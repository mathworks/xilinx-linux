// SPDX-License-Identifier: GPL-2.0+
/*
 * Hardware driver for NI 660x devices
<<<<<<< HEAD
 *
 * This program is free software; you can redistribute it and/or modify
 * it under the terms of the GNU General Public License as published by
 * the Free Software Foundation; either version 2 of the License, or
 * (at your option) any later version.
 *
 * This program is distributed in the hope that it will be useful,
 * but WITHOUT ANY WARRANTY; without even the implied warranty of
 * MERCHANTABILITY or FITNESS FOR A PARTICULAR PURPOSE.  See the
 * GNU General Public License for more details.
=======
>>>>>>> 24b8d41d
 */

/*
 * Driver: ni_660x
 * Description: National Instruments 660x counter/timer boards
 * Devices: [National Instruments] PCI-6601 (ni_660x), PCI-6602, PXI-6602,
 *   PCI-6608, PXI-6608, PCI-6624, PXI-6624
 * Author: J.P. Mellor <jpmellor@rose-hulman.edu>,
 *   Herman.Bruyninckx@mech.kuleuven.ac.be,
 *   Wim.Meeussen@mech.kuleuven.ac.be,
 *   Klaas.Gadeyne@mech.kuleuven.ac.be,
 *   Frank Mori Hess <fmhess@users.sourceforge.net>
 * Updated: Mon, 16 Jan 2017 14:00:43 +0000
 * Status: experimental
 *
 * Encoders work.  PulseGeneration (both single pulse and pulse train)
 * works.  Buffered commands work for input but not output.
 *
 * References:
 * DAQ 660x Register-Level Programmer Manual  (NI 370505A-01)
 * DAQ 6601/6602 User Manual (NI 322137B-01)
 */

#include <linux/module.h>
#include <linux/interrupt.h>

#include "../comedi_pci.h"

#include "mite.h"
#include "ni_tio.h"
<<<<<<< HEAD
=======
#include "ni_routes.h"
>>>>>>> 24b8d41d

/* See Register-Level Programmer Manual page 3.1 */
enum ni_660x_register {
	/* see enum ni_gpct_register */
	NI660X_STC_DIO_PARALLEL_INPUT = NITIO_NUM_REGS,
	NI660X_STC_DIO_OUTPUT,
	NI660X_STC_DIO_CONTROL,
	NI660X_STC_DIO_SERIAL_INPUT,
	NI660X_DIO32_INPUT,
	NI660X_DIO32_OUTPUT,
	NI660X_CLK_CFG,
	NI660X_GLOBAL_INT_STATUS,
	NI660X_DMA_CFG,
	NI660X_GLOBAL_INT_CFG,
	NI660X_IO_CFG_0_1,
	NI660X_IO_CFG_2_3,
	NI660X_IO_CFG_4_5,
	NI660X_IO_CFG_6_7,
	NI660X_IO_CFG_8_9,
	NI660X_IO_CFG_10_11,
	NI660X_IO_CFG_12_13,
	NI660X_IO_CFG_14_15,
	NI660X_IO_CFG_16_17,
	NI660X_IO_CFG_18_19,
	NI660X_IO_CFG_20_21,
	NI660X_IO_CFG_22_23,
	NI660X_IO_CFG_24_25,
	NI660X_IO_CFG_26_27,
	NI660X_IO_CFG_28_29,
	NI660X_IO_CFG_30_31,
	NI660X_IO_CFG_32_33,
	NI660X_IO_CFG_34_35,
	NI660X_IO_CFG_36_37,
	NI660X_IO_CFG_38_39,
	NI660X_NUM_REGS,
};

#define NI660X_CLK_CFG_COUNTER_SWAP	BIT(21)
<<<<<<< HEAD

#define NI660X_GLOBAL_INT_COUNTER0	BIT(8)
#define NI660X_GLOBAL_INT_COUNTER1	BIT(9)
#define NI660X_GLOBAL_INT_COUNTER2	BIT(10)
#define NI660X_GLOBAL_INT_COUNTER3	BIT(11)
#define NI660X_GLOBAL_INT_CASCADE	BIT(29)
#define NI660X_GLOBAL_INT_GLOBAL_POL	BIT(30)
#define NI660X_GLOBAL_INT_GLOBAL	BIT(31)

#define NI660X_DMA_CFG_SEL(_c, _s)	(((_s) & 0x1f) << (8 * (_c)))
#define NI660X_DMA_CFG_SEL_MASK(_c)	NI660X_DMA_CFG_SEL((_c), 0x1f)
#define NI660X_DMA_CFG_SEL_NONE(_c)	NI660X_DMA_CFG_SEL((_c), 0x1f)
#define NI660X_DMA_CFG_RESET(_c)	NI660X_DMA_CFG_SEL((_c), 0x80)

=======

#define NI660X_GLOBAL_INT_COUNTER0	BIT(8)
#define NI660X_GLOBAL_INT_COUNTER1	BIT(9)
#define NI660X_GLOBAL_INT_COUNTER2	BIT(10)
#define NI660X_GLOBAL_INT_COUNTER3	BIT(11)
#define NI660X_GLOBAL_INT_CASCADE	BIT(29)
#define NI660X_GLOBAL_INT_GLOBAL_POL	BIT(30)
#define NI660X_GLOBAL_INT_GLOBAL	BIT(31)

#define NI660X_DMA_CFG_SEL(_c, _s)	(((_s) & 0x1f) << (8 * (_c)))
#define NI660X_DMA_CFG_SEL_MASK(_c)	NI660X_DMA_CFG_SEL((_c), 0x1f)
#define NI660X_DMA_CFG_SEL_NONE(_c)	NI660X_DMA_CFG_SEL((_c), 0x1f)
#define NI660X_DMA_CFG_RESET(_c)	NI660X_DMA_CFG_SEL((_c), 0x80)

>>>>>>> 24b8d41d
#define NI660X_IO_CFG(x)		(NI660X_IO_CFG_0_1 + ((x) / 2))
#define NI660X_IO_CFG_OUT_SEL(_c, _s)	(((_s) & 0x3) << (((_c) % 2) ? 0 : 8))
#define NI660X_IO_CFG_OUT_SEL_MASK(_c)	NI660X_IO_CFG_OUT_SEL((_c), 0x3)
#define NI660X_IO_CFG_IN_SEL(_c, _s)	(((_s) & 0x7) << (((_c) % 2) ? 4 : 12))
#define NI660X_IO_CFG_IN_SEL_MASK(_c)	NI660X_IO_CFG_IN_SEL((_c), 0x7)

struct ni_660x_register_data {
	int offset;		/*  Offset from base address from GPCT chip */
	char size;		/* 2 or 4 bytes */
};

static const struct ni_660x_register_data ni_660x_reg_data[NI660X_NUM_REGS] = {
	[NITIO_G0_INT_ACK]		= { 0x004, 2 },	/* write */
	[NITIO_G0_STATUS]		= { 0x004, 2 },	/* read */
	[NITIO_G1_INT_ACK]		= { 0x006, 2 },	/* write */
	[NITIO_G1_STATUS]		= { 0x006, 2 },	/* read */
	[NITIO_G01_STATUS]		= { 0x008, 2 },	/* read */
	[NITIO_G0_CMD]			= { 0x00c, 2 },	/* write */
	[NI660X_STC_DIO_PARALLEL_INPUT]	= { 0x00e, 2 },	/* read */
	[NITIO_G1_CMD]			= { 0x00e, 2 },	/* write */
	[NITIO_G0_HW_SAVE]		= { 0x010, 4 },	/* read */
	[NITIO_G1_HW_SAVE]		= { 0x014, 4 },	/* read */
	[NI660X_STC_DIO_OUTPUT]		= { 0x014, 2 },	/* write */
	[NI660X_STC_DIO_CONTROL]	= { 0x016, 2 },	/* write */
	[NITIO_G0_SW_SAVE]		= { 0x018, 4 },	/* read */
	[NITIO_G1_SW_SAVE]		= { 0x01c, 4 },	/* read */
	[NITIO_G0_MODE]			= { 0x034, 2 },	/* write */
	[NITIO_G01_STATUS1]		= { 0x036, 2 },	/* read */
	[NITIO_G1_MODE]			= { 0x036, 2 },	/* write */
	[NI660X_STC_DIO_SERIAL_INPUT]	= { 0x038, 2 },	/* read */
	[NITIO_G0_LOADA]		= { 0x038, 4 },	/* write */
	[NITIO_G01_STATUS2]		= { 0x03a, 2 },	/* read */
	[NITIO_G0_LOADB]		= { 0x03c, 4 },	/* write */
	[NITIO_G1_LOADA]		= { 0x040, 4 },	/* write */
	[NITIO_G1_LOADB]		= { 0x044, 4 },	/* write */
	[NITIO_G0_INPUT_SEL]		= { 0x048, 2 },	/* write */
	[NITIO_G1_INPUT_SEL]		= { 0x04a, 2 },	/* write */
	[NITIO_G0_AUTO_INC]		= { 0x088, 2 },	/* write */
	[NITIO_G1_AUTO_INC]		= { 0x08a, 2 },	/* write */
	[NITIO_G01_RESET]		= { 0x090, 2 },	/* write */
	[NITIO_G0_INT_ENA]		= { 0x092, 2 },	/* write */
	[NITIO_G1_INT_ENA]		= { 0x096, 2 },	/* write */
	[NITIO_G0_CNT_MODE]		= { 0x0b0, 2 },	/* write */
	[NITIO_G1_CNT_MODE]		= { 0x0b2, 2 },	/* write */
	[NITIO_G0_GATE2]		= { 0x0b4, 2 },	/* write */
	[NITIO_G1_GATE2]		= { 0x0b6, 2 },	/* write */
	[NITIO_G0_DMA_CFG]		= { 0x0b8, 2 },	/* write */
	[NITIO_G0_DMA_STATUS]		= { 0x0b8, 2 },	/* read */
	[NITIO_G1_DMA_CFG]		= { 0x0ba, 2 },	/* write */
	[NITIO_G1_DMA_STATUS]		= { 0x0ba, 2 },	/* read */
	[NITIO_G2_INT_ACK]		= { 0x104, 2 },	/* write */
	[NITIO_G2_STATUS]		= { 0x104, 2 },	/* read */
	[NITIO_G3_INT_ACK]		= { 0x106, 2 },	/* write */
	[NITIO_G3_STATUS]		= { 0x106, 2 },	/* read */
	[NITIO_G23_STATUS]		= { 0x108, 2 },	/* read */
	[NITIO_G2_CMD]			= { 0x10c, 2 },	/* write */
	[NITIO_G3_CMD]			= { 0x10e, 2 },	/* write */
	[NITIO_G2_HW_SAVE]		= { 0x110, 4 },	/* read */
	[NITIO_G3_HW_SAVE]		= { 0x114, 4 },	/* read */
	[NITIO_G2_SW_SAVE]		= { 0x118, 4 },	/* read */
	[NITIO_G3_SW_SAVE]		= { 0x11c, 4 },	/* read */
	[NITIO_G2_MODE]			= { 0x134, 2 },	/* write */
	[NITIO_G23_STATUS1]		= { 0x136, 2 },	/* read */
	[NITIO_G3_MODE]			= { 0x136, 2 },	/* write */
	[NITIO_G2_LOADA]		= { 0x138, 4 },	/* write */
	[NITIO_G23_STATUS2]		= { 0x13a, 2 },	/* read */
	[NITIO_G2_LOADB]		= { 0x13c, 4 },	/* write */
	[NITIO_G3_LOADA]		= { 0x140, 4 },	/* write */
	[NITIO_G3_LOADB]		= { 0x144, 4 },	/* write */
	[NITIO_G2_INPUT_SEL]		= { 0x148, 2 },	/* write */
	[NITIO_G3_INPUT_SEL]		= { 0x14a, 2 },	/* write */
	[NITIO_G2_AUTO_INC]		= { 0x188, 2 },	/* write */
	[NITIO_G3_AUTO_INC]		= { 0x18a, 2 },	/* write */
	[NITIO_G23_RESET]		= { 0x190, 2 },	/* write */
	[NITIO_G2_INT_ENA]		= { 0x192, 2 },	/* write */
	[NITIO_G3_INT_ENA]		= { 0x196, 2 },	/* write */
	[NITIO_G2_CNT_MODE]		= { 0x1b0, 2 },	/* write */
	[NITIO_G3_CNT_MODE]		= { 0x1b2, 2 },	/* write */
	[NITIO_G2_GATE2]		= { 0x1b4, 2 },	/* write */
	[NITIO_G3_GATE2]		= { 0x1b6, 2 },	/* write */
	[NITIO_G2_DMA_CFG]		= { 0x1b8, 2 },	/* write */
	[NITIO_G2_DMA_STATUS]		= { 0x1b8, 2 },	/* read */
	[NITIO_G3_DMA_CFG]		= { 0x1ba, 2 },	/* write */
	[NITIO_G3_DMA_STATUS]		= { 0x1ba, 2 },	/* read */
	[NI660X_DIO32_INPUT]		= { 0x414, 4 },	/* read */
	[NI660X_DIO32_OUTPUT]		= { 0x510, 4 },	/* write */
	[NI660X_CLK_CFG]		= { 0x73c, 4 },	/* write */
	[NI660X_GLOBAL_INT_STATUS]	= { 0x754, 4 },	/* read */
	[NI660X_DMA_CFG]		= { 0x76c, 4 },	/* write */
	[NI660X_GLOBAL_INT_CFG]		= { 0x770, 4 },	/* write */
	[NI660X_IO_CFG_0_1]		= { 0x77c, 2 },	/* read/write */
	[NI660X_IO_CFG_2_3]		= { 0x77e, 2 },	/* read/write */
	[NI660X_IO_CFG_4_5]		= { 0x780, 2 },	/* read/write */
	[NI660X_IO_CFG_6_7]		= { 0x782, 2 },	/* read/write */
	[NI660X_IO_CFG_8_9]		= { 0x784, 2 },	/* read/write */
	[NI660X_IO_CFG_10_11]		= { 0x786, 2 },	/* read/write */
	[NI660X_IO_CFG_12_13]		= { 0x788, 2 },	/* read/write */
	[NI660X_IO_CFG_14_15]		= { 0x78a, 2 },	/* read/write */
	[NI660X_IO_CFG_16_17]		= { 0x78c, 2 },	/* read/write */
	[NI660X_IO_CFG_18_19]		= { 0x78e, 2 },	/* read/write */
	[NI660X_IO_CFG_20_21]		= { 0x790, 2 },	/* read/write */
	[NI660X_IO_CFG_22_23]		= { 0x792, 2 },	/* read/write */
	[NI660X_IO_CFG_24_25]		= { 0x794, 2 },	/* read/write */
	[NI660X_IO_CFG_26_27]		= { 0x796, 2 },	/* read/write */
	[NI660X_IO_CFG_28_29]		= { 0x798, 2 },	/* read/write */
	[NI660X_IO_CFG_30_31]		= { 0x79a, 2 },	/* read/write */
	[NI660X_IO_CFG_32_33]		= { 0x79c, 2 },	/* read/write */
	[NI660X_IO_CFG_34_35]		= { 0x79e, 2 },	/* read/write */
	[NI660X_IO_CFG_36_37]		= { 0x7a0, 2 },	/* read/write */
	[NI660X_IO_CFG_38_39]		= { 0x7a2, 2 }	/* read/write */
};

#define NI660X_CHIP_OFFSET		0x800

enum ni_660x_boardid {
	BOARD_PCI6601,
	BOARD_PCI6602,
	BOARD_PXI6602,
	BOARD_PCI6608,
	BOARD_PXI6608,
	BOARD_PCI6624,
	BOARD_PXI6624
};

struct ni_660x_board {
	const char *name;
	unsigned int n_chips;	/* total number of TIO chips */
};

static const struct ni_660x_board ni_660x_boards[] = {
	[BOARD_PCI6601] = {
		.name		= "PCI-6601",
		.n_chips	= 1,
	},
	[BOARD_PCI6602] = {
		.name		= "PCI-6602",
		.n_chips	= 2,
	},
	[BOARD_PXI6602] = {
		.name		= "PXI-6602",
		.n_chips	= 2,
	},
	[BOARD_PCI6608] = {
		.name		= "PCI-6608",
		.n_chips	= 2,
	},
	[BOARD_PXI6608] = {
		.name		= "PXI-6608",
		.n_chips	= 2,
	},
	[BOARD_PCI6624] = {
		.name		= "PCI-6624",
		.n_chips	= 2,
	},
	[BOARD_PXI6624] = {
		.name		= "PXI-6624",
		.n_chips	= 2,
	},
};

#define NI660X_NUM_PFI_CHANNELS		40

/* there are only up to 3 dma channels, but the register layout allows for 4 */
#define NI660X_MAX_DMA_CHANNEL		4

#define NI660X_COUNTERS_PER_CHIP	4
#define NI660X_MAX_CHIPS		2
#define NI660X_MAX_COUNTERS		(NI660X_MAX_CHIPS *	\
					 NI660X_COUNTERS_PER_CHIP)

struct ni_660x_private {
	struct mite *mite;
	struct ni_gpct_device *counter_dev;
	struct mite_ring *ring[NI660X_MAX_CHIPS][NI660X_COUNTERS_PER_CHIP];
	/* protects mite channel request/release */
	spinlock_t mite_channel_lock;
	/* prevents races between interrupt and comedi_poll */
	spinlock_t interrupt_lock;
	unsigned int dma_cfg[NI660X_MAX_CHIPS];
	unsigned int io_cfg[NI660X_NUM_PFI_CHANNELS];
	u64 io_dir;
<<<<<<< HEAD
=======
	struct ni_route_tables routing_tables;
>>>>>>> 24b8d41d
};

static void ni_660x_write(struct comedi_device *dev, unsigned int chip,
			  unsigned int bits, unsigned int reg)
{
	unsigned int addr = (chip * NI660X_CHIP_OFFSET) +
			    ni_660x_reg_data[reg].offset;

	if (ni_660x_reg_data[reg].size == 2)
		writew(bits, dev->mmio + addr);
	else
		writel(bits, dev->mmio + addr);
}

static unsigned int ni_660x_read(struct comedi_device *dev,
				 unsigned int chip, unsigned int reg)
{
	unsigned int addr = (chip * NI660X_CHIP_OFFSET) +
			    ni_660x_reg_data[reg].offset;

	if (ni_660x_reg_data[reg].size == 2)
		return readw(dev->mmio + addr);
	return readl(dev->mmio + addr);
}

static void ni_660x_gpct_write(struct ni_gpct *counter, unsigned int bits,
			       enum ni_gpct_register reg)
{
	struct comedi_device *dev = counter->counter_dev->dev;

	ni_660x_write(dev, counter->chip_index, bits, reg);
}

static unsigned int ni_660x_gpct_read(struct ni_gpct *counter,
				      enum ni_gpct_register reg)
{
	struct comedi_device *dev = counter->counter_dev->dev;

	return ni_660x_read(dev, counter->chip_index, reg);
}

static inline void ni_660x_set_dma_channel(struct comedi_device *dev,
					   unsigned int mite_channel,
					   struct ni_gpct *counter)
{
	struct ni_660x_private *devpriv = dev->private;
	unsigned int chip = counter->chip_index;

	devpriv->dma_cfg[chip] &= ~NI660X_DMA_CFG_SEL_MASK(mite_channel);
	devpriv->dma_cfg[chip] |= NI660X_DMA_CFG_SEL(mite_channel,
						     counter->counter_index);
	ni_660x_write(dev, chip, devpriv->dma_cfg[chip] |
		      NI660X_DMA_CFG_RESET(mite_channel),
		      NI660X_DMA_CFG);
<<<<<<< HEAD
	mmiowb();
=======
>>>>>>> 24b8d41d
}

static inline void ni_660x_unset_dma_channel(struct comedi_device *dev,
					     unsigned int mite_channel,
					     struct ni_gpct *counter)
{
	struct ni_660x_private *devpriv = dev->private;
	unsigned int chip = counter->chip_index;

	devpriv->dma_cfg[chip] &= ~NI660X_DMA_CFG_SEL_MASK(mite_channel);
	devpriv->dma_cfg[chip] |= NI660X_DMA_CFG_SEL_NONE(mite_channel);
	ni_660x_write(dev, chip, devpriv->dma_cfg[chip], NI660X_DMA_CFG);
<<<<<<< HEAD
	mmiowb();
=======
>>>>>>> 24b8d41d
}

static int ni_660x_request_mite_channel(struct comedi_device *dev,
					struct ni_gpct *counter,
					enum comedi_io_direction direction)
{
	struct ni_660x_private *devpriv = dev->private;
	struct mite_ring *ring;
	struct mite_channel *mite_chan;
	unsigned long flags;

	spin_lock_irqsave(&devpriv->mite_channel_lock, flags);
	ring = devpriv->ring[counter->chip_index][counter->counter_index];
	mite_chan = mite_request_channel(devpriv->mite, ring);
	if (!mite_chan) {
		spin_unlock_irqrestore(&devpriv->mite_channel_lock, flags);
		dev_err(dev->class_dev,
			"failed to reserve mite dma channel for counter\n");
		return -EBUSY;
	}
	mite_chan->dir = direction;
	ni_tio_set_mite_channel(counter, mite_chan);
	ni_660x_set_dma_channel(dev, mite_chan->channel, counter);
	spin_unlock_irqrestore(&devpriv->mite_channel_lock, flags);
	return 0;
}

static void ni_660x_release_mite_channel(struct comedi_device *dev,
					 struct ni_gpct *counter)
{
	struct ni_660x_private *devpriv = dev->private;
	unsigned long flags;

	spin_lock_irqsave(&devpriv->mite_channel_lock, flags);
	if (counter->mite_chan) {
		struct mite_channel *mite_chan = counter->mite_chan;

		ni_660x_unset_dma_channel(dev, mite_chan->channel, counter);
		ni_tio_set_mite_channel(counter, NULL);
		mite_release_channel(mite_chan);
	}
	spin_unlock_irqrestore(&devpriv->mite_channel_lock, flags);
}

static int ni_660x_cmd(struct comedi_device *dev, struct comedi_subdevice *s)
{
	struct ni_gpct *counter = s->private;
	int retval;

	retval = ni_660x_request_mite_channel(dev, counter, COMEDI_INPUT);
	if (retval) {
		dev_err(dev->class_dev,
			"no dma channel available for use by counter\n");
		return retval;
	}
	ni_tio_acknowledge(counter);

	return ni_tio_cmd(dev, s);
}

static int ni_660x_cancel(struct comedi_device *dev, struct comedi_subdevice *s)
{
	struct ni_gpct *counter = s->private;
	int retval;

	retval = ni_tio_cancel(counter);
	ni_660x_release_mite_channel(dev, counter);
	return retval;
}

static void set_tio_counterswap(struct comedi_device *dev, int chip)
{
	unsigned int bits = 0;

	/*
	 * See P. 3.5 of the Register-Level Programming manual.
	 * The CounterSwap bit has to be set on the second chip,
	 * otherwise it will try to use the same pins as the
	 * first chip.
	 */
	if (chip)
		bits = NI660X_CLK_CFG_COUNTER_SWAP;

	ni_660x_write(dev, chip, bits, NI660X_CLK_CFG);
}

static void ni_660x_handle_gpct_interrupt(struct comedi_device *dev,
					  struct comedi_subdevice *s)
{
	struct ni_gpct *counter = s->private;

	ni_tio_handle_interrupt(counter, s);
	comedi_handle_events(dev, s);
}

static irqreturn_t ni_660x_interrupt(int irq, void *d)
{
	struct comedi_device *dev = d;
	struct ni_660x_private *devpriv = dev->private;
	struct comedi_subdevice *s;
	unsigned int i;
	unsigned long flags;

	if (!dev->attached)
		return IRQ_NONE;
	/* make sure dev->attached is checked before doing anything else */
	smp_mb();

	/* lock to avoid race with comedi_poll */
	spin_lock_irqsave(&devpriv->interrupt_lock, flags);
	for (i = 0; i < dev->n_subdevices; ++i) {
		s = &dev->subdevices[i];
		if (s->type == COMEDI_SUBD_COUNTER)
			ni_660x_handle_gpct_interrupt(dev, s);
	}
	spin_unlock_irqrestore(&devpriv->interrupt_lock, flags);
	return IRQ_HANDLED;
}

static int ni_660x_input_poll(struct comedi_device *dev,
			      struct comedi_subdevice *s)
{
	struct ni_660x_private *devpriv = dev->private;
	struct ni_gpct *counter = s->private;
	unsigned long flags;

	/* lock to avoid race with comedi_poll */
	spin_lock_irqsave(&devpriv->interrupt_lock, flags);
	mite_sync_dma(counter->mite_chan, s);
	spin_unlock_irqrestore(&devpriv->interrupt_lock, flags);
	return comedi_buf_read_n_available(s);
}

static int ni_660x_buf_change(struct comedi_device *dev,
			      struct comedi_subdevice *s)
{
	struct ni_660x_private *devpriv = dev->private;
	struct ni_gpct *counter = s->private;
	struct mite_ring *ring;
	int ret;

	ring = devpriv->ring[counter->chip_index][counter->counter_index];
	ret = mite_buf_change(ring, s);
	if (ret < 0)
		return ret;

	return 0;
}

static int ni_660x_allocate_private(struct comedi_device *dev)
{
	struct ni_660x_private *devpriv;
	unsigned int i;

	devpriv = comedi_alloc_devpriv(dev, sizeof(*devpriv));
	if (!devpriv)
		return -ENOMEM;

	spin_lock_init(&devpriv->mite_channel_lock);
	spin_lock_init(&devpriv->interrupt_lock);
	for (i = 0; i < NI660X_NUM_PFI_CHANNELS; ++i)
		devpriv->io_cfg[i] = NI_660X_PFI_OUTPUT_COUNTER;

	return 0;
}

static int ni_660x_alloc_mite_rings(struct comedi_device *dev)
{
	const struct ni_660x_board *board = dev->board_ptr;
	struct ni_660x_private *devpriv = dev->private;
	unsigned int i;
	unsigned int j;

	for (i = 0; i < board->n_chips; ++i) {
		for (j = 0; j < NI660X_COUNTERS_PER_CHIP; ++j) {
			devpriv->ring[i][j] = mite_alloc_ring(devpriv->mite);
			if (!devpriv->ring[i][j])
				return -ENOMEM;
		}
	}
	return 0;
}

static void ni_660x_free_mite_rings(struct comedi_device *dev)
{
	const struct ni_660x_board *board = dev->board_ptr;
	struct ni_660x_private *devpriv = dev->private;
	unsigned int i;
	unsigned int j;

	for (i = 0; i < board->n_chips; ++i) {
		for (j = 0; j < NI660X_COUNTERS_PER_CHIP; ++j)
			mite_free_ring(devpriv->ring[i][j]);
	}
}

static int ni_660x_dio_insn_bits(struct comedi_device *dev,
				 struct comedi_subdevice *s,
				 struct comedi_insn *insn,
				 unsigned int *data)
{
	unsigned int shift = CR_CHAN(insn->chanspec);
	unsigned int mask = data[0] << shift;
	unsigned int bits = data[1] << shift;

	/*
	 * There are 40 channels in this subdevice but only 32 are usable
	 * as DIO. The shift adjusts the mask/bits to account for the base
	 * channel in insn->chanspec. The state update can then be handled
	 * normally for the 32 usable channels.
	 */
	if (mask) {
		s->state &= ~mask;
		s->state |= (bits & mask);
		ni_660x_write(dev, 0, s->state, NI660X_DIO32_OUTPUT);
	}

	/*
	 * Return the input channels, shifted back to account for the base
	 * channel.
	 */
	data[1] = ni_660x_read(dev, 0, NI660X_DIO32_INPUT) >> shift;

	return insn->n;
}

static void ni_660x_select_pfi_output(struct comedi_device *dev,
				      unsigned int chan, unsigned int out_sel)
{
	const struct ni_660x_board *board = dev->board_ptr;
	unsigned int active_chip = 0;
	unsigned int idle_chip = 0;
	unsigned int bits;
<<<<<<< HEAD
=======

	if (chan >= NI_PFI(0))
		/* allow new and old names of pfi channels to work. */
		chan -= NI_PFI(0);
>>>>>>> 24b8d41d

	if (board->n_chips > 1) {
		if (out_sel == NI_660X_PFI_OUTPUT_COUNTER &&
		    chan >= 8 && chan <= 23) {
			/* counters 4-7 pfi channels */
			active_chip = 1;
			idle_chip = 0;
		} else {
			/* counters 0-3 pfi channels */
			active_chip = 0;
			idle_chip = 1;
		}
	}

	if (idle_chip != active_chip) {
		/* set the pfi channel to high-z on the inactive chip */
		bits = ni_660x_read(dev, idle_chip, NI660X_IO_CFG(chan));
		bits &= ~NI660X_IO_CFG_OUT_SEL_MASK(chan);
		bits |= NI660X_IO_CFG_OUT_SEL(chan, 0);		/* high-z */
		ni_660x_write(dev, idle_chip, bits, NI660X_IO_CFG(chan));
	}

	/* set the pfi channel output on the active chip */
	bits = ni_660x_read(dev, active_chip, NI660X_IO_CFG(chan));
	bits &= ~NI660X_IO_CFG_OUT_SEL_MASK(chan);
	bits |= NI660X_IO_CFG_OUT_SEL(chan, out_sel);
	ni_660x_write(dev, active_chip, bits, NI660X_IO_CFG(chan));
}

<<<<<<< HEAD
static int ni_660x_set_pfi_routing(struct comedi_device *dev,
				   unsigned int chan, unsigned int source)
=======
static void ni_660x_set_pfi_direction(struct comedi_device *dev,
				      unsigned int chan,
				      unsigned int direction)
>>>>>>> 24b8d41d
{
	struct ni_660x_private *devpriv = dev->private;
	u64 bit;

	if (chan >= NI_PFI(0))
		/* allow new and old names of pfi channels to work. */
		chan -= NI_PFI(0);

	bit = 1ULL << chan;

	if (direction == COMEDI_OUTPUT) {
		devpriv->io_dir |= bit;
		/* reset the output to currently assigned output value */
		ni_660x_select_pfi_output(dev, chan, devpriv->io_cfg[chan]);
	} else {
		devpriv->io_dir &= ~bit;
		/* set pin to high-z; do not change currently assigned route */
		ni_660x_select_pfi_output(dev, chan, 0);
	}
}

<<<<<<< HEAD
=======
static unsigned int ni_660x_get_pfi_direction(struct comedi_device *dev,
					      unsigned int chan)
{
	struct ni_660x_private *devpriv = dev->private;
	u64 bit;

	if (chan >= NI_PFI(0))
		/* allow new and old names of pfi channels to work. */
		chan -= NI_PFI(0);

	bit = 1ULL << chan;

	return (devpriv->io_dir & bit) ? COMEDI_OUTPUT : COMEDI_INPUT;
}

static int ni_660x_set_pfi_routing(struct comedi_device *dev,
				   unsigned int chan, unsigned int source)
{
	struct ni_660x_private *devpriv = dev->private;

	if (chan >= NI_PFI(0))
		/* allow new and old names of pfi channels to work. */
		chan -= NI_PFI(0);

>>>>>>> 24b8d41d
	switch (source) {
	case NI_660X_PFI_OUTPUT_COUNTER:
		if (chan < 8)
			return -EINVAL;
		break;
	case NI_660X_PFI_OUTPUT_DIO:
		if (chan > 31)
			return -EINVAL;
<<<<<<< HEAD
=======
		break;
>>>>>>> 24b8d41d
	default:
		return -EINVAL;
	}

	devpriv->io_cfg[chan] = source;
<<<<<<< HEAD
	if (devpriv->io_dir & (1ULL << chan))
=======
	if (ni_660x_get_pfi_direction(dev, chan) == COMEDI_OUTPUT)
>>>>>>> 24b8d41d
		ni_660x_select_pfi_output(dev, chan, devpriv->io_cfg[chan]);
	return 0;
}

static int ni_660x_get_pfi_routing(struct comedi_device *dev, unsigned int chan)
{
	struct ni_660x_private *devpriv = dev->private;

	if (chan >= NI_PFI(0))
		/* allow new and old names of pfi channels to work. */
		chan -= NI_PFI(0);

	return devpriv->io_cfg[chan];
}

static void ni_660x_set_pfi_filter(struct comedi_device *dev,
				   unsigned int chan, unsigned int value)
{
	unsigned int val;

	if (chan >= NI_PFI(0))
		/* allow new and old names of pfi channels to work. */
		chan -= NI_PFI(0);

	val = ni_660x_read(dev, 0, NI660X_IO_CFG(chan));
	val &= ~NI660X_IO_CFG_IN_SEL_MASK(chan);
	val |= NI660X_IO_CFG_IN_SEL(chan, value);
	ni_660x_write(dev, 0, val, NI660X_IO_CFG(chan));
}

static int ni_660x_dio_insn_config(struct comedi_device *dev,
				   struct comedi_subdevice *s,
				   struct comedi_insn *insn,
				   unsigned int *data)
{
	unsigned int chan = CR_CHAN(insn->chanspec);
<<<<<<< HEAD
	u64 bit = 1ULL << chan;
	unsigned int val;
=======
>>>>>>> 24b8d41d
	int ret;

	switch (data[0]) {
	case INSN_CONFIG_DIO_OUTPUT:
<<<<<<< HEAD
		devpriv->io_dir |= bit;
		ni_660x_select_pfi_output(dev, chan, devpriv->io_cfg[chan]);
		break;

	case INSN_CONFIG_DIO_INPUT:
		devpriv->io_dir &= ~bit;
		ni_660x_select_pfi_output(dev, chan, 0);	/* high-z */
		break;

	case INSN_CONFIG_DIO_QUERY:
		data[1] = (devpriv->io_dir & bit) ? COMEDI_OUTPUT
						  : COMEDI_INPUT;
=======
		ni_660x_set_pfi_direction(dev, chan, COMEDI_OUTPUT);
		break;

	case INSN_CONFIG_DIO_INPUT:
		ni_660x_set_pfi_direction(dev, chan, COMEDI_INPUT);
		break;

	case INSN_CONFIG_DIO_QUERY:
		data[1] = ni_660x_get_pfi_direction(dev, chan);
>>>>>>> 24b8d41d
		break;

	case INSN_CONFIG_SET_ROUTING:
		ret = ni_660x_set_pfi_routing(dev, chan, data[1]);
		if (ret)
			return ret;
		break;

	case INSN_CONFIG_GET_ROUTING:
<<<<<<< HEAD
		data[1] = devpriv->io_cfg[chan];
		break;

	case INSN_CONFIG_FILTER:
		val = ni_660x_read(dev, 0, NI660X_IO_CFG(chan));
		val &= ~NI660X_IO_CFG_IN_SEL_MASK(chan);
		val |= NI660X_IO_CFG_IN_SEL(chan, data[1]);
		ni_660x_write(dev, 0, val, NI660X_IO_CFG(chan));
=======
		data[1] = ni_660x_get_pfi_routing(dev, chan);
		break;

	case INSN_CONFIG_FILTER:
		ni_660x_set_pfi_filter(dev, chan, data[1]);
>>>>>>> 24b8d41d
		break;

	default:
		return -EINVAL;
	}

	return insn->n;
}

<<<<<<< HEAD
=======
static unsigned int _ni_get_valid_routes(struct comedi_device *dev,
					 unsigned int n_pairs,
					 unsigned int *pair_data)
{
	struct ni_660x_private *devpriv = dev->private;

	return ni_get_valid_routes(&devpriv->routing_tables, n_pairs,
				   pair_data);
}

/*
 * Retrieves the current source of the output selector for the given
 * destination.  If the terminal for the destination is not already configured
 * as an output, this function returns -EINVAL as error.
 *
 * Return: The register value of the destination output selector;
 *	   -EINVAL if terminal is not configured for output.
 */
static inline int get_output_select_source(int dest, struct comedi_device *dev)
{
	struct ni_660x_private *devpriv = dev->private;
	int reg = -1;

	if (channel_is_pfi(dest)) {
		if (ni_660x_get_pfi_direction(dev, dest) == COMEDI_OUTPUT)
			reg = ni_660x_get_pfi_routing(dev, dest);
	} else if (channel_is_rtsi(dest)) {
		dev_dbg(dev->class_dev,
			"%s: unhandled rtsi destination (%d) queried\n",
			__func__, dest);
		/*
		 * The following can be enabled when RTSI routing info is
		 * determined (not currently documented):
		 * if (ni_get_rtsi_direction(dev, dest) == COMEDI_OUTPUT) {
		 *	reg = ni_get_rtsi_routing(dev, dest);

		 *	if (reg == NI_RTSI_OUTPUT_RGOUT0) {
		 *		dest = NI_RGOUT0; ** prepare for lookup below **
		 *		reg = get_rgout0_reg(dev);
		 *	} else if (reg >= NI_RTSI_OUTPUT_RTSI_BRD(0) &&
		 *		   reg <= NI_RTSI_OUTPUT_RTSI_BRD(3)) {
		 *		const int i = reg - NI_RTSI_OUTPUT_RTSI_BRD(0);

		 *		dest = NI_RTSI_BRD(i); ** prepare for lookup **
		 *		reg = get_ith_rtsi_brd_reg(i, dev);
		 *	}
		 * }
		 */
	} else if (channel_is_ctr(dest)) {
		reg = ni_tio_get_routing(devpriv->counter_dev, dest);
	} else {
		dev_dbg(dev->class_dev,
			"%s: unhandled destination (%d) queried\n",
			__func__, dest);
	}

	if (reg >= 0)
		return ni_find_route_source(CR_CHAN(reg), dest,
					    &devpriv->routing_tables);
	return -EINVAL;
}

/*
 * Test a route:
 *
 * Return: -1 if not connectible;
 *	    0 if connectible and not connected;
 *	    1 if connectible and connected.
 */
static inline int test_route(unsigned int src, unsigned int dest,
			     struct comedi_device *dev)
{
	struct ni_660x_private *devpriv = dev->private;
	s8 reg = ni_route_to_register(CR_CHAN(src), dest,
				      &devpriv->routing_tables);

	if (reg < 0)
		return -1;
	if (get_output_select_source(dest, dev) != CR_CHAN(src))
		return 0;
	return 1;
}

/* Connect the actual route.  */
static inline int connect_route(unsigned int src, unsigned int dest,
				struct comedi_device *dev)
{
	struct ni_660x_private *devpriv = dev->private;
	s8 reg = ni_route_to_register(CR_CHAN(src), dest,
				      &devpriv->routing_tables);
	s8 current_src;

	if (reg < 0)
		/* route is not valid */
		return -EINVAL;

	current_src = get_output_select_source(dest, dev);
	if (current_src == CR_CHAN(src))
		return -EALREADY;
	if (current_src >= 0)
		/* destination mux is already busy. complain, don't overwrite */
		return -EBUSY;

	/* The route is valid and available. Now connect... */
	if (channel_is_pfi(CR_CHAN(dest))) {
		/*
		 * set routing and then direction so that the output does not
		 * first get generated with the wrong pin
		 */
		ni_660x_set_pfi_routing(dev, dest, reg);
		ni_660x_set_pfi_direction(dev, dest, COMEDI_OUTPUT);
	} else if (channel_is_rtsi(CR_CHAN(dest))) {
		dev_dbg(dev->class_dev, "%s: unhandled rtsi destination (%d)\n",
			__func__, dest);
		return -EINVAL;
		/*
		 * The following can be enabled when RTSI routing info is
		 * determined (not currently documented):
		 * if (reg == NI_RTSI_OUTPUT_RGOUT0) {
		 *	int ret = incr_rgout0_src_use(src, dev);

		 *	if (ret < 0)
		 *		return ret;
		 * } else if (ni_rtsi_route_requires_mux(reg)) {
		 *	** Attempt to allocate and  route (src->brd) **
		 *	int brd = incr_rtsi_brd_src_use(src, dev);

		 *	if (brd < 0)
		 *		return brd;

		 *	** Now lookup the register value for (brd->dest) **
		 *	reg = ni_lookup_route_register(brd, CR_CHAN(dest),
		 *				       &devpriv->routing_tables);
		 * }

		 * ni_set_rtsi_direction(dev, dest, COMEDI_OUTPUT);
		 * ni_set_rtsi_routing(dev, dest, reg);
		 */
	} else if (channel_is_ctr(CR_CHAN(dest))) {
		/*
		 * we are adding back the channel modifier info to set
		 * invert/edge info passed by the user
		 */
		ni_tio_set_routing(devpriv->counter_dev, dest,
				   reg | (src & ~CR_CHAN(-1)));
	} else {
		return -EINVAL;
	}
	return 0;
}

static inline int disconnect_route(unsigned int src, unsigned int dest,
				   struct comedi_device *dev)
{
	struct ni_660x_private *devpriv = dev->private;
	s8 reg = ni_route_to_register(CR_CHAN(src), CR_CHAN(dest),
				      &devpriv->routing_tables);

	if (reg < 0)
		/* route is not valid */
		return -EINVAL;
	if (get_output_select_source(dest, dev) != CR_CHAN(src))
		/* cannot disconnect something not connected */
		return -EINVAL;

	/* The route is valid and is connected.  Now disconnect... */
	if (channel_is_pfi(CR_CHAN(dest))) {
		unsigned int source = ((CR_CHAN(dest) - NI_PFI(0)) < 8)
					? NI_660X_PFI_OUTPUT_DIO
					: NI_660X_PFI_OUTPUT_COUNTER;

		/* set the pfi to high impedance, and disconnect */
		ni_660x_set_pfi_direction(dev, dest, COMEDI_INPUT);
		ni_660x_set_pfi_routing(dev, dest, source);
	} else if (channel_is_rtsi(CR_CHAN(dest))) {
		dev_dbg(dev->class_dev, "%s: unhandled rtsi destination (%d)\n",
			__func__, dest);
		return -EINVAL;
		/*
		 * The following can be enabled when RTSI routing info is
		 * determined (not currently documented):
		 * if (reg == NI_RTSI_OUTPUT_RGOUT0) {
		 *	int ret = decr_rgout0_src_use(src, dev);

		 *	if (ret < 0)
		 *		return ret;
		 * } else if (ni_rtsi_route_requires_mux(reg)) {
		 *	** find which RTSI_BRD line is source for rtsi pin **
		 *	int brd = ni_find_route_source(
		 *		ni_get_rtsi_routing(dev, dest), CR_CHAN(dest),
		 *		&devpriv->routing_tables);

		 *	if (brd < 0)
		 *		return brd;

		 *	** decrement/disconnect RTSI_BRD line from source **
		 *	decr_rtsi_brd_src_use(src, brd, dev);
		 * }

		 * ** set rtsi output selector to default state **
		 * reg = default_rtsi_routing[CR_CHAN(dest) - TRIGGER_LINE(0)];
		 * ni_set_rtsi_direction(dev, dest, COMEDI_INPUT);
		 * ni_set_rtsi_routing(dev, dest, reg);
		 */
	} else if (channel_is_ctr(CR_CHAN(dest))) {
		ni_tio_unset_routing(devpriv->counter_dev, dest);
	} else {
		return -EINVAL;
	}
	return 0;
}

static int ni_global_insn_config(struct comedi_device *dev,
				 struct comedi_insn *insn,
				 unsigned int *data)
{
	switch (data[0]) {
	case INSN_DEVICE_CONFIG_TEST_ROUTE:
		data[0] = test_route(data[1], data[2], dev);
		return 2;
	case INSN_DEVICE_CONFIG_CONNECT_ROUTE:
		return connect_route(data[1], data[2], dev);
	case INSN_DEVICE_CONFIG_DISCONNECT_ROUTE:
		return disconnect_route(data[1], data[2], dev);
	/*
	 * This case is already handled one level up.
	 * case INSN_DEVICE_CONFIG_GET_ROUTES:
	 */
	default:
		return -EINVAL;
	}
	return 1;
}

>>>>>>> 24b8d41d
static void ni_660x_init_tio_chips(struct comedi_device *dev,
				   unsigned int n_chips)
{
	struct ni_660x_private *devpriv = dev->private;
	unsigned int chip;
	unsigned int chan;

	/*
	 * We use the ioconfig registers to control dio direction, so zero
	 * output enables in stc dio control reg.
	 */
	ni_660x_write(dev, 0, 0, NI660X_STC_DIO_CONTROL);

	for (chip = 0; chip < n_chips; ++chip) {
		/* init dma configuration register */
		devpriv->dma_cfg[chip] = 0;
		for (chan = 0; chan < NI660X_MAX_DMA_CHANNEL; ++chan)
			devpriv->dma_cfg[chip] |= NI660X_DMA_CFG_SEL_NONE(chan);
		ni_660x_write(dev, chip, devpriv->dma_cfg[chip],
			      NI660X_DMA_CFG);

		/* init ioconfig registers */
		for (chan = 0; chan < NI660X_NUM_PFI_CHANNELS; ++chan)
			ni_660x_write(dev, chip, 0, NI660X_IO_CFG(chan));
	}
}

static int ni_660x_auto_attach(struct comedi_device *dev,
			       unsigned long context)
{
	struct pci_dev *pcidev = comedi_to_pci_dev(dev);
	const struct ni_660x_board *board = NULL;
	struct ni_660x_private *devpriv;
	struct comedi_subdevice *s;
	struct ni_gpct_device *gpct_dev;
	unsigned int n_counters;
	int subdev;
	int ret;
	unsigned int i;
	unsigned int global_interrupt_config_bits;

	if (context < ARRAY_SIZE(ni_660x_boards))
		board = &ni_660x_boards[context];
	if (!board)
		return -ENODEV;
	dev->board_ptr = board;
	dev->board_name = board->name;

	ret = comedi_pci_enable(dev);
	if (ret)
		return ret;

	ret = ni_660x_allocate_private(dev);
	if (ret < 0)
		return ret;
	devpriv = dev->private;

	devpriv->mite = mite_attach(dev, true);		/* use win1 */
	if (!devpriv->mite)
		return -ENOMEM;

	ret = ni_660x_alloc_mite_rings(dev);
	if (ret < 0)
		return ret;

	ni_660x_init_tio_chips(dev, board->n_chips);

<<<<<<< HEAD
=======
	/* prepare the device for globally-named routes. */
	if (ni_assign_device_routes("ni_660x", board->name, NULL,
				    &devpriv->routing_tables) < 0) {
		dev_warn(dev->class_dev, "%s: %s device has no signal routing table.\n",
			 __func__, board->name);
		dev_warn(dev->class_dev, "%s: High level NI signal names will not be available for this %s board.\n",
			 __func__, board->name);
	} else {
		/*
		 * only(?) assign insn_device_config if we have global names for
		 * this device.
		 */
		dev->insn_device_config = ni_global_insn_config;
		dev->get_valid_routes = _ni_get_valid_routes;
	}

>>>>>>> 24b8d41d
	n_counters = board->n_chips * NI660X_COUNTERS_PER_CHIP;
	gpct_dev = ni_gpct_device_construct(dev,
					    ni_660x_gpct_write,
					    ni_660x_gpct_read,
					    ni_gpct_variant_660x,
<<<<<<< HEAD
					    n_counters);
=======
					    n_counters,
					    NI660X_COUNTERS_PER_CHIP,
					    &devpriv->routing_tables);
>>>>>>> 24b8d41d
	if (!gpct_dev)
		return -ENOMEM;
	devpriv->counter_dev = gpct_dev;

	ret = comedi_alloc_subdevices(dev, 2 + NI660X_MAX_COUNTERS);
	if (ret)
		return ret;

	subdev = 0;

	s = &dev->subdevices[subdev++];
	/* Old GENERAL-PURPOSE COUNTER/TIME (GPCT) subdevice, no longer used */
	s->type = COMEDI_SUBD_UNUSED;

	/*
	 * Digital I/O subdevice
	 *
	 * There are 40 channels but only the first 32 can be digital I/Os.
	 * The last 8 are dedicated to counters 0 and 1.
	 *
	 * Counter 0-3 signals are from the first TIO chip.
	 * Counter 4-7 signals are from the second TIO chip.
	 *
	 * Comedi	External
	 * PFI Chan	DIO Chan        Counter Signal
	 * -------	--------	--------------
	 *     0	    0
	 *     1	    1
	 *     2	    2
	 *     3	    3
	 *     4	    4
	 *     5	    5
	 *     6	    6
	 *     7	    7
	 *     8	    8		CTR 7 OUT
	 *     9	    9		CTR 7 AUX
	 *    10	   10		CTR 7 GATE
	 *    11	   11		CTR 7 SOURCE
	 *    12	   12		CTR 6 OUT
	 *    13	   13		CTR 6 AUX
	 *    14	   14		CTR 6 GATE
	 *    15	   15		CTR 6 SOURCE
	 *    16	   16		CTR 5 OUT
	 *    17	   17		CTR 5 AUX
	 *    18	   18		CTR 5 GATE
	 *    19	   19		CTR 5 SOURCE
	 *    20	   20		CTR 4 OUT
	 *    21	   21		CTR 4 AUX
	 *    22	   22		CTR 4 GATE
	 *    23	   23		CTR 4 SOURCE
	 *    24	   24		CTR 3 OUT
	 *    25	   25		CTR 3 AUX
	 *    26	   26		CTR 3 GATE
	 *    27	   27		CTR 3 SOURCE
	 *    28	   28		CTR 2 OUT
	 *    29	   29		CTR 2 AUX
	 *    30	   30		CTR 2 GATE
	 *    31	   31		CTR 2 SOURCE
	 *    32			CTR 1 OUT
	 *    33			CTR 1 AUX
	 *    34			CTR 1 GATE
	 *    35			CTR 1 SOURCE
	 *    36			CTR 0 OUT
	 *    37			CTR 0 AUX
	 *    38			CTR 0 GATE
	 *    39			CTR 0 SOURCE
	 */
	s = &dev->subdevices[subdev++];
	s->type		= COMEDI_SUBD_DIO;
	s->subdev_flags	= SDF_READABLE | SDF_WRITABLE;
	s->n_chan	= NI660X_NUM_PFI_CHANNELS;
	s->maxdata	= 1;
	s->range_table	= &range_digital;
	s->insn_bits	= ni_660x_dio_insn_bits;
	s->insn_config	= ni_660x_dio_insn_config;

	 /*
	  * Default the DIO channels as:
	  *   chan 0-7:  DIO inputs
	  *   chan 8-39: counter signal inputs
	  */
	for (i = 0; i < s->n_chan; ++i) {
		unsigned int source = (i < 8) ? NI_660X_PFI_OUTPUT_DIO
					      : NI_660X_PFI_OUTPUT_COUNTER;

		ni_660x_set_pfi_routing(dev, i, source);
<<<<<<< HEAD
		ni_660x_select_pfi_output(dev, i, 0);		/* high-z */
=======
		ni_660x_set_pfi_direction(dev, i, COMEDI_INPUT);/* high-z */
>>>>>>> 24b8d41d
	}

	/* Counter subdevices (4 NI TIO General Purpose Counters per chip) */
	for (i = 0; i < NI660X_MAX_COUNTERS; ++i) {
		s = &dev->subdevices[subdev++];
		if (i < n_counters) {
			struct ni_gpct *counter = &gpct_dev->counters[i];

<<<<<<< HEAD
			counter->chip_index = i / NI660X_COUNTERS_PER_CHIP;
			counter->counter_index = i % NI660X_COUNTERS_PER_CHIP;

=======
>>>>>>> 24b8d41d
			s->type		= COMEDI_SUBD_COUNTER;
			s->subdev_flags	= SDF_READABLE | SDF_WRITABLE |
					  SDF_LSAMPL | SDF_CMD_READ;
			s->n_chan	= 3;
			s->maxdata	= 0xffffffff;
			s->insn_read	= ni_tio_insn_read;
			s->insn_write	= ni_tio_insn_write;
			s->insn_config	= ni_tio_insn_config;
			s->len_chanlist	= 1;
			s->do_cmd	= ni_660x_cmd;
			s->do_cmdtest	= ni_tio_cmdtest;
			s->cancel	= ni_660x_cancel;
			s->poll		= ni_660x_input_poll;
			s->buf_change	= ni_660x_buf_change;
			s->async_dma_dir = DMA_BIDIRECTIONAL;
			s->private	= counter;

			ni_tio_init_counter(counter);
		} else {
			s->type		= COMEDI_SUBD_UNUSED;
		}
	}

	/*
	 * To be safe, set counterswap bits on tio chips after all the counter
	 * outputs have been set to high impedance mode.
	 */
	for (i = 0; i < board->n_chips; ++i)
		set_tio_counterswap(dev, i);

	ret = request_irq(pcidev->irq, ni_660x_interrupt, IRQF_SHARED,
			  dev->board_name, dev);
	if (ret < 0) {
		dev_warn(dev->class_dev, " irq not available\n");
		return ret;
	}
	dev->irq = pcidev->irq;
	global_interrupt_config_bits = NI660X_GLOBAL_INT_GLOBAL;
	if (board->n_chips > 1)
		global_interrupt_config_bits |= NI660X_GLOBAL_INT_CASCADE;
	ni_660x_write(dev, 0, global_interrupt_config_bits,
		      NI660X_GLOBAL_INT_CFG);

	return 0;
}

static void ni_660x_detach(struct comedi_device *dev)
{
	struct ni_660x_private *devpriv = dev->private;

	if (dev->irq) {
		ni_660x_write(dev, 0, 0, NI660X_GLOBAL_INT_CFG);
		free_irq(dev->irq, dev);
	}
	if (devpriv) {
		ni_gpct_device_destroy(devpriv->counter_dev);
		ni_660x_free_mite_rings(dev);
		mite_detach(devpriv->mite);
	}
	if (dev->mmio)
		iounmap(dev->mmio);
	comedi_pci_disable(dev);
}

static struct comedi_driver ni_660x_driver = {
	.driver_name	= "ni_660x",
	.module		= THIS_MODULE,
	.auto_attach	= ni_660x_auto_attach,
	.detach		= ni_660x_detach,
};

static int ni_660x_pci_probe(struct pci_dev *dev,
			     const struct pci_device_id *id)
{
	return comedi_pci_auto_config(dev, &ni_660x_driver, id->driver_data);
}

static const struct pci_device_id ni_660x_pci_table[] = {
	{ PCI_VDEVICE(NI, 0x1310), BOARD_PCI6602 },
	{ PCI_VDEVICE(NI, 0x1360), BOARD_PXI6602 },
	{ PCI_VDEVICE(NI, 0x2c60), BOARD_PCI6601 },
	{ PCI_VDEVICE(NI, 0x2db0), BOARD_PCI6608 },
	{ PCI_VDEVICE(NI, 0x2cc0), BOARD_PXI6608 },
	{ PCI_VDEVICE(NI, 0x1e30), BOARD_PCI6624 },
	{ PCI_VDEVICE(NI, 0x1e40), BOARD_PXI6624 },
	{ 0 }
};
MODULE_DEVICE_TABLE(pci, ni_660x_pci_table);

static struct pci_driver ni_660x_pci_driver = {
	.name		= "ni_660x",
	.id_table	= ni_660x_pci_table,
	.probe		= ni_660x_pci_probe,
	.remove		= comedi_pci_auto_unconfig,
};
module_comedi_pci_driver(ni_660x_driver, ni_660x_pci_driver);

<<<<<<< HEAD
MODULE_AUTHOR("Comedi http://www.comedi.org");
=======
MODULE_AUTHOR("Comedi https://www.comedi.org");
>>>>>>> 24b8d41d
MODULE_DESCRIPTION("Comedi driver for NI 660x counter/timer boards");
MODULE_LICENSE("GPL");<|MERGE_RESOLUTION|>--- conflicted
+++ resolved
@@ -1,19 +1,6 @@
 // SPDX-License-Identifier: GPL-2.0+
 /*
  * Hardware driver for NI 660x devices
-<<<<<<< HEAD
- *
- * This program is free software; you can redistribute it and/or modify
- * it under the terms of the GNU General Public License as published by
- * the Free Software Foundation; either version 2 of the License, or
- * (at your option) any later version.
- *
- * This program is distributed in the hope that it will be useful,
- * but WITHOUT ANY WARRANTY; without even the implied warranty of
- * MERCHANTABILITY or FITNESS FOR A PARTICULAR PURPOSE.  See the
- * GNU General Public License for more details.
-=======
->>>>>>> 24b8d41d
  */
 
 /*
@@ -44,10 +31,7 @@
 
 #include "mite.h"
 #include "ni_tio.h"
-<<<<<<< HEAD
-=======
 #include "ni_routes.h"
->>>>>>> 24b8d41d
 
 /* See Register-Level Programmer Manual page 3.1 */
 enum ni_660x_register {
@@ -86,7 +70,6 @@
 };
 
 #define NI660X_CLK_CFG_COUNTER_SWAP	BIT(21)
-<<<<<<< HEAD
 
 #define NI660X_GLOBAL_INT_COUNTER0	BIT(8)
 #define NI660X_GLOBAL_INT_COUNTER1	BIT(9)
@@ -101,22 +84,6 @@
 #define NI660X_DMA_CFG_SEL_NONE(_c)	NI660X_DMA_CFG_SEL((_c), 0x1f)
 #define NI660X_DMA_CFG_RESET(_c)	NI660X_DMA_CFG_SEL((_c), 0x80)
 
-=======
-
-#define NI660X_GLOBAL_INT_COUNTER0	BIT(8)
-#define NI660X_GLOBAL_INT_COUNTER1	BIT(9)
-#define NI660X_GLOBAL_INT_COUNTER2	BIT(10)
-#define NI660X_GLOBAL_INT_COUNTER3	BIT(11)
-#define NI660X_GLOBAL_INT_CASCADE	BIT(29)
-#define NI660X_GLOBAL_INT_GLOBAL_POL	BIT(30)
-#define NI660X_GLOBAL_INT_GLOBAL	BIT(31)
-
-#define NI660X_DMA_CFG_SEL(_c, _s)	(((_s) & 0x1f) << (8 * (_c)))
-#define NI660X_DMA_CFG_SEL_MASK(_c)	NI660X_DMA_CFG_SEL((_c), 0x1f)
-#define NI660X_DMA_CFG_SEL_NONE(_c)	NI660X_DMA_CFG_SEL((_c), 0x1f)
-#define NI660X_DMA_CFG_RESET(_c)	NI660X_DMA_CFG_SEL((_c), 0x80)
-
->>>>>>> 24b8d41d
 #define NI660X_IO_CFG(x)		(NI660X_IO_CFG_0_1 + ((x) / 2))
 #define NI660X_IO_CFG_OUT_SEL(_c, _s)	(((_s) & 0x3) << (((_c) % 2) ? 0 : 8))
 #define NI660X_IO_CFG_OUT_SEL_MASK(_c)	NI660X_IO_CFG_OUT_SEL((_c), 0x3)
@@ -298,10 +265,7 @@
 	unsigned int dma_cfg[NI660X_MAX_CHIPS];
 	unsigned int io_cfg[NI660X_NUM_PFI_CHANNELS];
 	u64 io_dir;
-<<<<<<< HEAD
-=======
 	struct ni_route_tables routing_tables;
->>>>>>> 24b8d41d
 };
 
 static void ni_660x_write(struct comedi_device *dev, unsigned int chip,
@@ -356,10 +320,6 @@
 	ni_660x_write(dev, chip, devpriv->dma_cfg[chip] |
 		      NI660X_DMA_CFG_RESET(mite_channel),
 		      NI660X_DMA_CFG);
-<<<<<<< HEAD
-	mmiowb();
-=======
->>>>>>> 24b8d41d
 }
 
 static inline void ni_660x_unset_dma_channel(struct comedi_device *dev,
@@ -372,10 +332,6 @@
 	devpriv->dma_cfg[chip] &= ~NI660X_DMA_CFG_SEL_MASK(mite_channel);
 	devpriv->dma_cfg[chip] |= NI660X_DMA_CFG_SEL_NONE(mite_channel);
 	ni_660x_write(dev, chip, devpriv->dma_cfg[chip], NI660X_DMA_CFG);
-<<<<<<< HEAD
-	mmiowb();
-=======
->>>>>>> 24b8d41d
 }
 
 static int ni_660x_request_mite_channel(struct comedi_device *dev,
@@ -609,13 +565,10 @@
 	unsigned int active_chip = 0;
 	unsigned int idle_chip = 0;
 	unsigned int bits;
-<<<<<<< HEAD
-=======
 
 	if (chan >= NI_PFI(0))
 		/* allow new and old names of pfi channels to work. */
 		chan -= NI_PFI(0);
->>>>>>> 24b8d41d
 
 	if (board->n_chips > 1) {
 		if (out_sel == NI_660X_PFI_OUTPUT_COUNTER &&
@@ -645,14 +598,9 @@
 	ni_660x_write(dev, active_chip, bits, NI660X_IO_CFG(chan));
 }
 
-<<<<<<< HEAD
-static int ni_660x_set_pfi_routing(struct comedi_device *dev,
-				   unsigned int chan, unsigned int source)
-=======
 static void ni_660x_set_pfi_direction(struct comedi_device *dev,
 				      unsigned int chan,
 				      unsigned int direction)
->>>>>>> 24b8d41d
 {
 	struct ni_660x_private *devpriv = dev->private;
 	u64 bit;
@@ -674,8 +622,6 @@
 	}
 }
 
-<<<<<<< HEAD
-=======
 static unsigned int ni_660x_get_pfi_direction(struct comedi_device *dev,
 					      unsigned int chan)
 {
@@ -700,7 +646,6 @@
 		/* allow new and old names of pfi channels to work. */
 		chan -= NI_PFI(0);
 
->>>>>>> 24b8d41d
 	switch (source) {
 	case NI_660X_PFI_OUTPUT_COUNTER:
 		if (chan < 8)
@@ -709,20 +654,13 @@
 	case NI_660X_PFI_OUTPUT_DIO:
 		if (chan > 31)
 			return -EINVAL;
-<<<<<<< HEAD
-=======
 		break;
->>>>>>> 24b8d41d
 	default:
 		return -EINVAL;
 	}
 
 	devpriv->io_cfg[chan] = source;
-<<<<<<< HEAD
-	if (devpriv->io_dir & (1ULL << chan))
-=======
 	if (ni_660x_get_pfi_direction(dev, chan) == COMEDI_OUTPUT)
->>>>>>> 24b8d41d
 		ni_660x_select_pfi_output(dev, chan, devpriv->io_cfg[chan]);
 	return 0;
 }
@@ -759,29 +697,10 @@
 				   unsigned int *data)
 {
 	unsigned int chan = CR_CHAN(insn->chanspec);
-<<<<<<< HEAD
-	u64 bit = 1ULL << chan;
-	unsigned int val;
-=======
->>>>>>> 24b8d41d
 	int ret;
 
 	switch (data[0]) {
 	case INSN_CONFIG_DIO_OUTPUT:
-<<<<<<< HEAD
-		devpriv->io_dir |= bit;
-		ni_660x_select_pfi_output(dev, chan, devpriv->io_cfg[chan]);
-		break;
-
-	case INSN_CONFIG_DIO_INPUT:
-		devpriv->io_dir &= ~bit;
-		ni_660x_select_pfi_output(dev, chan, 0);	/* high-z */
-		break;
-
-	case INSN_CONFIG_DIO_QUERY:
-		data[1] = (devpriv->io_dir & bit) ? COMEDI_OUTPUT
-						  : COMEDI_INPUT;
-=======
 		ni_660x_set_pfi_direction(dev, chan, COMEDI_OUTPUT);
 		break;
 
@@ -791,7 +710,6 @@
 
 	case INSN_CONFIG_DIO_QUERY:
 		data[1] = ni_660x_get_pfi_direction(dev, chan);
->>>>>>> 24b8d41d
 		break;
 
 	case INSN_CONFIG_SET_ROUTING:
@@ -801,22 +719,11 @@
 		break;
 
 	case INSN_CONFIG_GET_ROUTING:
-<<<<<<< HEAD
-		data[1] = devpriv->io_cfg[chan];
-		break;
-
-	case INSN_CONFIG_FILTER:
-		val = ni_660x_read(dev, 0, NI660X_IO_CFG(chan));
-		val &= ~NI660X_IO_CFG_IN_SEL_MASK(chan);
-		val |= NI660X_IO_CFG_IN_SEL(chan, data[1]);
-		ni_660x_write(dev, 0, val, NI660X_IO_CFG(chan));
-=======
 		data[1] = ni_660x_get_pfi_routing(dev, chan);
 		break;
 
 	case INSN_CONFIG_FILTER:
 		ni_660x_set_pfi_filter(dev, chan, data[1]);
->>>>>>> 24b8d41d
 		break;
 
 	default:
@@ -826,8 +733,6 @@
 	return insn->n;
 }
 
-<<<<<<< HEAD
-=======
 static unsigned int _ni_get_valid_routes(struct comedi_device *dev,
 					 unsigned int n_pairs,
 					 unsigned int *pair_data)
@@ -1062,7 +967,6 @@
 	return 1;
 }
 
->>>>>>> 24b8d41d
 static void ni_660x_init_tio_chips(struct comedi_device *dev,
 				   unsigned int n_chips)
 {
@@ -1130,8 +1034,6 @@
 
 	ni_660x_init_tio_chips(dev, board->n_chips);
 
-<<<<<<< HEAD
-=======
 	/* prepare the device for globally-named routes. */
 	if (ni_assign_device_routes("ni_660x", board->name, NULL,
 				    &devpriv->routing_tables) < 0) {
@@ -1148,19 +1050,14 @@
 		dev->get_valid_routes = _ni_get_valid_routes;
 	}
 
->>>>>>> 24b8d41d
 	n_counters = board->n_chips * NI660X_COUNTERS_PER_CHIP;
 	gpct_dev = ni_gpct_device_construct(dev,
 					    ni_660x_gpct_write,
 					    ni_660x_gpct_read,
 					    ni_gpct_variant_660x,
-<<<<<<< HEAD
-					    n_counters);
-=======
 					    n_counters,
 					    NI660X_COUNTERS_PER_CHIP,
 					    &devpriv->routing_tables);
->>>>>>> 24b8d41d
 	if (!gpct_dev)
 		return -ENOMEM;
 	devpriv->counter_dev = gpct_dev;
@@ -1247,11 +1144,7 @@
 					      : NI_660X_PFI_OUTPUT_COUNTER;
 
 		ni_660x_set_pfi_routing(dev, i, source);
-<<<<<<< HEAD
-		ni_660x_select_pfi_output(dev, i, 0);		/* high-z */
-=======
 		ni_660x_set_pfi_direction(dev, i, COMEDI_INPUT);/* high-z */
->>>>>>> 24b8d41d
 	}
 
 	/* Counter subdevices (4 NI TIO General Purpose Counters per chip) */
@@ -1260,12 +1153,6 @@
 		if (i < n_counters) {
 			struct ni_gpct *counter = &gpct_dev->counters[i];
 
-<<<<<<< HEAD
-			counter->chip_index = i / NI660X_COUNTERS_PER_CHIP;
-			counter->counter_index = i % NI660X_COUNTERS_PER_CHIP;
-
-=======
->>>>>>> 24b8d41d
 			s->type		= COMEDI_SUBD_COUNTER;
 			s->subdev_flags	= SDF_READABLE | SDF_WRITABLE |
 					  SDF_LSAMPL | SDF_CMD_READ;
@@ -1363,10 +1250,6 @@
 };
 module_comedi_pci_driver(ni_660x_driver, ni_660x_pci_driver);
 
-<<<<<<< HEAD
-MODULE_AUTHOR("Comedi http://www.comedi.org");
-=======
 MODULE_AUTHOR("Comedi https://www.comedi.org");
->>>>>>> 24b8d41d
 MODULE_DESCRIPTION("Comedi driver for NI 660x counter/timer boards");
 MODULE_LICENSE("GPL");