/* SPDX-License-Identifier: (GPL-2.0 OR MPL-1.1) */
/* prism2mgmt.h
 *
 * Declares the mgmt command handler functions
 *
 * Copyright (C) 1999 AbsoluteValue Systems, Inc.  All Rights Reserved.
 * --------------------------------------------------------------------
 *
 * linux-wlan
 *
 *   The contents of this file are subject to the Mozilla Public
 *   License Version 1.1 (the "License"); you may not use this file
 *   except in compliance with the License. You may obtain a copy of
 *   the License at http://www.mozilla.org/MPL/
 *
 *   Software distributed under the License is distributed on an "AS
 *   IS" basis, WITHOUT WARRANTY OF ANY KIND, either express or
 *   implied. See the License for the specific language governing
 *   rights and limitations under the License.
 *
 *   Alternatively, the contents of this file may be used under the
 *   terms of the GNU Public License version 2 (the "GPL"), in which
 *   case the provisions of the GPL are applicable instead of the
 *   above.  If you wish to allow the use of your version of this file
 *   only under the terms of the GPL and not to allow others to use
 *   your version of this file under the MPL, indicate your decision
 *   by deleting the provisions above and replace them with the notice
 *   and other provisions required by the GPL.  If you do not delete
 *   the provisions above, a recipient may use your version of this
 *   file under either the MPL or the GPL.
 *
 * --------------------------------------------------------------------
 *
 * Inquiries regarding the linux-wlan Open Source project can be
 * made directly to:
 *
 * AbsoluteValue Systems Inc.
 * info@linux-wlan.com
 * http://www.linux-wlan.com
 *
 * --------------------------------------------------------------------
 *
 * Portions of the development of this software were funded by
 * Intersil Corporation as part of PRISM(R) chipset product development.
 *
 * --------------------------------------------------------------------
 *
 * This file contains the constants and data structures for interaction
 * with the hfa384x Wireless LAN (WLAN) Media Access Controller (MAC).
 * The hfa384x is a portion of the Harris PRISM(tm) WLAN chipset.
 *
 * [Implementation and usage notes]
 *
 * [References]
 *   CW10 Programmer's Manual v1.5
 *   IEEE 802.11 D10.0
 *
 *    --------------------------------------------------------------------
 */

#ifndef _PRISM2MGMT_H
#define _PRISM2MGMT_H

extern int prism2_reset_holdtime;
extern int prism2_reset_settletime;

u32 prism2sta_ifstate(struct wlandevice *wlandev, u32 ifstate);

<<<<<<< HEAD
void prism2sta_ev_info(struct wlandevice *wlandev, struct hfa384x_InfFrame *inf);
=======
void prism2sta_ev_info(struct wlandevice *wlandev,
		       struct hfa384x_inf_frame *inf);
>>>>>>> 24b8d41d
void prism2sta_ev_txexc(struct wlandevice *wlandev, u16 status);
void prism2sta_ev_tx(struct wlandevice *wlandev, u16 status);
void prism2sta_ev_alloc(struct wlandevice *wlandev);

int prism2mgmt_mibset_mibget(struct wlandevice *wlandev, void *msgp);
int prism2mgmt_scan(struct wlandevice *wlandev, void *msgp);
int prism2mgmt_scan_results(struct wlandevice *wlandev, void *msgp);
int prism2mgmt_start(struct wlandevice *wlandev, void *msgp);
int prism2mgmt_wlansniff(struct wlandevice *wlandev, void *msgp);
int prism2mgmt_readpda(struct wlandevice *wlandev, void *msgp);
int prism2mgmt_ramdl_state(struct wlandevice *wlandev, void *msgp);
int prism2mgmt_ramdl_write(struct wlandevice *wlandev, void *msgp);
int prism2mgmt_flashdl_state(struct wlandevice *wlandev, void *msgp);
int prism2mgmt_flashdl_write(struct wlandevice *wlandev, void *msgp);
int prism2mgmt_autojoin(struct wlandevice *wlandev, void *msgp);

/*---------------------------------------------------------------
 * conversion functions going between wlan message data types and
 * Prism2 data types
 *---------------------------------------------------------------
 */

/* byte area conversion functions*/
void prism2mgmt_bytearea2pstr(u8 *bytearea, struct p80211pstrd *pstr, int len);

/* byte string conversion functions*/
void prism2mgmt_pstr2bytestr(struct hfa384x_bytestr *bytestr,
			     struct p80211pstrd *pstr);
void prism2mgmt_bytestr2pstr(struct hfa384x_bytestr *bytestr,
			     struct p80211pstrd *pstr);

/* functions to convert Group Addresses */
void prism2mgmt_get_grpaddr(u32 did, struct p80211pstrd *pstr,
			    struct hfa384x *priv);
int prism2mgmt_set_grpaddr(u32 did,
			   u8 *prism2buf, struct p80211pstrd *pstr,
			   struct hfa384x *priv);
int prism2mgmt_get_grpaddr_index(u32 did);

void prism2sta_processing_defer(struct work_struct *data);

void prism2sta_commsqual_defer(struct work_struct *data);
void prism2sta_commsqual_timer(struct timer_list *t);

/* Interface callback functions, passing data back up to the cfg80211 layer */
void prism2_connect_result(struct wlandevice *wlandev, u8 failed);
void prism2_disconnected(struct wlandevice *wlandev);
void prism2_roamed(struct wlandevice *wlandev);

#endif<|MERGE_RESOLUTION|>--- conflicted
+++ resolved
@@ -66,12 +66,8 @@
 
 u32 prism2sta_ifstate(struct wlandevice *wlandev, u32 ifstate);
 
-<<<<<<< HEAD
-void prism2sta_ev_info(struct wlandevice *wlandev, struct hfa384x_InfFrame *inf);
-=======
 void prism2sta_ev_info(struct wlandevice *wlandev,
 		       struct hfa384x_inf_frame *inf);
->>>>>>> 24b8d41d
 void prism2sta_ev_txexc(struct wlandevice *wlandev, u16 status);
 void prism2sta_ev_tx(struct wlandevice *wlandev, u16 status);
 void prism2sta_ev_alloc(struct wlandevice *wlandev);
