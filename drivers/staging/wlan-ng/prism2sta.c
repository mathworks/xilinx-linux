// SPDX-License-Identifier: (GPL-2.0 OR MPL-1.1)
/* src/prism2/driver/prism2sta.c
 *
 * Implements the station functionality for prism2
 *
 * Copyright (C) 1999 AbsoluteValue Systems, Inc.  All Rights Reserved.
 * --------------------------------------------------------------------
 *
 * linux-wlan
 *
 *   The contents of this file are subject to the Mozilla Public
 *   License Version 1.1 (the "License"); you may not use this file
 *   except in compliance with the License. You may obtain a copy of
 *   the License at http://www.mozilla.org/MPL/
 *
 *   Software distributed under the License is distributed on an "AS
 *   IS" basis, WITHOUT WARRANTY OF ANY KIND, either express or
 *   implied. See the License for the specific language governing
 *   rights and limitations under the License.
 *
 *   Alternatively, the contents of this file may be used under the
 *   terms of the GNU Public License version 2 (the "GPL"), in which
 *   case the provisions of the GPL are applicable instead of the
 *   above.  If you wish to allow the use of your version of this file
 *   only under the terms of the GPL and not to allow others to use
 *   your version of this file under the MPL, indicate your decision
 *   by deleting the provisions above and replace them with the notice
 *   and other provisions required by the GPL.  If you do not delete
 *   the provisions above, a recipient may use your version of this
 *   file under either the MPL or the GPL.
 *
 * --------------------------------------------------------------------
 *
 * Inquiries regarding the linux-wlan Open Source project can be
 * made directly to:
 *
 * AbsoluteValue Systems Inc.
 * info@linux-wlan.com
 * http://www.linux-wlan.com
 *
 * --------------------------------------------------------------------
 *
 * Portions of the development of this software were funded by
 * Intersil Corporation as part of PRISM(R) chipset product development.
 *
 * --------------------------------------------------------------------
 *
 * This file implements the module and linux pcmcia routines for the
 * prism2 driver.
 *
 * --------------------------------------------------------------------
 */

#include <linux/module.h>
#include <linux/kernel.h>
#include <linux/sched.h>
#include <linux/types.h>
#include <linux/slab.h>
#include <linux/wireless.h>
#include <linux/netdevice.h>
#include <linux/workqueue.h>
#include <linux/byteorder/generic.h>
#include <linux/etherdevice.h>

#include <linux/io.h>
#include <linux/delay.h>
#include <asm/byteorder.h>
#include <linux/if_arp.h>
#include <linux/if_ether.h>
#include <linux/bitops.h>

#include "p80211types.h"
#include "p80211hdr.h"
#include "p80211mgmt.h"
#include "p80211conv.h"
#include "p80211msg.h"
#include "p80211netdev.h"
#include "p80211req.h"
#include "p80211metadef.h"
#include "p80211metastruct.h"
#include "hfa384x.h"
#include "prism2mgmt.h"

static char *dev_info = "prism2_usb";
static struct wlandevice *create_wlan(void);

int prism2_reset_holdtime = 30;	/* Reset hold time in ms */
int prism2_reset_settletime = 100;	/* Reset settle time in ms */

static int prism2_doreset;	/* Do a reset at init? */

module_param(prism2_doreset, int, 0644);
MODULE_PARM_DESC(prism2_doreset, "Issue a reset on initialization");

module_param(prism2_reset_holdtime, int, 0644);
MODULE_PARM_DESC(prism2_reset_holdtime, "reset hold time in ms");
module_param(prism2_reset_settletime, int, 0644);
MODULE_PARM_DESC(prism2_reset_settletime, "reset settle time in ms");

MODULE_LICENSE("Dual MPL/GPL");

static int prism2sta_open(struct wlandevice *wlandev);
static int prism2sta_close(struct wlandevice *wlandev);
static void prism2sta_reset(struct wlandevice *wlandev);
static int prism2sta_txframe(struct wlandevice *wlandev, struct sk_buff *skb,
			     union p80211_hdr *p80211_hdr,
			     struct p80211_metawep *p80211_wep);
<<<<<<< HEAD
static int prism2sta_mlmerequest(struct wlandevice *wlandev, struct p80211msg *msg);
=======
static int prism2sta_mlmerequest(struct wlandevice *wlandev,
				 struct p80211msg *msg);
>>>>>>> 24b8d41d
static int prism2sta_getcardinfo(struct wlandevice *wlandev);
static int prism2sta_globalsetup(struct wlandevice *wlandev);
static int prism2sta_setmulticast(struct wlandevice *wlandev,
				  struct net_device *dev);

static void prism2sta_inf_handover(struct wlandevice *wlandev,
<<<<<<< HEAD
				   struct hfa384x_InfFrame *inf);
static void prism2sta_inf_tallies(struct wlandevice *wlandev,
				  struct hfa384x_InfFrame *inf);
static void prism2sta_inf_hostscanresults(struct wlandevice *wlandev,
					  struct hfa384x_InfFrame *inf);
static void prism2sta_inf_scanresults(struct wlandevice *wlandev,
				      struct hfa384x_InfFrame *inf);
static void prism2sta_inf_chinforesults(struct wlandevice *wlandev,
					struct hfa384x_InfFrame *inf);
static void prism2sta_inf_linkstatus(struct wlandevice *wlandev,
				     struct hfa384x_InfFrame *inf);
static void prism2sta_inf_assocstatus(struct wlandevice *wlandev,
				      struct hfa384x_InfFrame *inf);
static void prism2sta_inf_authreq(struct wlandevice *wlandev,
				  struct hfa384x_InfFrame *inf);
static void prism2sta_inf_authreq_defer(struct wlandevice *wlandev,
					struct hfa384x_InfFrame *inf);
static void prism2sta_inf_psusercnt(struct wlandevice *wlandev,
				    struct hfa384x_InfFrame *inf);
=======
				   struct hfa384x_inf_frame *inf);
static void prism2sta_inf_tallies(struct wlandevice *wlandev,
				  struct hfa384x_inf_frame *inf);
static void prism2sta_inf_hostscanresults(struct wlandevice *wlandev,
					  struct hfa384x_inf_frame *inf);
static void prism2sta_inf_scanresults(struct wlandevice *wlandev,
				      struct hfa384x_inf_frame *inf);
static void prism2sta_inf_chinforesults(struct wlandevice *wlandev,
					struct hfa384x_inf_frame *inf);
static void prism2sta_inf_linkstatus(struct wlandevice *wlandev,
				     struct hfa384x_inf_frame *inf);
static void prism2sta_inf_assocstatus(struct wlandevice *wlandev,
				      struct hfa384x_inf_frame *inf);
static void prism2sta_inf_authreq(struct wlandevice *wlandev,
				  struct hfa384x_inf_frame *inf);
static void prism2sta_inf_authreq_defer(struct wlandevice *wlandev,
					struct hfa384x_inf_frame *inf);
static void prism2sta_inf_psusercnt(struct wlandevice *wlandev,
				    struct hfa384x_inf_frame *inf);
>>>>>>> 24b8d41d

/*
 * prism2sta_open
 *
 * WLAN device open method.  Called from p80211netdev when kernel
 * device open (start) method is called in response to the
 * SIOCSIIFFLAGS ioctl changing the flags bit IFF_UP
 * from clear to set.
 *
 * Arguments:
 *	wlandev		wlan device structure
 *
 * Returns:
 *	0	success
 *	>0	f/w reported error
 *	<0	driver reported error
 *
 * Side effects:
 *
 * Call context:
 *	process thread
 */
static int prism2sta_open(struct wlandevice *wlandev)
{
	/* We don't currently have to do anything else.
	 * The setup of the MAC should be subsequently completed via
	 * the mlme commands.
	 * Higher layers know we're ready from dev->start==1 and
	 * dev->tbusy==0.  Our rx path knows to pass up received/
	 * frames because of dev->flags&IFF_UP is true.
	 */

	return 0;
}

/*
 * prism2sta_close
 *
 * WLAN device close method.  Called from p80211netdev when kernel
 * device close method is called in response to the
 * SIOCSIIFFLAGS ioctl changing the flags bit IFF_UP
 * from set to clear.
 *
 * Arguments:
 *	wlandev		wlan device structure
 *
 * Returns:
 *	0	success
 *	>0	f/w reported error
 *	<0	driver reported error
 *
 * Side effects:
 *
 * Call context:
 *	process thread
 */
static int prism2sta_close(struct wlandevice *wlandev)
{
	/* We don't currently have to do anything else.
	 * Higher layers know we're not ready from dev->start==0 and
	 * dev->tbusy==1.  Our rx path knows to not pass up received
	 * frames because of dev->flags&IFF_UP is false.
	 */

	return 0;
}

/*
 * prism2sta_reset
 *
 * Currently not implemented.
 *
 * Arguments:
 *	wlandev		wlan device structure
 *	none
 *
 * Returns:
 *	nothing
 *
 * Side effects:
 *
 * Call context:
 *	process thread
 */
static void prism2sta_reset(struct wlandevice *wlandev)
{
}

/*
 * prism2sta_txframe
 *
 * Takes a frame from p80211 and queues it for transmission.
 *
 * Arguments:
 *	wlandev		wlan device structure
 *	pb		packet buffer struct.  Contains an 802.11
 *			data frame.
 *       p80211_hdr      points to the 802.11 header for the packet.
 * Returns:
 *	0		Success and more buffs available
 *	1		Success but no more buffs
 *	2		Allocation failure
 *	4		Buffer full or queue busy
 *
 * Side effects:
 *
 * Call context:
 *	process thread
 */
static int prism2sta_txframe(struct wlandevice *wlandev, struct sk_buff *skb,
			     union p80211_hdr *p80211_hdr,
			     struct p80211_metawep *p80211_wep)
{
	struct hfa384x *hw = wlandev->priv;

	/* If necessary, set the 802.11 WEP bit */
	if ((wlandev->hostwep & (HOSTWEP_PRIVACYINVOKED | HOSTWEP_ENCRYPT)) ==
	    HOSTWEP_PRIVACYINVOKED) {
		p80211_hdr->a3.fc |= cpu_to_le16(WLAN_SET_FC_ISWEP(1));
	}

	return hfa384x_drvr_txframe(hw, skb, p80211_hdr, p80211_wep);
}

/*
 * prism2sta_mlmerequest
 *
 * wlan command message handler.  All we do here is pass the message
 * over to the prism2sta_mgmt_handler.
 *
 * Arguments:
 *	wlandev		wlan device structure
 *	msg		wlan command message
 * Returns:
 *	0		success
 *	<0		successful acceptance of message, but we're
 *			waiting for an async process to finish before
 *			we're done with the msg.  When the asynch
 *			process is done, we'll call the p80211
 *			function p80211req_confirm() .
 *	>0		An error occurred while we were handling
 *			the message.
 *
 * Side effects:
 *
 * Call context:
 *	process thread
 */
<<<<<<< HEAD
static int prism2sta_mlmerequest(struct wlandevice *wlandev, struct p80211msg *msg)
=======
static int prism2sta_mlmerequest(struct wlandevice *wlandev,
				 struct p80211msg *msg)
>>>>>>> 24b8d41d
{
	struct hfa384x *hw = wlandev->priv;

	int result = 0;

	switch (msg->msgcode) {
	case DIDMSG_DOT11REQ_MIBGET:
		pr_debug("Received mibget request\n");
		result = prism2mgmt_mibset_mibget(wlandev, msg);
		break;
	case DIDMSG_DOT11REQ_MIBSET:
		pr_debug("Received mibset request\n");
		result = prism2mgmt_mibset_mibget(wlandev, msg);
		break;
	case DIDMSG_DOT11REQ_SCAN:
		pr_debug("Received scan request\n");
		result = prism2mgmt_scan(wlandev, msg);
		break;
	case DIDMSG_DOT11REQ_SCAN_RESULTS:
		pr_debug("Received scan_results request\n");
		result = prism2mgmt_scan_results(wlandev, msg);
		break;
	case DIDMSG_DOT11REQ_START:
		pr_debug("Received mlme start request\n");
		result = prism2mgmt_start(wlandev, msg);
		break;
		/*
		 * Prism2 specific messages
		 */
	case DIDMSG_P2REQ_READPDA:
		pr_debug("Received mlme readpda request\n");
		result = prism2mgmt_readpda(wlandev, msg);
		break;
	case DIDMSG_P2REQ_RAMDL_STATE:
		pr_debug("Received mlme ramdl_state request\n");
		result = prism2mgmt_ramdl_state(wlandev, msg);
		break;
	case DIDMSG_P2REQ_RAMDL_WRITE:
		pr_debug("Received mlme ramdl_write request\n");
		result = prism2mgmt_ramdl_write(wlandev, msg);
		break;
	case DIDMSG_P2REQ_FLASHDL_STATE:
		pr_debug("Received mlme flashdl_state request\n");
		result = prism2mgmt_flashdl_state(wlandev, msg);
		break;
	case DIDMSG_P2REQ_FLASHDL_WRITE:
		pr_debug("Received mlme flashdl_write request\n");
		result = prism2mgmt_flashdl_write(wlandev, msg);
		break;
		/*
		 * Linux specific messages
		 */
	case DIDMSG_LNXREQ_HOSTWEP:
		break;		/* ignore me. */
<<<<<<< HEAD
	case DIDmsg_lnxreq_ifstate:
		{
			struct p80211msg_lnxreq_ifstate *ifstatemsg;

			pr_debug("Received mlme ifstate request\n");
			ifstatemsg = (struct p80211msg_lnxreq_ifstate *)msg;
			result =
			    prism2sta_ifstate(wlandev,
					      ifstatemsg->ifstate.data);
			ifstatemsg->resultcode.status =
			    P80211ENUM_msgitem_status_data_ok;
			ifstatemsg->resultcode.data = result;
			result = 0;
		}
=======
	case DIDMSG_LNXREQ_IFSTATE: {
		struct p80211msg_lnxreq_ifstate *ifstatemsg;

		pr_debug("Received mlme ifstate request\n");
		ifstatemsg = (struct p80211msg_lnxreq_ifstate *)msg;
		result = prism2sta_ifstate(wlandev,
					   ifstatemsg->ifstate.data);
		ifstatemsg->resultcode.status =
			P80211ENUM_msgitem_status_data_ok;
		ifstatemsg->resultcode.data = result;
		result = 0;
>>>>>>> 24b8d41d
		break;
	}
	case DIDMSG_LNXREQ_WLANSNIFF:
		pr_debug("Received mlme wlansniff request\n");
		result = prism2mgmt_wlansniff(wlandev, msg);
		break;
	case DIDMSG_LNXREQ_AUTOJOIN:
		pr_debug("Received mlme autojoin request\n");
		result = prism2mgmt_autojoin(wlandev, msg);
		break;
	case DIDMSG_LNXREQ_COMMSQUALITY: {
		struct p80211msg_lnxreq_commsquality *qualmsg;

		pr_debug("Received commsquality request\n");

<<<<<<< HEAD
			qualmsg = (struct p80211msg_lnxreq_commsquality *)msg;
=======
		qualmsg = (struct p80211msg_lnxreq_commsquality *)msg;
>>>>>>> 24b8d41d

		qualmsg->link.status = P80211ENUM_msgitem_status_data_ok;
		qualmsg->level.status = P80211ENUM_msgitem_status_data_ok;
		qualmsg->noise.status = P80211ENUM_msgitem_status_data_ok;

		qualmsg->link.data = le16_to_cpu(hw->qual.cq_curr_bss);
		qualmsg->level.data = le16_to_cpu(hw->qual.asl_curr_bss);
		qualmsg->noise.data = le16_to_cpu(hw->qual.anl_curr_fc);
		qualmsg->txrate.data = hw->txrate;

		break;
	}
	default:
		netdev_warn(wlandev->netdev,
			    "Unknown mgmt request message 0x%08x",
			    msg->msgcode);
		break;
	}

	return result;
}

/*
 * prism2sta_ifstate
 *
 * Interface state.  This is the primary WLAN interface enable/disable
 * handler.  Following the driver/load/deviceprobe sequence, this
 * function must be called with a state of "enable" before any other
 * commands will be accepted.
 *
 * Arguments:
 *	wlandev		wlan device structure
 *	msgp		ptr to msg buffer
 *
 * Returns:
 *	A p80211 message resultcode value.
 *
 * Side effects:
 *
 * Call context:
 *	process thread  (usually)
 *	interrupt
 */
u32 prism2sta_ifstate(struct wlandevice *wlandev, u32 ifstate)
{
	struct hfa384x *hw = wlandev->priv;
	u32 result;

	result = P80211ENUM_resultcode_implementation_failure;

	pr_debug("Current MSD state(%d), requesting(%d)\n",
		 wlandev->msdstate, ifstate);
	switch (ifstate) {
	case P80211ENUM_ifstate_fwload:
		switch (wlandev->msdstate) {
		case WLAN_MSD_HWPRESENT:
			wlandev->msdstate = WLAN_MSD_FWLOAD_PENDING;
			/*
			 * Initialize the device+driver sufficiently
			 * for firmware loading.
			 */
			result = hfa384x_drvr_start(hw);
			if (result) {
				netdev_err(wlandev->netdev,
					   "hfa384x_drvr_start() failed,result=%d\n",
					   (int)result);
				result =
				 P80211ENUM_resultcode_implementation_failure;
				wlandev->msdstate = WLAN_MSD_HWPRESENT;
				break;
			}
			wlandev->msdstate = WLAN_MSD_FWLOAD;
			result = P80211ENUM_resultcode_success;
			break;
		case WLAN_MSD_FWLOAD:
			hfa384x_cmd_initialize(hw);
			result = P80211ENUM_resultcode_success;
			break;
		case WLAN_MSD_RUNNING:
			netdev_warn(wlandev->netdev,
				    "Cannot enter fwload state from enable state, you must disable first.\n");
			result = P80211ENUM_resultcode_invalid_parameters;
			break;
		case WLAN_MSD_HWFAIL:
		default:
			/* probe() had a problem or the msdstate contains
			 * an unrecognized value, there's nothing we can do.
			 */
			result = P80211ENUM_resultcode_implementation_failure;
			break;
		}
		break;
	case P80211ENUM_ifstate_enable:
		switch (wlandev->msdstate) {
		case WLAN_MSD_HWPRESENT:
		case WLAN_MSD_FWLOAD:
			wlandev->msdstate = WLAN_MSD_RUNNING_PENDING;
			/* Initialize the device+driver for full
			 * operation. Note that this might me an FWLOAD
			 * to RUNNING transition so we must not do a chip
			 * or board level reset.  Note that on failure,
			 * the MSD state is set to HWPRESENT because we
			 * can't make any assumptions about the state
			 * of the hardware or a previous firmware load.
			 */
			result = hfa384x_drvr_start(hw);
			if (result) {
				netdev_err(wlandev->netdev,
					   "hfa384x_drvr_start() failed,result=%d\n",
					   (int)result);
				result =
				  P80211ENUM_resultcode_implementation_failure;
				wlandev->msdstate = WLAN_MSD_HWPRESENT;
				break;
			}

			result = prism2sta_getcardinfo(wlandev);
			if (result) {
				netdev_err(wlandev->netdev,
					   "prism2sta_getcardinfo() failed,result=%d\n",
					   (int)result);
				result =
				  P80211ENUM_resultcode_implementation_failure;
				hfa384x_drvr_stop(hw);
				wlandev->msdstate = WLAN_MSD_HWPRESENT;
				break;
			}
			result = prism2sta_globalsetup(wlandev);
			if (result) {
				netdev_err(wlandev->netdev,
					   "prism2sta_globalsetup() failed,result=%d\n",
					   (int)result);
				result =
				  P80211ENUM_resultcode_implementation_failure;
				hfa384x_drvr_stop(hw);
				wlandev->msdstate = WLAN_MSD_HWPRESENT;
				break;
			}
			wlandev->msdstate = WLAN_MSD_RUNNING;
			hw->join_ap = 0;
			hw->join_retries = 60;
			result = P80211ENUM_resultcode_success;
			break;
		case WLAN_MSD_RUNNING:
			/* Do nothing, we're already in this state. */
			result = P80211ENUM_resultcode_success;
			break;
		case WLAN_MSD_HWFAIL:
		default:
			/* probe() had a problem or the msdstate contains
			 * an unrecognized value, there's nothing we can do.
			 */
			result = P80211ENUM_resultcode_implementation_failure;
			break;
		}
		break;
	case P80211ENUM_ifstate_disable:
		switch (wlandev->msdstate) {
		case WLAN_MSD_HWPRESENT:
			/* Do nothing, we're already in this state. */
			result = P80211ENUM_resultcode_success;
			break;
		case WLAN_MSD_FWLOAD:
		case WLAN_MSD_RUNNING:
			wlandev->msdstate = WLAN_MSD_HWPRESENT_PENDING;
			/*
			 * TODO: Shut down the MAC completely. Here a chip
			 * or board level reset is probably called for.
			 * After a "disable" _all_ results are lost, even
			 * those from a fwload.
			 */
			if (!wlandev->hwremoved)
				netif_carrier_off(wlandev->netdev);

			hfa384x_drvr_stop(hw);

			wlandev->macmode = WLAN_MACMODE_NONE;
			wlandev->msdstate = WLAN_MSD_HWPRESENT;
			result = P80211ENUM_resultcode_success;
			break;
		case WLAN_MSD_HWFAIL:
		default:
			/* probe() had a problem or the msdstate contains
			 * an unrecognized value, there's nothing we can do.
			 */
			result = P80211ENUM_resultcode_implementation_failure;
			break;
		}
		break;
	default:
		result = P80211ENUM_resultcode_invalid_parameters;
		break;
	}

	return result;
}

/*
 * prism2sta_getcardinfo
 *
 * Collect the NICID, firmware version and any other identifiers
 * we'd like to have in host-side data structures.
 *
 * Arguments:
 *	wlandev		wlan device structure
 *
 * Returns:
 *	0	success
 *	>0	f/w reported error
 *	<0	driver reported error
 *
 * Side effects:
 *
 * Call context:
 *	Either.
 */
static int prism2sta_getcardinfo(struct wlandevice *wlandev)
{
	int result = 0;
	struct hfa384x *hw = wlandev->priv;
	u16 temp;
	u8 snum[HFA384x_RID_NICSERIALNUMBER_LEN];

	/* Collect version and compatibility info */
	/*  Some are critical, some are not */
	/* NIC identity */
	result = hfa384x_drvr_getconfig(hw, HFA384x_RID_NICIDENTITY,
					&hw->ident_nic,
					sizeof(struct hfa384x_compident));
	if (result) {
		netdev_err(wlandev->netdev, "Failed to retrieve NICIDENTITY\n");
		goto failed;
	}

	/* get all the nic id fields in host byte order */
	le16_to_cpus(&hw->ident_nic.id);
	le16_to_cpus(&hw->ident_nic.variant);
	le16_to_cpus(&hw->ident_nic.major);
	le16_to_cpus(&hw->ident_nic.minor);

	netdev_info(wlandev->netdev, "ident: nic h/w: id=0x%02x %d.%d.%d\n",
		    hw->ident_nic.id, hw->ident_nic.major,
		    hw->ident_nic.minor, hw->ident_nic.variant);

	/* Primary f/w identity */
	result = hfa384x_drvr_getconfig(hw, HFA384x_RID_PRIIDENTITY,
					&hw->ident_pri_fw,
					sizeof(struct hfa384x_compident));
	if (result) {
		netdev_err(wlandev->netdev, "Failed to retrieve PRIIDENTITY\n");
		goto failed;
	}

	/* get all the private fw id fields in host byte order */
	le16_to_cpus(&hw->ident_pri_fw.id);
	le16_to_cpus(&hw->ident_pri_fw.variant);
	le16_to_cpus(&hw->ident_pri_fw.major);
	le16_to_cpus(&hw->ident_pri_fw.minor);

	netdev_info(wlandev->netdev, "ident: pri f/w: id=0x%02x %d.%d.%d\n",
		    hw->ident_pri_fw.id, hw->ident_pri_fw.major,
		    hw->ident_pri_fw.minor, hw->ident_pri_fw.variant);

	/* Station (Secondary?) f/w identity */
	result = hfa384x_drvr_getconfig(hw, HFA384x_RID_STAIDENTITY,
					&hw->ident_sta_fw,
					sizeof(struct hfa384x_compident));
	if (result) {
		netdev_err(wlandev->netdev, "Failed to retrieve STAIDENTITY\n");
		goto failed;
	}

	if (hw->ident_nic.id < 0x8000) {
		netdev_err(wlandev->netdev,
			   "FATAL: Card is not an Intersil Prism2/2.5/3\n");
		result = -1;
		goto failed;
	}

	/* get all the station fw id fields in host byte order */
	le16_to_cpus(&hw->ident_sta_fw.id);
	le16_to_cpus(&hw->ident_sta_fw.variant);
	le16_to_cpus(&hw->ident_sta_fw.major);
	le16_to_cpus(&hw->ident_sta_fw.minor);

	/* strip out the 'special' variant bits */
<<<<<<< HEAD
	hw->mm_mods = hw->ident_sta_fw.variant & (BIT(14) | BIT(15));
	hw->ident_sta_fw.variant &= ~((u16)(BIT(14) | BIT(15)));
=======
	hw->mm_mods = hw->ident_sta_fw.variant & GENMASK(15, 14);
	hw->ident_sta_fw.variant &= ~((u16)GENMASK(15, 14));
>>>>>>> 24b8d41d

	if (hw->ident_sta_fw.id == 0x1f) {
		netdev_info(wlandev->netdev,
			    "ident: sta f/w: id=0x%02x %d.%d.%d\n",
			    hw->ident_sta_fw.id, hw->ident_sta_fw.major,
			    hw->ident_sta_fw.minor, hw->ident_sta_fw.variant);
	} else {
		netdev_info(wlandev->netdev,
			    "ident:  ap f/w: id=0x%02x %d.%d.%d\n",
			    hw->ident_sta_fw.id, hw->ident_sta_fw.major,
			    hw->ident_sta_fw.minor, hw->ident_sta_fw.variant);
		netdev_err(wlandev->netdev, "Unsupported Tertiary AP firmware loaded!\n");
		goto failed;
	}

	/* Compatibility range, Modem supplier */
	result = hfa384x_drvr_getconfig(hw, HFA384x_RID_MFISUPRANGE,
					&hw->cap_sup_mfi,
					sizeof(struct hfa384x_caplevel));
	if (result) {
		netdev_err(wlandev->netdev, "Failed to retrieve MFISUPRANGE\n");
		goto failed;
	}

	/* get all the Compatibility range, modem interface supplier
	 * fields in byte order
	 */
	le16_to_cpus(&hw->cap_sup_mfi.role);
	le16_to_cpus(&hw->cap_sup_mfi.id);
	le16_to_cpus(&hw->cap_sup_mfi.variant);
	le16_to_cpus(&hw->cap_sup_mfi.bottom);
	le16_to_cpus(&hw->cap_sup_mfi.top);

	netdev_info(wlandev->netdev,
		    "MFI:SUP:role=0x%02x:id=0x%02x:var=0x%02x:b/t=%d/%d\n",
		    hw->cap_sup_mfi.role, hw->cap_sup_mfi.id,
		    hw->cap_sup_mfi.variant, hw->cap_sup_mfi.bottom,
		    hw->cap_sup_mfi.top);

	/* Compatibility range, Controller supplier */
	result = hfa384x_drvr_getconfig(hw, HFA384x_RID_CFISUPRANGE,
					&hw->cap_sup_cfi,
					sizeof(struct hfa384x_caplevel));
	if (result) {
		netdev_err(wlandev->netdev, "Failed to retrieve CFISUPRANGE\n");
		goto failed;
	}

	/* get all the Compatibility range, controller interface supplier
	 * fields in byte order
	 */
	le16_to_cpus(&hw->cap_sup_cfi.role);
	le16_to_cpus(&hw->cap_sup_cfi.id);
	le16_to_cpus(&hw->cap_sup_cfi.variant);
	le16_to_cpus(&hw->cap_sup_cfi.bottom);
	le16_to_cpus(&hw->cap_sup_cfi.top);

	netdev_info(wlandev->netdev,
		    "CFI:SUP:role=0x%02x:id=0x%02x:var=0x%02x:b/t=%d/%d\n",
		    hw->cap_sup_cfi.role, hw->cap_sup_cfi.id,
		    hw->cap_sup_cfi.variant, hw->cap_sup_cfi.bottom,
		    hw->cap_sup_cfi.top);

	/* Compatibility range, Primary f/w supplier */
	result = hfa384x_drvr_getconfig(hw, HFA384x_RID_PRISUPRANGE,
					&hw->cap_sup_pri,
					sizeof(struct hfa384x_caplevel));
	if (result) {
		netdev_err(wlandev->netdev, "Failed to retrieve PRISUPRANGE\n");
		goto failed;
	}

	/* get all the Compatibility range, primary firmware supplier
	 * fields in byte order
	 */
	le16_to_cpus(&hw->cap_sup_pri.role);
	le16_to_cpus(&hw->cap_sup_pri.id);
	le16_to_cpus(&hw->cap_sup_pri.variant);
	le16_to_cpus(&hw->cap_sup_pri.bottom);
	le16_to_cpus(&hw->cap_sup_pri.top);

	netdev_info(wlandev->netdev,
		    "PRI:SUP:role=0x%02x:id=0x%02x:var=0x%02x:b/t=%d/%d\n",
		    hw->cap_sup_pri.role, hw->cap_sup_pri.id,
		    hw->cap_sup_pri.variant, hw->cap_sup_pri.bottom,
		    hw->cap_sup_pri.top);

	/* Compatibility range, Station f/w supplier */
	result = hfa384x_drvr_getconfig(hw, HFA384x_RID_STASUPRANGE,
					&hw->cap_sup_sta,
					sizeof(struct hfa384x_caplevel));
	if (result) {
		netdev_err(wlandev->netdev, "Failed to retrieve STASUPRANGE\n");
		goto failed;
	}

	/* get all the Compatibility range, station firmware supplier
	 * fields in byte order
	 */
	le16_to_cpus(&hw->cap_sup_sta.role);
	le16_to_cpus(&hw->cap_sup_sta.id);
	le16_to_cpus(&hw->cap_sup_sta.variant);
	le16_to_cpus(&hw->cap_sup_sta.bottom);
	le16_to_cpus(&hw->cap_sup_sta.top);

	if (hw->cap_sup_sta.id == 0x04) {
		netdev_info(wlandev->netdev,
			    "STA:SUP:role=0x%02x:id=0x%02x:var=0x%02x:b/t=%d/%d\n",
			    hw->cap_sup_sta.role, hw->cap_sup_sta.id,
			    hw->cap_sup_sta.variant, hw->cap_sup_sta.bottom,
			    hw->cap_sup_sta.top);
	} else {
		netdev_info(wlandev->netdev,
			    "AP:SUP:role=0x%02x:id=0x%02x:var=0x%02x:b/t=%d/%d\n",
			    hw->cap_sup_sta.role, hw->cap_sup_sta.id,
			    hw->cap_sup_sta.variant, hw->cap_sup_sta.bottom,
			    hw->cap_sup_sta.top);
	}

	/* Compatibility range, primary f/w actor, CFI supplier */
	result = hfa384x_drvr_getconfig(hw, HFA384x_RID_PRI_CFIACTRANGES,
					&hw->cap_act_pri_cfi,
					sizeof(struct hfa384x_caplevel));
	if (result) {
		netdev_err(wlandev->netdev, "Failed to retrieve PRI_CFIACTRANGES\n");
		goto failed;
	}

	/* get all the Compatibility range, primary f/w actor, CFI supplier
	 * fields in byte order
	 */
	le16_to_cpus(&hw->cap_act_pri_cfi.role);
	le16_to_cpus(&hw->cap_act_pri_cfi.id);
	le16_to_cpus(&hw->cap_act_pri_cfi.variant);
	le16_to_cpus(&hw->cap_act_pri_cfi.bottom);
	le16_to_cpus(&hw->cap_act_pri_cfi.top);

	netdev_info(wlandev->netdev,
		    "PRI-CFI:ACT:role=0x%02x:id=0x%02x:var=0x%02x:b/t=%d/%d\n",
		    hw->cap_act_pri_cfi.role, hw->cap_act_pri_cfi.id,
		    hw->cap_act_pri_cfi.variant, hw->cap_act_pri_cfi.bottom,
		    hw->cap_act_pri_cfi.top);

	/* Compatibility range, sta f/w actor, CFI supplier */
	result = hfa384x_drvr_getconfig(hw, HFA384x_RID_STA_CFIACTRANGES,
					&hw->cap_act_sta_cfi,
					sizeof(struct hfa384x_caplevel));
	if (result) {
		netdev_err(wlandev->netdev, "Failed to retrieve STA_CFIACTRANGES\n");
		goto failed;
	}

	/* get all the Compatibility range, station f/w actor, CFI supplier
	 * fields in byte order
	 */
	le16_to_cpus(&hw->cap_act_sta_cfi.role);
	le16_to_cpus(&hw->cap_act_sta_cfi.id);
	le16_to_cpus(&hw->cap_act_sta_cfi.variant);
	le16_to_cpus(&hw->cap_act_sta_cfi.bottom);
	le16_to_cpus(&hw->cap_act_sta_cfi.top);

	netdev_info(wlandev->netdev,
		    "STA-CFI:ACT:role=0x%02x:id=0x%02x:var=0x%02x:b/t=%d/%d\n",
		    hw->cap_act_sta_cfi.role, hw->cap_act_sta_cfi.id,
		    hw->cap_act_sta_cfi.variant, hw->cap_act_sta_cfi.bottom,
		    hw->cap_act_sta_cfi.top);

	/* Compatibility range, sta f/w actor, MFI supplier */
	result = hfa384x_drvr_getconfig(hw, HFA384x_RID_STA_MFIACTRANGES,
					&hw->cap_act_sta_mfi,
					sizeof(struct hfa384x_caplevel));
	if (result) {
		netdev_err(wlandev->netdev, "Failed to retrieve STA_MFIACTRANGES\n");
		goto failed;
	}

	/* get all the Compatibility range, station f/w actor, MFI supplier
	 * fields in byte order
	 */
	le16_to_cpus(&hw->cap_act_sta_mfi.role);
	le16_to_cpus(&hw->cap_act_sta_mfi.id);
	le16_to_cpus(&hw->cap_act_sta_mfi.variant);
	le16_to_cpus(&hw->cap_act_sta_mfi.bottom);
	le16_to_cpus(&hw->cap_act_sta_mfi.top);

	netdev_info(wlandev->netdev,
		    "STA-MFI:ACT:role=0x%02x:id=0x%02x:var=0x%02x:b/t=%d/%d\n",
		    hw->cap_act_sta_mfi.role, hw->cap_act_sta_mfi.id,
		    hw->cap_act_sta_mfi.variant, hw->cap_act_sta_mfi.bottom,
		    hw->cap_act_sta_mfi.top);

	/* Serial Number */
	result = hfa384x_drvr_getconfig(hw, HFA384x_RID_NICSERIALNUMBER,
					snum, HFA384x_RID_NICSERIALNUMBER_LEN);
	if (!result) {
		netdev_info(wlandev->netdev, "Prism2 card SN: %*pE\n",
			    HFA384x_RID_NICSERIALNUMBER_LEN, snum);
	} else {
		netdev_err(wlandev->netdev, "Failed to retrieve Prism2 Card SN\n");
		goto failed;
	}

	/* Collect the MAC address */
	result = hfa384x_drvr_getconfig(hw, HFA384x_RID_CNFOWNMACADDR,
					wlandev->netdev->dev_addr, ETH_ALEN);
	if (result != 0) {
		netdev_err(wlandev->netdev, "Failed to retrieve mac address\n");
		goto failed;
	}

	/* short preamble is always implemented */
	wlandev->nsdcaps |= P80211_NSDCAP_SHORT_PREAMBLE;

	/* find out if hardware wep is implemented */
	hfa384x_drvr_getconfig16(hw, HFA384x_RID_PRIVACYOPTIMP, &temp);
	if (temp)
		wlandev->nsdcaps |= P80211_NSDCAP_HARDWAREWEP;

	/* get the dBm Scaling constant */
	hfa384x_drvr_getconfig16(hw, HFA384x_RID_CNFDBMADJUST, &temp);
	hw->dbmadjust = temp;

	/* Only enable scan by default on newer firmware */
	if (HFA384x_FIRMWARE_VERSION(hw->ident_sta_fw.major,
				     hw->ident_sta_fw.minor,
				     hw->ident_sta_fw.variant) <
	    HFA384x_FIRMWARE_VERSION(1, 5, 5)) {
		wlandev->nsdcaps |= P80211_NSDCAP_NOSCAN;
	}

	/* TODO: Set any internally managed config items */

	goto done;
failed:
	netdev_err(wlandev->netdev, "Failed, result=%d\n", result);
done:
	return result;
}

/*
 * prism2sta_globalsetup
 *
 * Set any global RIDs that we want to set at device activation.
 *
 * Arguments:
 *	wlandev		wlan device structure
 *
 * Returns:
 *	0	success
 *	>0	f/w reported error
 *	<0	driver reported error
 *
 * Side effects:
 *
 * Call context:
 *	process thread
 */
static int prism2sta_globalsetup(struct wlandevice *wlandev)
{
	struct hfa384x *hw = wlandev->priv;

	/* Set the maximum frame size */
	return hfa384x_drvr_setconfig16(hw, HFA384x_RID_CNFMAXDATALEN,
					WLAN_DATA_MAXLEN);
}

static int prism2sta_setmulticast(struct wlandevice *wlandev,
<<<<<<< HEAD
					struct net_device *dev)
=======
				  struct net_device *dev)
>>>>>>> 24b8d41d
{
	int result = 0;
	struct hfa384x *hw = wlandev->priv;

	u16 promisc;

	/* If we're not ready, what's the point? */
	if (hw->state != HFA384x_STATE_RUNNING)
		goto exit;

	if ((dev->flags & (IFF_PROMISC | IFF_ALLMULTI)) != 0)
		promisc = P80211ENUM_truth_true;
	else
		promisc = P80211ENUM_truth_false;

	result =
	    hfa384x_drvr_setconfig16_async(hw, HFA384x_RID_PROMISCMODE,
					   promisc);
exit:
	return result;
}

/*
 * prism2sta_inf_handover
 *
 * Handles the receipt of a Handover info frame. Should only be present
 * in APs only.
 *
 * Arguments:
 *	wlandev		wlan device structure
 *	inf		ptr to info frame (contents in hfa384x order)
 *
 * Returns:
 *	nothing
 *
 * Side effects:
 *
 * Call context:
 *	interrupt
 */
static void prism2sta_inf_handover(struct wlandevice *wlandev,
<<<<<<< HEAD
				   struct hfa384x_InfFrame *inf)
=======
				   struct hfa384x_inf_frame *inf)
>>>>>>> 24b8d41d
{
	pr_debug("received infoframe:HANDOVER (unhandled)\n");
}

/*
 * prism2sta_inf_tallies
 *
 * Handles the receipt of a CommTallies info frame.
 *
 * Arguments:
 *	wlandev		wlan device structure
 *	inf		ptr to info frame (contents in hfa384x order)
 *
 * Returns:
 *	nothing
 *
 * Side effects:
 *
 * Call context:
 *	interrupt
 */
static void prism2sta_inf_tallies(struct wlandevice *wlandev,
<<<<<<< HEAD
				  struct hfa384x_InfFrame *inf)
{
	struct hfa384x *hw = wlandev->priv;
	u16 *src16;
=======
				  struct hfa384x_inf_frame *inf)
{
	struct hfa384x *hw = wlandev->priv;
	__le16 *src16;
>>>>>>> 24b8d41d
	u32 *dst;
	__le32 *src32;
	int i;
	int cnt;

	/*
	 * Determine if these are 16-bit or 32-bit tallies, based on the
	 * record length of the info record.
	 */

<<<<<<< HEAD
	cnt = sizeof(struct hfa384x_CommTallies32) / sizeof(u32);
	if (inf->framelen > 22) {
		dst = (u32 *)&hw->tallies;
		src32 = (u32 *)&inf->info.commtallies32;
=======
	cnt = sizeof(struct hfa384x_comm_tallies_32) / sizeof(u32);
	if (inf->framelen > 22) {
		dst = (u32 *)&hw->tallies;
		src32 = (__le32 *)&inf->info.commtallies32;
>>>>>>> 24b8d41d
		for (i = 0; i < cnt; i++, dst++, src32++)
			*dst += le32_to_cpu(*src32);
	} else {
		dst = (u32 *)&hw->tallies;
<<<<<<< HEAD
		src16 = (u16 *)&inf->info.commtallies16;
=======
		src16 = (__le16 *)&inf->info.commtallies16;
>>>>>>> 24b8d41d
		for (i = 0; i < cnt; i++, dst++, src16++)
			*dst += le16_to_cpu(*src16);
	}
}

/*
 * prism2sta_inf_scanresults
 *
 * Handles the receipt of a Scan Results info frame.
 *
 * Arguments:
 *	wlandev		wlan device structure
 *	inf		ptr to info frame (contents in hfa384x order)
 *
 * Returns:
 *	nothing
 *
 * Side effects:
 *
 * Call context:
 *	interrupt
 */
static void prism2sta_inf_scanresults(struct wlandevice *wlandev,
<<<<<<< HEAD
				      struct hfa384x_InfFrame *inf)
{
	struct hfa384x *hw = wlandev->priv;
	int nbss;
	struct hfa384x_ScanResult *sr = &(inf->info.scanresult);
	int i;
	struct hfa384x_JoinRequest_data joinreq;
=======
				      struct hfa384x_inf_frame *inf)
{
	struct hfa384x *hw = wlandev->priv;
	int nbss;
	struct hfa384x_scan_result *sr = &inf->info.scanresult;
	int i;
	struct hfa384x_join_request_data joinreq;
>>>>>>> 24b8d41d
	int result;

	/* Get the number of results, first in bytes, then in results */
	nbss = (inf->framelen * sizeof(u16)) -
	    sizeof(inf->infotype) - sizeof(inf->info.scanresult.scanreason);
<<<<<<< HEAD
	nbss /= sizeof(struct hfa384x_ScanResultSub);
=======
	nbss /= sizeof(struct hfa384x_scan_result_sub);
>>>>>>> 24b8d41d

	/* Print em */
	pr_debug("rx scanresults, reason=%d, nbss=%d:\n",
		 inf->info.scanresult.scanreason, nbss);
	for (i = 0; i < nbss; i++) {
		pr_debug("chid=%d anl=%d sl=%d bcnint=%d\n",
			 sr->result[i].chid,
			 sr->result[i].anl,
			 sr->result[i].sl, sr->result[i].bcnint);
		pr_debug("  capinfo=0x%04x proberesp_rate=%d\n",
			 sr->result[i].capinfo, sr->result[i].proberesp_rate);
	}
	/* issue a join request */
	joinreq.channel = sr->result[0].chid;
	memcpy(joinreq.bssid, sr->result[0].bssid, WLAN_BSSID_LEN);
	result = hfa384x_drvr_setconfig(hw,
					HFA384x_RID_JOINREQUEST,
					&joinreq, HFA384x_RID_JOINREQUEST_LEN);
	if (result) {
		netdev_err(wlandev->netdev, "setconfig(joinreq) failed, result=%d\n",
			   result);
	}
}

/*
 * prism2sta_inf_hostscanresults
 *
 * Handles the receipt of a Scan Results info frame.
 *
 * Arguments:
 *	wlandev		wlan device structure
 *	inf		ptr to info frame (contents in hfa384x order)
 *
 * Returns:
 *	nothing
 *
 * Side effects:
 *
 * Call context:
 *	interrupt
 */
static void prism2sta_inf_hostscanresults(struct wlandevice *wlandev,
<<<<<<< HEAD
					  struct hfa384x_InfFrame *inf)
=======
					  struct hfa384x_inf_frame *inf)
>>>>>>> 24b8d41d
{
	struct hfa384x *hw = wlandev->priv;
	int nbss;

	nbss = (inf->framelen - 3) / 32;
	pr_debug("Received %d hostscan results\n", nbss);

	if (nbss > 32)
		nbss = 32;

	kfree(hw->scanresults);

<<<<<<< HEAD
	hw->scanresults = kmemdup(inf, sizeof(struct hfa384x_InfFrame), GFP_ATOMIC);
=======
	hw->scanresults = kmemdup(inf, sizeof(*inf), GFP_ATOMIC);
>>>>>>> 24b8d41d

	if (nbss == 0)
		nbss = -1;

	/* Notify/wake the sleeping caller. */
	hw->scanflag = nbss;
	wake_up_interruptible(&hw->cmdq);
};

/*
 * prism2sta_inf_chinforesults
 *
 * Handles the receipt of a Channel Info Results info frame.
 *
 * Arguments:
 *	wlandev		wlan device structure
 *	inf		ptr to info frame (contents in hfa384x order)
 *
 * Returns:
 *	nothing
 *
 * Side effects:
 *
 * Call context:
 *	interrupt
 */
static void prism2sta_inf_chinforesults(struct wlandevice *wlandev,
<<<<<<< HEAD
					struct hfa384x_InfFrame *inf)
=======
					struct hfa384x_inf_frame *inf)
>>>>>>> 24b8d41d
{
	struct hfa384x *hw = wlandev->priv;
	unsigned int i, n;

	hw->channel_info.results.scanchannels =
	    inf->info.chinforesult.scanchannels;

	for (i = 0, n = 0; i < HFA384x_CHINFORESULT_MAX; i++) {
<<<<<<< HEAD
		struct hfa384x_ChInfoResultSub *result;
		struct hfa384x_ChInfoResultSub *chinforesult;
=======
		struct hfa384x_ch_info_result_sub *result;
		struct hfa384x_ch_info_result_sub *chinforesult;
>>>>>>> 24b8d41d
		int chan;

		if (!(hw->channel_info.results.scanchannels & (1 << i)))
			continue;

		result = &inf->info.chinforesult.result[n];
		chan = result->chid - 1;

		if (chan < 0 || chan >= HFA384x_CHINFORESULT_MAX)
			continue;

		chinforesult = &hw->channel_info.results.result[chan];
		chinforesult->chid = chan;
		chinforesult->anl = result->anl;
		chinforesult->pnl = result->pnl;
		chinforesult->active = result->active;

		pr_debug("chinfo: channel %d, %s level (avg/peak)=%d/%d dB, pcf %d\n",
			 chan + 1,
			 (chinforesult->active & HFA384x_CHINFORESULT_BSSACTIVE)
				? "signal" : "noise",
			 chinforesult->anl, chinforesult->pnl,
			 (chinforesult->active & HFA384x_CHINFORESULT_PCFACTIVE)
				? 1 : 0);
		n++;
	}
	atomic_set(&hw->channel_info.done, 2);

	hw->channel_info.count = n;
}

void prism2sta_processing_defer(struct work_struct *data)
{
	struct hfa384x *hw = container_of(data, struct hfa384x, link_bh);
	struct wlandevice *wlandev = hw->wlandev;
	struct hfa384x_bytestr32 ssid;
	int result;

	/* First let's process the auth frames */
	{
		struct sk_buff *skb;
<<<<<<< HEAD
		struct hfa384x_InfFrame *inf;

		while ((skb = skb_dequeue(&hw->authq))) {
			inf = (struct hfa384x_InfFrame *)skb->data;
=======
		struct hfa384x_inf_frame *inf;

		while ((skb = skb_dequeue(&hw->authq))) {
			inf = (struct hfa384x_inf_frame *)skb->data;
>>>>>>> 24b8d41d
			prism2sta_inf_authreq_defer(wlandev, inf);
		}
	}

	/* Now let's handle the linkstatus stuff */
	if (hw->link_status == hw->link_status_new)
		return;

	hw->link_status = hw->link_status_new;

	switch (hw->link_status) {
	case HFA384x_LINK_NOTCONNECTED:
		/* I'm currently assuming that this is the initial link
		 * state.  It should only be possible immediately
		 * following an Enable command.
		 * Response:
		 * Block Transmits, Ignore receives of data frames
		 */
		netif_carrier_off(wlandev->netdev);

		netdev_info(wlandev->netdev, "linkstatus=NOTCONNECTED (unhandled)\n");
		break;

	case HFA384x_LINK_CONNECTED:
		/* This one indicates a successful scan/join/auth/assoc.
		 * When we have the full MLME complement, this event will
		 * signify successful completion of both mlme_authenticate
		 * and mlme_associate.  State management will get a little
		 * ugly here.
		 * Response:
		 * Indicate authentication and/or association
		 * Enable Transmits, Receives and pass up data frames
		 */

		netif_carrier_on(wlandev->netdev);

		/* If we are joining a specific AP, set our
		 * state and reset retries
		 */
		if (hw->join_ap == 1)
			hw->join_ap = 2;
		hw->join_retries = 60;

		/* Don't call this in monitor mode */
		if (wlandev->netdev->type == ARPHRD_ETHER) {
			u16 portstatus;

			netdev_info(wlandev->netdev, "linkstatus=CONNECTED\n");

			/* For non-usb devices, we can use the sync versions */
			/* Collect the BSSID, and set state to allow tx */

			result = hfa384x_drvr_getconfig(hw,
							HFA384x_RID_CURRENTBSSID,
							wlandev->bssid,
							WLAN_BSSID_LEN);
			if (result) {
				pr_debug
				    ("getconfig(0x%02x) failed, result = %d\n",
				     HFA384x_RID_CURRENTBSSID, result);
				return;
			}

			result = hfa384x_drvr_getconfig(hw,
							HFA384x_RID_CURRENTSSID,
							&ssid, sizeof(ssid));
			if (result) {
				pr_debug
				    ("getconfig(0x%02x) failed, result = %d\n",
				     HFA384x_RID_CURRENTSSID, result);
				return;
			}
<<<<<<< HEAD
			prism2mgmt_bytestr2pstr(
					(struct hfa384x_bytestr *)&ssid,
					(struct p80211pstrd *)&wlandev->ssid);
=======
			prism2mgmt_bytestr2pstr((struct hfa384x_bytestr *)&ssid,
						(struct p80211pstrd *)&wlandev->ssid);
>>>>>>> 24b8d41d

			/* Collect the port status */
			result = hfa384x_drvr_getconfig16(hw,
							  HFA384x_RID_PORTSTATUS,
							  &portstatus);
			if (result) {
				pr_debug
				    ("getconfig(0x%02x) failed, result = %d\n",
				     HFA384x_RID_PORTSTATUS, result);
				return;
			}
			wlandev->macmode =
			    (portstatus == HFA384x_PSTATUS_CONN_IBSS) ?
			    WLAN_MACMODE_IBSS_STA : WLAN_MACMODE_ESS_STA;

			/* signal back up to cfg80211 layer */
			prism2_connect_result(wlandev, P80211ENUM_truth_false);

			/* Get the ball rolling on the comms quality stuff */
			prism2sta_commsqual_defer(&hw->commsqual_bh);
		}
		break;

	case HFA384x_LINK_DISCONNECTED:
		/* This one indicates that our association is gone.  We've
		 * lost connection with the AP and/or been disassociated.
		 * This indicates that the MAC has completely cleared it's
		 * associated state.  We * should send a deauth indication
		 * (implying disassoc) up * to the MLME.
		 * Response:
		 * Indicate Deauthentication
		 * Block Transmits, Ignore receives of data frames
		 */
		if (wlandev->netdev->type == ARPHRD_ETHER)
			netdev_info(wlandev->netdev,
				    "linkstatus=DISCONNECTED (unhandled)\n");
		wlandev->macmode = WLAN_MACMODE_NONE;

		netif_carrier_off(wlandev->netdev);

		/* signal back up to cfg80211 layer */
		prism2_disconnected(wlandev);

		break;

	case HFA384x_LINK_AP_CHANGE:
		/* This one indicates that the MAC has decided to and
		 * successfully completed a change to another AP.  We
		 * should probably implement a reassociation indication
		 * in response to this one.  I'm thinking that the
		 * p80211 layer needs to be notified in case of
		 * buffering/queueing issues.  User mode also needs to be
		 * notified so that any BSS dependent elements can be
		 * updated.
		 * associated state.  We * should send a deauth indication
		 * (implying disassoc) up * to the MLME.
		 * Response:
		 * Indicate Reassociation
		 * Enable Transmits, Receives and pass up data frames
		 */
		netdev_info(wlandev->netdev, "linkstatus=AP_CHANGE\n");

		result = hfa384x_drvr_getconfig(hw,
						HFA384x_RID_CURRENTBSSID,
						wlandev->bssid, WLAN_BSSID_LEN);
		if (result) {
			pr_debug("getconfig(0x%02x) failed, result = %d\n",
				 HFA384x_RID_CURRENTBSSID, result);
			return;
		}

		result = hfa384x_drvr_getconfig(hw,
						HFA384x_RID_CURRENTSSID,
						&ssid, sizeof(ssid));
		if (result) {
			pr_debug("getconfig(0x%02x) failed, result = %d\n",
				 HFA384x_RID_CURRENTSSID, result);
			return;
		}
		prism2mgmt_bytestr2pstr((struct hfa384x_bytestr *)&ssid,
					(struct p80211pstrd *)&wlandev->ssid);

		hw->link_status = HFA384x_LINK_CONNECTED;
		netif_carrier_on(wlandev->netdev);

		/* signal back up to cfg80211 layer */
		prism2_roamed(wlandev);

		break;

	case HFA384x_LINK_AP_OUTOFRANGE:
		/* This one indicates that the MAC has decided that the
		 * AP is out of range, but hasn't found a better candidate
		 * so the MAC maintains its "associated" state in case
		 * we get back in range.  We should block transmits and
		 * receives in this state.  Do we need an indication here?
		 * Probably not since a polling user-mode element would
		 * get this status from p2PortStatus(FD40). What about
		 * p80211?
		 * Response:
		 * Block Transmits, Ignore receives of data frames
		 */
		netdev_info(wlandev->netdev, "linkstatus=AP_OUTOFRANGE (unhandled)\n");

		netif_carrier_off(wlandev->netdev);

		break;

	case HFA384x_LINK_AP_INRANGE:
		/* This one indicates that the MAC has decided that the
		 * AP is back in range.  We continue working with our
		 * existing association.
		 * Response:
		 * Enable Transmits, Receives and pass up data frames
		 */
		netdev_info(wlandev->netdev, "linkstatus=AP_INRANGE\n");

		hw->link_status = HFA384x_LINK_CONNECTED;
		netif_carrier_on(wlandev->netdev);

		break;

	case HFA384x_LINK_ASSOCFAIL:
		/* This one is actually a peer to CONNECTED.  We've
		 * requested a join for a given SSID and optionally BSSID.
		 * We can use this one to indicate authentication and
		 * association failures.  The trick is going to be
		 * 1) identifying the failure, and 2) state management.
		 * Response:
		 * Disable Transmits, Ignore receives of data frames
		 */
		if (hw->join_ap && --hw->join_retries > 0) {
<<<<<<< HEAD
			struct hfa384x_JoinRequest_data joinreq;
=======
			struct hfa384x_join_request_data joinreq;
>>>>>>> 24b8d41d

			joinreq = hw->joinreq;
			/* Send the join request */
			hfa384x_drvr_setconfig(hw,
					       HFA384x_RID_JOINREQUEST,
					       &joinreq,
					       HFA384x_RID_JOINREQUEST_LEN);
			netdev_info(wlandev->netdev,
				    "linkstatus=ASSOCFAIL (re-submitting join)\n");
		} else {
			netdev_info(wlandev->netdev, "linkstatus=ASSOCFAIL (unhandled)\n");
		}

		netif_carrier_off(wlandev->netdev);

		/* signal back up to cfg80211 layer */
		prism2_connect_result(wlandev, P80211ENUM_truth_true);

		break;

	default:
		/* This is bad, IO port problems? */
		netdev_warn(wlandev->netdev,
			    "unknown linkstatus=0x%02x\n", hw->link_status);
		return;
	}

	wlandev->linkstatus = (hw->link_status == HFA384x_LINK_CONNECTED);
}

/*
 * prism2sta_inf_linkstatus
 *
 * Handles the receipt of a Link Status info frame.
 *
 * Arguments:
 *	wlandev		wlan device structure
 *	inf		ptr to info frame (contents in hfa384x order)
 *
 * Returns:
 *	nothing
 *
 * Side effects:
 *
 * Call context:
 *	interrupt
 */
static void prism2sta_inf_linkstatus(struct wlandevice *wlandev,
<<<<<<< HEAD
				     struct hfa384x_InfFrame *inf)
=======
				     struct hfa384x_inf_frame *inf)
>>>>>>> 24b8d41d
{
	struct hfa384x *hw = wlandev->priv;

	hw->link_status_new = le16_to_cpu(inf->info.linkstatus.linkstatus);

	schedule_work(&hw->link_bh);
}

/*
 * prism2sta_inf_assocstatus
 *
 * Handles the receipt of an Association Status info frame. Should
 * be present in APs only.
 *
 * Arguments:
 *	wlandev		wlan device structure
 *	inf		ptr to info frame (contents in hfa384x order)
 *
 * Returns:
 *	nothing
 *
 * Side effects:
 *
 * Call context:
 *	interrupt
 */
static void prism2sta_inf_assocstatus(struct wlandevice *wlandev,
<<<<<<< HEAD
				      struct hfa384x_InfFrame *inf)
{
	struct hfa384x *hw = wlandev->priv;
	struct hfa384x_AssocStatus rec;
=======
				      struct hfa384x_inf_frame *inf)
{
	struct hfa384x *hw = wlandev->priv;
	struct hfa384x_assoc_status rec;
>>>>>>> 24b8d41d
	int i;

	memcpy(&rec, &inf->info.assocstatus, sizeof(rec));
	le16_to_cpus(&rec.assocstatus);
	le16_to_cpus(&rec.reason);

	/*
	 * Find the address in the list of authenticated stations.
	 * If it wasn't found, then this address has not been previously
	 * authenticated and something weird has happened if this is
	 * anything other than an "authentication failed" message.
	 * If the address was found, then set the "associated" flag for
	 * that station, based on whether the station is associating or
	 * losing its association.  Something weird has also happened
	 * if we find the address in the list of authenticated stations
	 * but we are getting an "authentication failed" message.
	 */

	for (i = 0; i < hw->authlist.cnt; i++)
		if (ether_addr_equal(rec.sta_addr, hw->authlist.addr[i]))
			break;

	if (i >= hw->authlist.cnt) {
		if (rec.assocstatus != HFA384x_ASSOCSTATUS_AUTHFAIL)
			netdev_warn(wlandev->netdev,
				    "assocstatus info frame received for non-authenticated station.\n");
	} else {
		hw->authlist.assoc[i] =
		    (rec.assocstatus == HFA384x_ASSOCSTATUS_STAASSOC ||
		     rec.assocstatus == HFA384x_ASSOCSTATUS_REASSOC);

		if (rec.assocstatus == HFA384x_ASSOCSTATUS_AUTHFAIL)
			netdev_warn(wlandev->netdev,
				    "authfail assocstatus info frame received for authenticated station.\n");
	}
}

/*
 * prism2sta_inf_authreq
 *
 * Handles the receipt of an Authentication Request info frame. Should
 * be present in APs only.
 *
 * Arguments:
 *	wlandev		wlan device structure
 *	inf		ptr to info frame (contents in hfa384x order)
 *
 * Returns:
 *	nothing
 *
 * Side effects:
 *
 * Call context:
 *	interrupt
 *
 */
static void prism2sta_inf_authreq(struct wlandevice *wlandev,
<<<<<<< HEAD
				  struct hfa384x_InfFrame *inf)
=======
				  struct hfa384x_inf_frame *inf)
>>>>>>> 24b8d41d
{
	struct hfa384x *hw = wlandev->priv;
	struct sk_buff *skb;

	skb = dev_alloc_skb(sizeof(*inf));
	if (skb) {
		skb_put(skb, sizeof(*inf));
		memcpy(skb->data, inf, sizeof(*inf));
		skb_queue_tail(&hw->authq, skb);
		schedule_work(&hw->link_bh);
	}
}

static void prism2sta_inf_authreq_defer(struct wlandevice *wlandev,
<<<<<<< HEAD
					struct hfa384x_InfFrame *inf)
{
	struct hfa384x *hw = wlandev->priv;
	struct hfa384x_authenticateStation_data rec;
=======
					struct hfa384x_inf_frame *inf)
{
	struct hfa384x *hw = wlandev->priv;
	struct hfa384x_authenticate_station_data rec;
>>>>>>> 24b8d41d

	int i, added, result, cnt;
	u8 *addr;

	/*
	 * Build the AuthenticateStation record.  Initialize it for denying
	 * authentication.
	 */

	ether_addr_copy(rec.address, inf->info.authreq.sta_addr);
	rec.status = cpu_to_le16(P80211ENUM_status_unspec_failure);

	/*
	 * Authenticate based on the access mode.
	 */

	switch (hw->accessmode) {
	case WLAN_ACCESS_NONE:

		/*
		 * Deny all new authentications.  However, if a station
		 * is ALREADY authenticated, then accept it.
		 */

		for (i = 0; i < hw->authlist.cnt; i++)
			if (ether_addr_equal(rec.address,
					     hw->authlist.addr[i])) {
				rec.status = cpu_to_le16(P80211ENUM_status_successful);
				break;
			}

		break;

	case WLAN_ACCESS_ALL:

		/*
		 * Allow all authentications.
		 */

		rec.status = cpu_to_le16(P80211ENUM_status_successful);
		break;

	case WLAN_ACCESS_ALLOW:

		/*
		 * Only allow the authentication if the MAC address
		 * is in the list of allowed addresses.
		 *
		 * Since this is the interrupt handler, we may be here
		 * while the access list is in the middle of being
		 * updated.  Choose the list which is currently okay.
		 * See "prism2mib_priv_accessallow()" for details.
		 */

		if (hw->allow.modify == 0) {
			cnt = hw->allow.cnt;
			addr = hw->allow.addr[0];
		} else {
			cnt = hw->allow.cnt1;
			addr = hw->allow.addr1[0];
		}

		for (i = 0; i < cnt; i++, addr += ETH_ALEN)
			if (ether_addr_equal(rec.address, addr)) {
				rec.status = cpu_to_le16(P80211ENUM_status_successful);
				break;
			}

		break;

	case WLAN_ACCESS_DENY:

		/*
		 * Allow the authentication UNLESS the MAC address is
		 * in the list of denied addresses.
		 *
		 * Since this is the interrupt handler, we may be here
		 * while the access list is in the middle of being
		 * updated.  Choose the list which is currently okay.
		 * See "prism2mib_priv_accessdeny()" for details.
		 */

		if (hw->deny.modify == 0) {
			cnt = hw->deny.cnt;
			addr = hw->deny.addr[0];
		} else {
			cnt = hw->deny.cnt1;
			addr = hw->deny.addr1[0];
		}

		rec.status = cpu_to_le16(P80211ENUM_status_successful);

		for (i = 0; i < cnt; i++, addr += ETH_ALEN)
			if (ether_addr_equal(rec.address, addr)) {
				rec.status = cpu_to_le16(P80211ENUM_status_unspec_failure);
				break;
			}

		break;
	}

	/*
	 * If the authentication is okay, then add the MAC address to the
	 * list of authenticated stations.  Don't add the address if it
	 * is already in the list. (802.11b does not seem to disallow
	 * a station from issuing an authentication request when the
	 * station is already authenticated. Does this sort of thing
	 * ever happen?  We might as well do the check just in case.)
	 */

	added = 0;

	if (rec.status == cpu_to_le16(P80211ENUM_status_successful)) {
		for (i = 0; i < hw->authlist.cnt; i++)
			if (ether_addr_equal(rec.address,
					     hw->authlist.addr[i]))
				break;

		if (i >= hw->authlist.cnt) {
			if (hw->authlist.cnt >= WLAN_AUTH_MAX) {
				rec.status = cpu_to_le16(P80211ENUM_status_ap_full);
			} else {
				ether_addr_copy(hw->authlist.addr[hw->authlist.cnt],
						rec.address);
				hw->authlist.cnt++;
				added = 1;
			}
		}
	}

	/*
	 * Send back the results of the authentication.  If this doesn't work,
	 * then make sure to remove the address from the authenticated list if
	 * it was added.
	 */

	rec.algorithm = inf->info.authreq.algorithm;

	result = hfa384x_drvr_setconfig(hw, HFA384x_RID_AUTHENTICATESTA,
					&rec, sizeof(rec));
	if (result) {
		if (added)
			hw->authlist.cnt--;
		netdev_err(wlandev->netdev,
			   "setconfig(authenticatestation) failed, result=%d\n",
			   result);
	}
}

/*
 * prism2sta_inf_psusercnt
 *
 * Handles the receipt of a PowerSaveUserCount info frame. Should
 * be present in APs only.
 *
 * Arguments:
 *	wlandev		wlan device structure
 *	inf		ptr to info frame (contents in hfa384x order)
 *
 * Returns:
 *	nothing
 *
 * Side effects:
 *
 * Call context:
 *	interrupt
 */
static void prism2sta_inf_psusercnt(struct wlandevice *wlandev,
<<<<<<< HEAD
				    struct hfa384x_InfFrame *inf)
=======
				    struct hfa384x_inf_frame *inf)
>>>>>>> 24b8d41d
{
	struct hfa384x *hw = wlandev->priv;

	hw->psusercount = le16_to_cpu(inf->info.psusercnt.usercnt);
}

/*
 * prism2sta_ev_info
 *
 * Handles the Info event.
 *
 * Arguments:
 *	wlandev		wlan device structure
 *	inf		ptr to a generic info frame
 *
 * Returns:
 *	nothing
 *
 * Side effects:
 *
 * Call context:
 *	interrupt
 */
<<<<<<< HEAD
void prism2sta_ev_info(struct wlandevice *wlandev, struct hfa384x_InfFrame *inf)
=======
void prism2sta_ev_info(struct wlandevice *wlandev,
		       struct hfa384x_inf_frame *inf)
>>>>>>> 24b8d41d
{
	le16_to_cpus(&inf->infotype);
	/* Dispatch */
	switch (inf->infotype) {
	case HFA384x_IT_HANDOVERADDR:
		prism2sta_inf_handover(wlandev, inf);
		break;
	case HFA384x_IT_COMMTALLIES:
		prism2sta_inf_tallies(wlandev, inf);
		break;
	case HFA384x_IT_HOSTSCANRESULTS:
		prism2sta_inf_hostscanresults(wlandev, inf);
		break;
	case HFA384x_IT_SCANRESULTS:
		prism2sta_inf_scanresults(wlandev, inf);
		break;
	case HFA384x_IT_CHINFORESULTS:
		prism2sta_inf_chinforesults(wlandev, inf);
		break;
	case HFA384x_IT_LINKSTATUS:
		prism2sta_inf_linkstatus(wlandev, inf);
		break;
	case HFA384x_IT_ASSOCSTATUS:
		prism2sta_inf_assocstatus(wlandev, inf);
		break;
	case HFA384x_IT_AUTHREQ:
		prism2sta_inf_authreq(wlandev, inf);
		break;
	case HFA384x_IT_PSUSERCNT:
		prism2sta_inf_psusercnt(wlandev, inf);
		break;
	case HFA384x_IT_KEYIDCHANGED:
		netdev_warn(wlandev->netdev, "Unhandled IT_KEYIDCHANGED\n");
		break;
	case HFA384x_IT_ASSOCREQ:
		netdev_warn(wlandev->netdev, "Unhandled IT_ASSOCREQ\n");
		break;
	case HFA384x_IT_MICFAILURE:
		netdev_warn(wlandev->netdev, "Unhandled IT_MICFAILURE\n");
		break;
	default:
		netdev_warn(wlandev->netdev,
			    "Unknown info type=0x%02x\n", inf->infotype);
		break;
	}
}

/*
 * prism2sta_ev_txexc
 *
 * Handles the TxExc event.  A Transmit Exception event indicates
 * that the MAC's TX process was unsuccessful - so the packet did
 * not get transmitted.
 *
 * Arguments:
 *	wlandev		wlan device structure
 *	status		tx frame status word
 *
 * Returns:
 *	nothing
 *
 * Side effects:
 *
 * Call context:
 *	interrupt
 */
void prism2sta_ev_txexc(struct wlandevice *wlandev, u16 status)
{
	pr_debug("TxExc status=0x%x.\n", status);
}

/*
 * prism2sta_ev_tx
 *
 * Handles the Tx event.
 *
 * Arguments:
 *	wlandev		wlan device structure
 *	status		tx frame status word
 * Returns:
 *	nothing
 *
 * Side effects:
 *
 * Call context:
 *	interrupt
 */
void prism2sta_ev_tx(struct wlandevice *wlandev, u16 status)
{
	pr_debug("Tx Complete, status=0x%04x\n", status);
	/* update linux network stats */
	wlandev->netdev->stats.tx_packets++;
}

/*
 * prism2sta_ev_alloc
 *
 * Handles the Alloc event.
 *
 * Arguments:
 *	wlandev		wlan device structure
 *
 * Returns:
 *	nothing
 *
 * Side effects:
 *
 * Call context:
 *	interrupt
 */
void prism2sta_ev_alloc(struct wlandevice *wlandev)
{
	netif_wake_queue(wlandev->netdev);
}

/*
<<<<<<< HEAD
* create_wlan
*
* Called at module init time.  This creates the struct wlandevice structure
* and initializes it with relevant bits.
*
* Arguments:
*	none
*
* Returns:
*	the created struct wlandevice structure.
*
* Side effects:
*	also allocates the priv/hw structures.
*
* Call context:
*	process thread
*
*/
=======
 * create_wlan
 *
 * Called at module init time.  This creates the struct wlandevice structure
 * and initializes it with relevant bits.
 *
 * Arguments:
 *	none
 *
 * Returns:
 *	the created struct wlandevice structure.
 *
 * Side effects:
 *	also allocates the priv/hw structures.
 *
 * Call context:
 *	process thread
 *
 */
>>>>>>> 24b8d41d
static struct wlandevice *create_wlan(void)
{
	struct wlandevice *wlandev = NULL;
	struct hfa384x *hw = NULL;

	/* Alloc our structures */
<<<<<<< HEAD
	wlandev = kzalloc(sizeof(struct wlandevice), GFP_KERNEL);
	hw = kzalloc(sizeof(struct hfa384x), GFP_KERNEL);
=======
	wlandev = kzalloc(sizeof(*wlandev), GFP_KERNEL);
	hw = kzalloc(sizeof(*hw), GFP_KERNEL);
>>>>>>> 24b8d41d

	if (!wlandev || !hw) {
		kfree(wlandev);
		kfree(hw);
		return NULL;
	}

	/* Initialize the network device object. */
	wlandev->nsdname = dev_info;
	wlandev->msdstate = WLAN_MSD_HWPRESENT_PENDING;
	wlandev->priv = hw;
	wlandev->open = prism2sta_open;
	wlandev->close = prism2sta_close;
	wlandev->reset = prism2sta_reset;
	wlandev->txframe = prism2sta_txframe;
	wlandev->mlmerequest = prism2sta_mlmerequest;
	wlandev->set_multicast_list = prism2sta_setmulticast;
	wlandev->tx_timeout = hfa384x_tx_timeout;

	wlandev->nsdcaps = P80211_NSDCAP_HWFRAGMENT | P80211_NSDCAP_AUTOJOIN;

	/* Initialize the device private data structure. */
	hw->dot11_desired_bss_type = 1;

	return wlandev;
}

void prism2sta_commsqual_defer(struct work_struct *data)
{
	struct hfa384x *hw = container_of(data, struct hfa384x, commsqual_bh);
	struct wlandevice *wlandev = hw->wlandev;
	struct hfa384x_bytestr32 ssid;
	struct p80211msg_dot11req_mibget msg;
	struct p80211item_uint32 *mibitem = (struct p80211item_uint32 *)
						&msg.mibattribute.data;
	int result = 0;

	if (hw->wlandev->hwremoved)
		return;

	/* we don't care if we're in AP mode */
	if ((wlandev->macmode == WLAN_MACMODE_NONE) ||
	    (wlandev->macmode == WLAN_MACMODE_ESS_AP)) {
		return;
	}

	/* It only makes sense to poll these in non-IBSS */
	if (wlandev->macmode != WLAN_MACMODE_IBSS_STA) {
		result = hfa384x_drvr_getconfig(hw, HFA384x_RID_DBMCOMMSQUALITY,
						&hw->qual, HFA384x_RID_DBMCOMMSQUALITY_LEN);

		if (result) {
			netdev_err(wlandev->netdev, "error fetching commsqual\n");
			return;
		}

		pr_debug("commsqual %d %d %d\n",
			 le16_to_cpu(hw->qual.cq_curr_bss),
			 le16_to_cpu(hw->qual.asl_curr_bss),
			 le16_to_cpu(hw->qual.anl_curr_fc));
	}

	/* Get the signal rate */
<<<<<<< HEAD
	msg.msgcode = DIDmsg_dot11req_mibget;
	mibitem->did = DIDmib_p2_p2MAC_p2CurrentTxRate;
=======
	msg.msgcode = DIDMSG_DOT11REQ_MIBGET;
	mibitem->did = DIDMIB_P2_MAC_CURRENTTXRATE;
>>>>>>> 24b8d41d
	result = p80211req_dorequest(wlandev, (u8 *)&msg);

	if (result) {
		pr_debug("get signal rate failed, result = %d\n",
			 result);
		return;
	}

	switch (mibitem->data) {
	case HFA384x_RATEBIT_1:
		hw->txrate = 10;
		break;
	case HFA384x_RATEBIT_2:
		hw->txrate = 20;
		break;
	case HFA384x_RATEBIT_5dot5:
		hw->txrate = 55;
		break;
	case HFA384x_RATEBIT_11:
		hw->txrate = 110;
		break;
	default:
		pr_debug("Bad ratebit (%d)\n", mibitem->data);
	}

	/* Lastly, we need to make sure the BSSID didn't change on us */
	result = hfa384x_drvr_getconfig(hw,
					HFA384x_RID_CURRENTBSSID,
					wlandev->bssid, WLAN_BSSID_LEN);
	if (result) {
		pr_debug("getconfig(0x%02x) failed, result = %d\n",
			 HFA384x_RID_CURRENTBSSID, result);
		return;
	}

	result = hfa384x_drvr_getconfig(hw,
					HFA384x_RID_CURRENTSSID,
					&ssid, sizeof(ssid));
	if (result) {
		pr_debug("getconfig(0x%02x) failed, result = %d\n",
			 HFA384x_RID_CURRENTSSID, result);
		return;
	}
	prism2mgmt_bytestr2pstr((struct hfa384x_bytestr *)&ssid,
				(struct p80211pstrd *)&wlandev->ssid);

	/* Reschedule timer */
	mod_timer(&hw->commsqual_timer, jiffies + HZ);
}

void prism2sta_commsqual_timer(struct timer_list *t)
{
<<<<<<< HEAD
	struct hfa384x *hw = (struct hfa384x *)data;
=======
	struct hfa384x *hw = from_timer(hw, t, commsqual_timer);
>>>>>>> 24b8d41d

	schedule_work(&hw->commsqual_bh);
}<|MERGE_RESOLUTION|>--- conflicted
+++ resolved
@@ -105,39 +105,14 @@
 static int prism2sta_txframe(struct wlandevice *wlandev, struct sk_buff *skb,
 			     union p80211_hdr *p80211_hdr,
 			     struct p80211_metawep *p80211_wep);
-<<<<<<< HEAD
-static int prism2sta_mlmerequest(struct wlandevice *wlandev, struct p80211msg *msg);
-=======
 static int prism2sta_mlmerequest(struct wlandevice *wlandev,
 				 struct p80211msg *msg);
->>>>>>> 24b8d41d
 static int prism2sta_getcardinfo(struct wlandevice *wlandev);
 static int prism2sta_globalsetup(struct wlandevice *wlandev);
 static int prism2sta_setmulticast(struct wlandevice *wlandev,
 				  struct net_device *dev);
 
 static void prism2sta_inf_handover(struct wlandevice *wlandev,
-<<<<<<< HEAD
-				   struct hfa384x_InfFrame *inf);
-static void prism2sta_inf_tallies(struct wlandevice *wlandev,
-				  struct hfa384x_InfFrame *inf);
-static void prism2sta_inf_hostscanresults(struct wlandevice *wlandev,
-					  struct hfa384x_InfFrame *inf);
-static void prism2sta_inf_scanresults(struct wlandevice *wlandev,
-				      struct hfa384x_InfFrame *inf);
-static void prism2sta_inf_chinforesults(struct wlandevice *wlandev,
-					struct hfa384x_InfFrame *inf);
-static void prism2sta_inf_linkstatus(struct wlandevice *wlandev,
-				     struct hfa384x_InfFrame *inf);
-static void prism2sta_inf_assocstatus(struct wlandevice *wlandev,
-				      struct hfa384x_InfFrame *inf);
-static void prism2sta_inf_authreq(struct wlandevice *wlandev,
-				  struct hfa384x_InfFrame *inf);
-static void prism2sta_inf_authreq_defer(struct wlandevice *wlandev,
-					struct hfa384x_InfFrame *inf);
-static void prism2sta_inf_psusercnt(struct wlandevice *wlandev,
-				    struct hfa384x_InfFrame *inf);
-=======
 				   struct hfa384x_inf_frame *inf);
 static void prism2sta_inf_tallies(struct wlandevice *wlandev,
 				  struct hfa384x_inf_frame *inf);
@@ -157,7 +132,6 @@
 					struct hfa384x_inf_frame *inf);
 static void prism2sta_inf_psusercnt(struct wlandevice *wlandev,
 				    struct hfa384x_inf_frame *inf);
->>>>>>> 24b8d41d
 
 /*
  * prism2sta_open
@@ -306,12 +280,8 @@
  * Call context:
  *	process thread
  */
-<<<<<<< HEAD
-static int prism2sta_mlmerequest(struct wlandevice *wlandev, struct p80211msg *msg)
-=======
 static int prism2sta_mlmerequest(struct wlandevice *wlandev,
 				 struct p80211msg *msg)
->>>>>>> 24b8d41d
 {
 	struct hfa384x *hw = wlandev->priv;
 
@@ -366,22 +336,6 @@
 		 */
 	case DIDMSG_LNXREQ_HOSTWEP:
 		break;		/* ignore me. */
-<<<<<<< HEAD
-	case DIDmsg_lnxreq_ifstate:
-		{
-			struct p80211msg_lnxreq_ifstate *ifstatemsg;
-
-			pr_debug("Received mlme ifstate request\n");
-			ifstatemsg = (struct p80211msg_lnxreq_ifstate *)msg;
-			result =
-			    prism2sta_ifstate(wlandev,
-					      ifstatemsg->ifstate.data);
-			ifstatemsg->resultcode.status =
-			    P80211ENUM_msgitem_status_data_ok;
-			ifstatemsg->resultcode.data = result;
-			result = 0;
-		}
-=======
 	case DIDMSG_LNXREQ_IFSTATE: {
 		struct p80211msg_lnxreq_ifstate *ifstatemsg;
 
@@ -393,7 +347,6 @@
 			P80211ENUM_msgitem_status_data_ok;
 		ifstatemsg->resultcode.data = result;
 		result = 0;
->>>>>>> 24b8d41d
 		break;
 	}
 	case DIDMSG_LNXREQ_WLANSNIFF:
@@ -409,11 +362,7 @@
 
 		pr_debug("Received commsquality request\n");
 
-<<<<<<< HEAD
-			qualmsg = (struct p80211msg_lnxreq_commsquality *)msg;
-=======
 		qualmsg = (struct p80211msg_lnxreq_commsquality *)msg;
->>>>>>> 24b8d41d
 
 		qualmsg->link.status = P80211ENUM_msgitem_status_data_ok;
 		qualmsg->level.status = P80211ENUM_msgitem_status_data_ok;
@@ -700,13 +649,8 @@
 	le16_to_cpus(&hw->ident_sta_fw.minor);
 
 	/* strip out the 'special' variant bits */
-<<<<<<< HEAD
-	hw->mm_mods = hw->ident_sta_fw.variant & (BIT(14) | BIT(15));
-	hw->ident_sta_fw.variant &= ~((u16)(BIT(14) | BIT(15)));
-=======
 	hw->mm_mods = hw->ident_sta_fw.variant & GENMASK(15, 14);
 	hw->ident_sta_fw.variant &= ~((u16)GENMASK(15, 14));
->>>>>>> 24b8d41d
 
 	if (hw->ident_sta_fw.id == 0x1f) {
 		netdev_info(wlandev->netdev,
@@ -974,11 +918,7 @@
 }
 
 static int prism2sta_setmulticast(struct wlandevice *wlandev,
-<<<<<<< HEAD
-					struct net_device *dev)
-=======
 				  struct net_device *dev)
->>>>>>> 24b8d41d
 {
 	int result = 0;
 	struct hfa384x *hw = wlandev->priv;
@@ -1020,11 +960,7 @@
  *	interrupt
  */
 static void prism2sta_inf_handover(struct wlandevice *wlandev,
-<<<<<<< HEAD
-				   struct hfa384x_InfFrame *inf)
-=======
 				   struct hfa384x_inf_frame *inf)
->>>>>>> 24b8d41d
 {
 	pr_debug("received infoframe:HANDOVER (unhandled)\n");
 }
@@ -1047,17 +983,10 @@
  *	interrupt
  */
 static void prism2sta_inf_tallies(struct wlandevice *wlandev,
-<<<<<<< HEAD
-				  struct hfa384x_InfFrame *inf)
-{
-	struct hfa384x *hw = wlandev->priv;
-	u16 *src16;
-=======
 				  struct hfa384x_inf_frame *inf)
 {
 	struct hfa384x *hw = wlandev->priv;
 	__le16 *src16;
->>>>>>> 24b8d41d
 	u32 *dst;
 	__le32 *src32;
 	int i;
@@ -1068,26 +997,15 @@
 	 * record length of the info record.
 	 */
 
-<<<<<<< HEAD
-	cnt = sizeof(struct hfa384x_CommTallies32) / sizeof(u32);
-	if (inf->framelen > 22) {
-		dst = (u32 *)&hw->tallies;
-		src32 = (u32 *)&inf->info.commtallies32;
-=======
 	cnt = sizeof(struct hfa384x_comm_tallies_32) / sizeof(u32);
 	if (inf->framelen > 22) {
 		dst = (u32 *)&hw->tallies;
 		src32 = (__le32 *)&inf->info.commtallies32;
->>>>>>> 24b8d41d
 		for (i = 0; i < cnt; i++, dst++, src32++)
 			*dst += le32_to_cpu(*src32);
 	} else {
 		dst = (u32 *)&hw->tallies;
-<<<<<<< HEAD
-		src16 = (u16 *)&inf->info.commtallies16;
-=======
 		src16 = (__le16 *)&inf->info.commtallies16;
->>>>>>> 24b8d41d
 		for (i = 0; i < cnt; i++, dst++, src16++)
 			*dst += le16_to_cpu(*src16);
 	}
@@ -1111,15 +1029,6 @@
  *	interrupt
  */
 static void prism2sta_inf_scanresults(struct wlandevice *wlandev,
-<<<<<<< HEAD
-				      struct hfa384x_InfFrame *inf)
-{
-	struct hfa384x *hw = wlandev->priv;
-	int nbss;
-	struct hfa384x_ScanResult *sr = &(inf->info.scanresult);
-	int i;
-	struct hfa384x_JoinRequest_data joinreq;
-=======
 				      struct hfa384x_inf_frame *inf)
 {
 	struct hfa384x *hw = wlandev->priv;
@@ -1127,17 +1036,12 @@
 	struct hfa384x_scan_result *sr = &inf->info.scanresult;
 	int i;
 	struct hfa384x_join_request_data joinreq;
->>>>>>> 24b8d41d
 	int result;
 
 	/* Get the number of results, first in bytes, then in results */
 	nbss = (inf->framelen * sizeof(u16)) -
 	    sizeof(inf->infotype) - sizeof(inf->info.scanresult.scanreason);
-<<<<<<< HEAD
-	nbss /= sizeof(struct hfa384x_ScanResultSub);
-=======
 	nbss /= sizeof(struct hfa384x_scan_result_sub);
->>>>>>> 24b8d41d
 
 	/* Print em */
 	pr_debug("rx scanresults, reason=%d, nbss=%d:\n",
@@ -1180,11 +1084,7 @@
  *	interrupt
  */
 static void prism2sta_inf_hostscanresults(struct wlandevice *wlandev,
-<<<<<<< HEAD
-					  struct hfa384x_InfFrame *inf)
-=======
 					  struct hfa384x_inf_frame *inf)
->>>>>>> 24b8d41d
 {
 	struct hfa384x *hw = wlandev->priv;
 	int nbss;
@@ -1197,11 +1097,7 @@
 
 	kfree(hw->scanresults);
 
-<<<<<<< HEAD
-	hw->scanresults = kmemdup(inf, sizeof(struct hfa384x_InfFrame), GFP_ATOMIC);
-=======
 	hw->scanresults = kmemdup(inf, sizeof(*inf), GFP_ATOMIC);
->>>>>>> 24b8d41d
 
 	if (nbss == 0)
 		nbss = -1;
@@ -1229,11 +1125,7 @@
  *	interrupt
  */
 static void prism2sta_inf_chinforesults(struct wlandevice *wlandev,
-<<<<<<< HEAD
-					struct hfa384x_InfFrame *inf)
-=======
 					struct hfa384x_inf_frame *inf)
->>>>>>> 24b8d41d
 {
 	struct hfa384x *hw = wlandev->priv;
 	unsigned int i, n;
@@ -1242,13 +1134,8 @@
 	    inf->info.chinforesult.scanchannels;
 
 	for (i = 0, n = 0; i < HFA384x_CHINFORESULT_MAX; i++) {
-<<<<<<< HEAD
-		struct hfa384x_ChInfoResultSub *result;
-		struct hfa384x_ChInfoResultSub *chinforesult;
-=======
 		struct hfa384x_ch_info_result_sub *result;
 		struct hfa384x_ch_info_result_sub *chinforesult;
->>>>>>> 24b8d41d
 		int chan;
 
 		if (!(hw->channel_info.results.scanchannels & (1 << i)))
@@ -1290,17 +1177,10 @@
 	/* First let's process the auth frames */
 	{
 		struct sk_buff *skb;
-<<<<<<< HEAD
-		struct hfa384x_InfFrame *inf;
-
-		while ((skb = skb_dequeue(&hw->authq))) {
-			inf = (struct hfa384x_InfFrame *)skb->data;
-=======
 		struct hfa384x_inf_frame *inf;
 
 		while ((skb = skb_dequeue(&hw->authq))) {
 			inf = (struct hfa384x_inf_frame *)skb->data;
->>>>>>> 24b8d41d
 			prism2sta_inf_authreq_defer(wlandev, inf);
 		}
 	}
@@ -1373,14 +1253,8 @@
 				     HFA384x_RID_CURRENTSSID, result);
 				return;
 			}
-<<<<<<< HEAD
-			prism2mgmt_bytestr2pstr(
-					(struct hfa384x_bytestr *)&ssid,
-					(struct p80211pstrd *)&wlandev->ssid);
-=======
 			prism2mgmt_bytestr2pstr((struct hfa384x_bytestr *)&ssid,
 						(struct p80211pstrd *)&wlandev->ssid);
->>>>>>> 24b8d41d
 
 			/* Collect the port status */
 			result = hfa384x_drvr_getconfig16(hw,
@@ -1513,11 +1387,7 @@
 		 * Disable Transmits, Ignore receives of data frames
 		 */
 		if (hw->join_ap && --hw->join_retries > 0) {
-<<<<<<< HEAD
-			struct hfa384x_JoinRequest_data joinreq;
-=======
 			struct hfa384x_join_request_data joinreq;
->>>>>>> 24b8d41d
 
 			joinreq = hw->joinreq;
 			/* Send the join request */
@@ -1566,11 +1436,7 @@
  *	interrupt
  */
 static void prism2sta_inf_linkstatus(struct wlandevice *wlandev,
-<<<<<<< HEAD
-				     struct hfa384x_InfFrame *inf)
-=======
 				     struct hfa384x_inf_frame *inf)
->>>>>>> 24b8d41d
 {
 	struct hfa384x *hw = wlandev->priv;
 
@@ -1598,17 +1464,10 @@
  *	interrupt
  */
 static void prism2sta_inf_assocstatus(struct wlandevice *wlandev,
-<<<<<<< HEAD
-				      struct hfa384x_InfFrame *inf)
-{
-	struct hfa384x *hw = wlandev->priv;
-	struct hfa384x_AssocStatus rec;
-=======
 				      struct hfa384x_inf_frame *inf)
 {
 	struct hfa384x *hw = wlandev->priv;
 	struct hfa384x_assoc_status rec;
->>>>>>> 24b8d41d
 	int i;
 
 	memcpy(&rec, &inf->info.assocstatus, sizeof(rec));
@@ -1666,11 +1525,7 @@
  *
  */
 static void prism2sta_inf_authreq(struct wlandevice *wlandev,
-<<<<<<< HEAD
-				  struct hfa384x_InfFrame *inf)
-=======
 				  struct hfa384x_inf_frame *inf)
->>>>>>> 24b8d41d
 {
 	struct hfa384x *hw = wlandev->priv;
 	struct sk_buff *skb;
@@ -1685,17 +1540,10 @@
 }
 
 static void prism2sta_inf_authreq_defer(struct wlandevice *wlandev,
-<<<<<<< HEAD
-					struct hfa384x_InfFrame *inf)
-{
-	struct hfa384x *hw = wlandev->priv;
-	struct hfa384x_authenticateStation_data rec;
-=======
 					struct hfa384x_inf_frame *inf)
 {
 	struct hfa384x *hw = wlandev->priv;
 	struct hfa384x_authenticate_station_data rec;
->>>>>>> 24b8d41d
 
 	int i, added, result, cnt;
 	u8 *addr;
@@ -1864,11 +1712,7 @@
  *	interrupt
  */
 static void prism2sta_inf_psusercnt(struct wlandevice *wlandev,
-<<<<<<< HEAD
-				    struct hfa384x_InfFrame *inf)
-=======
 				    struct hfa384x_inf_frame *inf)
->>>>>>> 24b8d41d
 {
 	struct hfa384x *hw = wlandev->priv;
 
@@ -1892,12 +1736,8 @@
  * Call context:
  *	interrupt
  */
-<<<<<<< HEAD
-void prism2sta_ev_info(struct wlandevice *wlandev, struct hfa384x_InfFrame *inf)
-=======
 void prism2sta_ev_info(struct wlandevice *wlandev,
 		       struct hfa384x_inf_frame *inf)
->>>>>>> 24b8d41d
 {
 	le16_to_cpus(&inf->infotype);
 	/* Dispatch */
@@ -2014,26 +1854,6 @@
 }
 
 /*
-<<<<<<< HEAD
-* create_wlan
-*
-* Called at module init time.  This creates the struct wlandevice structure
-* and initializes it with relevant bits.
-*
-* Arguments:
-*	none
-*
-* Returns:
-*	the created struct wlandevice structure.
-*
-* Side effects:
-*	also allocates the priv/hw structures.
-*
-* Call context:
-*	process thread
-*
-*/
-=======
  * create_wlan
  *
  * Called at module init time.  This creates the struct wlandevice structure
@@ -2052,20 +1872,14 @@
  *	process thread
  *
  */
->>>>>>> 24b8d41d
 static struct wlandevice *create_wlan(void)
 {
 	struct wlandevice *wlandev = NULL;
 	struct hfa384x *hw = NULL;
 
 	/* Alloc our structures */
-<<<<<<< HEAD
-	wlandev = kzalloc(sizeof(struct wlandevice), GFP_KERNEL);
-	hw = kzalloc(sizeof(struct hfa384x), GFP_KERNEL);
-=======
 	wlandev = kzalloc(sizeof(*wlandev), GFP_KERNEL);
 	hw = kzalloc(sizeof(*hw), GFP_KERNEL);
->>>>>>> 24b8d41d
 
 	if (!wlandev || !hw) {
 		kfree(wlandev);
@@ -2129,13 +1943,8 @@
 	}
 
 	/* Get the signal rate */
-<<<<<<< HEAD
-	msg.msgcode = DIDmsg_dot11req_mibget;
-	mibitem->did = DIDmib_p2_p2MAC_p2CurrentTxRate;
-=======
 	msg.msgcode = DIDMSG_DOT11REQ_MIBGET;
 	mibitem->did = DIDMIB_P2_MAC_CURRENTTXRATE;
->>>>>>> 24b8d41d
 	result = p80211req_dorequest(wlandev, (u8 *)&msg);
 
 	if (result) {
@@ -2188,11 +1997,7 @@
 
 void prism2sta_commsqual_timer(struct timer_list *t)
 {
-<<<<<<< HEAD
-	struct hfa384x *hw = (struct hfa384x *)data;
-=======
 	struct hfa384x *hw = from_timer(hw, t, commsqual_timer);
->>>>>>> 24b8d41d
 
 	schedule_work(&hw->commsqual_bh);
 }