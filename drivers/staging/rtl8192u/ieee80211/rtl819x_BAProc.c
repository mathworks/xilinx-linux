--- conflicted
+++ resolved
@@ -559,11 +559,7 @@
 	IEEE80211_DEBUG_DATA(IEEE80211_DL_DATA | IEEE80211_DL_BA, skb->data, skb->len);
 	delba = (struct rtl_80211_hdr_3addr *)skb->data;
 	dst = &delba->addr2[0];
-<<<<<<< HEAD
-	pDelBaParamSet = (PDELBA_PARAM_SET)&delba->payload[2];
-=======
 	pDelBaParamSet = (union delba_param_set *)&delba->payload[2];
->>>>>>> 24b8d41d
 
 	if (pDelBaParamSet->field.initiator == 1) {
 		struct rx_ts_record *pRxTs;
