// SPDX-License-Identifier: GPL-2.0
/******************************************************************************
 * Copyright(c) 2008 - 2010 Realtek Corporation. All rights reserved.
 * Linux device driver for RTL8192U
 *
 * Based on the r8187 driver, which is:
 * Copyright 2004-2005 Andrea Merello <andrea.merello@gmail.com>, et al.
 *
 * Contact Information:
 * Jerry chuang <wlanfae@realtek.com>
 */

#ifndef CONFIG_FORCE_HARD_FLOAT
double __floatsidf(int i)
{
	return i;
}

unsigned int __fixunsdfsi(double d)
{
	return d;
}

double __adddf3(double a, double b)
{
	return a + b;
}

double __addsf3(float a, float b)
{
	return a + b;
}

double __subdf3(double a, double b)
{
	return a - b;
}

double __extendsfdf2(float a)
{
	return a;
}
#endif

#define CONFIG_RTL8192_IO_MAP

#include <linux/uaccess.h>
#include "r8192U_hw.h"
#include "r8192U.h"
#include "r8190_rtl8256.h" /* RTL8225 Radio frontend */
#include "r8180_93cx6.h"   /* Card EEPROM */
#include "r8192U_wx.h"
#include "r819xU_phy.h"
#include "r819xU_phyreg.h"
#include "r819xU_cmdpkt.h"
#include "r8192U_dm.h"
#include <linux/usb.h>
#include <linux/slab.h>
#include <linux/proc_fs.h>
#include <linux/seq_file.h>
/* FIXME: check if 2.6.7 is ok */

#include "ieee80211/dot11d.h"
/* set here to open your trace code. */
u32 rt_global_debug_component = COMP_DOWN	|
				COMP_SEC	|
				COMP_ERR; /* always open err flags on */

#define TOTAL_CAM_ENTRY 32
#define CAM_CONTENT_COUNT 8

static const struct usb_device_id rtl8192_usb_id_tbl[] = {
	/* Realtek */
	{USB_DEVICE(0x0bda, 0x8709)},
	/* Corega */
	{USB_DEVICE(0x07aa, 0x0043)},
	/* Belkin */
	{USB_DEVICE(0x050d, 0x805E)},
	/* Sitecom */
	{USB_DEVICE(0x0df6, 0x0031)},
	/* EnGenius */
	{USB_DEVICE(0x1740, 0x9201)},
	/* Dlink */
	{USB_DEVICE(0x2001, 0x3301)},
	/* Zinwell */
	{USB_DEVICE(0x5a57, 0x0290)},
	/* LG */
	{USB_DEVICE(0x043e, 0x7a01)},
	{}
};

MODULE_LICENSE("GPL");
MODULE_VERSION("V 1.1");
MODULE_DEVICE_TABLE(usb, rtl8192_usb_id_tbl);
MODULE_DESCRIPTION("Linux driver for Realtek RTL8192 USB WiFi cards");

static char *ifname = "wlan%d";
static int hwwep = 1;  /* default use hw. set 0 to use software security */
static int channels = 0x3fff;

<<<<<<< HEAD


=======
>>>>>>> 24b8d41d
module_param(ifname, charp, 0644);
module_param(hwwep, int, 0644);
module_param(channels, int, 0644);

MODULE_PARM_DESC(ifname, " Net interface name, wlan%d=default");
MODULE_PARM_DESC(hwwep, " Try to use hardware security support. ");
MODULE_PARM_DESC(channels, " Channel bitmask for specific locales. NYI");

static int rtl8192_usb_probe(struct usb_interface *intf,
			     const struct usb_device_id *id);
static void rtl8192_usb_disconnect(struct usb_interface *intf);

static struct usb_driver rtl8192_usb_driver = {
	.name		= RTL819XU_MODULE_NAME,		  /* Driver name   */
	.id_table	= rtl8192_usb_id_tbl,		  /* PCI_ID table  */
	.probe		= rtl8192_usb_probe,		  /* probe fn      */
	.disconnect	= rtl8192_usb_disconnect,	  /* remove fn     */
	.suspend	= NULL,				  /* PM suspend fn */
	.resume		= NULL,				  /* PM resume fn  */
};

struct CHANNEL_LIST {
	u8	Channel[32];
	u8	Len;
};

static struct CHANNEL_LIST ChannelPlan[] = {
	/* FCC */
	{{1, 2, 3, 4, 5, 6, 7, 8, 9, 10, 11, 36, 40, 44, 48, 52, 56, 60, 64, 149, 153, 157, 161, 165}, 24},
	/* IC */
	{{1, 2, 3, 4, 5, 6, 7, 8, 9, 10, 11}, 11},
	/* ETSI */
	{{1, 2, 3, 4, 5, 6, 7, 8, 9, 10, 11, 12, 13, 36, 40, 44, 48, 52, 56, 60, 64}, 21},
	/* Spain. Change to ETSI. */
	{{1, 2, 3, 4, 5, 6, 7, 8, 9, 10, 11, 12, 13}, 13},
	/* France. Change to ETSI. */
	{{1, 2, 3, 4, 5, 6, 7, 8, 9, 10, 11, 12, 13}, 13},
	/* MKK */
	{{1, 2, 3, 4, 5, 6, 7, 8, 9, 10, 11, 12, 13, 14, 36, 40, 44, 48, 52, 56, 60, 64}, 22},
	/* MKK1 */
	{{1, 2, 3, 4, 5, 6, 7, 8, 9, 10, 11, 12, 13, 14, 36, 40, 44, 48, 52, 56, 60, 64}, 22},
	/* Israel. */
	{{1, 2, 3, 4, 5, 6, 7, 8, 9, 10, 11, 12, 13}, 13},
	/* For 11a , TELEC */
	{{1, 2, 3, 4, 5, 6, 7, 8, 9, 10, 11, 12, 13, 14, 36, 40, 44, 48, 52, 56, 60, 64}, 22},
	/* MIC */
	{{1, 2, 3, 4, 5, 6, 7, 8, 9, 10, 11, 12, 13, 14, 36, 40, 44, 48, 52, 56, 60, 64}, 22},
	/* For Global Domain. 1-11:active scan, 12-14 passive scan. */
	{{1, 2, 3, 4, 5, 6, 7, 8, 9, 10, 11, 12, 13, 14}, 14}
};

static void rtl819x_set_channel_map(u8 channel_plan, struct r8192_priv *priv)
{
	int i, max_chan = -1, min_chan = -1;
	struct ieee80211_device *ieee = priv->ieee80211;

	switch (channel_plan) {
	case COUNTRY_CODE_FCC:
	case COUNTRY_CODE_IC:
	case COUNTRY_CODE_ETSI:
	case COUNTRY_CODE_SPAIN:
	case COUNTRY_CODE_FRANCE:
	case COUNTRY_CODE_MKK:
	case COUNTRY_CODE_MKK1:
	case COUNTRY_CODE_ISRAEL:
	case COUNTRY_CODE_TELEC:
	case COUNTRY_CODE_MIC:
		rtl8192u_dot11d_init(ieee);
		ieee->bGlobalDomain = false;
		/* actually 8225 & 8256 rf chips only support B,G,24N mode */
		if ((priv->rf_chip == RF_8225) || (priv->rf_chip == RF_8256)) {
			min_chan = 1;
			max_chan = 14;
		} else {
			RT_TRACE(COMP_ERR,
				 "unknown rf chip, can't set channel map in function:%s()\n",
				 __func__);
		}
		if (ChannelPlan[channel_plan].Len != 0) {
			/* Clear old channel map */
			memset(GET_DOT11D_INFO(ieee)->channel_map, 0,
			       sizeof(GET_DOT11D_INFO(ieee)->channel_map));
			/* Set new channel map */
			for (i = 0; i < ChannelPlan[channel_plan].Len; i++) {
				if (ChannelPlan[channel_plan].Channel[i] < min_chan || ChannelPlan[channel_plan].Channel[i] > max_chan)
					break;
				GET_DOT11D_INFO(ieee)->channel_map[ChannelPlan[channel_plan].Channel[i]] = 1;
			}
		}
		break;

	case COUNTRY_CODE_GLOBAL_DOMAIN:
		/* this flag enabled to follow 11d country IE setting,
		 * otherwise, it shall follow global domain settings.
		 */
		GET_DOT11D_INFO(ieee)->dot11d_enabled = 0;
		dot11d_reset(ieee);
		ieee->bGlobalDomain = true;
		break;

	default:
		break;
	}
}

static void CamResetAllEntry(struct net_device *dev)
{
	u32 ulcommand = 0;
	/* In static WEP, OID_ADD_KEY or OID_ADD_WEP are set before STA
	 * associate to AP. However, ResetKey is called on
	 * OID_802_11_INFRASTRUCTURE_MODE and MlmeAssociateRequest. In this
	 * condition, Cam can not be reset because upper layer will not set
	 * this static key again.
	 */
	ulcommand |= BIT(31) | BIT(30);
	write_nic_dword(dev, RWCAM, ulcommand);
<<<<<<< HEAD
}


void write_cam(struct net_device *dev, u8 addr, u32 data)
{
	write_nic_dword(dev, WCAMI, data);
	write_nic_dword(dev, RWCAM, BIT(31) | BIT(16) | (addr & 0xff));
}

u32 read_cam(struct net_device *dev, u8 addr)
{
	u32 data;

	write_nic_dword(dev, RWCAM, 0x80000000 | (addr & 0xff));
	read_nic_dword(dev, 0xa8, &data);
	return data;
=======
>>>>>>> 24b8d41d
}

int write_nic_byte_E(struct net_device *dev, int indx, u8 data)
{
	int status;
	struct r8192_priv *priv = (struct r8192_priv *)ieee80211_priv(dev);
	struct usb_device *udev = priv->udev;
	u8 *usbdata = kzalloc(sizeof(data), GFP_KERNEL);

	if (!usbdata)
		return -ENOMEM;
	*usbdata = data;

	status = usb_control_msg(udev, usb_sndctrlpipe(udev, 0),
				 RTL8187_REQ_SET_REGS, RTL8187_REQT_WRITE,
				 indx | 0xfe00, 0, usbdata, 1, HZ / 2);
	kfree(usbdata);

<<<<<<< HEAD
	if (status < 0){
		netdev_err(dev, "write_nic_byte_E TimeOut! status: %d\n",
			   status);
=======
	if (status < 0) {
		netdev_err(dev, "%s TimeOut! status: %d\n", __func__, status);
>>>>>>> 24b8d41d
		return status;
	}
	return 0;
}

int read_nic_byte_E(struct net_device *dev, int indx, u8 *data)
{
	int status;
	struct r8192_priv *priv = (struct r8192_priv *)ieee80211_priv(dev);
	struct usb_device *udev = priv->udev;
	u8 *usbdata = kzalloc(sizeof(u8), GFP_KERNEL);

	if (!usbdata)
		return -ENOMEM;

	status = usb_control_msg(udev, usb_rcvctrlpipe(udev, 0),
				 RTL8187_REQ_GET_REGS, RTL8187_REQT_READ,
				 indx | 0xfe00, 0, usbdata, 1, HZ / 2);
	*data = *usbdata;
	kfree(usbdata);

	if (status < 0) {
		netdev_err(dev, "%s failure status: %d\n", __func__, status);
		return status;
	}

	return 0;
}

/* as 92U has extend page from 4 to 16, so modify functions below. */
int write_nic_byte(struct net_device *dev, int indx, u8 data)
{
	int status;

	struct r8192_priv *priv = (struct r8192_priv *)ieee80211_priv(dev);
	struct usb_device *udev = priv->udev;
	u8 *usbdata = kzalloc(sizeof(data), GFP_KERNEL);

	if (!usbdata)
		return -ENOMEM;
	*usbdata = data;

	status = usb_control_msg(udev, usb_sndctrlpipe(udev, 0),
				 RTL8187_REQ_SET_REGS, RTL8187_REQT_WRITE,
				 (indx & 0xff) | 0xff00, (indx >> 8) & 0x0f,
				 usbdata, 1, HZ / 2);
	kfree(usbdata);

	if (status < 0) {
<<<<<<< HEAD
		netdev_err(dev, "write_nic_byte TimeOut! status: %d\n", status);
=======
		netdev_err(dev, "%s TimeOut! status: %d\n", __func__, status);
>>>>>>> 24b8d41d
		return status;
	}

	return 0;
}

<<<<<<< HEAD

=======
>>>>>>> 24b8d41d
int write_nic_word(struct net_device *dev, int indx, u16 data)
{
	int status;

	struct r8192_priv *priv = (struct r8192_priv *)ieee80211_priv(dev);
	struct usb_device *udev = priv->udev;
	u16 *usbdata = kzalloc(sizeof(data), GFP_KERNEL);

	if (!usbdata)
		return -ENOMEM;
	*usbdata = data;

	status = usb_control_msg(udev, usb_sndctrlpipe(udev, 0),
				 RTL8187_REQ_SET_REGS, RTL8187_REQT_WRITE,
				 (indx & 0xff) | 0xff00, (indx >> 8) & 0x0f,
				 usbdata, 2, HZ / 2);
	kfree(usbdata);

	if (status < 0) {
<<<<<<< HEAD
		netdev_err(dev, "write_nic_word TimeOut! status: %d\n", status);
=======
		netdev_err(dev, "%s TimeOut! status: %d\n", __func__, status);
>>>>>>> 24b8d41d
		return status;
	}

	return 0;
}

<<<<<<< HEAD

=======
>>>>>>> 24b8d41d
int write_nic_dword(struct net_device *dev, int indx, u32 data)
{
	int status;

	struct r8192_priv *priv = (struct r8192_priv *)ieee80211_priv(dev);
	struct usb_device *udev = priv->udev;
	u32 *usbdata = kzalloc(sizeof(data), GFP_KERNEL);

	if (!usbdata)
		return -ENOMEM;
	*usbdata = data;

	status = usb_control_msg(udev, usb_sndctrlpipe(udev, 0),
				 RTL8187_REQ_SET_REGS, RTL8187_REQT_WRITE,
				 (indx & 0xff) | 0xff00, (indx >> 8) & 0x0f,
				 usbdata, 4, HZ / 2);
	kfree(usbdata);

	if (status < 0) {
		netdev_err(dev, "%s TimeOut! status: %d\n", __func__, status);
		return status;
	}

<<<<<<< HEAD
	if (status < 0) {
		netdev_err(dev, "write_nic_dword TimeOut! status: %d\n",
			   status);
		return status;
	}

=======
>>>>>>> 24b8d41d
	return 0;
}

int read_nic_byte(struct net_device *dev, int indx, u8 *data)
{
	int status;
	struct r8192_priv *priv = (struct r8192_priv *)ieee80211_priv(dev);
	struct usb_device *udev = priv->udev;
	u8 *usbdata = kzalloc(sizeof(u8), GFP_KERNEL);

	if (!usbdata)
		return -ENOMEM;

	status = usb_control_msg(udev, usb_rcvctrlpipe(udev, 0),
				 RTL8187_REQ_GET_REGS, RTL8187_REQT_READ,
				 (indx & 0xff) | 0xff00, (indx >> 8) & 0x0f,
				 usbdata, 1, HZ / 2);
	*data = *usbdata;
	kfree(usbdata);

	if (status < 0) {
		netdev_err(dev, "%s failure status: %d\n", __func__, status);
		return status;
	}

	return 0;
}

int read_nic_word(struct net_device *dev, int indx, u16 *data)
{
	int status;
	struct r8192_priv *priv = (struct r8192_priv *)ieee80211_priv(dev);
	struct usb_device *udev = priv->udev;
	u16 *usbdata = kzalloc(sizeof(u16), GFP_KERNEL);

	if (!usbdata)
		return -ENOMEM;

	status = usb_control_msg(udev, usb_rcvctrlpipe(udev, 0),
				 RTL8187_REQ_GET_REGS, RTL8187_REQT_READ,
				 (indx & 0xff) | 0xff00, (indx >> 8) & 0x0f,
				 usbdata, 2, HZ / 2);
	*data = *usbdata;
	kfree(usbdata);

	if (status < 0) {
		netdev_err(dev, "%s failure status: %d\n", __func__, status);
		return status;
	}

	return 0;
}

static int read_nic_word_E(struct net_device *dev, int indx, u16 *data)
{
	int status;
	struct r8192_priv *priv = (struct r8192_priv *)ieee80211_priv(dev);
	struct usb_device *udev = priv->udev;
	u16 *usbdata = kzalloc(sizeof(u16), GFP_KERNEL);

	if (!usbdata)
		return -ENOMEM;

	status = usb_control_msg(udev, usb_rcvctrlpipe(udev, 0),
				 RTL8187_REQ_GET_REGS, RTL8187_REQT_READ,
				 indx | 0xfe00, 0, usbdata, 2, HZ / 2);
	*data = *usbdata;
	kfree(usbdata);

	if (status < 0) {
		netdev_err(dev, "%s failure status: %d\n", __func__, status);
		return status;
	}

	return 0;
}

int read_nic_dword(struct net_device *dev, int indx, u32 *data)
{
	int status;

	struct r8192_priv *priv = (struct r8192_priv *)ieee80211_priv(dev);
	struct usb_device *udev = priv->udev;
	u32 *usbdata = kzalloc(sizeof(u32), GFP_KERNEL);

	if (!usbdata)
		return -ENOMEM;

	status = usb_control_msg(udev, usb_rcvctrlpipe(udev, 0),
				 RTL8187_REQ_GET_REGS, RTL8187_REQT_READ,
				 (indx & 0xff) | 0xff00, (indx >> 8) & 0x0f,
				 usbdata, 4, HZ / 2);
	*data = *usbdata;
	kfree(usbdata);

	if (status < 0) {
		netdev_err(dev, "%s failure status: %d\n", __func__, status);
		return status;
	}

	return 0;
}

/* u8 read_phy_cck(struct net_device *dev, u8 adr); */
/* u8 read_phy_ofdm(struct net_device *dev, u8 adr); */
/* this might still called in what was the PHY rtl8185/rtl8192 common code
 * plans are to possibility turn it again in one common code...
 */
inline void force_pci_posting(struct net_device *dev)
{
}

static struct net_device_stats *rtl8192_stats(struct net_device *dev);
static void rtl8192_restart(struct work_struct *work);
static void watch_dog_timer_callback(struct timer_list *t);

/****************************************************************************
 *   -----------------------------PROCFS STUFF-------------------------
 ****************************************************************************/

static struct proc_dir_entry *rtl8192_proc;

static int __maybe_unused proc_get_stats_ap(struct seq_file *m, void *v)
{
	struct net_device *dev = m->private;
	struct r8192_priv *priv = (struct r8192_priv *)ieee80211_priv(dev);
	struct ieee80211_device *ieee = priv->ieee80211;
	struct ieee80211_network *target;

	list_for_each_entry(target, &ieee->network_list, list) {
		const char *wpa = "non_WPA";

		if (target->wpa_ie_len > 0 || target->rsn_ie_len > 0)
			wpa = "WPA";

		seq_printf(m, "%s %s\n", target->ssid, wpa);
	}

	return 0;
}

static int __maybe_unused proc_get_registers(struct seq_file *m, void *v)
{
	struct net_device *dev = m->private;
	int i, n, max = 0xff;
	u8 byte_rd;

	seq_puts(m, "\n####################page 0##################\n ");

	for (n = 0; n <= max;) {
		seq_printf(m, "\nD:  %2x > ", n);

		for (i = 0; i < 16 && n <= max; i++, n++) {
			read_nic_byte(dev, 0x000 | n, &byte_rd);
			seq_printf(m, "%2x ", byte_rd);
		}
	}

	seq_puts(m, "\n####################page 1##################\n ");
	for (n = 0; n <= max;) {
		seq_printf(m, "\nD:  %2x > ", n);

		for (i = 0; i < 16 && n <= max; i++, n++) {
			read_nic_byte(dev, 0x100 | n, &byte_rd);
			seq_printf(m, "%2x ", byte_rd);
		}
	}

	seq_puts(m, "\n####################page 3##################\n ");
	for (n = 0; n <= max;) {
		seq_printf(m, "\nD:  %2x > ", n);

		for (i = 0; i < 16 && n <= max; i++, n++) {
			read_nic_byte(dev, 0x300 | n, &byte_rd);
			seq_printf(m, "%2x ", byte_rd);
		}
	}

	seq_putc(m, '\n');
	return 0;
}

static int __maybe_unused proc_get_stats_tx(struct seq_file *m, void *v)
{
	struct net_device *dev = m->private;
	struct r8192_priv *priv = (struct r8192_priv *)ieee80211_priv(dev);

	seq_printf(m,
		   "TX VI priority ok int: %lu\n"
		   "TX VI priority error int: %lu\n"
		   "TX VO priority ok int: %lu\n"
		   "TX VO priority error int: %lu\n"
		   "TX BE priority ok int: %lu\n"
		   "TX BE priority error int: %lu\n"
		   "TX BK priority ok int: %lu\n"
		   "TX BK priority error int: %lu\n"
		   "TX MANAGE priority ok int: %lu\n"
		   "TX MANAGE priority error int: %lu\n"
		   "TX BEACON priority ok int: %lu\n"
		   "TX BEACON priority error int: %lu\n"
		   "TX queue resume: %lu\n"
		   "TX queue stopped?: %d\n"
		   "TX fifo overflow: %lu\n"
		   "TX VI queue: %d\n"
		   "TX VO queue: %d\n"
		   "TX BE queue: %d\n"
		   "TX BK queue: %d\n"
		   "TX VI dropped: %lu\n"
		   "TX VO dropped: %lu\n"
		   "TX BE dropped: %lu\n"
		   "TX BK dropped: %lu\n"
		   "TX total data packets %lu\n",
		   priv->stats.txviokint,
		   priv->stats.txvierr,
		   priv->stats.txvookint,
		   priv->stats.txvoerr,
		   priv->stats.txbeokint,
		   priv->stats.txbeerr,
		   priv->stats.txbkokint,
		   priv->stats.txbkerr,
		   priv->stats.txmanageokint,
		   priv->stats.txmanageerr,
		   priv->stats.txbeaconokint,
		   priv->stats.txbeaconerr,
		   priv->stats.txresumed,
		   netif_queue_stopped(dev),
		   priv->stats.txoverflow,
		   atomic_read(&(priv->tx_pending[VI_PRIORITY])),
		   atomic_read(&(priv->tx_pending[VO_PRIORITY])),
		   atomic_read(&(priv->tx_pending[BE_PRIORITY])),
		   atomic_read(&(priv->tx_pending[BK_PRIORITY])),
		   priv->stats.txvidrop,
		   priv->stats.txvodrop,
		   priv->stats.txbedrop,
		   priv->stats.txbkdrop,
		   priv->stats.txdatapkt
		);

	return 0;
}

static int __maybe_unused proc_get_stats_rx(struct seq_file *m, void *v)
{
	struct net_device *dev = m->private;
	struct r8192_priv *priv = (struct r8192_priv *)ieee80211_priv(dev);

	seq_printf(m,
		   "RX packets: %lu\n"
		   "RX urb status error: %lu\n"
		   "RX invalid urb error: %lu\n",
		   priv->stats.rxoktotal,
		   priv->stats.rxstaterr,
		   priv->stats.rxurberr);

	return 0;
}

static void rtl8192_proc_module_init(void)
{
	RT_TRACE(COMP_INIT, "Initializing proc filesystem");
	rtl8192_proc = proc_mkdir(RTL819XU_MODULE_NAME, init_net.proc_net);
}

static void rtl8192_proc_init_one(struct net_device *dev)
{
	struct proc_dir_entry *dir;

	if (!rtl8192_proc)
		return;

	dir = proc_mkdir_data(dev->name, 0, rtl8192_proc, dev);
	if (!dir)
		return;

	proc_create_single("stats-rx", S_IFREG | 0444, dir,
			   proc_get_stats_rx);
	proc_create_single("stats-tx", S_IFREG | 0444, dir,
			   proc_get_stats_tx);
	proc_create_single("stats-ap", S_IFREG | 0444, dir,
			   proc_get_stats_ap);
	proc_create_single("registers", S_IFREG | 0444, dir,
			   proc_get_registers);
}

static void rtl8192_proc_remove_one(struct net_device *dev)
{
	remove_proc_subtree(dev->name, rtl8192_proc);
}

/****************************************************************************
 *  -----------------------------MISC STUFF-------------------------
 *****************************************************************************/

short check_nic_enough_desc(struct net_device *dev, int queue_index)
{
	struct r8192_priv *priv = ieee80211_priv(dev);
	int used = atomic_read(&priv->tx_pending[queue_index]);

	return (used < MAX_TX_URB);
}

static void tx_timeout(struct net_device *dev, unsigned int txqueue)
{
	struct r8192_priv *priv = ieee80211_priv(dev);

	schedule_work(&priv->reset_wq);
}

void rtl8192_update_msr(struct net_device *dev)
{
	struct r8192_priv *priv = ieee80211_priv(dev);
	u8 msr;

	read_nic_byte(dev, MSR, &msr);
	msr &= ~MSR_LINK_MASK;

	/* do not change in link_state != WLAN_LINK_ASSOCIATED.
	 * msr must be updated if the state is ASSOCIATING.
	 * this is intentional and make sense for ad-hoc and
	 * master (see the create BSS/IBSS func)
	 */
	if (priv->ieee80211->state == IEEE80211_LINKED) {
		if (priv->ieee80211->iw_mode == IW_MODE_INFRA)
			msr |= (MSR_LINK_MANAGED << MSR_LINK_SHIFT);
		else if (priv->ieee80211->iw_mode == IW_MODE_ADHOC)
			msr |= (MSR_LINK_ADHOC << MSR_LINK_SHIFT);
		else if (priv->ieee80211->iw_mode == IW_MODE_MASTER)
			msr |= (MSR_LINK_MASTER << MSR_LINK_SHIFT);

	} else {
		msr |= (MSR_LINK_NONE << MSR_LINK_SHIFT);
	}

	write_nic_byte(dev, MSR, msr);
}

void rtl8192_set_chan(struct net_device *dev, short ch)
{
	struct r8192_priv *priv = (struct r8192_priv *)ieee80211_priv(dev);

	RT_TRACE(COMP_CH, "=====>%s()====ch:%d\n", __func__, ch);
	priv->chan = ch;

	/* this hack should avoid frame TX during channel setting*/

	/* need to implement rf set channel here */

	if (priv->rf_set_chan)
		priv->rf_set_chan(dev, priv->chan);
	mdelay(10);
}

static void rtl8192_rx_isr(struct urb *urb);

static u32 get_rxpacket_shiftbytes_819xusb(struct ieee80211_rx_stats *pstats)
{
<<<<<<< HEAD
	return (sizeof(rx_desc_819x_usb) + pstats->RxDrvInfoSize
		+ pstats->RxBufShift);
}

static int rtl8192_rx_initiate(struct net_device *dev)
=======
	return (sizeof(struct rx_desc_819x_usb) + pstats->RxDrvInfoSize
		+ pstats->RxBufShift);
}

void rtl8192_rx_enable(struct net_device *dev)
>>>>>>> 24b8d41d
{
	struct r8192_priv *priv = (struct r8192_priv *)ieee80211_priv(dev);
	struct urb *entry;
	struct sk_buff *skb;
	struct rtl8192_rx_info *info;

	/* nomal packet rx procedure */
	while (skb_queue_len(&priv->rx_queue) < MAX_RX_URB) {
		skb = __dev_alloc_skb(RX_URB_SIZE, GFP_KERNEL);
		if (!skb)
			break;
		entry = usb_alloc_urb(0, GFP_KERNEL);
		if (!entry) {
			kfree_skb(skb);
			break;
		}
		usb_fill_bulk_urb(entry, priv->udev,
				  usb_rcvbulkpipe(priv->udev, 3),
				  skb_tail_pointer(skb),
				  RX_URB_SIZE, rtl8192_rx_isr, skb);
		info = (struct rtl8192_rx_info *)skb->cb;
		info->urb = entry;
		info->dev = dev;
		info->out_pipe = 3; /* denote rx normal packet queue */
		skb_queue_tail(&priv->rx_queue, skb);
		usb_submit_urb(entry, GFP_KERNEL);
	}

	/* command packet rx procedure */
	while (skb_queue_len(&priv->rx_queue) < MAX_RX_URB + 3) {
		skb = __dev_alloc_skb(RX_URB_SIZE, GFP_KERNEL);
		if (!skb)
			break;
		entry = usb_alloc_urb(0, GFP_KERNEL);
		if (!entry) {
			kfree_skb(skb);
			break;
		}
		usb_fill_bulk_urb(entry, priv->udev,
				  usb_rcvbulkpipe(priv->udev, 9),
				  skb_tail_pointer(skb),
				  RX_URB_SIZE, rtl8192_rx_isr, skb);
		info = (struct rtl8192_rx_info *)skb->cb;
		info->urb = entry;
		info->dev = dev;
		info->out_pipe = 9; /* denote rx cmd packet queue */
		skb_queue_tail(&priv->rx_queue, skb);
		usb_submit_urb(entry, GFP_KERNEL);
	}
}

void rtl8192_set_rxconf(struct net_device *dev)
{
	struct r8192_priv *priv = (struct r8192_priv *)ieee80211_priv(dev);
	u32 rxconf;

	read_nic_dword(dev, RCR, &rxconf);
	rxconf = rxconf & ~MAC_FILTER_MASK;
	rxconf = rxconf | RCR_AMF;
	rxconf = rxconf | RCR_ADF;
	rxconf = rxconf | RCR_AB;
	rxconf = rxconf | RCR_AM;

	if (dev->flags & IFF_PROMISC)
		DMESG("NIC in promisc mode");

	if (priv->ieee80211->iw_mode == IW_MODE_MONITOR ||
	    dev->flags & IFF_PROMISC) {
		rxconf = rxconf | RCR_AAP;
	} else {
		rxconf = rxconf | RCR_APM;
		rxconf = rxconf | RCR_CBSSID;
	}

	if (priv->ieee80211->iw_mode == IW_MODE_MONITOR) {
		rxconf = rxconf | RCR_AICV;
		rxconf = rxconf | RCR_APWRMGT;
	}

	if (priv->crcmon == 1 && priv->ieee80211->iw_mode == IW_MODE_MONITOR)
		rxconf = rxconf | RCR_ACRC32;

	rxconf = rxconf & ~RX_FIFO_THRESHOLD_MASK;
	rxconf = rxconf | (RX_FIFO_THRESHOLD_NONE << RX_FIFO_THRESHOLD_SHIFT);
	rxconf = rxconf & ~MAX_RX_DMA_MASK;
	rxconf = rxconf | ((u32)7 << RCR_MXDMA_OFFSET);

	rxconf = rxconf | RCR_ONLYERLPKT;

	write_nic_dword(dev, RCR, rxconf);
}
<<<<<<< HEAD

/* wait to be removed */
void rtl8192_rx_enable(struct net_device *dev)
{
	rtl8192_rx_initiate(dev);
}


void rtl8192_tx_enable(struct net_device *dev)
{
}


=======
>>>>>>> 24b8d41d

void rtl8192_rtx_disable(struct net_device *dev)
{
	u8 cmd;
	struct r8192_priv *priv = ieee80211_priv(dev);
	struct sk_buff *skb;
	struct rtl8192_rx_info *info;

	read_nic_byte(dev, CMDR, &cmd);
	write_nic_byte(dev, CMDR, cmd & ~(CR_TE | CR_RE));
	force_pci_posting(dev);
	mdelay(10);

	while ((skb = __skb_dequeue(&priv->rx_queue))) {
		info = (struct rtl8192_rx_info *)skb->cb;
		if (!info->urb)
			continue;

		usb_kill_urb(info->urb);
		kfree_skb(skb);
	}

	if (skb_queue_len(&priv->skb_queue))
		netdev_warn(dev, "skb_queue not empty\n");

	skb_queue_purge(&priv->skb_queue);
}

/* The prototype of rx_isr has changed since one version of Linux Kernel */
static void rtl8192_rx_isr(struct urb *urb)
{
	struct sk_buff *skb = (struct sk_buff *)urb->context;
	struct rtl8192_rx_info *info = (struct rtl8192_rx_info *)skb->cb;
	struct net_device *dev = info->dev;
	struct r8192_priv *priv = ieee80211_priv(dev);
	int out_pipe = info->out_pipe;
	int err;

	if (!priv->up)
		return;

	if (unlikely(urb->status)) {
		info->urb = NULL;
		priv->stats.rxstaterr++;
		priv->ieee80211->stats.rx_errors++;
		usb_free_urb(urb);
		return;
	}
	skb_unlink(skb, &priv->rx_queue);
	skb_put(skb, urb->actual_length);

	skb_queue_tail(&priv->skb_queue, skb);
	tasklet_schedule(&priv->irq_rx_tasklet);

	skb = dev_alloc_skb(RX_URB_SIZE);
	if (unlikely(!skb)) {
		usb_free_urb(urb);
		netdev_err(dev, "%s(): can't alloc skb\n", __func__);
		/* TODO check rx queue length and refill *somewhere* */
		return;
	}

	usb_fill_bulk_urb(urb, priv->udev,
			  usb_rcvbulkpipe(priv->udev, out_pipe),
			  skb_tail_pointer(skb),
			  RX_URB_SIZE, rtl8192_rx_isr, skb);

	info = (struct rtl8192_rx_info *)skb->cb;
	info->urb = urb;
	info->dev = dev;
	info->out_pipe = out_pipe;

	urb->transfer_buffer = skb_tail_pointer(skb);
	urb->context = skb;
	skb_queue_tail(&priv->rx_queue, skb);
	err = usb_submit_urb(urb, GFP_ATOMIC);
	if (err && err != EPERM)
		netdev_err(dev,
			   "can not submit rxurb, err is %x, URB status is %x\n",
			   err, urb->status);
}

static u32 rtl819xusb_rx_command_packet(struct net_device *dev,
					struct ieee80211_rx_stats *pstats)
{
	u32	status;

	status = cmpk_message_handle_rx(dev, pstats);
	if (status)
		DMESG("rxcommandpackethandle819xusb: It is a command packet\n");

	return status;
}

static void rtl8192_data_hard_stop(struct net_device *dev)
{
	/* FIXME !! */
}

static void rtl8192_data_hard_resume(struct net_device *dev)
{
	/* FIXME !! */
}

/* this function TX data frames when the ieee80211 stack requires this.
 * It checks also if we need to stop the ieee tx queue, eventually do it
 */
static void rtl8192_hard_data_xmit(struct sk_buff *skb, struct net_device *dev,
				   int rate)
{
	struct r8192_priv *priv = (struct r8192_priv *)ieee80211_priv(dev);
	int ret;
	unsigned long flags;
	struct cb_desc *tcb_desc = (struct cb_desc *)(skb->cb + MAX_DEV_ADDR_SIZE);
	u8 queue_index = tcb_desc->queue_index;

	/* shall not be referred by command packet */
	RTL8192U_ASSERT(queue_index != TXCMD_QUEUE);

	spin_lock_irqsave(&priv->tx_lock, flags);

	*(struct net_device **)(skb->cb) = dev;
	tcb_desc->bTxEnableFwCalcDur = 1;
	skb_push(skb, priv->ieee80211->tx_headroom);
	ret = rtl8192_tx(dev, skb);

	spin_unlock_irqrestore(&priv->tx_lock, flags);
}

/* This is a rough attempt to TX a frame
 * This is called by the ieee 80211 stack to TX management frames.
 * If the ring is full packet are dropped (for data frame the queue
 * is stopped before this can happen).
 */
static int rtl8192_hard_start_xmit(struct sk_buff *skb, struct net_device *dev)
{
	struct r8192_priv *priv = (struct r8192_priv *)ieee80211_priv(dev);
	int ret;
	unsigned long flags;
	struct cb_desc *tcb_desc = (struct cb_desc *)(skb->cb + MAX_DEV_ADDR_SIZE);
	u8 queue_index = tcb_desc->queue_index;

	spin_lock_irqsave(&priv->tx_lock, flags);

	memcpy((unsigned char *)(skb->cb), &dev, sizeof(dev));
	if (queue_index == TXCMD_QUEUE) {
		skb_push(skb, USB_HWDESC_HEADER_LEN);
		rtl819xU_tx_cmd(dev, skb);
		ret = 1;
	} else {
		skb_push(skb, priv->ieee80211->tx_headroom);
		ret = rtl8192_tx(dev, skb);
	}

	spin_unlock_irqrestore(&priv->tx_lock, flags);

	return ret;
}

static void rtl8192_tx_isr(struct urb *tx_urb)
{
	struct sk_buff *skb = (struct sk_buff *)tx_urb->context;
	struct net_device *dev;
	struct r8192_priv *priv = NULL;
	struct cb_desc *tcb_desc;
	u8  queue_index;

	if (!skb)
		return;

	dev = *(struct net_device **)(skb->cb);
<<<<<<< HEAD
	tcb_desc = (cb_desc *)(skb->cb + MAX_DEV_ADDR_SIZE);
=======
	tcb_desc = (struct cb_desc *)(skb->cb + MAX_DEV_ADDR_SIZE);
>>>>>>> 24b8d41d
	queue_index = tcb_desc->queue_index;

	priv = ieee80211_priv(dev);

	if (tcb_desc->queue_index != TXCMD_QUEUE) {
		if (tx_urb->status == 0) {
			netif_trans_update(dev);
			priv->stats.txoktotal++;
			priv->ieee80211->LinkDetectInfo.NumTxOkInPeriod++;
			priv->stats.txbytesunicast +=
				(skb->len - priv->ieee80211->tx_headroom);
		} else {
			priv->ieee80211->stats.tx_errors++;
			/* TODO */
		}
	}

	/* free skb and tx_urb */
	dev_kfree_skb_any(skb);
	usb_free_urb(tx_urb);
	atomic_dec(&priv->tx_pending[queue_index]);

	/*
	 * Handle HW Beacon:
	 * We had transfer our beacon frame to host controller at this moment.
	 *
	 *
	 * Caution:
	 * Handling the wait queue of command packets.
	 * For Tx command packets, we must not do TCB fragment because it is
	 * not handled right now. We must cut the packets to match the size of
	 * TX_CMD_PKT before we send it.
	 */

	/* Handle MPDU in wait queue. */
	if (queue_index != BEACON_QUEUE) {
		/* Don't send data frame during scanning.*/
		if ((skb_queue_len(&priv->ieee80211->skb_waitQ[queue_index]) != 0) &&
		    (!(priv->ieee80211->queue_stop))) {
			skb = skb_dequeue(&(priv->ieee80211->skb_waitQ[queue_index]));
			if (skb)
				priv->ieee80211->softmac_hard_start_xmit(skb,
									 dev);

			return; /* avoid further processing AMSDU */
		}
	}
}

static void rtl8192_config_rate(struct net_device *dev, u16 *rate_config)
{
	struct r8192_priv *priv = ieee80211_priv(dev);
	struct ieee80211_network *net;
	u8 i = 0, basic_rate = 0;

	net = &priv->ieee80211->current_network;

	for (i = 0; i < net->rates_len; i++) {
		basic_rate = net->rates[i] & 0x7f;
		switch (basic_rate) {
		case MGN_1M:
			*rate_config |= RRSR_1M;
			break;
		case MGN_2M:
			*rate_config |= RRSR_2M;
			break;
		case MGN_5_5M:
			*rate_config |= RRSR_5_5M;
			break;
		case MGN_11M:
			*rate_config |= RRSR_11M;
			break;
		case MGN_6M:
			*rate_config |= RRSR_6M;
			break;
		case MGN_9M:
			*rate_config |= RRSR_9M;
			break;
		case MGN_12M:
			*rate_config |= RRSR_12M;
			break;
		case MGN_18M:
			*rate_config |= RRSR_18M;
			break;
		case MGN_24M:
			*rate_config |= RRSR_24M;
			break;
		case MGN_36M:
			*rate_config |= RRSR_36M;
			break;
		case MGN_48M:
			*rate_config |= RRSR_48M;
			break;
		case MGN_54M:
			*rate_config |= RRSR_54M;
			break;
		}
	}
	for (i = 0; i < net->rates_ex_len; i++) {
		basic_rate = net->rates_ex[i] & 0x7f;
		switch (basic_rate) {
		case MGN_1M:
			*rate_config |= RRSR_1M;
			break;
		case MGN_2M:
			*rate_config |= RRSR_2M;
			break;
		case MGN_5_5M:
			*rate_config |= RRSR_5_5M;
			break;
		case MGN_11M:
			*rate_config |= RRSR_11M;
			break;
		case MGN_6M:
			*rate_config |= RRSR_6M;
			break;
		case MGN_9M:
			*rate_config |= RRSR_9M;
			break;
		case MGN_12M:
			*rate_config |= RRSR_12M;
			break;
		case MGN_18M:
			*rate_config |= RRSR_18M;
			break;
		case MGN_24M:
			*rate_config |= RRSR_24M;
			break;
		case MGN_36M:
			*rate_config |= RRSR_36M;
			break;
		case MGN_48M:
			*rate_config |= RRSR_48M;
			break;
		case MGN_54M:
			*rate_config |= RRSR_54M;
			break;
		}
	}
}

#define SHORT_SLOT_TIME 9
#define NON_SHORT_SLOT_TIME 20

static void rtl8192_update_cap(struct net_device *dev, u16 cap)
{
	u32 tmp = 0;
	struct r8192_priv *priv = ieee80211_priv(dev);
	struct ieee80211_network *net = &priv->ieee80211->current_network;

	priv->short_preamble = cap & WLAN_CAPABILITY_SHORT_PREAMBLE;
	tmp = priv->basic_rate;
	if (priv->short_preamble)
		tmp |= BRSR_AckShortPmb;
	write_nic_dword(dev, RRSR, tmp);

	if (net->mode & (IEEE_G | IEEE_N_24G)) {
		u8 slot_time = 0;

		if ((cap & WLAN_CAPABILITY_SHORT_SLOT) &&
		    (!priv->ieee80211->pHTInfo->bCurrentRT2RTLongSlotTime))
			/* short slot time */
			slot_time = SHORT_SLOT_TIME;
		else	/* long slot time */
			slot_time = NON_SHORT_SLOT_TIME;
		priv->slot_time = slot_time;
		write_nic_byte(dev, SLOT_TIME, slot_time);
	}
}

static void rtl8192_net_update(struct net_device *dev)
{
	struct r8192_priv *priv = ieee80211_priv(dev);
	struct ieee80211_network *net;
	u16 BcnTimeCfg = 0, BcnCW = 6, BcnIFS = 0xf;
	u16 rate_config = 0;

	net = &priv->ieee80211->current_network;

	rtl8192_config_rate(dev, &rate_config);
	priv->basic_rate = rate_config & 0x15f;

	write_nic_dword(dev, BSSIDR, ((u32 *)net->bssid)[0]);
	write_nic_word(dev, BSSIDR + 4, ((u16 *)net->bssid)[2]);

	rtl8192_update_msr(dev);
	if (priv->ieee80211->iw_mode == IW_MODE_ADHOC) {
		write_nic_word(dev, ATIMWND, 2);
		write_nic_word(dev, BCN_DMATIME, 1023);
		write_nic_word(dev, BCN_INTERVAL, net->beacon_interval);
		write_nic_word(dev, BCN_DRV_EARLY_INT, 1);
		write_nic_byte(dev, BCN_ERR_THRESH, 100);
		BcnTimeCfg |= (BcnCW << BCN_TCFG_CW_SHIFT);
		/* TODO: BcnIFS may required to be changed on ASIC */
		BcnTimeCfg |= BcnIFS << BCN_TCFG_IFS;

		write_nic_word(dev, BCN_TCFG, BcnTimeCfg);
	}
}

/* temporary hw beacon is not used any more.
 * open it when necessary
 */
void rtl819xusb_beacon_tx(struct net_device *dev, u16  tx_rate)
{
<<<<<<< HEAD

=======
>>>>>>> 24b8d41d
}

short rtl819xU_tx_cmd(struct net_device *dev, struct sk_buff *skb)
{
	struct r8192_priv *priv = ieee80211_priv(dev);
	int			status;
	struct urb		*tx_urb;
	unsigned int		idx_pipe;
	struct tx_desc_cmd_819x_usb *pdesc = (struct tx_desc_cmd_819x_usb *)skb->data;
	struct cb_desc *tcb_desc = (struct cb_desc *)(skb->cb + MAX_DEV_ADDR_SIZE);
	u8 queue_index = tcb_desc->queue_index;

	atomic_inc(&priv->tx_pending[queue_index]);
	tx_urb = usb_alloc_urb(0, GFP_ATOMIC);
	if (!tx_urb) {
		dev_kfree_skb(skb);
		return -ENOMEM;
	}

	memset(pdesc, 0, USB_HWDESC_HEADER_LEN);
	/* Tx descriptor ought to be set according to the skb->cb */
	pdesc->FirstSeg = 1;
	pdesc->LastSeg = 1;
	pdesc->CmdInit = tcb_desc->bCmdOrInit;
	pdesc->TxBufferSize = tcb_desc->txbuf_size;
	pdesc->OWN = 1;
	pdesc->LINIP = tcb_desc->bLastIniPkt;

	/*---------------------------------------------------------------------
	 * Fill up USB_OUT_CONTEXT.
	 *---------------------------------------------------------------------
	 */
	idx_pipe = 0x04;
	usb_fill_bulk_urb(tx_urb, priv->udev,
			  usb_sndbulkpipe(priv->udev, idx_pipe),
			  skb->data, skb->len, rtl8192_tx_isr, skb);

	status = usb_submit_urb(tx_urb, GFP_ATOMIC);

	if (!status)
		return 0;

	DMESGE("Error TX CMD URB, error %d", status);
	dev_kfree_skb(skb);
	usb_free_urb(tx_urb);
	return -1;
}

/*
 * Mapping Software/Hardware descriptor queue id to "Queue Select Field"
 * in TxFwInfo data structure
 * 2006.10.30 by Emily
 *
 * \param QUEUEID       Software Queue
 */
static u8 MapHwQueueToFirmwareQueue(u8 QueueID)
{
	u8 QueueSelect = 0x0;       /* default set to */

	switch (QueueID) {
	case BE_QUEUE:
		QueueSelect = QSLT_BE;
		break;

	case BK_QUEUE:
		QueueSelect = QSLT_BK;
		break;

	case VO_QUEUE:
		QueueSelect = QSLT_VO;
		break;

	case VI_QUEUE:
		QueueSelect = QSLT_VI;
		break;
	case MGNT_QUEUE:
		QueueSelect = QSLT_MGNT;
		break;

	case BEACON_QUEUE:
		QueueSelect = QSLT_BEACON;
		break;

		/* TODO: mark other queue selection until we verify it is OK */
		/* TODO: Remove Assertions */
	case TXCMD_QUEUE:
		QueueSelect = QSLT_CMD;
		break;
	case HIGH_QUEUE:
		QueueSelect = QSLT_HIGH;
		break;

	default:
		RT_TRACE(COMP_ERR,
			 "TransmitTCB(): Impossible Queue Selection: %d\n",
			 QueueID);
		break;
	}
	return QueueSelect;
}

static u8 MRateToHwRate8190Pci(u8 rate)
{
	u8  ret = DESC90_RATE1M;

	switch (rate) {
	case MGN_1M:
		ret = DESC90_RATE1M;
		break;
	case MGN_2M:
		ret = DESC90_RATE2M;
		break;
	case MGN_5_5M:
		ret = DESC90_RATE5_5M;
		break;
	case MGN_11M:
		ret = DESC90_RATE11M;
		break;
	case MGN_6M:
		ret = DESC90_RATE6M;
		break;
	case MGN_9M:
		ret = DESC90_RATE9M;
		break;
	case MGN_12M:
		ret = DESC90_RATE12M;
		break;
	case MGN_18M:
		ret = DESC90_RATE18M;
		break;
	case MGN_24M:
		ret = DESC90_RATE24M;
		break;
	case MGN_36M:
		ret = DESC90_RATE36M;
		break;
	case MGN_48M:
		ret = DESC90_RATE48M;
		break;
	case MGN_54M:
		ret = DESC90_RATE54M;
		break;

	/* HT rate since here */
	case MGN_MCS0:
		ret = DESC90_RATEMCS0;
		break;
	case MGN_MCS1:
		ret = DESC90_RATEMCS1;
		break;
	case MGN_MCS2:
		ret = DESC90_RATEMCS2;
		break;
	case MGN_MCS3:
		ret = DESC90_RATEMCS3;
		break;
	case MGN_MCS4:
		ret = DESC90_RATEMCS4;
		break;
	case MGN_MCS5:
		ret = DESC90_RATEMCS5;
		break;
	case MGN_MCS6:
		ret = DESC90_RATEMCS6;
		break;
	case MGN_MCS7:
		ret = DESC90_RATEMCS7;
		break;
	case MGN_MCS8:
		ret = DESC90_RATEMCS8;
		break;
	case MGN_MCS9:
		ret = DESC90_RATEMCS9;
		break;
	case MGN_MCS10:
		ret = DESC90_RATEMCS10;
		break;
	case MGN_MCS11:
		ret = DESC90_RATEMCS11;
		break;
	case MGN_MCS12:
		ret = DESC90_RATEMCS12;
		break;
	case MGN_MCS13:
		ret = DESC90_RATEMCS13;
		break;
	case MGN_MCS14:
		ret = DESC90_RATEMCS14;
		break;
	case MGN_MCS15:
		ret = DESC90_RATEMCS15;
		break;
	case (0x80 | 0x20):
		ret = DESC90_RATEMCS32;
		break;

	default:
		break;
	}
	return ret;
}

static u8 QueryIsShort(u8 TxHT, u8 TxRate, struct cb_desc *tcb_desc)
{
	u8   tmp_Short;

	tmp_Short = (TxHT == 1) ?
			((tcb_desc->bUseShortGI) ? 1 : 0) :
			((tcb_desc->bUseShortPreamble) ? 1 : 0);

	if (TxHT == 1 && TxRate != DESC90_RATEMCS15)
		tmp_Short = 0;

	return tmp_Short;
}

static void tx_zero_isr(struct urb *tx_urb)
{
}

/*
 * The tx procedure is just as following,
 * skb->cb will contain all the following information,
 * priority, morefrag, rate, &dev.
 */
short rtl8192_tx(struct net_device *dev, struct sk_buff *skb)
{
	struct r8192_priv *priv = ieee80211_priv(dev);
	struct cb_desc *tcb_desc = (struct cb_desc *)(skb->cb + MAX_DEV_ADDR_SIZE);
	struct tx_desc_819x_usb *tx_desc = (struct tx_desc_819x_usb *)skb->data;
	struct tx_fwinfo_819x_usb *tx_fwinfo =
		(struct tx_fwinfo_819x_usb *)(skb->data + USB_HWDESC_HEADER_LEN);
	struct usb_device *udev = priv->udev;
	int pend;
	int status, rt = -1;
	struct urb *tx_urb = NULL, *tx_urb_zero = NULL;
	unsigned int idx_pipe;

	pend = atomic_read(&priv->tx_pending[tcb_desc->queue_index]);
	/* we are locked here so the two atomic_read and inc are executed
	 * without interleaves
	 * !!! For debug purpose
	 */
	if (pend > MAX_TX_URB) {
		netdev_dbg(dev, "To discard skb packet!\n");
		dev_kfree_skb_any(skb);
		return -1;
	}

	tx_urb = usb_alloc_urb(0, GFP_ATOMIC);
	if (!tx_urb) {
		dev_kfree_skb_any(skb);
		return -ENOMEM;
	}

	/* Fill Tx firmware info */
	memset(tx_fwinfo, 0, sizeof(struct tx_fwinfo_819x_usb));
	/* DWORD 0 */
	tx_fwinfo->TxHT = (tcb_desc->data_rate & 0x80) ? 1 : 0;
	tx_fwinfo->TxRate = MRateToHwRate8190Pci(tcb_desc->data_rate);
	tx_fwinfo->EnableCPUDur = tcb_desc->bTxEnableFwCalcDur;
	tx_fwinfo->Short = QueryIsShort(tx_fwinfo->TxHT, tx_fwinfo->TxRate,
					tcb_desc);
	if (tcb_desc->bAMPDUEnable) { /* AMPDU enabled */
		tx_fwinfo->AllowAggregation = 1;
		/* DWORD 1 */
		tx_fwinfo->RxMF = tcb_desc->ampdu_factor;
		tx_fwinfo->RxAMD = tcb_desc->ampdu_density & 0x07;
	} else {
		tx_fwinfo->AllowAggregation = 0;
		/* DWORD 1 */
		tx_fwinfo->RxMF = 0;
		tx_fwinfo->RxAMD = 0;
	}

	/* Protection mode related */
	tx_fwinfo->RtsEnable = (tcb_desc->bRTSEnable) ? 1 : 0;
	tx_fwinfo->CtsEnable = (tcb_desc->bCTSEnable) ? 1 : 0;
	tx_fwinfo->RtsSTBC = (tcb_desc->bRTSSTBC) ? 1 : 0;
	tx_fwinfo->RtsHT = (tcb_desc->rts_rate & 0x80) ? 1 : 0;
	tx_fwinfo->RtsRate =  MRateToHwRate8190Pci((u8)tcb_desc->rts_rate);
	tx_fwinfo->RtsSubcarrier = (tx_fwinfo->RtsHT == 0) ? (tcb_desc->RTSSC) : 0;
	tx_fwinfo->RtsBandwidth = (tx_fwinfo->RtsHT == 1) ? ((tcb_desc->bRTSBW) ? 1 : 0) : 0;
	tx_fwinfo->RtsShort = (tx_fwinfo->RtsHT == 0) ? (tcb_desc->bRTSUseShortPreamble ? 1 : 0) :
			      (tcb_desc->bRTSUseShortGI ? 1 : 0);

	/* Set Bandwidth and sub-channel settings. */
	if (priv->CurrentChannelBW == HT_CHANNEL_WIDTH_20_40) {
		if (tcb_desc->bPacketBW) {
			tx_fwinfo->TxBandwidth = 1;
			/* use duplicated mode */
			tx_fwinfo->TxSubCarrier = 0;
		} else {
			tx_fwinfo->TxBandwidth = 0;
			tx_fwinfo->TxSubCarrier = priv->nCur40MhzPrimeSC;
		}
	} else {
		tx_fwinfo->TxBandwidth = 0;
		tx_fwinfo->TxSubCarrier = 0;
	}

	/* Fill Tx descriptor */
	memset(tx_desc, 0, sizeof(struct tx_desc_819x_usb));
	/* DWORD 0 */
	tx_desc->LINIP = 0;
	tx_desc->CmdInit = 1;
	tx_desc->Offset =  sizeof(struct tx_fwinfo_819x_usb) + 8;
	tx_desc->PktSize = (skb->len - TX_PACKET_SHIFT_BYTES) & 0xffff;

	/*DWORD 1*/
	tx_desc->SecCAMID = 0;
	tx_desc->RATid = tcb_desc->RATRIndex;
	tx_desc->NoEnc = 1;
	tx_desc->SecType = 0x0;
	if (tcb_desc->bHwSec) {
		switch (priv->ieee80211->pairwise_key_type) {
		case KEY_TYPE_WEP40:
		case KEY_TYPE_WEP104:
			tx_desc->SecType = 0x1;
			tx_desc->NoEnc = 0;
			break;
		case KEY_TYPE_TKIP:
			tx_desc->SecType = 0x2;
			tx_desc->NoEnc = 0;
			break;
		case KEY_TYPE_CCMP:
			tx_desc->SecType = 0x3;
			tx_desc->NoEnc = 0;
			break;
		case KEY_TYPE_NA:
			tx_desc->SecType = 0x0;
			tx_desc->NoEnc = 1;
			break;
		}
	}

	tx_desc->QueueSelect = MapHwQueueToFirmwareQueue(tcb_desc->queue_index);
	tx_desc->TxFWInfoSize =  sizeof(struct tx_fwinfo_819x_usb);

	tx_desc->DISFB = tcb_desc->bTxDisableRateFallBack;
	tx_desc->USERATE = tcb_desc->bTxUseDriverAssingedRate;

	/* Fill fields that are required to be initialized in
	 * all of the descriptors
	 */
	/* DWORD 0 */
	tx_desc->FirstSeg = 1;
	tx_desc->LastSeg = 1;
	tx_desc->OWN = 1;

	/* DWORD 2 */
	tx_desc->TxBufferSize = (u32)(skb->len - USB_HWDESC_HEADER_LEN);
	idx_pipe = 0x5;

	/* To submit bulk urb */
	usb_fill_bulk_urb(tx_urb, udev,
			  usb_sndbulkpipe(udev, idx_pipe), skb->data,
			  skb->len, rtl8192_tx_isr, skb);

	status = usb_submit_urb(tx_urb, GFP_ATOMIC);
	if (!status) {
		/* We need to send 0 byte packet whenever
		 * 512N bytes/64N(HIGN SPEED/NORMAL SPEED) bytes packet has
		 * been transmitted. Otherwise, it will be halt to wait for
		 * another packet.
		 */
		bool bSend0Byte = false;
		u8 zero = 0;

		if (udev->speed == USB_SPEED_HIGH) {
			if (skb->len > 0 && skb->len % 512 == 0)
				bSend0Byte = true;
		} else {
			if (skb->len > 0 && skb->len % 64 == 0)
				bSend0Byte = true;
		}
		if (bSend0Byte) {
			tx_urb_zero = usb_alloc_urb(0, GFP_ATOMIC);
<<<<<<< HEAD
			if (!tx_urb_zero)
				return -ENOMEM;
=======
			if (!tx_urb_zero) {
				rt = -ENOMEM;
				goto error;
			}
>>>>>>> 24b8d41d
			usb_fill_bulk_urb(tx_urb_zero, udev,
					  usb_sndbulkpipe(udev, idx_pipe),
					  &zero, 0, tx_zero_isr, dev);
			status = usb_submit_urb(tx_urb_zero, GFP_ATOMIC);
			if (status) {
				RT_TRACE(COMP_ERR,
					 "Error TX URB for zero byte %d, error %d",
					 atomic_read(&priv->tx_pending[tcb_desc->queue_index]),
					 status);
				goto error;
			}
		}
		netif_trans_update(dev);
		atomic_inc(&priv->tx_pending[tcb_desc->queue_index]);
		return 0;
	}

	RT_TRACE(COMP_ERR, "Error TX URB %d, error %d",
		 atomic_read(&priv->tx_pending[tcb_desc->queue_index]),
		 status);

error:
	dev_kfree_skb_any(skb);
	usb_free_urb(tx_urb);
	usb_free_urb(tx_urb_zero);
	return rt;
}

static short rtl8192_usb_initendpoints(struct net_device *dev)
{
	struct r8192_priv *priv = ieee80211_priv(dev);

	priv->rx_urb = kmalloc_array(MAX_RX_URB + 1, sizeof(struct urb *),
				     GFP_KERNEL);
	if (!priv->rx_urb)
		return -ENOMEM;

#ifndef JACKSON_NEW_RX
	for (i = 0; i < (MAX_RX_URB + 1); i++) {
		priv->rx_urb[i] = usb_alloc_urb(0, GFP_KERNEL);
		if (!priv->rx_urb[i])
			return -ENOMEM;

		priv->rx_urb[i]->transfer_buffer =
			kmalloc(RX_URB_SIZE, GFP_KERNEL);
		if (!priv->rx_urb[i]->transfer_buffer)
			return -ENOMEM;

		priv->rx_urb[i]->transfer_buffer_length = RX_URB_SIZE;
	}
#endif

#ifdef THOMAS_BEACON
	{
		long align = 0;
		void *oldaddr, *newaddr;

		priv->rx_urb[16] = usb_alloc_urb(0, GFP_KERNEL);
		priv->oldaddr = kmalloc(16, GFP_KERNEL);
		if (!priv->oldaddr)
			return -ENOMEM;
		oldaddr = priv->oldaddr;
		align = ((long)oldaddr) & 3;
		if (align) {
			newaddr = oldaddr + 4 - align;
			priv->rx_urb[16]->transfer_buffer_length = 16 - 4 + align;
		} else {
			newaddr = oldaddr;
			priv->rx_urb[16]->transfer_buffer_length = 16;
		}
		priv->rx_urb[16]->transfer_buffer = newaddr;
	}
#endif

	memset(priv->rx_urb, 0, sizeof(struct urb *) * MAX_RX_URB);
	priv->pp_rxskb = kcalloc(MAX_RX_URB, sizeof(struct sk_buff *),
				 GFP_KERNEL);
	if (!priv->pp_rxskb) {
		kfree(priv->rx_urb);

		priv->pp_rxskb = NULL;
		priv->rx_urb = NULL;

		DMESGE("Endpoint Alloc Failure");
		return -ENOMEM;
	}

	netdev_dbg(dev, "End of initendpoints\n");
	return 0;
}

#ifdef THOMAS_BEACON
static void rtl8192_usb_deleteendpoints(struct net_device *dev)
{
	int i;
	struct r8192_priv *priv = ieee80211_priv(dev);

	if (priv->rx_urb) {
		for (i = 0; i < (MAX_RX_URB + 1); i++) {
			usb_kill_urb(priv->rx_urb[i]);
			usb_free_urb(priv->rx_urb[i]);
		}
		kfree(priv->rx_urb);
		priv->rx_urb = NULL;
	}
	kfree(priv->oldaddr);
	priv->oldaddr = NULL;

	kfree(priv->pp_rxskb);
	priv->pp_rxskb = NULL;
}
#else
void rtl8192_usb_deleteendpoints(struct net_device *dev)
{
	int i;
	struct r8192_priv *priv = ieee80211_priv(dev);

#ifndef JACKSON_NEW_RX

	if (priv->rx_urb) {
		for (i = 0; i < (MAX_RX_URB + 1); i++) {
			usb_kill_urb(priv->rx_urb[i]);
			kfree(priv->rx_urb[i]->transfer_buffer);
			usb_free_urb(priv->rx_urb[i]);
		}
		kfree(priv->rx_urb);
		priv->rx_urb = NULL;
	}
#else
	kfree(priv->rx_urb);
	priv->rx_urb = NULL;
	kfree(priv->oldaddr);
	priv->oldaddr = NULL;

	kfree(priv->pp_rxskb);
	priv->pp_rxskb = 0;

#endif
}
#endif

static void rtl8192_update_ratr_table(struct net_device *dev);
static void rtl8192_link_change(struct net_device *dev)
{
	struct r8192_priv *priv = ieee80211_priv(dev);
	struct ieee80211_device *ieee = priv->ieee80211;

	if (ieee->state == IEEE80211_LINKED) {
		rtl8192_net_update(dev);
		rtl8192_update_ratr_table(dev);
		/* Add this as in pure N mode, wep encryption will use software
		 * way, but there is no chance to set this as wep will not set
		 * group key in wext.
		 */
		if (ieee->pairwise_key_type == KEY_TYPE_WEP40 ||
		    ieee->pairwise_key_type == KEY_TYPE_WEP104)
			EnableHWSecurityConfig8192(dev);
	}
	/*update timing params*/
	if (ieee->iw_mode == IW_MODE_INFRA || ieee->iw_mode == IW_MODE_ADHOC) {
		u32 reg = 0;

		read_nic_dword(dev, RCR, &reg);
		if (priv->ieee80211->state == IEEE80211_LINKED)
			priv->ReceiveConfig = reg |= RCR_CBSSID;
		else
			priv->ReceiveConfig = reg &= ~RCR_CBSSID;
		write_nic_dword(dev, RCR, reg);
	}
}

static const struct ieee80211_qos_parameters def_qos_parameters = {
	{cpu_to_le16(3), cpu_to_le16(3), cpu_to_le16(3), cpu_to_le16(3)},
	{cpu_to_le16(7), cpu_to_le16(7), cpu_to_le16(7), cpu_to_le16(7)},
	{2, 2, 2, 2},/* aifs */
	{0, 0, 0, 0},/* flags */
	{0, 0, 0, 0} /* tx_op_limit */
};

static void rtl8192_update_beacon(struct work_struct *work)
{
	struct r8192_priv *priv = container_of(work, struct r8192_priv,
					       update_beacon_wq.work);
	struct net_device *dev = priv->ieee80211->dev;
	struct ieee80211_device *ieee = priv->ieee80211;
	struct ieee80211_network *net = &ieee->current_network;

	if (ieee->pHTInfo->bCurrentHTSupport)
		HTUpdateSelfAndPeerSetting(ieee, net);
	ieee->pHTInfo->bCurrentRT2RTLongSlotTime =
		net->bssht.bdRT2RTLongSlotTime;
	rtl8192_update_cap(dev, net->capability);
}

/*
 * background support to run QoS activate functionality
 */
static int WDCAPARA_ADD[] = {EDCAPARA_BE, EDCAPARA_BK,
			     EDCAPARA_VI, EDCAPARA_VO};
static void rtl8192_qos_activate(struct work_struct *work)
{
	struct r8192_priv *priv = container_of(work, struct r8192_priv,
					       qos_activate);
	struct net_device *dev = priv->ieee80211->dev;
	struct ieee80211_qos_parameters *qos_parameters =
		&priv->ieee80211->current_network.qos_data.parameters;
	u8 mode = priv->ieee80211->current_network.mode;
	u32  u1bAIFS;
	u32 u4bAcParam;
	u32 op_limit;
	u32 cw_max;
	u32 cw_min;
	int i;

	mutex_lock(&priv->mutex);
	if (priv->ieee80211->state != IEEE80211_LINKED)
		goto success;
	RT_TRACE(COMP_QOS,
		 "qos active process with associate response received\n");
	/* It better set slot time at first
	 *
	 * For we just support b/g mode at present, let the slot time at
	 * 9/20 selection
	 *
	 * update the ac parameter to related registers
	 */
	for (i = 0; i <  QOS_QUEUE_NUM; i++) {
		/* Mode G/A: slotTimeTimer = 9; Mode B: 20 */
		u1bAIFS = qos_parameters->aifs[i] * ((mode & (IEEE_G | IEEE_N_24G)) ? 9 : 20) + aSifsTime;
		u1bAIFS <<= AC_PARAM_AIFS_OFFSET;
		op_limit = (u32)le16_to_cpu(qos_parameters->tx_op_limit[i]);
		op_limit <<= AC_PARAM_TXOP_LIMIT_OFFSET;
		cw_max = (u32)le16_to_cpu(qos_parameters->cw_max[i]);
		cw_max <<= AC_PARAM_ECW_MAX_OFFSET;
		cw_min = (u32)le16_to_cpu(qos_parameters->cw_min[i]);
		cw_min <<= AC_PARAM_ECW_MIN_OFFSET;
		u4bAcParam = op_limit | cw_max | cw_min | u1bAIFS;
		write_nic_dword(dev, WDCAPARA_ADD[i], u4bAcParam);
	}

success:
	mutex_unlock(&priv->mutex);
}

static int rtl8192_qos_handle_probe_response(struct r8192_priv *priv,
					     int active_network,
					     struct ieee80211_network *network)
{
	int ret = 0;
	u32 size = sizeof(struct ieee80211_qos_parameters);

	if (priv->ieee80211->state != IEEE80211_LINKED)
		return ret;

	if (priv->ieee80211->iw_mode != IW_MODE_INFRA)
		return ret;

	if (network->flags & NETWORK_HAS_QOS_MASK) {
		if (active_network &&
		    (network->flags & NETWORK_HAS_QOS_PARAMETERS))
			network->qos_data.active = network->qos_data.supported;

		if ((network->qos_data.active == 1) && (active_network == 1) &&
		    (network->flags & NETWORK_HAS_QOS_PARAMETERS) &&
		    (network->qos_data.old_param_count !=
		     network->qos_data.param_count)) {
			network->qos_data.old_param_count =
				network->qos_data.param_count;
			schedule_work(&priv->qos_activate);
			RT_TRACE(COMP_QOS,
				 "QoS parameters change call qos_activate\n");
		}
	} else {
		memcpy(&priv->ieee80211->current_network.qos_data.parameters,
		       &def_qos_parameters, size);

		if ((network->qos_data.active == 1) && (active_network == 1)) {
			schedule_work(&priv->qos_activate);
			RT_TRACE(COMP_QOS,
				 "QoS was disabled call qos_activate\n");
		}
		network->qos_data.active = 0;
		network->qos_data.supported = 0;
	}

	return 0;
}

/* handle and manage frame from beacon and probe response */
static int rtl8192_handle_beacon(struct net_device *dev,
				 struct ieee80211_beacon *beacon,
				 struct ieee80211_network *network)
{
	struct r8192_priv *priv = ieee80211_priv(dev);

	rtl8192_qos_handle_probe_response(priv, 1, network);
	schedule_delayed_work(&priv->update_beacon_wq, 0);
	return 0;
}

/*
 * handling the beaconing responses. if we get different QoS setting
 * off the network from the associated setting, adjust the QoS
 * setting
 */
static int rtl8192_qos_association_resp(struct r8192_priv *priv,
					struct ieee80211_network *network)
{
	unsigned long flags;
	u32 size = sizeof(struct ieee80211_qos_parameters);
	int set_qos_param = 0;

	if (!priv || !network)
		return 0;

	if (priv->ieee80211->state != IEEE80211_LINKED)
		return 0;

	if (priv->ieee80211->iw_mode != IW_MODE_INFRA)
		return 0;

	spin_lock_irqsave(&priv->ieee80211->lock, flags);
	if (network->flags & NETWORK_HAS_QOS_PARAMETERS) {
		memcpy(&priv->ieee80211->current_network.qos_data.parameters,
		       &network->qos_data.parameters,
		       sizeof(struct ieee80211_qos_parameters));
		priv->ieee80211->current_network.qos_data.active = 1;
		set_qos_param = 1;
		/* update qos parameter for current network */
		priv->ieee80211->current_network.qos_data.old_param_count =
			priv->ieee80211->current_network.qos_data.param_count;
		priv->ieee80211->current_network.qos_data.param_count =
			network->qos_data.param_count;
	} else {
		memcpy(&priv->ieee80211->current_network.qos_data.parameters,
		       &def_qos_parameters, size);
		priv->ieee80211->current_network.qos_data.active = 0;
		priv->ieee80211->current_network.qos_data.supported = 0;
		set_qos_param = 1;
	}

	spin_unlock_irqrestore(&priv->ieee80211->lock, flags);

	RT_TRACE(COMP_QOS, "%s: network->flags = %d,%d\n", __func__,
		 network->flags,
		 priv->ieee80211->current_network.qos_data.active);
	if (set_qos_param == 1)
		schedule_work(&priv->qos_activate);

	return 0;
}

static int rtl8192_handle_assoc_response(struct net_device *dev,
					 struct ieee80211_assoc_response_frame *resp,
					 struct ieee80211_network *network)
{
	struct r8192_priv *priv = ieee80211_priv(dev);

	rtl8192_qos_association_resp(priv, network);
	return 0;
}

static void rtl8192_update_ratr_table(struct net_device *dev)
{
	struct r8192_priv *priv = ieee80211_priv(dev);
	struct ieee80211_device *ieee = priv->ieee80211;
	u8 *pMcsRate = ieee->dot11HTOperationalRateSet;
	u32 ratr_value = 0;
	u8 rate_index = 0;

	rtl8192_config_rate(dev, (u16 *)(&ratr_value));
	ratr_value |= (*(u16 *)(pMcsRate)) << 12;
	switch (ieee->mode) {
	case IEEE_A:
		ratr_value &= 0x00000FF0;
		break;
	case IEEE_B:
		ratr_value &= 0x0000000F;
		break;
	case IEEE_G:
		ratr_value &= 0x00000FF7;
		break;
	case IEEE_N_24G:
	case IEEE_N_5G:
		if (ieee->pHTInfo->PeerMimoPs == MIMO_PS_STATIC) {
			ratr_value &= 0x0007F007;
		} else {
			if (priv->rf_type == RF_1T2R)
				ratr_value &= 0x000FF007;
			else
				ratr_value &= 0x0F81F007;
		}
		break;
	default:
		break;
	}
	ratr_value &= 0x0FFFFFFF;
	if (ieee->pHTInfo->bCurTxBW40MHz && ieee->pHTInfo->bCurShortGI40MHz)
		ratr_value |= 0x80000000;
	else if (!ieee->pHTInfo->bCurTxBW40MHz &&
		 ieee->pHTInfo->bCurShortGI20MHz)
		ratr_value |= 0x80000000;
	write_nic_dword(dev, RATR0 + rate_index * 4, ratr_value);
	write_nic_byte(dev, UFWP, 1);
}

static u8 ccmp_ie[4] = {0x00, 0x50, 0xf2, 0x04};
static u8 ccmp_rsn_ie[4] = {0x00, 0x0f, 0xac, 0x04};
static bool GetNmodeSupportBySecCfg8192(struct net_device *dev)
{
	struct r8192_priv *priv = ieee80211_priv(dev);
	struct ieee80211_device *ieee = priv->ieee80211;
	struct ieee80211_network *network = &ieee->current_network;
	int wpa_ie_len = ieee->wpa_ie_len;
	struct ieee80211_crypt_data *crypt;
	int encrypt;

	crypt = ieee->crypt[ieee->tx_keyidx];
	/* we use connecting AP's capability instead of only security config
	 * on our driver to distinguish whether it should use N mode or G mode
	 */
	encrypt = (network->capability & WLAN_CAPABILITY_PRIVACY) ||
		  (ieee->host_encrypt && crypt && crypt->ops &&
		   (strcmp(crypt->ops->name, "WEP") == 0));

	/* simply judge  */
	if (encrypt && (wpa_ie_len == 0)) {
		/* wep encryption, no N mode setting */
		return false;
	} else if ((wpa_ie_len != 0)) {
		/* parse pairwise key type */
		if (((ieee->wpa_ie[0] == 0xdd) && (!memcmp(&(ieee->wpa_ie[14]), ccmp_ie, 4))) || ((ieee->wpa_ie[0] == 0x30) && (!memcmp(&ieee->wpa_ie[10], ccmp_rsn_ie, 4))))
			return true;
		else
			return false;
	} else {
		return true;
	}

	return true;
}

static bool GetHalfNmodeSupportByAPs819xUsb(struct net_device *dev)
{
	struct r8192_priv *priv = ieee80211_priv(dev);

	return priv->ieee80211->bHalfWirelessN24GMode;
}

static void rtl8192_refresh_supportrate(struct r8192_priv *priv)
{
	struct ieee80211_device *ieee = priv->ieee80211;
	/* We do not consider set support rate for ABG mode, only
	 * HT MCS rate is set here.
	 */
	if (ieee->mode == WIRELESS_MODE_N_24G ||
	    ieee->mode == WIRELESS_MODE_N_5G)
		memcpy(ieee->Regdot11HTOperationalRateSet,
		       ieee->RegHTSuppRateSet, 16);
	else
		memset(ieee->Regdot11HTOperationalRateSet, 0, 16);
}

static u8 rtl8192_getSupportedWireleeMode(struct net_device *dev)
{
	struct r8192_priv *priv = ieee80211_priv(dev);
	u8 ret = 0;

	switch (priv->rf_chip) {
	case RF_8225:
	case RF_8256:
	case RF_PSEUDO_11N:
		ret = WIRELESS_MODE_N_24G | WIRELESS_MODE_G | WIRELESS_MODE_B;
		break;
	case RF_8258:
		ret = WIRELESS_MODE_A | WIRELESS_MODE_N_5G;
		break;
	default:
		ret = WIRELESS_MODE_B;
		break;
	}
	return ret;
}

static void rtl8192_SetWirelessMode(struct net_device *dev, u8 wireless_mode)
{
	struct r8192_priv *priv = ieee80211_priv(dev);
	u8 bSupportMode = rtl8192_getSupportedWireleeMode(dev);

	if (wireless_mode == WIRELESS_MODE_AUTO ||
	    (wireless_mode & bSupportMode) == 0) {
		if (bSupportMode & WIRELESS_MODE_N_24G) {
			wireless_mode = WIRELESS_MODE_N_24G;
		} else if (bSupportMode & WIRELESS_MODE_N_5G) {
			wireless_mode = WIRELESS_MODE_N_5G;
		} else if ((bSupportMode & WIRELESS_MODE_A)) {
			wireless_mode = WIRELESS_MODE_A;
		} else if ((bSupportMode & WIRELESS_MODE_G)) {
			wireless_mode = WIRELESS_MODE_G;
		} else if ((bSupportMode & WIRELESS_MODE_B)) {
			wireless_mode = WIRELESS_MODE_B;
		} else {
			RT_TRACE(COMP_ERR,
				 "%s(), No valid wireless mode supported, SupportedWirelessMode(%x)!!!\n",
				 __func__, bSupportMode);
			wireless_mode = WIRELESS_MODE_B;
		}
	}
	priv->ieee80211->mode = wireless_mode;

	if (wireless_mode == WIRELESS_MODE_N_24G ||
	    wireless_mode == WIRELESS_MODE_N_5G)
		priv->ieee80211->pHTInfo->bEnableHT = 1;
	else
		priv->ieee80211->pHTInfo->bEnableHT = 0;
	RT_TRACE(COMP_INIT, "Current Wireless Mode is %x\n", wireless_mode);
	rtl8192_refresh_supportrate(priv);
}

/* init priv variables here. only non_zero value should be initialized here. */
static int rtl8192_init_priv_variable(struct net_device *dev)
{
	struct r8192_priv *priv = ieee80211_priv(dev);
	u8 i;

	priv->card_8192 = NIC_8192U;
	priv->chan = 1; /* set to channel 1 */
	priv->ieee80211->mode = WIRELESS_MODE_AUTO; /* SET AUTO */
	priv->ieee80211->iw_mode = IW_MODE_INFRA;
	priv->ieee80211->ieee_up = 0;
	priv->retry_rts = DEFAULT_RETRY_RTS;
	priv->retry_data = DEFAULT_RETRY_DATA;
	priv->ieee80211->rts = DEFAULT_RTS_THRESHOLD;
	priv->ieee80211->rate = 110; /* 11 mbps */
	priv->ieee80211->short_slot = 1;
	priv->promisc = (dev->flags & IFF_PROMISC) ? 1 : 0;
	priv->CckPwEnl = 6;
	/* for silent reset */
	priv->IrpPendingCount = 1;
	priv->ResetProgress = RESET_TYPE_NORESET;
	priv->bForcedSilentReset = false;
	priv->bDisableNormalResetCheck = false;
	priv->force_reset = false;

	/* we don't use FW read/write RF until stable firmware is available. */
	priv->ieee80211->FwRWRF = 0;
	priv->ieee80211->current_network.beacon_interval =
		DEFAULT_BEACONINTERVAL;
	priv->ieee80211->softmac_features  = IEEE_SOFTMAC_SCAN |
		IEEE_SOFTMAC_ASSOCIATE | IEEE_SOFTMAC_PROBERQ |
		IEEE_SOFTMAC_PROBERS | IEEE_SOFTMAC_TX_QUEUE |
		IEEE_SOFTMAC_BEACONS;

	priv->ieee80211->active_scan = 1;
	priv->ieee80211->modulation =
		IEEE80211_CCK_MODULATION | IEEE80211_OFDM_MODULATION;
	priv->ieee80211->host_encrypt = 1;
	priv->ieee80211->host_decrypt = 1;
	priv->ieee80211->start_send_beacons = NULL;
	priv->ieee80211->stop_send_beacons = NULL;
	priv->ieee80211->softmac_hard_start_xmit = rtl8192_hard_start_xmit;
	priv->ieee80211->set_chan = rtl8192_set_chan;
	priv->ieee80211->link_change = rtl8192_link_change;
	priv->ieee80211->softmac_data_hard_start_xmit = rtl8192_hard_data_xmit;
	priv->ieee80211->data_hard_stop = rtl8192_data_hard_stop;
	priv->ieee80211->data_hard_resume = rtl8192_data_hard_resume;
	priv->ieee80211->init_wmmparam_flag = 0;
	priv->ieee80211->fts = DEFAULT_FRAG_THRESHOLD;
	priv->ieee80211->check_nic_enough_desc = check_nic_enough_desc;
	priv->ieee80211->tx_headroom = TX_PACKET_SHIFT_BYTES;
	priv->ieee80211->qos_support = 1;

	priv->ieee80211->SetBWModeHandler = rtl8192_SetBWMode;
	priv->ieee80211->handle_assoc_response = rtl8192_handle_assoc_response;
	priv->ieee80211->handle_beacon = rtl8192_handle_beacon;

	priv->ieee80211->GetNmodeSupportBySecCfg = GetNmodeSupportBySecCfg8192;
	priv->ieee80211->GetHalfNmodeSupportByAPsHandler =
		GetHalfNmodeSupportByAPs819xUsb;
	priv->ieee80211->SetWirelessMode = rtl8192_SetWirelessMode;

	priv->ieee80211->InitialGainHandler = InitialGain819xUsb;
	priv->card_type = USB;
	priv->ShortRetryLimit = 0x30;
	priv->LongRetryLimit = 0x30;
	priv->EarlyRxThreshold = 7;
	priv->enable_gpio0 = 0;
	priv->TransmitConfig =
		/* Max DMA Burst Size per Tx DMA Burst, 7: reserved. */
		(TCR_MXDMA_2048 << TCR_MXDMA_OFFSET)	  |
		/* Short retry limit */
		(priv->ShortRetryLimit << TCR_SRL_OFFSET) |
		/* Long retry limit */
		(priv->LongRetryLimit << TCR_LRL_OFFSET)  |
		/* FALSE: HW provides PLCP length and LENGEXT
		 * TRUE: SW provides them
		 */
		(false ? TCR_SAT : 0);
	priv->ReceiveConfig	=
		/* accept management/data */
		RCR_AMF | RCR_ADF |
		/* accept control frame for SW AP needs PS-poll */
		RCR_ACF |
		/* accept BC/MC/UC */
		RCR_AB | RCR_AM | RCR_APM |
		/* Max DMA Burst Size per Rx DMA Burst, 7: unlimited. */
		((u32)7 << RCR_MXDMA_OFFSET) |
		/* Rx FIFO Threshold, 7: No Rx threshold. */
		(priv->EarlyRxThreshold << RX_FIFO_THRESHOLD_SHIFT) |
		(priv->EarlyRxThreshold == 7 ? RCR_ONLYERLPKT : 0);

	priv->AcmControl = 0;
	priv->pFirmware = kzalloc(sizeof(rt_firmware), GFP_KERNEL);
	if (!priv->pFirmware)
		return -ENOMEM;

	/* rx related queue */
	skb_queue_head_init(&priv->rx_queue);
	skb_queue_head_init(&priv->skb_queue);

	/* Tx related queue */
	for (i = 0; i < MAX_QUEUE_SIZE; i++)
		skb_queue_head_init(&priv->ieee80211->skb_waitQ[i]);
	for (i = 0; i < MAX_QUEUE_SIZE; i++)
		skb_queue_head_init(&priv->ieee80211->skb_aggQ[i]);
	for (i = 0; i < MAX_QUEUE_SIZE; i++)
		skb_queue_head_init(&priv->ieee80211->skb_drv_aggQ[i]);
	priv->rf_set_chan = rtl8192_phy_SwChnl;

	return 0;
}

/* init lock here */
static void rtl8192_init_priv_lock(struct r8192_priv *priv)
{
	spin_lock_init(&priv->tx_lock);
	spin_lock_init(&priv->irq_lock);
	mutex_init(&priv->wx_mutex);
	mutex_init(&priv->mutex);
}

static void rtl819x_watchdog_wqcallback(struct work_struct *work);

static void rtl8192_irq_rx_tasklet(struct tasklet_struct *t);
/* init tasklet and wait_queue here. only 2.6 above kernel is considered */
#define DRV_NAME "wlan0"
static void rtl8192_init_priv_task(struct net_device *dev)
{
	struct r8192_priv *priv = ieee80211_priv(dev);

	INIT_WORK(&priv->reset_wq, rtl8192_restart);

	INIT_DELAYED_WORK(&priv->watch_dog_wq,
			  rtl819x_watchdog_wqcallback);
	INIT_DELAYED_WORK(&priv->txpower_tracking_wq,
			  dm_txpower_trackingcallback);
	INIT_DELAYED_WORK(&priv->rfpath_check_wq,
			  dm_rf_pathcheck_workitemcallback);
	INIT_DELAYED_WORK(&priv->update_beacon_wq,
			  rtl8192_update_beacon);
	INIT_DELAYED_WORK(&priv->initialgain_operate_wq,
			  InitialGainOperateWorkItemCallBack);
	INIT_WORK(&priv->qos_activate, rtl8192_qos_activate);

	tasklet_setup(&priv->irq_rx_tasklet, rtl8192_irq_rx_tasklet);
}

static void rtl8192_get_eeprom_size(struct net_device *dev)
{
	u16 curCR = 0;
	struct r8192_priv *priv = ieee80211_priv(dev);

	RT_TRACE(COMP_EPROM, "===========>%s()\n", __func__);
	read_nic_word_E(dev, EPROM_CMD, &curCR);
	RT_TRACE(COMP_EPROM,
		 "read from Reg EPROM_CMD(%x):%x\n", EPROM_CMD, curCR);
	/* whether need I consider BIT(5?) */
	priv->epromtype =
		(curCR & Cmd9346CR_9356SEL) ? EPROM_93c56 : EPROM_93c46;
	RT_TRACE(COMP_EPROM,
		 "<===========%s(), epromtype:%d\n", __func__, priv->epromtype);
}

/* used to swap endian. as ntohl & htonl are not necessary
 * to swap endian, so use this instead.
 */
static inline u16 endian_swap(u16 *data)
{
	u16 tmp = *data;
	*data = (tmp >> 8) | (tmp << 8);
	return *data;
}

static int rtl8192_read_eeprom_info(struct net_device *dev)
{
	u16 wEPROM_ID = 0;
	u8 bMac_Tmp_Addr[6] = {0x00, 0xe0, 0x4c, 0x00, 0x00, 0x02};
	u8 bLoad_From_EEPOM = false;
	struct r8192_priv *priv = ieee80211_priv(dev);
	u16 tmpValue = 0;
	int i;
	int ret;

	RT_TRACE(COMP_EPROM, "===========>%s()\n", __func__);
	ret = eprom_read(dev, 0); /* first read EEPROM ID out; */
	if (ret < 0)
		return ret;
	wEPROM_ID = (u16)ret;
	RT_TRACE(COMP_EPROM, "EEPROM ID is 0x%x\n", wEPROM_ID);

	if (wEPROM_ID != RTL8190_EEPROM_ID)
		RT_TRACE(COMP_ERR,
			 "EEPROM ID is invalid(is 0x%x(should be 0x%x)\n",
			 wEPROM_ID, RTL8190_EEPROM_ID);
	else
		bLoad_From_EEPOM = true;

	if (bLoad_From_EEPOM) {
		tmpValue = eprom_read(dev, EEPROM_VID >> 1);
		ret = eprom_read(dev, EEPROM_VID >> 1);
		if (ret < 0)
			return ret;
		tmpValue = (u16)ret;
		priv->eeprom_vid = endian_swap(&tmpValue);
		ret = eprom_read(dev, EEPROM_PID >> 1);
		if (ret < 0)
			return ret;
		priv->eeprom_pid = (u16)ret;
<<<<<<< HEAD
		ret = eprom_read(dev, EEPROM_ChannelPlan >> 1);
=======
		ret = eprom_read(dev, EEPROM_CHANNEL_PLAN >> 1);
>>>>>>> 24b8d41d
		if (ret < 0)
			return ret;
		tmpValue = (u16)ret;
		priv->eeprom_ChannelPlan = (tmpValue & 0xff00) >> 8;
		priv->btxpowerdata_readfromEEPORM = true;
<<<<<<< HEAD
		ret = eprom_read(dev, (EEPROM_Customer_ID >> 1)) >> 8;
=======
		ret = eprom_read(dev, (EEPROM_CUSTOMER_ID >> 1)) >> 8;
>>>>>>> 24b8d41d
		if (ret < 0)
			return ret;
		priv->eeprom_CustomerID = (u16)ret;
	} else {
		priv->eeprom_vid = 0;
		priv->eeprom_pid = 0;
		priv->card_8192_version = VERSION_819XU_B;
		priv->eeprom_ChannelPlan = 0;
		priv->eeprom_CustomerID = 0;
	}
	RT_TRACE(COMP_EPROM,
		 "vid:0x%4x, pid:0x%4x, CustomID:0x%2x, ChanPlan:0x%x\n",
		 priv->eeprom_vid, priv->eeprom_pid, priv->eeprom_CustomerID,
		 priv->eeprom_ChannelPlan);
	/* set channelplan from eeprom */
	priv->ChannelPlan = priv->eeprom_ChannelPlan;
	if (bLoad_From_EEPOM) {
		int i;

		for (i = 0; i < 6; i += 2) {
			ret = eprom_read(dev, (u16)((EEPROM_NODE_ADDRESS_BYTE_0 + i) >> 1));
			if (ret < 0)
				return ret;
			*(u16 *)(&dev->dev_addr[i]) = (u16)ret;
		}
	} else {
		memcpy(dev->dev_addr, bMac_Tmp_Addr, 6);
		/* should I set IDR0 here? */
	}
	RT_TRACE(COMP_EPROM, "MAC addr:%pM\n", dev->dev_addr);
	priv->rf_type = RTL819X_DEFAULT_RF_TYPE; /* default 1T2R */
	priv->rf_chip = RF_8256;

	if (priv->card_8192_version == VERSION_819XU_A) {
		/* read Tx power gain offset of legacy OFDM to HT rate */
		if (bLoad_From_EEPOM) {
<<<<<<< HEAD
			ret = eprom_read(dev, (EEPROM_TxPowerDiff >> 1));
=======
			ret = eprom_read(dev, (EEPROM_TX_POWER_DIFF >> 1));
>>>>>>> 24b8d41d
			if (ret < 0)
				return ret;
			priv->EEPROMTxPowerDiff = ((u16)ret & 0xff00) >> 8;
		} else
<<<<<<< HEAD
			priv->EEPROMTxPowerDiff = EEPROM_Default_TxPower;
		RT_TRACE(COMP_EPROM, "TxPowerDiff:%d\n", priv->EEPROMTxPowerDiff);
		/* read ThermalMeter from EEPROM */
		if (bLoad_From_EEPOM) {
			ret = eprom_read(dev, (EEPROM_ThermalMeter >> 1));
=======
			priv->EEPROMTxPowerDiff = EEPROM_DEFAULT_TX_POWER;
		RT_TRACE(COMP_EPROM, "TxPowerDiff:%d\n", priv->EEPROMTxPowerDiff);
		/* read ThermalMeter from EEPROM */
		if (bLoad_From_EEPOM) {
			ret = eprom_read(dev, (EEPROM_THERMAL_METER >> 1));
>>>>>>> 24b8d41d
			if (ret < 0)
				return ret;
			priv->EEPROMThermalMeter = (u8)((u16)ret & 0x00ff);
		} else
<<<<<<< HEAD
			priv->EEPROMThermalMeter = EEPROM_Default_ThermalMeter;
=======
			priv->EEPROMThermalMeter = EEPROM_DEFAULT_THERNAL_METER;
>>>>>>> 24b8d41d
		RT_TRACE(COMP_EPROM, "ThermalMeter:%d\n", priv->EEPROMThermalMeter);
		/* for tx power track */
		priv->TSSI_13dBm = priv->EEPROMThermalMeter * 100;
		/* read antenna tx power offset of B/C/D to A from EEPROM */
		if (bLoad_From_EEPOM) {
<<<<<<< HEAD
			ret = eprom_read(dev, (EEPROM_PwDiff >> 1));
=======
			ret = eprom_read(dev, (EEPROM_PW_DIFF >> 1));
>>>>>>> 24b8d41d
			if (ret < 0)
				return ret;
			priv->EEPROMPwDiff = ((u16)ret & 0x0f00) >> 8;
		} else
<<<<<<< HEAD
			priv->EEPROMPwDiff = EEPROM_Default_PwDiff;
		RT_TRACE(COMP_EPROM, "TxPwDiff:%d\n", priv->EEPROMPwDiff);
		/* Read CrystalCap from EEPROM */
		if (bLoad_From_EEPOM) {
			ret = eprom_read(dev, (EEPROM_CrystalCap >> 1));
=======
			priv->EEPROMPwDiff = EEPROM_DEFAULT_PW_DIFF;
		RT_TRACE(COMP_EPROM, "TxPwDiff:%d\n", priv->EEPROMPwDiff);
		/* Read CrystalCap from EEPROM */
		if (bLoad_From_EEPOM) {
			ret = eprom_read(dev, (EEPROM_CRYSTAL_CAP >> 1));
>>>>>>> 24b8d41d
			if (ret < 0)
				return ret;
			priv->EEPROMCrystalCap = (u16)ret & 0x0f;
		} else
<<<<<<< HEAD
			priv->EEPROMCrystalCap = EEPROM_Default_CrystalCap;
		RT_TRACE(COMP_EPROM, "CrystalCap = %d\n", priv->EEPROMCrystalCap);
		/* get per-channel Tx power level */
		if (bLoad_From_EEPOM) {
			ret = eprom_read(dev, (EEPROM_TxPwIndex_Ver >> 1));
=======
			priv->EEPROMCrystalCap = EEPROM_DEFAULT_CRYSTAL_CAP;
		RT_TRACE(COMP_EPROM, "CrystalCap = %d\n", priv->EEPROMCrystalCap);
		/* get per-channel Tx power level */
		if (bLoad_From_EEPOM) {
			ret = eprom_read(dev, (EEPROM_TX_PW_INDEX_VER >> 1));
>>>>>>> 24b8d41d
			if (ret < 0)
				return ret;
			priv->EEPROM_Def_Ver = ((u16)ret & 0xff00) >> 8;
		} else
			priv->EEPROM_Def_Ver = 1;
		RT_TRACE(COMP_EPROM, "EEPROM_DEF_VER:%d\n", priv->EEPROM_Def_Ver);
		if (priv->EEPROM_Def_Ver == 0) { /* old eeprom definition */
			int i;

			if (bLoad_From_EEPOM) {
<<<<<<< HEAD
				ret = eprom_read(dev, (EEPROM_TxPwIndex_CCK >> 1));
				if (ret < 0)
					return ret;
				priv->EEPROMTxPowerLevelCCK = ((u16)ret & 0xff) >> 8;
=======
				ret = eprom_read(dev, (EEPROM_TX_PW_INDEX_CCK >> 1));
				if (ret < 0)
					return ret;
				priv->EEPROMTxPowerLevelCCK = ((u16)ret & 0xff00) >> 8;
>>>>>>> 24b8d41d
			} else
				priv->EEPROMTxPowerLevelCCK = 0x10;
			RT_TRACE(COMP_EPROM, "CCK Tx Power Levl: 0x%02x\n", priv->EEPROMTxPowerLevelCCK);
			for (i = 0; i < 3; i++) {
				if (bLoad_From_EEPOM) {
<<<<<<< HEAD
					ret = eprom_read(dev, (EEPROM_TxPwIndex_OFDM_24G + i) >> 1);
					if ( ret < 0)
						return ret;
					if (((EEPROM_TxPwIndex_OFDM_24G + i) % 2) == 0)
=======
					ret = eprom_read(dev, (EEPROM_TX_PW_INDEX_OFDM_24G + i) >> 1);
					if (ret < 0)
						return ret;
					if (((EEPROM_TX_PW_INDEX_OFDM_24G + i) % 2) == 0)
>>>>>>> 24b8d41d
						tmpValue = (u16)ret & 0x00ff;
					else
						tmpValue = ((u16)ret & 0xff00) >> 8;
				} else {
					tmpValue = 0x10;
				}
				priv->EEPROMTxPowerLevelOFDM24G[i] = (u8)tmpValue;
				RT_TRACE(COMP_EPROM, "OFDM 2.4G Tx Power Level, Index %d = 0x%02x\n", i, priv->EEPROMTxPowerLevelCCK);
			}
		} else if (priv->EEPROM_Def_Ver == 1) {
			if (bLoad_From_EEPOM) {
<<<<<<< HEAD
				ret = eprom_read(dev, EEPROM_TxPwIndex_CCK_V1 >> 1);
=======
				ret = eprom_read(dev, EEPROM_TX_PW_INDEX_CCK_V1 >> 1);
>>>>>>> 24b8d41d
				if (ret < 0)
					return ret;
				tmpValue = ((u16)ret & 0xff00) >> 8;
			} else {
				tmpValue = 0x10;
			}
			priv->EEPROMTxPowerLevelCCK_V1[0] = (u8)tmpValue;

			if (bLoad_From_EEPOM) {
<<<<<<< HEAD
				ret = eprom_read(dev, (EEPROM_TxPwIndex_CCK_V1 + 2) >> 1);
=======
				ret = eprom_read(dev, (EEPROM_TX_PW_INDEX_CCK_V1 + 2) >> 1);
>>>>>>> 24b8d41d
				if (ret < 0)
					return ret;
				tmpValue = (u16)ret;
			} else
				tmpValue = 0x1010;
			*((u16 *)(&priv->EEPROMTxPowerLevelCCK_V1[1])) = tmpValue;
			if (bLoad_From_EEPOM)
				tmpValue = eprom_read(dev,
					EEPROM_TX_PW_INDEX_OFDM_24G_V1 >> 1);
			else
				tmpValue = 0x1010;
			*((u16 *)(&priv->EEPROMTxPowerLevelOFDM24G[0])) = tmpValue;
			if (bLoad_From_EEPOM)
				tmpValue = eprom_read(dev, (EEPROM_TX_PW_INDEX_OFDM_24G_V1 + 2) >> 1);
			else
				tmpValue = 0x10;
			priv->EEPROMTxPowerLevelOFDM24G[2] = (u8)tmpValue;
		} /* endif EEPROM_Def_Ver == 1 */

		/* update HAL variables */
		for (i = 0; i < 14; i++) {
			if (i <= 3)
				priv->TxPowerLevelOFDM24G[i] = priv->EEPROMTxPowerLevelOFDM24G[0];
			else if (i >= 4 && i <= 9)
				priv->TxPowerLevelOFDM24G[i] = priv->EEPROMTxPowerLevelOFDM24G[1];
			else
				priv->TxPowerLevelOFDM24G[i] = priv->EEPROMTxPowerLevelOFDM24G[2];
		}

		for (i = 0; i < 14; i++) {
			if (priv->EEPROM_Def_Ver == 0) {
				if (i <= 3)
					priv->TxPowerLevelCCK[i] = priv->EEPROMTxPowerLevelOFDM24G[0] + (priv->EEPROMTxPowerLevelCCK - priv->EEPROMTxPowerLevelOFDM24G[1]);
				else if (i >= 4 && i <= 9)
					priv->TxPowerLevelCCK[i] = priv->EEPROMTxPowerLevelCCK;
				else
					priv->TxPowerLevelCCK[i] = priv->EEPROMTxPowerLevelOFDM24G[2] + (priv->EEPROMTxPowerLevelCCK - priv->EEPROMTxPowerLevelOFDM24G[1]);
			} else if (priv->EEPROM_Def_Ver == 1) {
				if (i <= 3)
					priv->TxPowerLevelCCK[i] = priv->EEPROMTxPowerLevelCCK_V1[0];
				else if (i >= 4 && i <= 9)
					priv->TxPowerLevelCCK[i] = priv->EEPROMTxPowerLevelCCK_V1[1];
				else
					priv->TxPowerLevelCCK[i] = priv->EEPROMTxPowerLevelCCK_V1[2];
			}
		}
		priv->TxPowerDiff = priv->EEPROMPwDiff;
		/* Antenna B gain offset to antenna A, bit0~3 */
		priv->AntennaTxPwDiff[0] = (priv->EEPROMTxPowerDiff & 0xf);
		/* Antenna C gain offset to antenna A, bit4~7 */
		priv->AntennaTxPwDiff[1] =
			(priv->EEPROMTxPowerDiff & 0xf0) >> 4;
		/* CrystalCap, bit12~15 */
		priv->CrystalCap = priv->EEPROMCrystalCap;
		/* ThermalMeter, bit0~3 for RFIC1, bit4~7 for RFIC2
		 * 92U does not enable TX power tracking.
		 */
		priv->ThermalMeter[0] = priv->EEPROMThermalMeter;
	} /* end if VersionID == VERSION_819XU_A */

	/* for dlink led */
	switch (priv->eeprom_CustomerID) {
	case EEPROM_CID_RUNTOP:
		priv->CustomerID = RT_CID_819x_RUNTOP;
		break;

	case EEPROM_CID_DLINK:
		priv->CustomerID = RT_CID_DLINK;
		break;

	default:
		priv->CustomerID = RT_CID_DEFAULT;
		break;
	}

	switch (priv->CustomerID) {
	case RT_CID_819x_RUNTOP:
		priv->LedStrategy = SW_LED_MODE2;
		break;

	case RT_CID_DLINK:
		priv->LedStrategy = SW_LED_MODE4;
		break;

	default:
		priv->LedStrategy = SW_LED_MODE0;
		break;
	}

	if (priv->rf_type == RF_1T2R)
		RT_TRACE(COMP_EPROM, "\n1T2R config\n");
	else
		RT_TRACE(COMP_EPROM, "\n2T4R config\n");

	/* We can only know RF type in the function. So we have to init
	 * DIG RATR table again.
	 */
	init_rate_adaptive(dev);

	RT_TRACE(COMP_EPROM, "<===========%s()\n", __func__);

	return 0;
}

static short rtl8192_get_channel_map(struct net_device *dev)
{
	struct r8192_priv *priv = ieee80211_priv(dev);

	if (priv->ChannelPlan > COUNTRY_CODE_GLOBAL_DOMAIN) {
		netdev_err(dev,
			   "rtl8180_init: Error channel plan! Set to default.\n");
		priv->ChannelPlan = 0;
	}
	RT_TRACE(COMP_INIT, "Channel plan is %d\n", priv->ChannelPlan);

	rtl819x_set_channel_map(priv->ChannelPlan, priv);
	return 0;
}

static short rtl8192_init(struct net_device *dev)
{
	struct r8192_priv *priv = ieee80211_priv(dev);
	int err;

	memset(&(priv->stats), 0, sizeof(struct Stats));
	memset(priv->txqueue_to_outpipemap, 0, 9);
#ifdef PIPE12
	{
		int i = 0;
		u8 queuetopipe[] = {3, 2, 1, 0, 4, 8, 7, 6, 5};

		memcpy(priv->txqueue_to_outpipemap, queuetopipe, 9);
	}
#else
	{
		u8 queuetopipe[] = {3, 2, 1, 0, 4, 4, 0, 4, 4};

		memcpy(priv->txqueue_to_outpipemap, queuetopipe, 9);
	}
#endif
	err = rtl8192_init_priv_variable(dev);
	if (err)
		return err;

	rtl8192_init_priv_lock(priv);
	rtl8192_init_priv_task(dev);
	rtl8192_get_eeprom_size(dev);
	err = rtl8192_read_eeprom_info(dev);
	if (err) {
		DMESG("Reading EEPROM info failed");
<<<<<<< HEAD
		kfree(priv->pFirmware);
		priv->pFirmware = NULL;
		free_ieee80211(dev);
=======
>>>>>>> 24b8d41d
		return err;
	}
	rtl8192_get_channel_map(dev);
	init_hal_dm(dev);
	timer_setup(&priv->watch_dog_timer, watch_dog_timer_callback, 0);
	if (rtl8192_usb_initendpoints(dev) != 0) {
		DMESG("Endopoints initialization failed");
		return -ENOMEM;
	}

	return 0;
}

/******************************************************************************
 *function:  This function actually only set RRSR, RATR and BW_OPMODE registers
 *	     not to do all the hw config as its name says
 *   input:  net_device dev
 *  output:  none
 *  return:  none
 *  notice:  This part need to modified according to the rate set we filtered
 * ****************************************************************************/
static void rtl8192_hwconfig(struct net_device *dev)
{
	u32 regRATR = 0, regRRSR = 0;
	u8 regBwOpMode = 0, regTmp = 0;
	struct r8192_priv *priv = ieee80211_priv(dev);
	u32 ratr_value = 0;

	/* Set RRSR, RATR, and BW_OPMODE registers */
	switch (priv->ieee80211->mode) {
	case WIRELESS_MODE_B:
		regBwOpMode = BW_OPMODE_20MHZ;
		regRATR = RATE_ALL_CCK;
		regRRSR = RATE_ALL_CCK;
		break;
	case WIRELESS_MODE_A:
		regBwOpMode = BW_OPMODE_5G | BW_OPMODE_20MHZ;
		regRATR = RATE_ALL_OFDM_AG;
		regRRSR = RATE_ALL_OFDM_AG;
		break;
	case WIRELESS_MODE_G:
		regBwOpMode = BW_OPMODE_20MHZ;
		regRATR = RATE_ALL_CCK | RATE_ALL_OFDM_AG;
		regRRSR = RATE_ALL_CCK | RATE_ALL_OFDM_AG;
		break;
	case WIRELESS_MODE_AUTO:
		regBwOpMode = BW_OPMODE_20MHZ;
		regRATR = RATE_ALL_CCK | RATE_ALL_OFDM_AG |
			  RATE_ALL_OFDM_1SS | RATE_ALL_OFDM_2SS;
		regRRSR = RATE_ALL_CCK | RATE_ALL_OFDM_AG;
		break;
	case WIRELESS_MODE_N_24G:
		/* It support CCK rate by default. CCK rate will be filtered
		 * out only when associated AP does not support it.
		 */
		regBwOpMode = BW_OPMODE_20MHZ;
		regRATR = RATE_ALL_CCK | RATE_ALL_OFDM_AG |
			  RATE_ALL_OFDM_1SS | RATE_ALL_OFDM_2SS;
		regRRSR = RATE_ALL_CCK | RATE_ALL_OFDM_AG;
		break;
	case WIRELESS_MODE_N_5G:
		regBwOpMode = BW_OPMODE_5G;
		regRATR = RATE_ALL_OFDM_AG | RATE_ALL_OFDM_1SS |
			  RATE_ALL_OFDM_2SS;
		regRRSR = RATE_ALL_OFDM_AG;
		break;
	}

	write_nic_byte(dev, BW_OPMODE, regBwOpMode);
	ratr_value = regRATR;
	if (priv->rf_type == RF_1T2R)
		ratr_value &= ~(RATE_ALL_OFDM_2SS);
	write_nic_dword(dev, RATR0, ratr_value);
	write_nic_byte(dev, UFWP, 1);
	read_nic_byte(dev, 0x313, &regTmp);
	regRRSR = ((regTmp) << 24) | (regRRSR & 0x00ffffff);
	write_nic_dword(dev, RRSR, regRRSR);

	/* Set Retry Limit here */
	write_nic_word(dev, RETRY_LIMIT,
		       priv->ShortRetryLimit << RETRY_LIMIT_SHORT_SHIFT |
		       priv->LongRetryLimit << RETRY_LIMIT_LONG_SHIFT);
	/* Set Contention Window here */

	/* Set Tx AGC */

	/* Set Tx Antenna including Feedback control */

	/* Set Auto Rate fallback control */
}

/* InitializeAdapter and PhyCfg */
static bool rtl8192_adapter_start(struct net_device *dev)
{
	struct r8192_priv *priv = ieee80211_priv(dev);
	u32 dwRegRead = 0;
	bool init_status = true;
	u8 SECR_value = 0x0;
	u8 tmp;

	RT_TRACE(COMP_INIT, "====>%s()\n", __func__);
	priv->Rf_Mode = RF_OP_By_SW_3wire;
	/* for ASIC power on sequence */
	write_nic_byte_E(dev, 0x5f, 0x80);
	mdelay(50);
	write_nic_byte_E(dev, 0x5f, 0xf0);
	write_nic_byte_E(dev, 0x5d, 0x00);
	write_nic_byte_E(dev, 0x5e, 0x80);
	write_nic_byte(dev, 0x17, 0x37);
	mdelay(10);
	priv->pFirmware->firmware_status = FW_STATUS_0_INIT;
	/* config CPUReset Register */
	/* Firmware Reset or not? */
	read_nic_dword(dev, CPU_GEN, &dwRegRead);
	if (priv->pFirmware->firmware_status == FW_STATUS_0_INIT)
		dwRegRead |= CPU_GEN_SYSTEM_RESET; /* do nothing here? */
	else if (priv->pFirmware->firmware_status == FW_STATUS_5_READY)
		dwRegRead |= CPU_GEN_FIRMWARE_RESET;
	else
		RT_TRACE(COMP_ERR,
			 "ERROR in %s(): undefined firmware state(%d)\n",
			 __func__,   priv->pFirmware->firmware_status);

	write_nic_dword(dev, CPU_GEN, dwRegRead);
	/* config BB. */
	rtl8192_BBConfig(dev);

	/* Loopback mode or not */
	priv->LoopbackMode = RTL819xU_NO_LOOPBACK;

	read_nic_dword(dev, CPU_GEN, &dwRegRead);
	if (priv->LoopbackMode == RTL819xU_NO_LOOPBACK)
		dwRegRead = (dwRegRead & CPU_GEN_NO_LOOPBACK_MSK) |
			    CPU_GEN_NO_LOOPBACK_SET;
	else if (priv->LoopbackMode == RTL819xU_MAC_LOOPBACK)
		dwRegRead |= CPU_CCK_LOOPBACK;
	else
		RT_TRACE(COMP_ERR,
			 "Serious error in %s(): wrong loopback mode setting(%d)\n",
			 __func__,  priv->LoopbackMode);

	write_nic_dword(dev, CPU_GEN, dwRegRead);

	/* after reset cpu, we need wait for a seconds to write in register. */
	udelay(500);

	/* add for new bitfile:usb suspend reset pin set to 1. Do we need? */
	read_nic_byte_E(dev, 0x5f, &tmp);
	write_nic_byte_E(dev, 0x5f, tmp | 0x20);

	/* Set Hardware */
	rtl8192_hwconfig(dev);

	/* turn on Tx/Rx */
	write_nic_byte(dev, CMDR, CR_RE | CR_TE);

	/* set IDR0 here */
	write_nic_dword(dev, MAC0, ((u32 *)dev->dev_addr)[0]);
	write_nic_word(dev, MAC4, ((u16 *)(dev->dev_addr + 4))[0]);

	/* set RCR */
	write_nic_dword(dev, RCR, priv->ReceiveConfig);

	/* Initialize Number of Reserved Pages in Firmware Queue */
	write_nic_dword(dev, RQPN1,
		NUM_OF_PAGE_IN_FW_QUEUE_BK << RSVD_FW_QUEUE_PAGE_BK_SHIFT |
		NUM_OF_PAGE_IN_FW_QUEUE_BE << RSVD_FW_QUEUE_PAGE_BE_SHIFT |
		NUM_OF_PAGE_IN_FW_QUEUE_VI << RSVD_FW_QUEUE_PAGE_VI_SHIFT |
		NUM_OF_PAGE_IN_FW_QUEUE_VO << RSVD_FW_QUEUE_PAGE_VO_SHIFT);
	write_nic_dword(dev, RQPN2,
		NUM_OF_PAGE_IN_FW_QUEUE_MGNT << RSVD_FW_QUEUE_PAGE_MGNT_SHIFT |
		NUM_OF_PAGE_IN_FW_QUEUE_CMD << RSVD_FW_QUEUE_PAGE_CMD_SHIFT);
	write_nic_dword(dev, RQPN3,
		APPLIED_RESERVED_QUEUE_IN_FW |
		NUM_OF_PAGE_IN_FW_QUEUE_BCN << RSVD_FW_QUEUE_PAGE_BCN_SHIFT);
	write_nic_dword(dev, RATR0 + 4 * 7, (RATE_ALL_OFDM_AG | RATE_ALL_CCK));

	/* Set AckTimeout */
	/* TODO: (it value is only for FPGA version). need to be changed!! */
	write_nic_byte(dev, ACK_TIMEOUT, 0x30);

	if (priv->ResetProgress == RESET_TYPE_NORESET)
		rtl8192_SetWirelessMode(dev, priv->ieee80211->mode);
	if (priv->ResetProgress == RESET_TYPE_NORESET) {
		CamResetAllEntry(dev);
		SECR_value |= SCR_TxEncEnable;
		SECR_value |= SCR_RxDecEnable;
		SECR_value |= SCR_NoSKMC;
		write_nic_byte(dev, SECR, SECR_value);
	}

	/* Beacon related */
	write_nic_word(dev, ATIMWND, 2);
	write_nic_word(dev, BCN_INTERVAL, 100);

#define DEFAULT_EDCA 0x005e4332
	{
		int i;

		for (i = 0; i < QOS_QUEUE_NUM; i++)
			write_nic_dword(dev, WDCAPARA_ADD[i], DEFAULT_EDCA);
	}

	rtl8192_phy_configmac(dev);

	if (priv->card_8192_version == VERSION_819XU_A) {
		rtl8192_phy_getTxPower(dev);
		rtl8192_phy_setTxPower(dev, priv->chan);
	}

	/* Firmware download */
	init_status = init_firmware(dev);
	if (!init_status) {
		RT_TRACE(COMP_ERR, "ERR!!! %s(): Firmware download is failed\n",
			 __func__);
		return init_status;
	}
	RT_TRACE(COMP_INIT, "%s():after firmware download\n", __func__);

	/* config RF. */
	if (priv->ResetProgress == RESET_TYPE_NORESET) {
		rtl8192_phy_RFConfig(dev);
		RT_TRACE(COMP_INIT, "%s():after phy RF config\n", __func__);
	}

	if (priv->ieee80211->FwRWRF)
		/* We can force firmware to do RF-R/W */
		priv->Rf_Mode = RF_OP_By_FW;
	else
		priv->Rf_Mode = RF_OP_By_SW_3wire;

	rtl8192_phy_updateInitGain(dev);
	/*--set CCK and OFDM Block "ON"--*/
	rtl8192_setBBreg(dev, rFPGA0_RFMOD, bCCKEn, 0x1);
	rtl8192_setBBreg(dev, rFPGA0_RFMOD, bOFDMEn, 0x1);

	if (priv->ResetProgress == RESET_TYPE_NORESET) {
		/* if D or C cut */
		u8 tmpvalue;

		read_nic_byte(dev, 0x301, &tmpvalue);
		if (tmpvalue == 0x03) {
			priv->bDcut = true;
			RT_TRACE(COMP_POWER_TRACKING, "D-cut\n");
		} else {
			priv->bDcut = false;
			RT_TRACE(COMP_POWER_TRACKING, "C-cut\n");
		}
		dm_initialize_txpower_tracking(dev);

		if (priv->bDcut) {
			u32 i, TempCCk;
			u32 tmpRegA = rtl8192_QueryBBReg(dev,
							 rOFDM0_XATxIQImbalance,
							 bMaskDWord);

			for (i = 0; i < TxBBGainTableLength; i++) {
				if (tmpRegA == priv->txbbgain_table[i].txbbgain_value) {
					priv->rfa_txpowertrackingindex = (u8)i;
					priv->rfa_txpowertrackingindex_real =
						(u8)i;
					priv->rfa_txpowertracking_default =
						priv->rfa_txpowertrackingindex;
					break;
				}
			}

			TempCCk = rtl8192_QueryBBReg(dev,
						     rCCK0_TxFilter1,
						     bMaskByte2);

			for (i = 0; i < CCKTxBBGainTableLength; i++) {
				if (TempCCk == priv->cck_txbbgain_table[i].ccktxbb_valuearray[0]) {
					priv->cck_present_attenuation_20Mdefault = (u8)i;
					break;
				}
			}
<<<<<<< HEAD
			priv->cck_present_attentuation_40Mdefault = 0;
			priv->cck_present_attentuation_difference = 0;
			priv->cck_present_attentuation =
				priv->cck_present_attentuation_20Mdefault;
=======
			priv->cck_present_attenuation_40Mdefault = 0;
			priv->cck_present_attenuation_difference = 0;
			priv->cck_present_attenuation =
				priv->cck_present_attenuation_20Mdefault;
>>>>>>> 24b8d41d
		}
	}
	write_nic_byte(dev, 0x87, 0x0);

	return init_status;
}

/* this configures registers for beacon tx and enables it via
 * rtl8192_beacon_tx_enable(). rtl8192_beacon_tx_disable() might
 * be used to stop beacon transmission
 */
/***************************************************************************
 *   -------------------------------NET STUFF---------------------------
 ***************************************************************************/

static struct net_device_stats *rtl8192_stats(struct net_device *dev)
{
	struct r8192_priv *priv = ieee80211_priv(dev);

	return &priv->ieee80211->stats;
}

static bool HalTxCheckStuck819xUsb(struct net_device *dev)
{
	struct r8192_priv *priv = ieee80211_priv(dev);
	u16		RegTxCounter;
	bool		bStuck = false;

	read_nic_word(dev, 0x128, &RegTxCounter);
	RT_TRACE(COMP_RESET,
		 "%s():RegTxCounter is %d,TxCounter is %d\n", __func__,
		 RegTxCounter, priv->TxCounter);
	if (priv->TxCounter == RegTxCounter)
		bStuck = true;

	priv->TxCounter = RegTxCounter;

	return bStuck;
}

/*
 *	<Assumption: RT_TX_SPINLOCK is acquired.>
 *	First added: 2006.11.19 by emily
 */
static RESET_TYPE TxCheckStuck(struct net_device *dev)
{
	struct r8192_priv *priv = ieee80211_priv(dev);
	u8			QueueID;
	bool			bCheckFwTxCnt = false;

	/* Decide such threshold according to current power save mode */

	for (QueueID = 0; QueueID <= BEACON_QUEUE; QueueID++) {
		if (QueueID == TXCMD_QUEUE)
			continue;
		if ((skb_queue_len(&priv->ieee80211->skb_waitQ[QueueID]) == 0)  && (skb_queue_len(&priv->ieee80211->skb_aggQ[QueueID]) == 0))
			continue;

		bCheckFwTxCnt = true;
	}
	if (bCheckFwTxCnt) {
		if (HalTxCheckStuck819xUsb(dev)) {
			RT_TRACE(COMP_RESET,
				 "%s: Fw indicates no Tx condition!\n",
				 __func__);
			return RESET_TYPE_SILENT;
		}
	}
	return RESET_TYPE_NORESET;
}

static bool HalRxCheckStuck819xUsb(struct net_device *dev)
{
	u16	RegRxCounter;
	struct r8192_priv *priv = ieee80211_priv(dev);
	bool bStuck = false;
	static u8	rx_chk_cnt;

	read_nic_word(dev, 0x130, &RegRxCounter);
	RT_TRACE(COMP_RESET,
		 "%s(): RegRxCounter is %d,RxCounter is %d\n", __func__,
		 RegRxCounter, priv->RxCounter);
	/* If rssi is small, we should check rx for long time because of bad rx.
	 * or maybe it will continuous silent reset every 2 seconds.
	 */
	rx_chk_cnt++;
	if (priv->undecorated_smoothed_pwdb >= (RATE_ADAPTIVE_TH_HIGH + 5)) {
		rx_chk_cnt = 0;	/* high rssi, check rx stuck right now. */
	} else if (priv->undecorated_smoothed_pwdb < (RATE_ADAPTIVE_TH_HIGH + 5) &&
		   ((priv->CurrentChannelBW != HT_CHANNEL_WIDTH_20 && priv->undecorated_smoothed_pwdb >= RATE_ADAPTIVE_TH_LOW_40M) ||
		    (priv->CurrentChannelBW == HT_CHANNEL_WIDTH_20 && priv->undecorated_smoothed_pwdb >= RATE_ADAPTIVE_TH_LOW_20M))) {
		if (rx_chk_cnt < 2)
			return bStuck;

		rx_chk_cnt = 0;
	} else if (((priv->CurrentChannelBW != HT_CHANNEL_WIDTH_20 && priv->undecorated_smoothed_pwdb < RATE_ADAPTIVE_TH_LOW_40M) ||
		    (priv->CurrentChannelBW == HT_CHANNEL_WIDTH_20 && priv->undecorated_smoothed_pwdb < RATE_ADAPTIVE_TH_LOW_20M)) &&
		     priv->undecorated_smoothed_pwdb >= VERY_LOW_RSSI) {
		if (rx_chk_cnt < 4)
			return bStuck;

		rx_chk_cnt = 0;
	} else {
		if (rx_chk_cnt < 8)
			return bStuck;

		rx_chk_cnt = 0;
	}

	if (priv->RxCounter == RegRxCounter)
		bStuck = true;

	priv->RxCounter = RegRxCounter;

	return bStuck;
}

static RESET_TYPE RxCheckStuck(struct net_device *dev)
{
	struct r8192_priv *priv = ieee80211_priv(dev);
	bool        bRxCheck = false;

	if (priv->IrpPendingCount > 1)
		bRxCheck = true;

	if (bRxCheck) {
		if (HalRxCheckStuck819xUsb(dev)) {
			RT_TRACE(COMP_RESET, "RxStuck Condition\n");
			return RESET_TYPE_SILENT;
		}
	}
	return RESET_TYPE_NORESET;
}

/**
 * This function is called by Checkforhang to check whether we should
 * ask OS to reset driver
 *
 * \param pAdapter	The adapter context for this miniport
 *
 * Note:NIC with USB interface sholud not call this function because we
 * cannot scan descriptor to judge whether there is tx stuck.
 * Note: This function may be required to be rewrite for Vista OS.
 * <<<Assumption: Tx spinlock has been acquired >>>
 *
 * 8185 and 8185b does not implement this function.
 */
static RESET_TYPE rtl819x_ifcheck_resetornot(struct net_device *dev)
{
	struct r8192_priv *priv = ieee80211_priv(dev);
	RESET_TYPE	TxResetType = RESET_TYPE_NORESET;
	RESET_TYPE	RxResetType = RESET_TYPE_NORESET;
	RT_RF_POWER_STATE	rfState;

	rfState = priv->ieee80211->eRFPowerState;

	TxResetType = TxCheckStuck(dev);
	if (rfState != eRfOff ||
	    (priv->ieee80211->iw_mode != IW_MODE_ADHOC)) {
		/* If driver is in the status of firmware download failure,
		 * driver skips RF initialization and RF is in turned off
		 * state. Driver should check whether Rx stuck and do silent
		 * reset. And if driver is in firmware download failure status,
		 * driver should initialize RF in the following silent reset
		 * procedure
		 *
		 * Driver should not check RX stuck in IBSS mode because it is
		 * required to set Check BSSID in order to send beacon,
		 * however, if check BSSID is set, STA cannot hear any packet
		 * at all.
		 */
		RxResetType = RxCheckStuck(dev);
	}
	if (TxResetType == RESET_TYPE_NORMAL ||
	    RxResetType == RESET_TYPE_NORMAL) {
		return RESET_TYPE_NORMAL;
	} else if (TxResetType == RESET_TYPE_SILENT ||
		   RxResetType == RESET_TYPE_SILENT) {
		RT_TRACE(COMP_RESET, "%s():silent reset\n", __func__);
		return RESET_TYPE_SILENT;
	} else {
		return RESET_TYPE_NORESET;
	}
}

static void rtl8192_cancel_deferred_work(struct r8192_priv *priv);
static int _rtl8192_up(struct net_device *dev);
static int rtl8192_close(struct net_device *dev);

static void CamRestoreAllEntry(struct net_device *dev)
{
	u8 EntryId = 0;
	struct r8192_priv *priv = ieee80211_priv(dev);
	u8	*MacAddr = priv->ieee80211->current_network.bssid;

	static u8	CAM_CONST_ADDR[4][6] = {
		{0x00, 0x00, 0x00, 0x00, 0x00, 0x00},
		{0x00, 0x00, 0x00, 0x00, 0x00, 0x01},
		{0x00, 0x00, 0x00, 0x00, 0x00, 0x02},
		{0x00, 0x00, 0x00, 0x00, 0x00, 0x03} };
	static u8	CAM_CONST_BROAD[] = {
		0xff, 0xff, 0xff, 0xff, 0xff, 0xff};

	RT_TRACE(COMP_SEC, "%s:\n", __func__);

	if ((priv->ieee80211->pairwise_key_type == KEY_TYPE_WEP40) ||
	    (priv->ieee80211->pairwise_key_type == KEY_TYPE_WEP104)) {
		for (EntryId = 0; EntryId < 4; EntryId++) {
			MacAddr = CAM_CONST_ADDR[EntryId];
			setKey(dev, EntryId, EntryId,
			       priv->ieee80211->pairwise_key_type,
			       MacAddr, 0, NULL);
		}

	} else if (priv->ieee80211->pairwise_key_type == KEY_TYPE_TKIP) {
		if (priv->ieee80211->iw_mode == IW_MODE_ADHOC)
			setKey(dev, 4, 0, priv->ieee80211->pairwise_key_type,
			       (u8 *)dev->dev_addr, 0, NULL);
		else
			setKey(dev, 4, 0, priv->ieee80211->pairwise_key_type,
			       MacAddr, 0, NULL);
	} else if (priv->ieee80211->pairwise_key_type == KEY_TYPE_CCMP) {
		if (priv->ieee80211->iw_mode == IW_MODE_ADHOC)
			setKey(dev, 4, 0, priv->ieee80211->pairwise_key_type,
			       (u8 *)dev->dev_addr, 0, NULL);
		else
			setKey(dev, 4, 0, priv->ieee80211->pairwise_key_type,
			       MacAddr, 0, NULL);
	}

	if (priv->ieee80211->group_key_type == KEY_TYPE_TKIP) {
		MacAddr = CAM_CONST_BROAD;
		for (EntryId = 1; EntryId < 4; EntryId++) {
			setKey(dev, EntryId, EntryId,
			       priv->ieee80211->group_key_type,
			       MacAddr, 0, NULL);
		}
		if (priv->ieee80211->iw_mode == IW_MODE_ADHOC)
			setKey(dev, 0, 0, priv->ieee80211->group_key_type,
			       CAM_CONST_ADDR[0], 0, NULL);
	} else if (priv->ieee80211->group_key_type == KEY_TYPE_CCMP) {
		MacAddr = CAM_CONST_BROAD;
		for (EntryId = 1; EntryId < 4; EntryId++) {
			setKey(dev, EntryId, EntryId,
			       priv->ieee80211->group_key_type,
			       MacAddr, 0, NULL);
		}

		if (priv->ieee80211->iw_mode == IW_MODE_ADHOC)
			setKey(dev, 0, 0, priv->ieee80211->group_key_type,
			       CAM_CONST_ADDR[0], 0, NULL);
	}
}

/* This function is used to fix Tx/Rx stop bug temporarily.
 * This function will do "system reset" to NIC when Tx or Rx is stuck.
 * The method checking Tx/Rx stuck of this function is supported by FW,
 * which reports Tx and Rx counter to register 0x128 and 0x130.
 */
static void rtl819x_ifsilentreset(struct net_device *dev)
{
	struct r8192_priv *priv = ieee80211_priv(dev);
	u8	reset_times = 0;
	int reset_status = 0;
	struct ieee80211_device *ieee = priv->ieee80211;

	/* If we need to check CCK stop, please uncomment this line. */
	/* bStuck = Adapter->HalFunc.CheckHWStopHandler(Adapter); */

	if (priv->ResetProgress == RESET_TYPE_NORESET) {
RESET_START:

		RT_TRACE(COMP_RESET, "=========>Reset progress!!\n");

		/* Set the variable for reset. */
		priv->ResetProgress = RESET_TYPE_SILENT;
		mutex_lock(&priv->wx_mutex);
		if (priv->up == 0) {
			RT_TRACE(COMP_ERR,
				 "%s():the driver is not up! return\n",
				 __func__);
			mutex_unlock(&priv->wx_mutex);
			return;
		}
		priv->up = 0;
		RT_TRACE(COMP_RESET,
			 "%s():======>start to down the driver\n",
			 __func__);

		rtl8192_rtx_disable(dev);
		rtl8192_cancel_deferred_work(priv);
		deinit_hal_dm(dev);
		del_timer_sync(&priv->watch_dog_timer);

		ieee->sync_scan_hurryup = 1;
		if (ieee->state == IEEE80211_LINKED) {
			mutex_lock(&ieee->wx_mutex);
			netdev_dbg(dev, "ieee->state is IEEE80211_LINKED\n");
			ieee80211_stop_send_beacons(priv->ieee80211);
			del_timer_sync(&ieee->associate_timer);
			cancel_delayed_work(&ieee->associate_retry_wq);
			ieee80211_stop_scan(ieee);
			netif_carrier_off(dev);
			mutex_unlock(&ieee->wx_mutex);
		} else {
			netdev_dbg(dev, "ieee->state is NOT LINKED\n");
			ieee80211_softmac_stop_protocol(priv->ieee80211);
		}
		mutex_unlock(&priv->wx_mutex);
		RT_TRACE(COMP_RESET,
			 "%s():<==========down process is finished\n",
			 __func__);
		RT_TRACE(COMP_RESET,
			 "%s():===========>start up the driver\n",
			 __func__);
		reset_status = _rtl8192_up(dev);

		RT_TRACE(COMP_RESET,
			 "%s():<===========up process is finished\n",
			 __func__);
		if (reset_status == -EAGAIN) {
			if (reset_times < 3) {
				reset_times++;
				goto RESET_START;
			} else {
				RT_TRACE(COMP_ERR,
					 " ERR!!! %s():  Reset Failed!!\n",
					 __func__);
			}
		}
		ieee->is_silent_reset = 1;
		EnableHWSecurityConfig8192(dev);
		if (ieee->state == IEEE80211_LINKED &&
		    ieee->iw_mode == IW_MODE_INFRA) {
			ieee->set_chan(ieee->dev,
				       ieee->current_network.channel);

			queue_work(ieee->wq, &ieee->associate_complete_wq);

		} else if (ieee->state == IEEE80211_LINKED &&
			   ieee->iw_mode == IW_MODE_ADHOC) {
			ieee->set_chan(ieee->dev,
				       ieee->current_network.channel);
			ieee->link_change(ieee->dev);

			ieee80211_start_send_beacons(ieee);

			if (ieee->data_hard_resume)
				ieee->data_hard_resume(ieee->dev);
			netif_carrier_on(ieee->dev);
		}

		CamRestoreAllEntry(dev);

		priv->ResetProgress = RESET_TYPE_NORESET;
		priv->reset_count++;

		priv->bForcedSilentReset = false;
		priv->bResetInProgress = false;

		/* For test --> force write UFWP. */
		write_nic_byte(dev, UFWP, 1);
		RT_TRACE(COMP_RESET,
			 "Reset finished!! ====>[%d]\n",
			 priv->reset_count);
	}
}

static void rtl819x_update_rxcounts(struct r8192_priv *priv, u32 *TotalRxBcnNum,
			     u32 *TotalRxDataNum)
{
	u16			SlotIndex;
	u8			i;

	*TotalRxBcnNum = 0;
	*TotalRxDataNum = 0;

	SlotIndex = (priv->ieee80211->LinkDetectInfo.SlotIndex++) %
		    (priv->ieee80211->LinkDetectInfo.SlotNum);
	priv->ieee80211->LinkDetectInfo.RxBcnNum[SlotIndex] =
		priv->ieee80211->LinkDetectInfo.NumRecvBcnInPeriod;
	priv->ieee80211->LinkDetectInfo.RxDataNum[SlotIndex] =
		priv->ieee80211->LinkDetectInfo.NumRecvDataInPeriod;
	for (i = 0; i < priv->ieee80211->LinkDetectInfo.SlotNum; i++) {
		*TotalRxBcnNum += priv->ieee80211->LinkDetectInfo.RxBcnNum[i];
		*TotalRxDataNum += priv->ieee80211->LinkDetectInfo.RxDataNum[i];
	}
}

static void rtl819x_watchdog_wqcallback(struct work_struct *work)
{
	struct delayed_work *dwork = to_delayed_work(work);
	struct r8192_priv *priv = container_of(dwork,
					       struct r8192_priv, watch_dog_wq);
	struct net_device *dev = priv->ieee80211->dev;
	struct ieee80211_device *ieee = priv->ieee80211;
	RESET_TYPE	ResetType = RESET_TYPE_NORESET;
	static u8	check_reset_cnt;
	bool bBusyTraffic = false;
	u32	TotalRxBcnNum = 0;
	u32	TotalRxDataNum = 0;

	if (!priv->up)
		return;
	hal_dm_watchdog(dev);

	/* to get busy traffic condition */
	if (ieee->state == IEEE80211_LINKED) {
		if (ieee->LinkDetectInfo.NumRxOkInPeriod > 666 ||
		    ieee->LinkDetectInfo.NumTxOkInPeriod > 666) {
			bBusyTraffic = true;
		}
		ieee->LinkDetectInfo.NumRxOkInPeriod = 0;
		ieee->LinkDetectInfo.NumTxOkInPeriod = 0;
		ieee->LinkDetectInfo.bBusyTraffic = bBusyTraffic;
	}
	/* for AP roaming */
	if (priv->ieee80211->state == IEEE80211_LINKED &&
	    priv->ieee80211->iw_mode == IW_MODE_INFRA) {
		rtl819x_update_rxcounts(priv, &TotalRxBcnNum, &TotalRxDataNum);
		if ((TotalRxBcnNum + TotalRxDataNum) == 0) {
#ifdef TODO
			if (rfState == eRfOff)
				RT_TRACE(COMP_ERR, "========>%s()\n", __func__);
#endif
			netdev_dbg(dev,
				   "===>%s(): AP is power off, connect another one\n",
				   __func__);
			priv->ieee80211->state = IEEE80211_ASSOCIATING;
			notify_wx_assoc_event(priv->ieee80211);
			RemovePeerTS(priv->ieee80211,
				     priv->ieee80211->current_network.bssid);
			priv->ieee80211->link_change(dev);
			queue_work(priv->ieee80211->wq,
				   &priv->ieee80211->associate_procedure_wq);
		}
	}
	priv->ieee80211->LinkDetectInfo.NumRecvBcnInPeriod = 0;
	priv->ieee80211->LinkDetectInfo.NumRecvDataInPeriod = 0;
	/* check if reset the driver */
	if (check_reset_cnt++ >= 3) {
		ResetType = rtl819x_ifcheck_resetornot(dev);
		check_reset_cnt = 3;
	}
	/* This is control by OID set in Pomelo */
	if ((priv->force_reset) || (priv->ResetProgress == RESET_TYPE_NORESET &&
	    (priv->bForcedSilentReset ||
	    (!priv->bDisableNormalResetCheck && ResetType == RESET_TYPE_SILENT)))) {
		RT_TRACE(COMP_RESET,
			 "%s():priv->force_reset is %d,priv->ResetProgress is %d, priv->bForcedSilentReset is %d,priv->bDisableNormalResetCheck is %d,ResetType is %d\n",
			 __func__, priv->force_reset, priv->ResetProgress,
			 priv->bForcedSilentReset,
			 priv->bDisableNormalResetCheck, ResetType);
		rtl819x_ifsilentreset(dev);
	}
	priv->force_reset = false;
	priv->bForcedSilentReset = false;
	priv->bResetInProgress = false;
	RT_TRACE(COMP_TRACE, " <==RtUsbCheckForHangWorkItemCallback()\n");
}

static void watch_dog_timer_callback(struct timer_list *t)
{
	struct r8192_priv *priv = from_timer(priv, t, watch_dog_timer);

	schedule_delayed_work(&priv->watch_dog_wq, 0);
	mod_timer(&priv->watch_dog_timer,
		  jiffies + msecs_to_jiffies(IEEE80211_WATCH_DOG_TIME));
}

static int _rtl8192_up(struct net_device *dev)
{
	struct r8192_priv *priv = ieee80211_priv(dev);
	int init_status = 0;

	priv->up = 1;
	priv->ieee80211->ieee_up = 1;
	RT_TRACE(COMP_INIT, "Bringing up iface");
	init_status = rtl8192_adapter_start(dev);
	if (!init_status) {
		RT_TRACE(COMP_ERR, "ERR!!! %s(): initialization failed!\n",
			 __func__);
		priv->up = priv->ieee80211->ieee_up = 0;
		return -EAGAIN;
	}
	RT_TRACE(COMP_INIT, "start adapter finished\n");
	rtl8192_rx_enable(dev);
	if (priv->ieee80211->state != IEEE80211_LINKED)
		ieee80211_softmac_start_protocol(priv->ieee80211);
	ieee80211_reset_queue(priv->ieee80211);
	watch_dog_timer_callback(&priv->watch_dog_timer);
	if (!netif_queue_stopped(dev))
		netif_start_queue(dev);
	else
		netif_wake_queue(dev);

	return 0;
}

static int rtl8192_open(struct net_device *dev)
{
	struct r8192_priv *priv = ieee80211_priv(dev);
	int ret;

	mutex_lock(&priv->wx_mutex);
	ret = rtl8192_up(dev);
	mutex_unlock(&priv->wx_mutex);
	return ret;
}

int rtl8192_up(struct net_device *dev)
{
	struct r8192_priv *priv = ieee80211_priv(dev);

	if (priv->up == 1)
		return -1;

	return _rtl8192_up(dev);
}

static int rtl8192_close(struct net_device *dev)
{
	struct r8192_priv *priv = ieee80211_priv(dev);
	int ret;

	mutex_lock(&priv->wx_mutex);

	ret = rtl8192_down(dev);

	mutex_unlock(&priv->wx_mutex);

	return ret;
}

int rtl8192_down(struct net_device *dev)
{
	struct r8192_priv *priv = ieee80211_priv(dev);
	int i;

	if (priv->up == 0)
		return -1;

	priv->up = 0;
	priv->ieee80211->ieee_up = 0;
	RT_TRACE(COMP_DOWN, "==========>%s()\n", __func__);
	/* FIXME */
	if (!netif_queue_stopped(dev))
		netif_stop_queue(dev);

	rtl8192_rtx_disable(dev);

	/* Tx related queue release */
	for (i = 0; i < MAX_QUEUE_SIZE; i++)
		skb_queue_purge(&priv->ieee80211->skb_waitQ[i]);
	for (i = 0; i < MAX_QUEUE_SIZE; i++)
		skb_queue_purge(&priv->ieee80211->skb_aggQ[i]);

	for (i = 0; i < MAX_QUEUE_SIZE; i++)
		skb_queue_purge(&priv->ieee80211->skb_drv_aggQ[i]);

	/* as cancel_delayed_work will del work->timer, so if work is not
	 * defined as struct delayed_work, it will corrupt
	 */
	rtl8192_cancel_deferred_work(priv);
	deinit_hal_dm(dev);
	del_timer_sync(&priv->watch_dog_timer);

	ieee80211_softmac_stop_protocol(priv->ieee80211);
	memset(&priv->ieee80211->current_network, 0,
	       offsetof(struct ieee80211_network, list));
	RT_TRACE(COMP_DOWN, "<==========%s()\n", __func__);

	return 0;
}

void rtl8192_commit(struct net_device *dev)
{
	struct r8192_priv *priv = ieee80211_priv(dev);
	int reset_status = 0;

	if (priv->up == 0)
		return;
	priv->up = 0;

	rtl8192_cancel_deferred_work(priv);
	del_timer_sync(&priv->watch_dog_timer);

	ieee80211_softmac_stop_protocol(priv->ieee80211);

	rtl8192_rtx_disable(dev);
	reset_status = _rtl8192_up(dev);
}

static void rtl8192_restart(struct work_struct *work)
{
	struct r8192_priv *priv = container_of(work, struct r8192_priv,
					       reset_wq);
	struct net_device *dev = priv->ieee80211->dev;

	mutex_lock(&priv->wx_mutex);

	rtl8192_commit(dev);

	mutex_unlock(&priv->wx_mutex);
}

static void r8192_set_multicast(struct net_device *dev)
{
	struct r8192_priv *priv = ieee80211_priv(dev);
	short promisc;

	/* FIXME FIXME */

	promisc = (dev->flags & IFF_PROMISC) ? 1 : 0;

	if (promisc != priv->promisc)

		priv->promisc = promisc;
}

static int r8192_set_mac_adr(struct net_device *dev, void *mac)
{
	struct r8192_priv *priv = ieee80211_priv(dev);
	struct sockaddr *addr = mac;

	mutex_lock(&priv->wx_mutex);

	ether_addr_copy(dev->dev_addr, addr->sa_data);

	schedule_work(&priv->reset_wq);
	mutex_unlock(&priv->wx_mutex);

	return 0;
}

/* based on ipw2200 driver */
static int rtl8192_ioctl(struct net_device *dev, struct ifreq *rq, int cmd)
{
	struct r8192_priv *priv = (struct r8192_priv *)ieee80211_priv(dev);
	struct iwreq *wrq = (struct iwreq *)rq;
	int ret = -1;
	struct ieee80211_device *ieee = priv->ieee80211;
	u32 key[4];
	u8 broadcast_addr[6] = {0xff, 0xff, 0xff, 0xff, 0xff, 0xff};
	struct iw_point *p = &wrq->u.data;
	struct ieee_param *ipw = NULL;

	mutex_lock(&priv->wx_mutex);
<<<<<<< HEAD

=======
>>>>>>> 24b8d41d

	if (p->length < sizeof(struct ieee_param) || !p->pointer) {
		ret = -EINVAL;
		goto out;
	}

	ipw = memdup_user(p->pointer, p->length);
	if (IS_ERR(ipw)) {
		ret = PTR_ERR(ipw);
		goto out;
	}

	switch (cmd) {
	case RTL_IOCTL_WPA_SUPPLICANT:
		/* parse here for HW security */
		if (ipw->cmd == IEEE_CMD_SET_ENCRYPTION) {
			if (ipw->u.crypt.set_tx) {
				if (strcmp(ipw->u.crypt.alg, "CCMP") == 0) {
					ieee->pairwise_key_type = KEY_TYPE_CCMP;
				} else if (strcmp(ipw->u.crypt.alg, "TKIP") == 0) {
					ieee->pairwise_key_type = KEY_TYPE_TKIP;
				} else if (strcmp(ipw->u.crypt.alg, "WEP") == 0) {
					if (ipw->u.crypt.key_len == 13)
						ieee->pairwise_key_type = KEY_TYPE_WEP104;
					else if (ipw->u.crypt.key_len == 5)
						ieee->pairwise_key_type = KEY_TYPE_WEP40;
				} else {
					ieee->pairwise_key_type = KEY_TYPE_NA;
				}

				if (ieee->pairwise_key_type) {
					memcpy((u8 *)key, ipw->u.crypt.key, 16);
					EnableHWSecurityConfig8192(dev);
					/* We fill both index entry and 4th
					 * entry for pairwise key as in IPW
					 * interface, adhoc will only get here,
					 * so we need index entry for its
					 * default key serching!
					 */
					setKey(dev, 4, ipw->u.crypt.idx,
					       ieee->pairwise_key_type,
					       (u8 *)ieee->ap_mac_addr,
					       0, key);
					if (ieee->auth_mode != 2)
						setKey(dev, ipw->u.crypt.idx,
						       ipw->u.crypt.idx,
						       ieee->pairwise_key_type,
						       (u8 *)ieee->ap_mac_addr,
						       0, key);
				}
			} else {
				memcpy((u8 *)key, ipw->u.crypt.key, 16);
				if (strcmp(ipw->u.crypt.alg, "CCMP") == 0) {
					ieee->group_key_type = KEY_TYPE_CCMP;
				} else if (strcmp(ipw->u.crypt.alg, "TKIP") == 0) {
					ieee->group_key_type = KEY_TYPE_TKIP;
				} else if (strcmp(ipw->u.crypt.alg, "WEP") == 0) {
					if (ipw->u.crypt.key_len == 13)
						ieee->group_key_type = KEY_TYPE_WEP104;
					else if (ipw->u.crypt.key_len == 5)
						ieee->group_key_type = KEY_TYPE_WEP40;
				} else {
					ieee->group_key_type = KEY_TYPE_NA;
				}

				if (ieee->group_key_type) {
					setKey(dev, ipw->u.crypt.idx,
					       /* KeyIndex */
					       ipw->u.crypt.idx,
					       /* KeyType */
					       ieee->group_key_type,
					       /* MacAddr */
					       broadcast_addr,
					       /* DefaultKey */
					       0,
					       /* KeyContent */
					       key);
				}
			}
		}
		ret = ieee80211_wpa_supplicant_ioctl(priv->ieee80211,
						     &wrq->u.data);
		break;

	default:
		ret = -EOPNOTSUPP;
		break;
	}
	kfree(ipw);
	ipw = NULL;
out:
	mutex_unlock(&priv->wx_mutex);
	return ret;
}

static u8 HwRateToMRate90(bool bIsHT, u8 rate)
{
	u8  ret_rate = 0xff;

	if (!bIsHT) {
		switch (rate) {
		case DESC90_RATE1M:
			ret_rate = MGN_1M;
			break;
		case DESC90_RATE2M:
			ret_rate = MGN_2M;
			break;
		case DESC90_RATE5_5M:
			ret_rate = MGN_5_5M;
			break;
		case DESC90_RATE11M:
			ret_rate = MGN_11M;
			break;
		case DESC90_RATE6M:
			ret_rate = MGN_6M;
			break;
		case DESC90_RATE9M:
			ret_rate = MGN_9M;
			break;
		case DESC90_RATE12M:
			ret_rate = MGN_12M;
			break;
		case DESC90_RATE18M:
			ret_rate = MGN_18M;
			break;
		case DESC90_RATE24M:
			ret_rate = MGN_24M;
			break;
		case DESC90_RATE36M:
			ret_rate = MGN_36M;
			break;
		case DESC90_RATE48M:
			ret_rate = MGN_48M;
			break;
		case DESC90_RATE54M:
			ret_rate = MGN_54M;
			break;

		default:
			ret_rate = 0xff;
			RT_TRACE(COMP_RECV,
				 "%s: Non supported Rate [%x], bIsHT = %d!!!\n",
				 __func__, rate, bIsHT);
			break;
		}

	} else {
		switch (rate) {
		case DESC90_RATEMCS0:
			ret_rate = MGN_MCS0;
			break;
		case DESC90_RATEMCS1:
			ret_rate = MGN_MCS1;
			break;
		case DESC90_RATEMCS2:
			ret_rate = MGN_MCS2;
			break;
		case DESC90_RATEMCS3:
			ret_rate = MGN_MCS3;
			break;
		case DESC90_RATEMCS4:
			ret_rate = MGN_MCS4;
			break;
		case DESC90_RATEMCS5:
			ret_rate = MGN_MCS5;
			break;
		case DESC90_RATEMCS6:
			ret_rate = MGN_MCS6;
			break;
		case DESC90_RATEMCS7:
			ret_rate = MGN_MCS7;
			break;
		case DESC90_RATEMCS8:
			ret_rate = MGN_MCS8;
			break;
		case DESC90_RATEMCS9:
			ret_rate = MGN_MCS9;
			break;
		case DESC90_RATEMCS10:
			ret_rate = MGN_MCS10;
			break;
		case DESC90_RATEMCS11:
			ret_rate = MGN_MCS11;
			break;
		case DESC90_RATEMCS12:
			ret_rate = MGN_MCS12;
			break;
		case DESC90_RATEMCS13:
			ret_rate = MGN_MCS13;
			break;
		case DESC90_RATEMCS14:
			ret_rate = MGN_MCS14;
			break;
		case DESC90_RATEMCS15:
			ret_rate = MGN_MCS15;
			break;
		case DESC90_RATEMCS32:
			ret_rate = 0x80 | 0x20;
			break;

		default:
			ret_rate = 0xff;
			RT_TRACE(COMP_RECV,
				 "%s: Non supported Rate [%x], bIsHT = %d!!!\n",
				 __func__, rate, bIsHT);
			break;
		}
	}

	return ret_rate;
}

/**
 * Function:     UpdateRxPktTimeStamp
 * Overview:     Record the TSF time stamp when receiving a packet
 *
 * Input:
 *       PADAPTER        Adapter
 *       PRT_RFD         pRfd,
 *
 * Output:
 *       PRT_RFD         pRfd
 *                               (pRfd->Status.TimeStampHigh is updated)
 *                               (pRfd->Status.TimeStampLow is updated)
 * Return:
 *               None
 */
static void UpdateRxPktTimeStamp8190(struct net_device *dev,
				     struct ieee80211_rx_stats *stats)
{
	struct r8192_priv *priv = (struct r8192_priv *)ieee80211_priv(dev);

	if (stats->bIsAMPDU && !stats->bFirstMPDU) {
		stats->mac_time[0] = priv->LastRxDescTSFLow;
		stats->mac_time[1] = priv->LastRxDescTSFHigh;
	} else {
		priv->LastRxDescTSFLow = stats->mac_time[0];
		priv->LastRxDescTSFHigh = stats->mac_time[1];
	}
}

/* 0-100 index. */
static long rtl819x_translate_todbm(u8 signal_strength_index)
{
	long	signal_power; /* in dBm. */

	/* Translate to dBm (x=0.5y-95). */
	signal_power = (long)((signal_strength_index + 1) >> 1);
	signal_power -= 95;

	return signal_power;
}

/* We can not declare RSSI/EVM total value of sliding window to
 * be a local static. Otherwise, it may increase when we return from S3/S4. The
 * value will be kept in memory or disk. Declare the value in the adaptor
 * and it will be reinitialized when returned from S3/S4.
 */
static void rtl8192_process_phyinfo(struct r8192_priv *priv, u8 *buffer,
				    struct ieee80211_rx_stats *pprevious_stats,
				    struct ieee80211_rx_stats *pcurrent_stats)
{
	bool bcheck = false;
	u8	rfpath;
	u32	nspatial_stream, tmp_val;
	static u32 slide_rssi_index, slide_rssi_statistics;
	static u32 slide_evm_index, slide_evm_statistics;
	static u32 last_rssi, last_evm;

	static u32 slide_beacon_adc_pwdb_index;
	static u32 slide_beacon_adc_pwdb_statistics;
	static u32 last_beacon_adc_pwdb;

	struct rtl_80211_hdr_3addr *hdr;
	u16 sc;
	unsigned int seq;

	hdr = (struct rtl_80211_hdr_3addr *)buffer;
	sc = le16_to_cpu(hdr->seq_ctl);
	seq = WLAN_GET_SEQ_SEQ(sc);
	/* to record the sequence number */
	pcurrent_stats->Seq_Num = seq;

	/* Check whether we should take the previous packet into accounting */
	if (!pprevious_stats->bIsAMPDU) {
		/* if previous packet is not aggregated packet */
		bcheck = true;
	}

	if (slide_rssi_statistics++ >= PHY_RSSI_SLID_WIN_MAX) {
		slide_rssi_statistics = PHY_RSSI_SLID_WIN_MAX;
		last_rssi = priv->stats.slide_signal_strength[slide_rssi_index];
		priv->stats.slide_rssi_total -= last_rssi;
	}
	priv->stats.slide_rssi_total += pprevious_stats->SignalStrength;

	priv->stats.slide_signal_strength[slide_rssi_index++] =
		pprevious_stats->SignalStrength;
	if (slide_rssi_index >= PHY_RSSI_SLID_WIN_MAX)
		slide_rssi_index = 0;

	/* <1> Showed on UI for user, in dbm */
	tmp_val = priv->stats.slide_rssi_total / slide_rssi_statistics;
	priv->stats.signal_strength = rtl819x_translate_todbm((u8)tmp_val);
	pcurrent_stats->rssi = priv->stats.signal_strength;

	/* If the previous packet does not match the criteria, neglect it */
	if (!pprevious_stats->bPacketMatchBSSID) {
		if (!pprevious_stats->bToSelfBA)
			return;
	}

	if (!bcheck)
		return;

	/* only rtl8190 supported
	 * rtl8190_process_cck_rxpathsel(priv,pprevious_stats);
	 */

	/* Check RSSI */
	priv->stats.num_process_phyinfo++;

	/* record the general signal strength to the sliding window. */

	/* <2> Showed on UI for engineering
	 * hardware does not provide rssi information for each rf path in CCK
	 */
	if (!pprevious_stats->bIsCCK &&
	    (pprevious_stats->bPacketToSelf || pprevious_stats->bToSelfBA)) {
		for (rfpath = RF90_PATH_A; rfpath < priv->NumTotalRFPath; rfpath++) {
			if (!rtl8192_phy_CheckIsLegalRFPath(priv->ieee80211->dev,
							    rfpath))
				continue;
			if (priv->stats.rx_rssi_percentage[rfpath] == 0)
				priv->stats.rx_rssi_percentage[rfpath] =
					pprevious_stats->RxMIMOSignalStrength[rfpath];
			if (pprevious_stats->RxMIMOSignalStrength[rfpath]  > priv->stats.rx_rssi_percentage[rfpath]) {
				priv->stats.rx_rssi_percentage[rfpath] =
					((priv->stats.rx_rssi_percentage[rfpath] * (RX_SMOOTH_FACTOR - 1)) +
					 (pprevious_stats->RxMIMOSignalStrength[rfpath])) / (RX_SMOOTH_FACTOR);
				priv->stats.rx_rssi_percentage[rfpath] = priv->stats.rx_rssi_percentage[rfpath]  + 1;
			} else {
				priv->stats.rx_rssi_percentage[rfpath] =
					((priv->stats.rx_rssi_percentage[rfpath] * (RX_SMOOTH_FACTOR - 1)) +
					 (pprevious_stats->RxMIMOSignalStrength[rfpath])) / (RX_SMOOTH_FACTOR);
			}
			RT_TRACE(COMP_DBG,
				 "priv->stats.rx_rssi_percentage[rfPath]  = %d\n",
				 priv->stats.rx_rssi_percentage[rfpath]);
		}
	}

	/* Check PWDB. */
	RT_TRACE(COMP_RXDESC, "Smooth %s PWDB = %d\n",
		 pprevious_stats->bIsCCK ? "CCK" : "OFDM",
		 pprevious_stats->RxPWDBAll);

	if (pprevious_stats->bPacketBeacon) {
		/* record the beacon pwdb to the sliding window. */
		if (slide_beacon_adc_pwdb_statistics++ >= PHY_Beacon_RSSI_SLID_WIN_MAX) {
			slide_beacon_adc_pwdb_statistics = PHY_Beacon_RSSI_SLID_WIN_MAX;
			last_beacon_adc_pwdb = priv->stats.Slide_Beacon_pwdb[slide_beacon_adc_pwdb_index];
			priv->stats.Slide_Beacon_Total -= last_beacon_adc_pwdb;
		}
		priv->stats.Slide_Beacon_Total += pprevious_stats->RxPWDBAll;
		priv->stats.Slide_Beacon_pwdb[slide_beacon_adc_pwdb_index] = pprevious_stats->RxPWDBAll;
		slide_beacon_adc_pwdb_index++;
		if (slide_beacon_adc_pwdb_index >= PHY_Beacon_RSSI_SLID_WIN_MAX)
			slide_beacon_adc_pwdb_index = 0;
		pprevious_stats->RxPWDBAll = priv->stats.Slide_Beacon_Total / slide_beacon_adc_pwdb_statistics;
		if (pprevious_stats->RxPWDBAll >= 3)
			pprevious_stats->RxPWDBAll -= 3;
	}

	RT_TRACE(COMP_RXDESC, "Smooth %s PWDB = %d\n",
		 pprevious_stats->bIsCCK ? "CCK" : "OFDM",
		 pprevious_stats->RxPWDBAll);

	if (pprevious_stats->bPacketToSelf ||
	    pprevious_stats->bPacketBeacon ||
	    pprevious_stats->bToSelfBA) {
		if (priv->undecorated_smoothed_pwdb < 0)
			/* initialize */
			priv->undecorated_smoothed_pwdb =
				pprevious_stats->RxPWDBAll;
		if (pprevious_stats->RxPWDBAll > (u32)priv->undecorated_smoothed_pwdb) {
			priv->undecorated_smoothed_pwdb =
				(((priv->undecorated_smoothed_pwdb) * (RX_SMOOTH_FACTOR - 1)) +
				 (pprevious_stats->RxPWDBAll)) / (RX_SMOOTH_FACTOR);
			priv->undecorated_smoothed_pwdb = priv->undecorated_smoothed_pwdb + 1;
		} else {
			priv->undecorated_smoothed_pwdb =
				(((priv->undecorated_smoothed_pwdb) * (RX_SMOOTH_FACTOR - 1)) +
				 (pprevious_stats->RxPWDBAll)) / (RX_SMOOTH_FACTOR);
		}
	}

	/* Check EVM */
	/* record the general EVM to the sliding window. */
	if (pprevious_stats->SignalQuality) {
		if (pprevious_stats->bPacketToSelf ||
		    pprevious_stats->bPacketBeacon ||
		    pprevious_stats->bToSelfBA) {
			if (slide_evm_statistics++ >= PHY_RSSI_SLID_WIN_MAX) {
				slide_evm_statistics = PHY_RSSI_SLID_WIN_MAX;
				last_evm = priv->stats.slide_evm[slide_evm_index];
				priv->stats.slide_evm_total -= last_evm;
			}

			priv->stats.slide_evm_total +=
				pprevious_stats->SignalQuality;

			priv->stats.slide_evm[slide_evm_index++] =
				pprevious_stats->SignalQuality;
			if (slide_evm_index >= PHY_RSSI_SLID_WIN_MAX)
				slide_evm_index = 0;

			/* <1> Showed on UI for user, in percentage. */
			tmp_val = priv->stats.slide_evm_total /
				  slide_evm_statistics;
			priv->stats.signal_quality = tmp_val;
			/* Showed on UI for user in Windows Vista,
			 * for Link quality.
			 */
			priv->stats.last_signal_strength_inpercent = tmp_val;
		}

		/* <2> Showed on UI for engineering */
		if (pprevious_stats->bPacketToSelf ||
		    pprevious_stats->bPacketBeacon ||
		    pprevious_stats->bToSelfBA) {
			for (nspatial_stream = 0; nspatial_stream < 2; nspatial_stream++) { /* 2 spatial stream */
				if (pprevious_stats->RxMIMOSignalQuality[nspatial_stream] != -1) {
					if (priv->stats.rx_evm_percentage[nspatial_stream] == 0) /* initialize */
						priv->stats.rx_evm_percentage[nspatial_stream] = pprevious_stats->RxMIMOSignalQuality[nspatial_stream];
					priv->stats.rx_evm_percentage[nspatial_stream] =
						((priv->stats.rx_evm_percentage[nspatial_stream] * (RX_SMOOTH_FACTOR - 1)) +
						 (pprevious_stats->RxMIMOSignalQuality[nspatial_stream] * 1)) / (RX_SMOOTH_FACTOR);
				}
			}
		}
	}
}

/*-----------------------------------------------------------------------------
 * Function:	rtl819x_query_rxpwrpercentage()
 *
 * Overview:
 *
 * Input:		char		antpower
 *
 * Output:		NONE
 *
 * Return:		0-100 percentage
<<<<<<< HEAD
 *---------------------------------------------------------------------------*/
=======
 *---------------------------------------------------------------------------
 */
>>>>>>> 24b8d41d
static u8 rtl819x_query_rxpwrpercentage(s8 antpower)
{
	if ((antpower <= -100) || (antpower >= 20))
		return	0;
	else if (antpower >= 0)
		return	100;
	else
		return	100 + antpower;

}	/* QueryRxPwrPercentage */

static u8 rtl819x_evm_dbtopercentage(s8 value)
{
<<<<<<< HEAD
	s8 ret_val;

	ret_val = value;
=======
	s8 ret_val = clamp(-value, 0, 33) * 3;
>>>>>>> 24b8d41d

	if (ret_val == 99)
		ret_val = 100;

	return ret_val;
}

/* We want good-looking for signal strength/quality */
static long rtl819x_signal_scale_mapping(long currsig)
{
	long retsig;

	/* Step 1. Scale mapping. */
	if (currsig >= 61 && currsig <= 100)
		retsig = 90 + ((currsig - 60) / 4);
	else if (currsig >= 41 && currsig <= 60)
		retsig = 78 + ((currsig - 40) / 2);
	else if (currsig >= 31 && currsig <= 40)
		retsig = 66 + (currsig - 30);
	else if (currsig >= 21 && currsig <= 30)
		retsig = 54 + (currsig - 20);
	else if (currsig >= 5 && currsig <= 20)
		retsig = 42 + (((currsig - 5) * 2) / 3);
	else if (currsig == 4)
		retsig = 36;
	else if (currsig == 3)
		retsig = 27;
	else if (currsig == 2)
		retsig = 18;
	else if (currsig == 1)
		retsig = 9;
	else
		retsig = currsig;

	return retsig;
}

static inline bool rx_hal_is_cck_rate(struct rx_drvinfo_819x_usb *pdrvinfo)
{
	if (pdrvinfo->RxHT)
		return false;

	switch (pdrvinfo->RxRate) {
	case DESC90_RATE1M:
	case DESC90_RATE2M:
	case DESC90_RATE5_5M:
	case DESC90_RATE11M:
		return true;
	default:
		return false;
	}
}

static void rtl8192_query_rxphystatus(struct r8192_priv *priv,
				      struct ieee80211_rx_stats *pstats,
				      struct rx_drvinfo_819x_usb  *pdrvinfo,
				      struct ieee80211_rx_stats *precord_stats,
				      bool bpacket_match_bssid,
				      bool bpacket_toself,
				      bool bPacketBeacon,
				      bool bToSelfBA)
{
	phy_sts_ofdm_819xusb_t *pofdm_buf;
	phy_sts_cck_819xusb_t	*pcck_buf;
	struct phy_ofdm_rx_status_rxsc_sgien_exintfflag *prxsc;
	u8	*prxpkt;
	u8	i, max_spatial_stream, tmp_rxsnr, tmp_rxevm, rxsc_sgien_exflg;
	s8	rx_pwr[4], rx_pwr_all = 0;
	s8	rx_snrX, rx_evmX;
	u8	evm, pwdb_all;
	u32	RSSI, total_rssi = 0;
	u8	is_cck_rate = 0;
	u8	rf_rx_num = 0;
	u8	sq;

	priv->stats.numqry_phystatus++;

	is_cck_rate = rx_hal_is_cck_rate(pdrvinfo);

	/* Record it for next packet processing */
	memset(precord_stats, 0, sizeof(struct ieee80211_rx_stats));
	pstats->bPacketMatchBSSID =
		precord_stats->bPacketMatchBSSID = bpacket_match_bssid;
	pstats->bPacketToSelf = precord_stats->bPacketToSelf = bpacket_toself;
	pstats->bIsCCK = precord_stats->bIsCCK = is_cck_rate;
	pstats->bPacketBeacon = precord_stats->bPacketBeacon = bPacketBeacon;
	pstats->bToSelfBA = precord_stats->bToSelfBA = bToSelfBA;

	prxpkt = (u8 *)pdrvinfo;

	/* Move pointer to the 16th bytes. Phy status start address. */
	prxpkt += sizeof(struct rx_drvinfo_819x_usb);

	/* Initial the cck and ofdm buffer pointer */
	pcck_buf = (phy_sts_cck_819xusb_t *)prxpkt;
	pofdm_buf = (phy_sts_ofdm_819xusb_t *)prxpkt;

	pstats->RxMIMOSignalQuality[0] = -1;
	pstats->RxMIMOSignalQuality[1] = -1;
	precord_stats->RxMIMOSignalQuality[0] = -1;
	precord_stats->RxMIMOSignalQuality[1] = -1;

	if (is_cck_rate) {
		/* (1)Hardware does not provide RSSI for CCK */

		/* (2)PWDB, Average PWDB calculated by hardware
		 * (for rate adaptive)
		 */
		u8 report;

		priv->stats.numqry_phystatusCCK++;

		if (!priv->bCckHighPower) {
			report = pcck_buf->cck_agc_rpt & 0xc0;
			report >>= 6;
			switch (report) {
			case 0x3:
				rx_pwr_all = -35 - (pcck_buf->cck_agc_rpt & 0x3e);
				break;
			case 0x2:
				rx_pwr_all = -23 - (pcck_buf->cck_agc_rpt & 0x3e);
				break;
			case 0x1:
				rx_pwr_all = -11 - (pcck_buf->cck_agc_rpt & 0x3e);
				break;
			case 0x0:
				rx_pwr_all = 6 - (pcck_buf->cck_agc_rpt & 0x3e);
				break;
			}
		} else {
			report = pcck_buf->cck_agc_rpt & 0x60;
			report >>= 5;
			switch (report) {
			case 0x3:
				rx_pwr_all = -35 - ((pcck_buf->cck_agc_rpt & 0x1f) << 1);
				break;
			case 0x2:
				rx_pwr_all = -23 - ((pcck_buf->cck_agc_rpt & 0x1f) << 1);
				break;
			case 0x1:
				rx_pwr_all = -11 - ((pcck_buf->cck_agc_rpt & 0x1f) << 1);
				break;
			case 0x0:
				rx_pwr_all = 6 - ((pcck_buf->cck_agc_rpt & 0x1f) << 1);
				break;
			}
		}

		pwdb_all = rtl819x_query_rxpwrpercentage(rx_pwr_all);
		pstats->RxPWDBAll = precord_stats->RxPWDBAll = pwdb_all;
		pstats->RecvSignalPower = pwdb_all;

		/* (3) Get Signal Quality (EVM) */

		if (pstats->RxPWDBAll > 40) {
			sq = 100;
		} else {
			sq = pcck_buf->sq_rpt;

			if (pcck_buf->sq_rpt > 64)
				sq = 0;
			else if (pcck_buf->sq_rpt < 20)
				sq = 100;
			else
				sq = ((64 - sq) * 100) / 44;
		}
		pstats->SignalQuality = precord_stats->SignalQuality = sq;
		pstats->RxMIMOSignalQuality[0] =
			precord_stats->RxMIMOSignalQuality[0] = sq;
		pstats->RxMIMOSignalQuality[1] =
			precord_stats->RxMIMOSignalQuality[1] = -1;

	} else {
		priv->stats.numqry_phystatusHT++;

		/* (1)Get RSSI for HT rate */
		for (i = RF90_PATH_A; i < priv->NumTotalRFPath; i++) {
			/* We will judge RF RX path now. */
			if (priv->brfpath_rxenable[i])
				rf_rx_num++;
			else
				continue;

			if (!rtl8192_phy_CheckIsLegalRFPath(priv->ieee80211->dev, i))
				continue;

			rx_pwr[i] =
				((pofdm_buf->trsw_gain_X[i] & 0x3F) * 2) - 106;

			/* Get Rx snr value in DB */
			tmp_rxsnr =	pofdm_buf->rxsnr_X[i];
			rx_snrX = (s8)(tmp_rxsnr);
			rx_snrX /= 2;
			priv->stats.rxSNRdB[i] = (long)rx_snrX;

			/* Translate DBM to percentage. */
			RSSI = rtl819x_query_rxpwrpercentage(rx_pwr[i]);
			total_rssi += RSSI;

			/* Record Signal Strength for next packet */
			pstats->RxMIMOSignalStrength[i] = (u8)RSSI;
			precord_stats->RxMIMOSignalStrength[i] = (u8)RSSI;
		}

		/* (2)PWDB, Average PWDB calculated by hardware
		 * (for rate adaptive)
		 */
		rx_pwr_all = (((pofdm_buf->pwdb_all) >> 1) & 0x7f) - 106;
		pwdb_all = rtl819x_query_rxpwrpercentage(rx_pwr_all);

		pstats->RxPWDBAll = precord_stats->RxPWDBAll = pwdb_all;
		pstats->RxPower = precord_stats->RxPower =  rx_pwr_all;

		/* (3)EVM of HT rate */
		if (pdrvinfo->RxHT && pdrvinfo->RxRate >= DESC90_RATEMCS8 &&
		    pdrvinfo->RxRate <= DESC90_RATEMCS15)
			/* both spatial stream make sense */
			max_spatial_stream = 2;
		else
			/* only spatial stream 1 makes sense */
			max_spatial_stream = 1;

		for (i = 0; i < max_spatial_stream; i++) {
			tmp_rxevm =	pofdm_buf->rxevm_X[i];
			rx_evmX = (s8)(tmp_rxevm);

			/* Do not use shift operation like "rx_evmX >>= 1"
			 * because the compiler of free build environment will
			 * set the most significant bit to "zero" when doing
			 * shifting operation which may change a negative value
			 * to positive one, then the dbm value (which is
			 * supposed to be negative) is not correct anymore.
			 */
			rx_evmX /= 2;	/* dbm */

			evm = rtl819x_evm_dbtopercentage(rx_evmX);
			if (i == 0)
				/* Fill value in RFD, Get the first spatial
				 * stream only
				 */
				pstats->SignalQuality =
					precord_stats->SignalQuality =
					evm & 0xff;
			pstats->RxMIMOSignalQuality[i] =
				precord_stats->RxMIMOSignalQuality[i] =
				evm & 0xff;
		}

		/* record rx statistics for debug */
		rxsc_sgien_exflg = pofdm_buf->rxsc_sgien_exflg;
		prxsc =	(struct phy_ofdm_rx_status_rxsc_sgien_exintfflag *)
			&rxsc_sgien_exflg;
		if (pdrvinfo->BW)	/* 40M channel */
			priv->stats.received_bwtype[1 + prxsc->rxsc]++;
		else			/* 20M channel */
			priv->stats.received_bwtype[0]++;
	}

	/* UI BSS List signal strength(in percentage), make it good looking,
	 * from 0~100. It is assigned to the BSS List in
	 * GetValueFromBeaconOrProbeRsp().
	 */
	if (is_cck_rate) {
		pstats->SignalStrength =
			precord_stats->SignalStrength =
			(u8)(rtl819x_signal_scale_mapping((long)pwdb_all));
	} else {
		/* We can judge RX path number now. */
		if (rf_rx_num != 0) {
			pstats->SignalStrength =
				precord_stats->SignalStrength =
				(u8)(rtl819x_signal_scale_mapping((long)(total_rssi /= rf_rx_num)));
		}
	}
}	/* QueryRxPhyStatus8190Pci */

static void rtl8192_record_rxdesc_forlateruse(struct ieee80211_rx_stats *psrc_stats,
					      struct ieee80211_rx_stats *ptarget_stats)
{
	ptarget_stats->bIsAMPDU = psrc_stats->bIsAMPDU;
	ptarget_stats->bFirstMPDU = psrc_stats->bFirstMPDU;
	ptarget_stats->Seq_Num = psrc_stats->Seq_Num;
}

static void TranslateRxSignalStuff819xUsb(struct sk_buff *skb,
					  struct ieee80211_rx_stats *pstats,
					  struct rx_drvinfo_819x_usb  *pdrvinfo)
{
	/* TODO: We must only check packet for current MAC address.
	 * Not finish
	 */
	struct rtl8192_rx_info *info = (struct rtl8192_rx_info *)skb->cb;
	struct net_device *dev = info->dev;
	struct r8192_priv *priv = (struct r8192_priv *)ieee80211_priv(dev);
	bool bpacket_match_bssid, bpacket_toself;
	bool bPacketBeacon = false, bToSelfBA = false;
	static struct ieee80211_rx_stats  previous_stats;
	struct rtl_80211_hdr_3addr *hdr;
	u16 fc, type;

	/* Get Signal Quality for only RX data queue (but not command queue) */

	u8 *tmp_buf;
	u8  *praddr;

	/* Get MAC frame start address. */
	tmp_buf = (u8 *)skb->data;

	hdr = (struct rtl_80211_hdr_3addr *)tmp_buf;
	fc = le16_to_cpu(hdr->frame_ctl);
	type = WLAN_FC_GET_TYPE(fc);
	praddr = hdr->addr1;

	/* Check if the received packet is acceptable. */
	bpacket_match_bssid = (type != IEEE80211_FTYPE_CTL) &&
			       (ether_addr_equal(priv->ieee80211->current_network.bssid,  (fc & IEEE80211_FCTL_TODS) ? hdr->addr1 : (fc & IEEE80211_FCTL_FROMDS) ? hdr->addr2 : hdr->addr3))
			       && (!pstats->bHwError) && (!pstats->bCRC) && (!pstats->bICV);
	bpacket_toself =  bpacket_match_bssid &
			  (ether_addr_equal(praddr, priv->ieee80211->dev->dev_addr));

	if (WLAN_FC_GET_FRAMETYPE(fc) == IEEE80211_STYPE_BEACON)
		bPacketBeacon = true;
	if (WLAN_FC_GET_FRAMETYPE(fc) == IEEE80211_STYPE_BLOCKACK) {
		if ((ether_addr_equal(praddr, dev->dev_addr)))
			bToSelfBA = true;
	}

	if (bpacket_match_bssid)
		priv->stats.numpacket_matchbssid++;
	if (bpacket_toself)
		priv->stats.numpacket_toself++;
	/* Process PHY information for previous packet (RSSI/PWDB/EVM)
	 * Because phy information is contained in the last packet of AMPDU
	 * only, so driver should process phy information of previous packet
	 */
	rtl8192_process_phyinfo(priv, tmp_buf, &previous_stats, pstats);
	rtl8192_query_rxphystatus(priv, pstats, pdrvinfo, &previous_stats,
				  bpacket_match_bssid, bpacket_toself,
				  bPacketBeacon, bToSelfBA);
	rtl8192_record_rxdesc_forlateruse(pstats, &previous_stats);
}

/**
 * Function:	UpdateReceivedRateHistogramStatistics
 * Overview:	Record the received data rate
 *
 * Input:
 *	struct net_device *dev
 *	struct ieee80211_rx_stats *stats
 *
 * Output:
 *
 *			(priv->stats.ReceivedRateHistogram[] is updated)
 * Return:
 *		None
 */
static void
UpdateReceivedRateHistogramStatistics8190(struct net_device *dev,
					  struct ieee80211_rx_stats *stats)
{
	struct r8192_priv *priv = (struct r8192_priv *)ieee80211_priv(dev);
	/* 0: Total, 1:OK, 2:CRC, 3:ICV */
	u32 rcvType = 1;
	u32 rateIndex;
	/* 1: short preamble/GI, 0: long preamble/GI */
	u32 preamble_guardinterval;

	if (stats->bCRC)
		rcvType = 2;
	else if (stats->bICV)
		rcvType = 3;

	if (stats->bShortPreamble)
		preamble_guardinterval = 1; /* short */
	else
		preamble_guardinterval = 0; /* long */

	switch (stats->rate) {
	/* CCK rate */
	case MGN_1M:
		rateIndex = 0;
		break;
	case MGN_2M:
		rateIndex = 1;
		break;
	case MGN_5_5M:
		rateIndex = 2;
		break;
	case MGN_11M:
		rateIndex = 3;
		break;
	/* Legacy OFDM rate */
	case MGN_6M:
		rateIndex = 4;
		break;
	case MGN_9M:
		rateIndex = 5;
		break;
	case MGN_12M:
		rateIndex = 6;
		break;
	case MGN_18M:
		rateIndex = 7;
		break;
	case MGN_24M:
		rateIndex = 8;
		break;
	case MGN_36M:
		rateIndex = 9;
		break;
	case MGN_48M:
		rateIndex = 10;
		break;
	case MGN_54M:
		rateIndex = 11;
		break;
	/* 11n High throughput rate */
	case MGN_MCS0:
		rateIndex = 12;
		break;
	case MGN_MCS1:
		rateIndex = 13;
		break;
	case MGN_MCS2:
		rateIndex = 14;
		break;
	case MGN_MCS3:
		rateIndex = 15;
		break;
	case MGN_MCS4:
		rateIndex = 16;
		break;
	case MGN_MCS5:
		rateIndex = 17;
		break;
	case MGN_MCS6:
		rateIndex = 18;
		break;
	case MGN_MCS7:
		rateIndex = 19;
		break;
	case MGN_MCS8:
		rateIndex = 20;
		break;
	case MGN_MCS9:
		rateIndex = 21;
		break;
	case MGN_MCS10:
		rateIndex = 22;
		break;
	case MGN_MCS11:
		rateIndex = 23;
		break;
	case MGN_MCS12:
		rateIndex = 24;
		break;
	case MGN_MCS13:
		rateIndex = 25;
		break;
	case MGN_MCS14:
		rateIndex = 26;
		break;
	case MGN_MCS15:
		rateIndex = 27;
		break;
	default:
		rateIndex = 28;
		break;
	}
	priv->stats.received_preamble_GI[preamble_guardinterval][rateIndex]++;
	priv->stats.received_rate_histogram[0][rateIndex]++; /* total */
	priv->stats.received_rate_histogram[rcvType][rateIndex]++;
}

static void query_rxdesc_status(struct sk_buff *skb,
				struct ieee80211_rx_stats *stats,
				bool bIsRxAggrSubframe)
{
	struct rtl8192_rx_info *info = (struct rtl8192_rx_info *)skb->cb;
	struct net_device *dev = info->dev;
	struct r8192_priv *priv = (struct r8192_priv *)ieee80211_priv(dev);
	struct rx_drvinfo_819x_usb  *driver_info = NULL;

	/* Get Rx Descriptor Information */
	struct rx_desc_819x_usb *desc = (struct rx_desc_819x_usb *)skb->data;

	stats->Length = desc->Length;
	stats->RxDrvInfoSize = desc->RxDrvInfoSize;
	stats->RxBufShift = 0;
	stats->bICV = desc->ICV;
	stats->bCRC = desc->CRC32;
	stats->bHwError = stats->bCRC | stats->bICV;
	/* RTL8190 set this bit to indicate that Hw does not decrypt packet */
	stats->Decrypted = !desc->SWDec;

	if ((priv->ieee80211->pHTInfo->bCurrentHTSupport) &&
	    (priv->ieee80211->pairwise_key_type == KEY_TYPE_CCMP))
		stats->bHwError = false;
	else
		stats->bHwError = stats->bCRC | stats->bICV;

	if (stats->Length < 24 || stats->Length > MAX_8192U_RX_SIZE)
		stats->bHwError |= 1;
	/* Get Driver Info */
	/* TODO: Need to verify it on FGPA platform
	 * Driver info are written to the RxBuffer following rx desc
	 */
	if (stats->RxDrvInfoSize != 0) {
		driver_info = (struct rx_drvinfo_819x_usb *)(skb->data
				+ sizeof(struct rx_desc_819x_usb)
				+ stats->RxBufShift
			      );
		/* unit: 0.5M */
		/* TODO */
		if (!stats->bHwError) {
			u8	ret_rate;

			ret_rate = HwRateToMRate90(driver_info->RxHT,
						   driver_info->RxRate);
			if (ret_rate == 0xff) {
				/* Abnormal Case: Receive CRC OK packet with Rx
				 * descriptor indicating non supported rate.
				 * Special Error Handling here
				 */

				stats->bHwError = 1;
				/* Set 1M rate by default */
				stats->rate = MGN_1M;
			} else {
				stats->rate = ret_rate;
			}
		} else {
			stats->rate = 0x02;
		}

		stats->bShortPreamble = driver_info->SPLCP;

		UpdateReceivedRateHistogramStatistics8190(dev, stats);

		stats->bIsAMPDU = (driver_info->PartAggr == 1);
		stats->bFirstMPDU = (driver_info->PartAggr == 1) &&
				    (driver_info->FirstAGGR == 1);
		stats->TimeStampLow = driver_info->TSFL;

		UpdateRxPktTimeStamp8190(dev, stats);

		/* Rx A-MPDU */
		if (driver_info->FirstAGGR == 1 || driver_info->PartAggr == 1)
			RT_TRACE(COMP_RXDESC,
				 "driver_info->FirstAGGR = %d, driver_info->PartAggr = %d\n",
				 driver_info->FirstAGGR, driver_info->PartAggr);
	}

	skb_pull(skb, sizeof(struct rx_desc_819x_usb));
	/* Get Total offset of MPDU Frame Body */
	if ((stats->RxBufShift + stats->RxDrvInfoSize) > 0) {
		stats->bShift = 1;
		skb_pull(skb, stats->RxBufShift + stats->RxDrvInfoSize);
	}

	if (driver_info) {
		stats->RxIs40MHzPacket = driver_info->BW;
		TranslateRxSignalStuff819xUsb(skb, stats, driver_info);
	}
}

static void rtl8192_rx_nomal(struct sk_buff *skb)
{
	struct rtl8192_rx_info *info = (struct rtl8192_rx_info *)skb->cb;
	struct net_device *dev = info->dev;
	struct r8192_priv *priv = (struct r8192_priv *)ieee80211_priv(dev);
	struct ieee80211_rx_stats stats = {
		.signal = 0,
		.noise = 0x100 - 98,
		.rate = 0,
		.freq = IEEE80211_24GHZ_BAND,
	};
	u32 rx_pkt_len = 0;
	struct rtl_80211_hdr_1addr *ieee80211_hdr = NULL;
	bool unicast_packet = false;

	/* 20 is for ps-poll */
	if ((skb->len >= (20 + sizeof(struct rx_desc_819x_usb))) && (skb->len < RX_URB_SIZE)) {
		/* first packet should not contain Rx aggregation header */
		query_rxdesc_status(skb, &stats, false);
		/* TODO */
		/* hardware related info */
		/* Process the MPDU received */
		skb_trim(skb, skb->len - 4/*sCrcLng*/);

		rx_pkt_len = skb->len;
		ieee80211_hdr = (struct rtl_80211_hdr_1addr *)skb->data;
		unicast_packet = false;
		if (is_broadcast_ether_addr(ieee80211_hdr->addr1)) {
			/* TODO */
		} else if (is_multicast_ether_addr(ieee80211_hdr->addr1)) {
			/* TODO */
		} else {
			/* unicast packet */
			unicast_packet = true;
		}

		if (!ieee80211_rx(priv->ieee80211, skb, &stats)) {
			dev_kfree_skb_any(skb);
		} else {
			priv->stats.rxoktotal++;
			if (unicast_packet)
				priv->stats.rxbytesunicast += rx_pkt_len;
		}
	} else {
		priv->stats.rxurberr++;
		netdev_dbg(dev, "actual_length: %d\n", skb->len);
		dev_kfree_skb_any(skb);
	}
}

static void rtl819xusb_process_received_packet(struct net_device *dev,
					       struct ieee80211_rx_stats *pstats)
{
	struct r8192_priv *priv = ieee80211_priv(dev);

	/* Get shifted bytes of Starting address of 802.11 header. */
	pstats->virtual_address += get_rxpacket_shiftbytes_819xusb(pstats);
#ifdef TODO	/* about HCT */
	if (!Adapter->bInHctTest)
		CountRxErrStatistics(Adapter, pRfd);
#endif
#ifdef ENABLE_PS  /* for adding ps function in future */
	RT_RF_POWER_STATE rtState;
	/* When RF is off, we should not count the packet for hw/sw synchronize
	 * reason, ie. there may be a duration while sw switch is changed and
	 * hw switch is being changed.
	 */
	Adapter->HalFunc.GetHwRegHandler(Adapter, HW_VAR_RF_STATE,
					 (u8 *)(&rtState));
	if (rtState == eRfOff)
		return;
#endif
	priv->stats.rxframgment++;

#ifdef TODO
	RmMonitorSignalStrength(Adapter, pRfd);
#endif
	/* We have to release RFD and return if rx pkt is cmd pkt. */
	if (rtl819xusb_rx_command_packet(dev, pstats))
		return;

#ifdef SW_CRC_CHECK
	SwCrcCheck();
#endif
}

static void query_rx_cmdpkt_desc_status(struct sk_buff *skb,
					struct ieee80211_rx_stats *stats)
{
	struct rx_desc_819x_usb *desc = (struct rx_desc_819x_usb *)skb->data;

	/* Get Rx Descriptor Information */
	stats->virtual_address = (u8 *)skb->data;
	stats->Length = desc->Length;
	stats->RxDrvInfoSize = 0;
	stats->RxBufShift = 0;
	stats->packetlength = stats->Length - scrclng;
	stats->fraglength = stats->packetlength;
	stats->fragoffset = 0;
	stats->ntotalfrag = 1;
}

static void rtl8192_rx_cmd(struct sk_buff *skb)
{
	struct rtl8192_rx_info *info = (struct rtl8192_rx_info *)skb->cb;
	struct net_device *dev = info->dev;
	/* TODO */
	struct ieee80211_rx_stats stats = {
		.signal = 0,
		.noise = 0x100 - 98,
		.rate = 0,
		.freq = IEEE80211_24GHZ_BAND,
	};

<<<<<<< HEAD
	if ((skb->len >= (20 + sizeof(rx_desc_819x_usb))) && (skb->len < RX_URB_SIZE)) {
=======
	if ((skb->len >= (20 + sizeof(struct rx_desc_819x_usb))) && (skb->len < RX_URB_SIZE)) {
>>>>>>> 24b8d41d
		query_rx_cmdpkt_desc_status(skb, &stats);
		/* prfd->queue_id = 1; */

		/* Process the command packet received. */

		rtl819xusb_process_received_packet(dev, &stats);

		dev_kfree_skb_any(skb);
	}
}

static void rtl8192_irq_rx_tasklet(struct tasklet_struct *t)
{
	struct r8192_priv *priv = from_tasklet(priv, t, irq_rx_tasklet);
	struct sk_buff *skb;
	struct rtl8192_rx_info *info;

	while (NULL != (skb = skb_dequeue(&priv->skb_queue))) {
		info = (struct rtl8192_rx_info *)skb->cb;
		switch (info->out_pipe) {
		/* Nomal packet pipe */
		case 3:
			priv->IrpPendingCount--;
			rtl8192_rx_nomal(skb);
			break;

		/* Command packet pipe */
		case 9:
			RT_TRACE(COMP_RECV, "command in-pipe index(%d)\n",
				 info->out_pipe);

			rtl8192_rx_cmd(skb);
			break;

		default: /* should never get here! */
			RT_TRACE(COMP_ERR, "Unknown in-pipe index(%d)\n",
				 info->out_pipe);
			dev_kfree_skb(skb);
			break;
		}
	}
}

static const struct net_device_ops rtl8192_netdev_ops = {
	.ndo_open               = rtl8192_open,
	.ndo_stop               = rtl8192_close,
	.ndo_get_stats          = rtl8192_stats,
	.ndo_tx_timeout         = tx_timeout,
	.ndo_do_ioctl           = rtl8192_ioctl,
	.ndo_set_rx_mode	= r8192_set_multicast,
	.ndo_set_mac_address    = r8192_set_mac_adr,
	.ndo_validate_addr      = eth_validate_addr,
	.ndo_start_xmit         = ieee80211_xmit,
};

/****************************************************************************
 *    ---------------------------- USB_STUFF---------------------------
 *****************************************************************************/

static int rtl8192_usb_probe(struct usb_interface *intf,
			     const struct usb_device_id *id)
{
	struct net_device *dev = NULL;
	struct r8192_priv *priv = NULL;
	struct usb_device *udev = interface_to_usbdev(intf);
	int ret;

	RT_TRACE(COMP_INIT, "Oops: i'm coming\n");

	dev = alloc_ieee80211(sizeof(struct r8192_priv));
	if (!dev)
		return -ENOMEM;

	usb_set_intfdata(intf, dev);
	SET_NETDEV_DEV(dev, &intf->dev);
	priv = ieee80211_priv(dev);
	priv->ieee80211 = netdev_priv(dev);
	priv->udev = udev;

	dev->netdev_ops = &rtl8192_netdev_ops;

	dev->wireless_handlers = &r8192_wx_handlers_def;

	dev->type = ARPHRD_ETHER;

	dev->watchdog_timeo = HZ * 3;

	if (dev_alloc_name(dev, ifname) < 0) {
		RT_TRACE(COMP_INIT,
			 "Oops: devname already taken! Trying wlan%%d...\n");
		ifname = "wlan%d";
		dev_alloc_name(dev, ifname);
	}

	RT_TRACE(COMP_INIT, "Driver probe completed1\n");
	if (rtl8192_init(dev) != 0) {
		RT_TRACE(COMP_ERR, "Initialization failed");
		ret = -ENODEV;
		goto fail;
	}
	netif_carrier_off(dev);
	netif_stop_queue(dev);

	ret = register_netdev(dev);
	if (ret)
		goto fail2;

	RT_TRACE(COMP_INIT, "dev name=======> %s\n", dev->name);
	rtl8192_proc_init_one(dev);

	RT_TRACE(COMP_INIT, "Driver probe completed\n");
	return 0;

fail2:
	rtl8192_down(dev);
fail:
	kfree(priv->pFirmware);
	priv->pFirmware = NULL;
	rtl8192_usb_deleteendpoints(dev);
	msleep(10);
	free_ieee80211(dev);

	RT_TRACE(COMP_ERR, "wlan driver load failed\n");
	return ret;
}

/* detach all the work and timer structure declared or inititialize
 * in r8192U_init function.
 */
static void rtl8192_cancel_deferred_work(struct r8192_priv *priv)
{
	cancel_work_sync(&priv->reset_wq);
	cancel_delayed_work(&priv->watch_dog_wq);
	cancel_delayed_work(&priv->update_beacon_wq);
	cancel_work_sync(&priv->qos_activate);
}

static void rtl8192_usb_disconnect(struct usb_interface *intf)
{
	struct net_device *dev = usb_get_intfdata(intf);
	struct r8192_priv *priv = ieee80211_priv(dev);

	unregister_netdev(dev);

	RT_TRACE(COMP_DOWN, "=============>wlan driver to be removed\n");
	rtl8192_proc_remove_one(dev);

	rtl8192_down(dev);
	kfree(priv->pFirmware);
	priv->pFirmware = NULL;
	rtl8192_usb_deleteendpoints(dev);
	usleep_range(10000, 11000);
	free_ieee80211(dev);

	RT_TRACE(COMP_DOWN, "wlan driver removed\n");
}

static int __init rtl8192_usb_module_init(void)
{
	int ret;

#ifdef CONFIG_IEEE80211_DEBUG
	ret = ieee80211_debug_init();
	if (ret) {
		pr_err("ieee80211_debug_init() failed %d\n", ret);
		return ret;
	}
#endif
	ret = ieee80211_crypto_init();
	if (ret) {
		pr_err("ieee80211_crypto_init() failed %d\n", ret);
		return ret;
	}

	ret = ieee80211_crypto_tkip_init();
	if (ret) {
		pr_err("ieee80211_crypto_tkip_init() failed %d\n", ret);
		return ret;
	}

	ret = ieee80211_crypto_ccmp_init();
	if (ret) {
		pr_err("ieee80211_crypto_ccmp_init() failed %d\n", ret);
		return ret;
	}

	ret = ieee80211_crypto_wep_init();
	if (ret) {
		pr_err("ieee80211_crypto_wep_init() failed %d\n", ret);
		return ret;
	}

	pr_info("\nLinux kernel driver for RTL8192 based WLAN cards\n");
	pr_info("Copyright (c) 2007-2008, Realsil Wlan\n");
	RT_TRACE(COMP_INIT, "Initializing module");
	RT_TRACE(COMP_INIT, "Wireless extensions version %d", WIRELESS_EXT);
	rtl8192_proc_module_init();
	return usb_register(&rtl8192_usb_driver);
}

static void __exit rtl8192_usb_module_exit(void)
{
	usb_deregister(&rtl8192_usb_driver);

	RT_TRACE(COMP_DOWN, "Exiting");
}

void EnableHWSecurityConfig8192(struct net_device *dev)
{
	u8 SECR_value = 0x0;
	struct r8192_priv *priv = (struct r8192_priv *)ieee80211_priv(dev);
	struct ieee80211_device *ieee = priv->ieee80211;

	SECR_value = SCR_TxEncEnable | SCR_RxDecEnable;
	if (((ieee->pairwise_key_type == KEY_TYPE_WEP40) || (ieee->pairwise_key_type == KEY_TYPE_WEP104)) && (priv->ieee80211->auth_mode != 2)) {
		SECR_value |= SCR_RxUseDK;
		SECR_value |= SCR_TxUseDK;
	} else if ((ieee->iw_mode == IW_MODE_ADHOC) && (ieee->pairwise_key_type & (KEY_TYPE_CCMP | KEY_TYPE_TKIP))) {
		SECR_value |= SCR_RxUseDK;
		SECR_value |= SCR_TxUseDK;
	}
	/* add HWSec active enable here.
	 * default using hwsec. when peer AP is in N mode only and
	 * pairwise_key_type is none_aes(which HT_IOT_ACT_PURE_N_MODE indicates
	 * it), use software security. when peer AP is in b,g,n mode mixed and
	 * pairwise_key_type is none_aes, use g mode hw security.
	 */

	ieee->hwsec_active = 1;

	/* add hwsec_support flag to totol control hw_sec on/off */
	if ((ieee->pHTInfo->IOTAction & HT_IOT_ACT_PURE_N_MODE) || !hwwep) {
		ieee->hwsec_active = 0;
		SECR_value &= ~SCR_RxDecEnable;
	}
	RT_TRACE(COMP_SEC, "%s:, hwsec:%d, pairwise_key:%d, SECR_value:%x\n",
		 __func__, ieee->hwsec_active, ieee->pairwise_key_type,
		 SECR_value);
	write_nic_byte(dev, SECR,  SECR_value);
}

void setKey(struct net_device *dev, u8 entryno, u8 keyindex, u16 keytype,
	    u8 *macaddr, u8 defaultkey, u32 *keycontent)
{
	u32 target_command = 0;
	u32 target_content = 0;
	u16 us_config = 0;
	u8 i;

	if (entryno >= TOTAL_CAM_ENTRY)
		RT_TRACE(COMP_ERR, "cam entry exceeds in %s\n", __func__);

	RT_TRACE(COMP_SEC,
		 "====>to %s, dev:%p, EntryNo:%d, KeyIndex:%d, KeyType:%d, MacAddr%pM\n",
		 __func__, dev, entryno, keyindex, keytype, macaddr);

	if (defaultkey)
		us_config |= BIT(15) | (keytype << 2);
	else
		us_config |= BIT(15) | (keytype << 2) | keyindex;

	for (i = 0; i < CAM_CONTENT_COUNT; i++) {
		target_command  = i + CAM_CONTENT_COUNT * entryno;
		target_command |= BIT(31) | BIT(16);

		if (i == 0) { /* MAC|Config */
			target_content = (u32)(*(macaddr + 0)) << 16 |
					(u32)(*(macaddr + 1)) << 24 |
					(u32)us_config;

			write_nic_dword(dev, WCAMI, target_content);
			write_nic_dword(dev, RWCAM, target_command);
		} else if (i == 1) { /* MAC */
			target_content = (u32)(*(macaddr + 2))	 |
					(u32)(*(macaddr + 3)) <<  8 |
					(u32)(*(macaddr + 4)) << 16 |
					(u32)(*(macaddr + 5)) << 24;
			write_nic_dword(dev, WCAMI, target_content);
			write_nic_dword(dev, RWCAM, target_command);
		} else {
			/* Key Material */
<<<<<<< HEAD
			if (KeyContent) {
				write_nic_dword(dev, WCAMI,
						*(KeyContent + i - 2));
				write_nic_dword(dev, RWCAM, TargetCommand);
=======
			if (keycontent) {
				write_nic_dword(dev, WCAMI,
						*(keycontent + i - 2));
				write_nic_dword(dev, RWCAM, target_command);
>>>>>>> 24b8d41d
			}
		}
	}
}

/***************************************************************************
 *    ------------------- module init / exit stubs ----------------
 ****************************************************************************/
module_init(rtl8192_usb_module_init);
module_exit(rtl8192_usb_module_exit);<|MERGE_RESOLUTION|>--- conflicted
+++ resolved
@@ -98,11 +98,6 @@
 static int hwwep = 1;  /* default use hw. set 0 to use software security */
 static int channels = 0x3fff;
 
-<<<<<<< HEAD
-
-
-=======
->>>>>>> 24b8d41d
 module_param(ifname, charp, 0644);
 module_param(hwwep, int, 0644);
 module_param(channels, int, 0644);
@@ -219,25 +214,6 @@
 	 */
 	ulcommand |= BIT(31) | BIT(30);
 	write_nic_dword(dev, RWCAM, ulcommand);
-<<<<<<< HEAD
-}
-
-
-void write_cam(struct net_device *dev, u8 addr, u32 data)
-{
-	write_nic_dword(dev, WCAMI, data);
-	write_nic_dword(dev, RWCAM, BIT(31) | BIT(16) | (addr & 0xff));
-}
-
-u32 read_cam(struct net_device *dev, u8 addr)
-{
-	u32 data;
-
-	write_nic_dword(dev, RWCAM, 0x80000000 | (addr & 0xff));
-	read_nic_dword(dev, 0xa8, &data);
-	return data;
-=======
->>>>>>> 24b8d41d
 }
 
 int write_nic_byte_E(struct net_device *dev, int indx, u8 data)
@@ -256,14 +232,8 @@
 				 indx | 0xfe00, 0, usbdata, 1, HZ / 2);
 	kfree(usbdata);
 
-<<<<<<< HEAD
-	if (status < 0){
-		netdev_err(dev, "write_nic_byte_E TimeOut! status: %d\n",
-			   status);
-=======
 	if (status < 0) {
 		netdev_err(dev, "%s TimeOut! status: %d\n", __func__, status);
->>>>>>> 24b8d41d
 		return status;
 	}
 	return 0;
@@ -313,21 +283,13 @@
 	kfree(usbdata);
 
 	if (status < 0) {
-<<<<<<< HEAD
-		netdev_err(dev, "write_nic_byte TimeOut! status: %d\n", status);
-=======
 		netdev_err(dev, "%s TimeOut! status: %d\n", __func__, status);
->>>>>>> 24b8d41d
 		return status;
 	}
 
 	return 0;
 }
 
-<<<<<<< HEAD
-
-=======
->>>>>>> 24b8d41d
 int write_nic_word(struct net_device *dev, int indx, u16 data)
 {
 	int status;
@@ -347,21 +309,13 @@
 	kfree(usbdata);
 
 	if (status < 0) {
-<<<<<<< HEAD
-		netdev_err(dev, "write_nic_word TimeOut! status: %d\n", status);
-=======
 		netdev_err(dev, "%s TimeOut! status: %d\n", __func__, status);
->>>>>>> 24b8d41d
 		return status;
 	}
 
 	return 0;
 }
 
-<<<<<<< HEAD
-
-=======
->>>>>>> 24b8d41d
 int write_nic_dword(struct net_device *dev, int indx, u32 data)
 {
 	int status;
@@ -385,15 +339,6 @@
 		return status;
 	}
 
-<<<<<<< HEAD
-	if (status < 0) {
-		netdev_err(dev, "write_nic_dword TimeOut! status: %d\n",
-			   status);
-		return status;
-	}
-
-=======
->>>>>>> 24b8d41d
 	return 0;
 }
 
@@ -750,19 +695,11 @@
 
 static u32 get_rxpacket_shiftbytes_819xusb(struct ieee80211_rx_stats *pstats)
 {
-<<<<<<< HEAD
-	return (sizeof(rx_desc_819x_usb) + pstats->RxDrvInfoSize
-		+ pstats->RxBufShift);
-}
-
-static int rtl8192_rx_initiate(struct net_device *dev)
-=======
 	return (sizeof(struct rx_desc_819x_usb) + pstats->RxDrvInfoSize
 		+ pstats->RxBufShift);
 }
 
 void rtl8192_rx_enable(struct net_device *dev)
->>>>>>> 24b8d41d
 {
 	struct r8192_priv *priv = (struct r8192_priv *)ieee80211_priv(dev);
 	struct urb *entry;
@@ -854,22 +791,6 @@
 
 	write_nic_dword(dev, RCR, rxconf);
 }
-<<<<<<< HEAD
-
-/* wait to be removed */
-void rtl8192_rx_enable(struct net_device *dev)
-{
-	rtl8192_rx_initiate(dev);
-}
-
-
-void rtl8192_tx_enable(struct net_device *dev)
-{
-}
-
-
-=======
->>>>>>> 24b8d41d
 
 void rtl8192_rtx_disable(struct net_device *dev)
 {
@@ -1041,11 +962,7 @@
 		return;
 
 	dev = *(struct net_device **)(skb->cb);
-<<<<<<< HEAD
-	tcb_desc = (cb_desc *)(skb->cb + MAX_DEV_ADDR_SIZE);
-=======
 	tcb_desc = (struct cb_desc *)(skb->cb + MAX_DEV_ADDR_SIZE);
->>>>>>> 24b8d41d
 	queue_index = tcb_desc->queue_index;
 
 	priv = ieee80211_priv(dev);
@@ -1251,10 +1168,6 @@
  */
 void rtl819xusb_beacon_tx(struct net_device *dev, u16  tx_rate)
 {
-<<<<<<< HEAD
-
-=======
->>>>>>> 24b8d41d
 }
 
 short rtl819xU_tx_cmd(struct net_device *dev, struct sk_buff *skb)
@@ -1633,15 +1546,10 @@
 		}
 		if (bSend0Byte) {
 			tx_urb_zero = usb_alloc_urb(0, GFP_ATOMIC);
-<<<<<<< HEAD
-			if (!tx_urb_zero)
-				return -ENOMEM;
-=======
 			if (!tx_urb_zero) {
 				rt = -ENOMEM;
 				goto error;
 			}
->>>>>>> 24b8d41d
 			usb_fill_bulk_urb(tx_urb_zero, udev,
 					  usb_sndbulkpipe(udev, idx_pipe),
 					  &zero, 0, tx_zero_isr, dev);
@@ -2370,21 +2278,13 @@
 		if (ret < 0)
 			return ret;
 		priv->eeprom_pid = (u16)ret;
-<<<<<<< HEAD
-		ret = eprom_read(dev, EEPROM_ChannelPlan >> 1);
-=======
 		ret = eprom_read(dev, EEPROM_CHANNEL_PLAN >> 1);
->>>>>>> 24b8d41d
 		if (ret < 0)
 			return ret;
 		tmpValue = (u16)ret;
 		priv->eeprom_ChannelPlan = (tmpValue & 0xff00) >> 8;
 		priv->btxpowerdata_readfromEEPORM = true;
-<<<<<<< HEAD
-		ret = eprom_read(dev, (EEPROM_Customer_ID >> 1)) >> 8;
-=======
 		ret = eprom_read(dev, (EEPROM_CUSTOMER_ID >> 1)) >> 8;
->>>>>>> 24b8d41d
 		if (ret < 0)
 			return ret;
 		priv->eeprom_CustomerID = (u16)ret;
@@ -2421,81 +2321,45 @@
 	if (priv->card_8192_version == VERSION_819XU_A) {
 		/* read Tx power gain offset of legacy OFDM to HT rate */
 		if (bLoad_From_EEPOM) {
-<<<<<<< HEAD
-			ret = eprom_read(dev, (EEPROM_TxPowerDiff >> 1));
-=======
 			ret = eprom_read(dev, (EEPROM_TX_POWER_DIFF >> 1));
->>>>>>> 24b8d41d
 			if (ret < 0)
 				return ret;
 			priv->EEPROMTxPowerDiff = ((u16)ret & 0xff00) >> 8;
 		} else
-<<<<<<< HEAD
-			priv->EEPROMTxPowerDiff = EEPROM_Default_TxPower;
-		RT_TRACE(COMP_EPROM, "TxPowerDiff:%d\n", priv->EEPROMTxPowerDiff);
-		/* read ThermalMeter from EEPROM */
-		if (bLoad_From_EEPOM) {
-			ret = eprom_read(dev, (EEPROM_ThermalMeter >> 1));
-=======
 			priv->EEPROMTxPowerDiff = EEPROM_DEFAULT_TX_POWER;
 		RT_TRACE(COMP_EPROM, "TxPowerDiff:%d\n", priv->EEPROMTxPowerDiff);
 		/* read ThermalMeter from EEPROM */
 		if (bLoad_From_EEPOM) {
 			ret = eprom_read(dev, (EEPROM_THERMAL_METER >> 1));
->>>>>>> 24b8d41d
 			if (ret < 0)
 				return ret;
 			priv->EEPROMThermalMeter = (u8)((u16)ret & 0x00ff);
 		} else
-<<<<<<< HEAD
-			priv->EEPROMThermalMeter = EEPROM_Default_ThermalMeter;
-=======
 			priv->EEPROMThermalMeter = EEPROM_DEFAULT_THERNAL_METER;
->>>>>>> 24b8d41d
 		RT_TRACE(COMP_EPROM, "ThermalMeter:%d\n", priv->EEPROMThermalMeter);
 		/* for tx power track */
 		priv->TSSI_13dBm = priv->EEPROMThermalMeter * 100;
 		/* read antenna tx power offset of B/C/D to A from EEPROM */
 		if (bLoad_From_EEPOM) {
-<<<<<<< HEAD
-			ret = eprom_read(dev, (EEPROM_PwDiff >> 1));
-=======
 			ret = eprom_read(dev, (EEPROM_PW_DIFF >> 1));
->>>>>>> 24b8d41d
 			if (ret < 0)
 				return ret;
 			priv->EEPROMPwDiff = ((u16)ret & 0x0f00) >> 8;
 		} else
-<<<<<<< HEAD
-			priv->EEPROMPwDiff = EEPROM_Default_PwDiff;
-		RT_TRACE(COMP_EPROM, "TxPwDiff:%d\n", priv->EEPROMPwDiff);
-		/* Read CrystalCap from EEPROM */
-		if (bLoad_From_EEPOM) {
-			ret = eprom_read(dev, (EEPROM_CrystalCap >> 1));
-=======
 			priv->EEPROMPwDiff = EEPROM_DEFAULT_PW_DIFF;
 		RT_TRACE(COMP_EPROM, "TxPwDiff:%d\n", priv->EEPROMPwDiff);
 		/* Read CrystalCap from EEPROM */
 		if (bLoad_From_EEPOM) {
 			ret = eprom_read(dev, (EEPROM_CRYSTAL_CAP >> 1));
->>>>>>> 24b8d41d
 			if (ret < 0)
 				return ret;
 			priv->EEPROMCrystalCap = (u16)ret & 0x0f;
 		} else
-<<<<<<< HEAD
-			priv->EEPROMCrystalCap = EEPROM_Default_CrystalCap;
-		RT_TRACE(COMP_EPROM, "CrystalCap = %d\n", priv->EEPROMCrystalCap);
-		/* get per-channel Tx power level */
-		if (bLoad_From_EEPOM) {
-			ret = eprom_read(dev, (EEPROM_TxPwIndex_Ver >> 1));
-=======
 			priv->EEPROMCrystalCap = EEPROM_DEFAULT_CRYSTAL_CAP;
 		RT_TRACE(COMP_EPROM, "CrystalCap = %d\n", priv->EEPROMCrystalCap);
 		/* get per-channel Tx power level */
 		if (bLoad_From_EEPOM) {
 			ret = eprom_read(dev, (EEPROM_TX_PW_INDEX_VER >> 1));
->>>>>>> 24b8d41d
 			if (ret < 0)
 				return ret;
 			priv->EEPROM_Def_Ver = ((u16)ret & 0xff00) >> 8;
@@ -2506,33 +2370,19 @@
 			int i;
 
 			if (bLoad_From_EEPOM) {
-<<<<<<< HEAD
-				ret = eprom_read(dev, (EEPROM_TxPwIndex_CCK >> 1));
-				if (ret < 0)
-					return ret;
-				priv->EEPROMTxPowerLevelCCK = ((u16)ret & 0xff) >> 8;
-=======
 				ret = eprom_read(dev, (EEPROM_TX_PW_INDEX_CCK >> 1));
 				if (ret < 0)
 					return ret;
 				priv->EEPROMTxPowerLevelCCK = ((u16)ret & 0xff00) >> 8;
->>>>>>> 24b8d41d
 			} else
 				priv->EEPROMTxPowerLevelCCK = 0x10;
 			RT_TRACE(COMP_EPROM, "CCK Tx Power Levl: 0x%02x\n", priv->EEPROMTxPowerLevelCCK);
 			for (i = 0; i < 3; i++) {
 				if (bLoad_From_EEPOM) {
-<<<<<<< HEAD
-					ret = eprom_read(dev, (EEPROM_TxPwIndex_OFDM_24G + i) >> 1);
-					if ( ret < 0)
-						return ret;
-					if (((EEPROM_TxPwIndex_OFDM_24G + i) % 2) == 0)
-=======
 					ret = eprom_read(dev, (EEPROM_TX_PW_INDEX_OFDM_24G + i) >> 1);
 					if (ret < 0)
 						return ret;
 					if (((EEPROM_TX_PW_INDEX_OFDM_24G + i) % 2) == 0)
->>>>>>> 24b8d41d
 						tmpValue = (u16)ret & 0x00ff;
 					else
 						tmpValue = ((u16)ret & 0xff00) >> 8;
@@ -2544,11 +2394,7 @@
 			}
 		} else if (priv->EEPROM_Def_Ver == 1) {
 			if (bLoad_From_EEPOM) {
-<<<<<<< HEAD
-				ret = eprom_read(dev, EEPROM_TxPwIndex_CCK_V1 >> 1);
-=======
 				ret = eprom_read(dev, EEPROM_TX_PW_INDEX_CCK_V1 >> 1);
->>>>>>> 24b8d41d
 				if (ret < 0)
 					return ret;
 				tmpValue = ((u16)ret & 0xff00) >> 8;
@@ -2558,11 +2404,7 @@
 			priv->EEPROMTxPowerLevelCCK_V1[0] = (u8)tmpValue;
 
 			if (bLoad_From_EEPOM) {
-<<<<<<< HEAD
-				ret = eprom_read(dev, (EEPROM_TxPwIndex_CCK_V1 + 2) >> 1);
-=======
 				ret = eprom_read(dev, (EEPROM_TX_PW_INDEX_CCK_V1 + 2) >> 1);
->>>>>>> 24b8d41d
 				if (ret < 0)
 					return ret;
 				tmpValue = (u16)ret;
@@ -2713,12 +2555,6 @@
 	err = rtl8192_read_eeprom_info(dev);
 	if (err) {
 		DMESG("Reading EEPROM info failed");
-<<<<<<< HEAD
-		kfree(priv->pFirmware);
-		priv->pFirmware = NULL;
-		free_ieee80211(dev);
-=======
->>>>>>> 24b8d41d
 		return err;
 	}
 	rtl8192_get_channel_map(dev);
@@ -2996,17 +2832,10 @@
 					break;
 				}
 			}
-<<<<<<< HEAD
-			priv->cck_present_attentuation_40Mdefault = 0;
-			priv->cck_present_attentuation_difference = 0;
-			priv->cck_present_attentuation =
-				priv->cck_present_attentuation_20Mdefault;
-=======
 			priv->cck_present_attenuation_40Mdefault = 0;
 			priv->cck_present_attenuation_difference = 0;
 			priv->cck_present_attenuation =
 				priv->cck_present_attenuation_20Mdefault;
->>>>>>> 24b8d41d
 		}
 	}
 	write_nic_byte(dev, 0x87, 0x0);
@@ -3655,10 +3484,6 @@
 	struct ieee_param *ipw = NULL;
 
 	mutex_lock(&priv->wx_mutex);
-<<<<<<< HEAD
-
-=======
->>>>>>> 24b8d41d
 
 	if (p->length < sizeof(struct ieee_param) || !p->pointer) {
 		ret = -EINVAL;
@@ -4113,12 +3938,8 @@
  * Output:		NONE
  *
  * Return:		0-100 percentage
-<<<<<<< HEAD
- *---------------------------------------------------------------------------*/
-=======
  *---------------------------------------------------------------------------
  */
->>>>>>> 24b8d41d
 static u8 rtl819x_query_rxpwrpercentage(s8 antpower)
 {
 	if ((antpower <= -100) || (antpower >= 20))
@@ -4132,13 +3953,7 @@
 
 static u8 rtl819x_evm_dbtopercentage(s8 value)
 {
-<<<<<<< HEAD
-	s8 ret_val;
-
-	ret_val = value;
-=======
 	s8 ret_val = clamp(-value, 0, 33) * 3;
->>>>>>> 24b8d41d
 
 	if (ret_val == 99)
 		ret_val = 100;
@@ -4819,11 +4634,7 @@
 		.freq = IEEE80211_24GHZ_BAND,
 	};
 
-<<<<<<< HEAD
-	if ((skb->len >= (20 + sizeof(rx_desc_819x_usb))) && (skb->len < RX_URB_SIZE)) {
-=======
 	if ((skb->len >= (20 + sizeof(struct rx_desc_819x_usb))) && (skb->len < RX_URB_SIZE)) {
->>>>>>> 24b8d41d
 		query_rx_cmdpkt_desc_status(skb, &stats);
 		/* prfd->queue_id = 1; */
 
@@ -5105,17 +4916,10 @@
 			write_nic_dword(dev, RWCAM, target_command);
 		} else {
 			/* Key Material */
-<<<<<<< HEAD
-			if (KeyContent) {
-				write_nic_dword(dev, WCAMI,
-						*(KeyContent + i - 2));
-				write_nic_dword(dev, RWCAM, TargetCommand);
-=======
 			if (keycontent) {
 				write_nic_dword(dev, WCAMI,
 						*(keycontent + i - 2));
 				write_nic_dword(dev, RWCAM, target_command);
->>>>>>> 24b8d41d
 			}
 		}
 	}
