// SPDX-License-Identifier: GPL-2.0
/*
 *  This files contains card eeprom (93c46 or 93c56) programming routines,
 *  memory is addressed by 16 bits words.
 *
 *  This is part of rtl8180 OpenSource driver.
 *  Copyright (C) Andrea Merello 2004  <andrea.merello@gmail.com>
 *
 *  Parts of this driver are based on the GPL part of the
 *  official realtek driver.
 *
 *  Parts of this driver are based on the rtl8180 driver skeleton
 *  from Patric Schenke & Andres Salomon.
 *
 *  Parts of this driver are based on the Intel Pro Wireless 2100 GPL driver.
 *
 *  We want to thank the Authors of those projects and the Ndiswrapper
 *  project Authors.
 */

#include "r8180_93cx6.h"

static void eprom_cs(struct net_device *dev, short bit)
{
	u8 cmdreg;
	int err;

	err = read_nic_byte_E(dev, EPROM_CMD, &cmdreg);
	if (err)
		return;
	if (bit)
		/* enable EPROM */
		write_nic_byte_E(dev, EPROM_CMD, cmdreg | EPROM_CS_BIT);
	else
		/* disable EPROM */
		write_nic_byte_E(dev, EPROM_CMD, cmdreg & ~EPROM_CS_BIT);

	force_pci_posting(dev);
	udelay(EPROM_DELAY);
}

static void eprom_ck_cycle(struct net_device *dev)
{
	u8 cmdreg;
	int err;

	err = read_nic_byte_E(dev, EPROM_CMD, &cmdreg);
	if (err)
		return;
	write_nic_byte_E(dev, EPROM_CMD, cmdreg | EPROM_CK_BIT);
	force_pci_posting(dev);
	udelay(EPROM_DELAY);

	read_nic_byte_E(dev, EPROM_CMD, &cmdreg);
	write_nic_byte_E(dev, EPROM_CMD, cmdreg & ~EPROM_CK_BIT);
	force_pci_posting(dev);
	udelay(EPROM_DELAY);
}

static void eprom_w(struct net_device *dev, short bit)
{
	u8 cmdreg;
	int err;

	err = read_nic_byte_E(dev, EPROM_CMD, &cmdreg);
	if (err)
		return;
	if (bit)
		write_nic_byte_E(dev, EPROM_CMD, cmdreg | EPROM_W_BIT);
	else
		write_nic_byte_E(dev, EPROM_CMD, cmdreg & ~EPROM_W_BIT);

	force_pci_posting(dev);
	udelay(EPROM_DELAY);
}

static short eprom_r(struct net_device *dev)
{
	u8 bit;
	int err;

	err = read_nic_byte_E(dev, EPROM_CMD, &bit);
	if (err)
		return err;

	udelay(EPROM_DELAY);

	if (bit & EPROM_R_BIT)
		return 1;

	return 0;
}

static void eprom_send_bits_string(struct net_device *dev, short b[], int len)
{
	int i;

	for (i = 0; i < len; i++) {
		eprom_w(dev, b[i]);
		eprom_ck_cycle(dev);
	}
}

<<<<<<< HEAD

=======
>>>>>>> 24b8d41d
int eprom_read(struct net_device *dev, u32 addr)
{
	struct r8192_priv *priv = ieee80211_priv(dev);
	short read_cmd[] = {1, 1, 0};
	short addr_str[8];
	int i;
	int addr_len;
	u32 ret;
	int err;

	ret = 0;
	/* enable EPROM programming */
	write_nic_byte_E(dev, EPROM_CMD,
		       (EPROM_CMD_PROGRAM << EPROM_CMD_OPERATING_MODE_SHIFT));
	force_pci_posting(dev);
	udelay(EPROM_DELAY);

	if (priv->epromtype == EPROM_93c56) {
		addr_str[7] = addr & 1;
		addr_str[6] = addr & BIT(1);
		addr_str[5] = addr & BIT(2);
		addr_str[4] = addr & BIT(3);
		addr_str[3] = addr & BIT(4);
		addr_str[2] = addr & BIT(5);
		addr_str[1] = addr & BIT(6);
		addr_str[0] = addr & BIT(7);
		addr_len = 8;
	} else {
		addr_str[5] = addr & 1;
		addr_str[4] = addr & BIT(1);
		addr_str[3] = addr & BIT(2);
		addr_str[2] = addr & BIT(3);
		addr_str[1] = addr & BIT(4);
		addr_str[0] = addr & BIT(5);
		addr_len = 6;
	}
	eprom_cs(dev, 1);
	eprom_ck_cycle(dev);
	eprom_send_bits_string(dev, read_cmd, 3);
	eprom_send_bits_string(dev, addr_str, addr_len);

	/*
	 * keep chip pin D to low state while reading.
	 * I'm unsure if it is necessary, but anyway shouldn't hurt
	 */
	eprom_w(dev, 0);

	for (i = 0; i < 16; i++) {
		/* eeprom needs a clk cycle between writing opcode&adr
		 * and reading data. (eeprom outs a dummy 0)
		 */
		eprom_ck_cycle(dev);
		err = eprom_r(dev);
		if (err < 0)
			return err;

<<<<<<< HEAD
		ret |= err<<(15-i);
=======
		ret |= err << (15 - i);
>>>>>>> 24b8d41d
	}

	eprom_cs(dev, 0);
	eprom_ck_cycle(dev);

	/* disable EPROM programming */
	write_nic_byte_E(dev, EPROM_CMD,
		       (EPROM_CMD_NORMAL << EPROM_CMD_OPERATING_MODE_SHIFT));
	return ret;
}<|MERGE_RESOLUTION|>--- conflicted
+++ resolved
@@ -101,10 +101,6 @@
 	}
 }
 
-<<<<<<< HEAD
-
-=======
->>>>>>> 24b8d41d
 int eprom_read(struct net_device *dev, u32 addr)
 {
 	struct r8192_priv *priv = ieee80211_priv(dev);
@@ -161,11 +157,7 @@
 		if (err < 0)
 			return err;
 
-<<<<<<< HEAD
-		ret |= err<<(15-i);
-=======
 		ret |= err << (15 - i);
->>>>>>> 24b8d41d
 	}
 
 	eprom_cs(dev, 0);
