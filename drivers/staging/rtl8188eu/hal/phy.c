--- conflicted
+++ resolved
@@ -3,18 +3,6 @@
  *
  * Copyright(c) 2007 - 2011 Realtek Corporation. All rights reserved.
  *
-<<<<<<< HEAD
- * This program is free software; you can redistribute it and/or modify it
- * under the terms of version 2 of the GNU General Public License as
- * published by the Free Software Foundation.
- *
- * This program is distributed in the hope that it will be useful, but WITHOUT
- * ANY WARRANTY; without even the implied warranty of MERCHANTABILITY or
- * FITNESS FOR A PARTICULAR PURPOSE. See the GNU General Public License for
- * more details.
- *
-=======
->>>>>>> 24b8d41d
  ******************************************************************************/
 #define _RTL8188E_PHYCFG_C_
 
@@ -118,11 +106,7 @@
 }
 
 u32 rtw_hal_read_rfreg(struct adapter *adapt, enum rf_radio_path rf_path,
-<<<<<<< HEAD
-		     u32 reg_addr, u32 bit_mask)
-=======
 		       u32 reg_addr, u32 bit_mask)
->>>>>>> 24b8d41d
 {
 	u32 original_value, bit_shift;
 
@@ -266,11 +250,7 @@
 }
 
 void rtw_hal_set_bwmode(struct adapter *adapt, enum ht_channel_width bandwidth,
-<<<<<<< HEAD
-		     unsigned char offset)
-=======
 			unsigned char offset)
->>>>>>> 24b8d41d
 {
 	struct hal_data_8188e *hal_data = adapt->HalData;
 	enum ht_channel_width tmp_bw = hal_data->CurrentChannelBW;
@@ -1168,20 +1148,12 @@
 		/* 1. Read original RF mode */
 		/* Path-A */
 		rf_a_mode = rtw_hal_read_rfreg(adapt, RF_PATH_A, RF_AC,
-<<<<<<< HEAD
-					     bMask12Bits);
-=======
 					       bMask12Bits);
->>>>>>> 24b8d41d
 
 		/* Path-B */
 		if (is2t)
 			rf_b_mode = rtw_hal_read_rfreg(adapt, RF_PATH_B, RF_AC,
-<<<<<<< HEAD
-						     bMask12Bits);
-=======
 						       bMask12Bits);
->>>>>>> 24b8d41d
 
 		/* 2. Set RF mode = standby mode */
 		/* Path-A */
@@ -1328,11 +1300,6 @@
 				       (reg_ec4 == 0));
 	}
 
-<<<<<<< HEAD
-	chn_index = get_right_chnl_for_iqk(adapt->HalData->CurrentChannel);
-
-=======
->>>>>>> 24b8d41d
 	if (final < 4) {
 		for (i = 0; i < IQK_Matrix_REG_NUM; i++)
 			dm_odm->RFCalibrateInfo.IQKMatrixRegSetting[0].Value[0][i] = result[final][i];
