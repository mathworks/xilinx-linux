--- conflicted
+++ resolved
@@ -3,67 +3,19 @@
  *
  * Copyright(c) 2007 - 2012 Realtek Corporation. All rights reserved.
  *
-<<<<<<< HEAD
- * This program is free software; you can redistribute it and/or modify it
- * under the terms of version 2 of the GNU General Public License as
- * published by the Free Software Foundation.
- *
- * This program is distributed in the hope that it will be useful, but WITHOUT
- * ANY WARRANTY; without even the implied warranty of MERCHANTABILITY or
- * FITNESS FOR A PARTICULAR PURPOSE. See the GNU General Public License for
- * more details.
- *
-=======
->>>>>>> 24b8d41d
  ******************************************************************************/
 
 #include <rtw_sreset.h>
 #include <usb_ops_linux.h>
 
 void rtw_hal_sreset_init(struct adapter *padapter)
-<<<<<<< HEAD
 {
 	struct sreset_priv *psrtpriv = &padapter->HalData->srestpriv;
-
-	psrtpriv->Wifi_Error_Status = WIFI_STATUS_SUCCESS;
-}
-
-u8 sreset_get_wifi_status(struct adapter *padapter)
-{
-	struct sreset_priv *psrtpriv = &padapter->HalData->srestpriv;
-
-	u8 status = WIFI_STATUS_SUCCESS;
-	u32 val32 = 0;
-
-	val32 = usb_read32(padapter, REG_TXDMA_STATUS);
-	if (val32 == 0xeaeaeaea) {
-		psrtpriv->Wifi_Error_Status = WIFI_IF_NOT_EXIST;
-	} else if (val32 != 0) {
-		DBG_88E("txdmastatu(%x)\n", val32);
-		psrtpriv->Wifi_Error_Status = WIFI_MAC_TXDMA_ERROR;
-	}
-
-	if (WIFI_STATUS_SUCCESS != psrtpriv->Wifi_Error_Status) {
-		DBG_88E("==>%s error_status(0x%x)\n", __func__, psrtpriv->Wifi_Error_Status);
-		status = psrtpriv->Wifi_Error_Status & (~(USB_READ_PORT_FAIL|USB_WRITE_PORT_FAIL));
-	}
-	DBG_88E("==> %s wifi_status(0x%x)\n", __func__, status);
-
-	/* status restore */
-	psrtpriv->Wifi_Error_Status = WIFI_STATUS_SUCCESS;
-=======
-{
-	struct sreset_priv *psrtpriv = &padapter->HalData->srestpriv;
->>>>>>> 24b8d41d
 
 	psrtpriv->wifi_error_status = WIFI_STATUS_SUCCESS;
 }
 
 void sreset_set_wifi_error_status(struct adapter *padapter, u32 status)
 {
-<<<<<<< HEAD
-	padapter->HalData->srestpriv.Wifi_Error_Status = status;
-=======
 	padapter->HalData->srestpriv.wifi_error_status = status;
->>>>>>> 24b8d41d
 }