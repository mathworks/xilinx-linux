// SPDX-License-Identifier: GPL-2.0
/******************************************************************************
 *
 * Copyright(c) 2007 - 2012 Realtek Corporation. All rights reserved.
 *
<<<<<<< HEAD
 * This program is free software; you can redistribute it and/or modify it
 * under the terms of version 2 of the GNU General Public License as
 * published by the Free Software Foundation.
 *
 * This program is distributed in the hope that it will be useful, but WITHOUT
 * ANY WARRANTY; without even the implied warranty of MERCHANTABILITY or
 * FITNESS FOR A PARTICULAR PURPOSE. See the GNU General Public License for
 * more details.
 *
=======
>>>>>>> 24b8d41d
 ******************************************************************************/
#define _RTW_CMD_C_

#include <osdep_service.h>
#include <drv_types.h>
#include <recv_osdep.h>
#include <mlme_osdep.h>
#include <rtw_mlme_ext.h>

/*
 * Caller and the rtw_cmd_thread can protect cmd_q by spin_lock.
 * No irqsave is necessary.
 */

int rtw_init_cmd_priv(struct cmd_priv *pcmdpriv)
{
	init_completion(&pcmdpriv->cmd_queue_comp);
	init_completion(&pcmdpriv->terminate_cmdthread_comp);

	_rtw_init_queue(&pcmdpriv->cmd_queue);
	return _SUCCESS;
}

/*
 * Calling Context:
 *
 * rtw_enqueue_cmd can only be called between kernel thread,
 * since only spin_lock is used.
 *
 * ISR/Call-Back functions can't call this sub-function.
 */

static int _rtw_enqueue_cmd(struct __queue *queue, struct cmd_obj *obj)
{
	unsigned long irqL;

	if (!obj)
		goto exit;

	spin_lock_irqsave(&queue->lock, irqL);

	list_add_tail(&obj->list, &queue->queue);

	spin_unlock_irqrestore(&queue->lock, irqL);

exit:

	return _SUCCESS;
}

struct cmd_obj *rtw_dequeue_cmd(struct __queue *queue)
{
	unsigned long irqL;
	struct cmd_obj *obj;

	spin_lock_irqsave(&queue->lock, irqL);
	obj = list_first_entry_or_null(&queue->queue, struct cmd_obj, list);
	if (obj)
		list_del_init(&obj->list);
	spin_unlock_irqrestore(&queue->lock, irqL);

	return obj;
}

static int rtw_cmd_filter(struct cmd_priv *pcmdpriv, struct cmd_obj *cmd_obj)
{
	u8 bAllow = false; /* set to true to allow enqueuing cmd when hw_init_completed is false */

	/* To decide allow or not */
	if ((pcmdpriv->padapter->pwrctrlpriv.bHWPwrPindetect) &&
	    (!pcmdpriv->padapter->registrypriv.usbss_enable)) {
		if (cmd_obj->cmdcode == _Set_Drv_Extra_CMD_) {
			struct drvextra_cmd_parm	*pdrvextra_cmd_parm = (struct drvextra_cmd_parm	*)cmd_obj->parmbuf;

			if (pdrvextra_cmd_parm->ec_id == POWER_SAVING_CTRL_WK_CID)
				bAllow = true;
		}
	}

	if (cmd_obj->cmdcode == _SetChannelPlan_CMD_)
		bAllow = true;

	if ((!pcmdpriv->padapter->hw_init_completed && !bAllow) ||
	    !pcmdpriv->cmdthd_running)	/* com_thread not running */
		return _FAIL;
	return _SUCCESS;
}

u32 rtw_enqueue_cmd(struct cmd_priv *pcmdpriv, struct cmd_obj *cmd_obj)
{
	int res = _FAIL;
	struct adapter *padapter = pcmdpriv->padapter;

	if (!cmd_obj)
		goto exit;

	cmd_obj->padapter = padapter;

	res = rtw_cmd_filter(pcmdpriv, cmd_obj);
	if (res == _FAIL) {
		rtw_free_cmd_obj(cmd_obj);
		goto exit;
	}

	res = _rtw_enqueue_cmd(&pcmdpriv->cmd_queue, cmd_obj);

	if (res == _SUCCESS)
		complete(&pcmdpriv->cmd_queue_comp);

exit:

	return res;
}

void rtw_free_cmd_obj(struct cmd_obj *pcmd)
{
	if ((pcmd->cmdcode != _JoinBss_CMD_) && (pcmd->cmdcode != _CreateBss_CMD_)) {
		/* free parmbuf in cmd_obj */
		kfree(pcmd->parmbuf);
	}

	if (pcmd->rsp) {
		if (pcmd->rspsz != 0) {
			/* free rsp in cmd_obj */
			kfree(pcmd->rsp);
		}
	}

	/* free cmd_obj */
	kfree(pcmd);
}

int rtw_cmd_thread(void *context)
{
	u8 ret;
	struct cmd_obj *pcmd;
	u8 (*cmd_hdl)(struct adapter *padapter, u8 *pbuf);
	void (*pcmd_callback)(struct adapter *dev, struct cmd_obj *pcmd);
	struct adapter *padapter = context;
	struct cmd_priv *pcmdpriv = &padapter->cmdpriv;

	allow_signal(SIGTERM);

	pcmdpriv->cmdthd_running = true;
	complete(&pcmdpriv->terminate_cmdthread_comp);

	RT_TRACE(_module_rtl871x_cmd_c_, _drv_info_,
		 ("start r871x %s !!!!\n", __func__));

	while (1) {
		if (wait_for_completion_interruptible(&pcmdpriv->cmd_queue_comp))
			break;

		if (padapter->bDriverStopped ||
		    padapter->bSurpriseRemoved) {
			DBG_88E("%s: DriverStopped(%d) SurpriseRemoved(%d) break at line %d\n",
				__func__, padapter->bDriverStopped,
				padapter->bSurpriseRemoved, __LINE__);
			break;
		}
_next:
		if (padapter->bDriverStopped ||
		    padapter->bSurpriseRemoved) {
			DBG_88E("%s: DriverStopped(%d) SurpriseRemoved(%d) break at line %d\n",
				__func__, padapter->bDriverStopped,
				padapter->bSurpriseRemoved, __LINE__);
			break;
		}

		pcmd = rtw_dequeue_cmd(&pcmdpriv->cmd_queue);
		if (!pcmd)
			continue;

		if (rtw_cmd_filter(pcmdpriv, pcmd) == _FAIL) {
			pcmd->res = H2C_DROPPED;
		} else {
			if (pcmd->cmdcode < ARRAY_SIZE(wlancmds)) {
				cmd_hdl = wlancmds[pcmd->cmdcode].h2cfuns;

				if (cmd_hdl) {
					ret = cmd_hdl(pcmd->padapter, pcmd->parmbuf);
					pcmd->res = ret;
				}
			} else {
				pcmd->res = H2C_PARAMETERS_ERROR;
			}

			cmd_hdl = NULL;
		}

		/* call callback function for post-processed */
		if (pcmd->cmdcode < ARRAY_SIZE(rtw_cmd_callback)) {
			pcmd_callback = rtw_cmd_callback[pcmd->cmdcode].callback;
			if (!pcmd_callback) {
				RT_TRACE(_module_rtl871x_cmd_c_, _drv_info_,
					 ("mlme_cmd_hdl(): pcmd_callback = 0x%p, cmdcode = 0x%x\n",
					  pcmd_callback, pcmd->cmdcode));
				rtw_free_cmd_obj(pcmd);
			} else {
				/* todo: !!! fill rsp_buf to pcmd->rsp if (pcmd->rsp!= NULL) */
				pcmd_callback(pcmd->padapter, pcmd);/* need consider that free cmd_obj in rtw_cmd_callback */
			}
		} else {
			RT_TRACE(_module_rtl871x_cmd_c_, _drv_err_,
				 ("%s: cmdcode = 0x%x callback not defined!\n",
				  __func__, pcmd->cmdcode));
			rtw_free_cmd_obj(pcmd);
		}

		if (signal_pending(current))
			flush_signals(current);

		goto _next;
	}
	pcmdpriv->cmdthd_running = false;

	/*  free all cmd_obj resources */
	while ((pcmd = rtw_dequeue_cmd(&pcmdpriv->cmd_queue)))
		rtw_free_cmd_obj(pcmd);
<<<<<<< HEAD
	}

	complete(&pcmdpriv->terminate_cmdthread_comp);
=======
>>>>>>> 24b8d41d

	complete(&pcmdpriv->terminate_cmdthread_comp);

	complete_and_exit(NULL, 0);
}

/*
 * rtw_sitesurvey_cmd(~)
 * ### NOTE:#### (!!!!)
 * MUST TAKE CARE THAT BEFORE CALLING THIS FUNC, YOU SHOULD HAVE
 * LOCKED pmlmepriv->lock
 */
u8 rtw_sitesurvey_cmd(struct adapter  *padapter, struct ndis_802_11_ssid *ssid, int ssid_num,
		      struct rtw_ieee80211_channel *ch, int ch_num)
{
	u8 res = _FAIL;
	struct cmd_obj		*ph2c;
	struct sitesurvey_parm	*psurveyPara;
	struct cmd_priv		*pcmdpriv = &padapter->cmdpriv;
	struct mlme_priv	*pmlmepriv = &padapter->mlmepriv;

	if (check_fwstate(pmlmepriv, _FW_LINKED))
		rtw_lps_ctrl_wk_cmd(padapter, LPS_CTRL_SCAN, 1);

<<<<<<< HEAD
	ph2c = kzalloc(sizeof(struct cmd_obj), GFP_ATOMIC);
	if (!ph2c)
		return _FAIL;

	psurveyPara = kzalloc(sizeof(struct sitesurvey_parm), GFP_ATOMIC);
=======
	ph2c = kzalloc(sizeof(*ph2c), GFP_ATOMIC);
	if (!ph2c)
		return _FAIL;

	psurveyPara = kzalloc(sizeof(*psurveyPara), GFP_ATOMIC);
>>>>>>> 24b8d41d
	if (!psurveyPara) {
		kfree(ph2c);
		return _FAIL;
	}

	rtw_free_network_queue(padapter, false);

	RT_TRACE(_module_rtl871x_cmd_c_, _drv_info_, ("%s: flush network queue\n", __func__));

	init_h2fwcmd_w_parm_no_rsp(ph2c, psurveyPara, _SiteSurvey_CMD_);

	psurveyPara->scan_mode = pmlmepriv->scan_mode;

	/* prepare ssid list */
	if (ssid) {
		int i;

		for (i = 0; i < ssid_num && i < RTW_SSID_SCAN_AMOUNT; i++) {
			if (ssid[i].ssid_length) {
				memcpy(&psurveyPara->ssid[i], &ssid[i],
				       sizeof(struct ndis_802_11_ssid));
				psurveyPara->ssid_num++;
			}
		}
	}

	/* prepare channel list */
	if (ch) {
		int i;

		for (i = 0; i < ch_num && i < RTW_CHANNEL_SCAN_AMOUNT; i++) {
			if (ch[i].hw_value && !(ch[i].flags & RTW_IEEE80211_CHAN_DISABLED)) {
				memcpy(&psurveyPara->ch[i], &ch[i],
				       sizeof(struct rtw_ieee80211_channel));
				psurveyPara->ch_num++;
			}
		}
	}

	set_fwstate(pmlmepriv, _FW_UNDER_SURVEY);

	res = rtw_enqueue_cmd(pcmdpriv, ph2c);

	if (res == _SUCCESS) {
		mod_timer(&pmlmepriv->scan_to_timer,
			  jiffies + msecs_to_jiffies(SCANNING_TIMEOUT));

		led_control_8188eu(padapter, LED_CTL_SITE_SURVEY);

		pmlmepriv->scan_interval = SCAN_INTERVAL;/*  30*2 sec = 60sec */
	} else {
		_clr_fwstate_(pmlmepriv, _FW_UNDER_SURVEY);
	}

	return res;
}

void rtw_readtssi_cmdrsp_callback(struct adapter *padapter,  struct cmd_obj *pcmd)
{
	kfree(pcmd->parmbuf);
	kfree(pcmd);
}

u8 rtw_createbss_cmd(struct adapter  *padapter)
{
	struct cmd_obj *pcmd;
	struct cmd_priv	*pcmdpriv = &padapter->cmdpriv;
	struct mlme_priv *pmlmepriv = &padapter->mlmepriv;
	struct wlan_bssid_ex *pdev_network = &padapter->registrypriv.dev_network;
	u8	res = _SUCCESS;

	led_control_8188eu(padapter, LED_CTL_START_TO_LINK);

	if (pmlmepriv->assoc_ssid.ssid_length == 0)
		RT_TRACE(_module_rtl871x_cmd_c_, _drv_info_,
			 (" createbss for Any SSid:%s\n", pmlmepriv->assoc_ssid.ssid));
	else
		RT_TRACE(_module_rtl871x_cmd_c_, _drv_info_,
			 (" createbss for SSid:%s\n", pmlmepriv->assoc_ssid.ssid));

<<<<<<< HEAD
	pcmd = kzalloc(sizeof(struct cmd_obj), GFP_KERNEL);
=======
	pcmd = kzalloc(sizeof(*pcmd), GFP_ATOMIC);
>>>>>>> 24b8d41d
	if (!pcmd) {
		res = _FAIL;
		goto exit;
	}

	INIT_LIST_HEAD(&pcmd->list);
	pcmd->cmdcode = _CreateBss_CMD_;
	pcmd->parmbuf = (unsigned char *)pdev_network;
	pcmd->cmdsz = get_wlan_bssid_ex_sz(pdev_network);
	pcmd->rsp = NULL;
	pcmd->rspsz = 0;
	pdev_network->Length = pcmd->cmdsz;
	res = rtw_enqueue_cmd(pcmdpriv, pcmd);
exit:

	return res;
}

u8 rtw_joinbss_cmd(struct adapter  *padapter, struct wlan_network *pnetwork)
{
	u8	res = _SUCCESS;
	uint	t_len = 0;
	struct wlan_bssid_ex		*psecnetwork;
	struct cmd_obj		*pcmd;
	struct cmd_priv		*pcmdpriv = &padapter->cmdpriv;
	struct mlme_priv	*pmlmepriv = &padapter->mlmepriv;
	struct qos_priv		*pqospriv = &pmlmepriv->qospriv;
	struct security_priv	*psecuritypriv = &padapter->securitypriv;
	struct registry_priv	*pregistrypriv = &padapter->registrypriv;
	struct ht_priv		*phtpriv = &pmlmepriv->htpriv;
	enum ndis_802_11_network_infra ndis_network_mode = pnetwork->network.InfrastructureMode;
	struct mlme_ext_priv	*pmlmeext = &padapter->mlmeextpriv;
	struct mlme_ext_info	*pmlmeinfo = &pmlmeext->mlmext_info;

	led_control_8188eu(padapter, LED_CTL_START_TO_LINK);

	if (pmlmepriv->assoc_ssid.ssid_length == 0)
		RT_TRACE(_module_rtl871x_cmd_c_, _drv_info_, ("+Join cmd: Any SSid\n"));
	else
		RT_TRACE(_module_rtl871x_cmd_c_, _drv_notice_,
			 ("+Join cmd: SSid =[%s]\n", pmlmepriv->assoc_ssid.ssid));

	pcmd = kzalloc(sizeof(*pcmd), GFP_ATOMIC);
	if (!pcmd) {
		res = _FAIL;
		goto exit;
	}
	/* for ies is fix buf size */
	t_len = sizeof(struct wlan_bssid_ex);

	/* for hidden ap to set fw_state here */
	if (!check_fwstate(pmlmepriv, WIFI_STATION_STATE | WIFI_ADHOC_STATE)) {
		switch (ndis_network_mode) {
		case Ndis802_11IBSS:
			set_fwstate(pmlmepriv, WIFI_ADHOC_STATE);
			break;
		case Ndis802_11Infrastructure:
			set_fwstate(pmlmepriv, WIFI_STATION_STATE);
			break;
		case Ndis802_11APMode:
		case Ndis802_11AutoUnknown:
		case Ndis802_11InfrastructureMax:
			break;
		}
	}

	psecnetwork = &psecuritypriv->sec_bss;
	if (!psecnetwork) {
		kfree(pcmd);

		res = _FAIL;

		RT_TRACE(_module_rtl871x_cmd_c_, _drv_err_,
			 ("%s :psecnetwork == NULL!!!\n", __func__));

		goto exit;
	}

	memset(psecnetwork, 0, t_len);

	memcpy(psecnetwork, &pnetwork->network, get_wlan_bssid_ex_sz(&pnetwork->network));

	psecuritypriv->authenticator_ie[0] = (unsigned char)psecnetwork->ie_length;

	if (psecnetwork->ie_length - 12 < 255)
		memcpy(&psecuritypriv->authenticator_ie[1], &psecnetwork->ies[12],
		       psecnetwork->ie_length - 12);
	else
		memcpy(&psecuritypriv->authenticator_ie[1], &psecnetwork->ies[12], 255);

	psecnetwork->ie_length = 0;
	/*  Added by Albert 2009/02/18 */
	/*  If the driver wants to use the bssid to create the connection. */
	/*  If not,  we have to copy the connecting AP's MAC address to it so that */
	/*  the driver just has the bssid information for PMKIDList searching. */

	if (!pmlmepriv->assoc_by_bssid)
		memcpy(&pmlmepriv->assoc_bssid[0], &pnetwork->network.MacAddress[0], ETH_ALEN);

	psecnetwork->ie_length = rtw_restruct_sec_ie(padapter, &pnetwork->network.ies[0],
						     &psecnetwork->ies[0],
						     pnetwork->network.ie_length);

	pqospriv->qos_option = 0;

	if (pregistrypriv->wmm_enable) {
		u32 tmp_len;

		tmp_len = rtw_restruct_wmm_ie(padapter, &pnetwork->network.ies[0],
					      &psecnetwork->ies[0],
					      pnetwork->network.ie_length,
					      psecnetwork->ie_length);

		if (psecnetwork->ie_length != tmp_len) {
			psecnetwork->ie_length = tmp_len;
			pqospriv->qos_option = 1; /* There is WMM IE in this corresp. beacon */
		} else {
			pqospriv->qos_option = 0;/* There is no WMM IE in this corresp. beacon */
		}
	}

	phtpriv->ht_option = false;
	if (pregistrypriv->ht_enable) {
		/*
		 * Added by Albert 2010/06/23
		 * For the WEP mode, we will use the bg mode to do
		 * the connection to avoid some IOT issue.
		 * Especially for Realtek 8192u SoftAP.
		 */
		if ((padapter->securitypriv.dot11PrivacyAlgrthm != _WEP40_) &&
		    (padapter->securitypriv.dot11PrivacyAlgrthm != _WEP104_) &&
		    (padapter->securitypriv.dot11PrivacyAlgrthm != _TKIP_)) {
			/* rtw_restructure_ht_ie */
			rtw_restructure_ht_ie(padapter, &pnetwork->network.ies[0],
					      &psecnetwork->ies[0],
					      pnetwork->network.ie_length, &psecnetwork->ie_length);
		}
	}

	pmlmeinfo->assoc_AP_vendor = check_assoc_AP(pnetwork->network.ies, pnetwork->network.ie_length);

	if (pmlmeinfo->assoc_AP_vendor == HT_IOT_PEER_TENDA)
		padapter->pwrctrlpriv.smart_ps = 0;
	else
		padapter->pwrctrlpriv.smart_ps = padapter->registrypriv.smart_ps;

	DBG_88E("%s: smart_ps =%d\n", __func__, padapter->pwrctrlpriv.smart_ps);

	pcmd->cmdsz = get_wlan_bssid_ex_sz(psecnetwork);/* get cmdsz before endian conversion */

	INIT_LIST_HEAD(&pcmd->list);
	pcmd->cmdcode = _JoinBss_CMD_;
	pcmd->parmbuf = (unsigned char *)psecnetwork;
	pcmd->rsp = NULL;
	pcmd->rspsz = 0;

	res = rtw_enqueue_cmd(pcmdpriv, pcmd);

exit:

	return res;
}

u8 rtw_disassoc_cmd(struct adapter *padapter, u32 deauth_timeout_ms, bool enqueue) /* for sta_mode */
{
	struct cmd_obj *cmdobj = NULL;
	struct disconnect_parm *param = NULL;
	struct cmd_priv *cmdpriv = &padapter->cmdpriv;
	u8 res = _SUCCESS;

	RT_TRACE(_module_rtl871x_cmd_c_, _drv_notice_, ("+%s\n", __func__));

	/* prepare cmd parameter */
<<<<<<< HEAD
	param = kzalloc(sizeof(*param), GFP_KERNEL);
=======
	param = kzalloc(sizeof(*param), GFP_ATOMIC);
>>>>>>> 24b8d41d
	if (!param) {
		res = _FAIL;
		goto exit;
	}
	param->deauth_timeout_ms = deauth_timeout_ms;

	if (enqueue) {
		/* need enqueue, prepare cmd_obj and enqueue */
<<<<<<< HEAD
		cmdobj = kzalloc(sizeof(*cmdobj), GFP_KERNEL);
=======
		cmdobj = kzalloc(sizeof(*cmdobj), GFP_ATOMIC);
>>>>>>> 24b8d41d
		if (!cmdobj) {
			res = _FAIL;
			kfree(param);
			goto exit;
		}
		init_h2fwcmd_w_parm_no_rsp(cmdobj, param, _DisConnect_CMD_);
		res = rtw_enqueue_cmd(cmdpriv, cmdobj);
	} else {
		/* no need to enqueue, do the cmd hdl directly and free cmd parameter */
		if (disconnect_hdl(padapter, (u8 *)param) != H2C_SUCCESS)
			res = _FAIL;
		kfree(param);
	}

exit:

	return res;
}

u8 rtw_setopmode_cmd(struct adapter  *padapter, enum ndis_802_11_network_infra networktype)
{
	struct	cmd_obj *ph2c;
	struct	setopmode_parm *psetop;

	struct	cmd_priv   *pcmdpriv = &padapter->cmdpriv;

	ph2c = kzalloc(sizeof(*ph2c), GFP_KERNEL);
	psetop = kzalloc(sizeof(*psetop), GFP_KERNEL);
	if (!ph2c || !psetop) {
		kfree(ph2c);
		kfree(psetop);
		return false;
	}

	init_h2fwcmd_w_parm_no_rsp(ph2c, psetop, _SetOpMode_CMD_);
	psetop->mode = (u8)networktype;

	return rtw_enqueue_cmd(pcmdpriv, ph2c);
}

u8 rtw_setstakey_cmd(struct adapter *padapter, u8 *psta, u8 unicast_key)
{
	struct cmd_obj *ph2c;
	struct set_stakey_parm *psetstakey_para;
	struct cmd_priv *pcmdpriv = &padapter->cmdpriv;
	struct set_stakey_rsp *psetstakey_rsp = NULL;

	struct mlme_priv *pmlmepriv = &padapter->mlmepriv;
	struct security_priv *psecuritypriv = &padapter->securitypriv;
	struct sta_info *sta = (struct sta_info *)psta;

	ph2c = kzalloc(sizeof(*ph2c), GFP_KERNEL);
	psetstakey_para = kzalloc(sizeof(*psetstakey_para), GFP_KERNEL);
	psetstakey_rsp = kzalloc(sizeof(*psetstakey_rsp), GFP_KERNEL);

	if (!ph2c || !psetstakey_para || !psetstakey_rsp) {
		kfree(ph2c);
		kfree(psetstakey_para);
		kfree(psetstakey_rsp);
		return _FAIL;
	}

	init_h2fwcmd_w_parm_no_rsp(ph2c, psetstakey_para, _SetStaKey_CMD_);
	ph2c->rsp = (u8 *)psetstakey_rsp;
	ph2c->rspsz = sizeof(struct set_stakey_rsp);

	ether_addr_copy(psetstakey_para->addr, sta->hwaddr);

	if (check_fwstate(pmlmepriv, WIFI_STATION_STATE))
		psetstakey_para->algorithm = (unsigned char)psecuritypriv->dot11PrivacyAlgrthm;
	else
		GET_ENCRY_ALGO(psecuritypriv, sta, psetstakey_para->algorithm, false);

	if (unicast_key)
		memcpy(&psetstakey_para->key, &sta->dot118021x_UncstKey, 16);
	else
		memcpy(&psetstakey_para->key,
		       &psecuritypriv->dot118021XGrpKey[psecuritypriv->dot118021XGrpKeyid].skey, 16);

	/* jeff: set this because at least sw key is ready */
	padapter->securitypriv.busetkipkey = true;

	return rtw_enqueue_cmd(pcmdpriv, ph2c);
}

u8 rtw_clearstakey_cmd(struct adapter *padapter, u8 *psta, u8 entry, u8 enqueue)
{
	struct cmd_obj *ph2c;
	struct set_stakey_parm	*psetstakey_para;
	struct cmd_priv *pcmdpriv = &padapter->cmdpriv;
	struct set_stakey_rsp *psetstakey_rsp = NULL;
	struct sta_info *sta = (struct sta_info *)psta;
	u8	res = _SUCCESS;

	if (!enqueue) {
		clear_cam_entry(padapter, entry);
	} else {
<<<<<<< HEAD
		ph2c = kzalloc(sizeof(struct cmd_obj), GFP_ATOMIC);
=======
		ph2c = kzalloc(sizeof(*ph2c), GFP_ATOMIC);
>>>>>>> 24b8d41d
		if (!ph2c) {
			res = _FAIL;
			goto exit;
		}

<<<<<<< HEAD
		psetstakey_para = kzalloc(sizeof(struct set_stakey_parm), GFP_ATOMIC);
=======
		psetstakey_para = kzalloc(sizeof(*psetstakey_para), GFP_ATOMIC);
>>>>>>> 24b8d41d
		if (!psetstakey_para) {
			kfree(ph2c);
			res = _FAIL;
			goto exit;
		}

<<<<<<< HEAD
		psetstakey_rsp = kzalloc(sizeof(struct set_stakey_rsp), GFP_ATOMIC);
=======
		psetstakey_rsp = kzalloc(sizeof(*psetstakey_rsp), GFP_ATOMIC);
>>>>>>> 24b8d41d
		if (!psetstakey_rsp) {
			kfree(ph2c);
			kfree(psetstakey_para);
			res = _FAIL;
			goto exit;
		}

		init_h2fwcmd_w_parm_no_rsp(ph2c, psetstakey_para, _SetStaKey_CMD_);
		ph2c->rsp = (u8 *)psetstakey_rsp;
		ph2c->rspsz = sizeof(struct set_stakey_rsp);

		ether_addr_copy(psetstakey_para->addr, sta->hwaddr);

		psetstakey_para->algorithm = _NO_PRIVACY_;

		psetstakey_para->id = entry;

		res = rtw_enqueue_cmd(pcmdpriv, ph2c);
	}
exit:

	return res;
}

u8 rtw_addbareq_cmd(struct adapter *padapter, u8 tid, u8 *addr)
{
	struct cmd_priv *pcmdpriv = &padapter->cmdpriv;
	struct cmd_obj *ph2c;
	struct addBaReq_parm *paddbareq_parm;
	u8	res = _SUCCESS;

<<<<<<< HEAD

	ph2c = kzalloc(sizeof(struct cmd_obj), GFP_ATOMIC);
=======
	ph2c = kzalloc(sizeof(*ph2c), GFP_ATOMIC);
>>>>>>> 24b8d41d
	if (!ph2c) {
		res = _FAIL;
		goto exit;
	}

<<<<<<< HEAD
	paddbareq_parm = kzalloc(sizeof(struct addBaReq_parm), GFP_ATOMIC);
=======
	paddbareq_parm = kzalloc(sizeof(*paddbareq_parm), GFP_ATOMIC);
>>>>>>> 24b8d41d
	if (!paddbareq_parm) {
		kfree(ph2c);
		res = _FAIL;
		goto exit;
	}

	paddbareq_parm->tid = tid;
	memcpy(paddbareq_parm->addr, addr, ETH_ALEN);

	init_h2fwcmd_w_parm_no_rsp(ph2c, paddbareq_parm, _AddBAReq_CMD_);
<<<<<<< HEAD

	/* DBG_88E("rtw_addbareq_cmd, tid =%d\n", tid); */
=======
>>>>>>> 24b8d41d

	res = rtw_enqueue_cmd(pcmdpriv, ph2c);

exit:

	return res;
}

u8 rtw_dynamic_chk_wk_cmd(struct adapter *padapter)
{
	struct cmd_obj *ph2c;
	struct drvextra_cmd_parm *pdrvextra_cmd_parm;
	struct cmd_priv	*pcmdpriv = &padapter->cmdpriv;
	u8	res = _SUCCESS;

<<<<<<< HEAD

	ph2c = kzalloc(sizeof(struct cmd_obj), GFP_ATOMIC);
=======
	ph2c = kzalloc(sizeof(*ph2c), GFP_ATOMIC);
>>>>>>> 24b8d41d
	if (!ph2c) {
		res = _FAIL;
		goto exit;
	}

<<<<<<< HEAD
	pdrvextra_cmd_parm = kzalloc(sizeof(struct drvextra_cmd_parm), GFP_ATOMIC);
=======
	pdrvextra_cmd_parm = kzalloc(sizeof(*pdrvextra_cmd_parm), GFP_ATOMIC);
>>>>>>> 24b8d41d
	if (!pdrvextra_cmd_parm) {
		kfree(ph2c);
		res = _FAIL;
		goto exit;
	}

	pdrvextra_cmd_parm->ec_id = DYNAMIC_CHK_WK_CID;
	pdrvextra_cmd_parm->type_size = 0;
	pdrvextra_cmd_parm->pbuf = (u8 *)padapter;

	init_h2fwcmd_w_parm_no_rsp(ph2c, pdrvextra_cmd_parm, _Set_Drv_Extra_CMD_);

	res = rtw_enqueue_cmd(pcmdpriv, ph2c);
exit:
	return res;
}

u8 rtw_set_chplan_cmd(struct adapter *padapter, u8 chplan, u8 enqueue)
{
	struct	cmd_obj *pcmdobj;
	struct	SetChannelPlan_param *setChannelPlan_param;
	struct	cmd_priv   *pcmdpriv = &padapter->cmdpriv;

	u8	res = _SUCCESS;

	RT_TRACE(_module_rtl871x_cmd_c_, _drv_notice_, ("+%s\n", __func__));

	/* check input parameter */
	if (!rtw_is_channel_plan_valid(chplan)) {
		res = _FAIL;
		goto exit;
	}

	/* prepare cmd parameter */
<<<<<<< HEAD
	setChannelPlan_param = kzalloc(sizeof(struct SetChannelPlan_param), GFP_KERNEL);
=======
	setChannelPlan_param = kzalloc(sizeof(*setChannelPlan_param), GFP_KERNEL);
>>>>>>> 24b8d41d
	if (!setChannelPlan_param) {
		res = _FAIL;
		goto exit;
	}
	setChannelPlan_param->channel_plan = chplan;

	if (enqueue) {
		/* need enqueue, prepare cmd_obj and enqueue */
<<<<<<< HEAD
		pcmdobj = kzalloc(sizeof(struct	cmd_obj), GFP_KERNEL);
=======
		pcmdobj = kzalloc(sizeof(*pcmdobj), GFP_KERNEL);
>>>>>>> 24b8d41d
		if (!pcmdobj) {
			kfree(setChannelPlan_param);
			res = _FAIL;
			goto exit;
		}

		init_h2fwcmd_w_parm_no_rsp(pcmdobj, setChannelPlan_param, _SetChannelPlan_CMD_);
		res = rtw_enqueue_cmd(pcmdpriv, pcmdobj);
	} else {
		/* no need to enqueue, do the cmd hdl directly and free cmd parameter */
		if (set_chplan_hdl(padapter, (unsigned char *)setChannelPlan_param) != H2C_SUCCESS)
			res = _FAIL;

		kfree(setChannelPlan_param);
	}

	if (res == _SUCCESS)
		padapter->mlmepriv.ChannelPlan = chplan;

exit:

	return res;
}

static void traffic_status_watchdog(struct adapter *padapter)
{
	u8	bEnterPS;
	u8	bBusyTraffic = false, bTxBusyTraffic = false, bRxBusyTraffic = false;
	u8	bHigherBusyTraffic = false, bHigherBusyRxTraffic = false, bHigherBusyTxTraffic = false;
	struct mlme_priv		*pmlmepriv = &padapter->mlmepriv;

	/*  */
	/*  Determine if our traffic is busy now */
	/*  */
	if (check_fwstate(pmlmepriv, _FW_LINKED)) {
		if (pmlmepriv->LinkDetectInfo.NumRxOkInPeriod > 100 ||
		    pmlmepriv->LinkDetectInfo.NumTxOkInPeriod > 100) {
			bBusyTraffic = true;

			if (pmlmepriv->LinkDetectInfo.NumRxOkInPeriod >
			    pmlmepriv->LinkDetectInfo.NumTxOkInPeriod)
				bRxBusyTraffic = true;
			else
				bTxBusyTraffic = true;
		}

		/*  Higher Tx/Rx data. */
		if (pmlmepriv->LinkDetectInfo.NumRxOkInPeriod > 4000 ||
		    pmlmepriv->LinkDetectInfo.NumTxOkInPeriod > 4000) {
			bHigherBusyTraffic = true;

			if (pmlmepriv->LinkDetectInfo.NumRxOkInPeriod >
			    pmlmepriv->LinkDetectInfo.NumTxOkInPeriod)
				bHigherBusyRxTraffic = true;
			else
				bHigherBusyTxTraffic = true;
		}

		/*  check traffic for  powersaving. */
		if (((pmlmepriv->LinkDetectInfo.NumRxUnicastOkInPeriod + pmlmepriv->LinkDetectInfo.NumTxOkInPeriod) > 8) ||
		    (pmlmepriv->LinkDetectInfo.NumRxUnicastOkInPeriod > 2))
			bEnterPS = false;
		else
			bEnterPS = true;

		/*  LeisurePS only work in infra mode. */
		if (bEnterPS)
			LPS_Enter(padapter);
		else
			LPS_Leave(padapter);
	} else {
		LPS_Leave(padapter);
	}

	pmlmepriv->LinkDetectInfo.NumRxOkInPeriod = 0;
	pmlmepriv->LinkDetectInfo.NumTxOkInPeriod = 0;
	pmlmepriv->LinkDetectInfo.NumRxUnicastOkInPeriod = 0;
	pmlmepriv->LinkDetectInfo.bBusyTraffic = bBusyTraffic;
	pmlmepriv->LinkDetectInfo.bTxBusyTraffic = bTxBusyTraffic;
	pmlmepriv->LinkDetectInfo.bRxBusyTraffic = bRxBusyTraffic;
	pmlmepriv->LinkDetectInfo.bHigherBusyTraffic = bHigherBusyTraffic;
	pmlmepriv->LinkDetectInfo.bHigherBusyRxTraffic = bHigherBusyRxTraffic;
	pmlmepriv->LinkDetectInfo.bHigherBusyTxTraffic = bHigherBusyTxTraffic;
}

static void dynamic_chk_wk_hdl(struct adapter *padapter, u8 *pbuf, int sz)
{
	struct mlme_priv *pmlmepriv;

	padapter = (struct adapter *)pbuf;
	pmlmepriv = &padapter->mlmepriv;

#ifdef CONFIG_88EU_AP_MODE
	if (check_fwstate(pmlmepriv, WIFI_AP_STATE))
		expire_timeout_chk(padapter);
#endif

	linked_status_chk(padapter);
	traffic_status_watchdog(padapter);

	rtw_hal_dm_watchdog(padapter);
}

static void lps_ctrl_wk_hdl(struct adapter *padapter, u8 lps_ctrl_type)
{
	struct pwrctrl_priv *pwrpriv = &padapter->pwrctrlpriv;
	struct mlme_priv *pmlmepriv = &padapter->mlmepriv;
	u8	mstatus;

	if (check_fwstate(pmlmepriv, WIFI_ADHOC_MASTER_STATE) ||
	    check_fwstate(pmlmepriv, WIFI_ADHOC_STATE))
		return;

	switch (lps_ctrl_type) {
	case LPS_CTRL_SCAN:
		if (check_fwstate(pmlmepriv, _FW_LINKED)) {
			/* connect */
			LPS_Leave(padapter);
		}
		break;
	case LPS_CTRL_JOINBSS:
		LPS_Leave(padapter);
		break;
	case LPS_CTRL_CONNECT:
		mstatus = 1;/* connect */
		/*  Reset LPS Setting */
		padapter->pwrctrlpriv.LpsIdleCount = 0;
		rtw_hal_set_hwreg(padapter, HW_VAR_H2C_FW_JOINBSSRPT, (u8 *)(&mstatus));
		break;
	case LPS_CTRL_DISCONNECT:
		mstatus = 0;/* disconnect */
		LPS_Leave(padapter);
		rtw_hal_set_hwreg(padapter, HW_VAR_H2C_FW_JOINBSSRPT, (u8 *)(&mstatus));
		break;
	case LPS_CTRL_SPECIAL_PACKET:
		pwrpriv->DelayLPSLastTimeStamp = jiffies;
		LPS_Leave(padapter);
		break;
	case LPS_CTRL_LEAVE:
		LPS_Leave(padapter);
		break;
	default:
		break;
	}
}

u8 rtw_lps_ctrl_wk_cmd(struct adapter *padapter, u8 lps_ctrl_type, u8 enqueue)
{
	struct cmd_obj	*ph2c;
	struct drvextra_cmd_parm	*pdrvextra_cmd_parm;
	struct cmd_priv	*pcmdpriv = &padapter->cmdpriv;
	u8	res = _SUCCESS;

	if (enqueue) {
<<<<<<< HEAD
		ph2c = kzalloc(sizeof(struct cmd_obj), GFP_ATOMIC);
=======
		ph2c = kzalloc(sizeof(*ph2c), GFP_ATOMIC);
>>>>>>> 24b8d41d
		if (!ph2c) {
			res = _FAIL;
			goto exit;
		}

<<<<<<< HEAD
		pdrvextra_cmd_parm = kzalloc(sizeof(struct drvextra_cmd_parm), GFP_ATOMIC);
=======
		pdrvextra_cmd_parm = kzalloc(sizeof(*pdrvextra_cmd_parm), GFP_ATOMIC);
>>>>>>> 24b8d41d
		if (!pdrvextra_cmd_parm) {
			kfree(ph2c);
			res = _FAIL;
			goto exit;
		}

		pdrvextra_cmd_parm->ec_id = LPS_CTRL_WK_CID;
		pdrvextra_cmd_parm->type_size = lps_ctrl_type;
		pdrvextra_cmd_parm->pbuf = NULL;

		init_h2fwcmd_w_parm_no_rsp(ph2c, pdrvextra_cmd_parm, _Set_Drv_Extra_CMD_);

		res = rtw_enqueue_cmd(pcmdpriv, ph2c);
	} else {
		lps_ctrl_wk_hdl(padapter, lps_ctrl_type);
	}

exit:

	return res;
}

static void rpt_timer_setting_wk_hdl(struct adapter *padapter, u16 min_time)
{
	rtw_hal_set_hwreg(padapter, HW_VAR_RPT_TIMER_SETTING, (u8 *)(&min_time));
}

u8 rtw_rpt_timer_cfg_cmd(struct adapter *padapter, u16 min_time)
{
	struct cmd_obj		*ph2c;
	struct drvextra_cmd_parm	*pdrvextra_cmd_parm;
	struct cmd_priv	*pcmdpriv = &padapter->cmdpriv;

	u8	res = _SUCCESS;

<<<<<<< HEAD
	ph2c = kzalloc(sizeof(struct cmd_obj), GFP_ATOMIC);
=======
	ph2c = kzalloc(sizeof(*ph2c), GFP_ATOMIC);
>>>>>>> 24b8d41d
	if (!ph2c) {
		res = _FAIL;
		goto exit;
	}

<<<<<<< HEAD
	pdrvextra_cmd_parm = kzalloc(sizeof(struct drvextra_cmd_parm), GFP_ATOMIC);
=======
	pdrvextra_cmd_parm = kzalloc(sizeof(*pdrvextra_cmd_parm), GFP_ATOMIC);
>>>>>>> 24b8d41d
	if (!pdrvextra_cmd_parm) {
		kfree(ph2c);
		res = _FAIL;
		goto exit;
	}

	pdrvextra_cmd_parm->ec_id = RTP_TIMER_CFG_WK_CID;
	pdrvextra_cmd_parm->type_size = min_time;
	pdrvextra_cmd_parm->pbuf = NULL;
	init_h2fwcmd_w_parm_no_rsp(ph2c, pdrvextra_cmd_parm, _Set_Drv_Extra_CMD_);
	res = rtw_enqueue_cmd(pcmdpriv, ph2c);
exit:

	return res;
}

static void antenna_select_wk_hdl(struct adapter *padapter, u8 antenna)
{
	rtw_hal_set_hwreg(padapter, HW_VAR_ANTENNA_DIVERSITY_SELECT, (u8 *)(&antenna));
}

u8 rtw_antenna_select_cmd(struct adapter *padapter, u8 antenna, u8 enqueue)
{
	struct cmd_obj		*ph2c;
	struct drvextra_cmd_parm	*pdrvextra_cmd_parm;
	struct cmd_priv	*pcmdpriv = &padapter->cmdpriv;
	u8	support_ant_div;
	u8	res = _SUCCESS;

	rtw_hal_get_def_var(padapter, HAL_DEF_IS_SUPPORT_ANT_DIV, &support_ant_div);
	if (!support_ant_div)
		return res;

	if (enqueue) {
<<<<<<< HEAD
		ph2c = kzalloc(sizeof(struct cmd_obj), GFP_KERNEL);
=======
		ph2c = kzalloc(sizeof(*ph2c), GFP_KERNEL);
>>>>>>> 24b8d41d
		if (!ph2c) {
			res = _FAIL;
			goto exit;
		}

<<<<<<< HEAD
		pdrvextra_cmd_parm = kzalloc(sizeof(struct drvextra_cmd_parm), GFP_KERNEL);
=======
		pdrvextra_cmd_parm = kzalloc(sizeof(*pdrvextra_cmd_parm), GFP_KERNEL);
>>>>>>> 24b8d41d
		if (!pdrvextra_cmd_parm) {
			kfree(ph2c);
			res = _FAIL;
			goto exit;
		}

		pdrvextra_cmd_parm->ec_id = ANT_SELECT_WK_CID;
		pdrvextra_cmd_parm->type_size = antenna;
		pdrvextra_cmd_parm->pbuf = NULL;
		init_h2fwcmd_w_parm_no_rsp(ph2c, pdrvextra_cmd_parm, _Set_Drv_Extra_CMD_);

		res = rtw_enqueue_cmd(pcmdpriv, ph2c);
	} else {
		antenna_select_wk_hdl(padapter, antenna);
	}
exit:

	return res;
}

u8 rtw_ps_cmd(struct adapter *padapter)
{
	struct cmd_obj		*ppscmd;
	struct drvextra_cmd_parm	*pdrvextra_cmd_parm;
	struct cmd_priv	*pcmdpriv = &padapter->cmdpriv;

	ppscmd = kzalloc(sizeof(*ppscmd), GFP_ATOMIC);
	pdrvextra_cmd_parm = kzalloc(sizeof(*pdrvextra_cmd_parm), GFP_ATOMIC);
	if (!ppscmd || !pdrvextra_cmd_parm) {
		kfree(ppscmd);
		kfree(pdrvextra_cmd_parm);
		return _FAIL;
	}

	pdrvextra_cmd_parm->ec_id = POWER_SAVING_CTRL_WK_CID;
	pdrvextra_cmd_parm->pbuf = NULL;
	init_h2fwcmd_w_parm_no_rsp(ppscmd, pdrvextra_cmd_parm, _Set_Drv_Extra_CMD_);

	return rtw_enqueue_cmd(pcmdpriv, ppscmd);
}

#ifdef CONFIG_88EU_AP_MODE

static void rtw_chk_hi_queue_hdl(struct adapter *padapter)
{
	int cnt = 0;
	struct sta_info *psta_bmc;
	struct sta_priv *pstapriv = &padapter->stapriv;

	psta_bmc = rtw_get_bcmc_stainfo(padapter);
	if (!psta_bmc)
		return;

	if (psta_bmc->sleepq_len == 0) {
		u8 val = 0;

		rtw_hal_get_hwreg(padapter, HW_VAR_CHK_HI_QUEUE_EMPTY, &val);

		while (!val) {
			msleep(100);

			cnt++;

			if (cnt > 10)
				break;

			rtw_hal_get_hwreg(padapter, HW_VAR_CHK_HI_QUEUE_EMPTY, &val);
		}

		if (cnt <= 10) {
			pstapriv->tim_bitmap &= ~BIT(0);
			pstapriv->sta_dz_bitmap &= ~BIT(0);

			update_beacon(padapter, _TIM_IE_, NULL, false);
		} else { /* re check again */
			rtw_chk_hi_queue_cmd(padapter);
		}
	}
}

u8 rtw_chk_hi_queue_cmd(struct adapter *padapter)
{
	struct cmd_obj	*ph2c;
	struct drvextra_cmd_parm	*pdrvextra_cmd_parm;
	struct cmd_priv	*pcmdpriv = &padapter->cmdpriv;
	u8	res = _SUCCESS;

<<<<<<< HEAD
	ph2c = kzalloc(sizeof(struct cmd_obj), GFP_KERNEL);
=======
	ph2c = kzalloc(sizeof(*ph2c), GFP_ATOMIC);
>>>>>>> 24b8d41d
	if (!ph2c) {
		res = _FAIL;
		goto exit;
	}

<<<<<<< HEAD
	pdrvextra_cmd_parm = kzalloc(sizeof(struct drvextra_cmd_parm), GFP_KERNEL);
=======
	pdrvextra_cmd_parm = kzalloc(sizeof(*pdrvextra_cmd_parm), GFP_ATOMIC);
>>>>>>> 24b8d41d
	if (!pdrvextra_cmd_parm) {
		kfree(ph2c);
		res = _FAIL;
		goto exit;
	}

	pdrvextra_cmd_parm->ec_id = CHECK_HIQ_WK_CID;
	pdrvextra_cmd_parm->type_size = 0;
	pdrvextra_cmd_parm->pbuf = NULL;

	init_h2fwcmd_w_parm_no_rsp(ph2c, pdrvextra_cmd_parm, _Set_Drv_Extra_CMD_);

	res = rtw_enqueue_cmd(pcmdpriv, ph2c);
exit:
	return res;
}
#endif

u8 rtw_drvextra_cmd_hdl(struct adapter *padapter, unsigned char *pbuf)
{
	struct drvextra_cmd_parm *pdrvextra_cmd;

	if (!pbuf)
		return H2C_PARAMETERS_ERROR;

	pdrvextra_cmd = (struct drvextra_cmd_parm *)pbuf;

	switch (pdrvextra_cmd->ec_id) {
	case DYNAMIC_CHK_WK_CID:
		dynamic_chk_wk_hdl(padapter, pdrvextra_cmd->pbuf, pdrvextra_cmd->type_size);
		break;
	case POWER_SAVING_CTRL_WK_CID:
		rtw_ps_processor(padapter);
		break;
	case LPS_CTRL_WK_CID:
		lps_ctrl_wk_hdl(padapter, (u8)pdrvextra_cmd->type_size);
		break;
	case RTP_TIMER_CFG_WK_CID:
		rpt_timer_setting_wk_hdl(padapter, pdrvextra_cmd->type_size);
		break;
	case ANT_SELECT_WK_CID:
		antenna_select_wk_hdl(padapter, pdrvextra_cmd->type_size);
		break;
#ifdef CONFIG_88EU_AP_MODE
	case CHECK_HIQ_WK_CID:
		rtw_chk_hi_queue_hdl(padapter);
		break;
#endif /* CONFIG_88EU_AP_MODE */
	default:
		break;
	}

	if (pdrvextra_cmd->pbuf && pdrvextra_cmd->type_size > 0)
		kfree(pdrvextra_cmd->pbuf);

	return H2C_SUCCESS;
}

void rtw_survey_cmd_callback(struct adapter *padapter,  struct cmd_obj *pcmd)
{
	struct	mlme_priv *pmlmepriv = &padapter->mlmepriv;

	if (pcmd->res == H2C_DROPPED) {
		/* TODO: cancel timer and do timeout handler directly... */
		/* need to make timeout handlerOS independent */
		mod_timer(&pmlmepriv->scan_to_timer,
			  jiffies + msecs_to_jiffies(1));
	} else if (pcmd->res != H2C_SUCCESS) {
		mod_timer(&pmlmepriv->scan_to_timer,
			  jiffies + msecs_to_jiffies(1));
		RT_TRACE(_module_rtl871x_cmd_c_, _drv_err_,
			 ("\n ********Error: MgntActrtw_set_802_11_bssid_LIST_SCAN Fail ************\n\n."));
	}

	/*  free cmd */
	rtw_free_cmd_obj(pcmd);
}

void rtw_disassoc_cmd_callback(struct adapter *padapter, struct cmd_obj *pcmd)
{
	struct	mlme_priv *pmlmepriv = &padapter->mlmepriv;

	if (pcmd->res != H2C_SUCCESS) {
		spin_lock_bh(&pmlmepriv->lock);
		set_fwstate(pmlmepriv, _FW_LINKED);
		spin_unlock_bh(&pmlmepriv->lock);

		RT_TRACE(_module_rtl871x_cmd_c_, _drv_err_,
			 ("\n ***Error: disconnect_cmd_callback Fail ***\n."));
		return;
	}

	/*  free cmd */
	rtw_free_cmd_obj(pcmd);
}

void rtw_joinbss_cmd_callback(struct adapter *padapter,  struct cmd_obj *pcmd)
{
	struct	mlme_priv *pmlmepriv = &padapter->mlmepriv;

	if (pcmd->res == H2C_DROPPED) {
		/* TODO: cancel timer and do timeout handler directly... */
		/* need to make timeout handlerOS independent */
		mod_timer(&pmlmepriv->assoc_timer,
			  jiffies + msecs_to_jiffies(1));
	} else if (pcmd->res != H2C_SUCCESS) {
		RT_TRACE(_module_rtl871x_cmd_c_, _drv_err_,
			 ("********Error:rtw_select_and_join_from_scanned_queue Wait Sema  Fail ************\n"));
		mod_timer(&pmlmepriv->assoc_timer,
			  jiffies + msecs_to_jiffies(1));
	}

	rtw_free_cmd_obj(pcmd);
}

void rtw_createbss_cmd_callback(struct adapter *padapter, struct cmd_obj *pcmd)
{
	struct sta_info *psta = NULL;
	struct wlan_network *pwlan = NULL;
	struct	mlme_priv *pmlmepriv = &padapter->mlmepriv;
	struct wlan_bssid_ex *pnetwork = (struct wlan_bssid_ex *)pcmd->parmbuf;
	struct wlan_network *tgt_network = &pmlmepriv->cur_network;

	if (pcmd->res != H2C_SUCCESS) {
		RT_TRACE(_module_rtl871x_cmd_c_, _drv_err_,
			 ("\n **** Error: %s  Fail ****\n\n.", __func__));
		mod_timer(&pmlmepriv->assoc_timer,
			  jiffies + msecs_to_jiffies(1));
	}

	del_timer_sync(&pmlmepriv->assoc_timer);

	spin_lock_bh(&pmlmepriv->lock);

	if (check_fwstate(pmlmepriv, WIFI_AP_STATE)) {
		psta = rtw_get_stainfo(&padapter->stapriv, pnetwork->MacAddress);
		if (!psta) {
			psta = rtw_alloc_stainfo(&padapter->stapriv, pnetwork->MacAddress);
			if (!psta) {
				RT_TRACE(_module_rtl871x_cmd_c_, _drv_err_,
					 ("\nCan't alloc sta_info when createbss_cmd_callback\n"));
				goto createbss_cmd_fail;
			}
		}

		rtw_indicate_connect(padapter);
	} else {
		pwlan = rtw_alloc_network(pmlmepriv);
		spin_lock_bh(&pmlmepriv->scanned_queue.lock);
		if (!pwlan) {
			pwlan = rtw_get_oldest_wlan_network(&pmlmepriv->scanned_queue);
			if (!pwlan) {
				RT_TRACE(_module_rtl871x_cmd_c_, _drv_err_,
					 ("\n Error:  can't get pwlan in rtw_joinbss_event_callback\n"));
				spin_unlock_bh(&pmlmepriv->scanned_queue.lock);
				goto createbss_cmd_fail;
			}
			pwlan->last_scanned = jiffies;
		} else {
			list_add_tail(&pwlan->list,
				      &pmlmepriv->scanned_queue.queue);
		}

		pnetwork->Length = get_wlan_bssid_ex_sz(pnetwork);
		memcpy(&pwlan->network, pnetwork, pnetwork->Length);

		memcpy(&tgt_network->network, pnetwork, (get_wlan_bssid_ex_sz(pnetwork)));

		_clr_fwstate_(pmlmepriv, _FW_UNDER_LINKING);

		spin_unlock_bh(&pmlmepriv->scanned_queue.lock);
		/*  we will set _FW_LINKED when there is one more sat to
		 *  join us (rtw_stassoc_event_callback)
		 */
	}

createbss_cmd_fail:

	spin_unlock_bh(&pmlmepriv->lock);

	rtw_free_cmd_obj(pcmd);
}

void rtw_setstaKey_cmdrsp_callback(struct adapter *padapter,  struct cmd_obj *pcmd)
{
	struct sta_priv *pstapriv = &padapter->stapriv;
	struct set_stakey_rsp *psetstakey_rsp = (struct set_stakey_rsp *)(pcmd->rsp);
	struct sta_info *psta = rtw_get_stainfo(pstapriv, psetstakey_rsp->addr);

	if (!psta) {
		RT_TRACE(_module_rtl871x_cmd_c_, _drv_err_,
			 ("\nERROR: %s => can't get sta_info\n\n", __func__));
		goto exit;
	}
exit:
	rtw_free_cmd_obj(pcmd);
}

void rtw_setassocsta_cmdrsp_callback(struct adapter *padapter,  struct cmd_obj *pcmd)
{
	struct sta_priv *pstapriv = &padapter->stapriv;
	struct mlme_priv *pmlmepriv = &padapter->mlmepriv;
	struct set_assocsta_parm *passocsta_parm = (struct set_assocsta_parm *)(pcmd->parmbuf);
	struct set_assocsta_rsp *passocsta_rsp = (struct set_assocsta_rsp *)(pcmd->rsp);
	struct sta_info *psta = rtw_get_stainfo(pstapriv, passocsta_parm->addr);

	if (!psta) {
		RT_TRACE(_module_rtl871x_cmd_c_, _drv_err_,
			 ("\nERROR: %s => can't get sta_info\n\n", __func__));
		goto exit;
	}

	psta->aid = passocsta_rsp->cam_id;
	psta->mac_id = passocsta_rsp->cam_id;

	spin_lock_bh(&pmlmepriv->lock);

	set_fwstate(pmlmepriv, _FW_LINKED);
	spin_unlock_bh(&pmlmepriv->lock);

exit:
	rtw_free_cmd_obj(pcmd);
}<|MERGE_RESOLUTION|>--- conflicted
+++ resolved
@@ -3,18 +3,6 @@
  *
  * Copyright(c) 2007 - 2012 Realtek Corporation. All rights reserved.
  *
-<<<<<<< HEAD
- * This program is free software; you can redistribute it and/or modify it
- * under the terms of version 2 of the GNU General Public License as
- * published by the Free Software Foundation.
- *
- * This program is distributed in the hope that it will be useful, but WITHOUT
- * ANY WARRANTY; without even the implied warranty of MERCHANTABILITY or
- * FITNESS FOR A PARTICULAR PURPOSE. See the GNU General Public License for
- * more details.
- *
-=======
->>>>>>> 24b8d41d
  ******************************************************************************/
 #define _RTW_CMD_C_
 
@@ -234,12 +222,6 @@
 	/*  free all cmd_obj resources */
 	while ((pcmd = rtw_dequeue_cmd(&pcmdpriv->cmd_queue)))
 		rtw_free_cmd_obj(pcmd);
-<<<<<<< HEAD
-	}
-
-	complete(&pcmdpriv->terminate_cmdthread_comp);
-=======
->>>>>>> 24b8d41d
 
 	complete(&pcmdpriv->terminate_cmdthread_comp);
 
@@ -264,19 +246,11 @@
 	if (check_fwstate(pmlmepriv, _FW_LINKED))
 		rtw_lps_ctrl_wk_cmd(padapter, LPS_CTRL_SCAN, 1);
 
-<<<<<<< HEAD
-	ph2c = kzalloc(sizeof(struct cmd_obj), GFP_ATOMIC);
-	if (!ph2c)
-		return _FAIL;
-
-	psurveyPara = kzalloc(sizeof(struct sitesurvey_parm), GFP_ATOMIC);
-=======
 	ph2c = kzalloc(sizeof(*ph2c), GFP_ATOMIC);
 	if (!ph2c)
 		return _FAIL;
 
 	psurveyPara = kzalloc(sizeof(*psurveyPara), GFP_ATOMIC);
->>>>>>> 24b8d41d
 	if (!psurveyPara) {
 		kfree(ph2c);
 		return _FAIL;
@@ -357,11 +331,7 @@
 		RT_TRACE(_module_rtl871x_cmd_c_, _drv_info_,
 			 (" createbss for SSid:%s\n", pmlmepriv->assoc_ssid.ssid));
 
-<<<<<<< HEAD
-	pcmd = kzalloc(sizeof(struct cmd_obj), GFP_KERNEL);
-=======
 	pcmd = kzalloc(sizeof(*pcmd), GFP_ATOMIC);
->>>>>>> 24b8d41d
 	if (!pcmd) {
 		res = _FAIL;
 		goto exit;
@@ -535,11 +505,7 @@
 	RT_TRACE(_module_rtl871x_cmd_c_, _drv_notice_, ("+%s\n", __func__));
 
 	/* prepare cmd parameter */
-<<<<<<< HEAD
-	param = kzalloc(sizeof(*param), GFP_KERNEL);
-=======
 	param = kzalloc(sizeof(*param), GFP_ATOMIC);
->>>>>>> 24b8d41d
 	if (!param) {
 		res = _FAIL;
 		goto exit;
@@ -548,11 +514,7 @@
 
 	if (enqueue) {
 		/* need enqueue, prepare cmd_obj and enqueue */
-<<<<<<< HEAD
-		cmdobj = kzalloc(sizeof(*cmdobj), GFP_KERNEL);
-=======
 		cmdobj = kzalloc(sizeof(*cmdobj), GFP_ATOMIC);
->>>>>>> 24b8d41d
 		if (!cmdobj) {
 			res = _FAIL;
 			kfree(param);
@@ -650,32 +612,20 @@
 	if (!enqueue) {
 		clear_cam_entry(padapter, entry);
 	} else {
-<<<<<<< HEAD
-		ph2c = kzalloc(sizeof(struct cmd_obj), GFP_ATOMIC);
-=======
 		ph2c = kzalloc(sizeof(*ph2c), GFP_ATOMIC);
->>>>>>> 24b8d41d
 		if (!ph2c) {
 			res = _FAIL;
 			goto exit;
 		}
 
-<<<<<<< HEAD
-		psetstakey_para = kzalloc(sizeof(struct set_stakey_parm), GFP_ATOMIC);
-=======
 		psetstakey_para = kzalloc(sizeof(*psetstakey_para), GFP_ATOMIC);
->>>>>>> 24b8d41d
 		if (!psetstakey_para) {
 			kfree(ph2c);
 			res = _FAIL;
 			goto exit;
 		}
 
-<<<<<<< HEAD
-		psetstakey_rsp = kzalloc(sizeof(struct set_stakey_rsp), GFP_ATOMIC);
-=======
 		psetstakey_rsp = kzalloc(sizeof(*psetstakey_rsp), GFP_ATOMIC);
->>>>>>> 24b8d41d
 		if (!psetstakey_rsp) {
 			kfree(ph2c);
 			kfree(psetstakey_para);
@@ -707,22 +657,13 @@
 	struct addBaReq_parm *paddbareq_parm;
 	u8	res = _SUCCESS;
 
-<<<<<<< HEAD
-
-	ph2c = kzalloc(sizeof(struct cmd_obj), GFP_ATOMIC);
-=======
 	ph2c = kzalloc(sizeof(*ph2c), GFP_ATOMIC);
->>>>>>> 24b8d41d
 	if (!ph2c) {
 		res = _FAIL;
 		goto exit;
 	}
 
-<<<<<<< HEAD
-	paddbareq_parm = kzalloc(sizeof(struct addBaReq_parm), GFP_ATOMIC);
-=======
 	paddbareq_parm = kzalloc(sizeof(*paddbareq_parm), GFP_ATOMIC);
->>>>>>> 24b8d41d
 	if (!paddbareq_parm) {
 		kfree(ph2c);
 		res = _FAIL;
@@ -733,11 +674,6 @@
 	memcpy(paddbareq_parm->addr, addr, ETH_ALEN);
 
 	init_h2fwcmd_w_parm_no_rsp(ph2c, paddbareq_parm, _AddBAReq_CMD_);
-<<<<<<< HEAD
-
-	/* DBG_88E("rtw_addbareq_cmd, tid =%d\n", tid); */
-=======
->>>>>>> 24b8d41d
 
 	res = rtw_enqueue_cmd(pcmdpriv, ph2c);
 
@@ -753,22 +689,13 @@
 	struct cmd_priv	*pcmdpriv = &padapter->cmdpriv;
 	u8	res = _SUCCESS;
 
-<<<<<<< HEAD
-
-	ph2c = kzalloc(sizeof(struct cmd_obj), GFP_ATOMIC);
-=======
 	ph2c = kzalloc(sizeof(*ph2c), GFP_ATOMIC);
->>>>>>> 24b8d41d
 	if (!ph2c) {
 		res = _FAIL;
 		goto exit;
 	}
 
-<<<<<<< HEAD
-	pdrvextra_cmd_parm = kzalloc(sizeof(struct drvextra_cmd_parm), GFP_ATOMIC);
-=======
 	pdrvextra_cmd_parm = kzalloc(sizeof(*pdrvextra_cmd_parm), GFP_ATOMIC);
->>>>>>> 24b8d41d
 	if (!pdrvextra_cmd_parm) {
 		kfree(ph2c);
 		res = _FAIL;
@@ -803,11 +730,7 @@
 	}
 
 	/* prepare cmd parameter */
-<<<<<<< HEAD
-	setChannelPlan_param = kzalloc(sizeof(struct SetChannelPlan_param), GFP_KERNEL);
-=======
 	setChannelPlan_param = kzalloc(sizeof(*setChannelPlan_param), GFP_KERNEL);
->>>>>>> 24b8d41d
 	if (!setChannelPlan_param) {
 		res = _FAIL;
 		goto exit;
@@ -816,11 +739,7 @@
 
 	if (enqueue) {
 		/* need enqueue, prepare cmd_obj and enqueue */
-<<<<<<< HEAD
-		pcmdobj = kzalloc(sizeof(struct	cmd_obj), GFP_KERNEL);
-=======
 		pcmdobj = kzalloc(sizeof(*pcmdobj), GFP_KERNEL);
->>>>>>> 24b8d41d
 		if (!pcmdobj) {
 			kfree(setChannelPlan_param);
 			res = _FAIL;
@@ -975,21 +894,13 @@
 	u8	res = _SUCCESS;
 
 	if (enqueue) {
-<<<<<<< HEAD
-		ph2c = kzalloc(sizeof(struct cmd_obj), GFP_ATOMIC);
-=======
 		ph2c = kzalloc(sizeof(*ph2c), GFP_ATOMIC);
->>>>>>> 24b8d41d
 		if (!ph2c) {
 			res = _FAIL;
 			goto exit;
 		}
 
-<<<<<<< HEAD
-		pdrvextra_cmd_parm = kzalloc(sizeof(struct drvextra_cmd_parm), GFP_ATOMIC);
-=======
 		pdrvextra_cmd_parm = kzalloc(sizeof(*pdrvextra_cmd_parm), GFP_ATOMIC);
->>>>>>> 24b8d41d
 		if (!pdrvextra_cmd_parm) {
 			kfree(ph2c);
 			res = _FAIL;
@@ -1025,21 +936,13 @@
 
 	u8	res = _SUCCESS;
 
-<<<<<<< HEAD
-	ph2c = kzalloc(sizeof(struct cmd_obj), GFP_ATOMIC);
-=======
 	ph2c = kzalloc(sizeof(*ph2c), GFP_ATOMIC);
->>>>>>> 24b8d41d
 	if (!ph2c) {
 		res = _FAIL;
 		goto exit;
 	}
 
-<<<<<<< HEAD
-	pdrvextra_cmd_parm = kzalloc(sizeof(struct drvextra_cmd_parm), GFP_ATOMIC);
-=======
 	pdrvextra_cmd_parm = kzalloc(sizeof(*pdrvextra_cmd_parm), GFP_ATOMIC);
->>>>>>> 24b8d41d
 	if (!pdrvextra_cmd_parm) {
 		kfree(ph2c);
 		res = _FAIL;
@@ -1074,21 +977,13 @@
 		return res;
 
 	if (enqueue) {
-<<<<<<< HEAD
-		ph2c = kzalloc(sizeof(struct cmd_obj), GFP_KERNEL);
-=======
 		ph2c = kzalloc(sizeof(*ph2c), GFP_KERNEL);
->>>>>>> 24b8d41d
 		if (!ph2c) {
 			res = _FAIL;
 			goto exit;
 		}
 
-<<<<<<< HEAD
-		pdrvextra_cmd_parm = kzalloc(sizeof(struct drvextra_cmd_parm), GFP_KERNEL);
-=======
 		pdrvextra_cmd_parm = kzalloc(sizeof(*pdrvextra_cmd_parm), GFP_KERNEL);
->>>>>>> 24b8d41d
 		if (!pdrvextra_cmd_parm) {
 			kfree(ph2c);
 			res = _FAIL;
@@ -1176,21 +1071,13 @@
 	struct cmd_priv	*pcmdpriv = &padapter->cmdpriv;
 	u8	res = _SUCCESS;
 
-<<<<<<< HEAD
-	ph2c = kzalloc(sizeof(struct cmd_obj), GFP_KERNEL);
-=======
 	ph2c = kzalloc(sizeof(*ph2c), GFP_ATOMIC);
->>>>>>> 24b8d41d
 	if (!ph2c) {
 		res = _FAIL;
 		goto exit;
 	}
 
-<<<<<<< HEAD
-	pdrvextra_cmd_parm = kzalloc(sizeof(struct drvextra_cmd_parm), GFP_KERNEL);
-=======
 	pdrvextra_cmd_parm = kzalloc(sizeof(*pdrvextra_cmd_parm), GFP_ATOMIC);
->>>>>>> 24b8d41d
 	if (!pdrvextra_cmd_parm) {
 		kfree(ph2c);
 		res = _FAIL;
