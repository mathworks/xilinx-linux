// SPDX-License-Identifier: GPL-2.0
/******************************************************************************
 *
 * Copyright(c) 2007 - 2011 Realtek Corporation. All rights reserved.
 *
<<<<<<< HEAD
 * This program is free software; you can redistribute it and/or modify it
 * under the terms of version 2 of the GNU General Public License as
 * published by the Free Software Foundation.
 *
 * This program is distributed in the hope that it will be useful, but WITHOUT
 * ANY WARRANTY; without even the implied warranty of MERCHANTABILITY or
 * FITNESS FOR A PARTICULAR PURPOSE. See the GNU General Public License for
 * more details.
 *
=======
>>>>>>> 24b8d41d
 ******************************************************************************/
#define _IEEE80211_C

#include <linux/ieee80211.h>

#include <drv_types.h>
#include <osdep_intf.h>
#include <ieee80211.h>
#include <wifi.h>
#include <osdep_service.h>
#include <wlan_bssdef.h>

u8 RTW_WPA_OUI_TYPE[] = { 0x00, 0x50, 0xf2, 1 };
u8 WPA_AUTH_KEY_MGMT_NONE[] = { 0x00, 0x50, 0xf2, 0 };
u8 WPA_AUTH_KEY_MGMT_UNSPEC_802_1X[] = { 0x00, 0x50, 0xf2, 1 };
u8 WPA_AUTH_KEY_MGMT_PSK_OVER_802_1X[] = { 0x00, 0x50, 0xf2, 2 };
u8 WPA_CIPHER_SUITE_NONE[] = { 0x00, 0x50, 0xf2, 0 };
u8 WPA_CIPHER_SUITE_WEP40[] = { 0x00, 0x50, 0xf2, 1 };
u8 WPA_CIPHER_SUITE_TKIP[] = { 0x00, 0x50, 0xf2, 2 };
u8 WPA_CIPHER_SUITE_WRAP[] = { 0x00, 0x50, 0xf2, 3 };
u8 WPA_CIPHER_SUITE_CCMP[] = { 0x00, 0x50, 0xf2, 4 };
u8 WPA_CIPHER_SUITE_WEP104[] = { 0x00, 0x50, 0xf2, 5 };

u16 RSN_VERSION_BSD = 1;
u8 RSN_AUTH_KEY_MGMT_UNSPEC_802_1X[] = { 0x00, 0x0f, 0xac, 1 };
u8 RSN_AUTH_KEY_MGMT_PSK_OVER_802_1X[] = { 0x00, 0x0f, 0xac, 2 };
u8 RSN_CIPHER_SUITE_NONE[] = { 0x00, 0x0f, 0xac, 0 };
u8 RSN_CIPHER_SUITE_WEP40[] = { 0x00, 0x0f, 0xac, 1 };
u8 RSN_CIPHER_SUITE_TKIP[] = { 0x00, 0x0f, 0xac, 2 };
u8 RSN_CIPHER_SUITE_WRAP[] = { 0x00, 0x0f, 0xac, 3 };
u8 RSN_CIPHER_SUITE_CCMP[] = { 0x00, 0x0f, 0xac, 4 };
u8 RSN_CIPHER_SUITE_WEP104[] = { 0x00, 0x0f, 0xac, 5 };
/*  */
/*  for adhoc-master to generate ie and provide supported-rate to fw */
/*  */

static u8 WIFI_CCKRATES[] = {
	IEEE80211_CCK_RATE_1MB | IEEE80211_BASIC_RATE_MASK,
	IEEE80211_CCK_RATE_2MB | IEEE80211_BASIC_RATE_MASK,
	IEEE80211_CCK_RATE_5MB | IEEE80211_BASIC_RATE_MASK,
	IEEE80211_CCK_RATE_11MB | IEEE80211_BASIC_RATE_MASK
};

static u8 WIFI_OFDMRATES[] = {
	 IEEE80211_OFDM_RATE_6MB,
	 IEEE80211_OFDM_RATE_9MB,
	 IEEE80211_OFDM_RATE_12MB,
	 IEEE80211_OFDM_RATE_18MB,
	 IEEE80211_OFDM_RATE_24MB,
	 IEEE80211_OFDM_RATE_36MB,
	 IEEE80211_OFDM_RATE_48MB,
	 IEEE80211_OFDM_RATE_54MB
};

int rtw_get_bit_value_from_ieee_value(u8 val)
{
	static const unsigned char dot11_rate_table[] = {
		2, 4, 11, 22, 12, 18, 24, 36, 48,
		72, 96, 108, 0}; /*  last element must be zero!! */
	int i = 0;

	while (dot11_rate_table[i] != 0) {
		if (dot11_rate_table[i] == val)
			return BIT(i);
		i++;
	}
	return 0;
}

bool rtw_is_cckrates_included(u8 *rate)
{
	while (*rate) {
		u8 r = *rate & 0x7f;

		if (r == 2 || r == 4 || r == 11 || r == 22)
			return true;
		rate++;
	}

	return false;
}

bool rtw_is_cckratesonly_included(u8 *rate)
{
	while (*rate) {
		u8 r = *rate & 0x7f;

		if (r != 2 && r != 4 && r != 11 && r != 22)
			return false;
		rate++;
	}

	return true;
}

int rtw_check_network_type(unsigned char *rate)
{
	/*  could be pure B, pure G, or B/G */
	if (rtw_is_cckratesonly_included(rate))
		return WIRELESS_11B;
	else if (rtw_is_cckrates_included(rate))
		return	WIRELESS_11BG;
	else
		return WIRELESS_11G;
}

u8 *rtw_set_fixed_ie(void *pbuf, unsigned int len, void *source,
		     unsigned int *frlen)
{
	memcpy(pbuf, source, len);
	*frlen = *frlen + len;
	return ((u8 *)pbuf) + len;
}

/*  rtw_set_ie will update frame length */
u8 *rtw_set_ie
(
	u8 *pbuf,
	int index,
	uint len,
	u8 *source,
	uint *frlen /* frame length */
)
{
	*pbuf = (u8)index;

	*(pbuf + 1) = (u8)len;

	if (len > 0)
		memcpy((void *)(pbuf + 2), (void *)source, len);

	*frlen = *frlen + (len + 2);

	return pbuf + len + 2;
}

<<<<<<< HEAD
/*----------------------------------------------------------------------------
index: the information element id index, limit is the limit for search
-----------------------------------------------------------------------------*/
u8 *rtw_get_ie(u8 *pbuf, int index, int *len, int limit)
=======
/*
 * ----------------------------------------------------------------------------
 * index: the information element id index, limit is the limit for search
 * ----------------------------------------------------------------------------
 */
u8 *rtw_get_ie(u8 *pbuf, int index, uint *len, int limit)
>>>>>>> 24b8d41d
{
	int tmp, i;
	u8 *p;

	if (limit < 1)
		return NULL;

	p = pbuf;
	i = 0;
	*len = 0;
	while (1) {
		if (*p == index) {
			*len = *(p + 1);
			return p;
		}
		tmp = *(p + 1);
		p += (tmp + 2);
		i += (tmp + 2);
		if (i >= limit)
			break;
	}
	return NULL;
}

void rtw_set_supported_rate(u8 *SupportedRates, uint mode)
{
	memset(SupportedRates, 0, NDIS_802_11_LENGTH_RATES_EX);

	switch (mode) {
	case WIRELESS_11B:
		memcpy(SupportedRates, WIFI_CCKRATES, IEEE80211_CCK_RATE_LEN);
		break;
	case WIRELESS_11G:
	case WIRELESS_11A:
	case WIRELESS_11_5N:
	case WIRELESS_11A_5N:/* Todo: no basic rate for ofdm ? */
		memcpy(SupportedRates, WIFI_OFDMRATES, IEEE80211_NUM_OFDM_RATESLEN);
		break;
	case WIRELESS_11BG:
	case WIRELESS_11G_24N:
	case WIRELESS_11_24N:
	case WIRELESS_11BG_24N:
		memcpy(SupportedRates, WIFI_CCKRATES, IEEE80211_CCK_RATE_LEN);
		memcpy(SupportedRates + IEEE80211_CCK_RATE_LEN, WIFI_OFDMRATES, IEEE80211_NUM_OFDM_RATESLEN);
		break;
	}
}

uint rtw_get_rateset_len(u8 *rateset)
{
	uint i;

	for (i = 0; i < 13; i++)
		if (rateset[i] == 0)
			break;
	return i;
}

int rtw_generate_ie(struct registry_priv *pregistrypriv)
{
	u8 wireless_mode;
	int rateLen;
	uint sz = 0;
	struct wlan_bssid_ex *pdev_network = &pregistrypriv->dev_network;
	u8 *ie = pdev_network->ies;

	/* timestamp will be inserted by hardware */
	sz += 8;
	ie += sz;

	/* beacon interval : 2bytes */
	*(__le16 *)ie = cpu_to_le16((u16)pdev_network->Configuration.BeaconPeriod);/* BCN_INTERVAL; */
	sz += 2;
	ie += 2;

	/* capability info */
	*(u16 *)ie = 0;

	*(__le16 *)ie |= cpu_to_le16(cap_IBSS);

	if (pregistrypriv->preamble == PREAMBLE_SHORT)
		*(__le16 *)ie |= cpu_to_le16(cap_ShortPremble);

	if (pdev_network->Privacy)
		*(__le16 *)ie |= cpu_to_le16(cap_Privacy);

	sz += 2;
	ie += 2;

	/* SSID */
	ie = rtw_set_ie(ie, _SSID_IE_, pdev_network->ssid.ssid_length, pdev_network->ssid.ssid, &sz);

	/* supported rates */
	if (pregistrypriv->wireless_mode == WIRELESS_11ABGN)
		wireless_mode = WIRELESS_11BG_24N;
	else
		wireless_mode = pregistrypriv->wireless_mode;

	rtw_set_supported_rate(pdev_network->SupportedRates, wireless_mode);

	rateLen = rtw_get_rateset_len(pdev_network->SupportedRates);

	if (rateLen > 8) {
		ie = rtw_set_ie(ie, _SUPPORTEDRATES_IE_, 8, pdev_network->SupportedRates, &sz);
		/* ie = rtw_set_ie(ie, _EXT_SUPPORTEDRATES_IE_, (rateLen - 8), (pdev_network->SupportedRates + 8), &sz); */
	} else {
		ie = rtw_set_ie(ie, _SUPPORTEDRATES_IE_, rateLen, pdev_network->SupportedRates, &sz);
	}

	/* DS parameter set */
	ie = rtw_set_ie(ie, _DSSET_IE_, 1, (u8 *)&pdev_network->Configuration.DSConfig, &sz);

	/* IBSS Parameter Set */

	ie = rtw_set_ie(ie, _IBSS_PARA_IE_, 2, (u8 *)&pdev_network->Configuration.ATIMWindow, &sz);

	if (rateLen > 8)
		ie = rtw_set_ie(ie, _EXT_SUPPORTEDRATES_IE_, (rateLen - 8), (pdev_network->SupportedRates + 8), &sz);

	return sz;
}

unsigned char *rtw_get_wpa_ie(unsigned char *pie, uint *wpa_ie_len, int limit)
{
	uint len;
	u16 val16;
	__le16 le_tmp;
	static const unsigned char wpa_oui_type[] = {0x00, 0x50, 0xf2, 0x01};
	u8 *pbuf = pie;
	int limit_new = limit;

	while (1) {
		pbuf = rtw_get_ie(pbuf, _WPA_IE_ID_, &len, limit_new);

		if (pbuf) {
			/* check if oui matches... */
			if (memcmp((pbuf + 2), wpa_oui_type, sizeof(wpa_oui_type)))
				goto check_next_ie;

			/* check version... */
			memcpy((u8 *)&le_tmp, (pbuf + 6), sizeof(val16));

			val16 = le16_to_cpu(le_tmp);
			if (val16 != 0x0001)
				goto check_next_ie;
			*wpa_ie_len = *(pbuf + 1);
			return pbuf;
		}
		*wpa_ie_len = 0;
		return NULL;

check_next_ie:
		limit_new = limit - (pbuf - pie) - 2 - len;
		if (limit_new <= 0)
			break;
		pbuf += (2 + len);
	}
	*wpa_ie_len = 0;
	return NULL;
}

unsigned char *rtw_get_wpa2_ie(unsigned char *pie, uint *rsn_ie_len, int limit)
{
	return rtw_get_ie(pie, _WPA2_IE_ID_, rsn_ie_len, limit);
}

int rtw_get_wpa_cipher_suite(u8 *s)
{
	if (!memcmp(s, WPA_CIPHER_SUITE_NONE, WPA_SELECTOR_LEN))
		return WPA_CIPHER_NONE;
	if (!memcmp(s, WPA_CIPHER_SUITE_WEP40, WPA_SELECTOR_LEN))
		return WPA_CIPHER_WEP40;
	if (!memcmp(s, WPA_CIPHER_SUITE_TKIP, WPA_SELECTOR_LEN))
		return WPA_CIPHER_TKIP;
	if (!memcmp(s, WPA_CIPHER_SUITE_CCMP, WPA_SELECTOR_LEN))
		return WPA_CIPHER_CCMP;
	if (!memcmp(s, WPA_CIPHER_SUITE_WEP104, WPA_SELECTOR_LEN))
		return WPA_CIPHER_WEP104;

	return 0;
}

int rtw_get_wpa2_cipher_suite(u8 *s)
{
	if (!memcmp(s, RSN_CIPHER_SUITE_NONE, RSN_SELECTOR_LEN))
		return WPA_CIPHER_NONE;
	if (!memcmp(s, RSN_CIPHER_SUITE_WEP40, RSN_SELECTOR_LEN))
		return WPA_CIPHER_WEP40;
	if (!memcmp(s, RSN_CIPHER_SUITE_TKIP, RSN_SELECTOR_LEN))
		return WPA_CIPHER_TKIP;
	if (!memcmp(s, RSN_CIPHER_SUITE_CCMP, RSN_SELECTOR_LEN))
		return WPA_CIPHER_CCMP;
	if (!memcmp(s, RSN_CIPHER_SUITE_WEP104, RSN_SELECTOR_LEN))
		return WPA_CIPHER_WEP104;

	return 0;
}

int rtw_parse_wpa_ie(u8 *wpa_ie, int wpa_ie_len, int *group_cipher, int *pairwise_cipher, int *is_8021x)
{
	int i, ret = _SUCCESS;
	int left, count;
	u8 *pos;
	u8 SUITE_1X[4] = {0x00, 0x50, 0xf2, 1};

	if (wpa_ie_len <= 0) {
		/* No WPA IE - fail silently */
		return _FAIL;
	}

	if ((*wpa_ie != _WPA_IE_ID_) || (*(wpa_ie + 1) != (u8)(wpa_ie_len - 2)) ||
	    (memcmp(wpa_ie + 2, RTW_WPA_OUI_TYPE, WPA_SELECTOR_LEN)))
		return _FAIL;

	pos = wpa_ie;

	pos += 8;
	left = wpa_ie_len - 8;

	/* group_cipher */
	if (left >= WPA_SELECTOR_LEN) {
		*group_cipher = rtw_get_wpa_cipher_suite(pos);
		pos += WPA_SELECTOR_LEN;
		left -= WPA_SELECTOR_LEN;
	} else if (left > 0) {
		RT_TRACE(_module_rtl871x_mlme_c_, _drv_err_, ("%s: ie length mismatch, %u too much", __func__, left));
		return _FAIL;
	}

	/* pairwise_cipher */
	if (left >= 2) {
		count = get_unaligned_le16(pos);
		pos += 2;
		left -= 2;

		if (count == 0 || left < count * WPA_SELECTOR_LEN) {
			RT_TRACE(_module_rtl871x_mlme_c_, _drv_err_, ("%s: ie count botch (pairwise), count %u left %u",
						__func__, count, left));
			return _FAIL;
		}

		for (i = 0; i < count; i++) {
			*pairwise_cipher |= rtw_get_wpa_cipher_suite(pos);

			pos += WPA_SELECTOR_LEN;
			left -= WPA_SELECTOR_LEN;
		}
	} else if (left == 1) {
		RT_TRACE(_module_rtl871x_mlme_c_, _drv_err_, ("%s: ie too short (for key mgmt)",   __func__));
		return _FAIL;
	}

	if (is_8021x) {
		if (left >= 6) {
			pos += 2;
			if (!memcmp(pos, SUITE_1X, 4)) {
				RT_TRACE(_module_rtl871x_mlme_c_, _drv_info_, ("%s : there has 802.1x auth\n", __func__));
				*is_8021x = 1;
			}
		}
	}

	return ret;
}

int rtw_parse_wpa2_ie(u8 *rsn_ie, int rsn_ie_len, int *group_cipher, int *pairwise_cipher, int *is_8021x)
{
	int i, ret = _SUCCESS;
	int left, count;
	u8 *pos;
	u8 SUITE_1X[4] = {0x00, 0x0f, 0xac, 0x01};

	if (rsn_ie_len <= 0) {
		/* No RSN IE - fail silently */
		return _FAIL;
	}

	if ((*rsn_ie != _WPA2_IE_ID_) || (*(rsn_ie + 1) != (u8)(rsn_ie_len - 2)))
		return _FAIL;

	pos = rsn_ie;
	pos += 4;
	left = rsn_ie_len - 4;

	/* group_cipher */
	if (left >= RSN_SELECTOR_LEN) {
		*group_cipher = rtw_get_wpa2_cipher_suite(pos);

		pos += RSN_SELECTOR_LEN;
		left -= RSN_SELECTOR_LEN;

	} else if (left > 0) {
		RT_TRACE(_module_rtl871x_mlme_c_, _drv_err_, ("%s: ie length mismatch, %u too much", __func__, left));
		return _FAIL;
	}

	/* pairwise_cipher */
	if (left >= 2) {
		count = get_unaligned_le16(pos);
		pos += 2;
		left -= 2;

		if (count == 0 || left < count * RSN_SELECTOR_LEN) {
			RT_TRACE(_module_rtl871x_mlme_c_, _drv_err_, ("%s: ie count botch (pairwise), count %u left %u",
						__func__, count, left));
			return _FAIL;
		}

		for (i = 0; i < count; i++) {
			*pairwise_cipher |= rtw_get_wpa2_cipher_suite(pos);

			pos += RSN_SELECTOR_LEN;
			left -= RSN_SELECTOR_LEN;
		}

	} else if (left == 1) {
		RT_TRACE(_module_rtl871x_mlme_c_, _drv_err_, ("%s: ie too short (for key mgmt)",  __func__));

		return _FAIL;
	}

	if (is_8021x) {
		if (left >= 6) {
			pos += 2;
			if (!memcmp(pos, SUITE_1X, 4)) {
				RT_TRACE(_module_rtl871x_mlme_c_, _drv_info_, ("%s (): there has 802.1x auth\n", __func__));
				*is_8021x = 1;
			}
		}
	}
	return ret;
}

void rtw_get_sec_ie(u8 *in_ie, uint in_len, u8 *rsn_ie, u16 *rsn_len, u8 *wpa_ie, u16 *wpa_len)
{
	u8 authmode, sec_idx, i;
	u8 wpa_oui[4] = {0x0, 0x50, 0xf2, 0x01};
	uint cnt;

	/* Search required WPA or WPA2 IE and copy to sec_ie[] */

	cnt = _TIMESTAMP_ + _BEACON_ITERVAL_ + _CAPABILITY_;

	sec_idx = 0;

	while (cnt < in_len) {
		authmode = in_ie[cnt];

		if ((authmode == _WPA_IE_ID_) && (!memcmp(&in_ie[cnt + 2], &wpa_oui[0], 4))) {
			RT_TRACE(_module_rtl871x_mlme_c_, _drv_info_,
				 ("\n rtw_get_wpa_ie: sec_idx =%d in_ie[cnt+1]+2 =%d\n",
				 sec_idx, in_ie[cnt + 1] + 2));

			if (wpa_ie) {
				memcpy(wpa_ie, &in_ie[cnt], in_ie[cnt + 1] + 2);

				for (i = 0; i < (in_ie[cnt + 1] + 2); i += 8) {
					RT_TRACE(_module_rtl871x_mlme_c_, _drv_info_,
						 ("\n %2x,%2x,%2x,%2x,%2x,%2x,%2x,%2x\n",
						 wpa_ie[i], wpa_ie[i + 1], wpa_ie[i + 2], wpa_ie[i + 3], wpa_ie[i + 4],
						 wpa_ie[i + 5], wpa_ie[i + 6], wpa_ie[i + 7]));
				}
			}

			*wpa_len = in_ie[cnt + 1] + 2;
			cnt += in_ie[cnt + 1] + 2;  /* get next */
		} else {
			if (authmode == _WPA2_IE_ID_) {
				RT_TRACE(_module_rtl871x_mlme_c_, _drv_info_,
					 ("\n get_rsn_ie: sec_idx =%d in_ie[cnt+1]+2 =%d\n",
					 sec_idx, in_ie[cnt + 1] + 2));

				if (rsn_ie) {
					memcpy(rsn_ie, &in_ie[cnt], in_ie[cnt + 1] + 2);

					for (i = 0; i < (in_ie[cnt + 1] + 2); i += 8) {
						RT_TRACE(_module_rtl871x_mlme_c_, _drv_info_,
							 ("\n %2x,%2x,%2x,%2x,%2x,%2x,%2x,%2x\n",
							 rsn_ie[i], rsn_ie[i + 1], rsn_ie[i + 2], rsn_ie[i + 3], rsn_ie[i + 4],
							 rsn_ie[i + 5], rsn_ie[i + 6], rsn_ie[i + 7]));
						}
				}

				*rsn_len = in_ie[cnt + 1] + 2;
				cnt += in_ie[cnt + 1] + 2;  /* get next */
			} else {
				cnt += in_ie[cnt + 1] + 2;   /* get next */
			}
		}
	}
}

u8 rtw_is_wps_ie(u8 *ie_ptr, uint *wps_ielen)
{
	u8 match = false;
	u8 eid, wps_oui[4] = {0x0, 0x50, 0xf2, 0x04};

	if (!ie_ptr)
		return match;

	eid = ie_ptr[0];

	if ((eid == _WPA_IE_ID_) && (!memcmp(&ie_ptr[2], wps_oui, 4))) {
		*wps_ielen = ie_ptr[1] + 2;
		match = true;
	}
	return match;
}

/**
 * rtw_get_wps_ie - Search WPS IE from a series of ies
 * @in_ie: Address of ies to search
 * @in_len: Length limit from in_ie
 * @wps_ie: If not NULL and WPS IE is found, WPS IE will be copied to the buf starting from wps_ie
 * @wps_ielen: If not NULL and WPS IE is found, will set to the length of the entire WPS IE
 *
 * Returns: The address of the WPS IE found, or NULL
 */
u8 *rtw_get_wps_ie(u8 *in_ie, uint in_len, u8 *wps_ie, uint *wps_ielen)
{
	uint cnt;
	u8 *wpsie_ptr = NULL;
	u8 eid, wps_oui[4] = {0x0, 0x50, 0xf2, 0x04};

	if (wps_ielen)
		*wps_ielen = 0;

	if (!in_ie || in_len <= 0)
		return wpsie_ptr;

	cnt = 0;

	while (cnt < in_len) {
		eid = in_ie[cnt];

		if ((eid == _WPA_IE_ID_) && (!memcmp(&in_ie[cnt + 2], wps_oui, 4))) {
			wpsie_ptr = &in_ie[cnt];

			if (wps_ie)
				memcpy(wps_ie, &in_ie[cnt], in_ie[cnt + 1] + 2);

			if (wps_ielen)
				*wps_ielen = in_ie[cnt + 1] + 2;

			cnt += in_ie[cnt + 1] + 2;

			break;
		}
		cnt += in_ie[cnt + 1] + 2; /* goto next */
	}
	return wpsie_ptr;
}

/**
 * rtw_get_wps_attr - Search a specific WPS attribute from a given WPS IE
 * @wps_ie: Address of WPS IE to search
 * @wps_ielen: Length limit from wps_ie
 * @target_attr_id: The attribute ID of WPS attribute to search
 * @buf_attr: If not NULL and the WPS attribute is found, WPS attribute will be copied to the buf starting from buf_attr
 * @len_attr: If not NULL and the WPS attribute is found, will set to the length of the entire WPS attribute
 *
 * Returns: the address of the specific WPS attribute found, or NULL
 */
u8 *rtw_get_wps_attr(u8 *wps_ie, uint wps_ielen, u16 target_attr_id, u8 *buf_attr, u32 *len_attr)
{
	u8 *attr_ptr = NULL;
	u8 *target_attr_ptr = NULL;
	u8 wps_oui[4] = {0x00, 0x50, 0xF2, 0x04};

	if (len_attr)
		*len_attr = 0;

	if ((wps_ie[0] != _VENDOR_SPECIFIC_IE_) ||
	    (memcmp(wps_ie + 2, wps_oui, 4)))
		return attr_ptr;

	/*  6 = 1(Element ID) + 1(Length) + 4(WPS OUI) */
	attr_ptr = wps_ie + 6; /* goto first attr */

	while (attr_ptr - wps_ie < wps_ielen) {
		/*  4 = 2(Attribute ID) + 2(Length) */
		u16 attr_id = get_unaligned_be16(attr_ptr);
		u16 attr_data_len = get_unaligned_be16(attr_ptr + 2);
		u16 attr_len = attr_data_len + 4;

		if (attr_id == target_attr_id) {
			target_attr_ptr = attr_ptr;
			if (buf_attr)
				memcpy(buf_attr, attr_ptr, attr_len);
			if (len_attr)
				*len_attr = attr_len;
			break;
		}
		attr_ptr += attr_len; /* goto next */
	}
	return target_attr_ptr;
}

/**
 * rtw_get_wps_attr_content - Search a specific WPS attribute content from a given WPS IE
 * @wps_ie: Address of WPS IE to search
 * @wps_ielen: Length limit from wps_ie
 * @target_attr_id: The attribute ID of WPS attribute to search
 * @buf_content: If not NULL and the WPS attribute is found, WPS attribute content will be copied to the buf starting from buf_content
 * @len_content: If not NULL and the WPS attribute is found, will set to the length of the WPS attribute content
 *
 * Returns: the address of the specific WPS attribute content found, or NULL
 */
u8 *rtw_get_wps_attr_content(u8 *wps_ie, uint wps_ielen, u16 target_attr_id, u8 *buf_content, uint *len_content)
{
	u8 *attr_ptr;
	u32 attr_len;

	if (len_content)
		*len_content = 0;

	attr_ptr = rtw_get_wps_attr(wps_ie, wps_ielen, target_attr_id, NULL, &attr_len);

	if (attr_ptr && attr_len) {
		if (buf_content)
			memcpy(buf_content, attr_ptr + 4, attr_len - 4);

		if (len_content)
			*len_content = attr_len - 4;

		return attr_ptr + 4;
	}

	return NULL;
}

static int rtw_ieee802_11_parse_vendor_specific(u8 *pos, uint elen,
						struct rtw_ieee802_11_elems *elems, int show_errors)
{
	unsigned int oui;

	/*
	 * first 3 bytes in vendor specific information element are the IEEE
	 * OUI of the vendor. The following byte is used a vendor specific
	 * sub-type.
	 */
	if (elen < 4) {
		if (show_errors) {
			DBG_88E("short vendor specific information element ignored (len=%lu)\n",
				(unsigned long)elen);
		}
		return -1;
	}

	oui = RTW_GET_BE24(pos);
	switch (oui) {
	case OUI_MICROSOFT:
		/*
		 * Microsoft/Wi-Fi information elements are further typed and
		 * subtyped
		 */
		switch (pos[3]) {
		case 1:
			/*
			 * Microsoft OUI (00:50:F2) with OUI Type 1:
			 * real WPA information element
			 */
			elems->wpa_ie = pos;
			elems->wpa_ie_len = elen;
			break;
		case WME_OUI_TYPE: /* this is a Wi-Fi WME info. element */
			if (elen < 5) {
				DBG_88E("short WME information element ignored (len=%lu)\n",
					(unsigned long)elen);
				return -1;
			}
			switch (pos[4]) {
			case WME_OUI_SUBTYPE_INFORMATION_ELEMENT:
			case WME_OUI_SUBTYPE_PARAMETER_ELEMENT:
				elems->wme = pos;
				elems->wme_len = elen;
				break;
			case WME_OUI_SUBTYPE_TSPEC_ELEMENT:
				elems->wme_tspec = pos;
				elems->wme_tspec_len = elen;
				break;
			default:
				DBG_88E("unknown WME information element ignored (subtype=%d len=%lu)\n",
					pos[4], (unsigned long)elen);
				return -1;
			}
			break;
		case 4:
			/* Wi-Fi Protected Setup (WPS) IE */
			elems->wps_ie = pos;
			elems->wps_ie_len = elen;
			break;
		default:
			DBG_88E("Unknown Microsoft information element ignored (type=%d len=%lu)\n",
				pos[3], (unsigned long)elen);
			return -1;
		}
		break;

	case OUI_BROADCOM:
		switch (pos[3]) {
		case VENDOR_HT_CAPAB_OUI_TYPE:
			elems->vendor_ht_cap = pos;
			elems->vendor_ht_cap_len = elen;
			break;
		default:
			DBG_88E("Unknown Broadcom information element ignored (type=%d len=%lu)\n",
				pos[3], (unsigned long)elen);
			return -1;
		}
		break;
	default:
		DBG_88E("unknown vendor specific information element ignored (vendor OUI %3phC len=%lu)\n",
			pos, (unsigned long)elen);
		return -1;
	}
	return 0;
}

/**
 * ieee802_11_parse_elems - Parse information elements in management frames
 * @start: Pointer to the start of ies
 * @len: Length of IE buffer in octets
 * @elems: Data structure for parsed elements
 * @show_errors: Whether to show parsing errors in debug log
 * Returns: Parsing result
 */
enum parse_res rtw_ieee802_11_parse_elems(u8 *start, uint len,
					  struct rtw_ieee802_11_elems *elems,
					  int show_errors)
{
	uint left = len;
	u8 *pos = start;
	int unknown = 0;

	memset(elems, 0, sizeof(*elems));

	while (left >= 2) {
		u8 id, elen;

		id = *pos++;
		elen = *pos++;
		left -= 2;

		if (elen > left) {
			if (show_errors) {
				DBG_88E("IEEE 802.11 element parse failed (id=%d elen=%d left=%lu)\n",
					id, elen, (unsigned long)left);
			}
			return ParseFailed;
		}

		switch (id) {
		case WLAN_EID_SSID:
			elems->ssid = pos;
			elems->ssid_len = elen;
			break;
		case WLAN_EID_SUPP_RATES:
			elems->supp_rates = pos;
			elems->supp_rates_len = elen;
			break;
		case WLAN_EID_FH_PARAMS:
			elems->fh_params = pos;
			elems->fh_params_len = elen;
			break;
		case WLAN_EID_DS_PARAMS:
			elems->ds_params = pos;
			elems->ds_params_len = elen;
			break;
		case WLAN_EID_CF_PARAMS:
			elems->cf_params = pos;
			elems->cf_params_len = elen;
			break;
		case WLAN_EID_TIM:
			elems->tim = pos;
			elems->tim_len = elen;
			break;
		case WLAN_EID_IBSS_PARAMS:
			elems->ibss_params = pos;
			elems->ibss_params_len = elen;
			break;
		case WLAN_EID_CHALLENGE:
			elems->challenge = pos;
			elems->challenge_len = elen;
			break;
		case WLAN_EID_ERP_INFO:
			elems->erp_info = pos;
			elems->erp_info_len = elen;
			break;
		case WLAN_EID_EXT_SUPP_RATES:
			elems->ext_supp_rates = pos;
			elems->ext_supp_rates_len = elen;
			break;
		case WLAN_EID_VENDOR_SPECIFIC:
			if (rtw_ieee802_11_parse_vendor_specific(pos, elen, elems, show_errors))
				unknown++;
			break;
		case WLAN_EID_RSN:
			elems->rsn_ie = pos;
			elems->rsn_ie_len = elen;
			break;
		case WLAN_EID_PWR_CAPABILITY:
			elems->power_cap = pos;
			elems->power_cap_len = elen;
			break;
		case WLAN_EID_SUPPORTED_CHANNELS:
			elems->supp_channels = pos;
			elems->supp_channels_len = elen;
			break;
		case WLAN_EID_MOBILITY_DOMAIN:
			elems->mdie = pos;
			elems->mdie_len = elen;
			break;
		case WLAN_EID_FAST_BSS_TRANSITION:
			elems->ftie = pos;
			elems->ftie_len = elen;
			break;
		case WLAN_EID_TIMEOUT_INTERVAL:
			elems->timeout_int = pos;
			elems->timeout_int_len = elen;
			break;
		case WLAN_EID_HT_CAPABILITY:
			elems->ht_capabilities = pos;
			elems->ht_capabilities_len = elen;
			break;
		case WLAN_EID_HT_OPERATION:
			elems->ht_operation = pos;
			elems->ht_operation_len = elen;
			break;
		default:
			unknown++;
			if (!show_errors)
				break;
			DBG_88E("IEEE 802.11 element parse ignored unknown element (id=%d elen=%d)\n",
				id, elen);
			break;
		}
		left -= elen;
		pos += elen;
	}
	if (left)
		return ParseFailed;
	return unknown ? ParseUnknown : ParseOK;
}

void rtw_macaddr_cfg(u8 *mac_addr)
{
	u8 mac[ETH_ALEN];

	if (!mac_addr)
		return;

	if (rtw_initmac && mac_pton(rtw_initmac, mac)) {
		/* Users specify the mac address */
		ether_addr_copy(mac_addr, mac);
	} else {
		/* Use the mac address stored in the Efuse */
<<<<<<< HEAD
		memcpy(mac, mac_addr, ETH_ALEN);
	}

	if (((mac[0] == 0xff) && (mac[1] == 0xff) && (mac[2] == 0xff) &&
	     (mac[3] == 0xff) && (mac[4] == 0xff) && (mac[5] == 0xff)) ||
	    ((mac[0] == 0x0) && (mac[1] == 0x0) && (mac[2] == 0x0) &&
	     (mac[3] == 0x0) && (mac[4] == 0x0) && (mac[5] == 0x0))) {
		mac[0] = 0x00;
		mac[1] = 0xe0;
		mac[2] = 0x4c;
		mac[3] = 0x87;
		mac[4] = 0x00;
		mac[5] = 0x00;
		/*  use default mac address */
		memcpy(mac_addr, mac, ETH_ALEN);
		DBG_88E("MAC Address from efuse error, assign default one !!!\n");
	}

	DBG_88E("rtw_macaddr_cfg MAC Address  = %pM\n", (mac_addr));
}

/* Baron adds to avoid FreeBSD warning */
int ieee80211_is_empty_essid(const char *essid, int essid_len)
{
	/* Single white space is for Linksys APs */
	if (essid_len == 1 && essid[0] == ' ')
		return 1;

	/* Otherwise, if the entire essid is 0, we assume it is hidden */
	while (essid_len) {
		essid_len--;
		if (essid[essid_len] != '\0')
			return 0;
=======
		ether_addr_copy(mac, mac_addr);
>>>>>>> 24b8d41d
	}

	if (is_broadcast_ether_addr(mac) || is_zero_ether_addr(mac)) {
		eth_random_addr(mac_addr);
		DBG_88E("MAC Address from efuse error, assign random one !!!\n");
	}

	DBG_88E("%s MAC Address  = %pM\n", __func__, mac_addr);
}

static int rtw_get_cipher_info(struct wlan_network *pnetwork)
{
	uint wpa_ielen;
	unsigned char *pbuf;
	int group_cipher = 0, pairwise_cipher = 0, is8021x = 0;
	int ret = _FAIL;

	pbuf = rtw_get_wpa_ie(&pnetwork->network.ies[12], &wpa_ielen, pnetwork->network.ie_length - 12);

	if (pbuf && (wpa_ielen > 0)) {
		RT_TRACE(_module_rtl871x_mlme_c_, _drv_info_, ("%s: wpa_ielen: %d", __func__, wpa_ielen));
		if (rtw_parse_wpa_ie(pbuf, wpa_ielen + 2, &group_cipher, &pairwise_cipher, &is8021x) == _SUCCESS) {
			pnetwork->BcnInfo.pairwise_cipher = pairwise_cipher;
			pnetwork->BcnInfo.group_cipher = group_cipher;
			pnetwork->BcnInfo.is_8021x = is8021x;
			RT_TRACE(_module_rtl871x_mlme_c_, _drv_info_,
				 ("%s: pnetwork->pairwise_cipher: %d, is_8021x is %d",
				  __func__, pnetwork->BcnInfo.pairwise_cipher,
				  pnetwork->BcnInfo.is_8021x));
			ret = _SUCCESS;
		}
	} else {
		pbuf = rtw_get_wpa2_ie(&pnetwork->network.ies[12], &wpa_ielen, pnetwork->network.ie_length - 12);

		if (pbuf && (wpa_ielen > 0)) {
			RT_TRACE(_module_rtl871x_mlme_c_, _drv_info_, ("get RSN IE\n"));
			if (rtw_parse_wpa2_ie(pbuf, wpa_ielen + 2, &group_cipher, &pairwise_cipher, &is8021x) == _SUCCESS) {
				RT_TRACE(_module_rtl871x_mlme_c_, _drv_info_, ("get RSN IE  OK!!!\n"));
				pnetwork->BcnInfo.pairwise_cipher = pairwise_cipher;
				pnetwork->BcnInfo.group_cipher = group_cipher;
				pnetwork->BcnInfo.is_8021x = is8021x;
				RT_TRACE(_module_rtl871x_mlme_c_, _drv_info_, ("%s: pnetwork->pairwise_cipher: %d, pnetwork->group_cipher is %d, is_8021x is %d",
							__func__, pnetwork->BcnInfo.pairwise_cipher,
							pnetwork->BcnInfo.group_cipher, pnetwork->BcnInfo.is_8021x));
				ret = _SUCCESS;
			}
		}
	}

	return ret;
}

void rtw_get_bcn_info(struct wlan_network *pnetwork)
{
	unsigned short cap = 0;
	u8 bencrypt = 0;
	__le16 le_tmp;
	u16 wpa_len = 0, rsn_len = 0;
	struct HT_info_element *pht_info = NULL;
<<<<<<< HEAD
	unsigned int		len;
	unsigned char		*p;
=======
	uint len;
	unsigned char *p;
>>>>>>> 24b8d41d

	memcpy(&le_tmp, rtw_get_capability_from_ie(pnetwork->network.ies), 2);
	cap = le16_to_cpu(le_tmp);
	if (cap & WLAN_CAPABILITY_PRIVACY) {
		bencrypt = 1;
		pnetwork->network.Privacy = 1;
	} else {
		pnetwork->BcnInfo.encryp_protocol = ENCRYP_PROTOCOL_OPENSYS;
	}
	rtw_get_sec_ie(pnetwork->network.ies, pnetwork->network.ie_length, NULL, &rsn_len, NULL, &wpa_len);
	RT_TRACE(_module_rtl871x_mlme_c_, _drv_info_, ("%s: ssid =%s\n", __func__, pnetwork->network.ssid.ssid));
	RT_TRACE(_module_rtl871x_mlme_c_, _drv_info_, ("%s: wpa_len =%d rsn_len =%d\n", __func__, wpa_len, rsn_len));
	RT_TRACE(_module_rtl871x_mlme_c_, _drv_info_, ("%s: ssid =%s\n", __func__, pnetwork->network.ssid.ssid));
	RT_TRACE(_module_rtl871x_mlme_c_, _drv_info_, ("%s: wpa_len =%d rsn_len =%d\n", __func__, wpa_len, rsn_len));

	if (rsn_len > 0) {
		pnetwork->BcnInfo.encryp_protocol = ENCRYP_PROTOCOL_WPA2;
	} else if (wpa_len > 0) {
		pnetwork->BcnInfo.encryp_protocol = ENCRYP_PROTOCOL_WPA;
	} else {
		if (bencrypt)
			pnetwork->BcnInfo.encryp_protocol = ENCRYP_PROTOCOL_WEP;
	}
	RT_TRACE(_module_rtl871x_mlme_c_, _drv_info_, ("%s: pnetwork->encryp_protocol is %x\n",
							__func__, pnetwork->BcnInfo.encryp_protocol));
	RT_TRACE(_module_rtl871x_mlme_c_, _drv_info_, ("%s: pnetwork->encryp_protocol is %x\n",
							__func__, pnetwork->BcnInfo.encryp_protocol));
	rtw_get_cipher_info(pnetwork);

	/* get bwmode and ch_offset */
	/* parsing HT_CAP_IE */
	p = rtw_get_ie(pnetwork->network.ies + _FIXED_IE_LENGTH_, _HT_CAPABILITY_IE_, &len, pnetwork->network.ie_length - _FIXED_IE_LENGTH_);
	if (p && len > 0) {
		struct ieee80211_ht_cap *ht_cap =
			(struct ieee80211_ht_cap *)(p + 2);

		pnetwork->BcnInfo.ht_cap_info = le16_to_cpu(ht_cap->cap_info);
	} else {
		pnetwork->BcnInfo.ht_cap_info = 0;
	}
	/* parsing HT_INFO_IE */
	p = rtw_get_ie(pnetwork->network.ies + _FIXED_IE_LENGTH_, _HT_ADD_INFO_IE_, &len, pnetwork->network.ie_length - _FIXED_IE_LENGTH_);
	if (p && len > 0) {
		pht_info = (struct HT_info_element *)(p + 2);
		pnetwork->BcnInfo.ht_info_infos_0 = pht_info->infos[0];
	} else {
		pnetwork->BcnInfo.ht_info_infos_0 = 0;
	}
}

/* show MCS rate, unit: 100Kbps */
u16 rtw_mcs_rate(u8 rf_type, u8 bw_40MHz, u8 short_GI_20, u8 short_GI_40, unsigned char *MCS_rate)
{
	u16 max_rate = 0;

	if (rf_type == RF_1T1R) {
		if (MCS_rate[0] & BIT(7))
			max_rate = (bw_40MHz) ? ((short_GI_40) ? 1500 : 1350) : ((short_GI_20) ? 722 : 650);
		else if (MCS_rate[0] & BIT(6))
			max_rate = (bw_40MHz) ? ((short_GI_40) ? 1350 : 1215) : ((short_GI_20) ? 650 : 585);
		else if (MCS_rate[0] & BIT(5))
			max_rate = (bw_40MHz) ? ((short_GI_40) ? 1200 : 1080) : ((short_GI_20) ? 578 : 520);
		else if (MCS_rate[0] & BIT(4))
			max_rate = (bw_40MHz) ? ((short_GI_40) ? 900 : 810) : ((short_GI_20) ? 433 : 390);
		else if (MCS_rate[0] & BIT(3))
			max_rate = (bw_40MHz) ? ((short_GI_40) ? 600 : 540) : ((short_GI_20) ? 289 : 260);
		else if (MCS_rate[0] & BIT(2))
			max_rate = (bw_40MHz) ? ((short_GI_40) ? 450 : 405) : ((short_GI_20) ? 217 : 195);
		else if (MCS_rate[0] & BIT(1))
			max_rate = (bw_40MHz) ? ((short_GI_40) ? 300 : 270) : ((short_GI_20) ? 144 : 130);
		else if (MCS_rate[0] & BIT(0))
			max_rate = (bw_40MHz) ? ((short_GI_40) ? 150 : 135) : ((short_GI_20) ? 72 : 65);
	} else {
		if (MCS_rate[1]) {
			if (MCS_rate[1] & BIT(7))
				max_rate = (bw_40MHz) ? ((short_GI_40) ? 3000 : 2700) : ((short_GI_20) ? 1444 : 1300);
			else if (MCS_rate[1] & BIT(6))
				max_rate = (bw_40MHz) ? ((short_GI_40) ? 2700 : 2430) : ((short_GI_20) ? 1300 : 1170);
			else if (MCS_rate[1] & BIT(5))
				max_rate = (bw_40MHz) ? ((short_GI_40) ? 2400 : 2160) : ((short_GI_20) ? 1156 : 1040);
			else if (MCS_rate[1] & BIT(4))
				max_rate = (bw_40MHz) ? ((short_GI_40) ? 1800 : 1620) : ((short_GI_20) ? 867 : 780);
			else if (MCS_rate[1] & BIT(3))
				max_rate = (bw_40MHz) ? ((short_GI_40) ? 1200 : 1080) : ((short_GI_20) ? 578 : 520);
			else if (MCS_rate[1] & BIT(2))
				max_rate = (bw_40MHz) ? ((short_GI_40) ? 900 : 810) : ((short_GI_20) ? 433 : 390);
			else if (MCS_rate[1] & BIT(1))
				max_rate = (bw_40MHz) ? ((short_GI_40) ? 600 : 540) : ((short_GI_20) ? 289 : 260);
			else if (MCS_rate[1] & BIT(0))
				max_rate = (bw_40MHz) ? ((short_GI_40) ? 300 : 270) : ((short_GI_20) ? 144 : 130);
		} else {
			if (MCS_rate[0] & BIT(7))
				max_rate = (bw_40MHz) ? ((short_GI_40) ? 1500 : 1350) : ((short_GI_20) ? 722 : 650);
			else if (MCS_rate[0] & BIT(6))
				max_rate = (bw_40MHz) ? ((short_GI_40) ? 1350 : 1215) : ((short_GI_20) ? 650 : 585);
			else if (MCS_rate[0] & BIT(5))
				max_rate = (bw_40MHz) ? ((short_GI_40) ? 1200 : 1080) : ((short_GI_20) ? 578 : 520);
			else if (MCS_rate[0] & BIT(4))
				max_rate = (bw_40MHz) ? ((short_GI_40) ? 900 : 810) : ((short_GI_20) ? 433 : 390);
			else if (MCS_rate[0] & BIT(3))
				max_rate = (bw_40MHz) ? ((short_GI_40) ? 600 : 540) : ((short_GI_20) ? 289 : 260);
			else if (MCS_rate[0] & BIT(2))
				max_rate = (bw_40MHz) ? ((short_GI_40) ? 450 : 405) : ((short_GI_20) ? 217 : 195);
			else if (MCS_rate[0] & BIT(1))
				max_rate = (bw_40MHz) ? ((short_GI_40) ? 300 : 270) : ((short_GI_20) ? 144 : 130);
			else if (MCS_rate[0] & BIT(0))
				max_rate = (bw_40MHz) ? ((short_GI_40) ? 150 : 135) : ((short_GI_20) ? 72 : 65);
		}
	}
	return max_rate;
}<|MERGE_RESOLUTION|>--- conflicted
+++ resolved
@@ -3,18 +3,6 @@
  *
  * Copyright(c) 2007 - 2011 Realtek Corporation. All rights reserved.
  *
-<<<<<<< HEAD
- * This program is free software; you can redistribute it and/or modify it
- * under the terms of version 2 of the GNU General Public License as
- * published by the Free Software Foundation.
- *
- * This program is distributed in the hope that it will be useful, but WITHOUT
- * ANY WARRANTY; without even the implied warranty of MERCHANTABILITY or
- * FITNESS FOR A PARTICULAR PURPOSE. See the GNU General Public License for
- * more details.
- *
-=======
->>>>>>> 24b8d41d
  ******************************************************************************/
 #define _IEEE80211_C
 
@@ -151,19 +139,12 @@
 	return pbuf + len + 2;
 }
 
-<<<<<<< HEAD
-/*----------------------------------------------------------------------------
-index: the information element id index, limit is the limit for search
------------------------------------------------------------------------------*/
-u8 *rtw_get_ie(u8 *pbuf, int index, int *len, int limit)
-=======
 /*
  * ----------------------------------------------------------------------------
  * index: the information element id index, limit is the limit for search
  * ----------------------------------------------------------------------------
  */
 u8 *rtw_get_ie(u8 *pbuf, int index, uint *len, int limit)
->>>>>>> 24b8d41d
 {
 	int tmp, i;
 	u8 *p;
@@ -921,43 +902,7 @@
 		ether_addr_copy(mac_addr, mac);
 	} else {
 		/* Use the mac address stored in the Efuse */
-<<<<<<< HEAD
-		memcpy(mac, mac_addr, ETH_ALEN);
-	}
-
-	if (((mac[0] == 0xff) && (mac[1] == 0xff) && (mac[2] == 0xff) &&
-	     (mac[3] == 0xff) && (mac[4] == 0xff) && (mac[5] == 0xff)) ||
-	    ((mac[0] == 0x0) && (mac[1] == 0x0) && (mac[2] == 0x0) &&
-	     (mac[3] == 0x0) && (mac[4] == 0x0) && (mac[5] == 0x0))) {
-		mac[0] = 0x00;
-		mac[1] = 0xe0;
-		mac[2] = 0x4c;
-		mac[3] = 0x87;
-		mac[4] = 0x00;
-		mac[5] = 0x00;
-		/*  use default mac address */
-		memcpy(mac_addr, mac, ETH_ALEN);
-		DBG_88E("MAC Address from efuse error, assign default one !!!\n");
-	}
-
-	DBG_88E("rtw_macaddr_cfg MAC Address  = %pM\n", (mac_addr));
-}
-
-/* Baron adds to avoid FreeBSD warning */
-int ieee80211_is_empty_essid(const char *essid, int essid_len)
-{
-	/* Single white space is for Linksys APs */
-	if (essid_len == 1 && essid[0] == ' ')
-		return 1;
-
-	/* Otherwise, if the entire essid is 0, we assume it is hidden */
-	while (essid_len) {
-		essid_len--;
-		if (essid[essid_len] != '\0')
-			return 0;
-=======
 		ether_addr_copy(mac, mac_addr);
->>>>>>> 24b8d41d
 	}
 
 	if (is_broadcast_ether_addr(mac) || is_zero_ether_addr(mac)) {
@@ -1017,13 +962,8 @@
 	__le16 le_tmp;
 	u16 wpa_len = 0, rsn_len = 0;
 	struct HT_info_element *pht_info = NULL;
-<<<<<<< HEAD
-	unsigned int		len;
-	unsigned char		*p;
-=======
 	uint len;
 	unsigned char *p;
->>>>>>> 24b8d41d
 
 	memcpy(&le_tmp, rtw_get_capability_from_ie(pnetwork->network.ies), 2);
 	cap = le16_to_cpu(le_tmp);
