// SPDX-License-Identifier: GPL-2.0
/******************************************************************************
 *
 * Copyright(c) 2007 - 2012 Realtek Corporation. All rights reserved.
 *
<<<<<<< HEAD
 * This program is free software; you can redistribute it and/or modify it
 * under the terms of version 2 of the GNU General Public License as
 * published by the Free Software Foundation.
 *
 * This program is distributed in the hope that it will be useful, but WITHOUT
 * ANY WARRANTY; without even the implied warranty of MERCHANTABILITY or
 * FITNESS FOR A PARTICULAR PURPOSE. See the GNU General Public License for
 * more details.
 *
=======
>>>>>>> 24b8d41d
 ******************************************************************************/
#define _RTW_RECV_C_

#include <linux/ieee80211.h>

#include <osdep_service.h>
#include <drv_types.h>
#include <recv_osdep.h>
#include <mlme_osdep.h>
#include <mon.h>
#include <wifi.h>
#include <linux/vmalloc.h>
#include <net/cfg80211.h>

#define ETHERNET_HEADER_SIZE	14	/*  Ethernet Header Length */
#define LLC_HEADER_SIZE			6	/*  LLC Header Length */

static u8 SNAP_ETH_TYPE_IPX[2] = {0x81, 0x37};
static u8 SNAP_ETH_TYPE_APPLETALK_AARP[2] = {0x80, 0xf3};

<<<<<<< HEAD
/* Bridge-Tunnel header (for EtherTypes ETH_P_AARP and ETH_P_IPX) */
static u8 rtw_bridge_tunnel_header[] = {
       0xaa, 0xaa, 0x03, 0x00, 0x00, 0xf8
};

static u8 rtw_rfc1042_header[] = {
       0xaa, 0xaa, 0x03, 0x00, 0x00, 0x00
};

static void rtw_signal_stat_timer_hdl(unsigned long data);
=======
static void rtw_signal_stat_timer_hdl(struct timer_list *t);
>>>>>>> 24b8d41d

void _rtw_init_sta_recv_priv(struct sta_recv_priv *psta_recvpriv)
{
	memset((u8 *)psta_recvpriv, 0, sizeof(struct sta_recv_priv));

	spin_lock_init(&psta_recvpriv->lock);

	_rtw_init_queue(&psta_recvpriv->defrag_q);
}

int _rtw_init_recv_priv(struct recv_priv *precvpriv, struct adapter *padapter)
{
	int i;

	struct recv_frame *precvframe;

	int	res = _SUCCESS;

	_rtw_init_queue(&precvpriv->free_recv_queue);
	_rtw_init_queue(&precvpriv->recv_pending_queue);
	_rtw_init_queue(&precvpriv->uc_swdec_pending_queue);

	precvpriv->adapter = padapter;

	precvpriv->pallocated_frame_buf = vzalloc(NR_RECVFRAME * sizeof(struct recv_frame) + RXFRAME_ALIGN_SZ);

	if (!precvpriv->pallocated_frame_buf)
		return _FAIL;

<<<<<<< HEAD
	precvpriv->precv_frame_buf = PTR_ALIGN(precvpriv->pallocated_frame_buf, RXFRAME_ALIGN_SZ);

	precvframe = (struct recv_frame *)precvpriv->precv_frame_buf;
=======
	precvframe = PTR_ALIGN(precvpriv->pallocated_frame_buf, RXFRAME_ALIGN_SZ);
>>>>>>> 24b8d41d

	for (i = 0; i < NR_RECVFRAME; i++) {
		INIT_LIST_HEAD(&precvframe->list);

		list_add_tail(&precvframe->list,
			      &precvpriv->free_recv_queue.queue);

		precvframe->pkt = NULL;

		precvframe->adapter = padapter;
		precvframe++;
	}
	res = rtw_hal_init_recv_priv(padapter);

	timer_setup(&precvpriv->signal_stat_timer, rtw_signal_stat_timer_hdl,
		    0);

	precvpriv->signal_stat_sampling_interval = 1000; /* ms */

	rtw_set_signal_stat_timer(precvpriv);

	return res;
}

void _rtw_free_recv_priv(struct recv_priv *precvpriv)
{
	struct adapter	*padapter = precvpriv->adapter;

	rtw_free_uc_swdec_pending_queue(padapter);

	vfree(precvpriv->pallocated_frame_buf);

	rtw_hal_free_recv_priv(padapter);
}

struct recv_frame *_rtw_alloc_recvframe(struct __queue *pfree_recv_queue)
{
	struct recv_frame *hdr;

	hdr = list_first_entry_or_null(&pfree_recv_queue->queue,
				       struct recv_frame, list);
	if (hdr)
		list_del_init(&hdr->list);

	return hdr;
}

struct recv_frame *rtw_alloc_recvframe(struct __queue *pfree_recv_queue)
{
	struct recv_frame  *precvframe;

	spin_lock_bh(&pfree_recv_queue->lock);

	precvframe = _rtw_alloc_recvframe(pfree_recv_queue);

	spin_unlock_bh(&pfree_recv_queue->lock);

	return precvframe;
}

int rtw_free_recvframe(struct recv_frame *precvframe,
		       struct __queue *pfree_recv_queue)
{
	if (!precvframe)
		return _FAIL;
	if (precvframe->pkt) {
		dev_kfree_skb_any(precvframe->pkt);/* free skb by driver */
		precvframe->pkt = NULL;
	}

	spin_lock_bh(&pfree_recv_queue->lock);

	list_del_init(&precvframe->list);

	list_add_tail(&precvframe->list, get_list_head(pfree_recv_queue));

	spin_unlock_bh(&pfree_recv_queue->lock);

	return _SUCCESS;
}

int _rtw_enqueue_recvframe(struct recv_frame *precvframe, struct __queue *queue)
{
	list_del_init(&precvframe->list);
	list_add_tail(&precvframe->list, get_list_head(queue));

	return _SUCCESS;
}

int rtw_enqueue_recvframe(struct recv_frame *precvframe, struct __queue *queue)
{
	int ret;

	spin_lock_bh(&queue->lock);
	ret = _rtw_enqueue_recvframe(precvframe, queue);
	spin_unlock_bh(&queue->lock);

	return ret;
}

/*
 * caller : defrag ; recvframe_chk_defrag in recv_thread  (passive)
 * pframequeue: defrag_queue : will be accessed in recv_thread  (passive)
 *
 * using spinlock to protect
 *
 */

void rtw_free_recvframe_queue(struct __queue *pframequeue,  struct __queue *pfree_recv_queue)
{
	struct recv_frame *hdr;
	struct list_head *plist, *phead;

	spin_lock(&pframequeue->lock);

	phead = get_list_head(pframequeue);
	plist = phead->next;

	while (phead != plist) {
		hdr = list_entry(plist, struct recv_frame, list);

		plist = plist->next;

		rtw_free_recvframe(hdr, pfree_recv_queue);
	}

	spin_unlock(&pframequeue->lock);
}

u32 rtw_free_uc_swdec_pending_queue(struct adapter *adapter)
{
	u32 cnt = 0;
	struct recv_frame *pending_frame;

	while ((pending_frame = rtw_alloc_recvframe(&adapter->recvpriv.uc_swdec_pending_queue))) {
		rtw_free_recvframe(pending_frame, &adapter->recvpriv.free_recv_queue);
		DBG_88E("%s: dequeue uc_swdec_pending_queue\n", __func__);
		cnt++;
	}

	return cnt;
}

static int recvframe_chkmic(struct adapter *adapter,
			    struct recv_frame *precvframe)
{
	int	i, res = _SUCCESS;
	u32	datalen;
	u8	miccode[8];
	u8	bmic_err = false, brpt_micerror = true;
	u8	*pframe, *payload, *pframemic;
	u8	*mickey;
	struct	sta_info		*stainfo;
	struct	rx_pkt_attrib	*prxattrib = &precvframe->attrib;
	struct	security_priv	*psecuritypriv = &adapter->securitypriv;

	struct mlme_ext_priv	*pmlmeext = &adapter->mlmeextpriv;
	struct mlme_ext_info	*pmlmeinfo = &pmlmeext->mlmext_info;

	stainfo = rtw_get_stainfo(&adapter->stapriv, &prxattrib->ta[0]);

	if (prxattrib->encrypt == _TKIP_) {
		RT_TRACE(_module_rtl871x_recv_c_, _drv_info_,
			 ("\n %s: prxattrib->encrypt==_TKIP_\n", __func__));
		RT_TRACE(_module_rtl871x_recv_c_, _drv_info_,
			 ("\n %s: da=0x%02x:0x%02x:0x%02x:0x%02x:0x%02x:0x%02x\n",
			  __func__, prxattrib->ra[0], prxattrib->ra[1], prxattrib->ra[2],
			  prxattrib->ra[3], prxattrib->ra[4], prxattrib->ra[5]));

		/* calculate mic code */
		if (stainfo) {
			if (is_multicast_ether_addr(prxattrib->ra)) {
				if (!psecuritypriv) {
					res = _FAIL;
					RT_TRACE(_module_rtl871x_recv_c_, _drv_err_,
						 ("\n %s: didn't install group key!!!!!!!!!!\n", __func__));
					DBG_88E("\n %s: didn't install group key!!!!!!!!!!\n", __func__);
					goto exit;
				}
				mickey = &psecuritypriv->dot118021XGrprxmickey[prxattrib->key_index].skey[0];

				RT_TRACE(_module_rtl871x_recv_c_, _drv_info_,
					 ("\n %s: bcmc key\n", __func__));
			} else {
				mickey = &stainfo->dot11tkiprxmickey.skey[0];
				RT_TRACE(_module_rtl871x_recv_c_, _drv_err_,
					 ("\n %s: unicast key\n", __func__));
			}

			/* icv_len included the mic code */
			datalen = precvframe->pkt->len - prxattrib->hdrlen -
				  prxattrib->iv_len - prxattrib->icv_len - 8;
			pframe = precvframe->pkt->data;
			payload = pframe + prxattrib->hdrlen + prxattrib->iv_len;

			RT_TRACE(_module_rtl871x_recv_c_, _drv_info_, ("\n prxattrib->iv_len=%d prxattrib->icv_len=%d\n", prxattrib->iv_len, prxattrib->icv_len));
			rtw_seccalctkipmic(mickey, pframe, payload, datalen, &miccode[0],
					   (unsigned char)prxattrib->priority); /* care the length of the data */

			pframemic = payload + datalen;

			bmic_err = false;

			for (i = 0; i < 8; i++) {
				if (miccode[i] != *(pframemic + i)) {
					RT_TRACE(_module_rtl871x_recv_c_, _drv_err_,
						 ("%s: miccode[%d](%02x)!=*(pframemic+%d)(%02x) ",
						  __func__, i, miccode[i], i, *(pframemic + i)));
					bmic_err = true;
				}
			}

			if (bmic_err) {
				RT_TRACE(_module_rtl871x_recv_c_, _drv_err_,
					 ("\n *(pframemic-8)-*(pframemic-1)=0x%02x:0x%02x:0x%02x:0x%02x:0x%02x:0x%02x:0x%02x:0x%02x\n",
					 *(pframemic - 8), *(pframemic - 7), *(pframemic - 6),
					 *(pframemic - 5), *(pframemic - 4), *(pframemic - 3),
					 *(pframemic - 2), *(pframemic - 1)));
				RT_TRACE(_module_rtl871x_recv_c_, _drv_err_,
					 ("\n *(pframemic-16)-*(pframemic-9)=0x%02x:0x%02x:0x%02x:0x%02x:0x%02x:0x%02x:0x%02x:0x%02x\n",
					 *(pframemic - 16), *(pframemic - 15), *(pframemic - 14),
					 *(pframemic - 13), *(pframemic - 12), *(pframemic - 11),
					 *(pframemic - 10), *(pframemic - 9)));
				{
					uint i;

					RT_TRACE(_module_rtl871x_recv_c_, _drv_err_,
						 ("\n ======demp packet (len=%d)======\n",
						 precvframe->pkt->len));
					for (i = 0; i < precvframe->pkt->len; i += 8) {
						RT_TRACE(_module_rtl871x_recv_c_,
							 _drv_err_,
							 ("0x%02x:0x%02x:0x%02x:0x%02x:0x%02x:0x%02x:0x%02x:0x%02x",
							 *(precvframe->pkt->data + i),
							 *(precvframe->pkt->data + i + 1),
							 *(precvframe->pkt->data + i + 2),
							 *(precvframe->pkt->data + i + 3),
							 *(precvframe->pkt->data + i + 4),
							 *(precvframe->pkt->data + i + 5),
							 *(precvframe->pkt->data + i + 6),
							 *(precvframe->pkt->data + i + 7)));
					}
					RT_TRACE(_module_rtl871x_recv_c_,
						 _drv_err_,
						 ("\n ====== demp packet end [len=%d]======\n",
						 precvframe->pkt->len));
					RT_TRACE(_module_rtl871x_recv_c_,
						 _drv_err_,
						 ("\n hrdlen=%d,\n",
						 prxattrib->hdrlen));
				}

				RT_TRACE(_module_rtl871x_recv_c_, _drv_err_,
					 ("ra=0x%.2x 0x%.2x 0x%.2x 0x%.2x 0x%.2x 0x%.2x psecuritypriv->binstallGrpkey=%d ",
					 prxattrib->ra[0], prxattrib->ra[1], prxattrib->ra[2],
					 prxattrib->ra[3], prxattrib->ra[4], prxattrib->ra[5], psecuritypriv->binstallGrpkey));

				/*  double check key_index for some timing issue , */
				/*  cannot compare with psecuritypriv->dot118021XGrpKeyid also cause timing issue */
				if (is_multicast_ether_addr(prxattrib->ra) && prxattrib->key_index != pmlmeinfo->key_index)
					brpt_micerror = false;

				if ((prxattrib->bdecrypted) && (brpt_micerror)) {
					rtw_handle_tkip_mic_err(adapter, (u8)is_multicast_ether_addr(prxattrib->ra));
					RT_TRACE(_module_rtl871x_recv_c_, _drv_err_, (" mic error :prxattrib->bdecrypted=%d ", prxattrib->bdecrypted));
					DBG_88E(" mic error :prxattrib->bdecrypted=%d\n", prxattrib->bdecrypted);
				} else {
					RT_TRACE(_module_rtl871x_recv_c_, _drv_err_, (" mic error :prxattrib->bdecrypted=%d ", prxattrib->bdecrypted));
					DBG_88E(" mic error :prxattrib->bdecrypted=%d\n", prxattrib->bdecrypted);
				}
				res = _FAIL;
			} else {
				/* mic checked ok */
				if (!psecuritypriv->bcheck_grpkey && is_multicast_ether_addr(prxattrib->ra)) {
					psecuritypriv->bcheck_grpkey = true;
					RT_TRACE(_module_rtl871x_recv_c_, _drv_err_, ("psecuritypriv->bcheck_grpkey = true"));
				}
			}
		} else {
			RT_TRACE(_module_rtl871x_recv_c_, _drv_err_,
				 ("%s: rtw_get_stainfo==NULL!!!\n", __func__));
		}

		skb_trim(precvframe->pkt, precvframe->pkt->len - 8);
	}

exit:

	return res;
}

/* decrypt and set the ivlen, icvlen of the recv_frame */
static struct recv_frame *decryptor(struct adapter *padapter,
				    struct recv_frame *precv_frame)
{
	struct rx_pkt_attrib *prxattrib = &precv_frame->attrib;
	struct security_priv *psecuritypriv = &padapter->securitypriv;
	struct recv_frame *return_packet = precv_frame;
	u32	 res = _SUCCESS;

	RT_TRACE(_module_rtl871x_recv_c_, _drv_info_, ("prxstat->decrypted=%x prxattrib->encrypt=0x%03x\n", prxattrib->bdecrypted, prxattrib->encrypt));

	if (prxattrib->encrypt > 0) {
		u8 *iv = precv_frame->pkt->data + prxattrib->hdrlen;

		prxattrib->key_index = (((iv[3]) >> 6) & 0x3);

		if (prxattrib->key_index > WEP_KEYS) {
			DBG_88E("prxattrib->key_index(%d)>WEP_KEYS\n", prxattrib->key_index);

			switch (prxattrib->encrypt) {
			case _WEP40_:
			case _WEP104_:
				prxattrib->key_index = psecuritypriv->dot11PrivacyKeyIndex;
				break;
			case _TKIP_:
			case _AES_:
			default:
				prxattrib->key_index = psecuritypriv->dot118021XGrpKeyid;
				break;
			}
		}
	}

	if ((prxattrib->encrypt > 0) && (prxattrib->bdecrypted == 0)) {
		psecuritypriv->hw_decrypted = false;

		switch (prxattrib->encrypt) {
		case _WEP40_:
		case _WEP104_:
			res = rtw_wep_decrypt(padapter, precv_frame);
			break;
		case _TKIP_:
			res = rtw_tkip_decrypt(padapter, precv_frame);
			break;
		case _AES_:
			res = rtw_aes_decrypt(padapter, precv_frame);
			break;
		default:
			break;
		}
	} else if (prxattrib->bdecrypted == 1 && prxattrib->encrypt > 0 &&
		   (psecuritypriv->busetkipkey == 1 || prxattrib->encrypt != _TKIP_))
			psecuritypriv->hw_decrypted = true;

	if (res == _FAIL) {
		rtw_free_recvframe(return_packet, &padapter->recvpriv.free_recv_queue);
		return_packet = NULL;
	}

	return return_packet;
}

/* set the security information in the recv_frame */
static struct recv_frame *portctrl(struct adapter *adapter,
				   struct recv_frame *precv_frame)
{
	u8   *psta_addr, *ptr;
	uint  auth_alg;
	struct recv_frame *pfhdr;
	struct sta_info *psta;
	struct sta_priv *pstapriv;
	struct recv_frame *prtnframe;
	u16	ether_type;
	u16  eapol_type = 0x888e;/* for Funia BD's WPA issue */
	struct rx_pkt_attrib *pattrib;
	__be16 be_tmp;

	pstapriv = &adapter->stapriv;

	auth_alg = adapter->securitypriv.dot11AuthAlgrthm;

	ptr = precv_frame->pkt->data;
	pfhdr = precv_frame;
	pattrib = &pfhdr->attrib;
	psta_addr = pattrib->ta;
	psta = rtw_get_stainfo(pstapriv, psta_addr);

	prtnframe = NULL;

	RT_TRACE(_module_rtl871x_recv_c_, _drv_info_, ("########%s:adapter->securitypriv.dot11AuthAlgrthm=%d\n", __func__, adapter->securitypriv.dot11AuthAlgrthm));

	if (auth_alg == 2) {
		/* get ether_type */
		ptr = ptr + pfhdr->attrib.hdrlen + LLC_HEADER_SIZE + pfhdr->attrib.iv_len;
		memcpy(&be_tmp, ptr, 2);
		ether_type = ntohs(be_tmp);

		if (psta && (psta->ieee8021x_blocked)) {
			/* blocked */
			/* only accept EAPOL frame */
			RT_TRACE(_module_rtl871x_recv_c_, _drv_info_, ("########%s:psta->ieee8021x_blocked==1\n", __func__));

			if (ether_type == eapol_type) {
				prtnframe = precv_frame;
			} else {
				/* free this frame */
				rtw_free_recvframe(precv_frame, &adapter->recvpriv.free_recv_queue);
				prtnframe = NULL;
			}
		} else {
			/* allowed */
			/* check decryption status, and decrypt the frame if needed */
			RT_TRACE(_module_rtl871x_recv_c_, _drv_info_, ("########%s:psta->ieee8021x_blocked==0\n", __func__));
			RT_TRACE(_module_rtl871x_recv_c_, _drv_info_,
				 ("%s:precv_frame->hdr.attrib.privacy=%x\n",
				  __func__, precv_frame->attrib.privacy));

			if (pattrib->bdecrypted == 0)
				RT_TRACE(_module_rtl871x_recv_c_, _drv_info_, ("%s:prxstat->decrypted=%x\n", __func__, pattrib->bdecrypted));

			prtnframe = precv_frame;
			/* check is the EAPOL frame or not (Rekey) */
			if (ether_type == eapol_type) {
				RT_TRACE(_module_rtl871x_recv_c_, _drv_notice_, ("########%s:ether_type==0x888e\n", __func__));
				/* check Rekey */

				prtnframe = precv_frame;
			} else {
				RT_TRACE(_module_rtl871x_recv_c_, _drv_info_, ("########%s:ether_type=0x%04x\n", __func__, ether_type));
			}
		}
	} else {
		prtnframe = precv_frame;
	}

	return prtnframe;
}

static int recv_decache(struct recv_frame *precv_frame, u8 bretry,
			struct stainfo_rxcache *prxcache)
{
	int tid = precv_frame->attrib.priority;

	u16 seq_ctrl = ((precv_frame->attrib.seq_num & 0xffff) << 4) |
		(precv_frame->attrib.frag_num & 0xf);

	if (tid > 15) {
		RT_TRACE(_module_rtl871x_recv_c_, _drv_notice_, ("%s, (tid>15)! seq_ctrl=0x%x, tid=0x%x\n", __func__, seq_ctrl, tid));

		return _FAIL;
	}

	if (1) {/* if (bretry) */
		if (seq_ctrl == prxcache->tid_rxseq[tid]) {
			RT_TRACE(_module_rtl871x_recv_c_, _drv_notice_, ("%s, seq_ctrl=0x%x, tid=0x%x, tid_rxseq=0x%x\n", __func__, seq_ctrl, tid, prxcache->tid_rxseq[tid]));

			return _FAIL;
		}
	}

	prxcache->tid_rxseq[tid] = seq_ctrl;

	return _SUCCESS;
}

static void process_pwrbit_data(struct adapter *padapter,
				struct recv_frame *precv_frame)
{
#ifdef CONFIG_88EU_AP_MODE
	unsigned char pwrbit;
	u8 *ptr = precv_frame->pkt->data;
	struct rx_pkt_attrib *pattrib = &precv_frame->attrib;
	struct sta_priv *pstapriv = &padapter->stapriv;
	struct sta_info *psta = NULL;

	psta = rtw_get_stainfo(pstapriv, pattrib->src);

	pwrbit = GetPwrMgt(ptr);

	if (psta) {
		if (pwrbit) {
			if (!(psta->state & WIFI_SLEEP_STATE))
				stop_sta_xmit(padapter, psta);
		} else {
			if (psta->state & WIFI_SLEEP_STATE)
				wakeup_sta_to_xmit(padapter, psta);
		}
	}

#endif
}

static void process_wmmps_data(struct adapter *padapter,
			       struct recv_frame *precv_frame)
{
#ifdef CONFIG_88EU_AP_MODE
	struct rx_pkt_attrib *pattrib = &precv_frame->attrib;
	struct sta_priv *pstapriv = &padapter->stapriv;
	struct sta_info *psta = NULL;

	psta = rtw_get_stainfo(pstapriv, pattrib->src);

	if (!psta)
		return;

	if (!psta->qos_option)
		return;

	if (!(psta->qos_info & 0xf))
		return;

	if (psta->state & WIFI_SLEEP_STATE) {
		u8 wmmps_ac = 0;

		switch (pattrib->priority) {
		case 1:
		case 2:
			wmmps_ac = psta->uapsd_bk & BIT(1);
			break;
		case 4:
		case 5:
			wmmps_ac = psta->uapsd_vi & BIT(1);
			break;
		case 6:
		case 7:
			wmmps_ac = psta->uapsd_vo & BIT(1);
			break;
		case 0:
		case 3:
		default:
			wmmps_ac = psta->uapsd_be & BIT(1);
			break;
		}

		if (wmmps_ac) {
			if (psta->sleepq_ac_len > 0) {
				/* process received triggered frame */
				xmit_delivery_enabled_frames(padapter, psta);
			} else {
				/* issue one qos null frame with More data bit = 0 and the EOSP bit set (= 1) */
				issue_qos_nulldata(padapter, psta->hwaddr, (u16)pattrib->priority, 0, 0);
			}
		}
	}

#endif
}

static void count_rx_stats(struct adapter *padapter,
			   struct recv_frame *prframe,
			   struct sta_info *sta)
{
	int	sz;
	struct sta_info		*psta = NULL;
	struct stainfo_stats	*pstats = NULL;
	struct rx_pkt_attrib	*pattrib = &prframe->attrib;
	struct recv_priv	*precvpriv = &padapter->recvpriv;

	sz = prframe->pkt->len;
	precvpriv->rx_bytes += sz;

	padapter->mlmepriv.LinkDetectInfo.NumRxOkInPeriod++;

	if (!is_multicast_ether_addr(pattrib->dst))
		padapter->mlmepriv.LinkDetectInfo.NumRxUnicastOkInPeriod++;

	if (sta)
		psta = sta;
	else
		psta = prframe->psta;

	if (psta) {
		pstats = &psta->sta_stats;

		pstats->rx_data_pkts++;
		pstats->rx_bytes += sz;
	}
}

static int sta2sta_data_frame(struct adapter *adapter,
			      struct recv_frame *precv_frame,
			      struct sta_info **psta)
{
	int ret = _SUCCESS;
	struct rx_pkt_attrib *pattrib = &precv_frame->attrib;
	struct	sta_priv *pstapriv = &adapter->stapriv;
	struct	mlme_priv *pmlmepriv = &adapter->mlmepriv;
	u8 *mybssid  = get_bssid(pmlmepriv);
	u8 *myhwaddr = myid(&adapter->eeprompriv);
	u8 *sta_addr = NULL;
	bool mcast = is_multicast_ether_addr(pattrib->dst);

	if (check_fwstate(pmlmepriv, WIFI_ADHOC_STATE) ||
	    check_fwstate(pmlmepriv, WIFI_ADHOC_MASTER_STATE)) {
		/*  filter packets that SA is myself or multicast or broadcast */
		if (!memcmp(myhwaddr, pattrib->src, ETH_ALEN)) {
			RT_TRACE(_module_rtl871x_recv_c_, _drv_err_, (" SA==myself\n"));
			ret = _FAIL;
			goto exit;
		}

		if (memcmp(myhwaddr, pattrib->dst, ETH_ALEN) && !mcast) {
			ret = _FAIL;
			goto exit;
		}

		if (!memcmp(pattrib->bssid, "\x0\x0\x0\x0\x0\x0", ETH_ALEN) ||
		    !memcmp(mybssid, "\x0\x0\x0\x0\x0\x0", ETH_ALEN) ||
		    memcmp(pattrib->bssid, mybssid, ETH_ALEN)) {
			ret = _FAIL;
			goto exit;
		}

		sta_addr = pattrib->src;
	} else if (check_fwstate(pmlmepriv, WIFI_STATION_STATE)) {
		/*  For Station mode, sa and bssid should always be BSSID, and DA is my mac-address */
		if (memcmp(pattrib->bssid, pattrib->src, ETH_ALEN)) {
			RT_TRACE(_module_rtl871x_recv_c_, _drv_err_, ("bssid!=TA under STATION_MODE; drop pkt\n"));
			ret = _FAIL;
			goto exit;
		}
		sta_addr = pattrib->bssid;
	} else if (check_fwstate(pmlmepriv, WIFI_AP_STATE)) {
		if (mcast) {
			/*  For AP mode, if DA == MCAST, then BSSID should be also MCAST */
			if (!is_multicast_ether_addr(pattrib->bssid)) {
				ret = _FAIL;
				goto exit;
			}
		} else { /*  not mc-frame */
			/*  For AP mode, if DA is non-MCAST, then it must be BSSID, and bssid == BSSID */
			if (memcmp(pattrib->bssid, pattrib->dst, ETH_ALEN)) {
				ret = _FAIL;
				goto exit;
			}

			sta_addr = pattrib->src;
		}
	} else {
		ret  = _FAIL;
	}

	if (mcast)
		*psta = rtw_get_bcmc_stainfo(adapter);
	else
		*psta = rtw_get_stainfo(pstapriv, sta_addr); /*  get ap_info */

	if (!*psta) {
		RT_TRACE(_module_rtl871x_recv_c_, _drv_err_, ("can't get psta under %s ; drop pkt\n", __func__));
		ret = _FAIL;
		goto exit;
	}

exit:
	return ret;
}

static int ap2sta_data_frame(struct adapter *adapter,
			     struct recv_frame *precv_frame,
			     struct sta_info **psta)
{
	u8 *ptr = precv_frame->pkt->data;
	struct rx_pkt_attrib *pattrib = &precv_frame->attrib;
	int ret = _SUCCESS;
	struct	sta_priv *pstapriv = &adapter->stapriv;
	struct	mlme_priv *pmlmepriv = &adapter->mlmepriv;
	u8 *mybssid  = get_bssid(pmlmepriv);
	u8 *myhwaddr = myid(&adapter->eeprompriv);
	bool mcast = is_multicast_ether_addr(pattrib->dst);

	if (check_fwstate(pmlmepriv, WIFI_STATION_STATE) &&
	    (check_fwstate(pmlmepriv, _FW_LINKED) ||
	     check_fwstate(pmlmepriv, _FW_UNDER_LINKING))) {
		/*  filter packets that SA is myself or multicast or broadcast */
		if (!memcmp(myhwaddr, pattrib->src, ETH_ALEN)) {
			RT_TRACE(_module_rtl871x_recv_c_, _drv_err_, (" SA==myself\n"));
			ret = _FAIL;
			goto exit;
		}

		/*  da should be for me */
		if (memcmp(myhwaddr, pattrib->dst, ETH_ALEN) && !mcast) {
			RT_TRACE(_module_rtl871x_recv_c_, _drv_info_,
				 (" %s:  compare DA fail; DA=%pM\n", __func__, (pattrib->dst)));
			ret = _FAIL;
			goto exit;
		}

		/*  check BSSID */
		if (!memcmp(pattrib->bssid, "\x0\x0\x0\x0\x0\x0", ETH_ALEN) ||
		    !memcmp(mybssid, "\x0\x0\x0\x0\x0\x0", ETH_ALEN) ||
		     (memcmp(pattrib->bssid, mybssid, ETH_ALEN))) {
			RT_TRACE(_module_rtl871x_recv_c_, _drv_info_,
				 (" %s:  compare BSSID fail ; BSSID=%pM\n", __func__, (pattrib->bssid)));
			RT_TRACE(_module_rtl871x_recv_c_, _drv_info_, ("mybssid=%pM\n", (mybssid)));

			if (!mcast) {
				DBG_88E("issue_deauth to the nonassociated ap=%pM for the reason(7)\n", (pattrib->bssid));
				issue_deauth(adapter, pattrib->bssid, WLAN_REASON_CLASS3_FRAME_FROM_NONASSOC_STA);
			}

			ret = _FAIL;
			goto exit;
		}

		if (mcast)
			*psta = rtw_get_bcmc_stainfo(adapter);
		else
			*psta = rtw_get_stainfo(pstapriv, pattrib->bssid); /*  get ap_info */

		if (!*psta) {
			RT_TRACE(_module_rtl871x_recv_c_, _drv_err_, ("ap2sta: can't get psta under STATION_MODE ; drop pkt\n"));
			ret = _FAIL;
			goto exit;
		}

		/* if ((GetFrameSubType(ptr) & WIFI_QOS_DATA_TYPE) == WIFI_QOS_DATA_TYPE) { */
		/*  */

		if (GetFrameSubType(ptr) & BIT(6)) {
			/* No data, will not indicate to upper layer, temporily count it here */
			count_rx_stats(adapter, precv_frame, *psta);
			ret = RTW_RX_HANDLED;
			goto exit;
		}
	} else if (check_fwstate(pmlmepriv, WIFI_AP_STATE)) {
		/* Special case */
		ret = RTW_RX_HANDLED;
		goto exit;
	} else {
		if (!memcmp(myhwaddr, pattrib->dst, ETH_ALEN) && !mcast) {
			*psta = rtw_get_stainfo(pstapriv, pattrib->bssid); /*  get sta_info */
			if (!*psta) {
				DBG_88E("issue_deauth to the ap =%pM for the reason(7)\n", (pattrib->bssid));

				issue_deauth(adapter, pattrib->bssid, WLAN_REASON_CLASS3_FRAME_FROM_NONASSOC_STA);
			}
		}

		ret = _FAIL;
	}

exit:

	return ret;
}

static int sta2ap_data_frame(struct adapter *adapter,
			     struct recv_frame *precv_frame,
			     struct sta_info **psta)
{
	struct rx_pkt_attrib *pattrib = &precv_frame->attrib;
	struct	sta_priv *pstapriv = &adapter->stapriv;
	struct	mlme_priv *pmlmepriv = &adapter->mlmepriv;
	u8 *ptr = precv_frame->pkt->data;
	unsigned char *mybssid  = get_bssid(pmlmepriv);
	int ret = _SUCCESS;

	if (check_fwstate(pmlmepriv, WIFI_AP_STATE)) {
		/* For AP mode, RA = BSSID, TX = STA(SRC_ADDR), A3 = DST_ADDR */
		if (memcmp(pattrib->bssid, mybssid, ETH_ALEN)) {
			ret = _FAIL;
			goto exit;
		}

		*psta = rtw_get_stainfo(pstapriv, pattrib->src);
		if (!*psta) {
			RT_TRACE(_module_rtl871x_recv_c_, _drv_err_, ("can't get psta under AP_MODE; drop pkt\n"));
			DBG_88E("issue_deauth to sta=%pM for the reason(7)\n", (pattrib->src));

			issue_deauth(adapter, pattrib->src, WLAN_REASON_CLASS3_FRAME_FROM_NONASSOC_STA);

			ret = RTW_RX_HANDLED;
			goto exit;
		}

		process_pwrbit_data(adapter, precv_frame);

		if ((GetFrameSubType(ptr) & WIFI_QOS_DATA_TYPE) == WIFI_QOS_DATA_TYPE)
			process_wmmps_data(adapter, precv_frame);

		if (GetFrameSubType(ptr) & BIT(6)) {
			/* No data, will not indicate to upper layer, temporily count it here */
			count_rx_stats(adapter, precv_frame, *psta);
			ret = RTW_RX_HANDLED;
			goto exit;
		}
	} else {
		u8 *myhwaddr = myid(&adapter->eeprompriv);

		if (memcmp(pattrib->ra, myhwaddr, ETH_ALEN)) {
			ret = RTW_RX_HANDLED;
			goto exit;
		}
		DBG_88E("issue_deauth to sta=%pM for the reason(7)\n", (pattrib->src));
		issue_deauth(adapter, pattrib->src, WLAN_REASON_CLASS3_FRAME_FROM_NONASSOC_STA);
		ret = RTW_RX_HANDLED;
		goto exit;
	}

exit:

	return ret;
}

static int validate_recv_ctrl_frame(struct adapter *padapter,
				    struct recv_frame *precv_frame)
{
#ifdef CONFIG_88EU_AP_MODE
	struct rx_pkt_attrib *pattrib = &precv_frame->attrib;
	struct sta_priv *pstapriv = &padapter->stapriv;
	u8 *pframe = precv_frame->pkt->data;

	if (GetFrameType(pframe) != WIFI_CTRL_TYPE)
		return _FAIL;

	/* receive the frames that ra(a1) is my address */
	if (memcmp(GetAddr1Ptr(pframe), myid(&padapter->eeprompriv), ETH_ALEN))
		return _FAIL;

	/* only handle ps-poll */
	if (GetFrameSubType(pframe) == WIFI_PSPOLL) {
		u16 aid;
		u8 wmmps_ac = 0;
		struct sta_info *psta = NULL;

		aid = GetAid(pframe);
		psta = rtw_get_stainfo(pstapriv, GetAddr2Ptr(pframe));

		if ((!psta) || (psta->aid != aid))
			return _FAIL;

		/* for rx pkt statistics */
		psta->sta_stats.rx_ctrl_pkts++;

		switch (pattrib->priority) {
		case 1:
		case 2:
			wmmps_ac = psta->uapsd_bk & BIT(0);
			break;
		case 4:
		case 5:
			wmmps_ac = psta->uapsd_vi & BIT(0);
			break;
		case 6:
		case 7:
			wmmps_ac = psta->uapsd_vo & BIT(0);
			break;
		case 0:
		case 3:
		default:
			wmmps_ac = psta->uapsd_be & BIT(0);
			break;
		}

		if (wmmps_ac)
			return _FAIL;

		if (psta->state & WIFI_STA_ALIVE_CHK_STATE) {
			DBG_88E("%s alive check-rx ps-poll\n", __func__);
			psta->expire_to = pstapriv->expire_to;
			psta->state ^= WIFI_STA_ALIVE_CHK_STATE;
		}

		if ((psta->state & WIFI_SLEEP_STATE) && (pstapriv->sta_dz_bitmap & BIT(psta->aid))) {
			struct list_head *xmitframe_plist, *xmitframe_phead;
			struct xmit_frame *pxmitframe = NULL;

			spin_lock_bh(&psta->sleep_q.lock);

			xmitframe_phead = get_list_head(&psta->sleep_q);
			xmitframe_plist = xmitframe_phead->next;

			if (xmitframe_phead != xmitframe_plist) {
				pxmitframe = list_entry(xmitframe_plist, struct xmit_frame, list);

				xmitframe_plist = xmitframe_plist->next;

				list_del_init(&pxmitframe->list);

				psta->sleepq_len--;

				if (psta->sleepq_len > 0)
					pxmitframe->attrib.mdata = 1;
				else
					pxmitframe->attrib.mdata = 0;

				pxmitframe->attrib.triggered = 1;

				spin_unlock_bh(&psta->sleep_q.lock);
				if (rtw_hal_xmit(padapter, pxmitframe))
					rtw_os_xmit_complete(padapter, pxmitframe);
				spin_lock_bh(&psta->sleep_q.lock);

				if (psta->sleepq_len == 0) {
					pstapriv->tim_bitmap &= ~BIT(psta->aid);

					/* update BCN for TIM IE */
					/* update_BCNTIM(padapter); */
					update_beacon(padapter, _TIM_IE_, NULL, false);
				}
			} else {
				if (pstapriv->tim_bitmap & BIT(psta->aid)) {
					if (psta->sleepq_len == 0) {
						DBG_88E("no buffered packets to xmit\n");

						/* issue nulldata with More data bit = 0 to indicate we have no buffered packets */
						issue_nulldata(padapter, psta->hwaddr, 0, 0, 0);
					} else {
						DBG_88E("error!psta->sleepq_len=%d\n", psta->sleepq_len);
						psta->sleepq_len = 0;
					}

					pstapriv->tim_bitmap &= ~BIT(psta->aid);

					/* update BCN for TIM IE */
					/* update_BCNTIM(padapter); */
					update_beacon(padapter, _TIM_IE_, NULL, false);
				}
			}

			spin_unlock_bh(&psta->sleep_q.lock);
		}
	}

#endif

	return _FAIL;
}

struct recv_frame *recvframe_chk_defrag(struct adapter *padapter,
					struct recv_frame *precv_frame);

static int validate_recv_mgnt_frame(struct adapter *padapter,
				    struct recv_frame *precv_frame)
{
	struct sta_info *psta;

	RT_TRACE(_module_rtl871x_recv_c_, _drv_info_, ("+%s\n", __func__));

	precv_frame = recvframe_chk_defrag(padapter, precv_frame);
	if (!precv_frame) {
		RT_TRACE(_module_rtl871x_recv_c_, _drv_notice_,
			 ("%s: fragment packet\n", __func__));
		return _SUCCESS;
	}

	/* for rx pkt statistics */
	psta = rtw_get_stainfo(&padapter->stapriv,
			       GetAddr2Ptr(precv_frame->pkt->data));
	if (psta) {
		psta->sta_stats.rx_mgnt_pkts++;
		if (GetFrameSubType(precv_frame->pkt->data) == WIFI_BEACON) {
			psta->sta_stats.rx_beacon_pkts++;
		} else if (GetFrameSubType(precv_frame->pkt->data) == WIFI_PROBEREQ) {
			psta->sta_stats.rx_probereq_pkts++;
		} else if (GetFrameSubType(precv_frame->pkt->data) == WIFI_PROBERSP) {
			if (!memcmp(padapter->eeprompriv.mac_addr,
				    GetAddr1Ptr(precv_frame->pkt->data), ETH_ALEN))
				psta->sta_stats.rx_probersp_pkts++;
			else if (is_multicast_ether_addr(GetAddr1Ptr(precv_frame->pkt->data)))
				psta->sta_stats.rx_probersp_bm_pkts++;
			else
				psta->sta_stats.rx_probersp_uo_pkts++;
		}
	}

	mgt_dispatcher(padapter, precv_frame);

	return _SUCCESS;
}

static int validate_recv_data_frame(struct adapter *adapter,
				    struct recv_frame *precv_frame)
{
	u8 bretry;
	u8 *psa, *pda, *pbssid;
	struct sta_info *psta = NULL;
	u8 *ptr = precv_frame->pkt->data;
	struct rx_pkt_attrib	*pattrib = &precv_frame->attrib;
	struct security_priv	*psecuritypriv = &adapter->securitypriv;
	int ret = _SUCCESS;

	bretry = GetRetry(ptr);
	pda = get_da(ptr);
	psa = get_sa(ptr);
	pbssid = get_hdr_bssid(ptr);

	if (!pbssid) {
		ret = _FAIL;
		goto exit;
	}

	memcpy(pattrib->dst, pda, ETH_ALEN);
	memcpy(pattrib->src, psa, ETH_ALEN);

	memcpy(pattrib->bssid, pbssid, ETH_ALEN);

	switch (pattrib->to_fr_ds) {
	case 0:
		memcpy(pattrib->ra, pda, ETH_ALEN);
		memcpy(pattrib->ta, psa, ETH_ALEN);
		ret = sta2sta_data_frame(adapter, precv_frame, &psta);
		break;
	case 1:
		memcpy(pattrib->ra, pda, ETH_ALEN);
		memcpy(pattrib->ta, pbssid, ETH_ALEN);
		ret = ap2sta_data_frame(adapter, precv_frame, &psta);
		break;
	case 2:
		memcpy(pattrib->ra, pbssid, ETH_ALEN);
		memcpy(pattrib->ta, psa, ETH_ALEN);
		ret = sta2ap_data_frame(adapter, precv_frame, &psta);
		break;
	case 3:
		memcpy(pattrib->ra, GetAddr1Ptr(ptr), ETH_ALEN);
		memcpy(pattrib->ta, GetAddr2Ptr(ptr), ETH_ALEN);
		ret = _FAIL;
		RT_TRACE(_module_rtl871x_recv_c_, _drv_err_, (" case 3\n"));
		break;
	default:
		ret = _FAIL;
		break;
	}

	if (ret == _FAIL)
		goto exit;
	else if (ret == RTW_RX_HANDLED)
		goto exit;

	if (!psta) {
		RT_TRACE(_module_rtl871x_recv_c_, _drv_err_, (" after to_fr_ds_chk; psta==NULL\n"));
		ret = _FAIL;
		goto exit;
	}

	/* psta->rssi = prxcmd->rssi; */
	/* psta->signal_quality = prxcmd->sq; */
	precv_frame->psta = psta;

	pattrib->amsdu = 0;
	pattrib->ack_policy = 0;
	/* parsing QC field */
	if (pattrib->qos == 1) {
		pattrib->priority = GetPriority((ptr + 24));
		pattrib->ack_policy = GetAckpolicy((ptr + 24));
		pattrib->amsdu = GetAMsdu((ptr + 24));
		pattrib->hdrlen = pattrib->to_fr_ds == 3 ? 32 : 26;

		if (pattrib->priority != 0 && pattrib->priority != 3)
			adapter->recvpriv.bIsAnyNonBEPkts = true;
	} else {
		pattrib->priority = 0;
		pattrib->hdrlen = pattrib->to_fr_ds == 3 ? 30 : 24;
	}

	if (pattrib->order)/* HT-CTRL 11n */
		pattrib->hdrlen += 4;

	precv_frame->preorder_ctrl = &psta->recvreorder_ctrl[pattrib->priority];

	/*  decache, drop duplicate recv packets */
	if (recv_decache(precv_frame, bretry, &psta->sta_recvpriv.rxcache) == _FAIL) {
		RT_TRACE(_module_rtl871x_recv_c_, _drv_err_, ("decache : drop pkt\n"));
		ret = _FAIL;
		goto exit;
	}

	if (pattrib->privacy) {
		RT_TRACE(_module_rtl871x_recv_c_, _drv_info_, ("%s:pattrib->privacy=%x\n", __func__, pattrib->privacy));
		RT_TRACE(_module_rtl871x_recv_c_, _drv_info_, ("\n ^^^^^^^^^^^is_multicast_ether_addr(pattrib->ra(0x%02x))=%d^^^^^^^^^^^^^^^6\n", pattrib->ra[0], is_multicast_ether_addr(pattrib->ra)));

		GET_ENCRY_ALGO(psecuritypriv, psta, pattrib->encrypt, is_multicast_ether_addr(pattrib->ra));

		RT_TRACE(_module_rtl871x_recv_c_, _drv_info_, ("\n pattrib->encrypt=%d\n", pattrib->encrypt));

		SET_ICE_IV_LEN(pattrib->iv_len, pattrib->icv_len, pattrib->encrypt);
	} else {
		pattrib->encrypt = 0;
		pattrib->iv_len = 0;
		pattrib->icv_len = 0;
	}

exit:

	return ret;
}

static int validate_recv_frame(struct adapter *adapter,
			       struct recv_frame *precv_frame)
{
	/* shall check frame subtype, to / from ds, da, bssid */

	/* then call check if rx seq/frag. duplicated. */

	u8 type;
	u8 subtype;
	int retval = _SUCCESS;
	u8 bDumpRxPkt;
	struct rx_pkt_attrib *pattrib = &precv_frame->attrib;
	u8 *ptr = precv_frame->pkt->data;
	u8  ver = (unsigned char)(*ptr) & 0x3;
	struct mlme_ext_priv *pmlmeext = &adapter->mlmeextpriv;

	if (pmlmeext->sitesurvey_res.state == SCAN_PROCESS) {
		int ch_set_idx = rtw_ch_set_search_ch(pmlmeext->channel_set, rtw_get_oper_ch(adapter));

		if (ch_set_idx >= 0)
			pmlmeext->channel_set[ch_set_idx].rx_count++;
	}

	/* add version chk */
	if (ver != 0) {
		RT_TRACE(_module_rtl871x_recv_c_, _drv_err_, ("validate_recv_data_frame fail! (ver!=0)\n"));
		retval = _FAIL;
		goto exit;
	}

	type =  GetFrameType(ptr);
	subtype = GetFrameSubType(ptr); /* bit(7)~bit(2) */

	pattrib->to_fr_ds = get_tofr_ds(ptr);

	pattrib->frag_num = GetFragNum(ptr);
	pattrib->seq_num = GetSequence(ptr);

	pattrib->pw_save = GetPwrMgt(ptr);
	pattrib->mfrag = GetMFrag(ptr);
	pattrib->mdata = GetMData(ptr);
	pattrib->privacy = GetPrivacy(ptr);
	pattrib->order = GetOrder(ptr);

	/* Dump rx packets */
	rtw_hal_get_def_var(adapter, HAL_DEF_DBG_DUMP_RXPKT, &(bDumpRxPkt));
	if (bDumpRxPkt == 1) {/* dump all rx packets */
		if (_drv_err_ <= GlobalDebugLevel) {
			pr_info(DRIVER_PREFIX "#############################\n");
			print_hex_dump(KERN_INFO, DRIVER_PREFIX, DUMP_PREFIX_NONE,
				       16, 1, ptr, 64, false);
			pr_info(DRIVER_PREFIX "#############################\n");
		}
	} else if (bDumpRxPkt == 2) {
		if ((_drv_err_ <= GlobalDebugLevel) && (type == WIFI_MGT_TYPE)) {
			pr_info(DRIVER_PREFIX "#############################\n");
			print_hex_dump(KERN_INFO, DRIVER_PREFIX, DUMP_PREFIX_NONE,
				       16, 1, ptr, 64, false);
			pr_info(DRIVER_PREFIX "#############################\n");
		}
	} else if (bDumpRxPkt == 3) {
		if ((_drv_err_ <= GlobalDebugLevel) && (type == WIFI_DATA_TYPE)) {
			pr_info(DRIVER_PREFIX "#############################\n");
			print_hex_dump(KERN_INFO, DRIVER_PREFIX, DUMP_PREFIX_NONE,
				       16, 1, ptr, 64, false);
			pr_info(DRIVER_PREFIX "#############################\n");
		}
	}
	switch (type) {
	case WIFI_MGT_TYPE: /* mgnt */
		retval = validate_recv_mgnt_frame(adapter, precv_frame);
		if (retval == _FAIL)
			RT_TRACE(_module_rtl871x_recv_c_, _drv_err_, ("validate_recv_mgnt_frame fail\n"));
		retval = _FAIL; /*  only data frame return _SUCCESS */
		break;
	case WIFI_CTRL_TYPE: /* ctrl */
		retval = validate_recv_ctrl_frame(adapter, precv_frame);
		if (retval == _FAIL)
			RT_TRACE(_module_rtl871x_recv_c_, _drv_err_, ("validate_recv_ctrl_frame fail\n"));
		retval = _FAIL; /*  only data frame return _SUCCESS */
		break;
	case WIFI_DATA_TYPE: /* data */
		led_control_8188eu(adapter, LED_CTL_RX);
		pattrib->qos = (subtype & BIT(7)) ? 1 : 0;
		retval = validate_recv_data_frame(adapter, precv_frame);
		if (retval == _FAIL) {
			struct recv_priv *precvpriv = &adapter->recvpriv;

			precvpriv->rx_drop++;
		}
		break;
	default:
		RT_TRACE(_module_rtl871x_recv_c_, _drv_err_, ("validate_recv_data_frame fail! type= 0x%x\n", type));
		retval = _FAIL;
		break;
	}

	/*
	 * This is the last moment before management and control frames get
	 * discarded. So we need to forward them to the monitor now or never.
	 *
	 * At the same time data frames can still be encrypted if software
	 * decryption is in use. However, decryption can occur not until later
	 * (see recv_func()).
	 *
	 * Hence forward the frame to the monitor anyway to preserve the order
	 * in which frames were received.
	 */
	rtl88eu_mon_recv_hook(adapter->pmondev, precv_frame);

exit:

	return retval;
}

/* remove the wlanhdr and add the eth_hdr */

static int wlanhdr_to_ethhdr(struct recv_frame *precvframe)
{
	int	rmv_len;
	u16	eth_type, len;
	__be16 be_tmp;
	u8	bsnaphdr;
	u8	*psnap_type;
	struct ieee80211_snap_hdr	*psnap;

	u8 *ptr = precvframe->pkt->data;
	struct rx_pkt_attrib *pattrib = &precvframe->attrib;

	if (pattrib->encrypt)
		skb_trim(precvframe->pkt, precvframe->pkt->len - pattrib->icv_len);

	psnap = (struct ieee80211_snap_hdr *)(ptr + pattrib->hdrlen + pattrib->iv_len);
	psnap_type = ptr + pattrib->hdrlen + pattrib->iv_len + SNAP_SIZE;
	/* convert hdr + possible LLC headers into Ethernet header */
	if ((!memcmp(psnap, rfc1042_header, SNAP_SIZE) &&
	     memcmp(psnap_type, SNAP_ETH_TYPE_IPX, 2) &&
	     memcmp(psnap_type, SNAP_ETH_TYPE_APPLETALK_AARP, 2)) ||
	     !memcmp(psnap, bridge_tunnel_header, SNAP_SIZE)) {
		/* remove RFC1042 or Bridge-Tunnel encapsulation and replace EtherType */
		bsnaphdr = true;
	} else {
		/* Leave Ethernet header part of hdr and full payload */
		bsnaphdr = false;
	}

	rmv_len = pattrib->hdrlen + pattrib->iv_len + (bsnaphdr ? SNAP_SIZE : 0);
	len = precvframe->pkt->len - rmv_len;

	RT_TRACE(_module_rtl871x_recv_c_, _drv_info_,
		 ("\n===pattrib->hdrlen: %x,  pattrib->iv_len:%x===\n\n", pattrib->hdrlen,  pattrib->iv_len));

	memcpy(&be_tmp, ptr + rmv_len, 2);
	eth_type = ntohs(be_tmp); /* pattrib->ether_type */
	pattrib->eth_type = eth_type;

	ptr = skb_pull(precvframe->pkt, rmv_len - sizeof(struct ethhdr) + (bsnaphdr ? 2 : 0));
	if (!ptr)
		return _FAIL;

	memcpy(ptr, pattrib->dst, ETH_ALEN);
	memcpy(ptr + ETH_ALEN, pattrib->src, ETH_ALEN);

	if (!bsnaphdr) {
		be_tmp = htons(len);
		memcpy(ptr + 12, &be_tmp, 2);
	}

	return _SUCCESS;
}

/* perform defrag */
static struct recv_frame *recvframe_defrag(struct adapter *adapter,
					   struct __queue *defrag_q)
{
	struct list_head *plist, *phead;
	u8 wlanhdr_offset;
	u8	curfragnum;
	struct recv_frame *pnfhdr;
	struct recv_frame *prframe, *pnextrframe;
	struct __queue *pfree_recv_queue;

	curfragnum = 0;
	pfree_recv_queue = &adapter->recvpriv.free_recv_queue;

	phead = get_list_head(defrag_q);
	plist = phead->next;
	prframe = list_entry(plist, struct recv_frame, list);
	list_del_init(&prframe->list);

	if (curfragnum != prframe->attrib.frag_num) {
		/* the first fragment number must be 0 */
		/* free the whole queue */
		rtw_free_recvframe(prframe, pfree_recv_queue);
		rtw_free_recvframe_queue(defrag_q, pfree_recv_queue);

		return NULL;
	}

	curfragnum++;

	plist = get_list_head(defrag_q);

	plist = plist->next;

	while (phead != plist) {
		pnfhdr = list_entry(plist, struct recv_frame, list);
		pnextrframe = pnfhdr;

		/* check the fragment sequence  (2nd ~n fragment frame) */

		if (curfragnum != pnfhdr->attrib.frag_num) {
			/* the fragment number must be increasing  (after decache) */
			/* release the defrag_q & prframe */
			rtw_free_recvframe(prframe, pfree_recv_queue);
			rtw_free_recvframe_queue(defrag_q, pfree_recv_queue);
			return NULL;
		}

		curfragnum++;

		/* copy the 2nd~n fragment frame's payload to the first fragment */
		/* get the 2nd~last fragment frame's payload */

		wlanhdr_offset = pnfhdr->attrib.hdrlen + pnfhdr->attrib.iv_len;

		skb_pull(pnextrframe->pkt, wlanhdr_offset);

		/* append  to first fragment frame's tail (if privacy frame, pull the ICV) */
		skb_trim(prframe->pkt, prframe->pkt->len - prframe->attrib.icv_len);

		skb_put_data(prframe->pkt, pnfhdr->pkt->data, pnfhdr->pkt->len);

		prframe->attrib.icv_len = pnfhdr->attrib.icv_len;
		plist = plist->next;
	}

	/* free the defrag_q queue and return the prframe */
	rtw_free_recvframe_queue(defrag_q, pfree_recv_queue);

	RT_TRACE(_module_rtl871x_recv_c_, _drv_info_, ("Performance defrag!!!!!\n"));

	return prframe;
}

/* check if need to defrag, if needed queue the frame to defrag_q */
struct recv_frame *recvframe_chk_defrag(struct adapter *padapter,
					struct recv_frame *precv_frame)
{
	u8	ismfrag;
	u8	fragnum;
	u8	*psta_addr;
	struct recv_frame *pfhdr;
	struct sta_info *psta;
	struct sta_priv *pstapriv;
	struct list_head *phead;
	struct recv_frame *prtnframe = NULL;
	struct __queue *pfree_recv_queue, *pdefrag_q;

	pstapriv = &padapter->stapriv;

	pfhdr = precv_frame;

	pfree_recv_queue = &padapter->recvpriv.free_recv_queue;

	/* need to define struct of wlan header frame ctrl */
	ismfrag = pfhdr->attrib.mfrag;
	fragnum = pfhdr->attrib.frag_num;

	psta_addr = pfhdr->attrib.ta;
	psta = rtw_get_stainfo(pstapriv, psta_addr);
	if (!psta) {
		u8 type = GetFrameType(pfhdr->pkt->data);

		if (type != WIFI_DATA_TYPE) {
			psta = rtw_get_bcmc_stainfo(padapter);
			pdefrag_q = &psta->sta_recvpriv.defrag_q;
		} else {
			pdefrag_q = NULL;
		}
	} else {
		pdefrag_q = &psta->sta_recvpriv.defrag_q;
	}

	if ((ismfrag == 0) && (fragnum == 0))
		prtnframe = precv_frame;/* isn't a fragment frame */

	if (ismfrag == 1) {
		/* 0~(n-1) fragment frame */
		/* enqueue to defraf_g */
		if (pdefrag_q) {
			if (fragnum == 0) {
				/* the first fragment */
				if (!list_empty(&pdefrag_q->queue))
					/* free current defrag_q */
					rtw_free_recvframe_queue(pdefrag_q, pfree_recv_queue);
			}

			/* Then enqueue the 0~(n-1) fragment into the defrag_q */

			phead = get_list_head(pdefrag_q);
			list_add_tail(&pfhdr->list, phead);

			RT_TRACE(_module_rtl871x_recv_c_, _drv_info_, ("Enqueuq: ismfrag=%d, fragnum=%d\n", ismfrag, fragnum));

			prtnframe = NULL;
		} else {
			/* can't find this ta's defrag_queue, so free this recv_frame */
			rtw_free_recvframe(precv_frame, pfree_recv_queue);
			prtnframe = NULL;
			RT_TRACE(_module_rtl871x_recv_c_, _drv_err_, ("Free because pdefrag_q==NULL: ismfrag=%d, fragnum=%d\n", ismfrag, fragnum));
		}
	}

	if ((ismfrag == 0) && (fragnum != 0)) {
		/* the last fragment frame */
		/* enqueue the last fragment */
		if (pdefrag_q) {
			phead = get_list_head(pdefrag_q);
			list_add_tail(&pfhdr->list, phead);

			/* call recvframe_defrag to defrag */
			RT_TRACE(_module_rtl871x_recv_c_, _drv_info_, ("defrag: ismfrag=%d, fragnum=%d\n", ismfrag, fragnum));
			precv_frame = recvframe_defrag(padapter, pdefrag_q);
			prtnframe = precv_frame;
		} else {
			/* can't find this ta's defrag_queue, so free this recv_frame */
			rtw_free_recvframe(precv_frame, pfree_recv_queue);
			prtnframe = NULL;
			RT_TRACE(_module_rtl871x_recv_c_, _drv_err_, ("Free because pdefrag_q==NULL: ismfrag=%d, fragnum=%d\n", ismfrag, fragnum));
		}
	}

	if (prtnframe && (prtnframe->attrib.privacy)) {
		/* after defrag we must check tkip mic code */
		if (recvframe_chkmic(padapter,  prtnframe) == _FAIL) {
			RT_TRACE(_module_rtl871x_recv_c_, _drv_err_, ("recvframe_chkmic(padapter,  prtnframe)==_FAIL\n"));
			rtw_free_recvframe(prtnframe, pfree_recv_queue);
			prtnframe = NULL;
		}
	}

	return prtnframe;
}

static int amsdu_to_msdu(struct adapter *padapter, struct recv_frame *prframe)
{
	int	a_len, padding_len;
	u16	eth_type, nSubframe_Length;
	u8	nr_subframes, i;
	unsigned char *pdata;
	struct rx_pkt_attrib *pattrib;
	struct sk_buff *sub_skb, *subframes[MAX_SUBFRAME_COUNT];
	struct recv_priv *precvpriv = &padapter->recvpriv;
	struct __queue *pfree_recv_queue = &precvpriv->free_recv_queue;

	nr_subframes = 0;
	pattrib = &prframe->attrib;

	skb_pull(prframe->pkt, prframe->attrib.hdrlen);

	if (prframe->attrib.iv_len > 0)
		skb_pull(prframe->pkt, prframe->attrib.iv_len);

	a_len = prframe->pkt->len;

	pdata = prframe->pkt->data;

	while (a_len > ETH_HLEN) {
		/* Offset 12 denote 2 mac address */
		nSubframe_Length = get_unaligned_be16(pdata + 12);

		if (a_len < (ETHERNET_HEADER_SIZE + nSubframe_Length)) {
			DBG_88E("nRemain_Length is %d and nSubframe_Length is : %d\n", a_len, nSubframe_Length);
			goto exit;
		}

		/* move the data point to data content */
		pdata += ETH_HLEN;
		a_len -= ETH_HLEN;

		/* Allocate new skb for releasing to upper layer */
		sub_skb = dev_alloc_skb(nSubframe_Length + 12);
		if (!sub_skb) {
			DBG_88E("dev_alloc_skb() Fail!!! , nr_subframes=%d\n", nr_subframes);
			break;
		}

		skb_reserve(sub_skb, 12);
		skb_put_data(sub_skb, pdata, nSubframe_Length);

		subframes[nr_subframes++] = sub_skb;

		if (nr_subframes >= MAX_SUBFRAME_COUNT) {
			DBG_88E("ParseSubframe(): Too many Subframes! Packets dropped!\n");
			break;
		}

		pdata += nSubframe_Length;
		a_len -= nSubframe_Length;
		if (a_len != 0) {
			padding_len = 4 - ((nSubframe_Length + ETH_HLEN) & (4 - 1));
			if (padding_len == 4)
				padding_len = 0;

			if (a_len < padding_len)
				goto exit;

			pdata += padding_len;
			a_len -= padding_len;
		}
	}

	for (i = 0; i < nr_subframes; i++) {
		sub_skb = subframes[i];
		/* convert hdr + possible LLC headers into Ethernet header */
		eth_type = get_unaligned_be16(&sub_skb->data[6]);
		if (sub_skb->len >= 8 &&
		    ((!memcmp(sub_skb->data, rfc1042_header, SNAP_SIZE) &&
			  eth_type != ETH_P_AARP && eth_type != ETH_P_IPX) ||
			 !memcmp(sub_skb->data, bridge_tunnel_header, SNAP_SIZE))) {
			/* remove RFC1042 or Bridge-Tunnel encapsulation and replace EtherType */
			skb_pull(sub_skb, SNAP_SIZE);
			memcpy(skb_push(sub_skb, ETH_ALEN), pattrib->src, ETH_ALEN);
			memcpy(skb_push(sub_skb, ETH_ALEN), pattrib->dst, ETH_ALEN);
		} else {
			__be16 len;
			/* Leave Ethernet header part of hdr and full payload */
			len = htons(sub_skb->len);
			memcpy(skb_push(sub_skb, 2), &len, 2);
			memcpy(skb_push(sub_skb, ETH_ALEN), pattrib->src, ETH_ALEN);
			memcpy(skb_push(sub_skb, ETH_ALEN), pattrib->dst, ETH_ALEN);
		}

		/* Indicate the packets to upper layer */
		/*  Insert NAT2.5 RX here! */
		sub_skb->protocol = eth_type_trans(sub_skb, padapter->pnetdev);
		sub_skb->dev = padapter->pnetdev;

		sub_skb->ip_summed = CHECKSUM_NONE;

		netif_rx(sub_skb);
	}

exit:
	rtw_free_recvframe(prframe, pfree_recv_queue);/* free this recv_frame */

	return _SUCCESS;
}

static int check_indicate_seq(struct recv_reorder_ctrl *preorder_ctrl, u16 seq_num)
{
	u8	wsize = preorder_ctrl->wsize_b;
	u16	wend = (preorder_ctrl->indicate_seq + wsize - 1) & 0xFFF;/*  4096; */

	/*  Rx Reorder initialize condition. */
	if (preorder_ctrl->indicate_seq == 0xFFFF)
		preorder_ctrl->indicate_seq = seq_num;

	/*  Drop out the packet which SeqNum is smaller than WinStart */
	if (SN_LESS(seq_num, preorder_ctrl->indicate_seq))
		return false;

	/*  */
	/*  Sliding window manipulation. Conditions includes: */
	/*  1. Incoming SeqNum is equal to WinStart =>Window shift 1 */
	/*  2. Incoming SeqNum is larger than the WinEnd => Window shift N */
	/*  */
	if (SN_EQUAL(seq_num, preorder_ctrl->indicate_seq)) {
		preorder_ctrl->indicate_seq = (preorder_ctrl->indicate_seq + 1) & 0xFFF;
	} else if (SN_LESS(wend, seq_num)) {
		if (seq_num >= (wsize - 1))
			preorder_ctrl->indicate_seq = seq_num + 1 - wsize;
		else
			preorder_ctrl->indicate_seq = 0xFFF - (wsize - (seq_num + 1)) + 1;
	}

	return true;
}

static int enqueue_reorder_recvframe(struct recv_reorder_ctrl *preorder_ctrl,
				     struct recv_frame *prframe)
{
	struct rx_pkt_attrib *pattrib = &prframe->attrib;
	struct __queue *ppending_recvframe_queue = &preorder_ctrl->pending_recvframe_queue;
	struct list_head *phead, *plist;
	struct recv_frame *hdr;
	struct rx_pkt_attrib *pnextattrib;

	phead = get_list_head(ppending_recvframe_queue);
	plist = phead->next;

	while (phead != plist) {
		hdr = list_entry(plist, struct recv_frame, list);
		pnextattrib = &hdr->attrib;

		if (SN_LESS(pnextattrib->seq_num, pattrib->seq_num))
			plist = plist->next;
		else if (SN_EQUAL(pnextattrib->seq_num, pattrib->seq_num))
			return false;
		else
			break;
	}

	list_del_init(&prframe->list);

	list_add_tail(&prframe->list, plist);
	return true;
}

static int recv_indicatepkts_in_order(struct adapter *padapter, struct recv_reorder_ctrl *preorder_ctrl, int bforced)
{
	struct list_head *phead, *plist;
	struct recv_frame *prframe;
	struct recv_frame *prhdr;
	struct rx_pkt_attrib *pattrib;
	int bPktInBuf = false;
	struct recv_priv *precvpriv = &padapter->recvpriv;
	struct __queue *ppending_recvframe_queue = &preorder_ctrl->pending_recvframe_queue;

	phead =		get_list_head(ppending_recvframe_queue);
	plist = phead->next;

	/*  Handling some condition for forced indicate case. */
	if (bforced) {
		if (list_empty(phead))
			return true;

		prhdr = list_entry(plist, struct recv_frame, list);
		pattrib = &prhdr->attrib;
		preorder_ctrl->indicate_seq = pattrib->seq_num;
	}

	/*  Prepare indication list and indication. */
	/*  Check if there is any packet need indicate. */
	while (!list_empty(phead)) {
		prhdr = list_entry(plist, struct recv_frame, list);
		prframe = prhdr;
		pattrib = &prframe->attrib;

		if (!SN_LESS(preorder_ctrl->indicate_seq, pattrib->seq_num)) {
			RT_TRACE(_module_rtl871x_recv_c_, _drv_notice_,
				 ("%s: indicate=%d seq=%d amsdu=%d\n",
				  __func__, preorder_ctrl->indicate_seq, pattrib->seq_num, pattrib->amsdu));
			plist = plist->next;
			list_del_init(&prframe->list);

			if (SN_EQUAL(preorder_ctrl->indicate_seq, pattrib->seq_num))
				preorder_ctrl->indicate_seq = (preorder_ctrl->indicate_seq + 1) & 0xFFF;

			/* Set this as a lock to make sure that only one thread is indicating packet. */

			/* indicate this recv_frame */
			if (!pattrib->amsdu) {
				if ((!padapter->bDriverStopped) &&
				    (!padapter->bSurpriseRemoved))
					rtw_recv_indicatepkt(padapter, prframe);/* indicate this recv_frame */
			} else if (pattrib->amsdu == 1) {
				if (amsdu_to_msdu(padapter, prframe) != _SUCCESS)
					rtw_free_recvframe(prframe, &precvpriv->free_recv_queue);
			} else {
				/* error condition; */
			}

			/* Update local variables. */
			bPktInBuf = false;
		} else {
			bPktInBuf = true;
			break;
		}
	}
	return bPktInBuf;
}

static int recv_indicatepkt_reorder(struct adapter *padapter,
				    struct recv_frame *prframe)
{
	int retval = _SUCCESS;
	struct rx_pkt_attrib *pattrib = &prframe->attrib;
	struct recv_reorder_ctrl *preorder_ctrl = prframe->preorder_ctrl;
	struct __queue *ppending_recvframe_queue = &preorder_ctrl->pending_recvframe_queue;

	if (!pattrib->amsdu) {
		/* s1. */
		wlanhdr_to_ethhdr(prframe);

		if ((pattrib->qos != 1) || (pattrib->eth_type == 0x0806) ||
		    (pattrib->ack_policy != 0)) {
			if ((!padapter->bDriverStopped) &&
			    (!padapter->bSurpriseRemoved)) {
				RT_TRACE(_module_rtl871x_recv_c_, _drv_notice_, ("@@@@  %s -recv_func recv_indicatepkt\n", __func__));

				rtw_recv_indicatepkt(padapter, prframe);
				return _SUCCESS;
			}

			return _FAIL;
		}

		if (!preorder_ctrl->enable) {
			/* indicate this recv_frame */
			preorder_ctrl->indicate_seq = pattrib->seq_num;
			rtw_recv_indicatepkt(padapter, prframe);

			preorder_ctrl->indicate_seq =
				(preorder_ctrl->indicate_seq + 1) % 4096;
			return _SUCCESS;
		}
	} else if (pattrib->amsdu == 1) { /* temp filter -> means didn't support A-MSDUs in a A-MPDU */
		if (!preorder_ctrl->enable) {
			preorder_ctrl->indicate_seq = pattrib->seq_num;
			retval = amsdu_to_msdu(padapter, prframe);

			preorder_ctrl->indicate_seq =
				(preorder_ctrl->indicate_seq + 1) % 4096;
			return retval;
		}
	}

	spin_lock_bh(&ppending_recvframe_queue->lock);

	RT_TRACE(_module_rtl871x_recv_c_, _drv_notice_,
		 ("%s: indicate=%d seq=%d\n", __func__,
		  preorder_ctrl->indicate_seq, pattrib->seq_num));

	/* s2. check if winstart_b(indicate_seq) needs to been updated */
	if (!check_indicate_seq(preorder_ctrl, pattrib->seq_num)) {
		rtw_recv_indicatepkt(padapter, prframe);

		spin_unlock_bh(&ppending_recvframe_queue->lock);

		goto _success_exit;
	}

	/* s3. Insert all packet into Reorder Queue to maintain its ordering. */
	if (!enqueue_reorder_recvframe(preorder_ctrl, prframe))
		goto _err_exit;

	/* s4. */
	/*  Indication process. */
	/*  After Packet dropping and Sliding Window shifting as above, we can now just indicate the packets */
	/*  with the SeqNum smaller than latest WinStart and buffer other packets. */
	/*  */
	/*  For Rx Reorder condition: */
	/*  1. All packets with SeqNum smaller than WinStart => Indicate */
	/*  2. All packets with SeqNum larger than or equal to WinStart => Buffer it. */
	/*  */

	/* recv_indicatepkts_in_order(padapter, preorder_ctrl, true); */
	if (recv_indicatepkts_in_order(padapter, preorder_ctrl, false)) {
		mod_timer(&preorder_ctrl->reordering_ctrl_timer,
			  jiffies + msecs_to_jiffies(REORDER_WAIT_TIME));
		spin_unlock_bh(&ppending_recvframe_queue->lock);
	} else {
		spin_unlock_bh(&ppending_recvframe_queue->lock);
		del_timer_sync(&preorder_ctrl->reordering_ctrl_timer);
	}

_success_exit:

	return _SUCCESS;

_err_exit:

	spin_unlock_bh(&ppending_recvframe_queue->lock);

	return _FAIL;
}

void rtw_reordering_ctrl_timeout_handler(struct timer_list *t)
{
	struct recv_reorder_ctrl *preorder_ctrl = from_timer(preorder_ctrl, t,
							   reordering_ctrl_timer);
	struct adapter *padapter = preorder_ctrl->padapter;
	struct __queue *ppending_recvframe_queue = &preorder_ctrl->pending_recvframe_queue;

	if (padapter->bDriverStopped || padapter->bSurpriseRemoved)
		return;

	spin_lock_bh(&ppending_recvframe_queue->lock);

	if (recv_indicatepkts_in_order(padapter, preorder_ctrl, true))
		mod_timer(&preorder_ctrl->reordering_ctrl_timer,
			  jiffies + msecs_to_jiffies(REORDER_WAIT_TIME));

	spin_unlock_bh(&ppending_recvframe_queue->lock);
}

static int process_recv_indicatepkts(struct adapter *padapter,
				     struct recv_frame *prframe)
{
	int retval = _SUCCESS;
	struct mlme_priv	*pmlmepriv = &padapter->mlmepriv;
	struct ht_priv	*phtpriv = &pmlmepriv->htpriv;

	if (phtpriv->ht_option) {  /* B/G/N Mode */
		if (recv_indicatepkt_reorder(padapter, prframe) != _SUCCESS) {
			/*  including perform A-MPDU Rx Ordering Buffer Control */
			if ((!padapter->bDriverStopped) &&
			    (!padapter->bSurpriseRemoved)) {
				return _FAIL;
			}
		}
	} else { /* B/G mode */
		retval = wlanhdr_to_ethhdr(prframe);
		if (retval != _SUCCESS) {
			RT_TRACE(_module_rtl871x_recv_c_, _drv_err_, ("wlanhdr_to_ethhdr: drop pkt\n"));
			return retval;
		}

		if ((!padapter->bDriverStopped) &&
		    (!padapter->bSurpriseRemoved)) {
			/* indicate this recv_frame */
			RT_TRACE(_module_rtl871x_recv_c_, _drv_notice_, ("@@@@ %s- recv_func recv_indicatepkt\n", __func__));
			rtw_recv_indicatepkt(padapter, prframe);
		} else {
			RT_TRACE(_module_rtl871x_recv_c_, _drv_notice_, ("@@@@ %s- recv_func free_indicatepkt\n", __func__));

			RT_TRACE(_module_rtl871x_recv_c_, _drv_notice_, ("recv_func:bDriverStopped(%d) OR bSurpriseRemoved(%d)", padapter->bDriverStopped, padapter->bSurpriseRemoved));
			return _FAIL;
		}
	}

	return retval;
}

static int recv_func_prehandle(struct adapter *padapter,
			       struct recv_frame *rframe)
{
	int ret = _SUCCESS;
	struct __queue *pfree_recv_queue = &padapter->recvpriv.free_recv_queue;

	/* check the frame crtl field and decache */
	ret = validate_recv_frame(padapter, rframe);
	if (ret != _SUCCESS) {
		RT_TRACE(_module_rtl871x_recv_c_, _drv_info_, ("recv_func: validate_recv_frame fail! drop pkt\n"));
		rtw_free_recvframe(rframe, pfree_recv_queue);/* free this recv_frame */
		goto exit;
	}

exit:
	return ret;
}

static int recv_func_posthandle(struct adapter *padapter,
				struct recv_frame *prframe)
{
	int ret = _SUCCESS;
	struct recv_frame *orig_prframe = prframe;
	struct recv_priv *precvpriv = &padapter->recvpriv;
	struct __queue *pfree_recv_queue = &padapter->recvpriv.free_recv_queue;

	/*  DATA FRAME */
	led_control_8188eu(padapter, LED_CTL_RX);

	prframe = decryptor(padapter, prframe);
	if (!prframe) {
		RT_TRACE(_module_rtl871x_recv_c_, _drv_err_, ("decryptor: drop pkt\n"));
		ret = _FAIL;
		goto _recv_data_drop;
	}

	prframe = recvframe_chk_defrag(padapter, prframe);
	if (!prframe) {
		RT_TRACE(_module_rtl871x_recv_c_, _drv_err_, ("recvframe_chk_defrag: drop pkt\n"));
		goto _recv_data_drop;
	}

	prframe = portctrl(padapter, prframe);
	if (!prframe) {
		RT_TRACE(_module_rtl871x_recv_c_, _drv_err_, ("portctrl: drop pkt\n"));
		ret = _FAIL;
		goto _recv_data_drop;
	}

	count_rx_stats(padapter, prframe, NULL);

	ret = process_recv_indicatepkts(padapter, prframe);
	if (ret != _SUCCESS) {
		RT_TRACE(_module_rtl871x_recv_c_, _drv_err_, ("recv_func: process_recv_indicatepkts fail!\n"));
		rtw_free_recvframe(orig_prframe, pfree_recv_queue);/* free this recv_frame */
		goto _recv_data_drop;
	}
	return ret;

_recv_data_drop:
	precvpriv->rx_drop++;
	return ret;
}

static int recv_func(struct adapter *padapter, struct recv_frame *rframe)
{
	int ret;
	struct rx_pkt_attrib *prxattrib = &rframe->attrib;
	struct security_priv *psecuritypriv = &padapter->securitypriv;
	struct mlme_priv *mlmepriv = &padapter->mlmepriv;

	/* check if need to handle uc_swdec_pending_queue*/
	if (check_fwstate(mlmepriv, WIFI_STATION_STATE) && psecuritypriv->busetkipkey) {
		struct recv_frame *pending_frame;

		while ((pending_frame = rtw_alloc_recvframe(&padapter->recvpriv.uc_swdec_pending_queue))) {
			if (recv_func_posthandle(padapter, pending_frame) == _SUCCESS)
				DBG_88E("%s: dequeue uc_swdec_pending_queue\n", __func__);
		}
	}

	ret = recv_func_prehandle(padapter, rframe);

	if (ret == _SUCCESS) {
		/* check if need to enqueue into uc_swdec_pending_queue*/
		if (check_fwstate(mlmepriv, WIFI_STATION_STATE) &&
		    !is_multicast_ether_addr(prxattrib->ra) &&
		    prxattrib->encrypt > 0 &&
		    prxattrib->bdecrypted == 0 &&
		    !is_wep_enc(psecuritypriv->dot11PrivacyAlgrthm) &&
		    !psecuritypriv->busetkipkey) {
			rtw_enqueue_recvframe(rframe, &padapter->recvpriv.uc_swdec_pending_queue);
			DBG_88E("%s: no key, enqueue uc_swdec_pending_queue\n", __func__);
			goto exit;
		}

		ret = recv_func_posthandle(padapter, rframe);
	}

exit:
	return ret;
}

s32 rtw_recv_entry(struct recv_frame *precvframe)
{
	struct adapter *padapter;
	struct recv_priv *precvpriv;
	s32 ret = _SUCCESS;

	padapter = precvframe->adapter;

	precvpriv = &padapter->recvpriv;

	ret = recv_func(padapter, precvframe);
	if (ret == _FAIL) {
		RT_TRACE(_module_rtl871x_recv_c_, _drv_info_, ("%s: recv_func return fail!!!\n", __func__));
		goto _recv_entry_drop;
	}

	precvpriv->rx_pkts++;

	return ret;

_recv_entry_drop:
	return ret;
}

<<<<<<< HEAD
static void rtw_signal_stat_timer_hdl(unsigned long data)
=======
static void rtw_signal_stat_timer_hdl(struct timer_list *t)
>>>>>>> 24b8d41d
{
	struct adapter *adapter =
		from_timer(adapter, t, recvpriv.signal_stat_timer);
	struct recv_priv *recvpriv = &adapter->recvpriv;

	u32 tmp_s, tmp_q;
	u8 avg_signal_strength = 0;
	u8 avg_signal_qual = 0;
	u8 _alpha = 3; /*  this value is based on converging_constant = 5000 and sampling_interval = 1000 */

	if (recvpriv->signal_strength_data.update_req == 0) {
		/* update_req is clear, means we got rx */
		avg_signal_strength = recvpriv->signal_strength_data.avg_val;
		/* after avg_vals are acquired, we can re-stat the signal
		 * values
		 */
		recvpriv->signal_strength_data.update_req = 1;
	}

	if (recvpriv->signal_qual_data.update_req == 0) {
		/* update_req is clear, means we got rx */
		avg_signal_qual = recvpriv->signal_qual_data.avg_val;
		/* after avg_vals are acquired, we can re-stat the signal
		 * values
		 */
		recvpriv->signal_qual_data.update_req = 1;
	}

	/* update value of signal_strength, rssi, signal_qual */
	if (!check_fwstate(&adapter->mlmepriv, _FW_UNDER_SURVEY)) {
		tmp_s = avg_signal_strength +
			(_alpha - 1) * recvpriv->signal_strength;
		tmp_s = DIV_ROUND_UP(tmp_s, _alpha);
		if (tmp_s > 100)
			tmp_s = 100;

		tmp_q = avg_signal_qual +
			(_alpha - 1) * recvpriv->signal_qual;
		tmp_q = DIV_ROUND_UP(tmp_q, _alpha);
		if (tmp_q > 100)
			tmp_q = 100;

		recvpriv->signal_strength = tmp_s;
		recvpriv->rssi = (s8)translate_percentage_to_dbm(tmp_s);
		recvpriv->signal_qual = tmp_q;
	}

	rtw_set_signal_stat_timer(recvpriv);
}<|MERGE_RESOLUTION|>--- conflicted
+++ resolved
@@ -3,18 +3,6 @@
  *
  * Copyright(c) 2007 - 2012 Realtek Corporation. All rights reserved.
  *
-<<<<<<< HEAD
- * This program is free software; you can redistribute it and/or modify it
- * under the terms of version 2 of the GNU General Public License as
- * published by the Free Software Foundation.
- *
- * This program is distributed in the hope that it will be useful, but WITHOUT
- * ANY WARRANTY; without even the implied warranty of MERCHANTABILITY or
- * FITNESS FOR A PARTICULAR PURPOSE. See the GNU General Public License for
- * more details.
- *
-=======
->>>>>>> 24b8d41d
  ******************************************************************************/
 #define _RTW_RECV_C_
 
@@ -35,20 +23,7 @@
 static u8 SNAP_ETH_TYPE_IPX[2] = {0x81, 0x37};
 static u8 SNAP_ETH_TYPE_APPLETALK_AARP[2] = {0x80, 0xf3};
 
-<<<<<<< HEAD
-/* Bridge-Tunnel header (for EtherTypes ETH_P_AARP and ETH_P_IPX) */
-static u8 rtw_bridge_tunnel_header[] = {
-       0xaa, 0xaa, 0x03, 0x00, 0x00, 0xf8
-};
-
-static u8 rtw_rfc1042_header[] = {
-       0xaa, 0xaa, 0x03, 0x00, 0x00, 0x00
-};
-
-static void rtw_signal_stat_timer_hdl(unsigned long data);
-=======
 static void rtw_signal_stat_timer_hdl(struct timer_list *t);
->>>>>>> 24b8d41d
 
 void _rtw_init_sta_recv_priv(struct sta_recv_priv *psta_recvpriv)
 {
@@ -78,13 +53,7 @@
 	if (!precvpriv->pallocated_frame_buf)
 		return _FAIL;
 
-<<<<<<< HEAD
-	precvpriv->precv_frame_buf = PTR_ALIGN(precvpriv->pallocated_frame_buf, RXFRAME_ALIGN_SZ);
-
-	precvframe = (struct recv_frame *)precvpriv->precv_frame_buf;
-=======
 	precvframe = PTR_ALIGN(precvpriv->pallocated_frame_buf, RXFRAME_ALIGN_SZ);
->>>>>>> 24b8d41d
 
 	for (i = 0; i < NR_RECVFRAME; i++) {
 		INIT_LIST_HEAD(&precvframe->list);
@@ -2017,11 +1986,7 @@
 	return ret;
 }
 
-<<<<<<< HEAD
-static void rtw_signal_stat_timer_hdl(unsigned long data)
-=======
 static void rtw_signal_stat_timer_hdl(struct timer_list *t)
->>>>>>> 24b8d41d
 {
 	struct adapter *adapter =
 		from_timer(adapter, t, recvpriv.signal_stat_timer);
