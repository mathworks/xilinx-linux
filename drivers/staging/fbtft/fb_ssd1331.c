--- conflicted
+++ resolved
@@ -130,11 +130,7 @@
  * Setting of GS63 has to be > Setting of GS62 +1
  *
  */
-<<<<<<< HEAD
-static int set_gamma(struct fbtft_par *par, unsigned long *curves)
-=======
 static int set_gamma(struct fbtft_par *par, u32 *curves)
->>>>>>> 24b8d41d
 {
 	unsigned long tmp[GAMMA_NUM * GAMMA_LEN];
 	int i, acc = 0;
