// SPDX-License-Identifier: GPL-2.0+
/*
 * FB driver for the TLS8204 LCD Controller
 *
 * The display is monochrome and the video memory is RGB565.
 * Any pixel value except 0 turns the pixel on.
 *
 * Copyright (C) 2013 Noralf Tronnes
 * Copyright (C) 2014 Michael Hope (adapted for the TLS8204)
 */

#include <linux/module.h>
#include <linux/kernel.h>
#include <linux/init.h>
#include <linux/gpio/consumer.h>
#include <linux/spi/spi.h>
#include <linux/delay.h>

#include "fbtft.h"

#define DRVNAME		"fb_tls8204"
#define WIDTH		84
#define HEIGHT		48
#define TXBUFLEN	WIDTH

/* gamma is used to control contrast in this driver */
#define DEFAULT_GAMMA	"40"

static unsigned int bs = 4;
<<<<<<< HEAD
module_param(bs, uint, 0);
=======
module_param(bs, uint, 0000);
>>>>>>> 24b8d41d
MODULE_PARM_DESC(bs, "BS[2:0] Bias voltage level: 0-7 (default: 4)");

static int init_display(struct fbtft_par *par)
{
	par->fbtftops.reset(par);

	/* Enter extended command mode */
	write_reg(par, 0x21);	/* 5:1  1
				 * 2:0  PD - Powerdown control: chip is active
				 * 1:0  V  - Entry mode: horizontal addressing
				 * 0:1  H  - Extended instruction set control:
				 *	     extended
				 */

	/* H=1 Bias system */
	write_reg(par, 0x10 | (bs & 0x7));
				/* 4:1  1
				 * 3:0  0
				 * 2:x  BS2 - Bias System
				 * 1:x  BS1
				 * 0:x  BS0
				 */

	/* Set the address of the first display line. */
	write_reg(par, 0x04 | (64 >> 6));
	write_reg(par, 0x40 | (64 & 0x3F));

	/* Enter H=0 standard command mode */
	write_reg(par, 0x20);

	/* H=0 Display control */
	write_reg(par, 0x08 | 4);
				/* 3:1  1
				 * 2:1  D - DE: 10=normal mode
				 * 1:0  0
				 * 0:0  E
				 */

	return 0;
}

static void set_addr_win(struct fbtft_par *par, int xs, int ys, int xe, int ye)
{
	/* H=0 Set X address of RAM */
	write_reg(par, 0x80);	/* 7:1  1
				 * 6-0: X[6:0] - 0x00
				 */

	/* H=0 Set Y address of RAM */
	write_reg(par, 0x40);	/* 7:0  0
				 * 6:1  1
				 * 2-0: Y[2:0] - 0x0
				 */
}

static int write_vmem(struct fbtft_par *par, size_t offset, size_t len)
{
	u16 *vmem16 = (u16 *)par->info->screen_buffer;
	int x, y, i;
	int ret = 0;

	for (y = 0; y < HEIGHT / 8; y++) {
		u8 *buf = par->txbuf.buf;
		/* The display is 102x68 but the LCD is 84x48.
		 * Set the write pointer at the start of each row.
		 */
<<<<<<< HEAD
		gpio_set_value(par->gpio.dc, 0);
=======
		gpiod_set_value(par->gpio.dc, 0);
>>>>>>> 24b8d41d
		write_reg(par, 0x80 | 0);
		write_reg(par, 0x40 | y);

		for (x = 0; x < WIDTH; x++) {
			u8 ch = 0;

			for (i = 0; i < 8 * WIDTH; i += WIDTH) {
				ch >>= 1;
				if (vmem16[(y * 8 * WIDTH) + i + x])
					ch |= 0x80;
			}
			*buf++ = ch;
		}
		/* Write the row */
		gpiod_set_value(par->gpio.dc, 1);
		ret = par->fbtftops.write(par, par->txbuf.buf, WIDTH);
		if (ret < 0) {
			dev_err(par->info->device,
				"write failed and returned: %d\n", ret);
			break;
		}
	}

	return ret;
}

static int set_gamma(struct fbtft_par *par, u32 *curves)
{
	/* apply mask */
	curves[0] &= 0x7F;

	write_reg(par, 0x21); /* turn on extended instruction set */
	write_reg(par, 0x80 | curves[0]);
	write_reg(par, 0x20); /* turn off extended instruction set */

	return 0;
}

static struct fbtft_display display = {
	.regwidth = 8,
	.width = WIDTH,
	.height = HEIGHT,
	.txbuflen = TXBUFLEN,
	.gamma_num = 1,
	.gamma_len = 1,
	.gamma = DEFAULT_GAMMA,
	.fbtftops = {
		.init_display = init_display,
		.set_addr_win = set_addr_win,
		.write_vmem = write_vmem,
		.set_gamma = set_gamma,
	},
	.backlight = 1,
};

FBTFT_REGISTER_DRIVER(DRVNAME, "teralane,tls8204", &display);

MODULE_ALIAS("spi:" DRVNAME);
MODULE_ALIAS("spi:tls8204");

MODULE_DESCRIPTION("FB driver for the TLS8204 LCD Controller");
MODULE_AUTHOR("Michael Hope");
MODULE_LICENSE("GPL");<|MERGE_RESOLUTION|>--- conflicted
+++ resolved
@@ -27,11 +27,7 @@
 #define DEFAULT_GAMMA	"40"
 
 static unsigned int bs = 4;
-<<<<<<< HEAD
-module_param(bs, uint, 0);
-=======
 module_param(bs, uint, 0000);
->>>>>>> 24b8d41d
 MODULE_PARM_DESC(bs, "BS[2:0] Bias voltage level: 0-7 (default: 4)");
 
 static int init_display(struct fbtft_par *par)
@@ -98,11 +94,7 @@
 		/* The display is 102x68 but the LCD is 84x48.
 		 * Set the write pointer at the start of each row.
 		 */
-<<<<<<< HEAD
-		gpio_set_value(par->gpio.dc, 0);
-=======
 		gpiod_set_value(par->gpio.dc, 0);
->>>>>>> 24b8d41d
 		write_reg(par, 0x80 | 0);
 		write_reg(par, 0x40 | y);
 
