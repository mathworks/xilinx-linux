// SPDX-License-Identifier: GPL-2.0+
/*
 * FB driver for the UltraChip UC1611 LCD controller
 *
 * The display is 4-bit grayscale (16 shades) 240x160.
 *
 * Copyright (C) 2015 Henri Chain
 */

#include <linux/module.h>
#include <linux/kernel.h>
#include <linux/init.h>
#include <linux/gpio/consumer.h>
#include <linux/spi/spi.h>
#include <linux/delay.h>

#include "fbtft.h"

#define DRVNAME		"fb_uc1611"
#define WIDTH		240
#define HEIGHT		160
#define BPP		8
#define FPS		40

/*
 * LCD voltage is a combination of ratio, gain, pot and temp
 *
 * V_LCD = V_BIAS * ratio
 * V_LCD = (C_V0 + C_PM × pot) * (1 + (T - 25) * temp)
 * C_V0 and C_PM depend on ratio and gain
 * T is ambient temperature
 */

/* BR -> actual ratio: 0-3 -> 5, 10, 11, 13 */
static unsigned int ratio = 2;
<<<<<<< HEAD
module_param(ratio, uint, 0);
MODULE_PARM_DESC(ratio, "BR[1:0] Bias voltage ratio: 0-3 (default: 2)");

static unsigned int gain = 3;
module_param(gain, uint, 0);
MODULE_PARM_DESC(gain, "GN[1:0] Bias voltage gain: 0-3 (default: 3)");

static unsigned int pot = 16;
module_param(pot, uint, 0);
=======
module_param(ratio, uint, 0000);
MODULE_PARM_DESC(ratio, "BR[1:0] Bias voltage ratio: 0-3 (default: 2)");

static unsigned int gain = 3;
module_param(gain, uint, 0000);
MODULE_PARM_DESC(gain, "GN[1:0] Bias voltage gain: 0-3 (default: 3)");

static unsigned int pot = 16;
module_param(pot, uint, 0000);
>>>>>>> 24b8d41d
MODULE_PARM_DESC(pot, "PM[6:0] Bias voltage pot.: 0-63 (default: 16)");

/* TC -> % compensation per deg C: 0-3 -> -.05, -.10, -.015, -.20 */
static unsigned int temp;
<<<<<<< HEAD
module_param(temp, uint, 0);
=======
module_param(temp, uint, 0000);
>>>>>>> 24b8d41d
MODULE_PARM_DESC(temp, "TC[1:0] Temperature compensation: 0-3 (default: 0)");

/* PC[1:0] -> LCD capacitance: 0-3 -> <20nF, 20-28 nF, 29-40 nF, 40-56 nF */
static unsigned int load = 1;
<<<<<<< HEAD
module_param(load, uint, 0);
=======
module_param(load, uint, 0000);
>>>>>>> 24b8d41d
MODULE_PARM_DESC(load, "PC[1:0] Panel Loading: 0-3 (default: 1)");

/* PC[3:2] -> V_LCD: 0, 1, 3 -> ext., int. with ratio = 5, int. standard */
static unsigned int pump = 3;
<<<<<<< HEAD
module_param(pump, uint, 0);
=======
module_param(pump, uint, 0000);
>>>>>>> 24b8d41d
MODULE_PARM_DESC(pump, "PC[3:2] Pump control: 0,1,3 (default: 3)");

static int init_display(struct fbtft_par *par)
{
	int ret;

	/*
	 * Set CS active inverse polarity: just setting SPI_CS_HIGH does not
	 * work with GPIO based chip selects that are logically active high
	 * but inverted inside the GPIO library, so enforce inverted
	 * semantics.
	 */
	par->spi->mode ^= SPI_CS_HIGH;
	ret = spi_setup(par->spi);
	if (ret) {
		dev_err(par->info->device,
			"Could not set inverse CS polarity\n");
		return ret;
	}

	/* Reset controller */
	write_reg(par, 0xE2);

	/* Set bias ratio */
	write_reg(par, 0xE8 | (ratio & 0x03));

	/* Set bias gain and potentiometer */
	write_reg(par, 0x81);
	write_reg(par, (gain & 0x03) << 6 | (pot & 0x3F));

	/* Set temperature compensation */
	write_reg(par, 0x24 | (temp & 0x03));

	/* Set panel loading */
	write_reg(par, 0x28 | (load & 0x03));

	/* Set pump control */
	write_reg(par, 0x2C | (pump & 0x03));

	/* Set inverse display */
	write_reg(par, 0xA6 | 0x01);

	/* Set 4-bit grayscale mode */
	write_reg(par, 0xD0 | (0x02 & 0x03));

	/* Set Display enable */
	write_reg(par, 0xA8 | 0x07);

	return 0;
}

static void set_addr_win(struct fbtft_par *par, int xs, int ys, int xe, int ye)
{
	switch (par->info->var.rotate) {
	case 90:
	case 270:
		/* Set column address */
		write_reg(par, ys & 0x0F);
		write_reg(par, 0x10 | (ys >> 4));

		/* Set page address (divide xs by 2) (not used by driver) */
		write_reg(par, 0x60 | ((xs >> 1) & 0x0F));
		write_reg(par, 0x70 | (xs >> 5));
		break;
	default:
		/* Set column address (not used by driver) */
		write_reg(par, xs & 0x0F);
		write_reg(par, 0x10 | (xs >> 4));

		/* Set page address (divide ys by 2) */
		write_reg(par, 0x60 | ((ys >> 1) & 0x0F));
		write_reg(par, 0x70 | (ys >> 5));
		break;
	}
}

static int blank(struct fbtft_par *par, bool on)
{
	fbtft_par_dbg(DEBUG_BLANK, par, "(%s=%s)\n",
		      __func__, on ? "true" : "false");

	if (on)
		write_reg(par, 0xA8 | 0x00);
	else
		write_reg(par, 0xA8 | 0x07);
	return 0;
}

static int set_var(struct fbtft_par *par)
{
	/* par->info->fix.visual = FB_VISUAL_PSEUDOCOLOR; */
	par->info->var.grayscale = 1;
	par->info->var.red.offset    = 0;
	par->info->var.red.length    = 8;
	par->info->var.green.offset  = 0;
	par->info->var.green.length  = 8;
	par->info->var.blue.offset   = 0;
	par->info->var.blue.length   = 8;
	par->info->var.transp.offset = 0;
	par->info->var.transp.length = 0;

	switch (par->info->var.rotate) {
	case 90:
		/* Set RAM address control */
		write_reg(par, 0x88
			| (0x0 & 0x1) << 2 /* Increment positively */
			| (0x1 << 1)	   /* Increment page first */
			| 0x1);		   /* Wrap around (default) */

		/* Set LCD mapping */
		write_reg(par, 0xC0
			| (0x0 & 0x1) << 2 /* Mirror Y OFF */
			| (0x0 & 0x1) << 1 /* Mirror X OFF */
			| (0x0 & 0x1));    /* MS nibble last (default) */
		break;
	case 180:
		/* Set RAM address control */
		write_reg(par, 0x88
			| (0x0 & 0x1) << 2 /* Increment positively */
			| (0x0 & 0x1) << 1 /* Increment column first */
			| 0x1);		   /* Wrap around (default) */

		/* Set LCD mapping */
		write_reg(par, 0xC0
			| (0x1 << 2)	   /* Mirror Y ON */
			| (0x0 & 0x1) << 1 /* Mirror X OFF */
			| (0x0 & 0x1));    /* MS nibble last (default) */
		break;
	case 270:
		/* Set RAM address control */
		write_reg(par, 0x88
			| (0x0 & 0x1) << 2 /* Increment positively */
			| (0x1 << 1)	   /* Increment page first */
			| 0x1);		   /* Wrap around (default) */

		/* Set LCD mapping */
		write_reg(par, 0xC0
			| (0x1 << 2)	   /* Mirror Y ON */
			| (0x1 << 1)	   /* Mirror X ON */
			| (0x0 & 0x1));    /* MS nibble last (default) */
		break;
	default:
		/* Set RAM address control */
		write_reg(par, 0x88
			| (0x0 & 0x1) << 2 /* Increment positively */
			| (0x0 & 0x1) << 1 /* Increment column first */
			| 0x1);		   /* Wrap around (default) */

		/* Set LCD mapping */
		write_reg(par, 0xC0
			| (0x0 & 0x1) << 2 /* Mirror Y OFF */
			| (0x1 << 1)	   /* Mirror X ON */
			| (0x0 & 0x1));    /* MS nibble last (default) */
		break;
	}

	return 0;
}

static int write_vmem(struct fbtft_par *par, size_t offset, size_t len)
{
	u8 *vmem8 = (u8 *)(par->info->screen_buffer);
	u8 *buf8 = par->txbuf.buf;
	u16 *buf16 = par->txbuf.buf;
	int line_length = par->info->fix.line_length;
	int y_start = offset / line_length;
	int y_end = (offset + len - 1) / line_length;
	int x, y, i;
	int ret = 0;

	switch (par->pdata->display.buswidth) {
	case 8:
		switch (par->info->var.rotate) {
		case 90:
		case 270:
			i = y_start * line_length;
			for (y = y_start; y <= y_end; y++) {
				for (x = 0; x < line_length; x += 2) {
					*buf8 = vmem8[i] >> 4;
					*buf8 |= vmem8[i + 1] & 0xF0;
					buf8++;
					i += 2;
				}
			}
			break;
		default:
			/* Must be even because pages are two lines */
			y_start &= 0xFE;
			i = y_start * line_length;
			for (y = y_start; y <= y_end; y += 2) {
				for (x = 0; x < line_length; x++) {
					*buf8 = vmem8[i] >> 4;
					*buf8 |= vmem8[i + line_length] & 0xF0;
					buf8++;
					i++;
				}
				i += line_length;
			}
			break;
		}
		gpiod_set_value(par->gpio.dc, 1);

		/* Write data */
		ret = par->fbtftops.write(par, par->txbuf.buf, len / 2);
		break;
	case 9:
		switch (par->info->var.rotate) {
		case 90:
		case 270:
			i = y_start * line_length;
			for (y = y_start; y <= y_end; y++) {
				for (x = 0; x < line_length; x += 2) {
					*buf16 = 0x100;
					*buf16 |= vmem8[i] >> 4;
					*buf16 |= vmem8[i + 1] & 0xF0;
					buf16++;
					i += 2;
				}
			}
			break;
		default:
			/* Must be even because pages are two lines */
			y_start &= 0xFE;
			i = y_start * line_length;
			for (y = y_start; y <= y_end; y += 2) {
				for (x = 0; x < line_length; x++) {
					*buf16 = 0x100;
					*buf16 |= vmem8[i] >> 4;
					*buf16 |= vmem8[i + line_length] & 0xF0;
					buf16++;
					i++;
				}
				i += line_length;
			}
			break;
		}

		/* Write data */
		ret = par->fbtftops.write(par, par->txbuf.buf, len);
		break;
	default:
		dev_err(par->info->device, "unsupported buswidth %d\n",
			par->pdata->display.buswidth);
	}

	if (ret < 0)
		dev_err(par->info->device, "write failed and returned: %d\n",
			ret);

	return ret;
}

static struct fbtft_display display = {
	.txbuflen = -1,
	.regwidth = 8,
	.width = WIDTH,
	.height = HEIGHT,
	.bpp = BPP,
	.fps = FPS,
	.fbtftops = {
		.write_vmem = write_vmem,
		.init_display = init_display,
		.set_addr_win = set_addr_win,
		.set_var = set_var,
		.blank = blank,
	},
};

FBTFT_REGISTER_DRIVER(DRVNAME, "ultrachip,uc1611", &display);

MODULE_ALIAS("spi:" DRVNAME);
MODULE_ALIAS("platform:" DRVNAME);
MODULE_ALIAS("spi:uc1611");
MODULE_ALIAS("platform:uc1611");

MODULE_DESCRIPTION("FB driver for the UC1611 LCD controller");
MODULE_AUTHOR("Henri Chain");
MODULE_LICENSE("GPL");<|MERGE_RESOLUTION|>--- conflicted
+++ resolved
@@ -33,17 +33,6 @@
 
 /* BR -> actual ratio: 0-3 -> 5, 10, 11, 13 */
 static unsigned int ratio = 2;
-<<<<<<< HEAD
-module_param(ratio, uint, 0);
-MODULE_PARM_DESC(ratio, "BR[1:0] Bias voltage ratio: 0-3 (default: 2)");
-
-static unsigned int gain = 3;
-module_param(gain, uint, 0);
-MODULE_PARM_DESC(gain, "GN[1:0] Bias voltage gain: 0-3 (default: 3)");
-
-static unsigned int pot = 16;
-module_param(pot, uint, 0);
-=======
 module_param(ratio, uint, 0000);
 MODULE_PARM_DESC(ratio, "BR[1:0] Bias voltage ratio: 0-3 (default: 2)");
 
@@ -53,34 +42,21 @@
 
 static unsigned int pot = 16;
 module_param(pot, uint, 0000);
->>>>>>> 24b8d41d
 MODULE_PARM_DESC(pot, "PM[6:0] Bias voltage pot.: 0-63 (default: 16)");
 
 /* TC -> % compensation per deg C: 0-3 -> -.05, -.10, -.015, -.20 */
 static unsigned int temp;
-<<<<<<< HEAD
-module_param(temp, uint, 0);
-=======
 module_param(temp, uint, 0000);
->>>>>>> 24b8d41d
 MODULE_PARM_DESC(temp, "TC[1:0] Temperature compensation: 0-3 (default: 0)");
 
 /* PC[1:0] -> LCD capacitance: 0-3 -> <20nF, 20-28 nF, 29-40 nF, 40-56 nF */
 static unsigned int load = 1;
-<<<<<<< HEAD
-module_param(load, uint, 0);
-=======
 module_param(load, uint, 0000);
->>>>>>> 24b8d41d
 MODULE_PARM_DESC(load, "PC[1:0] Panel Loading: 0-3 (default: 1)");
 
 /* PC[3:2] -> V_LCD: 0, 1, 3 -> ext., int. with ratio = 5, int. standard */
 static unsigned int pump = 3;
-<<<<<<< HEAD
-module_param(pump, uint, 0);
-=======
 module_param(pump, uint, 0000);
->>>>>>> 24b8d41d
 MODULE_PARM_DESC(pump, "PC[3:2] Pump control: 0,1,3 (default: 3)");
 
 static int init_display(struct fbtft_par *par)
