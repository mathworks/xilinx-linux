--- conflicted
+++ resolved
@@ -72,17 +72,10 @@
 
 #define XPAD_PKT_LEN 64
 
-<<<<<<< HEAD
-#define XPAD_PKT_LEN 64
-
-/* xbox d-pads should map to buttons, as is required for DDR pads
-   but we map them to axes when possible to simplify things */
-=======
 /*
  * xbox d-pads should map to buttons, as is required for DDR pads
  * but we map them to axes when possible to simplify things
  */
->>>>>>> 24b8d41d
 #define MAP_DPAD_TO_BUTTONS		(1 << 0)
 #define MAP_TRIGGERS_TO_BUTTONS		(1 << 1)
 #define MAP_STICKS_TO_NULL		(1 << 2)
@@ -135,11 +128,7 @@
 	{ 0x045e, 0x02d1, "Microsoft X-Box One pad", 0, XTYPE_XBOXONE },
 	{ 0x045e, 0x02dd, "Microsoft X-Box One pad (Firmware 2015)", 0, XTYPE_XBOXONE },
 	{ 0x045e, 0x02e3, "Microsoft X-Box One Elite pad", 0, XTYPE_XBOXONE },
-<<<<<<< HEAD
-	{ 0x045e, 0x0291, "Xbox 360 Wireless Receiver (XBOX)", MAP_DPAD_TO_BUTTONS, XTYPE_XBOX360W },
-=======
 	{ 0x045e, 0x02ea, "Microsoft X-Box One S pad", 0, XTYPE_XBOXONE },
->>>>>>> 24b8d41d
 	{ 0x045e, 0x0719, "Xbox 360 Wireless Receiver", MAP_DPAD_TO_BUTTONS, XTYPE_XBOX360W },
 	{ 0x046d, 0xc21d, "Logitech Gamepad F310", 0, XTYPE_XBOX360 },
 	{ 0x046d, 0xc21e, "Logitech Gamepad F510", 0, XTYPE_XBOX360 },
@@ -209,13 +198,6 @@
 	{ 0x0e6f, 0x0008, "After Glow Pro Controller", 0, XTYPE_XBOX },
 	{ 0x0e6f, 0x0105, "HSM3 Xbox360 dancepad", MAP_DPAD_TO_BUTTONS, XTYPE_XBOX360 },
 	{ 0x0e6f, 0x0113, "Afterglow AX.1 Gamepad for Xbox 360", 0, XTYPE_XBOX360 },
-<<<<<<< HEAD
-	{ 0x0e6f, 0x0139, "Afterglow Prismatic Wired Controller", 0, XTYPE_XBOXONE },
-	{ 0x0e6f, 0x0201, "Pelican PL-3601 'TSZ' Wired Xbox 360 Controller", 0, XTYPE_XBOX360 },
-	{ 0x0e6f, 0x0213, "Afterglow Gamepad for Xbox 360", 0, XTYPE_XBOX360 },
-	{ 0x0e6f, 0x021f, "Rock Candy Gamepad for Xbox 360", 0, XTYPE_XBOX360 },
-	{ 0x0e6f, 0x0146, "Rock Candy Wired Controller for Xbox One", 0, XTYPE_XBOXONE },
-=======
 	{ 0x0e6f, 0x011f, "Rock Candy Gamepad Wired Controller", 0, XTYPE_XBOX360 },
 	{ 0x0e6f, 0x0131, "PDP EA Sports Controller", 0, XTYPE_XBOX360 },
 	{ 0x0e6f, 0x0133, "Xbox 360 Wired Controller", 0, XTYPE_XBOX360 },
@@ -236,7 +218,6 @@
 	{ 0x0e6f, 0x02ab, "PDP Controller for Xbox One", 0, XTYPE_XBOXONE },
 	{ 0x0e6f, 0x02a4, "PDP Wired Controller for Xbox One - Stealth Series", 0, XTYPE_XBOXONE },
 	{ 0x0e6f, 0x02a6, "PDP Wired Controller for Xbox One - Camo Series", 0, XTYPE_XBOXONE },
->>>>>>> 24b8d41d
 	{ 0x0e6f, 0x0301, "Logic3 Controller", 0, XTYPE_XBOX360 },
 	{ 0x0e6f, 0x0346, "Rock Candy Gamepad for Xbox One 2016", 0, XTYPE_XBOXONE },
 	{ 0x0e6f, 0x0401, "Logic3 Controller", 0, XTYPE_XBOX360 },
@@ -249,15 +230,11 @@
 	{ 0x0f0d, 0x000c, "Hori PadEX Turbo", 0, XTYPE_XBOX360 },
 	{ 0x0f0d, 0x000d, "Hori Fighting Stick EX2", MAP_TRIGGERS_TO_BUTTONS, XTYPE_XBOX360 },
 	{ 0x0f0d, 0x0016, "Hori Real Arcade Pro.EX", MAP_TRIGGERS_TO_BUTTONS, XTYPE_XBOX360 },
-<<<<<<< HEAD
-	{ 0x0f0d, 0x0067, "HORIPAD ONE", 0, XTYPE_XBOXONE },
-=======
 	{ 0x0f0d, 0x001b, "Hori Real Arcade Pro VX", MAP_TRIGGERS_TO_BUTTONS, XTYPE_XBOX360 },
 	{ 0x0f0d, 0x0063, "Hori Real Arcade Pro Hayabusa (USA) Xbox One", MAP_TRIGGERS_TO_BUTTONS, XTYPE_XBOXONE },
 	{ 0x0f0d, 0x0067, "HORIPAD ONE", 0, XTYPE_XBOXONE },
 	{ 0x0f0d, 0x0078, "Hori Real Arcade Pro V Kai Xbox One", MAP_TRIGGERS_TO_BUTTONS, XTYPE_XBOXONE },
 	{ 0x0f30, 0x010b, "Philips Recoil", 0, XTYPE_XBOX },
->>>>>>> 24b8d41d
 	{ 0x0f30, 0x0202, "Joytech Advanced Controller", 0, XTYPE_XBOX },
 	{ 0x0f30, 0x8888, "BigBen XBMiniPad Controller", 0, XTYPE_XBOX },
 	{ 0x102c, 0xff0c, "Joytech Wireless Advanced Controller", 0, XTYPE_XBOX },
@@ -282,12 +259,7 @@
 	{ 0x162e, 0xbeef, "Joytech Neo-Se Take2", 0, XTYPE_XBOX360 },
 	{ 0x1689, 0xfd00, "Razer Onza Tournament Edition", 0, XTYPE_XBOX360 },
 	{ 0x1689, 0xfd01, "Razer Onza Classic Edition", 0, XTYPE_XBOX360 },
-<<<<<<< HEAD
-	{ 0x24c6, 0x542a, "Xbox ONE spectra", 0, XTYPE_XBOXONE },
-	{ 0x24c6, 0x5d04, "Razer Sabertooth", 0, XTYPE_XBOX360 },
-=======
 	{ 0x1689, 0xfe00, "Razer Sabertooth", 0, XTYPE_XBOX360 },
->>>>>>> 24b8d41d
 	{ 0x1bad, 0x0002, "Harmonix Rock Band Guitar", 0, XTYPE_XBOX360 },
 	{ 0x1bad, 0x0003, "Harmonix Rock Band Drumkit", MAP_DPAD_TO_BUTTONS, XTYPE_XBOX360 },
 	{ 0x1bad, 0x0130, "Ion Drum Rocker", MAP_DPAD_TO_BUTTONS, XTYPE_XBOX360 },
@@ -327,15 +299,11 @@
 	{ 0x24c6, 0x5000, "Razer Atrox Arcade Stick", MAP_TRIGGERS_TO_BUTTONS, XTYPE_XBOX360 },
 	{ 0x24c6, 0x5300, "PowerA MINI PROEX Controller", 0, XTYPE_XBOX360 },
 	{ 0x24c6, 0x5303, "Xbox Airflo wired controller", 0, XTYPE_XBOX360 },
-<<<<<<< HEAD
-	{ 0x24c6, 0x541a, "PowerA Xbox One Mini Wired Controller", 0, XTYPE_XBOXONE },
-=======
 	{ 0x24c6, 0x530a, "Xbox 360 Pro EX Controller", 0, XTYPE_XBOX360 },
 	{ 0x24c6, 0x531a, "PowerA Pro Ex", 0, XTYPE_XBOX360 },
 	{ 0x24c6, 0x5397, "FUS1ON Tournament Controller", 0, XTYPE_XBOX360 },
 	{ 0x24c6, 0x541a, "PowerA Xbox One Mini Wired Controller", 0, XTYPE_XBOXONE },
 	{ 0x24c6, 0x542a, "Xbox ONE spectra", 0, XTYPE_XBOXONE },
->>>>>>> 24b8d41d
 	{ 0x24c6, 0x543a, "PowerA Xbox One wired controller", 0, XTYPE_XBOXONE },
 	{ 0x24c6, 0x5500, "Hori XBOX 360 EX 2 with Turbo", 0, XTYPE_XBOX360 },
 	{ 0x24c6, 0x5501, "Hori Real Arcade Pro VX-SA", 0, XTYPE_XBOX360 },
@@ -447,17 +415,6 @@
 	XPAD_XBOX360_VENDOR(0x07ff),		/* Mad Catz GamePad */
 	XPAD_XBOX360_VENDOR(0x0e6f),		/* 0x0e6f X-Box 360 controllers */
 	XPAD_XBOXONE_VENDOR(0x0e6f),		/* 0x0e6f X-Box One controllers */
-<<<<<<< HEAD
-	XPAD_XBOX360_VENDOR(0x12ab),		/* X-Box 360 dance pads */
-	XPAD_XBOX360_VENDOR(0x1430),		/* RedOctane X-Box 360 controllers */
-	XPAD_XBOX360_VENDOR(0x146b),		/* BigBen Interactive Controllers */
-	XPAD_XBOX360_VENDOR(0x1bad),		/* Harminix Rock Band Guitar and Drums */
-	XPAD_XBOX360_VENDOR(0x0f0d),		/* Hori Controllers */
-	XPAD_XBOXONE_VENDOR(0x0f0d),		/* Hori Controllers */
-	XPAD_XBOX360_VENDOR(0x1689),		/* Razer Onza */
-	XPAD_XBOX360_VENDOR(0x24c6),		/* PowerA Controllers */
-	XPAD_XBOXONE_VENDOR(0x24c6),		/* PowerA Controllers */
-=======
 	XPAD_XBOX360_VENDOR(0x0f0d),		/* Hori Controllers */
 	XPAD_XBOXONE_VENDOR(0x0f0d),		/* Hori Controllers */
 	XPAD_XBOX360_VENDOR(0x1038),		/* SteelSeries Controllers */
@@ -466,7 +423,6 @@
 	XPAD_XBOX360_VENDOR(0x12ab),		/* X-Box 360 dance pads */
 	XPAD_XBOX360_VENDOR(0x1430),		/* RedOctane X-Box 360 controllers */
 	XPAD_XBOX360_VENDOR(0x146b),		/* BigBen Interactive Controllers */
->>>>>>> 24b8d41d
 	XPAD_XBOX360_VENDOR(0x1532),		/* Razer Sabertooth */
 	XPAD_XBOXONE_VENDOR(0x1532),		/* Razer Wildcat */
 	XPAD_XBOX360_VENDOR(0x15e4),		/* Numark X-Box 360 controllers */
@@ -1335,15 +1291,9 @@
 		packet->data[7] = 0x00;
 		packet->data[8] = strong / 512;	/* left actuator */
 		packet->data[9] = weak / 512;	/* right actuator */
-<<<<<<< HEAD
-		packet->data[10] = 0xFF;
-		packet->data[11] = 0x00;
-		packet->data[12] = 0x00;
-=======
 		packet->data[10] = 0xFF; /* on period */
 		packet->data[11] = 0x00; /* off period */
 		packet->data[12] = 0xFF; /* repeat count */
->>>>>>> 24b8d41d
 		packet->len = 13;
 		packet->pending = true;
 		break;
@@ -1833,14 +1783,6 @@
 		 * interface number.
 		 */
 		error = -ENODEV;
-<<<<<<< HEAD
-		goto err_free_in_urb;
-	}
-
-	error = xpad_init_output(intf, xpad);
-	if (error)
-=======
->>>>>>> 24b8d41d
 		goto err_free_in_urb;
 	}
 
