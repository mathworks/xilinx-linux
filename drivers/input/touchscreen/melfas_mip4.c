// SPDX-License-Identifier: GPL-2.0-or-later
/*
 * MELFAS MIP4 Touchscreen
 *
 * Copyright (C) 2016 MELFAS Inc.
 *
 * Author : Sangwon Jee <jeesw@melfas.com>
 */

#include <linux/acpi.h>
#include <linux/delay.h>
#include <linux/firmware.h>
#include <linux/gpio/consumer.h>
#include <linux/i2c.h>
#include <linux/input.h>
#include <linux/input/mt.h>
#include <linux/interrupt.h>
#include <linux/module.h>
#include <linux/of.h>
#include <linux/slab.h>
#include <asm/unaligned.h>

#define MIP4_DEVICE_NAME	"mip4_ts"

/*****************************************************************
 * Protocol
 * Version : MIP 4.0 Rev 5.4
 *****************************************************************/

/* Address */
#define MIP4_R0_BOOT				0x00
#define MIP4_R1_BOOT_MODE			0x01
#define MIP4_R1_BOOT_BUF_ADDR			0x10
#define MIP4_R1_BOOT_STATUS			0x20
#define MIP4_R1_BOOT_CMD			0x30
#define MIP4_R1_BOOT_TARGET_ADDR		0x40
#define MIP4_R1_BOOT_SIZE			0x44

#define MIP4_R0_INFO				0x01
#define MIP4_R1_INFO_PRODUCT_NAME		0x00
#define MIP4_R1_INFO_RESOLUTION_X		0x10
#define MIP4_R1_INFO_RESOLUTION_Y		0x12
#define MIP4_R1_INFO_NODE_NUM_X			0x14
#define MIP4_R1_INFO_NODE_NUM_Y			0x15
#define MIP4_R1_INFO_KEY_NUM			0x16
#define MIP4_R1_INFO_PRESSURE_NUM		0x17
#define MIP4_R1_INFO_LENGTH_X			0x18
#define MIP4_R1_INFO_LENGTH_Y			0x1A
#define MIP4_R1_INFO_PPM_X			0x1C
#define MIP4_R1_INFO_PPM_Y			0x1D
#define MIP4_R1_INFO_VERSION_BOOT		0x20
#define MIP4_R1_INFO_VERSION_CORE		0x22
#define MIP4_R1_INFO_VERSION_APP		0x24
#define MIP4_R1_INFO_VERSION_PARAM		0x26
#define MIP4_R1_INFO_SECT_BOOT_START		0x30
#define MIP4_R1_INFO_SECT_BOOT_END		0x31
#define MIP4_R1_INFO_SECT_CORE_START		0x32
#define MIP4_R1_INFO_SECT_CORE_END		0x33
#define MIP4_R1_INFO_SECT_APP_START		0x34
#define MIP4_R1_INFO_SECT_APP_END		0x35
#define MIP4_R1_INFO_SECT_PARAM_START		0x36
#define MIP4_R1_INFO_SECT_PARAM_END		0x37
#define MIP4_R1_INFO_BUILD_DATE			0x40
#define MIP4_R1_INFO_BUILD_TIME			0x44
#define MIP4_R1_INFO_CHECKSUM_PRECALC		0x48
#define MIP4_R1_INFO_CHECKSUM_REALTIME		0x4A
#define MIP4_R1_INFO_PROTOCOL_NAME		0x50
#define MIP4_R1_INFO_PROTOCOL_VERSION		0x58
#define MIP4_R1_INFO_IC_ID			0x70
#define MIP4_R1_INFO_IC_NAME			0x71
#define MIP4_R1_INFO_IC_VENDOR_ID		0x75
#define MIP4_R1_INFO_IC_HW_CATEGORY		0x77
#define MIP4_R1_INFO_CONTACT_THD_SCR		0x78
#define MIP4_R1_INFO_CONTACT_THD_KEY		0x7A
#define MIP4_R1_INFO_PID				0x7C
#define MIP4_R1_INFO_VID				0x7E
#define MIP4_R1_INFO_SLAVE_ADDR			0x80

#define MIP4_R0_EVENT				0x02
#define MIP4_R1_EVENT_SUPPORTED_FUNC		0x00
#define MIP4_R1_EVENT_FORMAT			0x04
#define MIP4_R1_EVENT_SIZE			0x06
#define MIP4_R1_EVENT_PACKET_INFO		0x10
#define MIP4_R1_EVENT_PACKET_DATA		0x11

#define MIP4_R0_CTRL				0x06
#define MIP4_R1_CTRL_READY_STATUS		0x00
#define MIP4_R1_CTRL_EVENT_READY		0x01
#define MIP4_R1_CTRL_MODE			0x10
#define MIP4_R1_CTRL_EVENT_TRIGGER_TYPE		0x11
#define MIP4_R1_CTRL_RECALIBRATE		0x12
#define MIP4_R1_CTRL_POWER_STATE		0x13
#define MIP4_R1_CTRL_GESTURE_TYPE		0x14
#define MIP4_R1_CTRL_DISABLE_ESD_ALERT		0x18
#define MIP4_R1_CTRL_CHARGER_MODE		0x19
#define MIP4_R1_CTRL_HIGH_SENS_MODE		0x1A
#define MIP4_R1_CTRL_WINDOW_MODE		0x1B
#define MIP4_R1_CTRL_PALM_REJECTION		0x1C
#define MIP4_R1_CTRL_EDGE_CORRECTION		0x1D
#define MIP4_R1_CTRL_ENTER_GLOVE_MODE		0x1E
#define MIP4_R1_CTRL_I2C_ON_LPM			0x1F
#define MIP4_R1_CTRL_GESTURE_DEBUG		0x20
#define MIP4_R1_CTRL_PALM_EVENT			0x22
#define MIP4_R1_CTRL_PROXIMITY_SENSING		0x23

/* Value */
#define MIP4_BOOT_MODE_BOOT			0x01
#define MIP4_BOOT_MODE_APP			0x02

#define MIP4_BOOT_STATUS_BUSY			0x05
#define MIP4_BOOT_STATUS_ERROR			0x0E
#define MIP4_BOOT_STATUS_DONE			0xA0

#define MIP4_BOOT_CMD_MASS_ERASE		0x15
#define MIP4_BOOT_CMD_PROGRAM			0x54
#define MIP4_BOOT_CMD_ERASE			0x8F
#define MIP4_BOOT_CMD_WRITE			0xA5
#define MIP4_BOOT_CMD_READ			0xC2

#define MIP4_EVENT_INPUT_TYPE_KEY		0
#define MIP4_EVENT_INPUT_TYPE_SCREEN		1
#define MIP4_EVENT_INPUT_TYPE_PROXIMITY		2

#define I2C_RETRY_COUNT				3	/* 2~ */

#define MIP4_BUF_SIZE				128
#define MIP4_MAX_FINGERS			10
#define MIP4_MAX_KEYS				4

#define MIP4_TOUCH_MAJOR_MIN			0
#define MIP4_TOUCH_MAJOR_MAX			255
#define MIP4_TOUCH_MINOR_MIN			0
#define MIP4_TOUCH_MINOR_MAX			255
#define MIP4_PRESSURE_MIN			0
#define MIP4_PRESSURE_MAX			255

#define MIP4_FW_NAME			"melfas_mip4.fw"
#define MIP4_FW_UPDATE_DEBUG		0	/* 0 (default) or 1 */

struct mip4_fw_version {
	u16 boot;
	u16 core;
	u16 app;
	u16 param;
};

struct mip4_ts {
	struct i2c_client *client;
	struct input_dev *input;
	struct gpio_desc *gpio_ce;

	char phys[32];
	char product_name[16];
<<<<<<< HEAD
	char ic_name[4];
=======
	u16 product_id;
	char ic_name[4];
	char fw_name[32];
>>>>>>> 24b8d41d

	unsigned int max_x;
	unsigned int max_y;
	u8 node_x;
	u8 node_y;
	u8 node_key;
	unsigned int ppm_x;
	unsigned int ppm_y;

	struct mip4_fw_version fw_version;

	unsigned int event_size;
	unsigned int event_format;

	unsigned int key_num;
	unsigned short key_code[MIP4_MAX_KEYS];

	bool wake_irq_enabled;

	u8 buf[MIP4_BUF_SIZE];
};

static int mip4_i2c_xfer(struct mip4_ts *ts,
			 char *write_buf, unsigned int write_len,
			 char *read_buf, unsigned int read_len)
{
	struct i2c_msg msg[] = {
		{
			.addr = ts->client->addr,
			.flags = 0,
			.buf = write_buf,
			.len = write_len,
		}, {
			.addr = ts->client->addr,
			.flags = I2C_M_RD,
			.buf = read_buf,
			.len = read_len,
		},
	};
	int retry = I2C_RETRY_COUNT;
	int res;
	int error;

	do {
		res = i2c_transfer(ts->client->adapter, msg, ARRAY_SIZE(msg));
		if (res == ARRAY_SIZE(msg))
			return 0;

		error = res < 0 ? res : -EIO;
		dev_err(&ts->client->dev,
			"%s - i2c_transfer failed: %d (%d)\n",
			__func__, error, res);
	} while (--retry);

	return error;
}

static void mip4_parse_fw_version(const u8 *buf, struct mip4_fw_version *v)
{
	v->boot  = get_unaligned_le16(buf + 0);
	v->core  = get_unaligned_le16(buf + 2);
	v->app   = get_unaligned_le16(buf + 4);
	v->param = get_unaligned_le16(buf + 6);
}

/*
 * Read chip firmware version
 */
static int mip4_get_fw_version(struct mip4_ts *ts)
{
	u8 cmd[] = { MIP4_R0_INFO, MIP4_R1_INFO_VERSION_BOOT };
	u8 buf[sizeof(ts->fw_version)];
	int error;

	error = mip4_i2c_xfer(ts, cmd, sizeof(cmd), buf, sizeof(buf));
	if (error) {
		memset(&ts->fw_version, 0xff, sizeof(ts->fw_version));
		return error;
	}

	mip4_parse_fw_version(buf, &ts->fw_version);

	return 0;
}

/*
 * Fetch device characteristics
 */
static int mip4_query_device(struct mip4_ts *ts)
{
	union i2c_smbus_data dummy;
	int error;
	u8 cmd[2];
	u8 buf[14];

	/*
	 * Make sure there is something at this address as we do not
	 * consider subsequent failures as fatal.
	 */
	if (i2c_smbus_xfer(ts->client->adapter, ts->client->addr,
			   0, I2C_SMBUS_READ, 0, I2C_SMBUS_BYTE, &dummy) < 0) {
		dev_err(&ts->client->dev, "nothing at this address\n");
		return -ENXIO;
	}

	/* Product name */
	cmd[0] = MIP4_R0_INFO;
	cmd[1] = MIP4_R1_INFO_PRODUCT_NAME;
	error = mip4_i2c_xfer(ts, cmd, sizeof(cmd),
			      ts->product_name, sizeof(ts->product_name));
	if (error)
		dev_warn(&ts->client->dev,
			 "Failed to retrieve product name: %d\n", error);
	else
		dev_dbg(&ts->client->dev, "product name: %.*s\n",
			(int)sizeof(ts->product_name), ts->product_name);

<<<<<<< HEAD
=======
	/* Product ID */
	cmd[0] = MIP4_R0_INFO;
	cmd[1] = MIP4_R1_INFO_PID;
	error = mip4_i2c_xfer(ts, cmd, sizeof(cmd), buf, 2);
	if (error) {
		dev_warn(&ts->client->dev,
			 "Failed to retrieve product id: %d\n", error);
	} else {
		ts->product_id = get_unaligned_le16(&buf[0]);
		dev_dbg(&ts->client->dev, "product id: %04X\n", ts->product_id);
	}

	/* Firmware name */
	snprintf(ts->fw_name, sizeof(ts->fw_name),
		"melfas_mip4_%04X.fw", ts->product_id);
	dev_dbg(&ts->client->dev, "firmware name: %s\n", ts->fw_name);

>>>>>>> 24b8d41d
	/* IC name */
	cmd[0] = MIP4_R0_INFO;
	cmd[1] = MIP4_R1_INFO_IC_NAME;
	error = mip4_i2c_xfer(ts, cmd, sizeof(cmd),
			      ts->ic_name, sizeof(ts->ic_name));
	if (error)
		dev_warn(&ts->client->dev,
			 "Failed to retrieve IC name: %d\n", error);
	else
		dev_dbg(&ts->client->dev, "IC name: %.*s\n",
			(int)sizeof(ts->ic_name), ts->ic_name);

	/* Firmware version */
	error = mip4_get_fw_version(ts);
	if (error)
		dev_warn(&ts->client->dev,
			"Failed to retrieve FW version: %d\n", error);
	else
		dev_dbg(&ts->client->dev, "F/W Version: %04X %04X %04X %04X\n",
			 ts->fw_version.boot, ts->fw_version.core,
			 ts->fw_version.app, ts->fw_version.param);

	/* Resolution */
	cmd[0] = MIP4_R0_INFO;
	cmd[1] = MIP4_R1_INFO_RESOLUTION_X;
	error = mip4_i2c_xfer(ts, cmd, sizeof(cmd), buf, 14);
	if (error) {
		dev_warn(&ts->client->dev,
			 "Failed to retrieve touchscreen parameters: %d\n",
			 error);
	} else {
		ts->max_x = get_unaligned_le16(&buf[0]);
		ts->max_y = get_unaligned_le16(&buf[2]);
		dev_dbg(&ts->client->dev, "max_x: %d, max_y: %d\n",
			ts->max_x, ts->max_y);

		ts->node_x = buf[4];
		ts->node_y = buf[5];
		ts->node_key = buf[6];
		dev_dbg(&ts->client->dev,
			"node_x: %d, node_y: %d, node_key: %d\n",
			ts->node_x, ts->node_y, ts->node_key);

		ts->ppm_x = buf[12];
		ts->ppm_y = buf[13];
		dev_dbg(&ts->client->dev, "ppm_x: %d, ppm_y: %d\n",
			ts->ppm_x, ts->ppm_y);

		/* Key ts */
		if (ts->node_key > 0)
			ts->key_num = ts->node_key;
	}

	/* Protocol */
	cmd[0] = MIP4_R0_EVENT;
	cmd[1] = MIP4_R1_EVENT_SUPPORTED_FUNC;
	error = mip4_i2c_xfer(ts, cmd, sizeof(cmd), buf, 7);
	if (error) {
		dev_warn(&ts->client->dev,
			"Failed to retrieve device type: %d\n", error);
		ts->event_format = 0xff;
	} else {
		ts->event_format = get_unaligned_le16(&buf[4]);
		ts->event_size = buf[6];
		dev_dbg(&ts->client->dev, "event_format: %d, event_size: %d\n",
			ts->event_format, ts->event_size);

		if (ts->event_format == 2 || ts->event_format > 3)
			dev_warn(&ts->client->dev,
				 "Unknown event format %d\n", ts->event_format);
	}

	return 0;
}

static int mip4_power_on(struct mip4_ts *ts)
{
	if (ts->gpio_ce) {
		gpiod_set_value_cansleep(ts->gpio_ce, 1);

		/* Booting delay : 200~300ms */
		usleep_range(200 * 1000, 300 * 1000);
	}

	return 0;
}

static void mip4_power_off(struct mip4_ts *ts)
{
	if (ts->gpio_ce)
		gpiod_set_value_cansleep(ts->gpio_ce, 0);
}

/*
 * Clear touch input event status
 */
static void mip4_clear_input(struct mip4_ts *ts)
{
	int i;

	/* Screen */
	for (i = 0; i < MIP4_MAX_FINGERS; i++) {
		input_mt_slot(ts->input, i);
		input_mt_report_slot_inactive(ts->input);
	}

	/* Keys */
	for (i = 0; i < ts->key_num; i++)
		input_report_key(ts->input, ts->key_code[i], 0);

	input_sync(ts->input);
}

static int mip4_enable(struct mip4_ts *ts)
{
	int error;

	error = mip4_power_on(ts);
	if (error)
		return error;

	enable_irq(ts->client->irq);

	return 0;
}

static void mip4_disable(struct mip4_ts *ts)
{
	disable_irq(ts->client->irq);

	mip4_power_off(ts);

	mip4_clear_input(ts);
}

/*****************************************************************
 * Input handling
 *****************************************************************/

static void mip4_report_keys(struct mip4_ts *ts, u8 *packet)
{
	u8 key;
	bool down;

	switch (ts->event_format) {
	case 0:
	case 1:
		key = packet[0] & 0x0F;
		down = packet[0] & 0x80;
		break;

	case 3:
	default:
		key = packet[0] & 0x0F;
		down = packet[1] & 0x01;
		break;
	}

	/* Report key event */
	if (key >= 1 && key <= ts->key_num) {
		unsigned short keycode = ts->key_code[key - 1];

		dev_dbg(&ts->client->dev,
			"Key - ID: %d, keycode: %d, state: %d\n",
			key, keycode, down);

		input_event(ts->input, EV_MSC, MSC_SCAN, keycode);
		input_report_key(ts->input, keycode, down);

	} else {
		dev_err(&ts->client->dev, "Unknown key: %d\n", key);
	}
}

static void mip4_report_touch(struct mip4_ts *ts, u8 *packet)
{
	int id;
	bool hover;
	bool palm;
	bool state;
	u16 x, y;
	u8 pressure_stage = 0;
	u8 pressure;
	u8 size;
	u8 touch_major;
	u8 touch_minor;

	switch (ts->event_format) {
	case 0:
	case 1:
		/* Touch only */
		state = packet[0] & BIT(7);
		hover = packet[0] & BIT(5);
		palm = packet[0] & BIT(4);
		id = (packet[0] & 0x0F) - 1;
		x = ((packet[1] & 0x0F) << 8) | packet[2];
		y = (((packet[1] >> 4) & 0x0F) << 8) |
			packet[3];
		pressure = packet[4];
		size = packet[5];
		if (ts->event_format == 0) {
			touch_major = packet[5];
			touch_minor = packet[5];
		} else {
			touch_major = packet[6];
			touch_minor = packet[7];
		}
		break;

	case 3:
	default:
		/* Touch + Force(Pressure) */
		id = (packet[0] & 0x0F) - 1;
		hover = packet[1] & BIT(2);
		palm = packet[1] & BIT(1);
		state = packet[1] & BIT(0);
		x = ((packet[2] & 0x0F) << 8) | packet[3];
		y = (((packet[2] >> 4) & 0x0F) << 8) |
			packet[4];
		size = packet[6];
		pressure_stage = (packet[7] & 0xF0) >> 4;
		pressure = ((packet[7] & 0x0F) << 8) |
			packet[8];
		touch_major = packet[9];
		touch_minor = packet[10];
		break;
	}

	dev_dbg(&ts->client->dev,
		"Screen - Slot: %d State: %d X: %04d Y: %04d Z: %d\n",
		id, state, x, y, pressure);

	if (unlikely(id < 0 || id >= MIP4_MAX_FINGERS)) {
		dev_err(&ts->client->dev, "Screen - invalid slot ID: %d\n", id);
	} else if (state) {
		/* Press or Move event */
		input_mt_slot(ts->input, id);
		input_mt_report_slot_state(ts->input, MT_TOOL_FINGER, true);
		input_report_abs(ts->input, ABS_MT_POSITION_X, x);
		input_report_abs(ts->input, ABS_MT_POSITION_Y, y);
		input_report_abs(ts->input, ABS_MT_PRESSURE, pressure);
		input_report_abs(ts->input, ABS_MT_TOUCH_MAJOR, touch_major);
		input_report_abs(ts->input, ABS_MT_TOUCH_MINOR, touch_minor);
	} else {
		/* Release event */
		input_mt_slot(ts->input, id);
		input_mt_report_slot_inactive(ts->input);
	}

	input_mt_sync_frame(ts->input);
}

static int mip4_handle_packet(struct mip4_ts *ts, u8 *packet)
{
	u8 type;

	switch (ts->event_format) {
	case 0:
	case 1:
		type = (packet[0] & 0x40) >> 6;
		break;

	case 3:
		type = (packet[0] & 0xF0) >> 4;
		break;

	default:
		/* Should not happen unless we have corrupted firmware */
		return -EINVAL;
	}

	dev_dbg(&ts->client->dev, "Type: %d\n", type);

	/* Report input event */
	switch (type) {
	case MIP4_EVENT_INPUT_TYPE_KEY:
		mip4_report_keys(ts, packet);
		break;

	case MIP4_EVENT_INPUT_TYPE_SCREEN:
		mip4_report_touch(ts, packet);
		break;

	default:
		dev_err(&ts->client->dev, "Unknown event type: %d\n", type);
		break;
	}

	return 0;
}

static irqreturn_t mip4_interrupt(int irq, void *dev_id)
{
	struct mip4_ts *ts = dev_id;
	struct i2c_client *client = ts->client;
	unsigned int i;
	int error;
	u8 cmd[2];
	u8 size;
	bool alert;

	/* Read packet info */
	cmd[0] = MIP4_R0_EVENT;
	cmd[1] = MIP4_R1_EVENT_PACKET_INFO;
	error = mip4_i2c_xfer(ts, cmd, sizeof(cmd), ts->buf, 1);
	if (error) {
		dev_err(&client->dev,
			"Failed to read packet info: %d\n", error);
		goto out;
	}

	size = ts->buf[0] & 0x7F;
	alert = ts->buf[0] & BIT(7);
	dev_dbg(&client->dev, "packet size: %d, alert: %d\n", size, alert);

	/* Check size */
	if (!size) {
		dev_err(&client->dev, "Empty packet\n");
		goto out;
	}

	/* Read packet data */
	cmd[0] = MIP4_R0_EVENT;
	cmd[1] = MIP4_R1_EVENT_PACKET_DATA;
	error = mip4_i2c_xfer(ts, cmd, sizeof(cmd), ts->buf, size);
	if (error) {
		dev_err(&client->dev,
			"Failed to read packet data: %d\n", error);
		goto out;
	}

	if (alert) {
		dev_dbg(&client->dev, "Alert: %d\n", ts->buf[0]);
	} else {
		for (i = 0; i < size; i += ts->event_size) {
			error = mip4_handle_packet(ts, &ts->buf[i]);
			if (error)
				break;
		}

		input_sync(ts->input);
	}

out:
	return IRQ_HANDLED;
}

static int mip4_input_open(struct input_dev *dev)
{
	struct mip4_ts *ts = input_get_drvdata(dev);

	return mip4_enable(ts);
}

static void mip4_input_close(struct input_dev *dev)
{
	struct mip4_ts *ts = input_get_drvdata(dev);

	mip4_disable(ts);
}

/*****************************************************************
 * Firmware update
 *****************************************************************/

/* Firmware Info */
#define MIP4_BL_PAGE_SIZE		512	/* 512 */
#define MIP4_BL_PACKET_SIZE		512	/* 512, 256, 128, 64, ... */

/*
 * Firmware binary tail info
 */

struct mip4_bin_tail {
	u8 tail_mark[4];
	u8 chip_name[4];

	__le32 bin_start_addr;
	__le32 bin_length;

	__le16 ver_boot;
	__le16 ver_core;
	__le16 ver_app;
	__le16 ver_param;

	u8 boot_start;
	u8 boot_end;
	u8 core_start;
	u8 core_end;
	u8 app_start;
	u8 app_end;
	u8 param_start;
	u8 param_end;

	u8 checksum_type;
	u8 hw_category;

	__le16 param_id;
	__le32 param_length;
	__le32 build_date;
	__le32 build_time;

	__le32 reserved1;
	__le32 reserved2;
	__le16 reserved3;
	__le16 tail_size;
	__le32 crc;
} __packed;

#define MIP4_BIN_TAIL_MARK	"MBT\001"
#define MIP4_BIN_TAIL_SIZE	(sizeof(struct mip4_bin_tail))

/*
* Bootloader - Read status
*/
static int mip4_bl_read_status(struct mip4_ts *ts)
{
	u8 cmd[] = { MIP4_R0_BOOT, MIP4_R1_BOOT_STATUS };
	u8 result;
	struct i2c_msg msg[] = {
		{
			.addr = ts->client->addr,
			.flags = 0,
			.buf = cmd,
			.len = sizeof(cmd),
		}, {
			.addr = ts->client->addr,
			.flags = I2C_M_RD,
			.buf = &result,
			.len = sizeof(result),
		},
	};
	int ret;
	int error;
	int retry = 1000;

	do {
		ret = i2c_transfer(ts->client->adapter, msg, ARRAY_SIZE(msg));
		if (ret != ARRAY_SIZE(msg)) {
			error = ret < 0 ? ret : -EIO;
			dev_err(&ts->client->dev,
				"Failed to read bootloader status: %d\n",
				error);
			return error;
		}

		switch (result) {
		case MIP4_BOOT_STATUS_DONE:
			dev_dbg(&ts->client->dev, "%s - done\n", __func__);
			return 0;

		case MIP4_BOOT_STATUS_ERROR:
			dev_err(&ts->client->dev, "Bootloader failure\n");
			return -EIO;

		case MIP4_BOOT_STATUS_BUSY:
			dev_dbg(&ts->client->dev, "%s - Busy\n", __func__);
			error = -EBUSY;
			break;

		default:
			dev_err(&ts->client->dev,
				"Unexpected bootloader status: %#02x\n",
				result);
			error = -EINVAL;
			break;
		}

		usleep_range(1000, 2000);
	} while (--retry);

	return error;
}

/*
* Bootloader - Change mode
*/
static int mip4_bl_change_mode(struct mip4_ts *ts, u8 mode)
{
	u8 mode_chg_cmd[] = { MIP4_R0_BOOT, MIP4_R1_BOOT_MODE, mode };
	u8 mode_read_cmd[] = { MIP4_R0_BOOT, MIP4_R1_BOOT_MODE };
	u8 result;
	struct i2c_msg msg[] = {
		{
			.addr = ts->client->addr,
			.flags = 0,
			.buf = mode_read_cmd,
			.len = sizeof(mode_read_cmd),
		}, {
			.addr = ts->client->addr,
			.flags = I2C_M_RD,
			.buf = &result,
			.len = sizeof(result),
		},
	};
	int retry = 10;
	int ret;
	int error;

	do {
		/* Send mode change command */
		ret = i2c_master_send(ts->client,
				      mode_chg_cmd, sizeof(mode_chg_cmd));
		if (ret != sizeof(mode_chg_cmd)) {
			error = ret < 0 ? ret : -EIO;
			dev_err(&ts->client->dev,
				"Failed to send %d mode change: %d (%d)\n",
				mode, error, ret);
			return error;
		}

		dev_dbg(&ts->client->dev,
			"Sent mode change request (mode: %d)\n", mode);

		/* Wait */
		msleep(1000);

		/* Verify target mode */
		ret = i2c_transfer(ts->client->adapter, msg, ARRAY_SIZE(msg));
		if (ret != ARRAY_SIZE(msg)) {
			error = ret < 0 ? ret : -EIO;
			dev_err(&ts->client->dev,
				"Failed to read device mode: %d\n", error);
			return error;
		}

		dev_dbg(&ts->client->dev,
			"Current device mode: %d, want: %d\n", result, mode);

		if (result == mode)
			return 0;

	} while (--retry);

	return -EIO;
}

/*
 * Bootloader - Start bootloader mode
 */
static int mip4_bl_enter(struct mip4_ts *ts)
{
	return mip4_bl_change_mode(ts, MIP4_BOOT_MODE_BOOT);
}

/*
 * Bootloader - Exit bootloader mode
 */
static int mip4_bl_exit(struct mip4_ts *ts)
{
	return mip4_bl_change_mode(ts, MIP4_BOOT_MODE_APP);
}

static int mip4_bl_get_address(struct mip4_ts *ts, u16 *buf_addr)
{
	u8 cmd[] = { MIP4_R0_BOOT, MIP4_R1_BOOT_BUF_ADDR };
	u8 result[sizeof(u16)];
	struct i2c_msg msg[] = {
		{
			.addr = ts->client->addr,
			.flags = 0,
			.buf = cmd,
			.len = sizeof(cmd),
		}, {
			.addr = ts->client->addr,
			.flags = I2C_M_RD,
			.buf = result,
			.len = sizeof(result),
		},
	};
	int ret;
	int error;

	ret = i2c_transfer(ts->client->adapter, msg, ARRAY_SIZE(msg));
	if (ret != ARRAY_SIZE(msg)) {
		error = ret < 0 ? ret : -EIO;
		dev_err(&ts->client->dev,
			"Failed to retrieve bootloader buffer address: %d\n",
			error);
		return error;
	}

	*buf_addr = get_unaligned_le16(result);
	dev_dbg(&ts->client->dev,
		"Bootloader buffer address %#04x\n", *buf_addr);

	return 0;
}

static int mip4_bl_program_page(struct mip4_ts *ts, int offset,
				const u8 *data, int length, u16 buf_addr)
{
	u8 cmd[6];
	u8 *data_buf;
	u16 buf_offset;
	int ret;
	int error;

	dev_dbg(&ts->client->dev, "Writing page @%#06x (%d)\n",
		offset, length);

	if (length > MIP4_BL_PAGE_SIZE || length % MIP4_BL_PACKET_SIZE) {
		dev_err(&ts->client->dev,
			"Invalid page length: %d\n", length);
		return -EINVAL;
	}

	data_buf = kmalloc(2 + MIP4_BL_PACKET_SIZE, GFP_KERNEL);
	if (!data_buf)
		return -ENOMEM;

	/* Addr */
	cmd[0] = MIP4_R0_BOOT;
	cmd[1] = MIP4_R1_BOOT_TARGET_ADDR;
	put_unaligned_le32(offset, &cmd[2]);
	ret = i2c_master_send(ts->client, cmd, 6);
	if (ret != 6) {
		error = ret < 0 ? ret : -EIO;
		dev_err(&ts->client->dev,
			"Failed to send write page address: %d\n", error);
		goto out;
	}

	/* Size */
	cmd[0] = MIP4_R0_BOOT;
	cmd[1] = MIP4_R1_BOOT_SIZE;
	put_unaligned_le32(length, &cmd[2]);
	ret = i2c_master_send(ts->client, cmd, 6);
	if (ret != 6) {
		error = ret < 0 ? ret : -EIO;
		dev_err(&ts->client->dev,
			"Failed to send write page size: %d\n", error);
		goto out;
	}

	/* Data */
	for (buf_offset = 0;
	     buf_offset < length;
	     buf_offset += MIP4_BL_PACKET_SIZE) {
		dev_dbg(&ts->client->dev,
			"writing chunk at %#04x (size %d)\n",
			buf_offset, MIP4_BL_PACKET_SIZE);
		put_unaligned_be16(buf_addr + buf_offset, data_buf);
		memcpy(&data_buf[2], &data[buf_offset], MIP4_BL_PACKET_SIZE);
		ret = i2c_master_send(ts->client,
				      data_buf, 2 + MIP4_BL_PACKET_SIZE);
		if (ret != 2 + MIP4_BL_PACKET_SIZE) {
			error = ret < 0 ? ret : -EIO;
			dev_err(&ts->client->dev,
				"Failed to read chunk at %#04x (size %d): %d\n",
				buf_offset, MIP4_BL_PACKET_SIZE, error);
			goto out;
		}
	}

	/* Command */
	cmd[0] = MIP4_R0_BOOT;
	cmd[1] = MIP4_R1_BOOT_CMD;
	cmd[2] = MIP4_BOOT_CMD_PROGRAM;
	ret = i2c_master_send(ts->client, cmd, 3);
	if (ret != 3) {
		error = ret < 0 ? ret : -EIO;
		dev_err(&ts->client->dev,
			"Failed to send 'write' command: %d\n", error);
		goto out;
	}

	/* Status */
	error = mip4_bl_read_status(ts);

out:
	kfree(data_buf);
	return error ? error : 0;
}

static int mip4_bl_verify_page(struct mip4_ts *ts, int offset,
			       const u8 *data, int length, int buf_addr)
{
	u8 cmd[8];
	u8 *read_buf;
	int buf_offset;
	struct i2c_msg msg[] = {
		{
			.addr = ts->client->addr,
			.flags = 0,
			.buf = cmd,
			.len = 2,
		}, {
			.addr = ts->client->addr,
			.flags = I2C_M_RD,
			.len = MIP4_BL_PACKET_SIZE,
		},
	};
	int ret;
	int error;

	dev_dbg(&ts->client->dev, "Validating page @%#06x (%d)\n",
		offset, length);

	/* Addr */
	cmd[0] = MIP4_R0_BOOT;
	cmd[1] = MIP4_R1_BOOT_TARGET_ADDR;
	put_unaligned_le32(offset, &cmd[2]);
	ret = i2c_master_send(ts->client, cmd, 6);
	if (ret != 6) {
		error = ret < 0 ? ret : -EIO;
		dev_err(&ts->client->dev,
			"Failed to send read page address: %d\n", error);
		return error;
	}

	/* Size */
	cmd[0] = MIP4_R0_BOOT;
	cmd[1] = MIP4_R1_BOOT_SIZE;
	put_unaligned_le32(length, &cmd[2]);
	ret = i2c_master_send(ts->client, cmd, 6);
	if (ret != 6) {
		error = ret < 0 ? ret : -EIO;
		dev_err(&ts->client->dev,
			"Failed to send read page size: %d\n", error);
		return error;
	}

	/* Command */
	cmd[0] = MIP4_R0_BOOT;
	cmd[1] = MIP4_R1_BOOT_CMD;
	cmd[2] = MIP4_BOOT_CMD_READ;
	ret = i2c_master_send(ts->client, cmd, 3);
	if (ret != 3) {
		error = ret < 0 ? ret : -EIO;
		dev_err(&ts->client->dev,
			"Failed to send 'read' command: %d\n", error);
		return error;
	}

	/* Status */
	error = mip4_bl_read_status(ts);
	if (error)
		return error;

	/* Read */
	msg[1].buf = read_buf = kmalloc(MIP4_BL_PACKET_SIZE, GFP_KERNEL);
	if (!read_buf)
		return -ENOMEM;

	for (buf_offset = 0;
	     buf_offset < length;
	     buf_offset += MIP4_BL_PACKET_SIZE) {
		dev_dbg(&ts->client->dev,
			"reading chunk at %#04x (size %d)\n",
			buf_offset, MIP4_BL_PACKET_SIZE);
		put_unaligned_be16(buf_addr + buf_offset, cmd);
		ret = i2c_transfer(ts->client->adapter, msg, ARRAY_SIZE(msg));
		if (ret != ARRAY_SIZE(msg)) {
			error = ret < 0 ? ret : -EIO;
			dev_err(&ts->client->dev,
				"Failed to read chunk at %#04x (size %d): %d\n",
				buf_offset, MIP4_BL_PACKET_SIZE, error);
			break;
		}

		if (memcmp(&data[buf_offset], read_buf, MIP4_BL_PACKET_SIZE)) {
			dev_err(&ts->client->dev,
				"Failed to validate chunk at %#04x (size %d)\n",
				buf_offset, MIP4_BL_PACKET_SIZE);
#if MIP4_FW_UPDATE_DEBUG
			print_hex_dump(KERN_DEBUG,
				       MIP4_DEVICE_NAME " F/W File: ",
				       DUMP_PREFIX_OFFSET, 16, 1,
				       data + offset, MIP4_BL_PACKET_SIZE,
				       false);
			print_hex_dump(KERN_DEBUG,
				       MIP4_DEVICE_NAME " F/W Chip: ",
				       DUMP_PREFIX_OFFSET, 16, 1,
				       read_buf, MIP4_BL_PAGE_SIZE, false);
#endif
			error = -EINVAL;
			break;
		}
	}

	kfree(read_buf);
	return error ? error : 0;
}

/*
 * Flash chip firmware
 */
static int mip4_flash_fw(struct mip4_ts *ts,
			 const u8 *fw_data, u32 fw_size, u32 fw_offset)
{
	struct i2c_client *client = ts->client;
	int offset;
	u16 buf_addr;
	int error, error2;

	/* Enter bootloader mode */
	dev_dbg(&client->dev, "Entering bootloader mode\n");

	error = mip4_bl_enter(ts);
	if (error) {
		dev_err(&client->dev,
			"Failed to enter bootloader mode: %d\n",
			error);
		return error;
	}

	/* Read info */
	error = mip4_bl_get_address(ts, &buf_addr);
	if (error)
		goto exit_bl;

	/* Program & Verify */
	dev_dbg(&client->dev,
		"Program & Verify, page size: %d, packet size: %d\n",
		MIP4_BL_PAGE_SIZE, MIP4_BL_PACKET_SIZE);

	for (offset = fw_offset;
	     offset < fw_offset + fw_size;
	     offset += MIP4_BL_PAGE_SIZE) {
		/* Program */
		error = mip4_bl_program_page(ts, offset, fw_data + offset,
					     MIP4_BL_PAGE_SIZE, buf_addr);
		if (error)
			break;

		/* Verify */
		error = mip4_bl_verify_page(ts, offset, fw_data + offset,
					    MIP4_BL_PAGE_SIZE, buf_addr);
		if (error)
			break;
	}

exit_bl:
	/* Exit bootloader mode */
	dev_dbg(&client->dev, "Exiting bootloader mode\n");

	error2 = mip4_bl_exit(ts);
	if (error2) {
		dev_err(&client->dev,
			"Failed to exit bootloader mode: %d\n", error2);
		if (!error)
			error = error2;
	}

	/* Reset chip */
	mip4_power_off(ts);
	mip4_power_on(ts);

	mip4_query_device(ts);

	/* Refresh device parameters */
	input_set_abs_params(ts->input, ABS_MT_POSITION_X, 0, ts->max_x, 0, 0);
	input_set_abs_params(ts->input, ABS_MT_POSITION_Y, 0, ts->max_y, 0, 0);
	input_set_abs_params(ts->input, ABS_X, 0, ts->max_x, 0, 0);
	input_set_abs_params(ts->input, ABS_Y, 0, ts->max_y, 0, 0);
	input_abs_set_res(ts->input, ABS_MT_POSITION_X, ts->ppm_x);
	input_abs_set_res(ts->input, ABS_MT_POSITION_Y, ts->ppm_y);
	input_abs_set_res(ts->input, ABS_X, ts->ppm_x);
	input_abs_set_res(ts->input, ABS_Y, ts->ppm_y);

	return error ? error : 0;
}

static int mip4_parse_firmware(struct mip4_ts *ts, const struct firmware *fw,
			       u32 *fw_offset_start, u32 *fw_size,
			       const struct mip4_bin_tail **pfw_info)
{
	const struct mip4_bin_tail *fw_info;
	struct mip4_fw_version fw_version;
	u16 tail_size;

	if (fw->size < MIP4_BIN_TAIL_SIZE) {
		dev_err(&ts->client->dev,
			"Invalid firmware, size mismatch (tail %zd vs %zd)\n",
			MIP4_BIN_TAIL_SIZE, fw->size);
		return -EINVAL;
	}

	fw_info = (const void *)&fw->data[fw->size - MIP4_BIN_TAIL_SIZE];

#if MIP4_FW_UPDATE_DEBUG
	print_hex_dump(KERN_ERR, MIP4_DEVICE_NAME " Bin Info: ",
		       DUMP_PREFIX_OFFSET, 16, 1, *fw_info, tail_size, false);
#endif

	tail_size = get_unaligned_le16(&fw_info->tail_size);
	if (tail_size != MIP4_BIN_TAIL_SIZE) {
		dev_err(&ts->client->dev,
			"wrong tail size: %d (expected %zd)\n",
			tail_size, MIP4_BIN_TAIL_SIZE);
		return -EINVAL;
	}

	/* Check bin format */
	if (memcmp(fw_info->tail_mark, MIP4_BIN_TAIL_MARK,
		   sizeof(fw_info->tail_mark))) {
		dev_err(&ts->client->dev,
			"unable to locate tail marker (%*ph vs %*ph)\n",
			(int)sizeof(fw_info->tail_mark), fw_info->tail_mark,
			(int)sizeof(fw_info->tail_mark), MIP4_BIN_TAIL_MARK);
		return -EINVAL;
	}

	*fw_offset_start = get_unaligned_le32(&fw_info->bin_start_addr);
	*fw_size = get_unaligned_le32(&fw_info->bin_length);

	dev_dbg(&ts->client->dev,
		"F/W Data offset: %#08x, size: %d\n",
		*fw_offset_start, *fw_size);

	if (*fw_size % MIP4_BL_PAGE_SIZE) {
		dev_err(&ts->client->dev,
			"encoded fw length %d is not multiple of pages (%d)\n",
			*fw_size, MIP4_BL_PAGE_SIZE);
		return -EINVAL;
	}

	if (fw->size != *fw_offset_start + *fw_size) {
		dev_err(&ts->client->dev,
			"Wrong firmware size, expected %d bytes, got %zd\n",
			*fw_offset_start + *fw_size, fw->size);
		return -EINVAL;
	}

	mip4_parse_fw_version((const u8 *)&fw_info->ver_boot, &fw_version);

	dev_dbg(&ts->client->dev,
		"F/W file version %04X %04X %04X %04X\n",
		fw_version.boot, fw_version.core,
		fw_version.app, fw_version.param);

	dev_dbg(&ts->client->dev, "F/W chip version: %04X %04X %04X %04X\n",
		 ts->fw_version.boot, ts->fw_version.core,
		 ts->fw_version.app, ts->fw_version.param);

	/* Check F/W type */
	if (fw_version.boot != 0xEEEE && fw_version.boot != 0xFFFF &&
	    fw_version.core == 0xEEEE &&
	    fw_version.app == 0xEEEE &&
	    fw_version.param == 0xEEEE) {
		dev_dbg(&ts->client->dev, "F/W type: Bootloader\n");
	} else if (fw_version.boot == 0xEEEE &&
		   fw_version.core != 0xEEEE && fw_version.core != 0xFFFF &&
		   fw_version.app != 0xEEEE && fw_version.app != 0xFFFF &&
		   fw_version.param != 0xEEEE && fw_version.param != 0xFFFF) {
		dev_dbg(&ts->client->dev, "F/W type: Main\n");
	} else {
		dev_err(&ts->client->dev, "Wrong firmware type\n");
		return -EINVAL;
	}

	return 0;
}

static int mip4_execute_fw_update(struct mip4_ts *ts, const struct firmware *fw)
{
	const struct mip4_bin_tail *fw_info;
	u32 fw_start_offset;
	u32 fw_size;
	int retires = 3;
	int error;

	error = mip4_parse_firmware(ts, fw,
				    &fw_start_offset, &fw_size, &fw_info);
	if (error)
		return error;

	if (ts->input->users) {
		disable_irq(ts->client->irq);
	} else {
		error = mip4_power_on(ts);
		if (error)
			return error;
	}

	/* Update firmware */
	do {
		error = mip4_flash_fw(ts, fw->data, fw_size, fw_start_offset);
		if (!error)
			break;
	} while (--retires);

	if (error)
		dev_err(&ts->client->dev,
			"Failed to flash firmware: %d\n", error);

	/* Enable IRQ */
	if (ts->input->users)
		enable_irq(ts->client->irq);
	else
		mip4_power_off(ts);

	return error ? error : 0;
}

static ssize_t mip4_sysfs_fw_update(struct device *dev,
				    struct device_attribute *attr,
				    const char *buf, size_t count)
{
	struct i2c_client *client = to_i2c_client(dev);
	struct mip4_ts *ts = i2c_get_clientdata(client);
	const struct firmware *fw;
	int error;

	error = request_firmware(&fw, ts->fw_name, dev);
	if (error) {
		dev_err(&ts->client->dev,
			"Failed to retrieve firmware %s: %d\n",
			ts->fw_name, error);
		return error;
	}

	/*
	 * Take input mutex to prevent racing with itself and also with
	 * userspace opening and closing the device and also suspend/resume
	 * transitions.
	 */
	mutex_lock(&ts->input->mutex);

	error = mip4_execute_fw_update(ts, fw);

	mutex_unlock(&ts->input->mutex);

	release_firmware(fw);

	if (error) {
		dev_err(&ts->client->dev,
			"Firmware update failed: %d\n", error);
		return error;
	}

	return count;
}

static DEVICE_ATTR(update_fw, S_IWUSR, NULL, mip4_sysfs_fw_update);

static ssize_t mip4_sysfs_read_fw_version(struct device *dev,
					  struct device_attribute *attr,
					  char *buf)
{
	struct i2c_client *client = to_i2c_client(dev);
	struct mip4_ts *ts = i2c_get_clientdata(client);
	size_t count;

	/* Take lock to prevent racing with firmware update */
	mutex_lock(&ts->input->mutex);

	count = snprintf(buf, PAGE_SIZE, "%04X %04X %04X %04X\n",
			 ts->fw_version.boot, ts->fw_version.core,
			 ts->fw_version.app, ts->fw_version.param);

	mutex_unlock(&ts->input->mutex);

	return count;
}

static DEVICE_ATTR(fw_version, S_IRUGO, mip4_sysfs_read_fw_version, NULL);

static ssize_t mip4_sysfs_read_hw_version(struct device *dev,
					  struct device_attribute *attr,
					  char *buf)
{
	struct i2c_client *client = to_i2c_client(dev);
	struct mip4_ts *ts = i2c_get_clientdata(client);
	size_t count;

	/* Take lock to prevent racing with firmware update */
	mutex_lock(&ts->input->mutex);

	/*
	 * product_name shows the name or version of the hardware
	 * paired with current firmware in the chip.
	 */
	count = snprintf(buf, PAGE_SIZE, "%.*s\n",
			 (int)sizeof(ts->product_name), ts->product_name);

	mutex_unlock(&ts->input->mutex);

	return count;
}

static DEVICE_ATTR(hw_version, S_IRUGO, mip4_sysfs_read_hw_version, NULL);

<<<<<<< HEAD
=======
static ssize_t mip4_sysfs_read_product_id(struct device *dev,
					  struct device_attribute *attr,
					  char *buf)
{
	struct i2c_client *client = to_i2c_client(dev);
	struct mip4_ts *ts = i2c_get_clientdata(client);
	size_t count;

	mutex_lock(&ts->input->mutex);

	count = snprintf(buf, PAGE_SIZE, "%04X\n", ts->product_id);

	mutex_unlock(&ts->input->mutex);

	return count;
}

static DEVICE_ATTR(product_id, S_IRUGO, mip4_sysfs_read_product_id, NULL);

>>>>>>> 24b8d41d
static ssize_t mip4_sysfs_read_ic_name(struct device *dev,
					  struct device_attribute *attr,
					  char *buf)
{
	struct i2c_client *client = to_i2c_client(dev);
	struct mip4_ts *ts = i2c_get_clientdata(client);
	size_t count;

	mutex_lock(&ts->input->mutex);

	count = snprintf(buf, PAGE_SIZE, "%.*s\n",
			 (int)sizeof(ts->ic_name), ts->ic_name);

	mutex_unlock(&ts->input->mutex);

	return count;
}

static DEVICE_ATTR(ic_name, S_IRUGO, mip4_sysfs_read_ic_name, NULL);

static struct attribute *mip4_attrs[] = {
	&dev_attr_fw_version.attr,
	&dev_attr_hw_version.attr,
<<<<<<< HEAD
=======
	&dev_attr_product_id.attr,
>>>>>>> 24b8d41d
	&dev_attr_ic_name.attr,
	&dev_attr_update_fw.attr,
	NULL,
};

static const struct attribute_group mip4_attr_group = {
	.attrs = mip4_attrs,
};

static int mip4_probe(struct i2c_client *client, const struct i2c_device_id *id)
{
	struct mip4_ts *ts;
	struct input_dev *input;
	int error;

	if (!i2c_check_functionality(client->adapter, I2C_FUNC_I2C)) {
		dev_err(&client->dev, "Not supported I2C adapter\n");
		return -ENXIO;
	}

	ts = devm_kzalloc(&client->dev, sizeof(*ts), GFP_KERNEL);
	if (!ts)
		return -ENOMEM;

	input = devm_input_allocate_device(&client->dev);
	if (!input)
		return -ENOMEM;

	ts->client = client;
	ts->input = input;

	snprintf(ts->phys, sizeof(ts->phys),
		 "%s/input0", dev_name(&client->dev));

	ts->gpio_ce = devm_gpiod_get_optional(&client->dev,
					      "ce", GPIOD_OUT_LOW);
	if (IS_ERR(ts->gpio_ce)) {
		error = PTR_ERR(ts->gpio_ce);
		if (error != EPROBE_DEFER)
			dev_err(&client->dev,
				"Failed to get gpio: %d\n", error);
		return error;
	}

	error = mip4_power_on(ts);
	if (error)
		return error;
	error = mip4_query_device(ts);
	mip4_power_off(ts);
	if (error)
		return error;

	input->name = "MELFAS MIP4 Touchscreen";
	input->phys = ts->phys;

	input->id.bustype = BUS_I2C;
	input->id.vendor = 0x13c5;
	input->id.product = ts->product_id;

	input->open = mip4_input_open;
	input->close = mip4_input_close;

	input_set_drvdata(input, ts);

	input->keycode = ts->key_code;
	input->keycodesize = sizeof(*ts->key_code);
	input->keycodemax = ts->key_num;

	input_set_abs_params(input, ABS_MT_POSITION_X, 0, ts->max_x, 0, 0);
	input_set_abs_params(input, ABS_MT_POSITION_Y, 0, ts->max_y, 0, 0);
	input_set_abs_params(input, ABS_MT_PRESSURE,
			     MIP4_PRESSURE_MIN, MIP4_PRESSURE_MAX, 0, 0);
	input_set_abs_params(input, ABS_MT_TOUCH_MAJOR,
			     MIP4_TOUCH_MAJOR_MIN, MIP4_TOUCH_MAJOR_MAX, 0, 0);
	input_set_abs_params(input, ABS_MT_TOUCH_MINOR,
			     MIP4_TOUCH_MINOR_MIN, MIP4_TOUCH_MINOR_MAX, 0, 0);
	input_abs_set_res(ts->input, ABS_MT_POSITION_X, ts->ppm_x);
	input_abs_set_res(ts->input, ABS_MT_POSITION_Y, ts->ppm_y);

	error = input_mt_init_slots(input, MIP4_MAX_FINGERS, INPUT_MT_DIRECT);
	if (error)
		return error;

	i2c_set_clientdata(client, ts);

	error = devm_request_threaded_irq(&client->dev, client->irq,
					  NULL, mip4_interrupt,
					  IRQF_ONESHOT, MIP4_DEVICE_NAME, ts);
	if (error) {
		dev_err(&client->dev,
			"Failed to request interrupt %d: %d\n",
			client->irq, error);
		return error;
	}

	disable_irq(client->irq);

	error = input_register_device(input);
	if (error) {
		dev_err(&client->dev,
			"Failed to register input device: %d\n", error);
		return error;
	}

	error = devm_device_add_group(&client->dev, &mip4_attr_group);
	if (error) {
		dev_err(&client->dev,
			"Failed to create sysfs attribute group: %d\n", error);
		return error;
	}

	return 0;
}

static int __maybe_unused mip4_suspend(struct device *dev)
{
	struct i2c_client *client = to_i2c_client(dev);
	struct mip4_ts *ts = i2c_get_clientdata(client);
	struct input_dev *input = ts->input;

	mutex_lock(&input->mutex);

	if (device_may_wakeup(dev))
		ts->wake_irq_enabled = enable_irq_wake(client->irq) == 0;
	else if (input->users)
		mip4_disable(ts);

	mutex_unlock(&input->mutex);

	return 0;
}

static int __maybe_unused mip4_resume(struct device *dev)
{
	struct i2c_client *client = to_i2c_client(dev);
	struct mip4_ts *ts = i2c_get_clientdata(client);
	struct input_dev *input = ts->input;

	mutex_lock(&input->mutex);

	if (ts->wake_irq_enabled)
		disable_irq_wake(client->irq);
	else if (input->users)
		mip4_enable(ts);

	mutex_unlock(&input->mutex);

	return 0;
}

static SIMPLE_DEV_PM_OPS(mip4_pm_ops, mip4_suspend, mip4_resume);

#ifdef CONFIG_OF
static const struct of_device_id mip4_of_match[] = {
	{ .compatible = "melfas,"MIP4_DEVICE_NAME, },
	{ },
};
MODULE_DEVICE_TABLE(of, mip4_of_match);
#endif

#ifdef CONFIG_ACPI
static const struct acpi_device_id mip4_acpi_match[] = {
	{ "MLFS0000", 0},
	{ },
};
MODULE_DEVICE_TABLE(acpi, mip4_acpi_match);
#endif

static const struct i2c_device_id mip4_i2c_ids[] = {
	{ MIP4_DEVICE_NAME, 0 },
	{ },
};
MODULE_DEVICE_TABLE(i2c, mip4_i2c_ids);

static struct i2c_driver mip4_driver = {
	.id_table = mip4_i2c_ids,
	.probe = mip4_probe,
	.driver = {
		.name = MIP4_DEVICE_NAME,
		.of_match_table = of_match_ptr(mip4_of_match),
		.acpi_match_table = ACPI_PTR(mip4_acpi_match),
		.pm = &mip4_pm_ops,
	},
};
module_i2c_driver(mip4_driver);

MODULE_DESCRIPTION("MELFAS MIP4 Touchscreen");
<<<<<<< HEAD
MODULE_VERSION("2016.09.28");
=======
>>>>>>> 24b8d41d
MODULE_AUTHOR("Sangwon Jee <jeesw@melfas.com>");
MODULE_LICENSE("GPL");<|MERGE_RESOLUTION|>--- conflicted
+++ resolved
@@ -151,13 +151,9 @@
 
 	char phys[32];
 	char product_name[16];
-<<<<<<< HEAD
-	char ic_name[4];
-=======
 	u16 product_id;
 	char ic_name[4];
 	char fw_name[32];
->>>>>>> 24b8d41d
 
 	unsigned int max_x;
 	unsigned int max_y;
@@ -275,8 +271,6 @@
 		dev_dbg(&ts->client->dev, "product name: %.*s\n",
 			(int)sizeof(ts->product_name), ts->product_name);
 
-<<<<<<< HEAD
-=======
 	/* Product ID */
 	cmd[0] = MIP4_R0_INFO;
 	cmd[1] = MIP4_R1_INFO_PID;
@@ -294,7 +288,6 @@
 		"melfas_mip4_%04X.fw", ts->product_id);
 	dev_dbg(&ts->client->dev, "firmware name: %s\n", ts->fw_name);
 
->>>>>>> 24b8d41d
 	/* IC name */
 	cmd[0] = MIP4_R0_INFO;
 	cmd[1] = MIP4_R1_INFO_IC_NAME;
@@ -1379,8 +1372,6 @@
 
 static DEVICE_ATTR(hw_version, S_IRUGO, mip4_sysfs_read_hw_version, NULL);
 
-<<<<<<< HEAD
-=======
 static ssize_t mip4_sysfs_read_product_id(struct device *dev,
 					  struct device_attribute *attr,
 					  char *buf)
@@ -1400,7 +1391,6 @@
 
 static DEVICE_ATTR(product_id, S_IRUGO, mip4_sysfs_read_product_id, NULL);
 
->>>>>>> 24b8d41d
 static ssize_t mip4_sysfs_read_ic_name(struct device *dev,
 					  struct device_attribute *attr,
 					  char *buf)
@@ -1424,10 +1414,7 @@
 static struct attribute *mip4_attrs[] = {
 	&dev_attr_fw_version.attr,
 	&dev_attr_hw_version.attr,
-<<<<<<< HEAD
-=======
 	&dev_attr_product_id.attr,
->>>>>>> 24b8d41d
 	&dev_attr_ic_name.attr,
 	&dev_attr_update_fw.attr,
 	NULL,
@@ -1615,9 +1602,5 @@
 module_i2c_driver(mip4_driver);
 
 MODULE_DESCRIPTION("MELFAS MIP4 Touchscreen");
-<<<<<<< HEAD
-MODULE_VERSION("2016.09.28");
-=======
->>>>>>> 24b8d41d
 MODULE_AUTHOR("Sangwon Jee <jeesw@melfas.com>");
 MODULE_LICENSE("GPL");