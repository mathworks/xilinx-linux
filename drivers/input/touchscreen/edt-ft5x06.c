// SPDX-License-Identifier: GPL-2.0
/*
 * Copyright (C) 2012 Simon Budig, <simon.budig@kernelconcepts.de>
 * Daniel Wagener <daniel.wagener@kernelconcepts.de> (M09 firmware support)
 * Lothar Waßmann <LW@KARO-electronics.de> (DT support)
 */

/*
 * This is a driver for the EDT "Polytouch" family of touch controllers
 * based on the FocalTech FT5x06 line of chips.
 *
 * Development of this driver has been sponsored by Glyn:
 *    http://www.glyn.com/Products/Displays
 */

#include <linux/debugfs.h>
#include <linux/delay.h>
#include <linux/gpio/consumer.h>
#include <linux/i2c.h>
#include <linux/interrupt.h>
#include <linux/input.h>
#include <linux/input/mt.h>
#include <linux/input/touchscreen.h>
#include <linux/irq.h>
#include <linux/kernel.h>
#include <linux/module.h>
#include <linux/ratelimit.h>
#include <linux/regulator/consumer.h>
#include <linux/slab.h>
#include <linux/uaccess.h>

#include <asm/unaligned.h>

#define WORK_REGISTER_THRESHOLD		0x00
#define WORK_REGISTER_REPORT_RATE	0x08
#define WORK_REGISTER_GAIN		0x30
#define WORK_REGISTER_OFFSET		0x31
#define WORK_REGISTER_NUM_X		0x33
#define WORK_REGISTER_NUM_Y		0x34

#define PMOD_REGISTER_ACTIVE		0x00
#define PMOD_REGISTER_HIBERNATE		0x03

#define M09_REGISTER_THRESHOLD		0x80
#define M09_REGISTER_GAIN		0x92
#define M09_REGISTER_OFFSET		0x93
#define M09_REGISTER_NUM_X		0x94
#define M09_REGISTER_NUM_Y		0x95

#define EV_REGISTER_THRESHOLD		0x40
#define EV_REGISTER_GAIN		0x41
#define EV_REGISTER_OFFSET_Y		0x45
#define EV_REGISTER_OFFSET_X		0x46

#define NO_REGISTER			0xff

#define WORK_REGISTER_OPMODE		0x3c
#define FACTORY_REGISTER_OPMODE		0x01
#define PMOD_REGISTER_OPMODE		0xa5

#define TOUCH_EVENT_DOWN		0x00
#define TOUCH_EVENT_UP			0x01
#define TOUCH_EVENT_ON			0x02
#define TOUCH_EVENT_RESERVED		0x03

#define EDT_NAME_LEN			23
#define EDT_SWITCH_MODE_RETRIES		10
#define EDT_SWITCH_MODE_DELAY		5 /* msec */
#define EDT_RAW_DATA_RETRIES		100
#define EDT_RAW_DATA_DELAY		1000 /* usec */

enum edt_pmode {
	EDT_PMODE_NOT_SUPPORTED,
	EDT_PMODE_HIBERNATE,
	EDT_PMODE_POWEROFF,
};

enum edt_ver {
	EDT_M06,
	EDT_M09,
	EDT_M12,
	EV_FT,
	GENERIC_FT,
};

struct edt_reg_addr {
	int reg_threshold;
	int reg_report_rate;
	int reg_gain;
	int reg_offset;
	int reg_offset_x;
	int reg_offset_y;
	int reg_num_x;
	int reg_num_y;
};

struct edt_ft5x06_ts_data {
	struct i2c_client *client;
	struct input_dev *input;
	struct touchscreen_properties prop;
	u16 num_x;
	u16 num_y;
	struct regulator *vcc;

	struct gpio_desc *reset_gpio;
	struct gpio_desc *wake_gpio;

#if defined(CONFIG_DEBUG_FS)
	struct dentry *debug_dir;
	u8 *raw_buffer;
	size_t raw_bufsize;
#endif

	struct mutex mutex;
	bool factory_mode;
	enum edt_pmode suspend_mode;
	int threshold;
	int gain;
	int offset;
	int offset_x;
	int offset_y;
	int report_rate;
	int max_support_points;

	char name[EDT_NAME_LEN];

	struct edt_reg_addr reg_addr;
	enum edt_ver version;
};

struct edt_i2c_chip_data {
	int  max_support_points;
};

static int edt_ft5x06_ts_readwrite(struct i2c_client *client,
				   u16 wr_len, u8 *wr_buf,
				   u16 rd_len, u8 *rd_buf)
{
	struct i2c_msg wrmsg[2];
	int i = 0;
	int ret;

	if (wr_len) {
		wrmsg[i].addr  = client->addr;
		wrmsg[i].flags = 0;
		wrmsg[i].len = wr_len;
		wrmsg[i].buf = wr_buf;
		i++;
	}
	if (rd_len) {
		wrmsg[i].addr  = client->addr;
		wrmsg[i].flags = I2C_M_RD;
		wrmsg[i].len = rd_len;
		wrmsg[i].buf = rd_buf;
		i++;
	}

	ret = i2c_transfer(client->adapter, wrmsg, i);
	if (ret < 0)
		return ret;
	if (ret != i)
		return -EIO;

	return 0;
}

static bool edt_ft5x06_ts_check_crc(struct edt_ft5x06_ts_data *tsdata,
				    u8 *buf, int buflen)
{
	int i;
	u8 crc = 0;

	for (i = 0; i < buflen - 1; i++)
		crc ^= buf[i];

	if (crc != buf[buflen-1]) {
		dev_err_ratelimited(&tsdata->client->dev,
				    "crc error: 0x%02x expected, got 0x%02x\n",
				    crc, buf[buflen-1]);
		return false;
	}

	return true;
}

static irqreturn_t edt_ft5x06_ts_isr(int irq, void *dev_id)
{
	struct edt_ft5x06_ts_data *tsdata = dev_id;
	struct device *dev = &tsdata->client->dev;
	u8 cmd;
	u8 rdbuf[63];
	int i, type, x, y, id;
	int offset, tplen, datalen, crclen;
	int error;

	switch (tsdata->version) {
	case EDT_M06:
		cmd = 0xf9; /* tell the controller to send touch data */
		offset = 5; /* where the actual touch data starts */
		tplen = 4;  /* data comes in so called frames */
		crclen = 1; /* length of the crc data */
		break;

	case EDT_M09:
	case EDT_M12:
	case EV_FT:
	case GENERIC_FT:
		cmd = 0x0;
		offset = 3;
		tplen = 6;
		crclen = 0;
		break;

	default:
		goto out;
	}

	memset(rdbuf, 0, sizeof(rdbuf));
	datalen = tplen * tsdata->max_support_points + offset + crclen;

	error = edt_ft5x06_ts_readwrite(tsdata->client,
					sizeof(cmd), &cmd,
					datalen, rdbuf);
	if (error) {
		dev_err_ratelimited(dev, "Unable to fetch data, error: %d\n",
				    error);
		goto out;
	}

	/* M09/M12 does not send header or CRC */
	if (tsdata->version == EDT_M06) {
		if (rdbuf[0] != 0xaa || rdbuf[1] != 0xaa ||
			rdbuf[2] != datalen) {
			dev_err_ratelimited(dev,
					"Unexpected header: %02x%02x%02x!\n",
					rdbuf[0], rdbuf[1], rdbuf[2]);
			goto out;
		}

		if (!edt_ft5x06_ts_check_crc(tsdata, rdbuf, datalen))
			goto out;
	}

	for (i = 0; i < tsdata->max_support_points; i++) {
		u8 *buf = &rdbuf[i * tplen + offset];

		type = buf[0] >> 6;
		/* ignore Reserved events */
		if (type == TOUCH_EVENT_RESERVED)
			continue;

		/* M06 sometimes sends bogus coordinates in TOUCH_DOWN */
		if (tsdata->version == EDT_M06 && type == TOUCH_EVENT_DOWN)
			continue;

		x = get_unaligned_be16(buf) & 0x0fff;
		y = get_unaligned_be16(buf + 2) & 0x0fff;
		/* The FT5x26 send the y coordinate first */
		if (tsdata->version == EV_FT)
			swap(x, y);

		id = (buf[2] >> 4) & 0x0f;

		input_mt_slot(tsdata->input, id);
<<<<<<< HEAD
		input_mt_report_slot_state(tsdata->input, MT_TOOL_FINGER, down);

		if (!down)
			continue;

		touchscreen_report_pos(tsdata->input, &tsdata->prop, x, y,
				       true);
=======
		if (input_mt_report_slot_state(tsdata->input, MT_TOOL_FINGER,
					       type != TOUCH_EVENT_UP))
			touchscreen_report_pos(tsdata->input, &tsdata->prop,
					       x, y, true);
>>>>>>> 24b8d41d
	}

	input_mt_report_pointer_emulation(tsdata->input, true);
	input_sync(tsdata->input);

out:
	return IRQ_HANDLED;
}

static int edt_ft5x06_register_write(struct edt_ft5x06_ts_data *tsdata,
				     u8 addr, u8 value)
{
	u8 wrbuf[4];

	switch (tsdata->version) {
	case EDT_M06:
		wrbuf[0] = tsdata->factory_mode ? 0xf3 : 0xfc;
		wrbuf[1] = tsdata->factory_mode ? addr & 0x7f : addr & 0x3f;
		wrbuf[2] = value;
		wrbuf[3] = wrbuf[0] ^ wrbuf[1] ^ wrbuf[2];
		return edt_ft5x06_ts_readwrite(tsdata->client, 4,
					wrbuf, 0, NULL);

	case EDT_M09:
	case EDT_M12:
	case EV_FT:
	case GENERIC_FT:
		wrbuf[0] = addr;
		wrbuf[1] = value;

		return edt_ft5x06_ts_readwrite(tsdata->client, 2,
					wrbuf, 0, NULL);

	default:
		return -EINVAL;
	}
}

static int edt_ft5x06_register_read(struct edt_ft5x06_ts_data *tsdata,
				    u8 addr)
{
	u8 wrbuf[2], rdbuf[2];
	int error;

	switch (tsdata->version) {
	case EDT_M06:
		wrbuf[0] = tsdata->factory_mode ? 0xf3 : 0xfc;
		wrbuf[1] = tsdata->factory_mode ? addr & 0x7f : addr & 0x3f;
		wrbuf[1] |= tsdata->factory_mode ? 0x80 : 0x40;

		error = edt_ft5x06_ts_readwrite(tsdata->client, 2, wrbuf, 2,
						rdbuf);
		if (error)
			return error;

		if ((wrbuf[0] ^ wrbuf[1] ^ rdbuf[0]) != rdbuf[1]) {
			dev_err(&tsdata->client->dev,
				"crc error: 0x%02x expected, got 0x%02x\n",
				wrbuf[0] ^ wrbuf[1] ^ rdbuf[0],
				rdbuf[1]);
			return -EIO;
		}
		break;

	case EDT_M09:
	case EDT_M12:
	case EV_FT:
	case GENERIC_FT:
		wrbuf[0] = addr;
		error = edt_ft5x06_ts_readwrite(tsdata->client, 1,
						wrbuf, 1, rdbuf);
		if (error)
			return error;
		break;

	default:
		return -EINVAL;
	}

	return rdbuf[0];
}

struct edt_ft5x06_attribute {
	struct device_attribute dattr;
	size_t field_offset;
	u8 limit_low;
	u8 limit_high;
	u8 addr_m06;
	u8 addr_m09;
	u8 addr_ev;
};

#define EDT_ATTR(_field, _mode, _addr_m06, _addr_m09, _addr_ev,		\
		_limit_low, _limit_high)				\
	struct edt_ft5x06_attribute edt_ft5x06_attr_##_field = {	\
		.dattr = __ATTR(_field, _mode,				\
				edt_ft5x06_setting_show,		\
				edt_ft5x06_setting_store),		\
		.field_offset = offsetof(struct edt_ft5x06_ts_data, _field), \
		.addr_m06 = _addr_m06,					\
		.addr_m09 = _addr_m09,					\
		.addr_ev  = _addr_ev,					\
		.limit_low = _limit_low,				\
		.limit_high = _limit_high,				\
	}

static ssize_t edt_ft5x06_setting_show(struct device *dev,
				       struct device_attribute *dattr,
				       char *buf)
{
	struct i2c_client *client = to_i2c_client(dev);
	struct edt_ft5x06_ts_data *tsdata = i2c_get_clientdata(client);
	struct edt_ft5x06_attribute *attr =
			container_of(dattr, struct edt_ft5x06_attribute, dattr);
	u8 *field = (u8 *)tsdata + attr->field_offset;
	int val;
	size_t count = 0;
	int error = 0;
	u8 addr;

	mutex_lock(&tsdata->mutex);

	if (tsdata->factory_mode) {
		error = -EIO;
		goto out;
	}

	switch (tsdata->version) {
	case EDT_M06:
		addr = attr->addr_m06;
		break;

	case EDT_M09:
	case EDT_M12:
	case GENERIC_FT:
		addr = attr->addr_m09;
		break;

	case EV_FT:
		addr = attr->addr_ev;
		break;

	default:
		error = -ENODEV;
		goto out;
	}

	if (addr != NO_REGISTER) {
		val = edt_ft5x06_register_read(tsdata, addr);
		if (val < 0) {
			error = val;
			dev_err(&tsdata->client->dev,
				"Failed to fetch attribute %s, error %d\n",
				dattr->attr.name, error);
			goto out;
		}
	} else {
		val = *field;
	}

	if (val != *field) {
		dev_warn(&tsdata->client->dev,
			 "%s: read (%d) and stored value (%d) differ\n",
			 dattr->attr.name, val, *field);
		*field = val;
	}

	count = scnprintf(buf, PAGE_SIZE, "%d\n", val);
out:
	mutex_unlock(&tsdata->mutex);
	return error ?: count;
}

static ssize_t edt_ft5x06_setting_store(struct device *dev,
					struct device_attribute *dattr,
					const char *buf, size_t count)
{
	struct i2c_client *client = to_i2c_client(dev);
	struct edt_ft5x06_ts_data *tsdata = i2c_get_clientdata(client);
	struct edt_ft5x06_attribute *attr =
			container_of(dattr, struct edt_ft5x06_attribute, dattr);
	u8 *field = (u8 *)tsdata + attr->field_offset;
	unsigned int val;
	int error;
	u8 addr;

	mutex_lock(&tsdata->mutex);

	if (tsdata->factory_mode) {
		error = -EIO;
		goto out;
	}

	error = kstrtouint(buf, 0, &val);
	if (error)
		goto out;

	if (val < attr->limit_low || val > attr->limit_high) {
		error = -ERANGE;
		goto out;
	}

	switch (tsdata->version) {
	case EDT_M06:
		addr = attr->addr_m06;
		break;

	case EDT_M09:
	case EDT_M12:
	case GENERIC_FT:
		addr = attr->addr_m09;
		break;

	case EV_FT:
		addr = attr->addr_ev;
		break;

	default:
		error = -ENODEV;
		goto out;
	}

	if (addr != NO_REGISTER) {
		error = edt_ft5x06_register_write(tsdata, addr, val);
		if (error) {
			dev_err(&tsdata->client->dev,
				"Failed to update attribute %s, error: %d\n",
				dattr->attr.name, error);
			goto out;
		}
	}
	*field = val;

out:
	mutex_unlock(&tsdata->mutex);
	return error ?: count;
}

/* m06, m09: range 0-31, m12: range 0-5 */
static EDT_ATTR(gain, S_IWUSR | S_IRUGO, WORK_REGISTER_GAIN,
		M09_REGISTER_GAIN, EV_REGISTER_GAIN, 0, 31);
/* m06, m09: range 0-31, m12: range 0-16 */
static EDT_ATTR(offset, S_IWUSR | S_IRUGO, WORK_REGISTER_OFFSET,
		M09_REGISTER_OFFSET, NO_REGISTER, 0, 31);
/* m06, m09, m12: no supported, ev_ft: range 0-80 */
static EDT_ATTR(offset_x, S_IWUSR | S_IRUGO, NO_REGISTER, NO_REGISTER,
		EV_REGISTER_OFFSET_X, 0, 80);
/* m06, m09, m12: no supported, ev_ft: range 0-80 */
static EDT_ATTR(offset_y, S_IWUSR | S_IRUGO, NO_REGISTER, NO_REGISTER,
		EV_REGISTER_OFFSET_Y, 0, 80);
/* m06: range 20 to 80, m09: range 0 to 30, m12: range 1 to 255... */
static EDT_ATTR(threshold, S_IWUSR | S_IRUGO, WORK_REGISTER_THRESHOLD,
		M09_REGISTER_THRESHOLD, EV_REGISTER_THRESHOLD, 0, 255);
/* m06: range 3 to 14, m12: (0x64: 100Hz) */
static EDT_ATTR(report_rate, S_IWUSR | S_IRUGO, WORK_REGISTER_REPORT_RATE,
		NO_REGISTER, NO_REGISTER, 0, 255);

static struct attribute *edt_ft5x06_attrs[] = {
	&edt_ft5x06_attr_gain.dattr.attr,
	&edt_ft5x06_attr_offset.dattr.attr,
	&edt_ft5x06_attr_offset_x.dattr.attr,
	&edt_ft5x06_attr_offset_y.dattr.attr,
	&edt_ft5x06_attr_threshold.dattr.attr,
	&edt_ft5x06_attr_report_rate.dattr.attr,
	NULL
};

static const struct attribute_group edt_ft5x06_attr_group = {
	.attrs = edt_ft5x06_attrs,
};

static void edt_ft5x06_restore_reg_parameters(struct edt_ft5x06_ts_data *tsdata)
{
	struct edt_reg_addr *reg_addr = &tsdata->reg_addr;

	edt_ft5x06_register_write(tsdata, reg_addr->reg_threshold,
				  tsdata->threshold);
	edt_ft5x06_register_write(tsdata, reg_addr->reg_gain,
				  tsdata->gain);
	if (reg_addr->reg_offset != NO_REGISTER)
		edt_ft5x06_register_write(tsdata, reg_addr->reg_offset,
					  tsdata->offset);
	if (reg_addr->reg_offset_x != NO_REGISTER)
		edt_ft5x06_register_write(tsdata, reg_addr->reg_offset_x,
					  tsdata->offset_x);
	if (reg_addr->reg_offset_y != NO_REGISTER)
		edt_ft5x06_register_write(tsdata, reg_addr->reg_offset_y,
					  tsdata->offset_y);
	if (reg_addr->reg_report_rate != NO_REGISTER)
		edt_ft5x06_register_write(tsdata, reg_addr->reg_report_rate,
				  tsdata->report_rate);

}

#ifdef CONFIG_DEBUG_FS
static int edt_ft5x06_factory_mode(struct edt_ft5x06_ts_data *tsdata)
{
	struct i2c_client *client = tsdata->client;
	int retries = EDT_SWITCH_MODE_RETRIES;
	int ret;
	int error;

	if (tsdata->version != EDT_M06) {
		dev_err(&client->dev,
			"No factory mode support for non-M06 devices\n");
		return -EINVAL;
	}

	disable_irq(client->irq);

	if (!tsdata->raw_buffer) {
		tsdata->raw_bufsize = tsdata->num_x * tsdata->num_y *
				      sizeof(u16);
		tsdata->raw_buffer = kzalloc(tsdata->raw_bufsize, GFP_KERNEL);
		if (!tsdata->raw_buffer) {
			error = -ENOMEM;
			goto err_out;
		}
	}

	/* mode register is 0x3c when in the work mode */
	error = edt_ft5x06_register_write(tsdata, WORK_REGISTER_OPMODE, 0x03);
	if (error) {
		dev_err(&client->dev,
			"failed to switch to factory mode, error %d\n", error);
		goto err_out;
	}

	tsdata->factory_mode = true;
	do {
		mdelay(EDT_SWITCH_MODE_DELAY);
		/* mode register is 0x01 when in factory mode */
		ret = edt_ft5x06_register_read(tsdata, FACTORY_REGISTER_OPMODE);
		if (ret == 0x03)
			break;
	} while (--retries > 0);

	if (retries == 0) {
		dev_err(&client->dev, "not in factory mode after %dms.\n",
			EDT_SWITCH_MODE_RETRIES * EDT_SWITCH_MODE_DELAY);
		error = -EIO;
		goto err_out;
	}

	return 0;

err_out:
	kfree(tsdata->raw_buffer);
	tsdata->raw_buffer = NULL;
	tsdata->factory_mode = false;
	enable_irq(client->irq);

	return error;
}

static int edt_ft5x06_work_mode(struct edt_ft5x06_ts_data *tsdata)
{
	struct i2c_client *client = tsdata->client;
	int retries = EDT_SWITCH_MODE_RETRIES;
	int ret;
	int error;

	/* mode register is 0x01 when in the factory mode */
	error = edt_ft5x06_register_write(tsdata, FACTORY_REGISTER_OPMODE, 0x1);
	if (error) {
		dev_err(&client->dev,
			"failed to switch to work mode, error: %d\n", error);
		return error;
	}

	tsdata->factory_mode = false;

	do {
		mdelay(EDT_SWITCH_MODE_DELAY);
		/* mode register is 0x01 when in factory mode */
		ret = edt_ft5x06_register_read(tsdata, WORK_REGISTER_OPMODE);
		if (ret == 0x01)
			break;
	} while (--retries > 0);

	if (retries == 0) {
		dev_err(&client->dev, "not in work mode after %dms.\n",
			EDT_SWITCH_MODE_RETRIES * EDT_SWITCH_MODE_DELAY);
		tsdata->factory_mode = true;
		return -EIO;
	}

	kfree(tsdata->raw_buffer);
	tsdata->raw_buffer = NULL;

	edt_ft5x06_restore_reg_parameters(tsdata);
	enable_irq(client->irq);

	return 0;
}

static int edt_ft5x06_debugfs_mode_get(void *data, u64 *mode)
{
	struct edt_ft5x06_ts_data *tsdata = data;

	*mode = tsdata->factory_mode;

	return 0;
};

static int edt_ft5x06_debugfs_mode_set(void *data, u64 mode)
{
	struct edt_ft5x06_ts_data *tsdata = data;
	int retval = 0;

	if (mode > 1)
		return -ERANGE;

	mutex_lock(&tsdata->mutex);

	if (mode != tsdata->factory_mode) {
		retval = mode ? edt_ft5x06_factory_mode(tsdata) :
				edt_ft5x06_work_mode(tsdata);
	}

	mutex_unlock(&tsdata->mutex);

	return retval;
};

DEFINE_SIMPLE_ATTRIBUTE(debugfs_mode_fops, edt_ft5x06_debugfs_mode_get,
			edt_ft5x06_debugfs_mode_set, "%llu\n");

static ssize_t edt_ft5x06_debugfs_raw_data_read(struct file *file,
				char __user *buf, size_t count, loff_t *off)
{
	struct edt_ft5x06_ts_data *tsdata = file->private_data;
	struct i2c_client *client = tsdata->client;
	int retries  = EDT_RAW_DATA_RETRIES;
	int val, i, error;
	size_t read = 0;
	int colbytes;
	char wrbuf[3];
	u8 *rdbuf;

	if (*off < 0 || *off >= tsdata->raw_bufsize)
		return 0;

	mutex_lock(&tsdata->mutex);

	if (!tsdata->factory_mode || !tsdata->raw_buffer) {
		error = -EIO;
		goto out;
	}

	error = edt_ft5x06_register_write(tsdata, 0x08, 0x01);
	if (error) {
		dev_dbg(&client->dev,
			"failed to write 0x08 register, error %d\n", error);
		goto out;
	}

	do {
		usleep_range(EDT_RAW_DATA_DELAY, EDT_RAW_DATA_DELAY + 100);
		val = edt_ft5x06_register_read(tsdata, 0x08);
		if (val < 1)
			break;
	} while (--retries > 0);

	if (val < 0) {
		error = val;
		dev_dbg(&client->dev,
			"failed to read 0x08 register, error %d\n", error);
		goto out;
	}

	if (retries == 0) {
		dev_dbg(&client->dev,
			"timed out waiting for register to settle\n");
		error = -ETIMEDOUT;
		goto out;
	}

	rdbuf = tsdata->raw_buffer;
	colbytes = tsdata->num_y * sizeof(u16);

	wrbuf[0] = 0xf5;
	wrbuf[1] = 0x0e;
	for (i = 0; i < tsdata->num_x; i++) {
		wrbuf[2] = i;  /* column index */
		error = edt_ft5x06_ts_readwrite(tsdata->client,
						sizeof(wrbuf), wrbuf,
						colbytes, rdbuf);
		if (error)
			goto out;

		rdbuf += colbytes;
	}

	read = min_t(size_t, count, tsdata->raw_bufsize - *off);
	if (copy_to_user(buf, tsdata->raw_buffer + *off, read)) {
		error = -EFAULT;
		goto out;
	}

	*off += read;
out:
	mutex_unlock(&tsdata->mutex);
	return error ?: read;
};

static const struct file_operations debugfs_raw_data_fops = {
	.open = simple_open,
	.read = edt_ft5x06_debugfs_raw_data_read,
};

static void edt_ft5x06_ts_prepare_debugfs(struct edt_ft5x06_ts_data *tsdata,
					  const char *debugfs_name)
{
	tsdata->debug_dir = debugfs_create_dir(debugfs_name, NULL);

	debugfs_create_u16("num_x", S_IRUSR, tsdata->debug_dir, &tsdata->num_x);
	debugfs_create_u16("num_y", S_IRUSR, tsdata->debug_dir, &tsdata->num_y);

	debugfs_create_file("mode", S_IRUSR | S_IWUSR,
			    tsdata->debug_dir, tsdata, &debugfs_mode_fops);
	debugfs_create_file("raw_data", S_IRUSR,
			    tsdata->debug_dir, tsdata, &debugfs_raw_data_fops);
}

static void edt_ft5x06_ts_teardown_debugfs(struct edt_ft5x06_ts_data *tsdata)
{
	debugfs_remove_recursive(tsdata->debug_dir);
	kfree(tsdata->raw_buffer);
}

#else

static int edt_ft5x06_factory_mode(struct edt_ft5x06_ts_data *tsdata)
{
	return -ENOSYS;
}

static void edt_ft5x06_ts_prepare_debugfs(struct edt_ft5x06_ts_data *tsdata,
					  const char *debugfs_name)
{
}

static void edt_ft5x06_ts_teardown_debugfs(struct edt_ft5x06_ts_data *tsdata)
{
}

#endif /* CONFIG_DEBUGFS */

static int edt_ft5x06_ts_identify(struct i2c_client *client,
					struct edt_ft5x06_ts_data *tsdata,
					char *fw_version)
{
	u8 rdbuf[EDT_NAME_LEN];
	char *p;
	int error;
	char *model_name = tsdata->name;

	/* see what we find if we assume it is a M06 *
	 * if we get less than EDT_NAME_LEN, we don't want
	 * to have garbage in there
	 */
	memset(rdbuf, 0, sizeof(rdbuf));
	error = edt_ft5x06_ts_readwrite(client, 1, "\xBB",
					EDT_NAME_LEN - 1, rdbuf);
	if (error)
		return error;

	/* Probe content for something consistent.
	 * M06 starts with a response byte, M12 gives the data directly.
	 * M09/Generic does not provide model number information.
	 */
	if (!strncasecmp(rdbuf + 1, "EP0", 3)) {
		tsdata->version = EDT_M06;

		/* remove last '$' end marker */
		rdbuf[EDT_NAME_LEN - 1] = '\0';
		if (rdbuf[EDT_NAME_LEN - 2] == '$')
			rdbuf[EDT_NAME_LEN - 2] = '\0';

		/* look for Model/Version separator */
		p = strchr(rdbuf, '*');
		if (p)
			*p++ = '\0';
		strlcpy(model_name, rdbuf + 1, EDT_NAME_LEN);
		strlcpy(fw_version, p ? p : "", EDT_NAME_LEN);
	} else if (!strncasecmp(rdbuf, "EP0", 3)) {
		tsdata->version = EDT_M12;

		/* remove last '$' end marker */
		rdbuf[EDT_NAME_LEN - 2] = '\0';
		if (rdbuf[EDT_NAME_LEN - 3] == '$')
			rdbuf[EDT_NAME_LEN - 3] = '\0';

		/* look for Model/Version separator */
		p = strchr(rdbuf, '*');
		if (p)
			*p++ = '\0';
		strlcpy(model_name, rdbuf, EDT_NAME_LEN);
		strlcpy(fw_version, p ? p : "", EDT_NAME_LEN);
	} else {
		/* If it is not an EDT M06/M12 touchscreen, then the model
		 * detection is a bit hairy. The different ft5x06
		 * firmares around don't reliably implement the
		 * identification registers. Well, we'll take a shot.
		 *
		 * The main difference between generic focaltec based
		 * touches and EDT M09 is that we know how to retrieve
		 * the max coordinates for the latter.
		 */
		tsdata->version = GENERIC_FT;

		error = edt_ft5x06_ts_readwrite(client, 1, "\xA6",
						2, rdbuf);
		if (error)
			return error;

		strlcpy(fw_version, rdbuf, 2);

		error = edt_ft5x06_ts_readwrite(client, 1, "\xA8",
						1, rdbuf);
		if (error)
			return error;

		/* This "model identification" is not exact. Unfortunately
		 * not all firmwares for the ft5x06 put useful values in
		 * the identification registers.
		 */
		switch (rdbuf[0]) {
		case 0x35:   /* EDT EP0350M09 */
		case 0x43:   /* EDT EP0430M09 */
		case 0x50:   /* EDT EP0500M09 */
		case 0x57:   /* EDT EP0570M09 */
		case 0x70:   /* EDT EP0700M09 */
			tsdata->version = EDT_M09;
			snprintf(model_name, EDT_NAME_LEN, "EP0%i%i0M09",
				rdbuf[0] >> 4, rdbuf[0] & 0x0F);
			break;
		case 0xa1:   /* EDT EP1010ML00 */
			tsdata->version = EDT_M09;
			snprintf(model_name, EDT_NAME_LEN, "EP%i%i0ML00",
				rdbuf[0] >> 4, rdbuf[0] & 0x0F);
			break;
		case 0x5a:   /* Solomon Goldentek Display */
			snprintf(model_name, EDT_NAME_LEN, "GKTW50SCED1R0");
			break;
		case 0x59:  /* Evervision Display with FT5xx6 TS */
			tsdata->version = EV_FT;
			error = edt_ft5x06_ts_readwrite(client, 1, "\x53",
							1, rdbuf);
			if (error)
				return error;
			strlcpy(fw_version, rdbuf, 1);
			snprintf(model_name, EDT_NAME_LEN,
				 "EVERVISION-FT5726NEi");
			break;
		default:
			snprintf(model_name, EDT_NAME_LEN,
				 "generic ft5x06 (%02x)",
				 rdbuf[0]);
			break;
		}
	}

	return 0;
}

static void edt_ft5x06_ts_get_defaults(struct device *dev,
				       struct edt_ft5x06_ts_data *tsdata)
{
	struct edt_reg_addr *reg_addr = &tsdata->reg_addr;
	u32 val;
	int error;

	error = device_property_read_u32(dev, "threshold", &val);
	if (!error) {
		edt_ft5x06_register_write(tsdata, reg_addr->reg_threshold, val);
		tsdata->threshold = val;
	}

	error = device_property_read_u32(dev, "gain", &val);
	if (!error) {
		edt_ft5x06_register_write(tsdata, reg_addr->reg_gain, val);
		tsdata->gain = val;
	}

	error = device_property_read_u32(dev, "offset", &val);
	if (!error) {
		if (reg_addr->reg_offset != NO_REGISTER)
			edt_ft5x06_register_write(tsdata,
						  reg_addr->reg_offset, val);
		tsdata->offset = val;
	}

	error = device_property_read_u32(dev, "offset-x", &val);
	if (!error) {
		if (reg_addr->reg_offset_x != NO_REGISTER)
			edt_ft5x06_register_write(tsdata,
						  reg_addr->reg_offset_x, val);
		tsdata->offset_x = val;
	}

	error = device_property_read_u32(dev, "offset-y", &val);
	if (!error) {
		if (reg_addr->reg_offset_y != NO_REGISTER)
			edt_ft5x06_register_write(tsdata,
						  reg_addr->reg_offset_y, val);
		tsdata->offset_y = val;
	}
}

static void
edt_ft5x06_ts_get_parameters(struct edt_ft5x06_ts_data *tsdata)
{
	struct edt_reg_addr *reg_addr = &tsdata->reg_addr;

	tsdata->threshold = edt_ft5x06_register_read(tsdata,
						     reg_addr->reg_threshold);
	tsdata->gain = edt_ft5x06_register_read(tsdata, reg_addr->reg_gain);
	if (reg_addr->reg_offset != NO_REGISTER)
		tsdata->offset =
			edt_ft5x06_register_read(tsdata, reg_addr->reg_offset);
	if (reg_addr->reg_offset_x != NO_REGISTER)
		tsdata->offset_x = edt_ft5x06_register_read(tsdata,
						reg_addr->reg_offset_x);
	if (reg_addr->reg_offset_y != NO_REGISTER)
		tsdata->offset_y = edt_ft5x06_register_read(tsdata,
						reg_addr->reg_offset_y);
	if (reg_addr->reg_report_rate != NO_REGISTER)
		tsdata->report_rate = edt_ft5x06_register_read(tsdata,
						reg_addr->reg_report_rate);
	if (tsdata->version == EDT_M06 ||
	    tsdata->version == EDT_M09 ||
	    tsdata->version == EDT_M12) {
		tsdata->num_x = edt_ft5x06_register_read(tsdata,
							 reg_addr->reg_num_x);
		tsdata->num_y = edt_ft5x06_register_read(tsdata,
							 reg_addr->reg_num_y);
	} else {
		tsdata->num_x = -1;
		tsdata->num_y = -1;
	}
}

static void
edt_ft5x06_ts_set_regs(struct edt_ft5x06_ts_data *tsdata)
{
	struct edt_reg_addr *reg_addr = &tsdata->reg_addr;

	switch (tsdata->version) {
	case EDT_M06:
		reg_addr->reg_threshold = WORK_REGISTER_THRESHOLD;
		reg_addr->reg_report_rate = WORK_REGISTER_REPORT_RATE;
		reg_addr->reg_gain = WORK_REGISTER_GAIN;
		reg_addr->reg_offset = WORK_REGISTER_OFFSET;
		reg_addr->reg_offset_x = NO_REGISTER;
		reg_addr->reg_offset_y = NO_REGISTER;
		reg_addr->reg_num_x = WORK_REGISTER_NUM_X;
		reg_addr->reg_num_y = WORK_REGISTER_NUM_Y;
		break;

	case EDT_M09:
	case EDT_M12:
		reg_addr->reg_threshold = M09_REGISTER_THRESHOLD;
		reg_addr->reg_report_rate = NO_REGISTER;
		reg_addr->reg_gain = M09_REGISTER_GAIN;
		reg_addr->reg_offset = M09_REGISTER_OFFSET;
		reg_addr->reg_offset_x = NO_REGISTER;
		reg_addr->reg_offset_y = NO_REGISTER;
		reg_addr->reg_num_x = M09_REGISTER_NUM_X;
		reg_addr->reg_num_y = M09_REGISTER_NUM_Y;
		break;

	case EV_FT:
		reg_addr->reg_threshold = EV_REGISTER_THRESHOLD;
		reg_addr->reg_gain = EV_REGISTER_GAIN;
		reg_addr->reg_offset = NO_REGISTER;
		reg_addr->reg_offset_x = EV_REGISTER_OFFSET_X;
		reg_addr->reg_offset_y = EV_REGISTER_OFFSET_Y;
		reg_addr->reg_num_x = NO_REGISTER;
		reg_addr->reg_num_y = NO_REGISTER;
		reg_addr->reg_report_rate = NO_REGISTER;
		break;

	case GENERIC_FT:
		/* this is a guesswork */
		reg_addr->reg_threshold = M09_REGISTER_THRESHOLD;
		reg_addr->reg_gain = M09_REGISTER_GAIN;
		reg_addr->reg_offset = M09_REGISTER_OFFSET;
		reg_addr->reg_offset_x = NO_REGISTER;
		reg_addr->reg_offset_y = NO_REGISTER;
		break;
	}
}

static void edt_ft5x06_disable_regulator(void *arg)
{
	struct edt_ft5x06_ts_data *data = arg;

	regulator_disable(data->vcc);
}

static int edt_ft5x06_ts_probe(struct i2c_client *client,
					 const struct i2c_device_id *id)
{
	const struct edt_i2c_chip_data *chip_data;
	struct edt_ft5x06_ts_data *tsdata;
	u8 buf[2] = { 0xfc, 0x00 };
	struct input_dev *input;
	unsigned long irq_flags;
	int error;
	char fw_version[EDT_NAME_LEN];

	dev_dbg(&client->dev, "probing for EDT FT5x06 I2C\n");

	tsdata = devm_kzalloc(&client->dev, sizeof(*tsdata), GFP_KERNEL);
	if (!tsdata) {
		dev_err(&client->dev, "failed to allocate driver data.\n");
		return -ENOMEM;
	}

	chip_data = device_get_match_data(&client->dev);
	if (!chip_data)
		chip_data = (const struct edt_i2c_chip_data *)id->driver_data;
	if (!chip_data || !chip_data->max_support_points) {
		dev_err(&client->dev, "invalid or missing chip data\n");
		return -EINVAL;
	}

	tsdata->max_support_points = chip_data->max_support_points;

	tsdata->vcc = devm_regulator_get(&client->dev, "vcc");
	if (IS_ERR(tsdata->vcc)) {
		error = PTR_ERR(tsdata->vcc);
		if (error != -EPROBE_DEFER)
			dev_err(&client->dev,
				"failed to request regulator: %d\n", error);
		return error;
	}

	error = regulator_enable(tsdata->vcc);
	if (error < 0) {
		dev_err(&client->dev, "failed to enable vcc: %d\n", error);
		return error;
	}

	error = devm_add_action_or_reset(&client->dev,
					 edt_ft5x06_disable_regulator,
					 tsdata);
	if (error)
		return error;

	tsdata->reset_gpio = devm_gpiod_get_optional(&client->dev,
						     "reset", GPIOD_OUT_HIGH);
	if (IS_ERR(tsdata->reset_gpio)) {
		error = PTR_ERR(tsdata->reset_gpio);
		dev_err(&client->dev,
			"Failed to request GPIO reset pin, error %d\n", error);
		return error;
	}

	tsdata->wake_gpio = devm_gpiod_get_optional(&client->dev,
						    "wake", GPIOD_OUT_LOW);
	if (IS_ERR(tsdata->wake_gpio)) {
		error = PTR_ERR(tsdata->wake_gpio);
		dev_err(&client->dev,
			"Failed to request GPIO wake pin, error %d\n", error);
		return error;
	}

	/*
	 * Check which sleep modes we can support. Power-off requieres the
	 * reset-pin to ensure correct power-down/power-up behaviour. Start with
	 * the EDT_PMODE_POWEROFF test since this is the deepest possible sleep
	 * mode.
	 */
	if (tsdata->reset_gpio)
		tsdata->suspend_mode = EDT_PMODE_POWEROFF;
	else if (tsdata->wake_gpio)
		tsdata->suspend_mode = EDT_PMODE_HIBERNATE;
	else
		tsdata->suspend_mode = EDT_PMODE_NOT_SUPPORTED;

	if (tsdata->wake_gpio) {
		usleep_range(5000, 6000);
		gpiod_set_value_cansleep(tsdata->wake_gpio, 1);
	}

	if (tsdata->reset_gpio) {
		usleep_range(5000, 6000);
		gpiod_set_value_cansleep(tsdata->reset_gpio, 0);
		msleep(300);
	}

	input = devm_input_allocate_device(&client->dev);
	if (!input) {
		dev_err(&client->dev, "failed to allocate input device.\n");
		return -ENOMEM;
	}

	mutex_init(&tsdata->mutex);
	tsdata->client = client;
	tsdata->input = input;
	tsdata->factory_mode = false;

	error = edt_ft5x06_ts_identify(client, tsdata, fw_version);
	if (error) {
		dev_err(&client->dev, "touchscreen probe failed\n");
		return error;
	}

	/*
	 * Dummy read access. EP0700MLP1 returns bogus data on the first
	 * register read access and ignores writes.
	 */
	edt_ft5x06_ts_readwrite(tsdata->client, 2, buf, 2, buf);

	edt_ft5x06_ts_set_regs(tsdata);
	edt_ft5x06_ts_get_defaults(&client->dev, tsdata);
	edt_ft5x06_ts_get_parameters(tsdata);

	dev_dbg(&client->dev,
		"Model \"%s\", Rev. \"%s\", %dx%d sensors\n",
		tsdata->name, fw_version, tsdata->num_x, tsdata->num_y);

	input->name = tsdata->name;
	input->id.bustype = BUS_I2C;
	input->dev.parent = &client->dev;

	if (tsdata->version == EDT_M06 ||
	    tsdata->version == EDT_M09 ||
	    tsdata->version == EDT_M12) {
		input_set_abs_params(input, ABS_MT_POSITION_X,
				     0, tsdata->num_x * 64 - 1, 0, 0);
		input_set_abs_params(input, ABS_MT_POSITION_Y,
				     0, tsdata->num_y * 64 - 1, 0, 0);
	} else {
		/* Unknown maximum values. Specify via devicetree */
		input_set_abs_params(input, ABS_MT_POSITION_X,
				     0, 65535, 0, 0);
		input_set_abs_params(input, ABS_MT_POSITION_Y,
				     0, 65535, 0, 0);
	}

	touchscreen_parse_properties(input, true, &tsdata->prop);

	error = input_mt_init_slots(input, tsdata->max_support_points,
				INPUT_MT_DIRECT);
	if (error) {
		dev_err(&client->dev, "Unable to init MT slots.\n");
		return error;
	}

	i2c_set_clientdata(client, tsdata);

	irq_flags = irq_get_trigger_type(client->irq);
	if (irq_flags == IRQF_TRIGGER_NONE)
		irq_flags = IRQF_TRIGGER_FALLING;
	irq_flags |= IRQF_ONESHOT;

	error = devm_request_threaded_irq(&client->dev, client->irq,
					NULL, edt_ft5x06_ts_isr, irq_flags,
					client->name, tsdata);
	if (error) {
		dev_err(&client->dev, "Unable to request touchscreen IRQ.\n");
		return error;
	}

	error = devm_device_add_group(&client->dev, &edt_ft5x06_attr_group);
	if (error)
		return error;

	error = input_register_device(input);
	if (error)
		return error;

	edt_ft5x06_ts_prepare_debugfs(tsdata, dev_driver_string(&client->dev));

	dev_dbg(&client->dev,
		"EDT FT5x06 initialized: IRQ %d, WAKE pin %d, Reset pin %d.\n",
		client->irq,
		tsdata->wake_gpio ? desc_to_gpio(tsdata->wake_gpio) : -1,
		tsdata->reset_gpio ? desc_to_gpio(tsdata->reset_gpio) : -1);

	return 0;
}

static int edt_ft5x06_ts_remove(struct i2c_client *client)
{
	struct edt_ft5x06_ts_data *tsdata = i2c_get_clientdata(client);

	edt_ft5x06_ts_teardown_debugfs(tsdata);

	return 0;
}

static int __maybe_unused edt_ft5x06_ts_suspend(struct device *dev)
{
	struct i2c_client *client = to_i2c_client(dev);
	struct edt_ft5x06_ts_data *tsdata = i2c_get_clientdata(client);
	struct gpio_desc *reset_gpio = tsdata->reset_gpio;
	int ret;

	if (device_may_wakeup(dev))
		return 0;

	if (tsdata->suspend_mode == EDT_PMODE_NOT_SUPPORTED)
		return 0;

	/* Enter hibernate mode. */
	ret = edt_ft5x06_register_write(tsdata, PMOD_REGISTER_OPMODE,
					PMOD_REGISTER_HIBERNATE);
	if (ret)
		dev_warn(dev, "Failed to set hibernate mode\n");

	if (tsdata->suspend_mode == EDT_PMODE_HIBERNATE)
		return 0;

	/*
	 * Power-off according the datasheet. Cut the power may leaf the irq
	 * line in an undefined state depending on the host pull resistor
	 * settings. Disable the irq to avoid adjusting each host till the
	 * device is back in a full functional state.
	 */
	disable_irq(tsdata->client->irq);

	gpiod_set_value_cansleep(reset_gpio, 1);
	usleep_range(1000, 2000);

	ret = regulator_disable(tsdata->vcc);
	if (ret)
		dev_warn(dev, "Failed to disable vcc\n");

	return 0;
}

static int __maybe_unused edt_ft5x06_ts_resume(struct device *dev)
{
	struct i2c_client *client = to_i2c_client(dev);
	struct edt_ft5x06_ts_data *tsdata = i2c_get_clientdata(client);
	int ret = 0;

	if (device_may_wakeup(dev))
		return 0;

	if (tsdata->suspend_mode == EDT_PMODE_NOT_SUPPORTED)
		return 0;

	if (tsdata->suspend_mode == EDT_PMODE_POWEROFF) {
		struct gpio_desc *reset_gpio = tsdata->reset_gpio;

		/*
		 * We can't check if the regulator is a dummy or a real
		 * regulator. So we need to specify the 5ms reset time (T_rst)
		 * here instead of the 100us T_rtp time. We also need to wait
		 * 300ms in case it was a real supply and the power was cutted
		 * of. Toggle the reset pin is also a way to exit the hibernate
		 * mode.
		 */
		gpiod_set_value_cansleep(reset_gpio, 1);
		usleep_range(5000, 6000);

		ret = regulator_enable(tsdata->vcc);
		if (ret) {
			dev_err(dev, "Failed to enable vcc\n");
			return ret;
		}

		usleep_range(1000, 2000);
		gpiod_set_value_cansleep(reset_gpio, 0);
		msleep(300);

		edt_ft5x06_restore_reg_parameters(tsdata);
		enable_irq(tsdata->client->irq);

		if (tsdata->factory_mode)
			ret = edt_ft5x06_factory_mode(tsdata);
	} else {
		struct gpio_desc *wake_gpio = tsdata->wake_gpio;

		gpiod_set_value_cansleep(wake_gpio, 0);
		usleep_range(5000, 6000);
		gpiod_set_value_cansleep(wake_gpio, 1);
	}


	return ret;
}

static SIMPLE_DEV_PM_OPS(edt_ft5x06_ts_pm_ops,
			 edt_ft5x06_ts_suspend, edt_ft5x06_ts_resume);

static const struct edt_i2c_chip_data edt_ft5x06_data = {
	.max_support_points = 5,
};

static const struct edt_i2c_chip_data edt_ft5506_data = {
	.max_support_points = 10,
};

static const struct edt_i2c_chip_data edt_ft6236_data = {
	.max_support_points = 2,
};

static const struct i2c_device_id edt_ft5x06_ts_id[] = {
	{ .name = "edt-ft5x06", .driver_data = (long)&edt_ft5x06_data },
	{ .name = "edt-ft5506", .driver_data = (long)&edt_ft5506_data },
<<<<<<< HEAD
=======
	{ .name = "ev-ft5726", .driver_data = (long)&edt_ft5506_data },
>>>>>>> 24b8d41d
	/* Note no edt- prefix for compatibility with the ft6236.c driver */
	{ .name = "ft6236", .driver_data = (long)&edt_ft6236_data },
	{ /* sentinel */ }
};
MODULE_DEVICE_TABLE(i2c, edt_ft5x06_ts_id);

static const struct of_device_id edt_ft5x06_of_match[] = {
	{ .compatible = "edt,edt-ft5206", .data = &edt_ft5x06_data },
	{ .compatible = "edt,edt-ft5306", .data = &edt_ft5x06_data },
	{ .compatible = "edt,edt-ft5406", .data = &edt_ft5x06_data },
	{ .compatible = "edt,edt-ft5506", .data = &edt_ft5506_data },
<<<<<<< HEAD
=======
	{ .compatible = "evervision,ev-ft5726", .data = &edt_ft5506_data },
>>>>>>> 24b8d41d
	/* Note focaltech vendor prefix for compatibility with ft6236.c */
	{ .compatible = "focaltech,ft6236", .data = &edt_ft6236_data },
	{ /* sentinel */ }
};
MODULE_DEVICE_TABLE(of, edt_ft5x06_of_match);

static struct i2c_driver edt_ft5x06_ts_driver = {
	.driver = {
		.name = "edt_ft5x06",
		.of_match_table = edt_ft5x06_of_match,
		.pm = &edt_ft5x06_ts_pm_ops,
		.probe_type = PROBE_PREFER_ASYNCHRONOUS,
	},
	.id_table = edt_ft5x06_ts_id,
	.probe    = edt_ft5x06_ts_probe,
	.remove   = edt_ft5x06_ts_remove,
};

module_i2c_driver(edt_ft5x06_ts_driver);

MODULE_AUTHOR("Simon Budig <simon.budig@kernelconcepts.de>");
MODULE_DESCRIPTION("EDT FT5x06 I2C Touchscreen Driver");
MODULE_LICENSE("GPL v2");<|MERGE_RESOLUTION|>--- conflicted
+++ resolved
@@ -262,20 +262,10 @@
 		id = (buf[2] >> 4) & 0x0f;
 
 		input_mt_slot(tsdata->input, id);
-<<<<<<< HEAD
-		input_mt_report_slot_state(tsdata->input, MT_TOOL_FINGER, down);
-
-		if (!down)
-			continue;
-
-		touchscreen_report_pos(tsdata->input, &tsdata->prop, x, y,
-				       true);
-=======
 		if (input_mt_report_slot_state(tsdata->input, MT_TOOL_FINGER,
 					       type != TOUCH_EVENT_UP))
 			touchscreen_report_pos(tsdata->input, &tsdata->prop,
 					       x, y, true);
->>>>>>> 24b8d41d
 	}
 
 	input_mt_report_pointer_emulation(tsdata->input, true);
@@ -1383,10 +1373,7 @@
 static const struct i2c_device_id edt_ft5x06_ts_id[] = {
 	{ .name = "edt-ft5x06", .driver_data = (long)&edt_ft5x06_data },
 	{ .name = "edt-ft5506", .driver_data = (long)&edt_ft5506_data },
-<<<<<<< HEAD
-=======
 	{ .name = "ev-ft5726", .driver_data = (long)&edt_ft5506_data },
->>>>>>> 24b8d41d
 	/* Note no edt- prefix for compatibility with the ft6236.c driver */
 	{ .name = "ft6236", .driver_data = (long)&edt_ft6236_data },
 	{ /* sentinel */ }
@@ -1398,10 +1385,7 @@
 	{ .compatible = "edt,edt-ft5306", .data = &edt_ft5x06_data },
 	{ .compatible = "edt,edt-ft5406", .data = &edt_ft5x06_data },
 	{ .compatible = "edt,edt-ft5506", .data = &edt_ft5506_data },
-<<<<<<< HEAD
-=======
 	{ .compatible = "evervision,ev-ft5726", .data = &edt_ft5506_data },
->>>>>>> 24b8d41d
 	/* Note focaltech vendor prefix for compatibility with ft6236.c */
 	{ .compatible = "focaltech,ft6236", .data = &edt_ft6236_data },
 	{ /* sentinel */ }
