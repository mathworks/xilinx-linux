--- conflicted
+++ resolved
@@ -514,25 +514,9 @@
 		if (!input_dev->name)
 			return -ENOMEM;
 	}
-<<<<<<< HEAD
 
 	input_dev->phys = ts->phys;
 	input_dev->id = *tsc_id;
-	input_dev->dev.parent = dev;
-	input_dev->evbit[0] = BIT(EV_ABS) | BIT(EV_KEY);
-	input_dev->keybit[BIT_WORD(BTN_TOUCH)] = BIT_MASK(BTN_TOUCH);
-
-	input_set_abs_params(input_dev, ABS_X, 0, max_x, fudge_x, 0);
-	input_set_abs_params(input_dev, ABS_Y, 0, max_y, fudge_y, 0);
-	input_set_abs_params(input_dev, ABS_PRESSURE, 0, max_p, fudge_p, 0);
-
-	if (np)
-		touchscreen_parse_properties(input_dev, false, NULL);
-=======
-
-	input_dev->phys = ts->phys;
-	input_dev->id = *tsc_id;
->>>>>>> 24b8d41d
 
 	input_dev->open = tsc200x_open;
 	input_dev->close = tsc200x_close;
