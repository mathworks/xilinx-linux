--- conflicted
+++ resolved
@@ -1043,9 +1043,6 @@
 
 #ifdef CONFIG_COMPAT
 
-<<<<<<< HEAD
-#define UI_SET_PHYS_COMPAT	_IOW(UINPUT_IOCTL_BASE, 108, compat_uptr_t)
-=======
 /*
  * These IOCTLs change their size and thus their numbers between
  * 32 and 64 bits.
@@ -1056,15 +1053,10 @@
 	_IOWR(UINPUT_IOCTL_BASE, 200, struct uinput_ff_upload_compat)
 #define UI_END_FF_UPLOAD_COMPAT		\
 	_IOW(UINPUT_IOCTL_BASE, 201, struct uinput_ff_upload_compat)
->>>>>>> 24b8d41d
 
 static long uinput_compat_ioctl(struct file *file,
 				unsigned int cmd, unsigned long arg)
 {
-<<<<<<< HEAD
-	if (cmd == UI_SET_PHYS_COMPAT)
-		cmd = UI_SET_PHYS;
-=======
 	switch (cmd) {
 	case UI_SET_PHYS_COMPAT:
 		cmd = UI_SET_PHYS;
@@ -1076,7 +1068,6 @@
 		cmd = UI_END_FF_UPLOAD;
 		break;
 	}
->>>>>>> 24b8d41d
 
 	return uinput_ioctl_handler(file, cmd, arg, compat_ptr(arg));
 }
@@ -1108,9 +1099,4 @@
 
 MODULE_AUTHOR("Aristeu Sergio Rozanski Filho");
 MODULE_DESCRIPTION("User level driver support for input subsystem");
-<<<<<<< HEAD
-MODULE_LICENSE("GPL");
-MODULE_VERSION("0.3");
-=======
-MODULE_LICENSE("GPL");
->>>>>>> 24b8d41d
+MODULE_LICENSE("GPL");