// SPDX-License-Identifier: GPL-2.0-only
/*
 * Copyright (c) 2011-2016 Synaptics Incorporated
 * Copyright (c) 2011 Unixphere
 */

#include <linux/i2c.h>
#include <linux/rmi.h>
#include <linux/of.h>
#include <linux/delay.h>
#include <linux/regulator/consumer.h>
#include "rmi_driver.h"

#define BUFFER_SIZE_INCREMENT 32

/**
 * struct rmi_i2c_xport - stores information for i2c communication
 *
 * @xport: The transport interface structure
 *
 * @page_mutex: Locks current page to avoid changing pages in unexpected ways.
 * @page: Keeps track of the current virtual page
 *
 * @tx_buf: Buffer used for transmitting data to the sensor over i2c.
 * @tx_buf_size: Size of the buffer
 */
struct rmi_i2c_xport {
	struct rmi_transport_dev xport;
	struct i2c_client *client;

	struct mutex page_mutex;
	int page;

	u8 *tx_buf;
	size_t tx_buf_size;

	struct regulator_bulk_data supplies[2];
	u32 startup_delay;
};

#define RMI_PAGE_SELECT_REGISTER 0xff
#define RMI_I2C_PAGE(addr) (((addr) >> 8) & 0xff)

/*
 * rmi_set_page - Set RMI page
 * @xport: The pointer to the rmi_transport_dev struct
 * @page: The new page address.
 *
 * RMI devices have 16-bit addressing, but some of the transport
 * implementations (like SMBus) only have 8-bit addressing. So RMI implements
 * a page address at 0xff of every page so we can reliable page addresses
 * every 256 registers.
 *
 * The page_mutex lock must be held when this function is entered.
 *
 * Returns zero on success, non-zero on failure.
 */
static int rmi_set_page(struct rmi_i2c_xport *rmi_i2c, u8 page)
{
	struct i2c_client *client = rmi_i2c->client;
	u8 txbuf[2] = {RMI_PAGE_SELECT_REGISTER, page};
	int retval;

	retval = i2c_master_send(client, txbuf, sizeof(txbuf));
	if (retval != sizeof(txbuf)) {
		dev_err(&client->dev,
			"%s: set page failed: %d.", __func__, retval);
		return (retval < 0) ? retval : -EIO;
	}

	rmi_i2c->page = page;
	return 0;
}

static int rmi_i2c_write_block(struct rmi_transport_dev *xport, u16 addr,
			       const void *buf, size_t len)
{
	struct rmi_i2c_xport *rmi_i2c =
		container_of(xport, struct rmi_i2c_xport, xport);
	struct i2c_client *client = rmi_i2c->client;
	size_t tx_size = len + 1;
	int retval;

	mutex_lock(&rmi_i2c->page_mutex);

	if (!rmi_i2c->tx_buf || rmi_i2c->tx_buf_size < tx_size) {
		if (rmi_i2c->tx_buf)
			devm_kfree(&client->dev, rmi_i2c->tx_buf);
		rmi_i2c->tx_buf_size = tx_size + BUFFER_SIZE_INCREMENT;
		rmi_i2c->tx_buf = devm_kzalloc(&client->dev,
					       rmi_i2c->tx_buf_size,
					       GFP_KERNEL);
		if (!rmi_i2c->tx_buf) {
			rmi_i2c->tx_buf_size = 0;
			retval = -ENOMEM;
			goto exit;
		}
	}

	rmi_i2c->tx_buf[0] = addr & 0xff;
	memcpy(rmi_i2c->tx_buf + 1, buf, len);

	if (RMI_I2C_PAGE(addr) != rmi_i2c->page) {
		retval = rmi_set_page(rmi_i2c, RMI_I2C_PAGE(addr));
		if (retval)
			goto exit;
	}

	retval = i2c_master_send(client, rmi_i2c->tx_buf, tx_size);
	if (retval == tx_size)
		retval = 0;
	else if (retval >= 0)
		retval = -EIO;

exit:
	rmi_dbg(RMI_DEBUG_XPORT, &client->dev,
		"write %zd bytes at %#06x: %d (%*ph)\n",
		len, addr, retval, (int)len, buf);

	mutex_unlock(&rmi_i2c->page_mutex);
	return retval;
}

static int rmi_i2c_read_block(struct rmi_transport_dev *xport, u16 addr,
			      void *buf, size_t len)
{
	struct rmi_i2c_xport *rmi_i2c =
		container_of(xport, struct rmi_i2c_xport, xport);
	struct i2c_client *client = rmi_i2c->client;
	u8 addr_offset = addr & 0xff;
	int retval;
	struct i2c_msg msgs[] = {
		{
			.addr	= client->addr,
			.len	= sizeof(addr_offset),
			.buf	= &addr_offset,
		},
		{
			.addr	= client->addr,
			.flags	= I2C_M_RD,
			.len	= len,
			.buf	= buf,
		},
	};

	mutex_lock(&rmi_i2c->page_mutex);

	if (RMI_I2C_PAGE(addr) != rmi_i2c->page) {
		retval = rmi_set_page(rmi_i2c, RMI_I2C_PAGE(addr));
		if (retval)
			goto exit;
	}

	retval = i2c_transfer(client->adapter, msgs, ARRAY_SIZE(msgs));
	if (retval == ARRAY_SIZE(msgs))
		retval = 0; /* success */
	else if (retval >= 0)
		retval = -EIO;

exit:
	rmi_dbg(RMI_DEBUG_XPORT, &client->dev,
		"read %zd bytes at %#06x: %d (%*ph)\n",
		len, addr, retval, (int)len, buf);

	mutex_unlock(&rmi_i2c->page_mutex);
	return retval;
}

static const struct rmi_transport_ops rmi_i2c_ops = {
	.write_block	= rmi_i2c_write_block,
	.read_block	= rmi_i2c_read_block,
};

#ifdef CONFIG_OF
static const struct of_device_id rmi_i2c_of_match[] = {
	{ .compatible = "syna,rmi4-i2c" },
	{},
};
MODULE_DEVICE_TABLE(of, rmi_i2c_of_match);
#endif

static void rmi_i2c_regulator_bulk_disable(void *data)
{
	struct rmi_i2c_xport *rmi_i2c = data;

	regulator_bulk_disable(ARRAY_SIZE(rmi_i2c->supplies),
			       rmi_i2c->supplies);
}

static void rmi_i2c_unregister_transport(void *data)
{
	struct rmi_i2c_xport *rmi_i2c = data;

	rmi_unregister_transport_device(&rmi_i2c->xport);
}

static int rmi_i2c_probe(struct i2c_client *client,
			 const struct i2c_device_id *id)
{
	struct rmi_device_platform_data *pdata;
	struct rmi_device_platform_data *client_pdata =
					dev_get_platdata(&client->dev);
	struct rmi_i2c_xport *rmi_i2c;
	int error;

	rmi_i2c = devm_kzalloc(&client->dev, sizeof(struct rmi_i2c_xport),
				GFP_KERNEL);
	if (!rmi_i2c)
		return -ENOMEM;

	pdata = &rmi_i2c->xport.pdata;

	if (!client->dev.of_node && client_pdata)
		*pdata = *client_pdata;

	pdata->irq = client->irq;

	rmi_dbg(RMI_DEBUG_XPORT, &client->dev, "Probing %s.\n",
			dev_name(&client->dev));

	if (!i2c_check_functionality(client->adapter, I2C_FUNC_I2C)) {
		dev_err(&client->dev,
			"adapter does not support required functionality\n");
		return -ENODEV;
	}

	rmi_i2c->supplies[0].supply = "vdd";
	rmi_i2c->supplies[1].supply = "vio";
<<<<<<< HEAD
	retval = devm_regulator_bulk_get(&client->dev,
					 ARRAY_SIZE(rmi_i2c->supplies),
					 rmi_i2c->supplies);
	if (retval < 0)
		return retval;

	retval = regulator_bulk_enable(ARRAY_SIZE(rmi_i2c->supplies),
				       rmi_i2c->supplies);
	if (retval < 0)
		return retval;

	retval = devm_add_action_or_reset(&client->dev,
					  rmi_i2c_regulator_bulk_disable,
					  rmi_i2c);
	if (retval)
		return retval;
=======
	error = devm_regulator_bulk_get(&client->dev,
					 ARRAY_SIZE(rmi_i2c->supplies),
					 rmi_i2c->supplies);
	if (error < 0)
		return error;

	error = regulator_bulk_enable(ARRAY_SIZE(rmi_i2c->supplies),
				       rmi_i2c->supplies);
	if (error < 0)
		return error;

	error = devm_add_action_or_reset(&client->dev,
					  rmi_i2c_regulator_bulk_disable,
					  rmi_i2c);
	if (error)
		return error;
>>>>>>> 24b8d41d

	of_property_read_u32(client->dev.of_node, "syna,startup-delay-ms",
			     &rmi_i2c->startup_delay);

	msleep(rmi_i2c->startup_delay);

	rmi_i2c->client = client;
	mutex_init(&rmi_i2c->page_mutex);

	rmi_i2c->xport.dev = &client->dev;
	rmi_i2c->xport.proto_name = "i2c";
	rmi_i2c->xport.ops = &rmi_i2c_ops;

	i2c_set_clientdata(client, rmi_i2c);

	/*
	 * Setting the page to zero will (a) make sure the PSR is in a
	 * known state, and (b) make sure we can talk to the device.
	 */
	error = rmi_set_page(rmi_i2c, 0);
	if (error) {
		dev_err(&client->dev, "Failed to set page select to 0\n");
		return error;
	}

<<<<<<< HEAD
	retval = rmi_register_transport_device(&rmi_i2c->xport);
	if (retval) {
		dev_err(&client->dev, "Failed to register transport driver at 0x%.2X.\n",
			client->addr);
		return retval;
	}
	retval = devm_add_action_or_reset(&client->dev,
					  rmi_i2c_unregister_transport,
					  rmi_i2c);
	if (retval)
		return retval;

	retval = rmi_i2c_init_irq(client);
	if (retval < 0)
		return retval;

	dev_info(&client->dev, "registered rmi i2c driver at %#04x.\n",
			client->addr);
	return 0;
}

=======
	dev_info(&client->dev, "registering I2C-connected sensor\n");

	error = rmi_register_transport_device(&rmi_i2c->xport);
	if (error) {
		dev_err(&client->dev, "failed to register sensor: %d\n", error);
		return error;
	}

	error = devm_add_action_or_reset(&client->dev,
					  rmi_i2c_unregister_transport,
					  rmi_i2c);
	if (error)
		return error;

	return 0;
}

>>>>>>> 24b8d41d
#ifdef CONFIG_PM_SLEEP
static int rmi_i2c_suspend(struct device *dev)
{
	struct i2c_client *client = to_i2c_client(dev);
	struct rmi_i2c_xport *rmi_i2c = i2c_get_clientdata(client);
	int ret;

	ret = rmi_driver_suspend(rmi_i2c->xport.rmi_dev, true);
	if (ret)
		dev_warn(dev, "Failed to resume device: %d\n", ret);

<<<<<<< HEAD
	disable_irq(rmi_i2c->irq);
	if (device_may_wakeup(&client->dev)) {
		ret = enable_irq_wake(rmi_i2c->irq);
		if (!ret)
			dev_warn(dev, "Failed to enable irq for wake: %d\n",
				ret);
	}

=======
>>>>>>> 24b8d41d
	regulator_bulk_disable(ARRAY_SIZE(rmi_i2c->supplies),
			       rmi_i2c->supplies);

	return ret;
}

static int rmi_i2c_resume(struct device *dev)
{
	struct i2c_client *client = to_i2c_client(dev);
	struct rmi_i2c_xport *rmi_i2c = i2c_get_clientdata(client);
	int ret;

	ret = regulator_bulk_enable(ARRAY_SIZE(rmi_i2c->supplies),
				    rmi_i2c->supplies);
	if (ret)
		return ret;

	msleep(rmi_i2c->startup_delay);
<<<<<<< HEAD

	enable_irq(rmi_i2c->irq);
	if (device_may_wakeup(&client->dev)) {
		ret = disable_irq_wake(rmi_i2c->irq);
		if (!ret)
			dev_warn(dev, "Failed to disable irq for wake: %d\n",
				ret);
	}
=======
>>>>>>> 24b8d41d

	ret = rmi_driver_resume(rmi_i2c->xport.rmi_dev, true);
	if (ret)
		dev_warn(dev, "Failed to resume device: %d\n", ret);

	return ret;
}
#endif

#ifdef CONFIG_PM
static int rmi_i2c_runtime_suspend(struct device *dev)
{
	struct i2c_client *client = to_i2c_client(dev);
	struct rmi_i2c_xport *rmi_i2c = i2c_get_clientdata(client);
	int ret;

	ret = rmi_driver_suspend(rmi_i2c->xport.rmi_dev, false);
	if (ret)
		dev_warn(dev, "Failed to resume device: %d\n", ret);

	regulator_bulk_disable(ARRAY_SIZE(rmi_i2c->supplies),
			       rmi_i2c->supplies);

	regulator_bulk_disable(ARRAY_SIZE(rmi_i2c->supplies),
			       rmi_i2c->supplies);

	return 0;
}

static int rmi_i2c_runtime_resume(struct device *dev)
{
	struct i2c_client *client = to_i2c_client(dev);
	struct rmi_i2c_xport *rmi_i2c = i2c_get_clientdata(client);
	int ret;

	ret = regulator_bulk_enable(ARRAY_SIZE(rmi_i2c->supplies),
				    rmi_i2c->supplies);
	if (ret)
		return ret;

	msleep(rmi_i2c->startup_delay);
<<<<<<< HEAD

	enable_irq(rmi_i2c->irq);
=======
>>>>>>> 24b8d41d

	ret = rmi_driver_resume(rmi_i2c->xport.rmi_dev, false);
	if (ret)
		dev_warn(dev, "Failed to resume device: %d\n", ret);

	return 0;
}
#endif

static const struct dev_pm_ops rmi_i2c_pm = {
	SET_SYSTEM_SLEEP_PM_OPS(rmi_i2c_suspend, rmi_i2c_resume)
	SET_RUNTIME_PM_OPS(rmi_i2c_runtime_suspend, rmi_i2c_runtime_resume,
			   NULL)
};

static const struct i2c_device_id rmi_id[] = {
	{ "rmi4_i2c", 0 },
	{ }
};
MODULE_DEVICE_TABLE(i2c, rmi_id);

static struct i2c_driver rmi_i2c_driver = {
	.driver = {
		.name	= "rmi4_i2c",
		.pm	= &rmi_i2c_pm,
		.of_match_table = of_match_ptr(rmi_i2c_of_match),
	},
	.id_table	= rmi_id,
	.probe		= rmi_i2c_probe,
};

module_i2c_driver(rmi_i2c_driver);

MODULE_AUTHOR("Christopher Heiny <cheiny@synaptics.com>");
MODULE_AUTHOR("Andrew Duggan <aduggan@synaptics.com>");
MODULE_DESCRIPTION("RMI I2C driver");
MODULE_LICENSE("GPL");<|MERGE_RESOLUTION|>--- conflicted
+++ resolved
@@ -226,24 +226,6 @@
 
 	rmi_i2c->supplies[0].supply = "vdd";
 	rmi_i2c->supplies[1].supply = "vio";
-<<<<<<< HEAD
-	retval = devm_regulator_bulk_get(&client->dev,
-					 ARRAY_SIZE(rmi_i2c->supplies),
-					 rmi_i2c->supplies);
-	if (retval < 0)
-		return retval;
-
-	retval = regulator_bulk_enable(ARRAY_SIZE(rmi_i2c->supplies),
-				       rmi_i2c->supplies);
-	if (retval < 0)
-		return retval;
-
-	retval = devm_add_action_or_reset(&client->dev,
-					  rmi_i2c_regulator_bulk_disable,
-					  rmi_i2c);
-	if (retval)
-		return retval;
-=======
 	error = devm_regulator_bulk_get(&client->dev,
 					 ARRAY_SIZE(rmi_i2c->supplies),
 					 rmi_i2c->supplies);
@@ -260,7 +242,6 @@
 					  rmi_i2c);
 	if (error)
 		return error;
->>>>>>> 24b8d41d
 
 	of_property_read_u32(client->dev.of_node, "syna,startup-delay-ms",
 			     &rmi_i2c->startup_delay);
@@ -286,29 +267,6 @@
 		return error;
 	}
 
-<<<<<<< HEAD
-	retval = rmi_register_transport_device(&rmi_i2c->xport);
-	if (retval) {
-		dev_err(&client->dev, "Failed to register transport driver at 0x%.2X.\n",
-			client->addr);
-		return retval;
-	}
-	retval = devm_add_action_or_reset(&client->dev,
-					  rmi_i2c_unregister_transport,
-					  rmi_i2c);
-	if (retval)
-		return retval;
-
-	retval = rmi_i2c_init_irq(client);
-	if (retval < 0)
-		return retval;
-
-	dev_info(&client->dev, "registered rmi i2c driver at %#04x.\n",
-			client->addr);
-	return 0;
-}
-
-=======
 	dev_info(&client->dev, "registering I2C-connected sensor\n");
 
 	error = rmi_register_transport_device(&rmi_i2c->xport);
@@ -326,7 +284,6 @@
 	return 0;
 }
 
->>>>>>> 24b8d41d
 #ifdef CONFIG_PM_SLEEP
 static int rmi_i2c_suspend(struct device *dev)
 {
@@ -338,17 +295,6 @@
 	if (ret)
 		dev_warn(dev, "Failed to resume device: %d\n", ret);
 
-<<<<<<< HEAD
-	disable_irq(rmi_i2c->irq);
-	if (device_may_wakeup(&client->dev)) {
-		ret = enable_irq_wake(rmi_i2c->irq);
-		if (!ret)
-			dev_warn(dev, "Failed to enable irq for wake: %d\n",
-				ret);
-	}
-
-=======
->>>>>>> 24b8d41d
 	regulator_bulk_disable(ARRAY_SIZE(rmi_i2c->supplies),
 			       rmi_i2c->supplies);
 
@@ -367,17 +313,6 @@
 		return ret;
 
 	msleep(rmi_i2c->startup_delay);
-<<<<<<< HEAD
-
-	enable_irq(rmi_i2c->irq);
-	if (device_may_wakeup(&client->dev)) {
-		ret = disable_irq_wake(rmi_i2c->irq);
-		if (!ret)
-			dev_warn(dev, "Failed to disable irq for wake: %d\n",
-				ret);
-	}
-=======
->>>>>>> 24b8d41d
 
 	ret = rmi_driver_resume(rmi_i2c->xport.rmi_dev, true);
 	if (ret)
@@ -401,9 +336,6 @@
 	regulator_bulk_disable(ARRAY_SIZE(rmi_i2c->supplies),
 			       rmi_i2c->supplies);
 
-	regulator_bulk_disable(ARRAY_SIZE(rmi_i2c->supplies),
-			       rmi_i2c->supplies);
-
 	return 0;
 }
 
@@ -419,11 +351,6 @@
 		return ret;
 
 	msleep(rmi_i2c->startup_delay);
-<<<<<<< HEAD
-
-	enable_irq(rmi_i2c->irq);
-=======
->>>>>>> 24b8d41d
 
 	ret = rmi_driver_resume(rmi_i2c->xport.rmi_dev, false);
 	if (ret)
