--- conflicted
+++ resolved
@@ -438,8 +438,6 @@
 static void adp5589_gpio_set_multiple(struct gpio_chip *chip,
 				      unsigned long *mask, unsigned long *bits)
 {
-<<<<<<< HEAD
-=======
 	struct adp5589_kpad *kpad = container_of(chip, struct adp5589_kpad, gc);
 	u8 bank, reg_mask, reg_bits;
 
@@ -463,7 +461,6 @@
 
 static int adp5589_gpio_direction_input(struct gpio_chip *chip, unsigned off)
 {
->>>>>>> 24b8d41d
 	struct adp5589_kpad *kpad = gpiochip_get_data(chip);
 	unsigned int bank = kpad->var->bank(kpad->gpiomap[off]);
 	unsigned int bit = kpad->var->bit(kpad->gpiomap[off]);
