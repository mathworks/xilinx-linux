--- conflicted
+++ resolved
@@ -119,15 +119,9 @@
 	struct muram_block *entry;
 	s32 start;
 
-<<<<<<< HEAD
-	if (!muram_pool && cpm_muram_init())
-		goto out2;
-
-=======
 	entry = kmalloc(sizeof(*entry), GFP_ATOMIC);
 	if (!entry)
 		return -ENOMEM;
->>>>>>> 24b8d41d
 	start = gen_pool_alloc_algo(muram_pool, size, algo, data);
 	if (!start) {
 		kfree(entry);
