--- conflicted
+++ resolved
@@ -461,16 +461,10 @@
 		goto out;
 	}
 
-<<<<<<< HEAD
-	ret = of_property_read_string_index(np, "qcom,protection-domain",
-					    1, &adev->service_path);
-	if (ret < 0) {
-=======
 	/* Protection domain is optional, it does not exist on older platforms */
 	ret = of_property_read_string_index(np, "qcom,protection-domain",
 					    1, &adev->service_path);
 	if (ret < 0 && ret != -EINVAL) {
->>>>>>> e475cc1c
 		dev_err(dev, "Failed to read second value of qcom,protection-domain\n");
 		goto out;
 	}
