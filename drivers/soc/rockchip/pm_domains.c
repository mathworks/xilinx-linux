--- conflicted
+++ resolved
@@ -35,11 +35,8 @@
 	int idle_mask;
 	int ack_mask;
 	bool active_wakeup;
-<<<<<<< HEAD
-=======
 	int pwr_w_mask;
 	int req_w_mask;
->>>>>>> 24b8d41d
 };
 
 struct rockchip_pmu_info {
@@ -89,23 +86,6 @@
 #define to_rockchip_pd(gpd) container_of(gpd, struct rockchip_pm_domain, genpd)
 
 #define DOMAIN(pwr, status, req, idle, ack, wakeup)	\
-<<<<<<< HEAD
-{						\
-	.pwr_mask = (pwr >= 0) ? BIT(pwr) : 0,		\
-	.status_mask = (status >= 0) ? BIT(status) : 0,	\
-	.req_mask = (req >= 0) ? BIT(req) : 0,		\
-	.idle_mask = (idle >= 0) ? BIT(idle) : 0,	\
-	.ack_mask = (ack >= 0) ? BIT(ack) : 0,		\
-	.active_wakeup = wakeup,			\
-}
-
-#define DOMAIN_RK3288(pwr, status, req, wakeup)		\
-	DOMAIN(pwr, status, req, req, (req) + 16, wakeup)
-
-#define DOMAIN_RK3368(pwr, status, req, wakeup)		\
-	DOMAIN(pwr, status, req, (req) + 16, req, wakeup)
-
-=======
 {							\
 	.pwr_mask = (pwr),				\
 	.status_mask = (status),			\
@@ -148,7 +128,6 @@
 #define DOMAIN_RK3368(pwr, status, req, wakeup)		\
 	DOMAIN(pwr, status, req, (req) << 16, req, wakeup)
 
->>>>>>> 24b8d41d
 #define DOMAIN_RK3399(pwr, status, req, wakeup)		\
 	DOMAIN(pwr, status, req, req, req, wakeup)
 
@@ -178,14 +157,6 @@
 	struct rockchip_pmu *pmu = pd->pmu;
 	unsigned int target_ack;
 	unsigned int val;
-<<<<<<< HEAD
-
-	if (pd_info->req_mask == 0)
-		return 0;
-
-	regmap_update_bits(pmu->regmap, pmu->info->req_offset,
-			   pd_info->req_mask, idle ? -1U : 0);
-=======
 	bool is_idle;
 	int ret;
 
@@ -198,7 +169,6 @@
 	else
 		regmap_update_bits(pmu->regmap, pmu->info->req_offset,
 				   pd_info->req_mask, idle ? -1U : 0);
->>>>>>> 24b8d41d
 
 	dsb(sy);
 
@@ -275,55 +245,6 @@
 	return 0;
 }
 
-static int rockchip_pmu_save_qos(struct rockchip_pm_domain *pd)
-{
-	int i;
-
-	for (i = 0; i < pd->num_qos; i++) {
-		regmap_read(pd->qos_regmap[i],
-			    QOS_PRIORITY,
-			    &pd->qos_save_regs[0][i]);
-		regmap_read(pd->qos_regmap[i],
-			    QOS_MODE,
-			    &pd->qos_save_regs[1][i]);
-		regmap_read(pd->qos_regmap[i],
-			    QOS_BANDWIDTH,
-			    &pd->qos_save_regs[2][i]);
-		regmap_read(pd->qos_regmap[i],
-			    QOS_SATURATION,
-			    &pd->qos_save_regs[3][i]);
-		regmap_read(pd->qos_regmap[i],
-			    QOS_EXTCONTROL,
-			    &pd->qos_save_regs[4][i]);
-	}
-	return 0;
-}
-
-static int rockchip_pmu_restore_qos(struct rockchip_pm_domain *pd)
-{
-	int i;
-
-	for (i = 0; i < pd->num_qos; i++) {
-		regmap_write(pd->qos_regmap[i],
-			     QOS_PRIORITY,
-			     pd->qos_save_regs[0][i]);
-		regmap_write(pd->qos_regmap[i],
-			     QOS_MODE,
-			     pd->qos_save_regs[1][i]);
-		regmap_write(pd->qos_regmap[i],
-			     QOS_BANDWIDTH,
-			     pd->qos_save_regs[2][i]);
-		regmap_write(pd->qos_regmap[i],
-			     QOS_SATURATION,
-			     pd->qos_save_regs[3][i]);
-		regmap_write(pd->qos_regmap[i],
-			     QOS_EXTCONTROL,
-			     pd->qos_save_regs[4][i]);
-	}
-
-	return 0;
-}
-
 static bool rockchip_pmu_domain_is_on(struct rockchip_pm_domain *pd)
 {
 	struct rockchip_pmu *pmu = pd->pmu;
@@ -343,14 +264,6 @@
 					     bool on)
 {
 	struct rockchip_pmu *pmu = pd->pmu;
-<<<<<<< HEAD
-
-	if (pd->info->pwr_mask == 0)
-		return;
-
-	regmap_update_bits(pmu->regmap, pmu->info->pwr_offset,
-			   pd->info->pwr_mask, on ? 0 : -1U);
-=======
 	struct generic_pm_domain *genpd = &pd->genpd;
 	bool is_on;
 
@@ -363,7 +276,6 @@
 	else
 		regmap_update_bits(pmu->regmap, pmu->info->pwr_offset,
 				   pd->info->pwr_mask, on ? 0 : -1U);
->>>>>>> 24b8d41d
 
 	dsb(sy);
 
@@ -466,28 +378,12 @@
 	pm_clk_destroy(dev);
 }
 
-static bool rockchip_active_wakeup(struct device *dev)
-{
-	struct generic_pm_domain *genpd;
-	struct rockchip_pm_domain *pd;
-
-	genpd = pd_to_genpd(dev->pm_domain);
-	pd = container_of(genpd, struct rockchip_pm_domain, genpd);
-
-	return pd->info->active_wakeup;
-}
-
 static int rockchip_pm_add_one_domain(struct rockchip_pmu *pmu,
 				      struct device_node *node)
 {
 	const struct rockchip_domain_info *pd_info;
 	struct rockchip_pm_domain *pd;
 	struct device_node *qos_node;
-<<<<<<< HEAD
-	struct clk *clk;
-	int clk_cnt;
-=======
->>>>>>> 24b8d41d
 	int i, j;
 	u32 id;
 	int error;
@@ -586,45 +482,6 @@
 		}
 	}
 
-	pd->num_qos = of_count_phandle_with_args(node, "pm_qos",
-						 NULL);
-
-	if (pd->num_qos > 0) {
-		pd->qos_regmap = devm_kcalloc(pmu->dev, pd->num_qos,
-					      sizeof(*pd->qos_regmap),
-					      GFP_KERNEL);
-		if (!pd->qos_regmap) {
-			error = -ENOMEM;
-			goto err_out;
-		}
-
-		for (j = 0; j < MAX_QOS_REGS_NUM; j++) {
-			pd->qos_save_regs[j] = devm_kcalloc(pmu->dev,
-							    pd->num_qos,
-							    sizeof(u32),
-							    GFP_KERNEL);
-			if (!pd->qos_save_regs[j]) {
-				error = -ENOMEM;
-				goto err_out;
-			}
-		}
-
-		for (j = 0; j < pd->num_qos; j++) {
-			qos_node = of_parse_phandle(node, "pm_qos", j);
-			if (!qos_node) {
-				error = -ENODEV;
-				goto err_out;
-			}
-			pd->qos_regmap[j] = syscon_node_to_regmap(qos_node);
-			if (IS_ERR(pd->qos_regmap[j])) {
-				error = -ENODEV;
-				of_node_put(qos_node);
-				goto err_out;
-			}
-			of_node_put(qos_node);
-		}
-	}
-
 	error = rockchip_pd_power(pd, true);
 	if (error) {
 		dev_err(pmu->dev,
@@ -638,7 +495,6 @@
 	pd->genpd.power_on = rockchip_pd_power_on;
 	pd->genpd.attach_dev = rockchip_pd_attach_dev;
 	pd->genpd.detach_dev = rockchip_pd_detach_dev;
-	pd->genpd.dev_ops.active_wakeup = rockchip_active_wakeup;
 	pd->genpd.flags = GENPD_FLAG_PM_CLK;
 	if (pd_info->active_wakeup)
 		pd->genpd.flags |= GENPD_FLAG_ACTIVE_WAKEUP;
@@ -718,39 +574,24 @@
 		error = of_property_read_u32(parent, "reg", &idx);
 		if (error) {
 			dev_err(pmu->dev,
-<<<<<<< HEAD
-				"%s: failed to retrieve domain id (reg): %d\n",
-				parent->name, error);
-=======
 				"%pOFn: failed to retrieve domain id (reg): %d\n",
 				parent, error);
->>>>>>> 24b8d41d
 			goto err_out;
 		}
 		parent_domain = pmu->genpd_data.domains[idx];
 
 		error = rockchip_pm_add_one_domain(pmu, np);
 		if (error) {
-<<<<<<< HEAD
-			dev_err(pmu->dev, "failed to handle node %s: %d\n",
-				np->name, error);
-=======
 			dev_err(pmu->dev, "failed to handle node %pOFn: %d\n",
 				np, error);
->>>>>>> 24b8d41d
 			goto err_out;
 		}
 
 		error = of_property_read_u32(np, "reg", &idx);
 		if (error) {
 			dev_err(pmu->dev,
-<<<<<<< HEAD
-				"%s: failed to retrieve domain id (reg): %d\n",
-				np->name, error);
-=======
 				"%pOFn: failed to retrieve domain id (reg): %d\n",
 				np, error);
->>>>>>> 24b8d41d
 			goto err_out;
 		}
 		child_domain = pmu->genpd_data.domains[idx];
@@ -851,14 +692,6 @@
 		if (error < 0) {
 			dev_err(dev, "failed to handle subdomain node %pOFn: %d\n",
 				node, error);
-			of_node_put(node);
-			goto err_out;
-		}
-
-		error = rockchip_pm_add_subdomain(pmu, node);
-		if (error < 0) {
-			dev_err(dev, "failed to handle subdomain node %s: %d\n",
-				node->name, error);
 			of_node_put(node);
 			goto err_out;
 		}
@@ -942,50 +775,6 @@
 };
 
 static const struct rockchip_domain_info rk3288_pm_domains[] = {
-<<<<<<< HEAD
-	[RK3288_PD_VIO]		= DOMAIN_RK3288(7, 7, 4, false),
-	[RK3288_PD_HEVC]	= DOMAIN_RK3288(14, 10, 9, false),
-	[RK3288_PD_VIDEO]	= DOMAIN_RK3288(8, 8, 3, false),
-	[RK3288_PD_GPU]		= DOMAIN_RK3288(9, 9, 2, false),
-};
-
-static const struct rockchip_domain_info rk3368_pm_domains[] = {
-	[RK3368_PD_PERI]	= DOMAIN_RK3368(13, 12, 6, true),
-	[RK3368_PD_VIO]		= DOMAIN_RK3368(15, 14, 8, false),
-	[RK3368_PD_VIDEO]	= DOMAIN_RK3368(14, 13, 7, false),
-	[RK3368_PD_GPU_0]	= DOMAIN_RK3368(16, 15, 2, false),
-	[RK3368_PD_GPU_1]	= DOMAIN_RK3368(17, 16, 2, false),
-};
-
-static const struct rockchip_domain_info rk3399_pm_domains[] = {
-	[RK3399_PD_TCPD0]	= DOMAIN_RK3399(8, 8, -1, false),
-	[RK3399_PD_TCPD1]	= DOMAIN_RK3399(9, 9, -1, false),
-	[RK3399_PD_CCI]		= DOMAIN_RK3399(10, 10, -1, true),
-	[RK3399_PD_CCI0]	= DOMAIN_RK3399(-1, -1, 15, true),
-	[RK3399_PD_CCI1]	= DOMAIN_RK3399(-1, -1, 16, true),
-	[RK3399_PD_PERILP]	= DOMAIN_RK3399(11, 11, 1, true),
-	[RK3399_PD_PERIHP]	= DOMAIN_RK3399(12, 12, 2, true),
-	[RK3399_PD_CENTER]	= DOMAIN_RK3399(13, 13, 14, true),
-	[RK3399_PD_VIO]		= DOMAIN_RK3399(14, 14, 17, false),
-	[RK3399_PD_GPU]		= DOMAIN_RK3399(15, 15, 0, false),
-	[RK3399_PD_VCODEC]	= DOMAIN_RK3399(16, 16, 3, false),
-	[RK3399_PD_VDU]		= DOMAIN_RK3399(17, 17, 4, false),
-	[RK3399_PD_RGA]		= DOMAIN_RK3399(18, 18, 5, false),
-	[RK3399_PD_IEP]		= DOMAIN_RK3399(19, 19, 6, false),
-	[RK3399_PD_VO]		= DOMAIN_RK3399(20, 20, -1, false),
-	[RK3399_PD_VOPB]	= DOMAIN_RK3399(-1, -1, 7, false),
-	[RK3399_PD_VOPL]	= DOMAIN_RK3399(-1, -1, 8, false),
-	[RK3399_PD_ISP0]	= DOMAIN_RK3399(22, 22, 9, false),
-	[RK3399_PD_ISP1]	= DOMAIN_RK3399(23, 23, 10, false),
-	[RK3399_PD_HDCP]	= DOMAIN_RK3399(24, 24, 11, false),
-	[RK3399_PD_GMAC]	= DOMAIN_RK3399(25, 25, 23, true),
-	[RK3399_PD_EMMC]	= DOMAIN_RK3399(26, 26, 24, true),
-	[RK3399_PD_USB3]	= DOMAIN_RK3399(27, 27, 12, true),
-	[RK3399_PD_EDP]		= DOMAIN_RK3399(28, 28, 22, false),
-	[RK3399_PD_GIC]		= DOMAIN_RK3399(29, 29, 27, true),
-	[RK3399_PD_SD]		= DOMAIN_RK3399(30, 30, 28, true),
-	[RK3399_PD_SDIOAUDIO]	= DOMAIN_RK3399(31, 31, 29, true),
-=======
 	[RK3288_PD_VIO]		= DOMAIN_RK3288(BIT(7),  BIT(7),  BIT(4), false),
 	[RK3288_PD_HEVC]	= DOMAIN_RK3288(BIT(14), BIT(10), BIT(9), false),
 	[RK3288_PD_VIDEO]	= DOMAIN_RK3288(BIT(8),  BIT(8),  BIT(3), false),
@@ -1112,7 +901,6 @@
 
 	.num_domains = ARRAY_SIZE(rk3228_pm_domains),
 	.domain_info = rk3228_pm_domains,
->>>>>>> 24b8d41d
 };
 
 static const struct rockchip_pmu_info rk3288_pmu = {
@@ -1182,15 +970,7 @@
 	.idle_offset = 0x64,
 	.ack_offset = 0x68,
 
-<<<<<<< HEAD
-	.core_pwrcnt_offset = 0x9c,
-	.gpu_pwrcnt_offset = 0xa4,
-
-	.core_power_transition_time = 24,
-	.gpu_power_transition_time = 24,
-=======
 	/* ARM Trusted Firmware manages power transition times */
->>>>>>> 24b8d41d
 
 	.num_domains = ARRAY_SIZE(rk3399_pm_domains),
 	.domain_info = rk3399_pm_domains,
