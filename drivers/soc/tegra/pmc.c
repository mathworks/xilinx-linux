// SPDX-License-Identifier: GPL-2.0-only
/*
 * drivers/soc/tegra/pmc.c
 *
 * Copyright (c) 2010 Google, Inc
 * Copyright (c) 2018-2020, NVIDIA CORPORATION. All rights reserved.
 *
 * Author:
 *	Colin Cross <ccross@google.com>
 */

#define pr_fmt(fmt) "tegra-pmc: " fmt

#include <linux/arm-smccc.h>
#include <linux/clk.h>
#include <linux/clk-provider.h>
#include <linux/clkdev.h>
#include <linux/clk/clk-conf.h>
#include <linux/clk/tegra.h>
#include <linux/debugfs.h>
#include <linux/delay.h>
#include <linux/device.h>
#include <linux/err.h>
#include <linux/export.h>
#include <linux/init.h>
#include <linux/io.h>
#include <linux/iopoll.h>
<<<<<<< HEAD
#include <linux/of.h>
#include <linux/of_address.h>
#include <linux/of_platform.h>
=======
#include <linux/irqdomain.h>
#include <linux/irq.h>
#include <linux/kernel.h>
#include <linux/of_address.h>
#include <linux/of_clk.h>
#include <linux/of.h>
#include <linux/of_irq.h>
#include <linux/of_platform.h>
#include <linux/pinctrl/pinconf-generic.h>
#include <linux/pinctrl/pinconf.h>
#include <linux/pinctrl/pinctrl.h>
>>>>>>> 24b8d41d
#include <linux/platform_device.h>
#include <linux/pm_domain.h>
#include <linux/reboot.h>
#include <linux/reset.h>
#include <linux/seq_file.h>
#include <linux/slab.h>
#include <linux/spinlock.h>

#include <soc/tegra/common.h>
#include <soc/tegra/fuse.h>
#include <soc/tegra/pmc.h>

#include <dt-bindings/interrupt-controller/arm-gic.h>
#include <dt-bindings/pinctrl/pinctrl-tegra-io-pad.h>
#include <dt-bindings/gpio/tegra186-gpio.h>
#include <dt-bindings/gpio/tegra194-gpio.h>
#include <dt-bindings/soc/tegra-pmc.h>

#define PMC_CNTRL			0x0
<<<<<<< HEAD
#define  PMC_CNTRL_SYSCLK_POLARITY	(1 << 10)  /* sys clk polarity */
#define  PMC_CNTRL_SYSCLK_OE		(1 << 11)  /* system clock enable */
#define  PMC_CNTRL_SIDE_EFFECT_LP0	(1 << 14)  /* LP0 when CPU pwr gated */
#define  PMC_CNTRL_CPU_PWRREQ_POLARITY	(1 << 15)  /* CPU pwr req polarity */
#define  PMC_CNTRL_CPU_PWRREQ_OE	(1 << 16)  /* CPU pwr req enable */
#define  PMC_CNTRL_INTR_POLARITY	(1 << 17)  /* inverts INTR polarity */
#define  PMC_CNTRL_MAIN_RST		(1 <<  4)
=======
#define  PMC_CNTRL_INTR_POLARITY	BIT(17) /* inverts INTR polarity */
#define  PMC_CNTRL_CPU_PWRREQ_OE	BIT(16) /* CPU pwr req enable */
#define  PMC_CNTRL_CPU_PWRREQ_POLARITY	BIT(15) /* CPU pwr req polarity */
#define  PMC_CNTRL_SIDE_EFFECT_LP0	BIT(14) /* LP0 when CPU pwr gated */
#define  PMC_CNTRL_SYSCLK_OE		BIT(11) /* system clock enable */
#define  PMC_CNTRL_SYSCLK_POLARITY	BIT(10) /* sys clk polarity */
#define  PMC_CNTRL_PWRREQ_POLARITY	BIT(8)
#define  PMC_CNTRL_BLINK_EN		7
#define  PMC_CNTRL_MAIN_RST		BIT(4)

#define PMC_WAKE_MASK			0x0c
#define PMC_WAKE_LEVEL			0x10
#define PMC_WAKE_STATUS			0x14
#define PMC_SW_WAKE_STATUS		0x18
#define PMC_DPD_PADS_ORIDE		0x1c
#define  PMC_DPD_PADS_ORIDE_BLINK	20
>>>>>>> 24b8d41d

#define DPD_SAMPLE			0x020
#define  DPD_SAMPLE_ENABLE		BIT(0)
#define  DPD_SAMPLE_DISABLE		(0 << 0)

#define PWRGATE_TOGGLE			0x30
#define  PWRGATE_TOGGLE_START		BIT(8)

#define REMOVE_CLAMPING			0x34

#define PWRGATE_STATUS			0x38

#define PMC_BLINK_TIMER			0x40
#define PMC_IMPL_E_33V_PWR		0x40

#define PMC_PWR_DET			0x48

#define PMC_SCRATCH0_MODE_RECOVERY	BIT(31)
#define PMC_SCRATCH0_MODE_BOOTLOADER	BIT(30)
#define PMC_SCRATCH0_MODE_RCM		BIT(1)
#define PMC_SCRATCH0_MODE_MASK		(PMC_SCRATCH0_MODE_RECOVERY | \
					 PMC_SCRATCH0_MODE_BOOTLOADER | \
					 PMC_SCRATCH0_MODE_RCM)

#define PMC_CPUPWRGOOD_TIMER		0xc8
#define PMC_CPUPWROFF_TIMER		0xcc
#define PMC_COREPWRGOOD_TIMER		0x3c
#define PMC_COREPWROFF_TIMER		0xe0

#define PMC_PWR_DET_VALUE		0xe4

#define PMC_SCRATCH41			0x140

#define PMC_WAKE2_MASK			0x160
#define PMC_WAKE2_LEVEL			0x164
#define PMC_WAKE2_STATUS		0x168
#define PMC_SW_WAKE2_STATUS		0x16c

#define PMC_CLK_OUT_CNTRL		0x1a8
#define  PMC_CLK_OUT_MUX_MASK		GENMASK(1, 0)
#define PMC_SENSOR_CTRL			0x1b0
#define  PMC_SENSOR_CTRL_SCRATCH_WRITE	BIT(2)
#define  PMC_SENSOR_CTRL_ENABLE_RST	BIT(1)

#define  PMC_RST_STATUS_POR		0
#define  PMC_RST_STATUS_WATCHDOG	1
#define  PMC_RST_STATUS_SENSOR		2
#define  PMC_RST_STATUS_SW_MAIN		3
#define  PMC_RST_STATUS_LP0		4
#define  PMC_RST_STATUS_AOTAG		5

#define PMC_RST_STATUS			0x1b4
#define  PMC_RST_STATUS_POR		0
#define  PMC_RST_STATUS_WATCHDOG	1
#define  PMC_RST_STATUS_SENSOR		2
#define  PMC_RST_STATUS_SW_MAIN		3
#define  PMC_RST_STATUS_LP0		4
#define  PMC_RST_STATUS_AOTAG		5

#define IO_DPD_REQ			0x1b8
#define  IO_DPD_REQ_CODE_IDLE		(0U << 30)
#define  IO_DPD_REQ_CODE_OFF		(1U << 30)
#define  IO_DPD_REQ_CODE_ON		(2U << 30)
#define  IO_DPD_REQ_CODE_MASK		(3U << 30)

#define IO_DPD_STATUS			0x1bc
#define IO_DPD2_REQ			0x1c0
#define IO_DPD2_STATUS			0x1c4
#define SEL_DPD_TIM			0x1c8

#define PMC_SCRATCH54			0x258
#define  PMC_SCRATCH54_DATA_SHIFT	8
#define  PMC_SCRATCH54_ADDR_SHIFT	0

#define PMC_SCRATCH55			0x25c
#define  PMC_SCRATCH55_RESET_TEGRA	BIT(31)
#define  PMC_SCRATCH55_CNTRL_ID_SHIFT	27
#define  PMC_SCRATCH55_PINMUX_SHIFT	24
#define  PMC_SCRATCH55_16BITOP		BIT(15)
#define  PMC_SCRATCH55_CHECKSUM_SHIFT	16
#define  PMC_SCRATCH55_I2CSLV1_SHIFT	0

#define GPU_RG_CNTRL			0x2d4

<<<<<<< HEAD
=======
/* Tegra186 and later */
#define WAKE_AOWAKE_CNTRL(x) (0x000 + ((x) << 2))
#define WAKE_AOWAKE_CNTRL_LEVEL (1 << 3)
#define WAKE_AOWAKE_MASK_W(x) (0x180 + ((x) << 2))
#define WAKE_AOWAKE_MASK_R(x) (0x300 + ((x) << 2))
#define WAKE_AOWAKE_STATUS_W(x) (0x30c + ((x) << 2))
#define WAKE_AOWAKE_STATUS_R(x) (0x48c + ((x) << 2))
#define WAKE_AOWAKE_TIER0_ROUTING(x) (0x4b4 + ((x) << 2))
#define WAKE_AOWAKE_TIER1_ROUTING(x) (0x4c0 + ((x) << 2))
#define WAKE_AOWAKE_TIER2_ROUTING(x) (0x4cc + ((x) << 2))

#define WAKE_AOWAKE_CTRL 0x4f4
#define  WAKE_AOWAKE_CTRL_INTR_POLARITY BIT(0)

/* for secure PMC */
#define TEGRA_SMC_PMC		0xc2fffe00
#define  TEGRA_SMC_PMC_READ	0xaa
#define  TEGRA_SMC_PMC_WRITE	0xbb

struct pmc_clk {
	struct clk_hw	hw;
	unsigned long	offs;
	u32		mux_shift;
	u32		force_en_shift;
};

#define to_pmc_clk(_hw) container_of(_hw, struct pmc_clk, hw)

struct pmc_clk_gate {
	struct clk_hw	hw;
	unsigned long	offs;
	u32		shift;
};

#define to_pmc_clk_gate(_hw) container_of(_hw, struct pmc_clk_gate, hw)

struct pmc_clk_init_data {
	char *name;
	const char *const *parents;
	int num_parents;
	int clk_id;
	u8 mux_shift;
	u8 force_en_shift;
};

static const char * const clk_out1_parents[] = { "osc", "osc_div2",
	"osc_div4", "extern1",
};

static const char * const clk_out2_parents[] = { "osc", "osc_div2",
	"osc_div4", "extern2",
};

static const char * const clk_out3_parents[] = { "osc", "osc_div2",
	"osc_div4", "extern3",
};

static const struct pmc_clk_init_data tegra_pmc_clks_data[] = {
	{
		.name = "pmc_clk_out_1",
		.parents = clk_out1_parents,
		.num_parents = ARRAY_SIZE(clk_out1_parents),
		.clk_id = TEGRA_PMC_CLK_OUT_1,
		.mux_shift = 6,
		.force_en_shift = 2,
	},
	{
		.name = "pmc_clk_out_2",
		.parents = clk_out2_parents,
		.num_parents = ARRAY_SIZE(clk_out2_parents),
		.clk_id = TEGRA_PMC_CLK_OUT_2,
		.mux_shift = 14,
		.force_en_shift = 10,
	},
	{
		.name = "pmc_clk_out_3",
		.parents = clk_out3_parents,
		.num_parents = ARRAY_SIZE(clk_out3_parents),
		.clk_id = TEGRA_PMC_CLK_OUT_3,
		.mux_shift = 22,
		.force_en_shift = 18,
	},
};

>>>>>>> 24b8d41d
struct tegra_powergate {
	struct generic_pm_domain genpd;
	struct tegra_pmc *pmc;
	unsigned int id;
	struct clk **clks;
	unsigned int num_clks;
<<<<<<< HEAD
	struct reset_control **resets;
	unsigned int num_resets;
};

=======
	struct reset_control *reset;
};

struct tegra_io_pad_soc {
	enum tegra_io_pad id;
	unsigned int dpd;
	unsigned int voltage;
	const char *name;
};

struct tegra_pmc_regs {
	unsigned int scratch0;
	unsigned int dpd_req;
	unsigned int dpd_status;
	unsigned int dpd2_req;
	unsigned int dpd2_status;
	unsigned int rst_status;
	unsigned int rst_source_shift;
	unsigned int rst_source_mask;
	unsigned int rst_level_shift;
	unsigned int rst_level_mask;
};

struct tegra_wake_event {
	const char *name;
	unsigned int id;
	unsigned int irq;
	struct {
		unsigned int instance;
		unsigned int pin;
	} gpio;
};

#define TEGRA_WAKE_IRQ(_name, _id, _irq)		\
	{						\
		.name = _name,				\
		.id = _id,				\
		.irq = _irq,				\
		.gpio = {				\
			.instance = UINT_MAX,		\
			.pin = UINT_MAX,		\
		},					\
	}

#define TEGRA_WAKE_GPIO(_name, _id, _instance, _pin)	\
	{						\
		.name = _name,				\
		.id = _id,				\
		.irq = 0,				\
		.gpio = {				\
			.instance = _instance,		\
			.pin = _pin,			\
		},					\
	}

>>>>>>> 24b8d41d
struct tegra_pmc_soc {
	unsigned int num_powergates;
	const char *const *powergates;
	unsigned int num_cpu_powergates;
	const u8 *cpu_powergates;

	bool has_tsense_reset;
	bool has_gpu_clamps;
	bool needs_mbist_war;
	bool has_impl_33v_pwr;
	bool maybe_tz_only;

	const struct tegra_io_pad_soc *io_pads;
	unsigned int num_io_pads;

	const struct pinctrl_pin_desc *pin_descs;
	unsigned int num_pin_descs;

	const struct tegra_pmc_regs *regs;
	void (*init)(struct tegra_pmc *pmc);
	void (*setup_irq_polarity)(struct tegra_pmc *pmc,
				   struct device_node *np,
				   bool invert);
	int (*irq_set_wake)(struct irq_data *data, unsigned int on);
	int (*irq_set_type)(struct irq_data *data, unsigned int type);

	const char * const *reset_sources;
	unsigned int num_reset_sources;
	const char * const *reset_levels;
	unsigned int num_reset_levels;

	/*
	 * These describe events that can wake the system from sleep (i.e.
	 * LP0 or SC7). Wakeup from other sleep states (such as LP1 or LP2)
	 * are dealt with in the LIC.
	 */
	const struct tegra_wake_event *wake_events;
	unsigned int num_wake_events;

	const struct pmc_clk_init_data *pmc_clks_data;
	unsigned int num_pmc_clks;
	bool has_blink_output;
};

/**
 * struct tegra_pmc - NVIDIA Tegra PMC
 * @dev: pointer to PMC device structure
 * @base: pointer to I/O remapped register region
 * @wake: pointer to I/O remapped region for WAKE registers
 * @aotag: pointer to I/O remapped region for AOTAG registers
 * @scratch: pointer to I/O remapped region for scratch registers
 * @clk: pointer to pclk clock
 * @soc: pointer to SoC data structure
<<<<<<< HEAD
=======
 * @tz_only: flag specifying if the PMC can only be accessed via TrustZone
>>>>>>> 24b8d41d
 * @debugfs: pointer to debugfs entry
 * @rate: currently configured rate of pclk
 * @suspend_mode: lowest suspend mode available
 * @cpu_good_time: CPU power good time (in microseconds)
 * @cpu_off_time: CPU power off time (in microsecends)
 * @core_osc_time: core power good OSC time (in microseconds)
 * @core_pmu_time: core power good PMU time (in microseconds)
 * @core_off_time: core power off time (in microseconds)
 * @corereq_high: core power request is active-high
 * @sysclkreq_high: system clock request is active-high
 * @combined_req: combined power request for CPU & core
 * @cpu_pwr_good_en: CPU power good signal is enabled
 * @lp0_vec_phys: physical base address of the LP0 warm boot code
 * @lp0_vec_size: size of the LP0 warm boot code
 * @powergates_available: Bitmap of available power gates
 * @powergates_lock: mutex for power gate register access
 * @pctl_dev: pin controller exposed by the PMC
 * @domain: IRQ domain provided by the PMC
 * @irq: chip implementation for the IRQ domain
 * @clk_nb: pclk clock changes handler
 */
struct tegra_pmc {
	struct device *dev;
	void __iomem *base;
	void __iomem *wake;
	void __iomem *aotag;
	void __iomem *scratch;
	struct clk *clk;
	struct dentry *debugfs;

	const struct tegra_pmc_soc *soc;
	bool tz_only;

	unsigned long rate;

	enum tegra_suspend_mode suspend_mode;
	u32 cpu_good_time;
	u32 cpu_off_time;
	u32 core_osc_time;
	u32 core_pmu_time;
	u32 core_off_time;
	bool corereq_high;
	bool sysclkreq_high;
	bool combined_req;
	bool cpu_pwr_good_en;
	u32 lp0_vec_phys;
	u32 lp0_vec_size;
	DECLARE_BITMAP(powergates_available, TEGRA_POWERGATE_MAX);

	struct mutex powergates_lock;

	struct pinctrl_dev *pctl_dev;

	struct irq_domain *domain;
	struct irq_chip irq;

	struct notifier_block clk_nb;
};

static struct tegra_pmc *pmc = &(struct tegra_pmc) {
	.base = NULL,
	.suspend_mode = TEGRA_SUSPEND_NONE,
};

static inline struct tegra_powergate *
to_powergate(struct generic_pm_domain *domain)
<<<<<<< HEAD
{
	return container_of(domain, struct tegra_powergate, genpd);
}

static u32 tegra_pmc_readl(unsigned long offset)
{
	return readl(pmc->base + offset);
}

static void tegra_pmc_writel(u32 value, unsigned long offset)
=======
>>>>>>> 24b8d41d
{
	return container_of(domain, struct tegra_powergate, genpd);
}

<<<<<<< HEAD
static inline bool tegra_powergate_state(int id)
{
	if (id == TEGRA_POWERGATE_3D && pmc->soc->has_gpu_clamps)
		return (tegra_pmc_readl(GPU_RG_CNTRL) & 0x1) == 0;
	else
		return (tegra_pmc_readl(PWRGATE_STATUS) & BIT(id)) != 0;
}

static inline bool tegra_powergate_is_valid(int id)
{
	return (pmc->soc && pmc->soc->powergates[id]);
}

static inline bool tegra_powergate_is_available(int id)
{
	return test_bit(id, pmc->powergates_available);
}

static int tegra_powergate_lookup(struct tegra_pmc *pmc, const char *name)
{
	unsigned int i;

	if (!pmc || !pmc->soc || !name)
		return -EINVAL;

	for (i = 0; i < pmc->soc->num_powergates; i++) {
		if (!tegra_powergate_is_valid(i))
			continue;

		if (!strcmp(name, pmc->soc->powergates[i]))
			return i;
	}

	dev_err(pmc->dev, "powergate %s not found\n", name);

	return -ENODEV;
}

/**
 * tegra_powergate_set() - set the state of a partition
 * @id: partition ID
 * @new_state: new state of the partition
 */
static int tegra_powergate_set(unsigned int id, bool new_state)
{
	bool status;
	int err;

	if (id == TEGRA_POWERGATE_3D && pmc->soc->has_gpu_clamps)
		return -EINVAL;

	mutex_lock(&pmc->powergates_lock);

	if (tegra_powergate_state(id) == new_state) {
		mutex_unlock(&pmc->powergates_lock);
		return 0;
=======
static u32 tegra_pmc_readl(struct tegra_pmc *pmc, unsigned long offset)
{
	struct arm_smccc_res res;

	if (pmc->tz_only) {
		arm_smccc_smc(TEGRA_SMC_PMC, TEGRA_SMC_PMC_READ, offset, 0, 0,
			      0, 0, 0, &res);
		if (res.a0) {
			if (pmc->dev)
				dev_warn(pmc->dev, "%s(): SMC failed: %lu\n",
					 __func__, res.a0);
			else
				pr_warn("%s(): SMC failed: %lu\n", __func__,
					res.a0);
		}

		return res.a1;
	}

	return readl(pmc->base + offset);
}

static void tegra_pmc_writel(struct tegra_pmc *pmc, u32 value,
			     unsigned long offset)
{
	struct arm_smccc_res res;

	if (pmc->tz_only) {
		arm_smccc_smc(TEGRA_SMC_PMC, TEGRA_SMC_PMC_WRITE, offset,
			      value, 0, 0, 0, 0, &res);
		if (res.a0) {
			if (pmc->dev)
				dev_warn(pmc->dev, "%s(): SMC failed: %lu\n",
					 __func__, res.a0);
			else
				pr_warn("%s(): SMC failed: %lu\n", __func__,
					res.a0);
		}
	} else {
		writel(value, pmc->base + offset);
>>>>>>> 24b8d41d
	}
}

static u32 tegra_pmc_scratch_readl(struct tegra_pmc *pmc, unsigned long offset)
{
	if (pmc->tz_only)
		return tegra_pmc_readl(pmc, offset);

<<<<<<< HEAD
	err = readx_poll_timeout(tegra_powergate_state, id, status,
				 status == new_state, 10, 100000);

	mutex_unlock(&pmc->powergates_lock);

	return err;
}

static int __tegra_powergate_remove_clamping(unsigned int id)
{
	u32 mask;

	mutex_lock(&pmc->powergates_lock);

	/*
	 * On Tegra124 and later, the clamps for the GPU are controlled by a
	 * separate register (with different semantics).
	 */
	if (id == TEGRA_POWERGATE_3D) {
		if (pmc->soc->has_gpu_clamps) {
			tegra_pmc_writel(0, GPU_RG_CNTRL);
			goto out;
		}
	}

	/*
	 * Tegra 2 has a bug where PCIE and VDE clamping masks are
	 * swapped relatively to the partition ids
	 */
	if (id == TEGRA_POWERGATE_VDEC)
		mask = (1 << TEGRA_POWERGATE_PCIE);
	else if (id == TEGRA_POWERGATE_PCIE)
		mask = (1 << TEGRA_POWERGATE_VDEC);
	else
		mask = (1 << id);

	tegra_pmc_writel(mask, REMOVE_CLAMPING);

out:
	mutex_unlock(&pmc->powergates_lock);

	return 0;
}

static void tegra_powergate_disable_clocks(struct tegra_powergate *pg)
{
	unsigned int i;

	for (i = 0; i < pg->num_clks; i++)
		clk_disable_unprepare(pg->clks[i]);
}

static int tegra_powergate_enable_clocks(struct tegra_powergate *pg)
{
	unsigned int i;
	int err;

	for (i = 0; i < pg->num_clks; i++) {
		err = clk_prepare_enable(pg->clks[i]);
		if (err)
			goto out;
	}

	return 0;

out:
	while (i--)
		clk_disable_unprepare(pg->clks[i]);

	return err;
}

static int tegra_powergate_reset_assert(struct tegra_powergate *pg)
{
	unsigned int i;
	int err;

	for (i = 0; i < pg->num_resets; i++) {
		err = reset_control_assert(pg->resets[i]);
		if (err)
			return err;
	}

	return 0;
}

static int tegra_powergate_reset_deassert(struct tegra_powergate *pg)
{
	unsigned int i;
	int err;

	for (i = 0; i < pg->num_resets; i++) {
		err = reset_control_deassert(pg->resets[i]);
		if (err)
			return err;
	}

	return 0;
}

static int tegra_powergate_power_up(struct tegra_powergate *pg,
				    bool disable_clocks)
{
	int err;

	err = tegra_powergate_reset_assert(pg);
	if (err)
		return err;

	usleep_range(10, 20);

	err = tegra_powergate_set(pg->id, true);
	if (err < 0)
		return err;

	usleep_range(10, 20);

	err = tegra_powergate_enable_clocks(pg);
	if (err)
		goto disable_clks;

	usleep_range(10, 20);

	err = __tegra_powergate_remove_clamping(pg->id);
	if (err)
		goto disable_clks;

	usleep_range(10, 20);

	err = tegra_powergate_reset_deassert(pg);
	if (err)
		goto powergate_off;

	usleep_range(10, 20);

	if (disable_clocks)
		tegra_powergate_disable_clocks(pg);

	return 0;

disable_clks:
	tegra_powergate_disable_clocks(pg);
	usleep_range(10, 20);

powergate_off:
	tegra_powergate_set(pg->id, false);

	return err;
}

static int tegra_powergate_power_down(struct tegra_powergate *pg)
{
	int err;

	err = tegra_powergate_enable_clocks(pg);
	if (err)
		return err;

	usleep_range(10, 20);

	err = tegra_powergate_reset_assert(pg);
	if (err)
		goto disable_clks;

	usleep_range(10, 20);

	tegra_powergate_disable_clocks(pg);

	usleep_range(10, 20);

	err = tegra_powergate_set(pg->id, false);
	if (err)
		goto assert_resets;

	return 0;

assert_resets:
	tegra_powergate_enable_clocks(pg);
	usleep_range(10, 20);
	tegra_powergate_reset_deassert(pg);
	usleep_range(10, 20);

disable_clks:
	tegra_powergate_disable_clocks(pg);

	return err;
}

static int tegra_genpd_power_on(struct generic_pm_domain *domain)
{
	struct tegra_powergate *pg = to_powergate(domain);
	struct tegra_pmc *pmc = pg->pmc;
	int err;

	err = tegra_powergate_power_up(pg, true);
	if (err)
		dev_err(pmc->dev, "failed to turn on PM domain %s: %d\n",
			pg->genpd.name, err);

	return err;
}

static int tegra_genpd_power_off(struct generic_pm_domain *domain)
{
	struct tegra_powergate *pg = to_powergate(domain);
	struct tegra_pmc *pmc = pg->pmc;
	int err;

	err = tegra_powergate_power_down(pg);
	if (err)
		dev_err(pmc->dev, "failed to turn off PM domain %s: %d\n",
			pg->genpd.name, err);

	return err;
}

/**
 * tegra_powergate_power_on() - power on partition
 * @id: partition ID
 */
int tegra_powergate_power_on(unsigned int id)
{
	if (!tegra_powergate_is_available(id))
		return -EINVAL;
=======
	return readl(pmc->scratch + offset);
}

static void tegra_pmc_scratch_writel(struct tegra_pmc *pmc, u32 value,
				     unsigned long offset)
{
	if (pmc->tz_only)
		tegra_pmc_writel(pmc, value, offset);
	else
		writel(value, pmc->scratch + offset);
}

/*
 * TODO Figure out a way to call this with the struct tegra_pmc * passed in.
 * This currently doesn't work because readx_poll_timeout() can only operate
 * on functions that take a single argument.
 */
static inline bool tegra_powergate_state(int id)
{
	if (id == TEGRA_POWERGATE_3D && pmc->soc->has_gpu_clamps)
		return (tegra_pmc_readl(pmc, GPU_RG_CNTRL) & 0x1) == 0;
	else
		return (tegra_pmc_readl(pmc, PWRGATE_STATUS) & BIT(id)) != 0;
}
>>>>>>> 24b8d41d

static inline bool tegra_powergate_is_valid(struct tegra_pmc *pmc, int id)
{
	return (pmc->soc && pmc->soc->powergates[id]);
}

<<<<<<< HEAD
/**
 * tegra_powergate_power_off() - power off partition
 * @id: partition ID
 */
int tegra_powergate_power_off(unsigned int id)
{
	if (!tegra_powergate_is_available(id))
=======
static inline bool tegra_powergate_is_available(struct tegra_pmc *pmc, int id)
{
	return test_bit(id, pmc->powergates_available);
}

static int tegra_powergate_lookup(struct tegra_pmc *pmc, const char *name)
{
	unsigned int i;

	if (!pmc || !pmc->soc || !name)
>>>>>>> 24b8d41d
		return -EINVAL;

	for (i = 0; i < pmc->soc->num_powergates; i++) {
		if (!tegra_powergate_is_valid(pmc, i))
			continue;

		if (!strcmp(name, pmc->soc->powergates[i]))
			return i;
	}

	return -ENODEV;
}

/**
 * tegra_powergate_set() - set the state of a partition
 * @pmc: power management controller
 * @id: partition ID
 * @new_state: new state of the partition
 */
<<<<<<< HEAD
int tegra_powergate_is_powered(unsigned int id)
{
	int status;

	if (!tegra_powergate_is_valid(id))
		return -EINVAL;

	mutex_lock(&pmc->powergates_lock);
	status = tegra_powergate_state(id);
	mutex_unlock(&pmc->powergates_lock);

	return status;
}

/**
 * tegra_powergate_remove_clamping() - remove power clamps for partition
 * @id: partition ID
 */
int tegra_powergate_remove_clamping(unsigned int id)
{
	if (!tegra_powergate_is_available(id))
		return -EINVAL;

	return __tegra_powergate_remove_clamping(id);
=======
static int tegra_powergate_set(struct tegra_pmc *pmc, unsigned int id,
			       bool new_state)
{
	bool status;
	int err;

	if (id == TEGRA_POWERGATE_3D && pmc->soc->has_gpu_clamps)
		return -EINVAL;

	mutex_lock(&pmc->powergates_lock);

	if (tegra_powergate_state(id) == new_state) {
		mutex_unlock(&pmc->powergates_lock);
		return 0;
	}

	tegra_pmc_writel(pmc, PWRGATE_TOGGLE_START | id, PWRGATE_TOGGLE);

	err = readx_poll_timeout(tegra_powergate_state, id, status,
				 status == new_state, 10, 100000);

	mutex_unlock(&pmc->powergates_lock);

	return err;
}

static int __tegra_powergate_remove_clamping(struct tegra_pmc *pmc,
					     unsigned int id)
{
	u32 mask;

	mutex_lock(&pmc->powergates_lock);

	/*
	 * On Tegra124 and later, the clamps for the GPU are controlled by a
	 * separate register (with different semantics).
	 */
	if (id == TEGRA_POWERGATE_3D) {
		if (pmc->soc->has_gpu_clamps) {
			tegra_pmc_writel(pmc, 0, GPU_RG_CNTRL);
			goto out;
		}
	}

	/*
	 * Tegra 2 has a bug where PCIE and VDE clamping masks are
	 * swapped relatively to the partition ids
	 */
	if (id == TEGRA_POWERGATE_VDEC)
		mask = (1 << TEGRA_POWERGATE_PCIE);
	else if (id == TEGRA_POWERGATE_PCIE)
		mask = (1 << TEGRA_POWERGATE_VDEC);
	else
		mask = (1 << id);

	tegra_pmc_writel(pmc, mask, REMOVE_CLAMPING);

out:
	mutex_unlock(&pmc->powergates_lock);

	return 0;
>>>>>>> 24b8d41d
}

<<<<<<< HEAD
/**
 * tegra_powergate_sequence_power_up() - power up partition
 * @id: partition ID
 * @clk: clock for partition
 * @rst: reset for partition
 *
 * Must be called with clk disabled, and returns with clk enabled.
 */
int tegra_powergate_sequence_power_up(unsigned int id, struct clk *clk,
				      struct reset_control *rst)
{
	struct tegra_powergate pg;
	int err;

	if (!tegra_powergate_is_available(id))
		return -EINVAL;

	pg.id = id;
	pg.clks = &clk;
	pg.num_clks = 1;
	pg.resets = &rst;
	pg.num_resets = 1;
=======
static void tegra_powergate_disable_clocks(struct tegra_powergate *pg)
{
	unsigned int i;

	for (i = 0; i < pg->num_clks; i++)
		clk_disable_unprepare(pg->clks[i]);
}

static int tegra_powergate_enable_clocks(struct tegra_powergate *pg)
{
	unsigned int i;
	int err;

	for (i = 0; i < pg->num_clks; i++) {
		err = clk_prepare_enable(pg->clks[i]);
		if (err)
			goto out;
	}
>>>>>>> 24b8d41d

	err = tegra_powergate_power_up(&pg, false);
	if (err)
		pr_err("failed to turn on partition %d: %d\n", id, err);

<<<<<<< HEAD
=======
out:
	while (i--)
		clk_disable_unprepare(pg->clks[i]);

>>>>>>> 24b8d41d
	return err;
}

<<<<<<< HEAD
#ifdef CONFIG_SMP
/**
 * tegra_get_cpu_powergate_id() - convert from CPU ID to partition ID
 * @cpuid: CPU partition ID
 *
 * Returns the partition ID corresponding to the CPU partition ID or a
 * negative error code on failure.
 */
static int tegra_get_cpu_powergate_id(unsigned int cpuid)
{
	if (pmc->soc && cpuid < pmc->soc->num_cpu_powergates)
		return pmc->soc->cpu_powergates[cpuid];

	return -EINVAL;
}

/**
 * tegra_pmc_cpu_is_powered() - check if CPU partition is powered
 * @cpuid: CPU partition ID
 */
bool tegra_pmc_cpu_is_powered(unsigned int cpuid)
=======
int __weak tegra210_clk_handle_mbist_war(unsigned int id)
{
	return 0;
}

static int tegra_powergate_power_up(struct tegra_powergate *pg,
				    bool disable_clocks)
>>>>>>> 24b8d41d
{
	int err;

	err = reset_control_assert(pg->reset);
	if (err)
		return err;

	usleep_range(10, 20);

<<<<<<< HEAD
/**
 * tegra_pmc_cpu_power_on() - power on CPU partition
 * @cpuid: CPU partition ID
 */
int tegra_pmc_cpu_power_on(unsigned int cpuid)
{
	int id;
=======
	err = tegra_powergate_set(pg->pmc, pg->id, true);
	if (err < 0)
		return err;
>>>>>>> 24b8d41d

	usleep_range(10, 20);

	err = tegra_powergate_enable_clocks(pg);
	if (err)
		goto disable_clks;

<<<<<<< HEAD
/**
 * tegra_pmc_cpu_remove_clamping() - remove power clamps for CPU partition
 * @cpuid: CPU partition ID
 */
int tegra_pmc_cpu_remove_clamping(unsigned int cpuid)
{
	int id;
=======
	usleep_range(10, 20);
>>>>>>> 24b8d41d

	err = __tegra_powergate_remove_clamping(pg->pmc, pg->id);
	if (err)
		goto disable_clks;

	usleep_range(10, 20);

	err = reset_control_deassert(pg->reset);
	if (err)
		goto powergate_off;

	usleep_range(10, 20);

	if (pg->pmc->soc->needs_mbist_war)
		err = tegra210_clk_handle_mbist_war(pg->id);
	if (err)
		goto disable_clks;

	if (disable_clocks)
		tegra_powergate_disable_clocks(pg);

	return 0;

disable_clks:
	tegra_powergate_disable_clocks(pg);
	usleep_range(10, 20);

<<<<<<< HEAD
	/* reset everything but PMC_SCRATCH0 and PMC_RST_STATUS */
	value = tegra_pmc_readl(PMC_CNTRL);
	value |= PMC_CNTRL_MAIN_RST;
	tegra_pmc_writel(value, PMC_CNTRL);
=======
powergate_off:
	tegra_powergate_set(pg->pmc, pg->id, false);
>>>>>>> 24b8d41d

	return err;
}

static int tegra_powergate_power_down(struct tegra_powergate *pg)
{
<<<<<<< HEAD
	unsigned int i;
	int status;

	seq_printf(s, " powergate powered\n");
	seq_printf(s, "------------------\n");

	for (i = 0; i < pmc->soc->num_powergates; i++) {
		status = tegra_powergate_is_powered(i);
		if (status < 0)
			continue;

		seq_printf(s, " %9s %7s\n", pmc->soc->powergates[i],
			   status ? "yes" : "no");
	}
=======
	int err;

	err = tegra_powergate_enable_clocks(pg);
	if (err)
		return err;

	usleep_range(10, 20);
>>>>>>> 24b8d41d

	err = reset_control_assert(pg->reset);
	if (err)
		goto disable_clks;

	usleep_range(10, 20);

	tegra_powergate_disable_clocks(pg);

<<<<<<< HEAD
static int tegra_powergate_debugfs_init(void)
{
	pmc->debugfs = debugfs_create_file("powergate", S_IRUGO, NULL, NULL,
					   &powergate_fops);
	if (!pmc->debugfs)
		return -ENOMEM;

	return 0;
}

static int tegra_powergate_of_get_clks(struct tegra_powergate *pg,
				       struct device_node *np)
{
	struct clk *clk;
	unsigned int i, count;
	int err;

	count = of_count_phandle_with_args(np, "clocks", "#clock-cells");
	if (count == 0)
		return -ENODEV;

	pg->clks = kcalloc(count, sizeof(clk), GFP_KERNEL);
	if (!pg->clks)
		return -ENOMEM;
=======
	usleep_range(10, 20);

	err = tegra_powergate_set(pg->pmc, pg->id, false);
	if (err)
		goto assert_resets;
>>>>>>> 24b8d41d

	for (i = 0; i < count; i++) {
		pg->clks[i] = of_clk_get(np, i);
		if (IS_ERR(pg->clks[i])) {
			err = PTR_ERR(pg->clks[i]);
			goto err;
		}
	}

	pg->num_clks = count;

	return 0;

err:
	while (i--)
		clk_put(pg->clks[i]);

	kfree(pg->clks);

	return err;
}

static int tegra_powergate_of_get_resets(struct tegra_powergate *pg,
					 struct device_node *np, bool off)
{
	struct reset_control *rst;
	unsigned int i, count;
	int err;

	count = of_count_phandle_with_args(np, "resets", "#reset-cells");
	if (count == 0)
		return -ENODEV;

	pg->resets = kcalloc(count, sizeof(rst), GFP_KERNEL);
	if (!pg->resets)
		return -ENOMEM;

	for (i = 0; i < count; i++) {
		pg->resets[i] = of_reset_control_get_by_index(np, i);
		if (IS_ERR(pg->resets[i])) {
			err = PTR_ERR(pg->resets[i]);
			goto error;
		}

		if (off)
			err = reset_control_assert(pg->resets[i]);
		else
			err = reset_control_deassert(pg->resets[i]);

		if (err) {
			reset_control_put(pg->resets[i]);
			goto error;
		}
	}

	pg->num_resets = count;

	return 0;

<<<<<<< HEAD
error:
	while (i--)
		reset_control_put(pg->resets[i]);

	kfree(pg->resets);

	return err;
}

static void tegra_powergate_add(struct tegra_pmc *pmc, struct device_node *np)
{
	struct tegra_powergate *pg;
	int id, err;
	bool off;

	pg = kzalloc(sizeof(*pg), GFP_KERNEL);
	if (!pg)
		return;

	id = tegra_powergate_lookup(pmc, np->name);
	if (id < 0) {
		dev_err(pmc->dev, "powergate lookup failed for %s: %d\n",
			np->name, id);
		goto free_mem;
	}

	/*
	 * Clear the bit for this powergate so it cannot be managed
	 * directly via the legacy APIs for controlling powergates.
	 */
	clear_bit(id, pmc->powergates_available);

	pg->id = id;
	pg->genpd.name = np->name;
	pg->genpd.power_off = tegra_genpd_power_off;
	pg->genpd.power_on = tegra_genpd_power_on;
	pg->pmc = pmc;

	off = !tegra_powergate_is_powered(pg->id);

	err = tegra_powergate_of_get_clks(pg, np);
	if (err < 0) {
		dev_err(pmc->dev, "failed to get clocks for %s: %d\n",
			np->name, err);
		goto set_available;
	}

	err = tegra_powergate_of_get_resets(pg, np, off);
	if (err < 0) {
		dev_err(pmc->dev, "failed to get resets for %s: %d\n",
			np->name, err);
		goto remove_clks;
	}

	if (!IS_ENABLED(CONFIG_PM_GENERIC_DOMAINS))
		goto power_on_cleanup;

	/*
	 * FIXME: If XHCI is enabled for Tegra, then power-up the XUSB
	 * host and super-speed partitions. Once the XHCI driver
	 * manages the partitions itself this code can be removed. Note
	 * that we don't register these partitions with the genpd core
	 * to avoid it from powering down the partitions as they appear
	 * to be unused.
	 */
	if (IS_ENABLED(CONFIG_USB_XHCI_TEGRA) &&
	    (id == TEGRA_POWERGATE_XUSBA || id == TEGRA_POWERGATE_XUSBC))
		goto power_on_cleanup;

	pm_genpd_init(&pg->genpd, NULL, off);

	err = of_genpd_add_provider_simple(np, &pg->genpd);
	if (err < 0) {
		dev_err(pmc->dev, "failed to add genpd provider for %s: %d\n",
			np->name, err);
		goto remove_resets;
	}

	dev_dbg(pmc->dev, "added power domain %s\n", pg->genpd.name);

	return;

power_on_cleanup:
	if (off)
		WARN_ON(tegra_powergate_power_up(pg, true));

remove_resets:
	while (pg->num_resets--)
		reset_control_put(pg->resets[pg->num_resets]);

	kfree(pg->resets);

remove_clks:
	while (pg->num_clks--)
		clk_put(pg->clks[pg->num_clks]);

	kfree(pg->clks);

set_available:
	set_bit(id, pmc->powergates_available);

free_mem:
	kfree(pg);
}

static void tegra_powergate_init(struct tegra_pmc *pmc,
				 struct device_node *parent)
{
	struct device_node *np, *child;
	unsigned int i;

	/* Create a bitmap of the available and valid partitions */
	for (i = 0; i < pmc->soc->num_powergates; i++)
		if (pmc->soc->powergates[i])
			set_bit(i, pmc->powergates_available);

	np = of_get_child_by_name(parent, "powergates");
	if (!np)
		return;

	for_each_child_of_node(np, child) {
		tegra_powergate_add(pmc, child);
		of_node_put(child);
	}

	of_node_put(np);
}

static int tegra_io_rail_prepare(unsigned int id, unsigned long *request,
				 unsigned long *status, unsigned int *bit)
=======
assert_resets:
	tegra_powergate_enable_clocks(pg);
	usleep_range(10, 20);
	reset_control_deassert(pg->reset);
	usleep_range(10, 20);

disable_clks:
	tegra_powergate_disable_clocks(pg);

	return err;
}

static int tegra_genpd_power_on(struct generic_pm_domain *domain)
>>>>>>> 24b8d41d
{
	struct tegra_powergate *pg = to_powergate(domain);
	struct device *dev = pg->pmc->dev;
	int err;

	err = tegra_powergate_power_up(pg, true);
	if (err) {
		dev_err(dev, "failed to turn on PM domain %s: %d\n",
			pg->genpd.name, err);
		goto out;
	}

	reset_control_release(pg->reset);

out:
	return err;
}

static int tegra_genpd_power_off(struct generic_pm_domain *domain)
{
	struct tegra_powergate *pg = to_powergate(domain);
	struct device *dev = pg->pmc->dev;
	int err;

	err = reset_control_acquire(pg->reset);
	if (err < 0) {
		pr_err("failed to acquire resets: %d\n", err);
		return err;
	}

	err = tegra_powergate_power_down(pg);
	if (err) {
		dev_err(dev, "failed to turn off PM domain %s: %d\n",
			pg->genpd.name, err);
		reset_control_release(pg->reset);
	}

	return err;
}

/**
 * tegra_powergate_power_on() - power on partition
 * @id: partition ID
 */
int tegra_powergate_power_on(unsigned int id)
{
	if (!tegra_powergate_is_available(pmc, id))
		return -EINVAL;

	return tegra_powergate_set(pmc, id, true);
}
EXPORT_SYMBOL(tegra_powergate_power_on);

/**
 * tegra_powergate_power_off() - power off partition
 * @id: partition ID
 */
int tegra_powergate_power_off(unsigned int id)
{
	if (!tegra_powergate_is_available(pmc, id))
		return -EINVAL;

	return tegra_powergate_set(pmc, id, false);
}
EXPORT_SYMBOL(tegra_powergate_power_off);

/**
 * tegra_powergate_is_powered() - check if partition is powered
 * @pmc: power management controller
 * @id: partition ID
 */
static int tegra_powergate_is_powered(struct tegra_pmc *pmc, unsigned int id)
{
	if (!tegra_powergate_is_valid(pmc, id))
		return -EINVAL;

	return tegra_powergate_state(id);
}

/**
 * tegra_powergate_remove_clamping() - remove power clamps for partition
 * @id: partition ID
 */
int tegra_powergate_remove_clamping(unsigned int id)
{
	if (!tegra_powergate_is_available(pmc, id))
		return -EINVAL;

	return __tegra_powergate_remove_clamping(pmc, id);
}
EXPORT_SYMBOL(tegra_powergate_remove_clamping);

/**
 * tegra_powergate_sequence_power_up() - power up partition
 * @id: partition ID
 * @clk: clock for partition
 * @rst: reset for partition
 *
 * Must be called with clk disabled, and returns with clk enabled.
 */
int tegra_powergate_sequence_power_up(unsigned int id, struct clk *clk,
				      struct reset_control *rst)
{
	struct tegra_powergate *pg;
	int err;

	if (!tegra_powergate_is_available(pmc, id))
		return -EINVAL;

	pg = kzalloc(sizeof(*pg), GFP_KERNEL);
	if (!pg)
		return -ENOMEM;

	pg->id = id;
	pg->clks = &clk;
	pg->num_clks = 1;
	pg->reset = rst;
	pg->pmc = pmc;

	err = tegra_powergate_power_up(pg, false);
	if (err)
		dev_err(pmc->dev, "failed to turn on partition %d: %d\n", id,
			err);

	kfree(pg);

	return err;
}
EXPORT_SYMBOL(tegra_powergate_sequence_power_up);

/**
 * tegra_get_cpu_powergate_id() - convert from CPU ID to partition ID
 * @pmc: power management controller
 * @cpuid: CPU partition ID
 *
 * Returns the partition ID corresponding to the CPU partition ID or a
 * negative error code on failure.
 */
static int tegra_get_cpu_powergate_id(struct tegra_pmc *pmc,
				      unsigned int cpuid)
{
	if (pmc->soc && cpuid < pmc->soc->num_cpu_powergates)
		return pmc->soc->cpu_powergates[cpuid];

	return -EINVAL;
}

/**
 * tegra_pmc_cpu_is_powered() - check if CPU partition is powered
 * @cpuid: CPU partition ID
 */
bool tegra_pmc_cpu_is_powered(unsigned int cpuid)
{
	int id;

	id = tegra_get_cpu_powergate_id(pmc, cpuid);
	if (id < 0)
		return false;

	return tegra_powergate_is_powered(pmc, id);
}

/**
 * tegra_pmc_cpu_power_on() - power on CPU partition
 * @cpuid: CPU partition ID
 */
int tegra_pmc_cpu_power_on(unsigned int cpuid)
{
	int id;

	id = tegra_get_cpu_powergate_id(pmc, cpuid);
	if (id < 0)
		return id;

	return tegra_powergate_set(pmc, id, true);
}

/**
 * tegra_pmc_cpu_remove_clamping() - remove power clamps for CPU partition
 * @cpuid: CPU partition ID
 */
int tegra_pmc_cpu_remove_clamping(unsigned int cpuid)
{
	int id;

	id = tegra_get_cpu_powergate_id(pmc, cpuid);
	if (id < 0)
		return id;

	return tegra_powergate_remove_clamping(id);
}

static int tegra_pmc_restart_notify(struct notifier_block *this,
				    unsigned long action, void *data)
{
	const char *cmd = data;
	u32 value;

	value = tegra_pmc_scratch_readl(pmc, pmc->soc->regs->scratch0);
	value &= ~PMC_SCRATCH0_MODE_MASK;

	if (cmd) {
		if (strcmp(cmd, "recovery") == 0)
			value |= PMC_SCRATCH0_MODE_RECOVERY;

		if (strcmp(cmd, "bootloader") == 0)
			value |= PMC_SCRATCH0_MODE_BOOTLOADER;

		if (strcmp(cmd, "forced-recovery") == 0)
			value |= PMC_SCRATCH0_MODE_RCM;
	}

	tegra_pmc_scratch_writel(pmc, value, pmc->soc->regs->scratch0);

	/* reset everything but PMC_SCRATCH0 and PMC_RST_STATUS */
	value = tegra_pmc_readl(pmc, PMC_CNTRL);
	value |= PMC_CNTRL_MAIN_RST;
	tegra_pmc_writel(pmc, value, PMC_CNTRL);

	return NOTIFY_DONE;
}

static struct notifier_block tegra_pmc_restart_handler = {
	.notifier_call = tegra_pmc_restart_notify,
	.priority = 128,
};

static int powergate_show(struct seq_file *s, void *data)
{
	unsigned int i;
	int status;

	seq_printf(s, " powergate powered\n");
	seq_printf(s, "------------------\n");

	for (i = 0; i < pmc->soc->num_powergates; i++) {
		status = tegra_powergate_is_powered(pmc, i);
		if (status < 0)
			continue;

		seq_printf(s, " %9s %7s\n", pmc->soc->powergates[i],
			   status ? "yes" : "no");
	}

	return 0;
}

DEFINE_SHOW_ATTRIBUTE(powergate);

static int tegra_powergate_debugfs_init(void)
{
	pmc->debugfs = debugfs_create_file("powergate", S_IRUGO, NULL, NULL,
					   &powergate_fops);
	if (!pmc->debugfs)
		return -ENOMEM;

	return 0;
}

static int tegra_powergate_of_get_clks(struct tegra_powergate *pg,
				       struct device_node *np)
{
	struct clk *clk;
	unsigned int i, count;
	int err;

	count = of_clk_get_parent_count(np);
	if (count == 0)
		return -ENODEV;

	pg->clks = kcalloc(count, sizeof(clk), GFP_KERNEL);
	if (!pg->clks)
		return -ENOMEM;

	for (i = 0; i < count; i++) {
		pg->clks[i] = of_clk_get(np, i);
		if (IS_ERR(pg->clks[i])) {
			err = PTR_ERR(pg->clks[i]);
			goto err;
		}
	}

	pg->num_clks = count;

	return 0;

err:
	while (i--)
		clk_put(pg->clks[i]);

	kfree(pg->clks);

	return err;
}

static int tegra_powergate_of_get_resets(struct tegra_powergate *pg,
					 struct device_node *np, bool off)
{
	struct device *dev = pg->pmc->dev;
	int err;

	pg->reset = of_reset_control_array_get_exclusive_released(np);
	if (IS_ERR(pg->reset)) {
		err = PTR_ERR(pg->reset);
		dev_err(dev, "failed to get device resets: %d\n", err);
		return err;
	}

	err = reset_control_acquire(pg->reset);
	if (err < 0) {
		pr_err("failed to acquire resets: %d\n", err);
		goto out;
	}

	if (off) {
		err = reset_control_assert(pg->reset);
	} else {
		err = reset_control_deassert(pg->reset);
		if (err < 0)
			goto out;

		reset_control_release(pg->reset);
	}

out:
	if (err) {
		reset_control_release(pg->reset);
		reset_control_put(pg->reset);
	}

	return err;
}

static int tegra_powergate_add(struct tegra_pmc *pmc, struct device_node *np)
{
	struct device *dev = pmc->dev;
	struct tegra_powergate *pg;
	int id, err = 0;
	bool off;

	pg = kzalloc(sizeof(*pg), GFP_KERNEL);
	if (!pg)
		return -ENOMEM;

	id = tegra_powergate_lookup(pmc, np->name);
	if (id < 0) {
		dev_err(dev, "powergate lookup failed for %pOFn: %d\n", np, id);
		err = -ENODEV;
		goto free_mem;
	}

	/*
	 * Clear the bit for this powergate so it cannot be managed
	 * directly via the legacy APIs for controlling powergates.
	 */
	clear_bit(id, pmc->powergates_available);

	pg->id = id;
	pg->genpd.name = np->name;
	pg->genpd.power_off = tegra_genpd_power_off;
	pg->genpd.power_on = tegra_genpd_power_on;
	pg->pmc = pmc;

	off = !tegra_powergate_is_powered(pmc, pg->id);

	err = tegra_powergate_of_get_clks(pg, np);
	if (err < 0) {
		dev_err(dev, "failed to get clocks for %pOFn: %d\n", np, err);
		goto set_available;
	}

	err = tegra_powergate_of_get_resets(pg, np, off);
	if (err < 0) {
		dev_err(dev, "failed to get resets for %pOFn: %d\n", np, err);
		goto remove_clks;
	}

	if (!IS_ENABLED(CONFIG_PM_GENERIC_DOMAINS)) {
		if (off)
			WARN_ON(tegra_powergate_power_up(pg, true));

		goto remove_resets;
	}

	err = pm_genpd_init(&pg->genpd, NULL, off);
	if (err < 0) {
		dev_err(dev, "failed to initialise PM domain %pOFn: %d\n", np,
		       err);
		goto remove_resets;
	}

	err = of_genpd_add_provider_simple(np, &pg->genpd);
	if (err < 0) {
		dev_err(dev, "failed to add PM domain provider for %pOFn: %d\n",
			np, err);
		goto remove_genpd;
	}

	dev_dbg(dev, "added PM domain %s\n", pg->genpd.name);

	return 0;

remove_genpd:
	pm_genpd_remove(&pg->genpd);

remove_resets:
	reset_control_put(pg->reset);

remove_clks:
	while (pg->num_clks--)
		clk_put(pg->clks[pg->num_clks]);

	kfree(pg->clks);

set_available:
	set_bit(id, pmc->powergates_available);

free_mem:
	kfree(pg);

	return err;
}

static int tegra_powergate_init(struct tegra_pmc *pmc,
				struct device_node *parent)
{
	struct device_node *np, *child;
	int err = 0;

	np = of_get_child_by_name(parent, "powergates");
	if (!np)
		return 0;

	for_each_child_of_node(np, child) {
		err = tegra_powergate_add(pmc, child);
		if (err < 0) {
			of_node_put(child);
			break;
		}
	}

	of_node_put(np);

	return err;
}

static void tegra_powergate_remove(struct generic_pm_domain *genpd)
{
	struct tegra_powergate *pg = to_powergate(genpd);

	reset_control_put(pg->reset);

	while (pg->num_clks--)
		clk_put(pg->clks[pg->num_clks]);

	kfree(pg->clks);

	set_bit(pg->id, pmc->powergates_available);

	kfree(pg);
}

static void tegra_powergate_remove_all(struct device_node *parent)
{
	struct generic_pm_domain *genpd;
	struct device_node *np, *child;

	np = of_get_child_by_name(parent, "powergates");
	if (!np)
		return;

	for_each_child_of_node(np, child) {
		of_genpd_del_provider(child);

		genpd = of_genpd_remove_last(child);
		if (IS_ERR(genpd))
			continue;

		tegra_powergate_remove(genpd);
	}

	of_node_put(np);
}

static const struct tegra_io_pad_soc *
tegra_io_pad_find(struct tegra_pmc *pmc, enum tegra_io_pad id)
{
	unsigned int i;

	for (i = 0; i < pmc->soc->num_io_pads; i++)
		if (pmc->soc->io_pads[i].id == id)
			return &pmc->soc->io_pads[i];

	return NULL;
}

static int tegra_io_pad_get_dpd_register_bit(struct tegra_pmc *pmc,
					     enum tegra_io_pad id,
					     unsigned long *request,
					     unsigned long *status,
					     u32 *mask)
{
	const struct tegra_io_pad_soc *pad;

	pad = tegra_io_pad_find(pmc, id);
	if (!pad) {
		dev_err(pmc->dev, "invalid I/O pad ID %u\n", id);
		return -ENOENT;
	}

	if (pad->dpd == UINT_MAX)
		return -ENOTSUPP;

	*mask = BIT(pad->dpd % 32);

	if (pad->dpd < 32) {
		*status = pmc->soc->regs->dpd_status;
		*request = pmc->soc->regs->dpd_req;
	} else {
		*status = pmc->soc->regs->dpd2_status;
		*request = pmc->soc->regs->dpd2_req;
	}

	return 0;
}

static int tegra_io_pad_prepare(struct tegra_pmc *pmc, enum tegra_io_pad id,
				unsigned long *request, unsigned long *status,
				u32 *mask)
{
	unsigned long rate, value;
	int err;

	err = tegra_io_pad_get_dpd_register_bit(pmc, id, request, status, mask);
	if (err)
		return err;

	if (pmc->clk) {
		rate = pmc->rate;
		if (!rate) {
			dev_err(pmc->dev, "failed to get clock rate\n");
			return -ENODEV;
		}

		tegra_pmc_writel(pmc, DPD_SAMPLE_ENABLE, DPD_SAMPLE);

		/* must be at least 200 ns, in APB (PCLK) clock cycles */
		value = DIV_ROUND_UP(1000000000, rate);
		value = DIV_ROUND_UP(200, value);
		tegra_pmc_writel(pmc, value, SEL_DPD_TIM);
	}

	return 0;
}

static int tegra_io_pad_poll(struct tegra_pmc *pmc, unsigned long offset,
			     u32 mask, u32 val, unsigned long timeout)
{
	u32 value;

	timeout = jiffies + msecs_to_jiffies(timeout);

	while (time_after(timeout, jiffies)) {
		value = tegra_pmc_readl(pmc, offset);
		if ((value & mask) == val)
			return 0;

		usleep_range(250, 1000);
	}

	return -ETIMEDOUT;
}

static void tegra_io_pad_unprepare(struct tegra_pmc *pmc)
{
	if (pmc->clk)
		tegra_pmc_writel(pmc, DPD_SAMPLE_DISABLE, DPD_SAMPLE);
}

/**
 * tegra_io_pad_power_enable() - enable power to I/O pad
 * @id: Tegra I/O pad ID for which to enable power
 *
 * Returns: 0 on success or a negative error code on failure.
 */
int tegra_io_pad_power_enable(enum tegra_io_pad id)
{
	unsigned long request, status;
	u32 mask;
	int err;

	mutex_lock(&pmc->powergates_lock);

	err = tegra_io_pad_prepare(pmc, id, &request, &status, &mask);
	if (err < 0) {
		dev_err(pmc->dev, "failed to prepare I/O pad: %d\n", err);
		goto unlock;
	}

	tegra_pmc_writel(pmc, IO_DPD_REQ_CODE_OFF | mask, request);

	err = tegra_io_pad_poll(pmc, status, mask, 0, 250);
	if (err < 0) {
		dev_err(pmc->dev, "failed to enable I/O pad: %d\n", err);
		goto unlock;
	}

	tegra_io_pad_unprepare(pmc);

unlock:
	mutex_unlock(&pmc->powergates_lock);
	return err;
}
EXPORT_SYMBOL(tegra_io_pad_power_enable);

/**
 * tegra_io_pad_power_disable() - disable power to I/O pad
 * @id: Tegra I/O pad ID for which to disable power
 *
 * Returns: 0 on success or a negative error code on failure.
 */
int tegra_io_pad_power_disable(enum tegra_io_pad id)
{
	unsigned long request, status;
	u32 mask;
	int err;

	mutex_lock(&pmc->powergates_lock);

	err = tegra_io_pad_prepare(pmc, id, &request, &status, &mask);
	if (err < 0) {
		dev_err(pmc->dev, "failed to prepare I/O pad: %d\n", err);
		goto unlock;
	}

	tegra_pmc_writel(pmc, IO_DPD_REQ_CODE_ON | mask, request);

	err = tegra_io_pad_poll(pmc, status, mask, mask, 250);
	if (err < 0) {
		dev_err(pmc->dev, "failed to disable I/O pad: %d\n", err);
		goto unlock;
	}

	tegra_io_pad_unprepare(pmc);

unlock:
	mutex_unlock(&pmc->powergates_lock);
	return err;
}
EXPORT_SYMBOL(tegra_io_pad_power_disable);

static int tegra_io_pad_is_powered(struct tegra_pmc *pmc, enum tegra_io_pad id)
{
	unsigned long request, status;
	u32 mask, value;
	int err;

	err = tegra_io_pad_get_dpd_register_bit(pmc, id, &request, &status,
						&mask);
	if (err)
		return err;

	value = tegra_pmc_readl(pmc, status);

	return !(value & mask);
}

static int tegra_io_pad_set_voltage(struct tegra_pmc *pmc, enum tegra_io_pad id,
				    int voltage)
{
	const struct tegra_io_pad_soc *pad;
	u32 value;

	pad = tegra_io_pad_find(pmc, id);
	if (!pad)
		return -ENOENT;

	if (pad->voltage == UINT_MAX)
		return -ENOTSUPP;

	mutex_lock(&pmc->powergates_lock);

	if (pmc->soc->has_impl_33v_pwr) {
		value = tegra_pmc_readl(pmc, PMC_IMPL_E_33V_PWR);

		if (voltage == TEGRA_IO_PAD_VOLTAGE_1V8)
			value &= ~BIT(pad->voltage);
		else
			value |= BIT(pad->voltage);

		tegra_pmc_writel(pmc, value, PMC_IMPL_E_33V_PWR);
	} else {
		/* write-enable PMC_PWR_DET_VALUE[pad->voltage] */
		value = tegra_pmc_readl(pmc, PMC_PWR_DET);
		value |= BIT(pad->voltage);
		tegra_pmc_writel(pmc, value, PMC_PWR_DET);

		/* update I/O voltage */
		value = tegra_pmc_readl(pmc, PMC_PWR_DET_VALUE);

		if (voltage == TEGRA_IO_PAD_VOLTAGE_1V8)
			value &= ~BIT(pad->voltage);
		else
			value |= BIT(pad->voltage);

		tegra_pmc_writel(pmc, value, PMC_PWR_DET_VALUE);
	}

	mutex_unlock(&pmc->powergates_lock);

	usleep_range(100, 250);

	return 0;
}

static int tegra_io_pad_get_voltage(struct tegra_pmc *pmc, enum tegra_io_pad id)
{
	const struct tegra_io_pad_soc *pad;
	u32 value;

	pad = tegra_io_pad_find(pmc, id);
	if (!pad)
		return -ENOENT;

	if (pad->voltage == UINT_MAX)
		return -ENOTSUPP;

	if (pmc->soc->has_impl_33v_pwr)
		value = tegra_pmc_readl(pmc, PMC_IMPL_E_33V_PWR);
	else
		value = tegra_pmc_readl(pmc, PMC_PWR_DET_VALUE);

	if ((value & BIT(pad->voltage)) == 0)
		return TEGRA_IO_PAD_VOLTAGE_1V8;

	return TEGRA_IO_PAD_VOLTAGE_3V3;
}

/**
 * tegra_io_rail_power_on() - enable power to I/O rail
 * @id: Tegra I/O pad ID for which to enable power
 *
 * See also: tegra_io_pad_power_enable()
 */
int tegra_io_rail_power_on(unsigned int id)
{
	return tegra_io_pad_power_enable(id);
}
EXPORT_SYMBOL(tegra_io_rail_power_on);

/**
 * tegra_io_rail_power_off() - disable power to I/O rail
 * @id: Tegra I/O pad ID for which to disable power
 *
 * See also: tegra_io_pad_power_disable()
 */
int tegra_io_rail_power_off(unsigned int id)
{
	return tegra_io_pad_power_disable(id);
}
EXPORT_SYMBOL(tegra_io_rail_power_off);

#ifdef CONFIG_PM_SLEEP
enum tegra_suspend_mode tegra_pmc_get_suspend_mode(void)
{
	return pmc->suspend_mode;
}

void tegra_pmc_set_suspend_mode(enum tegra_suspend_mode mode)
{
	if (mode < TEGRA_SUSPEND_NONE || mode >= TEGRA_MAX_SUSPEND_MODE)
		return;

	pmc->suspend_mode = mode;
}

void tegra_pmc_enter_suspend_mode(enum tegra_suspend_mode mode)
{
	unsigned long long rate = 0;
	u64 ticks;
	u32 value;

	switch (mode) {
	case TEGRA_SUSPEND_LP1:
		rate = 32768;
		break;

	case TEGRA_SUSPEND_LP2:
		rate = pmc->rate;
		break;

	default:
		break;
	}

	if (WARN_ON_ONCE(rate == 0))
		rate = 100000000;

	ticks = pmc->cpu_good_time * rate + USEC_PER_SEC - 1;
	do_div(ticks, USEC_PER_SEC);
	tegra_pmc_writel(pmc, ticks, PMC_CPUPWRGOOD_TIMER);

	ticks = pmc->cpu_off_time * rate + USEC_PER_SEC - 1;
	do_div(ticks, USEC_PER_SEC);
	tegra_pmc_writel(pmc, ticks, PMC_CPUPWROFF_TIMER);

	value = tegra_pmc_readl(pmc, PMC_CNTRL);
	value &= ~PMC_CNTRL_SIDE_EFFECT_LP0;
	value |= PMC_CNTRL_CPU_PWRREQ_OE;
	tegra_pmc_writel(pmc, value, PMC_CNTRL);
}
#endif

static int tegra_pmc_parse_dt(struct tegra_pmc *pmc, struct device_node *np)
{
	u32 value, values[2];

	if (of_property_read_u32(np, "nvidia,suspend-mode", &value)) {
	} else {
		switch (value) {
		case 0:
			pmc->suspend_mode = TEGRA_SUSPEND_LP0;
			break;

		case 1:
			pmc->suspend_mode = TEGRA_SUSPEND_LP1;
			break;

		case 2:
			pmc->suspend_mode = TEGRA_SUSPEND_LP2;
			break;

		default:
			pmc->suspend_mode = TEGRA_SUSPEND_NONE;
			break;
		}
	}

	pmc->suspend_mode = tegra_pm_validate_suspend_mode(pmc->suspend_mode);

	if (of_property_read_u32(np, "nvidia,cpu-pwr-good-time", &value))
		pmc->suspend_mode = TEGRA_SUSPEND_NONE;

	pmc->cpu_good_time = value;

	if (of_property_read_u32(np, "nvidia,cpu-pwr-off-time", &value))
		pmc->suspend_mode = TEGRA_SUSPEND_NONE;

	pmc->cpu_off_time = value;

	if (of_property_read_u32_array(np, "nvidia,core-pwr-good-time",
				       values, ARRAY_SIZE(values)))
		pmc->suspend_mode = TEGRA_SUSPEND_NONE;

	pmc->core_osc_time = values[0];
	pmc->core_pmu_time = values[1];

	if (of_property_read_u32(np, "nvidia,core-pwr-off-time", &value))
		pmc->suspend_mode = TEGRA_SUSPEND_NONE;

	pmc->core_off_time = value;

	pmc->corereq_high = of_property_read_bool(np,
				"nvidia,core-power-req-active-high");

	pmc->sysclkreq_high = of_property_read_bool(np,
				"nvidia,sys-clock-req-active-high");

	pmc->combined_req = of_property_read_bool(np,
				"nvidia,combined-power-req");

	pmc->cpu_pwr_good_en = of_property_read_bool(np,
				"nvidia,cpu-pwr-good-en");

	if (of_property_read_u32_array(np, "nvidia,lp0-vec", values,
				       ARRAY_SIZE(values)))
		if (pmc->suspend_mode == TEGRA_SUSPEND_LP0)
			pmc->suspend_mode = TEGRA_SUSPEND_LP1;

	pmc->lp0_vec_phys = values[0];
	pmc->lp0_vec_size = values[1];

	return 0;
}

static void tegra_pmc_init(struct tegra_pmc *pmc)
{
	if (pmc->soc->init)
		pmc->soc->init(pmc);
}

static void tegra_pmc_init_tsense_reset(struct tegra_pmc *pmc)
{
	static const char disabled[] = "emergency thermal reset disabled";
	u32 pmu_addr, ctrl_id, reg_addr, reg_data, pinmux;
	struct device *dev = pmc->dev;
	struct device_node *np;
	u32 value, checksum;

	if (!pmc->soc->has_tsense_reset)
		return;

	np = of_get_child_by_name(pmc->dev->of_node, "i2c-thermtrip");
	if (!np) {
		dev_warn(dev, "i2c-thermtrip node not found, %s.\n", disabled);
		return;
	}

	if (of_property_read_u32(np, "nvidia,i2c-controller-id", &ctrl_id)) {
		dev_err(dev, "I2C controller ID missing, %s.\n", disabled);
		goto out;
	}

	if (of_property_read_u32(np, "nvidia,bus-addr", &pmu_addr)) {
		dev_err(dev, "nvidia,bus-addr missing, %s.\n", disabled);
		goto out;
	}

	if (of_property_read_u32(np, "nvidia,reg-addr", &reg_addr)) {
		dev_err(dev, "nvidia,reg-addr missing, %s.\n", disabled);
		goto out;
	}

	if (of_property_read_u32(np, "nvidia,reg-data", &reg_data)) {
		dev_err(dev, "nvidia,reg-data missing, %s.\n", disabled);
		goto out;
	}

	if (of_property_read_u32(np, "nvidia,pinmux-id", &pinmux))
		pinmux = 0;

	value = tegra_pmc_readl(pmc, PMC_SENSOR_CTRL);
	value |= PMC_SENSOR_CTRL_SCRATCH_WRITE;
	tegra_pmc_writel(pmc, value, PMC_SENSOR_CTRL);

	value = (reg_data << PMC_SCRATCH54_DATA_SHIFT) |
		(reg_addr << PMC_SCRATCH54_ADDR_SHIFT);
	tegra_pmc_writel(pmc, value, PMC_SCRATCH54);

	value = PMC_SCRATCH55_RESET_TEGRA;
	value |= ctrl_id << PMC_SCRATCH55_CNTRL_ID_SHIFT;
	value |= pinmux << PMC_SCRATCH55_PINMUX_SHIFT;
	value |= pmu_addr << PMC_SCRATCH55_I2CSLV1_SHIFT;

	/*
	 * Calculate checksum of SCRATCH54, SCRATCH55 fields. Bits 23:16 will
	 * contain the checksum and are currently zero, so they are not added.
	 */
	checksum = reg_addr + reg_data + (value & 0xff) + ((value >> 8) & 0xff)
		+ ((value >> 24) & 0xff);
	checksum &= 0xff;
	checksum = 0x100 - checksum;

	value |= checksum << PMC_SCRATCH55_CHECKSUM_SHIFT;

	tegra_pmc_writel(pmc, value, PMC_SCRATCH55);

	value = tegra_pmc_readl(pmc, PMC_SENSOR_CTRL);
	value |= PMC_SENSOR_CTRL_ENABLE_RST;
	tegra_pmc_writel(pmc, value, PMC_SENSOR_CTRL);

	dev_info(pmc->dev, "emergency thermal reset enabled\n");

out:
	of_node_put(np);
}

static int tegra_io_pad_pinctrl_get_groups_count(struct pinctrl_dev *pctl_dev)
{
	struct tegra_pmc *pmc = pinctrl_dev_get_drvdata(pctl_dev);

	return pmc->soc->num_io_pads;
}

static const char *tegra_io_pad_pinctrl_get_group_name(struct pinctrl_dev *pctl,
						       unsigned int group)
{
	struct tegra_pmc *pmc = pinctrl_dev_get_drvdata(pctl);

	return pmc->soc->io_pads[group].name;
}

static int tegra_io_pad_pinctrl_get_group_pins(struct pinctrl_dev *pctl_dev,
					       unsigned int group,
					       const unsigned int **pins,
					       unsigned int *num_pins)
{
	struct tegra_pmc *pmc = pinctrl_dev_get_drvdata(pctl_dev);

	*pins = &pmc->soc->io_pads[group].id;
	*num_pins = 1;

	return 0;
}

static const struct pinctrl_ops tegra_io_pad_pinctrl_ops = {
	.get_groups_count = tegra_io_pad_pinctrl_get_groups_count,
	.get_group_name = tegra_io_pad_pinctrl_get_group_name,
	.get_group_pins = tegra_io_pad_pinctrl_get_group_pins,
	.dt_node_to_map = pinconf_generic_dt_node_to_map_pin,
	.dt_free_map = pinconf_generic_dt_free_map,
};

static int tegra_io_pad_pinconf_get(struct pinctrl_dev *pctl_dev,
				    unsigned int pin, unsigned long *config)
{
	enum pin_config_param param = pinconf_to_config_param(*config);
	struct tegra_pmc *pmc = pinctrl_dev_get_drvdata(pctl_dev);
	const struct tegra_io_pad_soc *pad;
	int ret;
	u32 arg;

	pad = tegra_io_pad_find(pmc, pin);
	if (!pad)
		return -EINVAL;

	switch (param) {
	case PIN_CONFIG_POWER_SOURCE:
		ret = tegra_io_pad_get_voltage(pmc, pad->id);
		if (ret < 0)
			return ret;

		arg = ret;
		break;

	case PIN_CONFIG_LOW_POWER_MODE:
		ret = tegra_io_pad_is_powered(pmc, pad->id);
		if (ret < 0)
			return ret;

		arg = !ret;
		break;

	default:
		return -EINVAL;
	}

	*config = pinconf_to_config_packed(param, arg);

	return 0;
}

static int tegra_io_pad_pinconf_set(struct pinctrl_dev *pctl_dev,
				    unsigned int pin, unsigned long *configs,
				    unsigned int num_configs)
{
	struct tegra_pmc *pmc = pinctrl_dev_get_drvdata(pctl_dev);
	const struct tegra_io_pad_soc *pad;
	enum pin_config_param param;
	unsigned int i;
	int err;
	u32 arg;

	pad = tegra_io_pad_find(pmc, pin);
	if (!pad)
		return -EINVAL;

	for (i = 0; i < num_configs; ++i) {
		param = pinconf_to_config_param(configs[i]);
		arg = pinconf_to_config_argument(configs[i]);

		switch (param) {
		case PIN_CONFIG_LOW_POWER_MODE:
			if (arg)
				err = tegra_io_pad_power_disable(pad->id);
			else
				err = tegra_io_pad_power_enable(pad->id);
			if (err)
				return err;
			break;
		case PIN_CONFIG_POWER_SOURCE:
			if (arg != TEGRA_IO_PAD_VOLTAGE_1V8 &&
			    arg != TEGRA_IO_PAD_VOLTAGE_3V3)
				return -EINVAL;
			err = tegra_io_pad_set_voltage(pmc, pad->id, arg);
			if (err)
				return err;
			break;
		default:
			return -EINVAL;
		}
	}

	return 0;
}

static const struct pinconf_ops tegra_io_pad_pinconf_ops = {
	.pin_config_get = tegra_io_pad_pinconf_get,
	.pin_config_set = tegra_io_pad_pinconf_set,
	.is_generic = true,
};

static struct pinctrl_desc tegra_pmc_pctl_desc = {
	.pctlops = &tegra_io_pad_pinctrl_ops,
	.confops = &tegra_io_pad_pinconf_ops,
};

static int tegra_pmc_pinctrl_init(struct tegra_pmc *pmc)
{
	int err;

	if (!pmc->soc->num_pin_descs)
		return 0;

	tegra_pmc_pctl_desc.name = dev_name(pmc->dev);
	tegra_pmc_pctl_desc.pins = pmc->soc->pin_descs;
	tegra_pmc_pctl_desc.npins = pmc->soc->num_pin_descs;

	pmc->pctl_dev = devm_pinctrl_register(pmc->dev, &tegra_pmc_pctl_desc,
					      pmc);
	if (IS_ERR(pmc->pctl_dev)) {
		err = PTR_ERR(pmc->pctl_dev);
		dev_err(pmc->dev, "failed to register pin controller: %d\n",
			err);
		return err;
	}

	return 0;
}

static ssize_t reset_reason_show(struct device *dev,
				 struct device_attribute *attr, char *buf)
{
	u32 value;

	value = tegra_pmc_readl(pmc, pmc->soc->regs->rst_status);
	value &= pmc->soc->regs->rst_source_mask;
	value >>= pmc->soc->regs->rst_source_shift;

	if (WARN_ON(value >= pmc->soc->num_reset_sources))
		return sprintf(buf, "%s\n", "UNKNOWN");

	return sprintf(buf, "%s\n", pmc->soc->reset_sources[value]);
}

<<<<<<< HEAD
int tegra_io_rail_power_on(unsigned int id)
{
	unsigned long request, status;
	unsigned int bit;
	int err;

	mutex_lock(&pmc->powergates_lock);

	err = tegra_io_rail_prepare(id, &request, &status, &bit);
	if (err)
		goto error;

	tegra_pmc_writel(IO_DPD_REQ_CODE_OFF | BIT(bit), request);

	err = tegra_io_rail_poll(status, BIT(bit), 0, 250);
	if (err) {
		pr_info("tegra_io_rail_poll() failed: %d\n", err);
		goto error;
=======
static DEVICE_ATTR_RO(reset_reason);

static ssize_t reset_level_show(struct device *dev,
				struct device_attribute *attr, char *buf)
{
	u32 value;

	value = tegra_pmc_readl(pmc, pmc->soc->regs->rst_status);
	value &= pmc->soc->regs->rst_level_mask;
	value >>= pmc->soc->regs->rst_level_shift;

	if (WARN_ON(value >= pmc->soc->num_reset_levels))
		return sprintf(buf, "%s\n", "UNKNOWN");

	return sprintf(buf, "%s\n", pmc->soc->reset_levels[value]);
}

static DEVICE_ATTR_RO(reset_level);

static void tegra_pmc_reset_sysfs_init(struct tegra_pmc *pmc)
{
	struct device *dev = pmc->dev;
	int err = 0;

	if (pmc->soc->reset_sources) {
		err = device_create_file(dev, &dev_attr_reset_reason);
		if (err < 0)
			dev_warn(dev,
				 "failed to create attr \"reset_reason\": %d\n",
				 err);
>>>>>>> 24b8d41d
	}

	if (pmc->soc->reset_levels) {
		err = device_create_file(dev, &dev_attr_reset_level);
		if (err < 0)
			dev_warn(dev,
				 "failed to create attr \"reset_level\": %d\n",
				 err);
	}
}

static int tegra_pmc_irq_translate(struct irq_domain *domain,
				   struct irq_fwspec *fwspec,
				   unsigned long *hwirq,
				   unsigned int *type)
{
	if (WARN_ON(fwspec->param_count < 2))
		return -EINVAL;

	*hwirq = fwspec->param[0];
	*type = fwspec->param[1];

error:
	mutex_unlock(&pmc->powergates_lock);

	return err;
}

<<<<<<< HEAD
int tegra_io_rail_power_off(unsigned int id)
{
	unsigned long request, status;
	unsigned int bit;
	int err;

	mutex_lock(&pmc->powergates_lock);

	err = tegra_io_rail_prepare(id, &request, &status, &bit);
	if (err) {
		pr_info("tegra_io_rail_prepare() failed: %d\n", err);
		goto error;
	}

	tegra_pmc_writel(IO_DPD_REQ_CODE_ON | BIT(bit), request);

	err = tegra_io_rail_poll(status, BIT(bit), BIT(bit), 250);
	if (err)
		goto error;
=======
static int tegra_pmc_irq_alloc(struct irq_domain *domain, unsigned int virq,
			       unsigned int num_irqs, void *data)
{
	struct tegra_pmc *pmc = domain->host_data;
	const struct tegra_pmc_soc *soc = pmc->soc;
	struct irq_fwspec *fwspec = data;
	unsigned int i;
	int err = 0;

	if (WARN_ON(num_irqs > 1))
		return -EINVAL;

	for (i = 0; i < soc->num_wake_events; i++) {
		const struct tegra_wake_event *event = &soc->wake_events[i];

		if (fwspec->param_count == 2) {
			struct irq_fwspec spec;

			if (event->id != fwspec->param[0])
				continue;

			err = irq_domain_set_hwirq_and_chip(domain, virq,
							    event->id,
							    &pmc->irq, pmc);
			if (err < 0)
				break;

			spec.fwnode = &pmc->dev->of_node->fwnode;
			spec.param_count = 3;
			spec.param[0] = GIC_SPI;
			spec.param[1] = event->irq;
			spec.param[2] = fwspec->param[1];

			err = irq_domain_alloc_irqs_parent(domain, virq,
							   num_irqs, &spec);

			break;
		}

		if (fwspec->param_count == 3) {
			if (event->gpio.instance != fwspec->param[0] ||
			    event->gpio.pin != fwspec->param[1])
				continue;

			err = irq_domain_set_hwirq_and_chip(domain, virq,
							    event->id,
							    &pmc->irq, pmc);

			/* GPIO hierarchies stop at the PMC level */
			if (!err && domain->parent)
 				err = irq_domain_disconnect_hierarchy(domain->parent,
								      virq);
			break;
		}
	}

	/* If there is no wake-up event, there is no PMC mapping */
	if (i == soc->num_wake_events)
		err = irq_domain_disconnect_hierarchy(domain, virq);

	return err;
}

static const struct irq_domain_ops tegra_pmc_irq_domain_ops = {
	.translate = tegra_pmc_irq_translate,
	.alloc = tegra_pmc_irq_alloc,
};

static int tegra210_pmc_irq_set_wake(struct irq_data *data, unsigned int on)
{
	struct tegra_pmc *pmc = irq_data_get_irq_chip_data(data);
	unsigned int offset, bit;
	u32 value;

	offset = data->hwirq / 32;
	bit = data->hwirq % 32;

	/* clear wake status */
	tegra_pmc_writel(pmc, 0, PMC_SW_WAKE_STATUS);
	tegra_pmc_writel(pmc, 0, PMC_SW_WAKE2_STATUS);
>>>>>>> 24b8d41d

	tegra_pmc_writel(pmc, 0, PMC_WAKE_STATUS);
	tegra_pmc_writel(pmc, 0, PMC_WAKE2_STATUS);

	/* enable PMC wake */
	if (data->hwirq >= 32)
		offset = PMC_WAKE2_MASK;
	else
		offset = PMC_WAKE_MASK;

	value = tegra_pmc_readl(pmc, offset);

	if (on)
		value |= BIT(bit);
	else
		value &= ~BIT(bit);

	tegra_pmc_writel(pmc, value, offset);

error:
	mutex_unlock(&pmc->powergates_lock);

	return err;
}

static int tegra210_pmc_irq_set_type(struct irq_data *data, unsigned int type)
{
	struct tegra_pmc *pmc = irq_data_get_irq_chip_data(data);
	unsigned int offset, bit;
	u32 value;

	offset = data->hwirq / 32;
	bit = data->hwirq % 32;

	if (data->hwirq >= 32)
		offset = PMC_WAKE2_LEVEL;
	else
		offset = PMC_WAKE_LEVEL;

	value = tegra_pmc_readl(pmc, offset);

	switch (type) {
	case IRQ_TYPE_EDGE_RISING:
	case IRQ_TYPE_LEVEL_HIGH:
		value |= BIT(bit);
		break;

	case IRQ_TYPE_EDGE_FALLING:
	case IRQ_TYPE_LEVEL_LOW:
		value &= ~BIT(bit);
		break;

	case IRQ_TYPE_EDGE_RISING | IRQ_TYPE_EDGE_FALLING:
		value ^= BIT(bit);
		break;

	default:
		return -EINVAL;
	}

	tegra_pmc_writel(pmc, value, offset);

	return 0;
}

static int tegra186_pmc_irq_set_wake(struct irq_data *data, unsigned int on)
{
	struct tegra_pmc *pmc = irq_data_get_irq_chip_data(data);
	unsigned int offset, bit;
	u32 value;

	offset = data->hwirq / 32;
	bit = data->hwirq % 32;

	/* clear wake status */
	writel(0x1, pmc->wake + WAKE_AOWAKE_STATUS_W(data->hwirq));

	/* route wake to tier 2 */
	value = readl(pmc->wake + WAKE_AOWAKE_TIER2_ROUTING(offset));

	if (!on)
		value &= ~(1 << bit);
	else
		value |= 1 << bit;

	writel(value, pmc->wake + WAKE_AOWAKE_TIER2_ROUTING(offset));

	/* enable wakeup event */
	writel(!!on, pmc->wake + WAKE_AOWAKE_MASK_W(data->hwirq));

	return 0;
}

static int tegra186_pmc_irq_set_type(struct irq_data *data, unsigned int type)
{
	struct tegra_pmc *pmc = irq_data_get_irq_chip_data(data);
	u32 value;

	value = readl(pmc->wake + WAKE_AOWAKE_CNTRL(data->hwirq));

	switch (type) {
	case IRQ_TYPE_EDGE_RISING:
	case IRQ_TYPE_LEVEL_HIGH:
		value |= WAKE_AOWAKE_CNTRL_LEVEL;
		break;

	case IRQ_TYPE_EDGE_FALLING:
	case IRQ_TYPE_LEVEL_LOW:
		value &= ~WAKE_AOWAKE_CNTRL_LEVEL;
		break;

	case IRQ_TYPE_EDGE_RISING | IRQ_TYPE_EDGE_FALLING:
		value ^= WAKE_AOWAKE_CNTRL_LEVEL;
		break;

	default:
		return -EINVAL;
	}

	writel(value, pmc->wake + WAKE_AOWAKE_CNTRL(data->hwirq));

	return 0;
}

static void tegra_irq_mask_parent(struct irq_data *data)
{
	if (data->parent_data)
		irq_chip_mask_parent(data);
}

static void tegra_irq_unmask_parent(struct irq_data *data)
{
	if (data->parent_data)
		irq_chip_unmask_parent(data);
}

static void tegra_irq_eoi_parent(struct irq_data *data)
{
	if (data->parent_data)
		irq_chip_eoi_parent(data);
}

static int tegra_irq_set_affinity_parent(struct irq_data *data,
					 const struct cpumask *dest,
					 bool force)
{
	if (data->parent_data)
		return irq_chip_set_affinity_parent(data, dest, force);

	return -EINVAL;
}

static int tegra_pmc_irq_init(struct tegra_pmc *pmc)
{
	struct irq_domain *parent = NULL;
	struct device_node *np;

	np = of_irq_find_parent(pmc->dev->of_node);
	if (np) {
		parent = irq_find_host(np);
		of_node_put(np);
	}

	if (!parent)
		return 0;

	pmc->irq.name = dev_name(pmc->dev);
	pmc->irq.irq_mask = tegra_irq_mask_parent;
	pmc->irq.irq_unmask = tegra_irq_unmask_parent;
	pmc->irq.irq_eoi = tegra_irq_eoi_parent;
	pmc->irq.irq_set_affinity = tegra_irq_set_affinity_parent;
	pmc->irq.irq_set_type = pmc->soc->irq_set_type;
	pmc->irq.irq_set_wake = pmc->soc->irq_set_wake;

	pmc->domain = irq_domain_add_hierarchy(parent, 0, 96, pmc->dev->of_node,
					       &tegra_pmc_irq_domain_ops, pmc);
	if (!pmc->domain) {
		dev_err(pmc->dev, "failed to allocate domain\n");
		return -ENOMEM;
	}

	return 0;
}

static int tegra_pmc_clk_notify_cb(struct notifier_block *nb,
				   unsigned long action, void *ptr)
{
	struct tegra_pmc *pmc = container_of(nb, struct tegra_pmc, clk_nb);
	struct clk_notifier_data *data = ptr;

	switch (action) {
	case PRE_RATE_CHANGE:
		mutex_lock(&pmc->powergates_lock);
		break;

	case POST_RATE_CHANGE:
		pmc->rate = data->new_rate;
		fallthrough;

	case ABORT_RATE_CHANGE:
		mutex_unlock(&pmc->powergates_lock);
		break;

	default:
		WARN_ON_ONCE(1);
		return notifier_from_errno(-EINVAL);
	}

	return NOTIFY_OK;
}

static void pmc_clk_fence_udelay(u32 offset)
{
	tegra_pmc_readl(pmc, offset);
	/* pmc clk propagation delay 2 us */
	udelay(2);
}

static u8 pmc_clk_mux_get_parent(struct clk_hw *hw)
{
	struct pmc_clk *clk = to_pmc_clk(hw);
	u32 val;

	val = tegra_pmc_readl(pmc, clk->offs) >> clk->mux_shift;
	val &= PMC_CLK_OUT_MUX_MASK;

	return val;
}

static int pmc_clk_mux_set_parent(struct clk_hw *hw, u8 index)
{
	struct pmc_clk *clk = to_pmc_clk(hw);
	u32 val;

	val = tegra_pmc_readl(pmc, clk->offs);
	val &= ~(PMC_CLK_OUT_MUX_MASK << clk->mux_shift);
	val |= index << clk->mux_shift;
	tegra_pmc_writel(pmc, val, clk->offs);
	pmc_clk_fence_udelay(clk->offs);

	return 0;
}

static int pmc_clk_is_enabled(struct clk_hw *hw)
{
	struct pmc_clk *clk = to_pmc_clk(hw);
	u32 val;

	val = tegra_pmc_readl(pmc, clk->offs) & BIT(clk->force_en_shift);

	return val ? 1 : 0;
}

static void pmc_clk_set_state(unsigned long offs, u32 shift, int state)
{
	u32 val;

	val = tegra_pmc_readl(pmc, offs);
	val = state ? (val | BIT(shift)) : (val & ~BIT(shift));
	tegra_pmc_writel(pmc, val, offs);
	pmc_clk_fence_udelay(offs);
}

static int pmc_clk_enable(struct clk_hw *hw)
{
	struct pmc_clk *clk = to_pmc_clk(hw);

	pmc_clk_set_state(clk->offs, clk->force_en_shift, 1);

	return 0;
}

static void pmc_clk_disable(struct clk_hw *hw)
{
	struct pmc_clk *clk = to_pmc_clk(hw);

	pmc_clk_set_state(clk->offs, clk->force_en_shift, 0);
}

static const struct clk_ops pmc_clk_ops = {
	.get_parent = pmc_clk_mux_get_parent,
	.set_parent = pmc_clk_mux_set_parent,
	.determine_rate = __clk_mux_determine_rate,
	.is_enabled = pmc_clk_is_enabled,
	.enable = pmc_clk_enable,
	.disable = pmc_clk_disable,
};

static struct clk *
tegra_pmc_clk_out_register(struct tegra_pmc *pmc,
			   const struct pmc_clk_init_data *data,
			   unsigned long offset)
{
	struct clk_init_data init;
	struct pmc_clk *pmc_clk;

	pmc_clk = devm_kzalloc(pmc->dev, sizeof(*pmc_clk), GFP_KERNEL);
	if (!pmc_clk)
		return ERR_PTR(-ENOMEM);

	init.name = data->name;
	init.ops = &pmc_clk_ops;
	init.parent_names = data->parents;
	init.num_parents = data->num_parents;
	init.flags = CLK_SET_RATE_NO_REPARENT | CLK_SET_RATE_PARENT |
		     CLK_SET_PARENT_GATE;

	pmc_clk->hw.init = &init;
	pmc_clk->offs = offset;
	pmc_clk->mux_shift = data->mux_shift;
	pmc_clk->force_en_shift = data->force_en_shift;

	return clk_register(NULL, &pmc_clk->hw);
}

static int pmc_clk_gate_is_enabled(struct clk_hw *hw)
{
	struct pmc_clk_gate *gate = to_pmc_clk_gate(hw);

	return tegra_pmc_readl(pmc, gate->offs) & BIT(gate->shift) ? 1 : 0;
}

static int pmc_clk_gate_enable(struct clk_hw *hw)
{
	struct pmc_clk_gate *gate = to_pmc_clk_gate(hw);

	pmc_clk_set_state(gate->offs, gate->shift, 1);

	return 0;
}

static void pmc_clk_gate_disable(struct clk_hw *hw)
{
	struct pmc_clk_gate *gate = to_pmc_clk_gate(hw);

	pmc_clk_set_state(gate->offs, gate->shift, 0);
}

static const struct clk_ops pmc_clk_gate_ops = {
	.is_enabled = pmc_clk_gate_is_enabled,
	.enable = pmc_clk_gate_enable,
	.disable = pmc_clk_gate_disable,
};

static struct clk *
tegra_pmc_clk_gate_register(struct tegra_pmc *pmc, const char *name,
			    const char *parent_name, unsigned long offset,
			    u32 shift)
{
	struct clk_init_data init;
	struct pmc_clk_gate *gate;

	gate = devm_kzalloc(pmc->dev, sizeof(*gate), GFP_KERNEL);
	if (!gate)
		return ERR_PTR(-ENOMEM);

	init.name = name;
	init.ops = &pmc_clk_gate_ops;
	init.parent_names = &parent_name;
	init.num_parents = 1;
	init.flags = 0;

	gate->hw.init = &init;
	gate->offs = offset;
	gate->shift = shift;

	return clk_register(NULL, &gate->hw);
}

<<<<<<< HEAD
static void tegra_pmc_init_tsense_reset(struct tegra_pmc *pmc)
=======
static void tegra_pmc_clock_register(struct tegra_pmc *pmc,
				     struct device_node *np)
>>>>>>> 24b8d41d
{
	struct clk *clk;
	struct clk_onecell_data *clk_data;
	unsigned int num_clks;
	int i, err;

	num_clks = pmc->soc->num_pmc_clks;
	if (pmc->soc->has_blink_output)
		num_clks += 1;

	if (!num_clks)
		return;

	clk_data = devm_kmalloc(pmc->dev, sizeof(*clk_data), GFP_KERNEL);
	if (!clk_data)
		return;

	clk_data->clks = devm_kcalloc(pmc->dev, TEGRA_PMC_CLK_MAX,
				      sizeof(*clk_data->clks), GFP_KERNEL);
	if (!clk_data->clks)
		return;

	clk_data->clk_num = TEGRA_PMC_CLK_MAX;

	for (i = 0; i < TEGRA_PMC_CLK_MAX; i++)
		clk_data->clks[i] = ERR_PTR(-ENOENT);

	for (i = 0; i < pmc->soc->num_pmc_clks; i++) {
		const struct pmc_clk_init_data *data;

		data = pmc->soc->pmc_clks_data + i;

		clk = tegra_pmc_clk_out_register(pmc, data, PMC_CLK_OUT_CNTRL);
		if (IS_ERR(clk)) {
			dev_warn(pmc->dev, "unable to register clock %s: %d\n",
				 data->name, PTR_ERR_OR_ZERO(clk));
			return;
		}

		err = clk_register_clkdev(clk, data->name, NULL);
		if (err) {
			dev_warn(pmc->dev,
				 "unable to register %s clock lookup: %d\n",
				 data->name, err);
			return;
		}

		clk_data->clks[data->clk_id] = clk;
	}

	if (pmc->soc->has_blink_output) {
		tegra_pmc_writel(pmc, 0x0, PMC_BLINK_TIMER);
		clk = tegra_pmc_clk_gate_register(pmc,
						  "pmc_blink_override",
						  "clk_32k",
						  PMC_DPD_PADS_ORIDE,
						  PMC_DPD_PADS_ORIDE_BLINK);
		if (IS_ERR(clk)) {
			dev_warn(pmc->dev,
				 "unable to register pmc_blink_override: %d\n",
				 PTR_ERR_OR_ZERO(clk));
			return;
		}

		clk = tegra_pmc_clk_gate_register(pmc, "pmc_blink",
						  "pmc_blink_override",
						  PMC_CNTRL,
						  PMC_CNTRL_BLINK_EN);
		if (IS_ERR(clk)) {
			dev_warn(pmc->dev,
				 "unable to register pmc_blink: %d\n",
				 PTR_ERR_OR_ZERO(clk));
			return;
		}

		err = clk_register_clkdev(clk, "pmc_blink", NULL);
		if (err) {
			dev_warn(pmc->dev,
				 "unable to register pmc_blink lookup: %d\n",
				 err);
			return;
		}

		clk_data->clks[TEGRA_PMC_CLK_BLINK] = clk;
	}

	err = of_clk_add_provider(np, of_clk_src_onecell_get, clk_data);
	if (err)
		dev_warn(pmc->dev, "failed to add pmc clock provider: %d\n",
			 err);
}

static int tegra_pmc_probe(struct platform_device *pdev)
{
	void __iomem *base;
	struct resource *res;
	int err;

	/*
	 * Early initialisation should have configured an initial
	 * register mapping and setup the soc data pointer. If these
	 * are not valid then something went badly wrong!
	 */
	if (WARN_ON(!pmc->base || !pmc->soc))
		return -ENODEV;

	err = tegra_pmc_parse_dt(pmc, pdev->dev.of_node);
	if (err < 0)
		return err;

	/* take over the memory region from the early initialization */
	res = platform_get_resource(pdev, IORESOURCE_MEM, 0);
	base = devm_ioremap_resource(&pdev->dev, res);
	if (IS_ERR(base))
		return PTR_ERR(base);
<<<<<<< HEAD
=======

	res = platform_get_resource_byname(pdev, IORESOURCE_MEM, "wake");
	if (res) {
		pmc->wake = devm_ioremap_resource(&pdev->dev, res);
		if (IS_ERR(pmc->wake))
			return PTR_ERR(pmc->wake);
	} else {
		pmc->wake = base;
	}

	res = platform_get_resource_byname(pdev, IORESOURCE_MEM, "aotag");
	if (res) {
		pmc->aotag = devm_ioremap_resource(&pdev->dev, res);
		if (IS_ERR(pmc->aotag))
			return PTR_ERR(pmc->aotag);
	} else {
		pmc->aotag = base;
	}

	res = platform_get_resource_byname(pdev, IORESOURCE_MEM, "scratch");
	if (res) {
		pmc->scratch = devm_ioremap_resource(&pdev->dev, res);
		if (IS_ERR(pmc->scratch))
			return PTR_ERR(pmc->scratch);
	} else {
		pmc->scratch = base;
	}
>>>>>>> 24b8d41d

	pmc->clk = devm_clk_get(&pdev->dev, "pclk");
	if (IS_ERR(pmc->clk)) {
		err = PTR_ERR(pmc->clk);

		if (err != -ENOENT) {
			dev_err(&pdev->dev, "failed to get pclk: %d\n", err);
			return err;
		}

		pmc->clk = NULL;
	}

	/*
	 * PCLK clock rate can't be retrieved using CLK API because it
	 * causes lockup if CPU enters LP2 idle state from some other
	 * CLK notifier, hence we're caching the rate's value locally.
	 */
	if (pmc->clk) {
		pmc->clk_nb.notifier_call = tegra_pmc_clk_notify_cb;
		err = clk_notifier_register(pmc->clk, &pmc->clk_nb);
		if (err) {
			dev_err(&pdev->dev,
				"failed to register clk notifier\n");
			return err;
		}

		pmc->rate = clk_get_rate(pmc->clk);
	}

	pmc->dev = &pdev->dev;

	tegra_pmc_init(pmc);

	tegra_pmc_init_tsense_reset(pmc);

	tegra_pmc_reset_sysfs_init(pmc);

	if (IS_ENABLED(CONFIG_DEBUG_FS)) {
		err = tegra_powergate_debugfs_init();
		if (err < 0)
			goto cleanup_sysfs;
	}

	err = register_restart_handler(&tegra_pmc_restart_handler);
	if (err) {
		debugfs_remove(pmc->debugfs);
		dev_err(&pdev->dev, "unable to register restart handler, %d\n",
			err);
		goto cleanup_debugfs;
	}

<<<<<<< HEAD
=======
	err = tegra_pmc_pinctrl_init(pmc);
	if (err)
		goto cleanup_restart_handler;

	err = tegra_powergate_init(pmc, pdev->dev.of_node);
	if (err < 0)
		goto cleanup_powergates;

	err = tegra_pmc_irq_init(pmc);
	if (err < 0)
		goto cleanup_powergates;

>>>>>>> 24b8d41d
	mutex_lock(&pmc->powergates_lock);
	iounmap(pmc->base);
	pmc->base = base;
	mutex_unlock(&pmc->powergates_lock);

<<<<<<< HEAD
=======
	tegra_pmc_clock_register(pmc, pdev->dev.of_node);
	platform_set_drvdata(pdev, pmc);

>>>>>>> 24b8d41d
	return 0;

cleanup_powergates:
	tegra_powergate_remove_all(pdev->dev.of_node);
cleanup_restart_handler:
	unregister_restart_handler(&tegra_pmc_restart_handler);
cleanup_debugfs:
	debugfs_remove(pmc->debugfs);
cleanup_sysfs:
	device_remove_file(&pdev->dev, &dev_attr_reset_reason);
	device_remove_file(&pdev->dev, &dev_attr_reset_level);
	clk_notifier_unregister(pmc->clk, &pmc->clk_nb);

	return err;
}

#if defined(CONFIG_PM_SLEEP) && defined(CONFIG_ARM)
static int tegra_pmc_suspend(struct device *dev)
{
	struct tegra_pmc *pmc = dev_get_drvdata(dev);

	tegra_pmc_writel(pmc, virt_to_phys(tegra_resume), PMC_SCRATCH41);

	return 0;
}

static int tegra_pmc_resume(struct device *dev)
{
	struct tegra_pmc *pmc = dev_get_drvdata(dev);

	tegra_pmc_writel(pmc, 0x0, PMC_SCRATCH41);

	return 0;
}

static SIMPLE_DEV_PM_OPS(tegra_pmc_pm_ops, tegra_pmc_suspend, tegra_pmc_resume);

#endif

static const char * const tegra20_powergates[] = {
	[TEGRA_POWERGATE_CPU] = "cpu",
	[TEGRA_POWERGATE_3D] = "3d",
	[TEGRA_POWERGATE_VENC] = "venc",
	[TEGRA_POWERGATE_VDEC] = "vdec",
	[TEGRA_POWERGATE_PCIE] = "pcie",
	[TEGRA_POWERGATE_L2] = "l2",
	[TEGRA_POWERGATE_MPE] = "mpe",
};

static const struct tegra_pmc_regs tegra20_pmc_regs = {
	.scratch0 = 0x50,
	.dpd_req = 0x1b8,
	.dpd_status = 0x1bc,
	.dpd2_req = 0x1c0,
	.dpd2_status = 0x1c4,
	.rst_status = 0x1b4,
	.rst_source_shift = 0x0,
	.rst_source_mask = 0x7,
	.rst_level_shift = 0x0,
	.rst_level_mask = 0x0,
};

static void tegra20_pmc_init(struct tegra_pmc *pmc)
{
	u32 value, osc, pmu, off;

	/* Always enable CPU power request */
	value = tegra_pmc_readl(pmc, PMC_CNTRL);
	value |= PMC_CNTRL_CPU_PWRREQ_OE;
	tegra_pmc_writel(pmc, value, PMC_CNTRL);

	value = tegra_pmc_readl(pmc, PMC_CNTRL);

	if (pmc->sysclkreq_high)
		value &= ~PMC_CNTRL_SYSCLK_POLARITY;
	else
		value |= PMC_CNTRL_SYSCLK_POLARITY;

	if (pmc->corereq_high)
		value &= ~PMC_CNTRL_PWRREQ_POLARITY;
	else
		value |= PMC_CNTRL_PWRREQ_POLARITY;

	/* configure the output polarity while the request is tristated */
	tegra_pmc_writel(pmc, value, PMC_CNTRL);

	/* now enable the request */
	value = tegra_pmc_readl(pmc, PMC_CNTRL);
	value |= PMC_CNTRL_SYSCLK_OE;
	tegra_pmc_writel(pmc, value, PMC_CNTRL);

	/* program core timings which are applicable only for suspend state */
	if (pmc->suspend_mode != TEGRA_SUSPEND_NONE) {
		osc = DIV_ROUND_UP(pmc->core_osc_time * 8192, 1000000);
		pmu = DIV_ROUND_UP(pmc->core_pmu_time * 32768, 1000000);
		off = DIV_ROUND_UP(pmc->core_off_time * 32768, 1000000);
		tegra_pmc_writel(pmc, ((osc << 8) & 0xff00) | (pmu & 0xff),
				 PMC_COREPWRGOOD_TIMER);
		tegra_pmc_writel(pmc, off, PMC_COREPWROFF_TIMER);
	}
}

static void tegra20_pmc_setup_irq_polarity(struct tegra_pmc *pmc,
					   struct device_node *np,
					   bool invert)
{
	u32 value;

	value = tegra_pmc_readl(pmc, PMC_CNTRL);

	if (invert)
		value |= PMC_CNTRL_INTR_POLARITY;
	else
		value &= ~PMC_CNTRL_INTR_POLARITY;

	tegra_pmc_writel(pmc, value, PMC_CNTRL);
}

static const struct tegra_pmc_soc tegra20_pmc_soc = {
	.num_powergates = ARRAY_SIZE(tegra20_powergates),
	.powergates = tegra20_powergates,
	.num_cpu_powergates = 0,
	.cpu_powergates = NULL,
	.has_tsense_reset = false,
	.has_gpu_clamps = false,
	.needs_mbist_war = false,
	.has_impl_33v_pwr = false,
	.maybe_tz_only = false,
	.num_io_pads = 0,
	.io_pads = NULL,
	.num_pin_descs = 0,
	.pin_descs = NULL,
	.regs = &tegra20_pmc_regs,
	.init = tegra20_pmc_init,
	.setup_irq_polarity = tegra20_pmc_setup_irq_polarity,
	.reset_sources = NULL,
	.num_reset_sources = 0,
	.reset_levels = NULL,
	.num_reset_levels = 0,
	.pmc_clks_data = NULL,
	.num_pmc_clks = 0,
	.has_blink_output = true,
};

static const char * const tegra30_powergates[] = {
	[TEGRA_POWERGATE_CPU] = "cpu0",
	[TEGRA_POWERGATE_3D] = "3d0",
	[TEGRA_POWERGATE_VENC] = "venc",
	[TEGRA_POWERGATE_VDEC] = "vdec",
	[TEGRA_POWERGATE_PCIE] = "pcie",
	[TEGRA_POWERGATE_L2] = "l2",
	[TEGRA_POWERGATE_MPE] = "mpe",
	[TEGRA_POWERGATE_HEG] = "heg",
	[TEGRA_POWERGATE_SATA] = "sata",
	[TEGRA_POWERGATE_CPU1] = "cpu1",
	[TEGRA_POWERGATE_CPU2] = "cpu2",
	[TEGRA_POWERGATE_CPU3] = "cpu3",
	[TEGRA_POWERGATE_CELP] = "celp",
	[TEGRA_POWERGATE_3D1] = "3d1",
};

static const u8 tegra30_cpu_powergates[] = {
	TEGRA_POWERGATE_CPU,
	TEGRA_POWERGATE_CPU1,
	TEGRA_POWERGATE_CPU2,
	TEGRA_POWERGATE_CPU3,
};

static const char * const tegra30_reset_sources[] = {
	"POWER_ON_RESET",
	"WATCHDOG",
	"SENSOR",
	"SW_MAIN",
	"LP0"
};

static const struct tegra_pmc_soc tegra30_pmc_soc = {
	.num_powergates = ARRAY_SIZE(tegra30_powergates),
	.powergates = tegra30_powergates,
	.num_cpu_powergates = ARRAY_SIZE(tegra30_cpu_powergates),
	.cpu_powergates = tegra30_cpu_powergates,
	.has_tsense_reset = true,
	.has_gpu_clamps = false,
	.needs_mbist_war = false,
	.has_impl_33v_pwr = false,
	.maybe_tz_only = false,
	.num_io_pads = 0,
	.io_pads = NULL,
	.num_pin_descs = 0,
	.pin_descs = NULL,
	.regs = &tegra20_pmc_regs,
	.init = tegra20_pmc_init,
	.setup_irq_polarity = tegra20_pmc_setup_irq_polarity,
	.reset_sources = tegra30_reset_sources,
	.num_reset_sources = ARRAY_SIZE(tegra30_reset_sources),
	.reset_levels = NULL,
	.num_reset_levels = 0,
	.pmc_clks_data = tegra_pmc_clks_data,
	.num_pmc_clks = ARRAY_SIZE(tegra_pmc_clks_data),
	.has_blink_output = true,
};

static const char * const tegra114_powergates[] = {
	[TEGRA_POWERGATE_CPU] = "crail",
	[TEGRA_POWERGATE_3D] = "3d",
	[TEGRA_POWERGATE_VENC] = "venc",
	[TEGRA_POWERGATE_VDEC] = "vdec",
	[TEGRA_POWERGATE_MPE] = "mpe",
	[TEGRA_POWERGATE_HEG] = "heg",
	[TEGRA_POWERGATE_CPU1] = "cpu1",
	[TEGRA_POWERGATE_CPU2] = "cpu2",
	[TEGRA_POWERGATE_CPU3] = "cpu3",
	[TEGRA_POWERGATE_CELP] = "celp",
	[TEGRA_POWERGATE_CPU0] = "cpu0",
	[TEGRA_POWERGATE_C0NC] = "c0nc",
	[TEGRA_POWERGATE_C1NC] = "c1nc",
	[TEGRA_POWERGATE_DIS] = "dis",
	[TEGRA_POWERGATE_DISB] = "disb",
	[TEGRA_POWERGATE_XUSBA] = "xusba",
	[TEGRA_POWERGATE_XUSBB] = "xusbb",
	[TEGRA_POWERGATE_XUSBC] = "xusbc",
};

static const u8 tegra114_cpu_powergates[] = {
	TEGRA_POWERGATE_CPU0,
	TEGRA_POWERGATE_CPU1,
	TEGRA_POWERGATE_CPU2,
	TEGRA_POWERGATE_CPU3,
};

static const struct tegra_pmc_soc tegra114_pmc_soc = {
	.num_powergates = ARRAY_SIZE(tegra114_powergates),
	.powergates = tegra114_powergates,
	.num_cpu_powergates = ARRAY_SIZE(tegra114_cpu_powergates),
	.cpu_powergates = tegra114_cpu_powergates,
	.has_tsense_reset = true,
	.has_gpu_clamps = false,
	.needs_mbist_war = false,
	.has_impl_33v_pwr = false,
	.maybe_tz_only = false,
	.num_io_pads = 0,
	.io_pads = NULL,
	.num_pin_descs = 0,
	.pin_descs = NULL,
	.regs = &tegra20_pmc_regs,
	.init = tegra20_pmc_init,
	.setup_irq_polarity = tegra20_pmc_setup_irq_polarity,
	.reset_sources = tegra30_reset_sources,
	.num_reset_sources = ARRAY_SIZE(tegra30_reset_sources),
	.reset_levels = NULL,
	.num_reset_levels = 0,
	.pmc_clks_data = tegra_pmc_clks_data,
	.num_pmc_clks = ARRAY_SIZE(tegra_pmc_clks_data),
	.has_blink_output = true,
};

static const char * const tegra124_powergates[] = {
	[TEGRA_POWERGATE_CPU] = "crail",
	[TEGRA_POWERGATE_3D] = "3d",
	[TEGRA_POWERGATE_VENC] = "venc",
	[TEGRA_POWERGATE_PCIE] = "pcie",
	[TEGRA_POWERGATE_VDEC] = "vdec",
	[TEGRA_POWERGATE_MPE] = "mpe",
	[TEGRA_POWERGATE_HEG] = "heg",
	[TEGRA_POWERGATE_SATA] = "sata",
	[TEGRA_POWERGATE_CPU1] = "cpu1",
	[TEGRA_POWERGATE_CPU2] = "cpu2",
	[TEGRA_POWERGATE_CPU3] = "cpu3",
	[TEGRA_POWERGATE_CELP] = "celp",
	[TEGRA_POWERGATE_CPU0] = "cpu0",
	[TEGRA_POWERGATE_C0NC] = "c0nc",
	[TEGRA_POWERGATE_C1NC] = "c1nc",
	[TEGRA_POWERGATE_SOR] = "sor",
	[TEGRA_POWERGATE_DIS] = "dis",
	[TEGRA_POWERGATE_DISB] = "disb",
	[TEGRA_POWERGATE_XUSBA] = "xusba",
	[TEGRA_POWERGATE_XUSBB] = "xusbb",
	[TEGRA_POWERGATE_XUSBC] = "xusbc",
	[TEGRA_POWERGATE_VIC] = "vic",
	[TEGRA_POWERGATE_IRAM] = "iram",
};

static const u8 tegra124_cpu_powergates[] = {
	TEGRA_POWERGATE_CPU0,
	TEGRA_POWERGATE_CPU1,
	TEGRA_POWERGATE_CPU2,
	TEGRA_POWERGATE_CPU3,
};

#define TEGRA_IO_PAD(_id, _dpd, _voltage, _name)	\
	((struct tegra_io_pad_soc) {			\
		.id	= (_id),			\
		.dpd	= (_dpd),			\
		.voltage = (_voltage),			\
		.name	= (_name),			\
	})

#define TEGRA_IO_PIN_DESC(_id, _dpd, _voltage, _name)	\
	((struct pinctrl_pin_desc) {			\
		.number = (_id),			\
		.name	= (_name)			\
	})

#define TEGRA124_IO_PAD_TABLE(_pad)                                   \
	/* .id                          .dpd  .voltage  .name */      \
	_pad(TEGRA_IO_PAD_AUDIO,        17,   UINT_MAX, "audio"),     \
	_pad(TEGRA_IO_PAD_BB,           15,   UINT_MAX, "bb"),        \
	_pad(TEGRA_IO_PAD_CAM,          36,   UINT_MAX, "cam"),       \
	_pad(TEGRA_IO_PAD_COMP,         22,   UINT_MAX, "comp"),      \
	_pad(TEGRA_IO_PAD_CSIA,         0,    UINT_MAX, "csia"),      \
	_pad(TEGRA_IO_PAD_CSIB,         1,    UINT_MAX, "csb"),       \
	_pad(TEGRA_IO_PAD_CSIE,         44,   UINT_MAX, "cse"),       \
	_pad(TEGRA_IO_PAD_DSI,          2,    UINT_MAX, "dsi"),       \
	_pad(TEGRA_IO_PAD_DSIB,         39,   UINT_MAX, "dsib"),      \
	_pad(TEGRA_IO_PAD_DSIC,         40,   UINT_MAX, "dsic"),      \
	_pad(TEGRA_IO_PAD_DSID,         41,   UINT_MAX, "dsid"),      \
	_pad(TEGRA_IO_PAD_HDMI,         28,   UINT_MAX, "hdmi"),      \
	_pad(TEGRA_IO_PAD_HSIC,         19,   UINT_MAX, "hsic"),      \
	_pad(TEGRA_IO_PAD_HV,           38,   UINT_MAX, "hv"),        \
	_pad(TEGRA_IO_PAD_LVDS,         57,   UINT_MAX, "lvds"),      \
	_pad(TEGRA_IO_PAD_MIPI_BIAS,    3,    UINT_MAX, "mipi-bias"), \
	_pad(TEGRA_IO_PAD_NAND,         13,   UINT_MAX, "nand"),      \
	_pad(TEGRA_IO_PAD_PEX_BIAS,     4,    UINT_MAX, "pex-bias"),  \
	_pad(TEGRA_IO_PAD_PEX_CLK1,     5,    UINT_MAX, "pex-clk1"),  \
	_pad(TEGRA_IO_PAD_PEX_CLK2,     6,    UINT_MAX, "pex-clk2"),  \
	_pad(TEGRA_IO_PAD_PEX_CNTRL,    32,   UINT_MAX, "pex-cntrl"), \
	_pad(TEGRA_IO_PAD_SDMMC1,       33,   UINT_MAX, "sdmmc1"),    \
	_pad(TEGRA_IO_PAD_SDMMC3,       34,   UINT_MAX, "sdmmc3"),    \
	_pad(TEGRA_IO_PAD_SDMMC4,       35,   UINT_MAX, "sdmmc4"),    \
	_pad(TEGRA_IO_PAD_SYS_DDC,      58,   UINT_MAX, "sys_ddc"),   \
	_pad(TEGRA_IO_PAD_UART,         14,   UINT_MAX, "uart"),      \
	_pad(TEGRA_IO_PAD_USB0,         9,    UINT_MAX, "usb0"),      \
	_pad(TEGRA_IO_PAD_USB1,         10,   UINT_MAX, "usb1"),      \
	_pad(TEGRA_IO_PAD_USB2,         11,   UINT_MAX, "usb2"),      \
	_pad(TEGRA_IO_PAD_USB_BIAS,     12,   UINT_MAX, "usb_bias")

static const struct tegra_io_pad_soc tegra124_io_pads[] = {
	TEGRA124_IO_PAD_TABLE(TEGRA_IO_PAD)
};

static const struct pinctrl_pin_desc tegra124_pin_descs[] = {
	TEGRA124_IO_PAD_TABLE(TEGRA_IO_PIN_DESC)
};

static const struct tegra_pmc_soc tegra124_pmc_soc = {
	.num_powergates = ARRAY_SIZE(tegra124_powergates),
	.powergates = tegra124_powergates,
	.num_cpu_powergates = ARRAY_SIZE(tegra124_cpu_powergates),
	.cpu_powergates = tegra124_cpu_powergates,
	.has_tsense_reset = true,
	.has_gpu_clamps = true,
	.needs_mbist_war = false,
	.has_impl_33v_pwr = false,
	.maybe_tz_only = false,
	.num_io_pads = ARRAY_SIZE(tegra124_io_pads),
	.io_pads = tegra124_io_pads,
	.num_pin_descs = ARRAY_SIZE(tegra124_pin_descs),
	.pin_descs = tegra124_pin_descs,
	.regs = &tegra20_pmc_regs,
	.init = tegra20_pmc_init,
	.setup_irq_polarity = tegra20_pmc_setup_irq_polarity,
	.reset_sources = tegra30_reset_sources,
	.num_reset_sources = ARRAY_SIZE(tegra30_reset_sources),
	.reset_levels = NULL,
	.num_reset_levels = 0,
	.pmc_clks_data = tegra_pmc_clks_data,
	.num_pmc_clks = ARRAY_SIZE(tegra_pmc_clks_data),
	.has_blink_output = true,
};

static const char * const tegra210_powergates[] = {
	[TEGRA_POWERGATE_CPU] = "crail",
	[TEGRA_POWERGATE_3D] = "3d",
	[TEGRA_POWERGATE_VENC] = "venc",
	[TEGRA_POWERGATE_PCIE] = "pcie",
	[TEGRA_POWERGATE_MPE] = "mpe",
	[TEGRA_POWERGATE_SATA] = "sata",
	[TEGRA_POWERGATE_CPU1] = "cpu1",
	[TEGRA_POWERGATE_CPU2] = "cpu2",
	[TEGRA_POWERGATE_CPU3] = "cpu3",
	[TEGRA_POWERGATE_CPU0] = "cpu0",
	[TEGRA_POWERGATE_C0NC] = "c0nc",
	[TEGRA_POWERGATE_SOR] = "sor",
	[TEGRA_POWERGATE_DIS] = "dis",
	[TEGRA_POWERGATE_DISB] = "disb",
	[TEGRA_POWERGATE_XUSBA] = "xusba",
	[TEGRA_POWERGATE_XUSBB] = "xusbb",
	[TEGRA_POWERGATE_XUSBC] = "xusbc",
	[TEGRA_POWERGATE_VIC] = "vic",
	[TEGRA_POWERGATE_IRAM] = "iram",
	[TEGRA_POWERGATE_NVDEC] = "nvdec",
	[TEGRA_POWERGATE_NVJPG] = "nvjpg",
	[TEGRA_POWERGATE_AUD] = "aud",
	[TEGRA_POWERGATE_DFD] = "dfd",
	[TEGRA_POWERGATE_VE2] = "ve2",
};

static const u8 tegra210_cpu_powergates[] = {
	TEGRA_POWERGATE_CPU0,
	TEGRA_POWERGATE_CPU1,
	TEGRA_POWERGATE_CPU2,
	TEGRA_POWERGATE_CPU3,
};

#define TEGRA210_IO_PAD_TABLE(_pad)                                        \
	/*   .id                        .dpd     .voltage  .name */        \
	_pad(TEGRA_IO_PAD_AUDIO,       17,       5,        "audio"),       \
	_pad(TEGRA_IO_PAD_AUDIO_HV,    61,       18,       "audio-hv"),    \
	_pad(TEGRA_IO_PAD_CAM,         36,       10,       "cam"),         \
	_pad(TEGRA_IO_PAD_CSIA,        0,        UINT_MAX, "csia"),        \
	_pad(TEGRA_IO_PAD_CSIB,        1,        UINT_MAX, "csib"),        \
	_pad(TEGRA_IO_PAD_CSIC,        42,       UINT_MAX, "csic"),        \
	_pad(TEGRA_IO_PAD_CSID,        43,       UINT_MAX, "csid"),        \
	_pad(TEGRA_IO_PAD_CSIE,        44,       UINT_MAX, "csie"),        \
	_pad(TEGRA_IO_PAD_CSIF,        45,       UINT_MAX, "csif"),        \
	_pad(TEGRA_IO_PAD_DBG,         25,       19,       "dbg"),         \
	_pad(TEGRA_IO_PAD_DEBUG_NONAO, 26,       UINT_MAX, "debug-nonao"), \
	_pad(TEGRA_IO_PAD_DMIC,        50,       20,       "dmic"),        \
	_pad(TEGRA_IO_PAD_DP,          51,       UINT_MAX, "dp"),          \
	_pad(TEGRA_IO_PAD_DSI,         2,        UINT_MAX, "dsi"),         \
	_pad(TEGRA_IO_PAD_DSIB,        39,       UINT_MAX, "dsib"),        \
	_pad(TEGRA_IO_PAD_DSIC,        40,       UINT_MAX, "dsic"),        \
	_pad(TEGRA_IO_PAD_DSID,        41,       UINT_MAX, "dsid"),        \
	_pad(TEGRA_IO_PAD_EMMC,        35,       UINT_MAX, "emmc"),        \
	_pad(TEGRA_IO_PAD_EMMC2,       37,       UINT_MAX, "emmc2"),       \
	_pad(TEGRA_IO_PAD_GPIO,        27,       21,       "gpio"),        \
	_pad(TEGRA_IO_PAD_HDMI,        28,       UINT_MAX, "hdmi"),        \
	_pad(TEGRA_IO_PAD_HSIC,        19,       UINT_MAX, "hsic"),        \
	_pad(TEGRA_IO_PAD_LVDS,        57,       UINT_MAX, "lvds"),        \
	_pad(TEGRA_IO_PAD_MIPI_BIAS,   3,        UINT_MAX, "mipi-bias"),   \
	_pad(TEGRA_IO_PAD_PEX_BIAS,    4,        UINT_MAX, "pex-bias"),    \
	_pad(TEGRA_IO_PAD_PEX_CLK1,    5,        UINT_MAX, "pex-clk1"),    \
	_pad(TEGRA_IO_PAD_PEX_CLK2,    6,        UINT_MAX, "pex-clk2"),    \
	_pad(TEGRA_IO_PAD_PEX_CNTRL,   UINT_MAX, 11,       "pex-cntrl"),   \
	_pad(TEGRA_IO_PAD_SDMMC1,      33,       12,       "sdmmc1"),      \
	_pad(TEGRA_IO_PAD_SDMMC3,      34,       13,       "sdmmc3"),      \
	_pad(TEGRA_IO_PAD_SPI,         46,       22,       "spi"),         \
	_pad(TEGRA_IO_PAD_SPI_HV,      47,       23,       "spi-hv"),      \
	_pad(TEGRA_IO_PAD_UART,        14,       2,        "uart"),        \
	_pad(TEGRA_IO_PAD_USB0,        9,        UINT_MAX, "usb0"),        \
	_pad(TEGRA_IO_PAD_USB1,        10,       UINT_MAX, "usb1"),        \
	_pad(TEGRA_IO_PAD_USB2,        11,       UINT_MAX, "usb2"),        \
	_pad(TEGRA_IO_PAD_USB3,        18,       UINT_MAX, "usb3"),        \
	_pad(TEGRA_IO_PAD_USB_BIAS,    12,       UINT_MAX, "usb-bias")

static const struct tegra_io_pad_soc tegra210_io_pads[] = {
	TEGRA210_IO_PAD_TABLE(TEGRA_IO_PAD)
};

static const struct pinctrl_pin_desc tegra210_pin_descs[] = {
	TEGRA210_IO_PAD_TABLE(TEGRA_IO_PIN_DESC)
};

static const char * const tegra210_reset_sources[] = {
	"POWER_ON_RESET",
	"WATCHDOG",
	"SENSOR",
	"SW_MAIN",
	"LP0",
	"AOTAG"
};

static const struct tegra_wake_event tegra210_wake_events[] = {
	TEGRA_WAKE_IRQ("rtc", 16, 2),
	TEGRA_WAKE_IRQ("pmu", 51, 86),
};

static const struct tegra_pmc_soc tegra210_pmc_soc = {
	.num_powergates = ARRAY_SIZE(tegra210_powergates),
	.powergates = tegra210_powergates,
	.num_cpu_powergates = ARRAY_SIZE(tegra210_cpu_powergates),
	.cpu_powergates = tegra210_cpu_powergates,
	.has_tsense_reset = true,
	.has_gpu_clamps = true,
	.needs_mbist_war = true,
	.has_impl_33v_pwr = false,
	.maybe_tz_only = true,
	.num_io_pads = ARRAY_SIZE(tegra210_io_pads),
	.io_pads = tegra210_io_pads,
	.num_pin_descs = ARRAY_SIZE(tegra210_pin_descs),
	.pin_descs = tegra210_pin_descs,
	.regs = &tegra20_pmc_regs,
	.init = tegra20_pmc_init,
	.setup_irq_polarity = tegra20_pmc_setup_irq_polarity,
	.irq_set_wake = tegra210_pmc_irq_set_wake,
	.irq_set_type = tegra210_pmc_irq_set_type,
	.reset_sources = tegra210_reset_sources,
	.num_reset_sources = ARRAY_SIZE(tegra210_reset_sources),
	.reset_levels = NULL,
	.num_reset_levels = 0,
	.num_wake_events = ARRAY_SIZE(tegra210_wake_events),
	.wake_events = tegra210_wake_events,
	.pmc_clks_data = tegra_pmc_clks_data,
	.num_pmc_clks = ARRAY_SIZE(tegra_pmc_clks_data),
	.has_blink_output = true,
};

#define TEGRA186_IO_PAD_TABLE(_pad)                                          \
	/*   .id                        .dpd      .voltage  .name */         \
	_pad(TEGRA_IO_PAD_CSIA,         0,        UINT_MAX, "csia"),         \
	_pad(TEGRA_IO_PAD_CSIB,         1,        UINT_MAX, "csib"),         \
	_pad(TEGRA_IO_PAD_DSI,          2,        UINT_MAX, "dsi"),          \
	_pad(TEGRA_IO_PAD_MIPI_BIAS,    3,        UINT_MAX, "mipi-bias"),    \
	_pad(TEGRA_IO_PAD_PEX_CLK_BIAS, 4,        UINT_MAX, "pex-clk-bias"), \
	_pad(TEGRA_IO_PAD_PEX_CLK3,     5,        UINT_MAX, "pex-clk3"),     \
	_pad(TEGRA_IO_PAD_PEX_CLK2,     6,        UINT_MAX, "pex-clk2"),     \
	_pad(TEGRA_IO_PAD_PEX_CLK1,     7,        UINT_MAX, "pex-clk1"),     \
	_pad(TEGRA_IO_PAD_USB0,         9,        UINT_MAX, "usb0"),         \
	_pad(TEGRA_IO_PAD_USB1,         10,       UINT_MAX, "usb1"),         \
	_pad(TEGRA_IO_PAD_USB2,         11,       UINT_MAX, "usb2"),         \
	_pad(TEGRA_IO_PAD_USB_BIAS,     12,       UINT_MAX, "usb-bias"),     \
	_pad(TEGRA_IO_PAD_UART,         14,       UINT_MAX, "uart"),         \
	_pad(TEGRA_IO_PAD_AUDIO,        17,       UINT_MAX, "audio"),        \
	_pad(TEGRA_IO_PAD_HSIC,         19,       UINT_MAX, "hsic"),         \
	_pad(TEGRA_IO_PAD_DBG,          25,       UINT_MAX, "dbg"),          \
	_pad(TEGRA_IO_PAD_HDMI_DP0,     28,       UINT_MAX, "hdmi-dp0"),     \
	_pad(TEGRA_IO_PAD_HDMI_DP1,     29,       UINT_MAX, "hdmi-dp1"),     \
	_pad(TEGRA_IO_PAD_PEX_CNTRL,    32,       UINT_MAX, "pex-cntrl"),    \
	_pad(TEGRA_IO_PAD_SDMMC2_HV,    34,       5,        "sdmmc2-hv"),    \
	_pad(TEGRA_IO_PAD_SDMMC4,       36,       UINT_MAX, "sdmmc4"),       \
	_pad(TEGRA_IO_PAD_CAM,          38,       UINT_MAX, "cam"),          \
	_pad(TEGRA_IO_PAD_DSIB,         40,       UINT_MAX, "dsib"),         \
	_pad(TEGRA_IO_PAD_DSIC,         41,       UINT_MAX, "dsic"),         \
	_pad(TEGRA_IO_PAD_DSID,         42,       UINT_MAX, "dsid"),         \
	_pad(TEGRA_IO_PAD_CSIC,         43,       UINT_MAX, "csic"),         \
	_pad(TEGRA_IO_PAD_CSID,         44,       UINT_MAX, "csid"),         \
	_pad(TEGRA_IO_PAD_CSIE,         45,       UINT_MAX, "csie"),         \
	_pad(TEGRA_IO_PAD_CSIF,         46,       UINT_MAX, "csif"),         \
	_pad(TEGRA_IO_PAD_SPI,          47,       UINT_MAX, "spi"),          \
	_pad(TEGRA_IO_PAD_UFS,          49,       UINT_MAX, "ufs"),          \
	_pad(TEGRA_IO_PAD_DMIC_HV,      52,       2,        "dmic-hv"),	     \
	_pad(TEGRA_IO_PAD_EDP,          53,       UINT_MAX, "edp"),          \
	_pad(TEGRA_IO_PAD_SDMMC1_HV,    55,       4,        "sdmmc1-hv"),    \
	_pad(TEGRA_IO_PAD_SDMMC3_HV,    56,       6,        "sdmmc3-hv"),    \
	_pad(TEGRA_IO_PAD_CONN,         60,       UINT_MAX, "conn"),         \
	_pad(TEGRA_IO_PAD_AUDIO_HV,     61,       1,        "audio-hv"),     \
	_pad(TEGRA_IO_PAD_AO_HV,        UINT_MAX, 0,        "ao-hv")

static const struct tegra_io_pad_soc tegra186_io_pads[] = {
	TEGRA186_IO_PAD_TABLE(TEGRA_IO_PAD)
};

static const struct pinctrl_pin_desc tegra186_pin_descs[] = {
	TEGRA186_IO_PAD_TABLE(TEGRA_IO_PIN_DESC)
};

static const struct tegra_pmc_regs tegra186_pmc_regs = {
	.scratch0 = 0x2000,
	.dpd_req = 0x74,
	.dpd_status = 0x78,
	.dpd2_req = 0x7c,
	.dpd2_status = 0x80,
	.rst_status = 0x70,
	.rst_source_shift = 0x2,
	.rst_source_mask = 0x3c,
	.rst_level_shift = 0x0,
	.rst_level_mask = 0x3,
};

static void tegra186_pmc_setup_irq_polarity(struct tegra_pmc *pmc,
					    struct device_node *np,
					    bool invert)
{
	struct resource regs;
	void __iomem *wake;
	u32 value;
	int index;

	index = of_property_match_string(np, "reg-names", "wake");
	if (index < 0) {
		dev_err(pmc->dev, "failed to find PMC wake registers\n");
		return;
	}

	of_address_to_resource(np, index, &regs);

	wake = ioremap(regs.start, resource_size(&regs));
	if (!wake) {
		dev_err(pmc->dev, "failed to map PMC wake registers\n");
		return;
	}

	value = readl(wake + WAKE_AOWAKE_CTRL);

	if (invert)
		value |= WAKE_AOWAKE_CTRL_INTR_POLARITY;
	else
		value &= ~WAKE_AOWAKE_CTRL_INTR_POLARITY;

	writel(value, wake + WAKE_AOWAKE_CTRL);

	iounmap(wake);
}

static const char * const tegra186_reset_sources[] = {
	"SYS_RESET",
	"AOWDT",
	"MCCPLEXWDT",
	"BPMPWDT",
	"SCEWDT",
	"SPEWDT",
	"APEWDT",
	"BCCPLEXWDT",
	"SENSOR",
	"AOTAG",
	"VFSENSOR",
	"SWREST",
	"SC7",
	"HSM",
	"CORESIGHT"
};

static const char * const tegra186_reset_levels[] = {
	"L0", "L1", "L2", "WARM"
};

static const struct tegra_wake_event tegra186_wake_events[] = {
	TEGRA_WAKE_IRQ("pmu", 24, 209),
	TEGRA_WAKE_GPIO("power", 29, 1, TEGRA186_AON_GPIO(FF, 0)),
	TEGRA_WAKE_IRQ("rtc", 73, 10),
};

static const struct tegra_pmc_soc tegra186_pmc_soc = {
	.num_powergates = 0,
	.powergates = NULL,
	.num_cpu_powergates = 0,
	.cpu_powergates = NULL,
	.has_tsense_reset = false,
	.has_gpu_clamps = false,
	.needs_mbist_war = false,
	.has_impl_33v_pwr = true,
	.maybe_tz_only = false,
	.num_io_pads = ARRAY_SIZE(tegra186_io_pads),
	.io_pads = tegra186_io_pads,
	.num_pin_descs = ARRAY_SIZE(tegra186_pin_descs),
	.pin_descs = tegra186_pin_descs,
	.regs = &tegra186_pmc_regs,
	.init = NULL,
	.setup_irq_polarity = tegra186_pmc_setup_irq_polarity,
	.irq_set_wake = tegra186_pmc_irq_set_wake,
	.irq_set_type = tegra186_pmc_irq_set_type,
	.reset_sources = tegra186_reset_sources,
	.num_reset_sources = ARRAY_SIZE(tegra186_reset_sources),
	.reset_levels = tegra186_reset_levels,
	.num_reset_levels = ARRAY_SIZE(tegra186_reset_levels),
	.num_wake_events = ARRAY_SIZE(tegra186_wake_events),
	.wake_events = tegra186_wake_events,
	.pmc_clks_data = NULL,
	.num_pmc_clks = 0,
	.has_blink_output = false,
};

#define TEGRA194_IO_PAD_TABLE(_pad)                                              \
	/*   .id                          .dpd      .voltage  .name */           \
	_pad(TEGRA_IO_PAD_CSIA,           0,        UINT_MAX, "csia"),           \
	_pad(TEGRA_IO_PAD_CSIB,           1,        UINT_MAX, "csib"),           \
	_pad(TEGRA_IO_PAD_MIPI_BIAS,      3,        UINT_MAX, "mipi-bias"),      \
	_pad(TEGRA_IO_PAD_PEX_CLK_BIAS,   4,        UINT_MAX, "pex-clk-bias"),   \
	_pad(TEGRA_IO_PAD_PEX_CLK3,       5,        UINT_MAX, "pex-clk3"),       \
	_pad(TEGRA_IO_PAD_PEX_CLK2,       6,        UINT_MAX, "pex-clk2"),       \
	_pad(TEGRA_IO_PAD_PEX_CLK1,       7,        UINT_MAX, "pex-clk1"),       \
	_pad(TEGRA_IO_PAD_EQOS,           8,        UINT_MAX, "eqos"),           \
	_pad(TEGRA_IO_PAD_PEX_CLK_2_BIAS, 9,        UINT_MAX, "pex-clk-2-bias"), \
	_pad(TEGRA_IO_PAD_PEX_CLK_2,      10,       UINT_MAX, "pex-clk-2"),      \
	_pad(TEGRA_IO_PAD_DAP3,           11,       UINT_MAX, "dap3"),           \
	_pad(TEGRA_IO_PAD_DAP5,           12,       UINT_MAX, "dap5"),           \
	_pad(TEGRA_IO_PAD_UART,           14,       UINT_MAX, "uart"),           \
	_pad(TEGRA_IO_PAD_PWR_CTL,        15,       UINT_MAX, "pwr-ctl"),        \
	_pad(TEGRA_IO_PAD_SOC_GPIO53,     16,       UINT_MAX, "soc-gpio53"),     \
	_pad(TEGRA_IO_PAD_AUDIO,          17,       UINT_MAX, "audio"),          \
	_pad(TEGRA_IO_PAD_GP_PWM2,        18,       UINT_MAX, "gp-pwm2"),        \
	_pad(TEGRA_IO_PAD_GP_PWM3,        19,       UINT_MAX, "gp-pwm3"),        \
	_pad(TEGRA_IO_PAD_SOC_GPIO12,     20,       UINT_MAX, "soc-gpio12"),     \
	_pad(TEGRA_IO_PAD_SOC_GPIO13,     21,       UINT_MAX, "soc-gpio13"),     \
	_pad(TEGRA_IO_PAD_SOC_GPIO10,     22,       UINT_MAX, "soc-gpio10"),     \
	_pad(TEGRA_IO_PAD_UART4,          23,       UINT_MAX, "uart4"),          \
	_pad(TEGRA_IO_PAD_UART5,          24,       UINT_MAX, "uart5"),          \
	_pad(TEGRA_IO_PAD_DBG,            25,       UINT_MAX, "dbg"),            \
	_pad(TEGRA_IO_PAD_HDMI_DP3,       26,       UINT_MAX, "hdmi-dp3"),       \
	_pad(TEGRA_IO_PAD_HDMI_DP2,       27,       UINT_MAX, "hdmi-dp2"),       \
	_pad(TEGRA_IO_PAD_HDMI_DP0,       28,       UINT_MAX, "hdmi-dp0"),       \
	_pad(TEGRA_IO_PAD_HDMI_DP1,       29,       UINT_MAX, "hdmi-dp1"),       \
	_pad(TEGRA_IO_PAD_PEX_CNTRL,      32,       UINT_MAX, "pex-cntrl"),      \
	_pad(TEGRA_IO_PAD_PEX_CTL2,       33,       UINT_MAX, "pex-ctl2"),       \
	_pad(TEGRA_IO_PAD_PEX_L0_RST_N,   34,       UINT_MAX, "pex-l0-rst"),     \
	_pad(TEGRA_IO_PAD_PEX_L1_RST_N,   35,       UINT_MAX, "pex-l1-rst"),     \
	_pad(TEGRA_IO_PAD_SDMMC4,         36,       UINT_MAX, "sdmmc4"),         \
	_pad(TEGRA_IO_PAD_PEX_L5_RST_N,   37,       UINT_MAX, "pex-l5-rst"),     \
	_pad(TEGRA_IO_PAD_CAM,            38,       UINT_MAX, "cam"),            \
	_pad(TEGRA_IO_PAD_CSIC,           43,       UINT_MAX, "csic"),           \
	_pad(TEGRA_IO_PAD_CSID,           44,       UINT_MAX, "csid"),           \
	_pad(TEGRA_IO_PAD_CSIE,           45,       UINT_MAX, "csie"),           \
	_pad(TEGRA_IO_PAD_CSIF,           46,       UINT_MAX, "csif"),           \
	_pad(TEGRA_IO_PAD_SPI,            47,       UINT_MAX, "spi"),            \
	_pad(TEGRA_IO_PAD_UFS,            49,       UINT_MAX, "ufs"),            \
	_pad(TEGRA_IO_PAD_CSIG,           50,       UINT_MAX, "csig"),           \
	_pad(TEGRA_IO_PAD_CSIH,           51,       UINT_MAX, "csih"),           \
	_pad(TEGRA_IO_PAD_EDP,            53,       UINT_MAX, "edp"),            \
	_pad(TEGRA_IO_PAD_SDMMC1_HV,      55,       4,        "sdmmc1-hv"),      \
	_pad(TEGRA_IO_PAD_SDMMC3_HV,      56,       6,        "sdmmc3-hv"),      \
	_pad(TEGRA_IO_PAD_CONN,           60,       UINT_MAX, "conn"),           \
	_pad(TEGRA_IO_PAD_AUDIO_HV,       61,       1,        "audio-hv"),       \
	_pad(TEGRA_IO_PAD_AO_HV,          UINT_MAX, 0,        "ao-hv")

static const struct tegra_io_pad_soc tegra194_io_pads[] = {
	TEGRA194_IO_PAD_TABLE(TEGRA_IO_PAD)
};

static const struct pinctrl_pin_desc tegra194_pin_descs[] = {
	TEGRA194_IO_PAD_TABLE(TEGRA_IO_PIN_DESC)
};

static const struct tegra_pmc_regs tegra194_pmc_regs = {
	.scratch0 = 0x2000,
	.dpd_req = 0x74,
	.dpd_status = 0x78,
	.dpd2_req = 0x7c,
	.dpd2_status = 0x80,
	.rst_status = 0x70,
	.rst_source_shift = 0x2,
	.rst_source_mask = 0x7c,
	.rst_level_shift = 0x0,
	.rst_level_mask = 0x3,
};

static const char * const tegra194_reset_sources[] = {
	"SYS_RESET_N",
	"AOWDT",
	"BCCPLEXWDT",
	"BPMPWDT",
	"SCEWDT",
	"SPEWDT",
	"APEWDT",
	"LCCPLEXWDT",
	"SENSOR",
	"AOTAG",
	"VFSENSOR",
	"MAINSWRST",
	"SC7",
	"HSM",
	"CSITE",
	"RCEWDT",
	"PVA0WDT",
	"PVA1WDT",
	"L1A_ASYNC",
	"BPMPBOOT",
	"FUSECRC",
};

static const struct tegra_wake_event tegra194_wake_events[] = {
	TEGRA_WAKE_IRQ("pmu", 24, 209),
	TEGRA_WAKE_GPIO("power", 29, 1, TEGRA194_AON_GPIO(EE, 4)),
	TEGRA_WAKE_IRQ("rtc", 73, 10),
};

static const struct tegra_pmc_soc tegra194_pmc_soc = {
	.num_powergates = 0,
	.powergates = NULL,
	.num_cpu_powergates = 0,
	.cpu_powergates = NULL,
	.has_tsense_reset = false,
	.has_gpu_clamps = false,
	.needs_mbist_war = false,
	.has_impl_33v_pwr = true,
	.maybe_tz_only = false,
	.num_io_pads = ARRAY_SIZE(tegra194_io_pads),
	.io_pads = tegra194_io_pads,
	.num_pin_descs = ARRAY_SIZE(tegra194_pin_descs),
	.pin_descs = tegra194_pin_descs,
	.regs = &tegra194_pmc_regs,
	.init = NULL,
	.setup_irq_polarity = tegra186_pmc_setup_irq_polarity,
	.irq_set_wake = tegra186_pmc_irq_set_wake,
	.irq_set_type = tegra186_pmc_irq_set_type,
	.reset_sources = tegra194_reset_sources,
	.num_reset_sources = ARRAY_SIZE(tegra194_reset_sources),
	.reset_levels = tegra186_reset_levels,
	.num_reset_levels = ARRAY_SIZE(tegra186_reset_levels),
	.num_wake_events = ARRAY_SIZE(tegra194_wake_events),
	.wake_events = tegra194_wake_events,
	.pmc_clks_data = NULL,
	.num_pmc_clks = 0,
	.has_blink_output = false,
};

static const struct tegra_pmc_regs tegra234_pmc_regs = {
	.scratch0 = 0x2000,
	.dpd_req = 0,
	.dpd_status = 0,
	.dpd2_req = 0,
	.dpd2_status = 0,
	.rst_status = 0x70,
	.rst_source_shift = 0x2,
	.rst_source_mask = 0xfc,
	.rst_level_shift = 0x0,
	.rst_level_mask = 0x3,
};

static const char * const tegra234_reset_sources[] = {
	"SYS_RESET_N",
	"AOWDT",
	"BCCPLEXWDT",
	"BPMPWDT",
	"SCEWDT",
	"SPEWDT",
	"APEWDT",
	"LCCPLEXWDT",
	"SENSOR",
	"AOTAG",
	"VFSENSOR",
	"MAINSWRST",
	"SC7",
	"HSM",
	"CSITE",
	"RCEWDT",
	"PVA0WDT",
	"PVA1WDT",
	"L1A_ASYNC",
	"BPMPBOOT",
	"FUSECRC",
};

static const struct tegra_pmc_soc tegra234_pmc_soc = {
	.num_powergates = 0,
	.powergates = NULL,
	.num_cpu_powergates = 0,
	.cpu_powergates = NULL,
	.has_tsense_reset = false,
	.has_gpu_clamps = false,
	.needs_mbist_war = false,
	.has_impl_33v_pwr = true,
	.maybe_tz_only = false,
	.num_io_pads = 0,
	.io_pads = NULL,
	.num_pin_descs = 0,
	.pin_descs = NULL,
	.regs = &tegra234_pmc_regs,
	.init = NULL,
	.setup_irq_polarity = tegra186_pmc_setup_irq_polarity,
	.irq_set_wake = tegra186_pmc_irq_set_wake,
	.irq_set_type = tegra186_pmc_irq_set_type,
	.reset_sources = tegra234_reset_sources,
	.num_reset_sources = ARRAY_SIZE(tegra234_reset_sources),
	.reset_levels = tegra186_reset_levels,
	.num_reset_levels = ARRAY_SIZE(tegra186_reset_levels),
	.num_wake_events = 0,
	.wake_events = NULL,
	.pmc_clks_data = NULL,
	.num_pmc_clks = 0,
	.has_blink_output = false,
};

static const struct of_device_id tegra_pmc_match[] = {
	{ .compatible = "nvidia,tegra234-pmc", .data = &tegra234_pmc_soc },
	{ .compatible = "nvidia,tegra194-pmc", .data = &tegra194_pmc_soc },
	{ .compatible = "nvidia,tegra186-pmc", .data = &tegra186_pmc_soc },
	{ .compatible = "nvidia,tegra210-pmc", .data = &tegra210_pmc_soc },
	{ .compatible = "nvidia,tegra132-pmc", .data = &tegra124_pmc_soc },
	{ .compatible = "nvidia,tegra124-pmc", .data = &tegra124_pmc_soc },
	{ .compatible = "nvidia,tegra114-pmc", .data = &tegra114_pmc_soc },
	{ .compatible = "nvidia,tegra30-pmc", .data = &tegra30_pmc_soc },
	{ .compatible = "nvidia,tegra20-pmc", .data = &tegra20_pmc_soc },
	{ }
};

static struct platform_driver tegra_pmc_driver = {
	.driver = {
		.name = "tegra-pmc",
		.suppress_bind_attrs = true,
		.of_match_table = tegra_pmc_match,
#if defined(CONFIG_PM_SLEEP) && defined(CONFIG_ARM)
		.pm = &tegra_pmc_pm_ops,
#endif
	},
	.probe = tegra_pmc_probe,
};
builtin_platform_driver(tegra_pmc_driver);

static bool __init tegra_pmc_detect_tz_only(struct tegra_pmc *pmc)
{
	u32 value, saved;

	saved = readl(pmc->base + pmc->soc->regs->scratch0);
	value = saved ^ 0xffffffff;

	if (value == 0xffffffff)
		value = 0xdeadbeef;

	/* write pattern and read it back */
	writel(value, pmc->base + pmc->soc->regs->scratch0);
	value = readl(pmc->base + pmc->soc->regs->scratch0);

	/* if we read all-zeroes, access is restricted to TZ only */
	if (value == 0) {
		pr_info("access to PMC is restricted to TZ\n");
		return true;
	}

	/* restore original value */
	writel(saved, pmc->base + pmc->soc->regs->scratch0);

	return false;
}

/*
 * Early initialization to allow access to registers in the very early boot
 * process.
 */
static int __init tegra_pmc_early_init(void)
{
	const struct of_device_id *match;
	struct device_node *np;
	struct resource regs;
	unsigned int i;
	bool invert;

	mutex_init(&pmc->powergates_lock);

	mutex_init(&pmc->powergates_lock);

	np = of_find_matching_node_and_match(NULL, tegra_pmc_match, &match);
	if (!np) {
		/*
		 * Fall back to legacy initialization for 32-bit ARM only. All
		 * 64-bit ARM device tree files for Tegra are required to have
		 * a PMC node.
		 *
		 * This is for backwards-compatibility with old device trees
		 * that didn't contain a PMC node. Note that in this case the
		 * SoC data can't be matched and therefore powergating is
		 * disabled.
		 */
		if (IS_ENABLED(CONFIG_ARM) && soc_is_tegra()) {
			pr_warn("DT node not found, powergating disabled\n");

			regs.start = 0x7000e400;
			regs.end = 0x7000e7ff;
			regs.flags = IORESOURCE_MEM;

			pr_warn("Using memory region %pR\n", &regs);
		} else {
			/*
			 * At this point we're not running on Tegra, so play
			 * nice with multi-platform kernels.
			 */
			return 0;
		}
	} else {
		/*
		 * Extract information from the device tree if we've found a
		 * matching node.
		 */
		if (of_address_to_resource(np, 0, &regs) < 0) {
			pr_err("failed to get PMC registers\n");
			of_node_put(np);
			return -ENXIO;
		}
	}

	pmc->base = ioremap(regs.start, resource_size(&regs));
	if (!pmc->base) {
		pr_err("failed to map PMC registers\n");
		of_node_put(np);
		return -ENXIO;
	}

	if (np) {
		pmc->soc = match->data;

<<<<<<< HEAD
		tegra_powergate_init(pmc, np);

		/*
		 * Invert the interrupt polarity if a PMC device tree node
		 * exists and contains the nvidia,invert-interrupt property.
		 */
		invert = of_property_read_bool(np, "nvidia,invert-interrupt");

		value = tegra_pmc_readl(PMC_CNTRL);

		if (invert)
			value |= PMC_CNTRL_INTR_POLARITY;
		else
			value &= ~PMC_CNTRL_INTR_POLARITY;

		tegra_pmc_writel(value, PMC_CNTRL);
=======
		if (pmc->soc->maybe_tz_only)
			pmc->tz_only = tegra_pmc_detect_tz_only(pmc);

		/* Create a bitmap of the available and valid partitions */
		for (i = 0; i < pmc->soc->num_powergates; i++)
			if (pmc->soc->powergates[i])
				set_bit(i, pmc->powergates_available);

		/*
		 * Invert the interrupt polarity if a PMC device tree node
		 * exists and contains the nvidia,invert-interrupt property.
		 */
		invert = of_property_read_bool(np, "nvidia,invert-interrupt");

		pmc->soc->setup_irq_polarity(pmc, np, invert);
>>>>>>> 24b8d41d

		of_node_put(np);
	}

	return 0;
}
early_initcall(tegra_pmc_early_init);<|MERGE_RESOLUTION|>--- conflicted
+++ resolved
@@ -25,11 +25,6 @@
 #include <linux/init.h>
 #include <linux/io.h>
 #include <linux/iopoll.h>
-<<<<<<< HEAD
-#include <linux/of.h>
-#include <linux/of_address.h>
-#include <linux/of_platform.h>
-=======
 #include <linux/irqdomain.h>
 #include <linux/irq.h>
 #include <linux/kernel.h>
@@ -41,7 +36,6 @@
 #include <linux/pinctrl/pinconf-generic.h>
 #include <linux/pinctrl/pinconf.h>
 #include <linux/pinctrl/pinctrl.h>
->>>>>>> 24b8d41d
 #include <linux/platform_device.h>
 #include <linux/pm_domain.h>
 #include <linux/reboot.h>
@@ -61,15 +55,6 @@
 #include <dt-bindings/soc/tegra-pmc.h>
 
 #define PMC_CNTRL			0x0
-<<<<<<< HEAD
-#define  PMC_CNTRL_SYSCLK_POLARITY	(1 << 10)  /* sys clk polarity */
-#define  PMC_CNTRL_SYSCLK_OE		(1 << 11)  /* system clock enable */
-#define  PMC_CNTRL_SIDE_EFFECT_LP0	(1 << 14)  /* LP0 when CPU pwr gated */
-#define  PMC_CNTRL_CPU_PWRREQ_POLARITY	(1 << 15)  /* CPU pwr req polarity */
-#define  PMC_CNTRL_CPU_PWRREQ_OE	(1 << 16)  /* CPU pwr req enable */
-#define  PMC_CNTRL_INTR_POLARITY	(1 << 17)  /* inverts INTR polarity */
-#define  PMC_CNTRL_MAIN_RST		(1 <<  4)
-=======
 #define  PMC_CNTRL_INTR_POLARITY	BIT(17) /* inverts INTR polarity */
 #define  PMC_CNTRL_CPU_PWRREQ_OE	BIT(16) /* CPU pwr req enable */
 #define  PMC_CNTRL_CPU_PWRREQ_POLARITY	BIT(15) /* CPU pwr req polarity */
@@ -86,7 +71,6 @@
 #define PMC_SW_WAKE_STATUS		0x18
 #define PMC_DPD_PADS_ORIDE		0x1c
 #define  PMC_DPD_PADS_ORIDE_BLINK	20
->>>>>>> 24b8d41d
 
 #define DPD_SAMPLE			0x020
 #define  DPD_SAMPLE_ENABLE		BIT(0)
@@ -131,14 +115,6 @@
 #define  PMC_SENSOR_CTRL_SCRATCH_WRITE	BIT(2)
 #define  PMC_SENSOR_CTRL_ENABLE_RST	BIT(1)
 
-#define  PMC_RST_STATUS_POR		0
-#define  PMC_RST_STATUS_WATCHDOG	1
-#define  PMC_RST_STATUS_SENSOR		2
-#define  PMC_RST_STATUS_SW_MAIN		3
-#define  PMC_RST_STATUS_LP0		4
-#define  PMC_RST_STATUS_AOTAG		5
-
-#define PMC_RST_STATUS			0x1b4
 #define  PMC_RST_STATUS_POR		0
 #define  PMC_RST_STATUS_WATCHDOG	1
 #define  PMC_RST_STATUS_SENSOR		2
@@ -171,8 +147,6 @@
 
 #define GPU_RG_CNTRL			0x2d4
 
-<<<<<<< HEAD
-=======
 /* Tegra186 and later */
 #define WAKE_AOWAKE_CNTRL(x) (0x000 + ((x) << 2))
 #define WAKE_AOWAKE_CNTRL_LEVEL (1 << 3)
@@ -257,19 +231,12 @@
 	},
 };
 
->>>>>>> 24b8d41d
 struct tegra_powergate {
 	struct generic_pm_domain genpd;
 	struct tegra_pmc *pmc;
 	unsigned int id;
 	struct clk **clks;
 	unsigned int num_clks;
-<<<<<<< HEAD
-	struct reset_control **resets;
-	unsigned int num_resets;
-};
-
-=======
 	struct reset_control *reset;
 };
 
@@ -325,7 +292,6 @@
 		},					\
 	}
 
->>>>>>> 24b8d41d
 struct tegra_pmc_soc {
 	unsigned int num_powergates;
 	const char *const *powergates;
@@ -379,10 +345,7 @@
  * @scratch: pointer to I/O remapped region for scratch registers
  * @clk: pointer to pclk clock
  * @soc: pointer to SoC data structure
-<<<<<<< HEAD
-=======
  * @tz_only: flag specifying if the PMC can only be accessed via TrustZone
->>>>>>> 24b8d41d
  * @debugfs: pointer to debugfs entry
  * @rate: currently configured rate of pclk
  * @suspend_mode: lowest suspend mode available
@@ -449,81 +412,10 @@
 
 static inline struct tegra_powergate *
 to_powergate(struct generic_pm_domain *domain)
-<<<<<<< HEAD
 {
 	return container_of(domain, struct tegra_powergate, genpd);
 }
 
-static u32 tegra_pmc_readl(unsigned long offset)
-{
-	return readl(pmc->base + offset);
-}
-
-static void tegra_pmc_writel(u32 value, unsigned long offset)
-=======
->>>>>>> 24b8d41d
-{
-	return container_of(domain, struct tegra_powergate, genpd);
-}
-
-<<<<<<< HEAD
-static inline bool tegra_powergate_state(int id)
-{
-	if (id == TEGRA_POWERGATE_3D && pmc->soc->has_gpu_clamps)
-		return (tegra_pmc_readl(GPU_RG_CNTRL) & 0x1) == 0;
-	else
-		return (tegra_pmc_readl(PWRGATE_STATUS) & BIT(id)) != 0;
-}
-
-static inline bool tegra_powergate_is_valid(int id)
-{
-	return (pmc->soc && pmc->soc->powergates[id]);
-}
-
-static inline bool tegra_powergate_is_available(int id)
-{
-	return test_bit(id, pmc->powergates_available);
-}
-
-static int tegra_powergate_lookup(struct tegra_pmc *pmc, const char *name)
-{
-	unsigned int i;
-
-	if (!pmc || !pmc->soc || !name)
-		return -EINVAL;
-
-	for (i = 0; i < pmc->soc->num_powergates; i++) {
-		if (!tegra_powergate_is_valid(i))
-			continue;
-
-		if (!strcmp(name, pmc->soc->powergates[i]))
-			return i;
-	}
-
-	dev_err(pmc->dev, "powergate %s not found\n", name);
-
-	return -ENODEV;
-}
-
-/**
- * tegra_powergate_set() - set the state of a partition
- * @id: partition ID
- * @new_state: new state of the partition
- */
-static int tegra_powergate_set(unsigned int id, bool new_state)
-{
-	bool status;
-	int err;
-
-	if (id == TEGRA_POWERGATE_3D && pmc->soc->has_gpu_clamps)
-		return -EINVAL;
-
-	mutex_lock(&pmc->powergates_lock);
-
-	if (tegra_powergate_state(id) == new_state) {
-		mutex_unlock(&pmc->powergates_lock);
-		return 0;
-=======
 static u32 tegra_pmc_readl(struct tegra_pmc *pmc, unsigned long offset)
 {
 	struct arm_smccc_res res;
@@ -564,7 +456,6 @@
 		}
 	} else {
 		writel(value, pmc->base + offset);
->>>>>>> 24b8d41d
 	}
 }
 
@@ -573,7 +464,83 @@
 	if (pmc->tz_only)
 		return tegra_pmc_readl(pmc, offset);
 
-<<<<<<< HEAD
+	return readl(pmc->scratch + offset);
+}
+
+static void tegra_pmc_scratch_writel(struct tegra_pmc *pmc, u32 value,
+				     unsigned long offset)
+{
+	if (pmc->tz_only)
+		tegra_pmc_writel(pmc, value, offset);
+	else
+		writel(value, pmc->scratch + offset);
+}
+
+/*
+ * TODO Figure out a way to call this with the struct tegra_pmc * passed in.
+ * This currently doesn't work because readx_poll_timeout() can only operate
+ * on functions that take a single argument.
+ */
+static inline bool tegra_powergate_state(int id)
+{
+	if (id == TEGRA_POWERGATE_3D && pmc->soc->has_gpu_clamps)
+		return (tegra_pmc_readl(pmc, GPU_RG_CNTRL) & 0x1) == 0;
+	else
+		return (tegra_pmc_readl(pmc, PWRGATE_STATUS) & BIT(id)) != 0;
+}
+
+static inline bool tegra_powergate_is_valid(struct tegra_pmc *pmc, int id)
+{
+	return (pmc->soc && pmc->soc->powergates[id]);
+}
+
+static inline bool tegra_powergate_is_available(struct tegra_pmc *pmc, int id)
+{
+	return test_bit(id, pmc->powergates_available);
+}
+
+static int tegra_powergate_lookup(struct tegra_pmc *pmc, const char *name)
+{
+	unsigned int i;
+
+	if (!pmc || !pmc->soc || !name)
+		return -EINVAL;
+
+	for (i = 0; i < pmc->soc->num_powergates; i++) {
+		if (!tegra_powergate_is_valid(pmc, i))
+			continue;
+
+		if (!strcmp(name, pmc->soc->powergates[i]))
+			return i;
+	}
+
+	return -ENODEV;
+}
+
+/**
+ * tegra_powergate_set() - set the state of a partition
+ * @pmc: power management controller
+ * @id: partition ID
+ * @new_state: new state of the partition
+ */
+static int tegra_powergate_set(struct tegra_pmc *pmc, unsigned int id,
+			       bool new_state)
+{
+	bool status;
+	int err;
+
+	if (id == TEGRA_POWERGATE_3D && pmc->soc->has_gpu_clamps)
+		return -EINVAL;
+
+	mutex_lock(&pmc->powergates_lock);
+
+	if (tegra_powergate_state(id) == new_state) {
+		mutex_unlock(&pmc->powergates_lock);
+		return 0;
+	}
+
+	tegra_pmc_writel(pmc, PWRGATE_TOGGLE_START | id, PWRGATE_TOGGLE);
+
 	err = readx_poll_timeout(tegra_powergate_state, id, status,
 				 status == new_state, 10, 100000);
 
@@ -582,7 +549,8 @@
 	return err;
 }
 
-static int __tegra_powergate_remove_clamping(unsigned int id)
+static int __tegra_powergate_remove_clamping(struct tegra_pmc *pmc,
+					     unsigned int id)
 {
 	u32 mask;
 
@@ -594,7 +562,7 @@
 	 */
 	if (id == TEGRA_POWERGATE_3D) {
 		if (pmc->soc->has_gpu_clamps) {
-			tegra_pmc_writel(0, GPU_RG_CNTRL);
+			tegra_pmc_writel(pmc, 0, GPU_RG_CNTRL);
 			goto out;
 		}
 	}
@@ -610,7 +578,7 @@
 	else
 		mask = (1 << id);
 
-	tegra_pmc_writel(mask, REMOVE_CLAMPING);
+	tegra_pmc_writel(pmc, mask, REMOVE_CLAMPING);
 
 out:
 	mutex_unlock(&pmc->powergates_lock);
@@ -646,31 +614,8 @@
 	return err;
 }
 
-static int tegra_powergate_reset_assert(struct tegra_powergate *pg)
-{
-	unsigned int i;
-	int err;
-
-	for (i = 0; i < pg->num_resets; i++) {
-		err = reset_control_assert(pg->resets[i]);
-		if (err)
-			return err;
-	}
-
-	return 0;
-}
-
-static int tegra_powergate_reset_deassert(struct tegra_powergate *pg)
-{
-	unsigned int i;
-	int err;
-
-	for (i = 0; i < pg->num_resets; i++) {
-		err = reset_control_deassert(pg->resets[i]);
-		if (err)
-			return err;
-	}
-
+int __weak tegra210_clk_handle_mbist_war(unsigned int id)
+{
 	return 0;
 }
 
@@ -679,13 +624,13 @@
 {
 	int err;
 
-	err = tegra_powergate_reset_assert(pg);
+	err = reset_control_assert(pg->reset);
 	if (err)
 		return err;
 
 	usleep_range(10, 20);
 
-	err = tegra_powergate_set(pg->id, true);
+	err = tegra_powergate_set(pg->pmc, pg->id, true);
 	if (err < 0)
 		return err;
 
@@ -696,398 +641,6 @@
 		goto disable_clks;
 
 	usleep_range(10, 20);
-
-	err = __tegra_powergate_remove_clamping(pg->id);
-	if (err)
-		goto disable_clks;
-
-	usleep_range(10, 20);
-
-	err = tegra_powergate_reset_deassert(pg);
-	if (err)
-		goto powergate_off;
-
-	usleep_range(10, 20);
-
-	if (disable_clocks)
-		tegra_powergate_disable_clocks(pg);
-
-	return 0;
-
-disable_clks:
-	tegra_powergate_disable_clocks(pg);
-	usleep_range(10, 20);
-
-powergate_off:
-	tegra_powergate_set(pg->id, false);
-
-	return err;
-}
-
-static int tegra_powergate_power_down(struct tegra_powergate *pg)
-{
-	int err;
-
-	err = tegra_powergate_enable_clocks(pg);
-	if (err)
-		return err;
-
-	usleep_range(10, 20);
-
-	err = tegra_powergate_reset_assert(pg);
-	if (err)
-		goto disable_clks;
-
-	usleep_range(10, 20);
-
-	tegra_powergate_disable_clocks(pg);
-
-	usleep_range(10, 20);
-
-	err = tegra_powergate_set(pg->id, false);
-	if (err)
-		goto assert_resets;
-
-	return 0;
-
-assert_resets:
-	tegra_powergate_enable_clocks(pg);
-	usleep_range(10, 20);
-	tegra_powergate_reset_deassert(pg);
-	usleep_range(10, 20);
-
-disable_clks:
-	tegra_powergate_disable_clocks(pg);
-
-	return err;
-}
-
-static int tegra_genpd_power_on(struct generic_pm_domain *domain)
-{
-	struct tegra_powergate *pg = to_powergate(domain);
-	struct tegra_pmc *pmc = pg->pmc;
-	int err;
-
-	err = tegra_powergate_power_up(pg, true);
-	if (err)
-		dev_err(pmc->dev, "failed to turn on PM domain %s: %d\n",
-			pg->genpd.name, err);
-
-	return err;
-}
-
-static int tegra_genpd_power_off(struct generic_pm_domain *domain)
-{
-	struct tegra_powergate *pg = to_powergate(domain);
-	struct tegra_pmc *pmc = pg->pmc;
-	int err;
-
-	err = tegra_powergate_power_down(pg);
-	if (err)
-		dev_err(pmc->dev, "failed to turn off PM domain %s: %d\n",
-			pg->genpd.name, err);
-
-	return err;
-}
-
-/**
- * tegra_powergate_power_on() - power on partition
- * @id: partition ID
- */
-int tegra_powergate_power_on(unsigned int id)
-{
-	if (!tegra_powergate_is_available(id))
-		return -EINVAL;
-=======
-	return readl(pmc->scratch + offset);
-}
-
-static void tegra_pmc_scratch_writel(struct tegra_pmc *pmc, u32 value,
-				     unsigned long offset)
-{
-	if (pmc->tz_only)
-		tegra_pmc_writel(pmc, value, offset);
-	else
-		writel(value, pmc->scratch + offset);
-}
-
-/*
- * TODO Figure out a way to call this with the struct tegra_pmc * passed in.
- * This currently doesn't work because readx_poll_timeout() can only operate
- * on functions that take a single argument.
- */
-static inline bool tegra_powergate_state(int id)
-{
-	if (id == TEGRA_POWERGATE_3D && pmc->soc->has_gpu_clamps)
-		return (tegra_pmc_readl(pmc, GPU_RG_CNTRL) & 0x1) == 0;
-	else
-		return (tegra_pmc_readl(pmc, PWRGATE_STATUS) & BIT(id)) != 0;
-}
->>>>>>> 24b8d41d
-
-static inline bool tegra_powergate_is_valid(struct tegra_pmc *pmc, int id)
-{
-	return (pmc->soc && pmc->soc->powergates[id]);
-}
-
-<<<<<<< HEAD
-/**
- * tegra_powergate_power_off() - power off partition
- * @id: partition ID
- */
-int tegra_powergate_power_off(unsigned int id)
-{
-	if (!tegra_powergate_is_available(id))
-=======
-static inline bool tegra_powergate_is_available(struct tegra_pmc *pmc, int id)
-{
-	return test_bit(id, pmc->powergates_available);
-}
-
-static int tegra_powergate_lookup(struct tegra_pmc *pmc, const char *name)
-{
-	unsigned int i;
-
-	if (!pmc || !pmc->soc || !name)
->>>>>>> 24b8d41d
-		return -EINVAL;
-
-	for (i = 0; i < pmc->soc->num_powergates; i++) {
-		if (!tegra_powergate_is_valid(pmc, i))
-			continue;
-
-		if (!strcmp(name, pmc->soc->powergates[i]))
-			return i;
-	}
-
-	return -ENODEV;
-}
-
-/**
- * tegra_powergate_set() - set the state of a partition
- * @pmc: power management controller
- * @id: partition ID
- * @new_state: new state of the partition
- */
-<<<<<<< HEAD
-int tegra_powergate_is_powered(unsigned int id)
-{
-	int status;
-
-	if (!tegra_powergate_is_valid(id))
-		return -EINVAL;
-
-	mutex_lock(&pmc->powergates_lock);
-	status = tegra_powergate_state(id);
-	mutex_unlock(&pmc->powergates_lock);
-
-	return status;
-}
-
-/**
- * tegra_powergate_remove_clamping() - remove power clamps for partition
- * @id: partition ID
- */
-int tegra_powergate_remove_clamping(unsigned int id)
-{
-	if (!tegra_powergate_is_available(id))
-		return -EINVAL;
-
-	return __tegra_powergate_remove_clamping(id);
-=======
-static int tegra_powergate_set(struct tegra_pmc *pmc, unsigned int id,
-			       bool new_state)
-{
-	bool status;
-	int err;
-
-	if (id == TEGRA_POWERGATE_3D && pmc->soc->has_gpu_clamps)
-		return -EINVAL;
-
-	mutex_lock(&pmc->powergates_lock);
-
-	if (tegra_powergate_state(id) == new_state) {
-		mutex_unlock(&pmc->powergates_lock);
-		return 0;
-	}
-
-	tegra_pmc_writel(pmc, PWRGATE_TOGGLE_START | id, PWRGATE_TOGGLE);
-
-	err = readx_poll_timeout(tegra_powergate_state, id, status,
-				 status == new_state, 10, 100000);
-
-	mutex_unlock(&pmc->powergates_lock);
-
-	return err;
-}
-
-static int __tegra_powergate_remove_clamping(struct tegra_pmc *pmc,
-					     unsigned int id)
-{
-	u32 mask;
-
-	mutex_lock(&pmc->powergates_lock);
-
-	/*
-	 * On Tegra124 and later, the clamps for the GPU are controlled by a
-	 * separate register (with different semantics).
-	 */
-	if (id == TEGRA_POWERGATE_3D) {
-		if (pmc->soc->has_gpu_clamps) {
-			tegra_pmc_writel(pmc, 0, GPU_RG_CNTRL);
-			goto out;
-		}
-	}
-
-	/*
-	 * Tegra 2 has a bug where PCIE and VDE clamping masks are
-	 * swapped relatively to the partition ids
-	 */
-	if (id == TEGRA_POWERGATE_VDEC)
-		mask = (1 << TEGRA_POWERGATE_PCIE);
-	else if (id == TEGRA_POWERGATE_PCIE)
-		mask = (1 << TEGRA_POWERGATE_VDEC);
-	else
-		mask = (1 << id);
-
-	tegra_pmc_writel(pmc, mask, REMOVE_CLAMPING);
-
-out:
-	mutex_unlock(&pmc->powergates_lock);
-
-	return 0;
->>>>>>> 24b8d41d
-}
-
-<<<<<<< HEAD
-/**
- * tegra_powergate_sequence_power_up() - power up partition
- * @id: partition ID
- * @clk: clock for partition
- * @rst: reset for partition
- *
- * Must be called with clk disabled, and returns with clk enabled.
- */
-int tegra_powergate_sequence_power_up(unsigned int id, struct clk *clk,
-				      struct reset_control *rst)
-{
-	struct tegra_powergate pg;
-	int err;
-
-	if (!tegra_powergate_is_available(id))
-		return -EINVAL;
-
-	pg.id = id;
-	pg.clks = &clk;
-	pg.num_clks = 1;
-	pg.resets = &rst;
-	pg.num_resets = 1;
-=======
-static void tegra_powergate_disable_clocks(struct tegra_powergate *pg)
-{
-	unsigned int i;
-
-	for (i = 0; i < pg->num_clks; i++)
-		clk_disable_unprepare(pg->clks[i]);
-}
-
-static int tegra_powergate_enable_clocks(struct tegra_powergate *pg)
-{
-	unsigned int i;
-	int err;
-
-	for (i = 0; i < pg->num_clks; i++) {
-		err = clk_prepare_enable(pg->clks[i]);
-		if (err)
-			goto out;
-	}
->>>>>>> 24b8d41d
-
-	err = tegra_powergate_power_up(&pg, false);
-	if (err)
-		pr_err("failed to turn on partition %d: %d\n", id, err);
-
-<<<<<<< HEAD
-=======
-out:
-	while (i--)
-		clk_disable_unprepare(pg->clks[i]);
-
->>>>>>> 24b8d41d
-	return err;
-}
-
-<<<<<<< HEAD
-#ifdef CONFIG_SMP
-/**
- * tegra_get_cpu_powergate_id() - convert from CPU ID to partition ID
- * @cpuid: CPU partition ID
- *
- * Returns the partition ID corresponding to the CPU partition ID or a
- * negative error code on failure.
- */
-static int tegra_get_cpu_powergate_id(unsigned int cpuid)
-{
-	if (pmc->soc && cpuid < pmc->soc->num_cpu_powergates)
-		return pmc->soc->cpu_powergates[cpuid];
-
-	return -EINVAL;
-}
-
-/**
- * tegra_pmc_cpu_is_powered() - check if CPU partition is powered
- * @cpuid: CPU partition ID
- */
-bool tegra_pmc_cpu_is_powered(unsigned int cpuid)
-=======
-int __weak tegra210_clk_handle_mbist_war(unsigned int id)
-{
-	return 0;
-}
-
-static int tegra_powergate_power_up(struct tegra_powergate *pg,
-				    bool disable_clocks)
->>>>>>> 24b8d41d
-{
-	int err;
-
-	err = reset_control_assert(pg->reset);
-	if (err)
-		return err;
-
-	usleep_range(10, 20);
-
-<<<<<<< HEAD
-/**
- * tegra_pmc_cpu_power_on() - power on CPU partition
- * @cpuid: CPU partition ID
- */
-int tegra_pmc_cpu_power_on(unsigned int cpuid)
-{
-	int id;
-=======
-	err = tegra_powergate_set(pg->pmc, pg->id, true);
-	if (err < 0)
-		return err;
->>>>>>> 24b8d41d
-
-	usleep_range(10, 20);
-
-	err = tegra_powergate_enable_clocks(pg);
-	if (err)
-		goto disable_clks;
-
-<<<<<<< HEAD
-/**
- * tegra_pmc_cpu_remove_clamping() - remove power clamps for CPU partition
- * @cpuid: CPU partition ID
- */
-int tegra_pmc_cpu_remove_clamping(unsigned int cpuid)
-{
-	int id;
-=======
-	usleep_range(10, 20);
->>>>>>> 24b8d41d
 
 	err = __tegra_powergate_remove_clamping(pg->pmc, pg->id);
 	if (err)
@@ -1115,37 +668,14 @@
 	tegra_powergate_disable_clocks(pg);
 	usleep_range(10, 20);
 
-<<<<<<< HEAD
-	/* reset everything but PMC_SCRATCH0 and PMC_RST_STATUS */
-	value = tegra_pmc_readl(PMC_CNTRL);
-	value |= PMC_CNTRL_MAIN_RST;
-	tegra_pmc_writel(value, PMC_CNTRL);
-=======
 powergate_off:
 	tegra_powergate_set(pg->pmc, pg->id, false);
->>>>>>> 24b8d41d
 
 	return err;
 }
 
 static int tegra_powergate_power_down(struct tegra_powergate *pg)
 {
-<<<<<<< HEAD
-	unsigned int i;
-	int status;
-
-	seq_printf(s, " powergate powered\n");
-	seq_printf(s, "------------------\n");
-
-	for (i = 0; i < pmc->soc->num_powergates; i++) {
-		status = tegra_powergate_is_powered(i);
-		if (status < 0)
-			continue;
-
-		seq_printf(s, " %9s %7s\n", pmc->soc->powergates[i],
-			   status ? "yes" : "no");
-	}
-=======
 	int err;
 
 	err = tegra_powergate_enable_clocks(pg);
@@ -1153,7 +683,6 @@
 		return err;
 
 	usleep_range(10, 20);
->>>>>>> 24b8d41d
 
 	err = reset_control_assert(pg->reset);
 	if (err)
@@ -1163,229 +692,14 @@
 
 	tegra_powergate_disable_clocks(pg);
 
-<<<<<<< HEAD
-static int tegra_powergate_debugfs_init(void)
-{
-	pmc->debugfs = debugfs_create_file("powergate", S_IRUGO, NULL, NULL,
-					   &powergate_fops);
-	if (!pmc->debugfs)
-		return -ENOMEM;
-
-	return 0;
-}
-
-static int tegra_powergate_of_get_clks(struct tegra_powergate *pg,
-				       struct device_node *np)
-{
-	struct clk *clk;
-	unsigned int i, count;
-	int err;
-
-	count = of_count_phandle_with_args(np, "clocks", "#clock-cells");
-	if (count == 0)
-		return -ENODEV;
-
-	pg->clks = kcalloc(count, sizeof(clk), GFP_KERNEL);
-	if (!pg->clks)
-		return -ENOMEM;
-=======
 	usleep_range(10, 20);
 
 	err = tegra_powergate_set(pg->pmc, pg->id, false);
 	if (err)
 		goto assert_resets;
->>>>>>> 24b8d41d
-
-	for (i = 0; i < count; i++) {
-		pg->clks[i] = of_clk_get(np, i);
-		if (IS_ERR(pg->clks[i])) {
-			err = PTR_ERR(pg->clks[i]);
-			goto err;
-		}
-	}
-
-	pg->num_clks = count;
 
 	return 0;
 
-err:
-	while (i--)
-		clk_put(pg->clks[i]);
-
-	kfree(pg->clks);
-
-	return err;
-}
-
-static int tegra_powergate_of_get_resets(struct tegra_powergate *pg,
-					 struct device_node *np, bool off)
-{
-	struct reset_control *rst;
-	unsigned int i, count;
-	int err;
-
-	count = of_count_phandle_with_args(np, "resets", "#reset-cells");
-	if (count == 0)
-		return -ENODEV;
-
-	pg->resets = kcalloc(count, sizeof(rst), GFP_KERNEL);
-	if (!pg->resets)
-		return -ENOMEM;
-
-	for (i = 0; i < count; i++) {
-		pg->resets[i] = of_reset_control_get_by_index(np, i);
-		if (IS_ERR(pg->resets[i])) {
-			err = PTR_ERR(pg->resets[i]);
-			goto error;
-		}
-
-		if (off)
-			err = reset_control_assert(pg->resets[i]);
-		else
-			err = reset_control_deassert(pg->resets[i]);
-
-		if (err) {
-			reset_control_put(pg->resets[i]);
-			goto error;
-		}
-	}
-
-	pg->num_resets = count;
-
-	return 0;
-
-<<<<<<< HEAD
-error:
-	while (i--)
-		reset_control_put(pg->resets[i]);
-
-	kfree(pg->resets);
-
-	return err;
-}
-
-static void tegra_powergate_add(struct tegra_pmc *pmc, struct device_node *np)
-{
-	struct tegra_powergate *pg;
-	int id, err;
-	bool off;
-
-	pg = kzalloc(sizeof(*pg), GFP_KERNEL);
-	if (!pg)
-		return;
-
-	id = tegra_powergate_lookup(pmc, np->name);
-	if (id < 0) {
-		dev_err(pmc->dev, "powergate lookup failed for %s: %d\n",
-			np->name, id);
-		goto free_mem;
-	}
-
-	/*
-	 * Clear the bit for this powergate so it cannot be managed
-	 * directly via the legacy APIs for controlling powergates.
-	 */
-	clear_bit(id, pmc->powergates_available);
-
-	pg->id = id;
-	pg->genpd.name = np->name;
-	pg->genpd.power_off = tegra_genpd_power_off;
-	pg->genpd.power_on = tegra_genpd_power_on;
-	pg->pmc = pmc;
-
-	off = !tegra_powergate_is_powered(pg->id);
-
-	err = tegra_powergate_of_get_clks(pg, np);
-	if (err < 0) {
-		dev_err(pmc->dev, "failed to get clocks for %s: %d\n",
-			np->name, err);
-		goto set_available;
-	}
-
-	err = tegra_powergate_of_get_resets(pg, np, off);
-	if (err < 0) {
-		dev_err(pmc->dev, "failed to get resets for %s: %d\n",
-			np->name, err);
-		goto remove_clks;
-	}
-
-	if (!IS_ENABLED(CONFIG_PM_GENERIC_DOMAINS))
-		goto power_on_cleanup;
-
-	/*
-	 * FIXME: If XHCI is enabled for Tegra, then power-up the XUSB
-	 * host and super-speed partitions. Once the XHCI driver
-	 * manages the partitions itself this code can be removed. Note
-	 * that we don't register these partitions with the genpd core
-	 * to avoid it from powering down the partitions as they appear
-	 * to be unused.
-	 */
-	if (IS_ENABLED(CONFIG_USB_XHCI_TEGRA) &&
-	    (id == TEGRA_POWERGATE_XUSBA || id == TEGRA_POWERGATE_XUSBC))
-		goto power_on_cleanup;
-
-	pm_genpd_init(&pg->genpd, NULL, off);
-
-	err = of_genpd_add_provider_simple(np, &pg->genpd);
-	if (err < 0) {
-		dev_err(pmc->dev, "failed to add genpd provider for %s: %d\n",
-			np->name, err);
-		goto remove_resets;
-	}
-
-	dev_dbg(pmc->dev, "added power domain %s\n", pg->genpd.name);
-
-	return;
-
-power_on_cleanup:
-	if (off)
-		WARN_ON(tegra_powergate_power_up(pg, true));
-
-remove_resets:
-	while (pg->num_resets--)
-		reset_control_put(pg->resets[pg->num_resets]);
-
-	kfree(pg->resets);
-
-remove_clks:
-	while (pg->num_clks--)
-		clk_put(pg->clks[pg->num_clks]);
-
-	kfree(pg->clks);
-
-set_available:
-	set_bit(id, pmc->powergates_available);
-
-free_mem:
-	kfree(pg);
-}
-
-static void tegra_powergate_init(struct tegra_pmc *pmc,
-				 struct device_node *parent)
-{
-	struct device_node *np, *child;
-	unsigned int i;
-
-	/* Create a bitmap of the available and valid partitions */
-	for (i = 0; i < pmc->soc->num_powergates; i++)
-		if (pmc->soc->powergates[i])
-			set_bit(i, pmc->powergates_available);
-
-	np = of_get_child_by_name(parent, "powergates");
-	if (!np)
-		return;
-
-	for_each_child_of_node(np, child) {
-		tegra_powergate_add(pmc, child);
-		of_node_put(child);
-	}
-
-	of_node_put(np);
-}
-
-static int tegra_io_rail_prepare(unsigned int id, unsigned long *request,
-				 unsigned long *status, unsigned int *bit)
-=======
 assert_resets:
 	tegra_powergate_enable_clocks(pg);
 	usleep_range(10, 20);
@@ -1399,7 +713,6 @@
 }
 
 static int tegra_genpd_power_on(struct generic_pm_domain *domain)
->>>>>>> 24b8d41d
 {
 	struct tegra_powergate *pg = to_powergate(domain);
 	struct device *dev = pg->pmc->dev;
@@ -2535,26 +1848,6 @@
 	return sprintf(buf, "%s\n", pmc->soc->reset_sources[value]);
 }
 
-<<<<<<< HEAD
-int tegra_io_rail_power_on(unsigned int id)
-{
-	unsigned long request, status;
-	unsigned int bit;
-	int err;
-
-	mutex_lock(&pmc->powergates_lock);
-
-	err = tegra_io_rail_prepare(id, &request, &status, &bit);
-	if (err)
-		goto error;
-
-	tegra_pmc_writel(IO_DPD_REQ_CODE_OFF | BIT(bit), request);
-
-	err = tegra_io_rail_poll(status, BIT(bit), 0, 250);
-	if (err) {
-		pr_info("tegra_io_rail_poll() failed: %d\n", err);
-		goto error;
-=======
 static DEVICE_ATTR_RO(reset_reason);
 
 static ssize_t reset_level_show(struct device *dev,
@@ -2585,7 +1878,6 @@
 			dev_warn(dev,
 				 "failed to create attr \"reset_reason\": %d\n",
 				 err);
->>>>>>> 24b8d41d
 	}
 
 	if (pmc->soc->reset_levels) {
@@ -2608,33 +1900,9 @@
 	*hwirq = fwspec->param[0];
 	*type = fwspec->param[1];
 
-error:
-	mutex_unlock(&pmc->powergates_lock);
-
-	return err;
-}
-
-<<<<<<< HEAD
-int tegra_io_rail_power_off(unsigned int id)
-{
-	unsigned long request, status;
-	unsigned int bit;
-	int err;
-
-	mutex_lock(&pmc->powergates_lock);
-
-	err = tegra_io_rail_prepare(id, &request, &status, &bit);
-	if (err) {
-		pr_info("tegra_io_rail_prepare() failed: %d\n", err);
-		goto error;
-	}
-
-	tegra_pmc_writel(IO_DPD_REQ_CODE_ON | BIT(bit), request);
-
-	err = tegra_io_rail_poll(status, BIT(bit), BIT(bit), 250);
-	if (err)
-		goto error;
-=======
+	return 0;
+}
+
 static int tegra_pmc_irq_alloc(struct irq_domain *domain, unsigned int virq,
 			       unsigned int num_irqs, void *data)
 {
@@ -2715,7 +1983,6 @@
 	/* clear wake status */
 	tegra_pmc_writel(pmc, 0, PMC_SW_WAKE_STATUS);
 	tegra_pmc_writel(pmc, 0, PMC_SW_WAKE2_STATUS);
->>>>>>> 24b8d41d
 
 	tegra_pmc_writel(pmc, 0, PMC_WAKE_STATUS);
 	tegra_pmc_writel(pmc, 0, PMC_WAKE2_STATUS);
@@ -2735,10 +2002,7 @@
 
 	tegra_pmc_writel(pmc, value, offset);
 
-error:
-	mutex_unlock(&pmc->powergates_lock);
-
-	return err;
+	return 0;
 }
 
 static int tegra210_pmc_irq_set_type(struct irq_data *data, unsigned int type)
@@ -3085,12 +2349,8 @@
 	return clk_register(NULL, &gate->hw);
 }
 
-<<<<<<< HEAD
-static void tegra_pmc_init_tsense_reset(struct tegra_pmc *pmc)
-=======
 static void tegra_pmc_clock_register(struct tegra_pmc *pmc,
 				     struct device_node *np)
->>>>>>> 24b8d41d
 {
 	struct clk *clk;
 	struct clk_onecell_data *clk_data;
@@ -3206,8 +2466,6 @@
 	base = devm_ioremap_resource(&pdev->dev, res);
 	if (IS_ERR(base))
 		return PTR_ERR(base);
-<<<<<<< HEAD
-=======
 
 	res = platform_get_resource_byname(pdev, IORESOURCE_MEM, "wake");
 	if (res) {
@@ -3235,7 +2493,6 @@
 	} else {
 		pmc->scratch = base;
 	}
->>>>>>> 24b8d41d
 
 	pmc->clk = devm_clk_get(&pdev->dev, "pclk");
 	if (IS_ERR(pmc->clk)) {
@@ -3282,14 +2539,11 @@
 
 	err = register_restart_handler(&tegra_pmc_restart_handler);
 	if (err) {
-		debugfs_remove(pmc->debugfs);
 		dev_err(&pdev->dev, "unable to register restart handler, %d\n",
 			err);
 		goto cleanup_debugfs;
 	}
 
-<<<<<<< HEAD
-=======
 	err = tegra_pmc_pinctrl_init(pmc);
 	if (err)
 		goto cleanup_restart_handler;
@@ -3302,18 +2556,14 @@
 	if (err < 0)
 		goto cleanup_powergates;
 
->>>>>>> 24b8d41d
 	mutex_lock(&pmc->powergates_lock);
 	iounmap(pmc->base);
 	pmc->base = base;
 	mutex_unlock(&pmc->powergates_lock);
 
-<<<<<<< HEAD
-=======
 	tegra_pmc_clock_register(pmc, pdev->dev.of_node);
 	platform_set_drvdata(pdev, pmc);
 
->>>>>>> 24b8d41d
 	return 0;
 
 cleanup_powergates:
@@ -4232,8 +3482,6 @@
 
 	mutex_init(&pmc->powergates_lock);
 
-	mutex_init(&pmc->powergates_lock);
-
 	np = of_find_matching_node_and_match(NULL, tegra_pmc_match, &match);
 	if (!np) {
 		/*
@@ -4283,8 +3531,13 @@
 	if (np) {
 		pmc->soc = match->data;
 
-<<<<<<< HEAD
-		tegra_powergate_init(pmc, np);
+		if (pmc->soc->maybe_tz_only)
+			pmc->tz_only = tegra_pmc_detect_tz_only(pmc);
+
+		/* Create a bitmap of the available and valid partitions */
+		for (i = 0; i < pmc->soc->num_powergates; i++)
+			if (pmc->soc->powergates[i])
+				set_bit(i, pmc->powergates_available);
 
 		/*
 		 * Invert the interrupt polarity if a PMC device tree node
@@ -4292,31 +3545,7 @@
 		 */
 		invert = of_property_read_bool(np, "nvidia,invert-interrupt");
 
-		value = tegra_pmc_readl(PMC_CNTRL);
-
-		if (invert)
-			value |= PMC_CNTRL_INTR_POLARITY;
-		else
-			value &= ~PMC_CNTRL_INTR_POLARITY;
-
-		tegra_pmc_writel(value, PMC_CNTRL);
-=======
-		if (pmc->soc->maybe_tz_only)
-			pmc->tz_only = tegra_pmc_detect_tz_only(pmc);
-
-		/* Create a bitmap of the available and valid partitions */
-		for (i = 0; i < pmc->soc->num_powergates; i++)
-			if (pmc->soc->powergates[i])
-				set_bit(i, pmc->powergates_available);
-
-		/*
-		 * Invert the interrupt polarity if a PMC device tree node
-		 * exists and contains the nvidia,invert-interrupt property.
-		 */
-		invert = of_property_read_bool(np, "nvidia,invert-interrupt");
-
 		pmc->soc->setup_irq_polarity(pmc, np, invert);
->>>>>>> 24b8d41d
 
 		of_node_put(np);
 	}
