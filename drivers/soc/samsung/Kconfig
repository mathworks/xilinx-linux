--- conflicted
+++ resolved
@@ -84,14 +84,7 @@
 
 	  See <file:Documentation/arm/samsung-s3c24xx/suspend.rst>
 
-<<<<<<< HEAD
-config EXYNOS_PM_DOMAINS
-	bool "Exynos PM domains" if COMPILE_TEST
-	depends on PM_GENERIC_DOMAINS || COMPILE_TEST
-
-=======
 config EXYNOS_REGULATOR_COUPLER
 	bool "Exynos SoC Regulator Coupler" if COMPILE_TEST
 	depends on ARCH_EXYNOS || COMPILE_TEST
->>>>>>> 24b8d41d
 endif