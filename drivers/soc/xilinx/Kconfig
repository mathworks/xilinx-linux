#
# Xilinx ZYNQ MPSoC configuration
#
menuconfig SOC_XILINX_ZYNQMP
	bool "Xilinx Zynq MPSoC driver support"
	depends on ARCH_ZYNQMP

if SOC_XILINX_ZYNQMP

config ZYNQMP_PM_API_DEBUGFS
	bool "Enable Xilinx Zynq MPSoC Power Management API debugfs functionality"
<<<<<<< HEAD
	depends on DEBUG_FS
=======
	depends on DEBUG_FS && PM
>>>>>>> 863b8ff9
	help
	  Say yes to enable power domain management API requests through debugfs
	  In doubt, say N

config ZYNQMP_PM_DOMAINS
	bool "Enable Zynq MPSoC generic PM domains"
	default y
	depends on PM
	select PM_GENERIC_DOMAINS
	help
	  Say yes to enable device power management through PM domains
	  In doubt, say N

endif #SOC_XILINX_ZYNQMP<|MERGE_RESOLUTION|>--- conflicted
+++ resolved
@@ -9,11 +9,7 @@
 
 config ZYNQMP_PM_API_DEBUGFS
 	bool "Enable Xilinx Zynq MPSoC Power Management API debugfs functionality"
-<<<<<<< HEAD
-	depends on DEBUG_FS
-=======
 	depends on DEBUG_FS && PM
->>>>>>> 863b8ff9
 	help
 	  Say yes to enable power domain management API requests through debugfs
 	  In doubt, say N
