--- conflicted
+++ resolved
@@ -207,11 +207,7 @@
 
 	core->irq = bcma_of_get_irq(parent, core, 0);
 
-<<<<<<< HEAD
-	of_dma_configure(&core->dev, node);
-=======
 	of_dma_configure(&core->dev, node, false);
->>>>>>> 24b8d41d
 }
 
 unsigned int bcma_core_irq(struct bcma_device *core, int num)
@@ -253,15 +249,8 @@
 		core->irq = bus->host_pci->irq;
 		break;
 	case BCMA_HOSTTYPE_SOC:
-<<<<<<< HEAD
-		if (IS_ENABLED(CONFIG_OF) && bus->host_pdev) {
-			core->dma_dev = &bus->host_pdev->dev;
-			core->dev.parent = &bus->host_pdev->dev;
-			bcma_of_fill_device(bus->host_pdev, core);
-=======
 		if (IS_ENABLED(CONFIG_OF) && bus->dev) {
 			core->dma_dev = bus->dev;
->>>>>>> 24b8d41d
 		} else {
 			core->dev.dma_mask = &core->dev.coherent_dma_mask;
 			core->dma_dev = &core->dev;
