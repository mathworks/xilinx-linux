// SPDX-License-Identifier: GPL-2.0-only
/*
 * VDPA device simulator core.
 *
 * Copyright (c) 2020, Red Hat Inc. All rights reserved.
 *     Author: Jason Wang <jasowang@redhat.com>
 *
 */

#include <linux/init.h>
#include <linux/module.h>
#include <linux/device.h>
#include <linux/kernel.h>
#include <linux/kthread.h>
#include <linux/slab.h>
#include <linux/dma-map-ops.h>
#include <linux/vringh.h>
#include <linux/vdpa.h>
#include <linux/vhost_iotlb.h>
#include <uapi/linux/vdpa.h>
#include <uapi/linux/vhost_types.h>

#include "vdpa_sim.h"

#define DRV_VERSION  "0.1"
#define DRV_AUTHOR   "Jason Wang <jasowang@redhat.com>"
#define DRV_DESC     "vDPA Device Simulator core"
#define DRV_LICENSE  "GPL v2"

static int batch_mapping = 1;
module_param(batch_mapping, int, 0444);
MODULE_PARM_DESC(batch_mapping, "Batched mapping 1 -Enable; 0 - Disable");

static int max_iotlb_entries = 2048;
module_param(max_iotlb_entries, int, 0444);
MODULE_PARM_DESC(max_iotlb_entries,
		 "Maximum number of iotlb entries for each address space. 0 means unlimited. (default: 2048)");

static bool use_va = true;
module_param(use_va, bool, 0444);
MODULE_PARM_DESC(use_va, "Enable/disable the device's ability to use VA");

#define VDPASIM_QUEUE_ALIGN PAGE_SIZE
#define VDPASIM_QUEUE_MAX 256
#define VDPASIM_VENDOR_ID 0

struct vdpasim_mm_work {
	struct kthread_work work;
	struct vdpasim *vdpasim;
	struct mm_struct *mm_to_bind;
	int ret;
};

static void vdpasim_mm_work_fn(struct kthread_work *work)
{
	struct vdpasim_mm_work *mm_work =
		container_of(work, struct vdpasim_mm_work, work);
	struct vdpasim *vdpasim = mm_work->vdpasim;

	mm_work->ret = 0;

	//TODO: should we attach the cgroup of the mm owner?
	vdpasim->mm_bound = mm_work->mm_to_bind;
}

static void vdpasim_worker_change_mm_sync(struct vdpasim *vdpasim,
					  struct vdpasim_mm_work *mm_work)
{
	struct kthread_work *work = &mm_work->work;

	kthread_init_work(work, vdpasim_mm_work_fn);
	kthread_queue_work(vdpasim->worker, work);

	kthread_flush_work(work);
}

static struct vdpasim *vdpa_to_sim(struct vdpa_device *vdpa)
{
	return container_of(vdpa, struct vdpasim, vdpa);
}

static void vdpasim_vq_notify(struct vringh *vring)
{
	struct vdpasim_virtqueue *vq =
		container_of(vring, struct vdpasim_virtqueue, vring);

	if (!vq->cb)
		return;

	vq->cb(vq->private);
}

static void vdpasim_queue_ready(struct vdpasim *vdpasim, unsigned int idx)
{
	struct vdpasim_virtqueue *vq = &vdpasim->vqs[idx];
	uint16_t last_avail_idx = vq->vring.last_avail_idx;
	struct vring_desc *desc = (struct vring_desc *)
				  (uintptr_t)vq->desc_addr;
	struct vring_avail *avail = (struct vring_avail *)
				    (uintptr_t)vq->driver_addr;
	struct vring_used *used = (struct vring_used *)
				  (uintptr_t)vq->device_addr;

	if (use_va && vdpasim->mm_bound) {
		vringh_init_iotlb_va(&vq->vring, vdpasim->features, vq->num,
				     true, desc, avail, used);
	} else {
		vringh_init_iotlb(&vq->vring, vdpasim->features, vq->num,
				  true, desc, avail, used);
	}

<<<<<<< HEAD
	vringh_init_iotlb(&vq->vring, vdpasim->features, vq->num, false,
			  (struct vring_desc *)(uintptr_t)vq->desc_addr,
			  (struct vring_avail *)
			  (uintptr_t)vq->driver_addr,
			  (struct vring_used *)
			  (uintptr_t)vq->device_addr);

=======
	vq->vring.last_avail_idx = last_avail_idx;

	/*
	 * Since vdpa_sim does not support receive inflight descriptors as a
	 * destination of a migration, let's set both avail_idx and used_idx
	 * the same at vq start.  This is how vhost-user works in a
	 * VHOST_SET_VRING_BASE call.
	 *
	 * Although the simple fix is to set last_used_idx at
	 * vdpasim_set_vq_state, it would be reset at vdpasim_queue_ready.
	 */
	vq->vring.last_used_idx = last_avail_idx;
>>>>>>> e475cc1c
	vq->vring.notify = vdpasim_vq_notify;
}

static void vdpasim_vq_reset(struct vdpasim *vdpasim,
			     struct vdpasim_virtqueue *vq)
{
	vq->ready = false;
	vq->desc_addr = 0;
	vq->driver_addr = 0;
	vq->device_addr = 0;
	vq->cb = NULL;
	vq->private = NULL;
	vringh_init_iotlb(&vq->vring, vdpasim->dev_attr.supported_features,
			  VDPASIM_QUEUE_MAX, false, NULL, NULL, NULL);

	vq->vring.notify = NULL;
}

static void vdpasim_do_reset(struct vdpasim *vdpasim)
{
	int i;

	spin_lock(&vdpasim->iommu_lock);

	for (i = 0; i < vdpasim->dev_attr.nvqs; i++) {
		vdpasim_vq_reset(vdpasim, &vdpasim->vqs[i]);
		vringh_set_iotlb(&vdpasim->vqs[i].vring, &vdpasim->iommu[0],
				 &vdpasim->iommu_lock);
	}

	for (i = 0; i < vdpasim->dev_attr.nas; i++) {
		vhost_iotlb_reset(&vdpasim->iommu[i]);
		vhost_iotlb_add_range(&vdpasim->iommu[i], 0, ULONG_MAX,
				      0, VHOST_MAP_RW);
		vdpasim->iommu_pt[i] = true;
	}

	vdpasim->running = true;
	spin_unlock(&vdpasim->iommu_lock);

	vdpasim->features = 0;
	vdpasim->status = 0;
	++vdpasim->generation;
}

static const struct vdpa_config_ops vdpasim_config_ops;
static const struct vdpa_config_ops vdpasim_batch_config_ops;

static void vdpasim_work_fn(struct kthread_work *work)
{
	struct vdpasim *vdpasim = container_of(work, struct vdpasim, work);
	struct mm_struct *mm = vdpasim->mm_bound;

	if (use_va && mm) {
		if (!mmget_not_zero(mm))
			return;
		kthread_use_mm(mm);
	}

	vdpasim->dev_attr.work_fn(vdpasim);

	if (use_va && mm) {
		kthread_unuse_mm(mm);
		mmput(mm);
	}
}

struct vdpasim *vdpasim_create(struct vdpasim_dev_attr *dev_attr,
			       const struct vdpa_dev_set_config *config)
{
	const struct vdpa_config_ops *ops;
	struct vdpa_device *vdpa;
	struct vdpasim *vdpasim;
	struct device *dev;
	int i, ret = -ENOMEM;

	if (!dev_attr->alloc_size)
		return ERR_PTR(-EINVAL);

	if (config->mask & BIT_ULL(VDPA_ATTR_DEV_FEATURES)) {
		if (config->device_features &
		    ~dev_attr->supported_features)
			return ERR_PTR(-EINVAL);
		dev_attr->supported_features =
			config->device_features;
	}

	if (batch_mapping)
		ops = &vdpasim_batch_config_ops;
	else
		ops = &vdpasim_config_ops;

	vdpa = __vdpa_alloc_device(NULL, ops,
				   dev_attr->ngroups, dev_attr->nas,
				   dev_attr->alloc_size,
				   dev_attr->name, use_va);
	if (IS_ERR(vdpa)) {
		ret = PTR_ERR(vdpa);
		goto err_alloc;
	}

	vdpasim = vdpa_to_sim(vdpa);
	vdpasim->dev_attr = *dev_attr;
	dev = &vdpasim->vdpa.dev;

	kthread_init_work(&vdpasim->work, vdpasim_work_fn);
	vdpasim->worker = kthread_create_worker(0, "vDPA sim worker: %s",
						dev_attr->name);
	if (IS_ERR(vdpasim->worker))
		goto err_iommu;

	mutex_init(&vdpasim->mutex);
	spin_lock_init(&vdpasim->iommu_lock);

	dev->dma_mask = &dev->coherent_dma_mask;
	if (dma_set_mask_and_coherent(dev, DMA_BIT_MASK(64)))
		goto err_iommu;
	vdpasim->vdpa.mdev = dev_attr->mgmt_dev;

	vdpasim->config = kzalloc(dev_attr->config_size, GFP_KERNEL);
	if (!vdpasim->config)
		goto err_iommu;

	vdpasim->vqs = kcalloc(dev_attr->nvqs, sizeof(struct vdpasim_virtqueue),
			       GFP_KERNEL);
	if (!vdpasim->vqs)
		goto err_iommu;

	vdpasim->iommu = kmalloc_array(vdpasim->dev_attr.nas,
				       sizeof(*vdpasim->iommu), GFP_KERNEL);
	if (!vdpasim->iommu)
		goto err_iommu;

	vdpasim->iommu_pt = kmalloc_array(vdpasim->dev_attr.nas,
					  sizeof(*vdpasim->iommu_pt), GFP_KERNEL);
	if (!vdpasim->iommu_pt)
		goto err_iommu;

	for (i = 0; i < vdpasim->dev_attr.nas; i++)
		vhost_iotlb_init(&vdpasim->iommu[i], max_iotlb_entries, 0);

	for (i = 0; i < dev_attr->nvqs; i++)
		vringh_set_iotlb(&vdpasim->vqs[i].vring, &vdpasim->iommu[0],
				 &vdpasim->iommu_lock);

	vdpasim->vdpa.dma_dev = dev;

	return vdpasim;

err_iommu:
	put_device(dev);
err_alloc:
	return ERR_PTR(ret);
}
EXPORT_SYMBOL_GPL(vdpasim_create);

void vdpasim_schedule_work(struct vdpasim *vdpasim)
{
	kthread_queue_work(vdpasim->worker, &vdpasim->work);
}
EXPORT_SYMBOL_GPL(vdpasim_schedule_work);

static int vdpasim_set_vq_address(struct vdpa_device *vdpa, u16 idx,
				  u64 desc_area, u64 driver_area,
				  u64 device_area)
{
	struct vdpasim *vdpasim = vdpa_to_sim(vdpa);
	struct vdpasim_virtqueue *vq = &vdpasim->vqs[idx];

	vq->desc_addr = desc_area;
	vq->driver_addr = driver_area;
	vq->device_addr = device_area;

	return 0;
}

static void vdpasim_set_vq_num(struct vdpa_device *vdpa, u16 idx, u32 num)
{
	struct vdpasim *vdpasim = vdpa_to_sim(vdpa);
	struct vdpasim_virtqueue *vq = &vdpasim->vqs[idx];

	vq->num = num;
}

static void vdpasim_kick_vq(struct vdpa_device *vdpa, u16 idx)
{
	struct vdpasim *vdpasim = vdpa_to_sim(vdpa);
	struct vdpasim_virtqueue *vq = &vdpasim->vqs[idx];

	if (!vdpasim->running &&
	    (vdpasim->status & VIRTIO_CONFIG_S_DRIVER_OK)) {
		vdpasim->pending_kick = true;
		return;
	}

	if (vq->ready)
		vdpasim_schedule_work(vdpasim);
}

static void vdpasim_set_vq_cb(struct vdpa_device *vdpa, u16 idx,
			      struct vdpa_callback *cb)
{
	struct vdpasim *vdpasim = vdpa_to_sim(vdpa);
	struct vdpasim_virtqueue *vq = &vdpasim->vqs[idx];

	vq->cb = cb->callback;
	vq->private = cb->private;
}

static void vdpasim_set_vq_ready(struct vdpa_device *vdpa, u16 idx, bool ready)
{
	struct vdpasim *vdpasim = vdpa_to_sim(vdpa);
	struct vdpasim_virtqueue *vq = &vdpasim->vqs[idx];
	bool old_ready;

	mutex_lock(&vdpasim->mutex);
	old_ready = vq->ready;
	vq->ready = ready;
	if (vq->ready && !old_ready) {
		vdpasim_queue_ready(vdpasim, idx);
	}
	mutex_unlock(&vdpasim->mutex);
}

static bool vdpasim_get_vq_ready(struct vdpa_device *vdpa, u16 idx)
{
	struct vdpasim *vdpasim = vdpa_to_sim(vdpa);
	struct vdpasim_virtqueue *vq = &vdpasim->vqs[idx];

	return vq->ready;
}

static int vdpasim_set_vq_state(struct vdpa_device *vdpa, u16 idx,
				const struct vdpa_vq_state *state)
{
	struct vdpasim *vdpasim = vdpa_to_sim(vdpa);
	struct vdpasim_virtqueue *vq = &vdpasim->vqs[idx];
	struct vringh *vrh = &vq->vring;

	mutex_lock(&vdpasim->mutex);
	vrh->last_avail_idx = state->split.avail_index;
	mutex_unlock(&vdpasim->mutex);

	return 0;
}

static int vdpasim_get_vq_state(struct vdpa_device *vdpa, u16 idx,
				struct vdpa_vq_state *state)
{
	struct vdpasim *vdpasim = vdpa_to_sim(vdpa);
	struct vdpasim_virtqueue *vq = &vdpasim->vqs[idx];
	struct vringh *vrh = &vq->vring;

	state->split.avail_index = vrh->last_avail_idx;
	return 0;
}

static int vdpasim_get_vq_stats(struct vdpa_device *vdpa, u16 idx,
				struct sk_buff *msg,
				struct netlink_ext_ack *extack)
{
	struct vdpasim *vdpasim = vdpa_to_sim(vdpa);

	if (vdpasim->dev_attr.get_stats)
		return vdpasim->dev_attr.get_stats(vdpasim, idx,
						   msg, extack);
	return -EOPNOTSUPP;
}

static u32 vdpasim_get_vq_align(struct vdpa_device *vdpa)
{
	return VDPASIM_QUEUE_ALIGN;
}

static u32 vdpasim_get_vq_group(struct vdpa_device *vdpa, u16 idx)
{
	/* RX and TX belongs to group 0, CVQ belongs to group 1 */
	if (idx == 2)
		return 1;
	else
		return 0;
}

static u64 vdpasim_get_device_features(struct vdpa_device *vdpa)
{
	struct vdpasim *vdpasim = vdpa_to_sim(vdpa);

	return vdpasim->dev_attr.supported_features;
}

static u64 vdpasim_get_backend_features(const struct vdpa_device *vdpa)
{
	return BIT_ULL(VHOST_BACKEND_F_ENABLE_AFTER_DRIVER_OK);
}

static int vdpasim_set_driver_features(struct vdpa_device *vdpa, u64 features)
{
	struct vdpasim *vdpasim = vdpa_to_sim(vdpa);

	/* DMA mapping must be done by driver */
	if (!(features & (1ULL << VIRTIO_F_ACCESS_PLATFORM)))
		return -EINVAL;

	vdpasim->features = features & vdpasim->dev_attr.supported_features;

	return 0;
}

static u64 vdpasim_get_driver_features(struct vdpa_device *vdpa)
{
	struct vdpasim *vdpasim = vdpa_to_sim(vdpa);

	return vdpasim->features;
}

static void vdpasim_set_config_cb(struct vdpa_device *vdpa,
				  struct vdpa_callback *cb)
{
	/* We don't support config interrupt */
}

static u16 vdpasim_get_vq_num_max(struct vdpa_device *vdpa)
{
	return VDPASIM_QUEUE_MAX;
}

static u32 vdpasim_get_device_id(struct vdpa_device *vdpa)
{
	struct vdpasim *vdpasim = vdpa_to_sim(vdpa);

	return vdpasim->dev_attr.id;
}

static u32 vdpasim_get_vendor_id(struct vdpa_device *vdpa)
{
	return VDPASIM_VENDOR_ID;
}

static u8 vdpasim_get_status(struct vdpa_device *vdpa)
{
	struct vdpasim *vdpasim = vdpa_to_sim(vdpa);
	u8 status;

	mutex_lock(&vdpasim->mutex);
	status = vdpasim->status;
	mutex_unlock(&vdpasim->mutex);

	return status;
}

static void vdpasim_set_status(struct vdpa_device *vdpa, u8 status)
{
	struct vdpasim *vdpasim = vdpa_to_sim(vdpa);

	mutex_lock(&vdpasim->mutex);
	vdpasim->status = status;
	mutex_unlock(&vdpasim->mutex);
}

static int vdpasim_reset(struct vdpa_device *vdpa)
{
	struct vdpasim *vdpasim = vdpa_to_sim(vdpa);

	mutex_lock(&vdpasim->mutex);
	vdpasim->status = 0;
	vdpasim_do_reset(vdpasim);
	mutex_unlock(&vdpasim->mutex);

	return 0;
}

static int vdpasim_suspend(struct vdpa_device *vdpa)
{
	struct vdpasim *vdpasim = vdpa_to_sim(vdpa);

	mutex_lock(&vdpasim->mutex);
	vdpasim->running = false;
	mutex_unlock(&vdpasim->mutex);

	return 0;
}

static int vdpasim_resume(struct vdpa_device *vdpa)
{
	struct vdpasim *vdpasim = vdpa_to_sim(vdpa);
	int i;

	mutex_lock(&vdpasim->mutex);
	vdpasim->running = true;

	if (vdpasim->pending_kick) {
		/* Process pending descriptors */
		for (i = 0; i < vdpasim->dev_attr.nvqs; ++i)
			vdpasim_kick_vq(vdpa, i);

		vdpasim->pending_kick = false;
	}

	mutex_unlock(&vdpasim->mutex);

	return 0;
}

static size_t vdpasim_get_config_size(struct vdpa_device *vdpa)
{
	struct vdpasim *vdpasim = vdpa_to_sim(vdpa);

	return vdpasim->dev_attr.config_size;
}

static void vdpasim_get_config(struct vdpa_device *vdpa, unsigned int offset,
			     void *buf, unsigned int len)
{
	struct vdpasim *vdpasim = vdpa_to_sim(vdpa);

	if (offset + len > vdpasim->dev_attr.config_size)
		return;

	if (vdpasim->dev_attr.get_config)
		vdpasim->dev_attr.get_config(vdpasim, vdpasim->config);

	memcpy(buf, vdpasim->config + offset, len);
}

static void vdpasim_set_config(struct vdpa_device *vdpa, unsigned int offset,
			     const void *buf, unsigned int len)
{
	struct vdpasim *vdpasim = vdpa_to_sim(vdpa);

	if (offset + len > vdpasim->dev_attr.config_size)
		return;

	memcpy(vdpasim->config + offset, buf, len);

	if (vdpasim->dev_attr.set_config)
		vdpasim->dev_attr.set_config(vdpasim, vdpasim->config);
}

static u32 vdpasim_get_generation(struct vdpa_device *vdpa)
{
	struct vdpasim *vdpasim = vdpa_to_sim(vdpa);

	return vdpasim->generation;
}

static struct vdpa_iova_range vdpasim_get_iova_range(struct vdpa_device *vdpa)
{
	struct vdpa_iova_range range = {
		.first = 0ULL,
		.last = ULLONG_MAX,
	};

	return range;
}

static int vdpasim_set_group_asid(struct vdpa_device *vdpa, unsigned int group,
				  unsigned int asid)
{
	struct vdpasim *vdpasim = vdpa_to_sim(vdpa);
	struct vhost_iotlb *iommu;
	int i;

	if (group > vdpasim->dev_attr.ngroups)
		return -EINVAL;

	if (asid >= vdpasim->dev_attr.nas)
		return -EINVAL;

	iommu = &vdpasim->iommu[asid];

	mutex_lock(&vdpasim->mutex);

	for (i = 0; i < vdpasim->dev_attr.nvqs; i++)
		if (vdpasim_get_vq_group(vdpa, i) == group)
			vringh_set_iotlb(&vdpasim->vqs[i].vring, iommu,
					 &vdpasim->iommu_lock);

	mutex_unlock(&vdpasim->mutex);

	return 0;
}

static int vdpasim_set_map(struct vdpa_device *vdpa, unsigned int asid,
			   struct vhost_iotlb *iotlb)
{
	struct vdpasim *vdpasim = vdpa_to_sim(vdpa);
	struct vhost_iotlb_map *map;
	struct vhost_iotlb *iommu;
	u64 start = 0ULL, last = 0ULL - 1;
	int ret;

	if (asid >= vdpasim->dev_attr.nas)
		return -EINVAL;

	spin_lock(&vdpasim->iommu_lock);

	iommu = &vdpasim->iommu[asid];
	vhost_iotlb_reset(iommu);
	vdpasim->iommu_pt[asid] = false;

	for (map = vhost_iotlb_itree_first(iotlb, start, last); map;
	     map = vhost_iotlb_itree_next(map, start, last)) {
		ret = vhost_iotlb_add_range(iommu, map->start,
					    map->last, map->addr, map->perm);
		if (ret)
			goto err;
	}
	spin_unlock(&vdpasim->iommu_lock);
	return 0;

err:
	vhost_iotlb_reset(iommu);
	spin_unlock(&vdpasim->iommu_lock);
	return ret;
}

static int vdpasim_bind_mm(struct vdpa_device *vdpa, struct mm_struct *mm)
{
	struct vdpasim *vdpasim = vdpa_to_sim(vdpa);
	struct vdpasim_mm_work mm_work;

	mm_work.vdpasim = vdpasim;
	mm_work.mm_to_bind = mm;

	vdpasim_worker_change_mm_sync(vdpasim, &mm_work);

	return mm_work.ret;
}

static void vdpasim_unbind_mm(struct vdpa_device *vdpa)
{
	struct vdpasim *vdpasim = vdpa_to_sim(vdpa);
	struct vdpasim_mm_work mm_work;

	mm_work.vdpasim = vdpasim;
	mm_work.mm_to_bind = NULL;

	vdpasim_worker_change_mm_sync(vdpasim, &mm_work);
}

static int vdpasim_dma_map(struct vdpa_device *vdpa, unsigned int asid,
			   u64 iova, u64 size,
			   u64 pa, u32 perm, void *opaque)
{
	struct vdpasim *vdpasim = vdpa_to_sim(vdpa);
	int ret;

	if (asid >= vdpasim->dev_attr.nas)
		return -EINVAL;

	spin_lock(&vdpasim->iommu_lock);
	if (vdpasim->iommu_pt[asid]) {
		vhost_iotlb_reset(&vdpasim->iommu[asid]);
		vdpasim->iommu_pt[asid] = false;
	}
	ret = vhost_iotlb_add_range_ctx(&vdpasim->iommu[asid], iova,
					iova + size - 1, pa, perm, opaque);
	spin_unlock(&vdpasim->iommu_lock);

	return ret;
}

static int vdpasim_dma_unmap(struct vdpa_device *vdpa, unsigned int asid,
			     u64 iova, u64 size)
{
	struct vdpasim *vdpasim = vdpa_to_sim(vdpa);

	if (asid >= vdpasim->dev_attr.nas)
		return -EINVAL;

	if (vdpasim->iommu_pt[asid]) {
		vhost_iotlb_reset(&vdpasim->iommu[asid]);
		vdpasim->iommu_pt[asid] = false;
	}

	spin_lock(&vdpasim->iommu_lock);
	vhost_iotlb_del_range(&vdpasim->iommu[asid], iova, iova + size - 1);
	spin_unlock(&vdpasim->iommu_lock);

	return 0;
}

static void vdpasim_free(struct vdpa_device *vdpa)
{
	struct vdpasim *vdpasim = vdpa_to_sim(vdpa);
	int i;

	kthread_cancel_work_sync(&vdpasim->work);
	kthread_destroy_worker(vdpasim->worker);

	for (i = 0; i < vdpasim->dev_attr.nvqs; i++) {
		vringh_kiov_cleanup(&vdpasim->vqs[i].out_iov);
		vringh_kiov_cleanup(&vdpasim->vqs[i].in_iov);
	}

	vdpasim->dev_attr.free(vdpasim);

<<<<<<< HEAD
	kvfree(vdpasim->buffer);
	for (i = 0; i < vdpasim->dev_attr.nas; i++)
		vhost_iotlb_reset(&vdpasim->iommu[i]);
	kfree(vdpasim->iommu);
=======
	for (i = 0; i < vdpasim->dev_attr.nas; i++)
		vhost_iotlb_reset(&vdpasim->iommu[i]);
	kfree(vdpasim->iommu);
	kfree(vdpasim->iommu_pt);
>>>>>>> e475cc1c
	kfree(vdpasim->vqs);
	kfree(vdpasim->config);
}

static const struct vdpa_config_ops vdpasim_config_ops = {
	.set_vq_address         = vdpasim_set_vq_address,
	.set_vq_num             = vdpasim_set_vq_num,
	.kick_vq                = vdpasim_kick_vq,
	.set_vq_cb              = vdpasim_set_vq_cb,
	.set_vq_ready           = vdpasim_set_vq_ready,
	.get_vq_ready           = vdpasim_get_vq_ready,
	.set_vq_state           = vdpasim_set_vq_state,
	.get_vendor_vq_stats    = vdpasim_get_vq_stats,
	.get_vq_state           = vdpasim_get_vq_state,
	.get_vq_align           = vdpasim_get_vq_align,
	.get_vq_group           = vdpasim_get_vq_group,
	.get_device_features    = vdpasim_get_device_features,
	.get_backend_features   = vdpasim_get_backend_features,
	.set_driver_features    = vdpasim_set_driver_features,
	.get_driver_features    = vdpasim_get_driver_features,
	.set_config_cb          = vdpasim_set_config_cb,
	.get_vq_num_max         = vdpasim_get_vq_num_max,
	.get_device_id          = vdpasim_get_device_id,
	.get_vendor_id          = vdpasim_get_vendor_id,
	.get_status             = vdpasim_get_status,
	.set_status             = vdpasim_set_status,
	.reset			= vdpasim_reset,
	.suspend		= vdpasim_suspend,
	.resume			= vdpasim_resume,
	.get_config_size        = vdpasim_get_config_size,
	.get_config             = vdpasim_get_config,
	.set_config             = vdpasim_set_config,
	.get_generation         = vdpasim_get_generation,
	.get_iova_range         = vdpasim_get_iova_range,
	.set_group_asid         = vdpasim_set_group_asid,
	.dma_map                = vdpasim_dma_map,
	.dma_unmap              = vdpasim_dma_unmap,
	.bind_mm		= vdpasim_bind_mm,
	.unbind_mm		= vdpasim_unbind_mm,
	.free                   = vdpasim_free,
};

static const struct vdpa_config_ops vdpasim_batch_config_ops = {
	.set_vq_address         = vdpasim_set_vq_address,
	.set_vq_num             = vdpasim_set_vq_num,
	.kick_vq                = vdpasim_kick_vq,
	.set_vq_cb              = vdpasim_set_vq_cb,
	.set_vq_ready           = vdpasim_set_vq_ready,
	.get_vq_ready           = vdpasim_get_vq_ready,
	.set_vq_state           = vdpasim_set_vq_state,
	.get_vendor_vq_stats    = vdpasim_get_vq_stats,
	.get_vq_state           = vdpasim_get_vq_state,
	.get_vq_align           = vdpasim_get_vq_align,
	.get_vq_group           = vdpasim_get_vq_group,
	.get_device_features    = vdpasim_get_device_features,
	.get_backend_features   = vdpasim_get_backend_features,
	.set_driver_features    = vdpasim_set_driver_features,
	.get_driver_features    = vdpasim_get_driver_features,
	.set_config_cb          = vdpasim_set_config_cb,
	.get_vq_num_max         = vdpasim_get_vq_num_max,
	.get_device_id          = vdpasim_get_device_id,
	.get_vendor_id          = vdpasim_get_vendor_id,
	.get_status             = vdpasim_get_status,
	.set_status             = vdpasim_set_status,
	.reset			= vdpasim_reset,
	.suspend		= vdpasim_suspend,
	.resume			= vdpasim_resume,
	.get_config_size        = vdpasim_get_config_size,
	.get_config             = vdpasim_get_config,
	.set_config             = vdpasim_set_config,
	.get_generation         = vdpasim_get_generation,
	.get_iova_range         = vdpasim_get_iova_range,
	.set_group_asid         = vdpasim_set_group_asid,
	.set_map                = vdpasim_set_map,
	.bind_mm		= vdpasim_bind_mm,
	.unbind_mm		= vdpasim_unbind_mm,
	.free                   = vdpasim_free,
};

MODULE_VERSION(DRV_VERSION);
MODULE_LICENSE(DRV_LICENSE);
MODULE_AUTHOR(DRV_AUTHOR);
MODULE_DESCRIPTION(DRV_DESC);<|MERGE_RESOLUTION|>--- conflicted
+++ resolved
@@ -109,15 +109,6 @@
 				  true, desc, avail, used);
 	}
 
-<<<<<<< HEAD
-	vringh_init_iotlb(&vq->vring, vdpasim->features, vq->num, false,
-			  (struct vring_desc *)(uintptr_t)vq->desc_addr,
-			  (struct vring_avail *)
-			  (uintptr_t)vq->driver_addr,
-			  (struct vring_used *)
-			  (uintptr_t)vq->device_addr);
-
-=======
 	vq->vring.last_avail_idx = last_avail_idx;
 
 	/*
@@ -130,7 +121,6 @@
 	 * vdpasim_set_vq_state, it would be reset at vdpasim_queue_ready.
 	 */
 	vq->vring.last_used_idx = last_avail_idx;
->>>>>>> e475cc1c
 	vq->vring.notify = vdpasim_vq_notify;
 }
 
@@ -728,17 +718,10 @@
 
 	vdpasim->dev_attr.free(vdpasim);
 
-<<<<<<< HEAD
-	kvfree(vdpasim->buffer);
-	for (i = 0; i < vdpasim->dev_attr.nas; i++)
-		vhost_iotlb_reset(&vdpasim->iommu[i]);
-	kfree(vdpasim->iommu);
-=======
 	for (i = 0; i < vdpasim->dev_attr.nas; i++)
 		vhost_iotlb_reset(&vdpasim->iommu[i]);
 	kfree(vdpasim->iommu);
 	kfree(vdpasim->iommu_pt);
->>>>>>> e475cc1c
 	kfree(vdpasim->vqs);
 	kfree(vdpasim->config);
 }
