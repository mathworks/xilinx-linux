// SPDX-License-Identifier: GPL-2.0 OR Linux-OpenIB
/* Copyright (c) 2020 Mellanox Technologies Ltd. */

#include <linux/module.h>
#include <linux/vdpa.h>
#include <linux/vringh.h>
#include <uapi/linux/virtio_net.h>
#include <uapi/linux/virtio_ids.h>
#include <uapi/linux/vdpa.h>
#include <linux/virtio_config.h>
#include <linux/auxiliary_bus.h>
#include <linux/mlx5/cq.h>
#include <linux/mlx5/qp.h>
#include <linux/mlx5/device.h>
#include <linux/mlx5/driver.h>
#include <linux/mlx5/vport.h>
#include <linux/mlx5/fs.h>
#include <linux/mlx5/mlx5_ifc_vdpa.h>
#include <linux/mlx5/mpfs.h>
#include "mlx5_vdpa.h"
#include "mlx5_vnet.h"

MODULE_AUTHOR("Eli Cohen <eli@mellanox.com>");
MODULE_DESCRIPTION("Mellanox VDPA driver");
MODULE_LICENSE("Dual BSD/GPL");

#define VALID_FEATURES_MASK                                                                        \
	(BIT_ULL(VIRTIO_NET_F_CSUM) | BIT_ULL(VIRTIO_NET_F_GUEST_CSUM) |                                   \
	 BIT_ULL(VIRTIO_NET_F_CTRL_GUEST_OFFLOADS) | BIT_ULL(VIRTIO_NET_F_MTU) | BIT_ULL(VIRTIO_NET_F_MAC) |   \
	 BIT_ULL(VIRTIO_NET_F_GUEST_TSO4) | BIT_ULL(VIRTIO_NET_F_GUEST_TSO6) |                             \
	 BIT_ULL(VIRTIO_NET_F_GUEST_ECN) | BIT_ULL(VIRTIO_NET_F_GUEST_UFO) | BIT_ULL(VIRTIO_NET_F_HOST_TSO4) | \
	 BIT_ULL(VIRTIO_NET_F_HOST_TSO6) | BIT_ULL(VIRTIO_NET_F_HOST_ECN) | BIT_ULL(VIRTIO_NET_F_HOST_UFO) |   \
	 BIT_ULL(VIRTIO_NET_F_MRG_RXBUF) | BIT_ULL(VIRTIO_NET_F_STATUS) | BIT_ULL(VIRTIO_NET_F_CTRL_VQ) |      \
	 BIT_ULL(VIRTIO_NET_F_CTRL_RX) | BIT_ULL(VIRTIO_NET_F_CTRL_VLAN) |                                 \
	 BIT_ULL(VIRTIO_NET_F_CTRL_RX_EXTRA) | BIT_ULL(VIRTIO_NET_F_GUEST_ANNOUNCE) |                      \
	 BIT_ULL(VIRTIO_NET_F_MQ) | BIT_ULL(VIRTIO_NET_F_CTRL_MAC_ADDR) | BIT_ULL(VIRTIO_NET_F_HASH_REPORT) |  \
	 BIT_ULL(VIRTIO_NET_F_RSS) | BIT_ULL(VIRTIO_NET_F_RSC_EXT) | BIT_ULL(VIRTIO_NET_F_STANDBY) |           \
	 BIT_ULL(VIRTIO_NET_F_SPEED_DUPLEX) | BIT_ULL(VIRTIO_F_NOTIFY_ON_EMPTY) |                          \
	 BIT_ULL(VIRTIO_F_ANY_LAYOUT) | BIT_ULL(VIRTIO_F_VERSION_1) | BIT_ULL(VIRTIO_F_ACCESS_PLATFORM) |      \
	 BIT_ULL(VIRTIO_F_RING_PACKED) | BIT_ULL(VIRTIO_F_ORDER_PLATFORM) | BIT_ULL(VIRTIO_F_SR_IOV))

#define VALID_STATUS_MASK                                                                          \
	(VIRTIO_CONFIG_S_ACKNOWLEDGE | VIRTIO_CONFIG_S_DRIVER | VIRTIO_CONFIG_S_DRIVER_OK |        \
	 VIRTIO_CONFIG_S_FEATURES_OK | VIRTIO_CONFIG_S_NEEDS_RESET | VIRTIO_CONFIG_S_FAILED)

#define MLX5_FEATURE(_mvdev, _feature) (!!((_mvdev)->actual_features & BIT_ULL(_feature)))

#define MLX5V_UNTAGGED 0x1000

struct mlx5_vdpa_cq_buf {
	struct mlx5_frag_buf_ctrl fbc;
	struct mlx5_frag_buf frag_buf;
	int cqe_size;
	int nent;
};

struct mlx5_vdpa_cq {
	struct mlx5_core_cq mcq;
	struct mlx5_vdpa_cq_buf buf;
	struct mlx5_db db;
	int cqe;
};

struct mlx5_vdpa_umem {
	struct mlx5_frag_buf_ctrl fbc;
	struct mlx5_frag_buf frag_buf;
	int size;
	u32 id;
};

struct mlx5_vdpa_qp {
	struct mlx5_core_qp mqp;
	struct mlx5_frag_buf frag_buf;
	struct mlx5_db db;
	u16 head;
	bool fw;
};

struct mlx5_vq_restore_info {
	u32 num_ent;
	u64 desc_addr;
	u64 device_addr;
	u64 driver_addr;
	u16 avail_index;
	u16 used_index;
	struct msi_map map;
	bool ready;
	bool restore;
};

struct mlx5_vdpa_virtqueue {
	bool ready;
	u64 desc_addr;
	u64 device_addr;
	u64 driver_addr;
	u32 num_ent;

	/* Resources for implementing the notification channel from the device
	 * to the driver. fwqp is the firmware end of an RC connection; the
	 * other end is vqqp used by the driver. cq is where completions are
	 * reported.
	 */
	struct mlx5_vdpa_cq cq;
	struct mlx5_vdpa_qp fwqp;
	struct mlx5_vdpa_qp vqqp;

	/* umem resources are required for the virtqueue operation. They're use
	 * is internal and they must be provided by the driver.
	 */
	struct mlx5_vdpa_umem umem1;
	struct mlx5_vdpa_umem umem2;
	struct mlx5_vdpa_umem umem3;

	u32 counter_set_id;
	bool initialized;
	int index;
	u32 virtq_id;
	struct mlx5_vdpa_net *ndev;
	u16 avail_idx;
	u16 used_idx;
	int fw_state;
	struct msi_map map;

	/* keep last in the struct */
	struct mlx5_vq_restore_info ri;
};

static bool is_index_valid(struct mlx5_vdpa_dev *mvdev, u16 idx)
{
	if (!(mvdev->actual_features & BIT_ULL(VIRTIO_NET_F_MQ))) {
		if (!(mvdev->actual_features & BIT_ULL(VIRTIO_NET_F_CTRL_VQ)))
			return idx < 2;
		else
			return idx < 3;
	}

	return idx <= mvdev->max_idx;
}

static void free_resources(struct mlx5_vdpa_net *ndev);
static void init_mvqs(struct mlx5_vdpa_net *ndev);
static int setup_driver(struct mlx5_vdpa_dev *mvdev);
static void teardown_driver(struct mlx5_vdpa_net *ndev);

static bool mlx5_vdpa_debug;

#define MLX5_CVQ_MAX_ENT 16

#define MLX5_LOG_VIO_FLAG(_feature)                                                                \
	do {                                                                                       \
		if (features & BIT_ULL(_feature))                                                  \
			mlx5_vdpa_info(mvdev, "%s\n", #_feature);                                  \
	} while (0)

#define MLX5_LOG_VIO_STAT(_status)                                                                 \
	do {                                                                                       \
		if (status & (_status))                                                            \
			mlx5_vdpa_info(mvdev, "%s\n", #_status);                                   \
	} while (0)

/* TODO: cross-endian support */
static inline bool mlx5_vdpa_is_little_endian(struct mlx5_vdpa_dev *mvdev)
{
	return virtio_legacy_is_little_endian() ||
		(mvdev->actual_features & BIT_ULL(VIRTIO_F_VERSION_1));
}

static u16 mlx5vdpa16_to_cpu(struct mlx5_vdpa_dev *mvdev, __virtio16 val)
{
	return __virtio16_to_cpu(mlx5_vdpa_is_little_endian(mvdev), val);
}

static __virtio16 cpu_to_mlx5vdpa16(struct mlx5_vdpa_dev *mvdev, u16 val)
{
	return __cpu_to_virtio16(mlx5_vdpa_is_little_endian(mvdev), val);
}

static u16 ctrl_vq_idx(struct mlx5_vdpa_dev *mvdev)
{
	if (!(mvdev->actual_features & BIT_ULL(VIRTIO_NET_F_MQ)))
		return 2;

	return mvdev->max_vqs;
}

static bool is_ctrl_vq_idx(struct mlx5_vdpa_dev *mvdev, u16 idx)
{
	return idx == ctrl_vq_idx(mvdev);
}

static void print_status(struct mlx5_vdpa_dev *mvdev, u8 status, bool set)
{
	if (status & ~VALID_STATUS_MASK)
		mlx5_vdpa_warn(mvdev, "Warning: there are invalid status bits 0x%x\n",
			       status & ~VALID_STATUS_MASK);

	if (!mlx5_vdpa_debug)
		return;

	mlx5_vdpa_info(mvdev, "driver status %s", set ? "set" : "get");
	if (set && !status) {
		mlx5_vdpa_info(mvdev, "driver resets the device\n");
		return;
	}

	MLX5_LOG_VIO_STAT(VIRTIO_CONFIG_S_ACKNOWLEDGE);
	MLX5_LOG_VIO_STAT(VIRTIO_CONFIG_S_DRIVER);
	MLX5_LOG_VIO_STAT(VIRTIO_CONFIG_S_DRIVER_OK);
	MLX5_LOG_VIO_STAT(VIRTIO_CONFIG_S_FEATURES_OK);
	MLX5_LOG_VIO_STAT(VIRTIO_CONFIG_S_NEEDS_RESET);
	MLX5_LOG_VIO_STAT(VIRTIO_CONFIG_S_FAILED);
}

static void print_features(struct mlx5_vdpa_dev *mvdev, u64 features, bool set)
{
	if (features & ~VALID_FEATURES_MASK)
		mlx5_vdpa_warn(mvdev, "There are invalid feature bits 0x%llx\n",
			       features & ~VALID_FEATURES_MASK);

	if (!mlx5_vdpa_debug)
		return;

	mlx5_vdpa_info(mvdev, "driver %s feature bits:\n", set ? "sets" : "reads");
	if (!features)
		mlx5_vdpa_info(mvdev, "all feature bits are cleared\n");

	MLX5_LOG_VIO_FLAG(VIRTIO_NET_F_CSUM);
	MLX5_LOG_VIO_FLAG(VIRTIO_NET_F_GUEST_CSUM);
	MLX5_LOG_VIO_FLAG(VIRTIO_NET_F_CTRL_GUEST_OFFLOADS);
	MLX5_LOG_VIO_FLAG(VIRTIO_NET_F_MTU);
	MLX5_LOG_VIO_FLAG(VIRTIO_NET_F_MAC);
	MLX5_LOG_VIO_FLAG(VIRTIO_NET_F_GUEST_TSO4);
	MLX5_LOG_VIO_FLAG(VIRTIO_NET_F_GUEST_TSO6);
	MLX5_LOG_VIO_FLAG(VIRTIO_NET_F_GUEST_ECN);
	MLX5_LOG_VIO_FLAG(VIRTIO_NET_F_GUEST_UFO);
	MLX5_LOG_VIO_FLAG(VIRTIO_NET_F_HOST_TSO4);
	MLX5_LOG_VIO_FLAG(VIRTIO_NET_F_HOST_TSO6);
	MLX5_LOG_VIO_FLAG(VIRTIO_NET_F_HOST_ECN);
	MLX5_LOG_VIO_FLAG(VIRTIO_NET_F_HOST_UFO);
	MLX5_LOG_VIO_FLAG(VIRTIO_NET_F_MRG_RXBUF);
	MLX5_LOG_VIO_FLAG(VIRTIO_NET_F_STATUS);
	MLX5_LOG_VIO_FLAG(VIRTIO_NET_F_CTRL_VQ);
	MLX5_LOG_VIO_FLAG(VIRTIO_NET_F_CTRL_RX);
	MLX5_LOG_VIO_FLAG(VIRTIO_NET_F_CTRL_VLAN);
	MLX5_LOG_VIO_FLAG(VIRTIO_NET_F_CTRL_RX_EXTRA);
	MLX5_LOG_VIO_FLAG(VIRTIO_NET_F_GUEST_ANNOUNCE);
	MLX5_LOG_VIO_FLAG(VIRTIO_NET_F_MQ);
	MLX5_LOG_VIO_FLAG(VIRTIO_NET_F_CTRL_MAC_ADDR);
	MLX5_LOG_VIO_FLAG(VIRTIO_NET_F_HASH_REPORT);
	MLX5_LOG_VIO_FLAG(VIRTIO_NET_F_RSS);
	MLX5_LOG_VIO_FLAG(VIRTIO_NET_F_RSC_EXT);
	MLX5_LOG_VIO_FLAG(VIRTIO_NET_F_STANDBY);
	MLX5_LOG_VIO_FLAG(VIRTIO_NET_F_SPEED_DUPLEX);
	MLX5_LOG_VIO_FLAG(VIRTIO_F_NOTIFY_ON_EMPTY);
	MLX5_LOG_VIO_FLAG(VIRTIO_F_ANY_LAYOUT);
	MLX5_LOG_VIO_FLAG(VIRTIO_F_VERSION_1);
	MLX5_LOG_VIO_FLAG(VIRTIO_F_ACCESS_PLATFORM);
	MLX5_LOG_VIO_FLAG(VIRTIO_F_RING_PACKED);
	MLX5_LOG_VIO_FLAG(VIRTIO_F_ORDER_PLATFORM);
	MLX5_LOG_VIO_FLAG(VIRTIO_F_SR_IOV);
}

static int create_tis(struct mlx5_vdpa_net *ndev)
{
	struct mlx5_vdpa_dev *mvdev = &ndev->mvdev;
	u32 in[MLX5_ST_SZ_DW(create_tis_in)] = {};
	void *tisc;
	int err;

	tisc = MLX5_ADDR_OF(create_tis_in, in, ctx);
	MLX5_SET(tisc, tisc, transport_domain, ndev->res.tdn);
	err = mlx5_vdpa_create_tis(mvdev, in, &ndev->res.tisn);
	if (err)
		mlx5_vdpa_warn(mvdev, "create TIS (%d)\n", err);

	return err;
}

static void destroy_tis(struct mlx5_vdpa_net *ndev)
{
	mlx5_vdpa_destroy_tis(&ndev->mvdev, ndev->res.tisn);
}

#define MLX5_VDPA_CQE_SIZE 64
#define MLX5_VDPA_LOG_CQE_SIZE ilog2(MLX5_VDPA_CQE_SIZE)

static int cq_frag_buf_alloc(struct mlx5_vdpa_net *ndev, struct mlx5_vdpa_cq_buf *buf, int nent)
{
	struct mlx5_frag_buf *frag_buf = &buf->frag_buf;
	u8 log_wq_stride = MLX5_VDPA_LOG_CQE_SIZE;
	u8 log_wq_sz = MLX5_VDPA_LOG_CQE_SIZE;
	int err;

	err = mlx5_frag_buf_alloc_node(ndev->mvdev.mdev, nent * MLX5_VDPA_CQE_SIZE, frag_buf,
				       ndev->mvdev.mdev->priv.numa_node);
	if (err)
		return err;

	mlx5_init_fbc(frag_buf->frags, log_wq_stride, log_wq_sz, &buf->fbc);

	buf->cqe_size = MLX5_VDPA_CQE_SIZE;
	buf->nent = nent;

	return 0;
}

static int umem_frag_buf_alloc(struct mlx5_vdpa_net *ndev, struct mlx5_vdpa_umem *umem, int size)
{
	struct mlx5_frag_buf *frag_buf = &umem->frag_buf;

	return mlx5_frag_buf_alloc_node(ndev->mvdev.mdev, size, frag_buf,
					ndev->mvdev.mdev->priv.numa_node);
}

static void cq_frag_buf_free(struct mlx5_vdpa_net *ndev, struct mlx5_vdpa_cq_buf *buf)
{
	mlx5_frag_buf_free(ndev->mvdev.mdev, &buf->frag_buf);
}

static void *get_cqe(struct mlx5_vdpa_cq *vcq, int n)
{
	return mlx5_frag_buf_get_wqe(&vcq->buf.fbc, n);
}

static void cq_frag_buf_init(struct mlx5_vdpa_cq *vcq, struct mlx5_vdpa_cq_buf *buf)
{
	struct mlx5_cqe64 *cqe64;
	void *cqe;
	int i;

	for (i = 0; i < buf->nent; i++) {
		cqe = get_cqe(vcq, i);
		cqe64 = cqe;
		cqe64->op_own = MLX5_CQE_INVALID << 4;
	}
}

static void *get_sw_cqe(struct mlx5_vdpa_cq *cq, int n)
{
	struct mlx5_cqe64 *cqe64 = get_cqe(cq, n & (cq->cqe - 1));

	if (likely(get_cqe_opcode(cqe64) != MLX5_CQE_INVALID) &&
	    !((cqe64->op_own & MLX5_CQE_OWNER_MASK) ^ !!(n & cq->cqe)))
		return cqe64;

	return NULL;
}

static void rx_post(struct mlx5_vdpa_qp *vqp, int n)
{
	vqp->head += n;
	vqp->db.db[0] = cpu_to_be32(vqp->head);
}

static void qp_prepare(struct mlx5_vdpa_net *ndev, bool fw, void *in,
		       struct mlx5_vdpa_virtqueue *mvq, u32 num_ent)
{
	struct mlx5_vdpa_qp *vqp;
	__be64 *pas;
	void *qpc;

	vqp = fw ? &mvq->fwqp : &mvq->vqqp;
	MLX5_SET(create_qp_in, in, uid, ndev->mvdev.res.uid);
	qpc = MLX5_ADDR_OF(create_qp_in, in, qpc);
	if (vqp->fw) {
		/* Firmware QP is allocated by the driver for the firmware's
		 * use so we can skip part of the params as they will be chosen by firmware
		 */
		qpc = MLX5_ADDR_OF(create_qp_in, in, qpc);
		MLX5_SET(qpc, qpc, rq_type, MLX5_ZERO_LEN_RQ);
		MLX5_SET(qpc, qpc, no_sq, 1);
		return;
	}

	MLX5_SET(qpc, qpc, st, MLX5_QP_ST_RC);
	MLX5_SET(qpc, qpc, pm_state, MLX5_QP_PM_MIGRATED);
	MLX5_SET(qpc, qpc, pd, ndev->mvdev.res.pdn);
	MLX5_SET(qpc, qpc, mtu, MLX5_QPC_MTU_256_BYTES);
	MLX5_SET(qpc, qpc, uar_page, ndev->mvdev.res.uar->index);
	MLX5_SET(qpc, qpc, log_page_size, vqp->frag_buf.page_shift - MLX5_ADAPTER_PAGE_SHIFT);
	MLX5_SET(qpc, qpc, no_sq, 1);
	MLX5_SET(qpc, qpc, cqn_rcv, mvq->cq.mcq.cqn);
	MLX5_SET(qpc, qpc, log_rq_size, ilog2(num_ent));
	MLX5_SET(qpc, qpc, rq_type, MLX5_NON_ZERO_RQ);
	pas = (__be64 *)MLX5_ADDR_OF(create_qp_in, in, pas);
	mlx5_fill_page_frag_array(&vqp->frag_buf, pas);
}

static int rq_buf_alloc(struct mlx5_vdpa_net *ndev, struct mlx5_vdpa_qp *vqp, u32 num_ent)
{
	return mlx5_frag_buf_alloc_node(ndev->mvdev.mdev,
					num_ent * sizeof(struct mlx5_wqe_data_seg), &vqp->frag_buf,
					ndev->mvdev.mdev->priv.numa_node);
}

static void rq_buf_free(struct mlx5_vdpa_net *ndev, struct mlx5_vdpa_qp *vqp)
{
	mlx5_frag_buf_free(ndev->mvdev.mdev, &vqp->frag_buf);
}

static int qp_create(struct mlx5_vdpa_net *ndev, struct mlx5_vdpa_virtqueue *mvq,
		     struct mlx5_vdpa_qp *vqp)
{
	struct mlx5_core_dev *mdev = ndev->mvdev.mdev;
	int inlen = MLX5_ST_SZ_BYTES(create_qp_in);
	u32 out[MLX5_ST_SZ_DW(create_qp_out)] = {};
	void *qpc;
	void *in;
	int err;

	if (!vqp->fw) {
		vqp = &mvq->vqqp;
		err = rq_buf_alloc(ndev, vqp, mvq->num_ent);
		if (err)
			return err;

		err = mlx5_db_alloc(ndev->mvdev.mdev, &vqp->db);
		if (err)
			goto err_db;
		inlen += vqp->frag_buf.npages * sizeof(__be64);
	}

	in = kzalloc(inlen, GFP_KERNEL);
	if (!in) {
		err = -ENOMEM;
		goto err_kzalloc;
	}

	qp_prepare(ndev, vqp->fw, in, mvq, mvq->num_ent);
	qpc = MLX5_ADDR_OF(create_qp_in, in, qpc);
	MLX5_SET(qpc, qpc, st, MLX5_QP_ST_RC);
	MLX5_SET(qpc, qpc, pm_state, MLX5_QP_PM_MIGRATED);
	MLX5_SET(qpc, qpc, pd, ndev->mvdev.res.pdn);
	MLX5_SET(qpc, qpc, mtu, MLX5_QPC_MTU_256_BYTES);
	if (!vqp->fw)
		MLX5_SET64(qpc, qpc, dbr_addr, vqp->db.dma);
	MLX5_SET(create_qp_in, in, opcode, MLX5_CMD_OP_CREATE_QP);
	err = mlx5_cmd_exec(mdev, in, inlen, out, sizeof(out));
	kfree(in);
	if (err)
		goto err_kzalloc;

	vqp->mqp.uid = ndev->mvdev.res.uid;
	vqp->mqp.qpn = MLX5_GET(create_qp_out, out, qpn);

	if (!vqp->fw)
		rx_post(vqp, mvq->num_ent);

	return 0;

err_kzalloc:
	if (!vqp->fw)
		mlx5_db_free(ndev->mvdev.mdev, &vqp->db);
err_db:
	if (!vqp->fw)
		rq_buf_free(ndev, vqp);

	return err;
}

static void qp_destroy(struct mlx5_vdpa_net *ndev, struct mlx5_vdpa_qp *vqp)
{
	u32 in[MLX5_ST_SZ_DW(destroy_qp_in)] = {};

	MLX5_SET(destroy_qp_in, in, opcode, MLX5_CMD_OP_DESTROY_QP);
	MLX5_SET(destroy_qp_in, in, qpn, vqp->mqp.qpn);
	MLX5_SET(destroy_qp_in, in, uid, ndev->mvdev.res.uid);
	if (mlx5_cmd_exec_in(ndev->mvdev.mdev, destroy_qp, in))
		mlx5_vdpa_warn(&ndev->mvdev, "destroy qp 0x%x\n", vqp->mqp.qpn);
	if (!vqp->fw) {
		mlx5_db_free(ndev->mvdev.mdev, &vqp->db);
		rq_buf_free(ndev, vqp);
	}
}

static void *next_cqe_sw(struct mlx5_vdpa_cq *cq)
{
	return get_sw_cqe(cq, cq->mcq.cons_index);
}

static int mlx5_vdpa_poll_one(struct mlx5_vdpa_cq *vcq)
{
	struct mlx5_cqe64 *cqe64;

	cqe64 = next_cqe_sw(vcq);
	if (!cqe64)
		return -EAGAIN;

	vcq->mcq.cons_index++;
	return 0;
}

static void mlx5_vdpa_handle_completions(struct mlx5_vdpa_virtqueue *mvq, int num)
{
	struct mlx5_vdpa_net *ndev = mvq->ndev;
	struct vdpa_callback *event_cb;

	event_cb = &ndev->event_cbs[mvq->index];
	mlx5_cq_set_ci(&mvq->cq.mcq);

	/* make sure CQ cosumer update is visible to the hardware before updating
	 * RX doorbell record.
	 */
	dma_wmb();
	rx_post(&mvq->vqqp, num);
	if (event_cb->callback)
		event_cb->callback(event_cb->private);
}

static void mlx5_vdpa_cq_comp(struct mlx5_core_cq *mcq, struct mlx5_eqe *eqe)
{
	struct mlx5_vdpa_virtqueue *mvq = container_of(mcq, struct mlx5_vdpa_virtqueue, cq.mcq);
	struct mlx5_vdpa_net *ndev = mvq->ndev;
	void __iomem *uar_page = ndev->mvdev.res.uar->map;
	int num = 0;

	while (!mlx5_vdpa_poll_one(&mvq->cq)) {
		num++;
		if (num > mvq->num_ent / 2) {
			/* If completions keep coming while we poll, we want to
			 * let the hardware know that we consumed them by
			 * updating the doorbell record.  We also let vdpa core
			 * know about this so it passes it on the virtio driver
			 * on the guest.
			 */
			mlx5_vdpa_handle_completions(mvq, num);
			num = 0;
		}
	}

	if (num)
		mlx5_vdpa_handle_completions(mvq, num);

	mlx5_cq_arm(&mvq->cq.mcq, MLX5_CQ_DB_REQ_NOT, uar_page, mvq->cq.mcq.cons_index);
}

static int cq_create(struct mlx5_vdpa_net *ndev, u16 idx, u32 num_ent)
{
	struct mlx5_vdpa_virtqueue *mvq = &ndev->vqs[idx];
	struct mlx5_core_dev *mdev = ndev->mvdev.mdev;
	void __iomem *uar_page = ndev->mvdev.res.uar->map;
	u32 out[MLX5_ST_SZ_DW(create_cq_out)];
	struct mlx5_vdpa_cq *vcq = &mvq->cq;
	__be64 *pas;
	int inlen;
	void *cqc;
	void *in;
	int err;
	int eqn;

	err = mlx5_db_alloc(mdev, &vcq->db);
	if (err)
		return err;

	vcq->mcq.set_ci_db = vcq->db.db;
	vcq->mcq.arm_db = vcq->db.db + 1;
	vcq->mcq.cqe_sz = 64;

	err = cq_frag_buf_alloc(ndev, &vcq->buf, num_ent);
	if (err)
		goto err_db;

	cq_frag_buf_init(vcq, &vcq->buf);

	inlen = MLX5_ST_SZ_BYTES(create_cq_in) +
		MLX5_FLD_SZ_BYTES(create_cq_in, pas[0]) * vcq->buf.frag_buf.npages;
	in = kzalloc(inlen, GFP_KERNEL);
	if (!in) {
		err = -ENOMEM;
		goto err_vzalloc;
	}

	MLX5_SET(create_cq_in, in, uid, ndev->mvdev.res.uid);
	pas = (__be64 *)MLX5_ADDR_OF(create_cq_in, in, pas);
	mlx5_fill_page_frag_array(&vcq->buf.frag_buf, pas);

	cqc = MLX5_ADDR_OF(create_cq_in, in, cq_context);
	MLX5_SET(cqc, cqc, log_page_size, vcq->buf.frag_buf.page_shift - MLX5_ADAPTER_PAGE_SHIFT);

	/* Use vector 0 by default. Consider adding code to choose least used
	 * vector.
	 */
	err = mlx5_comp_eqn_get(mdev, 0, &eqn);
	if (err)
		goto err_vec;

	cqc = MLX5_ADDR_OF(create_cq_in, in, cq_context);
	MLX5_SET(cqc, cqc, log_cq_size, ilog2(num_ent));
	MLX5_SET(cqc, cqc, uar_page, ndev->mvdev.res.uar->index);
	MLX5_SET(cqc, cqc, c_eqn_or_apu_element, eqn);
	MLX5_SET64(cqc, cqc, dbr_addr, vcq->db.dma);

	err = mlx5_core_create_cq(mdev, &vcq->mcq, in, inlen, out, sizeof(out));
	if (err)
		goto err_vec;

	vcq->mcq.comp = mlx5_vdpa_cq_comp;
	vcq->cqe = num_ent;
	vcq->mcq.set_ci_db = vcq->db.db;
	vcq->mcq.arm_db = vcq->db.db + 1;
	mlx5_cq_arm(&mvq->cq.mcq, MLX5_CQ_DB_REQ_NOT, uar_page, mvq->cq.mcq.cons_index);
	kfree(in);
	return 0;

err_vec:
	kfree(in);
err_vzalloc:
	cq_frag_buf_free(ndev, &vcq->buf);
err_db:
	mlx5_db_free(ndev->mvdev.mdev, &vcq->db);
	return err;
}

static void cq_destroy(struct mlx5_vdpa_net *ndev, u16 idx)
{
	struct mlx5_vdpa_virtqueue *mvq = &ndev->vqs[idx];
	struct mlx5_core_dev *mdev = ndev->mvdev.mdev;
	struct mlx5_vdpa_cq *vcq = &mvq->cq;

	if (mlx5_core_destroy_cq(mdev, &vcq->mcq)) {
		mlx5_vdpa_warn(&ndev->mvdev, "destroy CQ 0x%x\n", vcq->mcq.cqn);
		return;
	}
	cq_frag_buf_free(ndev, &vcq->buf);
	mlx5_db_free(ndev->mvdev.mdev, &vcq->db);
}

static int read_umem_params(struct mlx5_vdpa_net *ndev)
{
	u32 in[MLX5_ST_SZ_DW(query_hca_cap_in)] = {};
	u16 opmod = (MLX5_CAP_VDPA_EMULATION << 1) | (HCA_CAP_OPMOD_GET_CUR & 0x01);
	struct mlx5_core_dev *mdev = ndev->mvdev.mdev;
	int out_size;
	void *caps;
	void *out;
	int err;

	out_size = MLX5_ST_SZ_BYTES(query_hca_cap_out);
	out = kzalloc(out_size, GFP_KERNEL);
	if (!out)
		return -ENOMEM;

	MLX5_SET(query_hca_cap_in, in, opcode, MLX5_CMD_OP_QUERY_HCA_CAP);
	MLX5_SET(query_hca_cap_in, in, op_mod, opmod);
	err = mlx5_cmd_exec_inout(mdev, query_hca_cap, in, out);
	if (err) {
		mlx5_vdpa_warn(&ndev->mvdev,
			"Failed reading vdpa umem capabilities with err %d\n", err);
		goto out;
	}

	caps =  MLX5_ADDR_OF(query_hca_cap_out, out, capability);

	ndev->umem_1_buffer_param_a = MLX5_GET(virtio_emulation_cap, caps, umem_1_buffer_param_a);
	ndev->umem_1_buffer_param_b = MLX5_GET(virtio_emulation_cap, caps, umem_1_buffer_param_b);

	ndev->umem_2_buffer_param_a = MLX5_GET(virtio_emulation_cap, caps, umem_2_buffer_param_a);
	ndev->umem_2_buffer_param_b = MLX5_GET(virtio_emulation_cap, caps, umem_2_buffer_param_b);

	ndev->umem_3_buffer_param_a = MLX5_GET(virtio_emulation_cap, caps, umem_3_buffer_param_a);
	ndev->umem_3_buffer_param_b = MLX5_GET(virtio_emulation_cap, caps, umem_3_buffer_param_b);

out:
	kfree(out);
	return 0;
}

static void set_umem_size(struct mlx5_vdpa_net *ndev, struct mlx5_vdpa_virtqueue *mvq, int num,
			  struct mlx5_vdpa_umem **umemp)
{
	u32 p_a;
	u32 p_b;

	switch (num) {
	case 1:
		p_a = ndev->umem_1_buffer_param_a;
		p_b = ndev->umem_1_buffer_param_b;
		*umemp = &mvq->umem1;
		break;
	case 2:
		p_a = ndev->umem_2_buffer_param_a;
		p_b = ndev->umem_2_buffer_param_b;
		*umemp = &mvq->umem2;
		break;
	case 3:
		p_a = ndev->umem_3_buffer_param_a;
		p_b = ndev->umem_3_buffer_param_b;
		*umemp = &mvq->umem3;
		break;
	}

	(*umemp)->size = p_a * mvq->num_ent + p_b;
}

static void umem_frag_buf_free(struct mlx5_vdpa_net *ndev, struct mlx5_vdpa_umem *umem)
{
	mlx5_frag_buf_free(ndev->mvdev.mdev, &umem->frag_buf);
}

static int create_umem(struct mlx5_vdpa_net *ndev, struct mlx5_vdpa_virtqueue *mvq, int num)
{
	int inlen;
	u32 out[MLX5_ST_SZ_DW(create_umem_out)] = {};
	void *um;
	void *in;
	int err;
	__be64 *pas;
	struct mlx5_vdpa_umem *umem;

	set_umem_size(ndev, mvq, num, &umem);
	err = umem_frag_buf_alloc(ndev, umem, umem->size);
	if (err)
		return err;

	inlen = MLX5_ST_SZ_BYTES(create_umem_in) + MLX5_ST_SZ_BYTES(mtt) * umem->frag_buf.npages;

	in = kzalloc(inlen, GFP_KERNEL);
	if (!in) {
		err = -ENOMEM;
		goto err_in;
	}

	MLX5_SET(create_umem_in, in, opcode, MLX5_CMD_OP_CREATE_UMEM);
	MLX5_SET(create_umem_in, in, uid, ndev->mvdev.res.uid);
	um = MLX5_ADDR_OF(create_umem_in, in, umem);
	MLX5_SET(umem, um, log_page_size, umem->frag_buf.page_shift - MLX5_ADAPTER_PAGE_SHIFT);
	MLX5_SET64(umem, um, num_of_mtt, umem->frag_buf.npages);

	pas = (__be64 *)MLX5_ADDR_OF(umem, um, mtt[0]);
	mlx5_fill_page_frag_array_perm(&umem->frag_buf, pas, MLX5_MTT_PERM_RW);

	err = mlx5_cmd_exec(ndev->mvdev.mdev, in, inlen, out, sizeof(out));
	if (err) {
		mlx5_vdpa_warn(&ndev->mvdev, "create umem(%d)\n", err);
		goto err_cmd;
	}

	kfree(in);
	umem->id = MLX5_GET(create_umem_out, out, umem_id);

	return 0;

err_cmd:
	kfree(in);
err_in:
	umem_frag_buf_free(ndev, umem);
	return err;
}

static void umem_destroy(struct mlx5_vdpa_net *ndev, struct mlx5_vdpa_virtqueue *mvq, int num)
{
	u32 in[MLX5_ST_SZ_DW(destroy_umem_in)] = {};
	u32 out[MLX5_ST_SZ_DW(destroy_umem_out)] = {};
	struct mlx5_vdpa_umem *umem;

	switch (num) {
	case 1:
		umem = &mvq->umem1;
		break;
	case 2:
		umem = &mvq->umem2;
		break;
	case 3:
		umem = &mvq->umem3;
		break;
	}

	MLX5_SET(destroy_umem_in, in, opcode, MLX5_CMD_OP_DESTROY_UMEM);
	MLX5_SET(destroy_umem_in, in, umem_id, umem->id);
	if (mlx5_cmd_exec(ndev->mvdev.mdev, in, sizeof(in), out, sizeof(out)))
		return;

	umem_frag_buf_free(ndev, umem);
}

static int umems_create(struct mlx5_vdpa_net *ndev, struct mlx5_vdpa_virtqueue *mvq)
{
	int num;
	int err;

	for (num = 1; num <= 3; num++) {
		err = create_umem(ndev, mvq, num);
		if (err)
			goto err_umem;
	}
	return 0;

err_umem:
	for (num--; num > 0; num--)
		umem_destroy(ndev, mvq, num);

	return err;
}

static void umems_destroy(struct mlx5_vdpa_net *ndev, struct mlx5_vdpa_virtqueue *mvq)
{
	int num;

	for (num = 3; num > 0; num--)
		umem_destroy(ndev, mvq, num);
}

static int get_queue_type(struct mlx5_vdpa_net *ndev)
{
	u32 type_mask;

	type_mask = MLX5_CAP_DEV_VDPA_EMULATION(ndev->mvdev.mdev, virtio_queue_type);

	/* prefer split queue */
	if (type_mask & MLX5_VIRTIO_EMULATION_CAP_VIRTIO_QUEUE_TYPE_SPLIT)
		return MLX5_VIRTIO_EMULATION_VIRTIO_QUEUE_TYPE_SPLIT;

	WARN_ON(!(type_mask & MLX5_VIRTIO_EMULATION_CAP_VIRTIO_QUEUE_TYPE_PACKED));

	return MLX5_VIRTIO_EMULATION_VIRTIO_QUEUE_TYPE_PACKED;
}

static bool vq_is_tx(u16 idx)
{
	return idx % 2;
}

enum {
	MLX5_VIRTIO_NET_F_MRG_RXBUF = 2,
	MLX5_VIRTIO_NET_F_HOST_ECN = 4,
	MLX5_VIRTIO_NET_F_GUEST_ECN = 6,
	MLX5_VIRTIO_NET_F_GUEST_TSO6 = 7,
	MLX5_VIRTIO_NET_F_GUEST_TSO4 = 8,
	MLX5_VIRTIO_NET_F_GUEST_CSUM = 9,
	MLX5_VIRTIO_NET_F_CSUM = 10,
	MLX5_VIRTIO_NET_F_HOST_TSO6 = 11,
	MLX5_VIRTIO_NET_F_HOST_TSO4 = 12,
};

static u16 get_features(u64 features)
{
	return (!!(features & BIT_ULL(VIRTIO_NET_F_MRG_RXBUF)) << MLX5_VIRTIO_NET_F_MRG_RXBUF) |
	       (!!(features & BIT_ULL(VIRTIO_NET_F_HOST_ECN)) << MLX5_VIRTIO_NET_F_HOST_ECN) |
	       (!!(features & BIT_ULL(VIRTIO_NET_F_GUEST_ECN)) << MLX5_VIRTIO_NET_F_GUEST_ECN) |
	       (!!(features & BIT_ULL(VIRTIO_NET_F_GUEST_TSO6)) << MLX5_VIRTIO_NET_F_GUEST_TSO6) |
	       (!!(features & BIT_ULL(VIRTIO_NET_F_GUEST_TSO4)) << MLX5_VIRTIO_NET_F_GUEST_TSO4) |
	       (!!(features & BIT_ULL(VIRTIO_NET_F_CSUM)) << MLX5_VIRTIO_NET_F_CSUM) |
	       (!!(features & BIT_ULL(VIRTIO_NET_F_HOST_TSO6)) << MLX5_VIRTIO_NET_F_HOST_TSO6) |
	       (!!(features & BIT_ULL(VIRTIO_NET_F_HOST_TSO4)) << MLX5_VIRTIO_NET_F_HOST_TSO4);
}

static bool counters_supported(const struct mlx5_vdpa_dev *mvdev)
{
	return MLX5_CAP_GEN_64(mvdev->mdev, general_obj_types) &
	       BIT_ULL(MLX5_OBJ_TYPE_VIRTIO_Q_COUNTERS);
}

static bool msix_mode_supported(struct mlx5_vdpa_dev *mvdev)
{
	return MLX5_CAP_DEV_VDPA_EMULATION(mvdev->mdev, event_mode) &
		(1 << MLX5_VIRTIO_Q_EVENT_MODE_MSIX_MODE) &&
		pci_msix_can_alloc_dyn(mvdev->mdev->pdev);
}

static int create_virtqueue(struct mlx5_vdpa_net *ndev, struct mlx5_vdpa_virtqueue *mvq)
{
	int inlen = MLX5_ST_SZ_BYTES(create_virtio_net_q_in);
	u32 out[MLX5_ST_SZ_DW(create_virtio_net_q_out)] = {};
	void *obj_context;
	u16 mlx_features;
	void *cmd_hdr;
	void *vq_ctx;
	void *in;
	int err;

	err = umems_create(ndev, mvq);
	if (err)
		return err;

	in = kzalloc(inlen, GFP_KERNEL);
	if (!in) {
		err = -ENOMEM;
		goto err_alloc;
	}

	mlx_features = get_features(ndev->mvdev.actual_features);
	cmd_hdr = MLX5_ADDR_OF(create_virtio_net_q_in, in, general_obj_in_cmd_hdr);

	MLX5_SET(general_obj_in_cmd_hdr, cmd_hdr, opcode, MLX5_CMD_OP_CREATE_GENERAL_OBJECT);
	MLX5_SET(general_obj_in_cmd_hdr, cmd_hdr, obj_type, MLX5_OBJ_TYPE_VIRTIO_NET_Q);
	MLX5_SET(general_obj_in_cmd_hdr, cmd_hdr, uid, ndev->mvdev.res.uid);

	obj_context = MLX5_ADDR_OF(create_virtio_net_q_in, in, obj_context);
	MLX5_SET(virtio_net_q_object, obj_context, hw_available_index, mvq->avail_idx);
	MLX5_SET(virtio_net_q_object, obj_context, hw_used_index, mvq->used_idx);
	MLX5_SET(virtio_net_q_object, obj_context, queue_feature_bit_mask_12_3,
		 mlx_features >> 3);
	MLX5_SET(virtio_net_q_object, obj_context, queue_feature_bit_mask_2_0,
		 mlx_features & 7);
	vq_ctx = MLX5_ADDR_OF(virtio_net_q_object, obj_context, virtio_q_context);
	MLX5_SET(virtio_q, vq_ctx, virtio_q_type, get_queue_type(ndev));

	if (vq_is_tx(mvq->index))
		MLX5_SET(virtio_net_q_object, obj_context, tisn_or_qpn, ndev->res.tisn);

	if (mvq->map.virq) {
		MLX5_SET(virtio_q, vq_ctx, event_mode, MLX5_VIRTIO_Q_EVENT_MODE_MSIX_MODE);
		MLX5_SET(virtio_q, vq_ctx, event_qpn_or_msix, mvq->map.index);
	} else {
		MLX5_SET(virtio_q, vq_ctx, event_mode, MLX5_VIRTIO_Q_EVENT_MODE_QP_MODE);
		MLX5_SET(virtio_q, vq_ctx, event_qpn_or_msix, mvq->fwqp.mqp.qpn);
	}

	MLX5_SET(virtio_q, vq_ctx, queue_index, mvq->index);
	MLX5_SET(virtio_q, vq_ctx, queue_size, mvq->num_ent);
	MLX5_SET(virtio_q, vq_ctx, virtio_version_1_0,
		 !!(ndev->mvdev.actual_features & BIT_ULL(VIRTIO_F_VERSION_1)));
	MLX5_SET64(virtio_q, vq_ctx, desc_addr, mvq->desc_addr);
	MLX5_SET64(virtio_q, vq_ctx, used_addr, mvq->device_addr);
	MLX5_SET64(virtio_q, vq_ctx, available_addr, mvq->driver_addr);
	MLX5_SET(virtio_q, vq_ctx, virtio_q_mkey, ndev->mvdev.mr.mkey);
	MLX5_SET(virtio_q, vq_ctx, umem_1_id, mvq->umem1.id);
	MLX5_SET(virtio_q, vq_ctx, umem_1_size, mvq->umem1.size);
	MLX5_SET(virtio_q, vq_ctx, umem_2_id, mvq->umem2.id);
	MLX5_SET(virtio_q, vq_ctx, umem_2_size, mvq->umem2.size);
	MLX5_SET(virtio_q, vq_ctx, umem_3_id, mvq->umem3.id);
	MLX5_SET(virtio_q, vq_ctx, umem_3_size, mvq->umem3.size);
	MLX5_SET(virtio_q, vq_ctx, pd, ndev->mvdev.res.pdn);
	if (counters_supported(&ndev->mvdev))
		MLX5_SET(virtio_q, vq_ctx, counter_set_id, mvq->counter_set_id);

	err = mlx5_cmd_exec(ndev->mvdev.mdev, in, inlen, out, sizeof(out));
	if (err)
		goto err_cmd;

	mvq->fw_state = MLX5_VIRTIO_NET_Q_OBJECT_STATE_INIT;
	kfree(in);
	mvq->virtq_id = MLX5_GET(general_obj_out_cmd_hdr, out, obj_id);

	return 0;

err_cmd:
	kfree(in);
err_alloc:
	umems_destroy(ndev, mvq);
	return err;
}

static void destroy_virtqueue(struct mlx5_vdpa_net *ndev, struct mlx5_vdpa_virtqueue *mvq)
{
	u32 in[MLX5_ST_SZ_DW(destroy_virtio_net_q_in)] = {};
	u32 out[MLX5_ST_SZ_DW(destroy_virtio_net_q_out)] = {};

	MLX5_SET(destroy_virtio_net_q_in, in, general_obj_out_cmd_hdr.opcode,
		 MLX5_CMD_OP_DESTROY_GENERAL_OBJECT);
	MLX5_SET(destroy_virtio_net_q_in, in, general_obj_out_cmd_hdr.obj_id, mvq->virtq_id);
	MLX5_SET(destroy_virtio_net_q_in, in, general_obj_out_cmd_hdr.uid, ndev->mvdev.res.uid);
	MLX5_SET(destroy_virtio_net_q_in, in, general_obj_out_cmd_hdr.obj_type,
		 MLX5_OBJ_TYPE_VIRTIO_NET_Q);
	if (mlx5_cmd_exec(ndev->mvdev.mdev, in, sizeof(in), out, sizeof(out))) {
		mlx5_vdpa_warn(&ndev->mvdev, "destroy virtqueue 0x%x\n", mvq->virtq_id);
		return;
	}
	mvq->fw_state = MLX5_VIRTIO_NET_Q_OBJECT_NONE;
	umems_destroy(ndev, mvq);
}

static u32 get_rqpn(struct mlx5_vdpa_virtqueue *mvq, bool fw)
{
	return fw ? mvq->vqqp.mqp.qpn : mvq->fwqp.mqp.qpn;
}

static u32 get_qpn(struct mlx5_vdpa_virtqueue *mvq, bool fw)
{
	return fw ? mvq->fwqp.mqp.qpn : mvq->vqqp.mqp.qpn;
}

static void alloc_inout(struct mlx5_vdpa_net *ndev, int cmd, void **in, int *inlen, void **out,
			int *outlen, u32 qpn, u32 rqpn)
{
	void *qpc;
	void *pp;

	switch (cmd) {
	case MLX5_CMD_OP_2RST_QP:
		*inlen = MLX5_ST_SZ_BYTES(qp_2rst_in);
		*outlen = MLX5_ST_SZ_BYTES(qp_2rst_out);
		*in = kzalloc(*inlen, GFP_KERNEL);
		*out = kzalloc(*outlen, GFP_KERNEL);
		if (!*in || !*out)
			goto outerr;

		MLX5_SET(qp_2rst_in, *in, opcode, cmd);
		MLX5_SET(qp_2rst_in, *in, uid, ndev->mvdev.res.uid);
		MLX5_SET(qp_2rst_in, *in, qpn, qpn);
		break;
	case MLX5_CMD_OP_RST2INIT_QP:
		*inlen = MLX5_ST_SZ_BYTES(rst2init_qp_in);
		*outlen = MLX5_ST_SZ_BYTES(rst2init_qp_out);
		*in = kzalloc(*inlen, GFP_KERNEL);
		*out = kzalloc(MLX5_ST_SZ_BYTES(rst2init_qp_out), GFP_KERNEL);
		if (!*in || !*out)
			goto outerr;

		MLX5_SET(rst2init_qp_in, *in, opcode, cmd);
		MLX5_SET(rst2init_qp_in, *in, uid, ndev->mvdev.res.uid);
		MLX5_SET(rst2init_qp_in, *in, qpn, qpn);
		qpc = MLX5_ADDR_OF(rst2init_qp_in, *in, qpc);
		MLX5_SET(qpc, qpc, remote_qpn, rqpn);
		MLX5_SET(qpc, qpc, rwe, 1);
		pp = MLX5_ADDR_OF(qpc, qpc, primary_address_path);
		MLX5_SET(ads, pp, vhca_port_num, 1);
		break;
	case MLX5_CMD_OP_INIT2RTR_QP:
		*inlen = MLX5_ST_SZ_BYTES(init2rtr_qp_in);
		*outlen = MLX5_ST_SZ_BYTES(init2rtr_qp_out);
		*in = kzalloc(*inlen, GFP_KERNEL);
		*out = kzalloc(MLX5_ST_SZ_BYTES(init2rtr_qp_out), GFP_KERNEL);
		if (!*in || !*out)
			goto outerr;

		MLX5_SET(init2rtr_qp_in, *in, opcode, cmd);
		MLX5_SET(init2rtr_qp_in, *in, uid, ndev->mvdev.res.uid);
		MLX5_SET(init2rtr_qp_in, *in, qpn, qpn);
		qpc = MLX5_ADDR_OF(rst2init_qp_in, *in, qpc);
		MLX5_SET(qpc, qpc, mtu, MLX5_QPC_MTU_256_BYTES);
		MLX5_SET(qpc, qpc, log_msg_max, 30);
		MLX5_SET(qpc, qpc, remote_qpn, rqpn);
		pp = MLX5_ADDR_OF(qpc, qpc, primary_address_path);
		MLX5_SET(ads, pp, fl, 1);
		break;
	case MLX5_CMD_OP_RTR2RTS_QP:
		*inlen = MLX5_ST_SZ_BYTES(rtr2rts_qp_in);
		*outlen = MLX5_ST_SZ_BYTES(rtr2rts_qp_out);
		*in = kzalloc(*inlen, GFP_KERNEL);
		*out = kzalloc(MLX5_ST_SZ_BYTES(rtr2rts_qp_out), GFP_KERNEL);
		if (!*in || !*out)
			goto outerr;

		MLX5_SET(rtr2rts_qp_in, *in, opcode, cmd);
		MLX5_SET(rtr2rts_qp_in, *in, uid, ndev->mvdev.res.uid);
		MLX5_SET(rtr2rts_qp_in, *in, qpn, qpn);
		qpc = MLX5_ADDR_OF(rst2init_qp_in, *in, qpc);
		pp = MLX5_ADDR_OF(qpc, qpc, primary_address_path);
		MLX5_SET(ads, pp, ack_timeout, 14);
		MLX5_SET(qpc, qpc, retry_count, 7);
		MLX5_SET(qpc, qpc, rnr_retry, 7);
		break;
	default:
		goto outerr_nullify;
	}

	return;

outerr:
	kfree(*in);
	kfree(*out);
outerr_nullify:
	*in = NULL;
	*out = NULL;
}

static void free_inout(void *in, void *out)
{
	kfree(in);
	kfree(out);
}

/* Two QPs are used by each virtqueue. One is used by the driver and one by
 * firmware. The fw argument indicates whether the subjected QP is the one used
 * by firmware.
 */
static int modify_qp(struct mlx5_vdpa_net *ndev, struct mlx5_vdpa_virtqueue *mvq, bool fw, int cmd)
{
	int outlen;
	int inlen;
	void *out;
	void *in;
	int err;

	alloc_inout(ndev, cmd, &in, &inlen, &out, &outlen, get_qpn(mvq, fw), get_rqpn(mvq, fw));
	if (!in || !out)
		return -ENOMEM;

	err = mlx5_cmd_exec(ndev->mvdev.mdev, in, inlen, out, outlen);
	free_inout(in, out);
	return err;
}

static int connect_qps(struct mlx5_vdpa_net *ndev, struct mlx5_vdpa_virtqueue *mvq)
{
	int err;

	err = modify_qp(ndev, mvq, true, MLX5_CMD_OP_2RST_QP);
	if (err)
		return err;

	err = modify_qp(ndev, mvq, false, MLX5_CMD_OP_2RST_QP);
	if (err)
		return err;

	err = modify_qp(ndev, mvq, true, MLX5_CMD_OP_RST2INIT_QP);
	if (err)
		return err;

	err = modify_qp(ndev, mvq, false, MLX5_CMD_OP_RST2INIT_QP);
	if (err)
		return err;

	err = modify_qp(ndev, mvq, true, MLX5_CMD_OP_INIT2RTR_QP);
	if (err)
		return err;

	err = modify_qp(ndev, mvq, false, MLX5_CMD_OP_INIT2RTR_QP);
	if (err)
		return err;

	return modify_qp(ndev, mvq, true, MLX5_CMD_OP_RTR2RTS_QP);
}

struct mlx5_virtq_attr {
	u8 state;
	u16 available_index;
	u16 used_index;
};

static int query_virtqueue(struct mlx5_vdpa_net *ndev, struct mlx5_vdpa_virtqueue *mvq,
			   struct mlx5_virtq_attr *attr)
{
	int outlen = MLX5_ST_SZ_BYTES(query_virtio_net_q_out);
	u32 in[MLX5_ST_SZ_DW(query_virtio_net_q_in)] = {};
	void *out;
	void *obj_context;
	void *cmd_hdr;
	int err;

	out = kzalloc(outlen, GFP_KERNEL);
	if (!out)
		return -ENOMEM;

	cmd_hdr = MLX5_ADDR_OF(query_virtio_net_q_in, in, general_obj_in_cmd_hdr);

	MLX5_SET(general_obj_in_cmd_hdr, cmd_hdr, opcode, MLX5_CMD_OP_QUERY_GENERAL_OBJECT);
	MLX5_SET(general_obj_in_cmd_hdr, cmd_hdr, obj_type, MLX5_OBJ_TYPE_VIRTIO_NET_Q);
	MLX5_SET(general_obj_in_cmd_hdr, cmd_hdr, obj_id, mvq->virtq_id);
	MLX5_SET(general_obj_in_cmd_hdr, cmd_hdr, uid, ndev->mvdev.res.uid);
	err = mlx5_cmd_exec(ndev->mvdev.mdev, in, sizeof(in), out, outlen);
	if (err)
		goto err_cmd;

	obj_context = MLX5_ADDR_OF(query_virtio_net_q_out, out, obj_context);
	memset(attr, 0, sizeof(*attr));
	attr->state = MLX5_GET(virtio_net_q_object, obj_context, state);
	attr->available_index = MLX5_GET(virtio_net_q_object, obj_context, hw_available_index);
	attr->used_index = MLX5_GET(virtio_net_q_object, obj_context, hw_used_index);
	kfree(out);
	return 0;

err_cmd:
	kfree(out);
	return err;
}

static bool is_valid_state_change(int oldstate, int newstate)
{
	switch (oldstate) {
	case MLX5_VIRTIO_NET_Q_OBJECT_STATE_INIT:
		return newstate == MLX5_VIRTIO_NET_Q_OBJECT_STATE_RDY;
	case MLX5_VIRTIO_NET_Q_OBJECT_STATE_RDY:
		return newstate == MLX5_VIRTIO_NET_Q_OBJECT_STATE_SUSPEND;
	case MLX5_VIRTIO_NET_Q_OBJECT_STATE_SUSPEND:
	case MLX5_VIRTIO_NET_Q_OBJECT_STATE_ERR:
	default:
		return false;
	}
}

static int modify_virtqueue(struct mlx5_vdpa_net *ndev, struct mlx5_vdpa_virtqueue *mvq, int state)
{
	int inlen = MLX5_ST_SZ_BYTES(modify_virtio_net_q_in);
	u32 out[MLX5_ST_SZ_DW(modify_virtio_net_q_out)] = {};
	void *obj_context;
	void *cmd_hdr;
	void *in;
	int err;

	if (mvq->fw_state == MLX5_VIRTIO_NET_Q_OBJECT_NONE)
		return 0;

	if (!is_valid_state_change(mvq->fw_state, state))
		return -EINVAL;

	in = kzalloc(inlen, GFP_KERNEL);
	if (!in)
		return -ENOMEM;

	cmd_hdr = MLX5_ADDR_OF(modify_virtio_net_q_in, in, general_obj_in_cmd_hdr);

	MLX5_SET(general_obj_in_cmd_hdr, cmd_hdr, opcode, MLX5_CMD_OP_MODIFY_GENERAL_OBJECT);
	MLX5_SET(general_obj_in_cmd_hdr, cmd_hdr, obj_type, MLX5_OBJ_TYPE_VIRTIO_NET_Q);
	MLX5_SET(general_obj_in_cmd_hdr, cmd_hdr, obj_id, mvq->virtq_id);
	MLX5_SET(general_obj_in_cmd_hdr, cmd_hdr, uid, ndev->mvdev.res.uid);

	obj_context = MLX5_ADDR_OF(modify_virtio_net_q_in, in, obj_context);
	MLX5_SET64(virtio_net_q_object, obj_context, modify_field_select,
		   MLX5_VIRTQ_MODIFY_MASK_STATE);
	MLX5_SET(virtio_net_q_object, obj_context, state, state);
	err = mlx5_cmd_exec(ndev->mvdev.mdev, in, inlen, out, sizeof(out));
	kfree(in);
	if (!err)
		mvq->fw_state = state;

	return err;
}

static int counter_set_alloc(struct mlx5_vdpa_net *ndev, struct mlx5_vdpa_virtqueue *mvq)
{
	u32 in[MLX5_ST_SZ_DW(create_virtio_q_counters_in)] = {};
	u32 out[MLX5_ST_SZ_DW(create_virtio_q_counters_out)] = {};
	void *cmd_hdr;
	int err;

	if (!counters_supported(&ndev->mvdev))
		return 0;

	cmd_hdr = MLX5_ADDR_OF(create_virtio_q_counters_in, in, hdr);

	MLX5_SET(general_obj_in_cmd_hdr, cmd_hdr, opcode, MLX5_CMD_OP_CREATE_GENERAL_OBJECT);
	MLX5_SET(general_obj_in_cmd_hdr, cmd_hdr, obj_type, MLX5_OBJ_TYPE_VIRTIO_Q_COUNTERS);
	MLX5_SET(general_obj_in_cmd_hdr, cmd_hdr, uid, ndev->mvdev.res.uid);

	err = mlx5_cmd_exec(ndev->mvdev.mdev, in, sizeof(in), out, sizeof(out));
	if (err)
		return err;

	mvq->counter_set_id = MLX5_GET(general_obj_out_cmd_hdr, out, obj_id);

	return 0;
}

static void counter_set_dealloc(struct mlx5_vdpa_net *ndev, struct mlx5_vdpa_virtqueue *mvq)
{
	u32 in[MLX5_ST_SZ_DW(destroy_virtio_q_counters_in)] = {};
	u32 out[MLX5_ST_SZ_DW(destroy_virtio_q_counters_out)] = {};

	if (!counters_supported(&ndev->mvdev))
		return;

	MLX5_SET(destroy_virtio_q_counters_in, in, hdr.opcode, MLX5_CMD_OP_DESTROY_GENERAL_OBJECT);
	MLX5_SET(destroy_virtio_q_counters_in, in, hdr.obj_id, mvq->counter_set_id);
	MLX5_SET(destroy_virtio_q_counters_in, in, hdr.uid, ndev->mvdev.res.uid);
	MLX5_SET(destroy_virtio_q_counters_in, in, hdr.obj_type, MLX5_OBJ_TYPE_VIRTIO_Q_COUNTERS);
	if (mlx5_cmd_exec(ndev->mvdev.mdev, in, sizeof(in), out, sizeof(out)))
		mlx5_vdpa_warn(&ndev->mvdev, "dealloc counter set 0x%x\n", mvq->counter_set_id);
}

static irqreturn_t mlx5_vdpa_int_handler(int irq, void *priv)
{
	struct vdpa_callback *cb = priv;

	if (cb->callback)
		return cb->callback(cb->private);

	return IRQ_HANDLED;
}

static void alloc_vector(struct mlx5_vdpa_net *ndev,
			 struct mlx5_vdpa_virtqueue *mvq)
{
	struct mlx5_vdpa_irq_pool *irqp = &ndev->irqp;
	struct mlx5_vdpa_irq_pool_entry *ent;
	int err;
	int i;

	for (i = 0; i < irqp->num_ent; i++) {
		ent = &irqp->entries[i];
		if (!ent->used) {
			snprintf(ent->name, MLX5_VDPA_IRQ_NAME_LEN, "%s-vq-%d",
				 dev_name(&ndev->mvdev.vdev.dev), mvq->index);
			ent->dev_id = &ndev->event_cbs[mvq->index];
			err = request_irq(ent->map.virq, mlx5_vdpa_int_handler, 0,
					  ent->name, ent->dev_id);
			if (err)
				return;

			ent->used = true;
			mvq->map = ent->map;
			return;
		}
	}
}

static void dealloc_vector(struct mlx5_vdpa_net *ndev,
			   struct mlx5_vdpa_virtqueue *mvq)
{
	struct mlx5_vdpa_irq_pool *irqp = &ndev->irqp;
	int i;

	for (i = 0; i < irqp->num_ent; i++)
		if (mvq->map.virq == irqp->entries[i].map.virq) {
			free_irq(mvq->map.virq, irqp->entries[i].dev_id);
			irqp->entries[i].used = false;
			return;
		}
}

static int setup_vq(struct mlx5_vdpa_net *ndev, struct mlx5_vdpa_virtqueue *mvq)
{
	u16 idx = mvq->index;
	int err;

	if (!mvq->num_ent)
		return 0;

	if (mvq->initialized)
		return 0;

	err = cq_create(ndev, idx, mvq->num_ent);
	if (err)
		return err;

	err = qp_create(ndev, mvq, &mvq->fwqp);
	if (err)
		goto err_fwqp;

	err = qp_create(ndev, mvq, &mvq->vqqp);
	if (err)
		goto err_vqqp;

	err = connect_qps(ndev, mvq);
	if (err)
		goto err_connect;

	err = counter_set_alloc(ndev, mvq);
	if (err)
		goto err_connect;

	alloc_vector(ndev, mvq);
	err = create_virtqueue(ndev, mvq);
	if (err)
		goto err_vq;

	if (mvq->ready) {
		err = modify_virtqueue(ndev, mvq, MLX5_VIRTIO_NET_Q_OBJECT_STATE_RDY);
		if (err) {
			mlx5_vdpa_warn(&ndev->mvdev, "failed to modify to ready vq idx %d(%d)\n",
				       idx, err);
			goto err_modify;
		}
	}

	mvq->initialized = true;
	return 0;

err_modify:
	destroy_virtqueue(ndev, mvq);
err_vq:
	dealloc_vector(ndev, mvq);
	counter_set_dealloc(ndev, mvq);
err_connect:
	qp_destroy(ndev, &mvq->vqqp);
err_vqqp:
	qp_destroy(ndev, &mvq->fwqp);
err_fwqp:
	cq_destroy(ndev, idx);
	return err;
}

static void suspend_vq(struct mlx5_vdpa_net *ndev, struct mlx5_vdpa_virtqueue *mvq)
{
	struct mlx5_virtq_attr attr;

	if (!mvq->initialized)
		return;

	if (mvq->fw_state != MLX5_VIRTIO_NET_Q_OBJECT_STATE_RDY)
		return;

	if (modify_virtqueue(ndev, mvq, MLX5_VIRTIO_NET_Q_OBJECT_STATE_SUSPEND))
		mlx5_vdpa_warn(&ndev->mvdev, "modify to suspend failed\n");

	if (query_virtqueue(ndev, mvq, &attr)) {
		mlx5_vdpa_warn(&ndev->mvdev, "failed to query virtqueue\n");
		return;
	}
	mvq->avail_idx = attr.available_index;
	mvq->used_idx = attr.used_index;
}

static void suspend_vqs(struct mlx5_vdpa_net *ndev)
{
	int i;

	for (i = 0; i < ndev->mvdev.max_vqs; i++)
		suspend_vq(ndev, &ndev->vqs[i]);
}

static void teardown_vq(struct mlx5_vdpa_net *ndev, struct mlx5_vdpa_virtqueue *mvq)
{
	if (!mvq->initialized)
		return;

	suspend_vq(ndev, mvq);
	destroy_virtqueue(ndev, mvq);
	dealloc_vector(ndev, mvq);
	counter_set_dealloc(ndev, mvq);
	qp_destroy(ndev, &mvq->vqqp);
	qp_destroy(ndev, &mvq->fwqp);
	cq_destroy(ndev, mvq->index);
	mvq->initialized = false;
}

static int create_rqt(struct mlx5_vdpa_net *ndev)
{
	int rqt_table_size = roundup_pow_of_two(ndev->rqt_size);
	int act_sz = roundup_pow_of_two(ndev->cur_num_vqs / 2);
	__be32 *list;
	void *rqtc;
	int inlen;
	void *in;
	int i, j;
	int err;

	inlen = MLX5_ST_SZ_BYTES(create_rqt_in) + rqt_table_size * MLX5_ST_SZ_BYTES(rq_num);
	in = kzalloc(inlen, GFP_KERNEL);
	if (!in)
		return -ENOMEM;

	MLX5_SET(create_rqt_in, in, uid, ndev->mvdev.res.uid);
	rqtc = MLX5_ADDR_OF(create_rqt_in, in, rqt_context);

	MLX5_SET(rqtc, rqtc, list_q_type, MLX5_RQTC_LIST_Q_TYPE_VIRTIO_NET_Q);
	MLX5_SET(rqtc, rqtc, rqt_max_size, rqt_table_size);
	list = MLX5_ADDR_OF(rqtc, rqtc, rq_num[0]);
	for (i = 0, j = 0; i < act_sz; i++, j += 2)
		list[i] = cpu_to_be32(ndev->vqs[j % ndev->cur_num_vqs].virtq_id);

	MLX5_SET(rqtc, rqtc, rqt_actual_size, act_sz);
	err = mlx5_vdpa_create_rqt(&ndev->mvdev, in, inlen, &ndev->res.rqtn);
	kfree(in);
	if (err)
		return err;

	return 0;
}

#define MLX5_MODIFY_RQT_NUM_RQS ((u64)1)

static int modify_rqt(struct mlx5_vdpa_net *ndev, int num)
{
	int act_sz = roundup_pow_of_two(num / 2);
	__be32 *list;
	void *rqtc;
	int inlen;
	void *in;
	int i, j;
	int err;

	inlen = MLX5_ST_SZ_BYTES(modify_rqt_in) + act_sz * MLX5_ST_SZ_BYTES(rq_num);
	in = kzalloc(inlen, GFP_KERNEL);
	if (!in)
		return -ENOMEM;

	MLX5_SET(modify_rqt_in, in, uid, ndev->mvdev.res.uid);
	MLX5_SET64(modify_rqt_in, in, bitmask, MLX5_MODIFY_RQT_NUM_RQS);
	rqtc = MLX5_ADDR_OF(modify_rqt_in, in, ctx);
	MLX5_SET(rqtc, rqtc, list_q_type, MLX5_RQTC_LIST_Q_TYPE_VIRTIO_NET_Q);

	list = MLX5_ADDR_OF(rqtc, rqtc, rq_num[0]);
	for (i = 0, j = 0; i < act_sz; i++, j = j + 2)
		list[i] = cpu_to_be32(ndev->vqs[j % num].virtq_id);

	MLX5_SET(rqtc, rqtc, rqt_actual_size, act_sz);
	err = mlx5_vdpa_modify_rqt(&ndev->mvdev, in, inlen, ndev->res.rqtn);
	kfree(in);
	if (err)
		return err;

	return 0;
}

static void destroy_rqt(struct mlx5_vdpa_net *ndev)
{
	mlx5_vdpa_destroy_rqt(&ndev->mvdev, ndev->res.rqtn);
}

static int create_tir(struct mlx5_vdpa_net *ndev)
{
#define HASH_IP_L4PORTS                                                                            \
	(MLX5_HASH_FIELD_SEL_SRC_IP | MLX5_HASH_FIELD_SEL_DST_IP | MLX5_HASH_FIELD_SEL_L4_SPORT |  \
	 MLX5_HASH_FIELD_SEL_L4_DPORT)
	static const u8 rx_hash_toeplitz_key[] = { 0x2c, 0xc6, 0x81, 0xd1, 0x5b, 0xdb, 0xf4, 0xf7,
						   0xfc, 0xa2, 0x83, 0x19, 0xdb, 0x1a, 0x3e, 0x94,
						   0x6b, 0x9e, 0x38, 0xd9, 0x2c, 0x9c, 0x03, 0xd1,
						   0xad, 0x99, 0x44, 0xa7, 0xd9, 0x56, 0x3d, 0x59,
						   0x06, 0x3c, 0x25, 0xf3, 0xfc, 0x1f, 0xdc, 0x2a };
	void *rss_key;
	void *outer;
	void *tirc;
	void *in;
	int err;

	in = kzalloc(MLX5_ST_SZ_BYTES(create_tir_in), GFP_KERNEL);
	if (!in)
		return -ENOMEM;

	MLX5_SET(create_tir_in, in, uid, ndev->mvdev.res.uid);
	tirc = MLX5_ADDR_OF(create_tir_in, in, ctx);
	MLX5_SET(tirc, tirc, disp_type, MLX5_TIRC_DISP_TYPE_INDIRECT);

	MLX5_SET(tirc, tirc, rx_hash_symmetric, 1);
	MLX5_SET(tirc, tirc, rx_hash_fn, MLX5_RX_HASH_FN_TOEPLITZ);
	rss_key = MLX5_ADDR_OF(tirc, tirc, rx_hash_toeplitz_key);
	memcpy(rss_key, rx_hash_toeplitz_key, sizeof(rx_hash_toeplitz_key));

	outer = MLX5_ADDR_OF(tirc, tirc, rx_hash_field_selector_outer);
	MLX5_SET(rx_hash_field_select, outer, l3_prot_type, MLX5_L3_PROT_TYPE_IPV4);
	MLX5_SET(rx_hash_field_select, outer, l4_prot_type, MLX5_L4_PROT_TYPE_TCP);
	MLX5_SET(rx_hash_field_select, outer, selected_fields, HASH_IP_L4PORTS);

	MLX5_SET(tirc, tirc, indirect_table, ndev->res.rqtn);
	MLX5_SET(tirc, tirc, transport_domain, ndev->res.tdn);

	err = mlx5_vdpa_create_tir(&ndev->mvdev, in, &ndev->res.tirn);
	kfree(in);
	if (err)
		return err;

	mlx5_vdpa_add_tirn(ndev);
	return err;
}

static void destroy_tir(struct mlx5_vdpa_net *ndev)
{
	mlx5_vdpa_remove_tirn(ndev);
	mlx5_vdpa_destroy_tir(&ndev->mvdev, ndev->res.tirn);
}

#define MAX_STEERING_ENT 0x8000
#define MAX_STEERING_GROUPS 2

#if defined(CONFIG_MLX5_VDPA_STEERING_DEBUG)
       #define NUM_DESTS 2
#else
       #define NUM_DESTS 1
#endif

static int add_steering_counters(struct mlx5_vdpa_net *ndev,
				 struct macvlan_node *node,
				 struct mlx5_flow_act *flow_act,
				 struct mlx5_flow_destination *dests)
{
#if defined(CONFIG_MLX5_VDPA_STEERING_DEBUG)
	int err;

	node->ucast_counter.counter = mlx5_fc_create(ndev->mvdev.mdev, false);
	if (IS_ERR(node->ucast_counter.counter))
		return PTR_ERR(node->ucast_counter.counter);

	node->mcast_counter.counter = mlx5_fc_create(ndev->mvdev.mdev, false);
	if (IS_ERR(node->mcast_counter.counter)) {
		err = PTR_ERR(node->mcast_counter.counter);
		goto err_mcast_counter;
	}

	dests[1].type = MLX5_FLOW_DESTINATION_TYPE_COUNTER;
	flow_act->action |= MLX5_FLOW_CONTEXT_ACTION_COUNT;
	return 0;

err_mcast_counter:
	mlx5_fc_destroy(ndev->mvdev.mdev, node->ucast_counter.counter);
	return err;
#else
	return 0;
#endif
}

static void remove_steering_counters(struct mlx5_vdpa_net *ndev,
				     struct macvlan_node *node)
{
#if defined(CONFIG_MLX5_VDPA_STEERING_DEBUG)
	mlx5_fc_destroy(ndev->mvdev.mdev, node->mcast_counter.counter);
	mlx5_fc_destroy(ndev->mvdev.mdev, node->ucast_counter.counter);
#endif
}

static int mlx5_vdpa_add_mac_vlan_rules(struct mlx5_vdpa_net *ndev, u8 *mac,
					struct macvlan_node *node)
{
	struct mlx5_flow_destination dests[NUM_DESTS] = {};
	struct mlx5_flow_act flow_act = {};
	struct mlx5_flow_spec *spec;
	void *headers_c;
	void *headers_v;
	u8 *dmac_c;
	u8 *dmac_v;
	int err;
	u16 vid;

	spec = kvzalloc(sizeof(*spec), GFP_KERNEL);
	if (!spec)
		return -ENOMEM;

	vid = key2vid(node->macvlan);
	spec->match_criteria_enable = MLX5_MATCH_OUTER_HEADERS;
	headers_c = MLX5_ADDR_OF(fte_match_param, spec->match_criteria, outer_headers);
	headers_v = MLX5_ADDR_OF(fte_match_param, spec->match_value, outer_headers);
	dmac_c = MLX5_ADDR_OF(fte_match_param, headers_c, outer_headers.dmac_47_16);
	dmac_v = MLX5_ADDR_OF(fte_match_param, headers_v, outer_headers.dmac_47_16);
	eth_broadcast_addr(dmac_c);
	ether_addr_copy(dmac_v, mac);
	if (ndev->mvdev.actual_features & BIT_ULL(VIRTIO_NET_F_CTRL_VLAN)) {
		MLX5_SET(fte_match_set_lyr_2_4, headers_c, cvlan_tag, 1);
		MLX5_SET_TO_ONES(fte_match_set_lyr_2_4, headers_c, first_vid);
	}
<<<<<<< HEAD
	if (tagged) {
=======
	if (node->tagged) {
>>>>>>> e475cc1c
		MLX5_SET(fte_match_set_lyr_2_4, headers_v, cvlan_tag, 1);
		MLX5_SET(fte_match_set_lyr_2_4, headers_v, first_vid, vid);
	}
	flow_act.action = MLX5_FLOW_CONTEXT_ACTION_FWD_DEST;
	dests[0].type = MLX5_FLOW_DESTINATION_TYPE_TIR;
	dests[0].tir_num = ndev->res.tirn;
	err = add_steering_counters(ndev, node, &flow_act, dests);
	if (err)
		goto out_free;

#if defined(CONFIG_MLX5_VDPA_STEERING_DEBUG)
	dests[1].counter_id = mlx5_fc_id(node->ucast_counter.counter);
#endif
	node->ucast_rule = mlx5_add_flow_rules(ndev->rxft, spec, &flow_act, dests, NUM_DESTS);
	if (IS_ERR(node->ucast_rule)) {
		err = PTR_ERR(node->ucast_rule);
		goto err_ucast;
	}

#if defined(CONFIG_MLX5_VDPA_STEERING_DEBUG)
	dests[1].counter_id = mlx5_fc_id(node->mcast_counter.counter);
#endif

	memset(dmac_c, 0, ETH_ALEN);
	memset(dmac_v, 0, ETH_ALEN);
	dmac_c[0] = 1;
	dmac_v[0] = 1;
	node->mcast_rule = mlx5_add_flow_rules(ndev->rxft, spec, &flow_act, dests, NUM_DESTS);
	if (IS_ERR(node->mcast_rule)) {
		err = PTR_ERR(node->mcast_rule);
		goto err_mcast;
	}
	kvfree(spec);
	mlx5_vdpa_add_rx_counters(ndev, node);
	return 0;

err_mcast:
	mlx5_del_flow_rules(node->ucast_rule);
err_ucast:
	remove_steering_counters(ndev, node);
out_free:
	kvfree(spec);
	return err;
}

static void mlx5_vdpa_del_mac_vlan_rules(struct mlx5_vdpa_net *ndev,
					 struct macvlan_node *node)
{
	mlx5_vdpa_remove_rx_counters(ndev, node);
	mlx5_del_flow_rules(node->ucast_rule);
	mlx5_del_flow_rules(node->mcast_rule);
}

static u64 search_val(u8 *mac, u16 vlan, bool tagged)
{
	u64 val;

	if (!tagged)
		vlan = MLX5V_UNTAGGED;

	val = (u64)vlan << 48 |
	      (u64)mac[0] << 40 |
	      (u64)mac[1] << 32 |
	      (u64)mac[2] << 24 |
	      (u64)mac[3] << 16 |
	      (u64)mac[4] << 8 |
	      (u64)mac[5];

	return val;
}

static struct macvlan_node *mac_vlan_lookup(struct mlx5_vdpa_net *ndev, u64 value)
{
	struct macvlan_node *pos;
	u32 idx;

	idx = hash_64(value, 8); // tbd 8
	hlist_for_each_entry(pos, &ndev->macvlan_hash[idx], hlist) {
		if (pos->macvlan == value)
			return pos;
	}
	return NULL;
}

static int mac_vlan_add(struct mlx5_vdpa_net *ndev, u8 *mac, u16 vid, bool tagged)
{
	struct macvlan_node *ptr;
	u64 val;
	u32 idx;
	int err;

	val = search_val(mac, vid, tagged);
	if (mac_vlan_lookup(ndev, val))
		return -EEXIST;

	ptr = kzalloc(sizeof(*ptr), GFP_KERNEL);
	if (!ptr)
		return -ENOMEM;

	ptr->tagged = tagged;
	ptr->macvlan = val;
	ptr->ndev = ndev;
	err = mlx5_vdpa_add_mac_vlan_rules(ndev, ndev->config.mac, ptr);
	if (err)
		goto err_add;

	idx = hash_64(val, 8);
	hlist_add_head(&ptr->hlist, &ndev->macvlan_hash[idx]);
	return 0;

err_add:
	kfree(ptr);
	return err;
}

static void mac_vlan_del(struct mlx5_vdpa_net *ndev, u8 *mac, u16 vlan, bool tagged)
{
	struct macvlan_node *ptr;

	ptr = mac_vlan_lookup(ndev, search_val(mac, vlan, tagged));
	if (!ptr)
		return;

	hlist_del(&ptr->hlist);
	mlx5_vdpa_del_mac_vlan_rules(ndev, ptr);
	remove_steering_counters(ndev, ptr);
	kfree(ptr);
}

static void clear_mac_vlan_table(struct mlx5_vdpa_net *ndev)
{
	struct macvlan_node *pos;
	struct hlist_node *n;
	int i;

	for (i = 0; i < MLX5V_MACVLAN_SIZE; i++) {
		hlist_for_each_entry_safe(pos, n, &ndev->macvlan_hash[i], hlist) {
			hlist_del(&pos->hlist);
			mlx5_vdpa_del_mac_vlan_rules(ndev, pos);
			remove_steering_counters(ndev, pos);
			kfree(pos);
		}
	}
}

static int setup_steering(struct mlx5_vdpa_net *ndev)
{
	struct mlx5_flow_table_attr ft_attr = {};
	struct mlx5_flow_namespace *ns;
	int err;

	ft_attr.max_fte = MAX_STEERING_ENT;
	ft_attr.autogroup.max_num_groups = MAX_STEERING_GROUPS;

	ns = mlx5_get_flow_namespace(ndev->mvdev.mdev, MLX5_FLOW_NAMESPACE_BYPASS);
	if (!ns) {
		mlx5_vdpa_warn(&ndev->mvdev, "failed to get flow namespace\n");
		return -EOPNOTSUPP;
	}

	ndev->rxft = mlx5_create_auto_grouped_flow_table(ns, &ft_attr);
	if (IS_ERR(ndev->rxft)) {
		mlx5_vdpa_warn(&ndev->mvdev, "failed to create flow table\n");
		return PTR_ERR(ndev->rxft);
	}
	mlx5_vdpa_add_rx_flow_table(ndev);

	err = mac_vlan_add(ndev, ndev->config.mac, 0, false);
	if (err)
		goto err_add;

	return 0;

err_add:
	mlx5_vdpa_remove_rx_flow_table(ndev);
	mlx5_destroy_flow_table(ndev->rxft);
	return err;
}

static void teardown_steering(struct mlx5_vdpa_net *ndev)
{
	clear_mac_vlan_table(ndev);
	mlx5_vdpa_remove_rx_flow_table(ndev);
	mlx5_destroy_flow_table(ndev->rxft);
}

static virtio_net_ctrl_ack handle_ctrl_mac(struct mlx5_vdpa_dev *mvdev, u8 cmd)
{
	struct mlx5_vdpa_net *ndev = to_mlx5_vdpa_ndev(mvdev);
	struct mlx5_control_vq *cvq = &mvdev->cvq;
	virtio_net_ctrl_ack status = VIRTIO_NET_ERR;
	struct mlx5_core_dev *pfmdev;
	size_t read;
	u8 mac[ETH_ALEN], mac_back[ETH_ALEN];

	pfmdev = pci_get_drvdata(pci_physfn(mvdev->mdev->pdev));
	switch (cmd) {
	case VIRTIO_NET_CTRL_MAC_ADDR_SET:
		read = vringh_iov_pull_iotlb(&cvq->vring, &cvq->riov, (void *)mac, ETH_ALEN);
		if (read != ETH_ALEN)
			break;

		if (!memcmp(ndev->config.mac, mac, 6)) {
			status = VIRTIO_NET_OK;
			break;
		}

		if (is_zero_ether_addr(mac))
			break;

		if (!is_zero_ether_addr(ndev->config.mac)) {
			if (mlx5_mpfs_del_mac(pfmdev, ndev->config.mac)) {
				mlx5_vdpa_warn(mvdev, "failed to delete old MAC %pM from MPFS table\n",
					       ndev->config.mac);
				break;
			}
		}

		if (mlx5_mpfs_add_mac(pfmdev, mac)) {
			mlx5_vdpa_warn(mvdev, "failed to insert new MAC %pM into MPFS table\n",
				       mac);
			break;
		}

		/* backup the original mac address so that if failed to add the forward rules
		 * we could restore it
		 */
		memcpy(mac_back, ndev->config.mac, ETH_ALEN);

		memcpy(ndev->config.mac, mac, ETH_ALEN);

		/* Need recreate the flow table entry, so that the packet could forward back
		 */
		mac_vlan_del(ndev, mac_back, 0, false);

		if (mac_vlan_add(ndev, ndev->config.mac, 0, false)) {
			mlx5_vdpa_warn(mvdev, "failed to insert forward rules, try to restore\n");

			/* Although it hardly run here, we still need double check */
			if (is_zero_ether_addr(mac_back)) {
				mlx5_vdpa_warn(mvdev, "restore mac failed: Original MAC is zero\n");
				break;
			}

			/* Try to restore original mac address to MFPS table, and try to restore
			 * the forward rule entry.
			 */
			if (mlx5_mpfs_del_mac(pfmdev, ndev->config.mac)) {
				mlx5_vdpa_warn(mvdev, "restore mac failed: delete MAC %pM from MPFS table failed\n",
					       ndev->config.mac);
			}

			if (mlx5_mpfs_add_mac(pfmdev, mac_back)) {
				mlx5_vdpa_warn(mvdev, "restore mac failed: insert old MAC %pM into MPFS table failed\n",
					       mac_back);
			}

			memcpy(ndev->config.mac, mac_back, ETH_ALEN);

			if (mac_vlan_add(ndev, ndev->config.mac, 0, false))
				mlx5_vdpa_warn(mvdev, "restore forward rules failed: insert forward rules failed\n");

			break;
		}

		status = VIRTIO_NET_OK;
		break;

	default:
		break;
	}

	return status;
}

static int change_num_qps(struct mlx5_vdpa_dev *mvdev, int newqps)
{
	struct mlx5_vdpa_net *ndev = to_mlx5_vdpa_ndev(mvdev);
	int cur_qps = ndev->cur_num_vqs / 2;
	int err;
	int i;

	if (cur_qps > newqps) {
		err = modify_rqt(ndev, 2 * newqps);
		if (err)
			return err;

		for (i = ndev->cur_num_vqs - 1; i >= 2 * newqps; i--)
			teardown_vq(ndev, &ndev->vqs[i]);

		ndev->cur_num_vqs = 2 * newqps;
	} else {
		ndev->cur_num_vqs = 2 * newqps;
		for (i = cur_qps * 2; i < 2 * newqps; i++) {
			err = setup_vq(ndev, &ndev->vqs[i]);
			if (err)
				goto clean_added;
		}
		err = modify_rqt(ndev, 2 * newqps);
		if (err)
			goto clean_added;
	}
	return 0;

clean_added:
	for (--i; i >= 2 * cur_qps; --i)
		teardown_vq(ndev, &ndev->vqs[i]);

	ndev->cur_num_vqs = 2 * cur_qps;

	return err;
}

static virtio_net_ctrl_ack handle_ctrl_mq(struct mlx5_vdpa_dev *mvdev, u8 cmd)
{
	struct mlx5_vdpa_net *ndev = to_mlx5_vdpa_ndev(mvdev);
	virtio_net_ctrl_ack status = VIRTIO_NET_ERR;
	struct mlx5_control_vq *cvq = &mvdev->cvq;
	struct virtio_net_ctrl_mq mq;
	size_t read;
	u16 newqps;

	switch (cmd) {
	case VIRTIO_NET_CTRL_MQ_VQ_PAIRS_SET:
		/* This mq feature check aligns with pre-existing userspace
		 * implementation.
		 *
		 * Without it, an untrusted driver could fake a multiqueue config
		 * request down to a non-mq device that may cause kernel to
		 * panic due to uninitialized resources for extra vqs. Even with
		 * a well behaving guest driver, it is not expected to allow
		 * changing the number of vqs on a non-mq device.
		 */
		if (!MLX5_FEATURE(mvdev, VIRTIO_NET_F_MQ))
			break;

		read = vringh_iov_pull_iotlb(&cvq->vring, &cvq->riov, (void *)&mq, sizeof(mq));
		if (read != sizeof(mq))
			break;

		newqps = mlx5vdpa16_to_cpu(mvdev, mq.virtqueue_pairs);
		if (newqps < VIRTIO_NET_CTRL_MQ_VQ_PAIRS_MIN ||
		    newqps > ndev->rqt_size)
			break;

		if (ndev->cur_num_vqs == 2 * newqps) {
			status = VIRTIO_NET_OK;
			break;
		}

		if (!change_num_qps(mvdev, newqps))
			status = VIRTIO_NET_OK;

		break;
	default:
		break;
	}

	return status;
}

static virtio_net_ctrl_ack handle_ctrl_vlan(struct mlx5_vdpa_dev *mvdev, u8 cmd)
{
	struct mlx5_vdpa_net *ndev = to_mlx5_vdpa_ndev(mvdev);
	virtio_net_ctrl_ack status = VIRTIO_NET_ERR;
	struct mlx5_control_vq *cvq = &mvdev->cvq;
	__virtio16 vlan;
	size_t read;
	u16 id;

	if (!(ndev->mvdev.actual_features & BIT_ULL(VIRTIO_NET_F_CTRL_VLAN)))
		return status;

	switch (cmd) {
	case VIRTIO_NET_CTRL_VLAN_ADD:
		read = vringh_iov_pull_iotlb(&cvq->vring, &cvq->riov, &vlan, sizeof(vlan));
		if (read != sizeof(vlan))
			break;

		id = mlx5vdpa16_to_cpu(mvdev, vlan);
		if (mac_vlan_add(ndev, ndev->config.mac, id, true))
			break;

		status = VIRTIO_NET_OK;
		break;
	case VIRTIO_NET_CTRL_VLAN_DEL:
		read = vringh_iov_pull_iotlb(&cvq->vring, &cvq->riov, &vlan, sizeof(vlan));
		if (read != sizeof(vlan))
			break;

		id = mlx5vdpa16_to_cpu(mvdev, vlan);
		mac_vlan_del(ndev, ndev->config.mac, id, true);
		status = VIRTIO_NET_OK;
		break;
	default:
		break;
	}

	return status;
}

static void mlx5_cvq_kick_handler(struct work_struct *work)
{
	virtio_net_ctrl_ack status = VIRTIO_NET_ERR;
	struct virtio_net_ctrl_hdr ctrl;
	struct mlx5_vdpa_wq_ent *wqent;
	struct mlx5_vdpa_dev *mvdev;
	struct mlx5_control_vq *cvq;
	struct mlx5_vdpa_net *ndev;
	size_t read, write;
	int err;

	wqent = container_of(work, struct mlx5_vdpa_wq_ent, work);
	mvdev = wqent->mvdev;
	ndev = to_mlx5_vdpa_ndev(mvdev);
	cvq = &mvdev->cvq;

	down_write(&ndev->reslock);

	if (!(mvdev->status & VIRTIO_CONFIG_S_DRIVER_OK))
		goto out;

	if (!(ndev->mvdev.actual_features & BIT_ULL(VIRTIO_NET_F_CTRL_VQ)))
		goto out;

	if (!cvq->ready)
		goto out;

	while (true) {
		err = vringh_getdesc_iotlb(&cvq->vring, &cvq->riov, &cvq->wiov, &cvq->head,
					   GFP_ATOMIC);
		if (err <= 0)
			break;

		read = vringh_iov_pull_iotlb(&cvq->vring, &cvq->riov, &ctrl, sizeof(ctrl));
		if (read != sizeof(ctrl))
			break;

		cvq->received_desc++;
		switch (ctrl.class) {
		case VIRTIO_NET_CTRL_MAC:
			status = handle_ctrl_mac(mvdev, ctrl.cmd);
			break;
		case VIRTIO_NET_CTRL_MQ:
			status = handle_ctrl_mq(mvdev, ctrl.cmd);
			break;
		case VIRTIO_NET_CTRL_VLAN:
			status = handle_ctrl_vlan(mvdev, ctrl.cmd);
			break;
		default:
			break;
		}

		/* Make sure data is written before advancing index */
		smp_wmb();

		write = vringh_iov_push_iotlb(&cvq->vring, &cvq->wiov, &status, sizeof(status));
		vringh_complete_iotlb(&cvq->vring, cvq->head, write);
		vringh_kiov_cleanup(&cvq->riov);
		vringh_kiov_cleanup(&cvq->wiov);

		if (vringh_need_notify_iotlb(&cvq->vring))
			vringh_notify(&cvq->vring);

		cvq->completed_desc++;
		queue_work(mvdev->wq, &wqent->work);
		break;
	}

out:
	up_write(&ndev->reslock);
}

static void mlx5_vdpa_kick_vq(struct vdpa_device *vdev, u16 idx)
{
	struct mlx5_vdpa_dev *mvdev = to_mvdev(vdev);
	struct mlx5_vdpa_net *ndev = to_mlx5_vdpa_ndev(mvdev);
	struct mlx5_vdpa_virtqueue *mvq;

	if (!is_index_valid(mvdev, idx))
		return;

	if (unlikely(is_ctrl_vq_idx(mvdev, idx))) {
		if (!mvdev->wq || !mvdev->cvq.ready)
			return;

		queue_work(mvdev->wq, &ndev->cvq_ent.work);
		return;
	}

	mvq = &ndev->vqs[idx];
	if (unlikely(!mvq->ready))
		return;

	iowrite16(idx, ndev->mvdev.res.kick_addr);
}

static int mlx5_vdpa_set_vq_address(struct vdpa_device *vdev, u16 idx, u64 desc_area,
				    u64 driver_area, u64 device_area)
{
	struct mlx5_vdpa_dev *mvdev = to_mvdev(vdev);
	struct mlx5_vdpa_net *ndev = to_mlx5_vdpa_ndev(mvdev);
	struct mlx5_vdpa_virtqueue *mvq;

	if (!is_index_valid(mvdev, idx))
		return -EINVAL;

	if (is_ctrl_vq_idx(mvdev, idx)) {
		mvdev->cvq.desc_addr = desc_area;
		mvdev->cvq.device_addr = device_area;
		mvdev->cvq.driver_addr = driver_area;
		return 0;
	}

	mvq = &ndev->vqs[idx];
	mvq->desc_addr = desc_area;
	mvq->device_addr = device_area;
	mvq->driver_addr = driver_area;
	return 0;
}

static void mlx5_vdpa_set_vq_num(struct vdpa_device *vdev, u16 idx, u32 num)
{
	struct mlx5_vdpa_dev *mvdev = to_mvdev(vdev);
	struct mlx5_vdpa_net *ndev = to_mlx5_vdpa_ndev(mvdev);
	struct mlx5_vdpa_virtqueue *mvq;

	if (!is_index_valid(mvdev, idx) || is_ctrl_vq_idx(mvdev, idx))
		return;

	mvq = &ndev->vqs[idx];
	mvq->num_ent = num;
}

static void mlx5_vdpa_set_vq_cb(struct vdpa_device *vdev, u16 idx, struct vdpa_callback *cb)
{
	struct mlx5_vdpa_dev *mvdev = to_mvdev(vdev);
	struct mlx5_vdpa_net *ndev = to_mlx5_vdpa_ndev(mvdev);

	ndev->event_cbs[idx] = *cb;
	if (is_ctrl_vq_idx(mvdev, idx))
		mvdev->cvq.event_cb = *cb;
}

static void mlx5_cvq_notify(struct vringh *vring)
{
	struct mlx5_control_vq *cvq = container_of(vring, struct mlx5_control_vq, vring);

	if (!cvq->event_cb.callback)
		return;

	cvq->event_cb.callback(cvq->event_cb.private);
}

static void set_cvq_ready(struct mlx5_vdpa_dev *mvdev, bool ready)
{
	struct mlx5_control_vq *cvq = &mvdev->cvq;

	cvq->ready = ready;
	if (!ready)
		return;

	cvq->vring.notify = mlx5_cvq_notify;
}

static void mlx5_vdpa_set_vq_ready(struct vdpa_device *vdev, u16 idx, bool ready)
{
	struct mlx5_vdpa_dev *mvdev = to_mvdev(vdev);
	struct mlx5_vdpa_net *ndev = to_mlx5_vdpa_ndev(mvdev);
	struct mlx5_vdpa_virtqueue *mvq;
	int err;

	if (!mvdev->actual_features)
		return;

	if (!is_index_valid(mvdev, idx))
		return;

	if (is_ctrl_vq_idx(mvdev, idx)) {
		set_cvq_ready(mvdev, ready);
		return;
	}

	mvq = &ndev->vqs[idx];
	if (!ready) {
		suspend_vq(ndev, mvq);
	} else {
		err = modify_virtqueue(ndev, mvq, MLX5_VIRTIO_NET_Q_OBJECT_STATE_RDY);
		if (err) {
			mlx5_vdpa_warn(mvdev, "modify VQ %d to ready failed (%d)\n", idx, err);
			ready = false;
		}
	}


	mvq->ready = ready;
}

static bool mlx5_vdpa_get_vq_ready(struct vdpa_device *vdev, u16 idx)
{
	struct mlx5_vdpa_dev *mvdev = to_mvdev(vdev);
	struct mlx5_vdpa_net *ndev = to_mlx5_vdpa_ndev(mvdev);

	if (!is_index_valid(mvdev, idx))
		return false;

	if (is_ctrl_vq_idx(mvdev, idx))
		return mvdev->cvq.ready;

	return ndev->vqs[idx].ready;
}

static int mlx5_vdpa_set_vq_state(struct vdpa_device *vdev, u16 idx,
				  const struct vdpa_vq_state *state)
{
	struct mlx5_vdpa_dev *mvdev = to_mvdev(vdev);
	struct mlx5_vdpa_net *ndev = to_mlx5_vdpa_ndev(mvdev);
	struct mlx5_vdpa_virtqueue *mvq;

	if (!is_index_valid(mvdev, idx))
		return -EINVAL;

	if (is_ctrl_vq_idx(mvdev, idx)) {
		mvdev->cvq.vring.last_avail_idx = state->split.avail_index;
		return 0;
	}

	mvq = &ndev->vqs[idx];
	if (mvq->fw_state == MLX5_VIRTIO_NET_Q_OBJECT_STATE_RDY) {
		mlx5_vdpa_warn(mvdev, "can't modify available index\n");
		return -EINVAL;
	}

	mvq->used_idx = state->split.avail_index;
	mvq->avail_idx = state->split.avail_index;
	return 0;
}

static int mlx5_vdpa_get_vq_state(struct vdpa_device *vdev, u16 idx, struct vdpa_vq_state *state)
{
	struct mlx5_vdpa_dev *mvdev = to_mvdev(vdev);
	struct mlx5_vdpa_net *ndev = to_mlx5_vdpa_ndev(mvdev);
	struct mlx5_vdpa_virtqueue *mvq;
	struct mlx5_virtq_attr attr;
	int err;

	if (!is_index_valid(mvdev, idx))
		return -EINVAL;

	if (is_ctrl_vq_idx(mvdev, idx)) {
		state->split.avail_index = mvdev->cvq.vring.last_avail_idx;
		return 0;
	}

	mvq = &ndev->vqs[idx];
	/* If the virtq object was destroyed, use the value saved at
	 * the last minute of suspend_vq. This caters for userspace
	 * that cares about emulating the index after vq is stopped.
	 */
	if (!mvq->initialized) {
		/* Firmware returns a wrong value for the available index.
		 * Since both values should be identical, we take the value of
		 * used_idx which is reported correctly.
		 */
		state->split.avail_index = mvq->used_idx;
		return 0;
	}

	err = query_virtqueue(ndev, mvq, &attr);
	if (err) {
		mlx5_vdpa_warn(mvdev, "failed to query virtqueue\n");
		return err;
	}
	state->split.avail_index = attr.used_index;
	return 0;
}

static u32 mlx5_vdpa_get_vq_align(struct vdpa_device *vdev)
{
	return PAGE_SIZE;
}

static u32 mlx5_vdpa_get_vq_group(struct vdpa_device *vdev, u16 idx)
{
	struct mlx5_vdpa_dev *mvdev = to_mvdev(vdev);

	if (is_ctrl_vq_idx(mvdev, idx))
		return MLX5_VDPA_CVQ_GROUP;

	return MLX5_VDPA_DATAVQ_GROUP;
}

static u64 mlx_to_vritio_features(u16 dev_features)
{
	u64 result = 0;

	if (dev_features & BIT_ULL(MLX5_VIRTIO_NET_F_MRG_RXBUF))
		result |= BIT_ULL(VIRTIO_NET_F_MRG_RXBUF);
	if (dev_features & BIT_ULL(MLX5_VIRTIO_NET_F_HOST_ECN))
		result |= BIT_ULL(VIRTIO_NET_F_HOST_ECN);
	if (dev_features & BIT_ULL(MLX5_VIRTIO_NET_F_GUEST_ECN))
		result |= BIT_ULL(VIRTIO_NET_F_GUEST_ECN);
	if (dev_features & BIT_ULL(MLX5_VIRTIO_NET_F_GUEST_TSO6))
		result |= BIT_ULL(VIRTIO_NET_F_GUEST_TSO6);
	if (dev_features & BIT_ULL(MLX5_VIRTIO_NET_F_GUEST_TSO4))
		result |= BIT_ULL(VIRTIO_NET_F_GUEST_TSO4);
	if (dev_features & BIT_ULL(MLX5_VIRTIO_NET_F_GUEST_CSUM))
		result |= BIT_ULL(VIRTIO_NET_F_GUEST_CSUM);
	if (dev_features & BIT_ULL(MLX5_VIRTIO_NET_F_CSUM))
		result |= BIT_ULL(VIRTIO_NET_F_CSUM);
	if (dev_features & BIT_ULL(MLX5_VIRTIO_NET_F_HOST_TSO6))
		result |= BIT_ULL(VIRTIO_NET_F_HOST_TSO6);
	if (dev_features & BIT_ULL(MLX5_VIRTIO_NET_F_HOST_TSO4))
		result |= BIT_ULL(VIRTIO_NET_F_HOST_TSO4);

	return result;
}

static u64 get_supported_features(struct mlx5_core_dev *mdev)
{
	u64 mlx_vdpa_features = 0;
	u16 dev_features;

	dev_features = MLX5_CAP_DEV_VDPA_EMULATION(mdev, device_features_bits_mask);
	mlx_vdpa_features |= mlx_to_vritio_features(dev_features);
	if (MLX5_CAP_DEV_VDPA_EMULATION(mdev, virtio_version_1_0))
		mlx_vdpa_features |= BIT_ULL(VIRTIO_F_VERSION_1);
	mlx_vdpa_features |= BIT_ULL(VIRTIO_F_ACCESS_PLATFORM);
	mlx_vdpa_features |= BIT_ULL(VIRTIO_NET_F_CTRL_VQ);
	mlx_vdpa_features |= BIT_ULL(VIRTIO_NET_F_CTRL_MAC_ADDR);
	mlx_vdpa_features |= BIT_ULL(VIRTIO_NET_F_MQ);
	mlx_vdpa_features |= BIT_ULL(VIRTIO_NET_F_STATUS);
	mlx_vdpa_features |= BIT_ULL(VIRTIO_NET_F_MTU);
	mlx_vdpa_features |= BIT_ULL(VIRTIO_NET_F_CTRL_VLAN);
	mlx_vdpa_features |= BIT_ULL(VIRTIO_NET_F_MAC);

	return mlx_vdpa_features;
}

static u64 mlx5_vdpa_get_device_features(struct vdpa_device *vdev)
{
	struct mlx5_vdpa_dev *mvdev = to_mvdev(vdev);
	struct mlx5_vdpa_net *ndev = to_mlx5_vdpa_ndev(mvdev);

	print_features(mvdev, ndev->mvdev.mlx_features, false);
	return ndev->mvdev.mlx_features;
}

static int verify_driver_features(struct mlx5_vdpa_dev *mvdev, u64 features)
{
	/* Minimum features to expect */
	if (!(features & BIT_ULL(VIRTIO_F_ACCESS_PLATFORM)))
		return -EOPNOTSUPP;

	/* Double check features combination sent down by the driver.
	 * Fail invalid features due to absence of the depended feature.
	 *
	 * Per VIRTIO v1.1 specification, section 5.1.3.1 Feature bit
	 * requirements: "VIRTIO_NET_F_MQ Requires VIRTIO_NET_F_CTRL_VQ".
	 * By failing the invalid features sent down by untrusted drivers,
	 * we're assured the assumption made upon is_index_valid() and
	 * is_ctrl_vq_idx() will not be compromised.
	 */
	if ((features & (BIT_ULL(VIRTIO_NET_F_MQ) | BIT_ULL(VIRTIO_NET_F_CTRL_VQ))) ==
            BIT_ULL(VIRTIO_NET_F_MQ))
		return -EINVAL;

	return 0;
}

static int setup_virtqueues(struct mlx5_vdpa_dev *mvdev)
{
	struct mlx5_vdpa_net *ndev = to_mlx5_vdpa_ndev(mvdev);
	int err;
	int i;

	for (i = 0; i < mvdev->max_vqs; i++) {
		err = setup_vq(ndev, &ndev->vqs[i]);
		if (err)
			goto err_vq;
	}

	return 0;

err_vq:
	for (--i; i >= 0; i--)
		teardown_vq(ndev, &ndev->vqs[i]);

	return err;
}

static void teardown_virtqueues(struct mlx5_vdpa_net *ndev)
{
	struct mlx5_vdpa_virtqueue *mvq;
	int i;

	for (i = ndev->mvdev.max_vqs - 1; i >= 0; i--) {
		mvq = &ndev->vqs[i];
		if (!mvq->initialized)
			continue;

		teardown_vq(ndev, mvq);
	}
}

static void update_cvq_info(struct mlx5_vdpa_dev *mvdev)
{
	if (MLX5_FEATURE(mvdev, VIRTIO_NET_F_CTRL_VQ)) {
		if (MLX5_FEATURE(mvdev, VIRTIO_NET_F_MQ)) {
			/* MQ supported. CVQ index is right above the last data virtqueue's */
			mvdev->max_idx = mvdev->max_vqs;
		} else {
			/* Only CVQ supportted. data virtqueues occupy indices 0 and 1.
			 * CVQ gets index 2
			 */
			mvdev->max_idx = 2;
		}
	} else {
		/* Two data virtqueues only: one for rx and one for tx */
		mvdev->max_idx = 1;
	}
}

static u8 query_vport_state(struct mlx5_core_dev *mdev, u8 opmod, u16 vport)
{
	u32 out[MLX5_ST_SZ_DW(query_vport_state_out)] = {};
	u32 in[MLX5_ST_SZ_DW(query_vport_state_in)] = {};
	int err;

	MLX5_SET(query_vport_state_in, in, opcode, MLX5_CMD_OP_QUERY_VPORT_STATE);
	MLX5_SET(query_vport_state_in, in, op_mod, opmod);
	MLX5_SET(query_vport_state_in, in, vport_number, vport);
	if (vport)
		MLX5_SET(query_vport_state_in, in, other_vport, 1);

	err = mlx5_cmd_exec_inout(mdev, query_vport_state, in, out);
	if (err)
		return 0;

	return MLX5_GET(query_vport_state_out, out, state);
}

static bool get_link_state(struct mlx5_vdpa_dev *mvdev)
{
	if (query_vport_state(mvdev->mdev, MLX5_VPORT_STATE_OP_MOD_VNIC_VPORT, 0) ==
	    VPORT_STATE_UP)
		return true;

	return false;
}

static void update_carrier(struct work_struct *work)
{
	struct mlx5_vdpa_wq_ent *wqent;
	struct mlx5_vdpa_dev *mvdev;
	struct mlx5_vdpa_net *ndev;

	wqent = container_of(work, struct mlx5_vdpa_wq_ent, work);
	mvdev = wqent->mvdev;
	ndev = to_mlx5_vdpa_ndev(mvdev);
	if (get_link_state(mvdev))
		ndev->config.status |= cpu_to_mlx5vdpa16(mvdev, VIRTIO_NET_S_LINK_UP);
	else
		ndev->config.status &= cpu_to_mlx5vdpa16(mvdev, ~VIRTIO_NET_S_LINK_UP);

	if (ndev->config_cb.callback)
		ndev->config_cb.callback(ndev->config_cb.private);

	kfree(wqent);
}

static int queue_link_work(struct mlx5_vdpa_net *ndev)
{
	struct mlx5_vdpa_wq_ent *wqent;

	wqent = kzalloc(sizeof(*wqent), GFP_ATOMIC);
	if (!wqent)
		return -ENOMEM;

	wqent->mvdev = &ndev->mvdev;
	INIT_WORK(&wqent->work, update_carrier);
	queue_work(ndev->mvdev.wq, &wqent->work);
	return 0;
}

static int event_handler(struct notifier_block *nb, unsigned long event, void *param)
{
	struct mlx5_vdpa_net *ndev = container_of(nb, struct mlx5_vdpa_net, nb);
	struct mlx5_eqe *eqe = param;
	int ret = NOTIFY_DONE;

	if (event == MLX5_EVENT_TYPE_PORT_CHANGE) {
		switch (eqe->sub_type) {
		case MLX5_PORT_CHANGE_SUBTYPE_DOWN:
		case MLX5_PORT_CHANGE_SUBTYPE_ACTIVE:
			if (queue_link_work(ndev))
				return NOTIFY_DONE;

			ret = NOTIFY_OK;
			break;
		default:
			return NOTIFY_DONE;
		}
		return ret;
	}
	return ret;
}

static void register_link_notifier(struct mlx5_vdpa_net *ndev)
{
	if (!(ndev->mvdev.actual_features & BIT_ULL(VIRTIO_NET_F_STATUS)))
		return;

	ndev->nb.notifier_call = event_handler;
	mlx5_notifier_register(ndev->mvdev.mdev, &ndev->nb);
	ndev->nb_registered = true;
	queue_link_work(ndev);
}

static void unregister_link_notifier(struct mlx5_vdpa_net *ndev)
{
	if (!ndev->nb_registered)
		return;

	ndev->nb_registered = false;
	mlx5_notifier_unregister(ndev->mvdev.mdev, &ndev->nb);
	if (ndev->mvdev.wq)
		flush_workqueue(ndev->mvdev.wq);
}

static int mlx5_vdpa_set_driver_features(struct vdpa_device *vdev, u64 features)
{
	struct mlx5_vdpa_dev *mvdev = to_mvdev(vdev);
	struct mlx5_vdpa_net *ndev = to_mlx5_vdpa_ndev(mvdev);
	int err;

	print_features(mvdev, features, true);

	err = verify_driver_features(mvdev, features);
	if (err)
		return err;

	ndev->mvdev.actual_features = features & ndev->mvdev.mlx_features;
	if (ndev->mvdev.actual_features & BIT_ULL(VIRTIO_NET_F_MQ))
		ndev->rqt_size = mlx5vdpa16_to_cpu(mvdev, ndev->config.max_virtqueue_pairs);
	else
		ndev->rqt_size = 1;

	/* Device must start with 1 queue pair, as per VIRTIO v1.2 spec, section
	 * 5.1.6.5.5 "Device operation in multiqueue mode":
	 *
	 * Multiqueue is disabled by default.
	 * The driver enables multiqueue by sending a command using class
	 * VIRTIO_NET_CTRL_MQ. The command selects the mode of multiqueue
	 * operation, as follows: ...
	 */
	ndev->cur_num_vqs = 2;

	update_cvq_info(mvdev);
	return err;
}

static void mlx5_vdpa_set_config_cb(struct vdpa_device *vdev, struct vdpa_callback *cb)
{
	struct mlx5_vdpa_dev *mvdev = to_mvdev(vdev);
	struct mlx5_vdpa_net *ndev = to_mlx5_vdpa_ndev(mvdev);

	ndev->config_cb = *cb;
}

#define MLX5_VDPA_MAX_VQ_ENTRIES 256
static u16 mlx5_vdpa_get_vq_num_max(struct vdpa_device *vdev)
{
	return MLX5_VDPA_MAX_VQ_ENTRIES;
}

static u32 mlx5_vdpa_get_device_id(struct vdpa_device *vdev)
{
	return VIRTIO_ID_NET;
}

static u32 mlx5_vdpa_get_vendor_id(struct vdpa_device *vdev)
{
	return PCI_VENDOR_ID_MELLANOX;
}

static u8 mlx5_vdpa_get_status(struct vdpa_device *vdev)
{
	struct mlx5_vdpa_dev *mvdev = to_mvdev(vdev);
	struct mlx5_vdpa_net *ndev = to_mlx5_vdpa_ndev(mvdev);

	print_status(mvdev, ndev->mvdev.status, false);
	return ndev->mvdev.status;
}

static int save_channel_info(struct mlx5_vdpa_net *ndev, struct mlx5_vdpa_virtqueue *mvq)
{
	struct mlx5_vq_restore_info *ri = &mvq->ri;
	struct mlx5_virtq_attr attr = {};
	int err;

	if (mvq->initialized) {
		err = query_virtqueue(ndev, mvq, &attr);
		if (err)
			return err;
	}

	ri->avail_index = attr.available_index;
	ri->used_index = attr.used_index;
	ri->ready = mvq->ready;
	ri->num_ent = mvq->num_ent;
	ri->desc_addr = mvq->desc_addr;
	ri->device_addr = mvq->device_addr;
	ri->driver_addr = mvq->driver_addr;
	ri->map = mvq->map;
	ri->restore = true;
	return 0;
}

static int save_channels_info(struct mlx5_vdpa_net *ndev)
{
	int i;

	for (i = 0; i < ndev->mvdev.max_vqs; i++) {
		memset(&ndev->vqs[i].ri, 0, sizeof(ndev->vqs[i].ri));
		save_channel_info(ndev, &ndev->vqs[i]);
	}
	return 0;
}

static void mlx5_clear_vqs(struct mlx5_vdpa_net *ndev)
{
	int i;

	for (i = 0; i < ndev->mvdev.max_vqs; i++)
		memset(&ndev->vqs[i], 0, offsetof(struct mlx5_vdpa_virtqueue, ri));
}

static void restore_channels_info(struct mlx5_vdpa_net *ndev)
{
	struct mlx5_vdpa_virtqueue *mvq;
	struct mlx5_vq_restore_info *ri;
	int i;

	mlx5_clear_vqs(ndev);
	init_mvqs(ndev);
	for (i = 0; i < ndev->mvdev.max_vqs; i++) {
		mvq = &ndev->vqs[i];
		ri = &mvq->ri;
		if (!ri->restore)
			continue;

		mvq->avail_idx = ri->avail_index;
		mvq->used_idx = ri->used_index;
		mvq->ready = ri->ready;
		mvq->num_ent = ri->num_ent;
		mvq->desc_addr = ri->desc_addr;
		mvq->device_addr = ri->device_addr;
		mvq->driver_addr = ri->driver_addr;
		mvq->map = ri->map;
	}
}

static int mlx5_vdpa_change_map(struct mlx5_vdpa_dev *mvdev,
				struct vhost_iotlb *iotlb, unsigned int asid)
{
	struct mlx5_vdpa_net *ndev = to_mlx5_vdpa_ndev(mvdev);
	int err;

	suspend_vqs(ndev);
	err = save_channels_info(ndev);
	if (err)
		goto err_mr;

	teardown_driver(ndev);
	mlx5_vdpa_destroy_mr_asid(mvdev, asid);
	err = mlx5_vdpa_create_mr(mvdev, iotlb, asid);
	if (err)
		goto err_mr;

	if (!(mvdev->status & VIRTIO_CONFIG_S_DRIVER_OK) || mvdev->suspended)
		goto err_mr;

	restore_channels_info(ndev);
	err = setup_driver(mvdev);
	if (err)
		goto err_setup;

	return 0;

err_setup:
	mlx5_vdpa_destroy_mr_asid(mvdev, asid);
err_mr:
	return err;
}

/* reslock must be held for this function */
static int setup_driver(struct mlx5_vdpa_dev *mvdev)
{
	struct mlx5_vdpa_net *ndev = to_mlx5_vdpa_ndev(mvdev);
	int err;

	WARN_ON(!rwsem_is_locked(&ndev->reslock));

	if (ndev->setup) {
		mlx5_vdpa_warn(mvdev, "setup driver called for already setup driver\n");
		err = 0;
		goto out;
	}
	mlx5_vdpa_add_debugfs(ndev);

	err = read_umem_params(ndev);
	if (err)
		goto err_setup;

	err = setup_virtqueues(mvdev);
	if (err) {
		mlx5_vdpa_warn(mvdev, "setup_virtqueues\n");
		goto err_setup;
	}

	err = create_rqt(ndev);
	if (err) {
		mlx5_vdpa_warn(mvdev, "create_rqt\n");
		goto err_rqt;
	}

	err = create_tir(ndev);
	if (err) {
		mlx5_vdpa_warn(mvdev, "create_tir\n");
		goto err_tir;
	}

	err = setup_steering(ndev);
	if (err) {
		mlx5_vdpa_warn(mvdev, "setup_steering\n");
		goto err_fwd;
	}
	ndev->setup = true;

	return 0;

err_fwd:
	destroy_tir(ndev);
err_tir:
	destroy_rqt(ndev);
err_rqt:
	teardown_virtqueues(ndev);
err_setup:
	mlx5_vdpa_remove_debugfs(ndev);
out:
	return err;
}

/* reslock must be held for this function */
static void teardown_driver(struct mlx5_vdpa_net *ndev)
{

	WARN_ON(!rwsem_is_locked(&ndev->reslock));

	if (!ndev->setup)
		return;

	mlx5_vdpa_remove_debugfs(ndev);
	teardown_steering(ndev);
	destroy_tir(ndev);
	destroy_rqt(ndev);
	teardown_virtqueues(ndev);
	ndev->setup = false;
}

static void clear_vqs_ready(struct mlx5_vdpa_net *ndev)
{
	int i;

	for (i = 0; i < ndev->mvdev.max_vqs; i++)
		ndev->vqs[i].ready = false;

	ndev->mvdev.cvq.ready = false;
}

static int setup_cvq_vring(struct mlx5_vdpa_dev *mvdev)
{
	struct mlx5_control_vq *cvq = &mvdev->cvq;
	int err = 0;

	if (mvdev->actual_features & BIT_ULL(VIRTIO_NET_F_CTRL_VQ))
		err = vringh_init_iotlb(&cvq->vring, mvdev->actual_features,
					MLX5_CVQ_MAX_ENT, false,
					(struct vring_desc *)(uintptr_t)cvq->desc_addr,
					(struct vring_avail *)(uintptr_t)cvq->driver_addr,
					(struct vring_used *)(uintptr_t)cvq->device_addr);

	return err;
}

static void mlx5_vdpa_set_status(struct vdpa_device *vdev, u8 status)
{
	struct mlx5_vdpa_dev *mvdev = to_mvdev(vdev);
	struct mlx5_vdpa_net *ndev = to_mlx5_vdpa_ndev(mvdev);
	int err;

	print_status(mvdev, status, true);

	down_write(&ndev->reslock);

	if ((status ^ ndev->mvdev.status) & VIRTIO_CONFIG_S_DRIVER_OK) {
		if (status & VIRTIO_CONFIG_S_DRIVER_OK) {
			err = setup_cvq_vring(mvdev);
			if (err) {
				mlx5_vdpa_warn(mvdev, "failed to setup control VQ vring\n");
				goto err_setup;
			}
			register_link_notifier(ndev);
			err = setup_driver(mvdev);
			if (err) {
				mlx5_vdpa_warn(mvdev, "failed to setup driver\n");
				goto err_driver;
			}
		} else {
			mlx5_vdpa_warn(mvdev, "did not expect DRIVER_OK to be cleared\n");
			goto err_clear;
		}
	}

	ndev->mvdev.status = status;
	up_write(&ndev->reslock);
	return;

err_driver:
	unregister_link_notifier(ndev);
err_setup:
	mlx5_vdpa_destroy_mr(&ndev->mvdev);
	ndev->mvdev.status |= VIRTIO_CONFIG_S_FAILED;
err_clear:
	up_write(&ndev->reslock);
}

static void init_group_to_asid_map(struct mlx5_vdpa_dev *mvdev)
{
	int i;

	/* default mapping all groups are mapped to asid 0 */
	for (i = 0; i < MLX5_VDPA_NUMVQ_GROUPS; i++)
		mvdev->group2asid[i] = 0;
}

static int mlx5_vdpa_reset(struct vdpa_device *vdev)
{
	struct mlx5_vdpa_dev *mvdev = to_mvdev(vdev);
	struct mlx5_vdpa_net *ndev = to_mlx5_vdpa_ndev(mvdev);

	print_status(mvdev, 0, true);
	mlx5_vdpa_info(mvdev, "performing device reset\n");

	down_write(&ndev->reslock);
	unregister_link_notifier(ndev);
	teardown_driver(ndev);
	clear_vqs_ready(ndev);
	mlx5_vdpa_destroy_mr(&ndev->mvdev);
	ndev->mvdev.status = 0;
	ndev->mvdev.suspended = false;
	ndev->cur_num_vqs = 0;
	ndev->mvdev.cvq.received_desc = 0;
	ndev->mvdev.cvq.completed_desc = 0;
	memset(ndev->event_cbs, 0, sizeof(*ndev->event_cbs) * (mvdev->max_vqs + 1));
	ndev->mvdev.actual_features = 0;
	init_group_to_asid_map(mvdev);
	++mvdev->generation;

	if (MLX5_CAP_GEN(mvdev->mdev, umem_uid_0)) {
		if (mlx5_vdpa_create_mr(mvdev, NULL, 0))
			mlx5_vdpa_warn(mvdev, "create MR failed\n");
	}
	up_write(&ndev->reslock);

	return 0;
}

static size_t mlx5_vdpa_get_config_size(struct vdpa_device *vdev)
{
	return sizeof(struct virtio_net_config);
}

static void mlx5_vdpa_get_config(struct vdpa_device *vdev, unsigned int offset, void *buf,
				 unsigned int len)
{
	struct mlx5_vdpa_dev *mvdev = to_mvdev(vdev);
	struct mlx5_vdpa_net *ndev = to_mlx5_vdpa_ndev(mvdev);

	if (offset + len <= sizeof(struct virtio_net_config))
		memcpy(buf, (u8 *)&ndev->config + offset, len);
}

static void mlx5_vdpa_set_config(struct vdpa_device *vdev, unsigned int offset, const void *buf,
				 unsigned int len)
{
	/* not supported */
}

static u32 mlx5_vdpa_get_generation(struct vdpa_device *vdev)
{
	struct mlx5_vdpa_dev *mvdev = to_mvdev(vdev);

	return mvdev->generation;
}

static int set_map_data(struct mlx5_vdpa_dev *mvdev, struct vhost_iotlb *iotlb,
			unsigned int asid)
{
	bool change_map;
	int err;

	err = mlx5_vdpa_handle_set_map(mvdev, iotlb, &change_map, asid);
	if (err) {
		mlx5_vdpa_warn(mvdev, "set map failed(%d)\n", err);
		return err;
	}

	if (change_map)
		err = mlx5_vdpa_change_map(mvdev, iotlb, asid);

	return err;
}

static int mlx5_vdpa_set_map(struct vdpa_device *vdev, unsigned int asid,
			     struct vhost_iotlb *iotlb)
{
	struct mlx5_vdpa_dev *mvdev = to_mvdev(vdev);
	struct mlx5_vdpa_net *ndev = to_mlx5_vdpa_ndev(mvdev);
	int err = -EINVAL;

	down_write(&ndev->reslock);
	err = set_map_data(mvdev, iotlb, asid);
	up_write(&ndev->reslock);
	return err;
}

static struct device *mlx5_get_vq_dma_dev(struct vdpa_device *vdev, u16 idx)
{
	struct mlx5_vdpa_dev *mvdev = to_mvdev(vdev);

	if (is_ctrl_vq_idx(mvdev, idx))
		return &vdev->dev;

	return mvdev->vdev.dma_dev;
}

static void free_irqs(struct mlx5_vdpa_net *ndev)
{
	struct mlx5_vdpa_irq_pool_entry *ent;
	int i;

	if (!msix_mode_supported(&ndev->mvdev))
		return;

	if (!ndev->irqp.entries)
		return;

	for (i = ndev->irqp.num_ent - 1; i >= 0; i--) {
		ent = ndev->irqp.entries + i;
		if (ent->map.virq)
			pci_msix_free_irq(ndev->mvdev.mdev->pdev, ent->map);
	}
	kfree(ndev->irqp.entries);
}

static void mlx5_vdpa_free(struct vdpa_device *vdev)
{
	struct mlx5_vdpa_dev *mvdev = to_mvdev(vdev);
	struct mlx5_core_dev *pfmdev;
	struct mlx5_vdpa_net *ndev;

	ndev = to_mlx5_vdpa_ndev(mvdev);

	free_resources(ndev);
	mlx5_vdpa_destroy_mr(mvdev);
	if (!is_zero_ether_addr(ndev->config.mac)) {
		pfmdev = pci_get_drvdata(pci_physfn(mvdev->mdev->pdev));
		mlx5_mpfs_del_mac(pfmdev, ndev->config.mac);
	}
	mlx5_vdpa_free_resources(&ndev->mvdev);
	free_irqs(ndev);
	kfree(ndev->event_cbs);
	kfree(ndev->vqs);
}

static struct vdpa_notification_area mlx5_get_vq_notification(struct vdpa_device *vdev, u16 idx)
{
	struct mlx5_vdpa_dev *mvdev = to_mvdev(vdev);
	struct vdpa_notification_area ret = {};
	struct mlx5_vdpa_net *ndev;
	phys_addr_t addr;

	if (!is_index_valid(mvdev, idx) || is_ctrl_vq_idx(mvdev, idx))
		return ret;

	/* If SF BAR size is smaller than PAGE_SIZE, do not use direct
	 * notification to avoid the risk of mapping pages that contain BAR of more
	 * than one SF
	 */
	if (MLX5_CAP_GEN(mvdev->mdev, log_min_sf_size) + 12 < PAGE_SHIFT)
		return ret;

	ndev = to_mlx5_vdpa_ndev(mvdev);
	addr = (phys_addr_t)ndev->mvdev.res.phys_kick_addr;
	ret.addr = addr;
	ret.size = PAGE_SIZE;
	return ret;
}

static int mlx5_get_vq_irq(struct vdpa_device *vdev, u16 idx)
{
	struct mlx5_vdpa_dev *mvdev = to_mvdev(vdev);
	struct mlx5_vdpa_net *ndev = to_mlx5_vdpa_ndev(mvdev);
	struct mlx5_vdpa_virtqueue *mvq;

	if (!is_index_valid(mvdev, idx))
		return -EINVAL;

	if (is_ctrl_vq_idx(mvdev, idx))
		return -EOPNOTSUPP;

	mvq = &ndev->vqs[idx];
	if (!mvq->map.virq)
		return -EOPNOTSUPP;

	return mvq->map.virq;
}

static u64 mlx5_vdpa_get_driver_features(struct vdpa_device *vdev)
{
	struct mlx5_vdpa_dev *mvdev = to_mvdev(vdev);

	return mvdev->actual_features;
}

static int counter_set_query(struct mlx5_vdpa_net *ndev, struct mlx5_vdpa_virtqueue *mvq,
			     u64 *received_desc, u64 *completed_desc)
{
	u32 in[MLX5_ST_SZ_DW(query_virtio_q_counters_in)] = {};
	u32 out[MLX5_ST_SZ_DW(query_virtio_q_counters_out)] = {};
	void *cmd_hdr;
	void *ctx;
	int err;

	if (!counters_supported(&ndev->mvdev))
		return -EOPNOTSUPP;

	if (mvq->fw_state != MLX5_VIRTIO_NET_Q_OBJECT_STATE_RDY)
		return -EAGAIN;

	cmd_hdr = MLX5_ADDR_OF(query_virtio_q_counters_in, in, hdr);

	MLX5_SET(general_obj_in_cmd_hdr, cmd_hdr, opcode, MLX5_CMD_OP_QUERY_GENERAL_OBJECT);
	MLX5_SET(general_obj_in_cmd_hdr, cmd_hdr, obj_type, MLX5_OBJ_TYPE_VIRTIO_Q_COUNTERS);
	MLX5_SET(general_obj_in_cmd_hdr, cmd_hdr, uid, ndev->mvdev.res.uid);
	MLX5_SET(general_obj_in_cmd_hdr, cmd_hdr, obj_id, mvq->counter_set_id);

	err = mlx5_cmd_exec(ndev->mvdev.mdev, in, sizeof(in), out, sizeof(out));
	if (err)
		return err;

	ctx = MLX5_ADDR_OF(query_virtio_q_counters_out, out, counters);
	*received_desc = MLX5_GET64(virtio_q_counters, ctx, received_desc);
	*completed_desc = MLX5_GET64(virtio_q_counters, ctx, completed_desc);
	return 0;
}

static int mlx5_vdpa_get_vendor_vq_stats(struct vdpa_device *vdev, u16 idx,
					 struct sk_buff *msg,
					 struct netlink_ext_ack *extack)
{
	struct mlx5_vdpa_dev *mvdev = to_mvdev(vdev);
	struct mlx5_vdpa_net *ndev = to_mlx5_vdpa_ndev(mvdev);
	struct mlx5_vdpa_virtqueue *mvq;
	struct mlx5_control_vq *cvq;
	u64 received_desc;
	u64 completed_desc;
	int err = 0;

	down_read(&ndev->reslock);
	if (!is_index_valid(mvdev, idx)) {
		NL_SET_ERR_MSG_MOD(extack, "virtqueue index is not valid");
		err = -EINVAL;
		goto out_err;
	}

	if (idx == ctrl_vq_idx(mvdev)) {
		cvq = &mvdev->cvq;
		received_desc = cvq->received_desc;
		completed_desc = cvq->completed_desc;
		goto out;
	}

	mvq = &ndev->vqs[idx];
	err = counter_set_query(ndev, mvq, &received_desc, &completed_desc);
	if (err) {
		NL_SET_ERR_MSG_MOD(extack, "failed to query hardware");
		goto out_err;
	}

out:
	err = -EMSGSIZE;
	if (nla_put_string(msg, VDPA_ATTR_DEV_VENDOR_ATTR_NAME, "received_desc"))
		goto out_err;

	if (nla_put_u64_64bit(msg, VDPA_ATTR_DEV_VENDOR_ATTR_VALUE, received_desc,
			      VDPA_ATTR_PAD))
		goto out_err;

	if (nla_put_string(msg, VDPA_ATTR_DEV_VENDOR_ATTR_NAME, "completed_desc"))
		goto out_err;

	if (nla_put_u64_64bit(msg, VDPA_ATTR_DEV_VENDOR_ATTR_VALUE, completed_desc,
			      VDPA_ATTR_PAD))
		goto out_err;

	err = 0;
out_err:
	up_read(&ndev->reslock);
	return err;
}

static void mlx5_vdpa_cvq_suspend(struct mlx5_vdpa_dev *mvdev)
{
	struct mlx5_control_vq *cvq;

	if (!(mvdev->actual_features & BIT_ULL(VIRTIO_NET_F_CTRL_VQ)))
		return;

	cvq = &mvdev->cvq;
	cvq->ready = false;
}

static int mlx5_vdpa_suspend(struct vdpa_device *vdev)
{
	struct mlx5_vdpa_dev *mvdev = to_mvdev(vdev);
	struct mlx5_vdpa_net *ndev = to_mlx5_vdpa_ndev(mvdev);
	struct mlx5_vdpa_virtqueue *mvq;
	int i;

	mlx5_vdpa_info(mvdev, "suspending device\n");

	down_write(&ndev->reslock);
	unregister_link_notifier(ndev);
	for (i = 0; i < ndev->cur_num_vqs; i++) {
		mvq = &ndev->vqs[i];
		suspend_vq(ndev, mvq);
	}
	mlx5_vdpa_cvq_suspend(mvdev);
	mvdev->suspended = true;
	up_write(&ndev->reslock);
	return 0;
}

static int mlx5_set_group_asid(struct vdpa_device *vdev, u32 group,
			       unsigned int asid)
{
	struct mlx5_vdpa_dev *mvdev = to_mvdev(vdev);

	if (group >= MLX5_VDPA_NUMVQ_GROUPS)
		return -EINVAL;

	mvdev->group2asid[group] = asid;
	return 0;
}

static const struct vdpa_config_ops mlx5_vdpa_ops = {
	.set_vq_address = mlx5_vdpa_set_vq_address,
	.set_vq_num = mlx5_vdpa_set_vq_num,
	.kick_vq = mlx5_vdpa_kick_vq,
	.set_vq_cb = mlx5_vdpa_set_vq_cb,
	.set_vq_ready = mlx5_vdpa_set_vq_ready,
	.get_vq_ready = mlx5_vdpa_get_vq_ready,
	.set_vq_state = mlx5_vdpa_set_vq_state,
	.get_vq_state = mlx5_vdpa_get_vq_state,
	.get_vendor_vq_stats = mlx5_vdpa_get_vendor_vq_stats,
	.get_vq_notification = mlx5_get_vq_notification,
	.get_vq_irq = mlx5_get_vq_irq,
	.get_vq_align = mlx5_vdpa_get_vq_align,
	.get_vq_group = mlx5_vdpa_get_vq_group,
	.get_device_features = mlx5_vdpa_get_device_features,
	.set_driver_features = mlx5_vdpa_set_driver_features,
	.get_driver_features = mlx5_vdpa_get_driver_features,
	.set_config_cb = mlx5_vdpa_set_config_cb,
	.get_vq_num_max = mlx5_vdpa_get_vq_num_max,
	.get_device_id = mlx5_vdpa_get_device_id,
	.get_vendor_id = mlx5_vdpa_get_vendor_id,
	.get_status = mlx5_vdpa_get_status,
	.set_status = mlx5_vdpa_set_status,
	.reset = mlx5_vdpa_reset,
	.get_config_size = mlx5_vdpa_get_config_size,
	.get_config = mlx5_vdpa_get_config,
	.set_config = mlx5_vdpa_set_config,
	.get_generation = mlx5_vdpa_get_generation,
	.set_map = mlx5_vdpa_set_map,
	.set_group_asid = mlx5_set_group_asid,
	.get_vq_dma_dev = mlx5_get_vq_dma_dev,
	.free = mlx5_vdpa_free,
	.suspend = mlx5_vdpa_suspend,
};

static int query_mtu(struct mlx5_core_dev *mdev, u16 *mtu)
{
	u16 hw_mtu;
	int err;

	err = mlx5_query_nic_vport_mtu(mdev, &hw_mtu);
	if (err)
		return err;

	*mtu = hw_mtu - MLX5V_ETH_HARD_MTU;
	return 0;
}

static int alloc_resources(struct mlx5_vdpa_net *ndev)
{
	struct mlx5_vdpa_net_resources *res = &ndev->res;
	int err;

	if (res->valid) {
		mlx5_vdpa_warn(&ndev->mvdev, "resources already allocated\n");
		return -EEXIST;
	}

	err = mlx5_vdpa_alloc_transport_domain(&ndev->mvdev, &res->tdn);
	if (err)
		return err;

	err = create_tis(ndev);
	if (err)
		goto err_tis;

	res->valid = true;

	return 0;

err_tis:
	mlx5_vdpa_dealloc_transport_domain(&ndev->mvdev, res->tdn);
	return err;
}

static void free_resources(struct mlx5_vdpa_net *ndev)
{
	struct mlx5_vdpa_net_resources *res = &ndev->res;

	if (!res->valid)
		return;

	destroy_tis(ndev);
	mlx5_vdpa_dealloc_transport_domain(&ndev->mvdev, res->tdn);
	res->valid = false;
}

static void init_mvqs(struct mlx5_vdpa_net *ndev)
{
	struct mlx5_vdpa_virtqueue *mvq;
	int i;

	for (i = 0; i < ndev->mvdev.max_vqs; ++i) {
		mvq = &ndev->vqs[i];
		memset(mvq, 0, offsetof(struct mlx5_vdpa_virtqueue, ri));
		mvq->index = i;
		mvq->ndev = ndev;
		mvq->fwqp.fw = true;
		mvq->fw_state = MLX5_VIRTIO_NET_Q_OBJECT_NONE;
	}
	for (; i < ndev->mvdev.max_vqs; i++) {
		mvq = &ndev->vqs[i];
		memset(mvq, 0, offsetof(struct mlx5_vdpa_virtqueue, ri));
		mvq->index = i;
		mvq->ndev = ndev;
	}
}

struct mlx5_vdpa_mgmtdev {
	struct vdpa_mgmt_dev mgtdev;
	struct mlx5_adev *madev;
	struct mlx5_vdpa_net *ndev;
};

static int config_func_mtu(struct mlx5_core_dev *mdev, u16 mtu)
{
	int inlen = MLX5_ST_SZ_BYTES(modify_nic_vport_context_in);
	void *in;
	int err;

	in = kvzalloc(inlen, GFP_KERNEL);
	if (!in)
		return -ENOMEM;

	MLX5_SET(modify_nic_vport_context_in, in, field_select.mtu, 1);
	MLX5_SET(modify_nic_vport_context_in, in, nic_vport_context.mtu,
		 mtu + MLX5V_ETH_HARD_MTU);
	MLX5_SET(modify_nic_vport_context_in, in, opcode,
		 MLX5_CMD_OP_MODIFY_NIC_VPORT_CONTEXT);

	err = mlx5_cmd_exec_in(mdev, modify_nic_vport_context, in);

	kvfree(in);
	return err;
}

static void allocate_irqs(struct mlx5_vdpa_net *ndev)
{
	struct mlx5_vdpa_irq_pool_entry *ent;
	int i;

	if (!msix_mode_supported(&ndev->mvdev))
		return;

	if (!ndev->mvdev.mdev->pdev)
		return;

	ndev->irqp.entries = kcalloc(ndev->mvdev.max_vqs, sizeof(*ndev->irqp.entries), GFP_KERNEL);
	if (!ndev->irqp.entries)
		return;


	for (i = 0; i < ndev->mvdev.max_vqs; i++) {
		ent = ndev->irqp.entries + i;
		snprintf(ent->name, MLX5_VDPA_IRQ_NAME_LEN, "%s-vq-%d",
			 dev_name(&ndev->mvdev.vdev.dev), i);
		ent->map = pci_msix_alloc_irq_at(ndev->mvdev.mdev->pdev, MSI_ANY_INDEX, NULL);
		if (!ent->map.virq)
			return;

		ndev->irqp.num_ent++;
	}
}

static int mlx5_vdpa_dev_add(struct vdpa_mgmt_dev *v_mdev, const char *name,
			     const struct vdpa_dev_set_config *add_config)
{
	struct mlx5_vdpa_mgmtdev *mgtdev = container_of(v_mdev, struct mlx5_vdpa_mgmtdev, mgtdev);
	struct virtio_net_config *config;
	struct mlx5_core_dev *pfmdev;
	struct mlx5_vdpa_dev *mvdev;
	struct mlx5_vdpa_net *ndev;
	struct mlx5_core_dev *mdev;
	u64 device_features;
	u32 max_vqs;
	u16 mtu;
	int err;

	if (mgtdev->ndev)
		return -ENOSPC;

	mdev = mgtdev->madev->mdev;
	device_features = mgtdev->mgtdev.supported_features;
	if (add_config->mask & BIT_ULL(VDPA_ATTR_DEV_FEATURES)) {
		if (add_config->device_features & ~device_features) {
			dev_warn(mdev->device,
				 "The provisioned features 0x%llx are not supported by this device with features 0x%llx\n",
				 add_config->device_features, device_features);
			return -EINVAL;
		}
		device_features &= add_config->device_features;
	} else {
		device_features &= ~BIT_ULL(VIRTIO_NET_F_MRG_RXBUF);
	}
	if (!(device_features & BIT_ULL(VIRTIO_F_VERSION_1) &&
	      device_features & BIT_ULL(VIRTIO_F_ACCESS_PLATFORM))) {
		dev_warn(mdev->device,
			 "Must provision minimum features 0x%llx for this device",
			 BIT_ULL(VIRTIO_F_VERSION_1) | BIT_ULL(VIRTIO_F_ACCESS_PLATFORM));
		return -EOPNOTSUPP;
	}

	if (!(MLX5_CAP_DEV_VDPA_EMULATION(mdev, virtio_queue_type) &
	    MLX5_VIRTIO_EMULATION_CAP_VIRTIO_QUEUE_TYPE_SPLIT)) {
		dev_warn(mdev->device, "missing support for split virtqueues\n");
		return -EOPNOTSUPP;
	}

	max_vqs = min_t(int, MLX5_CAP_DEV_VDPA_EMULATION(mdev, max_num_virtio_queues),
			1 << MLX5_CAP_GEN(mdev, log_max_rqt_size));
	if (max_vqs < 2) {
		dev_warn(mdev->device,
			 "%d virtqueues are supported. At least 2 are required\n",
			 max_vqs);
		return -EAGAIN;
	}

	if (add_config->mask & BIT_ULL(VDPA_ATTR_DEV_NET_CFG_MAX_VQP)) {
		if (add_config->net.max_vq_pairs > max_vqs / 2)
			return -EINVAL;
		max_vqs = min_t(u32, max_vqs, 2 * add_config->net.max_vq_pairs);
	} else {
		max_vqs = 2;
	}

	ndev = vdpa_alloc_device(struct mlx5_vdpa_net, mvdev.vdev, mdev->device, &mlx5_vdpa_ops,
				 MLX5_VDPA_NUMVQ_GROUPS, MLX5_VDPA_NUM_AS, name, false);
	if (IS_ERR(ndev))
		return PTR_ERR(ndev);

	ndev->mvdev.max_vqs = max_vqs;
	mvdev = &ndev->mvdev;
	mvdev->mdev = mdev;

	ndev->vqs = kcalloc(max_vqs, sizeof(*ndev->vqs), GFP_KERNEL);
	ndev->event_cbs = kcalloc(max_vqs + 1, sizeof(*ndev->event_cbs), GFP_KERNEL);
	if (!ndev->vqs || !ndev->event_cbs) {
		err = -ENOMEM;
		goto err_alloc;
	}

	init_mvqs(ndev);
	allocate_irqs(ndev);
	init_rwsem(&ndev->reslock);
	config = &ndev->config;

	if (add_config->mask & BIT_ULL(VDPA_ATTR_DEV_NET_CFG_MTU)) {
		err = config_func_mtu(mdev, add_config->net.mtu);
		if (err)
			goto err_alloc;
	}

	if (device_features & BIT_ULL(VIRTIO_NET_F_MTU)) {
		err = query_mtu(mdev, &mtu);
		if (err)
			goto err_alloc;

		ndev->config.mtu = cpu_to_mlx5vdpa16(mvdev, mtu);
	}

	if (device_features & BIT_ULL(VIRTIO_NET_F_STATUS)) {
		if (get_link_state(mvdev))
			ndev->config.status |= cpu_to_mlx5vdpa16(mvdev, VIRTIO_NET_S_LINK_UP);
		else
			ndev->config.status &= cpu_to_mlx5vdpa16(mvdev, ~VIRTIO_NET_S_LINK_UP);
	}

	if (add_config->mask & (1 << VDPA_ATTR_DEV_NET_CFG_MACADDR)) {
		memcpy(ndev->config.mac, add_config->net.mac, ETH_ALEN);
	/* No bother setting mac address in config if not going to provision _F_MAC */
	} else if ((add_config->mask & BIT_ULL(VDPA_ATTR_DEV_FEATURES)) == 0 ||
		   device_features & BIT_ULL(VIRTIO_NET_F_MAC)) {
		err = mlx5_query_nic_vport_mac_address(mdev, 0, 0, config->mac);
		if (err)
			goto err_alloc;
	}

	if (!is_zero_ether_addr(config->mac)) {
		pfmdev = pci_get_drvdata(pci_physfn(mdev->pdev));
		err = mlx5_mpfs_add_mac(pfmdev, config->mac);
		if (err)
			goto err_alloc;
	} else if ((add_config->mask & BIT_ULL(VDPA_ATTR_DEV_FEATURES)) == 0) {
		/*
		 * We used to clear _F_MAC feature bit if seeing
		 * zero mac address when device features are not
		 * specifically provisioned. Keep the behaviour
		 * so old scripts do not break.
		 */
		device_features &= ~BIT_ULL(VIRTIO_NET_F_MAC);
	} else if (device_features & BIT_ULL(VIRTIO_NET_F_MAC)) {
		/* Don't provision zero mac address for _F_MAC */
		mlx5_vdpa_warn(&ndev->mvdev,
			       "No mac address provisioned?\n");
		err = -EINVAL;
		goto err_alloc;
	}

	if (device_features & BIT_ULL(VIRTIO_NET_F_MQ))
		config->max_virtqueue_pairs = cpu_to_mlx5vdpa16(mvdev, max_vqs / 2);

	ndev->mvdev.mlx_features = device_features;
	mvdev->vdev.dma_dev = &mdev->pdev->dev;
	err = mlx5_vdpa_alloc_resources(&ndev->mvdev);
	if (err)
		goto err_mpfs;

	if (MLX5_CAP_GEN(mvdev->mdev, umem_uid_0)) {
		err = mlx5_vdpa_create_mr(mvdev, NULL, 0);
		if (err)
			goto err_res;
	}

	err = alloc_resources(ndev);
	if (err)
		goto err_mr;

	ndev->cvq_ent.mvdev = mvdev;
	INIT_WORK(&ndev->cvq_ent.work, mlx5_cvq_kick_handler);
	mvdev->wq = create_singlethread_workqueue("mlx5_vdpa_wq");
	if (!mvdev->wq) {
		err = -ENOMEM;
		goto err_res2;
	}

	mvdev->vdev.mdev = &mgtdev->mgtdev;
	err = _vdpa_register_device(&mvdev->vdev, max_vqs + 1);
	if (err)
		goto err_reg;

	mgtdev->ndev = ndev;
	return 0;

err_reg:
	destroy_workqueue(mvdev->wq);
err_res2:
	free_resources(ndev);
err_mr:
	mlx5_vdpa_destroy_mr(mvdev);
err_res:
	mlx5_vdpa_free_resources(&ndev->mvdev);
err_mpfs:
	if (!is_zero_ether_addr(config->mac))
		mlx5_mpfs_del_mac(pfmdev, config->mac);
err_alloc:
	put_device(&mvdev->vdev.dev);
	return err;
}

static void mlx5_vdpa_dev_del(struct vdpa_mgmt_dev *v_mdev, struct vdpa_device *dev)
{
	struct mlx5_vdpa_mgmtdev *mgtdev = container_of(v_mdev, struct mlx5_vdpa_mgmtdev, mgtdev);
	struct mlx5_vdpa_dev *mvdev = to_mvdev(dev);
	struct mlx5_vdpa_net *ndev = to_mlx5_vdpa_ndev(mvdev);
	struct workqueue_struct *wq;

	unregister_link_notifier(ndev);
	_vdpa_unregister_device(dev);
	wq = mvdev->wq;
	mvdev->wq = NULL;
	destroy_workqueue(wq);
	mgtdev->ndev = NULL;
}

static const struct vdpa_mgmtdev_ops mdev_ops = {
	.dev_add = mlx5_vdpa_dev_add,
	.dev_del = mlx5_vdpa_dev_del,
};

static struct virtio_device_id id_table[] = {
	{ VIRTIO_ID_NET, VIRTIO_DEV_ANY_ID },
	{ 0 },
};

static int mlx5v_probe(struct auxiliary_device *adev,
		       const struct auxiliary_device_id *id)

{
	struct mlx5_adev *madev = container_of(adev, struct mlx5_adev, adev);
	struct mlx5_core_dev *mdev = madev->mdev;
	struct mlx5_vdpa_mgmtdev *mgtdev;
	int err;

	mgtdev = kzalloc(sizeof(*mgtdev), GFP_KERNEL);
	if (!mgtdev)
		return -ENOMEM;

	mgtdev->mgtdev.ops = &mdev_ops;
	mgtdev->mgtdev.device = mdev->device;
	mgtdev->mgtdev.id_table = id_table;
	mgtdev->mgtdev.config_attr_mask = BIT_ULL(VDPA_ATTR_DEV_NET_CFG_MACADDR) |
					  BIT_ULL(VDPA_ATTR_DEV_NET_CFG_MAX_VQP) |
					  BIT_ULL(VDPA_ATTR_DEV_NET_CFG_MTU) |
					  BIT_ULL(VDPA_ATTR_DEV_FEATURES);
	mgtdev->mgtdev.max_supported_vqs =
		MLX5_CAP_DEV_VDPA_EMULATION(mdev, max_num_virtio_queues) + 1;
	mgtdev->mgtdev.supported_features = get_supported_features(mdev);
	mgtdev->madev = madev;

	err = vdpa_mgmtdev_register(&mgtdev->mgtdev);
	if (err)
		goto reg_err;

	auxiliary_set_drvdata(adev, mgtdev);

	return 0;

reg_err:
	kfree(mgtdev);
	return err;
}

static void mlx5v_remove(struct auxiliary_device *adev)
{
	struct mlx5_vdpa_mgmtdev *mgtdev;

	mgtdev = auxiliary_get_drvdata(adev);
	vdpa_mgmtdev_unregister(&mgtdev->mgtdev);
	kfree(mgtdev);
}

static const struct auxiliary_device_id mlx5v_id_table[] = {
	{ .name = MLX5_ADEV_NAME ".vnet", },
	{},
};

MODULE_DEVICE_TABLE(auxiliary, mlx5v_id_table);

static struct auxiliary_driver mlx5v_driver = {
	.name = "vnet",
	.probe = mlx5v_probe,
	.remove = mlx5v_remove,
	.id_table = mlx5v_id_table,
};

module_auxiliary_driver(mlx5v_driver);<|MERGE_RESOLUTION|>--- conflicted
+++ resolved
@@ -1608,11 +1608,7 @@
 		MLX5_SET(fte_match_set_lyr_2_4, headers_c, cvlan_tag, 1);
 		MLX5_SET_TO_ONES(fte_match_set_lyr_2_4, headers_c, first_vid);
 	}
-<<<<<<< HEAD
-	if (tagged) {
-=======
 	if (node->tagged) {
->>>>>>> e475cc1c
 		MLX5_SET(fte_match_set_lyr_2_4, headers_v, cvlan_tag, 1);
 		MLX5_SET(fte_match_set_lyr_2_4, headers_v, first_vid, vid);
 	}
