--- conflicted
+++ resolved
@@ -807,12 +807,7 @@
 }
 
 /*
-<<<<<<< HEAD
- * We can't queue a command until we have space available on the cmd ring *and*
- * space available on the data area.
-=======
  * We can't queue a command until we have space available on the cmd ring.
->>>>>>> 24b8d41d
  *
  * Called with ring lock held.
  */
@@ -844,26 +839,6 @@
 	return true;
 }
 
-<<<<<<< HEAD
-static sense_reason_t
-tcmu_queue_cmd_ring(struct tcmu_cmd *tcmu_cmd)
-{
-	struct tcmu_dev *udev = tcmu_cmd->tcmu_dev;
-	struct se_cmd *se_cmd = tcmu_cmd->se_cmd;
-	size_t base_command_size, command_size;
-	struct tcmu_mailbox *mb;
-	struct tcmu_cmd_entry *entry;
-	struct iovec *iov;
-	int iov_cnt;
-	uint32_t cmd_head;
-	uint64_t cdb_off;
-	bool copy_to_data_area;
-	size_t data_length;
-	DECLARE_BITMAP(old_bitmap, DATA_BLOCK_BITS);
-
-	if (test_bit(TCMU_DEV_BIT_BROKEN, &udev->flags))
-		return TCM_LOGICAL_UNIT_COMMUNICATION_FAILURE;
-=======
 /*
  * We have to allocate data buffers before we can queue a command.
  * Returns -1 on error (not enough space) or number of needed iovs on success
@@ -874,7 +849,6 @@
 				  int *iov_bidi_cnt)
 {
 	int space, iov_cnt = 0, ret = 0;
->>>>>>> 24b8d41d
 
 	if (!cmd->dbi_cnt)
 		goto wr_iov_cnts;
@@ -885,43 +859,11 @@
 		unsigned long blocks_left =
 				(udev->max_blocks - udev->dbi_thresh) + space;
 
-<<<<<<< HEAD
-	mb = udev->mb_addr;
-	cmd_head = mb->cmd_head % udev->cmdr_size; /* UAM */
-	data_length = se_cmd->data_length;
-	if (se_cmd->se_cmd_flags & SCF_BIDI) {
-		BUG_ON(!(se_cmd->t_bidi_data_sg && se_cmd->t_bidi_data_nents));
-		data_length += se_cmd->t_bidi_data_sg->length;
-	}
-	if ((command_size > (udev->cmdr_size / 2)) ||
-	    data_length > udev->data_size) {
-		pr_warn("TCMU: Request of size %zu/%zu is too big for %u/%zu "
-			"cmd ring/data area\n", command_size, data_length,
-			udev->cmdr_size, udev->data_size);
-		spin_unlock_irq(&udev->cmdr_lock);
-		return TCM_INVALID_CDB_FIELD;
-	}
-
-	while (!is_ring_space_avail(udev, command_size, data_length)) {
-		int ret;
-		DEFINE_WAIT(__wait);
-
-		prepare_to_wait(&udev->wait_cmdr, &__wait, TASK_INTERRUPTIBLE);
-
-		pr_debug("sleeping for ring space\n");
-		spin_unlock_irq(&udev->cmdr_lock);
-		ret = schedule_timeout(msecs_to_jiffies(TCMU_TIME_OUT));
-		finish_wait(&udev->wait_cmdr, &__wait);
-		if (!ret) {
-			pr_warn("tcmu: command timed out\n");
-			return TCM_LOGICAL_UNIT_COMMUNICATION_FAILURE;
-=======
 		if (blocks_left < cmd->dbi_cnt) {
 			pr_debug("no data space: only %lu available, but ask for %lu\n",
 					blocks_left * DATA_BLOCK_SIZE,
 					cmd->dbi_cnt * DATA_BLOCK_SIZE);
 			return -1;
->>>>>>> 24b8d41d
 		}
 
 		udev->dbi_thresh += cmd->dbi_cnt;
@@ -1083,9 +1025,6 @@
 	if (iov_cnt < 0)
 		goto free_and_queue;
 
-<<<<<<< HEAD
-	/* Handle allocating space from the data area */
-=======
 	/*
 	 * Must be a certain minimum size for response sense info, but
 	 * also may be larger if the iov array is large.
@@ -1129,7 +1068,6 @@
 
 	/* prepare iov list and copy data to data area if necessary */
 	tcmu_cmd_reset_dbi_cur(tcmu_cmd);
->>>>>>> 24b8d41d
 	iov = &entry->req.iov[0];
 
 	if (se_cmd->data_direction == DMA_TO_DEVICE ||
@@ -1233,7 +1171,7 @@
 out_free:
 	kfree(tmr);
 
-	return TCM_NO_SENSE;
+	return 0;
 }
 
 static sense_reason_t
@@ -1249,14 +1187,6 @@
 	if (!tcmu_cmd)
 		return TCM_LOGICAL_UNIT_COMMUNICATION_FAILURE;
 
-<<<<<<< HEAD
-	ret = tcmu_queue_cmd_ring(tcmu_cmd);
-	if (ret != TCM_NO_SENSE) {
-		pr_err("TCMU: Could not queue command\n");
-		spin_lock_irq(&udev->commands_lock);
-		idr_remove(&udev->commands, tcmu_cmd->cmd_id);
-		spin_unlock_irq(&udev->commands_lock);
-=======
 	mutex_lock(&udev->cmdr_lock);
 	se_cmd->priv = tcmu_cmd;
 	if (!(se_cmd->transport_state & CMD_T_ABORTED))
@@ -1266,7 +1196,6 @@
 	mutex_unlock(&udev->cmdr_lock);
 	return scsi_ret;
 }
->>>>>>> 24b8d41d
 
 static void tcmu_set_next_deadline(struct list_head *queue,
 				   struct timer_list *timer)
@@ -1374,19 +1303,8 @@
 	 * data area space and free cmd
 	 */
 	if (test_bit(TCMU_CMD_BIT_EXPIRED, &cmd->flags)) {
-<<<<<<< HEAD
-		/*
-		 * cmd has been completed already from timeout, just reclaim
-		 * data area space and free cmd
-		 */
-		free_data_area(udev, cmd);
-
-		kmem_cache_free(tcmu_cmd_cache, cmd);
-		return;
-=======
 		WARN_ON_ONCE(se_cmd);
 		goto out;
->>>>>>> 24b8d41d
 	}
 
 	list_del_init(&cmd->queue_entry);
@@ -2508,10 +2426,6 @@
 
 static sense_reason_t
 tcmu_parse_cdb(struct se_cmd *cmd)
-<<<<<<< HEAD
-{
-	return passthrough_parse_cdb(cmd, tcmu_queue_cmd);
-=======
 {
 	return passthrough_parse_cdb(cmd, tcmu_queue_cmd);
 }
@@ -2900,7 +2814,6 @@
 
 	tcmu_reset_ring(udev, val);
 	return count;
->>>>>>> 24b8d41d
 }
 CONFIGFS_ATTR_WO(tcmu_, reset_ring);
 
