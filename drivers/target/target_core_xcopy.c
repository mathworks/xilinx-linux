--- conflicted
+++ resolved
@@ -100,13 +100,6 @@
 		pr_debug_ratelimited("Unable to locate 0xe4 descriptor for EXTENDED_COPY\n");
 		return -EINVAL;
 	}
-<<<<<<< HEAD
-	mutex_unlock(&g_device_mutex);
-
-	pr_debug_ratelimited("Unable to locate 0xe4 descriptor for EXTENDED_COPY\n");
-	return -EINVAL;
-=======
->>>>>>> 24b8d41d
 }
 
 static int target_xcopy_parse_tiddesc_e4(struct se_cmd *se_cmd, struct xcopy_op *xop,
@@ -204,8 +197,6 @@
 	int offset = tdll % XCOPY_TARGET_DESC_LEN, rc;
 	unsigned short cscd_index = 0;
 	unsigned short start = 0;
-
-	*sense_ret = TCM_INVALID_PARAMETER_LIST;
 
 	*sense_ret = TCM_INVALID_PARAMETER_LIST;
 
@@ -253,12 +244,6 @@
 		}
 	}
 
-<<<<<<< HEAD
-	if (xop->op_origin == XCOL_SOURCE_RECV_OP)
-		rc = target_xcopy_locate_se_dev_e4(se_cmd, xop, true);
-	else
-		rc = target_xcopy_locate_se_dev_e4(se_cmd, xop, false);
-=======
 	switch (xop->op_origin) {
 	case XCOL_SOURCE_RECV_OP:
 		rc = target_xcopy_locate_se_dev_e4(xop->dst_tid_wwn,
@@ -274,7 +259,6 @@
 		rc = -EINVAL;
 		break;
 	}
->>>>>>> 24b8d41d
 	/*
 	 * If a matching IEEE NAA 0x83 descriptor for the requested device
 	 * is not located on this node, return COPY_ABORTED with ASQ/ASQC
@@ -556,37 +540,9 @@
 	if (target_cmd_parse_cdb(cmd))
 		return -EINVAL;
 
-<<<<<<< HEAD
-	if (alloc_mem) {
-		rc = target_alloc_sgl(&cmd->t_data_sg, &cmd->t_data_nents,
-				      cmd->data_length, false, false);
-		if (rc < 0) {
-			ret = rc;
-			goto out;
-		}
-		/*
-		 * Set this bit so that transport_free_pages() allows the
-		 * caller to release SGLs + physical memory allocated by
-		 * transport_generic_get_mem()..
-		 */
-		cmd->se_cmd_flags |= SCF_PASSTHROUGH_SG_TO_MEM_NOALLOC;
-	} else {
-		/*
-		 * Here the previously allocated SGLs for the internal READ
-		 * are mapped zero-copy to the internal WRITE.
-		 */
-		sense_rc = transport_generic_map_mem_to_cmd(cmd,
-					xop->xop_data_sg, xop->xop_data_nents,
-					NULL, 0);
-		if (sense_rc) {
-			ret = -EINVAL;
-			goto out;
-		}
-=======
 	if (transport_generic_map_mem_to_cmd(cmd, xop->xop_data_sg,
 					xop->xop_data_nents, NULL, 0))
 		return -EINVAL;
->>>>>>> 24b8d41d
 
 	pr_debug("Setup PASSTHROUGH_NOALLOC t_data_sg: %p t_data_nents:"
 		 " %u\n", cmd->t_data_sg, cmd->t_data_nents);
@@ -644,42 +600,19 @@
 	rc = target_xcopy_setup_pt_cmd(&xpt_cmd, xop, src_dev, &cdb[0],
 				remote_port);
 	if (rc < 0) {
-<<<<<<< HEAD
-		ec_cmd->scsi_status = xpt_cmd->se_cmd.scsi_status;
-		transport_generic_free_cmd(se_cmd, 0);
-		return rc;
-=======
 		ec_cmd->scsi_status = se_cmd->scsi_status;
 		goto out;
->>>>>>> 24b8d41d
 	}
 
 	pr_debug("XCOPY-READ: Saved xop->xop_data_sg: %p, num: %u for READ"
 		" memory\n", xop->xop_data_sg, xop->xop_data_nents);
 
-<<<<<<< HEAD
-	rc = target_xcopy_issue_pt_cmd(xpt_cmd);
-	if (rc < 0) {
-		ec_cmd->scsi_status = xpt_cmd->se_cmd.scsi_status;
-		transport_generic_free_cmd(se_cmd, 0);
-		return rc;
-	}
-	/*
-	 * Clear off the allocated t_data_sg, that has been saved for
-	 * zero-copy WRITE submission reuse in struct xcopy_op..
-	 */
-	se_cmd->t_data_sg = NULL;
-	se_cmd->t_data_nents = 0;
-
-	return 0;
-=======
 	rc = target_xcopy_issue_pt_cmd(&xpt_cmd);
 	if (rc < 0)
 		ec_cmd->scsi_status = se_cmd->scsi_status;
 out:
 	transport_generic_free_cmd(se_cmd, 0);
 	return rc;
->>>>>>> 24b8d41d
 }
 
 static int target_xcopy_write_destination(
@@ -712,32 +645,8 @@
 	rc = target_xcopy_setup_pt_cmd(&xpt_cmd, xop, dst_dev, &cdb[0],
 				remote_port);
 	if (rc < 0) {
-<<<<<<< HEAD
-		struct se_cmd *src_cmd = &xop->src_pt_cmd->se_cmd;
-		ec_cmd->scsi_status = xpt_cmd->se_cmd.scsi_status;
-		/*
-		 * If the failure happened before the t_mem_list hand-off in
-		 * target_xcopy_setup_pt_cmd(), Reset memory + clear flag so that
-		 * core releases this memory on error during X-COPY WRITE I/O.
-		 */
-		src_cmd->se_cmd_flags &= ~SCF_PASSTHROUGH_SG_TO_MEM_NOALLOC;
-		src_cmd->t_data_sg = xop->xop_data_sg;
-		src_cmd->t_data_nents = xop->xop_data_nents;
-
-		transport_generic_free_cmd(se_cmd, 0);
-		return rc;
-	}
-
-	rc = target_xcopy_issue_pt_cmd(xpt_cmd);
-	if (rc < 0) {
-		ec_cmd->scsi_status = xpt_cmd->se_cmd.scsi_status;
-		se_cmd->se_cmd_flags &= ~SCF_PASSTHROUGH_SG_TO_MEM_NOALLOC;
-		transport_generic_free_cmd(se_cmd, 0);
-		return rc;
-=======
 		ec_cmd->scsi_status = se_cmd->scsi_status;
 		goto out;
->>>>>>> 24b8d41d
 	}
 
 	rc = target_xcopy_issue_pt_cmd(&xpt_cmd);
@@ -846,12 +755,9 @@
 
 out:
 	xcopy_pt_undepend_remotedev(xop);
-<<<<<<< HEAD
-=======
 	target_free_sgl(xop->xop_data_sg, xop->xop_data_nents);
 
 err_free:
->>>>>>> 24b8d41d
 	kfree(xop);
 	/*
 	 * Don't override an error scsi status if it has already been set
@@ -861,11 +767,7 @@
 			" CHECK_CONDITION -> sending response\n", rc);
 		ec_cmd->scsi_status = SAM_STAT_CHECK_CONDITION;
 	}
-<<<<<<< HEAD
-	target_complete_cmd(ec_cmd, SAM_STAT_CHECK_CONDITION);
-=======
 	target_complete_cmd(ec_cmd, ec_cmd->scsi_status);
->>>>>>> 24b8d41d
 }
 
 /*
@@ -920,8 +822,6 @@
 		" tdll: %hu sdll: %u inline_dl: %u\n", list_id, list_id_usage,
 		tdll, sdll, inline_dl);
 
-<<<<<<< HEAD
-=======
 	/*
 	 * skip over the target descriptors until segment descriptors
 	 * have been passed - CSCD ids are needed to determine src and dest.
@@ -936,7 +836,6 @@
 	pr_debug("XCOPY: Processed %d segment descriptors, length: %u\n", rc,
 				rc * XCOPY_SEGMENT_DESC_LEN);
 
->>>>>>> 24b8d41d
 	rc = target_xcopy_parse_target_descriptors(se_cmd, xop, &p[16], tdll, &ret);
 	if (rc <= 0)
 		goto out;
