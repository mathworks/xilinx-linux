// SPDX-License-Identifier: GPL-2.0-or-later
/*******************************************************************************
 * Filename:  target_core_alua.c
 *
 * This file contains SPC-3 compliant asymmetric logical unit assigntment (ALUA)
 *
 * (c) Copyright 2009-2013 Datera, Inc.
 *
 * Nicholas A. Bellinger <nab@kernel.org>
 *
 ******************************************************************************/

#include <linux/slab.h>
#include <linux/spinlock.h>
#include <linux/configfs.h>
#include <linux/delay.h>
#include <linux/export.h>
#include <linux/fcntl.h>
#include <linux/file.h>
#include <linux/fs.h>
#include <scsi/scsi_proto.h>
#include <asm/unaligned.h>

#include <target/target_core_base.h>
#include <target/target_core_backend.h>
#include <target/target_core_fabric.h>

#include "target_core_internal.h"
#include "target_core_alua.h"
#include "target_core_ua.h"

static sense_reason_t core_alua_check_transition(int state, int valid,
						 int *primary, int explicit);
static int core_alua_set_tg_pt_secondary_state(
		struct se_lun *lun, int explicit, int offline);

static char *core_alua_dump_state(int state);

static void __target_attach_tg_pt_gp(struct se_lun *lun,
		struct t10_alua_tg_pt_gp *tg_pt_gp);

static u16 alua_lu_gps_counter;
static u32 alua_lu_gps_count;

static DEFINE_SPINLOCK(lu_gps_lock);
static LIST_HEAD(lu_gps_list);

struct t10_alua_lu_gp *default_lu_gp;

/*
 * REPORT REFERRALS
 *
 * See sbc3r35 section 5.23
 */
sense_reason_t
target_emulate_report_referrals(struct se_cmd *cmd)
{
	struct se_device *dev = cmd->se_dev;
	struct t10_alua_lba_map *map;
	struct t10_alua_lba_map_member *map_mem;
	unsigned char *buf;
	u32 rd_len = 0, off;

	if (cmd->data_length < 4) {
		pr_warn("REPORT REFERRALS allocation length %u too"
			" small\n", cmd->data_length);
		return TCM_INVALID_CDB_FIELD;
	}

	buf = transport_kmap_data_sg(cmd);
	if (!buf)
		return TCM_LOGICAL_UNIT_COMMUNICATION_FAILURE;

	off = 4;
	spin_lock(&dev->t10_alua.lba_map_lock);
	if (list_empty(&dev->t10_alua.lba_map_list)) {
		spin_unlock(&dev->t10_alua.lba_map_lock);
		transport_kunmap_data_sg(cmd);

		return TCM_UNSUPPORTED_SCSI_OPCODE;
	}

	list_for_each_entry(map, &dev->t10_alua.lba_map_list,
			    lba_map_list) {
		int desc_num = off + 3;
		int pg_num;

		off += 4;
		if (cmd->data_length > off)
			put_unaligned_be64(map->lba_map_first_lba, &buf[off]);
		off += 8;
		if (cmd->data_length > off)
			put_unaligned_be64(map->lba_map_last_lba, &buf[off]);
		off += 8;
		rd_len += 20;
		pg_num = 0;
		list_for_each_entry(map_mem, &map->lba_map_mem_list,
				    lba_map_mem_list) {
			int alua_state = map_mem->lba_map_mem_alua_state;
			int alua_pg_id = map_mem->lba_map_mem_alua_pg_id;

			if (cmd->data_length > off)
				buf[off] = alua_state & 0x0f;
			off += 2;
			if (cmd->data_length > off)
				buf[off] = (alua_pg_id >> 8) & 0xff;
			off++;
			if (cmd->data_length > off)
				buf[off] = (alua_pg_id & 0xff);
			off++;
			rd_len += 4;
			pg_num++;
		}
		if (cmd->data_length > desc_num)
			buf[desc_num] = pg_num;
	}
	spin_unlock(&dev->t10_alua.lba_map_lock);

	/*
	 * Set the RETURN DATA LENGTH set in the header of the DataIN Payload
	 */
	put_unaligned_be16(rd_len, &buf[2]);

	transport_kunmap_data_sg(cmd);

	target_complete_cmd(cmd, GOOD);
	return 0;
}

/*
 * REPORT_TARGET_PORT_GROUPS
 *
 * See spc4r17 section 6.27
 */
sense_reason_t
target_emulate_report_target_port_groups(struct se_cmd *cmd)
{
	struct se_device *dev = cmd->se_dev;
	struct t10_alua_tg_pt_gp *tg_pt_gp;
	struct se_lun *lun;
	unsigned char *buf;
	u32 rd_len = 0, off;
	int ext_hdr = (cmd->t_task_cdb[1] & 0x20);

	/*
	 * Skip over RESERVED area to first Target port group descriptor
	 * depending on the PARAMETER DATA FORMAT type..
	 */
	if (ext_hdr != 0)
		off = 8;
	else
		off = 4;

	if (cmd->data_length < off) {
		pr_warn("REPORT TARGET PORT GROUPS allocation length %u too"
			" small for %s header\n", cmd->data_length,
			(ext_hdr) ? "extended" : "normal");
		return TCM_INVALID_CDB_FIELD;
	}
	buf = transport_kmap_data_sg(cmd);
	if (!buf)
		return TCM_LOGICAL_UNIT_COMMUNICATION_FAILURE;

	spin_lock(&dev->t10_alua.tg_pt_gps_lock);
	list_for_each_entry(tg_pt_gp, &dev->t10_alua.tg_pt_gps_list,
			tg_pt_gp_list) {
		/*
		 * Check if the Target port group and Target port descriptor list
		 * based on tg_pt_gp_members count will fit into the response payload.
		 * Otherwise, bump rd_len to let the initiator know we have exceeded
		 * the allocation length and the response is truncated.
		 */
		if ((off + 8 + (tg_pt_gp->tg_pt_gp_members * 4)) >
		     cmd->data_length) {
			rd_len += 8 + (tg_pt_gp->tg_pt_gp_members * 4);
			continue;
		}
		/*
		 * PREF: Preferred target port bit, determine if this
		 * bit should be set for port group.
		 */
		if (tg_pt_gp->tg_pt_gp_pref)
			buf[off] = 0x80;
		/*
		 * Set the ASYMMETRIC ACCESS State
		 */
		buf[off++] |= tg_pt_gp->tg_pt_gp_alua_access_state & 0xff;
		/*
		 * Set supported ASYMMETRIC ACCESS State bits
		 */
		buf[off++] |= tg_pt_gp->tg_pt_gp_alua_supported_states;
		/*
		 * TARGET PORT GROUP
		 */
		put_unaligned_be16(tg_pt_gp->tg_pt_gp_id, &buf[off]);
		off += 2;

		off++; /* Skip over Reserved */
		/*
		 * STATUS CODE
		 */
		buf[off++] = (tg_pt_gp->tg_pt_gp_alua_access_status & 0xff);
		/*
		 * Vendor Specific field
		 */
		buf[off++] = 0x00;
		/*
		 * TARGET PORT COUNT
		 */
		buf[off++] = (tg_pt_gp->tg_pt_gp_members & 0xff);
		rd_len += 8;

		spin_lock(&tg_pt_gp->tg_pt_gp_lock);
		list_for_each_entry(lun, &tg_pt_gp->tg_pt_gp_lun_list,
				lun_tg_pt_gp_link) {
			/*
			 * Start Target Port descriptor format
			 *
			 * See spc4r17 section 6.2.7 Table 247
			 */
			off += 2; /* Skip over Obsolete */
			/*
			 * Set RELATIVE TARGET PORT IDENTIFIER
			 */
			put_unaligned_be16(lun->lun_rtpi, &buf[off]);
			off += 2;
			rd_len += 4;
		}
		spin_unlock(&tg_pt_gp->tg_pt_gp_lock);
	}
	spin_unlock(&dev->t10_alua.tg_pt_gps_lock);
	/*
	 * Set the RETURN DATA LENGTH set in the header of the DataIN Payload
	 */
	put_unaligned_be32(rd_len, &buf[0]);

	/*
	 * Fill in the Extended header parameter data format if requested
	 */
	if (ext_hdr != 0) {
		buf[4] = 0x10;
		/*
		 * Set the implicit transition time (in seconds) for the application
		 * client to use as a base for it's transition timeout value.
		 *
		 * Use the current tg_pt_gp_mem -> tg_pt_gp membership from the LUN
		 * this CDB was received upon to determine this value individually
		 * for ALUA target port group.
		 */
		spin_lock(&cmd->se_lun->lun_tg_pt_gp_lock);
		tg_pt_gp = cmd->se_lun->lun_tg_pt_gp;
		if (tg_pt_gp)
			buf[5] = tg_pt_gp->tg_pt_gp_implicit_trans_secs;
		spin_unlock(&cmd->se_lun->lun_tg_pt_gp_lock);
	}
	transport_kunmap_data_sg(cmd);

	target_complete_cmd_with_length(cmd, GOOD, rd_len + 4);
	return 0;
}

/*
 * SET_TARGET_PORT_GROUPS for explicit ALUA operation.
 *
 * See spc4r17 section 6.35
 */
sense_reason_t
target_emulate_set_target_port_groups(struct se_cmd *cmd)
{
	struct se_device *dev = cmd->se_dev;
	struct se_lun *l_lun = cmd->se_lun;
	struct se_node_acl *nacl = cmd->se_sess->se_node_acl;
	struct t10_alua_tg_pt_gp *tg_pt_gp = NULL, *l_tg_pt_gp;
	unsigned char *buf;
	unsigned char *ptr;
	sense_reason_t rc = TCM_NO_SENSE;
	u32 len = 4; /* Skip over RESERVED area in header */
	int alua_access_state, primary = 0, valid_states;
	u16 tg_pt_id, rtpi;

	if (cmd->data_length < 4) {
		pr_warn("SET TARGET PORT GROUPS parameter list length %u too"
			" small\n", cmd->data_length);
		return TCM_INVALID_PARAMETER_LIST;
	}

	buf = transport_kmap_data_sg(cmd);
	if (!buf)
		return TCM_LOGICAL_UNIT_COMMUNICATION_FAILURE;

	/*
	 * Determine if explicit ALUA via SET_TARGET_PORT_GROUPS is allowed
	 * for the local tg_pt_gp.
	 */
	spin_lock(&l_lun->lun_tg_pt_gp_lock);
	l_tg_pt_gp = l_lun->lun_tg_pt_gp;
	if (!l_tg_pt_gp) {
		spin_unlock(&l_lun->lun_tg_pt_gp_lock);
		pr_err("Unable to access l_lun->tg_pt_gp\n");
		rc = TCM_UNSUPPORTED_SCSI_OPCODE;
		goto out;
	}

	if (!(l_tg_pt_gp->tg_pt_gp_alua_access_type & TPGS_EXPLICIT_ALUA)) {
		spin_unlock(&l_lun->lun_tg_pt_gp_lock);
		pr_debug("Unable to process SET_TARGET_PORT_GROUPS"
				" while TPGS_EXPLICIT_ALUA is disabled\n");
		rc = TCM_UNSUPPORTED_SCSI_OPCODE;
		goto out;
	}
	valid_states = l_tg_pt_gp->tg_pt_gp_alua_supported_states;
	spin_unlock(&l_lun->lun_tg_pt_gp_lock);

	ptr = &buf[4]; /* Skip over RESERVED area in header */

	while (len < cmd->data_length) {
		bool found = false;
		alua_access_state = (ptr[0] & 0x0f);
		/*
		 * Check the received ALUA access state, and determine if
		 * the state is a primary or secondary target port asymmetric
		 * access state.
		 */
		rc = core_alua_check_transition(alua_access_state, valid_states,
						&primary, 1);
		if (rc) {
			/*
			 * If the SET TARGET PORT GROUPS attempts to establish
			 * an invalid combination of target port asymmetric
			 * access states or attempts to establish an
			 * unsupported target port asymmetric access state,
			 * then the command shall be terminated with CHECK
			 * CONDITION status, with the sense key set to ILLEGAL
			 * REQUEST, and the additional sense code set to INVALID
			 * FIELD IN PARAMETER LIST.
			 */
			goto out;
		}

		/*
		 * If the ASYMMETRIC ACCESS STATE field (see table 267)
		 * specifies a primary target port asymmetric access state,
		 * then the TARGET PORT GROUP OR TARGET PORT field specifies
		 * a primary target port group for which the primary target
		 * port asymmetric access state shall be changed. If the
		 * ASYMMETRIC ACCESS STATE field specifies a secondary target
		 * port asymmetric access state, then the TARGET PORT GROUP OR
		 * TARGET PORT field specifies the relative target port
		 * identifier (see 3.1.120) of the target port for which the
		 * secondary target port asymmetric access state shall be
		 * changed.
		 */
		if (primary) {
			tg_pt_id = get_unaligned_be16(ptr + 2);
			/*
			 * Locate the matching target port group ID from
			 * the global tg_pt_gp list
			 */
			spin_lock(&dev->t10_alua.tg_pt_gps_lock);
			list_for_each_entry(tg_pt_gp,
					&dev->t10_alua.tg_pt_gps_list,
					tg_pt_gp_list) {
				if (!tg_pt_gp->tg_pt_gp_valid_id)
					continue;

				if (tg_pt_id != tg_pt_gp->tg_pt_gp_id)
					continue;

				atomic_inc_mb(&tg_pt_gp->tg_pt_gp_ref_cnt);

				spin_unlock(&dev->t10_alua.tg_pt_gps_lock);

				if (!core_alua_do_port_transition(tg_pt_gp,
						dev, l_lun, nacl,
						alua_access_state, 1))
					found = true;

				spin_lock(&dev->t10_alua.tg_pt_gps_lock);
				atomic_dec_mb(&tg_pt_gp->tg_pt_gp_ref_cnt);
				break;
			}
			spin_unlock(&dev->t10_alua.tg_pt_gps_lock);
		} else {
			struct se_lun *lun;

			/*
			 * Extract the RELATIVE TARGET PORT IDENTIFIER to identify
			 * the Target Port in question for the the incoming
			 * SET_TARGET_PORT_GROUPS op.
			 */
			rtpi = get_unaligned_be16(ptr + 2);
			/*
			 * Locate the matching relative target port identifier
			 * for the struct se_device storage object.
			 */
			spin_lock(&dev->se_port_lock);
			list_for_each_entry(lun, &dev->dev_sep_list,
							lun_dev_link) {
				if (lun->lun_rtpi != rtpi)
					continue;

				// XXX: racy unlock
				spin_unlock(&dev->se_port_lock);

				if (!core_alua_set_tg_pt_secondary_state(
						lun, 1, 1))
					found = true;

				spin_lock(&dev->se_port_lock);
				break;
			}
			spin_unlock(&dev->se_port_lock);
		}

		if (!found) {
			rc = TCM_INVALID_PARAMETER_LIST;
			goto out;
		}

		ptr += 4;
		len += 4;
	}

out:
	transport_kunmap_data_sg(cmd);
	if (!rc)
		target_complete_cmd(cmd, GOOD);
	return rc;
}

static inline void set_ascq(struct se_cmd *cmd, u8 alua_ascq)
{
	/*
	 * Set SCSI additional sense code (ASC) to 'LUN Not Accessible';
	 * The ALUA additional sense code qualifier (ASCQ) is determined
	 * by the ALUA primary or secondary access state..
	 */
	pr_debug("[%s]: ALUA TG Port not available, "
		"SenseKey: NOT_READY, ASC/ASCQ: "
		"0x04/0x%02x\n",
		cmd->se_tfo->fabric_name, alua_ascq);

	cmd->scsi_asc = 0x04;
	cmd->scsi_ascq = alua_ascq;
}

static inline void core_alua_state_nonoptimized(
	struct se_cmd *cmd,
	unsigned char *cdb,
	int nonop_delay_msecs)
{
	/*
	 * Set SCF_ALUA_NON_OPTIMIZED here, this value will be checked
	 * later to determine if processing of this cmd needs to be
	 * temporarily delayed for the Active/NonOptimized primary access state.
	 */
	cmd->se_cmd_flags |= SCF_ALUA_NON_OPTIMIZED;
	cmd->alua_nonop_delay = nonop_delay_msecs;
}

static inline int core_alua_state_lba_dependent(
	struct se_cmd *cmd,
	struct t10_alua_tg_pt_gp *tg_pt_gp)
{
	struct se_device *dev = cmd->se_dev;
	u64 segment_size, segment_mult, sectors, lba;

	/* Only need to check for cdb actually containing LBAs */
	if (!(cmd->se_cmd_flags & SCF_SCSI_DATA_CDB))
		return 0;

	spin_lock(&dev->t10_alua.lba_map_lock);
	segment_size = dev->t10_alua.lba_map_segment_size;
	segment_mult = dev->t10_alua.lba_map_segment_multiplier;
	sectors = cmd->data_length / dev->dev_attrib.block_size;

	lba = cmd->t_task_lba;
	while (lba < cmd->t_task_lba + sectors) {
		struct t10_alua_lba_map *cur_map = NULL, *map;
		struct t10_alua_lba_map_member *map_mem;

		list_for_each_entry(map, &dev->t10_alua.lba_map_list,
				    lba_map_list) {
			u64 start_lba, last_lba;
			u64 first_lba = map->lba_map_first_lba;

			if (segment_mult) {
				u64 tmp = lba;
				start_lba = do_div(tmp, segment_size * segment_mult);

				last_lba = first_lba + segment_size - 1;
				if (start_lba >= first_lba &&
				    start_lba <= last_lba) {
					lba += segment_size;
					cur_map = map;
					break;
				}
			} else {
				last_lba = map->lba_map_last_lba;
				if (lba >= first_lba && lba <= last_lba) {
					lba = last_lba + 1;
					cur_map = map;
					break;
				}
			}
		}
		if (!cur_map) {
			spin_unlock(&dev->t10_alua.lba_map_lock);
			set_ascq(cmd, ASCQ_04H_ALUA_TG_PT_UNAVAILABLE);
			return 1;
		}
		list_for_each_entry(map_mem, &cur_map->lba_map_mem_list,
				    lba_map_mem_list) {
			if (map_mem->lba_map_mem_alua_pg_id !=
			    tg_pt_gp->tg_pt_gp_id)
				continue;
			switch(map_mem->lba_map_mem_alua_state) {
			case ALUA_ACCESS_STATE_STANDBY:
				spin_unlock(&dev->t10_alua.lba_map_lock);
				set_ascq(cmd, ASCQ_04H_ALUA_TG_PT_STANDBY);
				return 1;
			case ALUA_ACCESS_STATE_UNAVAILABLE:
				spin_unlock(&dev->t10_alua.lba_map_lock);
				set_ascq(cmd, ASCQ_04H_ALUA_TG_PT_UNAVAILABLE);
				return 1;
			default:
				break;
			}
		}
	}
	spin_unlock(&dev->t10_alua.lba_map_lock);
	return 0;
}

static inline int core_alua_state_standby(
	struct se_cmd *cmd,
	unsigned char *cdb)
{
	/*
	 * Allowed CDBs for ALUA_ACCESS_STATE_STANDBY as defined by
	 * spc4r17 section 5.9.2.4.4
	 */
	switch (cdb[0]) {
	case INQUIRY:
	case LOG_SELECT:
	case LOG_SENSE:
	case MODE_SELECT:
	case MODE_SENSE:
	case REPORT_LUNS:
	case RECEIVE_DIAGNOSTIC:
	case SEND_DIAGNOSTIC:
	case READ_CAPACITY:
		return 0;
	case SERVICE_ACTION_IN_16:
		switch (cdb[1] & 0x1f) {
		case SAI_READ_CAPACITY_16:
			return 0;
		default:
			set_ascq(cmd, ASCQ_04H_ALUA_TG_PT_STANDBY);
			return 1;
		}
	case MAINTENANCE_IN:
		switch (cdb[1] & 0x1f) {
		case MI_REPORT_TARGET_PGS:
			return 0;
		default:
			set_ascq(cmd, ASCQ_04H_ALUA_TG_PT_STANDBY);
			return 1;
		}
	case MAINTENANCE_OUT:
		switch (cdb[1]) {
		case MO_SET_TARGET_PGS:
			return 0;
		default:
			set_ascq(cmd, ASCQ_04H_ALUA_TG_PT_STANDBY);
			return 1;
		}
	case REQUEST_SENSE:
	case PERSISTENT_RESERVE_IN:
	case PERSISTENT_RESERVE_OUT:
	case READ_BUFFER:
	case WRITE_BUFFER:
		return 0;
	default:
		set_ascq(cmd, ASCQ_04H_ALUA_TG_PT_STANDBY);
		return 1;
	}

	return 0;
}

static inline int core_alua_state_unavailable(
	struct se_cmd *cmd,
	unsigned char *cdb)
{
	/*
	 * Allowed CDBs for ALUA_ACCESS_STATE_UNAVAILABLE as defined by
	 * spc4r17 section 5.9.2.4.5
	 */
	switch (cdb[0]) {
	case INQUIRY:
	case REPORT_LUNS:
		return 0;
	case MAINTENANCE_IN:
		switch (cdb[1] & 0x1f) {
		case MI_REPORT_TARGET_PGS:
			return 0;
		default:
			set_ascq(cmd, ASCQ_04H_ALUA_TG_PT_UNAVAILABLE);
			return 1;
		}
	case MAINTENANCE_OUT:
		switch (cdb[1]) {
		case MO_SET_TARGET_PGS:
			return 0;
		default:
			set_ascq(cmd, ASCQ_04H_ALUA_TG_PT_UNAVAILABLE);
			return 1;
		}
	case REQUEST_SENSE:
	case READ_BUFFER:
	case WRITE_BUFFER:
		return 0;
	default:
		set_ascq(cmd, ASCQ_04H_ALUA_TG_PT_UNAVAILABLE);
		return 1;
	}

	return 0;
}

static inline int core_alua_state_transition(
	struct se_cmd *cmd,
	unsigned char *cdb)
{
	/*
	 * Allowed CDBs for ALUA_ACCESS_STATE_TRANSITION as defined by
	 * spc4r17 section 5.9.2.5
	 */
	switch (cdb[0]) {
	case INQUIRY:
	case REPORT_LUNS:
		return 0;
	case MAINTENANCE_IN:
		switch (cdb[1] & 0x1f) {
		case MI_REPORT_TARGET_PGS:
			return 0;
		default:
			set_ascq(cmd, ASCQ_04H_ALUA_STATE_TRANSITION);
			return 1;
		}
	case REQUEST_SENSE:
	case READ_BUFFER:
	case WRITE_BUFFER:
		return 0;
	default:
		set_ascq(cmd, ASCQ_04H_ALUA_STATE_TRANSITION);
		return 1;
	}

	return 0;
}

/*
 * return 1: Is used to signal LUN not accessible, and check condition/not ready
 * return 0: Used to signal success
 * return -1: Used to signal failure, and invalid cdb field
 */
sense_reason_t
target_alua_state_check(struct se_cmd *cmd)
{
	struct se_device *dev = cmd->se_dev;
	unsigned char *cdb = cmd->t_task_cdb;
	struct se_lun *lun = cmd->se_lun;
	struct t10_alua_tg_pt_gp *tg_pt_gp;
	int out_alua_state, nonop_delay_msecs;

	if (dev->se_hba->hba_flags & HBA_FLAGS_INTERNAL_USE)
		return 0;
	if (dev->transport_flags & TRANSPORT_FLAG_PASSTHROUGH_ALUA)
		return 0;

	/*
	 * First, check for a struct se_port specific secondary ALUA target port
	 * access state: OFFLINE
	 */
	if (atomic_read(&lun->lun_tg_pt_secondary_offline)) {
		pr_debug("ALUA: Got secondary offline status for local"
				" target port\n");
		set_ascq(cmd, ASCQ_04H_ALUA_OFFLINE);
		return TCM_CHECK_CONDITION_NOT_READY;
	}

	if (!lun->lun_tg_pt_gp)
		return 0;

	spin_lock(&lun->lun_tg_pt_gp_lock);
	tg_pt_gp = lun->lun_tg_pt_gp;
	out_alua_state = tg_pt_gp->tg_pt_gp_alua_access_state;
	nonop_delay_msecs = tg_pt_gp->tg_pt_gp_nonop_delay_msecs;

	// XXX: keeps using tg_pt_gp witout reference after unlock
	spin_unlock(&lun->lun_tg_pt_gp_lock);
	/*
	 * Process ALUA_ACCESS_STATE_ACTIVE_OPTIMIZED in a separate conditional
	 * statement so the compiler knows explicitly to check this case first.
	 * For the Optimized ALUA access state case, we want to process the
	 * incoming fabric cmd ASAP..
	 */
	if (out_alua_state == ALUA_ACCESS_STATE_ACTIVE_OPTIMIZED)
		return 0;

	switch (out_alua_state) {
	case ALUA_ACCESS_STATE_ACTIVE_NON_OPTIMIZED:
		core_alua_state_nonoptimized(cmd, cdb, nonop_delay_msecs);
		break;
	case ALUA_ACCESS_STATE_STANDBY:
		if (core_alua_state_standby(cmd, cdb))
			return TCM_CHECK_CONDITION_NOT_READY;
		break;
	case ALUA_ACCESS_STATE_UNAVAILABLE:
		if (core_alua_state_unavailable(cmd, cdb))
			return TCM_CHECK_CONDITION_NOT_READY;
		break;
	case ALUA_ACCESS_STATE_TRANSITION:
		if (core_alua_state_transition(cmd, cdb))
			return TCM_CHECK_CONDITION_NOT_READY;
		break;
	case ALUA_ACCESS_STATE_LBA_DEPENDENT:
		if (core_alua_state_lba_dependent(cmd, tg_pt_gp))
			return TCM_CHECK_CONDITION_NOT_READY;
		break;
	/*
	 * OFFLINE is a secondary ALUA target port group access state, that is
	 * handled above with struct se_lun->lun_tg_pt_secondary_offline=1
	 */
	case ALUA_ACCESS_STATE_OFFLINE:
	default:
		pr_err("Unknown ALUA access state: 0x%02x\n",
				out_alua_state);
		return TCM_INVALID_CDB_FIELD;
	}

	return 0;
}

/*
 * Check implicit and explicit ALUA state change request.
 */
static sense_reason_t
core_alua_check_transition(int state, int valid, int *primary, int explicit)
{
	/*
	 * OPTIMIZED, NON-OPTIMIZED, STANDBY and UNAVAILABLE are
	 * defined as primary target port asymmetric access states.
	 */
	switch (state) {
	case ALUA_ACCESS_STATE_ACTIVE_OPTIMIZED:
		if (!(valid & ALUA_AO_SUP))
			goto not_supported;
		*primary = 1;
		break;
	case ALUA_ACCESS_STATE_ACTIVE_NON_OPTIMIZED:
		if (!(valid & ALUA_AN_SUP))
			goto not_supported;
		*primary = 1;
		break;
	case ALUA_ACCESS_STATE_STANDBY:
		if (!(valid & ALUA_S_SUP))
			goto not_supported;
		*primary = 1;
		break;
	case ALUA_ACCESS_STATE_UNAVAILABLE:
		if (!(valid & ALUA_U_SUP))
			goto not_supported;
		*primary = 1;
		break;
	case ALUA_ACCESS_STATE_LBA_DEPENDENT:
		if (!(valid & ALUA_LBD_SUP))
			goto not_supported;
		*primary = 1;
		break;
	case ALUA_ACCESS_STATE_OFFLINE:
		/*
		 * OFFLINE state is defined as a secondary target port
		 * asymmetric access state.
		 */
		if (!(valid & ALUA_O_SUP))
			goto not_supported;
		*primary = 0;
		break;
	case ALUA_ACCESS_STATE_TRANSITION:
		if (!(valid & ALUA_T_SUP) || explicit)
			/*
			 * Transitioning is set internally and by tcmu daemon,
			 * and cannot be selected through a STPG.
			 */
			goto not_supported;
		*primary = 0;
		break;
	default:
		pr_err("Unknown ALUA access state: 0x%02x\n", state);
		return TCM_INVALID_PARAMETER_LIST;
	}

	return 0;

not_supported:
	pr_err("ALUA access state %s not supported",
	       core_alua_dump_state(state));
	return TCM_INVALID_PARAMETER_LIST;
}

static char *core_alua_dump_state(int state)
{
	switch (state) {
	case ALUA_ACCESS_STATE_ACTIVE_OPTIMIZED:
		return "Active/Optimized";
	case ALUA_ACCESS_STATE_ACTIVE_NON_OPTIMIZED:
		return "Active/NonOptimized";
	case ALUA_ACCESS_STATE_LBA_DEPENDENT:
		return "LBA Dependent";
	case ALUA_ACCESS_STATE_STANDBY:
		return "Standby";
	case ALUA_ACCESS_STATE_UNAVAILABLE:
		return "Unavailable";
	case ALUA_ACCESS_STATE_OFFLINE:
		return "Offline";
	case ALUA_ACCESS_STATE_TRANSITION:
		return "Transitioning";
	default:
		return "Unknown";
	}

	return NULL;
}

char *core_alua_dump_status(int status)
{
	switch (status) {
	case ALUA_STATUS_NONE:
		return "None";
	case ALUA_STATUS_ALTERED_BY_EXPLICIT_STPG:
		return "Altered by Explicit STPG";
	case ALUA_STATUS_ALTERED_BY_IMPLICIT_ALUA:
		return "Altered by Implicit ALUA";
	default:
		return "Unknown";
	}

	return NULL;
}

/*
 * Used by fabric modules to determine when we need to delay processing
 * for the Active/NonOptimized paths..
 */
int core_alua_check_nonop_delay(
	struct se_cmd *cmd)
{
	if (!(cmd->se_cmd_flags & SCF_ALUA_NON_OPTIMIZED))
		return 0;
	if (in_interrupt())
		return 0;
	/*
	 * The ALUA Active/NonOptimized access state delay can be disabled
	 * in via configfs with a value of zero
	 */
	if (!cmd->alua_nonop_delay)
		return 0;
	/*
	 * struct se_cmd->alua_nonop_delay gets set by a target port group
	 * defined interval in core_alua_state_nonoptimized()
	 */
	msleep_interruptible(cmd->alua_nonop_delay);
	return 0;
}
EXPORT_SYMBOL(core_alua_check_nonop_delay);

static int core_alua_write_tpg_metadata(
	const char *path,
	unsigned char *md_buf,
	u32 md_buf_len)
{
	struct file *file = filp_open(path, O_RDWR | O_CREAT | O_TRUNC, 0600);
	loff_t pos = 0;
	int ret;

	if (IS_ERR(file)) {
		pr_err("filp_open(%s) for ALUA metadata failed\n", path);
		return -ENODEV;
	}
	ret = kernel_write(file, md_buf, md_buf_len, &pos);
	if (ret < 0)
		pr_err("Error writing ALUA metadata file: %s\n", path);
	fput(file);
	return (ret < 0) ? -EIO : 0;
}

static int core_alua_update_tpg_primary_metadata(
	struct t10_alua_tg_pt_gp *tg_pt_gp)
{
	unsigned char *md_buf;
	struct t10_wwn *wwn = &tg_pt_gp->tg_pt_gp_dev->t10_wwn;
	char *path;
	int len, rc;

	lockdep_assert_held(&tg_pt_gp->tg_pt_gp_transition_mutex);

	md_buf = kzalloc(ALUA_MD_BUF_LEN, GFP_KERNEL);
	if (!md_buf) {
		pr_err("Unable to allocate buf for ALUA metadata\n");
		return -ENOMEM;
	}

	len = snprintf(md_buf, ALUA_MD_BUF_LEN,
			"tg_pt_gp_id=%hu\n"
			"alua_access_state=0x%02x\n"
			"alua_access_status=0x%02x\n",
			tg_pt_gp->tg_pt_gp_id,
			tg_pt_gp->tg_pt_gp_alua_access_state,
			tg_pt_gp->tg_pt_gp_alua_access_status);

<<<<<<< HEAD
	snprintf(path, ALUA_METADATA_PATH_LEN,
		"%s/alua/tpgs_%s/%s", db_root, &wwn->unit_serial[0],
		config_item_name(&tg_pt_gp->tg_pt_gp_group.cg_item));

	rc = core_alua_write_tpg_metadata(path, md_buf, len);
=======
	rc = -ENOMEM;
	path = kasprintf(GFP_KERNEL, "%s/alua/tpgs_%s/%s", db_root,
			&wwn->unit_serial[0],
			config_item_name(&tg_pt_gp->tg_pt_gp_group.cg_item));
	if (path) {
		rc = core_alua_write_tpg_metadata(path, md_buf, len);
		kfree(path);
	}
>>>>>>> 24b8d41d
	kfree(md_buf);
	return rc;
}

static void core_alua_queue_state_change_ua(struct t10_alua_tg_pt_gp *tg_pt_gp)
{
	struct se_dev_entry *se_deve;
	struct se_lun *lun;
	struct se_lun_acl *lacl;

	spin_lock(&tg_pt_gp->tg_pt_gp_lock);
	list_for_each_entry(lun, &tg_pt_gp->tg_pt_gp_lun_list,
				lun_tg_pt_gp_link) {
		/*
		 * After an implicit target port asymmetric access state
		 * change, a device server shall establish a unit attention
		 * condition for the initiator port associated with every I_T
		 * nexus with the additional sense code set to ASYMMETRIC
		 * ACCESS STATE CHANGED.
		 *
		 * After an explicit target port asymmetric access state
		 * change, a device server shall establish a unit attention
		 * condition with the additional sense code set to ASYMMETRIC
		 * ACCESS STATE CHANGED for the initiator port associated with
		 * every I_T nexus other than the I_T nexus on which the SET
		 * TARGET PORT GROUPS command
		 */
		if (!percpu_ref_tryget_live(&lun->lun_ref))
			continue;
		spin_unlock(&tg_pt_gp->tg_pt_gp_lock);

		spin_lock(&lun->lun_deve_lock);
		list_for_each_entry(se_deve, &lun->lun_deve_list, lun_link) {
			lacl = rcu_dereference_check(se_deve->se_lun_acl,
					lockdep_is_held(&lun->lun_deve_lock));

			/*
			 * spc4r37 p.242:
			 * After an explicit target port asymmetric access
			 * state change, a device server shall establish a
			 * unit attention condition with the additional sense
			 * code set to ASYMMETRIC ACCESS STATE CHANGED for
			 * the initiator port associated with every I_T nexus
			 * other than the I_T nexus on which the SET TARGET
			 * PORT GROUPS command was received.
			 */
			if ((tg_pt_gp->tg_pt_gp_alua_access_status ==
			     ALUA_STATUS_ALTERED_BY_EXPLICIT_STPG) &&
			   (tg_pt_gp->tg_pt_gp_alua_lun != NULL) &&
			    (tg_pt_gp->tg_pt_gp_alua_lun == lun))
				continue;

			/*
			 * se_deve->se_lun_acl pointer may be NULL for a
			 * entry created without explicit Node+MappedLUN ACLs
			 */
			if (lacl && (tg_pt_gp->tg_pt_gp_alua_nacl != NULL) &&
			    (tg_pt_gp->tg_pt_gp_alua_nacl == lacl->se_lun_nacl))
				continue;

			core_scsi3_ua_allocate(se_deve, 0x2A,
				ASCQ_2AH_ASYMMETRIC_ACCESS_STATE_CHANGED);
		}
		spin_unlock(&lun->lun_deve_lock);

		spin_lock(&tg_pt_gp->tg_pt_gp_lock);
		percpu_ref_put(&lun->lun_ref);
	}
	spin_unlock(&tg_pt_gp->tg_pt_gp_lock);
}

static int core_alua_do_transition_tg_pt(
	struct t10_alua_tg_pt_gp *tg_pt_gp,
	int new_state,
	int explicit)
{
	int prev_state;

	mutex_lock(&tg_pt_gp->tg_pt_gp_transition_mutex);
	/* Nothing to be done here */
	if (tg_pt_gp->tg_pt_gp_alua_access_state == new_state) {
		mutex_unlock(&tg_pt_gp->tg_pt_gp_transition_mutex);
		return 0;
	}

	if (explicit && new_state == ALUA_ACCESS_STATE_TRANSITION) {
		mutex_unlock(&tg_pt_gp->tg_pt_gp_transition_mutex);
		return -EAGAIN;
	}

	/*
	 * Save the old primary ALUA access state, and set the current state
	 * to ALUA_ACCESS_STATE_TRANSITION.
	 */
	prev_state = tg_pt_gp->tg_pt_gp_alua_access_state;
	tg_pt_gp->tg_pt_gp_alua_access_state = ALUA_ACCESS_STATE_TRANSITION;
	tg_pt_gp->tg_pt_gp_alua_access_status = (explicit) ?
				ALUA_STATUS_ALTERED_BY_EXPLICIT_STPG :
				ALUA_STATUS_ALTERED_BY_IMPLICIT_ALUA;

	core_alua_queue_state_change_ua(tg_pt_gp);

	if (new_state == ALUA_ACCESS_STATE_TRANSITION) {
		mutex_unlock(&tg_pt_gp->tg_pt_gp_transition_mutex);
		return 0;
	}

	/*
	 * Check for the optional ALUA primary state transition delay
	 */
	if (tg_pt_gp->tg_pt_gp_trans_delay_msecs != 0)
		msleep_interruptible(tg_pt_gp->tg_pt_gp_trans_delay_msecs);

	/*
	 * Set the current primary ALUA access state to the requested new state
	 */
	tg_pt_gp->tg_pt_gp_alua_access_state = new_state;

	/*
	 * Update the ALUA metadata buf that has been allocated in
	 * core_alua_do_port_transition(), this metadata will be written
	 * to struct file.
	 *
	 * Note that there is the case where we do not want to update the
	 * metadata when the saved metadata is being parsed in userspace
	 * when setting the existing port access state and access status.
	 *
	 * Also note that the failure to write out the ALUA metadata to
	 * struct file does NOT affect the actual ALUA transition.
	 */
	if (tg_pt_gp->tg_pt_gp_write_metadata) {
		core_alua_update_tpg_primary_metadata(tg_pt_gp);
	}

	pr_debug("Successful %s ALUA transition TG PT Group: %s ID: %hu"
		" from primary access state %s to %s\n", (explicit) ? "explicit" :
		"implicit", config_item_name(&tg_pt_gp->tg_pt_gp_group.cg_item),
		tg_pt_gp->tg_pt_gp_id,
		core_alua_dump_state(prev_state),
		core_alua_dump_state(new_state));

	core_alua_queue_state_change_ua(tg_pt_gp);

	mutex_unlock(&tg_pt_gp->tg_pt_gp_transition_mutex);
	return 0;
}

int core_alua_do_port_transition(
	struct t10_alua_tg_pt_gp *l_tg_pt_gp,
	struct se_device *l_dev,
	struct se_lun *l_lun,
	struct se_node_acl *l_nacl,
	int new_state,
	int explicit)
{
	struct se_device *dev;
	struct t10_alua_lu_gp *lu_gp;
	struct t10_alua_lu_gp_member *lu_gp_mem, *local_lu_gp_mem;
	struct t10_alua_tg_pt_gp *tg_pt_gp;
	int primary, valid_states, rc = 0;

	if (l_dev->transport_flags & TRANSPORT_FLAG_PASSTHROUGH_ALUA)
		return -ENODEV;

	valid_states = l_tg_pt_gp->tg_pt_gp_alua_supported_states;
	if (core_alua_check_transition(new_state, valid_states, &primary,
				       explicit) != 0)
		return -EINVAL;

	local_lu_gp_mem = l_dev->dev_alua_lu_gp_mem;
	spin_lock(&local_lu_gp_mem->lu_gp_mem_lock);
	lu_gp = local_lu_gp_mem->lu_gp;
	atomic_inc(&lu_gp->lu_gp_ref_cnt);
	spin_unlock(&local_lu_gp_mem->lu_gp_mem_lock);
	/*
	 * For storage objects that are members of the 'default_lu_gp',
	 * we only do transition on the passed *l_tp_pt_gp, and not
	 * on all of the matching target port groups IDs in default_lu_gp.
	 */
	if (!lu_gp->lu_gp_id) {
		/*
		 * core_alua_do_transition_tg_pt() will always return
		 * success.
		 */
		l_tg_pt_gp->tg_pt_gp_alua_lun = l_lun;
		l_tg_pt_gp->tg_pt_gp_alua_nacl = l_nacl;
		rc = core_alua_do_transition_tg_pt(l_tg_pt_gp,
						   new_state, explicit);
		atomic_dec_mb(&lu_gp->lu_gp_ref_cnt);
		return rc;
	}
	/*
	 * For all other LU groups aside from 'default_lu_gp', walk all of
	 * the associated storage objects looking for a matching target port
	 * group ID from the local target port group.
	 */
	spin_lock(&lu_gp->lu_gp_lock);
	list_for_each_entry(lu_gp_mem, &lu_gp->lu_gp_mem_list,
				lu_gp_mem_list) {

		dev = lu_gp_mem->lu_gp_mem_dev;
		atomic_inc_mb(&lu_gp_mem->lu_gp_mem_ref_cnt);
		spin_unlock(&lu_gp->lu_gp_lock);

		spin_lock(&dev->t10_alua.tg_pt_gps_lock);
		list_for_each_entry(tg_pt_gp,
				&dev->t10_alua.tg_pt_gps_list,
				tg_pt_gp_list) {

			if (!tg_pt_gp->tg_pt_gp_valid_id)
				continue;
			/*
			 * If the target behavior port asymmetric access state
			 * is changed for any target port group accessible via
			 * a logical unit within a LU group, the target port
			 * behavior group asymmetric access states for the same
			 * target port group accessible via other logical units
			 * in that LU group will also change.
			 */
			if (l_tg_pt_gp->tg_pt_gp_id != tg_pt_gp->tg_pt_gp_id)
				continue;

			if (l_tg_pt_gp == tg_pt_gp) {
				tg_pt_gp->tg_pt_gp_alua_lun = l_lun;
				tg_pt_gp->tg_pt_gp_alua_nacl = l_nacl;
			} else {
				tg_pt_gp->tg_pt_gp_alua_lun = NULL;
				tg_pt_gp->tg_pt_gp_alua_nacl = NULL;
			}
			atomic_inc_mb(&tg_pt_gp->tg_pt_gp_ref_cnt);
			spin_unlock(&dev->t10_alua.tg_pt_gps_lock);
			/*
			 * core_alua_do_transition_tg_pt() will always return
			 * success.
			 */
			rc = core_alua_do_transition_tg_pt(tg_pt_gp,
					new_state, explicit);

			spin_lock(&dev->t10_alua.tg_pt_gps_lock);
			atomic_dec_mb(&tg_pt_gp->tg_pt_gp_ref_cnt);
			if (rc)
				break;
		}
		spin_unlock(&dev->t10_alua.tg_pt_gps_lock);

		spin_lock(&lu_gp->lu_gp_lock);
		atomic_dec_mb(&lu_gp_mem->lu_gp_mem_ref_cnt);
	}
	spin_unlock(&lu_gp->lu_gp_lock);

	if (!rc) {
		pr_debug("Successfully processed LU Group: %s all ALUA TG PT"
			 " Group IDs: %hu %s transition to primary state: %s\n",
			 config_item_name(&lu_gp->lu_gp_group.cg_item),
			 l_tg_pt_gp->tg_pt_gp_id,
			 (explicit) ? "explicit" : "implicit",
			 core_alua_dump_state(new_state));
	}

	atomic_dec_mb(&lu_gp->lu_gp_ref_cnt);
	return rc;
}

static int core_alua_update_tpg_secondary_metadata(struct se_lun *lun)
{
	struct se_portal_group *se_tpg = lun->lun_tpg;
	unsigned char *md_buf;
	char *path;
	int len, rc;

	mutex_lock(&lun->lun_tg_pt_md_mutex);

	md_buf = kzalloc(ALUA_MD_BUF_LEN, GFP_KERNEL);
	if (!md_buf) {
		pr_err("Unable to allocate buf for ALUA metadata\n");
		rc = -ENOMEM;
		goto out_unlock;
	}

	len = snprintf(md_buf, ALUA_MD_BUF_LEN, "alua_tg_pt_offline=%d\n"
			"alua_tg_pt_status=0x%02x\n",
			atomic_read(&lun->lun_tg_pt_secondary_offline),
			lun->lun_tg_pt_secondary_stat);

<<<<<<< HEAD
	snprintf(path, ALUA_METADATA_PATH_LEN, "%s/alua/%s/%s/lun_%llu",
			db_root, se_tpg->se_tpg_tfo->get_fabric_name(), wwn,
			lun->unpacked_lun);
=======
	if (se_tpg->se_tpg_tfo->tpg_get_tag != NULL) {
		path = kasprintf(GFP_KERNEL, "%s/alua/%s/%s+%hu/lun_%llu",
				db_root, se_tpg->se_tpg_tfo->fabric_name,
				se_tpg->se_tpg_tfo->tpg_get_wwn(se_tpg),
				se_tpg->se_tpg_tfo->tpg_get_tag(se_tpg),
				lun->unpacked_lun);
	} else {
		path = kasprintf(GFP_KERNEL, "%s/alua/%s/%s/lun_%llu",
				db_root, se_tpg->se_tpg_tfo->fabric_name,
				se_tpg->se_tpg_tfo->tpg_get_wwn(se_tpg),
				lun->unpacked_lun);
	}
	if (!path) {
		rc = -ENOMEM;
		goto out_free;
	}
>>>>>>> 24b8d41d

	rc = core_alua_write_tpg_metadata(path, md_buf, len);
	kfree(path);
out_free:
	kfree(md_buf);
out_unlock:
	mutex_unlock(&lun->lun_tg_pt_md_mutex);
	return rc;
}

static int core_alua_set_tg_pt_secondary_state(
	struct se_lun *lun,
	int explicit,
	int offline)
{
	struct t10_alua_tg_pt_gp *tg_pt_gp;
	int trans_delay_msecs;

	spin_lock(&lun->lun_tg_pt_gp_lock);
	tg_pt_gp = lun->lun_tg_pt_gp;
	if (!tg_pt_gp) {
		spin_unlock(&lun->lun_tg_pt_gp_lock);
		pr_err("Unable to complete secondary state"
				" transition\n");
		return -EINVAL;
	}
	trans_delay_msecs = tg_pt_gp->tg_pt_gp_trans_delay_msecs;
	/*
	 * Set the secondary ALUA target port access state to OFFLINE
	 * or release the previously secondary state for struct se_lun
	 */
	if (offline)
		atomic_set(&lun->lun_tg_pt_secondary_offline, 1);
	else
		atomic_set(&lun->lun_tg_pt_secondary_offline, 0);

	lun->lun_tg_pt_secondary_stat = (explicit) ?
			ALUA_STATUS_ALTERED_BY_EXPLICIT_STPG :
			ALUA_STATUS_ALTERED_BY_IMPLICIT_ALUA;

	pr_debug("Successful %s ALUA transition TG PT Group: %s ID: %hu"
		" to secondary access state: %s\n", (explicit) ? "explicit" :
		"implicit", config_item_name(&tg_pt_gp->tg_pt_gp_group.cg_item),
		tg_pt_gp->tg_pt_gp_id, (offline) ? "OFFLINE" : "ONLINE");

	spin_unlock(&lun->lun_tg_pt_gp_lock);
	/*
	 * Do the optional transition delay after we set the secondary
	 * ALUA access state.
	 */
	if (trans_delay_msecs != 0)
		msleep_interruptible(trans_delay_msecs);
	/*
	 * See if we need to update the ALUA fabric port metadata for
	 * secondary state and status
	 */
	if (lun->lun_tg_pt_secondary_write_md)
		core_alua_update_tpg_secondary_metadata(lun);

	return 0;
}

struct t10_alua_lba_map *
core_alua_allocate_lba_map(struct list_head *list,
			   u64 first_lba, u64 last_lba)
{
	struct t10_alua_lba_map *lba_map;

	lba_map = kmem_cache_zalloc(t10_alua_lba_map_cache, GFP_KERNEL);
	if (!lba_map) {
		pr_err("Unable to allocate struct t10_alua_lba_map\n");
		return ERR_PTR(-ENOMEM);
	}
	INIT_LIST_HEAD(&lba_map->lba_map_mem_list);
	lba_map->lba_map_first_lba = first_lba;
	lba_map->lba_map_last_lba = last_lba;

	list_add_tail(&lba_map->lba_map_list, list);
	return lba_map;
}

int
core_alua_allocate_lba_map_mem(struct t10_alua_lba_map *lba_map,
			       int pg_id, int state)
{
	struct t10_alua_lba_map_member *lba_map_mem;

	list_for_each_entry(lba_map_mem, &lba_map->lba_map_mem_list,
			    lba_map_mem_list) {
		if (lba_map_mem->lba_map_mem_alua_pg_id == pg_id) {
			pr_err("Duplicate pg_id %d in lba_map\n", pg_id);
			return -EINVAL;
		}
	}

	lba_map_mem = kmem_cache_zalloc(t10_alua_lba_map_mem_cache, GFP_KERNEL);
	if (!lba_map_mem) {
		pr_err("Unable to allocate struct t10_alua_lba_map_mem\n");
		return -ENOMEM;
	}
	lba_map_mem->lba_map_mem_alua_state = state;
	lba_map_mem->lba_map_mem_alua_pg_id = pg_id;

	list_add_tail(&lba_map_mem->lba_map_mem_list,
		      &lba_map->lba_map_mem_list);
	return 0;
}

void
core_alua_free_lba_map(struct list_head *lba_list)
{
	struct t10_alua_lba_map *lba_map, *lba_map_tmp;
	struct t10_alua_lba_map_member *lba_map_mem, *lba_map_mem_tmp;

	list_for_each_entry_safe(lba_map, lba_map_tmp, lba_list,
				 lba_map_list) {
		list_for_each_entry_safe(lba_map_mem, lba_map_mem_tmp,
					 &lba_map->lba_map_mem_list,
					 lba_map_mem_list) {
			list_del(&lba_map_mem->lba_map_mem_list);
			kmem_cache_free(t10_alua_lba_map_mem_cache,
					lba_map_mem);
		}
		list_del(&lba_map->lba_map_list);
		kmem_cache_free(t10_alua_lba_map_cache, lba_map);
	}
}

void
core_alua_set_lba_map(struct se_device *dev, struct list_head *lba_map_list,
		      int segment_size, int segment_mult)
{
	struct list_head old_lba_map_list;
	struct t10_alua_tg_pt_gp *tg_pt_gp;
	int activate = 0, supported;

	INIT_LIST_HEAD(&old_lba_map_list);
	spin_lock(&dev->t10_alua.lba_map_lock);
	dev->t10_alua.lba_map_segment_size = segment_size;
	dev->t10_alua.lba_map_segment_multiplier = segment_mult;
	list_splice_init(&dev->t10_alua.lba_map_list, &old_lba_map_list);
	if (lba_map_list) {
		list_splice_init(lba_map_list, &dev->t10_alua.lba_map_list);
		activate = 1;
	}
	spin_unlock(&dev->t10_alua.lba_map_lock);
	spin_lock(&dev->t10_alua.tg_pt_gps_lock);
	list_for_each_entry(tg_pt_gp, &dev->t10_alua.tg_pt_gps_list,
			    tg_pt_gp_list) {

		if (!tg_pt_gp->tg_pt_gp_valid_id)
			continue;
		supported = tg_pt_gp->tg_pt_gp_alua_supported_states;
		if (activate)
			supported |= ALUA_LBD_SUP;
		else
			supported &= ~ALUA_LBD_SUP;
		tg_pt_gp->tg_pt_gp_alua_supported_states = supported;
	}
	spin_unlock(&dev->t10_alua.tg_pt_gps_lock);
	core_alua_free_lba_map(&old_lba_map_list);
}

struct t10_alua_lu_gp *
core_alua_allocate_lu_gp(const char *name, int def_group)
{
	struct t10_alua_lu_gp *lu_gp;

	lu_gp = kmem_cache_zalloc(t10_alua_lu_gp_cache, GFP_KERNEL);
	if (!lu_gp) {
		pr_err("Unable to allocate struct t10_alua_lu_gp\n");
		return ERR_PTR(-ENOMEM);
	}
	INIT_LIST_HEAD(&lu_gp->lu_gp_node);
	INIT_LIST_HEAD(&lu_gp->lu_gp_mem_list);
	spin_lock_init(&lu_gp->lu_gp_lock);
	atomic_set(&lu_gp->lu_gp_ref_cnt, 0);

	if (def_group) {
		lu_gp->lu_gp_id = alua_lu_gps_counter++;
		lu_gp->lu_gp_valid_id = 1;
		alua_lu_gps_count++;
	}

	return lu_gp;
}

int core_alua_set_lu_gp_id(struct t10_alua_lu_gp *lu_gp, u16 lu_gp_id)
{
	struct t10_alua_lu_gp *lu_gp_tmp;
	u16 lu_gp_id_tmp;
	/*
	 * The lu_gp->lu_gp_id may only be set once..
	 */
	if (lu_gp->lu_gp_valid_id) {
		pr_warn("ALUA LU Group already has a valid ID,"
			" ignoring request\n");
		return -EINVAL;
	}

	spin_lock(&lu_gps_lock);
	if (alua_lu_gps_count == 0x0000ffff) {
		pr_err("Maximum ALUA alua_lu_gps_count:"
				" 0x0000ffff reached\n");
		spin_unlock(&lu_gps_lock);
		kmem_cache_free(t10_alua_lu_gp_cache, lu_gp);
		return -ENOSPC;
	}
again:
	lu_gp_id_tmp = (lu_gp_id != 0) ? lu_gp_id :
				alua_lu_gps_counter++;

	list_for_each_entry(lu_gp_tmp, &lu_gps_list, lu_gp_node) {
		if (lu_gp_tmp->lu_gp_id == lu_gp_id_tmp) {
			if (!lu_gp_id)
				goto again;

			pr_warn("ALUA Logical Unit Group ID: %hu"
				" already exists, ignoring request\n",
				lu_gp_id);
			spin_unlock(&lu_gps_lock);
			return -EINVAL;
		}
	}

	lu_gp->lu_gp_id = lu_gp_id_tmp;
	lu_gp->lu_gp_valid_id = 1;
	list_add_tail(&lu_gp->lu_gp_node, &lu_gps_list);
	alua_lu_gps_count++;
	spin_unlock(&lu_gps_lock);

	return 0;
}

static struct t10_alua_lu_gp_member *
core_alua_allocate_lu_gp_mem(struct se_device *dev)
{
	struct t10_alua_lu_gp_member *lu_gp_mem;

	lu_gp_mem = kmem_cache_zalloc(t10_alua_lu_gp_mem_cache, GFP_KERNEL);
	if (!lu_gp_mem) {
		pr_err("Unable to allocate struct t10_alua_lu_gp_member\n");
		return ERR_PTR(-ENOMEM);
	}
	INIT_LIST_HEAD(&lu_gp_mem->lu_gp_mem_list);
	spin_lock_init(&lu_gp_mem->lu_gp_mem_lock);
	atomic_set(&lu_gp_mem->lu_gp_mem_ref_cnt, 0);

	lu_gp_mem->lu_gp_mem_dev = dev;
	dev->dev_alua_lu_gp_mem = lu_gp_mem;

	return lu_gp_mem;
}

void core_alua_free_lu_gp(struct t10_alua_lu_gp *lu_gp)
{
	struct t10_alua_lu_gp_member *lu_gp_mem, *lu_gp_mem_tmp;
	/*
	 * Once we have reached this point, config_item_put() has
	 * already been called from target_core_alua_drop_lu_gp().
	 *
	 * Here, we remove the *lu_gp from the global list so that
	 * no associations can be made while we are releasing
	 * struct t10_alua_lu_gp.
	 */
	spin_lock(&lu_gps_lock);
	list_del(&lu_gp->lu_gp_node);
	alua_lu_gps_count--;
	spin_unlock(&lu_gps_lock);
	/*
	 * Allow struct t10_alua_lu_gp * referenced by core_alua_get_lu_gp_by_name()
	 * in target_core_configfs.c:target_core_store_alua_lu_gp() to be
	 * released with core_alua_put_lu_gp_from_name()
	 */
	while (atomic_read(&lu_gp->lu_gp_ref_cnt))
		cpu_relax();
	/*
	 * Release reference to struct t10_alua_lu_gp * from all associated
	 * struct se_device.
	 */
	spin_lock(&lu_gp->lu_gp_lock);
	list_for_each_entry_safe(lu_gp_mem, lu_gp_mem_tmp,
				&lu_gp->lu_gp_mem_list, lu_gp_mem_list) {
		if (lu_gp_mem->lu_gp_assoc) {
			list_del(&lu_gp_mem->lu_gp_mem_list);
			lu_gp->lu_gp_members--;
			lu_gp_mem->lu_gp_assoc = 0;
		}
		spin_unlock(&lu_gp->lu_gp_lock);
		/*
		 *
		 * lu_gp_mem is associated with a single
		 * struct se_device->dev_alua_lu_gp_mem, and is released when
		 * struct se_device is released via core_alua_free_lu_gp_mem().
		 *
		 * If the passed lu_gp does NOT match the default_lu_gp, assume
		 * we want to re-associate a given lu_gp_mem with default_lu_gp.
		 */
		spin_lock(&lu_gp_mem->lu_gp_mem_lock);
		if (lu_gp != default_lu_gp)
			__core_alua_attach_lu_gp_mem(lu_gp_mem,
					default_lu_gp);
		else
			lu_gp_mem->lu_gp = NULL;
		spin_unlock(&lu_gp_mem->lu_gp_mem_lock);

		spin_lock(&lu_gp->lu_gp_lock);
	}
	spin_unlock(&lu_gp->lu_gp_lock);

	kmem_cache_free(t10_alua_lu_gp_cache, lu_gp);
}

void core_alua_free_lu_gp_mem(struct se_device *dev)
{
	struct t10_alua_lu_gp *lu_gp;
	struct t10_alua_lu_gp_member *lu_gp_mem;

	lu_gp_mem = dev->dev_alua_lu_gp_mem;
	if (!lu_gp_mem)
		return;

	while (atomic_read(&lu_gp_mem->lu_gp_mem_ref_cnt))
		cpu_relax();

	spin_lock(&lu_gp_mem->lu_gp_mem_lock);
	lu_gp = lu_gp_mem->lu_gp;
	if (lu_gp) {
		spin_lock(&lu_gp->lu_gp_lock);
		if (lu_gp_mem->lu_gp_assoc) {
			list_del(&lu_gp_mem->lu_gp_mem_list);
			lu_gp->lu_gp_members--;
			lu_gp_mem->lu_gp_assoc = 0;
		}
		spin_unlock(&lu_gp->lu_gp_lock);
		lu_gp_mem->lu_gp = NULL;
	}
	spin_unlock(&lu_gp_mem->lu_gp_mem_lock);

	kmem_cache_free(t10_alua_lu_gp_mem_cache, lu_gp_mem);
}

struct t10_alua_lu_gp *core_alua_get_lu_gp_by_name(const char *name)
{
	struct t10_alua_lu_gp *lu_gp;
	struct config_item *ci;

	spin_lock(&lu_gps_lock);
	list_for_each_entry(lu_gp, &lu_gps_list, lu_gp_node) {
		if (!lu_gp->lu_gp_valid_id)
			continue;
		ci = &lu_gp->lu_gp_group.cg_item;
		if (!strcmp(config_item_name(ci), name)) {
			atomic_inc(&lu_gp->lu_gp_ref_cnt);
			spin_unlock(&lu_gps_lock);
			return lu_gp;
		}
	}
	spin_unlock(&lu_gps_lock);

	return NULL;
}

void core_alua_put_lu_gp_from_name(struct t10_alua_lu_gp *lu_gp)
{
	spin_lock(&lu_gps_lock);
	atomic_dec(&lu_gp->lu_gp_ref_cnt);
	spin_unlock(&lu_gps_lock);
}

/*
 * Called with struct t10_alua_lu_gp_member->lu_gp_mem_lock
 */
void __core_alua_attach_lu_gp_mem(
	struct t10_alua_lu_gp_member *lu_gp_mem,
	struct t10_alua_lu_gp *lu_gp)
{
	spin_lock(&lu_gp->lu_gp_lock);
	lu_gp_mem->lu_gp = lu_gp;
	lu_gp_mem->lu_gp_assoc = 1;
	list_add_tail(&lu_gp_mem->lu_gp_mem_list, &lu_gp->lu_gp_mem_list);
	lu_gp->lu_gp_members++;
	spin_unlock(&lu_gp->lu_gp_lock);
}

/*
 * Called with struct t10_alua_lu_gp_member->lu_gp_mem_lock
 */
void __core_alua_drop_lu_gp_mem(
	struct t10_alua_lu_gp_member *lu_gp_mem,
	struct t10_alua_lu_gp *lu_gp)
{
	spin_lock(&lu_gp->lu_gp_lock);
	list_del(&lu_gp_mem->lu_gp_mem_list);
	lu_gp_mem->lu_gp = NULL;
	lu_gp_mem->lu_gp_assoc = 0;
	lu_gp->lu_gp_members--;
	spin_unlock(&lu_gp->lu_gp_lock);
}

struct t10_alua_tg_pt_gp *core_alua_allocate_tg_pt_gp(struct se_device *dev,
		const char *name, int def_group)
{
	struct t10_alua_tg_pt_gp *tg_pt_gp;

	tg_pt_gp = kmem_cache_zalloc(t10_alua_tg_pt_gp_cache, GFP_KERNEL);
	if (!tg_pt_gp) {
		pr_err("Unable to allocate struct t10_alua_tg_pt_gp\n");
		return NULL;
	}
	INIT_LIST_HEAD(&tg_pt_gp->tg_pt_gp_list);
	INIT_LIST_HEAD(&tg_pt_gp->tg_pt_gp_lun_list);
	mutex_init(&tg_pt_gp->tg_pt_gp_transition_mutex);
	spin_lock_init(&tg_pt_gp->tg_pt_gp_lock);
	atomic_set(&tg_pt_gp->tg_pt_gp_ref_cnt, 0);
	tg_pt_gp->tg_pt_gp_dev = dev;
	tg_pt_gp->tg_pt_gp_alua_access_state =
			ALUA_ACCESS_STATE_ACTIVE_OPTIMIZED;
	/*
	 * Enable both explicit and implicit ALUA support by default
	 */
	tg_pt_gp->tg_pt_gp_alua_access_type =
			TPGS_EXPLICIT_ALUA | TPGS_IMPLICIT_ALUA;
	/*
	 * Set the default Active/NonOptimized Delay in milliseconds
	 */
	tg_pt_gp->tg_pt_gp_nonop_delay_msecs = ALUA_DEFAULT_NONOP_DELAY_MSECS;
	tg_pt_gp->tg_pt_gp_trans_delay_msecs = ALUA_DEFAULT_TRANS_DELAY_MSECS;
	tg_pt_gp->tg_pt_gp_implicit_trans_secs = ALUA_DEFAULT_IMPLICIT_TRANS_SECS;

	/*
	 * Enable all supported states
	 */
	tg_pt_gp->tg_pt_gp_alua_supported_states =
	    ALUA_T_SUP | ALUA_O_SUP |
	    ALUA_U_SUP | ALUA_S_SUP | ALUA_AN_SUP | ALUA_AO_SUP;

	if (def_group) {
		spin_lock(&dev->t10_alua.tg_pt_gps_lock);
		tg_pt_gp->tg_pt_gp_id =
				dev->t10_alua.alua_tg_pt_gps_counter++;
		tg_pt_gp->tg_pt_gp_valid_id = 1;
		dev->t10_alua.alua_tg_pt_gps_count++;
		list_add_tail(&tg_pt_gp->tg_pt_gp_list,
			      &dev->t10_alua.tg_pt_gps_list);
		spin_unlock(&dev->t10_alua.tg_pt_gps_lock);
	}

	return tg_pt_gp;
}

int core_alua_set_tg_pt_gp_id(
	struct t10_alua_tg_pt_gp *tg_pt_gp,
	u16 tg_pt_gp_id)
{
	struct se_device *dev = tg_pt_gp->tg_pt_gp_dev;
	struct t10_alua_tg_pt_gp *tg_pt_gp_tmp;
	u16 tg_pt_gp_id_tmp;

	/*
	 * The tg_pt_gp->tg_pt_gp_id may only be set once..
	 */
	if (tg_pt_gp->tg_pt_gp_valid_id) {
		pr_warn("ALUA TG PT Group already has a valid ID,"
			" ignoring request\n");
		return -EINVAL;
	}

	spin_lock(&dev->t10_alua.tg_pt_gps_lock);
	if (dev->t10_alua.alua_tg_pt_gps_count == 0x0000ffff) {
		pr_err("Maximum ALUA alua_tg_pt_gps_count:"
			" 0x0000ffff reached\n");
		spin_unlock(&dev->t10_alua.tg_pt_gps_lock);
		kmem_cache_free(t10_alua_tg_pt_gp_cache, tg_pt_gp);
		return -ENOSPC;
	}
again:
	tg_pt_gp_id_tmp = (tg_pt_gp_id != 0) ? tg_pt_gp_id :
			dev->t10_alua.alua_tg_pt_gps_counter++;

	list_for_each_entry(tg_pt_gp_tmp, &dev->t10_alua.tg_pt_gps_list,
			tg_pt_gp_list) {
		if (tg_pt_gp_tmp->tg_pt_gp_id == tg_pt_gp_id_tmp) {
			if (!tg_pt_gp_id)
				goto again;

			pr_err("ALUA Target Port Group ID: %hu already"
				" exists, ignoring request\n", tg_pt_gp_id);
			spin_unlock(&dev->t10_alua.tg_pt_gps_lock);
			return -EINVAL;
		}
	}

	tg_pt_gp->tg_pt_gp_id = tg_pt_gp_id_tmp;
	tg_pt_gp->tg_pt_gp_valid_id = 1;
	list_add_tail(&tg_pt_gp->tg_pt_gp_list,
			&dev->t10_alua.tg_pt_gps_list);
	dev->t10_alua.alua_tg_pt_gps_count++;
	spin_unlock(&dev->t10_alua.tg_pt_gps_lock);

	return 0;
}

void core_alua_free_tg_pt_gp(
	struct t10_alua_tg_pt_gp *tg_pt_gp)
{
	struct se_device *dev = tg_pt_gp->tg_pt_gp_dev;
	struct se_lun *lun, *next;

	/*
	 * Once we have reached this point, config_item_put() has already
	 * been called from target_core_alua_drop_tg_pt_gp().
	 *
	 * Here we remove *tg_pt_gp from the global list so that
	 * no associations *OR* explicit ALUA via SET_TARGET_PORT_GROUPS
	 * can be made while we are releasing struct t10_alua_tg_pt_gp.
	 */
	spin_lock(&dev->t10_alua.tg_pt_gps_lock);
	if (tg_pt_gp->tg_pt_gp_valid_id) {
		list_del(&tg_pt_gp->tg_pt_gp_list);
		dev->t10_alua.alua_tg_pt_gps_count--;
	}
	spin_unlock(&dev->t10_alua.tg_pt_gps_lock);

	/*
	 * Allow a struct t10_alua_tg_pt_gp_member * referenced by
	 * core_alua_get_tg_pt_gp_by_name() in
	 * target_core_configfs.c:target_core_store_alua_tg_pt_gp()
	 * to be released with core_alua_put_tg_pt_gp_from_name().
	 */
	while (atomic_read(&tg_pt_gp->tg_pt_gp_ref_cnt))
		cpu_relax();

	/*
	 * Release reference to struct t10_alua_tg_pt_gp from all associated
	 * struct se_port.
	 */
	spin_lock(&tg_pt_gp->tg_pt_gp_lock);
	list_for_each_entry_safe(lun, next,
			&tg_pt_gp->tg_pt_gp_lun_list, lun_tg_pt_gp_link) {
		list_del_init(&lun->lun_tg_pt_gp_link);
		tg_pt_gp->tg_pt_gp_members--;

		spin_unlock(&tg_pt_gp->tg_pt_gp_lock);
		/*
		 * If the passed tg_pt_gp does NOT match the default_tg_pt_gp,
		 * assume we want to re-associate a given tg_pt_gp_mem with
		 * default_tg_pt_gp.
		 */
		spin_lock(&lun->lun_tg_pt_gp_lock);
		if (tg_pt_gp != dev->t10_alua.default_tg_pt_gp) {
			__target_attach_tg_pt_gp(lun,
					dev->t10_alua.default_tg_pt_gp);
		} else
			lun->lun_tg_pt_gp = NULL;
		spin_unlock(&lun->lun_tg_pt_gp_lock);

		spin_lock(&tg_pt_gp->tg_pt_gp_lock);
	}
	spin_unlock(&tg_pt_gp->tg_pt_gp_lock);

	kmem_cache_free(t10_alua_tg_pt_gp_cache, tg_pt_gp);
}

static struct t10_alua_tg_pt_gp *core_alua_get_tg_pt_gp_by_name(
		struct se_device *dev, const char *name)
{
	struct t10_alua_tg_pt_gp *tg_pt_gp;
	struct config_item *ci;

	spin_lock(&dev->t10_alua.tg_pt_gps_lock);
	list_for_each_entry(tg_pt_gp, &dev->t10_alua.tg_pt_gps_list,
			tg_pt_gp_list) {
		if (!tg_pt_gp->tg_pt_gp_valid_id)
			continue;
		ci = &tg_pt_gp->tg_pt_gp_group.cg_item;
		if (!strcmp(config_item_name(ci), name)) {
			atomic_inc(&tg_pt_gp->tg_pt_gp_ref_cnt);
			spin_unlock(&dev->t10_alua.tg_pt_gps_lock);
			return tg_pt_gp;
		}
	}
	spin_unlock(&dev->t10_alua.tg_pt_gps_lock);

	return NULL;
}

static void core_alua_put_tg_pt_gp_from_name(
	struct t10_alua_tg_pt_gp *tg_pt_gp)
{
	struct se_device *dev = tg_pt_gp->tg_pt_gp_dev;

	spin_lock(&dev->t10_alua.tg_pt_gps_lock);
	atomic_dec(&tg_pt_gp->tg_pt_gp_ref_cnt);
	spin_unlock(&dev->t10_alua.tg_pt_gps_lock);
}

static void __target_attach_tg_pt_gp(struct se_lun *lun,
		struct t10_alua_tg_pt_gp *tg_pt_gp)
{
	struct se_dev_entry *se_deve;

	assert_spin_locked(&lun->lun_tg_pt_gp_lock);

	spin_lock(&tg_pt_gp->tg_pt_gp_lock);
	lun->lun_tg_pt_gp = tg_pt_gp;
	list_add_tail(&lun->lun_tg_pt_gp_link, &tg_pt_gp->tg_pt_gp_lun_list);
	tg_pt_gp->tg_pt_gp_members++;
	spin_lock(&lun->lun_deve_lock);
	list_for_each_entry(se_deve, &lun->lun_deve_list, lun_link)
		core_scsi3_ua_allocate(se_deve, 0x3f,
				       ASCQ_3FH_INQUIRY_DATA_HAS_CHANGED);
	spin_unlock(&lun->lun_deve_lock);
	spin_unlock(&tg_pt_gp->tg_pt_gp_lock);
}

void target_attach_tg_pt_gp(struct se_lun *lun,
		struct t10_alua_tg_pt_gp *tg_pt_gp)
{
	spin_lock(&lun->lun_tg_pt_gp_lock);
	__target_attach_tg_pt_gp(lun, tg_pt_gp);
	spin_unlock(&lun->lun_tg_pt_gp_lock);
}

static void __target_detach_tg_pt_gp(struct se_lun *lun,
		struct t10_alua_tg_pt_gp *tg_pt_gp)
{
	assert_spin_locked(&lun->lun_tg_pt_gp_lock);

	spin_lock(&tg_pt_gp->tg_pt_gp_lock);
	list_del_init(&lun->lun_tg_pt_gp_link);
	tg_pt_gp->tg_pt_gp_members--;
	spin_unlock(&tg_pt_gp->tg_pt_gp_lock);

	lun->lun_tg_pt_gp = NULL;
}

void target_detach_tg_pt_gp(struct se_lun *lun)
{
	struct t10_alua_tg_pt_gp *tg_pt_gp;

	spin_lock(&lun->lun_tg_pt_gp_lock);
	tg_pt_gp = lun->lun_tg_pt_gp;
	if (tg_pt_gp)
		__target_detach_tg_pt_gp(lun, tg_pt_gp);
	spin_unlock(&lun->lun_tg_pt_gp_lock);
}

ssize_t core_alua_show_tg_pt_gp_info(struct se_lun *lun, char *page)
{
	struct config_item *tg_pt_ci;
	struct t10_alua_tg_pt_gp *tg_pt_gp;
	ssize_t len = 0;

	spin_lock(&lun->lun_tg_pt_gp_lock);
	tg_pt_gp = lun->lun_tg_pt_gp;
	if (tg_pt_gp) {
		tg_pt_ci = &tg_pt_gp->tg_pt_gp_group.cg_item;
		len += sprintf(page, "TG Port Alias: %s\nTG Port Group ID:"
			" %hu\nTG Port Primary Access State: %s\nTG Port "
			"Primary Access Status: %s\nTG Port Secondary Access"
			" State: %s\nTG Port Secondary Access Status: %s\n",
			config_item_name(tg_pt_ci), tg_pt_gp->tg_pt_gp_id,
			core_alua_dump_state(
				tg_pt_gp->tg_pt_gp_alua_access_state),
			core_alua_dump_status(
				tg_pt_gp->tg_pt_gp_alua_access_status),
			atomic_read(&lun->lun_tg_pt_secondary_offline) ?
			"Offline" : "None",
			core_alua_dump_status(lun->lun_tg_pt_secondary_stat));
	}
	spin_unlock(&lun->lun_tg_pt_gp_lock);

	return len;
}

ssize_t core_alua_store_tg_pt_gp_info(
	struct se_lun *lun,
	const char *page,
	size_t count)
{
	struct se_portal_group *tpg = lun->lun_tpg;
	/*
	 * rcu_dereference_raw protected by se_lun->lun_group symlink
	 * reference to se_device->dev_group.
	 */
	struct se_device *dev = rcu_dereference_raw(lun->lun_se_dev);
	struct t10_alua_tg_pt_gp *tg_pt_gp = NULL, *tg_pt_gp_new = NULL;
	unsigned char buf[TG_PT_GROUP_NAME_BUF];
	int move = 0;

	if (dev->transport_flags & TRANSPORT_FLAG_PASSTHROUGH_ALUA ||
	    (dev->se_hba->hba_flags & HBA_FLAGS_INTERNAL_USE))
		return -ENODEV;

	if (count > TG_PT_GROUP_NAME_BUF) {
		pr_err("ALUA Target Port Group alias too large!\n");
		return -EINVAL;
	}
	memset(buf, 0, TG_PT_GROUP_NAME_BUF);
	memcpy(buf, page, count);
	/*
	 * Any ALUA target port group alias besides "NULL" means we will be
	 * making a new group association.
	 */
	if (strcmp(strstrip(buf), "NULL")) {
		/*
		 * core_alua_get_tg_pt_gp_by_name() will increment reference to
		 * struct t10_alua_tg_pt_gp.  This reference is released with
		 * core_alua_put_tg_pt_gp_from_name() below.
		 */
		tg_pt_gp_new = core_alua_get_tg_pt_gp_by_name(dev,
					strstrip(buf));
		if (!tg_pt_gp_new)
			return -ENODEV;
	}

	spin_lock(&lun->lun_tg_pt_gp_lock);
	tg_pt_gp = lun->lun_tg_pt_gp;
	if (tg_pt_gp) {
		/*
		 * Clearing an existing tg_pt_gp association, and replacing
		 * with the default_tg_pt_gp.
		 */
		if (!tg_pt_gp_new) {
			pr_debug("Target_Core_ConfigFS: Moving"
				" %s/tpgt_%hu/%s from ALUA Target Port Group:"
				" alua/%s, ID: %hu back to"
				" default_tg_pt_gp\n",
				tpg->se_tpg_tfo->tpg_get_wwn(tpg),
				tpg->se_tpg_tfo->tpg_get_tag(tpg),
				config_item_name(&lun->lun_group.cg_item),
				config_item_name(
					&tg_pt_gp->tg_pt_gp_group.cg_item),
				tg_pt_gp->tg_pt_gp_id);

			__target_detach_tg_pt_gp(lun, tg_pt_gp);
			__target_attach_tg_pt_gp(lun,
					dev->t10_alua.default_tg_pt_gp);
			spin_unlock(&lun->lun_tg_pt_gp_lock);

			return count;
		}
		__target_detach_tg_pt_gp(lun, tg_pt_gp);
		move = 1;
	}

	__target_attach_tg_pt_gp(lun, tg_pt_gp_new);
	spin_unlock(&lun->lun_tg_pt_gp_lock);
	pr_debug("Target_Core_ConfigFS: %s %s/tpgt_%hu/%s to ALUA"
		" Target Port Group: alua/%s, ID: %hu\n", (move) ?
		"Moving" : "Adding", tpg->se_tpg_tfo->tpg_get_wwn(tpg),
		tpg->se_tpg_tfo->tpg_get_tag(tpg),
		config_item_name(&lun->lun_group.cg_item),
		config_item_name(&tg_pt_gp_new->tg_pt_gp_group.cg_item),
		tg_pt_gp_new->tg_pt_gp_id);

	core_alua_put_tg_pt_gp_from_name(tg_pt_gp_new);
	return count;
}

ssize_t core_alua_show_access_type(
	struct t10_alua_tg_pt_gp *tg_pt_gp,
	char *page)
{
	if ((tg_pt_gp->tg_pt_gp_alua_access_type & TPGS_EXPLICIT_ALUA) &&
	    (tg_pt_gp->tg_pt_gp_alua_access_type & TPGS_IMPLICIT_ALUA))
		return sprintf(page, "Implicit and Explicit\n");
	else if (tg_pt_gp->tg_pt_gp_alua_access_type & TPGS_IMPLICIT_ALUA)
		return sprintf(page, "Implicit\n");
	else if (tg_pt_gp->tg_pt_gp_alua_access_type & TPGS_EXPLICIT_ALUA)
		return sprintf(page, "Explicit\n");
	else
		return sprintf(page, "None\n");
}

ssize_t core_alua_store_access_type(
	struct t10_alua_tg_pt_gp *tg_pt_gp,
	const char *page,
	size_t count)
{
	unsigned long tmp;
	int ret;

	ret = kstrtoul(page, 0, &tmp);
	if (ret < 0) {
		pr_err("Unable to extract alua_access_type\n");
		return ret;
	}
	if ((tmp != 0) && (tmp != 1) && (tmp != 2) && (tmp != 3)) {
		pr_err("Illegal value for alua_access_type:"
				" %lu\n", tmp);
		return -EINVAL;
	}
	if (tmp == 3)
		tg_pt_gp->tg_pt_gp_alua_access_type =
			TPGS_IMPLICIT_ALUA | TPGS_EXPLICIT_ALUA;
	else if (tmp == 2)
		tg_pt_gp->tg_pt_gp_alua_access_type = TPGS_EXPLICIT_ALUA;
	else if (tmp == 1)
		tg_pt_gp->tg_pt_gp_alua_access_type = TPGS_IMPLICIT_ALUA;
	else
		tg_pt_gp->tg_pt_gp_alua_access_type = 0;

	return count;
}

ssize_t core_alua_show_nonop_delay_msecs(
	struct t10_alua_tg_pt_gp *tg_pt_gp,
	char *page)
{
	return sprintf(page, "%d\n", tg_pt_gp->tg_pt_gp_nonop_delay_msecs);
}

ssize_t core_alua_store_nonop_delay_msecs(
	struct t10_alua_tg_pt_gp *tg_pt_gp,
	const char *page,
	size_t count)
{
	unsigned long tmp;
	int ret;

	ret = kstrtoul(page, 0, &tmp);
	if (ret < 0) {
		pr_err("Unable to extract nonop_delay_msecs\n");
		return ret;
	}
	if (tmp > ALUA_MAX_NONOP_DELAY_MSECS) {
		pr_err("Passed nonop_delay_msecs: %lu, exceeds"
			" ALUA_MAX_NONOP_DELAY_MSECS: %d\n", tmp,
			ALUA_MAX_NONOP_DELAY_MSECS);
		return -EINVAL;
	}
	tg_pt_gp->tg_pt_gp_nonop_delay_msecs = (int)tmp;

	return count;
}

ssize_t core_alua_show_trans_delay_msecs(
	struct t10_alua_tg_pt_gp *tg_pt_gp,
	char *page)
{
	return sprintf(page, "%d\n", tg_pt_gp->tg_pt_gp_trans_delay_msecs);
}

ssize_t core_alua_store_trans_delay_msecs(
	struct t10_alua_tg_pt_gp *tg_pt_gp,
	const char *page,
	size_t count)
{
	unsigned long tmp;
	int ret;

	ret = kstrtoul(page, 0, &tmp);
	if (ret < 0) {
		pr_err("Unable to extract trans_delay_msecs\n");
		return ret;
	}
	if (tmp > ALUA_MAX_TRANS_DELAY_MSECS) {
		pr_err("Passed trans_delay_msecs: %lu, exceeds"
			" ALUA_MAX_TRANS_DELAY_MSECS: %d\n", tmp,
			ALUA_MAX_TRANS_DELAY_MSECS);
		return -EINVAL;
	}
	tg_pt_gp->tg_pt_gp_trans_delay_msecs = (int)tmp;

	return count;
}

ssize_t core_alua_show_implicit_trans_secs(
	struct t10_alua_tg_pt_gp *tg_pt_gp,
	char *page)
{
	return sprintf(page, "%d\n", tg_pt_gp->tg_pt_gp_implicit_trans_secs);
}

ssize_t core_alua_store_implicit_trans_secs(
	struct t10_alua_tg_pt_gp *tg_pt_gp,
	const char *page,
	size_t count)
{
	unsigned long tmp;
	int ret;

	ret = kstrtoul(page, 0, &tmp);
	if (ret < 0) {
		pr_err("Unable to extract implicit_trans_secs\n");
		return ret;
	}
	if (tmp > ALUA_MAX_IMPLICIT_TRANS_SECS) {
		pr_err("Passed implicit_trans_secs: %lu, exceeds"
			" ALUA_MAX_IMPLICIT_TRANS_SECS: %d\n", tmp,
			ALUA_MAX_IMPLICIT_TRANS_SECS);
		return  -EINVAL;
	}
	tg_pt_gp->tg_pt_gp_implicit_trans_secs = (int)tmp;

	return count;
}

ssize_t core_alua_show_preferred_bit(
	struct t10_alua_tg_pt_gp *tg_pt_gp,
	char *page)
{
	return sprintf(page, "%d\n", tg_pt_gp->tg_pt_gp_pref);
}

ssize_t core_alua_store_preferred_bit(
	struct t10_alua_tg_pt_gp *tg_pt_gp,
	const char *page,
	size_t count)
{
	unsigned long tmp;
	int ret;

	ret = kstrtoul(page, 0, &tmp);
	if (ret < 0) {
		pr_err("Unable to extract preferred ALUA value\n");
		return ret;
	}
	if ((tmp != 0) && (tmp != 1)) {
		pr_err("Illegal value for preferred ALUA: %lu\n", tmp);
		return -EINVAL;
	}
	tg_pt_gp->tg_pt_gp_pref = (int)tmp;

	return count;
}

ssize_t core_alua_show_offline_bit(struct se_lun *lun, char *page)
{
	return sprintf(page, "%d\n",
		atomic_read(&lun->lun_tg_pt_secondary_offline));
}

ssize_t core_alua_store_offline_bit(
	struct se_lun *lun,
	const char *page,
	size_t count)
{
	/*
	 * rcu_dereference_raw protected by se_lun->lun_group symlink
	 * reference to se_device->dev_group.
	 */
	struct se_device *dev = rcu_dereference_raw(lun->lun_se_dev);
	unsigned long tmp;
	int ret;

	if (dev->transport_flags & TRANSPORT_FLAG_PASSTHROUGH_ALUA ||
	    (dev->se_hba->hba_flags & HBA_FLAGS_INTERNAL_USE))
		return -ENODEV;

	ret = kstrtoul(page, 0, &tmp);
	if (ret < 0) {
		pr_err("Unable to extract alua_tg_pt_offline value\n");
		return ret;
	}
	if ((tmp != 0) && (tmp != 1)) {
		pr_err("Illegal value for alua_tg_pt_offline: %lu\n",
				tmp);
		return -EINVAL;
	}

	ret = core_alua_set_tg_pt_secondary_state(lun, 0, (int)tmp);
	if (ret < 0)
		return -EINVAL;

	return count;
}

ssize_t core_alua_show_secondary_status(
	struct se_lun *lun,
	char *page)
{
	return sprintf(page, "%d\n", lun->lun_tg_pt_secondary_stat);
}

ssize_t core_alua_store_secondary_status(
	struct se_lun *lun,
	const char *page,
	size_t count)
{
	unsigned long tmp;
	int ret;

	ret = kstrtoul(page, 0, &tmp);
	if (ret < 0) {
		pr_err("Unable to extract alua_tg_pt_status\n");
		return ret;
	}
	if ((tmp != ALUA_STATUS_NONE) &&
	    (tmp != ALUA_STATUS_ALTERED_BY_EXPLICIT_STPG) &&
	    (tmp != ALUA_STATUS_ALTERED_BY_IMPLICIT_ALUA)) {
		pr_err("Illegal value for alua_tg_pt_status: %lu\n",
				tmp);
		return -EINVAL;
	}
	lun->lun_tg_pt_secondary_stat = (int)tmp;

	return count;
}

ssize_t core_alua_show_secondary_write_metadata(
	struct se_lun *lun,
	char *page)
{
	return sprintf(page, "%d\n", lun->lun_tg_pt_secondary_write_md);
}

ssize_t core_alua_store_secondary_write_metadata(
	struct se_lun *lun,
	const char *page,
	size_t count)
{
	unsigned long tmp;
	int ret;

	ret = kstrtoul(page, 0, &tmp);
	if (ret < 0) {
		pr_err("Unable to extract alua_tg_pt_write_md\n");
		return ret;
	}
	if ((tmp != 0) && (tmp != 1)) {
		pr_err("Illegal value for alua_tg_pt_write_md:"
				" %lu\n", tmp);
		return -EINVAL;
	}
	lun->lun_tg_pt_secondary_write_md = (int)tmp;

	return count;
}

int core_setup_alua(struct se_device *dev)
{
	if (!(dev->transport_flags &
	     TRANSPORT_FLAG_PASSTHROUGH_ALUA) &&
	    !(dev->se_hba->hba_flags & HBA_FLAGS_INTERNAL_USE)) {
		struct t10_alua_lu_gp_member *lu_gp_mem;

		/*
		 * Associate this struct se_device with the default ALUA
		 * LUN Group.
		 */
		lu_gp_mem = core_alua_allocate_lu_gp_mem(dev);
		if (IS_ERR(lu_gp_mem))
			return PTR_ERR(lu_gp_mem);

		spin_lock(&lu_gp_mem->lu_gp_mem_lock);
		__core_alua_attach_lu_gp_mem(lu_gp_mem,
				default_lu_gp);
		spin_unlock(&lu_gp_mem->lu_gp_mem_lock);

		pr_debug("%s: Adding to default ALUA LU Group:"
			" core/alua/lu_gps/default_lu_gp\n",
			dev->transport->name);
	}

	return 0;
}<|MERGE_RESOLUTION|>--- conflicted
+++ resolved
@@ -921,13 +921,6 @@
 			tg_pt_gp->tg_pt_gp_alua_access_state,
 			tg_pt_gp->tg_pt_gp_alua_access_status);
 
-<<<<<<< HEAD
-	snprintf(path, ALUA_METADATA_PATH_LEN,
-		"%s/alua/tpgs_%s/%s", db_root, &wwn->unit_serial[0],
-		config_item_name(&tg_pt_gp->tg_pt_gp_group.cg_item));
-
-	rc = core_alua_write_tpg_metadata(path, md_buf, len);
-=======
 	rc = -ENOMEM;
 	path = kasprintf(GFP_KERNEL, "%s/alua/tpgs_%s/%s", db_root,
 			&wwn->unit_serial[0],
@@ -936,7 +929,6 @@
 		rc = core_alua_write_tpg_metadata(path, md_buf, len);
 		kfree(path);
 	}
->>>>>>> 24b8d41d
 	kfree(md_buf);
 	return rc;
 }
@@ -1221,11 +1213,6 @@
 			atomic_read(&lun->lun_tg_pt_secondary_offline),
 			lun->lun_tg_pt_secondary_stat);
 
-<<<<<<< HEAD
-	snprintf(path, ALUA_METADATA_PATH_LEN, "%s/alua/%s/%s/lun_%llu",
-			db_root, se_tpg->se_tpg_tfo->get_fabric_name(), wwn,
-			lun->unpacked_lun);
-=======
 	if (se_tpg->se_tpg_tfo->tpg_get_tag != NULL) {
 		path = kasprintf(GFP_KERNEL, "%s/alua/%s/%s+%hu/lun_%llu",
 				db_root, se_tpg->se_tpg_tfo->fabric_name,
@@ -1242,7 +1229,6 @@
 		rc = -ENOMEM;
 		goto out_free;
 	}
->>>>>>> 24b8d41d
 
 	rc = core_alua_write_tpg_metadata(path, md_buf, len);
 	kfree(path);
