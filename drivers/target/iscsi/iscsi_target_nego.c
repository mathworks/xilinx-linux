--- conflicted
+++ resolved
@@ -1301,18 +1301,6 @@
 {
 	int ret;
 
-<<<<<<< HEAD
-       if (conn->sock) {
-               struct sock *sk = conn->sock->sk;
-
-               write_lock_bh(&sk->sk_callback_lock);
-               set_bit(LOGIN_FLAGS_READY, &conn->login_flags);
-               write_unlock_bh(&sk->sk_callback_lock);
-       }
-
-       ret = iscsi_target_do_login(conn, login);
-       if (ret < 0) {
-=======
 	if (conn->sock) {
 		struct sock *sk = conn->sock->sk;
 
@@ -1335,7 +1323,6 @@
 		ret = -1;
 
 	if (ret < 0) {
->>>>>>> 24b8d41d
 		cancel_delayed_work_sync(&conn->login_work);
 		iscsi_target_restore_sock_callbacks(conn);
 		iscsi_remove_failed_auth_entry(conn);
