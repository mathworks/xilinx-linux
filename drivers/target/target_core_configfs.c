--- conflicted
+++ resolved
@@ -135,32 +135,20 @@
 		pr_err("db_root: cannot open: %s\n", db_root_stage);
 		return -EINVAL;
 	}
-<<<<<<< HEAD
-	if (!S_ISDIR(fp->f_inode->i_mode)) {
-		filp_close(fp, 0);
-=======
 	if (!S_ISDIR(file_inode(fp)->i_mode)) {
 		filp_close(fp, NULL);
->>>>>>> 24b8d41d
 		mutex_unlock(&g_tf_lock);
 		pr_err("db_root: not a directory: %s\n", db_root_stage);
 		return -EINVAL;
 	}
-<<<<<<< HEAD
-	filp_close(fp, 0);
-=======
 	filp_close(fp, NULL);
->>>>>>> 24b8d41d
 
 	strncpy(db_root, db_root_stage, read_bytes);
 
 	mutex_unlock(&g_tf_lock);
 
-<<<<<<< HEAD
-=======
 	pr_debug("Target_Core_ConfigFS: db_root set to %s\n", db_root);
 
->>>>>>> 24b8d41d
 	return read_bytes;
 }
 
