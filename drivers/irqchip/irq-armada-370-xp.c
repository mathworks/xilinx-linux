--- conflicted
+++ resolved
@@ -511,8 +511,6 @@
 {
 	armada_xp_mpic_perf_init();
 	armada_xp_mpic_smp_cpu_init();
-<<<<<<< HEAD
-=======
 	armada_xp_mpic_reenable_percpu();
 	return 0;
 }
@@ -522,7 +520,6 @@
 	armada_xp_mpic_perf_init();
 	armada_xp_mpic_reenable_percpu();
 	enable_percpu_irq(parent_irq, IRQ_TYPE_NONE);
->>>>>>> 24b8d41d
 	return 0;
 }
 #else
@@ -530,15 +527,6 @@
 static void ipi_resume(void) {}
 #endif
 
-<<<<<<< HEAD
-static int mpic_cascaded_starting_cpu(unsigned int cpu)
-{
-	armada_xp_mpic_perf_init();
-	enable_percpu_irq(parent_irq, IRQ_TYPE_NONE);
-	return 0;
-}
-#endif
-=======
 static struct irq_chip armada_370_xp_irq_chip = {
 	.name		= "MPIC",
 	.irq_mask       = armada_370_xp_irq_mask,
@@ -574,7 +562,6 @@
 
 	return 0;
 }
->>>>>>> 24b8d41d
 
 static const struct irq_domain_ops armada_370_xp_mpic_irq_ops = {
 	.map = armada_370_xp_mpic_irq_map,
@@ -798,26 +785,15 @@
 		irq_set_default_host(armada_370_xp_mpic_domain);
 		set_handle_irq(armada_370_xp_handle_irq);
 #ifdef CONFIG_SMP
-<<<<<<< HEAD
-		set_smp_cross_call(armada_mpic_send_doorbell);
-		cpuhp_setup_state_nocalls(CPUHP_AP_IRQ_ARMADA_XP_STARTING,
-					  "AP_IRQ_ARMADA_XP_STARTING",
-=======
 		armada_xp_ipi_init(node);
 		cpuhp_setup_state_nocalls(CPUHP_AP_IRQ_ARMADA_XP_STARTING,
 					  "irqchip/armada/ipi:starting",
->>>>>>> 24b8d41d
 					  armada_xp_mpic_starting_cpu, NULL);
 #endif
 	} else {
 #ifdef CONFIG_SMP
-<<<<<<< HEAD
-		cpuhp_setup_state_nocalls(CPUHP_AP_IRQ_ARMADA_CASC_STARTING,
-					  "AP_IRQ_ARMADA_CASC_STARTING",
-=======
 		cpuhp_setup_state_nocalls(CPUHP_AP_IRQ_ARMADA_XP_STARTING,
 					  "irqchip/armada/cascade:starting",
->>>>>>> 24b8d41d
 					  mpic_cascaded_starting_cpu, NULL);
 #endif
 		irq_set_chained_handler(parent_irq,
