// SPDX-License-Identifier: GPL-2.0
/*
 *  Copyright (C) 2020, Jiaxun Yang <jiaxun.yang@flygoat.com>
 *  Loongson PCH PIC support
 */

#define pr_fmt(fmt) "pch-pic: " fmt

#include <linux/interrupt.h>
#include <linux/irq.h>
#include <linux/irqchip.h>
#include <linux/irqdomain.h>
#include <linux/kernel.h>
#include <linux/platform_device.h>
#include <linux/of.h>
#include <linux/of_address.h>
#include <linux/of_irq.h>
#include <linux/syscore_ops.h>

/* Registers */
#define PCH_PIC_MASK		0x20
#define PCH_PIC_HTMSI_EN	0x40
#define PCH_PIC_EDGE		0x60
#define PCH_PIC_CLR		0x80
#define PCH_PIC_AUTO0		0xc0
#define PCH_PIC_AUTO1		0xe0
#define PCH_INT_ROUTE(irq)	(0x100 + irq)
#define PCH_INT_HTVEC(irq)	(0x200 + irq)
#define PCH_PIC_POL		0x3e0

#define PIC_COUNT_PER_REG	32
#define PIC_REG_COUNT		2
#define PIC_COUNT		(PIC_COUNT_PER_REG * PIC_REG_COUNT)
#define PIC_REG_IDX(irq_id)	((irq_id) / PIC_COUNT_PER_REG)
#define PIC_REG_BIT(irq_id)	((irq_id) % PIC_COUNT_PER_REG)

static int nr_pics;

struct pch_pic {
	void __iomem		*base;
	struct irq_domain	*pic_domain;
	u32			ht_vec_base;
	raw_spinlock_t		pic_lock;
	u32			vec_count;
	u32			gsi_base;
	u32			saved_vec_en[PIC_REG_COUNT];
	u32			saved_vec_pol[PIC_REG_COUNT];
	u32			saved_vec_edge[PIC_REG_COUNT];
};

static struct pch_pic *pch_pic_priv[MAX_IO_PICS];

struct fwnode_handle *pch_pic_handle[MAX_IO_PICS];

static void pch_pic_bitset(struct pch_pic *priv, int offset, int bit)
{
	u32 reg;
	void __iomem *addr = priv->base + offset + PIC_REG_IDX(bit) * 4;

	raw_spin_lock(&priv->pic_lock);
	reg = readl(addr);
	reg |= BIT(PIC_REG_BIT(bit));
	writel(reg, addr);
	raw_spin_unlock(&priv->pic_lock);
}

static void pch_pic_bitclr(struct pch_pic *priv, int offset, int bit)
{
	u32 reg;
	void __iomem *addr = priv->base + offset + PIC_REG_IDX(bit) * 4;

	raw_spin_lock(&priv->pic_lock);
	reg = readl(addr);
	reg &= ~BIT(PIC_REG_BIT(bit));
	writel(reg, addr);
	raw_spin_unlock(&priv->pic_lock);
}

static void pch_pic_mask_irq(struct irq_data *d)
{
	struct pch_pic *priv = irq_data_get_irq_chip_data(d);

	pch_pic_bitset(priv, PCH_PIC_MASK, d->hwirq);
	irq_chip_mask_parent(d);
}

static void pch_pic_unmask_irq(struct irq_data *d)
{
	struct pch_pic *priv = irq_data_get_irq_chip_data(d);

	writel(BIT(PIC_REG_BIT(d->hwirq)),
			priv->base + PCH_PIC_CLR + PIC_REG_IDX(d->hwirq) * 4);

	irq_chip_unmask_parent(d);
	pch_pic_bitclr(priv, PCH_PIC_MASK, d->hwirq);
}

static int pch_pic_set_type(struct irq_data *d, unsigned int type)
{
	struct pch_pic *priv = irq_data_get_irq_chip_data(d);
	int ret = 0;

	switch (type) {
	case IRQ_TYPE_EDGE_RISING:
		pch_pic_bitset(priv, PCH_PIC_EDGE, d->hwirq);
		pch_pic_bitclr(priv, PCH_PIC_POL, d->hwirq);
		irq_set_handler_locked(d, handle_edge_irq);
		break;
	case IRQ_TYPE_EDGE_FALLING:
		pch_pic_bitset(priv, PCH_PIC_EDGE, d->hwirq);
		pch_pic_bitset(priv, PCH_PIC_POL, d->hwirq);
		irq_set_handler_locked(d, handle_edge_irq);
		break;
	case IRQ_TYPE_LEVEL_HIGH:
		pch_pic_bitclr(priv, PCH_PIC_EDGE, d->hwirq);
		pch_pic_bitclr(priv, PCH_PIC_POL, d->hwirq);
		irq_set_handler_locked(d, handle_level_irq);
		break;
	case IRQ_TYPE_LEVEL_LOW:
		pch_pic_bitclr(priv, PCH_PIC_EDGE, d->hwirq);
		pch_pic_bitset(priv, PCH_PIC_POL, d->hwirq);
		irq_set_handler_locked(d, handle_level_irq);
		break;
	default:
		ret = -EINVAL;
		break;
	}

	return ret;
}

static void pch_pic_ack_irq(struct irq_data *d)
{
	unsigned int reg;
	struct pch_pic *priv = irq_data_get_irq_chip_data(d);

	reg = readl(priv->base + PCH_PIC_EDGE + PIC_REG_IDX(d->hwirq) * 4);
	if (reg & BIT(PIC_REG_BIT(d->hwirq))) {
		writel(BIT(PIC_REG_BIT(d->hwirq)),
			priv->base + PCH_PIC_CLR + PIC_REG_IDX(d->hwirq) * 4);
	}
	irq_chip_ack_parent(d);
}

static struct irq_chip pch_pic_irq_chip = {
	.name			= "PCH PIC",
	.irq_mask		= pch_pic_mask_irq,
	.irq_unmask		= pch_pic_unmask_irq,
	.irq_ack		= pch_pic_ack_irq,
	.irq_set_affinity	= irq_chip_set_affinity_parent,
	.irq_set_type		= pch_pic_set_type,
	.flags			= IRQCHIP_SKIP_SET_WAKE,
};

static int pch_pic_domain_translate(struct irq_domain *d,
					struct irq_fwspec *fwspec,
					unsigned long *hwirq,
					unsigned int *type)
{
	struct pch_pic *priv = d->host_data;
	struct device_node *of_node = to_of_node(fwspec->fwnode);

	if (of_node) {
		if (fwspec->param_count < 2)
			return -EINVAL;

<<<<<<< HEAD
		*hwirq = fwspec->param[0] + priv->ht_vec_base;
=======
		*hwirq = fwspec->param[0];
>>>>>>> e475cc1c
		*type = fwspec->param[1] & IRQ_TYPE_SENSE_MASK;
	} else {
		if (fwspec->param_count < 1)
			return -EINVAL;

		*hwirq = fwspec->param[0] - priv->gsi_base;
		if (fwspec->param_count > 1)
			*type = fwspec->param[1] & IRQ_TYPE_SENSE_MASK;
		else
			*type = IRQ_TYPE_NONE;
	}

	return 0;
}

static int pch_pic_alloc(struct irq_domain *domain, unsigned int virq,
			      unsigned int nr_irqs, void *arg)
{
	int err;
	unsigned int type;
	unsigned long hwirq;
	struct irq_fwspec *fwspec = arg;
	struct irq_fwspec parent_fwspec;
	struct pch_pic *priv = domain->host_data;

	err = pch_pic_domain_translate(domain, fwspec, &hwirq, &type);
	if (err)
		return err;

	parent_fwspec.fwnode = domain->parent->fwnode;
	parent_fwspec.param_count = 1;
	parent_fwspec.param[0] = hwirq + priv->ht_vec_base;

	err = irq_domain_alloc_irqs_parent(domain, virq, 1, &parent_fwspec);
	if (err)
		return err;

	irq_domain_set_info(domain, virq, hwirq,
			    &pch_pic_irq_chip, priv,
			    handle_level_irq, NULL, NULL);
	irq_set_probe(virq);

	return 0;
}

static const struct irq_domain_ops pch_pic_domain_ops = {
	.translate	= pch_pic_domain_translate,
	.alloc		= pch_pic_alloc,
	.free		= irq_domain_free_irqs_parent,
};

static void pch_pic_reset(struct pch_pic *priv)
{
	int i;

	for (i = 0; i < PIC_COUNT; i++) {
		/* Write vector ID */
		writeb(priv->ht_vec_base + i, priv->base + PCH_INT_HTVEC(i));
		/* Hardcode route to HT0 Lo */
		writeb(1, priv->base + PCH_INT_ROUTE(i));
	}

	for (i = 0; i < PIC_REG_COUNT; i++) {
		/* Clear IRQ cause registers, mask all interrupts */
		writel_relaxed(0xFFFFFFFF, priv->base + PCH_PIC_MASK + 4 * i);
		writel_relaxed(0xFFFFFFFF, priv->base + PCH_PIC_CLR + 4 * i);
		/* Clear auto bounce, we don't need that */
		writel_relaxed(0, priv->base + PCH_PIC_AUTO0 + 4 * i);
		writel_relaxed(0, priv->base + PCH_PIC_AUTO1 + 4 * i);
		/* Enable HTMSI transformer */
		writel_relaxed(0xFFFFFFFF, priv->base + PCH_PIC_HTMSI_EN + 4 * i);
	}
}

static int pch_pic_suspend(void)
{
	int i, j;

	for (i = 0; i < nr_pics; i++) {
		for (j = 0; j < PIC_REG_COUNT; j++) {
			pch_pic_priv[i]->saved_vec_pol[j] =
				readl(pch_pic_priv[i]->base + PCH_PIC_POL + 4 * j);
			pch_pic_priv[i]->saved_vec_edge[j] =
				readl(pch_pic_priv[i]->base + PCH_PIC_EDGE + 4 * j);
			pch_pic_priv[i]->saved_vec_en[j] =
				readl(pch_pic_priv[i]->base + PCH_PIC_MASK + 4 * j);
		}
	}

	return 0;
}

static void pch_pic_resume(void)
{
	int i, j;

	for (i = 0; i < nr_pics; i++) {
		pch_pic_reset(pch_pic_priv[i]);
		for (j = 0; j < PIC_REG_COUNT; j++) {
			writel(pch_pic_priv[i]->saved_vec_pol[j],
					pch_pic_priv[i]->base + PCH_PIC_POL + 4 * j);
			writel(pch_pic_priv[i]->saved_vec_edge[j],
					pch_pic_priv[i]->base + PCH_PIC_EDGE + 4 * j);
			writel(pch_pic_priv[i]->saved_vec_en[j],
					pch_pic_priv[i]->base + PCH_PIC_MASK + 4 * j);
		}
	}
}

static struct syscore_ops pch_pic_syscore_ops = {
	.suspend =  pch_pic_suspend,
	.resume =  pch_pic_resume,
};

static int pch_pic_init(phys_addr_t addr, unsigned long size, int vec_base,
			struct irq_domain *parent_domain, struct fwnode_handle *domain_handle,
			u32 gsi_base)
{
	struct pch_pic *priv;

	priv = kzalloc(sizeof(*priv), GFP_KERNEL);
	if (!priv)
		return -ENOMEM;

	raw_spin_lock_init(&priv->pic_lock);
	priv->base = ioremap(addr, size);
	if (!priv->base)
		goto free_priv;

	priv->ht_vec_base = vec_base;
	priv->vec_count = ((readq(priv->base) >> 48) & 0xff) + 1;
	priv->gsi_base = gsi_base;

	priv->pic_domain = irq_domain_create_hierarchy(parent_domain, 0,
						priv->vec_count, domain_handle,
						&pch_pic_domain_ops, priv);

	if (!priv->pic_domain) {
		pr_err("Failed to create IRQ domain\n");
		goto iounmap_base;
	}

	pch_pic_reset(priv);
	pch_pic_handle[nr_pics] = domain_handle;
	pch_pic_priv[nr_pics++] = priv;

	if (nr_pics == 1)
		register_syscore_ops(&pch_pic_syscore_ops);

	return 0;

iounmap_base:
	iounmap(priv->base);
free_priv:
	kfree(priv);

	return -EINVAL;
}

#ifdef CONFIG_OF

static int pch_pic_of_init(struct device_node *node,
				struct device_node *parent)
{
	int err, vec_base;
	struct resource res;
	struct irq_domain *parent_domain;

	if (of_address_to_resource(node, 0, &res))
		return -EINVAL;

	parent_domain = irq_find_host(parent);
	if (!parent_domain) {
		pr_err("Failed to find the parent domain\n");
		return -ENXIO;
	}

	if (of_property_read_u32(node, "loongson,pic-base-vec", &vec_base)) {
		pr_err("Failed to determine pic-base-vec\n");
		return -EINVAL;
	}

	err = pch_pic_init(res.start, resource_size(&res), vec_base,
				parent_domain, of_node_to_fwnode(node), 0);
	if (err < 0)
		return err;

	return 0;
}

IRQCHIP_DECLARE(pch_pic, "loongson,pch-pic-1.0", pch_pic_of_init);

#endif

#ifdef CONFIG_ACPI
int find_pch_pic(u32 gsi)
{
	int i;

	/* Find the PCH_PIC that manages this GSI. */
	for (i = 0; i < MAX_IO_PICS; i++) {
		struct pch_pic *priv = pch_pic_priv[i];

		if (!priv)
			return -1;

		if (gsi >= priv->gsi_base && gsi < (priv->gsi_base + priv->vec_count))
			return i;
	}

	pr_err("ERROR: Unable to locate PCH_PIC for GSI %d\n", gsi);
	return -1;
}

static int __init pch_lpc_parse_madt(union acpi_subtable_headers *header,
					const unsigned long end)
{
	struct acpi_madt_lpc_pic *pchlpc_entry = (struct acpi_madt_lpc_pic *)header;

	return pch_lpc_acpi_init(pch_pic_priv[0]->pic_domain, pchlpc_entry);
}

static int __init acpi_cascade_irqdomain_init(void)
{
	int r;

	r = acpi_table_parse_madt(ACPI_MADT_TYPE_LPC_PIC, pch_lpc_parse_madt, 0);
	if (r < 0)
		return r;

	return 0;
}

int __init pch_pic_acpi_init(struct irq_domain *parent,
					struct acpi_madt_bio_pic *acpi_pchpic)
{
	int ret;
	struct fwnode_handle *domain_handle;

	if (find_pch_pic(acpi_pchpic->gsi_base) >= 0)
		return 0;

	domain_handle = irq_domain_alloc_fwnode(&acpi_pchpic->address);
	if (!domain_handle) {
		pr_err("Unable to allocate domain handle\n");
		return -ENOMEM;
	}

	ret = pch_pic_init(acpi_pchpic->address, acpi_pchpic->size,
				0, parent, domain_handle, acpi_pchpic->gsi_base);

	if (ret < 0) {
		irq_domain_free_fwnode(domain_handle);
		return ret;
	}

	if (acpi_pchpic->id == 0)
		ret = acpi_cascade_irqdomain_init();

	return ret;
}
#endif<|MERGE_RESOLUTION|>--- conflicted
+++ resolved
@@ -164,11 +164,7 @@
 		if (fwspec->param_count < 2)
 			return -EINVAL;
 
-<<<<<<< HEAD
-		*hwirq = fwspec->param[0] + priv->ht_vec_base;
-=======
 		*hwirq = fwspec->param[0];
->>>>>>> e475cc1c
 		*type = fwspec->param[1] & IRQ_TYPE_SENSE_MASK;
 	} else {
 		if (fwspec->param_count < 1)
