// SPDX-License-Identifier: GPL-2.0-only
/*
 * ARM GIC v2m MSI(-X) support
 * Support for Message Signaled Interrupts for systems that
 * implement ARM Generic Interrupt Controller: GICv2m.
 *
 * Copyright (C) 2014 Advanced Micro Devices, Inc.
 * Authors: Suravee Suthikulpanit <suravee.suthikulpanit@amd.com>
 *	    Harish Kasiviswanathan <harish.kasiviswanathan@amd.com>
 *	    Brandon Anderson <brandon.anderson@amd.com>
 */

#define pr_fmt(fmt) "GICv2m: " fmt

#include <linux/acpi.h>
#include <linux/dma-iommu.h>
#include <linux/irq.h>
#include <linux/irqdomain.h>
#include <linux/kernel.h>
#include <linux/pci.h>
#include <linux/msi.h>
#include <linux/of_address.h>
#include <linux/of_pci.h>
#include <linux/slab.h>
#include <linux/spinlock.h>
#include <linux/irqchip/arm-gic.h>

/*
* MSI_TYPER:
*     [31:26] Reserved
*     [25:16] lowest SPI assigned to MSI
*     [15:10] Reserved
*     [9:0]   Numer of SPIs assigned to MSI
*/
#define V2M_MSI_TYPER		       0x008
#define V2M_MSI_TYPER_BASE_SHIFT       16
#define V2M_MSI_TYPER_BASE_MASK	       0x3FF
#define V2M_MSI_TYPER_NUM_MASK	       0x3FF
#define V2M_MSI_SETSPI_NS	       0x040
#define V2M_MIN_SPI		       32
#define V2M_MAX_SPI		       1019
#define V2M_MSI_IIDR		       0xFCC

#define V2M_MSI_TYPER_BASE_SPI(x)      \
	       (((x) >> V2M_MSI_TYPER_BASE_SHIFT) & V2M_MSI_TYPER_BASE_MASK)

#define V2M_MSI_TYPER_NUM_SPI(x)       ((x) & V2M_MSI_TYPER_NUM_MASK)

/* APM X-Gene with GICv2m MSI_IIDR register value */
#define XGENE_GICV2M_MSI_IIDR		0x06000170

/* Broadcom NS2 GICv2m MSI_IIDR register value */
#define BCM_NS2_GICV2M_MSI_IIDR		0x0000013f

/* List of flags for specific v2m implementation */
#define GICV2M_NEEDS_SPI_OFFSET		0x00000001
#define GICV2M_GRAVITON_ADDRESS_ONLY	0x00000002

static LIST_HEAD(v2m_nodes);
static DEFINE_SPINLOCK(v2m_lock);

struct v2m_data {
	struct list_head entry;
	struct fwnode_handle *fwnode;
	struct resource res;	/* GICv2m resource */
	void __iomem *base;	/* GICv2m virt address */
	u32 spi_start;		/* The SPI number that MSIs start */
	u32 nr_spis;		/* The number of SPIs for MSIs */
	u32 spi_offset;		/* offset to be subtracted from SPI number */
	unsigned long *bm;	/* MSI vector bitmap */
	u32 flags;		/* v2m flags for specific implementation */
};

static void gicv2m_mask_msi_irq(struct irq_data *d)
{
	pci_msi_mask_irq(d);
	irq_chip_mask_parent(d);
}

static void gicv2m_unmask_msi_irq(struct irq_data *d)
{
	pci_msi_unmask_irq(d);
	irq_chip_unmask_parent(d);
}

static struct irq_chip gicv2m_msi_irq_chip = {
	.name			= "MSI",
	.irq_mask		= gicv2m_mask_msi_irq,
	.irq_unmask		= gicv2m_unmask_msi_irq,
	.irq_eoi		= irq_chip_eoi_parent,
	.irq_write_msi_msg	= pci_msi_domain_write_msg,
};

static struct msi_domain_info gicv2m_msi_domain_info = {
	.flags	= (MSI_FLAG_USE_DEF_DOM_OPS | MSI_FLAG_USE_DEF_CHIP_OPS |
		   MSI_FLAG_PCI_MSIX | MSI_FLAG_MULTI_PCI_MSI),
	.chip	= &gicv2m_msi_irq_chip,
};

static phys_addr_t gicv2m_get_msi_addr(struct v2m_data *v2m, int hwirq)
{
	if (v2m->flags & GICV2M_GRAVITON_ADDRESS_ONLY)
		return v2m->res.start | ((hwirq - 32) << 3);
	else
		return v2m->res.start + V2M_MSI_SETSPI_NS;
}

static void gicv2m_compose_msi_msg(struct irq_data *data, struct msi_msg *msg)
{
	struct v2m_data *v2m = irq_data_get_irq_chip_data(data);
	phys_addr_t addr = gicv2m_get_msi_addr(v2m, data->hwirq);

	msg->address_hi = upper_32_bits(addr);
	msg->address_lo = lower_32_bits(addr);

	if (v2m->flags & GICV2M_GRAVITON_ADDRESS_ONLY)
		msg->data = 0;
	else
		msg->data = data->hwirq;
	if (v2m->flags & GICV2M_NEEDS_SPI_OFFSET)
		msg->data -= v2m->spi_offset;

<<<<<<< HEAD
	iommu_dma_map_msi_msg(data->irq, msg);
=======
	iommu_dma_compose_msi_msg(irq_data_get_msi_desc(data), msg);
>>>>>>> 24b8d41d
}

static struct irq_chip gicv2m_irq_chip = {
	.name			= "GICv2m",
	.irq_mask		= irq_chip_mask_parent,
	.irq_unmask		= irq_chip_unmask_parent,
	.irq_eoi		= irq_chip_eoi_parent,
	.irq_set_affinity	= irq_chip_set_affinity_parent,
	.irq_compose_msi_msg	= gicv2m_compose_msi_msg,
};

static int gicv2m_irq_gic_domain_alloc(struct irq_domain *domain,
				       unsigned int virq,
				       irq_hw_number_t hwirq)
{
	struct irq_fwspec fwspec;
	struct irq_data *d;
	int err;

	if (is_of_node(domain->parent->fwnode)) {
		fwspec.fwnode = domain->parent->fwnode;
		fwspec.param_count = 3;
		fwspec.param[0] = 0;
		fwspec.param[1] = hwirq - 32;
		fwspec.param[2] = IRQ_TYPE_EDGE_RISING;
	} else if (is_fwnode_irqchip(domain->parent->fwnode)) {
		fwspec.fwnode = domain->parent->fwnode;
		fwspec.param_count = 2;
		fwspec.param[0] = hwirq;
		fwspec.param[1] = IRQ_TYPE_EDGE_RISING;
	} else {
		return -EINVAL;
	}

	err = irq_domain_alloc_irqs_parent(domain, virq, 1, &fwspec);
	if (err)
		return err;

	/* Configure the interrupt line to be edge */
	d = irq_domain_get_irq_data(domain->parent, virq);
	d->chip->irq_set_type(d, IRQ_TYPE_EDGE_RISING);
	return 0;
}

static void gicv2m_unalloc_msi(struct v2m_data *v2m, unsigned int hwirq,
			       int nr_irqs)
{
	spin_lock(&v2m_lock);
	bitmap_release_region(v2m->bm, hwirq - v2m->spi_start,
			      get_count_order(nr_irqs));
	spin_unlock(&v2m_lock);
}

static int gicv2m_irq_domain_alloc(struct irq_domain *domain, unsigned int virq,
				   unsigned int nr_irqs, void *args)
{
	msi_alloc_info_t *info = args;
	struct v2m_data *v2m = NULL, *tmp;
	int hwirq, offset, i, err = 0;

	spin_lock(&v2m_lock);
	list_for_each_entry(tmp, &v2m_nodes, entry) {
		offset = bitmap_find_free_region(tmp->bm, tmp->nr_spis,
						 get_count_order(nr_irqs));
		if (offset >= 0) {
			v2m = tmp;
			break;
		}
	}
	spin_unlock(&v2m_lock);

	if (!v2m)
		return -ENOSPC;

	hwirq = v2m->spi_start + offset;

	err = iommu_dma_prepare_msi(info->desc,
				    gicv2m_get_msi_addr(v2m, hwirq));
	if (err)
		return err;

	for (i = 0; i < nr_irqs; i++) {
		err = gicv2m_irq_gic_domain_alloc(domain, virq + i, hwirq + i);
		if (err)
			goto fail;

		irq_domain_set_hwirq_and_chip(domain, virq + i, hwirq + i,
					      &gicv2m_irq_chip, v2m);
	}

	return 0;

fail:
	irq_domain_free_irqs_parent(domain, virq, nr_irqs);
	gicv2m_unalloc_msi(v2m, hwirq, nr_irqs);
	return err;
}

static void gicv2m_irq_domain_free(struct irq_domain *domain,
				   unsigned int virq, unsigned int nr_irqs)
{
	struct irq_data *d = irq_domain_get_irq_data(domain, virq);
	struct v2m_data *v2m = irq_data_get_irq_chip_data(d);

	gicv2m_unalloc_msi(v2m, d->hwirq, nr_irqs);
	irq_domain_free_irqs_parent(domain, virq, nr_irqs);
}

static const struct irq_domain_ops gicv2m_domain_ops = {
	.alloc			= gicv2m_irq_domain_alloc,
	.free			= gicv2m_irq_domain_free,
};

static bool is_msi_spi_valid(u32 base, u32 num)
{
	if (base < V2M_MIN_SPI) {
		pr_err("Invalid MSI base SPI (base:%u)\n", base);
		return false;
	}

	if ((num == 0) || (base + num > V2M_MAX_SPI)) {
		pr_err("Number of SPIs (%u) exceed maximum (%u)\n",
		       num, V2M_MAX_SPI - V2M_MIN_SPI + 1);
		return false;
	}

	return true;
}

static struct irq_chip gicv2m_pmsi_irq_chip = {
	.name			= "pMSI",
};

static struct msi_domain_ops gicv2m_pmsi_ops = {
};

static struct msi_domain_info gicv2m_pmsi_domain_info = {
	.flags	= (MSI_FLAG_USE_DEF_DOM_OPS | MSI_FLAG_USE_DEF_CHIP_OPS),
	.ops	= &gicv2m_pmsi_ops,
	.chip	= &gicv2m_pmsi_irq_chip,
};

static void gicv2m_teardown(void)
{
	struct v2m_data *v2m, *tmp;

	list_for_each_entry_safe(v2m, tmp, &v2m_nodes, entry) {
		list_del(&v2m->entry);
		kfree(v2m->bm);
		iounmap(v2m->base);
		of_node_put(to_of_node(v2m->fwnode));
		if (is_fwnode_irqchip(v2m->fwnode))
			irq_domain_free_fwnode(v2m->fwnode);
		kfree(v2m);
	}
}

static int gicv2m_allocate_domains(struct irq_domain *parent)
{
	struct irq_domain *inner_domain, *pci_domain, *plat_domain;
	struct v2m_data *v2m;

	v2m = list_first_entry_or_null(&v2m_nodes, struct v2m_data, entry);
	if (!v2m)
		return 0;

	inner_domain = irq_domain_create_tree(v2m->fwnode,
					      &gicv2m_domain_ops, v2m);
	if (!inner_domain) {
		pr_err("Failed to create GICv2m domain\n");
		return -ENOMEM;
	}

	irq_domain_update_bus_token(inner_domain, DOMAIN_BUS_NEXUS);
	inner_domain->parent = parent;
	pci_domain = pci_msi_create_irq_domain(v2m->fwnode,
					       &gicv2m_msi_domain_info,
					       inner_domain);
	plat_domain = platform_msi_create_irq_domain(v2m->fwnode,
						     &gicv2m_pmsi_domain_info,
						     inner_domain);
	if (!pci_domain || !plat_domain) {
		pr_err("Failed to create MSI domains\n");
		if (plat_domain)
			irq_domain_remove(plat_domain);
		if (pci_domain)
			irq_domain_remove(pci_domain);
		irq_domain_remove(inner_domain);
		return -ENOMEM;
	}

	return 0;
}

static int __init gicv2m_init_one(struct fwnode_handle *fwnode,
				  u32 spi_start, u32 nr_spis,
				  struct resource *res, u32 flags)
{
	int ret;
	struct v2m_data *v2m;

	v2m = kzalloc(sizeof(struct v2m_data), GFP_KERNEL);
	if (!v2m) {
		pr_err("Failed to allocate struct v2m_data.\n");
		return -ENOMEM;
	}

	INIT_LIST_HEAD(&v2m->entry);
	v2m->fwnode = fwnode;
	v2m->flags = flags;

	memcpy(&v2m->res, res, sizeof(struct resource));

	v2m->base = ioremap(v2m->res.start, resource_size(&v2m->res));
	if (!v2m->base) {
		pr_err("Failed to map GICv2m resource\n");
		ret = -ENOMEM;
		goto err_free_v2m;
	}

	if (spi_start && nr_spis) {
		v2m->spi_start = spi_start;
		v2m->nr_spis = nr_spis;
	} else {
		u32 typer;

		/* Graviton should always have explicit spi_start/nr_spis */
		if (v2m->flags & GICV2M_GRAVITON_ADDRESS_ONLY) {
			ret = -EINVAL;
			goto err_iounmap;
		}
		typer = readl_relaxed(v2m->base + V2M_MSI_TYPER);

		v2m->spi_start = V2M_MSI_TYPER_BASE_SPI(typer);
		v2m->nr_spis = V2M_MSI_TYPER_NUM_SPI(typer);
	}

	if (!is_msi_spi_valid(v2m->spi_start, v2m->nr_spis)) {
		ret = -EINVAL;
		goto err_iounmap;
	}

	/*
	 * APM X-Gene GICv2m implementation has an erratum where
	 * the MSI data needs to be the offset from the spi_start
	 * in order to trigger the correct MSI interrupt. This is
	 * different from the standard GICv2m implementation where
	 * the MSI data is the absolute value within the range from
	 * spi_start to (spi_start + num_spis).
	 *
	 * Broadom NS2 GICv2m implementation has an erratum where the MSI data
	 * is 'spi_number - 32'
<<<<<<< HEAD
	 */
	switch (readl_relaxed(v2m->base + V2M_MSI_IIDR)) {
	case XGENE_GICV2M_MSI_IIDR:
		v2m->flags |= GICV2M_NEEDS_SPI_OFFSET;
		v2m->spi_offset = v2m->spi_start;
		break;
	case BCM_NS2_GICV2M_MSI_IIDR:
		v2m->flags |= GICV2M_NEEDS_SPI_OFFSET;
		v2m->spi_offset = 32;
		break;
	}

	v2m->bm = kzalloc(sizeof(long) * BITS_TO_LONGS(v2m->nr_spis),
=======
	 *
	 * Reading that register fails on the Graviton implementation
	 */
	if (!(v2m->flags & GICV2M_GRAVITON_ADDRESS_ONLY)) {
		switch (readl_relaxed(v2m->base + V2M_MSI_IIDR)) {
		case XGENE_GICV2M_MSI_IIDR:
			v2m->flags |= GICV2M_NEEDS_SPI_OFFSET;
			v2m->spi_offset = v2m->spi_start;
			break;
		case BCM_NS2_GICV2M_MSI_IIDR:
			v2m->flags |= GICV2M_NEEDS_SPI_OFFSET;
			v2m->spi_offset = 32;
			break;
		}
	}
	v2m->bm = kcalloc(BITS_TO_LONGS(v2m->nr_spis), sizeof(long),
>>>>>>> 24b8d41d
			  GFP_KERNEL);
	if (!v2m->bm) {
		ret = -ENOMEM;
		goto err_iounmap;
	}

	list_add_tail(&v2m->entry, &v2m_nodes);

	pr_info("range%pR, SPI[%d:%d]\n", res,
		v2m->spi_start, (v2m->spi_start + v2m->nr_spis - 1));
	return 0;

err_iounmap:
	iounmap(v2m->base);
err_free_v2m:
	kfree(v2m);
	return ret;
}

static struct of_device_id gicv2m_device_id[] = {
	{	.compatible	= "arm,gic-v2m-frame",	},
	{},
};

static int __init gicv2m_of_init(struct fwnode_handle *parent_handle,
				 struct irq_domain *parent)
{
	int ret = 0;
	struct device_node *node = to_of_node(parent_handle);
	struct device_node *child;

	for (child = of_find_matching_node(node, gicv2m_device_id); child;
	     child = of_find_matching_node(child, gicv2m_device_id)) {
		u32 spi_start = 0, nr_spis = 0;
		struct resource res;

		if (!of_find_property(child, "msi-controller", NULL))
			continue;

		ret = of_address_to_resource(child, 0, &res);
		if (ret) {
			pr_err("Failed to allocate v2m resource.\n");
			break;
		}

		if (!of_property_read_u32(child, "arm,msi-base-spi",
					  &spi_start) &&
		    !of_property_read_u32(child, "arm,msi-num-spis", &nr_spis))
			pr_info("DT overriding V2M MSI_TYPER (base:%u, num:%u)\n",
				spi_start, nr_spis);

		ret = gicv2m_init_one(&child->fwnode, spi_start, nr_spis,
				      &res, 0);
		if (ret) {
			of_node_put(child);
			break;
		}
	}

	if (!ret)
		ret = gicv2m_allocate_domains(parent);
	if (ret)
		gicv2m_teardown();
	return ret;
}

#ifdef CONFIG_ACPI
static int acpi_num_msi;

static struct fwnode_handle *gicv2m_get_fwnode(struct device *dev)
{
	struct v2m_data *data;

	if (WARN_ON(acpi_num_msi <= 0))
		return NULL;

	/* We only return the fwnode of the first MSI frame. */
	data = list_first_entry_or_null(&v2m_nodes, struct v2m_data, entry);
	if (!data)
		return NULL;

	return data->fwnode;
}

static bool acpi_check_amazon_graviton_quirks(void)
{
	static struct acpi_table_madt *madt;
	acpi_status status;
	bool rc = false;

#define ACPI_AMZN_OEM_ID		"AMAZON"

	status = acpi_get_table(ACPI_SIG_MADT, 0,
				(struct acpi_table_header **)&madt);

	if (ACPI_FAILURE(status) || !madt)
		return rc;
	rc = !memcmp(madt->header.oem_id, ACPI_AMZN_OEM_ID, ACPI_OEM_ID_SIZE);
	acpi_put_table((struct acpi_table_header *)madt);

	return rc;
}

static int __init
acpi_parse_madt_msi(union acpi_subtable_headers *header,
		    const unsigned long end)
{
	int ret;
	struct resource res;
	u32 spi_start = 0, nr_spis = 0;
	struct acpi_madt_generic_msi_frame *m;
	struct fwnode_handle *fwnode;
	u32 flags = 0;

	m = (struct acpi_madt_generic_msi_frame *)header;
	if (BAD_MADT_ENTRY(m, end))
		return -EINVAL;

	res.start = m->base_address;
	res.end = m->base_address + SZ_4K - 1;
	res.flags = IORESOURCE_MEM;

	if (acpi_check_amazon_graviton_quirks()) {
		pr_info("applying Amazon Graviton quirk\n");
		res.end = res.start + SZ_8K - 1;
		flags |= GICV2M_GRAVITON_ADDRESS_ONLY;
		gicv2m_msi_domain_info.flags &= ~MSI_FLAG_MULTI_PCI_MSI;
	}

	if (m->flags & ACPI_MADT_OVERRIDE_SPI_VALUES) {
		spi_start = m->spi_base;
		nr_spis = m->spi_count;

		pr_info("ACPI overriding V2M MSI_TYPER (base:%u, num:%u)\n",
			spi_start, nr_spis);
	}

	fwnode = irq_domain_alloc_fwnode(&res.start);
	if (!fwnode) {
		pr_err("Unable to allocate GICv2m domain token\n");
		return -EINVAL;
	}

	ret = gicv2m_init_one(fwnode, spi_start, nr_spis, &res, flags);
	if (ret)
		irq_domain_free_fwnode(fwnode);

	return ret;
}

static int __init gicv2m_acpi_init(struct irq_domain *parent)
{
	int ret;

	if (acpi_num_msi > 0)
		return 0;

	acpi_num_msi = acpi_table_parse_madt(ACPI_MADT_TYPE_GENERIC_MSI_FRAME,
				      acpi_parse_madt_msi, 0);

	if (acpi_num_msi <= 0)
		goto err_out;

	ret = gicv2m_allocate_domains(parent);
	if (ret)
		goto err_out;

	pci_msi_register_fwnode_provider(&gicv2m_get_fwnode);

	return 0;

err_out:
	gicv2m_teardown();
	return -EINVAL;
}
#else /* CONFIG_ACPI */
static int __init gicv2m_acpi_init(struct irq_domain *parent)
{
	return -EINVAL;
}
#endif /* CONFIG_ACPI */

int __init gicv2m_init(struct fwnode_handle *parent_handle,
		       struct irq_domain *parent)
{
	if (is_of_node(parent_handle))
		return gicv2m_of_init(parent_handle, parent);

	return gicv2m_acpi_init(parent);
}<|MERGE_RESOLUTION|>--- conflicted
+++ resolved
@@ -120,11 +120,7 @@
 	if (v2m->flags & GICV2M_NEEDS_SPI_OFFSET)
 		msg->data -= v2m->spi_offset;
 
-<<<<<<< HEAD
-	iommu_dma_map_msi_msg(data->irq, msg);
-=======
 	iommu_dma_compose_msi_msg(irq_data_get_msi_desc(data), msg);
->>>>>>> 24b8d41d
 }
 
 static struct irq_chip gicv2m_irq_chip = {
@@ -377,21 +373,6 @@
 	 *
 	 * Broadom NS2 GICv2m implementation has an erratum where the MSI data
 	 * is 'spi_number - 32'
-<<<<<<< HEAD
-	 */
-	switch (readl_relaxed(v2m->base + V2M_MSI_IIDR)) {
-	case XGENE_GICV2M_MSI_IIDR:
-		v2m->flags |= GICV2M_NEEDS_SPI_OFFSET;
-		v2m->spi_offset = v2m->spi_start;
-		break;
-	case BCM_NS2_GICV2M_MSI_IIDR:
-		v2m->flags |= GICV2M_NEEDS_SPI_OFFSET;
-		v2m->spi_offset = 32;
-		break;
-	}
-
-	v2m->bm = kzalloc(sizeof(long) * BITS_TO_LONGS(v2m->nr_spis),
-=======
 	 *
 	 * Reading that register fails on the Graviton implementation
 	 */
@@ -408,7 +389,6 @@
 		}
 	}
 	v2m->bm = kcalloc(BITS_TO_LONGS(v2m->nr_spis), sizeof(long),
->>>>>>> 24b8d41d
 			  GFP_KERNEL);
 	if (!v2m->bm) {
 		ret = -ENOMEM;
