// SPDX-License-Identifier: GPL-2.0+
/*
 * Root interrupt controller for the BCM2836 (Raspberry Pi 2).
 *
 * Copyright 2015 Broadcom
 */

#include <linux/cpu.h>
#include <linux/of_address.h>
#include <linux/of_irq.h>
#include <linux/irqchip.h>
#include <linux/irqdomain.h>
#include <linux/irqchip/chained_irq.h>
#include <linux/irqchip/irq-bcm2836.h>

#include <asm/exception.h>

struct bcm2836_arm_irqchip_intc {
	struct irq_domain *domain;
	void __iomem *base;
};

static struct bcm2836_arm_irqchip_intc intc  __read_mostly;

static void bcm2836_arm_irqchip_mask_per_cpu_irq(unsigned int reg_offset,
						 unsigned int bit,
						 int cpu)
{
	void __iomem *reg = intc.base + reg_offset + 4 * cpu;

	writel(readl(reg) & ~BIT(bit), reg);
}

static void bcm2836_arm_irqchip_unmask_per_cpu_irq(unsigned int reg_offset,
						   unsigned int bit,
						 int cpu)
{
	void __iomem *reg = intc.base + reg_offset + 4 * cpu;

	writel(readl(reg) | BIT(bit), reg);
}

static void bcm2836_arm_irqchip_mask_timer_irq(struct irq_data *d)
{
	bcm2836_arm_irqchip_mask_per_cpu_irq(LOCAL_TIMER_INT_CONTROL0,
					     d->hwirq - LOCAL_IRQ_CNTPSIRQ,
					     smp_processor_id());
}

static void bcm2836_arm_irqchip_unmask_timer_irq(struct irq_data *d)
{
	bcm2836_arm_irqchip_unmask_per_cpu_irq(LOCAL_TIMER_INT_CONTROL0,
					       d->hwirq - LOCAL_IRQ_CNTPSIRQ,
					       smp_processor_id());
}

static struct irq_chip bcm2836_arm_irqchip_timer = {
	.name		= "bcm2836-timer",
	.irq_mask	= bcm2836_arm_irqchip_mask_timer_irq,
	.irq_unmask	= bcm2836_arm_irqchip_unmask_timer_irq,
};

static void bcm2836_arm_irqchip_mask_pmu_irq(struct irq_data *d)
{
	writel(1 << smp_processor_id(), intc.base + LOCAL_PM_ROUTING_CLR);
}

static void bcm2836_arm_irqchip_unmask_pmu_irq(struct irq_data *d)
{
	writel(1 << smp_processor_id(), intc.base + LOCAL_PM_ROUTING_SET);
}

static struct irq_chip bcm2836_arm_irqchip_pmu = {
	.name		= "bcm2836-pmu",
	.irq_mask	= bcm2836_arm_irqchip_mask_pmu_irq,
	.irq_unmask	= bcm2836_arm_irqchip_unmask_pmu_irq,
};

static void bcm2836_arm_irqchip_mask_gpu_irq(struct irq_data *d)
{
}

static void bcm2836_arm_irqchip_unmask_gpu_irq(struct irq_data *d)
{
}

static struct irq_chip bcm2836_arm_irqchip_gpu = {
	.name		= "bcm2836-gpu",
	.irq_mask	= bcm2836_arm_irqchip_mask_gpu_irq,
	.irq_unmask	= bcm2836_arm_irqchip_unmask_gpu_irq,
};

static void bcm2836_arm_irqchip_dummy_op(struct irq_data *d)
{
}

static struct irq_chip bcm2836_arm_irqchip_dummy = {
	.name		= "bcm2836-dummy",
	.irq_eoi	= bcm2836_arm_irqchip_dummy_op,
};

static int bcm2836_map(struct irq_domain *d, unsigned int irq,
		       irq_hw_number_t hw)
{
	struct irq_chip *chip;

	switch (hw) {
	case LOCAL_IRQ_MAILBOX0:
		chip = &bcm2836_arm_irqchip_dummy;
		break;
	case LOCAL_IRQ_CNTPSIRQ:
	case LOCAL_IRQ_CNTPNSIRQ:
	case LOCAL_IRQ_CNTHPIRQ:
	case LOCAL_IRQ_CNTVIRQ:
		chip = &bcm2836_arm_irqchip_timer;
		break;
	case LOCAL_IRQ_GPU_FAST:
		chip = &bcm2836_arm_irqchip_gpu;
		break;
	case LOCAL_IRQ_PMU_FAST:
		chip = &bcm2836_arm_irqchip_pmu;
		break;
	default:
		pr_warn_once("Unexpected hw irq: %lu\n", hw);
		return -EINVAL;
	}

	irq_set_percpu_devid(irq);
	irq_domain_set_info(d, irq, hw, chip, d->host_data,
			    handle_percpu_devid_irq, NULL, NULL);
	irq_set_status_flags(irq, IRQ_NOAUTOEN);

	return 0;
}

static void
__exception_irq_entry bcm2836_arm_irqchip_handle_irq(struct pt_regs *regs)
{
	int cpu = smp_processor_id();
	u32 stat;

	stat = readl_relaxed(intc.base + LOCAL_IRQ_PENDING0 + 4 * cpu);
	if (stat) {
		u32 hwirq = ffs(stat) - 1;

		handle_domain_irq(intc.domain, hwirq, regs);
	}
}

#ifdef CONFIG_SMP
static struct irq_domain *ipi_domain;

static void bcm2836_arm_irqchip_handle_ipi(struct irq_desc *desc)
{
	struct irq_chip *chip = irq_desc_get_chip(desc);
	int cpu = smp_processor_id();
	u32 mbox_val;

	chained_irq_enter(chip, desc);

	mbox_val = readl_relaxed(intc.base + LOCAL_MAILBOX0_CLR0 + 16 * cpu);
	if (mbox_val) {
		int hwirq = ffs(mbox_val) - 1;
		generic_handle_irq(irq_find_mapping(ipi_domain, hwirq));
	}

	chained_irq_exit(chip, desc);
}

static void bcm2836_arm_irqchip_ipi_eoi(struct irq_data *d)
{
	int cpu = smp_processor_id();

	writel_relaxed(BIT(d->hwirq),
		       intc.base + LOCAL_MAILBOX0_CLR0 + 16 * cpu);
}

static void bcm2836_arm_irqchip_ipi_send_mask(struct irq_data *d,
					      const struct cpumask *mask)
{
	int cpu;
	void __iomem *mailbox0_base = intc.base + LOCAL_MAILBOX0_SET0;

	/*
	 * Ensure that stores to normal memory are visible to the
	 * other CPUs before issuing the IPI.
	 */
	smp_wmb();

	for_each_cpu(cpu, mask)
		writel_relaxed(BIT(d->hwirq), mailbox0_base + 16 * cpu);
}

<<<<<<< HEAD
static int bcm2836_cpu_starting(unsigned int cpu)
{
	bcm2836_arm_irqchip_unmask_per_cpu_irq(LOCAL_MAILBOX_INT_CONTROL0, 0,
					       cpu);
	return 0;
}

static int bcm2836_cpu_dying(unsigned int cpu)
{
	bcm2836_arm_irqchip_mask_per_cpu_irq(LOCAL_MAILBOX_INT_CONTROL0, 0,
					     cpu);
	return 0;
}

#ifdef CONFIG_ARM
static int __init bcm2836_smp_boot_secondary(unsigned int cpu,
					     struct task_struct *idle)
=======
static struct irq_chip bcm2836_arm_irqchip_ipi = {
	.name		= "IPI",
	.irq_mask	= bcm2836_arm_irqchip_dummy_op,
	.irq_unmask	= bcm2836_arm_irqchip_dummy_op,
	.irq_eoi	= bcm2836_arm_irqchip_ipi_eoi,
	.ipi_send_mask	= bcm2836_arm_irqchip_ipi_send_mask,
};

static int bcm2836_arm_irqchip_ipi_alloc(struct irq_domain *d,
					 unsigned int virq,
					 unsigned int nr_irqs, void *args)
{
	int i;

	for (i = 0; i < nr_irqs; i++) {
		irq_set_percpu_devid(virq + i);
		irq_domain_set_info(d, virq + i, i, &bcm2836_arm_irqchip_ipi,
				    d->host_data,
				    handle_percpu_devid_fasteoi_ipi,
				    NULL, NULL);
	}

	return 0;
}

static void bcm2836_arm_irqchip_ipi_free(struct irq_domain *d,
					 unsigned int virq,
					 unsigned int nr_irqs)
{
	/* Not freeing IPIs */
}

static const struct irq_domain_ops ipi_domain_ops = {
	.alloc	= bcm2836_arm_irqchip_ipi_alloc,
	.free	= bcm2836_arm_irqchip_ipi_free,
};

static int bcm2836_cpu_starting(unsigned int cpu)
>>>>>>> 24b8d41d
{
	bcm2836_arm_irqchip_unmask_per_cpu_irq(LOCAL_MAILBOX_INT_CONTROL0, 0,
					       cpu);
	return 0;
}

static int bcm2836_cpu_dying(unsigned int cpu)
{
	bcm2836_arm_irqchip_mask_per_cpu_irq(LOCAL_MAILBOX_INT_CONTROL0, 0,
					     cpu);
	return 0;
}

<<<<<<< HEAD
static const struct smp_operations bcm2836_smp_ops __initconst = {
	.smp_boot_secondary	= bcm2836_smp_boot_secondary,
};
#endif
#endif
=======
#define BITS_PER_MBOX	32

static void __init bcm2836_arm_irqchip_smp_init(void)
{
	struct irq_fwspec ipi_fwspec = {
		.fwnode		= intc.domain->fwnode,
		.param_count	= 1,
		.param		= {
			[0]	= LOCAL_IRQ_MAILBOX0,
		},
	};
	int base_ipi, mux_irq;
>>>>>>> 24b8d41d

	mux_irq = irq_create_fwspec_mapping(&ipi_fwspec);
	if (WARN_ON(mux_irq <= 0))
		return;

<<<<<<< HEAD
static void
bcm2836_arm_irqchip_smp_init(void)
{
#ifdef CONFIG_SMP
	/* Unmask IPIs to the boot CPU. */
	cpuhp_setup_state(CPUHP_AP_IRQ_BCM2836_STARTING,
			  "AP_IRQ_BCM2836_STARTING", bcm2836_cpu_starting,
			  bcm2836_cpu_dying);

	set_smp_cross_call(bcm2836_arm_irqchip_send_ipi);

#ifdef CONFIG_ARM
	smp_set_ops(&bcm2836_smp_ops);
#endif
#endif
=======
	ipi_domain = irq_domain_create_linear(intc.domain->fwnode,
					      BITS_PER_MBOX, &ipi_domain_ops,
					      NULL);
	if (WARN_ON(!ipi_domain))
		return;

	ipi_domain->flags |= IRQ_DOMAIN_FLAG_IPI_SINGLE;
	irq_domain_update_bus_token(ipi_domain, DOMAIN_BUS_IPI);

	base_ipi = __irq_domain_alloc_irqs(ipi_domain, -1, BITS_PER_MBOX,
					   NUMA_NO_NODE, NULL,
					   false, NULL);

	if (WARN_ON(!base_ipi))
		return;

	set_smp_ipi_range(base_ipi, BITS_PER_MBOX);

	irq_set_chained_handler_and_data(mux_irq,
					 bcm2836_arm_irqchip_handle_ipi, NULL);

	/* Unmask IPIs to the boot CPU. */
	cpuhp_setup_state(CPUHP_AP_IRQ_BCM2836_STARTING,
			  "irqchip/bcm2836:starting", bcm2836_cpu_starting,
			  bcm2836_cpu_dying);
>>>>>>> 24b8d41d
}
#else
#define bcm2836_arm_irqchip_smp_init()	do { } while(0)
#endif

static const struct irq_domain_ops bcm2836_arm_irqchip_intc_ops = {
	.xlate = irq_domain_xlate_onetwocell,
	.map = bcm2836_map,
};

/*
 * The LOCAL_IRQ_CNT* timer firings are based off of the external
 * oscillator with some scaling.  The firmware sets up CNTFRQ to
 * report 19.2Mhz, but doesn't set up the scaling registers.
 */
static void bcm2835_init_local_timer_frequency(void)
{
	/*
	 * Set the timer to source from the 19.2Mhz crystal clock (bit
	 * 8 unset), and only increment by 1 instead of 2 (bit 9
	 * unset).
	 */
	writel(0, intc.base + LOCAL_CONTROL);

	/*
	 * Set the timer prescaler to 1:1 (timer freq = input freq *
	 * 2**31 / prescaler)
	 */
	writel(0x80000000, intc.base + LOCAL_PRESCALER);
}

static int __init bcm2836_arm_irqchip_l1_intc_of_init(struct device_node *node,
						      struct device_node *parent)
{
	intc.base = of_iomap(node, 0);
	if (!intc.base) {
		panic("%pOF: unable to map local interrupt registers\n", node);
	}

	bcm2835_init_local_timer_frequency();

	intc.domain = irq_domain_add_linear(node, LAST_IRQ + 1,
					    &bcm2836_arm_irqchip_intc_ops,
					    NULL);
	if (!intc.domain)
		panic("%pOF: unable to create IRQ domain\n", node);

	irq_domain_update_bus_token(intc.domain, DOMAIN_BUS_WIRED);

	bcm2836_arm_irqchip_smp_init();

	set_handle_irq(bcm2836_arm_irqchip_handle_irq);
	return 0;
}

IRQCHIP_DECLARE(bcm2836_arm_irqchip_l1_intc, "brcm,bcm2836-l1-intc",
		bcm2836_arm_irqchip_l1_intc_of_init);<|MERGE_RESOLUTION|>--- conflicted
+++ resolved
@@ -191,25 +191,6 @@
 		writel_relaxed(BIT(d->hwirq), mailbox0_base + 16 * cpu);
 }
 
-<<<<<<< HEAD
-static int bcm2836_cpu_starting(unsigned int cpu)
-{
-	bcm2836_arm_irqchip_unmask_per_cpu_irq(LOCAL_MAILBOX_INT_CONTROL0, 0,
-					       cpu);
-	return 0;
-}
-
-static int bcm2836_cpu_dying(unsigned int cpu)
-{
-	bcm2836_arm_irqchip_mask_per_cpu_irq(LOCAL_MAILBOX_INT_CONTROL0, 0,
-					     cpu);
-	return 0;
-}
-
-#ifdef CONFIG_ARM
-static int __init bcm2836_smp_boot_secondary(unsigned int cpu,
-					     struct task_struct *idle)
-=======
 static struct irq_chip bcm2836_arm_irqchip_ipi = {
 	.name		= "IPI",
 	.irq_mask	= bcm2836_arm_irqchip_dummy_op,
@@ -248,7 +229,6 @@
 };
 
 static int bcm2836_cpu_starting(unsigned int cpu)
->>>>>>> 24b8d41d
 {
 	bcm2836_arm_irqchip_unmask_per_cpu_irq(LOCAL_MAILBOX_INT_CONTROL0, 0,
 					       cpu);
@@ -262,13 +242,6 @@
 	return 0;
 }
 
-<<<<<<< HEAD
-static const struct smp_operations bcm2836_smp_ops __initconst = {
-	.smp_boot_secondary	= bcm2836_smp_boot_secondary,
-};
-#endif
-#endif
-=======
 #define BITS_PER_MBOX	32
 
 static void __init bcm2836_arm_irqchip_smp_init(void)
@@ -281,29 +254,11 @@
 		},
 	};
 	int base_ipi, mux_irq;
->>>>>>> 24b8d41d
 
 	mux_irq = irq_create_fwspec_mapping(&ipi_fwspec);
 	if (WARN_ON(mux_irq <= 0))
 		return;
 
-<<<<<<< HEAD
-static void
-bcm2836_arm_irqchip_smp_init(void)
-{
-#ifdef CONFIG_SMP
-	/* Unmask IPIs to the boot CPU. */
-	cpuhp_setup_state(CPUHP_AP_IRQ_BCM2836_STARTING,
-			  "AP_IRQ_BCM2836_STARTING", bcm2836_cpu_starting,
-			  bcm2836_cpu_dying);
-
-	set_smp_cross_call(bcm2836_arm_irqchip_send_ipi);
-
-#ifdef CONFIG_ARM
-	smp_set_ops(&bcm2836_smp_ops);
-#endif
-#endif
-=======
 	ipi_domain = irq_domain_create_linear(intc.domain->fwnode,
 					      BITS_PER_MBOX, &ipi_domain_ops,
 					      NULL);
@@ -329,7 +284,6 @@
 	cpuhp_setup_state(CPUHP_AP_IRQ_BCM2836_STARTING,
 			  "irqchip/bcm2836:starting", bcm2836_cpu_starting,
 			  bcm2836_cpu_dying);
->>>>>>> 24b8d41d
 }
 #else
 #define bcm2836_arm_irqchip_smp_init()	do { } while(0)
