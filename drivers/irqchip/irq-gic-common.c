--- conflicted
+++ resolved
@@ -10,11 +10,8 @@
 
 #include "irq-gic-common.h"
 
-<<<<<<< HEAD
-=======
 static DEFINE_RAW_SPINLOCK(irq_controller_lock);
 
->>>>>>> 24b8d41d
 static const struct gic_kvm_info *gic_kvm_info;
 
 const struct gic_kvm_info *gic_get_kvm_info(void)
@@ -28,8 +25,6 @@
 	gic_kvm_info = info;
 }
 
-<<<<<<< HEAD
-=======
 void gic_enable_of_quirks(const struct device_node *np,
 			  const struct gic_quirk *quirks, void *data)
 {
@@ -42,7 +37,6 @@
 	}
 }
 
->>>>>>> 24b8d41d
 void gic_enable_quirks(u32 iidr, const struct gic_quirk *quirks,
 		void *data)
 {
@@ -78,15 +72,10 @@
 		val |= confmask;
 
 	/* If the current configuration is the same, then we are done */
-<<<<<<< HEAD
-	if (val == oldval)
-		return 0;
-=======
 	if (val == oldval) {
 		raw_spin_unlock_irqrestore(&irq_controller_lock, flags);
 		return 0;
 	}
->>>>>>> 24b8d41d
 
 	/*
 	 * Write back the new configuration, and possibly re-enable
@@ -96,20 +85,9 @@
 	 * does not allow us to set the configuration or we are in a
 	 * non-secure mode, and hence it may not be catastrophic.
 	 */
-<<<<<<< HEAD
-	writel_relaxed(val, base + GIC_DIST_CONFIG + confoff);
-	if (readl_relaxed(base + GIC_DIST_CONFIG + confoff) != val) {
-		if (WARN_ON(irq >= 32))
-			ret = -EINVAL;
-		else
-			pr_warn("GIC: PPI%d is secure or misconfigured\n",
-				irq - 16);
-	}
-=======
 	writel_relaxed(val, base + confoff);
 	if (readl_relaxed(base + confoff) != val)
 		ret = -EINVAL;
->>>>>>> 24b8d41d
 
 	raw_spin_unlock_irqrestore(&irq_controller_lock, flags);
 
