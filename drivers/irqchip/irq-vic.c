// SPDX-License-Identifier: GPL-2.0-or-later
/*
 *  linux/arch/arm/common/vic.c
 *
 *  Copyright (C) 1999 - 2003 ARM Limited
 *  Copyright (C) 2000 Deep Blue Solutions Ltd
 */

#include <linux/export.h>
#include <linux/init.h>
#include <linux/list.h>
#include <linux/io.h>
#include <linux/irq.h>
#include <linux/irqchip.h>
#include <linux/irqchip/chained_irq.h>
#include <linux/irqdomain.h>
#include <linux/of.h>
#include <linux/of_address.h>
#include <linux/of_irq.h>
#include <linux/syscore_ops.h>
#include <linux/device.h>
#include <linux/amba/bus.h>
#include <linux/irqchip/arm-vic.h>

#include <asm/exception.h>
#include <asm/irq.h>

#define VIC_IRQ_STATUS			0x00
#define VIC_FIQ_STATUS			0x04
#define VIC_RAW_STATUS			0x08
#define VIC_INT_SELECT			0x0c	/* 1 = FIQ, 0 = IRQ */
#define VIC_INT_ENABLE			0x10	/* 1 = enable, 0 = disable */
#define VIC_INT_ENABLE_CLEAR		0x14
#define VIC_INT_SOFT			0x18
#define VIC_INT_SOFT_CLEAR		0x1c
#define VIC_PROTECT			0x20
#define VIC_PL190_VECT_ADDR		0x30	/* PL190 only */
#define VIC_PL190_DEF_VECT_ADDR		0x34	/* PL190 only */

#define VIC_VECT_ADDR0			0x100	/* 0 to 15 (0..31 PL192) */
#define VIC_VECT_CNTL0			0x200	/* 0 to 15 (0..31 PL192) */
#define VIC_ITCR			0x300	/* VIC test control register */

#define VIC_VECT_CNTL_ENABLE		(1 << 5)

#define VIC_PL192_VECT_ADDR		0xF00

/**
 * struct vic_device - VIC PM device
 * @parent_irq: The parent IRQ number of the VIC if cascaded, or 0.
 * @irq: The IRQ number for the base of the VIC.
 * @base: The register base for the VIC.
 * @valid_sources: A bitmask of valid interrupts
 * @resume_sources: A bitmask of interrupts for resume.
 * @resume_irqs: The IRQs enabled for resume.
 * @int_select: Save for VIC_INT_SELECT.
 * @int_enable: Save for VIC_INT_ENABLE.
 * @soft_int: Save for VIC_INT_SOFT.
 * @protect: Save for VIC_PROTECT.
 * @domain: The IRQ domain for the VIC.
 */
struct vic_device {
	void __iomem	*base;
	int		irq;
	u32		valid_sources;
	u32		resume_sources;
	u32		resume_irqs;
	u32		int_select;
	u32		int_enable;
	u32		soft_int;
	u32		protect;
	struct irq_domain *domain;
};

/* we cannot allocate memory when VICs are initially registered */
static struct vic_device vic_devices[CONFIG_ARM_VIC_NR];

static int vic_id;

static void vic_handle_irq(struct pt_regs *regs);

/**
 * vic_init2 - common initialisation code
 * @base: Base of the VIC.
 *
 * Common initialisation code for registration
 * and resume.
*/
static void vic_init2(void __iomem *base)
{
	int i;

	for (i = 0; i < 16; i++) {
		void __iomem *reg = base + VIC_VECT_CNTL0 + (i * 4);
		writel(VIC_VECT_CNTL_ENABLE | i, reg);
	}

	writel(32, base + VIC_PL190_DEF_VECT_ADDR);
}

#ifdef CONFIG_PM
static void resume_one_vic(struct vic_device *vic)
{
	void __iomem *base = vic->base;

	printk(KERN_DEBUG "%s: resuming vic at %p\n", __func__, base);

	/* re-initialise static settings */
	vic_init2(base);

	writel(vic->int_select, base + VIC_INT_SELECT);
	writel(vic->protect, base + VIC_PROTECT);

	/* set the enabled ints and then clear the non-enabled */
	writel(vic->int_enable, base + VIC_INT_ENABLE);
	writel(~vic->int_enable, base + VIC_INT_ENABLE_CLEAR);

	/* and the same for the soft-int register */

	writel(vic->soft_int, base + VIC_INT_SOFT);
	writel(~vic->soft_int, base + VIC_INT_SOFT_CLEAR);
}

static void vic_resume(void)
{
	int id;

	for (id = vic_id - 1; id >= 0; id--)
		resume_one_vic(vic_devices + id);
}

static void suspend_one_vic(struct vic_device *vic)
{
	void __iomem *base = vic->base;

	printk(KERN_DEBUG "%s: suspending vic at %p\n", __func__, base);

	vic->int_select = readl(base + VIC_INT_SELECT);
	vic->int_enable = readl(base + VIC_INT_ENABLE);
	vic->soft_int = readl(base + VIC_INT_SOFT);
	vic->protect = readl(base + VIC_PROTECT);

	/* set the interrupts (if any) that are used for
	 * resuming the system */

	writel(vic->resume_irqs, base + VIC_INT_ENABLE);
	writel(~vic->resume_irqs, base + VIC_INT_ENABLE_CLEAR);
}

static int vic_suspend(void)
{
	int id;

	for (id = 0; id < vic_id; id++)
		suspend_one_vic(vic_devices + id);

	return 0;
}

static struct syscore_ops vic_syscore_ops = {
	.suspend	= vic_suspend,
	.resume		= vic_resume,
};

/**
 * vic_pm_init - initicall to register VIC pm
 *
 * This is called via late_initcall() to register
 * the resources for the VICs due to the early
 * nature of the VIC's registration.
*/
static int __init vic_pm_init(void)
{
	if (vic_id > 0)
		register_syscore_ops(&vic_syscore_ops);

	return 0;
}
late_initcall(vic_pm_init);
#endif /* CONFIG_PM */

static struct irq_chip vic_chip;

static int vic_irqdomain_map(struct irq_domain *d, unsigned int irq,
			     irq_hw_number_t hwirq)
{
	struct vic_device *v = d->host_data;

	/* Skip invalid IRQs, only register handlers for the real ones */
	if (!(v->valid_sources & (1 << hwirq)))
		return -EPERM;
	irq_set_chip_and_handler(irq, &vic_chip, handle_level_irq);
	irq_set_chip_data(irq, v->base);
	irq_set_probe(irq);
	return 0;
}

/*
 * Handle each interrupt in a single VIC.  Returns non-zero if we've
 * handled at least one interrupt.  This reads the status register
 * before handling each interrupt, which is necessary given that
 * handle_IRQ may briefly re-enable interrupts for soft IRQ handling.
 */
static int handle_one_vic(struct vic_device *vic, struct pt_regs *regs)
{
	u32 stat, irq;
	int handled = 0;

	while ((stat = readl_relaxed(vic->base + VIC_IRQ_STATUS))) {
		irq = ffs(stat) - 1;
		handle_domain_irq(vic->domain, irq, regs);
		handled = 1;
	}

	return handled;
}

static void vic_handle_irq_cascaded(struct irq_desc *desc)
{
	u32 stat, hwirq;
	struct irq_chip *host_chip = irq_desc_get_chip(desc);
	struct vic_device *vic = irq_desc_get_handler_data(desc);

	chained_irq_enter(host_chip, desc);

	while ((stat = readl_relaxed(vic->base + VIC_IRQ_STATUS))) {
		hwirq = ffs(stat) - 1;
		generic_handle_irq(irq_find_mapping(vic->domain, hwirq));
	}

	chained_irq_exit(host_chip, desc);
}

/*
 * Keep iterating over all registered VIC's until there are no pending
 * interrupts.
 */
static void __exception_irq_entry vic_handle_irq(struct pt_regs *regs)
{
	int i, handled;

	do {
		for (i = 0, handled = 0; i < vic_id; ++i)
			handled |= handle_one_vic(&vic_devices[i], regs);
	} while (handled);
}

static const struct irq_domain_ops vic_irqdomain_ops = {
	.map = vic_irqdomain_map,
	.xlate = irq_domain_xlate_onetwocell,
};

/**
 * vic_register() - Register a VIC.
 * @base: The base address of the VIC.
 * @parent_irq: The parent IRQ if cascaded, else 0.
 * @irq: The base IRQ for the VIC.
 * @valid_sources: bitmask of valid interrupts
 * @resume_sources: bitmask of interrupts allowed for resume sources.
 * @node: The device tree node associated with the VIC.
 *
 * Register the VIC with the system device tree so that it can be notified
 * of suspend and resume requests and ensure that the correct actions are
 * taken to re-instate the settings on resume.
 *
 * This also configures the IRQ domain for the VIC.
 */
static void __init vic_register(void __iomem *base, unsigned int parent_irq,
				unsigned int irq,
				u32 valid_sources, u32 resume_sources,
				struct device_node *node)
{
	struct vic_device *v;
	int i;

	if (vic_id >= ARRAY_SIZE(vic_devices)) {
		printk(KERN_ERR "%s: too few VICs, increase CONFIG_ARM_VIC_NR\n", __func__);
		return;
	}

	v = &vic_devices[vic_id];
	v->base = base;
	v->valid_sources = valid_sources;
	v->resume_sources = resume_sources;
	set_handle_irq(vic_handle_irq);
	vic_id++;

	if (parent_irq) {
		irq_set_chained_handler_and_data(parent_irq,
						 vic_handle_irq_cascaded, v);
	}

	v->domain = irq_domain_add_simple(node, fls(valid_sources), irq,
					  &vic_irqdomain_ops, v);
	/* create an IRQ mapping for each valid IRQ */
	for (i = 0; i < fls(valid_sources); i++)
		if (valid_sources & (1 << i))
			irq_create_mapping(v->domain, i);
	/* If no base IRQ was passed, figure out our allocated base */
	if (irq)
		v->irq = irq;
	else
		v->irq = irq_find_mapping(v->domain, 0);
}

static void vic_ack_irq(struct irq_data *d)
{
	void __iomem *base = irq_data_get_irq_chip_data(d);
	unsigned int irq = d->hwirq;
	writel(1 << irq, base + VIC_INT_ENABLE_CLEAR);
	/* moreover, clear the soft-triggered, in case it was the reason */
	writel(1 << irq, base + VIC_INT_SOFT_CLEAR);
}

static void vic_mask_irq(struct irq_data *d)
{
	void __iomem *base = irq_data_get_irq_chip_data(d);
	unsigned int irq = d->hwirq;
	writel(1 << irq, base + VIC_INT_ENABLE_CLEAR);
}

static void vic_unmask_irq(struct irq_data *d)
{
	void __iomem *base = irq_data_get_irq_chip_data(d);
	unsigned int irq = d->hwirq;
	writel(1 << irq, base + VIC_INT_ENABLE);
}

#if defined(CONFIG_PM)
static struct vic_device *vic_from_irq(unsigned int irq)
{
        struct vic_device *v = vic_devices;
	unsigned int base_irq = irq & ~31;
	int id;

	for (id = 0; id < vic_id; id++, v++) {
		if (v->irq == base_irq)
			return v;
	}

	return NULL;
}

static int vic_set_wake(struct irq_data *d, unsigned int on)
{
	struct vic_device *v = vic_from_irq(d->irq);
	unsigned int off = d->hwirq;
	u32 bit = 1 << off;

	if (!v)
		return -EINVAL;

	if (!(bit & v->resume_sources))
		return -EINVAL;

	if (on)
		v->resume_irqs |= bit;
	else
		v->resume_irqs &= ~bit;

	return 0;
}
#else
#define vic_set_wake NULL
#endif /* CONFIG_PM */

static struct irq_chip vic_chip = {
	.name		= "VIC",
	.irq_ack	= vic_ack_irq,
	.irq_mask	= vic_mask_irq,
	.irq_unmask	= vic_unmask_irq,
	.irq_set_wake	= vic_set_wake,
};

static void __init vic_disable(void __iomem *base)
{
	writel(0, base + VIC_INT_SELECT);
	writel(0, base + VIC_INT_ENABLE);
	writel(~0, base + VIC_INT_ENABLE_CLEAR);
	writel(0, base + VIC_ITCR);
	writel(~0, base + VIC_INT_SOFT_CLEAR);
}

static void __init vic_clear_interrupts(void __iomem *base)
{
	unsigned int i;

	writel(0, base + VIC_PL190_VECT_ADDR);
	for (i = 0; i < 19; i++) {
		unsigned int value;

		value = readl(base + VIC_PL190_VECT_ADDR);
		writel(value, base + VIC_PL190_VECT_ADDR);
	}
}

/*
 * The PL190 cell from ARM has been modified by ST to handle 64 interrupts.
 * The original cell has 32 interrupts, while the modified one has 64,
 * replocating two blocks 0x00..0x1f in 0x20..0x3f. In that case
 * the probe function is called twice, with base set to offset 000
 *  and 020 within the page. We call this "second block".
 */
static void __init vic_init_st(void __iomem *base, unsigned int irq_start,
			       u32 vic_sources, struct device_node *node)
{
	unsigned int i;
	int vic_2nd_block = ((unsigned long)base & ~PAGE_MASK) != 0;

	/* Disable all interrupts initially. */
	vic_disable(base);

	/*
	 * Make sure we clear all existing interrupts. The vector registers
	 * in this cell are after the second block of general registers,
	 * so we can address them using standard offsets, but only from
	 * the second base address, which is 0x20 in the page
	 */
	if (vic_2nd_block) {
		vic_clear_interrupts(base);

		/* ST has 16 vectors as well, but we don't enable them by now */
		for (i = 0; i < 16; i++) {
			void __iomem *reg = base + VIC_VECT_CNTL0 + (i * 4);
			writel(0, reg);
		}

		writel(32, base + VIC_PL190_DEF_VECT_ADDR);
	}

	vic_register(base, 0, irq_start, vic_sources, 0, node);
}

static void __init __vic_init(void __iomem *base, int parent_irq, int irq_start,
			      u32 vic_sources, u32 resume_sources,
			      struct device_node *node)
{
	unsigned int i;
	u32 cellid = 0;
	enum amba_vendor vendor;

	/* Identify which VIC cell this one is, by reading the ID */
	for (i = 0; i < 4; i++) {
		void __iomem *addr;
		addr = (void __iomem *)((u32)base & PAGE_MASK) + 0xfe0 + (i * 4);
		cellid |= (readl(addr) & 0xff) << (8 * i);
	}
	vendor = (cellid >> 12) & 0xff;
	printk(KERN_INFO "VIC @%p: id 0x%08x, vendor 0x%02x\n",
	       base, cellid, vendor);

	switch(vendor) {
	case AMBA_VENDOR_ST:
		vic_init_st(base, irq_start, vic_sources, node);
		return;
	default:
		printk(KERN_WARNING "VIC: unknown vendor, continuing anyways\n");
		fallthrough;
	case AMBA_VENDOR_ARM:
		break;
	}

	/* Disable all interrupts initially. */
	vic_disable(base);

	/* Make sure we clear all existing interrupts */
	vic_clear_interrupts(base);

	vic_init2(base);

	vic_register(base, parent_irq, irq_start, vic_sources, resume_sources, node);
}

/**
 * vic_init() - initialise a vectored interrupt controller
 * @base: iomem base address
 * @irq_start: starting interrupt number, must be muliple of 32
 * @vic_sources: bitmask of interrupt sources to allow
 * @resume_sources: bitmask of interrupt sources to allow for resume
 */
void __init vic_init(void __iomem *base, unsigned int irq_start,
		     u32 vic_sources, u32 resume_sources)
{
	__vic_init(base, 0, irq_start, vic_sources, resume_sources, NULL);
}

<<<<<<< HEAD
/**
 * vic_init_cascaded() - initialise a cascaded vectored interrupt controller
 * @base: iomem base address
 * @parent_irq: the parent IRQ we're cascaded off
 * @vic_sources: bitmask of interrupt sources to allow
 * @resume_sources: bitmask of interrupt sources to allow for resume
 *
 * This returns the base for the new interrupts or negative on error.
 */
int __init vic_init_cascaded(void __iomem *base, unsigned int parent_irq,
			      u32 vic_sources, u32 resume_sources)
{
	struct vic_device *v;

	v = &vic_devices[vic_id];
	__vic_init(base, parent_irq, 0, vic_sources, resume_sources, NULL);
	/* Return out acquired base */
	return v->irq;
}
EXPORT_SYMBOL_GPL(vic_init_cascaded);

=======
>>>>>>> 24b8d41d
#ifdef CONFIG_OF
static int __init vic_of_init(struct device_node *node,
			      struct device_node *parent)
{
	void __iomem *regs;
	u32 interrupt_mask = ~0;
	u32 wakeup_mask = ~0;
	int parent_irq;

	regs = of_iomap(node, 0);
	if (WARN_ON(!regs))
		return -EIO;

	of_property_read_u32(node, "valid-mask", &interrupt_mask);
	of_property_read_u32(node, "valid-wakeup-mask", &wakeup_mask);
	parent_irq = of_irq_get(node, 0);
	if (parent_irq < 0)
		parent_irq = 0;

	/*
	 * Passing 0 as first IRQ makes the simple domain allocate descriptors
	 */
	__vic_init(regs, parent_irq, 0, interrupt_mask, wakeup_mask, node);

	return 0;
}
IRQCHIP_DECLARE(arm_pl190_vic, "arm,pl190-vic", vic_of_init);
IRQCHIP_DECLARE(arm_pl192_vic, "arm,pl192-vic", vic_of_init);
IRQCHIP_DECLARE(arm_versatile_vic, "arm,versatile-vic", vic_of_init);
#endif /* CONFIG OF */<|MERGE_RESOLUTION|>--- conflicted
+++ resolved
@@ -484,30 +484,6 @@
 	__vic_init(base, 0, irq_start, vic_sources, resume_sources, NULL);
 }
 
-<<<<<<< HEAD
-/**
- * vic_init_cascaded() - initialise a cascaded vectored interrupt controller
- * @base: iomem base address
- * @parent_irq: the parent IRQ we're cascaded off
- * @vic_sources: bitmask of interrupt sources to allow
- * @resume_sources: bitmask of interrupt sources to allow for resume
- *
- * This returns the base for the new interrupts or negative on error.
- */
-int __init vic_init_cascaded(void __iomem *base, unsigned int parent_irq,
-			      u32 vic_sources, u32 resume_sources)
-{
-	struct vic_device *v;
-
-	v = &vic_devices[vic_id];
-	__vic_init(base, parent_irq, 0, vic_sources, resume_sources, NULL);
-	/* Return out acquired base */
-	return v->irq;
-}
-EXPORT_SYMBOL_GPL(vic_init_cascaded);
-
-=======
->>>>>>> 24b8d41d
 #ifdef CONFIG_OF
 static int __init vic_of_init(struct device_node *node,
 			      struct device_node *parent)
