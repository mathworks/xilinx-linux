--- conflicted
+++ resolved
@@ -5,10 +5,7 @@
  */
 
 #include <linux/acpi_iort.h>
-<<<<<<< HEAD
-=======
 #include <linux/pci.h>
->>>>>>> 24b8d41d
 #include <linux/msi.h>
 #include <linux/of.h>
 #include <linux/of_irq.h>
@@ -142,12 +139,9 @@
 
 		if (its_pci_msi_init_one(of_node_to_fwnode(np), np->full_name))
 			continue;
-<<<<<<< HEAD
-=======
 
 		pr_info("PCI/MSI: %pOF domain created\n", np);
 	}
->>>>>>> 24b8d41d
 
 	return 0;
 }
@@ -201,54 +195,4 @@
 
 	return 0;
 }
-
-#ifdef CONFIG_ACPI
-
-static int __init
-its_pci_msi_parse_madt(struct acpi_subtable_header *header,
-		       const unsigned long end)
-{
-	struct acpi_madt_generic_translator *its_entry;
-	struct fwnode_handle *dom_handle;
-	const char *node_name;
-	int err = -ENXIO;
-
-	its_entry = (struct acpi_madt_generic_translator *)header;
-	node_name = kasprintf(GFP_KERNEL, "ITS@0x%lx",
-			      (long)its_entry->base_address);
-	dom_handle = iort_find_domain_token(its_entry->translation_id);
-	if (!dom_handle) {
-		pr_err("%s: Unable to locate ITS domain handle\n", node_name);
-		goto out;
-	}
-
-	err = its_pci_msi_init_one(dom_handle, node_name);
-	if (!err)
-		pr_info("PCI/MSI: %s domain created\n", node_name);
-
-out:
-	kfree(node_name);
-	return err;
-}
-
-static int __init its_pci_acpi_msi_init(void)
-{
-	acpi_table_parse_madt(ACPI_MADT_TYPE_GENERIC_TRANSLATOR,
-			      its_pci_msi_parse_madt, 0);
-	return 0;
-}
-#else
-static int __init its_pci_acpi_msi_init(void)
-{
-	return 0;
-}
-#endif
-
-static int __init its_pci_msi_init(void)
-{
-	its_pci_of_msi_init();
-	its_pci_acpi_msi_init();
-
-	return 0;
-}
 early_initcall(its_pci_msi_init);