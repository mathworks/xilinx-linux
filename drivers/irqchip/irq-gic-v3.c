--- conflicted
+++ resolved
@@ -52,15 +52,10 @@
 	struct irq_domain	*domain;
 	u64			redist_stride;
 	u32			nr_redist_regions;
-<<<<<<< HEAD
-	unsigned int		irq_nr;
-	struct partition_desc	*ppi_descs[16];
-=======
 	u64			flags;
 	bool			has_rss;
 	unsigned int		ppi_nr;
 	struct partition_desc	**ppi_descs;
->>>>>>> 24b8d41d
 };
 
 static struct gic_chip_data gic_data __read_mostly;
@@ -111,12 +106,7 @@
 static struct gic_kvm_info gic_v3_kvm_info;
 static DEFINE_PER_CPU(bool, has_rss);
 
-<<<<<<< HEAD
-static struct gic_kvm_info gic_v3_kvm_info;
-
-=======
 #define MPIDR_RS(mpidr)			(((mpidr) & 0xF0UL) >> 4)
->>>>>>> 24b8d41d
 #define gic_data_rdist()		(this_cpu_ptr(gic_data.rdists.rdist))
 #define gic_data_rdist_rd_base()	(gic_data_rdist()->rd_base)
 #define gic_data_rdist_sgi_base()	(gic_data_rdist_rd_base() + SZ_64K)
@@ -669,39 +659,6 @@
 		gic_arch_enable_irqs();
 	}
 
-<<<<<<< HEAD
-			err = handle_domain_irq(gic_data.domain, irqnr, regs);
-			if (err) {
-				WARN_ONCE(true, "Unexpected interrupt received!\n");
-				if (static_key_true(&supports_deactivate)) {
-					if (irqnr < 8192)
-						gic_write_dir(irqnr);
-				} else {
-					gic_write_eoir(irqnr);
-				}
-			}
-			continue;
-		}
-		if (irqnr < 16) {
-			gic_write_eoir(irqnr);
-			if (static_key_true(&supports_deactivate))
-				gic_write_dir(irqnr);
-#ifdef CONFIG_SMP
-			/*
-			 * Unlike GICv2, we don't need an smp_rmb() here.
-			 * The control dependency from gic_read_iar to
-			 * the ISB in gic_write_eoir is enough to ensure
-			 * that any shared data read by handle_IPI will
-			 * be read after the ACK.
-			 */
-			handle_IPI(irqnr, regs);
-#else
-			WARN_ONCE(true, "Unexpected SGI received!\n");
-#endif
-			continue;
-		}
-	} while (irqnr != ICC_IAR1_EL1_SPURIOUS);
-=======
 	/* Check for special IDs first */
 	if ((irqnr >= 1020 && irqnr <= 1023))
 		return;
@@ -753,7 +710,6 @@
 	gic_write_pmr(old_pmr);
 
 	return val != 0;
->>>>>>> 24b8d41d
 }
 
 static void __init gic_dist_init(void)
@@ -773,12 +729,6 @@
 	 * do the right thing if the kernel is running in secure mode,
 	 * but that's not the intended use case anyway.
 	 */
-<<<<<<< HEAD
-	for (i = 32; i < gic_data.irq_nr; i += 32)
-		writel_relaxed(~0, base + GICD_IGROUPR + i / 8);
-
-	gic_dist_config(base, gic_data.irq_nr, gic_dist_wait_for_rwp);
-=======
 	for (i = 32; i < GIC_LINE_NR; i += 32)
 		writel_relaxed(~0, base + GICD_IGROUPR + i / 8);
 
@@ -805,7 +755,6 @@
 		pr_info("Enabling SGIs without active state\n");
 		val |= GICD_CTLR_nASSGIreq;
 	}
->>>>>>> 24b8d41d
 
 	/* Enable distributor with ARE, Group1 */
 	writel_relaxed(val, base + GICD_CTLR);
@@ -1000,11 +949,7 @@
 	 */
 	gic_write_bpr1(0);
 
-<<<<<<< HEAD
-	if (static_key_true(&supports_deactivate)) {
-=======
 	if (static_branch_likely(&supports_deactivate_key)) {
->>>>>>> 24b8d41d
 		/* EOI drops priority only (mode 1) */
 		gic_write_ctlr(ICC_CTLR_EL1_EOImode_drop);
 	} else {
@@ -1109,14 +1054,8 @@
 	rbase = gic_data_rdist_sgi_base();
 
 	/* Configure SGIs/PPIs as non-secure Group-1 */
-<<<<<<< HEAD
-	writel_relaxed(~0, rbase + GICR_IGROUPR0);
-
-	gic_cpu_config(rbase, gic_redist_wait_for_rwp);
-=======
 	for (i = 0; i < gic_data.ppi_nr + 16; i += 32)
 		writel_relaxed(~0, rbase + GICR_IGROUPR0 + i / 8);
->>>>>>> 24b8d41d
 
 	gic_cpu_config(rbase, gic_data.ppi_nr + 16, gic_redist_wait_for_rwp);
 
@@ -1126,14 +1065,6 @@
 
 #ifdef CONFIG_SMP
 
-<<<<<<< HEAD
-static int gic_starting_cpu(unsigned int cpu)
-{
-	gic_cpu_init();
-	return 0;
-}
-
-=======
 #define MPIDR_TO_SGI_RS(mpidr)	(MPIDR_RS(mpidr) << ICC_SGI1R_RS_SHIFT)
 #define MPIDR_TO_SGI_CLUSTER_ID(mpidr)	((mpidr) & ~0xFUL)
 
@@ -1147,7 +1078,6 @@
 	return 0;
 }
 
->>>>>>> 24b8d41d
 static u16 gic_compute_target_list(int *base_cpu, const struct cpumask *mask,
 				   unsigned long cluster_id)
 {
@@ -1221,12 +1151,6 @@
 
 static void __init gic_smp_init(void)
 {
-<<<<<<< HEAD
-	set_smp_cross_call(gic_raise_softirq);
-	cpuhp_setup_state_nocalls(CPUHP_AP_IRQ_GICV3_STARTING,
-				  "AP_IRQ_GICV3_STARTING", gic_starting_cpu,
-				  NULL);
-=======
 	struct irq_fwspec sgi_fwspec = {
 		.fwnode		= gic_data.fwnode,
 		.param_count	= 1,
@@ -1245,7 +1169,6 @@
 		return;
 
 	set_smp_ipi_range(base_sgi, 8);
->>>>>>> 24b8d41d
 }
 
 static int gic_set_affinity(struct irq_data *d, const struct cpumask *mask_val,
@@ -1304,12 +1227,6 @@
 }
 
 #ifdef CONFIG_CPU_PM
-/* Check whether it's single security state view */
-static bool gic_dist_security_disabled(void)
-{
-	return readl_relaxed(gic_data.dist_base + GICD_CTLR) & GICD_CTLR_DS;
-}
-
 static int gic_cpu_pm_notifier(struct notifier_block *self,
 			       unsigned long cmd, void *v)
 {
@@ -1533,12 +1450,8 @@
 	 * then we need to match the partition domain.
 	 */
 	if (fwspec->param_count >= 4 &&
-<<<<<<< HEAD
-	    fwspec->param[0] == 1 && fwspec->param[3] != 0)
-=======
 	    fwspec->param[0] == 1 && fwspec->param[3] != 0 &&
 	    gic_data.ppi_descs)
->>>>>>> 24b8d41d
 		return d == partition_get_domain(gic_data.ppi_descs[fwspec->param[1]]);
 
 	return d == gic_data.domain;
@@ -1549,37 +1462,6 @@
 	.alloc = gic_irq_domain_alloc,
 	.free = gic_irq_domain_free,
 	.select = gic_irq_domain_select,
-<<<<<<< HEAD
-};
-
-static int partition_domain_translate(struct irq_domain *d,
-				      struct irq_fwspec *fwspec,
-				      unsigned long *hwirq,
-				      unsigned int *type)
-{
-	struct device_node *np;
-	int ret;
-
-	np = of_find_node_by_phandle(fwspec->param[3]);
-	if (WARN_ON(!np))
-		return -EINVAL;
-
-	ret = partition_translate_id(gic_data.ppi_descs[fwspec->param[1]],
-				     of_node_to_fwnode(np));
-	if (ret < 0)
-		return ret;
-
-	*hwirq = ret;
-	*type = fwspec->param[2] & IRQ_TYPE_SENSE_MASK;
-
-	return 0;
-}
-
-static const struct irq_domain_ops partition_domain_ops = {
-	.translate = partition_domain_translate,
-	.select = gic_irq_domain_select,
-=======
->>>>>>> 24b8d41d
 };
 
 static int partition_domain_translate(struct irq_domain *d,
@@ -1816,12 +1698,7 @@
 
 	set_handle_irq(gic_handle_irq);
 
-<<<<<<< HEAD
-	if (IS_ENABLED(CONFIG_ARM_GIC_V3_ITS) && gic_dist_supports_lpis())
-		its_init(handle, &gic_data.rdists, gic_data.domain);
-=======
 	gic_update_rdist_properties();
->>>>>>> 24b8d41d
 
 	gic_dist_init();
 	gic_cpu_init();
@@ -1857,34 +1734,6 @@
 	return 0;
 }
 
-<<<<<<< HEAD
-static int get_cpu_number(struct device_node *dn)
-{
-	const __be32 *cell;
-	u64 hwid;
-	int i;
-
-	cell = of_get_property(dn, "reg", NULL);
-	if (!cell)
-		return -1;
-
-	hwid = of_read_number(cell, of_n_addr_cells(dn));
-
-	/*
-	 * Non affinity bits must be set to 0 in the DT
-	 */
-	if (hwid & ~MPIDR_HWID_BITMASK)
-		return -1;
-
-	for (i = 0; i < num_possible_cpus(); i++)
-		if (cpu_logical_map(i) == hwid)
-			return i;
-
-	return -1;
-}
-
-=======
->>>>>>> 24b8d41d
 /* Create all possible partitions at boot time */
 static void __init gic_populate_ppi_partitions(struct device_node *gic_node)
 {
@@ -1893,20 +1742,6 @@
 	int nr_parts;
 	struct partition_affinity *parts;
 
-<<<<<<< HEAD
-	parts_node = of_find_node_by_name(gic_node, "ppi-partitions");
-	if (!parts_node)
-		return;
-
-	nr_parts = of_get_child_count(parts_node);
-
-	if (!nr_parts)
-		return;
-
-	parts = kzalloc(sizeof(*parts) * nr_parts, GFP_KERNEL);
-	if (WARN_ON(!parts))
-		return;
-=======
 	parts_node = of_get_child_by_name(gic_node, "ppi-partitions");
 	if (!parts_node)
 		return;
@@ -1923,7 +1758,6 @@
 	parts = kcalloc(nr_parts, sizeof(*parts), GFP_KERNEL);
 	if (WARN_ON(!parts))
 		goto out_put_node;
->>>>>>> 24b8d41d
 
 	for_each_child_of_node(parts_node, child_part) {
 		struct partition_affinity *part;
@@ -1933,13 +1767,8 @@
 
 		part->partition_id = of_node_to_fwnode(child_part);
 
-<<<<<<< HEAD
-		pr_info("GIC: PPI partition %s[%d] { ",
-			child_part->name, part_idx);
-=======
 		pr_info("GIC: PPI partition %pOFn[%d] { ",
 			child_part, part_idx);
->>>>>>> 24b8d41d
 
 		n = of_property_count_elems_of_size(child_part, "affinity",
 						    sizeof(u32));
@@ -1959,19 +1788,11 @@
 			if (WARN_ON(!cpu_node))
 				continue;
 
-<<<<<<< HEAD
-			cpu = get_cpu_number(cpu_node);
-			if (WARN_ON(cpu == -1))
-				continue;
-
-			pr_cont("%s[%d] ", cpu_node->full_name, cpu);
-=======
 			cpu = of_cpu_node_to_id(cpu_node);
 			if (WARN_ON(cpu < 0))
 				continue;
 
 			pr_cont("%pOF[%d] ", cpu_node, cpu);
->>>>>>> 24b8d41d
 
 			cpumask_set_cpu(cpu, &part->mask);
 		}
@@ -1980,22 +1801,14 @@
 		part_idx++;
 	}
 
-<<<<<<< HEAD
-	for (i = 0; i < 16; i++) {
-=======
 	for (i = 0; i < gic_data.ppi_nr; i++) {
->>>>>>> 24b8d41d
 		unsigned int irq;
 		struct partition_desc *desc;
 		struct irq_fwspec ppi_fwspec = {
 			.fwnode		= gic_data.fwnode,
 			.param_count	= 3,
 			.param		= {
-<<<<<<< HEAD
-				[0]	= 1,
-=======
 				[0]	= GIC_IRQ_TYPE_PARTITION,
->>>>>>> 24b8d41d
 				[1]	= i,
 				[2]	= IRQ_TYPE_NONE,
 			},
@@ -2011,12 +1824,9 @@
 
 		gic_data.ppi_descs[i] = desc;
 	}
-<<<<<<< HEAD
-=======
 
 out_put_node:
 	of_node_put(parts_node);
->>>>>>> 24b8d41d
 }
 
 static void __init gic_of_setup_kvm_info(struct device_node *node)
@@ -2040,11 +1850,8 @@
 	if (!ret)
 		gic_v3_kvm_info.vcpu = r;
 
-<<<<<<< HEAD
-=======
 	gic_v3_kvm_info.has_v4 = gic_data.rdists.has_vlpis;
 	gic_v3_kvm_info.has_v4_1 = gic_data.rdists.has_rvpeid;
->>>>>>> 24b8d41d
 	gic_set_kvm_info(&gic_v3_kvm_info);
 }
 
@@ -2103,13 +1910,9 @@
 		goto out_unmap_rdist;
 
 	gic_populate_ppi_partitions(node);
-<<<<<<< HEAD
-	gic_of_setup_kvm_info(node);
-=======
 
 	if (static_branch_likely(&supports_deactivate_key))
 		gic_of_setup_kvm_info(node);
->>>>>>> 24b8d41d
 	return 0;
 
 out_unmap_rdist:
@@ -2131,10 +1934,7 @@
 	struct redist_region *redist_regs;
 	u32 nr_redist_regions;
 	bool single_redist;
-<<<<<<< HEAD
-=======
 	int enabled_rdists;
->>>>>>> 24b8d41d
 	u32 maint_irq;
 	int maint_irq_mode;
 	phys_addr_t vcpu_base;
@@ -2262,15 +2062,10 @@
 
 	count = acpi_table_parse_madt(ACPI_MADT_TYPE_GENERIC_INTERRUPT,
 				      gic_acpi_match_gicc, 0);
-<<<<<<< HEAD
-	if (count > 0)
-		acpi_data.single_redist = true;
-=======
 	if (count > 0) {
 		acpi_data.single_redist = true;
 		count = acpi_data.enabled_rdists;
 	}
->>>>>>> 24b8d41d
 
 	return count;
 }
@@ -2294,11 +2089,7 @@
 	return true;
 }
 
-<<<<<<< HEAD
-static int __init gic_acpi_parse_virt_madt_gicc(struct acpi_subtable_header *header,
-=======
 static int __init gic_acpi_parse_virt_madt_gicc(union acpi_subtable_headers *header,
->>>>>>> 24b8d41d
 						const unsigned long end)
 {
 	struct acpi_madt_generic_interrupt *gicc =
@@ -2375,11 +2166,8 @@
 		vcpu->end = vcpu->start + ACPI_GICV2_VCPU_MEM_SIZE - 1;
 	}
 
-<<<<<<< HEAD
-=======
 	gic_v3_kvm_info.has_v4 = gic_data.rdists.has_vlpis;
 	gic_v3_kvm_info.has_v4_1 = gic_data.rdists.has_rvpeid;
->>>>>>> 24b8d41d
 	gic_set_kvm_info(&gic_v3_kvm_info);
 }
 
@@ -2402,11 +2190,7 @@
 
 	err = gic_validate_dist_version(acpi_data.dist_base);
 	if (err) {
-<<<<<<< HEAD
-		pr_err("No distributor detected at @%p, giving up",
-=======
 		pr_err("No distributor detected at @%p, giving up\n",
->>>>>>> 24b8d41d
 		       acpi_data.dist_base);
 		goto out_dist_unmap;
 	}
@@ -2422,11 +2206,7 @@
 	if (err)
 		goto out_redist_unmap;
 
-<<<<<<< HEAD
-	domain_handle = irq_domain_alloc_fwnode(acpi_data.dist_base);
-=======
 	domain_handle = irq_domain_alloc_fwnode(&dist->base_address);
->>>>>>> 24b8d41d
 	if (!domain_handle) {
 		err = -ENOMEM;
 		goto out_redist_unmap;
@@ -2438,13 +2218,9 @@
 		goto out_fwhandle_free;
 
 	acpi_set_irq_model(ACPI_IRQ_MODEL_GIC, domain_handle);
-<<<<<<< HEAD
-	gic_acpi_setup_kvm_info();
-=======
 
 	if (static_branch_likely(&supports_deactivate_key))
 		gic_acpi_setup_kvm_info();
->>>>>>> 24b8d41d
 
 	return 0;
 
