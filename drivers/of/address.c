--- conflicted
+++ resolved
@@ -1,6 +1,4 @@
 // SPDX-License-Identifier: GPL-2.0
-#define pr_fmt(fmt)	"OF: " fmt
-
 #define pr_fmt(fmt)	"OF: " fmt
 
 #include <linux/device.h>
@@ -469,12 +467,8 @@
 	 * child nodes without 'dma-ranges' in the parent nodes. --RobH
 	 */
 	ranges = of_get_property(parent, rprop, &rlen);
-<<<<<<< HEAD
-	if (ranges == NULL && !of_empty_ranges_quirk(parent)) {
-=======
 	if (ranges == NULL && !of_empty_ranges_quirk(parent) &&
 	    strcmp(rprop, "dma-ranges")) {
->>>>>>> 24b8d41d
 		pr_debug("no ranges; cannot translate\n");
 		return 1;
 	}
@@ -534,11 +528,7 @@
 	int na, ns, pna, pns;
 	u64 result = OF_BAD_ADDR;
 
-<<<<<<< HEAD
-	pr_debug("** translation for device %s **\n", of_node_full_name(dev));
-=======
 	pr_debug("** translation for device %pOF **\n", dev);
->>>>>>> 24b8d41d
 
 	/* Increase refcount at current level */
 	of_node_get(dev);
@@ -553,22 +543,13 @@
 	/* Count address cells & copy address locally */
 	bus->count_cells(dev, &na, &ns);
 	if (!OF_CHECK_COUNTS(na, ns)) {
-<<<<<<< HEAD
-		pr_debug("Bad cell count for %s\n", of_node_full_name(dev));
-=======
 		pr_debug("Bad cell count for %pOF\n", dev);
->>>>>>> 24b8d41d
 		goto bail;
 	}
 	memcpy(addr, in_addr, na * 4);
 
-<<<<<<< HEAD
-	pr_debug("bus is %s (na=%d, ns=%d) on %s\n",
-	    bus->name, na, ns, of_node_full_name(parent));
-=======
 	pr_debug("bus is %s (na=%d, ns=%d) on %pOF\n",
 	    bus->name, na, ns, parent);
->>>>>>> 24b8d41d
 	of_dump_addr("translating address:", addr, na);
 
 	/* Translate */
@@ -604,22 +585,12 @@
 		pbus = of_match_bus(parent);
 		pbus->count_cells(dev, &pna, &pns);
 		if (!OF_CHECK_COUNTS(pna, pns)) {
-<<<<<<< HEAD
-			pr_err("Bad cell count for %s\n",
-			       of_node_full_name(dev));
-			break;
-		}
-
-		pr_debug("parent bus is %s (na=%d, ns=%d) on %s\n",
-		    pbus->name, pna, pns, of_node_full_name(parent));
-=======
 			pr_err("Bad cell count for %pOF\n", dev);
 			break;
 		}
 
 		pr_debug("parent bus is %s (na=%d, ns=%d) on %pOF\n",
 		    pbus->name, pna, pns, parent);
->>>>>>> 24b8d41d
 
 		/* Apply bus translation */
 		if (of_translate_one(dev, bus, pbus, addr, na, ns, pna, rprop))
@@ -738,8 +709,6 @@
 }
 EXPORT_SYMBOL(of_get_address);
 
-<<<<<<< HEAD
-=======
 static int parser_init(struct of_pci_range_parser *parser,
 			struct device_node *node, const char *name)
 {
@@ -861,7 +830,6 @@
 	return port;
 }
 
->>>>>>> 24b8d41d
 static int __of_address_to_resource(struct device_node *dev,
 		const __be32 *addrp, u64 size, unsigned int flags,
 		const char *name, struct resource *r)
@@ -1015,13 +983,8 @@
 		node = of_get_next_dma_parent(node);
 	}
 
-<<<<<<< HEAD
-	if (!ranges) {
-		pr_debug("no dma-ranges found for node(%s)\n", np->full_name);
-=======
 	if (!node || !ranges) {
 		pr_debug("no dma-ranges found for node(%pOF)\n", np);
->>>>>>> 24b8d41d
 		ret = -ENODEV;
 		goto out;
 	}
@@ -1030,25 +993,9 @@
 	for_each_of_range(&parser, &range)
 		num_ranges++;
 
-<<<<<<< HEAD
-	pna = of_n_addr_cells(node);
-
-	/* dma-ranges format:
-	 * DMA addr	: naddr cells
-	 * CPU addr	: pna cells
-	 * size		: nsize cells
-	 */
-	dmaaddr = of_read_number(ranges, naddr);
-	*paddr = of_translate_dma_address(np, ranges);
-	if (*paddr == OF_BAD_ADDR) {
-		pr_err("translation of DMA address(%pad) to CPU address failed node(%s)\n",
-		       dma_addr, np->full_name);
-		ret = -EINVAL;
-=======
 	r = kcalloc(num_ranges + 1, sizeof(*r), GFP_KERNEL);
 	if (!r) {
 		ret = -ENOMEM;
->>>>>>> 24b8d41d
 		goto out;
 	}
 
