// SPDX-License-Identifier: GPL-2.0+
/*
 *  Derived from arch/i386/kernel/irq.c
 *    Copyright (C) 1992 Linus Torvalds
 *  Adapted from arch/i386 by Gary Thomas
 *    Copyright (C) 1995-1996 Gary Thomas (gdt@linuxppc.org)
 *  Updated and modified by Cort Dougan <cort@fsmlabs.com>
 *    Copyright (C) 1996-2001 Cort Dougan
 *  Adapted for Power Macintosh by Paul Mackerras
 *    Copyright (C) 1996 Paul Mackerras (paulus@cs.anu.edu.au)
 *
 * This file contains the code used to make IRQ descriptions in the
 * device tree to actual irq numbers on an interrupt controller
 * driver.
 */

#define pr_fmt(fmt)	"OF: " fmt

#include <linux/device.h>
#include <linux/errno.h>
#include <linux/list.h>
#include <linux/module.h>
#include <linux/of.h>
#include <linux/of_irq.h>
#include <linux/of_pci.h>
#include <linux/string.h>
#include <linux/slab.h>

/**
 * irq_of_parse_and_map - Parse and map an interrupt into linux virq space
 * @dev: Device node of the device whose interrupt is to be mapped
 * @index: Index of the interrupt to map
 *
 * This function is a wrapper that chains of_irq_parse_one() and
 * irq_create_of_mapping() to make things easier to callers
 */
unsigned int irq_of_parse_and_map(struct device_node *dev, int index)
{
	struct of_phandle_args oirq;

	if (of_irq_parse_one(dev, index, &oirq))
		return 0;

	return irq_create_of_mapping(&oirq);
}
EXPORT_SYMBOL_GPL(irq_of_parse_and_map);

/**
 * of_irq_find_parent - Given a device node, find its interrupt parent node
 * @child: pointer to device node
 *
 * Returns a pointer to the interrupt parent node, or NULL if the interrupt
 * parent could not be determined.
 */
struct device_node *of_irq_find_parent(struct device_node *child)
{
	struct device_node *p;
	phandle parent;

	if (!of_node_get(child))
		return NULL;

	do {
		if (of_property_read_u32(child, "interrupt-parent", &parent)) {
			p = of_get_parent(child);
		} else	{
			if (of_irq_workarounds & OF_IMAP_NO_PHANDLE)
				p = of_node_get(of_irq_dflt_pic);
			else
				p = of_find_node_by_phandle(parent);
		}
		of_node_put(child);
		child = p;
	} while (p && of_get_property(p, "#interrupt-cells", NULL) == NULL);

	return p;
}
EXPORT_SYMBOL_GPL(of_irq_find_parent);

/**
 * of_irq_parse_raw - Low level interrupt tree parsing
 * @addr:	address specifier (start of "reg" property of the device) in be32 format
 * @out_irq:	structure of_phandle_args updated by this function
 *
 * Returns 0 on success and a negative number on error
 *
 * This function is a low-level interrupt tree walking function. It
 * can be used to do a partial walk with synthetized reg and interrupts
 * properties, for example when resolving PCI interrupts when no device
 * node exist for the parent. It takes an interrupt specifier structure as
 * input, walks the tree looking for any interrupt-map properties, translates
 * the specifier for each map, and then returns the translated map.
 */
int of_irq_parse_raw(const __be32 *addr, struct of_phandle_args *out_irq)
{
	struct device_node *ipar, *tnode, *old = NULL, *newpar = NULL;
	__be32 initial_match_array[MAX_PHANDLE_ARGS];
	const __be32 *match_array = initial_match_array;
	const __be32 *tmp, *imap, *imask, dummy_imask[] = { [0 ... MAX_PHANDLE_ARGS] = cpu_to_be32(~0) };
	u32 intsize = 1, addrsize, newintsize = 0, newaddrsize = 0;
	int imaplen, match, i, rc = -EINVAL;

#ifdef DEBUG
	of_print_phandle_args("of_irq_parse_raw: ", out_irq);
#endif

	ipar = of_node_get(out_irq->np);

	/* First get the #interrupt-cells property of the current cursor
	 * that tells us how to interpret the passed-in intspec. If there
	 * is none, we are nice and just walk up the tree
	 */
	do {
		if (!of_property_read_u32(ipar, "#interrupt-cells", &intsize))
			break;
		tnode = ipar;
		ipar = of_irq_find_parent(ipar);
		of_node_put(tnode);
	} while (ipar);
	if (ipar == NULL) {
		pr_debug(" -> no parent found !\n");
		goto fail;
	}

	pr_debug("of_irq_parse_raw: ipar=%pOF, size=%d\n", ipar, intsize);

	if (out_irq->args_count != intsize)
		goto fail;

	/* Look for this #address-cells. We have to implement the old linux
	 * trick of looking for the parent here as some device-trees rely on it
	 */
	old = of_node_get(ipar);
	do {
		tmp = of_get_property(old, "#address-cells", NULL);
		tnode = of_get_parent(old);
		of_node_put(old);
		old = tnode;
	} while (old && tmp == NULL);
	of_node_put(old);
	old = NULL;
	addrsize = (tmp == NULL) ? 2 : be32_to_cpu(*tmp);

	pr_debug(" -> addrsize=%d\n", addrsize);

	/* Range check so that the temporary buffer doesn't overflow */
	if (WARN_ON(addrsize + intsize > MAX_PHANDLE_ARGS)) {
		rc = -EFAULT;
		goto fail;
	}

	/* Precalculate the match array - this simplifies match loop */
	for (i = 0; i < addrsize; i++)
		initial_match_array[i] = addr ? addr[i] : 0;
	for (i = 0; i < intsize; i++)
		initial_match_array[addrsize + i] = cpu_to_be32(out_irq->args[i]);

	/* Now start the actual "proper" walk of the interrupt tree */
	while (ipar != NULL) {
		/* Now check if cursor is an interrupt-controller and if it is
		 * then we are done
		 */
		if (of_property_read_bool(ipar, "interrupt-controller")) {
			pr_debug(" -> got it !\n");
			return 0;
		}

		/*
		 * interrupt-map parsing does not work without a reg
		 * property when #address-cells != 0
		 */
		if (addrsize && !addr) {
			pr_debug(" -> no reg passed in when needed !\n");
			goto fail;
		}

		/* Now look for an interrupt-map */
		imap = of_get_property(ipar, "interrupt-map", &imaplen);
		/* No interrupt map, check for an interrupt parent */
		if (imap == NULL) {
			pr_debug(" -> no map, getting parent\n");
			newpar = of_irq_find_parent(ipar);
			goto skiplevel;
		}
		imaplen /= sizeof(u32);

		/* Look for a mask */
		imask = of_get_property(ipar, "interrupt-map-mask", NULL);
		if (!imask)
			imask = dummy_imask;

		/* Parse interrupt-map */
		match = 0;
		while (imaplen > (addrsize + intsize + 1) && !match) {
			/* Compare specifiers */
			match = 1;
			for (i = 0; i < (addrsize + intsize); i++, imaplen--)
				match &= !((match_array[i] ^ *imap++) & imask[i]);

			pr_debug(" -> match=%d (imaplen=%d)\n", match, imaplen);

			/* Get the interrupt parent */
			if (of_irq_workarounds & OF_IMAP_NO_PHANDLE)
				newpar = of_node_get(of_irq_dflt_pic);
			else
				newpar = of_find_node_by_phandle(be32_to_cpup(imap));
			imap++;
			--imaplen;

			/* Check if not found */
			if (newpar == NULL) {
				pr_debug(" -> imap parent not found !\n");
				goto fail;
			}

			if (!of_device_is_available(newpar))
				match = 0;

			/* Get #interrupt-cells and #address-cells of new
			 * parent
			 */
			if (of_property_read_u32(newpar, "#interrupt-cells",
						 &newintsize)) {
				pr_debug(" -> parent lacks #interrupt-cells!\n");
				goto fail;
			}
			if (of_property_read_u32(newpar, "#address-cells",
						 &newaddrsize))
				newaddrsize = 0;

			pr_debug(" -> newintsize=%d, newaddrsize=%d\n",
			    newintsize, newaddrsize);

			/* Check for malformed properties */
			if (WARN_ON(newaddrsize + newintsize > MAX_PHANDLE_ARGS)
			    || (imaplen < (newaddrsize + newintsize))) {
				rc = -EFAULT;
				goto fail;
			}

			imap += newaddrsize + newintsize;
			imaplen -= newaddrsize + newintsize;

			pr_debug(" -> imaplen=%d\n", imaplen);
		}
		if (!match)
			goto fail;

		/*
		 * Successfully parsed an interrrupt-map translation; copy new
		 * interrupt specifier into the out_irq structure
		 */
		match_array = imap - newaddrsize - newintsize;
		for (i = 0; i < newintsize; i++)
			out_irq->args[i] = be32_to_cpup(imap - newintsize + i);
		out_irq->args_count = intsize = newintsize;
		addrsize = newaddrsize;

	skiplevel:
		/* Iterate again with new parent */
		out_irq->np = newpar;
		pr_debug(" -> new parent: %pOF\n", newpar);
		of_node_put(ipar);
		ipar = newpar;
		newpar = NULL;
	}
	rc = -ENOENT; /* No interrupt-map found */

 fail:
	of_node_put(ipar);
	of_node_put(newpar);

	return rc;
}
EXPORT_SYMBOL_GPL(of_irq_parse_raw);

/**
 * of_irq_parse_one - Resolve an interrupt for a device
 * @device: the device whose interrupt is to be resolved
 * @index: index of the interrupt to resolve
 * @out_irq: structure of_phandle_args filled by this function
 *
 * This function resolves an interrupt for a node by walking the interrupt tree,
 * finding which interrupt controller node it is attached to, and returning the
 * interrupt specifier that can be used to retrieve a Linux IRQ number.
 */
int of_irq_parse_one(struct device_node *device, int index, struct of_phandle_args *out_irq)
{
	struct device_node *p;
	const __be32 *addr;
	u32 intsize;
	int i, res;

	pr_debug("of_irq_parse_one: dev=%pOF, index=%d\n", device, index);

	/* OldWorld mac stuff is "special", handle out of line */
	if (of_irq_workarounds & OF_IMAP_OLDWORLD_MAC)
		return of_irq_parse_oldworld(device, index, out_irq);

	/* Get the reg property (if any) */
	addr = of_get_property(device, "reg", NULL);

	/* Try the new-style interrupts-extended first */
	res = of_parse_phandle_with_args(device, "interrupts-extended",
					"#interrupt-cells", index, out_irq);
	if (!res)
		return of_irq_parse_raw(addr, out_irq);

	/* Look for the interrupt parent. */
	p = of_irq_find_parent(device);
	if (p == NULL)
		return -EINVAL;

	/* Get size of interrupt specifier */
	if (of_property_read_u32(p, "#interrupt-cells", &intsize)) {
		res = -EINVAL;
		goto out;
	}

	pr_debug(" parent=%pOF, intsize=%d\n", p, intsize);

	/* Copy intspec into irq structure */
	out_irq->np = p;
	out_irq->args_count = intsize;
	for (i = 0; i < intsize; i++) {
		res = of_property_read_u32_index(device, "interrupts",
						 (index * intsize) + i,
						 out_irq->args + i);
		if (res)
			goto out;
	}

	pr_debug(" intspec=%d\n", *out_irq->args);


	/* Check if there are any interrupt-map translations to process */
	res = of_irq_parse_raw(addr, out_irq);
 out:
	of_node_put(p);
	return res;
}
EXPORT_SYMBOL_GPL(of_irq_parse_one);

/**
 * of_irq_to_resource - Decode a node's IRQ and return it as a resource
 * @dev: pointer to device tree node
 * @index: zero-based index of the irq
 * @r: pointer to resource structure to return result into.
 */
int of_irq_to_resource(struct device_node *dev, int index, struct resource *r)
{
	int irq = of_irq_get(dev, index);

	if (irq < 0)
		return irq;

	/* Only dereference the resource if both the
	 * resource and the irq are valid. */
	if (r && irq) {
		const char *name = NULL;

		memset(r, 0, sizeof(*r));
		/*
		 * Get optional "interrupt-names" property to add a name
		 * to the resource.
		 */
		of_property_read_string_index(dev, "interrupt-names", index,
					      &name);

		r->start = r->end = irq;
		r->flags = IORESOURCE_IRQ | irqd_get_trigger_type(irq_get_irq_data(irq));
		r->name = name ? name : of_node_full_name(dev);
	}

	return irq;
}
EXPORT_SYMBOL_GPL(of_irq_to_resource);

/**
 * of_irq_get - Decode a node's IRQ and return it as a Linux IRQ number
 * @dev: pointer to device tree node
 * @index: zero-based index of the IRQ
 *
 * Returns Linux IRQ number on success, or 0 on the IRQ mapping failure, or
 * -EPROBE_DEFER if the IRQ domain is not yet created, or error code in case
 * of any other failure.
 */
int of_irq_get(struct device_node *dev, int index)
{
	int rc;
	struct of_phandle_args oirq;
	struct irq_domain *domain;

	rc = of_irq_parse_one(dev, index, &oirq);
	if (rc)
		return rc;

	domain = irq_find_host(oirq.np);
	if (!domain)
		return -EPROBE_DEFER;

	return irq_create_of_mapping(&oirq);
}
EXPORT_SYMBOL_GPL(of_irq_get);

/**
 * of_irq_get_byname - Decode a node's IRQ and return it as a Linux IRQ number
 * @dev: pointer to device tree node
 * @name: IRQ name
 *
 * Returns Linux IRQ number on success, or 0 on the IRQ mapping failure, or
 * -EPROBE_DEFER if the IRQ domain is not yet created, or error code in case
 * of any other failure.
 */
int of_irq_get_byname(struct device_node *dev, const char *name)
{
	int index;

	if (unlikely(!name))
		return -EINVAL;

	index = of_property_match_string(dev, "interrupt-names", name);
	if (index < 0)
		return index;

	return of_irq_get(dev, index);
}
EXPORT_SYMBOL_GPL(of_irq_get_byname);

/**
 * of_irq_count - Count the number of IRQs a node uses
 * @dev: pointer to device tree node
 */
int of_irq_count(struct device_node *dev)
{
	struct of_phandle_args irq;
	int nr = 0;

	while (of_irq_parse_one(dev, nr, &irq) == 0)
		nr++;

	return nr;
}

/**
 * of_irq_to_resource_table - Fill in resource table with node's IRQ info
 * @dev: pointer to device tree node
 * @res: array of resources to fill in
 * @nr_irqs: the number of IRQs (and upper bound for num of @res elements)
 *
 * Returns the size of the filled in table (up to @nr_irqs).
 */
int of_irq_to_resource_table(struct device_node *dev, struct resource *res,
		int nr_irqs)
{
	int i;

	for (i = 0; i < nr_irqs; i++, res++)
		if (of_irq_to_resource(dev, i, res) <= 0)
			break;

	return i;
}
EXPORT_SYMBOL_GPL(of_irq_to_resource_table);

struct of_intc_desc {
	struct list_head	list;
	of_irq_init_cb_t	irq_init_cb;
	struct device_node	*dev;
	struct device_node	*interrupt_parent;
};

/**
 * of_irq_init - Scan and init matching interrupt controllers in DT
 * @matches: 0 terminated array of nodes to match and init function to call
 *
 * This function scans the device tree for matching interrupt controller nodes,
 * and calls their initialization functions in order with parents first.
 */
void __init of_irq_init(const struct of_device_id *matches)
{
	const struct of_device_id *match;
	struct device_node *np, *parent = NULL;
	struct of_intc_desc *desc, *temp_desc;
	struct list_head intc_desc_list, intc_parent_list;

	INIT_LIST_HEAD(&intc_desc_list);
	INIT_LIST_HEAD(&intc_parent_list);

	for_each_matching_node_and_match(np, matches, &match) {
		if (!of_property_read_bool(np, "interrupt-controller") ||
				!of_device_is_available(np))
			continue;

		if (WARN(!match->data, "of_irq_init: no init function for %s\n",
			 match->compatible))
			continue;

		/*
		 * Here, we allocate and populate an of_intc_desc with the node
		 * pointer, interrupt-parent device_node etc.
		 */
		desc = kzalloc(sizeof(*desc), GFP_KERNEL);
		if (!desc) {
			of_node_put(np);
			goto err;
		}

		desc->irq_init_cb = match->data;
		desc->dev = of_node_get(np);
		desc->interrupt_parent = of_irq_find_parent(np);
		if (desc->interrupt_parent == np)
			desc->interrupt_parent = NULL;
		list_add_tail(&desc->list, &intc_desc_list);
	}

	/*
	 * The root irq controller is the one without an interrupt-parent.
	 * That one goes first, followed by the controllers that reference it,
	 * followed by the ones that reference the 2nd level controllers, etc.
	 */
	while (!list_empty(&intc_desc_list)) {
		/*
		 * Process all controllers with the current 'parent'.
		 * First pass will be looking for NULL as the parent.
		 * The assumption is that NULL parent means a root controller.
		 */
		list_for_each_entry_safe(desc, temp_desc, &intc_desc_list, list) {
			int ret;

			if (desc->interrupt_parent != parent)
				continue;

			list_del(&desc->list);

			of_node_set_flag(desc->dev, OF_POPULATED);

<<<<<<< HEAD
			pr_debug("of_irq_init: init %s (%p), parent %p\n",
				 desc->dev->full_name,
=======
			pr_debug("of_irq_init: init %pOF (%p), parent %p\n",
				 desc->dev,
>>>>>>> 24b8d41d
				 desc->dev, desc->interrupt_parent);
			ret = desc->irq_init_cb(desc->dev,
						desc->interrupt_parent);
			if (ret) {
				of_node_clear_flag(desc->dev, OF_POPULATED);
				kfree(desc);
				continue;
			}

			/*
			 * This one is now set up; add it to the parent list so
			 * its children can get processed in a subsequent pass.
			 */
			list_add_tail(&desc->list, &intc_parent_list);
		}

		/* Get the next pending parent that might have children */
		desc = list_first_entry_or_null(&intc_parent_list,
						typeof(*desc), list);
		if (!desc) {
			pr_err("of_irq_init: children remain, but no parents\n");
			break;
		}
		list_del(&desc->list);
		parent = desc->dev;
		kfree(desc);
	}

	list_for_each_entry_safe(desc, temp_desc, &intc_parent_list, list) {
		list_del(&desc->list);
		kfree(desc);
	}
err:
	list_for_each_entry_safe(desc, temp_desc, &intc_desc_list, list) {
		list_del(&desc->list);
		of_node_put(desc->dev);
		kfree(desc);
	}
}

static u32 __of_msi_map_id(struct device *dev, struct device_node **np,
			    u32 id_in)
{
	struct device *parent_dev;
<<<<<<< HEAD
	u32 rid_out = rid_in;
=======
	u32 id_out = id_in;
>>>>>>> 24b8d41d

	/*
	 * Walk up the device parent links looking for one with a
	 * "msi-map" property.
	 */
	for (parent_dev = dev; parent_dev; parent_dev = parent_dev->parent)
<<<<<<< HEAD
		if (!of_pci_map_rid(parent_dev->of_node, rid_in, "msi-map",
				    "msi-map-mask", np, &rid_out))
			break;
	return rid_out;
=======
		if (!of_map_id(parent_dev->of_node, id_in, "msi-map",
				"msi-map-mask", np, &id_out))
			break;
	return id_out;
>>>>>>> 24b8d41d
}

/**
 * of_msi_map_id - Map a MSI ID for a device.
 * @dev: device for which the mapping is to be done.
 * @msi_np: device node of the expected msi controller.
 * @id_in: unmapped MSI ID for the device.
 *
 * Walk up the device hierarchy looking for devices with a "msi-map"
 * property.  If found, apply the mapping to @id_in.
 *
 * Returns the mapped MSI ID.
 */
u32 of_msi_map_id(struct device *dev, struct device_node *msi_np, u32 id_in)
{
	return __of_msi_map_id(dev, &msi_np, id_in);
}

/**
 * of_msi_map_get_device_domain - Use msi-map to find the relevant MSI domain
 * @dev: device for which the mapping is to be done.
 * @id: Device ID.
 * @bus_token: Bus token
 *
 * Walk up the device hierarchy looking for devices with a "msi-map"
 * property.
 *
 * Returns: the MSI domain for this device (or NULL on failure)
 */
struct irq_domain *of_msi_map_get_device_domain(struct device *dev, u32 id,
						u32 bus_token)
{
	struct device_node *np = NULL;

	__of_msi_map_id(dev, &np, id);
	return irq_find_matching_host(np, bus_token);
}

/**
 * of_msi_get_domain - Use msi-parent to find the relevant MSI domain
 * @dev: device for which the domain is requested
 * @np: device node for @dev
 * @token: bus type for this domain
 *
 * Parse the msi-parent property (both the simple and the complex
 * versions), and returns the corresponding MSI domain.
 *
 * Returns: the MSI domain for this device (or NULL on failure).
 */
struct irq_domain *of_msi_get_domain(struct device *dev,
				     struct device_node *np,
				     enum irq_domain_bus_token token)
{
	struct device_node *msi_np;
	struct irq_domain *d;

	/* Check for a single msi-parent property */
	msi_np = of_parse_phandle(np, "msi-parent", 0);
	if (msi_np && !of_property_read_bool(msi_np, "#msi-cells")) {
		d = irq_find_matching_host(msi_np, token);
		if (!d)
			of_node_put(msi_np);
		return d;
	}

	if (token == DOMAIN_BUS_PLATFORM_MSI) {
		/* Check for the complex msi-parent version */
		struct of_phandle_args args;
		int index = 0;

		while (!of_parse_phandle_with_args(np, "msi-parent",
						   "#msi-cells",
						   index, &args)) {
			d = irq_find_matching_host(args.np, token);
			if (d)
				return d;

			of_node_put(args.np);
			index++;
		}
	}

	return NULL;
}

/**
 * of_msi_configure - Set the msi_domain field of a device
 * @dev: device structure to associate with an MSI irq domain
 * @np: device node for that device
 */
void of_msi_configure(struct device *dev, struct device_node *np)
{
	dev_set_msi_domain(dev,
			   of_msi_get_domain(dev, np, DOMAIN_BUS_PLATFORM_MSI));
}
EXPORT_SYMBOL_GPL(of_msi_configure);<|MERGE_RESOLUTION|>--- conflicted
+++ resolved
@@ -22,7 +22,6 @@
 #include <linux/module.h>
 #include <linux/of.h>
 #include <linux/of_irq.h>
-#include <linux/of_pci.h>
 #include <linux/string.h>
 #include <linux/slab.h>
 
@@ -535,13 +534,8 @@
 
 			of_node_set_flag(desc->dev, OF_POPULATED);
 
-<<<<<<< HEAD
-			pr_debug("of_irq_init: init %s (%p), parent %p\n",
-				 desc->dev->full_name,
-=======
 			pr_debug("of_irq_init: init %pOF (%p), parent %p\n",
 				 desc->dev,
->>>>>>> 24b8d41d
 				 desc->dev, desc->interrupt_parent);
 			ret = desc->irq_init_cb(desc->dev,
 						desc->interrupt_parent);
@@ -586,28 +580,17 @@
 			    u32 id_in)
 {
 	struct device *parent_dev;
-<<<<<<< HEAD
-	u32 rid_out = rid_in;
-=======
 	u32 id_out = id_in;
->>>>>>> 24b8d41d
 
 	/*
 	 * Walk up the device parent links looking for one with a
 	 * "msi-map" property.
 	 */
 	for (parent_dev = dev; parent_dev; parent_dev = parent_dev->parent)
-<<<<<<< HEAD
-		if (!of_pci_map_rid(parent_dev->of_node, rid_in, "msi-map",
-				    "msi-map-mask", np, &rid_out))
-			break;
-	return rid_out;
-=======
 		if (!of_map_id(parent_dev->of_node, id_in, "msi-map",
 				"msi-map-mask", np, &id_out))
 			break;
 	return id_out;
->>>>>>> 24b8d41d
 }
 
 /**
