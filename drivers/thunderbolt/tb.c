--- conflicted
+++ resolved
@@ -1144,15 +1144,10 @@
 	pm_runtime_get_sync(&sw->dev);
 
 	if (ev->unplug) {
-<<<<<<< HEAD
-		if (port->remote) {
-			tb_port_info(port, "unplugged\n");
-=======
 		tb_retimer_remove_all(port);
 
 		if (tb_port_has_remote(port)) {
 			tb_port_dbg(port, "switch unplugged\n");
->>>>>>> 24b8d41d
 			tb_sw_set_unplugged(port->remote->sw);
 			tb_free_invalid_tunnels(tb);
 			tb_remove_dp_resources(port->remote->sw);
