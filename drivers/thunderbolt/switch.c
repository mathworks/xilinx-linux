--- conflicted
+++ resolved
@@ -2297,20 +2297,6 @@
 	if (!tb_switch_lane_bonding_possible(sw))
 		return 0;
 
-<<<<<<< HEAD
-	if (active) {
-		data = data & 0xFFFFFF83;
-		switch (sw->config.device_id) {
-		case PCI_DEVICE_ID_INTEL_LIGHT_RIDGE:
-		case PCI_DEVICE_ID_INTEL_EAGLE_RIDGE:
-		case PCI_DEVICE_ID_INTEL_PORT_RIDGE:
-			break;
-		default:
-			data |= 4;
-		}
-	} else {
-		data = data | 0x7c;
-=======
 	up = tb_upstream_port(sw);
 	down = tb_port_at(route, parent);
 
@@ -2322,7 +2308,6 @@
 	if (ret) {
 		tb_port_warn(up, "failed to enable lane bonding\n");
 		return ret;
->>>>>>> 24b8d41d
 	}
 
 	ret = tb_port_lane_bonding_enable(down);
@@ -2458,16 +2443,6 @@
 		return ret;
 	}
 
-<<<<<<< HEAD
-	sw->tb = tb;
-	if (tb_cfg_read(tb->ctl, &sw->config, route, 0, TB_CFG_SWITCH, 0, 5))
-		goto err;
-	tb_info(tb,
-		"initializing Switch at %#llx (depth: %d, up port: %d)\n",
-		route, tb_route_length(route), upstream_port);
-	tb_info(tb, "old switch config:\n");
-	tb_dump_switch(tb, &sw->config);
-=======
 	if (!sw->safe_mode) {
 		/* read drom */
 		ret = tb_drom_read(sw);
@@ -2476,7 +2451,6 @@
 			return ret;
 		}
 		tb_sw_dbg(sw, "uid: %#llx\n", sw->uid);
->>>>>>> 24b8d41d
 
 		ret = tb_switch_set_uuid(sw);
 		if (ret) {
@@ -2496,17 +2470,7 @@
 			}
 		}
 
-<<<<<<< HEAD
-	if (sw->config.device_id != PCI_DEVICE_ID_INTEL_LIGHT_RIDGE &&
-	    sw->config.device_id != PCI_DEVICE_ID_INTEL_CACTUS_RIDGE_4C &&
-	    sw->config.device_id != PCI_DEVICE_ID_INTEL_PORT_RIDGE &&
-	    sw->config.device_id != PCI_DEVICE_ID_INTEL_FALCON_RIDGE_2C_BRIDGE &&
-	    sw->config.device_id != PCI_DEVICE_ID_INTEL_FALCON_RIDGE_4C_BRIDGE)
-		tb_sw_warn(sw, "unsupported switch device id %#x\n",
-			   sw->config.device_id);
-=======
 		tb_switch_default_link_ports(sw);
->>>>>>> 24b8d41d
 
 		ret = tb_switch_update_link_attributes(sw);
 		if (ret)
@@ -2617,17 +2581,11 @@
 		return;
 	}
 	sw->is_unplugged = true;
-<<<<<<< HEAD
-	for (i = 0; i <= sw->config.max_port_number; i++) {
-		if (!tb_is_upstream_port(&sw->ports[i]) && sw->ports[i].remote)
-			tb_sw_set_unplugged(sw->ports[i].remote->sw);
-=======
 	tb_switch_for_each_port(sw, port) {
 		if (tb_port_has_remote(port))
 			tb_sw_set_unplugged(port->remote->sw);
 		else if (port->xdomain)
 			port->xdomain->is_unplugged = true;
->>>>>>> 24b8d41d
 	}
 }
 
@@ -2703,9 +2661,6 @@
 		if (tb_wait_for_port(port, true) <= 0) {
 			tb_port_warn(port,
 				     "lost during suspend, disconnecting\n");
-<<<<<<< HEAD
-			tb_sw_set_unplugged(port->remote->sw);
-=======
 			if (tb_port_has_remote(port))
 				tb_sw_set_unplugged(port->remote->sw);
 			else if (port->xdomain)
@@ -2722,7 +2677,6 @@
 					     "lost during suspend, disconnecting\n");
 				tb_sw_set_unplugged(port->remote->sw);
 			}
->>>>>>> 24b8d41d
 		}
 	}
 	return 0;
