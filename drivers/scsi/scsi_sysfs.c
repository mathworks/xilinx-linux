--- conflicted
+++ resolved
@@ -1529,13 +1529,6 @@
 	spin_lock_irqsave(shost->host_lock, flags);
 	list_for_each_entry(starget, &shost->__targets, siblings) {
 		if (starget->state == STARGET_DEL ||
-<<<<<<< HEAD
-		    starget->state == STARGET_REMOVE)
-			continue;
-		if (starget->dev.parent == dev || &starget->dev == dev) {
-			kref_get(&starget->reap_ref);
-			starget->state = STARGET_REMOVE;
-=======
 		    starget->state == STARGET_REMOVE ||
 		    starget->state == STARGET_CREATED_REMOVE)
 			continue;
@@ -1545,7 +1538,6 @@
 				starget->state = STARGET_CREATED_REMOVE;
 			else
 				starget->state = STARGET_REMOVE;
->>>>>>> 24b8d41d
 			spin_unlock_irqrestore(shost->host_lock, flags);
 			__scsi_remove_target(starget);
 			scsi_target_reap(starget);
