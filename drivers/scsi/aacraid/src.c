// SPDX-License-Identifier: GPL-2.0-or-later
/*
 *	Adaptec AAC series RAID controller driver
 *	(c) Copyright 2001 Red Hat Inc.
 *
 * based on the old aacraid driver that is..
 * Adaptec aacraid device driver for Linux.
 *
 * Copyright (c) 2000-2010 Adaptec, Inc.
 *               2010-2015 PMC-Sierra, Inc. (aacraid@pmc-sierra.com)
 *		 2016-2017 Microsemi Corp. (aacraid@microsemi.com)
 *
 * Module Name:
 *  src.c
 *
 * Abstract: Hardware Device Interface for PMC SRC based controllers
 */

#include <linux/kernel.h>
#include <linux/init.h>
#include <linux/types.h>
#include <linux/pci.h>
#include <linux/spinlock.h>
#include <linux/slab.h>
#include <linux/blkdev.h>
#include <linux/delay.h>
#include <linux/completion.h>
#include <linux/time.h>
#include <linux/interrupt.h>
#include <scsi/scsi_host.h>

#include "aacraid.h"

static int aac_src_get_sync_status(struct aac_dev *dev);

static irqreturn_t aac_src_intr_message(int irq, void *dev_id)
{
	struct aac_msix_ctx *ctx;
	struct aac_dev *dev;
	unsigned long bellbits, bellbits_shifted;
	int vector_no;
	int isFastResponse, mode;
	u32 index, handle;

	ctx = (struct aac_msix_ctx *)dev_id;
	dev = ctx->dev;
	vector_no = ctx->vector_no;

	if (dev->msi_enabled) {
		mode = AAC_INT_MODE_MSI;
		if (vector_no == 0) {
			bellbits = src_readl(dev, MUnit.ODR_MSI);
			if (bellbits & 0x40000)
				mode |= AAC_INT_MODE_AIF;
			if (bellbits & 0x1000)
				mode |= AAC_INT_MODE_SYNC;
		}
	} else {
		mode = AAC_INT_MODE_INTX;
		bellbits = src_readl(dev, MUnit.ODR_R);
		if (bellbits & PmDoorBellResponseSent) {
			bellbits = PmDoorBellResponseSent;
			src_writel(dev, MUnit.ODR_C, bellbits);
			src_readl(dev, MUnit.ODR_C);
		} else {
			bellbits_shifted = (bellbits >> SRC_ODR_SHIFT);
			src_writel(dev, MUnit.ODR_C, bellbits);
			src_readl(dev, MUnit.ODR_C);

			if (bellbits_shifted & DoorBellAifPending)
				mode |= AAC_INT_MODE_AIF;
			else if (bellbits_shifted & OUTBOUNDDOORBELL_0)
				mode |= AAC_INT_MODE_SYNC;
		}
	}

	if (mode & AAC_INT_MODE_SYNC) {
		unsigned long sflags;
		struct list_head *entry;
		int send_it = 0;
		extern int aac_sync_mode;

		if (!aac_sync_mode && !dev->msi_enabled) {
			src_writel(dev, MUnit.ODR_C, bellbits);
			src_readl(dev, MUnit.ODR_C);
		}

		if (dev->sync_fib) {
			if (dev->sync_fib->callback)
				dev->sync_fib->callback(dev->sync_fib->callback_data,
					dev->sync_fib);
			spin_lock_irqsave(&dev->sync_fib->event_lock, sflags);
			if (dev->sync_fib->flags & FIB_CONTEXT_FLAG_WAIT) {
				dev->management_fib_count--;
				complete(&dev->sync_fib->event_wait);
			}
			spin_unlock_irqrestore(&dev->sync_fib->event_lock,
						sflags);
			spin_lock_irqsave(&dev->sync_lock, sflags);
			if (!list_empty(&dev->sync_fib_list)) {
				entry = dev->sync_fib_list.next;
				dev->sync_fib = list_entry(entry,
							   struct fib,
							   fiblink);
				list_del(entry);
				send_it = 1;
			} else {
				dev->sync_fib = NULL;
			}
			spin_unlock_irqrestore(&dev->sync_lock, sflags);
			if (send_it) {
				aac_adapter_sync_cmd(dev, SEND_SYNCHRONOUS_FIB,
					(u32)dev->sync_fib->hw_fib_pa,
					0, 0, 0, 0, 0,
					NULL, NULL, NULL, NULL, NULL);
			}
		}
		if (!dev->msi_enabled)
			mode = 0;

	}

	if (mode & AAC_INT_MODE_AIF) {
		/* handle AIF */
<<<<<<< HEAD
		if (dev->aif_thread && dev->fsa_dev)
			aac_intr_normal(dev, 0, 2, 0, NULL);
=======
		if (dev->sa_firmware) {
			u32 events = src_readl(dev, MUnit.SCR0);

			aac_intr_normal(dev, events, 1, 0, NULL);
			writel(events, &dev->IndexRegs->Mailbox[0]);
			src_writel(dev, MUnit.IDR, 1 << 23);
		} else {
			if (dev->aif_thread && dev->fsa_dev)
				aac_intr_normal(dev, 0, 2, 0, NULL);
		}
>>>>>>> 24b8d41d
		if (dev->msi_enabled)
			aac_src_access_devreg(dev, AAC_CLEAR_AIF_BIT);
		mode = 0;
	}

	if (mode) {
		index = dev->host_rrq_idx[vector_no];

		for (;;) {
			isFastResponse = 0;
			/* remove toggle bit (31) */
			handle = le32_to_cpu((dev->host_rrq[index])
				& 0x7fffffff);
			/* check fast response bits (30, 1) */
			if (handle & 0x40000000)
				isFastResponse = 1;
			handle &= 0x0000ffff;
			if (handle == 0)
				break;
			handle >>= 2;
			if (dev->msi_enabled && dev->max_msix > 1)
				atomic_dec(&dev->rrq_outstanding[vector_no]);
			aac_intr_normal(dev, handle, 0, isFastResponse, NULL);
			dev->host_rrq[index++] = 0;
			if (index == (vector_no + 1) * dev->vector_cap)
				index = vector_no * dev->vector_cap;
			dev->host_rrq_idx[vector_no] = index;
		}
		mode = 0;
	}

	return IRQ_HANDLED;
}

/**
 *	aac_src_disable_interrupt	-	Disable interrupts
 *	@dev: Adapter
 */

static void aac_src_disable_interrupt(struct aac_dev *dev)
{
	src_writel(dev, MUnit.OIMR, dev->OIMR = 0xffffffff);
}

/**
 *	aac_src_enable_interrupt_message	-	Enable interrupts
 *	@dev: Adapter
 */

static void aac_src_enable_interrupt_message(struct aac_dev *dev)
{
	aac_src_access_devreg(dev, AAC_ENABLE_INTERRUPT);
}

/**
 *	src_sync_cmd	-	send a command and wait
 *	@dev: Adapter
 *	@command: Command to execute
 *	@p1: first parameter
 *	@p2: second parameter
 *	@p3: third parameter
 *	@p4: forth parameter
 *	@p5: fifth parameter
 *	@p6: sixth parameter
 *	@status: adapter status
 *	@r1: first return value
 *	@r2: second return valu
 *	@r3: third return value
 *	@r4: forth return value
 *
 *	This routine will send a synchronous command to the adapter and wait
 *	for its	completion.
 */

static int src_sync_cmd(struct aac_dev *dev, u32 command,
	u32 p1, u32 p2, u32 p3, u32 p4, u32 p5, u32 p6,
	u32 *status, u32 * r1, u32 * r2, u32 * r3, u32 * r4)
{
	unsigned long start;
	unsigned long delay;
	int ok;

	/*
	 *	Write the command into Mailbox 0
	 */
	writel(command, &dev->IndexRegs->Mailbox[0]);
	/*
	 *	Write the parameters into Mailboxes 1 - 6
	 */
	writel(p1, &dev->IndexRegs->Mailbox[1]);
	writel(p2, &dev->IndexRegs->Mailbox[2]);
	writel(p3, &dev->IndexRegs->Mailbox[3]);
	writel(p4, &dev->IndexRegs->Mailbox[4]);

	/*
	 *	Clear the synch command doorbell to start on a clean slate.
	 */
	if (!dev->msi_enabled)
		src_writel(dev,
			   MUnit.ODR_C,
			   OUTBOUNDDOORBELL_0 << SRC_ODR_SHIFT);

	/*
	 *	Disable doorbell interrupts
	 */
	src_writel(dev, MUnit.OIMR, dev->OIMR = 0xffffffff);

	/*
	 *	Force the completion of the mask register write before issuing
	 *	the interrupt.
	 */
	src_readl(dev, MUnit.OIMR);

	/*
	 *	Signal that there is a new synch command
	 */
	src_writel(dev, MUnit.IDR, INBOUNDDOORBELL_0 << SRC_IDR_SHIFT);

	if ((!dev->sync_mode || command != SEND_SYNCHRONOUS_FIB) &&
		!dev->in_soft_reset) {
		ok = 0;
		start = jiffies;

		if (command == IOP_RESET_ALWAYS) {
			/* Wait up to 10 sec */
			delay = 10*HZ;
		} else {
			/* Wait up to 5 minutes */
			delay = 300*HZ;
		}
		while (time_before(jiffies, start+delay)) {
			udelay(5);	/* Delay 5 microseconds to let Mon960 get info. */
			/*
			 *	Mon960 will set doorbell0 bit when it has completed the command.
			 */
			if (aac_src_get_sync_status(dev) & OUTBOUNDDOORBELL_0) {
				/*
				 *	Clear the doorbell.
				 */
				if (dev->msi_enabled)
					aac_src_access_devreg(dev,
						AAC_CLEAR_SYNC_BIT);
				else
					src_writel(dev,
						MUnit.ODR_C,
						OUTBOUNDDOORBELL_0 << SRC_ODR_SHIFT);
				ok = 1;
				break;
			}
			/*
			 *	Yield the processor in case we are slow
			 */
			msleep(1);
		}
		if (unlikely(ok != 1)) {
			/*
			 *	Restore interrupt mask even though we timed out
			 */
			aac_adapter_enable_int(dev);
			return -ETIMEDOUT;
		}
		/*
		 *	Pull the synch status from Mailbox 0.
		 */
		if (status)
			*status = readl(&dev->IndexRegs->Mailbox[0]);
		if (r1)
			*r1 = readl(&dev->IndexRegs->Mailbox[1]);
		if (r2)
			*r2 = readl(&dev->IndexRegs->Mailbox[2]);
		if (r3)
			*r3 = readl(&dev->IndexRegs->Mailbox[3]);
		if (r4)
			*r4 = readl(&dev->IndexRegs->Mailbox[4]);
		if (command == GET_COMM_PREFERRED_SETTINGS)
			dev->max_msix =
				readl(&dev->IndexRegs->Mailbox[5]) & 0xFFFF;
		/*
		 *	Clear the synch command doorbell.
		 */
		if (!dev->msi_enabled)
			src_writel(dev,
				MUnit.ODR_C,
				OUTBOUNDDOORBELL_0 << SRC_ODR_SHIFT);
	}

	/*
	 *	Restore interrupt mask
	 */
	aac_adapter_enable_int(dev);
	return 0;
}

/**
 *	aac_src_interrupt_adapter	-	interrupt adapter
 *	@dev: Adapter
 *
 *	Send an interrupt to the i960 and breakpoint it.
 */

static void aac_src_interrupt_adapter(struct aac_dev *dev)
{
	src_sync_cmd(dev, BREAKPOINT_REQUEST,
		0, 0, 0, 0, 0, 0,
		NULL, NULL, NULL, NULL, NULL);
}

/**
 *	aac_src_notify_adapter		-	send an event to the adapter
 *	@dev: Adapter
 *	@event: Event to send
 *
 *	Notify the i960 that something it probably cares about has
 *	happened.
 */

static void aac_src_notify_adapter(struct aac_dev *dev, u32 event)
{
	switch (event) {

	case AdapNormCmdQue:
		src_writel(dev, MUnit.ODR_C,
			INBOUNDDOORBELL_1 << SRC_ODR_SHIFT);
		break;
	case HostNormRespNotFull:
		src_writel(dev, MUnit.ODR_C,
			INBOUNDDOORBELL_4 << SRC_ODR_SHIFT);
		break;
	case AdapNormRespQue:
		src_writel(dev, MUnit.ODR_C,
			INBOUNDDOORBELL_2 << SRC_ODR_SHIFT);
		break;
	case HostNormCmdNotFull:
		src_writel(dev, MUnit.ODR_C,
			INBOUNDDOORBELL_3 << SRC_ODR_SHIFT);
		break;
	case FastIo:
		src_writel(dev, MUnit.ODR_C,
			INBOUNDDOORBELL_6 << SRC_ODR_SHIFT);
		break;
	case AdapPrintfDone:
		src_writel(dev, MUnit.ODR_C,
			INBOUNDDOORBELL_5 << SRC_ODR_SHIFT);
		break;
	default:
		BUG();
		break;
	}
}

/**
 *	aac_src_start_adapter		-	activate adapter
 *	@dev:	Adapter
 *
 *	Start up processing on an i960 based AAC adapter
 */

static void aac_src_start_adapter(struct aac_dev *dev)
{
	union aac_init *init;
	int i;

	 /* reset host_rrq_idx first */
	for (i = 0; i < dev->max_msix; i++) {
		dev->host_rrq_idx[i] = i * dev->vector_cap;
		atomic_set(&dev->rrq_outstanding[i], 0);
	}
	atomic_set(&dev->msix_counter, 0);
	dev->fibs_pushed_no = 0;

	init = dev->init;
	if (dev->comm_interface == AAC_COMM_MESSAGE_TYPE3) {
		init->r8.host_elapsed_seconds =
			cpu_to_le32(ktime_get_real_seconds());
		src_sync_cmd(dev, INIT_STRUCT_BASE_ADDRESS,
			lower_32_bits(dev->init_pa),
			upper_32_bits(dev->init_pa),
			sizeof(struct _r8) +
			(AAC_MAX_HRRQ - 1) * sizeof(struct _rrq),
			0, 0, 0, NULL, NULL, NULL, NULL, NULL);
	} else {
		init->r7.host_elapsed_seconds =
			cpu_to_le32(ktime_get_real_seconds());
		// We can only use a 32 bit address here
		src_sync_cmd(dev, INIT_STRUCT_BASE_ADDRESS,
			(u32)(ulong)dev->init_pa, 0, 0, 0, 0, 0,
			NULL, NULL, NULL, NULL, NULL);
	}

}

/**
 *	aac_src_check_health
 *	@dev: device to check if healthy
 *
 *	Will attempt to determine if the specified adapter is alive and
 *	capable of handling requests, returning 0 if alive.
 */
static int aac_src_check_health(struct aac_dev *dev)
{
	u32 status = src_readl(dev, MUnit.OMR);

	/*
	 *	Check to see if the board panic'd.
	 */
	if (unlikely(status & KERNEL_PANIC))
		goto err_blink;

	/*
	 *	Check to see if the board failed any self tests.
	 */
	if (unlikely(status & SELF_TEST_FAILED))
		goto err_out;

	/*
	 *	Check to see if the board failed any self tests.
	 */
	if (unlikely(status & MONITOR_PANIC))
		goto err_out;

	/*
	 *	Wait for the adapter to be up and running.
	 */
	if (unlikely(!(status & KERNEL_UP_AND_RUNNING)))
		return -3;
	/*
	 *	Everything is OK
	 */
	return 0;

err_out:
	return -1;

err_blink:
	return (status >> 16) & 0xFF;
}

static inline u32 aac_get_vector(struct aac_dev *dev)
{
	return atomic_inc_return(&dev->msix_counter)%dev->max_msix;
}

/**
 *	aac_src_deliver_message
 *	@fib: fib to issue
 *
 *	Will send a fib, returning 0 if successful.
 */
static int aac_src_deliver_message(struct fib *fib)
{
	struct aac_dev *dev = fib->dev;
	struct aac_queue *q = &dev->queues->queue[AdapNormCmdQueue];
	u32 fibsize;
	dma_addr_t address;
	struct aac_fib_xporthdr *pFibX;
	int native_hba;
#if !defined(writeq)
	unsigned long flags;
#endif

	u16 vector_no;

	atomic_inc(&q->numpending);

	native_hba = (fib->flags & FIB_CONTEXT_FLAG_NATIVE_HBA) ? 1 : 0;


	if (dev->msi_enabled && dev->max_msix > 1 &&
		(native_hba || fib->hw_fib_va->header.Command != AifRequest)) {

		if ((dev->comm_interface == AAC_COMM_MESSAGE_TYPE3)
			&& dev->sa_firmware)
			vector_no = aac_get_vector(dev);
		else
			vector_no = fib->vector_no;

		if (native_hba) {
			if (fib->flags & FIB_CONTEXT_FLAG_NATIVE_HBA_TMF) {
				struct aac_hba_tm_req *tm_req;

				tm_req = (struct aac_hba_tm_req *)
						fib->hw_fib_va;
				if (tm_req->iu_type ==
					HBA_IU_TYPE_SCSI_TM_REQ) {
					((struct aac_hba_tm_req *)
						fib->hw_fib_va)->reply_qid
							= vector_no;
					((struct aac_hba_tm_req *)
						fib->hw_fib_va)->request_id
							+= (vector_no << 16);
				} else {
					((struct aac_hba_reset_req *)
						fib->hw_fib_va)->reply_qid
							= vector_no;
					((struct aac_hba_reset_req *)
						fib->hw_fib_va)->request_id
							+= (vector_no << 16);
				}
			} else {
				((struct aac_hba_cmd_req *)
					fib->hw_fib_va)->reply_qid
						= vector_no;
				((struct aac_hba_cmd_req *)
					fib->hw_fib_va)->request_id
						+= (vector_no << 16);
			}
		} else {
			fib->hw_fib_va->header.Handle += (vector_no << 16);
		}
	} else {
		vector_no = 0;
	}

	atomic_inc(&dev->rrq_outstanding[vector_no]);

	if (native_hba) {
		address = fib->hw_fib_pa;
		fibsize = (fib->hbacmd_size + 127) / 128 - 1;
		if (fibsize > 31)
			fibsize = 31;
		address |= fibsize;
#if defined(writeq)
		src_writeq(dev, MUnit.IQN_L, (u64)address);
#else
		spin_lock_irqsave(&fib->dev->iq_lock, flags);
		src_writel(dev, MUnit.IQN_H,
			upper_32_bits(address) & 0xffffffff);
		src_writel(dev, MUnit.IQN_L, address & 0xffffffff);
		spin_unlock_irqrestore(&fib->dev->iq_lock, flags);
#endif
	} else {
		if (dev->comm_interface == AAC_COMM_MESSAGE_TYPE2 ||
			dev->comm_interface == AAC_COMM_MESSAGE_TYPE3) {
			/* Calculate the amount to the fibsize bits */
			fibsize = (le16_to_cpu(fib->hw_fib_va->header.Size)
				+ 127) / 128 - 1;
			/* New FIB header, 32-bit */
			address = fib->hw_fib_pa;
			fib->hw_fib_va->header.StructType = FIB_MAGIC2;
			fib->hw_fib_va->header.SenderFibAddress =
				cpu_to_le32((u32)address);
			fib->hw_fib_va->header.u.TimeStamp = 0;
			WARN_ON(upper_32_bits(address) != 0L);
		} else {
			/* Calculate the amount to the fibsize bits */
			fibsize = (sizeof(struct aac_fib_xporthdr) +
				le16_to_cpu(fib->hw_fib_va->header.Size)
				+ 127) / 128 - 1;
			/* Fill XPORT header */
			pFibX = (struct aac_fib_xporthdr *)
				((unsigned char *)fib->hw_fib_va -
				sizeof(struct aac_fib_xporthdr));
			pFibX->Handle = fib->hw_fib_va->header.Handle;
			pFibX->HostAddress =
				cpu_to_le64((u64)fib->hw_fib_pa);
			pFibX->Size = cpu_to_le32(
				le16_to_cpu(fib->hw_fib_va->header.Size));
			address = fib->hw_fib_pa -
				(u64)sizeof(struct aac_fib_xporthdr);
		}
		if (fibsize > 31)
			fibsize = 31;
		address |= fibsize;

#if defined(writeq)
		src_writeq(dev, MUnit.IQ_L, (u64)address);
#else
		spin_lock_irqsave(&fib->dev->iq_lock, flags);
		src_writel(dev, MUnit.IQ_H,
			upper_32_bits(address) & 0xffffffff);
		src_writel(dev, MUnit.IQ_L, address & 0xffffffff);
		spin_unlock_irqrestore(&fib->dev->iq_lock, flags);
#endif
	}
	return 0;
}

/**
 *	aac_src_ioremap
 *	@dev: device ioremap
 *	@size: mapping resize request
 *
 */
static int aac_src_ioremap(struct aac_dev *dev, u32 size)
{
	if (!size) {
		iounmap(dev->regs.src.bar1);
		dev->regs.src.bar1 = NULL;
		iounmap(dev->regs.src.bar0);
		dev->base = dev->regs.src.bar0 = NULL;
		return 0;
	}
	dev->regs.src.bar1 = ioremap(pci_resource_start(dev->pdev, 2),
		AAC_MIN_SRC_BAR1_SIZE);
	dev->base = NULL;
	if (dev->regs.src.bar1 == NULL)
		return -1;
	dev->base = dev->regs.src.bar0 = ioremap(dev->base_start, size);
	if (dev->base == NULL) {
		iounmap(dev->regs.src.bar1);
		dev->regs.src.bar1 = NULL;
		return -1;
	}
	dev->IndexRegs = &((struct src_registers __iomem *)
		dev->base)->u.tupelo.IndexRegs;
	return 0;
}

/**
 *  aac_srcv_ioremap
 *	@dev: device ioremap
 *	@size: mapping resize request
 *
 */
static int aac_srcv_ioremap(struct aac_dev *dev, u32 size)
{
	if (!size) {
		iounmap(dev->regs.src.bar0);
		dev->base = dev->regs.src.bar0 = NULL;
		return 0;
	}

	dev->regs.src.bar1 =
	ioremap(pci_resource_start(dev->pdev, 2), AAC_MIN_SRCV_BAR1_SIZE);
	dev->base = NULL;
	if (dev->regs.src.bar1 == NULL)
		return -1;
	dev->base = dev->regs.src.bar0 = ioremap(dev->base_start, size);
	if (dev->base == NULL) {
		iounmap(dev->regs.src.bar1);
		dev->regs.src.bar1 = NULL;
		return -1;
	}
	dev->IndexRegs = &((struct src_registers __iomem *)
		dev->base)->u.denali.IndexRegs;
	return 0;
}

void aac_set_intx_mode(struct aac_dev *dev)
{
	if (dev->msi_enabled) {
		aac_src_access_devreg(dev, AAC_ENABLE_INTX);
		dev->msi_enabled = 0;
		msleep(5000); /* Delay 5 seconds */
	}
}

static void aac_clear_omr(struct aac_dev *dev)
{
	u32 omr_value = 0;

	omr_value = src_readl(dev, MUnit.OMR);

	/*
	 * Check for PCI Errors or Kernel Panic
	 */
	if ((omr_value == INVALID_OMR) || (omr_value & KERNEL_PANIC))
		omr_value = 0;

	/*
	 * Preserve MSIX Value if any
	 */
	src_writel(dev, MUnit.OMR, omr_value & AAC_INT_MODE_MSIX);
	src_readl(dev, MUnit.OMR);
}

static void aac_dump_fw_fib_iop_reset(struct aac_dev *dev)
{
	__le32 supported_options3;

	if (!aac_fib_dump)
		return;

	supported_options3  = dev->supplement_adapter_info.supported_options3;
	if (!(supported_options3 & AAC_OPTION_SUPPORTED3_IOP_RESET_FIB_DUMP))
		return;

	aac_adapter_sync_cmd(dev, IOP_RESET_FW_FIB_DUMP,
			0, 0, 0,  0, 0, 0, NULL, NULL, NULL, NULL, NULL);
}

static bool aac_is_ctrl_up_and_running(struct aac_dev *dev)
{
	bool ctrl_up = true;
	unsigned long status, start;
	bool is_up = false;

	start = jiffies;
	do {
		schedule();
		status = src_readl(dev, MUnit.OMR);

		if (status == 0xffffffff)
			status = 0;

		if (status & KERNEL_BOOTING) {
			start = jiffies;
			continue;
		}

		if (time_after(jiffies, start+HZ*SOFT_RESET_TIME)) {
			ctrl_up = false;
			break;
		}

		is_up = status & KERNEL_UP_AND_RUNNING;

	} while (!is_up);

	return ctrl_up;
}

static void aac_src_drop_io(struct aac_dev *dev)
{
	if (!dev->soft_reset_support)
		return;

	aac_adapter_sync_cmd(dev, DROP_IO,
			0, 0, 0, 0, 0, 0, NULL, NULL, NULL, NULL, NULL);
}

static void aac_notify_fw_of_iop_reset(struct aac_dev *dev)
{
	aac_adapter_sync_cmd(dev, IOP_RESET_ALWAYS, 0, 0, 0, 0, 0, 0, NULL,
						NULL, NULL, NULL, NULL);
	aac_src_drop_io(dev);
}

static void aac_send_iop_reset(struct aac_dev *dev)
{
	aac_dump_fw_fib_iop_reset(dev);

	aac_notify_fw_of_iop_reset(dev);

	aac_set_intx_mode(dev);

	aac_clear_omr(dev);

	src_writel(dev, MUnit.IDR, IOP_SRC_RESET_MASK);

	msleep(5000);
}

static void aac_send_hardware_soft_reset(struct aac_dev *dev)
{
	u_int32_t val;

	aac_clear_omr(dev);
	val = readl(((char *)(dev->base) + IBW_SWR_OFFSET));
	val |= 0x01;
	writel(val, ((char *)(dev->base) + IBW_SWR_OFFSET));
	msleep_interruptible(20000);
}

static int aac_src_restart_adapter(struct aac_dev *dev, int bled, u8 reset_type)
{
	bool is_ctrl_up;
	int ret = 0;

	if (bled < 0)
		goto invalid_out;

	if (bled)
		dev_err(&dev->pdev->dev, "adapter kernel panic'd %x.\n", bled);

	/*
	 * When there is a BlinkLED, IOP_RESET has not effect
	 */
	if (bled >= 2 && dev->sa_firmware && reset_type & HW_IOP_RESET)
		reset_type &= ~HW_IOP_RESET;

	dev->a_ops.adapter_enable_int = aac_src_disable_interrupt;

	dev_err(&dev->pdev->dev, "Controller reset type is %d\n", reset_type);

	if (reset_type & HW_IOP_RESET) {
		dev_info(&dev->pdev->dev, "Issuing IOP reset\n");
		aac_send_iop_reset(dev);

		/*
		 * Creates a delay or wait till up and running comes thru
		 */
		is_ctrl_up = aac_is_ctrl_up_and_running(dev);
		if (!is_ctrl_up)
			dev_err(&dev->pdev->dev, "IOP reset failed\n");
		else {
			dev_info(&dev->pdev->dev, "IOP reset succeeded\n");
			goto set_startup;
		}
	}

	if (!dev->sa_firmware) {
		dev_err(&dev->pdev->dev, "ARC Reset attempt failed\n");
		ret = -ENODEV;
		goto out;
	}

	if (reset_type & HW_SOFT_RESET) {
		dev_info(&dev->pdev->dev, "Issuing SOFT reset\n");
		aac_send_hardware_soft_reset(dev);
		dev->msi_enabled = 0;

		is_ctrl_up = aac_is_ctrl_up_and_running(dev);
		if (!is_ctrl_up) {
			dev_err(&dev->pdev->dev, "SOFT reset failed\n");
			ret = -ENODEV;
			goto out;
		} else
			dev_info(&dev->pdev->dev, "SOFT reset succeeded\n");
	}

set_startup:
	if (startup_timeout < 300)
		startup_timeout = 300;

out:
	return ret;

invalid_out:
	if (src_readl(dev, MUnit.OMR) & KERNEL_PANIC)
		ret = -ENODEV;
goto out;
}

/**
 *	aac_src_select_comm	-	Select communications method
 *	@dev: Adapter
 *	@comm: communications method
 */
static int aac_src_select_comm(struct aac_dev *dev, int comm)
{
	switch (comm) {
	case AAC_COMM_MESSAGE:
		dev->a_ops.adapter_intr = aac_src_intr_message;
		dev->a_ops.adapter_deliver = aac_src_deliver_message;
		break;
	default:
		return 1;
	}
	return 0;
}

/**
 *  aac_src_init	-	initialize an Cardinal Frey Bar card
 *  @dev: device to configure
 *
 */

int aac_src_init(struct aac_dev *dev)
{
	unsigned long start;
	unsigned long status;
	int restart = 0;
	int instance = dev->id;
	const char *name = dev->name;

	dev->a_ops.adapter_ioremap = aac_src_ioremap;
	dev->a_ops.adapter_comm = aac_src_select_comm;

	dev->base_size = AAC_MIN_SRC_BAR0_SIZE;
	if (aac_adapter_ioremap(dev, dev->base_size)) {
		printk(KERN_WARNING "%s: unable to map adapter.\n", name);
		goto error_iounmap;
	}

	/* Failure to reset here is an option ... */
	dev->a_ops.adapter_sync_cmd = src_sync_cmd;
	dev->a_ops.adapter_enable_int = aac_src_disable_interrupt;

	if (dev->init_reset) {
		dev->init_reset = false;
		if (!aac_src_restart_adapter(dev, 0, IOP_HWSOFT_RESET))
			++restart;
	}

	/*
	 *	Check to see if the board panic'd while booting.
	 */
	status = src_readl(dev, MUnit.OMR);
	if (status & KERNEL_PANIC) {
		if (aac_src_restart_adapter(dev,
			aac_src_check_health(dev), IOP_HWSOFT_RESET))
			goto error_iounmap;
		++restart;
	}
	/*
	 *	Check to see if the board failed any self tests.
	 */
	status = src_readl(dev, MUnit.OMR);
	if (status & SELF_TEST_FAILED) {
		printk(KERN_ERR "%s%d: adapter self-test failed.\n",
			dev->name, instance);
		goto error_iounmap;
	}
	/*
	 *	Check to see if the monitor panic'd while booting.
	 */
	if (status & MONITOR_PANIC) {
		printk(KERN_ERR "%s%d: adapter monitor panic.\n",
			dev->name, instance);
		goto error_iounmap;
	}
	start = jiffies;
	/*
	 *	Wait for the adapter to be up and running. Wait up to 3 minutes
	 */
	while (!((status = src_readl(dev, MUnit.OMR)) &
		KERNEL_UP_AND_RUNNING)) {
		if ((restart &&
		  (status & (KERNEL_PANIC|SELF_TEST_FAILED|MONITOR_PANIC))) ||
		  time_after(jiffies, start+HZ*startup_timeout)) {
			printk(KERN_ERR "%s%d: adapter kernel failed to start, init status = %lx.\n",
					dev->name, instance, status);
			goto error_iounmap;
		}
		if (!restart &&
		  ((status & (KERNEL_PANIC|SELF_TEST_FAILED|MONITOR_PANIC)) ||
		  time_after(jiffies, start + HZ *
		  ((startup_timeout > 60)
		    ? (startup_timeout - 60)
		    : (startup_timeout / 2))))) {
			if (likely(!aac_src_restart_adapter(dev,
				aac_src_check_health(dev), IOP_HWSOFT_RESET)))
				start = jiffies;
			++restart;
		}
		msleep(1);
	}
	if (restart && aac_commit)
		aac_commit = 1;
	/*
	 *	Fill in the common function dispatch table.
	 */
	dev->a_ops.adapter_interrupt = aac_src_interrupt_adapter;
	dev->a_ops.adapter_disable_int = aac_src_disable_interrupt;
	dev->a_ops.adapter_enable_int = aac_src_disable_interrupt;
	dev->a_ops.adapter_notify = aac_src_notify_adapter;
	dev->a_ops.adapter_sync_cmd = src_sync_cmd;
	dev->a_ops.adapter_check_health = aac_src_check_health;
	dev->a_ops.adapter_restart = aac_src_restart_adapter;
	dev->a_ops.adapter_start = aac_src_start_adapter;

	/*
	 *	First clear out all interrupts.  Then enable the one's that we
	 *	can handle.
	 */
	aac_adapter_comm(dev, AAC_COMM_MESSAGE);
	aac_adapter_disable_int(dev);
	src_writel(dev, MUnit.ODR_C, 0xffffffff);
	aac_adapter_enable_int(dev);

	if (aac_init_adapter(dev) == NULL)
		goto error_iounmap;
	if (dev->comm_interface != AAC_COMM_MESSAGE_TYPE1)
		goto error_iounmap;

	dev->msi = !pci_enable_msi(dev->pdev);

	dev->aac_msix[0].vector_no = 0;
	dev->aac_msix[0].dev = dev;

	if (request_irq(dev->pdev->irq, dev->a_ops.adapter_intr,
			IRQF_SHARED, "aacraid", &(dev->aac_msix[0]))  < 0) {

		if (dev->msi)
			pci_disable_msi(dev->pdev);

		printk(KERN_ERR "%s%d: Interrupt unavailable.\n",
			name, instance);
		goto error_iounmap;
	}
	dev->dbg_base = pci_resource_start(dev->pdev, 2);
	dev->dbg_base_mapped = dev->regs.src.bar1;
	dev->dbg_size = AAC_MIN_SRC_BAR1_SIZE;
	dev->a_ops.adapter_enable_int = aac_src_enable_interrupt_message;

	aac_adapter_enable_int(dev);

	if (!dev->sync_mode) {
		/*
		 * Tell the adapter that all is configured, and it can
		 * start accepting requests
		 */
		aac_src_start_adapter(dev);
	}
	return 0;

error_iounmap:

	return -1;
}

static int aac_src_wait_sync(struct aac_dev *dev, int *status)
{
	unsigned long start = jiffies;
	unsigned long usecs = 0;
	int delay = 5 * HZ;
	int rc = 1;

	while (time_before(jiffies, start+delay)) {
		/*
		 * Delay 5 microseconds to let Mon960 get info.
		 */
		udelay(5);

		/*
		 * Mon960 will set doorbell0 bit when it has completed the
		 * command.
		 */
		if (aac_src_get_sync_status(dev) & OUTBOUNDDOORBELL_0) {
			/*
			 * Clear: the doorbell.
			 */
			if (dev->msi_enabled)
				aac_src_access_devreg(dev, AAC_CLEAR_SYNC_BIT);
			else
				src_writel(dev, MUnit.ODR_C,
					OUTBOUNDDOORBELL_0 << SRC_ODR_SHIFT);
			rc = 0;

			break;
		}

		/*
		 * Yield the processor in case we are slow
		 */
		usecs = 1 * USEC_PER_MSEC;
		usleep_range(usecs, usecs + 50);
	}
	/*
	 * Pull the synch status from Mailbox 0.
	 */
	if (status && !rc) {
		status[0] = readl(&dev->IndexRegs->Mailbox[0]);
		status[1] = readl(&dev->IndexRegs->Mailbox[1]);
		status[2] = readl(&dev->IndexRegs->Mailbox[2]);
		status[3] = readl(&dev->IndexRegs->Mailbox[3]);
		status[4] = readl(&dev->IndexRegs->Mailbox[4]);
	}

	return rc;
}

/**
 *  aac_src_soft_reset	-	perform soft reset to speed up
 *  access
 *
 *  Assumptions: That the controller is in a state where we can
 *  bring it back to life with an init struct. We can only use
 *  fast sync commands, as the timeout is 5 seconds.
 *
 *  @dev: device to configure
 *
 */

static int aac_src_soft_reset(struct aac_dev *dev)
{
	u32 status_omr = src_readl(dev, MUnit.OMR);
	u32 status[5];
	int rc = 1;
	int state = 0;
	char *state_str[7] = {
		"GET_ADAPTER_PROPERTIES Failed",
		"GET_ADAPTER_PROPERTIES timeout",
		"SOFT_RESET not supported",
		"DROP_IO Failed",
		"DROP_IO timeout",
		"Check Health failed"
	};

	if (status_omr == INVALID_OMR)
		return 1;       // pcie hosed

	if (!(status_omr & KERNEL_UP_AND_RUNNING))
		return 1;       // not up and running

	/*
	 * We go into soft reset mode to allow us to handle response
	 */
	dev->in_soft_reset = 1;
	dev->msi_enabled = status_omr & AAC_INT_MODE_MSIX;

	/* Get adapter properties */
	rc = aac_adapter_sync_cmd(dev, GET_ADAPTER_PROPERTIES, 0, 0, 0,
		0, 0, 0, status+0, status+1, status+2, status+3, status+4);
	if (rc)
		goto out;

	state++;
	if (aac_src_wait_sync(dev, status)) {
		rc = 1;
		goto out;
	}

	state++;
	if (!(status[1] & le32_to_cpu(AAC_OPT_EXTENDED) &&
		(status[4] & le32_to_cpu(AAC_EXTOPT_SOFT_RESET)))) {
		rc = 2;
		goto out;
	}

	if ((status[1] & le32_to_cpu(AAC_OPT_EXTENDED)) &&
		(status[4] & le32_to_cpu(AAC_EXTOPT_SA_FIRMWARE)))
		dev->sa_firmware = 1;

	state++;
	rc = aac_adapter_sync_cmd(dev, DROP_IO, 0, 0, 0, 0, 0, 0,
		 status+0, status+1, status+2, status+3, status+4);

	if (rc)
		goto out;

	state++;
	if (aac_src_wait_sync(dev, status)) {
		rc = 3;
		goto out;
	}

	if (status[1])
		dev_err(&dev->pdev->dev, "%s: %d outstanding I/O pending\n",
			__func__, status[1]);

	state++;
	rc = aac_src_check_health(dev);

out:
	dev->in_soft_reset = 0;
	dev->msi_enabled = 0;
	if (rc)
		dev_err(&dev->pdev->dev, "%s: %s status = %d", __func__,
			state_str[state], rc);

	return rc;
}
/**
 *  aac_srcv_init	-	initialize an SRCv card
 *  @dev: device to configure
 *
 */

int aac_srcv_init(struct aac_dev *dev)
{
	unsigned long start;
	unsigned long status;
	int restart = 0;
	int instance = dev->id;
	const char *name = dev->name;

	dev->a_ops.adapter_ioremap = aac_srcv_ioremap;
	dev->a_ops.adapter_comm = aac_src_select_comm;

	dev->base_size = AAC_MIN_SRCV_BAR0_SIZE;
	if (aac_adapter_ioremap(dev, dev->base_size)) {
		printk(KERN_WARNING "%s: unable to map adapter.\n", name);
		goto error_iounmap;
	}

	/* Failure to reset here is an option ... */
	dev->a_ops.adapter_sync_cmd = src_sync_cmd;
	dev->a_ops.adapter_enable_int = aac_src_disable_interrupt;

	if (dev->init_reset) {
		dev->init_reset = false;
		if (aac_src_soft_reset(dev)) {
			aac_src_restart_adapter(dev, 0, IOP_HWSOFT_RESET);
			++restart;
		}
	}

	/*
	 *	Check to see if flash update is running.
	 *	Wait for the adapter to be up and running. Wait up to 5 minutes
	 */
	status = src_readl(dev, MUnit.OMR);
	if (status & FLASH_UPD_PENDING) {
		start = jiffies;
		do {
			status = src_readl(dev, MUnit.OMR);
			if (time_after(jiffies, start+HZ*FWUPD_TIMEOUT)) {
				printk(KERN_ERR "%s%d: adapter flash update failed.\n",
					dev->name, instance);
				goto error_iounmap;
			}
		} while (!(status & FLASH_UPD_SUCCESS) &&
			 !(status & FLASH_UPD_FAILED));
		/* Delay 10 seconds.
		 * Because right now FW is doing a soft reset,
		 * do not read scratch pad register at this time
		 */
		ssleep(10);
	}
	/*
	 *	Check to see if the board panic'd while booting.
	 */
	status = src_readl(dev, MUnit.OMR);
	if (status & KERNEL_PANIC) {
		if (aac_src_restart_adapter(dev,
			aac_src_check_health(dev), IOP_HWSOFT_RESET))
			goto error_iounmap;
		++restart;
	}
	/*
	 *	Check to see if the board failed any self tests.
	 */
	status = src_readl(dev, MUnit.OMR);
	if (status & SELF_TEST_FAILED) {
		printk(KERN_ERR "%s%d: adapter self-test failed.\n", dev->name, instance);
		goto error_iounmap;
	}
	/*
	 *	Check to see if the monitor panic'd while booting.
	 */
	if (status & MONITOR_PANIC) {
		printk(KERN_ERR "%s%d: adapter monitor panic.\n", dev->name, instance);
		goto error_iounmap;
	}

	start = jiffies;
	/*
	 *	Wait for the adapter to be up and running. Wait up to 3 minutes
	 */
	do {
		status = src_readl(dev, MUnit.OMR);
		if (status == INVALID_OMR)
			status = 0;

		if ((restart &&
		  (status & (KERNEL_PANIC|SELF_TEST_FAILED|MONITOR_PANIC))) ||
		  time_after(jiffies, start+HZ*startup_timeout)) {
			printk(KERN_ERR "%s%d: adapter kernel failed to start, init status = %lx.\n",
					dev->name, instance, status);
			goto error_iounmap;
		}
		if (!restart &&
		  ((status & (KERNEL_PANIC|SELF_TEST_FAILED|MONITOR_PANIC)) ||
		  time_after(jiffies, start + HZ *
		  ((startup_timeout > 60)
		    ? (startup_timeout - 60)
		    : (startup_timeout / 2))))) {
			if (likely(!aac_src_restart_adapter(dev,
				aac_src_check_health(dev), IOP_HWSOFT_RESET)))
				start = jiffies;
			++restart;
		}
		msleep(1);
	} while (!(status & KERNEL_UP_AND_RUNNING));

	if (restart && aac_commit)
		aac_commit = 1;
	/*
	 *	Fill in the common function dispatch table.
	 */
	dev->a_ops.adapter_interrupt = aac_src_interrupt_adapter;
	dev->a_ops.adapter_disable_int = aac_src_disable_interrupt;
	dev->a_ops.adapter_enable_int = aac_src_disable_interrupt;
	dev->a_ops.adapter_notify = aac_src_notify_adapter;
	dev->a_ops.adapter_sync_cmd = src_sync_cmd;
	dev->a_ops.adapter_check_health = aac_src_check_health;
	dev->a_ops.adapter_restart = aac_src_restart_adapter;
	dev->a_ops.adapter_start = aac_src_start_adapter;

	/*
	 *	First clear out all interrupts.  Then enable the one's that we
	 *	can handle.
	 */
	aac_adapter_comm(dev, AAC_COMM_MESSAGE);
	aac_adapter_disable_int(dev);
	src_writel(dev, MUnit.ODR_C, 0xffffffff);
	aac_adapter_enable_int(dev);

	if (aac_init_adapter(dev) == NULL)
		goto error_iounmap;
	if ((dev->comm_interface != AAC_COMM_MESSAGE_TYPE2) &&
		(dev->comm_interface != AAC_COMM_MESSAGE_TYPE3))
		goto error_iounmap;
	if (dev->msi_enabled)
		aac_src_access_devreg(dev, AAC_ENABLE_MSIX);

	if (aac_acquire_irq(dev))
		goto error_iounmap;

	dev->dbg_base = pci_resource_start(dev->pdev, 2);
	dev->dbg_base_mapped = dev->regs.src.bar1;
	dev->dbg_size = AAC_MIN_SRCV_BAR1_SIZE;
	dev->a_ops.adapter_enable_int = aac_src_enable_interrupt_message;

	aac_adapter_enable_int(dev);

	if (!dev->sync_mode) {
		/*
		 * Tell the adapter that all is configured, and it can
		 * start accepting requests
		 */
		aac_src_start_adapter(dev);
	}
	return 0;

error_iounmap:

	return -1;
}

void aac_src_access_devreg(struct aac_dev *dev, int mode)
{
	u_int32_t val;

	switch (mode) {
	case AAC_ENABLE_INTERRUPT:
		src_writel(dev,
			   MUnit.OIMR,
			   dev->OIMR = (dev->msi_enabled ?
					AAC_INT_ENABLE_TYPE1_MSIX :
					AAC_INT_ENABLE_TYPE1_INTX));
		break;

	case AAC_DISABLE_INTERRUPT:
		src_writel(dev,
			   MUnit.OIMR,
			   dev->OIMR = AAC_INT_DISABLE_ALL);
		break;

	case AAC_ENABLE_MSIX:
		/* set bit 6 */
		val = src_readl(dev, MUnit.IDR);
		val |= 0x40;
		src_writel(dev,  MUnit.IDR, val);
		src_readl(dev, MUnit.IDR);
		/* unmask int. */
		val = PMC_ALL_INTERRUPT_BITS;
		src_writel(dev, MUnit.IOAR, val);
		val = src_readl(dev, MUnit.OIMR);
		src_writel(dev,
			   MUnit.OIMR,
			   val & (~(PMC_GLOBAL_INT_BIT2 | PMC_GLOBAL_INT_BIT0)));
		break;

	case AAC_DISABLE_MSIX:
		/* reset bit 6 */
		val = src_readl(dev, MUnit.IDR);
		val &= ~0x40;
		src_writel(dev, MUnit.IDR, val);
		src_readl(dev, MUnit.IDR);
		break;

	case AAC_CLEAR_AIF_BIT:
		/* set bit 5 */
		val = src_readl(dev, MUnit.IDR);
		val |= 0x20;
		src_writel(dev, MUnit.IDR, val);
		src_readl(dev, MUnit.IDR);
		break;

	case AAC_CLEAR_SYNC_BIT:
		/* set bit 4 */
		val = src_readl(dev, MUnit.IDR);
		val |= 0x10;
		src_writel(dev, MUnit.IDR, val);
		src_readl(dev, MUnit.IDR);
		break;

	case AAC_ENABLE_INTX:
		/* set bit 7 */
		val = src_readl(dev, MUnit.IDR);
		val |= 0x80;
		src_writel(dev, MUnit.IDR, val);
		src_readl(dev, MUnit.IDR);
		/* unmask int. */
		val = PMC_ALL_INTERRUPT_BITS;
		src_writel(dev, MUnit.IOAR, val);
		src_readl(dev, MUnit.IOAR);
		val = src_readl(dev, MUnit.OIMR);
		src_writel(dev, MUnit.OIMR,
				val & (~(PMC_GLOBAL_INT_BIT2)));
		break;

	default:
		break;
	}
}

static int aac_src_get_sync_status(struct aac_dev *dev)
{
	int msix_val = 0;
	int legacy_val = 0;

	msix_val = src_readl(dev, MUnit.ODR_MSI) & SRC_MSI_READ_MASK ? 1 : 0;

	if (!dev->msi_enabled) {
		/*
		 * if Legacy int status indicates cmd is not complete
		 * sample MSIx register to see if it indiactes cmd complete,
		 * if yes set the controller in MSIx mode and consider cmd
		 * completed
		 */
		legacy_val = src_readl(dev, MUnit.ODR_R) >> SRC_ODR_SHIFT;
		if (!(legacy_val & 1) && msix_val)
			dev->msi_enabled = 1;
		return legacy_val;
	}

	return msix_val;
}<|MERGE_RESOLUTION|>--- conflicted
+++ resolved
@@ -122,10 +122,6 @@
 
 	if (mode & AAC_INT_MODE_AIF) {
 		/* handle AIF */
-<<<<<<< HEAD
-		if (dev->aif_thread && dev->fsa_dev)
-			aac_intr_normal(dev, 0, 2, 0, NULL);
-=======
 		if (dev->sa_firmware) {
 			u32 events = src_readl(dev, MUnit.SCR0);
 
@@ -136,7 +132,6 @@
 			if (dev->aif_thread && dev->fsa_dev)
 				aac_intr_normal(dev, 0, 2, 0, NULL);
 		}
->>>>>>> 24b8d41d
 		if (dev->msi_enabled)
 			aac_src_access_devreg(dev, AAC_CLEAR_AIF_BIT);
 		mode = 0;
