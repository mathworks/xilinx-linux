--- conflicted
+++ resolved
@@ -52,9 +52,6 @@
 #define  SCSI_INLINE_SG_CNT  2
 #endif
 
-<<<<<<< HEAD
-struct kmem_cache *scsi_sdb_cache;
-=======
 static struct kmem_cache *scsi_sense_cache;
 static struct kmem_cache *scsi_sense_isadma_cache;
 static DEFINE_MUTEX(scsi_sense_cache_mutex);
@@ -110,7 +107,6 @@
 	mutex_unlock(&scsi_sense_cache_mutex);
 	return ret;
 }
->>>>>>> 24b8d41d
 
 /*
  * When to reinvoke queueing after a resource shortage. It's 3 msecs to
@@ -521,25 +517,12 @@
 
 void scsi_free_sgtables(struct scsi_cmnd *cmd)
 {
-	struct scsi_data_buffer *sdb;
-
 	if (cmd->sdb.table.nents)
-<<<<<<< HEAD
-		sg_free_table_chained(&cmd->sdb.table, true);
-	if (cmd->request->next_rq) {
-		sdb = cmd->request->next_rq->special;
-		if (sdb)
-			sg_free_table_chained(&sdb->table, true);
-	}
-	if (scsi_prot_sg_count(cmd))
-		sg_free_table_chained(&cmd->prot_sdb->table, true);
-=======
 		sg_free_table_chained(&cmd->sdb.table,
 				SCSI_INLINE_SG_CNT);
 	if (scsi_prot_sg_count(cmd))
 		sg_free_table_chained(&cmd->prot_sdb->table,
 				SCSI_INLINE_PROT_SG_CNT);
->>>>>>> 24b8d41d
 }
 EXPORT_SYMBOL_GPL(scsi_free_sgtables);
 
@@ -547,43 +530,6 @@
 {
 	scsi_free_sgtables(cmd);
 	scsi_uninit_cmd(cmd);
-<<<<<<< HEAD
-
-	if (shost->use_cmd_list) {
-		BUG_ON(list_empty(&cmd->list));
-		spin_lock_irqsave(&sdev->list_lock, flags);
-		list_del_init(&cmd->list);
-		spin_unlock_irqrestore(&sdev->list_lock, flags);
-	}
-}
-
-/*
- * Function:    scsi_release_buffers()
- *
- * Purpose:     Free resources allocate for a scsi_command.
- *
- * Arguments:   cmd	- command that we are bailing.
- *
- * Lock status: Assumed that no lock is held upon entry.
- *
- * Returns:     Nothing
- *
- * Notes:       In the event that an upper level driver rejects a
- *		command, we must release resources allocated during
- *		the __init_io() function.  Primarily this would involve
- *		the scatter-gather table.
- */
-static void scsi_release_buffers(struct scsi_cmnd *cmd)
-{
-	if (cmd->sdb.table.nents)
-		sg_free_table_chained(&cmd->sdb.table, false);
-
-	memset(&cmd->sdb, 0, sizeof(cmd->sdb));
-
-	if (scsi_prot_sg_count(cmd))
-		sg_free_table_chained(&cmd->prot_sdb->table, false);
-=======
->>>>>>> 24b8d41d
 }
 
 static void scsi_run_queue_async(struct scsi_device *sdev)
@@ -599,11 +545,6 @@
 		 */
 		int old = atomic_read(&sdev->restarts);
 
-<<<<<<< HEAD
-	sg_free_table_chained(&bidi_sdb->table, false);
-	kmem_cache_free(scsi_sdb_cache, bidi_sdb);
-	cmd->request->next_rq->special = NULL;
-=======
 		/*
 		 * ->restarts has to be kept as non-zero if new budget
 		 *  contention occurs.
@@ -615,7 +556,6 @@
 		if (old && atomic_cmpxchg(&sdev->restarts, old, 0) == old)
 			blk_mq_run_hw_queues(sdev->request_queue, true);
 	}
->>>>>>> 24b8d41d
 }
 
 /* Returns false when no more bytes to process, true if there are more */
@@ -756,101 +696,8 @@
 		 * reasons.  Just retry the command and see what
 		 * happens.
 		 */
-<<<<<<< HEAD
-		req->errors = cmd->result;
-
-		req->resid_len = scsi_get_resid(cmd);
-
-		if (scsi_bidi_cmnd(cmd)) {
-			/*
-			 * Bidi commands Must be complete as a whole,
-			 * both sides at once.
-			 */
-			req->next_rq->resid_len = scsi_in(cmd)->resid;
-			if (scsi_end_request(req, 0, blk_rq_bytes(req),
-					blk_rq_bytes(req->next_rq)))
-				BUG();
-			return;
-		}
-	} else if (blk_rq_bytes(req) == 0 && result && !sense_deferred) {
-		/*
-		 * Certain non BLOCK_PC requests are commands that don't
-		 * actually transfer anything (FLUSH), so cannot use
-		 * good_bytes != blk_rq_bytes(req) as the signal for an error.
-		 * This sets the error explicitly for the problem case.
-		 */
-		error = __scsi_error_from_host_byte(cmd, result);
-	}
-
-	/* no bidi support for !REQ_TYPE_BLOCK_PC yet */
-	BUG_ON(blk_bidi_rq(req));
-
-	/*
-	 * Next deal with any sectors which we were able to correctly
-	 * handle.
-	 */
-	SCSI_LOG_HLCOMPLETE(1, scmd_printk(KERN_INFO, cmd,
-		"%u sectors total, %d bytes done.\n",
-		blk_rq_sectors(req), good_bytes));
-
-	/*
-	 * Recovered errors need reporting, but they're always treated
-	 * as success, so fiddle the result code here.  For BLOCK_PC
-	 * we already took a copy of the original into rq->errors which
-	 * is what gets returned to the user
-	 */
-	if (sense_valid && (sshdr.sense_key == RECOVERED_ERROR)) {
-		/* if ATA PASS-THROUGH INFORMATION AVAILABLE skip
-		 * print since caller wants ATA registers. Only occurs on
-		 * SCSI ATA PASS_THROUGH commands when CK_COND=1
-		 */
-		if ((sshdr.asc == 0x0) && (sshdr.ascq == 0x1d))
-			;
-		else if (!(req->cmd_flags & REQ_QUIET))
-			scsi_print_sense(cmd);
-		result = 0;
-		/* BLOCK_PC may have set error */
-		error = 0;
-	}
-
-	/*
-	 * special case: failed zero length commands always need to
-	 * drop down into the retry code. Otherwise, if we finished
-	 * all bytes in the request we are done now.
-	 */
-	if (!(blk_rq_bytes(req) == 0 && error) &&
-	    !scsi_end_request(req, error, good_bytes, 0))
-		return;
-
-	/*
-	 * Kill remainder if no retrys.
-	 */
-	if (error && scsi_noretry_cmd(cmd)) {
-		if (scsi_end_request(req, error, blk_rq_bytes(req), 0))
-			BUG();
-		return;
-	}
-
-	/*
-	 * If there had been no error, but we have leftover bytes in the
-	 * requeues just queue the command up again.
-	 */
-	if (result == 0)
-		goto requeue;
-
-	error = __scsi_error_from_host_byte(cmd, result);
-
-	if (host_byte(result) == DID_RESET) {
-		/* Third party bus reset or reset for error recovery
-		 * reasons.  Just retry the command and see what
-		 * happens.
-		 */
-		action = ACTION_RETRY;
-	} else if (sense_valid && !sense_deferred) {
-=======
 		action = ACTION_RETRY;
 	} else if (sense_valid && sense_current) {
->>>>>>> 24b8d41d
 		switch (sshdr.sense_key) {
 		case UNIT_ATTENTION:
 			if (cmd->device->removable) {
@@ -1106,15 +953,9 @@
 	 * Next deal with any sectors which we were able to correctly
 	 * handle.
 	 */
-<<<<<<< HEAD
-	if (unlikely(sg_alloc_table_chained(&sdb->table, req->nr_phys_segments,
-					sdb->table.sgl)))
-		return BLKPREP_DEFER;
-=======
 	SCSI_LOG_HLCOMPLETE(1, scmd_printk(KERN_INFO, cmd,
 		"%u sectors total, %d bytes done.\n",
 		blk_rq_sectors(req), good_bytes));
->>>>>>> 24b8d41d
 
 	/*
 	 * Failed, zero length commands always need to drop down
@@ -1232,16 +1073,10 @@
 		ivecs = blk_rq_count_integrity_sg(rq->q, rq->bio);
 
 		if (sg_alloc_table_chained(&prot_sdb->table, ivecs,
-<<<<<<< HEAD
-				prot_sdb->table.sgl)) {
-			error = BLKPREP_DEFER;
-			goto err_exit;
-=======
 				prot_sdb->table.sgl,
 				SCSI_INLINE_PROT_SG_CNT)) {
 			ret = BLK_STS_RESOURCE;
 			goto out_free_sgtables;
->>>>>>> 24b8d41d
 		}
 
 		count = blk_rq_map_integrity_sg(rq->q, rq->bio,
@@ -1728,13 +1563,6 @@
 	cmd->sdb.table.sgl = sg;
 
 	if (scsi_host_get_prot(shost)) {
-<<<<<<< HEAD
-		cmd->prot_sdb = (void *)sg +
-			min_t(unsigned int,
-			      shost->sg_tablesize, SG_CHUNK_SIZE) *
-			sizeof(struct scatterlist);
-=======
->>>>>>> 24b8d41d
 		memset(cmd->prot_sdb, 0, sizeof(struct scsi_data_buffer));
 
 		cmd->prot_sdb->table.sgl =
@@ -2028,13 +1856,9 @@
 	shost->hostt->commit_rqs(shost, hctx->queue_num);
 }
 
-<<<<<<< HEAD
-static struct blk_mq_ops scsi_mq_ops = {
-=======
 static const struct blk_mq_ops scsi_mq_ops = {
 	.get_budget	= scsi_mq_get_budget,
 	.put_budget	= scsi_mq_put_budget,
->>>>>>> 24b8d41d
 	.queue_rq	= scsi_queue_rq,
 	.commit_rqs	= scsi_commit_rqs,
 	.complete	= scsi_softirq_done,
@@ -2067,15 +1891,8 @@
 	unsigned int cmd_size, sgl_size;
 	struct blk_mq_tag_set *tag_set = &shost->tag_set;
 
-<<<<<<< HEAD
-	tbl_size = shost->sg_tablesize;
-	if (tbl_size > SG_CHUNK_SIZE)
-		tbl_size = SG_CHUNK_SIZE;
-	sgl_size = tbl_size * sizeof(struct scatterlist);
-=======
 	sgl_size = max_t(unsigned int, sizeof(struct scatterlist),
 				scsi_mq_inline_sgl_size(shost));
->>>>>>> 24b8d41d
 	cmd_size = sizeof(struct scsi_cmnd) + shost->hostt->cmd_size + sgl_size;
 	if (scsi_host_get_prot(shost))
 		cmd_size += sizeof(struct scsi_data_buffer) +
@@ -2156,29 +1973,10 @@
 }
 EXPORT_SYMBOL(scsi_unblock_requests);
 
-<<<<<<< HEAD
-int __init scsi_init_queue(void)
-{
-	scsi_sdb_cache = kmem_cache_create("scsi_data_buffer",
-					   sizeof(struct scsi_data_buffer),
-					   0, 0, NULL);
-	if (!scsi_sdb_cache) {
-		printk(KERN_ERR "SCSI: can't init scsi sdb cache\n");
-		return -ENOMEM;
-	}
-
-	return 0;
-}
-
-void scsi_exit_queue(void)
-{
-	kmem_cache_destroy(scsi_sdb_cache);
-=======
 void scsi_exit_queue(void)
 {
 	kmem_cache_destroy(scsi_sense_cache);
 	kmem_cache_destroy(scsi_sense_isadma_cache);
->>>>>>> 24b8d41d
 }
 
 /**
