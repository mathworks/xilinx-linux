<<<<<<< HEAD
/**
 * Copyright (C) 2005 - 2016 Broadcom
 * All rights reserved.
 *
 * This program is free software; you can redistribute it and/or
 * modify it under the terms of the GNU General Public License version 2
 * as published by the Free Software Foundation.  The full GNU General
 * Public License is included in this distribution in the file called COPYING.
 *
 * Contact Information:
 * linux-drivers@broadcom.com
 *
 * Emulex
 * 3333 Susan Street
 * Costa Mesa, CA 92626
=======
// SPDX-License-Identifier: GPL-2.0-only
/*
 * Copyright 2017 Broadcom. All Rights Reserved.
 * The term "Broadcom" refers to Broadcom Limited and/or its subsidiaries.
 *
 * Contact Information:
 * linux-drivers@broadcom.com
>>>>>>> 24b8d41d
 */

#include <scsi/iscsi_proto.h>

#include "be_main.h"
#include "be.h"
#include "be_mgmt.h"

/* UE Status Low CSR */
static const char * const desc_ue_status_low[] = {
	"CEV",
	"CTX",
	"DBUF",
	"ERX",
	"Host",
	"MPU",
	"NDMA",
	"PTC ",
	"RDMA ",
	"RXF ",
	"RXIPS ",
	"RXULP0 ",
	"RXULP1 ",
	"RXULP2 ",
	"TIM ",
	"TPOST ",
	"TPRE ",
	"TXIPS ",
	"TXULP0 ",
	"TXULP1 ",
	"UC ",
	"WDMA ",
	"TXULP2 ",
	"HOST1 ",
	"P0_OB_LINK ",
	"P1_OB_LINK ",
	"HOST_GPIO ",
	"MBOX ",
	"AXGMAC0",
	"AXGMAC1",
	"JTAG",
	"MPU_INTPEND"
};

/* UE Status High CSR */
static const char * const desc_ue_status_hi[] = {
	"LPCMEMHOST",
	"MGMT_MAC",
	"PCS0ONLINE",
	"MPU_IRAM",
	"PCS1ONLINE",
	"PCTL0",
	"PCTL1",
	"PMEM",
	"RR",
	"TXPB",
	"RXPP",
	"XAUI",
	"TXP",
	"ARM",
	"IPC",
	"HOST2",
	"HOST3",
	"HOST4",
	"HOST5",
	"HOST6",
	"HOST7",
	"HOST8",
	"HOST9",
	"NETC",
	"Unknown",
	"Unknown",
	"Unknown",
	"Unknown",
	"Unknown",
	"Unknown",
	"Unknown",
	"Unknown"
};

struct be_mcc_wrb *alloc_mcc_wrb(struct beiscsi_hba *phba,
				 unsigned int *ref_tag)
{
	struct be_queue_info *mccq = &phba->ctrl.mcc_obj.q;
	struct be_mcc_wrb *wrb = NULL;
	unsigned int tag;

	spin_lock(&phba->ctrl.mcc_lock);
	if (mccq->used == mccq->len) {
		beiscsi_log(phba, KERN_ERR, BEISCSI_LOG_INIT |
			    BEISCSI_LOG_CONFIG | BEISCSI_LOG_MBOX,
			    "BC_%d : MCC queue full: WRB used %u tag avail %u\n",
			    mccq->used, phba->ctrl.mcc_tag_available);
		goto alloc_failed;
	}

	if (!phba->ctrl.mcc_tag_available)
		goto alloc_failed;

	tag = phba->ctrl.mcc_tag[phba->ctrl.mcc_alloc_index];
	if (!tag) {
		beiscsi_log(phba, KERN_ERR, BEISCSI_LOG_INIT |
			    BEISCSI_LOG_CONFIG | BEISCSI_LOG_MBOX,
			    "BC_%d : MCC tag 0 allocated: tag avail %u alloc index %u\n",
			    phba->ctrl.mcc_tag_available,
			    phba->ctrl.mcc_alloc_index);
		goto alloc_failed;
	}

	/* return this tag for further reference */
	*ref_tag = tag;
	phba->ctrl.mcc_tag[phba->ctrl.mcc_alloc_index] = 0;
	phba->ctrl.mcc_tag_status[tag] = 0;
	phba->ctrl.ptag_state[tag].tag_state = 0;
	phba->ctrl.ptag_state[tag].cbfn = NULL;
	phba->ctrl.mcc_tag_available--;
	if (phba->ctrl.mcc_alloc_index == (MAX_MCC_CMD - 1))
		phba->ctrl.mcc_alloc_index = 0;
	else
		phba->ctrl.mcc_alloc_index++;

	wrb = queue_head_node(mccq);
	memset(wrb, 0, sizeof(*wrb));
	wrb->tag0 = tag;
	wrb->tag0 |= (mccq->head << MCC_Q_WRB_IDX_SHIFT) & MCC_Q_WRB_IDX_MASK;
	queue_head_inc(mccq);
	mccq->used++;

alloc_failed:
	spin_unlock(&phba->ctrl.mcc_lock);
	return wrb;
}

void free_mcc_wrb(struct be_ctrl_info *ctrl, unsigned int tag)
{
	struct be_queue_info *mccq = &ctrl->mcc_obj.q;

	spin_lock(&ctrl->mcc_lock);
	tag = tag & MCC_Q_CMD_TAG_MASK;
	ctrl->mcc_tag[ctrl->mcc_free_index] = tag;
	if (ctrl->mcc_free_index == (MAX_MCC_CMD - 1))
		ctrl->mcc_free_index = 0;
	else
		ctrl->mcc_free_index++;
	ctrl->mcc_tag_available++;
	mccq->used--;
	spin_unlock(&ctrl->mcc_lock);
}

/*
 * beiscsi_mcc_compl_status - Return the status of MCC completion
 * @phba: Driver private structure
 * @tag: Tag for the MBX Command
 * @wrb: the WRB used for the MBX Command
 * @mbx_cmd_mem: ptr to memory allocated for MBX Cmd
 *
 * return
 * Success: 0
 * Failure: Non-Zero
 */
int __beiscsi_mcc_compl_status(struct beiscsi_hba *phba,
			       unsigned int tag,
			       struct be_mcc_wrb **wrb,
			       struct be_dma_mem *mbx_cmd_mem)
{
	struct be_queue_info *mccq = &phba->ctrl.mcc_obj.q;
	uint16_t status = 0, addl_status = 0, wrb_num = 0;
	struct be_cmd_resp_hdr *mbx_resp_hdr;
	struct be_cmd_req_hdr *mbx_hdr;
	struct be_mcc_wrb *temp_wrb;
	uint32_t mcc_tag_status;
	int rc = 0;

	mcc_tag_status = phba->ctrl.mcc_tag_status[tag];
	status = (mcc_tag_status & CQE_STATUS_MASK);
	addl_status = ((mcc_tag_status & CQE_STATUS_ADDL_MASK) >>
			CQE_STATUS_ADDL_SHIFT);

	if (mbx_cmd_mem) {
		mbx_hdr = (struct be_cmd_req_hdr *)mbx_cmd_mem->va;
	} else {
		wrb_num = (mcc_tag_status & CQE_STATUS_WRB_MASK) >>
			  CQE_STATUS_WRB_SHIFT;
		temp_wrb = (struct be_mcc_wrb *)queue_get_wrb(mccq, wrb_num);
		mbx_hdr = embedded_payload(temp_wrb);

		if (wrb)
			*wrb = temp_wrb;
	}

	if (status || addl_status) {
		beiscsi_log(phba, KERN_WARNING,
			    BEISCSI_LOG_INIT | BEISCSI_LOG_EH |
			    BEISCSI_LOG_CONFIG,
			    "BC_%d : MBX Cmd Failed for Subsys : %d Opcode : %d with Status : %d and Extd_Status : %d\n",
			    mbx_hdr->subsystem, mbx_hdr->opcode,
			    status, addl_status);
		rc = -EIO;
		if (status == MCC_STATUS_INSUFFICIENT_BUFFER) {
			mbx_resp_hdr = (struct be_cmd_resp_hdr *)mbx_hdr;
			beiscsi_log(phba, KERN_WARNING,
				    BEISCSI_LOG_INIT | BEISCSI_LOG_EH |
				    BEISCSI_LOG_CONFIG,
				    "BC_%d : Insufficient Buffer Error Resp_Len : %d Actual_Resp_Len : %d\n",
				    mbx_resp_hdr->response_length,
				    mbx_resp_hdr->actual_resp_len);
			rc = -EAGAIN;
		}
	}

	return rc;
}

/*
 * beiscsi_mccq_compl_wait()- Process completion in MCC CQ
 * @phba: Driver private structure
 * @tag: Tag for the MBX Command
 * @wrb: the WRB used for the MBX Command
 * @mbx_cmd_mem: ptr to memory allocated for MBX Cmd
 *
 * Waits for MBX completion with the passed TAG.
 *
 * return
 * Success: 0
 * Failure: Non-Zero
 **/
int beiscsi_mccq_compl_wait(struct beiscsi_hba *phba,
			    unsigned int tag,
			    struct be_mcc_wrb **wrb,
			    struct be_dma_mem *mbx_cmd_mem)
{
	int rc = 0;

<<<<<<< HEAD
=======
	if (!tag || tag > MAX_MCC_CMD) {
		__beiscsi_log(phba, KERN_ERR,
			      "BC_%d : invalid tag %u\n", tag);
		return -EINVAL;
	}

>>>>>>> 24b8d41d
	if (beiscsi_hba_in_error(phba)) {
		clear_bit(MCC_TAG_STATE_RUNNING,
			  &phba->ctrl.ptag_state[tag].tag_state);
		return -EIO;
	}

	/* wait for the mccq completion */
	rc = wait_event_interruptible_timeout(phba->ctrl.mcc_wait[tag],
					      phba->ctrl.mcc_tag_status[tag],
					      msecs_to_jiffies(
						BEISCSI_HOST_MBX_TIMEOUT));
	/**
	 * Return EIO if port is being disabled. Associated DMA memory, if any,
	 * is freed by the caller. When port goes offline, MCCQ is cleaned up
	 * so does WRB.
	 */
	if (!test_bit(BEISCSI_HBA_ONLINE, &phba->state)) {
		clear_bit(MCC_TAG_STATE_RUNNING,
			  &phba->ctrl.ptag_state[tag].tag_state);
		return -EIO;
	}

	/**
	 * If MBOX cmd timeout expired, tag and resource allocated
	 * for cmd is not freed until FW returns completion.
	 */
	if (rc <= 0) {
		struct be_dma_mem *tag_mem;

		/**
		 * PCI/DMA memory allocated and posted in non-embedded mode
		 * will have mbx_cmd_mem != NULL.
		 * Save virtual and bus addresses for the command so that it
		 * can be freed later.
		 **/
		tag_mem = &phba->ctrl.ptag_state[tag].tag_mem_state;
		if (mbx_cmd_mem) {
			tag_mem->size = mbx_cmd_mem->size;
			tag_mem->va = mbx_cmd_mem->va;
			tag_mem->dma = mbx_cmd_mem->dma;
		} else
			tag_mem->size = 0;

		/* first make tag_mem_state visible to all */
		wmb();
		set_bit(MCC_TAG_STATE_TIMEOUT,
				&phba->ctrl.ptag_state[tag].tag_state);

		beiscsi_log(phba, KERN_ERR,
			    BEISCSI_LOG_INIT | BEISCSI_LOG_EH |
			    BEISCSI_LOG_CONFIG,
			    "BC_%d : MBX Cmd Completion timed out\n");
		return -EBUSY;
	}

	rc = __beiscsi_mcc_compl_status(phba, tag, wrb, mbx_cmd_mem);

	free_mcc_wrb(&phba->ctrl, tag);
	return rc;
}

/*
 * beiscsi_process_mbox_compl()- Check the MBX completion status
 * @ctrl: Function specific MBX data structure
 * @compl: Completion status of MBX Command
 *
 * Check for the MBX completion status when BMBX method used
 *
 * return
 * Success: Zero
 * Failure: Non-Zero
 **/
static int beiscsi_process_mbox_compl(struct be_ctrl_info *ctrl,
				      struct be_mcc_compl *compl)
{
	struct be_mcc_wrb *wrb = wrb_from_mbox(&ctrl->mbox_mem);
	struct beiscsi_hba *phba = pci_get_drvdata(ctrl->pdev);
	struct be_cmd_req_hdr *hdr = embedded_payload(wrb);
	u16 compl_status, extd_status;

	/**
	 * To check if valid bit is set, check the entire word as we don't know
	 * the endianness of the data (old entry is host endian while a new
	 * entry is little endian)
	 */
	if (!compl->flags) {
		beiscsi_log(phba, KERN_ERR,
				BEISCSI_LOG_CONFIG | BEISCSI_LOG_MBOX,
				"BC_%d : BMBX busy, no completion\n");
		return -EBUSY;
	}
	compl->flags = le32_to_cpu(compl->flags);
	WARN_ON((compl->flags & CQE_FLAGS_VALID_MASK) == 0);

	/**
	 * Just swap the status to host endian;
	 * mcc tag is opaquely copied from mcc_wrb.
	 */
	be_dws_le_to_cpu(compl, 4);
	compl_status = (compl->status >> CQE_STATUS_COMPL_SHIFT) &
		CQE_STATUS_COMPL_MASK;
	extd_status = (compl->status >> CQE_STATUS_EXTD_SHIFT) &
		CQE_STATUS_EXTD_MASK;
	/* Need to reset the entire word that houses the valid bit */
	compl->flags = 0;

	if (compl_status == MCC_STATUS_SUCCESS)
		return 0;

	beiscsi_log(phba, KERN_ERR, BEISCSI_LOG_CONFIG | BEISCSI_LOG_MBOX,
		    "BC_%d : error in cmd completion: Subsystem : %d Opcode : %d status(compl/extd)=%d/%d\n",
		    hdr->subsystem, hdr->opcode, compl_status, extd_status);
	return compl_status;
}

static void beiscsi_process_async_link(struct beiscsi_hba *phba,
				       struct be_mcc_compl *compl)
{
	struct be_async_event_link_state *evt;

	evt = (struct be_async_event_link_state *)compl;

	phba->port_speed = evt->port_speed;
	/**
	 * Check logical link status in ASYNC event.
	 * This has been newly introduced in SKH-R Firmware 10.0.338.45.
	 **/
	if (evt->port_link_status & BE_ASYNC_LINK_UP_MASK) {
		set_bit(BEISCSI_HBA_LINK_UP, &phba->state);
		if (test_bit(BEISCSI_HBA_BOOT_FOUND, &phba->state))
			beiscsi_start_boot_work(phba, BE_BOOT_INVALID_SHANDLE);
		__beiscsi_log(phba, KERN_ERR,
			      "BC_%d : Link Up on Port %d tag 0x%x\n",
			      evt->physical_port, evt->event_tag);
	} else {
		clear_bit(BEISCSI_HBA_LINK_UP, &phba->state);
		__beiscsi_log(phba, KERN_ERR,
			      "BC_%d : Link Down on Port %d tag 0x%x\n",
			      evt->physical_port, evt->event_tag);
		iscsi_host_for_each_session(phba->shost,
					    beiscsi_session_fail);
	}
}

static char *beiscsi_port_misconf_event_msg[] = {
	"Physical Link is functional.",
	"Optics faulted/incorrectly installed/not installed - Reseat optics, if issue not resolved, replace.",
	"Optics of two types installed - Remove one optic or install matching pair of optics.",
	"Incompatible optics - Replace with compatible optics for card to function.",
	"Unqualified optics - Replace with Avago optics for Warranty and Technical Support.",
	"Uncertified optics - Replace with Avago Certified optics to enable link operation."
};

static void beiscsi_process_async_sli(struct beiscsi_hba *phba,
				      struct be_mcc_compl *compl)
{
	struct be_async_event_sli *async_sli;
	u8 evt_type, state, old_state, le;
	char *sev = KERN_WARNING;
	char *msg = NULL;

	evt_type = compl->flags >> ASYNC_TRAILER_EVENT_TYPE_SHIFT;
	evt_type &= ASYNC_TRAILER_EVENT_TYPE_MASK;

	/* processing only MISCONFIGURED physical port event */
	if (evt_type != ASYNC_SLI_EVENT_TYPE_MISCONFIGURED)
		return;

	async_sli = (struct be_async_event_sli *)compl;
	state = async_sli->event_data1 >>
		 (phba->fw_config.phys_port * 8) & 0xff;
	le = async_sli->event_data2 >>
		 (phba->fw_config.phys_port * 8) & 0xff;

	old_state = phba->optic_state;
	phba->optic_state = state;

	if (state >= ARRAY_SIZE(beiscsi_port_misconf_event_msg)) {
		/* fw is reporting a state we don't know, log and return */
		__beiscsi_log(phba, KERN_ERR,
			    "BC_%d : Port %c: Unrecognized optic state 0x%x\n",
			    phba->port_name, async_sli->event_data1);
		return;
	}

	if (ASYNC_SLI_LINK_EFFECT_VALID(le)) {
		/* log link effect for unqualified-4, uncertified-5 optics */
		if (state > 3)
			msg = (ASYNC_SLI_LINK_EFFECT_STATE(le)) ?
				" Link is non-operational." :
				" Link is operational.";
		/* 1 - info */
		if (ASYNC_SLI_LINK_EFFECT_SEV(le) == 1)
			sev = KERN_INFO;
		/* 2 - error */
		if (ASYNC_SLI_LINK_EFFECT_SEV(le) == 2)
			sev = KERN_ERR;
	}

	if (old_state != phba->optic_state)
		__beiscsi_log(phba, sev, "BC_%d : Port %c: %s%s\n",
			      phba->port_name,
			      beiscsi_port_misconf_event_msg[state],
			      !msg ? "" : msg);
}

void beiscsi_process_async_event(struct beiscsi_hba *phba,
				struct be_mcc_compl *compl)
{
	char *sev = KERN_INFO;
	u8 evt_code;

	/* interpret flags as an async trailer */
	evt_code = compl->flags >> ASYNC_TRAILER_EVENT_CODE_SHIFT;
	evt_code &= ASYNC_TRAILER_EVENT_CODE_MASK;
	switch (evt_code) {
	case ASYNC_EVENT_CODE_LINK_STATE:
		beiscsi_process_async_link(phba, compl);
		break;
	case ASYNC_EVENT_CODE_ISCSI:
		if (test_bit(BEISCSI_HBA_BOOT_FOUND, &phba->state))
			beiscsi_start_boot_work(phba, BE_BOOT_INVALID_SHANDLE);
		sev = KERN_ERR;
		break;
	case ASYNC_EVENT_CODE_SLI:
		beiscsi_process_async_sli(phba, compl);
		break;
	default:
		/* event not registered */
		sev = KERN_ERR;
	}

	beiscsi_log(phba, sev, BEISCSI_LOG_CONFIG | BEISCSI_LOG_MBOX,
		    "BC_%d : ASYNC Event %x: status 0x%08x flags 0x%08x\n",
		    evt_code, compl->status, compl->flags);
}

int beiscsi_process_mcc_compl(struct be_ctrl_info *ctrl,
			      struct be_mcc_compl *compl)
{
	struct beiscsi_hba *phba = pci_get_drvdata(ctrl->pdev);
	u16 compl_status, extd_status;
	struct be_dma_mem *tag_mem;
	unsigned int tag, wrb_idx;

	be_dws_le_to_cpu(compl, 4);
	tag = (compl->tag0 & MCC_Q_CMD_TAG_MASK);
	wrb_idx = (compl->tag0 & CQE_STATUS_WRB_MASK) >> CQE_STATUS_WRB_SHIFT;

	if (!test_bit(MCC_TAG_STATE_RUNNING,
		      &ctrl->ptag_state[tag].tag_state)) {
		beiscsi_log(phba, KERN_ERR, BEISCSI_LOG_MBOX |
			    BEISCSI_LOG_INIT | BEISCSI_LOG_CONFIG,
			    "BC_%d : MBX cmd completed but not posted\n");
		return 0;
	}

	/* end MCC with this tag */
	clear_bit(MCC_TAG_STATE_RUNNING, &ctrl->ptag_state[tag].tag_state);

	if (test_bit(MCC_TAG_STATE_TIMEOUT, &ctrl->ptag_state[tag].tag_state)) {
		beiscsi_log(phba, KERN_WARNING,
			    BEISCSI_LOG_MBOX | BEISCSI_LOG_INIT |
			    BEISCSI_LOG_CONFIG,
			    "BC_%d : MBX Completion for timeout Command from FW\n");
		/**
		 * Check for the size before freeing resource.
		 * Only for non-embedded cmd, PCI resource is allocated.
		 **/
		tag_mem = &ctrl->ptag_state[tag].tag_mem_state;
		if (tag_mem->size) {
<<<<<<< HEAD
			pci_free_consistent(ctrl->pdev, tag_mem->size,
=======
			dma_free_coherent(&ctrl->pdev->dev, tag_mem->size,
>>>>>>> 24b8d41d
					tag_mem->va, tag_mem->dma);
			tag_mem->size = 0;
		}
		free_mcc_wrb(ctrl, tag);
		return 0;
	}

	compl_status = (compl->status >> CQE_STATUS_COMPL_SHIFT) &
		       CQE_STATUS_COMPL_MASK;
	extd_status = (compl->status >> CQE_STATUS_EXTD_SHIFT) &
		      CQE_STATUS_EXTD_MASK;
	/* The ctrl.mcc_tag_status[tag] is filled with
	 * [31] = valid, [30:24] = Rsvd, [23:16] = wrb, [15:8] = extd_status,
	 * [7:0] = compl_status
	 */
	ctrl->mcc_tag_status[tag] = CQE_VALID_MASK;
	ctrl->mcc_tag_status[tag] |= (wrb_idx << CQE_STATUS_WRB_SHIFT);
	ctrl->mcc_tag_status[tag] |= (extd_status << CQE_STATUS_ADDL_SHIFT) &
				     CQE_STATUS_ADDL_MASK;
	ctrl->mcc_tag_status[tag] |= (compl_status & CQE_STATUS_MASK);

	if (test_bit(MCC_TAG_STATE_ASYNC, &ctrl->ptag_state[tag].tag_state)) {
		if (ctrl->ptag_state[tag].cbfn)
			ctrl->ptag_state[tag].cbfn(phba, tag);
		else
			__beiscsi_log(phba, KERN_ERR,
				      "BC_%d : MBX ASYNC command with no callback\n");
		free_mcc_wrb(ctrl, tag);
		return 0;
	}

	if (test_bit(MCC_TAG_STATE_IGNORE, &ctrl->ptag_state[tag].tag_state)) {
		/* just check completion status and free wrb */
		__beiscsi_mcc_compl_status(phba, tag, NULL, NULL);
		free_mcc_wrb(ctrl, tag);
		return 0;
	}

	wake_up_interruptible(&ctrl->mcc_wait[tag]);
	return 0;
}

void be_mcc_notify(struct beiscsi_hba *phba, unsigned int tag)
{
	struct be_queue_info *mccq = &phba->ctrl.mcc_obj.q;
	u32 val = 0;

	set_bit(MCC_TAG_STATE_RUNNING, &phba->ctrl.ptag_state[tag].tag_state);
	val |= mccq->id & DB_MCCQ_RING_ID_MASK;
	val |= 1 << DB_MCCQ_NUM_POSTED_SHIFT;
	/* make request available for DMA */
	wmb();
	iowrite32(val, phba->db_va + DB_MCCQ_OFFSET);
}

/*
 * be_mbox_db_ready_poll()- Check ready status
 * @ctrl: Function specific MBX data structure
 *
 * Check for the ready status of FW to send BMBX
 * commands to adapter.
 *
 * return
 * Success: 0
 * Failure: Non-Zero
 **/
static int be_mbox_db_ready_poll(struct be_ctrl_info *ctrl)
{
	/* wait 30s for generic non-flash MBOX operation */
#define BEISCSI_MBX_RDY_BIT_TIMEOUT	30000
	void __iomem *db = ctrl->db + MPU_MAILBOX_DB_OFFSET;
	struct beiscsi_hba *phba = pci_get_drvdata(ctrl->pdev);
	unsigned long timeout;
	u32 ready;

	/*
	 * This BMBX busy wait path is used during init only.
	 * For the commands executed during init, 5s should suffice.
	 */
	timeout = jiffies + msecs_to_jiffies(BEISCSI_MBX_RDY_BIT_TIMEOUT);
	do {
		if (beiscsi_hba_in_error(phba))
			return -EIO;

		ready = ioread32(db);
		if (ready == 0xffffffff)
			return -EIO;

		ready &= MPU_MAILBOX_DB_RDY_MASK;
		if (ready)
			return 0;

		if (time_after(jiffies, timeout))
			break;
		/* 1ms sleep is enough in most cases */
		schedule_timeout_uninterruptible(msecs_to_jiffies(1));
	} while (!ready);

	beiscsi_log(phba, KERN_ERR,
			BEISCSI_LOG_CONFIG | BEISCSI_LOG_MBOX,
			"BC_%d : FW Timed Out\n");
	set_bit(BEISCSI_HBA_FW_TIMEOUT, &phba->state);
	return -EBUSY;
}

/*
 * be_mbox_notify: Notify adapter of new BMBX command
 * @ctrl: Function specific MBX data structure
 *
 * Ring doorbell to inform adapter of a BMBX command
 * to process
 *
 * return
 * Success: 0
 * Failure: Non-Zero
 **/
static int be_mbox_notify(struct be_ctrl_info *ctrl)
{
	int status;
	u32 val = 0;
	void __iomem *db = ctrl->db + MPU_MAILBOX_DB_OFFSET;
	struct be_dma_mem *mbox_mem = &ctrl->mbox_mem;
	struct be_mcc_mailbox *mbox = mbox_mem->va;

	status = be_mbox_db_ready_poll(ctrl);
	if (status)
		return status;

	val &= ~MPU_MAILBOX_DB_RDY_MASK;
	val |= MPU_MAILBOX_DB_HI_MASK;
	val |= (upper_32_bits(mbox_mem->dma) >> 2) << 2;
	iowrite32(val, db);

	status = be_mbox_db_ready_poll(ctrl);
	if (status)
		return status;

	val = 0;
	val &= ~MPU_MAILBOX_DB_RDY_MASK;
	val &= ~MPU_MAILBOX_DB_HI_MASK;
	val |= (u32) (mbox_mem->dma >> 4) << 2;
	iowrite32(val, db);

	status = be_mbox_db_ready_poll(ctrl);
	if (status)
		return status;

	/* RDY is set; small delay before CQE read. */
	udelay(1);

	status = beiscsi_process_mbox_compl(ctrl, &mbox->compl);
	return status;
}

void be_wrb_hdr_prepare(struct be_mcc_wrb *wrb, u32 payload_len,
			bool embedded, u8 sge_cnt)
{
	if (embedded)
		wrb->emb_sgecnt_special |= MCC_WRB_EMBEDDED_MASK;
	else
		wrb->emb_sgecnt_special |= (sge_cnt & MCC_WRB_SGE_CNT_MASK) <<
					   MCC_WRB_SGE_CNT_SHIFT;
	wrb->payload_length = payload_len;
	be_dws_cpu_to_le(wrb, 8);
}

void be_cmd_hdr_prepare(struct be_cmd_req_hdr *req_hdr,
			u8 subsystem, u8 opcode, u32 cmd_len)
{
	req_hdr->opcode = opcode;
	req_hdr->subsystem = subsystem;
	req_hdr->request_length = cpu_to_le32(cmd_len - sizeof(*req_hdr));
	req_hdr->timeout = BEISCSI_FW_MBX_TIMEOUT;
}

static void be_cmd_page_addrs_prepare(struct phys_addr *pages, u32 max_pages,
							struct be_dma_mem *mem)
{
	int i, buf_pages;
	u64 dma = (u64) mem->dma;

	buf_pages = min(PAGES_4K_SPANNED(mem->va, mem->size), max_pages);
	for (i = 0; i < buf_pages; i++) {
		pages[i].lo = cpu_to_le32(dma & 0xFFFFFFFF);
		pages[i].hi = cpu_to_le32(upper_32_bits(dma));
		dma += PAGE_SIZE_4K;
	}
}

static u32 eq_delay_to_mult(u32 usec_delay)
{
#define MAX_INTR_RATE 651042
	const u32 round = 10;
	u32 multiplier;

	if (usec_delay == 0)
		multiplier = 0;
	else {
		u32 interrupt_rate = 1000000 / usec_delay;
		if (interrupt_rate == 0)
			multiplier = 1023;
		else {
			multiplier = (MAX_INTR_RATE - interrupt_rate) * round;
			multiplier /= interrupt_rate;
			multiplier = (multiplier + round / 2) / round;
			multiplier = min(multiplier, (u32) 1023);
		}
	}
	return multiplier;
}

struct be_mcc_wrb *wrb_from_mbox(struct be_dma_mem *mbox_mem)
{
	return &((struct be_mcc_mailbox *)(mbox_mem->va))->wrb;
}

int beiscsi_cmd_eq_create(struct be_ctrl_info *ctrl,
			  struct be_queue_info *eq, int eq_delay)
{
	struct be_mcc_wrb *wrb = wrb_from_mbox(&ctrl->mbox_mem);
	struct be_cmd_req_eq_create *req = embedded_payload(wrb);
	struct be_cmd_resp_eq_create *resp = embedded_payload(wrb);
	struct be_dma_mem *q_mem = &eq->dma_mem;
	int status;

	mutex_lock(&ctrl->mbox_lock);
	memset(wrb, 0, sizeof(*wrb));

	be_wrb_hdr_prepare(wrb, sizeof(*req), true, 0);

	be_cmd_hdr_prepare(&req->hdr, CMD_SUBSYSTEM_COMMON,
			OPCODE_COMMON_EQ_CREATE, sizeof(*req));

	req->num_pages = cpu_to_le16(PAGES_4K_SPANNED(q_mem->va, q_mem->size));

	AMAP_SET_BITS(struct amap_eq_context, func, req->context,
						PCI_FUNC(ctrl->pdev->devfn));
	AMAP_SET_BITS(struct amap_eq_context, valid, req->context, 1);
	AMAP_SET_BITS(struct amap_eq_context, size, req->context, 0);
	AMAP_SET_BITS(struct amap_eq_context, count, req->context,
					__ilog2_u32(eq->len / 256));
	AMAP_SET_BITS(struct amap_eq_context, delaymult, req->context,
					eq_delay_to_mult(eq_delay));
	be_dws_cpu_to_le(req->context, sizeof(req->context));

	be_cmd_page_addrs_prepare(req->pages, ARRAY_SIZE(req->pages), q_mem);

	status = be_mbox_notify(ctrl);
	if (!status) {
		eq->id = le16_to_cpu(resp->eq_id);
		eq->created = true;
	}
	mutex_unlock(&ctrl->mbox_lock);
	return status;
}

int beiscsi_cmd_cq_create(struct be_ctrl_info *ctrl,
			  struct be_queue_info *cq, struct be_queue_info *eq,
			  bool sol_evts, bool no_delay, int coalesce_wm)
{
	struct be_mcc_wrb *wrb = wrb_from_mbox(&ctrl->mbox_mem);
	struct be_cmd_req_cq_create *req = embedded_payload(wrb);
	struct be_cmd_resp_cq_create *resp = embedded_payload(wrb);
	struct beiscsi_hba *phba = pci_get_drvdata(ctrl->pdev);
	struct be_dma_mem *q_mem = &cq->dma_mem;
	void *ctxt = &req->context;
	int status;

	mutex_lock(&ctrl->mbox_lock);
	memset(wrb, 0, sizeof(*wrb));

	be_wrb_hdr_prepare(wrb, sizeof(*req), true, 0);

	be_cmd_hdr_prepare(&req->hdr, CMD_SUBSYSTEM_COMMON,
			OPCODE_COMMON_CQ_CREATE, sizeof(*req));

	req->num_pages = cpu_to_le16(PAGES_4K_SPANNED(q_mem->va, q_mem->size));
	if (is_chip_be2_be3r(phba)) {
		AMAP_SET_BITS(struct amap_cq_context, coalescwm,
			      ctxt, coalesce_wm);
		AMAP_SET_BITS(struct amap_cq_context, nodelay, ctxt, no_delay);
		AMAP_SET_BITS(struct amap_cq_context, count, ctxt,
			      __ilog2_u32(cq->len / 256));
		AMAP_SET_BITS(struct amap_cq_context, valid, ctxt, 1);
		AMAP_SET_BITS(struct amap_cq_context, solevent, ctxt, sol_evts);
		AMAP_SET_BITS(struct amap_cq_context, eventable, ctxt, 1);
		AMAP_SET_BITS(struct amap_cq_context, eqid, ctxt, eq->id);
		AMAP_SET_BITS(struct amap_cq_context, armed, ctxt, 1);
		AMAP_SET_BITS(struct amap_cq_context, func, ctxt,
			      PCI_FUNC(ctrl->pdev->devfn));
	} else {
		req->hdr.version = MBX_CMD_VER2;
		req->page_size = 1;
		AMAP_SET_BITS(struct amap_cq_context_v2, coalescwm,
			      ctxt, coalesce_wm);
		AMAP_SET_BITS(struct amap_cq_context_v2, nodelay,
			      ctxt, no_delay);
		AMAP_SET_BITS(struct amap_cq_context_v2, count, ctxt,
			      __ilog2_u32(cq->len / 256));
		AMAP_SET_BITS(struct amap_cq_context_v2, valid, ctxt, 1);
		AMAP_SET_BITS(struct amap_cq_context_v2, eventable, ctxt, 1);
		AMAP_SET_BITS(struct amap_cq_context_v2, eqid, ctxt, eq->id);
		AMAP_SET_BITS(struct amap_cq_context_v2, armed, ctxt, 1);
	}

	be_dws_cpu_to_le(ctxt, sizeof(req->context));

	be_cmd_page_addrs_prepare(req->pages, ARRAY_SIZE(req->pages), q_mem);

	status = be_mbox_notify(ctrl);
	if (!status) {
		cq->id = le16_to_cpu(resp->cq_id);
		cq->created = true;
	} else
		beiscsi_log(phba, KERN_ERR, BEISCSI_LOG_INIT,
			    "BC_%d : In be_cmd_cq_create, status=ox%08x\n",
			    status);

	mutex_unlock(&ctrl->mbox_lock);

	return status;
}

static u32 be_encoded_q_len(int q_len)
{
	u32 len_encoded = fls(q_len);	/* log2(len) + 1 */
	if (len_encoded == 16)
		len_encoded = 0;
	return len_encoded;
}

int beiscsi_cmd_mccq_create(struct beiscsi_hba *phba,
			struct be_queue_info *mccq,
			struct be_queue_info *cq)
{
	struct be_mcc_wrb *wrb;
	struct be_cmd_req_mcc_create_ext *req;
	struct be_dma_mem *q_mem = &mccq->dma_mem;
	struct be_ctrl_info *ctrl;
	void *ctxt;
	int status;

	mutex_lock(&phba->ctrl.mbox_lock);
	ctrl = &phba->ctrl;
	wrb = wrb_from_mbox(&ctrl->mbox_mem);
	memset(wrb, 0, sizeof(*wrb));
	req = embedded_payload(wrb);
	ctxt = &req->context;

	be_wrb_hdr_prepare(wrb, sizeof(*req), true, 0);

	be_cmd_hdr_prepare(&req->hdr, CMD_SUBSYSTEM_COMMON,
			OPCODE_COMMON_MCC_CREATE_EXT, sizeof(*req));

	req->num_pages = PAGES_4K_SPANNED(q_mem->va, q_mem->size);
	req->async_evt_bitmap = 1 << ASYNC_EVENT_CODE_LINK_STATE;
	req->async_evt_bitmap |= 1 << ASYNC_EVENT_CODE_ISCSI;
	req->async_evt_bitmap |= 1 << ASYNC_EVENT_CODE_SLI;

	AMAP_SET_BITS(struct amap_mcc_context, fid, ctxt,
		      PCI_FUNC(phba->pcidev->devfn));
	AMAP_SET_BITS(struct amap_mcc_context, valid, ctxt, 1);
	AMAP_SET_BITS(struct amap_mcc_context, ring_size, ctxt,
		be_encoded_q_len(mccq->len));
	AMAP_SET_BITS(struct amap_mcc_context, cq_id, ctxt, cq->id);

	be_dws_cpu_to_le(ctxt, sizeof(req->context));

	be_cmd_page_addrs_prepare(req->pages, ARRAY_SIZE(req->pages), q_mem);

	status = be_mbox_notify(ctrl);
	if (!status) {
		struct be_cmd_resp_mcc_create *resp = embedded_payload(wrb);
		mccq->id = le16_to_cpu(resp->id);
		mccq->created = true;
	}
	mutex_unlock(&phba->ctrl.mbox_lock);

	return status;
}

int beiscsi_cmd_q_destroy(struct be_ctrl_info *ctrl, struct be_queue_info *q,
			  int queue_type)
{
	struct be_mcc_wrb *wrb = wrb_from_mbox(&ctrl->mbox_mem);
	struct be_cmd_req_q_destroy *req = embedded_payload(wrb);
	struct beiscsi_hba *phba = pci_get_drvdata(ctrl->pdev);
	u8 subsys = 0, opcode = 0;
	int status;

	beiscsi_log(phba, KERN_INFO, BEISCSI_LOG_INIT,
		    "BC_%d : In beiscsi_cmd_q_destroy "
		    "queue_type : %d\n", queue_type);

	mutex_lock(&ctrl->mbox_lock);
	memset(wrb, 0, sizeof(*wrb));
	be_wrb_hdr_prepare(wrb, sizeof(*req), true, 0);

	switch (queue_type) {
	case QTYPE_EQ:
		subsys = CMD_SUBSYSTEM_COMMON;
		opcode = OPCODE_COMMON_EQ_DESTROY;
		break;
	case QTYPE_CQ:
		subsys = CMD_SUBSYSTEM_COMMON;
		opcode = OPCODE_COMMON_CQ_DESTROY;
		break;
	case QTYPE_MCCQ:
		subsys = CMD_SUBSYSTEM_COMMON;
		opcode = OPCODE_COMMON_MCC_DESTROY;
		break;
	case QTYPE_WRBQ:
		subsys = CMD_SUBSYSTEM_ISCSI;
		opcode = OPCODE_COMMON_ISCSI_WRBQ_DESTROY;
		break;
	case QTYPE_DPDUQ:
		subsys = CMD_SUBSYSTEM_ISCSI;
		opcode = OPCODE_COMMON_ISCSI_DEFQ_DESTROY;
		break;
	case QTYPE_SGL:
		subsys = CMD_SUBSYSTEM_ISCSI;
		opcode = OPCODE_COMMON_ISCSI_CFG_REMOVE_SGL_PAGES;
		break;
	default:
		mutex_unlock(&ctrl->mbox_lock);
		BUG();
	}
	be_cmd_hdr_prepare(&req->hdr, subsys, opcode, sizeof(*req));
	if (queue_type != QTYPE_SGL)
		req->id = cpu_to_le16(q->id);

	status = be_mbox_notify(ctrl);

	mutex_unlock(&ctrl->mbox_lock);
	return status;
}

/**
 * be_cmd_create_default_pdu_queue()- Create DEFQ for the adapter
 * @ctrl: ptr to ctrl_info
 * @cq: Completion Queue
 * @dq: Default Queue
 * @length: ring size
 * @entry_size: size of each entry in DEFQ
 * @is_header: Header or Data DEFQ
 * @ulp_num: Bind to which ULP
 *
 * Create HDR/Data DEFQ for the passed ULP. Unsol PDU are posted
 * on this queue by the FW
 *
 * return
 *	Success: 0
 *	Failure: Non-Zero Value
 *
 **/
int be_cmd_create_default_pdu_queue(struct be_ctrl_info *ctrl,
				    struct be_queue_info *cq,
				    struct be_queue_info *dq, int length,
				    int entry_size, uint8_t is_header,
				    uint8_t ulp_num)
{
	struct be_mcc_wrb *wrb = wrb_from_mbox(&ctrl->mbox_mem);
	struct be_defq_create_req *req = embedded_payload(wrb);
	struct be_dma_mem *q_mem = &dq->dma_mem;
	struct beiscsi_hba *phba = pci_get_drvdata(ctrl->pdev);
	void *ctxt = &req->context;
	int status;

	mutex_lock(&ctrl->mbox_lock);
	memset(wrb, 0, sizeof(*wrb));

	be_wrb_hdr_prepare(wrb, sizeof(*req), true, 0);

	be_cmd_hdr_prepare(&req->hdr, CMD_SUBSYSTEM_ISCSI,
			   OPCODE_COMMON_ISCSI_DEFQ_CREATE, sizeof(*req));

	req->num_pages = PAGES_4K_SPANNED(q_mem->va, q_mem->size);
	if (phba->fw_config.dual_ulp_aware) {
		req->ulp_num = ulp_num;
		req->dua_feature |= (1 << BEISCSI_DUAL_ULP_AWARE_BIT);
		req->dua_feature |= (1 << BEISCSI_BIND_Q_TO_ULP_BIT);
	}

	if (is_chip_be2_be3r(phba)) {
		AMAP_SET_BITS(struct amap_be_default_pdu_context,
			      rx_pdid, ctxt, 0);
		AMAP_SET_BITS(struct amap_be_default_pdu_context,
			      rx_pdid_valid, ctxt, 1);
		AMAP_SET_BITS(struct amap_be_default_pdu_context,
			      pci_func_id, ctxt, PCI_FUNC(ctrl->pdev->devfn));
		AMAP_SET_BITS(struct amap_be_default_pdu_context,
			      ring_size, ctxt,
			      be_encoded_q_len(length /
			      sizeof(struct phys_addr)));
		AMAP_SET_BITS(struct amap_be_default_pdu_context,
			      default_buffer_size, ctxt, entry_size);
		AMAP_SET_BITS(struct amap_be_default_pdu_context,
			      cq_id_recv, ctxt,	cq->id);
	} else {
		AMAP_SET_BITS(struct amap_default_pdu_context_ext,
			      rx_pdid, ctxt, 0);
		AMAP_SET_BITS(struct amap_default_pdu_context_ext,
			      rx_pdid_valid, ctxt, 1);
		AMAP_SET_BITS(struct amap_default_pdu_context_ext,
			      ring_size, ctxt,
			      be_encoded_q_len(length /
			      sizeof(struct phys_addr)));
		AMAP_SET_BITS(struct amap_default_pdu_context_ext,
			      default_buffer_size, ctxt, entry_size);
		AMAP_SET_BITS(struct amap_default_pdu_context_ext,
			      cq_id_recv, ctxt, cq->id);
	}

	be_dws_cpu_to_le(ctxt, sizeof(req->context));

	be_cmd_page_addrs_prepare(req->pages, ARRAY_SIZE(req->pages), q_mem);

	status = be_mbox_notify(ctrl);
	if (!status) {
		struct be_ring *defq_ring;
		struct be_defq_create_resp *resp = embedded_payload(wrb);

		dq->id = le16_to_cpu(resp->id);
		dq->created = true;
		if (is_header)
			defq_ring = &phba->phwi_ctrlr->default_pdu_hdr[ulp_num];
		else
			defq_ring = &phba->phwi_ctrlr->
				    default_pdu_data[ulp_num];

		defq_ring->id = dq->id;

		if (!phba->fw_config.dual_ulp_aware) {
			defq_ring->ulp_num = BEISCSI_ULP0;
			defq_ring->doorbell_offset = DB_RXULP0_OFFSET;
		} else {
			defq_ring->ulp_num = resp->ulp_num;
			defq_ring->doorbell_offset = resp->doorbell_offset;
		}
	}
	mutex_unlock(&ctrl->mbox_lock);

	return status;
}

/**
 * be_cmd_wrbq_create()- Create WRBQ
 * @ctrl: ptr to ctrl_info
 * @q_mem: memory details for the queue
 * @wrbq: queue info
 * @pwrb_context: ptr to wrb_context
 * @ulp_num: ULP on which the WRBQ is to be created
 *
 * Create WRBQ on the passed ULP_NUM.
 *
 **/
int be_cmd_wrbq_create(struct be_ctrl_info *ctrl,
			struct be_dma_mem *q_mem,
			struct be_queue_info *wrbq,
			struct hwi_wrb_context *pwrb_context,
			uint8_t ulp_num)
{
	struct be_mcc_wrb *wrb = wrb_from_mbox(&ctrl->mbox_mem);
	struct be_wrbq_create_req *req = embedded_payload(wrb);
	struct be_wrbq_create_resp *resp = embedded_payload(wrb);
	struct beiscsi_hba *phba = pci_get_drvdata(ctrl->pdev);
	int status;

	mutex_lock(&ctrl->mbox_lock);
	memset(wrb, 0, sizeof(*wrb));

	be_wrb_hdr_prepare(wrb, sizeof(*req), true, 0);

	be_cmd_hdr_prepare(&req->hdr, CMD_SUBSYSTEM_ISCSI,
		OPCODE_COMMON_ISCSI_WRBQ_CREATE, sizeof(*req));
	req->num_pages = PAGES_4K_SPANNED(q_mem->va, q_mem->size);

	if (phba->fw_config.dual_ulp_aware) {
		req->ulp_num = ulp_num;
		req->dua_feature |= (1 << BEISCSI_DUAL_ULP_AWARE_BIT);
		req->dua_feature |= (1 << BEISCSI_BIND_Q_TO_ULP_BIT);
	}

	be_cmd_page_addrs_prepare(req->pages, ARRAY_SIZE(req->pages), q_mem);

	status = be_mbox_notify(ctrl);
	if (!status) {
		wrbq->id = le16_to_cpu(resp->cid);
		wrbq->created = true;

		pwrb_context->cid = wrbq->id;
		if (!phba->fw_config.dual_ulp_aware) {
			pwrb_context->doorbell_offset = DB_TXULP0_OFFSET;
			pwrb_context->ulp_num = BEISCSI_ULP0;
		} else {
			pwrb_context->ulp_num = resp->ulp_num;
			pwrb_context->doorbell_offset = resp->doorbell_offset;
		}
	}
	mutex_unlock(&ctrl->mbox_lock);
	return status;
}

int be_cmd_iscsi_post_template_hdr(struct be_ctrl_info *ctrl,
				    struct be_dma_mem *q_mem)
{
	struct be_mcc_wrb *wrb = wrb_from_mbox(&ctrl->mbox_mem);
	struct be_post_template_pages_req *req = embedded_payload(wrb);
	int status;

	mutex_lock(&ctrl->mbox_lock);

	memset(wrb, 0, sizeof(*wrb));
	be_wrb_hdr_prepare(wrb, sizeof(*req), true, 0);
	be_cmd_hdr_prepare(&req->hdr, CMD_SUBSYSTEM_COMMON,
			   OPCODE_COMMON_ADD_TEMPLATE_HEADER_BUFFERS,
			   sizeof(*req));

	req->num_pages = PAGES_4K_SPANNED(q_mem->va, q_mem->size);
	req->type = BEISCSI_TEMPLATE_HDR_TYPE_ISCSI;
	be_cmd_page_addrs_prepare(req->pages, ARRAY_SIZE(req->pages), q_mem);

	status = be_mbox_notify(ctrl);
	mutex_unlock(&ctrl->mbox_lock);
	return status;
}

int be_cmd_iscsi_remove_template_hdr(struct be_ctrl_info *ctrl)
{
	struct be_mcc_wrb *wrb = wrb_from_mbox(&ctrl->mbox_mem);
	struct be_remove_template_pages_req *req = embedded_payload(wrb);
	int status;

	mutex_lock(&ctrl->mbox_lock);

	memset(wrb, 0, sizeof(*wrb));
	be_wrb_hdr_prepare(wrb, sizeof(*req), true, 0);
	be_cmd_hdr_prepare(&req->hdr, CMD_SUBSYSTEM_COMMON,
			   OPCODE_COMMON_REMOVE_TEMPLATE_HEADER_BUFFERS,
			   sizeof(*req));

	req->type = BEISCSI_TEMPLATE_HDR_TYPE_ISCSI;

	status = be_mbox_notify(ctrl);
	mutex_unlock(&ctrl->mbox_lock);
	return status;
}

int be_cmd_iscsi_post_sgl_pages(struct be_ctrl_info *ctrl,
				struct be_dma_mem *q_mem,
				u32 page_offset, u32 num_pages)
{
	struct be_mcc_wrb *wrb = wrb_from_mbox(&ctrl->mbox_mem);
	struct be_post_sgl_pages_req *req = embedded_payload(wrb);
	struct beiscsi_hba *phba = pci_get_drvdata(ctrl->pdev);
	int status;
	unsigned int curr_pages;
	u32 internal_page_offset = 0;
	u32 temp_num_pages = num_pages;

	if (num_pages == 0xff)
		num_pages = 1;

	mutex_lock(&ctrl->mbox_lock);
	do {
		memset(wrb, 0, sizeof(*wrb));
		be_wrb_hdr_prepare(wrb, sizeof(*req), true, 0);
		be_cmd_hdr_prepare(&req->hdr, CMD_SUBSYSTEM_ISCSI,
				   OPCODE_COMMON_ISCSI_CFG_POST_SGL_PAGES,
				   sizeof(*req));
		curr_pages = BE_NUMBER_OF_FIELD(struct be_post_sgl_pages_req,
						pages);
		req->num_pages = min(num_pages, curr_pages);
		req->page_offset = page_offset;
		be_cmd_page_addrs_prepare(req->pages, req->num_pages, q_mem);
		q_mem->dma = q_mem->dma + (req->num_pages * PAGE_SIZE);
		internal_page_offset += req->num_pages;
		page_offset += req->num_pages;
		num_pages -= req->num_pages;

		if (temp_num_pages == 0xff)
			req->num_pages = temp_num_pages;

		status = be_mbox_notify(ctrl);
		if (status) {
			beiscsi_log(phba, KERN_ERR, BEISCSI_LOG_INIT,
				    "BC_%d : FW CMD to map iscsi frags failed.\n");

			goto error;
		}
	} while (num_pages > 0);
error:
	mutex_unlock(&ctrl->mbox_lock);
	if (status != 0)
		beiscsi_cmd_q_destroy(ctrl, NULL, QTYPE_SGL);
	return status;
}

/**
 * be_cmd_set_vlan()- Configure VLAN paramters on the adapter
 * @phba: device priv structure instance
 * @vlan_tag: TAG to be set
 *
 * Set the VLAN_TAG for the adapter or Disable VLAN on adapter
 *
 * returns
 *	TAG for the MBX Cmd
 * **/
int be_cmd_set_vlan(struct beiscsi_hba *phba,
		     uint16_t vlan_tag)
{
	unsigned int tag;
	struct be_mcc_wrb *wrb;
	struct be_cmd_set_vlan_req *req;
	struct be_ctrl_info *ctrl = &phba->ctrl;

	if (mutex_lock_interruptible(&ctrl->mbox_lock))
		return 0;
	wrb = alloc_mcc_wrb(phba, &tag);
	if (!wrb) {
		mutex_unlock(&ctrl->mbox_lock);
		return 0;
	}

	req = embedded_payload(wrb);
	be_wrb_hdr_prepare(wrb, sizeof(*wrb), true, 0);
	be_cmd_hdr_prepare(&req->hdr, CMD_SUBSYSTEM_ISCSI,
			   OPCODE_COMMON_ISCSI_NTWK_SET_VLAN,
			   sizeof(*req));

	req->interface_hndl = phba->interface_handle;
	req->vlan_priority = vlan_tag;

	be_mcc_notify(phba, tag);
	mutex_unlock(&ctrl->mbox_lock);

	return tag;
}

int beiscsi_check_supported_fw(struct be_ctrl_info *ctrl,
			       struct beiscsi_hba *phba)
{
	struct be_dma_mem nonemb_cmd;
	struct be_mcc_wrb *wrb = wrb_from_mbox(&ctrl->mbox_mem);
	struct be_mgmt_controller_attributes *req;
	struct be_sge *sge = nonembedded_sgl(wrb);
	int status = 0;

<<<<<<< HEAD
	nonemb_cmd.va = pci_alloc_consistent(ctrl->pdev,
				sizeof(struct be_mgmt_controller_attributes),
				&nonemb_cmd.dma);
	if (nonemb_cmd.va == NULL) {
		beiscsi_log(phba, KERN_ERR, BEISCSI_LOG_INIT,
			    "BG_%d : pci_alloc_consistent failed in %s\n",
=======
	nonemb_cmd.va = dma_alloc_coherent(&ctrl->pdev->dev,
				sizeof(struct be_mgmt_controller_attributes),
				&nonemb_cmd.dma, GFP_KERNEL);
	if (nonemb_cmd.va == NULL) {
		beiscsi_log(phba, KERN_ERR, BEISCSI_LOG_INIT,
			    "BG_%d : dma_alloc_coherent failed in %s\n",
>>>>>>> 24b8d41d
			    __func__);
		return -ENOMEM;
	}
	nonemb_cmd.size = sizeof(struct be_mgmt_controller_attributes);
	req = nonemb_cmd.va;
	memset(req, 0, sizeof(*req));
	mutex_lock(&ctrl->mbox_lock);
	memset(wrb, 0, sizeof(*wrb));
	be_wrb_hdr_prepare(wrb, sizeof(*req), false, 1);
	be_cmd_hdr_prepare(&req->hdr, CMD_SUBSYSTEM_COMMON,
			   OPCODE_COMMON_GET_CNTL_ATTRIBUTES, sizeof(*req));
	sge->pa_hi = cpu_to_le32(upper_32_bits(nonemb_cmd.dma));
	sge->pa_lo = cpu_to_le32(nonemb_cmd.dma & 0xFFFFFFFF);
	sge->len = cpu_to_le32(nonemb_cmd.size);
	status = be_mbox_notify(ctrl);
	if (!status) {
		struct be_mgmt_controller_attributes_resp *resp = nonemb_cmd.va;

		beiscsi_log(phba, KERN_INFO, BEISCSI_LOG_INIT,
			    "BG_%d : Firmware Version of CMD : %s\n"
			    "Firmware Version is : %s\n"
			    "Developer Build, not performing version check...\n",
			    resp->params.hba_attribs
			    .flashrom_version_string,
			    resp->params.hba_attribs.
			    firmware_version_string);

		phba->fw_config.iscsi_features =
				resp->params.hba_attribs.iscsi_features;
		beiscsi_log(phba, KERN_INFO, BEISCSI_LOG_INIT,
			    "BM_%d : phba->fw_config.iscsi_features = %d\n",
			    phba->fw_config.iscsi_features);
		memcpy(phba->fw_ver_str, resp->params.hba_attribs.
		       firmware_version_string, BEISCSI_VER_STRLEN);
	} else
		beiscsi_log(phba, KERN_ERR, BEISCSI_LOG_INIT,
			    "BG_%d :  Failed in beiscsi_check_supported_fw\n");
	mutex_unlock(&ctrl->mbox_lock);
	if (nonemb_cmd.va)
<<<<<<< HEAD
		pci_free_consistent(ctrl->pdev, nonemb_cmd.size,
=======
		dma_free_coherent(&ctrl->pdev->dev, nonemb_cmd.size,
>>>>>>> 24b8d41d
				    nonemb_cmd.va, nonemb_cmd.dma);

	return status;
}

/**
 * beiscsi_get_fw_config()- Get the FW config for the function
 * @ctrl: ptr to Ctrl Info
 * @phba: ptr to the dev priv structure
 *
 * Get the FW config and resources available for the function.
 * The resources are created based on the count received here.
 *
 * return
 *	Success: 0
 *	Failure: Non-Zero Value
 **/
int beiscsi_get_fw_config(struct be_ctrl_info *ctrl,
			  struct beiscsi_hba *phba)
{
	struct be_mcc_wrb *wrb = wrb_from_mbox(&ctrl->mbox_mem);
	struct be_fw_cfg *pfw_cfg = embedded_payload(wrb);
	uint32_t cid_count, icd_count;
	int status = -EINVAL;
	uint8_t ulp_num = 0;

	mutex_lock(&ctrl->mbox_lock);
	memset(wrb, 0, sizeof(*wrb));
	be_wrb_hdr_prepare(wrb, sizeof(*pfw_cfg), true, 0);

	be_cmd_hdr_prepare(&pfw_cfg->hdr, CMD_SUBSYSTEM_COMMON,
			   OPCODE_COMMON_QUERY_FIRMWARE_CONFIG,
			   EMBED_MBX_MAX_PAYLOAD_SIZE);

	if (be_mbox_notify(ctrl)) {
		beiscsi_log(phba, KERN_ERR, BEISCSI_LOG_INIT,
			    "BG_%d : Failed in beiscsi_get_fw_config\n");
		goto fail_init;
	}

	/* FW response formats depend on port id */
	phba->fw_config.phys_port = pfw_cfg->phys_port;
	if (phba->fw_config.phys_port >= BEISCSI_PHYS_PORT_MAX) {
		beiscsi_log(phba, KERN_ERR, BEISCSI_LOG_INIT,
			    "BG_%d : invalid physical port id %d\n",
			    phba->fw_config.phys_port);
		goto fail_init;
	}

	/* populate and check FW config against min and max values */
	if (!is_chip_be2_be3r(phba)) {
		phba->fw_config.eqid_count = pfw_cfg->eqid_count;
		phba->fw_config.cqid_count = pfw_cfg->cqid_count;
		if (phba->fw_config.eqid_count == 0 ||
		    phba->fw_config.eqid_count > 2048) {
			beiscsi_log(phba, KERN_ERR, BEISCSI_LOG_INIT,
				    "BG_%d : invalid EQ count %d\n",
				    phba->fw_config.eqid_count);
			goto fail_init;
		}
		if (phba->fw_config.cqid_count == 0 ||
		    phba->fw_config.cqid_count > 4096) {
			beiscsi_log(phba, KERN_ERR, BEISCSI_LOG_INIT,
				    "BG_%d : invalid CQ count %d\n",
				    phba->fw_config.cqid_count);
			goto fail_init;
		}
		beiscsi_log(phba, KERN_INFO, BEISCSI_LOG_INIT,
			    "BG_%d : EQ_Count : %d CQ_Count : %d\n",
			    phba->fw_config.eqid_count,
			    phba->fw_config.cqid_count);
	}

	/**
	 * Check on which all ULP iSCSI Protocol is loaded.
	 * Set the Bit for those ULP. This set flag is used
	 * at all places in the code to check on which ULP
	 * iSCSi Protocol is loaded
	 **/
	for (ulp_num = 0; ulp_num < BEISCSI_ULP_COUNT; ulp_num++) {
		if (pfw_cfg->ulp[ulp_num].ulp_mode &
		    BEISCSI_ULP_ISCSI_INI_MODE) {
			set_bit(ulp_num, &phba->fw_config.ulp_supported);

			/* Get the CID, ICD and Chain count for each ULP */
			phba->fw_config.iscsi_cid_start[ulp_num] =
				pfw_cfg->ulp[ulp_num].sq_base;
			phba->fw_config.iscsi_cid_count[ulp_num] =
				pfw_cfg->ulp[ulp_num].sq_count;

			phba->fw_config.iscsi_icd_start[ulp_num] =
				pfw_cfg->ulp[ulp_num].icd_base;
			phba->fw_config.iscsi_icd_count[ulp_num] =
				pfw_cfg->ulp[ulp_num].icd_count;

			phba->fw_config.iscsi_chain_start[ulp_num] =
				pfw_cfg->chain_icd[ulp_num].chain_base;
			phba->fw_config.iscsi_chain_count[ulp_num] =
				pfw_cfg->chain_icd[ulp_num].chain_count;

			beiscsi_log(phba, KERN_INFO, BEISCSI_LOG_INIT,
				    "BG_%d : Function loaded on ULP : %d\n"
				    "\tiscsi_cid_count : %d\n"
				    "\tiscsi_cid_start : %d\n"
				    "\t iscsi_icd_count : %d\n"
				    "\t iscsi_icd_start : %d\n",
				    ulp_num,
				    phba->fw_config.
				    iscsi_cid_count[ulp_num],
				    phba->fw_config.
				    iscsi_cid_start[ulp_num],
				    phba->fw_config.
				    iscsi_icd_count[ulp_num],
				    phba->fw_config.
				    iscsi_icd_start[ulp_num]);
		}
	}

	if (phba->fw_config.ulp_supported == 0) {
		beiscsi_log(phba, KERN_ERR, BEISCSI_LOG_INIT,
			    "BG_%d : iSCSI initiator mode not set: ULP0 %x ULP1 %x\n",
			    pfw_cfg->ulp[BEISCSI_ULP0].ulp_mode,
			    pfw_cfg->ulp[BEISCSI_ULP1].ulp_mode);
		goto fail_init;
	}

	/**
	 * ICD is shared among ULPs. Use icd_count of any one loaded ULP
	 **/
	for (ulp_num = 0; ulp_num < BEISCSI_ULP_COUNT; ulp_num++)
		if (test_bit(ulp_num, &phba->fw_config.ulp_supported))
			break;
	icd_count = phba->fw_config.iscsi_icd_count[ulp_num];
	if (icd_count == 0 || icd_count > 65536) {
		beiscsi_log(phba, KERN_ERR, BEISCSI_LOG_INIT,
			    "BG_%d: invalid ICD count %d\n", icd_count);
		goto fail_init;
	}

	cid_count = BEISCSI_GET_CID_COUNT(phba, BEISCSI_ULP0) +
		    BEISCSI_GET_CID_COUNT(phba, BEISCSI_ULP1);
	if (cid_count == 0 || cid_count > 4096) {
		beiscsi_log(phba, KERN_ERR, BEISCSI_LOG_INIT,
			    "BG_%d: invalid CID count %d\n", cid_count);
		goto fail_init;
	}

	/**
	 * Check FW is dual ULP aware i.e. can handle either
	 * of the protocols.
	 */
	phba->fw_config.dual_ulp_aware = (pfw_cfg->function_mode &
					  BEISCSI_FUNC_DUA_MODE);

	beiscsi_log(phba, KERN_INFO, BEISCSI_LOG_INIT,
		    "BG_%d : DUA Mode : 0x%x\n",
		    phba->fw_config.dual_ulp_aware);

	/* all set, continue using this FW config */
	status = 0;
fail_init:
	mutex_unlock(&ctrl->mbox_lock);
	return status;
}

/**
 * beiscsi_get_port_name()- Get port name for the function
 * @ctrl: ptr to Ctrl Info
 * @phba: ptr to the dev priv structure
 *
 * Get the alphanumeric character for port
 *
 **/
int beiscsi_get_port_name(struct be_ctrl_info *ctrl, struct beiscsi_hba *phba)
{
	int ret = 0;
	struct be_mcc_wrb *wrb;
	struct be_cmd_get_port_name *ioctl;

	mutex_lock(&ctrl->mbox_lock);
	wrb = wrb_from_mbox(&ctrl->mbox_mem);
	memset(wrb, 0, sizeof(*wrb));
	ioctl = embedded_payload(wrb);

	be_wrb_hdr_prepare(wrb, sizeof(*ioctl), true, 0);
	be_cmd_hdr_prepare(&ioctl->h.req_hdr, CMD_SUBSYSTEM_COMMON,
			   OPCODE_COMMON_GET_PORT_NAME,
			   EMBED_MBX_MAX_PAYLOAD_SIZE);
	ret = be_mbox_notify(ctrl);
	phba->port_name = 0;
	if (!ret) {
		phba->port_name = ioctl->p.resp.port_names >>
				  (phba->fw_config.phys_port * 8) & 0xff;
	} else {
		beiscsi_log(phba, KERN_INFO, BEISCSI_LOG_INIT,
			    "BG_%d : GET_PORT_NAME ret 0x%x status 0x%x\n",
			    ret, ioctl->h.resp_hdr.status);
	}

	if (phba->port_name == 0)
		phba->port_name = '?';

	mutex_unlock(&ctrl->mbox_lock);
	return ret;
}

<<<<<<< HEAD
=======
int beiscsi_set_host_data(struct beiscsi_hba *phba)
{
	struct be_ctrl_info *ctrl = &phba->ctrl;
	struct be_cmd_set_host_data *ioctl;
	struct be_mcc_wrb *wrb;
	int ret = 0;

	if (is_chip_be2_be3r(phba))
		return ret;

	mutex_lock(&ctrl->mbox_lock);
	wrb = wrb_from_mbox(&ctrl->mbox_mem);
	memset(wrb, 0, sizeof(*wrb));
	ioctl = embedded_payload(wrb);

	be_wrb_hdr_prepare(wrb, sizeof(*ioctl), true, 0);
	be_cmd_hdr_prepare(&ioctl->h.req_hdr, CMD_SUBSYSTEM_COMMON,
			   OPCODE_COMMON_SET_HOST_DATA,
			   EMBED_MBX_MAX_PAYLOAD_SIZE);
	ioctl->param.req.param_id = BE_CMD_SET_HOST_PARAM_ID;
	ioctl->param.req.param_len =
		snprintf((char *)ioctl->param.req.param_data,
			 sizeof(ioctl->param.req.param_data),
			 "Linux iSCSI v%s", BUILD_STR);
	ioctl->param.req.param_len = ALIGN(ioctl->param.req.param_len + 1, 4);
	if (ioctl->param.req.param_len > BE_CMD_MAX_DRV_VERSION)
		ioctl->param.req.param_len = BE_CMD_MAX_DRV_VERSION;
	ret = be_mbox_notify(ctrl);
	if (!ret) {
		beiscsi_log(phba, KERN_INFO, BEISCSI_LOG_INIT,
			    "BG_%d : HBA set host driver version\n");
	} else {
		/**
		 * Check "MCC_STATUS_INVALID_LENGTH" for SKH.
		 * Older FW versions return this error.
		 */
		if (ret == MCC_STATUS_ILLEGAL_REQUEST ||
				ret == MCC_STATUS_INVALID_LENGTH)
			__beiscsi_log(phba, KERN_INFO,
				      "BG_%d : HBA failed to set host driver version\n");
	}

	mutex_unlock(&ctrl->mbox_lock);
	return ret;
}

>>>>>>> 24b8d41d
int beiscsi_set_uer_feature(struct beiscsi_hba *phba)
{
	struct be_ctrl_info *ctrl = &phba->ctrl;
	struct be_cmd_set_features *ioctl;
	struct be_mcc_wrb *wrb;
	int ret = 0;

	mutex_lock(&ctrl->mbox_lock);
	wrb = wrb_from_mbox(&ctrl->mbox_mem);
	memset(wrb, 0, sizeof(*wrb));
	ioctl = embedded_payload(wrb);

	be_wrb_hdr_prepare(wrb, sizeof(*ioctl), true, 0);
	be_cmd_hdr_prepare(&ioctl->h.req_hdr, CMD_SUBSYSTEM_COMMON,
			   OPCODE_COMMON_SET_FEATURES,
			   EMBED_MBX_MAX_PAYLOAD_SIZE);
	ioctl->feature = BE_CMD_SET_FEATURE_UER;
	ioctl->param_len = sizeof(ioctl->param.req);
	ioctl->param.req.uer = BE_CMD_UER_SUPP_BIT;
	ret = be_mbox_notify(ctrl);
	if (!ret) {
		phba->ue2rp = ioctl->param.resp.ue2rp;
		set_bit(BEISCSI_HBA_UER_SUPP, &phba->state);
		beiscsi_log(phba, KERN_INFO, BEISCSI_LOG_INIT,
			    "BG_%d : HBA error recovery supported\n");
	} else {
		/**
		 * Check "MCC_STATUS_INVALID_LENGTH" for SKH.
		 * Older FW versions return this error.
		 */
		if (ret == MCC_STATUS_ILLEGAL_REQUEST ||
		    ret == MCC_STATUS_INVALID_LENGTH)
			__beiscsi_log(phba, KERN_INFO,
				      "BG_%d : HBA error recovery not supported\n");
	}

	mutex_unlock(&ctrl->mbox_lock);
	return ret;
}

static u32 beiscsi_get_post_stage(struct beiscsi_hba *phba)
{
	u32 sem;

	if (is_chip_be2_be3r(phba))
		sem = ioread32(phba->csr_va + SLIPORT_SEMAPHORE_OFFSET_BEx);
	else
		pci_read_config_dword(phba->pcidev,
				      SLIPORT_SEMAPHORE_OFFSET_SH, &sem);
	return sem;
}

int beiscsi_check_fw_rdy(struct beiscsi_hba *phba)
{
	u32 loop, post, rdy = 0;

	loop = 1000;
	while (loop--) {
		post = beiscsi_get_post_stage(phba);
		if (post & POST_ERROR_BIT)
			break;
		if ((post & POST_STAGE_MASK) == POST_STAGE_ARMFW_RDY) {
			rdy = 1;
			break;
		}
		msleep(60);
	}

	if (!rdy) {
		__beiscsi_log(phba, KERN_ERR,
			      "BC_%d : FW not ready 0x%x\n", post);
	}

	return rdy;
}

int beiscsi_cmd_function_reset(struct beiscsi_hba *phba)
{
	struct be_ctrl_info *ctrl = &phba->ctrl;
	struct be_mcc_wrb *wrb = wrb_from_mbox(&ctrl->mbox_mem);
<<<<<<< HEAD
	struct be_post_sgl_pages_req *req = embedded_payload(wrb);
=======
	struct be_post_sgl_pages_req *req;
>>>>>>> 24b8d41d
	int status;

	mutex_lock(&ctrl->mbox_lock);

	req = embedded_payload(wrb);
	be_wrb_hdr_prepare(wrb, sizeof(*req), true, 0);
	be_cmd_hdr_prepare(&req->hdr, CMD_SUBSYSTEM_COMMON,
			   OPCODE_COMMON_FUNCTION_RESET, sizeof(*req));
	status = be_mbox_notify(ctrl);

	mutex_unlock(&ctrl->mbox_lock);
	return status;
}

int beiscsi_cmd_special_wrb(struct be_ctrl_info *ctrl, u32 load)
{
	struct be_mcc_wrb *wrb = wrb_from_mbox(&ctrl->mbox_mem);
	struct beiscsi_hba *phba = pci_get_drvdata(ctrl->pdev);
	u8 *endian_check;
	int status;

	mutex_lock(&ctrl->mbox_lock);
	memset(wrb, 0, sizeof(*wrb));

	endian_check = (u8 *) wrb;
	if (load) {
		/* to start communicating */
		*endian_check++ = 0xFF;
		*endian_check++ = 0x12;
		*endian_check++ = 0x34;
		*endian_check++ = 0xFF;
		*endian_check++ = 0xFF;
		*endian_check++ = 0x56;
		*endian_check++ = 0x78;
		*endian_check++ = 0xFF;
	} else {
		/* to stop communicating */
		*endian_check++ = 0xFF;
		*endian_check++ = 0xAA;
		*endian_check++ = 0xBB;
		*endian_check++ = 0xFF;
		*endian_check++ = 0xFF;
		*endian_check++ = 0xCC;
		*endian_check++ = 0xDD;
		*endian_check = 0xFF;
	}
	be_dws_cpu_to_le(wrb, sizeof(*wrb));

	status = be_mbox_notify(ctrl);
	if (status)
		beiscsi_log(phba, KERN_INFO, BEISCSI_LOG_INIT,
			    "BC_%d : special WRB message failed\n");
	mutex_unlock(&ctrl->mbox_lock);
	return status;
}

int beiscsi_init_sliport(struct beiscsi_hba *phba)
{
	int status;

	/* check POST stage before talking to FW */
	status = beiscsi_check_fw_rdy(phba);
	if (!status)
		return -EIO;

	/* clear all error states after checking FW rdy */
	phba->state &= ~BEISCSI_HBA_IN_ERR;

	/* check again UER support */
	phba->state &= ~BEISCSI_HBA_UER_SUPP;

	/*
	 * SLI COMMON_FUNCTION_RESET completion is indicated by BMBX RDY bit.
	 * It should clean up any stale info in FW for this fn.
	 */
	status = beiscsi_cmd_function_reset(phba);
	if (status) {
		beiscsi_log(phba, KERN_ERR, BEISCSI_LOG_INIT,
			    "BC_%d : SLI Function Reset failed\n");
		return status;
	}

	/* indicate driver is loading */
	return beiscsi_cmd_special_wrb(&phba->ctrl, 1);
}

/**
 * beiscsi_cmd_iscsi_cleanup()- Inform FW to cleanup EP data structures.
 * @phba: pointer to dev priv structure
 * @ulp: ULP number.
 *
 * return
 *	Success: 0
 *	Failure: Non-Zero Value
 **/
int beiscsi_cmd_iscsi_cleanup(struct beiscsi_hba *phba, unsigned short ulp)
{
	struct be_ctrl_info *ctrl = &phba->ctrl;
	struct iscsi_cleanup_req_v1 *req_v1;
	struct iscsi_cleanup_req *req;
<<<<<<< HEAD
=======
	u16 hdr_ring_id, data_ring_id;
>>>>>>> 24b8d41d
	struct be_mcc_wrb *wrb;
	int status;

	mutex_lock(&ctrl->mbox_lock);
	wrb = wrb_from_mbox(&ctrl->mbox_mem);
<<<<<<< HEAD
	req = embedded_payload(wrb);
	be_wrb_hdr_prepare(wrb, sizeof(*req), true, 0);
	be_cmd_hdr_prepare(&req->hdr, CMD_SUBSYSTEM_ISCSI,
			   OPCODE_COMMON_ISCSI_CLEANUP, sizeof(*req));

       /**
	* TODO: Check with FW folks the chute value to be set.
	* For now, use the ULP_MASK as the chute value.
	*/
	if (is_chip_be2_be3r(phba)) {
		req->chute = (1 << ulp);
		req->hdr_ring_id = HWI_GET_DEF_HDRQ_ID(phba, ulp);
		req->data_ring_id = HWI_GET_DEF_BUFQ_ID(phba, ulp);
	} else {
		req_v1 = (struct iscsi_cleanup_req_v1 *)req;
		req_v1->hdr.version = 1;
		req_v1->hdr_ring_id = cpu_to_le16(HWI_GET_DEF_HDRQ_ID(phba,
								      ulp));
		req_v1->data_ring_id = cpu_to_le16(HWI_GET_DEF_BUFQ_ID(phba,
								       ulp));
=======

	hdr_ring_id = HWI_GET_DEF_HDRQ_ID(phba, ulp);
	data_ring_id = HWI_GET_DEF_BUFQ_ID(phba, ulp);
	if (is_chip_be2_be3r(phba)) {
		req = embedded_payload(wrb);
		be_wrb_hdr_prepare(wrb, sizeof(*req), true, 0);
		be_cmd_hdr_prepare(&req->hdr, CMD_SUBSYSTEM_ISCSI,
				   OPCODE_COMMON_ISCSI_CLEANUP, sizeof(*req));
		req->chute = (1 << ulp);
		/* BE2/BE3 FW creates 8-bit ring id */
		req->hdr_ring_id = hdr_ring_id;
		req->data_ring_id = data_ring_id;
	} else {
		req_v1 = embedded_payload(wrb);
		be_wrb_hdr_prepare(wrb, sizeof(*req_v1), true, 0);
		be_cmd_hdr_prepare(&req_v1->hdr, CMD_SUBSYSTEM_ISCSI,
				   OPCODE_COMMON_ISCSI_CLEANUP,
				   sizeof(*req_v1));
		req_v1->hdr.version = 1;
		req_v1->chute = (1 << ulp);
		req_v1->hdr_ring_id = cpu_to_le16(hdr_ring_id);
		req_v1->data_ring_id = cpu_to_le16(data_ring_id);
>>>>>>> 24b8d41d
	}

	status = be_mbox_notify(ctrl);
	if (status)
		beiscsi_log(phba, KERN_WARNING, BEISCSI_LOG_INIT,
			    "BG_%d : %s failed %d\n", __func__, ulp);
	mutex_unlock(&ctrl->mbox_lock);
	return status;
}

/*
 * beiscsi_detect_ue()- Detect Unrecoverable Error on adapter
 * @phba: Driver priv structure
 *
 * Read registers linked to UE and check for the UE status
 **/
int beiscsi_detect_ue(struct beiscsi_hba *phba)
{
	uint32_t ue_mask_hi = 0, ue_mask_lo = 0;
	uint32_t ue_hi = 0, ue_lo = 0;
	uint8_t i = 0;
	int ret = 0;

	pci_read_config_dword(phba->pcidev,
			      PCICFG_UE_STATUS_LOW, &ue_lo);
	pci_read_config_dword(phba->pcidev,
			      PCICFG_UE_STATUS_MASK_LOW,
			      &ue_mask_lo);
	pci_read_config_dword(phba->pcidev,
			      PCICFG_UE_STATUS_HIGH,
			      &ue_hi);
	pci_read_config_dword(phba->pcidev,
			      PCICFG_UE_STATUS_MASK_HI,
			      &ue_mask_hi);

	ue_lo = (ue_lo & ~ue_mask_lo);
	ue_hi = (ue_hi & ~ue_mask_hi);


	if (ue_lo || ue_hi) {
		set_bit(BEISCSI_HBA_IN_UE, &phba->state);
		__beiscsi_log(phba, KERN_ERR,
			      "BC_%d : HBA error detected\n");
		ret = 1;
	}

	if (ue_lo) {
		for (i = 0; ue_lo; ue_lo >>= 1, i++) {
			if (ue_lo & 1)
				__beiscsi_log(phba, KERN_ERR,
					      "BC_%d : UE_LOW %s bit set\n",
					      desc_ue_status_low[i]);
		}
	}

	if (ue_hi) {
		for (i = 0; ue_hi; ue_hi >>= 1, i++) {
			if (ue_hi & 1)
				__beiscsi_log(phba, KERN_ERR,
					      "BC_%d : UE_HIGH %s bit set\n",
					      desc_ue_status_hi[i]);
		}
	}
	return ret;
}

/*
 * beiscsi_detect_tpe()- Detect Transient Parity Error on adapter
 * @phba: Driver priv structure
 *
 * Read SLIPORT SEMAPHORE register to check for UER
 *
 **/
int beiscsi_detect_tpe(struct beiscsi_hba *phba)
{
	u32 post, status;
	int ret = 0;

	post = beiscsi_get_post_stage(phba);
	status = post & POST_STAGE_MASK;
	if ((status & POST_ERR_RECOVERY_CODE_MASK) ==
	    POST_STAGE_RECOVERABLE_ERR) {
		set_bit(BEISCSI_HBA_IN_TPE, &phba->state);
		__beiscsi_log(phba, KERN_INFO,
			      "BC_%d : HBA error recoverable: 0x%x\n", post);
		ret = 1;
	} else {
		__beiscsi_log(phba, KERN_INFO,
			      "BC_%d : HBA in UE: 0x%x\n", post);
	}

	return ret;
}<|MERGE_RESOLUTION|>--- conflicted
+++ resolved
@@ -1,20 +1,3 @@
-<<<<<<< HEAD
-/**
- * Copyright (C) 2005 - 2016 Broadcom
- * All rights reserved.
- *
- * This program is free software; you can redistribute it and/or
- * modify it under the terms of the GNU General Public License version 2
- * as published by the Free Software Foundation.  The full GNU General
- * Public License is included in this distribution in the file called COPYING.
- *
- * Contact Information:
- * linux-drivers@broadcom.com
- *
- * Emulex
- * 3333 Susan Street
- * Costa Mesa, CA 92626
-=======
 // SPDX-License-Identifier: GPL-2.0-only
 /*
  * Copyright 2017 Broadcom. All Rights Reserved.
@@ -22,7 +5,6 @@
  *
  * Contact Information:
  * linux-drivers@broadcom.com
->>>>>>> 24b8d41d
  */
 
 #include <scsi/iscsi_proto.h>
@@ -256,15 +238,12 @@
 {
 	int rc = 0;
 
-<<<<<<< HEAD
-=======
 	if (!tag || tag > MAX_MCC_CMD) {
 		__beiscsi_log(phba, KERN_ERR,
 			      "BC_%d : invalid tag %u\n", tag);
 		return -EINVAL;
 	}
 
->>>>>>> 24b8d41d
 	if (beiscsi_hba_in_error(phba)) {
 		clear_bit(MCC_TAG_STATE_RUNNING,
 			  &phba->ctrl.ptag_state[tag].tag_state);
@@ -536,11 +515,7 @@
 		 **/
 		tag_mem = &ctrl->ptag_state[tag].tag_mem_state;
 		if (tag_mem->size) {
-<<<<<<< HEAD
-			pci_free_consistent(ctrl->pdev, tag_mem->size,
-=======
 			dma_free_coherent(&ctrl->pdev->dev, tag_mem->size,
->>>>>>> 24b8d41d
 					tag_mem->va, tag_mem->dma);
 			tag_mem->size = 0;
 		}
@@ -1289,21 +1264,12 @@
 	struct be_sge *sge = nonembedded_sgl(wrb);
 	int status = 0;
 
-<<<<<<< HEAD
-	nonemb_cmd.va = pci_alloc_consistent(ctrl->pdev,
-				sizeof(struct be_mgmt_controller_attributes),
-				&nonemb_cmd.dma);
-	if (nonemb_cmd.va == NULL) {
-		beiscsi_log(phba, KERN_ERR, BEISCSI_LOG_INIT,
-			    "BG_%d : pci_alloc_consistent failed in %s\n",
-=======
 	nonemb_cmd.va = dma_alloc_coherent(&ctrl->pdev->dev,
 				sizeof(struct be_mgmt_controller_attributes),
 				&nonemb_cmd.dma, GFP_KERNEL);
 	if (nonemb_cmd.va == NULL) {
 		beiscsi_log(phba, KERN_ERR, BEISCSI_LOG_INIT,
 			    "BG_%d : dma_alloc_coherent failed in %s\n",
->>>>>>> 24b8d41d
 			    __func__);
 		return -ENOMEM;
 	}
@@ -1343,11 +1309,7 @@
 			    "BG_%d :  Failed in beiscsi_check_supported_fw\n");
 	mutex_unlock(&ctrl->mbox_lock);
 	if (nonemb_cmd.va)
-<<<<<<< HEAD
-		pci_free_consistent(ctrl->pdev, nonemb_cmd.size,
-=======
 		dma_free_coherent(&ctrl->pdev->dev, nonemb_cmd.size,
->>>>>>> 24b8d41d
 				    nonemb_cmd.va, nonemb_cmd.dma);
 
 	return status;
@@ -1554,8 +1516,6 @@
 	return ret;
 }
 
-<<<<<<< HEAD
-=======
 int beiscsi_set_host_data(struct beiscsi_hba *phba)
 {
 	struct be_ctrl_info *ctrl = &phba->ctrl;
@@ -1602,7 +1562,6 @@
 	return ret;
 }
 
->>>>>>> 24b8d41d
 int beiscsi_set_uer_feature(struct beiscsi_hba *phba)
 {
 	struct be_ctrl_info *ctrl = &phba->ctrl;
@@ -1683,11 +1642,7 @@
 {
 	struct be_ctrl_info *ctrl = &phba->ctrl;
 	struct be_mcc_wrb *wrb = wrb_from_mbox(&ctrl->mbox_mem);
-<<<<<<< HEAD
-	struct be_post_sgl_pages_req *req = embedded_payload(wrb);
-=======
 	struct be_post_sgl_pages_req *req;
->>>>>>> 24b8d41d
 	int status;
 
 	mutex_lock(&ctrl->mbox_lock);
@@ -1788,37 +1743,12 @@
 	struct be_ctrl_info *ctrl = &phba->ctrl;
 	struct iscsi_cleanup_req_v1 *req_v1;
 	struct iscsi_cleanup_req *req;
-<<<<<<< HEAD
-=======
 	u16 hdr_ring_id, data_ring_id;
->>>>>>> 24b8d41d
 	struct be_mcc_wrb *wrb;
 	int status;
 
 	mutex_lock(&ctrl->mbox_lock);
 	wrb = wrb_from_mbox(&ctrl->mbox_mem);
-<<<<<<< HEAD
-	req = embedded_payload(wrb);
-	be_wrb_hdr_prepare(wrb, sizeof(*req), true, 0);
-	be_cmd_hdr_prepare(&req->hdr, CMD_SUBSYSTEM_ISCSI,
-			   OPCODE_COMMON_ISCSI_CLEANUP, sizeof(*req));
-
-       /**
-	* TODO: Check with FW folks the chute value to be set.
-	* For now, use the ULP_MASK as the chute value.
-	*/
-	if (is_chip_be2_be3r(phba)) {
-		req->chute = (1 << ulp);
-		req->hdr_ring_id = HWI_GET_DEF_HDRQ_ID(phba, ulp);
-		req->data_ring_id = HWI_GET_DEF_BUFQ_ID(phba, ulp);
-	} else {
-		req_v1 = (struct iscsi_cleanup_req_v1 *)req;
-		req_v1->hdr.version = 1;
-		req_v1->hdr_ring_id = cpu_to_le16(HWI_GET_DEF_HDRQ_ID(phba,
-								      ulp));
-		req_v1->data_ring_id = cpu_to_le16(HWI_GET_DEF_BUFQ_ID(phba,
-								       ulp));
-=======
 
 	hdr_ring_id = HWI_GET_DEF_HDRQ_ID(phba, ulp);
 	data_ring_id = HWI_GET_DEF_BUFQ_ID(phba, ulp);
@@ -1841,7 +1771,6 @@
 		req_v1->chute = (1 << ulp);
 		req_v1->hdr_ring_id = cpu_to_le16(hdr_ring_id);
 		req_v1->data_ring_id = cpu_to_le16(data_ring_id);
->>>>>>> 24b8d41d
 	}
 
 	status = be_mbox_notify(ctrl);
