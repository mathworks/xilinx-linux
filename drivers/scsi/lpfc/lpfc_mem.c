/*******************************************************************
 * This file is part of the Emulex Linux Device Driver for         *
 * Fibre Channel Host Bus Adapters.                                *
 * Copyright (C) 2017-2018 Broadcom. All Rights Reserved. The term *
 * “Broadcom” refers to Broadcom Inc. and/or its subsidiaries.     *
 * Copyright (C) 2004-2014 Emulex.  All rights reserved.           *
 * EMULEX and SLI are trademarks of Emulex.                        *
 * www.broadcom.com                                                *
 * Portions Copyright (C) 2004-2005 Christoph Hellwig              *
 *                                                                 *
 * This program is free software; you can redistribute it and/or   *
 * modify it under the terms of version 2 of the GNU General       *
 * Public License as published by the Free Software Foundation.    *
 * This program is distributed in the hope that it will be useful. *
 * ALL EXPRESS OR IMPLIED CONDITIONS, REPRESENTATIONS AND          *
 * WARRANTIES, INCLUDING ANY IMPLIED WARRANTY OF MERCHANTABILITY,  *
 * FITNESS FOR A PARTICULAR PURPOSE, OR NON-INFRINGEMENT, ARE      *
 * DISCLAIMED, EXCEPT TO THE EXTENT THAT SUCH DISCLAIMERS ARE HELD *
 * TO BE LEGALLY INVALID.  See the GNU General Public License for  *
 * more details, a copy of which can be found in the file COPYING  *
 * included with this package.                                     *
 *******************************************************************/

#include <linux/mempool.h>
#include <linux/slab.h>
#include <linux/pci.h>
#include <linux/interrupt.h>

#include <scsi/scsi.h>
#include <scsi/scsi_device.h>
#include <scsi/scsi_transport_fc.h>
#include <scsi/fc/fc_fs.h>

#include "lpfc_hw4.h"
#include "lpfc_hw.h"
#include "lpfc_sli.h"
#include "lpfc_sli4.h"
#include "lpfc_nl.h"
#include "lpfc_disc.h"
#include "lpfc.h"
#include "lpfc_scsi.h"
#include "lpfc_crtn.h"
#include "lpfc_logmsg.h"

#define LPFC_MBUF_POOL_SIZE     64      /* max elements in MBUF safety pool */
#define LPFC_MEM_POOL_SIZE      64      /* max elem in non-DMA safety pool */
#define LPFC_DEVICE_DATA_POOL_SIZE 64   /* max elements in device data pool */
#define LPFC_RRQ_POOL_SIZE	256	/* max elements in non-DMA  pool */

int
lpfc_mem_alloc_active_rrq_pool_s4(struct lpfc_hba *phba) {
	size_t bytes;
	int max_xri = phba->sli4_hba.max_cfg_param.max_xri;

	if (max_xri <= 0)
		return -ENOMEM;
	bytes = ((BITS_PER_LONG - 1 + max_xri) / BITS_PER_LONG) *
		  sizeof(unsigned long);
	phba->cfg_rrq_xri_bitmap_sz = bytes;
	phba->active_rrq_pool = mempool_create_kmalloc_pool(LPFC_MEM_POOL_SIZE,
							    bytes);
	if (!phba->active_rrq_pool)
		return -ENOMEM;
	else
		return 0;
}

/**
 * lpfc_mem_alloc - create and allocate all PCI and memory pools
 * @phba: HBA to allocate pools for
 * @align: alignment requirement for blocks; must be a power of two
 *
 * Description: Creates and allocates PCI pools lpfc_mbuf_pool,
 * lpfc_hrb_pool.  Creates and allocates kmalloc-backed mempools
 * for LPFC_MBOXQ_t and lpfc_nodelist.  Also allocates the VPI bitmask.
 *
 * Notes: Not interrupt-safe.  Must be called with no locks held.  If any
 * allocation fails, frees all successfully allocated memory before returning.
 *
 * Returns:
 *   0 on success
 *   -ENOMEM on failure (if any memory allocations fail)
 **/
int
lpfc_mem_alloc(struct lpfc_hba *phba, int align)
{
	struct lpfc_dma_pool *pool = &phba->lpfc_mbuf_safety_pool;
	int i;


	phba->lpfc_mbuf_pool = dma_pool_create("lpfc_mbuf_pool", &phba->pcidev->dev,
							LPFC_BPL_SIZE,
							align, 0);
	if (!phba->lpfc_mbuf_pool)
		goto fail;

	pool->elements = kmalloc_array(LPFC_MBUF_POOL_SIZE,
				       sizeof(struct lpfc_dmabuf),
				       GFP_KERNEL);
	if (!pool->elements)
		goto fail_free_lpfc_mbuf_pool;

	pool->max_count = 0;
	pool->current_count = 0;
	for ( i = 0; i < LPFC_MBUF_POOL_SIZE; i++) {
		pool->elements[i].virt = dma_pool_alloc(phba->lpfc_mbuf_pool,
				       GFP_KERNEL, &pool->elements[i].phys);
		if (!pool->elements[i].virt)
			goto fail_free_mbuf_pool;
		pool->max_count++;
		pool->current_count++;
	}

	phba->mbox_mem_pool = mempool_create_kmalloc_pool(LPFC_MEM_POOL_SIZE,
							 sizeof(LPFC_MBOXQ_t));
	if (!phba->mbox_mem_pool)
		goto fail_free_mbuf_pool;

	phba->nlp_mem_pool = mempool_create_kmalloc_pool(LPFC_MEM_POOL_SIZE,
						sizeof(struct lpfc_nodelist));
	if (!phba->nlp_mem_pool)
		goto fail_free_mbox_pool;

	if (phba->sli_rev == LPFC_SLI_REV4) {
		phba->rrq_pool =
			mempool_create_kmalloc_pool(LPFC_RRQ_POOL_SIZE,
						sizeof(struct lpfc_node_rrq));
		if (!phba->rrq_pool)
			goto fail_free_nlp_mem_pool;
		phba->lpfc_hrb_pool = dma_pool_create("lpfc_hrb_pool",
					      &phba->pcidev->dev,
					      LPFC_HDR_BUF_SIZE, align, 0);
		if (!phba->lpfc_hrb_pool)
			goto fail_free_rrq_mem_pool;

		phba->lpfc_drb_pool = dma_pool_create("lpfc_drb_pool",
					      &phba->pcidev->dev,
					      LPFC_DATA_BUF_SIZE, align, 0);
		if (!phba->lpfc_drb_pool)
			goto fail_free_hrb_pool;
		phba->lpfc_hbq_pool = NULL;
	} else {
		phba->lpfc_hbq_pool = dma_pool_create("lpfc_hbq_pool",
			&phba->pcidev->dev, LPFC_BPL_SIZE, align, 0);
		if (!phba->lpfc_hbq_pool)
			goto fail_free_nlp_mem_pool;
		phba->lpfc_hrb_pool = NULL;
		phba->lpfc_drb_pool = NULL;
	}

	if (phba->cfg_EnableXLane) {
		phba->device_data_mem_pool = mempool_create_kmalloc_pool(
					LPFC_DEVICE_DATA_POOL_SIZE,
					sizeof(struct lpfc_device_data));
		if (!phba->device_data_mem_pool)
			goto fail_free_drb_pool;
	} else {
		phba->device_data_mem_pool = NULL;
	}

	return 0;
fail_free_drb_pool:
	dma_pool_destroy(phba->lpfc_drb_pool);
	phba->lpfc_drb_pool = NULL;
 fail_free_hrb_pool:
	dma_pool_destroy(phba->lpfc_hrb_pool);
	phba->lpfc_hrb_pool = NULL;
 fail_free_rrq_mem_pool:
	mempool_destroy(phba->rrq_pool);
	phba->rrq_pool = NULL;
 fail_free_nlp_mem_pool:
	mempool_destroy(phba->nlp_mem_pool);
	phba->nlp_mem_pool = NULL;
 fail_free_mbox_pool:
	mempool_destroy(phba->mbox_mem_pool);
	phba->mbox_mem_pool = NULL;
 fail_free_mbuf_pool:
	while (i--)
		dma_pool_free(phba->lpfc_mbuf_pool, pool->elements[i].virt,
						 pool->elements[i].phys);
	kfree(pool->elements);
 fail_free_lpfc_mbuf_pool:
	dma_pool_destroy(phba->lpfc_mbuf_pool);
	phba->lpfc_mbuf_pool = NULL;
 fail:
	return -ENOMEM;
}

int
lpfc_nvmet_mem_alloc(struct lpfc_hba *phba)
{
	phba->lpfc_nvmet_drb_pool =
		dma_pool_create("lpfc_nvmet_drb_pool",
				&phba->pcidev->dev, LPFC_NVMET_DATA_BUF_SIZE,
				SGL_ALIGN_SZ, 0);
	if (!phba->lpfc_nvmet_drb_pool) {
		lpfc_printf_log(phba, KERN_ERR, LOG_INIT,
				"6024 Can't enable NVME Target - no memory\n");
		return -ENOMEM;
	}
	return 0;
}

/**
 * lpfc_mem_free - Frees memory allocated by lpfc_mem_alloc
 * @phba: HBA to free memory for
 *
 * Description: Free the memory allocated by lpfc_mem_alloc routine. This
 * routine is a the counterpart of lpfc_mem_alloc.
 *
 * Returns: None
 **/
void
lpfc_mem_free(struct lpfc_hba *phba)
{
	int i;
	struct lpfc_dma_pool *pool = &phba->lpfc_mbuf_safety_pool;
	struct lpfc_device_data *device_data;

	/* Free HBQ pools */
	lpfc_sli_hbqbuf_free_all(phba);
	dma_pool_destroy(phba->lpfc_nvmet_drb_pool);
	phba->lpfc_nvmet_drb_pool = NULL;

	dma_pool_destroy(phba->lpfc_drb_pool);
	phba->lpfc_drb_pool = NULL;

	dma_pool_destroy(phba->lpfc_hrb_pool);
	phba->lpfc_hrb_pool = NULL;

	dma_pool_destroy(phba->lpfc_hbq_pool);
	phba->lpfc_hbq_pool = NULL;

<<<<<<< HEAD
	if (phba->rrq_pool)
		mempool_destroy(phba->rrq_pool);
=======
	mempool_destroy(phba->rrq_pool);
>>>>>>> 24b8d41d
	phba->rrq_pool = NULL;

	/* Free NLP memory pool */
	mempool_destroy(phba->nlp_mem_pool);
	phba->nlp_mem_pool = NULL;
	if (phba->sli_rev == LPFC_SLI_REV4 && phba->active_rrq_pool) {
		mempool_destroy(phba->active_rrq_pool);
		phba->active_rrq_pool = NULL;
	}

	/* Free mbox memory pool */
	mempool_destroy(phba->mbox_mem_pool);
	phba->mbox_mem_pool = NULL;

	/* Free MBUF memory pool */
	for (i = 0; i < pool->current_count; i++)
		dma_pool_free(phba->lpfc_mbuf_pool, pool->elements[i].virt,
			      pool->elements[i].phys);
	kfree(pool->elements);

	dma_pool_destroy(phba->lpfc_mbuf_pool);
	phba->lpfc_mbuf_pool = NULL;

	/* Free Device Data memory pool */
	if (phba->device_data_mem_pool) {
		/* Ensure all objects have been returned to the pool */
		while (!list_empty(&phba->luns)) {
			device_data = list_first_entry(&phba->luns,
						       struct lpfc_device_data,
						       listentry);
			list_del(&device_data->listentry);
			mempool_free(device_data, phba->device_data_mem_pool);
		}
		mempool_destroy(phba->device_data_mem_pool);
	}
	phba->device_data_mem_pool = NULL;
	return;
}

/**
 * lpfc_mem_free_all - Frees all PCI and driver memory
 * @phba: HBA to free memory for
 *
 * Description: Free memory from PCI and driver memory pools and also those
 * used : lpfc_sg_dma_buf_pool, lpfc_mbuf_pool, lpfc_hrb_pool. Frees
 * kmalloc-backed mempools for LPFC_MBOXQ_t and lpfc_nodelist. Also frees
 * the VPI bitmask.
 *
 * Returns: None
 **/
void
lpfc_mem_free_all(struct lpfc_hba *phba)
{
	struct lpfc_sli *psli = &phba->sli;
	LPFC_MBOXQ_t *mbox, *next_mbox;
	struct lpfc_dmabuf   *mp;

	/* Free memory used in mailbox queue back to mailbox memory pool */
	list_for_each_entry_safe(mbox, next_mbox, &psli->mboxq, list) {
		mp = (struct lpfc_dmabuf *)(mbox->ctx_buf);
		if (mp) {
			lpfc_mbuf_free(phba, mp->virt, mp->phys);
			kfree(mp);
		}
		list_del(&mbox->list);
		mempool_free(mbox, phba->mbox_mem_pool);
	}
	/* Free memory used in mailbox cmpl list back to mailbox memory pool */
	list_for_each_entry_safe(mbox, next_mbox, &psli->mboxq_cmpl, list) {
		mp = (struct lpfc_dmabuf *)(mbox->ctx_buf);
		if (mp) {
			lpfc_mbuf_free(phba, mp->virt, mp->phys);
			kfree(mp);
		}
		list_del(&mbox->list);
		mempool_free(mbox, phba->mbox_mem_pool);
	}
	/* Free the active mailbox command back to the mailbox memory pool */
	spin_lock_irq(&phba->hbalock);
	psli->sli_flag &= ~LPFC_SLI_MBOX_ACTIVE;
	spin_unlock_irq(&phba->hbalock);
	if (psli->mbox_active) {
		mbox = psli->mbox_active;
		mp = (struct lpfc_dmabuf *)(mbox->ctx_buf);
		if (mp) {
			lpfc_mbuf_free(phba, mp->virt, mp->phys);
			kfree(mp);
		}
		mempool_free(mbox, phba->mbox_mem_pool);
		psli->mbox_active = NULL;
	}

	/* Free and destroy all the allocated memory pools */
	lpfc_mem_free(phba);

	/* Free DMA buffer memory pool */
	dma_pool_destroy(phba->lpfc_sg_dma_buf_pool);
	phba->lpfc_sg_dma_buf_pool = NULL;

	dma_pool_destroy(phba->lpfc_cmd_rsp_buf_pool);
	phba->lpfc_cmd_rsp_buf_pool = NULL;

	/* Free the iocb lookup array */
	kfree(psli->iocbq_lookup);
	psli->iocbq_lookup = NULL;

	return;
}

/**
 * lpfc_mbuf_alloc - Allocate an mbuf from the lpfc_mbuf_pool PCI pool
 * @phba: HBA which owns the pool to allocate from
 * @mem_flags: indicates if this is a priority (MEM_PRI) allocation
 * @handle: used to return the DMA-mapped address of the mbuf
 *
 * Description: Allocates a DMA-mapped buffer from the lpfc_mbuf_pool PCI pool.
 * Allocates from generic dma_pool_alloc function first and if that fails and
 * mem_flags has MEM_PRI set (the only defined flag), returns an mbuf from the
 * HBA's pool.
 *
 * Notes: Not interrupt-safe.  Must be called with no locks held.  Takes
 * phba->hbalock.
 *
 * Returns:
 *   pointer to the allocated mbuf on success
 *   NULL on failure
 **/
void *
lpfc_mbuf_alloc(struct lpfc_hba *phba, int mem_flags, dma_addr_t *handle)
{
	struct lpfc_dma_pool *pool = &phba->lpfc_mbuf_safety_pool;
	unsigned long iflags;
	void *ret;

	ret = dma_pool_alloc(phba->lpfc_mbuf_pool, GFP_KERNEL, handle);

	spin_lock_irqsave(&phba->hbalock, iflags);
	if (!ret && (mem_flags & MEM_PRI) && pool->current_count) {
		pool->current_count--;
		ret = pool->elements[pool->current_count].virt;
		*handle = pool->elements[pool->current_count].phys;
	}
	spin_unlock_irqrestore(&phba->hbalock, iflags);
	return ret;
}

/**
 * __lpfc_mbuf_free - Free an mbuf from the lpfc_mbuf_pool PCI pool (locked)
 * @phba: HBA which owns the pool to return to
 * @virt: mbuf to free
 * @dma: the DMA-mapped address of the lpfc_mbuf_pool to be freed
 *
 * Description: Returns an mbuf lpfc_mbuf_pool to the lpfc_mbuf_safety_pool if
 * it is below its max_count, frees the mbuf otherwise.
 *
 * Notes: Must be called with phba->hbalock held to synchronize access to
 * lpfc_mbuf_safety_pool.
 *
 * Returns: None
 **/
void
__lpfc_mbuf_free(struct lpfc_hba * phba, void *virt, dma_addr_t dma)
{
	struct lpfc_dma_pool *pool = &phba->lpfc_mbuf_safety_pool;

	if (pool->current_count < pool->max_count) {
		pool->elements[pool->current_count].virt = virt;
		pool->elements[pool->current_count].phys = dma;
		pool->current_count++;
	} else {
		dma_pool_free(phba->lpfc_mbuf_pool, virt, dma);
	}
	return;
}

/**
 * lpfc_mbuf_free - Free an mbuf from the lpfc_mbuf_pool PCI pool (unlocked)
 * @phba: HBA which owns the pool to return to
 * @virt: mbuf to free
 * @dma: the DMA-mapped address of the lpfc_mbuf_pool to be freed
 *
 * Description: Returns an mbuf lpfc_mbuf_pool to the lpfc_mbuf_safety_pool if
 * it is below its max_count, frees the mbuf otherwise.
 *
 * Notes: Takes phba->hbalock.  Can be called with or without other locks held.
 *
 * Returns: None
 **/
void
lpfc_mbuf_free(struct lpfc_hba * phba, void *virt, dma_addr_t dma)
{
	unsigned long iflags;

	spin_lock_irqsave(&phba->hbalock, iflags);
	__lpfc_mbuf_free(phba, virt, dma);
	spin_unlock_irqrestore(&phba->hbalock, iflags);
	return;
}

/**
 * lpfc_nvmet_buf_alloc - Allocate an nvmet_buf from the
 * lpfc_sg_dma_buf_pool PCI pool
 * @phba: HBA which owns the pool to allocate from
 * @mem_flags: indicates if this is a priority (MEM_PRI) allocation
 * @handle: used to return the DMA-mapped address of the nvmet_buf
 *
 * Description: Allocates a DMA-mapped buffer from the lpfc_sg_dma_buf_pool
 * PCI pool.  Allocates from generic dma_pool_alloc function.
 *
 * Returns:
 *   pointer to the allocated nvmet_buf on success
 *   NULL on failure
 **/
void *
lpfc_nvmet_buf_alloc(struct lpfc_hba *phba, int mem_flags, dma_addr_t *handle)
{
	void *ret;

	ret = dma_pool_alloc(phba->lpfc_sg_dma_buf_pool, GFP_KERNEL, handle);
	return ret;
}

/**
 * lpfc_nvmet_buf_free - Free an nvmet_buf from the lpfc_sg_dma_buf_pool
 * PCI pool
 * @phba: HBA which owns the pool to return to
 * @virt: nvmet_buf to free
 * @dma: the DMA-mapped address of the lpfc_sg_dma_buf_pool to be freed
 *
 * Returns: None
 **/
void
lpfc_nvmet_buf_free(struct lpfc_hba *phba, void *virt, dma_addr_t dma)
{
	dma_pool_free(phba->lpfc_sg_dma_buf_pool, virt, dma);
}

/**
 * lpfc_els_hbq_alloc - Allocate an HBQ buffer
 * @phba: HBA to allocate HBQ buffer for
 *
 * Description: Allocates a DMA-mapped HBQ buffer from the lpfc_hrb_pool PCI
 * pool along a non-DMA-mapped container for it.
 *
 * Notes: Not interrupt-safe.  Must be called with no locks held.
 *
 * Returns:
 *   pointer to HBQ on success
 *   NULL on failure
 **/
struct hbq_dmabuf *
lpfc_els_hbq_alloc(struct lpfc_hba *phba)
{
	struct hbq_dmabuf *hbqbp;

	hbqbp = kzalloc(sizeof(struct hbq_dmabuf), GFP_KERNEL);
	if (!hbqbp)
		return NULL;

	hbqbp->dbuf.virt = dma_pool_alloc(phba->lpfc_hbq_pool, GFP_KERNEL,
					  &hbqbp->dbuf.phys);
	if (!hbqbp->dbuf.virt) {
		kfree(hbqbp);
		return NULL;
	}
	hbqbp->total_size = LPFC_BPL_SIZE;
	return hbqbp;
}

/**
 * lpfc_els_hbq_free - Frees an HBQ buffer allocated with lpfc_els_hbq_alloc
 * @phba: HBA buffer was allocated for
 * @hbqbp: HBQ container returned by lpfc_els_hbq_alloc
 *
 * Description: Frees both the container and the DMA-mapped buffer returned by
 * lpfc_els_hbq_alloc.
 *
 * Notes: Can be called with or without locks held.
 *
 * Returns: None
 **/
void
lpfc_els_hbq_free(struct lpfc_hba *phba, struct hbq_dmabuf *hbqbp)
{
	dma_pool_free(phba->lpfc_hbq_pool, hbqbp->dbuf.virt, hbqbp->dbuf.phys);
	kfree(hbqbp);
	return;
}

/**
 * lpfc_sli4_rb_alloc - Allocate an SLI4 Receive buffer
 * @phba: HBA to allocate a receive buffer for
 *
 * Description: Allocates a DMA-mapped receive buffer from the lpfc_hrb_pool PCI
 * pool along a non-DMA-mapped container for it.
 *
 * Notes: Not interrupt-safe.  Must be called with no locks held.
 *
 * Returns:
 *   pointer to HBQ on success
 *   NULL on failure
 **/
struct hbq_dmabuf *
lpfc_sli4_rb_alloc(struct lpfc_hba *phba)
{
	struct hbq_dmabuf *dma_buf;

	dma_buf = kzalloc(sizeof(struct hbq_dmabuf), GFP_KERNEL);
	if (!dma_buf)
		return NULL;

	dma_buf->hbuf.virt = dma_pool_alloc(phba->lpfc_hrb_pool, GFP_KERNEL,
					    &dma_buf->hbuf.phys);
	if (!dma_buf->hbuf.virt) {
		kfree(dma_buf);
		return NULL;
	}
	dma_buf->dbuf.virt = dma_pool_alloc(phba->lpfc_drb_pool, GFP_KERNEL,
					    &dma_buf->dbuf.phys);
	if (!dma_buf->dbuf.virt) {
		dma_pool_free(phba->lpfc_hrb_pool, dma_buf->hbuf.virt,
			      dma_buf->hbuf.phys);
		kfree(dma_buf);
		return NULL;
	}
	dma_buf->total_size = LPFC_DATA_BUF_SIZE;
	return dma_buf;
}

/**
 * lpfc_sli4_rb_free - Frees a receive buffer
 * @phba: HBA buffer was allocated for
 * @dmab: DMA Buffer container returned by lpfc_sli4_hbq_alloc
 *
 * Description: Frees both the container and the DMA-mapped buffers returned by
 * lpfc_sli4_rb_alloc.
 *
 * Notes: Can be called with or without locks held.
 *
 * Returns: None
 **/
void
lpfc_sli4_rb_free(struct lpfc_hba *phba, struct hbq_dmabuf *dmab)
{
	dma_pool_free(phba->lpfc_hrb_pool, dmab->hbuf.virt, dmab->hbuf.phys);
	dma_pool_free(phba->lpfc_drb_pool, dmab->dbuf.virt, dmab->dbuf.phys);
	kfree(dmab);
}

/**
 * lpfc_sli4_nvmet_alloc - Allocate an SLI4 Receive buffer
 * @phba: HBA to allocate a receive buffer for
 *
 * Description: Allocates a DMA-mapped receive buffer from the lpfc_hrb_pool PCI
 * pool along a non-DMA-mapped container for it.
 *
 * Notes: Not interrupt-safe.  Must be called with no locks held.
 *
 * Returns:
 *   pointer to HBQ on success
 *   NULL on failure
 **/
struct rqb_dmabuf *
lpfc_sli4_nvmet_alloc(struct lpfc_hba *phba)
{
	struct rqb_dmabuf *dma_buf;

	dma_buf = kzalloc(sizeof(struct rqb_dmabuf), GFP_KERNEL);
	if (!dma_buf)
		return NULL;

	dma_buf->hbuf.virt = dma_pool_alloc(phba->lpfc_hrb_pool, GFP_KERNEL,
					    &dma_buf->hbuf.phys);
	if (!dma_buf->hbuf.virt) {
		kfree(dma_buf);
		return NULL;
	}
	dma_buf->dbuf.virt = dma_pool_alloc(phba->lpfc_nvmet_drb_pool,
					    GFP_KERNEL, &dma_buf->dbuf.phys);
	if (!dma_buf->dbuf.virt) {
		dma_pool_free(phba->lpfc_hrb_pool, dma_buf->hbuf.virt,
			      dma_buf->hbuf.phys);
		kfree(dma_buf);
		return NULL;
	}
	dma_buf->total_size = LPFC_NVMET_DATA_BUF_SIZE;
	return dma_buf;
}

/**
 * lpfc_sli4_nvmet_free - Frees a receive buffer
 * @phba: HBA buffer was allocated for
 * @dmab: DMA Buffer container returned by lpfc_sli4_rbq_alloc
 *
 * Description: Frees both the container and the DMA-mapped buffers returned by
 * lpfc_sli4_nvmet_alloc.
 *
 * Notes: Can be called with or without locks held.
 *
 * Returns: None
 **/
void
lpfc_sli4_nvmet_free(struct lpfc_hba *phba, struct rqb_dmabuf *dmab)
{
	dma_pool_free(phba->lpfc_hrb_pool, dmab->hbuf.virt, dmab->hbuf.phys);
	dma_pool_free(phba->lpfc_nvmet_drb_pool,
		      dmab->dbuf.virt, dmab->dbuf.phys);
	kfree(dmab);
}

/**
 * lpfc_in_buf_free - Free a DMA buffer
 * @phba: HBA buffer is associated with
 * @mp: Buffer to free
 *
 * Description: Frees the given DMA buffer in the appropriate way given if the
 * HBA is running in SLI3 mode with HBQs enabled.
 *
 * Notes: Takes phba->hbalock.  Can be called with or without other locks held.
 *
 * Returns: None
 **/
void
lpfc_in_buf_free(struct lpfc_hba *phba, struct lpfc_dmabuf *mp)
{
	struct hbq_dmabuf *hbq_entry;
	unsigned long flags;

	if (!mp)
		return;

	if (phba->sli3_options & LPFC_SLI3_HBQ_ENABLED) {
		hbq_entry = container_of(mp, struct hbq_dmabuf, dbuf);
		/* Check whether HBQ is still in use */
		spin_lock_irqsave(&phba->hbalock, flags);
		if (!phba->hbq_in_use) {
			spin_unlock_irqrestore(&phba->hbalock, flags);
			return;
		}
		list_del(&hbq_entry->dbuf.list);
		if (hbq_entry->tag == -1) {
			(phba->hbqs[LPFC_ELS_HBQ].hbq_free_buffer)
				(phba, hbq_entry);
		} else {
			lpfc_sli_free_hbq(phba, hbq_entry);
		}
		spin_unlock_irqrestore(&phba->hbalock, flags);
	} else {
		lpfc_mbuf_free(phba, mp->virt, mp->phys);
		kfree(mp);
	}
	return;
}

/**
 * lpfc_rq_buf_free - Free a RQ DMA buffer
 * @phba: HBA buffer is associated with
 * @mp: Buffer to free
 *
 * Description: Frees the given DMA buffer in the appropriate way given by
 * reposting it to its associated RQ so it can be reused.
 *
 * Notes: Takes phba->hbalock.  Can be called with or without other locks held.
 *
 * Returns: None
 **/
void
lpfc_rq_buf_free(struct lpfc_hba *phba, struct lpfc_dmabuf *mp)
{
	struct lpfc_rqb *rqbp;
	struct lpfc_rqe hrqe;
	struct lpfc_rqe drqe;
	struct rqb_dmabuf *rqb_entry;
	unsigned long flags;
	int rc;

	if (!mp)
		return;

	rqb_entry = container_of(mp, struct rqb_dmabuf, hbuf);
	rqbp = rqb_entry->hrq->rqbp;

	spin_lock_irqsave(&phba->hbalock, flags);
	list_del(&rqb_entry->hbuf.list);
	hrqe.address_lo = putPaddrLow(rqb_entry->hbuf.phys);
	hrqe.address_hi = putPaddrHigh(rqb_entry->hbuf.phys);
	drqe.address_lo = putPaddrLow(rqb_entry->dbuf.phys);
	drqe.address_hi = putPaddrHigh(rqb_entry->dbuf.phys);
	rc = lpfc_sli4_rq_put(rqb_entry->hrq, rqb_entry->drq, &hrqe, &drqe);
	if (rc < 0) {
		(rqbp->rqb_free_buffer)(phba, rqb_entry);
		lpfc_printf_log(phba, KERN_ERR, LOG_INIT,
				"6409 Cannot post to HRQ %d: %x %x %x "
				"DRQ %x %x\n",
				rqb_entry->hrq->queue_id,
				rqb_entry->hrq->host_index,
				rqb_entry->hrq->hba_index,
				rqb_entry->hrq->entry_count,
				rqb_entry->drq->host_index,
				rqb_entry->drq->hba_index);
	} else {
		list_add_tail(&rqb_entry->hbuf.list, &rqbp->rqb_buffer_list);
		rqbp->buffer_count++;
	}

	spin_unlock_irqrestore(&phba->hbalock, flags);
}<|MERGE_RESOLUTION|>--- conflicted
+++ resolved
@@ -231,12 +231,7 @@
 	dma_pool_destroy(phba->lpfc_hbq_pool);
 	phba->lpfc_hbq_pool = NULL;
 
-<<<<<<< HEAD
-	if (phba->rrq_pool)
-		mempool_destroy(phba->rrq_pool);
-=======
 	mempool_destroy(phba->rrq_pool);
->>>>>>> 24b8d41d
 	phba->rrq_pool = NULL;
 
 	/* Free NLP memory pool */
