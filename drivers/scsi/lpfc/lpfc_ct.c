--- conflicted
+++ resolved
@@ -1,11 +1,8 @@
 /*******************************************************************
  * This file is part of the Emulex Linux Device Driver for         *
  * Fibre Channel Host Bus Adapters.                                *
-<<<<<<< HEAD
-=======
  * Copyright (C) 2017-2020 Broadcom. All Rights Reserved. The term *
  * “Broadcom” refers to Broadcom Inc. and/or its subsidiaries.     *
->>>>>>> 24b8d41d
  * Copyright (C) 2004-2016 Emulex.  All rights reserved.           *
  * EMULEX and SLI are trademarks of Emulex.                        *
  * www.broadcom.com                                                *
@@ -2035,8 +2032,6 @@
 	if (!(vport->fc_flag & FC_FABRIC))
 		return;
 
-<<<<<<< HEAD
-=======
 	ndlp = lpfc_findnode_did(vport, FDMI_DID);
 	if (!ndlp || !NLP_CHK_NODE_ACT(ndlp))
 		return;
@@ -2064,7 +2059,6 @@
 		return;
 	}
 
->>>>>>> 24b8d41d
 	if (!(vport->fdmi_port_mask & LPFC_FDMI_PORT_ATTR_num_disc))
 		return;
 
@@ -2972,11 +2966,7 @@
 	struct lpfc_fdmi_attr_entry *ae;
 	uint32_t size;
 
-<<<<<<< HEAD
-	ae = (struct lpfc_fdmi_attr_entry *)&ad->AttrValue;
-=======
-	ae = &ad->AttrValue;
->>>>>>> 24b8d41d
+	ae = &ad->AttrValue;
 	ae->un.AttrInt =  cpu_to_be32(1);
 	size = FOURBYTES + sizeof(uint32_t);
 	ad->AttrLen = cpu_to_be16(size);
