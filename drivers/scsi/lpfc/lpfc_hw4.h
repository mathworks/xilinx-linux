/*******************************************************************
 * This file is part of the Emulex Linux Device Driver for         *
 * Fibre Channel Host Bus Adapters.                                *
<<<<<<< HEAD
 * Copyright (C) 2009-2016 Emulex.  All rights reserved.                *
=======
 * Copyright (C) 2017-2019 Broadcom. All Rights Reserved. The term *
 * “Broadcom” refers to Broadcom Inc. and/or its subsidiaries.  *
 * Copyright (C) 2009-2016 Emulex.  All rights reserved.           *
>>>>>>> 24b8d41d
 * EMULEX and SLI are trademarks of Emulex.                        *
 * www.broadcom.com                                                *
 *                                                                 *
 * This program is free software; you can redistribute it and/or   *
 * modify it under the terms of version 2 of the GNU General       *
 * Public License as published by the Free Software Foundation.    *
 * This program is distributed in the hope that it will be useful. *
 * ALL EXPRESS OR IMPLIED CONDITIONS, REPRESENTATIONS AND          *
 * WARRANTIES, INCLUDING ANY IMPLIED WARRANTY OF MERCHANTABILITY,  *
 * FITNESS FOR A PARTICULAR PURPOSE, OR NON-INFRINGEMENT, ARE      *
 * DISCLAIMED, EXCEPT TO THE EXTENT THAT SUCH DISCLAIMERS ARE HELD *
 * TO BE LEGALLY INVALID.  See the GNU General Public License for  *
 * more details, a copy of which can be found in the file COPYING  *
 * included with this package.                                     *
 *******************************************************************/

#include <uapi/scsi/fc/fc_els.h>

/* Macros to deal with bit fields. Each bit field must have 3 #defines
 * associated with it (_SHIFT, _MASK, and _WORD).
 * EG. For a bit field that is in the 7th bit of the "field4" field of a
 * structure and is 2 bits in size the following #defines must exist:
 *	struct temp {
 *		uint32_t	field1;
 *		uint32_t	field2;
 *		uint32_t	field3;
 *		uint32_t	field4;
 *	#define example_bit_field_SHIFT		7
 *	#define example_bit_field_MASK		0x03
 *	#define example_bit_field_WORD		field4
 *		uint32_t	field5;
 *	};
 * Then the macros below may be used to get or set the value of that field.
 * EG. To get the value of the bit field from the above example:
 *	struct temp t1;
 *	value = bf_get(example_bit_field, &t1);
 * And then to set that bit field:
 *	bf_set(example_bit_field, &t1, 2);
 * Or clear that bit field:
 *	bf_set(example_bit_field, &t1, 0);
 */
#define bf_get_be32(name, ptr) \
	((be32_to_cpu((ptr)->name##_WORD) >> name##_SHIFT) & name##_MASK)
#define bf_get_le32(name, ptr) \
	((le32_to_cpu((ptr)->name##_WORD) >> name##_SHIFT) & name##_MASK)
#define bf_get(name, ptr) \
	(((ptr)->name##_WORD >> name##_SHIFT) & name##_MASK)
#define bf_set_le32(name, ptr, value) \
	((ptr)->name##_WORD = cpu_to_le32(((((value) & \
	name##_MASK) << name##_SHIFT) | (le32_to_cpu((ptr)->name##_WORD) & \
	~(name##_MASK << name##_SHIFT)))))
#define bf_set(name, ptr, value) \
	((ptr)->name##_WORD = ((((value) & name##_MASK) << name##_SHIFT) | \
		 ((ptr)->name##_WORD & ~(name##_MASK << name##_SHIFT))))

struct dma_address {
	uint32_t addr_lo;
	uint32_t addr_hi;
};

struct lpfc_sli_intf {
	uint32_t word0;
#define lpfc_sli_intf_valid_SHIFT		29
#define lpfc_sli_intf_valid_MASK		0x00000007
#define lpfc_sli_intf_valid_WORD		word0
#define LPFC_SLI_INTF_VALID		6
#define lpfc_sli_intf_sli_hint2_SHIFT		24
#define lpfc_sli_intf_sli_hint2_MASK		0x0000001F
#define lpfc_sli_intf_sli_hint2_WORD		word0
#define LPFC_SLI_INTF_SLI_HINT2_NONE	0
#define lpfc_sli_intf_sli_hint1_SHIFT		16
#define lpfc_sli_intf_sli_hint1_MASK		0x000000FF
#define lpfc_sli_intf_sli_hint1_WORD		word0
#define LPFC_SLI_INTF_SLI_HINT1_NONE	0
#define LPFC_SLI_INTF_SLI_HINT1_1	1
#define LPFC_SLI_INTF_SLI_HINT1_2	2
#define lpfc_sli_intf_if_type_SHIFT		12
#define lpfc_sli_intf_if_type_MASK		0x0000000F
#define lpfc_sli_intf_if_type_WORD		word0
#define LPFC_SLI_INTF_IF_TYPE_0		0
#define LPFC_SLI_INTF_IF_TYPE_1		1
#define LPFC_SLI_INTF_IF_TYPE_2		2
#define LPFC_SLI_INTF_IF_TYPE_6		6
#define lpfc_sli_intf_sli_family_SHIFT		8
#define lpfc_sli_intf_sli_family_MASK		0x0000000F
#define lpfc_sli_intf_sli_family_WORD		word0
#define LPFC_SLI_INTF_FAMILY_BE2	0x0
#define LPFC_SLI_INTF_FAMILY_BE3	0x1
#define LPFC_SLI_INTF_FAMILY_LNCR_A0	0xa
#define LPFC_SLI_INTF_FAMILY_LNCR_B0	0xb
#define lpfc_sli_intf_slirev_SHIFT		4
#define lpfc_sli_intf_slirev_MASK		0x0000000F
#define lpfc_sli_intf_slirev_WORD		word0
#define LPFC_SLI_INTF_REV_SLI3		3
#define LPFC_SLI_INTF_REV_SLI4		4
#define lpfc_sli_intf_func_type_SHIFT		0
#define lpfc_sli_intf_func_type_MASK		0x00000001
#define lpfc_sli_intf_func_type_WORD		word0
#define LPFC_SLI_INTF_IF_TYPE_PHYS	0
#define LPFC_SLI_INTF_IF_TYPE_VIRT	1
};

#define LPFC_SLI4_MBX_EMBED	true
#define LPFC_SLI4_MBX_NEMBED	false

#define LPFC_SLI4_MB_WORD_COUNT		64
#define LPFC_MAX_MQ_PAGE		8
#define LPFC_MAX_WQ_PAGE_V0		4
#define LPFC_MAX_WQ_PAGE		8
#define LPFC_MAX_RQ_PAGE		8
#define LPFC_MAX_CQ_PAGE		4
#define LPFC_MAX_EQ_PAGE		8

#define LPFC_VIR_FUNC_MAX       32 /* Maximum number of virtual functions */
#define LPFC_PCI_FUNC_MAX        5 /* Maximum number of PCI functions */
#define LPFC_VFR_PAGE_SIZE	0x1000 /* 4KB BAR2 per-VF register page size */

/* Define SLI4 Alignment requirements. */
#define LPFC_ALIGN_16_BYTE	16
#define LPFC_ALIGN_64_BYTE	64

/* Define SLI4 specific definitions. */
#define LPFC_MQ_CQE_BYTE_OFFSET	256
#define LPFC_MBX_CMD_HDR_LENGTH 16
#define LPFC_MBX_ERROR_RANGE	0x4000
#define LPFC_BMBX_BIT1_ADDR_HI	0x2
#define LPFC_BMBX_BIT1_ADDR_LO	0
#define LPFC_RPI_HDR_COUNT	64
#define LPFC_HDR_TEMPLATE_SIZE	4096
#define LPFC_RPI_ALLOC_ERROR 	0xFFFF
#define LPFC_FCF_RECORD_WD_CNT	132
#define LPFC_ENTIRE_FCF_DATABASE 0
#define LPFC_DFLT_FCF_INDEX	 0

/* Virtual function numbers */
#define LPFC_VF0		0
#define LPFC_VF1		1
#define LPFC_VF2		2
#define LPFC_VF3		3
#define LPFC_VF4		4
#define LPFC_VF5		5
#define LPFC_VF6		6
#define LPFC_VF7		7
#define LPFC_VF8		8
#define LPFC_VF9		9
#define LPFC_VF10		10
#define LPFC_VF11		11
#define LPFC_VF12		12
#define LPFC_VF13		13
#define LPFC_VF14		14
#define LPFC_VF15		15
#define LPFC_VF16		16
#define LPFC_VF17		17
#define LPFC_VF18		18
#define LPFC_VF19		19
#define LPFC_VF20		20
#define LPFC_VF21		21
#define LPFC_VF22		22
#define LPFC_VF23		23
#define LPFC_VF24		24
#define LPFC_VF25		25
#define LPFC_VF26		26
#define LPFC_VF27		27
#define LPFC_VF28		28
#define LPFC_VF29		29
#define LPFC_VF30		30
#define LPFC_VF31		31

/* PCI function numbers */
#define LPFC_PCI_FUNC0		0
#define LPFC_PCI_FUNC1		1
#define LPFC_PCI_FUNC2		2
#define LPFC_PCI_FUNC3		3
#define LPFC_PCI_FUNC4		4

/* SLI4 interface type-2 PDEV_CTL register */
#define LPFC_CTL_PDEV_CTL_OFFSET	0x414
#define LPFC_CTL_PDEV_CTL_DRST		0x00000001
#define LPFC_CTL_PDEV_CTL_FRST		0x00000002
#define LPFC_CTL_PDEV_CTL_DD		0x00000004
#define LPFC_CTL_PDEV_CTL_LC		0x00000008
#define LPFC_CTL_PDEV_CTL_FRL_ALL	0x00
#define LPFC_CTL_PDEV_CTL_FRL_FC_FCOE	0x10
#define LPFC_CTL_PDEV_CTL_FRL_NIC	0x20
#define LPFC_CTL_PDEV_CTL_DDL_RAS	0x1000000

#define LPFC_FW_DUMP_REQUEST    (LPFC_CTL_PDEV_CTL_DD | LPFC_CTL_PDEV_CTL_FRST)

/* Active interrupt test count */
#define LPFC_ACT_INTR_CNT	4

/* Algrithmns for scheduling FCP commands to WQs */
#define	LPFC_FCP_SCHED_BY_HDWQ		0
#define	LPFC_FCP_SCHED_BY_CPU		1

/* Algrithmns for NameServer Query after RSCN */
#define LPFC_NS_QUERY_GID_FT	0
#define LPFC_NS_QUERY_GID_PT	1

/* Delay Multiplier constant */
#define LPFC_DMULT_CONST       651042
#define LPFC_DMULT_MAX         1023

/* Configuration of Interrupts / sec for entire HBA port */
#define LPFC_MIN_IMAX          5000
#define LPFC_MAX_IMAX          5000000
#define LPFC_DEF_IMAX          0

#define LPFC_MAX_AUTO_EQ_DELAY 120
#define LPFC_EQ_DELAY_STEP     15
#define LPFC_EQD_ISR_TRIGGER   20000
/* 1s intervals */
#define LPFC_EQ_DELAY_MSECS    1000

#define LPFC_MIN_CPU_MAP       0
#define LPFC_MAX_CPU_MAP       1
#define LPFC_HBA_CPU_MAP       1

/* PORT_CAPABILITIES constants. */
#define LPFC_MAX_SUPPORTED_PAGES	8

struct ulp_bde64 {
	union ULP_BDE_TUS {
		uint32_t w;
		struct {
#ifdef __BIG_ENDIAN_BITFIELD
			uint32_t bdeFlags:8;	/* BDE Flags 0 IS A SUPPORTED
						   VALUE !! */
			uint32_t bdeSize:24;	/* Size of buffer (in bytes) */
#else	/*  __LITTLE_ENDIAN_BITFIELD */
			uint32_t bdeSize:24;	/* Size of buffer (in bytes) */
			uint32_t bdeFlags:8;	/* BDE Flags 0 IS A SUPPORTED
						   VALUE !! */
#endif
#define BUFF_TYPE_BDE_64    0x00	/* BDE (Host_resident) */
#define BUFF_TYPE_BDE_IMMED 0x01	/* Immediate Data BDE */
#define BUFF_TYPE_BDE_64P   0x02	/* BDE (Port-resident) */
#define BUFF_TYPE_BDE_64I   0x08	/* Input BDE (Host-resident) */
#define BUFF_TYPE_BDE_64IP  0x0A	/* Input BDE (Port-resident) */
#define BUFF_TYPE_BLP_64    0x40	/* BLP (Host-resident) */
#define BUFF_TYPE_BLP_64P   0x42	/* BLP (Port-resident) */
		} f;
	} tus;
	uint32_t addrLow;
	uint32_t addrHigh;
};

/* Maximun size of immediate data that can fit into a 128 byte WQE */
#define LPFC_MAX_BDE_IMM_SIZE	64

struct lpfc_sli4_flags {
	uint32_t word0;
#define lpfc_idx_rsrc_rdy_SHIFT		0
#define lpfc_idx_rsrc_rdy_MASK		0x00000001
#define lpfc_idx_rsrc_rdy_WORD		word0
#define LPFC_IDX_RSRC_RDY		1
#define lpfc_rpi_rsrc_rdy_SHIFT		1
#define lpfc_rpi_rsrc_rdy_MASK		0x00000001
#define lpfc_rpi_rsrc_rdy_WORD		word0
#define LPFC_RPI_RSRC_RDY		1
#define lpfc_vpi_rsrc_rdy_SHIFT		2
#define lpfc_vpi_rsrc_rdy_MASK		0x00000001
#define lpfc_vpi_rsrc_rdy_WORD		word0
#define LPFC_VPI_RSRC_RDY		1
#define lpfc_vfi_rsrc_rdy_SHIFT		3
#define lpfc_vfi_rsrc_rdy_MASK		0x00000001
#define lpfc_vfi_rsrc_rdy_WORD		word0
#define LPFC_VFI_RSRC_RDY		1
};

struct sli4_bls_rsp {
	uint32_t word0_rsvd;      /* Word0 must be reserved */
	uint32_t word1;
#define lpfc_abts_orig_SHIFT      0
#define lpfc_abts_orig_MASK       0x00000001
#define lpfc_abts_orig_WORD       word1
#define LPFC_ABTS_UNSOL_RSP       1
#define LPFC_ABTS_UNSOL_INT       0
	uint32_t word2;
#define lpfc_abts_rxid_SHIFT      0
#define lpfc_abts_rxid_MASK       0x0000FFFF
#define lpfc_abts_rxid_WORD       word2
#define lpfc_abts_oxid_SHIFT      16
#define lpfc_abts_oxid_MASK       0x0000FFFF
#define lpfc_abts_oxid_WORD       word2
	uint32_t word3;
#define lpfc_vndr_code_SHIFT	0
#define lpfc_vndr_code_MASK	0x000000FF
#define lpfc_vndr_code_WORD	word3
#define lpfc_rsn_expln_SHIFT	8
#define lpfc_rsn_expln_MASK	0x000000FF
#define lpfc_rsn_expln_WORD	word3
#define lpfc_rsn_code_SHIFT	16
#define lpfc_rsn_code_MASK	0x000000FF
#define lpfc_rsn_code_WORD	word3

	uint32_t word4;
	uint32_t word5_rsvd;	/* Word5 must be reserved */
};

/* event queue entry structure */
struct lpfc_eqe {
	uint32_t word0;
#define lpfc_eqe_resource_id_SHIFT	16
#define lpfc_eqe_resource_id_MASK	0x0000FFFF
#define lpfc_eqe_resource_id_WORD	word0
#define lpfc_eqe_minor_code_SHIFT	4
#define lpfc_eqe_minor_code_MASK	0x00000FFF
#define lpfc_eqe_minor_code_WORD	word0
#define lpfc_eqe_major_code_SHIFT	1
#define lpfc_eqe_major_code_MASK	0x00000007
#define lpfc_eqe_major_code_WORD	word0
#define lpfc_eqe_valid_SHIFT		0
#define lpfc_eqe_valid_MASK		0x00000001
#define lpfc_eqe_valid_WORD		word0
};

/* completion queue entry structure (common fields for all cqe types) */
struct lpfc_cqe {
	uint32_t reserved0;
	uint32_t reserved1;
	uint32_t reserved2;
	uint32_t word3;
#define lpfc_cqe_valid_SHIFT		31
#define lpfc_cqe_valid_MASK		0x00000001
#define lpfc_cqe_valid_WORD		word3
#define lpfc_cqe_code_SHIFT		16
#define lpfc_cqe_code_MASK		0x000000FF
#define lpfc_cqe_code_WORD		word3
};

/* Completion Queue Entry Status Codes */
#define CQE_STATUS_SUCCESS		0x0
#define CQE_STATUS_FCP_RSP_FAILURE	0x1
#define CQE_STATUS_REMOTE_STOP		0x2
#define CQE_STATUS_LOCAL_REJECT		0x3
#define CQE_STATUS_NPORT_RJT		0x4
#define CQE_STATUS_FABRIC_RJT		0x5
#define CQE_STATUS_NPORT_BSY		0x6
#define CQE_STATUS_FABRIC_BSY		0x7
#define CQE_STATUS_INTERMED_RSP		0x8
#define CQE_STATUS_LS_RJT		0x9
#define CQE_STATUS_CMD_REJECT		0xb
#define CQE_STATUS_FCP_TGT_LENCHECK	0xc
#define CQE_STATUS_NEED_BUFF_ENTRY	0xf
#define CQE_STATUS_DI_ERROR		0x16

/* Used when mapping CQE status to IOCB */
#define LPFC_IOCB_STATUS_MASK		0xf

/* Status returned by hardware (valid only if status = CQE_STATUS_SUCCESS). */
#define CQE_HW_STATUS_NO_ERR		0x0
#define CQE_HW_STATUS_UNDERRUN		0x1
#define CQE_HW_STATUS_OVERRUN		0x2

/* Completion Queue Entry Codes */
#define CQE_CODE_COMPL_WQE		0x1
#define CQE_CODE_RELEASE_WQE		0x2
#define CQE_CODE_RECEIVE		0x4
#define CQE_CODE_XRI_ABORTED		0x5
#define CQE_CODE_RECEIVE_V1		0x9
#define CQE_CODE_NVME_ERSP		0xd

/*
 * Define mask value for xri_aborted and wcqe completed CQE extended status.
 * Currently, extended status is limited to 9 bits (0x0 -> 0x103) .
 */
#define WCQE_PARAM_MASK		0x1FF

/* completion queue entry for wqe completions */
struct lpfc_wcqe_complete {
	uint32_t word0;
#define lpfc_wcqe_c_request_tag_SHIFT	16
#define lpfc_wcqe_c_request_tag_MASK	0x0000FFFF
#define lpfc_wcqe_c_request_tag_WORD	word0
#define lpfc_wcqe_c_status_SHIFT	8
#define lpfc_wcqe_c_status_MASK		0x000000FF
#define lpfc_wcqe_c_status_WORD		word0
#define lpfc_wcqe_c_hw_status_SHIFT	0
#define lpfc_wcqe_c_hw_status_MASK	0x000000FF
#define lpfc_wcqe_c_hw_status_WORD	word0
#define lpfc_wcqe_c_ersp0_SHIFT		0
#define lpfc_wcqe_c_ersp0_MASK		0x0000FFFF
#define lpfc_wcqe_c_ersp0_WORD		word0
	uint32_t total_data_placed;
	uint32_t parameter;
#define lpfc_wcqe_c_bg_edir_SHIFT	5
#define lpfc_wcqe_c_bg_edir_MASK	0x00000001
#define lpfc_wcqe_c_bg_edir_WORD	parameter
#define lpfc_wcqe_c_bg_tdpv_SHIFT	3
#define lpfc_wcqe_c_bg_tdpv_MASK	0x00000001
#define lpfc_wcqe_c_bg_tdpv_WORD	parameter
#define lpfc_wcqe_c_bg_re_SHIFT		2
#define lpfc_wcqe_c_bg_re_MASK		0x00000001
#define lpfc_wcqe_c_bg_re_WORD		parameter
#define lpfc_wcqe_c_bg_ae_SHIFT		1
#define lpfc_wcqe_c_bg_ae_MASK		0x00000001
#define lpfc_wcqe_c_bg_ae_WORD		parameter
#define lpfc_wcqe_c_bg_ge_SHIFT		0
#define lpfc_wcqe_c_bg_ge_MASK		0x00000001
#define lpfc_wcqe_c_bg_ge_WORD		parameter
	uint32_t word3;
#define lpfc_wcqe_c_valid_SHIFT		lpfc_cqe_valid_SHIFT
#define lpfc_wcqe_c_valid_MASK		lpfc_cqe_valid_MASK
#define lpfc_wcqe_c_valid_WORD		lpfc_cqe_valid_WORD
#define lpfc_wcqe_c_xb_SHIFT		28
#define lpfc_wcqe_c_xb_MASK		0x00000001
#define lpfc_wcqe_c_xb_WORD		word3
#define lpfc_wcqe_c_pv_SHIFT		27
#define lpfc_wcqe_c_pv_MASK		0x00000001
#define lpfc_wcqe_c_pv_WORD		word3
#define lpfc_wcqe_c_priority_SHIFT	24
#define lpfc_wcqe_c_priority_MASK	0x00000007
#define lpfc_wcqe_c_priority_WORD	word3
#define lpfc_wcqe_c_code_SHIFT		lpfc_cqe_code_SHIFT
#define lpfc_wcqe_c_code_MASK		lpfc_cqe_code_MASK
#define lpfc_wcqe_c_code_WORD		lpfc_cqe_code_WORD
#define lpfc_wcqe_c_sqhead_SHIFT	0
#define lpfc_wcqe_c_sqhead_MASK		0x0000FFFF
#define lpfc_wcqe_c_sqhead_WORD		word3
};

/* completion queue entry for wqe release */
struct lpfc_wcqe_release {
	uint32_t reserved0;
	uint32_t reserved1;
	uint32_t word2;
#define lpfc_wcqe_r_wq_id_SHIFT		16
#define lpfc_wcqe_r_wq_id_MASK		0x0000FFFF
#define lpfc_wcqe_r_wq_id_WORD		word2
#define lpfc_wcqe_r_wqe_index_SHIFT	0
#define lpfc_wcqe_r_wqe_index_MASK	0x0000FFFF
#define lpfc_wcqe_r_wqe_index_WORD	word2
	uint32_t word3;
#define lpfc_wcqe_r_valid_SHIFT		lpfc_cqe_valid_SHIFT
#define lpfc_wcqe_r_valid_MASK		lpfc_cqe_valid_MASK
#define lpfc_wcqe_r_valid_WORD		lpfc_cqe_valid_WORD
#define lpfc_wcqe_r_code_SHIFT		lpfc_cqe_code_SHIFT
#define lpfc_wcqe_r_code_MASK		lpfc_cqe_code_MASK
#define lpfc_wcqe_r_code_WORD		lpfc_cqe_code_WORD
};

struct sli4_wcqe_xri_aborted {
	uint32_t word0;
#define lpfc_wcqe_xa_status_SHIFT		8
#define lpfc_wcqe_xa_status_MASK		0x000000FF
#define lpfc_wcqe_xa_status_WORD		word0
	uint32_t parameter;
	uint32_t word2;
#define lpfc_wcqe_xa_remote_xid_SHIFT	16
#define lpfc_wcqe_xa_remote_xid_MASK	0x0000FFFF
#define lpfc_wcqe_xa_remote_xid_WORD	word2
#define lpfc_wcqe_xa_xri_SHIFT		0
#define lpfc_wcqe_xa_xri_MASK		0x0000FFFF
#define lpfc_wcqe_xa_xri_WORD		word2
	uint32_t word3;
#define lpfc_wcqe_xa_valid_SHIFT	lpfc_cqe_valid_SHIFT
#define lpfc_wcqe_xa_valid_MASK		lpfc_cqe_valid_MASK
#define lpfc_wcqe_xa_valid_WORD		lpfc_cqe_valid_WORD
#define lpfc_wcqe_xa_ia_SHIFT		30
#define lpfc_wcqe_xa_ia_MASK		0x00000001
#define lpfc_wcqe_xa_ia_WORD		word3
#define CQE_XRI_ABORTED_IA_REMOTE	0
#define CQE_XRI_ABORTED_IA_LOCAL	1
#define lpfc_wcqe_xa_br_SHIFT		29
#define lpfc_wcqe_xa_br_MASK		0x00000001
#define lpfc_wcqe_xa_br_WORD		word3
#define CQE_XRI_ABORTED_BR_BA_ACC	0
#define CQE_XRI_ABORTED_BR_BA_RJT	1
#define lpfc_wcqe_xa_eo_SHIFT		28
#define lpfc_wcqe_xa_eo_MASK		0x00000001
#define lpfc_wcqe_xa_eo_WORD		word3
#define CQE_XRI_ABORTED_EO_REMOTE	0
#define CQE_XRI_ABORTED_EO_LOCAL	1
#define lpfc_wcqe_xa_code_SHIFT		lpfc_cqe_code_SHIFT
#define lpfc_wcqe_xa_code_MASK		lpfc_cqe_code_MASK
#define lpfc_wcqe_xa_code_WORD		lpfc_cqe_code_WORD
};

/* completion queue entry structure for rqe completion */
struct lpfc_rcqe {
	uint32_t word0;
#define lpfc_rcqe_bindex_SHIFT		16
#define lpfc_rcqe_bindex_MASK		0x0000FFF
#define lpfc_rcqe_bindex_WORD		word0
#define lpfc_rcqe_status_SHIFT		8
#define lpfc_rcqe_status_MASK		0x000000FF
#define lpfc_rcqe_status_WORD		word0
#define FC_STATUS_RQ_SUCCESS		0x10 /* Async receive successful */
#define FC_STATUS_RQ_BUF_LEN_EXCEEDED 	0x11 /* payload truncated */
#define FC_STATUS_INSUFF_BUF_NEED_BUF 	0x12 /* Insufficient buffers */
#define FC_STATUS_INSUFF_BUF_FRM_DISC 	0x13 /* Frame Discard */
	uint32_t word1;
#define lpfc_rcqe_fcf_id_v1_SHIFT	0
#define lpfc_rcqe_fcf_id_v1_MASK	0x0000003F
#define lpfc_rcqe_fcf_id_v1_WORD	word1
	uint32_t word2;
#define lpfc_rcqe_length_SHIFT		16
#define lpfc_rcqe_length_MASK		0x0000FFFF
#define lpfc_rcqe_length_WORD		word2
#define lpfc_rcqe_rq_id_SHIFT		6
#define lpfc_rcqe_rq_id_MASK		0x000003FF
#define lpfc_rcqe_rq_id_WORD		word2
#define lpfc_rcqe_fcf_id_SHIFT		0
#define lpfc_rcqe_fcf_id_MASK		0x0000003F
#define lpfc_rcqe_fcf_id_WORD		word2
#define lpfc_rcqe_rq_id_v1_SHIFT	0
#define lpfc_rcqe_rq_id_v1_MASK		0x0000FFFF
#define lpfc_rcqe_rq_id_v1_WORD		word2
	uint32_t word3;
#define lpfc_rcqe_valid_SHIFT		lpfc_cqe_valid_SHIFT
#define lpfc_rcqe_valid_MASK		lpfc_cqe_valid_MASK
#define lpfc_rcqe_valid_WORD		lpfc_cqe_valid_WORD
#define lpfc_rcqe_port_SHIFT		30
#define lpfc_rcqe_port_MASK		0x00000001
#define lpfc_rcqe_port_WORD		word3
#define lpfc_rcqe_hdr_length_SHIFT	24
#define lpfc_rcqe_hdr_length_MASK	0x0000001F
#define lpfc_rcqe_hdr_length_WORD	word3
#define lpfc_rcqe_code_SHIFT		lpfc_cqe_code_SHIFT
#define lpfc_rcqe_code_MASK		lpfc_cqe_code_MASK
#define lpfc_rcqe_code_WORD		lpfc_cqe_code_WORD
#define lpfc_rcqe_eof_SHIFT		8
#define lpfc_rcqe_eof_MASK		0x000000FF
#define lpfc_rcqe_eof_WORD		word3
#define FCOE_EOFn	0x41
#define FCOE_EOFt	0x42
#define FCOE_EOFni	0x49
#define FCOE_EOFa	0x50
#define lpfc_rcqe_sof_SHIFT		0
#define lpfc_rcqe_sof_MASK		0x000000FF
#define lpfc_rcqe_sof_WORD		word3
#define FCOE_SOFi2	0x2d
#define FCOE_SOFi3	0x2e
#define FCOE_SOFn2	0x35
#define FCOE_SOFn3	0x36
};

struct lpfc_rqe {
	uint32_t address_hi;
	uint32_t address_lo;
};

/* buffer descriptors */
struct lpfc_bde4 {
	uint32_t addr_hi;
	uint32_t addr_lo;
	uint32_t word2;
#define lpfc_bde4_last_SHIFT		31
#define lpfc_bde4_last_MASK		0x00000001
#define lpfc_bde4_last_WORD		word2
#define lpfc_bde4_sge_offset_SHIFT	0
#define lpfc_bde4_sge_offset_MASK	0x000003FF
#define lpfc_bde4_sge_offset_WORD	word2
	uint32_t word3;
#define lpfc_bde4_length_SHIFT		0
#define lpfc_bde4_length_MASK		0x000000FF
#define lpfc_bde4_length_WORD		word3
};

struct lpfc_register {
	uint32_t word0;
};

#define LPFC_PORT_SEM_UE_RECOVERABLE    0xE000
#define LPFC_PORT_SEM_MASK		0xF000
/* The following BAR0 Registers apply to SLI4 if_type 0 UCNAs. */
#define LPFC_UERR_STATUS_HI		0x00A4
#define LPFC_UERR_STATUS_LO		0x00A0
#define LPFC_UE_MASK_HI			0x00AC
#define LPFC_UE_MASK_LO			0x00A8

/* The following BAR0 register sets are defined for if_type 0 and 2 UCNAs. */
#define LPFC_SLI_INTF			0x0058
#define LPFC_SLI_ASIC_VER		0x009C

#define LPFC_CTL_PORT_SEM_OFFSET	0x400
#define lpfc_port_smphr_perr_SHIFT	31
#define lpfc_port_smphr_perr_MASK	0x1
#define lpfc_port_smphr_perr_WORD	word0
#define lpfc_port_smphr_sfi_SHIFT	30
#define lpfc_port_smphr_sfi_MASK	0x1
#define lpfc_port_smphr_sfi_WORD	word0
#define lpfc_port_smphr_nip_SHIFT	29
#define lpfc_port_smphr_nip_MASK	0x1
#define lpfc_port_smphr_nip_WORD	word0
#define lpfc_port_smphr_ipc_SHIFT	28
#define lpfc_port_smphr_ipc_MASK	0x1
#define lpfc_port_smphr_ipc_WORD	word0
#define lpfc_port_smphr_scr1_SHIFT	27
#define lpfc_port_smphr_scr1_MASK	0x1
#define lpfc_port_smphr_scr1_WORD	word0
#define lpfc_port_smphr_scr2_SHIFT	26
#define lpfc_port_smphr_scr2_MASK	0x1
#define lpfc_port_smphr_scr2_WORD	word0
#define lpfc_port_smphr_host_scratch_SHIFT	16
#define lpfc_port_smphr_host_scratch_MASK	0xFF
#define lpfc_port_smphr_host_scratch_WORD	word0
#define lpfc_port_smphr_port_status_SHIFT	0
#define lpfc_port_smphr_port_status_MASK	0xFFFF
#define lpfc_port_smphr_port_status_WORD	word0

#define LPFC_POST_STAGE_POWER_ON_RESET			0x0000
#define LPFC_POST_STAGE_AWAITING_HOST_RDY		0x0001
#define LPFC_POST_STAGE_HOST_RDY			0x0002
#define LPFC_POST_STAGE_BE_RESET			0x0003
#define LPFC_POST_STAGE_SEEPROM_CS_START		0x0100
#define LPFC_POST_STAGE_SEEPROM_CS_DONE			0x0101
#define LPFC_POST_STAGE_DDR_CONFIG_START		0x0200
#define LPFC_POST_STAGE_DDR_CONFIG_DONE			0x0201
#define LPFC_POST_STAGE_DDR_CALIBRATE_START		0x0300
#define LPFC_POST_STAGE_DDR_CALIBRATE_DONE		0x0301
#define LPFC_POST_STAGE_DDR_TEST_START			0x0400
#define LPFC_POST_STAGE_DDR_TEST_DONE			0x0401
#define LPFC_POST_STAGE_REDBOOT_INIT_START		0x0600
#define LPFC_POST_STAGE_REDBOOT_INIT_DONE		0x0601
#define LPFC_POST_STAGE_FW_IMAGE_LOAD_START		0x0700
#define LPFC_POST_STAGE_FW_IMAGE_LOAD_DONE		0x0701
#define LPFC_POST_STAGE_ARMFW_START			0x0800
#define LPFC_POST_STAGE_DHCP_QUERY_START		0x0900
#define LPFC_POST_STAGE_DHCP_QUERY_DONE			0x0901
#define LPFC_POST_STAGE_BOOT_TARGET_DISCOVERY_START	0x0A00
#define LPFC_POST_STAGE_BOOT_TARGET_DISCOVERY_DONE	0x0A01
#define LPFC_POST_STAGE_RC_OPTION_SET			0x0B00
#define LPFC_POST_STAGE_SWITCH_LINK			0x0B01
#define LPFC_POST_STAGE_SEND_ICDS_MESSAGE		0x0B02
#define LPFC_POST_STAGE_PERFROM_TFTP			0x0B03
#define LPFC_POST_STAGE_PARSE_XML			0x0B04
#define LPFC_POST_STAGE_DOWNLOAD_IMAGE			0x0B05
#define LPFC_POST_STAGE_FLASH_IMAGE			0x0B06
#define LPFC_POST_STAGE_RC_DONE				0x0B07
#define LPFC_POST_STAGE_REBOOT_SYSTEM			0x0B08
#define LPFC_POST_STAGE_MAC_ADDRESS			0x0C00
#define LPFC_POST_STAGE_PORT_READY			0xC000
#define LPFC_POST_STAGE_PORT_UE 			0xF000

#define LPFC_CTL_PORT_STA_OFFSET	0x404
#define lpfc_sliport_status_err_SHIFT	31
#define lpfc_sliport_status_err_MASK	0x1
#define lpfc_sliport_status_err_WORD	word0
#define lpfc_sliport_status_end_SHIFT	30
#define lpfc_sliport_status_end_MASK	0x1
#define lpfc_sliport_status_end_WORD	word0
#define lpfc_sliport_status_oti_SHIFT	29
#define lpfc_sliport_status_oti_MASK	0x1
#define lpfc_sliport_status_oti_WORD	word0
#define lpfc_sliport_status_dip_SHIFT	25
#define lpfc_sliport_status_dip_MASK	0x1
#define lpfc_sliport_status_dip_WORD	word0
#define lpfc_sliport_status_rn_SHIFT	24
#define lpfc_sliport_status_rn_MASK	0x1
#define lpfc_sliport_status_rn_WORD	word0
#define lpfc_sliport_status_rdy_SHIFT	23
#define lpfc_sliport_status_rdy_MASK	0x1
#define lpfc_sliport_status_rdy_WORD	word0
#define MAX_IF_TYPE_2_RESETS		6

#define LPFC_CTL_PORT_CTL_OFFSET	0x408
#define lpfc_sliport_ctrl_end_SHIFT	30
#define lpfc_sliport_ctrl_end_MASK	0x1
#define lpfc_sliport_ctrl_end_WORD	word0
#define LPFC_SLIPORT_LITTLE_ENDIAN 0
#define LPFC_SLIPORT_BIG_ENDIAN	   1
#define lpfc_sliport_ctrl_ip_SHIFT	27
#define lpfc_sliport_ctrl_ip_MASK	0x1
#define lpfc_sliport_ctrl_ip_WORD	word0
#define LPFC_SLIPORT_INIT_PORT	1

#define LPFC_CTL_PORT_ER1_OFFSET	0x40C
#define LPFC_CTL_PORT_ER2_OFFSET	0x410

#define LPFC_CTL_PORT_EQ_DELAY_OFFSET	0x418
#define lpfc_sliport_eqdelay_delay_SHIFT 16
#define lpfc_sliport_eqdelay_delay_MASK	0xffff
#define lpfc_sliport_eqdelay_delay_WORD	word0
#define lpfc_sliport_eqdelay_id_SHIFT	0
#define lpfc_sliport_eqdelay_id_MASK	0xfff
#define lpfc_sliport_eqdelay_id_WORD	word0
#define LPFC_SEC_TO_USEC		1000000

/* The following Registers apply to SLI4 if_type 0 UCNAs. They typically
 * reside in BAR 2.
 */
#define LPFC_SLIPORT_IF0_SMPHR	0x00AC

#define LPFC_IMR_MASK_ALL	0xFFFFFFFF
#define LPFC_ISCR_CLEAR_ALL	0xFFFFFFFF

#define LPFC_HST_ISR0		0x0C18
#define LPFC_HST_ISR1		0x0C1C
#define LPFC_HST_ISR2		0x0C20
#define LPFC_HST_ISR3		0x0C24
#define LPFC_HST_ISR4		0x0C28

#define LPFC_HST_IMR0		0x0C48
#define LPFC_HST_IMR1		0x0C4C
#define LPFC_HST_IMR2		0x0C50
#define LPFC_HST_IMR3		0x0C54
#define LPFC_HST_IMR4		0x0C58

#define LPFC_HST_ISCR0		0x0C78
#define LPFC_HST_ISCR1		0x0C7C
#define LPFC_HST_ISCR2		0x0C80
#define LPFC_HST_ISCR3		0x0C84
#define LPFC_HST_ISCR4		0x0C88

#define LPFC_SLI4_INTR0			BIT0
#define LPFC_SLI4_INTR1			BIT1
#define LPFC_SLI4_INTR2			BIT2
#define LPFC_SLI4_INTR3			BIT3
#define LPFC_SLI4_INTR4			BIT4
#define LPFC_SLI4_INTR5			BIT5
#define LPFC_SLI4_INTR6			BIT6
#define LPFC_SLI4_INTR7			BIT7
#define LPFC_SLI4_INTR8			BIT8
#define LPFC_SLI4_INTR9			BIT9
#define LPFC_SLI4_INTR10		BIT10
#define LPFC_SLI4_INTR11		BIT11
#define LPFC_SLI4_INTR12		BIT12
#define LPFC_SLI4_INTR13		BIT13
#define LPFC_SLI4_INTR14		BIT14
#define LPFC_SLI4_INTR15		BIT15
#define LPFC_SLI4_INTR16		BIT16
#define LPFC_SLI4_INTR17		BIT17
#define LPFC_SLI4_INTR18		BIT18
#define LPFC_SLI4_INTR19		BIT19
#define LPFC_SLI4_INTR20		BIT20
#define LPFC_SLI4_INTR21		BIT21
#define LPFC_SLI4_INTR22		BIT22
#define LPFC_SLI4_INTR23		BIT23
#define LPFC_SLI4_INTR24		BIT24
#define LPFC_SLI4_INTR25		BIT25
#define LPFC_SLI4_INTR26		BIT26
#define LPFC_SLI4_INTR27		BIT27
#define LPFC_SLI4_INTR28		BIT28
#define LPFC_SLI4_INTR29		BIT29
#define LPFC_SLI4_INTR30		BIT30
#define LPFC_SLI4_INTR31		BIT31

/*
 * The Doorbell registers defined here exist in different BAR
 * register sets depending on the UCNA Port's reported if_type
 * value.  For UCNA ports running SLI4 and if_type 0, they reside in
 * BAR4.  For UCNA ports running SLI4 and if_type 2, they reside in
 * BAR0.  For FC ports running SLI4 and if_type 6, they reside in
 * BAR2. The offsets and base address are different,  so the driver
 * has to compute the register addresses accordingly
 */
#define LPFC_ULP0_RQ_DOORBELL		0x00A0
#define LPFC_ULP1_RQ_DOORBELL		0x00C0
#define LPFC_IF6_RQ_DOORBELL		0x0080
#define lpfc_rq_db_list_fm_num_posted_SHIFT	24
#define lpfc_rq_db_list_fm_num_posted_MASK	0x00FF
#define lpfc_rq_db_list_fm_num_posted_WORD	word0
#define lpfc_rq_db_list_fm_index_SHIFT		16
#define lpfc_rq_db_list_fm_index_MASK		0x00FF
#define lpfc_rq_db_list_fm_index_WORD		word0
#define lpfc_rq_db_list_fm_id_SHIFT		0
#define lpfc_rq_db_list_fm_id_MASK		0xFFFF
#define lpfc_rq_db_list_fm_id_WORD		word0
#define lpfc_rq_db_ring_fm_num_posted_SHIFT	16
#define lpfc_rq_db_ring_fm_num_posted_MASK	0x3FFF
#define lpfc_rq_db_ring_fm_num_posted_WORD	word0
#define lpfc_rq_db_ring_fm_id_SHIFT		0
#define lpfc_rq_db_ring_fm_id_MASK		0xFFFF
#define lpfc_rq_db_ring_fm_id_WORD		word0

#define LPFC_ULP0_WQ_DOORBELL		0x0040
#define LPFC_ULP1_WQ_DOORBELL		0x0060
#define lpfc_wq_db_list_fm_num_posted_SHIFT	24
#define lpfc_wq_db_list_fm_num_posted_MASK	0x00FF
#define lpfc_wq_db_list_fm_num_posted_WORD	word0
#define lpfc_wq_db_list_fm_index_SHIFT		16
#define lpfc_wq_db_list_fm_index_MASK		0x00FF
#define lpfc_wq_db_list_fm_index_WORD		word0
#define lpfc_wq_db_list_fm_id_SHIFT		0
#define lpfc_wq_db_list_fm_id_MASK		0xFFFF
#define lpfc_wq_db_list_fm_id_WORD		word0
#define lpfc_wq_db_ring_fm_num_posted_SHIFT     16
#define lpfc_wq_db_ring_fm_num_posted_MASK      0x3FFF
#define lpfc_wq_db_ring_fm_num_posted_WORD      word0
#define lpfc_wq_db_ring_fm_id_SHIFT             0
#define lpfc_wq_db_ring_fm_id_MASK              0xFFFF
#define lpfc_wq_db_ring_fm_id_WORD              word0

#define LPFC_IF6_WQ_DOORBELL		0x0040
#define lpfc_if6_wq_db_list_fm_num_posted_SHIFT	24
#define lpfc_if6_wq_db_list_fm_num_posted_MASK	0x00FF
#define lpfc_if6_wq_db_list_fm_num_posted_WORD	word0
#define lpfc_if6_wq_db_list_fm_dpp_SHIFT	23
#define lpfc_if6_wq_db_list_fm_dpp_MASK		0x0001
#define lpfc_if6_wq_db_list_fm_dpp_WORD		word0
#define lpfc_if6_wq_db_list_fm_dpp_id_SHIFT	16
#define lpfc_if6_wq_db_list_fm_dpp_id_MASK	0x001F
#define lpfc_if6_wq_db_list_fm_dpp_id_WORD	word0
#define lpfc_if6_wq_db_list_fm_id_SHIFT		0
#define lpfc_if6_wq_db_list_fm_id_MASK		0xFFFF
#define lpfc_if6_wq_db_list_fm_id_WORD		word0

#define LPFC_EQCQ_DOORBELL		0x0120
#define lpfc_eqcq_doorbell_se_SHIFT		31
#define lpfc_eqcq_doorbell_se_MASK		0x0001
#define lpfc_eqcq_doorbell_se_WORD		word0
#define LPFC_EQCQ_SOLICIT_ENABLE_OFF	0
#define LPFC_EQCQ_SOLICIT_ENABLE_ON	1
#define lpfc_eqcq_doorbell_arm_SHIFT		29
#define lpfc_eqcq_doorbell_arm_MASK		0x0001
#define lpfc_eqcq_doorbell_arm_WORD		word0
#define lpfc_eqcq_doorbell_num_released_SHIFT	16
#define lpfc_eqcq_doorbell_num_released_MASK	0x1FFF
#define lpfc_eqcq_doorbell_num_released_WORD	word0
#define lpfc_eqcq_doorbell_qt_SHIFT		10
#define lpfc_eqcq_doorbell_qt_MASK		0x0001
#define lpfc_eqcq_doorbell_qt_WORD		word0
#define LPFC_QUEUE_TYPE_COMPLETION	0
#define LPFC_QUEUE_TYPE_EVENT		1
#define lpfc_eqcq_doorbell_eqci_SHIFT		9
#define lpfc_eqcq_doorbell_eqci_MASK		0x0001
#define lpfc_eqcq_doorbell_eqci_WORD		word0
#define lpfc_eqcq_doorbell_cqid_lo_SHIFT	0
#define lpfc_eqcq_doorbell_cqid_lo_MASK		0x03FF
#define lpfc_eqcq_doorbell_cqid_lo_WORD		word0
#define lpfc_eqcq_doorbell_cqid_hi_SHIFT	11
#define lpfc_eqcq_doorbell_cqid_hi_MASK		0x001F
#define lpfc_eqcq_doorbell_cqid_hi_WORD		word0
#define lpfc_eqcq_doorbell_eqid_lo_SHIFT	0
#define lpfc_eqcq_doorbell_eqid_lo_MASK		0x01FF
#define lpfc_eqcq_doorbell_eqid_lo_WORD		word0
#define lpfc_eqcq_doorbell_eqid_hi_SHIFT	11
#define lpfc_eqcq_doorbell_eqid_hi_MASK		0x001F
#define lpfc_eqcq_doorbell_eqid_hi_WORD		word0
#define LPFC_CQID_HI_FIELD_SHIFT		10
#define LPFC_EQID_HI_FIELD_SHIFT		9

#define LPFC_IF6_CQ_DOORBELL			0x00C0
#define lpfc_if6_cq_doorbell_se_SHIFT		31
#define lpfc_if6_cq_doorbell_se_MASK		0x0001
#define lpfc_if6_cq_doorbell_se_WORD		word0
#define LPFC_IF6_CQ_SOLICIT_ENABLE_OFF		0
#define LPFC_IF6_CQ_SOLICIT_ENABLE_ON		1
#define lpfc_if6_cq_doorbell_arm_SHIFT		29
#define lpfc_if6_cq_doorbell_arm_MASK		0x0001
#define lpfc_if6_cq_doorbell_arm_WORD		word0
#define lpfc_if6_cq_doorbell_num_released_SHIFT	16
#define lpfc_if6_cq_doorbell_num_released_MASK	0x1FFF
#define lpfc_if6_cq_doorbell_num_released_WORD	word0
#define lpfc_if6_cq_doorbell_cqid_SHIFT		0
#define lpfc_if6_cq_doorbell_cqid_MASK		0xFFFF
#define lpfc_if6_cq_doorbell_cqid_WORD		word0

#define LPFC_IF6_EQ_DOORBELL			0x0120
#define lpfc_if6_eq_doorbell_io_SHIFT		31
#define lpfc_if6_eq_doorbell_io_MASK		0x0001
#define lpfc_if6_eq_doorbell_io_WORD		word0
#define LPFC_IF6_EQ_INTR_OVERRIDE_OFF		0
#define LPFC_IF6_EQ_INTR_OVERRIDE_ON		1
#define lpfc_if6_eq_doorbell_arm_SHIFT		29
#define lpfc_if6_eq_doorbell_arm_MASK		0x0001
#define lpfc_if6_eq_doorbell_arm_WORD		word0
#define lpfc_if6_eq_doorbell_num_released_SHIFT	16
#define lpfc_if6_eq_doorbell_num_released_MASK	0x1FFF
#define lpfc_if6_eq_doorbell_num_released_WORD	word0
#define lpfc_if6_eq_doorbell_eqid_SHIFT		0
#define lpfc_if6_eq_doorbell_eqid_MASK		0x0FFF
#define lpfc_if6_eq_doorbell_eqid_WORD		word0

#define LPFC_BMBX			0x0160
#define lpfc_bmbx_addr_SHIFT		2
#define lpfc_bmbx_addr_MASK		0x3FFFFFFF
#define lpfc_bmbx_addr_WORD		word0
#define lpfc_bmbx_hi_SHIFT		1
#define lpfc_bmbx_hi_MASK		0x0001
#define lpfc_bmbx_hi_WORD		word0
#define lpfc_bmbx_rdy_SHIFT		0
#define lpfc_bmbx_rdy_MASK		0x0001
#define lpfc_bmbx_rdy_WORD		word0

#define LPFC_MQ_DOORBELL			0x0140
#define LPFC_IF6_MQ_DOORBELL			0x0160
#define lpfc_mq_doorbell_num_posted_SHIFT	16
#define lpfc_mq_doorbell_num_posted_MASK	0x3FFF
#define lpfc_mq_doorbell_num_posted_WORD	word0
#define lpfc_mq_doorbell_id_SHIFT		0
#define lpfc_mq_doorbell_id_MASK		0xFFFF
#define lpfc_mq_doorbell_id_WORD		word0

struct lpfc_sli4_cfg_mhdr {
	uint32_t word1;
#define lpfc_mbox_hdr_emb_SHIFT		0
#define lpfc_mbox_hdr_emb_MASK		0x00000001
#define lpfc_mbox_hdr_emb_WORD		word1
#define lpfc_mbox_hdr_sge_cnt_SHIFT	3
#define lpfc_mbox_hdr_sge_cnt_MASK	0x0000001F
#define lpfc_mbox_hdr_sge_cnt_WORD	word1
	uint32_t payload_length;
	uint32_t tag_lo;
	uint32_t tag_hi;
	uint32_t reserved5;
};

union lpfc_sli4_cfg_shdr {
	struct {
		uint32_t word6;
#define lpfc_mbox_hdr_opcode_SHIFT	0
#define lpfc_mbox_hdr_opcode_MASK	0x000000FF
#define lpfc_mbox_hdr_opcode_WORD	word6
#define lpfc_mbox_hdr_subsystem_SHIFT	8
#define lpfc_mbox_hdr_subsystem_MASK	0x000000FF
#define lpfc_mbox_hdr_subsystem_WORD	word6
#define lpfc_mbox_hdr_port_number_SHIFT	16
#define lpfc_mbox_hdr_port_number_MASK	0x000000FF
#define lpfc_mbox_hdr_port_number_WORD	word6
#define lpfc_mbox_hdr_domain_SHIFT	24
#define lpfc_mbox_hdr_domain_MASK	0x000000FF
#define lpfc_mbox_hdr_domain_WORD	word6
		uint32_t timeout;
		uint32_t request_length;
		uint32_t word9;
#define lpfc_mbox_hdr_version_SHIFT	0
#define lpfc_mbox_hdr_version_MASK	0x000000FF
#define lpfc_mbox_hdr_version_WORD	word9
#define lpfc_mbox_hdr_pf_num_SHIFT	16
#define lpfc_mbox_hdr_pf_num_MASK	0x000000FF
#define lpfc_mbox_hdr_pf_num_WORD	word9
#define lpfc_mbox_hdr_vh_num_SHIFT	24
#define lpfc_mbox_hdr_vh_num_MASK	0x000000FF
#define lpfc_mbox_hdr_vh_num_WORD	word9
#define LPFC_Q_CREATE_VERSION_2	2
#define LPFC_Q_CREATE_VERSION_1	1
#define LPFC_Q_CREATE_VERSION_0	0
#define LPFC_OPCODE_VERSION_0	0
#define LPFC_OPCODE_VERSION_1	1
	} request;
	struct {
		uint32_t word6;
#define lpfc_mbox_hdr_opcode_SHIFT		0
#define lpfc_mbox_hdr_opcode_MASK		0x000000FF
#define lpfc_mbox_hdr_opcode_WORD		word6
#define lpfc_mbox_hdr_subsystem_SHIFT		8
#define lpfc_mbox_hdr_subsystem_MASK		0x000000FF
#define lpfc_mbox_hdr_subsystem_WORD		word6
#define lpfc_mbox_hdr_domain_SHIFT		24
#define lpfc_mbox_hdr_domain_MASK		0x000000FF
#define lpfc_mbox_hdr_domain_WORD		word6
		uint32_t word7;
#define lpfc_mbox_hdr_status_SHIFT		0
#define lpfc_mbox_hdr_status_MASK		0x000000FF
#define lpfc_mbox_hdr_status_WORD		word7
#define lpfc_mbox_hdr_add_status_SHIFT		8
#define lpfc_mbox_hdr_add_status_MASK		0x000000FF
#define lpfc_mbox_hdr_add_status_WORD		word7
		uint32_t response_length;
		uint32_t actual_response_length;
	} response;
};

/* Mailbox Header structures.
 * struct mbox_header is defined for first generation SLI4_CFG mailbox
 * calls deployed for BE-based ports.
 *
 * struct sli4_mbox_header is defined for second generation SLI4
 * ports that don't deploy the SLI4_CFG mechanism.
 */
struct mbox_header {
	struct lpfc_sli4_cfg_mhdr cfg_mhdr;
	union  lpfc_sli4_cfg_shdr cfg_shdr;
};

#define LPFC_EXTENT_LOCAL		0
#define LPFC_TIMEOUT_DEFAULT		0
#define LPFC_EXTENT_VERSION_DEFAULT	0

/* Subsystem Definitions */
#define LPFC_MBOX_SUBSYSTEM_NA		0x0
#define LPFC_MBOX_SUBSYSTEM_COMMON	0x1
#define LPFC_MBOX_SUBSYSTEM_LOWLEVEL	0xB
#define LPFC_MBOX_SUBSYSTEM_FCOE	0xC

/* Device Specific Definitions */

/* The HOST ENDIAN defines are in Big Endian format. */
#define HOST_ENDIAN_LOW_WORD0   0xFF3412FF
#define HOST_ENDIAN_HIGH_WORD1	0xFF7856FF

/* Common Opcodes */
#define LPFC_MBOX_OPCODE_NA				0x00
#define LPFC_MBOX_OPCODE_CQ_CREATE			0x0C
#define LPFC_MBOX_OPCODE_EQ_CREATE			0x0D
#define LPFC_MBOX_OPCODE_MQ_CREATE			0x15
#define LPFC_MBOX_OPCODE_GET_CNTL_ATTRIBUTES		0x20
#define LPFC_MBOX_OPCODE_NOP				0x21
#define LPFC_MBOX_OPCODE_MODIFY_EQ_DELAY		0x29
#define LPFC_MBOX_OPCODE_MQ_DESTROY			0x35
#define LPFC_MBOX_OPCODE_CQ_DESTROY			0x36
#define LPFC_MBOX_OPCODE_EQ_DESTROY			0x37
#define LPFC_MBOX_OPCODE_QUERY_FW_CFG			0x3A
#define LPFC_MBOX_OPCODE_FUNCTION_RESET			0x3D
#define LPFC_MBOX_OPCODE_SET_PHYSICAL_LINK_CONFIG	0x3E
#define LPFC_MBOX_OPCODE_SET_BOOT_CONFIG		0x43
#define LPFC_MBOX_OPCODE_SET_BEACON_CONFIG              0x45
#define LPFC_MBOX_OPCODE_GET_BEACON_CONFIG              0x46
#define LPFC_MBOX_OPCODE_GET_PORT_NAME			0x4D
#define LPFC_MBOX_OPCODE_MQ_CREATE_EXT			0x5A
#define LPFC_MBOX_OPCODE_GET_VPD_DATA			0x5B
#define LPFC_MBOX_OPCODE_SET_HOST_DATA			0x5D
#define LPFC_MBOX_OPCODE_SEND_ACTIVATION		0x73
#define LPFC_MBOX_OPCODE_RESET_LICENSES			0x74
#define LPFC_MBOX_OPCODE_GET_RSRC_EXTENT_INFO		0x9A
#define LPFC_MBOX_OPCODE_GET_ALLOC_RSRC_EXTENT		0x9B
#define LPFC_MBOX_OPCODE_ALLOC_RSRC_EXTENT		0x9C
#define LPFC_MBOX_OPCODE_DEALLOC_RSRC_EXTENT		0x9D
#define LPFC_MBOX_OPCODE_GET_FUNCTION_CONFIG		0xA0
#define LPFC_MBOX_OPCODE_GET_PROFILE_CAPACITIES		0xA1
#define LPFC_MBOX_OPCODE_GET_PROFILE_CONFIG		0xA4
#define LPFC_MBOX_OPCODE_SET_PROFILE_CONFIG		0xA5
#define LPFC_MBOX_OPCODE_GET_PROFILE_LIST		0xA6
#define LPFC_MBOX_OPCODE_SET_ACT_PROFILE		0xA8
#define LPFC_MBOX_OPCODE_GET_FACTORY_PROFILE_CONFIG	0xA9
#define LPFC_MBOX_OPCODE_READ_OBJECT			0xAB
#define LPFC_MBOX_OPCODE_WRITE_OBJECT			0xAC
#define LPFC_MBOX_OPCODE_READ_OBJECT_LIST		0xAD
#define LPFC_MBOX_OPCODE_DELETE_OBJECT			0xAE
#define LPFC_MBOX_OPCODE_GET_SLI4_PARAMETERS		0xB5
#define LPFC_MBOX_OPCODE_SET_FEATURES                   0xBF

/* FCoE Opcodes */
#define LPFC_MBOX_OPCODE_FCOE_WQ_CREATE			0x01
#define LPFC_MBOX_OPCODE_FCOE_WQ_DESTROY		0x02
#define LPFC_MBOX_OPCODE_FCOE_POST_SGL_PAGES		0x03
#define LPFC_MBOX_OPCODE_FCOE_REMOVE_SGL_PAGES		0x04
#define LPFC_MBOX_OPCODE_FCOE_RQ_CREATE			0x05
#define LPFC_MBOX_OPCODE_FCOE_RQ_DESTROY		0x06
#define LPFC_MBOX_OPCODE_FCOE_READ_FCF_TABLE		0x08
#define LPFC_MBOX_OPCODE_FCOE_ADD_FCF			0x09
#define LPFC_MBOX_OPCODE_FCOE_DELETE_FCF		0x0A
#define LPFC_MBOX_OPCODE_FCOE_POST_HDR_TEMPLATE		0x0B
#define LPFC_MBOX_OPCODE_FCOE_REDISCOVER_FCF		0x10
#define LPFC_MBOX_OPCODE_FCOE_CQ_CREATE_SET		0x1D
#define LPFC_MBOX_OPCODE_FCOE_SET_FCLINK_SETTINGS	0x21
#define LPFC_MBOX_OPCODE_FCOE_LINK_DIAG_STATE		0x22
#define LPFC_MBOX_OPCODE_FCOE_LINK_DIAG_LOOPBACK	0x23
#define LPFC_MBOX_OPCODE_FCOE_FC_SET_TRUNK_MODE		0x42

/* Low level Opcodes */
#define LPFC_MBOX_OPCODE_SET_DIAG_LOG_OPTION		0x37

/* Mailbox command structures */
struct eq_context {
	uint32_t word0;
#define lpfc_eq_context_size_SHIFT	31
#define lpfc_eq_context_size_MASK	0x00000001
#define lpfc_eq_context_size_WORD	word0
#define LPFC_EQE_SIZE_4			0x0
#define LPFC_EQE_SIZE_16		0x1
#define lpfc_eq_context_valid_SHIFT	29
#define lpfc_eq_context_valid_MASK	0x00000001
#define lpfc_eq_context_valid_WORD	word0
#define lpfc_eq_context_autovalid_SHIFT 28
#define lpfc_eq_context_autovalid_MASK  0x00000001
#define lpfc_eq_context_autovalid_WORD  word0
	uint32_t word1;
#define lpfc_eq_context_count_SHIFT	26
#define lpfc_eq_context_count_MASK	0x00000003
#define lpfc_eq_context_count_WORD	word1
#define LPFC_EQ_CNT_256		0x0
#define LPFC_EQ_CNT_512		0x1
#define LPFC_EQ_CNT_1024	0x2
#define LPFC_EQ_CNT_2048	0x3
#define LPFC_EQ_CNT_4096	0x4
	uint32_t word2;
#define lpfc_eq_context_delay_multi_SHIFT	13
#define lpfc_eq_context_delay_multi_MASK	0x000003FF
#define lpfc_eq_context_delay_multi_WORD	word2
	uint32_t reserved3;
};

struct eq_delay_info {
	uint32_t eq_id;
	uint32_t phase;
	uint32_t delay_multi;
};
#define	LPFC_MAX_EQ_DELAY_EQID_CNT	8

struct sgl_page_pairs {
	uint32_t sgl_pg0_addr_lo;
	uint32_t sgl_pg0_addr_hi;
	uint32_t sgl_pg1_addr_lo;
	uint32_t sgl_pg1_addr_hi;
};

struct lpfc_mbx_post_sgl_pages {
	struct mbox_header header;
	uint32_t word0;
#define lpfc_post_sgl_pages_xri_SHIFT	0
#define lpfc_post_sgl_pages_xri_MASK	0x0000FFFF
#define lpfc_post_sgl_pages_xri_WORD	word0
#define lpfc_post_sgl_pages_xricnt_SHIFT	16
#define lpfc_post_sgl_pages_xricnt_MASK	0x0000FFFF
#define lpfc_post_sgl_pages_xricnt_WORD	word0
	struct sgl_page_pairs  sgl_pg_pairs[1];
};

/* word0 of page-1 struct shares the same SHIFT/MASK/WORD defines as above */
struct lpfc_mbx_post_uembed_sgl_page1 {
	union  lpfc_sli4_cfg_shdr cfg_shdr;
	uint32_t word0;
	struct sgl_page_pairs sgl_pg_pairs;
};

struct lpfc_mbx_sge {
	uint32_t pa_lo;
	uint32_t pa_hi;
	uint32_t length;
};

struct lpfc_mbx_nembed_cmd {
	struct lpfc_sli4_cfg_mhdr cfg_mhdr;
#define LPFC_SLI4_MBX_SGE_MAX_PAGES	19
	struct lpfc_mbx_sge sge[LPFC_SLI4_MBX_SGE_MAX_PAGES];
};

struct lpfc_mbx_nembed_sge_virt {
	void *addr[LPFC_SLI4_MBX_SGE_MAX_PAGES];
};

struct lpfc_mbx_eq_create {
	struct mbox_header header;
	union {
		struct {
			uint32_t word0;
#define lpfc_mbx_eq_create_num_pages_SHIFT	0
#define lpfc_mbx_eq_create_num_pages_MASK	0x0000FFFF
#define lpfc_mbx_eq_create_num_pages_WORD	word0
			struct eq_context context;
			struct dma_address page[LPFC_MAX_EQ_PAGE];
		} request;
		struct {
			uint32_t word0;
#define lpfc_mbx_eq_create_q_id_SHIFT	0
#define lpfc_mbx_eq_create_q_id_MASK	0x0000FFFF
#define lpfc_mbx_eq_create_q_id_WORD	word0
		} response;
	} u;
};

struct lpfc_mbx_modify_eq_delay {
	struct mbox_header header;
	union {
		struct {
			uint32_t num_eq;
			struct eq_delay_info eq[LPFC_MAX_EQ_DELAY_EQID_CNT];
		} request;
		struct {
			uint32_t word0;
		} response;
	} u;
};

struct lpfc_mbx_eq_destroy {
	struct mbox_header header;
	union {
		struct {
			uint32_t word0;
#define lpfc_mbx_eq_destroy_q_id_SHIFT	0
#define lpfc_mbx_eq_destroy_q_id_MASK	0x0000FFFF
#define lpfc_mbx_eq_destroy_q_id_WORD	word0
		} request;
		struct {
			uint32_t word0;
		} response;
	} u;
};

struct lpfc_mbx_nop {
	struct mbox_header header;
	uint32_t context[2];
};



struct lpfc_mbx_set_ras_fwlog {
	struct mbox_header header;
	union {
		struct {
			uint32_t word4;
#define lpfc_fwlog_enable_SHIFT		0
#define lpfc_fwlog_enable_MASK		0x00000001
#define lpfc_fwlog_enable_WORD		word4
#define lpfc_fwlog_loglvl_SHIFT		8
#define lpfc_fwlog_loglvl_MASK		0x0000000F
#define lpfc_fwlog_loglvl_WORD		word4
#define lpfc_fwlog_ra_SHIFT		15
#define lpfc_fwlog_ra_WORD		0x00000008
#define lpfc_fwlog_buffcnt_SHIFT	16
#define lpfc_fwlog_buffcnt_MASK		0x000000FF
#define lpfc_fwlog_buffcnt_WORD		word4
#define lpfc_fwlog_buffsz_SHIFT		24
#define lpfc_fwlog_buffsz_MASK		0x000000FF
#define lpfc_fwlog_buffsz_WORD		word4
			uint32_t word5;
#define lpfc_fwlog_acqe_SHIFT		0
#define lpfc_fwlog_acqe_MASK		0x0000FFFF
#define lpfc_fwlog_acqe_WORD		word5
#define lpfc_fwlog_cqid_SHIFT		16
#define lpfc_fwlog_cqid_MASK		0x0000FFFF
#define lpfc_fwlog_cqid_WORD		word5
#define LPFC_MAX_FWLOG_PAGE	16
			struct dma_address lwpd;
			struct dma_address buff_fwlog[LPFC_MAX_FWLOG_PAGE];
		} request;
		struct {
			uint32_t word0;
		} response;
	} u;
};


struct cq_context {
	uint32_t word0;
#define lpfc_cq_context_event_SHIFT	31
#define lpfc_cq_context_event_MASK	0x00000001
#define lpfc_cq_context_event_WORD	word0
#define lpfc_cq_context_valid_SHIFT	29
#define lpfc_cq_context_valid_MASK	0x00000001
#define lpfc_cq_context_valid_WORD	word0
#define lpfc_cq_context_count_SHIFT	27
#define lpfc_cq_context_count_MASK	0x00000003
#define lpfc_cq_context_count_WORD	word0
#define LPFC_CQ_CNT_256		0x0
#define LPFC_CQ_CNT_512		0x1
#define LPFC_CQ_CNT_1024	0x2
#define LPFC_CQ_CNT_WORD7	0x3
#define lpfc_cq_context_autovalid_SHIFT 15
#define lpfc_cq_context_autovalid_MASK  0x00000001
#define lpfc_cq_context_autovalid_WORD  word0
	uint32_t word1;
#define lpfc_cq_eq_id_SHIFT		22	/* Version 0 Only */
#define lpfc_cq_eq_id_MASK		0x000000FF
#define lpfc_cq_eq_id_WORD		word1
#define lpfc_cq_eq_id_2_SHIFT		0 	/* Version 2 Only */
#define lpfc_cq_eq_id_2_MASK		0x0000FFFF
#define lpfc_cq_eq_id_2_WORD		word1
	uint32_t lpfc_cq_context_count;		/* Version 2 Only */
	uint32_t reserved1;
};

struct lpfc_mbx_cq_create {
	struct mbox_header header;
	union {
		struct {
			uint32_t word0;
#define lpfc_mbx_cq_create_page_size_SHIFT	16	/* Version 2 Only */
#define lpfc_mbx_cq_create_page_size_MASK	0x000000FF
#define lpfc_mbx_cq_create_page_size_WORD	word0
#define lpfc_mbx_cq_create_num_pages_SHIFT	0
#define lpfc_mbx_cq_create_num_pages_MASK	0x0000FFFF
#define lpfc_mbx_cq_create_num_pages_WORD	word0
			struct cq_context context;
			struct dma_address page[LPFC_MAX_CQ_PAGE];
		} request;
		struct {
			uint32_t word0;
#define lpfc_mbx_cq_create_q_id_SHIFT	0
#define lpfc_mbx_cq_create_q_id_MASK	0x0000FFFF
#define lpfc_mbx_cq_create_q_id_WORD	word0
		} response;
	} u;
};

struct lpfc_mbx_cq_create_set {
	union  lpfc_sli4_cfg_shdr cfg_shdr;
	union {
		struct {
			uint32_t word0;
#define lpfc_mbx_cq_create_set_page_size_SHIFT	16	/* Version 2 Only */
#define lpfc_mbx_cq_create_set_page_size_MASK	0x000000FF
#define lpfc_mbx_cq_create_set_page_size_WORD	word0
#define lpfc_mbx_cq_create_set_num_pages_SHIFT	0
#define lpfc_mbx_cq_create_set_num_pages_MASK	0x0000FFFF
#define lpfc_mbx_cq_create_set_num_pages_WORD	word0
			uint32_t word1;
#define lpfc_mbx_cq_create_set_evt_SHIFT	31
#define lpfc_mbx_cq_create_set_evt_MASK		0x00000001
#define lpfc_mbx_cq_create_set_evt_WORD		word1
#define lpfc_mbx_cq_create_set_valid_SHIFT	29
#define lpfc_mbx_cq_create_set_valid_MASK	0x00000001
#define lpfc_mbx_cq_create_set_valid_WORD	word1
#define lpfc_mbx_cq_create_set_cqe_cnt_SHIFT	27
#define lpfc_mbx_cq_create_set_cqe_cnt_MASK	0x00000003
#define lpfc_mbx_cq_create_set_cqe_cnt_WORD	word1
#define lpfc_mbx_cq_create_set_cqe_size_SHIFT	25
#define lpfc_mbx_cq_create_set_cqe_size_MASK	0x00000003
#define lpfc_mbx_cq_create_set_cqe_size_WORD	word1
#define lpfc_mbx_cq_create_set_autovalid_SHIFT	15
#define lpfc_mbx_cq_create_set_autovalid_MASK	0x0000001
#define lpfc_mbx_cq_create_set_autovalid_WORD	word1
#define lpfc_mbx_cq_create_set_nodelay_SHIFT	14
#define lpfc_mbx_cq_create_set_nodelay_MASK	0x00000001
#define lpfc_mbx_cq_create_set_nodelay_WORD	word1
#define lpfc_mbx_cq_create_set_clswm_SHIFT	12
#define lpfc_mbx_cq_create_set_clswm_MASK	0x00000003
#define lpfc_mbx_cq_create_set_clswm_WORD	word1
			uint32_t word2;
#define lpfc_mbx_cq_create_set_arm_SHIFT	31
#define lpfc_mbx_cq_create_set_arm_MASK		0x00000001
#define lpfc_mbx_cq_create_set_arm_WORD		word2
#define lpfc_mbx_cq_create_set_cq_cnt_SHIFT	16
#define lpfc_mbx_cq_create_set_cq_cnt_MASK	0x00007FFF
#define lpfc_mbx_cq_create_set_cq_cnt_WORD	word2
#define lpfc_mbx_cq_create_set_num_cq_SHIFT	0
#define lpfc_mbx_cq_create_set_num_cq_MASK	0x0000FFFF
#define lpfc_mbx_cq_create_set_num_cq_WORD	word2
			uint32_t word3;
#define lpfc_mbx_cq_create_set_eq_id1_SHIFT	16
#define lpfc_mbx_cq_create_set_eq_id1_MASK	0x0000FFFF
#define lpfc_mbx_cq_create_set_eq_id1_WORD	word3
#define lpfc_mbx_cq_create_set_eq_id0_SHIFT	0
#define lpfc_mbx_cq_create_set_eq_id0_MASK	0x0000FFFF
#define lpfc_mbx_cq_create_set_eq_id0_WORD	word3
			uint32_t word4;
#define lpfc_mbx_cq_create_set_eq_id3_SHIFT	16
#define lpfc_mbx_cq_create_set_eq_id3_MASK	0x0000FFFF
#define lpfc_mbx_cq_create_set_eq_id3_WORD	word4
#define lpfc_mbx_cq_create_set_eq_id2_SHIFT	0
#define lpfc_mbx_cq_create_set_eq_id2_MASK	0x0000FFFF
#define lpfc_mbx_cq_create_set_eq_id2_WORD	word4
			uint32_t word5;
#define lpfc_mbx_cq_create_set_eq_id5_SHIFT	16
#define lpfc_mbx_cq_create_set_eq_id5_MASK	0x0000FFFF
#define lpfc_mbx_cq_create_set_eq_id5_WORD	word5
#define lpfc_mbx_cq_create_set_eq_id4_SHIFT	0
#define lpfc_mbx_cq_create_set_eq_id4_MASK	0x0000FFFF
#define lpfc_mbx_cq_create_set_eq_id4_WORD	word5
			uint32_t word6;
#define lpfc_mbx_cq_create_set_eq_id7_SHIFT	16
#define lpfc_mbx_cq_create_set_eq_id7_MASK	0x0000FFFF
#define lpfc_mbx_cq_create_set_eq_id7_WORD	word6
#define lpfc_mbx_cq_create_set_eq_id6_SHIFT	0
#define lpfc_mbx_cq_create_set_eq_id6_MASK	0x0000FFFF
#define lpfc_mbx_cq_create_set_eq_id6_WORD	word6
			uint32_t word7;
#define lpfc_mbx_cq_create_set_eq_id9_SHIFT	16
#define lpfc_mbx_cq_create_set_eq_id9_MASK	0x0000FFFF
#define lpfc_mbx_cq_create_set_eq_id9_WORD	word7
#define lpfc_mbx_cq_create_set_eq_id8_SHIFT	0
#define lpfc_mbx_cq_create_set_eq_id8_MASK	0x0000FFFF
#define lpfc_mbx_cq_create_set_eq_id8_WORD	word7
			uint32_t word8;
#define lpfc_mbx_cq_create_set_eq_id11_SHIFT	16
#define lpfc_mbx_cq_create_set_eq_id11_MASK	0x0000FFFF
#define lpfc_mbx_cq_create_set_eq_id11_WORD	word8
#define lpfc_mbx_cq_create_set_eq_id10_SHIFT	0
#define lpfc_mbx_cq_create_set_eq_id10_MASK	0x0000FFFF
#define lpfc_mbx_cq_create_set_eq_id10_WORD	word8
			uint32_t word9;
#define lpfc_mbx_cq_create_set_eq_id13_SHIFT	16
#define lpfc_mbx_cq_create_set_eq_id13_MASK	0x0000FFFF
#define lpfc_mbx_cq_create_set_eq_id13_WORD	word9
#define lpfc_mbx_cq_create_set_eq_id12_SHIFT	0
#define lpfc_mbx_cq_create_set_eq_id12_MASK	0x0000FFFF
#define lpfc_mbx_cq_create_set_eq_id12_WORD	word9
			uint32_t word10;
#define lpfc_mbx_cq_create_set_eq_id15_SHIFT	16
#define lpfc_mbx_cq_create_set_eq_id15_MASK	0x0000FFFF
#define lpfc_mbx_cq_create_set_eq_id15_WORD	word10
#define lpfc_mbx_cq_create_set_eq_id14_SHIFT	0
#define lpfc_mbx_cq_create_set_eq_id14_MASK	0x0000FFFF
#define lpfc_mbx_cq_create_set_eq_id14_WORD	word10
			struct dma_address page[1];
		} request;
		struct {
			uint32_t word0;
#define lpfc_mbx_cq_create_set_num_alloc_SHIFT	16
#define lpfc_mbx_cq_create_set_num_alloc_MASK	0x0000FFFF
#define lpfc_mbx_cq_create_set_num_alloc_WORD	word0
#define lpfc_mbx_cq_create_set_base_id_SHIFT	0
#define lpfc_mbx_cq_create_set_base_id_MASK	0x0000FFFF
#define lpfc_mbx_cq_create_set_base_id_WORD	word0
		} response;
	} u;
};

struct lpfc_mbx_cq_destroy {
	struct mbox_header header;
	union {
		struct {
			uint32_t word0;
#define lpfc_mbx_cq_destroy_q_id_SHIFT	0
#define lpfc_mbx_cq_destroy_q_id_MASK	0x0000FFFF
#define lpfc_mbx_cq_destroy_q_id_WORD	word0
		} request;
		struct {
			uint32_t word0;
		} response;
	} u;
};

struct wq_context {
	uint32_t reserved0;
	uint32_t reserved1;
	uint32_t reserved2;
	uint32_t reserved3;
};

struct lpfc_mbx_wq_create {
	struct mbox_header header;
	union {
		struct {	/* Version 0 Request */
			uint32_t word0;
#define lpfc_mbx_wq_create_num_pages_SHIFT	0
#define lpfc_mbx_wq_create_num_pages_MASK	0x000000FF
#define lpfc_mbx_wq_create_num_pages_WORD	word0
#define lpfc_mbx_wq_create_dua_SHIFT		8
#define lpfc_mbx_wq_create_dua_MASK		0x00000001
#define lpfc_mbx_wq_create_dua_WORD		word0
#define lpfc_mbx_wq_create_cq_id_SHIFT		16
#define lpfc_mbx_wq_create_cq_id_MASK		0x0000FFFF
#define lpfc_mbx_wq_create_cq_id_WORD		word0
			struct dma_address page[LPFC_MAX_WQ_PAGE_V0];
			uint32_t word9;
#define lpfc_mbx_wq_create_bua_SHIFT		0
#define lpfc_mbx_wq_create_bua_MASK		0x00000001
#define lpfc_mbx_wq_create_bua_WORD		word9
#define lpfc_mbx_wq_create_ulp_num_SHIFT	8
#define lpfc_mbx_wq_create_ulp_num_MASK		0x000000FF
#define lpfc_mbx_wq_create_ulp_num_WORD		word9
		} request;
		struct {	/* Version 1 Request */
			uint32_t word0;	/* Word 0 is the same as in v0 */
			uint32_t word1;
#define lpfc_mbx_wq_create_page_size_SHIFT	0
#define lpfc_mbx_wq_create_page_size_MASK	0x000000FF
#define lpfc_mbx_wq_create_page_size_WORD	word1
#define LPFC_WQ_PAGE_SIZE_4096	0x1
#define lpfc_mbx_wq_create_dpp_req_SHIFT	15
#define lpfc_mbx_wq_create_dpp_req_MASK		0x00000001
#define lpfc_mbx_wq_create_dpp_req_WORD		word1
#define lpfc_mbx_wq_create_doe_SHIFT		14
#define lpfc_mbx_wq_create_doe_MASK		0x00000001
#define lpfc_mbx_wq_create_doe_WORD		word1
#define lpfc_mbx_wq_create_toe_SHIFT		13
#define lpfc_mbx_wq_create_toe_MASK		0x00000001
#define lpfc_mbx_wq_create_toe_WORD		word1
#define lpfc_mbx_wq_create_wqe_size_SHIFT	8
#define lpfc_mbx_wq_create_wqe_size_MASK	0x0000000F
#define lpfc_mbx_wq_create_wqe_size_WORD	word1
#define LPFC_WQ_WQE_SIZE_64	0x5
#define LPFC_WQ_WQE_SIZE_128	0x6
#define lpfc_mbx_wq_create_wqe_count_SHIFT	16
#define lpfc_mbx_wq_create_wqe_count_MASK	0x0000FFFF
#define lpfc_mbx_wq_create_wqe_count_WORD	word1
			uint32_t word2;
			struct dma_address page[LPFC_MAX_WQ_PAGE-1];
		} request_1;
		struct {
			uint32_t word0;
#define lpfc_mbx_wq_create_q_id_SHIFT	0
#define lpfc_mbx_wq_create_q_id_MASK	0x0000FFFF
#define lpfc_mbx_wq_create_q_id_WORD	word0
			uint32_t doorbell_offset;
			uint32_t word2;
#define lpfc_mbx_wq_create_bar_set_SHIFT	0
#define lpfc_mbx_wq_create_bar_set_MASK		0x0000FFFF
#define lpfc_mbx_wq_create_bar_set_WORD		word2
#define WQ_PCI_BAR_0_AND_1	0x00
#define WQ_PCI_BAR_2_AND_3	0x01
#define WQ_PCI_BAR_4_AND_5	0x02
#define lpfc_mbx_wq_create_db_format_SHIFT	16
#define lpfc_mbx_wq_create_db_format_MASK	0x0000FFFF
#define lpfc_mbx_wq_create_db_format_WORD	word2
		} response;
		struct {
			uint32_t word0;
#define lpfc_mbx_wq_create_dpp_rsp_SHIFT	31
#define lpfc_mbx_wq_create_dpp_rsp_MASK		0x00000001
#define lpfc_mbx_wq_create_dpp_rsp_WORD		word0
#define lpfc_mbx_wq_create_v1_q_id_SHIFT	0
#define lpfc_mbx_wq_create_v1_q_id_MASK		0x0000FFFF
#define lpfc_mbx_wq_create_v1_q_id_WORD		word0
			uint32_t word1;
#define lpfc_mbx_wq_create_v1_bar_set_SHIFT	0
#define lpfc_mbx_wq_create_v1_bar_set_MASK	0x0000000F
#define lpfc_mbx_wq_create_v1_bar_set_WORD	word1
			uint32_t doorbell_offset;
			uint32_t word3;
#define lpfc_mbx_wq_create_dpp_id_SHIFT		16
#define lpfc_mbx_wq_create_dpp_id_MASK		0x0000001F
#define lpfc_mbx_wq_create_dpp_id_WORD		word3
#define lpfc_mbx_wq_create_dpp_bar_SHIFT	0
#define lpfc_mbx_wq_create_dpp_bar_MASK		0x0000000F
#define lpfc_mbx_wq_create_dpp_bar_WORD		word3
			uint32_t dpp_offset;
		} response_1;
	} u;
};

struct lpfc_mbx_wq_destroy {
	struct mbox_header header;
	union {
		struct {
			uint32_t word0;
#define lpfc_mbx_wq_destroy_q_id_SHIFT	0
#define lpfc_mbx_wq_destroy_q_id_MASK	0x0000FFFF
#define lpfc_mbx_wq_destroy_q_id_WORD	word0
		} request;
		struct {
			uint32_t word0;
		} response;
	} u;
};

#define LPFC_HDR_BUF_SIZE 128
#define LPFC_DATA_BUF_SIZE 2048
#define LPFC_NVMET_DATA_BUF_SIZE 128
struct rq_context {
	uint32_t word0;
#define lpfc_rq_context_rqe_count_SHIFT	16	/* Version 0 Only */
#define lpfc_rq_context_rqe_count_MASK	0x0000000F
#define lpfc_rq_context_rqe_count_WORD	word0
#define LPFC_RQ_RING_SIZE_512		9	/* 512 entries */
#define LPFC_RQ_RING_SIZE_1024		10	/* 1024 entries */
#define LPFC_RQ_RING_SIZE_2048		11	/* 2048 entries */
#define LPFC_RQ_RING_SIZE_4096		12	/* 4096 entries */
#define lpfc_rq_context_rqe_count_1_SHIFT	16	/* Version 1-2 Only */
#define lpfc_rq_context_rqe_count_1_MASK	0x0000FFFF
#define lpfc_rq_context_rqe_count_1_WORD	word0
#define lpfc_rq_context_rqe_size_SHIFT	8		/* Version 1-2 Only */
#define lpfc_rq_context_rqe_size_MASK	0x0000000F
#define lpfc_rq_context_rqe_size_WORD	word0
#define LPFC_RQE_SIZE_8		2
#define LPFC_RQE_SIZE_16	3
#define LPFC_RQE_SIZE_32	4
#define LPFC_RQE_SIZE_64	5
#define LPFC_RQE_SIZE_128	6
#define lpfc_rq_context_page_size_SHIFT	0		/* Version 1 Only */
#define lpfc_rq_context_page_size_MASK	0x000000FF
#define lpfc_rq_context_page_size_WORD	word0
#define	LPFC_RQ_PAGE_SIZE_4096	0x1
	uint32_t word1;
#define lpfc_rq_context_data_size_SHIFT	16		/* Version 2 Only */
#define lpfc_rq_context_data_size_MASK	0x0000FFFF
#define lpfc_rq_context_data_size_WORD	word1
#define lpfc_rq_context_hdr_size_SHIFT	0		/* Version 2 Only */
#define lpfc_rq_context_hdr_size_MASK	0x0000FFFF
#define lpfc_rq_context_hdr_size_WORD	word1
	uint32_t word2;
#define lpfc_rq_context_cq_id_SHIFT	16
#define lpfc_rq_context_cq_id_MASK	0x000003FF
#define lpfc_rq_context_cq_id_WORD	word2
#define lpfc_rq_context_buf_size_SHIFT	0
#define lpfc_rq_context_buf_size_MASK	0x0000FFFF
#define lpfc_rq_context_buf_size_WORD	word2
#define lpfc_rq_context_base_cq_SHIFT	0		/* Version 2 Only */
#define lpfc_rq_context_base_cq_MASK	0x0000FFFF
#define lpfc_rq_context_base_cq_WORD	word2
	uint32_t buffer_size;				/* Version 1 Only */
};

struct lpfc_mbx_rq_create {
	struct mbox_header header;
	union {
		struct {
			uint32_t word0;
#define lpfc_mbx_rq_create_num_pages_SHIFT	0
#define lpfc_mbx_rq_create_num_pages_MASK	0x0000FFFF
#define lpfc_mbx_rq_create_num_pages_WORD	word0
#define lpfc_mbx_rq_create_dua_SHIFT		16
#define lpfc_mbx_rq_create_dua_MASK		0x00000001
#define lpfc_mbx_rq_create_dua_WORD		word0
#define lpfc_mbx_rq_create_bqu_SHIFT		17
#define lpfc_mbx_rq_create_bqu_MASK		0x00000001
#define lpfc_mbx_rq_create_bqu_WORD		word0
#define lpfc_mbx_rq_create_ulp_num_SHIFT	24
#define lpfc_mbx_rq_create_ulp_num_MASK		0x000000FF
#define lpfc_mbx_rq_create_ulp_num_WORD		word0
			struct rq_context context;
			struct dma_address page[LPFC_MAX_RQ_PAGE];
		} request;
		struct {
			uint32_t word0;
#define lpfc_mbx_rq_create_q_cnt_v2_SHIFT	16
#define lpfc_mbx_rq_create_q_cnt_v2_MASK	0x0000FFFF
#define lpfc_mbx_rq_create_q_cnt_v2_WORD	word0
#define lpfc_mbx_rq_create_q_id_SHIFT		0
#define lpfc_mbx_rq_create_q_id_MASK		0x0000FFFF
#define lpfc_mbx_rq_create_q_id_WORD		word0
			uint32_t doorbell_offset;
			uint32_t word2;
#define lpfc_mbx_rq_create_bar_set_SHIFT	0
#define lpfc_mbx_rq_create_bar_set_MASK		0x0000FFFF
#define lpfc_mbx_rq_create_bar_set_WORD		word2
#define lpfc_mbx_rq_create_db_format_SHIFT	16
#define lpfc_mbx_rq_create_db_format_MASK	0x0000FFFF
#define lpfc_mbx_rq_create_db_format_WORD	word2
		} response;
	} u;
};

struct lpfc_mbx_rq_create_v2 {
	union  lpfc_sli4_cfg_shdr cfg_shdr;
	union {
		struct {
			uint32_t word0;
#define lpfc_mbx_rq_create_num_pages_SHIFT	0
#define lpfc_mbx_rq_create_num_pages_MASK	0x0000FFFF
#define lpfc_mbx_rq_create_num_pages_WORD	word0
#define lpfc_mbx_rq_create_rq_cnt_SHIFT		16
#define lpfc_mbx_rq_create_rq_cnt_MASK		0x000000FF
#define lpfc_mbx_rq_create_rq_cnt_WORD		word0
#define lpfc_mbx_rq_create_dua_SHIFT		16
#define lpfc_mbx_rq_create_dua_MASK		0x00000001
#define lpfc_mbx_rq_create_dua_WORD		word0
#define lpfc_mbx_rq_create_bqu_SHIFT		17
#define lpfc_mbx_rq_create_bqu_MASK		0x00000001
#define lpfc_mbx_rq_create_bqu_WORD		word0
#define lpfc_mbx_rq_create_ulp_num_SHIFT	24
#define lpfc_mbx_rq_create_ulp_num_MASK		0x000000FF
#define lpfc_mbx_rq_create_ulp_num_WORD		word0
#define lpfc_mbx_rq_create_dim_SHIFT		29
#define lpfc_mbx_rq_create_dim_MASK		0x00000001
#define lpfc_mbx_rq_create_dim_WORD		word0
#define lpfc_mbx_rq_create_dfd_SHIFT		30
#define lpfc_mbx_rq_create_dfd_MASK		0x00000001
#define lpfc_mbx_rq_create_dfd_WORD		word0
#define lpfc_mbx_rq_create_dnb_SHIFT		31
#define lpfc_mbx_rq_create_dnb_MASK		0x00000001
#define lpfc_mbx_rq_create_dnb_WORD		word0
			struct rq_context context;
			struct dma_address page[1];
		} request;
		struct {
			uint32_t word0;
#define lpfc_mbx_rq_create_q_cnt_v2_SHIFT	16
#define lpfc_mbx_rq_create_q_cnt_v2_MASK	0x0000FFFF
#define lpfc_mbx_rq_create_q_cnt_v2_WORD	word0
#define lpfc_mbx_rq_create_q_id_SHIFT		0
#define lpfc_mbx_rq_create_q_id_MASK		0x0000FFFF
#define lpfc_mbx_rq_create_q_id_WORD		word0
			uint32_t doorbell_offset;
			uint32_t word2;
#define lpfc_mbx_rq_create_bar_set_SHIFT	0
#define lpfc_mbx_rq_create_bar_set_MASK		0x0000FFFF
#define lpfc_mbx_rq_create_bar_set_WORD		word2
#define lpfc_mbx_rq_create_db_format_SHIFT	16
#define lpfc_mbx_rq_create_db_format_MASK	0x0000FFFF
#define lpfc_mbx_rq_create_db_format_WORD	word2
		} response;
	} u;
};

struct lpfc_mbx_rq_destroy {
	struct mbox_header header;
	union {
		struct {
			uint32_t word0;
#define lpfc_mbx_rq_destroy_q_id_SHIFT	0
#define lpfc_mbx_rq_destroy_q_id_MASK	0x0000FFFF
#define lpfc_mbx_rq_destroy_q_id_WORD	word0
		} request;
		struct {
			uint32_t word0;
		} response;
	} u;
};

struct mq_context {
	uint32_t word0;
#define lpfc_mq_context_cq_id_SHIFT	22 	/* Version 0 Only */
#define lpfc_mq_context_cq_id_MASK	0x000003FF
#define lpfc_mq_context_cq_id_WORD	word0
#define lpfc_mq_context_ring_size_SHIFT	16
#define lpfc_mq_context_ring_size_MASK	0x0000000F
#define lpfc_mq_context_ring_size_WORD	word0
#define LPFC_MQ_RING_SIZE_16		0x5
#define LPFC_MQ_RING_SIZE_32		0x6
#define LPFC_MQ_RING_SIZE_64		0x7
#define LPFC_MQ_RING_SIZE_128		0x8
	uint32_t word1;
#define lpfc_mq_context_valid_SHIFT	31
#define lpfc_mq_context_valid_MASK	0x00000001
#define lpfc_mq_context_valid_WORD	word1
	uint32_t reserved2;
	uint32_t reserved3;
};

struct lpfc_mbx_mq_create {
	struct mbox_header header;
	union {
		struct {
			uint32_t word0;
#define lpfc_mbx_mq_create_num_pages_SHIFT	0
#define lpfc_mbx_mq_create_num_pages_MASK	0x0000FFFF
#define lpfc_mbx_mq_create_num_pages_WORD	word0
			struct mq_context context;
			struct dma_address page[LPFC_MAX_MQ_PAGE];
		} request;
		struct {
			uint32_t word0;
#define lpfc_mbx_mq_create_q_id_SHIFT	0
#define lpfc_mbx_mq_create_q_id_MASK	0x0000FFFF
#define lpfc_mbx_mq_create_q_id_WORD	word0
		} response;
	} u;
};

struct lpfc_mbx_mq_create_ext {
	struct mbox_header header;
	union {
		struct {
			uint32_t word0;
#define lpfc_mbx_mq_create_ext_num_pages_SHIFT	0
#define lpfc_mbx_mq_create_ext_num_pages_MASK	0x0000FFFF
#define lpfc_mbx_mq_create_ext_num_pages_WORD	word0
#define lpfc_mbx_mq_create_ext_cq_id_SHIFT	16	/* Version 1 Only */
#define lpfc_mbx_mq_create_ext_cq_id_MASK	0x0000FFFF
#define lpfc_mbx_mq_create_ext_cq_id_WORD	word0
			uint32_t async_evt_bmap;
#define lpfc_mbx_mq_create_ext_async_evt_link_SHIFT	LPFC_TRAILER_CODE_LINK
#define lpfc_mbx_mq_create_ext_async_evt_link_MASK	0x00000001
#define lpfc_mbx_mq_create_ext_async_evt_link_WORD	async_evt_bmap
#define LPFC_EVT_CODE_LINK_NO_LINK	0x0
#define LPFC_EVT_CODE_LINK_10_MBIT	0x1
#define LPFC_EVT_CODE_LINK_100_MBIT	0x2
#define LPFC_EVT_CODE_LINK_1_GBIT	0x3
#define LPFC_EVT_CODE_LINK_10_GBIT	0x4
#define lpfc_mbx_mq_create_ext_async_evt_fip_SHIFT	LPFC_TRAILER_CODE_FCOE
#define lpfc_mbx_mq_create_ext_async_evt_fip_MASK	0x00000001
#define lpfc_mbx_mq_create_ext_async_evt_fip_WORD	async_evt_bmap
#define lpfc_mbx_mq_create_ext_async_evt_group5_SHIFT	LPFC_TRAILER_CODE_GRP5
#define lpfc_mbx_mq_create_ext_async_evt_group5_MASK	0x00000001
#define lpfc_mbx_mq_create_ext_async_evt_group5_WORD	async_evt_bmap
#define lpfc_mbx_mq_create_ext_async_evt_fc_SHIFT	LPFC_TRAILER_CODE_FC
#define lpfc_mbx_mq_create_ext_async_evt_fc_MASK	0x00000001
#define lpfc_mbx_mq_create_ext_async_evt_fc_WORD	async_evt_bmap
#define LPFC_EVT_CODE_FC_NO_LINK	0x0
#define LPFC_EVT_CODE_FC_1_GBAUD	0x1
#define LPFC_EVT_CODE_FC_2_GBAUD	0x2
#define LPFC_EVT_CODE_FC_4_GBAUD	0x4
#define LPFC_EVT_CODE_FC_8_GBAUD	0x8
#define LPFC_EVT_CODE_FC_10_GBAUD	0xA
#define LPFC_EVT_CODE_FC_16_GBAUD	0x10
#define lpfc_mbx_mq_create_ext_async_evt_sli_SHIFT	LPFC_TRAILER_CODE_SLI
#define lpfc_mbx_mq_create_ext_async_evt_sli_MASK	0x00000001
#define lpfc_mbx_mq_create_ext_async_evt_sli_WORD	async_evt_bmap
			struct mq_context context;
			struct dma_address page[LPFC_MAX_MQ_PAGE];
		} request;
		struct {
			uint32_t word0;
#define lpfc_mbx_mq_create_q_id_SHIFT	0
#define lpfc_mbx_mq_create_q_id_MASK	0x0000FFFF
#define lpfc_mbx_mq_create_q_id_WORD	word0
		} response;
	} u;
#define LPFC_ASYNC_EVENT_LINK_STATE	0x2
#define LPFC_ASYNC_EVENT_FCF_STATE	0x4
#define LPFC_ASYNC_EVENT_GROUP5		0x20
};

struct lpfc_mbx_mq_destroy {
	struct mbox_header header;
	union {
		struct {
			uint32_t word0;
#define lpfc_mbx_mq_destroy_q_id_SHIFT	0
#define lpfc_mbx_mq_destroy_q_id_MASK	0x0000FFFF
#define lpfc_mbx_mq_destroy_q_id_WORD	word0
		} request;
		struct {
			uint32_t word0;
		} response;
	} u;
};

/* Start Gen 2 SLI4 Mailbox definitions: */

/* Define allocate-ready Gen 2 SLI4 FCoE Resource Extent Types. */
#define LPFC_RSC_TYPE_FCOE_VFI	0x20
#define LPFC_RSC_TYPE_FCOE_VPI	0x21
#define LPFC_RSC_TYPE_FCOE_RPI	0x22
#define LPFC_RSC_TYPE_FCOE_XRI	0x23

struct lpfc_mbx_get_rsrc_extent_info {
	struct mbox_header header;
	union {
		struct {
			uint32_t word4;
#define lpfc_mbx_get_rsrc_extent_info_type_SHIFT	0
#define lpfc_mbx_get_rsrc_extent_info_type_MASK		0x0000FFFF
#define lpfc_mbx_get_rsrc_extent_info_type_WORD		word4
		} req;
		struct {
			uint32_t word4;
#define lpfc_mbx_get_rsrc_extent_info_cnt_SHIFT		0
#define lpfc_mbx_get_rsrc_extent_info_cnt_MASK		0x0000FFFF
#define lpfc_mbx_get_rsrc_extent_info_cnt_WORD		word4
#define lpfc_mbx_get_rsrc_extent_info_size_SHIFT	16
#define lpfc_mbx_get_rsrc_extent_info_size_MASK		0x0000FFFF
#define lpfc_mbx_get_rsrc_extent_info_size_WORD		word4
		} rsp;
	} u;
};

struct lpfc_mbx_query_fw_config {
	struct mbox_header header;
	struct {
		uint32_t config_number;
#define	LPFC_FC_FCOE		0x00000007
		uint32_t asic_revision;
		uint32_t physical_port;
		uint32_t function_mode;
#define LPFC_FCOE_INI_MODE	0x00000040
#define LPFC_FCOE_TGT_MODE	0x00000080
#define LPFC_DUA_MODE		0x00000800
		uint32_t ulp0_mode;
#define LPFC_ULP_FCOE_INIT_MODE	0x00000040
#define LPFC_ULP_FCOE_TGT_MODE	0x00000080
		uint32_t ulp0_nap_words[12];
		uint32_t ulp1_mode;
		uint32_t ulp1_nap_words[12];
		uint32_t function_capabilities;
		uint32_t cqid_base;
		uint32_t cqid_tot;
		uint32_t eqid_base;
		uint32_t eqid_tot;
		uint32_t ulp0_nap2_words[2];
		uint32_t ulp1_nap2_words[2];
	} rsp;
};

struct lpfc_mbx_set_beacon_config {
	struct mbox_header header;
	uint32_t word4;
#define lpfc_mbx_set_beacon_port_num_SHIFT		0
#define lpfc_mbx_set_beacon_port_num_MASK		0x0000003F
#define lpfc_mbx_set_beacon_port_num_WORD		word4
#define lpfc_mbx_set_beacon_port_type_SHIFT		6
#define lpfc_mbx_set_beacon_port_type_MASK		0x00000003
#define lpfc_mbx_set_beacon_port_type_WORD		word4
#define lpfc_mbx_set_beacon_state_SHIFT			8
#define lpfc_mbx_set_beacon_state_MASK			0x000000FF
#define lpfc_mbx_set_beacon_state_WORD			word4
#define lpfc_mbx_set_beacon_duration_SHIFT		16
#define lpfc_mbx_set_beacon_duration_MASK		0x000000FF
#define lpfc_mbx_set_beacon_duration_WORD		word4

/* COMMON_SET_BEACON_CONFIG_V1 */
#define lpfc_mbx_set_beacon_duration_v1_SHIFT		16
#define lpfc_mbx_set_beacon_duration_v1_MASK		0x0000FFFF
#define lpfc_mbx_set_beacon_duration_v1_WORD		word4
	uint32_t word5;  /* RESERVED  */
};

struct lpfc_id_range {
	uint32_t word5;
#define lpfc_mbx_rsrc_id_word4_0_SHIFT	0
#define lpfc_mbx_rsrc_id_word4_0_MASK	0x0000FFFF
#define lpfc_mbx_rsrc_id_word4_0_WORD	word5
#define lpfc_mbx_rsrc_id_word4_1_SHIFT	16
#define lpfc_mbx_rsrc_id_word4_1_MASK	0x0000FFFF
#define lpfc_mbx_rsrc_id_word4_1_WORD	word5
};

struct lpfc_mbx_set_link_diag_state {
	struct mbox_header header;
	union {
		struct {
			uint32_t word0;
#define lpfc_mbx_set_diag_state_diag_SHIFT	0
#define lpfc_mbx_set_diag_state_diag_MASK	0x00000001
#define lpfc_mbx_set_diag_state_diag_WORD	word0
#define lpfc_mbx_set_diag_state_diag_bit_valid_SHIFT	2
#define lpfc_mbx_set_diag_state_diag_bit_valid_MASK	0x00000001
#define lpfc_mbx_set_diag_state_diag_bit_valid_WORD	word0
#define LPFC_DIAG_STATE_DIAG_BIT_VALID_NO_CHANGE	0
#define LPFC_DIAG_STATE_DIAG_BIT_VALID_CHANGE		1
#define lpfc_mbx_set_diag_state_link_num_SHIFT	16
#define lpfc_mbx_set_diag_state_link_num_MASK	0x0000003F
#define lpfc_mbx_set_diag_state_link_num_WORD	word0
#define lpfc_mbx_set_diag_state_link_type_SHIFT 22
#define lpfc_mbx_set_diag_state_link_type_MASK	0x00000003
#define lpfc_mbx_set_diag_state_link_type_WORD	word0
		} req;
		struct {
			uint32_t word0;
		} rsp;
	} u;
};

struct lpfc_mbx_set_link_diag_loopback {
	struct mbox_header header;
	union {
		struct {
			uint32_t word0;
#define lpfc_mbx_set_diag_lpbk_type_SHIFT		0
#define lpfc_mbx_set_diag_lpbk_type_MASK		0x00000003
#define lpfc_mbx_set_diag_lpbk_type_WORD		word0
#define LPFC_DIAG_LOOPBACK_TYPE_DISABLE			0x0
#define LPFC_DIAG_LOOPBACK_TYPE_INTERNAL		0x1
#define LPFC_DIAG_LOOPBACK_TYPE_SERDES			0x2
#define LPFC_DIAG_LOOPBACK_TYPE_EXTERNAL_TRUNKED	0x3
#define lpfc_mbx_set_diag_lpbk_link_num_SHIFT		16
#define lpfc_mbx_set_diag_lpbk_link_num_MASK		0x0000003F
#define lpfc_mbx_set_diag_lpbk_link_num_WORD		word0
#define lpfc_mbx_set_diag_lpbk_link_type_SHIFT		22
#define lpfc_mbx_set_diag_lpbk_link_type_MASK		0x00000003
#define lpfc_mbx_set_diag_lpbk_link_type_WORD		word0
		} req;
		struct {
			uint32_t word0;
		} rsp;
	} u;
};

struct lpfc_mbx_run_link_diag_test {
	struct mbox_header header;
	union {
		struct {
			uint32_t word0;
#define lpfc_mbx_run_diag_test_link_num_SHIFT	16
#define lpfc_mbx_run_diag_test_link_num_MASK	0x0000003F
#define lpfc_mbx_run_diag_test_link_num_WORD	word0
#define lpfc_mbx_run_diag_test_link_type_SHIFT	22
#define lpfc_mbx_run_diag_test_link_type_MASK	0x00000003
#define lpfc_mbx_run_diag_test_link_type_WORD	word0
			uint32_t word1;
#define lpfc_mbx_run_diag_test_test_id_SHIFT	0
#define lpfc_mbx_run_diag_test_test_id_MASK	0x0000FFFF
#define lpfc_mbx_run_diag_test_test_id_WORD	word1
#define lpfc_mbx_run_diag_test_loops_SHIFT	16
#define lpfc_mbx_run_diag_test_loops_MASK	0x0000FFFF
#define lpfc_mbx_run_diag_test_loops_WORD	word1
			uint32_t word2;
#define lpfc_mbx_run_diag_test_test_ver_SHIFT	0
#define lpfc_mbx_run_diag_test_test_ver_MASK	0x0000FFFF
#define lpfc_mbx_run_diag_test_test_ver_WORD	word2
#define lpfc_mbx_run_diag_test_err_act_SHIFT	16
#define lpfc_mbx_run_diag_test_err_act_MASK	0x000000FF
#define lpfc_mbx_run_diag_test_err_act_WORD	word2
		} req;
		struct {
			uint32_t word0;
		} rsp;
	} u;
};

/*
 * struct lpfc_mbx_alloc_rsrc_extents:
 * A mbox is generically 256 bytes long. An SLI4_CONFIG mailbox requires
 * 6 words of header + 4 words of shared subcommand header +
 * 1 words of Extent-Opcode-specific header = 11 words or 44 bytes total.
 *
 * An embedded version of SLI4_CONFIG therefore has 256 - 44 = 212 bytes
 * for extents payload.
 *
 * 212/2 (bytes per extent) = 106 extents.
 * 106/2 (extents per word) = 53 words.
 * lpfc_id_range id is statically size to 53.
 *
 * This mailbox definition is used for ALLOC or GET_ALLOCATED
 * extent ranges.  For ALLOC, the type and cnt are required.
 * For GET_ALLOCATED, only the type is required.
 */
struct lpfc_mbx_alloc_rsrc_extents {
	struct mbox_header header;
	union {
		struct {
			uint32_t word4;
#define lpfc_mbx_alloc_rsrc_extents_type_SHIFT	0
#define lpfc_mbx_alloc_rsrc_extents_type_MASK	0x0000FFFF
#define lpfc_mbx_alloc_rsrc_extents_type_WORD	word4
#define lpfc_mbx_alloc_rsrc_extents_cnt_SHIFT	16
#define lpfc_mbx_alloc_rsrc_extents_cnt_MASK	0x0000FFFF
#define lpfc_mbx_alloc_rsrc_extents_cnt_WORD	word4
		} req;
		struct {
			uint32_t word4;
#define lpfc_mbx_rsrc_cnt_SHIFT	0
#define lpfc_mbx_rsrc_cnt_MASK	0x0000FFFF
#define lpfc_mbx_rsrc_cnt_WORD	word4
			struct lpfc_id_range id[53];
		} rsp;
	} u;
};

/*
 * This is the non-embedded version of ALLOC or GET RSRC_EXTENTS. Word4 in this
 * structure shares the same SHIFT/MASK/WORD defines provided in the
 * mbx_alloc_rsrc_extents and mbx_get_alloc_rsrc_extents, word4, provided in
 * the structures defined above.  This non-embedded structure provides for the
 * maximum number of extents supported by the port.
 */
struct lpfc_mbx_nembed_rsrc_extent {
	union  lpfc_sli4_cfg_shdr cfg_shdr;
	uint32_t word4;
	struct lpfc_id_range id;
};

struct lpfc_mbx_dealloc_rsrc_extents {
	struct mbox_header header;
	struct {
		uint32_t word4;
#define lpfc_mbx_dealloc_rsrc_extents_type_SHIFT	0
#define lpfc_mbx_dealloc_rsrc_extents_type_MASK		0x0000FFFF
#define lpfc_mbx_dealloc_rsrc_extents_type_WORD		word4
	} req;

};

/* Start SLI4 FCoE specific mbox structures. */

struct lpfc_mbx_post_hdr_tmpl {
	struct mbox_header header;
	uint32_t word10;
#define lpfc_mbx_post_hdr_tmpl_rpi_offset_SHIFT  0
#define lpfc_mbx_post_hdr_tmpl_rpi_offset_MASK   0x0000FFFF
#define lpfc_mbx_post_hdr_tmpl_rpi_offset_WORD   word10
#define lpfc_mbx_post_hdr_tmpl_page_cnt_SHIFT   16
#define lpfc_mbx_post_hdr_tmpl_page_cnt_MASK    0x0000FFFF
#define lpfc_mbx_post_hdr_tmpl_page_cnt_WORD    word10
	uint32_t rpi_paddr_lo;
	uint32_t rpi_paddr_hi;
};

struct sli4_sge {	/* SLI-4 */
	uint32_t addr_hi;
	uint32_t addr_lo;

	uint32_t word2;
#define lpfc_sli4_sge_offset_SHIFT	0
#define lpfc_sli4_sge_offset_MASK	0x07FFFFFF
#define lpfc_sli4_sge_offset_WORD	word2
#define lpfc_sli4_sge_type_SHIFT	27
#define lpfc_sli4_sge_type_MASK		0x0000000F
#define lpfc_sli4_sge_type_WORD		word2
#define LPFC_SGE_TYPE_DATA		0x0
#define LPFC_SGE_TYPE_DIF		0x4
#define LPFC_SGE_TYPE_LSP		0x5
#define LPFC_SGE_TYPE_PEDIF		0x6
#define LPFC_SGE_TYPE_PESEED		0x7
#define LPFC_SGE_TYPE_DISEED		0x8
#define LPFC_SGE_TYPE_ENC		0x9
#define LPFC_SGE_TYPE_ATM		0xA
#define LPFC_SGE_TYPE_SKIP		0xC
#define lpfc_sli4_sge_last_SHIFT	31 /* Last SEG in the SGL sets it */
#define lpfc_sli4_sge_last_MASK		0x00000001
#define lpfc_sli4_sge_last_WORD		word2
	uint32_t sge_len;
};

struct sli4_hybrid_sgl {
	struct list_head list_node;
	struct sli4_sge *dma_sgl;
	dma_addr_t dma_phys_sgl;
};

struct fcp_cmd_rsp_buf {
	struct list_head list_node;

	/* for storing cmd/rsp dma alloc'ed virt_addr */
	struct fcp_cmnd *fcp_cmnd;
	struct fcp_rsp *fcp_rsp;

	/* for storing this cmd/rsp's dma mapped phys addr from per CPU pool */
	dma_addr_t fcp_cmd_rsp_dma_handle;
};

struct sli4_sge_diseed {	/* SLI-4 */
	uint32_t ref_tag;
	uint32_t ref_tag_tran;

	uint32_t word2;
#define lpfc_sli4_sge_dif_apptran_SHIFT	0
#define lpfc_sli4_sge_dif_apptran_MASK	0x0000FFFF
#define lpfc_sli4_sge_dif_apptran_WORD	word2
#define lpfc_sli4_sge_dif_af_SHIFT	24
#define lpfc_sli4_sge_dif_af_MASK	0x00000001
#define lpfc_sli4_sge_dif_af_WORD	word2
#define lpfc_sli4_sge_dif_na_SHIFT	25
#define lpfc_sli4_sge_dif_na_MASK	0x00000001
#define lpfc_sli4_sge_dif_na_WORD	word2
#define lpfc_sli4_sge_dif_hi_SHIFT	26
#define lpfc_sli4_sge_dif_hi_MASK	0x00000001
#define lpfc_sli4_sge_dif_hi_WORD	word2
#define lpfc_sli4_sge_dif_type_SHIFT	27
#define lpfc_sli4_sge_dif_type_MASK	0x0000000F
#define lpfc_sli4_sge_dif_type_WORD	word2
#define lpfc_sli4_sge_dif_last_SHIFT	31 /* Last SEG in the SGL sets it */
#define lpfc_sli4_sge_dif_last_MASK	0x00000001
#define lpfc_sli4_sge_dif_last_WORD	word2
	uint32_t word3;
#define lpfc_sli4_sge_dif_apptag_SHIFT	0
#define lpfc_sli4_sge_dif_apptag_MASK	0x0000FFFF
#define lpfc_sli4_sge_dif_apptag_WORD	word3
#define lpfc_sli4_sge_dif_bs_SHIFT	16
#define lpfc_sli4_sge_dif_bs_MASK	0x00000007
#define lpfc_sli4_sge_dif_bs_WORD	word3
#define lpfc_sli4_sge_dif_ai_SHIFT	19
#define lpfc_sli4_sge_dif_ai_MASK	0x00000001
#define lpfc_sli4_sge_dif_ai_WORD	word3
#define lpfc_sli4_sge_dif_me_SHIFT	20
#define lpfc_sli4_sge_dif_me_MASK	0x00000001
#define lpfc_sli4_sge_dif_me_WORD	word3
#define lpfc_sli4_sge_dif_re_SHIFT	21
#define lpfc_sli4_sge_dif_re_MASK	0x00000001
#define lpfc_sli4_sge_dif_re_WORD	word3
#define lpfc_sli4_sge_dif_ce_SHIFT	22
#define lpfc_sli4_sge_dif_ce_MASK	0x00000001
#define lpfc_sli4_sge_dif_ce_WORD	word3
#define lpfc_sli4_sge_dif_nr_SHIFT	23
#define lpfc_sli4_sge_dif_nr_MASK	0x00000001
#define lpfc_sli4_sge_dif_nr_WORD	word3
#define lpfc_sli4_sge_dif_oprx_SHIFT	24
#define lpfc_sli4_sge_dif_oprx_MASK	0x0000000F
#define lpfc_sli4_sge_dif_oprx_WORD	word3
#define lpfc_sli4_sge_dif_optx_SHIFT	28
#define lpfc_sli4_sge_dif_optx_MASK	0x0000000F
#define lpfc_sli4_sge_dif_optx_WORD	word3
/* optx and oprx use BG_OP_IN defines in lpfc_hw.h */
};

struct fcf_record {
	uint32_t max_rcv_size;
	uint32_t fka_adv_period;
	uint32_t fip_priority;
	uint32_t word3;
#define lpfc_fcf_record_mac_0_SHIFT		0
#define lpfc_fcf_record_mac_0_MASK		0x000000FF
#define lpfc_fcf_record_mac_0_WORD		word3
#define lpfc_fcf_record_mac_1_SHIFT		8
#define lpfc_fcf_record_mac_1_MASK		0x000000FF
#define lpfc_fcf_record_mac_1_WORD		word3
#define lpfc_fcf_record_mac_2_SHIFT		16
#define lpfc_fcf_record_mac_2_MASK		0x000000FF
#define lpfc_fcf_record_mac_2_WORD		word3
#define lpfc_fcf_record_mac_3_SHIFT		24
#define lpfc_fcf_record_mac_3_MASK		0x000000FF
#define lpfc_fcf_record_mac_3_WORD		word3
	uint32_t word4;
#define lpfc_fcf_record_mac_4_SHIFT		0
#define lpfc_fcf_record_mac_4_MASK		0x000000FF
#define lpfc_fcf_record_mac_4_WORD		word4
#define lpfc_fcf_record_mac_5_SHIFT		8
#define lpfc_fcf_record_mac_5_MASK		0x000000FF
#define lpfc_fcf_record_mac_5_WORD		word4
#define lpfc_fcf_record_fcf_avail_SHIFT		16
#define lpfc_fcf_record_fcf_avail_MASK		0x000000FF
#define lpfc_fcf_record_fcf_avail_WORD		word4
#define lpfc_fcf_record_mac_addr_prov_SHIFT	24
#define lpfc_fcf_record_mac_addr_prov_MASK	0x000000FF
#define lpfc_fcf_record_mac_addr_prov_WORD	word4
#define LPFC_FCF_FPMA           1 	/* Fabric Provided MAC Address */
#define LPFC_FCF_SPMA           2       /* Server Provided MAC Address */
	uint32_t word5;
#define lpfc_fcf_record_fab_name_0_SHIFT	0
#define lpfc_fcf_record_fab_name_0_MASK		0x000000FF
#define lpfc_fcf_record_fab_name_0_WORD		word5
#define lpfc_fcf_record_fab_name_1_SHIFT	8
#define lpfc_fcf_record_fab_name_1_MASK		0x000000FF
#define lpfc_fcf_record_fab_name_1_WORD		word5
#define lpfc_fcf_record_fab_name_2_SHIFT	16
#define lpfc_fcf_record_fab_name_2_MASK		0x000000FF
#define lpfc_fcf_record_fab_name_2_WORD		word5
#define lpfc_fcf_record_fab_name_3_SHIFT	24
#define lpfc_fcf_record_fab_name_3_MASK		0x000000FF
#define lpfc_fcf_record_fab_name_3_WORD		word5
	uint32_t word6;
#define lpfc_fcf_record_fab_name_4_SHIFT	0
#define lpfc_fcf_record_fab_name_4_MASK		0x000000FF
#define lpfc_fcf_record_fab_name_4_WORD		word6
#define lpfc_fcf_record_fab_name_5_SHIFT	8
#define lpfc_fcf_record_fab_name_5_MASK		0x000000FF
#define lpfc_fcf_record_fab_name_5_WORD		word6
#define lpfc_fcf_record_fab_name_6_SHIFT	16
#define lpfc_fcf_record_fab_name_6_MASK		0x000000FF
#define lpfc_fcf_record_fab_name_6_WORD		word6
#define lpfc_fcf_record_fab_name_7_SHIFT	24
#define lpfc_fcf_record_fab_name_7_MASK		0x000000FF
#define lpfc_fcf_record_fab_name_7_WORD		word6
	uint32_t word7;
#define lpfc_fcf_record_fc_map_0_SHIFT		0
#define lpfc_fcf_record_fc_map_0_MASK		0x000000FF
#define lpfc_fcf_record_fc_map_0_WORD		word7
#define lpfc_fcf_record_fc_map_1_SHIFT		8
#define lpfc_fcf_record_fc_map_1_MASK		0x000000FF
#define lpfc_fcf_record_fc_map_1_WORD		word7
#define lpfc_fcf_record_fc_map_2_SHIFT		16
#define lpfc_fcf_record_fc_map_2_MASK		0x000000FF
#define lpfc_fcf_record_fc_map_2_WORD		word7
#define lpfc_fcf_record_fcf_valid_SHIFT		24
#define lpfc_fcf_record_fcf_valid_MASK		0x00000001
#define lpfc_fcf_record_fcf_valid_WORD		word7
#define lpfc_fcf_record_fcf_fc_SHIFT		25
#define lpfc_fcf_record_fcf_fc_MASK		0x00000001
#define lpfc_fcf_record_fcf_fc_WORD		word7
#define lpfc_fcf_record_fcf_sol_SHIFT		31
#define lpfc_fcf_record_fcf_sol_MASK		0x00000001
#define lpfc_fcf_record_fcf_sol_WORD		word7
	uint32_t word8;
#define lpfc_fcf_record_fcf_index_SHIFT		0
#define lpfc_fcf_record_fcf_index_MASK		0x0000FFFF
#define lpfc_fcf_record_fcf_index_WORD		word8
#define lpfc_fcf_record_fcf_state_SHIFT		16
#define lpfc_fcf_record_fcf_state_MASK		0x0000FFFF
#define lpfc_fcf_record_fcf_state_WORD		word8
	uint8_t vlan_bitmap[512];
	uint32_t word137;
#define lpfc_fcf_record_switch_name_0_SHIFT	0
#define lpfc_fcf_record_switch_name_0_MASK	0x000000FF
#define lpfc_fcf_record_switch_name_0_WORD	word137
#define lpfc_fcf_record_switch_name_1_SHIFT	8
#define lpfc_fcf_record_switch_name_1_MASK	0x000000FF
#define lpfc_fcf_record_switch_name_1_WORD	word137
#define lpfc_fcf_record_switch_name_2_SHIFT	16
#define lpfc_fcf_record_switch_name_2_MASK	0x000000FF
#define lpfc_fcf_record_switch_name_2_WORD	word137
#define lpfc_fcf_record_switch_name_3_SHIFT	24
#define lpfc_fcf_record_switch_name_3_MASK	0x000000FF
#define lpfc_fcf_record_switch_name_3_WORD	word137
	uint32_t word138;
#define lpfc_fcf_record_switch_name_4_SHIFT	0
#define lpfc_fcf_record_switch_name_4_MASK	0x000000FF
#define lpfc_fcf_record_switch_name_4_WORD	word138
#define lpfc_fcf_record_switch_name_5_SHIFT	8
#define lpfc_fcf_record_switch_name_5_MASK	0x000000FF
#define lpfc_fcf_record_switch_name_5_WORD	word138
#define lpfc_fcf_record_switch_name_6_SHIFT	16
#define lpfc_fcf_record_switch_name_6_MASK	0x000000FF
#define lpfc_fcf_record_switch_name_6_WORD	word138
#define lpfc_fcf_record_switch_name_7_SHIFT	24
#define lpfc_fcf_record_switch_name_7_MASK	0x000000FF
#define lpfc_fcf_record_switch_name_7_WORD	word138
};

struct lpfc_mbx_read_fcf_tbl {
	union lpfc_sli4_cfg_shdr cfg_shdr;
	union {
		struct {
			uint32_t word10;
#define lpfc_mbx_read_fcf_tbl_indx_SHIFT	0
#define lpfc_mbx_read_fcf_tbl_indx_MASK		0x0000FFFF
#define lpfc_mbx_read_fcf_tbl_indx_WORD		word10
		} request;
		struct {
			uint32_t eventag;
		} response;
	} u;
	uint32_t word11;
#define lpfc_mbx_read_fcf_tbl_nxt_vindx_SHIFT	0
#define lpfc_mbx_read_fcf_tbl_nxt_vindx_MASK	0x0000FFFF
#define lpfc_mbx_read_fcf_tbl_nxt_vindx_WORD	word11
};

struct lpfc_mbx_add_fcf_tbl_entry {
	union lpfc_sli4_cfg_shdr cfg_shdr;
	uint32_t word10;
#define lpfc_mbx_add_fcf_tbl_fcfi_SHIFT        0
#define lpfc_mbx_add_fcf_tbl_fcfi_MASK         0x0000FFFF
#define lpfc_mbx_add_fcf_tbl_fcfi_WORD         word10
	struct lpfc_mbx_sge fcf_sge;
};

struct lpfc_mbx_del_fcf_tbl_entry {
	struct mbox_header header;
	uint32_t word10;
#define lpfc_mbx_del_fcf_tbl_count_SHIFT	0
#define lpfc_mbx_del_fcf_tbl_count_MASK		0x0000FFFF
#define lpfc_mbx_del_fcf_tbl_count_WORD		word10
#define lpfc_mbx_del_fcf_tbl_index_SHIFT	16
#define lpfc_mbx_del_fcf_tbl_index_MASK		0x0000FFFF
#define lpfc_mbx_del_fcf_tbl_index_WORD		word10
};

struct lpfc_mbx_redisc_fcf_tbl {
	struct mbox_header header;
	uint32_t word10;
#define lpfc_mbx_redisc_fcf_count_SHIFT		0
#define lpfc_mbx_redisc_fcf_count_MASK		0x0000FFFF
#define lpfc_mbx_redisc_fcf_count_WORD		word10
	uint32_t resvd;
	uint32_t word12;
#define lpfc_mbx_redisc_fcf_index_SHIFT		0
#define lpfc_mbx_redisc_fcf_index_MASK		0x0000FFFF
#define lpfc_mbx_redisc_fcf_index_WORD		word12
};

/* Status field for embedded SLI_CONFIG mailbox command */
#define STATUS_SUCCESS					0x0
#define STATUS_FAILED 					0x1
#define STATUS_ILLEGAL_REQUEST				0x2
#define STATUS_ILLEGAL_FIELD				0x3
#define STATUS_INSUFFICIENT_BUFFER 			0x4
#define STATUS_UNAUTHORIZED_REQUEST			0x5
#define STATUS_FLASHROM_SAVE_FAILED			0x17
#define STATUS_FLASHROM_RESTORE_FAILED			0x18
#define STATUS_ICCBINDEX_ALLOC_FAILED			0x1a
#define STATUS_IOCTLHANDLE_ALLOC_FAILED 		0x1b
#define STATUS_INVALID_PHY_ADDR_FROM_OSM		0x1c
#define STATUS_INVALID_PHY_ADDR_LEN_FROM_OSM		0x1d
#define STATUS_ASSERT_FAILED				0x1e
#define STATUS_INVALID_SESSION				0x1f
#define STATUS_INVALID_CONNECTION			0x20
#define STATUS_BTL_PATH_EXCEEDS_OSM_LIMIT		0x21
#define STATUS_BTL_NO_FREE_SLOT_PATH			0x24
#define STATUS_BTL_NO_FREE_SLOT_TGTID			0x25
#define STATUS_OSM_DEVSLOT_NOT_FOUND			0x26
#define STATUS_FLASHROM_READ_FAILED			0x27
#define STATUS_POLL_IOCTL_TIMEOUT			0x28
#define STATUS_ERROR_ACITMAIN				0x2a
#define STATUS_REBOOT_REQUIRED				0x2c
#define STATUS_FCF_IN_USE				0x3a
#define STATUS_FCF_TABLE_EMPTY				0x43

/*
 * Additional status field for embedded SLI_CONFIG mailbox
 * command.
 */
#define ADD_STATUS_OPERATION_ALREADY_ACTIVE		0x67
#define ADD_STATUS_FW_NOT_SUPPORTED			0xEB
#define ADD_STATUS_INVALID_REQUEST			0x4B
#define ADD_STATUS_FW_DOWNLOAD_HW_DISABLED              0x58

struct lpfc_mbx_sli4_config {
	struct mbox_header header;
};

struct lpfc_mbx_init_vfi {
	uint32_t word1;
#define lpfc_init_vfi_vr_SHIFT		31
#define lpfc_init_vfi_vr_MASK		0x00000001
#define lpfc_init_vfi_vr_WORD		word1
#define lpfc_init_vfi_vt_SHIFT		30
#define lpfc_init_vfi_vt_MASK		0x00000001
#define lpfc_init_vfi_vt_WORD		word1
#define lpfc_init_vfi_vf_SHIFT		29
#define lpfc_init_vfi_vf_MASK		0x00000001
#define lpfc_init_vfi_vf_WORD		word1
#define lpfc_init_vfi_vp_SHIFT		28
#define lpfc_init_vfi_vp_MASK		0x00000001
#define lpfc_init_vfi_vp_WORD		word1
#define lpfc_init_vfi_vfi_SHIFT		0
#define lpfc_init_vfi_vfi_MASK		0x0000FFFF
#define lpfc_init_vfi_vfi_WORD		word1
	uint32_t word2;
#define lpfc_init_vfi_vpi_SHIFT		16
#define lpfc_init_vfi_vpi_MASK		0x0000FFFF
#define lpfc_init_vfi_vpi_WORD		word2
#define lpfc_init_vfi_fcfi_SHIFT	0
#define lpfc_init_vfi_fcfi_MASK		0x0000FFFF
#define lpfc_init_vfi_fcfi_WORD		word2
	uint32_t word3;
#define lpfc_init_vfi_pri_SHIFT		13
#define lpfc_init_vfi_pri_MASK		0x00000007
#define lpfc_init_vfi_pri_WORD		word3
#define lpfc_init_vfi_vf_id_SHIFT	1
#define lpfc_init_vfi_vf_id_MASK	0x00000FFF
#define lpfc_init_vfi_vf_id_WORD	word3
	uint32_t word4;
#define lpfc_init_vfi_hop_count_SHIFT	24
#define lpfc_init_vfi_hop_count_MASK	0x000000FF
#define lpfc_init_vfi_hop_count_WORD	word4
};
#define MBX_VFI_IN_USE			0x9F02


struct lpfc_mbx_reg_vfi {
	uint32_t word1;
#define lpfc_reg_vfi_upd_SHIFT		29
#define lpfc_reg_vfi_upd_MASK		0x00000001
#define lpfc_reg_vfi_upd_WORD		word1
#define lpfc_reg_vfi_vp_SHIFT		28
#define lpfc_reg_vfi_vp_MASK		0x00000001
#define lpfc_reg_vfi_vp_WORD		word1
#define lpfc_reg_vfi_vfi_SHIFT		0
#define lpfc_reg_vfi_vfi_MASK		0x0000FFFF
#define lpfc_reg_vfi_vfi_WORD		word1
	uint32_t word2;
#define lpfc_reg_vfi_vpi_SHIFT		16
#define lpfc_reg_vfi_vpi_MASK		0x0000FFFF
#define lpfc_reg_vfi_vpi_WORD		word2
#define lpfc_reg_vfi_fcfi_SHIFT		0
#define lpfc_reg_vfi_fcfi_MASK		0x0000FFFF
#define lpfc_reg_vfi_fcfi_WORD		word2
	uint32_t wwn[2];
	struct ulp_bde64 bde;
	uint32_t e_d_tov;
	uint32_t r_a_tov;
	uint32_t word10;
#define lpfc_reg_vfi_nport_id_SHIFT	0
#define lpfc_reg_vfi_nport_id_MASK	0x00FFFFFF
#define lpfc_reg_vfi_nport_id_WORD	word10
#define lpfc_reg_vfi_bbcr_SHIFT		27
#define lpfc_reg_vfi_bbcr_MASK		0x00000001
#define lpfc_reg_vfi_bbcr_WORD		word10
#define lpfc_reg_vfi_bbscn_SHIFT	28
#define lpfc_reg_vfi_bbscn_MASK		0x0000000F
#define lpfc_reg_vfi_bbscn_WORD		word10
};

struct lpfc_mbx_init_vpi {
	uint32_t word1;
#define lpfc_init_vpi_vfi_SHIFT		16
#define lpfc_init_vpi_vfi_MASK		0x0000FFFF
#define lpfc_init_vpi_vfi_WORD		word1
#define lpfc_init_vpi_vpi_SHIFT		0
#define lpfc_init_vpi_vpi_MASK		0x0000FFFF
#define lpfc_init_vpi_vpi_WORD		word1
};

struct lpfc_mbx_read_vpi {
	uint32_t word1_rsvd;
	uint32_t word2;
#define lpfc_mbx_read_vpi_vnportid_SHIFT	0
#define lpfc_mbx_read_vpi_vnportid_MASK		0x00FFFFFF
#define lpfc_mbx_read_vpi_vnportid_WORD		word2
	uint32_t word3_rsvd;
	uint32_t word4;
#define lpfc_mbx_read_vpi_acq_alpa_SHIFT	0
#define lpfc_mbx_read_vpi_acq_alpa_MASK		0x000000FF
#define lpfc_mbx_read_vpi_acq_alpa_WORD		word4
#define lpfc_mbx_read_vpi_pb_SHIFT		15
#define lpfc_mbx_read_vpi_pb_MASK		0x00000001
#define lpfc_mbx_read_vpi_pb_WORD		word4
#define lpfc_mbx_read_vpi_spec_alpa_SHIFT	16
#define lpfc_mbx_read_vpi_spec_alpa_MASK	0x000000FF
#define lpfc_mbx_read_vpi_spec_alpa_WORD	word4
#define lpfc_mbx_read_vpi_ns_SHIFT		30
#define lpfc_mbx_read_vpi_ns_MASK		0x00000001
#define lpfc_mbx_read_vpi_ns_WORD		word4
#define lpfc_mbx_read_vpi_hl_SHIFT		31
#define lpfc_mbx_read_vpi_hl_MASK		0x00000001
#define lpfc_mbx_read_vpi_hl_WORD		word4
	uint32_t word5_rsvd;
	uint32_t word6;
#define lpfc_mbx_read_vpi_vpi_SHIFT		0
#define lpfc_mbx_read_vpi_vpi_MASK		0x0000FFFF
#define lpfc_mbx_read_vpi_vpi_WORD		word6
	uint32_t word7;
#define lpfc_mbx_read_vpi_mac_0_SHIFT		0
#define lpfc_mbx_read_vpi_mac_0_MASK		0x000000FF
#define lpfc_mbx_read_vpi_mac_0_WORD		word7
#define lpfc_mbx_read_vpi_mac_1_SHIFT		8
#define lpfc_mbx_read_vpi_mac_1_MASK		0x000000FF
#define lpfc_mbx_read_vpi_mac_1_WORD		word7
#define lpfc_mbx_read_vpi_mac_2_SHIFT		16
#define lpfc_mbx_read_vpi_mac_2_MASK		0x000000FF
#define lpfc_mbx_read_vpi_mac_2_WORD		word7
#define lpfc_mbx_read_vpi_mac_3_SHIFT		24
#define lpfc_mbx_read_vpi_mac_3_MASK		0x000000FF
#define lpfc_mbx_read_vpi_mac_3_WORD		word7
	uint32_t word8;
#define lpfc_mbx_read_vpi_mac_4_SHIFT		0
#define lpfc_mbx_read_vpi_mac_4_MASK		0x000000FF
#define lpfc_mbx_read_vpi_mac_4_WORD		word8
#define lpfc_mbx_read_vpi_mac_5_SHIFT		8
#define lpfc_mbx_read_vpi_mac_5_MASK		0x000000FF
#define lpfc_mbx_read_vpi_mac_5_WORD		word8
#define lpfc_mbx_read_vpi_vlan_tag_SHIFT	16
#define lpfc_mbx_read_vpi_vlan_tag_MASK		0x00000FFF
#define lpfc_mbx_read_vpi_vlan_tag_WORD		word8
#define lpfc_mbx_read_vpi_vv_SHIFT		28
#define lpfc_mbx_read_vpi_vv_MASK		0x0000001
#define lpfc_mbx_read_vpi_vv_WORD		word8
};

struct lpfc_mbx_unreg_vfi {
	uint32_t word1_rsvd;
	uint32_t word2;
#define lpfc_unreg_vfi_vfi_SHIFT	0
#define lpfc_unreg_vfi_vfi_MASK		0x0000FFFF
#define lpfc_unreg_vfi_vfi_WORD		word2
};

struct lpfc_mbx_resume_rpi {
	uint32_t word1;
#define lpfc_resume_rpi_index_SHIFT	0
#define lpfc_resume_rpi_index_MASK	0x0000FFFF
#define lpfc_resume_rpi_index_WORD	word1
#define lpfc_resume_rpi_ii_SHIFT	30
#define lpfc_resume_rpi_ii_MASK		0x00000003
#define lpfc_resume_rpi_ii_WORD		word1
#define RESUME_INDEX_RPI		0
#define RESUME_INDEX_VPI		1
#define RESUME_INDEX_VFI		2
#define RESUME_INDEX_FCFI		3
	uint32_t event_tag;
};

#define REG_FCF_INVALID_QID	0xFFFF
struct lpfc_mbx_reg_fcfi {
	uint32_t word1;
#define lpfc_reg_fcfi_info_index_SHIFT	0
#define lpfc_reg_fcfi_info_index_MASK	0x0000FFFF
#define lpfc_reg_fcfi_info_index_WORD	word1
#define lpfc_reg_fcfi_fcfi_SHIFT	16
#define lpfc_reg_fcfi_fcfi_MASK		0x0000FFFF
#define lpfc_reg_fcfi_fcfi_WORD		word1
	uint32_t word2;
#define lpfc_reg_fcfi_rq_id1_SHIFT	0
#define lpfc_reg_fcfi_rq_id1_MASK	0x0000FFFF
#define lpfc_reg_fcfi_rq_id1_WORD	word2
#define lpfc_reg_fcfi_rq_id0_SHIFT	16
#define lpfc_reg_fcfi_rq_id0_MASK	0x0000FFFF
#define lpfc_reg_fcfi_rq_id0_WORD	word2
	uint32_t word3;
#define lpfc_reg_fcfi_rq_id3_SHIFT	0
#define lpfc_reg_fcfi_rq_id3_MASK	0x0000FFFF
#define lpfc_reg_fcfi_rq_id3_WORD	word3
#define lpfc_reg_fcfi_rq_id2_SHIFT	16
#define lpfc_reg_fcfi_rq_id2_MASK	0x0000FFFF
#define lpfc_reg_fcfi_rq_id2_WORD	word3
	uint32_t word4;
#define lpfc_reg_fcfi_type_match0_SHIFT	24
#define lpfc_reg_fcfi_type_match0_MASK	0x000000FF
#define lpfc_reg_fcfi_type_match0_WORD	word4
#define lpfc_reg_fcfi_type_mask0_SHIFT	16
#define lpfc_reg_fcfi_type_mask0_MASK	0x000000FF
#define lpfc_reg_fcfi_type_mask0_WORD	word4
#define lpfc_reg_fcfi_rctl_match0_SHIFT	8
#define lpfc_reg_fcfi_rctl_match0_MASK	0x000000FF
#define lpfc_reg_fcfi_rctl_match0_WORD	word4
#define lpfc_reg_fcfi_rctl_mask0_SHIFT	0
#define lpfc_reg_fcfi_rctl_mask0_MASK	0x000000FF
#define lpfc_reg_fcfi_rctl_mask0_WORD	word4
	uint32_t word5;
#define lpfc_reg_fcfi_type_match1_SHIFT	24
#define lpfc_reg_fcfi_type_match1_MASK	0x000000FF
#define lpfc_reg_fcfi_type_match1_WORD	word5
#define lpfc_reg_fcfi_type_mask1_SHIFT	16
#define lpfc_reg_fcfi_type_mask1_MASK	0x000000FF
#define lpfc_reg_fcfi_type_mask1_WORD	word5
#define lpfc_reg_fcfi_rctl_match1_SHIFT	8
#define lpfc_reg_fcfi_rctl_match1_MASK	0x000000FF
#define lpfc_reg_fcfi_rctl_match1_WORD	word5
#define lpfc_reg_fcfi_rctl_mask1_SHIFT	0
#define lpfc_reg_fcfi_rctl_mask1_MASK	0x000000FF
#define lpfc_reg_fcfi_rctl_mask1_WORD	word5
	uint32_t word6;
#define lpfc_reg_fcfi_type_match2_SHIFT	24
#define lpfc_reg_fcfi_type_match2_MASK	0x000000FF
#define lpfc_reg_fcfi_type_match2_WORD	word6
#define lpfc_reg_fcfi_type_mask2_SHIFT	16
#define lpfc_reg_fcfi_type_mask2_MASK	0x000000FF
#define lpfc_reg_fcfi_type_mask2_WORD	word6
#define lpfc_reg_fcfi_rctl_match2_SHIFT	8
#define lpfc_reg_fcfi_rctl_match2_MASK	0x000000FF
#define lpfc_reg_fcfi_rctl_match2_WORD	word6
#define lpfc_reg_fcfi_rctl_mask2_SHIFT	0
#define lpfc_reg_fcfi_rctl_mask2_MASK	0x000000FF
#define lpfc_reg_fcfi_rctl_mask2_WORD	word6
	uint32_t word7;
#define lpfc_reg_fcfi_type_match3_SHIFT	24
#define lpfc_reg_fcfi_type_match3_MASK	0x000000FF
#define lpfc_reg_fcfi_type_match3_WORD	word7
#define lpfc_reg_fcfi_type_mask3_SHIFT	16
#define lpfc_reg_fcfi_type_mask3_MASK	0x000000FF
#define lpfc_reg_fcfi_type_mask3_WORD	word7
#define lpfc_reg_fcfi_rctl_match3_SHIFT	8
#define lpfc_reg_fcfi_rctl_match3_MASK	0x000000FF
#define lpfc_reg_fcfi_rctl_match3_WORD	word7
#define lpfc_reg_fcfi_rctl_mask3_SHIFT	0
#define lpfc_reg_fcfi_rctl_mask3_MASK	0x000000FF
#define lpfc_reg_fcfi_rctl_mask3_WORD	word7
	uint32_t word8;
#define lpfc_reg_fcfi_mam_SHIFT		13
#define lpfc_reg_fcfi_mam_MASK		0x00000003
#define lpfc_reg_fcfi_mam_WORD		word8
#define LPFC_MAM_BOTH		0	/* Both SPMA and FPMA */
#define LPFC_MAM_SPMA		1	/* Server Provided MAC Address */
#define LPFC_MAM_FPMA		2	/* Fabric Provided MAC Address */
#define lpfc_reg_fcfi_vv_SHIFT		12
#define lpfc_reg_fcfi_vv_MASK		0x00000001
#define lpfc_reg_fcfi_vv_WORD		word8
#define lpfc_reg_fcfi_vlan_tag_SHIFT	0
#define lpfc_reg_fcfi_vlan_tag_MASK	0x00000FFF
#define lpfc_reg_fcfi_vlan_tag_WORD	word8
};

struct lpfc_mbx_reg_fcfi_mrq {
	uint32_t word1;
#define lpfc_reg_fcfi_mrq_info_index_SHIFT	0
#define lpfc_reg_fcfi_mrq_info_index_MASK	0x0000FFFF
#define lpfc_reg_fcfi_mrq_info_index_WORD	word1
#define lpfc_reg_fcfi_mrq_fcfi_SHIFT		16
#define lpfc_reg_fcfi_mrq_fcfi_MASK		0x0000FFFF
#define lpfc_reg_fcfi_mrq_fcfi_WORD		word1
	uint32_t word2;
#define lpfc_reg_fcfi_mrq_rq_id1_SHIFT		0
#define lpfc_reg_fcfi_mrq_rq_id1_MASK		0x0000FFFF
#define lpfc_reg_fcfi_mrq_rq_id1_WORD		word2
#define lpfc_reg_fcfi_mrq_rq_id0_SHIFT		16
#define lpfc_reg_fcfi_mrq_rq_id0_MASK		0x0000FFFF
#define lpfc_reg_fcfi_mrq_rq_id0_WORD		word2
	uint32_t word3;
#define lpfc_reg_fcfi_mrq_rq_id3_SHIFT		0
#define lpfc_reg_fcfi_mrq_rq_id3_MASK		0x0000FFFF
#define lpfc_reg_fcfi_mrq_rq_id3_WORD		word3
#define lpfc_reg_fcfi_mrq_rq_id2_SHIFT		16
#define lpfc_reg_fcfi_mrq_rq_id2_MASK		0x0000FFFF
#define lpfc_reg_fcfi_mrq_rq_id2_WORD		word3
	uint32_t word4;
#define lpfc_reg_fcfi_mrq_type_match0_SHIFT	24
#define lpfc_reg_fcfi_mrq_type_match0_MASK	0x000000FF
#define lpfc_reg_fcfi_mrq_type_match0_WORD	word4
#define lpfc_reg_fcfi_mrq_type_mask0_SHIFT	16
#define lpfc_reg_fcfi_mrq_type_mask0_MASK	0x000000FF
#define lpfc_reg_fcfi_mrq_type_mask0_WORD	word4
#define lpfc_reg_fcfi_mrq_rctl_match0_SHIFT	8
#define lpfc_reg_fcfi_mrq_rctl_match0_MASK	0x000000FF
#define lpfc_reg_fcfi_mrq_rctl_match0_WORD	word4
#define lpfc_reg_fcfi_mrq_rctl_mask0_SHIFT	0
#define lpfc_reg_fcfi_mrq_rctl_mask0_MASK	0x000000FF
#define lpfc_reg_fcfi_mrq_rctl_mask0_WORD	word4
	uint32_t word5;
#define lpfc_reg_fcfi_mrq_type_match1_SHIFT	24
#define lpfc_reg_fcfi_mrq_type_match1_MASK	0x000000FF
#define lpfc_reg_fcfi_mrq_type_match1_WORD	word5
#define lpfc_reg_fcfi_mrq_type_mask1_SHIFT	16
#define lpfc_reg_fcfi_mrq_type_mask1_MASK	0x000000FF
#define lpfc_reg_fcfi_mrq_type_mask1_WORD	word5
#define lpfc_reg_fcfi_mrq_rctl_match1_SHIFT	8
#define lpfc_reg_fcfi_mrq_rctl_match1_MASK	0x000000FF
#define lpfc_reg_fcfi_mrq_rctl_match1_WORD	word5
#define lpfc_reg_fcfi_mrq_rctl_mask1_SHIFT	0
#define lpfc_reg_fcfi_mrq_rctl_mask1_MASK	0x000000FF
#define lpfc_reg_fcfi_mrq_rctl_mask1_WORD	word5
	uint32_t word6;
#define lpfc_reg_fcfi_mrq_type_match2_SHIFT	24
#define lpfc_reg_fcfi_mrq_type_match2_MASK	0x000000FF
#define lpfc_reg_fcfi_mrq_type_match2_WORD	word6
#define lpfc_reg_fcfi_mrq_type_mask2_SHIFT	16
#define lpfc_reg_fcfi_mrq_type_mask2_MASK	0x000000FF
#define lpfc_reg_fcfi_mrq_type_mask2_WORD	word6
#define lpfc_reg_fcfi_mrq_rctl_match2_SHIFT	8
#define lpfc_reg_fcfi_mrq_rctl_match2_MASK	0x000000FF
#define lpfc_reg_fcfi_mrq_rctl_match2_WORD	word6
#define lpfc_reg_fcfi_mrq_rctl_mask2_SHIFT	0
#define lpfc_reg_fcfi_mrq_rctl_mask2_MASK	0x000000FF
#define lpfc_reg_fcfi_mrq_rctl_mask2_WORD	word6
	uint32_t word7;
#define lpfc_reg_fcfi_mrq_type_match3_SHIFT	24
#define lpfc_reg_fcfi_mrq_type_match3_MASK	0x000000FF
#define lpfc_reg_fcfi_mrq_type_match3_WORD	word7
#define lpfc_reg_fcfi_mrq_type_mask3_SHIFT	16
#define lpfc_reg_fcfi_mrq_type_mask3_MASK	0x000000FF
#define lpfc_reg_fcfi_mrq_type_mask3_WORD	word7
#define lpfc_reg_fcfi_mrq_rctl_match3_SHIFT	8
#define lpfc_reg_fcfi_mrq_rctl_match3_MASK	0x000000FF
#define lpfc_reg_fcfi_mrq_rctl_match3_WORD	word7
#define lpfc_reg_fcfi_mrq_rctl_mask3_SHIFT	0
#define lpfc_reg_fcfi_mrq_rctl_mask3_MASK	0x000000FF
#define lpfc_reg_fcfi_mrq_rctl_mask3_WORD	word7
	uint32_t word8;
#define lpfc_reg_fcfi_mrq_ptc7_SHIFT		31
#define lpfc_reg_fcfi_mrq_ptc7_MASK		0x00000001
#define lpfc_reg_fcfi_mrq_ptc7_WORD		word8
#define lpfc_reg_fcfi_mrq_ptc6_SHIFT		30
#define lpfc_reg_fcfi_mrq_ptc6_MASK		0x00000001
#define lpfc_reg_fcfi_mrq_ptc6_WORD		word8
#define lpfc_reg_fcfi_mrq_ptc5_SHIFT		29
#define lpfc_reg_fcfi_mrq_ptc5_MASK		0x00000001
#define lpfc_reg_fcfi_mrq_ptc5_WORD		word8
#define lpfc_reg_fcfi_mrq_ptc4_SHIFT		28
#define lpfc_reg_fcfi_mrq_ptc4_MASK		0x00000001
#define lpfc_reg_fcfi_mrq_ptc4_WORD		word8
#define lpfc_reg_fcfi_mrq_ptc3_SHIFT		27
#define lpfc_reg_fcfi_mrq_ptc3_MASK		0x00000001
#define lpfc_reg_fcfi_mrq_ptc3_WORD		word8
#define lpfc_reg_fcfi_mrq_ptc2_SHIFT		26
#define lpfc_reg_fcfi_mrq_ptc2_MASK		0x00000001
#define lpfc_reg_fcfi_mrq_ptc2_WORD		word8
#define lpfc_reg_fcfi_mrq_ptc1_SHIFT		25
#define lpfc_reg_fcfi_mrq_ptc1_MASK		0x00000001
#define lpfc_reg_fcfi_mrq_ptc1_WORD		word8
#define lpfc_reg_fcfi_mrq_ptc0_SHIFT		24
#define lpfc_reg_fcfi_mrq_ptc0_MASK		0x00000001
#define lpfc_reg_fcfi_mrq_ptc0_WORD		word8
#define lpfc_reg_fcfi_mrq_pt7_SHIFT		23
#define lpfc_reg_fcfi_mrq_pt7_MASK		0x00000001
#define lpfc_reg_fcfi_mrq_pt7_WORD		word8
#define lpfc_reg_fcfi_mrq_pt6_SHIFT		22
#define lpfc_reg_fcfi_mrq_pt6_MASK		0x00000001
#define lpfc_reg_fcfi_mrq_pt6_WORD		word8
#define lpfc_reg_fcfi_mrq_pt5_SHIFT		21
#define lpfc_reg_fcfi_mrq_pt5_MASK		0x00000001
#define lpfc_reg_fcfi_mrq_pt5_WORD		word8
#define lpfc_reg_fcfi_mrq_pt4_SHIFT		20
#define lpfc_reg_fcfi_mrq_pt4_MASK		0x00000001
#define lpfc_reg_fcfi_mrq_pt4_WORD		word8
#define lpfc_reg_fcfi_mrq_pt3_SHIFT		19
#define lpfc_reg_fcfi_mrq_pt3_MASK		0x00000001
#define lpfc_reg_fcfi_mrq_pt3_WORD		word8
#define lpfc_reg_fcfi_mrq_pt2_SHIFT		18
#define lpfc_reg_fcfi_mrq_pt2_MASK		0x00000001
#define lpfc_reg_fcfi_mrq_pt2_WORD		word8
#define lpfc_reg_fcfi_mrq_pt1_SHIFT		17
#define lpfc_reg_fcfi_mrq_pt1_MASK		0x00000001
#define lpfc_reg_fcfi_mrq_pt1_WORD		word8
#define lpfc_reg_fcfi_mrq_pt0_SHIFT		16
#define lpfc_reg_fcfi_mrq_pt0_MASK		0x00000001
#define lpfc_reg_fcfi_mrq_pt0_WORD		word8
#define lpfc_reg_fcfi_mrq_xmv_SHIFT		15
#define lpfc_reg_fcfi_mrq_xmv_MASK		0x00000001
#define lpfc_reg_fcfi_mrq_xmv_WORD		word8
#define lpfc_reg_fcfi_mrq_mode_SHIFT		13
#define lpfc_reg_fcfi_mrq_mode_MASK		0x00000001
#define lpfc_reg_fcfi_mrq_mode_WORD		word8
#define lpfc_reg_fcfi_mrq_vv_SHIFT		12
#define lpfc_reg_fcfi_mrq_vv_MASK		0x00000001
#define lpfc_reg_fcfi_mrq_vv_WORD		word8
#define lpfc_reg_fcfi_mrq_vlan_tag_SHIFT	0
#define lpfc_reg_fcfi_mrq_vlan_tag_MASK		0x00000FFF
#define lpfc_reg_fcfi_mrq_vlan_tag_WORD		word8
	uint32_t word9;
#define lpfc_reg_fcfi_mrq_policy_SHIFT		12
#define lpfc_reg_fcfi_mrq_policy_MASK		0x0000000F
#define lpfc_reg_fcfi_mrq_policy_WORD		word9
#define lpfc_reg_fcfi_mrq_filter_SHIFT		8
#define lpfc_reg_fcfi_mrq_filter_MASK		0x0000000F
#define lpfc_reg_fcfi_mrq_filter_WORD		word9
#define lpfc_reg_fcfi_mrq_npairs_SHIFT		0
#define lpfc_reg_fcfi_mrq_npairs_MASK		0x000000FF
#define lpfc_reg_fcfi_mrq_npairs_WORD		word9
	uint32_t word10;
	uint32_t word11;
	uint32_t word12;
	uint32_t word13;
	uint32_t word14;
	uint32_t word15;
	uint32_t word16;
};

struct lpfc_mbx_unreg_fcfi {
	uint32_t word1_rsv;
	uint32_t word2;
#define lpfc_unreg_fcfi_SHIFT		0
#define lpfc_unreg_fcfi_MASK		0x0000FFFF
#define lpfc_unreg_fcfi_WORD		word2
};

struct lpfc_mbx_read_rev {
	uint32_t word1;
#define lpfc_mbx_rd_rev_sli_lvl_SHIFT  		16
#define lpfc_mbx_rd_rev_sli_lvl_MASK   		0x0000000F
#define lpfc_mbx_rd_rev_sli_lvl_WORD   		word1
#define lpfc_mbx_rd_rev_fcoe_SHIFT		20
#define lpfc_mbx_rd_rev_fcoe_MASK		0x00000001
#define lpfc_mbx_rd_rev_fcoe_WORD		word1
#define lpfc_mbx_rd_rev_cee_ver_SHIFT		21
#define lpfc_mbx_rd_rev_cee_ver_MASK		0x00000003
#define lpfc_mbx_rd_rev_cee_ver_WORD		word1
#define LPFC_PREDCBX_CEE_MODE	0
#define LPFC_DCBX_CEE_MODE	1
#define lpfc_mbx_rd_rev_vpd_SHIFT		29
#define lpfc_mbx_rd_rev_vpd_MASK		0x00000001
#define lpfc_mbx_rd_rev_vpd_WORD		word1
	uint32_t first_hw_rev;
#define LPFC_G7_ASIC_1				0xd
	uint32_t second_hw_rev;
	uint32_t word4_rsvd;
	uint32_t third_hw_rev;
	uint32_t word6;
#define lpfc_mbx_rd_rev_fcph_low_SHIFT		0
#define lpfc_mbx_rd_rev_fcph_low_MASK		0x000000FF
#define lpfc_mbx_rd_rev_fcph_low_WORD		word6
#define lpfc_mbx_rd_rev_fcph_high_SHIFT		8
#define lpfc_mbx_rd_rev_fcph_high_MASK		0x000000FF
#define lpfc_mbx_rd_rev_fcph_high_WORD		word6
#define lpfc_mbx_rd_rev_ftr_lvl_low_SHIFT	16
#define lpfc_mbx_rd_rev_ftr_lvl_low_MASK	0x000000FF
#define lpfc_mbx_rd_rev_ftr_lvl_low_WORD	word6
#define lpfc_mbx_rd_rev_ftr_lvl_high_SHIFT	24
#define lpfc_mbx_rd_rev_ftr_lvl_high_MASK	0x000000FF
#define lpfc_mbx_rd_rev_ftr_lvl_high_WORD	word6
	uint32_t word7_rsvd;
	uint32_t fw_id_rev;
	uint8_t  fw_name[16];
	uint32_t ulp_fw_id_rev;
	uint8_t  ulp_fw_name[16];
	uint32_t word18_47_rsvd[30];
	uint32_t word48;
#define lpfc_mbx_rd_rev_avail_len_SHIFT		0
#define lpfc_mbx_rd_rev_avail_len_MASK		0x00FFFFFF
#define lpfc_mbx_rd_rev_avail_len_WORD		word48
	uint32_t vpd_paddr_low;
	uint32_t vpd_paddr_high;
	uint32_t avail_vpd_len;
	uint32_t rsvd_52_63[12];
};

struct lpfc_mbx_read_config {
	uint32_t word1;
#define lpfc_mbx_rd_conf_extnts_inuse_SHIFT	31
#define lpfc_mbx_rd_conf_extnts_inuse_MASK	0x00000001
#define lpfc_mbx_rd_conf_extnts_inuse_WORD	word1
	uint32_t word2;
#define lpfc_mbx_rd_conf_lnk_numb_SHIFT		0
#define lpfc_mbx_rd_conf_lnk_numb_MASK		0x0000003F
#define lpfc_mbx_rd_conf_lnk_numb_WORD		word2
#define lpfc_mbx_rd_conf_lnk_type_SHIFT		6
#define lpfc_mbx_rd_conf_lnk_type_MASK		0x00000003
#define lpfc_mbx_rd_conf_lnk_type_WORD		word2
#define LPFC_LNK_TYPE_GE	0
#define LPFC_LNK_TYPE_FC	1
#define lpfc_mbx_rd_conf_lnk_ldv_SHIFT		8
#define lpfc_mbx_rd_conf_lnk_ldv_MASK		0x00000001
#define lpfc_mbx_rd_conf_lnk_ldv_WORD		word2
#define lpfc_mbx_rd_conf_trunk_SHIFT		12
#define lpfc_mbx_rd_conf_trunk_MASK		0x0000000F
#define lpfc_mbx_rd_conf_trunk_WORD		word2
#define lpfc_mbx_rd_conf_pt_SHIFT		20
#define lpfc_mbx_rd_conf_pt_MASK		0x00000003
#define lpfc_mbx_rd_conf_pt_WORD		word2
#define lpfc_mbx_rd_conf_tf_SHIFT		22
#define lpfc_mbx_rd_conf_tf_MASK		0x00000001
#define lpfc_mbx_rd_conf_tf_WORD		word2
#define lpfc_mbx_rd_conf_ptv_SHIFT		23
#define lpfc_mbx_rd_conf_ptv_MASK		0x00000001
#define lpfc_mbx_rd_conf_ptv_WORD		word2
#define lpfc_mbx_rd_conf_topology_SHIFT		24
#define lpfc_mbx_rd_conf_topology_MASK		0x000000FF
#define lpfc_mbx_rd_conf_topology_WORD		word2
	uint32_t rsvd_3;
	uint32_t word4;
#define lpfc_mbx_rd_conf_e_d_tov_SHIFT		0
#define lpfc_mbx_rd_conf_e_d_tov_MASK		0x0000FFFF
#define lpfc_mbx_rd_conf_e_d_tov_WORD		word4
	uint32_t rsvd_5;
	uint32_t word6;
#define lpfc_mbx_rd_conf_r_a_tov_SHIFT		0
#define lpfc_mbx_rd_conf_r_a_tov_MASK		0x0000FFFF
#define lpfc_mbx_rd_conf_r_a_tov_WORD		word6
#define lpfc_mbx_rd_conf_link_speed_SHIFT	16
#define lpfc_mbx_rd_conf_link_speed_MASK	0x0000FFFF
#define lpfc_mbx_rd_conf_link_speed_WORD	word6
	uint32_t rsvd_7;
	uint32_t word8;
#define lpfc_mbx_rd_conf_bbscn_min_SHIFT	0
#define lpfc_mbx_rd_conf_bbscn_min_MASK		0x0000000F
#define lpfc_mbx_rd_conf_bbscn_min_WORD		word8
#define lpfc_mbx_rd_conf_bbscn_max_SHIFT	4
#define lpfc_mbx_rd_conf_bbscn_max_MASK		0x0000000F
#define lpfc_mbx_rd_conf_bbscn_max_WORD		word8
#define lpfc_mbx_rd_conf_bbscn_def_SHIFT	8
#define lpfc_mbx_rd_conf_bbscn_def_MASK		0x0000000F
#define lpfc_mbx_rd_conf_bbscn_def_WORD		word8
	uint32_t word9;
#define lpfc_mbx_rd_conf_lmt_SHIFT		0
#define lpfc_mbx_rd_conf_lmt_MASK		0x0000FFFF
#define lpfc_mbx_rd_conf_lmt_WORD		word9
	uint32_t rsvd_10;
	uint32_t rsvd_11;
	uint32_t word12;
#define lpfc_mbx_rd_conf_xri_base_SHIFT		0
#define lpfc_mbx_rd_conf_xri_base_MASK		0x0000FFFF
#define lpfc_mbx_rd_conf_xri_base_WORD		word12
#define lpfc_mbx_rd_conf_xri_count_SHIFT	16
#define lpfc_mbx_rd_conf_xri_count_MASK		0x0000FFFF
#define lpfc_mbx_rd_conf_xri_count_WORD		word12
	uint32_t word13;
#define lpfc_mbx_rd_conf_rpi_base_SHIFT		0
#define lpfc_mbx_rd_conf_rpi_base_MASK		0x0000FFFF
#define lpfc_mbx_rd_conf_rpi_base_WORD		word13
#define lpfc_mbx_rd_conf_rpi_count_SHIFT	16
#define lpfc_mbx_rd_conf_rpi_count_MASK		0x0000FFFF
#define lpfc_mbx_rd_conf_rpi_count_WORD		word13
	uint32_t word14;
#define lpfc_mbx_rd_conf_vpi_base_SHIFT		0
#define lpfc_mbx_rd_conf_vpi_base_MASK		0x0000FFFF
#define lpfc_mbx_rd_conf_vpi_base_WORD		word14
#define lpfc_mbx_rd_conf_vpi_count_SHIFT	16
#define lpfc_mbx_rd_conf_vpi_count_MASK		0x0000FFFF
#define lpfc_mbx_rd_conf_vpi_count_WORD		word14
	uint32_t word15;
#define lpfc_mbx_rd_conf_vfi_base_SHIFT         0
#define lpfc_mbx_rd_conf_vfi_base_MASK          0x0000FFFF
#define lpfc_mbx_rd_conf_vfi_base_WORD          word15
#define lpfc_mbx_rd_conf_vfi_count_SHIFT        16
#define lpfc_mbx_rd_conf_vfi_count_MASK         0x0000FFFF
#define lpfc_mbx_rd_conf_vfi_count_WORD         word15
	uint32_t word16;
#define lpfc_mbx_rd_conf_fcfi_count_SHIFT	16
#define lpfc_mbx_rd_conf_fcfi_count_MASK	0x0000FFFF
#define lpfc_mbx_rd_conf_fcfi_count_WORD	word16
	uint32_t word17;
#define lpfc_mbx_rd_conf_rq_count_SHIFT		0
#define lpfc_mbx_rd_conf_rq_count_MASK		0x0000FFFF
#define lpfc_mbx_rd_conf_rq_count_WORD		word17
#define lpfc_mbx_rd_conf_eq_count_SHIFT		16
#define lpfc_mbx_rd_conf_eq_count_MASK		0x0000FFFF
#define lpfc_mbx_rd_conf_eq_count_WORD		word17
	uint32_t word18;
#define lpfc_mbx_rd_conf_wq_count_SHIFT		0
#define lpfc_mbx_rd_conf_wq_count_MASK		0x0000FFFF
#define lpfc_mbx_rd_conf_wq_count_WORD		word18
#define lpfc_mbx_rd_conf_cq_count_SHIFT		16
#define lpfc_mbx_rd_conf_cq_count_MASK		0x0000FFFF
#define lpfc_mbx_rd_conf_cq_count_WORD		word18
};

struct lpfc_mbx_request_features {
	uint32_t word1;
#define lpfc_mbx_rq_ftr_qry_SHIFT		0
#define lpfc_mbx_rq_ftr_qry_MASK		0x00000001
#define lpfc_mbx_rq_ftr_qry_WORD		word1
	uint32_t word2;
#define lpfc_mbx_rq_ftr_rq_iaab_SHIFT		0
#define lpfc_mbx_rq_ftr_rq_iaab_MASK		0x00000001
#define lpfc_mbx_rq_ftr_rq_iaab_WORD		word2
#define lpfc_mbx_rq_ftr_rq_npiv_SHIFT		1
#define lpfc_mbx_rq_ftr_rq_npiv_MASK		0x00000001
#define lpfc_mbx_rq_ftr_rq_npiv_WORD		word2
#define lpfc_mbx_rq_ftr_rq_dif_SHIFT		2
#define lpfc_mbx_rq_ftr_rq_dif_MASK		0x00000001
#define lpfc_mbx_rq_ftr_rq_dif_WORD		word2
#define lpfc_mbx_rq_ftr_rq_vf_SHIFT		3
#define lpfc_mbx_rq_ftr_rq_vf_MASK		0x00000001
#define lpfc_mbx_rq_ftr_rq_vf_WORD		word2
#define lpfc_mbx_rq_ftr_rq_fcpi_SHIFT		4
#define lpfc_mbx_rq_ftr_rq_fcpi_MASK		0x00000001
#define lpfc_mbx_rq_ftr_rq_fcpi_WORD		word2
#define lpfc_mbx_rq_ftr_rq_fcpt_SHIFT		5
#define lpfc_mbx_rq_ftr_rq_fcpt_MASK		0x00000001
#define lpfc_mbx_rq_ftr_rq_fcpt_WORD		word2
#define lpfc_mbx_rq_ftr_rq_fcpc_SHIFT		6
#define lpfc_mbx_rq_ftr_rq_fcpc_MASK		0x00000001
#define lpfc_mbx_rq_ftr_rq_fcpc_WORD		word2
#define lpfc_mbx_rq_ftr_rq_ifip_SHIFT		7
#define lpfc_mbx_rq_ftr_rq_ifip_MASK		0x00000001
#define lpfc_mbx_rq_ftr_rq_ifip_WORD		word2
#define lpfc_mbx_rq_ftr_rq_iaar_SHIFT		9
#define lpfc_mbx_rq_ftr_rq_iaar_MASK		0x00000001
#define lpfc_mbx_rq_ftr_rq_iaar_WORD		word2
#define lpfc_mbx_rq_ftr_rq_perfh_SHIFT		11
#define lpfc_mbx_rq_ftr_rq_perfh_MASK		0x00000001
#define lpfc_mbx_rq_ftr_rq_perfh_WORD		word2
#define lpfc_mbx_rq_ftr_rq_mrqp_SHIFT		16
#define lpfc_mbx_rq_ftr_rq_mrqp_MASK		0x00000001
#define lpfc_mbx_rq_ftr_rq_mrqp_WORD		word2
	uint32_t word3;
#define lpfc_mbx_rq_ftr_rsp_iaab_SHIFT		0
#define lpfc_mbx_rq_ftr_rsp_iaab_MASK		0x00000001
#define lpfc_mbx_rq_ftr_rsp_iaab_WORD		word3
#define lpfc_mbx_rq_ftr_rsp_npiv_SHIFT		1
#define lpfc_mbx_rq_ftr_rsp_npiv_MASK		0x00000001
#define lpfc_mbx_rq_ftr_rsp_npiv_WORD		word3
#define lpfc_mbx_rq_ftr_rsp_dif_SHIFT		2
#define lpfc_mbx_rq_ftr_rsp_dif_MASK		0x00000001
#define lpfc_mbx_rq_ftr_rsp_dif_WORD		word3
#define lpfc_mbx_rq_ftr_rsp_vf_SHIFT		3
#define lpfc_mbx_rq_ftr_rsp_vf__MASK		0x00000001
#define lpfc_mbx_rq_ftr_rsp_vf_WORD		word3
#define lpfc_mbx_rq_ftr_rsp_fcpi_SHIFT		4
#define lpfc_mbx_rq_ftr_rsp_fcpi_MASK		0x00000001
#define lpfc_mbx_rq_ftr_rsp_fcpi_WORD		word3
#define lpfc_mbx_rq_ftr_rsp_fcpt_SHIFT		5
#define lpfc_mbx_rq_ftr_rsp_fcpt_MASK		0x00000001
#define lpfc_mbx_rq_ftr_rsp_fcpt_WORD		word3
#define lpfc_mbx_rq_ftr_rsp_fcpc_SHIFT		6
#define lpfc_mbx_rq_ftr_rsp_fcpc_MASK		0x00000001
#define lpfc_mbx_rq_ftr_rsp_fcpc_WORD		word3
#define lpfc_mbx_rq_ftr_rsp_ifip_SHIFT		7
#define lpfc_mbx_rq_ftr_rsp_ifip_MASK		0x00000001
#define lpfc_mbx_rq_ftr_rsp_ifip_WORD		word3
#define lpfc_mbx_rq_ftr_rsp_perfh_SHIFT		11
#define lpfc_mbx_rq_ftr_rsp_perfh_MASK		0x00000001
#define lpfc_mbx_rq_ftr_rsp_perfh_WORD		word3
#define lpfc_mbx_rq_ftr_rsp_mrqp_SHIFT		16
#define lpfc_mbx_rq_ftr_rsp_mrqp_MASK		0x00000001
#define lpfc_mbx_rq_ftr_rsp_mrqp_WORD		word3
};

struct lpfc_mbx_supp_pages {
	uint32_t word1;
#define qs_SHIFT 				0
#define qs_MASK					0x00000001
#define qs_WORD					word1
#define wr_SHIFT				1
#define wr_MASK 				0x00000001
#define wr_WORD					word1
#define pf_SHIFT				8
#define pf_MASK					0x000000ff
#define pf_WORD					word1
#define cpn_SHIFT				16
#define cpn_MASK				0x000000ff
#define cpn_WORD				word1
	uint32_t word2;
#define list_offset_SHIFT 			0
#define list_offset_MASK			0x000000ff
#define list_offset_WORD			word2
#define next_offset_SHIFT			8
#define next_offset_MASK			0x000000ff
#define next_offset_WORD			word2
#define elem_cnt_SHIFT				16
#define elem_cnt_MASK				0x000000ff
#define elem_cnt_WORD				word2
	uint32_t word3;
#define pn_0_SHIFT				24
#define pn_0_MASK  				0x000000ff
#define pn_0_WORD				word3
#define pn_1_SHIFT				16
#define pn_1_MASK				0x000000ff
#define pn_1_WORD				word3
#define pn_2_SHIFT				8
#define pn_2_MASK				0x000000ff
#define pn_2_WORD				word3
#define pn_3_SHIFT				0
#define pn_3_MASK				0x000000ff
#define pn_3_WORD				word3
	uint32_t word4;
#define pn_4_SHIFT				24
#define pn_4_MASK				0x000000ff
#define pn_4_WORD				word4
#define pn_5_SHIFT				16
#define pn_5_MASK				0x000000ff
#define pn_5_WORD				word4
#define pn_6_SHIFT				8
#define pn_6_MASK				0x000000ff
#define pn_6_WORD				word4
#define pn_7_SHIFT				0
#define pn_7_MASK				0x000000ff
#define pn_7_WORD				word4
	uint32_t rsvd[27];
#define LPFC_SUPP_PAGES			0
#define LPFC_BLOCK_GUARD_PROFILES	1
#define LPFC_SLI4_PARAMETERS		2
};

struct lpfc_mbx_memory_dump_type3 {
	uint32_t word1;
#define lpfc_mbx_memory_dump_type3_type_SHIFT    0
#define lpfc_mbx_memory_dump_type3_type_MASK     0x0000000f
#define lpfc_mbx_memory_dump_type3_type_WORD     word1
#define lpfc_mbx_memory_dump_type3_link_SHIFT    24
#define lpfc_mbx_memory_dump_type3_link_MASK     0x000000ff
#define lpfc_mbx_memory_dump_type3_link_WORD     word1
	uint32_t word2;
#define lpfc_mbx_memory_dump_type3_page_no_SHIFT  0
#define lpfc_mbx_memory_dump_type3_page_no_MASK   0x0000ffff
#define lpfc_mbx_memory_dump_type3_page_no_WORD   word2
#define lpfc_mbx_memory_dump_type3_offset_SHIFT   16
#define lpfc_mbx_memory_dump_type3_offset_MASK    0x0000ffff
#define lpfc_mbx_memory_dump_type3_offset_WORD    word2
	uint32_t word3;
#define lpfc_mbx_memory_dump_type3_length_SHIFT  0
#define lpfc_mbx_memory_dump_type3_length_MASK   0x00ffffff
#define lpfc_mbx_memory_dump_type3_length_WORD   word3
	uint32_t addr_lo;
	uint32_t addr_hi;
	uint32_t return_len;
};

#define DMP_PAGE_A0             0xa0
#define DMP_PAGE_A2             0xa2
#define DMP_SFF_PAGE_A0_SIZE	256
#define DMP_SFF_PAGE_A2_SIZE	256

#define SFP_WAVELENGTH_LC1310	1310
#define SFP_WAVELENGTH_LL1550	1550


/*
 *  * SFF-8472 TABLE 3.4
 *   */
#define  SFF_PG0_CONNECTOR_UNKNOWN    0x00   /* Unknown  */
#define  SFF_PG0_CONNECTOR_SC         0x01   /* SC       */
#define  SFF_PG0_CONNECTOR_FC_COPPER1 0x02   /* FC style 1 copper connector */
#define  SFF_PG0_CONNECTOR_FC_COPPER2 0x03   /* FC style 2 copper connector */
#define  SFF_PG0_CONNECTOR_BNC        0x04   /* BNC / TNC */
#define  SFF_PG0_CONNECTOR__FC_COAX   0x05   /* FC coaxial headers */
#define  SFF_PG0_CONNECTOR_FIBERJACK  0x06   /* FiberJack */
#define  SFF_PG0_CONNECTOR_LC         0x07   /* LC        */
#define  SFF_PG0_CONNECTOR_MT         0x08   /* MT - RJ   */
#define  SFF_PG0_CONNECTOR_MU         0x09   /* MU        */
#define  SFF_PG0_CONNECTOR_SF         0x0A   /* SG        */
#define  SFF_PG0_CONNECTOR_OPTICAL_PIGTAIL 0x0B /* Optical pigtail */
#define  SFF_PG0_CONNECTOR_OPTICAL_PARALLEL 0x0C /* MPO Parallel Optic */
#define  SFF_PG0_CONNECTOR_HSSDC_II   0x20   /* HSSDC II */
#define  SFF_PG0_CONNECTOR_COPPER_PIGTAIL 0x21 /* Copper pigtail */
#define  SFF_PG0_CONNECTOR_RJ45       0x22  /* RJ45 */

/* SFF-8472 Table 3.1 Diagnostics: Data Fields Address/Page A0 */

#define SSF_IDENTIFIER			0
#define SSF_EXT_IDENTIFIER		1
#define SSF_CONNECTOR			2
#define SSF_TRANSCEIVER_CODE_B0		3
#define SSF_TRANSCEIVER_CODE_B1		4
#define SSF_TRANSCEIVER_CODE_B2		5
#define SSF_TRANSCEIVER_CODE_B3		6
#define SSF_TRANSCEIVER_CODE_B4		7
#define SSF_TRANSCEIVER_CODE_B5		8
#define SSF_TRANSCEIVER_CODE_B6		9
#define SSF_TRANSCEIVER_CODE_B7		10
#define SSF_ENCODING			11
#define SSF_BR_NOMINAL			12
#define SSF_RATE_IDENTIFIER		13
#define SSF_LENGTH_9UM_KM		14
#define SSF_LENGTH_9UM			15
#define SSF_LENGTH_50UM_OM2		16
#define SSF_LENGTH_62UM_OM1		17
#define SFF_LENGTH_COPPER		18
#define SSF_LENGTH_50UM_OM3		19
#define SSF_VENDOR_NAME			20
#define SSF_VENDOR_OUI			36
#define SSF_VENDOR_PN			40
#define SSF_VENDOR_REV			56
#define SSF_WAVELENGTH_B1		60
#define SSF_WAVELENGTH_B0		61
#define SSF_CC_BASE			63
#define SSF_OPTIONS_B1			64
#define SSF_OPTIONS_B0			65
#define SSF_BR_MAX			66
#define SSF_BR_MIN			67
#define SSF_VENDOR_SN			68
#define SSF_DATE_CODE			84
#define SSF_MONITORING_TYPEDIAGNOSTIC	92
#define SSF_ENHANCED_OPTIONS		93
#define SFF_8472_COMPLIANCE		94
#define SSF_CC_EXT			95
#define SSF_A0_VENDOR_SPECIFIC		96

/* SFF-8472 Table 3.1a Diagnostics: Data Fields Address/Page A2 */

#define SSF_TEMP_HIGH_ALARM		0
#define SSF_TEMP_LOW_ALARM		2
#define SSF_TEMP_HIGH_WARNING		4
#define SSF_TEMP_LOW_WARNING		6
#define SSF_VOLTAGE_HIGH_ALARM		8
#define SSF_VOLTAGE_LOW_ALARM		10
#define SSF_VOLTAGE_HIGH_WARNING	12
#define SSF_VOLTAGE_LOW_WARNING		14
#define SSF_BIAS_HIGH_ALARM		16
#define SSF_BIAS_LOW_ALARM		18
#define SSF_BIAS_HIGH_WARNING		20
#define SSF_BIAS_LOW_WARNING		22
#define SSF_TXPOWER_HIGH_ALARM		24
#define SSF_TXPOWER_LOW_ALARM		26
#define SSF_TXPOWER_HIGH_WARNING	28
#define SSF_TXPOWER_LOW_WARNING		30
#define SSF_RXPOWER_HIGH_ALARM		32
#define SSF_RXPOWER_LOW_ALARM		34
#define SSF_RXPOWER_HIGH_WARNING	36
#define SSF_RXPOWER_LOW_WARNING		38
#define SSF_EXT_CAL_CONSTANTS		56
#define SSF_CC_DMI			95
#define SFF_TEMPERATURE_B1		96
#define SFF_TEMPERATURE_B0		97
#define SFF_VCC_B1			98
#define SFF_VCC_B0			99
#define SFF_TX_BIAS_CURRENT_B1		100
#define SFF_TX_BIAS_CURRENT_B0		101
#define SFF_TXPOWER_B1			102
#define SFF_TXPOWER_B0			103
#define SFF_RXPOWER_B1			104
#define SFF_RXPOWER_B0			105
#define SSF_STATUS_CONTROL		110
#define SSF_ALARM_FLAGS			112
#define SSF_WARNING_FLAGS		116
#define SSF_EXT_TATUS_CONTROL_B1	118
#define SSF_EXT_TATUS_CONTROL_B0	119
#define SSF_A2_VENDOR_SPECIFIC		120
#define SSF_USER_EEPROM			128
#define SSF_VENDOR_CONTROL		148


/*
 * Tranceiver codes Fibre Channel SFF-8472
 * Table 3.5.
 */

struct sff_trasnceiver_codes_byte0 {
	uint8_t inifiband:4;
	uint8_t teng_ethernet:4;
};

struct sff_trasnceiver_codes_byte1 {
	uint8_t  sonet:6;
	uint8_t  escon:2;
};

struct sff_trasnceiver_codes_byte2 {
	uint8_t  soNet:8;
};

struct sff_trasnceiver_codes_byte3 {
	uint8_t ethernet:8;
};

struct sff_trasnceiver_codes_byte4 {
	uint8_t fc_el_lo:1;
	uint8_t fc_lw_laser:1;
	uint8_t fc_sw_laser:1;
	uint8_t fc_md_distance:1;
	uint8_t fc_lg_distance:1;
	uint8_t fc_int_distance:1;
	uint8_t fc_short_distance:1;
	uint8_t fc_vld_distance:1;
};

struct sff_trasnceiver_codes_byte5 {
	uint8_t reserved1:1;
	uint8_t reserved2:1;
	uint8_t fc_sfp_active:1;  /* Active cable   */
	uint8_t fc_sfp_passive:1; /* Passive cable  */
	uint8_t fc_lw_laser:1;     /* Longwave laser */
	uint8_t fc_sw_laser_sl:1;
	uint8_t fc_sw_laser_sn:1;
	uint8_t fc_el_hi:1;        /* Electrical enclosure high bit */
};

struct sff_trasnceiver_codes_byte6 {
	uint8_t fc_tm_sm:1;      /* Single Mode */
	uint8_t reserved:1;
	uint8_t fc_tm_m6:1;       /* Multimode, 62.5um (M6) */
	uint8_t fc_tm_tv:1;      /* Video Coax (TV) */
	uint8_t fc_tm_mi:1;      /* Miniature Coax (MI) */
	uint8_t fc_tm_tp:1;      /* Twisted Pair (TP) */
	uint8_t fc_tm_tw:1;      /* Twin Axial Pair  */
};

struct sff_trasnceiver_codes_byte7 {
	uint8_t fc_sp_100MB:1;   /*  100 MB/sec */
	uint8_t reserve:1;
	uint8_t fc_sp_200mb:1;   /*  200 MB/sec */
	uint8_t fc_sp_3200MB:1;  /* 3200 MB/sec */
	uint8_t fc_sp_400MB:1;   /*  400 MB/sec */
	uint8_t fc_sp_1600MB:1;  /* 1600 MB/sec */
	uint8_t fc_sp_800MB:1;   /*  800 MB/sec */
	uint8_t fc_sp_1200MB:1;  /* 1200 MB/sec */
};

/* User writable non-volatile memory, SFF-8472 Table 3.20 */
struct user_eeprom {
	uint8_t vendor_name[16];
	uint8_t vendor_oui[3];
	uint8_t vendor_pn[816];
	uint8_t vendor_rev[4];
	uint8_t vendor_sn[16];
	uint8_t datecode[6];
	uint8_t lot_code[2];
	uint8_t reserved191[57];
};

struct lpfc_mbx_pc_sli4_params {
	uint32_t word1;
#define qs_SHIFT				0
#define qs_MASK					0x00000001
#define qs_WORD					word1
#define wr_SHIFT				1
#define wr_MASK					0x00000001
#define wr_WORD					word1
#define pf_SHIFT				8
#define pf_MASK					0x000000ff
#define pf_WORD					word1
#define cpn_SHIFT				16
#define cpn_MASK				0x000000ff
#define cpn_WORD				word1
	uint32_t word2;
#define if_type_SHIFT				0
#define if_type_MASK				0x00000007
#define if_type_WORD				word2
#define sli_rev_SHIFT				4
#define sli_rev_MASK				0x0000000f
#define sli_rev_WORD				word2
#define sli_family_SHIFT			8
#define sli_family_MASK				0x000000ff
#define sli_family_WORD				word2
#define featurelevel_1_SHIFT			16
#define featurelevel_1_MASK			0x000000ff
#define featurelevel_1_WORD			word2
#define featurelevel_2_SHIFT			24
#define featurelevel_2_MASK			0x0000001f
#define featurelevel_2_WORD			word2
	uint32_t word3;
#define fcoe_SHIFT 				0
#define fcoe_MASK				0x00000001
#define fcoe_WORD				word3
#define fc_SHIFT				1
#define fc_MASK					0x00000001
#define fc_WORD					word3
#define nic_SHIFT				2
#define nic_MASK				0x00000001
#define nic_WORD				word3
#define iscsi_SHIFT				3
#define iscsi_MASK				0x00000001
#define iscsi_WORD				word3
#define rdma_SHIFT				4
#define rdma_MASK				0x00000001
#define rdma_WORD				word3
	uint32_t sge_supp_len;
#define SLI4_PAGE_SIZE 4096
	uint32_t word5;
#define if_page_sz_SHIFT			0
#define if_page_sz_MASK				0x0000ffff
#define if_page_sz_WORD				word5
#define loopbk_scope_SHIFT			24
#define loopbk_scope_MASK			0x0000000f
#define loopbk_scope_WORD			word5
#define rq_db_window_SHIFT			28
#define rq_db_window_MASK			0x0000000f
#define rq_db_window_WORD			word5
	uint32_t word6;
#define eq_pages_SHIFT				0
#define eq_pages_MASK				0x0000000f
#define eq_pages_WORD				word6
#define eqe_size_SHIFT				8
#define eqe_size_MASK				0x000000ff
#define eqe_size_WORD				word6
	uint32_t word7;
#define cq_pages_SHIFT				0
#define cq_pages_MASK				0x0000000f
#define cq_pages_WORD				word7
#define cqe_size_SHIFT				8
#define cqe_size_MASK				0x000000ff
#define cqe_size_WORD				word7
	uint32_t word8;
#define mq_pages_SHIFT				0
#define mq_pages_MASK				0x0000000f
#define mq_pages_WORD				word8
#define mqe_size_SHIFT				8
#define mqe_size_MASK				0x000000ff
#define mqe_size_WORD				word8
#define mq_elem_cnt_SHIFT			16
#define mq_elem_cnt_MASK			0x000000ff
#define mq_elem_cnt_WORD			word8
	uint32_t word9;
#define wq_pages_SHIFT				0
#define wq_pages_MASK				0x0000ffff
#define wq_pages_WORD				word9
#define wqe_size_SHIFT				8
#define wqe_size_MASK				0x000000ff
#define wqe_size_WORD				word9
	uint32_t word10;
#define rq_pages_SHIFT				0
#define rq_pages_MASK				0x0000ffff
#define rq_pages_WORD				word10
#define rqe_size_SHIFT				8
#define rqe_size_MASK				0x000000ff
#define rqe_size_WORD				word10
	uint32_t word11;
#define hdr_pages_SHIFT				0
#define hdr_pages_MASK				0x0000000f
#define hdr_pages_WORD				word11
#define hdr_size_SHIFT				8
#define hdr_size_MASK				0x0000000f
#define hdr_size_WORD				word11
#define hdr_pp_align_SHIFT			16
#define hdr_pp_align_MASK			0x0000ffff
#define hdr_pp_align_WORD			word11
	uint32_t word12;
#define sgl_pages_SHIFT				0
#define sgl_pages_MASK				0x0000000f
#define sgl_pages_WORD				word12
#define sgl_pp_align_SHIFT			16
#define sgl_pp_align_MASK			0x0000ffff
#define sgl_pp_align_WORD			word12
	uint32_t rsvd_13_63[51];
};
#define SLI4_PAGE_ALIGN(addr) (((addr)+((SLI4_PAGE_SIZE)-1)) \
			       &(~((SLI4_PAGE_SIZE)-1)))

struct lpfc_sli4_parameters {
	uint32_t word0;
#define cfg_prot_type_SHIFT			0
#define cfg_prot_type_MASK			0x000000FF
#define cfg_prot_type_WORD			word0
	uint32_t word1;
#define cfg_ft_SHIFT				0
#define cfg_ft_MASK				0x00000001
#define cfg_ft_WORD				word1
#define cfg_sli_rev_SHIFT			4
#define cfg_sli_rev_MASK			0x0000000f
#define cfg_sli_rev_WORD			word1
#define cfg_sli_family_SHIFT			8
#define cfg_sli_family_MASK			0x0000000f
#define cfg_sli_family_WORD			word1
#define cfg_if_type_SHIFT			12
#define cfg_if_type_MASK			0x0000000f
#define cfg_if_type_WORD			word1
#define cfg_sli_hint_1_SHIFT			16
#define cfg_sli_hint_1_MASK			0x000000ff
#define cfg_sli_hint_1_WORD			word1
#define cfg_sli_hint_2_SHIFT			24
#define cfg_sli_hint_2_MASK			0x0000001f
#define cfg_sli_hint_2_WORD			word1
	uint32_t word2;
#define cfg_eqav_SHIFT				31
#define cfg_eqav_MASK				0x00000001
#define cfg_eqav_WORD				word2
	uint32_t word3;
	uint32_t word4;
#define cfg_cqv_SHIFT				14
#define cfg_cqv_MASK				0x00000003
#define cfg_cqv_WORD				word4
#define cfg_cqpsize_SHIFT			16
#define cfg_cqpsize_MASK			0x000000ff
#define cfg_cqpsize_WORD			word4
#define cfg_cqav_SHIFT				31
#define cfg_cqav_MASK				0x00000001
#define cfg_cqav_WORD				word4
	uint32_t word5;
	uint32_t word6;
#define cfg_mqv_SHIFT				14
#define cfg_mqv_MASK				0x00000003
#define cfg_mqv_WORD				word6
	uint32_t word7;
	uint32_t word8;
#define cfg_wqpcnt_SHIFT			0
#define cfg_wqpcnt_MASK				0x0000000f
#define cfg_wqpcnt_WORD				word8
#define cfg_wqsize_SHIFT			8
#define cfg_wqsize_MASK				0x0000000f
#define cfg_wqsize_WORD				word8
#define cfg_wqv_SHIFT				14
#define cfg_wqv_MASK				0x00000003
#define cfg_wqv_WORD				word8
#define cfg_wqpsize_SHIFT			16
#define cfg_wqpsize_MASK			0x000000ff
#define cfg_wqpsize_WORD			word8
	uint32_t word9;
	uint32_t word10;
#define cfg_rqv_SHIFT				14
#define cfg_rqv_MASK				0x00000003
#define cfg_rqv_WORD				word10
	uint32_t word11;
#define cfg_rq_db_window_SHIFT			28
#define cfg_rq_db_window_MASK			0x0000000f
#define cfg_rq_db_window_WORD			word11
	uint32_t word12;
#define cfg_fcoe_SHIFT				0
#define cfg_fcoe_MASK				0x00000001
#define cfg_fcoe_WORD				word12
#define cfg_ext_SHIFT				1
#define cfg_ext_MASK				0x00000001
#define cfg_ext_WORD				word12
#define cfg_hdrr_SHIFT				2
#define cfg_hdrr_MASK				0x00000001
#define cfg_hdrr_WORD				word12
#define cfg_phwq_SHIFT				15
#define cfg_phwq_MASK				0x00000001
#define cfg_phwq_WORD				word12
#define cfg_oas_SHIFT				25
#define cfg_oas_MASK				0x00000001
#define cfg_oas_WORD				word12
#define cfg_loopbk_scope_SHIFT			28
#define cfg_loopbk_scope_MASK			0x0000000f
#define cfg_loopbk_scope_WORD			word12
	uint32_t sge_supp_len;
	uint32_t word14;
#define cfg_sgl_page_cnt_SHIFT			0
#define cfg_sgl_page_cnt_MASK			0x0000000f
#define cfg_sgl_page_cnt_WORD			word14
#define cfg_sgl_page_size_SHIFT			8
#define cfg_sgl_page_size_MASK			0x000000ff
#define cfg_sgl_page_size_WORD			word14
#define cfg_sgl_pp_align_SHIFT			16
#define cfg_sgl_pp_align_MASK			0x000000ff
#define cfg_sgl_pp_align_WORD			word14
	uint32_t word15;
	uint32_t word16;
	uint32_t word17;
	uint32_t word18;
	uint32_t word19;
#define cfg_ext_embed_cb_SHIFT			0
#define cfg_ext_embed_cb_MASK			0x00000001
#define cfg_ext_embed_cb_WORD			word19
#define cfg_mds_diags_SHIFT			1
#define cfg_mds_diags_MASK			0x00000001
#define cfg_mds_diags_WORD			word19
<<<<<<< HEAD
=======
#define cfg_nvme_SHIFT				3
#define cfg_nvme_MASK				0x00000001
#define cfg_nvme_WORD				word19
#define cfg_xib_SHIFT				4
#define cfg_xib_MASK				0x00000001
#define cfg_xib_WORD				word19
#define cfg_xpsgl_SHIFT				6
#define cfg_xpsgl_MASK				0x00000001
#define cfg_xpsgl_WORD				word19
#define cfg_eqdr_SHIFT				8
#define cfg_eqdr_MASK				0x00000001
#define cfg_eqdr_WORD				word19
#define cfg_nosr_SHIFT				9
#define cfg_nosr_MASK				0x00000001
#define cfg_nosr_WORD				word19

#define cfg_bv1s_SHIFT                          10
#define cfg_bv1s_MASK                           0x00000001
#define cfg_bv1s_WORD                           word19
#define cfg_pvl_SHIFT				13
#define cfg_pvl_MASK				0x00000001
#define cfg_pvl_WORD				word19

#define cfg_nsler_SHIFT                         12
#define cfg_nsler_MASK                          0x00000001
#define cfg_nsler_WORD                          word19

	uint32_t word20;
#define cfg_max_tow_xri_SHIFT			0
#define cfg_max_tow_xri_MASK			0x0000ffff
#define cfg_max_tow_xri_WORD			word20

	uint32_t word21;                        /* RESERVED */
	uint32_t word22;                        /* RESERVED */
	uint32_t word23;                        /* RESERVED */

	uint32_t word24;
#define cfg_frag_field_offset_SHIFT		0
#define cfg_frag_field_offset_MASK		0x0000ffff
#define cfg_frag_field_offset_WORD		word24

#define cfg_frag_field_size_SHIFT		16
#define cfg_frag_field_size_MASK		0x0000ffff
#define cfg_frag_field_size_WORD		word24

	uint32_t word25;
#define cfg_sgl_field_offset_SHIFT		0
#define cfg_sgl_field_offset_MASK		0x0000ffff
#define cfg_sgl_field_offset_WORD		word25

#define cfg_sgl_field_size_SHIFT		16
#define cfg_sgl_field_size_MASK			0x0000ffff
#define cfg_sgl_field_size_WORD			word25

	uint32_t word26;	/* Chain SGE initial value LOW  */
	uint32_t word27;	/* Chain SGE initial value HIGH */
#define LPFC_NODELAY_MAX_IO			32
};

#define LPFC_SET_UE_RECOVERY		0x10
#define LPFC_SET_MDS_DIAGS		0x12
#define LPFC_SET_DUAL_DUMP		0x1e
struct lpfc_mbx_set_feature {
	struct mbox_header header;
	uint32_t feature;
	uint32_t param_len;
	uint32_t word6;
#define lpfc_mbx_set_feature_UER_SHIFT  0
#define lpfc_mbx_set_feature_UER_MASK   0x00000001
#define lpfc_mbx_set_feature_UER_WORD   word6
#define lpfc_mbx_set_feature_mds_SHIFT  2
#define lpfc_mbx_set_feature_mds_MASK   0x00000001
#define lpfc_mbx_set_feature_mds_WORD   word6
#define lpfc_mbx_set_feature_mds_deep_loopbk_SHIFT  1
#define lpfc_mbx_set_feature_mds_deep_loopbk_MASK   0x00000001
#define lpfc_mbx_set_feature_mds_deep_loopbk_WORD   word6
#define lpfc_mbx_set_feature_dd_SHIFT		0
#define lpfc_mbx_set_feature_dd_MASK		0x00000001
#define lpfc_mbx_set_feature_dd_WORD		word6
#define lpfc_mbx_set_feature_ddquery_SHIFT	1
#define lpfc_mbx_set_feature_ddquery_MASK	0x00000001
#define lpfc_mbx_set_feature_ddquery_WORD	word6
#define LPFC_DISABLE_DUAL_DUMP		0
#define LPFC_ENABLE_DUAL_DUMP		1
#define LPFC_QUERY_OP_DUAL_DUMP		2
	uint32_t word7;
#define lpfc_mbx_set_feature_UERP_SHIFT 0
#define lpfc_mbx_set_feature_UERP_MASK  0x0000ffff
#define lpfc_mbx_set_feature_UERP_WORD  word7
#define lpfc_mbx_set_feature_UESR_SHIFT 16
#define lpfc_mbx_set_feature_UESR_MASK  0x0000ffff
#define lpfc_mbx_set_feature_UESR_WORD  word7
};


#define LPFC_SET_HOST_OS_DRIVER_VERSION    0x2
struct lpfc_mbx_set_host_data {
#define LPFC_HOST_OS_DRIVER_VERSION_SIZE   48
	struct mbox_header header;
	uint32_t param_id;
	uint32_t param_len;
	uint8_t  data[LPFC_HOST_OS_DRIVER_VERSION_SIZE];
};

struct lpfc_mbx_set_trunk_mode {
	struct mbox_header header;
	uint32_t word0;
#define lpfc_mbx_set_trunk_mode_WORD      word0
#define lpfc_mbx_set_trunk_mode_SHIFT     0
#define lpfc_mbx_set_trunk_mode_MASK      0xFF
	uint32_t word1;
	uint32_t word2;
>>>>>>> 24b8d41d
};

#define LPFC_SET_UE_RECOVERY		0x10
#define LPFC_SET_MDS_DIAGS		0x11
struct lpfc_mbx_set_feature {
	struct mbox_header header;
	uint32_t feature;
	uint32_t param_len;
	uint32_t word6;
#define lpfc_mbx_set_feature_UER_SHIFT  0
#define lpfc_mbx_set_feature_UER_MASK   0x00000001
#define lpfc_mbx_set_feature_UER_WORD   word6
#define lpfc_mbx_set_feature_mds_SHIFT  0
#define lpfc_mbx_set_feature_mds_MASK   0x00000001
#define lpfc_mbx_set_feature_mds_WORD   word6
#define lpfc_mbx_set_feature_mds_deep_loopbk_SHIFT  1
#define lpfc_mbx_set_feature_mds_deep_loopbk_MASK   0x00000001
#define lpfc_mbx_set_feature_mds_deep_loopbk_WORD   word6
	uint32_t word7;
#define lpfc_mbx_set_feature_UERP_SHIFT 0
#define lpfc_mbx_set_feature_UERP_MASK  0x0000ffff
#define lpfc_mbx_set_feature_UERP_WORD  word7
#define lpfc_mbx_set_feature_UESR_SHIFT 16
#define lpfc_mbx_set_feature_UESR_MASK  0x0000ffff
#define lpfc_mbx_set_feature_UESR_WORD  word7
};


struct lpfc_mbx_get_sli4_parameters {
	struct mbox_header header;
	struct lpfc_sli4_parameters sli4_parameters;
};

struct lpfc_rscr_desc_generic {
#define LPFC_RSRC_DESC_WSIZE			22
	uint32_t desc[LPFC_RSRC_DESC_WSIZE];
};

struct lpfc_rsrc_desc_pcie {
	uint32_t word0;
#define lpfc_rsrc_desc_pcie_type_SHIFT		0
#define lpfc_rsrc_desc_pcie_type_MASK		0x000000ff
#define lpfc_rsrc_desc_pcie_type_WORD		word0
#define LPFC_RSRC_DESC_TYPE_PCIE		0x40
#define lpfc_rsrc_desc_pcie_length_SHIFT	8
#define lpfc_rsrc_desc_pcie_length_MASK		0x000000ff
#define lpfc_rsrc_desc_pcie_length_WORD		word0
	uint32_t word1;
#define lpfc_rsrc_desc_pcie_pfnum_SHIFT		0
#define lpfc_rsrc_desc_pcie_pfnum_MASK		0x000000ff
#define lpfc_rsrc_desc_pcie_pfnum_WORD		word1
	uint32_t reserved;
	uint32_t word3;
#define lpfc_rsrc_desc_pcie_sriov_sta_SHIFT	0
#define lpfc_rsrc_desc_pcie_sriov_sta_MASK	0x000000ff
#define lpfc_rsrc_desc_pcie_sriov_sta_WORD	word3
#define lpfc_rsrc_desc_pcie_pf_sta_SHIFT	8
#define lpfc_rsrc_desc_pcie_pf_sta_MASK		0x000000ff
#define lpfc_rsrc_desc_pcie_pf_sta_WORD		word3
#define lpfc_rsrc_desc_pcie_pf_type_SHIFT	16
#define lpfc_rsrc_desc_pcie_pf_type_MASK	0x000000ff
#define lpfc_rsrc_desc_pcie_pf_type_WORD	word3
	uint32_t word4;
#define lpfc_rsrc_desc_pcie_nr_virtfn_SHIFT	0
#define lpfc_rsrc_desc_pcie_nr_virtfn_MASK	0x0000ffff
#define lpfc_rsrc_desc_pcie_nr_virtfn_WORD	word4
};

struct lpfc_rsrc_desc_fcfcoe {
	uint32_t word0;
#define lpfc_rsrc_desc_fcfcoe_type_SHIFT	0
#define lpfc_rsrc_desc_fcfcoe_type_MASK		0x000000ff
#define lpfc_rsrc_desc_fcfcoe_type_WORD		word0
#define LPFC_RSRC_DESC_TYPE_FCFCOE		0x43
#define lpfc_rsrc_desc_fcfcoe_length_SHIFT	8
#define lpfc_rsrc_desc_fcfcoe_length_MASK	0x000000ff
#define lpfc_rsrc_desc_fcfcoe_length_WORD	word0
#define LPFC_RSRC_DESC_TYPE_FCFCOE_V0_RSVD	0
#define LPFC_RSRC_DESC_TYPE_FCFCOE_V0_LENGTH	72
#define LPFC_RSRC_DESC_TYPE_FCFCOE_V1_LENGTH	88
	uint32_t word1;
#define lpfc_rsrc_desc_fcfcoe_vfnum_SHIFT	0
#define lpfc_rsrc_desc_fcfcoe_vfnum_MASK	0x000000ff
#define lpfc_rsrc_desc_fcfcoe_vfnum_WORD	word1
#define lpfc_rsrc_desc_fcfcoe_pfnum_SHIFT	16
#define lpfc_rsrc_desc_fcfcoe_pfnum_MASK        0x000007ff
#define lpfc_rsrc_desc_fcfcoe_pfnum_WORD        word1
	uint32_t word2;
#define lpfc_rsrc_desc_fcfcoe_rpi_cnt_SHIFT	0
#define lpfc_rsrc_desc_fcfcoe_rpi_cnt_MASK	0x0000ffff
#define lpfc_rsrc_desc_fcfcoe_rpi_cnt_WORD	word2
#define lpfc_rsrc_desc_fcfcoe_xri_cnt_SHIFT	16
#define lpfc_rsrc_desc_fcfcoe_xri_cnt_MASK	0x0000ffff
#define lpfc_rsrc_desc_fcfcoe_xri_cnt_WORD	word2
	uint32_t word3;
#define lpfc_rsrc_desc_fcfcoe_wq_cnt_SHIFT	0
#define lpfc_rsrc_desc_fcfcoe_wq_cnt_MASK	0x0000ffff
#define lpfc_rsrc_desc_fcfcoe_wq_cnt_WORD	word3
#define lpfc_rsrc_desc_fcfcoe_rq_cnt_SHIFT	16
#define lpfc_rsrc_desc_fcfcoe_rq_cnt_MASK	0x0000ffff
#define lpfc_rsrc_desc_fcfcoe_rq_cnt_WORD	word3
	uint32_t word4;
#define lpfc_rsrc_desc_fcfcoe_cq_cnt_SHIFT	0
#define lpfc_rsrc_desc_fcfcoe_cq_cnt_MASK	0x0000ffff
#define lpfc_rsrc_desc_fcfcoe_cq_cnt_WORD	word4
#define lpfc_rsrc_desc_fcfcoe_vpi_cnt_SHIFT	16
#define lpfc_rsrc_desc_fcfcoe_vpi_cnt_MASK	0x0000ffff
#define lpfc_rsrc_desc_fcfcoe_vpi_cnt_WORD	word4
	uint32_t word5;
#define lpfc_rsrc_desc_fcfcoe_fcfi_cnt_SHIFT	0
#define lpfc_rsrc_desc_fcfcoe_fcfi_cnt_MASK	0x0000ffff
#define lpfc_rsrc_desc_fcfcoe_fcfi_cnt_WORD	word5
#define lpfc_rsrc_desc_fcfcoe_vfi_cnt_SHIFT	16
#define lpfc_rsrc_desc_fcfcoe_vfi_cnt_MASK	0x0000ffff
#define lpfc_rsrc_desc_fcfcoe_vfi_cnt_WORD	word5
	uint32_t word6;
	uint32_t word7;
	uint32_t word8;
	uint32_t word9;
	uint32_t word10;
	uint32_t word11;
	uint32_t word12;
	uint32_t word13;
#define lpfc_rsrc_desc_fcfcoe_lnk_nr_SHIFT	0
#define lpfc_rsrc_desc_fcfcoe_lnk_nr_MASK	0x0000003f
#define lpfc_rsrc_desc_fcfcoe_lnk_nr_WORD	word13
#define lpfc_rsrc_desc_fcfcoe_lnk_tp_SHIFT      6
#define lpfc_rsrc_desc_fcfcoe_lnk_tp_MASK	0x00000003
#define lpfc_rsrc_desc_fcfcoe_lnk_tp_WORD	word13
#define lpfc_rsrc_desc_fcfcoe_lmc_SHIFT		8
#define lpfc_rsrc_desc_fcfcoe_lmc_MASK		0x00000001
#define lpfc_rsrc_desc_fcfcoe_lmc_WORD		word13
#define lpfc_rsrc_desc_fcfcoe_lld_SHIFT		9
#define lpfc_rsrc_desc_fcfcoe_lld_MASK		0x00000001
#define lpfc_rsrc_desc_fcfcoe_lld_WORD		word13
#define lpfc_rsrc_desc_fcfcoe_eq_cnt_SHIFT	16
#define lpfc_rsrc_desc_fcfcoe_eq_cnt_MASK	0x0000ffff
#define lpfc_rsrc_desc_fcfcoe_eq_cnt_WORD	word13
/* extended FC/FCoE Resource Descriptor when length = 88 bytes */
	uint32_t bw_min;
	uint32_t bw_max;
	uint32_t iops_min;
	uint32_t iops_max;
	uint32_t reserved[4];
};

struct lpfc_func_cfg {
#define LPFC_RSRC_DESC_MAX_NUM			2
	uint32_t rsrc_desc_count;
	struct lpfc_rscr_desc_generic desc[LPFC_RSRC_DESC_MAX_NUM];
};

struct lpfc_mbx_get_func_cfg {
	struct mbox_header header;
#define LPFC_CFG_TYPE_PERSISTENT_OVERRIDE	0x0
#define LPFC_CFG_TYPE_FACTURY_DEFAULT		0x1
#define LPFC_CFG_TYPE_CURRENT_ACTIVE		0x2
	struct lpfc_func_cfg func_cfg;
};

struct lpfc_prof_cfg {
#define LPFC_RSRC_DESC_MAX_NUM			2
	uint32_t rsrc_desc_count;
	struct lpfc_rscr_desc_generic desc[LPFC_RSRC_DESC_MAX_NUM];
};

struct lpfc_mbx_get_prof_cfg {
	struct mbox_header header;
#define LPFC_CFG_TYPE_PERSISTENT_OVERRIDE	0x0
#define LPFC_CFG_TYPE_FACTURY_DEFAULT		0x1
#define LPFC_CFG_TYPE_CURRENT_ACTIVE		0x2
	union {
		struct {
			uint32_t word10;
#define lpfc_mbx_get_prof_cfg_prof_id_SHIFT	0
#define lpfc_mbx_get_prof_cfg_prof_id_MASK	0x000000ff
#define lpfc_mbx_get_prof_cfg_prof_id_WORD	word10
#define lpfc_mbx_get_prof_cfg_prof_tp_SHIFT	8
#define lpfc_mbx_get_prof_cfg_prof_tp_MASK	0x00000003
#define lpfc_mbx_get_prof_cfg_prof_tp_WORD	word10
		} request;
		struct {
			struct lpfc_prof_cfg prof_cfg;
		} response;
	} u;
};

struct lpfc_controller_attribute {
	uint32_t version_string[8];
	uint32_t manufacturer_name[8];
	uint32_t supported_modes;
	uint32_t word17;
#define lpfc_cntl_attr_eprom_ver_lo_SHIFT	0
#define lpfc_cntl_attr_eprom_ver_lo_MASK	0x000000ff
#define lpfc_cntl_attr_eprom_ver_lo_WORD	word17
#define lpfc_cntl_attr_eprom_ver_hi_SHIFT	8
#define lpfc_cntl_attr_eprom_ver_hi_MASK	0x000000ff
#define lpfc_cntl_attr_eprom_ver_hi_WORD	word17
	uint32_t mbx_da_struct_ver;
	uint32_t ep_fw_da_struct_ver;
	uint32_t ncsi_ver_str[3];
	uint32_t dflt_ext_timeout;
	uint32_t model_number[8];
	uint32_t description[16];
	uint32_t serial_number[8];
	uint32_t ip_ver_str[8];
	uint32_t fw_ver_str[8];
	uint32_t bios_ver_str[8];
	uint32_t redboot_ver_str[8];
	uint32_t driver_ver_str[8];
	uint32_t flash_fw_ver_str[8];
	uint32_t functionality;
	uint32_t word105;
#define lpfc_cntl_attr_max_cbd_len_SHIFT	0
#define lpfc_cntl_attr_max_cbd_len_MASK		0x0000ffff
#define lpfc_cntl_attr_max_cbd_len_WORD		word105
#define lpfc_cntl_attr_asic_rev_SHIFT		16
#define lpfc_cntl_attr_asic_rev_MASK		0x000000ff
#define lpfc_cntl_attr_asic_rev_WORD		word105
#define lpfc_cntl_attr_gen_guid0_SHIFT		24
#define lpfc_cntl_attr_gen_guid0_MASK		0x000000ff
#define lpfc_cntl_attr_gen_guid0_WORD		word105
	uint32_t gen_guid1_12[3];
	uint32_t word109;
#define lpfc_cntl_attr_gen_guid13_14_SHIFT	0
#define lpfc_cntl_attr_gen_guid13_14_MASK	0x0000ffff
#define lpfc_cntl_attr_gen_guid13_14_WORD	word109
#define lpfc_cntl_attr_gen_guid15_SHIFT		16
#define lpfc_cntl_attr_gen_guid15_MASK		0x000000ff
#define lpfc_cntl_attr_gen_guid15_WORD		word109
#define lpfc_cntl_attr_hba_port_cnt_SHIFT	24
#define lpfc_cntl_attr_hba_port_cnt_MASK	0x000000ff
#define lpfc_cntl_attr_hba_port_cnt_WORD	word109
	uint32_t word110;
#define lpfc_cntl_attr_dflt_lnk_tmo_SHIFT	0
#define lpfc_cntl_attr_dflt_lnk_tmo_MASK	0x0000ffff
#define lpfc_cntl_attr_dflt_lnk_tmo_WORD	word110
#define lpfc_cntl_attr_multi_func_dev_SHIFT	24
#define lpfc_cntl_attr_multi_func_dev_MASK	0x000000ff
#define lpfc_cntl_attr_multi_func_dev_WORD	word110
	uint32_t word111;
#define lpfc_cntl_attr_cache_valid_SHIFT	0
#define lpfc_cntl_attr_cache_valid_MASK		0x000000ff
#define lpfc_cntl_attr_cache_valid_WORD		word111
#define lpfc_cntl_attr_hba_status_SHIFT		8
#define lpfc_cntl_attr_hba_status_MASK		0x000000ff
#define lpfc_cntl_attr_hba_status_WORD		word111
#define lpfc_cntl_attr_max_domain_SHIFT		16
#define lpfc_cntl_attr_max_domain_MASK		0x000000ff
#define lpfc_cntl_attr_max_domain_WORD		word111
#define lpfc_cntl_attr_lnk_numb_SHIFT		24
#define lpfc_cntl_attr_lnk_numb_MASK		0x0000003f
#define lpfc_cntl_attr_lnk_numb_WORD		word111
#define lpfc_cntl_attr_lnk_type_SHIFT		30
#define lpfc_cntl_attr_lnk_type_MASK		0x00000003
#define lpfc_cntl_attr_lnk_type_WORD		word111
	uint32_t fw_post_status;
	uint32_t hba_mtu[8];
	uint32_t word121;
	uint32_t reserved1[3];
	uint32_t word125;
#define lpfc_cntl_attr_pci_vendor_id_SHIFT	0
#define lpfc_cntl_attr_pci_vendor_id_MASK	0x0000ffff
#define lpfc_cntl_attr_pci_vendor_id_WORD	word125
#define lpfc_cntl_attr_pci_device_id_SHIFT	16
#define lpfc_cntl_attr_pci_device_id_MASK	0x0000ffff
#define lpfc_cntl_attr_pci_device_id_WORD	word125
	uint32_t word126;
#define lpfc_cntl_attr_pci_subvdr_id_SHIFT	0
#define lpfc_cntl_attr_pci_subvdr_id_MASK	0x0000ffff
#define lpfc_cntl_attr_pci_subvdr_id_WORD	word126
#define lpfc_cntl_attr_pci_subsys_id_SHIFT	16
#define lpfc_cntl_attr_pci_subsys_id_MASK	0x0000ffff
#define lpfc_cntl_attr_pci_subsys_id_WORD	word126
	uint32_t word127;
#define lpfc_cntl_attr_pci_bus_num_SHIFT	0
#define lpfc_cntl_attr_pci_bus_num_MASK		0x000000ff
#define lpfc_cntl_attr_pci_bus_num_WORD		word127
#define lpfc_cntl_attr_pci_dev_num_SHIFT	8
#define lpfc_cntl_attr_pci_dev_num_MASK		0x000000ff
#define lpfc_cntl_attr_pci_dev_num_WORD		word127
#define lpfc_cntl_attr_pci_fnc_num_SHIFT	16
#define lpfc_cntl_attr_pci_fnc_num_MASK		0x000000ff
#define lpfc_cntl_attr_pci_fnc_num_WORD		word127
#define lpfc_cntl_attr_inf_type_SHIFT		24
#define lpfc_cntl_attr_inf_type_MASK		0x000000ff
#define lpfc_cntl_attr_inf_type_WORD		word127
	uint32_t unique_id[2];
	uint32_t word130;
#define lpfc_cntl_attr_num_netfil_SHIFT		0
#define lpfc_cntl_attr_num_netfil_MASK		0x000000ff
#define lpfc_cntl_attr_num_netfil_WORD		word130
	uint32_t reserved2[4];
};

struct lpfc_mbx_get_cntl_attributes {
	union  lpfc_sli4_cfg_shdr cfg_shdr;
	struct lpfc_controller_attribute cntl_attr;
};

struct lpfc_mbx_get_port_name {
	struct mbox_header header;
	union {
		struct {
			uint32_t word4;
#define lpfc_mbx_get_port_name_lnk_type_SHIFT	0
#define lpfc_mbx_get_port_name_lnk_type_MASK	0x00000003
#define lpfc_mbx_get_port_name_lnk_type_WORD	word4
		} request;
		struct {
			uint32_t word4;
#define lpfc_mbx_get_port_name_name0_SHIFT	0
#define lpfc_mbx_get_port_name_name0_MASK	0x000000FF
#define lpfc_mbx_get_port_name_name0_WORD	word4
#define lpfc_mbx_get_port_name_name1_SHIFT	8
#define lpfc_mbx_get_port_name_name1_MASK	0x000000FF
#define lpfc_mbx_get_port_name_name1_WORD	word4
#define lpfc_mbx_get_port_name_name2_SHIFT	16
#define lpfc_mbx_get_port_name_name2_MASK	0x000000FF
#define lpfc_mbx_get_port_name_name2_WORD	word4
#define lpfc_mbx_get_port_name_name3_SHIFT	24
#define lpfc_mbx_get_port_name_name3_MASK	0x000000FF
#define lpfc_mbx_get_port_name_name3_WORD	word4
#define LPFC_LINK_NUMBER_0			0
#define LPFC_LINK_NUMBER_1			1
#define LPFC_LINK_NUMBER_2			2
#define LPFC_LINK_NUMBER_3			3
		} response;
	} u;
};

/* Mailbox Completion Queue Error Messages */
#define MB_CQE_STATUS_SUCCESS			0x0
#define MB_CQE_STATUS_INSUFFICIENT_PRIVILEGES	0x1
#define MB_CQE_STATUS_INVALID_PARAMETER		0x2
#define MB_CQE_STATUS_INSUFFICIENT_RESOURCES	0x3
#define MB_CEQ_STATUS_QUEUE_FLUSHING		0x4
#define MB_CQE_STATUS_DMA_FAILED		0x5

#define LPFC_MBX_WR_CONFIG_MAX_BDE		1
struct lpfc_mbx_wr_object {
	struct mbox_header header;
	union {
		struct {
			uint32_t word4;
#define lpfc_wr_object_eof_SHIFT		31
#define lpfc_wr_object_eof_MASK			0x00000001
#define lpfc_wr_object_eof_WORD			word4
#define lpfc_wr_object_eas_SHIFT		29
#define lpfc_wr_object_eas_MASK			0x00000001
#define lpfc_wr_object_eas_WORD			word4
#define lpfc_wr_object_write_length_SHIFT	0
#define lpfc_wr_object_write_length_MASK	0x00FFFFFF
#define lpfc_wr_object_write_length_WORD	word4
			uint32_t write_offset;
			uint32_t object_name[26];
			uint32_t bde_count;
			struct ulp_bde64 bde[LPFC_MBX_WR_CONFIG_MAX_BDE];
		} request;
		struct {
			uint32_t actual_write_length;
			uint32_t word5;
#define lpfc_wr_object_change_status_SHIFT	0
#define lpfc_wr_object_change_status_MASK	0x000000FF
#define lpfc_wr_object_change_status_WORD	word5
#define LPFC_CHANGE_STATUS_NO_RESET_NEEDED	0x00
#define LPFC_CHANGE_STATUS_PHYS_DEV_RESET	0x01
#define LPFC_CHANGE_STATUS_FW_RESET		0x02
#define LPFC_CHANGE_STATUS_PORT_MIGRATION	0x04
#define LPFC_CHANGE_STATUS_PCI_RESET		0x05
#define lpfc_wr_object_csf_SHIFT		8
#define lpfc_wr_object_csf_MASK			0x00000001
#define lpfc_wr_object_csf_WORD			word5
		} response;
	} u;
};

/* mailbox queue entry structure */
struct lpfc_mqe {
	uint32_t word0;
#define lpfc_mqe_status_SHIFT		16
#define lpfc_mqe_status_MASK		0x0000FFFF
#define lpfc_mqe_status_WORD		word0
#define lpfc_mqe_command_SHIFT		8
#define lpfc_mqe_command_MASK		0x000000FF
#define lpfc_mqe_command_WORD		word0
	union {
		uint32_t mb_words[LPFC_SLI4_MB_WORD_COUNT - 1];
		/* sli4 mailbox commands */
		struct lpfc_mbx_sli4_config sli4_config;
		struct lpfc_mbx_init_vfi init_vfi;
		struct lpfc_mbx_reg_vfi reg_vfi;
		struct lpfc_mbx_reg_vfi unreg_vfi;
		struct lpfc_mbx_init_vpi init_vpi;
		struct lpfc_mbx_resume_rpi resume_rpi;
		struct lpfc_mbx_read_fcf_tbl read_fcf_tbl;
		struct lpfc_mbx_add_fcf_tbl_entry add_fcf_entry;
		struct lpfc_mbx_del_fcf_tbl_entry del_fcf_entry;
		struct lpfc_mbx_redisc_fcf_tbl redisc_fcf_tbl;
		struct lpfc_mbx_reg_fcfi reg_fcfi;
		struct lpfc_mbx_reg_fcfi_mrq reg_fcfi_mrq;
		struct lpfc_mbx_unreg_fcfi unreg_fcfi;
		struct lpfc_mbx_mq_create mq_create;
		struct lpfc_mbx_mq_create_ext mq_create_ext;
		struct lpfc_mbx_eq_create eq_create;
		struct lpfc_mbx_modify_eq_delay eq_delay;
		struct lpfc_mbx_cq_create cq_create;
		struct lpfc_mbx_cq_create_set cq_create_set;
		struct lpfc_mbx_wq_create wq_create;
		struct lpfc_mbx_rq_create rq_create;
		struct lpfc_mbx_rq_create_v2 rq_create_v2;
		struct lpfc_mbx_mq_destroy mq_destroy;
		struct lpfc_mbx_eq_destroy eq_destroy;
		struct lpfc_mbx_cq_destroy cq_destroy;
		struct lpfc_mbx_wq_destroy wq_destroy;
		struct lpfc_mbx_rq_destroy rq_destroy;
		struct lpfc_mbx_get_rsrc_extent_info rsrc_extent_info;
		struct lpfc_mbx_alloc_rsrc_extents alloc_rsrc_extents;
		struct lpfc_mbx_dealloc_rsrc_extents dealloc_rsrc_extents;
		struct lpfc_mbx_post_sgl_pages post_sgl_pages;
		struct lpfc_mbx_nembed_cmd nembed_cmd;
		struct lpfc_mbx_read_rev read_rev;
		struct lpfc_mbx_read_vpi read_vpi;
		struct lpfc_mbx_read_config rd_config;
		struct lpfc_mbx_request_features req_ftrs;
		struct lpfc_mbx_post_hdr_tmpl hdr_tmpl;
		struct lpfc_mbx_query_fw_config query_fw_cfg;
		struct lpfc_mbx_set_beacon_config beacon_config;
		struct lpfc_mbx_supp_pages supp_pages;
		struct lpfc_mbx_pc_sli4_params sli4_params;
		struct lpfc_mbx_get_sli4_parameters get_sli4_parameters;
		struct lpfc_mbx_set_link_diag_state link_diag_state;
		struct lpfc_mbx_set_link_diag_loopback link_diag_loopback;
		struct lpfc_mbx_run_link_diag_test link_diag_test;
		struct lpfc_mbx_get_func_cfg get_func_cfg;
		struct lpfc_mbx_get_prof_cfg get_prof_cfg;
		struct lpfc_mbx_wr_object wr_object;
		struct lpfc_mbx_get_port_name get_port_name;
		struct lpfc_mbx_set_feature  set_feature;
		struct lpfc_mbx_memory_dump_type3 mem_dump_type3;
		struct lpfc_mbx_set_host_data set_host_data;
		struct lpfc_mbx_set_trunk_mode set_trunk_mode;
		struct lpfc_mbx_nop nop;
		struct lpfc_mbx_set_ras_fwlog ras_fwlog;
	} un;
};

struct lpfc_mcqe {
	uint32_t word0;
#define lpfc_mcqe_status_SHIFT		0
#define lpfc_mcqe_status_MASK		0x0000FFFF
#define lpfc_mcqe_status_WORD		word0
#define lpfc_mcqe_ext_status_SHIFT	16
#define lpfc_mcqe_ext_status_MASK	0x0000FFFF
#define lpfc_mcqe_ext_status_WORD	word0
	uint32_t mcqe_tag0;
	uint32_t mcqe_tag1;
	uint32_t trailer;
#define lpfc_trailer_valid_SHIFT	31
#define lpfc_trailer_valid_MASK		0x00000001
#define lpfc_trailer_valid_WORD		trailer
#define lpfc_trailer_async_SHIFT	30
#define lpfc_trailer_async_MASK		0x00000001
#define lpfc_trailer_async_WORD		trailer
#define lpfc_trailer_hpi_SHIFT		29
#define lpfc_trailer_hpi_MASK		0x00000001
#define lpfc_trailer_hpi_WORD		trailer
#define lpfc_trailer_completed_SHIFT	28
#define lpfc_trailer_completed_MASK	0x00000001
#define lpfc_trailer_completed_WORD	trailer
#define lpfc_trailer_consumed_SHIFT	27
#define lpfc_trailer_consumed_MASK	0x00000001
#define lpfc_trailer_consumed_WORD	trailer
#define lpfc_trailer_type_SHIFT		16
#define lpfc_trailer_type_MASK		0x000000FF
#define lpfc_trailer_type_WORD		trailer
#define lpfc_trailer_code_SHIFT		8
#define lpfc_trailer_code_MASK		0x000000FF
#define lpfc_trailer_code_WORD		trailer
#define LPFC_TRAILER_CODE_LINK	0x1
#define LPFC_TRAILER_CODE_FCOE	0x2
#define LPFC_TRAILER_CODE_DCBX	0x3
#define LPFC_TRAILER_CODE_GRP5	0x5
#define LPFC_TRAILER_CODE_FC	0x10
#define LPFC_TRAILER_CODE_SLI	0x11
};

struct lpfc_acqe_link {
	uint32_t word0;
#define lpfc_acqe_link_speed_SHIFT		24
#define lpfc_acqe_link_speed_MASK		0x000000FF
#define lpfc_acqe_link_speed_WORD		word0
#define LPFC_ASYNC_LINK_SPEED_ZERO		0x0
#define LPFC_ASYNC_LINK_SPEED_10MBPS		0x1
#define LPFC_ASYNC_LINK_SPEED_100MBPS		0x2
#define LPFC_ASYNC_LINK_SPEED_1GBPS		0x3
#define LPFC_ASYNC_LINK_SPEED_10GBPS		0x4
#define LPFC_ASYNC_LINK_SPEED_20GBPS		0x5
#define LPFC_ASYNC_LINK_SPEED_25GBPS		0x6
#define LPFC_ASYNC_LINK_SPEED_40GBPS		0x7
#define LPFC_ASYNC_LINK_SPEED_100GBPS		0x8
#define lpfc_acqe_link_duplex_SHIFT		16
#define lpfc_acqe_link_duplex_MASK		0x000000FF
#define lpfc_acqe_link_duplex_WORD		word0
#define LPFC_ASYNC_LINK_DUPLEX_NONE		0x0
#define LPFC_ASYNC_LINK_DUPLEX_HALF		0x1
#define LPFC_ASYNC_LINK_DUPLEX_FULL		0x2
#define lpfc_acqe_link_status_SHIFT		8
#define lpfc_acqe_link_status_MASK		0x000000FF
#define lpfc_acqe_link_status_WORD		word0
#define LPFC_ASYNC_LINK_STATUS_DOWN		0x0
#define LPFC_ASYNC_LINK_STATUS_UP		0x1
#define LPFC_ASYNC_LINK_STATUS_LOGICAL_DOWN	0x2
#define LPFC_ASYNC_LINK_STATUS_LOGICAL_UP	0x3
#define lpfc_acqe_link_type_SHIFT		6
#define lpfc_acqe_link_type_MASK		0x00000003
#define lpfc_acqe_link_type_WORD		word0
#define lpfc_acqe_link_number_SHIFT		0
#define lpfc_acqe_link_number_MASK		0x0000003F
#define lpfc_acqe_link_number_WORD		word0
	uint32_t word1;
#define lpfc_acqe_link_fault_SHIFT	0
#define lpfc_acqe_link_fault_MASK	0x000000FF
#define lpfc_acqe_link_fault_WORD	word1
#define LPFC_ASYNC_LINK_FAULT_NONE	0x0
#define LPFC_ASYNC_LINK_FAULT_LOCAL	0x1
#define LPFC_ASYNC_LINK_FAULT_REMOTE	0x2
#define LPFC_ASYNC_LINK_FAULT_LR_LRR	0x3
#define lpfc_acqe_logical_link_speed_SHIFT	16
#define lpfc_acqe_logical_link_speed_MASK	0x0000FFFF
#define lpfc_acqe_logical_link_speed_WORD	word1
	uint32_t event_tag;
	uint32_t trailer;
#define LPFC_LINK_EVENT_TYPE_PHYSICAL	0x0
#define LPFC_LINK_EVENT_TYPE_VIRTUAL	0x1
};

struct lpfc_acqe_fip {
	uint32_t index;
	uint32_t word1;
#define lpfc_acqe_fip_fcf_count_SHIFT		0
#define lpfc_acqe_fip_fcf_count_MASK		0x0000FFFF
#define lpfc_acqe_fip_fcf_count_WORD		word1
#define lpfc_acqe_fip_event_type_SHIFT		16
#define lpfc_acqe_fip_event_type_MASK		0x0000FFFF
#define lpfc_acqe_fip_event_type_WORD		word1
	uint32_t event_tag;
	uint32_t trailer;
#define LPFC_FIP_EVENT_TYPE_NEW_FCF		0x1
#define LPFC_FIP_EVENT_TYPE_FCF_TABLE_FULL	0x2
#define LPFC_FIP_EVENT_TYPE_FCF_DEAD		0x3
#define LPFC_FIP_EVENT_TYPE_CVL			0x4
#define LPFC_FIP_EVENT_TYPE_FCF_PARAM_MOD	0x5
};

struct lpfc_acqe_dcbx {
	uint32_t tlv_ttl;
	uint32_t reserved;
	uint32_t event_tag;
	uint32_t trailer;
};

struct lpfc_acqe_grp5 {
	uint32_t word0;
#define lpfc_acqe_grp5_type_SHIFT		6
#define lpfc_acqe_grp5_type_MASK		0x00000003
#define lpfc_acqe_grp5_type_WORD		word0
#define lpfc_acqe_grp5_number_SHIFT		0
#define lpfc_acqe_grp5_number_MASK		0x0000003F
#define lpfc_acqe_grp5_number_WORD		word0
	uint32_t word1;
#define lpfc_acqe_grp5_llink_spd_SHIFT	16
#define lpfc_acqe_grp5_llink_spd_MASK	0x0000FFFF
#define lpfc_acqe_grp5_llink_spd_WORD	word1
	uint32_t event_tag;
	uint32_t trailer;
};

extern const char *const trunk_errmsg[];

struct lpfc_acqe_fc_la {
	uint32_t word0;
#define lpfc_acqe_fc_la_speed_SHIFT		24
#define lpfc_acqe_fc_la_speed_MASK		0x000000FF
#define lpfc_acqe_fc_la_speed_WORD		word0
#define LPFC_FC_LA_SPEED_UNKNOWN		0x0
#define LPFC_FC_LA_SPEED_1G		0x1
#define LPFC_FC_LA_SPEED_2G		0x2
#define LPFC_FC_LA_SPEED_4G		0x4
#define LPFC_FC_LA_SPEED_8G		0x8
#define LPFC_FC_LA_SPEED_10G		0xA
#define LPFC_FC_LA_SPEED_16G		0x10
#define LPFC_FC_LA_SPEED_32G            0x20
#define LPFC_FC_LA_SPEED_64G            0x21
#define LPFC_FC_LA_SPEED_128G           0x22
#define LPFC_FC_LA_SPEED_256G           0x23
#define lpfc_acqe_fc_la_topology_SHIFT		16
#define lpfc_acqe_fc_la_topology_MASK		0x000000FF
#define lpfc_acqe_fc_la_topology_WORD		word0
#define LPFC_FC_LA_TOP_UNKOWN		0x0
#define LPFC_FC_LA_TOP_P2P		0x1
#define LPFC_FC_LA_TOP_FCAL		0x2
#define LPFC_FC_LA_TOP_INTERNAL_LOOP	0x3
#define LPFC_FC_LA_TOP_SERDES_LOOP	0x4
#define lpfc_acqe_fc_la_att_type_SHIFT		8
#define lpfc_acqe_fc_la_att_type_MASK		0x000000FF
#define lpfc_acqe_fc_la_att_type_WORD		word0
#define LPFC_FC_LA_TYPE_LINK_UP		0x1
#define LPFC_FC_LA_TYPE_LINK_DOWN	0x2
#define LPFC_FC_LA_TYPE_NO_HARD_ALPA	0x3
#define LPFC_FC_LA_TYPE_MDS_LINK_DOWN	0x4
#define LPFC_FC_LA_TYPE_MDS_LOOPBACK	0x5
<<<<<<< HEAD
=======
#define LPFC_FC_LA_TYPE_UNEXP_WWPN	0x6
#define LPFC_FC_LA_TYPE_TRUNKING_EVENT  0x7
>>>>>>> 24b8d41d
#define lpfc_acqe_fc_la_port_type_SHIFT		6
#define lpfc_acqe_fc_la_port_type_MASK		0x00000003
#define lpfc_acqe_fc_la_port_type_WORD		word0
#define LPFC_LINK_TYPE_ETHERNET		0x0
#define LPFC_LINK_TYPE_FC		0x1
#define lpfc_acqe_fc_la_port_number_SHIFT	0
#define lpfc_acqe_fc_la_port_number_MASK	0x0000003F
#define lpfc_acqe_fc_la_port_number_WORD	word0

/* Attention Type is 0x07 (Trunking Event) word0 */
#define lpfc_acqe_fc_la_trunk_link_status_port0_SHIFT	16
#define lpfc_acqe_fc_la_trunk_link_status_port0_MASK	0x0000001
#define lpfc_acqe_fc_la_trunk_link_status_port0_WORD	word0
#define lpfc_acqe_fc_la_trunk_link_status_port1_SHIFT	17
#define lpfc_acqe_fc_la_trunk_link_status_port1_MASK	0x0000001
#define lpfc_acqe_fc_la_trunk_link_status_port1_WORD	word0
#define lpfc_acqe_fc_la_trunk_link_status_port2_SHIFT	18
#define lpfc_acqe_fc_la_trunk_link_status_port2_MASK	0x0000001
#define lpfc_acqe_fc_la_trunk_link_status_port2_WORD	word0
#define lpfc_acqe_fc_la_trunk_link_status_port3_SHIFT	19
#define lpfc_acqe_fc_la_trunk_link_status_port3_MASK	0x0000001
#define lpfc_acqe_fc_la_trunk_link_status_port3_WORD	word0
#define lpfc_acqe_fc_la_trunk_config_port0_SHIFT	20
#define lpfc_acqe_fc_la_trunk_config_port0_MASK		0x0000001
#define lpfc_acqe_fc_la_trunk_config_port0_WORD		word0
#define lpfc_acqe_fc_la_trunk_config_port1_SHIFT	21
#define lpfc_acqe_fc_la_trunk_config_port1_MASK		0x0000001
#define lpfc_acqe_fc_la_trunk_config_port1_WORD		word0
#define lpfc_acqe_fc_la_trunk_config_port2_SHIFT	22
#define lpfc_acqe_fc_la_trunk_config_port2_MASK		0x0000001
#define lpfc_acqe_fc_la_trunk_config_port2_WORD		word0
#define lpfc_acqe_fc_la_trunk_config_port3_SHIFT	23
#define lpfc_acqe_fc_la_trunk_config_port3_MASK		0x0000001
#define lpfc_acqe_fc_la_trunk_config_port3_WORD		word0
	uint32_t word1;
#define lpfc_acqe_fc_la_llink_spd_SHIFT		16
#define lpfc_acqe_fc_la_llink_spd_MASK		0x0000FFFF
#define lpfc_acqe_fc_la_llink_spd_WORD		word1
#define lpfc_acqe_fc_la_fault_SHIFT		0
#define lpfc_acqe_fc_la_fault_MASK		0x000000FF
#define lpfc_acqe_fc_la_fault_WORD		word1
#define lpfc_acqe_fc_la_trunk_fault_SHIFT		0
#define lpfc_acqe_fc_la_trunk_fault_MASK		0x0000000F
#define lpfc_acqe_fc_la_trunk_fault_WORD		word1
#define lpfc_acqe_fc_la_trunk_linkmask_SHIFT		4
#define lpfc_acqe_fc_la_trunk_linkmask_MASK		0x000000F
#define lpfc_acqe_fc_la_trunk_linkmask_WORD		word1
#define LPFC_FC_LA_FAULT_NONE		0x0
#define LPFC_FC_LA_FAULT_LOCAL		0x1
#define LPFC_FC_LA_FAULT_REMOTE		0x2
	uint32_t event_tag;
	uint32_t trailer;
#define LPFC_FC_LA_EVENT_TYPE_FC_LINK		0x1
#define LPFC_FC_LA_EVENT_TYPE_SHARED_LINK	0x2
};

struct lpfc_acqe_misconfigured_event {
	struct {
	uint32_t word0;
#define lpfc_sli_misconfigured_port0_state_SHIFT	0
#define lpfc_sli_misconfigured_port0_state_MASK		0x000000FF
#define lpfc_sli_misconfigured_port0_state_WORD		word0
#define lpfc_sli_misconfigured_port1_state_SHIFT	8
#define lpfc_sli_misconfigured_port1_state_MASK		0x000000FF
#define lpfc_sli_misconfigured_port1_state_WORD		word0
#define lpfc_sli_misconfigured_port2_state_SHIFT	16
#define lpfc_sli_misconfigured_port2_state_MASK		0x000000FF
#define lpfc_sli_misconfigured_port2_state_WORD		word0
#define lpfc_sli_misconfigured_port3_state_SHIFT	24
#define lpfc_sli_misconfigured_port3_state_MASK		0x000000FF
#define lpfc_sli_misconfigured_port3_state_WORD		word0
	uint32_t word1;
#define lpfc_sli_misconfigured_port0_op_SHIFT		0
#define lpfc_sli_misconfigured_port0_op_MASK		0x00000001
#define lpfc_sli_misconfigured_port0_op_WORD		word1
#define lpfc_sli_misconfigured_port0_severity_SHIFT	1
#define lpfc_sli_misconfigured_port0_severity_MASK	0x00000003
#define lpfc_sli_misconfigured_port0_severity_WORD	word1
#define lpfc_sli_misconfigured_port1_op_SHIFT		8
#define lpfc_sli_misconfigured_port1_op_MASK		0x00000001
#define lpfc_sli_misconfigured_port1_op_WORD		word1
#define lpfc_sli_misconfigured_port1_severity_SHIFT	9
#define lpfc_sli_misconfigured_port1_severity_MASK	0x00000003
#define lpfc_sli_misconfigured_port1_severity_WORD	word1
#define lpfc_sli_misconfigured_port2_op_SHIFT		16
#define lpfc_sli_misconfigured_port2_op_MASK		0x00000001
#define lpfc_sli_misconfigured_port2_op_WORD		word1
#define lpfc_sli_misconfigured_port2_severity_SHIFT	17
#define lpfc_sli_misconfigured_port2_severity_MASK	0x00000003
#define lpfc_sli_misconfigured_port2_severity_WORD	word1
#define lpfc_sli_misconfigured_port3_op_SHIFT		24
#define lpfc_sli_misconfigured_port3_op_MASK		0x00000001
#define lpfc_sli_misconfigured_port3_op_WORD		word1
#define lpfc_sli_misconfigured_port3_severity_SHIFT	25
#define lpfc_sli_misconfigured_port3_severity_MASK	0x00000003
#define lpfc_sli_misconfigured_port3_severity_WORD	word1
	} theEvent;
#define LPFC_SLI_EVENT_STATUS_VALID			0x00
#define LPFC_SLI_EVENT_STATUS_NOT_PRESENT	0x01
#define LPFC_SLI_EVENT_STATUS_WRONG_TYPE	0x02
#define LPFC_SLI_EVENT_STATUS_UNSUPPORTED	0x03
#define LPFC_SLI_EVENT_STATUS_UNQUALIFIED	0x04
#define LPFC_SLI_EVENT_STATUS_UNCERTIFIED	0x05
};

struct lpfc_acqe_sli {
	uint32_t event_data1;
	uint32_t event_data2;
	uint32_t reserved;
	uint32_t trailer;
#define LPFC_SLI_EVENT_TYPE_PORT_ERROR		0x1
#define LPFC_SLI_EVENT_TYPE_OVER_TEMP		0x2
#define LPFC_SLI_EVENT_TYPE_NORM_TEMP		0x3
#define LPFC_SLI_EVENT_TYPE_NVLOG_POST		0x4
#define LPFC_SLI_EVENT_TYPE_DIAG_DUMP		0x5
#define LPFC_SLI_EVENT_TYPE_MISCONFIGURED	0x9
#define LPFC_SLI_EVENT_TYPE_REMOTE_DPORT	0xA
#define LPFC_SLI_EVENT_TYPE_MISCONF_FAWWN	0xF
#define LPFC_SLI_EVENT_TYPE_EEPROM_FAILURE	0x10
};

/*
 * Define the bootstrap mailbox (bmbx) region used to communicate
 * mailbox command between the host and port. The mailbox consists
 * of a payload area of 256 bytes and a completion queue of length
 * 16 bytes.
 */
struct lpfc_bmbx_create {
	struct lpfc_mqe mqe;
	struct lpfc_mcqe mcqe;
};

#define SGL_ALIGN_SZ 64
#define SGL_PAGE_SIZE 4096
/* align SGL addr on a size boundary - adjust address up */
#define NO_XRI  0xffff

struct wqe_common {
	uint32_t word6;
#define wqe_xri_tag_SHIFT     0
#define wqe_xri_tag_MASK      0x0000FFFF
#define wqe_xri_tag_WORD      word6
#define wqe_ctxt_tag_SHIFT    16
#define wqe_ctxt_tag_MASK     0x0000FFFF
#define wqe_ctxt_tag_WORD     word6
	uint32_t word7;
#define wqe_dif_SHIFT         0
#define wqe_dif_MASK          0x00000003
#define wqe_dif_WORD          word7
#define LPFC_WQE_DIF_PASSTHRU	1
#define LPFC_WQE_DIF_STRIP	2
#define LPFC_WQE_DIF_INSERT	3
#define wqe_ct_SHIFT          2
#define wqe_ct_MASK           0x00000003
#define wqe_ct_WORD           word7
#define wqe_status_SHIFT      4
#define wqe_status_MASK       0x0000000f
#define wqe_status_WORD       word7
#define wqe_cmnd_SHIFT        8
#define wqe_cmnd_MASK         0x000000ff
#define wqe_cmnd_WORD         word7
#define wqe_class_SHIFT       16
#define wqe_class_MASK        0x00000007
#define wqe_class_WORD        word7
#define wqe_ar_SHIFT          19
#define wqe_ar_MASK           0x00000001
#define wqe_ar_WORD           word7
#define wqe_ag_SHIFT          wqe_ar_SHIFT
#define wqe_ag_MASK           wqe_ar_MASK
#define wqe_ag_WORD           wqe_ar_WORD
#define wqe_pu_SHIFT          20
#define wqe_pu_MASK           0x00000003
#define wqe_pu_WORD           word7
#define wqe_erp_SHIFT         22
#define wqe_erp_MASK          0x00000001
#define wqe_erp_WORD          word7
#define wqe_conf_SHIFT        wqe_erp_SHIFT
#define wqe_conf_MASK         wqe_erp_MASK
#define wqe_conf_WORD         wqe_erp_WORD
#define wqe_lnk_SHIFT         23
#define wqe_lnk_MASK          0x00000001
#define wqe_lnk_WORD          word7
#define wqe_tmo_SHIFT         24
#define wqe_tmo_MASK          0x000000ff
#define wqe_tmo_WORD          word7
	uint32_t abort_tag; /* word 8 in WQE */
	uint32_t word9;
#define wqe_reqtag_SHIFT      0
#define wqe_reqtag_MASK       0x0000FFFF
#define wqe_reqtag_WORD       word9
#define wqe_temp_rpi_SHIFT    16
#define wqe_temp_rpi_MASK     0x0000FFFF
#define wqe_temp_rpi_WORD     word9
#define wqe_rcvoxid_SHIFT     16
#define wqe_rcvoxid_MASK      0x0000FFFF
#define wqe_rcvoxid_WORD      word9
#define wqe_sof_SHIFT         24
#define wqe_sof_MASK          0x000000FF
#define wqe_sof_WORD          word9
#define wqe_eof_SHIFT         16
#define wqe_eof_MASK          0x000000FF
#define wqe_eof_WORD          word9
	uint32_t word10;
#define wqe_ebde_cnt_SHIFT    0
#define wqe_ebde_cnt_MASK     0x0000000f
#define wqe_ebde_cnt_WORD     word10
#define wqe_nvme_SHIFT        4
#define wqe_nvme_MASK         0x00000001
#define wqe_nvme_WORD         word10
#define wqe_oas_SHIFT         6
#define wqe_oas_MASK          0x00000001
#define wqe_oas_WORD          word10
#define wqe_lenloc_SHIFT      7
#define wqe_lenloc_MASK       0x00000003
#define wqe_lenloc_WORD       word10
#define LPFC_WQE_LENLOC_NONE		0
#define LPFC_WQE_LENLOC_WORD3	1
#define LPFC_WQE_LENLOC_WORD12	2
#define LPFC_WQE_LENLOC_WORD4	3
#define wqe_qosd_SHIFT        9
#define wqe_qosd_MASK         0x00000001
#define wqe_qosd_WORD         word10
#define wqe_xbl_SHIFT         11
#define wqe_xbl_MASK          0x00000001
#define wqe_xbl_WORD          word10
#define wqe_iod_SHIFT         13
#define wqe_iod_MASK          0x00000001
#define wqe_iod_WORD          word10
#define LPFC_WQE_IOD_NONE	0
#define LPFC_WQE_IOD_WRITE	0
#define LPFC_WQE_IOD_READ	1
#define wqe_dbde_SHIFT        14
#define wqe_dbde_MASK         0x00000001
#define wqe_dbde_WORD         word10
#define wqe_wqes_SHIFT        15
#define wqe_wqes_MASK         0x00000001
#define wqe_wqes_WORD         word10
/* Note that this field overlaps above fields */
#define wqe_wqid_SHIFT        1
#define wqe_wqid_MASK         0x00007fff
#define wqe_wqid_WORD         word10
#define wqe_pri_SHIFT         16
#define wqe_pri_MASK          0x00000007
#define wqe_pri_WORD          word10
#define wqe_pv_SHIFT          19
#define wqe_pv_MASK           0x00000001
#define wqe_pv_WORD           word10
#define wqe_xc_SHIFT          21
#define wqe_xc_MASK           0x00000001
#define wqe_xc_WORD           word10
#define wqe_sr_SHIFT          22
#define wqe_sr_MASK           0x00000001
#define wqe_sr_WORD           word10
#define wqe_ccpe_SHIFT        23
#define wqe_ccpe_MASK         0x00000001
#define wqe_ccpe_WORD         word10
#define wqe_ccp_SHIFT         24
#define wqe_ccp_MASK          0x000000ff
#define wqe_ccp_WORD          word10
	uint32_t word11;
#define wqe_cmd_type_SHIFT    0
#define wqe_cmd_type_MASK     0x0000000f
#define wqe_cmd_type_WORD     word11
#define wqe_els_id_SHIFT      4
#define wqe_els_id_MASK       0x00000003
#define wqe_els_id_WORD       word11
#define LPFC_ELS_ID_FLOGI	3
#define LPFC_ELS_ID_FDISC	2
#define LPFC_ELS_ID_LOGO	1
#define LPFC_ELS_ID_DEFAULT	0
#define wqe_irsp_SHIFT        4
#define wqe_irsp_MASK         0x00000001
#define wqe_irsp_WORD         word11
#define wqe_pbde_SHIFT        5
#define wqe_pbde_MASK         0x00000001
#define wqe_pbde_WORD         word11
#define wqe_sup_SHIFT         6
#define wqe_sup_MASK          0x00000001
#define wqe_sup_WORD          word11
#define wqe_wqec_SHIFT        7
#define wqe_wqec_MASK         0x00000001
#define wqe_wqec_WORD         word11
#define wqe_irsplen_SHIFT     8
#define wqe_irsplen_MASK      0x0000000f
#define wqe_irsplen_WORD      word11
#define wqe_cqid_SHIFT        16
#define wqe_cqid_MASK         0x0000ffff
#define wqe_cqid_WORD         word11
#define LPFC_WQE_CQ_ID_DEFAULT	0xffff
};

struct wqe_did {
	uint32_t word5;
#define wqe_els_did_SHIFT         0
#define wqe_els_did_MASK          0x00FFFFFF
#define wqe_els_did_WORD          word5
#define wqe_xmit_bls_pt_SHIFT         28
#define wqe_xmit_bls_pt_MASK          0x00000003
#define wqe_xmit_bls_pt_WORD          word5
#define wqe_xmit_bls_ar_SHIFT         30
#define wqe_xmit_bls_ar_MASK          0x00000001
#define wqe_xmit_bls_ar_WORD          word5
#define wqe_xmit_bls_xo_SHIFT         31
#define wqe_xmit_bls_xo_MASK          0x00000001
#define wqe_xmit_bls_xo_WORD          word5
};

struct lpfc_wqe_generic{
	struct ulp_bde64 bde;
	uint32_t word3;
	uint32_t word4;
	uint32_t word5;
	struct wqe_common wqe_com;
	uint32_t payload[4];
};

struct els_request64_wqe {
	struct ulp_bde64 bde;
	uint32_t payload_len;
	uint32_t word4;
#define els_req64_sid_SHIFT         0
#define els_req64_sid_MASK          0x00FFFFFF
#define els_req64_sid_WORD          word4
#define els_req64_sp_SHIFT          24
#define els_req64_sp_MASK           0x00000001
#define els_req64_sp_WORD           word4
#define els_req64_vf_SHIFT          25
#define els_req64_vf_MASK           0x00000001
#define els_req64_vf_WORD           word4
	struct wqe_did	wqe_dest;
	struct wqe_common wqe_com; /* words 6-11 */
	uint32_t word12;
#define els_req64_vfid_SHIFT        1
#define els_req64_vfid_MASK         0x00000FFF
#define els_req64_vfid_WORD         word12
#define els_req64_pri_SHIFT         13
#define els_req64_pri_MASK          0x00000007
#define els_req64_pri_WORD          word12
	uint32_t word13;
#define els_req64_hopcnt_SHIFT      24
#define els_req64_hopcnt_MASK       0x000000ff
#define els_req64_hopcnt_WORD       word13
	uint32_t word14;
	uint32_t max_response_payload_len;
};

struct xmit_els_rsp64_wqe {
	struct ulp_bde64 bde;
	uint32_t response_payload_len;
	uint32_t word4;
#define els_rsp64_sid_SHIFT         0
#define els_rsp64_sid_MASK          0x00FFFFFF
#define els_rsp64_sid_WORD          word4
#define els_rsp64_sp_SHIFT          24
#define els_rsp64_sp_MASK           0x00000001
#define els_rsp64_sp_WORD           word4
	struct wqe_did wqe_dest;
	struct wqe_common wqe_com; /* words 6-11 */
	uint32_t word12;
#define wqe_rsp_temp_rpi_SHIFT    0
#define wqe_rsp_temp_rpi_MASK     0x0000FFFF
#define wqe_rsp_temp_rpi_WORD     word12
	uint32_t rsvd_13_15[3];
};

struct xmit_bls_rsp64_wqe {
	uint32_t payload0;
/* Payload0 for BA_ACC */
#define xmit_bls_rsp64_acc_seq_id_SHIFT        16
#define xmit_bls_rsp64_acc_seq_id_MASK         0x000000ff
#define xmit_bls_rsp64_acc_seq_id_WORD         payload0
#define xmit_bls_rsp64_acc_seq_id_vald_SHIFT   24
#define xmit_bls_rsp64_acc_seq_id_vald_MASK    0x000000ff
#define xmit_bls_rsp64_acc_seq_id_vald_WORD    payload0
/* Payload0 for BA_RJT */
#define xmit_bls_rsp64_rjt_vspec_SHIFT   0
#define xmit_bls_rsp64_rjt_vspec_MASK    0x000000ff
#define xmit_bls_rsp64_rjt_vspec_WORD    payload0
#define xmit_bls_rsp64_rjt_expc_SHIFT    8
#define xmit_bls_rsp64_rjt_expc_MASK     0x000000ff
#define xmit_bls_rsp64_rjt_expc_WORD     payload0
#define xmit_bls_rsp64_rjt_rsnc_SHIFT    16
#define xmit_bls_rsp64_rjt_rsnc_MASK     0x000000ff
#define xmit_bls_rsp64_rjt_rsnc_WORD     payload0
	uint32_t word1;
#define xmit_bls_rsp64_rxid_SHIFT  0
#define xmit_bls_rsp64_rxid_MASK   0x0000ffff
#define xmit_bls_rsp64_rxid_WORD   word1
#define xmit_bls_rsp64_oxid_SHIFT  16
#define xmit_bls_rsp64_oxid_MASK   0x0000ffff
#define xmit_bls_rsp64_oxid_WORD   word1
	uint32_t word2;
#define xmit_bls_rsp64_seqcnthi_SHIFT  0
#define xmit_bls_rsp64_seqcnthi_MASK   0x0000ffff
#define xmit_bls_rsp64_seqcnthi_WORD   word2
#define xmit_bls_rsp64_seqcntlo_SHIFT  16
#define xmit_bls_rsp64_seqcntlo_MASK   0x0000ffff
#define xmit_bls_rsp64_seqcntlo_WORD   word2
	uint32_t rsrvd3;
	uint32_t rsrvd4;
	struct wqe_did	wqe_dest;
	struct wqe_common wqe_com; /* words 6-11 */
	uint32_t word12;
#define xmit_bls_rsp64_temprpi_SHIFT  0
#define xmit_bls_rsp64_temprpi_MASK   0x0000ffff
#define xmit_bls_rsp64_temprpi_WORD   word12
	uint32_t rsvd_13_15[3];
};

struct wqe_rctl_dfctl {
	uint32_t word5;
#define wqe_si_SHIFT 2
#define wqe_si_MASK  0x000000001
#define wqe_si_WORD  word5
#define wqe_la_SHIFT 3
#define wqe_la_MASK  0x000000001
#define wqe_la_WORD  word5
#define wqe_xo_SHIFT	6
#define wqe_xo_MASK	0x000000001
#define wqe_xo_WORD	word5
#define wqe_ls_SHIFT 7
#define wqe_ls_MASK  0x000000001
#define wqe_ls_WORD  word5
#define wqe_dfctl_SHIFT 8
#define wqe_dfctl_MASK  0x0000000ff
#define wqe_dfctl_WORD  word5
#define wqe_type_SHIFT 16
#define wqe_type_MASK  0x0000000ff
#define wqe_type_WORD  word5
#define wqe_rctl_SHIFT 24
#define wqe_rctl_MASK  0x0000000ff
#define wqe_rctl_WORD  word5
};

struct xmit_seq64_wqe {
	struct ulp_bde64 bde;
	uint32_t rsvd3;
	uint32_t relative_offset;
	struct wqe_rctl_dfctl wge_ctl;
	struct wqe_common wqe_com; /* words 6-11 */
	uint32_t xmit_len;
	uint32_t rsvd_12_15[3];
};
struct xmit_bcast64_wqe {
	struct ulp_bde64 bde;
	uint32_t seq_payload_len;
	uint32_t rsvd4;
	struct wqe_rctl_dfctl wge_ctl; /* word 5 */
	struct wqe_common wqe_com;     /* words 6-11 */
	uint32_t rsvd_12_15[4];
};

struct gen_req64_wqe {
	struct ulp_bde64 bde;
	uint32_t request_payload_len;
	uint32_t relative_offset;
	struct wqe_rctl_dfctl wge_ctl; /* word 5 */
	struct wqe_common wqe_com;     /* words 6-11 */
	uint32_t rsvd_12_14[3];
	uint32_t max_response_payload_len;
};

/* Define NVME PRLI request to fabric. NVME is a
 * fabric-only protocol.
 * Updated to red-lined v1.08 on Sept 16, 2016
 */
struct lpfc_nvme_prli {
	uint32_t word1;
	/* The Response Code is defined in the FCP PRLI lpfc_hw.h */
#define prli_acc_rsp_code_SHIFT         8
#define prli_acc_rsp_code_MASK          0x0000000f
#define prli_acc_rsp_code_WORD          word1
#define prli_estabImagePair_SHIFT       13
#define prli_estabImagePair_MASK        0x00000001
#define prli_estabImagePair_WORD        word1
#define prli_type_code_ext_SHIFT        16
#define prli_type_code_ext_MASK         0x000000ff
#define prli_type_code_ext_WORD         word1
#define prli_type_code_SHIFT            24
#define prli_type_code_MASK             0x000000ff
#define prli_type_code_WORD             word1
	uint32_t word_rsvd2;
	uint32_t word_rsvd3;

	uint32_t word4;
#define prli_fba_SHIFT                  0
#define prli_fba_MASK                   0x00000001
#define prli_fba_WORD                   word4
#define prli_disc_SHIFT                 3
#define prli_disc_MASK                  0x00000001
#define prli_disc_WORD                  word4
#define prli_tgt_SHIFT                  4
#define prli_tgt_MASK                   0x00000001
#define prli_tgt_WORD                   word4
#define prli_init_SHIFT                 5
#define prli_init_MASK                  0x00000001
#define prli_init_WORD                  word4
#define prli_conf_SHIFT                 7
#define prli_conf_MASK                  0x00000001
#define prli_conf_WORD                  word4
#define prli_nsler_SHIFT		8
#define prli_nsler_MASK			0x00000001
#define prli_nsler_WORD			word4
	uint32_t word5;
#define prli_fb_sz_SHIFT                0
#define prli_fb_sz_MASK                 0x0000ffff
#define prli_fb_sz_WORD                 word5
#define LPFC_NVMET_FB_SZ_MAX  65536   /* Driver target mode only. */
};

struct create_xri_wqe {
	uint32_t rsrvd[5];           /* words 0-4 */
	struct wqe_did	wqe_dest;  /* word 5 */
	struct wqe_common wqe_com; /* words 6-11 */
	uint32_t rsvd_12_15[4];         /* word 12-15 */
};

#define INHIBIT_ABORT 1
#define T_REQUEST_TAG 3
#define T_XRI_TAG 1

struct abort_cmd_wqe {
	uint32_t rsrvd[3];
	uint32_t word3;
#define	abort_cmd_ia_SHIFT  0
#define	abort_cmd_ia_MASK  0x000000001
#define	abort_cmd_ia_WORD  word3
#define	abort_cmd_criteria_SHIFT  8
#define	abort_cmd_criteria_MASK  0x0000000ff
#define	abort_cmd_criteria_WORD  word3
	uint32_t rsrvd4;
	uint32_t rsrvd5;
	struct wqe_common wqe_com;     /* words 6-11 */
	uint32_t rsvd_12_15[4];         /* word 12-15 */
};

struct fcp_iwrite64_wqe {
	struct ulp_bde64 bde;
	uint32_t word3;
#define	cmd_buff_len_SHIFT  16
#define	cmd_buff_len_MASK  0x00000ffff
#define	cmd_buff_len_WORD  word3
#define payload_offset_len_SHIFT 0
#define payload_offset_len_MASK 0x0000ffff
#define payload_offset_len_WORD word3
	uint32_t total_xfer_len;
	uint32_t initial_xfer_len;
	struct wqe_common wqe_com;     /* words 6-11 */
	uint32_t rsrvd12;
	struct ulp_bde64 ph_bde;       /* words 13-15 */
};

struct fcp_iread64_wqe {
	struct ulp_bde64 bde;
	uint32_t word3;
#define	cmd_buff_len_SHIFT  16
#define	cmd_buff_len_MASK  0x00000ffff
#define	cmd_buff_len_WORD  word3
#define payload_offset_len_SHIFT 0
#define payload_offset_len_MASK 0x0000ffff
#define payload_offset_len_WORD word3
	uint32_t total_xfer_len;       /* word 4 */
	uint32_t rsrvd5;               /* word 5 */
	struct wqe_common wqe_com;     /* words 6-11 */
	uint32_t rsrvd12;
	struct ulp_bde64 ph_bde;       /* words 13-15 */
};

struct fcp_icmnd64_wqe {
	struct ulp_bde64 bde;          /* words 0-2 */
	uint32_t word3;
#define	cmd_buff_len_SHIFT  16
#define	cmd_buff_len_MASK  0x00000ffff
#define	cmd_buff_len_WORD  word3
#define payload_offset_len_SHIFT 0
#define payload_offset_len_MASK 0x0000ffff
#define payload_offset_len_WORD word3
	uint32_t rsrvd4;               /* word 4 */
	uint32_t rsrvd5;               /* word 5 */
	struct wqe_common wqe_com;     /* words 6-11 */
	uint32_t rsvd_12_15[4];        /* word 12-15 */
};

struct fcp_trsp64_wqe {
	struct ulp_bde64 bde;
	uint32_t response_len;
	uint32_t rsvd_4_5[2];
	struct wqe_common wqe_com;      /* words 6-11 */
	uint32_t rsvd_12_15[4];         /* word 12-15 */
};

struct fcp_tsend64_wqe {
	struct ulp_bde64 bde;
	uint32_t payload_offset_len;
	uint32_t relative_offset;
	uint32_t reserved;
	struct wqe_common wqe_com;     /* words 6-11 */
	uint32_t fcp_data_len;         /* word 12 */
	uint32_t rsvd_13_15[3];        /* word 13-15 */
};

struct fcp_treceive64_wqe {
	struct ulp_bde64 bde;
	uint32_t payload_offset_len;
	uint32_t relative_offset;
	uint32_t reserved;
	struct wqe_common wqe_com;     /* words 6-11 */
	uint32_t fcp_data_len;         /* word 12 */
	uint32_t rsvd_13_15[3];        /* word 13-15 */
};
#define TXRDY_PAYLOAD_LEN      12

#define CMD_SEND_FRAME	0xE1

struct send_frame_wqe {
	struct ulp_bde64 bde;          /* words 0-2 */
	uint32_t frame_len;            /* word 3 */
	uint32_t fc_hdr_wd0;           /* word 4 */
	uint32_t fc_hdr_wd1;           /* word 5 */
	struct wqe_common wqe_com;     /* words 6-11 */
	uint32_t fc_hdr_wd2;           /* word 12 */
	uint32_t fc_hdr_wd3;           /* word 13 */
	uint32_t fc_hdr_wd4;           /* word 14 */
	uint32_t fc_hdr_wd5;           /* word 15 */
};

#define ELS_RDF_REG_TAG_CNT		4
struct lpfc_els_rdf_reg_desc {
	struct fc_df_desc_fpin_reg	reg_desc;	/* descriptor header */
	__be32				desc_tags[ELS_RDF_REG_TAG_CNT];
							/* tags in reg_desc */
};

struct lpfc_els_rdf_req {
	struct fc_els_rdf		rdf;	   /* hdr up to descriptors */
	struct lpfc_els_rdf_reg_desc	reg_d1;	/* 1st descriptor */
};

struct lpfc_els_rdf_rsp {
	struct fc_els_rdf_resp		rdf_resp;  /* hdr up to descriptors */
	struct lpfc_els_rdf_reg_desc	reg_d1;	/* 1st descriptor */
};

union lpfc_wqe {
	uint32_t words[16];
	struct lpfc_wqe_generic generic;
	struct fcp_icmnd64_wqe fcp_icmd;
	struct fcp_iread64_wqe fcp_iread;
	struct fcp_iwrite64_wqe fcp_iwrite;
	struct abort_cmd_wqe abort_cmd;
	struct create_xri_wqe create_xri;
	struct xmit_bcast64_wqe xmit_bcast64;
	struct xmit_seq64_wqe xmit_sequence;
	struct xmit_bls_rsp64_wqe xmit_bls_rsp;
	struct xmit_els_rsp64_wqe xmit_els_rsp;
	struct els_request64_wqe els_req;
	struct gen_req64_wqe gen_req;
	struct fcp_trsp64_wqe fcp_trsp;
	struct fcp_tsend64_wqe fcp_tsend;
	struct fcp_treceive64_wqe fcp_treceive;
	struct send_frame_wqe send_frame;
};

union lpfc_wqe128 {
	uint32_t words[32];
	struct lpfc_wqe_generic generic;
	struct fcp_icmnd64_wqe fcp_icmd;
	struct fcp_iread64_wqe fcp_iread;
	struct fcp_iwrite64_wqe fcp_iwrite;
<<<<<<< HEAD
=======
	struct abort_cmd_wqe abort_cmd;
	struct create_xri_wqe create_xri;
	struct xmit_bcast64_wqe xmit_bcast64;
>>>>>>> 24b8d41d
	struct xmit_seq64_wqe xmit_sequence;
	struct xmit_bls_rsp64_wqe xmit_bls_rsp;
	struct xmit_els_rsp64_wqe xmit_els_rsp;
	struct els_request64_wqe els_req;
	struct gen_req64_wqe gen_req;
	struct fcp_trsp64_wqe fcp_trsp;
	struct fcp_tsend64_wqe fcp_tsend;
	struct fcp_treceive64_wqe fcp_treceive;
	struct send_frame_wqe send_frame;
};

#define MAGIC_NUMBER_G6 0xFEAA0003
#define MAGIC_NUMBER_G7 0xFEAA0005

struct lpfc_grp_hdr {
	uint32_t size;
	uint32_t magic_number;
	uint32_t word2;
#define lpfc_grp_hdr_file_type_SHIFT	24
#define lpfc_grp_hdr_file_type_MASK	0x000000FF
#define lpfc_grp_hdr_file_type_WORD	word2
#define lpfc_grp_hdr_id_SHIFT		16
#define lpfc_grp_hdr_id_MASK		0x000000FF
#define lpfc_grp_hdr_id_WORD		word2
	uint8_t rev_name[128];
	uint8_t date[12];
	uint8_t revision[32];
};

/* Defines for WQE command type */
#define FCP_COMMAND		0x0
#define NVME_READ_CMD		0x0
#define FCP_COMMAND_DATA_OUT	0x1
#define NVME_WRITE_CMD		0x1
#define FCP_COMMAND_TRECEIVE	0x2
#define FCP_COMMAND_TRSP	0x3
#define FCP_COMMAND_TSEND	0x7
#define OTHER_COMMAND		0x8
#define ELS_COMMAND_NON_FIP	0xC
#define ELS_COMMAND_FIP		0xD

#define LPFC_NVME_EMBED_CMD	0x0
#define LPFC_NVME_EMBED_WRITE	0x1
#define LPFC_NVME_EMBED_READ	0x2

/* WQE Commands */
#define CMD_ABORT_XRI_WQE       0x0F
#define CMD_XMIT_SEQUENCE64_WQE 0x82
#define CMD_XMIT_BCAST64_WQE    0x84
#define CMD_ELS_REQUEST64_WQE   0x8A
#define CMD_XMIT_ELS_RSP64_WQE  0x95
#define CMD_XMIT_BLS_RSP64_WQE  0x97
#define CMD_FCP_IWRITE64_WQE    0x98
#define CMD_FCP_IREAD64_WQE     0x9A
#define CMD_FCP_ICMND64_WQE     0x9C
#define CMD_FCP_TSEND64_WQE     0x9F
#define CMD_FCP_TRECEIVE64_WQE  0xA1
#define CMD_FCP_TRSP64_WQE      0xA3
#define CMD_GEN_REQUEST64_WQE   0xC2

#define CMD_WQE_MASK            0xff


#define LPFC_FW_DUMP	1
#define LPFC_FW_RESET	2
#define LPFC_DV_RESET	3<|MERGE_RESOLUTION|>--- conflicted
+++ resolved
@@ -1,13 +1,9 @@
 /*******************************************************************
  * This file is part of the Emulex Linux Device Driver for         *
  * Fibre Channel Host Bus Adapters.                                *
-<<<<<<< HEAD
- * Copyright (C) 2009-2016 Emulex.  All rights reserved.                *
-=======
  * Copyright (C) 2017-2019 Broadcom. All Rights Reserved. The term *
  * “Broadcom” refers to Broadcom Inc. and/or its subsidiaries.  *
  * Copyright (C) 2009-2016 Emulex.  All rights reserved.           *
->>>>>>> 24b8d41d
  * EMULEX and SLI are trademarks of Emulex.                        *
  * www.broadcom.com                                                *
  *                                                                 *
@@ -3478,8 +3474,6 @@
 #define cfg_mds_diags_SHIFT			1
 #define cfg_mds_diags_MASK			0x00000001
 #define cfg_mds_diags_WORD			word19
-<<<<<<< HEAD
-=======
 #define cfg_nvme_SHIFT				3
 #define cfg_nvme_MASK				0x00000001
 #define cfg_nvme_WORD				word19
@@ -3592,34 +3586,7 @@
 #define lpfc_mbx_set_trunk_mode_MASK      0xFF
 	uint32_t word1;
 	uint32_t word2;
->>>>>>> 24b8d41d
-};
-
-#define LPFC_SET_UE_RECOVERY		0x10
-#define LPFC_SET_MDS_DIAGS		0x11
-struct lpfc_mbx_set_feature {
-	struct mbox_header header;
-	uint32_t feature;
-	uint32_t param_len;
-	uint32_t word6;
-#define lpfc_mbx_set_feature_UER_SHIFT  0
-#define lpfc_mbx_set_feature_UER_MASK   0x00000001
-#define lpfc_mbx_set_feature_UER_WORD   word6
-#define lpfc_mbx_set_feature_mds_SHIFT  0
-#define lpfc_mbx_set_feature_mds_MASK   0x00000001
-#define lpfc_mbx_set_feature_mds_WORD   word6
-#define lpfc_mbx_set_feature_mds_deep_loopbk_SHIFT  1
-#define lpfc_mbx_set_feature_mds_deep_loopbk_MASK   0x00000001
-#define lpfc_mbx_set_feature_mds_deep_loopbk_WORD   word6
-	uint32_t word7;
-#define lpfc_mbx_set_feature_UERP_SHIFT 0
-#define lpfc_mbx_set_feature_UERP_MASK  0x0000ffff
-#define lpfc_mbx_set_feature_UERP_WORD  word7
-#define lpfc_mbx_set_feature_UESR_SHIFT 16
-#define lpfc_mbx_set_feature_UESR_MASK  0x0000ffff
-#define lpfc_mbx_set_feature_UESR_WORD  word7
-};
-
+};
 
 struct lpfc_mbx_get_sli4_parameters {
 	struct mbox_header header;
@@ -4205,11 +4172,8 @@
 #define LPFC_FC_LA_TYPE_NO_HARD_ALPA	0x3
 #define LPFC_FC_LA_TYPE_MDS_LINK_DOWN	0x4
 #define LPFC_FC_LA_TYPE_MDS_LOOPBACK	0x5
-<<<<<<< HEAD
-=======
 #define LPFC_FC_LA_TYPE_UNEXP_WWPN	0x6
 #define LPFC_FC_LA_TYPE_TRUNKING_EVENT  0x7
->>>>>>> 24b8d41d
 #define lpfc_acqe_fc_la_port_type_SHIFT		6
 #define lpfc_acqe_fc_la_port_type_MASK		0x00000003
 #define lpfc_acqe_fc_la_port_type_WORD		word0
@@ -4879,12 +4843,9 @@
 	struct fcp_icmnd64_wqe fcp_icmd;
 	struct fcp_iread64_wqe fcp_iread;
 	struct fcp_iwrite64_wqe fcp_iwrite;
-<<<<<<< HEAD
-=======
 	struct abort_cmd_wqe abort_cmd;
 	struct create_xri_wqe create_xri;
 	struct xmit_bcast64_wqe xmit_bcast64;
->>>>>>> 24b8d41d
 	struct xmit_seq64_wqe xmit_sequence;
 	struct xmit_bls_rsp64_wqe xmit_bls_rsp;
 	struct xmit_els_rsp64_wqe xmit_els_rsp;
