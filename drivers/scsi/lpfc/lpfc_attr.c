/*******************************************************************
 * This file is part of the Emulex Linux Device Driver for         *
 * Fibre Channel Host Bus Adapters.                                *
<<<<<<< HEAD
=======
 * Copyright (C) 2017-2020 Broadcom. All Rights Reserved. The term *
 * “Broadcom” refers to Broadcom Inc. and/or its subsidiaries.  *
>>>>>>> 24b8d41d
 * Copyright (C) 2004-2016 Emulex.  All rights reserved.           *
 * EMULEX and SLI are trademarks of Emulex.                        *
 * www.broadcom.com                                                *
 * Portions Copyright (C) 2004-2005 Christoph Hellwig              *
 *                                                                 *
 * This program is free software; you can redistribute it and/or   *
 * modify it under the terms of version 2 of the GNU General       *
 * Public License as published by the Free Software Foundation.    *
 * This program is distributed in the hope that it will be useful. *
 * ALL EXPRESS OR IMPLIED CONDITIONS, REPRESENTATIONS AND          *
 * WARRANTIES, INCLUDING ANY IMPLIED WARRANTY OF MERCHANTABILITY,  *
 * FITNESS FOR A PARTICULAR PURPOSE, OR NON-INFRINGEMENT, ARE      *
 * DISCLAIMED, EXCEPT TO THE EXTENT THAT SUCH DISCLAIMERS ARE HELD *
 * TO BE LEGALLY INVALID.  See the GNU General Public License for  *
 * more details, a copy of which can be found in the file COPYING  *
 * included with this package.                                     *
 *******************************************************************/

#include <linux/ctype.h>
#include <linux/delay.h>
#include <linux/pci.h>
#include <linux/interrupt.h>
#include <linux/module.h>
#include <linux/aer.h>
#include <linux/gfp.h>
#include <linux/kernel.h>

#include <scsi/scsi.h>
#include <scsi/scsi_device.h>
#include <scsi/scsi_host.h>
#include <scsi/scsi_tcq.h>
#include <scsi/scsi_transport_fc.h>
#include <scsi/fc/fc_fs.h>

#include "lpfc_hw4.h"
#include "lpfc_hw.h"
#include "lpfc_sli.h"
#include "lpfc_sli4.h"
#include "lpfc_nl.h"
#include "lpfc_disc.h"
#include "lpfc.h"
#include "lpfc_scsi.h"
#include "lpfc_nvme.h"
#include "lpfc_logmsg.h"
#include "lpfc_version.h"
#include "lpfc_compat.h"
#include "lpfc_crtn.h"
#include "lpfc_vport.h"
#include "lpfc_attr.h"

#define LPFC_DEF_DEVLOSS_TMO	30
#define LPFC_MIN_DEVLOSS_TMO	1
#define LPFC_MAX_DEVLOSS_TMO	255

#define LPFC_DEF_MRQ_POST	512
#define LPFC_MIN_MRQ_POST	512
#define LPFC_MAX_MRQ_POST	2048

/*
 * Write key size should be multiple of 4. If write key is changed
 * make sure that library write key is also changed.
 */
#define LPFC_REG_WRITE_KEY_SIZE	4
#define LPFC_REG_WRITE_KEY	"EMLX"

const char *const trunk_errmsg[] = {	/* map errcode */
	"",	/* There is no such error code at index 0*/
	"link negotiated speed does not match existing"
		" trunk - link was \"low\" speed",
	"link negotiated speed does not match"
		" existing trunk - link was \"middle\" speed",
	"link negotiated speed does not match existing"
		" trunk - link was \"high\" speed",
	"Attached to non-trunking port - F_Port",
	"Attached to non-trunking port - N_Port",
	"FLOGI response timeout",
	"non-FLOGI frame received",
	"Invalid FLOGI response",
	"Trunking initialization protocol",
	"Trunk peer device mismatch",
};

/**
 * lpfc_jedec_to_ascii - Hex to ascii convertor according to JEDEC rules
 * @incr: integer to convert.
 * @hdw: ascii string holding converted integer plus a string terminator.
 *
 * Description:
 * JEDEC Joint Electron Device Engineering Council.
 * Convert a 32 bit integer composed of 8 nibbles into an 8 byte ascii
 * character string. The string is then terminated with a NULL in byte 9.
 * Hex 0-9 becomes ascii '0' to '9'.
 * Hex a-f becomes ascii '=' to 'B' capital B.
 *
 * Notes:
 * Coded for 32 bit integers only.
 **/
static void
lpfc_jedec_to_ascii(int incr, char hdw[])
{
	int i, j;
	for (i = 0; i < 8; i++) {
		j = (incr & 0xf);
		if (j <= 9)
			hdw[7 - i] = 0x30 +  j;
		 else
			hdw[7 - i] = 0x61 + j - 10;
		incr = (incr >> 4);
	}
	hdw[8] = 0;
	return;
}

/**
 * lpfc_drvr_version_show - Return the Emulex driver string with version number
 * @dev: class unused variable.
 * @attr: device attribute, not used.
 * @buf: on return contains the module description text.
 *
 * Returns: size of formatted string.
 **/
static ssize_t
lpfc_drvr_version_show(struct device *dev, struct device_attribute *attr,
		       char *buf)
{
	return scnprintf(buf, PAGE_SIZE, LPFC_MODULE_DESC "\n");
}

/**
 * lpfc_enable_fip_show - Return the fip mode of the HBA
 * @dev: class unused variable.
 * @attr: device attribute, not used.
 * @buf: on return contains the module description text.
 *
 * Returns: size of formatted string.
 **/
static ssize_t
lpfc_enable_fip_show(struct device *dev, struct device_attribute *attr,
		       char *buf)
{
	struct Scsi_Host *shost = class_to_shost(dev);
	struct lpfc_vport *vport = (struct lpfc_vport *) shost->hostdata;
	struct lpfc_hba   *phba = vport->phba;

	if (phba->hba_flag & HBA_FIP_SUPPORT)
		return scnprintf(buf, PAGE_SIZE, "1\n");
	else
		return scnprintf(buf, PAGE_SIZE, "0\n");
}

static ssize_t
lpfc_nvme_info_show(struct device *dev, struct device_attribute *attr,
		    char *buf)
{
	struct Scsi_Host *shost = class_to_shost(dev);
	struct lpfc_vport *vport = shost_priv(shost);
	struct lpfc_hba   *phba = vport->phba;
	struct lpfc_nvmet_tgtport *tgtp;
	struct nvme_fc_local_port *localport;
	struct lpfc_nvme_lport *lport;
	struct lpfc_nvme_rport *rport;
	struct lpfc_nodelist *ndlp;
	struct nvme_fc_remote_port *nrport;
	struct lpfc_fc4_ctrl_stat *cstat;
	uint64_t data1, data2, data3;
	uint64_t totin, totout, tot;
	char *statep;
	int i;
	int len = 0;
	char tmp[LPFC_MAX_NVME_INFO_TMP_LEN] = {0};

	if (!(vport->cfg_enable_fc4_type & LPFC_ENABLE_NVME)) {
		len = scnprintf(buf, PAGE_SIZE, "NVME Disabled\n");
		return len;
	}
	if (phba->nvmet_support) {
		if (!phba->targetport) {
			len = scnprintf(buf, PAGE_SIZE,
					"NVME Target: x%llx is not allocated\n",
					wwn_to_u64(vport->fc_portname.u.wwn));
			return len;
		}
		/* Port state is only one of two values for now. */
		if (phba->targetport->port_id)
			statep = "REGISTERED";
		else
			statep = "INIT";
		scnprintf(tmp, sizeof(tmp),
			  "NVME Target Enabled  State %s\n",
			  statep);
		if (strlcat(buf, tmp, PAGE_SIZE) >= PAGE_SIZE)
			goto buffer_done;

		scnprintf(tmp, sizeof(tmp),
			  "%s%d WWPN x%llx WWNN x%llx DID x%06x\n",
			  "NVME Target: lpfc",
			  phba->brd_no,
			  wwn_to_u64(vport->fc_portname.u.wwn),
			  wwn_to_u64(vport->fc_nodename.u.wwn),
			  phba->targetport->port_id);
		if (strlcat(buf, tmp, PAGE_SIZE) >= PAGE_SIZE)
			goto buffer_done;

		if (strlcat(buf, "\nNVME Target: Statistics\n", PAGE_SIZE)
		    >= PAGE_SIZE)
			goto buffer_done;

		tgtp = (struct lpfc_nvmet_tgtport *)phba->targetport->private;
		scnprintf(tmp, sizeof(tmp),
			  "LS: Rcv %08x Drop %08x Abort %08x\n",
			  atomic_read(&tgtp->rcv_ls_req_in),
			  atomic_read(&tgtp->rcv_ls_req_drop),
			  atomic_read(&tgtp->xmt_ls_abort));
		if (strlcat(buf, tmp, PAGE_SIZE) >= PAGE_SIZE)
			goto buffer_done;

		if (atomic_read(&tgtp->rcv_ls_req_in) !=
		    atomic_read(&tgtp->rcv_ls_req_out)) {
			scnprintf(tmp, sizeof(tmp),
				  "Rcv LS: in %08x != out %08x\n",
				  atomic_read(&tgtp->rcv_ls_req_in),
				  atomic_read(&tgtp->rcv_ls_req_out));
			if (strlcat(buf, tmp, PAGE_SIZE) >= PAGE_SIZE)
				goto buffer_done;
		}

		scnprintf(tmp, sizeof(tmp),
			  "LS: Xmt %08x Drop %08x Cmpl %08x\n",
			  atomic_read(&tgtp->xmt_ls_rsp),
			  atomic_read(&tgtp->xmt_ls_drop),
			  atomic_read(&tgtp->xmt_ls_rsp_cmpl));
		if (strlcat(buf, tmp, PAGE_SIZE) >= PAGE_SIZE)
			goto buffer_done;

		scnprintf(tmp, sizeof(tmp),
			  "LS: RSP Abort %08x xb %08x Err %08x\n",
			  atomic_read(&tgtp->xmt_ls_rsp_aborted),
			  atomic_read(&tgtp->xmt_ls_rsp_xb_set),
			  atomic_read(&tgtp->xmt_ls_rsp_error));
		if (strlcat(buf, tmp, PAGE_SIZE) >= PAGE_SIZE)
			goto buffer_done;

		scnprintf(tmp, sizeof(tmp),
			  "FCP: Rcv %08x Defer %08x Release %08x "
			  "Drop %08x\n",
			  atomic_read(&tgtp->rcv_fcp_cmd_in),
			  atomic_read(&tgtp->rcv_fcp_cmd_defer),
			  atomic_read(&tgtp->xmt_fcp_release),
			  atomic_read(&tgtp->rcv_fcp_cmd_drop));
		if (strlcat(buf, tmp, PAGE_SIZE) >= PAGE_SIZE)
			goto buffer_done;

		if (atomic_read(&tgtp->rcv_fcp_cmd_in) !=
		    atomic_read(&tgtp->rcv_fcp_cmd_out)) {
			scnprintf(tmp, sizeof(tmp),
				  "Rcv FCP: in %08x != out %08x\n",
				  atomic_read(&tgtp->rcv_fcp_cmd_in),
				  atomic_read(&tgtp->rcv_fcp_cmd_out));
			if (strlcat(buf, tmp, PAGE_SIZE) >= PAGE_SIZE)
				goto buffer_done;
		}

		scnprintf(tmp, sizeof(tmp),
			  "FCP Rsp: RD %08x rsp %08x WR %08x rsp %08x "
			  "drop %08x\n",
			  atomic_read(&tgtp->xmt_fcp_read),
			  atomic_read(&tgtp->xmt_fcp_read_rsp),
			  atomic_read(&tgtp->xmt_fcp_write),
			  atomic_read(&tgtp->xmt_fcp_rsp),
			  atomic_read(&tgtp->xmt_fcp_drop));
		if (strlcat(buf, tmp, PAGE_SIZE) >= PAGE_SIZE)
			goto buffer_done;

		scnprintf(tmp, sizeof(tmp),
			  "FCP Rsp Cmpl: %08x err %08x drop %08x\n",
			  atomic_read(&tgtp->xmt_fcp_rsp_cmpl),
			  atomic_read(&tgtp->xmt_fcp_rsp_error),
			  atomic_read(&tgtp->xmt_fcp_rsp_drop));
		if (strlcat(buf, tmp, PAGE_SIZE) >= PAGE_SIZE)
			goto buffer_done;

		scnprintf(tmp, sizeof(tmp),
			  "FCP Rsp Abort: %08x xb %08x xricqe  %08x\n",
			  atomic_read(&tgtp->xmt_fcp_rsp_aborted),
			  atomic_read(&tgtp->xmt_fcp_rsp_xb_set),
			  atomic_read(&tgtp->xmt_fcp_xri_abort_cqe));
		if (strlcat(buf, tmp, PAGE_SIZE) >= PAGE_SIZE)
			goto buffer_done;

		scnprintf(tmp, sizeof(tmp),
			  "ABORT: Xmt %08x Cmpl %08x\n",
			  atomic_read(&tgtp->xmt_fcp_abort),
			  atomic_read(&tgtp->xmt_fcp_abort_cmpl));
		if (strlcat(buf, tmp, PAGE_SIZE) >= PAGE_SIZE)
			goto buffer_done;

		scnprintf(tmp, sizeof(tmp),
			  "ABORT: Sol %08x  Usol %08x Err %08x Cmpl %08x\n",
			  atomic_read(&tgtp->xmt_abort_sol),
			  atomic_read(&tgtp->xmt_abort_unsol),
			  atomic_read(&tgtp->xmt_abort_rsp),
			  atomic_read(&tgtp->xmt_abort_rsp_error));
		if (strlcat(buf, tmp, PAGE_SIZE) >= PAGE_SIZE)
			goto buffer_done;

		scnprintf(tmp, sizeof(tmp),
			  "DELAY: ctx %08x  fod %08x wqfull %08x\n",
			  atomic_read(&tgtp->defer_ctx),
			  atomic_read(&tgtp->defer_fod),
			  atomic_read(&tgtp->defer_wqfull));
		if (strlcat(buf, tmp, PAGE_SIZE) >= PAGE_SIZE)
			goto buffer_done;

		/* Calculate outstanding IOs */
		tot = atomic_read(&tgtp->rcv_fcp_cmd_drop);
		tot += atomic_read(&tgtp->xmt_fcp_release);
		tot = atomic_read(&tgtp->rcv_fcp_cmd_in) - tot;

		scnprintf(tmp, sizeof(tmp),
			  "IO_CTX: %08x  WAIT: cur %08x tot %08x\n"
			  "CTX Outstanding %08llx\n\n",
			  phba->sli4_hba.nvmet_xri_cnt,
			  phba->sli4_hba.nvmet_io_wait_cnt,
			  phba->sli4_hba.nvmet_io_wait_total,
			  tot);
		strlcat(buf, tmp, PAGE_SIZE);
		goto buffer_done;
	}

	localport = vport->localport;
	if (!localport) {
		len = scnprintf(buf, PAGE_SIZE,
				"NVME Initiator x%llx is not allocated\n",
				wwn_to_u64(vport->fc_portname.u.wwn));
		return len;
	}
	lport = (struct lpfc_nvme_lport *)localport->private;
	if (strlcat(buf, "\nNVME Initiator Enabled\n", PAGE_SIZE) >= PAGE_SIZE)
		goto buffer_done;

	scnprintf(tmp, sizeof(tmp),
		  "XRI Dist lpfc%d Total %d IO %d ELS %d\n",
		  phba->brd_no,
		  phba->sli4_hba.max_cfg_param.max_xri,
		  phba->sli4_hba.io_xri_max,
		  lpfc_sli4_get_els_iocb_cnt(phba));
	if (strlcat(buf, tmp, PAGE_SIZE) >= PAGE_SIZE)
		goto buffer_done;

	/* Port state is only one of two values for now. */
	if (localport->port_id)
		statep = "ONLINE";
	else
		statep = "UNKNOWN ";

	scnprintf(tmp, sizeof(tmp),
		  "%s%d WWPN x%llx WWNN x%llx DID x%06x %s\n",
		  "NVME LPORT lpfc",
		  phba->brd_no,
		  wwn_to_u64(vport->fc_portname.u.wwn),
		  wwn_to_u64(vport->fc_nodename.u.wwn),
		  localport->port_id, statep);
	if (strlcat(buf, tmp, PAGE_SIZE) >= PAGE_SIZE)
		goto buffer_done;

	spin_lock_irq(shost->host_lock);

	list_for_each_entry(ndlp, &vport->fc_nodes, nlp_listp) {
		nrport = NULL;
		spin_lock(&vport->phba->hbalock);
		rport = lpfc_ndlp_get_nrport(ndlp);
		if (rport)
			nrport = rport->remoteport;
		spin_unlock(&vport->phba->hbalock);
		if (!nrport)
			continue;

		/* Port state is only one of two values for now. */
		switch (nrport->port_state) {
		case FC_OBJSTATE_ONLINE:
			statep = "ONLINE";
			break;
		case FC_OBJSTATE_UNKNOWN:
			statep = "UNKNOWN ";
			break;
		default:
			statep = "UNSUPPORTED";
			break;
		}

		/* Tab in to show lport ownership. */
		if (strlcat(buf, "NVME RPORT       ", PAGE_SIZE) >= PAGE_SIZE)
			goto unlock_buf_done;
		if (phba->brd_no >= 10) {
			if (strlcat(buf, " ", PAGE_SIZE) >= PAGE_SIZE)
				goto unlock_buf_done;
		}

		scnprintf(tmp, sizeof(tmp), "WWPN x%llx ",
			  nrport->port_name);
		if (strlcat(buf, tmp, PAGE_SIZE) >= PAGE_SIZE)
			goto unlock_buf_done;

		scnprintf(tmp, sizeof(tmp), "WWNN x%llx ",
			  nrport->node_name);
		if (strlcat(buf, tmp, PAGE_SIZE) >= PAGE_SIZE)
			goto unlock_buf_done;

		scnprintf(tmp, sizeof(tmp), "DID x%06x ",
			  nrport->port_id);
		if (strlcat(buf, tmp, PAGE_SIZE) >= PAGE_SIZE)
			goto unlock_buf_done;

		/* An NVME rport can have multiple roles. */
		if (nrport->port_role & FC_PORT_ROLE_NVME_INITIATOR) {
			if (strlcat(buf, "INITIATOR ", PAGE_SIZE) >= PAGE_SIZE)
				goto unlock_buf_done;
		}
		if (nrport->port_role & FC_PORT_ROLE_NVME_TARGET) {
			if (strlcat(buf, "TARGET ", PAGE_SIZE) >= PAGE_SIZE)
				goto unlock_buf_done;
		}
		if (nrport->port_role & FC_PORT_ROLE_NVME_DISCOVERY) {
			if (strlcat(buf, "DISCSRVC ", PAGE_SIZE) >= PAGE_SIZE)
				goto unlock_buf_done;
		}
		if (nrport->port_role & ~(FC_PORT_ROLE_NVME_INITIATOR |
					  FC_PORT_ROLE_NVME_TARGET |
					  FC_PORT_ROLE_NVME_DISCOVERY)) {
			scnprintf(tmp, sizeof(tmp), "UNKNOWN ROLE x%x",
				  nrport->port_role);
			if (strlcat(buf, tmp, PAGE_SIZE) >= PAGE_SIZE)
				goto unlock_buf_done;
		}

		scnprintf(tmp, sizeof(tmp), "%s\n", statep);
		if (strlcat(buf, tmp, PAGE_SIZE) >= PAGE_SIZE)
			goto unlock_buf_done;
	}
	spin_unlock_irq(shost->host_lock);

	if (!lport)
		goto buffer_done;

	if (strlcat(buf, "\nNVME Statistics\n", PAGE_SIZE) >= PAGE_SIZE)
		goto buffer_done;

	scnprintf(tmp, sizeof(tmp),
		  "LS: Xmt %010x Cmpl %010x Abort %08x\n",
		  atomic_read(&lport->fc4NvmeLsRequests),
		  atomic_read(&lport->fc4NvmeLsCmpls),
		  atomic_read(&lport->xmt_ls_abort));
	if (strlcat(buf, tmp, PAGE_SIZE) >= PAGE_SIZE)
		goto buffer_done;

	scnprintf(tmp, sizeof(tmp),
		  "LS XMIT: Err %08x  CMPL: xb %08x Err %08x\n",
		  atomic_read(&lport->xmt_ls_err),
		  atomic_read(&lport->cmpl_ls_xb),
		  atomic_read(&lport->cmpl_ls_err));
	if (strlcat(buf, tmp, PAGE_SIZE) >= PAGE_SIZE)
		goto buffer_done;

	totin = 0;
	totout = 0;
	for (i = 0; i < phba->cfg_hdw_queue; i++) {
		cstat = &phba->sli4_hba.hdwq[i].nvme_cstat;
		tot = cstat->io_cmpls;
		totin += tot;
		data1 = cstat->input_requests;
		data2 = cstat->output_requests;
		data3 = cstat->control_requests;
		totout += (data1 + data2 + data3);
	}
	scnprintf(tmp, sizeof(tmp),
		  "Total FCP Cmpl %016llx Issue %016llx "
		  "OutIO %016llx\n",
		  totin, totout, totout - totin);
	if (strlcat(buf, tmp, PAGE_SIZE) >= PAGE_SIZE)
		goto buffer_done;

	scnprintf(tmp, sizeof(tmp),
		  "\tabort %08x noxri %08x nondlp %08x qdepth %08x "
		  "wqerr %08x err %08x\n",
		  atomic_read(&lport->xmt_fcp_abort),
		  atomic_read(&lport->xmt_fcp_noxri),
		  atomic_read(&lport->xmt_fcp_bad_ndlp),
		  atomic_read(&lport->xmt_fcp_qdepth),
		  atomic_read(&lport->xmt_fcp_err),
		  atomic_read(&lport->xmt_fcp_wqerr));
	if (strlcat(buf, tmp, PAGE_SIZE) >= PAGE_SIZE)
		goto buffer_done;

	scnprintf(tmp, sizeof(tmp),
		  "FCP CMPL: xb %08x Err %08x\n",
		  atomic_read(&lport->cmpl_fcp_xb),
		  atomic_read(&lport->cmpl_fcp_err));
	strlcat(buf, tmp, PAGE_SIZE);

	/* host_lock is already unlocked. */
	goto buffer_done;

 unlock_buf_done:
	spin_unlock_irq(shost->host_lock);

 buffer_done:
	len = strnlen(buf, PAGE_SIZE);

	if (unlikely(len >= (PAGE_SIZE - 1))) {
		lpfc_printf_log(phba, KERN_INFO, LOG_NVME,
				"6314 Catching potential buffer "
				"overflow > PAGE_SIZE = %lu bytes\n",
				PAGE_SIZE);
		strlcpy(buf + PAGE_SIZE - 1 -
			strnlen(LPFC_NVME_INFO_MORE_STR, PAGE_SIZE - 1),
			LPFC_NVME_INFO_MORE_STR,
			strnlen(LPFC_NVME_INFO_MORE_STR, PAGE_SIZE - 1)
			+ 1);
	}

	return len;
}

static ssize_t
lpfc_scsi_stat_show(struct device *dev, struct device_attribute *attr,
		    char *buf)
{
	struct Scsi_Host *shost = class_to_shost(dev);
	struct lpfc_vport *vport = shost_priv(shost);
	struct lpfc_hba *phba = vport->phba;
	int len;
	struct lpfc_fc4_ctrl_stat *cstat;
	u64 data1, data2, data3;
	u64 tot, totin, totout;
	int i;
	char tmp[LPFC_MAX_SCSI_INFO_TMP_LEN] = {0};

	if (!(vport->cfg_enable_fc4_type & LPFC_ENABLE_FCP) ||
	    (phba->sli_rev != LPFC_SLI_REV4))
		return 0;

	scnprintf(buf, PAGE_SIZE, "SCSI HDWQ Statistics\n");

	totin = 0;
	totout = 0;
	for (i = 0; i < phba->cfg_hdw_queue; i++) {
		cstat = &phba->sli4_hba.hdwq[i].scsi_cstat;
		tot = cstat->io_cmpls;
		totin += tot;
		data1 = cstat->input_requests;
		data2 = cstat->output_requests;
		data3 = cstat->control_requests;
		totout += (data1 + data2 + data3);

		scnprintf(tmp, sizeof(tmp), "HDWQ (%d): Rd %016llx Wr %016llx "
			  "IO %016llx ", i, data1, data2, data3);
		if (strlcat(buf, tmp, PAGE_SIZE) >= PAGE_SIZE)
			goto buffer_done;

		scnprintf(tmp, sizeof(tmp), "Cmpl %016llx OutIO %016llx\n",
			  tot, ((data1 + data2 + data3) - tot));
		if (strlcat(buf, tmp, PAGE_SIZE) >= PAGE_SIZE)
			goto buffer_done;
	}
	scnprintf(tmp, sizeof(tmp), "Total FCP Cmpl %016llx Issue %016llx "
		  "OutIO %016llx\n", totin, totout, totout - totin);
	strlcat(buf, tmp, PAGE_SIZE);

buffer_done:
	len = strnlen(buf, PAGE_SIZE);

	return len;
}

static ssize_t
lpfc_bg_info_show(struct device *dev, struct device_attribute *attr,
		  char *buf)
{
	struct Scsi_Host *shost = class_to_shost(dev);
	struct lpfc_vport *vport = (struct lpfc_vport *) shost->hostdata;
	struct lpfc_hba   *phba = vport->phba;

	if (phba->cfg_enable_bg) {
		if (phba->sli3_options & LPFC_SLI3_BG_ENABLED)
			return scnprintf(buf, PAGE_SIZE,
					"BlockGuard Enabled\n");
		else
			return scnprintf(buf, PAGE_SIZE,
					"BlockGuard Not Supported\n");
	} else
		return scnprintf(buf, PAGE_SIZE,
					"BlockGuard Disabled\n");
}

static ssize_t
lpfc_bg_guard_err_show(struct device *dev, struct device_attribute *attr,
		       char *buf)
{
	struct Scsi_Host *shost = class_to_shost(dev);
	struct lpfc_vport *vport = (struct lpfc_vport *) shost->hostdata;
	struct lpfc_hba   *phba = vport->phba;

	return scnprintf(buf, PAGE_SIZE, "%llu\n",
			(unsigned long long)phba->bg_guard_err_cnt);
}

static ssize_t
lpfc_bg_apptag_err_show(struct device *dev, struct device_attribute *attr,
			char *buf)
{
	struct Scsi_Host *shost = class_to_shost(dev);
	struct lpfc_vport *vport = (struct lpfc_vport *) shost->hostdata;
	struct lpfc_hba   *phba = vport->phba;

	return scnprintf(buf, PAGE_SIZE, "%llu\n",
			(unsigned long long)phba->bg_apptag_err_cnt);
}

static ssize_t
lpfc_bg_reftag_err_show(struct device *dev, struct device_attribute *attr,
			char *buf)
{
	struct Scsi_Host *shost = class_to_shost(dev);
	struct lpfc_vport *vport = (struct lpfc_vport *) shost->hostdata;
	struct lpfc_hba   *phba = vport->phba;

	return scnprintf(buf, PAGE_SIZE, "%llu\n",
			(unsigned long long)phba->bg_reftag_err_cnt);
}

/**
 * lpfc_info_show - Return some pci info about the host in ascii
 * @dev: class converted to a Scsi_host structure.
 * @attr: device attribute, not used.
 * @buf: on return contains the formatted text from lpfc_info().
 *
 * Returns: size of formatted string.
 **/
static ssize_t
lpfc_info_show(struct device *dev, struct device_attribute *attr,
	       char *buf)
{
	struct Scsi_Host *host = class_to_shost(dev);

	return scnprintf(buf, PAGE_SIZE, "%s\n", lpfc_info(host));
}

/**
 * lpfc_serialnum_show - Return the hba serial number in ascii
 * @dev: class converted to a Scsi_host structure.
 * @attr: device attribute, not used.
 * @buf: on return contains the formatted text serial number.
 *
 * Returns: size of formatted string.
 **/
static ssize_t
lpfc_serialnum_show(struct device *dev, struct device_attribute *attr,
		    char *buf)
{
	struct Scsi_Host  *shost = class_to_shost(dev);
	struct lpfc_vport *vport = (struct lpfc_vport *) shost->hostdata;
	struct lpfc_hba   *phba = vport->phba;

	return scnprintf(buf, PAGE_SIZE, "%s\n", phba->SerialNumber);
}

/**
 * lpfc_temp_sensor_show - Return the temperature sensor level
 * @dev: class converted to a Scsi_host structure.
 * @attr: device attribute, not used.
 * @buf: on return contains the formatted support level.
 *
 * Description:
 * Returns a number indicating the temperature sensor level currently
 * supported, zero or one in ascii.
 *
 * Returns: size of formatted string.
 **/
static ssize_t
lpfc_temp_sensor_show(struct device *dev, struct device_attribute *attr,
		      char *buf)
{
	struct Scsi_Host *shost = class_to_shost(dev);
	struct lpfc_vport *vport = (struct lpfc_vport *) shost->hostdata;
	struct lpfc_hba   *phba = vport->phba;
	return scnprintf(buf, PAGE_SIZE, "%d\n", phba->temp_sensor_support);
}

/**
 * lpfc_modeldesc_show - Return the model description of the hba
 * @dev: class converted to a Scsi_host structure.
 * @attr: device attribute, not used.
 * @buf: on return contains the scsi vpd model description.
 *
 * Returns: size of formatted string.
 **/
static ssize_t
lpfc_modeldesc_show(struct device *dev, struct device_attribute *attr,
		    char *buf)
{
	struct Scsi_Host  *shost = class_to_shost(dev);
	struct lpfc_vport *vport = (struct lpfc_vport *) shost->hostdata;
	struct lpfc_hba   *phba = vport->phba;

	return scnprintf(buf, PAGE_SIZE, "%s\n", phba->ModelDesc);
}

/**
 * lpfc_modelname_show - Return the model name of the hba
 * @dev: class converted to a Scsi_host structure.
 * @attr: device attribute, not used.
 * @buf: on return contains the scsi vpd model name.
 *
 * Returns: size of formatted string.
 **/
static ssize_t
lpfc_modelname_show(struct device *dev, struct device_attribute *attr,
		    char *buf)
{
	struct Scsi_Host  *shost = class_to_shost(dev);
	struct lpfc_vport *vport = (struct lpfc_vport *) shost->hostdata;
	struct lpfc_hba   *phba = vport->phba;

	return scnprintf(buf, PAGE_SIZE, "%s\n", phba->ModelName);
}

/**
 * lpfc_programtype_show - Return the program type of the hba
 * @dev: class converted to a Scsi_host structure.
 * @attr: device attribute, not used.
 * @buf: on return contains the scsi vpd program type.
 *
 * Returns: size of formatted string.
 **/
static ssize_t
lpfc_programtype_show(struct device *dev, struct device_attribute *attr,
		      char *buf)
{
	struct Scsi_Host  *shost = class_to_shost(dev);
	struct lpfc_vport *vport = (struct lpfc_vport *) shost->hostdata;
	struct lpfc_hba   *phba = vport->phba;

	return scnprintf(buf, PAGE_SIZE, "%s\n", phba->ProgramType);
}

/**
 * lpfc_mlomgmt_show - Return the Menlo Maintenance sli flag
 * @dev: class converted to a Scsi_host structure.
 * @attr: device attribute, not used.
 * @buf: on return contains the Menlo Maintenance sli flag.
 *
 * Returns: size of formatted string.
 **/
static ssize_t
lpfc_mlomgmt_show(struct device *dev, struct device_attribute *attr, char *buf)
{
	struct Scsi_Host  *shost = class_to_shost(dev);
	struct lpfc_vport *vport = (struct lpfc_vport *)shost->hostdata;
	struct lpfc_hba   *phba = vport->phba;

	return scnprintf(buf, PAGE_SIZE, "%d\n",
		(phba->sli.sli_flag & LPFC_MENLO_MAINT));
}

/**
 * lpfc_vportnum_show - Return the port number in ascii of the hba
 * @dev: class converted to a Scsi_host structure.
 * @attr: device attribute, not used.
 * @buf: on return contains scsi vpd program type.
 *
 * Returns: size of formatted string.
 **/
static ssize_t
lpfc_vportnum_show(struct device *dev, struct device_attribute *attr,
		   char *buf)
{
	struct Scsi_Host  *shost = class_to_shost(dev);
	struct lpfc_vport *vport = (struct lpfc_vport *) shost->hostdata;
	struct lpfc_hba   *phba = vport->phba;

	return scnprintf(buf, PAGE_SIZE, "%s\n", phba->Port);
}

/**
 * lpfc_fwrev_show - Return the firmware rev running in the hba
 * @dev: class converted to a Scsi_host structure.
 * @attr: device attribute, not used.
 * @buf: on return contains the scsi vpd program type.
 *
 * Returns: size of formatted string.
 **/
static ssize_t
lpfc_fwrev_show(struct device *dev, struct device_attribute *attr,
		char *buf)
{
	struct Scsi_Host  *shost = class_to_shost(dev);
	struct lpfc_vport *vport = (struct lpfc_vport *) shost->hostdata;
	struct lpfc_hba   *phba = vport->phba;
	uint32_t if_type;
	uint8_t sli_family;
	char fwrev[FW_REV_STR_SIZE];
	int len;

	lpfc_decode_firmware_rev(phba, fwrev, 1);
	if_type = phba->sli4_hba.pc_sli4_params.if_type;
	sli_family = phba->sli4_hba.pc_sli4_params.sli_family;

	if (phba->sli_rev < LPFC_SLI_REV4)
		len = scnprintf(buf, PAGE_SIZE, "%s, sli-%d\n",
			       fwrev, phba->sli_rev);
	else
		len = scnprintf(buf, PAGE_SIZE, "%s, sli-%d:%d:%x\n",
			       fwrev, phba->sli_rev, if_type, sli_family);

	return len;
}

/**
 * lpfc_hdw_show - Return the jedec information about the hba
 * @dev: class converted to a Scsi_host structure.
 * @attr: device attribute, not used.
 * @buf: on return contains the scsi vpd program type.
 *
 * Returns: size of formatted string.
 **/
static ssize_t
lpfc_hdw_show(struct device *dev, struct device_attribute *attr, char *buf)
{
	char hdw[9];
	struct Scsi_Host  *shost = class_to_shost(dev);
	struct lpfc_vport *vport = (struct lpfc_vport *) shost->hostdata;
	struct lpfc_hba   *phba = vport->phba;
	lpfc_vpd_t *vp = &phba->vpd;

	lpfc_jedec_to_ascii(vp->rev.biuRev, hdw);
	return scnprintf(buf, PAGE_SIZE, "%s %08x %08x\n", hdw,
			 vp->rev.smRev, vp->rev.smFwRev);
}

/**
 * lpfc_option_rom_version_show - Return the adapter ROM FCode version
 * @dev: class converted to a Scsi_host structure.
 * @attr: device attribute, not used.
 * @buf: on return contains the ROM and FCode ascii strings.
 *
 * Returns: size of formatted string.
 **/
static ssize_t
lpfc_option_rom_version_show(struct device *dev, struct device_attribute *attr,
			     char *buf)
{
	struct Scsi_Host  *shost = class_to_shost(dev);
	struct lpfc_vport *vport = (struct lpfc_vport *) shost->hostdata;
	struct lpfc_hba   *phba = vport->phba;
	char fwrev[FW_REV_STR_SIZE];

	if (phba->sli_rev < LPFC_SLI_REV4)
		return scnprintf(buf, PAGE_SIZE, "%s\n",
				phba->OptionROMVersion);

	lpfc_decode_firmware_rev(phba, fwrev, 1);
	return scnprintf(buf, PAGE_SIZE, "%s\n", fwrev);
}

/**
 * lpfc_state_show - Return the link state of the port
 * @dev: class converted to a Scsi_host structure.
 * @attr: device attribute, not used.
 * @buf: on return contains text describing the state of the link.
 *
 * Notes:
 * The switch statement has no default so zero will be returned.
 *
 * Returns: size of formatted string.
 **/
static ssize_t
lpfc_link_state_show(struct device *dev, struct device_attribute *attr,
		     char *buf)
{
	struct Scsi_Host  *shost = class_to_shost(dev);
	struct lpfc_vport *vport = (struct lpfc_vport *) shost->hostdata;
	struct lpfc_hba   *phba = vport->phba;
	int  len = 0;

	switch (phba->link_state) {
	case LPFC_LINK_UNKNOWN:
	case LPFC_WARM_START:
	case LPFC_INIT_START:
	case LPFC_INIT_MBX_CMDS:
	case LPFC_LINK_DOWN:
	case LPFC_HBA_ERROR:
		if (phba->hba_flag & LINK_DISABLED)
			len += scnprintf(buf + len, PAGE_SIZE-len,
				"Link Down - User disabled\n");
		else
			len += scnprintf(buf + len, PAGE_SIZE-len,
				"Link Down\n");
		break;
	case LPFC_LINK_UP:
	case LPFC_CLEAR_LA:
	case LPFC_HBA_READY:
		len += scnprintf(buf + len, PAGE_SIZE-len, "Link Up - ");

		switch (vport->port_state) {
		case LPFC_LOCAL_CFG_LINK:
			len += scnprintf(buf + len, PAGE_SIZE-len,
					"Configuring Link\n");
			break;
		case LPFC_FDISC:
		case LPFC_FLOGI:
		case LPFC_FABRIC_CFG_LINK:
		case LPFC_NS_REG:
		case LPFC_NS_QRY:
		case LPFC_BUILD_DISC_LIST:
		case LPFC_DISC_AUTH:
			len += scnprintf(buf + len, PAGE_SIZE - len,
					"Discovery\n");
			break;
		case LPFC_VPORT_READY:
			len += scnprintf(buf + len, PAGE_SIZE - len,
					"Ready\n");
			break;

		case LPFC_VPORT_FAILED:
			len += scnprintf(buf + len, PAGE_SIZE - len,
					"Failed\n");
			break;

		case LPFC_VPORT_UNKNOWN:
			len += scnprintf(buf + len, PAGE_SIZE - len,
					"Unknown\n");
			break;
		}
		if (phba->sli.sli_flag & LPFC_MENLO_MAINT)
			len += scnprintf(buf + len, PAGE_SIZE-len,
					"   Menlo Maint Mode\n");
		else if (phba->fc_topology == LPFC_TOPOLOGY_LOOP) {
			if (vport->fc_flag & FC_PUBLIC_LOOP)
				len += scnprintf(buf + len, PAGE_SIZE-len,
						"   Public Loop\n");
			else
				len += scnprintf(buf + len, PAGE_SIZE-len,
						"   Private Loop\n");
		} else {
			if (vport->fc_flag & FC_FABRIC)
				len += scnprintf(buf + len, PAGE_SIZE-len,
						"   Fabric\n");
			else
				len += scnprintf(buf + len, PAGE_SIZE-len,
						"   Point-2-Point\n");
		}
	}

	if ((phba->sli_rev == LPFC_SLI_REV4) &&
	    ((bf_get(lpfc_sli_intf_if_type,
	     &phba->sli4_hba.sli_intf) ==
	     LPFC_SLI_INTF_IF_TYPE_6))) {
		struct lpfc_trunk_link link = phba->trunk_link;

		if (bf_get(lpfc_conf_trunk_port0, &phba->sli4_hba))
			len += scnprintf(buf + len, PAGE_SIZE - len,
				"Trunk port 0: Link %s %s\n",
				(link.link0.state == LPFC_LINK_UP) ?
				 "Up" : "Down. ",
				trunk_errmsg[link.link0.fault]);

		if (bf_get(lpfc_conf_trunk_port1, &phba->sli4_hba))
			len += scnprintf(buf + len, PAGE_SIZE - len,
				"Trunk port 1: Link %s %s\n",
				(link.link1.state == LPFC_LINK_UP) ?
				 "Up" : "Down. ",
				trunk_errmsg[link.link1.fault]);

		if (bf_get(lpfc_conf_trunk_port2, &phba->sli4_hba))
			len += scnprintf(buf + len, PAGE_SIZE - len,
				"Trunk port 2: Link %s %s\n",
				(link.link2.state == LPFC_LINK_UP) ?
				 "Up" : "Down. ",
				trunk_errmsg[link.link2.fault]);

		if (bf_get(lpfc_conf_trunk_port3, &phba->sli4_hba))
			len += scnprintf(buf + len, PAGE_SIZE - len,
				"Trunk port 3: Link %s %s\n",
				(link.link3.state == LPFC_LINK_UP) ?
				 "Up" : "Down. ",
				trunk_errmsg[link.link3.fault]);

	}

	return len;
}

/**
 * lpfc_sli4_protocol_show - Return the fip mode of the HBA
 * @dev: class unused variable.
 * @attr: device attribute, not used.
 * @buf: on return contains the module description text.
 *
 * Returns: size of formatted string.
 **/
static ssize_t
lpfc_sli4_protocol_show(struct device *dev, struct device_attribute *attr,
			char *buf)
{
	struct Scsi_Host *shost = class_to_shost(dev);
	struct lpfc_vport *vport = (struct lpfc_vport *) shost->hostdata;
	struct lpfc_hba *phba = vport->phba;

	if (phba->sli_rev < LPFC_SLI_REV4)
		return scnprintf(buf, PAGE_SIZE, "fc\n");

	if (phba->sli4_hba.lnk_info.lnk_dv == LPFC_LNK_DAT_VAL) {
		if (phba->sli4_hba.lnk_info.lnk_tp == LPFC_LNK_TYPE_GE)
			return scnprintf(buf, PAGE_SIZE, "fcoe\n");
		if (phba->sli4_hba.lnk_info.lnk_tp == LPFC_LNK_TYPE_FC)
			return scnprintf(buf, PAGE_SIZE, "fc\n");
	}
	return scnprintf(buf, PAGE_SIZE, "unknown\n");
}

/**
 * lpfc_oas_supported_show - Return whether or not Optimized Access Storage
 *			    (OAS) is supported.
 * @dev: class unused variable.
 * @attr: device attribute, not used.
 * @buf: on return contains the module description text.
 *
 * Returns: size of formatted string.
 **/
static ssize_t
lpfc_oas_supported_show(struct device *dev, struct device_attribute *attr,
			char *buf)
{
	struct Scsi_Host *shost = class_to_shost(dev);
	struct lpfc_vport *vport = (struct lpfc_vport *)shost->hostdata;
	struct lpfc_hba *phba = vport->phba;

	return scnprintf(buf, PAGE_SIZE, "%d\n",
			phba->sli4_hba.pc_sli4_params.oas_supported);
}

/**
 * lpfc_link_state_store - Transition the link_state on an HBA port
 * @dev: class device that is converted into a Scsi_host.
 * @attr: device attribute, not used.
 * @buf: one or more lpfc_polling_flags values.
 * @count: not used.
 *
 * Returns:
 * -EINVAL if the buffer is not "up" or "down"
 * return from link state change function if non-zero
 * length of the buf on success
 **/
static ssize_t
lpfc_link_state_store(struct device *dev, struct device_attribute *attr,
		const char *buf, size_t count)
{
	struct Scsi_Host  *shost = class_to_shost(dev);
	struct lpfc_vport *vport = (struct lpfc_vport *) shost->hostdata;
	struct lpfc_hba   *phba = vport->phba;

	int status = -EINVAL;

	if ((strncmp(buf, "up", sizeof("up") - 1) == 0) &&
			(phba->link_state == LPFC_LINK_DOWN))
		status = phba->lpfc_hba_init_link(phba, MBX_NOWAIT);
	else if ((strncmp(buf, "down", sizeof("down") - 1) == 0) &&
			(phba->link_state >= LPFC_LINK_UP))
		status = phba->lpfc_hba_down_link(phba, MBX_NOWAIT);

	if (status == 0)
		return strlen(buf);
	else
		return status;
}

/**
 * lpfc_num_discovered_ports_show - Return sum of mapped and unmapped vports
 * @dev: class device that is converted into a Scsi_host.
 * @attr: device attribute, not used.
 * @buf: on return contains the sum of fc mapped and unmapped.
 *
 * Description:
 * Returns the ascii text number of the sum of the fc mapped and unmapped
 * vport counts.
 *
 * Returns: size of formatted string.
 **/
static ssize_t
lpfc_num_discovered_ports_show(struct device *dev,
			       struct device_attribute *attr, char *buf)
{
	struct Scsi_Host  *shost = class_to_shost(dev);
	struct lpfc_vport *vport = (struct lpfc_vport *) shost->hostdata;

	return scnprintf(buf, PAGE_SIZE, "%d\n",
			vport->fc_map_cnt + vport->fc_unmap_cnt);
}

/**
 * lpfc_issue_lip - Misnomer, name carried over from long ago
 * @shost: Scsi_Host pointer.
 *
 * Description:
 * Bring the link down gracefully then re-init the link. The firmware will
 * re-init the fiber channel interface as required. Does not issue a LIP.
 *
 * Returns:
 * -EPERM port offline or management commands are being blocked
 * -ENOMEM cannot allocate memory for the mailbox command
 * -EIO error sending the mailbox command
 * zero for success
 **/
static int
lpfc_issue_lip(struct Scsi_Host *shost)
{
	struct lpfc_vport *vport = (struct lpfc_vport *) shost->hostdata;
	struct lpfc_hba   *phba = vport->phba;
	LPFC_MBOXQ_t *pmboxq;
	int mbxstatus = MBXERR_ERROR;

	/*
	 * If the link is offline, disabled or BLOCK_MGMT_IO
	 * it doesn't make any sense to allow issue_lip
	 */
	if ((vport->fc_flag & FC_OFFLINE_MODE) ||
	    (phba->hba_flag & LINK_DISABLED) ||
	    (phba->sli.sli_flag & LPFC_BLOCK_MGMT_IO))
		return -EPERM;

	pmboxq = mempool_alloc(phba->mbox_mem_pool,GFP_KERNEL);

	if (!pmboxq)
		return -ENOMEM;

	memset((void *)pmboxq, 0, sizeof (LPFC_MBOXQ_t));
	pmboxq->u.mb.mbxCommand = MBX_DOWN_LINK;
	pmboxq->u.mb.mbxOwner = OWN_HOST;

	mbxstatus = lpfc_sli_issue_mbox_wait(phba, pmboxq, LPFC_MBOX_TMO * 2);

	if ((mbxstatus == MBX_SUCCESS) &&
	    (pmboxq->u.mb.mbxStatus == 0 ||
	     pmboxq->u.mb.mbxStatus == MBXERR_LINK_DOWN)) {
		memset((void *)pmboxq, 0, sizeof (LPFC_MBOXQ_t));
		lpfc_init_link(phba, pmboxq, phba->cfg_topology,
			       phba->cfg_link_speed);
		mbxstatus = lpfc_sli_issue_mbox_wait(phba, pmboxq,
						     phba->fc_ratov * 2);
		if ((mbxstatus == MBX_SUCCESS) &&
		    (pmboxq->u.mb.mbxStatus == MBXERR_SEC_NO_PERMISSION))
			lpfc_printf_log(phba, KERN_ERR, LOG_MBOX | LOG_SLI,
					"2859 SLI authentication is required "
					"for INIT_LINK but has not done yet\n");
	}

	lpfc_set_loopback_flag(phba);
	if (mbxstatus != MBX_TIMEOUT)
		mempool_free(pmboxq, phba->mbox_mem_pool);

	if (mbxstatus == MBXERR_ERROR)
		return -EIO;

	return 0;
}

int
lpfc_emptyq_wait(struct lpfc_hba *phba, struct list_head *q, spinlock_t *lock)
{
	int cnt = 0;

	spin_lock_irq(lock);
	while (!list_empty(q)) {
		spin_unlock_irq(lock);
		msleep(20);
		if (cnt++ > 250) {  /* 5 secs */
			lpfc_printf_log(phba, KERN_WARNING, LOG_INIT,
					"0466 %s %s\n",
					"Outstanding IO when ",
					"bringing Adapter offline\n");
				return 0;
		}
		spin_lock_irq(lock);
	}
	spin_unlock_irq(lock);
	return 1;
}

/**
 * lpfc_do_offline - Issues a mailbox command to bring the link down
 * @phba: lpfc_hba pointer.
 * @type: LPFC_EVT_OFFLINE, LPFC_EVT_WARM_START, LPFC_EVT_KILL.
 *
 * Notes:
 * Assumes any error from lpfc_do_offline() will be negative.
 * Can wait up to 5 seconds for the port ring buffers count
 * to reach zero, prints a warning if it is not zero and continues.
 * lpfc_workq_post_event() returns a non-zero return code if call fails.
 *
 * Returns:
 * -EIO error posting the event
 * zero for success
 **/
static int
lpfc_do_offline(struct lpfc_hba *phba, uint32_t type)
{
	struct completion online_compl;
	struct lpfc_queue *qp = NULL;
	struct lpfc_sli_ring *pring;
	struct lpfc_sli *psli;
	int status = 0;
	int i;
	int rc;

	init_completion(&online_compl);
	rc = lpfc_workq_post_event(phba, &status, &online_compl,
			      LPFC_EVT_OFFLINE_PREP);
	if (rc == 0)
		return -ENOMEM;

	wait_for_completion(&online_compl);

	if (status != 0)
		return -EIO;

	psli = &phba->sli;

	/*
	 * If freeing the queues have already started, don't access them.
	 * Otherwise set FREE_WAIT to indicate that queues are being used
	 * to hold the freeing process until we finish.
	 */
	spin_lock_irq(&phba->hbalock);
	if (!(psli->sli_flag & LPFC_QUEUE_FREE_INIT)) {
		psli->sli_flag |= LPFC_QUEUE_FREE_WAIT;
	} else {
		spin_unlock_irq(&phba->hbalock);
		goto skip_wait;
	}
	spin_unlock_irq(&phba->hbalock);

	/* Wait a little for things to settle down, but not
	 * long enough for dev loss timeout to expire.
	 */
	if (phba->sli_rev != LPFC_SLI_REV4) {
		for (i = 0; i < psli->num_rings; i++) {
			pring = &psli->sli3_ring[i];
			if (!lpfc_emptyq_wait(phba, &pring->txcmplq,
					      &phba->hbalock))
				goto out;
		}
	} else {
		list_for_each_entry(qp, &phba->sli4_hba.lpfc_wq_list, wq_list) {
			pring = qp->pring;
			if (!pring)
				continue;
			if (!lpfc_emptyq_wait(phba, &pring->txcmplq,
					      &pring->ring_lock))
				goto out;
		}
	}
out:
	spin_lock_irq(&phba->hbalock);
	psli->sli_flag &= ~LPFC_QUEUE_FREE_WAIT;
	spin_unlock_irq(&phba->hbalock);

skip_wait:
	init_completion(&online_compl);
	rc = lpfc_workq_post_event(phba, &status, &online_compl, type);
	if (rc == 0)
		return -ENOMEM;

	wait_for_completion(&online_compl);

	if (status != 0)
		return -EIO;

	return 0;
}

/**
 * lpfc_reset_pci_bus - resets PCI bridge controller's secondary bus of an HBA
 * @phba: lpfc_hba pointer.
 *
 * Description:
 * Issues a PCI secondary bus reset for the phba->pcidev.
 *
 * Notes:
 * First walks the bus_list to ensure only PCI devices with Emulex
 * vendor id, device ids that support hot reset, only one occurrence
 * of function 0, and all ports on the bus are in offline mode to ensure the
 * hot reset only affects one valid HBA.
 *
 * Returns:
 * -ENOTSUPP, cfg_enable_hba_reset must be of value 2
 * -ENODEV,   NULL ptr to pcidev
 * -EBADSLT,  detected invalid device
 * -EBUSY,    port is not in offline state
 *      0,    successful
 */
static int
lpfc_reset_pci_bus(struct lpfc_hba *phba)
{
	struct pci_dev *pdev = phba->pcidev;
	struct Scsi_Host *shost = NULL;
	struct lpfc_hba *phba_other = NULL;
	struct pci_dev *ptr = NULL;
	int res;

	if (phba->cfg_enable_hba_reset != 2)
		return -ENOTSUPP;

	if (!pdev) {
		lpfc_printf_log(phba, KERN_INFO, LOG_INIT, "8345 pdev NULL!\n");
		return -ENODEV;
	}

	res = lpfc_check_pci_resettable(phba);
	if (res)
		return res;

	/* Walk the list of devices on the pci_dev's bus */
	list_for_each_entry(ptr, &pdev->bus->devices, bus_list) {
		/* Check port is offline */
		shost = pci_get_drvdata(ptr);
		if (shost) {
			phba_other =
				((struct lpfc_vport *)shost->hostdata)->phba;
			if (!(phba_other->pport->fc_flag & FC_OFFLINE_MODE)) {
				lpfc_printf_log(phba_other, KERN_INFO, LOG_INIT,
						"8349 WWPN = 0x%02x%02x%02x%02x"
						"%02x%02x%02x%02x is not "
						"offline!\n",
						phba_other->wwpn[0],
						phba_other->wwpn[1],
						phba_other->wwpn[2],
						phba_other->wwpn[3],
						phba_other->wwpn[4],
						phba_other->wwpn[5],
						phba_other->wwpn[6],
						phba_other->wwpn[7]);
				return -EBUSY;
			}
		}
	}

	/* Issue PCI bus reset */
	res = pci_reset_bus(pdev);
	if (res) {
		lpfc_printf_log(phba, KERN_ERR, LOG_INIT,
				"8350 PCI reset bus failed: %d\n", res);
	}

	return res;
}

/**
 * lpfc_selective_reset - Offline then onlines the port
 * @phba: lpfc_hba pointer.
 *
 * Description:
 * If the port is configured to allow a reset then the hba is brought
 * offline then online.
 *
 * Notes:
 * Assumes any error from lpfc_do_offline() will be negative.
 * Do not make this function static.
 *
 * Returns:
 * lpfc_do_offline() return code if not zero
 * -EIO reset not configured or error posting the event
 * zero for success
 **/
int
lpfc_selective_reset(struct lpfc_hba *phba)
{
	struct completion online_compl;
	int status = 0;
	int rc;

	if (!phba->cfg_enable_hba_reset)
		return -EACCES;

	if (!(phba->pport->fc_flag & FC_OFFLINE_MODE)) {
		status = lpfc_do_offline(phba, LPFC_EVT_OFFLINE);

		if (status != 0)
			return status;
	}

	init_completion(&online_compl);
	rc = lpfc_workq_post_event(phba, &status, &online_compl,
			      LPFC_EVT_ONLINE);
	if (rc == 0)
		return -ENOMEM;

	wait_for_completion(&online_compl);

	if (status != 0)
		return -EIO;

	return 0;
}

/**
 * lpfc_issue_reset - Selectively resets an adapter
 * @dev: class device that is converted into a Scsi_host.
 * @attr: device attribute, not used.
 * @buf: containing the string "selective".
 * @count: unused variable.
 *
 * Description:
 * If the buf contains the string "selective" then lpfc_selective_reset()
 * is called to perform the reset.
 *
 * Notes:
 * Assumes any error from lpfc_selective_reset() will be negative.
 * If lpfc_selective_reset() returns zero then the length of the buffer
 * is returned which indicates success
 *
 * Returns:
 * -EINVAL if the buffer does not contain the string "selective"
 * length of buf if lpfc-selective_reset() if the call succeeds
 * return value of lpfc_selective_reset() if the call fails
**/
static ssize_t
lpfc_issue_reset(struct device *dev, struct device_attribute *attr,
		 const char *buf, size_t count)
{
	struct Scsi_Host  *shost = class_to_shost(dev);
	struct lpfc_vport *vport = (struct lpfc_vport *) shost->hostdata;
	struct lpfc_hba   *phba = vport->phba;
	int status = -EINVAL;

	if (!phba->cfg_enable_hba_reset)
		return -EACCES;

	if (strncmp(buf, "selective", sizeof("selective") - 1) == 0)
		status = phba->lpfc_selective_reset(phba);

	if (status == 0)
		return strlen(buf);
	else
		return status;
}

/**
 * lpfc_sli4_pdev_status_reg_wait - Wait for pdev status register for readyness
 * @phba: lpfc_hba pointer.
 *
 * Description:
 * SLI4 interface type-2 device to wait on the sliport status register for
 * the readyness after performing a firmware reset.
 *
 * Returns:
 * zero for success, -EPERM when port does not have privilege to perform the
 * reset, -EIO when port timeout from recovering from the reset.
 *
 * Note:
 * As the caller will interpret the return code by value, be careful in making
 * change or addition to return codes.
 **/
int
lpfc_sli4_pdev_status_reg_wait(struct lpfc_hba *phba)
{
	struct lpfc_register portstat_reg = {0};
	int i;

	msleep(100);
	if (lpfc_readl(phba->sli4_hba.u.if_type2.STATUSregaddr,
		       &portstat_reg.word0))
		return -EIO;

	/* verify if privileged for the request operation */
	if (!bf_get(lpfc_sliport_status_rn, &portstat_reg) &&
	    !bf_get(lpfc_sliport_status_err, &portstat_reg))
		return -EPERM;

	/* wait for the SLI port firmware ready after firmware reset */
	for (i = 0; i < LPFC_FW_RESET_MAXIMUM_WAIT_10MS_CNT; i++) {
		msleep(10);
		if (lpfc_readl(phba->sli4_hba.u.if_type2.STATUSregaddr,
			       &portstat_reg.word0))
			continue;
		if (!bf_get(lpfc_sliport_status_err, &portstat_reg))
			continue;
		if (!bf_get(lpfc_sliport_status_rn, &portstat_reg))
			continue;
		if (!bf_get(lpfc_sliport_status_rdy, &portstat_reg))
			continue;
		break;
	}

	if (i < LPFC_FW_RESET_MAXIMUM_WAIT_10MS_CNT)
		return 0;
	else
		return -EIO;
}

/**
 * lpfc_sli4_pdev_reg_request - Request physical dev to perform a register acc
 * @phba: lpfc_hba pointer.
 *
 * Description:
 * Request SLI4 interface type-2 device to perform a physical register set
 * access.
 *
 * Returns:
 * zero for success
 **/
static ssize_t
lpfc_sli4_pdev_reg_request(struct lpfc_hba *phba, uint32_t opcode)
{
	struct completion online_compl;
	struct pci_dev *pdev = phba->pcidev;
	uint32_t before_fc_flag;
	uint32_t sriov_nr_virtfn;
	uint32_t reg_val;
	int status = 0, rc = 0;
	int job_posted = 1, sriov_err;

	if (!phba->cfg_enable_hba_reset)
		return -EACCES;

	if ((phba->sli_rev < LPFC_SLI_REV4) ||
	    (bf_get(lpfc_sli_intf_if_type, &phba->sli4_hba.sli_intf) <
	     LPFC_SLI_INTF_IF_TYPE_2))
		return -EPERM;

	/* Keep state if we need to restore back */
	before_fc_flag = phba->pport->fc_flag;
	sriov_nr_virtfn = phba->cfg_sriov_nr_virtfn;

	/* Disable SR-IOV virtual functions if enabled */
	if (phba->cfg_sriov_nr_virtfn) {
		pci_disable_sriov(pdev);
		phba->cfg_sriov_nr_virtfn = 0;
	}

	if (opcode == LPFC_FW_DUMP)
		phba->hba_flag |= HBA_FW_DUMP_OP;

	status = lpfc_do_offline(phba, LPFC_EVT_OFFLINE);

	if (status != 0) {
		phba->hba_flag &= ~HBA_FW_DUMP_OP;
		return status;
	}

	/* wait for the device to be quiesced before firmware reset */
	msleep(100);

	reg_val = readl(phba->sli4_hba.conf_regs_memmap_p +
			LPFC_CTL_PDEV_CTL_OFFSET);

	if (opcode == LPFC_FW_DUMP)
		reg_val |= LPFC_FW_DUMP_REQUEST;
	else if (opcode == LPFC_FW_RESET)
		reg_val |= LPFC_CTL_PDEV_CTL_FRST;
	else if (opcode == LPFC_DV_RESET)
		reg_val |= LPFC_CTL_PDEV_CTL_DRST;

	writel(reg_val, phba->sli4_hba.conf_regs_memmap_p +
	       LPFC_CTL_PDEV_CTL_OFFSET);
	/* flush */
	readl(phba->sli4_hba.conf_regs_memmap_p + LPFC_CTL_PDEV_CTL_OFFSET);

	/* delay driver action following IF_TYPE_2 reset */
	rc = lpfc_sli4_pdev_status_reg_wait(phba);

	if (rc == -EPERM) {
		/* no privilege for reset */
		lpfc_printf_log(phba, KERN_ERR, LOG_SLI,
				"3150 No privilege to perform the requested "
				"access: x%x\n", reg_val);
	} else if (rc == -EIO) {
		/* reset failed, there is nothing more we can do */
		lpfc_printf_log(phba, KERN_ERR, LOG_SLI,
				"3153 Fail to perform the requested "
				"access: x%x\n", reg_val);
		return rc;
	}

	/* keep the original port state */
	if (before_fc_flag & FC_OFFLINE_MODE)
		goto out;

	init_completion(&online_compl);
	job_posted = lpfc_workq_post_event(phba, &status, &online_compl,
					   LPFC_EVT_ONLINE);
	if (!job_posted)
		goto out;

	wait_for_completion(&online_compl);

out:
	/* in any case, restore the virtual functions enabled as before */
	if (sriov_nr_virtfn) {
		sriov_err =
			lpfc_sli_probe_sriov_nr_virtfn(phba, sriov_nr_virtfn);
		if (!sriov_err)
			phba->cfg_sriov_nr_virtfn = sriov_nr_virtfn;
	}

	/* return proper error code */
	if (!rc) {
		if (!job_posted)
			rc = -ENOMEM;
		else if (status)
			rc = -EIO;
	}
	return rc;
}

/**
 * lpfc_nport_evt_cnt_show - Return the number of nport events
 * @dev: class device that is converted into a Scsi_host.
 * @attr: device attribute, not used.
 * @buf: on return contains the ascii number of nport events.
 *
 * Returns: size of formatted string.
 **/
static ssize_t
lpfc_nport_evt_cnt_show(struct device *dev, struct device_attribute *attr,
			char *buf)
{
	struct Scsi_Host  *shost = class_to_shost(dev);
	struct lpfc_vport *vport = (struct lpfc_vport *) shost->hostdata;
	struct lpfc_hba   *phba = vport->phba;

	return scnprintf(buf, PAGE_SIZE, "%d\n", phba->nport_event_cnt);
}

static int
lpfc_set_trunking(struct lpfc_hba *phba, char *buff_out)
{
	LPFC_MBOXQ_t *mbox = NULL;
	unsigned long val = 0;
	char *pval = NULL;
	int rc = 0;

	if (!strncmp("enable", buff_out,
				 strlen("enable"))) {
		pval = buff_out + strlen("enable") + 1;
		rc = kstrtoul(pval, 0, &val);
		if (rc)
			return rc; /* Invalid  number */
	} else if (!strncmp("disable", buff_out,
				 strlen("disable"))) {
		val = 0;
	} else {
		return -EINVAL;  /* Invalid command */
	}

	switch (val) {
	case 0:
		val = 0x0; /* Disable */
		break;
	case 2:
		val = 0x1; /* Enable two port trunk */
		break;
	case 4:
		val = 0x2; /* Enable four port trunk */
		break;
	default:
		return -EINVAL;
	}

	lpfc_printf_log(phba, KERN_ERR, LOG_MBOX,
			"0070 Set trunk mode with val %ld ", val);

	mbox = mempool_alloc(phba->mbox_mem_pool, GFP_KERNEL);
	if (!mbox)
		return -ENOMEM;

	lpfc_sli4_config(phba, mbox, LPFC_MBOX_SUBSYSTEM_FCOE,
			 LPFC_MBOX_OPCODE_FCOE_FC_SET_TRUNK_MODE,
			 12, LPFC_SLI4_MBX_EMBED);

	bf_set(lpfc_mbx_set_trunk_mode,
	       &mbox->u.mqe.un.set_trunk_mode,
	       val);
	rc = lpfc_sli_issue_mbox(phba, mbox, MBX_POLL);
	if (rc)
		lpfc_printf_log(phba, KERN_ERR, LOG_MBOX,
				"0071 Set trunk mode failed with status: %d",
				rc);
	if (rc != MBX_TIMEOUT)
		mempool_free(mbox, phba->mbox_mem_pool);

	return 0;
}

/**
 * lpfc_board_mode_show - Return the state of the board
 * @dev: class device that is converted into a Scsi_host.
 * @attr: device attribute, not used.
 * @buf: on return contains the state of the adapter.
 *
 * Returns: size of formatted string.
 **/
static ssize_t
lpfc_board_mode_show(struct device *dev, struct device_attribute *attr,
		     char *buf)
{
	struct Scsi_Host  *shost = class_to_shost(dev);
	struct lpfc_vport *vport = (struct lpfc_vport *) shost->hostdata;
	struct lpfc_hba   *phba = vport->phba;
	char  * state;

	if (phba->link_state == LPFC_HBA_ERROR)
		state = "error";
	else if (phba->link_state == LPFC_WARM_START)
		state = "warm start";
	else if (phba->link_state == LPFC_INIT_START)
		state = "offline";
	else
		state = "online";

	return scnprintf(buf, PAGE_SIZE, "%s\n", state);
}

/**
 * lpfc_board_mode_store - Puts the hba in online, offline, warm or error state
 * @dev: class device that is converted into a Scsi_host.
 * @attr: device attribute, not used.
 * @buf: containing one of the strings "online", "offline", "warm" or "error".
 * @count: unused variable.
 *
 * Returns:
 * -EACCES if enable hba reset not enabled
 * -EINVAL if the buffer does not contain a valid string (see above)
 * -EIO if lpfc_workq_post_event() or lpfc_do_offline() fails
 * buf length greater than zero indicates success
 **/
static ssize_t
lpfc_board_mode_store(struct device *dev, struct device_attribute *attr,
		      const char *buf, size_t count)
{
	struct Scsi_Host  *shost = class_to_shost(dev);
	struct lpfc_vport *vport = (struct lpfc_vport *) shost->hostdata;
	struct lpfc_hba   *phba = vport->phba;
	struct completion online_compl;
	char *board_mode_str = NULL;
	int status = 0;
	int rc;

	if (!phba->cfg_enable_hba_reset) {
		status = -EACCES;
		goto board_mode_out;
	}

	lpfc_printf_vlog(vport, KERN_ERR, LOG_INIT,
			 "3050 lpfc_board_mode set to %s\n", buf);

	init_completion(&online_compl);

	if(strncmp(buf, "online", sizeof("online") - 1) == 0) {
		rc = lpfc_workq_post_event(phba, &status, &online_compl,
				      LPFC_EVT_ONLINE);
		if (rc == 0) {
			status = -ENOMEM;
			goto board_mode_out;
		}
		wait_for_completion(&online_compl);
		if (status)
			status = -EIO;
	} else if (strncmp(buf, "offline", sizeof("offline") - 1) == 0)
		status = lpfc_do_offline(phba, LPFC_EVT_OFFLINE);
	else if (strncmp(buf, "warm", sizeof("warm") - 1) == 0)
		if (phba->sli_rev == LPFC_SLI_REV4)
			status = -EINVAL;
		else
			status = lpfc_do_offline(phba, LPFC_EVT_WARM_START);
	else if (strncmp(buf, "error", sizeof("error") - 1) == 0)
		if (phba->sli_rev == LPFC_SLI_REV4)
			status = -EINVAL;
		else
			status = lpfc_do_offline(phba, LPFC_EVT_KILL);
	else if (strncmp(buf, "dump", sizeof("dump") - 1) == 0)
		status = lpfc_sli4_pdev_reg_request(phba, LPFC_FW_DUMP);
	else if (strncmp(buf, "fw_reset", sizeof("fw_reset") - 1) == 0)
		status = lpfc_sli4_pdev_reg_request(phba, LPFC_FW_RESET);
	else if (strncmp(buf, "dv_reset", sizeof("dv_reset") - 1) == 0)
		status = lpfc_sli4_pdev_reg_request(phba, LPFC_DV_RESET);
	else if (strncmp(buf, "pci_bus_reset", sizeof("pci_bus_reset") - 1)
		 == 0)
		status = lpfc_reset_pci_bus(phba);
	else if (strncmp(buf, "trunk", sizeof("trunk") - 1) == 0)
		status = lpfc_set_trunking(phba, (char *)buf + sizeof("trunk"));
	else
		status = -EINVAL;

board_mode_out:
	if (!status)
		return strlen(buf);
	else {
		board_mode_str = strchr(buf, '\n');
		if (board_mode_str)
			*board_mode_str = '\0';
		lpfc_printf_vlog(vport, KERN_ERR, LOG_INIT,
				 "3097 Failed \"%s\", status(%d), "
				 "fc_flag(x%x)\n",
				 buf, status, phba->pport->fc_flag);
		return status;
	}
}

/**
 * lpfc_get_hba_info - Return various bits of informaton about the adapter
 * @phba: pointer to the adapter structure.
 * @mxri: max xri count.
 * @axri: available xri count.
 * @mrpi: max rpi count.
 * @arpi: available rpi count.
 * @mvpi: max vpi count.
 * @avpi: available vpi count.
 *
 * Description:
 * If an integer pointer for an count is not null then the value for the
 * count is returned.
 *
 * Returns:
 * zero on error
 * one for success
 **/
static int
lpfc_get_hba_info(struct lpfc_hba *phba,
		  uint32_t *mxri, uint32_t *axri,
		  uint32_t *mrpi, uint32_t *arpi,
		  uint32_t *mvpi, uint32_t *avpi)
{
	struct lpfc_mbx_read_config *rd_config;
	LPFC_MBOXQ_t *pmboxq;
	MAILBOX_t *pmb;
	int rc = 0;
	uint32_t max_vpi;

	/*
	 * prevent udev from issuing mailbox commands until the port is
	 * configured.
	 */
	if (phba->link_state < LPFC_LINK_DOWN ||
	    !phba->mbox_mem_pool ||
	    (phba->sli.sli_flag & LPFC_SLI_ACTIVE) == 0)
		return 0;

	if (phba->sli.sli_flag & LPFC_BLOCK_MGMT_IO)
		return 0;

	pmboxq = mempool_alloc(phba->mbox_mem_pool, GFP_KERNEL);
	if (!pmboxq)
		return 0;
	memset(pmboxq, 0, sizeof (LPFC_MBOXQ_t));

	pmb = &pmboxq->u.mb;
	pmb->mbxCommand = MBX_READ_CONFIG;
	pmb->mbxOwner = OWN_HOST;
	pmboxq->ctx_buf = NULL;

	if (phba->pport->fc_flag & FC_OFFLINE_MODE)
		rc = MBX_NOT_FINISHED;
	else
		rc = lpfc_sli_issue_mbox_wait(phba, pmboxq, phba->fc_ratov * 2);

	if (rc != MBX_SUCCESS) {
		if (rc != MBX_TIMEOUT)
			mempool_free(pmboxq, phba->mbox_mem_pool);
		return 0;
	}

	if (phba->sli_rev == LPFC_SLI_REV4) {
		rd_config = &pmboxq->u.mqe.un.rd_config;
		if (mrpi)
			*mrpi = bf_get(lpfc_mbx_rd_conf_rpi_count, rd_config);
		if (arpi)
			*arpi = bf_get(lpfc_mbx_rd_conf_rpi_count, rd_config) -
					phba->sli4_hba.max_cfg_param.rpi_used;
		if (mxri)
			*mxri = bf_get(lpfc_mbx_rd_conf_xri_count, rd_config);
		if (axri)
			*axri = bf_get(lpfc_mbx_rd_conf_xri_count, rd_config) -
					phba->sli4_hba.max_cfg_param.xri_used;

		/* Account for differences with SLI-3.  Get vpi count from
		 * mailbox data and subtract one for max vpi value.
		 */
		max_vpi = (bf_get(lpfc_mbx_rd_conf_vpi_count, rd_config) > 0) ?
			(bf_get(lpfc_mbx_rd_conf_vpi_count, rd_config) - 1) : 0;

		/* Limit the max we support */
		if (max_vpi > LPFC_MAX_VPI)
			max_vpi = LPFC_MAX_VPI;
		if (mvpi)
			*mvpi = max_vpi;
		if (avpi)
			*avpi = max_vpi - phba->sli4_hba.max_cfg_param.vpi_used;
	} else {
		if (mrpi)
			*mrpi = pmb->un.varRdConfig.max_rpi;
		if (arpi)
			*arpi = pmb->un.varRdConfig.avail_rpi;
		if (mxri)
			*mxri = pmb->un.varRdConfig.max_xri;
		if (axri)
			*axri = pmb->un.varRdConfig.avail_xri;
		if (mvpi)
			*mvpi = pmb->un.varRdConfig.max_vpi;
		if (avpi) {
			/* avail_vpi is only valid if link is up and ready */
			if (phba->link_state == LPFC_HBA_READY)
				*avpi = pmb->un.varRdConfig.avail_vpi;
			else
				*avpi = pmb->un.varRdConfig.max_vpi;
		}
	}

	mempool_free(pmboxq, phba->mbox_mem_pool);
	return 1;
}

/**
 * lpfc_max_rpi_show - Return maximum rpi
 * @dev: class device that is converted into a Scsi_host.
 * @attr: device attribute, not used.
 * @buf: on return contains the maximum rpi count in decimal or "Unknown".
 *
 * Description:
 * Calls lpfc_get_hba_info() asking for just the mrpi count.
 * If lpfc_get_hba_info() returns zero (failure) the buffer text is set
 * to "Unknown" and the buffer length is returned, therefore the caller
 * must check for "Unknown" in the buffer to detect a failure.
 *
 * Returns: size of formatted string.
 **/
static ssize_t
lpfc_max_rpi_show(struct device *dev, struct device_attribute *attr,
		  char *buf)
{
	struct Scsi_Host  *shost = class_to_shost(dev);
	struct lpfc_vport *vport = (struct lpfc_vport *) shost->hostdata;
	struct lpfc_hba   *phba = vport->phba;
	uint32_t cnt;

	if (lpfc_get_hba_info(phba, NULL, NULL, &cnt, NULL, NULL, NULL))
		return scnprintf(buf, PAGE_SIZE, "%d\n", cnt);
	return scnprintf(buf, PAGE_SIZE, "Unknown\n");
}

/**
 * lpfc_used_rpi_show - Return maximum rpi minus available rpi
 * @dev: class device that is converted into a Scsi_host.
 * @attr: device attribute, not used.
 * @buf: containing the used rpi count in decimal or "Unknown".
 *
 * Description:
 * Calls lpfc_get_hba_info() asking for just the mrpi and arpi counts.
 * If lpfc_get_hba_info() returns zero (failure) the buffer text is set
 * to "Unknown" and the buffer length is returned, therefore the caller
 * must check for "Unknown" in the buffer to detect a failure.
 *
 * Returns: size of formatted string.
 **/
static ssize_t
lpfc_used_rpi_show(struct device *dev, struct device_attribute *attr,
		   char *buf)
{
	struct Scsi_Host  *shost = class_to_shost(dev);
	struct lpfc_vport *vport = (struct lpfc_vport *) shost->hostdata;
	struct lpfc_hba   *phba = vport->phba;
	uint32_t cnt, acnt;

	if (lpfc_get_hba_info(phba, NULL, NULL, &cnt, &acnt, NULL, NULL))
		return scnprintf(buf, PAGE_SIZE, "%d\n", (cnt - acnt));
	return scnprintf(buf, PAGE_SIZE, "Unknown\n");
}

/**
 * lpfc_max_xri_show - Return maximum xri
 * @dev: class device that is converted into a Scsi_host.
 * @attr: device attribute, not used.
 * @buf: on return contains the maximum xri count in decimal or "Unknown".
 *
 * Description:
 * Calls lpfc_get_hba_info() asking for just the mrpi count.
 * If lpfc_get_hba_info() returns zero (failure) the buffer text is set
 * to "Unknown" and the buffer length is returned, therefore the caller
 * must check for "Unknown" in the buffer to detect a failure.
 *
 * Returns: size of formatted string.
 **/
static ssize_t
lpfc_max_xri_show(struct device *dev, struct device_attribute *attr,
		  char *buf)
{
	struct Scsi_Host  *shost = class_to_shost(dev);
	struct lpfc_vport *vport = (struct lpfc_vport *) shost->hostdata;
	struct lpfc_hba   *phba = vport->phba;
	uint32_t cnt;

	if (lpfc_get_hba_info(phba, &cnt, NULL, NULL, NULL, NULL, NULL))
		return scnprintf(buf, PAGE_SIZE, "%d\n", cnt);
	return scnprintf(buf, PAGE_SIZE, "Unknown\n");
}

/**
 * lpfc_used_xri_show - Return maximum xpi minus the available xpi
 * @dev: class device that is converted into a Scsi_host.
 * @attr: device attribute, not used.
 * @buf: on return contains the used xri count in decimal or "Unknown".
 *
 * Description:
 * Calls lpfc_get_hba_info() asking for just the mxri and axri counts.
 * If lpfc_get_hba_info() returns zero (failure) the buffer text is set
 * to "Unknown" and the buffer length is returned, therefore the caller
 * must check for "Unknown" in the buffer to detect a failure.
 *
 * Returns: size of formatted string.
 **/
static ssize_t
lpfc_used_xri_show(struct device *dev, struct device_attribute *attr,
		   char *buf)
{
	struct Scsi_Host  *shost = class_to_shost(dev);
	struct lpfc_vport *vport = (struct lpfc_vport *) shost->hostdata;
	struct lpfc_hba   *phba = vport->phba;
	uint32_t cnt, acnt;

	if (lpfc_get_hba_info(phba, &cnt, &acnt, NULL, NULL, NULL, NULL))
		return scnprintf(buf, PAGE_SIZE, "%d\n", (cnt - acnt));
	return scnprintf(buf, PAGE_SIZE, "Unknown\n");
}

/**
 * lpfc_max_vpi_show - Return maximum vpi
 * @dev: class device that is converted into a Scsi_host.
 * @attr: device attribute, not used.
 * @buf: on return contains the maximum vpi count in decimal or "Unknown".
 *
 * Description:
 * Calls lpfc_get_hba_info() asking for just the mvpi count.
 * If lpfc_get_hba_info() returns zero (failure) the buffer text is set
 * to "Unknown" and the buffer length is returned, therefore the caller
 * must check for "Unknown" in the buffer to detect a failure.
 *
 * Returns: size of formatted string.
 **/
static ssize_t
lpfc_max_vpi_show(struct device *dev, struct device_attribute *attr,
		  char *buf)
{
	struct Scsi_Host  *shost = class_to_shost(dev);
	struct lpfc_vport *vport = (struct lpfc_vport *) shost->hostdata;
	struct lpfc_hba   *phba = vport->phba;
	uint32_t cnt;

	if (lpfc_get_hba_info(phba, NULL, NULL, NULL, NULL, &cnt, NULL))
		return scnprintf(buf, PAGE_SIZE, "%d\n", cnt);
	return scnprintf(buf, PAGE_SIZE, "Unknown\n");
}

/**
 * lpfc_used_vpi_show - Return maximum vpi minus the available vpi
 * @dev: class device that is converted into a Scsi_host.
 * @attr: device attribute, not used.
 * @buf: on return contains the used vpi count in decimal or "Unknown".
 *
 * Description:
 * Calls lpfc_get_hba_info() asking for just the mvpi and avpi counts.
 * If lpfc_get_hba_info() returns zero (failure) the buffer text is set
 * to "Unknown" and the buffer length is returned, therefore the caller
 * must check for "Unknown" in the buffer to detect a failure.
 *
 * Returns: size of formatted string.
 **/
static ssize_t
lpfc_used_vpi_show(struct device *dev, struct device_attribute *attr,
		   char *buf)
{
	struct Scsi_Host  *shost = class_to_shost(dev);
	struct lpfc_vport *vport = (struct lpfc_vport *) shost->hostdata;
	struct lpfc_hba   *phba = vport->phba;
	uint32_t cnt, acnt;

	if (lpfc_get_hba_info(phba, NULL, NULL, NULL, NULL, &cnt, &acnt))
		return scnprintf(buf, PAGE_SIZE, "%d\n", (cnt - acnt));
	return scnprintf(buf, PAGE_SIZE, "Unknown\n");
}

/**
 * lpfc_npiv_info_show - Return text about NPIV support for the adapter
 * @dev: class device that is converted into a Scsi_host.
 * @attr: device attribute, not used.
 * @buf: text that must be interpreted to determine if npiv is supported.
 *
 * Description:
 * Buffer will contain text indicating npiv is not suppoerted on the port,
 * the port is an NPIV physical port, or it is an npiv virtual port with
 * the id of the vport.
 *
 * Returns: size of formatted string.
 **/
static ssize_t
lpfc_npiv_info_show(struct device *dev, struct device_attribute *attr,
		    char *buf)
{
	struct Scsi_Host  *shost = class_to_shost(dev);
	struct lpfc_vport *vport = (struct lpfc_vport *) shost->hostdata;
	struct lpfc_hba   *phba = vport->phba;

	if (!(phba->max_vpi))
		return scnprintf(buf, PAGE_SIZE, "NPIV Not Supported\n");
	if (vport->port_type == LPFC_PHYSICAL_PORT)
		return scnprintf(buf, PAGE_SIZE, "NPIV Physical\n");
	return scnprintf(buf, PAGE_SIZE, "NPIV Virtual (VPI %d)\n", vport->vpi);
}

/**
 * lpfc_poll_show - Return text about poll support for the adapter
 * @dev: class device that is converted into a Scsi_host.
 * @attr: device attribute, not used.
 * @buf: on return contains the cfg_poll in hex.
 *
 * Notes:
 * cfg_poll should be a lpfc_polling_flags type.
 *
 * Returns: size of formatted string.
 **/
static ssize_t
lpfc_poll_show(struct device *dev, struct device_attribute *attr,
	       char *buf)
{
	struct Scsi_Host  *shost = class_to_shost(dev);
	struct lpfc_vport *vport = (struct lpfc_vport *) shost->hostdata;
	struct lpfc_hba   *phba = vport->phba;

	return scnprintf(buf, PAGE_SIZE, "%#x\n", phba->cfg_poll);
}

/**
 * lpfc_poll_store - Set the value of cfg_poll for the adapter
 * @dev: class device that is converted into a Scsi_host.
 * @attr: device attribute, not used.
 * @buf: one or more lpfc_polling_flags values.
 * @count: not used.
 *
 * Notes:
 * buf contents converted to integer and checked for a valid value.
 *
 * Returns:
 * -EINVAL if the buffer connot be converted or is out of range
 * length of the buf on success
 **/
static ssize_t
lpfc_poll_store(struct device *dev, struct device_attribute *attr,
		const char *buf, size_t count)
{
	struct Scsi_Host  *shost = class_to_shost(dev);
	struct lpfc_vport *vport = (struct lpfc_vport *) shost->hostdata;
	struct lpfc_hba   *phba = vport->phba;
	uint32_t creg_val;
	uint32_t old_val;
	int val=0;

	if (!isdigit(buf[0]))
		return -EINVAL;

	if (sscanf(buf, "%i", &val) != 1)
		return -EINVAL;

	if ((val & 0x3) != val)
		return -EINVAL;

	if (phba->sli_rev == LPFC_SLI_REV4)
		val = 0;

	lpfc_printf_vlog(vport, KERN_ERR, LOG_INIT,
		"3051 lpfc_poll changed from %d to %d\n",
		phba->cfg_poll, val);

	spin_lock_irq(&phba->hbalock);

	old_val = phba->cfg_poll;

	if (val & ENABLE_FCP_RING_POLLING) {
		if ((val & DISABLE_FCP_RING_INT) &&
		    !(old_val & DISABLE_FCP_RING_INT)) {
			if (lpfc_readl(phba->HCregaddr, &creg_val)) {
				spin_unlock_irq(&phba->hbalock);
				return -EINVAL;
			}
			creg_val &= ~(HC_R0INT_ENA << LPFC_FCP_RING);
			writel(creg_val, phba->HCregaddr);
			readl(phba->HCregaddr); /* flush */

			lpfc_poll_start_timer(phba);
		}
	} else if (val != 0x0) {
		spin_unlock_irq(&phba->hbalock);
		return -EINVAL;
	}

	if (!(val & DISABLE_FCP_RING_INT) &&
	    (old_val & DISABLE_FCP_RING_INT))
	{
		spin_unlock_irq(&phba->hbalock);
		del_timer(&phba->fcp_poll_timer);
		spin_lock_irq(&phba->hbalock);
		if (lpfc_readl(phba->HCregaddr, &creg_val)) {
			spin_unlock_irq(&phba->hbalock);
			return -EINVAL;
		}
		creg_val |= (HC_R0INT_ENA << LPFC_FCP_RING);
		writel(creg_val, phba->HCregaddr);
		readl(phba->HCregaddr); /* flush */
	}

	phba->cfg_poll = val;

	spin_unlock_irq(&phba->hbalock);

	return strlen(buf);
}

/**
 * lpfc_sriov_hw_max_virtfn_show - Return maximum number of virtual functions
 * @dev: class converted to a Scsi_host structure.
 * @attr: device attribute, not used.
 * @buf: on return contains the formatted support level.
 *
 * Description:
 * Returns the maximum number of virtual functions a physical function can
 * support, 0 will be returned if called on virtual function.
 *
 * Returns: size of formatted string.
 **/
static ssize_t
lpfc_sriov_hw_max_virtfn_show(struct device *dev,
			      struct device_attribute *attr,
			      char *buf)
{
	struct Scsi_Host *shost = class_to_shost(dev);
	struct lpfc_vport *vport = (struct lpfc_vport *) shost->hostdata;
	struct lpfc_hba *phba = vport->phba;
	uint16_t max_nr_virtfn;

	max_nr_virtfn = lpfc_sli_sriov_nr_virtfn_get(phba);
	return scnprintf(buf, PAGE_SIZE, "%d\n", max_nr_virtfn);
}

static inline bool lpfc_rangecheck(uint val, uint min, uint max)
{
	return val >= min && val <= max;
}

/**
 * lpfc_enable_bbcr_set: Sets an attribute value.
 * @phba: pointer the the adapter structure.
 * @val: integer attribute value.
 *
 * Description:
 * Validates the min and max values then sets the
 * adapter config field if in the valid range. prints error message
 * and does not set the parameter if invalid.
 *
 * Returns:
 * zero on success
 * -EINVAL if val is invalid
 */
static ssize_t
lpfc_enable_bbcr_set(struct lpfc_hba *phba, uint val)
{
	if (lpfc_rangecheck(val, 0, 1) && phba->sli_rev == LPFC_SLI_REV4) {
		lpfc_printf_log(phba, KERN_ERR, LOG_INIT,
				"3068 %s_enable_bbcr changed from %d to %d\n",
				LPFC_DRIVER_NAME, phba->cfg_enable_bbcr, val);
		phba->cfg_enable_bbcr = val;
		return 0;
	}
	lpfc_printf_log(phba, KERN_ERR, LOG_INIT,
			"0451 %s_enable_bbcr cannot set to %d, range is 0, 1\n",
			LPFC_DRIVER_NAME, val);
	return -EINVAL;
}

static inline bool lpfc_rangecheck(uint val, uint min, uint max)
{
	return val >= min && val <= max;
}

/**
 * lpfc_param_show - Return a cfg attribute value in decimal
 *
 * Description:
 * Macro that given an attr e.g. hba_queue_depth expands
 * into a function with the name lpfc_hba_queue_depth_show.
 *
 * lpfc_##attr##_show: Return the decimal value of an adapters cfg_xxx field.
 * @dev: class device that is converted into a Scsi_host.
 * @attr: device attribute, not used.
 * @buf: on return contains the attribute value in decimal.
 *
 * Returns: size of formatted string.
 **/
#define lpfc_param_show(attr)	\
static ssize_t \
lpfc_##attr##_show(struct device *dev, struct device_attribute *attr, \
		   char *buf) \
{ \
	struct Scsi_Host  *shost = class_to_shost(dev);\
	struct lpfc_vport *vport = (struct lpfc_vport *) shost->hostdata;\
	struct lpfc_hba   *phba = vport->phba;\
	return scnprintf(buf, PAGE_SIZE, "%d\n",\
			phba->cfg_##attr);\
}

/**
 * lpfc_param_hex_show - Return a cfg attribute value in hex
 *
 * Description:
 * Macro that given an attr e.g. hba_queue_depth expands
 * into a function with the name lpfc_hba_queue_depth_show
 *
 * lpfc_##attr##_show: Return the hex value of an adapters cfg_xxx field.
 * @dev: class device that is converted into a Scsi_host.
 * @attr: device attribute, not used.
 * @buf: on return contains the attribute value in hexadecimal.
 *
 * Returns: size of formatted string.
 **/
#define lpfc_param_hex_show(attr)	\
static ssize_t \
lpfc_##attr##_show(struct device *dev, struct device_attribute *attr, \
		   char *buf) \
{ \
	struct Scsi_Host  *shost = class_to_shost(dev);\
	struct lpfc_vport *vport = (struct lpfc_vport *) shost->hostdata;\
	struct lpfc_hba   *phba = vport->phba;\
	uint val = 0;\
	val = phba->cfg_##attr;\
	return scnprintf(buf, PAGE_SIZE, "%#x\n",\
			phba->cfg_##attr);\
}

/**
 * lpfc_param_init - Initializes a cfg attribute
 *
 * Description:
 * Macro that given an attr e.g. hba_queue_depth expands
 * into a function with the name lpfc_hba_queue_depth_init. The macro also
 * takes a default argument, a minimum and maximum argument.
 *
 * lpfc_##attr##_init: Initializes an attribute.
 * @phba: pointer the the adapter structure.
 * @val: integer attribute value.
 *
 * Validates the min and max values then sets the adapter config field
 * accordingly, or uses the default if out of range and prints an error message.
 *
 * Returns:
 * zero on success
 * -EINVAL if default used
 **/
#define lpfc_param_init(attr, default, minval, maxval)	\
static int \
lpfc_##attr##_init(struct lpfc_hba *phba, uint val) \
{ \
	if (lpfc_rangecheck(val, minval, maxval)) {\
		phba->cfg_##attr = val;\
		return 0;\
	}\
	lpfc_printf_log(phba, KERN_ERR, LOG_INIT, \
			"0449 lpfc_"#attr" attribute cannot be set to %d, "\
			"allowed range is ["#minval", "#maxval"]\n", val); \
	phba->cfg_##attr = default;\
	return -EINVAL;\
}

/**
 * lpfc_param_set - Set a cfg attribute value
 *
 * Description:
 * Macro that given an attr e.g. hba_queue_depth expands
 * into a function with the name lpfc_hba_queue_depth_set
 *
 * lpfc_##attr##_set: Sets an attribute value.
 * @phba: pointer the the adapter structure.
 * @val: integer attribute value.
 *
 * Description:
 * Validates the min and max values then sets the
 * adapter config field if in the valid range. prints error message
 * and does not set the parameter if invalid.
 *
 * Returns:
 * zero on success
 * -EINVAL if val is invalid
 **/
#define lpfc_param_set(attr, default, minval, maxval)	\
static int \
lpfc_##attr##_set(struct lpfc_hba *phba, uint val) \
{ \
	if (lpfc_rangecheck(val, minval, maxval)) {\
		lpfc_printf_log(phba, KERN_ERR, LOG_INIT, \
			"3052 lpfc_" #attr " changed from %d to %d\n", \
			phba->cfg_##attr, val); \
		phba->cfg_##attr = val;\
		return 0;\
	}\
	lpfc_printf_log(phba, KERN_ERR, LOG_INIT, \
			"0450 lpfc_"#attr" attribute cannot be set to %d, "\
			"allowed range is ["#minval", "#maxval"]\n", val); \
	return -EINVAL;\
}

/**
 * lpfc_param_store - Set a vport attribute value
 *
 * Description:
 * Macro that given an attr e.g. hba_queue_depth expands
 * into a function with the name lpfc_hba_queue_depth_store.
 *
 * lpfc_##attr##_store: Set an sttribute value.
 * @dev: class device that is converted into a Scsi_host.
 * @attr: device attribute, not used.
 * @buf: contains the attribute value in ascii.
 * @count: not used.
 *
 * Description:
 * Convert the ascii text number to an integer, then
 * use the lpfc_##attr##_set function to set the value.
 *
 * Returns:
 * -EINVAL if val is invalid or lpfc_##attr##_set() fails
 * length of buffer upon success.
 **/
#define lpfc_param_store(attr)	\
static ssize_t \
lpfc_##attr##_store(struct device *dev, struct device_attribute *attr, \
		    const char *buf, size_t count) \
{ \
	struct Scsi_Host  *shost = class_to_shost(dev);\
	struct lpfc_vport *vport = (struct lpfc_vport *) shost->hostdata;\
	struct lpfc_hba   *phba = vport->phba;\
	uint val = 0;\
	if (!isdigit(buf[0]))\
		return -EINVAL;\
	if (sscanf(buf, "%i", &val) != 1)\
		return -EINVAL;\
	if (lpfc_##attr##_set(phba, val) == 0) \
		return strlen(buf);\
	else \
		return -EINVAL;\
}

/**
 * lpfc_vport_param_show - Return decimal formatted cfg attribute value
 *
 * Description:
 * Macro that given an attr e.g. hba_queue_depth expands
 * into a function with the name lpfc_hba_queue_depth_show
 *
 * lpfc_##attr##_show: prints the attribute value in decimal.
 * @dev: class device that is converted into a Scsi_host.
 * @attr: device attribute, not used.
 * @buf: on return contains the attribute value in decimal.
 *
 * Returns: length of formatted string.
 **/
#define lpfc_vport_param_show(attr)	\
static ssize_t \
lpfc_##attr##_show(struct device *dev, struct device_attribute *attr, \
		   char *buf) \
{ \
	struct Scsi_Host  *shost = class_to_shost(dev);\
	struct lpfc_vport *vport = (struct lpfc_vport *) shost->hostdata;\
	return scnprintf(buf, PAGE_SIZE, "%d\n", vport->cfg_##attr);\
}

/**
 * lpfc_vport_param_hex_show - Return hex formatted attribute value
 *
 * Description:
 * Macro that given an attr e.g.
 * hba_queue_depth expands into a function with the name
 * lpfc_hba_queue_depth_show
 *
 * lpfc_##attr##_show: prints the attribute value in hexadecimal.
 * @dev: class device that is converted into a Scsi_host.
 * @attr: device attribute, not used.
 * @buf: on return contains the attribute value in hexadecimal.
 *
 * Returns: length of formatted string.
 **/
#define lpfc_vport_param_hex_show(attr)	\
static ssize_t \
lpfc_##attr##_show(struct device *dev, struct device_attribute *attr, \
		   char *buf) \
{ \
	struct Scsi_Host  *shost = class_to_shost(dev);\
	struct lpfc_vport *vport = (struct lpfc_vport *) shost->hostdata;\
	return scnprintf(buf, PAGE_SIZE, "%#x\n", vport->cfg_##attr);\
}

/**
 * lpfc_vport_param_init - Initialize a vport cfg attribute
 *
 * Description:
 * Macro that given an attr e.g. hba_queue_depth expands
 * into a function with the name lpfc_hba_queue_depth_init. The macro also
 * takes a default argument, a minimum and maximum argument.
 *
 * lpfc_##attr##_init: validates the min and max values then sets the
 * adapter config field accordingly, or uses the default if out of range
 * and prints an error message.
 * @phba: pointer the the adapter structure.
 * @val: integer attribute value.
 *
 * Returns:
 * zero on success
 * -EINVAL if default used
 **/
#define lpfc_vport_param_init(attr, default, minval, maxval)	\
static int \
lpfc_##attr##_init(struct lpfc_vport *vport, uint val) \
{ \
	if (lpfc_rangecheck(val, minval, maxval)) {\
		vport->cfg_##attr = val;\
		return 0;\
	}\
	lpfc_printf_vlog(vport, KERN_ERR, LOG_INIT, \
			 "0423 lpfc_"#attr" attribute cannot be set to %d, "\
			 "allowed range is ["#minval", "#maxval"]\n", val); \
	vport->cfg_##attr = default;\
	return -EINVAL;\
}

/**
 * lpfc_vport_param_set - Set a vport cfg attribute
 *
 * Description:
 * Macro that given an attr e.g. hba_queue_depth expands
 * into a function with the name lpfc_hba_queue_depth_set
 *
 * lpfc_##attr##_set: validates the min and max values then sets the
 * adapter config field if in the valid range. prints error message
 * and does not set the parameter if invalid.
 * @phba: pointer the the adapter structure.
 * @val:	integer attribute value.
 *
 * Returns:
 * zero on success
 * -EINVAL if val is invalid
 **/
#define lpfc_vport_param_set(attr, default, minval, maxval)	\
static int \
lpfc_##attr##_set(struct lpfc_vport *vport, uint val) \
{ \
	if (lpfc_rangecheck(val, minval, maxval)) {\
		lpfc_printf_vlog(vport, KERN_ERR, LOG_INIT, \
			"3053 lpfc_" #attr \
			" changed from %d (x%x) to %d (x%x)\n", \
			vport->cfg_##attr, vport->cfg_##attr, \
			val, val); \
		vport->cfg_##attr = val;\
		return 0;\
	}\
	lpfc_printf_vlog(vport, KERN_ERR, LOG_INIT, \
			 "0424 lpfc_"#attr" attribute cannot be set to %d, "\
			 "allowed range is ["#minval", "#maxval"]\n", val); \
	return -EINVAL;\
}

/**
 * lpfc_vport_param_store - Set a vport attribute
 *
 * Description:
 * Macro that given an attr e.g. hba_queue_depth
 * expands into a function with the name lpfc_hba_queue_depth_store
 *
 * lpfc_##attr##_store: convert the ascii text number to an integer, then
 * use the lpfc_##attr##_set function to set the value.
 * @cdev: class device that is converted into a Scsi_host.
 * @buf:	contains the attribute value in decimal.
 * @count: not used.
 *
 * Returns:
 * -EINVAL if val is invalid or lpfc_##attr##_set() fails
 * length of buffer upon success.
 **/
#define lpfc_vport_param_store(attr)	\
static ssize_t \
lpfc_##attr##_store(struct device *dev, struct device_attribute *attr, \
		    const char *buf, size_t count) \
{ \
	struct Scsi_Host  *shost = class_to_shost(dev);\
	struct lpfc_vport *vport = (struct lpfc_vport *) shost->hostdata;\
	uint val = 0;\
	if (!isdigit(buf[0]))\
		return -EINVAL;\
	if (sscanf(buf, "%i", &val) != 1)\
		return -EINVAL;\
	if (lpfc_##attr##_set(vport, val) == 0) \
		return strlen(buf);\
	else \
		return -EINVAL;\
}


<<<<<<< HEAD
=======
static DEVICE_ATTR(nvme_info, 0444, lpfc_nvme_info_show, NULL);
static DEVICE_ATTR(scsi_stat, 0444, lpfc_scsi_stat_show, NULL);
>>>>>>> 24b8d41d
static DEVICE_ATTR(bg_info, S_IRUGO, lpfc_bg_info_show, NULL);
static DEVICE_ATTR(bg_guard_err, S_IRUGO, lpfc_bg_guard_err_show, NULL);
static DEVICE_ATTR(bg_apptag_err, S_IRUGO, lpfc_bg_apptag_err_show, NULL);
static DEVICE_ATTR(bg_reftag_err, S_IRUGO, lpfc_bg_reftag_err_show, NULL);
static DEVICE_ATTR(info, S_IRUGO, lpfc_info_show, NULL);
static DEVICE_ATTR(serialnum, S_IRUGO, lpfc_serialnum_show, NULL);
static DEVICE_ATTR(modeldesc, S_IRUGO, lpfc_modeldesc_show, NULL);
static DEVICE_ATTR(modelname, S_IRUGO, lpfc_modelname_show, NULL);
static DEVICE_ATTR(programtype, S_IRUGO, lpfc_programtype_show, NULL);
static DEVICE_ATTR(portnum, S_IRUGO, lpfc_vportnum_show, NULL);
static DEVICE_ATTR(fwrev, S_IRUGO, lpfc_fwrev_show, NULL);
static DEVICE_ATTR(hdw, S_IRUGO, lpfc_hdw_show, NULL);
static DEVICE_ATTR(link_state, S_IRUGO | S_IWUSR, lpfc_link_state_show,
		lpfc_link_state_store);
static DEVICE_ATTR(option_rom_version, S_IRUGO,
		   lpfc_option_rom_version_show, NULL);
static DEVICE_ATTR(num_discovered_ports, S_IRUGO,
		   lpfc_num_discovered_ports_show, NULL);
static DEVICE_ATTR(menlo_mgmt_mode, S_IRUGO, lpfc_mlomgmt_show, NULL);
static DEVICE_ATTR(nport_evt_cnt, S_IRUGO, lpfc_nport_evt_cnt_show, NULL);
static DEVICE_ATTR_RO(lpfc_drvr_version);
static DEVICE_ATTR_RO(lpfc_enable_fip);
static DEVICE_ATTR(board_mode, S_IRUGO | S_IWUSR,
		   lpfc_board_mode_show, lpfc_board_mode_store);
static DEVICE_ATTR(issue_reset, S_IWUSR, NULL, lpfc_issue_reset);
static DEVICE_ATTR(max_vpi, S_IRUGO, lpfc_max_vpi_show, NULL);
static DEVICE_ATTR(used_vpi, S_IRUGO, lpfc_used_vpi_show, NULL);
static DEVICE_ATTR(max_rpi, S_IRUGO, lpfc_max_rpi_show, NULL);
static DEVICE_ATTR(used_rpi, S_IRUGO, lpfc_used_rpi_show, NULL);
static DEVICE_ATTR(max_xri, S_IRUGO, lpfc_max_xri_show, NULL);
static DEVICE_ATTR(used_xri, S_IRUGO, lpfc_used_xri_show, NULL);
static DEVICE_ATTR(npiv_info, S_IRUGO, lpfc_npiv_info_show, NULL);
static DEVICE_ATTR_RO(lpfc_temp_sensor);
static DEVICE_ATTR_RO(lpfc_sriov_hw_max_virtfn);
static DEVICE_ATTR(protocol, S_IRUGO, lpfc_sli4_protocol_show, NULL);
static DEVICE_ATTR(lpfc_xlane_supported, S_IRUGO, lpfc_oas_supported_show,
		   NULL);

static char *lpfc_soft_wwn_key = "C99G71SL8032A";
#define WWN_SZ 8
/**
 * lpfc_wwn_set - Convert string to the 8 byte WWN value.
 * @buf: WWN string.
 * @cnt: Length of string.
 * @wwn: Array to receive converted wwn value.
 *
 * Returns:
 * -EINVAL if the buffer does not contain a valid wwn
 * 0 success
 **/
static size_t
lpfc_wwn_set(const char *buf, size_t cnt, char wwn[])
{
	unsigned int i, j;

	/* Count may include a LF at end of string */
	if (buf[cnt-1] == '\n')
		cnt--;

	if ((cnt < 16) || (cnt > 18) || ((cnt == 17) && (*buf++ != 'x')) ||
	    ((cnt == 18) && ((*buf++ != '0') || (*buf++ != 'x'))))
		return -EINVAL;

	memset(wwn, 0, WWN_SZ);

	/* Validate and store the new name */
	for (i = 0, j = 0; i < 16; i++) {
		if ((*buf >= 'a') && (*buf <= 'f'))
			j = ((j << 4) | ((*buf++ - 'a') + 10));
		else if ((*buf >= 'A') && (*buf <= 'F'))
			j = ((j << 4) | ((*buf++ - 'A') + 10));
		else if ((*buf >= '0') && (*buf <= '9'))
			j = ((j << 4) | (*buf++ - '0'));
		else
			return -EINVAL;
		if (i % 2) {
			wwn[i/2] = j & 0xff;
			j = 0;
		}
	}
	return 0;
}
/**
 * lpfc_soft_wwn_enable_store - Allows setting of the wwn if the key is valid
 * @dev: class device that is converted into a Scsi_host.
 * @attr: device attribute, not used.
 * @buf: containing the string lpfc_soft_wwn_key.
 * @count: must be size of lpfc_soft_wwn_key.
 *
 * Returns:
 * -EINVAL if the buffer does not contain lpfc_soft_wwn_key
 * length of buf indicates success
 **/
static ssize_t
lpfc_soft_wwn_enable_store(struct device *dev, struct device_attribute *attr,
			   const char *buf, size_t count)
{
	struct Scsi_Host  *shost = class_to_shost(dev);
	struct lpfc_vport *vport = (struct lpfc_vport *) shost->hostdata;
	struct lpfc_hba   *phba = vport->phba;
	unsigned int cnt = count;
	uint8_t vvvl = vport->fc_sparam.cmn.valid_vendor_ver_level;
	u32 *fawwpn_key = (uint32_t *)&vport->fc_sparam.un.vendorVersion[0];

	/*
	 * We're doing a simple sanity check for soft_wwpn setting.
	 * We require that the user write a specific key to enable
	 * the soft_wwpn attribute to be settable. Once the attribute
	 * is written, the enable key resets. If further updates are
	 * desired, the key must be written again to re-enable the
	 * attribute.
	 *
	 * The "key" is not secret - it is a hardcoded string shown
	 * here. The intent is to protect against the random user or
	 * application that is just writing attributes.
	 */
	if (vvvl == 1 && cpu_to_be32(*fawwpn_key) == FAPWWN_KEY_VENDOR) {
		lpfc_printf_log(phba, KERN_ERR, LOG_INIT,
				 "0051 "LPFC_DRIVER_NAME" soft wwpn can not"
				 " be enabled: fawwpn is enabled\n");
		return -EINVAL;
	}

	/* count may include a LF at end of string */
	if (buf[cnt-1] == '\n')
		cnt--;

	if ((cnt != strlen(lpfc_soft_wwn_key)) ||
	    (strncmp(buf, lpfc_soft_wwn_key, strlen(lpfc_soft_wwn_key)) != 0))
		return -EINVAL;

	phba->soft_wwn_enable = 1;

	dev_printk(KERN_WARNING, &phba->pcidev->dev,
		   "lpfc%d: soft_wwpn assignment has been enabled.\n",
		   phba->brd_no);
	dev_printk(KERN_WARNING, &phba->pcidev->dev,
		   "  The soft_wwpn feature is not supported by Broadcom.");

	return count;
}
static DEVICE_ATTR_WO(lpfc_soft_wwn_enable);

/**
 * lpfc_soft_wwpn_show - Return the cfg soft ww port name of the adapter
 * @dev: class device that is converted into a Scsi_host.
 * @attr: device attribute, not used.
 * @buf: on return contains the wwpn in hexadecimal.
 *
 * Returns: size of formatted string.
 **/
static ssize_t
lpfc_soft_wwpn_show(struct device *dev, struct device_attribute *attr,
		    char *buf)
{
	struct Scsi_Host  *shost = class_to_shost(dev);
	struct lpfc_vport *vport = (struct lpfc_vport *) shost->hostdata;
	struct lpfc_hba   *phba = vport->phba;

	return scnprintf(buf, PAGE_SIZE, "0x%llx\n",
			(unsigned long long)phba->cfg_soft_wwpn);
}

/**
 * lpfc_soft_wwpn_store - Set the ww port name of the adapter
 * @dev class device that is converted into a Scsi_host.
 * @attr: device attribute, not used.
 * @buf: contains the wwpn in hexadecimal.
 * @count: number of wwpn bytes in buf
 *
 * Returns:
 * -EACCES hba reset not enabled, adapter over temp
 * -EINVAL soft wwn not enabled, count is invalid, invalid wwpn byte invalid
 * -EIO error taking adapter offline or online
 * value of count on success
 **/
static ssize_t
lpfc_soft_wwpn_store(struct device *dev, struct device_attribute *attr,
		     const char *buf, size_t count)
{
	struct Scsi_Host  *shost = class_to_shost(dev);
	struct lpfc_vport *vport = (struct lpfc_vport *) shost->hostdata;
	struct lpfc_hba   *phba = vport->phba;
	struct completion online_compl;
	int stat1 = 0, stat2 = 0;
	unsigned int cnt = count;
	u8 wwpn[WWN_SZ];
	int rc;

	if (!phba->cfg_enable_hba_reset)
		return -EACCES;
	spin_lock_irq(&phba->hbalock);
	if (phba->over_temp_state == HBA_OVER_TEMP) {
		spin_unlock_irq(&phba->hbalock);
		return -EACCES;
	}
	spin_unlock_irq(&phba->hbalock);
	/* count may include a LF at end of string */
	if (buf[cnt-1] == '\n')
		cnt--;

	if (!phba->soft_wwn_enable)
		return -EINVAL;

	/* lock setting wwpn, wwnn down */
	phba->soft_wwn_enable = 0;

	rc = lpfc_wwn_set(buf, cnt, wwpn);
	if (rc) {
		/* not able to set wwpn, unlock it */
		phba->soft_wwn_enable = 1;
		return rc;
	}

	phba->cfg_soft_wwpn = wwn_to_u64(wwpn);
	fc_host_port_name(shost) = phba->cfg_soft_wwpn;
	if (phba->cfg_soft_wwnn)
		fc_host_node_name(shost) = phba->cfg_soft_wwnn;

	dev_printk(KERN_NOTICE, &phba->pcidev->dev,
		   "lpfc%d: Reinitializing to use soft_wwpn\n", phba->brd_no);

	stat1 = lpfc_do_offline(phba, LPFC_EVT_OFFLINE);
	if (stat1)
		lpfc_printf_log(phba, KERN_ERR, LOG_INIT,
				"0463 lpfc_soft_wwpn attribute set failed to "
				"reinit adapter - %d\n", stat1);
	init_completion(&online_compl);
	rc = lpfc_workq_post_event(phba, &stat2, &online_compl,
				   LPFC_EVT_ONLINE);
	if (rc == 0)
		return -ENOMEM;

	wait_for_completion(&online_compl);
	if (stat2)
		lpfc_printf_log(phba, KERN_ERR, LOG_INIT,
				"0464 lpfc_soft_wwpn attribute set failed to "
				"reinit adapter - %d\n", stat2);
	return (stat1 || stat2) ? -EIO : count;
}
static DEVICE_ATTR_RW(lpfc_soft_wwpn);

/**
 * lpfc_soft_wwnn_show - Return the cfg soft ww node name for the adapter
 * @dev: class device that is converted into a Scsi_host.
 * @attr: device attribute, not used.
 * @buf: on return contains the wwnn in hexadecimal.
 *
 * Returns: size of formatted string.
 **/
static ssize_t
lpfc_soft_wwnn_show(struct device *dev, struct device_attribute *attr,
		    char *buf)
{
	struct Scsi_Host *shost = class_to_shost(dev);
	struct lpfc_hba *phba = ((struct lpfc_vport *)shost->hostdata)->phba;
	return scnprintf(buf, PAGE_SIZE, "0x%llx\n",
			(unsigned long long)phba->cfg_soft_wwnn);
}

/**
 * lpfc_soft_wwnn_store - sets the ww node name of the adapter
 * @cdev: class device that is converted into a Scsi_host.
 * @buf: contains the ww node name in hexadecimal.
 * @count: number of wwnn bytes in buf.
 *
 * Returns:
 * -EINVAL soft wwn not enabled, count is invalid, invalid wwnn byte invalid
 * value of count on success
 **/
static ssize_t
lpfc_soft_wwnn_store(struct device *dev, struct device_attribute *attr,
		     const char *buf, size_t count)
{
	struct Scsi_Host *shost = class_to_shost(dev);
	struct lpfc_hba *phba = ((struct lpfc_vport *)shost->hostdata)->phba;
	unsigned int cnt = count;
	u8 wwnn[WWN_SZ];
	int rc;

	/* count may include a LF at end of string */
	if (buf[cnt-1] == '\n')
		cnt--;

	if (!phba->soft_wwn_enable)
		return -EINVAL;

	rc = lpfc_wwn_set(buf, cnt, wwnn);
	if (rc) {
		/* Allow wwnn to be set many times, as long as the enable
		 * is set. However, once the wwpn is set, everything locks.
		 */
		return rc;
	}

	phba->cfg_soft_wwnn = wwn_to_u64(wwnn);

	dev_printk(KERN_NOTICE, &phba->pcidev->dev,
		   "lpfc%d: soft_wwnn set. Value will take effect upon "
		   "setting of the soft_wwpn\n", phba->brd_no);

	return count;
}
static DEVICE_ATTR_RW(lpfc_soft_wwnn);

/**
 * lpfc_oas_tgt_show - Return wwpn of target whose luns maybe enabled for
 *		      Optimized Access Storage (OAS) operations.
 * @dev: class device that is converted into a Scsi_host.
 * @attr: device attribute, not used.
 * @buf: buffer for passing information.
 *
 * Returns:
 * value of count
 **/
static ssize_t
lpfc_oas_tgt_show(struct device *dev, struct device_attribute *attr,
		  char *buf)
{
	struct Scsi_Host *shost = class_to_shost(dev);
	struct lpfc_hba *phba = ((struct lpfc_vport *)shost->hostdata)->phba;

	return scnprintf(buf, PAGE_SIZE, "0x%llx\n",
			wwn_to_u64(phba->cfg_oas_tgt_wwpn));
}

/**
 * lpfc_oas_tgt_store - Store wwpn of target whose luns maybe enabled for
 *		      Optimized Access Storage (OAS) operations.
 * @dev: class device that is converted into a Scsi_host.
 * @attr: device attribute, not used.
 * @buf: buffer for passing information.
 * @count: Size of the data buffer.
 *
 * Returns:
 * -EINVAL count is invalid, invalid wwpn byte invalid
 * -EPERM oas is not supported by hba
 * value of count on success
 **/
static ssize_t
lpfc_oas_tgt_store(struct device *dev, struct device_attribute *attr,
		   const char *buf, size_t count)
{
	struct Scsi_Host *shost = class_to_shost(dev);
	struct lpfc_hba *phba = ((struct lpfc_vport *)shost->hostdata)->phba;
	unsigned int cnt = count;
	uint8_t wwpn[WWN_SZ];
	int rc;

	if (!phba->cfg_fof)
		return -EPERM;

	/* count may include a LF at end of string */
	if (buf[cnt-1] == '\n')
		cnt--;

	rc = lpfc_wwn_set(buf, cnt, wwpn);
	if (rc)
		return rc;

	memcpy(phba->cfg_oas_tgt_wwpn, wwpn, (8 * sizeof(uint8_t)));
	memcpy(phba->sli4_hba.oas_next_tgt_wwpn, wwpn, (8 * sizeof(uint8_t)));
	if (wwn_to_u64(wwpn) == 0)
		phba->cfg_oas_flags |= OAS_FIND_ANY_TARGET;
	else
		phba->cfg_oas_flags &= ~OAS_FIND_ANY_TARGET;
	phba->cfg_oas_flags &= ~OAS_LUN_VALID;
	phba->sli4_hba.oas_next_lun = FIND_FIRST_OAS_LUN;
	return count;
}
static DEVICE_ATTR(lpfc_xlane_tgt, S_IRUGO | S_IWUSR,
		   lpfc_oas_tgt_show, lpfc_oas_tgt_store);

/**
 * lpfc_oas_priority_show - Return wwpn of target whose luns maybe enabled for
 *		      Optimized Access Storage (OAS) operations.
<<<<<<< HEAD
 * @dev: class device that is converted into a Scsi_host.
 * @attr: device attribute, not used.
 * @buf: buffer for passing information.
 *
 * Returns:
 * value of count
 **/
static ssize_t
lpfc_oas_priority_show(struct device *dev, struct device_attribute *attr,
		       char *buf)
{
	struct Scsi_Host *shost = class_to_shost(dev);
	struct lpfc_hba *phba = ((struct lpfc_vport *)shost->hostdata)->phba;

	return snprintf(buf, PAGE_SIZE, "%d\n", phba->cfg_oas_priority);
}

/**
 * lpfc_oas_priority_store - Store wwpn of target whose luns maybe enabled for
 *		      Optimized Access Storage (OAS) operations.
 * @dev: class device that is converted into a Scsi_host.
 * @attr: device attribute, not used.
 * @buf: buffer for passing information.
 * @count: Size of the data buffer.
 *
 * Returns:
 * -EINVAL count is invalid, invalid wwpn byte invalid
 * -EPERM oas is not supported by hba
 * value of count on success
 **/
static ssize_t
lpfc_oas_priority_store(struct device *dev, struct device_attribute *attr,
			const char *buf, size_t count)
{
	struct Scsi_Host *shost = class_to_shost(dev);
	struct lpfc_hba *phba = ((struct lpfc_vport *)shost->hostdata)->phba;
	unsigned int cnt = count;
	unsigned long val;
	int ret;

	if (!phba->cfg_fof)
		return -EPERM;

	/* count may include a LF at end of string */
	if (buf[cnt-1] == '\n')
		cnt--;

	ret = kstrtoul(buf, 0, &val);
	if (ret || (val > 0x7f))
		return -EINVAL;

	if (val)
		phba->cfg_oas_priority = (uint8_t)val;
	else
		phba->cfg_oas_priority = phba->cfg_XLanePriority;
	return count;
}
static DEVICE_ATTR(lpfc_xlane_priority, S_IRUGO | S_IWUSR,
		   lpfc_oas_priority_show, lpfc_oas_priority_store);

/**
 * lpfc_oas_vpt_show - Return wwpn of vport whose targets maybe enabled
 *		      for Optimized Access Storage (OAS) operations.
=======
>>>>>>> 24b8d41d
 * @dev: class device that is converted into a Scsi_host.
 * @attr: device attribute, not used.
 * @buf: buffer for passing information.
 *
 * Returns:
 * value of count
 **/
static ssize_t
lpfc_oas_priority_show(struct device *dev, struct device_attribute *attr,
		       char *buf)
{
	struct Scsi_Host *shost = class_to_shost(dev);
	struct lpfc_hba *phba = ((struct lpfc_vport *)shost->hostdata)->phba;

	return scnprintf(buf, PAGE_SIZE, "%d\n", phba->cfg_oas_priority);
}

/**
 * lpfc_oas_priority_store - Store wwpn of target whose luns maybe enabled for
 *		      Optimized Access Storage (OAS) operations.
 * @dev: class device that is converted into a Scsi_host.
 * @attr: device attribute, not used.
 * @buf: buffer for passing information.
 * @count: Size of the data buffer.
 *
 * Returns:
 * -EINVAL count is invalid, invalid wwpn byte invalid
 * -EPERM oas is not supported by hba
 * value of count on success
 **/
static ssize_t
lpfc_oas_priority_store(struct device *dev, struct device_attribute *attr,
			const char *buf, size_t count)
{
	struct Scsi_Host *shost = class_to_shost(dev);
	struct lpfc_hba *phba = ((struct lpfc_vport *)shost->hostdata)->phba;
	unsigned int cnt = count;
	unsigned long val;
	int ret;

	if (!phba->cfg_fof)
		return -EPERM;

	/* count may include a LF at end of string */
	if (buf[cnt-1] == '\n')
		cnt--;

	ret = kstrtoul(buf, 0, &val);
	if (ret || (val > 0x7f))
		return -EINVAL;

	if (val)
		phba->cfg_oas_priority = (uint8_t)val;
	else
		phba->cfg_oas_priority = phba->cfg_XLanePriority;
	return count;
}
static DEVICE_ATTR(lpfc_xlane_priority, S_IRUGO | S_IWUSR,
		   lpfc_oas_priority_show, lpfc_oas_priority_store);

/**
 * lpfc_oas_vpt_show - Return wwpn of vport whose targets maybe enabled
 *		      for Optimized Access Storage (OAS) operations.
 * @dev: class device that is converted into a Scsi_host.
 * @attr: device attribute, not used.
 * @buf: buffer for passing information.
 *
 * Returns:
 * value of count on success
 **/
static ssize_t
lpfc_oas_vpt_show(struct device *dev, struct device_attribute *attr,
		  char *buf)
{
	struct Scsi_Host *shost = class_to_shost(dev);
	struct lpfc_hba *phba = ((struct lpfc_vport *)shost->hostdata)->phba;

	return scnprintf(buf, PAGE_SIZE, "0x%llx\n",
			wwn_to_u64(phba->cfg_oas_vpt_wwpn));
}

/**
 * lpfc_oas_vpt_store - Store wwpn of vport whose targets maybe enabled
 *		      for Optimized Access Storage (OAS) operations.
 * @dev: class device that is converted into a Scsi_host.
 * @attr: device attribute, not used.
 * @buf: buffer for passing information.
 * @count: Size of the data buffer.
 *
 * Returns:
 * -EINVAL count is invalid, invalid wwpn byte invalid
 * -EPERM oas is not supported by hba
 * value of count on success
 **/
static ssize_t
lpfc_oas_vpt_store(struct device *dev, struct device_attribute *attr,
		   const char *buf, size_t count)
{
	struct Scsi_Host *shost = class_to_shost(dev);
	struct lpfc_hba *phba = ((struct lpfc_vport *)shost->hostdata)->phba;
	unsigned int cnt = count;
	uint8_t wwpn[WWN_SZ];
	int rc;

	if (!phba->cfg_fof)
		return -EPERM;

	/* count may include a LF at end of string */
	if (buf[cnt-1] == '\n')
		cnt--;

	rc = lpfc_wwn_set(buf, cnt, wwpn);
	if (rc)
		return rc;

	memcpy(phba->cfg_oas_vpt_wwpn, wwpn, (8 * sizeof(uint8_t)));
	memcpy(phba->sli4_hba.oas_next_vpt_wwpn, wwpn, (8 * sizeof(uint8_t)));
	if (wwn_to_u64(wwpn) == 0)
		phba->cfg_oas_flags |= OAS_FIND_ANY_VPORT;
	else
		phba->cfg_oas_flags &= ~OAS_FIND_ANY_VPORT;
	phba->cfg_oas_flags &= ~OAS_LUN_VALID;
<<<<<<< HEAD
	phba->cfg_oas_priority = phba->cfg_XLanePriority;
=======
	if (phba->cfg_oas_priority == 0)
		phba->cfg_oas_priority = phba->cfg_XLanePriority;
>>>>>>> 24b8d41d
	phba->sli4_hba.oas_next_lun = FIND_FIRST_OAS_LUN;
	return count;
}
static DEVICE_ATTR(lpfc_xlane_vpt, S_IRUGO | S_IWUSR,
		   lpfc_oas_vpt_show, lpfc_oas_vpt_store);

/**
 * lpfc_oas_lun_state_show - Return the current state (enabled or disabled)
 *			    of whether luns will be enabled or disabled
 *			    for Optimized Access Storage (OAS) operations.
 * @dev: class device that is converted into a Scsi_host.
 * @attr: device attribute, not used.
 * @buf: buffer for passing information.
 *
 * Returns:
 * size of formatted string.
 **/
static ssize_t
lpfc_oas_lun_state_show(struct device *dev, struct device_attribute *attr,
			char *buf)
{
	struct Scsi_Host *shost = class_to_shost(dev);
	struct lpfc_hba *phba = ((struct lpfc_vport *)shost->hostdata)->phba;

	return scnprintf(buf, PAGE_SIZE, "%d\n", phba->cfg_oas_lun_state);
}

/**
 * lpfc_oas_lun_state_store - Store the state (enabled or disabled)
 *			    of whether luns will be enabled or disabled
 *			    for Optimized Access Storage (OAS) operations.
 * @dev: class device that is converted into a Scsi_host.
 * @attr: device attribute, not used.
 * @buf: buffer for passing information.
 * @count: Size of the data buffer.
 *
 * Returns:
 * -EINVAL count is invalid, invalid wwpn byte invalid
 * -EPERM oas is not supported by hba
 * value of count on success
 **/
static ssize_t
lpfc_oas_lun_state_store(struct device *dev, struct device_attribute *attr,
			 const char *buf, size_t count)
{
	struct Scsi_Host *shost = class_to_shost(dev);
	struct lpfc_hba *phba = ((struct lpfc_vport *)shost->hostdata)->phba;
	int val = 0;

	if (!phba->cfg_fof)
		return -EPERM;

	if (!isdigit(buf[0]))
		return -EINVAL;

	if (sscanf(buf, "%i", &val) != 1)
		return -EINVAL;

	if ((val != 0) && (val != 1))
		return -EINVAL;

	phba->cfg_oas_lun_state = val;
	return strlen(buf);
}
static DEVICE_ATTR(lpfc_xlane_lun_state, S_IRUGO | S_IWUSR,
		   lpfc_oas_lun_state_show, lpfc_oas_lun_state_store);

/**
 * lpfc_oas_lun_status_show - Return the status of the Optimized Access
 *                          Storage (OAS) lun returned by the
 *                          lpfc_oas_lun_show function.
 * @dev: class device that is converted into a Scsi_host.
 * @attr: device attribute, not used.
 * @buf: buffer for passing information.
 *
 * Returns:
 * size of formatted string.
 **/
static ssize_t
lpfc_oas_lun_status_show(struct device *dev, struct device_attribute *attr,
			 char *buf)
{
	struct Scsi_Host *shost = class_to_shost(dev);
	struct lpfc_hba *phba = ((struct lpfc_vport *)shost->hostdata)->phba;

	if (!(phba->cfg_oas_flags & OAS_LUN_VALID))
		return -EFAULT;

	return scnprintf(buf, PAGE_SIZE, "%d\n", phba->cfg_oas_lun_status);
}
static DEVICE_ATTR(lpfc_xlane_lun_status, S_IRUGO,
		   lpfc_oas_lun_status_show, NULL);


/**
 * lpfc_oas_lun_state_set - enable or disable a lun for Optimized Access Storage
 *			   (OAS) operations.
 * @phba: lpfc_hba pointer.
 * @ndlp: pointer to fcp target node.
 * @lun: the fc lun for setting oas state.
 * @oas_state: the oas state to be set to the lun.
 *
 * Returns:
 * SUCCESS : 0
 * -EPERM OAS is not enabled or not supported by this port.
 *
 */
static size_t
lpfc_oas_lun_state_set(struct lpfc_hba *phba, uint8_t vpt_wwpn[],
		       uint8_t tgt_wwpn[], uint64_t lun,
		       uint32_t oas_state, uint8_t pri)
{

	int rc = 0;

	if (!phba->cfg_fof)
		return -EPERM;

	if (oas_state) {
		if (!lpfc_enable_oas_lun(phba, (struct lpfc_name *)vpt_wwpn,
					 (struct lpfc_name *)tgt_wwpn,
					 lun, pri))
			rc = -ENOMEM;
	} else {
		lpfc_disable_oas_lun(phba, (struct lpfc_name *)vpt_wwpn,
				     (struct lpfc_name *)tgt_wwpn, lun, pri);
	}
	return rc;

}

/**
 * lpfc_oas_lun_get_next - get the next lun that has been enabled for Optimized
 *			  Access Storage (OAS) operations.
 * @phba: lpfc_hba pointer.
 * @vpt_wwpn: wwpn of the vport associated with the returned lun
 * @tgt_wwpn: wwpn of the target associated with the returned lun
 * @lun_status: status of the lun returned lun
 *
 * Returns the first or next lun enabled for OAS operations for the vport/target
 * specified.  If a lun is found, its vport wwpn, target wwpn and status is
 * returned.  If the lun is not found, NOT_OAS_ENABLED_LUN is returned.
 *
 * Return:
 * lun that is OAS enabled for the vport/target
 * NOT_OAS_ENABLED_LUN when no oas enabled lun found.
 */
static uint64_t
lpfc_oas_lun_get_next(struct lpfc_hba *phba, uint8_t vpt_wwpn[],
		      uint8_t tgt_wwpn[], uint32_t *lun_status,
		      uint32_t *lun_pri)
{
	uint64_t found_lun;

	if (unlikely(!phba) || !vpt_wwpn || !tgt_wwpn)
		return NOT_OAS_ENABLED_LUN;
	if (lpfc_find_next_oas_lun(phba, (struct lpfc_name *)
				   phba->sli4_hba.oas_next_vpt_wwpn,
				   (struct lpfc_name *)
				   phba->sli4_hba.oas_next_tgt_wwpn,
				   &phba->sli4_hba.oas_next_lun,
				   (struct lpfc_name *)vpt_wwpn,
				   (struct lpfc_name *)tgt_wwpn,
				   &found_lun, lun_status, lun_pri))
		return found_lun;
	else
		return NOT_OAS_ENABLED_LUN;
}

/**
 * lpfc_oas_lun_state_change - enable/disable a lun for OAS operations
 * @phba: lpfc_hba pointer.
 * @vpt_wwpn: vport wwpn by reference.
 * @tgt_wwpn: target wwpn by reference.
 * @lun: the fc lun for setting oas state.
 * @oas_state: the oas state to be set to the oas_lun.
 *
 * This routine enables (OAS_LUN_ENABLE) or disables (OAS_LUN_DISABLE)
 * a lun for OAS operations.
 *
 * Return:
 * SUCCESS: 0
 * -ENOMEM: failed to enable an lun for OAS operations
 * -EPERM: OAS is not enabled
 */
static ssize_t
lpfc_oas_lun_state_change(struct lpfc_hba *phba, uint8_t vpt_wwpn[],
			  uint8_t tgt_wwpn[], uint64_t lun,
			  uint32_t oas_state, uint8_t pri)
{

	int rc;

	rc = lpfc_oas_lun_state_set(phba, vpt_wwpn, tgt_wwpn, lun,
				    oas_state, pri);
	return rc;
}

/**
 * lpfc_oas_lun_show - Return oas enabled luns from a chosen target
 * @dev: class device that is converted into a Scsi_host.
 * @attr: device attribute, not used.
 * @buf: buffer for passing information.
 *
 * This routine returns a lun enabled for OAS each time the function
 * is called.
 *
 * Returns:
 * SUCCESS: size of formatted string.
 * -EFAULT: target or vport wwpn was not set properly.
 * -EPERM: oas is not enabled.
 **/
static ssize_t
lpfc_oas_lun_show(struct device *dev, struct device_attribute *attr,
		  char *buf)
{
	struct Scsi_Host *shost = class_to_shost(dev);
	struct lpfc_hba *phba = ((struct lpfc_vport *)shost->hostdata)->phba;

	uint64_t oas_lun;
	int len = 0;

	if (!phba->cfg_fof)
		return -EPERM;

	if (wwn_to_u64(phba->cfg_oas_vpt_wwpn) == 0)
		if (!(phba->cfg_oas_flags & OAS_FIND_ANY_VPORT))
			return -EFAULT;

	if (wwn_to_u64(phba->cfg_oas_tgt_wwpn) == 0)
		if (!(phba->cfg_oas_flags & OAS_FIND_ANY_TARGET))
			return -EFAULT;

	oas_lun = lpfc_oas_lun_get_next(phba, phba->cfg_oas_vpt_wwpn,
					phba->cfg_oas_tgt_wwpn,
					&phba->cfg_oas_lun_status,
					&phba->cfg_oas_priority);
	if (oas_lun != NOT_OAS_ENABLED_LUN)
		phba->cfg_oas_flags |= OAS_LUN_VALID;

	len += scnprintf(buf + len, PAGE_SIZE-len, "0x%llx", oas_lun);

	return len;
}

/**
 * lpfc_oas_lun_store - Sets the OAS state for lun
 * @dev: class device that is converted into a Scsi_host.
 * @attr: device attribute, not used.
 * @buf: buffer for passing information.
 *
 * This function sets the OAS state for lun.  Before this function is called,
 * the vport wwpn, target wwpn, and oas state need to be set.
 *
 * Returns:
 * SUCCESS: size of formatted string.
 * -EFAULT: target or vport wwpn was not set properly.
 * -EPERM: oas is not enabled.
 * size of formatted string.
 **/
static ssize_t
lpfc_oas_lun_store(struct device *dev, struct device_attribute *attr,
		   const char *buf, size_t count)
{
	struct Scsi_Host *shost = class_to_shost(dev);
	struct lpfc_hba *phba = ((struct lpfc_vport *)shost->hostdata)->phba;
	uint64_t scsi_lun;
	uint32_t pri;
	ssize_t rc;

	if (!phba->cfg_fof)
		return -EPERM;

	if (wwn_to_u64(phba->cfg_oas_vpt_wwpn) == 0)
		return -EFAULT;

	if (wwn_to_u64(phba->cfg_oas_tgt_wwpn) == 0)
		return -EFAULT;

	if (!isdigit(buf[0]))
		return -EINVAL;

	if (sscanf(buf, "0x%llx", &scsi_lun) != 1)
		return -EINVAL;

	pri = phba->cfg_oas_priority;
	if (pri == 0)
		pri = phba->cfg_XLanePriority;

	lpfc_printf_log(phba, KERN_INFO, LOG_INIT,
			"3372 Try to set vport 0x%llx target 0x%llx lun:0x%llx "
			"priority 0x%x with oas state %d\n",
			wwn_to_u64(phba->cfg_oas_vpt_wwpn),
			wwn_to_u64(phba->cfg_oas_tgt_wwpn), scsi_lun,
<<<<<<< HEAD
			phba->cfg_oas_priority, phba->cfg_oas_lun_state);

	rc = lpfc_oas_lun_state_change(phba, phba->cfg_oas_vpt_wwpn,
				       phba->cfg_oas_tgt_wwpn, scsi_lun,
				       phba->cfg_oas_lun_state,
				       phba->cfg_oas_priority);
=======
			pri, phba->cfg_oas_lun_state);

	rc = lpfc_oas_lun_state_change(phba, phba->cfg_oas_vpt_wwpn,
				       phba->cfg_oas_tgt_wwpn, scsi_lun,
				       phba->cfg_oas_lun_state, pri);
>>>>>>> 24b8d41d
	if (rc)
		return rc;

	return count;
}
static DEVICE_ATTR(lpfc_xlane_lun, S_IRUGO | S_IWUSR,
		   lpfc_oas_lun_show, lpfc_oas_lun_store);

int lpfc_enable_nvmet_cnt;
unsigned long long lpfc_enable_nvmet[LPFC_NVMET_MAX_PORTS] = {
	0, 0, 0, 0, 0, 0, 0, 0, 0, 0, 0, 0, 0, 0, 0, 0, 0, 0,
	0, 0, 0, 0, 0, 0, 0, 0, 0, 0, 0, 0, 0, 0};
module_param_array(lpfc_enable_nvmet, ullong, &lpfc_enable_nvmet_cnt, 0444);
MODULE_PARM_DESC(lpfc_enable_nvmet, "Enable HBA port(s) WWPN as a NVME Target");

static int lpfc_poll = 0;
module_param(lpfc_poll, int, S_IRUGO);
MODULE_PARM_DESC(lpfc_poll, "FCP ring polling mode control:"
		 " 0 - none,"
		 " 1 - poll with interrupts enabled"
		 " 3 - poll and disable FCP ring interrupts");

static DEVICE_ATTR_RW(lpfc_poll);

int lpfc_no_hba_reset_cnt;
unsigned long lpfc_no_hba_reset[MAX_HBAS_NO_RESET] = {
	0, 0, 0, 0, 0, 0, 0, 0, 0, 0, 0, 0, 0, 0, 0, 0};
module_param_array(lpfc_no_hba_reset, ulong, &lpfc_no_hba_reset_cnt, 0444);
MODULE_PARM_DESC(lpfc_no_hba_reset, "WWPN of HBAs that should not be reset");

LPFC_ATTR(sli_mode, 0, 0, 3,
	"SLI mode selector:"
	" 0 - auto (SLI-3 if supported),"
	" 2 - select SLI-2 even on SLI-3 capable HBAs,"
	" 3 - select SLI-3");

LPFC_ATTR_R(enable_npiv, 1, 0, 1,
	"Enable NPIV functionality");

LPFC_ATTR_R(fcf_failover_policy, 1, 1, 2,
	"FCF Fast failover=1 Priority failover=2");

/*
# lpfc_enable_rrq: Track XRI/OXID reuse after IO failures
#	0x0 = disabled, XRI/OXID use not tracked.
#	0x1 = XRI/OXID reuse is timed with ratov, RRQ sent.
#	0x2 = XRI/OXID reuse is timed with ratov, No RRQ sent.
*/
LPFC_ATTR_R(enable_rrq, 2, 0, 2,
	"Enable RRQ functionality");

/*
# lpfc_suppress_link_up:  Bring link up at initialization
#            0x0  = bring link up (issue MBX_INIT_LINK)
#            0x1  = do NOT bring link up at initialization(MBX_INIT_LINK)
#            0x2  = never bring up link
# Default value is 0.
*/
LPFC_ATTR_R(suppress_link_up, LPFC_INITIALIZE_LINK, LPFC_INITIALIZE_LINK,
		LPFC_DELAY_INIT_LINK_INDEFINITELY,
		"Suppress Link Up at initialization");

static ssize_t
lpfc_pls_show(struct device *dev, struct device_attribute *attr, char *buf)
{
	struct Scsi_Host  *shost = class_to_shost(dev);
	struct lpfc_hba   *phba = ((struct lpfc_vport *)shost->hostdata)->phba;

	return scnprintf(buf, PAGE_SIZE, "%d\n",
			 phba->sli4_hba.pc_sli4_params.pls);
}
static DEVICE_ATTR(pls, 0444,
			 lpfc_pls_show, NULL);

static ssize_t
lpfc_pt_show(struct device *dev, struct device_attribute *attr, char *buf)
{
	struct Scsi_Host  *shost = class_to_shost(dev);
	struct lpfc_hba   *phba = ((struct lpfc_vport *)shost->hostdata)->phba;

	return scnprintf(buf, PAGE_SIZE, "%d\n",
			 (phba->hba_flag & HBA_PERSISTENT_TOPO) ? 1 : 0);
}
static DEVICE_ATTR(pt, 0444,
			 lpfc_pt_show, NULL);

/*
# lpfc_cnt: Number of IOCBs allocated for ELS, CT, and ABTS
#       1 - (1024)
#       2 - (2048)
#       3 - (3072)
#       4 - (4096)
#       5 - (5120)
*/
static ssize_t
lpfc_iocb_hw_show(struct device *dev, struct device_attribute *attr, char *buf)
{
	struct Scsi_Host  *shost = class_to_shost(dev);
	struct lpfc_hba   *phba = ((struct lpfc_vport *) shost->hostdata)->phba;

	return scnprintf(buf, PAGE_SIZE, "%d\n", phba->iocb_max);
}

static DEVICE_ATTR(iocb_hw, S_IRUGO,
			 lpfc_iocb_hw_show, NULL);
static ssize_t
lpfc_txq_hw_show(struct device *dev, struct device_attribute *attr, char *buf)
{
	struct Scsi_Host  *shost = class_to_shost(dev);
	struct lpfc_hba   *phba = ((struct lpfc_vport *) shost->hostdata)->phba;
	struct lpfc_sli_ring *pring = lpfc_phba_elsring(phba);

	return scnprintf(buf, PAGE_SIZE, "%d\n",
			pring ? pring->txq_max : 0);
}

static DEVICE_ATTR(txq_hw, S_IRUGO,
			 lpfc_txq_hw_show, NULL);
static ssize_t
lpfc_txcmplq_hw_show(struct device *dev, struct device_attribute *attr,
 char *buf)
{
	struct Scsi_Host  *shost = class_to_shost(dev);
	struct lpfc_hba   *phba = ((struct lpfc_vport *) shost->hostdata)->phba;
	struct lpfc_sli_ring *pring = lpfc_phba_elsring(phba);

	return scnprintf(buf, PAGE_SIZE, "%d\n",
			pring ? pring->txcmplq_max : 0);
}

static DEVICE_ATTR(txcmplq_hw, S_IRUGO,
			 lpfc_txcmplq_hw_show, NULL);

/*
# lpfc_nodev_tmo: If set, it will hold all I/O errors on devices that disappear
# until the timer expires. Value range is [0,255]. Default value is 30.
*/
static int lpfc_nodev_tmo = LPFC_DEF_DEVLOSS_TMO;
static int lpfc_devloss_tmo = LPFC_DEF_DEVLOSS_TMO;
module_param(lpfc_nodev_tmo, int, 0);
MODULE_PARM_DESC(lpfc_nodev_tmo,
		 "Seconds driver will hold I/O waiting "
		 "for a device to come back");

/**
 * lpfc_nodev_tmo_show - Return the hba dev loss timeout value
 * @dev: class converted to a Scsi_host structure.
 * @attr: device attribute, not used.
 * @buf: on return contains the dev loss timeout in decimal.
 *
 * Returns: size of formatted string.
 **/
static ssize_t
lpfc_nodev_tmo_show(struct device *dev, struct device_attribute *attr,
		    char *buf)
{
	struct Scsi_Host  *shost = class_to_shost(dev);
	struct lpfc_vport *vport = (struct lpfc_vport *) shost->hostdata;

	return scnprintf(buf, PAGE_SIZE, "%d\n",	vport->cfg_devloss_tmo);
}

/**
 * lpfc_nodev_tmo_init - Set the hba nodev timeout value
 * @vport: lpfc vport structure pointer.
 * @val: contains the nodev timeout value.
 *
 * Description:
 * If the devloss tmo is already set then nodev tmo is set to devloss tmo,
 * a kernel error message is printed and zero is returned.
 * Else if val is in range then nodev tmo and devloss tmo are set to val.
 * Otherwise nodev tmo is set to the default value.
 *
 * Returns:
 * zero if already set or if val is in range
 * -EINVAL val out of range
 **/
static int
lpfc_nodev_tmo_init(struct lpfc_vport *vport, int val)
{
	if (vport->cfg_devloss_tmo != LPFC_DEF_DEVLOSS_TMO) {
		vport->cfg_nodev_tmo = vport->cfg_devloss_tmo;
		if (val != LPFC_DEF_DEVLOSS_TMO)
			lpfc_printf_vlog(vport, KERN_ERR, LOG_INIT,
					 "0407 Ignoring lpfc_nodev_tmo module "
					 "parameter because lpfc_devloss_tmo "
					 "is set.\n");
		return 0;
	}

	if (val >= LPFC_MIN_DEVLOSS_TMO && val <= LPFC_MAX_DEVLOSS_TMO) {
		vport->cfg_nodev_tmo = val;
		vport->cfg_devloss_tmo = val;
		return 0;
	}
	lpfc_printf_vlog(vport, KERN_ERR, LOG_INIT,
			 "0400 lpfc_nodev_tmo attribute cannot be set to"
			 " %d, allowed range is [%d, %d]\n",
			 val, LPFC_MIN_DEVLOSS_TMO, LPFC_MAX_DEVLOSS_TMO);
	vport->cfg_nodev_tmo = LPFC_DEF_DEVLOSS_TMO;
	return -EINVAL;
}

/**
 * lpfc_update_rport_devloss_tmo - Update dev loss tmo value
 * @vport: lpfc vport structure pointer.
 *
 * Description:
 * Update all the ndlp's dev loss tmo with the vport devloss tmo value.
 **/
static void
lpfc_update_rport_devloss_tmo(struct lpfc_vport *vport)
{
	struct Scsi_Host  *shost;
	struct lpfc_nodelist  *ndlp;
#if (IS_ENABLED(CONFIG_NVME_FC))
	struct lpfc_nvme_rport *rport;
	struct nvme_fc_remote_port *remoteport = NULL;
#endif

	shost = lpfc_shost_from_vport(vport);
	spin_lock_irq(shost->host_lock);
	list_for_each_entry(ndlp, &vport->fc_nodes, nlp_listp) {
		if (!NLP_CHK_NODE_ACT(ndlp))
			continue;
		if (ndlp->rport)
			ndlp->rport->dev_loss_tmo = vport->cfg_devloss_tmo;
#if (IS_ENABLED(CONFIG_NVME_FC))
		spin_lock(&vport->phba->hbalock);
		rport = lpfc_ndlp_get_nrport(ndlp);
		if (rport)
			remoteport = rport->remoteport;
		spin_unlock(&vport->phba->hbalock);
		if (rport && remoteport)
			nvme_fc_set_remoteport_devloss(remoteport,
						       vport->cfg_devloss_tmo);
#endif
	}
	spin_unlock_irq(shost->host_lock);
}

/**
 * lpfc_nodev_tmo_set - Set the vport nodev tmo and devloss tmo values
 * @vport: lpfc vport structure pointer.
 * @val: contains the tmo value.
 *
 * Description:
 * If the devloss tmo is already set or the vport dev loss tmo has changed
 * then a kernel error message is printed and zero is returned.
 * Else if val is in range then nodev tmo and devloss tmo are set to val.
 * Otherwise nodev tmo is set to the default value.
 *
 * Returns:
 * zero if already set or if val is in range
 * -EINVAL val out of range
 **/
static int
lpfc_nodev_tmo_set(struct lpfc_vport *vport, int val)
{
	if (vport->dev_loss_tmo_changed ||
	    (lpfc_devloss_tmo != LPFC_DEF_DEVLOSS_TMO)) {
		lpfc_printf_vlog(vport, KERN_ERR, LOG_INIT,
				 "0401 Ignoring change to lpfc_nodev_tmo "
				 "because lpfc_devloss_tmo is set.\n");
		return 0;
	}
	if (val >= LPFC_MIN_DEVLOSS_TMO && val <= LPFC_MAX_DEVLOSS_TMO) {
		vport->cfg_nodev_tmo = val;
		vport->cfg_devloss_tmo = val;
		/*
		 * For compat: set the fc_host dev loss so new rports
		 * will get the value.
		 */
		fc_host_dev_loss_tmo(lpfc_shost_from_vport(vport)) = val;
		lpfc_update_rport_devloss_tmo(vport);
		return 0;
	}
	lpfc_printf_vlog(vport, KERN_ERR, LOG_INIT,
			 "0403 lpfc_nodev_tmo attribute cannot be set to "
			 "%d, allowed range is [%d, %d]\n",
			 val, LPFC_MIN_DEVLOSS_TMO, LPFC_MAX_DEVLOSS_TMO);
	return -EINVAL;
}

lpfc_vport_param_store(nodev_tmo)

static DEVICE_ATTR_RW(lpfc_nodev_tmo);

/*
# lpfc_devloss_tmo: If set, it will hold all I/O errors on devices that
# disappear until the timer expires. Value range is [0,255]. Default
# value is 30.
*/
module_param(lpfc_devloss_tmo, int, S_IRUGO);
MODULE_PARM_DESC(lpfc_devloss_tmo,
		 "Seconds driver will hold I/O waiting "
		 "for a device to come back");
lpfc_vport_param_init(devloss_tmo, LPFC_DEF_DEVLOSS_TMO,
		      LPFC_MIN_DEVLOSS_TMO, LPFC_MAX_DEVLOSS_TMO)
lpfc_vport_param_show(devloss_tmo)

/**
 * lpfc_devloss_tmo_set - Sets vport nodev tmo, devloss tmo values, changed bit
 * @vport: lpfc vport structure pointer.
 * @val: contains the tmo value.
 *
 * Description:
 * If val is in a valid range then set the vport nodev tmo,
 * devloss tmo, also set the vport dev loss tmo changed flag.
 * Else a kernel error message is printed.
 *
 * Returns:
 * zero if val is in range
 * -EINVAL val out of range
 **/
static int
lpfc_devloss_tmo_set(struct lpfc_vport *vport, int val)
{
	if (val >= LPFC_MIN_DEVLOSS_TMO && val <= LPFC_MAX_DEVLOSS_TMO) {
		vport->cfg_nodev_tmo = val;
		vport->cfg_devloss_tmo = val;
		vport->dev_loss_tmo_changed = 1;
		fc_host_dev_loss_tmo(lpfc_shost_from_vport(vport)) = val;
		lpfc_update_rport_devloss_tmo(vport);
		return 0;
	}

	lpfc_printf_vlog(vport, KERN_ERR, LOG_INIT,
			 "0404 lpfc_devloss_tmo attribute cannot be set to "
			 "%d, allowed range is [%d, %d]\n",
			 val, LPFC_MIN_DEVLOSS_TMO, LPFC_MAX_DEVLOSS_TMO);
	return -EINVAL;
}

lpfc_vport_param_store(devloss_tmo)
static DEVICE_ATTR_RW(lpfc_devloss_tmo);

/*
 * lpfc_suppress_rsp: Enable suppress rsp feature is firmware supports it
 * lpfc_suppress_rsp = 0  Disable
 * lpfc_suppress_rsp = 1  Enable (default)
 *
 */
LPFC_ATTR_R(suppress_rsp, 1, 0, 1,
	    "Enable suppress rsp feature is firmware supports it");

/*
 * lpfc_nvmet_mrq: Specify number of RQ pairs for processing NVMET cmds
 * lpfc_nvmet_mrq = 0  driver will calcualte optimal number of RQ pairs
 * lpfc_nvmet_mrq = 1  use a single RQ pair
 * lpfc_nvmet_mrq >= 2  use specified RQ pairs for MRQ
 *
 */
LPFC_ATTR_R(nvmet_mrq,
	    LPFC_NVMET_MRQ_AUTO, LPFC_NVMET_MRQ_AUTO, LPFC_NVMET_MRQ_MAX,
	    "Specify number of RQ pairs for processing NVMET cmds");

/*
 * lpfc_nvmet_mrq_post: Specify number of RQ buffer to initially post
 * to each NVMET RQ. Range 64 to 2048, default is 512.
 */
LPFC_ATTR_R(nvmet_mrq_post,
	    LPFC_NVMET_RQE_DEF_POST, LPFC_NVMET_RQE_MIN_POST,
	    LPFC_NVMET_RQE_DEF_COUNT,
	    "Specify number of RQ buffers to initially post");

/*
 * lpfc_enable_fc4_type: Defines what FC4 types are supported.
 * Supported Values:  1 - register just FCP
 *                    3 - register both FCP and NVME
 * Supported values are [1,3]. Default value is 3
 */
LPFC_ATTR_R(enable_fc4_type, LPFC_ENABLE_BOTH,
	    LPFC_ENABLE_FCP, LPFC_ENABLE_BOTH,
	    "Enable FC4 Protocol support - FCP / NVME");

/*
# lpfc_log_verbose: Only turn this flag on if you are willing to risk being
# deluged with LOTS of information.
# You can set a bit mask to record specific types of verbose messages:
# See lpfc_logmsh.h for definitions.
*/
LPFC_VPORT_ATTR_HEX_RW(log_verbose, 0x0, 0x0, 0xffffffff,
		       "Verbose logging bit-mask");

/*
# lpfc_enable_da_id: This turns on the DA_ID CT command that deregisters
# objects that have been registered with the nameserver after login.
*/
LPFC_VPORT_ATTR_R(enable_da_id, 1, 0, 1,
		  "Deregister nameserver objects before LOGO");

/*
# lun_queue_depth:  This parameter is used to limit the number of outstanding
# commands per FCP LUN.
*/
LPFC_VPORT_ATTR_R(lun_queue_depth, 64, 1, 512,
		  "Max number of FCP commands we can queue to a specific LUN");

/*
# tgt_queue_depth:  This parameter is used to limit the number of outstanding
# commands per target port. Value range is [10,65535]. Default value is 65535.
*/
static uint lpfc_tgt_queue_depth = LPFC_MAX_TGT_QDEPTH;
module_param(lpfc_tgt_queue_depth, uint, 0444);
MODULE_PARM_DESC(lpfc_tgt_queue_depth, "Set max Target queue depth");
lpfc_vport_param_show(tgt_queue_depth);
lpfc_vport_param_init(tgt_queue_depth, LPFC_MAX_TGT_QDEPTH,
		      LPFC_MIN_TGT_QDEPTH, LPFC_MAX_TGT_QDEPTH);

/**
 * lpfc_tgt_queue_depth_store: Sets an attribute value.
 * @phba: pointer the the adapter structure.
 * @val: integer attribute value.
 *
 * Description: Sets the parameter to the new value.
 *
 * Returns:
 * zero on success
 * -EINVAL if val is invalid
 */
static int
lpfc_tgt_queue_depth_set(struct lpfc_vport *vport, uint val)
{
	struct Scsi_Host *shost = lpfc_shost_from_vport(vport);
	struct lpfc_nodelist *ndlp;

	if (!lpfc_rangecheck(val, LPFC_MIN_TGT_QDEPTH, LPFC_MAX_TGT_QDEPTH))
		return -EINVAL;

	if (val == vport->cfg_tgt_queue_depth)
		return 0;

	spin_lock_irq(shost->host_lock);
	vport->cfg_tgt_queue_depth = val;

	/* Next loop thru nodelist and change cmd_qdepth */
	list_for_each_entry(ndlp, &vport->fc_nodes, nlp_listp)
		ndlp->cmd_qdepth = vport->cfg_tgt_queue_depth;

	spin_unlock_irq(shost->host_lock);
	return 0;
}

lpfc_vport_param_store(tgt_queue_depth);
static DEVICE_ATTR_RW(lpfc_tgt_queue_depth);

/*
# hba_queue_depth:  This parameter is used to limit the number of outstanding
# commands per lpfc HBA. Value range is [32,8192]. If this parameter
# value is greater than the maximum number of exchanges supported by the HBA,
# then maximum number of exchanges supported by the HBA is used to determine
# the hba_queue_depth.
*/
LPFC_ATTR_R(hba_queue_depth, 8192, 32, 8192,
	    "Max number of FCP commands we can queue to a lpfc HBA");

/*
# peer_port_login:  This parameter allows/prevents logins
# between peer ports hosted on the same physical port.
# When this parameter is set 0 peer ports of same physical port
# are not allowed to login to each other.
# When this parameter is set 1 peer ports of same physical port
# are allowed to login to each other.
# Default value of this parameter is 0.
*/
LPFC_VPORT_ATTR_R(peer_port_login, 0, 0, 1,
		  "Allow peer ports on the same physical port to login to each "
		  "other.");

/*
# restrict_login:  This parameter allows/prevents logins
# between Virtual Ports and remote initiators.
# When this parameter is not set (0) Virtual Ports will accept PLOGIs from
# other initiators and will attempt to PLOGI all remote ports.
# When this parameter is set (1) Virtual Ports will reject PLOGIs from
# remote ports and will not attempt to PLOGI to other initiators.
# This parameter does not restrict to the physical port.
# This parameter does not restrict logins to Fabric resident remote ports.
# Default value of this parameter is 1.
*/
static int lpfc_restrict_login = 1;
module_param(lpfc_restrict_login, int, S_IRUGO);
MODULE_PARM_DESC(lpfc_restrict_login,
		 "Restrict virtual ports login to remote initiators.");
lpfc_vport_param_show(restrict_login);

/**
 * lpfc_restrict_login_init - Set the vport restrict login flag
 * @vport: lpfc vport structure pointer.
 * @val: contains the restrict login value.
 *
 * Description:
 * If val is not in a valid range then log a kernel error message and set
 * the vport restrict login to one.
 * If the port type is physical clear the restrict login flag and return.
 * Else set the restrict login flag to val.
 *
 * Returns:
 * zero if val is in range
 * -EINVAL val out of range
 **/
static int
lpfc_restrict_login_init(struct lpfc_vport *vport, int val)
{
	if (val < 0 || val > 1) {
		lpfc_printf_vlog(vport, KERN_ERR, LOG_INIT,
				 "0422 lpfc_restrict_login attribute cannot "
				 "be set to %d, allowed range is [0, 1]\n",
				 val);
		vport->cfg_restrict_login = 1;
		return -EINVAL;
	}
	if (vport->port_type == LPFC_PHYSICAL_PORT) {
		vport->cfg_restrict_login = 0;
		return 0;
	}
	vport->cfg_restrict_login = val;
	return 0;
}

/**
 * lpfc_restrict_login_set - Set the vport restrict login flag
 * @vport: lpfc vport structure pointer.
 * @val: contains the restrict login value.
 *
 * Description:
 * If val is not in a valid range then log a kernel error message and set
 * the vport restrict login to one.
 * If the port type is physical and the val is not zero log a kernel
 * error message, clear the restrict login flag and return zero.
 * Else set the restrict login flag to val.
 *
 * Returns:
 * zero if val is in range
 * -EINVAL val out of range
 **/
static int
lpfc_restrict_login_set(struct lpfc_vport *vport, int val)
{
	if (val < 0 || val > 1) {
		lpfc_printf_vlog(vport, KERN_ERR, LOG_INIT,
				 "0425 lpfc_restrict_login attribute cannot "
				 "be set to %d, allowed range is [0, 1]\n",
				 val);
		vport->cfg_restrict_login = 1;
		return -EINVAL;
	}
	if (vport->port_type == LPFC_PHYSICAL_PORT && val != 0) {
		lpfc_printf_vlog(vport, KERN_ERR, LOG_INIT,
				 "0468 lpfc_restrict_login must be 0 for "
				 "Physical ports.\n");
		vport->cfg_restrict_login = 0;
		return 0;
	}
	vport->cfg_restrict_login = val;
	return 0;
}
lpfc_vport_param_store(restrict_login);
static DEVICE_ATTR_RW(lpfc_restrict_login);

/*
# Some disk devices have a "select ID" or "select Target" capability.
# From a protocol standpoint "select ID" usually means select the
# Fibre channel "ALPA".  In the FC-AL Profile there is an "informative
# annex" which contains a table that maps a "select ID" (a number
# between 0 and 7F) to an ALPA.  By default, for compatibility with
# older drivers, the lpfc driver scans this table from low ALPA to high
# ALPA.
#
# Turning on the scan-down variable (on  = 1, off = 0) will
# cause the lpfc driver to use an inverted table, effectively
# scanning ALPAs from high to low. Value range is [0,1]. Default value is 1.
#
# (Note: This "select ID" functionality is a LOOP ONLY characteristic
# and will not work across a fabric. Also this parameter will take
# effect only in the case when ALPA map is not available.)
*/
LPFC_VPORT_ATTR_R(scan_down, 1, 0, 1,
		  "Start scanning for devices from highest ALPA to lowest");

/*
# lpfc_topology:  link topology for init link
#            0x0  = attempt loop mode then point-to-point
#            0x01 = internal loopback mode
#            0x02 = attempt point-to-point mode only
#            0x04 = attempt loop mode only
#            0x06 = attempt point-to-point mode then loop
# Set point-to-point mode if you want to run as an N_Port.
# Set loop mode if you want to run as an NL_Port. Value range is [0,0x6].
# Default value is 0.
*/
LPFC_ATTR(topology, 0, 0, 6,
	"Select Fibre Channel topology");

/**
 * lpfc_topology_set - Set the adapters topology field
 * @phba: lpfc_hba pointer.
 * @val: topology value.
 *
 * Description:
 * If val is in a valid range then set the adapter's topology field and
 * issue a lip; if the lip fails reset the topology to the old value.
 *
 * If the value is not in range log a kernel error message and return an error.
 *
 * Returns:
 * zero if val is in range and lip okay
 * non-zero return value from lpfc_issue_lip()
 * -EINVAL val out of range
 **/
static ssize_t
lpfc_topology_store(struct device *dev, struct device_attribute *attr,
			const char *buf, size_t count)
{
	struct Scsi_Host  *shost = class_to_shost(dev);
	struct lpfc_vport *vport = (struct lpfc_vport *) shost->hostdata;
	struct lpfc_hba   *phba = vport->phba;
	int val = 0;
	int nolip = 0;
	const char *val_buf = buf;
	int err;
	uint32_t prev_val;

	if (!strncmp(buf, "nolip ", strlen("nolip "))) {
		nolip = 1;
		val_buf = &buf[strlen("nolip ")];
	}

	if (!isdigit(val_buf[0]))
		return -EINVAL;
	if (sscanf(val_buf, "%i", &val) != 1)
		return -EINVAL;

	if (val >= 0 && val <= 6) {
		prev_val = phba->cfg_topology;
		if (phba->cfg_link_speed == LPFC_USER_LINK_SPEED_16G &&
			val == 4) {
			lpfc_printf_vlog(vport, KERN_ERR, LOG_INIT,
				"3113 Loop mode not supported at speed %d\n",
				val);
			return -EINVAL;
		}
		/*
		 * The 'topology' is not a configurable parameter if :
		 *   - persistent topology enabled
		 *   - G7/G6 with no private loop support
		 */

		if ((phba->hba_flag & HBA_PERSISTENT_TOPO ||
		     (!phba->sli4_hba.pc_sli4_params.pls &&
		     (phba->pcidev->device == PCI_DEVICE_ID_LANCER_G6_FC ||
		     phba->pcidev->device == PCI_DEVICE_ID_LANCER_G7_FC))) &&
		    val == 4) {
			lpfc_printf_vlog(vport, KERN_ERR, LOG_INIT,
				"3114 Loop mode not supported\n");
			return -EINVAL;
		}
		phba->cfg_topology = val;
		if (nolip)
			return strlen(buf);

		lpfc_printf_vlog(vport, KERN_ERR, LOG_INIT,
			"3054 lpfc_topology changed from %d to %d\n",
			prev_val, val);
		if (prev_val != val && phba->sli_rev == LPFC_SLI_REV4)
			phba->fc_topology_changed = 1;
		err = lpfc_issue_lip(lpfc_shost_from_vport(phba->pport));
		if (err) {
			phba->cfg_topology = prev_val;
			return -EINVAL;
		} else
			return strlen(buf);
	}
	lpfc_printf_log(phba, KERN_ERR, LOG_INIT,
		"%d:0467 lpfc_topology attribute cannot be set to %d, "
		"allowed range is [0, 6]\n",
		phba->brd_no, val);
	return -EINVAL;
}

lpfc_param_show(topology)
static DEVICE_ATTR_RW(lpfc_topology);

/**
 * lpfc_static_vport_show: Read callback function for
 *   lpfc_static_vport sysfs file.
 * @dev: Pointer to class device object.
 * @attr: device attribute structure.
 * @buf: Data buffer.
 *
 * This function is the read call back function for
 * lpfc_static_vport sysfs file. The lpfc_static_vport
 * sysfs file report the mageability of the vport.
 **/
static ssize_t
lpfc_static_vport_show(struct device *dev, struct device_attribute *attr,
			 char *buf)
{
	struct Scsi_Host  *shost = class_to_shost(dev);
	struct lpfc_vport *vport = (struct lpfc_vport *) shost->hostdata;
	if (vport->vport_flag & STATIC_VPORT)
		sprintf(buf, "1\n");
	else
		sprintf(buf, "0\n");

	return strlen(buf);
}

/*
 * Sysfs attribute to control the statistical data collection.
 */
static DEVICE_ATTR_RO(lpfc_static_vport);

/**
 * lpfc_stat_data_ctrl_store - write call back for lpfc_stat_data_ctrl sysfs file
 * @dev: Pointer to class device.
 * @buf: Data buffer.
 * @count: Size of the data buffer.
 *
 * This function get called when a user write to the lpfc_stat_data_ctrl
 * sysfs file. This function parse the command written to the sysfs file
 * and take appropriate action. These commands are used for controlling
 * driver statistical data collection.
 * Following are the command this function handles.
 *
 *    setbucket <bucket_type> <base> <step>
 *			       = Set the latency buckets.
 *    destroybucket            = destroy all the buckets.
 *    start                    = start data collection
 *    stop                     = stop data collection
 *    reset                    = reset the collected data
 **/
static ssize_t
lpfc_stat_data_ctrl_store(struct device *dev, struct device_attribute *attr,
			  const char *buf, size_t count)
{
	struct Scsi_Host  *shost = class_to_shost(dev);
	struct lpfc_vport *vport = (struct lpfc_vport *) shost->hostdata;
	struct lpfc_hba   *phba = vport->phba;
#define LPFC_MAX_DATA_CTRL_LEN 1024
	static char bucket_data[LPFC_MAX_DATA_CTRL_LEN];
	unsigned long i;
	char *str_ptr, *token;
	struct lpfc_vport **vports;
	struct Scsi_Host *v_shost;
	char *bucket_type_str, *base_str, *step_str;
	unsigned long base, step, bucket_type;

	if (!strncmp(buf, "setbucket", strlen("setbucket"))) {
		if (strlen(buf) > (LPFC_MAX_DATA_CTRL_LEN - 1))
			return -EINVAL;

		strncpy(bucket_data, buf, LPFC_MAX_DATA_CTRL_LEN);
		str_ptr = &bucket_data[0];
		/* Ignore this token - this is command token */
		token = strsep(&str_ptr, "\t ");
		if (!token)
			return -EINVAL;

		bucket_type_str = strsep(&str_ptr, "\t ");
		if (!bucket_type_str)
			return -EINVAL;

		if (!strncmp(bucket_type_str, "linear", strlen("linear")))
			bucket_type = LPFC_LINEAR_BUCKET;
		else if (!strncmp(bucket_type_str, "power2", strlen("power2")))
			bucket_type = LPFC_POWER2_BUCKET;
		else
			return -EINVAL;

		base_str = strsep(&str_ptr, "\t ");
		if (!base_str)
			return -EINVAL;
		base = simple_strtoul(base_str, NULL, 0);

		step_str = strsep(&str_ptr, "\t ");
		if (!step_str)
			return -EINVAL;
		step = simple_strtoul(step_str, NULL, 0);
		if (!step)
			return -EINVAL;

		/* Block the data collection for every vport */
		vports = lpfc_create_vport_work_array(phba);
		if (vports == NULL)
			return -ENOMEM;

		for (i = 0; i <= phba->max_vports && vports[i] != NULL; i++) {
			v_shost = lpfc_shost_from_vport(vports[i]);
			spin_lock_irq(v_shost->host_lock);
			/* Block and reset data collection */
			vports[i]->stat_data_blocked = 1;
			if (vports[i]->stat_data_enabled)
				lpfc_vport_reset_stat_data(vports[i]);
			spin_unlock_irq(v_shost->host_lock);
		}

		/* Set the bucket attributes */
		phba->bucket_type = bucket_type;
		phba->bucket_base = base;
		phba->bucket_step = step;

		for (i = 0; i <= phba->max_vports && vports[i] != NULL; i++) {
			v_shost = lpfc_shost_from_vport(vports[i]);

			/* Unblock data collection */
			spin_lock_irq(v_shost->host_lock);
			vports[i]->stat_data_blocked = 0;
			spin_unlock_irq(v_shost->host_lock);
		}
		lpfc_destroy_vport_work_array(phba, vports);
		return strlen(buf);
	}

	if (!strncmp(buf, "destroybucket", strlen("destroybucket"))) {
		vports = lpfc_create_vport_work_array(phba);
		if (vports == NULL)
			return -ENOMEM;

		for (i = 0; i <= phba->max_vports && vports[i] != NULL; i++) {
			v_shost = lpfc_shost_from_vport(vports[i]);
			spin_lock_irq(shost->host_lock);
			vports[i]->stat_data_blocked = 1;
			lpfc_free_bucket(vport);
			vport->stat_data_enabled = 0;
			vports[i]->stat_data_blocked = 0;
			spin_unlock_irq(shost->host_lock);
		}
		lpfc_destroy_vport_work_array(phba, vports);
		phba->bucket_type = LPFC_NO_BUCKET;
		phba->bucket_base = 0;
		phba->bucket_step = 0;
		return strlen(buf);
	}

	if (!strncmp(buf, "start", strlen("start"))) {
		/* If no buckets configured return error */
		if (phba->bucket_type == LPFC_NO_BUCKET)
			return -EINVAL;
		spin_lock_irq(shost->host_lock);
		if (vport->stat_data_enabled) {
			spin_unlock_irq(shost->host_lock);
			return strlen(buf);
		}
		lpfc_alloc_bucket(vport);
		vport->stat_data_enabled = 1;
		spin_unlock_irq(shost->host_lock);
		return strlen(buf);
	}

	if (!strncmp(buf, "stop", strlen("stop"))) {
		spin_lock_irq(shost->host_lock);
		if (vport->stat_data_enabled == 0) {
			spin_unlock_irq(shost->host_lock);
			return strlen(buf);
		}
		lpfc_free_bucket(vport);
		vport->stat_data_enabled = 0;
		spin_unlock_irq(shost->host_lock);
		return strlen(buf);
	}

	if (!strncmp(buf, "reset", strlen("reset"))) {
		if ((phba->bucket_type == LPFC_NO_BUCKET)
			|| !vport->stat_data_enabled)
			return strlen(buf);
		spin_lock_irq(shost->host_lock);
		vport->stat_data_blocked = 1;
		lpfc_vport_reset_stat_data(vport);
		vport->stat_data_blocked = 0;
		spin_unlock_irq(shost->host_lock);
		return strlen(buf);
	}
	return -EINVAL;
}


/**
 * lpfc_stat_data_ctrl_show - Read function for lpfc_stat_data_ctrl sysfs file
 * @dev: Pointer to class device object.
 * @buf: Data buffer.
 *
 * This function is the read call back function for
 * lpfc_stat_data_ctrl sysfs file. This function report the
 * current statistical data collection state.
 **/
static ssize_t
lpfc_stat_data_ctrl_show(struct device *dev, struct device_attribute *attr,
			 char *buf)
{
	struct Scsi_Host  *shost = class_to_shost(dev);
	struct lpfc_vport *vport = (struct lpfc_vport *) shost->hostdata;
	struct lpfc_hba   *phba = vport->phba;
	int index = 0;
	int i;
	char *bucket_type;
	unsigned long bucket_value;

	switch (phba->bucket_type) {
	case LPFC_LINEAR_BUCKET:
		bucket_type = "linear";
		break;
	case LPFC_POWER2_BUCKET:
		bucket_type = "power2";
		break;
	default:
		bucket_type = "No Bucket";
		break;
	}

	sprintf(&buf[index], "Statistical Data enabled :%d, "
		"blocked :%d, Bucket type :%s, Bucket base :%d,"
		" Bucket step :%d\nLatency Ranges :",
		vport->stat_data_enabled, vport->stat_data_blocked,
		bucket_type, phba->bucket_base, phba->bucket_step);
	index = strlen(buf);
	if (phba->bucket_type != LPFC_NO_BUCKET) {
		for (i = 0; i < LPFC_MAX_BUCKET_COUNT; i++) {
			if (phba->bucket_type == LPFC_LINEAR_BUCKET)
				bucket_value = phba->bucket_base +
					phba->bucket_step * i;
			else
				bucket_value = phba->bucket_base +
				(1 << i) * phba->bucket_step;

			if (index + 10 > PAGE_SIZE)
				break;
			sprintf(&buf[index], "%08ld ", bucket_value);
			index = strlen(buf);
		}
	}
	sprintf(&buf[index], "\n");
	return strlen(buf);
}

/*
 * Sysfs attribute to control the statistical data collection.
 */
static DEVICE_ATTR_RW(lpfc_stat_data_ctrl);

/*
 * lpfc_drvr_stat_data: sysfs attr to get driver statistical data.
 */

/*
 * Each Bucket takes 11 characters and 1 new line + 17 bytes WWN
 * for each target.
 */
#define STAT_DATA_SIZE_PER_TARGET(NUM_BUCKETS) ((NUM_BUCKETS) * 11 + 18)
#define MAX_STAT_DATA_SIZE_PER_TARGET \
	STAT_DATA_SIZE_PER_TARGET(LPFC_MAX_BUCKET_COUNT)


/**
 * sysfs_drvr_stat_data_read - Read function for lpfc_drvr_stat_data attribute
 * @filp: sysfs file
 * @kobj: Pointer to the kernel object
 * @bin_attr: Attribute object
 * @buff: Buffer pointer
 * @off: File offset
 * @count: Buffer size
 *
 * This function is the read call back function for lpfc_drvr_stat_data
 * sysfs file. This function export the statistical data to user
 * applications.
 **/
static ssize_t
sysfs_drvr_stat_data_read(struct file *filp, struct kobject *kobj,
		struct bin_attribute *bin_attr,
		char *buf, loff_t off, size_t count)
{
	struct device *dev = container_of(kobj, struct device,
		kobj);
	struct Scsi_Host  *shost = class_to_shost(dev);
	struct lpfc_vport *vport = (struct lpfc_vport *) shost->hostdata;
	struct lpfc_hba   *phba = vport->phba;
	int i = 0, index = 0;
	unsigned long nport_index;
	struct lpfc_nodelist *ndlp = NULL;
	nport_index = (unsigned long)off /
		MAX_STAT_DATA_SIZE_PER_TARGET;

	if (!vport->stat_data_enabled || vport->stat_data_blocked
		|| (phba->bucket_type == LPFC_NO_BUCKET))
		return 0;

	spin_lock_irq(shost->host_lock);
	list_for_each_entry(ndlp, &vport->fc_nodes, nlp_listp) {
		if (!NLP_CHK_NODE_ACT(ndlp) || !ndlp->lat_data)
			continue;

		if (nport_index > 0) {
			nport_index--;
			continue;
		}

		if ((index + MAX_STAT_DATA_SIZE_PER_TARGET)
			> count)
			break;

		if (!ndlp->lat_data)
			continue;

		/* Print the WWN */
		sprintf(&buf[index], "%02x%02x%02x%02x%02x%02x%02x%02x:",
			ndlp->nlp_portname.u.wwn[0],
			ndlp->nlp_portname.u.wwn[1],
			ndlp->nlp_portname.u.wwn[2],
			ndlp->nlp_portname.u.wwn[3],
			ndlp->nlp_portname.u.wwn[4],
			ndlp->nlp_portname.u.wwn[5],
			ndlp->nlp_portname.u.wwn[6],
			ndlp->nlp_portname.u.wwn[7]);

		index = strlen(buf);

		for (i = 0; i < LPFC_MAX_BUCKET_COUNT; i++) {
			sprintf(&buf[index], "%010u,",
				ndlp->lat_data[i].cmd_count);
			index = strlen(buf);
		}
		sprintf(&buf[index], "\n");
		index = strlen(buf);
	}
	spin_unlock_irq(shost->host_lock);
	return index;
}

static struct bin_attribute sysfs_drvr_stat_data_attr = {
	.attr = {
		.name = "lpfc_drvr_stat_data",
		.mode = S_IRUSR,
	},
	.size = LPFC_MAX_TARGET * MAX_STAT_DATA_SIZE_PER_TARGET,
	.read = sysfs_drvr_stat_data_read,
	.write = NULL,
};

/*
# lpfc_link_speed: Link speed selection for initializing the Fibre Channel
# connection.
# Value range is [0,16]. Default value is 0.
*/
/**
 * lpfc_link_speed_set - Set the adapters link speed
 * @phba: lpfc_hba pointer.
 * @val: link speed value.
 *
 * Description:
 * If val is in a valid range then set the adapter's link speed field and
 * issue a lip; if the lip fails reset the link speed to the old value.
 *
 * Notes:
 * If the value is not in range log a kernel error message and return an error.
 *
 * Returns:
 * zero if val is in range and lip okay.
 * non-zero return value from lpfc_issue_lip()
 * -EINVAL val out of range
 **/
static ssize_t
lpfc_link_speed_store(struct device *dev, struct device_attribute *attr,
		const char *buf, size_t count)
{
	struct Scsi_Host  *shost = class_to_shost(dev);
	struct lpfc_vport *vport = (struct lpfc_vport *) shost->hostdata;
	struct lpfc_hba   *phba = vport->phba;
	int val = LPFC_USER_LINK_SPEED_AUTO;
	int nolip = 0;
	const char *val_buf = buf;
	int err;
	uint32_t prev_val, if_type;

	if_type = bf_get(lpfc_sli_intf_if_type, &phba->sli4_hba.sli_intf);
	if (if_type >= LPFC_SLI_INTF_IF_TYPE_2 &&
	    phba->hba_flag & HBA_FORCED_LINK_SPEED)
		return -EPERM;

	if (!strncmp(buf, "nolip ", strlen("nolip "))) {
		nolip = 1;
		val_buf = &buf[strlen("nolip ")];
	}

	if (!isdigit(val_buf[0]))
		return -EINVAL;
	if (sscanf(val_buf, "%i", &val) != 1)
		return -EINVAL;

	lpfc_printf_vlog(vport, KERN_ERR, LOG_INIT,
		"3055 lpfc_link_speed changed from %d to %d %s\n",
		phba->cfg_link_speed, val, nolip ? "(nolip)" : "(lip)");

	if (((val == LPFC_USER_LINK_SPEED_1G) && !(phba->lmt & LMT_1Gb)) ||
	    ((val == LPFC_USER_LINK_SPEED_2G) && !(phba->lmt & LMT_2Gb)) ||
	    ((val == LPFC_USER_LINK_SPEED_4G) && !(phba->lmt & LMT_4Gb)) ||
	    ((val == LPFC_USER_LINK_SPEED_8G) && !(phba->lmt & LMT_8Gb)) ||
	    ((val == LPFC_USER_LINK_SPEED_10G) && !(phba->lmt & LMT_10Gb)) ||
	    ((val == LPFC_USER_LINK_SPEED_16G) && !(phba->lmt & LMT_16Gb)) ||
	    ((val == LPFC_USER_LINK_SPEED_32G) && !(phba->lmt & LMT_32Gb)) ||
	    ((val == LPFC_USER_LINK_SPEED_64G) && !(phba->lmt & LMT_64Gb))) {
		lpfc_printf_log(phba, KERN_ERR, LOG_INIT,
				"2879 lpfc_link_speed attribute cannot be set "
				"to %d. Speed is not supported by this port.\n",
				val);
		return -EINVAL;
	}
	if (val >= LPFC_USER_LINK_SPEED_16G &&
	    phba->fc_topology == LPFC_TOPOLOGY_LOOP) {
		lpfc_printf_log(phba, KERN_ERR, LOG_INIT,
				"3112 lpfc_link_speed attribute cannot be set "
				"to %d. Speed is not supported in loop mode.\n",
				val);
		return -EINVAL;
	}

	switch (val) {
	case LPFC_USER_LINK_SPEED_AUTO:
	case LPFC_USER_LINK_SPEED_1G:
	case LPFC_USER_LINK_SPEED_2G:
	case LPFC_USER_LINK_SPEED_4G:
	case LPFC_USER_LINK_SPEED_8G:
	case LPFC_USER_LINK_SPEED_16G:
	case LPFC_USER_LINK_SPEED_32G:
	case LPFC_USER_LINK_SPEED_64G:
		prev_val = phba->cfg_link_speed;
		phba->cfg_link_speed = val;
		if (nolip)
			return strlen(buf);

		err = lpfc_issue_lip(lpfc_shost_from_vport(phba->pport));
		if (err) {
			phba->cfg_link_speed = prev_val;
			return -EINVAL;
		}
		return strlen(buf);
	default:
		break;
	}

	lpfc_printf_log(phba, KERN_ERR, LOG_INIT,
			"0469 lpfc_link_speed attribute cannot be set to %d, "
			"allowed values are [%s]\n",
			val, LPFC_LINK_SPEED_STRING);
	return -EINVAL;

}

static int lpfc_link_speed = 0;
module_param(lpfc_link_speed, int, S_IRUGO);
MODULE_PARM_DESC(lpfc_link_speed, "Select link speed");
lpfc_param_show(link_speed)

/**
 * lpfc_link_speed_init - Set the adapters link speed
 * @phba: lpfc_hba pointer.
 * @val: link speed value.
 *
 * Description:
 * If val is in a valid range then set the adapter's link speed field.
 *
 * Notes:
 * If the value is not in range log a kernel error message, clear the link
 * speed and return an error.
 *
 * Returns:
 * zero if val saved.
 * -EINVAL val out of range
 **/
static int
lpfc_link_speed_init(struct lpfc_hba *phba, int val)
{
	if (val >= LPFC_USER_LINK_SPEED_16G && phba->cfg_topology == 4) {
		lpfc_printf_log(phba, KERN_ERR, LOG_INIT,
			"3111 lpfc_link_speed of %d cannot "
			"support loop mode, setting topology to default.\n",
			 val);
		phba->cfg_topology = 0;
	}

	switch (val) {
	case LPFC_USER_LINK_SPEED_AUTO:
	case LPFC_USER_LINK_SPEED_1G:
	case LPFC_USER_LINK_SPEED_2G:
	case LPFC_USER_LINK_SPEED_4G:
	case LPFC_USER_LINK_SPEED_8G:
	case LPFC_USER_LINK_SPEED_16G:
	case LPFC_USER_LINK_SPEED_32G:
	case LPFC_USER_LINK_SPEED_64G:
		phba->cfg_link_speed = val;
		return 0;
	default:
		lpfc_printf_log(phba, KERN_ERR, LOG_INIT,
				"0405 lpfc_link_speed attribute cannot "
				"be set to %d, allowed values are "
				"["LPFC_LINK_SPEED_STRING"]\n", val);
		phba->cfg_link_speed = LPFC_USER_LINK_SPEED_AUTO;
		return -EINVAL;
	}
}

static DEVICE_ATTR_RW(lpfc_link_speed);

/*
# lpfc_aer_support: Support PCIe device Advanced Error Reporting (AER)
#       0  = aer disabled or not supported
#       1  = aer supported and enabled (default)
# Value range is [0,1]. Default value is 1.
*/
LPFC_ATTR(aer_support, 1, 0, 1,
	"Enable PCIe device AER support");
lpfc_param_show(aer_support)

/**
 * lpfc_aer_support_store - Set the adapter for aer support
 *
 * @dev: class device that is converted into a Scsi_host.
 * @attr: device attribute, not used.
 * @buf: containing enable or disable aer flag.
 * @count: unused variable.
 *
 * Description:
 * If the val is 1 and currently the device's AER capability was not
 * enabled, invoke the kernel's enable AER helper routine, trying to
 * enable the device's AER capability. If the helper routine enabling
 * AER returns success, update the device's cfg_aer_support flag to
 * indicate AER is supported by the device; otherwise, if the device
 * AER capability is already enabled to support AER, then do nothing.
 *
 * If the val is 0 and currently the device's AER support was enabled,
 * invoke the kernel's disable AER helper routine. After that, update
 * the device's cfg_aer_support flag to indicate AER is not supported
 * by the device; otherwise, if the device AER capability is already
 * disabled from supporting AER, then do nothing.
 *
 * Returns:
 * length of the buf on success if val is in range the intended mode
 * is supported.
 * -EINVAL if val out of range or intended mode is not supported.
 **/
static ssize_t
lpfc_aer_support_store(struct device *dev, struct device_attribute *attr,
		       const char *buf, size_t count)
{
	struct Scsi_Host *shost = class_to_shost(dev);
	struct lpfc_vport *vport = (struct lpfc_vport *)shost->hostdata;
	struct lpfc_hba *phba = vport->phba;
	int val = 0, rc = -EINVAL;

	if (!isdigit(buf[0]))
		return -EINVAL;
	if (sscanf(buf, "%i", &val) != 1)
		return -EINVAL;

	switch (val) {
	case 0:
		if (phba->hba_flag & HBA_AER_ENABLED) {
			rc = pci_disable_pcie_error_reporting(phba->pcidev);
			if (!rc) {
				spin_lock_irq(&phba->hbalock);
				phba->hba_flag &= ~HBA_AER_ENABLED;
				spin_unlock_irq(&phba->hbalock);
				phba->cfg_aer_support = 0;
				rc = strlen(buf);
			} else
				rc = -EPERM;
		} else {
			phba->cfg_aer_support = 0;
			rc = strlen(buf);
		}
		break;
	case 1:
		if (!(phba->hba_flag & HBA_AER_ENABLED)) {
			rc = pci_enable_pcie_error_reporting(phba->pcidev);
			if (!rc) {
				spin_lock_irq(&phba->hbalock);
				phba->hba_flag |= HBA_AER_ENABLED;
				spin_unlock_irq(&phba->hbalock);
				phba->cfg_aer_support = 1;
				rc = strlen(buf);
			} else
				 rc = -EPERM;
		} else {
			phba->cfg_aer_support = 1;
			rc = strlen(buf);
		}
		break;
	default:
		rc = -EINVAL;
		break;
	}
	return rc;
}

static DEVICE_ATTR_RW(lpfc_aer_support);

/**
 * lpfc_aer_cleanup_state - Clean up aer state to the aer enabled device
 * @dev: class device that is converted into a Scsi_host.
 * @attr: device attribute, not used.
 * @buf: containing flag 1 for aer cleanup state.
 * @count: unused variable.
 *
 * Description:
 * If the @buf contains 1 and the device currently has the AER support
 * enabled, then invokes the kernel AER helper routine
 * pci_aer_clear_nonfatal_status() to clean up the uncorrectable
 * error status register.
 *
 * Notes:
 *
 * Returns:
 * -EINVAL if the buf does not contain the 1 or the device is not currently
 * enabled with the AER support.
 **/
static ssize_t
lpfc_aer_cleanup_state(struct device *dev, struct device_attribute *attr,
		       const char *buf, size_t count)
{
	struct Scsi_Host  *shost = class_to_shost(dev);
	struct lpfc_vport *vport = (struct lpfc_vport *) shost->hostdata;
	struct lpfc_hba   *phba = vport->phba;
	int val, rc = -1;

	if (!isdigit(buf[0]))
		return -EINVAL;
	if (sscanf(buf, "%i", &val) != 1)
		return -EINVAL;
	if (val != 1)
		return -EINVAL;

	if (phba->hba_flag & HBA_AER_ENABLED)
		rc = pci_aer_clear_nonfatal_status(phba->pcidev);

	if (rc == 0)
		return strlen(buf);
	else
		return -EPERM;
}

static DEVICE_ATTR(lpfc_aer_state_cleanup, S_IWUSR, NULL,
		   lpfc_aer_cleanup_state);

/**
 * lpfc_sriov_nr_virtfn_store - Enable the adapter for sr-iov virtual functions
 *
 * @dev: class device that is converted into a Scsi_host.
 * @attr: device attribute, not used.
 * @buf: containing the string the number of vfs to be enabled.
 * @count: unused variable.
 *
 * Description:
 * When this api is called either through user sysfs, the driver shall
 * try to enable or disable SR-IOV virtual functions according to the
 * following:
 *
 * If zero virtual function has been enabled to the physical function,
 * the driver shall invoke the pci enable virtual function api trying
 * to enable the virtual functions. If the nr_vfn provided is greater
 * than the maximum supported, the maximum virtual function number will
 * be used for invoking the api; otherwise, the nr_vfn provided shall
 * be used for invoking the api. If the api call returned success, the
 * actual number of virtual functions enabled will be set to the driver
 * cfg_sriov_nr_virtfn; otherwise, -EINVAL shall be returned and driver
 * cfg_sriov_nr_virtfn remains zero.
 *
 * If none-zero virtual functions have already been enabled to the
 * physical function, as reflected by the driver's cfg_sriov_nr_virtfn,
 * -EINVAL will be returned and the driver does nothing;
 *
 * If the nr_vfn provided is zero and none-zero virtual functions have
 * been enabled, as indicated by the driver's cfg_sriov_nr_virtfn, the
 * disabling virtual function api shall be invoded to disable all the
 * virtual functions and driver's cfg_sriov_nr_virtfn shall be set to
 * zero. Otherwise, if zero virtual function has been enabled, do
 * nothing.
 *
 * Returns:
 * length of the buf on success if val is in range the intended mode
 * is supported.
 * -EINVAL if val out of range or intended mode is not supported.
 **/
static ssize_t
lpfc_sriov_nr_virtfn_store(struct device *dev, struct device_attribute *attr,
			 const char *buf, size_t count)
{
	struct Scsi_Host *shost = class_to_shost(dev);
	struct lpfc_vport *vport = (struct lpfc_vport *)shost->hostdata;
	struct lpfc_hba *phba = vport->phba;
	struct pci_dev *pdev = phba->pcidev;
	int val = 0, rc = -EINVAL;

	/* Sanity check on user data */
	if (!isdigit(buf[0]))
		return -EINVAL;
	if (sscanf(buf, "%i", &val) != 1)
		return -EINVAL;
	if (val < 0)
		return -EINVAL;

	/* Request disabling virtual functions */
	if (val == 0) {
		if (phba->cfg_sriov_nr_virtfn > 0) {
			pci_disable_sriov(pdev);
			phba->cfg_sriov_nr_virtfn = 0;
		}
		return strlen(buf);
	}

	/* Request enabling virtual functions */
	if (phba->cfg_sriov_nr_virtfn > 0) {
		lpfc_printf_log(phba, KERN_ERR, LOG_INIT,
				"3018 There are %d virtual functions "
				"enabled on physical function.\n",
				phba->cfg_sriov_nr_virtfn);
		return -EEXIST;
	}

	if (val <= LPFC_MAX_VFN_PER_PFN)
		phba->cfg_sriov_nr_virtfn = val;
	else {
		lpfc_printf_log(phba, KERN_ERR, LOG_INIT,
				"3019 Enabling %d virtual functions is not "
				"allowed.\n", val);
		return -EINVAL;
	}

	rc = lpfc_sli_probe_sriov_nr_virtfn(phba, phba->cfg_sriov_nr_virtfn);
	if (rc) {
		phba->cfg_sriov_nr_virtfn = 0;
		rc = -EPERM;
	} else
		rc = strlen(buf);

	return rc;
}

LPFC_ATTR(sriov_nr_virtfn, LPFC_DEF_VFN_PER_PFN, 0, LPFC_MAX_VFN_PER_PFN,
	"Enable PCIe device SR-IOV virtual fn");

lpfc_param_show(sriov_nr_virtfn)
static DEVICE_ATTR_RW(lpfc_sriov_nr_virtfn);

/**
 * lpfc_request_firmware_store - Request for Linux generic firmware upgrade
 *
 * @dev: class device that is converted into a Scsi_host.
 * @attr: device attribute, not used.
 * @buf: containing the string the number of vfs to be enabled.
 * @count: unused variable.
 *
 * Description:
 *
 * Returns:
 * length of the buf on success if val is in range the intended mode
 * is supported.
 * -EINVAL if val out of range or intended mode is not supported.
 **/
static ssize_t
lpfc_request_firmware_upgrade_store(struct device *dev,
				    struct device_attribute *attr,
				    const char *buf, size_t count)
{
	struct Scsi_Host *shost = class_to_shost(dev);
	struct lpfc_vport *vport = (struct lpfc_vport *)shost->hostdata;
	struct lpfc_hba *phba = vport->phba;
	int val = 0, rc;

	/* Sanity check on user data */
	if (!isdigit(buf[0]))
		return -EINVAL;
	if (sscanf(buf, "%i", &val) != 1)
		return -EINVAL;
	if (val != 1)
		return -EINVAL;

	rc = lpfc_sli4_request_firmware_update(phba, RUN_FW_UPGRADE);
	if (rc)
		rc = -EPERM;
	else
		rc = strlen(buf);
	return rc;
}

static int lpfc_req_fw_upgrade;
module_param(lpfc_req_fw_upgrade, int, S_IRUGO|S_IWUSR);
MODULE_PARM_DESC(lpfc_req_fw_upgrade, "Enable Linux generic firmware upgrade");
lpfc_param_show(request_firmware_upgrade)

/**
 * lpfc_request_firmware_upgrade_init - Enable initial linux generic fw upgrade
 * @phba: lpfc_hba pointer.
 * @val: 0 or 1.
 *
 * Description:
 * Set the initial Linux generic firmware upgrade enable or disable flag.
 *
 * Returns:
 * zero if val saved.
 * -EINVAL val out of range
 **/
static int
lpfc_request_firmware_upgrade_init(struct lpfc_hba *phba, int val)
{
	if (val >= 0 && val <= 1) {
		phba->cfg_request_firmware_upgrade = val;
		return 0;
	}
	return -EINVAL;
}
static DEVICE_ATTR(lpfc_req_fw_upgrade, S_IRUGO | S_IWUSR,
		   lpfc_request_firmware_upgrade_show,
		   lpfc_request_firmware_upgrade_store);

/**
 * lpfc_force_rscn_store
 *
 * @dev: class device that is converted into a Scsi_host.
 * @attr: device attribute, not used.
 * @buf: unused string
 * @count: unused variable.
 *
 * Description:
 * Force the switch to send a RSCN to all other NPorts in our zone
 * If we are direct connect pt2pt, build the RSCN command ourself
 * and send to the other NPort. Not supported for private loop.
 *
 * Returns:
 * 0      - on success
 * -EIO   - if command is not sent
 **/
static ssize_t
lpfc_force_rscn_store(struct device *dev, struct device_attribute *attr,
		      const char *buf, size_t count)
{
	struct Scsi_Host *shost = class_to_shost(dev);
	struct lpfc_vport *vport = (struct lpfc_vport *)shost->hostdata;
	int i;

	i = lpfc_issue_els_rscn(vport, 0);
	if (i)
		return -EIO;
	return strlen(buf);
}

/*
 * lpfc_force_rscn: Force an RSCN to be sent to all remote NPorts
 * connected to  the HBA.
 *
 * Value range is any ascii value
 */
static int lpfc_force_rscn;
module_param(lpfc_force_rscn, int, 0644);
MODULE_PARM_DESC(lpfc_force_rscn,
		 "Force an RSCN to be sent to all remote NPorts");
lpfc_param_show(force_rscn)

/**
 * lpfc_force_rscn_init - Force an RSCN to be sent to all remote NPorts
 * @phba: lpfc_hba pointer.
 * @val: unused value.
 *
 * Returns:
 * zero if val saved.
 **/
static int
lpfc_force_rscn_init(struct lpfc_hba *phba, int val)
{
	return 0;
}
static DEVICE_ATTR_RW(lpfc_force_rscn);

/**
 * lpfc_fcp_imax_store
 *
 * @dev: class device that is converted into a Scsi_host.
 * @attr: device attribute, not used.
 * @buf: string with the number of fast-path FCP interrupts per second.
 * @count: unused variable.
 *
 * Description:
 * If val is in a valid range [636,651042], then set the adapter's
 * maximum number of fast-path FCP interrupts per second.
 *
 * Returns:
 * length of the buf on success if val is in range the intended mode
 * is supported.
 * -EINVAL if val out of range or intended mode is not supported.
 **/
static ssize_t
lpfc_fcp_imax_store(struct device *dev, struct device_attribute *attr,
			 const char *buf, size_t count)
{
	struct Scsi_Host *shost = class_to_shost(dev);
	struct lpfc_vport *vport = (struct lpfc_vport *)shost->hostdata;
	struct lpfc_hba *phba = vport->phba;
	struct lpfc_eq_intr_info *eqi;
	uint32_t usdelay;
	int val = 0, i;

	/* fcp_imax is only valid for SLI4 */
	if (phba->sli_rev != LPFC_SLI_REV4)
		return -EINVAL;

	/* Sanity check on user data */
	if (!isdigit(buf[0]))
		return -EINVAL;
	if (sscanf(buf, "%i", &val) != 1)
		return -EINVAL;

	/*
	 * Value range for the HBA is [5000,5000000]
	 * The value for each EQ depends on how many EQs are configured.
	 * Allow value == 0
	 */
	if (val && (val < LPFC_MIN_IMAX || val > LPFC_MAX_IMAX))
		return -EINVAL;

	phba->cfg_auto_imax = (val) ? 0 : 1;
	if (phba->cfg_fcp_imax && !val) {
		queue_delayed_work(phba->wq, &phba->eq_delay_work,
				   msecs_to_jiffies(LPFC_EQ_DELAY_MSECS));

		for_each_present_cpu(i) {
			eqi = per_cpu_ptr(phba->sli4_hba.eq_info, i);
			eqi->icnt = 0;
		}
	}

	phba->cfg_fcp_imax = (uint32_t)val;

	if (phba->cfg_fcp_imax)
		usdelay = LPFC_SEC_TO_USEC / phba->cfg_fcp_imax;
	else
		usdelay = 0;

	for (i = 0; i < phba->cfg_irq_chann; i += LPFC_MAX_EQ_DELAY_EQID_CNT)
		lpfc_modify_hba_eq_delay(phba, i, LPFC_MAX_EQ_DELAY_EQID_CNT,
					 usdelay);

	return strlen(buf);
}

/*
# lpfc_fcp_imax: The maximum number of fast-path FCP interrupts per second
# for the HBA.
#
# Value range is [5,000 to 5,000,000]. Default value is 50,000.
*/
static int lpfc_fcp_imax = LPFC_DEF_IMAX;
module_param(lpfc_fcp_imax, int, S_IRUGO|S_IWUSR);
MODULE_PARM_DESC(lpfc_fcp_imax,
	    "Set the maximum number of FCP interrupts per second per HBA");
lpfc_param_show(fcp_imax)

/**
 * lpfc_fcp_imax_init - Set the initial sr-iov virtual function enable
 * @phba: lpfc_hba pointer.
 * @val: link speed value.
 *
 * Description:
 * If val is in a valid range [636,651042], then initialize the adapter's
 * maximum number of fast-path FCP interrupts per second.
 *
 * Returns:
 * zero if val saved.
 * -EINVAL val out of range
 **/
static int
lpfc_fcp_imax_init(struct lpfc_hba *phba, int val)
{
	if (phba->sli_rev != LPFC_SLI_REV4) {
		phba->cfg_fcp_imax = 0;
		return 0;
	}

	if ((val >= LPFC_MIN_IMAX && val <= LPFC_MAX_IMAX) ||
	    (val == 0)) {
		phba->cfg_fcp_imax = val;
		return 0;
	}

	lpfc_printf_log(phba, KERN_ERR, LOG_INIT,
			"3016 lpfc_fcp_imax: %d out of range, using default\n",
			val);
	phba->cfg_fcp_imax = LPFC_DEF_IMAX;

	return 0;
}

static DEVICE_ATTR_RW(lpfc_fcp_imax);

/**
 * lpfc_cq_max_proc_limit_store
 *
 * @dev: class device that is converted into a Scsi_host.
 * @attr: device attribute, not used.
 * @buf: string with the cq max processing limit of cqes
 * @count: unused variable.
 *
 * Description:
 * If val is in a valid range, then set value on each cq
 *
 * Returns:
 * The length of the buf: if successful
 * -ERANGE: if val is not in the valid range
 * -EINVAL: if bad value format or intended mode is not supported.
 **/
static ssize_t
lpfc_cq_max_proc_limit_store(struct device *dev, struct device_attribute *attr,
			 const char *buf, size_t count)
{
	struct Scsi_Host *shost = class_to_shost(dev);
	struct lpfc_vport *vport = (struct lpfc_vport *)shost->hostdata;
	struct lpfc_hba *phba = vport->phba;
	struct lpfc_queue *eq, *cq;
	unsigned long val;
	int i;

	/* cq_max_proc_limit is only valid for SLI4 */
	if (phba->sli_rev != LPFC_SLI_REV4)
		return -EINVAL;

	/* Sanity check on user data */
	if (!isdigit(buf[0]))
		return -EINVAL;
	if (kstrtoul(buf, 0, &val))
		return -EINVAL;

	if (val < LPFC_CQ_MIN_PROC_LIMIT || val > LPFC_CQ_MAX_PROC_LIMIT)
		return -ERANGE;

	phba->cfg_cq_max_proc_limit = (uint32_t)val;

	/* set the values on the cq's */
	for (i = 0; i < phba->cfg_irq_chann; i++) {
		/* Get the EQ corresponding to the IRQ vector */
		eq = phba->sli4_hba.hba_eq_hdl[i].eq;
		if (!eq)
			continue;

		list_for_each_entry(cq, &eq->child_list, list)
			cq->max_proc_limit = min(phba->cfg_cq_max_proc_limit,
						 cq->entry_count);
	}

	return strlen(buf);
}

/*
 * lpfc_cq_max_proc_limit: The maximum number CQE entries processed in an
 *   itteration of CQ processing.
 */
static int lpfc_cq_max_proc_limit = LPFC_CQ_DEF_MAX_PROC_LIMIT;
module_param(lpfc_cq_max_proc_limit, int, 0644);
MODULE_PARM_DESC(lpfc_cq_max_proc_limit,
	    "Set the maximum number CQEs processed in an iteration of "
	    "CQ processing");
lpfc_param_show(cq_max_proc_limit)

/*
 * lpfc_cq_poll_threshold: Set the threshold of CQE completions in a
 *   single handler call which should request a polled completion rather
 *   than re-enabling interrupts.
 */
LPFC_ATTR_RW(cq_poll_threshold, LPFC_CQ_DEF_THRESHOLD_TO_POLL,
	     LPFC_CQ_MIN_THRESHOLD_TO_POLL,
	     LPFC_CQ_MAX_THRESHOLD_TO_POLL,
	     "CQE Processing Threshold to enable Polling");

/**
 * lpfc_cq_max_proc_limit_init - Set the initial cq max_proc_limit
 * @phba: lpfc_hba pointer.
 * @val: entry limit
 *
 * Description:
 * If val is in a valid range, then initialize the adapter's maximum
 * value.
 *
 * Returns:
 *  Always returns 0 for success, even if value not always set to
 *  requested value. If value out of range or not supported, will fall
 *  back to default.
 **/
static int
lpfc_cq_max_proc_limit_init(struct lpfc_hba *phba, int val)
{
	phba->cfg_cq_max_proc_limit = LPFC_CQ_DEF_MAX_PROC_LIMIT;

	if (phba->sli_rev != LPFC_SLI_REV4)
		return 0;

	if (val >= LPFC_CQ_MIN_PROC_LIMIT && val <= LPFC_CQ_MAX_PROC_LIMIT) {
		phba->cfg_cq_max_proc_limit = val;
		return 0;
	}

	lpfc_printf_log(phba, KERN_ERR, LOG_INIT,
			"0371 "LPFC_DRIVER_NAME"_cq_max_proc_limit: "
			"%d out of range, using default\n",
			phba->cfg_cq_max_proc_limit);

	return 0;
}

static DEVICE_ATTR_RW(lpfc_cq_max_proc_limit);

/**
 * lpfc_state_show - Display current driver CPU affinity
 * @dev: class converted to a Scsi_host structure.
 * @attr: device attribute, not used.
 * @buf: on return contains text describing the state of the link.
 *
 * Returns: size of formatted string.
 **/
static ssize_t
lpfc_fcp_cpu_map_show(struct device *dev, struct device_attribute *attr,
		      char *buf)
{
	struct Scsi_Host  *shost = class_to_shost(dev);
	struct lpfc_vport *vport = (struct lpfc_vport *)shost->hostdata;
	struct lpfc_hba   *phba = vport->phba;
	struct lpfc_vector_map_info *cpup;
	int  len = 0;

	if ((phba->sli_rev != LPFC_SLI_REV4) ||
	    (phba->intr_type != MSIX))
		return len;

	switch (phba->cfg_fcp_cpu_map) {
	case 0:
		len += scnprintf(buf + len, PAGE_SIZE-len,
				"fcp_cpu_map: No mapping (%d)\n",
				phba->cfg_fcp_cpu_map);
		return len;
	case 1:
		len += scnprintf(buf + len, PAGE_SIZE-len,
				"fcp_cpu_map: HBA centric mapping (%d): "
				"%d of %d CPUs online from %d possible CPUs\n",
				phba->cfg_fcp_cpu_map, num_online_cpus(),
				num_present_cpus(),
				phba->sli4_hba.num_possible_cpu);
		break;
	}

	while (phba->sli4_hba.curr_disp_cpu <
	       phba->sli4_hba.num_possible_cpu) {
		cpup = &phba->sli4_hba.cpu_map[phba->sli4_hba.curr_disp_cpu];

		if (!cpu_present(phba->sli4_hba.curr_disp_cpu))
			len += scnprintf(buf + len, PAGE_SIZE - len,
					"CPU %02d not present\n",
					phba->sli4_hba.curr_disp_cpu);
		else if (cpup->eq == LPFC_VECTOR_MAP_EMPTY) {
			if (cpup->hdwq == LPFC_VECTOR_MAP_EMPTY)
				len += scnprintf(
					buf + len, PAGE_SIZE - len,
					"CPU %02d hdwq None "
					"physid %d coreid %d ht %d ua %d\n",
					phba->sli4_hba.curr_disp_cpu,
					cpup->phys_id, cpup->core_id,
					(cpup->flag & LPFC_CPU_MAP_HYPER),
					(cpup->flag & LPFC_CPU_MAP_UNASSIGN));
			else
				len += scnprintf(
					buf + len, PAGE_SIZE - len,
					"CPU %02d EQ None hdwq %04d "
					"physid %d coreid %d ht %d ua %d\n",
					phba->sli4_hba.curr_disp_cpu,
					cpup->hdwq, cpup->phys_id,
					cpup->core_id,
					(cpup->flag & LPFC_CPU_MAP_HYPER),
					(cpup->flag & LPFC_CPU_MAP_UNASSIGN));
		} else {
			if (cpup->hdwq == LPFC_VECTOR_MAP_EMPTY)
				len += scnprintf(
					buf + len, PAGE_SIZE - len,
					"CPU %02d hdwq None "
					"physid %d coreid %d ht %d ua %d IRQ %d\n",
					phba->sli4_hba.curr_disp_cpu,
					cpup->phys_id,
					cpup->core_id,
					(cpup->flag & LPFC_CPU_MAP_HYPER),
					(cpup->flag & LPFC_CPU_MAP_UNASSIGN),
					lpfc_get_irq(cpup->eq));
			else
				len += scnprintf(
					buf + len, PAGE_SIZE - len,
					"CPU %02d EQ %04d hdwq %04d "
					"physid %d coreid %d ht %d ua %d IRQ %d\n",
					phba->sli4_hba.curr_disp_cpu,
					cpup->eq, cpup->hdwq, cpup->phys_id,
					cpup->core_id,
					(cpup->flag & LPFC_CPU_MAP_HYPER),
					(cpup->flag & LPFC_CPU_MAP_UNASSIGN),
					lpfc_get_irq(cpup->eq));
		}

		phba->sli4_hba.curr_disp_cpu++;

		/* display max number of CPUs keeping some margin */
		if (phba->sli4_hba.curr_disp_cpu <
				phba->sli4_hba.num_possible_cpu &&
				(len >= (PAGE_SIZE - 64))) {
			len += scnprintf(buf + len,
					PAGE_SIZE - len, "more...\n");
			break;
		}
	}

	if (phba->sli4_hba.curr_disp_cpu == phba->sli4_hba.num_possible_cpu)
		phba->sli4_hba.curr_disp_cpu = 0;

	return len;
}

/**
 * lpfc_fcp_cpu_map_store - Change CPU affinity of driver vectors
 * @dev: class device that is converted into a Scsi_host.
 * @attr: device attribute, not used.
 * @buf: one or more lpfc_polling_flags values.
 * @count: not used.
 *
 * Returns:
 * -EINVAL  - Not implemented yet.
 **/
static ssize_t
lpfc_fcp_cpu_map_store(struct device *dev, struct device_attribute *attr,
		       const char *buf, size_t count)
{
	return -EINVAL;
}

/*
# lpfc_fcp_cpu_map: Defines how to map CPUs to IRQ vectors
# for the HBA.
#
# Value range is [0 to 1]. Default value is LPFC_HBA_CPU_MAP (1).
#	0 - Do not affinitze IRQ vectors
#	1 - Affintize HBA vectors with respect to each HBA
#	    (start with CPU0 for each HBA)
# This also defines how Hardware Queues are mapped to specific CPUs.
*/
static int lpfc_fcp_cpu_map = LPFC_HBA_CPU_MAP;
module_param(lpfc_fcp_cpu_map, int, S_IRUGO|S_IWUSR);
MODULE_PARM_DESC(lpfc_fcp_cpu_map,
		 "Defines how to map CPUs to IRQ vectors per HBA");

/**
 * lpfc_fcp_cpu_map_init - Set the initial sr-iov virtual function enable
 * @phba: lpfc_hba pointer.
 * @val: link speed value.
 *
 * Description:
 * If val is in a valid range [0-2], then affinitze the adapter's
 * MSIX vectors.
 *
 * Returns:
 * zero if val saved.
 * -EINVAL val out of range
 **/
static int
lpfc_fcp_cpu_map_init(struct lpfc_hba *phba, int val)
{
	if (phba->sli_rev != LPFC_SLI_REV4) {
		phba->cfg_fcp_cpu_map = 0;
		return 0;
	}

	if (val >= LPFC_MIN_CPU_MAP && val <= LPFC_MAX_CPU_MAP) {
		phba->cfg_fcp_cpu_map = val;
		return 0;
	}

	lpfc_printf_log(phba, KERN_ERR, LOG_INIT,
			"3326 lpfc_fcp_cpu_map: %d out of range, using "
			"default\n", val);
	phba->cfg_fcp_cpu_map = LPFC_HBA_CPU_MAP;

	return 0;
}

static DEVICE_ATTR_RW(lpfc_fcp_cpu_map);

/*
# lpfc_fcp_class:  Determines FC class to use for the FCP protocol.
# Value range is [2,3]. Default value is 3.
*/
LPFC_VPORT_ATTR_R(fcp_class, 3, 2, 3,
		  "Select Fibre Channel class of service for FCP sequences");

/*
# lpfc_use_adisc: Use ADISC for FCP rediscovery instead of PLOGI. Value range
# is [0,1]. Default value is 0.
*/
LPFC_VPORT_ATTR_RW(use_adisc, 0, 0, 1,
		   "Use ADISC on rediscovery to authenticate FCP devices");

/*
# lpfc_first_burst_size: First burst size to use on the NPorts
# that support first burst.
# Value range is [0,65536]. Default value is 0.
*/
LPFC_VPORT_ATTR_RW(first_burst_size, 0, 0, 65536,
		   "First burst size for Targets that support first burst");

/*
* lpfc_nvmet_fb_size: NVME Target mode supported first burst size.
* When the driver is configured as an NVME target, this value is
* communicated to the NVME initiator in the PRLI response.  It is
* used only when the lpfc_nvme_enable_fb and lpfc_nvmet_support
* parameters are set and the target is sending the PRLI RSP.
* Parameter supported on physical port only - no NPIV support.
* Value range is [0,65536]. Default value is 0.
*/
LPFC_ATTR_RW(nvmet_fb_size, 0, 0, 65536,
	     "NVME Target mode first burst size in 512B increments.");

/*
 * lpfc_nvme_enable_fb: Enable NVME first burst on I and T functions.
 * For the Initiator (I), enabling this parameter means that an NVMET
 * PRLI response with FBA enabled and an FB_SIZE set to a nonzero value will be
 * processed by the initiator for subsequent NVME FCP IO.
 * Currently, this feature is not supported on the NVME target
 * Value range is [0,1]. Default value is 0 (disabled).
 */
LPFC_ATTR_RW(nvme_enable_fb, 0, 0, 1,
	     "Enable First Burst feature for NVME Initiator.");

/*
# lpfc_max_scsicmpl_time: Use scsi command completion time to control I/O queue
# depth. Default value is 0. When the value of this parameter is zero the
# SCSI command completion time is not used for controlling I/O queue depth. When
# the parameter is set to a non-zero value, the I/O queue depth is controlled
# to limit the I/O completion time to the parameter value.
# The value is set in milliseconds.
*/
LPFC_VPORT_ATTR(max_scsicmpl_time, 0, 0, 60000,
	"Use command completion time to control queue depth");

lpfc_vport_param_show(max_scsicmpl_time);
static int
lpfc_max_scsicmpl_time_set(struct lpfc_vport *vport, int val)
{
	struct Scsi_Host *shost = lpfc_shost_from_vport(vport);
	struct lpfc_nodelist *ndlp, *next_ndlp;

	if (val == vport->cfg_max_scsicmpl_time)
		return 0;
	if ((val < 0) || (val > 60000))
		return -EINVAL;
	vport->cfg_max_scsicmpl_time = val;

	spin_lock_irq(shost->host_lock);
	list_for_each_entry_safe(ndlp, next_ndlp, &vport->fc_nodes, nlp_listp) {
		if (!NLP_CHK_NODE_ACT(ndlp))
			continue;
		if (ndlp->nlp_state == NLP_STE_UNUSED_NODE)
			continue;
		ndlp->cmd_qdepth = vport->cfg_tgt_queue_depth;
	}
	spin_unlock_irq(shost->host_lock);
	return 0;
}
lpfc_vport_param_store(max_scsicmpl_time);
static DEVICE_ATTR_RW(lpfc_max_scsicmpl_time);

/*
# lpfc_ack0: Use ACK0, instead of ACK1 for class 2 acknowledgement. Value
# range is [0,1]. Default value is 0.
*/
LPFC_ATTR_R(ack0, 0, 0, 1, "Enable ACK0 support");

/*
# lpfc_xri_rebalancing: enable or disable XRI rebalancing feature
# range is [0,1]. Default value is 1.
*/
LPFC_ATTR_R(xri_rebalancing, 1, 0, 1, "Enable/Disable XRI rebalancing");

/*
 * lpfc_io_sched: Determine scheduling algrithmn for issuing FCP cmds
 * range is [0,1]. Default value is 0.
 * For [0], FCP commands are issued to Work Queues based on upper layer
 * hardware queue index.
 * For [1], FCP commands are issued to a Work Queue associated with the
 *          current CPU.
 *
 * LPFC_FCP_SCHED_BY_HDWQ == 0
 * LPFC_FCP_SCHED_BY_CPU == 1
 *
 * The driver dynamically sets this to 1 (BY_CPU) if it's able to set up cpu
 * affinity for FCP/NVME I/Os through Work Queues associated with the current
 * CPU. Otherwise, the default 0 (Round Robin) scheduling of FCP/NVME I/Os
 * through WQs will be used.
 */
LPFC_ATTR_RW(fcp_io_sched, LPFC_FCP_SCHED_BY_CPU,
	     LPFC_FCP_SCHED_BY_HDWQ,
	     LPFC_FCP_SCHED_BY_CPU,
	     "Determine scheduling algorithm for "
	     "issuing commands [0] - Hardware Queue, [1] - Current CPU");

/*
 * lpfc_ns_query: Determine algrithmn for NameServer queries after RSCN
 * range is [0,1]. Default value is 0.
 * For [0], GID_FT is used for NameServer queries after RSCN (default)
 * For [1], GID_PT is used for NameServer queries after RSCN
 *
 */
LPFC_ATTR_RW(ns_query, LPFC_NS_QUERY_GID_FT,
	     LPFC_NS_QUERY_GID_FT, LPFC_NS_QUERY_GID_PT,
	     "Determine algorithm NameServer queries after RSCN "
	     "[0] - GID_FT, [1] - GID_PT");

/*
# lpfc_fcp2_no_tgt_reset: Determine bus reset behavior
# range is [0,1]. Default value is 0.
# For [0], bus reset issues target reset to ALL devices
# For [1], bus reset issues target reset to non-FCP2 devices
*/
LPFC_ATTR_RW(fcp2_no_tgt_reset, 0, 0, 1, "Determine bus reset behavior for "
	     "FCP2 devices [0] - issue tgt reset, [1] - no tgt reset");


/*
# lpfc_cr_delay & lpfc_cr_count: Default values for I/O colaesing
# cr_delay (msec) or cr_count outstanding commands. cr_delay can take
# value [0,63]. cr_count can take value [1,255]. Default value of cr_delay
# is 0. Default value of cr_count is 1. The cr_count feature is disabled if
# cr_delay is set to 0.
*/
LPFC_ATTR_RW(cr_delay, 0, 0, 63, "A count of milliseconds after which an "
		"interrupt response is generated");

LPFC_ATTR_RW(cr_count, 1, 1, 255, "A count of I/O completions after which an "
		"interrupt response is generated");

/*
# lpfc_multi_ring_support:  Determines how many rings to spread available
# cmd/rsp IOCB entries across.
# Value range is [1,2]. Default value is 1.
*/
LPFC_ATTR_R(multi_ring_support, 1, 1, 2, "Determines number of primary "
		"SLI rings to spread IOCB entries across");

/*
# lpfc_multi_ring_rctl:  If lpfc_multi_ring_support is enabled, this
# identifies what rctl value to configure the additional ring for.
# Value range is [1,0xff]. Default value is 4 (Unsolicated Data).
*/
LPFC_ATTR_R(multi_ring_rctl, FC_RCTL_DD_UNSOL_DATA, 1,
	     255, "Identifies RCTL for additional ring configuration");

/*
# lpfc_multi_ring_type:  If lpfc_multi_ring_support is enabled, this
# identifies what type value to configure the additional ring for.
# Value range is [1,0xff]. Default value is 5 (LLC/SNAP).
*/
LPFC_ATTR_R(multi_ring_type, FC_TYPE_IP, 1,
	     255, "Identifies TYPE for additional ring configuration");

/*
# lpfc_enable_SmartSAN: Sets up FDMI support for SmartSAN
#       0  = SmartSAN functionality disabled (default)
#       1  = SmartSAN functionality enabled
# This parameter will override the value of lpfc_fdmi_on module parameter.
# Value range is [0,1]. Default value is 0.
*/
LPFC_ATTR_R(enable_SmartSAN, 0, 0, 1, "Enable SmartSAN functionality");

/*
# lpfc_fdmi_on: Controls FDMI support.
<<<<<<< HEAD
#       0       No FDMI support (default)
#       1       Traditional FDMI support
=======
#       0       No FDMI support
#       1       Traditional FDMI support (default)
>>>>>>> 24b8d41d
# Traditional FDMI support means the driver will assume FDMI-2 support;
# however, if that fails, it will fallback to FDMI-1.
# If lpfc_enable_SmartSAN is set to 1, the driver ignores lpfc_fdmi_on.
# If lpfc_enable_SmartSAN is set 0, the driver uses the current value of
# lpfc_fdmi_on.
<<<<<<< HEAD
# Value range [0,1]. Default value is 0.
*/
LPFC_ATTR_R(fdmi_on, 0, 0, 1, "Enable FDMI support");
=======
# Value range [0,1]. Default value is 1.
*/
LPFC_ATTR_R(fdmi_on, 1, 0, 1, "Enable FDMI support");
>>>>>>> 24b8d41d

/*
# Specifies the maximum number of ELS cmds we can have outstanding (for
# discovery). Value range is [1,64]. Default value = 32.
*/
LPFC_VPORT_ATTR(discovery_threads, 32, 1, 64, "Maximum number of ELS commands "
		 "during discovery");

/*
# lpfc_max_luns: maximum allowed LUN ID. This is the highest LUN ID that
#    will be scanned by the SCSI midlayer when sequential scanning is
#    used; and is also the highest LUN ID allowed when the SCSI midlayer
#    parses REPORT_LUN responses. The lpfc driver has no LUN count or
#    LUN ID limit, but the SCSI midlayer requires this field for the uses
#    above. The lpfc driver limits the default value to 255 for two reasons.
#    As it bounds the sequential scan loop, scanning for thousands of luns
#    on a target can take minutes of wall clock time.  Additionally,
#    there are FC targets, such as JBODs, that only recognize 8-bits of
#    LUN ID. When they receive a value greater than 8 bits, they chop off
#    the high order bits. In other words, they see LUN IDs 0, 256, 512,
#    and so on all as LUN ID 0. This causes the linux kernel, which sees
#    valid responses at each of the LUN IDs, to believe there are multiple
#    devices present, when in fact, there is only 1.
#    A customer that is aware of their target behaviors, and the results as
#    indicated above, is welcome to increase the lpfc_max_luns value.
#    As mentioned, this value is not used by the lpfc driver, only the
#    SCSI midlayer.
# Value range is [0,65535]. Default value is 255.
# NOTE: The SCSI layer might probe all allowed LUN on some old targets.
*/
LPFC_VPORT_ULL_ATTR_R(max_luns, 255, 0, 65535, "Maximum allowed LUN ID");

/*
# lpfc_poll_tmo: .Milliseconds driver will wait between polling FCP ring.
# Value range is [1,255], default value is 10.
*/
LPFC_ATTR_RW(poll_tmo, 10, 1, 255,
	     "Milliseconds driver will wait between polling FCP ring");

/*
# lpfc_task_mgmt_tmo: Maximum time to wait for task management commands
# to complete in seconds. Value range is [5,180], default value is 60.
*/
LPFC_ATTR_RW(task_mgmt_tmo, 60, 5, 180,
	     "Maximum time to wait for task management commands to complete");
/*
# lpfc_use_msi: Use MSI (Message Signaled Interrupts) in systems that
#		support this feature
#       0  = MSI disabled
#       1  = MSI enabled
#       2  = MSI-X enabled (default)
# Value range is [0,2]. Default value is 2.
*/
LPFC_ATTR_R(use_msi, 2, 0, 2, "Use Message Signaled Interrupts (1) or "
	    "MSI-X (2), if possible");

/*
 * lpfc_nvme_oas: Use the oas bit when sending NVME/NVMET IOs
 *
 *      0  = NVME OAS disabled
 *      1  = NVME OAS enabled
 *
 * Value range is [0,1]. Default value is 0.
 */
LPFC_ATTR_RW(nvme_oas, 0, 0, 1,
	     "Use OAS bit on NVME IOs");

/*
 * lpfc_nvme_embed_cmd: Use the oas bit when sending NVME/NVMET IOs
 *
 *      0  = Put NVME Command in SGL
 *      1  = Embed NVME Command in WQE (unless G7)
 *      2 =  Embed NVME Command in WQE (force)
 *
 * Value range is [0,2]. Default value is 1.
 */
LPFC_ATTR_RW(nvme_embed_cmd, 1, 0, 2,
	     "Embed NVME Command in WQE");

/*
 * lpfc_fcp_mq_threshold: Set the maximum number of Hardware Queues
 * the driver will advertise it supports to the SCSI layer.
 *
 *      0    = Set nr_hw_queues by the number of CPUs or HW queues.
 *      1,256 = Manually specify nr_hw_queue value to be advertised,
 *
 * Value range is [0,256]. Default value is 8.
 */
LPFC_ATTR_R(fcp_mq_threshold, LPFC_FCP_MQ_THRESHOLD_DEF,
	    LPFC_FCP_MQ_THRESHOLD_MIN, LPFC_FCP_MQ_THRESHOLD_MAX,
	    "Set the number of SCSI Queues advertised");

/*
 * lpfc_hdw_queue: Set the number of Hardware Queues the driver
 * will advertise it supports to the NVME and  SCSI layers. This also
 * will map to the number of CQ/WQ pairs the driver will create.
 *
 * The NVME Layer will try to create this many, plus 1 administrative
 * hardware queue. The administrative queue will always map to WQ 0
 * A hardware IO queue maps (qidx) to a specific driver CQ/WQ.
 *
 *      0    = Configure the number of hdw queues to the number of active CPUs.
 *      1,256 = Manually specify how many hdw queues to use.
 *
 * Value range is [0,256]. Default value is 0.
 */
LPFC_ATTR_R(hdw_queue,
	    LPFC_HBA_HDWQ_DEF,
	    LPFC_HBA_HDWQ_MIN, LPFC_HBA_HDWQ_MAX,
	    "Set the number of I/O Hardware Queues");

#if IS_ENABLED(CONFIG_X86)
/**
 * lpfc_cpumask_irq_mode_init - initalizes cpumask of phba based on
 *				irq_chann_mode
 * @phba: Pointer to HBA context object.
 **/
static void
lpfc_cpumask_irq_mode_init(struct lpfc_hba *phba)
{
	unsigned int cpu, first_cpu, numa_node = NUMA_NO_NODE;
	const struct cpumask *sibling_mask;
	struct cpumask *aff_mask = &phba->sli4_hba.irq_aff_mask;

	cpumask_clear(aff_mask);

	if (phba->irq_chann_mode == NUMA_MODE) {
		/* Check if we're a NUMA architecture */
		numa_node = dev_to_node(&phba->pcidev->dev);
		if (numa_node == NUMA_NO_NODE) {
			phba->irq_chann_mode = NORMAL_MODE;
			return;
		}
	}

	for_each_possible_cpu(cpu) {
		switch (phba->irq_chann_mode) {
		case NUMA_MODE:
			if (cpu_to_node(cpu) == numa_node)
				cpumask_set_cpu(cpu, aff_mask);
			break;
		case NHT_MODE:
			sibling_mask = topology_sibling_cpumask(cpu);
			first_cpu = cpumask_first(sibling_mask);
			if (first_cpu < nr_cpu_ids)
				cpumask_set_cpu(first_cpu, aff_mask);
			break;
		default:
			break;
		}
	}
}
#endif

static void
lpfc_assign_default_irq_chann(struct lpfc_hba *phba)
{
#if IS_ENABLED(CONFIG_X86)
	switch (boot_cpu_data.x86_vendor) {
	case X86_VENDOR_AMD:
		/* If AMD architecture, then default is NUMA_MODE */
		phba->irq_chann_mode = NUMA_MODE;
		break;
	case X86_VENDOR_INTEL:
		/* If Intel architecture, then default is no hyperthread mode */
		phba->irq_chann_mode = NHT_MODE;
		break;
	default:
		phba->irq_chann_mode = NORMAL_MODE;
		break;
	}
	lpfc_cpumask_irq_mode_init(phba);
#else
	phba->irq_chann_mode = NORMAL_MODE;
#endif
}

/*
 * lpfc_irq_chann: Set the number of IRQ vectors that are available
 * for Hardware Queues to utilize.  This also will map to the number
 * of EQ / MSI-X vectors the driver will create. This should never be
 * more than the number of Hardware Queues
 *
 *	0		= Configure number of IRQ Channels to:
 *			  if AMD architecture, number of CPUs on HBA's NUMA node
 *			  if Intel architecture, number of physical CPUs.
 *			  otherwise, number of active CPUs.
 *	[1,256]		= Manually specify how many IRQ Channels to use.
 *
 * Value range is [0,256]. Default value is [0].
 */
static uint lpfc_irq_chann = LPFC_IRQ_CHANN_DEF;
module_param(lpfc_irq_chann, uint, 0444);
MODULE_PARM_DESC(lpfc_irq_chann, "Set number of interrupt vectors to allocate");

/* lpfc_irq_chann_init - Set the hba irq_chann initial value
 * @phba: lpfc_hba pointer.
 * @val: contains the initial value
 *
 * Description:
 * Validates the initial value is within range and assigns it to the
 * adapter. If not in range, an error message is posted and the
 * default value is assigned.
 *
 * Returns:
 * zero if value is in range and is set
 * -EINVAL if value was out of range
 **/
static int
lpfc_irq_chann_init(struct lpfc_hba *phba, uint32_t val)
{
	const struct cpumask *aff_mask;

	if (phba->cfg_use_msi != 2) {
		lpfc_printf_log(phba, KERN_INFO, LOG_INIT,
				"8532 use_msi = %u ignoring cfg_irq_numa\n",
				phba->cfg_use_msi);
		phba->irq_chann_mode = NORMAL_MODE;
		phba->cfg_irq_chann = LPFC_IRQ_CHANN_DEF;
		return 0;
	}

	/* Check if default setting was passed */
	if (val == LPFC_IRQ_CHANN_DEF)
		lpfc_assign_default_irq_chann(phba);

	if (phba->irq_chann_mode != NORMAL_MODE) {
		aff_mask = &phba->sli4_hba.irq_aff_mask;

		if (cpumask_empty(aff_mask)) {
			lpfc_printf_log(phba, KERN_INFO, LOG_INIT,
					"8533 Could not identify CPUS for "
					"mode %d, ignoring\n",
					phba->irq_chann_mode);
			phba->irq_chann_mode = NORMAL_MODE;
			phba->cfg_irq_chann = LPFC_IRQ_CHANN_DEF;
		} else {
			phba->cfg_irq_chann = cpumask_weight(aff_mask);

			/* If no hyperthread mode, then set hdwq count to
			 * aff_mask weight as well
			 */
			if (phba->irq_chann_mode == NHT_MODE)
				phba->cfg_hdw_queue = phba->cfg_irq_chann;

			lpfc_printf_log(phba, KERN_INFO, LOG_INIT,
					"8543 lpfc_irq_chann set to %u "
					"(mode: %d)\n", phba->cfg_irq_chann,
					phba->irq_chann_mode);
		}
	} else {
		if (val > LPFC_IRQ_CHANN_MAX) {
			lpfc_printf_log(phba, KERN_INFO, LOG_INIT,
					"8545 lpfc_irq_chann attribute cannot "
					"be set to %u, allowed range is "
					"[%u,%u]\n",
					val,
					LPFC_IRQ_CHANN_MIN,
					LPFC_IRQ_CHANN_MAX);
			phba->cfg_irq_chann = LPFC_IRQ_CHANN_DEF;
			return -EINVAL;
		}
		phba->cfg_irq_chann = val;
	}

	return 0;
}

/**
 * lpfc_irq_chann_show - Display value of irq_chann
 * @dev: class converted to a Scsi_host structure.
 * @attr: device attribute, not used.
 * @buf: on return contains a string with the list sizes
 *
 * Returns: size of formatted string.
 **/
static ssize_t
lpfc_irq_chann_show(struct device *dev, struct device_attribute *attr,
		    char *buf)
{
	struct Scsi_Host *shost = class_to_shost(dev);
	struct lpfc_vport *vport = (struct lpfc_vport *)shost->hostdata;
	struct lpfc_hba *phba = vport->phba;

	return scnprintf(buf, PAGE_SIZE, "%u\n", phba->cfg_irq_chann);
}

static DEVICE_ATTR_RO(lpfc_irq_chann);

/*
# lpfc_enable_hba_reset: Allow or prevent HBA resets to the hardware.
#       0  = HBA resets disabled
#       1  = HBA resets enabled (default)
#       2  = HBA reset via PCI bus reset enabled
# Value range is [0,2]. Default value is 1.
*/
LPFC_ATTR_RW(enable_hba_reset, 1, 0, 2, "Enable HBA resets from the driver.");

/*
# lpfc_enable_hba_heartbeat: Disable HBA heartbeat timer..
#       0  = HBA Heartbeat disabled
#       1  = HBA Heartbeat enabled (default)
# Value range is [0,1]. Default value is 1.
*/
LPFC_ATTR_R(enable_hba_heartbeat, 0, 0, 1, "Enable HBA Heartbeat.");

/*
# lpfc_EnableXLane: Enable Express Lane Feature
#      0x0   Express Lane Feature disabled
#      0x1   Express Lane Feature enabled
# Value range is [0,1]. Default value is 0.
*/
LPFC_ATTR_R(EnableXLane, 0, 0, 1, "Enable Express Lane Feature.");

/*
# lpfc_XLanePriority:  Define CS_CTL priority for Express Lane Feature
#       0x0 - 0x7f  = CS_CTL field in FC header (high 7 bits)
# Value range is [0x0,0x7f]. Default value is 0
*/
LPFC_ATTR_RW(XLanePriority, 0, 0x0, 0x7f, "CS_CTL for Express Lane Feature.");

/*
# lpfc_enable_bg: Enable BlockGuard (Emulex's Implementation of T10-DIF)
#       0  = BlockGuard disabled (default)
#       1  = BlockGuard enabled
# Value range is [0,1]. Default value is 0.
*/
LPFC_ATTR_R(enable_bg, 0, 0, 1, "Enable BlockGuard Support");

/*
# lpfc_prot_mask: i
#	- Bit mask of host protection capabilities used to register with the
#	  SCSI mid-layer
# 	- Only meaningful if BG is turned on (lpfc_enable_bg=1).
#	- Allows you to ultimately specify which profiles to use
#	- Default will result in registering capabilities for all profiles.
#	- SHOST_DIF_TYPE1_PROTECTION	1
#		HBA supports T10 DIF Type 1: HBA to Target Type 1 Protection
#	- SHOST_DIX_TYPE0_PROTECTION	8
#		HBA supports DIX Type 0: Host to HBA protection only
#	- SHOST_DIX_TYPE1_PROTECTION	16
#		HBA supports DIX Type 1: Host to HBA  Type 1 protection
#
*/
LPFC_ATTR(prot_mask,
	(SHOST_DIF_TYPE1_PROTECTION |
	SHOST_DIX_TYPE0_PROTECTION |
	SHOST_DIX_TYPE1_PROTECTION),
	0,
	(SHOST_DIF_TYPE1_PROTECTION |
	SHOST_DIX_TYPE0_PROTECTION |
	SHOST_DIX_TYPE1_PROTECTION),
	"T10-DIF host protection capabilities mask");

/*
# lpfc_prot_guard: i
#	- Bit mask of protection guard types to register with the SCSI mid-layer
#	- Guard types are currently either 1) T10-DIF CRC 2) IP checksum
#	- Allows you to ultimately specify which profiles to use
#	- Default will result in registering capabilities for all guard types
#
*/
LPFC_ATTR(prot_guard,
	SHOST_DIX_GUARD_IP, SHOST_DIX_GUARD_CRC, SHOST_DIX_GUARD_IP,
	"T10-DIF host protection guard type");

/*
 * Delay initial NPort discovery when Clean Address bit is cleared in
 * FLOGI/FDISC accept and FCID/Fabric name/Fabric portname is changed.
 * This parameter can have value 0 or 1.
 * When this parameter is set to 0, no delay is added to the initial
 * discovery.
 * When this parameter is set to non-zero value, initial Nport discovery is
 * delayed by ra_tov seconds when Clean Address bit is cleared in FLOGI/FDISC
 * accept and FCID/Fabric name/Fabric portname is changed.
 * Driver always delay Nport discovery for subsequent FLOGI/FDISC completion
 * when Clean Address bit is cleared in FLOGI/FDISC
 * accept and FCID/Fabric name/Fabric portname is changed.
 * Default value is 0.
 */
LPFC_ATTR(delay_discovery, 0, 0, 1,
	"Delay NPort discovery when Clean Address bit is cleared.");

/*
 * lpfc_sg_seg_cnt - Initial Maximum DMA Segment Count
 * This value can be set to values between 64 and 4096. The default value
 * is 64, but may be increased to allow for larger Max I/O sizes. The scsi
 * and nvme layers will allow I/O sizes up to (MAX_SEG_COUNT * SEG_SIZE).
 * Because of the additional overhead involved in setting up T10-DIF,
 * this parameter will be limited to 128 if BlockGuard is enabled under SLI4
 * and will be limited to 512 if BlockGuard is enabled under SLI3.
 */
static uint lpfc_sg_seg_cnt = LPFC_DEFAULT_SG_SEG_CNT;
module_param(lpfc_sg_seg_cnt, uint, 0444);
MODULE_PARM_DESC(lpfc_sg_seg_cnt, "Max Scatter Gather Segment Count");

/**
 * lpfc_sg_seg_cnt_show - Display the scatter/gather list sizes
 *    configured for the adapter
 * @dev: class converted to a Scsi_host structure.
 * @attr: device attribute, not used.
 * @buf: on return contains a string with the list sizes
 *
 * Returns: size of formatted string.
 **/
static ssize_t
lpfc_sg_seg_cnt_show(struct device *dev, struct device_attribute *attr,
		     char *buf)
{
	struct Scsi_Host  *shost = class_to_shost(dev);
	struct lpfc_vport *vport = (struct lpfc_vport *)shost->hostdata;
	struct lpfc_hba   *phba = vport->phba;
	int len;

	len = scnprintf(buf, PAGE_SIZE, "SGL sz: %d  total SGEs: %d\n",
		       phba->cfg_sg_dma_buf_size, phba->cfg_total_seg_cnt);

	len += scnprintf(buf + len, PAGE_SIZE, "Cfg: %d  SCSI: %d  NVME: %d\n",
			phba->cfg_sg_seg_cnt, phba->cfg_scsi_seg_cnt,
			phba->cfg_nvme_seg_cnt);
	return len;
}

static DEVICE_ATTR_RO(lpfc_sg_seg_cnt);

/**
 * lpfc_sg_seg_cnt_init - Set the hba sg_seg_cnt initial value
 * @phba: lpfc_hba pointer.
 * @val: contains the initial value
 *
 * Description:
 * Validates the initial value is within range and assigns it to the
 * adapter. If not in range, an error message is posted and the
 * default value is assigned.
 *
 * Returns:
 * zero if value is in range and is set
 * -EINVAL if value was out of range
 **/
static int
lpfc_sg_seg_cnt_init(struct lpfc_hba *phba, int val)
{
	if (val >= LPFC_MIN_SG_SEG_CNT && val <= LPFC_MAX_SG_SEG_CNT) {
		phba->cfg_sg_seg_cnt = val;
		return 0;
	}
	lpfc_printf_log(phba, KERN_ERR, LOG_INIT,
			"0409 "LPFC_DRIVER_NAME"_sg_seg_cnt attribute cannot "
			"be set to %d, allowed range is [%d, %d]\n",
			val, LPFC_MIN_SG_SEG_CNT, LPFC_MAX_SG_SEG_CNT);
	phba->cfg_sg_seg_cnt = LPFC_DEFAULT_SG_SEG_CNT;
	return -EINVAL;
}

/*
 * lpfc_enable_mds_diags: Enable MDS Diagnostics
 *       0  = MDS Diagnostics disabled (default)
 *       1  = MDS Diagnostics enabled
 * Value range is [0,1]. Default value is 0.
 */
LPFC_ATTR_RW(enable_mds_diags, 0, 0, 1, "Enable MDS Diagnostics");

/*
 * lpfc_ras_fwlog_buffsize: Firmware logging host buffer size
 *	0 = Disable firmware logging (default)
 *	[1-4] = Multiple of 1/4th Mb of host memory for FW logging
 * Value range [0..4]. Default value is 0
 */
LPFC_ATTR(ras_fwlog_buffsize, 0, 0, 4, "Host memory for FW logging");
lpfc_param_show(ras_fwlog_buffsize);

static ssize_t
lpfc_ras_fwlog_buffsize_set(struct lpfc_hba  *phba, uint val)
{
	int ret = 0;
	enum ras_state state;

	if (!lpfc_rangecheck(val, 0, 4))
		return -EINVAL;

	if (phba->cfg_ras_fwlog_buffsize == val)
		return 0;

	if (phba->cfg_ras_fwlog_func != PCI_FUNC(phba->pcidev->devfn))
		return -EINVAL;

	spin_lock_irq(&phba->hbalock);
	state = phba->ras_fwlog.state;
	spin_unlock_irq(&phba->hbalock);

	if (state == REG_INPROGRESS) {
		lpfc_printf_log(phba, KERN_ERR, LOG_SLI, "6147 RAS Logging "
				"registration is in progress\n");
		return -EBUSY;
	}

	/* For disable logging: stop the logs and free the DMA.
	 * For ras_fwlog_buffsize size change we still need to free and
	 * reallocate the DMA in lpfc_sli4_ras_fwlog_init.
	 */
	phba->cfg_ras_fwlog_buffsize = val;
	if (state == ACTIVE) {
		lpfc_ras_stop_fwlog(phba);
		lpfc_sli4_ras_dma_free(phba);
	}

	lpfc_sli4_ras_init(phba);
	if (phba->ras_fwlog.ras_enabled)
		ret = lpfc_sli4_ras_fwlog_init(phba, phba->cfg_ras_fwlog_level,
					       LPFC_RAS_ENABLE_LOGGING);
	return ret;
}

lpfc_param_store(ras_fwlog_buffsize);
static DEVICE_ATTR_RW(lpfc_ras_fwlog_buffsize);

/*
 * lpfc_ras_fwlog_level: Firmware logging verbosity level
 * Valid only if firmware logging is enabled
 * 0(Least Verbosity) 4 (most verbosity)
 * Value range is [0..4]. Default value is 0
 */
LPFC_ATTR_RW(ras_fwlog_level, 0, 0, 4, "Firmware Logging Level");

/*
 * lpfc_ras_fwlog_func: Firmware logging enabled on function number
 * Default function which has RAS support : 0
 * Value Range is [0..7].
 * FW logging is a global action and enablement is via a specific
 * port.
 */
LPFC_ATTR_RW(ras_fwlog_func, 0, 0, 7, "Firmware Logging Enabled on Function");

/*
 * lpfc_enable_bbcr: Enable BB Credit Recovery
 *       0  = BB Credit Recovery disabled
 *       1  = BB Credit Recovery enabled (default)
 * Value range is [0,1]. Default value is 1.
 */
LPFC_BBCR_ATTR_RW(enable_bbcr, 1, 0, 1, "Enable BBC Recovery");

/*
 * lpfc_enable_dpp: Enable DPP on G7
 *       0  = DPP on G7 disabled
 *       1  = DPP on G7 enabled (default)
 * Value range is [0,1]. Default value is 1.
 */
LPFC_ATTR_RW(enable_dpp, 1, 0, 1, "Enable Direct Packet Push");

/*
 * lpfc_enable_mds_diags: Enable MDS Diagnostics
 *       0  = MDS Diagnostics disabled (default)
 *       1  = MDS Diagnostics enabled
 * Value range is [0,1]. Default value is 0.
 */
LPFC_ATTR_R(enable_mds_diags, 0, 0, 1, "Enable MDS Diagnostics");

struct device_attribute *lpfc_hba_attrs[] = {
	&dev_attr_nvme_info,
	&dev_attr_scsi_stat,
	&dev_attr_bg_info,
	&dev_attr_bg_guard_err,
	&dev_attr_bg_apptag_err,
	&dev_attr_bg_reftag_err,
	&dev_attr_info,
	&dev_attr_serialnum,
	&dev_attr_modeldesc,
	&dev_attr_modelname,
	&dev_attr_programtype,
	&dev_attr_portnum,
	&dev_attr_fwrev,
	&dev_attr_hdw,
	&dev_attr_option_rom_version,
	&dev_attr_link_state,
	&dev_attr_num_discovered_ports,
	&dev_attr_menlo_mgmt_mode,
	&dev_attr_lpfc_drvr_version,
	&dev_attr_lpfc_enable_fip,
	&dev_attr_lpfc_temp_sensor,
	&dev_attr_lpfc_log_verbose,
	&dev_attr_lpfc_lun_queue_depth,
	&dev_attr_lpfc_tgt_queue_depth,
	&dev_attr_lpfc_hba_queue_depth,
	&dev_attr_lpfc_peer_port_login,
	&dev_attr_lpfc_nodev_tmo,
	&dev_attr_lpfc_devloss_tmo,
	&dev_attr_lpfc_enable_fc4_type,
	&dev_attr_lpfc_fcp_class,
	&dev_attr_lpfc_use_adisc,
	&dev_attr_lpfc_first_burst_size,
	&dev_attr_lpfc_ack0,
	&dev_attr_lpfc_xri_rebalancing,
	&dev_attr_lpfc_topology,
	&dev_attr_lpfc_scan_down,
	&dev_attr_lpfc_link_speed,
	&dev_attr_lpfc_fcp_io_sched,
	&dev_attr_lpfc_ns_query,
	&dev_attr_lpfc_fcp2_no_tgt_reset,
	&dev_attr_lpfc_cr_delay,
	&dev_attr_lpfc_cr_count,
	&dev_attr_lpfc_multi_ring_support,
	&dev_attr_lpfc_multi_ring_rctl,
	&dev_attr_lpfc_multi_ring_type,
	&dev_attr_lpfc_fdmi_on,
	&dev_attr_lpfc_enable_SmartSAN,
	&dev_attr_lpfc_max_luns,
	&dev_attr_lpfc_enable_npiv,
	&dev_attr_lpfc_fcf_failover_policy,
	&dev_attr_lpfc_enable_rrq,
	&dev_attr_nport_evt_cnt,
	&dev_attr_board_mode,
	&dev_attr_max_vpi,
	&dev_attr_used_vpi,
	&dev_attr_max_rpi,
	&dev_attr_used_rpi,
	&dev_attr_max_xri,
	&dev_attr_used_xri,
	&dev_attr_npiv_info,
	&dev_attr_issue_reset,
	&dev_attr_lpfc_poll,
	&dev_attr_lpfc_poll_tmo,
	&dev_attr_lpfc_task_mgmt_tmo,
	&dev_attr_lpfc_use_msi,
	&dev_attr_lpfc_nvme_oas,
	&dev_attr_lpfc_nvme_embed_cmd,
	&dev_attr_lpfc_fcp_imax,
	&dev_attr_lpfc_force_rscn,
	&dev_attr_lpfc_cq_poll_threshold,
	&dev_attr_lpfc_cq_max_proc_limit,
	&dev_attr_lpfc_fcp_cpu_map,
	&dev_attr_lpfc_fcp_mq_threshold,
	&dev_attr_lpfc_hdw_queue,
	&dev_attr_lpfc_irq_chann,
	&dev_attr_lpfc_suppress_rsp,
	&dev_attr_lpfc_nvmet_mrq,
	&dev_attr_lpfc_nvmet_mrq_post,
	&dev_attr_lpfc_nvme_enable_fb,
	&dev_attr_lpfc_nvmet_fb_size,
	&dev_attr_lpfc_enable_bg,
	&dev_attr_lpfc_soft_wwnn,
	&dev_attr_lpfc_soft_wwpn,
	&dev_attr_lpfc_soft_wwn_enable,
	&dev_attr_lpfc_enable_hba_reset,
	&dev_attr_lpfc_enable_hba_heartbeat,
	&dev_attr_lpfc_EnableXLane,
	&dev_attr_lpfc_XLanePriority,
	&dev_attr_lpfc_xlane_lun,
	&dev_attr_lpfc_xlane_tgt,
	&dev_attr_lpfc_xlane_vpt,
	&dev_attr_lpfc_xlane_lun_state,
	&dev_attr_lpfc_xlane_lun_status,
	&dev_attr_lpfc_xlane_priority,
	&dev_attr_lpfc_sg_seg_cnt,
	&dev_attr_lpfc_max_scsicmpl_time,
	&dev_attr_lpfc_stat_data_ctrl,
	&dev_attr_lpfc_aer_support,
	&dev_attr_lpfc_aer_state_cleanup,
	&dev_attr_lpfc_sriov_nr_virtfn,
	&dev_attr_lpfc_req_fw_upgrade,
	&dev_attr_lpfc_suppress_link_up,
	&dev_attr_iocb_hw,
	&dev_attr_pls,
	&dev_attr_pt,
	&dev_attr_txq_hw,
	&dev_attr_txcmplq_hw,
	&dev_attr_lpfc_sriov_hw_max_virtfn,
	&dev_attr_protocol,
	&dev_attr_lpfc_xlane_supported,
	&dev_attr_lpfc_enable_mds_diags,
<<<<<<< HEAD
=======
	&dev_attr_lpfc_ras_fwlog_buffsize,
	&dev_attr_lpfc_ras_fwlog_level,
	&dev_attr_lpfc_ras_fwlog_func,
	&dev_attr_lpfc_enable_bbcr,
	&dev_attr_lpfc_enable_dpp,
>>>>>>> 24b8d41d
	NULL,
};

struct device_attribute *lpfc_vport_attrs[] = {
	&dev_attr_info,
	&dev_attr_link_state,
	&dev_attr_num_discovered_ports,
	&dev_attr_lpfc_drvr_version,
	&dev_attr_lpfc_log_verbose,
	&dev_attr_lpfc_lun_queue_depth,
	&dev_attr_lpfc_tgt_queue_depth,
	&dev_attr_lpfc_nodev_tmo,
	&dev_attr_lpfc_devloss_tmo,
	&dev_attr_lpfc_hba_queue_depth,
	&dev_attr_lpfc_peer_port_login,
	&dev_attr_lpfc_restrict_login,
	&dev_attr_lpfc_fcp_class,
	&dev_attr_lpfc_use_adisc,
	&dev_attr_lpfc_first_burst_size,
	&dev_attr_lpfc_max_luns,
	&dev_attr_nport_evt_cnt,
	&dev_attr_npiv_info,
	&dev_attr_lpfc_enable_da_id,
	&dev_attr_lpfc_max_scsicmpl_time,
	&dev_attr_lpfc_stat_data_ctrl,
	&dev_attr_lpfc_static_vport,
	NULL,
};

/**
 * sysfs_ctlreg_write - Write method for writing to ctlreg
 * @filp: open sysfs file
 * @kobj: kernel kobject that contains the kernel class device.
 * @bin_attr: kernel attributes passed to us.
 * @buf: contains the data to be written to the adapter IOREG space.
 * @off: offset into buffer to beginning of data.
 * @count: bytes to transfer.
 *
 * Description:
 * Accessed via /sys/class/scsi_host/hostxxx/ctlreg.
 * Uses the adapter io control registers to send buf contents to the adapter.
 *
 * Returns:
 * -ERANGE off and count combo out of range
 * -EINVAL off, count or buff address invalid
 * -EPERM adapter is offline
 * value of count, buf contents written
 **/
static ssize_t
sysfs_ctlreg_write(struct file *filp, struct kobject *kobj,
		   struct bin_attribute *bin_attr,
		   char *buf, loff_t off, size_t count)
{
	size_t buf_off;
	struct device *dev = container_of(kobj, struct device, kobj);
	struct Scsi_Host  *shost = class_to_shost(dev);
	struct lpfc_vport *vport = (struct lpfc_vport *) shost->hostdata;
	struct lpfc_hba   *phba = vport->phba;

	if (phba->sli_rev >= LPFC_SLI_REV4)
		return -EPERM;

	if ((off + count) > FF_REG_AREA_SIZE)
		return -ERANGE;

	if (count <= LPFC_REG_WRITE_KEY_SIZE)
		return 0;

	if (off % 4 || count % 4 || (unsigned long)buf % 4)
		return -EINVAL;

	/* This is to protect HBA registers from accidental writes. */
	if (memcmp(buf, LPFC_REG_WRITE_KEY, LPFC_REG_WRITE_KEY_SIZE))
		return -EINVAL;

	if (!(vport->fc_flag & FC_OFFLINE_MODE))
		return -EPERM;

	spin_lock_irq(&phba->hbalock);
	for (buf_off = 0; buf_off < count - LPFC_REG_WRITE_KEY_SIZE;
			buf_off += sizeof(uint32_t))
		writel(*((uint32_t *)(buf + buf_off + LPFC_REG_WRITE_KEY_SIZE)),
		       phba->ctrl_regs_memmap_p + off + buf_off);

	spin_unlock_irq(&phba->hbalock);

	return count;
}

/**
 * sysfs_ctlreg_read - Read method for reading from ctlreg
 * @filp: open sysfs file
 * @kobj: kernel kobject that contains the kernel class device.
 * @bin_attr: kernel attributes passed to us.
 * @buf: if successful contains the data from the adapter IOREG space.
 * @off: offset into buffer to beginning of data.
 * @count: bytes to transfer.
 *
 * Description:
 * Accessed via /sys/class/scsi_host/hostxxx/ctlreg.
 * Uses the adapter io control registers to read data into buf.
 *
 * Returns:
 * -ERANGE off and count combo out of range
 * -EINVAL off, count or buff address invalid
 * value of count, buf contents read
 **/
static ssize_t
sysfs_ctlreg_read(struct file *filp, struct kobject *kobj,
		  struct bin_attribute *bin_attr,
		  char *buf, loff_t off, size_t count)
{
	size_t buf_off;
	uint32_t * tmp_ptr;
	struct device *dev = container_of(kobj, struct device, kobj);
	struct Scsi_Host  *shost = class_to_shost(dev);
	struct lpfc_vport *vport = (struct lpfc_vport *) shost->hostdata;
	struct lpfc_hba   *phba = vport->phba;

	if (phba->sli_rev >= LPFC_SLI_REV4)
		return -EPERM;

	if (off > FF_REG_AREA_SIZE)
		return -ERANGE;

	if ((off + count) > FF_REG_AREA_SIZE)
		count = FF_REG_AREA_SIZE - off;

	if (count == 0) return 0;

	if (off % 4 || count % 4 || (unsigned long)buf % 4)
		return -EINVAL;

	spin_lock_irq(&phba->hbalock);

	for (buf_off = 0; buf_off < count; buf_off += sizeof(uint32_t)) {
		tmp_ptr = (uint32_t *)(buf + buf_off);
		*tmp_ptr = readl(phba->ctrl_regs_memmap_p + off + buf_off);
	}

	spin_unlock_irq(&phba->hbalock);

	return count;
}

static struct bin_attribute sysfs_ctlreg_attr = {
	.attr = {
		.name = "ctlreg",
		.mode = S_IRUSR | S_IWUSR,
	},
	.size = 256,
	.read = sysfs_ctlreg_read,
	.write = sysfs_ctlreg_write,
};

/**
 * sysfs_mbox_write - Write method for writing information via mbox
 * @filp: open sysfs file
 * @kobj: kernel kobject that contains the kernel class device.
 * @bin_attr: kernel attributes passed to us.
 * @buf: contains the data to be written to sysfs mbox.
 * @off: offset into buffer to beginning of data.
 * @count: bytes to transfer.
 *
 * Description:
 * Deprecated function. All mailbox access from user space is performed via the
 * bsg interface.
 *
 * Returns:
 * -EPERM operation not permitted
 **/
static ssize_t
sysfs_mbox_write(struct file *filp, struct kobject *kobj,
		 struct bin_attribute *bin_attr,
		 char *buf, loff_t off, size_t count)
{
	return -EPERM;
}

/**
 * sysfs_mbox_read - Read method for reading information via mbox
 * @filp: open sysfs file
 * @kobj: kernel kobject that contains the kernel class device.
 * @bin_attr: kernel attributes passed to us.
 * @buf: contains the data to be read from sysfs mbox.
 * @off: offset into buffer to beginning of data.
 * @count: bytes to transfer.
 *
 * Description:
 * Deprecated function. All mailbox access from user space is performed via the
 * bsg interface.
 *
 * Returns:
 * -EPERM operation not permitted
 **/
static ssize_t
sysfs_mbox_read(struct file *filp, struct kobject *kobj,
		struct bin_attribute *bin_attr,
		char *buf, loff_t off, size_t count)
{
	return -EPERM;
}

static struct bin_attribute sysfs_mbox_attr = {
	.attr = {
		.name = "mbox",
		.mode = S_IRUSR | S_IWUSR,
	},
	.size = MAILBOX_SYSFS_MAX,
	.read = sysfs_mbox_read,
	.write = sysfs_mbox_write,
};

/**
 * lpfc_alloc_sysfs_attr - Creates the ctlreg and mbox entries
 * @vport: address of lpfc vport structure.
 *
 * Return codes:
 * zero on success
 * error return code from sysfs_create_bin_file()
 **/
int
lpfc_alloc_sysfs_attr(struct lpfc_vport *vport)
{
	struct Scsi_Host *shost = lpfc_shost_from_vport(vport);
	int error;

	error = sysfs_create_bin_file(&shost->shost_dev.kobj,
				      &sysfs_drvr_stat_data_attr);

	/* Virtual ports do not need ctrl_reg and mbox */
	if (error || vport->port_type == LPFC_NPIV_PORT)
		goto out;

	error = sysfs_create_bin_file(&shost->shost_dev.kobj,
				      &sysfs_ctlreg_attr);
	if (error)
		goto out_remove_stat_attr;

	error = sysfs_create_bin_file(&shost->shost_dev.kobj,
				      &sysfs_mbox_attr);
	if (error)
		goto out_remove_ctlreg_attr;

	return 0;
out_remove_ctlreg_attr:
	sysfs_remove_bin_file(&shost->shost_dev.kobj, &sysfs_ctlreg_attr);
out_remove_stat_attr:
	sysfs_remove_bin_file(&shost->shost_dev.kobj,
			&sysfs_drvr_stat_data_attr);
out:
	return error;
}

/**
 * lpfc_free_sysfs_attr - Removes the ctlreg and mbox entries
 * @vport: address of lpfc vport structure.
 **/
void
lpfc_free_sysfs_attr(struct lpfc_vport *vport)
{
	struct Scsi_Host *shost = lpfc_shost_from_vport(vport);
	sysfs_remove_bin_file(&shost->shost_dev.kobj,
		&sysfs_drvr_stat_data_attr);
	/* Virtual ports do not need ctrl_reg and mbox */
	if (vport->port_type == LPFC_NPIV_PORT)
		return;
	sysfs_remove_bin_file(&shost->shost_dev.kobj, &sysfs_mbox_attr);
	sysfs_remove_bin_file(&shost->shost_dev.kobj, &sysfs_ctlreg_attr);
}

/*
 * Dynamic FC Host Attributes Support
 */

/**
 * lpfc_get_host_symbolic_name - Copy symbolic name into the scsi host
 * @shost: kernel scsi host pointer.
 **/
static void
lpfc_get_host_symbolic_name(struct Scsi_Host *shost)
{
	struct lpfc_vport *vport = (struct lpfc_vport *)shost->hostdata;

	lpfc_vport_symbolic_node_name(vport, fc_host_symbolic_name(shost),
				      sizeof fc_host_symbolic_name(shost));
}

/**
 * lpfc_get_host_port_id - Copy the vport DID into the scsi host port id
 * @shost: kernel scsi host pointer.
 **/
static void
lpfc_get_host_port_id(struct Scsi_Host *shost)
{
	struct lpfc_vport *vport = (struct lpfc_vport *) shost->hostdata;

	/* note: fc_myDID already in cpu endianness */
	fc_host_port_id(shost) = vport->fc_myDID;
}

/**
 * lpfc_get_host_port_type - Set the value of the scsi host port type
 * @shost: kernel scsi host pointer.
 **/
static void
lpfc_get_host_port_type(struct Scsi_Host *shost)
{
	struct lpfc_vport *vport = (struct lpfc_vport *) shost->hostdata;
	struct lpfc_hba   *phba = vport->phba;

	spin_lock_irq(shost->host_lock);

	if (vport->port_type == LPFC_NPIV_PORT) {
		fc_host_port_type(shost) = FC_PORTTYPE_NPIV;
	} else if (lpfc_is_link_up(phba)) {
		if (phba->fc_topology == LPFC_TOPOLOGY_LOOP) {
			if (vport->fc_flag & FC_PUBLIC_LOOP)
				fc_host_port_type(shost) = FC_PORTTYPE_NLPORT;
			else
				fc_host_port_type(shost) = FC_PORTTYPE_LPORT;
		} else {
			if (vport->fc_flag & FC_FABRIC)
				fc_host_port_type(shost) = FC_PORTTYPE_NPORT;
			else
				fc_host_port_type(shost) = FC_PORTTYPE_PTP;
		}
	} else
		fc_host_port_type(shost) = FC_PORTTYPE_UNKNOWN;

	spin_unlock_irq(shost->host_lock);
}

/**
 * lpfc_get_host_port_state - Set the value of the scsi host port state
 * @shost: kernel scsi host pointer.
 **/
static void
lpfc_get_host_port_state(struct Scsi_Host *shost)
{
	struct lpfc_vport *vport = (struct lpfc_vport *) shost->hostdata;
	struct lpfc_hba   *phba = vport->phba;

	spin_lock_irq(shost->host_lock);

	if (vport->fc_flag & FC_OFFLINE_MODE)
		fc_host_port_state(shost) = FC_PORTSTATE_OFFLINE;
	else {
		switch (phba->link_state) {
		case LPFC_LINK_UNKNOWN:
		case LPFC_LINK_DOWN:
			fc_host_port_state(shost) = FC_PORTSTATE_LINKDOWN;
			break;
		case LPFC_LINK_UP:
		case LPFC_CLEAR_LA:
		case LPFC_HBA_READY:
			/* Links up, reports port state accordingly */
			if (vport->port_state < LPFC_VPORT_READY)
				fc_host_port_state(shost) =
							FC_PORTSTATE_BYPASSED;
			else
				fc_host_port_state(shost) =
							FC_PORTSTATE_ONLINE;
			break;
		case LPFC_HBA_ERROR:
			fc_host_port_state(shost) = FC_PORTSTATE_ERROR;
			break;
		default:
			fc_host_port_state(shost) = FC_PORTSTATE_UNKNOWN;
			break;
		}
	}

	spin_unlock_irq(shost->host_lock);
}

/**
 * lpfc_get_host_speed - Set the value of the scsi host speed
 * @shost: kernel scsi host pointer.
 **/
static void
lpfc_get_host_speed(struct Scsi_Host *shost)
{
	struct lpfc_vport *vport = (struct lpfc_vport *) shost->hostdata;
	struct lpfc_hba   *phba = vport->phba;

	spin_lock_irq(shost->host_lock);

	if ((lpfc_is_link_up(phba)) && (!(phba->hba_flag & HBA_FCOE_MODE))) {
		switch(phba->fc_linkspeed) {
		case LPFC_LINK_SPEED_1GHZ:
			fc_host_speed(shost) = FC_PORTSPEED_1GBIT;
			break;
		case LPFC_LINK_SPEED_2GHZ:
			fc_host_speed(shost) = FC_PORTSPEED_2GBIT;
			break;
		case LPFC_LINK_SPEED_4GHZ:
			fc_host_speed(shost) = FC_PORTSPEED_4GBIT;
			break;
		case LPFC_LINK_SPEED_8GHZ:
			fc_host_speed(shost) = FC_PORTSPEED_8GBIT;
			break;
		case LPFC_LINK_SPEED_10GHZ:
			fc_host_speed(shost) = FC_PORTSPEED_10GBIT;
			break;
		case LPFC_LINK_SPEED_16GHZ:
			fc_host_speed(shost) = FC_PORTSPEED_16GBIT;
			break;
		case LPFC_LINK_SPEED_32GHZ:
			fc_host_speed(shost) = FC_PORTSPEED_32GBIT;
			break;
		case LPFC_LINK_SPEED_64GHZ:
			fc_host_speed(shost) = FC_PORTSPEED_64GBIT;
			break;
		case LPFC_LINK_SPEED_128GHZ:
			fc_host_speed(shost) = FC_PORTSPEED_128GBIT;
			break;
		default:
			fc_host_speed(shost) = FC_PORTSPEED_UNKNOWN;
			break;
		}
	} else if (lpfc_is_link_up(phba) && (phba->hba_flag & HBA_FCOE_MODE)) {
		switch (phba->fc_linkspeed) {
		case LPFC_ASYNC_LINK_SPEED_1GBPS:
			fc_host_speed(shost) = FC_PORTSPEED_1GBIT;
			break;
		case LPFC_ASYNC_LINK_SPEED_10GBPS:
			fc_host_speed(shost) = FC_PORTSPEED_10GBIT;
			break;
		case LPFC_ASYNC_LINK_SPEED_20GBPS:
			fc_host_speed(shost) = FC_PORTSPEED_20GBIT;
			break;
		case LPFC_ASYNC_LINK_SPEED_25GBPS:
			fc_host_speed(shost) = FC_PORTSPEED_25GBIT;
			break;
		case LPFC_ASYNC_LINK_SPEED_40GBPS:
			fc_host_speed(shost) = FC_PORTSPEED_40GBIT;
			break;
		case LPFC_ASYNC_LINK_SPEED_100GBPS:
			fc_host_speed(shost) = FC_PORTSPEED_100GBIT;
			break;
		default:
			fc_host_speed(shost) = FC_PORTSPEED_UNKNOWN;
			break;
		}
	} else
		fc_host_speed(shost) = FC_PORTSPEED_UNKNOWN;

	spin_unlock_irq(shost->host_lock);
}

/**
 * lpfc_get_host_fabric_name - Set the value of the scsi host fabric name
 * @shost: kernel scsi host pointer.
 **/
static void
lpfc_get_host_fabric_name (struct Scsi_Host *shost)
{
	struct lpfc_vport *vport = (struct lpfc_vport *) shost->hostdata;
	struct lpfc_hba   *phba = vport->phba;
	u64 node_name;

	spin_lock_irq(shost->host_lock);

	if ((vport->port_state > LPFC_FLOGI) &&
	    ((vport->fc_flag & FC_FABRIC) ||
	     ((phba->fc_topology == LPFC_TOPOLOGY_LOOP) &&
	      (vport->fc_flag & FC_PUBLIC_LOOP))))
		node_name = wwn_to_u64(phba->fc_fabparam.nodeName.u.wwn);
	else
		/* fabric is local port if there is no F/FL_Port */
		node_name = 0;

	spin_unlock_irq(shost->host_lock);

	fc_host_fabric_name(shost) = node_name;
}

/**
 * lpfc_get_stats - Return statistical information about the adapter
 * @shost: kernel scsi host pointer.
 *
 * Notes:
 * NULL on error for link down, no mbox pool, sli2 active,
 * management not allowed, memory allocation error, or mbox error.
 *
 * Returns:
 * NULL for error
 * address of the adapter host statistics
 **/
static struct fc_host_statistics *
lpfc_get_stats(struct Scsi_Host *shost)
{
	struct lpfc_vport *vport = (struct lpfc_vport *) shost->hostdata;
	struct lpfc_hba   *phba = vport->phba;
	struct lpfc_sli   *psli = &phba->sli;
	struct fc_host_statistics *hs = &phba->link_stats;
	struct lpfc_lnk_stat * lso = &psli->lnk_stat_offsets;
	LPFC_MBOXQ_t *pmboxq;
	MAILBOX_t *pmb;
	int rc = 0;

	/*
	 * prevent udev from issuing mailbox commands until the port is
	 * configured.
	 */
	if (phba->link_state < LPFC_LINK_DOWN ||
	    !phba->mbox_mem_pool ||
	    (phba->sli.sli_flag & LPFC_SLI_ACTIVE) == 0)
		return NULL;

	if (phba->sli.sli_flag & LPFC_BLOCK_MGMT_IO)
		return NULL;

	pmboxq = mempool_alloc(phba->mbox_mem_pool, GFP_KERNEL);
	if (!pmboxq)
		return NULL;
	memset(pmboxq, 0, sizeof (LPFC_MBOXQ_t));

	pmb = &pmboxq->u.mb;
	pmb->mbxCommand = MBX_READ_STATUS;
	pmb->mbxOwner = OWN_HOST;
	pmboxq->ctx_buf = NULL;
	pmboxq->vport = vport;

	if (vport->fc_flag & FC_OFFLINE_MODE)
		rc = lpfc_sli_issue_mbox(phba, pmboxq, MBX_POLL);
	else
		rc = lpfc_sli_issue_mbox_wait(phba, pmboxq, phba->fc_ratov * 2);

	if (rc != MBX_SUCCESS) {
		if (rc != MBX_TIMEOUT)
			mempool_free(pmboxq, phba->mbox_mem_pool);
		return NULL;
	}

	memset(hs, 0, sizeof (struct fc_host_statistics));

	hs->tx_frames = pmb->un.varRdStatus.xmitFrameCnt;
	/*
	 * The MBX_READ_STATUS returns tx_k_bytes which has to
	 * converted to words
	 */
	hs->tx_words = (uint64_t)
			((uint64_t)pmb->un.varRdStatus.xmitByteCnt
			* (uint64_t)256);
	hs->rx_frames = pmb->un.varRdStatus.rcvFrameCnt;
	hs->rx_words = (uint64_t)
			((uint64_t)pmb->un.varRdStatus.rcvByteCnt
			 * (uint64_t)256);

	memset(pmboxq, 0, sizeof (LPFC_MBOXQ_t));
	pmb->mbxCommand = MBX_READ_LNK_STAT;
	pmb->mbxOwner = OWN_HOST;
	pmboxq->ctx_buf = NULL;
	pmboxq->vport = vport;

	if (vport->fc_flag & FC_OFFLINE_MODE)
		rc = lpfc_sli_issue_mbox(phba, pmboxq, MBX_POLL);
	else
		rc = lpfc_sli_issue_mbox_wait(phba, pmboxq, phba->fc_ratov * 2);

	if (rc != MBX_SUCCESS) {
		if (rc != MBX_TIMEOUT)
			mempool_free(pmboxq, phba->mbox_mem_pool);
		return NULL;
	}

	hs->link_failure_count = pmb->un.varRdLnk.linkFailureCnt;
	hs->loss_of_sync_count = pmb->un.varRdLnk.lossSyncCnt;
	hs->loss_of_signal_count = pmb->un.varRdLnk.lossSignalCnt;
	hs->prim_seq_protocol_err_count = pmb->un.varRdLnk.primSeqErrCnt;
	hs->invalid_tx_word_count = pmb->un.varRdLnk.invalidXmitWord;
	hs->invalid_crc_count = pmb->un.varRdLnk.crcCnt;
	hs->error_frames = pmb->un.varRdLnk.crcCnt;

	hs->link_failure_count -= lso->link_failure_count;
	hs->loss_of_sync_count -= lso->loss_of_sync_count;
	hs->loss_of_signal_count -= lso->loss_of_signal_count;
	hs->prim_seq_protocol_err_count -= lso->prim_seq_protocol_err_count;
	hs->invalid_tx_word_count -= lso->invalid_tx_word_count;
	hs->invalid_crc_count -= lso->invalid_crc_count;
	hs->error_frames -= lso->error_frames;

	if (phba->hba_flag & HBA_FCOE_MODE) {
		hs->lip_count = -1;
		hs->nos_count = (phba->link_events >> 1);
		hs->nos_count -= lso->link_events;
	} else if (phba->fc_topology == LPFC_TOPOLOGY_LOOP) {
		hs->lip_count = (phba->fc_eventTag >> 1);
		hs->lip_count -= lso->link_events;
		hs->nos_count = -1;
	} else {
		hs->lip_count = -1;
		hs->nos_count = (phba->fc_eventTag >> 1);
		hs->nos_count -= lso->link_events;
	}

	hs->dumped_frames = -1;

	hs->seconds_since_last_reset = ktime_get_seconds() - psli->stats_start;

	mempool_free(pmboxq, phba->mbox_mem_pool);

	return hs;
}

/**
 * lpfc_reset_stats - Copy the adapter link stats information
 * @shost: kernel scsi host pointer.
 **/
static void
lpfc_reset_stats(struct Scsi_Host *shost)
{
	struct lpfc_vport *vport = (struct lpfc_vport *) shost->hostdata;
	struct lpfc_hba   *phba = vport->phba;
	struct lpfc_sli   *psli = &phba->sli;
	struct lpfc_lnk_stat *lso = &psli->lnk_stat_offsets;
	LPFC_MBOXQ_t *pmboxq;
	MAILBOX_t *pmb;
	int rc = 0;

	if (phba->sli.sli_flag & LPFC_BLOCK_MGMT_IO)
		return;

	pmboxq = mempool_alloc(phba->mbox_mem_pool, GFP_KERNEL);
	if (!pmboxq)
		return;
	memset(pmboxq, 0, sizeof(LPFC_MBOXQ_t));

	pmb = &pmboxq->u.mb;
	pmb->mbxCommand = MBX_READ_STATUS;
	pmb->mbxOwner = OWN_HOST;
	pmb->un.varWords[0] = 0x1; /* reset request */
	pmboxq->ctx_buf = NULL;
	pmboxq->vport = vport;

	if ((vport->fc_flag & FC_OFFLINE_MODE) ||
		(!(psli->sli_flag & LPFC_SLI_ACTIVE)))
		rc = lpfc_sli_issue_mbox(phba, pmboxq, MBX_POLL);
	else
		rc = lpfc_sli_issue_mbox_wait(phba, pmboxq, phba->fc_ratov * 2);

	if (rc != MBX_SUCCESS) {
		if (rc != MBX_TIMEOUT)
			mempool_free(pmboxq, phba->mbox_mem_pool);
		return;
	}

	memset(pmboxq, 0, sizeof(LPFC_MBOXQ_t));
	pmb->mbxCommand = MBX_READ_LNK_STAT;
	pmb->mbxOwner = OWN_HOST;
	pmboxq->ctx_buf = NULL;
	pmboxq->vport = vport;

	if ((vport->fc_flag & FC_OFFLINE_MODE) ||
	    (!(psli->sli_flag & LPFC_SLI_ACTIVE)))
		rc = lpfc_sli_issue_mbox(phba, pmboxq, MBX_POLL);
	else
		rc = lpfc_sli_issue_mbox_wait(phba, pmboxq, phba->fc_ratov * 2);

	if (rc != MBX_SUCCESS) {
		if (rc != MBX_TIMEOUT)
			mempool_free( pmboxq, phba->mbox_mem_pool);
		return;
	}

	lso->link_failure_count = pmb->un.varRdLnk.linkFailureCnt;
	lso->loss_of_sync_count = pmb->un.varRdLnk.lossSyncCnt;
	lso->loss_of_signal_count = pmb->un.varRdLnk.lossSignalCnt;
	lso->prim_seq_protocol_err_count = pmb->un.varRdLnk.primSeqErrCnt;
	lso->invalid_tx_word_count = pmb->un.varRdLnk.invalidXmitWord;
	lso->invalid_crc_count = pmb->un.varRdLnk.crcCnt;
	lso->error_frames = pmb->un.varRdLnk.crcCnt;
	if (phba->hba_flag & HBA_FCOE_MODE)
		lso->link_events = (phba->link_events >> 1);
	else
		lso->link_events = (phba->fc_eventTag >> 1);

	psli->stats_start = ktime_get_seconds();

	mempool_free(pmboxq, phba->mbox_mem_pool);

	return;
}

/*
 * The LPFC driver treats linkdown handling as target loss events so there
 * are no sysfs handlers for link_down_tmo.
 */

/**
 * lpfc_get_node_by_target - Return the nodelist for a target
 * @starget: kernel scsi target pointer.
 *
 * Returns:
 * address of the node list if found
 * NULL target not found
 **/
static struct lpfc_nodelist *
lpfc_get_node_by_target(struct scsi_target *starget)
{
	struct Scsi_Host  *shost = dev_to_shost(starget->dev.parent);
	struct lpfc_vport *vport = (struct lpfc_vport *) shost->hostdata;
	struct lpfc_nodelist *ndlp;

	spin_lock_irq(shost->host_lock);
	/* Search for this, mapped, target ID */
	list_for_each_entry(ndlp, &vport->fc_nodes, nlp_listp) {
		if (NLP_CHK_NODE_ACT(ndlp) &&
		    ndlp->nlp_state == NLP_STE_MAPPED_NODE &&
		    starget->id == ndlp->nlp_sid) {
			spin_unlock_irq(shost->host_lock);
			return ndlp;
		}
	}
	spin_unlock_irq(shost->host_lock);
	return NULL;
}

/**
 * lpfc_get_starget_port_id - Set the target port id to the ndlp DID or -1
 * @starget: kernel scsi target pointer.
 **/
static void
lpfc_get_starget_port_id(struct scsi_target *starget)
{
	struct lpfc_nodelist *ndlp = lpfc_get_node_by_target(starget);

	fc_starget_port_id(starget) = ndlp ? ndlp->nlp_DID : -1;
}

/**
 * lpfc_get_starget_node_name - Set the target node name
 * @starget: kernel scsi target pointer.
 *
 * Description: Set the target node name to the ndlp node name wwn or zero.
 **/
static void
lpfc_get_starget_node_name(struct scsi_target *starget)
{
	struct lpfc_nodelist *ndlp = lpfc_get_node_by_target(starget);

	fc_starget_node_name(starget) =
		ndlp ? wwn_to_u64(ndlp->nlp_nodename.u.wwn) : 0;
}

/**
 * lpfc_get_starget_port_name - Set the target port name
 * @starget: kernel scsi target pointer.
 *
 * Description:  set the target port name to the ndlp port name wwn or zero.
 **/
static void
lpfc_get_starget_port_name(struct scsi_target *starget)
{
	struct lpfc_nodelist *ndlp = lpfc_get_node_by_target(starget);

	fc_starget_port_name(starget) =
		ndlp ? wwn_to_u64(ndlp->nlp_portname.u.wwn) : 0;
}

/**
 * lpfc_set_rport_loss_tmo - Set the rport dev loss tmo
 * @rport: fc rport address.
 * @timeout: new value for dev loss tmo.
 *
 * Description:
 * If timeout is non zero set the dev_loss_tmo to timeout, else set
 * dev_loss_tmo to one.
 **/
static void
lpfc_set_rport_loss_tmo(struct fc_rport *rport, uint32_t timeout)
{
	struct lpfc_rport_data *rdata = rport->dd_data;
	struct lpfc_nodelist *ndlp = rdata->pnode;
#if (IS_ENABLED(CONFIG_NVME_FC))
	struct lpfc_nvme_rport *nrport = NULL;
#endif

	if (timeout)
		rport->dev_loss_tmo = timeout;
	else
		rport->dev_loss_tmo = 1;

	if (!ndlp || !NLP_CHK_NODE_ACT(ndlp)) {
		dev_info(&rport->dev, "Cannot find remote node to "
				      "set rport dev loss tmo, port_id x%x\n",
				      rport->port_id);
		return;
	}

#if (IS_ENABLED(CONFIG_NVME_FC))
	nrport = lpfc_ndlp_get_nrport(ndlp);

	if (nrport && nrport->remoteport)
		nvme_fc_set_remoteport_devloss(nrport->remoteport,
					       rport->dev_loss_tmo);
#endif
}

/**
 * lpfc_rport_show_function - Return rport target information
 *
 * Description:
 * Macro that uses field to generate a function with the name lpfc_show_rport_
 *
 * lpfc_show_rport_##field: returns the bytes formatted in buf
 * @cdev: class converted to an fc_rport.
 * @buf: on return contains the target_field or zero.
 *
 * Returns: size of formatted string.
 **/
#define lpfc_rport_show_function(field, format_string, sz, cast)	\
static ssize_t								\
lpfc_show_rport_##field (struct device *dev,				\
			 struct device_attribute *attr,			\
			 char *buf)					\
{									\
	struct fc_rport *rport = transport_class_to_rport(dev);		\
	struct lpfc_rport_data *rdata = rport->hostdata;		\
	return scnprintf(buf, sz, format_string,			\
		(rdata->target) ? cast rdata->target->field : 0);	\
}

#define lpfc_rport_rd_attr(field, format_string, sz)			\
	lpfc_rport_show_function(field, format_string, sz, )		\
static FC_RPORT_ATTR(field, S_IRUGO, lpfc_show_rport_##field, NULL)

/**
 * lpfc_set_vport_symbolic_name - Set the vport's symbolic name
 * @fc_vport: The fc_vport who's symbolic name has been changed.
 *
 * Description:
 * This function is called by the transport after the @fc_vport's symbolic name
 * has been changed. This function re-registers the symbolic name with the
 * switch to propagate the change into the fabric if the vport is active.
 **/
static void
lpfc_set_vport_symbolic_name(struct fc_vport *fc_vport)
{
	struct lpfc_vport *vport = *(struct lpfc_vport **)fc_vport->dd_data;

	if (vport->port_state == LPFC_VPORT_READY)
		lpfc_ns_cmd(vport, SLI_CTNS_RSPN_ID, 0, 0);
}

/**
 * lpfc_hba_log_verbose_init - Set hba's log verbose level
 * @phba: Pointer to lpfc_hba struct.
 *
 * This function is called by the lpfc_get_cfgparam() routine to set the
 * module lpfc_log_verbose into the @phba cfg_log_verbose for use with
 * log message according to the module's lpfc_log_verbose parameter setting
 * before hba port or vport created.
 **/
static void
lpfc_hba_log_verbose_init(struct lpfc_hba *phba, uint32_t verbose)
{
	phba->cfg_log_verbose = verbose;
}

struct fc_function_template lpfc_transport_functions = {
	/* fixed attributes the driver supports */
	.show_host_node_name = 1,
	.show_host_port_name = 1,
	.show_host_supported_classes = 1,
	.show_host_supported_fc4s = 1,
	.show_host_supported_speeds = 1,
	.show_host_maxframe_size = 1,

	.get_host_symbolic_name = lpfc_get_host_symbolic_name,
	.show_host_symbolic_name = 1,

	/* dynamic attributes the driver supports */
	.get_host_port_id = lpfc_get_host_port_id,
	.show_host_port_id = 1,

	.get_host_port_type = lpfc_get_host_port_type,
	.show_host_port_type = 1,

	.get_host_port_state = lpfc_get_host_port_state,
	.show_host_port_state = 1,

	/* active_fc4s is shown but doesn't change (thus no get function) */
	.show_host_active_fc4s = 1,

	.get_host_speed = lpfc_get_host_speed,
	.show_host_speed = 1,

	.get_host_fabric_name = lpfc_get_host_fabric_name,
	.show_host_fabric_name = 1,

	/*
	 * The LPFC driver treats linkdown handling as target loss events
	 * so there are no sysfs handlers for link_down_tmo.
	 */

	.get_fc_host_stats = lpfc_get_stats,
	.reset_fc_host_stats = lpfc_reset_stats,

	.dd_fcrport_size = sizeof(struct lpfc_rport_data),
	.show_rport_maxframe_size = 1,
	.show_rport_supported_classes = 1,

	.set_rport_dev_loss_tmo = lpfc_set_rport_loss_tmo,
	.show_rport_dev_loss_tmo = 1,

	.get_starget_port_id  = lpfc_get_starget_port_id,
	.show_starget_port_id = 1,

	.get_starget_node_name = lpfc_get_starget_node_name,
	.show_starget_node_name = 1,

	.get_starget_port_name = lpfc_get_starget_port_name,
	.show_starget_port_name = 1,

	.issue_fc_host_lip = lpfc_issue_lip,
	.dev_loss_tmo_callbk = lpfc_dev_loss_tmo_callbk,
	.terminate_rport_io = lpfc_terminate_rport_io,

	.dd_fcvport_size = sizeof(struct lpfc_vport *),

	.vport_disable = lpfc_vport_disable,

	.set_vport_symbolic_name = lpfc_set_vport_symbolic_name,

	.bsg_request = lpfc_bsg_request,
	.bsg_timeout = lpfc_bsg_timeout,
};

struct fc_function_template lpfc_vport_transport_functions = {
	/* fixed attributes the driver supports */
	.show_host_node_name = 1,
	.show_host_port_name = 1,
	.show_host_supported_classes = 1,
	.show_host_supported_fc4s = 1,
	.show_host_supported_speeds = 1,
	.show_host_maxframe_size = 1,

	.get_host_symbolic_name = lpfc_get_host_symbolic_name,
	.show_host_symbolic_name = 1,

	/* dynamic attributes the driver supports */
	.get_host_port_id = lpfc_get_host_port_id,
	.show_host_port_id = 1,

	.get_host_port_type = lpfc_get_host_port_type,
	.show_host_port_type = 1,

	.get_host_port_state = lpfc_get_host_port_state,
	.show_host_port_state = 1,

	/* active_fc4s is shown but doesn't change (thus no get function) */
	.show_host_active_fc4s = 1,

	.get_host_speed = lpfc_get_host_speed,
	.show_host_speed = 1,

	.get_host_fabric_name = lpfc_get_host_fabric_name,
	.show_host_fabric_name = 1,

	/*
	 * The LPFC driver treats linkdown handling as target loss events
	 * so there are no sysfs handlers for link_down_tmo.
	 */

	.get_fc_host_stats = lpfc_get_stats,
	.reset_fc_host_stats = lpfc_reset_stats,

	.dd_fcrport_size = sizeof(struct lpfc_rport_data),
	.show_rport_maxframe_size = 1,
	.show_rport_supported_classes = 1,

	.set_rport_dev_loss_tmo = lpfc_set_rport_loss_tmo,
	.show_rport_dev_loss_tmo = 1,

	.get_starget_port_id  = lpfc_get_starget_port_id,
	.show_starget_port_id = 1,

	.get_starget_node_name = lpfc_get_starget_node_name,
	.show_starget_node_name = 1,

	.get_starget_port_name = lpfc_get_starget_port_name,
	.show_starget_port_name = 1,

	.dev_loss_tmo_callbk = lpfc_dev_loss_tmo_callbk,
	.terminate_rport_io = lpfc_terminate_rport_io,

	.vport_disable = lpfc_vport_disable,

	.set_vport_symbolic_name = lpfc_set_vport_symbolic_name,
};

/**
 * lpfc_get_hba_function_mode - Used to determine the HBA function in FCoE
 * Mode
 * @phba: lpfc_hba pointer.
 **/
static void
lpfc_get_hba_function_mode(struct lpfc_hba *phba)
{
	/* If the adapter supports FCoE mode */
	switch (phba->pcidev->device) {
	case PCI_DEVICE_ID_SKYHAWK:
	case PCI_DEVICE_ID_SKYHAWK_VF:
	case PCI_DEVICE_ID_LANCER_FCOE:
	case PCI_DEVICE_ID_LANCER_FCOE_VF:
	case PCI_DEVICE_ID_ZEPHYR_DCSP:
	case PCI_DEVICE_ID_HORNET:
	case PCI_DEVICE_ID_TIGERSHARK:
	case PCI_DEVICE_ID_TOMCAT:
		phba->hba_flag |= HBA_FCOE_MODE;
		break;
	default:
	/* for others, clear the flag */
		phba->hba_flag &= ~HBA_FCOE_MODE;
	}
}

/**
 * lpfc_get_cfgparam - Used during probe_one to init the adapter structure
 * @phba: lpfc_hba pointer.
 **/
void
lpfc_get_cfgparam(struct lpfc_hba *phba)
{
	lpfc_hba_log_verbose_init(phba, lpfc_log_verbose);
	lpfc_fcp_io_sched_init(phba, lpfc_fcp_io_sched);
	lpfc_ns_query_init(phba, lpfc_ns_query);
	lpfc_fcp2_no_tgt_reset_init(phba, lpfc_fcp2_no_tgt_reset);
	lpfc_cr_delay_init(phba, lpfc_cr_delay);
	lpfc_cr_count_init(phba, lpfc_cr_count);
	lpfc_multi_ring_support_init(phba, lpfc_multi_ring_support);
	lpfc_multi_ring_rctl_init(phba, lpfc_multi_ring_rctl);
	lpfc_multi_ring_type_init(phba, lpfc_multi_ring_type);
	lpfc_ack0_init(phba, lpfc_ack0);
	lpfc_xri_rebalancing_init(phba, lpfc_xri_rebalancing);
	lpfc_topology_init(phba, lpfc_topology);
	lpfc_link_speed_init(phba, lpfc_link_speed);
	lpfc_poll_tmo_init(phba, lpfc_poll_tmo);
	lpfc_task_mgmt_tmo_init(phba, lpfc_task_mgmt_tmo);
	lpfc_enable_npiv_init(phba, lpfc_enable_npiv);
	lpfc_fcf_failover_policy_init(phba, lpfc_fcf_failover_policy);
	lpfc_enable_rrq_init(phba, lpfc_enable_rrq);
	lpfc_fdmi_on_init(phba, lpfc_fdmi_on);
	lpfc_enable_SmartSAN_init(phba, lpfc_enable_SmartSAN);
	lpfc_use_msi_init(phba, lpfc_use_msi);
	lpfc_nvme_oas_init(phba, lpfc_nvme_oas);
	lpfc_nvme_embed_cmd_init(phba, lpfc_nvme_embed_cmd);
	lpfc_fcp_imax_init(phba, lpfc_fcp_imax);
	lpfc_force_rscn_init(phba, lpfc_force_rscn);
	lpfc_cq_poll_threshold_init(phba, lpfc_cq_poll_threshold);
	lpfc_cq_max_proc_limit_init(phba, lpfc_cq_max_proc_limit);
	lpfc_fcp_cpu_map_init(phba, lpfc_fcp_cpu_map);
	lpfc_enable_hba_reset_init(phba, lpfc_enable_hba_reset);
	lpfc_enable_hba_heartbeat_init(phba, lpfc_enable_hba_heartbeat);

	lpfc_EnableXLane_init(phba, lpfc_EnableXLane);
	if (phba->sli_rev != LPFC_SLI_REV4)
		phba->cfg_EnableXLane = 0;
	lpfc_XLanePriority_init(phba, lpfc_XLanePriority);

	memset(phba->cfg_oas_tgt_wwpn, 0, (8 * sizeof(uint8_t)));
	memset(phba->cfg_oas_vpt_wwpn, 0, (8 * sizeof(uint8_t)));
	phba->cfg_oas_lun_state = 0;
	phba->cfg_oas_lun_status = 0;
	phba->cfg_oas_flags = 0;
	phba->cfg_oas_priority = 0;
	lpfc_enable_bg_init(phba, lpfc_enable_bg);
	lpfc_prot_mask_init(phba, lpfc_prot_mask);
	lpfc_prot_guard_init(phba, lpfc_prot_guard);
	if (phba->sli_rev == LPFC_SLI_REV4)
		phba->cfg_poll = 0;
	else
		phba->cfg_poll = lpfc_poll;

<<<<<<< HEAD
=======
	/* Get the function mode */
	lpfc_get_hba_function_mode(phba);

	/* BlockGuard allowed for FC only. */
	if (phba->cfg_enable_bg && phba->hba_flag & HBA_FCOE_MODE) {
		lpfc_printf_log(phba, KERN_INFO, LOG_INIT,
				"0581 BlockGuard feature not supported\n");
		/* If set, clear the BlockGuard support param */
		phba->cfg_enable_bg = 0;
	} else if (phba->cfg_enable_bg) {
		phba->sli3_options |= LPFC_SLI3_BG_ENABLED;
	}

	lpfc_suppress_rsp_init(phba, lpfc_suppress_rsp);

	lpfc_enable_fc4_type_init(phba, lpfc_enable_fc4_type);
	lpfc_nvmet_mrq_init(phba, lpfc_nvmet_mrq);
	lpfc_nvmet_mrq_post_init(phba, lpfc_nvmet_mrq_post);

	/* Initialize first burst. Target vs Initiator are different. */
	lpfc_nvme_enable_fb_init(phba, lpfc_nvme_enable_fb);
	lpfc_nvmet_fb_size_init(phba, lpfc_nvmet_fb_size);
	lpfc_fcp_mq_threshold_init(phba, lpfc_fcp_mq_threshold);
	lpfc_hdw_queue_init(phba, lpfc_hdw_queue);
	lpfc_irq_chann_init(phba, lpfc_irq_chann);
	lpfc_enable_bbcr_init(phba, lpfc_enable_bbcr);
	lpfc_enable_dpp_init(phba, lpfc_enable_dpp);

	if (phba->sli_rev != LPFC_SLI_REV4) {
		/* NVME only supported on SLI4 */
		phba->nvmet_support = 0;
		phba->cfg_nvmet_mrq = 0;
		phba->cfg_enable_fc4_type = LPFC_ENABLE_FCP;
		phba->cfg_enable_bbcr = 0;
		phba->cfg_xri_rebalancing = 0;
	} else {
		/* We MUST have FCP support */
		if (!(phba->cfg_enable_fc4_type & LPFC_ENABLE_FCP))
			phba->cfg_enable_fc4_type |= LPFC_ENABLE_FCP;
	}

	phba->cfg_auto_imax = (phba->cfg_fcp_imax) ? 0 : 1;

	phba->cfg_enable_pbde = 0;

	/* A value of 0 means use the number of CPUs found in the system */
	if (phba->cfg_hdw_queue == 0)
		phba->cfg_hdw_queue = phba->sli4_hba.num_present_cpu;
	if (phba->cfg_irq_chann == 0)
		phba->cfg_irq_chann = phba->sli4_hba.num_present_cpu;
	if (phba->cfg_irq_chann > phba->cfg_hdw_queue)
		phba->cfg_irq_chann = phba->cfg_hdw_queue;

>>>>>>> 24b8d41d
	phba->cfg_soft_wwnn = 0L;
	phba->cfg_soft_wwpn = 0L;
	lpfc_sg_seg_cnt_init(phba, lpfc_sg_seg_cnt);
	lpfc_hba_queue_depth_init(phba, lpfc_hba_queue_depth);
	lpfc_aer_support_init(phba, lpfc_aer_support);
	lpfc_sriov_nr_virtfn_init(phba, lpfc_sriov_nr_virtfn);
	lpfc_request_firmware_upgrade_init(phba, lpfc_req_fw_upgrade);
	lpfc_suppress_link_up_init(phba, lpfc_suppress_link_up);
<<<<<<< HEAD
	lpfc_iocb_cnt_init(phba, lpfc_iocb_cnt);
	lpfc_delay_discovery_init(phba, lpfc_delay_discovery);
	lpfc_sli_mode_init(phba, lpfc_sli_mode);
	phba->cfg_enable_dss = 1;
	lpfc_enable_mds_diags_init(phba, lpfc_enable_mds_diags);
=======
	lpfc_delay_discovery_init(phba, lpfc_delay_discovery);
	lpfc_sli_mode_init(phba, lpfc_sli_mode);
	lpfc_enable_mds_diags_init(phba, lpfc_enable_mds_diags);
	lpfc_ras_fwlog_buffsize_init(phba, lpfc_ras_fwlog_buffsize);
	lpfc_ras_fwlog_level_init(phba, lpfc_ras_fwlog_level);
	lpfc_ras_fwlog_func_init(phba, lpfc_ras_fwlog_func);

>>>>>>> 24b8d41d
	return;
}

/**
 * lpfc_nvme_mod_param_dep - Adjust module parameter value based on
 * dependencies between protocols and roles.
 * @phba: lpfc_hba pointer.
 **/
void
lpfc_nvme_mod_param_dep(struct lpfc_hba *phba)
{
	int  logit = 0;

	if (phba->cfg_hdw_queue > phba->sli4_hba.num_present_cpu) {
		phba->cfg_hdw_queue = phba->sli4_hba.num_present_cpu;
		logit = 1;
	}
	if (phba->cfg_irq_chann > phba->sli4_hba.num_present_cpu) {
		phba->cfg_irq_chann = phba->sli4_hba.num_present_cpu;
		logit = 1;
	}
	if (phba->cfg_irq_chann > phba->cfg_hdw_queue) {
		phba->cfg_irq_chann = phba->cfg_hdw_queue;
		logit = 1;
	}
	if (logit)
		lpfc_printf_log(phba, KERN_ERR, LOG_SLI,
				"2006 Reducing Queues - CPU limitation: "
				"IRQ %d HDWQ %d\n",
				phba->cfg_irq_chann,
				phba->cfg_hdw_queue);

	if (phba->cfg_enable_fc4_type & LPFC_ENABLE_NVME &&
	    phba->nvmet_support) {
		phba->cfg_enable_fc4_type &= ~LPFC_ENABLE_FCP;

		lpfc_printf_log(phba, KERN_INFO, LOG_NVME_DISC,
				"6013 %s x%x fb_size x%x, fb_max x%x\n",
				"NVME Target PRLI ACC enable_fb ",
				phba->cfg_nvme_enable_fb,
				phba->cfg_nvmet_fb_size,
				LPFC_NVMET_FB_SZ_MAX);

		if (phba->cfg_nvme_enable_fb == 0)
			phba->cfg_nvmet_fb_size = 0;
		else {
			if (phba->cfg_nvmet_fb_size > LPFC_NVMET_FB_SZ_MAX)
				phba->cfg_nvmet_fb_size = LPFC_NVMET_FB_SZ_MAX;
		}

		if (!phba->cfg_nvmet_mrq)
			phba->cfg_nvmet_mrq = phba->cfg_hdw_queue;

		/* Adjust lpfc_nvmet_mrq to avoid running out of WQE slots */
		if (phba->cfg_nvmet_mrq > phba->cfg_hdw_queue) {
			phba->cfg_nvmet_mrq = phba->cfg_hdw_queue;
			lpfc_printf_log(phba, KERN_ERR, LOG_NVME_DISC,
					"6018 Adjust lpfc_nvmet_mrq to %d\n",
					phba->cfg_nvmet_mrq);
		}
		if (phba->cfg_nvmet_mrq > LPFC_NVMET_MRQ_MAX)
			phba->cfg_nvmet_mrq = LPFC_NVMET_MRQ_MAX;

	} else {
		/* Not NVME Target mode.  Turn off Target parameters. */
		phba->nvmet_support = 0;
		phba->cfg_nvmet_mrq = 0;
		phba->cfg_nvmet_fb_size = 0;
	}
}

/**
 * lpfc_get_vport_cfgparam - Used during port create, init the vport structure
 * @vport: lpfc_vport pointer.
 **/
void
lpfc_get_vport_cfgparam(struct lpfc_vport *vport)
{
	lpfc_log_verbose_init(vport, lpfc_log_verbose);
	lpfc_lun_queue_depth_init(vport, lpfc_lun_queue_depth);
	lpfc_tgt_queue_depth_init(vport, lpfc_tgt_queue_depth);
	lpfc_devloss_tmo_init(vport, lpfc_devloss_tmo);
	lpfc_nodev_tmo_init(vport, lpfc_nodev_tmo);
	lpfc_peer_port_login_init(vport, lpfc_peer_port_login);
	lpfc_restrict_login_init(vport, lpfc_restrict_login);
	lpfc_fcp_class_init(vport, lpfc_fcp_class);
	lpfc_use_adisc_init(vport, lpfc_use_adisc);
	lpfc_first_burst_size_init(vport, lpfc_first_burst_size);
	lpfc_max_scsicmpl_time_init(vport, lpfc_max_scsicmpl_time);
	lpfc_discovery_threads_init(vport, lpfc_discovery_threads);
	lpfc_max_luns_init(vport, lpfc_max_luns);
	lpfc_scan_down_init(vport, lpfc_scan_down);
	lpfc_enable_da_id_init(vport, lpfc_enable_da_id);
	return;
}<|MERGE_RESOLUTION|>--- conflicted
+++ resolved
@@ -1,11 +1,8 @@
 /*******************************************************************
  * This file is part of the Emulex Linux Device Driver for         *
  * Fibre Channel Host Bus Adapters.                                *
-<<<<<<< HEAD
-=======
  * Copyright (C) 2017-2020 Broadcom. All Rights Reserved. The term *
  * “Broadcom” refers to Broadcom Inc. and/or its subsidiaries.  *
->>>>>>> 24b8d41d
  * Copyright (C) 2004-2016 Emulex.  All rights reserved.           *
  * EMULEX and SLI are trademarks of Emulex.                        *
  * www.broadcom.com                                                *
@@ -2291,11 +2288,6 @@
 	return -EINVAL;
 }
 
-static inline bool lpfc_rangecheck(uint val, uint min, uint max)
-{
-	return val >= min && val <= max;
-}
-
 /**
  * lpfc_param_show - Return a cfg attribute value in decimal
  *
@@ -2615,11 +2607,8 @@
 }
 
 
-<<<<<<< HEAD
-=======
 static DEVICE_ATTR(nvme_info, 0444, lpfc_nvme_info_show, NULL);
 static DEVICE_ATTR(scsi_stat, 0444, lpfc_scsi_stat_show, NULL);
->>>>>>> 24b8d41d
 static DEVICE_ATTR(bg_info, S_IRUGO, lpfc_bg_info_show, NULL);
 static DEVICE_ATTR(bg_guard_err, S_IRUGO, lpfc_bg_guard_err_show, NULL);
 static DEVICE_ATTR(bg_apptag_err, S_IRUGO, lpfc_bg_apptag_err_show, NULL);
@@ -2996,72 +2985,6 @@
 /**
  * lpfc_oas_priority_show - Return wwpn of target whose luns maybe enabled for
  *		      Optimized Access Storage (OAS) operations.
-<<<<<<< HEAD
- * @dev: class device that is converted into a Scsi_host.
- * @attr: device attribute, not used.
- * @buf: buffer for passing information.
- *
- * Returns:
- * value of count
- **/
-static ssize_t
-lpfc_oas_priority_show(struct device *dev, struct device_attribute *attr,
-		       char *buf)
-{
-	struct Scsi_Host *shost = class_to_shost(dev);
-	struct lpfc_hba *phba = ((struct lpfc_vport *)shost->hostdata)->phba;
-
-	return snprintf(buf, PAGE_SIZE, "%d\n", phba->cfg_oas_priority);
-}
-
-/**
- * lpfc_oas_priority_store - Store wwpn of target whose luns maybe enabled for
- *		      Optimized Access Storage (OAS) operations.
- * @dev: class device that is converted into a Scsi_host.
- * @attr: device attribute, not used.
- * @buf: buffer for passing information.
- * @count: Size of the data buffer.
- *
- * Returns:
- * -EINVAL count is invalid, invalid wwpn byte invalid
- * -EPERM oas is not supported by hba
- * value of count on success
- **/
-static ssize_t
-lpfc_oas_priority_store(struct device *dev, struct device_attribute *attr,
-			const char *buf, size_t count)
-{
-	struct Scsi_Host *shost = class_to_shost(dev);
-	struct lpfc_hba *phba = ((struct lpfc_vport *)shost->hostdata)->phba;
-	unsigned int cnt = count;
-	unsigned long val;
-	int ret;
-
-	if (!phba->cfg_fof)
-		return -EPERM;
-
-	/* count may include a LF at end of string */
-	if (buf[cnt-1] == '\n')
-		cnt--;
-
-	ret = kstrtoul(buf, 0, &val);
-	if (ret || (val > 0x7f))
-		return -EINVAL;
-
-	if (val)
-		phba->cfg_oas_priority = (uint8_t)val;
-	else
-		phba->cfg_oas_priority = phba->cfg_XLanePriority;
-	return count;
-}
-static DEVICE_ATTR(lpfc_xlane_priority, S_IRUGO | S_IWUSR,
-		   lpfc_oas_priority_show, lpfc_oas_priority_store);
-
-/**
- * lpfc_oas_vpt_show - Return wwpn of vport whose targets maybe enabled
- *		      for Optimized Access Storage (OAS) operations.
-=======
->>>>>>> 24b8d41d
  * @dev: class device that is converted into a Scsi_host.
  * @attr: device attribute, not used.
  * @buf: buffer for passing information.
@@ -3184,12 +3107,8 @@
 	else
 		phba->cfg_oas_flags &= ~OAS_FIND_ANY_VPORT;
 	phba->cfg_oas_flags &= ~OAS_LUN_VALID;
-<<<<<<< HEAD
-	phba->cfg_oas_priority = phba->cfg_XLanePriority;
-=======
 	if (phba->cfg_oas_priority == 0)
 		phba->cfg_oas_priority = phba->cfg_XLanePriority;
->>>>>>> 24b8d41d
 	phba->sli4_hba.oas_next_lun = FIND_FIRST_OAS_LUN;
 	return count;
 }
@@ -3484,20 +3403,11 @@
 			"priority 0x%x with oas state %d\n",
 			wwn_to_u64(phba->cfg_oas_vpt_wwpn),
 			wwn_to_u64(phba->cfg_oas_tgt_wwpn), scsi_lun,
-<<<<<<< HEAD
-			phba->cfg_oas_priority, phba->cfg_oas_lun_state);
-
-	rc = lpfc_oas_lun_state_change(phba, phba->cfg_oas_vpt_wwpn,
-				       phba->cfg_oas_tgt_wwpn, scsi_lun,
-				       phba->cfg_oas_lun_state,
-				       phba->cfg_oas_priority);
-=======
 			pri, phba->cfg_oas_lun_state);
 
 	rc = lpfc_oas_lun_state_change(phba, phba->cfg_oas_vpt_wwpn,
 				       phba->cfg_oas_tgt_wwpn, scsi_lun,
 				       phba->cfg_oas_lun_state, pri);
->>>>>>> 24b8d41d
 	if (rc)
 		return rc;
 
@@ -5669,27 +5579,16 @@
 
 /*
 # lpfc_fdmi_on: Controls FDMI support.
-<<<<<<< HEAD
-#       0       No FDMI support (default)
-#       1       Traditional FDMI support
-=======
 #       0       No FDMI support
 #       1       Traditional FDMI support (default)
->>>>>>> 24b8d41d
 # Traditional FDMI support means the driver will assume FDMI-2 support;
 # however, if that fails, it will fallback to FDMI-1.
 # If lpfc_enable_SmartSAN is set to 1, the driver ignores lpfc_fdmi_on.
 # If lpfc_enable_SmartSAN is set 0, the driver uses the current value of
 # lpfc_fdmi_on.
-<<<<<<< HEAD
-# Value range [0,1]. Default value is 0.
-*/
-LPFC_ATTR_R(fdmi_on, 0, 0, 1, "Enable FDMI support");
-=======
 # Value range [0,1]. Default value is 1.
 */
 LPFC_ATTR_R(fdmi_on, 1, 0, 1, "Enable FDMI support");
->>>>>>> 24b8d41d
 
 /*
 # Specifies the maximum number of ELS cmds we can have outstanding (for
@@ -6238,14 +6137,6 @@
  * Value range is [0,1]. Default value is 1.
  */
 LPFC_ATTR_RW(enable_dpp, 1, 0, 1, "Enable Direct Packet Push");
-
-/*
- * lpfc_enable_mds_diags: Enable MDS Diagnostics
- *       0  = MDS Diagnostics disabled (default)
- *       1  = MDS Diagnostics enabled
- * Value range is [0,1]. Default value is 0.
- */
-LPFC_ATTR_R(enable_mds_diags, 0, 0, 1, "Enable MDS Diagnostics");
 
 struct device_attribute *lpfc_hba_attrs[] = {
 	&dev_attr_nvme_info,
@@ -6359,14 +6250,11 @@
 	&dev_attr_protocol,
 	&dev_attr_lpfc_xlane_supported,
 	&dev_attr_lpfc_enable_mds_diags,
-<<<<<<< HEAD
-=======
 	&dev_attr_lpfc_ras_fwlog_buffsize,
 	&dev_attr_lpfc_ras_fwlog_level,
 	&dev_attr_lpfc_ras_fwlog_func,
 	&dev_attr_lpfc_enable_bbcr,
 	&dev_attr_lpfc_enable_dpp,
->>>>>>> 24b8d41d
 	NULL,
 };
 
@@ -7444,8 +7332,6 @@
 	else
 		phba->cfg_poll = lpfc_poll;
 
-<<<<<<< HEAD
-=======
 	/* Get the function mode */
 	lpfc_get_hba_function_mode(phba);
 
@@ -7499,7 +7385,6 @@
 	if (phba->cfg_irq_chann > phba->cfg_hdw_queue)
 		phba->cfg_irq_chann = phba->cfg_hdw_queue;
 
->>>>>>> 24b8d41d
 	phba->cfg_soft_wwnn = 0L;
 	phba->cfg_soft_wwpn = 0L;
 	lpfc_sg_seg_cnt_init(phba, lpfc_sg_seg_cnt);
@@ -7508,13 +7393,6 @@
 	lpfc_sriov_nr_virtfn_init(phba, lpfc_sriov_nr_virtfn);
 	lpfc_request_firmware_upgrade_init(phba, lpfc_req_fw_upgrade);
 	lpfc_suppress_link_up_init(phba, lpfc_suppress_link_up);
-<<<<<<< HEAD
-	lpfc_iocb_cnt_init(phba, lpfc_iocb_cnt);
-	lpfc_delay_discovery_init(phba, lpfc_delay_discovery);
-	lpfc_sli_mode_init(phba, lpfc_sli_mode);
-	phba->cfg_enable_dss = 1;
-	lpfc_enable_mds_diags_init(phba, lpfc_enable_mds_diags);
-=======
 	lpfc_delay_discovery_init(phba, lpfc_delay_discovery);
 	lpfc_sli_mode_init(phba, lpfc_sli_mode);
 	lpfc_enable_mds_diags_init(phba, lpfc_enable_mds_diags);
@@ -7522,7 +7400,6 @@
 	lpfc_ras_fwlog_level_init(phba, lpfc_ras_fwlog_level);
 	lpfc_ras_fwlog_func_init(phba, lpfc_ras_fwlog_func);
 
->>>>>>> 24b8d41d
 	return;
 }
 
