--- conflicted
+++ resolved
@@ -56,11 +56,7 @@
 #include <linux/pm_runtime.h>
 #include <linux/pr.h>
 #include <linux/t10-pi.h>
-<<<<<<< HEAD
-#include <asm/uaccess.h>
-=======
 #include <linux/uaccess.h>
->>>>>>> 24b8d41d
 #include <asm/unaligned.h>
 
 #include <scsi/scsi.h>
@@ -330,11 +326,7 @@
 	if (err)
 		return err;
 
-<<<<<<< HEAD
-	if (val >= 0 && val <= T10_PI_TYPE3_PROTECTION)
-=======
 	if (val <= T10_PI_TYPE3_PROTECTION)
->>>>>>> 24b8d41d
 		sdkp->protection_type = val;
 
 	return count;
@@ -977,19 +969,6 @@
 	return scsi_alloc_sgtables(cmd);
 }
 
-<<<<<<< HEAD
-	/*
-	 * Initially __data_len is set to the amount of data that needs to be
-	 * transferred to the target. This amount depends on whether WRITE SAME
-	 * or UNMAP is being used. After the scatterlist has been mapped by
-	 * scsi_init_io() we set __data_len to the size of the area to be
-	 * discarded on disk. This allows us to report completion on the full
-	 * amount of blocks described by the request.
-	 */
-	blk_add_request_payload(rq, page, 0, len);
-	ret = scsi_init_io(cmd);
-	rq->__data_len = nr_bytes;
-=======
 static blk_status_t sd_setup_write_zeroes_cmnd(struct scsi_cmnd *cmd)
 {
 	struct request *rq = cmd->request;
@@ -1006,7 +985,6 @@
 			return sd_setup_write_same10_cmnd(cmd, true);
 		}
 	}
->>>>>>> 24b8d41d
 
 	if (sdp->no_write_same)
 		return BLK_STS_TARGET;
@@ -1284,19 +1262,10 @@
 		}
 	}
 
-<<<<<<< HEAD
-	} else if (rq_data_dir(rq) == READ) {
-		SCpnt->cmnd[0] = READ_6;
-	} else {
-		scmd_printk(KERN_ERR, SCpnt, "Unknown command %llu,%llx\n",
-			    req_op(rq), (unsigned long long) rq->cmd_flags);
-		goto out;
-=======
 	if (req_op(rq) == REQ_OP_ZONE_APPEND) {
 		ret = sd_zbc_prepare_zone_append(cmd, &lba, nr_blocks);
 		if (ret)
 			goto fail;
->>>>>>> 24b8d41d
 	}
 
 	fua = rq->cmd_flags & REQ_FUA ? 0x8 : 0;
@@ -1309,71 +1278,6 @@
 		protect = 0;
 
 	if (protect && sdkp->protection_type == T10_PI_TYPE2_PROTECTION) {
-<<<<<<< HEAD
-		SCpnt->cmnd = mempool_alloc(sd_cdb_pool, GFP_ATOMIC);
-
-		if (unlikely(SCpnt->cmnd == NULL)) {
-			ret = BLKPREP_DEFER;
-			goto out;
-		}
-
-		SCpnt->cmd_len = SD_EXT_CDB_SIZE;
-		memset(SCpnt->cmnd, 0, SCpnt->cmd_len);
-		SCpnt->cmnd[0] = VARIABLE_LENGTH_CMD;
-		SCpnt->cmnd[7] = 0x18;
-		SCpnt->cmnd[9] = (rq_data_dir(rq) == READ) ? READ_32 : WRITE_32;
-		SCpnt->cmnd[10] = protect | ((rq->cmd_flags & REQ_FUA) ? 0x8 : 0);
-
-		/* LBA */
-		SCpnt->cmnd[12] = sizeof(block) > 4 ? (unsigned char) (block >> 56) & 0xff : 0;
-		SCpnt->cmnd[13] = sizeof(block) > 4 ? (unsigned char) (block >> 48) & 0xff : 0;
-		SCpnt->cmnd[14] = sizeof(block) > 4 ? (unsigned char) (block >> 40) & 0xff : 0;
-		SCpnt->cmnd[15] = sizeof(block) > 4 ? (unsigned char) (block >> 32) & 0xff : 0;
-		SCpnt->cmnd[16] = (unsigned char) (block >> 24) & 0xff;
-		SCpnt->cmnd[17] = (unsigned char) (block >> 16) & 0xff;
-		SCpnt->cmnd[18] = (unsigned char) (block >> 8) & 0xff;
-		SCpnt->cmnd[19] = (unsigned char) block & 0xff;
-
-		/* Expected Indirect LBA */
-		SCpnt->cmnd[20] = (unsigned char) (block >> 24) & 0xff;
-		SCpnt->cmnd[21] = (unsigned char) (block >> 16) & 0xff;
-		SCpnt->cmnd[22] = (unsigned char) (block >> 8) & 0xff;
-		SCpnt->cmnd[23] = (unsigned char) block & 0xff;
-
-		/* Transfer length */
-		SCpnt->cmnd[28] = (unsigned char) (this_count >> 24) & 0xff;
-		SCpnt->cmnd[29] = (unsigned char) (this_count >> 16) & 0xff;
-		SCpnt->cmnd[30] = (unsigned char) (this_count >> 8) & 0xff;
-		SCpnt->cmnd[31] = (unsigned char) this_count & 0xff;
-	} else if (sdp->use_16_for_rw || (this_count > 0xffff)) {
-		SCpnt->cmnd[0] += READ_16 - READ_6;
-		SCpnt->cmnd[1] = protect | ((rq->cmd_flags & REQ_FUA) ? 0x8 : 0);
-		SCpnt->cmnd[2] = sizeof(block) > 4 ? (unsigned char) (block >> 56) & 0xff : 0;
-		SCpnt->cmnd[3] = sizeof(block) > 4 ? (unsigned char) (block >> 48) & 0xff : 0;
-		SCpnt->cmnd[4] = sizeof(block) > 4 ? (unsigned char) (block >> 40) & 0xff : 0;
-		SCpnt->cmnd[5] = sizeof(block) > 4 ? (unsigned char) (block >> 32) & 0xff : 0;
-		SCpnt->cmnd[6] = (unsigned char) (block >> 24) & 0xff;
-		SCpnt->cmnd[7] = (unsigned char) (block >> 16) & 0xff;
-		SCpnt->cmnd[8] = (unsigned char) (block >> 8) & 0xff;
-		SCpnt->cmnd[9] = (unsigned char) block & 0xff;
-		SCpnt->cmnd[10] = (unsigned char) (this_count >> 24) & 0xff;
-		SCpnt->cmnd[11] = (unsigned char) (this_count >> 16) & 0xff;
-		SCpnt->cmnd[12] = (unsigned char) (this_count >> 8) & 0xff;
-		SCpnt->cmnd[13] = (unsigned char) this_count & 0xff;
-		SCpnt->cmnd[14] = SCpnt->cmnd[15] = 0;
-	} else if ((this_count > 0xff) || (block > 0x1fffff) ||
-		   scsi_device_protection(SCpnt->device) ||
-		   SCpnt->device->use_10_for_rw) {
-		SCpnt->cmnd[0] += READ_10 - READ_6;
-		SCpnt->cmnd[1] = protect | ((rq->cmd_flags & REQ_FUA) ? 0x8 : 0);
-		SCpnt->cmnd[2] = (unsigned char) (block >> 24) & 0xff;
-		SCpnt->cmnd[3] = (unsigned char) (block >> 16) & 0xff;
-		SCpnt->cmnd[4] = (unsigned char) (block >> 8) & 0xff;
-		SCpnt->cmnd[5] = (unsigned char) block & 0xff;
-		SCpnt->cmnd[6] = SCpnt->cmnd[9] = 0;
-		SCpnt->cmnd[7] = (unsigned char) (this_count >> 8) & 0xff;
-		SCpnt->cmnd[8] = (unsigned char) this_count & 0xff;
-=======
 		ret = sd_setup_rw32_cmnd(cmd, write, lba, nr_blocks,
 					 protect | fua);
 	} else if (sdp->use_16_for_rw || (nr_blocks > 0xffff)) {
@@ -1383,7 +1287,6 @@
 		   sdp->use_10_for_rw || protect) {
 		ret = sd_setup_rw10_cmnd(cmd, write, lba, nr_blocks,
 					 protect | fua);
->>>>>>> 24b8d41d
 	} else {
 		ret = sd_setup_rw6_cmnd(cmd, write, lba, nr_blocks,
 					protect | fua);
@@ -1428,9 +1331,6 @@
 
 	switch (req_op(rq)) {
 	case REQ_OP_DISCARD:
-<<<<<<< HEAD
-		return sd_setup_discard_cmnd(cmd);
-=======
 		switch (scsi_disk(rq->rq_disk)->provisioning_mode) {
 		case SD_LBP_UNMAP:
 			return sd_setup_unmap_cmnd(cmd);
@@ -1445,18 +1345,12 @@
 		}
 	case REQ_OP_WRITE_ZEROES:
 		return sd_setup_write_zeroes_cmnd(cmd);
->>>>>>> 24b8d41d
 	case REQ_OP_WRITE_SAME:
 		return sd_setup_write_same_cmnd(cmd);
 	case REQ_OP_FLUSH:
 		return sd_setup_flush_cmnd(cmd);
 	case REQ_OP_READ:
 	case REQ_OP_WRITE:
-<<<<<<< HEAD
-		return sd_setup_read_write_cmnd(cmd);
-	default:
-		BUG();
-=======
 	case REQ_OP_ZONE_APPEND:
 		return sd_setup_read_write_cmnd(cmd);
 	case REQ_OP_ZONE_RESET:
@@ -1474,7 +1368,6 @@
 	default:
 		WARN_ON_ONCE(1);
 		return BLK_STS_NOTSUPP;
->>>>>>> 24b8d41d
 	}
 }
 
@@ -1483,13 +1376,8 @@
 	struct request *rq = SCpnt->request;
 	u8 *cmnd;
 
-<<<<<<< HEAD
-	if (req_op(rq) == REQ_OP_DISCARD)
-		__free_page(rq->completion_data);
-=======
 	if (rq->rq_flags & RQF_SPECIAL_PAYLOAD)
 		mempool_free(rq->special_vec.bv_page, sd_page_pool);
->>>>>>> 24b8d41d
 
 	if (SCpnt->cmnd != scsi_req(rq)->cmd) {
 		cmnd = SCpnt->cmnd;
@@ -1734,10 +1622,6 @@
 {
 	struct scsi_disk *sdkp = scsi_disk_get(disk);
 	struct scsi_device *sdp;
-<<<<<<< HEAD
-	struct scsi_sense_hdr *sshdr = NULL;
-=======
->>>>>>> 24b8d41d
 	int retval;
 
 	if (!sdkp)
@@ -2144,9 +2028,6 @@
 	int sense_valid = 0;
 	int sense_deferred = 0;
 
-<<<<<<< HEAD
-	if (req_op(req) == REQ_OP_DISCARD || req_op(req) == REQ_OP_WRITE_SAME) {
-=======
 	switch (req_op(req)) {
 	case REQ_OP_DISCARD:
 	case REQ_OP_WRITE_ZEROES:
@@ -2156,7 +2037,6 @@
 	case REQ_OP_ZONE_OPEN:
 	case REQ_OP_ZONE_CLOSE:
 	case REQ_OP_ZONE_FINISH:
->>>>>>> 24b8d41d
 		if (!result) {
 			good_bytes = blk_rq_bytes(req);
 			scsi_set_resid(SCpnt, 0);
@@ -3378,21 +3258,10 @@
 	 * Only update max_sectors if previously unset or if the current value
 	 * exceeds the capabilities of the hardware.
 	 */
-<<<<<<< HEAD
-	if (sdkp->opt_xfer_blocks &&
-	    sdkp->opt_xfer_blocks <= dev_max &&
-	    sdkp->opt_xfer_blocks <= SD_DEF_XFER_BLOCKS &&
-	    logical_to_bytes(sdp, sdkp->opt_xfer_blocks) >= PAGE_SIZE) {
-		q->limits.io_opt = logical_to_bytes(sdp, sdkp->opt_xfer_blocks);
-		rw_max = logical_to_sectors(sdp, sdkp->opt_xfer_blocks);
-	} else
-		rw_max = BLK_DEF_MAX_SECTORS;
-=======
 	if (sdkp->first_scan ||
 	    q->limits.max_sectors > q->limits.max_dev_sectors ||
 	    q->limits.max_sectors > q->limits.max_hw_sectors)
 		q->limits.max_sectors = rw_max;
->>>>>>> 24b8d41d
 
 	sdkp->first_scan = 0;
 
@@ -3479,66 +3348,6 @@
 	return 0;
 }
 
-<<<<<<< HEAD
-/*
- * The asynchronous part of sd_probe
- */
-static void sd_probe_async(void *data, async_cookie_t cookie)
-{
-	struct scsi_disk *sdkp = data;
-	struct scsi_device *sdp;
-	struct gendisk *gd;
-	u32 index;
-	struct device *dev;
-
-	sdp = sdkp->device;
-	gd = sdkp->disk;
-	index = sdkp->index;
-	dev = &sdp->sdev_gendev;
-
-	gd->major = sd_major((index & 0xf0) >> 4);
-	gd->first_minor = ((index & 0xf) << 4) | (index & 0xfff00);
-	gd->minors = SD_MINORS;
-
-	gd->fops = &sd_fops;
-	gd->private_data = &sdkp->driver;
-	gd->queue = sdkp->device->request_queue;
-
-	/* defaults, until the device tells us otherwise */
-	sdp->sector_size = 512;
-	sdkp->capacity = 0;
-	sdkp->media_present = 1;
-	sdkp->write_prot = 0;
-	sdkp->cache_override = 0;
-	sdkp->WCE = 0;
-	sdkp->RCD = 0;
-	sdkp->ATO = 0;
-	sdkp->first_scan = 1;
-	sdkp->max_medium_access_timeouts = SD_MAX_MEDIUM_TIMEOUTS;
-
-	sd_revalidate_disk(gd);
-
-	gd->flags = GENHD_FL_EXT_DEVT;
-	if (sdp->removable) {
-		gd->flags |= GENHD_FL_REMOVABLE;
-		gd->events |= DISK_EVENT_MEDIA_CHANGE;
-	}
-
-	blk_pm_runtime_init(sdp->request_queue, dev);
-	device_add_disk(dev, gd);
-	if (sdkp->capacity)
-		sd_dif_config_host(sdkp);
-
-	sd_revalidate_disk(gd);
-
-	sd_printk(KERN_NOTICE, sdkp, "Attached SCSI %sdisk\n",
-		  sdp->removable ? "removable " : "");
-	scsi_autopm_put_device(sdp);
-	put_device(&sdkp->dev);
-}
-
-=======
->>>>>>> 24b8d41d
 /**
  *	sd_probe - called during driver initialization and whenever a
  *	new scsi device is attached to the system. It is called once
