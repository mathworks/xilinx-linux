// SPDX-License-Identifier: GPL-2.0-or-later
/*
 * Virtio SCSI HBA driver
 *
 * Copyright IBM Corp. 2010
 * Copyright Red Hat, Inc. 2011
 *
 * Authors:
 *  Stefan Hajnoczi   <stefanha@linux.vnet.ibm.com>
 *  Paolo Bonzini   <pbonzini@redhat.com>
 */

#define pr_fmt(fmt) KBUILD_MODNAME ": " fmt

#include <linux/module.h>
#include <linux/slab.h>
#include <linux/mempool.h>
#include <linux/interrupt.h>
#include <linux/virtio.h>
#include <linux/virtio_ids.h>
#include <linux/virtio_config.h>
#include <linux/virtio_scsi.h>
#include <linux/cpu.h>
#include <linux/blkdev.h>
#include <scsi/scsi_host.h>
#include <scsi/scsi_device.h>
#include <scsi/scsi_cmnd.h>
#include <scsi/scsi_tcq.h>
#include <scsi/scsi_devinfo.h>
#include <linux/seqlock.h>
#include <linux/blk-mq-virtio.h>

#include "sd.h"

#define VIRTIO_SCSI_MEMPOOL_SZ 64
#define VIRTIO_SCSI_EVENT_LEN 8
#define VIRTIO_SCSI_VQ_BASE 2

/* Command queue element */
struct virtio_scsi_cmd {
	struct scsi_cmnd *sc;
	struct completion *comp;
	union {
		struct virtio_scsi_cmd_req       cmd;
		struct virtio_scsi_cmd_req_pi    cmd_pi;
		struct virtio_scsi_ctrl_tmf_req  tmf;
		struct virtio_scsi_ctrl_an_req   an;
	} req;
	union {
		struct virtio_scsi_cmd_resp      cmd;
		struct virtio_scsi_ctrl_tmf_resp tmf;
		struct virtio_scsi_ctrl_an_resp  an;
		struct virtio_scsi_event         evt;
	} resp;
} ____cacheline_aligned_in_smp;

struct virtio_scsi_event_node {
	struct virtio_scsi *vscsi;
	struct virtio_scsi_event event;
	struct work_struct work;
};

struct virtio_scsi_vq {
	/* Protects vq */
	spinlock_t vq_lock;

	struct virtqueue *vq;
};

/* Driver instance state */
struct virtio_scsi {
	struct virtio_device *vdev;

	/* Get some buffers ready for event vq */
	struct virtio_scsi_event_node event_list[VIRTIO_SCSI_EVENT_LEN];

	u32 num_queues;

<<<<<<< HEAD
	/* If the affinity hint is set for virtqueues */
	bool affinity_hint_set;

	struct hlist_node node;
	struct hlist_node node_dead;
=======
	struct hlist_node node;
>>>>>>> 24b8d41d

	/* Protected by event_vq lock */
	bool stop_events;

	struct virtio_scsi_vq ctrl_vq;
	struct virtio_scsi_vq event_vq;
	struct virtio_scsi_vq req_vqs[];
};

static enum cpuhp_state virtioscsi_online;
static struct kmem_cache *virtscsi_cmd_cache;
static mempool_t *virtscsi_cmd_pool;

static inline struct Scsi_Host *virtio_scsi_host(struct virtio_device *vdev)
{
	return vdev->priv;
}

static void virtscsi_compute_resid(struct scsi_cmnd *sc, u32 resid)
{
	if (resid)
		scsi_set_resid(sc, resid);
}

/*
 * virtscsi_complete_cmd - finish a scsi_cmd and invoke scsi_done
 *
 * Called with vq_lock held.
 */
static void virtscsi_complete_cmd(struct virtio_scsi *vscsi, void *buf)
{
	struct virtio_scsi_cmd *cmd = buf;
	struct scsi_cmnd *sc = cmd->sc;
	struct virtio_scsi_cmd_resp *resp = &cmd->resp.cmd;

	dev_dbg(&sc->device->sdev_gendev,
		"cmd %p response %u status %#02x sense_len %u\n",
		sc, resp->response, resp->status, resp->sense_len);

	sc->result = resp->status;
	virtscsi_compute_resid(sc, virtio32_to_cpu(vscsi->vdev, resp->resid));
	switch (resp->response) {
	case VIRTIO_SCSI_S_OK:
		set_host_byte(sc, DID_OK);
		break;
	case VIRTIO_SCSI_S_OVERRUN:
		set_host_byte(sc, DID_ERROR);
		break;
	case VIRTIO_SCSI_S_ABORTED:
		set_host_byte(sc, DID_ABORT);
		break;
	case VIRTIO_SCSI_S_BAD_TARGET:
		set_host_byte(sc, DID_BAD_TARGET);
		break;
	case VIRTIO_SCSI_S_RESET:
		set_host_byte(sc, DID_RESET);
		break;
	case VIRTIO_SCSI_S_BUSY:
		set_host_byte(sc, DID_BUS_BUSY);
		break;
	case VIRTIO_SCSI_S_TRANSPORT_FAILURE:
		set_host_byte(sc, DID_TRANSPORT_DISRUPTED);
		break;
	case VIRTIO_SCSI_S_TARGET_FAILURE:
		set_host_byte(sc, DID_TARGET_FAILURE);
		break;
	case VIRTIO_SCSI_S_NEXUS_FAILURE:
		set_host_byte(sc, DID_NEXUS_FAILURE);
		break;
	default:
		scmd_printk(KERN_WARNING, sc, "Unknown response %d",
			    resp->response);
		fallthrough;
	case VIRTIO_SCSI_S_FAILURE:
		set_host_byte(sc, DID_ERROR);
		break;
	}

	WARN_ON(virtio32_to_cpu(vscsi->vdev, resp->sense_len) >
		VIRTIO_SCSI_SENSE_SIZE);
	if (sc->sense_buffer) {
		memcpy(sc->sense_buffer, resp->sense,
		       min_t(u32,
			     virtio32_to_cpu(vscsi->vdev, resp->sense_len),
			     VIRTIO_SCSI_SENSE_SIZE));
		if (resp->sense_len)
			set_driver_byte(sc, DRIVER_SENSE);
	}

	sc->scsi_done(sc);
}

static void virtscsi_vq_done(struct virtio_scsi *vscsi,
			     struct virtio_scsi_vq *virtscsi_vq,
			     void (*fn)(struct virtio_scsi *vscsi, void *buf))
{
	void *buf;
	unsigned int len;
	unsigned long flags;
	struct virtqueue *vq = virtscsi_vq->vq;

	spin_lock_irqsave(&virtscsi_vq->vq_lock, flags);
	do {
		virtqueue_disable_cb(vq);
		while ((buf = virtqueue_get_buf(vq, &len)) != NULL)
			fn(vscsi, buf);

		if (unlikely(virtqueue_is_broken(vq)))
			break;
	} while (!virtqueue_enable_cb(vq));
	spin_unlock_irqrestore(&virtscsi_vq->vq_lock, flags);
}

static void virtscsi_req_done(struct virtqueue *vq)
{
	struct Scsi_Host *sh = virtio_scsi_host(vq->vdev);
	struct virtio_scsi *vscsi = shost_priv(sh);
	int index = vq->index - VIRTIO_SCSI_VQ_BASE;
	struct virtio_scsi_vq *req_vq = &vscsi->req_vqs[index];

	virtscsi_vq_done(vscsi, req_vq, virtscsi_complete_cmd);
};

static void virtscsi_poll_requests(struct virtio_scsi *vscsi)
{
	int i, num_vqs;

	num_vqs = vscsi->num_queues;
	for (i = 0; i < num_vqs; i++)
		virtscsi_vq_done(vscsi, &vscsi->req_vqs[i],
				 virtscsi_complete_cmd);
}

static void virtscsi_complete_free(struct virtio_scsi *vscsi, void *buf)
{
	struct virtio_scsi_cmd *cmd = buf;

	if (cmd->comp)
		complete(cmd->comp);
}

static void virtscsi_ctrl_done(struct virtqueue *vq)
{
	struct Scsi_Host *sh = virtio_scsi_host(vq->vdev);
	struct virtio_scsi *vscsi = shost_priv(sh);

	virtscsi_vq_done(vscsi, &vscsi->ctrl_vq, virtscsi_complete_free);
};

static void virtscsi_handle_event(struct work_struct *work);

static int virtscsi_kick_event(struct virtio_scsi *vscsi,
			       struct virtio_scsi_event_node *event_node)
{
	int err;
	struct scatterlist sg;
	unsigned long flags;

	INIT_WORK(&event_node->work, virtscsi_handle_event);
	sg_init_one(&sg, &event_node->event, sizeof(struct virtio_scsi_event));

	spin_lock_irqsave(&vscsi->event_vq.vq_lock, flags);

	err = virtqueue_add_inbuf(vscsi->event_vq.vq, &sg, 1, event_node,
				  GFP_ATOMIC);
	if (!err)
		virtqueue_kick(vscsi->event_vq.vq);

	spin_unlock_irqrestore(&vscsi->event_vq.vq_lock, flags);

	return err;
}

static int virtscsi_kick_event_all(struct virtio_scsi *vscsi)
{
	int i;

	for (i = 0; i < VIRTIO_SCSI_EVENT_LEN; i++) {
		vscsi->event_list[i].vscsi = vscsi;
		virtscsi_kick_event(vscsi, &vscsi->event_list[i]);
	}

	return 0;
}

static void virtscsi_cancel_event_work(struct virtio_scsi *vscsi)
{
	int i;

	/* Stop scheduling work before calling cancel_work_sync.  */
	spin_lock_irq(&vscsi->event_vq.vq_lock);
	vscsi->stop_events = true;
	spin_unlock_irq(&vscsi->event_vq.vq_lock);

	for (i = 0; i < VIRTIO_SCSI_EVENT_LEN; i++)
		cancel_work_sync(&vscsi->event_list[i].work);
}

static void virtscsi_handle_transport_reset(struct virtio_scsi *vscsi,
					    struct virtio_scsi_event *event)
{
	struct scsi_device *sdev;
	struct Scsi_Host *shost = virtio_scsi_host(vscsi->vdev);
	unsigned int target = event->lun[1];
	unsigned int lun = (event->lun[2] << 8) | event->lun[3];

	switch (virtio32_to_cpu(vscsi->vdev, event->reason)) {
	case VIRTIO_SCSI_EVT_RESET_RESCAN:
		if (lun == 0) {
			scsi_scan_target(&shost->shost_gendev, 0, target,
					 SCAN_WILD_CARD, SCSI_SCAN_INITIAL);
		} else {
			scsi_add_device(shost, 0, target, lun);
		}
		break;
	case VIRTIO_SCSI_EVT_RESET_REMOVED:
		sdev = scsi_device_lookup(shost, 0, target, lun);
		if (sdev) {
			scsi_remove_device(sdev);
			scsi_device_put(sdev);
		} else {
			pr_err("SCSI device %d 0 %d %d not found\n",
				shost->host_no, target, lun);
		}
		break;
	default:
		pr_info("Unsupport virtio scsi event reason %x\n", event->reason);
	}
}

static void virtscsi_handle_param_change(struct virtio_scsi *vscsi,
					 struct virtio_scsi_event *event)
{
	struct scsi_device *sdev;
	struct Scsi_Host *shost = virtio_scsi_host(vscsi->vdev);
	unsigned int target = event->lun[1];
	unsigned int lun = (event->lun[2] << 8) | event->lun[3];
	u8 asc = virtio32_to_cpu(vscsi->vdev, event->reason) & 255;
	u8 ascq = virtio32_to_cpu(vscsi->vdev, event->reason) >> 8;

	sdev = scsi_device_lookup(shost, 0, target, lun);
	if (!sdev) {
		pr_err("SCSI device %d 0 %d %d not found\n",
			shost->host_no, target, lun);
		return;
	}

	/* Handle "Parameters changed", "Mode parameters changed", and
	   "Capacity data has changed".  */
	if (asc == 0x2a && (ascq == 0x00 || ascq == 0x01 || ascq == 0x09))
		scsi_rescan_device(&sdev->sdev_gendev);

	scsi_device_put(sdev);
}

static void virtscsi_rescan_hotunplug(struct virtio_scsi *vscsi)
{
	struct scsi_device *sdev;
	struct Scsi_Host *shost = virtio_scsi_host(vscsi->vdev);
	unsigned char scsi_cmd[MAX_COMMAND_SIZE];
	int result, inquiry_len, inq_result_len = 256;
	char *inq_result = kmalloc(inq_result_len, GFP_KERNEL);

	shost_for_each_device(sdev, shost) {
		inquiry_len = sdev->inquiry_len ? sdev->inquiry_len : 36;

		memset(scsi_cmd, 0, sizeof(scsi_cmd));
		scsi_cmd[0] = INQUIRY;
		scsi_cmd[4] = (unsigned char) inquiry_len;

		memset(inq_result, 0, inq_result_len);

		result = scsi_execute_req(sdev, scsi_cmd, DMA_FROM_DEVICE,
					  inq_result, inquiry_len, NULL,
					  SD_TIMEOUT, SD_MAX_RETRIES, NULL);

		if (result == 0 && inq_result[0] >> 5) {
			/* PQ indicates the LUN is not attached */
			scsi_remove_device(sdev);
		} else if (host_byte(result) == DID_BAD_TARGET) {
			/*
			 * If all LUNs of a virtio-scsi device are unplugged
			 * it will respond with BAD TARGET on any INQUIRY
			 * command.
			 * Remove the device in this case as well.
			 */
			scsi_remove_device(sdev);
		}
	}

	kfree(inq_result);
}

static void virtscsi_handle_event(struct work_struct *work)
{
	struct virtio_scsi_event_node *event_node =
		container_of(work, struct virtio_scsi_event_node, work);
	struct virtio_scsi *vscsi = event_node->vscsi;
	struct virtio_scsi_event *event = &event_node->event;

	if (event->event &
	    cpu_to_virtio32(vscsi->vdev, VIRTIO_SCSI_T_EVENTS_MISSED)) {
		event->event &= ~cpu_to_virtio32(vscsi->vdev,
						   VIRTIO_SCSI_T_EVENTS_MISSED);
		virtscsi_rescan_hotunplug(vscsi);
		scsi_scan_host(virtio_scsi_host(vscsi->vdev));
	}

	switch (virtio32_to_cpu(vscsi->vdev, event->event)) {
	case VIRTIO_SCSI_T_NO_EVENT:
		break;
	case VIRTIO_SCSI_T_TRANSPORT_RESET:
		virtscsi_handle_transport_reset(vscsi, event);
		break;
	case VIRTIO_SCSI_T_PARAM_CHANGE:
		virtscsi_handle_param_change(vscsi, event);
		break;
	default:
		pr_err("Unsupport virtio scsi event %x\n", event->event);
	}
	virtscsi_kick_event(vscsi, event_node);
}

static void virtscsi_complete_event(struct virtio_scsi *vscsi, void *buf)
{
	struct virtio_scsi_event_node *event_node = buf;

	if (!vscsi->stop_events)
		queue_work(system_freezable_wq, &event_node->work);
}

static void virtscsi_event_done(struct virtqueue *vq)
{
	struct Scsi_Host *sh = virtio_scsi_host(vq->vdev);
	struct virtio_scsi *vscsi = shost_priv(sh);

	virtscsi_vq_done(vscsi, &vscsi->event_vq, virtscsi_complete_event);
};

static int __virtscsi_add_cmd(struct virtqueue *vq,
			    struct virtio_scsi_cmd *cmd,
			    size_t req_size, size_t resp_size)
{
	struct scsi_cmnd *sc = cmd->sc;
	struct scatterlist *sgs[6], req, resp;
	struct sg_table *out, *in;
	unsigned out_num = 0, in_num = 0;

	out = in = NULL;

	if (sc && sc->sc_data_direction != DMA_NONE) {
		if (sc->sc_data_direction != DMA_FROM_DEVICE)
			out = &sc->sdb.table;
		if (sc->sc_data_direction != DMA_TO_DEVICE)
			in = &sc->sdb.table;
	}

	/* Request header.  */
	sg_init_one(&req, &cmd->req, req_size);
	sgs[out_num++] = &req;

	/* Data-out buffer.  */
	if (out) {
		/* Place WRITE protection SGLs before Data OUT payload */
		if (scsi_prot_sg_count(sc))
			sgs[out_num++] = scsi_prot_sglist(sc);
		sgs[out_num++] = out->sgl;
	}

	/* Response header.  */
	sg_init_one(&resp, &cmd->resp, resp_size);
	sgs[out_num + in_num++] = &resp;

	/* Data-in buffer */
	if (in) {
		/* Place READ protection SGLs before Data IN payload */
		if (scsi_prot_sg_count(sc))
			sgs[out_num + in_num++] = scsi_prot_sglist(sc);
		sgs[out_num + in_num++] = in->sgl;
	}

	return virtqueue_add_sgs(vq, sgs, out_num, in_num, cmd, GFP_ATOMIC);
}

static void virtscsi_kick_vq(struct virtio_scsi_vq *vq)
{
	bool needs_kick;
	unsigned long flags;

	spin_lock_irqsave(&vq->vq_lock, flags);
	needs_kick = virtqueue_kick_prepare(vq->vq);
	spin_unlock_irqrestore(&vq->vq_lock, flags);

	if (needs_kick)
		virtqueue_notify(vq->vq);
}

/**
 * virtscsi_add_cmd - add a virtio_scsi_cmd to a virtqueue, optionally kick it
 * @vq		: the struct virtqueue we're talking about
 * @cmd		: command structure
 * @req_size	: size of the request buffer
 * @resp_size	: size of the response buffer
 * @kick	: whether to kick the virtqueue immediately
 */
static int virtscsi_add_cmd(struct virtio_scsi_vq *vq,
			     struct virtio_scsi_cmd *cmd,
			     size_t req_size, size_t resp_size,
			     bool kick)
{
	unsigned long flags;
	int err;
	bool needs_kick = false;

	spin_lock_irqsave(&vq->vq_lock, flags);
	err = __virtscsi_add_cmd(vq->vq, cmd, req_size, resp_size);
	if (!err && kick)
		needs_kick = virtqueue_kick_prepare(vq->vq);

	spin_unlock_irqrestore(&vq->vq_lock, flags);

	if (needs_kick)
		virtqueue_notify(vq->vq);
	return err;
}

static void virtio_scsi_init_hdr(struct virtio_device *vdev,
				 struct virtio_scsi_cmd_req *cmd,
				 struct scsi_cmnd *sc)
{
	cmd->lun[0] = 1;
	cmd->lun[1] = sc->device->id;
	cmd->lun[2] = (sc->device->lun >> 8) | 0x40;
	cmd->lun[3] = sc->device->lun & 0xff;
	cmd->tag = cpu_to_virtio64(vdev, (unsigned long)sc);
	cmd->task_attr = VIRTIO_SCSI_S_SIMPLE;
	cmd->prio = 0;
	cmd->crn = 0;
}

#ifdef CONFIG_BLK_DEV_INTEGRITY
static void virtio_scsi_init_hdr_pi(struct virtio_device *vdev,
				    struct virtio_scsi_cmd_req_pi *cmd_pi,
				    struct scsi_cmnd *sc)
{
	struct request *rq = sc->request;
	struct blk_integrity *bi;

	virtio_scsi_init_hdr(vdev, (struct virtio_scsi_cmd_req *)cmd_pi, sc);

	if (!rq || !scsi_prot_sg_count(sc))
		return;

	bi = blk_get_integrity(rq->rq_disk);

	if (sc->sc_data_direction == DMA_TO_DEVICE)
		cmd_pi->pi_bytesout = cpu_to_virtio32(vdev,
						      bio_integrity_bytes(bi,
							blk_rq_sectors(rq)));
	else if (sc->sc_data_direction == DMA_FROM_DEVICE)
		cmd_pi->pi_bytesin = cpu_to_virtio32(vdev,
						     bio_integrity_bytes(bi,
							blk_rq_sectors(rq)));
}
#endif

static struct virtio_scsi_vq *virtscsi_pick_vq_mq(struct virtio_scsi *vscsi,
						  struct scsi_cmnd *sc)
{
	u32 tag = blk_mq_unique_tag(sc->request);
	u16 hwq = blk_mq_unique_tag_to_hwq(tag);

	return &vscsi->req_vqs[hwq];
}

static int virtscsi_queuecommand(struct Scsi_Host *shost,
				 struct scsi_cmnd *sc)
{
	struct virtio_scsi *vscsi = shost_priv(shost);
	struct virtio_scsi_vq *req_vq = virtscsi_pick_vq_mq(vscsi, sc);
	struct virtio_scsi_cmd *cmd = scsi_cmd_priv(sc);
	bool kick;
	unsigned long flags;
	int req_size;
	int ret;

	BUG_ON(scsi_sg_count(sc) > shost->sg_tablesize);

	/* TODO: check feature bit and fail if unsupported?  */
	BUG_ON(sc->sc_data_direction == DMA_BIDIRECTIONAL);

	dev_dbg(&sc->device->sdev_gendev,
		"cmd %p CDB: %#02x\n", sc, sc->cmnd[0]);

	cmd->sc = sc;

	BUG_ON(sc->cmd_len > VIRTIO_SCSI_CDB_SIZE);

#ifdef CONFIG_BLK_DEV_INTEGRITY
	if (virtio_has_feature(vscsi->vdev, VIRTIO_SCSI_F_T10_PI)) {
		virtio_scsi_init_hdr_pi(vscsi->vdev, &cmd->req.cmd_pi, sc);
		memcpy(cmd->req.cmd_pi.cdb, sc->cmnd, sc->cmd_len);
		req_size = sizeof(cmd->req.cmd_pi);
	} else
#endif
	{
		virtio_scsi_init_hdr(vscsi->vdev, &cmd->req.cmd, sc);
		memcpy(cmd->req.cmd.cdb, sc->cmnd, sc->cmd_len);
		req_size = sizeof(cmd->req.cmd);
	}

	kick = (sc->flags & SCMD_LAST) != 0;
	ret = virtscsi_add_cmd(req_vq, cmd, req_size, sizeof(cmd->resp.cmd), kick);
	if (ret == -EIO) {
		cmd->resp.cmd.response = VIRTIO_SCSI_S_BAD_TARGET;
		spin_lock_irqsave(&req_vq->vq_lock, flags);
		virtscsi_complete_cmd(vscsi, cmd);
		spin_unlock_irqrestore(&req_vq->vq_lock, flags);
	} else if (ret != 0) {
		return SCSI_MLQUEUE_HOST_BUSY;
	}
	return 0;
}

static int virtscsi_tmf(struct virtio_scsi *vscsi, struct virtio_scsi_cmd *cmd)
{
	DECLARE_COMPLETION_ONSTACK(comp);
	int ret = FAILED;

	cmd->comp = &comp;
	if (virtscsi_add_cmd(&vscsi->ctrl_vq, cmd,
			      sizeof cmd->req.tmf, sizeof cmd->resp.tmf, true) < 0)
		goto out;

	wait_for_completion(&comp);
	if (cmd->resp.tmf.response == VIRTIO_SCSI_S_OK ||
	    cmd->resp.tmf.response == VIRTIO_SCSI_S_FUNCTION_SUCCEEDED)
		ret = SUCCESS;

	/*
	 * The spec guarantees that all requests related to the TMF have
	 * been completed, but the callback might not have run yet if
	 * we're using independent interrupts (e.g. MSI).  Poll the
	 * virtqueues once.
	 *
	 * In the abort case, sc->scsi_done will do nothing, because
	 * the block layer must have detected a timeout and as a result
	 * REQ_ATOM_COMPLETE has been set.
	 */
	virtscsi_poll_requests(vscsi);

out:
	mempool_free(cmd, virtscsi_cmd_pool);
	return ret;
}

static int virtscsi_device_reset(struct scsi_cmnd *sc)
{
	struct virtio_scsi *vscsi = shost_priv(sc->device->host);
	struct virtio_scsi_cmd *cmd;

	sdev_printk(KERN_INFO, sc->device, "device reset\n");
	cmd = mempool_alloc(virtscsi_cmd_pool, GFP_NOIO);
	if (!cmd)
		return FAILED;

	memset(cmd, 0, sizeof(*cmd));
	cmd->req.tmf = (struct virtio_scsi_ctrl_tmf_req){
		.type = VIRTIO_SCSI_T_TMF,
		.subtype = cpu_to_virtio32(vscsi->vdev,
					     VIRTIO_SCSI_T_TMF_LOGICAL_UNIT_RESET),
		.lun[0] = 1,
		.lun[1] = sc->device->id,
		.lun[2] = (sc->device->lun >> 8) | 0x40,
		.lun[3] = sc->device->lun & 0xff,
	};
	return virtscsi_tmf(vscsi, cmd);
}

static int virtscsi_device_alloc(struct scsi_device *sdevice)
{
	/*
	 * Passed through SCSI targets (e.g. with qemu's 'scsi-block')
	 * may have transfer limits which come from the host SCSI
	 * controller or something on the host side other than the
	 * target itself.
	 *
	 * To make this work properly, the hypervisor can adjust the
	 * target's VPD information to advertise these limits.  But
	 * for that to work, the guest has to look at the VPD pages,
	 * which we won't do by default if it is an SPC-2 device, even
	 * if it does actually support it.
	 *
	 * So, set the blist to always try to read the VPD pages.
	 */
	sdevice->sdev_bflags = BLIST_TRY_VPD_PAGES;

	return 0;
}


/**
 * virtscsi_change_queue_depth() - Change a virtscsi target's queue depth
 * @sdev:	Virtscsi target whose queue depth to change
 * @qdepth:	New queue depth
 */
static int virtscsi_change_queue_depth(struct scsi_device *sdev, int qdepth)
{
	struct Scsi_Host *shost = sdev->host;
	int max_depth = shost->cmd_per_lun;

	return scsi_change_queue_depth(sdev, min(max_depth, qdepth));
}

static int virtscsi_abort(struct scsi_cmnd *sc)
{
	struct virtio_scsi *vscsi = shost_priv(sc->device->host);
	struct virtio_scsi_cmd *cmd;

	scmd_printk(KERN_INFO, sc, "abort\n");
	cmd = mempool_alloc(virtscsi_cmd_pool, GFP_NOIO);
	if (!cmd)
		return FAILED;

	memset(cmd, 0, sizeof(*cmd));
	cmd->req.tmf = (struct virtio_scsi_ctrl_tmf_req){
		.type = VIRTIO_SCSI_T_TMF,
		.subtype = VIRTIO_SCSI_T_TMF_ABORT_TASK,
		.lun[0] = 1,
		.lun[1] = sc->device->id,
		.lun[2] = (sc->device->lun >> 8) | 0x40,
		.lun[3] = sc->device->lun & 0xff,
		.tag = cpu_to_virtio64(vscsi->vdev, (unsigned long)sc),
	};
	return virtscsi_tmf(vscsi, cmd);
}

static int virtscsi_map_queues(struct Scsi_Host *shost)
{
	struct virtio_scsi *vscsi = shost_priv(shost);
	struct blk_mq_queue_map *qmap = &shost->tag_set.map[HCTX_TYPE_DEFAULT];

	return blk_mq_virtio_map_queues(qmap, vscsi->vdev, 2);
}

static void virtscsi_commit_rqs(struct Scsi_Host *shost, u16 hwq)
{
	struct virtio_scsi *vscsi = shost_priv(shost);

	virtscsi_kick_vq(&vscsi->req_vqs[hwq]);
}

/*
 * The host guarantees to respond to each command, although I/O
 * latencies might be higher than on bare metal.  Reset the timer
 * unconditionally to give the host a chance to perform EH.
 */
static enum blk_eh_timer_return virtscsi_eh_timed_out(struct scsi_cmnd *scmnd)
{
	return BLK_EH_RESET_TIMER;
}

static struct scsi_host_template virtscsi_host_template = {
	.module = THIS_MODULE,
	.name = "Virtio SCSI HBA",
	.proc_name = "virtio_scsi",
	.this_id = -1,
	.cmd_size = sizeof(struct virtio_scsi_cmd),
	.queuecommand = virtscsi_queuecommand,
	.commit_rqs = virtscsi_commit_rqs,
	.change_queue_depth = virtscsi_change_queue_depth,
	.eh_abort_handler = virtscsi_abort,
	.eh_device_reset_handler = virtscsi_device_reset,
	.eh_timed_out = virtscsi_eh_timed_out,
	.slave_alloc = virtscsi_device_alloc,

	.dma_boundary = UINT_MAX,
	.map_queues = virtscsi_map_queues,
	.track_queue_depth = 1,
};

#define virtscsi_config_get(vdev, fld) \
	({ \
		__virtio_native_type(struct virtio_scsi_config, fld) __val; \
		virtio_cread(vdev, struct virtio_scsi_config, fld, &__val); \
		__val; \
	})

#define virtscsi_config_set(vdev, fld, val) \
	do { \
		__virtio_native_type(struct virtio_scsi_config, fld) __val = (val); \
		virtio_cwrite(vdev, struct virtio_scsi_config, fld, &__val); \
	} while(0)

<<<<<<< HEAD
static void __virtscsi_set_affinity(struct virtio_scsi *vscsi, bool affinity)
{
	int i;
	int cpu;

	/* In multiqueue mode, when the number of cpu is equal
	 * to the number of request queues, we let the qeueues
	 * to be private to one cpu by setting the affinity hint
	 * to eliminate the contention.
	 */
	if ((vscsi->num_queues == 1 ||
	     vscsi->num_queues != num_online_cpus()) && affinity) {
		if (vscsi->affinity_hint_set)
			affinity = false;
		else
			return;
	}

	if (affinity) {
		i = 0;
		for_each_online_cpu(cpu) {
			virtqueue_set_affinity(vscsi->req_vqs[i].vq, cpu);
			i++;
		}

		vscsi->affinity_hint_set = true;
	} else {
		for (i = 0; i < vscsi->num_queues; i++) {
			if (!vscsi->req_vqs[i].vq)
				continue;

			virtqueue_set_affinity(vscsi->req_vqs[i].vq, -1);
		}

		vscsi->affinity_hint_set = false;
	}
}

static void virtscsi_set_affinity(struct virtio_scsi *vscsi, bool affinity)
{
	get_online_cpus();
	__virtscsi_set_affinity(vscsi, affinity);
	put_online_cpus();
}

static int virtscsi_cpu_online(unsigned int cpu, struct hlist_node *node)
{
	struct virtio_scsi *vscsi = hlist_entry_safe(node, struct virtio_scsi,
						     node);
	__virtscsi_set_affinity(vscsi, true);
	return 0;
}

static int virtscsi_cpu_notif_add(struct virtio_scsi *vi)
{
	int ret;

	ret = cpuhp_state_add_instance(virtioscsi_online, &vi->node);
	if (ret)
		return ret;

	ret = cpuhp_state_add_instance(CPUHP_VIRT_SCSI_DEAD, &vi->node_dead);
	if (ret)
		cpuhp_state_remove_instance(virtioscsi_online, &vi->node);
	return ret;
}

static void virtscsi_cpu_notif_remove(struct virtio_scsi *vi)
{
	cpuhp_state_remove_instance_nocalls(virtioscsi_online, &vi->node);
	cpuhp_state_remove_instance_nocalls(CPUHP_VIRT_SCSI_DEAD,
					    &vi->node_dead);
}

=======
>>>>>>> 24b8d41d
static void virtscsi_init_vq(struct virtio_scsi_vq *virtscsi_vq,
			     struct virtqueue *vq)
{
	spin_lock_init(&virtscsi_vq->vq_lock);
	virtscsi_vq->vq = vq;
}

static void virtscsi_remove_vqs(struct virtio_device *vdev)
{
	/* Stop all the virtqueues. */
	vdev->config->reset(vdev);
	vdev->config->del_vqs(vdev);
}

static int virtscsi_init(struct virtio_device *vdev,
			 struct virtio_scsi *vscsi)
{
	int err;
	u32 i;
	u32 num_vqs;
	vq_callback_t **callbacks;
	const char **names;
	struct virtqueue **vqs;
	struct irq_affinity desc = { .pre_vectors = 2 };

	num_vqs = vscsi->num_queues + VIRTIO_SCSI_VQ_BASE;
	vqs = kmalloc_array(num_vqs, sizeof(struct virtqueue *), GFP_KERNEL);
	callbacks = kmalloc_array(num_vqs, sizeof(vq_callback_t *),
				  GFP_KERNEL);
	names = kmalloc_array(num_vqs, sizeof(char *), GFP_KERNEL);

	if (!callbacks || !vqs || !names) {
		err = -ENOMEM;
		goto out;
	}

	callbacks[0] = virtscsi_ctrl_done;
	callbacks[1] = virtscsi_event_done;
	names[0] = "control";
	names[1] = "event";
	for (i = VIRTIO_SCSI_VQ_BASE; i < num_vqs; i++) {
		callbacks[i] = virtscsi_req_done;
		names[i] = "request";
	}

	/* Discover virtqueues and write information to configuration.  */
	err = virtio_find_vqs(vdev, num_vqs, vqs, callbacks, names, &desc);
	if (err)
		goto out;

	virtscsi_init_vq(&vscsi->ctrl_vq, vqs[0]);
	virtscsi_init_vq(&vscsi->event_vq, vqs[1]);
	for (i = VIRTIO_SCSI_VQ_BASE; i < num_vqs; i++)
		virtscsi_init_vq(&vscsi->req_vqs[i - VIRTIO_SCSI_VQ_BASE],
				 vqs[i]);

	virtscsi_config_set(vdev, cdb_size, VIRTIO_SCSI_CDB_SIZE);
	virtscsi_config_set(vdev, sense_size, VIRTIO_SCSI_SENSE_SIZE);

	err = 0;

out:
	kfree(names);
	kfree(callbacks);
	kfree(vqs);
	if (err)
		virtscsi_remove_vqs(vdev);
	return err;
}

static int virtscsi_probe(struct virtio_device *vdev)
{
	struct Scsi_Host *shost;
	struct virtio_scsi *vscsi;
	int err;
	u32 sg_elems, num_targets;
	u32 cmd_per_lun;
	u32 num_queues;

	if (!vdev->config->get) {
		dev_err(&vdev->dev, "%s failure: config access disabled\n",
			__func__);
		return -EINVAL;
	}

	/* We need to know how many queues before we allocate. */
	num_queues = virtscsi_config_get(vdev, num_queues) ? : 1;
	num_queues = min_t(unsigned int, nr_cpu_ids, num_queues);

	num_targets = virtscsi_config_get(vdev, max_target) + 1;

	shost = scsi_host_alloc(&virtscsi_host_template,
				struct_size(vscsi, req_vqs, num_queues));
	if (!shost)
		return -ENOMEM;

	sg_elems = virtscsi_config_get(vdev, seg_max) ?: 1;
	shost->sg_tablesize = sg_elems;
	vscsi = shost_priv(shost);
	vscsi->vdev = vdev;
	vscsi->num_queues = num_queues;
	vdev->priv = shost;

	err = virtscsi_init(vdev, vscsi);
	if (err)
		goto virtscsi_init_failed;

<<<<<<< HEAD
	err = virtscsi_cpu_notif_add(vscsi);
	if (err)
		goto scsi_add_host_failed;
=======
	shost->can_queue = virtqueue_get_vring_size(vscsi->req_vqs[0].vq);
>>>>>>> 24b8d41d

	cmd_per_lun = virtscsi_config_get(vdev, cmd_per_lun) ?: 1;
	shost->cmd_per_lun = min_t(u32, cmd_per_lun, shost->can_queue);
	shost->max_sectors = virtscsi_config_get(vdev, max_sectors) ?: 0xFFFF;

	/* LUNs > 256 are reported with format 1, so they go in the range
	 * 16640-32767.
	 */
	shost->max_lun = virtscsi_config_get(vdev, max_lun) + 1 + 0x4000;
	shost->max_id = num_targets;
	shost->max_channel = 0;
	shost->max_cmd_len = VIRTIO_SCSI_CDB_SIZE;
	shost->nr_hw_queues = num_queues;

#ifdef CONFIG_BLK_DEV_INTEGRITY
	if (virtio_has_feature(vdev, VIRTIO_SCSI_F_T10_PI)) {
		int host_prot;

		host_prot = SHOST_DIF_TYPE1_PROTECTION | SHOST_DIF_TYPE2_PROTECTION |
			    SHOST_DIF_TYPE3_PROTECTION | SHOST_DIX_TYPE1_PROTECTION |
			    SHOST_DIX_TYPE2_PROTECTION | SHOST_DIX_TYPE3_PROTECTION;

		scsi_host_set_prot(shost, host_prot);
		scsi_host_set_guard(shost, SHOST_DIX_GUARD_CRC);
	}
#endif

	err = scsi_add_host(shost, &vdev->dev);
	if (err)
		goto scsi_add_host_failed;

	virtio_device_ready(vdev);

	if (virtio_has_feature(vdev, VIRTIO_SCSI_F_HOTPLUG))
		virtscsi_kick_event_all(vscsi);

	scsi_scan_host(shost);
	return 0;

scsi_add_host_failed:
	vdev->config->del_vqs(vdev);
virtscsi_init_failed:
	scsi_host_put(shost);
	return err;
}

static void virtscsi_remove(struct virtio_device *vdev)
{
	struct Scsi_Host *shost = virtio_scsi_host(vdev);
	struct virtio_scsi *vscsi = shost_priv(shost);

	if (virtio_has_feature(vdev, VIRTIO_SCSI_F_HOTPLUG))
		virtscsi_cancel_event_work(vscsi);

	scsi_remove_host(shost);
<<<<<<< HEAD

	virtscsi_cpu_notif_remove(vscsi);

=======
>>>>>>> 24b8d41d
	virtscsi_remove_vqs(vdev);
	scsi_host_put(shost);
}

#ifdef CONFIG_PM_SLEEP
static int virtscsi_freeze(struct virtio_device *vdev)
{
<<<<<<< HEAD
	struct Scsi_Host *sh = virtio_scsi_host(vdev);
	struct virtio_scsi *vscsi = shost_priv(sh);

	virtscsi_cpu_notif_remove(vscsi);
=======
>>>>>>> 24b8d41d
	virtscsi_remove_vqs(vdev);
	return 0;
}

static int virtscsi_restore(struct virtio_device *vdev)
{
	struct Scsi_Host *sh = virtio_scsi_host(vdev);
	struct virtio_scsi *vscsi = shost_priv(sh);
	int err;

	err = virtscsi_init(vdev, vscsi);
	if (err)
		return err;

<<<<<<< HEAD
	err = virtscsi_cpu_notif_add(vscsi);
	if (err) {
		vdev->config->del_vqs(vdev);
		return err;
	}
=======
>>>>>>> 24b8d41d
	virtio_device_ready(vdev);

	if (virtio_has_feature(vdev, VIRTIO_SCSI_F_HOTPLUG))
		virtscsi_kick_event_all(vscsi);

	return err;
}
#endif

static struct virtio_device_id id_table[] = {
	{ VIRTIO_ID_SCSI, VIRTIO_DEV_ANY_ID },
	{ 0 },
};

static unsigned int features[] = {
	VIRTIO_SCSI_F_HOTPLUG,
	VIRTIO_SCSI_F_CHANGE,
#ifdef CONFIG_BLK_DEV_INTEGRITY
	VIRTIO_SCSI_F_T10_PI,
#endif
};

static struct virtio_driver virtio_scsi_driver = {
	.feature_table = features,
	.feature_table_size = ARRAY_SIZE(features),
	.driver.name = KBUILD_MODNAME,
	.driver.owner = THIS_MODULE,
	.id_table = id_table,
	.probe = virtscsi_probe,
#ifdef CONFIG_PM_SLEEP
	.freeze = virtscsi_freeze,
	.restore = virtscsi_restore,
#endif
	.remove = virtscsi_remove,
};

static int __init init(void)
{
	int ret = -ENOMEM;

	virtscsi_cmd_cache = KMEM_CACHE(virtio_scsi_cmd, 0);
	if (!virtscsi_cmd_cache) {
		pr_err("kmem_cache_create() for virtscsi_cmd_cache failed\n");
		goto error;
	}


	virtscsi_cmd_pool =
		mempool_create_slab_pool(VIRTIO_SCSI_MEMPOOL_SZ,
					 virtscsi_cmd_cache);
	if (!virtscsi_cmd_pool) {
		pr_err("mempool_create() for virtscsi_cmd_pool failed\n");
		goto error;
	}
	ret = cpuhp_setup_state_multi(CPUHP_AP_ONLINE_DYN,
				      "scsi/virtio:online",
				      virtscsi_cpu_online, NULL);
	if (ret < 0)
		goto error;
	virtioscsi_online = ret;
	ret = cpuhp_setup_state_multi(CPUHP_VIRT_SCSI_DEAD, "scsi/virtio:dead",
				      NULL, virtscsi_cpu_online);
	if (ret)
		goto error;
	ret = register_virtio_driver(&virtio_scsi_driver);
	if (ret < 0)
		goto error;

	return 0;

error:
<<<<<<< HEAD
	if (virtscsi_cmd_pool) {
		mempool_destroy(virtscsi_cmd_pool);
		virtscsi_cmd_pool = NULL;
	}
	if (virtscsi_cmd_cache) {
		kmem_cache_destroy(virtscsi_cmd_cache);
		virtscsi_cmd_cache = NULL;
	}
	if (virtioscsi_online)
		cpuhp_remove_multi_state(virtioscsi_online);
	cpuhp_remove_multi_state(CPUHP_VIRT_SCSI_DEAD);
=======
	mempool_destroy(virtscsi_cmd_pool);
	virtscsi_cmd_pool = NULL;
	kmem_cache_destroy(virtscsi_cmd_cache);
	virtscsi_cmd_cache = NULL;
>>>>>>> 24b8d41d
	return ret;
}

static void __exit fini(void)
{
	unregister_virtio_driver(&virtio_scsi_driver);
	cpuhp_remove_multi_state(virtioscsi_online);
	cpuhp_remove_multi_state(CPUHP_VIRT_SCSI_DEAD);
	mempool_destroy(virtscsi_cmd_pool);
	kmem_cache_destroy(virtscsi_cmd_cache);
}
module_init(init);
module_exit(fini);

MODULE_DEVICE_TABLE(virtio, id_table);
MODULE_DESCRIPTION("Virtio SCSI HBA driver");
MODULE_LICENSE("GPL");<|MERGE_RESOLUTION|>--- conflicted
+++ resolved
@@ -76,15 +76,7 @@
 
 	u32 num_queues;
 
-<<<<<<< HEAD
-	/* If the affinity hint is set for virtqueues */
-	bool affinity_hint_set;
-
 	struct hlist_node node;
-	struct hlist_node node_dead;
-=======
-	struct hlist_node node;
->>>>>>> 24b8d41d
 
 	/* Protected by event_vq lock */
 	bool stop_events;
@@ -94,7 +86,6 @@
 	struct virtio_scsi_vq req_vqs[];
 };
 
-static enum cpuhp_state virtioscsi_online;
 static struct kmem_cache *virtscsi_cmd_cache;
 static mempool_t *virtscsi_cmd_pool;
 
@@ -779,83 +770,6 @@
 		virtio_cwrite(vdev, struct virtio_scsi_config, fld, &__val); \
 	} while(0)
 
-<<<<<<< HEAD
-static void __virtscsi_set_affinity(struct virtio_scsi *vscsi, bool affinity)
-{
-	int i;
-	int cpu;
-
-	/* In multiqueue mode, when the number of cpu is equal
-	 * to the number of request queues, we let the qeueues
-	 * to be private to one cpu by setting the affinity hint
-	 * to eliminate the contention.
-	 */
-	if ((vscsi->num_queues == 1 ||
-	     vscsi->num_queues != num_online_cpus()) && affinity) {
-		if (vscsi->affinity_hint_set)
-			affinity = false;
-		else
-			return;
-	}
-
-	if (affinity) {
-		i = 0;
-		for_each_online_cpu(cpu) {
-			virtqueue_set_affinity(vscsi->req_vqs[i].vq, cpu);
-			i++;
-		}
-
-		vscsi->affinity_hint_set = true;
-	} else {
-		for (i = 0; i < vscsi->num_queues; i++) {
-			if (!vscsi->req_vqs[i].vq)
-				continue;
-
-			virtqueue_set_affinity(vscsi->req_vqs[i].vq, -1);
-		}
-
-		vscsi->affinity_hint_set = false;
-	}
-}
-
-static void virtscsi_set_affinity(struct virtio_scsi *vscsi, bool affinity)
-{
-	get_online_cpus();
-	__virtscsi_set_affinity(vscsi, affinity);
-	put_online_cpus();
-}
-
-static int virtscsi_cpu_online(unsigned int cpu, struct hlist_node *node)
-{
-	struct virtio_scsi *vscsi = hlist_entry_safe(node, struct virtio_scsi,
-						     node);
-	__virtscsi_set_affinity(vscsi, true);
-	return 0;
-}
-
-static int virtscsi_cpu_notif_add(struct virtio_scsi *vi)
-{
-	int ret;
-
-	ret = cpuhp_state_add_instance(virtioscsi_online, &vi->node);
-	if (ret)
-		return ret;
-
-	ret = cpuhp_state_add_instance(CPUHP_VIRT_SCSI_DEAD, &vi->node_dead);
-	if (ret)
-		cpuhp_state_remove_instance(virtioscsi_online, &vi->node);
-	return ret;
-}
-
-static void virtscsi_cpu_notif_remove(struct virtio_scsi *vi)
-{
-	cpuhp_state_remove_instance_nocalls(virtioscsi_online, &vi->node);
-	cpuhp_state_remove_instance_nocalls(CPUHP_VIRT_SCSI_DEAD,
-					    &vi->node_dead);
-}
-
-=======
->>>>>>> 24b8d41d
 static void virtscsi_init_vq(struct virtio_scsi_vq *virtscsi_vq,
 			     struct virtqueue *vq)
 {
@@ -963,13 +877,7 @@
 	if (err)
 		goto virtscsi_init_failed;
 
-<<<<<<< HEAD
-	err = virtscsi_cpu_notif_add(vscsi);
-	if (err)
-		goto scsi_add_host_failed;
-=======
 	shost->can_queue = virtqueue_get_vring_size(vscsi->req_vqs[0].vq);
->>>>>>> 24b8d41d
 
 	cmd_per_lun = virtscsi_config_get(vdev, cmd_per_lun) ?: 1;
 	shost->cmd_per_lun = min_t(u32, cmd_per_lun, shost->can_queue);
@@ -1025,12 +933,6 @@
 		virtscsi_cancel_event_work(vscsi);
 
 	scsi_remove_host(shost);
-<<<<<<< HEAD
-
-	virtscsi_cpu_notif_remove(vscsi);
-
-=======
->>>>>>> 24b8d41d
 	virtscsi_remove_vqs(vdev);
 	scsi_host_put(shost);
 }
@@ -1038,13 +940,6 @@
 #ifdef CONFIG_PM_SLEEP
 static int virtscsi_freeze(struct virtio_device *vdev)
 {
-<<<<<<< HEAD
-	struct Scsi_Host *sh = virtio_scsi_host(vdev);
-	struct virtio_scsi *vscsi = shost_priv(sh);
-
-	virtscsi_cpu_notif_remove(vscsi);
-=======
->>>>>>> 24b8d41d
 	virtscsi_remove_vqs(vdev);
 	return 0;
 }
@@ -1059,14 +954,6 @@
 	if (err)
 		return err;
 
-<<<<<<< HEAD
-	err = virtscsi_cpu_notif_add(vscsi);
-	if (err) {
-		vdev->config->del_vqs(vdev);
-		return err;
-	}
-=======
->>>>>>> 24b8d41d
 	virtio_device_ready(vdev);
 
 	if (virtio_has_feature(vdev, VIRTIO_SCSI_F_HOTPLUG))
@@ -1121,16 +1008,6 @@
 		pr_err("mempool_create() for virtscsi_cmd_pool failed\n");
 		goto error;
 	}
-	ret = cpuhp_setup_state_multi(CPUHP_AP_ONLINE_DYN,
-				      "scsi/virtio:online",
-				      virtscsi_cpu_online, NULL);
-	if (ret < 0)
-		goto error;
-	virtioscsi_online = ret;
-	ret = cpuhp_setup_state_multi(CPUHP_VIRT_SCSI_DEAD, "scsi/virtio:dead",
-				      NULL, virtscsi_cpu_online);
-	if (ret)
-		goto error;
 	ret = register_virtio_driver(&virtio_scsi_driver);
 	if (ret < 0)
 		goto error;
@@ -1138,32 +1015,16 @@
 	return 0;
 
 error:
-<<<<<<< HEAD
-	if (virtscsi_cmd_pool) {
-		mempool_destroy(virtscsi_cmd_pool);
-		virtscsi_cmd_pool = NULL;
-	}
-	if (virtscsi_cmd_cache) {
-		kmem_cache_destroy(virtscsi_cmd_cache);
-		virtscsi_cmd_cache = NULL;
-	}
-	if (virtioscsi_online)
-		cpuhp_remove_multi_state(virtioscsi_online);
-	cpuhp_remove_multi_state(CPUHP_VIRT_SCSI_DEAD);
-=======
 	mempool_destroy(virtscsi_cmd_pool);
 	virtscsi_cmd_pool = NULL;
 	kmem_cache_destroy(virtscsi_cmd_cache);
 	virtscsi_cmd_cache = NULL;
->>>>>>> 24b8d41d
 	return ret;
 }
 
 static void __exit fini(void)
 {
 	unregister_virtio_driver(&virtio_scsi_driver);
-	cpuhp_remove_multi_state(virtioscsi_online);
-	cpuhp_remove_multi_state(CPUHP_VIRT_SCSI_DEAD);
 	mempool_destroy(virtscsi_cmd_pool);
 	kmem_cache_destroy(virtscsi_cmd_cache);
 }
