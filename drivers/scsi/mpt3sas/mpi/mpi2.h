/* SPDX-License-Identifier: GPL-2.0 */
/*
 * Copyright 2000-2020 Broadcom Inc. All rights reserved.
 *
 *
 *          Name:  mpi2.h
 *         Title:  MPI Message independent structures and definitions
 *                 including System Interface Register Set and
 *                 scatter/gather formats.
 * Creation Date:  June 21, 2006
 *
<<<<<<< HEAD
 * mpi2.h Version:  02.00.42
=======
 *  mpi2.h Version:  02.00.54
>>>>>>> 24b8d41d
 *
 * NOTE: Names (typedefs, defines, etc.) beginning with an MPI25 or Mpi25
 *       prefix are for use only on MPI v2.5 products, and must not be used
 *       with MPI v2.0 products. Unless otherwise noted, names beginning with
 *       MPI2 or Mpi2 are for use with both MPI v2.0 and MPI v2.5 products.
 *
 * Version History
 * ---------------
 *
 * Date      Version   Description
 * --------  --------  ------------------------------------------------------
 * 04-30-07  02.00.00  Corresponds to Fusion-MPT MPI Specification Rev A.
 * 06-04-07  02.00.01  Bumped MPI2_HEADER_VERSION_UNIT.
 * 06-26-07  02.00.02  Bumped MPI2_HEADER_VERSION_UNIT.
 * 08-31-07  02.00.03  Bumped MPI2_HEADER_VERSION_UNIT.
 *                     Moved ReplyPostHostIndex register to offset 0x6C of the
 *                     MPI2_SYSTEM_INTERFACE_REGS and modified the define for
 *                     MPI2_REPLY_POST_HOST_INDEX_OFFSET.
 *                     Added union of request descriptors.
 *                     Added union of reply descriptors.
 * 10-31-07  02.00.04  Bumped MPI2_HEADER_VERSION_UNIT.
 *                     Added define for MPI2_VERSION_02_00.
 *                     Fixed the size of the FunctionDependent5 field in the
 *                     MPI2_DEFAULT_REPLY structure.
 * 12-18-07  02.00.05  Bumped MPI2_HEADER_VERSION_UNIT.
 *                     Removed the MPI-defined Fault Codes and extended the
 *                     product specific codes up to 0xEFFF.
 *                     Added a sixth key value for the WriteSequence register
 *                     and changed the flush value to 0x0.
 *                     Added message function codes for Diagnostic Buffer Post
 *                     and Diagnsotic Release.
 *                     New IOCStatus define: MPI2_IOCSTATUS_DIAGNOSTIC_RELEASED
 *                     Moved MPI2_VERSION_UNION from mpi2_ioc.h.
 * 02-29-08  02.00.06  Bumped MPI2_HEADER_VERSION_UNIT.
 * 03-03-08  02.00.07  Bumped MPI2_HEADER_VERSION_UNIT.
 * 05-21-08  02.00.08  Bumped MPI2_HEADER_VERSION_UNIT.
 *                     Added #defines for marking a reply descriptor as unused.
 * 06-27-08  02.00.09  Bumped MPI2_HEADER_VERSION_UNIT.
 * 10-02-08  02.00.10  Bumped MPI2_HEADER_VERSION_UNIT.
 *                     Moved LUN field defines from mpi2_init.h.
 * 01-19-09  02.00.11  Bumped MPI2_HEADER_VERSION_UNIT.
 * 05-06-09  02.00.12  Bumped MPI2_HEADER_VERSION_UNIT.
 *                     In all request and reply descriptors, replaced VF_ID
 *                     field with MSIxIndex field.
 *                     Removed DevHandle field from
 *                     MPI2_SCSI_IO_SUCCESS_REPLY_DESCRIPTOR and made those
 *                     bytes reserved.
 *                     Added RAID Accelerator functionality.
 * 07-30-09  02.00.13  Bumped MPI2_HEADER_VERSION_UNIT.
 * 10-28-09  02.00.14  Bumped MPI2_HEADER_VERSION_UNIT.
 *                     Added MSI-x index mask and shift for Reply Post Host
 *                     Index register.
 *                     Added function code for Host Based Discovery Action.
 * 02-10-10  02.00.15  Bumped MPI2_HEADER_VERSION_UNIT.
 *                     Added define for MPI2_FUNCTION_PWR_MGMT_CONTROL.
 *                     Added defines for product-specific range of message
 *                     function codes, 0xF0 to 0xFF.
 * 05-12-10  02.00.16  Bumped MPI2_HEADER_VERSION_UNIT.
 *                     Added alternative defines for the SGE Direction bit.
 * 08-11-10  02.00.17  Bumped MPI2_HEADER_VERSION_UNIT.
 * 11-10-10  02.00.18  Bumped MPI2_HEADER_VERSION_UNIT.
 *                     Added MPI2_IEEE_SGE_FLAGS_SYSTEMPLBCPI_ADDR define.
 * 02-23-11  02.00.19  Bumped MPI2_HEADER_VERSION_UNIT.
 *                     Added MPI2_FUNCTION_SEND_HOST_MESSAGE.
 * 03-09-11  02.00.20  Bumped MPI2_HEADER_VERSION_UNIT.
 * 05-25-11  02.00.21  Bumped MPI2_HEADER_VERSION_UNIT.
 * 08-24-11  02.00.22  Bumped MPI2_HEADER_VERSION_UNIT.
 * 11-18-11  02.00.23  Bumped MPI2_HEADER_VERSION_UNIT.
 *                     Incorporating additions for MPI v2.5.
 * 02-06-12  02.00.24  Bumped MPI2_HEADER_VERSION_UNIT.
 * 03-29-12  02.00.25  Bumped MPI2_HEADER_VERSION_UNIT.
 *                     Added Hard Reset delay timings.
 * 07-10-12  02.00.26  Bumped MPI2_HEADER_VERSION_UNIT.
 * 07-26-12  02.00.27  Bumped MPI2_HEADER_VERSION_UNIT.
 * 11-27-12  02.00.28  Bumped MPI2_HEADER_VERSION_UNIT.
 * 12-20-12  02.00.29  Bumped MPI2_HEADER_VERSION_UNIT.
 *                     Added MPI25_SUP_REPLY_POST_HOST_INDEX_OFFSET.
 * 04-09-13  02.00.30  Bumped MPI2_HEADER_VERSION_UNIT.
 * 04-17-13  02.00.31  Bumped MPI2_HEADER_VERSION_UNIT.
 * 08-19-13  02.00.32  Bumped MPI2_HEADER_VERSION_UNIT.
 * 12-05-13  02.00.33  Bumped MPI2_HEADER_VERSION_UNIT.
 * 01-08-14  02.00.34  Bumped MPI2_HEADER_VERSION_UNIT
 * 06-13-14  02.00.35  Bumped MPI2_HEADER_VERSION_UNIT.
 * 11-18-14  02.00.36  Updated copyright information.
 *                     Bumped MPI2_HEADER_VERSION_UNIT.
 * 03-16-15  02.00.37  Bumped MPI2_HEADER_VERSION_UNIT.
 *                     Added Scratchpad registers to
 *                     MPI2_SYSTEM_INTERFACE_REGS.
 *                     Added MPI2_DIAG_SBR_RELOAD.
 * 03-19-15  02.00.38  Bumped MPI2_HEADER_VERSION_UNIT.
 * 05-25-15  02.00.39  Bumped MPI2_HEADER_VERSION_UNIT.
 * 08-25-15  02.00.40  Bumped MPI2_HEADER_VERSION_UNIT.
 * 12-15-15  02.00.41  Bumped MPI_HEADER_VERSION_UNIT
 * 01-01-16  02.00.42  Bumped MPI_HEADER_VERSION_UNIT
<<<<<<< HEAD
 * --------------------------------------------------------------------------
=======
 * 04-05-16  02.00.43  Modified  MPI26_DIAG_BOOT_DEVICE_SELECT defines
 *                     to be unique within first 32 characters.
 *                     Removed AHCI support.
 *                     Removed SOP support.
 *                     Bumped MPI2_HEADER_VERSION_UNIT.
 * 04-10-16  02.00.44  Bumped MPI2_HEADER_VERSION_UNIT.
 * 07-06-16  02.00.45  Bumped MPI2_HEADER_VERSION_UNIT.
 * 09-02-16  02.00.46  Bumped MPI2_HEADER_VERSION_UNIT.
 * 11-23-16  02.00.47  Bumped MPI2_HEADER_VERSION_UNIT.
 * 02-03-17  02.00.48  Bumped MPI2_HEADER_VERSION_UNIT.
 * 06-13-17  02.00.49  Bumped MPI2_HEADER_VERSION_UNIT.
 * 09-29-17  02.00.50  Bumped MPI2_HEADER_VERSION_UNIT.
 * 07-22-18  02.00.51  Added SECURE_BOOT define.
 *                     Bumped MPI2_HEADER_VERSION_UNIT
 * 08-15-18  02.00.52  Bumped MPI2_HEADER_VERSION_UNIT.
 * 08-28-18  02.00.53  Bumped MPI2_HEADER_VERSION_UNIT.
 *                     Added MPI2_IOCSTATUS_FAILURE
 * 12-17-18  02.00.54  Bumped MPI2_HEADER_VERSION_UNIT
 * 06-24-19  02.00.55  Bumped MPI2_HEADER_VERSION_UNIT
 * 08-01-19  02.00.56  Bumped MPI2_HEADER_VERSION_UNIT
 * 10-02-19  02.00.57  Bumped MPI2_HEADER_VERSION_UNIT
 *  --------------------------------------------------------------------------
>>>>>>> 24b8d41d
 */

#ifndef MPI2_H
#define MPI2_H

/*****************************************************************************
*
*       MPI Version Definitions
*
*****************************************************************************/

#define MPI2_VERSION_MAJOR_MASK             (0xFF00)
#define MPI2_VERSION_MAJOR_SHIFT            (8)
#define MPI2_VERSION_MINOR_MASK             (0x00FF)
#define MPI2_VERSION_MINOR_SHIFT            (0)

/*major version for all MPI v2.x */
#define MPI2_VERSION_MAJOR                  (0x02)

/*minor version for MPI v2.0 compatible products */
#define MPI2_VERSION_MINOR                  (0x00)
#define MPI2_VERSION ((MPI2_VERSION_MAJOR << MPI2_VERSION_MAJOR_SHIFT) | \
					MPI2_VERSION_MINOR)
#define MPI2_VERSION_02_00                  (0x0200)

/*minor version for MPI v2.5 compatible products */
#define MPI25_VERSION_MINOR                 (0x05)
#define MPI25_VERSION ((MPI2_VERSION_MAJOR << MPI2_VERSION_MAJOR_SHIFT) | \
					MPI25_VERSION_MINOR)
#define MPI2_VERSION_02_05                  (0x0205)

/*minor version for MPI v2.6 compatible products */
#define MPI26_VERSION_MINOR		    (0x06)
#define MPI26_VERSION ((MPI2_VERSION_MAJOR << MPI2_VERSION_MAJOR_SHIFT) | \
					MPI26_VERSION_MINOR)
#define MPI2_VERSION_02_06		    (0x0206)

<<<<<<< HEAD
/*Unit and Dev versioning for this MPI header set */
#define MPI2_HEADER_VERSION_UNIT            (0x2A)
=======

/* Unit and Dev versioning for this MPI header set */
#define MPI2_HEADER_VERSION_UNIT            (0x39)
>>>>>>> 24b8d41d
#define MPI2_HEADER_VERSION_DEV             (0x00)
#define MPI2_HEADER_VERSION_UNIT_MASK       (0xFF00)
#define MPI2_HEADER_VERSION_UNIT_SHIFT      (8)
#define MPI2_HEADER_VERSION_DEV_MASK        (0x00FF)
#define MPI2_HEADER_VERSION_DEV_SHIFT       (0)
#define MPI2_HEADER_VERSION ((MPI2_HEADER_VERSION_UNIT << 8) | \
					MPI2_HEADER_VERSION_DEV)

/*****************************************************************************
*
*       IOC State Definitions
*
*****************************************************************************/

#define MPI2_IOC_STATE_RESET               (0x00000000)
#define MPI2_IOC_STATE_READY               (0x10000000)
#define MPI2_IOC_STATE_OPERATIONAL         (0x20000000)
#define MPI2_IOC_STATE_FAULT               (0x40000000)
#define MPI2_IOC_STATE_COREDUMP            (0x50000000)

#define MPI2_IOC_STATE_MASK                (0xF0000000)
#define MPI2_IOC_STATE_SHIFT               (28)

/*Fault state range for prodcut specific codes */
#define MPI2_FAULT_PRODUCT_SPECIFIC_MIN                 (0x0000)
#define MPI2_FAULT_PRODUCT_SPECIFIC_MAX                 (0xEFFF)

/*****************************************************************************
*
*       System Interface Register Definitions
*
*****************************************************************************/

typedef volatile struct _MPI2_SYSTEM_INTERFACE_REGS {
	U32 Doorbell;		/*0x00 */
	U32 WriteSequence;	/*0x04 */
	U32 HostDiagnostic;	/*0x08 */
	U32 Reserved1;		/*0x0C */
	U32 DiagRWData;		/*0x10 */
	U32 DiagRWAddressLow;	/*0x14 */
	U32 DiagRWAddressHigh;	/*0x18 */
	U32 Reserved2[5];	/*0x1C */
	U32 HostInterruptStatus;	/*0x30 */
	U32 HostInterruptMask;	/*0x34 */
	U32 DCRData;		/*0x38 */
	U32 DCRAddress;		/*0x3C */
	U32 Reserved3[2];	/*0x40 */
	U32 ReplyFreeHostIndex;	/*0x48 */
	U32 Reserved4[8];	/*0x4C */
	U32 ReplyPostHostIndex;	/*0x6C */
	U32 Reserved5;		/*0x70 */
	U32 HCBSize;		/*0x74 */
	U32 HCBAddressLow;	/*0x78 */
	U32 HCBAddressHigh;	/*0x7C */
	U32 Reserved6[12];	/*0x80 */
	U32 Scratchpad[4];	/*0xB0 */
	U32 RequestDescriptorPostLow;	/*0xC0 */
	U32 RequestDescriptorPostHigh;	/*0xC4 */
	U32 AtomicRequestDescriptorPost;/*0xC8 */
	U32 Reserved7[13];	/*0xCC */
} MPI2_SYSTEM_INTERFACE_REGS,
	*PTR_MPI2_SYSTEM_INTERFACE_REGS,
	Mpi2SystemInterfaceRegs_t,
	*pMpi2SystemInterfaceRegs_t;

/*
 *Defines for working with the Doorbell register.
 */
#define MPI2_DOORBELL_OFFSET                    (0x00000000)

/*IOC --> System values */
#define MPI2_DOORBELL_USED                      (0x08000000)
#define MPI2_DOORBELL_WHO_INIT_MASK             (0x07000000)
#define MPI2_DOORBELL_WHO_INIT_SHIFT            (24)
#define MPI2_DOORBELL_FAULT_CODE_MASK           (0x0000FFFF)
#define MPI2_DOORBELL_DATA_MASK                 (0x0000FFFF)

/*System --> IOC values */
#define MPI2_DOORBELL_FUNCTION_MASK             (0xFF000000)
#define MPI2_DOORBELL_FUNCTION_SHIFT            (24)
#define MPI2_DOORBELL_ADD_DWORDS_MASK           (0x00FF0000)
#define MPI2_DOORBELL_ADD_DWORDS_SHIFT          (16)

/*
 *Defines for the WriteSequence register
 */
#define MPI2_WRITE_SEQUENCE_OFFSET              (0x00000004)
#define MPI2_WRSEQ_KEY_VALUE_MASK               (0x0000000F)
#define MPI2_WRSEQ_FLUSH_KEY_VALUE              (0x0)
#define MPI2_WRSEQ_1ST_KEY_VALUE                (0xF)
#define MPI2_WRSEQ_2ND_KEY_VALUE                (0x4)
#define MPI2_WRSEQ_3RD_KEY_VALUE                (0xB)
#define MPI2_WRSEQ_4TH_KEY_VALUE                (0x2)
#define MPI2_WRSEQ_5TH_KEY_VALUE                (0x7)
#define MPI2_WRSEQ_6TH_KEY_VALUE                (0xD)

/*
 *Defines for the HostDiagnostic register
 */
#define MPI2_HOST_DIAGNOSTIC_OFFSET             (0x00000008)

#define MPI26_DIAG_SECURE_BOOT                  (0x80000000)

#define MPI2_DIAG_SBR_RELOAD                    (0x00002000)

#define MPI2_DIAG_BOOT_DEVICE_SELECT_MASK       (0x00001800)
#define MPI2_DIAG_BOOT_DEVICE_SELECT_DEFAULT    (0x00000000)
#define MPI2_DIAG_BOOT_DEVICE_SELECT_HCDW       (0x00000800)

/* Defines for V7A/V7R HostDiagnostic Register */
#define MPI26_DIAG_BOOT_DEVICE_SEL_64FLASH      (0x00000000)
#define MPI26_DIAG_BOOT_DEVICE_SEL_64HCDW       (0x00000800)
#define MPI26_DIAG_BOOT_DEVICE_SEL_32FLASH      (0x00001000)
#define MPI26_DIAG_BOOT_DEVICE_SEL_32HCDW       (0x00001800)

#define MPI2_DIAG_CLEAR_FLASH_BAD_SIG           (0x00000400)
#define MPI2_DIAG_FORCE_HCB_ON_RESET            (0x00000200)
#define MPI2_DIAG_HCB_MODE                      (0x00000100)
#define MPI2_DIAG_DIAG_WRITE_ENABLE             (0x00000080)
#define MPI2_DIAG_FLASH_BAD_SIG                 (0x00000040)
#define MPI2_DIAG_RESET_HISTORY                 (0x00000020)
#define MPI2_DIAG_DIAG_RW_ENABLE                (0x00000010)
#define MPI2_DIAG_RESET_ADAPTER                 (0x00000004)
#define MPI2_DIAG_HOLD_IOC_RESET                (0x00000002)

/*
 *Offsets for DiagRWData and address
 */
#define MPI2_DIAG_RW_DATA_OFFSET                (0x00000010)
#define MPI2_DIAG_RW_ADDRESS_LOW_OFFSET         (0x00000014)
#define MPI2_DIAG_RW_ADDRESS_HIGH_OFFSET        (0x00000018)

/*
 *Defines for the HostInterruptStatus register
 */
#define MPI2_HOST_INTERRUPT_STATUS_OFFSET       (0x00000030)
#define MPI2_HIS_SYS2IOC_DB_STATUS              (0x80000000)
#define MPI2_HIS_IOP_DOORBELL_STATUS MPI2_HIS_SYS2IOC_DB_STATUS
#define MPI2_HIS_RESET_IRQ_STATUS               (0x40000000)
#define MPI2_HIS_REPLY_DESCRIPTOR_INTERRUPT     (0x00000008)
#define MPI2_HIS_IOC2SYS_DB_STATUS              (0x00000001)
#define MPI2_HIS_DOORBELL_INTERRUPT MPI2_HIS_IOC2SYS_DB_STATUS

/*
 *Defines for the HostInterruptMask register
 */
#define MPI2_HOST_INTERRUPT_MASK_OFFSET         (0x00000034)
#define MPI2_HIM_RESET_IRQ_MASK                 (0x40000000)
#define MPI2_HIM_REPLY_INT_MASK                 (0x00000008)
#define MPI2_HIM_RIM                            MPI2_HIM_REPLY_INT_MASK
#define MPI2_HIM_IOC2SYS_DB_MASK                (0x00000001)
#define MPI2_HIM_DIM                            MPI2_HIM_IOC2SYS_DB_MASK

/*
 *Offsets for DCRData and address
 */
#define MPI2_DCR_DATA_OFFSET                    (0x00000038)
#define MPI2_DCR_ADDRESS_OFFSET                 (0x0000003C)

/*
 *Offset for the Reply Free Queue
 */
#define MPI2_REPLY_FREE_HOST_INDEX_OFFSET       (0x00000048)

/*
 *Defines for the Reply Descriptor Post Queue
 */
#define MPI2_REPLY_POST_HOST_INDEX_OFFSET       (0x0000006C)
#define MPI2_REPLY_POST_HOST_INDEX_MASK         (0x00FFFFFF)
#define MPI2_RPHI_MSIX_INDEX_MASK               (0xFF000000)
#define MPI2_RPHI_MSIX_INDEX_SHIFT              (24)
#define MPI25_SUP_REPLY_POST_HOST_INDEX_OFFSET  (0x0000030C) /*MPI v2.5 only*/


/*
 *Defines for the HCBSize and address
 */
#define MPI2_HCB_SIZE_OFFSET                    (0x00000074)
#define MPI2_HCB_SIZE_SIZE_MASK                 (0xFFFFF000)
#define MPI2_HCB_SIZE_HCB_ENABLE                (0x00000001)

#define MPI2_HCB_ADDRESS_LOW_OFFSET             (0x00000078)
#define MPI2_HCB_ADDRESS_HIGH_OFFSET            (0x0000007C)

/*
 *Offsets for the Scratchpad registers
 */
#define MPI26_SCRATCHPAD0_OFFSET                (0x000000B0)
#define MPI26_SCRATCHPAD1_OFFSET                (0x000000B4)
#define MPI26_SCRATCHPAD2_OFFSET                (0x000000B8)
#define MPI26_SCRATCHPAD3_OFFSET                (0x000000BC)

/*
 *Offsets for the Request Descriptor Post Queue
 */
#define MPI2_REQUEST_DESCRIPTOR_POST_LOW_OFFSET     (0x000000C0)
#define MPI2_REQUEST_DESCRIPTOR_POST_HIGH_OFFSET    (0x000000C4)
#define MPI26_ATOMIC_REQUEST_DESCRIPTOR_POST_OFFSET (0x000000C8)

/*Hard Reset delay timings */
#define MPI2_HARD_RESET_PCIE_FIRST_READ_DELAY_MICRO_SEC     (50000)
#define MPI2_HARD_RESET_PCIE_RESET_READ_WINDOW_MICRO_SEC    (255000)
#define MPI2_HARD_RESET_PCIE_SECOND_READ_DELAY_MICRO_SEC    (256000)

/*****************************************************************************
*
*       Message Descriptors
*
*****************************************************************************/

/*Request Descriptors */

/*Default Request Descriptor */
typedef struct _MPI2_DEFAULT_REQUEST_DESCRIPTOR {
	U8 RequestFlags;	/*0x00 */
	U8 MSIxIndex;		/*0x01 */
	U16 SMID;		/*0x02 */
	U16 LMID;		/*0x04 */
	U16 DescriptorTypeDependent;	/*0x06 */
} MPI2_DEFAULT_REQUEST_DESCRIPTOR,
	*PTR_MPI2_DEFAULT_REQUEST_DESCRIPTOR,
	Mpi2DefaultRequestDescriptor_t,
	*pMpi2DefaultRequestDescriptor_t;

/*defines for the RequestFlags field */
#define MPI2_REQ_DESCRIPT_FLAGS_TYPE_MASK               (0x1E)
#define MPI2_REQ_DESCRIPT_FLAGS_TYPE_RSHIFT             (1)
#define MPI2_REQ_DESCRIPT_FLAGS_SCSI_IO                 (0x00)
#define MPI2_REQ_DESCRIPT_FLAGS_SCSI_TARGET             (0x02)
#define MPI2_REQ_DESCRIPT_FLAGS_HIGH_PRIORITY           (0x06)
#define MPI2_REQ_DESCRIPT_FLAGS_DEFAULT_TYPE            (0x08)
#define MPI2_REQ_DESCRIPT_FLAGS_RAID_ACCELERATOR        (0x0A)
#define MPI25_REQ_DESCRIPT_FLAGS_FAST_PATH_SCSI_IO      (0x0C)
#define MPI26_REQ_DESCRIPT_FLAGS_PCIE_ENCAPSULATED      (0x10)

#define MPI2_REQ_DESCRIPT_FLAGS_IOC_FIFO_MARKER         (0x01)

/*High Priority Request Descriptor */
typedef struct _MPI2_HIGH_PRIORITY_REQUEST_DESCRIPTOR {
	U8 RequestFlags;	/*0x00 */
	U8 MSIxIndex;		/*0x01 */
	U16 SMID;		/*0x02 */
	U16 LMID;		/*0x04 */
	U16 Reserved1;		/*0x06 */
} MPI2_HIGH_PRIORITY_REQUEST_DESCRIPTOR,
	*PTR_MPI2_HIGH_PRIORITY_REQUEST_DESCRIPTOR,
	Mpi2HighPriorityRequestDescriptor_t,
	*pMpi2HighPriorityRequestDescriptor_t;

/*SCSI IO Request Descriptor */
typedef struct _MPI2_SCSI_IO_REQUEST_DESCRIPTOR {
	U8 RequestFlags;	/*0x00 */
	U8 MSIxIndex;		/*0x01 */
	U16 SMID;		/*0x02 */
	U16 LMID;		/*0x04 */
	U16 DevHandle;		/*0x06 */
} MPI2_SCSI_IO_REQUEST_DESCRIPTOR,
	*PTR_MPI2_SCSI_IO_REQUEST_DESCRIPTOR,
	Mpi2SCSIIORequestDescriptor_t,
	*pMpi2SCSIIORequestDescriptor_t;

/*SCSI Target Request Descriptor */
typedef struct _MPI2_SCSI_TARGET_REQUEST_DESCRIPTOR {
	U8 RequestFlags;	/*0x00 */
	U8 MSIxIndex;		/*0x01 */
	U16 SMID;		/*0x02 */
	U16 LMID;		/*0x04 */
	U16 IoIndex;		/*0x06 */
} MPI2_SCSI_TARGET_REQUEST_DESCRIPTOR,
	*PTR_MPI2_SCSI_TARGET_REQUEST_DESCRIPTOR,
	Mpi2SCSITargetRequestDescriptor_t,
	*pMpi2SCSITargetRequestDescriptor_t;

/*RAID Accelerator Request Descriptor */
typedef struct _MPI2_RAID_ACCEL_REQUEST_DESCRIPTOR {
	U8 RequestFlags;	/*0x00 */
	U8 MSIxIndex;		/*0x01 */
	U16 SMID;		/*0x02 */
	U16 LMID;		/*0x04 */
	U16 Reserved;		/*0x06 */
} MPI2_RAID_ACCEL_REQUEST_DESCRIPTOR,
	*PTR_MPI2_RAID_ACCEL_REQUEST_DESCRIPTOR,
	Mpi2RAIDAcceleratorRequestDescriptor_t,
	*pMpi2RAIDAcceleratorRequestDescriptor_t;

/*Fast Path SCSI IO Request Descriptor */
typedef MPI2_SCSI_IO_REQUEST_DESCRIPTOR
	MPI25_FP_SCSI_IO_REQUEST_DESCRIPTOR,
	*PTR_MPI25_FP_SCSI_IO_REQUEST_DESCRIPTOR,
	Mpi25FastPathSCSIIORequestDescriptor_t,
	*pMpi25FastPathSCSIIORequestDescriptor_t;

/*PCIe Encapsulated Request Descriptor */
typedef MPI2_SCSI_IO_REQUEST_DESCRIPTOR
	MPI26_PCIE_ENCAPSULATED_REQUEST_DESCRIPTOR,
	*PTR_MPI26_PCIE_ENCAPSULATED_REQUEST_DESCRIPTOR,
	Mpi26PCIeEncapsulatedRequestDescriptor_t,
	*pMpi26PCIeEncapsulatedRequestDescriptor_t;

/*union of Request Descriptors */
typedef union _MPI2_REQUEST_DESCRIPTOR_UNION {
	MPI2_DEFAULT_REQUEST_DESCRIPTOR Default;
	MPI2_HIGH_PRIORITY_REQUEST_DESCRIPTOR HighPriority;
	MPI2_SCSI_IO_REQUEST_DESCRIPTOR SCSIIO;
	MPI2_SCSI_TARGET_REQUEST_DESCRIPTOR SCSITarget;
	MPI2_RAID_ACCEL_REQUEST_DESCRIPTOR RAIDAccelerator;
	MPI25_FP_SCSI_IO_REQUEST_DESCRIPTOR FastPathSCSIIO;
	MPI26_PCIE_ENCAPSULATED_REQUEST_DESCRIPTOR PCIeEncapsulated;
	U64 Words;
} MPI2_REQUEST_DESCRIPTOR_UNION,
	*PTR_MPI2_REQUEST_DESCRIPTOR_UNION,
	Mpi2RequestDescriptorUnion_t,
	*pMpi2RequestDescriptorUnion_t;

/*Atomic Request Descriptors */

/*
 * All Atomic Request Descriptors have the same format, so the following
 * structure is used for all Atomic Request Descriptors:
 *      Atomic Default Request Descriptor
 *      Atomic High Priority Request Descriptor
 *      Atomic SCSI IO Request Descriptor
 *      Atomic SCSI Target Request Descriptor
 *      Atomic RAID Accelerator Request Descriptor
 *      Atomic Fast Path SCSI IO Request Descriptor
 *      Atomic PCIe Encapsulated Request Descriptor
 */

/*Atomic Request Descriptor */
typedef struct _MPI26_ATOMIC_REQUEST_DESCRIPTOR {
	U8 RequestFlags;	/* 0x00 */
	U8 MSIxIndex;		/* 0x01 */
	U16 SMID;		/* 0x02 */
} MPI26_ATOMIC_REQUEST_DESCRIPTOR,
	*PTR_MPI26_ATOMIC_REQUEST_DESCRIPTOR,
	Mpi26AtomicRequestDescriptor_t,
	*pMpi26AtomicRequestDescriptor_t;

/*for the RequestFlags field, use the same
 *defines as MPI2_DEFAULT_REQUEST_DESCRIPTOR
 */

/*Reply Descriptors */

/*Default Reply Descriptor */
typedef struct _MPI2_DEFAULT_REPLY_DESCRIPTOR {
	U8 ReplyFlags;		/*0x00 */
	U8 MSIxIndex;		/*0x01 */
	U16 DescriptorTypeDependent1;	/*0x02 */
	U32 DescriptorTypeDependent2;	/*0x04 */
} MPI2_DEFAULT_REPLY_DESCRIPTOR,
	*PTR_MPI2_DEFAULT_REPLY_DESCRIPTOR,
	Mpi2DefaultReplyDescriptor_t,
	*pMpi2DefaultReplyDescriptor_t;

/*defines for the ReplyFlags field */
#define MPI2_RPY_DESCRIPT_FLAGS_TYPE_MASK                   (0x0F)
#define MPI2_RPY_DESCRIPT_FLAGS_SCSI_IO_SUCCESS             (0x00)
#define MPI2_RPY_DESCRIPT_FLAGS_ADDRESS_REPLY               (0x01)
#define MPI2_RPY_DESCRIPT_FLAGS_TARGETASSIST_SUCCESS        (0x02)
#define MPI2_RPY_DESCRIPT_FLAGS_TARGET_COMMAND_BUFFER       (0x03)
#define MPI2_RPY_DESCRIPT_FLAGS_RAID_ACCELERATOR_SUCCESS    (0x05)
#define MPI25_RPY_DESCRIPT_FLAGS_FAST_PATH_SCSI_IO_SUCCESS  (0x06)
#define MPI26_RPY_DESCRIPT_FLAGS_PCIE_ENCAPSULATED_SUCCESS  (0x08)
#define MPI2_RPY_DESCRIPT_FLAGS_UNUSED                      (0x0F)

/*values for marking a reply descriptor as unused */
#define MPI2_RPY_DESCRIPT_UNUSED_WORD0_MARK             (0xFFFFFFFF)
#define MPI2_RPY_DESCRIPT_UNUSED_WORD1_MARK             (0xFFFFFFFF)

/*Address Reply Descriptor */
typedef struct _MPI2_ADDRESS_REPLY_DESCRIPTOR {
	U8 ReplyFlags;		/*0x00 */
	U8 MSIxIndex;		/*0x01 */
	U16 SMID;		/*0x02 */
	U32 ReplyFrameAddress;	/*0x04 */
} MPI2_ADDRESS_REPLY_DESCRIPTOR,
	*PTR_MPI2_ADDRESS_REPLY_DESCRIPTOR,
	Mpi2AddressReplyDescriptor_t,
	*pMpi2AddressReplyDescriptor_t;

#define MPI2_ADDRESS_REPLY_SMID_INVALID                 (0x00)

/*SCSI IO Success Reply Descriptor */
typedef struct _MPI2_SCSI_IO_SUCCESS_REPLY_DESCRIPTOR {
	U8 ReplyFlags;		/*0x00 */
	U8 MSIxIndex;		/*0x01 */
	U16 SMID;		/*0x02 */
	U16 TaskTag;		/*0x04 */
	U16 Reserved1;		/*0x06 */
} MPI2_SCSI_IO_SUCCESS_REPLY_DESCRIPTOR,
	*PTR_MPI2_SCSI_IO_SUCCESS_REPLY_DESCRIPTOR,
	Mpi2SCSIIOSuccessReplyDescriptor_t,
	*pMpi2SCSIIOSuccessReplyDescriptor_t;

/*TargetAssist Success Reply Descriptor */
typedef struct _MPI2_TARGETASSIST_SUCCESS_REPLY_DESCRIPTOR {
	U8 ReplyFlags;		/*0x00 */
	U8 MSIxIndex;		/*0x01 */
	U16 SMID;		/*0x02 */
	U8 SequenceNumber;	/*0x04 */
	U8 Reserved1;		/*0x05 */
	U16 IoIndex;		/*0x06 */
} MPI2_TARGETASSIST_SUCCESS_REPLY_DESCRIPTOR,
	*PTR_MPI2_TARGETASSIST_SUCCESS_REPLY_DESCRIPTOR,
	Mpi2TargetAssistSuccessReplyDescriptor_t,
	*pMpi2TargetAssistSuccessReplyDescriptor_t;

/*Target Command Buffer Reply Descriptor */
typedef struct _MPI2_TARGET_COMMAND_BUFFER_REPLY_DESCRIPTOR {
	U8 ReplyFlags;		/*0x00 */
	U8 MSIxIndex;		/*0x01 */
	U8 VP_ID;		/*0x02 */
	U8 Flags;		/*0x03 */
	U16 InitiatorDevHandle;	/*0x04 */
	U16 IoIndex;		/*0x06 */
} MPI2_TARGET_COMMAND_BUFFER_REPLY_DESCRIPTOR,
	*PTR_MPI2_TARGET_COMMAND_BUFFER_REPLY_DESCRIPTOR,
	Mpi2TargetCommandBufferReplyDescriptor_t,
	*pMpi2TargetCommandBufferReplyDescriptor_t;

/*defines for Flags field */
#define MPI2_RPY_DESCRIPT_TCB_FLAGS_PHYNUM_MASK     (0x3F)

/*RAID Accelerator Success Reply Descriptor */
typedef struct _MPI2_RAID_ACCELERATOR_SUCCESS_REPLY_DESCRIPTOR {
	U8 ReplyFlags;		/*0x00 */
	U8 MSIxIndex;		/*0x01 */
	U16 SMID;		/*0x02 */
	U32 Reserved;		/*0x04 */
} MPI2_RAID_ACCELERATOR_SUCCESS_REPLY_DESCRIPTOR,
	*PTR_MPI2_RAID_ACCELERATOR_SUCCESS_REPLY_DESCRIPTOR,
	Mpi2RAIDAcceleratorSuccessReplyDescriptor_t,
	*pMpi2RAIDAcceleratorSuccessReplyDescriptor_t;

/*Fast Path SCSI IO Success Reply Descriptor */
typedef MPI2_SCSI_IO_SUCCESS_REPLY_DESCRIPTOR
	MPI25_FP_SCSI_IO_SUCCESS_REPLY_DESCRIPTOR,
	*PTR_MPI25_FP_SCSI_IO_SUCCESS_REPLY_DESCRIPTOR,
	Mpi25FastPathSCSIIOSuccessReplyDescriptor_t,
	*pMpi25FastPathSCSIIOSuccessReplyDescriptor_t;

/*PCIe Encapsulated Success Reply Descriptor */
typedef MPI2_RAID_ACCELERATOR_SUCCESS_REPLY_DESCRIPTOR
	MPI26_PCIE_ENCAPSULATED_SUCCESS_REPLY_DESCRIPTOR,
	*PTR_MPI26_PCIE_ENCAPSULATED_SUCCESS_REPLY_DESCRIPTOR,
	Mpi26PCIeEncapsulatedSuccessReplyDescriptor_t,
	*pMpi26PCIeEncapsulatedSuccessReplyDescriptor_t;

/*union of Reply Descriptors */
typedef union _MPI2_REPLY_DESCRIPTORS_UNION {
	MPI2_DEFAULT_REPLY_DESCRIPTOR Default;
	MPI2_ADDRESS_REPLY_DESCRIPTOR AddressReply;
	MPI2_SCSI_IO_SUCCESS_REPLY_DESCRIPTOR SCSIIOSuccess;
	MPI2_TARGETASSIST_SUCCESS_REPLY_DESCRIPTOR TargetAssistSuccess;
	MPI2_TARGET_COMMAND_BUFFER_REPLY_DESCRIPTOR TargetCommandBuffer;
	MPI2_RAID_ACCELERATOR_SUCCESS_REPLY_DESCRIPTOR RAIDAcceleratorSuccess;
	MPI25_FP_SCSI_IO_SUCCESS_REPLY_DESCRIPTOR FastPathSCSIIOSuccess;
	MPI26_PCIE_ENCAPSULATED_SUCCESS_REPLY_DESCRIPTOR
						PCIeEncapsulatedSuccess;
	U64 Words;
} MPI2_REPLY_DESCRIPTORS_UNION,
	*PTR_MPI2_REPLY_DESCRIPTORS_UNION,
	Mpi2ReplyDescriptorsUnion_t,
	*pMpi2ReplyDescriptorsUnion_t;

/*****************************************************************************
*
*       Message Functions
*
*****************************************************************************/

#define MPI2_FUNCTION_SCSI_IO_REQUEST		    (0x00)
#define MPI2_FUNCTION_SCSI_TASK_MGMT		    (0x01)
#define MPI2_FUNCTION_IOC_INIT                      (0x02)
#define MPI2_FUNCTION_IOC_FACTS                     (0x03)
#define MPI2_FUNCTION_CONFIG                        (0x04)
#define MPI2_FUNCTION_PORT_FACTS                    (0x05)
#define MPI2_FUNCTION_PORT_ENABLE                   (0x06)
#define MPI2_FUNCTION_EVENT_NOTIFICATION            (0x07)
#define MPI2_FUNCTION_EVENT_ACK                     (0x08)
#define MPI2_FUNCTION_FW_DOWNLOAD                   (0x09)
#define MPI2_FUNCTION_TARGET_ASSIST                 (0x0B)
#define MPI2_FUNCTION_TARGET_STATUS_SEND            (0x0C)
#define MPI2_FUNCTION_TARGET_MODE_ABORT             (0x0D)
#define MPI2_FUNCTION_FW_UPLOAD                     (0x12)
#define MPI2_FUNCTION_RAID_ACTION                   (0x15)
#define MPI2_FUNCTION_RAID_SCSI_IO_PASSTHROUGH      (0x16)
#define MPI2_FUNCTION_TOOLBOX                       (0x17)
#define MPI2_FUNCTION_SCSI_ENCLOSURE_PROCESSOR      (0x18)
#define MPI2_FUNCTION_SMP_PASSTHROUGH               (0x1A)
#define MPI2_FUNCTION_SAS_IO_UNIT_CONTROL           (0x1B)
#define MPI2_FUNCTION_IO_UNIT_CONTROL               (0x1B)
#define MPI2_FUNCTION_SATA_PASSTHROUGH              (0x1C)
#define MPI2_FUNCTION_DIAG_BUFFER_POST              (0x1D)
#define MPI2_FUNCTION_DIAG_RELEASE                  (0x1E)
#define MPI2_FUNCTION_TARGET_CMD_BUF_BASE_POST      (0x24)
#define MPI2_FUNCTION_TARGET_CMD_BUF_LIST_POST      (0x25)
#define MPI2_FUNCTION_RAID_ACCELERATOR              (0x2C)
#define MPI2_FUNCTION_HOST_BASED_DISCOVERY_ACTION   (0x2F)
#define MPI2_FUNCTION_PWR_MGMT_CONTROL              (0x30)
#define MPI2_FUNCTION_SEND_HOST_MESSAGE             (0x31)
#define MPI2_FUNCTION_NVME_ENCAPSULATED             (0x33)
#define MPI2_FUNCTION_MIN_PRODUCT_SPECIFIC          (0xF0)
#define MPI2_FUNCTION_MAX_PRODUCT_SPECIFIC          (0xFF)

/*Doorbell functions */
#define MPI2_FUNCTION_IOC_MESSAGE_UNIT_RESET        (0x40)
#define MPI2_FUNCTION_HANDSHAKE                     (0x42)

/*****************************************************************************
*
*       IOC Status Values
*
*****************************************************************************/

/*mask for IOCStatus status value */
#define MPI2_IOCSTATUS_MASK                     (0x7FFF)

/****************************************************************************
* Common IOCStatus values for all replies
****************************************************************************/

#define MPI2_IOCSTATUS_SUCCESS                      (0x0000)
#define MPI2_IOCSTATUS_INVALID_FUNCTION             (0x0001)
#define MPI2_IOCSTATUS_BUSY                         (0x0002)
#define MPI2_IOCSTATUS_INVALID_SGL                  (0x0003)
#define MPI2_IOCSTATUS_INTERNAL_ERROR               (0x0004)
#define MPI2_IOCSTATUS_INVALID_VPID                 (0x0005)
#define MPI2_IOCSTATUS_INSUFFICIENT_RESOURCES       (0x0006)
#define MPI2_IOCSTATUS_INVALID_FIELD                (0x0007)
#define MPI2_IOCSTATUS_INVALID_STATE                (0x0008)
#define MPI2_IOCSTATUS_OP_STATE_NOT_SUPPORTED       (0x0009)
/*MPI v2.6 and later */
#define MPI2_IOCSTATUS_INSUFFICIENT_POWER           (0x000A)
#define MPI2_IOCSTATUS_FAILURE                      (0x000F)

/****************************************************************************
* Config IOCStatus values
****************************************************************************/

#define MPI2_IOCSTATUS_CONFIG_INVALID_ACTION        (0x0020)
#define MPI2_IOCSTATUS_CONFIG_INVALID_TYPE          (0x0021)
#define MPI2_IOCSTATUS_CONFIG_INVALID_PAGE          (0x0022)
#define MPI2_IOCSTATUS_CONFIG_INVALID_DATA          (0x0023)
#define MPI2_IOCSTATUS_CONFIG_NO_DEFAULTS           (0x0024)
#define MPI2_IOCSTATUS_CONFIG_CANT_COMMIT           (0x0025)

/****************************************************************************
* SCSI IO Reply
****************************************************************************/

#define MPI2_IOCSTATUS_SCSI_RECOVERED_ERROR         (0x0040)
#define MPI2_IOCSTATUS_SCSI_INVALID_DEVHANDLE       (0x0042)
#define MPI2_IOCSTATUS_SCSI_DEVICE_NOT_THERE        (0x0043)
#define MPI2_IOCSTATUS_SCSI_DATA_OVERRUN            (0x0044)
#define MPI2_IOCSTATUS_SCSI_DATA_UNDERRUN           (0x0045)
#define MPI2_IOCSTATUS_SCSI_IO_DATA_ERROR           (0x0046)
#define MPI2_IOCSTATUS_SCSI_PROTOCOL_ERROR          (0x0047)
#define MPI2_IOCSTATUS_SCSI_TASK_TERMINATED         (0x0048)
#define MPI2_IOCSTATUS_SCSI_RESIDUAL_MISMATCH       (0x0049)
#define MPI2_IOCSTATUS_SCSI_TASK_MGMT_FAILED        (0x004A)
#define MPI2_IOCSTATUS_SCSI_IOC_TERMINATED          (0x004B)
#define MPI2_IOCSTATUS_SCSI_EXT_TERMINATED          (0x004C)

/****************************************************************************
* For use by SCSI Initiator and SCSI Target end-to-end data protection
****************************************************************************/

#define MPI2_IOCSTATUS_EEDP_GUARD_ERROR             (0x004D)
#define MPI2_IOCSTATUS_EEDP_REF_TAG_ERROR           (0x004E)
#define MPI2_IOCSTATUS_EEDP_APP_TAG_ERROR           (0x004F)

/****************************************************************************
* SCSI Target values
****************************************************************************/

#define MPI2_IOCSTATUS_TARGET_INVALID_IO_INDEX      (0x0062)
#define MPI2_IOCSTATUS_TARGET_ABORTED               (0x0063)
#define MPI2_IOCSTATUS_TARGET_NO_CONN_RETRYABLE     (0x0064)
#define MPI2_IOCSTATUS_TARGET_NO_CONNECTION         (0x0065)
#define MPI2_IOCSTATUS_TARGET_XFER_COUNT_MISMATCH   (0x006A)
#define MPI2_IOCSTATUS_TARGET_DATA_OFFSET_ERROR     (0x006D)
#define MPI2_IOCSTATUS_TARGET_TOO_MUCH_WRITE_DATA   (0x006E)
#define MPI2_IOCSTATUS_TARGET_IU_TOO_SHORT          (0x006F)
#define MPI2_IOCSTATUS_TARGET_ACK_NAK_TIMEOUT       (0x0070)
#define MPI2_IOCSTATUS_TARGET_NAK_RECEIVED          (0x0071)

/****************************************************************************
* Serial Attached SCSI values
****************************************************************************/

#define MPI2_IOCSTATUS_SAS_SMP_REQUEST_FAILED       (0x0090)
#define MPI2_IOCSTATUS_SAS_SMP_DATA_OVERRUN         (0x0091)

/****************************************************************************
* Diagnostic Buffer Post / Diagnostic Release values
****************************************************************************/

#define MPI2_IOCSTATUS_DIAGNOSTIC_RELEASED          (0x00A0)

/****************************************************************************
* RAID Accelerator values
****************************************************************************/

#define MPI2_IOCSTATUS_RAID_ACCEL_ERROR             (0x00B0)

/****************************************************************************
* IOCStatus flag to indicate that log info is available
****************************************************************************/

#define MPI2_IOCSTATUS_FLAG_LOG_INFO_AVAILABLE      (0x8000)

/****************************************************************************
* IOCLogInfo Types
****************************************************************************/

#define MPI2_IOCLOGINFO_TYPE_MASK               (0xF0000000)
#define MPI2_IOCLOGINFO_TYPE_SHIFT              (28)
#define MPI2_IOCLOGINFO_TYPE_NONE               (0x0)
#define MPI2_IOCLOGINFO_TYPE_SCSI               (0x1)
#define MPI2_IOCLOGINFO_TYPE_FC                 (0x2)
#define MPI2_IOCLOGINFO_TYPE_SAS                (0x3)
#define MPI2_IOCLOGINFO_TYPE_ISCSI              (0x4)
#define MPI2_IOCLOGINFO_LOG_DATA_MASK           (0x0FFFFFFF)

/*****************************************************************************
*
*       Standard Message Structures
*
*****************************************************************************/

/****************************************************************************
*Request Message Header for all request messages
****************************************************************************/

typedef struct _MPI2_REQUEST_HEADER {
	U16 FunctionDependent1;	/*0x00 */
	U8 ChainOffset;		/*0x02 */
	U8 Function;		/*0x03 */
	U16 FunctionDependent2;	/*0x04 */
	U8 FunctionDependent3;	/*0x06 */
	U8 MsgFlags;		/*0x07 */
	U8 VP_ID;		/*0x08 */
	U8 VF_ID;		/*0x09 */
	U16 Reserved1;		/*0x0A */
} MPI2_REQUEST_HEADER, *PTR_MPI2_REQUEST_HEADER,
	MPI2RequestHeader_t, *pMPI2RequestHeader_t;

/****************************************************************************
* Default Reply
****************************************************************************/

typedef struct _MPI2_DEFAULT_REPLY {
	U16 FunctionDependent1;	/*0x00 */
	U8 MsgLength;		/*0x02 */
	U8 Function;		/*0x03 */
	U16 FunctionDependent2;	/*0x04 */
	U8 FunctionDependent3;	/*0x06 */
	U8 MsgFlags;		/*0x07 */
	U8 VP_ID;		/*0x08 */
	U8 VF_ID;		/*0x09 */
	U16 Reserved1;		/*0x0A */
	U16 FunctionDependent5;	/*0x0C */
	U16 IOCStatus;		/*0x0E */
	U32 IOCLogInfo;		/*0x10 */
} MPI2_DEFAULT_REPLY, *PTR_MPI2_DEFAULT_REPLY,
	MPI2DefaultReply_t, *pMPI2DefaultReply_t;

/*common version structure/union used in messages and configuration pages */

typedef struct _MPI2_VERSION_STRUCT {
	U8 Dev;			/*0x00 */
	U8 Unit;		/*0x01 */
	U8 Minor;		/*0x02 */
	U8 Major;		/*0x03 */
} MPI2_VERSION_STRUCT;

typedef union _MPI2_VERSION_UNION {
	MPI2_VERSION_STRUCT Struct;
	U32 Word;
} MPI2_VERSION_UNION;

/*LUN field defines, common to many structures */
#define MPI2_LUN_FIRST_LEVEL_ADDRESSING             (0x0000FFFF)
#define MPI2_LUN_SECOND_LEVEL_ADDRESSING            (0xFFFF0000)
#define MPI2_LUN_THIRD_LEVEL_ADDRESSING             (0x0000FFFF)
#define MPI2_LUN_FOURTH_LEVEL_ADDRESSING            (0xFFFF0000)
#define MPI2_LUN_LEVEL_1_WORD                       (0xFF00)
#define MPI2_LUN_LEVEL_1_DWORD                      (0x0000FF00)

/*****************************************************************************
*
*       Fusion-MPT MPI Scatter Gather Elements
*
*****************************************************************************/

/****************************************************************************
* MPI Simple Element structures
****************************************************************************/

typedef struct _MPI2_SGE_SIMPLE32 {
	U32 FlagsLength;
	U32 Address;
} MPI2_SGE_SIMPLE32, *PTR_MPI2_SGE_SIMPLE32,
	Mpi2SGESimple32_t, *pMpi2SGESimple32_t;

typedef struct _MPI2_SGE_SIMPLE64 {
	U32 FlagsLength;
	U64 Address;
} MPI2_SGE_SIMPLE64, *PTR_MPI2_SGE_SIMPLE64,
	Mpi2SGESimple64_t, *pMpi2SGESimple64_t;

typedef struct _MPI2_SGE_SIMPLE_UNION {
	U32 FlagsLength;
	union {
		U32 Address32;
		U64 Address64;
	} u;
} MPI2_SGE_SIMPLE_UNION,
	*PTR_MPI2_SGE_SIMPLE_UNION,
	Mpi2SGESimpleUnion_t,
	*pMpi2SGESimpleUnion_t;

/****************************************************************************
* MPI Chain Element structures - for MPI v2.0 products only
****************************************************************************/

typedef struct _MPI2_SGE_CHAIN32 {
	U16 Length;
	U8 NextChainOffset;
	U8 Flags;
	U32 Address;
} MPI2_SGE_CHAIN32, *PTR_MPI2_SGE_CHAIN32,
	Mpi2SGEChain32_t, *pMpi2SGEChain32_t;

typedef struct _MPI2_SGE_CHAIN64 {
	U16 Length;
	U8 NextChainOffset;
	U8 Flags;
	U64 Address;
} MPI2_SGE_CHAIN64, *PTR_MPI2_SGE_CHAIN64,
	Mpi2SGEChain64_t, *pMpi2SGEChain64_t;

typedef struct _MPI2_SGE_CHAIN_UNION {
	U16 Length;
	U8 NextChainOffset;
	U8 Flags;
	union {
		U32 Address32;
		U64 Address64;
	} u;
} MPI2_SGE_CHAIN_UNION,
	*PTR_MPI2_SGE_CHAIN_UNION,
	Mpi2SGEChainUnion_t,
	*pMpi2SGEChainUnion_t;

/****************************************************************************
* MPI Transaction Context Element structures - for MPI v2.0 products only
****************************************************************************/

typedef struct _MPI2_SGE_TRANSACTION32 {
	U8 Reserved;
	U8 ContextSize;
	U8 DetailsLength;
	U8 Flags;
	U32 TransactionContext[1];
	U32 TransactionDetails[1];
} MPI2_SGE_TRANSACTION32,
	*PTR_MPI2_SGE_TRANSACTION32,
	Mpi2SGETransaction32_t,
	*pMpi2SGETransaction32_t;

typedef struct _MPI2_SGE_TRANSACTION64 {
	U8 Reserved;
	U8 ContextSize;
	U8 DetailsLength;
	U8 Flags;
	U32 TransactionContext[2];
	U32 TransactionDetails[1];
} MPI2_SGE_TRANSACTION64,
	*PTR_MPI2_SGE_TRANSACTION64,
	Mpi2SGETransaction64_t,
	*pMpi2SGETransaction64_t;

typedef struct _MPI2_SGE_TRANSACTION96 {
	U8 Reserved;
	U8 ContextSize;
	U8 DetailsLength;
	U8 Flags;
	U32 TransactionContext[3];
	U32 TransactionDetails[1];
} MPI2_SGE_TRANSACTION96, *PTR_MPI2_SGE_TRANSACTION96,
	Mpi2SGETransaction96_t, *pMpi2SGETransaction96_t;

typedef struct _MPI2_SGE_TRANSACTION128 {
	U8 Reserved;
	U8 ContextSize;
	U8 DetailsLength;
	U8 Flags;
	U32 TransactionContext[4];
	U32 TransactionDetails[1];
} MPI2_SGE_TRANSACTION128, *PTR_MPI2_SGE_TRANSACTION128,
	Mpi2SGETransaction_t128, *pMpi2SGETransaction_t128;

typedef struct _MPI2_SGE_TRANSACTION_UNION {
	U8 Reserved;
	U8 ContextSize;
	U8 DetailsLength;
	U8 Flags;
	union {
		U32 TransactionContext32[1];
		U32 TransactionContext64[2];
		U32 TransactionContext96[3];
		U32 TransactionContext128[4];
	} u;
	U32 TransactionDetails[1];
} MPI2_SGE_TRANSACTION_UNION,
	*PTR_MPI2_SGE_TRANSACTION_UNION,
	Mpi2SGETransactionUnion_t,
	*pMpi2SGETransactionUnion_t;

/****************************************************************************
* MPI SGE union for IO SGL's - for MPI v2.0 products only
****************************************************************************/

typedef struct _MPI2_MPI_SGE_IO_UNION {
	union {
		MPI2_SGE_SIMPLE_UNION Simple;
		MPI2_SGE_CHAIN_UNION Chain;
	} u;
} MPI2_MPI_SGE_IO_UNION, *PTR_MPI2_MPI_SGE_IO_UNION,
	Mpi2MpiSGEIOUnion_t, *pMpi2MpiSGEIOUnion_t;

/****************************************************************************
* MPI SGE union for SGL's with Simple and Transaction elements - for MPI v2.0 products only
****************************************************************************/

typedef struct _MPI2_SGE_TRANS_SIMPLE_UNION {
	union {
		MPI2_SGE_SIMPLE_UNION Simple;
		MPI2_SGE_TRANSACTION_UNION Transaction;
	} u;
} MPI2_SGE_TRANS_SIMPLE_UNION,
	*PTR_MPI2_SGE_TRANS_SIMPLE_UNION,
	Mpi2SGETransSimpleUnion_t,
	*pMpi2SGETransSimpleUnion_t;

/****************************************************************************
* All MPI SGE types union
****************************************************************************/

typedef struct _MPI2_MPI_SGE_UNION {
	union {
		MPI2_SGE_SIMPLE_UNION Simple;
		MPI2_SGE_CHAIN_UNION Chain;
		MPI2_SGE_TRANSACTION_UNION Transaction;
	} u;
} MPI2_MPI_SGE_UNION, *PTR_MPI2_MPI_SGE_UNION,
	Mpi2MpiSgeUnion_t, *pMpi2MpiSgeUnion_t;

/****************************************************************************
* MPI SGE field definition and masks
****************************************************************************/

/*Flags field bit definitions */

#define MPI2_SGE_FLAGS_LAST_ELEMENT             (0x80)
#define MPI2_SGE_FLAGS_END_OF_BUFFER            (0x40)
#define MPI2_SGE_FLAGS_ELEMENT_TYPE_MASK        (0x30)
#define MPI2_SGE_FLAGS_LOCAL_ADDRESS            (0x08)
#define MPI2_SGE_FLAGS_DIRECTION                (0x04)
#define MPI2_SGE_FLAGS_ADDRESS_SIZE             (0x02)
#define MPI2_SGE_FLAGS_END_OF_LIST              (0x01)

#define MPI2_SGE_FLAGS_SHIFT                    (24)

#define MPI2_SGE_LENGTH_MASK                    (0x00FFFFFF)
#define MPI2_SGE_CHAIN_LENGTH_MASK              (0x0000FFFF)

/*Element Type */

#define MPI2_SGE_FLAGS_TRANSACTION_ELEMENT      (0x00)
#define MPI2_SGE_FLAGS_SIMPLE_ELEMENT           (0x10)
#define MPI2_SGE_FLAGS_CHAIN_ELEMENT            (0x30)
#define MPI2_SGE_FLAGS_ELEMENT_MASK             (0x30)

/*Address location */

#define MPI2_SGE_FLAGS_SYSTEM_ADDRESS           (0x00)

/*Direction */

#define MPI2_SGE_FLAGS_IOC_TO_HOST              (0x00)
#define MPI2_SGE_FLAGS_HOST_TO_IOC              (0x04)

#define MPI2_SGE_FLAGS_DEST (MPI2_SGE_FLAGS_IOC_TO_HOST)
#define MPI2_SGE_FLAGS_SOURCE (MPI2_SGE_FLAGS_HOST_TO_IOC)

/*Address Size */

#define MPI2_SGE_FLAGS_32_BIT_ADDRESSING        (0x00)
#define MPI2_SGE_FLAGS_64_BIT_ADDRESSING        (0x02)

/*Context Size */

#define MPI2_SGE_FLAGS_32_BIT_CONTEXT           (0x00)
#define MPI2_SGE_FLAGS_64_BIT_CONTEXT           (0x02)
#define MPI2_SGE_FLAGS_96_BIT_CONTEXT           (0x04)
#define MPI2_SGE_FLAGS_128_BIT_CONTEXT          (0x06)

#define MPI2_SGE_CHAIN_OFFSET_MASK              (0x00FF0000)
#define MPI2_SGE_CHAIN_OFFSET_SHIFT             (16)

/****************************************************************************
* MPI SGE operation Macros
****************************************************************************/

/*SIMPLE FlagsLength manipulations... */
#define MPI2_SGE_SET_FLAGS(f) ((U32)(f) << MPI2_SGE_FLAGS_SHIFT)
#define MPI2_SGE_GET_FLAGS(f) (((f) & ~MPI2_SGE_LENGTH_MASK) >> \
					MPI2_SGE_FLAGS_SHIFT)
#define MPI2_SGE_LENGTH(f) ((f) & MPI2_SGE_LENGTH_MASK)
#define MPI2_SGE_CHAIN_LENGTH(f) ((f) & MPI2_SGE_CHAIN_LENGTH_MASK)

#define MPI2_SGE_SET_FLAGS_LENGTH(f, l) (MPI2_SGE_SET_FLAGS(f) | \
					MPI2_SGE_LENGTH(l))

#define MPI2_pSGE_GET_FLAGS(psg) MPI2_SGE_GET_FLAGS((psg)->FlagsLength)
#define MPI2_pSGE_GET_LENGTH(psg) MPI2_SGE_LENGTH((psg)->FlagsLength)
#define MPI2_pSGE_SET_FLAGS_LENGTH(psg, f, l) ((psg)->FlagsLength = \
					MPI2_SGE_SET_FLAGS_LENGTH(f, l))

/*CAUTION - The following are READ-MODIFY-WRITE! */
#define MPI2_pSGE_SET_FLAGS(psg, f) ((psg)->FlagsLength |= \
					MPI2_SGE_SET_FLAGS(f))
#define MPI2_pSGE_SET_LENGTH(psg, l) ((psg)->FlagsLength |= \
					MPI2_SGE_LENGTH(l))

#define MPI2_GET_CHAIN_OFFSET(x) ((x & MPI2_SGE_CHAIN_OFFSET_MASK) >> \
					MPI2_SGE_CHAIN_OFFSET_SHIFT)

/*****************************************************************************
*
*       Fusion-MPT IEEE Scatter Gather Elements
*
*****************************************************************************/

/****************************************************************************
* IEEE Simple Element structures
****************************************************************************/

/*MPI2_IEEE_SGE_SIMPLE32 is for MPI v2.0 products only */
typedef struct _MPI2_IEEE_SGE_SIMPLE32 {
	U32 Address;
	U32 FlagsLength;
} MPI2_IEEE_SGE_SIMPLE32, *PTR_MPI2_IEEE_SGE_SIMPLE32,
	Mpi2IeeeSgeSimple32_t, *pMpi2IeeeSgeSimple32_t;

typedef struct _MPI2_IEEE_SGE_SIMPLE64 {
	U64 Address;
	U32 Length;
	U16 Reserved1;
	U8 Reserved2;
	U8 Flags;
} MPI2_IEEE_SGE_SIMPLE64, *PTR_MPI2_IEEE_SGE_SIMPLE64,
	Mpi2IeeeSgeSimple64_t, *pMpi2IeeeSgeSimple64_t;

typedef union _MPI2_IEEE_SGE_SIMPLE_UNION {
	MPI2_IEEE_SGE_SIMPLE32 Simple32;
	MPI2_IEEE_SGE_SIMPLE64 Simple64;
} MPI2_IEEE_SGE_SIMPLE_UNION,
	*PTR_MPI2_IEEE_SGE_SIMPLE_UNION,
	Mpi2IeeeSgeSimpleUnion_t,
	*pMpi2IeeeSgeSimpleUnion_t;

/****************************************************************************
* IEEE Chain Element structures
****************************************************************************/

/*MPI2_IEEE_SGE_CHAIN32 is for MPI v2.0 products only */
typedef MPI2_IEEE_SGE_SIMPLE32 MPI2_IEEE_SGE_CHAIN32;

/*MPI2_IEEE_SGE_CHAIN64 is for MPI v2.0 products only */
typedef MPI2_IEEE_SGE_SIMPLE64 MPI2_IEEE_SGE_CHAIN64;

typedef union _MPI2_IEEE_SGE_CHAIN_UNION {
	MPI2_IEEE_SGE_CHAIN32 Chain32;
	MPI2_IEEE_SGE_CHAIN64 Chain64;
} MPI2_IEEE_SGE_CHAIN_UNION,
	*PTR_MPI2_IEEE_SGE_CHAIN_UNION,
	Mpi2IeeeSgeChainUnion_t,
	*pMpi2IeeeSgeChainUnion_t;

/*MPI25_IEEE_SGE_CHAIN64 is for MPI v2.5 and later */
typedef struct _MPI25_IEEE_SGE_CHAIN64 {
	U64 Address;
	U32 Length;
	U16 Reserved1;
	U8 NextChainOffset;
	U8 Flags;
} MPI25_IEEE_SGE_CHAIN64,
	*PTR_MPI25_IEEE_SGE_CHAIN64,
	Mpi25IeeeSgeChain64_t,
	*pMpi25IeeeSgeChain64_t;

/****************************************************************************
* All IEEE SGE types union
****************************************************************************/

/*MPI2_IEEE_SGE_UNION is for MPI v2.0 products only */
typedef struct _MPI2_IEEE_SGE_UNION {
	union {
		MPI2_IEEE_SGE_SIMPLE_UNION Simple;
		MPI2_IEEE_SGE_CHAIN_UNION Chain;
	} u;
} MPI2_IEEE_SGE_UNION, *PTR_MPI2_IEEE_SGE_UNION,
	Mpi2IeeeSgeUnion_t, *pMpi2IeeeSgeUnion_t;

/****************************************************************************
* IEEE SGE union for IO SGL's
****************************************************************************/

typedef union _MPI25_SGE_IO_UNION {
	MPI2_IEEE_SGE_SIMPLE64 IeeeSimple;
	MPI25_IEEE_SGE_CHAIN64 IeeeChain;
} MPI25_SGE_IO_UNION, *PTR_MPI25_SGE_IO_UNION,
	Mpi25SGEIOUnion_t, *pMpi25SGEIOUnion_t;

/****************************************************************************
* IEEE SGE field definitions and masks
****************************************************************************/

/*Flags field bit definitions */

#define MPI2_IEEE_SGE_FLAGS_ELEMENT_TYPE_MASK   (0x80)
#define MPI25_IEEE_SGE_FLAGS_END_OF_LIST        (0x40)

#define MPI2_IEEE32_SGE_FLAGS_SHIFT             (24)

#define MPI2_IEEE32_SGE_LENGTH_MASK             (0x00FFFFFF)

/*Element Type */

#define MPI2_IEEE_SGE_FLAGS_SIMPLE_ELEMENT      (0x00)
#define MPI2_IEEE_SGE_FLAGS_CHAIN_ELEMENT       (0x80)

/*Next Segment Format */

#define MPI26_IEEE_SGE_FLAGS_NSF_MASK           (0x1C)
#define MPI26_IEEE_SGE_FLAGS_NSF_MPI_IEEE       (0x00)
#define MPI26_IEEE_SGE_FLAGS_NSF_NVME_PRP       (0x08)
#define MPI26_IEEE_SGE_FLAGS_NSF_NVME_SGL       (0x10)

/*Data Location Address Space */

#define MPI2_IEEE_SGE_FLAGS_ADDR_MASK           (0x03)
#define MPI2_IEEE_SGE_FLAGS_SYSTEM_ADDR         (0x00)
#define MPI2_IEEE_SGE_FLAGS_IOCDDR_ADDR         (0x01)
#define MPI2_IEEE_SGE_FLAGS_IOCPLB_ADDR         (0x02)
#define MPI2_IEEE_SGE_FLAGS_IOCPLBNTA_ADDR      (0x03)
#define MPI2_IEEE_SGE_FLAGS_SYSTEMPLBPCI_ADDR   (0x03)
#define MPI2_IEEE_SGE_FLAGS_SYSTEMPLBCPI_ADDR \
	 (MPI2_IEEE_SGE_FLAGS_SYSTEMPLBPCI_ADDR)
#define MPI26_IEEE_SGE_FLAGS_IOCCTL_ADDR        (0x02)

/****************************************************************************
* IEEE SGE operation Macros
****************************************************************************/

/*SIMPLE FlagsLength manipulations... */
#define MPI2_IEEE32_SGE_SET_FLAGS(f) ((U32)(f) << MPI2_IEEE32_SGE_FLAGS_SHIFT)
#define MPI2_IEEE32_SGE_GET_FLAGS(f) (((f) & ~MPI2_IEEE32_SGE_LENGTH_MASK) \
				 >> MPI2_IEEE32_SGE_FLAGS_SHIFT)
#define MPI2_IEEE32_SGE_LENGTH(f)    ((f) & MPI2_IEEE32_SGE_LENGTH_MASK)

#define MPI2_IEEE32_SGE_SET_FLAGS_LENGTH(f, l) (MPI2_IEEE32_SGE_SET_FLAGS(f) |\
						 MPI2_IEEE32_SGE_LENGTH(l))

#define MPI2_IEEE32_pSGE_GET_FLAGS(psg) \
			MPI2_IEEE32_SGE_GET_FLAGS((psg)->FlagsLength)
#define MPI2_IEEE32_pSGE_GET_LENGTH(psg) \
			MPI2_IEEE32_SGE_LENGTH((psg)->FlagsLength)
#define MPI2_IEEE32_pSGE_SET_FLAGS_LENGTH(psg, f, l) ((psg)->FlagsLength = \
					MPI2_IEEE32_SGE_SET_FLAGS_LENGTH(f, l))

/*CAUTION - The following are READ-MODIFY-WRITE! */
#define MPI2_IEEE32_pSGE_SET_FLAGS(psg, f) ((psg)->FlagsLength |= \
					MPI2_IEEE32_SGE_SET_FLAGS(f))
#define MPI2_IEEE32_pSGE_SET_LENGTH(psg, l) ((psg)->FlagsLength |= \
					MPI2_IEEE32_SGE_LENGTH(l))

/*****************************************************************************
*
*       Fusion-MPT MPI/IEEE Scatter Gather Unions
*
*****************************************************************************/

typedef union _MPI2_SIMPLE_SGE_UNION {
	MPI2_SGE_SIMPLE_UNION MpiSimple;
	MPI2_IEEE_SGE_SIMPLE_UNION IeeeSimple;
} MPI2_SIMPLE_SGE_UNION, *PTR_MPI2_SIMPLE_SGE_UNION,
	Mpi2SimpleSgeUntion_t, *pMpi2SimpleSgeUntion_t;

typedef union _MPI2_SGE_IO_UNION {
	MPI2_SGE_SIMPLE_UNION MpiSimple;
	MPI2_SGE_CHAIN_UNION MpiChain;
	MPI2_IEEE_SGE_SIMPLE_UNION IeeeSimple;
	MPI2_IEEE_SGE_CHAIN_UNION IeeeChain;
} MPI2_SGE_IO_UNION, *PTR_MPI2_SGE_IO_UNION,
	Mpi2SGEIOUnion_t, *pMpi2SGEIOUnion_t;

/****************************************************************************
*
* Values for SGLFlags field, used in many request messages with an SGL
*
****************************************************************************/

/*values for MPI SGL Data Location Address Space subfield */
#define MPI2_SGLFLAGS_ADDRESS_SPACE_MASK            (0x0C)
#define MPI2_SGLFLAGS_SYSTEM_ADDRESS_SPACE          (0x00)
#define MPI2_SGLFLAGS_IOCDDR_ADDRESS_SPACE          (0x04)
#define MPI2_SGLFLAGS_IOCPLB_ADDRESS_SPACE          (0x08)
#define MPI26_SGLFLAGS_IOCPLB_ADDRESS_SPACE         (0x08)
#define MPI2_SGLFLAGS_IOCPLBNTA_ADDRESS_SPACE       (0x0C)
/*values for SGL Type subfield */
#define MPI2_SGLFLAGS_SGL_TYPE_MASK                 (0x03)
#define MPI2_SGLFLAGS_SGL_TYPE_MPI                  (0x00)
#define MPI2_SGLFLAGS_SGL_TYPE_IEEE32               (0x01)
#define MPI2_SGLFLAGS_SGL_TYPE_IEEE64               (0x02)

#endif<|MERGE_RESOLUTION|>--- conflicted
+++ resolved
@@ -9,11 +9,7 @@
  *                 scatter/gather formats.
  * Creation Date:  June 21, 2006
  *
-<<<<<<< HEAD
- * mpi2.h Version:  02.00.42
-=======
  *  mpi2.h Version:  02.00.54
->>>>>>> 24b8d41d
  *
  * NOTE: Names (typedefs, defines, etc.) beginning with an MPI25 or Mpi25
  *       prefix are for use only on MPI v2.5 products, and must not be used
@@ -108,9 +104,6 @@
  * 08-25-15  02.00.40  Bumped MPI2_HEADER_VERSION_UNIT.
  * 12-15-15  02.00.41  Bumped MPI_HEADER_VERSION_UNIT
  * 01-01-16  02.00.42  Bumped MPI_HEADER_VERSION_UNIT
-<<<<<<< HEAD
- * --------------------------------------------------------------------------
-=======
  * 04-05-16  02.00.43  Modified  MPI26_DIAG_BOOT_DEVICE_SELECT defines
  *                     to be unique within first 32 characters.
  *                     Removed AHCI support.
@@ -133,7 +126,6 @@
  * 08-01-19  02.00.56  Bumped MPI2_HEADER_VERSION_UNIT
  * 10-02-19  02.00.57  Bumped MPI2_HEADER_VERSION_UNIT
  *  --------------------------------------------------------------------------
->>>>>>> 24b8d41d
  */
 
 #ifndef MPI2_H
@@ -171,14 +163,9 @@
 					MPI26_VERSION_MINOR)
 #define MPI2_VERSION_02_06		    (0x0206)
 
-<<<<<<< HEAD
-/*Unit and Dev versioning for this MPI header set */
-#define MPI2_HEADER_VERSION_UNIT            (0x2A)
-=======
 
 /* Unit and Dev versioning for this MPI header set */
 #define MPI2_HEADER_VERSION_UNIT            (0x39)
->>>>>>> 24b8d41d
 #define MPI2_HEADER_VERSION_DEV             (0x00)
 #define MPI2_HEADER_VERSION_UNIT_MASK       (0xFF00)
 #define MPI2_HEADER_VERSION_UNIT_SHIFT      (8)
