// SPDX-License-Identifier: GPL-2.0
/*
 * NCR 5380 generic driver routines.  These should make it *trivial*
 * to implement 5380 SCSI drivers under Linux with a non-trantor
 * architecture.
 *
 * Note that these routines also work with NR53c400 family chips.
 *
 * Copyright 1993, Drew Eckhardt
 * Visionary Computing
 * (Unix and Linux consulting and custom programming)
 * drew@colorado.edu
 * +1 (303) 666-5836
 *
 * For more information, please consult
 *
 * NCR 5380 Family
 * SCSI Protocol Controller
 * Databook
 *
 * NCR Microelectronics
 * 1635 Aeroplaza Drive
 * Colorado Springs, CO 80916
 * 1+ (719) 578-3400
 * 1+ (800) 334-5454
 */

/*
 * With contributions from Ray Van Tassle, Ingmar Baumgart,
 * Ronald van Cuijlenborg, Alan Cox and others.
 */

/* Ported to Atari by Roman Hodek and others. */

/* Adapted for the Sun 3 by Sam Creasey. */

/*
 * Design
 *
 * This is a generic 5380 driver.  To use it on a different platform,
 * one simply writes appropriate system specific macros (ie, data
 * transfer - some PC's will use the I/O bus, 68K's must use
 * memory mapped) and drops this file in their 'C' wrapper.
 *
 * As far as command queueing, two queues are maintained for
 * each 5380 in the system - commands that haven't been issued yet,
 * and commands that are currently executing.  This means that an
 * unlimited number of commands may be queued, letting
 * more commands propagate from the higher driver levels giving higher
 * throughput.  Note that both I_T_L and I_T_L_Q nexuses are supported,
 * allowing multiple commands to propagate all the way to a SCSI-II device
 * while a command is already executing.
 *
 *
 * Issues specific to the NCR5380 :
 *
 * When used in a PIO or pseudo-dma mode, the NCR5380 is a braindead
 * piece of hardware that requires you to sit in a loop polling for
 * the REQ signal as long as you are connected.  Some devices are
 * brain dead (ie, many TEXEL CD ROM drives) and won't disconnect
 * while doing long seek operations. [...] These
 * broken devices are the exception rather than the rule and I'd rather
 * spend my time optimizing for the normal case.
 *
 * Architecture :
 *
 * At the heart of the design is a coroutine, NCR5380_main,
 * which is started from a workqueue for each NCR5380 host in the
 * system.  It attempts to establish I_T_L or I_T_L_Q nexuses by
 * removing the commands from the issue queue and calling
 * NCR5380_select() if a nexus is not established.
 *
 * Once a nexus is established, the NCR5380_information_transfer()
 * phase goes through the various phases as instructed by the target.
 * if the target goes into MSG IN and sends a DISCONNECT message,
 * the command structure is placed into the per instance disconnected
 * queue, and NCR5380_main tries to find more work.  If the target is
 * idle for too long, the system will try to sleep.
 *
 * If a command has disconnected, eventually an interrupt will trigger,
 * calling NCR5380_intr()  which will in turn call NCR5380_reselect
 * to reestablish a nexus.  This will run main if necessary.
 *
 * On command termination, the done function will be called as
 * appropriate.
 *
 * SCSI pointers are maintained in the SCp field of SCSI command
 * structures, being initialized after the command is connected
 * in NCR5380_select, and set as appropriate in NCR5380_information_transfer.
 * Note that in violation of the standard, an implicit SAVE POINTERS operation
 * is done, since some BROKEN disks fail to issue an explicit SAVE POINTERS.
 */

/*
 * Using this file :
 * This file a skeleton Linux SCSI driver for the NCR 5380 series
 * of chips.  To use it, you write an architecture specific functions
 * and macros and include this file in your driver.
 *
<<<<<<< HEAD
 * These macros control options :
 * AUTOPROBE_IRQ - if defined, the NCR5380_probe_irq() function will be
 * defined.
 *
 * AUTOSENSE - if defined, REQUEST SENSE will be performed automatically
 * for commands that return with a CHECK CONDITION status.
 *
 * DIFFERENTIAL - if defined, NCR53c81 chips will use external differential
 * transceivers.
 *
 * PSEUDO_DMA - if defined, PSEUDO DMA is used during the data transfer phases.
 *
 * REAL_DMA - if defined, REAL DMA is used during the data transfer phases.
 *
=======
>>>>>>> 24b8d41d
 * These macros MUST be defined :
 *
 * NCR5380_read(register)  - read from the specified register
 *
 * NCR5380_write(register, value) - write to the specific register
 *
 * NCR5380_implementation_fields  - additional fields needed for this
 * specific implementation of the NCR5380
 *
 * Either real DMA *or* pseudo DMA may be implemented
 *
<<<<<<< HEAD
 * NCR5380_dma_write_setup(instance, src, count) - initialize
 * NCR5380_dma_read_setup(instance, dst, count) - initialize
 * NCR5380_dma_residual(instance); - residual count
=======
 * NCR5380_dma_xfer_len   - determine size of DMA/PDMA transfer
 * NCR5380_dma_send_setup - execute DMA/PDMA from memory to 5380
 * NCR5380_dma_recv_setup - execute DMA/PDMA from 5380 to memory
 * NCR5380_dma_residual   - residual byte count
>>>>>>> 24b8d41d
 *
 * The generic driver is initialized by calling NCR5380_init(instance),
 * after setting the appropriate host specific fields and ID.
 */

#ifndef NCR5380_io_delay
#define NCR5380_io_delay(x)
#endif

#ifndef NCR5380_acquire_dma_irq
#define NCR5380_acquire_dma_irq(x)	(1)
#endif

#ifndef NCR5380_release_dma_irq
#define NCR5380_release_dma_irq(x)
#endif

<<<<<<< HEAD
=======
static unsigned int disconnect_mask = ~0;
module_param(disconnect_mask, int, 0444);

>>>>>>> 24b8d41d
static int do_abort(struct Scsi_Host *);
static void do_reset(struct Scsi_Host *);
static void bus_reset_cleanup(struct Scsi_Host *);

/**
 * initialize_SCp - init the scsi pointer field
 * @cmd: command block to set up
 *
 * Set up the internal fields in the SCSI command.
 */

static inline void initialize_SCp(struct scsi_cmnd *cmd)
{
	/*
	 * Initialize the Scsi Pointer field so that all of the commands in the
	 * various queues are valid.
	 */

	if (scsi_bufflen(cmd)) {
		cmd->SCp.buffer = scsi_sglist(cmd);
		cmd->SCp.ptr = sg_virt(cmd->SCp.buffer);
		cmd->SCp.this_residual = cmd->SCp.buffer->length;
	} else {
		cmd->SCp.buffer = NULL;
		cmd->SCp.ptr = NULL;
		cmd->SCp.this_residual = 0;
	}

	cmd->SCp.Status = 0;
	cmd->SCp.Message = 0;
}

static inline void advance_sg_buffer(struct scsi_cmnd *cmd)
{
	struct scatterlist *s = cmd->SCp.buffer;

	if (!cmd->SCp.this_residual && s && !sg_is_last(s)) {
		cmd->SCp.buffer = sg_next(s);
		cmd->SCp.ptr = sg_virt(cmd->SCp.buffer);
		cmd->SCp.this_residual = cmd->SCp.buffer->length;
	}
}

static inline void set_resid_from_SCp(struct scsi_cmnd *cmd)
{
	int resid = cmd->SCp.this_residual;
	struct scatterlist *s = cmd->SCp.buffer;

	if (s)
		while (!sg_is_last(s)) {
			s = sg_next(s);
			resid += s->length;
		}
	scsi_set_resid(cmd, resid);
}

/**
 * NCR5380_poll_politely2 - wait for two chip register values
 * @hostdata: host private data
 * @reg1: 5380 register to poll
 * @bit1: Bitmask to check
 * @val1: Expected value
 * @reg2: Second 5380 register to poll
 * @bit2: Second bitmask to check
 * @val2: Second expected value
 * @wait: Time-out in jiffies
 *
 * Polls the chip in a reasonably efficient manner waiting for an
 * event to occur. After a short quick poll we begin to yield the CPU
 * (if possible). In irq contexts the time-out is arbitrarily limited.
 * Callers may hold locks as long as they are held in irq mode.
 *
 * Returns 0 if either or both event(s) occurred otherwise -ETIMEDOUT.
 */

static int NCR5380_poll_politely2(struct NCR5380_hostdata *hostdata,
                                  unsigned int reg1, u8 bit1, u8 val1,
                                  unsigned int reg2, u8 bit2, u8 val2,
                                  unsigned long wait)
{
	unsigned long n = hostdata->poll_loops;
	unsigned long deadline = jiffies + wait;

	do {
		if ((NCR5380_read(reg1) & bit1) == val1)
			return 0;
		if ((NCR5380_read(reg2) & bit2) == val2)
			return 0;
		cpu_relax();
	} while (n--);

	if (irqs_disabled() || in_interrupt())
		return -ETIMEDOUT;

	/* Repeatedly sleep for 1 ms until deadline */
	while (time_is_after_jiffies(deadline)) {
		schedule_timeout_uninterruptible(1);
		if ((NCR5380_read(reg1) & bit1) == val1)
			return 0;
		if ((NCR5380_read(reg2) & bit2) == val2)
			return 0;
	}

	return -ETIMEDOUT;
}

#if NDEBUG
static struct {
	unsigned char mask;
	const char *name;
} signals[] = {
	{SR_DBP, "PARITY"},
	{SR_RST, "RST"},
	{SR_BSY, "BSY"},
	{SR_REQ, "REQ"},
	{SR_MSG, "MSG"},
	{SR_CD, "CD"},
	{SR_IO, "IO"},
	{SR_SEL, "SEL"},
	{0, NULL}
},
basrs[] = {
	{BASR_END_DMA_TRANSFER, "END OF DMA"},
	{BASR_DRQ, "DRQ"},
	{BASR_PARITY_ERROR, "PARITY ERROR"},
	{BASR_IRQ, "IRQ"},
	{BASR_PHASE_MATCH, "PHASE MATCH"},
	{BASR_BUSY_ERROR, "BUSY ERROR"},
	{BASR_ATN, "ATN"},
	{BASR_ACK, "ACK"},
	{0, NULL}
},
icrs[] = {
	{ICR_ASSERT_RST, "ASSERT RST"},
	{ICR_ARBITRATION_PROGRESS, "ARB. IN PROGRESS"},
	{ICR_ARBITRATION_LOST, "LOST ARB."},
	{ICR_ASSERT_ACK, "ASSERT ACK"},
	{ICR_ASSERT_BSY, "ASSERT BSY"},
	{ICR_ASSERT_SEL, "ASSERT SEL"},
	{ICR_ASSERT_ATN, "ASSERT ATN"},
	{ICR_ASSERT_DATA, "ASSERT DATA"},
	{0, NULL}
},
mrs[] = {
	{MR_BLOCK_DMA_MODE, "BLOCK DMA MODE"},
	{MR_TARGET, "TARGET"},
	{MR_ENABLE_PAR_CHECK, "PARITY CHECK"},
	{MR_ENABLE_PAR_INTR, "PARITY INTR"},
	{MR_ENABLE_EOP_INTR, "EOP INTR"},
	{MR_MONITOR_BSY, "MONITOR BSY"},
	{MR_DMA_MODE, "DMA MODE"},
	{MR_ARBITRATE, "ARBITRATE"},
	{0, NULL}
};

/**
 * NCR5380_print - print scsi bus signals
 * @instance: adapter state to dump
 *
 * Print the SCSI bus signals for debugging purposes
 */

static void NCR5380_print(struct Scsi_Host *instance)
{
	struct NCR5380_hostdata *hostdata = shost_priv(instance);
	unsigned char status, basr, mr, icr, i;

	status = NCR5380_read(STATUS_REG);
	mr = NCR5380_read(MODE_REG);
	icr = NCR5380_read(INITIATOR_COMMAND_REG);
	basr = NCR5380_read(BUS_AND_STATUS_REG);

	printk(KERN_DEBUG "SR =   0x%02x : ", status);
	for (i = 0; signals[i].mask; ++i)
		if (status & signals[i].mask)
			printk(KERN_CONT "%s, ", signals[i].name);
	printk(KERN_CONT "\nBASR = 0x%02x : ", basr);
	for (i = 0; basrs[i].mask; ++i)
		if (basr & basrs[i].mask)
			printk(KERN_CONT "%s, ", basrs[i].name);
	printk(KERN_CONT "\nICR =  0x%02x : ", icr);
	for (i = 0; icrs[i].mask; ++i)
		if (icr & icrs[i].mask)
			printk(KERN_CONT "%s, ", icrs[i].name);
	printk(KERN_CONT "\nMR =   0x%02x : ", mr);
	for (i = 0; mrs[i].mask; ++i)
		if (mr & mrs[i].mask)
			printk(KERN_CONT "%s, ", mrs[i].name);
	printk(KERN_CONT "\n");
}

static struct {
	unsigned char value;
	const char *name;
} phases[] = {
	{PHASE_DATAOUT, "DATAOUT"},
	{PHASE_DATAIN, "DATAIN"},
	{PHASE_CMDOUT, "CMDOUT"},
	{PHASE_STATIN, "STATIN"},
	{PHASE_MSGOUT, "MSGOUT"},
	{PHASE_MSGIN, "MSGIN"},
	{PHASE_UNKNOWN, "UNKNOWN"}
};

/**
 * NCR5380_print_phase - show SCSI phase
 * @instance: adapter to dump
 *
 * Print the current SCSI phase for debugging purposes
 */

static void NCR5380_print_phase(struct Scsi_Host *instance)
{
	struct NCR5380_hostdata *hostdata = shost_priv(instance);
	unsigned char status;
	int i;

	status = NCR5380_read(STATUS_REG);
	if (!(status & SR_REQ))
		shost_printk(KERN_DEBUG, instance, "REQ not asserted, phase unknown.\n");
	else {
		for (i = 0; (phases[i].value != PHASE_UNKNOWN) &&
		     (phases[i].value != (status & PHASE_MASK)); ++i)
			;
		shost_printk(KERN_DEBUG, instance, "phase %s\n", phases[i].name);
	}
}
#endif

<<<<<<< HEAD

static int probe_irq;

/**
 * probe_intr	-	helper for IRQ autoprobe
 * @irq: interrupt number
 * @dev_id: unused
 * @regs: unused
 *
 * Set a flag to indicate the IRQ in question was received. This is
 * used by the IRQ probe code.
 */

static irqreturn_t probe_intr(int irq, void *dev_id)
{
	probe_irq = irq;
	return IRQ_HANDLED;
}

/**
 * NCR5380_probe_irq	-	find the IRQ of an NCR5380
 * @instance: NCR5380 controller
 * @possible: bitmask of ISA IRQ lines
 *
 * Autoprobe for the IRQ line used by the NCR5380 by triggering an IRQ
 * and then looking to see what interrupt actually turned up.
 */

static int __maybe_unused NCR5380_probe_irq(struct Scsi_Host *instance,
						int possible)
{
	struct NCR5380_hostdata *hostdata = shost_priv(instance);
	unsigned long timeout;
	int trying_irqs, i, mask;

	for (trying_irqs = 0, i = 1, mask = 2; i < 16; ++i, mask <<= 1)
		if ((mask & possible) && (request_irq(i, &probe_intr, 0, "NCR-probe", NULL) == 0))
			trying_irqs |= mask;

	timeout = jiffies + msecs_to_jiffies(250);
	probe_irq = NO_IRQ;

	/*
	 * A interrupt is triggered whenever BSY = false, SEL = true
	 * and a bit set in the SELECT_ENABLE_REG is asserted on the
	 * SCSI bus.
	 *
	 * Note that the bus is only driven when the phase control signals
	 * (I/O, C/D, and MSG) match those in the TCR, so we must reset that
	 * to zero.
	 */

	NCR5380_write(TARGET_COMMAND_REG, 0);
	NCR5380_write(SELECT_ENABLE_REG, hostdata->id_mask);
	NCR5380_write(OUTPUT_DATA_REG, hostdata->id_mask);
	NCR5380_write(INITIATOR_COMMAND_REG, ICR_BASE | ICR_ASSERT_DATA | ICR_ASSERT_SEL);

	while (probe_irq == NO_IRQ && time_before(jiffies, timeout))
		schedule_timeout_uninterruptible(1);

	NCR5380_write(SELECT_ENABLE_REG, 0);
	NCR5380_write(INITIATOR_COMMAND_REG, ICR_BASE);

	for (i = 1, mask = 2; i < 16; ++i, mask <<= 1)
		if (trying_irqs & mask)
			free_irq(i, NULL);

	return probe_irq;
}

=======
>>>>>>> 24b8d41d
/**
 * NCR5380_info - report driver and host information
 * @instance: relevant scsi host instance
 *
 * For use as the host template info() handler.
 */

static const char *NCR5380_info(struct Scsi_Host *instance)
{
	struct NCR5380_hostdata *hostdata = shost_priv(instance);

	return hostdata->info;
}

<<<<<<< HEAD
static void prepare_info(struct Scsi_Host *instance)
{
	struct NCR5380_hostdata *hostdata = shost_priv(instance);

	snprintf(hostdata->info, sizeof(hostdata->info),
	         "%s, io_port 0x%lx, n_io_port %d, "
	         "base 0x%lx, irq %d, "
	         "can_queue %d, cmd_per_lun %d, "
	         "sg_tablesize %d, this_id %d, "
	         "flags { %s%s%s}, "
	         "options { %s} ",
	         instance->hostt->name, instance->io_port, instance->n_io_port,
	         instance->base, instance->irq,
	         instance->can_queue, instance->cmd_per_lun,
	         instance->sg_tablesize, instance->this_id,
	         hostdata->flags & FLAG_DMA_FIXUP     ? "DMA_FIXUP "     : "",
	         hostdata->flags & FLAG_NO_PSEUDO_DMA ? "NO_PSEUDO_DMA " : "",
	         hostdata->flags & FLAG_TOSHIBA_DELAY ? "TOSHIBA_DELAY "  : "",
#ifdef DIFFERENTIAL
	         "DIFFERENTIAL "
#endif
#ifdef PARITY
	         "PARITY "
#endif
	         "");
}

=======
>>>>>>> 24b8d41d
/**
 * NCR5380_init - initialise an NCR5380
 * @instance: adapter to configure
 * @flags: control flags
 *
 * Initializes *instance and corresponding 5380 chip,
 * with flags OR'd into the initial flags value.
 *
 * Notes : I assume that the host, hostno, and id bits have been
 * set correctly. I don't care about the irq and other fields.
 *
 * Returns 0 for success
 */

static int NCR5380_init(struct Scsi_Host *instance, int flags)
{
	struct NCR5380_hostdata *hostdata = shost_priv(instance);
	int i;
	unsigned long deadline;
	unsigned long accesses_per_ms;

	instance->max_lun = 7;

	instance->max_lun = 7;

	hostdata->host = instance;
	hostdata->id_mask = 1 << instance->this_id;
	hostdata->id_higher_mask = 0;
	for (i = hostdata->id_mask; i <= 0x80; i <<= 1)
		if (i > hostdata->id_mask)
			hostdata->id_higher_mask |= i;
	for (i = 0; i < 8; ++i)
		hostdata->busy[i] = 0;
	hostdata->dma_len = 0;

	spin_lock_init(&hostdata->lock);
	hostdata->connected = NULL;
	hostdata->sensing = NULL;
	INIT_LIST_HEAD(&hostdata->autosense);
	INIT_LIST_HEAD(&hostdata->unissued);
	INIT_LIST_HEAD(&hostdata->disconnected);

	hostdata->flags = flags;

	INIT_WORK(&hostdata->main_task, NCR5380_main);
	hostdata->work_q = alloc_workqueue("ncr5380_%d",
	                        WQ_UNBOUND | WQ_MEM_RECLAIM,
	                        1, instance->host_no);
	if (!hostdata->work_q)
		return -ENOMEM;

	snprintf(hostdata->info, sizeof(hostdata->info),
		"%s, irq %d, io_port 0x%lx, base 0x%lx, can_queue %d, cmd_per_lun %d, sg_tablesize %d, this_id %d, flags { %s%s%s}",
		instance->hostt->name, instance->irq, hostdata->io_port,
		hostdata->base, instance->can_queue, instance->cmd_per_lun,
		instance->sg_tablesize, instance->this_id,
		hostdata->flags & FLAG_DMA_FIXUP     ? "DMA_FIXUP "     : "",
		hostdata->flags & FLAG_NO_PSEUDO_DMA ? "NO_PSEUDO_DMA " : "",
		hostdata->flags & FLAG_TOSHIBA_DELAY ? "TOSHIBA_DELAY " : "");

	NCR5380_write(INITIATOR_COMMAND_REG, ICR_BASE);
	NCR5380_write(MODE_REG, MR_BASE);
	NCR5380_write(TARGET_COMMAND_REG, 0);
	NCR5380_write(SELECT_ENABLE_REG, 0);

	/* Calibrate register polling loop */
	i = 0;
	deadline = jiffies + 1;
	do {
		cpu_relax();
	} while (time_is_after_jiffies(deadline));
	deadline += msecs_to_jiffies(256);
	do {
		NCR5380_read(STATUS_REG);
		++i;
		cpu_relax();
	} while (time_is_after_jiffies(deadline));
	accesses_per_ms = i / 256;
	hostdata->poll_loops = NCR5380_REG_POLL_TIME * accesses_per_ms / 2;

	return 0;
}

/**
 * NCR5380_maybe_reset_bus - Detect and correct bus wedge problems.
 * @instance: adapter to check
 *
 * If the system crashed, it may have crashed with a connected target and
 * the SCSI bus busy. Check for BUS FREE phase. If not, try to abort the
 * currently established nexus, which we know nothing about. Failing that
 * do a bus reset.
 *
 * Note that a bus reset will cause the chip to assert IRQ.
 *
 * Returns 0 if successful, otherwise -ENXIO.
 */

static int NCR5380_maybe_reset_bus(struct Scsi_Host *instance)
{
	struct NCR5380_hostdata *hostdata = shost_priv(instance);
	int pass;

	for (pass = 1; (NCR5380_read(STATUS_REG) & SR_BSY) && pass <= 6; ++pass) {
		switch (pass) {
		case 1:
		case 3:
		case 5:
			shost_printk(KERN_ERR, instance, "SCSI bus busy, waiting up to five seconds\n");
			NCR5380_poll_politely(hostdata,
			                      STATUS_REG, SR_BSY, 0, 5 * HZ);
			break;
		case 2:
			shost_printk(KERN_ERR, instance, "bus busy, attempting abort\n");
			do_abort(instance);
			break;
		case 4:
			shost_printk(KERN_ERR, instance, "bus busy, attempting reset\n");
			do_reset(instance);
			/* Wait after a reset; the SCSI standard calls for
			 * 250ms, we wait 500ms to be on the safe side.
			 * But some Toshiba CD-ROMs need ten times that.
			 */
			if (hostdata->flags & FLAG_TOSHIBA_DELAY)
				msleep(2500);
			else
				msleep(500);
			break;
		case 6:
			shost_printk(KERN_ERR, instance, "bus locked solid\n");
			return -ENXIO;
		}
	}
	return 0;
}

/**
 * NCR5380_exit - remove an NCR5380
 * @instance: adapter to remove
 *
 * Assumes that no more work can be queued (e.g. by NCR5380_intr).
 */

static void NCR5380_exit(struct Scsi_Host *instance)
{
	struct NCR5380_hostdata *hostdata = shost_priv(instance);

	cancel_work_sync(&hostdata->main_task);
	destroy_workqueue(hostdata->work_q);
}

/**
 * complete_cmd - finish processing a command and return it to the SCSI ML
 * @instance: the host instance
 * @cmd: command to complete
 */

static void complete_cmd(struct Scsi_Host *instance,
                         struct scsi_cmnd *cmd)
{
	struct NCR5380_hostdata *hostdata = shost_priv(instance);

	dsprintk(NDEBUG_QUEUES, instance, "complete_cmd: cmd %p\n", cmd);

	if (hostdata->sensing == cmd) {
		/* Autosense processing ends here */
		if (status_byte(cmd->result) != GOOD) {
			scsi_eh_restore_cmnd(cmd, &hostdata->ses);
		} else {
			scsi_eh_restore_cmnd(cmd, &hostdata->ses);
			set_driver_byte(cmd, DRIVER_SENSE);
		}
		hostdata->sensing = NULL;
	}

	cmd->scsi_done(cmd);
}

/**
 * NCR5380_queue_command - queue a command
 * @instance: the relevant SCSI adapter
 * @cmd: SCSI command
 *
 * cmd is added to the per-instance issue queue, with minor
 * twiddling done to the host specific fields of cmd.  If the
 * main coroutine is not running, it is restarted.
 */

static int NCR5380_queue_command(struct Scsi_Host *instance,
                                 struct scsi_cmnd *cmd)
{
	struct NCR5380_hostdata *hostdata = shost_priv(instance);
	struct NCR5380_cmd *ncmd = scsi_cmd_priv(cmd);
	unsigned long flags;

#if (NDEBUG & NDEBUG_NO_WRITE)
	switch (cmd->cmnd[0]) {
	case WRITE_6:
	case WRITE_10:
		shost_printk(KERN_DEBUG, instance, "WRITE attempted with NDEBUG_NO_WRITE set\n");
		cmd->result = (DID_ERROR << 16);
		cmd->scsi_done(cmd);
		return 0;
	}
#endif /* (NDEBUG & NDEBUG_NO_WRITE) */

	cmd->result = 0;

	if (!NCR5380_acquire_dma_irq(instance))
		return SCSI_MLQUEUE_HOST_BUSY;

	spin_lock_irqsave(&hostdata->lock, flags);

	/*
	 * Insert the cmd into the issue queue. Note that REQUEST SENSE
	 * commands are added to the head of the queue since any command will
	 * clear the contingent allegiance condition that exists and the
	 * sense data is only guaranteed to be valid while the condition exists.
	 */

	if (cmd->cmnd[0] == REQUEST_SENSE)
		list_add(&ncmd->list, &hostdata->unissued);
	else
		list_add_tail(&ncmd->list, &hostdata->unissued);

	spin_unlock_irqrestore(&hostdata->lock, flags);

	dsprintk(NDEBUG_QUEUES, instance, "command %p added to %s of queue\n",
	         cmd, (cmd->cmnd[0] == REQUEST_SENSE) ? "head" : "tail");

	/* Kick off command processing */
	queue_work(hostdata->work_q, &hostdata->main_task);
	return 0;
}

static inline void maybe_release_dma_irq(struct Scsi_Host *instance)
{
	struct NCR5380_hostdata *hostdata = shost_priv(instance);

	/* Caller does the locking needed to set & test these data atomically */
	if (list_empty(&hostdata->disconnected) &&
	    list_empty(&hostdata->unissued) &&
	    list_empty(&hostdata->autosense) &&
	    !hostdata->connected &&
<<<<<<< HEAD
	    !hostdata->selecting)
		NCR5380_release_dma_irq(instance);
=======
	    !hostdata->selecting) {
		NCR5380_release_dma_irq(instance);
	}
>>>>>>> 24b8d41d
}

/**
 * dequeue_next_cmd - dequeue a command for processing
 * @instance: the scsi host instance
 *
 * Priority is given to commands on the autosense queue. These commands
 * need autosense because of a CHECK CONDITION result.
 *
 * Returns a command pointer if a command is found for a target that is
 * not already busy. Otherwise returns NULL.
 */

static struct scsi_cmnd *dequeue_next_cmd(struct Scsi_Host *instance)
{
	struct NCR5380_hostdata *hostdata = shost_priv(instance);
	struct NCR5380_cmd *ncmd;
	struct scsi_cmnd *cmd;

	if (hostdata->sensing || list_empty(&hostdata->autosense)) {
		list_for_each_entry(ncmd, &hostdata->unissued, list) {
			cmd = NCR5380_to_scmd(ncmd);
			dsprintk(NDEBUG_QUEUES, instance, "dequeue: cmd=%p target=%d busy=0x%02x lun=%llu\n",
			         cmd, scmd_id(cmd), hostdata->busy[scmd_id(cmd)], cmd->device->lun);

			if (!(hostdata->busy[scmd_id(cmd)] & (1 << cmd->device->lun))) {
				list_del(&ncmd->list);
				dsprintk(NDEBUG_QUEUES, instance,
				         "dequeue: removed %p from issue queue\n", cmd);
				return cmd;
			}
		}
	} else {
		/* Autosense processing begins here */
		ncmd = list_first_entry(&hostdata->autosense,
		                        struct NCR5380_cmd, list);
		list_del(&ncmd->list);
		cmd = NCR5380_to_scmd(ncmd);
		dsprintk(NDEBUG_QUEUES, instance,
		         "dequeue: removed %p from autosense queue\n", cmd);
		scsi_eh_prep_cmnd(cmd, &hostdata->ses, NULL, 0, ~0);
		hostdata->sensing = cmd;
		return cmd;
	}
	return NULL;
}

static void requeue_cmd(struct Scsi_Host *instance, struct scsi_cmnd *cmd)
{
	struct NCR5380_hostdata *hostdata = shost_priv(instance);
	struct NCR5380_cmd *ncmd = scsi_cmd_priv(cmd);

	if (hostdata->sensing == cmd) {
		scsi_eh_restore_cmnd(cmd, &hostdata->ses);
		list_add(&ncmd->list, &hostdata->autosense);
		hostdata->sensing = NULL;
	} else
		list_add(&ncmd->list, &hostdata->unissued);
}

/**
 * NCR5380_main - NCR state machines
 *
 * NCR5380_main is a coroutine that runs as long as more work can
 * be done on the NCR5380 host adapters in a system.  Both
 * NCR5380_queue_command() and NCR5380_intr() will try to start it
 * in case it is not running.
 */

static void NCR5380_main(struct work_struct *work)
{
	struct NCR5380_hostdata *hostdata =
		container_of(work, struct NCR5380_hostdata, main_task);
	struct Scsi_Host *instance = hostdata->host;
	int done;

	do {
		done = 1;

		spin_lock_irq(&hostdata->lock);
		while (!hostdata->connected && !hostdata->selecting) {
			struct scsi_cmnd *cmd = dequeue_next_cmd(instance);

			if (!cmd)
				break;

			dsprintk(NDEBUG_MAIN, instance, "main: dequeued %p\n", cmd);

			/*
			 * Attempt to establish an I_T_L nexus here.
			 * On success, instance->hostdata->connected is set.
			 * On failure, we must add the command back to the
			 * issue queue so we can keep trying.
			 */
			/*
			 * REQUEST SENSE commands are issued without tagged
			 * queueing, even on SCSI-II devices because the
			 * contingent allegiance condition exists for the
			 * entire unit.
			 */

			if (!NCR5380_select(instance, cmd)) {
				dsprintk(NDEBUG_MAIN, instance, "main: select complete\n");
				maybe_release_dma_irq(instance);
			} else {
				dsprintk(NDEBUG_MAIN | NDEBUG_QUEUES, instance,
				         "main: select failed, returning %p to queue\n", cmd);
				requeue_cmd(instance, cmd);
			}
		}
		if (hostdata->connected && !hostdata->dma_len) {
			dsprintk(NDEBUG_MAIN, instance, "main: performing information transfer\n");
			NCR5380_information_transfer(instance);
			done = 0;
		}
		if (!hostdata->connected)
			NCR5380_write(SELECT_ENABLE_REG, hostdata->id_mask);
		spin_unlock_irq(&hostdata->lock);
		if (!done)
			cond_resched();
	} while (!done);
}

/*
 * NCR5380_dma_complete - finish DMA transfer
 * @instance: the scsi host instance
 *
 * Called by the interrupt handler when DMA finishes or a phase
 * mismatch occurs (which would end the DMA transfer).
 */

static void NCR5380_dma_complete(struct Scsi_Host *instance)
{
	struct NCR5380_hostdata *hostdata = shost_priv(instance);
	int transferred;
	unsigned char **data;
	int *count;
	int saved_data = 0, overrun = 0;
	unsigned char p;

	if (hostdata->read_overruns) {
		p = hostdata->connected->SCp.phase;
		if (p & SR_IO) {
			udelay(10);
			if ((NCR5380_read(BUS_AND_STATUS_REG) &
			     (BASR_PHASE_MATCH | BASR_ACK)) ==
			    (BASR_PHASE_MATCH | BASR_ACK)) {
				saved_data = NCR5380_read(INPUT_DATA_REG);
				overrun = 1;
				dsprintk(NDEBUG_DMA, instance, "read overrun handled\n");
			}
		}
	}

#ifdef CONFIG_SUN3
	if ((sun3scsi_dma_finish(rq_data_dir(hostdata->connected->request)))) {
		pr_err("scsi%d: overrun in UDC counter -- not prepared to deal with this!\n",
		       instance->host_no);
		BUG();
	}

	if ((NCR5380_read(BUS_AND_STATUS_REG) & (BASR_PHASE_MATCH | BASR_ACK)) ==
	    (BASR_PHASE_MATCH | BASR_ACK)) {
		pr_err("scsi%d: BASR %02x\n", instance->host_no,
		       NCR5380_read(BUS_AND_STATUS_REG));
		pr_err("scsi%d: bus stuck in data phase -- probably a single byte overrun!\n",
		       instance->host_no);
		BUG();
	}
#endif

	NCR5380_write(MODE_REG, MR_BASE);
	NCR5380_write(INITIATOR_COMMAND_REG, ICR_BASE);
	NCR5380_read(RESET_PARITY_INTERRUPT_REG);

<<<<<<< HEAD
	transferred = hostdata->dma_len - NCR5380_dma_residual(instance);
=======
	transferred = hostdata->dma_len - NCR5380_dma_residual(hostdata);
>>>>>>> 24b8d41d
	hostdata->dma_len = 0;

	data = (unsigned char **)&hostdata->connected->SCp.ptr;
	count = &hostdata->connected->SCp.this_residual;
	*data += transferred;
	*count -= transferred;

	if (hostdata->read_overruns) {
		int cnt, toPIO;

		if ((NCR5380_read(STATUS_REG) & PHASE_MASK) == p && (p & SR_IO)) {
			cnt = toPIO = hostdata->read_overruns;
			if (overrun) {
				dsprintk(NDEBUG_DMA, instance,
				         "Got an input overrun, using saved byte\n");
				*(*data)++ = saved_data;
				(*count)--;
				cnt--;
				toPIO--;
			}
			if (toPIO > 0) {
				dsprintk(NDEBUG_DMA, instance,
				         "Doing %d byte PIO to 0x%p\n", cnt, *data);
				NCR5380_transfer_pio(instance, &p, &cnt, data);
				*count -= toPIO - cnt;
			}
		}
	}
}

/**
 * NCR5380_intr - generic NCR5380 irq handler
 * @irq: interrupt number
 * @dev_id: device info
 *
 * Handle interrupts, reestablishing I_T_L or I_T_L_Q nexuses
 * from the disconnected queue, and restarting NCR5380_main()
 * as required.
 *
 * The chip can assert IRQ in any of six different conditions. The IRQ flag
 * is then cleared by reading the Reset Parity/Interrupt Register (RPIR).
 * Three of these six conditions are latched in the Bus and Status Register:
 * - End of DMA (cleared by ending DMA Mode)
 * - Parity error (cleared by reading RPIR)
 * - Loss of BSY (cleared by reading RPIR)
 * Two conditions have flag bits that are not latched:
 * - Bus phase mismatch (non-maskable in DMA Mode, cleared by ending DMA Mode)
 * - Bus reset (non-maskable)
 * The remaining condition has no flag bit at all:
 * - Selection/reselection
 *
 * Hence, establishing the cause(s) of any interrupt is partly guesswork.
 * In "The DP8490 and DP5380 Comparison Guide", National Semiconductor
 * claimed that "the design of the [DP8490] interrupt logic ensures
 * interrupts will not be lost (they can be on the DP5380)."
 * The L5380/53C80 datasheet from LOGIC Devices has more details.
 *
 * Checking for bus reset by reading RST is futile because of interrupt
 * latency, but a bus reset will reset chip logic. Checking for parity error
 * is unnecessary because that interrupt is never enabled. A Loss of BSY
 * condition will clear DMA Mode. We can tell when this occurs because the
 * the Busy Monitor interrupt is enabled together with DMA Mode.
 */

static irqreturn_t __maybe_unused NCR5380_intr(int irq, void *dev_id)
{
	struct Scsi_Host *instance = dev_id;
	struct NCR5380_hostdata *hostdata = shost_priv(instance);
	int handled = 0;
	unsigned char basr;
	unsigned long flags;

	spin_lock_irqsave(&hostdata->lock, flags);

	basr = NCR5380_read(BUS_AND_STATUS_REG);
	if (basr & BASR_IRQ) {
		unsigned char mr = NCR5380_read(MODE_REG);
		unsigned char sr = NCR5380_read(STATUS_REG);

		dsprintk(NDEBUG_INTR, instance, "IRQ %d, BASR 0x%02x, SR 0x%02x, MR 0x%02x\n",
		         irq, basr, sr, mr);

		if ((mr & MR_DMA_MODE) || (mr & MR_MONITOR_BSY)) {
			/* Probably End of DMA, Phase Mismatch or Loss of BSY.
			 * We ack IRQ after clearing Mode Register. Workarounds
			 * for End of DMA errata need to happen in DMA Mode.
			 */

			dsprintk(NDEBUG_INTR, instance, "interrupt in DMA mode\n");

			if (hostdata->connected) {
				NCR5380_dma_complete(instance);
				queue_work(hostdata->work_q, &hostdata->main_task);
			} else {
				NCR5380_write(MODE_REG, MR_BASE);
				NCR5380_read(RESET_PARITY_INTERRUPT_REG);
			}
		} else if ((NCR5380_read(CURRENT_SCSI_DATA_REG) & hostdata->id_mask) &&
		    (sr & (SR_SEL | SR_IO | SR_BSY | SR_RST)) == (SR_SEL | SR_IO)) {
			/* Probably reselected */
			NCR5380_write(SELECT_ENABLE_REG, 0);
			NCR5380_read(RESET_PARITY_INTERRUPT_REG);

			dsprintk(NDEBUG_INTR, instance, "interrupt with SEL and IO\n");

			if (!hostdata->connected) {
				NCR5380_reselect(instance);
				queue_work(hostdata->work_q, &hostdata->main_task);
			}
			if (!hostdata->connected)
				NCR5380_write(SELECT_ENABLE_REG, hostdata->id_mask);
		} else {
			/* Probably Bus Reset */
			NCR5380_read(RESET_PARITY_INTERRUPT_REG);

<<<<<<< HEAD
			dsprintk(NDEBUG_INTR, instance, "unknown interrupt\n");
=======
			if (sr & SR_RST) {
				/* Certainly Bus Reset */
				shost_printk(KERN_WARNING, instance,
					     "bus reset interrupt\n");
				bus_reset_cleanup(instance);
			} else {
				dsprintk(NDEBUG_INTR, instance, "unknown interrupt\n");
			}
>>>>>>> 24b8d41d
#ifdef SUN3_SCSI_VME
			dregs->csr |= CSR_DMA_ENABLE;
#endif
		}
		handled = 1;
	} else {
<<<<<<< HEAD
		shost_printk(KERN_NOTICE, instance, "interrupt without IRQ bit\n");
=======
		dsprintk(NDEBUG_INTR, instance, "interrupt without IRQ bit\n");
>>>>>>> 24b8d41d
#ifdef SUN3_SCSI_VME
		dregs->csr |= CSR_DMA_ENABLE;
#endif
	}

	spin_unlock_irqrestore(&hostdata->lock, flags);

	return IRQ_RETVAL(handled);
}

<<<<<<< HEAD
/*
 * Function : int NCR5380_select(struct Scsi_Host *instance,
 * struct scsi_cmnd *cmd)
 *
 * Purpose : establishes I_T_L or I_T_L_Q nexus for new or existing command,
 * including ARBITRATION, SELECTION, and initial message out for
 * IDENTIFY and queue messages.
=======
/**
 * NCR5380_select - attempt arbitration and selection for a given command
 * @instance: the Scsi_Host instance
 * @cmd: the scsi_cmnd to execute
>>>>>>> 24b8d41d
 *
 * This routine establishes an I_T_L nexus for a SCSI command. This involves
 * ARBITRATION, SELECTION and MESSAGE OUT phases and an IDENTIFY message.
 *
 * Returns true if the operation should be retried.
 * Returns false if it should not be retried.
 *
 * Side effects :
 * If bus busy, arbitration failed, etc, NCR5380_select() will exit
 * with registers as they should have been on entry - ie
 * SELECT_ENABLE will be set appropriately, the NCR5380
 * will cease to drive any SCSI bus signals.
 *
 * If successful : the I_T_L nexus will be established, and
 * hostdata->connected will be set to cmd.
 * SELECT interrupt will be disabled.
 *
 * If failed (no target) : cmd->scsi_done() will be called, and the
 * cmd->result host byte set to DID_BAD_TARGET.
 */

static bool NCR5380_select(struct Scsi_Host *instance, struct scsi_cmnd *cmd)
	__releases(&hostdata->lock) __acquires(&hostdata->lock)
{
	struct NCR5380_hostdata *hostdata = shost_priv(instance);
	unsigned char tmp[3], phase;
	unsigned char *data;
	int len;
	int err;
	bool ret = true;
	bool can_disconnect = instance->irq != NO_IRQ &&
			      cmd->cmnd[0] != REQUEST_SENSE &&
			      (disconnect_mask & BIT(scmd_id(cmd)));

	NCR5380_dprint(NDEBUG_ARBITRATION, instance);
	dsprintk(NDEBUG_ARBITRATION, instance, "starting arbitration, id = %d\n",
	         instance->this_id);

	/*
	 * Arbitration and selection phases are slow and involve dropping the
	 * lock, so we have to watch out for EH. An exception handler may
	 * change 'selecting' to NULL. This function will then return false
	 * so that the caller will forget about 'cmd'. (During information
	 * transfer phases, EH may change 'connected' to NULL.)
	 */
	hostdata->selecting = cmd;

	/*
	 * Set the phase bits to 0, otherwise the NCR5380 won't drive the
	 * data bus during SELECTION.
	 */

	NCR5380_write(TARGET_COMMAND_REG, 0);

	/*
	 * Start arbitration.
	 */

	NCR5380_write(OUTPUT_DATA_REG, hostdata->id_mask);
	NCR5380_write(MODE_REG, MR_ARBITRATE);

	/* The chip now waits for BUS FREE phase. Then after the 800 ns
	 * Bus Free Delay, arbitration will begin.
	 */

	spin_unlock_irq(&hostdata->lock);
	err = NCR5380_poll_politely2(hostdata, MODE_REG, MR_ARBITRATE, 0,
	                INITIATOR_COMMAND_REG, ICR_ARBITRATION_PROGRESS,
	                                       ICR_ARBITRATION_PROGRESS, HZ);
	spin_lock_irq(&hostdata->lock);
	if (!(NCR5380_read(MODE_REG) & MR_ARBITRATE)) {
		/* Reselection interrupt */
		goto out;
	}
	if (!hostdata->selecting) {
		/* Command was aborted */
		NCR5380_write(MODE_REG, MR_BASE);
		return false;
	}
	if (err < 0) {
		NCR5380_write(MODE_REG, MR_BASE);
		shost_printk(KERN_ERR, instance,
		             "select: arbitration timeout\n");
		goto out;
	}
	spin_unlock_irq(&hostdata->lock);

	/* The SCSI-2 arbitration delay is 2.4 us */
	udelay(3);

	/* Check for lost arbitration */
	if ((NCR5380_read(INITIATOR_COMMAND_REG) & ICR_ARBITRATION_LOST) ||
	    (NCR5380_read(CURRENT_SCSI_DATA_REG) & hostdata->id_higher_mask) ||
	    (NCR5380_read(INITIATOR_COMMAND_REG) & ICR_ARBITRATION_LOST)) {
		NCR5380_write(MODE_REG, MR_BASE);
		dsprintk(NDEBUG_ARBITRATION, instance, "lost arbitration, deasserting MR_ARBITRATE\n");
		spin_lock_irq(&hostdata->lock);
		goto out;
	}

	/* After/during arbitration, BSY should be asserted.
	 * IBM DPES-31080 Version S31Q works now
	 * Tnx to Thomas_Roesch@m2.maus.de for finding this! (Roman)
	 */
	NCR5380_write(INITIATOR_COMMAND_REG,
		      ICR_BASE | ICR_ASSERT_SEL | ICR_ASSERT_BSY);

	/*
	 * Again, bus clear + bus settle time is 1.2us, however, this is
	 * a minimum so we'll udelay ceil(1.2)
	 */

	if (hostdata->flags & FLAG_TOSHIBA_DELAY)
		udelay(15);
	else
		udelay(2);

	spin_lock_irq(&hostdata->lock);

	/* NCR5380_reselect() clears MODE_REG after a reselection interrupt */
	if (!(NCR5380_read(MODE_REG) & MR_ARBITRATE))
		goto out;

	if (!hostdata->selecting) {
		NCR5380_write(MODE_REG, MR_BASE);
		NCR5380_write(INITIATOR_COMMAND_REG, ICR_BASE);
		return false;
	}

	dsprintk(NDEBUG_ARBITRATION, instance, "won arbitration\n");

	/*
	 * Now that we have won arbitration, start Selection process, asserting
	 * the host and target ID's on the SCSI bus.
	 */

	NCR5380_write(OUTPUT_DATA_REG, hostdata->id_mask | (1 << scmd_id(cmd)));

	/*
	 * Raise ATN while SEL is true before BSY goes false from arbitration,
	 * since this is the only way to guarantee that we'll get a MESSAGE OUT
	 * phase immediately after selection.
	 */

	NCR5380_write(INITIATOR_COMMAND_REG, ICR_BASE | ICR_ASSERT_BSY |
	              ICR_ASSERT_DATA | ICR_ASSERT_ATN | ICR_ASSERT_SEL);
	NCR5380_write(MODE_REG, MR_BASE);

	/*
	 * Reselect interrupts must be turned off prior to the dropping of BSY,
	 * otherwise we will trigger an interrupt.
	 */
	NCR5380_write(SELECT_ENABLE_REG, 0);

	spin_unlock_irq(&hostdata->lock);

	/*
	 * The initiator shall then wait at least two deskew delays and release
	 * the BSY signal.
	 */
	udelay(1);        /* wingel -- wait two bus deskew delay >2*45ns */

	/* Reset BSY */
	NCR5380_write(INITIATOR_COMMAND_REG, ICR_BASE | ICR_ASSERT_DATA |
	              ICR_ASSERT_ATN | ICR_ASSERT_SEL);

	/*
	 * Something weird happens when we cease to drive BSY - looks
	 * like the board/chip is letting us do another read before the
	 * appropriate propagation delay has expired, and we're confusing
	 * a BSY signal from ourselves as the target's response to SELECTION.
	 *
	 * A small delay (the 'C++' frontend breaks the pipeline with an
	 * unnecessary jump, making it work on my 386-33/Trantor T128, the
	 * tighter 'C' code breaks and requires this) solves the problem -
	 * the 1 us delay is arbitrary, and only used because this delay will
	 * be the same on other platforms and since it works here, it should
	 * work there.
	 *
	 * wingel suggests that this could be due to failing to wait
	 * one deskew delay.
	 */

	udelay(1);

	dsprintk(NDEBUG_SELECTION, instance, "selecting target %d\n", scmd_id(cmd));

	/*
	 * The SCSI specification calls for a 250 ms timeout for the actual
	 * selection.
	 */

	err = NCR5380_poll_politely(hostdata, STATUS_REG, SR_BSY, SR_BSY,
	                            msecs_to_jiffies(250));

	if ((NCR5380_read(STATUS_REG) & (SR_SEL | SR_IO)) == (SR_SEL | SR_IO)) {
		spin_lock_irq(&hostdata->lock);
		NCR5380_write(INITIATOR_COMMAND_REG, ICR_BASE);
		NCR5380_reselect(instance);
		shost_printk(KERN_ERR, instance, "reselection after won arbitration?\n");
		goto out;
	}

	if (err < 0) {
		spin_lock_irq(&hostdata->lock);
		NCR5380_write(INITIATOR_COMMAND_REG, ICR_BASE);

		/* Can't touch cmd if it has been reclaimed by the scsi ML */
		if (!hostdata->selecting)
			return false;

		cmd->result = DID_BAD_TARGET << 16;
		complete_cmd(instance, cmd);
		dsprintk(NDEBUG_SELECTION, instance,
			"target did not respond within 250ms\n");
		ret = false;
		goto out;
	}

	/*
	 * No less than two deskew delays after the initiator detects the
	 * BSY signal is true, it shall release the SEL signal and may
	 * change the DATA BUS.                                     -wingel
	 */

	udelay(1);

	NCR5380_write(INITIATOR_COMMAND_REG, ICR_BASE | ICR_ASSERT_ATN);

	/*
	 * Since we followed the SCSI spec, and raised ATN while SEL
	 * was true but before BSY was false during selection, the information
	 * transfer phase should be a MESSAGE OUT phase so that we can send the
	 * IDENTIFY message.
	 */

	/* Wait for start of REQ/ACK handshake */

	err = NCR5380_poll_politely(hostdata, STATUS_REG, SR_REQ, SR_REQ, HZ);
	spin_lock_irq(&hostdata->lock);
	if (err < 0) {
		shost_printk(KERN_ERR, instance, "select: REQ timeout\n");
		NCR5380_write(INITIATOR_COMMAND_REG, ICR_BASE);
		goto out;
	}
	if (!hostdata->selecting) {
		do_abort(instance);
		return false;
	}

	dsprintk(NDEBUG_SELECTION, instance, "target %d selected, going into MESSAGE OUT phase.\n",
	         scmd_id(cmd));
	tmp[0] = IDENTIFY(can_disconnect, cmd->device->lun);

	len = 1;
	data = tmp;
	phase = PHASE_MSGOUT;
	NCR5380_transfer_pio(instance, &phase, &len, &data);
	if (len) {
		NCR5380_write(INITIATOR_COMMAND_REG, ICR_BASE);
		cmd->result = DID_ERROR << 16;
		complete_cmd(instance, cmd);
		dsprintk(NDEBUG_SELECTION, instance, "IDENTIFY message transfer failed\n");
		ret = false;
		goto out;
	}

	dsprintk(NDEBUG_SELECTION, instance, "nexus established.\n");

	hostdata->connected = cmd;
	hostdata->busy[cmd->device->id] |= 1 << cmd->device->lun;

#ifdef SUN3_SCSI_VME
	dregs->csr |= CSR_INTR;
#endif

	initialize_SCp(cmd);

	ret = false;

out:
	if (!hostdata->selecting)
		return false;
	hostdata->selecting = NULL;
	return ret;
}

/*
 * Function : int NCR5380_transfer_pio (struct Scsi_Host *instance,
 * unsigned char *phase, int *count, unsigned char **data)
 *
 * Purpose : transfers data in given phase using polled I/O
 *
 * Inputs : instance - instance of driver, *phase - pointer to
 * what phase is expected, *count - pointer to number of
 * bytes to transfer, **data - pointer to data pointer.
 *
 * Returns : -1 when different phase is entered without transferring
 * maximum number of bytes, 0 if all bytes are transferred or exit
 * is in same phase.
 *
 * Also, *phase, *count, *data are modified in place.
 *
 * XXX Note : handling for bus free may be useful.
 */

/*
 * Note : this code is not as quick as it could be, however it
 * IS 100% reliable, and for the actual data transfer where speed
 * counts, we will always do a pseudo DMA or DMA transfer.
 */

static int NCR5380_transfer_pio(struct Scsi_Host *instance,
				unsigned char *phase, int *count,
				unsigned char **data)
{
	struct NCR5380_hostdata *hostdata = shost_priv(instance);
	unsigned char p = *phase, tmp;
	int c = *count;
	unsigned char *d = *data;

	/*
	 * The NCR5380 chip will only drive the SCSI bus when the
	 * phase specified in the appropriate bits of the TARGET COMMAND
	 * REGISTER match the STATUS REGISTER
	 */

	NCR5380_write(TARGET_COMMAND_REG, PHASE_SR_TO_TCR(p));

	do {
		/*
		 * Wait for assertion of REQ, after which the phase bits will be
		 * valid
		 */

		if (NCR5380_poll_politely(hostdata, STATUS_REG, SR_REQ, SR_REQ, HZ) < 0)
			break;

		dsprintk(NDEBUG_HANDSHAKE, instance, "REQ asserted\n");

		/* Check for phase mismatch */
		if ((NCR5380_read(STATUS_REG) & PHASE_MASK) != p) {
			dsprintk(NDEBUG_PIO, instance, "phase mismatch\n");
			NCR5380_dprint_phase(NDEBUG_PIO, instance);
			break;
		}

		/* Do actual transfer from SCSI bus to / from memory */
		if (!(p & SR_IO))
			NCR5380_write(OUTPUT_DATA_REG, *d);
		else
			*d = NCR5380_read(CURRENT_SCSI_DATA_REG);

		++d;

		/*
		 * The SCSI standard suggests that in MSGOUT phase, the initiator
		 * should drop ATN on the last byte of the message phase
		 * after REQ has been asserted for the handshake but before
		 * the initiator raises ACK.
		 */

		if (!(p & SR_IO)) {
			if (!((p & SR_MSG) && c > 1)) {
				NCR5380_write(INITIATOR_COMMAND_REG, ICR_BASE | ICR_ASSERT_DATA);
				NCR5380_dprint(NDEBUG_PIO, instance);
				NCR5380_write(INITIATOR_COMMAND_REG, ICR_BASE |
				              ICR_ASSERT_DATA | ICR_ASSERT_ACK);
			} else {
				NCR5380_write(INITIATOR_COMMAND_REG, ICR_BASE |
				              ICR_ASSERT_DATA | ICR_ASSERT_ATN);
				NCR5380_dprint(NDEBUG_PIO, instance);
				NCR5380_write(INITIATOR_COMMAND_REG, ICR_BASE |
				              ICR_ASSERT_DATA | ICR_ASSERT_ATN | ICR_ASSERT_ACK);
			}
		} else {
			NCR5380_dprint(NDEBUG_PIO, instance);
			NCR5380_write(INITIATOR_COMMAND_REG, ICR_BASE | ICR_ASSERT_ACK);
		}

		if (NCR5380_poll_politely(hostdata,
		                          STATUS_REG, SR_REQ, 0, 5 * HZ) < 0)
			break;

		dsprintk(NDEBUG_HANDSHAKE, instance, "REQ negated, handshake complete\n");

/*
 * We have several special cases to consider during REQ/ACK handshaking :
 * 1.  We were in MSGOUT phase, and we are on the last byte of the
 * message.  ATN must be dropped as ACK is dropped.
 *
 * 2.  We are in a MSGIN phase, and we are on the last byte of the
 * message.  We must exit with ACK asserted, so that the calling
 * code may raise ATN before dropping ACK to reject the message.
 *
 * 3.  ACK and ATN are clear and the target may proceed as normal.
 */
		if (!(p == PHASE_MSGIN && c == 1)) {
			if (p == PHASE_MSGOUT && c > 1)
				NCR5380_write(INITIATOR_COMMAND_REG, ICR_BASE | ICR_ASSERT_ATN);
			else
				NCR5380_write(INITIATOR_COMMAND_REG, ICR_BASE);
		}
	} while (--c);

	dsprintk(NDEBUG_PIO, instance, "residual %d\n", c);

	*count = c;
	*data = d;
	tmp = NCR5380_read(STATUS_REG);
	/* The phase read from the bus is valid if either REQ is (already)
	 * asserted or if ACK hasn't been released yet. The latter applies if
	 * we're in MSG IN, DATA IN or STATUS and all bytes have been received.
	 */
	if ((tmp & SR_REQ) || ((tmp & SR_IO) && c == 0))
		*phase = tmp & PHASE_MASK;
	else
		*phase = PHASE_UNKNOWN;

	if (!c || (*phase == p))
		return 0;
	else
		return -1;
}

/**
 * do_reset - issue a reset command
 * @instance: adapter to reset
 *
 * Issue a reset sequence to the NCR5380 and try and get the bus
 * back into sane shape.
 *
 * This clears the reset interrupt flag because there may be no handler for
 * it. When the driver is initialized, the NCR5380_intr() handler has not yet
 * been installed. And when in EH we may have released the ST DMA interrupt.
 */

static void do_reset(struct Scsi_Host *instance)
{
	struct NCR5380_hostdata __maybe_unused *hostdata = shost_priv(instance);
	unsigned long flags;

	local_irq_save(flags);
	NCR5380_write(TARGET_COMMAND_REG,
	              PHASE_SR_TO_TCR(NCR5380_read(STATUS_REG) & PHASE_MASK));
	NCR5380_write(INITIATOR_COMMAND_REG, ICR_BASE | ICR_ASSERT_RST);
	udelay(50);
	NCR5380_write(INITIATOR_COMMAND_REG, ICR_BASE);
	(void)NCR5380_read(RESET_PARITY_INTERRUPT_REG);
	local_irq_restore(flags);
}

/**
 * do_abort - abort the currently established nexus by going to
 * MESSAGE OUT phase and sending an ABORT message.
 * @instance: relevant scsi host instance
 *
 * Returns 0 on success, negative error code on failure.
 */

static int do_abort(struct Scsi_Host *instance)
{
	struct NCR5380_hostdata *hostdata = shost_priv(instance);
	unsigned char *msgptr, phase, tmp;
	int len;
	int rc;

	/* Request message out phase */
	NCR5380_write(INITIATOR_COMMAND_REG, ICR_BASE | ICR_ASSERT_ATN);

	/*
	 * Wait for the target to indicate a valid phase by asserting
	 * REQ.  Once this happens, we'll have either a MSGOUT phase
	 * and can immediately send the ABORT message, or we'll have some
	 * other phase and will have to source/sink data.
	 *
	 * We really don't care what value was on the bus or what value
	 * the target sees, so we just handshake.
	 */

	rc = NCR5380_poll_politely(hostdata, STATUS_REG, SR_REQ, SR_REQ, 10 * HZ);
	if (rc < 0)
		goto out;

	tmp = NCR5380_read(STATUS_REG) & PHASE_MASK;

	NCR5380_write(TARGET_COMMAND_REG, PHASE_SR_TO_TCR(tmp));

	if (tmp != PHASE_MSGOUT) {
		NCR5380_write(INITIATOR_COMMAND_REG,
		              ICR_BASE | ICR_ASSERT_ATN | ICR_ASSERT_ACK);
		rc = NCR5380_poll_politely(hostdata, STATUS_REG, SR_REQ, 0, 3 * HZ);
		if (rc < 0)
			goto out;
		NCR5380_write(INITIATOR_COMMAND_REG, ICR_BASE | ICR_ASSERT_ATN);
	}

	tmp = ABORT;
	msgptr = &tmp;
	len = 1;
	phase = PHASE_MSGOUT;
	NCR5380_transfer_pio(instance, &phase, &len, &msgptr);
	if (len)
		rc = -ENXIO;

	/*
	 * If we got here, and the command completed successfully,
	 * we're about to go into bus free state.
	 */

out:
	NCR5380_write(INITIATOR_COMMAND_REG, ICR_BASE);
	return rc;
}

/*
 * Function : int NCR5380_transfer_dma (struct Scsi_Host *instance,
 * unsigned char *phase, int *count, unsigned char **data)
 *
 * Purpose : transfers data in given phase using either real
 * or pseudo DMA.
 *
 * Inputs : instance - instance of driver, *phase - pointer to
 * what phase is expected, *count - pointer to number of
 * bytes to transfer, **data - pointer to data pointer.
 *
 * Returns : -1 when different phase is entered without transferring
 * maximum number of bytes, 0 if all bytes or transferred or exit
 * is in same phase.
 *
 * Also, *phase, *count, *data are modified in place.
 */


static int NCR5380_transfer_dma(struct Scsi_Host *instance,
				unsigned char *phase, int *count,
				unsigned char **data)
{
	struct NCR5380_hostdata *hostdata = shost_priv(instance);
	int c = *count;
	unsigned char p = *phase;
	unsigned char *d = *data;
	unsigned char tmp;
	int result = 0;

	if ((tmp = (NCR5380_read(STATUS_REG) & PHASE_MASK)) != p) {
		*phase = tmp;
		return -1;
	}

	hostdata->connected->SCp.phase = p;

	if (p & SR_IO) {
		if (hostdata->read_overruns)
			c -= hostdata->read_overruns;
		else if (hostdata->flags & FLAG_DMA_FIXUP)
			--c;
	}

	dsprintk(NDEBUG_DMA, instance, "initializing DMA %s: length %d, address %p\n",
	         (p & SR_IO) ? "receive" : "send", c, d);

#ifdef CONFIG_SUN3
	/* send start chain */
	sun3scsi_dma_start(c, *data);
#endif

	NCR5380_write(TARGET_COMMAND_REG, PHASE_SR_TO_TCR(p));
	NCR5380_write(MODE_REG, MR_BASE | MR_DMA_MODE | MR_MONITOR_BSY |
	                        MR_ENABLE_EOP_INTR);

	if (!(hostdata->flags & FLAG_LATE_DMA_SETUP)) {
		/* On the Medusa, it is a must to initialize the DMA before
		 * starting the NCR. This is also the cleaner way for the TT.
		 */
		if (p & SR_IO)
<<<<<<< HEAD
			result = NCR5380_dma_recv_setup(instance, d, c);
		else
			result = NCR5380_dma_send_setup(instance, d, c);
=======
			result = NCR5380_dma_recv_setup(hostdata, d, c);
		else
			result = NCR5380_dma_send_setup(hostdata, d, c);
>>>>>>> 24b8d41d
	}

	/*
	 * On the PAS16 at least I/O recovery delays are not needed here.
	 * Everyone else seems to want them.
	 */

	if (p & SR_IO) {
		NCR5380_write(INITIATOR_COMMAND_REG, ICR_BASE);
		NCR5380_io_delay(1);
		NCR5380_write(START_DMA_INITIATOR_RECEIVE_REG, 0);
	} else {
		NCR5380_io_delay(1);
		NCR5380_write(INITIATOR_COMMAND_REG, ICR_BASE | ICR_ASSERT_DATA);
		NCR5380_io_delay(1);
		NCR5380_write(START_DMA_SEND_REG, 0);
		NCR5380_io_delay(1);
	}

#ifdef CONFIG_SUN3
#ifdef SUN3_SCSI_VME
	dregs->csr |= CSR_DMA_ENABLE;
#endif
	sun3_dma_active = 1;
#endif

	if (hostdata->flags & FLAG_LATE_DMA_SETUP) {
		/* On the Falcon, the DMA setup must be done after the last
		 * NCR access, else the DMA setup gets trashed!
		 */
		if (p & SR_IO)
<<<<<<< HEAD
			result = NCR5380_dma_recv_setup(instance, d, c);
		else
			result = NCR5380_dma_send_setup(instance, d, c);
=======
			result = NCR5380_dma_recv_setup(hostdata, d, c);
		else
			result = NCR5380_dma_send_setup(hostdata, d, c);
>>>>>>> 24b8d41d
	}

	/* On failure, NCR5380_dma_xxxx_setup() returns a negative int. */
	if (result < 0)
		return result;

	/* For real DMA, result is the byte count. DMA interrupt is expected. */
	if (result > 0) {
		hostdata->dma_len = result;
		return 0;
	}

	/* The result is zero iff pseudo DMA send/receive was completed. */
	hostdata->dma_len = c;

/*
 * A note regarding the DMA errata workarounds for early NMOS silicon.
 *
 * For DMA sends, we want to wait until the last byte has been
 * transferred out over the bus before we turn off DMA mode.  Alas, there
 * seems to be no terribly good way of doing this on a 5380 under all
 * conditions.  For non-scatter-gather operations, we can wait until REQ
 * and ACK both go false, or until a phase mismatch occurs.  Gather-sends
 * are nastier, since the device will be expecting more data than we
 * are prepared to send it, and REQ will remain asserted.  On a 53C8[01] we
 * could test Last Byte Sent to assure transfer (I imagine this is precisely
 * why this signal was added to the newer chips) but on the older 538[01]
 * this signal does not exist.  The workaround for this lack is a watchdog;
 * we bail out of the wait-loop after a modest amount of wait-time if
 * the usual exit conditions are not met.  Not a terribly clean or
 * correct solution :-%
 *
 * DMA receive is equally tricky due to a nasty characteristic of the NCR5380.
 * If the chip is in DMA receive mode, it will respond to a target's
 * REQ by latching the SCSI data into the INPUT DATA register and asserting
 * ACK, even if it has _already_ been notified by the DMA controller that
 * the current DMA transfer has completed!  If the NCR5380 is then taken
 * out of DMA mode, this already-acknowledged byte is lost. This is
 * not a problem for "one DMA transfer per READ command", because
 * the situation will never arise... either all of the data is DMA'ed
 * properly, or the target switches to MESSAGE IN phase to signal a
 * disconnection (either operation bringing the DMA to a clean halt).
 * However, in order to handle scatter-receive, we must work around the
 * problem.  The chosen fix is to DMA fewer bytes, then check for the
 * condition before taking the NCR5380 out of DMA mode.  One or two extra
 * bytes are transferred via PIO as necessary to fill out the original
 * request.
 */

	if (hostdata->flags & FLAG_DMA_FIXUP) {
		if (p & SR_IO) {
			/*
			 * The workaround was to transfer fewer bytes than we
			 * intended to with the pseudo-DMA read function, wait for
			 * the chip to latch the last byte, read it, and then disable
			 * pseudo-DMA mode.
			 *
			 * After REQ is asserted, the NCR5380 asserts DRQ and ACK.
			 * REQ is deasserted when ACK is asserted, and not reasserted
			 * until ACK goes false.  Since the NCR5380 won't lower ACK
			 * until DACK is asserted, which won't happen unless we twiddle
			 * the DMA port or we take the NCR5380 out of DMA mode, we
			 * can guarantee that we won't handshake another extra
			 * byte.
			 */

			if (NCR5380_poll_politely(hostdata, BUS_AND_STATUS_REG,
			                          BASR_DRQ, BASR_DRQ, HZ) < 0) {
				result = -1;
				shost_printk(KERN_ERR, instance, "PDMA read: DRQ timeout\n");
			}
			if (NCR5380_poll_politely(hostdata, STATUS_REG,
			                          SR_REQ, 0, HZ) < 0) {
				result = -1;
				shost_printk(KERN_ERR, instance, "PDMA read: !REQ timeout\n");
			}
			d[*count - 1] = NCR5380_read(INPUT_DATA_REG);
		} else {
			/*
			 * Wait for the last byte to be sent.  If REQ is being asserted for
			 * the byte we're interested, we'll ACK it and it will go false.
			 */
			if (NCR5380_poll_politely2(hostdata,
			     BUS_AND_STATUS_REG, BASR_DRQ, BASR_DRQ,
			     BUS_AND_STATUS_REG, BASR_PHASE_MATCH, 0, HZ) < 0) {
				result = -1;
				shost_printk(KERN_ERR, instance, "PDMA write: DRQ and phase timeout\n");
			}
		}
	}

	NCR5380_dma_complete(instance);
	return result;
}

/*
 * Function : NCR5380_information_transfer (struct Scsi_Host *instance)
 *
 * Purpose : run through the various SCSI phases and do as the target
 * directs us to.  Operates on the currently connected command,
 * instance->connected.
 *
 * Inputs : instance, instance for which we are doing commands
 *
 * Side effects : SCSI things happen, the disconnected queue will be
 * modified if a command disconnects, *instance->connected will
 * change.
 *
 * XXX Note : we need to watch for bus free or a reset condition here
 * to recover from an unexpected bus free condition.
 */

static void NCR5380_information_transfer(struct Scsi_Host *instance)
	__releases(&hostdata->lock) __acquires(&hostdata->lock)
{
	struct NCR5380_hostdata *hostdata = shost_priv(instance);
	unsigned char msgout = NOP;
	int sink = 0;
	int len;
	int transfersize;
	unsigned char *data;
	unsigned char phase, tmp, extended_msg[10], old_phase = 0xff;
	struct scsi_cmnd *cmd;

#ifdef SUN3_SCSI_VME
	dregs->csr |= CSR_INTR;
#endif

	while ((cmd = hostdata->connected)) {
		struct NCR5380_cmd *ncmd = scsi_cmd_priv(cmd);

		tmp = NCR5380_read(STATUS_REG);
		/* We only have a valid SCSI phase when REQ is asserted */
		if (tmp & SR_REQ) {
			phase = (tmp & PHASE_MASK);
			if (phase != old_phase) {
				old_phase = phase;
				NCR5380_dprint_phase(NDEBUG_INFORMATION, instance);
			}
#ifdef CONFIG_SUN3
<<<<<<< HEAD
			if (phase == PHASE_CMDOUT) {
				void *d;
				unsigned long count;

				if (!cmd->SCp.this_residual && cmd->SCp.buffers_residual) {
					count = cmd->SCp.buffer->length;
					d = sg_virt(cmd->SCp.buffer);
				} else {
					count = cmd->SCp.this_residual;
					d = cmd->SCp.ptr;
				}

				if (sun3_dma_setup_done != cmd &&
				    sun3scsi_dma_xfer_len(count, cmd) > 0) {
					sun3scsi_dma_setup(instance, d, count,
					                   rq_data_dir(cmd->request));
=======
			if (phase == PHASE_CMDOUT &&
			    sun3_dma_setup_done != cmd) {
				int count;

				advance_sg_buffer(cmd);

				count = sun3scsi_dma_xfer_len(hostdata, cmd);

				if (count > 0) {
					if (rq_data_dir(cmd->request))
						sun3scsi_dma_send_setup(hostdata,
						                        cmd->SCp.ptr, count);
					else
						sun3scsi_dma_recv_setup(hostdata,
						                        cmd->SCp.ptr, count);
>>>>>>> 24b8d41d
					sun3_dma_setup_done = cmd;
				}
#ifdef SUN3_SCSI_VME
				dregs->csr |= CSR_INTR;
#endif
			}
#endif /* CONFIG_SUN3 */

			if (sink && (phase != PHASE_MSGOUT)) {
				NCR5380_write(TARGET_COMMAND_REG, PHASE_SR_TO_TCR(tmp));

				NCR5380_write(INITIATOR_COMMAND_REG, ICR_BASE | ICR_ASSERT_ATN |
				              ICR_ASSERT_ACK);
				while (NCR5380_read(STATUS_REG) & SR_REQ)
					;
				NCR5380_write(INITIATOR_COMMAND_REG, ICR_BASE |
				              ICR_ASSERT_ATN);
				sink = 0;
				continue;
			}

			switch (phase) {
			case PHASE_DATAOUT:
#if (NDEBUG & NDEBUG_NO_DATAOUT)
				shost_printk(KERN_DEBUG, instance, "NDEBUG_NO_DATAOUT set, attempted DATAOUT aborted\n");
				sink = 1;
				do_abort(instance);
				cmd->result = DID_ERROR << 16;
				complete_cmd(instance, cmd);
				hostdata->connected = NULL;
				hostdata->busy[scmd_id(cmd)] &= ~(1 << cmd->device->lun);
				return;
#endif
			case PHASE_DATAIN:
				/*
				 * If there is no room left in the current buffer in the
				 * scatter-gather list, move onto the next one.
				 */

				advance_sg_buffer(cmd);
				dsprintk(NDEBUG_INFORMATION, instance,
					"this residual %d, sg ents %d\n",
					cmd->SCp.this_residual,
					sg_nents(cmd->SCp.buffer));

				/*
				 * The preferred transfer method is going to be
				 * PSEUDO-DMA for systems that are strictly PIO,
				 * since we can let the hardware do the handshaking.
				 *
				 * For this to work, we need to know the transfersize
				 * ahead of time, since the pseudo-DMA code will sit
				 * in an unconditional loop.
				 */

				transfersize = 0;
				if (!cmd->device->borken)
<<<<<<< HEAD
					transfersize = NCR5380_dma_xfer_len(instance, cmd, phase);
=======
					transfersize = NCR5380_dma_xfer_len(hostdata, cmd);
>>>>>>> 24b8d41d

				if (transfersize > 0) {
					len = transfersize;
					if (NCR5380_transfer_dma(instance, &phase,
					    &len, (unsigned char **)&cmd->SCp.ptr)) {
						/*
						 * If the watchdog timer fires, all future
						 * accesses to this device will use the
						 * polled-IO.
						 */
						scmd_printk(KERN_INFO, cmd,
							"switching to slow handshake\n");
						cmd->device->borken = 1;
<<<<<<< HEAD
						sink = 1;
						do_abort(instance);
						cmd->result = DID_ERROR << 16;
						/* XXX - need to source or sink data here, as appropriate */
=======
						do_reset(instance);
						bus_reset_cleanup(instance);
>>>>>>> 24b8d41d
					}
				} else {
					/* Transfer a small chunk so that the
					 * irq mode lock is not held too long.
					 */
					transfersize = min(cmd->SCp.this_residual,
							   NCR5380_PIO_CHUNK_SIZE);
					len = transfersize;
					NCR5380_transfer_pio(instance, &phase, &len,
					                     (unsigned char **)&cmd->SCp.ptr);
					cmd->SCp.this_residual -= transfersize - len;
				}
#ifdef CONFIG_SUN3
				if (sun3_dma_setup_done == cmd)
					sun3_dma_setup_done = NULL;
#endif
				return;
			case PHASE_MSGIN:
				len = 1;
				data = &tmp;
				NCR5380_transfer_pio(instance, &phase, &len, &data);
				cmd->SCp.Message = tmp;

				switch (tmp) {
				case ABORT:
				case COMMAND_COMPLETE:
					/* Accept message by clearing ACK */
					sink = 1;
					NCR5380_write(INITIATOR_COMMAND_REG, ICR_BASE);
					dsprintk(NDEBUG_QUEUES, instance,
					         "COMMAND COMPLETE %p target %d lun %llu\n",
					         cmd, scmd_id(cmd), cmd->device->lun);

					hostdata->connected = NULL;
					hostdata->busy[scmd_id(cmd)] &= ~(1 << cmd->device->lun);

					cmd->result &= ~0xffff;
					cmd->result |= cmd->SCp.Status;
					cmd->result |= cmd->SCp.Message << 8;

					set_resid_from_SCp(cmd);

					if (cmd->cmnd[0] == REQUEST_SENSE)
						complete_cmd(instance, cmd);
					else {
						if (cmd->SCp.Status == SAM_STAT_CHECK_CONDITION ||
						    cmd->SCp.Status == SAM_STAT_COMMAND_TERMINATED) {
							dsprintk(NDEBUG_QUEUES, instance, "autosense: adding cmd %p to tail of autosense queue\n",
							         cmd);
							list_add_tail(&ncmd->list,
							              &hostdata->autosense);
						} else
							complete_cmd(instance, cmd);
					}

					/*
					 * Restore phase bits to 0 so an interrupted selection,
					 * arbitration can resume.
					 */
					NCR5380_write(TARGET_COMMAND_REG, 0);

<<<<<<< HEAD
					/* Enable reselect interrupts */
					NCR5380_write(SELECT_ENABLE_REG, hostdata->id_mask);

=======
>>>>>>> 24b8d41d
					maybe_release_dma_irq(instance);
					return;
				case MESSAGE_REJECT:
					/* Accept message by clearing ACK */
					NCR5380_write(INITIATOR_COMMAND_REG, ICR_BASE);
					switch (hostdata->last_message) {
					case HEAD_OF_QUEUE_TAG:
					case ORDERED_QUEUE_TAG:
					case SIMPLE_QUEUE_TAG:
						cmd->device->simple_tags = 0;
						hostdata->busy[cmd->device->id] |= (1 << (cmd->device->lun & 0xFF));
						break;
					default:
						break;
					}
					break;
				case DISCONNECT:
					/* Accept message by clearing ACK */
					NCR5380_write(INITIATOR_COMMAND_REG, ICR_BASE);
					hostdata->connected = NULL;
					list_add(&ncmd->list, &hostdata->disconnected);
					dsprintk(NDEBUG_INFORMATION | NDEBUG_QUEUES,
					         instance, "connected command %p for target %d lun %llu moved to disconnected queue\n",
					         cmd, scmd_id(cmd), cmd->device->lun);

					/*
					 * Restore phase bits to 0 so an interrupted selection,
					 * arbitration can resume.
					 */
					NCR5380_write(TARGET_COMMAND_REG, 0);

<<<<<<< HEAD
					/* Enable reselect interrupts */
					NCR5380_write(SELECT_ENABLE_REG, hostdata->id_mask);
=======
>>>>>>> 24b8d41d
#ifdef SUN3_SCSI_VME
					dregs->csr |= CSR_DMA_ENABLE;
#endif
					return;
					/*
					 * The SCSI data pointer is *IMPLICITLY* saved on a disconnect
					 * operation, in violation of the SCSI spec so we can safely
					 * ignore SAVE/RESTORE pointers calls.
					 *
					 * Unfortunately, some disks violate the SCSI spec and
					 * don't issue the required SAVE_POINTERS message before
					 * disconnecting, and we have to break spec to remain
					 * compatible.
					 */
				case SAVE_POINTERS:
				case RESTORE_POINTERS:
					/* Accept message by clearing ACK */
					NCR5380_write(INITIATOR_COMMAND_REG, ICR_BASE);
					break;
				case EXTENDED_MESSAGE:
					/*
					 * Start the message buffer with the EXTENDED_MESSAGE
					 * byte, since spi_print_msg() wants the whole thing.
					 */
					extended_msg[0] = EXTENDED_MESSAGE;
					/* Accept first byte by clearing ACK */
					NCR5380_write(INITIATOR_COMMAND_REG, ICR_BASE);

					spin_unlock_irq(&hostdata->lock);

					dsprintk(NDEBUG_EXTENDED, instance, "receiving extended message\n");

					len = 2;
					data = extended_msg + 1;
					phase = PHASE_MSGIN;
					NCR5380_transfer_pio(instance, &phase, &len, &data);
					dsprintk(NDEBUG_EXTENDED, instance, "length %d, code 0x%02x\n",
					         (int)extended_msg[1],
					         (int)extended_msg[2]);

					if (!len && extended_msg[1] > 0 &&
					    extended_msg[1] <= sizeof(extended_msg) - 2) {
						/* Accept third byte by clearing ACK */
						NCR5380_write(INITIATOR_COMMAND_REG, ICR_BASE);
						len = extended_msg[1] - 1;
						data = extended_msg + 3;
						phase = PHASE_MSGIN;

						NCR5380_transfer_pio(instance, &phase, &len, &data);
						dsprintk(NDEBUG_EXTENDED, instance, "message received, residual %d\n",
						         len);

						switch (extended_msg[2]) {
						case EXTENDED_SDTR:
						case EXTENDED_WDTR:
							tmp = 0;
						}
					} else if (len) {
						shost_printk(KERN_ERR, instance, "error receiving extended message\n");
						tmp = 0;
					} else {
						shost_printk(KERN_NOTICE, instance, "extended message code %02x length %d is too long\n",
						             extended_msg[2], extended_msg[1]);
						tmp = 0;
					}

					spin_lock_irq(&hostdata->lock);
					if (!hostdata->connected)
						return;

					/* Reject message */
					fallthrough;
				default:
					/*
					 * If we get something weird that we aren't expecting,
					 * log it.
					 */
					if (tmp == EXTENDED_MESSAGE)
						scmd_printk(KERN_INFO, cmd,
						            "rejecting unknown extended message code %02x, length %d\n",
						            extended_msg[2], extended_msg[1]);
					else if (tmp)
						scmd_printk(KERN_INFO, cmd,
						            "rejecting unknown message code %02x\n",
						            tmp);

					msgout = MESSAGE_REJECT;
					NCR5380_write(INITIATOR_COMMAND_REG, ICR_BASE | ICR_ASSERT_ATN);
					break;
				} /* switch (tmp) */
				break;
			case PHASE_MSGOUT:
				len = 1;
				data = &msgout;
				hostdata->last_message = msgout;
				NCR5380_transfer_pio(instance, &phase, &len, &data);
				if (msgout == ABORT) {
					hostdata->connected = NULL;
					hostdata->busy[scmd_id(cmd)] &= ~(1 << cmd->device->lun);
					cmd->result = DID_ERROR << 16;
					complete_cmd(instance, cmd);
					maybe_release_dma_irq(instance);
<<<<<<< HEAD
					NCR5380_write(SELECT_ENABLE_REG, hostdata->id_mask);
=======
>>>>>>> 24b8d41d
					return;
				}
				msgout = NOP;
				break;
			case PHASE_CMDOUT:
				len = cmd->cmd_len;
				data = cmd->cmnd;
				/*
				 * XXX for performance reasons, on machines with a
				 * PSEUDO-DMA architecture we should probably
				 * use the dma transfer function.
				 */
				NCR5380_transfer_pio(instance, &phase, &len, &data);
				break;
			case PHASE_STATIN:
				len = 1;
				data = &tmp;
				NCR5380_transfer_pio(instance, &phase, &len, &data);
				cmd->SCp.Status = tmp;
				break;
			default:
				shost_printk(KERN_ERR, instance, "unknown phase\n");
				NCR5380_dprint(NDEBUG_ANY, instance);
			} /* switch(phase) */
		} else {
			spin_unlock_irq(&hostdata->lock);
			NCR5380_poll_politely(hostdata, STATUS_REG, SR_REQ, SR_REQ, HZ);
			spin_lock_irq(&hostdata->lock);
		}
	}
}

/*
 * Function : void NCR5380_reselect (struct Scsi_Host *instance)
 *
 * Purpose : does reselection, initializing the instance->connected
 * field to point to the scsi_cmnd for which the I_T_L or I_T_L_Q
 * nexus has been reestablished,
 *
 * Inputs : instance - this instance of the NCR5380.
 */

static void NCR5380_reselect(struct Scsi_Host *instance)
{
	struct NCR5380_hostdata *hostdata = shost_priv(instance);
	unsigned char target_mask;
	unsigned char lun;
	unsigned char msg[3];
	struct NCR5380_cmd *ncmd;
	struct scsi_cmnd *tmp;

	/*
	 * Disable arbitration, etc. since the host adapter obviously
	 * lost, and tell an interrupted NCR5380_select() to restart.
	 */

	NCR5380_write(MODE_REG, MR_BASE);

	target_mask = NCR5380_read(CURRENT_SCSI_DATA_REG) & ~(hostdata->id_mask);
	if (!target_mask || target_mask & (target_mask - 1)) {
		shost_printk(KERN_WARNING, instance,
			     "reselect: bad target_mask 0x%02x\n", target_mask);
		return;
	}

	/*
	 * At this point, we have detected that our SCSI ID is on the bus,
	 * SEL is true and BSY was false for at least one bus settle delay
	 * (400 ns).
	 *
	 * We must assert BSY ourselves, until the target drops the SEL
	 * signal.
	 */

	NCR5380_write(INITIATOR_COMMAND_REG, ICR_BASE | ICR_ASSERT_BSY);
	if (NCR5380_poll_politely(hostdata,
	                          STATUS_REG, SR_SEL, 0, 2 * HZ) < 0) {
		shost_printk(KERN_ERR, instance, "reselect: !SEL timeout\n");
		NCR5380_write(INITIATOR_COMMAND_REG, ICR_BASE);
		return;
	}
	NCR5380_write(INITIATOR_COMMAND_REG, ICR_BASE);

	/*
	 * Wait for target to go into MSGIN.
	 */

	if (NCR5380_poll_politely(hostdata,
	                          STATUS_REG, SR_REQ, SR_REQ, 2 * HZ) < 0) {
		if ((NCR5380_read(STATUS_REG) & (SR_BSY | SR_SEL)) == 0)
			/* BUS FREE phase */
			return;
		shost_printk(KERN_ERR, instance, "reselect: REQ timeout\n");
		do_abort(instance);
		return;
	}

#ifdef CONFIG_SUN3
	/* acknowledge toggle to MSGIN */
	NCR5380_write(TARGET_COMMAND_REG, PHASE_SR_TO_TCR(PHASE_MSGIN));

	/* peek at the byte without really hitting the bus */
	msg[0] = NCR5380_read(CURRENT_SCSI_DATA_REG);
#else
	{
		int len = 1;
		unsigned char *data = msg;
		unsigned char phase = PHASE_MSGIN;

		NCR5380_transfer_pio(instance, &phase, &len, &data);

		if (len) {
			do_abort(instance);
			return;
		}
	}
#endif /* CONFIG_SUN3 */

	if (!(msg[0] & 0x80)) {
		shost_printk(KERN_ERR, instance, "expecting IDENTIFY message, got ");
		spi_print_msg(msg);
		printk("\n");
		do_abort(instance);
		return;
	}
	lun = msg[0] & 0x07;

	/*
	 * We need to add code for SCSI-II to track which devices have
	 * I_T_L_Q nexuses established, and which have simple I_T_L
	 * nexuses so we can chose to do additional data transfer.
	 */

	/*
	 * Find the command corresponding to the I_T_L or I_T_L_Q  nexus we
	 * just reestablished, and remove it from the disconnected queue.
	 */

	tmp = NULL;
	list_for_each_entry(ncmd, &hostdata->disconnected, list) {
		struct scsi_cmnd *cmd = NCR5380_to_scmd(ncmd);

		if (target_mask == (1 << scmd_id(cmd)) &&
		    lun == (u8)cmd->device->lun) {
			list_del(&ncmd->list);
			tmp = cmd;
			break;
		}
	}

	if (tmp) {
		dsprintk(NDEBUG_RESELECTION | NDEBUG_QUEUES, instance,
		         "reselect: removed %p from disconnected queue\n", tmp);
	} else {
		int target = ffs(target_mask) - 1;

		shost_printk(KERN_ERR, instance, "target bitmask 0x%02x lun %d not in disconnected queue.\n",
		             target_mask, lun);
		/*
		 * Since we have an established nexus that we can't do anything
		 * with, we must abort it.
		 */
		if (do_abort(instance) == 0)
			hostdata->busy[target] &= ~(1 << lun);
		return;
	}

#ifdef CONFIG_SUN3
<<<<<<< HEAD
	{
		void *d;
		unsigned long count;

		if (!tmp->SCp.this_residual && tmp->SCp.buffers_residual) {
			count = tmp->SCp.buffer->length;
			d = sg_virt(tmp->SCp.buffer);
		} else {
			count = tmp->SCp.this_residual;
			d = tmp->SCp.ptr;
		}

		if (sun3_dma_setup_done != tmp &&
		    sun3scsi_dma_xfer_len(count, tmp) > 0) {
			sun3scsi_dma_setup(instance, d, count,
			                   rq_data_dir(tmp->request));
=======
	if (sun3_dma_setup_done != tmp) {
		int count;

		advance_sg_buffer(tmp);

		count = sun3scsi_dma_xfer_len(hostdata, tmp);

		if (count > 0) {
			if (rq_data_dir(tmp->request))
				sun3scsi_dma_send_setup(hostdata,
				                        tmp->SCp.ptr, count);
			else
				sun3scsi_dma_recv_setup(hostdata,
				                        tmp->SCp.ptr, count);
>>>>>>> 24b8d41d
			sun3_dma_setup_done = tmp;
		}
	}

	NCR5380_write(INITIATOR_COMMAND_REG, ICR_BASE | ICR_ASSERT_ACK);
#endif /* CONFIG_SUN3 */

	/* Accept message by clearing ACK */
	NCR5380_write(INITIATOR_COMMAND_REG, ICR_BASE);

	hostdata->connected = tmp;
	dsprintk(NDEBUG_RESELECTION, instance, "nexus established, target %d, lun %llu\n",
	         scmd_id(tmp), tmp->device->lun);
}

/**
 * list_find_cmd - test for presence of a command in a linked list
 * @haystack: list of commands
 * @needle: command to search for
 */

static bool list_find_cmd(struct list_head *haystack,
                          struct scsi_cmnd *needle)
{
	struct NCR5380_cmd *ncmd;

	list_for_each_entry(ncmd, haystack, list)
		if (NCR5380_to_scmd(ncmd) == needle)
			return true;
	return false;
}

/**
 * list_remove_cmd - remove a command from linked list
 * @haystack: list of commands
 * @needle: command to remove
 */

static bool list_del_cmd(struct list_head *haystack,
                         struct scsi_cmnd *needle)
{
	if (list_find_cmd(haystack, needle)) {
		struct NCR5380_cmd *ncmd = scsi_cmd_priv(needle);

		list_del(&ncmd->list);
		return true;
	}
	return false;
}

/**
 * NCR5380_abort - scsi host eh_abort_handler() method
 * @cmd: the command to be aborted
 *
 * Try to abort a given command by removing it from queues and/or sending
 * the target an abort message. This may not succeed in causing a target
 * to abort the command. Nonetheless, the low-level driver must forget about
 * the command because the mid-layer reclaims it and it may be re-issued.
 *
 * The normal path taken by a command is as follows. For EH we trace this
 * same path to locate and abort the command.
 *
 * unissued -> selecting -> [unissued -> selecting ->]... connected ->
 * [disconnected -> connected ->]...
 * [autosense -> connected ->] done
 *
 * If cmd was not found at all then presumably it has already been completed,
 * in which case return SUCCESS to try to avoid further EH measures.
 *
 * If the command has not completed yet, we must not fail to find it.
 * We have no option but to forget the aborted command (even if it still
 * lacks sense data). The mid-layer may re-issue a command that is in error
 * recovery (see scsi_send_eh_cmnd), but the logic and data structures in
 * this driver are such that a command can appear on one queue only.
 *
 * The lock protects driver data structures, but EH handlers also use it
 * to serialize their own execution and prevent their own re-entry.
 */

static int NCR5380_abort(struct scsi_cmnd *cmd)
{
	struct Scsi_Host *instance = cmd->device->host;
	struct NCR5380_hostdata *hostdata = shost_priv(instance);
	unsigned long flags;
	int result = SUCCESS;

	spin_lock_irqsave(&hostdata->lock, flags);

#if (NDEBUG & NDEBUG_ANY)
	scmd_printk(KERN_INFO, cmd, __func__);
#endif
	NCR5380_dprint(NDEBUG_ANY, instance);
	NCR5380_dprint_phase(NDEBUG_ANY, instance);

	if (list_del_cmd(&hostdata->unissued, cmd)) {
		dsprintk(NDEBUG_ABORT, instance,
		         "abort: removed %p from issue queue\n", cmd);
		cmd->result = DID_ABORT << 16;
		cmd->scsi_done(cmd); /* No tag or busy flag to worry about */
		goto out;
	}

	if (hostdata->selecting == cmd) {
		dsprintk(NDEBUG_ABORT, instance,
		         "abort: cmd %p == selecting\n", cmd);
		hostdata->selecting = NULL;
		cmd->result = DID_ABORT << 16;
		complete_cmd(instance, cmd);
		goto out;
	}

	if (list_del_cmd(&hostdata->disconnected, cmd)) {
		dsprintk(NDEBUG_ABORT, instance,
		         "abort: removed %p from disconnected list\n", cmd);
		/* Can't call NCR5380_select() and send ABORT because that
		 * means releasing the lock. Need a bus reset.
		 */
		set_host_byte(cmd, DID_ERROR);
		complete_cmd(instance, cmd);
		result = FAILED;
		goto out;
	}

	if (hostdata->connected == cmd) {
		dsprintk(NDEBUG_ABORT, instance, "abort: cmd %p is connected\n", cmd);
		hostdata->connected = NULL;
		hostdata->dma_len = 0;
<<<<<<< HEAD
		if (do_abort(instance)) {
=======
		if (do_abort(instance) < 0) {
>>>>>>> 24b8d41d
			set_host_byte(cmd, DID_ERROR);
			complete_cmd(instance, cmd);
			result = FAILED;
			goto out;
		}
		set_host_byte(cmd, DID_ABORT);
		complete_cmd(instance, cmd);
		goto out;
	}

	if (list_del_cmd(&hostdata->autosense, cmd)) {
		dsprintk(NDEBUG_ABORT, instance,
		         "abort: removed %p from sense queue\n", cmd);
		complete_cmd(instance, cmd);
	}

out:
	if (result == FAILED)
		dsprintk(NDEBUG_ABORT, instance, "abort: failed to abort %p\n", cmd);
	else {
		hostdata->busy[scmd_id(cmd)] &= ~(1 << cmd->device->lun);
		dsprintk(NDEBUG_ABORT, instance, "abort: successfully aborted %p\n", cmd);
	}

	queue_work(hostdata->work_q, &hostdata->main_task);
	maybe_release_dma_irq(instance);
	spin_unlock_irqrestore(&hostdata->lock, flags);

	return result;
}


static void bus_reset_cleanup(struct Scsi_Host *instance)
{
	struct NCR5380_hostdata *hostdata = shost_priv(instance);
	int i;
	struct NCR5380_cmd *ncmd;

	/* reset NCR registers */
	NCR5380_write(MODE_REG, MR_BASE);
	NCR5380_write(TARGET_COMMAND_REG, 0);
	NCR5380_write(SELECT_ENABLE_REG, 0);

	/* After the reset, there are no more connected or disconnected commands
	 * and no busy units; so clear the low-level status here to avoid
	 * conflicts when the mid-level code tries to wake up the affected
	 * commands!
	 */

	if (hostdata->selecting) {
		hostdata->selecting->result = DID_RESET << 16;
		complete_cmd(instance, hostdata->selecting);
		hostdata->selecting = NULL;
	}

	list_for_each_entry(ncmd, &hostdata->disconnected, list) {
		struct scsi_cmnd *cmd = NCR5380_to_scmd(ncmd);

		set_host_byte(cmd, DID_RESET);
		complete_cmd(instance, cmd);
	}
	INIT_LIST_HEAD(&hostdata->disconnected);

	list_for_each_entry(ncmd, &hostdata->autosense, list) {
		struct scsi_cmnd *cmd = NCR5380_to_scmd(ncmd);

		cmd->scsi_done(cmd);
	}
	INIT_LIST_HEAD(&hostdata->autosense);

	if (hostdata->connected) {
		set_host_byte(hostdata->connected, DID_RESET);
		complete_cmd(instance, hostdata->connected);
		hostdata->connected = NULL;
	}

	for (i = 0; i < 8; ++i)
		hostdata->busy[i] = 0;
	hostdata->dma_len = 0;

	queue_work(hostdata->work_q, &hostdata->main_task);
	maybe_release_dma_irq(instance);
<<<<<<< HEAD
=======
}

/**
 * NCR5380_host_reset - reset the SCSI host
 * @cmd: SCSI command undergoing EH
 *
 * Returns SUCCESS
 */

static int NCR5380_host_reset(struct scsi_cmnd *cmd)
{
	struct Scsi_Host *instance = cmd->device->host;
	struct NCR5380_hostdata *hostdata = shost_priv(instance);
	unsigned long flags;
	struct NCR5380_cmd *ncmd;

	spin_lock_irqsave(&hostdata->lock, flags);

#if (NDEBUG & NDEBUG_ANY)
	shost_printk(KERN_INFO, instance, __func__);
#endif
	NCR5380_dprint(NDEBUG_ANY, instance);
	NCR5380_dprint_phase(NDEBUG_ANY, instance);

	list_for_each_entry(ncmd, &hostdata->unissued, list) {
		struct scsi_cmnd *scmd = NCR5380_to_scmd(ncmd);

		scmd->result = DID_RESET << 16;
		scmd->scsi_done(scmd);
	}
	INIT_LIST_HEAD(&hostdata->unissued);

	do_reset(instance);
	bus_reset_cleanup(instance);

>>>>>>> 24b8d41d
	spin_unlock_irqrestore(&hostdata->lock, flags);

	return SUCCESS;
}<|MERGE_RESOLUTION|>--- conflicted
+++ resolved
@@ -97,23 +97,6 @@
  * of chips.  To use it, you write an architecture specific functions
  * and macros and include this file in your driver.
  *
-<<<<<<< HEAD
- * These macros control options :
- * AUTOPROBE_IRQ - if defined, the NCR5380_probe_irq() function will be
- * defined.
- *
- * AUTOSENSE - if defined, REQUEST SENSE will be performed automatically
- * for commands that return with a CHECK CONDITION status.
- *
- * DIFFERENTIAL - if defined, NCR53c81 chips will use external differential
- * transceivers.
- *
- * PSEUDO_DMA - if defined, PSEUDO DMA is used during the data transfer phases.
- *
- * REAL_DMA - if defined, REAL DMA is used during the data transfer phases.
- *
-=======
->>>>>>> 24b8d41d
  * These macros MUST be defined :
  *
  * NCR5380_read(register)  - read from the specified register
@@ -125,16 +108,10 @@
  *
  * Either real DMA *or* pseudo DMA may be implemented
  *
-<<<<<<< HEAD
- * NCR5380_dma_write_setup(instance, src, count) - initialize
- * NCR5380_dma_read_setup(instance, dst, count) - initialize
- * NCR5380_dma_residual(instance); - residual count
-=======
  * NCR5380_dma_xfer_len   - determine size of DMA/PDMA transfer
  * NCR5380_dma_send_setup - execute DMA/PDMA from memory to 5380
  * NCR5380_dma_recv_setup - execute DMA/PDMA from 5380 to memory
  * NCR5380_dma_residual   - residual byte count
->>>>>>> 24b8d41d
  *
  * The generic driver is initialized by calling NCR5380_init(instance),
  * after setting the appropriate host specific fields and ID.
@@ -152,12 +129,9 @@
 #define NCR5380_release_dma_irq(x)
 #endif
 
-<<<<<<< HEAD
-=======
 static unsigned int disconnect_mask = ~0;
 module_param(disconnect_mask, int, 0444);
 
->>>>>>> 24b8d41d
 static int do_abort(struct Scsi_Host *);
 static void do_reset(struct Scsi_Host *);
 static void bus_reset_cleanup(struct Scsi_Host *);
@@ -387,79 +361,6 @@
 }
 #endif
 
-<<<<<<< HEAD
-
-static int probe_irq;
-
-/**
- * probe_intr	-	helper for IRQ autoprobe
- * @irq: interrupt number
- * @dev_id: unused
- * @regs: unused
- *
- * Set a flag to indicate the IRQ in question was received. This is
- * used by the IRQ probe code.
- */
-
-static irqreturn_t probe_intr(int irq, void *dev_id)
-{
-	probe_irq = irq;
-	return IRQ_HANDLED;
-}
-
-/**
- * NCR5380_probe_irq	-	find the IRQ of an NCR5380
- * @instance: NCR5380 controller
- * @possible: bitmask of ISA IRQ lines
- *
- * Autoprobe for the IRQ line used by the NCR5380 by triggering an IRQ
- * and then looking to see what interrupt actually turned up.
- */
-
-static int __maybe_unused NCR5380_probe_irq(struct Scsi_Host *instance,
-						int possible)
-{
-	struct NCR5380_hostdata *hostdata = shost_priv(instance);
-	unsigned long timeout;
-	int trying_irqs, i, mask;
-
-	for (trying_irqs = 0, i = 1, mask = 2; i < 16; ++i, mask <<= 1)
-		if ((mask & possible) && (request_irq(i, &probe_intr, 0, "NCR-probe", NULL) == 0))
-			trying_irqs |= mask;
-
-	timeout = jiffies + msecs_to_jiffies(250);
-	probe_irq = NO_IRQ;
-
-	/*
-	 * A interrupt is triggered whenever BSY = false, SEL = true
-	 * and a bit set in the SELECT_ENABLE_REG is asserted on the
-	 * SCSI bus.
-	 *
-	 * Note that the bus is only driven when the phase control signals
-	 * (I/O, C/D, and MSG) match those in the TCR, so we must reset that
-	 * to zero.
-	 */
-
-	NCR5380_write(TARGET_COMMAND_REG, 0);
-	NCR5380_write(SELECT_ENABLE_REG, hostdata->id_mask);
-	NCR5380_write(OUTPUT_DATA_REG, hostdata->id_mask);
-	NCR5380_write(INITIATOR_COMMAND_REG, ICR_BASE | ICR_ASSERT_DATA | ICR_ASSERT_SEL);
-
-	while (probe_irq == NO_IRQ && time_before(jiffies, timeout))
-		schedule_timeout_uninterruptible(1);
-
-	NCR5380_write(SELECT_ENABLE_REG, 0);
-	NCR5380_write(INITIATOR_COMMAND_REG, ICR_BASE);
-
-	for (i = 1, mask = 2; i < 16; ++i, mask <<= 1)
-		if (trying_irqs & mask)
-			free_irq(i, NULL);
-
-	return probe_irq;
-}
-
-=======
->>>>>>> 24b8d41d
 /**
  * NCR5380_info - report driver and host information
  * @instance: relevant scsi host instance
@@ -474,36 +375,6 @@
 	return hostdata->info;
 }
 
-<<<<<<< HEAD
-static void prepare_info(struct Scsi_Host *instance)
-{
-	struct NCR5380_hostdata *hostdata = shost_priv(instance);
-
-	snprintf(hostdata->info, sizeof(hostdata->info),
-	         "%s, io_port 0x%lx, n_io_port %d, "
-	         "base 0x%lx, irq %d, "
-	         "can_queue %d, cmd_per_lun %d, "
-	         "sg_tablesize %d, this_id %d, "
-	         "flags { %s%s%s}, "
-	         "options { %s} ",
-	         instance->hostt->name, instance->io_port, instance->n_io_port,
-	         instance->base, instance->irq,
-	         instance->can_queue, instance->cmd_per_lun,
-	         instance->sg_tablesize, instance->this_id,
-	         hostdata->flags & FLAG_DMA_FIXUP     ? "DMA_FIXUP "     : "",
-	         hostdata->flags & FLAG_NO_PSEUDO_DMA ? "NO_PSEUDO_DMA " : "",
-	         hostdata->flags & FLAG_TOSHIBA_DELAY ? "TOSHIBA_DELAY "  : "",
-#ifdef DIFFERENTIAL
-	         "DIFFERENTIAL "
-#endif
-#ifdef PARITY
-	         "PARITY "
-#endif
-	         "");
-}
-
-=======
->>>>>>> 24b8d41d
 /**
  * NCR5380_init - initialise an NCR5380
  * @instance: adapter to configure
@@ -524,8 +395,6 @@
 	int i;
 	unsigned long deadline;
 	unsigned long accesses_per_ms;
-
-	instance->max_lun = 7;
 
 	instance->max_lun = 7;
 
@@ -747,14 +616,9 @@
 	    list_empty(&hostdata->unissued) &&
 	    list_empty(&hostdata->autosense) &&
 	    !hostdata->connected &&
-<<<<<<< HEAD
-	    !hostdata->selecting)
-		NCR5380_release_dma_irq(instance);
-=======
 	    !hostdata->selecting) {
 		NCR5380_release_dma_irq(instance);
 	}
->>>>>>> 24b8d41d
 }
 
 /**
@@ -930,11 +794,7 @@
 	NCR5380_write(INITIATOR_COMMAND_REG, ICR_BASE);
 	NCR5380_read(RESET_PARITY_INTERRUPT_REG);
 
-<<<<<<< HEAD
-	transferred = hostdata->dma_len - NCR5380_dma_residual(instance);
-=======
 	transferred = hostdata->dma_len - NCR5380_dma_residual(hostdata);
->>>>>>> 24b8d41d
 	hostdata->dma_len = 0;
 
 	data = (unsigned char **)&hostdata->connected->SCp.ptr;
@@ -1050,9 +910,6 @@
 			/* Probably Bus Reset */
 			NCR5380_read(RESET_PARITY_INTERRUPT_REG);
 
-<<<<<<< HEAD
-			dsprintk(NDEBUG_INTR, instance, "unknown interrupt\n");
-=======
 			if (sr & SR_RST) {
 				/* Certainly Bus Reset */
 				shost_printk(KERN_WARNING, instance,
@@ -1061,18 +918,13 @@
 			} else {
 				dsprintk(NDEBUG_INTR, instance, "unknown interrupt\n");
 			}
->>>>>>> 24b8d41d
 #ifdef SUN3_SCSI_VME
 			dregs->csr |= CSR_DMA_ENABLE;
 #endif
 		}
 		handled = 1;
 	} else {
-<<<<<<< HEAD
-		shost_printk(KERN_NOTICE, instance, "interrupt without IRQ bit\n");
-=======
 		dsprintk(NDEBUG_INTR, instance, "interrupt without IRQ bit\n");
->>>>>>> 24b8d41d
 #ifdef SUN3_SCSI_VME
 		dregs->csr |= CSR_DMA_ENABLE;
 #endif
@@ -1083,20 +935,10 @@
 	return IRQ_RETVAL(handled);
 }
 
-<<<<<<< HEAD
-/*
- * Function : int NCR5380_select(struct Scsi_Host *instance,
- * struct scsi_cmnd *cmd)
- *
- * Purpose : establishes I_T_L or I_T_L_Q nexus for new or existing command,
- * including ARBITRATION, SELECTION, and initial message out for
- * IDENTIFY and queue messages.
-=======
 /**
  * NCR5380_select - attempt arbitration and selection for a given command
  * @instance: the Scsi_Host instance
  * @cmd: the scsi_cmnd to execute
->>>>>>> 24b8d41d
  *
  * This routine establishes an I_T_L nexus for a SCSI command. This involves
  * ARBITRATION, SELECTION and MESSAGE OUT phases and an IDENTIFY message.
@@ -1673,15 +1515,9 @@
 		 * starting the NCR. This is also the cleaner way for the TT.
 		 */
 		if (p & SR_IO)
-<<<<<<< HEAD
-			result = NCR5380_dma_recv_setup(instance, d, c);
-		else
-			result = NCR5380_dma_send_setup(instance, d, c);
-=======
 			result = NCR5380_dma_recv_setup(hostdata, d, c);
 		else
 			result = NCR5380_dma_send_setup(hostdata, d, c);
->>>>>>> 24b8d41d
 	}
 
 	/*
@@ -1713,15 +1549,9 @@
 		 * NCR access, else the DMA setup gets trashed!
 		 */
 		if (p & SR_IO)
-<<<<<<< HEAD
-			result = NCR5380_dma_recv_setup(instance, d, c);
-		else
-			result = NCR5380_dma_send_setup(instance, d, c);
-=======
 			result = NCR5380_dma_recv_setup(hostdata, d, c);
 		else
 			result = NCR5380_dma_send_setup(hostdata, d, c);
->>>>>>> 24b8d41d
 	}
 
 	/* On failure, NCR5380_dma_xxxx_setup() returns a negative int. */
@@ -1862,24 +1692,6 @@
 				NCR5380_dprint_phase(NDEBUG_INFORMATION, instance);
 			}
 #ifdef CONFIG_SUN3
-<<<<<<< HEAD
-			if (phase == PHASE_CMDOUT) {
-				void *d;
-				unsigned long count;
-
-				if (!cmd->SCp.this_residual && cmd->SCp.buffers_residual) {
-					count = cmd->SCp.buffer->length;
-					d = sg_virt(cmd->SCp.buffer);
-				} else {
-					count = cmd->SCp.this_residual;
-					d = cmd->SCp.ptr;
-				}
-
-				if (sun3_dma_setup_done != cmd &&
-				    sun3scsi_dma_xfer_len(count, cmd) > 0) {
-					sun3scsi_dma_setup(instance, d, count,
-					                   rq_data_dir(cmd->request));
-=======
 			if (phase == PHASE_CMDOUT &&
 			    sun3_dma_setup_done != cmd) {
 				int count;
@@ -1895,7 +1707,6 @@
 					else
 						sun3scsi_dma_recv_setup(hostdata,
 						                        cmd->SCp.ptr, count);
->>>>>>> 24b8d41d
 					sun3_dma_setup_done = cmd;
 				}
 #ifdef SUN3_SCSI_VME
@@ -1953,11 +1764,7 @@
 
 				transfersize = 0;
 				if (!cmd->device->borken)
-<<<<<<< HEAD
-					transfersize = NCR5380_dma_xfer_len(instance, cmd, phase);
-=======
 					transfersize = NCR5380_dma_xfer_len(hostdata, cmd);
->>>>>>> 24b8d41d
 
 				if (transfersize > 0) {
 					len = transfersize;
@@ -1971,15 +1778,8 @@
 						scmd_printk(KERN_INFO, cmd,
 							"switching to slow handshake\n");
 						cmd->device->borken = 1;
-<<<<<<< HEAD
-						sink = 1;
-						do_abort(instance);
-						cmd->result = DID_ERROR << 16;
-						/* XXX - need to source or sink data here, as appropriate */
-=======
 						do_reset(instance);
 						bus_reset_cleanup(instance);
->>>>>>> 24b8d41d
 					}
 				} else {
 					/* Transfer a small chunk so that the
@@ -2041,12 +1841,6 @@
 					 */
 					NCR5380_write(TARGET_COMMAND_REG, 0);
 
-<<<<<<< HEAD
-					/* Enable reselect interrupts */
-					NCR5380_write(SELECT_ENABLE_REG, hostdata->id_mask);
-
-=======
->>>>>>> 24b8d41d
 					maybe_release_dma_irq(instance);
 					return;
 				case MESSAGE_REJECT:
@@ -2078,11 +1872,6 @@
 					 */
 					NCR5380_write(TARGET_COMMAND_REG, 0);
 
-<<<<<<< HEAD
-					/* Enable reselect interrupts */
-					NCR5380_write(SELECT_ENABLE_REG, hostdata->id_mask);
-=======
->>>>>>> 24b8d41d
 #ifdef SUN3_SCSI_VME
 					dregs->csr |= CSR_DMA_ENABLE;
 #endif
@@ -2185,10 +1974,6 @@
 					cmd->result = DID_ERROR << 16;
 					complete_cmd(instance, cmd);
 					maybe_release_dma_irq(instance);
-<<<<<<< HEAD
-					NCR5380_write(SELECT_ENABLE_REG, hostdata->id_mask);
-=======
->>>>>>> 24b8d41d
 					return;
 				}
 				msgout = NOP;
@@ -2357,24 +2142,6 @@
 	}
 
 #ifdef CONFIG_SUN3
-<<<<<<< HEAD
-	{
-		void *d;
-		unsigned long count;
-
-		if (!tmp->SCp.this_residual && tmp->SCp.buffers_residual) {
-			count = tmp->SCp.buffer->length;
-			d = sg_virt(tmp->SCp.buffer);
-		} else {
-			count = tmp->SCp.this_residual;
-			d = tmp->SCp.ptr;
-		}
-
-		if (sun3_dma_setup_done != tmp &&
-		    sun3scsi_dma_xfer_len(count, tmp) > 0) {
-			sun3scsi_dma_setup(instance, d, count,
-			                   rq_data_dir(tmp->request));
-=======
 	if (sun3_dma_setup_done != tmp) {
 		int count;
 
@@ -2389,7 +2156,6 @@
 			else
 				sun3scsi_dma_recv_setup(hostdata,
 				                        tmp->SCp.ptr, count);
->>>>>>> 24b8d41d
 			sun3_dma_setup_done = tmp;
 		}
 	}
@@ -2517,11 +2283,7 @@
 		dsprintk(NDEBUG_ABORT, instance, "abort: cmd %p is connected\n", cmd);
 		hostdata->connected = NULL;
 		hostdata->dma_len = 0;
-<<<<<<< HEAD
-		if (do_abort(instance)) {
-=======
 		if (do_abort(instance) < 0) {
->>>>>>> 24b8d41d
 			set_host_byte(cmd, DID_ERROR);
 			complete_cmd(instance, cmd);
 			result = FAILED;
@@ -2604,8 +2366,6 @@
 
 	queue_work(hostdata->work_q, &hostdata->main_task);
 	maybe_release_dma_irq(instance);
-<<<<<<< HEAD
-=======
 }
 
 /**
@@ -2641,7 +2401,6 @@
 	do_reset(instance);
 	bus_reset_cleanup(instance);
 
->>>>>>> 24b8d41d
 	spin_unlock_irqrestore(&hostdata->lock, flags);
 
 	return SUCCESS;
