--- conflicted
+++ resolved
@@ -1130,10 +1130,6 @@
 	case MBA_LOOP_INIT_ERR:
 		ql_log(ql_log_warn, vha, 0x5090,
 		    "LOOP INIT ERROR (%x).\n", mb[1]);
-<<<<<<< HEAD
-		ha->isp_ops->fw_dump(vha, 1);
-=======
->>>>>>> 24b8d41d
 		set_bit(ISP_ABORT_NEEDED, &vha->dpc_flags);
 		break;
 
@@ -1612,13 +1608,6 @@
 
 	case MBA_DPORT_DIAGNOSTICS:
 		ql_dbg(ql_dbg_async, vha, 0x5052,
-<<<<<<< HEAD
-		    "D-Port Diagnostics: %04x result=%s\n",
-		    mb[0],
-		    mb[1] == 0 ? "start" :
-		    mb[1] == 1 ? "done (pass)" :
-		    mb[1] == 2 ? "done (error)" : "other");
-=======
 		    "D-Port Diagnostics: %04x %04x %04x %04x\n",
 		    mb[0], mb[1], mb[2], mb[3]);
 		memcpy(vha->dport_data, mb, sizeof(vha->dport_data));
@@ -1664,14 +1653,6 @@
 
 	case MBA_TRANS_REMOVE:
 		ql_dbg(ql_dbg_async, vha, 0x5091, "Transceiver Removal\n");
->>>>>>> 24b8d41d
-		break;
-
-	case MBA_TEMPERATURE_ALERT:
-		ql_dbg(ql_dbg_async, vha, 0x505e,
-		    "TEMPERATURE ALERT: %04x %04x %04x\n", mb[1], mb[2], mb[3]);
-		if (mb[1] == 0x12)
-			schedule_work(&ha->board_disable);
 		break;
 
 	default:
@@ -3447,18 +3428,9 @@
 	if (!ha->flags.fw_started)
 		return;
 
-<<<<<<< HEAD
-	if (rsp->msix && rsp->msix->cpuid != smp_processor_id()) {
-		/* if kernel does not notify qla of IRQ's CPU change,
-		 * then set it here.
-		 */
-		rsp->msix->cpuid = smp_processor_id();
-		ha->tgt.rspq_vector_cpuid = rsp->msix->cpuid;
-=======
 	if (rsp->qpair->cpuid != smp_processor_id() || !rsp->qpair->rcv_intr) {
 		rsp->qpair->rcv_intr = 1;
 		qla_cpu_update(rsp->qpair, smp_processor_id());
->>>>>>> 24b8d41d
 	}
 
 	while (rsp->ring_ptr->signature != RESPONSE_PROCESSED) {
@@ -4035,15 +4007,10 @@
 	/* Enable MSI-X vectors for the base queue */
 	for (i = 0; i < QLA_BASE_VECTORS; i++) {
 		qentry = &ha->msix_entries[i];
-<<<<<<< HEAD
-		qentry->rsp = rsp;
-		rsp->msix = qentry;
-=======
 		qentry->handle = rsp;
 		rsp->msix = qentry;
 		scnprintf(qentry->name, sizeof(qentry->name),
 		    "qla2xxx%lu_%s", vha->host_no, msix_entries[i].name);
->>>>>>> 24b8d41d
 		if (IS_P3P_TYPE(ha))
 			ret = request_irq(qentry->vector,
 				qla82xx_msix_entries[i].handler,
@@ -4055,34 +4022,13 @@
 		if (ret)
 			goto msix_register_fail;
 		qentry->have_irq = 1;
-<<<<<<< HEAD
-
-		/* Register for CPU affinity notification. */
-		irq_set_affinity_notifier(qentry->vector, &qentry->irq_notify);
-
-		/* Schedule work (ie. trigger a notification) to read cpu
-		 * mask for this specific irq.
-		 * kref_get is required because
-		* irq_affinity_notify() will do
-		* kref_put().
-		*/
-		kref_get(&qentry->irq_notify.kref);
-		schedule_work(&qentry->irq_notify.work);
-=======
 		qentry->in_use = 1;
->>>>>>> 24b8d41d
 	}
 
 	/*
 	 * If target mode is enable, also request the vector for the ATIO
 	 * queue.
 	 */
-<<<<<<< HEAD
-	if (QLA_TGT_MODE_ENABLED() && IS_ATIO_MSIX_CAPABLE(ha)) {
-		qentry = &ha->msix_entries[ATIO_VECTOR];
-		qentry->rsp = rsp;
-		rsp->msix = qentry;
-=======
 	if (QLA_TGT_MODE_ENABLED() && (ql2xenablemsix != 0) &&
 	    IS_ATIO_MSIX_CAPABLE(ha)) {
 		qentry = &ha->msix_entries[QLA_ATIO_VECTOR];
@@ -4092,7 +4038,6 @@
 		    "qla2xxx%lu_%s", vha->host_no,
 		    msix_entries[QLA_ATIO_VECTOR].name);
 		qentry->in_use = 1;
->>>>>>> 24b8d41d
 		ret = request_irq(qentry->vector,
 			msix_entries[QLA_ATIO_VECTOR].handler,
 			0, qentry->name, rsp);
