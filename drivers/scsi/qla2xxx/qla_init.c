--- conflicted
+++ resolved
@@ -128,20 +128,14 @@
 		    sp->cmd_sp)) {
 			qpair->req->outstanding_cmds[handle] = NULL;
 			cmdsp_found = 1;
-<<<<<<< HEAD
-=======
 			qla_put_fw_resources(qpair, &sp->cmd_sp->iores);
->>>>>>> e475cc1c
 		}
 
 		/* removing the abort */
 		if (qpair->req->outstanding_cmds[handle] == sp) {
 			qpair->req->outstanding_cmds[handle] = NULL;
 			sp_found = 1;
-<<<<<<< HEAD
-=======
 			qla_put_fw_resources(qpair, &sp->iores);
->>>>>>> e475cc1c
 			break;
 		}
 	}
@@ -2161,8 +2155,6 @@
 	struct srb_iocb *tm_iocb;
 	srb_t *sp;
 	int rval = QLA_FUNCTION_FAILED;
-<<<<<<< HEAD
-=======
 	fc_port_t *fcport = arg->fcport;
 	u32 chip_gen, login_gen;
 	u64 jif;
@@ -2177,7 +2169,6 @@
 
 	chip_gen = vha->hw->chip_reset;
 	login_gen = fcport->login_gen;
->>>>>>> e475cc1c
 
 	/* ref: INIT */
 	sp = qla2xxx_get_qpair_sp(vha, arg->qpair, fcport, GFP_KERNEL);
