# SPDX-License-Identifier: GPL-2.0-only
config SCSI_QLA_FC
	tristate "QLogic QLA2XXX Fibre Channel Support"
	depends on PCI && SCSI
	depends on SCSI_FC_ATTRS
	depends on NVME_FC || !NVME_FC
	select FW_LOADER
	select BTREE
	help
	This qla2xxx driver supports all QLogic Fibre Channel
	PCI and PCIe host adapters.

	By default, firmware for the ISP parts will be loaded
	via the Firmware Loader interface.

	ISP               Firmware Filename
	----------        -----------------
	21xx              ql2100_fw.bin
	22xx              ql2200_fw.bin
	2300, 2312, 6312  ql2300_fw.bin
	2322, 6322        ql2322_fw.bin
	24xx, 54xx        ql2400_fw.bin
	25xx              ql2500_fw.bin

	Upon request, the driver caches the firmware image until
	the driver is unloaded.

	Firmware images can be retrieved from:

		http://ldriver.qlogic.com/firmware/

	They are also included in the linux-firmware tree as well.

config TCM_QLA2XXX
	tristate "TCM_QLA2XXX fabric module for QLogic 24xx+ series target mode HBAs"
	depends on SCSI_QLA_FC && TARGET_CORE
	depends on LIBFC
	select BTREE
	default n
<<<<<<< HEAD
	---help---
=======
	help
>>>>>>> 24b8d41d
	Say Y here to enable the TCM_QLA2XXX fabric module for QLogic 24xx+ series target mode HBAs

if TCM_QLA2XXX
config TCM_QLA2XXX_DEBUG
	bool "TCM_QLA2XXX fabric module DEBUG mode for QLogic 24xx+ series target mode HBAs"
	default n
<<<<<<< HEAD
	---help---
=======
	help
>>>>>>> 24b8d41d
	Say Y here to enable the TCM_QLA2XXX fabric module DEBUG for QLogic 24xx+ series target mode HBAs
	This will include code to enable the SCSI command jammer
endif<|MERGE_RESOLUTION|>--- conflicted
+++ resolved
@@ -37,22 +37,14 @@
 	depends on LIBFC
 	select BTREE
 	default n
-<<<<<<< HEAD
-	---help---
-=======
 	help
->>>>>>> 24b8d41d
 	Say Y here to enable the TCM_QLA2XXX fabric module for QLogic 24xx+ series target mode HBAs
 
 if TCM_QLA2XXX
 config TCM_QLA2XXX_DEBUG
 	bool "TCM_QLA2XXX fabric module DEBUG mode for QLogic 24xx+ series target mode HBAs"
 	default n
-<<<<<<< HEAD
-	---help---
-=======
 	help
->>>>>>> 24b8d41d
 	Say Y here to enable the TCM_QLA2XXX fabric module DEBUG for QLogic 24xx+ series target mode HBAs
 	This will include code to enable the SCSI command jammer
 endif