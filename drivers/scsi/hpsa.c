--- conflicted
+++ resolved
@@ -60,11 +60,7 @@
  * HPSA_DRIVER_VERSION must be 3 byte values (0-255) separated by '.'
  * with an optional trailing '-' followed by a byte value (0-255).
  */
-<<<<<<< HEAD
-#define HPSA_DRIVER_VERSION "3.4.16-0"
-=======
 #define HPSA_DRIVER_VERSION "3.4.20-200"
->>>>>>> 24b8d41d
 #define DRIVER_NAME "HP HPSA Driver (v " HPSA_DRIVER_VERSION ")"
 #define HPSA "hpsa"
 
@@ -917,11 +913,7 @@
 static DEVICE_ATTR_RO(lunid);
 static DEVICE_ATTR_RO(unique_id);
 static DEVICE_ATTR(rescan, S_IWUSR, NULL, host_store_rescan);
-<<<<<<< HEAD
-static DEVICE_ATTR(sas_address, S_IRUGO, sas_address_show, NULL);
-=======
 static DEVICE_ATTR_RO(sas_address);
->>>>>>> 24b8d41d
 static DEVICE_ATTR(hp_ssd_smart_path_enabled, S_IRUGO,
 			host_show_hp_ssd_smart_path_enabled, NULL);
 static DEVICE_ATTR_RO(path_info);
@@ -1855,36 +1847,21 @@
 	return count;
 }
 
-<<<<<<< HEAD
-=======
 #define NUM_WAIT 20
->>>>>>> 24b8d41d
 static void hpsa_wait_for_outstanding_commands_for_dev(struct ctlr_info *h,
 						struct hpsa_scsi_dev_t *device)
 {
 	int cmds = 0;
 	int waits = 0;
-<<<<<<< HEAD
-=======
 	int num_wait = NUM_WAIT;
 
 	if (device->external)
 		num_wait = HPSA_EH_PTRAID_TIMEOUT;
->>>>>>> 24b8d41d
 
 	while (1) {
 		cmds = hpsa_find_outstanding_commands_for_dev(h, device);
 		if (cmds == 0)
 			break;
-<<<<<<< HEAD
-		if (++waits > 20)
-			break;
-		dev_warn(&h->pdev->dev,
-			"%s: removing device with %d outstanding commands!\n",
-			__func__, cmds);
-		msleep(1000);
-	}
-=======
 		if (++waits > num_wait)
 			break;
 		msleep(1000);
@@ -1897,7 +1874,6 @@
 			h->scsi_host->host_no,
 			device->bus, device->target, device->lun, cmds);
 	}
->>>>>>> 24b8d41d
 }
 
 static void hpsa_remove_device(struct ctlr_info *h,
@@ -1931,12 +1907,6 @@
 		}
 	} else { /* HBA */
 
-<<<<<<< HEAD
-		device->removed = 1;
-		hpsa_wait_for_outstanding_commands_for_dev(h, device);
-
-=======
->>>>>>> 24b8d41d
 		hpsa_remove_sas_device(device);
 	}
 }
@@ -2544,17 +2514,12 @@
 			IOACCEL2_SERV_RESPONSE_FAILURE) {
 		if (c2->error_data.status ==
 			IOACCEL2_STATUS_SR_IOACCEL_DISABLED) {
-<<<<<<< HEAD
-			dev->offload_enabled = 0;
-			dev->offload_to_be_enabled = 0;
-=======
 			hpsa_turn_off_ioaccel_for_device(dev);
 		}
 
 		if (dev->in_reset) {
 			cmd->result = DID_RESET << 16;
 			return hpsa_cmd_free_and_done(h, c, cmd);
->>>>>>> 24b8d41d
 		}
 
 		return hpsa_retry_cmd(h, c);
@@ -2635,15 +2600,12 @@
 	cmd->result = (DID_OK << 16); 		/* host byte */
 	cmd->result |= (COMMAND_COMPLETE << 8);	/* msg byte */
 
-<<<<<<< HEAD
-=======
 	/* SCSI command has already been cleaned up in SML */
 	if (dev->was_removed) {
 		hpsa_cmd_resolve_and_free(h, cp);
 		return;
 	}
 
->>>>>>> 24b8d41d
 	if (cp->cmd_type == CMD_IOACCEL2 || cp->cmd_type == CMD_IOACCEL1) {
 		if (dev->physical_device && dev->expose_device &&
 			dev->removed) {
@@ -3100,13 +3062,8 @@
 		rc = -1;
 		goto out;
 	}
-<<<<<<< HEAD
-	rc = hpsa_scsi_do_simple_cmd_with_retry(h, c,
-					PCI_DMA_FROMDEVICE, DEFAULT_TIMEOUT);
-=======
 	rc = hpsa_scsi_do_simple_cmd_with_retry(h, c, DMA_FROM_DEVICE,
 			NO_TIMEOUT);
->>>>>>> 24b8d41d
 	if (rc)
 		goto out;
 	ei = c->err_info;
@@ -3130,14 +3087,8 @@
 	c->device = dev;
 
 	/* fill_cmd can't fail here, no data buffer to map. */
-<<<<<<< HEAD
-	(void) fill_cmd(c, reset_type, h, NULL, 0, 0,
-			scsi3addr, TYPE_MSG);
-	rc = hpsa_scsi_do_simple_cmd(h, c, reply_queue, DEFAULT_TIMEOUT);
-=======
 	(void) fill_cmd(c, reset_type, h, NULL, 0, 0, dev->scsi3addr, TYPE_MSG);
 	rc = hpsa_scsi_do_simple_cmd(h, c, reply_queue, NO_TIMEOUT);
->>>>>>> 24b8d41d
 	if (rc) {
 		dev_warn(&h->pdev->dev, "Failed to send reset command\n");
 		goto out;
@@ -3367,13 +3318,8 @@
 		cmd_free(h, c);
 		return -1;
 	}
-<<<<<<< HEAD
-	rc = hpsa_scsi_do_simple_cmd_with_retry(h, c,
-					PCI_DMA_FROMDEVICE, DEFAULT_TIMEOUT);
-=======
 	rc = hpsa_scsi_do_simple_cmd_with_retry(h, c, DMA_FROM_DEVICE,
 			NO_TIMEOUT);
->>>>>>> 24b8d41d
 	if (rc)
 		goto out;
 	ei = c->err_info;
@@ -3415,13 +3361,8 @@
 	c->Request.CDB[2] = bmic_device_index & 0xff;
 	c->Request.CDB[9] = (bmic_device_index >> 8) & 0xff;
 
-<<<<<<< HEAD
-	rc = hpsa_scsi_do_simple_cmd_with_retry(h, c,
-				PCI_DMA_FROMDEVICE, DEFAULT_TIMEOUT);
-=======
 	rc = hpsa_scsi_do_simple_cmd_with_retry(h, c, DMA_FROM_DEVICE,
 			NO_TIMEOUT);
->>>>>>> 24b8d41d
 	if (rc)
 		goto out;
 	ei = c->err_info;
@@ -3448,13 +3389,8 @@
 	if (rc)
 		goto out;
 
-<<<<<<< HEAD
-	rc = hpsa_scsi_do_simple_cmd_with_retry(h, c,
-		PCI_DMA_FROMDEVICE, DEFAULT_TIMEOUT);
-=======
 	rc = hpsa_scsi_do_simple_cmd_with_retry(h, c, DMA_FROM_DEVICE,
 			NO_TIMEOUT);
->>>>>>> 24b8d41d
 	if (rc)
 		goto out;
 	ei = c->err_info;
@@ -3484,13 +3420,8 @@
 	c->Request.CDB[2] = bmic_device_index & 0xff;
 	c->Request.CDB[9] = (bmic_device_index >> 8) & 0xff;
 
-<<<<<<< HEAD
-	hpsa_scsi_do_simple_cmd_with_retry(h, c, PCI_DMA_FROMDEVICE,
-						DEFAULT_TIMEOUT);
-=======
 	hpsa_scsi_do_simple_cmd_with_retry(h, c, DMA_FROM_DEVICE,
 						NO_TIMEOUT);
->>>>>>> 24b8d41d
 	ei = c->err_info;
 	if (ei->CommandStatus != 0 && ei->CommandStatus != CMD_DATA_UNDERRUN) {
 		hpsa_scsi_interpret_error(h, c);
@@ -3570,13 +3501,8 @@
 	else
 		c->Request.CDB[5] = 0;
 
-<<<<<<< HEAD
-	rc = hpsa_scsi_do_simple_cmd_with_retry(h, c, PCI_DMA_FROMDEVICE,
-						DEFAULT_TIMEOUT);
-=======
 	rc = hpsa_scsi_do_simple_cmd_with_retry(h, c, DMA_FROM_DEVICE,
 						NO_TIMEOUT);
->>>>>>> 24b8d41d
 	if (rc)
 		goto out;
 
@@ -3829,13 +3755,8 @@
 	}
 	if (extended_response)
 		c->Request.CDB[1] = extended_response;
-<<<<<<< HEAD
-	rc = hpsa_scsi_do_simple_cmd_with_retry(h, c,
-					PCI_DMA_FROMDEVICE, DEFAULT_TIMEOUT);
-=======
 	rc = hpsa_scsi_do_simple_cmd_with_retry(h, c, DMA_FROM_DEVICE,
 			NO_TIMEOUT);
->>>>>>> 24b8d41d
 	if (rc)
 		goto out;
 	ei = c->err_info;
@@ -3970,11 +3891,7 @@
 
 	(void) fill_cmd(c, TEST_UNIT_READY, h, NULL, 0, 0, scsi3addr, TYPE_CMD);
 	rc = hpsa_scsi_do_simple_cmd(h, c, DEFAULT_REPLY_QUEUE,
-<<<<<<< HEAD
-					DEFAULT_TIMEOUT);
-=======
 					NO_TIMEOUT);
->>>>>>> 24b8d41d
 	if (rc) {
 		cmd_free(h, c);
 		return HPSA_VPD_LV_STATUS_UNSUPPORTED;
@@ -4016,58 +3933,7 @@
 	default:
 		break;
 	}
-<<<<<<< HEAD
-	return 0;
-}
-
-/*
- * Find out if a logical device supports aborts by simply trying one.
- * Smart Array may claim not to support aborts on logical drives, but
- * if a MSA2000 * is connected, the drives on that will be presented
- * by the Smart Array as logical drives, and aborts may be sent to
- * those devices successfully.  So the simplest way to find out is
- * to simply try an abort and see how the device responds.
- */
-static int hpsa_device_supports_aborts(struct ctlr_info *h,
-					unsigned char *scsi3addr)
-{
-	struct CommandList *c;
-	struct ErrorInfo *ei;
-	int rc = 0;
-
-	u64 tag = (u64) -1; /* bogus tag */
-
-	/* Assume that physical devices support aborts */
-	if (!is_logical_dev_addr_mode(scsi3addr))
-		return 1;
-
-	c = cmd_alloc(h);
-
-	(void) fill_cmd(c, HPSA_ABORT_MSG, h, &tag, 0, 0, scsi3addr, TYPE_MSG);
-	(void) hpsa_scsi_do_simple_cmd(h, c, DEFAULT_REPLY_QUEUE,
-					DEFAULT_TIMEOUT);
-	/* no unmap needed here because no data xfer. */
-	ei = c->err_info;
-	switch (ei->CommandStatus) {
-	case CMD_INVALID:
-		rc = 0;
-		break;
-	case CMD_UNABORTABLE:
-	case CMD_ABORT_FAILED:
-		rc = 1;
-		break;
-	case CMD_TMF_STATUS:
-		rc = hpsa_evaluate_tmf_status(h, c);
-		break;
-	default:
-		rc = 0;
-		break;
-	}
-	cmd_free(h, c);
-	return rc;
-=======
 	return HPSA_LV_OK;
->>>>>>> 24b8d41d
 }
 
 static int hpsa_update_device_info(struct ctlr_info *h,
@@ -4113,16 +3979,6 @@
 	memset(this_device->device_id, 0,
 		sizeof(this_device->device_id));
 	if (hpsa_get_device_id(h, scsi3addr, this_device->device_id, 8,
-<<<<<<< HEAD
-		sizeof(this_device->device_id)))
-		dev_err(&h->pdev->dev,
-			"hpsa%d: %s: can't get device id for host %d:C0:T%d:L%d\t%s\t%.16s\n",
-			h->ctlr, __func__,
-			h->scsi_host->host_no,
-			this_device->target, this_device->lun,
-			scsi_device_type(this_device->devtype),
-			this_device->model);
-=======
 		sizeof(this_device->device_id)) < 0) {
 		dev_err(&h->pdev->dev,
 			"hpsa%d: %s: can't get device id for [%d:%d:%d:%d]\t%s\t%.16s\n",
@@ -4135,7 +3991,6 @@
 		rc = HPSA_LV_FAILED;
 		goto bail_out;
 	}
->>>>>>> 24b8d41d
 
 	if ((this_device->devtype == TYPE_DISK ||
 		this_device->devtype == TYPE_ZBC) &&
@@ -4330,18 +4185,8 @@
 	int rc;
 	struct ext_report_lun_entry *rle;
 
-<<<<<<< HEAD
-	/*
-	 * external targets don't support BMIC
-	 */
-	if (dev->external) {
-		dev->queue_depth = 7;
-		return;
-	}
-=======
 	if (rle_index < 0 || rle_index >= HPSA_MAX_PHYS_LUN)
 		return;
->>>>>>> 24b8d41d
 
 	rle = &rlep->LUN[rle_index];
 
@@ -4577,11 +4422,8 @@
 		int rc = 0;
 		int phys_dev_index = i - (raid_ctlr_position == 0);
 		bool skip_device = false;
-<<<<<<< HEAD
-=======
 
 		memset(tmpdevice, 0, sizeof(*tmpdevice));
->>>>>>> 24b8d41d
 
 		physical_device = i < nphysicals + (raid_ctlr_position == 0);
 
@@ -4597,12 +4439,8 @@
 		/*
 		 * Skip over some devices such as a spare.
 		 */
-<<<<<<< HEAD
-		if (!tmpdevice->external && physical_device) {
-=======
 		if (phys_dev_index >= 0 && !tmpdevice->external &&
 			physical_device) {
->>>>>>> 24b8d41d
 			skip_device = hpsa_skip_device(h, lunaddrbytes,
 					&physdev_list->LUN[phys_dev_index]);
 			if (skip_device)
@@ -5217,12 +5055,9 @@
 	if (!c->scsi_cmd->device->hostdata)
 		return -1;
 
-<<<<<<< HEAD
-=======
 	if (phys_disk->in_reset)
 		return -1;
 
->>>>>>> 24b8d41d
 	/* Try to honor the device's queue depth */
 	if (atomic_inc_return(&phys_disk->ioaccel_cmds_out) >
 					phys_disk->queue_depth) {
@@ -5306,12 +5141,9 @@
 	if (!dev)
 		return -1;
 
-<<<<<<< HEAD
-=======
 	if (dev->in_reset)
 		return -1;
 
->>>>>>> 24b8d41d
 	/* check for valid opcode, get LBA and block count */
 	switch (cmd->cmnd[0]) {
 	case WRITE_6:
@@ -5751,15 +5583,12 @@
 	if (!dev)
 		return SCSI_MLQUEUE_HOST_BUSY;
 
-<<<<<<< HEAD
-=======
 	if (dev->in_reset)
 		return SCSI_MLQUEUE_HOST_BUSY;
 
 	if (hpsa_simple_mode)
 		return IO_ACCEL_INELIGIBLE;
 
->>>>>>> 24b8d41d
 	cmd->host_scribble = (unsigned char *) c;
 
 	if (dev->offload_enabled) {
@@ -5852,12 +5681,6 @@
 
 	dev = cmd->device->hostdata;
 	if (!dev) {
-		cmd->result = NOT_READY << 16; /* host byte */
-		cmd->scsi_done(cmd);
-		return 0;
-	}
-
-	if (dev->removed) {
 		cmd->result = DID_NO_CONNECT << 16;
 		cmd->scsi_done(cmd);
 		return 0;
@@ -6079,7 +5902,7 @@
 	/* Send the Test Unit Ready, fill_cmd can't fail, no mapping */
 	(void) fill_cmd(c, TEST_UNIT_READY, h,
 			NULL, 0, 0, lunaddr, TYPE_CMD);
-	rc = hpsa_scsi_do_simple_cmd(h, c, reply_queue, DEFAULT_TIMEOUT);
+	rc = hpsa_scsi_do_simple_cmd(h, c, reply_queue, NO_TIMEOUT);
 	if (rc)
 		return rc;
 	/* no unmap needed here because no data xfer. */
@@ -6253,300 +6076,13 @@
 		reset_type == HPSA_DEVICE_RESET_MSG ? "logical " : "physical ");
 	hpsa_show_dev_msg(KERN_WARNING, h, dev, msg);
 
-<<<<<<< HEAD
-	h->reset_in_progress = 1;
-
-	/* send a reset to the SCSI LUN which the command was sent to */
-	rc = hpsa_do_reset(h, dev, dev->scsi3addr, reset_type,
-			   DEFAULT_REPLY_QUEUE);
-	sprintf(msg, "reset %s %s",
-		reset_type == HPSA_DEVICE_RESET_MSG ? "logical " : "physical ",
-		rc == 0 ? "completed successfully" : "failed");
-	hpsa_show_dev_msg(KERN_WARNING, h, dev, msg);
-	h->reset_in_progress = 0;
-	return rc == 0 ? SUCCESS : FAILED;
-}
-
-static void swizzle_abort_tag(u8 *tag)
-{
-	u8 original_tag[8];
-
-	memcpy(original_tag, tag, 8);
-	tag[0] = original_tag[3];
-	tag[1] = original_tag[2];
-	tag[2] = original_tag[1];
-	tag[3] = original_tag[0];
-	tag[4] = original_tag[7];
-	tag[5] = original_tag[6];
-	tag[6] = original_tag[5];
-	tag[7] = original_tag[4];
-}
-
-static void hpsa_get_tag(struct ctlr_info *h,
-	struct CommandList *c, __le32 *taglower, __le32 *tagupper)
-{
-	u64 tag;
-	if (c->cmd_type == CMD_IOACCEL1) {
-		struct io_accel1_cmd *cm1 = (struct io_accel1_cmd *)
-			&h->ioaccel_cmd_pool[c->cmdindex];
-		tag = le64_to_cpu(cm1->tag);
-		*tagupper = cpu_to_le32(tag >> 32);
-		*taglower = cpu_to_le32(tag);
-		return;
-	}
-	if (c->cmd_type == CMD_IOACCEL2) {
-		struct io_accel2_cmd *cm2 = (struct io_accel2_cmd *)
-			&h->ioaccel2_cmd_pool[c->cmdindex];
-		/* upper tag not used in ioaccel2 mode */
-		memset(tagupper, 0, sizeof(*tagupper));
-		*taglower = cm2->Tag;
-		return;
-	}
-	tag = le64_to_cpu(c->Header.tag);
-	*tagupper = cpu_to_le32(tag >> 32);
-	*taglower = cpu_to_le32(tag);
-}
-
-static int hpsa_send_abort(struct ctlr_info *h, unsigned char *scsi3addr,
-	struct CommandList *abort, int reply_queue)
-{
-	int rc = IO_OK;
-	struct CommandList *c;
-	struct ErrorInfo *ei;
-	__le32 tagupper, taglower;
-
-	c = cmd_alloc(h);
-
-	/* fill_cmd can't fail here, no buffer to map */
-	(void) fill_cmd(c, HPSA_ABORT_MSG, h, &abort->Header.tag,
-		0, 0, scsi3addr, TYPE_MSG);
-	if (h->needs_abort_tags_swizzled)
-		swizzle_abort_tag(&c->Request.CDB[4]);
-	(void) hpsa_scsi_do_simple_cmd(h, c, reply_queue, DEFAULT_TIMEOUT);
-	hpsa_get_tag(h, abort, &taglower, &tagupper);
-	dev_dbg(&h->pdev->dev, "%s: Tag:0x%08x:%08x: do_simple_cmd(abort) completed.\n",
-		__func__, tagupper, taglower);
-	/* no unmap needed here because no data xfer. */
-
-	ei = c->err_info;
-	switch (ei->CommandStatus) {
-	case CMD_SUCCESS:
-		break;
-	case CMD_TMF_STATUS:
-		rc = hpsa_evaluate_tmf_status(h, c);
-		break;
-	case CMD_UNABORTABLE: /* Very common, don't make noise. */
-		rc = -1;
-		break;
-	default:
-		dev_dbg(&h->pdev->dev, "%s: Tag:0x%08x:%08x: interpreting error.\n",
-			__func__, tagupper, taglower);
-		hpsa_scsi_interpret_error(h, c);
-		rc = -1;
-		break;
-	}
-	cmd_free(h, c);
-	dev_dbg(&h->pdev->dev, "%s: Tag:0x%08x:%08x: Finished.\n",
-		__func__, tagupper, taglower);
-	return rc;
-}
-
-static void setup_ioaccel2_abort_cmd(struct CommandList *c, struct ctlr_info *h,
-	struct CommandList *command_to_abort, int reply_queue)
-{
-	struct io_accel2_cmd *c2 = &h->ioaccel2_cmd_pool[c->cmdindex];
-	struct hpsa_tmf_struct *ac = (struct hpsa_tmf_struct *) c2;
-	struct io_accel2_cmd *c2a =
-		&h->ioaccel2_cmd_pool[command_to_abort->cmdindex];
-	struct scsi_cmnd *scmd = command_to_abort->scsi_cmd;
-	struct hpsa_scsi_dev_t *dev = scmd->device->hostdata;
-
-	if (!dev)
-		return;
-
-=======
->>>>>>> 24b8d41d
 	/*
 	 * wait to see if any commands will complete before sending reset
 	 */
-<<<<<<< HEAD
-	BUILD_BUG_ON(sizeof(struct hpsa_tmf_struct) >
-			sizeof(struct io_accel2_cmd));
-	BUG_ON(offsetof(struct io_accel2_cmd, error_data) <
-			offsetof(struct hpsa_tmf_struct, error_len) +
-				sizeof(ac->error_len));
-
-	c->cmd_type = IOACCEL2_TMF;
-	c->scsi_cmd = SCSI_CMD_BUSY;
-
-	/* Adjust the DMA address to point to the accelerated command buffer */
-	c->busaddr = (u32) h->ioaccel2_cmd_pool_dhandle +
-				(c->cmdindex * sizeof(struct io_accel2_cmd));
-	BUG_ON(c->busaddr & 0x0000007F);
-
-	memset(ac, 0, sizeof(*c2)); /* yes this is correct */
-	ac->iu_type = IOACCEL2_IU_TMF_TYPE;
-	ac->reply_queue = reply_queue;
-	ac->tmf = IOACCEL2_TMF_ABORT;
-	ac->it_nexus = cpu_to_le32(dev->ioaccel_handle);
-	memset(ac->lun_id, 0, sizeof(ac->lun_id));
-	ac->tag = cpu_to_le64(c->cmdindex << DIRECT_LOOKUP_SHIFT);
-	ac->abort_tag = cpu_to_le64(le32_to_cpu(c2a->Tag));
-	ac->error_ptr = cpu_to_le64(c->busaddr +
-			offsetof(struct io_accel2_cmd, error_data));
-	ac->error_len = cpu_to_le32(sizeof(c2->error_data));
-}
-
-/* ioaccel2 path firmware cannot handle abort task requests.
- * Change abort requests to physical target reset, and send to the
- * address of the physical disk used for the ioaccel 2 command.
- * Return 0 on success (IO_OK)
- *	 -1 on failure
- */
-
-static int hpsa_send_reset_as_abort_ioaccel2(struct ctlr_info *h,
-	unsigned char *scsi3addr, struct CommandList *abort, int reply_queue)
-{
-	int rc = IO_OK;
-	struct scsi_cmnd *scmd; /* scsi command within request being aborted */
-	struct hpsa_scsi_dev_t *dev; /* device to which scsi cmd was sent */
-	unsigned char phys_scsi3addr[8]; /* addr of phys disk with volume */
-	unsigned char *psa = &phys_scsi3addr[0];
-
-	/* Get a pointer to the hpsa logical device. */
-	scmd = abort->scsi_cmd;
-	dev = (struct hpsa_scsi_dev_t *)(scmd->device->hostdata);
-	if (dev == NULL) {
-		dev_warn(&h->pdev->dev,
-			"Cannot abort: no device pointer for command.\n");
-			return -1; /* not abortable */
-	}
-
-	if (h->raid_offload_debug > 0)
-		dev_info(&h->pdev->dev,
-			"scsi %d:%d:%d:%d %s scsi3addr 0x%02x%02x%02x%02x%02x%02x%02x%02x\n",
-			h->scsi_host->host_no, dev->bus, dev->target, dev->lun,
-			"Reset as abort",
-			scsi3addr[0], scsi3addr[1], scsi3addr[2], scsi3addr[3],
-			scsi3addr[4], scsi3addr[5], scsi3addr[6], scsi3addr[7]);
-
-	if (!dev->offload_enabled) {
-		dev_warn(&h->pdev->dev,
-			"Can't abort: device is not operating in HP SSD Smart Path mode.\n");
-		return -1; /* not abortable */
-	}
-
-	/* Incoming scsi3addr is logical addr. We need physical disk addr. */
-	if (!hpsa_get_pdisk_of_ioaccel2(h, abort, psa)) {
-		dev_warn(&h->pdev->dev, "Can't abort: Failed lookup of physical address.\n");
-		return -1; /* not abortable */
-	}
-
-	/* send the reset */
-	if (h->raid_offload_debug > 0)
-		dev_info(&h->pdev->dev,
-			"Reset as abort: Resetting physical device at scsi3addr 0x%02x%02x%02x%02x%02x%02x%02x%02x\n",
-			psa[0], psa[1], psa[2], psa[3],
-			psa[4], psa[5], psa[6], psa[7]);
-	rc = hpsa_do_reset(h, dev, psa, HPSA_PHYS_TARGET_RESET, reply_queue);
-	if (rc != 0) {
-		dev_warn(&h->pdev->dev,
-			"Reset as abort: Failed on physical device at scsi3addr 0x%02x%02x%02x%02x%02x%02x%02x%02x\n",
-			psa[0], psa[1], psa[2], psa[3],
-			psa[4], psa[5], psa[6], psa[7]);
-		return rc; /* failed to reset */
-	}
-
-	/* wait for device to recover */
-	if (wait_for_device_to_become_ready(h, psa, reply_queue) != 0) {
-		dev_warn(&h->pdev->dev,
-			"Reset as abort: Failed: Device never recovered from reset: 0x%02x%02x%02x%02x%02x%02x%02x%02x\n",
-			psa[0], psa[1], psa[2], psa[3],
-			psa[4], psa[5], psa[6], psa[7]);
-		return -1;  /* failed to recover */
-	}
-
-	/* device recovered */
-	dev_info(&h->pdev->dev,
-		"Reset as abort: Device recovered from reset: scsi3addr 0x%02x%02x%02x%02x%02x%02x%02x%02x\n",
-		psa[0], psa[1], psa[2], psa[3],
-		psa[4], psa[5], psa[6], psa[7]);
-
-	return rc; /* success */
-}
-
-static int hpsa_send_abort_ioaccel2(struct ctlr_info *h,
-	struct CommandList *abort, int reply_queue)
-{
-	int rc = IO_OK;
-	struct CommandList *c;
-	__le32 taglower, tagupper;
-	struct hpsa_scsi_dev_t *dev;
-	struct io_accel2_cmd *c2;
-
-	dev = abort->scsi_cmd->device->hostdata;
-	if (!dev)
-		return -1;
-
-	if (!dev->offload_enabled && !dev->hba_ioaccel_enabled)
-		return -1;
-
-	c = cmd_alloc(h);
-	setup_ioaccel2_abort_cmd(c, h, abort, reply_queue);
-	c2 = &h->ioaccel2_cmd_pool[c->cmdindex];
-	(void) hpsa_scsi_do_simple_cmd(h, c, reply_queue, DEFAULT_TIMEOUT);
-	hpsa_get_tag(h, abort, &taglower, &tagupper);
-	dev_dbg(&h->pdev->dev,
-		"%s: Tag:0x%08x:%08x: do_simple_cmd(ioaccel2 abort) completed.\n",
-		__func__, tagupper, taglower);
-	/* no unmap needed here because no data xfer. */
-
-	dev_dbg(&h->pdev->dev,
-		"%s: Tag:0x%08x:%08x: abort service response = 0x%02x.\n",
-		__func__, tagupper, taglower, c2->error_data.serv_response);
-	switch (c2->error_data.serv_response) {
-	case IOACCEL2_SERV_RESPONSE_TMF_COMPLETE:
-	case IOACCEL2_SERV_RESPONSE_TMF_SUCCESS:
-		rc = 0;
-		break;
-	case IOACCEL2_SERV_RESPONSE_TMF_REJECTED:
-	case IOACCEL2_SERV_RESPONSE_FAILURE:
-	case IOACCEL2_SERV_RESPONSE_TMF_WRONG_LUN:
-		rc = -1;
-		break;
-	default:
-		dev_warn(&h->pdev->dev,
-			"%s: Tag:0x%08x:%08x: unknown abort service response 0x%02x\n",
-			__func__, tagupper, taglower,
-			c2->error_data.serv_response);
-		rc = -1;
-	}
-	cmd_free(h, c);
-	dev_dbg(&h->pdev->dev, "%s: Tag:0x%08x:%08x: Finished.\n", __func__,
-		tagupper, taglower);
-	return rc;
-}
-
-static int hpsa_send_abort_both_ways(struct ctlr_info *h,
-	struct hpsa_scsi_dev_t *dev, struct CommandList *abort, int reply_queue)
-{
-	/*
-	 * ioccelerator mode 2 commands should be aborted via the
-	 * accelerated path, since RAID path is unaware of these commands,
-	 * but not all underlying firmware can handle abort TMF.
-	 * Change abort to physical device reset when abort TMF is unsupported.
-	 */
-	if (abort->cmd_type == CMD_IOACCEL2) {
-		if ((HPSATMF_IOACCEL_ENABLED & h->TMFSupportFlags) ||
-			dev->physical_device)
-			return hpsa_send_abort_ioaccel2(h, abort,
-						reply_queue);
-=======
 	dev->in_reset = true; /* block any new cmds from OS for this device */
 	for (i = 0; i < 10; i++) {
 		if (atomic_read(&dev->commands_outstanding) > 0)
 			msleep(1000);
->>>>>>> 24b8d41d
 		else
 			break;
 	}
@@ -6899,13 +6435,8 @@
 	}
 	rc = hpsa_scsi_do_simple_cmd(h, c, DEFAULT_REPLY_QUEUE,
 					NO_TIMEOUT);
-<<<<<<< HEAD
-	if (iocommand.buf_size > 0)
-		hpsa_pci_unmap(h->pdev, c, 1, PCI_DMA_BIDIRECTIONAL);
-=======
 	if (iocommand->buf_size > 0)
 		hpsa_pci_unmap(h->pdev, c, 1, DMA_BIDIRECTIONAL);
->>>>>>> 24b8d41d
 	check_ioctl_unit_attention(h, c);
 	if (rc) {
 		rc = -EIO;
@@ -8872,14 +8403,7 @@
 			event_type = "configuration change";
 		/* Stop sending new RAID offload reqs via the IO accelerator */
 		scsi_block_requests(h->scsi_host);
-<<<<<<< HEAD
-		for (i = 0; i < h->ndevices; i++) {
-			h->dev[i]->offload_enabled = 0;
-			h->dev[i]->offload_to_be_enabled = 0;
-		}
-=======
 		hpsa_set_ioaccel_status(h);
->>>>>>> 24b8d41d
 		hpsa_drain_accel_commands(h);
 		/* Set 'accelerator path config change' bit */
 		dev_warn(&h->pdev->dev,
@@ -9331,11 +8855,7 @@
 	/* hook into SCSI subsystem */
 	rc = hpsa_scsi_add_host(h);
 	if (rc)
-<<<<<<< HEAD
-		goto clean7; /* perf, sg, cmd, irq, shost, pci, lu, aer/h */
-=======
 		goto clean8; /* lastlogicals, perf, sg, cmd, irq, shost, pci, lu, aer/h */
->>>>>>> 24b8d41d
 
 	/* Monitor the controller for firmware lockups */
 	h->heartbeat_sample_interval = HEARTBEAT_SAMPLE_INTERVAL;
@@ -9406,13 +8926,8 @@
 		RAID_CTLR_LUNID, TYPE_CMD)) {
 		goto out;
 	}
-<<<<<<< HEAD
-	rc = hpsa_scsi_do_simple_cmd_with_retry(h, c,
-					PCI_DMA_TODEVICE, DEFAULT_TIMEOUT);
-=======
 	rc = hpsa_scsi_do_simple_cmd_with_retry(h, c, DMA_TO_DEVICE,
 			DEFAULT_TIMEOUT);
->>>>>>> 24b8d41d
 	if (rc)
 		goto out;
 	if (c->err_info->CommandStatus != 0)
@@ -9447,13 +8962,8 @@
 		RAID_CTLR_LUNID, TYPE_CMD))
 		goto errout;
 
-<<<<<<< HEAD
-	rc = hpsa_scsi_do_simple_cmd_with_retry(h, c,
-		PCI_DMA_FROMDEVICE, DEFAULT_TIMEOUT);
-=======
 	rc = hpsa_scsi_do_simple_cmd_with_retry(h, c, DMA_FROM_DEVICE,
 			NO_TIMEOUT);
->>>>>>> 24b8d41d
 	if ((rc != 0) || (c->err_info->CommandStatus != 0))
 		goto errout;
 
@@ -9464,13 +8974,8 @@
 		RAID_CTLR_LUNID, TYPE_CMD))
 		goto errout;
 
-<<<<<<< HEAD
-	rc = hpsa_scsi_do_simple_cmd_with_retry(h, c,
-		PCI_DMA_TODEVICE, DEFAULT_TIMEOUT);
-=======
 	rc = hpsa_scsi_do_simple_cmd_with_retry(h, c, DMA_TO_DEVICE,
 			NO_TIMEOUT);
->>>>>>> 24b8d41d
 	if ((rc != 0)  || (c->err_info->CommandStatus != 0))
 		goto errout;
 
@@ -9479,13 +8984,8 @@
 		RAID_CTLR_LUNID, TYPE_CMD))
 		goto errout;
 
-<<<<<<< HEAD
-	rc = hpsa_scsi_do_simple_cmd_with_retry(h, c,
-		PCI_DMA_FROMDEVICE, DEFAULT_TIMEOUT);
-=======
 	rc = hpsa_scsi_do_simple_cmd_with_retry(h, c, DMA_FROM_DEVICE,
 			NO_TIMEOUT);
->>>>>>> 24b8d41d
 	if ((rc != 0)  || (c->err_info->CommandStatus != 0))
 		goto errout;
 
@@ -10328,9 +9828,6 @@
 static int
 hpsa_sas_get_enclosure_identifier(struct sas_rphy *rphy, u64 *identifier)
 {
-<<<<<<< HEAD
-	*identifier = 0;
-=======
 	struct Scsi_Host *shost = phy_to_shost(rphy);
 	struct ctlr_info *h;
 	struct hpsa_scsi_dev_t *sd;
@@ -10349,7 +9846,6 @@
 
 	*identifier = sd->eli;
 
->>>>>>> 24b8d41d
 	return 0;
 }
 
