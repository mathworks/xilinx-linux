// SPDX-License-Identifier: GPL-2.0-or-later
/*
 * Universal Flash Storage Host controller driver Core
 * Copyright (C) 2011-2013 Samsung India Software Operations
 * Copyright (c) 2013-2016, The Linux Foundation. All rights reserved.
 *
 * Authors:
 *	Santosh Yaraganavi <santosh.sy@samsung.com>
 *	Vinayak Holikatti <h.vinayak@samsung.com>
 */

#include <linux/async.h>
#include <linux/devfreq.h>
#include <linux/nls.h>
#include <linux/of.h>
#include <linux/bitfield.h>
#include <linux/blk-pm.h>
#include <linux/blkdev.h>
#include "ufshcd.h"
#include "ufs_quirks.h"
#include "unipro.h"
#include "ufs-sysfs.h"
#include "ufs_bsg.h"
#include "ufshcd-crypto.h"
#include <asm/unaligned.h>
#include <linux/blkdev.h>

#define CREATE_TRACE_POINTS
#include <trace/events/ufs.h>

#define UFSHCD_ENABLE_INTRS	(UTP_TRANSFER_REQ_COMPL |\
				 UTP_TASK_REQ_COMPL |\
				 UFSHCD_ERROR_MASK)
/* UIC command timeout, unit: ms */
#define UIC_CMD_TIMEOUT	500

/* NOP OUT retries waiting for NOP IN response */
#define NOP_OUT_RETRIES    10
/* Timeout after 50 msecs if NOP OUT hangs without response */
#define NOP_OUT_TIMEOUT    50 /* msecs */

/* Query request retries */
#define QUERY_REQ_RETRIES 3
/* Query request timeout */
#define QUERY_REQ_TIMEOUT 1500 /* 1.5 seconds */

/* Task management command timeout */
#define TM_CMD_TIMEOUT	100 /* msecs */

/* maximum number of retries for a general UIC command  */
#define UFS_UIC_COMMAND_RETRIES 3

/* maximum number of link-startup retries */
#define DME_LINKSTARTUP_RETRIES 3

/* Maximum retries for Hibern8 enter */
#define UIC_HIBERN8_ENTER_RETRIES 3

/* maximum number of reset retries before giving up */
#define MAX_HOST_RESET_RETRIES 5

/* Expose the flag value from utp_upiu_query.value */
#define MASK_QUERY_UPIU_FLAG_LOC 0xFF

/* Interrupt aggregation default timeout, unit: 40us */
#define INT_AGGR_DEF_TO	0x02

/* default delay of autosuspend: 2000 ms */
#define RPM_AUTOSUSPEND_DELAY_MS 2000

/* Default delay of RPM device flush delayed work */
#define RPM_DEV_FLUSH_RECHECK_WORK_DELAY_MS 5000

/* Default value of wait time before gating device ref clock */
#define UFSHCD_REF_CLK_GATING_WAIT_US 0xFF /* microsecs */

/* Polling time to wait for fDeviceInit */
#define FDEVICEINIT_COMPL_TIMEOUT 1500 /* millisecs */

#define ufshcd_toggle_vreg(_dev, _vreg, _on)				\
	({                                                              \
		int _ret;                                               \
		if (_on)                                                \
			_ret = ufshcd_enable_vreg(_dev, _vreg);         \
		else                                                    \
			_ret = ufshcd_disable_vreg(_dev, _vreg);        \
		_ret;                                                   \
	})

#define ufshcd_hex_dump(prefix_str, buf, len) do {                       \
	size_t __len = (len);                                            \
	print_hex_dump(KERN_ERR, prefix_str,                             \
		       __len > 4 ? DUMP_PREFIX_OFFSET : DUMP_PREFIX_NONE,\
		       16, 4, buf, __len, false);                        \
} while (0)

int ufshcd_dump_regs(struct ufs_hba *hba, size_t offset, size_t len,
		     const char *prefix)
{
	u32 *regs;
	size_t pos;

	if (offset % 4 != 0 || len % 4 != 0) /* keep readl happy */
		return -EINVAL;

	regs = kzalloc(len, GFP_ATOMIC);
	if (!regs)
		return -ENOMEM;

	for (pos = 0; pos < len; pos += 4)
		regs[pos / 4] = ufshcd_readl(hba, offset + pos);

	ufshcd_hex_dump(prefix, regs, len);
	kfree(regs);

	return 0;
}
EXPORT_SYMBOL_GPL(ufshcd_dump_regs);

enum {
	UFSHCD_MAX_CHANNEL	= 0,
	UFSHCD_MAX_ID		= 1,
	UFSHCD_CMD_PER_LUN	= 32,
	UFSHCD_CAN_QUEUE	= 32,
};

/* UFSHCD states */
enum {
	UFSHCD_STATE_RESET,
	UFSHCD_STATE_ERROR,
	UFSHCD_STATE_OPERATIONAL,
	UFSHCD_STATE_EH_SCHEDULED_FATAL,
	UFSHCD_STATE_EH_SCHEDULED_NON_FATAL,
};

/* UFSHCD error handling flags */
enum {
	UFSHCD_EH_IN_PROGRESS = (1 << 0),
};

/* UFSHCD UIC layer error flags */
enum {
	UFSHCD_UIC_DL_PA_INIT_ERROR = (1 << 0), /* Data link layer error */
	UFSHCD_UIC_DL_NAC_RECEIVED_ERROR = (1 << 1), /* Data link layer error */
	UFSHCD_UIC_DL_TCx_REPLAY_ERROR = (1 << 2), /* Data link layer error */
	UFSHCD_UIC_NL_ERROR = (1 << 3), /* Network layer error */
	UFSHCD_UIC_TL_ERROR = (1 << 4), /* Transport Layer error */
	UFSHCD_UIC_DME_ERROR = (1 << 5), /* DME error */
	UFSHCD_UIC_PA_GENERIC_ERROR = (1 << 6), /* Generic PA error */
};

#define ufshcd_set_eh_in_progress(h) \
	((h)->eh_flags |= UFSHCD_EH_IN_PROGRESS)
#define ufshcd_eh_in_progress(h) \
	((h)->eh_flags & UFSHCD_EH_IN_PROGRESS)
#define ufshcd_clear_eh_in_progress(h) \
	((h)->eh_flags &= ~UFSHCD_EH_IN_PROGRESS)

struct ufs_pm_lvl_states ufs_pm_lvl_states[] = {
	{UFS_ACTIVE_PWR_MODE, UIC_LINK_ACTIVE_STATE},
	{UFS_ACTIVE_PWR_MODE, UIC_LINK_HIBERN8_STATE},
	{UFS_SLEEP_PWR_MODE, UIC_LINK_ACTIVE_STATE},
	{UFS_SLEEP_PWR_MODE, UIC_LINK_HIBERN8_STATE},
	{UFS_POWERDOWN_PWR_MODE, UIC_LINK_HIBERN8_STATE},
	{UFS_POWERDOWN_PWR_MODE, UIC_LINK_OFF_STATE},
};

static inline enum ufs_dev_pwr_mode
ufs_get_pm_lvl_to_dev_pwr_mode(enum ufs_pm_level lvl)
{
	return ufs_pm_lvl_states[lvl].dev_state;
}

static inline enum uic_link_state
ufs_get_pm_lvl_to_link_pwr_state(enum ufs_pm_level lvl)
{
	return ufs_pm_lvl_states[lvl].link_state;
}

static inline enum ufs_pm_level
ufs_get_desired_pm_lvl_for_dev_link_state(enum ufs_dev_pwr_mode dev_state,
					enum uic_link_state link_state)
{
	enum ufs_pm_level lvl;

	for (lvl = UFS_PM_LVL_0; lvl < UFS_PM_LVL_MAX; lvl++) {
		if ((ufs_pm_lvl_states[lvl].dev_state == dev_state) &&
			(ufs_pm_lvl_states[lvl].link_state == link_state))
			return lvl;
	}

	/* if no match found, return the level 0 */
	return UFS_PM_LVL_0;
}

static struct ufs_dev_fix ufs_fixups[] = {
	/* UFS cards deviations table */
	UFS_FIX(UFS_VENDOR_MICRON, UFS_ANY_MODEL,
		UFS_DEVICE_QUIRK_DELAY_BEFORE_LPM),
	UFS_FIX(UFS_VENDOR_SAMSUNG, UFS_ANY_MODEL,
		UFS_DEVICE_QUIRK_DELAY_BEFORE_LPM |
		UFS_DEVICE_QUIRK_HOST_PA_TACTIVATE |
		UFS_DEVICE_QUIRK_RECOVERY_FROM_DL_NAC_ERRORS),
	UFS_FIX(UFS_VENDOR_SKHYNIX, UFS_ANY_MODEL,
		UFS_DEVICE_QUIRK_HOST_PA_SAVECONFIGTIME),
	UFS_FIX(UFS_VENDOR_SKHYNIX, "hB8aL1" /*H28U62301AMR*/,
		UFS_DEVICE_QUIRK_HOST_VS_DEBUGSAVECONFIGTIME),
	UFS_FIX(UFS_VENDOR_TOSHIBA, UFS_ANY_MODEL,
		UFS_DEVICE_QUIRK_DELAY_BEFORE_LPM),
	UFS_FIX(UFS_VENDOR_TOSHIBA, "THGLF2G9C8KBADG",
		UFS_DEVICE_QUIRK_PA_TACTIVATE),
	UFS_FIX(UFS_VENDOR_TOSHIBA, "THGLF2G9D8KBADG",
		UFS_DEVICE_QUIRK_PA_TACTIVATE),
	END_FIX
};

static irqreturn_t ufshcd_tmc_handler(struct ufs_hba *hba);
static void ufshcd_async_scan(void *data, async_cookie_t cookie);
static int ufshcd_reset_and_restore(struct ufs_hba *hba);
static int ufshcd_eh_host_reset_handler(struct scsi_cmnd *cmd);
static int ufshcd_clear_tm_cmd(struct ufs_hba *hba, int tag);
static void ufshcd_hba_exit(struct ufs_hba *hba);
static int ufshcd_probe_hba(struct ufs_hba *hba, bool async);
static int __ufshcd_setup_clocks(struct ufs_hba *hba, bool on,
				 bool skip_ref_clk);
static int ufshcd_setup_clocks(struct ufs_hba *hba, bool on);
static int ufshcd_uic_hibern8_enter(struct ufs_hba *hba);
static inline void ufshcd_add_delay_before_dme_cmd(struct ufs_hba *hba);
static int ufshcd_host_reset_and_restore(struct ufs_hba *hba);
static void ufshcd_resume_clkscaling(struct ufs_hba *hba);
static void ufshcd_suspend_clkscaling(struct ufs_hba *hba);
static void __ufshcd_suspend_clkscaling(struct ufs_hba *hba);
static int ufshcd_scale_clks(struct ufs_hba *hba, bool scale_up);
static irqreturn_t ufshcd_intr(int irq, void *__hba);
static int ufshcd_change_power_mode(struct ufs_hba *hba,
			     struct ufs_pa_layer_attr *pwr_mode);
static void ufshcd_schedule_eh_work(struct ufs_hba *hba);
static int ufshcd_setup_hba_vreg(struct ufs_hba *hba, bool on);
static int ufshcd_setup_vreg(struct ufs_hba *hba, bool on);
static inline int ufshcd_config_vreg_hpm(struct ufs_hba *hba,
					 struct ufs_vreg *vreg);
static int ufshcd_try_to_abort_task(struct ufs_hba *hba, int tag);
static int ufshcd_wb_buf_flush_enable(struct ufs_hba *hba);
static int ufshcd_wb_buf_flush_disable(struct ufs_hba *hba);
static int ufshcd_wb_ctrl(struct ufs_hba *hba, bool enable);
static int ufshcd_wb_toggle_flush_during_h8(struct ufs_hba *hba, bool set);
static inline void ufshcd_wb_toggle_flush(struct ufs_hba *hba, bool enable);

static inline bool ufshcd_valid_tag(struct ufs_hba *hba, int tag)
{
	return tag >= 0 && tag < hba->nutrs;
}

static inline void ufshcd_enable_irq(struct ufs_hba *hba)
{
	if (!hba->is_irq_enabled) {
		enable_irq(hba->irq);
		hba->is_irq_enabled = true;
	}
}

static inline void ufshcd_disable_irq(struct ufs_hba *hba)
{
	if (hba->is_irq_enabled) {
		disable_irq(hba->irq);
		hba->is_irq_enabled = false;
	}
}

static inline void ufshcd_wb_config(struct ufs_hba *hba)
{
	int ret;

	if (!ufshcd_is_wb_allowed(hba))
		return;

	ret = ufshcd_wb_ctrl(hba, true);
	if (ret)
		dev_err(hba->dev, "%s: Enable WB failed: %d\n", __func__, ret);
	else
		dev_info(hba->dev, "%s: Write Booster Configured\n", __func__);
	ret = ufshcd_wb_toggle_flush_during_h8(hba, true);
	if (ret)
		dev_err(hba->dev, "%s: En WB flush during H8: failed: %d\n",
			__func__, ret);
	ufshcd_wb_toggle_flush(hba, true);
}

static void ufshcd_scsi_unblock_requests(struct ufs_hba *hba)
{
	if (atomic_dec_and_test(&hba->scsi_block_reqs_cnt))
		scsi_unblock_requests(hba->host);
}

static void ufshcd_scsi_block_requests(struct ufs_hba *hba)
{
	if (atomic_inc_return(&hba->scsi_block_reqs_cnt) == 1)
		scsi_block_requests(hba->host);
}

static void ufshcd_add_cmd_upiu_trace(struct ufs_hba *hba, unsigned int tag,
		const char *str)
{
	struct utp_upiu_req *rq = hba->lrb[tag].ucd_req_ptr;

	trace_ufshcd_upiu(dev_name(hba->dev), str, &rq->header, &rq->sc.cdb);
}

static void ufshcd_add_query_upiu_trace(struct ufs_hba *hba, unsigned int tag,
		const char *str)
{
	struct utp_upiu_req *rq = hba->lrb[tag].ucd_req_ptr;

	trace_ufshcd_upiu(dev_name(hba->dev), str, &rq->header, &rq->qr);
}

static void ufshcd_add_tm_upiu_trace(struct ufs_hba *hba, unsigned int tag,
		const char *str)
{
	int off = (int)tag - hba->nutrs;
	struct utp_task_req_desc *descp = &hba->utmrdl_base_addr[off];

	trace_ufshcd_upiu(dev_name(hba->dev), str, &descp->req_header,
			&descp->input_param1);
}

static void ufshcd_add_uic_command_trace(struct ufs_hba *hba,
					 struct uic_command *ucmd,
					 const char *str)
{
	u32 cmd;

	if (!trace_ufshcd_uic_command_enabled())
		return;

	if (!strcmp(str, "send"))
		cmd = ucmd->command;
	else
		cmd = ufshcd_readl(hba, REG_UIC_COMMAND);

	trace_ufshcd_uic_command(dev_name(hba->dev), str, cmd,
				 ufshcd_readl(hba, REG_UIC_COMMAND_ARG_1),
				 ufshcd_readl(hba, REG_UIC_COMMAND_ARG_2),
				 ufshcd_readl(hba, REG_UIC_COMMAND_ARG_3));
}

static void ufshcd_add_command_trace(struct ufs_hba *hba,
		unsigned int tag, const char *str)
{
	sector_t lba = -1;
	u8 opcode = 0;
	u32 intr, doorbell;
	struct ufshcd_lrb *lrbp = &hba->lrb[tag];
	struct scsi_cmnd *cmd = lrbp->cmd;
	int transfer_len = -1;

	if (!trace_ufshcd_command_enabled()) {
		/* trace UPIU W/O tracing command */
		if (cmd)
			ufshcd_add_cmd_upiu_trace(hba, tag, str);
		return;
	}

	if (cmd) { /* data phase exists */
		/* trace UPIU also */
		ufshcd_add_cmd_upiu_trace(hba, tag, str);
		opcode = cmd->cmnd[0];
		if ((opcode == READ_10) || (opcode == WRITE_10)) {
			/*
			 * Currently we only fully trace read(10) and write(10)
			 * commands
			 */
			if (cmd->request && cmd->request->bio)
				lba = cmd->request->bio->bi_iter.bi_sector;
			transfer_len = be32_to_cpu(
				lrbp->ucd_req_ptr->sc.exp_data_transfer_len);
		}
	}

	intr = ufshcd_readl(hba, REG_INTERRUPT_STATUS);
	doorbell = ufshcd_readl(hba, REG_UTP_TRANSFER_REQ_DOOR_BELL);
	trace_ufshcd_command(dev_name(hba->dev), str, tag,
				doorbell, transfer_len, intr, lba, opcode);
}

static void ufshcd_print_clk_freqs(struct ufs_hba *hba)
{
	struct ufs_clk_info *clki;
	struct list_head *head = &hba->clk_list_head;

	if (list_empty(head))
		return;

	list_for_each_entry(clki, head, list) {
		if (!IS_ERR_OR_NULL(clki->clk) && clki->min_freq &&
				clki->max_freq)
			dev_err(hba->dev, "clk: %s, rate: %u\n",
					clki->name, clki->curr_freq);
	}
}

static void ufshcd_print_err_hist(struct ufs_hba *hba,
				  struct ufs_err_reg_hist *err_hist,
				  char *err_name)
{
	int i;
	bool found = false;

	for (i = 0; i < UFS_ERR_REG_HIST_LENGTH; i++) {
		int p = (i + err_hist->pos) % UFS_ERR_REG_HIST_LENGTH;

		if (err_hist->tstamp[p] == 0)
			continue;
		dev_err(hba->dev, "%s[%d] = 0x%x at %lld us\n", err_name, p,
			err_hist->reg[p], ktime_to_us(err_hist->tstamp[p]));
		found = true;
	}

	if (!found)
		dev_err(hba->dev, "No record of %s\n", err_name);
}

static void ufshcd_print_host_regs(struct ufs_hba *hba)
{
	ufshcd_dump_regs(hba, 0, UFSHCI_REG_SPACE_SIZE, "host_regs: ");

	ufshcd_print_err_hist(hba, &hba->ufs_stats.pa_err, "pa_err");
	ufshcd_print_err_hist(hba, &hba->ufs_stats.dl_err, "dl_err");
	ufshcd_print_err_hist(hba, &hba->ufs_stats.nl_err, "nl_err");
	ufshcd_print_err_hist(hba, &hba->ufs_stats.tl_err, "tl_err");
	ufshcd_print_err_hist(hba, &hba->ufs_stats.dme_err, "dme_err");
	ufshcd_print_err_hist(hba, &hba->ufs_stats.auto_hibern8_err,
			      "auto_hibern8_err");
	ufshcd_print_err_hist(hba, &hba->ufs_stats.fatal_err, "fatal_err");
	ufshcd_print_err_hist(hba, &hba->ufs_stats.link_startup_err,
			      "link_startup_fail");
	ufshcd_print_err_hist(hba, &hba->ufs_stats.resume_err, "resume_fail");
	ufshcd_print_err_hist(hba, &hba->ufs_stats.suspend_err,
			      "suspend_fail");
	ufshcd_print_err_hist(hba, &hba->ufs_stats.dev_reset, "dev_reset");
	ufshcd_print_err_hist(hba, &hba->ufs_stats.host_reset, "host_reset");
	ufshcd_print_err_hist(hba, &hba->ufs_stats.task_abort, "task_abort");

	ufshcd_vops_dbg_register_dump(hba);
}

static
void ufshcd_print_trs(struct ufs_hba *hba, unsigned long bitmap, bool pr_prdt)
{
	struct ufshcd_lrb *lrbp;
	int prdt_length;
	int tag;

	for_each_set_bit(tag, &bitmap, hba->nutrs) {
		lrbp = &hba->lrb[tag];

		dev_err(hba->dev, "UPIU[%d] - issue time %lld us\n",
				tag, ktime_to_us(lrbp->issue_time_stamp));
		dev_err(hba->dev, "UPIU[%d] - complete time %lld us\n",
				tag, ktime_to_us(lrbp->compl_time_stamp));
		dev_err(hba->dev,
			"UPIU[%d] - Transfer Request Descriptor phys@0x%llx\n",
			tag, (u64)lrbp->utrd_dma_addr);

		ufshcd_hex_dump("UPIU TRD: ", lrbp->utr_descriptor_ptr,
				sizeof(struct utp_transfer_req_desc));
		dev_err(hba->dev, "UPIU[%d] - Request UPIU phys@0x%llx\n", tag,
			(u64)lrbp->ucd_req_dma_addr);
		ufshcd_hex_dump("UPIU REQ: ", lrbp->ucd_req_ptr,
				sizeof(struct utp_upiu_req));
		dev_err(hba->dev, "UPIU[%d] - Response UPIU phys@0x%llx\n", tag,
			(u64)lrbp->ucd_rsp_dma_addr);
		ufshcd_hex_dump("UPIU RSP: ", lrbp->ucd_rsp_ptr,
				sizeof(struct utp_upiu_rsp));

		prdt_length = le16_to_cpu(
			lrbp->utr_descriptor_ptr->prd_table_length);
		if (hba->quirks & UFSHCD_QUIRK_PRDT_BYTE_GRAN)
			prdt_length /= sizeof(struct ufshcd_sg_entry);

		dev_err(hba->dev,
			"UPIU[%d] - PRDT - %d entries  phys@0x%llx\n",
			tag, prdt_length,
			(u64)lrbp->ucd_prdt_dma_addr);

		if (pr_prdt)
			ufshcd_hex_dump("UPIU PRDT: ", lrbp->ucd_prdt_ptr,
				sizeof(struct ufshcd_sg_entry) * prdt_length);
	}
}

static void ufshcd_print_tmrs(struct ufs_hba *hba, unsigned long bitmap)
{
	int tag;

	for_each_set_bit(tag, &bitmap, hba->nutmrs) {
		struct utp_task_req_desc *tmrdp = &hba->utmrdl_base_addr[tag];

		dev_err(hba->dev, "TM[%d] - Task Management Header\n", tag);
		ufshcd_hex_dump("", tmrdp, sizeof(*tmrdp));
	}
}

static void ufshcd_print_host_state(struct ufs_hba *hba)
{
	struct scsi_device *sdev_ufs = hba->sdev_ufs_device;

	dev_err(hba->dev, "UFS Host state=%d\n", hba->ufshcd_state);
	dev_err(hba->dev, "outstanding reqs=0x%lx tasks=0x%lx\n",
		hba->outstanding_reqs, hba->outstanding_tasks);
	dev_err(hba->dev, "saved_err=0x%x, saved_uic_err=0x%x\n",
		hba->saved_err, hba->saved_uic_err);
	dev_err(hba->dev, "Device power mode=%d, UIC link state=%d\n",
		hba->curr_dev_pwr_mode, hba->uic_link_state);
	dev_err(hba->dev, "PM in progress=%d, sys. suspended=%d\n",
		hba->pm_op_in_progress, hba->is_sys_suspended);
	dev_err(hba->dev, "Auto BKOPS=%d, Host self-block=%d\n",
		hba->auto_bkops_enabled, hba->host->host_self_blocked);
	dev_err(hba->dev, "Clk gate=%d\n", hba->clk_gating.state);
	dev_err(hba->dev,
		"last_hibern8_exit_tstamp at %lld us, hibern8_exit_cnt=%d\n",
		ktime_to_us(hba->ufs_stats.last_hibern8_exit_tstamp),
		hba->ufs_stats.hibern8_exit_cnt);
	dev_err(hba->dev, "last intr at %lld us, last intr status=0x%x\n",
		ktime_to_us(hba->ufs_stats.last_intr_ts),
		hba->ufs_stats.last_intr_status);
	dev_err(hba->dev, "error handling flags=0x%x, req. abort count=%d\n",
		hba->eh_flags, hba->req_abort_count);
	dev_err(hba->dev, "hba->ufs_version=0x%x, Host capabilities=0x%x, caps=0x%x\n",
		hba->ufs_version, hba->capabilities, hba->caps);
	dev_err(hba->dev, "quirks=0x%x, dev. quirks=0x%x\n", hba->quirks,
		hba->dev_quirks);
	if (sdev_ufs)
		dev_err(hba->dev, "UFS dev info: %.8s %.16s rev %.4s\n",
			sdev_ufs->vendor, sdev_ufs->model, sdev_ufs->rev);

	ufshcd_print_clk_freqs(hba);
}

/**
 * ufshcd_print_pwr_info - print power params as saved in hba
 * power info
 * @hba: per-adapter instance
 */
static void ufshcd_print_pwr_info(struct ufs_hba *hba)
{
	static const char * const names[] = {
		"INVALID MODE",
		"FAST MODE",
		"SLOW_MODE",
		"INVALID MODE",
		"FASTAUTO_MODE",
		"SLOWAUTO_MODE",
		"INVALID MODE",
	};

	dev_err(hba->dev, "%s:[RX, TX]: gear=[%d, %d], lane[%d, %d], pwr[%s, %s], rate = %d\n",
		 __func__,
		 hba->pwr_info.gear_rx, hba->pwr_info.gear_tx,
		 hba->pwr_info.lane_rx, hba->pwr_info.lane_tx,
		 names[hba->pwr_info.pwr_rx],
		 names[hba->pwr_info.pwr_tx],
		 hba->pwr_info.hs_rate);
}

void ufshcd_delay_us(unsigned long us, unsigned long tolerance)
{
	if (!us)
		return;

	if (us < 10)
		udelay(us);
	else
		usleep_range(us, us + tolerance);
}
EXPORT_SYMBOL_GPL(ufshcd_delay_us);

/**
 * ufshcd_wait_for_register - wait for register value to change
 * @hba: per-adapter interface
 * @reg: mmio register offset
 * @mask: mask to apply to the read register value
 * @val: value to wait for
 * @interval_us: polling interval in microseconds
 * @timeout_ms: timeout in milliseconds
 *
 * Return:
 * -ETIMEDOUT on error, zero on success.
 */
int ufshcd_wait_for_register(struct ufs_hba *hba, u32 reg, u32 mask,
				u32 val, unsigned long interval_us,
				unsigned long timeout_ms)
{
	int err = 0;
	unsigned long timeout = jiffies + msecs_to_jiffies(timeout_ms);

	/* ignore bits that we don't intend to wait on */
	val = val & mask;

	while ((ufshcd_readl(hba, reg) & mask) != val) {
		usleep_range(interval_us, interval_us + 50);
		if (time_after(jiffies, timeout)) {
			if ((ufshcd_readl(hba, reg) & mask) != val)
				err = -ETIMEDOUT;
			break;
		}
	}

	return err;
}

/**
 * ufshcd_get_intr_mask - Get the interrupt bit mask
 * @hba: Pointer to adapter instance
 *
 * Returns interrupt bit mask per version
 */
static inline u32 ufshcd_get_intr_mask(struct ufs_hba *hba)
{
	u32 intr_mask = 0;

	switch (hba->ufs_version) {
	case UFSHCI_VERSION_10:
		intr_mask = INTERRUPT_MASK_ALL_VER_10;
		break;
	case UFSHCI_VERSION_11:
	case UFSHCI_VERSION_20:
		intr_mask = INTERRUPT_MASK_ALL_VER_11;
		break;
	case UFSHCI_VERSION_21:
	default:
		intr_mask = INTERRUPT_MASK_ALL_VER_21;
		break;
	}

	return intr_mask;
}

/**
 * ufshcd_get_ufs_version - Get the UFS version supported by the HBA
 * @hba: Pointer to adapter instance
 *
 * Returns UFSHCI version supported by the controller
 */
static inline u32 ufshcd_get_ufs_version(struct ufs_hba *hba)
{
	if (hba->quirks & UFSHCD_QUIRK_BROKEN_UFS_HCI_VERSION)
		return ufshcd_vops_get_ufs_hci_version(hba);

	return ufshcd_readl(hba, REG_UFS_VERSION);
}

/**
 * ufshcd_is_device_present - Check if any device connected to
 *			      the host controller
 * @hba: pointer to adapter instance
 *
 * Returns true if device present, false if no device detected
 */
static inline bool ufshcd_is_device_present(struct ufs_hba *hba)
{
	return (ufshcd_readl(hba, REG_CONTROLLER_STATUS) &
						DEVICE_PRESENT) ? true : false;
}

/**
 * ufshcd_get_tr_ocs - Get the UTRD Overall Command Status
 * @lrbp: pointer to local command reference block
 *
 * This function is used to get the OCS field from UTRD
 * Returns the OCS field in the UTRD
 */
static inline int ufshcd_get_tr_ocs(struct ufshcd_lrb *lrbp)
{
	return le32_to_cpu(lrbp->utr_descriptor_ptr->header.dword_2) & MASK_OCS;
}

/**
 * ufshcd_utrl_clear - Clear a bit in UTRLCLR register
 * @hba: per adapter instance
 * @pos: position of the bit to be cleared
 */
static inline void ufshcd_utrl_clear(struct ufs_hba *hba, u32 pos)
{
	if (hba->quirks & UFSHCI_QUIRK_BROKEN_REQ_LIST_CLR)
		ufshcd_writel(hba, (1 << pos), REG_UTP_TRANSFER_REQ_LIST_CLEAR);
	else
		ufshcd_writel(hba, ~(1 << pos),
				REG_UTP_TRANSFER_REQ_LIST_CLEAR);
}

/**
 * ufshcd_utmrl_clear - Clear a bit in UTRMLCLR register
 * @hba: per adapter instance
 * @pos: position of the bit to be cleared
 */
static inline void ufshcd_utmrl_clear(struct ufs_hba *hba, u32 pos)
{
	if (hba->quirks & UFSHCI_QUIRK_BROKEN_REQ_LIST_CLR)
		ufshcd_writel(hba, (1 << pos), REG_UTP_TASK_REQ_LIST_CLEAR);
	else
		ufshcd_writel(hba, ~(1 << pos), REG_UTP_TASK_REQ_LIST_CLEAR);
}

/**
 * ufshcd_outstanding_req_clear - Clear a bit in outstanding request field
 * @hba: per adapter instance
 * @tag: position of the bit to be cleared
 */
static inline void ufshcd_outstanding_req_clear(struct ufs_hba *hba, int tag)
{
	__clear_bit(tag, &hba->outstanding_reqs);
}

/**
 * ufshcd_get_lists_status - Check UCRDY, UTRLRDY and UTMRLRDY
 * @reg: Register value of host controller status
 *
 * Returns integer, 0 on Success and positive value if failed
 */
static inline int ufshcd_get_lists_status(u32 reg)
{
	return !((reg & UFSHCD_STATUS_READY) == UFSHCD_STATUS_READY);
}

/**
 * ufshcd_get_uic_cmd_result - Get the UIC command result
 * @hba: Pointer to adapter instance
 *
 * This function gets the result of UIC command completion
 * Returns 0 on success, non zero value on error
 */
static inline int ufshcd_get_uic_cmd_result(struct ufs_hba *hba)
{
	return ufshcd_readl(hba, REG_UIC_COMMAND_ARG_2) &
	       MASK_UIC_COMMAND_RESULT;
}

/**
 * ufshcd_get_dme_attr_val - Get the value of attribute returned by UIC command
 * @hba: Pointer to adapter instance
 *
 * This function gets UIC command argument3
 * Returns 0 on success, non zero value on error
 */
static inline u32 ufshcd_get_dme_attr_val(struct ufs_hba *hba)
{
	return ufshcd_readl(hba, REG_UIC_COMMAND_ARG_3);
}

/**
 * ufshcd_get_req_rsp - returns the TR response transaction type
 * @ucd_rsp_ptr: pointer to response UPIU
 */
static inline int
ufshcd_get_req_rsp(struct utp_upiu_rsp *ucd_rsp_ptr)
{
	return be32_to_cpu(ucd_rsp_ptr->header.dword_0) >> 24;
}

/**
 * ufshcd_get_rsp_upiu_result - Get the result from response UPIU
 * @ucd_rsp_ptr: pointer to response UPIU
 *
 * This function gets the response status and scsi_status from response UPIU
 * Returns the response result code.
 */
static inline int
ufshcd_get_rsp_upiu_result(struct utp_upiu_rsp *ucd_rsp_ptr)
{
	return be32_to_cpu(ucd_rsp_ptr->header.dword_1) & MASK_RSP_UPIU_RESULT;
}

/*
 * ufshcd_get_rsp_upiu_data_seg_len - Get the data segment length
 *				from response UPIU
 * @ucd_rsp_ptr: pointer to response UPIU
 *
 * Return the data segment length.
 */
static inline unsigned int
ufshcd_get_rsp_upiu_data_seg_len(struct utp_upiu_rsp *ucd_rsp_ptr)
{
	return be32_to_cpu(ucd_rsp_ptr->header.dword_2) &
		MASK_RSP_UPIU_DATA_SEG_LEN;
}

/**
 * ufshcd_is_exception_event - Check if the device raised an exception event
 * @ucd_rsp_ptr: pointer to response UPIU
 *
 * The function checks if the device raised an exception event indicated in
 * the Device Information field of response UPIU.
 *
 * Returns true if exception is raised, false otherwise.
 */
static inline bool ufshcd_is_exception_event(struct utp_upiu_rsp *ucd_rsp_ptr)
{
	return be32_to_cpu(ucd_rsp_ptr->header.dword_2) &
			MASK_RSP_EXCEPTION_EVENT ? true : false;
}

/**
 * ufshcd_reset_intr_aggr - Reset interrupt aggregation values.
 * @hba: per adapter instance
 */
static inline void
ufshcd_reset_intr_aggr(struct ufs_hba *hba)
{
	ufshcd_writel(hba, INT_AGGR_ENABLE |
		      INT_AGGR_COUNTER_AND_TIMER_RESET,
		      REG_UTP_TRANSFER_REQ_INT_AGG_CONTROL);
}

/**
 * ufshcd_config_intr_aggr - Configure interrupt aggregation values.
 * @hba: per adapter instance
 * @cnt: Interrupt aggregation counter threshold
 * @tmout: Interrupt aggregation timeout value
 */
static inline void
ufshcd_config_intr_aggr(struct ufs_hba *hba, u8 cnt, u8 tmout)
{
	ufshcd_writel(hba, INT_AGGR_ENABLE | INT_AGGR_PARAM_WRITE |
		      INT_AGGR_COUNTER_THLD_VAL(cnt) |
		      INT_AGGR_TIMEOUT_VAL(tmout),
		      REG_UTP_TRANSFER_REQ_INT_AGG_CONTROL);
}

/**
 * ufshcd_disable_intr_aggr - Disables interrupt aggregation.
 * @hba: per adapter instance
 */
static inline void ufshcd_disable_intr_aggr(struct ufs_hba *hba)
{
	ufshcd_writel(hba, 0, REG_UTP_TRANSFER_REQ_INT_AGG_CONTROL);
}

/**
 * ufshcd_enable_run_stop_reg - Enable run-stop registers,
 *			When run-stop registers are set to 1, it indicates the
 *			host controller that it can process the requests
 * @hba: per adapter instance
 */
static void ufshcd_enable_run_stop_reg(struct ufs_hba *hba)
{
	ufshcd_writel(hba, UTP_TASK_REQ_LIST_RUN_STOP_BIT,
		      REG_UTP_TASK_REQ_LIST_RUN_STOP);
	ufshcd_writel(hba, UTP_TRANSFER_REQ_LIST_RUN_STOP_BIT,
		      REG_UTP_TRANSFER_REQ_LIST_RUN_STOP);
}

/**
 * ufshcd_hba_start - Start controller initialization sequence
 * @hba: per adapter instance
 */
static inline void ufshcd_hba_start(struct ufs_hba *hba)
{
	u32 val = CONTROLLER_ENABLE;

	if (ufshcd_crypto_enable(hba))
		val |= CRYPTO_GENERAL_ENABLE;

	ufshcd_writel(hba, val, REG_CONTROLLER_ENABLE);
}

/**
 * ufshcd_is_hba_active - Get controller state
 * @hba: per adapter instance
 *
 * Returns false if controller is active, true otherwise
 */
static inline bool ufshcd_is_hba_active(struct ufs_hba *hba)
{
	return (ufshcd_readl(hba, REG_CONTROLLER_ENABLE) & CONTROLLER_ENABLE)
		? false : true;
}

u32 ufshcd_get_local_unipro_ver(struct ufs_hba *hba)
{
	/* HCI version 1.0 and 1.1 supports UniPro 1.41 */
	if ((hba->ufs_version == UFSHCI_VERSION_10) ||
	    (hba->ufs_version == UFSHCI_VERSION_11))
		return UFS_UNIPRO_VER_1_41;
	else
		return UFS_UNIPRO_VER_1_6;
}
EXPORT_SYMBOL(ufshcd_get_local_unipro_ver);

static bool ufshcd_is_unipro_pa_params_tuning_req(struct ufs_hba *hba)
{
	/*
	 * If both host and device support UniPro ver1.6 or later, PA layer
	 * parameters tuning happens during link startup itself.
	 *
	 * We can manually tune PA layer parameters if either host or device
	 * doesn't support UniPro ver 1.6 or later. But to keep manual tuning
	 * logic simple, we will only do manual tuning if local unipro version
	 * doesn't support ver1.6 or later.
	 */
	if (ufshcd_get_local_unipro_ver(hba) < UFS_UNIPRO_VER_1_6)
		return true;
	else
		return false;
}

/**
 * ufshcd_set_clk_freq - set UFS controller clock frequencies
 * @hba: per adapter instance
 * @scale_up: If True, set max possible frequency othewise set low frequency
 *
 * Returns 0 if successful
 * Returns < 0 for any other errors
 */
static int ufshcd_set_clk_freq(struct ufs_hba *hba, bool scale_up)
{
	int ret = 0;
	struct ufs_clk_info *clki;
	struct list_head *head = &hba->clk_list_head;

	if (list_empty(head))
		goto out;

	list_for_each_entry(clki, head, list) {
		if (!IS_ERR_OR_NULL(clki->clk)) {
			if (scale_up && clki->max_freq) {
				if (clki->curr_freq == clki->max_freq)
					continue;

				ret = clk_set_rate(clki->clk, clki->max_freq);
				if (ret) {
					dev_err(hba->dev, "%s: %s clk set rate(%dHz) failed, %d\n",
						__func__, clki->name,
						clki->max_freq, ret);
					break;
				}
				trace_ufshcd_clk_scaling(dev_name(hba->dev),
						"scaled up", clki->name,
						clki->curr_freq,
						clki->max_freq);

				clki->curr_freq = clki->max_freq;

			} else if (!scale_up && clki->min_freq) {
				if (clki->curr_freq == clki->min_freq)
					continue;

				ret = clk_set_rate(clki->clk, clki->min_freq);
				if (ret) {
					dev_err(hba->dev, "%s: %s clk set rate(%dHz) failed, %d\n",
						__func__, clki->name,
						clki->min_freq, ret);
					break;
				}
				trace_ufshcd_clk_scaling(dev_name(hba->dev),
						"scaled down", clki->name,
						clki->curr_freq,
						clki->min_freq);
				clki->curr_freq = clki->min_freq;
			}
		}
		dev_dbg(hba->dev, "%s: clk: %s, rate: %lu\n", __func__,
				clki->name, clk_get_rate(clki->clk));
	}

out:
	return ret;
}

/**
 * ufshcd_scale_clks - scale up or scale down UFS controller clocks
 * @hba: per adapter instance
 * @scale_up: True if scaling up and false if scaling down
 *
 * Returns 0 if successful
 * Returns < 0 for any other errors
 */
static int ufshcd_scale_clks(struct ufs_hba *hba, bool scale_up)
{
	int ret = 0;
	ktime_t start = ktime_get();

	ret = ufshcd_vops_clk_scale_notify(hba, scale_up, PRE_CHANGE);
	if (ret)
		goto out;

	ret = ufshcd_set_clk_freq(hba, scale_up);
	if (ret)
		goto out;

	ret = ufshcd_vops_clk_scale_notify(hba, scale_up, POST_CHANGE);
	if (ret)
		ufshcd_set_clk_freq(hba, !scale_up);

out:
	trace_ufshcd_profile_clk_scaling(dev_name(hba->dev),
			(scale_up ? "up" : "down"),
			ktime_to_us(ktime_sub(ktime_get(), start)), ret);
	return ret;
}

/**
 * ufshcd_is_devfreq_scaling_required - check if scaling is required or not
 * @hba: per adapter instance
 * @scale_up: True if scaling up and false if scaling down
 *
 * Returns true if scaling is required, false otherwise.
 */
static bool ufshcd_is_devfreq_scaling_required(struct ufs_hba *hba,
					       bool scale_up)
{
	struct ufs_clk_info *clki;
	struct list_head *head = &hba->clk_list_head;

	if (list_empty(head))
		return false;

	list_for_each_entry(clki, head, list) {
		if (!IS_ERR_OR_NULL(clki->clk)) {
			if (scale_up && clki->max_freq) {
				if (clki->curr_freq == clki->max_freq)
					continue;
				return true;
			} else if (!scale_up && clki->min_freq) {
				if (clki->curr_freq == clki->min_freq)
					continue;
				return true;
			}
		}
	}

	return false;
}

static int ufshcd_wait_for_doorbell_clr(struct ufs_hba *hba,
					u64 wait_timeout_us)
{
	unsigned long flags;
	int ret = 0;
	u32 tm_doorbell;
	u32 tr_doorbell;
	bool timeout = false, do_last_check = false;
	ktime_t start;

	ufshcd_hold(hba, false);
	spin_lock_irqsave(hba->host->host_lock, flags);
	/*
	 * Wait for all the outstanding tasks/transfer requests.
	 * Verify by checking the doorbell registers are clear.
	 */
	start = ktime_get();
	do {
		if (hba->ufshcd_state != UFSHCD_STATE_OPERATIONAL) {
			ret = -EBUSY;
			goto out;
		}

		tm_doorbell = ufshcd_readl(hba, REG_UTP_TASK_REQ_DOOR_BELL);
		tr_doorbell = ufshcd_readl(hba, REG_UTP_TRANSFER_REQ_DOOR_BELL);
		if (!tm_doorbell && !tr_doorbell) {
			timeout = false;
			break;
		} else if (do_last_check) {
			break;
		}

		spin_unlock_irqrestore(hba->host->host_lock, flags);
		schedule();
		if (ktime_to_us(ktime_sub(ktime_get(), start)) >
		    wait_timeout_us) {
			timeout = true;
			/*
			 * We might have scheduled out for long time so make
			 * sure to check if doorbells are cleared by this time
			 * or not.
			 */
			do_last_check = true;
		}
		spin_lock_irqsave(hba->host->host_lock, flags);
	} while (tm_doorbell || tr_doorbell);

	if (timeout) {
		dev_err(hba->dev,
			"%s: timedout waiting for doorbell to clear (tm=0x%x, tr=0x%x)\n",
			__func__, tm_doorbell, tr_doorbell);
		ret = -EBUSY;
	}
out:
	spin_unlock_irqrestore(hba->host->host_lock, flags);
	ufshcd_release(hba);
	return ret;
}

/**
 * ufshcd_scale_gear - scale up/down UFS gear
 * @hba: per adapter instance
 * @scale_up: True for scaling up gear and false for scaling down
 *
 * Returns 0 for success,
 * Returns -EBUSY if scaling can't happen at this time
 * Returns non-zero for any other errors
 */
static int ufshcd_scale_gear(struct ufs_hba *hba, bool scale_up)
{
	#define UFS_MIN_GEAR_TO_SCALE_DOWN	UFS_HS_G1
	int ret = 0;
	struct ufs_pa_layer_attr new_pwr_info;

	if (scale_up) {
		memcpy(&new_pwr_info, &hba->clk_scaling.saved_pwr_info.info,
		       sizeof(struct ufs_pa_layer_attr));
	} else {
		memcpy(&new_pwr_info, &hba->pwr_info,
		       sizeof(struct ufs_pa_layer_attr));

		if (hba->pwr_info.gear_tx > UFS_MIN_GEAR_TO_SCALE_DOWN
		    || hba->pwr_info.gear_rx > UFS_MIN_GEAR_TO_SCALE_DOWN) {
			/* save the current power mode */
			memcpy(&hba->clk_scaling.saved_pwr_info.info,
				&hba->pwr_info,
				sizeof(struct ufs_pa_layer_attr));

			/* scale down gear */
			new_pwr_info.gear_tx = UFS_MIN_GEAR_TO_SCALE_DOWN;
			new_pwr_info.gear_rx = UFS_MIN_GEAR_TO_SCALE_DOWN;
		}
	}

	/* check if the power mode needs to be changed or not? */
	ret = ufshcd_config_pwr_mode(hba, &new_pwr_info);
	if (ret)
		dev_err(hba->dev, "%s: failed err %d, old gear: (tx %d rx %d), new gear: (tx %d rx %d)",
			__func__, ret,
			hba->pwr_info.gear_tx, hba->pwr_info.gear_rx,
			new_pwr_info.gear_tx, new_pwr_info.gear_rx);

	return ret;
}

static int ufshcd_clock_scaling_prepare(struct ufs_hba *hba)
{
	#define DOORBELL_CLR_TOUT_US		(1000 * 1000) /* 1 sec */
	int ret = 0;
	/*
	 * make sure that there are no outstanding requests when
	 * clock scaling is in progress
	 */
	ufshcd_scsi_block_requests(hba);
	down_write(&hba->clk_scaling_lock);
	if (ufshcd_wait_for_doorbell_clr(hba, DOORBELL_CLR_TOUT_US)) {
		ret = -EBUSY;
		up_write(&hba->clk_scaling_lock);
		ufshcd_scsi_unblock_requests(hba);
	}

	return ret;
}

static void ufshcd_clock_scaling_unprepare(struct ufs_hba *hba)
{
	up_write(&hba->clk_scaling_lock);
	ufshcd_scsi_unblock_requests(hba);
}

/**
 * ufshcd_devfreq_scale - scale up/down UFS clocks and gear
 * @hba: per adapter instance
 * @scale_up: True for scaling up and false for scalin down
 *
 * Returns 0 for success,
 * Returns -EBUSY if scaling can't happen at this time
 * Returns non-zero for any other errors
 */
static int ufshcd_devfreq_scale(struct ufs_hba *hba, bool scale_up)
{
	int ret = 0;

	/* let's not get into low power until clock scaling is completed */
	ufshcd_hold(hba, false);

	ret = ufshcd_clock_scaling_prepare(hba);
	if (ret)
		goto out;

	/* scale down the gear before scaling down clocks */
	if (!scale_up) {
		ret = ufshcd_scale_gear(hba, false);
		if (ret)
			goto out_unprepare;
	}

	ret = ufshcd_scale_clks(hba, scale_up);
	if (ret) {
		if (!scale_up)
			ufshcd_scale_gear(hba, true);
		goto out_unprepare;
	}

	/* scale up the gear after scaling up clocks */
	if (scale_up) {
		ret = ufshcd_scale_gear(hba, true);
		if (ret) {
			ufshcd_scale_clks(hba, false);
			goto out_unprepare;
		}
	}

	/* Enable Write Booster if we have scaled up else disable it */
	up_write(&hba->clk_scaling_lock);
	ufshcd_wb_ctrl(hba, scale_up);
	down_write(&hba->clk_scaling_lock);

out_unprepare:
	ufshcd_clock_scaling_unprepare(hba);
out:
	ufshcd_release(hba);
	return ret;
}

static void ufshcd_clk_scaling_suspend_work(struct work_struct *work)
{
	struct ufs_hba *hba = container_of(work, struct ufs_hba,
					   clk_scaling.suspend_work);
	unsigned long irq_flags;

	spin_lock_irqsave(hba->host->host_lock, irq_flags);
	if (hba->clk_scaling.active_reqs || hba->clk_scaling.is_suspended) {
		spin_unlock_irqrestore(hba->host->host_lock, irq_flags);
		return;
	}
	hba->clk_scaling.is_suspended = true;
	spin_unlock_irqrestore(hba->host->host_lock, irq_flags);

	__ufshcd_suspend_clkscaling(hba);
}

static void ufshcd_clk_scaling_resume_work(struct work_struct *work)
{
	struct ufs_hba *hba = container_of(work, struct ufs_hba,
					   clk_scaling.resume_work);
	unsigned long irq_flags;

	spin_lock_irqsave(hba->host->host_lock, irq_flags);
	if (!hba->clk_scaling.is_suspended) {
		spin_unlock_irqrestore(hba->host->host_lock, irq_flags);
		return;
	}
	hba->clk_scaling.is_suspended = false;
	spin_unlock_irqrestore(hba->host->host_lock, irq_flags);

	devfreq_resume_device(hba->devfreq);
}

static int ufshcd_devfreq_target(struct device *dev,
				unsigned long *freq, u32 flags)
{
	int ret = 0;
	struct ufs_hba *hba = dev_get_drvdata(dev);
	ktime_t start;
	bool scale_up, sched_clk_scaling_suspend_work = false;
	struct list_head *clk_list = &hba->clk_list_head;
	struct ufs_clk_info *clki;
	unsigned long irq_flags;

	if (!ufshcd_is_clkscaling_supported(hba))
		return -EINVAL;

	clki = list_first_entry(&hba->clk_list_head, struct ufs_clk_info, list);
	/* Override with the closest supported frequency */
	*freq = (unsigned long) clk_round_rate(clki->clk, *freq);
	spin_lock_irqsave(hba->host->host_lock, irq_flags);
	if (ufshcd_eh_in_progress(hba)) {
		spin_unlock_irqrestore(hba->host->host_lock, irq_flags);
		return 0;
	}

	if (!hba->clk_scaling.active_reqs)
		sched_clk_scaling_suspend_work = true;

	if (list_empty(clk_list)) {
		spin_unlock_irqrestore(hba->host->host_lock, irq_flags);
		goto out;
	}

	/* Decide based on the rounded-off frequency and update */
	scale_up = (*freq == clki->max_freq) ? true : false;
	if (!scale_up)
		*freq = clki->min_freq;
	/* Update the frequency */
	if (!ufshcd_is_devfreq_scaling_required(hba, scale_up)) {
		spin_unlock_irqrestore(hba->host->host_lock, irq_flags);
		ret = 0;
		goto out; /* no state change required */
	}
	spin_unlock_irqrestore(hba->host->host_lock, irq_flags);

	pm_runtime_get_noresume(hba->dev);
	if (!pm_runtime_active(hba->dev)) {
		pm_runtime_put_noidle(hba->dev);
		ret = -EAGAIN;
		goto out;
	}
	start = ktime_get();
	ret = ufshcd_devfreq_scale(hba, scale_up);
	pm_runtime_put(hba->dev);

	trace_ufshcd_profile_clk_scaling(dev_name(hba->dev),
		(scale_up ? "up" : "down"),
		ktime_to_us(ktime_sub(ktime_get(), start)), ret);

out:
	if (sched_clk_scaling_suspend_work)
		queue_work(hba->clk_scaling.workq,
			   &hba->clk_scaling.suspend_work);

	return ret;
}

static bool ufshcd_is_busy(struct request *req, void *priv, bool reserved)
{
	int *busy = priv;

	WARN_ON_ONCE(reserved);
	(*busy)++;
	return false;
}

/* Whether or not any tag is in use by a request that is in progress. */
static bool ufshcd_any_tag_in_use(struct ufs_hba *hba)
{
	struct request_queue *q = hba->cmd_queue;
	int busy = 0;

	blk_mq_tagset_busy_iter(q->tag_set, ufshcd_is_busy, &busy);
	return busy;
}

static int ufshcd_devfreq_get_dev_status(struct device *dev,
		struct devfreq_dev_status *stat)
{
	struct ufs_hba *hba = dev_get_drvdata(dev);
	struct ufs_clk_scaling *scaling = &hba->clk_scaling;
	unsigned long flags;
	struct list_head *clk_list = &hba->clk_list_head;
	struct ufs_clk_info *clki;
	ktime_t curr_t;

	if (!ufshcd_is_clkscaling_supported(hba))
		return -EINVAL;

	memset(stat, 0, sizeof(*stat));

	spin_lock_irqsave(hba->host->host_lock, flags);
	curr_t = ktime_get();
	if (!scaling->window_start_t)
		goto start_window;

	clki = list_first_entry(clk_list, struct ufs_clk_info, list);
	/*
	 * If current frequency is 0, then the ondemand governor considers
	 * there's no initial frequency set. And it always requests to set
	 * to max. frequency.
	 */
	stat->current_frequency = clki->curr_freq;
	if (scaling->is_busy_started)
		scaling->tot_busy_t += ktime_us_delta(curr_t,
				scaling->busy_start_t);

	stat->total_time = ktime_us_delta(curr_t, scaling->window_start_t);
	stat->busy_time = scaling->tot_busy_t;
start_window:
	scaling->window_start_t = curr_t;
	scaling->tot_busy_t = 0;

	if (hba->outstanding_reqs) {
		scaling->busy_start_t = curr_t;
		scaling->is_busy_started = true;
	} else {
		scaling->busy_start_t = 0;
		scaling->is_busy_started = false;
	}
	spin_unlock_irqrestore(hba->host->host_lock, flags);
	return 0;
}

static int ufshcd_devfreq_init(struct ufs_hba *hba)
{
	struct list_head *clk_list = &hba->clk_list_head;
	struct ufs_clk_info *clki;
	struct devfreq *devfreq;
	int ret;

	/* Skip devfreq if we don't have any clocks in the list */
	if (list_empty(clk_list))
		return 0;

	clki = list_first_entry(clk_list, struct ufs_clk_info, list);
	dev_pm_opp_add(hba->dev, clki->min_freq, 0);
	dev_pm_opp_add(hba->dev, clki->max_freq, 0);

	ufshcd_vops_config_scaling_param(hba, &hba->vps->devfreq_profile,
					 &hba->vps->ondemand_data);
	devfreq = devfreq_add_device(hba->dev,
			&hba->vps->devfreq_profile,
			DEVFREQ_GOV_SIMPLE_ONDEMAND,
			&hba->vps->ondemand_data);
	if (IS_ERR(devfreq)) {
		ret = PTR_ERR(devfreq);
		dev_err(hba->dev, "Unable to register with devfreq %d\n", ret);

		dev_pm_opp_remove(hba->dev, clki->min_freq);
		dev_pm_opp_remove(hba->dev, clki->max_freq);
		return ret;
	}

	hba->devfreq = devfreq;

	return 0;
}

static void ufshcd_devfreq_remove(struct ufs_hba *hba)
{
	struct list_head *clk_list = &hba->clk_list_head;
	struct ufs_clk_info *clki;

	if (!hba->devfreq)
		return;

	devfreq_remove_device(hba->devfreq);
	hba->devfreq = NULL;

	clki = list_first_entry(clk_list, struct ufs_clk_info, list);
	dev_pm_opp_remove(hba->dev, clki->min_freq);
	dev_pm_opp_remove(hba->dev, clki->max_freq);
}

static void __ufshcd_suspend_clkscaling(struct ufs_hba *hba)
{
	unsigned long flags;

	devfreq_suspend_device(hba->devfreq);
	spin_lock_irqsave(hba->host->host_lock, flags);
	hba->clk_scaling.window_start_t = 0;
	spin_unlock_irqrestore(hba->host->host_lock, flags);
}

static void ufshcd_suspend_clkscaling(struct ufs_hba *hba)
{
	unsigned long flags;
	bool suspend = false;

	if (!ufshcd_is_clkscaling_supported(hba))
		return;

	spin_lock_irqsave(hba->host->host_lock, flags);
	if (!hba->clk_scaling.is_suspended) {
		suspend = true;
		hba->clk_scaling.is_suspended = true;
	}
	spin_unlock_irqrestore(hba->host->host_lock, flags);

	if (suspend)
		__ufshcd_suspend_clkscaling(hba);
}

static void ufshcd_resume_clkscaling(struct ufs_hba *hba)
{
	unsigned long flags;
	bool resume = false;

	if (!ufshcd_is_clkscaling_supported(hba))
		return;

	spin_lock_irqsave(hba->host->host_lock, flags);
	if (hba->clk_scaling.is_suspended) {
		resume = true;
		hba->clk_scaling.is_suspended = false;
	}
	spin_unlock_irqrestore(hba->host->host_lock, flags);

	if (resume)
		devfreq_resume_device(hba->devfreq);
}

static ssize_t ufshcd_clkscale_enable_show(struct device *dev,
		struct device_attribute *attr, char *buf)
{
	struct ufs_hba *hba = dev_get_drvdata(dev);

	return snprintf(buf, PAGE_SIZE, "%d\n", hba->clk_scaling.is_allowed);
}

static ssize_t ufshcd_clkscale_enable_store(struct device *dev,
		struct device_attribute *attr, const char *buf, size_t count)
{
	struct ufs_hba *hba = dev_get_drvdata(dev);
	u32 value;
	int err;

	if (kstrtou32(buf, 0, &value))
		return -EINVAL;

	value = !!value;
	if (value == hba->clk_scaling.is_allowed)
		goto out;

	pm_runtime_get_sync(hba->dev);
	ufshcd_hold(hba, false);

	cancel_work_sync(&hba->clk_scaling.suspend_work);
	cancel_work_sync(&hba->clk_scaling.resume_work);

	hba->clk_scaling.is_allowed = value;

	if (value) {
		ufshcd_resume_clkscaling(hba);
	} else {
		ufshcd_suspend_clkscaling(hba);
		err = ufshcd_devfreq_scale(hba, true);
		if (err)
			dev_err(hba->dev, "%s: failed to scale clocks up %d\n",
					__func__, err);
	}

	ufshcd_release(hba);
	pm_runtime_put_sync(hba->dev);
out:
	return count;
}

static void ufshcd_clkscaling_init_sysfs(struct ufs_hba *hba)
{
	hba->clk_scaling.enable_attr.show = ufshcd_clkscale_enable_show;
	hba->clk_scaling.enable_attr.store = ufshcd_clkscale_enable_store;
	sysfs_attr_init(&hba->clk_scaling.enable_attr.attr);
	hba->clk_scaling.enable_attr.attr.name = "clkscale_enable";
	hba->clk_scaling.enable_attr.attr.mode = 0644;
	if (device_create_file(hba->dev, &hba->clk_scaling.enable_attr))
		dev_err(hba->dev, "Failed to create sysfs for clkscale_enable\n");
}

static void ufshcd_ungate_work(struct work_struct *work)
{
	int ret;
	unsigned long flags;
	struct ufs_hba *hba = container_of(work, struct ufs_hba,
			clk_gating.ungate_work);

	cancel_delayed_work_sync(&hba->clk_gating.gate_work);

	spin_lock_irqsave(hba->host->host_lock, flags);
	if (hba->clk_gating.state == CLKS_ON) {
		spin_unlock_irqrestore(hba->host->host_lock, flags);
		goto unblock_reqs;
	}

	spin_unlock_irqrestore(hba->host->host_lock, flags);
	ufshcd_setup_clocks(hba, true);

	ufshcd_enable_irq(hba);

	/* Exit from hibern8 */
	if (ufshcd_can_hibern8_during_gating(hba)) {
		/* Prevent gating in this path */
		hba->clk_gating.is_suspended = true;
		if (ufshcd_is_link_hibern8(hba)) {
			ret = ufshcd_uic_hibern8_exit(hba);
			if (ret)
				dev_err(hba->dev, "%s: hibern8 exit failed %d\n",
					__func__, ret);
			else
				ufshcd_set_link_active(hba);
		}
		hba->clk_gating.is_suspended = false;
	}
unblock_reqs:
	ufshcd_scsi_unblock_requests(hba);
}

/**
 * ufshcd_hold - Enable clocks that were gated earlier due to ufshcd_release.
 * Also, exit from hibern8 mode and set the link as active.
 * @hba: per adapter instance
 * @async: This indicates whether caller should ungate clocks asynchronously.
 */
int ufshcd_hold(struct ufs_hba *hba, bool async)
{
	int rc = 0;
	bool flush_result;
	unsigned long flags;

	if (!ufshcd_is_clkgating_allowed(hba))
		goto out;
	spin_lock_irqsave(hba->host->host_lock, flags);
	hba->clk_gating.active_reqs++;

start:
	switch (hba->clk_gating.state) {
	case CLKS_ON:
		/*
		 * Wait for the ungate work to complete if in progress.
		 * Though the clocks may be in ON state, the link could
		 * still be in hibner8 state if hibern8 is allowed
		 * during clock gating.
		 * Make sure we exit hibern8 state also in addition to
		 * clocks being ON.
		 */
		if (ufshcd_can_hibern8_during_gating(hba) &&
		    ufshcd_is_link_hibern8(hba)) {
			if (async) {
				rc = -EAGAIN;
				hba->clk_gating.active_reqs--;
				break;
			}
			spin_unlock_irqrestore(hba->host->host_lock, flags);
			flush_result = flush_work(&hba->clk_gating.ungate_work);
			if (hba->clk_gating.is_suspended && !flush_result)
				goto out;
			spin_lock_irqsave(hba->host->host_lock, flags);
			goto start;
		}
		break;
	case REQ_CLKS_OFF:
		if (cancel_delayed_work(&hba->clk_gating.gate_work)) {
			hba->clk_gating.state = CLKS_ON;
			trace_ufshcd_clk_gating(dev_name(hba->dev),
						hba->clk_gating.state);
			break;
		}
		/*
		 * If we are here, it means gating work is either done or
		 * currently running. Hence, fall through to cancel gating
		 * work and to enable clocks.
		 */
		fallthrough;
	case CLKS_OFF:
		hba->clk_gating.state = REQ_CLKS_ON;
		trace_ufshcd_clk_gating(dev_name(hba->dev),
					hba->clk_gating.state);
		if (queue_work(hba->clk_gating.clk_gating_workq,
			       &hba->clk_gating.ungate_work))
			ufshcd_scsi_block_requests(hba);
		/*
		 * fall through to check if we should wait for this
		 * work to be done or not.
		 */
		fallthrough;
	case REQ_CLKS_ON:
		if (async) {
			rc = -EAGAIN;
			hba->clk_gating.active_reqs--;
			break;
		}

		spin_unlock_irqrestore(hba->host->host_lock, flags);
		flush_work(&hba->clk_gating.ungate_work);
		/* Make sure state is CLKS_ON before returning */
		spin_lock_irqsave(hba->host->host_lock, flags);
		goto start;
	default:
		dev_err(hba->dev, "%s: clk gating is in invalid state %d\n",
				__func__, hba->clk_gating.state);
		break;
	}
	spin_unlock_irqrestore(hba->host->host_lock, flags);
out:
	return rc;
}
EXPORT_SYMBOL_GPL(ufshcd_hold);

static void ufshcd_gate_work(struct work_struct *work)
{
	struct ufs_hba *hba = container_of(work, struct ufs_hba,
			clk_gating.gate_work.work);
	unsigned long flags;
	int ret;

	spin_lock_irqsave(hba->host->host_lock, flags);
	/*
	 * In case you are here to cancel this work the gating state
	 * would be marked as REQ_CLKS_ON. In this case save time by
	 * skipping the gating work and exit after changing the clock
	 * state to CLKS_ON.
	 */
	if (hba->clk_gating.is_suspended ||
		(hba->clk_gating.state != REQ_CLKS_OFF)) {
		hba->clk_gating.state = CLKS_ON;
		trace_ufshcd_clk_gating(dev_name(hba->dev),
					hba->clk_gating.state);
		goto rel_lock;
	}

	if (hba->clk_gating.active_reqs
		|| hba->ufshcd_state != UFSHCD_STATE_OPERATIONAL
		|| ufshcd_any_tag_in_use(hba) || hba->outstanding_tasks
		|| hba->active_uic_cmd || hba->uic_async_done)
		goto rel_lock;

	spin_unlock_irqrestore(hba->host->host_lock, flags);

	/* put the link into hibern8 mode before turning off clocks */
	if (ufshcd_can_hibern8_during_gating(hba)) {
		ret = ufshcd_uic_hibern8_enter(hba);
		if (ret) {
			hba->clk_gating.state = CLKS_ON;
			dev_err(hba->dev, "%s: hibern8 enter failed %d\n",
					__func__, ret);
			trace_ufshcd_clk_gating(dev_name(hba->dev),
						hba->clk_gating.state);
			goto out;
		}
		ufshcd_set_link_hibern8(hba);
	}

	ufshcd_disable_irq(hba);

	if (!ufshcd_is_link_active(hba))
		ufshcd_setup_clocks(hba, false);
	else
		/* If link is active, device ref_clk can't be switched off */
		__ufshcd_setup_clocks(hba, false, true);

	/*
	 * In case you are here to cancel this work the gating state
	 * would be marked as REQ_CLKS_ON. In this case keep the state
	 * as REQ_CLKS_ON which would anyway imply that clocks are off
	 * and a request to turn them on is pending. By doing this way,
	 * we keep the state machine in tact and this would ultimately
	 * prevent from doing cancel work multiple times when there are
	 * new requests arriving before the current cancel work is done.
	 */
	spin_lock_irqsave(hba->host->host_lock, flags);
	if (hba->clk_gating.state == REQ_CLKS_OFF) {
		hba->clk_gating.state = CLKS_OFF;
		trace_ufshcd_clk_gating(dev_name(hba->dev),
					hba->clk_gating.state);
	}
rel_lock:
	spin_unlock_irqrestore(hba->host->host_lock, flags);
out:
	return;
}

/* host lock must be held before calling this variant */
static void __ufshcd_release(struct ufs_hba *hba)
{
	if (!ufshcd_is_clkgating_allowed(hba))
		return;

	hba->clk_gating.active_reqs--;

	if (hba->clk_gating.active_reqs || hba->clk_gating.is_suspended ||
	    hba->ufshcd_state != UFSHCD_STATE_OPERATIONAL ||
	    ufshcd_any_tag_in_use(hba) || hba->outstanding_tasks ||
	    hba->active_uic_cmd || hba->uic_async_done)
		return;

	hba->clk_gating.state = REQ_CLKS_OFF;
	trace_ufshcd_clk_gating(dev_name(hba->dev), hba->clk_gating.state);
	queue_delayed_work(hba->clk_gating.clk_gating_workq,
			   &hba->clk_gating.gate_work,
			   msecs_to_jiffies(hba->clk_gating.delay_ms));
}

void ufshcd_release(struct ufs_hba *hba)
{
	unsigned long flags;

	spin_lock_irqsave(hba->host->host_lock, flags);
	__ufshcd_release(hba);
	spin_unlock_irqrestore(hba->host->host_lock, flags);
}
EXPORT_SYMBOL_GPL(ufshcd_release);

static ssize_t ufshcd_clkgate_delay_show(struct device *dev,
		struct device_attribute *attr, char *buf)
{
	struct ufs_hba *hba = dev_get_drvdata(dev);

	return snprintf(buf, PAGE_SIZE, "%lu\n", hba->clk_gating.delay_ms);
}

static ssize_t ufshcd_clkgate_delay_store(struct device *dev,
		struct device_attribute *attr, const char *buf, size_t count)
{
	struct ufs_hba *hba = dev_get_drvdata(dev);
	unsigned long flags, value;

	if (kstrtoul(buf, 0, &value))
		return -EINVAL;

	spin_lock_irqsave(hba->host->host_lock, flags);
	hba->clk_gating.delay_ms = value;
	spin_unlock_irqrestore(hba->host->host_lock, flags);
	return count;
}

static ssize_t ufshcd_clkgate_enable_show(struct device *dev,
		struct device_attribute *attr, char *buf)
{
	struct ufs_hba *hba = dev_get_drvdata(dev);

	return snprintf(buf, PAGE_SIZE, "%d\n", hba->clk_gating.is_enabled);
}

static ssize_t ufshcd_clkgate_enable_store(struct device *dev,
		struct device_attribute *attr, const char *buf, size_t count)
{
	struct ufs_hba *hba = dev_get_drvdata(dev);
	unsigned long flags;
	u32 value;

	if (kstrtou32(buf, 0, &value))
		return -EINVAL;

	value = !!value;
	if (value == hba->clk_gating.is_enabled)
		goto out;

	if (value) {
		ufshcd_release(hba);
	} else {
		spin_lock_irqsave(hba->host->host_lock, flags);
		hba->clk_gating.active_reqs++;
		spin_unlock_irqrestore(hba->host->host_lock, flags);
	}

	hba->clk_gating.is_enabled = value;
out:
	return count;
}

static void ufshcd_init_clk_scaling(struct ufs_hba *hba)
{
	char wq_name[sizeof("ufs_clkscaling_00")];

	if (!ufshcd_is_clkscaling_supported(hba))
		return;

	INIT_WORK(&hba->clk_scaling.suspend_work,
		  ufshcd_clk_scaling_suspend_work);
	INIT_WORK(&hba->clk_scaling.resume_work,
		  ufshcd_clk_scaling_resume_work);

	snprintf(wq_name, sizeof(wq_name), "ufs_clkscaling_%d",
		 hba->host->host_no);
	hba->clk_scaling.workq = create_singlethread_workqueue(wq_name);

	ufshcd_clkscaling_init_sysfs(hba);
}

static void ufshcd_exit_clk_scaling(struct ufs_hba *hba)
{
	if (!ufshcd_is_clkscaling_supported(hba))
		return;

	destroy_workqueue(hba->clk_scaling.workq);
	ufshcd_devfreq_remove(hba);
}

static void ufshcd_init_clk_gating(struct ufs_hba *hba)
{
	char wq_name[sizeof("ufs_clk_gating_00")];

	if (!ufshcd_is_clkgating_allowed(hba))
		return;

	hba->clk_gating.state = CLKS_ON;

	hba->clk_gating.delay_ms = 150;
	INIT_DELAYED_WORK(&hba->clk_gating.gate_work, ufshcd_gate_work);
	INIT_WORK(&hba->clk_gating.ungate_work, ufshcd_ungate_work);

	snprintf(wq_name, ARRAY_SIZE(wq_name), "ufs_clk_gating_%d",
		 hba->host->host_no);
	hba->clk_gating.clk_gating_workq = alloc_ordered_workqueue(wq_name,
							   WQ_MEM_RECLAIM);

	hba->clk_gating.is_enabled = true;

	hba->clk_gating.delay_attr.show = ufshcd_clkgate_delay_show;
	hba->clk_gating.delay_attr.store = ufshcd_clkgate_delay_store;
	sysfs_attr_init(&hba->clk_gating.delay_attr.attr);
	hba->clk_gating.delay_attr.attr.name = "clkgate_delay_ms";
	hba->clk_gating.delay_attr.attr.mode = 0644;
	if (device_create_file(hba->dev, &hba->clk_gating.delay_attr))
		dev_err(hba->dev, "Failed to create sysfs for clkgate_delay\n");

	hba->clk_gating.enable_attr.show = ufshcd_clkgate_enable_show;
	hba->clk_gating.enable_attr.store = ufshcd_clkgate_enable_store;
	sysfs_attr_init(&hba->clk_gating.enable_attr.attr);
	hba->clk_gating.enable_attr.attr.name = "clkgate_enable";
	hba->clk_gating.enable_attr.attr.mode = 0644;
	if (device_create_file(hba->dev, &hba->clk_gating.enable_attr))
		dev_err(hba->dev, "Failed to create sysfs for clkgate_enable\n");
}

static void ufshcd_exit_clk_gating(struct ufs_hba *hba)
{
	if (!ufshcd_is_clkgating_allowed(hba))
		return;
	device_remove_file(hba->dev, &hba->clk_gating.delay_attr);
	device_remove_file(hba->dev, &hba->clk_gating.enable_attr);
	cancel_work_sync(&hba->clk_gating.ungate_work);
	cancel_delayed_work_sync(&hba->clk_gating.gate_work);
	destroy_workqueue(hba->clk_gating.clk_gating_workq);
}

/* Must be called with host lock acquired */
static void ufshcd_clk_scaling_start_busy(struct ufs_hba *hba)
{
	bool queue_resume_work = false;
	ktime_t curr_t = ktime_get();

	if (!ufshcd_is_clkscaling_supported(hba))
		return;

	if (!hba->clk_scaling.active_reqs++)
		queue_resume_work = true;

	if (!hba->clk_scaling.is_allowed || hba->pm_op_in_progress)
		return;

	if (queue_resume_work)
		queue_work(hba->clk_scaling.workq,
			   &hba->clk_scaling.resume_work);

	if (!hba->clk_scaling.window_start_t) {
		hba->clk_scaling.window_start_t = curr_t;
		hba->clk_scaling.tot_busy_t = 0;
		hba->clk_scaling.is_busy_started = false;
	}

	if (!hba->clk_scaling.is_busy_started) {
		hba->clk_scaling.busy_start_t = curr_t;
		hba->clk_scaling.is_busy_started = true;
	}
}

static void ufshcd_clk_scaling_update_busy(struct ufs_hba *hba)
{
	struct ufs_clk_scaling *scaling = &hba->clk_scaling;

	if (!ufshcd_is_clkscaling_supported(hba))
		return;

	if (!hba->outstanding_reqs && scaling->is_busy_started) {
		scaling->tot_busy_t += ktime_to_us(ktime_sub(ktime_get(),
					scaling->busy_start_t));
		scaling->busy_start_t = 0;
		scaling->is_busy_started = false;
	}
}
/**
 * ufshcd_send_command - Send SCSI or device management commands
 * @hba: per adapter instance
 * @task_tag: Task tag of the command
 */
static inline
void ufshcd_send_command(struct ufs_hba *hba, unsigned int task_tag)
{
	struct ufshcd_lrb *lrbp = &hba->lrb[task_tag];

	lrbp->issue_time_stamp = ktime_get();
	lrbp->compl_time_stamp = ktime_set(0, 0);
	ufshcd_vops_setup_xfer_req(hba, task_tag, (lrbp->cmd ? true : false));
	ufshcd_add_command_trace(hba, task_tag, "send");
	ufshcd_clk_scaling_start_busy(hba);
	__set_bit(task_tag, &hba->outstanding_reqs);
	ufshcd_writel(hba, 1 << task_tag, REG_UTP_TRANSFER_REQ_DOOR_BELL);
	/* Make sure that doorbell is committed immediately */
	wmb();
}

/**
 * ufshcd_copy_sense_data - Copy sense data in case of check condition
 * @lrbp: pointer to local reference block
 */
static inline void ufshcd_copy_sense_data(struct ufshcd_lrb *lrbp)
{
	int len;
	if (lrbp->sense_buffer &&
	    ufshcd_get_rsp_upiu_data_seg_len(lrbp->ucd_rsp_ptr)) {
		int len_to_copy;

		len = be16_to_cpu(lrbp->ucd_rsp_ptr->sr.sense_data_len);
		len_to_copy = min_t(int, UFS_SENSE_SIZE, len);

		memcpy(lrbp->sense_buffer, lrbp->ucd_rsp_ptr->sr.sense_data,
		       len_to_copy);
	}
}

/**
 * ufshcd_copy_query_response() - Copy the Query Response and the data
 * descriptor
 * @hba: per adapter instance
 * @lrbp: pointer to local reference block
 */
static
int ufshcd_copy_query_response(struct ufs_hba *hba, struct ufshcd_lrb *lrbp)
{
	struct ufs_query_res *query_res = &hba->dev_cmd.query.response;

	memcpy(&query_res->upiu_res, &lrbp->ucd_rsp_ptr->qr, QUERY_OSF_SIZE);

	/* Get the descriptor */
	if (hba->dev_cmd.query.descriptor &&
	    lrbp->ucd_rsp_ptr->qr.opcode == UPIU_QUERY_OPCODE_READ_DESC) {
		u8 *descp = (u8 *)lrbp->ucd_rsp_ptr +
				GENERAL_UPIU_REQUEST_SIZE;
		u16 resp_len;
		u16 buf_len;

		/* data segment length */
		resp_len = be32_to_cpu(lrbp->ucd_rsp_ptr->header.dword_2) &
						MASK_QUERY_DATA_SEG_LEN;
		buf_len = be16_to_cpu(
				hba->dev_cmd.query.request.upiu_req.length);
		if (likely(buf_len >= resp_len)) {
			memcpy(hba->dev_cmd.query.descriptor, descp, resp_len);
		} else {
			dev_warn(hba->dev,
				 "%s: rsp size %d is bigger than buffer size %d",
				 __func__, resp_len, buf_len);
			return -EINVAL;
		}
	}

	return 0;
}

/**
 * ufshcd_hba_capabilities - Read controller capabilities
 * @hba: per adapter instance
 *
 * Return: 0 on success, negative on error.
 */
static inline int ufshcd_hba_capabilities(struct ufs_hba *hba)
{
	int err;

	hba->capabilities = ufshcd_readl(hba, REG_CONTROLLER_CAPABILITIES);

	/* nutrs and nutmrs are 0 based values */
	hba->nutrs = (hba->capabilities & MASK_TRANSFER_REQUESTS_SLOTS) + 1;
	hba->nutmrs =
	((hba->capabilities & MASK_TASK_MANAGEMENT_REQUEST_SLOTS) >> 16) + 1;

	/* Read crypto capabilities */
	err = ufshcd_hba_init_crypto_capabilities(hba);
	if (err)
		dev_err(hba->dev, "crypto setup failed\n");

	return err;
}

/**
 * ufshcd_ready_for_uic_cmd - Check if controller is ready
 *                            to accept UIC commands
 * @hba: per adapter instance
 * Return true on success, else false
 */
static inline bool ufshcd_ready_for_uic_cmd(struct ufs_hba *hba)
{
	if (ufshcd_readl(hba, REG_CONTROLLER_STATUS) & UIC_COMMAND_READY)
		return true;
	else
		return false;
}

/**
 * ufshcd_get_upmcrs - Get the power mode change request status
 * @hba: Pointer to adapter instance
 *
 * This function gets the UPMCRS field of HCS register
 * Returns value of UPMCRS field
 */
static inline u8 ufshcd_get_upmcrs(struct ufs_hba *hba)
{
	return (ufshcd_readl(hba, REG_CONTROLLER_STATUS) >> 8) & 0x7;
}

/**
 * ufshcd_dispatch_uic_cmd - Dispatch UIC commands to unipro layers
 * @hba: per adapter instance
 * @uic_cmd: UIC command
 *
 * Mutex must be held.
 */
static inline void
ufshcd_dispatch_uic_cmd(struct ufs_hba *hba, struct uic_command *uic_cmd)
{
	WARN_ON(hba->active_uic_cmd);

	hba->active_uic_cmd = uic_cmd;

	/* Write Args */
	ufshcd_writel(hba, uic_cmd->argument1, REG_UIC_COMMAND_ARG_1);
	ufshcd_writel(hba, uic_cmd->argument2, REG_UIC_COMMAND_ARG_2);
	ufshcd_writel(hba, uic_cmd->argument3, REG_UIC_COMMAND_ARG_3);

	ufshcd_add_uic_command_trace(hba, uic_cmd, "send");

	/* Write UIC Cmd */
	ufshcd_writel(hba, uic_cmd->command & COMMAND_OPCODE_MASK,
		      REG_UIC_COMMAND);
}

/**
 * ufshcd_wait_for_uic_cmd - Wait complectioin of UIC command
 * @hba: per adapter instance
 * @uic_cmd: UIC command
 *
 * Must be called with mutex held.
 * Returns 0 only if success.
 */
static int
ufshcd_wait_for_uic_cmd(struct ufs_hba *hba, struct uic_command *uic_cmd)
{
	int ret;
	unsigned long flags;

	if (wait_for_completion_timeout(&uic_cmd->done,
					msecs_to_jiffies(UIC_CMD_TIMEOUT))) {
		ret = uic_cmd->argument2 & MASK_UIC_COMMAND_RESULT;
	} else {
		ret = -ETIMEDOUT;
		dev_err(hba->dev,
			"uic cmd 0x%x with arg3 0x%x completion timeout\n",
			uic_cmd->command, uic_cmd->argument3);

		if (!uic_cmd->cmd_active) {
			dev_err(hba->dev, "%s: UIC cmd has been completed, return the result\n",
				__func__);
			ret = uic_cmd->argument2 & MASK_UIC_COMMAND_RESULT;
		}
	}

	spin_lock_irqsave(hba->host->host_lock, flags);
	hba->active_uic_cmd = NULL;
	spin_unlock_irqrestore(hba->host->host_lock, flags);

	return ret;
}

/**
 * __ufshcd_send_uic_cmd - Send UIC commands and retrieve the result
 * @hba: per adapter instance
 * @uic_cmd: UIC command
 * @completion: initialize the completion only if this is set to true
 *
 * Identical to ufshcd_send_uic_cmd() expect mutex. Must be called
 * with mutex held and host_lock locked.
 * Returns 0 only if success.
 */
static int
__ufshcd_send_uic_cmd(struct ufs_hba *hba, struct uic_command *uic_cmd,
		      bool completion)
{
	if (!ufshcd_ready_for_uic_cmd(hba)) {
		dev_err(hba->dev,
			"Controller not ready to accept UIC commands\n");
		return -EIO;
	}

	if (completion)
		init_completion(&uic_cmd->done);

	uic_cmd->cmd_active = 1;
	ufshcd_dispatch_uic_cmd(hba, uic_cmd);

	return 0;
}

/**
 * ufshcd_send_uic_cmd - Send UIC commands and retrieve the result
 * @hba: per adapter instance
 * @uic_cmd: UIC command
 *
 * Returns 0 only if success.
 */
int ufshcd_send_uic_cmd(struct ufs_hba *hba, struct uic_command *uic_cmd)
{
	int ret;
	unsigned long flags;

	ufshcd_hold(hba, false);
	mutex_lock(&hba->uic_cmd_mutex);
	ufshcd_add_delay_before_dme_cmd(hba);

	spin_lock_irqsave(hba->host->host_lock, flags);
	ret = __ufshcd_send_uic_cmd(hba, uic_cmd, true);
	spin_unlock_irqrestore(hba->host->host_lock, flags);
	if (!ret)
		ret = ufshcd_wait_for_uic_cmd(hba, uic_cmd);

	mutex_unlock(&hba->uic_cmd_mutex);

	ufshcd_release(hba);
	return ret;
}

/**
 * ufshcd_map_sg - Map scatter-gather list to prdt
 * @hba: per adapter instance
 * @lrbp: pointer to local reference block
 *
 * Returns 0 in case of success, non-zero value in case of failure
 */
static int ufshcd_map_sg(struct ufs_hba *hba, struct ufshcd_lrb *lrbp)
{
	struct ufshcd_sg_entry *prd_table;
	struct scatterlist *sg;
	struct scsi_cmnd *cmd;
	int sg_segments;
	int i;

	cmd = lrbp->cmd;
	sg_segments = scsi_dma_map(cmd);
	if (sg_segments < 0)
		return sg_segments;

	if (sg_segments) {

		if (hba->quirks & UFSHCD_QUIRK_PRDT_BYTE_GRAN)
			lrbp->utr_descriptor_ptr->prd_table_length =
				cpu_to_le16((sg_segments *
					sizeof(struct ufshcd_sg_entry)));
		else
			lrbp->utr_descriptor_ptr->prd_table_length =
				cpu_to_le16((u16) (sg_segments));

		prd_table = (struct ufshcd_sg_entry *)lrbp->ucd_prdt_ptr;

		scsi_for_each_sg(cmd, sg, sg_segments, i) {
			prd_table[i].size  =
				cpu_to_le32(((u32) sg_dma_len(sg))-1);
			prd_table[i].base_addr =
				cpu_to_le32(lower_32_bits(sg->dma_address));
			prd_table[i].upper_addr =
				cpu_to_le32(upper_32_bits(sg->dma_address));
			prd_table[i].reserved = 0;
		}
	} else {
		lrbp->utr_descriptor_ptr->prd_table_length = 0;
	}

	return 0;
}

/**
 * ufshcd_enable_intr - enable interrupts
 * @hba: per adapter instance
 * @intrs: interrupt bits
 */
static void ufshcd_enable_intr(struct ufs_hba *hba, u32 intrs)
{
	u32 set = ufshcd_readl(hba, REG_INTERRUPT_ENABLE);

	if (hba->ufs_version == UFSHCI_VERSION_10) {
		u32 rw;
		rw = set & INTERRUPT_MASK_RW_VER_10;
		set = rw | ((set ^ intrs) & intrs);
	} else {
		set |= intrs;
	}

	ufshcd_writel(hba, set, REG_INTERRUPT_ENABLE);
}

/**
 * ufshcd_disable_intr - disable interrupts
 * @hba: per adapter instance
 * @intrs: interrupt bits
 */
static void ufshcd_disable_intr(struct ufs_hba *hba, u32 intrs)
{
	u32 set = ufshcd_readl(hba, REG_INTERRUPT_ENABLE);

	if (hba->ufs_version == UFSHCI_VERSION_10) {
		u32 rw;
		rw = (set & INTERRUPT_MASK_RW_VER_10) &
			~(intrs & INTERRUPT_MASK_RW_VER_10);
		set = rw | ((set & intrs) & ~INTERRUPT_MASK_RW_VER_10);

	} else {
		set &= ~intrs;
	}

	ufshcd_writel(hba, set, REG_INTERRUPT_ENABLE);
}

/**
 * ufshcd_prepare_req_desc_hdr() - Fills the requests header
 * descriptor according to request
 * @lrbp: pointer to local reference block
 * @upiu_flags: flags required in the header
 * @cmd_dir: requests data direction
 */
static void ufshcd_prepare_req_desc_hdr(struct ufshcd_lrb *lrbp,
<<<<<<< HEAD
			u32 *upiu_flags, enum dma_data_direction cmd_dir)
=======
			u8 *upiu_flags, enum dma_data_direction cmd_dir)
>>>>>>> 24b8d41d
{
	struct utp_transfer_req_desc *req_desc = lrbp->utr_descriptor_ptr;
	u32 data_direction;
	u32 dword_0;
	u32 dword_1 = 0;
	u32 dword_3 = 0;

	if (cmd_dir == DMA_FROM_DEVICE) {
		data_direction = UTP_DEVICE_TO_HOST;
		*upiu_flags = UPIU_CMD_FLAGS_READ;
	} else if (cmd_dir == DMA_TO_DEVICE) {
		data_direction = UTP_HOST_TO_DEVICE;
		*upiu_flags = UPIU_CMD_FLAGS_WRITE;
	} else {
		data_direction = UTP_NO_DATA_TRANSFER;
		*upiu_flags = UPIU_CMD_FLAGS_NONE;
	}

	dword_0 = data_direction | (lrbp->command_type
				<< UPIU_COMMAND_TYPE_OFFSET);
	if (lrbp->intr_cmd)
		dword_0 |= UTP_REQ_DESC_INT_CMD;

	/* Prepare crypto related dwords */
	ufshcd_prepare_req_desc_hdr_crypto(lrbp, &dword_0, &dword_1, &dword_3);

	/* Transfer request descriptor header fields */
	req_desc->header.dword_0 = cpu_to_le32(dword_0);
	req_desc->header.dword_1 = cpu_to_le32(dword_1);
	/*
	 * assigning invalid value for command status. Controller
	 * updates OCS on command completion, with the command
	 * status
	 */
	req_desc->header.dword_2 =
		cpu_to_le32(OCS_INVALID_COMMAND_STATUS);
	req_desc->header.dword_3 = cpu_to_le32(dword_3);

	req_desc->prd_table_length = 0;
}

/**
 * ufshcd_prepare_utp_scsi_cmd_upiu() - fills the utp_transfer_req_desc,
 * for scsi commands
 * @lrbp: local reference block pointer
 * @upiu_flags: flags
 */
static
void ufshcd_prepare_utp_scsi_cmd_upiu(struct ufshcd_lrb *lrbp, u8 upiu_flags)
{
	struct scsi_cmnd *cmd = lrbp->cmd;
	struct utp_upiu_req *ucd_req_ptr = lrbp->ucd_req_ptr;
	unsigned short cdb_len;

	/* command descriptor fields */
	ucd_req_ptr->header.dword_0 = UPIU_HEADER_DWORD(
				UPIU_TRANSACTION_COMMAND, upiu_flags,
				lrbp->lun, lrbp->task_tag);
	ucd_req_ptr->header.dword_1 = UPIU_HEADER_DWORD(
				UPIU_COMMAND_SET_TYPE_SCSI, 0, 0, 0);

	/* Total EHS length and Data segment length will be zero */
	ucd_req_ptr->header.dword_2 = 0;

	ucd_req_ptr->sc.exp_data_transfer_len = cpu_to_be32(cmd->sdb.length);

	cdb_len = min_t(unsigned short, cmd->cmd_len, UFS_CDB_SIZE);
	memset(ucd_req_ptr->sc.cdb, 0, UFS_CDB_SIZE);
	memcpy(ucd_req_ptr->sc.cdb, cmd->cmnd, cdb_len);

	memset(lrbp->ucd_rsp_ptr, 0, sizeof(struct utp_upiu_rsp));
}

/**
 * ufshcd_prepare_utp_query_req_upiu() - fills the utp_transfer_req_desc,
 * for query requsts
 * @hba: UFS hba
 * @lrbp: local reference block pointer
 * @upiu_flags: flags
 */
static void ufshcd_prepare_utp_query_req_upiu(struct ufs_hba *hba,
				struct ufshcd_lrb *lrbp, u8 upiu_flags)
{
	struct utp_upiu_req *ucd_req_ptr = lrbp->ucd_req_ptr;
	struct ufs_query *query = &hba->dev_cmd.query;
	u16 len = be16_to_cpu(query->request.upiu_req.length);

	/* Query request header */
	ucd_req_ptr->header.dword_0 = UPIU_HEADER_DWORD(
			UPIU_TRANSACTION_QUERY_REQ, upiu_flags,
			lrbp->lun, lrbp->task_tag);
	ucd_req_ptr->header.dword_1 = UPIU_HEADER_DWORD(
			0, query->request.query_func, 0, 0);

	/* Data segment length only need for WRITE_DESC */
	if (query->request.upiu_req.opcode == UPIU_QUERY_OPCODE_WRITE_DESC)
		ucd_req_ptr->header.dword_2 =
			UPIU_HEADER_DWORD(0, 0, (len >> 8), (u8)len);
	else
		ucd_req_ptr->header.dword_2 = 0;

	/* Copy the Query Request buffer as is */
	memcpy(&ucd_req_ptr->qr, &query->request.upiu_req,
			QUERY_OSF_SIZE);

	/* Copy the Descriptor */
	if (query->request.upiu_req.opcode == UPIU_QUERY_OPCODE_WRITE_DESC)
		memcpy(ucd_req_ptr + 1, query->descriptor, len);

	memset(lrbp->ucd_rsp_ptr, 0, sizeof(struct utp_upiu_rsp));
}

static inline void ufshcd_prepare_utp_nop_upiu(struct ufshcd_lrb *lrbp)
{
	struct utp_upiu_req *ucd_req_ptr = lrbp->ucd_req_ptr;

	memset(ucd_req_ptr, 0, sizeof(struct utp_upiu_req));

	/* command descriptor fields */
	ucd_req_ptr->header.dword_0 =
		UPIU_HEADER_DWORD(
			UPIU_TRANSACTION_NOP_OUT, 0, 0, lrbp->task_tag);
	/* clear rest of the fields of basic header */
	ucd_req_ptr->header.dword_1 = 0;
	ucd_req_ptr->header.dword_2 = 0;

	memset(lrbp->ucd_rsp_ptr, 0, sizeof(struct utp_upiu_rsp));
}

/**
<<<<<<< HEAD
 * ufshcd_comp_devman_upiu - UFS Protocol Information Unit(UPIU)
 *			     for Device Management Purposes
 * @hba - per adapter instance
 * @lrb - pointer to local reference block
 */
static int ufshcd_comp_devman_upiu(struct ufs_hba *hba, struct ufshcd_lrb *lrbp)
=======
 * ufshcd_compose_devman_upiu - UFS Protocol Information Unit(UPIU)
 *			     for Device Management Purposes
 * @hba: per adapter instance
 * @lrbp: pointer to local reference block
 */
static int ufshcd_compose_devman_upiu(struct ufs_hba *hba,
				      struct ufshcd_lrb *lrbp)
>>>>>>> 24b8d41d
{
	u8 upiu_flags;
	int ret = 0;

<<<<<<< HEAD
	if (hba->ufs_version == UFSHCI_VERSION_20)
		lrbp->command_type = UTP_CMD_TYPE_UFS_STORAGE;
	else
		lrbp->command_type = UTP_CMD_TYPE_DEV_MANAGE;
=======
	if ((hba->ufs_version == UFSHCI_VERSION_10) ||
	    (hba->ufs_version == UFSHCI_VERSION_11))
		lrbp->command_type = UTP_CMD_TYPE_DEV_MANAGE;
	else
		lrbp->command_type = UTP_CMD_TYPE_UFS_STORAGE;
>>>>>>> 24b8d41d

	ufshcd_prepare_req_desc_hdr(lrbp, &upiu_flags, DMA_NONE);
	if (hba->dev_cmd.type == DEV_CMD_TYPE_QUERY)
		ufshcd_prepare_utp_query_req_upiu(hba, lrbp, upiu_flags);
	else if (hba->dev_cmd.type == DEV_CMD_TYPE_NOP)
		ufshcd_prepare_utp_nop_upiu(lrbp);
	else
		ret = -EINVAL;
<<<<<<< HEAD

	return ret;
}

/**
 * ufshcd_comp_scsi_upiu - UFS Protocol Information Unit(UPIU)
 *			   for SCSI Purposes
 * @hba - per adapter instance
 * @lrb - pointer to local reference block
 */
static int ufshcd_comp_scsi_upiu(struct ufs_hba *hba, struct ufshcd_lrb *lrbp)
{
	u32 upiu_flags;
	int ret = 0;

	if (hba->ufs_version == UFSHCI_VERSION_20)
		lrbp->command_type = UTP_CMD_TYPE_UFS_STORAGE;
	else
		lrbp->command_type = UTP_CMD_TYPE_SCSI;

	if (likely(lrbp->cmd)) {
		ufshcd_prepare_req_desc_hdr(lrbp, &upiu_flags,
						lrbp->cmd->sc_data_direction);
		ufshcd_prepare_utp_scsi_cmd_upiu(lrbp, upiu_flags);
	} else {
		ret = -EINVAL;
	}
=======
>>>>>>> 24b8d41d

	return ret;
}

/**
 * ufshcd_comp_scsi_upiu - UFS Protocol Information Unit(UPIU)
 *			   for SCSI Purposes
 * @hba: per adapter instance
 * @lrbp: pointer to local reference block
 */
static int ufshcd_comp_scsi_upiu(struct ufs_hba *hba, struct ufshcd_lrb *lrbp)
{
	u8 upiu_flags;
	int ret = 0;

	if ((hba->ufs_version == UFSHCI_VERSION_10) ||
	    (hba->ufs_version == UFSHCI_VERSION_11))
		lrbp->command_type = UTP_CMD_TYPE_SCSI;
	else
		lrbp->command_type = UTP_CMD_TYPE_UFS_STORAGE;

	if (likely(lrbp->cmd)) {
		ufshcd_prepare_req_desc_hdr(lrbp, &upiu_flags,
						lrbp->cmd->sc_data_direction);
		ufshcd_prepare_utp_scsi_cmd_upiu(lrbp, upiu_flags);
	} else {
		ret = -EINVAL;
	}

	return ret;
}

/**
 * ufshcd_upiu_wlun_to_scsi_wlun - maps UPIU W-LUN id to SCSI W-LUN ID
 * @upiu_wlun_id: UPIU W-LUN id
 *
 * Returns SCSI W-LUN id
 */
static inline u16 ufshcd_upiu_wlun_to_scsi_wlun(u8 upiu_wlun_id)
{
	return (upiu_wlun_id & ~UFS_UPIU_WLUN_ID) | SCSI_W_LUN_BASE;
}

static void ufshcd_init_lrb(struct ufs_hba *hba, struct ufshcd_lrb *lrb, int i)
{
	struct utp_transfer_cmd_desc *cmd_descp = hba->ucdl_base_addr;
	struct utp_transfer_req_desc *utrdlp = hba->utrdl_base_addr;
	dma_addr_t cmd_desc_element_addr = hba->ucdl_dma_addr +
		i * sizeof(struct utp_transfer_cmd_desc);
	u16 response_offset = offsetof(struct utp_transfer_cmd_desc,
				       response_upiu);
	u16 prdt_offset = offsetof(struct utp_transfer_cmd_desc, prd_table);

	lrb->utr_descriptor_ptr = utrdlp + i;
	lrb->utrd_dma_addr = hba->utrdl_dma_addr +
		i * sizeof(struct utp_transfer_req_desc);
	lrb->ucd_req_ptr = (struct utp_upiu_req *)(cmd_descp + i);
	lrb->ucd_req_dma_addr = cmd_desc_element_addr;
	lrb->ucd_rsp_ptr = (struct utp_upiu_rsp *)cmd_descp[i].response_upiu;
	lrb->ucd_rsp_dma_addr = cmd_desc_element_addr + response_offset;
	lrb->ucd_prdt_ptr = (struct ufshcd_sg_entry *)cmd_descp[i].prd_table;
	lrb->ucd_prdt_dma_addr = cmd_desc_element_addr + prdt_offset;
}

/**
 * ufshcd_queuecommand - main entry point for SCSI requests
 * @host: SCSI host pointer
 * @cmd: command from SCSI Midlayer
 *
 * Returns 0 for success, non-zero in case of failure
 */
static int ufshcd_queuecommand(struct Scsi_Host *host, struct scsi_cmnd *cmd)
{
	struct ufshcd_lrb *lrbp;
	struct ufs_hba *hba;
	unsigned long flags;
	int tag;
	int err = 0;

	hba = shost_priv(host);

	tag = cmd->request->tag;
	if (!ufshcd_valid_tag(hba, tag)) {
		dev_err(hba->dev,
			"%s: invalid command tag %d: cmd=0x%p, cmd->request=0x%p",
			__func__, tag, cmd, cmd->request);
		BUG();
	}

	if (!down_read_trylock(&hba->clk_scaling_lock))
		return SCSI_MLQUEUE_HOST_BUSY;

	hba->req_abort_count = 0;

	err = ufshcd_hold(hba, true);
	if (err) {
		err = SCSI_MLQUEUE_HOST_BUSY;
		goto out;
	}
	WARN_ON(ufshcd_is_clkgating_allowed(hba) &&
		(hba->clk_gating.state != CLKS_ON));

	lrbp = &hba->lrb[tag];

	WARN_ON(lrbp->cmd);
	lrbp->cmd = cmd;
	lrbp->sense_bufflen = UFS_SENSE_SIZE;
	lrbp->sense_buffer = cmd->sense_buffer;
	lrbp->task_tag = tag;
	lrbp->lun = ufshcd_scsi_to_upiu_lun(cmd->device->lun);
	lrbp->intr_cmd = !ufshcd_is_intr_aggr_allowed(hba) ? true : false;

<<<<<<< HEAD
	ufshcd_comp_scsi_upiu(hba, lrbp);

	err = ufshcd_map_sg(lrbp);
=======
	ufshcd_prepare_lrbp_crypto(cmd->request, lrbp);

	lrbp->req_abort_skip = false;

	ufshcd_comp_scsi_upiu(hba, lrbp);

	err = ufshcd_map_sg(hba, lrbp);
>>>>>>> 24b8d41d
	if (err) {
		lrbp->cmd = NULL;
		ufshcd_release(hba);
		goto out;
	}
	/* Make sure descriptors are ready before ringing the doorbell */
	wmb();

	spin_lock_irqsave(hba->host->host_lock, flags);
	switch (hba->ufshcd_state) {
	case UFSHCD_STATE_OPERATIONAL:
	case UFSHCD_STATE_EH_SCHEDULED_NON_FATAL:
		break;
	case UFSHCD_STATE_EH_SCHEDULED_FATAL:
		/*
		 * pm_runtime_get_sync() is used at error handling preparation
		 * stage. If a scsi cmd, e.g. the SSU cmd, is sent from hba's
		 * PM ops, it can never be finished if we let SCSI layer keep
		 * retrying it, which gets err handler stuck forever. Neither
		 * can we let the scsi cmd pass through, because UFS is in bad
		 * state, the scsi cmd may eventually time out, which will get
		 * err handler blocked for too long. So, just fail the scsi cmd
		 * sent from PM ops, err handler can recover PM error anyways.
		 */
		if (hba->pm_op_in_progress) {
			hba->force_reset = true;
			set_host_byte(cmd, DID_BAD_TARGET);
			goto out_compl_cmd;
		}
		fallthrough;
	case UFSHCD_STATE_RESET:
		err = SCSI_MLQUEUE_HOST_BUSY;
		goto out_compl_cmd;
	case UFSHCD_STATE_ERROR:
		set_host_byte(cmd, DID_ERROR);
		goto out_compl_cmd;
	default:
		dev_WARN_ONCE(hba->dev, 1, "%s: invalid state %d\n",
				__func__, hba->ufshcd_state);
		set_host_byte(cmd, DID_BAD_TARGET);
		goto out_compl_cmd;
	}
	ufshcd_send_command(hba, tag);
	spin_unlock_irqrestore(hba->host->host_lock, flags);
	goto out;

out_compl_cmd:
	scsi_dma_unmap(lrbp->cmd);
	lrbp->cmd = NULL;
	spin_unlock_irqrestore(hba->host->host_lock, flags);
	ufshcd_release(hba);
	if (!err)
		cmd->scsi_done(cmd);
out:
	up_read(&hba->clk_scaling_lock);
	return err;
}

static int ufshcd_compose_dev_cmd(struct ufs_hba *hba,
		struct ufshcd_lrb *lrbp, enum dev_cmd_type cmd_type, int tag)
{
	lrbp->cmd = NULL;
	lrbp->sense_bufflen = 0;
	lrbp->sense_buffer = NULL;
	lrbp->task_tag = tag;
	lrbp->lun = 0; /* device management cmd is not specific to any LUN */
	lrbp->intr_cmd = true; /* No interrupt aggregation */
	ufshcd_prepare_lrbp_crypto(NULL, lrbp);
	hba->dev_cmd.type = cmd_type;

<<<<<<< HEAD
	return ufshcd_comp_devman_upiu(hba, lrbp);
=======
	return ufshcd_compose_devman_upiu(hba, lrbp);
>>>>>>> 24b8d41d
}

static int
ufshcd_clear_cmd(struct ufs_hba *hba, int tag)
{
	int err = 0;
	unsigned long flags;
	u32 mask = 1 << tag;

	/* clear outstanding transaction before retry */
	spin_lock_irqsave(hba->host->host_lock, flags);
	ufshcd_utrl_clear(hba, tag);
	spin_unlock_irqrestore(hba->host->host_lock, flags);

	/*
	 * wait for for h/w to clear corresponding bit in door-bell.
	 * max. wait is 1 sec.
	 */
	err = ufshcd_wait_for_register(hba,
			REG_UTP_TRANSFER_REQ_DOOR_BELL,
			mask, ~mask, 1000, 1000);

	return err;
}

static int
ufshcd_check_query_response(struct ufs_hba *hba, struct ufshcd_lrb *lrbp)
{
	struct ufs_query_res *query_res = &hba->dev_cmd.query.response;

	/* Get the UPIU response */
	query_res->response = ufshcd_get_rsp_upiu_result(lrbp->ucd_rsp_ptr) >>
				UPIU_RSP_CODE_OFFSET;
	return query_res->response;
}

/**
 * ufshcd_dev_cmd_completion() - handles device management command responses
 * @hba: per adapter instance
 * @lrbp: pointer to local reference block
 */
static int
ufshcd_dev_cmd_completion(struct ufs_hba *hba, struct ufshcd_lrb *lrbp)
{
	int resp;
	int err = 0;

	hba->ufs_stats.last_hibern8_exit_tstamp = ktime_set(0, 0);
	resp = ufshcd_get_req_rsp(lrbp->ucd_rsp_ptr);

	switch (resp) {
	case UPIU_TRANSACTION_NOP_IN:
		if (hba->dev_cmd.type != DEV_CMD_TYPE_NOP) {
			err = -EINVAL;
			dev_err(hba->dev, "%s: unexpected response %x\n",
					__func__, resp);
		}
		break;
	case UPIU_TRANSACTION_QUERY_RSP:
		err = ufshcd_check_query_response(hba, lrbp);
		if (!err)
			err = ufshcd_copy_query_response(hba, lrbp);
		break;
	case UPIU_TRANSACTION_REJECT_UPIU:
		/* TODO: handle Reject UPIU Response */
		err = -EPERM;
		dev_err(hba->dev, "%s: Reject UPIU not fully implemented\n",
				__func__);
		break;
	default:
		err = -EINVAL;
		dev_err(hba->dev, "%s: Invalid device management cmd response: %x\n",
				__func__, resp);
		break;
	}

	return err;
}

static int ufshcd_wait_for_dev_cmd(struct ufs_hba *hba,
		struct ufshcd_lrb *lrbp, int max_timeout)
{
	int err = 0;
	unsigned long time_left;
	unsigned long flags;

	time_left = wait_for_completion_timeout(hba->dev_cmd.complete,
			msecs_to_jiffies(max_timeout));

	/* Make sure descriptors are ready before ringing the doorbell */
	wmb();
	spin_lock_irqsave(hba->host->host_lock, flags);
	hba->dev_cmd.complete = NULL;
	if (likely(time_left)) {
		err = ufshcd_get_tr_ocs(lrbp);
		if (!err)
			err = ufshcd_dev_cmd_completion(hba, lrbp);
	}
	spin_unlock_irqrestore(hba->host->host_lock, flags);

	if (!time_left) {
		err = -ETIMEDOUT;
		dev_dbg(hba->dev, "%s: dev_cmd request timedout, tag %d\n",
			__func__, lrbp->task_tag);
		if (!ufshcd_clear_cmd(hba, lrbp->task_tag))
			/* successfully cleared the command, retry if needed */
			err = -EAGAIN;
		/*
		 * in case of an error, after clearing the doorbell,
		 * we also need to clear the outstanding_request
		 * field in hba
		 */
		ufshcd_outstanding_req_clear(hba, lrbp->task_tag);
	}

	return err;
}

/**
 * ufshcd_exec_dev_cmd - API for sending device management requests
 * @hba: UFS hba
 * @cmd_type: specifies the type (NOP, Query...)
 * @timeout: time in seconds
 *
 * NOTE: Since there is only one available tag for device management commands,
 * it is expected you hold the hba->dev_cmd.lock mutex.
 */
static int ufshcd_exec_dev_cmd(struct ufs_hba *hba,
		enum dev_cmd_type cmd_type, int timeout)
{
	struct request_queue *q = hba->cmd_queue;
	struct request *req;
	struct ufshcd_lrb *lrbp;
	int err;
	int tag;
	struct completion wait;
	unsigned long flags;

	down_read(&hba->clk_scaling_lock);

	/*
	 * Get free slot, sleep if slots are unavailable.
	 * Even though we use wait_event() which sleeps indefinitely,
	 * the maximum wait time is bounded by SCSI request timeout.
	 */
	req = blk_get_request(q, REQ_OP_DRV_OUT, 0);
	if (IS_ERR(req)) {
		err = PTR_ERR(req);
		goto out_unlock;
	}
	tag = req->tag;
	WARN_ON_ONCE(!ufshcd_valid_tag(hba, tag));

	init_completion(&wait);
	lrbp = &hba->lrb[tag];
	WARN_ON(lrbp->cmd);
	err = ufshcd_compose_dev_cmd(hba, lrbp, cmd_type, tag);
	if (unlikely(err))
		goto out_put_tag;

	hba->dev_cmd.complete = &wait;

	ufshcd_add_query_upiu_trace(hba, tag, "query_send");
	/* Make sure descriptors are ready before ringing the doorbell */
	wmb();
	spin_lock_irqsave(hba->host->host_lock, flags);
	ufshcd_send_command(hba, tag);
	spin_unlock_irqrestore(hba->host->host_lock, flags);

	err = ufshcd_wait_for_dev_cmd(hba, lrbp, timeout);

	ufshcd_add_query_upiu_trace(hba, tag,
			err ? "query_complete_err" : "query_complete");

out_put_tag:
	blk_put_request(req);
out_unlock:
	up_read(&hba->clk_scaling_lock);
	return err;
}

/**
 * ufshcd_init_query() - init the query response and request parameters
 * @hba: per-adapter instance
 * @request: address of the request pointer to be initialized
 * @response: address of the response pointer to be initialized
 * @opcode: operation to perform
 * @idn: flag idn to access
 * @index: LU number to access
 * @selector: query/flag/descriptor further identification
 */
static inline void ufshcd_init_query(struct ufs_hba *hba,
		struct ufs_query_req **request, struct ufs_query_res **response,
		enum query_opcode opcode, u8 idn, u8 index, u8 selector)
{
	*request = &hba->dev_cmd.query.request;
	*response = &hba->dev_cmd.query.response;
	memset(*request, 0, sizeof(struct ufs_query_req));
	memset(*response, 0, sizeof(struct ufs_query_res));
	(*request)->upiu_req.opcode = opcode;
	(*request)->upiu_req.idn = idn;
	(*request)->upiu_req.index = index;
	(*request)->upiu_req.selector = selector;
}

static int ufshcd_query_flag_retry(struct ufs_hba *hba,
	enum query_opcode opcode, enum flag_idn idn, u8 index, bool *flag_res)
{
	int ret;
	int retries;

	for (retries = 0; retries < QUERY_REQ_RETRIES; retries++) {
		ret = ufshcd_query_flag(hba, opcode, idn, index, flag_res);
		if (ret)
			dev_dbg(hba->dev,
				"%s: failed with error %d, retries %d\n",
				__func__, ret, retries);
		else
			break;
	}

	if (ret)
		dev_err(hba->dev,
			"%s: query attribute, opcode %d, idn %d, failed with error %d after %d retires\n",
			__func__, opcode, idn, ret, retries);
	return ret;
}

/**
 * ufshcd_query_flag() - API function for sending flag query requests
 * @hba: per-adapter instance
 * @opcode: flag query to perform
 * @idn: flag idn to access
 * @index: flag index to access
 * @flag_res: the flag value after the query request completes
 *
 * Returns 0 for success, non-zero in case of failure
 */
int ufshcd_query_flag(struct ufs_hba *hba, enum query_opcode opcode,
			enum flag_idn idn, u8 index, bool *flag_res)
{
	struct ufs_query_req *request = NULL;
	struct ufs_query_res *response = NULL;
	int err, selector = 0;
	int timeout = QUERY_REQ_TIMEOUT;

	BUG_ON(!hba);

	ufshcd_hold(hba, false);
	mutex_lock(&hba->dev_cmd.lock);
	ufshcd_init_query(hba, &request, &response, opcode, idn, index,
			selector);

	switch (opcode) {
	case UPIU_QUERY_OPCODE_SET_FLAG:
	case UPIU_QUERY_OPCODE_CLEAR_FLAG:
	case UPIU_QUERY_OPCODE_TOGGLE_FLAG:
		request->query_func = UPIU_QUERY_FUNC_STANDARD_WRITE_REQUEST;
		break;
	case UPIU_QUERY_OPCODE_READ_FLAG:
		request->query_func = UPIU_QUERY_FUNC_STANDARD_READ_REQUEST;
		if (!flag_res) {
			/* No dummy reads */
			dev_err(hba->dev, "%s: Invalid argument for read request\n",
					__func__);
			err = -EINVAL;
			goto out_unlock;
		}
		break;
	default:
		dev_err(hba->dev,
			"%s: Expected query flag opcode but got = %d\n",
			__func__, opcode);
		err = -EINVAL;
		goto out_unlock;
	}

	err = ufshcd_exec_dev_cmd(hba, DEV_CMD_TYPE_QUERY, timeout);

	if (err) {
		dev_err(hba->dev,
			"%s: Sending flag query for idn %d failed, err = %d\n",
			__func__, idn, err);
		goto out_unlock;
	}

	if (flag_res)
		*flag_res = (be32_to_cpu(response->upiu_res.value) &
				MASK_QUERY_UPIU_FLAG_LOC) & 0x1;

out_unlock:
	mutex_unlock(&hba->dev_cmd.lock);
	ufshcd_release(hba);
	return err;
}

/**
 * ufshcd_query_attr - API function for sending attribute requests
 * @hba: per-adapter instance
 * @opcode: attribute opcode
 * @idn: attribute idn to access
 * @index: index field
 * @selector: selector field
 * @attr_val: the attribute value after the query request completes
 *
 * Returns 0 for success, non-zero in case of failure
*/
int ufshcd_query_attr(struct ufs_hba *hba, enum query_opcode opcode,
		      enum attr_idn idn, u8 index, u8 selector, u32 *attr_val)
{
	struct ufs_query_req *request = NULL;
	struct ufs_query_res *response = NULL;
	int err;

	BUG_ON(!hba);

	ufshcd_hold(hba, false);
	if (!attr_val) {
		dev_err(hba->dev, "%s: attribute value required for opcode 0x%x\n",
				__func__, opcode);
		err = -EINVAL;
		goto out;
	}

	mutex_lock(&hba->dev_cmd.lock);
	ufshcd_init_query(hba, &request, &response, opcode, idn, index,
			selector);

	switch (opcode) {
	case UPIU_QUERY_OPCODE_WRITE_ATTR:
		request->query_func = UPIU_QUERY_FUNC_STANDARD_WRITE_REQUEST;
		request->upiu_req.value = cpu_to_be32(*attr_val);
		break;
	case UPIU_QUERY_OPCODE_READ_ATTR:
		request->query_func = UPIU_QUERY_FUNC_STANDARD_READ_REQUEST;
		break;
	default:
		dev_err(hba->dev, "%s: Expected query attr opcode but got = 0x%.2x\n",
				__func__, opcode);
		err = -EINVAL;
		goto out_unlock;
	}

	err = ufshcd_exec_dev_cmd(hba, DEV_CMD_TYPE_QUERY, QUERY_REQ_TIMEOUT);

	if (err) {
		dev_err(hba->dev, "%s: opcode 0x%.2x for idn %d failed, index %d, err = %d\n",
				__func__, opcode, idn, index, err);
		goto out_unlock;
	}

	*attr_val = be32_to_cpu(response->upiu_res.value);

out_unlock:
	mutex_unlock(&hba->dev_cmd.lock);
out:
	ufshcd_release(hba);
	return err;
}

/**
 * ufshcd_query_attr_retry() - API function for sending query
 * attribute with retries
 * @hba: per-adapter instance
 * @opcode: attribute opcode
 * @idn: attribute idn to access
 * @index: index field
 * @selector: selector field
 * @attr_val: the attribute value after the query request
 * completes
 *
 * Returns 0 for success, non-zero in case of failure
*/
static int ufshcd_query_attr_retry(struct ufs_hba *hba,
	enum query_opcode opcode, enum attr_idn idn, u8 index, u8 selector,
	u32 *attr_val)
{
	int ret = 0;
	u32 retries;

	for (retries = QUERY_REQ_RETRIES; retries > 0; retries--) {
		ret = ufshcd_query_attr(hba, opcode, idn, index,
						selector, attr_val);
		if (ret)
			dev_dbg(hba->dev, "%s: failed with error %d, retries %d\n",
				__func__, ret, retries);
		else
			break;
	}

	if (ret)
		dev_err(hba->dev,
			"%s: query attribute, idn %d, failed with error %d after %d retires\n",
			__func__, idn, ret, QUERY_REQ_RETRIES);
	return ret;
}

static int __ufshcd_query_descriptor(struct ufs_hba *hba,
			enum query_opcode opcode, enum desc_idn idn, u8 index,
			u8 selector, u8 *desc_buf, int *buf_len)
{
	struct ufs_query_req *request = NULL;
	struct ufs_query_res *response = NULL;
	int err;

	BUG_ON(!hba);

	ufshcd_hold(hba, false);
	if (!desc_buf) {
		dev_err(hba->dev, "%s: descriptor buffer required for opcode 0x%x\n",
				__func__, opcode);
		err = -EINVAL;
		goto out;
	}

	if (*buf_len < QUERY_DESC_MIN_SIZE || *buf_len > QUERY_DESC_MAX_SIZE) {
		dev_err(hba->dev, "%s: descriptor buffer size (%d) is out of range\n",
				__func__, *buf_len);
		err = -EINVAL;
		goto out;
	}

	mutex_lock(&hba->dev_cmd.lock);
	ufshcd_init_query(hba, &request, &response, opcode, idn, index,
			selector);
	hba->dev_cmd.query.descriptor = desc_buf;
	request->upiu_req.length = cpu_to_be16(*buf_len);

	switch (opcode) {
	case UPIU_QUERY_OPCODE_WRITE_DESC:
		request->query_func = UPIU_QUERY_FUNC_STANDARD_WRITE_REQUEST;
		break;
	case UPIU_QUERY_OPCODE_READ_DESC:
		request->query_func = UPIU_QUERY_FUNC_STANDARD_READ_REQUEST;
		break;
	default:
		dev_err(hba->dev,
				"%s: Expected query descriptor opcode but got = 0x%.2x\n",
				__func__, opcode);
		err = -EINVAL;
		goto out_unlock;
	}

	err = ufshcd_exec_dev_cmd(hba, DEV_CMD_TYPE_QUERY, QUERY_REQ_TIMEOUT);

	if (err) {
		dev_err(hba->dev, "%s: opcode 0x%.2x for idn %d failed, index %d, err = %d\n",
				__func__, opcode, idn, index, err);
		goto out_unlock;
	}

	*buf_len = be16_to_cpu(response->upiu_res.length);

out_unlock:
	hba->dev_cmd.query.descriptor = NULL;
	mutex_unlock(&hba->dev_cmd.lock);
out:
	ufshcd_release(hba);
	return err;
}

/**
 * ufshcd_query_descriptor_retry - API function for sending descriptor requests
 * @hba: per-adapter instance
 * @opcode: attribute opcode
 * @idn: attribute idn to access
 * @index: index field
 * @selector: selector field
 * @desc_buf: the buffer that contains the descriptor
 * @buf_len: length parameter passed to the device
 *
 * Returns 0 for success, non-zero in case of failure.
 * The buf_len parameter will contain, on return, the length parameter
 * received on the response.
 */
int ufshcd_query_descriptor_retry(struct ufs_hba *hba,
				  enum query_opcode opcode,
				  enum desc_idn idn, u8 index,
				  u8 selector,
				  u8 *desc_buf, int *buf_len)
{
	int err;
	int retries;

	for (retries = QUERY_REQ_RETRIES; retries > 0; retries--) {
		err = __ufshcd_query_descriptor(hba, opcode, idn, index,
						selector, desc_buf, buf_len);
		if (!err || err == -EINVAL)
			break;
	}

	return err;
}

/**
 * ufshcd_map_desc_id_to_length - map descriptor IDN to its length
 * @hba: Pointer to adapter instance
 * @desc_id: descriptor idn value
 * @desc_len: mapped desc length (out)
 */
void ufshcd_map_desc_id_to_length(struct ufs_hba *hba, enum desc_idn desc_id,
				  int *desc_len)
{
	if (desc_id >= QUERY_DESC_IDN_MAX || desc_id == QUERY_DESC_IDN_RFU_0 ||
	    desc_id == QUERY_DESC_IDN_RFU_1)
		*desc_len = 0;
	else
		*desc_len = hba->desc_size[desc_id];
}
EXPORT_SYMBOL(ufshcd_map_desc_id_to_length);

static void ufshcd_update_desc_length(struct ufs_hba *hba,
				      enum desc_idn desc_id, int desc_index,
				      unsigned char desc_len)
{
	if (hba->desc_size[desc_id] == QUERY_DESC_MAX_SIZE &&
	    desc_id != QUERY_DESC_IDN_STRING && desc_index != UFS_RPMB_UNIT)
		/* For UFS 3.1, the normal unit descriptor is 10 bytes larger
		 * than the RPMB unit, however, both descriptors share the same
		 * desc_idn, to cover both unit descriptors with one length, we
		 * choose the normal unit descriptor length by desc_index.
		 */
		hba->desc_size[desc_id] = desc_len;
}

/**
 * ufshcd_read_desc_param - read the specified descriptor parameter
 * @hba: Pointer to adapter instance
 * @desc_id: descriptor idn value
 * @desc_index: descriptor index
 * @param_offset: offset of the parameter to read
 * @param_read_buf: pointer to buffer where parameter would be read
 * @param_size: sizeof(param_read_buf)
 *
 * Return 0 in case of success, non-zero otherwise
 */
int ufshcd_read_desc_param(struct ufs_hba *hba,
			   enum desc_idn desc_id,
			   int desc_index,
			   u8 param_offset,
			   u8 *param_read_buf,
			   u8 param_size)
{
	int ret;
	u8 *desc_buf;
	int buff_len;
	bool is_kmalloc = true;

	/* Safety check */
	if (desc_id >= QUERY_DESC_IDN_MAX || !param_size)
		return -EINVAL;

	/* Get the length of descriptor */
	ufshcd_map_desc_id_to_length(hba, desc_id, &buff_len);
	if (!buff_len) {
		dev_err(hba->dev, "%s: Failed to get desc length\n", __func__);
		return -EINVAL;
	}

	if (param_offset >= buff_len) {
		dev_err(hba->dev, "%s: Invalid offset 0x%x in descriptor IDN 0x%x, length 0x%x\n",
			__func__, param_offset, desc_id, buff_len);
		return -EINVAL;
	}

	/* Check whether we need temp memory */
	if (param_offset != 0 || param_size < buff_len) {
		desc_buf = kzalloc(buff_len, GFP_KERNEL);
		if (!desc_buf)
			return -ENOMEM;
	} else {
		desc_buf = param_read_buf;
		is_kmalloc = false;
	}

	/* Request for full descriptor */
	ret = ufshcd_query_descriptor_retry(hba, UPIU_QUERY_OPCODE_READ_DESC,
					desc_id, desc_index, 0,
					desc_buf, &buff_len);

	if (ret) {
		dev_err(hba->dev, "%s: Failed reading descriptor. desc_id %d, desc_index %d, param_offset %d, ret %d\n",
			__func__, desc_id, desc_index, param_offset, ret);
		goto out;
	}

	/* Sanity check */
	if (desc_buf[QUERY_DESC_DESC_TYPE_OFFSET] != desc_id) {
		dev_err(hba->dev, "%s: invalid desc_id %d in descriptor header\n",
			__func__, desc_buf[QUERY_DESC_DESC_TYPE_OFFSET]);
		ret = -EINVAL;
		goto out;
	}

	/* Update descriptor length */
	buff_len = desc_buf[QUERY_DESC_LENGTH_OFFSET];
	ufshcd_update_desc_length(hba, desc_id, desc_index, buff_len);

	if (is_kmalloc) {
		/* Make sure we don't copy more data than available */
		if (param_offset + param_size > buff_len)
			param_size = buff_len - param_offset;
		memcpy(param_read_buf, &desc_buf[param_offset], param_size);
	}
out:
	if (is_kmalloc)
		kfree(desc_buf);
	return ret;
}

/**
 * struct uc_string_id - unicode string
 *
 * @len: size of this descriptor inclusive
 * @type: descriptor type
 * @uc: unicode string character
 */
struct uc_string_id {
	u8 len;
	u8 type;
	wchar_t uc[];
} __packed;

/* replace non-printable or non-ASCII characters with spaces */
static inline char ufshcd_remove_non_printable(u8 ch)
{
	return (ch >= 0x20 && ch <= 0x7e) ? ch : ' ';
}

/**
 * ufshcd_read_string_desc - read string descriptor
 * @hba: pointer to adapter instance
 * @desc_index: descriptor index
 * @buf: pointer to buffer where descriptor would be read,
 *       the caller should free the memory.
 * @ascii: if true convert from unicode to ascii characters
 *         null terminated string.
 *
 * Return:
 * *      string size on success.
 * *      -ENOMEM: on allocation failure
 * *      -EINVAL: on a wrong parameter
 */
int ufshcd_read_string_desc(struct ufs_hba *hba, u8 desc_index,
			    u8 **buf, bool ascii)
{
	struct uc_string_id *uc_str;
	u8 *str;
	int ret;

	if (!buf)
		return -EINVAL;

	uc_str = kzalloc(QUERY_DESC_MAX_SIZE, GFP_KERNEL);
	if (!uc_str)
		return -ENOMEM;

	ret = ufshcd_read_desc_param(hba, QUERY_DESC_IDN_STRING, desc_index, 0,
				     (u8 *)uc_str, QUERY_DESC_MAX_SIZE);
	if (ret < 0) {
		dev_err(hba->dev, "Reading String Desc failed after %d retries. err = %d\n",
			QUERY_REQ_RETRIES, ret);
		str = NULL;
		goto out;
	}

	if (uc_str->len <= QUERY_DESC_HDR_SIZE) {
		dev_dbg(hba->dev, "String Desc is of zero length\n");
		str = NULL;
		ret = 0;
		goto out;
	}

	if (ascii) {
		ssize_t ascii_len;
		int i;
		/* remove header and divide by 2 to move from UTF16 to UTF8 */
		ascii_len = (uc_str->len - QUERY_DESC_HDR_SIZE) / 2 + 1;
		str = kzalloc(ascii_len, GFP_KERNEL);
		if (!str) {
			ret = -ENOMEM;
			goto out;
		}

<<<<<<< HEAD
		buff_ascii = kmalloc(ascii_len, GFP_KERNEL);
		if (!buff_ascii) {
			err = -ENOMEM;
			goto out;
		}

=======
>>>>>>> 24b8d41d
		/*
		 * the descriptor contains string in UTF16 format
		 * we need to convert to utf-8 so it can be displayed
		 */
		ret = utf16s_to_utf8s(uc_str->uc,
				      uc_str->len - QUERY_DESC_HDR_SIZE,
				      UTF16_BIG_ENDIAN, str, ascii_len);

		/* replace non-printable or non-ASCII characters with spaces */
		for (i = 0; i < ret; i++)
			str[i] = ufshcd_remove_non_printable(str[i]);

		str[ret++] = '\0';

<<<<<<< HEAD
		memset(buf + QUERY_DESC_HDR_SIZE, 0,
				size - QUERY_DESC_HDR_SIZE);
		memcpy(buf + QUERY_DESC_HDR_SIZE, buff_ascii, ascii_len);
		buf[QUERY_DESC_LENGTH_OFFSET] = ascii_len + QUERY_DESC_HDR_SIZE;
		kfree(buff_ascii);
=======
	} else {
		str = kmemdup(uc_str, uc_str->len, GFP_KERNEL);
		if (!str) {
			ret = -ENOMEM;
			goto out;
		}
		ret = uc_str->len;
>>>>>>> 24b8d41d
	}
out:
	*buf = str;
	kfree(uc_str);
	return ret;
}

/**
 * ufshcd_read_unit_desc_param - read the specified unit descriptor parameter
 * @hba: Pointer to adapter instance
 * @lun: lun id
 * @param_offset: offset of the parameter to read
 * @param_read_buf: pointer to buffer where parameter would be read
 * @param_size: sizeof(param_read_buf)
 *
 * Return 0 in case of success, non-zero otherwise
 */
static inline int ufshcd_read_unit_desc_param(struct ufs_hba *hba,
					      int lun,
					      enum unit_desc_param param_offset,
					      u8 *param_read_buf,
					      u32 param_size)
{
	/*
	 * Unit descriptors are only available for general purpose LUs (LUN id
	 * from 0 to 7) and RPMB Well known LU.
	 */
	if (!ufs_is_valid_unit_desc_lun(&hba->dev_info, lun))
		return -EOPNOTSUPP;

	return ufshcd_read_desc_param(hba, QUERY_DESC_IDN_UNIT, lun,
				      param_offset, param_read_buf, param_size);
}

static int ufshcd_get_ref_clk_gating_wait(struct ufs_hba *hba)
{
	int err = 0;
	u32 gating_wait = UFSHCD_REF_CLK_GATING_WAIT_US;

	if (hba->dev_info.wspecversion >= 0x300) {
		err = ufshcd_query_attr_retry(hba, UPIU_QUERY_OPCODE_READ_ATTR,
				QUERY_ATTR_IDN_REF_CLK_GATING_WAIT_TIME, 0, 0,
				&gating_wait);
		if (err)
			dev_err(hba->dev, "Failed reading bRefClkGatingWait. err = %d, use default %uus\n",
					 err, gating_wait);

		if (gating_wait == 0) {
			gating_wait = UFSHCD_REF_CLK_GATING_WAIT_US;
			dev_err(hba->dev, "Undefined ref clk gating wait time, use default %uus\n",
					 gating_wait);
		}

		hba->dev_info.clk_gating_wait_us = gating_wait;
	}

	return err;
}

/**
 * ufshcd_memory_alloc - allocate memory for host memory space data structures
 * @hba: per adapter instance
 *
 * 1. Allocate DMA memory for Command Descriptor array
 *	Each command descriptor consist of Command UPIU, Response UPIU and PRDT
 * 2. Allocate DMA memory for UTP Transfer Request Descriptor List (UTRDL).
 * 3. Allocate DMA memory for UTP Task Management Request Descriptor List
 *	(UTMRDL)
 * 4. Allocate memory for local reference block(lrb).
 *
 * Returns 0 for success, non-zero in case of failure
 */
static int ufshcd_memory_alloc(struct ufs_hba *hba)
{
	size_t utmrdl_size, utrdl_size, ucdl_size;

	/* Allocate memory for UTP command descriptors */
	ucdl_size = (sizeof(struct utp_transfer_cmd_desc) * hba->nutrs);
	hba->ucdl_base_addr = dmam_alloc_coherent(hba->dev,
						  ucdl_size,
						  &hba->ucdl_dma_addr,
						  GFP_KERNEL);

	/*
	 * UFSHCI requires UTP command descriptor to be 128 byte aligned.
	 * make sure hba->ucdl_dma_addr is aligned to PAGE_SIZE
	 * if hba->ucdl_dma_addr is aligned to PAGE_SIZE, then it will
	 * be aligned to 128 bytes as well
	 */
	if (!hba->ucdl_base_addr ||
	    WARN_ON(hba->ucdl_dma_addr & (PAGE_SIZE - 1))) {
		dev_err(hba->dev,
			"Command Descriptor Memory allocation failed\n");
		goto out;
	}

	/*
	 * Allocate memory for UTP Transfer descriptors
	 * UFSHCI requires 1024 byte alignment of UTRD
	 */
	utrdl_size = (sizeof(struct utp_transfer_req_desc) * hba->nutrs);
	hba->utrdl_base_addr = dmam_alloc_coherent(hba->dev,
						   utrdl_size,
						   &hba->utrdl_dma_addr,
						   GFP_KERNEL);
	if (!hba->utrdl_base_addr ||
	    WARN_ON(hba->utrdl_dma_addr & (PAGE_SIZE - 1))) {
		dev_err(hba->dev,
			"Transfer Descriptor Memory allocation failed\n");
		goto out;
	}

	/*
	 * Allocate memory for UTP Task Management descriptors
	 * UFSHCI requires 1024 byte alignment of UTMRD
	 */
	utmrdl_size = sizeof(struct utp_task_req_desc) * hba->nutmrs;
	hba->utmrdl_base_addr = dmam_alloc_coherent(hba->dev,
						    utmrdl_size,
						    &hba->utmrdl_dma_addr,
						    GFP_KERNEL);
	if (!hba->utmrdl_base_addr ||
	    WARN_ON(hba->utmrdl_dma_addr & (PAGE_SIZE - 1))) {
		dev_err(hba->dev,
		"Task Management Descriptor Memory allocation failed\n");
		goto out;
	}

	/* Allocate memory for local reference block */
	hba->lrb = devm_kcalloc(hba->dev,
				hba->nutrs, sizeof(struct ufshcd_lrb),
				GFP_KERNEL);
	if (!hba->lrb) {
		dev_err(hba->dev, "LRB Memory allocation failed\n");
		goto out;
	}
	return 0;
out:
	return -ENOMEM;
}

/**
 * ufshcd_host_memory_configure - configure local reference block with
 *				memory offsets
 * @hba: per adapter instance
 *
 * Configure Host memory space
 * 1. Update Corresponding UTRD.UCDBA and UTRD.UCDBAU with UCD DMA
 * address.
 * 2. Update each UTRD with Response UPIU offset, Response UPIU length
 * and PRDT offset.
 * 3. Save the corresponding addresses of UTRD, UCD.CMD, UCD.RSP and UCD.PRDT
 * into local reference block.
 */
static void ufshcd_host_memory_configure(struct ufs_hba *hba)
{
	struct utp_transfer_req_desc *utrdlp;
	dma_addr_t cmd_desc_dma_addr;
	dma_addr_t cmd_desc_element_addr;
	u16 response_offset;
	u16 prdt_offset;
	int cmd_desc_size;
	int i;

	utrdlp = hba->utrdl_base_addr;

	response_offset =
		offsetof(struct utp_transfer_cmd_desc, response_upiu);
	prdt_offset =
		offsetof(struct utp_transfer_cmd_desc, prd_table);

	cmd_desc_size = sizeof(struct utp_transfer_cmd_desc);
	cmd_desc_dma_addr = hba->ucdl_dma_addr;

	for (i = 0; i < hba->nutrs; i++) {
		/* Configure UTRD with command descriptor base address */
		cmd_desc_element_addr =
				(cmd_desc_dma_addr + (cmd_desc_size * i));
		utrdlp[i].command_desc_base_addr_lo =
				cpu_to_le32(lower_32_bits(cmd_desc_element_addr));
		utrdlp[i].command_desc_base_addr_hi =
				cpu_to_le32(upper_32_bits(cmd_desc_element_addr));

		/* Response upiu and prdt offset should be in double words */
		if (hba->quirks & UFSHCD_QUIRK_PRDT_BYTE_GRAN) {
			utrdlp[i].response_upiu_offset =
				cpu_to_le16(response_offset);
			utrdlp[i].prd_table_offset =
				cpu_to_le16(prdt_offset);
			utrdlp[i].response_upiu_length =
				cpu_to_le16(ALIGNED_UPIU_SIZE);
		} else {
			utrdlp[i].response_upiu_offset =
				cpu_to_le16(response_offset >> 2);
			utrdlp[i].prd_table_offset =
				cpu_to_le16(prdt_offset >> 2);
			utrdlp[i].response_upiu_length =
				cpu_to_le16(ALIGNED_UPIU_SIZE >> 2);
		}

		ufshcd_init_lrb(hba, &hba->lrb[i], i);
	}
}

/**
 * ufshcd_dme_link_startup - Notify Unipro to perform link startup
 * @hba: per adapter instance
 *
 * UIC_CMD_DME_LINK_STARTUP command must be issued to Unipro layer,
 * in order to initialize the Unipro link startup procedure.
 * Once the Unipro links are up, the device connected to the controller
 * is detected.
 *
 * Returns 0 on success, non-zero value on failure
 */
static int ufshcd_dme_link_startup(struct ufs_hba *hba)
{
	struct uic_command uic_cmd = {0};
	int ret;

	uic_cmd.command = UIC_CMD_DME_LINK_STARTUP;

	ret = ufshcd_send_uic_cmd(hba, &uic_cmd);
	if (ret)
		dev_dbg(hba->dev,
			"dme-link-startup: error code %d\n", ret);
	return ret;
}
/**
 * ufshcd_dme_reset - UIC command for DME_RESET
 * @hba: per adapter instance
 *
 * DME_RESET command is issued in order to reset UniPro stack.
 * This function now deals with cold reset.
 *
 * Returns 0 on success, non-zero value on failure
 */
static int ufshcd_dme_reset(struct ufs_hba *hba)
{
	struct uic_command uic_cmd = {0};
	int ret;

	uic_cmd.command = UIC_CMD_DME_RESET;

	ret = ufshcd_send_uic_cmd(hba, &uic_cmd);
	if (ret)
		dev_err(hba->dev,
			"dme-reset: error code %d\n", ret);

	return ret;
}

/**
 * ufshcd_dme_enable - UIC command for DME_ENABLE
 * @hba: per adapter instance
 *
 * DME_ENABLE command is issued in order to enable UniPro stack.
 *
 * Returns 0 on success, non-zero value on failure
 */
static int ufshcd_dme_enable(struct ufs_hba *hba)
{
	struct uic_command uic_cmd = {0};
	int ret;

	uic_cmd.command = UIC_CMD_DME_ENABLE;

	ret = ufshcd_send_uic_cmd(hba, &uic_cmd);
	if (ret)
		dev_err(hba->dev,
			"dme-reset: error code %d\n", ret);

	return ret;
}

static inline void ufshcd_add_delay_before_dme_cmd(struct ufs_hba *hba)
{
	#define MIN_DELAY_BEFORE_DME_CMDS_US	1000
	unsigned long min_sleep_time_us;

	if (!(hba->quirks & UFSHCD_QUIRK_DELAY_BEFORE_DME_CMDS))
		return;

	/*
	 * last_dme_cmd_tstamp will be 0 only for 1st call to
	 * this function
	 */
	if (unlikely(!ktime_to_us(hba->last_dme_cmd_tstamp))) {
		min_sleep_time_us = MIN_DELAY_BEFORE_DME_CMDS_US;
	} else {
		unsigned long delta =
			(unsigned long) ktime_to_us(
				ktime_sub(ktime_get(),
				hba->last_dme_cmd_tstamp));

		if (delta < MIN_DELAY_BEFORE_DME_CMDS_US)
			min_sleep_time_us =
				MIN_DELAY_BEFORE_DME_CMDS_US - delta;
		else
			return; /* no more delay required */
	}

	/* allow sleep for extra 50us if needed */
	usleep_range(min_sleep_time_us, min_sleep_time_us + 50);
}

/**
 * ufshcd_dme_set_attr - UIC command for DME_SET, DME_PEER_SET
 * @hba: per adapter instance
 * @attr_sel: uic command argument1
 * @attr_set: attribute set type as uic command argument2
 * @mib_val: setting value as uic command argument3
 * @peer: indicate whether peer or local
 *
 * Returns 0 on success, non-zero value on failure
 */
int ufshcd_dme_set_attr(struct ufs_hba *hba, u32 attr_sel,
			u8 attr_set, u32 mib_val, u8 peer)
{
	struct uic_command uic_cmd = {0};
	static const char *const action[] = {
		"dme-set",
		"dme-peer-set"
	};
	const char *set = action[!!peer];
	int ret;
	int retries = UFS_UIC_COMMAND_RETRIES;

	uic_cmd.command = peer ?
		UIC_CMD_DME_PEER_SET : UIC_CMD_DME_SET;
	uic_cmd.argument1 = attr_sel;
	uic_cmd.argument2 = UIC_ARG_ATTR_TYPE(attr_set);
	uic_cmd.argument3 = mib_val;

	do {
		/* for peer attributes we retry upon failure */
		ret = ufshcd_send_uic_cmd(hba, &uic_cmd);
		if (ret)
			dev_dbg(hba->dev, "%s: attr-id 0x%x val 0x%x error code %d\n",
				set, UIC_GET_ATTR_ID(attr_sel), mib_val, ret);
	} while (ret && peer && --retries);

	if (ret)
		dev_err(hba->dev, "%s: attr-id 0x%x val 0x%x failed %d retries\n",
			set, UIC_GET_ATTR_ID(attr_sel), mib_val,
			UFS_UIC_COMMAND_RETRIES - retries);

	return ret;
}
EXPORT_SYMBOL_GPL(ufshcd_dme_set_attr);

/**
 * ufshcd_dme_get_attr - UIC command for DME_GET, DME_PEER_GET
 * @hba: per adapter instance
 * @attr_sel: uic command argument1
 * @mib_val: the value of the attribute as returned by the UIC command
 * @peer: indicate whether peer or local
 *
 * Returns 0 on success, non-zero value on failure
 */
int ufshcd_dme_get_attr(struct ufs_hba *hba, u32 attr_sel,
			u32 *mib_val, u8 peer)
{
	struct uic_command uic_cmd = {0};
	static const char *const action[] = {
		"dme-get",
		"dme-peer-get"
	};
	const char *get = action[!!peer];
	int ret;
	int retries = UFS_UIC_COMMAND_RETRIES;
	struct ufs_pa_layer_attr orig_pwr_info;
	struct ufs_pa_layer_attr temp_pwr_info;
	bool pwr_mode_change = false;

	if (peer && (hba->quirks & UFSHCD_QUIRK_DME_PEER_ACCESS_AUTO_MODE)) {
		orig_pwr_info = hba->pwr_info;
		temp_pwr_info = orig_pwr_info;

		if (orig_pwr_info.pwr_tx == FAST_MODE ||
		    orig_pwr_info.pwr_rx == FAST_MODE) {
			temp_pwr_info.pwr_tx = FASTAUTO_MODE;
			temp_pwr_info.pwr_rx = FASTAUTO_MODE;
			pwr_mode_change = true;
		} else if (orig_pwr_info.pwr_tx == SLOW_MODE ||
		    orig_pwr_info.pwr_rx == SLOW_MODE) {
			temp_pwr_info.pwr_tx = SLOWAUTO_MODE;
			temp_pwr_info.pwr_rx = SLOWAUTO_MODE;
			pwr_mode_change = true;
		}
		if (pwr_mode_change) {
			ret = ufshcd_change_power_mode(hba, &temp_pwr_info);
			if (ret)
				goto out;
		}
	}

	uic_cmd.command = peer ?
		UIC_CMD_DME_PEER_GET : UIC_CMD_DME_GET;
	uic_cmd.argument1 = attr_sel;

	do {
		/* for peer attributes we retry upon failure */
		ret = ufshcd_send_uic_cmd(hba, &uic_cmd);
		if (ret)
			dev_dbg(hba->dev, "%s: attr-id 0x%x error code %d\n",
				get, UIC_GET_ATTR_ID(attr_sel), ret);
	} while (ret && peer && --retries);

	if (ret)
		dev_err(hba->dev, "%s: attr-id 0x%x failed %d retries\n",
			get, UIC_GET_ATTR_ID(attr_sel),
			UFS_UIC_COMMAND_RETRIES - retries);

	if (mib_val && !ret)
		*mib_val = uic_cmd.argument3;

	if (peer && (hba->quirks & UFSHCD_QUIRK_DME_PEER_ACCESS_AUTO_MODE)
	    && pwr_mode_change)
		ufshcd_change_power_mode(hba, &orig_pwr_info);
out:
	return ret;
}
EXPORT_SYMBOL_GPL(ufshcd_dme_get_attr);

/**
 * ufshcd_uic_pwr_ctrl - executes UIC commands (which affects the link power
 * state) and waits for it to take effect.
 *
 * @hba: per adapter instance
 * @cmd: UIC command to execute
 *
 * DME operations like DME_SET(PA_PWRMODE), DME_HIBERNATE_ENTER &
 * DME_HIBERNATE_EXIT commands take some time to take its effect on both host
 * and device UniPro link and hence it's final completion would be indicated by
 * dedicated status bits in Interrupt Status register (UPMS, UHES, UHXS) in
 * addition to normal UIC command completion Status (UCCS). This function only
 * returns after the relevant status bits indicate the completion.
 *
 * Returns 0 on success, non-zero value on failure
 */
static int ufshcd_uic_pwr_ctrl(struct ufs_hba *hba, struct uic_command *cmd)
{
	struct completion uic_async_done;
	unsigned long flags;
	u8 status;
	int ret;
	bool reenable_intr = false;

	mutex_lock(&hba->uic_cmd_mutex);
	init_completion(&uic_async_done);
	ufshcd_add_delay_before_dme_cmd(hba);

	spin_lock_irqsave(hba->host->host_lock, flags);
	if (ufshcd_is_link_broken(hba)) {
		ret = -ENOLINK;
		goto out_unlock;
	}
	hba->uic_async_done = &uic_async_done;
	if (ufshcd_readl(hba, REG_INTERRUPT_ENABLE) & UIC_COMMAND_COMPL) {
		ufshcd_disable_intr(hba, UIC_COMMAND_COMPL);
		/*
		 * Make sure UIC command completion interrupt is disabled before
		 * issuing UIC command.
		 */
		wmb();
		reenable_intr = true;
	}
	ret = __ufshcd_send_uic_cmd(hba, cmd, false);
	spin_unlock_irqrestore(hba->host->host_lock, flags);
	if (ret) {
		dev_err(hba->dev,
			"pwr ctrl cmd 0x%x with mode 0x%x uic error %d\n",
			cmd->command, cmd->argument3, ret);
		goto out;
	}

	if (!wait_for_completion_timeout(hba->uic_async_done,
					 msecs_to_jiffies(UIC_CMD_TIMEOUT))) {
		dev_err(hba->dev,
			"pwr ctrl cmd 0x%x with mode 0x%x completion timeout\n",
			cmd->command, cmd->argument3);

		if (!cmd->cmd_active) {
			dev_err(hba->dev, "%s: Power Mode Change operation has been completed, go check UPMCRS\n",
				__func__);
			goto check_upmcrs;
		}

		ret = -ETIMEDOUT;
		goto out;
	}

check_upmcrs:
	status = ufshcd_get_upmcrs(hba);
	if (status != PWR_LOCAL) {
		dev_err(hba->dev,
<<<<<<< HEAD
			"pwr ctrl cmd 0x%0x failed, host upmcrs:0x%x\n",
=======
			"pwr ctrl cmd 0x%x failed, host upmcrs:0x%x\n",
>>>>>>> 24b8d41d
			cmd->command, status);
		ret = (status != PWR_OK) ? status : -1;
	}
out:
	if (ret) {
		ufshcd_print_host_state(hba);
		ufshcd_print_pwr_info(hba);
		ufshcd_print_host_regs(hba);
	}

	spin_lock_irqsave(hba->host->host_lock, flags);
	hba->active_uic_cmd = NULL;
	hba->uic_async_done = NULL;
	if (reenable_intr)
		ufshcd_enable_intr(hba, UIC_COMMAND_COMPL);
	if (ret) {
		ufshcd_set_link_broken(hba);
		ufshcd_schedule_eh_work(hba);
	}
out_unlock:
	spin_unlock_irqrestore(hba->host->host_lock, flags);
	mutex_unlock(&hba->uic_cmd_mutex);

	return ret;
}

/**
 * ufshcd_uic_change_pwr_mode - Perform the UIC power mode chage
 *				using DME_SET primitives.
 * @hba: per adapter instance
 * @mode: powr mode value
 *
 * Returns 0 on success, non-zero value on failure
 */
static int ufshcd_uic_change_pwr_mode(struct ufs_hba *hba, u8 mode)
{
	struct uic_command uic_cmd = {0};
	int ret;

	if (hba->quirks & UFSHCD_QUIRK_BROKEN_PA_RXHSUNTERMCAP) {
		ret = ufshcd_dme_set(hba,
				UIC_ARG_MIB_SEL(PA_RXHSUNTERMCAP, 0), 1);
		if (ret) {
			dev_err(hba->dev, "%s: failed to enable PA_RXHSUNTERMCAP ret %d\n",
						__func__, ret);
			goto out;
		}
	}

	uic_cmd.command = UIC_CMD_DME_SET;
	uic_cmd.argument1 = UIC_ARG_MIB(PA_PWRMODE);
	uic_cmd.argument3 = mode;
	ufshcd_hold(hba, false);
	ret = ufshcd_uic_pwr_ctrl(hba, &uic_cmd);
	ufshcd_release(hba);

out:
	return ret;
}

int ufshcd_link_recovery(struct ufs_hba *hba)
{
	int ret;
	unsigned long flags;

	spin_lock_irqsave(hba->host->host_lock, flags);
	hba->ufshcd_state = UFSHCD_STATE_RESET;
	ufshcd_set_eh_in_progress(hba);
	spin_unlock_irqrestore(hba->host->host_lock, flags);

	/* Reset the attached device */
	ufshcd_vops_device_reset(hba);

	ret = ufshcd_host_reset_and_restore(hba);

	spin_lock_irqsave(hba->host->host_lock, flags);
	if (ret)
		hba->ufshcd_state = UFSHCD_STATE_ERROR;
	ufshcd_clear_eh_in_progress(hba);
	spin_unlock_irqrestore(hba->host->host_lock, flags);

	if (ret)
		dev_err(hba->dev, "%s: link recovery failed, err %d",
			__func__, ret);

	return ret;
}
EXPORT_SYMBOL_GPL(ufshcd_link_recovery);

static int ufshcd_uic_hibern8_enter(struct ufs_hba *hba)
{
	int ret;
	struct uic_command uic_cmd = {0};
	ktime_t start = ktime_get();

	ufshcd_vops_hibern8_notify(hba, UIC_CMD_DME_HIBER_ENTER, PRE_CHANGE);

	uic_cmd.command = UIC_CMD_DME_HIBER_ENTER;
	ret = ufshcd_uic_pwr_ctrl(hba, &uic_cmd);
	trace_ufshcd_profile_hibern8(dev_name(hba->dev), "enter",
			     ktime_to_us(ktime_sub(ktime_get(), start)), ret);

	if (ret)
		dev_err(hba->dev, "%s: hibern8 enter failed. ret = %d\n",
			__func__, ret);
	else
		ufshcd_vops_hibern8_notify(hba, UIC_CMD_DME_HIBER_ENTER,
								POST_CHANGE);

	return ret;
}

int ufshcd_uic_hibern8_exit(struct ufs_hba *hba)
{
	struct uic_command uic_cmd = {0};
	int ret;
	ktime_t start = ktime_get();

	ufshcd_vops_hibern8_notify(hba, UIC_CMD_DME_HIBER_EXIT, PRE_CHANGE);

	uic_cmd.command = UIC_CMD_DME_HIBER_EXIT;
	ret = ufshcd_uic_pwr_ctrl(hba, &uic_cmd);
	trace_ufshcd_profile_hibern8(dev_name(hba->dev), "exit",
			     ktime_to_us(ktime_sub(ktime_get(), start)), ret);

	if (ret) {
		dev_err(hba->dev, "%s: hibern8 exit failed. ret = %d\n",
			__func__, ret);
	} else {
		ufshcd_vops_hibern8_notify(hba, UIC_CMD_DME_HIBER_EXIT,
								POST_CHANGE);
		hba->ufs_stats.last_hibern8_exit_tstamp = ktime_get();
		hba->ufs_stats.hibern8_exit_cnt++;
	}

	return ret;
}
EXPORT_SYMBOL_GPL(ufshcd_uic_hibern8_exit);

void ufshcd_auto_hibern8_update(struct ufs_hba *hba, u32 ahit)
{
	unsigned long flags;
	bool update = false;

	if (!ufshcd_is_auto_hibern8_supported(hba))
		return;

	spin_lock_irqsave(hba->host->host_lock, flags);
	if (hba->ahit != ahit) {
		hba->ahit = ahit;
		update = true;
	}
	spin_unlock_irqrestore(hba->host->host_lock, flags);

	if (update && !pm_runtime_suspended(hba->dev)) {
		pm_runtime_get_sync(hba->dev);
		ufshcd_hold(hba, false);
		ufshcd_auto_hibern8_enable(hba);
		ufshcd_release(hba);
		pm_runtime_put(hba->dev);
	}
}
EXPORT_SYMBOL_GPL(ufshcd_auto_hibern8_update);

void ufshcd_auto_hibern8_enable(struct ufs_hba *hba)
{
	unsigned long flags;

	if (!ufshcd_is_auto_hibern8_supported(hba))
		return;

	spin_lock_irqsave(hba->host->host_lock, flags);
	ufshcd_writel(hba, hba->ahit, REG_AUTO_HIBERNATE_IDLE_TIMER);
	spin_unlock_irqrestore(hba->host->host_lock, flags);
}

 /**
 * ufshcd_init_pwr_info - setting the POR (power on reset)
 * values in hba power info
 * @hba: per-adapter instance
 */
static void ufshcd_init_pwr_info(struct ufs_hba *hba)
{
	hba->pwr_info.gear_rx = UFS_PWM_G1;
	hba->pwr_info.gear_tx = UFS_PWM_G1;
	hba->pwr_info.lane_rx = 1;
	hba->pwr_info.lane_tx = 1;
	hba->pwr_info.pwr_rx = SLOWAUTO_MODE;
	hba->pwr_info.pwr_tx = SLOWAUTO_MODE;
	hba->pwr_info.hs_rate = 0;
}

/**
 * ufshcd_get_max_pwr_mode - reads the max power mode negotiated with device
 * @hba: per-adapter instance
 */
static int ufshcd_get_max_pwr_mode(struct ufs_hba *hba)
{
	struct ufs_pa_layer_attr *pwr_info = &hba->max_pwr_info.info;

	if (hba->max_pwr_info.is_valid)
		return 0;

	pwr_info->pwr_tx = FAST_MODE;
	pwr_info->pwr_rx = FAST_MODE;
	pwr_info->hs_rate = PA_HS_MODE_B;

	/* Get the connected lane count */
	ufshcd_dme_get(hba, UIC_ARG_MIB(PA_CONNECTEDRXDATALANES),
			&pwr_info->lane_rx);
	ufshcd_dme_get(hba, UIC_ARG_MIB(PA_CONNECTEDTXDATALANES),
			&pwr_info->lane_tx);

	if (!pwr_info->lane_rx || !pwr_info->lane_tx) {
		dev_err(hba->dev, "%s: invalid connected lanes value. rx=%d, tx=%d\n",
				__func__,
				pwr_info->lane_rx,
				pwr_info->lane_tx);
		return -EINVAL;
	}

	/*
	 * First, get the maximum gears of HS speed.
	 * If a zero value, it means there is no HSGEAR capability.
	 * Then, get the maximum gears of PWM speed.
	 */
	ufshcd_dme_get(hba, UIC_ARG_MIB(PA_MAXRXHSGEAR), &pwr_info->gear_rx);
	if (!pwr_info->gear_rx) {
		ufshcd_dme_get(hba, UIC_ARG_MIB(PA_MAXRXPWMGEAR),
				&pwr_info->gear_rx);
		if (!pwr_info->gear_rx) {
			dev_err(hba->dev, "%s: invalid max pwm rx gear read = %d\n",
				__func__, pwr_info->gear_rx);
			return -EINVAL;
		}
		pwr_info->pwr_rx = SLOW_MODE;
	}

	ufshcd_dme_peer_get(hba, UIC_ARG_MIB(PA_MAXRXHSGEAR),
			&pwr_info->gear_tx);
	if (!pwr_info->gear_tx) {
		ufshcd_dme_peer_get(hba, UIC_ARG_MIB(PA_MAXRXPWMGEAR),
				&pwr_info->gear_tx);
		if (!pwr_info->gear_tx) {
			dev_err(hba->dev, "%s: invalid max pwm tx gear read = %d\n",
				__func__, pwr_info->gear_tx);
			return -EINVAL;
		}
		pwr_info->pwr_tx = SLOW_MODE;
	}

	hba->max_pwr_info.is_valid = true;
	return 0;
}

static int ufshcd_change_power_mode(struct ufs_hba *hba,
			     struct ufs_pa_layer_attr *pwr_mode)
{
	int ret;

	/* if already configured to the requested pwr_mode */
	if (!hba->force_pmc &&
	    pwr_mode->gear_rx == hba->pwr_info.gear_rx &&
	    pwr_mode->gear_tx == hba->pwr_info.gear_tx &&
	    pwr_mode->lane_rx == hba->pwr_info.lane_rx &&
	    pwr_mode->lane_tx == hba->pwr_info.lane_tx &&
	    pwr_mode->pwr_rx == hba->pwr_info.pwr_rx &&
	    pwr_mode->pwr_tx == hba->pwr_info.pwr_tx &&
	    pwr_mode->hs_rate == hba->pwr_info.hs_rate) {
		dev_dbg(hba->dev, "%s: power already configured\n", __func__);
		return 0;
	}

	/*
	 * Configure attributes for power mode change with below.
	 * - PA_RXGEAR, PA_ACTIVERXDATALANES, PA_RXTERMINATION,
	 * - PA_TXGEAR, PA_ACTIVETXDATALANES, PA_TXTERMINATION,
	 * - PA_HSSERIES
	 */
	ufshcd_dme_set(hba, UIC_ARG_MIB(PA_RXGEAR), pwr_mode->gear_rx);
	ufshcd_dme_set(hba, UIC_ARG_MIB(PA_ACTIVERXDATALANES),
			pwr_mode->lane_rx);
	if (pwr_mode->pwr_rx == FASTAUTO_MODE ||
			pwr_mode->pwr_rx == FAST_MODE)
		ufshcd_dme_set(hba, UIC_ARG_MIB(PA_RXTERMINATION), TRUE);
	else
		ufshcd_dme_set(hba, UIC_ARG_MIB(PA_RXTERMINATION), FALSE);

	ufshcd_dme_set(hba, UIC_ARG_MIB(PA_TXGEAR), pwr_mode->gear_tx);
	ufshcd_dme_set(hba, UIC_ARG_MIB(PA_ACTIVETXDATALANES),
			pwr_mode->lane_tx);
	if (pwr_mode->pwr_tx == FASTAUTO_MODE ||
			pwr_mode->pwr_tx == FAST_MODE)
		ufshcd_dme_set(hba, UIC_ARG_MIB(PA_TXTERMINATION), TRUE);
	else
		ufshcd_dme_set(hba, UIC_ARG_MIB(PA_TXTERMINATION), FALSE);

	if (pwr_mode->pwr_rx == FASTAUTO_MODE ||
	    pwr_mode->pwr_tx == FASTAUTO_MODE ||
	    pwr_mode->pwr_rx == FAST_MODE ||
	    pwr_mode->pwr_tx == FAST_MODE)
		ufshcd_dme_set(hba, UIC_ARG_MIB(PA_HSSERIES),
						pwr_mode->hs_rate);

	ufshcd_dme_set(hba, UIC_ARG_MIB(PA_PWRMODEUSERDATA0),
			DL_FC0ProtectionTimeOutVal_Default);
	ufshcd_dme_set(hba, UIC_ARG_MIB(PA_PWRMODEUSERDATA1),
			DL_TC0ReplayTimeOutVal_Default);
	ufshcd_dme_set(hba, UIC_ARG_MIB(PA_PWRMODEUSERDATA2),
			DL_AFC0ReqTimeOutVal_Default);
	ufshcd_dme_set(hba, UIC_ARG_MIB(PA_PWRMODEUSERDATA3),
			DL_FC1ProtectionTimeOutVal_Default);
	ufshcd_dme_set(hba, UIC_ARG_MIB(PA_PWRMODEUSERDATA4),
			DL_TC1ReplayTimeOutVal_Default);
	ufshcd_dme_set(hba, UIC_ARG_MIB(PA_PWRMODEUSERDATA5),
			DL_AFC1ReqTimeOutVal_Default);

	ufshcd_dme_set(hba, UIC_ARG_MIB(DME_LocalFC0ProtectionTimeOutVal),
			DL_FC0ProtectionTimeOutVal_Default);
	ufshcd_dme_set(hba, UIC_ARG_MIB(DME_LocalTC0ReplayTimeOutVal),
			DL_TC0ReplayTimeOutVal_Default);
	ufshcd_dme_set(hba, UIC_ARG_MIB(DME_LocalAFC0ReqTimeOutVal),
			DL_AFC0ReqTimeOutVal_Default);

	ret = ufshcd_uic_change_pwr_mode(hba, pwr_mode->pwr_rx << 4
			| pwr_mode->pwr_tx);

	if (ret) {
		dev_err(hba->dev,
			"%s: power mode change failed %d\n", __func__, ret);
	} else {
		ufshcd_vops_pwr_change_notify(hba, POST_CHANGE, NULL,
								pwr_mode);

		memcpy(&hba->pwr_info, pwr_mode,
			sizeof(struct ufs_pa_layer_attr));
	}

	return ret;
}

/**
 * ufshcd_config_pwr_mode - configure a new power mode
 * @hba: per-adapter instance
 * @desired_pwr_mode: desired power configuration
 */
int ufshcd_config_pwr_mode(struct ufs_hba *hba,
		struct ufs_pa_layer_attr *desired_pwr_mode)
{
	struct ufs_pa_layer_attr final_params = { 0 };
	int ret;

	ret = ufshcd_vops_pwr_change_notify(hba, PRE_CHANGE,
					desired_pwr_mode, &final_params);

	if (ret)
		memcpy(&final_params, desired_pwr_mode, sizeof(final_params));

	ret = ufshcd_change_power_mode(hba, &final_params);

	return ret;
}
EXPORT_SYMBOL_GPL(ufshcd_config_pwr_mode);

/**
 * ufshcd_complete_dev_init() - checks device readiness
 * @hba: per-adapter instance
 *
 * Set fDeviceInit flag and poll until device toggles it.
 */
static int ufshcd_complete_dev_init(struct ufs_hba *hba)
{
	int err;
	bool flag_res = true;
	ktime_t timeout;

	err = ufshcd_query_flag_retry(hba, UPIU_QUERY_OPCODE_SET_FLAG,
		QUERY_FLAG_IDN_FDEVICEINIT, 0, NULL);
	if (err) {
		dev_err(hba->dev,
			"%s setting fDeviceInit flag failed with error %d\n",
			__func__, err);
		goto out;
	}

	/* Poll fDeviceInit flag to be cleared */
	timeout = ktime_add_ms(ktime_get(), FDEVICEINIT_COMPL_TIMEOUT);
	do {
		err = ufshcd_query_flag(hba, UPIU_QUERY_OPCODE_READ_FLAG,
					QUERY_FLAG_IDN_FDEVICEINIT, 0, &flag_res);
		if (!flag_res)
			break;
		usleep_range(5000, 10000);
	} while (ktime_before(ktime_get(), timeout));

	if (err) {
		dev_err(hba->dev,
				"%s reading fDeviceInit flag failed with error %d\n",
				__func__, err);
	} else if (flag_res) {
		dev_err(hba->dev,
				"%s fDeviceInit was not cleared by the device\n",
				__func__);
		err = -EBUSY;
	}
out:
	return err;
}

/**
 * ufshcd_make_hba_operational - Make UFS controller operational
 * @hba: per adapter instance
 *
 * To bring UFS host controller to operational state,
 * 1. Enable required interrupts
 * 2. Configure interrupt aggregation
 * 3. Program UTRL and UTMRL base address
 * 4. Configure run-stop-registers
 *
 * Returns 0 on success, non-zero value on failure
 */
int ufshcd_make_hba_operational(struct ufs_hba *hba)
{
	int err = 0;
	u32 reg;

	/* Enable required interrupts */
	ufshcd_enable_intr(hba, UFSHCD_ENABLE_INTRS);

	/* Configure interrupt aggregation */
	if (ufshcd_is_intr_aggr_allowed(hba))
		ufshcd_config_intr_aggr(hba, hba->nutrs - 1, INT_AGGR_DEF_TO);
	else
		ufshcd_disable_intr_aggr(hba);

	/* Configure UTRL and UTMRL base address registers */
	ufshcd_writel(hba, lower_32_bits(hba->utrdl_dma_addr),
			REG_UTP_TRANSFER_REQ_LIST_BASE_L);
	ufshcd_writel(hba, upper_32_bits(hba->utrdl_dma_addr),
			REG_UTP_TRANSFER_REQ_LIST_BASE_H);
	ufshcd_writel(hba, lower_32_bits(hba->utmrdl_dma_addr),
			REG_UTP_TASK_REQ_LIST_BASE_L);
	ufshcd_writel(hba, upper_32_bits(hba->utmrdl_dma_addr),
			REG_UTP_TASK_REQ_LIST_BASE_H);

	/*
	 * Make sure base address and interrupt setup are updated before
	 * enabling the run/stop registers below.
	 */
	wmb();

	/*
	 * UCRDY, UTMRLDY and UTRLRDY bits must be 1
	 */
	reg = ufshcd_readl(hba, REG_CONTROLLER_STATUS);
	if (!(ufshcd_get_lists_status(reg))) {
		ufshcd_enable_run_stop_reg(hba);
	} else {
		dev_err(hba->dev,
			"Host controller not ready to process requests");
		err = -EIO;
	}

	return err;
}
EXPORT_SYMBOL_GPL(ufshcd_make_hba_operational);

/**
 * ufshcd_hba_stop - Send controller to reset state
 * @hba: per adapter instance
 */
static inline void ufshcd_hba_stop(struct ufs_hba *hba)
{
	unsigned long flags;
	int err;

	/*
	 * Obtain the host lock to prevent that the controller is disabled
	 * while the UFS interrupt handler is active on another CPU.
	 */
	spin_lock_irqsave(hba->host->host_lock, flags);
	ufshcd_writel(hba, CONTROLLER_DISABLE,  REG_CONTROLLER_ENABLE);
	spin_unlock_irqrestore(hba->host->host_lock, flags);

	err = ufshcd_wait_for_register(hba, REG_CONTROLLER_ENABLE,
					CONTROLLER_ENABLE, CONTROLLER_DISABLE,
					10, 1);
	if (err)
		dev_err(hba->dev, "%s: Controller disable failed\n", __func__);
}

/**
 * ufshcd_hba_execute_hce - initialize the controller
 * @hba: per adapter instance
 *
 * The controller resets itself and controller firmware initialization
 * sequence kicks off. When controller is ready it will set
 * the Host Controller Enable bit to 1.
 *
 * Returns 0 on success, non-zero value on failure
 */
static int ufshcd_hba_execute_hce(struct ufs_hba *hba)
{
	int retry;

	if (!ufshcd_is_hba_active(hba))
		/* change controller state to "reset state" */
		ufshcd_hba_stop(hba);

	/* UniPro link is disabled at this point */
	ufshcd_set_link_off(hba);

	ufshcd_vops_hce_enable_notify(hba, PRE_CHANGE);

	/* start controller initialization sequence */
	ufshcd_hba_start(hba);

	/*
	 * To initialize a UFS host controller HCE bit must be set to 1.
	 * During initialization the HCE bit value changes from 1->0->1.
	 * When the host controller completes initialization sequence
	 * it sets the value of HCE bit to 1. The same HCE bit is read back
	 * to check if the controller has completed initialization sequence.
	 * So without this delay the value HCE = 1, set in the previous
	 * instruction might be read back.
	 * This delay can be changed based on the controller.
	 */
	ufshcd_delay_us(hba->vps->hba_enable_delay_us, 100);

	/* wait for the host controller to complete initialization */
	retry = 50;
	while (ufshcd_is_hba_active(hba)) {
		if (retry) {
			retry--;
		} else {
			dev_err(hba->dev,
				"Controller enable failed\n");
			return -EIO;
		}
		usleep_range(1000, 1100);
	}

	/* enable UIC related interrupts */
	ufshcd_enable_intr(hba, UFSHCD_UIC_MASK);

	ufshcd_vops_hce_enable_notify(hba, POST_CHANGE);

	return 0;
}

int ufshcd_hba_enable(struct ufs_hba *hba)
{
	int ret;

	if (hba->quirks & UFSHCI_QUIRK_BROKEN_HCE) {
		ufshcd_set_link_off(hba);
		ufshcd_vops_hce_enable_notify(hba, PRE_CHANGE);

		/* enable UIC related interrupts */
		ufshcd_enable_intr(hba, UFSHCD_UIC_MASK);
		ret = ufshcd_dme_reset(hba);
		if (!ret) {
			ret = ufshcd_dme_enable(hba);
			if (!ret)
				ufshcd_vops_hce_enable_notify(hba, POST_CHANGE);
			if (ret)
				dev_err(hba->dev,
					"Host controller enable failed with non-hce\n");
		}
	} else {
		ret = ufshcd_hba_execute_hce(hba);
	}

	return ret;
}
EXPORT_SYMBOL_GPL(ufshcd_hba_enable);

static int ufshcd_disable_tx_lcc(struct ufs_hba *hba, bool peer)
{
	int tx_lanes = 0, i, err = 0;

	if (!peer)
		ufshcd_dme_get(hba, UIC_ARG_MIB(PA_CONNECTEDTXDATALANES),
			       &tx_lanes);
	else
		ufshcd_dme_peer_get(hba, UIC_ARG_MIB(PA_CONNECTEDTXDATALANES),
				    &tx_lanes);
	for (i = 0; i < tx_lanes; i++) {
		if (!peer)
			err = ufshcd_dme_set(hba,
				UIC_ARG_MIB_SEL(TX_LCC_ENABLE,
					UIC_ARG_MPHY_TX_GEN_SEL_INDEX(i)),
					0);
		else
			err = ufshcd_dme_peer_set(hba,
				UIC_ARG_MIB_SEL(TX_LCC_ENABLE,
					UIC_ARG_MPHY_TX_GEN_SEL_INDEX(i)),
					0);
		if (err) {
			dev_err(hba->dev, "%s: TX LCC Disable failed, peer = %d, lane = %d, err = %d",
				__func__, peer, i, err);
			break;
		}
	}

	return err;
}

static inline int ufshcd_disable_device_tx_lcc(struct ufs_hba *hba)
{
	return ufshcd_disable_tx_lcc(hba, true);
}

void ufshcd_update_reg_hist(struct ufs_err_reg_hist *reg_hist,
			    u32 reg)
{
	reg_hist->reg[reg_hist->pos] = reg;
	reg_hist->tstamp[reg_hist->pos] = ktime_get();
	reg_hist->pos = (reg_hist->pos + 1) % UFS_ERR_REG_HIST_LENGTH;
}
EXPORT_SYMBOL_GPL(ufshcd_update_reg_hist);

/**
 * ufshcd_link_startup - Initialize unipro link startup
 * @hba: per adapter instance
 *
 * Returns 0 for success, non-zero in case of failure
 */
static int ufshcd_link_startup(struct ufs_hba *hba)
{
	int ret;
	int retries = DME_LINKSTARTUP_RETRIES;
	bool link_startup_again = false;

	/*
	 * If UFS device isn't active then we will have to issue link startup
	 * 2 times to make sure the device state move to active.
	 */
	if (!ufshcd_is_ufs_dev_active(hba))
		link_startup_again = true;

link_startup:
	do {
		ufshcd_vops_link_startup_notify(hba, PRE_CHANGE);

		ret = ufshcd_dme_link_startup(hba);

		/* check if device is detected by inter-connect layer */
		if (!ret && !ufshcd_is_device_present(hba)) {
			ufshcd_update_reg_hist(&hba->ufs_stats.link_startup_err,
					       0);
			dev_err(hba->dev, "%s: Device not present\n", __func__);
			ret = -ENXIO;
			goto out;
		}

		/*
		 * DME link lost indication is only received when link is up,
		 * but we can't be sure if the link is up until link startup
		 * succeeds. So reset the local Uni-Pro and try again.
		 */
		if (ret && ufshcd_hba_enable(hba)) {
			ufshcd_update_reg_hist(&hba->ufs_stats.link_startup_err,
					       (u32)ret);
			goto out;
		}
	} while (ret && retries--);

	if (ret) {
		/* failed to get the link up... retire */
		ufshcd_update_reg_hist(&hba->ufs_stats.link_startup_err,
				       (u32)ret);
		goto out;
	}

	if (link_startup_again) {
		link_startup_again = false;
		retries = DME_LINKSTARTUP_RETRIES;
		goto link_startup;
	}

	/* Mark that link is up in PWM-G1, 1-lane, SLOW-AUTO mode */
	ufshcd_init_pwr_info(hba);
	ufshcd_print_pwr_info(hba);

	if (hba->quirks & UFSHCD_QUIRK_BROKEN_LCC) {
		ret = ufshcd_disable_device_tx_lcc(hba);
		if (ret)
			goto out;
	}

	/* Include any host controller configuration via UIC commands */
	ret = ufshcd_vops_link_startup_notify(hba, POST_CHANGE);
	if (ret)
		goto out;

	/* Clear UECPA once due to LINERESET has happened during LINK_STARTUP */
	ufshcd_readl(hba, REG_UIC_ERROR_CODE_PHY_ADAPTER_LAYER);
	ret = ufshcd_make_hba_operational(hba);
out:
	if (ret) {
		dev_err(hba->dev, "link startup failed %d\n", ret);
		ufshcd_print_host_state(hba);
		ufshcd_print_pwr_info(hba);
		ufshcd_print_host_regs(hba);
	}
	return ret;
}

/**
 * ufshcd_verify_dev_init() - Verify device initialization
 * @hba: per-adapter instance
 *
 * Send NOP OUT UPIU and wait for NOP IN response to check whether the
 * device Transport Protocol (UTP) layer is ready after a reset.
 * If the UTP layer at the device side is not initialized, it may
 * not respond with NOP IN UPIU within timeout of %NOP_OUT_TIMEOUT
 * and we retry sending NOP OUT for %NOP_OUT_RETRIES iterations.
 */
static int ufshcd_verify_dev_init(struct ufs_hba *hba)
{
	int err = 0;
	int retries;

	ufshcd_hold(hba, false);
	mutex_lock(&hba->dev_cmd.lock);
	for (retries = NOP_OUT_RETRIES; retries > 0; retries--) {
		err = ufshcd_exec_dev_cmd(hba, DEV_CMD_TYPE_NOP,
					       NOP_OUT_TIMEOUT);

		if (!err || err == -ETIMEDOUT)
			break;

		dev_dbg(hba->dev, "%s: error %d retrying\n", __func__, err);
	}
	mutex_unlock(&hba->dev_cmd.lock);
	ufshcd_release(hba);

	if (err)
		dev_err(hba->dev, "%s: NOP OUT failed %d\n", __func__, err);
	return err;
}

/**
 * ufshcd_set_queue_depth - set lun queue depth
 * @sdev: pointer to SCSI device
 *
 * Read bLUQueueDepth value and activate scsi tagged command
 * queueing. For WLUN, queue depth is set to 1. For best-effort
 * cases (bLUQueueDepth = 0) the queue depth is set to a maximum
 * value that host can queue.
 */
static void ufshcd_set_queue_depth(struct scsi_device *sdev)
{
	int ret = 0;
	u8 lun_qdepth;
	struct ufs_hba *hba;

	hba = shost_priv(sdev->host);

	lun_qdepth = hba->nutrs;
	ret = ufshcd_read_unit_desc_param(hba,
					  ufshcd_scsi_to_upiu_lun(sdev->lun),
					  UNIT_DESC_PARAM_LU_Q_DEPTH,
					  &lun_qdepth,
					  sizeof(lun_qdepth));

	/* Some WLUN doesn't support unit descriptor */
	if (ret == -EOPNOTSUPP)
		lun_qdepth = 1;
	else if (!lun_qdepth)
		/* eventually, we can figure out the real queue depth */
		lun_qdepth = hba->nutrs;
	else
		lun_qdepth = min_t(int, lun_qdepth, hba->nutrs);

	dev_dbg(hba->dev, "%s: activate tcq with queue depth %d\n",
			__func__, lun_qdepth);
	scsi_change_queue_depth(sdev, lun_qdepth);
}

/*
 * ufshcd_get_lu_wp - returns the "b_lu_write_protect" from UNIT DESCRIPTOR
 * @hba: per-adapter instance
 * @lun: UFS device lun id
 * @b_lu_write_protect: pointer to buffer to hold the LU's write protect info
 *
 * Returns 0 in case of success and b_lu_write_protect status would be returned
 * @b_lu_write_protect parameter.
 * Returns -ENOTSUPP if reading b_lu_write_protect is not supported.
 * Returns -EINVAL in case of invalid parameters passed to this function.
 */
static int ufshcd_get_lu_wp(struct ufs_hba *hba,
			    u8 lun,
			    u8 *b_lu_write_protect)
{
	int ret;

	if (!b_lu_write_protect)
		ret = -EINVAL;
	/*
	 * According to UFS device spec, RPMB LU can't be write
	 * protected so skip reading bLUWriteProtect parameter for
	 * it. For other W-LUs, UNIT DESCRIPTOR is not available.
	 */
	else if (lun >= hba->dev_info.max_lu_supported)
		ret = -ENOTSUPP;
	else
		ret = ufshcd_read_unit_desc_param(hba,
					  lun,
					  UNIT_DESC_PARAM_LU_WR_PROTECT,
					  b_lu_write_protect,
					  sizeof(*b_lu_write_protect));
	return ret;
}

/**
 * ufshcd_get_lu_power_on_wp_status - get LU's power on write protect
 * status
 * @hba: per-adapter instance
 * @sdev: pointer to SCSI device
 *
 */
static inline void ufshcd_get_lu_power_on_wp_status(struct ufs_hba *hba,
						    struct scsi_device *sdev)
{
	if (hba->dev_info.f_power_on_wp_en &&
	    !hba->dev_info.is_lu_power_on_wp) {
		u8 b_lu_write_protect;

		if (!ufshcd_get_lu_wp(hba, ufshcd_scsi_to_upiu_lun(sdev->lun),
				      &b_lu_write_protect) &&
		    (b_lu_write_protect == UFS_LU_POWER_ON_WP))
			hba->dev_info.is_lu_power_on_wp = true;
	}
}

/**
 * ufshcd_slave_alloc - handle initial SCSI device configurations
 * @sdev: pointer to SCSI device
 *
 * Returns success
 */
static int ufshcd_slave_alloc(struct scsi_device *sdev)
{
	struct ufs_hba *hba;

	hba = shost_priv(sdev->host);

	/* Mode sense(6) is not supported by UFS, so use Mode sense(10) */
	sdev->use_10_for_ms = 1;

	/* DBD field should be set to 1 in mode sense(10) */
	sdev->set_dbd_for_ms = 1;

	/* allow SCSI layer to restart the device in case of errors */
	sdev->allow_restart = 1;

	/* REPORT SUPPORTED OPERATION CODES is not supported */
	sdev->no_report_opcodes = 1;

	/* WRITE_SAME command is not supported */
	sdev->no_write_same = 1;

	ufshcd_set_queue_depth(sdev);

	ufshcd_get_lu_power_on_wp_status(hba, sdev);

	return 0;
}

/**
 * ufshcd_change_queue_depth - change queue depth
 * @sdev: pointer to SCSI device
 * @depth: required depth to set
 *
 * Change queue depth and make sure the max. limits are not crossed.
 */
static int ufshcd_change_queue_depth(struct scsi_device *sdev, int depth)
{
	struct ufs_hba *hba = shost_priv(sdev->host);

	if (depth > hba->nutrs)
		depth = hba->nutrs;
	return scsi_change_queue_depth(sdev, depth);
}

/**
 * ufshcd_slave_configure - adjust SCSI device configurations
 * @sdev: pointer to SCSI device
 */
static int ufshcd_slave_configure(struct scsi_device *sdev)
{
	struct ufs_hba *hba = shost_priv(sdev->host);
	struct request_queue *q = sdev->request_queue;

	blk_queue_update_dma_pad(q, PRDT_DATA_BYTE_COUNT_PAD - 1);

	if (ufshcd_is_rpm_autosuspend_allowed(hba))
		sdev->rpm_autosuspend = 1;

	ufshcd_crypto_setup_rq_keyslot_manager(hba, q);

	return 0;
}

/**
 * ufshcd_slave_destroy - remove SCSI device configurations
 * @sdev: pointer to SCSI device
 */
static void ufshcd_slave_destroy(struct scsi_device *sdev)
{
	struct ufs_hba *hba;

	hba = shost_priv(sdev->host);
	/* Drop the reference as it won't be needed anymore */
	if (ufshcd_scsi_to_upiu_lun(sdev->lun) == UFS_UPIU_UFS_DEVICE_WLUN) {
		unsigned long flags;

		spin_lock_irqsave(hba->host->host_lock, flags);
		hba->sdev_ufs_device = NULL;
		spin_unlock_irqrestore(hba->host->host_lock, flags);
	}
}

/**
<<<<<<< HEAD
 * ufshcd_task_req_compl - handle task management request completion
 * @hba: per adapter instance
 * @index: index of the completed request
 * @resp: task management service response
 *
 * Returns non-zero value on error, zero on success
 */
static int ufshcd_task_req_compl(struct ufs_hba *hba, u32 index, u8 *resp)
{
	struct utp_task_req_desc *task_req_descp;
	struct utp_upiu_task_rsp *task_rsp_upiup;
	unsigned long flags;
	int ocs_value;
	int task_result;

	spin_lock_irqsave(hba->host->host_lock, flags);

	/* Clear completed tasks from outstanding_tasks */
	__clear_bit(index, &hba->outstanding_tasks);

	task_req_descp = hba->utmrdl_base_addr;
	ocs_value = ufshcd_get_tmr_ocs(&task_req_descp[index]);

	if (ocs_value == OCS_SUCCESS) {
		task_rsp_upiup = (struct utp_upiu_task_rsp *)
				task_req_descp[index].task_rsp_upiu;
		task_result = be32_to_cpu(task_rsp_upiup->output_param1);
		task_result = task_result & MASK_TM_SERVICE_RESP;
		if (resp)
			*resp = (u8)task_result;
	} else {
		dev_err(hba->dev, "%s: failed, ocs = 0x%x\n",
				__func__, ocs_value);
	}
	spin_unlock_irqrestore(hba->host->host_lock, flags);

	return ocs_value;
}

/**
=======
>>>>>>> 24b8d41d
 * ufshcd_scsi_cmd_status - Update SCSI command result based on SCSI status
 * @lrbp: pointer to local reference block of completed command
 * @scsi_status: SCSI command status
 *
 * Returns value base on SCSI command status
 */
static inline int
ufshcd_scsi_cmd_status(struct ufshcd_lrb *lrbp, int scsi_status)
{
	int result = 0;

	switch (scsi_status) {
	case SAM_STAT_CHECK_CONDITION:
		ufshcd_copy_sense_data(lrbp);
		fallthrough;
	case SAM_STAT_GOOD:
		result |= DID_OK << 16 |
			  COMMAND_COMPLETE << 8 |
			  scsi_status;
		break;
	case SAM_STAT_TASK_SET_FULL:
	case SAM_STAT_BUSY:
	case SAM_STAT_TASK_ABORTED:
		ufshcd_copy_sense_data(lrbp);
		result |= scsi_status;
		break;
	default:
		result |= DID_ERROR << 16;
		break;
	} /* end of switch */

	return result;
}

/**
 * ufshcd_transfer_rsp_status - Get overall status of the response
 * @hba: per adapter instance
 * @lrbp: pointer to local reference block of completed command
 *
 * Returns result of the command to notify SCSI midlayer
 */
static inline int
ufshcd_transfer_rsp_status(struct ufs_hba *hba, struct ufshcd_lrb *lrbp)
{
	int result = 0;
	int scsi_status;
	int ocs;

	/* overall command status of utrd */
	ocs = ufshcd_get_tr_ocs(lrbp);

	if (hba->quirks & UFSHCD_QUIRK_BROKEN_OCS_FATAL_ERROR) {
		if (be32_to_cpu(lrbp->ucd_rsp_ptr->header.dword_1) &
					MASK_RSP_UPIU_RESULT)
			ocs = OCS_SUCCESS;
	}

	switch (ocs) {
	case OCS_SUCCESS:
		result = ufshcd_get_req_rsp(lrbp->ucd_rsp_ptr);
		hba->ufs_stats.last_hibern8_exit_tstamp = ktime_set(0, 0);
		switch (result) {
		case UPIU_TRANSACTION_RESPONSE:
			/*
			 * get the response UPIU result to extract
			 * the SCSI command status
			 */
			result = ufshcd_get_rsp_upiu_result(lrbp->ucd_rsp_ptr);

			/*
			 * get the result based on SCSI status response
			 * to notify the SCSI midlayer of the command status
			 */
			scsi_status = result & MASK_SCSI_STATUS;
			result = ufshcd_scsi_cmd_status(lrbp, scsi_status);

			/*
			 * Currently we are only supporting BKOPs exception
			 * events hence we can ignore BKOPs exception event
			 * during power management callbacks. BKOPs exception
			 * event is not expected to be raised in runtime suspend
			 * callback as it allows the urgent bkops.
			 * During system suspend, we are anyway forcefully
			 * disabling the bkops and if urgent bkops is needed
			 * it will be enabled on system resume. Long term
			 * solution could be to abort the system suspend if
			 * UFS device needs urgent BKOPs.
			 */
			if (!hba->pm_op_in_progress &&
			    ufshcd_is_exception_event(lrbp->ucd_rsp_ptr) &&
			    schedule_work(&hba->eeh_work)) {
				/*
				 * Prevent suspend once eeh_work is scheduled
				 * to avoid deadlock between ufshcd_suspend
				 * and exception event handler.
				 */
				pm_runtime_get_noresume(hba->dev);
			}
			break;
		case UPIU_TRANSACTION_REJECT_UPIU:
			/* TODO: handle Reject UPIU Response */
			result = DID_ERROR << 16;
			dev_err(hba->dev,
				"Reject UPIU not fully implemented\n");
			break;
		default:
			dev_err(hba->dev,
				"Unexpected request response code = %x\n",
				result);
			result = DID_ERROR << 16;
			break;
		}
		break;
	case OCS_ABORTED:
		result |= DID_ABORT << 16;
		break;
	case OCS_INVALID_COMMAND_STATUS:
		result |= DID_REQUEUE << 16;
		break;
	case OCS_INVALID_CMD_TABLE_ATTR:
	case OCS_INVALID_PRDT_ATTR:
	case OCS_MISMATCH_DATA_BUF_SIZE:
	case OCS_MISMATCH_RESP_UPIU_SIZE:
	case OCS_PEER_COMM_FAILURE:
	case OCS_FATAL_ERROR:
	case OCS_DEVICE_FATAL_ERROR:
	case OCS_INVALID_CRYPTO_CONFIG:
	case OCS_GENERAL_CRYPTO_ERROR:
	default:
		result |= DID_ERROR << 16;
		dev_err(hba->dev,
				"OCS error from controller = %x for tag %d\n",
				ocs, lrbp->task_tag);
		ufshcd_print_host_regs(hba);
		ufshcd_print_host_state(hba);
		break;
	} /* end of switch */

	if ((host_byte(result) != DID_OK) && !hba->silence_err_logs)
		ufshcd_print_trs(hba, 1 << lrbp->task_tag, true);
	return result;
}

/**
 * ufshcd_uic_cmd_compl - handle completion of uic command
 * @hba: per adapter instance
 * @intr_status: interrupt status generated by the controller
 *
 * Returns
 *  IRQ_HANDLED - If interrupt is valid
 *  IRQ_NONE    - If invalid interrupt
 */
static irqreturn_t ufshcd_uic_cmd_compl(struct ufs_hba *hba, u32 intr_status)
{
	irqreturn_t retval = IRQ_NONE;

	if ((intr_status & UIC_COMMAND_COMPL) && hba->active_uic_cmd) {
		hba->active_uic_cmd->argument2 |=
			ufshcd_get_uic_cmd_result(hba);
		hba->active_uic_cmd->argument3 =
			ufshcd_get_dme_attr_val(hba);
		if (!hba->uic_async_done)
			hba->active_uic_cmd->cmd_active = 0;
		complete(&hba->active_uic_cmd->done);
		retval = IRQ_HANDLED;
	}

	if ((intr_status & UFSHCD_UIC_PWR_MASK) && hba->uic_async_done) {
		hba->active_uic_cmd->cmd_active = 0;
		complete(hba->uic_async_done);
		retval = IRQ_HANDLED;
	}

	if (retval == IRQ_HANDLED)
		ufshcd_add_uic_command_trace(hba, hba->active_uic_cmd,
					     "complete");
	return retval;
}

/**
 * __ufshcd_transfer_req_compl - handle SCSI and query command completion
 * @hba: per adapter instance
 * @completed_reqs: requests to complete
 */
static void __ufshcd_transfer_req_compl(struct ufs_hba *hba,
					unsigned long completed_reqs)
{
	struct ufshcd_lrb *lrbp;
	struct scsi_cmnd *cmd;
	int result;
	int index;

	for_each_set_bit(index, &completed_reqs, hba->nutrs) {
		lrbp = &hba->lrb[index];
		lrbp->compl_time_stamp = ktime_get();
		cmd = lrbp->cmd;
		if (cmd) {
			ufshcd_add_command_trace(hba, index, "complete");
			result = ufshcd_transfer_rsp_status(hba, lrbp);
			scsi_dma_unmap(cmd);
			cmd->result = result;
			/* Mark completed command as NULL in LRB */
			lrbp->cmd = NULL;
			/* Do not touch lrbp after scsi done */
			cmd->scsi_done(cmd);
			__ufshcd_release(hba);
		} else if (lrbp->command_type == UTP_CMD_TYPE_DEV_MANAGE ||
			lrbp->command_type == UTP_CMD_TYPE_UFS_STORAGE) {
<<<<<<< HEAD
			if (hba->dev_cmd.complete)
=======
			if (hba->dev_cmd.complete) {
				ufshcd_add_command_trace(hba, index,
						"dev_complete");
>>>>>>> 24b8d41d
				complete(hba->dev_cmd.complete);
			}
		}
		if (ufshcd_is_clkscaling_supported(hba))
			hba->clk_scaling.active_reqs--;
	}

	/* clear corresponding bits of completed commands */
	hba->outstanding_reqs ^= completed_reqs;

	ufshcd_clk_scaling_update_busy(hba);
}

/**
 * ufshcd_transfer_req_compl - handle SCSI and query command completion
 * @hba: per adapter instance
 *
 * Returns
 *  IRQ_HANDLED - If interrupt is valid
 *  IRQ_NONE    - If invalid interrupt
 */
static irqreturn_t ufshcd_transfer_req_compl(struct ufs_hba *hba)
{
	unsigned long completed_reqs;
	u32 tr_doorbell;

	/* Resetting interrupt aggregation counters first and reading the
	 * DOOR_BELL afterward allows us to handle all the completed requests.
	 * In order to prevent other interrupts starvation the DB is read once
	 * after reset. The down side of this solution is the possibility of
	 * false interrupt if device completes another request after resetting
	 * aggregation and before reading the DB.
	 */
	if (ufshcd_is_intr_aggr_allowed(hba) &&
	    !(hba->quirks & UFSHCI_QUIRK_SKIP_RESET_INTR_AGGR))
		ufshcd_reset_intr_aggr(hba);

	tr_doorbell = ufshcd_readl(hba, REG_UTP_TRANSFER_REQ_DOOR_BELL);
	completed_reqs = tr_doorbell ^ hba->outstanding_reqs;

	if (completed_reqs) {
		__ufshcd_transfer_req_compl(hba, completed_reqs);
		return IRQ_HANDLED;
	} else {
		return IRQ_NONE;
	}
}

/**
 * ufshcd_disable_ee - disable exception event
 * @hba: per-adapter instance
 * @mask: exception event to disable
 *
 * Disables exception event in the device so that the EVENT_ALERT
 * bit is not set.
 *
 * Returns zero on success, non-zero error value on failure.
 */
static int ufshcd_disable_ee(struct ufs_hba *hba, u16 mask)
{
	int err = 0;
	u32 val;

	if (!(hba->ee_ctrl_mask & mask))
		goto out;

	val = hba->ee_ctrl_mask & ~mask;
	val &= MASK_EE_STATUS;
	err = ufshcd_query_attr_retry(hba, UPIU_QUERY_OPCODE_WRITE_ATTR,
			QUERY_ATTR_IDN_EE_CONTROL, 0, 0, &val);
	if (!err)
		hba->ee_ctrl_mask &= ~mask;
out:
	return err;
}

/**
 * ufshcd_enable_ee - enable exception event
 * @hba: per-adapter instance
 * @mask: exception event to enable
 *
 * Enable corresponding exception event in the device to allow
 * device to alert host in critical scenarios.
 *
 * Returns zero on success, non-zero error value on failure.
 */
static int ufshcd_enable_ee(struct ufs_hba *hba, u16 mask)
{
	int err = 0;
	u32 val;

	if (hba->ee_ctrl_mask & mask)
		goto out;

	val = hba->ee_ctrl_mask | mask;
	val &= MASK_EE_STATUS;
	err = ufshcd_query_attr_retry(hba, UPIU_QUERY_OPCODE_WRITE_ATTR,
			QUERY_ATTR_IDN_EE_CONTROL, 0, 0, &val);
	if (!err)
		hba->ee_ctrl_mask |= mask;
out:
	return err;
}

/**
 * ufshcd_enable_auto_bkops - Allow device managed BKOPS
 * @hba: per-adapter instance
 *
 * Allow device to manage background operations on its own. Enabling
 * this might lead to inconsistent latencies during normal data transfers
 * as the device is allowed to manage its own way of handling background
 * operations.
 *
 * Returns zero on success, non-zero on failure.
 */
static int ufshcd_enable_auto_bkops(struct ufs_hba *hba)
{
	int err = 0;

	if (hba->auto_bkops_enabled)
		goto out;

	err = ufshcd_query_flag_retry(hba, UPIU_QUERY_OPCODE_SET_FLAG,
			QUERY_FLAG_IDN_BKOPS_EN, 0, NULL);
	if (err) {
		dev_err(hba->dev, "%s: failed to enable bkops %d\n",
				__func__, err);
		goto out;
	}

	hba->auto_bkops_enabled = true;
	trace_ufshcd_auto_bkops_state(dev_name(hba->dev), "Enabled");

	/* No need of URGENT_BKOPS exception from the device */
	err = ufshcd_disable_ee(hba, MASK_EE_URGENT_BKOPS);
	if (err)
		dev_err(hba->dev, "%s: failed to disable exception event %d\n",
				__func__, err);
out:
	return err;
}

/**
 * ufshcd_disable_auto_bkops - block device in doing background operations
 * @hba: per-adapter instance
 *
 * Disabling background operations improves command response latency but
 * has drawback of device moving into critical state where the device is
 * not-operable. Make sure to call ufshcd_enable_auto_bkops() whenever the
 * host is idle so that BKOPS are managed effectively without any negative
 * impacts.
 *
 * Returns zero on success, non-zero on failure.
 */
static int ufshcd_disable_auto_bkops(struct ufs_hba *hba)
{
	int err = 0;

	if (!hba->auto_bkops_enabled)
		goto out;

	/*
	 * If host assisted BKOPs is to be enabled, make sure
	 * urgent bkops exception is allowed.
	 */
	err = ufshcd_enable_ee(hba, MASK_EE_URGENT_BKOPS);
	if (err) {
		dev_err(hba->dev, "%s: failed to enable exception event %d\n",
				__func__, err);
		goto out;
	}

	err = ufshcd_query_flag_retry(hba, UPIU_QUERY_OPCODE_CLEAR_FLAG,
			QUERY_FLAG_IDN_BKOPS_EN, 0, NULL);
	if (err) {
		dev_err(hba->dev, "%s: failed to disable bkops %d\n",
				__func__, err);
		ufshcd_disable_ee(hba, MASK_EE_URGENT_BKOPS);
		goto out;
	}

	hba->auto_bkops_enabled = false;
	trace_ufshcd_auto_bkops_state(dev_name(hba->dev), "Disabled");
	hba->is_urgent_bkops_lvl_checked = false;
out:
	return err;
}

/**
 * ufshcd_force_reset_auto_bkops - force reset auto bkops state
 * @hba: per adapter instance
 *
 * After a device reset the device may toggle the BKOPS_EN flag
 * to default value. The s/w tracking variables should be updated
 * as well. This function would change the auto-bkops state based on
 * UFSHCD_CAP_KEEP_AUTO_BKOPS_ENABLED_EXCEPT_SUSPEND.
 */
static void ufshcd_force_reset_auto_bkops(struct ufs_hba *hba)
{
	if (ufshcd_keep_autobkops_enabled_except_suspend(hba)) {
		hba->auto_bkops_enabled = false;
		hba->ee_ctrl_mask |= MASK_EE_URGENT_BKOPS;
		ufshcd_enable_auto_bkops(hba);
	} else {
		hba->auto_bkops_enabled = true;
		hba->ee_ctrl_mask &= ~MASK_EE_URGENT_BKOPS;
		ufshcd_disable_auto_bkops(hba);
	}
	hba->urgent_bkops_lvl = BKOPS_STATUS_PERF_IMPACT;
	hba->is_urgent_bkops_lvl_checked = false;
}

static inline int ufshcd_get_bkops_status(struct ufs_hba *hba, u32 *status)
{
	return ufshcd_query_attr_retry(hba, UPIU_QUERY_OPCODE_READ_ATTR,
			QUERY_ATTR_IDN_BKOPS_STATUS, 0, 0, status);
}

/**
 * ufshcd_bkops_ctrl - control the auto bkops based on current bkops status
 * @hba: per-adapter instance
 * @status: bkops_status value
 *
 * Read the bkops_status from the UFS device and Enable fBackgroundOpsEn
 * flag in the device to permit background operations if the device
 * bkops_status is greater than or equal to "status" argument passed to
 * this function, disable otherwise.
 *
 * Returns 0 for success, non-zero in case of failure.
 *
 * NOTE: Caller of this function can check the "hba->auto_bkops_enabled" flag
 * to know whether auto bkops is enabled or disabled after this function
 * returns control to it.
 */
static int ufshcd_bkops_ctrl(struct ufs_hba *hba,
			     enum bkops_status status)
{
	int err;
	u32 curr_status = 0;

	err = ufshcd_get_bkops_status(hba, &curr_status);
	if (err) {
		dev_err(hba->dev, "%s: failed to get BKOPS status %d\n",
				__func__, err);
		goto out;
	} else if (curr_status > BKOPS_STATUS_MAX) {
		dev_err(hba->dev, "%s: invalid BKOPS status %d\n",
				__func__, curr_status);
		err = -EINVAL;
		goto out;
	}

	if (curr_status >= status)
		err = ufshcd_enable_auto_bkops(hba);
	else
		err = ufshcd_disable_auto_bkops(hba);
out:
	return err;
}

/**
 * ufshcd_urgent_bkops - handle urgent bkops exception event
 * @hba: per-adapter instance
 *
 * Enable fBackgroundOpsEn flag in the device to permit background
 * operations.
 *
 * If BKOPs is enabled, this function returns 0, 1 if the bkops in not enabled
 * and negative error value for any other failure.
 */
static int ufshcd_urgent_bkops(struct ufs_hba *hba)
{
	return ufshcd_bkops_ctrl(hba, hba->urgent_bkops_lvl);
}

static inline int ufshcd_get_ee_status(struct ufs_hba *hba, u32 *status)
{
	return ufshcd_query_attr_retry(hba, UPIU_QUERY_OPCODE_READ_ATTR,
			QUERY_ATTR_IDN_EE_STATUS, 0, 0, status);
}

static void ufshcd_bkops_exception_event_handler(struct ufs_hba *hba)
{
	int err;
	u32 curr_status = 0;

	if (hba->is_urgent_bkops_lvl_checked)
		goto enable_auto_bkops;

	err = ufshcd_get_bkops_status(hba, &curr_status);
	if (err) {
		dev_err(hba->dev, "%s: failed to get BKOPS status %d\n",
				__func__, err);
		goto out;
	}

	/*
	 * We are seeing that some devices are raising the urgent bkops
	 * exception events even when BKOPS status doesn't indicate performace
	 * impacted or critical. Handle these device by determining their urgent
	 * bkops status at runtime.
	 */
	if (curr_status < BKOPS_STATUS_PERF_IMPACT) {
		dev_err(hba->dev, "%s: device raised urgent BKOPS exception for bkops status %d\n",
				__func__, curr_status);
		/* update the current status as the urgent bkops level */
		hba->urgent_bkops_lvl = curr_status;
		hba->is_urgent_bkops_lvl_checked = true;
	}

enable_auto_bkops:
	err = ufshcd_enable_auto_bkops(hba);
out:
	if (err < 0)
		dev_err(hba->dev, "%s: failed to handle urgent bkops %d\n",
				__func__, err);
}

static int ufshcd_wb_ctrl(struct ufs_hba *hba, bool enable)
{
	int ret;
	u8 index;
	enum query_opcode opcode;

	if (!ufshcd_is_wb_allowed(hba))
		return 0;

	if (!(enable ^ hba->wb_enabled))
		return 0;
	if (enable)
		opcode = UPIU_QUERY_OPCODE_SET_FLAG;
	else
		opcode = UPIU_QUERY_OPCODE_CLEAR_FLAG;

	index = ufshcd_wb_get_query_index(hba);
	ret = ufshcd_query_flag_retry(hba, opcode,
				      QUERY_FLAG_IDN_WB_EN, index, NULL);
	if (ret) {
		dev_err(hba->dev, "%s write booster %s failed %d\n",
			__func__, enable ? "enable" : "disable", ret);
		return ret;
	}

	hba->wb_enabled = enable;
	dev_dbg(hba->dev, "%s write booster %s %d\n",
			__func__, enable ? "enable" : "disable", ret);

	return ret;
}

static int ufshcd_wb_toggle_flush_during_h8(struct ufs_hba *hba, bool set)
{
	int val;
	u8 index;

	if (set)
		val =  UPIU_QUERY_OPCODE_SET_FLAG;
	else
		val = UPIU_QUERY_OPCODE_CLEAR_FLAG;

	index = ufshcd_wb_get_query_index(hba);
	return ufshcd_query_flag_retry(hba, val,
				QUERY_FLAG_IDN_WB_BUFF_FLUSH_DURING_HIBERN8,
				index, NULL);
}

static inline void ufshcd_wb_toggle_flush(struct ufs_hba *hba, bool enable)
{
	if (hba->quirks & UFSHCI_QUIRK_SKIP_MANUAL_WB_FLUSH_CTRL)
		return;

	if (enable)
		ufshcd_wb_buf_flush_enable(hba);
	else
		ufshcd_wb_buf_flush_disable(hba);

}

static int ufshcd_wb_buf_flush_enable(struct ufs_hba *hba)
{
	int ret;
	u8 index;

	if (!ufshcd_is_wb_allowed(hba) || hba->wb_buf_flush_enabled)
		return 0;

	index = ufshcd_wb_get_query_index(hba);
	ret = ufshcd_query_flag_retry(hba, UPIU_QUERY_OPCODE_SET_FLAG,
				      QUERY_FLAG_IDN_WB_BUFF_FLUSH_EN,
				      index, NULL);
	if (ret)
		dev_err(hba->dev, "%s WB - buf flush enable failed %d\n",
			__func__, ret);
	else
		hba->wb_buf_flush_enabled = true;

	dev_dbg(hba->dev, "WB - Flush enabled: %d\n", ret);
	return ret;
}

static int ufshcd_wb_buf_flush_disable(struct ufs_hba *hba)
{
	int ret;
	u8 index;

	if (!ufshcd_is_wb_allowed(hba) || !hba->wb_buf_flush_enabled)
		return 0;

	index = ufshcd_wb_get_query_index(hba);
	ret = ufshcd_query_flag_retry(hba, UPIU_QUERY_OPCODE_CLEAR_FLAG,
				      QUERY_FLAG_IDN_WB_BUFF_FLUSH_EN,
				      index, NULL);
	if (ret) {
		dev_warn(hba->dev, "%s: WB - buf flush disable failed %d\n",
			 __func__, ret);
	} else {
		hba->wb_buf_flush_enabled = false;
		dev_dbg(hba->dev, "WB - Flush disabled: %d\n", ret);
	}

	return ret;
}

static bool ufshcd_wb_presrv_usrspc_keep_vcc_on(struct ufs_hba *hba,
						u32 avail_buf)
{
	u32 cur_buf;
	int ret;
	u8 index;

	index = ufshcd_wb_get_query_index(hba);
	ret = ufshcd_query_attr_retry(hba, UPIU_QUERY_OPCODE_READ_ATTR,
					      QUERY_ATTR_IDN_CURR_WB_BUFF_SIZE,
					      index, 0, &cur_buf);
	if (ret) {
		dev_err(hba->dev, "%s dCurWriteBoosterBufferSize read failed %d\n",
			__func__, ret);
		return false;
	}

	if (!cur_buf) {
		dev_info(hba->dev, "dCurWBBuf: %d WB disabled until free-space is available\n",
			 cur_buf);
		return false;
	}
	/* Let it continue to flush when available buffer exceeds threshold */
	if (avail_buf < hba->vps->wb_flush_threshold)
		return true;

	return false;
}

static bool ufshcd_wb_need_flush(struct ufs_hba *hba)
{
	int ret;
	u32 avail_buf;
	u8 index;

	if (!ufshcd_is_wb_allowed(hba))
		return false;
	/*
	 * The ufs device needs the vcc to be ON to flush.
	 * With user-space reduction enabled, it's enough to enable flush
	 * by checking only the available buffer. The threshold
	 * defined here is > 90% full.
	 * With user-space preserved enabled, the current-buffer
	 * should be checked too because the wb buffer size can reduce
	 * when disk tends to be full. This info is provided by current
	 * buffer (dCurrentWriteBoosterBufferSize). There's no point in
	 * keeping vcc on when current buffer is empty.
	 */
	index = ufshcd_wb_get_query_index(hba);
	ret = ufshcd_query_attr_retry(hba, UPIU_QUERY_OPCODE_READ_ATTR,
				      QUERY_ATTR_IDN_AVAIL_WB_BUFF_SIZE,
				      index, 0, &avail_buf);
	if (ret) {
		dev_warn(hba->dev, "%s dAvailableWriteBoosterBufferSize read failed %d\n",
			 __func__, ret);
		return false;
	}

	if (!hba->dev_info.b_presrv_uspc_en) {
		if (avail_buf <= UFS_WB_BUF_REMAIN_PERCENT(10))
			return true;
		return false;
	}

	return ufshcd_wb_presrv_usrspc_keep_vcc_on(hba, avail_buf);
}

static void ufshcd_rpm_dev_flush_recheck_work(struct work_struct *work)
{
	struct ufs_hba *hba = container_of(to_delayed_work(work),
					   struct ufs_hba,
					   rpm_dev_flush_recheck_work);
	/*
	 * To prevent unnecessary VCC power drain after device finishes
	 * WriteBooster buffer flush or Auto BKOPs, force runtime resume
	 * after a certain delay to recheck the threshold by next runtime
	 * suspend.
	 */
	pm_runtime_get_sync(hba->dev);
	pm_runtime_put_sync(hba->dev);
}

/**
 * ufshcd_exception_event_handler - handle exceptions raised by device
 * @work: pointer to work data
 *
 * Read bExceptionEventStatus attribute from the device and handle the
 * exception event accordingly.
 */
static void ufshcd_exception_event_handler(struct work_struct *work)
{
	struct ufs_hba *hba;
	int err;
	u32 status = 0;
	hba = container_of(work, struct ufs_hba, eeh_work);

	pm_runtime_get_sync(hba->dev);
	ufshcd_scsi_block_requests(hba);
	err = ufshcd_get_ee_status(hba, &status);
	if (err) {
		dev_err(hba->dev, "%s: failed to get exception status %d\n",
				__func__, err);
		goto out;
	}

	status &= hba->ee_ctrl_mask;

	if (status & MASK_EE_URGENT_BKOPS)
		ufshcd_bkops_exception_event_handler(hba);

out:
	ufshcd_scsi_unblock_requests(hba);
	/*
	 * pm_runtime_get_noresume is called while scheduling
	 * eeh_work to avoid suspend racing with exception work.
	 * Hence decrement usage counter using pm_runtime_put_noidle
	 * to allow suspend on completion of exception event handler.
	 */
	pm_runtime_put_noidle(hba->dev);
	pm_runtime_put(hba->dev);
	return;
}

/* Complete requests that have door-bell cleared */
static void ufshcd_complete_requests(struct ufs_hba *hba)
{
	ufshcd_transfer_req_compl(hba);
	ufshcd_tmc_handler(hba);
}

/**
 * ufshcd_quirk_dl_nac_errors - This function checks if error handling is
 *				to recover from the DL NAC errors or not.
 * @hba: per-adapter instance
 *
 * Returns true if error handling is required, false otherwise
 */
static bool ufshcd_quirk_dl_nac_errors(struct ufs_hba *hba)
{
	unsigned long flags;
	bool err_handling = true;

	spin_lock_irqsave(hba->host->host_lock, flags);
	/*
	 * UFS_DEVICE_QUIRK_RECOVERY_FROM_DL_NAC_ERRORS only workaround the
	 * device fatal error and/or DL NAC & REPLAY timeout errors.
	 */
	if (hba->saved_err & (CONTROLLER_FATAL_ERROR | SYSTEM_BUS_FATAL_ERROR))
		goto out;

	if ((hba->saved_err & DEVICE_FATAL_ERROR) ||
	    ((hba->saved_err & UIC_ERROR) &&
	     (hba->saved_uic_err & UFSHCD_UIC_DL_TCx_REPLAY_ERROR)))
		goto out;

	if ((hba->saved_err & UIC_ERROR) &&
	    (hba->saved_uic_err & UFSHCD_UIC_DL_NAC_RECEIVED_ERROR)) {
		int err;
		/*
		 * wait for 50ms to see if we can get any other errors or not.
		 */
		spin_unlock_irqrestore(hba->host->host_lock, flags);
		msleep(50);
		spin_lock_irqsave(hba->host->host_lock, flags);

		/*
		 * now check if we have got any other severe errors other than
		 * DL NAC error?
		 */
		if ((hba->saved_err & INT_FATAL_ERRORS) ||
		    ((hba->saved_err & UIC_ERROR) &&
		    (hba->saved_uic_err & ~UFSHCD_UIC_DL_NAC_RECEIVED_ERROR)))
			goto out;

		/*
		 * As DL NAC is the only error received so far, send out NOP
		 * command to confirm if link is still active or not.
		 *   - If we don't get any response then do error recovery.
		 *   - If we get response then clear the DL NAC error bit.
		 */

		spin_unlock_irqrestore(hba->host->host_lock, flags);
		err = ufshcd_verify_dev_init(hba);
		spin_lock_irqsave(hba->host->host_lock, flags);

		if (err)
			goto out;

		/* Link seems to be alive hence ignore the DL NAC errors */
		if (hba->saved_uic_err == UFSHCD_UIC_DL_NAC_RECEIVED_ERROR)
			hba->saved_err &= ~UIC_ERROR;
		/* clear NAC error */
		hba->saved_uic_err &= ~UFSHCD_UIC_DL_NAC_RECEIVED_ERROR;
		if (!hba->saved_uic_err)
			err_handling = false;
	}
out:
	spin_unlock_irqrestore(hba->host->host_lock, flags);
	return err_handling;
}

/* host lock must be held before calling this func */
static inline bool ufshcd_is_saved_err_fatal(struct ufs_hba *hba)
{
	return (hba->saved_uic_err & UFSHCD_UIC_DL_PA_INIT_ERROR) ||
	       (hba->saved_err & (INT_FATAL_ERRORS | UFSHCD_UIC_HIBERN8_MASK));
}

/* host lock must be held before calling this func */
static inline void ufshcd_schedule_eh_work(struct ufs_hba *hba)
{
	/* handle fatal errors only when link is not in error state */
	if (hba->ufshcd_state != UFSHCD_STATE_ERROR) {
		if (hba->force_reset || ufshcd_is_link_broken(hba) ||
		    ufshcd_is_saved_err_fatal(hba))
			hba->ufshcd_state = UFSHCD_STATE_EH_SCHEDULED_FATAL;
		else
			hba->ufshcd_state = UFSHCD_STATE_EH_SCHEDULED_NON_FATAL;
		queue_work(hba->eh_wq, &hba->eh_work);
	}
}

static void ufshcd_err_handling_prepare(struct ufs_hba *hba)
{
	pm_runtime_get_sync(hba->dev);
	if (pm_runtime_suspended(hba->dev)) {
		/*
		 * Don't assume anything of pm_runtime_get_sync(), if
		 * resume fails, irq and clocks can be OFF, and powers
		 * can be OFF or in LPM.
		 */
		ufshcd_setup_hba_vreg(hba, true);
		ufshcd_enable_irq(hba);
		ufshcd_setup_vreg(hba, true);
		ufshcd_config_vreg_hpm(hba, hba->vreg_info.vccq);
		ufshcd_config_vreg_hpm(hba, hba->vreg_info.vccq2);
		ufshcd_hold(hba, false);
		if (!ufshcd_is_clkgating_allowed(hba))
			ufshcd_setup_clocks(hba, true);
		ufshcd_release(hba);
		ufshcd_vops_resume(hba, UFS_RUNTIME_PM);
	} else {
		ufshcd_hold(hba, false);
		if (hba->clk_scaling.is_allowed) {
			cancel_work_sync(&hba->clk_scaling.suspend_work);
			cancel_work_sync(&hba->clk_scaling.resume_work);
			ufshcd_suspend_clkscaling(hba);
		}
	}
}

static void ufshcd_err_handling_unprepare(struct ufs_hba *hba)
{
	ufshcd_release(hba);
	if (hba->clk_scaling.is_allowed)
		ufshcd_resume_clkscaling(hba);
	pm_runtime_put(hba->dev);
}

static inline bool ufshcd_err_handling_should_stop(struct ufs_hba *hba)
{
	return (hba->ufshcd_state == UFSHCD_STATE_ERROR ||
		(!(hba->saved_err || hba->saved_uic_err || hba->force_reset ||
			ufshcd_is_link_broken(hba))));
}

#ifdef CONFIG_PM
static void ufshcd_recover_pm_error(struct ufs_hba *hba)
{
	struct Scsi_Host *shost = hba->host;
	struct scsi_device *sdev;
	struct request_queue *q;
	int ret;

	/*
	 * Set RPM status of hba device to RPM_ACTIVE,
	 * this also clears its runtime error.
	 */
	ret = pm_runtime_set_active(hba->dev);
	/*
	 * If hba device had runtime error, we also need to resume those
	 * scsi devices under hba in case any of them has failed to be
	 * resumed due to hba runtime resume failure. This is to unblock
	 * blk_queue_enter in case there are bios waiting inside it.
	 */
	if (!ret) {
		shost_for_each_device(sdev, shost) {
			q = sdev->request_queue;
			if (q->dev && (q->rpm_status == RPM_SUSPENDED ||
				       q->rpm_status == RPM_SUSPENDING))
				pm_request_resume(q->dev);
		}
	}
}
#else
static inline void ufshcd_recover_pm_error(struct ufs_hba *hba)
{
}
#endif

static bool ufshcd_is_pwr_mode_restore_needed(struct ufs_hba *hba)
{
	struct ufs_pa_layer_attr *pwr_info = &hba->pwr_info;
	u32 mode;

	ufshcd_dme_get(hba, UIC_ARG_MIB(PA_PWRMODE), &mode);

	if (pwr_info->pwr_rx != ((mode >> PWRMODE_RX_OFFSET) & PWRMODE_MASK))
		return true;

	if (pwr_info->pwr_tx != (mode & PWRMODE_MASK))
		return true;

	return false;
}

/**
 * ufshcd_err_handler - handle UFS errors that require s/w attention
 * @work: pointer to work structure
 */
static void ufshcd_err_handler(struct work_struct *work)
{
	struct ufs_hba *hba;
	unsigned long flags;
	bool err_xfer = false;
	bool err_tm = false;
	int err = 0, pmc_err;
	int tag;
	bool needs_reset = false, needs_restore = false;

	hba = container_of(work, struct ufs_hba, eh_work);

	spin_lock_irqsave(hba->host->host_lock, flags);
	if (ufshcd_err_handling_should_stop(hba)) {
		if (hba->ufshcd_state != UFSHCD_STATE_ERROR)
			hba->ufshcd_state = UFSHCD_STATE_OPERATIONAL;
		spin_unlock_irqrestore(hba->host->host_lock, flags);
		return;
	}
	ufshcd_set_eh_in_progress(hba);
	spin_unlock_irqrestore(hba->host->host_lock, flags);
	ufshcd_err_handling_prepare(hba);
	spin_lock_irqsave(hba->host->host_lock, flags);
	ufshcd_scsi_block_requests(hba);
	/*
	 * A full reset and restore might have happened after preparation
	 * is finished, double check whether we should stop.
	 */
	if (ufshcd_err_handling_should_stop(hba)) {
		if (hba->ufshcd_state != UFSHCD_STATE_ERROR)
			hba->ufshcd_state = UFSHCD_STATE_OPERATIONAL;
		goto out;
	}
	hba->ufshcd_state = UFSHCD_STATE_RESET;

	/* Complete requests that have door-bell cleared by h/w */
	ufshcd_complete_requests(hba);

	if (hba->dev_quirks & UFS_DEVICE_QUIRK_RECOVERY_FROM_DL_NAC_ERRORS) {
		bool ret;

		spin_unlock_irqrestore(hba->host->host_lock, flags);
		/* release the lock as ufshcd_quirk_dl_nac_errors() may sleep */
		ret = ufshcd_quirk_dl_nac_errors(hba);
		spin_lock_irqsave(hba->host->host_lock, flags);
		if (!ret && !hba->force_reset && ufshcd_is_link_active(hba))
			goto skip_err_handling;
	}

	if (hba->force_reset || ufshcd_is_link_broken(hba) ||
	    ufshcd_is_saved_err_fatal(hba) ||
	    ((hba->saved_err & UIC_ERROR) &&
	     (hba->saved_uic_err & (UFSHCD_UIC_DL_NAC_RECEIVED_ERROR |
				    UFSHCD_UIC_DL_TCx_REPLAY_ERROR))))
		needs_reset = true;

	if ((hba->saved_err & (INT_FATAL_ERRORS | UFSHCD_UIC_HIBERN8_MASK)) ||
	    (hba->saved_uic_err &&
	     (hba->saved_uic_err != UFSHCD_UIC_PA_GENERIC_ERROR))) {
		bool pr_prdt = !!(hba->saved_err & SYSTEM_BUS_FATAL_ERROR);

		spin_unlock_irqrestore(hba->host->host_lock, flags);
		ufshcd_print_host_state(hba);
		ufshcd_print_pwr_info(hba);
		ufshcd_print_host_regs(hba);
		ufshcd_print_tmrs(hba, hba->outstanding_tasks);
		ufshcd_print_trs(hba, hba->outstanding_reqs, pr_prdt);
		spin_lock_irqsave(hba->host->host_lock, flags);
	}

	/*
	 * if host reset is required then skip clearing the pending
	 * transfers forcefully because they will get cleared during
	 * host reset and restore
	 */
	if (needs_reset)
		goto do_reset;

	/*
	 * If LINERESET was caught, UFS might have been put to PWM mode,
	 * check if power mode restore is needed.
	 */
	if (hba->saved_uic_err & UFSHCD_UIC_PA_GENERIC_ERROR) {
		hba->saved_uic_err &= ~UFSHCD_UIC_PA_GENERIC_ERROR;
		if (!hba->saved_uic_err)
			hba->saved_err &= ~UIC_ERROR;
		spin_unlock_irqrestore(hba->host->host_lock, flags);
		if (ufshcd_is_pwr_mode_restore_needed(hba))
			needs_restore = true;
		spin_lock_irqsave(hba->host->host_lock, flags);
		if (!hba->saved_err && !needs_restore)
			goto skip_err_handling;
	}

	hba->silence_err_logs = true;
	/* release lock as clear command might sleep */
	spin_unlock_irqrestore(hba->host->host_lock, flags);
	/* Clear pending transfer requests */
	for_each_set_bit(tag, &hba->outstanding_reqs, hba->nutrs) {
		if (ufshcd_try_to_abort_task(hba, tag)) {
			err_xfer = true;
			goto lock_skip_pending_xfer_clear;
		}
	}

	/* Clear pending task management requests */
	for_each_set_bit(tag, &hba->outstanding_tasks, hba->nutmrs) {
		if (ufshcd_clear_tm_cmd(hba, tag)) {
			err_tm = true;
			goto lock_skip_pending_xfer_clear;
		}
	}

lock_skip_pending_xfer_clear:
	spin_lock_irqsave(hba->host->host_lock, flags);

	/* Complete the requests that are cleared by s/w */
	ufshcd_complete_requests(hba);
	hba->silence_err_logs = false;

	if (err_xfer || err_tm) {
		needs_reset = true;
		goto do_reset;
	}

	/*
	 * After all reqs and tasks are cleared from doorbell,
	 * now it is safe to retore power mode.
	 */
	if (needs_restore) {
		spin_unlock_irqrestore(hba->host->host_lock, flags);
		/*
		 * Hold the scaling lock just in case dev cmds
		 * are sent via bsg and/or sysfs.
		 */
		down_write(&hba->clk_scaling_lock);
		hba->force_pmc = true;
		pmc_err = ufshcd_config_pwr_mode(hba, &(hba->pwr_info));
		if (pmc_err) {
			needs_reset = true;
			dev_err(hba->dev, "%s: Failed to restore power mode, err = %d\n",
					__func__, pmc_err);
		}
		hba->force_pmc = false;
		ufshcd_print_pwr_info(hba);
		up_write(&hba->clk_scaling_lock);
		spin_lock_irqsave(hba->host->host_lock, flags);
	}

do_reset:
	/* Fatal errors need reset */
	if (needs_reset) {
		unsigned long max_doorbells = (1UL << hba->nutrs) - 1;

		/*
		 * ufshcd_reset_and_restore() does the link reinitialization
		 * which will need atleast one empty doorbell slot to send the
		 * device management commands (NOP and query commands).
		 * If there is no slot empty at this moment then free up last
		 * slot forcefully.
		 */
		if (hba->outstanding_reqs == max_doorbells)
			__ufshcd_transfer_req_compl(hba,
						    (1UL << (hba->nutrs - 1)));

		hba->force_reset = false;
		spin_unlock_irqrestore(hba->host->host_lock, flags);
		err = ufshcd_reset_and_restore(hba);
		if (err)
			dev_err(hba->dev, "%s: reset and restore failed with err %d\n",
					__func__, err);
		else
			ufshcd_recover_pm_error(hba);
		spin_lock_irqsave(hba->host->host_lock, flags);
	}

skip_err_handling:
	if (!needs_reset) {
		if (hba->ufshcd_state == UFSHCD_STATE_RESET)
			hba->ufshcd_state = UFSHCD_STATE_OPERATIONAL;
		if (hba->saved_err || hba->saved_uic_err)
			dev_err_ratelimited(hba->dev, "%s: exit: saved_err 0x%x saved_uic_err 0x%x",
			    __func__, hba->saved_err, hba->saved_uic_err);
	}

out:
	ufshcd_clear_eh_in_progress(hba);
	spin_unlock_irqrestore(hba->host->host_lock, flags);
	ufshcd_scsi_unblock_requests(hba);
	ufshcd_err_handling_unprepare(hba);
}

/**
 * ufshcd_update_uic_error - check and set fatal UIC error flags.
 * @hba: per-adapter instance
 *
 * Returns
 *  IRQ_HANDLED - If interrupt is valid
 *  IRQ_NONE    - If invalid interrupt
 */
static irqreturn_t ufshcd_update_uic_error(struct ufs_hba *hba)
{
	u32 reg;
	irqreturn_t retval = IRQ_NONE;

	/* PHY layer error */
	reg = ufshcd_readl(hba, REG_UIC_ERROR_CODE_PHY_ADAPTER_LAYER);
	if ((reg & UIC_PHY_ADAPTER_LAYER_ERROR) &&
	    (reg & UIC_PHY_ADAPTER_LAYER_ERROR_CODE_MASK)) {
		ufshcd_update_reg_hist(&hba->ufs_stats.pa_err, reg);
		/*
		 * To know whether this error is fatal or not, DB timeout
		 * must be checked but this error is handled separately.
		 */
		if (reg & UIC_PHY_ADAPTER_LAYER_LANE_ERR_MASK)
			dev_dbg(hba->dev, "%s: UIC Lane error reported\n",
					__func__);

		/* Got a LINERESET indication. */
		if (reg & UIC_PHY_ADAPTER_LAYER_GENERIC_ERROR) {
			struct uic_command *cmd = NULL;

			hba->uic_error |= UFSHCD_UIC_PA_GENERIC_ERROR;
			if (hba->uic_async_done && hba->active_uic_cmd)
				cmd = hba->active_uic_cmd;
			/*
			 * Ignore the LINERESET during power mode change
			 * operation via DME_SET command.
			 */
			if (cmd && (cmd->command == UIC_CMD_DME_SET))
				hba->uic_error &= ~UFSHCD_UIC_PA_GENERIC_ERROR;
		}
		retval |= IRQ_HANDLED;
	}

	/* PA_INIT_ERROR is fatal and needs UIC reset */
	reg = ufshcd_readl(hba, REG_UIC_ERROR_CODE_DATA_LINK_LAYER);
	if ((reg & UIC_DATA_LINK_LAYER_ERROR) &&
	    (reg & UIC_DATA_LINK_LAYER_ERROR_CODE_MASK)) {
		ufshcd_update_reg_hist(&hba->ufs_stats.dl_err, reg);

		if (reg & UIC_DATA_LINK_LAYER_ERROR_PA_INIT)
			hba->uic_error |= UFSHCD_UIC_DL_PA_INIT_ERROR;
		else if (hba->dev_quirks &
				UFS_DEVICE_QUIRK_RECOVERY_FROM_DL_NAC_ERRORS) {
			if (reg & UIC_DATA_LINK_LAYER_ERROR_NAC_RECEIVED)
				hba->uic_error |=
					UFSHCD_UIC_DL_NAC_RECEIVED_ERROR;
			else if (reg & UIC_DATA_LINK_LAYER_ERROR_TCx_REPLAY_TIMEOUT)
				hba->uic_error |= UFSHCD_UIC_DL_TCx_REPLAY_ERROR;
		}
		retval |= IRQ_HANDLED;
	}

	/* UIC NL/TL/DME errors needs software retry */
	reg = ufshcd_readl(hba, REG_UIC_ERROR_CODE_NETWORK_LAYER);
	if ((reg & UIC_NETWORK_LAYER_ERROR) &&
	    (reg & UIC_NETWORK_LAYER_ERROR_CODE_MASK)) {
		ufshcd_update_reg_hist(&hba->ufs_stats.nl_err, reg);
		hba->uic_error |= UFSHCD_UIC_NL_ERROR;
		retval |= IRQ_HANDLED;
	}

	reg = ufshcd_readl(hba, REG_UIC_ERROR_CODE_TRANSPORT_LAYER);
	if ((reg & UIC_TRANSPORT_LAYER_ERROR) &&
	    (reg & UIC_TRANSPORT_LAYER_ERROR_CODE_MASK)) {
		ufshcd_update_reg_hist(&hba->ufs_stats.tl_err, reg);
		hba->uic_error |= UFSHCD_UIC_TL_ERROR;
		retval |= IRQ_HANDLED;
	}

	reg = ufshcd_readl(hba, REG_UIC_ERROR_CODE_DME);
	if ((reg & UIC_DME_ERROR) &&
	    (reg & UIC_DME_ERROR_CODE_MASK)) {
		ufshcd_update_reg_hist(&hba->ufs_stats.dme_err, reg);
		hba->uic_error |= UFSHCD_UIC_DME_ERROR;
		retval |= IRQ_HANDLED;
	}

	dev_dbg(hba->dev, "%s: UIC error flags = 0x%08x\n",
			__func__, hba->uic_error);
	return retval;
}

static bool ufshcd_is_auto_hibern8_error(struct ufs_hba *hba,
					 u32 intr_mask)
{
	if (!ufshcd_is_auto_hibern8_supported(hba) ||
	    !ufshcd_is_auto_hibern8_enabled(hba))
		return false;

	if (!(intr_mask & UFSHCD_UIC_HIBERN8_MASK))
		return false;

	if (hba->active_uic_cmd &&
	    (hba->active_uic_cmd->command == UIC_CMD_DME_HIBER_ENTER ||
	    hba->active_uic_cmd->command == UIC_CMD_DME_HIBER_EXIT))
		return false;

	return true;
}

/**
 * ufshcd_check_errors - Check for errors that need s/w attention
 * @hba: per-adapter instance
 *
 * Returns
 *  IRQ_HANDLED - If interrupt is valid
 *  IRQ_NONE    - If invalid interrupt
 */
static irqreturn_t ufshcd_check_errors(struct ufs_hba *hba)
{
	bool queue_eh_work = false;
	irqreturn_t retval = IRQ_NONE;

	if (hba->errors & INT_FATAL_ERRORS) {
		ufshcd_update_reg_hist(&hba->ufs_stats.fatal_err, hba->errors);
		queue_eh_work = true;
	}

	if (hba->errors & UIC_ERROR) {
		hba->uic_error = 0;
		retval = ufshcd_update_uic_error(hba);
		if (hba->uic_error)
			queue_eh_work = true;
	}

	if (hba->errors & UFSHCD_UIC_HIBERN8_MASK) {
		dev_err(hba->dev,
			"%s: Auto Hibern8 %s failed - status: 0x%08x, upmcrs: 0x%08x\n",
			__func__, (hba->errors & UIC_HIBERNATE_ENTER) ?
			"Enter" : "Exit",
			hba->errors, ufshcd_get_upmcrs(hba));
		ufshcd_update_reg_hist(&hba->ufs_stats.auto_hibern8_err,
				       hba->errors);
		ufshcd_set_link_broken(hba);
		queue_eh_work = true;
	}

	if (queue_eh_work) {
		/*
		 * update the transfer error masks to sticky bits, let's do this
		 * irrespective of current ufshcd_state.
		 */
		hba->saved_err |= hba->errors;
		hba->saved_uic_err |= hba->uic_error;

		/* dump controller state before resetting */
		if ((hba->saved_err & (INT_FATAL_ERRORS)) ||
		    (hba->saved_uic_err &&
		     (hba->saved_uic_err != UFSHCD_UIC_PA_GENERIC_ERROR))) {
			dev_err(hba->dev, "%s: saved_err 0x%x saved_uic_err 0x%x\n",
					__func__, hba->saved_err,
					hba->saved_uic_err);
			ufshcd_dump_regs(hba, 0, UFSHCI_REG_SPACE_SIZE,
					 "host_regs: ");
			ufshcd_print_pwr_info(hba);
		}
		ufshcd_schedule_eh_work(hba);
		retval |= IRQ_HANDLED;
	}
	/*
	 * if (!queue_eh_work) -
	 * Other errors are either non-fatal where host recovers
	 * itself without s/w intervention or errors that will be
	 * handled by the SCSI core layer.
	 */
	return retval;
}

struct ctm_info {
	struct ufs_hba	*hba;
	unsigned long	pending;
	unsigned int	ncpl;
};

static bool ufshcd_compl_tm(struct request *req, void *priv, bool reserved)
{
	struct ctm_info *const ci = priv;
	struct completion *c;

	WARN_ON_ONCE(reserved);
	if (test_bit(req->tag, &ci->pending))
		return true;
	ci->ncpl++;
	c = req->end_io_data;
	if (c)
		complete(c);
	return true;
}

/**
 * ufshcd_tmc_handler - handle task management function completion
 * @hba: per adapter instance
 *
 * Returns
 *  IRQ_HANDLED - If interrupt is valid
 *  IRQ_NONE    - If invalid interrupt
 */
static irqreturn_t ufshcd_tmc_handler(struct ufs_hba *hba)
{
	struct request_queue *q = hba->tmf_queue;
	struct ctm_info ci = {
		.hba	 = hba,
		.pending = ufshcd_readl(hba, REG_UTP_TASK_REQ_DOOR_BELL),
	};

	blk_mq_tagset_busy_iter(q->tag_set, ufshcd_compl_tm, &ci);
	return ci.ncpl ? IRQ_HANDLED : IRQ_NONE;
}

/**
 * ufshcd_sl_intr - Interrupt service routine
 * @hba: per adapter instance
 * @intr_status: contains interrupts generated by the controller
 *
 * Returns
 *  IRQ_HANDLED - If interrupt is valid
 *  IRQ_NONE    - If invalid interrupt
 */
static irqreturn_t ufshcd_sl_intr(struct ufs_hba *hba, u32 intr_status)
{
	irqreturn_t retval = IRQ_NONE;

	hba->errors = UFSHCD_ERROR_MASK & intr_status;

	if (ufshcd_is_auto_hibern8_error(hba, intr_status))
		hba->errors |= (UFSHCD_UIC_HIBERN8_MASK & intr_status);

	if (hba->errors)
		retval |= ufshcd_check_errors(hba);

	if (intr_status & UFSHCD_UIC_MASK)
		retval |= ufshcd_uic_cmd_compl(hba, intr_status);

	if (intr_status & UTP_TASK_REQ_COMPL)
		retval |= ufshcd_tmc_handler(hba);

	if (intr_status & UTP_TRANSFER_REQ_COMPL)
		retval |= ufshcd_transfer_req_compl(hba);

	return retval;
}

/**
 * ufshcd_intr - Main interrupt service routine
 * @irq: irq number
 * @__hba: pointer to adapter instance
 *
 * Returns
 *  IRQ_HANDLED - If interrupt is valid
 *  IRQ_NONE    - If invalid interrupt
 */
static irqreturn_t ufshcd_intr(int irq, void *__hba)
{
	u32 intr_status, enabled_intr_status = 0;
	irqreturn_t retval = IRQ_NONE;
	struct ufs_hba *hba = __hba;
	int retries = hba->nutrs;

	spin_lock(hba->host->host_lock);
	intr_status = ufshcd_readl(hba, REG_INTERRUPT_STATUS);
	hba->ufs_stats.last_intr_status = intr_status;
	hba->ufs_stats.last_intr_ts = ktime_get();

	/*
	 * There could be max of hba->nutrs reqs in flight and in worst case
	 * if the reqs get finished 1 by 1 after the interrupt status is
	 * read, make sure we handle them by checking the interrupt status
	 * again in a loop until we process all of the reqs before returning.
	 */
	while (intr_status && retries--) {
		enabled_intr_status =
			intr_status & ufshcd_readl(hba, REG_INTERRUPT_ENABLE);
		if (intr_status)
			ufshcd_writel(hba, intr_status, REG_INTERRUPT_STATUS);
		if (enabled_intr_status)
			retval |= ufshcd_sl_intr(hba, enabled_intr_status);

		intr_status = ufshcd_readl(hba, REG_INTERRUPT_STATUS);
	}

	if (enabled_intr_status && retval == IRQ_NONE) {
		dev_err(hba->dev, "%s: Unhandled interrupt 0x%08x\n",
					__func__, intr_status);
		ufshcd_dump_regs(hba, 0, UFSHCI_REG_SPACE_SIZE, "host_regs: ");
	}

	spin_unlock(hba->host->host_lock);
	return retval;
}

static int ufshcd_clear_tm_cmd(struct ufs_hba *hba, int tag)
{
	int err = 0;
	u32 mask = 1 << tag;
	unsigned long flags;

	if (!test_bit(tag, &hba->outstanding_tasks))
		goto out;

	spin_lock_irqsave(hba->host->host_lock, flags);
	ufshcd_utmrl_clear(hba, tag);
	spin_unlock_irqrestore(hba->host->host_lock, flags);

	/* poll for max. 1 sec to clear door bell register by h/w */
	err = ufshcd_wait_for_register(hba,
			REG_UTP_TASK_REQ_DOOR_BELL,
			mask, 0, 1000, 1000);
out:
	return err;
}

static int __ufshcd_issue_tm_cmd(struct ufs_hba *hba,
		struct utp_task_req_desc *treq, u8 tm_function)
{
	struct request_queue *q = hba->tmf_queue;
	struct Scsi_Host *host = hba->host;
	DECLARE_COMPLETION_ONSTACK(wait);
	struct request *req;
	unsigned long flags;
	int free_slot, task_tag, err;

	/*
	 * Get free slot, sleep if slots are unavailable.
	 * Even though we use wait_event() which sleeps indefinitely,
	 * the maximum wait time is bounded by %TM_CMD_TIMEOUT.
	 */
	req = blk_get_request(q, REQ_OP_DRV_OUT, BLK_MQ_REQ_RESERVED);
	req->end_io_data = &wait;
	free_slot = req->tag;
	WARN_ON_ONCE(free_slot < 0 || free_slot >= hba->nutmrs);
	ufshcd_hold(hba, false);

	spin_lock_irqsave(host->host_lock, flags);
	task_tag = hba->nutrs + free_slot;

	treq->req_header.dword_0 |= cpu_to_be32(task_tag);

	memcpy(hba->utmrdl_base_addr + free_slot, treq, sizeof(*treq));
	ufshcd_vops_setup_task_mgmt(hba, free_slot, tm_function);

	/* send command to the controller */
	__set_bit(free_slot, &hba->outstanding_tasks);

	/* Make sure descriptors are ready before ringing the task doorbell */
	wmb();

	ufshcd_writel(hba, 1 << free_slot, REG_UTP_TASK_REQ_DOOR_BELL);
	/* Make sure that doorbell is committed immediately */
	wmb();

	spin_unlock_irqrestore(host->host_lock, flags);

	ufshcd_add_tm_upiu_trace(hba, task_tag, "tm_send");

	/* wait until the task management command is completed */
	err = wait_for_completion_io_timeout(&wait,
			msecs_to_jiffies(TM_CMD_TIMEOUT));
	if (!err) {
		/*
		 * Make sure that ufshcd_compl_tm() does not trigger a
		 * use-after-free.
		 */
		req->end_io_data = NULL;
		ufshcd_add_tm_upiu_trace(hba, task_tag, "tm_complete_err");
		dev_err(hba->dev, "%s: task management cmd 0x%.2x timed-out\n",
				__func__, tm_function);
		if (ufshcd_clear_tm_cmd(hba, free_slot))
			dev_WARN(hba->dev, "%s: unable clear tm cmd (slot %d) after timeout\n",
					__func__, free_slot);
		err = -ETIMEDOUT;
	} else {
		err = 0;
		memcpy(treq, hba->utmrdl_base_addr + free_slot, sizeof(*treq));

		ufshcd_add_tm_upiu_trace(hba, task_tag, "tm_complete");
	}

	spin_lock_irqsave(hba->host->host_lock, flags);
	__clear_bit(free_slot, &hba->outstanding_tasks);
	spin_unlock_irqrestore(hba->host->host_lock, flags);

	blk_put_request(req);

	ufshcd_release(hba);
	return err;
}

/**
 * ufshcd_issue_tm_cmd - issues task management commands to controller
 * @hba: per adapter instance
 * @lun_id: LUN ID to which TM command is sent
 * @task_id: task ID to which the TM command is applicable
 * @tm_function: task management function opcode
 * @tm_response: task management service response return value
 *
 * Returns non-zero value on error, zero on success.
 */
static int ufshcd_issue_tm_cmd(struct ufs_hba *hba, int lun_id, int task_id,
		u8 tm_function, u8 *tm_response)
{
	struct utp_task_req_desc treq = { { 0 }, };
	int ocs_value, err;

	/* Configure task request descriptor */
	treq.header.dword_0 = cpu_to_le32(UTP_REQ_DESC_INT_CMD);
	treq.header.dword_2 = cpu_to_le32(OCS_INVALID_COMMAND_STATUS);

	/* Configure task request UPIU */
	treq.req_header.dword_0 = cpu_to_be32(lun_id << 8) |
				  cpu_to_be32(UPIU_TRANSACTION_TASK_REQ << 24);
	treq.req_header.dword_1 = cpu_to_be32(tm_function << 16);

	/*
	 * The host shall provide the same value for LUN field in the basic
	 * header and for Input Parameter.
	 */
	treq.input_param1 = cpu_to_be32(lun_id);
	treq.input_param2 = cpu_to_be32(task_id);

	err = __ufshcd_issue_tm_cmd(hba, &treq, tm_function);
	if (err == -ETIMEDOUT)
		return err;

	ocs_value = le32_to_cpu(treq.header.dword_2) & MASK_OCS;
	if (ocs_value != OCS_SUCCESS)
		dev_err(hba->dev, "%s: failed, ocs = 0x%x\n",
				__func__, ocs_value);
	else if (tm_response)
		*tm_response = be32_to_cpu(treq.output_param1) &
				MASK_TM_SERVICE_RESP;
	return err;
}

/**
 * ufshcd_issue_devman_upiu_cmd - API for sending "utrd" type requests
 * @hba:	per-adapter instance
 * @req_upiu:	upiu request
 * @rsp_upiu:	upiu reply
 * @desc_buff:	pointer to descriptor buffer, NULL if NA
 * @buff_len:	descriptor size, 0 if NA
 * @cmd_type:	specifies the type (NOP, Query...)
 * @desc_op:	descriptor operation
 *
 * Those type of requests uses UTP Transfer Request Descriptor - utrd.
 * Therefore, it "rides" the device management infrastructure: uses its tag and
 * tasks work queues.
 *
 * Since there is only one available tag for device management commands,
 * the caller is expected to hold the hba->dev_cmd.lock mutex.
 */
static int ufshcd_issue_devman_upiu_cmd(struct ufs_hba *hba,
					struct utp_upiu_req *req_upiu,
					struct utp_upiu_req *rsp_upiu,
					u8 *desc_buff, int *buff_len,
					enum dev_cmd_type cmd_type,
					enum query_opcode desc_op)
{
	struct request_queue *q = hba->cmd_queue;
	struct request *req;
	struct ufshcd_lrb *lrbp;
	int err = 0;
	int tag;
	struct completion wait;
	unsigned long flags;
	u8 upiu_flags;

	down_read(&hba->clk_scaling_lock);

	req = blk_get_request(q, REQ_OP_DRV_OUT, 0);
	if (IS_ERR(req)) {
		err = PTR_ERR(req);
		goto out_unlock;
	}
	tag = req->tag;
	WARN_ON_ONCE(!ufshcd_valid_tag(hba, tag));

	init_completion(&wait);
	lrbp = &hba->lrb[tag];
	WARN_ON(lrbp->cmd);

	lrbp->cmd = NULL;
	lrbp->sense_bufflen = 0;
	lrbp->sense_buffer = NULL;
	lrbp->task_tag = tag;
	lrbp->lun = 0;
	lrbp->intr_cmd = true;
	ufshcd_prepare_lrbp_crypto(NULL, lrbp);
	hba->dev_cmd.type = cmd_type;

	switch (hba->ufs_version) {
	case UFSHCI_VERSION_10:
	case UFSHCI_VERSION_11:
		lrbp->command_type = UTP_CMD_TYPE_DEV_MANAGE;
		break;
	default:
		lrbp->command_type = UTP_CMD_TYPE_UFS_STORAGE;
		break;
	}

	/* update the task tag in the request upiu */
	req_upiu->header.dword_0 |= cpu_to_be32(tag);

	ufshcd_prepare_req_desc_hdr(lrbp, &upiu_flags, DMA_NONE);

	/* just copy the upiu request as it is */
	memcpy(lrbp->ucd_req_ptr, req_upiu, sizeof(*lrbp->ucd_req_ptr));
	if (desc_buff && desc_op == UPIU_QUERY_OPCODE_WRITE_DESC) {
		/* The Data Segment Area is optional depending upon the query
		 * function value. for WRITE DESCRIPTOR, the data segment
		 * follows right after the tsf.
		 */
		memcpy(lrbp->ucd_req_ptr + 1, desc_buff, *buff_len);
		*buff_len = 0;
	}

	memset(lrbp->ucd_rsp_ptr, 0, sizeof(struct utp_upiu_rsp));

	hba->dev_cmd.complete = &wait;

	/* Make sure descriptors are ready before ringing the doorbell */
	wmb();
	spin_lock_irqsave(hba->host->host_lock, flags);
	ufshcd_send_command(hba, tag);
	spin_unlock_irqrestore(hba->host->host_lock, flags);

	/*
	 * ignore the returning value here - ufshcd_check_query_response is
	 * bound to fail since dev_cmd.query and dev_cmd.type were left empty.
	 * read the response directly ignoring all errors.
	 */
	ufshcd_wait_for_dev_cmd(hba, lrbp, QUERY_REQ_TIMEOUT);

	/* just copy the upiu response as it is */
	memcpy(rsp_upiu, lrbp->ucd_rsp_ptr, sizeof(*rsp_upiu));
	if (desc_buff && desc_op == UPIU_QUERY_OPCODE_READ_DESC) {
		u8 *descp = (u8 *)lrbp->ucd_rsp_ptr + sizeof(*rsp_upiu);
		u16 resp_len = be32_to_cpu(lrbp->ucd_rsp_ptr->header.dword_2) &
			       MASK_QUERY_DATA_SEG_LEN;

		if (*buff_len >= resp_len) {
			memcpy(desc_buff, descp, resp_len);
			*buff_len = resp_len;
		} else {
			dev_warn(hba->dev,
				 "%s: rsp size %d is bigger than buffer size %d",
				 __func__, resp_len, *buff_len);
			*buff_len = 0;
			err = -EINVAL;
		}
	}

	blk_put_request(req);
out_unlock:
	up_read(&hba->clk_scaling_lock);
	return err;
}

/**
 * ufshcd_exec_raw_upiu_cmd - API function for sending raw upiu commands
 * @hba:	per-adapter instance
 * @req_upiu:	upiu request
 * @rsp_upiu:	upiu reply - only 8 DW as we do not support scsi commands
 * @msgcode:	message code, one of UPIU Transaction Codes Initiator to Target
 * @desc_buff:	pointer to descriptor buffer, NULL if NA
 * @buff_len:	descriptor size, 0 if NA
 * @desc_op:	descriptor operation
 *
 * Supports UTP Transfer requests (nop and query), and UTP Task
 * Management requests.
 * It is up to the caller to fill the upiu conent properly, as it will
 * be copied without any further input validations.
 */
int ufshcd_exec_raw_upiu_cmd(struct ufs_hba *hba,
			     struct utp_upiu_req *req_upiu,
			     struct utp_upiu_req *rsp_upiu,
			     int msgcode,
			     u8 *desc_buff, int *buff_len,
			     enum query_opcode desc_op)
{
	int err;
	enum dev_cmd_type cmd_type = DEV_CMD_TYPE_QUERY;
	struct utp_task_req_desc treq = { { 0 }, };
	int ocs_value;
	u8 tm_f = be32_to_cpu(req_upiu->header.dword_1) >> 16 & MASK_TM_FUNC;

	switch (msgcode) {
	case UPIU_TRANSACTION_NOP_OUT:
		cmd_type = DEV_CMD_TYPE_NOP;
		fallthrough;
	case UPIU_TRANSACTION_QUERY_REQ:
		ufshcd_hold(hba, false);
		mutex_lock(&hba->dev_cmd.lock);
		err = ufshcd_issue_devman_upiu_cmd(hba, req_upiu, rsp_upiu,
						   desc_buff, buff_len,
						   cmd_type, desc_op);
		mutex_unlock(&hba->dev_cmd.lock);
		ufshcd_release(hba);

		break;
	case UPIU_TRANSACTION_TASK_REQ:
		treq.header.dword_0 = cpu_to_le32(UTP_REQ_DESC_INT_CMD);
		treq.header.dword_2 = cpu_to_le32(OCS_INVALID_COMMAND_STATUS);

		memcpy(&treq.req_header, req_upiu, sizeof(*req_upiu));

		err = __ufshcd_issue_tm_cmd(hba, &treq, tm_f);
		if (err == -ETIMEDOUT)
			break;

		ocs_value = le32_to_cpu(treq.header.dword_2) & MASK_OCS;
		if (ocs_value != OCS_SUCCESS) {
			dev_err(hba->dev, "%s: failed, ocs = 0x%x\n", __func__,
				ocs_value);
			break;
		}

		memcpy(rsp_upiu, &treq.rsp_header, sizeof(*rsp_upiu));

		break;
	default:
		err = -EINVAL;

		break;
	}

	return err;
}

/**
 * ufshcd_eh_device_reset_handler - device reset handler registered to
 *                                    scsi layer.
 * @cmd: SCSI command pointer
 *
 * Returns SUCCESS/FAILED
 */
static int ufshcd_eh_device_reset_handler(struct scsi_cmnd *cmd)
{
	struct Scsi_Host *host;
	struct ufs_hba *hba;
	unsigned int tag;
	u32 pos;
	int err;
	u8 resp = 0xF;
	struct ufshcd_lrb *lrbp;
	unsigned long flags;

	host = cmd->device->host;
	hba = shost_priv(host);
	tag = cmd->request->tag;

	lrbp = &hba->lrb[tag];
	err = ufshcd_issue_tm_cmd(hba, lrbp->lun, 0, UFS_LOGICAL_RESET, &resp);
	if (err || resp != UPIU_TASK_MANAGEMENT_FUNC_COMPL) {
		if (!err)
			err = resp;
		goto out;
	}

	/* clear the commands that were pending for corresponding LUN */
	for_each_set_bit(pos, &hba->outstanding_reqs, hba->nutrs) {
		if (hba->lrb[pos].lun == lrbp->lun) {
			err = ufshcd_clear_cmd(hba, pos);
			if (err)
				break;
		}
	}
	spin_lock_irqsave(host->host_lock, flags);
	ufshcd_transfer_req_compl(hba);
	spin_unlock_irqrestore(host->host_lock, flags);

out:
	hba->req_abort_count = 0;
	ufshcd_update_reg_hist(&hba->ufs_stats.dev_reset, (u32)err);
	if (!err) {
		err = SUCCESS;
	} else {
		dev_err(hba->dev, "%s: failed with err %d\n", __func__, err);
		err = FAILED;
	}
	return err;
}

static void ufshcd_set_req_abort_skip(struct ufs_hba *hba, unsigned long bitmap)
{
	struct ufshcd_lrb *lrbp;
	int tag;

	for_each_set_bit(tag, &bitmap, hba->nutrs) {
		lrbp = &hba->lrb[tag];
		lrbp->req_abort_skip = true;
	}
}

/**
 * ufshcd_try_to_abort_task - abort a specific task
 * @cmd: SCSI command pointer
 *
 * Abort the pending command in device by sending UFS_ABORT_TASK task management
 * command, and in host controller by clearing the door-bell register. There can
 * be race between controller sending the command to the device while abort is
 * issued. To avoid that, first issue UFS_QUERY_TASK to check if the command is
 * really issued and then try to abort it.
 *
 * Returns zero on success, non-zero on failure
 */
static int ufshcd_try_to_abort_task(struct ufs_hba *hba, int tag)
{
	struct ufshcd_lrb *lrbp = &hba->lrb[tag];
	int err = 0;
	int poll_cnt;
	u8 resp = 0xF;
	u32 reg;

	for (poll_cnt = 100; poll_cnt; poll_cnt--) {
		err = ufshcd_issue_tm_cmd(hba, lrbp->lun, lrbp->task_tag,
				UFS_QUERY_TASK, &resp);
		if (!err && resp == UPIU_TASK_MANAGEMENT_FUNC_SUCCEEDED) {
			/* cmd pending in the device */
			dev_err(hba->dev, "%s: cmd pending in the device. tag = %d\n",
				__func__, tag);
			break;
		} else if (!err && resp == UPIU_TASK_MANAGEMENT_FUNC_COMPL) {
			/*
			 * cmd not pending in the device, check if it is
			 * in transition.
			 */
			dev_err(hba->dev, "%s: cmd at tag %d not pending in the device.\n",
				__func__, tag);
			reg = ufshcd_readl(hba, REG_UTP_TRANSFER_REQ_DOOR_BELL);
			if (reg & (1 << tag)) {
				/* sleep for max. 200us to stabilize */
				usleep_range(100, 200);
				continue;
			}
			/* command completed already */
			dev_err(hba->dev, "%s: cmd at tag %d successfully cleared from DB.\n",
				__func__, tag);
			goto out;
		} else {
			dev_err(hba->dev,
				"%s: no response from device. tag = %d, err %d\n",
				__func__, tag, err);
			if (!err)
				err = resp; /* service response error */
			goto out;
		}
	}

	if (!poll_cnt) {
		err = -EBUSY;
		goto out;
	}

	err = ufshcd_issue_tm_cmd(hba, lrbp->lun, lrbp->task_tag,
			UFS_ABORT_TASK, &resp);
	if (err || resp != UPIU_TASK_MANAGEMENT_FUNC_COMPL) {
		if (!err) {
			err = resp; /* service response error */
			dev_err(hba->dev, "%s: issued. tag = %d, err %d\n",
				__func__, tag, err);
		}
		goto out;
	}

	err = ufshcd_clear_cmd(hba, tag);
	if (err)
		dev_err(hba->dev, "%s: Failed clearing cmd at tag %d, err %d\n",
			__func__, tag, err);

out:
	return err;
}

/**
 * ufshcd_abort - scsi host template eh_abort_handler callback
 * @cmd: SCSI command pointer
 *
 * Returns SUCCESS/FAILED
 */
static int ufshcd_abort(struct scsi_cmnd *cmd)
{
	struct Scsi_Host *host;
	struct ufs_hba *hba;
	unsigned long flags;
	unsigned int tag;
	int err = 0;
	struct ufshcd_lrb *lrbp;
	u32 reg;

	host = cmd->device->host;
	hba = shost_priv(host);
	tag = cmd->request->tag;
	lrbp = &hba->lrb[tag];
	if (!ufshcd_valid_tag(hba, tag)) {
		dev_err(hba->dev,
			"%s: invalid command tag %d: cmd=0x%p, cmd->request=0x%p",
			__func__, tag, cmd, cmd->request);
		BUG();
	}

	/*
	 * Task abort to the device W-LUN is illegal. When this command
	 * will fail, due to spec violation, scsi err handling next step
	 * will be to send LU reset which, again, is a spec violation.
	 * To avoid these unnecessary/illegal step we skip to the last error
	 * handling stage: reset and restore.
	 */
	if (lrbp->lun == UFS_UPIU_UFS_DEVICE_WLUN)
		return ufshcd_eh_host_reset_handler(cmd);

	ufshcd_hold(hba, false);
	reg = ufshcd_readl(hba, REG_UTP_TRANSFER_REQ_DOOR_BELL);
	/* If command is already aborted/completed, return SUCCESS */
	if (!(test_bit(tag, &hba->outstanding_reqs))) {
		dev_err(hba->dev,
			"%s: cmd at tag %d already completed, outstanding=0x%lx, doorbell=0x%x\n",
			__func__, tag, hba->outstanding_reqs, reg);
		goto out;
	}

	/* Print Transfer Request of aborted task */
	dev_info(hba->dev, "%s: Device abort task at tag %d\n", __func__, tag);

	/*
	 * Print detailed info about aborted request.
	 * As more than one request might get aborted at the same time,
	 * print full information only for the first aborted request in order
	 * to reduce repeated printouts. For other aborted requests only print
	 * basic details.
	 */
	scsi_print_command(hba->lrb[tag].cmd);
	if (!hba->req_abort_count) {
		ufshcd_update_reg_hist(&hba->ufs_stats.task_abort, 0);
		ufshcd_print_host_regs(hba);
		ufshcd_print_host_state(hba);
		ufshcd_print_pwr_info(hba);
		ufshcd_print_trs(hba, 1 << tag, true);
	} else {
		ufshcd_print_trs(hba, 1 << tag, false);
	}
	hba->req_abort_count++;

	if (!(reg & (1 << tag))) {
		dev_err(hba->dev,
		"%s: cmd was completed, but without a notifying intr, tag = %d",
		__func__, tag);
		goto cleanup;
	}

	/* Skip task abort in case previous aborts failed and report failure */
	if (lrbp->req_abort_skip)
		err = -EIO;
	else
		err = ufshcd_try_to_abort_task(hba, tag);

	if (!err) {
cleanup:
		spin_lock_irqsave(host->host_lock, flags);
		__ufshcd_transfer_req_compl(hba, (1UL << tag));
		spin_unlock_irqrestore(host->host_lock, flags);
out:
		err = SUCCESS;
	} else {
		dev_err(hba->dev, "%s: failed with err %d\n", __func__, err);
		ufshcd_set_req_abort_skip(hba, hba->outstanding_reqs);
		err = FAILED;
	}

	/*
	 * This ufshcd_release() corresponds to the original scsi cmd that got
	 * aborted here (as we won't get any IRQ for it).
	 */
	ufshcd_release(hba);
	return err;
}

/**
 * ufshcd_host_reset_and_restore - reset and restore host controller
 * @hba: per-adapter instance
 *
 * Note that host controller reset may issue DME_RESET to
 * local and remote (device) Uni-Pro stack and the attributes
 * are reset to default state.
 *
 * Returns zero on success, non-zero on failure
 */
static int ufshcd_host_reset_and_restore(struct ufs_hba *hba)
{
	int err;
	unsigned long flags;

	/*
	 * Stop the host controller and complete the requests
	 * cleared by h/w
	 */
	ufshcd_hba_stop(hba);

	spin_lock_irqsave(hba->host->host_lock, flags);
	hba->silence_err_logs = true;
	ufshcd_complete_requests(hba);
	hba->silence_err_logs = false;
	spin_unlock_irqrestore(hba->host->host_lock, flags);

	/* scale up clocks to max frequency before full reinitialization */
	ufshcd_set_clk_freq(hba, true);

	err = ufshcd_hba_enable(hba);
	if (err)
		goto out;

	/* Establish the link again and restore the device */
	err = ufshcd_probe_hba(hba, false);

out:
	if (err)
		dev_err(hba->dev, "%s: Host init failed %d\n", __func__, err);
	ufshcd_update_reg_hist(&hba->ufs_stats.host_reset, (u32)err);
	return err;
}

/**
 * ufshcd_reset_and_restore - reset and re-initialize host/device
 * @hba: per-adapter instance
 *
 * Reset and recover device, host and re-establish link. This
 * is helpful to recover the communication in fatal error conditions.
 *
 * Returns zero on success, non-zero on failure
 */
static int ufshcd_reset_and_restore(struct ufs_hba *hba)
{
	u32 saved_err;
	u32 saved_uic_err;
	int err = 0;
	unsigned long flags;
	int retries = MAX_HOST_RESET_RETRIES;

	/*
	 * This is a fresh start, cache and clear saved error first,
	 * in case new error generated during reset and restore.
	 */
	spin_lock_irqsave(hba->host->host_lock, flags);
	saved_err = hba->saved_err;
	saved_uic_err = hba->saved_uic_err;
	hba->saved_err = 0;
	hba->saved_uic_err = 0;
	spin_unlock_irqrestore(hba->host->host_lock, flags);

	do {
		/* Reset the attached device */
		ufshcd_vops_device_reset(hba);

		err = ufshcd_host_reset_and_restore(hba);
	} while (err && --retries);

	spin_lock_irqsave(hba->host->host_lock, flags);
	/*
	 * Inform scsi mid-layer that we did reset and allow to handle
	 * Unit Attention properly.
	 */
	scsi_report_bus_reset(hba->host, 0);
	if (err) {
		hba->saved_err |= saved_err;
		hba->saved_uic_err |= saved_uic_err;
	}
	spin_unlock_irqrestore(hba->host->host_lock, flags);

	return err;
}

/**
 * ufshcd_eh_host_reset_handler - host reset handler registered to scsi layer
 * @cmd: SCSI command pointer
 *
 * Returns SUCCESS/FAILED
 */
static int ufshcd_eh_host_reset_handler(struct scsi_cmnd *cmd)
{
	int err = SUCCESS;
	unsigned long flags;
	struct ufs_hba *hba;

	hba = shost_priv(cmd->device->host);

	spin_lock_irqsave(hba->host->host_lock, flags);
	hba->force_reset = true;
	ufshcd_schedule_eh_work(hba);
	dev_err(hba->dev, "%s: reset in progress - 1\n", __func__);
	spin_unlock_irqrestore(hba->host->host_lock, flags);

	flush_work(&hba->eh_work);

	spin_lock_irqsave(hba->host->host_lock, flags);
	if (hba->ufshcd_state == UFSHCD_STATE_ERROR)
		err = FAILED;
	spin_unlock_irqrestore(hba->host->host_lock, flags);

	return err;
}

/**
 * ufshcd_get_max_icc_level - calculate the ICC level
 * @sup_curr_uA: max. current supported by the regulator
 * @start_scan: row at the desc table to start scan from
 * @buff: power descriptor buffer
 *
 * Returns calculated max ICC level for specific regulator
 */
static u32 ufshcd_get_max_icc_level(int sup_curr_uA, u32 start_scan, char *buff)
{
	int i;
	int curr_uA;
	u16 data;
	u16 unit;

	for (i = start_scan; i >= 0; i--) {
		data = be16_to_cpup((__be16 *)&buff[2 * i]);
		unit = (data & ATTR_ICC_LVL_UNIT_MASK) >>
						ATTR_ICC_LVL_UNIT_OFFSET;
		curr_uA = data & ATTR_ICC_LVL_VALUE_MASK;
		switch (unit) {
		case UFSHCD_NANO_AMP:
			curr_uA = curr_uA / 1000;
			break;
		case UFSHCD_MILI_AMP:
			curr_uA = curr_uA * 1000;
			break;
		case UFSHCD_AMP:
			curr_uA = curr_uA * 1000 * 1000;
			break;
		case UFSHCD_MICRO_AMP:
		default:
			break;
		}
		if (sup_curr_uA >= curr_uA)
			break;
	}
	if (i < 0) {
		i = 0;
		pr_err("%s: Couldn't find valid icc_level = %d", __func__, i);
	}

	return (u32)i;
}

/**
 * ufshcd_calc_icc_level - calculate the max ICC level
 * In case regulators are not initialized we'll return 0
 * @hba: per-adapter instance
 * @desc_buf: power descriptor buffer to extract ICC levels from.
 * @len: length of desc_buff
 *
 * Returns calculated ICC level
 */
static u32 ufshcd_find_max_sup_active_icc_level(struct ufs_hba *hba,
							u8 *desc_buf, int len)
{
	u32 icc_level = 0;

	if (!hba->vreg_info.vcc || !hba->vreg_info.vccq ||
						!hba->vreg_info.vccq2) {
		dev_err(hba->dev,
			"%s: Regulator capability was not set, actvIccLevel=%d",
							__func__, icc_level);
		goto out;
	}

	if (hba->vreg_info.vcc && hba->vreg_info.vcc->max_uA)
		icc_level = ufshcd_get_max_icc_level(
				hba->vreg_info.vcc->max_uA,
				POWER_DESC_MAX_ACTV_ICC_LVLS - 1,
				&desc_buf[PWR_DESC_ACTIVE_LVLS_VCC_0]);

	if (hba->vreg_info.vccq && hba->vreg_info.vccq->max_uA)
		icc_level = ufshcd_get_max_icc_level(
				hba->vreg_info.vccq->max_uA,
				icc_level,
				&desc_buf[PWR_DESC_ACTIVE_LVLS_VCCQ_0]);

	if (hba->vreg_info.vccq2 && hba->vreg_info.vccq2->max_uA)
		icc_level = ufshcd_get_max_icc_level(
				hba->vreg_info.vccq2->max_uA,
				icc_level,
				&desc_buf[PWR_DESC_ACTIVE_LVLS_VCCQ2_0]);
out:
	return icc_level;
}

static void ufshcd_set_active_icc_lvl(struct ufs_hba *hba)
{
	int ret;
	int buff_len = hba->desc_size[QUERY_DESC_IDN_POWER];
	u8 *desc_buf;
	u32 icc_level;

	desc_buf = kmalloc(buff_len, GFP_KERNEL);
	if (!desc_buf)
		return;

	ret = ufshcd_read_desc_param(hba, QUERY_DESC_IDN_POWER, 0, 0,
				     desc_buf, buff_len);
	if (ret) {
		dev_err(hba->dev,
			"%s: Failed reading power descriptor.len = %d ret = %d",
			__func__, buff_len, ret);
		goto out;
	}

	icc_level = ufshcd_find_max_sup_active_icc_level(hba, desc_buf,
							 buff_len);
	dev_dbg(hba->dev, "%s: setting icc_level 0x%x", __func__, icc_level);

	ret = ufshcd_query_attr_retry(hba, UPIU_QUERY_OPCODE_WRITE_ATTR,
		QUERY_ATTR_IDN_ACTIVE_ICC_LVL, 0, 0, &icc_level);

	if (ret)
		dev_err(hba->dev,
			"%s: Failed configuring bActiveICCLevel = %d ret = %d",
			__func__, icc_level, ret);

out:
	kfree(desc_buf);
}

static inline void ufshcd_blk_pm_runtime_init(struct scsi_device *sdev)
{
	scsi_autopm_get_device(sdev);
	blk_pm_runtime_init(sdev->request_queue, &sdev->sdev_gendev);
	if (sdev->rpm_autosuspend)
		pm_runtime_set_autosuspend_delay(&sdev->sdev_gendev,
						 RPM_AUTOSUSPEND_DELAY_MS);
	scsi_autopm_put_device(sdev);
}

/**
 * ufshcd_scsi_add_wlus - Adds required W-LUs
 * @hba: per-adapter instance
 *
 * UFS device specification requires the UFS devices to support 4 well known
 * logical units:
 *	"REPORT_LUNS" (address: 01h)
 *	"UFS Device" (address: 50h)
 *	"RPMB" (address: 44h)
 *	"BOOT" (address: 30h)
 * UFS device's power management needs to be controlled by "POWER CONDITION"
 * field of SSU (START STOP UNIT) command. But this "power condition" field
 * will take effect only when its sent to "UFS device" well known logical unit
 * hence we require the scsi_device instance to represent this logical unit in
 * order for the UFS host driver to send the SSU command for power management.
 *
 * We also require the scsi_device instance for "RPMB" (Replay Protected Memory
 * Block) LU so user space process can control this LU. User space may also
 * want to have access to BOOT LU.
 *
 * This function adds scsi device instances for each of all well known LUs
 * (except "REPORT LUNS" LU).
 *
 * Returns zero on success (all required W-LUs are added successfully),
 * non-zero error value on failure (if failed to add any of the required W-LU).
 */
static int ufshcd_scsi_add_wlus(struct ufs_hba *hba)
{
	int ret = 0;
	struct scsi_device *sdev_rpmb;
	struct scsi_device *sdev_boot;

	hba->sdev_ufs_device = __scsi_add_device(hba->host, 0, 0,
		ufshcd_upiu_wlun_to_scsi_wlun(UFS_UPIU_UFS_DEVICE_WLUN), NULL);
	if (IS_ERR(hba->sdev_ufs_device)) {
		ret = PTR_ERR(hba->sdev_ufs_device);
		hba->sdev_ufs_device = NULL;
		goto out;
	}
	ufshcd_blk_pm_runtime_init(hba->sdev_ufs_device);
	scsi_device_put(hba->sdev_ufs_device);

	sdev_rpmb = __scsi_add_device(hba->host, 0, 0,
		ufshcd_upiu_wlun_to_scsi_wlun(UFS_UPIU_RPMB_WLUN), NULL);
	if (IS_ERR(sdev_rpmb)) {
		ret = PTR_ERR(sdev_rpmb);
		goto remove_sdev_ufs_device;
	}
	ufshcd_blk_pm_runtime_init(sdev_rpmb);
	scsi_device_put(sdev_rpmb);

	sdev_boot = __scsi_add_device(hba->host, 0, 0,
		ufshcd_upiu_wlun_to_scsi_wlun(UFS_UPIU_BOOT_WLUN), NULL);
	if (IS_ERR(sdev_boot)) {
		dev_err(hba->dev, "%s: BOOT WLUN not found\n", __func__);
	} else {
		ufshcd_blk_pm_runtime_init(sdev_boot);
		scsi_device_put(sdev_boot);
	}
	goto out;

remove_sdev_ufs_device:
	scsi_remove_device(hba->sdev_ufs_device);
out:
	return ret;
}

static void ufshcd_wb_probe(struct ufs_hba *hba, u8 *desc_buf)
{
	struct ufs_dev_info *dev_info = &hba->dev_info;
	u8 lun;
	u32 d_lu_wb_buf_alloc;

	if (!ufshcd_is_wb_allowed(hba))
		return;
	/*
	 * Probe WB only for UFS-2.2 and UFS-3.1 (and later) devices or
	 * UFS devices with quirk UFS_DEVICE_QUIRK_SUPPORT_EXTENDED_FEATURES
	 * enabled
	 */
	if (!(dev_info->wspecversion >= 0x310 ||
	      dev_info->wspecversion == 0x220 ||
	     (hba->dev_quirks & UFS_DEVICE_QUIRK_SUPPORT_EXTENDED_FEATURES)))
		goto wb_disabled;

	if (hba->desc_size[QUERY_DESC_IDN_DEVICE] <
	    DEVICE_DESC_PARAM_EXT_UFS_FEATURE_SUP + 4)
		goto wb_disabled;

	dev_info->d_ext_ufs_feature_sup =
		get_unaligned_be32(desc_buf +
				   DEVICE_DESC_PARAM_EXT_UFS_FEATURE_SUP);

	if (!(dev_info->d_ext_ufs_feature_sup & UFS_DEV_WRITE_BOOSTER_SUP))
		goto wb_disabled;

	/*
	 * WB may be supported but not configured while provisioning.
	 * The spec says, in dedicated wb buffer mode,
	 * a max of 1 lun would have wb buffer configured.
	 * Now only shared buffer mode is supported.
	 */
	dev_info->b_wb_buffer_type =
		desc_buf[DEVICE_DESC_PARAM_WB_TYPE];

	dev_info->b_presrv_uspc_en =
		desc_buf[DEVICE_DESC_PARAM_WB_PRESRV_USRSPC_EN];

	if (dev_info->b_wb_buffer_type == WB_BUF_MODE_SHARED) {
		dev_info->d_wb_alloc_units =
		get_unaligned_be32(desc_buf +
				   DEVICE_DESC_PARAM_WB_SHARED_ALLOC_UNITS);
		if (!dev_info->d_wb_alloc_units)
			goto wb_disabled;
	} else {
		for (lun = 0; lun < UFS_UPIU_MAX_WB_LUN_ID; lun++) {
			d_lu_wb_buf_alloc = 0;
			ufshcd_read_unit_desc_param(hba,
					lun,
					UNIT_DESC_PARAM_WB_BUF_ALLOC_UNITS,
					(u8 *)&d_lu_wb_buf_alloc,
					sizeof(d_lu_wb_buf_alloc));
			if (d_lu_wb_buf_alloc) {
				dev_info->wb_dedicated_lu = lun;
				break;
			}
		}

		if (!d_lu_wb_buf_alloc)
			goto wb_disabled;
	}
	return;

wb_disabled:
	hba->caps &= ~UFSHCD_CAP_WB_EN;
}

void ufshcd_fixup_dev_quirks(struct ufs_hba *hba, struct ufs_dev_fix *fixups)
{
	struct ufs_dev_fix *f;
	struct ufs_dev_info *dev_info = &hba->dev_info;

	if (!fixups)
		return;

	for (f = fixups; f->quirk; f++) {
		if ((f->wmanufacturerid == dev_info->wmanufacturerid ||
		     f->wmanufacturerid == UFS_ANY_VENDOR) &&
		     ((dev_info->model &&
		       STR_PRFX_EQUAL(f->model, dev_info->model)) ||
		      !strcmp(f->model, UFS_ANY_MODEL)))
			hba->dev_quirks |= f->quirk;
	}
}
EXPORT_SYMBOL_GPL(ufshcd_fixup_dev_quirks);

static void ufs_fixup_device_setup(struct ufs_hba *hba)
{
	/* fix by general quirk table */
	ufshcd_fixup_dev_quirks(hba, ufs_fixups);

	/* allow vendors to fix quirks */
	ufshcd_vops_fixup_dev_quirks(hba);
}

static int ufs_get_device_desc(struct ufs_hba *hba)
{
	int err;
	u8 model_index;
	u8 *desc_buf;
	struct ufs_dev_info *dev_info = &hba->dev_info;

	desc_buf = kmalloc(QUERY_DESC_MAX_SIZE, GFP_KERNEL);
	if (!desc_buf) {
		err = -ENOMEM;
		goto out;
	}

	err = ufshcd_read_desc_param(hba, QUERY_DESC_IDN_DEVICE, 0, 0, desc_buf,
				     hba->desc_size[QUERY_DESC_IDN_DEVICE]);
	if (err) {
		dev_err(hba->dev, "%s: Failed reading Device Desc. err = %d\n",
			__func__, err);
		goto out;
	}

	/*
	 * getting vendor (manufacturerID) and Bank Index in big endian
	 * format
	 */
	dev_info->wmanufacturerid = desc_buf[DEVICE_DESC_PARAM_MANF_ID] << 8 |
				     desc_buf[DEVICE_DESC_PARAM_MANF_ID + 1];

	/* getting Specification Version in big endian format */
	dev_info->wspecversion = desc_buf[DEVICE_DESC_PARAM_SPEC_VER] << 8 |
				      desc_buf[DEVICE_DESC_PARAM_SPEC_VER + 1];

	model_index = desc_buf[DEVICE_DESC_PARAM_PRDCT_NAME];

	err = ufshcd_read_string_desc(hba, model_index,
				      &dev_info->model, SD_ASCII_STD);
	if (err < 0) {
		dev_err(hba->dev, "%s: Failed reading Product Name. err = %d\n",
			__func__, err);
		goto out;
	}

	ufs_fixup_device_setup(hba);

	ufshcd_wb_probe(hba, desc_buf);

	/*
	 * ufshcd_read_string_desc returns size of the string
	 * reset the error value
	 */
	err = 0;

out:
	kfree(desc_buf);
	return err;
}

static void ufs_put_device_desc(struct ufs_hba *hba)
{
	struct ufs_dev_info *dev_info = &hba->dev_info;

	kfree(dev_info->model);
	dev_info->model = NULL;
}

/**
 * ufshcd_tune_pa_tactivate - Tunes PA_TActivate of local UniPro
 * @hba: per-adapter instance
 *
 * PA_TActivate parameter can be tuned manually if UniPro version is less than
 * 1.61. PA_TActivate needs to be greater than or equal to peerM-PHY's
 * RX_MIN_ACTIVATETIME_CAPABILITY attribute. This optimal value can help reduce
 * the hibern8 exit latency.
 *
 * Returns zero on success, non-zero error value on failure.
 */
static int ufshcd_tune_pa_tactivate(struct ufs_hba *hba)
{
	int ret = 0;
	u32 peer_rx_min_activatetime = 0, tuned_pa_tactivate;

	ret = ufshcd_dme_peer_get(hba,
				  UIC_ARG_MIB_SEL(
					RX_MIN_ACTIVATETIME_CAPABILITY,
					UIC_ARG_MPHY_RX_GEN_SEL_INDEX(0)),
				  &peer_rx_min_activatetime);
	if (ret)
		goto out;

	/* make sure proper unit conversion is applied */
	tuned_pa_tactivate =
		((peer_rx_min_activatetime * RX_MIN_ACTIVATETIME_UNIT_US)
		 / PA_TACTIVATE_TIME_UNIT_US);
	ret = ufshcd_dme_set(hba, UIC_ARG_MIB(PA_TACTIVATE),
			     tuned_pa_tactivate);

out:
	return ret;
}

/**
 * ufshcd_tune_pa_hibern8time - Tunes PA_Hibern8Time of local UniPro
 * @hba: per-adapter instance
 *
 * PA_Hibern8Time parameter can be tuned manually if UniPro version is less than
 * 1.61. PA_Hibern8Time needs to be maximum of local M-PHY's
 * TX_HIBERN8TIME_CAPABILITY & peer M-PHY's RX_HIBERN8TIME_CAPABILITY.
 * This optimal value can help reduce the hibern8 exit latency.
 *
 * Returns zero on success, non-zero error value on failure.
 */
static int ufshcd_tune_pa_hibern8time(struct ufs_hba *hba)
{
	int ret = 0;
	u32 local_tx_hibern8_time_cap = 0, peer_rx_hibern8_time_cap = 0;
	u32 max_hibern8_time, tuned_pa_hibern8time;

	ret = ufshcd_dme_get(hba,
			     UIC_ARG_MIB_SEL(TX_HIBERN8TIME_CAPABILITY,
					UIC_ARG_MPHY_TX_GEN_SEL_INDEX(0)),
				  &local_tx_hibern8_time_cap);
	if (ret)
		goto out;

	ret = ufshcd_dme_peer_get(hba,
				  UIC_ARG_MIB_SEL(RX_HIBERN8TIME_CAPABILITY,
					UIC_ARG_MPHY_RX_GEN_SEL_INDEX(0)),
				  &peer_rx_hibern8_time_cap);
	if (ret)
		goto out;

	max_hibern8_time = max(local_tx_hibern8_time_cap,
			       peer_rx_hibern8_time_cap);
	/* make sure proper unit conversion is applied */
	tuned_pa_hibern8time = ((max_hibern8_time * HIBERN8TIME_UNIT_US)
				/ PA_HIBERN8_TIME_UNIT_US);
	ret = ufshcd_dme_set(hba, UIC_ARG_MIB(PA_HIBERN8TIME),
			     tuned_pa_hibern8time);
out:
	return ret;
}

/**
 * ufshcd_quirk_tune_host_pa_tactivate - Ensures that host PA_TACTIVATE is
 * less than device PA_TACTIVATE time.
 * @hba: per-adapter instance
 *
 * Some UFS devices require host PA_TACTIVATE to be lower than device
 * PA_TACTIVATE, we need to enable UFS_DEVICE_QUIRK_HOST_PA_TACTIVATE quirk
 * for such devices.
 *
 * Returns zero on success, non-zero error value on failure.
 */
static int ufshcd_quirk_tune_host_pa_tactivate(struct ufs_hba *hba)
{
	int ret = 0;
	u32 granularity, peer_granularity;
	u32 pa_tactivate, peer_pa_tactivate;
	u32 pa_tactivate_us, peer_pa_tactivate_us;
	u8 gran_to_us_table[] = {1, 4, 8, 16, 32, 100};

	ret = ufshcd_dme_get(hba, UIC_ARG_MIB(PA_GRANULARITY),
				  &granularity);
	if (ret)
		goto out;

	ret = ufshcd_dme_peer_get(hba, UIC_ARG_MIB(PA_GRANULARITY),
				  &peer_granularity);
	if (ret)
		goto out;

	if ((granularity < PA_GRANULARITY_MIN_VAL) ||
	    (granularity > PA_GRANULARITY_MAX_VAL)) {
		dev_err(hba->dev, "%s: invalid host PA_GRANULARITY %d",
			__func__, granularity);
		return -EINVAL;
	}

	if ((peer_granularity < PA_GRANULARITY_MIN_VAL) ||
	    (peer_granularity > PA_GRANULARITY_MAX_VAL)) {
		dev_err(hba->dev, "%s: invalid device PA_GRANULARITY %d",
			__func__, peer_granularity);
		return -EINVAL;
	}

	ret = ufshcd_dme_get(hba, UIC_ARG_MIB(PA_TACTIVATE), &pa_tactivate);
	if (ret)
		goto out;

	ret = ufshcd_dme_peer_get(hba, UIC_ARG_MIB(PA_TACTIVATE),
				  &peer_pa_tactivate);
	if (ret)
		goto out;

	pa_tactivate_us = pa_tactivate * gran_to_us_table[granularity - 1];
	peer_pa_tactivate_us = peer_pa_tactivate *
			     gran_to_us_table[peer_granularity - 1];

	if (pa_tactivate_us > peer_pa_tactivate_us) {
		u32 new_peer_pa_tactivate;

		new_peer_pa_tactivate = pa_tactivate_us /
				      gran_to_us_table[peer_granularity - 1];
		new_peer_pa_tactivate++;
		ret = ufshcd_dme_peer_set(hba, UIC_ARG_MIB(PA_TACTIVATE),
					  new_peer_pa_tactivate);
	}

out:
	return ret;
}

static void ufshcd_tune_unipro_params(struct ufs_hba *hba)
{
	if (ufshcd_is_unipro_pa_params_tuning_req(hba)) {
		ufshcd_tune_pa_tactivate(hba);
		ufshcd_tune_pa_hibern8time(hba);
	}

	ufshcd_vops_apply_dev_quirks(hba);

	if (hba->dev_quirks & UFS_DEVICE_QUIRK_PA_TACTIVATE)
		/* set 1ms timeout for PA_TACTIVATE */
		ufshcd_dme_set(hba, UIC_ARG_MIB(PA_TACTIVATE), 10);

	if (hba->dev_quirks & UFS_DEVICE_QUIRK_HOST_PA_TACTIVATE)
		ufshcd_quirk_tune_host_pa_tactivate(hba);
}

static void ufshcd_clear_dbg_ufs_stats(struct ufs_hba *hba)
{
	hba->ufs_stats.hibern8_exit_cnt = 0;
	hba->ufs_stats.last_hibern8_exit_tstamp = ktime_set(0, 0);
	hba->req_abort_count = 0;
}

static int ufshcd_device_geo_params_init(struct ufs_hba *hba)
{
	int err;
	size_t buff_len;
	u8 *desc_buf;

	buff_len = hba->desc_size[QUERY_DESC_IDN_GEOMETRY];
	desc_buf = kmalloc(buff_len, GFP_KERNEL);
	if (!desc_buf) {
		err = -ENOMEM;
		goto out;
	}

	err = ufshcd_read_desc_param(hba, QUERY_DESC_IDN_GEOMETRY, 0, 0,
				     desc_buf, buff_len);
	if (err) {
		dev_err(hba->dev, "%s: Failed reading Geometry Desc. err = %d\n",
				__func__, err);
		goto out;
	}

	if (desc_buf[GEOMETRY_DESC_PARAM_MAX_NUM_LUN] == 1)
		hba->dev_info.max_lu_supported = 32;
	else if (desc_buf[GEOMETRY_DESC_PARAM_MAX_NUM_LUN] == 0)
		hba->dev_info.max_lu_supported = 8;

out:
	kfree(desc_buf);
	return err;
}

static struct ufs_ref_clk ufs_ref_clk_freqs[] = {
	{19200000, REF_CLK_FREQ_19_2_MHZ},
	{26000000, REF_CLK_FREQ_26_MHZ},
	{38400000, REF_CLK_FREQ_38_4_MHZ},
	{52000000, REF_CLK_FREQ_52_MHZ},
	{0, REF_CLK_FREQ_INVAL},
};

static enum ufs_ref_clk_freq
ufs_get_bref_clk_from_hz(unsigned long freq)
{
	int i;

	for (i = 0; ufs_ref_clk_freqs[i].freq_hz; i++)
		if (ufs_ref_clk_freqs[i].freq_hz == freq)
			return ufs_ref_clk_freqs[i].val;

	return REF_CLK_FREQ_INVAL;
}

void ufshcd_parse_dev_ref_clk_freq(struct ufs_hba *hba, struct clk *refclk)
{
	unsigned long freq;

	freq = clk_get_rate(refclk);

	hba->dev_ref_clk_freq =
		ufs_get_bref_clk_from_hz(freq);

	if (hba->dev_ref_clk_freq == REF_CLK_FREQ_INVAL)
		dev_err(hba->dev,
		"invalid ref_clk setting = %ld\n", freq);
}

static int ufshcd_set_dev_ref_clk(struct ufs_hba *hba)
{
	int err;
	u32 ref_clk;
	u32 freq = hba->dev_ref_clk_freq;

	err = ufshcd_query_attr_retry(hba, UPIU_QUERY_OPCODE_READ_ATTR,
			QUERY_ATTR_IDN_REF_CLK_FREQ, 0, 0, &ref_clk);

	if (err) {
		dev_err(hba->dev, "failed reading bRefClkFreq. err = %d\n",
			err);
		goto out;
	}

	if (ref_clk == freq)
		goto out; /* nothing to update */

	err = ufshcd_query_attr_retry(hba, UPIU_QUERY_OPCODE_WRITE_ATTR,
			QUERY_ATTR_IDN_REF_CLK_FREQ, 0, 0, &freq);

	if (err) {
		dev_err(hba->dev, "bRefClkFreq setting to %lu Hz failed\n",
			ufs_ref_clk_freqs[freq].freq_hz);
		goto out;
	}

	dev_dbg(hba->dev, "bRefClkFreq setting to %lu Hz succeeded\n",
			ufs_ref_clk_freqs[freq].freq_hz);

out:
	return err;
}

static int ufshcd_device_params_init(struct ufs_hba *hba)
{
	bool flag;
	int ret, i;

	 /* Init device descriptor sizes */
	for (i = 0; i < QUERY_DESC_IDN_MAX; i++)
		hba->desc_size[i] = QUERY_DESC_MAX_SIZE;

	/* Init UFS geometry descriptor related parameters */
	ret = ufshcd_device_geo_params_init(hba);
	if (ret)
		goto out;

	/* Check and apply UFS device quirks */
	ret = ufs_get_device_desc(hba);
	if (ret) {
		dev_err(hba->dev, "%s: Failed getting device info. err = %d\n",
			__func__, ret);
		goto out;
	}

	ufshcd_get_ref_clk_gating_wait(hba);

	if (!ufshcd_query_flag_retry(hba, UPIU_QUERY_OPCODE_READ_FLAG,
			QUERY_FLAG_IDN_PWR_ON_WPE, 0, &flag))
		hba->dev_info.f_power_on_wp_en = flag;

	/* Probe maximum power mode co-supported by both UFS host and device */
	if (ufshcd_get_max_pwr_mode(hba))
		dev_err(hba->dev,
			"%s: Failed getting max supported power mode\n",
			__func__);
out:
	return ret;
}

/**
 * ufshcd_add_lus - probe and add UFS logical units
 * @hba: per-adapter instance
 */
static int ufshcd_add_lus(struct ufs_hba *hba)
{
	int ret;

	/* Add required well known logical units to scsi mid layer */
	ret = ufshcd_scsi_add_wlus(hba);
	if (ret)
		goto out;

	/* Initialize devfreq after UFS device is detected */
	if (ufshcd_is_clkscaling_supported(hba)) {
		memcpy(&hba->clk_scaling.saved_pwr_info.info,
			&hba->pwr_info,
			sizeof(struct ufs_pa_layer_attr));
		hba->clk_scaling.saved_pwr_info.is_valid = true;
		if (!hba->devfreq) {
			ret = ufshcd_devfreq_init(hba);
			if (ret)
				goto out;
		}

		hba->clk_scaling.is_allowed = true;
	}

	ufs_bsg_probe(hba);
	scsi_scan_host(hba->host);
	pm_runtime_put_sync(hba->dev);

out:
	return ret;
}

/**
 * ufshcd_probe_hba - probe hba to detect device and initialize
 * @hba: per-adapter instance
 * @async: asynchronous execution or not
 *
 * Execute link-startup and verify device initialization
 */
static int ufshcd_probe_hba(struct ufs_hba *hba, bool async)
{
	int ret;
	unsigned long flags;
	ktime_t start = ktime_get();

	ret = ufshcd_link_startup(hba);
	if (ret)
		goto out;

	/* Debug counters initialization */
	ufshcd_clear_dbg_ufs_stats(hba);

	/* UniPro link is active now */
	ufshcd_set_link_active(hba);

	/* Verify device initialization by sending NOP OUT UPIU */
	ret = ufshcd_verify_dev_init(hba);
	if (ret)
		goto out;

	/* Initiate UFS initialization, and waiting until completion */
	ret = ufshcd_complete_dev_init(hba);
	if (ret)
		goto out;

	/*
	 * Initialize UFS device parameters used by driver, these
	 * parameters are associated with UFS descriptors.
	 */
	if (async) {
		ret = ufshcd_device_params_init(hba);
		if (ret)
			goto out;
	}

	ufshcd_tune_unipro_params(hba);

	/* UFS device is also active now */
	ufshcd_set_ufs_dev_active(hba);
	ufshcd_force_reset_auto_bkops(hba);
	hba->wlun_dev_clr_ua = true;

	/* Gear up to HS gear if supported */
	if (hba->max_pwr_info.is_valid) {
		/*
		 * Set the right value to bRefClkFreq before attempting to
		 * switch to HS gears.
		 */
		if (hba->dev_ref_clk_freq != REF_CLK_FREQ_INVAL)
			ufshcd_set_dev_ref_clk(hba);
		ret = ufshcd_config_pwr_mode(hba, &hba->max_pwr_info.info);
		if (ret) {
			dev_err(hba->dev, "%s: Failed setting power mode, err = %d\n",
					__func__, ret);
			goto out;
		}
		ufshcd_print_pwr_info(hba);
	}

	/*
	 * bActiveICCLevel is volatile for UFS device (as per latest v2.1 spec)
	 * and for removable UFS card as well, hence always set the parameter.
	 * Note: Error handler may issue the device reset hence resetting
	 * bActiveICCLevel as well so it is always safe to set this here.
	 */
	ufshcd_set_active_icc_lvl(hba);

	ufshcd_wb_config(hba);
	/* Enable Auto-Hibernate if configured */
	ufshcd_auto_hibern8_enable(hba);

out:
	spin_lock_irqsave(hba->host->host_lock, flags);
	if (ret)
		hba->ufshcd_state = UFSHCD_STATE_ERROR;
	else if (hba->ufshcd_state == UFSHCD_STATE_RESET)
		hba->ufshcd_state = UFSHCD_STATE_OPERATIONAL;
	spin_unlock_irqrestore(hba->host->host_lock, flags);

	trace_ufshcd_init(dev_name(hba->dev), ret,
		ktime_to_us(ktime_sub(ktime_get(), start)),
		hba->curr_dev_pwr_mode, hba->uic_link_state);
	return ret;
}

/**
 * ufshcd_async_scan - asynchronous execution for probing hba
 * @data: data pointer to pass to this function
 * @cookie: cookie data
 */
static void ufshcd_async_scan(void *data, async_cookie_t cookie)
{
	struct ufs_hba *hba = (struct ufs_hba *)data;
	int ret;

	/* Initialize hba, detect and initialize UFS device */
	ret = ufshcd_probe_hba(hba, true);
	if (ret)
		goto out;

	/* Probe and add UFS logical units  */
	ret = ufshcd_add_lus(hba);
out:
	/*
	 * If we failed to initialize the device or the device is not
	 * present, turn off the power/clocks etc.
	 */
	if (ret) {
		pm_runtime_put_sync(hba->dev);
		ufshcd_exit_clk_scaling(hba);
		ufshcd_hba_exit(hba);
	}
}

static const struct attribute_group *ufshcd_driver_groups[] = {
	&ufs_sysfs_unit_descriptor_group,
	&ufs_sysfs_lun_attributes_group,
	NULL,
};

static struct ufs_hba_variant_params ufs_hba_vps = {
	.hba_enable_delay_us		= 1000,
	.wb_flush_threshold		= UFS_WB_BUF_REMAIN_PERCENT(40),
	.devfreq_profile.polling_ms	= 100,
	.devfreq_profile.target		= ufshcd_devfreq_target,
	.devfreq_profile.get_dev_status	= ufshcd_devfreq_get_dev_status,
	.ondemand_data.upthreshold	= 70,
	.ondemand_data.downdifferential	= 5,
};

static struct scsi_host_template ufshcd_driver_template = {
	.module			= THIS_MODULE,
	.name			= UFSHCD,
	.proc_name		= UFSHCD,
	.queuecommand		= ufshcd_queuecommand,
	.slave_alloc		= ufshcd_slave_alloc,
	.slave_configure	= ufshcd_slave_configure,
	.slave_destroy		= ufshcd_slave_destroy,
	.change_queue_depth	= ufshcd_change_queue_depth,
	.eh_abort_handler	= ufshcd_abort,
	.eh_device_reset_handler = ufshcd_eh_device_reset_handler,
	.eh_host_reset_handler   = ufshcd_eh_host_reset_handler,
	.this_id		= -1,
	.sg_tablesize		= SG_ALL,
	.cmd_per_lun		= UFSHCD_CMD_PER_LUN,
	.can_queue		= UFSHCD_CAN_QUEUE,
	.max_segment_size	= PRDT_DATA_BYTE_COUNT_MAX,
	.max_host_blocked	= 1,
	.track_queue_depth	= 1,
	.sdev_groups		= ufshcd_driver_groups,
	.dma_boundary		= PAGE_SIZE - 1,
	.rpm_autosuspend_delay	= RPM_AUTOSUSPEND_DELAY_MS,
};

static int ufshcd_config_vreg_load(struct device *dev, struct ufs_vreg *vreg,
				   int ua)
{
	int ret;

	if (!vreg)
		return 0;

	/*
	 * "set_load" operation shall be required on those regulators
	 * which specifically configured current limitation. Otherwise
	 * zero max_uA may cause unexpected behavior when regulator is
	 * enabled or set as high power mode.
	 */
	if (!vreg->max_uA)
		return 0;

	ret = regulator_set_load(vreg->reg, ua);
	if (ret < 0) {
		dev_err(dev, "%s: %s set load (ua=%d) failed, err=%d\n",
				__func__, vreg->name, ua, ret);
	}

	return ret;
}

static inline int ufshcd_config_vreg_lpm(struct ufs_hba *hba,
					 struct ufs_vreg *vreg)
{
	return ufshcd_config_vreg_load(hba->dev, vreg, UFS_VREG_LPM_LOAD_UA);
}

static inline int ufshcd_config_vreg_hpm(struct ufs_hba *hba,
					 struct ufs_vreg *vreg)
{
	if (!vreg)
		return 0;

	return ufshcd_config_vreg_load(hba->dev, vreg, vreg->max_uA);
}

static int ufshcd_config_vreg(struct device *dev,
		struct ufs_vreg *vreg, bool on)
{
	int ret = 0;
	struct regulator *reg;
	const char *name;
	int min_uV, uA_load;

	BUG_ON(!vreg);

	reg = vreg->reg;
	name = vreg->name;

	if (regulator_count_voltages(reg) > 0) {
		uA_load = on ? vreg->max_uA : 0;
		ret = ufshcd_config_vreg_load(dev, vreg, uA_load);
		if (ret)
			goto out;

		if (vreg->min_uV && vreg->max_uV) {
			min_uV = on ? vreg->min_uV : 0;
			ret = regulator_set_voltage(reg, min_uV, vreg->max_uV);
			if (ret)
				dev_err(dev,
					"%s: %s set voltage failed, err=%d\n",
					__func__, name, ret);
		}
	}
out:
	return ret;
}

static int ufshcd_enable_vreg(struct device *dev, struct ufs_vreg *vreg)
{
	int ret = 0;

	if (!vreg || vreg->enabled)
		goto out;

	ret = ufshcd_config_vreg(dev, vreg, true);
	if (!ret)
		ret = regulator_enable(vreg->reg);

	if (!ret)
		vreg->enabled = true;
	else
		dev_err(dev, "%s: %s enable failed, err=%d\n",
				__func__, vreg->name, ret);
out:
	return ret;
}

static int ufshcd_disable_vreg(struct device *dev, struct ufs_vreg *vreg)
{
	int ret = 0;

	if (!vreg || !vreg->enabled)
		goto out;

	ret = regulator_disable(vreg->reg);

	if (!ret) {
		/* ignore errors on applying disable config */
		ufshcd_config_vreg(dev, vreg, false);
		vreg->enabled = false;
	} else {
		dev_err(dev, "%s: %s disable failed, err=%d\n",
				__func__, vreg->name, ret);
	}
out:
	return ret;
}

static int ufshcd_setup_vreg(struct ufs_hba *hba, bool on)
{
	int ret = 0;
	struct device *dev = hba->dev;
	struct ufs_vreg_info *info = &hba->vreg_info;

	ret = ufshcd_toggle_vreg(dev, info->vcc, on);
	if (ret)
		goto out;

	ret = ufshcd_toggle_vreg(dev, info->vccq, on);
	if (ret)
		goto out;

	ret = ufshcd_toggle_vreg(dev, info->vccq2, on);

out:
	if (ret) {
		ufshcd_toggle_vreg(dev, info->vccq2, false);
		ufshcd_toggle_vreg(dev, info->vccq, false);
		ufshcd_toggle_vreg(dev, info->vcc, false);
	}
	return ret;
}

static int ufshcd_setup_hba_vreg(struct ufs_hba *hba, bool on)
{
	struct ufs_vreg_info *info = &hba->vreg_info;

	return ufshcd_toggle_vreg(hba->dev, info->vdd_hba, on);
}

static int ufshcd_get_vreg(struct device *dev, struct ufs_vreg *vreg)
{
	int ret = 0;

	if (!vreg)
		goto out;

	vreg->reg = devm_regulator_get(dev, vreg->name);
	if (IS_ERR(vreg->reg)) {
		ret = PTR_ERR(vreg->reg);
		dev_err(dev, "%s: %s get failed, err=%d\n",
				__func__, vreg->name, ret);
	}
out:
	return ret;
}

static int ufshcd_init_vreg(struct ufs_hba *hba)
{
	int ret = 0;
	struct device *dev = hba->dev;
	struct ufs_vreg_info *info = &hba->vreg_info;

	ret = ufshcd_get_vreg(dev, info->vcc);
	if (ret)
		goto out;

	ret = ufshcd_get_vreg(dev, info->vccq);
	if (!ret)
		ret = ufshcd_get_vreg(dev, info->vccq2);
out:
	return ret;
}

static int ufshcd_init_hba_vreg(struct ufs_hba *hba)
{
	struct ufs_vreg_info *info = &hba->vreg_info;

	if (info)
		return ufshcd_get_vreg(hba->dev, info->vdd_hba);

	return 0;
}

static int __ufshcd_setup_clocks(struct ufs_hba *hba, bool on,
					bool skip_ref_clk)
{
	int ret = 0;
	struct ufs_clk_info *clki;
	struct list_head *head = &hba->clk_list_head;
	unsigned long flags;
	ktime_t start = ktime_get();
	bool clk_state_changed = false;

	if (list_empty(head))
		goto out;

	ret = ufshcd_vops_setup_clocks(hba, on, PRE_CHANGE);
	if (ret)
		return ret;

	list_for_each_entry(clki, head, list) {
		if (!IS_ERR_OR_NULL(clki->clk)) {
			if (skip_ref_clk && !strcmp(clki->name, "ref_clk"))
				continue;

			clk_state_changed = on ^ clki->enabled;
			if (on && !clki->enabled) {
				ret = clk_prepare_enable(clki->clk);
				if (ret) {
					dev_err(hba->dev, "%s: %s prepare enable failed, %d\n",
						__func__, clki->name, ret);
					goto out;
				}
			} else if (!on && clki->enabled) {
				clk_disable_unprepare(clki->clk);
			}
			clki->enabled = on;
			dev_dbg(hba->dev, "%s: clk: %s %sabled\n", __func__,
					clki->name, on ? "en" : "dis");
		}
	}

	ret = ufshcd_vops_setup_clocks(hba, on, POST_CHANGE);
	if (ret)
		return ret;

out:
	if (ret) {
		list_for_each_entry(clki, head, list) {
			if (!IS_ERR_OR_NULL(clki->clk) && clki->enabled)
				clk_disable_unprepare(clki->clk);
		}
	} else if (!ret && on) {
		spin_lock_irqsave(hba->host->host_lock, flags);
		hba->clk_gating.state = CLKS_ON;
		trace_ufshcd_clk_gating(dev_name(hba->dev),
					hba->clk_gating.state);
		spin_unlock_irqrestore(hba->host->host_lock, flags);
	}

	if (clk_state_changed)
		trace_ufshcd_profile_clk_gating(dev_name(hba->dev),
			(on ? "on" : "off"),
			ktime_to_us(ktime_sub(ktime_get(), start)), ret);
	return ret;
}

static int ufshcd_setup_clocks(struct ufs_hba *hba, bool on)
{
	return  __ufshcd_setup_clocks(hba, on, false);
}

static int ufshcd_init_clocks(struct ufs_hba *hba)
{
	int ret = 0;
	struct ufs_clk_info *clki;
	struct device *dev = hba->dev;
	struct list_head *head = &hba->clk_list_head;

	if (list_empty(head))
		goto out;

	list_for_each_entry(clki, head, list) {
		if (!clki->name)
			continue;

		clki->clk = devm_clk_get(dev, clki->name);
		if (IS_ERR(clki->clk)) {
			ret = PTR_ERR(clki->clk);
			dev_err(dev, "%s: %s clk get failed, %d\n",
					__func__, clki->name, ret);
			goto out;
		}

		/*
		 * Parse device ref clk freq as per device tree "ref_clk".
		 * Default dev_ref_clk_freq is set to REF_CLK_FREQ_INVAL
		 * in ufshcd_alloc_host().
		 */
		if (!strcmp(clki->name, "ref_clk"))
			ufshcd_parse_dev_ref_clk_freq(hba, clki->clk);

		if (clki->max_freq) {
			ret = clk_set_rate(clki->clk, clki->max_freq);
			if (ret) {
				dev_err(hba->dev, "%s: %s clk set rate(%dHz) failed, %d\n",
					__func__, clki->name,
					clki->max_freq, ret);
				goto out;
			}
			clki->curr_freq = clki->max_freq;
		}
		dev_dbg(dev, "%s: clk: %s, rate: %lu\n", __func__,
				clki->name, clk_get_rate(clki->clk));
	}
out:
	return ret;
}

static int ufshcd_variant_hba_init(struct ufs_hba *hba)
{
	int err = 0;

	if (!hba->vops)
		goto out;

	err = ufshcd_vops_init(hba);
	if (err)
		goto out;

	err = ufshcd_vops_setup_regulators(hba, true);
	if (err)
		ufshcd_vops_exit(hba);
out:
	if (err)
		dev_err(hba->dev, "%s: variant %s init failed err %d\n",
			__func__, ufshcd_get_var_name(hba), err);
	return err;
}

static void ufshcd_variant_hba_exit(struct ufs_hba *hba)
{
	if (!hba->vops)
		return;

	ufshcd_vops_setup_regulators(hba, false);

	ufshcd_vops_exit(hba);
}

static int ufshcd_hba_init(struct ufs_hba *hba)
{
	int err;

	/*
	 * Handle host controller power separately from the UFS device power
	 * rails as it will help controlling the UFS host controller power
	 * collapse easily which is different than UFS device power collapse.
	 * Also, enable the host controller power before we go ahead with rest
	 * of the initialization here.
	 */
	err = ufshcd_init_hba_vreg(hba);
	if (err)
		goto out;

	err = ufshcd_setup_hba_vreg(hba, true);
	if (err)
		goto out;

	err = ufshcd_init_clocks(hba);
	if (err)
		goto out_disable_hba_vreg;

	err = ufshcd_setup_clocks(hba, true);
	if (err)
		goto out_disable_hba_vreg;

	err = ufshcd_init_vreg(hba);
	if (err)
		goto out_disable_clks;

	err = ufshcd_setup_vreg(hba, true);
	if (err)
		goto out_disable_clks;

	err = ufshcd_variant_hba_init(hba);
	if (err)
		goto out_disable_vreg;

	hba->is_powered = true;
	goto out;

out_disable_vreg:
	ufshcd_setup_vreg(hba, false);
out_disable_clks:
	ufshcd_setup_clocks(hba, false);
out_disable_hba_vreg:
	ufshcd_setup_hba_vreg(hba, false);
out:
	return err;
}

static void ufshcd_hba_exit(struct ufs_hba *hba)
{
	if (hba->is_powered) {
		ufshcd_variant_hba_exit(hba);
		ufshcd_setup_vreg(hba, false);
		ufshcd_suspend_clkscaling(hba);
		if (ufshcd_is_clkscaling_supported(hba))
			if (hba->devfreq)
				ufshcd_suspend_clkscaling(hba);
		ufshcd_setup_clocks(hba, false);
		ufshcd_setup_hba_vreg(hba, false);
		hba->is_powered = false;
		ufs_put_device_desc(hba);
	}
}

static int
ufshcd_send_request_sense(struct ufs_hba *hba, struct scsi_device *sdp)
{
	unsigned char cmd[6] = {REQUEST_SENSE,
				0,
				0,
				0,
				UFS_SENSE_SIZE,
				0};
	char *buffer;
	int ret;

	buffer = kzalloc(UFS_SENSE_SIZE, GFP_KERNEL);
	if (!buffer) {
		ret = -ENOMEM;
		goto out;
	}

	ret = scsi_execute(sdp, cmd, DMA_FROM_DEVICE, buffer,
			UFS_SENSE_SIZE, NULL, NULL,
			msecs_to_jiffies(1000), 3, 0, RQF_PM, NULL);
	if (ret)
		pr_err("%s: failed with err %d\n", __func__, ret);

	kfree(buffer);
out:
	return ret;
}

/**
 * ufshcd_set_dev_pwr_mode - sends START STOP UNIT command to set device
 *			     power mode
 * @hba: per adapter instance
 * @pwr_mode: device power mode to set
 *
 * Returns 0 if requested power mode is set successfully
 * Returns non-zero if failed to set the requested power mode
 */
static int ufshcd_set_dev_pwr_mode(struct ufs_hba *hba,
				     enum ufs_dev_pwr_mode pwr_mode)
{
	unsigned char cmd[6] = { START_STOP };
	struct scsi_sense_hdr sshdr;
	struct scsi_device *sdp;
	unsigned long flags;
	int ret;

	spin_lock_irqsave(hba->host->host_lock, flags);
	sdp = hba->sdev_ufs_device;
	if (sdp) {
		ret = scsi_device_get(sdp);
		if (!ret && !scsi_device_online(sdp)) {
			ret = -ENODEV;
			scsi_device_put(sdp);
		}
	} else {
		ret = -ENODEV;
	}
	spin_unlock_irqrestore(hba->host->host_lock, flags);

	if (ret)
		return ret;

	/*
	 * If scsi commands fail, the scsi mid-layer schedules scsi error-
	 * handling, which would wait for host to be resumed. Since we know
	 * we are functional while we are here, skip host resume in error
	 * handling context.
	 */
	hba->host->eh_noresume = 1;
	if (hba->wlun_dev_clr_ua) {
		ret = ufshcd_send_request_sense(hba, sdp);
		if (ret)
			goto out;
		/* Unit attention condition is cleared now */
		hba->wlun_dev_clr_ua = false;
	}

	cmd[4] = pwr_mode << 4;

	/*
	 * Current function would be generally called from the power management
	 * callbacks hence set the RQF_PM flag so that it doesn't resume the
	 * already suspended childs.
	 */
	ret = scsi_execute(sdp, cmd, DMA_NONE, NULL, 0, NULL, &sshdr,
			START_STOP_TIMEOUT, 0, 0, RQF_PM, NULL);
	if (ret) {
		sdev_printk(KERN_WARNING, sdp,
			    "START_STOP failed for power mode: %d, result %x\n",
			    pwr_mode, ret);
		if (driver_byte(ret) == DRIVER_SENSE)
			scsi_print_sense_hdr(sdp, NULL, &sshdr);
	}

	if (!ret)
		hba->curr_dev_pwr_mode = pwr_mode;
out:
	scsi_device_put(sdp);
	hba->host->eh_noresume = 0;
	return ret;
}

static int ufshcd_link_state_transition(struct ufs_hba *hba,
					enum uic_link_state req_link_state,
					int check_for_bkops)
{
	int ret = 0;

	if (req_link_state == hba->uic_link_state)
		return 0;

	if (req_link_state == UIC_LINK_HIBERN8_STATE) {
		ret = ufshcd_uic_hibern8_enter(hba);
		if (!ret) {
			ufshcd_set_link_hibern8(hba);
		} else {
			dev_err(hba->dev, "%s: hibern8 enter failed %d\n",
					__func__, ret);
			goto out;
		}
	}
	/*
	 * If autobkops is enabled, link can't be turned off because
	 * turning off the link would also turn off the device.
	 */
	else if ((req_link_state == UIC_LINK_OFF_STATE) &&
		 (!check_for_bkops || !hba->auto_bkops_enabled)) {
		/*
		 * Let's make sure that link is in low power mode, we are doing
		 * this currently by putting the link in Hibern8. Otherway to
		 * put the link in low power mode is to send the DME end point
		 * to device and then send the DME reset command to local
		 * unipro. But putting the link in hibern8 is much faster.
		 */
		ret = ufshcd_uic_hibern8_enter(hba);
		if (ret) {
			dev_err(hba->dev, "%s: hibern8 enter failed %d\n",
					__func__, ret);
			goto out;
		}
		/*
		 * Change controller state to "reset state" which
		 * should also put the link in off/reset state
		 */
		ufshcd_hba_stop(hba);
		/*
		 * TODO: Check if we need any delay to make sure that
		 * controller is reset
		 */
		ufshcd_set_link_off(hba);
	}

out:
	return ret;
}

static void ufshcd_vreg_set_lpm(struct ufs_hba *hba)
{
	bool vcc_off = false;

	/*
	 * It seems some UFS devices may keep drawing more than sleep current
	 * (atleast for 500us) from UFS rails (especially from VCCQ rail).
	 * To avoid this situation, add 2ms delay before putting these UFS
	 * rails in LPM mode.
	 */
	if (!ufshcd_is_link_active(hba) &&
	    hba->dev_quirks & UFS_DEVICE_QUIRK_DELAY_BEFORE_LPM)
		usleep_range(2000, 2100);

	/*
	 * If UFS device is either in UFS_Sleep turn off VCC rail to save some
	 * power.
	 *
	 * If UFS device and link is in OFF state, all power supplies (VCC,
	 * VCCQ, VCCQ2) can be turned off if power on write protect is not
	 * required. If UFS link is inactive (Hibern8 or OFF state) and device
	 * is in sleep state, put VCCQ & VCCQ2 rails in LPM mode.
	 *
	 * Ignore the error returned by ufshcd_toggle_vreg() as device is anyway
	 * in low power state which would save some power.
	 *
	 * If Write Booster is enabled and the device needs to flush the WB
	 * buffer OR if bkops status is urgent for WB, keep Vcc on.
	 */
	if (ufshcd_is_ufs_dev_poweroff(hba) && ufshcd_is_link_off(hba) &&
	    !hba->dev_info.is_lu_power_on_wp) {
		ufshcd_setup_vreg(hba, false);
		vcc_off = true;
	} else if (!ufshcd_is_ufs_dev_active(hba)) {
		ufshcd_toggle_vreg(hba->dev, hba->vreg_info.vcc, false);
		vcc_off = true;
		if (!ufshcd_is_link_active(hba)) {
			ufshcd_config_vreg_lpm(hba, hba->vreg_info.vccq);
			ufshcd_config_vreg_lpm(hba, hba->vreg_info.vccq2);
		}
	}

	/*
	 * Some UFS devices require delay after VCC power rail is turned-off.
	 */
	if (vcc_off && hba->vreg_info.vcc &&
		hba->dev_quirks & UFS_DEVICE_QUIRK_DELAY_AFTER_LPM)
		usleep_range(5000, 5100);
}

static int ufshcd_vreg_set_hpm(struct ufs_hba *hba)
{
	int ret = 0;

	if (ufshcd_is_ufs_dev_poweroff(hba) && ufshcd_is_link_off(hba) &&
	    !hba->dev_info.is_lu_power_on_wp) {
		ret = ufshcd_setup_vreg(hba, true);
	} else if (!ufshcd_is_ufs_dev_active(hba)) {
		if (!ret && !ufshcd_is_link_active(hba)) {
			ret = ufshcd_config_vreg_hpm(hba, hba->vreg_info.vccq);
			if (ret)
				goto vcc_disable;
			ret = ufshcd_config_vreg_hpm(hba, hba->vreg_info.vccq2);
			if (ret)
				goto vccq_lpm;
		}
		ret = ufshcd_toggle_vreg(hba->dev, hba->vreg_info.vcc, true);
	}
	goto out;

vccq_lpm:
	ufshcd_config_vreg_lpm(hba, hba->vreg_info.vccq);
vcc_disable:
	ufshcd_toggle_vreg(hba->dev, hba->vreg_info.vcc, false);
out:
	return ret;
}

static void ufshcd_hba_vreg_set_lpm(struct ufs_hba *hba)
{
	if (ufshcd_is_link_off(hba))
		ufshcd_setup_hba_vreg(hba, false);
}

static void ufshcd_hba_vreg_set_hpm(struct ufs_hba *hba)
{
	if (ufshcd_is_link_off(hba))
		ufshcd_setup_hba_vreg(hba, true);
}

/**
 * ufshcd_suspend - helper function for suspend operations
 * @hba: per adapter instance
 * @pm_op: desired low power operation type
 *
 * This function will try to put the UFS device and link into low power
 * mode based on the "rpm_lvl" (Runtime PM level) or "spm_lvl"
 * (System PM level).
 *
 * If this function is called during shutdown, it will make sure that
 * both UFS device and UFS link is powered off.
 *
 * NOTE: UFS device & link must be active before we enter in this function.
 *
 * Returns 0 for success and non-zero for failure
 */
static int ufshcd_suspend(struct ufs_hba *hba, enum ufs_pm_op pm_op)
{
	int ret = 0;
	enum ufs_pm_level pm_lvl;
	enum ufs_dev_pwr_mode req_dev_pwr_mode;
	enum uic_link_state req_link_state;

	hba->pm_op_in_progress = 1;
	if (!ufshcd_is_shutdown_pm(pm_op)) {
		pm_lvl = ufshcd_is_runtime_pm(pm_op) ?
			 hba->rpm_lvl : hba->spm_lvl;
		req_dev_pwr_mode = ufs_get_pm_lvl_to_dev_pwr_mode(pm_lvl);
		req_link_state = ufs_get_pm_lvl_to_link_pwr_state(pm_lvl);
	} else {
		req_dev_pwr_mode = UFS_POWERDOWN_PWR_MODE;
		req_link_state = UIC_LINK_OFF_STATE;
	}

	/*
	 * If we can't transition into any of the low power modes
	 * just gate the clocks.
	 */
	ufshcd_hold(hba, false);
	hba->clk_gating.is_suspended = true;

	if (hba->clk_scaling.is_allowed) {
		cancel_work_sync(&hba->clk_scaling.suspend_work);
		cancel_work_sync(&hba->clk_scaling.resume_work);
		ufshcd_suspend_clkscaling(hba);
	}

	if (req_dev_pwr_mode == UFS_ACTIVE_PWR_MODE &&
			req_link_state == UIC_LINK_ACTIVE_STATE) {
		goto disable_clks;
	}

	if ((req_dev_pwr_mode == hba->curr_dev_pwr_mode) &&
	    (req_link_state == hba->uic_link_state))
		goto enable_gating;

	/* UFS device & link must be active before we enter in this function */
	if (!ufshcd_is_ufs_dev_active(hba) || !ufshcd_is_link_active(hba)) {
		ret = -EINVAL;
		goto enable_gating;
	}

	if (ufshcd_is_runtime_pm(pm_op)) {
		if (ufshcd_can_autobkops_during_suspend(hba)) {
			/*
			 * The device is idle with no requests in the queue,
			 * allow background operations if bkops status shows
			 * that performance might be impacted.
			 */
			ret = ufshcd_urgent_bkops(hba);
			if (ret)
				goto enable_gating;
		} else {
			/* make sure that auto bkops is disabled */
			ufshcd_disable_auto_bkops(hba);
		}
		/*
		 * If device needs to do BKOP or WB buffer flush during
		 * Hibern8, keep device power mode as "active power mode"
		 * and VCC supply.
		 */
		hba->dev_info.b_rpm_dev_flush_capable =
			hba->auto_bkops_enabled ||
			(((req_link_state == UIC_LINK_HIBERN8_STATE) ||
			((req_link_state == UIC_LINK_ACTIVE_STATE) &&
			ufshcd_is_auto_hibern8_enabled(hba))) &&
			ufshcd_wb_need_flush(hba));
	}

	if (req_dev_pwr_mode != hba->curr_dev_pwr_mode) {
		if ((ufshcd_is_runtime_pm(pm_op) && !hba->auto_bkops_enabled) ||
		    !ufshcd_is_runtime_pm(pm_op)) {
			/* ensure that bkops is disabled */
			ufshcd_disable_auto_bkops(hba);
		}

		if (!hba->dev_info.b_rpm_dev_flush_capable) {
			ret = ufshcd_set_dev_pwr_mode(hba, req_dev_pwr_mode);
			if (ret)
				goto enable_gating;
		}
	}

	flush_work(&hba->eeh_work);
	ret = ufshcd_link_state_transition(hba, req_link_state, 1);
	if (ret)
		goto set_dev_active;

	ufshcd_vreg_set_lpm(hba);

disable_clks:
	/*
	 * Call vendor specific suspend callback. As these callbacks may access
	 * vendor specific host controller register space call them before the
	 * host clocks are ON.
	 */
	ret = ufshcd_vops_suspend(hba, pm_op);
	if (ret)
		goto set_link_active;
	/*
	 * Disable the host irq as host controller as there won't be any
	 * host controller transaction expected till resume.
	 */
	ufshcd_disable_irq(hba);

	if (!ufshcd_is_link_active(hba))
		ufshcd_setup_clocks(hba, false);
	else
		/* If link is active, device ref_clk can't be switched off */
		__ufshcd_setup_clocks(hba, false, true);

	if (ufshcd_is_clkgating_allowed(hba)) {
		hba->clk_gating.state = CLKS_OFF;
		trace_ufshcd_clk_gating(dev_name(hba->dev),
					hba->clk_gating.state);
	}

	/* Put the host controller in low power mode if possible */
	ufshcd_hba_vreg_set_lpm(hba);
	goto out;

set_link_active:
	if (hba->clk_scaling.is_allowed)
		ufshcd_resume_clkscaling(hba);
	ufshcd_vreg_set_hpm(hba);
	if (ufshcd_is_link_hibern8(hba) && !ufshcd_uic_hibern8_exit(hba))
		ufshcd_set_link_active(hba);
	else if (ufshcd_is_link_off(hba))
		ufshcd_host_reset_and_restore(hba);
set_dev_active:
	if (!ufshcd_set_dev_pwr_mode(hba, UFS_ACTIVE_PWR_MODE))
		ufshcd_disable_auto_bkops(hba);
enable_gating:
	if (hba->clk_scaling.is_allowed)
		ufshcd_resume_clkscaling(hba);
	hba->clk_gating.is_suspended = false;
	hba->dev_info.b_rpm_dev_flush_capable = false;
	ufshcd_release(hba);
out:
	if (hba->dev_info.b_rpm_dev_flush_capable) {
		schedule_delayed_work(&hba->rpm_dev_flush_recheck_work,
			msecs_to_jiffies(RPM_DEV_FLUSH_RECHECK_WORK_DELAY_MS));
	}

	hba->pm_op_in_progress = 0;

	if (ret)
		ufshcd_update_reg_hist(&hba->ufs_stats.suspend_err, (u32)ret);
	return ret;
}

/**
 * ufshcd_resume - helper function for resume operations
 * @hba: per adapter instance
 * @pm_op: runtime PM or system PM
 *
 * This function basically brings the UFS device, UniPro link and controller
 * to active state.
 *
 * Returns 0 for success and non-zero for failure
 */
static int ufshcd_resume(struct ufs_hba *hba, enum ufs_pm_op pm_op)
{
	int ret;
	enum uic_link_state old_link_state;

	hba->pm_op_in_progress = 1;
	old_link_state = hba->uic_link_state;

	ufshcd_hba_vreg_set_hpm(hba);
	/* Make sure clocks are enabled before accessing controller */
	ret = ufshcd_setup_clocks(hba, true);
	if (ret)
		goto out;

	/* enable the host irq as host controller would be active soon */
	ufshcd_enable_irq(hba);

	ret = ufshcd_vreg_set_hpm(hba);
	if (ret)
		goto disable_irq_and_vops_clks;

	/*
	 * Call vendor specific resume callback. As these callbacks may access
	 * vendor specific host controller register space call them when the
	 * host clocks are ON.
	 */
	ret = ufshcd_vops_resume(hba, pm_op);
	if (ret)
		goto disable_vreg;

	if (ufshcd_is_link_hibern8(hba)) {
		ret = ufshcd_uic_hibern8_exit(hba);
		if (!ret) {
			ufshcd_set_link_active(hba);
		} else {
			dev_err(hba->dev, "%s: hibern8 exit failed %d\n",
					__func__, ret);
			goto vendor_suspend;
		}
	} else if (ufshcd_is_link_off(hba)) {
		/*
		 * A full initialization of the host and the device is
		 * required since the link was put to off during suspend.
		 */
		ret = ufshcd_reset_and_restore(hba);
		/*
		 * ufshcd_reset_and_restore() should have already
		 * set the link state as active
		 */
		if (ret || !ufshcd_is_link_active(hba))
			goto vendor_suspend;
	}

	if (!ufshcd_is_ufs_dev_active(hba)) {
		ret = ufshcd_set_dev_pwr_mode(hba, UFS_ACTIVE_PWR_MODE);
		if (ret)
			goto set_old_link_state;
	}

	if (ufshcd_keep_autobkops_enabled_except_suspend(hba))
		ufshcd_enable_auto_bkops(hba);
	else
		/*
		 * If BKOPs operations are urgently needed at this moment then
		 * keep auto-bkops enabled or else disable it.
		 */
		ufshcd_urgent_bkops(hba);

	hba->clk_gating.is_suspended = false;

	if (hba->clk_scaling.is_allowed)
		ufshcd_resume_clkscaling(hba);

	/* Enable Auto-Hibernate if configured */
	ufshcd_auto_hibern8_enable(hba);

	if (hba->dev_info.b_rpm_dev_flush_capable) {
		hba->dev_info.b_rpm_dev_flush_capable = false;
		cancel_delayed_work(&hba->rpm_dev_flush_recheck_work);
	}

	/* Schedule clock gating in case of no access to UFS device yet */
	ufshcd_release(hba);

	goto out;

set_old_link_state:
	ufshcd_link_state_transition(hba, old_link_state, 0);
vendor_suspend:
	ufshcd_vops_suspend(hba, pm_op);
disable_vreg:
	ufshcd_vreg_set_lpm(hba);
disable_irq_and_vops_clks:
	ufshcd_disable_irq(hba);
	if (hba->clk_scaling.is_allowed)
		ufshcd_suspend_clkscaling(hba);
	ufshcd_setup_clocks(hba, false);
	if (ufshcd_is_clkgating_allowed(hba)) {
		hba->clk_gating.state = CLKS_OFF;
		trace_ufshcd_clk_gating(dev_name(hba->dev),
					hba->clk_gating.state);
	}
out:
	hba->pm_op_in_progress = 0;
	if (ret)
		ufshcd_update_reg_hist(&hba->ufs_stats.resume_err, (u32)ret);
	return ret;
}

/**
 * ufshcd_system_suspend - system suspend routine
 * @hba: per adapter instance
 *
 * Check the description of ufshcd_suspend() function for more details.
 *
 * Returns 0 for success and non-zero for failure
 */
int ufshcd_system_suspend(struct ufs_hba *hba)
{
	int ret = 0;
	ktime_t start = ktime_get();

	if (!hba || !hba->is_powered)
		return 0;

	if ((ufs_get_pm_lvl_to_dev_pwr_mode(hba->spm_lvl) ==
	     hba->curr_dev_pwr_mode) &&
	    (ufs_get_pm_lvl_to_link_pwr_state(hba->spm_lvl) ==
	     hba->uic_link_state))
		goto out;

	if (pm_runtime_suspended(hba->dev)) {
		/*
		 * UFS device and/or UFS link low power states during runtime
		 * suspend seems to be different than what is expected during
		 * system suspend. Hence runtime resume the devic & link and
		 * let the system suspend low power states to take effect.
		 * TODO: If resume takes longer time, we might have optimize
		 * it in future by not resuming everything if possible.
		 */
		ret = ufshcd_runtime_resume(hba);
		if (ret)
			goto out;
	}

	ret = ufshcd_suspend(hba, UFS_SYSTEM_PM);
out:
	trace_ufshcd_system_suspend(dev_name(hba->dev), ret,
		ktime_to_us(ktime_sub(ktime_get(), start)),
		hba->curr_dev_pwr_mode, hba->uic_link_state);
	if (!ret)
		hba->is_sys_suspended = true;
	return ret;
}
EXPORT_SYMBOL(ufshcd_system_suspend);

/**
 * ufshcd_system_resume - system resume routine
 * @hba: per adapter instance
 *
 * Returns 0 for success and non-zero for failure
 */

int ufshcd_system_resume(struct ufs_hba *hba)
{
	int ret = 0;
	ktime_t start = ktime_get();

	if (!hba)
		return -EINVAL;

	if (!hba->is_powered || pm_runtime_suspended(hba->dev))
		/*
		 * Let the runtime resume take care of resuming
		 * if runtime suspended.
		 */
		goto out;
	else
		ret = ufshcd_resume(hba, UFS_SYSTEM_PM);
out:
	trace_ufshcd_system_resume(dev_name(hba->dev), ret,
		ktime_to_us(ktime_sub(ktime_get(), start)),
		hba->curr_dev_pwr_mode, hba->uic_link_state);
	if (!ret)
		hba->is_sys_suspended = false;
	return ret;
}
EXPORT_SYMBOL(ufshcd_system_resume);

/**
 * ufshcd_runtime_suspend - runtime suspend routine
 * @hba: per adapter instance
 *
 * Check the description of ufshcd_suspend() function for more details.
 *
 * Returns 0 for success and non-zero for failure
 */
int ufshcd_runtime_suspend(struct ufs_hba *hba)
{
	int ret = 0;
	ktime_t start = ktime_get();

	if (!hba)
		return -EINVAL;

	if (!hba->is_powered)
		goto out;
	else
		ret = ufshcd_suspend(hba, UFS_RUNTIME_PM);
out:
	trace_ufshcd_runtime_suspend(dev_name(hba->dev), ret,
		ktime_to_us(ktime_sub(ktime_get(), start)),
		hba->curr_dev_pwr_mode, hba->uic_link_state);
	return ret;
}
EXPORT_SYMBOL(ufshcd_runtime_suspend);

/**
 * ufshcd_runtime_resume - runtime resume routine
 * @hba: per adapter instance
 *
 * This function basically brings the UFS device, UniPro link and controller
 * to active state. Following operations are done in this function:
 *
 * 1. Turn on all the controller related clocks
 * 2. Bring the UniPro link out of Hibernate state
 * 3. If UFS device is in sleep state, turn ON VCC rail and bring the UFS device
 *    to active state.
 * 4. If auto-bkops is enabled on the device, disable it.
 *
 * So following would be the possible power state after this function return
 * successfully:
 *	S1: UFS device in Active state with VCC rail ON
 *	    UniPro link in Active state
 *	    All the UFS/UniPro controller clocks are ON
 *
 * Returns 0 for success and non-zero for failure
 */
int ufshcd_runtime_resume(struct ufs_hba *hba)
{
	int ret = 0;
	ktime_t start = ktime_get();

	if (!hba)
		return -EINVAL;

	if (!hba->is_powered)
		goto out;
	else
		ret = ufshcd_resume(hba, UFS_RUNTIME_PM);
out:
	trace_ufshcd_runtime_resume(dev_name(hba->dev), ret,
		ktime_to_us(ktime_sub(ktime_get(), start)),
		hba->curr_dev_pwr_mode, hba->uic_link_state);
	return ret;
}
EXPORT_SYMBOL(ufshcd_runtime_resume);

int ufshcd_runtime_idle(struct ufs_hba *hba)
{
	return 0;
}
EXPORT_SYMBOL(ufshcd_runtime_idle);

/**
 * ufshcd_shutdown - shutdown routine
 * @hba: per adapter instance
 *
 * This function would power off both UFS device and UFS link.
 *
 * Returns 0 always to allow force shutdown even in case of errors.
 */
int ufshcd_shutdown(struct ufs_hba *hba)
{
	int ret = 0;

	if (!hba->is_powered)
		goto out;

	if (ufshcd_is_ufs_dev_poweroff(hba) && ufshcd_is_link_off(hba))
		goto out;

	pm_runtime_get_sync(hba->dev);

	ret = ufshcd_suspend(hba, UFS_SHUTDOWN_PM);
out:
	if (ret)
		dev_err(hba->dev, "%s failed, err %d\n", __func__, ret);
	/* allow force shutdown even in case of errors */
	return 0;
}
EXPORT_SYMBOL(ufshcd_shutdown);

/**
 * ufshcd_remove - de-allocate SCSI host and host memory space
 *		data structure memory
 * @hba: per adapter instance
 */
void ufshcd_remove(struct ufs_hba *hba)
{
	ufs_bsg_remove(hba);
	ufs_sysfs_remove_nodes(hba->dev);
	blk_cleanup_queue(hba->tmf_queue);
	blk_mq_free_tag_set(&hba->tmf_tag_set);
	blk_cleanup_queue(hba->cmd_queue);
	scsi_remove_host(hba->host);
	destroy_workqueue(hba->eh_wq);
	/* disable interrupts */
	ufshcd_disable_intr(hba, hba->intr_mask);
	ufshcd_hba_stop(hba);

	ufshcd_exit_clk_scaling(hba);
	ufshcd_exit_clk_gating(hba);
	if (ufshcd_is_clkscaling_supported(hba))
		device_remove_file(hba->dev, &hba->clk_scaling.enable_attr);
	ufshcd_hba_exit(hba);
}
EXPORT_SYMBOL_GPL(ufshcd_remove);

/**
 * ufshcd_dealloc_host - deallocate Host Bus Adapter (HBA)
 * @hba: pointer to Host Bus Adapter (HBA)
 */
void ufshcd_dealloc_host(struct ufs_hba *hba)
{
	ufshcd_crypto_destroy_keyslot_manager(hba);
	scsi_host_put(hba->host);
}
EXPORT_SYMBOL_GPL(ufshcd_dealloc_host);

/**
 * ufshcd_set_dma_mask - Set dma mask based on the controller
 *			 addressing capability
 * @hba: per adapter instance
 *
 * Returns 0 for success, non-zero for failure
 */
static int ufshcd_set_dma_mask(struct ufs_hba *hba)
{
	if (hba->capabilities & MASK_64_ADDRESSING_SUPPORT) {
		if (!dma_set_mask_and_coherent(hba->dev, DMA_BIT_MASK(64)))
			return 0;
	}
	return dma_set_mask_and_coherent(hba->dev, DMA_BIT_MASK(32));
}

/**
 * ufshcd_alloc_host - allocate Host Bus Adapter (HBA)
 * @dev: pointer to device handle
 * @hba_handle: driver private handle
 * Returns 0 on success, non-zero value on failure
 */
int ufshcd_alloc_host(struct device *dev, struct ufs_hba **hba_handle)
{
	struct Scsi_Host *host;
	struct ufs_hba *hba;
	int err = 0;

	if (!dev) {
		dev_err(dev,
		"Invalid memory reference for dev is NULL\n");
		err = -ENODEV;
		goto out_error;
	}

	host = scsi_host_alloc(&ufshcd_driver_template,
				sizeof(struct ufs_hba));
	if (!host) {
		dev_err(dev, "scsi_host_alloc failed\n");
		err = -ENOMEM;
		goto out_error;
	}
	hba = shost_priv(host);
	hba->host = host;
	hba->dev = dev;
	*hba_handle = hba;
	hba->dev_ref_clk_freq = REF_CLK_FREQ_INVAL;

	INIT_LIST_HEAD(&hba->clk_list_head);

out_error:
	return err;
}
EXPORT_SYMBOL(ufshcd_alloc_host);

/* This function exists because blk_mq_alloc_tag_set() requires this. */
static blk_status_t ufshcd_queue_tmf(struct blk_mq_hw_ctx *hctx,
				     const struct blk_mq_queue_data *qd)
{
	WARN_ON_ONCE(true);
	return BLK_STS_NOTSUPP;
}

static const struct blk_mq_ops ufshcd_tmf_ops = {
	.queue_rq = ufshcd_queue_tmf,
};

/**
 * ufshcd_init - Driver initialization routine
 * @hba: per-adapter instance
 * @mmio_base: base register address
 * @irq: Interrupt line of device
 * Returns 0 on success, non-zero value on failure
 */
int ufshcd_init(struct ufs_hba *hba, void __iomem *mmio_base, unsigned int irq)
{
	int err;
	struct Scsi_Host *host = hba->host;
	struct device *dev = hba->dev;
	char eh_wq_name[sizeof("ufs_eh_wq_00")];

	if (!mmio_base) {
		dev_err(hba->dev,
		"Invalid memory reference for mmio_base is NULL\n");
		err = -ENODEV;
		goto out_error;
	}

	hba->mmio_base = mmio_base;
	hba->irq = irq;
	hba->vps = &ufs_hba_vps;

	err = ufshcd_hba_init(hba);
	if (err)
		goto out_error;

	/* Read capabilities registers */
	err = ufshcd_hba_capabilities(hba);
	if (err)
		goto out_disable;

	/* Get UFS version supported by the controller */
	hba->ufs_version = ufshcd_get_ufs_version(hba);

	if ((hba->ufs_version != UFSHCI_VERSION_10) &&
	    (hba->ufs_version != UFSHCI_VERSION_11) &&
	    (hba->ufs_version != UFSHCI_VERSION_20) &&
	    (hba->ufs_version != UFSHCI_VERSION_21))
		dev_err(hba->dev, "invalid UFS version 0x%x\n",
			hba->ufs_version);

	/* Get Interrupt bit mask per version */
	hba->intr_mask = ufshcd_get_intr_mask(hba);

	err = ufshcd_set_dma_mask(hba);
	if (err) {
		dev_err(hba->dev, "set dma mask failed\n");
		goto out_disable;
	}

	/* Allocate memory for host memory space */
	err = ufshcd_memory_alloc(hba);
	if (err) {
		dev_err(hba->dev, "Memory allocation failed\n");
		goto out_disable;
	}

	/* Configure LRB */
	ufshcd_host_memory_configure(hba);

	host->can_queue = hba->nutrs;
	host->cmd_per_lun = hba->nutrs;
	host->max_id = UFSHCD_MAX_ID;
	host->max_lun = UFS_MAX_LUNS;
	host->max_channel = UFSHCD_MAX_CHANNEL;
	host->unique_id = host->host_no;
	host->max_cmd_len = UFS_CDB_SIZE;

	hba->max_pwr_info.is_valid = false;

	/* Initialize work queues */
	snprintf(eh_wq_name, sizeof(eh_wq_name), "ufs_eh_wq_%d",
		 hba->host->host_no);
	hba->eh_wq = create_singlethread_workqueue(eh_wq_name);
	if (!hba->eh_wq) {
		dev_err(hba->dev, "%s: failed to create eh workqueue\n",
				__func__);
		err = -ENOMEM;
		goto out_disable;
	}
	INIT_WORK(&hba->eh_work, ufshcd_err_handler);
	INIT_WORK(&hba->eeh_work, ufshcd_exception_event_handler);

	/* Initialize UIC command mutex */
	mutex_init(&hba->uic_cmd_mutex);

	/* Initialize mutex for device management commands */
	mutex_init(&hba->dev_cmd.lock);

	init_rwsem(&hba->clk_scaling_lock);

	ufshcd_init_clk_gating(hba);

	ufshcd_init_clk_scaling(hba);

	/*
	 * In order to avoid any spurious interrupt immediately after
	 * registering UFS controller interrupt handler, clear any pending UFS
	 * interrupt status and disable all the UFS interrupts.
	 */
	ufshcd_writel(hba, ufshcd_readl(hba, REG_INTERRUPT_STATUS),
		      REG_INTERRUPT_STATUS);
	ufshcd_writel(hba, 0, REG_INTERRUPT_ENABLE);
	/*
	 * Make sure that UFS interrupts are disabled and any pending interrupt
	 * status is cleared before registering UFS interrupt handler.
	 */
	mb();

	/* IRQ registration */
	err = devm_request_irq(dev, irq, ufshcd_intr, IRQF_SHARED, UFSHCD, hba);
	if (err) {
		dev_err(hba->dev, "request irq failed\n");
		goto exit_gating;
	} else {
		hba->is_irq_enabled = true;
	}

	err = scsi_add_host(host, hba->dev);
	if (err) {
		dev_err(hba->dev, "scsi_add_host failed\n");
		goto exit_gating;
	}

	hba->cmd_queue = blk_mq_init_queue(&hba->host->tag_set);
	if (IS_ERR(hba->cmd_queue)) {
		err = PTR_ERR(hba->cmd_queue);
		goto out_remove_scsi_host;
	}

	hba->tmf_tag_set = (struct blk_mq_tag_set) {
		.nr_hw_queues	= 1,
		.queue_depth	= hba->nutmrs,
		.ops		= &ufshcd_tmf_ops,
		.flags		= BLK_MQ_F_NO_SCHED,
	};
	err = blk_mq_alloc_tag_set(&hba->tmf_tag_set);
	if (err < 0)
		goto free_cmd_queue;
	hba->tmf_queue = blk_mq_init_queue(&hba->tmf_tag_set);
	if (IS_ERR(hba->tmf_queue)) {
		err = PTR_ERR(hba->tmf_queue);
		goto free_tmf_tag_set;
	}

	/* Reset the attached device */
	ufshcd_vops_device_reset(hba);

	ufshcd_init_crypto(hba);

	/* Host controller enable */
	err = ufshcd_hba_enable(hba);
	if (err) {
		dev_err(hba->dev, "Host controller enable failed\n");
		ufshcd_print_host_regs(hba);
		ufshcd_print_host_state(hba);
		goto free_tmf_queue;
	}

<<<<<<< HEAD
	if (ufshcd_is_clkscaling_enabled(hba)) {
		hba->devfreq = devfreq_add_device(dev, &ufs_devfreq_profile,
						   "simple_ondemand", NULL);
		if (IS_ERR(hba->devfreq)) {
			dev_err(hba->dev, "Unable to register with devfreq %ld\n",
					PTR_ERR(hba->devfreq));
			err = PTR_ERR(hba->devfreq);
			goto out_remove_scsi_host;
		}
		/* Suspend devfreq until the UFS device is detected */
		devfreq_suspend_device(hba->devfreq);
		hba->clk_scaling.window_start_t = 0;
=======
	/*
	 * Set the default power management level for runtime and system PM.
	 * Default power saving mode is to keep UFS link in Hibern8 state
	 * and UFS device in sleep state.
	 */
	hba->rpm_lvl = ufs_get_desired_pm_lvl_for_dev_link_state(
						UFS_SLEEP_PWR_MODE,
						UIC_LINK_HIBERN8_STATE);
	hba->spm_lvl = ufs_get_desired_pm_lvl_for_dev_link_state(
						UFS_SLEEP_PWR_MODE,
						UIC_LINK_HIBERN8_STATE);

	INIT_DELAYED_WORK(&hba->rpm_dev_flush_recheck_work,
			  ufshcd_rpm_dev_flush_recheck_work);

	/* Set the default auto-hiberate idle timer value to 150 ms */
	if (ufshcd_is_auto_hibern8_supported(hba) && !hba->ahit) {
		hba->ahit = FIELD_PREP(UFSHCI_AHIBERN8_TIMER_MASK, 150) |
			    FIELD_PREP(UFSHCI_AHIBERN8_SCALE_MASK, 3);
>>>>>>> 24b8d41d
	}

	/* Hold auto suspend until async scan completes */
	pm_runtime_get_sync(dev);
	atomic_set(&hba->scsi_block_reqs_cnt, 0);
	/*
	 * We are assuming that device wasn't put in sleep/power-down
	 * state exclusively during the boot stage before kernel.
	 * This assumption helps avoid doing link startup twice during
	 * ufshcd_probe_hba().
	 */
	ufshcd_set_ufs_dev_active(hba);

	async_schedule(ufshcd_async_scan, hba);
	ufs_sysfs_add_nodes(hba->dev);

	return 0;

free_tmf_queue:
	blk_cleanup_queue(hba->tmf_queue);
free_tmf_tag_set:
	blk_mq_free_tag_set(&hba->tmf_tag_set);
free_cmd_queue:
	blk_cleanup_queue(hba->cmd_queue);
out_remove_scsi_host:
	scsi_remove_host(hba->host);
exit_gating:
	ufshcd_exit_clk_scaling(hba);
	ufshcd_exit_clk_gating(hba);
	destroy_workqueue(hba->eh_wq);
out_disable:
	hba->is_irq_enabled = false;
	ufshcd_hba_exit(hba);
out_error:
	return err;
}
EXPORT_SYMBOL_GPL(ufshcd_init);

MODULE_AUTHOR("Santosh Yaragnavi <santosh.sy@samsung.com>");
MODULE_AUTHOR("Vinayak Holikatti <h.vinayak@samsung.com>");
MODULE_DESCRIPTION("Generic UFS host controller driver Core");
MODULE_LICENSE("GPL");
MODULE_VERSION(UFSHCD_DRIVER_VERSION);<|MERGE_RESOLUTION|>--- conflicted
+++ resolved
@@ -2299,11 +2299,7 @@
  * @cmd_dir: requests data direction
  */
 static void ufshcd_prepare_req_desc_hdr(struct ufshcd_lrb *lrbp,
-<<<<<<< HEAD
-			u32 *upiu_flags, enum dma_data_direction cmd_dir)
-=======
 			u8 *upiu_flags, enum dma_data_direction cmd_dir)
->>>>>>> 24b8d41d
 {
 	struct utp_transfer_req_desc *req_desc = lrbp->utr_descriptor_ptr;
 	u32 data_direction;
@@ -2434,14 +2430,6 @@
 }
 
 /**
-<<<<<<< HEAD
- * ufshcd_comp_devman_upiu - UFS Protocol Information Unit(UPIU)
- *			     for Device Management Purposes
- * @hba - per adapter instance
- * @lrb - pointer to local reference block
- */
-static int ufshcd_comp_devman_upiu(struct ufs_hba *hba, struct ufshcd_lrb *lrbp)
-=======
  * ufshcd_compose_devman_upiu - UFS Protocol Information Unit(UPIU)
  *			     for Device Management Purposes
  * @hba: per adapter instance
@@ -2449,23 +2437,15 @@
  */
 static int ufshcd_compose_devman_upiu(struct ufs_hba *hba,
 				      struct ufshcd_lrb *lrbp)
->>>>>>> 24b8d41d
 {
 	u8 upiu_flags;
 	int ret = 0;
 
-<<<<<<< HEAD
-	if (hba->ufs_version == UFSHCI_VERSION_20)
-		lrbp->command_type = UTP_CMD_TYPE_UFS_STORAGE;
-	else
-		lrbp->command_type = UTP_CMD_TYPE_DEV_MANAGE;
-=======
 	if ((hba->ufs_version == UFSHCI_VERSION_10) ||
 	    (hba->ufs_version == UFSHCI_VERSION_11))
 		lrbp->command_type = UTP_CMD_TYPE_DEV_MANAGE;
 	else
 		lrbp->command_type = UTP_CMD_TYPE_UFS_STORAGE;
->>>>>>> 24b8d41d
 
 	ufshcd_prepare_req_desc_hdr(lrbp, &upiu_flags, DMA_NONE);
 	if (hba->dev_cmd.type == DEV_CMD_TYPE_QUERY)
@@ -2474,36 +2454,6 @@
 		ufshcd_prepare_utp_nop_upiu(lrbp);
 	else
 		ret = -EINVAL;
-<<<<<<< HEAD
-
-	return ret;
-}
-
-/**
- * ufshcd_comp_scsi_upiu - UFS Protocol Information Unit(UPIU)
- *			   for SCSI Purposes
- * @hba - per adapter instance
- * @lrb - pointer to local reference block
- */
-static int ufshcd_comp_scsi_upiu(struct ufs_hba *hba, struct ufshcd_lrb *lrbp)
-{
-	u32 upiu_flags;
-	int ret = 0;
-
-	if (hba->ufs_version == UFSHCI_VERSION_20)
-		lrbp->command_type = UTP_CMD_TYPE_UFS_STORAGE;
-	else
-		lrbp->command_type = UTP_CMD_TYPE_SCSI;
-
-	if (likely(lrbp->cmd)) {
-		ufshcd_prepare_req_desc_hdr(lrbp, &upiu_flags,
-						lrbp->cmd->sc_data_direction);
-		ufshcd_prepare_utp_scsi_cmd_upiu(lrbp, upiu_flags);
-	} else {
-		ret = -EINVAL;
-	}
-=======
->>>>>>> 24b8d41d
 
 	return ret;
 }
@@ -2616,19 +2566,13 @@
 	lrbp->lun = ufshcd_scsi_to_upiu_lun(cmd->device->lun);
 	lrbp->intr_cmd = !ufshcd_is_intr_aggr_allowed(hba) ? true : false;
 
-<<<<<<< HEAD
+	ufshcd_prepare_lrbp_crypto(cmd->request, lrbp);
+
+	lrbp->req_abort_skip = false;
+
 	ufshcd_comp_scsi_upiu(hba, lrbp);
 
-	err = ufshcd_map_sg(lrbp);
-=======
-	ufshcd_prepare_lrbp_crypto(cmd->request, lrbp);
-
-	lrbp->req_abort_skip = false;
-
-	ufshcd_comp_scsi_upiu(hba, lrbp);
-
 	err = ufshcd_map_sg(hba, lrbp);
->>>>>>> 24b8d41d
 	if (err) {
 		lrbp->cmd = NULL;
 		ufshcd_release(hba);
@@ -2699,11 +2643,7 @@
 	ufshcd_prepare_lrbp_crypto(NULL, lrbp);
 	hba->dev_cmd.type = cmd_type;
 
-<<<<<<< HEAD
-	return ufshcd_comp_devman_upiu(hba, lrbp);
-=======
 	return ufshcd_compose_devman_upiu(hba, lrbp);
->>>>>>> 24b8d41d
 }
 
 static int
@@ -3388,15 +3328,6 @@
 			goto out;
 		}
 
-<<<<<<< HEAD
-		buff_ascii = kmalloc(ascii_len, GFP_KERNEL);
-		if (!buff_ascii) {
-			err = -ENOMEM;
-			goto out;
-		}
-
-=======
->>>>>>> 24b8d41d
 		/*
 		 * the descriptor contains string in UTF16 format
 		 * we need to convert to utf-8 so it can be displayed
@@ -3411,13 +3342,6 @@
 
 		str[ret++] = '\0';
 
-<<<<<<< HEAD
-		memset(buf + QUERY_DESC_HDR_SIZE, 0,
-				size - QUERY_DESC_HDR_SIZE);
-		memcpy(buf + QUERY_DESC_HDR_SIZE, buff_ascii, ascii_len);
-		buf[QUERY_DESC_LENGTH_OFFSET] = ascii_len + QUERY_DESC_HDR_SIZE;
-		kfree(buff_ascii);
-=======
 	} else {
 		str = kmemdup(uc_str, uc_str->len, GFP_KERNEL);
 		if (!str) {
@@ -3425,7 +3349,6 @@
 			goto out;
 		}
 		ret = uc_str->len;
->>>>>>> 24b8d41d
 	}
 out:
 	*buf = str;
@@ -3923,11 +3846,7 @@
 	status = ufshcd_get_upmcrs(hba);
 	if (status != PWR_LOCAL) {
 		dev_err(hba->dev,
-<<<<<<< HEAD
-			"pwr ctrl cmd 0x%0x failed, host upmcrs:0x%x\n",
-=======
 			"pwr ctrl cmd 0x%x failed, host upmcrs:0x%x\n",
->>>>>>> 24b8d41d
 			cmd->command, status);
 		ret = (status != PWR_OK) ? status : -1;
 	}
@@ -4854,49 +4773,6 @@
 }
 
 /**
-<<<<<<< HEAD
- * ufshcd_task_req_compl - handle task management request completion
- * @hba: per adapter instance
- * @index: index of the completed request
- * @resp: task management service response
- *
- * Returns non-zero value on error, zero on success
- */
-static int ufshcd_task_req_compl(struct ufs_hba *hba, u32 index, u8 *resp)
-{
-	struct utp_task_req_desc *task_req_descp;
-	struct utp_upiu_task_rsp *task_rsp_upiup;
-	unsigned long flags;
-	int ocs_value;
-	int task_result;
-
-	spin_lock_irqsave(hba->host->host_lock, flags);
-
-	/* Clear completed tasks from outstanding_tasks */
-	__clear_bit(index, &hba->outstanding_tasks);
-
-	task_req_descp = hba->utmrdl_base_addr;
-	ocs_value = ufshcd_get_tmr_ocs(&task_req_descp[index]);
-
-	if (ocs_value == OCS_SUCCESS) {
-		task_rsp_upiup = (struct utp_upiu_task_rsp *)
-				task_req_descp[index].task_rsp_upiu;
-		task_result = be32_to_cpu(task_rsp_upiup->output_param1);
-		task_result = task_result & MASK_TM_SERVICE_RESP;
-		if (resp)
-			*resp = (u8)task_result;
-	} else {
-		dev_err(hba->dev, "%s: failed, ocs = 0x%x\n",
-				__func__, ocs_value);
-	}
-	spin_unlock_irqrestore(hba->host->host_lock, flags);
-
-	return ocs_value;
-}
-
-/**
-=======
->>>>>>> 24b8d41d
  * ufshcd_scsi_cmd_status - Update SCSI command result based on SCSI status
  * @lrbp: pointer to local reference block of completed command
  * @scsi_status: SCSI command status
@@ -5105,13 +4981,9 @@
 			__ufshcd_release(hba);
 		} else if (lrbp->command_type == UTP_CMD_TYPE_DEV_MANAGE ||
 			lrbp->command_type == UTP_CMD_TYPE_UFS_STORAGE) {
-<<<<<<< HEAD
-			if (hba->dev_cmd.complete)
-=======
 			if (hba->dev_cmd.complete) {
 				ufshcd_add_command_trace(hba, index,
 						"dev_complete");
->>>>>>> 24b8d41d
 				complete(hba->dev_cmd.complete);
 			}
 		}
@@ -9318,20 +9190,6 @@
 		goto free_tmf_queue;
 	}
 
-<<<<<<< HEAD
-	if (ufshcd_is_clkscaling_enabled(hba)) {
-		hba->devfreq = devfreq_add_device(dev, &ufs_devfreq_profile,
-						   "simple_ondemand", NULL);
-		if (IS_ERR(hba->devfreq)) {
-			dev_err(hba->dev, "Unable to register with devfreq %ld\n",
-					PTR_ERR(hba->devfreq));
-			err = PTR_ERR(hba->devfreq);
-			goto out_remove_scsi_host;
-		}
-		/* Suspend devfreq until the UFS device is detected */
-		devfreq_suspend_device(hba->devfreq);
-		hba->clk_scaling.window_start_t = 0;
-=======
 	/*
 	 * Set the default power management level for runtime and system PM.
 	 * Default power saving mode is to keep UFS link in Hibern8 state
@@ -9351,7 +9209,6 @@
 	if (ufshcd_is_auto_hibern8_supported(hba) && !hba->ahit) {
 		hba->ahit = FIELD_PREP(UFSHCI_AHIBERN8_TIMER_MASK, 150) |
 			    FIELD_PREP(UFSHCI_AHIBERN8_SCALE_MASK, 3);
->>>>>>> 24b8d41d
 	}
 
 	/* Hold auto suspend until async scan completes */
