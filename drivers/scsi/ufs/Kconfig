#
# Kernel configuration file for the UFS Host Controller
#
# This code is based on drivers/scsi/ufs/Kconfig
# Copyright (C) 2011-2013 Samsung India Software Operations
#
# Authors:
#	Santosh Yaraganavi <santosh.sy@samsung.com>
#	Vinayak Holikatti <h.vinayak@samsung.com>
#
# This program is free software; you can redistribute it and/or
# modify it under the terms of the GNU General Public License
# as published by the Free Software Foundation; either version 2
# of the License, or (at your option) any later version.
# See the COPYING file in the top-level directory or visit
# <http://www.gnu.org/licenses/gpl-2.0.html>
#
# This program is distributed in the hope that it will be useful,
# but WITHOUT ANY WARRANTY; without even the implied warranty of
# MERCHANTABILITY or FITNESS FOR A PARTICULAR PURPOSE.  See the
# GNU General Public License for more details.
#
# This program is provided "AS IS" and "WITH ALL FAULTS" and
# without warranty of any kind. You are solely responsible for
# determining the appropriateness of using and distributing
# the program and assume all risks associated with your exercise
# of rights with respect to the program, including but not limited
# to infringement of third party rights, the risks and costs of
# program errors, damage to or loss of data, programs or equipment,
# and unavailability or interruption of operations. Under no
# circumstances will the contributor of this Program be liable for
# any damages of any kind arising from your use or distribution of
# this program.

config SCSI_UFSHCD
	tristate "Universal Flash Storage Controller Driver Core"
	depends on SCSI && SCSI_DMA
	select PM_DEVFREQ
	select DEVFREQ_GOV_SIMPLE_ONDEMAND
	select NLS
	help
	This selects the support for UFS devices in Linux, say Y and make
	  sure that you know the name of your UFS host adapter (the card
	  inside your computer that "speaks" the UFS protocol, also
	  called UFS Host Controller), because you will be asked for it.
	  The module will be called ufshcd.

	  To compile this driver as a module, choose M here and read
	  <file:Documentation/scsi/ufs.rst>.
	  However, do not compile this as a module if your root file system
	  (the one containing the directory /) is located on a UFS device.

config SCSI_UFSHCD_PCI
	tristate "PCI bus based UFS Controller support"
	depends on SCSI_UFSHCD && PCI
	help
	This selects the PCI UFS Host Controller Interface. Select this if
	you have UFS Host Controller with PCI Interface.

	  If you have a controller with this interface, say Y or M here.

	  If unsure, say N.

config SCSI_UFS_DWC_TC_PCI
	tristate "DesignWare pci support using a G210 Test Chip"
	depends on SCSI_UFSHCD_PCI
<<<<<<< HEAD
	---help---
=======
	help
>>>>>>> 24b8d41d
	  Synopsys Test Chip is a PHY for prototyping purposes.

	  If unsure, say N.

config SCSI_UFSHCD_PLATFORM
	tristate "Platform bus based UFS Controller support"
	depends on SCSI_UFSHCD
	help
	This selects the UFS host controller support. Select this if
	you have an UFS controller on Platform bus.

	If you have a controller with this interface, say Y or M here.

	  If unsure, say N.

<<<<<<< HEAD
config SCSI_UFS_DWC_TC_PLATFORM
	tristate "DesignWare platform support using a G210 Test Chip"
	depends on SCSI_UFSHCD_PLATFORM
	---help---
=======
config SCSI_UFS_CDNS_PLATFORM
	tristate "Cadence UFS Controller platform driver"
	depends on SCSI_UFSHCD_PLATFORM
	help
	This selects the Cadence-specific additions to UFSHCD platform driver.

	  If unsure, say N.

config SCSI_UFS_DWC_TC_PLATFORM
	tristate "DesignWare platform support using a G210 Test Chip"
	depends on SCSI_UFSHCD_PLATFORM
	help
>>>>>>> 24b8d41d
	  Synopsys Test Chip is a PHY for prototyping purposes.

	  If unsure, say N.

config SCSI_UFS_QCOM
	tristate "QCOM specific hooks to UFS controller platform driver"
	depends on SCSI_UFSHCD_PLATFORM && ARCH_QCOM
	select QCOM_SCM
	select RESET_CONTROLLER
	help
	  This selects the QCOM specific additions to UFSHCD platform driver.
	  UFS host on QCOM needs some vendor specific configuration before
	  accessing the hardware which includes PHY configuration and vendor
	  specific registers.

	  Select this if you have UFS controller on QCOM chipset.
	  If unsure, say N.

config SCSI_UFS_MEDIATEK
	tristate "Mediatek specific hooks to UFS controller platform driver"
	depends on SCSI_UFSHCD_PLATFORM && ARCH_MEDIATEK
	select PHY_MTK_UFS
	help
	  This selects the Mediatek specific additions to UFSHCD platform driver.
	  UFS host on Mediatek needs some vendor specific configuration before
	  accessing the hardware which includes PHY configuration and vendor
	  specific registers.

	  Select this if you have UFS controller on Mediatek chipset.

	  If unsure, say N.

config SCSI_UFS_HISI
	tristate "Hisilicon specific hooks to UFS controller platform driver"
	depends on (ARCH_HISI || COMPILE_TEST) && SCSI_UFSHCD_PLATFORM
	help
	  This selects the Hisilicon specific additions to UFSHCD platform driver.

	  Select this if you have UFS controller on Hisilicon chipset.
	  If unsure, say N.

config SCSI_UFS_TI_J721E
	tristate "TI glue layer for Cadence UFS Controller"
	depends on OF && HAS_IOMEM && (ARCH_K3 || COMPILE_TEST)
	help
	  This selects driver for TI glue layer for Cadence UFS Host
	  Controller IP.

	  Selects this if you have TI platform with UFS controller.
	  If unsure, say N.

config SCSI_UFS_BSG
	bool "Universal Flash Storage BSG device node"
	depends on SCSI_UFSHCD
	select BLK_DEV_BSGLIB
	help
	  Universal Flash Storage (UFS) is SCSI transport specification for
	  accessing flash storage on digital cameras, mobile phones and
	  consumer electronic devices.
	  A UFS controller communicates with a UFS device by exchanging
	  UFS Protocol Information Units (UPIUs).
	  UPIUs can not only be used as a transport layer for the SCSI protocol
	  but are also used by the UFS native command set.
	  This transport driver supports exchanging UFS protocol information units
	  with a UFS device. See also the ufshcd driver, which is a SCSI driver
	  that supports UFS devices.

	  Select this if you need a bsg device node for your UFS controller.
	  If unsure, say N.

config SCSI_UFS_EXYNOS
	tristate "EXYNOS specific hooks to UFS controller platform driver"
	depends on SCSI_UFSHCD_PLATFORM && (ARCH_EXYNOS || COMPILE_TEST)
	help
	  This selects the EXYNOS specific additions to UFSHCD platform driver.
	  UFS host on EXYNOS includes HCI and UNIPRO layer, and associates with
	  UFS-PHY driver.

	  Select this if you have UFS host controller on EXYNOS chipset.
	  If unsure, say N.

config SCSI_UFS_CRYPTO
	bool "UFS Crypto Engine Support"
	depends on SCSI_UFSHCD && BLK_INLINE_ENCRYPTION
	help
	  Enable Crypto Engine Support in UFS.
	  Enabling this makes it possible for the kernel to use the crypto
	  capabilities of the UFS device (if present) to perform crypto
	  operations on data being transferred to/from the device.<|MERGE_RESOLUTION|>--- conflicted
+++ resolved
@@ -64,11 +64,7 @@
 config SCSI_UFS_DWC_TC_PCI
 	tristate "DesignWare pci support using a G210 Test Chip"
 	depends on SCSI_UFSHCD_PCI
-<<<<<<< HEAD
-	---help---
-=======
 	help
->>>>>>> 24b8d41d
 	  Synopsys Test Chip is a PHY for prototyping purposes.
 
 	  If unsure, say N.
@@ -84,12 +80,6 @@
 
 	  If unsure, say N.
 
-<<<<<<< HEAD
-config SCSI_UFS_DWC_TC_PLATFORM
-	tristate "DesignWare platform support using a G210 Test Chip"
-	depends on SCSI_UFSHCD_PLATFORM
-	---help---
-=======
 config SCSI_UFS_CDNS_PLATFORM
 	tristate "Cadence UFS Controller platform driver"
 	depends on SCSI_UFSHCD_PLATFORM
@@ -102,7 +92,6 @@
 	tristate "DesignWare platform support using a G210 Test Chip"
 	depends on SCSI_UFSHCD_PLATFORM
 	help
->>>>>>> 24b8d41d
 	  Synopsys Test Chip is a PHY for prototyping purposes.
 
 	  If unsure, say N.
