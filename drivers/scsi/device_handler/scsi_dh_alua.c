// SPDX-License-Identifier: GPL-2.0-or-later
/*
 * Generic SCSI-3 ALUA SCSI Device Handler
 *
 * Copyright (C) 2007-2010 Hannes Reinecke, SUSE Linux Products GmbH.
 * All rights reserved.
 */
#include <linux/slab.h>
#include <linux/delay.h>
#include <linux/module.h>
#include <asm/unaligned.h>
#include <scsi/scsi.h>
#include <scsi/scsi_proto.h>
#include <scsi/scsi_dbg.h>
#include <scsi/scsi_eh.h>
#include <scsi/scsi_dh.h>

#define ALUA_DH_NAME "alua"
#define ALUA_DH_VER "2.0"

#define TPGS_SUPPORT_NONE		0x00
#define TPGS_SUPPORT_OPTIMIZED		0x01
#define TPGS_SUPPORT_NONOPTIMIZED	0x02
#define TPGS_SUPPORT_STANDBY		0x04
#define TPGS_SUPPORT_UNAVAILABLE	0x08
#define TPGS_SUPPORT_LBA_DEPENDENT	0x10
#define TPGS_SUPPORT_OFFLINE		0x40
#define TPGS_SUPPORT_TRANSITION		0x80
#define TPGS_SUPPORT_ALL		0xdf

#define RTPG_FMT_MASK			0x70
#define RTPG_FMT_EXT_HDR		0x10

#define TPGS_MODE_UNINITIALIZED		 -1
#define TPGS_MODE_NONE			0x0
#define TPGS_MODE_IMPLICIT		0x1
#define TPGS_MODE_EXPLICIT		0x2

#define ALUA_RTPG_SIZE			128
#define ALUA_FAILOVER_TIMEOUT		60
#define ALUA_FAILOVER_RETRIES		5
#define ALUA_RTPG_DELAY_MSECS		5
#define ALUA_RTPG_RETRY_DELAY		2

/* device handler flags */
#define ALUA_OPTIMIZE_STPG		0x01
#define ALUA_RTPG_EXT_HDR_UNSUPP	0x02
/* State machine flags */
#define ALUA_PG_RUN_RTPG		0x10
#define ALUA_PG_RUN_STPG		0x20
#define ALUA_PG_RUNNING			0x40

static uint optimize_stpg;
module_param(optimize_stpg, uint, S_IRUGO|S_IWUSR);
MODULE_PARM_DESC(optimize_stpg, "Allow use of a non-optimized path, rather than sending a STPG, when implicit TPGS is supported (0=No,1=Yes). Default is 0.");

static LIST_HEAD(port_group_list);
static DEFINE_SPINLOCK(port_group_lock);
static struct workqueue_struct *kaluad_wq;

struct alua_port_group {
	struct kref		kref;
	struct rcu_head		rcu;
	struct list_head	node;
	struct list_head	dh_list;
	unsigned char		device_id_str[256];
	int			device_id_len;
	int			group_id;
	int			tpgs;
	int			state;
	int			pref;
	int			valid_states;
	unsigned		flags; /* used for optimizing STPG */
	unsigned char		transition_tmo;
	unsigned long		expiry;
	unsigned long		interval;
	struct delayed_work	rtpg_work;
	spinlock_t		lock;
	struct list_head	rtpg_list;
	struct scsi_device	*rtpg_sdev;
};

struct alua_dh_data {
	struct list_head	node;
	struct alua_port_group __rcu *pg;
	int			group_id;
	spinlock_t		pg_lock;
	struct scsi_device	*sdev;
	int			init_error;
	struct mutex		init_mutex;
};

struct alua_queue_data {
	struct list_head	entry;
	activate_complete	callback_fn;
	void			*callback_data;
};

#define ALUA_POLICY_SWITCH_CURRENT	0
#define ALUA_POLICY_SWITCH_ALL		1

static void alua_rtpg_work(struct work_struct *work);
static bool alua_rtpg_queue(struct alua_port_group *pg,
			    struct scsi_device *sdev,
			    struct alua_queue_data *qdata, bool force);
static void alua_check(struct scsi_device *sdev, bool force);

static void release_port_group(struct kref *kref)
{
	struct alua_port_group *pg;

	pg = container_of(kref, struct alua_port_group, kref);
	if (pg->rtpg_sdev)
		flush_delayed_work(&pg->rtpg_work);
	spin_lock(&port_group_lock);
	list_del(&pg->node);
	spin_unlock(&port_group_lock);
	kfree_rcu(pg, rcu);
}

/*
 * submit_rtpg - Issue a REPORT TARGET GROUP STATES command
 * @sdev: sdev the command should be sent to
 */
static int submit_rtpg(struct scsi_device *sdev, unsigned char *buff,
		       int bufflen, struct scsi_sense_hdr *sshdr, int flags)
{
	u8 cdb[MAX_COMMAND_SIZE];
	int req_flags = REQ_FAILFAST_DEV | REQ_FAILFAST_TRANSPORT |
		REQ_FAILFAST_DRIVER;

	/* Prepare the command. */
	memset(cdb, 0x0, MAX_COMMAND_SIZE);
	cdb[0] = MAINTENANCE_IN;
	if (!(flags & ALUA_RTPG_EXT_HDR_UNSUPP))
		cdb[1] = MI_REPORT_TARGET_PGS | MI_EXT_HDR_PARAM_FMT;
	else
		cdb[1] = MI_REPORT_TARGET_PGS;
	put_unaligned_be32(bufflen, &cdb[6]);

	return scsi_execute(sdev, cdb, DMA_FROM_DEVICE, buff, bufflen, NULL,
			sshdr, ALUA_FAILOVER_TIMEOUT * HZ,
			ALUA_FAILOVER_RETRIES, req_flags, 0, NULL);
}

/*
 * submit_stpg - Issue a SET TARGET PORT GROUP command
 *
 * Currently we're only setting the current target port group state
 * to 'active/optimized' and let the array firmware figure out
 * the states of the remaining groups.
 */
static int submit_stpg(struct scsi_device *sdev, int group_id,
		       struct scsi_sense_hdr *sshdr)
{
	u8 cdb[MAX_COMMAND_SIZE];
	unsigned char stpg_data[8];
	int stpg_len = 8;
	int req_flags = REQ_FAILFAST_DEV | REQ_FAILFAST_TRANSPORT |
		REQ_FAILFAST_DRIVER;

	/* Prepare the data buffer */
	memset(stpg_data, 0, stpg_len);
	stpg_data[4] = SCSI_ACCESS_STATE_OPTIMAL;
	put_unaligned_be16(group_id, &stpg_data[6]);

	/* Prepare the command. */
	memset(cdb, 0x0, MAX_COMMAND_SIZE);
	cdb[0] = MAINTENANCE_OUT;
	cdb[1] = MO_SET_TARGET_PGS;
	put_unaligned_be32(stpg_len, &cdb[6]);

	return scsi_execute(sdev, cdb, DMA_TO_DEVICE, stpg_data, stpg_len, NULL,
			sshdr, ALUA_FAILOVER_TIMEOUT * HZ,
			ALUA_FAILOVER_RETRIES, req_flags, 0, NULL);
}

static struct alua_port_group *alua_find_get_pg(char *id_str, size_t id_size,
						int group_id)
{
	struct alua_port_group *pg;

	if (!id_str || !id_size || !strlen(id_str))
		return NULL;

	list_for_each_entry(pg, &port_group_list, node) {
		if (pg->group_id != group_id)
			continue;
		if (!pg->device_id_len || pg->device_id_len != id_size)
			continue;
		if (strncmp(pg->device_id_str, id_str, id_size))
			continue;
		if (!kref_get_unless_zero(&pg->kref))
			continue;
		return pg;
	}

	return NULL;
}

/*
 * alua_alloc_pg - Allocate a new port_group structure
 * @sdev: scsi device
 * @group_id: port group id
 * @tpgs: target port group settings
 *
 * Allocate a new port_group structure for a given
 * device.
 */
static struct alua_port_group *alua_alloc_pg(struct scsi_device *sdev,
					     int group_id, int tpgs)
{
	struct alua_port_group *pg, *tmp_pg;

	pg = kzalloc(sizeof(struct alua_port_group), GFP_KERNEL);
	if (!pg)
		return ERR_PTR(-ENOMEM);

	pg->device_id_len = scsi_vpd_lun_id(sdev, pg->device_id_str,
					    sizeof(pg->device_id_str));
	if (pg->device_id_len <= 0) {
		/*
		 * TPGS supported but no device identification found.
		 * Generate private device identification.
		 */
		sdev_printk(KERN_INFO, sdev,
			    "%s: No device descriptors found\n",
			    ALUA_DH_NAME);
		pg->device_id_str[0] = '\0';
		pg->device_id_len = 0;
	}
	pg->group_id = group_id;
	pg->tpgs = tpgs;
	pg->state = SCSI_ACCESS_STATE_OPTIMAL;
	pg->valid_states = TPGS_SUPPORT_ALL;
	if (optimize_stpg)
		pg->flags |= ALUA_OPTIMIZE_STPG;
	kref_init(&pg->kref);
	INIT_DELAYED_WORK(&pg->rtpg_work, alua_rtpg_work);
	INIT_LIST_HEAD(&pg->rtpg_list);
	INIT_LIST_HEAD(&pg->node);
	INIT_LIST_HEAD(&pg->dh_list);
	spin_lock_init(&pg->lock);

	spin_lock(&port_group_lock);
	tmp_pg = alua_find_get_pg(pg->device_id_str, pg->device_id_len,
				  group_id);
	if (tmp_pg) {
		spin_unlock(&port_group_lock);
		kfree(pg);
		return tmp_pg;
	}

	list_add(&pg->node, &port_group_list);
	spin_unlock(&port_group_lock);

	return pg;
}

/*
 * alua_check_tpgs - Evaluate TPGS setting
 * @sdev: device to be checked
 *
 * Examine the TPGS setting of the sdev to find out if ALUA
 * is supported.
 */
static int alua_check_tpgs(struct scsi_device *sdev)
{
	int tpgs = TPGS_MODE_NONE;

	/*
	 * ALUA support for non-disk devices is fraught with
	 * difficulties, so disable it for now.
	 */
	if (sdev->type != TYPE_DISK) {
		sdev_printk(KERN_INFO, sdev,
			    "%s: disable for non-disk devices\n",
			    ALUA_DH_NAME);
		return tpgs;
	}

	tpgs = scsi_device_tpgs(sdev);
	switch (tpgs) {
	case TPGS_MODE_EXPLICIT|TPGS_MODE_IMPLICIT:
		sdev_printk(KERN_INFO, sdev,
			    "%s: supports implicit and explicit TPGS\n",
			    ALUA_DH_NAME);
		break;
	case TPGS_MODE_EXPLICIT:
		sdev_printk(KERN_INFO, sdev, "%s: supports explicit TPGS\n",
			    ALUA_DH_NAME);
		break;
	case TPGS_MODE_IMPLICIT:
		sdev_printk(KERN_INFO, sdev, "%s: supports implicit TPGS\n",
			    ALUA_DH_NAME);
		break;
	case TPGS_MODE_NONE:
		sdev_printk(KERN_INFO, sdev, "%s: not supported\n",
			    ALUA_DH_NAME);
		break;
	default:
		sdev_printk(KERN_INFO, sdev,
			    "%s: unsupported TPGS setting %d\n",
			    ALUA_DH_NAME, tpgs);
		tpgs = TPGS_MODE_NONE;
		break;
	}

	return tpgs;
}

/*
 * alua_check_vpd - Evaluate INQUIRY vpd page 0x83
 * @sdev: device to be checked
 *
 * Extract the relative target port and the target port group
 * descriptor from the list of identificators.
 */
static int alua_check_vpd(struct scsi_device *sdev, struct alua_dh_data *h,
			  int tpgs)
{
	int rel_port = -1, group_id;
	struct alua_port_group *pg, *old_pg = NULL;
	bool pg_updated = false;
	unsigned long flags;

	group_id = scsi_vpd_tpg_id(sdev, &rel_port);
	if (group_id < 0) {
		/*
		 * Internal error; TPGS supported but required
		 * VPD identification descriptors not present.
		 * Disable ALUA support
		 */
		sdev_printk(KERN_INFO, sdev,
			    "%s: No target port descriptors found\n",
			    ALUA_DH_NAME);
		return SCSI_DH_DEV_UNSUPP;
	}

	pg = alua_alloc_pg(sdev, group_id, tpgs);
	if (IS_ERR(pg)) {
		if (PTR_ERR(pg) == -ENOMEM)
			return SCSI_DH_NOMEM;
		return SCSI_DH_DEV_UNSUPP;
	}
	if (pg->device_id_len)
		sdev_printk(KERN_INFO, sdev,
			    "%s: device %s port group %x rel port %x\n",
			    ALUA_DH_NAME, pg->device_id_str,
			    group_id, rel_port);
	else
		sdev_printk(KERN_INFO, sdev,
			    "%s: port group %x rel port %x\n",
			    ALUA_DH_NAME, group_id, rel_port);

	/* Check for existing port group references */
	spin_lock(&h->pg_lock);
	old_pg = rcu_dereference_protected(h->pg, lockdep_is_held(&h->pg_lock));
	if (old_pg != pg) {
		/* port group has changed. Update to new port group */
		if (h->pg) {
			spin_lock_irqsave(&old_pg->lock, flags);
			list_del_rcu(&h->node);
			spin_unlock_irqrestore(&old_pg->lock, flags);
		}
		rcu_assign_pointer(h->pg, pg);
		pg_updated = true;
	}

	spin_lock_irqsave(&pg->lock, flags);
	if (pg_updated)
		list_add_rcu(&h->node, &pg->dh_list);
	spin_unlock_irqrestore(&pg->lock, flags);

	alua_rtpg_queue(rcu_dereference_protected(h->pg,
						  lockdep_is_held(&h->pg_lock)),
			sdev, NULL, true);
	spin_unlock(&h->pg_lock);

	if (old_pg)
		kref_put(&old_pg->kref, release_port_group);

	return SCSI_DH_OK;
}

static char print_alua_state(unsigned char state)
{
	switch (state) {
	case SCSI_ACCESS_STATE_OPTIMAL:
		return 'A';
	case SCSI_ACCESS_STATE_ACTIVE:
		return 'N';
	case SCSI_ACCESS_STATE_STANDBY:
		return 'S';
	case SCSI_ACCESS_STATE_UNAVAILABLE:
		return 'U';
	case SCSI_ACCESS_STATE_LBA:
		return 'L';
	case SCSI_ACCESS_STATE_OFFLINE:
		return 'O';
	case SCSI_ACCESS_STATE_TRANSITIONING:
		return 'T';
	default:
		return 'X';
	}
}

static int alua_check_sense(struct scsi_device *sdev,
			    struct scsi_sense_hdr *sense_hdr)
{
	switch (sense_hdr->sense_key) {
	case NOT_READY:
		if (sense_hdr->asc == 0x04 && sense_hdr->ascq == 0x0a) {
			/*
			 * LUN Not Accessible - ALUA state transition
			 */
			alua_check(sdev, false);
			return NEEDS_RETRY;
		}
		break;
	case UNIT_ATTENTION:
		if (sense_hdr->asc == 0x29 && sense_hdr->ascq == 0x00) {
			/*
			 * Power On, Reset, or Bus Device Reset.
			 * Might have obscured a state transition,
			 * so schedule a recheck.
			 */
			alua_check(sdev, true);
			return ADD_TO_MLQUEUE;
		}
		if (sense_hdr->asc == 0x29 && sense_hdr->ascq == 0x04)
			/*
			 * Device internal reset
			 */
			return ADD_TO_MLQUEUE;
		if (sense_hdr->asc == 0x2a && sense_hdr->ascq == 0x01)
			/*
			 * Mode Parameters Changed
			 */
			return ADD_TO_MLQUEUE;
		if (sense_hdr->asc == 0x2a && sense_hdr->ascq == 0x06) {
			/*
			 * ALUA state changed
			 */
			alua_check(sdev, true);
			return ADD_TO_MLQUEUE;
		}
		if (sense_hdr->asc == 0x2a && sense_hdr->ascq == 0x07) {
			/*
			 * Implicit ALUA state transition failed
			 */
			alua_check(sdev, true);
			return ADD_TO_MLQUEUE;
		}
		if (sense_hdr->asc == 0x3f && sense_hdr->ascq == 0x03)
			/*
			 * Inquiry data has changed
			 */
			return ADD_TO_MLQUEUE;
		if (sense_hdr->asc == 0x3f && sense_hdr->ascq == 0x0e)
			/*
			 * REPORTED_LUNS_DATA_HAS_CHANGED is reported
			 * when switching controllers on targets like
			 * Intel Multi-Flex. We can just retry.
			 */
			return ADD_TO_MLQUEUE;
		break;
	}

	return SCSI_RETURN_NOT_HANDLED;
}

/*
 * alua_tur - Send a TEST UNIT READY
 * @sdev: device to which the TEST UNIT READY command should be send
 *
 * Send a TEST UNIT READY to @sdev to figure out the device state
 * Returns SCSI_DH_RETRY if the sense code is NOT READY/ALUA TRANSITIONING,
 * SCSI_DH_OK if no error occurred, and SCSI_DH_IO otherwise.
 */
static int alua_tur(struct scsi_device *sdev)
{
	struct scsi_sense_hdr sense_hdr;
	int retval;

	retval = scsi_test_unit_ready(sdev, ALUA_FAILOVER_TIMEOUT * HZ,
				      ALUA_FAILOVER_RETRIES, &sense_hdr);
	if (sense_hdr.sense_key == NOT_READY &&
	    sense_hdr.asc == 0x04 && sense_hdr.ascq == 0x0a)
		return SCSI_DH_RETRY;
	else if (retval)
		return SCSI_DH_IO;
	else
		return SCSI_DH_OK;
}

/*
 * alua_rtpg - Evaluate REPORT TARGET GROUP STATES
 * @sdev: the device to be evaluated.
 *
 * Evaluate the Target Port Group State.
 * Returns SCSI_DH_DEV_OFFLINED if the path is
 * found to be unusable.
 */
static int alua_rtpg(struct scsi_device *sdev, struct alua_port_group *pg)
{
	struct scsi_sense_hdr sense_hdr;
	struct alua_port_group *tmp_pg;
	int len, k, off, bufflen = ALUA_RTPG_SIZE;
	unsigned char *desc, *buff;
	unsigned err, retval;
	unsigned int tpg_desc_tbl_off;
	unsigned char orig_transition_tmo;
	unsigned long flags;
	bool transitioning_sense = false;

	if (!pg->expiry) {
		unsigned long transition_tmo = ALUA_FAILOVER_TIMEOUT * HZ;

		if (pg->transition_tmo)
			transition_tmo = pg->transition_tmo * HZ;

		pg->expiry = round_jiffies_up(jiffies + transition_tmo);
	}

	buff = kzalloc(bufflen, GFP_KERNEL);
	if (!buff)
		return SCSI_DH_DEV_TEMP_BUSY;

 retry:
	err = 0;
	retval = submit_rtpg(sdev, buff, bufflen, &sense_hdr, pg->flags);

	if (retval) {
		/*
		 * Some (broken) implementations have a habit of returning
		 * an error during things like firmware update etc.
		 * But if the target only supports active/optimized there's
		 * not much we can do; it's not that we can switch paths
		 * or anything.
		 * So ignore any errors to avoid spurious failures during
		 * path failover.
		 */
		if ((pg->valid_states & ~TPGS_SUPPORT_OPTIMIZED) == 0) {
			sdev_printk(KERN_INFO, sdev,
				    "%s: ignoring rtpg result %d\n",
				    ALUA_DH_NAME, retval);
			kfree(buff);
			return SCSI_DH_OK;
		}
		if (!scsi_sense_valid(&sense_hdr)) {
			sdev_printk(KERN_INFO, sdev,
				    "%s: rtpg failed, result %d\n",
				    ALUA_DH_NAME, retval);
			kfree(buff);
			if (driver_byte(retval) == DRIVER_ERROR)
				return SCSI_DH_DEV_TEMP_BUSY;
			return SCSI_DH_IO;
		}

		/*
		 * submit_rtpg() has failed on existing arrays
		 * when requesting extended header info, and
		 * the array doesn't support extended headers,
		 * even though it shouldn't according to T10.
		 * The retry without rtpg_ext_hdr_req set
		 * handles this.
		 */
		if (!(pg->flags & ALUA_RTPG_EXT_HDR_UNSUPP) &&
		    sense_hdr.sense_key == ILLEGAL_REQUEST &&
		    sense_hdr.asc == 0x24 && sense_hdr.ascq == 0) {
			pg->flags |= ALUA_RTPG_EXT_HDR_UNSUPP;
			goto retry;
		}
		/*
		 * If the array returns with 'ALUA state transition'
		 * sense code here it cannot return RTPG data during
		 * transition. So set the state to 'transitioning' directly.
		 */
		if (sense_hdr.sense_key == NOT_READY &&
		    sense_hdr.asc == 0x04 && sense_hdr.ascq == 0x0a) {
			transitioning_sense = true;
			goto skip_rtpg;
		}
		/*
		 * Retry on any other UNIT ATTENTION occurred.
		 */
		if (sense_hdr.sense_key == UNIT_ATTENTION)
			err = SCSI_DH_RETRY;
		if (err == SCSI_DH_RETRY &&
		    pg->expiry != 0 && time_before(jiffies, pg->expiry)) {
			sdev_printk(KERN_ERR, sdev, "%s: rtpg retry\n",
				    ALUA_DH_NAME);
			scsi_print_sense_hdr(sdev, ALUA_DH_NAME, &sense_hdr);
			kfree(buff);
			return err;
		}
		sdev_printk(KERN_ERR, sdev, "%s: rtpg failed\n",
			    ALUA_DH_NAME);
		scsi_print_sense_hdr(sdev, ALUA_DH_NAME, &sense_hdr);
		kfree(buff);
		pg->expiry = 0;
		return SCSI_DH_IO;
	}

	len = get_unaligned_be32(&buff[0]) + 4;

	if (len > bufflen) {
		/* Resubmit with the correct length */
		kfree(buff);
		bufflen = len;
		buff = kmalloc(bufflen, GFP_KERNEL);
		if (!buff) {
			sdev_printk(KERN_WARNING, sdev,
				    "%s: kmalloc buffer failed\n",__func__);
			/* Temporary failure, bypass */
			pg->expiry = 0;
			return SCSI_DH_DEV_TEMP_BUSY;
		}
		goto retry;
	}

	orig_transition_tmo = pg->transition_tmo;
	if ((buff[4] & RTPG_FMT_MASK) == RTPG_FMT_EXT_HDR && buff[5] != 0)
		pg->transition_tmo = buff[5];
	else
		pg->transition_tmo = ALUA_FAILOVER_TIMEOUT;

	if (orig_transition_tmo != pg->transition_tmo) {
		sdev_printk(KERN_INFO, sdev,
			    "%s: transition timeout set to %d seconds\n",
			    ALUA_DH_NAME, pg->transition_tmo);
		pg->expiry = jiffies + pg->transition_tmo * HZ;
	}

	if ((buff[4] & RTPG_FMT_MASK) == RTPG_FMT_EXT_HDR)
		tpg_desc_tbl_off = 8;
	else
		tpg_desc_tbl_off = 4;

	for (k = tpg_desc_tbl_off, desc = buff + tpg_desc_tbl_off;
	     k < len;
	     k += off, desc += off) {
		u16 group_id = get_unaligned_be16(&desc[2]);

		spin_lock_irqsave(&port_group_lock, flags);
		tmp_pg = alua_find_get_pg(pg->device_id_str, pg->device_id_len,
					  group_id);
		spin_unlock_irqrestore(&port_group_lock, flags);
		if (tmp_pg) {
			if (spin_trylock_irqsave(&tmp_pg->lock, flags)) {
				if ((tmp_pg == pg) ||
				    !(tmp_pg->flags & ALUA_PG_RUNNING)) {
					struct alua_dh_data *h;

					tmp_pg->state = desc[0] & 0x0f;
					tmp_pg->pref = desc[0] >> 7;
					rcu_read_lock();
					list_for_each_entry_rcu(h,
						&tmp_pg->dh_list, node) {
						if (!h->sdev)
							continue;
						h->sdev->access_state = desc[0];
					}
					rcu_read_unlock();
				}
				if (tmp_pg == pg)
					tmp_pg->valid_states = desc[1];
				spin_unlock_irqrestore(&tmp_pg->lock, flags);
			}
			kref_put(&tmp_pg->kref, release_port_group);
		}
		off = 8 + (desc[7] * 4);
	}

 skip_rtpg:
	spin_lock_irqsave(&pg->lock, flags);
	if (transitioning_sense)
		pg->state = SCSI_ACCESS_STATE_TRANSITIONING;

	sdev_printk(KERN_INFO, sdev,
		    "%s: port group %02x state %c %s supports %c%c%c%c%c%c%c\n",
		    ALUA_DH_NAME, pg->group_id, print_alua_state(pg->state),
		    pg->pref ? "preferred" : "non-preferred",
		    pg->valid_states&TPGS_SUPPORT_TRANSITION?'T':'t',
		    pg->valid_states&TPGS_SUPPORT_OFFLINE?'O':'o',
		    pg->valid_states&TPGS_SUPPORT_LBA_DEPENDENT?'L':'l',
		    pg->valid_states&TPGS_SUPPORT_UNAVAILABLE?'U':'u',
		    pg->valid_states&TPGS_SUPPORT_STANDBY?'S':'s',
		    pg->valid_states&TPGS_SUPPORT_NONOPTIMIZED?'N':'n',
		    pg->valid_states&TPGS_SUPPORT_OPTIMIZED?'A':'a');

	switch (pg->state) {
	case SCSI_ACCESS_STATE_TRANSITIONING:
		if (time_before(jiffies, pg->expiry)) {
			/* State transition, retry */
			pg->interval = ALUA_RTPG_RETRY_DELAY;
			err = SCSI_DH_RETRY;
		} else {
			struct alua_dh_data *h;

			/* Transitioning time exceeded, set port to standby */
			err = SCSI_DH_IO;
			pg->state = SCSI_ACCESS_STATE_STANDBY;
			pg->expiry = 0;
			rcu_read_lock();
			list_for_each_entry_rcu(h, &pg->dh_list, node) {
				if (!h->sdev)
					continue;
				h->sdev->access_state =
					(pg->state & SCSI_ACCESS_STATE_MASK);
				if (pg->pref)
					h->sdev->access_state |=
						SCSI_ACCESS_STATE_PREFERRED;
			}
			rcu_read_unlock();
		}
		break;
	case SCSI_ACCESS_STATE_OFFLINE:
		/* Path unusable */
		err = SCSI_DH_DEV_OFFLINED;
		pg->expiry = 0;
		break;
	default:
		/* Useable path if active */
		err = SCSI_DH_OK;
		pg->expiry = 0;
		break;
	}
	spin_unlock_irqrestore(&pg->lock, flags);
	kfree(buff);
	return err;
}

/*
 * alua_stpg - Issue a SET TARGET PORT GROUP command
 *
 * Issue a SET TARGET PORT GROUP command and evaluate the
 * response. Returns SCSI_DH_RETRY per default to trigger
 * a re-evaluation of the target group state or SCSI_DH_OK
 * if no further action needs to be taken.
 */
static unsigned alua_stpg(struct scsi_device *sdev, struct alua_port_group *pg)
{
	int retval;
	struct scsi_sense_hdr sense_hdr;

	if (!(pg->tpgs & TPGS_MODE_EXPLICIT)) {
		/* Only implicit ALUA supported, retry */
		return SCSI_DH_RETRY;
	}
	switch (pg->state) {
	case SCSI_ACCESS_STATE_OPTIMAL:
		return SCSI_DH_OK;
	case SCSI_ACCESS_STATE_ACTIVE:
		if ((pg->flags & ALUA_OPTIMIZE_STPG) &&
		    !pg->pref &&
		    (pg->tpgs & TPGS_MODE_IMPLICIT))
			return SCSI_DH_OK;
		break;
	case SCSI_ACCESS_STATE_STANDBY:
	case SCSI_ACCESS_STATE_UNAVAILABLE:
		break;
	case SCSI_ACCESS_STATE_OFFLINE:
		return SCSI_DH_IO;
	case SCSI_ACCESS_STATE_TRANSITIONING:
		break;
	default:
		sdev_printk(KERN_INFO, sdev,
			    "%s: stpg failed, unhandled TPGS state %d",
			    ALUA_DH_NAME, pg->state);
		return SCSI_DH_NOSYS;
	}
	retval = submit_stpg(sdev, pg->group_id, &sense_hdr);

	if (retval) {
		if (!scsi_sense_valid(&sense_hdr)) {
			sdev_printk(KERN_INFO, sdev,
				    "%s: stpg failed, result %d",
				    ALUA_DH_NAME, retval);
			if (driver_byte(retval) == DRIVER_ERROR)
				return SCSI_DH_DEV_TEMP_BUSY;
		} else {
			sdev_printk(KERN_INFO, sdev, "%s: stpg failed\n",
				    ALUA_DH_NAME);
			scsi_print_sense_hdr(sdev, ALUA_DH_NAME, &sense_hdr);
		}
	}
	/* Retry RTPG */
	return SCSI_DH_RETRY;
}

static void alua_rtpg_work(struct work_struct *work)
{
	struct alua_port_group *pg =
		container_of(work, struct alua_port_group, rtpg_work.work);
	struct scsi_device *sdev;
	LIST_HEAD(qdata_list);
	int err = SCSI_DH_OK;
	struct alua_queue_data *qdata, *tmp;
	unsigned long flags;

	spin_lock_irqsave(&pg->lock, flags);
	sdev = pg->rtpg_sdev;
	if (!sdev) {
		WARN_ON(pg->flags & ALUA_PG_RUN_RTPG);
		WARN_ON(pg->flags & ALUA_PG_RUN_STPG);
		spin_unlock_irqrestore(&pg->lock, flags);
		kref_put(&pg->kref, release_port_group);
		return;
	}
	pg->flags |= ALUA_PG_RUNNING;
	if (pg->flags & ALUA_PG_RUN_RTPG) {
		int state = pg->state;

		pg->flags &= ~ALUA_PG_RUN_RTPG;
		spin_unlock_irqrestore(&pg->lock, flags);
		if (state == SCSI_ACCESS_STATE_TRANSITIONING) {
			if (alua_tur(sdev) == SCSI_DH_RETRY) {
				spin_lock_irqsave(&pg->lock, flags);
				pg->flags &= ~ALUA_PG_RUNNING;
				pg->flags |= ALUA_PG_RUN_RTPG;
				if (!pg->interval)
					pg->interval = ALUA_RTPG_RETRY_DELAY;
				spin_unlock_irqrestore(&pg->lock, flags);
				queue_delayed_work(kaluad_wq, &pg->rtpg_work,
						   pg->interval * HZ);
				return;
			}
			/* Send RTPG on failure or if TUR indicates SUCCESS */
		}
		err = alua_rtpg(sdev, pg);
		spin_lock_irqsave(&pg->lock, flags);
		if (err == SCSI_DH_RETRY || pg->flags & ALUA_PG_RUN_RTPG) {
			pg->flags &= ~ALUA_PG_RUNNING;
			if (!pg->interval && !(pg->flags & ALUA_PG_RUN_RTPG))
				pg->interval = ALUA_RTPG_RETRY_DELAY;
			pg->flags |= ALUA_PG_RUN_RTPG;
			spin_unlock_irqrestore(&pg->lock, flags);
			queue_delayed_work(kaluad_wq, &pg->rtpg_work,
					   pg->interval * HZ);
			return;
		}
		if (err != SCSI_DH_OK)
			pg->flags &= ~ALUA_PG_RUN_STPG;
	}
	if (pg->flags & ALUA_PG_RUN_STPG) {
		pg->flags &= ~ALUA_PG_RUN_STPG;
		spin_unlock_irqrestore(&pg->lock, flags);
		err = alua_stpg(sdev, pg);
		spin_lock_irqsave(&pg->lock, flags);
		if (err == SCSI_DH_RETRY || pg->flags & ALUA_PG_RUN_RTPG) {
			pg->flags |= ALUA_PG_RUN_RTPG;
			pg->interval = 0;
			pg->flags &= ~ALUA_PG_RUNNING;
			spin_unlock_irqrestore(&pg->lock, flags);
			queue_delayed_work(kaluad_wq, &pg->rtpg_work,
					   pg->interval * HZ);
			return;
		}
	}

	list_splice_init(&pg->rtpg_list, &qdata_list);
	pg->rtpg_sdev = NULL;
	spin_unlock_irqrestore(&pg->lock, flags);

	list_for_each_entry_safe(qdata, tmp, &qdata_list, entry) {
		list_del(&qdata->entry);
		if (qdata->callback_fn)
			qdata->callback_fn(qdata->callback_data, err);
		kfree(qdata);
	}
	spin_lock_irqsave(&pg->lock, flags);
	pg->flags &= ~ALUA_PG_RUNNING;
	spin_unlock_irqrestore(&pg->lock, flags);
	scsi_device_put(sdev);
	kref_put(&pg->kref, release_port_group);
}

/**
 * alua_rtpg_queue() - cause RTPG to be submitted asynchronously
 * @pg: ALUA port group associated with @sdev.
 * @sdev: SCSI device for which to submit an RTPG.
 * @qdata: Information about the callback to invoke after the RTPG.
 * @force: Whether or not to submit an RTPG if a work item that will submit an
 *         RTPG already has been scheduled.
 *
 * Returns true if and only if alua_rtpg_work() will be called asynchronously.
 * That function is responsible for calling @qdata->fn().
 */
static bool alua_rtpg_queue(struct alua_port_group *pg,
			    struct scsi_device *sdev,
			    struct alua_queue_data *qdata, bool force)
{
	int start_queue = 0;
	unsigned long flags;
	if (WARN_ON_ONCE(!pg) || scsi_device_get(sdev))
		return false;

	spin_lock_irqsave(&pg->lock, flags);
	if (qdata) {
		list_add_tail(&qdata->entry, &pg->rtpg_list);
		pg->flags |= ALUA_PG_RUN_STPG;
		force = true;
	}
	if (pg->rtpg_sdev == NULL) {
		pg->interval = 0;
		pg->flags |= ALUA_PG_RUN_RTPG;
		kref_get(&pg->kref);
		pg->rtpg_sdev = sdev;
		start_queue = 1;
	} else if (!(pg->flags & ALUA_PG_RUN_RTPG) && force) {
		pg->flags |= ALUA_PG_RUN_RTPG;
		/* Do not queue if the worker is already running */
		if (!(pg->flags & ALUA_PG_RUNNING)) {
			kref_get(&pg->kref);
			sdev = NULL;
			start_queue = 1;
		}
	}

	spin_unlock_irqrestore(&pg->lock, flags);

<<<<<<< HEAD
	if (start_queue &&
	    !queue_delayed_work(alua_wq, &pg->rtpg_work,
				msecs_to_jiffies(ALUA_RTPG_DELAY_MSECS))) {
		if (sdev)
			scsi_device_put(sdev);
		kref_put(&pg->kref, release_port_group);
=======
	if (start_queue) {
		if (queue_delayed_work(kaluad_wq, &pg->rtpg_work,
				msecs_to_jiffies(ALUA_RTPG_DELAY_MSECS)))
			sdev = NULL;
		else
			kref_put(&pg->kref, release_port_group);
>>>>>>> 24b8d41d
	}
	if (sdev)
		scsi_device_put(sdev);

	return true;
}

/*
 * alua_initialize - Initialize ALUA state
 * @sdev: the device to be initialized
 *
 * For the prep_fn to work correctly we have
 * to initialize the ALUA state for the device.
 */
static int alua_initialize(struct scsi_device *sdev, struct alua_dh_data *h)
{
	int err = SCSI_DH_DEV_UNSUPP, tpgs;

	mutex_lock(&h->init_mutex);
	tpgs = alua_check_tpgs(sdev);
	if (tpgs != TPGS_MODE_NONE)
		err = alua_check_vpd(sdev, h, tpgs);
	h->init_error = err;
	mutex_unlock(&h->init_mutex);
	return err;
}
/*
 * alua_set_params - set/unset the optimize flag
 * @sdev: device on the path to be activated
 * params - parameters in the following format
 *      "no_of_params\0param1\0param2\0param3\0...\0"
 * For example, to set the flag pass the following parameters
 * from multipath.conf
 *     hardware_handler        "2 alua 1"
 */
static int alua_set_params(struct scsi_device *sdev, const char *params)
{
	struct alua_dh_data *h = sdev->handler_data;
	struct alua_port_group *pg = NULL;
	unsigned int optimize = 0, argc;
	const char *p = params;
	int result = SCSI_DH_OK;
	unsigned long flags;

	if ((sscanf(params, "%u", &argc) != 1) || (argc != 1))
		return -EINVAL;

	while (*p++)
		;
	if ((sscanf(p, "%u", &optimize) != 1) || (optimize > 1))
		return -EINVAL;

	rcu_read_lock();
	pg = rcu_dereference(h->pg);
	if (!pg) {
		rcu_read_unlock();
		return -ENXIO;
	}
	spin_lock_irqsave(&pg->lock, flags);
	if (optimize)
		pg->flags |= ALUA_OPTIMIZE_STPG;
	else
		pg->flags &= ~ALUA_OPTIMIZE_STPG;
	spin_unlock_irqrestore(&pg->lock, flags);
	rcu_read_unlock();

	return result;
}

/*
 * alua_activate - activate a path
 * @sdev: device on the path to be activated
 *
 * We're currently switching the port group to be activated only and
 * let the array figure out the rest.
 * There may be other arrays which require us to switch all port groups
 * based on a certain policy. But until we actually encounter them it
 * should be okay.
 */
static int alua_activate(struct scsi_device *sdev,
			activate_complete fn, void *data)
{
	struct alua_dh_data *h = sdev->handler_data;
	int err = SCSI_DH_OK;
	struct alua_queue_data *qdata;
	struct alua_port_group *pg;

	qdata = kzalloc(sizeof(*qdata), GFP_KERNEL);
	if (!qdata) {
		err = SCSI_DH_RES_TEMP_UNAVAIL;
		goto out;
	}
	qdata->callback_fn = fn;
	qdata->callback_data = data;

	mutex_lock(&h->init_mutex);
	rcu_read_lock();
	pg = rcu_dereference(h->pg);
	if (!pg || !kref_get_unless_zero(&pg->kref)) {
		rcu_read_unlock();
		kfree(qdata);
		err = h->init_error;
		mutex_unlock(&h->init_mutex);
		goto out;
	}
	rcu_read_unlock();
	mutex_unlock(&h->init_mutex);

	if (alua_rtpg_queue(pg, sdev, qdata, true))
		fn = NULL;
	else
		err = SCSI_DH_DEV_OFFLINED;
	kref_put(&pg->kref, release_port_group);
out:
	if (fn)
		fn(data, err);
	return 0;
}

/*
 * alua_check - check path status
 * @sdev: device on the path to be checked
 *
 * Check the device status
 */
static void alua_check(struct scsi_device *sdev, bool force)
{
	struct alua_dh_data *h = sdev->handler_data;
	struct alua_port_group *pg;

	rcu_read_lock();
	pg = rcu_dereference(h->pg);
	if (!pg || !kref_get_unless_zero(&pg->kref)) {
		rcu_read_unlock();
		return;
	}
	rcu_read_unlock();

	alua_rtpg_queue(pg, sdev, NULL, force);
	kref_put(&pg->kref, release_port_group);
}

/*
 * alua_prep_fn - request callback
 *
 * Fail I/O to all paths not in state
 * active/optimized or active/non-optimized.
 */
static blk_status_t alua_prep_fn(struct scsi_device *sdev, struct request *req)
{
	struct alua_dh_data *h = sdev->handler_data;
	struct alua_port_group *pg;
	unsigned char state = SCSI_ACCESS_STATE_OPTIMAL;

	rcu_read_lock();
	pg = rcu_dereference(h->pg);
	if (pg)
		state = pg->state;
	rcu_read_unlock();

	switch (state) {
	case SCSI_ACCESS_STATE_OPTIMAL:
	case SCSI_ACCESS_STATE_ACTIVE:
	case SCSI_ACCESS_STATE_LBA:
		return BLK_STS_OK;
	case SCSI_ACCESS_STATE_TRANSITIONING:
		return BLK_STS_RESOURCE;
	default:
		req->rq_flags |= RQF_QUIET;
		return BLK_STS_IOERR;
	}
}

static void alua_rescan(struct scsi_device *sdev)
{
	struct alua_dh_data *h = sdev->handler_data;

	alua_initialize(sdev, h);
}

/*
 * alua_bus_attach - Attach device handler
 * @sdev: device to be attached to
 */
static int alua_bus_attach(struct scsi_device *sdev)
{
	struct alua_dh_data *h;
	int err;

	h = kzalloc(sizeof(*h) , GFP_KERNEL);
	if (!h)
		return SCSI_DH_NOMEM;
	spin_lock_init(&h->pg_lock);
	rcu_assign_pointer(h->pg, NULL);
	h->init_error = SCSI_DH_OK;
	h->sdev = sdev;
	INIT_LIST_HEAD(&h->node);

	mutex_init(&h->init_mutex);
	err = alua_initialize(sdev, h);
	if (err != SCSI_DH_OK && err != SCSI_DH_DEV_OFFLINED)
		goto failed;

	sdev->handler_data = h;
	return SCSI_DH_OK;
failed:
	kfree(h);
	return err;
}

/*
 * alua_bus_detach - Detach device handler
 * @sdev: device to be detached from
 */
static void alua_bus_detach(struct scsi_device *sdev)
{
	struct alua_dh_data *h = sdev->handler_data;
	struct alua_port_group *pg;

	spin_lock(&h->pg_lock);
	pg = rcu_dereference_protected(h->pg, lockdep_is_held(&h->pg_lock));
	rcu_assign_pointer(h->pg, NULL);
	spin_unlock(&h->pg_lock);
	if (pg) {
		spin_lock_irq(&pg->lock);
		list_del_rcu(&h->node);
		spin_unlock_irq(&pg->lock);
		kref_put(&pg->kref, release_port_group);
	}
	sdev->handler_data = NULL;
	synchronize_rcu();
	kfree(h);
}

static struct scsi_device_handler alua_dh = {
	.name = ALUA_DH_NAME,
	.module = THIS_MODULE,
	.attach = alua_bus_attach,
	.detach = alua_bus_detach,
	.prep_fn = alua_prep_fn,
	.check_sense = alua_check_sense,
	.activate = alua_activate,
	.rescan = alua_rescan,
	.set_params = alua_set_params,
};

static int __init alua_init(void)
{
	int r;

	kaluad_wq = alloc_workqueue("kaluad", WQ_MEM_RECLAIM, 0);
	if (!kaluad_wq)
		return -ENOMEM;

	r = scsi_register_device_handler(&alua_dh);
	if (r != 0) {
		printk(KERN_ERR "%s: Failed to register scsi device handler",
			ALUA_DH_NAME);
		destroy_workqueue(kaluad_wq);
	}
	return r;
}

static void __exit alua_exit(void)
{
	scsi_unregister_device_handler(&alua_dh);
	destroy_workqueue(kaluad_wq);
}

module_init(alua_init);
module_exit(alua_exit);

MODULE_DESCRIPTION("DM Multipath ALUA support");
MODULE_AUTHOR("Hannes Reinecke <hare@suse.de>");
MODULE_LICENSE("GPL");
MODULE_VERSION(ALUA_DH_VER);<|MERGE_RESOLUTION|>--- conflicted
+++ resolved
@@ -914,28 +914,18 @@
 		/* Do not queue if the worker is already running */
 		if (!(pg->flags & ALUA_PG_RUNNING)) {
 			kref_get(&pg->kref);
-			sdev = NULL;
 			start_queue = 1;
 		}
 	}
 
 	spin_unlock_irqrestore(&pg->lock, flags);
 
-<<<<<<< HEAD
-	if (start_queue &&
-	    !queue_delayed_work(alua_wq, &pg->rtpg_work,
-				msecs_to_jiffies(ALUA_RTPG_DELAY_MSECS))) {
-		if (sdev)
-			scsi_device_put(sdev);
-		kref_put(&pg->kref, release_port_group);
-=======
 	if (start_queue) {
 		if (queue_delayed_work(kaluad_wq, &pg->rtpg_work,
 				msecs_to_jiffies(ALUA_RTPG_DELAY_MSECS)))
 			sdev = NULL;
 		else
 			kref_put(&pg->kref, release_port_group);
->>>>>>> 24b8d41d
 	}
 	if (sdev)
 		scsi_device_put(sdev);
