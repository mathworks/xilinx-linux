// SPDX-License-Identifier: GPL-2.0
/*
 * SCSI functions used by both the initiator and the target code.
 */

#include <linux/bug.h>
#include <linux/kernel.h>
#include <linux/string.h>
#include <linux/errno.h>
#include <asm/unaligned.h>
#include <scsi/scsi_common.h>

/* NB: These are exposed through /proc/scsi/scsi and form part of the ABI.
 * You may not alter any existing entry (although adding new ones is
 * encouraged once assigned by ANSI/INCITS T10).
 */
static const char *const scsi_device_types[] = {
	"Direct-Access    ",
	"Sequential-Access",
	"Printer          ",
	"Processor        ",
	"WORM             ",
	"CD-ROM           ",
	"Scanner          ",
	"Optical Device   ",
	"Medium Changer   ",
	"Communications   ",
	"ASC IT8          ",
	"ASC IT8          ",
	"RAID             ",
	"Enclosure        ",
	"Direct-Access-RBC",
	"Optical card     ",
	"Bridge controller",
	"Object storage   ",
	"Automation/Drive ",
	"Security Manager ",
	"Direct-Access-ZBC",
};

/**
 * scsi_device_type - Return 17-char string indicating device type.
 * @type: type number to look up
 */
const char *scsi_device_type(unsigned type)
{
	if (type == 0x1e)
		return "Well-known LUN   ";
	if (type == 0x1f)
		return "No Device        ";
	if (type >= ARRAY_SIZE(scsi_device_types))
		return "Unknown          ";
	return scsi_device_types[type];
}
EXPORT_SYMBOL(scsi_device_type);

/**
 * scsilun_to_int - convert a scsi_lun to an int
 * @scsilun:	struct scsi_lun to be converted.
 *
 * Description:
 *     Convert @scsilun from a struct scsi_lun to a four-byte host byte-ordered
 *     integer, and return the result. The caller must check for
 *     truncation before using this function.
 *
 * Notes:
 *     For a description of the LUN format, post SCSI-3 see the SCSI
 *     Architecture Model, for SCSI-3 see the SCSI Controller Commands.
 *
 *     Given a struct scsi_lun of: d2 04 0b 03 00 00 00 00, this function
 *     returns the integer: 0x0b03d204
 *
 *     This encoding will return a standard integer LUN for LUNs smaller
 *     than 256, which typically use a single level LUN structure with
 *     addressing method 0.
 */
u64 scsilun_to_int(struct scsi_lun *scsilun)
{
	int i;
	u64 lun;

	lun = 0;
	for (i = 0; i < sizeof(lun); i += 2)
		lun = lun | (((u64)scsilun->scsi_lun[i] << ((i + 1) * 8)) |
			     ((u64)scsilun->scsi_lun[i + 1] << (i * 8)));
	return lun;
}
EXPORT_SYMBOL(scsilun_to_int);

/**
 * int_to_scsilun - reverts an int into a scsi_lun
 * @lun:        integer to be reverted
 * @scsilun:	struct scsi_lun to be set.
 *
 * Description:
 *     Reverts the functionality of the scsilun_to_int, which packed
 *     an 8-byte lun value into an int. This routine unpacks the int
 *     back into the lun value.
 *
 * Notes:
 *     Given an integer : 0x0b03d204, this function returns a
 *     struct scsi_lun of: d2 04 0b 03 00 00 00 00
 *
 */
void int_to_scsilun(u64 lun, struct scsi_lun *scsilun)
{
	int i;

	memset(scsilun->scsi_lun, 0, sizeof(scsilun->scsi_lun));

	for (i = 0; i < sizeof(lun); i += 2) {
		scsilun->scsi_lun[i] = (lun >> 8) & 0xFF;
		scsilun->scsi_lun[i+1] = lun & 0xFF;
		lun = lun >> 16;
	}
}
EXPORT_SYMBOL(int_to_scsilun);

/**
 * scsi_normalize_sense - normalize main elements from either fixed or
 *			descriptor sense data format into a common format.
 *
 * @sense_buffer:	byte array containing sense data returned by device
 * @sb_len:		number of valid bytes in sense_buffer
 * @sshdr:		pointer to instance of structure that common
 *			elements are written to.
 *
 * Notes:
 *	The "main elements" from sense data are: response_code, sense_key,
 *	asc, ascq and additional_length (only for descriptor format).
 *
 *	Typically this function can be called after a device has
 *	responded to a SCSI command with the CHECK_CONDITION status.
 *
 * Return value:
 *	true if valid sense data information found, else false;
 */
bool scsi_normalize_sense(const u8 *sense_buffer, int sb_len,
			  struct scsi_sense_hdr *sshdr)
{
	memset(sshdr, 0, sizeof(struct scsi_sense_hdr));

	if (!sense_buffer || !sb_len)
		return false;

	sshdr->response_code = (sense_buffer[0] & 0x7f);

	if (!scsi_sense_valid(sshdr))
		return false;

	if (sshdr->response_code >= 0x72) {
		/*
		 * descriptor format
		 */
		if (sb_len > 1)
			sshdr->sense_key = (sense_buffer[1] & 0xf);
		if (sb_len > 2)
			sshdr->asc = sense_buffer[2];
		if (sb_len > 3)
			sshdr->ascq = sense_buffer[3];
		if (sb_len > 7)
			sshdr->additional_length = sense_buffer[7];
	} else {
		/*
		 * fixed format
		 */
		if (sb_len > 2)
			sshdr->sense_key = (sense_buffer[2] & 0xf);
		if (sb_len > 7) {
			sb_len = (sb_len < (sense_buffer[7] + 8)) ?
					 sb_len : (sense_buffer[7] + 8);
			if (sb_len > 12)
				sshdr->asc = sense_buffer[12];
			if (sb_len > 13)
				sshdr->ascq = sense_buffer[13];
		}
	}

	return true;
}
EXPORT_SYMBOL(scsi_normalize_sense);

/**
 * scsi_sense_desc_find - search for a given descriptor type in	descriptor sense data format.
 * @sense_buffer:	byte array of descriptor format sense data
 * @sb_len:		number of valid bytes in sense_buffer
 * @desc_type:		value of descriptor type to find
 *			(e.g. 0 -> information)
 *
 * Notes:
 *	only valid when sense data is in descriptor format
 *
 * Return value:
 *	pointer to start of (first) descriptor if found else NULL
 */
const u8 * scsi_sense_desc_find(const u8 * sense_buffer, int sb_len,
				int desc_type)
{
	int add_sen_len, add_len, desc_len, k;
	const u8 * descp;

	if ((sb_len < 8) || (0 == (add_sen_len = sense_buffer[7])))
		return NULL;
	if ((sense_buffer[0] < 0x72) || (sense_buffer[0] > 0x73))
		return NULL;
	add_sen_len = (add_sen_len < (sb_len - 8)) ?
			add_sen_len : (sb_len - 8);
	descp = &sense_buffer[8];
	for (desc_len = 0, k = 0; k < add_sen_len; k += desc_len) {
		descp += desc_len;
		add_len = (k < (add_sen_len - 1)) ? descp[1]: -1;
		desc_len = add_len + 2;
		if (descp[0] == desc_type)
			return descp;
		if (add_len < 0) // short descriptor ??
			break;
	}
	return NULL;
}
EXPORT_SYMBOL(scsi_sense_desc_find);

/**
 * scsi_build_sense_buffer - build sense data in a buffer
 * @desc:	Sense format (non-zero == descriptor format,
 *              0 == fixed format)
 * @buf:	Where to build sense data
 * @key:	Sense key
 * @asc:	Additional sense code
 * @ascq:	Additional sense code qualifier
 *
 **/
void scsi_build_sense_buffer(int desc, u8 *buf, u8 key, u8 asc, u8 ascq)
{
	if (desc) {
		buf[0] = 0x72;	/* descriptor, current */
		buf[1] = key;
		buf[2] = asc;
		buf[3] = ascq;
		buf[7] = 0;
	} else {
		buf[0] = 0x70;	/* fixed, current */
		buf[2] = key;
		buf[7] = 0xa;
		buf[12] = asc;
		buf[13] = ascq;
	}
}
EXPORT_SYMBOL(scsi_build_sense_buffer);

/**
 * scsi_set_sense_information - set the information field in a
 *		formatted sense data buffer
 * @buf:	Where to build sense data
 * @buf_len:    buffer length
 * @info:	64-bit information value to be set
 *
 * Return value:
 *	0 on success or -EINVAL for invalid sense buffer length
 **/
int scsi_set_sense_information(u8 *buf, int buf_len, u64 info)
{
	if ((buf[0] & 0x7f) == 0x72) {
		u8 *ucp, len;

		len = buf[7];
		ucp = (char *)scsi_sense_desc_find(buf, len + 8, 0);
		if (!ucp) {
			buf[7] = len + 0xc;
			ucp = buf + 8 + len;
		}

		if (buf_len < len + 0xc)
			/* Not enough room for info */
			return -EINVAL;

		ucp[0] = 0;
		ucp[1] = 0xa;
		ucp[2] = 0x80; /* Valid bit */
		ucp[3] = 0;
		put_unaligned_be64(info, &ucp[4]);
	} else if ((buf[0] & 0x7f) == 0x70) {
		/*
		 * Only set the 'VALID' bit if we can represent the value
		 * correctly; otherwise just fill out the lower bytes and
		 * clear the 'VALID' flag.
		 */
		if (info <= 0xffffffffUL)
			buf[0] |= 0x80;
		else
			buf[0] &= 0x7f;
		put_unaligned_be32((u32)info, &buf[3]);
	}

	return 0;
}
EXPORT_SYMBOL(scsi_set_sense_information);

/**
 * scsi_set_sense_field_pointer - set the field pointer sense key
 *		specific information in a formatted sense data buffer
 * @buf:	Where to build sense data
 * @buf_len:    buffer length
 * @fp:		field pointer to be set
 * @bp:		bit pointer to be set
 * @cd:		command/data bit
 *
 * Return value:
<<<<<<< HEAD
 *	0 on success or EINVAL for invalid sense buffer length
=======
 *	0 on success or -EINVAL for invalid sense buffer length
>>>>>>> 24b8d41d
 */
int scsi_set_sense_field_pointer(u8 *buf, int buf_len, u16 fp, u8 bp, bool cd)
{
	u8 *ucp, len;

	if ((buf[0] & 0x7f) == 0x72) {
		len = buf[7];
		ucp = (char *)scsi_sense_desc_find(buf, len + 8, 2);
		if (!ucp) {
			buf[7] = len + 8;
			ucp = buf + 8 + len;
		}

		if (buf_len < len + 8)
			/* Not enough room for info */
			return -EINVAL;

		ucp[0] = 2;
		ucp[1] = 6;
		ucp[4] = 0x80; /* Valid bit */
		if (cd)
			ucp[4] |= 0x40;
		if (bp < 0x8)
			ucp[4] |= 0x8 | bp;
		put_unaligned_be16(fp, &ucp[5]);
	} else if ((buf[0] & 0x7f) == 0x70) {
		len = buf[7];
		if (len < 18)
			buf[7] = 18;

		buf[15] = 0x80;
		if (cd)
			buf[15] |= 0x40;
		if (bp < 0x8)
			buf[15] |= 0x8 | bp;
		put_unaligned_be16(fp, &buf[16]);
	}

	return 0;
}
EXPORT_SYMBOL(scsi_set_sense_field_pointer);<|MERGE_RESOLUTION|>--- conflicted
+++ resolved
@@ -305,11 +305,7 @@
  * @cd:		command/data bit
  *
  * Return value:
-<<<<<<< HEAD
- *	0 on success or EINVAL for invalid sense buffer length
-=======
  *	0 on success or -EINVAL for invalid sense buffer length
->>>>>>> 24b8d41d
  */
 int scsi_set_sense_field_pointer(u8 *buf, int buf_len, u16 fp, u8 bp, bool cd)
 {
