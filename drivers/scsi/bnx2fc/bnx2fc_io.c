/* bnx2fc_io.c: QLogic Linux FCoE offload driver.
 * IO manager and SCSI IO processing.
 *
 * Copyright (c) 2008-2013 Broadcom Corporation
 * Copyright (c) 2014-2016 QLogic Corporation
 * Copyright (c) 2016-2017 Cavium Inc.
 *
 * This program is free software; you can redistribute it and/or modify
 * it under the terms of the GNU General Public License as published by
 * the Free Software Foundation.
 *
 * Written by: Bhanu Prakash Gollapudi (bprakash@broadcom.com)
 */

#include "bnx2fc.h"

#define RESERVE_FREE_LIST_INDEX num_possible_cpus()

static int bnx2fc_split_bd(struct bnx2fc_cmd *io_req, u64 addr, int sg_len,
			   int bd_index);
static int bnx2fc_map_sg(struct bnx2fc_cmd *io_req);
static int bnx2fc_build_bd_list_from_sg(struct bnx2fc_cmd *io_req);
static void bnx2fc_unmap_sg_list(struct bnx2fc_cmd *io_req);
static void bnx2fc_free_mp_resc(struct bnx2fc_cmd *io_req);
static void bnx2fc_parse_fcp_rsp(struct bnx2fc_cmd *io_req,
				 struct fcoe_fcp_rsp_payload *fcp_rsp,
				 u8 num_rq, unsigned char *rq_data);

void bnx2fc_cmd_timer_set(struct bnx2fc_cmd *io_req,
			  unsigned int timer_msec)
{
	struct bnx2fc_interface *interface = io_req->port->priv;

	if (queue_delayed_work(interface->timer_work_queue,
			       &io_req->timeout_work,
			       msecs_to_jiffies(timer_msec)))
		kref_get(&io_req->refcount);
}

static void bnx2fc_cmd_timeout(struct work_struct *work)
{
	struct bnx2fc_cmd *io_req = container_of(work, struct bnx2fc_cmd,
						 timeout_work.work);
	u8 cmd_type = io_req->cmd_type;
	struct bnx2fc_rport *tgt = io_req->tgt;
	int rc;

	BNX2FC_IO_DBG(io_req, "cmd_timeout, cmd_type = %d,"
		      "req_flags = %lx\n", cmd_type, io_req->req_flags);

	spin_lock_bh(&tgt->tgt_lock);
	if (test_and_clear_bit(BNX2FC_FLAG_ISSUE_RRQ, &io_req->req_flags)) {
		clear_bit(BNX2FC_FLAG_RETIRE_OXID, &io_req->req_flags);
		/*
		 * ideally we should hold the io_req until RRQ complets,
		 * and release io_req from timeout hold.
		 */
		spin_unlock_bh(&tgt->tgt_lock);
		bnx2fc_send_rrq(io_req);
		return;
	}
	if (test_and_clear_bit(BNX2FC_FLAG_RETIRE_OXID, &io_req->req_flags)) {
		BNX2FC_IO_DBG(io_req, "IO ready for reuse now\n");
		goto done;
	}

	switch (cmd_type) {
	case BNX2FC_SCSI_CMD:
		if (test_and_clear_bit(BNX2FC_FLAG_EH_ABORT,
							&io_req->req_flags)) {
			/* Handle eh_abort timeout */
			BNX2FC_IO_DBG(io_req, "eh_abort timed out\n");
			complete(&io_req->abts_done);
		} else if (test_bit(BNX2FC_FLAG_ISSUE_ABTS,
				    &io_req->req_flags)) {
			/* Handle internally generated ABTS timeout */
			BNX2FC_IO_DBG(io_req, "ABTS timed out refcnt = %d\n",
					kref_read(&io_req->refcount));
			if (!(test_and_set_bit(BNX2FC_FLAG_ABTS_DONE,
					       &io_req->req_flags))) {
				/*
				 * Cleanup and return original command to
				 * mid-layer.
				 */
				bnx2fc_initiate_cleanup(io_req);
				kref_put(&io_req->refcount, bnx2fc_cmd_release);
				spin_unlock_bh(&tgt->tgt_lock);

				return;
			}
		} else {
			/* Hanlde IO timeout */
			BNX2FC_IO_DBG(io_req, "IO timed out. issue ABTS\n");
			if (test_and_set_bit(BNX2FC_FLAG_IO_COMPL,
					     &io_req->req_flags)) {
				BNX2FC_IO_DBG(io_req, "IO completed before "
							   " timer expiry\n");
				goto done;
			}

			if (!test_and_set_bit(BNX2FC_FLAG_ISSUE_ABTS,
					      &io_req->req_flags)) {
				rc = bnx2fc_initiate_abts(io_req);
				if (rc == SUCCESS)
					goto done;

				kref_put(&io_req->refcount, bnx2fc_cmd_release);
				spin_unlock_bh(&tgt->tgt_lock);

				return;
			} else {
				BNX2FC_IO_DBG(io_req, "IO already in "
						      "ABTS processing\n");
			}
		}
		break;
	case BNX2FC_ELS:

		if (test_bit(BNX2FC_FLAG_ISSUE_ABTS, &io_req->req_flags)) {
			BNX2FC_IO_DBG(io_req, "ABTS for ELS timed out\n");

			if (!test_and_set_bit(BNX2FC_FLAG_ABTS_DONE,
					      &io_req->req_flags)) {
				kref_put(&io_req->refcount, bnx2fc_cmd_release);
				spin_unlock_bh(&tgt->tgt_lock);

				return;
			}
		} else {
			/*
			 * Handle ELS timeout.
			 * tgt_lock is used to sync compl path and timeout
			 * path. If els compl path is processing this IO, we
			 * have nothing to do here, just release the timer hold
			 */
			BNX2FC_IO_DBG(io_req, "ELS timed out\n");
			if (test_and_set_bit(BNX2FC_FLAG_ELS_DONE,
					       &io_req->req_flags))
				goto done;

			/* Indicate the cb_func that this ELS is timed out */
			set_bit(BNX2FC_FLAG_ELS_TIMEOUT, &io_req->req_flags);

			if ((io_req->cb_func) && (io_req->cb_arg)) {
				io_req->cb_func(io_req->cb_arg);
				io_req->cb_arg = NULL;
			}
		}
		break;
	default:
		printk(KERN_ERR PFX "cmd_timeout: invalid cmd_type %d\n",
			cmd_type);
		break;
	}

done:
	/* release the cmd that was held when timer was set */
	kref_put(&io_req->refcount, bnx2fc_cmd_release);
	spin_unlock_bh(&tgt->tgt_lock);
}

static void bnx2fc_scsi_done(struct bnx2fc_cmd *io_req, int err_code)
{
	/* Called with host lock held */
	struct scsi_cmnd *sc_cmd = io_req->sc_cmd;

	/*
	 * active_cmd_queue may have other command types as well,
	 * and during flush operation,  we want to error back only
	 * scsi commands.
	 */
	if (io_req->cmd_type != BNX2FC_SCSI_CMD)
		return;

	BNX2FC_IO_DBG(io_req, "scsi_done. err_code = 0x%x\n", err_code);
	if (test_bit(BNX2FC_FLAG_CMD_LOST, &io_req->req_flags)) {
		/* Do not call scsi done for this IO */
		return;
	}

	bnx2fc_unmap_sg_list(io_req);
	io_req->sc_cmd = NULL;

	/* Sanity checks before returning command to mid-layer */
	if (!sc_cmd) {
		printk(KERN_ERR PFX "scsi_done - sc_cmd NULL. "
				    "IO(0x%x) already cleaned up\n",
		       io_req->xid);
		return;
	}
	if (!sc_cmd->device) {
		pr_err(PFX "0x%x: sc_cmd->device is NULL.\n", io_req->xid);
		return;
	}
	if (!sc_cmd->device->host) {
		pr_err(PFX "0x%x: sc_cmd->device->host is NULL.\n",
		    io_req->xid);
		return;
	}

	sc_cmd->result = err_code << 16;

	BNX2FC_IO_DBG(io_req, "sc=%p, result=0x%x, retries=%d, allowed=%d\n",
		sc_cmd, host_byte(sc_cmd->result), sc_cmd->retries,
		sc_cmd->allowed);
	scsi_set_resid(sc_cmd, scsi_bufflen(sc_cmd));
	sc_cmd->SCp.ptr = NULL;
	sc_cmd->scsi_done(sc_cmd);
}

struct bnx2fc_cmd_mgr *bnx2fc_cmd_mgr_alloc(struct bnx2fc_hba *hba)
{
	struct bnx2fc_cmd_mgr *cmgr;
	struct io_bdt *bdt_info;
	struct bnx2fc_cmd *io_req;
	size_t len;
	u32 mem_size;
	u16 xid;
	int i;
	int num_ios, num_pri_ios;
	size_t bd_tbl_sz;
	int arr_sz = num_possible_cpus() + 1;
	u16 min_xid = BNX2FC_MIN_XID;
	u16 max_xid = hba->max_xid;

	if (max_xid <= min_xid || max_xid == FC_XID_UNKNOWN) {
		printk(KERN_ERR PFX "cmd_mgr_alloc: Invalid min_xid 0x%x \
					and max_xid 0x%x\n", min_xid, max_xid);
		return NULL;
	}
	BNX2FC_MISC_DBG("min xid 0x%x, max xid 0x%x\n", min_xid, max_xid);

	num_ios = max_xid - min_xid + 1;
	len = (num_ios * (sizeof(struct bnx2fc_cmd *)));
	len += sizeof(struct bnx2fc_cmd_mgr);

	cmgr = kzalloc(len, GFP_KERNEL);
	if (!cmgr) {
		printk(KERN_ERR PFX "failed to alloc cmgr\n");
		return NULL;
	}

	cmgr->hba = hba;
	cmgr->free_list = kcalloc(arr_sz, sizeof(*cmgr->free_list),
				  GFP_KERNEL);
	if (!cmgr->free_list) {
		printk(KERN_ERR PFX "failed to alloc free_list\n");
		goto mem_err;
	}

	cmgr->free_list_lock = kcalloc(arr_sz, sizeof(*cmgr->free_list_lock),
				       GFP_KERNEL);
	if (!cmgr->free_list_lock) {
		printk(KERN_ERR PFX "failed to alloc free_list_lock\n");
		kfree(cmgr->free_list);
		cmgr->free_list = NULL;
		goto mem_err;
	}

	cmgr->cmds = (struct bnx2fc_cmd **)(cmgr + 1);

	for (i = 0; i < arr_sz; i++)  {
		INIT_LIST_HEAD(&cmgr->free_list[i]);
		spin_lock_init(&cmgr->free_list_lock[i]);
	}

	/*
	 * Pre-allocated pool of bnx2fc_cmds.
	 * Last entry in the free list array is the free list
	 * of slow path requests.
	 */
	xid = BNX2FC_MIN_XID;
	num_pri_ios = num_ios - hba->elstm_xids;
	for (i = 0; i < num_ios; i++) {
		io_req = kzalloc(sizeof(*io_req), GFP_KERNEL);

		if (!io_req) {
			printk(KERN_ERR PFX "failed to alloc io_req\n");
			goto mem_err;
		}

		INIT_LIST_HEAD(&io_req->link);
		INIT_DELAYED_WORK(&io_req->timeout_work, bnx2fc_cmd_timeout);

		io_req->xid = xid++;
		if (i < num_pri_ios)
			list_add_tail(&io_req->link,
				&cmgr->free_list[io_req->xid %
						 num_possible_cpus()]);
		else
			list_add_tail(&io_req->link,
				&cmgr->free_list[num_possible_cpus()]);
		io_req++;
	}

	/* Allocate pool of io_bdts - one for each bnx2fc_cmd */
	mem_size = num_ios * sizeof(struct io_bdt *);
	cmgr->io_bdt_pool = kzalloc(mem_size, GFP_KERNEL);
	if (!cmgr->io_bdt_pool) {
		printk(KERN_ERR PFX "failed to alloc io_bdt_pool\n");
		goto mem_err;
	}

	mem_size = sizeof(struct io_bdt);
	for (i = 0; i < num_ios; i++) {
		cmgr->io_bdt_pool[i] = kmalloc(mem_size, GFP_KERNEL);
		if (!cmgr->io_bdt_pool[i]) {
			printk(KERN_ERR PFX "failed to alloc "
				"io_bdt_pool[%d]\n", i);
			goto mem_err;
		}
	}

	/* Allocate an map fcoe_bdt_ctx structures */
	bd_tbl_sz = BNX2FC_MAX_BDS_PER_CMD * sizeof(struct fcoe_bd_ctx);
	for (i = 0; i < num_ios; i++) {
		bdt_info = cmgr->io_bdt_pool[i];
		bdt_info->bd_tbl = dma_alloc_coherent(&hba->pcidev->dev,
						      bd_tbl_sz,
						      &bdt_info->bd_tbl_dma,
						      GFP_KERNEL);
		if (!bdt_info->bd_tbl) {
			printk(KERN_ERR PFX "failed to alloc "
				"bdt_tbl[%d]\n", i);
			goto mem_err;
		}
	}

	return cmgr;

mem_err:
	bnx2fc_cmd_mgr_free(cmgr);
	return NULL;
}

void bnx2fc_cmd_mgr_free(struct bnx2fc_cmd_mgr *cmgr)
{
	struct io_bdt *bdt_info;
	struct bnx2fc_hba *hba = cmgr->hba;
	size_t bd_tbl_sz;
	u16 min_xid = BNX2FC_MIN_XID;
	u16 max_xid = hba->max_xid;
	int num_ios;
	int i;

	num_ios = max_xid - min_xid + 1;

	/* Free fcoe_bdt_ctx structures */
	if (!cmgr->io_bdt_pool)
		goto free_cmd_pool;

	bd_tbl_sz = BNX2FC_MAX_BDS_PER_CMD * sizeof(struct fcoe_bd_ctx);
	for (i = 0; i < num_ios; i++) {
		bdt_info = cmgr->io_bdt_pool[i];
		if (bdt_info->bd_tbl) {
			dma_free_coherent(&hba->pcidev->dev, bd_tbl_sz,
					    bdt_info->bd_tbl,
					    bdt_info->bd_tbl_dma);
			bdt_info->bd_tbl = NULL;
		}
	}

	/* Destroy io_bdt pool */
	for (i = 0; i < num_ios; i++) {
		kfree(cmgr->io_bdt_pool[i]);
		cmgr->io_bdt_pool[i] = NULL;
	}

	kfree(cmgr->io_bdt_pool);
	cmgr->io_bdt_pool = NULL;

free_cmd_pool:
	kfree(cmgr->free_list_lock);

	/* Destroy cmd pool */
	if (!cmgr->free_list)
		goto free_cmgr;

	for (i = 0; i < num_possible_cpus() + 1; i++)  {
		struct bnx2fc_cmd *tmp, *io_req;

		list_for_each_entry_safe(io_req, tmp,
					 &cmgr->free_list[i], link) {
			list_del(&io_req->link);
			kfree(io_req);
		}
	}
	kfree(cmgr->free_list);
free_cmgr:
	/* Free command manager itself */
	kfree(cmgr);
}

struct bnx2fc_cmd *bnx2fc_elstm_alloc(struct bnx2fc_rport *tgt, int type)
{
	struct fcoe_port *port = tgt->port;
	struct bnx2fc_interface *interface = port->priv;
	struct bnx2fc_cmd_mgr *cmd_mgr = interface->hba->cmd_mgr;
	struct bnx2fc_cmd *io_req;
	struct list_head *listp;
	struct io_bdt *bd_tbl;
	int index = RESERVE_FREE_LIST_INDEX;
	u32 free_sqes;
	u32 max_sqes;
	u16 xid;

	max_sqes = tgt->max_sqes;
	switch (type) {
	case BNX2FC_TASK_MGMT_CMD:
		max_sqes = BNX2FC_TM_MAX_SQES;
		break;
	case BNX2FC_ELS:
		max_sqes = BNX2FC_ELS_MAX_SQES;
		break;
	default:
		break;
	}

	/*
	 * NOTE: Free list insertions and deletions are protected with
	 * cmgr lock
	 */
	spin_lock_bh(&cmd_mgr->free_list_lock[index]);
	free_sqes = atomic_read(&tgt->free_sqes);
	if ((list_empty(&(cmd_mgr->free_list[index]))) ||
	    (tgt->num_active_ios.counter  >= max_sqes) ||
	    (free_sqes + max_sqes <= BNX2FC_SQ_WQES_MAX)) {
		BNX2FC_TGT_DBG(tgt, "No free els_tm cmds available "
			"ios(%d):sqes(%d)\n",
			tgt->num_active_ios.counter, tgt->max_sqes);
		if (list_empty(&(cmd_mgr->free_list[index])))
			printk(KERN_ERR PFX "elstm_alloc: list_empty\n");
		spin_unlock_bh(&cmd_mgr->free_list_lock[index]);
		return NULL;
	}

	listp = (struct list_head *)
			cmd_mgr->free_list[index].next;
	list_del_init(listp);
	io_req = (struct bnx2fc_cmd *) listp;
	xid = io_req->xid;
	cmd_mgr->cmds[xid] = io_req;
	atomic_inc(&tgt->num_active_ios);
	atomic_dec(&tgt->free_sqes);
	spin_unlock_bh(&cmd_mgr->free_list_lock[index]);

	INIT_LIST_HEAD(&io_req->link);

	io_req->port = port;
	io_req->cmd_mgr = cmd_mgr;
	io_req->req_flags = 0;
	io_req->cmd_type = type;

	/* Bind io_bdt for this io_req */
	/* Have a static link between io_req and io_bdt_pool */
	bd_tbl = io_req->bd_tbl = cmd_mgr->io_bdt_pool[xid];
	bd_tbl->io_req = io_req;

	/* Hold the io_req  against deletion */
	kref_init(&io_req->refcount);
	return io_req;
}

struct bnx2fc_cmd *bnx2fc_cmd_alloc(struct bnx2fc_rport *tgt)
{
	struct fcoe_port *port = tgt->port;
	struct bnx2fc_interface *interface = port->priv;
	struct bnx2fc_cmd_mgr *cmd_mgr = interface->hba->cmd_mgr;
	struct bnx2fc_cmd *io_req;
	struct list_head *listp;
	struct io_bdt *bd_tbl;
	u32 free_sqes;
	u32 max_sqes;
	u16 xid;
	int index = get_cpu();

	max_sqes = BNX2FC_SCSI_MAX_SQES;
	/*
	 * NOTE: Free list insertions and deletions are protected with
	 * cmgr lock
	 */
	spin_lock_bh(&cmd_mgr->free_list_lock[index]);
	free_sqes = atomic_read(&tgt->free_sqes);
	if ((list_empty(&cmd_mgr->free_list[index])) ||
	    (tgt->num_active_ios.counter  >= max_sqes) ||
	    (free_sqes + max_sqes <= BNX2FC_SQ_WQES_MAX)) {
		spin_unlock_bh(&cmd_mgr->free_list_lock[index]);
		put_cpu();
		return NULL;
	}

	listp = (struct list_head *)
		cmd_mgr->free_list[index].next;
	list_del_init(listp);
	io_req = (struct bnx2fc_cmd *) listp;
	xid = io_req->xid;
	cmd_mgr->cmds[xid] = io_req;
	atomic_inc(&tgt->num_active_ios);
	atomic_dec(&tgt->free_sqes);
	spin_unlock_bh(&cmd_mgr->free_list_lock[index]);
	put_cpu();

	INIT_LIST_HEAD(&io_req->link);

	io_req->port = port;
	io_req->cmd_mgr = cmd_mgr;
	io_req->req_flags = 0;

	/* Bind io_bdt for this io_req */
	/* Have a static link between io_req and io_bdt_pool */
	bd_tbl = io_req->bd_tbl = cmd_mgr->io_bdt_pool[xid];
	bd_tbl->io_req = io_req;

	/* Hold the io_req  against deletion */
	kref_init(&io_req->refcount);
	return io_req;
}

void bnx2fc_cmd_release(struct kref *ref)
{
	struct bnx2fc_cmd *io_req = container_of(ref,
						struct bnx2fc_cmd, refcount);
	struct bnx2fc_cmd_mgr *cmd_mgr = io_req->cmd_mgr;
	int index;

	if (io_req->cmd_type == BNX2FC_SCSI_CMD)
		index = io_req->xid % num_possible_cpus();
	else
		index = RESERVE_FREE_LIST_INDEX;


	spin_lock_bh(&cmd_mgr->free_list_lock[index]);
	if (io_req->cmd_type != BNX2FC_SCSI_CMD)
		bnx2fc_free_mp_resc(io_req);
	cmd_mgr->cmds[io_req->xid] = NULL;
	/* Delete IO from retire queue */
	list_del_init(&io_req->link);
	/* Add it to the free list */
	list_add(&io_req->link,
			&cmd_mgr->free_list[index]);
	atomic_dec(&io_req->tgt->num_active_ios);
	spin_unlock_bh(&cmd_mgr->free_list_lock[index]);

}

static void bnx2fc_free_mp_resc(struct bnx2fc_cmd *io_req)
{
	struct bnx2fc_mp_req *mp_req = &(io_req->mp_req);
	struct bnx2fc_interface *interface = io_req->port->priv;
	struct bnx2fc_hba *hba = interface->hba;
	size_t sz = sizeof(struct fcoe_bd_ctx);

	/* clear tm flags */
	mp_req->tm_flags = 0;
	if (mp_req->mp_req_bd) {
		dma_free_coherent(&hba->pcidev->dev, sz,
				     mp_req->mp_req_bd,
				     mp_req->mp_req_bd_dma);
		mp_req->mp_req_bd = NULL;
	}
	if (mp_req->mp_resp_bd) {
		dma_free_coherent(&hba->pcidev->dev, sz,
				     mp_req->mp_resp_bd,
				     mp_req->mp_resp_bd_dma);
		mp_req->mp_resp_bd = NULL;
	}
	if (mp_req->req_buf) {
		dma_free_coherent(&hba->pcidev->dev, CNIC_PAGE_SIZE,
				     mp_req->req_buf,
				     mp_req->req_buf_dma);
		mp_req->req_buf = NULL;
	}
	if (mp_req->resp_buf) {
		dma_free_coherent(&hba->pcidev->dev, CNIC_PAGE_SIZE,
				     mp_req->resp_buf,
				     mp_req->resp_buf_dma);
		mp_req->resp_buf = NULL;
	}
}

int bnx2fc_init_mp_req(struct bnx2fc_cmd *io_req)
{
	struct bnx2fc_mp_req *mp_req;
	struct fcoe_bd_ctx *mp_req_bd;
	struct fcoe_bd_ctx *mp_resp_bd;
	struct bnx2fc_interface *interface = io_req->port->priv;
	struct bnx2fc_hba *hba = interface->hba;
	dma_addr_t addr;
	size_t sz;

	mp_req = (struct bnx2fc_mp_req *)&(io_req->mp_req);
	memset(mp_req, 0, sizeof(struct bnx2fc_mp_req));

	if (io_req->cmd_type != BNX2FC_ELS) {
		mp_req->req_len = sizeof(struct fcp_cmnd);
		io_req->data_xfer_len = mp_req->req_len;
	} else
		mp_req->req_len = io_req->data_xfer_len;

	mp_req->req_buf = dma_alloc_coherent(&hba->pcidev->dev, CNIC_PAGE_SIZE,
					     &mp_req->req_buf_dma,
					     GFP_ATOMIC);
	if (!mp_req->req_buf) {
		printk(KERN_ERR PFX "unable to alloc MP req buffer\n");
		bnx2fc_free_mp_resc(io_req);
		return FAILED;
	}

	mp_req->resp_buf = dma_alloc_coherent(&hba->pcidev->dev, CNIC_PAGE_SIZE,
					      &mp_req->resp_buf_dma,
					      GFP_ATOMIC);
	if (!mp_req->resp_buf) {
		printk(KERN_ERR PFX "unable to alloc TM resp buffer\n");
		bnx2fc_free_mp_resc(io_req);
		return FAILED;
	}
	memset(mp_req->req_buf, 0, CNIC_PAGE_SIZE);
	memset(mp_req->resp_buf, 0, CNIC_PAGE_SIZE);

	/* Allocate and map mp_req_bd and mp_resp_bd */
	sz = sizeof(struct fcoe_bd_ctx);
	mp_req->mp_req_bd = dma_alloc_coherent(&hba->pcidev->dev, sz,
						 &mp_req->mp_req_bd_dma,
						 GFP_ATOMIC);
	if (!mp_req->mp_req_bd) {
		printk(KERN_ERR PFX "unable to alloc MP req bd\n");
		bnx2fc_free_mp_resc(io_req);
		return FAILED;
	}
	mp_req->mp_resp_bd = dma_alloc_coherent(&hba->pcidev->dev, sz,
						 &mp_req->mp_resp_bd_dma,
						 GFP_ATOMIC);
	if (!mp_req->mp_resp_bd) {
		printk(KERN_ERR PFX "unable to alloc MP resp bd\n");
		bnx2fc_free_mp_resc(io_req);
		return FAILED;
	}
	/* Fill bd table */
	addr = mp_req->req_buf_dma;
	mp_req_bd = mp_req->mp_req_bd;
	mp_req_bd->buf_addr_lo = (u32)addr & 0xffffffff;
	mp_req_bd->buf_addr_hi = (u32)((u64)addr >> 32);
	mp_req_bd->buf_len = CNIC_PAGE_SIZE;
	mp_req_bd->flags = 0;

	/*
	 * MP buffer is either a task mgmt command or an ELS.
	 * So the assumption is that it consumes a single bd
	 * entry in the bd table
	 */
	mp_resp_bd = mp_req->mp_resp_bd;
	addr = mp_req->resp_buf_dma;
	mp_resp_bd->buf_addr_lo = (u32)addr & 0xffffffff;
	mp_resp_bd->buf_addr_hi = (u32)((u64)addr >> 32);
	mp_resp_bd->buf_len = CNIC_PAGE_SIZE;
	mp_resp_bd->flags = 0;

	return SUCCESS;
}

static int bnx2fc_initiate_tmf(struct scsi_cmnd *sc_cmd, u8 tm_flags)
{
	struct fc_lport *lport;
	struct fc_rport *rport;
	struct fc_rport_libfc_priv *rp;
	struct fcoe_port *port;
	struct bnx2fc_interface *interface;
	struct bnx2fc_rport *tgt;
	struct bnx2fc_cmd *io_req;
	struct bnx2fc_mp_req *tm_req;
	struct fcoe_task_ctx_entry *task;
	struct fcoe_task_ctx_entry *task_page;
	struct Scsi_Host *host = sc_cmd->device->host;
	struct fc_frame_header *fc_hdr;
	struct fcp_cmnd *fcp_cmnd;
	int task_idx, index;
	int rc = SUCCESS;
	u16 xid;
	u32 sid, did;
	unsigned long start = jiffies;

	lport = shost_priv(host);
	rport = starget_to_rport(scsi_target(sc_cmd->device));
	port = lport_priv(lport);
	interface = port->priv;

	if (rport == NULL) {
		printk(KERN_ERR PFX "device_reset: rport is NULL\n");
		rc = FAILED;
		goto tmf_err;
	}
	rp = rport->dd_data;

	rc = fc_block_scsi_eh(sc_cmd);
	if (rc)
		return rc;

	if (lport->state != LPORT_ST_READY || !(lport->link_up)) {
		printk(KERN_ERR PFX "device_reset: link is not ready\n");
		rc = FAILED;
		goto tmf_err;
	}
	/* rport and tgt are allocated together, so tgt should be non-NULL */
	tgt = (struct bnx2fc_rport *)&rp[1];

	if (!(test_bit(BNX2FC_FLAG_SESSION_READY, &tgt->flags))) {
		printk(KERN_ERR PFX "device_reset: tgt not offloaded\n");
		rc = FAILED;
		goto tmf_err;
	}
retry_tmf:
	io_req = bnx2fc_elstm_alloc(tgt, BNX2FC_TASK_MGMT_CMD);
	if (!io_req) {
		if (time_after(jiffies, start + HZ)) {
			printk(KERN_ERR PFX "tmf: Failed TMF");
			rc = FAILED;
			goto tmf_err;
		}
		msleep(20);
		goto retry_tmf;
	}
	/* Initialize rest of io_req fields */
	io_req->sc_cmd = sc_cmd;
	io_req->port = port;
	io_req->tgt = tgt;

	tm_req = (struct bnx2fc_mp_req *)&(io_req->mp_req);

	rc = bnx2fc_init_mp_req(io_req);
	if (rc == FAILED) {
		printk(KERN_ERR PFX "Task mgmt MP request init failed\n");
		spin_lock_bh(&tgt->tgt_lock);
		kref_put(&io_req->refcount, bnx2fc_cmd_release);
		spin_unlock_bh(&tgt->tgt_lock);
		goto tmf_err;
	}

	/* Set TM flags */
	io_req->io_req_flags = 0;
	tm_req->tm_flags = tm_flags;

	/* Fill FCP_CMND */
	bnx2fc_build_fcp_cmnd(io_req, (struct fcp_cmnd *)tm_req->req_buf);
	fcp_cmnd = (struct fcp_cmnd *)tm_req->req_buf;
	memset(fcp_cmnd->fc_cdb, 0,  sc_cmd->cmd_len);
	fcp_cmnd->fc_dl = 0;

	/* Fill FC header */
	fc_hdr = &(tm_req->req_fc_hdr);
	sid = tgt->sid;
	did = rport->port_id;
	__fc_fill_fc_hdr(fc_hdr, FC_RCTL_DD_UNSOL_CMD, did, sid,
			   FC_TYPE_FCP, FC_FC_FIRST_SEQ | FC_FC_END_SEQ |
			   FC_FC_SEQ_INIT, 0);
	/* Obtain exchange id */
	xid = io_req->xid;

	BNX2FC_TGT_DBG(tgt, "Initiate TMF - xid = 0x%x\n", xid);
	task_idx = xid/BNX2FC_TASKS_PER_PAGE;
	index = xid % BNX2FC_TASKS_PER_PAGE;

	/* Initialize task context for this IO request */
	task_page = (struct fcoe_task_ctx_entry *)
			interface->hba->task_ctx[task_idx];
	task = &(task_page[index]);
	bnx2fc_init_mp_task(io_req, task);

	sc_cmd->SCp.ptr = (char *)io_req;

	/* Obtain free SQ entry */
	spin_lock_bh(&tgt->tgt_lock);
	bnx2fc_add_2_sq(tgt, xid);

	/* Enqueue the io_req to active_tm_queue */
	io_req->on_tmf_queue = 1;
	list_add_tail(&io_req->link, &tgt->active_tm_queue);

	init_completion(&io_req->abts_done);
	io_req->wait_for_abts_comp = 1;

	/* Ring doorbell */
	bnx2fc_ring_doorbell(tgt);
	spin_unlock_bh(&tgt->tgt_lock);

<<<<<<< HEAD
	rc = wait_for_completion_timeout(&io_req->tm_done,
=======
	rc = wait_for_completion_timeout(&io_req->abts_done,
>>>>>>> 24b8d41d
					 interface->tm_timeout * HZ);
	spin_lock_bh(&tgt->tgt_lock);

	io_req->wait_for_abts_comp = 0;
	if (!(test_bit(BNX2FC_FLAG_TM_COMPL, &io_req->req_flags))) {
		set_bit(BNX2FC_FLAG_TM_TIMEOUT, &io_req->req_flags);
		if (io_req->on_tmf_queue) {
			list_del_init(&io_req->link);
			io_req->on_tmf_queue = 0;
		}
		io_req->wait_for_cleanup_comp = 1;
		init_completion(&io_req->cleanup_done);
		bnx2fc_initiate_cleanup(io_req);
		spin_unlock_bh(&tgt->tgt_lock);
		rc = wait_for_completion_timeout(&io_req->cleanup_done,
						 BNX2FC_FW_TIMEOUT);
		spin_lock_bh(&tgt->tgt_lock);
		io_req->wait_for_cleanup_comp = 0;
		if (!rc)
			kref_put(&io_req->refcount, bnx2fc_cmd_release);
	}

	spin_unlock_bh(&tgt->tgt_lock);

	if (!rc) {
		BNX2FC_TGT_DBG(tgt, "task mgmt command failed...\n");
		rc = FAILED;
	} else {
		BNX2FC_TGT_DBG(tgt, "task mgmt command success...\n");
		rc = SUCCESS;
	}
tmf_err:
	return rc;
}

int bnx2fc_initiate_abts(struct bnx2fc_cmd *io_req)
{
	struct fc_lport *lport;
	struct bnx2fc_rport *tgt = io_req->tgt;
	struct fc_rport *rport = tgt->rport;
	struct fc_rport_priv *rdata = tgt->rdata;
	struct bnx2fc_interface *interface;
	struct fcoe_port *port;
	struct bnx2fc_cmd *abts_io_req;
	struct fcoe_task_ctx_entry *task;
	struct fcoe_task_ctx_entry *task_page;
	struct fc_frame_header *fc_hdr;
	struct bnx2fc_mp_req *abts_req;
	int task_idx, index;
	u32 sid, did;
	u16 xid;
	int rc = SUCCESS;
	u32 r_a_tov = rdata->r_a_tov;

	/* called with tgt_lock held */
	BNX2FC_IO_DBG(io_req, "Entered bnx2fc_initiate_abts\n");

	port = io_req->port;
	interface = port->priv;
	lport = port->lport;

	if (!test_bit(BNX2FC_FLAG_SESSION_READY, &tgt->flags)) {
		printk(KERN_ERR PFX "initiate_abts: tgt not offloaded\n");
		rc = FAILED;
		goto abts_err;
	}

	if (rport == NULL) {
		printk(KERN_ERR PFX "initiate_abts: rport is NULL\n");
		rc = FAILED;
		goto abts_err;
	}

	if (lport->state != LPORT_ST_READY || !(lport->link_up)) {
		printk(KERN_ERR PFX "initiate_abts: link is not ready\n");
		rc = FAILED;
		goto abts_err;
	}

	abts_io_req = bnx2fc_elstm_alloc(tgt, BNX2FC_ABTS);
	if (!abts_io_req) {
		printk(KERN_ERR PFX "abts: couldn't allocate cmd\n");
		rc = FAILED;
		goto abts_err;
	}

	/* Initialize rest of io_req fields */
	abts_io_req->sc_cmd = NULL;
	abts_io_req->port = port;
	abts_io_req->tgt = tgt;
	abts_io_req->data_xfer_len = 0; /* No data transfer for ABTS */

	abts_req = (struct bnx2fc_mp_req *)&(abts_io_req->mp_req);
	memset(abts_req, 0, sizeof(struct bnx2fc_mp_req));

	/* Fill FC header */
	fc_hdr = &(abts_req->req_fc_hdr);

	/* Obtain oxid and rxid for the original exchange to be aborted */
	fc_hdr->fh_ox_id = htons(io_req->xid);
	fc_hdr->fh_rx_id = htons(io_req->task->rxwr_txrd.var_ctx.rx_id);

	sid = tgt->sid;
	did = rport->port_id;

	__fc_fill_fc_hdr(fc_hdr, FC_RCTL_BA_ABTS, did, sid,
			   FC_TYPE_BLS, FC_FC_FIRST_SEQ | FC_FC_END_SEQ |
			   FC_FC_SEQ_INIT, 0);

	xid = abts_io_req->xid;
	BNX2FC_IO_DBG(abts_io_req, "ABTS io_req\n");
	task_idx = xid/BNX2FC_TASKS_PER_PAGE;
	index = xid % BNX2FC_TASKS_PER_PAGE;

	/* Initialize task context for this IO request */
	task_page = (struct fcoe_task_ctx_entry *)
			interface->hba->task_ctx[task_idx];
	task = &(task_page[index]);
	bnx2fc_init_mp_task(abts_io_req, task);

	/*
	 * ABTS task is a temporary task that will be cleaned up
	 * irrespective of ABTS response. We need to start the timer
	 * for the original exchange, as the CQE is posted for the original
	 * IO request.
	 *
	 * Timer for ABTS is started only when it is originated by a
	 * TM request. For the ABTS issued as part of ULP timeout,
	 * scsi-ml maintains the timers.
	 */

	/* if (test_bit(BNX2FC_FLAG_ISSUE_ABTS, &io_req->req_flags))*/
	bnx2fc_cmd_timer_set(io_req, 2 * r_a_tov);

	/* Obtain free SQ entry */
	bnx2fc_add_2_sq(tgt, xid);

	/* Ring doorbell */
	bnx2fc_ring_doorbell(tgt);

abts_err:
	return rc;
}

int bnx2fc_initiate_seq_cleanup(struct bnx2fc_cmd *orig_io_req, u32 offset,
				enum fc_rctl r_ctl)
{
	struct bnx2fc_rport *tgt = orig_io_req->tgt;
	struct bnx2fc_interface *interface;
	struct fcoe_port *port;
	struct bnx2fc_cmd *seq_clnp_req;
	struct fcoe_task_ctx_entry *task;
	struct fcoe_task_ctx_entry *task_page;
	struct bnx2fc_els_cb_arg *cb_arg = NULL;
	int task_idx, index;
	u16 xid;
	int rc = 0;

	BNX2FC_IO_DBG(orig_io_req, "bnx2fc_initiate_seq_cleanup xid = 0x%x\n",
		   orig_io_req->xid);
	kref_get(&orig_io_req->refcount);

	port = orig_io_req->port;
	interface = port->priv;

	cb_arg = kzalloc(sizeof(struct bnx2fc_els_cb_arg), GFP_ATOMIC);
	if (!cb_arg) {
		printk(KERN_ERR PFX "Unable to alloc cb_arg for seq clnup\n");
		rc = -ENOMEM;
		goto cleanup_err;
	}

	seq_clnp_req = bnx2fc_elstm_alloc(tgt, BNX2FC_SEQ_CLEANUP);
	if (!seq_clnp_req) {
		printk(KERN_ERR PFX "cleanup: couldn't allocate cmd\n");
		rc = -ENOMEM;
		kfree(cb_arg);
		goto cleanup_err;
	}
	/* Initialize rest of io_req fields */
	seq_clnp_req->sc_cmd = NULL;
	seq_clnp_req->port = port;
	seq_clnp_req->tgt = tgt;
	seq_clnp_req->data_xfer_len = 0; /* No data transfer for cleanup */

	xid = seq_clnp_req->xid;

	task_idx = xid/BNX2FC_TASKS_PER_PAGE;
	index = xid % BNX2FC_TASKS_PER_PAGE;

	/* Initialize task context for this IO request */
	task_page = (struct fcoe_task_ctx_entry *)
		     interface->hba->task_ctx[task_idx];
	task = &(task_page[index]);
	cb_arg->aborted_io_req = orig_io_req;
	cb_arg->io_req = seq_clnp_req;
	cb_arg->r_ctl = r_ctl;
	cb_arg->offset = offset;
	seq_clnp_req->cb_arg = cb_arg;

	printk(KERN_ERR PFX "call init_seq_cleanup_task\n");
	bnx2fc_init_seq_cleanup_task(seq_clnp_req, task, orig_io_req, offset);

	/* Obtain free SQ entry */
	bnx2fc_add_2_sq(tgt, xid);

	/* Ring doorbell */
	bnx2fc_ring_doorbell(tgt);
cleanup_err:
	return rc;
}

int bnx2fc_initiate_cleanup(struct bnx2fc_cmd *io_req)
{
	struct bnx2fc_rport *tgt = io_req->tgt;
	struct bnx2fc_interface *interface;
	struct fcoe_port *port;
	struct bnx2fc_cmd *cleanup_io_req;
	struct fcoe_task_ctx_entry *task;
	struct fcoe_task_ctx_entry *task_page;
	int task_idx, index;
	u16 xid, orig_xid;
	int rc = 0;

	/* ASSUMPTION: called with tgt_lock held */
	BNX2FC_IO_DBG(io_req, "Entered bnx2fc_initiate_cleanup\n");

	port = io_req->port;
	interface = port->priv;

	cleanup_io_req = bnx2fc_elstm_alloc(tgt, BNX2FC_CLEANUP);
	if (!cleanup_io_req) {
		printk(KERN_ERR PFX "cleanup: couldn't allocate cmd\n");
		rc = -1;
		goto cleanup_err;
	}

	/* Initialize rest of io_req fields */
	cleanup_io_req->sc_cmd = NULL;
	cleanup_io_req->port = port;
	cleanup_io_req->tgt = tgt;
	cleanup_io_req->data_xfer_len = 0; /* No data transfer for cleanup */

	xid = cleanup_io_req->xid;

	task_idx = xid/BNX2FC_TASKS_PER_PAGE;
	index = xid % BNX2FC_TASKS_PER_PAGE;

	/* Initialize task context for this IO request */
	task_page = (struct fcoe_task_ctx_entry *)
			interface->hba->task_ctx[task_idx];
	task = &(task_page[index]);
	orig_xid = io_req->xid;

	BNX2FC_IO_DBG(io_req, "CLEANUP io_req xid = 0x%x\n", xid);

	bnx2fc_init_cleanup_task(cleanup_io_req, task, orig_xid);

	/* Obtain free SQ entry */
	bnx2fc_add_2_sq(tgt, xid);

	/* Set flag that cleanup request is pending with the firmware */
	set_bit(BNX2FC_FLAG_ISSUE_CLEANUP_REQ, &io_req->req_flags);

	/* Ring doorbell */
	bnx2fc_ring_doorbell(tgt);

cleanup_err:
	return rc;
}

/**
 * bnx2fc_eh_target_reset: Reset a target
 *
 * @sc_cmd:	SCSI command
 *
 * Set from SCSI host template to send task mgmt command to the target
 *	and wait for the response
 */
int bnx2fc_eh_target_reset(struct scsi_cmnd *sc_cmd)
{
	return bnx2fc_initiate_tmf(sc_cmd, FCP_TMF_TGT_RESET);
}

/**
 * bnx2fc_eh_device_reset - Reset a single LUN
 *
 * @sc_cmd:	SCSI command
 *
 * Set from SCSI host template to send task mgmt command to the target
 *	and wait for the response
 */
int bnx2fc_eh_device_reset(struct scsi_cmnd *sc_cmd)
{
	return bnx2fc_initiate_tmf(sc_cmd, FCP_TMF_LUN_RESET);
}

static int bnx2fc_abts_cleanup(struct bnx2fc_cmd *io_req)
<<<<<<< HEAD
=======
	__must_hold(&tgt->tgt_lock)
>>>>>>> 24b8d41d
{
	struct bnx2fc_rport *tgt = io_req->tgt;
	unsigned int time_left;

	init_completion(&io_req->cleanup_done);
	io_req->wait_for_cleanup_comp = 1;
	bnx2fc_initiate_cleanup(io_req);

	spin_unlock_bh(&tgt->tgt_lock);

	/*
	 * Can't wait forever on cleanup response lest we let the SCSI error
	 * handler wait forever
	 */
	time_left = wait_for_completion_timeout(&io_req->cleanup_done,
						BNX2FC_FW_TIMEOUT);
	if (!time_left) {
		BNX2FC_IO_DBG(io_req, "%s(): Wait for cleanup timed out.\n",
			      __func__);

		/*
		 * Put the extra reference to the SCSI command since it would
		 * not have been returned in this case.
		 */
		kref_put(&io_req->refcount, bnx2fc_cmd_release);
	}

	spin_lock_bh(&tgt->tgt_lock);
	io_req->wait_for_cleanup_comp = 0;
	return SUCCESS;
}

/**
 * bnx2fc_eh_abort - eh_abort_handler api to abort an outstanding
 *			SCSI command
 *
 * @sc_cmd:	SCSI_ML command pointer
 *
 * SCSI abort request handler
 */
int bnx2fc_eh_abort(struct scsi_cmnd *sc_cmd)
{
	struct fc_rport *rport = starget_to_rport(scsi_target(sc_cmd->device));
	struct fc_rport_libfc_priv *rp = rport->dd_data;
	struct bnx2fc_cmd *io_req;
	struct fc_lport *lport;
	struct bnx2fc_rport *tgt;
	int rc;
	unsigned int time_left;

	rc = fc_block_scsi_eh(sc_cmd);
	if (rc)
		return rc;

	lport = shost_priv(sc_cmd->device->host);
	if ((lport->state != LPORT_ST_READY) || !(lport->link_up)) {
		printk(KERN_ERR PFX "eh_abort: link not ready\n");
		return FAILED;
	}

	tgt = (struct bnx2fc_rport *)&rp[1];

	BNX2FC_TGT_DBG(tgt, "Entered bnx2fc_eh_abort\n");

	spin_lock_bh(&tgt->tgt_lock);
	io_req = (struct bnx2fc_cmd *)sc_cmd->SCp.ptr;
	if (!io_req) {
		/* Command might have just completed */
		printk(KERN_ERR PFX "eh_abort: io_req is NULL\n");
		spin_unlock_bh(&tgt->tgt_lock);
		return SUCCESS;
	}
	BNX2FC_IO_DBG(io_req, "eh_abort - refcnt = %d\n",
		      kref_read(&io_req->refcount));

	/* Hold IO request across abort processing */
	kref_get(&io_req->refcount);

	BUG_ON(tgt != io_req->tgt);

	/* Remove the io_req from the active_q. */
	/*
	 * Task Mgmt functions (LUN RESET & TGT RESET) will not
	 * issue an ABTS on this particular IO req, as the
	 * io_req is no longer in the active_q.
	 */
	if (tgt->flush_in_prog) {
		printk(KERN_ERR PFX "eh_abort: io_req (xid = 0x%x) "
			"flush in progress\n", io_req->xid);
		kref_put(&io_req->refcount, bnx2fc_cmd_release);
		spin_unlock_bh(&tgt->tgt_lock);
		return SUCCESS;
	}

	if (io_req->on_active_queue == 0) {
		printk(KERN_ERR PFX "eh_abort: io_req (xid = 0x%x) "
				"not on active_q\n", io_req->xid);
		/*
		 * The IO is still with the FW.
		 * Return failure and let SCSI-ml retry eh_abort.
		 */
		spin_unlock_bh(&tgt->tgt_lock);
		return FAILED;
	}

	/*
	 * Only eh_abort processing will remove the IO from
	 * active_cmd_q before processing the request. this is
	 * done to avoid race conditions between IOs aborted
	 * as part of task management completion and eh_abort
	 * processing
	 */
	list_del_init(&io_req->link);
	io_req->on_active_queue = 0;
	/* Move IO req to retire queue */
	list_add_tail(&io_req->link, &tgt->io_retire_queue);

	init_completion(&io_req->abts_done);
	init_completion(&io_req->cleanup_done);

	if (test_and_set_bit(BNX2FC_FLAG_ISSUE_ABTS, &io_req->req_flags)) {
		printk(KERN_ERR PFX "eh_abort: io_req (xid = 0x%x) "
				"already in abts processing\n", io_req->xid);
		if (cancel_delayed_work(&io_req->timeout_work))
			kref_put(&io_req->refcount,
				 bnx2fc_cmd_release); /* drop timer hold */
		/*
		 * We don't want to hold off the upper layer timer so simply
		 * cleanup the command and return that I/O was successfully
		 * aborted.
		 */
		rc = bnx2fc_abts_cleanup(io_req);
		/* This only occurs when an task abort was requested while ABTS
		   is in progress.  Setting the IO_CLEANUP flag will skip the
		   RRQ process in the case when the fw generated SCSI_CMD cmpl
		   was a result from the ABTS request rather than the CLEANUP
		   request */
		set_bit(BNX2FC_FLAG_IO_CLEANUP,	&io_req->req_flags);
		goto done;
	}

	/* Cancel the current timer running on this io_req */
	if (cancel_delayed_work(&io_req->timeout_work))
		kref_put(&io_req->refcount,
			 bnx2fc_cmd_release); /* drop timer hold */
	set_bit(BNX2FC_FLAG_EH_ABORT, &io_req->req_flags);
	io_req->wait_for_abts_comp = 1;
	rc = bnx2fc_initiate_abts(io_req);
	if (rc == FAILED) {
		io_req->wait_for_cleanup_comp = 1;
		bnx2fc_initiate_cleanup(io_req);
		spin_unlock_bh(&tgt->tgt_lock);
		wait_for_completion(&io_req->cleanup_done);
		spin_lock_bh(&tgt->tgt_lock);
		io_req->wait_for_cleanup_comp = 0;
		goto done;
	}
	spin_unlock_bh(&tgt->tgt_lock);

	/* Wait 2 * RA_TOV + 1 to be sure timeout function hasn't fired */
	time_left = wait_for_completion_timeout(&io_req->abts_done,
					msecs_to_jiffies(2 * rp->r_a_tov + 1));
	if (time_left)
		BNX2FC_IO_DBG(io_req,
			      "Timed out in eh_abort waiting for abts_done");

	spin_lock_bh(&tgt->tgt_lock);
	io_req->wait_for_abts_comp = 0;
	if (test_bit(BNX2FC_FLAG_IO_COMPL, &io_req->req_flags)) {
		BNX2FC_IO_DBG(io_req, "IO completed in a different context\n");
		rc = SUCCESS;
	} else if (!(test_and_set_bit(BNX2FC_FLAG_ABTS_DONE,
				      &io_req->req_flags))) {
		/* Let the scsi-ml try to recover this command */
		printk(KERN_ERR PFX "abort failed, xid = 0x%x\n",
		       io_req->xid);
		/*
		 * Cleanup firmware residuals before returning control back
		 * to SCSI ML.
		 */
		rc = bnx2fc_abts_cleanup(io_req);
		goto done;
	} else {
		/*
		 * We come here even when there was a race condition
		 * between timeout and abts completion, and abts
		 * completion happens just in time.
		 */
		BNX2FC_IO_DBG(io_req, "abort succeeded\n");
		rc = SUCCESS;
		bnx2fc_scsi_done(io_req, DID_ABORT);
		kref_put(&io_req->refcount, bnx2fc_cmd_release);
	}
done:
	/* release the reference taken in eh_abort */
	kref_put(&io_req->refcount, bnx2fc_cmd_release);
	spin_unlock_bh(&tgt->tgt_lock);
	return rc;
}

void bnx2fc_process_seq_cleanup_compl(struct bnx2fc_cmd *seq_clnp_req,
				      struct fcoe_task_ctx_entry *task,
				      u8 rx_state)
{
	struct bnx2fc_els_cb_arg *cb_arg = seq_clnp_req->cb_arg;
	struct bnx2fc_cmd *orig_io_req = cb_arg->aborted_io_req;
	u32 offset = cb_arg->offset;
	enum fc_rctl r_ctl = cb_arg->r_ctl;
	int rc = 0;
	struct bnx2fc_rport *tgt = orig_io_req->tgt;

	BNX2FC_IO_DBG(orig_io_req, "Entered process_cleanup_compl xid = 0x%x"
			      "cmd_type = %d\n",
		   seq_clnp_req->xid, seq_clnp_req->cmd_type);

	if (rx_state == FCOE_TASK_RX_STATE_IGNORED_SEQUENCE_CLEANUP) {
		printk(KERN_ERR PFX "seq cleanup ignored - xid = 0x%x\n",
			seq_clnp_req->xid);
		goto free_cb_arg;
	}

	spin_unlock_bh(&tgt->tgt_lock);
	rc = bnx2fc_send_srr(orig_io_req, offset, r_ctl);
	spin_lock_bh(&tgt->tgt_lock);

	if (rc)
		printk(KERN_ERR PFX "clnup_compl: Unable to send SRR"
			" IO will abort\n");
	seq_clnp_req->cb_arg = NULL;
	kref_put(&orig_io_req->refcount, bnx2fc_cmd_release);
free_cb_arg:
	kfree(cb_arg);
	return;
}

void bnx2fc_process_cleanup_compl(struct bnx2fc_cmd *io_req,
				  struct fcoe_task_ctx_entry *task,
				  u8 num_rq)
{
	BNX2FC_IO_DBG(io_req, "Entered process_cleanup_compl "
			      "refcnt = %d, cmd_type = %d\n",
		   kref_read(&io_req->refcount), io_req->cmd_type);
	/*
	 * Test whether there is a cleanup request pending. If not just
	 * exit.
	 */
	if (!test_and_clear_bit(BNX2FC_FLAG_ISSUE_CLEANUP_REQ,
				&io_req->req_flags))
		return;
	/*
	 * If we receive a cleanup completion for this request then the
	 * firmware will not give us an abort completion for this request
	 * so clear any ABTS pending flags.
	 */
	if (test_bit(BNX2FC_FLAG_ISSUE_ABTS, &io_req->req_flags) &&
	    !test_bit(BNX2FC_FLAG_ABTS_DONE, &io_req->req_flags)) {
		set_bit(BNX2FC_FLAG_ABTS_DONE, &io_req->req_flags);
		if (io_req->wait_for_abts_comp)
			complete(&io_req->abts_done);
	}

	bnx2fc_scsi_done(io_req, DID_ERROR);
	kref_put(&io_req->refcount, bnx2fc_cmd_release);
	if (io_req->wait_for_cleanup_comp)
		complete(&io_req->cleanup_done);
}

void bnx2fc_process_abts_compl(struct bnx2fc_cmd *io_req,
			       struct fcoe_task_ctx_entry *task,
			       u8 num_rq)
{
	u32 r_ctl;
	u32 r_a_tov = FC_DEF_R_A_TOV;
	u8 issue_rrq = 0;
	struct bnx2fc_rport *tgt = io_req->tgt;

	BNX2FC_IO_DBG(io_req, "Entered process_abts_compl xid = 0x%x"
			      "refcnt = %d, cmd_type = %d\n",
		   io_req->xid,
		   kref_read(&io_req->refcount), io_req->cmd_type);

	if (test_and_set_bit(BNX2FC_FLAG_ABTS_DONE,
				       &io_req->req_flags)) {
		BNX2FC_IO_DBG(io_req, "Timer context finished processing"
				" this io\n");
		return;
	}

	/*
	 * If we receive an ABTS completion here then we will not receive
	 * a cleanup completion so clear any cleanup pending flags.
	 */
	if (test_bit(BNX2FC_FLAG_ISSUE_CLEANUP_REQ, &io_req->req_flags)) {
		clear_bit(BNX2FC_FLAG_ISSUE_CLEANUP_REQ, &io_req->req_flags);
		if (io_req->wait_for_cleanup_comp)
			complete(&io_req->cleanup_done);
	}

	/* Do not issue RRQ as this IO is already cleanedup */
	if (test_and_set_bit(BNX2FC_FLAG_IO_CLEANUP,
				&io_req->req_flags))
		goto io_compl;

	/*
	 * For ABTS issued due to SCSI eh_abort_handler, timeout
	 * values are maintained by scsi-ml itself. Cancel timeout
	 * in case ABTS issued as part of task management function
	 * or due to FW error.
	 */
	if (test_bit(BNX2FC_FLAG_ISSUE_ABTS, &io_req->req_flags))
		if (cancel_delayed_work(&io_req->timeout_work))
			kref_put(&io_req->refcount,
				 bnx2fc_cmd_release); /* drop timer hold */

	r_ctl = (u8)task->rxwr_only.union_ctx.comp_info.abts_rsp.r_ctl;

	switch (r_ctl) {
	case FC_RCTL_BA_ACC:
		/*
		 * Dont release this cmd yet. It will be relesed
		 * after we get RRQ response
		 */
		BNX2FC_IO_DBG(io_req, "ABTS response - ACC Send RRQ\n");
		issue_rrq = 1;
		break;

	case FC_RCTL_BA_RJT:
		BNX2FC_IO_DBG(io_req, "ABTS response - RJT\n");
		break;
	default:
		printk(KERN_ERR PFX "Unknown ABTS response\n");
		break;
	}

	if (issue_rrq) {
		BNX2FC_IO_DBG(io_req, "Issue RRQ after R_A_TOV\n");
		set_bit(BNX2FC_FLAG_ISSUE_RRQ, &io_req->req_flags);
	}
	set_bit(BNX2FC_FLAG_RETIRE_OXID, &io_req->req_flags);
	bnx2fc_cmd_timer_set(io_req, r_a_tov);

io_compl:
	if (io_req->wait_for_abts_comp) {
		if (test_and_clear_bit(BNX2FC_FLAG_EH_ABORT,
				       &io_req->req_flags))
			complete(&io_req->abts_done);
	} else {
		/*
		 * We end up here when ABTS is issued as
		 * in asynchronous context, i.e., as part
		 * of task management completion, or
		 * when FW error is received or when the
		 * ABTS is issued when the IO is timed
		 * out.
		 */

		if (io_req->on_active_queue) {
			list_del_init(&io_req->link);
			io_req->on_active_queue = 0;
			/* Move IO req to retire queue */
			list_add_tail(&io_req->link, &tgt->io_retire_queue);
		}
		bnx2fc_scsi_done(io_req, DID_ERROR);
		kref_put(&io_req->refcount, bnx2fc_cmd_release);
	}
}

static void bnx2fc_lun_reset_cmpl(struct bnx2fc_cmd *io_req)
{
	struct scsi_cmnd *sc_cmd = io_req->sc_cmd;
	struct bnx2fc_rport *tgt = io_req->tgt;
	struct bnx2fc_cmd *cmd, *tmp;
	u64 tm_lun = sc_cmd->device->lun;
	u64 lun;
	int rc = 0;

	/* called with tgt_lock held */
	BNX2FC_IO_DBG(io_req, "Entered bnx2fc_lun_reset_cmpl\n");
	/*
	 * Walk thru the active_ios queue and ABORT the IO
	 * that matches with the LUN that was reset
	 */
	list_for_each_entry_safe(cmd, tmp, &tgt->active_cmd_queue, link) {
		BNX2FC_TGT_DBG(tgt, "LUN RST cmpl: scan for pending IOs\n");
		lun = cmd->sc_cmd->device->lun;
		if (lun == tm_lun) {
			/* Initiate ABTS on this cmd */
			if (!test_and_set_bit(BNX2FC_FLAG_ISSUE_ABTS,
					      &cmd->req_flags)) {
				/* cancel the IO timeout */
				if (cancel_delayed_work(&io_req->timeout_work))
					kref_put(&io_req->refcount,
						 bnx2fc_cmd_release);
							/* timer hold */
				rc = bnx2fc_initiate_abts(cmd);
				/* abts shouldn't fail in this context */
				WARN_ON(rc != SUCCESS);
			} else
				printk(KERN_ERR PFX "lun_rst: abts already in"
					" progress for this IO 0x%x\n",
					cmd->xid);
		}
	}
}

static void bnx2fc_tgt_reset_cmpl(struct bnx2fc_cmd *io_req)
{
	struct bnx2fc_rport *tgt = io_req->tgt;
	struct bnx2fc_cmd *cmd, *tmp;
	int rc = 0;

	/* called with tgt_lock held */
	BNX2FC_IO_DBG(io_req, "Entered bnx2fc_tgt_reset_cmpl\n");
	/*
	 * Walk thru the active_ios queue and ABORT the IO
	 * that matches with the LUN that was reset
	 */
	list_for_each_entry_safe(cmd, tmp, &tgt->active_cmd_queue, link) {
		BNX2FC_TGT_DBG(tgt, "TGT RST cmpl: scan for pending IOs\n");
		/* Initiate ABTS */
		if (!test_and_set_bit(BNX2FC_FLAG_ISSUE_ABTS,
							&cmd->req_flags)) {
			/* cancel the IO timeout */
			if (cancel_delayed_work(&io_req->timeout_work))
				kref_put(&io_req->refcount,
					 bnx2fc_cmd_release); /* timer hold */
			rc = bnx2fc_initiate_abts(cmd);
			/* abts shouldn't fail in this context */
			WARN_ON(rc != SUCCESS);

		} else
			printk(KERN_ERR PFX "tgt_rst: abts already in progress"
				" for this IO 0x%x\n", cmd->xid);
	}
}

void bnx2fc_process_tm_compl(struct bnx2fc_cmd *io_req,
			     struct fcoe_task_ctx_entry *task, u8 num_rq,
				  unsigned char *rq_data)
{
	struct bnx2fc_mp_req *tm_req;
	struct fc_frame_header *fc_hdr;
	struct scsi_cmnd *sc_cmd = io_req->sc_cmd;
	u64 *hdr;
	u64 *temp_hdr;
	void *rsp_buf;

	/* Called with tgt_lock held */
	BNX2FC_IO_DBG(io_req, "Entered process_tm_compl\n");

	if (!(test_bit(BNX2FC_FLAG_TM_TIMEOUT, &io_req->req_flags)))
		set_bit(BNX2FC_FLAG_TM_COMPL, &io_req->req_flags);
	else {
		/* TM has already timed out and we got
		 * delayed completion. Ignore completion
		 * processing.
		 */
		return;
	}

	tm_req = &(io_req->mp_req);
	fc_hdr = &(tm_req->resp_fc_hdr);
	hdr = (u64 *)fc_hdr;
	temp_hdr = (u64 *)
		&task->rxwr_only.union_ctx.comp_info.mp_rsp.fc_hdr;
	hdr[0] = cpu_to_be64(temp_hdr[0]);
	hdr[1] = cpu_to_be64(temp_hdr[1]);
	hdr[2] = cpu_to_be64(temp_hdr[2]);

	tm_req->resp_len =
		task->rxwr_only.union_ctx.comp_info.mp_rsp.mp_payload_len;

	rsp_buf = tm_req->resp_buf;

	if (fc_hdr->fh_r_ctl == FC_RCTL_DD_CMD_STATUS) {
		bnx2fc_parse_fcp_rsp(io_req,
				     (struct fcoe_fcp_rsp_payload *)
				     rsp_buf, num_rq, rq_data);
		if (io_req->fcp_rsp_code == 0) {
			/* TM successful */
			if (tm_req->tm_flags & FCP_TMF_LUN_RESET)
				bnx2fc_lun_reset_cmpl(io_req);
			else if (tm_req->tm_flags & FCP_TMF_TGT_RESET)
				bnx2fc_tgt_reset_cmpl(io_req);
		}
	} else {
		printk(KERN_ERR PFX "tmf's fc_hdr r_ctl = 0x%x\n",
			fc_hdr->fh_r_ctl);
	}
	if (!sc_cmd->SCp.ptr) {
		printk(KERN_ERR PFX "tm_compl: SCp.ptr is NULL\n");
		return;
	}
	switch (io_req->fcp_status) {
	case FC_GOOD:
		if (io_req->cdb_status == 0) {
			/* Good IO completion */
			sc_cmd->result = DID_OK << 16;
		} else {
			/* Transport status is good, SCSI status not good */
			sc_cmd->result = (DID_OK << 16) | io_req->cdb_status;
		}
		if (io_req->fcp_resid)
			scsi_set_resid(sc_cmd, io_req->fcp_resid);
		break;

	default:
		BNX2FC_IO_DBG(io_req, "process_tm_compl: fcp_status = %d\n",
			   io_req->fcp_status);
		break;
	}

	sc_cmd = io_req->sc_cmd;
	io_req->sc_cmd = NULL;

	/* check if the io_req exists in tgt's tmf_q */
	if (io_req->on_tmf_queue) {

		list_del_init(&io_req->link);
		io_req->on_tmf_queue = 0;
	} else {

		printk(KERN_ERR PFX "Command not on active_cmd_queue!\n");
		return;
	}

	sc_cmd->SCp.ptr = NULL;
	sc_cmd->scsi_done(sc_cmd);

	kref_put(&io_req->refcount, bnx2fc_cmd_release);
	if (io_req->wait_for_abts_comp) {
		BNX2FC_IO_DBG(io_req, "tm_compl - wake up the waiter\n");
		complete(&io_req->abts_done);
	}
}

static int bnx2fc_split_bd(struct bnx2fc_cmd *io_req, u64 addr, int sg_len,
			   int bd_index)
{
	struct fcoe_bd_ctx *bd = io_req->bd_tbl->bd_tbl;
	int frag_size, sg_frags;

	sg_frags = 0;
	while (sg_len) {
		if (sg_len >= BNX2FC_BD_SPLIT_SZ)
			frag_size = BNX2FC_BD_SPLIT_SZ;
		else
			frag_size = sg_len;
		bd[bd_index + sg_frags].buf_addr_lo = addr & 0xffffffff;
		bd[bd_index + sg_frags].buf_addr_hi  = addr >> 32;
		bd[bd_index + sg_frags].buf_len = (u16)frag_size;
		bd[bd_index + sg_frags].flags = 0;

		addr += (u64) frag_size;
		sg_frags++;
		sg_len -= frag_size;
	}
	return sg_frags;

}

static int bnx2fc_map_sg(struct bnx2fc_cmd *io_req)
{
	struct bnx2fc_interface *interface = io_req->port->priv;
	struct bnx2fc_hba *hba = interface->hba;
	struct scsi_cmnd *sc = io_req->sc_cmd;
	struct fcoe_bd_ctx *bd = io_req->bd_tbl->bd_tbl;
	struct scatterlist *sg;
	int byte_count = 0;
	int sg_count = 0;
	int bd_count = 0;
	int sg_frags;
	unsigned int sg_len;
	u64 addr;
	int i;

	WARN_ON(scsi_sg_count(sc) > BNX2FC_MAX_BDS_PER_CMD);
	/*
	 * Use dma_map_sg directly to ensure we're using the correct
	 * dev struct off of pcidev.
	 */
	sg_count = dma_map_sg(&hba->pcidev->dev, scsi_sglist(sc),
			      scsi_sg_count(sc), sc->sc_data_direction);
	scsi_for_each_sg(sc, sg, sg_count, i) {
		sg_len = sg_dma_len(sg);
		addr = sg_dma_address(sg);
		if (sg_len > BNX2FC_MAX_BD_LEN) {
			sg_frags = bnx2fc_split_bd(io_req, addr, sg_len,
						   bd_count);
		} else {

			sg_frags = 1;
			bd[bd_count].buf_addr_lo = addr & 0xffffffff;
			bd[bd_count].buf_addr_hi  = addr >> 32;
			bd[bd_count].buf_len = (u16)sg_len;
			bd[bd_count].flags = 0;
		}
		bd_count += sg_frags;
		byte_count += sg_len;
	}
	if (byte_count != scsi_bufflen(sc))
		printk(KERN_ERR PFX "byte_count = %d != scsi_bufflen = %d, "
			"task_id = 0x%x\n", byte_count, scsi_bufflen(sc),
			io_req->xid);
	return bd_count;
}

static int bnx2fc_build_bd_list_from_sg(struct bnx2fc_cmd *io_req)
{
	struct scsi_cmnd *sc = io_req->sc_cmd;
	struct fcoe_bd_ctx *bd = io_req->bd_tbl->bd_tbl;
	int bd_count;

	if (scsi_sg_count(sc)) {
		bd_count = bnx2fc_map_sg(io_req);
		if (bd_count == 0)
			return -ENOMEM;
	} else {
		bd_count = 0;
		bd[0].buf_addr_lo = bd[0].buf_addr_hi = 0;
		bd[0].buf_len = bd[0].flags = 0;
	}
	io_req->bd_tbl->bd_valid = bd_count;

	/*
	 * Return the command to ML if BD count exceeds the max number
	 * that can be handled by FW.
	 */
	if (bd_count > BNX2FC_FW_MAX_BDS_PER_CMD) {
		pr_err("bd_count = %d exceeded FW supported max BD(255), task_id = 0x%x\n",
		       bd_count, io_req->xid);
		return -ENOMEM;
	}

	return 0;
}

static void bnx2fc_unmap_sg_list(struct bnx2fc_cmd *io_req)
{
	struct scsi_cmnd *sc = io_req->sc_cmd;
	struct bnx2fc_interface *interface = io_req->port->priv;
	struct bnx2fc_hba *hba = interface->hba;

	/*
	 * Use dma_unmap_sg directly to ensure we're using the correct
	 * dev struct off of pcidev.
	 */
	if (io_req->bd_tbl->bd_valid && sc && scsi_sg_count(sc)) {
		dma_unmap_sg(&hba->pcidev->dev, scsi_sglist(sc),
		    scsi_sg_count(sc), sc->sc_data_direction);
		io_req->bd_tbl->bd_valid = 0;
	}
}

void bnx2fc_build_fcp_cmnd(struct bnx2fc_cmd *io_req,
				  struct fcp_cmnd *fcp_cmnd)
{
	struct scsi_cmnd *sc_cmd = io_req->sc_cmd;

	memset(fcp_cmnd, 0, sizeof(struct fcp_cmnd));

	int_to_scsilun(sc_cmd->device->lun, &fcp_cmnd->fc_lun);

	fcp_cmnd->fc_dl = htonl(io_req->data_xfer_len);
	memcpy(fcp_cmnd->fc_cdb, sc_cmd->cmnd, sc_cmd->cmd_len);

	fcp_cmnd->fc_cmdref = 0;
	fcp_cmnd->fc_pri_ta = 0;
	fcp_cmnd->fc_tm_flags = io_req->mp_req.tm_flags;
	fcp_cmnd->fc_flags = io_req->io_req_flags;
	fcp_cmnd->fc_pri_ta = FCP_PTA_SIMPLE;
}

static void bnx2fc_parse_fcp_rsp(struct bnx2fc_cmd *io_req,
				 struct fcoe_fcp_rsp_payload *fcp_rsp,
				 u8 num_rq, unsigned char *rq_data)
{
	struct scsi_cmnd *sc_cmd = io_req->sc_cmd;
	u8 rsp_flags = fcp_rsp->fcp_flags.flags;
	u32 rq_buff_len = 0;
	int fcp_sns_len = 0;
	int fcp_rsp_len = 0;

	io_req->fcp_status = FC_GOOD;
	io_req->fcp_resid = 0;
	if (rsp_flags & (FCOE_FCP_RSP_FLAGS_FCP_RESID_OVER |
	    FCOE_FCP_RSP_FLAGS_FCP_RESID_UNDER))
		io_req->fcp_resid = fcp_rsp->fcp_resid;

	io_req->scsi_comp_flags = rsp_flags;
	CMD_SCSI_STATUS(sc_cmd) = io_req->cdb_status =
				fcp_rsp->scsi_status_code;

	/* Fetch fcp_rsp_info and fcp_sns_info if available */
	if (num_rq) {

		/*
		 * We do not anticipate num_rq >1, as the linux defined
		 * SCSI_SENSE_BUFFERSIZE is 96 bytes + 8 bytes of FCP_RSP_INFO
		 * 256 bytes of single rq buffer is good enough to hold this.
		 */

		if (rsp_flags &
		    FCOE_FCP_RSP_FLAGS_FCP_RSP_LEN_VALID) {
			fcp_rsp_len = rq_buff_len
					= fcp_rsp->fcp_rsp_len;
		}

		if (rsp_flags &
		    FCOE_FCP_RSP_FLAGS_FCP_SNS_LEN_VALID) {
			fcp_sns_len = fcp_rsp->fcp_sns_len;
			rq_buff_len += fcp_rsp->fcp_sns_len;
		}

		io_req->fcp_rsp_len = fcp_rsp_len;
		io_req->fcp_sns_len = fcp_sns_len;

		if (rq_buff_len > num_rq * BNX2FC_RQ_BUF_SZ) {
			/* Invalid sense sense length. */
			printk(KERN_ERR PFX "invalid sns length %d\n",
				rq_buff_len);
			/* reset rq_buff_len */
			rq_buff_len =  num_rq * BNX2FC_RQ_BUF_SZ;
		}

		/* fetch fcp_rsp_code */
		if ((fcp_rsp_len == 4) || (fcp_rsp_len == 8)) {
			/* Only for task management function */
			io_req->fcp_rsp_code = rq_data[3];
			BNX2FC_IO_DBG(io_req, "fcp_rsp_code = %d\n",
				io_req->fcp_rsp_code);
		}

		/* fetch sense data */
		rq_data += fcp_rsp_len;

		if (fcp_sns_len > SCSI_SENSE_BUFFERSIZE) {
			printk(KERN_ERR PFX "Truncating sense buffer\n");
			fcp_sns_len = SCSI_SENSE_BUFFERSIZE;
		}

		memset(sc_cmd->sense_buffer, 0, SCSI_SENSE_BUFFERSIZE);
		if (fcp_sns_len)
			memcpy(sc_cmd->sense_buffer, rq_data, fcp_sns_len);

	}
}

/**
 * bnx2fc_queuecommand - Queuecommand function of the scsi template
 *
 * @host:	The Scsi_Host the command was issued to
 * @sc_cmd:	struct scsi_cmnd to be executed
 *
 * This is the IO strategy routine, called by SCSI-ML
 **/
int bnx2fc_queuecommand(struct Scsi_Host *host,
			struct scsi_cmnd *sc_cmd)
{
	struct fc_lport *lport = shost_priv(host);
	struct fc_rport *rport = starget_to_rport(scsi_target(sc_cmd->device));
	struct fc_rport_libfc_priv *rp = rport->dd_data;
	struct bnx2fc_rport *tgt;
	struct bnx2fc_cmd *io_req;
	int rc = 0;
	int rval;

	rval = fc_remote_port_chkready(rport);
	if (rval) {
		sc_cmd->result = rval;
		sc_cmd->scsi_done(sc_cmd);
		return 0;
	}

	if ((lport->state != LPORT_ST_READY) || !(lport->link_up)) {
		rc = SCSI_MLQUEUE_HOST_BUSY;
		goto exit_qcmd;
	}

	/* rport and tgt are allocated together, so tgt should be non-NULL */
	tgt = (struct bnx2fc_rport *)&rp[1];

	if (!test_bit(BNX2FC_FLAG_SESSION_READY, &tgt->flags)) {
		/*
		 * Session is not offloaded yet. Let SCSI-ml retry
		 * the command.
		 */
		rc = SCSI_MLQUEUE_TARGET_BUSY;
		goto exit_qcmd;
	}
	if (tgt->retry_delay_timestamp) {
		if (time_after(jiffies, tgt->retry_delay_timestamp)) {
			tgt->retry_delay_timestamp = 0;
		} else {
			/* If retry_delay timer is active, flow off the ML */
			rc = SCSI_MLQUEUE_TARGET_BUSY;
			goto exit_qcmd;
		}
	}

	spin_lock_bh(&tgt->tgt_lock);

	io_req = bnx2fc_cmd_alloc(tgt);
	if (!io_req) {
		rc = SCSI_MLQUEUE_HOST_BUSY;
		goto exit_qcmd_tgtlock;
	}
	io_req->sc_cmd = sc_cmd;

	if (bnx2fc_post_io_req(tgt, io_req)) {
		printk(KERN_ERR PFX "Unable to post io_req\n");
		rc = SCSI_MLQUEUE_HOST_BUSY;
		goto exit_qcmd_tgtlock;
	}

exit_qcmd_tgtlock:
	spin_unlock_bh(&tgt->tgt_lock);
exit_qcmd:
	return rc;
}

void bnx2fc_process_scsi_cmd_compl(struct bnx2fc_cmd *io_req,
				   struct fcoe_task_ctx_entry *task,
				   u8 num_rq, unsigned char *rq_data)
{
	struct fcoe_fcp_rsp_payload *fcp_rsp;
	struct bnx2fc_rport *tgt = io_req->tgt;
	struct scsi_cmnd *sc_cmd;
	u16 scope = 0, qualifier = 0;

	/* scsi_cmd_cmpl is called with tgt lock held */

	if (test_and_set_bit(BNX2FC_FLAG_IO_COMPL, &io_req->req_flags)) {
		/* we will not receive ABTS response for this IO */
		BNX2FC_IO_DBG(io_req, "Timer context finished processing "
			   "this scsi cmd\n");
		if (test_and_clear_bit(BNX2FC_FLAG_IO_CLEANUP,
				       &io_req->req_flags)) {
			BNX2FC_IO_DBG(io_req,
				      "Actual completion after cleanup request cleaning up\n");
			bnx2fc_process_cleanup_compl(io_req, task, num_rq);
		}
		return;
	}

	/* Cancel the timeout_work, as we received IO completion */
	if (cancel_delayed_work(&io_req->timeout_work))
		kref_put(&io_req->refcount,
			 bnx2fc_cmd_release); /* drop timer hold */

	sc_cmd = io_req->sc_cmd;
	if (sc_cmd == NULL) {
		printk(KERN_ERR PFX "scsi_cmd_compl - sc_cmd is NULL\n");
		return;
	}

	/* Fetch fcp_rsp from task context and perform cmd completion */
	fcp_rsp = (struct fcoe_fcp_rsp_payload *)
		   &(task->rxwr_only.union_ctx.comp_info.fcp_rsp.payload);

	/* parse fcp_rsp and obtain sense data from RQ if available */
	bnx2fc_parse_fcp_rsp(io_req, fcp_rsp, num_rq, rq_data);

	if (!sc_cmd->SCp.ptr) {
		printk(KERN_ERR PFX "SCp.ptr is NULL\n");
		return;
	}

	if (io_req->on_active_queue) {
		list_del_init(&io_req->link);
		io_req->on_active_queue = 0;
		/* Move IO req to retire queue */
		list_add_tail(&io_req->link, &tgt->io_retire_queue);
	} else {
		/* This should not happen, but could have been pulled
		 * by bnx2fc_flush_active_ios(), or during a race
		 * between command abort and (late) completion.
		 */
		BNX2FC_IO_DBG(io_req, "xid not on active_cmd_queue\n");
		if (io_req->wait_for_abts_comp)
			if (test_and_clear_bit(BNX2FC_FLAG_EH_ABORT,
					       &io_req->req_flags))
				complete(&io_req->abts_done);
	}

	bnx2fc_unmap_sg_list(io_req);
	io_req->sc_cmd = NULL;

	switch (io_req->fcp_status) {
	case FC_GOOD:
		if (io_req->cdb_status == 0) {
			/* Good IO completion */
			sc_cmd->result = DID_OK << 16;
		} else {
			/* Transport status is good, SCSI status not good */
			BNX2FC_IO_DBG(io_req, "scsi_cmpl: cdb_status = %d"
				 " fcp_resid = 0x%x\n",
				io_req->cdb_status, io_req->fcp_resid);
			sc_cmd->result = (DID_OK << 16) | io_req->cdb_status;

			if (io_req->cdb_status == SAM_STAT_TASK_SET_FULL ||
			    io_req->cdb_status == SAM_STAT_BUSY) {
				/* Newer array firmware with BUSY or
				 * TASK_SET_FULL may return a status that needs
				 * the scope bits masked.
				 * Or a huge delay timestamp up to 27 minutes
				 * can result.
				 */
				if (fcp_rsp->retry_delay_timer) {
					/* Upper 2 bits */
					scope = fcp_rsp->retry_delay_timer
						& 0xC000;
					/* Lower 14 bits */
					qualifier = fcp_rsp->retry_delay_timer
						& 0x3FFF;
				}
				if (scope > 0 && qualifier > 0 &&
					qualifier <= 0x3FEF) {
					/* Set the jiffies +
					 * retry_delay_timer * 100ms
					 * for the rport/tgt
					 */
					tgt->retry_delay_timestamp = jiffies +
						(qualifier * HZ / 10);
				}
			}
		}
		if (io_req->fcp_resid)
			scsi_set_resid(sc_cmd, io_req->fcp_resid);
		break;
	default:
		printk(KERN_ERR PFX "scsi_cmd_compl: fcp_status = %d\n",
			io_req->fcp_status);
		break;
	}
	sc_cmd->SCp.ptr = NULL;
	sc_cmd->scsi_done(sc_cmd);
	kref_put(&io_req->refcount, bnx2fc_cmd_release);
}

int bnx2fc_post_io_req(struct bnx2fc_rport *tgt,
			       struct bnx2fc_cmd *io_req)
{
	struct fcoe_task_ctx_entry *task;
	struct fcoe_task_ctx_entry *task_page;
	struct scsi_cmnd *sc_cmd = io_req->sc_cmd;
	struct fcoe_port *port = tgt->port;
	struct bnx2fc_interface *interface = port->priv;
	struct bnx2fc_hba *hba = interface->hba;
	struct fc_lport *lport = port->lport;
	struct fc_stats *stats;
	int task_idx, index;
	u16 xid;

	/* bnx2fc_post_io_req() is called with the tgt_lock held */

	/* Initialize rest of io_req fields */
	io_req->cmd_type = BNX2FC_SCSI_CMD;
	io_req->port = port;
	io_req->tgt = tgt;
	io_req->data_xfer_len = scsi_bufflen(sc_cmd);
	sc_cmd->SCp.ptr = (char *)io_req;

	stats = per_cpu_ptr(lport->stats, get_cpu());
	if (sc_cmd->sc_data_direction == DMA_FROM_DEVICE) {
		io_req->io_req_flags = BNX2FC_READ;
		stats->InputRequests++;
		stats->InputBytes += io_req->data_xfer_len;
	} else if (sc_cmd->sc_data_direction == DMA_TO_DEVICE) {
		io_req->io_req_flags = BNX2FC_WRITE;
		stats->OutputRequests++;
		stats->OutputBytes += io_req->data_xfer_len;
	} else {
		io_req->io_req_flags = 0;
		stats->ControlRequests++;
	}
	put_cpu();

	xid = io_req->xid;

	/* Build buffer descriptor list for firmware from sg list */
	if (bnx2fc_build_bd_list_from_sg(io_req)) {
		printk(KERN_ERR PFX "BD list creation failed\n");
		kref_put(&io_req->refcount, bnx2fc_cmd_release);
		return -EAGAIN;
	}

	task_idx = xid / BNX2FC_TASKS_PER_PAGE;
	index = xid % BNX2FC_TASKS_PER_PAGE;

	/* Initialize task context for this IO request */
	task_page = (struct fcoe_task_ctx_entry *) hba->task_ctx[task_idx];
	task = &(task_page[index]);
	bnx2fc_init_task(io_req, task);

	if (tgt->flush_in_prog) {
		printk(KERN_ERR PFX "Flush in progress..Host Busy\n");
		kref_put(&io_req->refcount, bnx2fc_cmd_release);
		return -EAGAIN;
	}

	if (!test_bit(BNX2FC_FLAG_SESSION_READY, &tgt->flags)) {
		printk(KERN_ERR PFX "Session not ready...post_io\n");
		kref_put(&io_req->refcount, bnx2fc_cmd_release);
		return -EAGAIN;
	}

	/* Time IO req */
	if (tgt->io_timeout)
		bnx2fc_cmd_timer_set(io_req, BNX2FC_IO_TIMEOUT);
	/* Obtain free SQ entry */
	bnx2fc_add_2_sq(tgt, xid);

	/* Enqueue the io_req to active_cmd_queue */

	io_req->on_active_queue = 1;
	/* move io_req from pending_queue to active_queue */
	list_add_tail(&io_req->link, &tgt->active_cmd_queue);

	/* Ring doorbell */
	bnx2fc_ring_doorbell(tgt);
	return 0;
}<|MERGE_RESOLUTION|>--- conflicted
+++ resolved
@@ -782,11 +782,7 @@
 	bnx2fc_ring_doorbell(tgt);
 	spin_unlock_bh(&tgt->tgt_lock);
 
-<<<<<<< HEAD
-	rc = wait_for_completion_timeout(&io_req->tm_done,
-=======
 	rc = wait_for_completion_timeout(&io_req->abts_done,
->>>>>>> 24b8d41d
 					 interface->tm_timeout * HZ);
 	spin_lock_bh(&tgt->tgt_lock);
 
@@ -1085,10 +1081,7 @@
 }
 
 static int bnx2fc_abts_cleanup(struct bnx2fc_cmd *io_req)
-<<<<<<< HEAD
-=======
 	__must_hold(&tgt->tgt_lock)
->>>>>>> 24b8d41d
 {
 	struct bnx2fc_rport *tgt = io_req->tgt;
 	unsigned int time_left;
