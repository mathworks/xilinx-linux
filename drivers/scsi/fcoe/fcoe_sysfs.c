// SPDX-License-Identifier: GPL-2.0-only
/*
 * Copyright(c) 2011 - 2012 Intel Corporation. All rights reserved.
 *
 * Maintained at www.Open-FCoE.org
 */

#include <linux/module.h>
#include <linux/types.h>
#include <linux/kernel.h>
#include <linux/etherdevice.h>
#include <linux/ctype.h>

#include <scsi/fcoe_sysfs.h>
#include <scsi/libfcoe.h>

/*
 * OK to include local libfcoe.h for debug_logging, but cannot include
 * <scsi/libfcoe.h> otherwise non-netdev based fcoe solutions would have
 * have to include more than fcoe_sysfs.h.
 */
#include "libfcoe.h"

static atomic_t ctlr_num;
static atomic_t fcf_num;

/*
 * fcoe_fcf_dev_loss_tmo: the default number of seconds that fcoe sysfs
 * should insulate the loss of a fcf.
 */
static unsigned int fcoe_fcf_dev_loss_tmo = 1800;  /* seconds */

module_param_named(fcf_dev_loss_tmo, fcoe_fcf_dev_loss_tmo,
		   uint, S_IRUGO|S_IWUSR);
MODULE_PARM_DESC(fcf_dev_loss_tmo,
		 "Maximum number of seconds that libfcoe should"
		 " insulate the loss of a fcf. Once this value is"
		 " exceeded, the fcf is removed.");

/*
 * These are used by the fcoe_*_show_function routines, they
 * are intentionally placed in the .c file as they're not intended
 * for use throughout the code.
 */
#define fcoe_ctlr_id(x)				\
	((x)->id)
#define fcoe_ctlr_work_q_name(x)		\
	((x)->work_q_name)
#define fcoe_ctlr_work_q(x)			\
	((x)->work_q)
#define fcoe_ctlr_devloss_work_q_name(x)	\
	((x)->devloss_work_q_name)
#define fcoe_ctlr_devloss_work_q(x)		\
	((x)->devloss_work_q)
#define fcoe_ctlr_mode(x)			\
	((x)->mode)
#define fcoe_ctlr_fcf_dev_loss_tmo(x)		\
	((x)->fcf_dev_loss_tmo)
#define fcoe_ctlr_link_fail(x)			\
	((x)->lesb.lesb_link_fail)
#define fcoe_ctlr_vlink_fail(x)			\
	((x)->lesb.lesb_vlink_fail)
#define fcoe_ctlr_miss_fka(x)			\
	((x)->lesb.lesb_miss_fka)
#define fcoe_ctlr_symb_err(x)			\
	((x)->lesb.lesb_symb_err)
#define fcoe_ctlr_err_block(x)			\
	((x)->lesb.lesb_err_block)
#define fcoe_ctlr_fcs_error(x)			\
	((x)->lesb.lesb_fcs_error)
#define fcoe_ctlr_enabled(x)			\
	((x)->enabled)
#define fcoe_fcf_state(x)			\
	((x)->state)
#define fcoe_fcf_fabric_name(x)			\
	((x)->fabric_name)
#define fcoe_fcf_switch_name(x)			\
	((x)->switch_name)
#define fcoe_fcf_fc_map(x)			\
	((x)->fc_map)
#define fcoe_fcf_vfid(x)			\
	((x)->vfid)
#define fcoe_fcf_mac(x)				\
	((x)->mac)
#define fcoe_fcf_priority(x)			\
	((x)->priority)
#define fcoe_fcf_fka_period(x)			\
	((x)->fka_period)
#define fcoe_fcf_dev_loss_tmo(x)		\
	((x)->dev_loss_tmo)
#define fcoe_fcf_selected(x)			\
	((x)->selected)
#define fcoe_fcf_vlan_id(x)			\
	((x)->vlan_id)

/*
 * dev_loss_tmo attribute
 */
static int fcoe_str_to_dev_loss(const char *buf, unsigned long *val)
{
	int ret;

	ret = kstrtoul(buf, 0, val);
	if (ret)
		return -EINVAL;
	/*
	 * Check for overflow; dev_loss_tmo is u32
	 */
	if (*val > UINT_MAX)
		return -EINVAL;

	return 0;
}

static int fcoe_fcf_set_dev_loss_tmo(struct fcoe_fcf_device *fcf,
				     unsigned long val)
{
	if ((fcf->state == FCOE_FCF_STATE_UNKNOWN) ||
	    (fcf->state == FCOE_FCF_STATE_DISCONNECTED) ||
	    (fcf->state == FCOE_FCF_STATE_DELETED))
		return -EBUSY;
	/*
	 * Check for overflow; dev_loss_tmo is u32
	 */
	if (val > UINT_MAX)
		return -EINVAL;

	fcoe_fcf_dev_loss_tmo(fcf) = val;
	return 0;
}

#define FCOE_DEVICE_ATTR(_prefix, _name, _mode, _show, _store)	\
struct device_attribute device_attr_fcoe_##_prefix##_##_name =	\
	__ATTR(_name, _mode, _show, _store)

#define fcoe_ctlr_show_function(field, format_string, sz, cast)	\
static ssize_t show_fcoe_ctlr_device_##field(struct device *dev, \
					    struct device_attribute *attr, \
					    char *buf)			\
{									\
	struct fcoe_ctlr_device *ctlr = dev_to_ctlr(dev);		\
	if (ctlr->f->get_fcoe_ctlr_##field)				\
		ctlr->f->get_fcoe_ctlr_##field(ctlr);			\
	return snprintf(buf, sz, format_string,				\
			cast fcoe_ctlr_##field(ctlr));			\
}

#define fcoe_fcf_show_function(field, format_string, sz, cast)	\
static ssize_t show_fcoe_fcf_device_##field(struct device *dev,	\
					   struct device_attribute *attr, \
					   char *buf)			\
{									\
	struct fcoe_fcf_device *fcf = dev_to_fcf(dev);			\
	struct fcoe_ctlr_device *ctlr = fcoe_fcf_dev_to_ctlr_dev(fcf);	\
	if (ctlr->f->get_fcoe_fcf_##field)				\
		ctlr->f->get_fcoe_fcf_##field(fcf);			\
	return snprintf(buf, sz, format_string,				\
			cast fcoe_fcf_##field(fcf));			\
}

#define fcoe_ctlr_private_show_function(field, format_string, sz, cast)	\
static ssize_t show_fcoe_ctlr_device_##field(struct device *dev, \
					    struct device_attribute *attr, \
					    char *buf)			\
{									\
	struct fcoe_ctlr_device *ctlr = dev_to_ctlr(dev);		\
	return snprintf(buf, sz, format_string, cast fcoe_ctlr_##field(ctlr)); \
}

#define fcoe_fcf_private_show_function(field, format_string, sz, cast)	\
static ssize_t show_fcoe_fcf_device_##field(struct device *dev,	\
					   struct device_attribute *attr, \
					   char *buf)			\
{								\
	struct fcoe_fcf_device *fcf = dev_to_fcf(dev);			\
	return snprintf(buf, sz, format_string, cast fcoe_fcf_##field(fcf)); \
}

#define fcoe_ctlr_private_rd_attr(field, format_string, sz)		\
	fcoe_ctlr_private_show_function(field, format_string, sz, )	\
	static FCOE_DEVICE_ATTR(ctlr, field, S_IRUGO,			\
				show_fcoe_ctlr_device_##field, NULL)

#define fcoe_ctlr_rd_attr(field, format_string, sz)			\
	fcoe_ctlr_show_function(field, format_string, sz, )		\
	static FCOE_DEVICE_ATTR(ctlr, field, S_IRUGO,			\
				show_fcoe_ctlr_device_##field, NULL)

#define fcoe_fcf_rd_attr(field, format_string, sz)			\
	fcoe_fcf_show_function(field, format_string, sz, )		\
	static FCOE_DEVICE_ATTR(fcf, field, S_IRUGO,			\
				show_fcoe_fcf_device_##field, NULL)

#define fcoe_fcf_private_rd_attr(field, format_string, sz)		\
	fcoe_fcf_private_show_function(field, format_string, sz, )	\
	static FCOE_DEVICE_ATTR(fcf, field, S_IRUGO,			\
				show_fcoe_fcf_device_##field, NULL)

#define fcoe_ctlr_private_rd_attr_cast(field, format_string, sz, cast)	\
	fcoe_ctlr_private_show_function(field, format_string, sz, (cast)) \
	static FCOE_DEVICE_ATTR(ctlr, field, S_IRUGO,			\
				show_fcoe_ctlr_device_##field, NULL)

#define fcoe_fcf_private_rd_attr_cast(field, format_string, sz, cast)	\
	fcoe_fcf_private_show_function(field, format_string, sz, (cast)) \
	static FCOE_DEVICE_ATTR(fcf, field, S_IRUGO,			\
				show_fcoe_fcf_device_##field, NULL)

#define fcoe_enum_name_search(title, table_type, table)			\
static const char *get_fcoe_##title##_name(enum table_type table_key)	\
{									\
	if (table_key < 0 || table_key >= ARRAY_SIZE(table))		\
		return NULL;						\
	return table[table_key];					\
}

static char *fip_conn_type_names[] = {
	[ FIP_CONN_TYPE_UNKNOWN ] = "Unknown",
	[ FIP_CONN_TYPE_FABRIC ]  = "Fabric",
	[ FIP_CONN_TYPE_VN2VN ]   = "VN2VN",
};
fcoe_enum_name_search(ctlr_mode, fip_conn_type, fip_conn_type_names)

static enum fip_conn_type fcoe_parse_mode(const char *buf)
{
	int i;

	for (i = 0; i < ARRAY_SIZE(fip_conn_type_names); i++) {
		if (strcasecmp(buf, fip_conn_type_names[i]) == 0)
			return i;
	}

	return FIP_CONN_TYPE_UNKNOWN;
}

static char *fcf_state_names[] = {
	[ FCOE_FCF_STATE_UNKNOWN ]      = "Unknown",
	[ FCOE_FCF_STATE_DISCONNECTED ] = "Disconnected",
	[ FCOE_FCF_STATE_CONNECTED ]    = "Connected",
};
fcoe_enum_name_search(fcf_state, fcf_state, fcf_state_names)
#define FCOE_FCF_STATE_MAX_NAMELEN 50

static ssize_t show_fcf_state(struct device *dev,
			      struct device_attribute *attr,
			      char *buf)
{
	struct fcoe_fcf_device *fcf = dev_to_fcf(dev);
	const char *name;
	name = get_fcoe_fcf_state_name(fcf->state);
	if (!name)
		return -EINVAL;
	return snprintf(buf, FCOE_FCF_STATE_MAX_NAMELEN, "%s\n", name);
}
static FCOE_DEVICE_ATTR(fcf, state, S_IRUGO, show_fcf_state, NULL);

#define FCOE_MAX_MODENAME_LEN 20
static ssize_t show_ctlr_mode(struct device *dev,
			      struct device_attribute *attr,
			      char *buf)
{
	struct fcoe_ctlr_device *ctlr = dev_to_ctlr(dev);
	const char *name;

	name = get_fcoe_ctlr_mode_name(ctlr->mode);
	if (!name)
		return -EINVAL;
	return snprintf(buf, FCOE_MAX_MODENAME_LEN,
			"%s\n", name);
}

static ssize_t store_ctlr_mode(struct device *dev,
			       struct device_attribute *attr,
			       const char *buf, size_t count)
{
	struct fcoe_ctlr_device *ctlr = dev_to_ctlr(dev);
	char mode[FCOE_MAX_MODENAME_LEN + 1];

	if (count > FCOE_MAX_MODENAME_LEN)
		return -EINVAL;

	strncpy(mode, buf, count);

	if (mode[count - 1] == '\n')
		mode[count - 1] = '\0';
	else
		mode[count] = '\0';

	switch (ctlr->enabled) {
	case FCOE_CTLR_ENABLED:
		LIBFCOE_SYSFS_DBG(ctlr, "Cannot change mode when enabled.\n");
		return -EBUSY;
	case FCOE_CTLR_DISABLED:
		if (!ctlr->f->set_fcoe_ctlr_mode) {
			LIBFCOE_SYSFS_DBG(ctlr,
					  "Mode change not supported by LLD.\n");
			return -ENOTSUPP;
		}

		ctlr->mode = fcoe_parse_mode(mode);
		if (ctlr->mode == FIP_CONN_TYPE_UNKNOWN) {
			LIBFCOE_SYSFS_DBG(ctlr, "Unknown mode %s provided.\n",
					  buf);
			return -EINVAL;
		}

		ctlr->f->set_fcoe_ctlr_mode(ctlr);
		LIBFCOE_SYSFS_DBG(ctlr, "Mode changed to %s.\n", buf);

		return count;
	case FCOE_CTLR_UNUSED:
	default:
		LIBFCOE_SYSFS_DBG(ctlr, "Mode change not supported.\n");
		return -ENOTSUPP;
	};
}

static FCOE_DEVICE_ATTR(ctlr, mode, S_IRUGO | S_IWUSR,
			show_ctlr_mode, store_ctlr_mode);

static ssize_t store_ctlr_enabled(struct device *dev,
				  struct device_attribute *attr,
				  const char *buf, size_t count)
{
	struct fcoe_ctlr_device *ctlr = dev_to_ctlr(dev);
	bool enabled;
	int rc;

	if (*buf == '1')
		enabled = true;
	else if (*buf == '0')
		enabled = false;
	else
		return -EINVAL;

	switch (ctlr->enabled) {
	case FCOE_CTLR_ENABLED:
		if (enabled)
			return count;
		ctlr->enabled = FCOE_CTLR_DISABLED;
		break;
	case FCOE_CTLR_DISABLED:
		if (!enabled)
			return count;
		ctlr->enabled = FCOE_CTLR_ENABLED;
		break;
	case FCOE_CTLR_UNUSED:
		return -ENOTSUPP;
	};

	rc = ctlr->f->set_fcoe_ctlr_enabled(ctlr);
	if (rc)
		return rc;

	return count;
}

static char *ctlr_enabled_state_names[] = {
	[ FCOE_CTLR_ENABLED ]  = "1",
	[ FCOE_CTLR_DISABLED ] = "0",
};
fcoe_enum_name_search(ctlr_enabled_state, ctlr_enabled_state,
		      ctlr_enabled_state_names)
#define FCOE_CTLR_ENABLED_MAX_NAMELEN 50

static ssize_t show_ctlr_enabled_state(struct device *dev,
				       struct device_attribute *attr,
				       char *buf)
{
	struct fcoe_ctlr_device *ctlr = dev_to_ctlr(dev);
	const char *name;

	name = get_fcoe_ctlr_enabled_state_name(ctlr->enabled);
	if (!name)
		return -EINVAL;
	return snprintf(buf, FCOE_CTLR_ENABLED_MAX_NAMELEN,
			"%s\n", name);
}

static FCOE_DEVICE_ATTR(ctlr, enabled, S_IRUGO | S_IWUSR,
			show_ctlr_enabled_state,
			store_ctlr_enabled);

static ssize_t store_ctlr_fip_resp(struct device *dev,
			      struct device_attribute *attr,
			      const char *buf, size_t count)
{
	struct fcoe_ctlr_device *ctlr = dev_to_ctlr(dev);
	struct fcoe_ctlr *fip = fcoe_ctlr_device_priv(ctlr);

	mutex_lock(&fip->ctlr_mutex);
	if ((buf[1] == '\0') || ((buf[1] == '\n') && (buf[2] == '\0'))) {
		if (buf[0] == '1') {
			fip->fip_resp = 1;
			mutex_unlock(&fip->ctlr_mutex);
			return count;
		}
		if (buf[0] == '0') {
			fip->fip_resp = 0;
			mutex_unlock(&fip->ctlr_mutex);
			return count;
		}
	}
	mutex_unlock(&fip->ctlr_mutex);
	return -EINVAL;
}

static ssize_t show_ctlr_fip_resp(struct device *dev,
				  struct device_attribute *attr,
				  char *buf)
{
	struct fcoe_ctlr_device *ctlr = dev_to_ctlr(dev);
	struct fcoe_ctlr *fip = fcoe_ctlr_device_priv(ctlr);

	return sprintf(buf, "%d\n", fip->fip_resp ? 1 : 0);
}

static FCOE_DEVICE_ATTR(ctlr, fip_vlan_responder, S_IRUGO | S_IWUSR,
			show_ctlr_fip_resp,
			store_ctlr_fip_resp);

<<<<<<< HEAD
=======
static ssize_t
fcoe_ctlr_var_store(u32 *var, const char *buf, size_t count)
{
	int err;
	unsigned long v;

	err = kstrtoul(buf, 10, &v);
	if (err || v > UINT_MAX)
		return -EINVAL;

	*var = v;

	return count;
}

static ssize_t store_ctlr_r_a_tov(struct device *dev,
				  struct device_attribute *attr,
				  const char *buf, size_t count)
{
	struct fcoe_ctlr_device *ctlr_dev = dev_to_ctlr(dev);
	struct fcoe_ctlr *ctlr = fcoe_ctlr_device_priv(ctlr_dev);

	if (ctlr_dev->enabled == FCOE_CTLR_ENABLED)
		return -EBUSY;
	if (ctlr_dev->enabled == FCOE_CTLR_DISABLED)
		return fcoe_ctlr_var_store(&ctlr->lp->r_a_tov, buf, count);
	return -ENOTSUPP;
}

static ssize_t show_ctlr_r_a_tov(struct device *dev,
				 struct device_attribute *attr,
				 char *buf)
{
	struct fcoe_ctlr_device *ctlr_dev = dev_to_ctlr(dev);
	struct fcoe_ctlr *ctlr = fcoe_ctlr_device_priv(ctlr_dev);

	return sprintf(buf, "%d\n", ctlr->lp->r_a_tov);
}

static FCOE_DEVICE_ATTR(ctlr, r_a_tov, S_IRUGO | S_IWUSR,
			show_ctlr_r_a_tov, store_ctlr_r_a_tov);

static ssize_t store_ctlr_e_d_tov(struct device *dev,
				  struct device_attribute *attr,
				  const char *buf, size_t count)
{
	struct fcoe_ctlr_device *ctlr_dev = dev_to_ctlr(dev);
	struct fcoe_ctlr *ctlr = fcoe_ctlr_device_priv(ctlr_dev);

	if (ctlr_dev->enabled == FCOE_CTLR_ENABLED)
		return -EBUSY;
	if (ctlr_dev->enabled == FCOE_CTLR_DISABLED)
		return fcoe_ctlr_var_store(&ctlr->lp->e_d_tov, buf, count);
	return -ENOTSUPP;
}

static ssize_t show_ctlr_e_d_tov(struct device *dev,
				 struct device_attribute *attr,
				 char *buf)
{
	struct fcoe_ctlr_device *ctlr_dev = dev_to_ctlr(dev);
	struct fcoe_ctlr *ctlr = fcoe_ctlr_device_priv(ctlr_dev);

	return sprintf(buf, "%d\n", ctlr->lp->e_d_tov);
}

static FCOE_DEVICE_ATTR(ctlr, e_d_tov, S_IRUGO | S_IWUSR,
			show_ctlr_e_d_tov, store_ctlr_e_d_tov);

>>>>>>> 24b8d41d
static ssize_t
store_private_fcoe_ctlr_fcf_dev_loss_tmo(struct device *dev,
					 struct device_attribute *attr,
					 const char *buf, size_t count)
{
	struct fcoe_ctlr_device *ctlr = dev_to_ctlr(dev);
	struct fcoe_fcf_device *fcf;
	unsigned long val;
	int rc;

	rc = fcoe_str_to_dev_loss(buf, &val);
	if (rc)
		return rc;

	fcoe_ctlr_fcf_dev_loss_tmo(ctlr) = val;
	mutex_lock(&ctlr->lock);
	list_for_each_entry(fcf, &ctlr->fcfs, peers)
		fcoe_fcf_set_dev_loss_tmo(fcf, val);
	mutex_unlock(&ctlr->lock);
	return count;
}
fcoe_ctlr_private_show_function(fcf_dev_loss_tmo, "%d\n", 20, );
static FCOE_DEVICE_ATTR(ctlr, fcf_dev_loss_tmo, S_IRUGO | S_IWUSR,
			show_fcoe_ctlr_device_fcf_dev_loss_tmo,
			store_private_fcoe_ctlr_fcf_dev_loss_tmo);

/* Link Error Status Block (LESB) */
fcoe_ctlr_rd_attr(link_fail, "%u\n", 20);
fcoe_ctlr_rd_attr(vlink_fail, "%u\n", 20);
fcoe_ctlr_rd_attr(miss_fka, "%u\n", 20);
fcoe_ctlr_rd_attr(symb_err, "%u\n", 20);
fcoe_ctlr_rd_attr(err_block, "%u\n", 20);
fcoe_ctlr_rd_attr(fcs_error, "%u\n", 20);

fcoe_fcf_private_rd_attr_cast(fabric_name, "0x%llx\n", 20, unsigned long long);
fcoe_fcf_private_rd_attr_cast(switch_name, "0x%llx\n", 20, unsigned long long);
fcoe_fcf_private_rd_attr(priority, "%u\n", 20);
fcoe_fcf_private_rd_attr(fc_map, "0x%x\n", 20);
fcoe_fcf_private_rd_attr(vfid, "%u\n", 20);
fcoe_fcf_private_rd_attr(mac, "%pM\n", 20);
fcoe_fcf_private_rd_attr(fka_period, "%u\n", 20);
fcoe_fcf_rd_attr(selected, "%u\n", 20);
fcoe_fcf_rd_attr(vlan_id, "%u\n", 20);

fcoe_fcf_private_show_function(dev_loss_tmo, "%d\n", 20, )
static ssize_t
store_fcoe_fcf_dev_loss_tmo(struct device *dev, struct device_attribute *attr,
			    const char *buf, size_t count)
{
	struct fcoe_fcf_device *fcf = dev_to_fcf(dev);
	unsigned long val;
	int rc;

	rc = fcoe_str_to_dev_loss(buf, &val);
	if (rc)
		return rc;

	rc = fcoe_fcf_set_dev_loss_tmo(fcf, val);
	if (rc)
		return rc;
	return count;
}
static FCOE_DEVICE_ATTR(fcf, dev_loss_tmo, S_IRUGO | S_IWUSR,
			show_fcoe_fcf_device_dev_loss_tmo,
			store_fcoe_fcf_dev_loss_tmo);

static struct attribute *fcoe_ctlr_lesb_attrs[] = {
	&device_attr_fcoe_ctlr_link_fail.attr,
	&device_attr_fcoe_ctlr_vlink_fail.attr,
	&device_attr_fcoe_ctlr_miss_fka.attr,
	&device_attr_fcoe_ctlr_symb_err.attr,
	&device_attr_fcoe_ctlr_err_block.attr,
	&device_attr_fcoe_ctlr_fcs_error.attr,
	NULL,
};

static struct attribute_group fcoe_ctlr_lesb_attr_group = {
	.name = "lesb",
	.attrs = fcoe_ctlr_lesb_attrs,
};

static struct attribute *fcoe_ctlr_attrs[] = {
	&device_attr_fcoe_ctlr_fip_vlan_responder.attr,
	&device_attr_fcoe_ctlr_fcf_dev_loss_tmo.attr,
	&device_attr_fcoe_ctlr_r_a_tov.attr,
	&device_attr_fcoe_ctlr_e_d_tov.attr,
	&device_attr_fcoe_ctlr_enabled.attr,
	&device_attr_fcoe_ctlr_mode.attr,
	NULL,
};

static struct attribute_group fcoe_ctlr_attr_group = {
	.attrs = fcoe_ctlr_attrs,
};

static const struct attribute_group *fcoe_ctlr_attr_groups[] = {
	&fcoe_ctlr_attr_group,
	&fcoe_ctlr_lesb_attr_group,
	NULL,
};

static struct attribute *fcoe_fcf_attrs[] = {
	&device_attr_fcoe_fcf_fabric_name.attr,
	&device_attr_fcoe_fcf_switch_name.attr,
	&device_attr_fcoe_fcf_dev_loss_tmo.attr,
	&device_attr_fcoe_fcf_fc_map.attr,
	&device_attr_fcoe_fcf_vfid.attr,
	&device_attr_fcoe_fcf_mac.attr,
	&device_attr_fcoe_fcf_priority.attr,
	&device_attr_fcoe_fcf_fka_period.attr,
	&device_attr_fcoe_fcf_state.attr,
	&device_attr_fcoe_fcf_selected.attr,
	&device_attr_fcoe_fcf_vlan_id.attr,
	NULL
};

static struct attribute_group fcoe_fcf_attr_group = {
	.attrs = fcoe_fcf_attrs,
};

static const struct attribute_group *fcoe_fcf_attr_groups[] = {
	&fcoe_fcf_attr_group,
	NULL,
};

static struct bus_type fcoe_bus_type;

static int fcoe_bus_match(struct device *dev,
			  struct device_driver *drv)
{
	if (dev->bus == &fcoe_bus_type)
		return 1;
	return 0;
}

/**
 * fcoe_ctlr_device_release() - Release the FIP ctlr memory
 * @dev: Pointer to the FIP ctlr's embedded device
 *
 * Called when the last FIP ctlr reference is released.
 */
static void fcoe_ctlr_device_release(struct device *dev)
{
	struct fcoe_ctlr_device *ctlr = dev_to_ctlr(dev);
	kfree(ctlr);
}

/**
 * fcoe_fcf_device_release() - Release the FIP fcf memory
 * @dev: Pointer to the fcf's embedded device
 *
 * Called when the last FIP fcf reference is released.
 */
static void fcoe_fcf_device_release(struct device *dev)
{
	struct fcoe_fcf_device *fcf = dev_to_fcf(dev);
	kfree(fcf);
}

static const struct device_type fcoe_ctlr_device_type = {
	.name = "fcoe_ctlr",
	.groups = fcoe_ctlr_attr_groups,
	.release = fcoe_ctlr_device_release,
};

static const struct device_type fcoe_fcf_device_type = {
	.name = "fcoe_fcf",
	.groups = fcoe_fcf_attr_groups,
	.release = fcoe_fcf_device_release,
};

static ssize_t ctlr_create_store(struct bus_type *bus, const char *buf,
				 size_t count)
{
	return fcoe_ctlr_create_store(bus, buf, count);
}
static BUS_ATTR_WO(ctlr_create);

static ssize_t ctlr_destroy_store(struct bus_type *bus, const char *buf,
				  size_t count)
{
	return fcoe_ctlr_destroy_store(bus, buf, count);
}
static BUS_ATTR_WO(ctlr_destroy);

static struct attribute *fcoe_bus_attrs[] = {
	&bus_attr_ctlr_create.attr,
	&bus_attr_ctlr_destroy.attr,
	NULL,
};
ATTRIBUTE_GROUPS(fcoe_bus);

static struct bus_type fcoe_bus_type = {
	.name = "fcoe",
	.match = &fcoe_bus_match,
	.bus_groups = fcoe_bus_groups,
};

/**
 * fcoe_ctlr_device_flush_work() - Flush a FIP ctlr's workqueue
 * @ctlr: Pointer to the FIP ctlr whose workqueue is to be flushed
 */
static void fcoe_ctlr_device_flush_work(struct fcoe_ctlr_device *ctlr)
{
	if (!fcoe_ctlr_work_q(ctlr)) {
		printk(KERN_ERR
		       "ERROR: FIP Ctlr '%d' attempted to flush work, "
		       "when no workqueue created.\n", ctlr->id);
		dump_stack();
		return;
	}

	flush_workqueue(fcoe_ctlr_work_q(ctlr));
}

/**
 * fcoe_ctlr_device_queue_work() - Schedule work for a FIP ctlr's workqueue
 * @ctlr: Pointer to the FIP ctlr who owns the devloss workqueue
 * @work:   Work to queue for execution
 *
 * Return value:
 *	1 on success / 0 already queued / < 0 for error
 */
static int fcoe_ctlr_device_queue_work(struct fcoe_ctlr_device *ctlr,
				       struct work_struct *work)
{
	if (unlikely(!fcoe_ctlr_work_q(ctlr))) {
		printk(KERN_ERR
		       "ERROR: FIP Ctlr '%d' attempted to queue work, "
		       "when no workqueue created.\n", ctlr->id);
		dump_stack();

		return -EINVAL;
	}

	return queue_work(fcoe_ctlr_work_q(ctlr), work);
}

/**
 * fcoe_ctlr_device_flush_devloss() - Flush a FIP ctlr's devloss workqueue
 * @ctlr: Pointer to FIP ctlr whose workqueue is to be flushed
 */
static void fcoe_ctlr_device_flush_devloss(struct fcoe_ctlr_device *ctlr)
{
	if (!fcoe_ctlr_devloss_work_q(ctlr)) {
		printk(KERN_ERR
		       "ERROR: FIP Ctlr '%d' attempted to flush work, "
		       "when no workqueue created.\n", ctlr->id);
		dump_stack();
		return;
	}

	flush_workqueue(fcoe_ctlr_devloss_work_q(ctlr));
}

/**
 * fcoe_ctlr_device_queue_devloss_work() - Schedule work for a FIP ctlr's devloss workqueue
 * @ctlr: Pointer to the FIP ctlr who owns the devloss workqueue
 * @work:   Work to queue for execution
 * @delay:  jiffies to delay the work queuing
 *
 * Return value:
 *	1 on success / 0 already queued / < 0 for error
 */
static int fcoe_ctlr_device_queue_devloss_work(struct fcoe_ctlr_device *ctlr,
					       struct delayed_work *work,
					       unsigned long delay)
{
	if (unlikely(!fcoe_ctlr_devloss_work_q(ctlr))) {
		printk(KERN_ERR
		       "ERROR: FIP Ctlr '%d' attempted to queue work, "
		       "when no workqueue created.\n", ctlr->id);
		dump_stack();

		return -EINVAL;
	}

	return queue_delayed_work(fcoe_ctlr_devloss_work_q(ctlr), work, delay);
}

static int fcoe_fcf_device_match(struct fcoe_fcf_device *new,
				 struct fcoe_fcf_device *old)
{
	if (new->switch_name == old->switch_name &&
	    new->fabric_name == old->fabric_name &&
	    new->fc_map == old->fc_map &&
	    ether_addr_equal(new->mac, old->mac))
		return 1;
	return 0;
}

/**
 * fcoe_ctlr_device_add() - Add a FIP ctlr to sysfs
 * @parent:    The parent device to which the fcoe_ctlr instance
 *             should be attached
 * @f:         The LLD's FCoE sysfs function template pointer
 * @priv_size: Size to be allocated with the fcoe_ctlr_device for the LLD
 *
 * This routine allocates a FIP ctlr object with some additional memory
 * for the LLD. The FIP ctlr is initialized, added to sysfs and then
 * attributes are added to it.
 */
struct fcoe_ctlr_device *fcoe_ctlr_device_add(struct device *parent,
				    struct fcoe_sysfs_function_template *f,
				    int priv_size)
{
	struct fcoe_ctlr_device *ctlr;
	int error = 0;

	ctlr = kzalloc(sizeof(struct fcoe_ctlr_device) + priv_size,
		       GFP_KERNEL);
	if (!ctlr)
		goto out;

	ctlr->id = atomic_inc_return(&ctlr_num) - 1;
	ctlr->f = f;
	ctlr->mode = FIP_CONN_TYPE_FABRIC;
	INIT_LIST_HEAD(&ctlr->fcfs);
	mutex_init(&ctlr->lock);
	ctlr->dev.parent = parent;
	ctlr->dev.bus = &fcoe_bus_type;
	ctlr->dev.type = &fcoe_ctlr_device_type;

	ctlr->fcf_dev_loss_tmo = fcoe_fcf_dev_loss_tmo;

	snprintf(ctlr->work_q_name, sizeof(ctlr->work_q_name),
		 "ctlr_wq_%d", ctlr->id);
	ctlr->work_q = create_singlethread_workqueue(
		ctlr->work_q_name);
	if (!ctlr->work_q)
		goto out_del;

	snprintf(ctlr->devloss_work_q_name,
		 sizeof(ctlr->devloss_work_q_name),
		 "ctlr_dl_wq_%d", ctlr->id);
	ctlr->devloss_work_q = create_singlethread_workqueue(
		ctlr->devloss_work_q_name);
	if (!ctlr->devloss_work_q)
		goto out_del_q;

	dev_set_name(&ctlr->dev, "ctlr_%d", ctlr->id);
	error = device_register(&ctlr->dev);
	if (error)
		goto out_del_q2;

	return ctlr;

out_del_q2:
	destroy_workqueue(ctlr->devloss_work_q);
	ctlr->devloss_work_q = NULL;
out_del_q:
	destroy_workqueue(ctlr->work_q);
	ctlr->work_q = NULL;
out_del:
	kfree(ctlr);
out:
	return NULL;
}
EXPORT_SYMBOL_GPL(fcoe_ctlr_device_add);

/**
 * fcoe_ctlr_device_delete() - Delete a FIP ctlr and its subtree from sysfs
 * @ctlr: A pointer to the ctlr to be deleted
 *
 * Deletes a FIP ctlr and any fcfs attached
 * to it. Deleting fcfs will cause their childen
 * to be deleted as well.
 *
 * The ctlr is detached from sysfs and it's resources
 * are freed (work q), but the memory is not freed
 * until its last reference is released.
 *
 * This routine expects no locks to be held before
 * calling.
 *
 * TODO: Currently there are no callbacks to clean up LLD data
 * for a fcoe_fcf_device. LLDs must keep this in mind as they need
 * to clean up each of their LLD data for all fcoe_fcf_device before
 * calling fcoe_ctlr_device_delete.
 */
void fcoe_ctlr_device_delete(struct fcoe_ctlr_device *ctlr)
{
	struct fcoe_fcf_device *fcf, *next;
	/* Remove any attached fcfs */
	mutex_lock(&ctlr->lock);
	list_for_each_entry_safe(fcf, next,
				 &ctlr->fcfs, peers) {
		list_del(&fcf->peers);
		fcf->state = FCOE_FCF_STATE_DELETED;
		fcoe_ctlr_device_queue_work(ctlr, &fcf->delete_work);
	}
	mutex_unlock(&ctlr->lock);

	fcoe_ctlr_device_flush_work(ctlr);

	destroy_workqueue(ctlr->devloss_work_q);
	ctlr->devloss_work_q = NULL;
	destroy_workqueue(ctlr->work_q);
	ctlr->work_q = NULL;

	device_unregister(&ctlr->dev);
}
EXPORT_SYMBOL_GPL(fcoe_ctlr_device_delete);

/**
 * fcoe_fcf_device_final_delete() - Final delete routine
 * @work: The FIP fcf's embedded work struct
 *
 * It is expected that the fcf has been removed from
 * the FIP ctlr's list before calling this routine.
 */
static void fcoe_fcf_device_final_delete(struct work_struct *work)
{
	struct fcoe_fcf_device *fcf =
		container_of(work, struct fcoe_fcf_device, delete_work);
	struct fcoe_ctlr_device *ctlr = fcoe_fcf_dev_to_ctlr_dev(fcf);

	/*
	 * Cancel any outstanding timers. These should really exist
	 * only when rmmod'ing the LLDD and we're asking for
	 * immediate termination of the rports
	 */
	if (!cancel_delayed_work(&fcf->dev_loss_work))
		fcoe_ctlr_device_flush_devloss(ctlr);

	device_unregister(&fcf->dev);
}

/**
 * fip_timeout_deleted_fcf() - Delete a fcf when the devloss timer fires
 * @work: The FIP fcf's embedded work struct
 *
 * Removes the fcf from the FIP ctlr's list of fcfs and
 * queues the final deletion.
 */
static void fip_timeout_deleted_fcf(struct work_struct *work)
{
	struct fcoe_fcf_device *fcf =
		container_of(work, struct fcoe_fcf_device, dev_loss_work.work);
	struct fcoe_ctlr_device *ctlr = fcoe_fcf_dev_to_ctlr_dev(fcf);

	mutex_lock(&ctlr->lock);

	/*
	 * If the fcf is deleted or reconnected before the timer
	 * fires the devloss queue will be flushed, but the state will
	 * either be CONNECTED or DELETED. If that is the case we
	 * cancel deleting the fcf.
	 */
	if (fcf->state != FCOE_FCF_STATE_DISCONNECTED)
		goto out;

	dev_printk(KERN_ERR, &fcf->dev,
		   "FIP fcf connection time out: removing fcf\n");

	list_del(&fcf->peers);
	fcf->state = FCOE_FCF_STATE_DELETED;
	fcoe_ctlr_device_queue_work(ctlr, &fcf->delete_work);

out:
	mutex_unlock(&ctlr->lock);
}

/**
 * fcoe_fcf_device_delete() - Delete a FIP fcf
 * @fcf: Pointer to the fcf which is to be deleted
 *
 * Queues the FIP fcf on the devloss workqueue
 *
 * Expects the ctlr_attrs mutex to be held for fcf
 * state change.
 */
void fcoe_fcf_device_delete(struct fcoe_fcf_device *fcf)
{
	struct fcoe_ctlr_device *ctlr = fcoe_fcf_dev_to_ctlr_dev(fcf);
	int timeout = fcf->dev_loss_tmo;

	if (fcf->state != FCOE_FCF_STATE_CONNECTED)
		return;

	fcf->state = FCOE_FCF_STATE_DISCONNECTED;

	/*
	 * FCF will only be re-connected by the LLD calling
	 * fcoe_fcf_device_add, and it should be setting up
	 * priv then.
	 */
	fcf->priv = NULL;

	fcoe_ctlr_device_queue_devloss_work(ctlr, &fcf->dev_loss_work,
					   timeout * HZ);
}
EXPORT_SYMBOL_GPL(fcoe_fcf_device_delete);

/**
 * fcoe_fcf_device_add() - Add a FCoE sysfs fcoe_fcf_device to the system
 * @ctlr:    The fcoe_ctlr_device that will be the fcoe_fcf_device parent
 * @new_fcf: A temporary FCF used for lookups on the current list of fcfs
 *
 * Expects to be called with the ctlr->lock held
 */
struct fcoe_fcf_device *fcoe_fcf_device_add(struct fcoe_ctlr_device *ctlr,
					    struct fcoe_fcf_device *new_fcf)
{
	struct fcoe_fcf_device *fcf;
	int error = 0;

	list_for_each_entry(fcf, &ctlr->fcfs, peers) {
		if (fcoe_fcf_device_match(new_fcf, fcf)) {
			if (fcf->state == FCOE_FCF_STATE_CONNECTED)
				return fcf;

			fcf->state = FCOE_FCF_STATE_CONNECTED;

			if (!cancel_delayed_work(&fcf->dev_loss_work))
				fcoe_ctlr_device_flush_devloss(ctlr);

			return fcf;
		}
	}

	fcf = kzalloc(sizeof(struct fcoe_fcf_device), GFP_ATOMIC);
	if (unlikely(!fcf))
		goto out;

	INIT_WORK(&fcf->delete_work, fcoe_fcf_device_final_delete);
	INIT_DELAYED_WORK(&fcf->dev_loss_work, fip_timeout_deleted_fcf);

	fcf->dev.parent = &ctlr->dev;
	fcf->dev.bus = &fcoe_bus_type;
	fcf->dev.type = &fcoe_fcf_device_type;
	fcf->id = atomic_inc_return(&fcf_num) - 1;
	fcf->state = FCOE_FCF_STATE_UNKNOWN;

	fcf->dev_loss_tmo = ctlr->fcf_dev_loss_tmo;

	dev_set_name(&fcf->dev, "fcf_%d", fcf->id);

	fcf->fabric_name = new_fcf->fabric_name;
	fcf->switch_name = new_fcf->switch_name;
	fcf->fc_map = new_fcf->fc_map;
	fcf->vfid = new_fcf->vfid;
	memcpy(fcf->mac, new_fcf->mac, ETH_ALEN);
	fcf->priority = new_fcf->priority;
	fcf->fka_period = new_fcf->fka_period;
	fcf->selected = new_fcf->selected;

	error = device_register(&fcf->dev);
	if (error)
		goto out_del;

	fcf->state = FCOE_FCF_STATE_CONNECTED;
	list_add_tail(&fcf->peers, &ctlr->fcfs);

	return fcf;

out_del:
	kfree(fcf);
out:
	return NULL;
}
EXPORT_SYMBOL_GPL(fcoe_fcf_device_add);

int __init fcoe_sysfs_setup(void)
{
	atomic_set(&ctlr_num, 0);
	atomic_set(&fcf_num, 0);

	return bus_register(&fcoe_bus_type);
}

void __exit fcoe_sysfs_teardown(void)
{
	bus_unregister(&fcoe_bus_type);
}<|MERGE_RESOLUTION|>--- conflicted
+++ resolved
@@ -419,8 +419,6 @@
 			show_ctlr_fip_resp,
 			store_ctlr_fip_resp);
 
-<<<<<<< HEAD
-=======
 static ssize_t
 fcoe_ctlr_var_store(u32 *var, const char *buf, size_t count)
 {
@@ -490,7 +488,6 @@
 static FCOE_DEVICE_ATTR(ctlr, e_d_tov, S_IRUGO | S_IWUSR,
 			show_ctlr_e_d_tov, store_ctlr_e_d_tov);
 
->>>>>>> 24b8d41d
 static ssize_t
 store_private_fcoe_ctlr_fcf_dev_loss_tmo(struct device *dev,
 					 struct device_attribute *attr,
