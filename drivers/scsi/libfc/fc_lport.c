// SPDX-License-Identifier: GPL-2.0-only
/*
 * Copyright(c) 2007 Intel Corporation. All rights reserved.
 *
 * Maintained at www.Open-FCoE.org
 */

/*
 * PORT LOCKING NOTES
 *
 * These comments only apply to the 'port code' which consists of the lport,
 * disc and rport blocks.
 *
 * MOTIVATION
 *
 * The lport, disc and rport blocks all have mutexes that are used to protect
 * those objects. The main motivation for these locks is to prevent from
 * having an lport reset just before we send a frame. In that scenario the
 * lport's FID would get set to zero and then we'd send a frame with an
 * invalid SID. We also need to ensure that states don't change unexpectedly
 * while processing another state.
 *
 * HIERARCHY
 *
 * The following hierarchy defines the locking rules. A greater lock
 * may be held before acquiring a lesser lock, but a lesser lock should never
 * be held while attempting to acquire a greater lock. Here is the hierarchy-
 *
 * lport > disc, lport > rport, disc > rport
 *
 * CALLBACKS
 *
 * The callbacks cause complications with this scheme. There is a callback
 * from the rport (to either lport or disc) and a callback from disc
 * (to the lport).
 *
 * As rports exit the rport state machine a callback is made to the owner of
 * the rport to notify success or failure. Since the callback is likely to
 * cause the lport or disc to grab its lock we cannot hold the rport lock
 * while making the callback. To ensure that the rport is not free'd while
 * processing the callback the rport callbacks are serialized through a
 * single-threaded workqueue. An rport would never be free'd while in a
 * callback handler because no other rport work in this queue can be executed
 * at the same time.
 *
 * When discovery succeeds or fails a callback is made to the lport as
 * notification. Currently, successful discovery causes the lport to take no
 * action. A failure will cause the lport to reset. There is likely a circular
 * locking problem with this implementation.
 */

/*
 * LPORT LOCKING
 *
 * The critical sections protected by the lport's mutex are quite broad and
 * may be improved upon in the future. The lport code and its locking doesn't
 * influence the I/O path, so excessive locking doesn't penalize I/O
 * performance.
 *
 * The strategy is to lock whenever processing a request or response. Note
 * that every _enter_* function corresponds to a state change. They generally
 * change the lports state and then send a request out on the wire. We lock
 * before calling any of these functions to protect that state change. This
 * means that the entry points into the lport block manage the locks while
 * the state machine can transition between states (i.e. _enter_* functions)
 * while always staying protected.
 *
 * When handling responses we also hold the lport mutex broadly. When the
 * lport receives the response frame it locks the mutex and then calls the
 * appropriate handler for the particuar response. Generally a response will
 * trigger a state change and so the lock must already be held.
 *
 * Retries also have to consider the locking. The retries occur from a work
 * context and the work function will lock the lport and then retry the state
 * (i.e. _enter_* function).
 */

#include <linux/timer.h>
#include <linux/delay.h>
#include <linux/module.h>
#include <linux/slab.h>
#include <asm/unaligned.h>

#include <scsi/fc/fc_gs.h>

#include <scsi/libfc.h>
#include <scsi/fc_encode.h>
#include <linux/scatterlist.h>

#include "fc_libfc.h"

/* Fabric IDs to use for point-to-point mode, chosen on whims. */
#define FC_LOCAL_PTP_FID_LO   0x010101
#define FC_LOCAL_PTP_FID_HI   0x010102

#define	DNS_DELAY	      3 /* Discovery delay after RSCN (in seconds)*/

static void fc_lport_error(struct fc_lport *, struct fc_frame *);

static void fc_lport_enter_reset(struct fc_lport *);
static void fc_lport_enter_flogi(struct fc_lport *);
static void fc_lport_enter_dns(struct fc_lport *);
static void fc_lport_enter_ns(struct fc_lport *, enum fc_lport_state);
static void fc_lport_enter_scr(struct fc_lport *);
static void fc_lport_enter_ready(struct fc_lport *);
static void fc_lport_enter_logo(struct fc_lport *);
static void fc_lport_enter_fdmi(struct fc_lport *lport);
static void fc_lport_enter_ms(struct fc_lport *, enum fc_lport_state);

static const char *fc_lport_state_names[] = {
	[LPORT_ST_DISABLED] = "disabled",
	[LPORT_ST_FLOGI] =    "FLOGI",
	[LPORT_ST_DNS] =      "dNS",
	[LPORT_ST_RNN_ID] =   "RNN_ID",
	[LPORT_ST_RSNN_NN] =  "RSNN_NN",
	[LPORT_ST_RSPN_ID] =  "RSPN_ID",
	[LPORT_ST_RFT_ID] =   "RFT_ID",
	[LPORT_ST_RFF_ID] =   "RFF_ID",
	[LPORT_ST_FDMI] =     "FDMI",
	[LPORT_ST_RHBA] =     "RHBA",
	[LPORT_ST_RPA] =      "RPA",
	[LPORT_ST_DHBA] =     "DHBA",
	[LPORT_ST_DPRT] =     "DPRT",
	[LPORT_ST_SCR] =      "SCR",
	[LPORT_ST_READY] =    "Ready",
	[LPORT_ST_LOGO] =     "LOGO",
	[LPORT_ST_RESET] =    "reset",
};

/**
 * struct fc_bsg_info - FC Passthrough managemet structure
 * @job:      The passthrough job
 * @lport:    The local port to pass through a command
 * @rsp_code: The expected response code
 * @sg:	      job->reply_payload.sg_list
 * @nents:    job->reply_payload.sg_cnt
 * @offset:   The offset into the response data
 */
struct fc_bsg_info {
	struct bsg_job *job;
	struct fc_lport *lport;
	u16 rsp_code;
	struct scatterlist *sg;
	u32 nents;
	size_t offset;
};

/**
 * fc_frame_drop() - Dummy frame handler
 * @lport: The local port the frame was received on
 * @fp:	   The received frame
 */
static int fc_frame_drop(struct fc_lport *lport, struct fc_frame *fp)
{
	fc_frame_free(fp);
	return 0;
}

/**
 * fc_lport_rport_callback() - Event handler for rport events
 * @lport: The lport which is receiving the event
 * @rdata: private remote port data
 * @event: The event that occurred
 *
 * Locking Note: The rport lock should not be held when calling
 *		 this function.
 */
static void fc_lport_rport_callback(struct fc_lport *lport,
				    struct fc_rport_priv *rdata,
				    enum fc_rport_event event)
{
	FC_LPORT_DBG(lport, "Received a %d event for port (%6.6x)\n", event,
		     rdata->ids.port_id);

	mutex_lock(&lport->lp_mutex);
	switch (event) {
	case RPORT_EV_READY:
		if (lport->state == LPORT_ST_DNS) {
			lport->dns_rdata = rdata;
			fc_lport_enter_ns(lport, LPORT_ST_RNN_ID);
		} else if (lport->state == LPORT_ST_FDMI) {
			lport->ms_rdata = rdata;
			fc_lport_enter_ms(lport, LPORT_ST_DHBA);
		} else {
			FC_LPORT_DBG(lport, "Received an READY event "
				     "on port (%6.6x) for the directory "
				     "server, but the lport is not "
				     "in the DNS or FDMI state, it's in the "
				     "%d state", rdata->ids.port_id,
				     lport->state);
			fc_rport_logoff(rdata);
		}
		break;
	case RPORT_EV_LOGO:
	case RPORT_EV_FAILED:
	case RPORT_EV_STOP:
		if (rdata->ids.port_id == FC_FID_DIR_SERV)
			lport->dns_rdata = NULL;
		else if (rdata->ids.port_id == FC_FID_MGMT_SERV)
			lport->ms_rdata = NULL;
		break;
	case RPORT_EV_NONE:
		break;
	}
	mutex_unlock(&lport->lp_mutex);
}

/**
 * fc_lport_state() - Return a string which represents the lport's state
 * @lport: The lport whose state is to converted to a string
 */
static const char *fc_lport_state(struct fc_lport *lport)
{
	const char *cp;

	cp = fc_lport_state_names[lport->state];
	if (!cp)
		cp = "unknown";
	return cp;
}

/**
 * fc_lport_ptp_setup() - Create an rport for point-to-point mode
 * @lport:	 The lport to attach the ptp rport to
 * @remote_fid:	 The FID of the ptp rport
 * @remote_wwpn: The WWPN of the ptp rport
 * @remote_wwnn: The WWNN of the ptp rport
 */
static void fc_lport_ptp_setup(struct fc_lport *lport,
			       u32 remote_fid, u64 remote_wwpn,
			       u64 remote_wwnn)
{
	lockdep_assert_held(&lport->lp_mutex);

	if (lport->ptp_rdata) {
		fc_rport_logoff(lport->ptp_rdata);
		kref_put(&lport->ptp_rdata->kref, fc_rport_destroy);
	}
	mutex_lock(&lport->disc.disc_mutex);
	lport->ptp_rdata = fc_rport_create(lport, remote_fid);
	kref_get(&lport->ptp_rdata->kref);
	lport->ptp_rdata->ids.port_name = remote_wwpn;
	lport->ptp_rdata->ids.node_name = remote_wwnn;
	mutex_unlock(&lport->disc.disc_mutex);

	fc_rport_login(lport->ptp_rdata);

	fc_lport_enter_ready(lport);
}

/**
 * fc_get_host_port_state() - Return the port state of the given Scsi_Host
 * @shost:  The SCSI host whose port state is to be determined
 */
void fc_get_host_port_state(struct Scsi_Host *shost)
{
	struct fc_lport *lport = shost_priv(shost);

	mutex_lock(&lport->lp_mutex);
	if (!lport->link_up)
		fc_host_port_state(shost) = FC_PORTSTATE_LINKDOWN;
	else
		switch (lport->state) {
		case LPORT_ST_READY:
			fc_host_port_state(shost) = FC_PORTSTATE_ONLINE;
			break;
		default:
			fc_host_port_state(shost) = FC_PORTSTATE_OFFLINE;
		}
	mutex_unlock(&lport->lp_mutex);
}
EXPORT_SYMBOL(fc_get_host_port_state);

/**
 * fc_get_host_speed() - Return the speed of the given Scsi_Host
 * @shost: The SCSI host whose port speed is to be determined
 */
void fc_get_host_speed(struct Scsi_Host *shost)
{
	struct fc_lport *lport = shost_priv(shost);

	fc_host_speed(shost) = lport->link_speed;
}
EXPORT_SYMBOL(fc_get_host_speed);

/**
 * fc_get_host_stats() - Return the Scsi_Host's statistics
 * @shost: The SCSI host whose statistics are to be returned
 */
struct fc_host_statistics *fc_get_host_stats(struct Scsi_Host *shost)
{
	struct fc_host_statistics *fc_stats;
	struct fc_lport *lport = shost_priv(shost);
	unsigned int cpu;
	u64 fcp_in_bytes = 0;
	u64 fcp_out_bytes = 0;

	fc_stats = &lport->host_stats;
	memset(fc_stats, 0, sizeof(struct fc_host_statistics));

	fc_stats->seconds_since_last_reset = (jiffies - lport->boot_time) / HZ;

	for_each_possible_cpu(cpu) {
		struct fc_stats *stats;

		stats = per_cpu_ptr(lport->stats, cpu);

		fc_stats->tx_frames += stats->TxFrames;
		fc_stats->tx_words += stats->TxWords;
		fc_stats->rx_frames += stats->RxFrames;
		fc_stats->rx_words += stats->RxWords;
		fc_stats->error_frames += stats->ErrorFrames;
		fc_stats->invalid_crc_count += stats->InvalidCRCCount;
		fc_stats->fcp_input_requests += stats->InputRequests;
		fc_stats->fcp_output_requests += stats->OutputRequests;
		fc_stats->fcp_control_requests += stats->ControlRequests;
		fcp_in_bytes += stats->InputBytes;
		fcp_out_bytes += stats->OutputBytes;
		fc_stats->fcp_packet_alloc_failures += stats->FcpPktAllocFails;
		fc_stats->fcp_packet_aborts += stats->FcpPktAborts;
		fc_stats->fcp_frame_alloc_failures += stats->FcpFrameAllocFails;
		fc_stats->link_failure_count += stats->LinkFailureCount;
	}
	fc_stats->fcp_input_megabytes = div_u64(fcp_in_bytes, 1000000);
	fc_stats->fcp_output_megabytes = div_u64(fcp_out_bytes, 1000000);
	fc_stats->lip_count = -1;
	fc_stats->nos_count = -1;
	fc_stats->loss_of_sync_count = -1;
	fc_stats->loss_of_signal_count = -1;
	fc_stats->prim_seq_protocol_err_count = -1;
	fc_stats->dumped_frames = -1;

	/* update exches stats */
	fc_exch_update_stats(lport);

	return fc_stats;
}
EXPORT_SYMBOL(fc_get_host_stats);

/**
 * fc_lport_flogi_fill() - Fill in FLOGI command for request
 * @lport: The local port the FLOGI is for
 * @flogi: The FLOGI command
 * @op:	   The opcode
 */
static void fc_lport_flogi_fill(struct fc_lport *lport,
				struct fc_els_flogi *flogi,
				unsigned int op)
{
	struct fc_els_csp *sp;
	struct fc_els_cssp *cp;

	memset(flogi, 0, sizeof(*flogi));
	flogi->fl_cmd = (u8) op;
	put_unaligned_be64(lport->wwpn, &flogi->fl_wwpn);
	put_unaligned_be64(lport->wwnn, &flogi->fl_wwnn);
	sp = &flogi->fl_csp;
	sp->sp_hi_ver = 0x20;
	sp->sp_lo_ver = 0x20;
	sp->sp_bb_cred = htons(10);	/* this gets set by gateway */
	sp->sp_bb_data = htons((u16) lport->mfs);
	cp = &flogi->fl_cssp[3 - 1];	/* class 3 parameters */
	cp->cp_class = htons(FC_CPC_VALID | FC_CPC_SEQ);
	if (op != ELS_FLOGI) {
		sp->sp_features = htons(FC_SP_FT_CIRO);
		sp->sp_tot_seq = htons(255);	/* seq. we accept */
		sp->sp_rel_off = htons(0x1f);
		sp->sp_e_d_tov = htonl(lport->e_d_tov);

		cp->cp_rdfs = htons((u16) lport->mfs);
		cp->cp_con_seq = htons(255);
		cp->cp_open_seq = 1;
	}
}

/**
 * fc_lport_add_fc4_type() - Add a supported FC-4 type to a local port
 * @lport: The local port to add a new FC-4 type to
 * @type:  The new FC-4 type
 */
static void fc_lport_add_fc4_type(struct fc_lport *lport, enum fc_fh_type type)
{
	__be32 *mp;

	mp = &lport->fcts.ff_type_map[type / FC_NS_BPW];
	*mp = htonl(ntohl(*mp) | 1UL << (type % FC_NS_BPW));
}

/**
 * fc_lport_recv_rlir_req() - Handle received Registered Link Incident Report.
 * @lport: Fibre Channel local port receiving the RLIR
 * @fp:	   The RLIR request frame
 */
static void fc_lport_recv_rlir_req(struct fc_lport *lport, struct fc_frame *fp)
{
	lockdep_assert_held(&lport->lp_mutex);

	FC_LPORT_DBG(lport, "Received RLIR request while in state %s\n",
		     fc_lport_state(lport));

	fc_seq_els_rsp_send(fp, ELS_LS_ACC, NULL);
	fc_frame_free(fp);
}

/**
 * fc_lport_recv_echo_req() - Handle received ECHO request
 * @lport: The local port receiving the ECHO
 * @in_fp: ECHO request frame
 */
static void fc_lport_recv_echo_req(struct fc_lport *lport,
				   struct fc_frame *in_fp)
{
	struct fc_frame *fp;
	unsigned int len;
	void *pp;
	void *dp;

	lockdep_assert_held(&lport->lp_mutex);

	FC_LPORT_DBG(lport, "Received ECHO request while in state %s\n",
		     fc_lport_state(lport));

	len = fr_len(in_fp) - sizeof(struct fc_frame_header);
	pp = fc_frame_payload_get(in_fp, len);

	if (len < sizeof(__be32))
		len = sizeof(__be32);

	fp = fc_frame_alloc(lport, len);
	if (fp) {
		dp = fc_frame_payload_get(fp, len);
		memcpy(dp, pp, len);
		*((__be32 *)dp) = htonl(ELS_LS_ACC << 24);
		fc_fill_reply_hdr(fp, in_fp, FC_RCTL_ELS_REP, 0);
		lport->tt.frame_send(lport, fp);
	}
	fc_frame_free(in_fp);
}

/**
 * fc_lport_recv_rnid_req() - Handle received Request Node ID data request
 * @lport: The local port receiving the RNID
 * @in_fp: The RNID request frame
 */
static void fc_lport_recv_rnid_req(struct fc_lport *lport,
				   struct fc_frame *in_fp)
{
	struct fc_frame *fp;
	struct fc_els_rnid *req;
	struct {
		struct fc_els_rnid_resp rnid;
		struct fc_els_rnid_cid cid;
		struct fc_els_rnid_gen gen;
	} *rp;
	struct fc_seq_els_data rjt_data;
	u8 fmt;
	size_t len;

	lockdep_assert_held(&lport->lp_mutex);

	FC_LPORT_DBG(lport, "Received RNID request while in state %s\n",
		     fc_lport_state(lport));

	req = fc_frame_payload_get(in_fp, sizeof(*req));
	if (!req) {
		rjt_data.reason = ELS_RJT_LOGIC;
		rjt_data.explan = ELS_EXPL_NONE;
		fc_seq_els_rsp_send(in_fp, ELS_LS_RJT, &rjt_data);
	} else {
		fmt = req->rnid_fmt;
		len = sizeof(*rp);
		if (fmt != ELS_RNIDF_GEN ||
		    ntohl(lport->rnid_gen.rnid_atype) == 0) {
			fmt = ELS_RNIDF_NONE;	/* nothing to provide */
			len -= sizeof(rp->gen);
		}
		fp = fc_frame_alloc(lport, len);
		if (fp) {
			rp = fc_frame_payload_get(fp, len);
			memset(rp, 0, len);
			rp->rnid.rnid_cmd = ELS_LS_ACC;
			rp->rnid.rnid_fmt = fmt;
			rp->rnid.rnid_cid_len = sizeof(rp->cid);
			rp->cid.rnid_wwpn = htonll(lport->wwpn);
			rp->cid.rnid_wwnn = htonll(lport->wwnn);
			if (fmt == ELS_RNIDF_GEN) {
				rp->rnid.rnid_sid_len = sizeof(rp->gen);
				memcpy(&rp->gen, &lport->rnid_gen,
				       sizeof(rp->gen));
			}
			fc_fill_reply_hdr(fp, in_fp, FC_RCTL_ELS_REP, 0);
			lport->tt.frame_send(lport, fp);
		}
	}
	fc_frame_free(in_fp);
}

/**
 * fc_lport_recv_logo_req() - Handle received fabric LOGO request
 * @lport: The local port receiving the LOGO
 * @fp:	   The LOGO request frame
 */
static void fc_lport_recv_logo_req(struct fc_lport *lport, struct fc_frame *fp)
{
	lockdep_assert_held(&lport->lp_mutex);

	fc_seq_els_rsp_send(fp, ELS_LS_ACC, NULL);
	fc_lport_enter_reset(lport);
	fc_frame_free(fp);
}

/**
 * fc_fabric_login() - Start the lport state machine
 * @lport: The local port that should log into the fabric
 *
 * Locking Note: This function should not be called
 *		 with the lport lock held.
 */
int fc_fabric_login(struct fc_lport *lport)
{
	int rc = -1;

	mutex_lock(&lport->lp_mutex);
	if (lport->state == LPORT_ST_DISABLED ||
	    lport->state == LPORT_ST_LOGO) {
		fc_lport_state_enter(lport, LPORT_ST_RESET);
		fc_lport_enter_reset(lport);
		rc = 0;
	}
	mutex_unlock(&lport->lp_mutex);

	return rc;
}
EXPORT_SYMBOL(fc_fabric_login);

/**
 * __fc_linkup() - Handler for transport linkup events
 * @lport: The lport whose link is up
 */
void __fc_linkup(struct fc_lport *lport)
{
	lockdep_assert_held(&lport->lp_mutex);

	if (!lport->link_up) {
		lport->link_up = 1;

		if (lport->state == LPORT_ST_RESET)
			fc_lport_enter_flogi(lport);
	}
}

/**
 * fc_linkup() - Handler for transport linkup events
 * @lport: The local port whose link is up
 */
void fc_linkup(struct fc_lport *lport)
{
	printk(KERN_INFO "host%d: libfc: Link up on port (%6.6x)\n",
	       lport->host->host_no, lport->port_id);

	mutex_lock(&lport->lp_mutex);
	__fc_linkup(lport);
	mutex_unlock(&lport->lp_mutex);
}
EXPORT_SYMBOL(fc_linkup);

/**
 * __fc_linkdown() - Handler for transport linkdown events
 * @lport: The lport whose link is down
 */
void __fc_linkdown(struct fc_lport *lport)
{
	lockdep_assert_held(&lport->lp_mutex);

	if (lport->link_up) {
		lport->link_up = 0;
		fc_lport_enter_reset(lport);
		lport->tt.fcp_cleanup(lport);
	}
}

/**
 * fc_linkdown() - Handler for transport linkdown events
 * @lport: The local port whose link is down
 */
void fc_linkdown(struct fc_lport *lport)
{
	printk(KERN_INFO "host%d: libfc: Link down on port (%6.6x)\n",
	       lport->host->host_no, lport->port_id);

	mutex_lock(&lport->lp_mutex);
	__fc_linkdown(lport);
	mutex_unlock(&lport->lp_mutex);
}
EXPORT_SYMBOL(fc_linkdown);

/**
 * fc_fabric_logoff() - Logout of the fabric
 * @lport: The local port to logoff the fabric
 *
 * Return value:
 *	0 for success, -1 for failure
 */
int fc_fabric_logoff(struct fc_lport *lport)
{
	lport->tt.disc_stop_final(lport);
	mutex_lock(&lport->lp_mutex);
	if (lport->dns_rdata)
		fc_rport_logoff(lport->dns_rdata);
	mutex_unlock(&lport->lp_mutex);
	fc_rport_flush_queue();
	mutex_lock(&lport->lp_mutex);
	fc_lport_enter_logo(lport);
	mutex_unlock(&lport->lp_mutex);
	cancel_delayed_work_sync(&lport->retry_work);
	return 0;
}
EXPORT_SYMBOL(fc_fabric_logoff);

/**
 * fc_lport_destroy() - Unregister a fc_lport
 * @lport: The local port to unregister
 *
 * Note:
 * exit routine for fc_lport instance
 * clean-up all the allocated memory
 * and free up other system resources.
 *
 */
int fc_lport_destroy(struct fc_lport *lport)
{
	mutex_lock(&lport->lp_mutex);
	lport->state = LPORT_ST_DISABLED;
	lport->link_up = 0;
	lport->tt.frame_send = fc_frame_drop;
	mutex_unlock(&lport->lp_mutex);

	lport->tt.fcp_abort_io(lport);
	lport->tt.disc_stop_final(lport);
	lport->tt.exch_mgr_reset(lport, 0, 0);
	cancel_delayed_work_sync(&lport->retry_work);
	fc_fc4_del_lport(lport);
	return 0;
}
EXPORT_SYMBOL(fc_lport_destroy);

/**
 * fc_set_mfs() - Set the maximum frame size for a local port
 * @lport: The local port to set the MFS for
 * @mfs:   The new MFS
 */
int fc_set_mfs(struct fc_lport *lport, u32 mfs)
{
	unsigned int old_mfs;
	int rc = -EINVAL;

	mutex_lock(&lport->lp_mutex);

	old_mfs = lport->mfs;

	if (mfs >= FC_MIN_MAX_FRAME) {
		mfs &= ~3;
		if (mfs > FC_MAX_FRAME)
			mfs = FC_MAX_FRAME;
		mfs -= sizeof(struct fc_frame_header);
		lport->mfs = mfs;
		rc = 0;
	}

	if (!rc && mfs < old_mfs)
		fc_lport_enter_reset(lport);

	mutex_unlock(&lport->lp_mutex);

	return rc;
}
EXPORT_SYMBOL(fc_set_mfs);

/**
 * fc_lport_disc_callback() - Callback for discovery events
 * @lport: The local port receiving the event
 * @event: The discovery event
 */
static void fc_lport_disc_callback(struct fc_lport *lport,
				   enum fc_disc_event event)
{
	switch (event) {
	case DISC_EV_SUCCESS:
		FC_LPORT_DBG(lport, "Discovery succeeded\n");
		break;
	case DISC_EV_FAILED:
		printk(KERN_ERR "host%d: libfc: "
		       "Discovery failed for port (%6.6x)\n",
		       lport->host->host_no, lport->port_id);
		mutex_lock(&lport->lp_mutex);
		fc_lport_enter_reset(lport);
		mutex_unlock(&lport->lp_mutex);
		break;
	case DISC_EV_NONE:
		WARN_ON(1);
		break;
	}
}

/**
 * fc_rport_enter_ready() - Enter the ready state and start discovery
 * @lport: The local port that is ready
 */
static void fc_lport_enter_ready(struct fc_lport *lport)
{
	lockdep_assert_held(&lport->lp_mutex);

	FC_LPORT_DBG(lport, "Entered READY from state %s\n",
		     fc_lport_state(lport));

	fc_lport_state_enter(lport, LPORT_ST_READY);
	if (lport->vport)
		fc_vport_set_state(lport->vport, FC_VPORT_ACTIVE);
	fc_vports_linkchange(lport);

	if (!lport->ptp_rdata)
		lport->tt.disc_start(fc_lport_disc_callback, lport);
}

/**
 * fc_lport_set_port_id() - set the local port Port ID
 * @lport: The local port which will have its Port ID set.
 * @port_id: The new port ID.
 * @fp: The frame containing the incoming request, or NULL.
 */
static void fc_lport_set_port_id(struct fc_lport *lport, u32 port_id,
				 struct fc_frame *fp)
{
	lockdep_assert_held(&lport->lp_mutex);

	if (port_id)
		printk(KERN_INFO "host%d: Assigned Port ID %6.6x\n",
		       lport->host->host_no, port_id);

	lport->port_id = port_id;

	/* Update the fc_host */
	fc_host_port_id(lport->host) = port_id;

	if (lport->tt.lport_set_port_id)
		lport->tt.lport_set_port_id(lport, port_id, fp);
}

/**
 * fc_lport_set_port_id() - set the local port Port ID for point-to-multipoint
 * @lport: The local port which will have its Port ID set.
 * @port_id: The new port ID.
 *
 * Called by the lower-level driver when transport sets the local port_id.
 * This is used in VN_port to VN_port mode for FCoE, and causes FLOGI and
 * discovery to be skipped.
 */
void fc_lport_set_local_id(struct fc_lport *lport, u32 port_id)
{
	mutex_lock(&lport->lp_mutex);

	fc_lport_set_port_id(lport, port_id, NULL);

	switch (lport->state) {
	case LPORT_ST_RESET:
	case LPORT_ST_FLOGI:
		if (port_id)
			fc_lport_enter_ready(lport);
		break;
	default:
		break;
	}
	mutex_unlock(&lport->lp_mutex);
}
EXPORT_SYMBOL(fc_lport_set_local_id);

/**
 * fc_lport_recv_flogi_req() - Receive a FLOGI request
 * @lport: The local port that received the request
 * @rx_fp: The FLOGI frame
 *
 * A received FLOGI request indicates a point-to-point connection.
 * Accept it with the common service parameters indicating our N port.
 * Set up to do a PLOGI if we have the higher-number WWPN.
 */
static void fc_lport_recv_flogi_req(struct fc_lport *lport,
				    struct fc_frame *rx_fp)
{
	struct fc_frame *fp;
	struct fc_frame_header *fh;
	struct fc_els_flogi *flp;
	struct fc_els_flogi *new_flp;
	u64 remote_wwpn;
	u32 remote_fid;
	u32 local_fid;

	lockdep_assert_held(&lport->lp_mutex);

	FC_LPORT_DBG(lport, "Received FLOGI request while in state %s\n",
		     fc_lport_state(lport));

	remote_fid = fc_frame_sid(rx_fp);
	flp = fc_frame_payload_get(rx_fp, sizeof(*flp));
	if (!flp)
		goto out;
	remote_wwpn = get_unaligned_be64(&flp->fl_wwpn);
	if (remote_wwpn == lport->wwpn) {
		printk(KERN_WARNING "host%d: libfc: Received FLOGI from port "
		       "with same WWPN %16.16llx\n",
		       lport->host->host_no, remote_wwpn);
		goto out;
	}
	FC_LPORT_DBG(lport, "FLOGI from port WWPN %16.16llx\n", remote_wwpn);

	/*
	 * XXX what is the right thing to do for FIDs?
	 * The originator might expect our S_ID to be 0xfffffe.
	 * But if so, both of us could end up with the same FID.
	 */
	local_fid = FC_LOCAL_PTP_FID_LO;
	if (remote_wwpn < lport->wwpn) {
		local_fid = FC_LOCAL_PTP_FID_HI;
		if (!remote_fid || remote_fid == local_fid)
			remote_fid = FC_LOCAL_PTP_FID_LO;
	} else if (!remote_fid) {
		remote_fid = FC_LOCAL_PTP_FID_HI;
	}

	fc_lport_set_port_id(lport, local_fid, rx_fp);

	fp = fc_frame_alloc(lport, sizeof(*flp));
	if (fp) {
		new_flp = fc_frame_payload_get(fp, sizeof(*flp));
		fc_lport_flogi_fill(lport, new_flp, ELS_FLOGI);
		new_flp->fl_cmd = (u8) ELS_LS_ACC;

		/*
		 * Send the response.  If this fails, the originator should
		 * repeat the sequence.
		 */
		fc_fill_reply_hdr(fp, rx_fp, FC_RCTL_ELS_REP, 0);
		fh = fc_frame_header_get(fp);
		hton24(fh->fh_s_id, local_fid);
		hton24(fh->fh_d_id, remote_fid);
		lport->tt.frame_send(lport, fp);

	} else {
		fc_lport_error(lport, fp);
	}
	fc_lport_ptp_setup(lport, remote_fid, remote_wwpn,
			   get_unaligned_be64(&flp->fl_wwnn));
out:
	fc_frame_free(rx_fp);
}

/**
 * fc_lport_recv_els_req() - The generic lport ELS request handler
 * @lport: The local port that received the request
 * @fp:	   The request frame
 *
 * This function will see if the lport handles the request or
 * if an rport should handle the request.
 *
 * Locking Note: This function should not be called with the lport
 *		 lock held because it will grab the lock.
 */
static void fc_lport_recv_els_req(struct fc_lport *lport,
				  struct fc_frame *fp)
{
	mutex_lock(&lport->lp_mutex);

	/*
	 * Handle special ELS cases like FLOGI, LOGO, and
	 * RSCN here.  These don't require a session.
	 * Even if we had a session, it might not be ready.
	 */
	if (!lport->link_up)
		fc_frame_free(fp);
	else {
		/*
		 * Check opcode.
		 */
		switch (fc_frame_payload_op(fp)) {
		case ELS_FLOGI:
			if (!lport->point_to_multipoint)
				fc_lport_recv_flogi_req(lport, fp);
			else
				fc_rport_recv_req(lport, fp);
			break;
		case ELS_LOGO:
			if (fc_frame_sid(fp) == FC_FID_FLOGI)
				fc_lport_recv_logo_req(lport, fp);
			else
				fc_rport_recv_req(lport, fp);
			break;
		case ELS_RSCN:
			lport->tt.disc_recv_req(lport, fp);
			break;
		case ELS_ECHO:
			fc_lport_recv_echo_req(lport, fp);
			break;
		case ELS_RLIR:
			fc_lport_recv_rlir_req(lport, fp);
			break;
		case ELS_RNID:
			fc_lport_recv_rnid_req(lport, fp);
			break;
		default:
			fc_rport_recv_req(lport, fp);
			break;
		}
	}
	mutex_unlock(&lport->lp_mutex);
}

static int fc_lport_els_prli(struct fc_rport_priv *rdata, u32 spp_len,
			     const struct fc_els_spp *spp_in,
			     struct fc_els_spp *spp_out)
{
	return FC_SPP_RESP_INVL;
}

struct fc4_prov fc_lport_els_prov = {
	.prli = fc_lport_els_prli,
	.recv = fc_lport_recv_els_req,
};

/**
 * fc_lport_recv() - The generic lport request handler
 * @lport: The lport that received the request
 * @fp: The frame the request is in
 *
 * Locking Note: This function should not be called with the lport
 *		 lock held because it may grab the lock.
 */
void fc_lport_recv(struct fc_lport *lport, struct fc_frame *fp)
{
	struct fc_frame_header *fh = fc_frame_header_get(fp);
	struct fc_seq *sp = fr_seq(fp);
	struct fc4_prov *prov;

	/*
	 * Use RCU read lock and module_lock to be sure module doesn't
	 * deregister and get unloaded while we're calling it.
	 * try_module_get() is inlined and accepts a NULL parameter.
	 * Only ELSes and FCP target ops should come through here.
	 * The locking is unfortunate, and a better scheme is being sought.
	 */

	rcu_read_lock();
	if (fh->fh_type >= FC_FC4_PROV_SIZE)
		goto drop;
	prov = rcu_dereference(fc_passive_prov[fh->fh_type]);
	if (!prov || !try_module_get(prov->module))
		goto drop;
	rcu_read_unlock();
	prov->recv(lport, fp);
	module_put(prov->module);
	return;
drop:
	rcu_read_unlock();
	FC_LPORT_DBG(lport, "dropping unexpected frame type %x\n", fh->fh_type);
	fc_frame_free(fp);
	if (sp)
		fc_exch_done(sp);
}
EXPORT_SYMBOL(fc_lport_recv);

/**
 * fc_lport_reset() - Reset a local port
 * @lport: The local port which should be reset
 *
 * Locking Note: This functions should not be called with the
 *		 lport lock held.
 */
int fc_lport_reset(struct fc_lport *lport)
{
	cancel_delayed_work_sync(&lport->retry_work);
	mutex_lock(&lport->lp_mutex);
	fc_lport_enter_reset(lport);
	mutex_unlock(&lport->lp_mutex);
	return 0;
}
EXPORT_SYMBOL(fc_lport_reset);

/**
 * fc_lport_reset_locked() - Reset the local port w/ the lport lock held
 * @lport: The local port to be reset
 */
static void fc_lport_reset_locked(struct fc_lport *lport)
{
	lockdep_assert_held(&lport->lp_mutex);

	if (lport->dns_rdata) {
		fc_rport_logoff(lport->dns_rdata);
		lport->dns_rdata = NULL;
	}

	if (lport->ptp_rdata) {
		fc_rport_logoff(lport->ptp_rdata);
		kref_put(&lport->ptp_rdata->kref, fc_rport_destroy);
		lport->ptp_rdata = NULL;
	}

	lport->tt.disc_stop(lport);

	lport->tt.exch_mgr_reset(lport, 0, 0);
	fc_host_fabric_name(lport->host) = 0;

	if (lport->port_id && (!lport->point_to_multipoint || !lport->link_up))
		fc_lport_set_port_id(lport, 0, NULL);
}

/**
 * fc_lport_enter_reset() - Reset the local port
 * @lport: The local port to be reset
 */
static void fc_lport_enter_reset(struct fc_lport *lport)
{
	lockdep_assert_held(&lport->lp_mutex);

	FC_LPORT_DBG(lport, "Entered RESET state from %s state\n",
		     fc_lport_state(lport));

	if (lport->state == LPORT_ST_DISABLED || lport->state == LPORT_ST_LOGO)
		return;

	if (lport->vport) {
		if (lport->link_up)
			fc_vport_set_state(lport->vport, FC_VPORT_INITIALIZING);
		else
			fc_vport_set_state(lport->vport, FC_VPORT_LINKDOWN);
	}
	fc_lport_state_enter(lport, LPORT_ST_RESET);
	fc_host_post_event(lport->host, fc_get_event_number(),
			   FCH_EVT_LIPRESET, 0);
	fc_vports_linkchange(lport);
	fc_lport_reset_locked(lport);
	if (lport->link_up)
		fc_lport_enter_flogi(lport);
}

/**
 * fc_lport_enter_disabled() - Disable the local port
 * @lport: The local port to be reset
 */
static void fc_lport_enter_disabled(struct fc_lport *lport)
{
	lockdep_assert_held(&lport->lp_mutex);

	FC_LPORT_DBG(lport, "Entered disabled state from %s state\n",
		     fc_lport_state(lport));

	fc_lport_state_enter(lport, LPORT_ST_DISABLED);
	fc_vports_linkchange(lport);
	fc_lport_reset_locked(lport);
}

/**
 * fc_lport_error() - Handler for any errors
 * @lport: The local port that the error was on
 * @fp:	   The error code encoded in a frame pointer
 *
 * If the error was caused by a resource allocation failure
 * then wait for half a second and retry, otherwise retry
 * after the e_d_tov time.
 */
static void fc_lport_error(struct fc_lport *lport, struct fc_frame *fp)
{
	unsigned long delay = 0;
	FC_LPORT_DBG(lport, "Error %ld in state %s, retries %d\n",
		     IS_ERR(fp) ? -PTR_ERR(fp) : 0, fc_lport_state(lport),
		     lport->retry_count);

	if (PTR_ERR(fp) == -FC_EX_CLOSED)
		return;

	/*
	 * Memory allocation failure, or the exchange timed out
	 * or we received LS_RJT.
	 * Retry after delay
	 */
	if (lport->retry_count < lport->max_retry_count) {
		lport->retry_count++;
		if (!fp)
			delay = msecs_to_jiffies(500);
		else
			delay =	msecs_to_jiffies(lport->e_d_tov);

		schedule_delayed_work(&lport->retry_work, delay);
	} else
		fc_lport_enter_reset(lport);
}

/**
 * fc_lport_ns_resp() - Handle response to a name server
 *			registration exchange
 * @sp:	    current sequence in exchange
 * @fp:	    response frame
 * @lp_arg: Fibre Channel host port instance
 *
 * Locking Note: This function will be called without the lport lock
 * held, but it will lock, call an _enter_* function or fc_lport_error()
 * and then unlock the lport.
 */
static void fc_lport_ns_resp(struct fc_seq *sp, struct fc_frame *fp,
			     void *lp_arg)
{
	struct fc_lport *lport = lp_arg;
	struct fc_frame_header *fh;
	struct fc_ct_hdr *ct;

	FC_LPORT_DBG(lport, "Received a ns %s\n", fc_els_resp_type(fp));

	if (fp == ERR_PTR(-FC_EX_CLOSED))
		return;

	mutex_lock(&lport->lp_mutex);

	if (lport->state < LPORT_ST_RNN_ID || lport->state > LPORT_ST_RFF_ID) {
		FC_LPORT_DBG(lport, "Received a name server response, "
			     "but in state %s\n", fc_lport_state(lport));
		if (IS_ERR(fp))
			goto err;
		goto out;
	}

	if (IS_ERR(fp)) {
		fc_lport_error(lport, fp);
		goto err;
	}

	fh = fc_frame_header_get(fp);
	ct = fc_frame_payload_get(fp, sizeof(*ct));

	if (fh && ct && fh->fh_type == FC_TYPE_CT &&
	    ct->ct_fs_type == FC_FST_DIR &&
	    ct->ct_fs_subtype == FC_NS_SUBTYPE &&
	    ntohs(ct->ct_cmd) == FC_FS_ACC)
		switch (lport->state) {
		case LPORT_ST_RNN_ID:
			fc_lport_enter_ns(lport, LPORT_ST_RSNN_NN);
			break;
		case LPORT_ST_RSNN_NN:
			fc_lport_enter_ns(lport, LPORT_ST_RSPN_ID);
			break;
		case LPORT_ST_RSPN_ID:
			fc_lport_enter_ns(lport, LPORT_ST_RFT_ID);
			break;
		case LPORT_ST_RFT_ID:
			fc_lport_enter_ns(lport, LPORT_ST_RFF_ID);
			break;
		case LPORT_ST_RFF_ID:
			if (lport->fdmi_enabled)
				fc_lport_enter_fdmi(lport);
			else
				fc_lport_enter_scr(lport);
			break;
		default:
			/* should have already been caught by state checks */
			break;
		}
	else
		fc_lport_error(lport, fp);
out:
	fc_frame_free(fp);
err:
	mutex_unlock(&lport->lp_mutex);
}

/**
 * fc_lport_ms_resp() - Handle response to a management server
 *			exchange
 * @sp:	    current sequence in exchange
 * @fp:	    response frame
 * @lp_arg: Fibre Channel host port instance
 *
 * Locking Note: This function will be called without the lport lock
 * held, but it will lock, call an _enter_* function or fc_lport_error()
 * and then unlock the lport.
 */
static void fc_lport_ms_resp(struct fc_seq *sp, struct fc_frame *fp,
			     void *lp_arg)
{
	struct fc_lport *lport = lp_arg;
	struct fc_frame_header *fh;
	struct fc_ct_hdr *ct;

	FC_LPORT_DBG(lport, "Received a ms %s\n", fc_els_resp_type(fp));

	if (fp == ERR_PTR(-FC_EX_CLOSED))
		return;

	mutex_lock(&lport->lp_mutex);

	if (lport->state < LPORT_ST_RHBA || lport->state > LPORT_ST_DPRT) {
		FC_LPORT_DBG(lport, "Received a management server response, "
			     "but in state %s\n", fc_lport_state(lport));
		if (IS_ERR(fp))
			goto err;
		goto out;
	}

	if (IS_ERR(fp)) {
		fc_lport_error(lport, fp);
		goto err;
	}

	fh = fc_frame_header_get(fp);
	ct = fc_frame_payload_get(fp, sizeof(*ct));

	if (fh && ct && fh->fh_type == FC_TYPE_CT &&
	    ct->ct_fs_type == FC_FST_MGMT &&
	    ct->ct_fs_subtype == FC_FDMI_SUBTYPE) {
		FC_LPORT_DBG(lport, "Received a management server response, "
				    "reason=%d explain=%d\n",
				    ct->ct_reason,
				    ct->ct_explan);

		switch (lport->state) {
		case LPORT_ST_RHBA:
			if (ntohs(ct->ct_cmd) == FC_FS_ACC)
				fc_lport_enter_ms(lport, LPORT_ST_RPA);
			else /* Error Skip RPA */
				fc_lport_enter_scr(lport);
			break;
		case LPORT_ST_RPA:
			fc_lport_enter_scr(lport);
			break;
		case LPORT_ST_DPRT:
			fc_lport_enter_ms(lport, LPORT_ST_RHBA);
			break;
		case LPORT_ST_DHBA:
			fc_lport_enter_ms(lport, LPORT_ST_DPRT);
			break;
		default:
			/* should have already been caught by state checks */
			break;
		}
	} else {
		/* Invalid Frame? */
		fc_lport_error(lport, fp);
	}
out:
	fc_frame_free(fp);
err:
	mutex_unlock(&lport->lp_mutex);
}

/**
 * fc_lport_scr_resp() - Handle response to State Change Register (SCR) request
 * @sp:	    current sequence in SCR exchange
 * @fp:	    response frame
 * @lp_arg: Fibre Channel lport port instance that sent the registration request
 *
 * Locking Note: This function will be called without the lport lock
 * held, but it will lock, call an _enter_* function or fc_lport_error
 * and then unlock the lport.
 */
static void fc_lport_scr_resp(struct fc_seq *sp, struct fc_frame *fp,
			      void *lp_arg)
{
	struct fc_lport *lport = lp_arg;
	u8 op;

	FC_LPORT_DBG(lport, "Received a SCR %s\n", fc_els_resp_type(fp));

	if (fp == ERR_PTR(-FC_EX_CLOSED))
		return;

	mutex_lock(&lport->lp_mutex);

	if (lport->state != LPORT_ST_SCR) {
		FC_LPORT_DBG(lport, "Received a SCR response, but in state "
			     "%s\n", fc_lport_state(lport));
		if (IS_ERR(fp))
			goto err;
		goto out;
	}

	if (IS_ERR(fp)) {
		fc_lport_error(lport, fp);
		goto err;
	}

	op = fc_frame_payload_op(fp);
	if (op == ELS_LS_ACC)
		fc_lport_enter_ready(lport);
	else
		fc_lport_error(lport, fp);

out:
	fc_frame_free(fp);
err:
	mutex_unlock(&lport->lp_mutex);
}

/**
 * fc_lport_enter_scr() - Send a SCR (State Change Register) request
 * @lport: The local port to register for state changes
 */
static void fc_lport_enter_scr(struct fc_lport *lport)
{
	struct fc_frame *fp;

	lockdep_assert_held(&lport->lp_mutex);

	FC_LPORT_DBG(lport, "Entered SCR state from %s state\n",
		     fc_lport_state(lport));

	fc_lport_state_enter(lport, LPORT_ST_SCR);

	fp = fc_frame_alloc(lport, sizeof(struct fc_els_scr));
	if (!fp) {
		fc_lport_error(lport, fp);
		return;
	}

	if (!lport->tt.elsct_send(lport, FC_FID_FCTRL, fp, ELS_SCR,
				  fc_lport_scr_resp, lport,
				  2 * lport->r_a_tov))
		fc_lport_error(lport, NULL);
}

/**
 * fc_lport_enter_ns() - register some object with the name server
 * @lport: Fibre Channel local port to register
 * @state: Local port state
 */
static void fc_lport_enter_ns(struct fc_lport *lport, enum fc_lport_state state)
{
	struct fc_frame *fp;
	enum fc_ns_req cmd;
	int size = sizeof(struct fc_ct_hdr);
	size_t len;

	lockdep_assert_held(&lport->lp_mutex);

	FC_LPORT_DBG(lport, "Entered %s state from %s state\n",
		     fc_lport_state_names[state],
		     fc_lport_state(lport));

	fc_lport_state_enter(lport, state);

	switch (state) {
	case LPORT_ST_RNN_ID:
		cmd = FC_NS_RNN_ID;
		size += sizeof(struct fc_ns_rn_id);
		break;
	case LPORT_ST_RSNN_NN:
		len = strnlen(fc_host_symbolic_name(lport->host), 255);
		/* if there is no symbolic name, skip to RFT_ID */
		if (!len)
			return fc_lport_enter_ns(lport, LPORT_ST_RFT_ID);
		cmd = FC_NS_RSNN_NN;
		size += sizeof(struct fc_ns_rsnn) + len;
		break;
	case LPORT_ST_RSPN_ID:
		len = strnlen(fc_host_symbolic_name(lport->host), 255);
		/* if there is no symbolic name, skip to RFT_ID */
		if (!len)
			return fc_lport_enter_ns(lport, LPORT_ST_RFT_ID);
		cmd = FC_NS_RSPN_ID;
		size += sizeof(struct fc_ns_rspn) + len;
		break;
	case LPORT_ST_RFT_ID:
		cmd = FC_NS_RFT_ID;
		size += sizeof(struct fc_ns_rft);
		break;
	case LPORT_ST_RFF_ID:
		cmd = FC_NS_RFF_ID;
		size += sizeof(struct fc_ns_rff_id);
		break;
	default:
		fc_lport_error(lport, NULL);
		return;
	}

	fp = fc_frame_alloc(lport, size);
	if (!fp) {
		fc_lport_error(lport, fp);
		return;
	}

	if (!lport->tt.elsct_send(lport, FC_FID_DIR_SERV, fp, cmd,
				  fc_lport_ns_resp,
				  lport, 3 * lport->r_a_tov))
		fc_lport_error(lport, fp);
}

static struct fc_rport_operations fc_lport_rport_ops = {
	.event_callback = fc_lport_rport_callback,
};

/**
 * fc_rport_enter_dns() - Create a fc_rport for the name server
 * @lport: The local port requesting a remote port for the name server
 */
static void fc_lport_enter_dns(struct fc_lport *lport)
{
	struct fc_rport_priv *rdata;

	lockdep_assert_held(&lport->lp_mutex);

	FC_LPORT_DBG(lport, "Entered DNS state from %s state\n",
		     fc_lport_state(lport));

	fc_lport_state_enter(lport, LPORT_ST_DNS);

	mutex_lock(&lport->disc.disc_mutex);
	rdata = fc_rport_create(lport, FC_FID_DIR_SERV);
	mutex_unlock(&lport->disc.disc_mutex);
	if (!rdata)
		goto err;

	rdata->ops = &fc_lport_rport_ops;
	fc_rport_login(rdata);
	return;

err:
	fc_lport_error(lport, NULL);
}

/**
 * fc_lport_enter_ms() - management server commands
 * @lport: Fibre Channel local port to register
 * @state: Local port state
 */
static void fc_lport_enter_ms(struct fc_lport *lport, enum fc_lport_state state)
{
	struct fc_frame *fp;
	enum fc_fdmi_req cmd;
	int size = sizeof(struct fc_ct_hdr);
	size_t len;
	int numattrs;

	lockdep_assert_held(&lport->lp_mutex);

	FC_LPORT_DBG(lport, "Entered %s state from %s state\n",
		     fc_lport_state_names[state],
		     fc_lport_state(lport));

	fc_lport_state_enter(lport, state);

	switch (state) {
	case LPORT_ST_RHBA:
		cmd = FC_FDMI_RHBA;
		/* Number of HBA Attributes */
		numattrs = 10;
		len = sizeof(struct fc_fdmi_rhba);
		len -= sizeof(struct fc_fdmi_attr_entry);
		len += (numattrs * FC_FDMI_ATTR_ENTRY_HEADER_LEN);
		len += FC_FDMI_HBA_ATTR_NODENAME_LEN;
		len += FC_FDMI_HBA_ATTR_MANUFACTURER_LEN;
		len += FC_FDMI_HBA_ATTR_SERIALNUMBER_LEN;
		len += FC_FDMI_HBA_ATTR_MODEL_LEN;
		len += FC_FDMI_HBA_ATTR_MODELDESCR_LEN;
		len += FC_FDMI_HBA_ATTR_HARDWAREVERSION_LEN;
		len += FC_FDMI_HBA_ATTR_DRIVERVERSION_LEN;
		len += FC_FDMI_HBA_ATTR_OPTIONROMVERSION_LEN;
		len += FC_FDMI_HBA_ATTR_FIRMWAREVERSION_LEN;
		len += FC_FDMI_HBA_ATTR_OSNAMEVERSION_LEN;

		size += len;
		break;
	case LPORT_ST_RPA:
		cmd = FC_FDMI_RPA;
		/* Number of Port Attributes */
		numattrs = 6;
		len = sizeof(struct fc_fdmi_rpa);
		len -= sizeof(struct fc_fdmi_attr_entry);
		len += (numattrs * FC_FDMI_ATTR_ENTRY_HEADER_LEN);
		len += FC_FDMI_PORT_ATTR_FC4TYPES_LEN;
		len += FC_FDMI_PORT_ATTR_SUPPORTEDSPEED_LEN;
		len += FC_FDMI_PORT_ATTR_CURRENTPORTSPEED_LEN;
		len += FC_FDMI_PORT_ATTR_MAXFRAMESIZE_LEN;
		len += FC_FDMI_PORT_ATTR_OSDEVICENAME_LEN;
		len += FC_FDMI_PORT_ATTR_HOSTNAME_LEN;

		size += len;
		break;
	case LPORT_ST_DPRT:
		cmd = FC_FDMI_DPRT;
		len = sizeof(struct fc_fdmi_dprt);
		size += len;
		break;
	case LPORT_ST_DHBA:
		cmd = FC_FDMI_DHBA;
		len = sizeof(struct fc_fdmi_dhba);
		size += len;
		break;
	default:
		fc_lport_error(lport, NULL);
		return;
	}

	FC_LPORT_DBG(lport, "Cmd=0x%x Len %d size %d\n",
			     cmd, (int)len, size);
	fp = fc_frame_alloc(lport, size);
	if (!fp) {
		fc_lport_error(lport, fp);
		return;
	}

	if (!lport->tt.elsct_send(lport, FC_FID_MGMT_SERV, fp, cmd,
				  fc_lport_ms_resp,
				  lport, 3 * lport->r_a_tov))
		fc_lport_error(lport, fp);
}

/**
 * fc_rport_enter_fdmi() - Create a fc_rport for the management server
 * @lport: The local port requesting a remote port for the management server
 */
static void fc_lport_enter_fdmi(struct fc_lport *lport)
{
	struct fc_rport_priv *rdata;

	lockdep_assert_held(&lport->lp_mutex);

	FC_LPORT_DBG(lport, "Entered FDMI state from %s state\n",
		     fc_lport_state(lport));

	fc_lport_state_enter(lport, LPORT_ST_FDMI);

	mutex_lock(&lport->disc.disc_mutex);
	rdata = fc_rport_create(lport, FC_FID_MGMT_SERV);
	mutex_unlock(&lport->disc.disc_mutex);
	if (!rdata)
		goto err;

	rdata->ops = &fc_lport_rport_ops;
	fc_rport_login(rdata);
	return;

err:
	fc_lport_error(lport, NULL);
}

/**
 * fc_lport_timeout() - Handler for the retry_work timer
 * @work: The work struct of the local port
 */
static void fc_lport_timeout(struct work_struct *work)
{
	struct fc_lport *lport =
		container_of(work, struct fc_lport,
			     retry_work.work);

	mutex_lock(&lport->lp_mutex);

	switch (lport->state) {
	case LPORT_ST_DISABLED:
		break;
	case LPORT_ST_READY:
		break;
	case LPORT_ST_RESET:
		break;
	case LPORT_ST_FLOGI:
		fc_lport_enter_flogi(lport);
		break;
	case LPORT_ST_DNS:
		fc_lport_enter_dns(lport);
		break;
	case LPORT_ST_RNN_ID:
	case LPORT_ST_RSNN_NN:
	case LPORT_ST_RSPN_ID:
	case LPORT_ST_RFT_ID:
	case LPORT_ST_RFF_ID:
		fc_lport_enter_ns(lport, lport->state);
		break;
	case LPORT_ST_FDMI:
		fc_lport_enter_fdmi(lport);
		break;
	case LPORT_ST_RHBA:
	case LPORT_ST_RPA:
	case LPORT_ST_DHBA:
	case LPORT_ST_DPRT:
		FC_LPORT_DBG(lport, "Skipping lport state %s to SCR\n",
			     fc_lport_state(lport));
		fallthrough;
	case LPORT_ST_SCR:
		fc_lport_enter_scr(lport);
		break;
	case LPORT_ST_LOGO:
		fc_lport_enter_logo(lport);
		break;
	}

	mutex_unlock(&lport->lp_mutex);
}

/**
 * fc_lport_logo_resp() - Handle response to LOGO request
 * @sp:	    The sequence that the LOGO was on
 * @fp:	    The LOGO frame
 * @lp_arg: The lport port that received the LOGO request
 *
 * Locking Note: This function will be called without the lport lock
 * held, but it will lock, call an _enter_* function or fc_lport_error()
 * and then unlock the lport.
 */
void fc_lport_logo_resp(struct fc_seq *sp, struct fc_frame *fp,
			void *lp_arg)
{
	struct fc_lport *lport = lp_arg;
	u8 op;

	FC_LPORT_DBG(lport, "Received a LOGO %s\n", fc_els_resp_type(fp));

	if (fp == ERR_PTR(-FC_EX_CLOSED))
		return;

	mutex_lock(&lport->lp_mutex);

	if (lport->state != LPORT_ST_LOGO) {
		FC_LPORT_DBG(lport, "Received a LOGO response, but in state "
			     "%s\n", fc_lport_state(lport));
		if (IS_ERR(fp))
			goto err;
		goto out;
	}

	if (IS_ERR(fp)) {
		fc_lport_error(lport, fp);
		goto err;
	}

	op = fc_frame_payload_op(fp);
	if (op == ELS_LS_ACC)
		fc_lport_enter_disabled(lport);
	else
		fc_lport_error(lport, fp);

out:
	fc_frame_free(fp);
err:
	mutex_unlock(&lport->lp_mutex);
}
EXPORT_SYMBOL(fc_lport_logo_resp);

/**
 * fc_rport_enter_logo() - Logout of the fabric
 * @lport: The local port to be logged out
 */
static void fc_lport_enter_logo(struct fc_lport *lport)
{
	struct fc_frame *fp;
	struct fc_els_logo *logo;

	lockdep_assert_held(&lport->lp_mutex);

	FC_LPORT_DBG(lport, "Entered LOGO state from %s state\n",
		     fc_lport_state(lport));

	fc_lport_state_enter(lport, LPORT_ST_LOGO);
	fc_vports_linkchange(lport);

	fp = fc_frame_alloc(lport, sizeof(*logo));
	if (!fp) {
		fc_lport_error(lport, fp);
		return;
	}

	if (!lport->tt.elsct_send(lport, FC_FID_FLOGI, fp, ELS_LOGO,
				  fc_lport_logo_resp, lport,
				  2 * lport->r_a_tov))
		fc_lport_error(lport, NULL);
}

/**
 * fc_lport_flogi_resp() - Handle response to FLOGI request
 * @sp:	    The sequence that the FLOGI was on
 * @fp:	    The FLOGI response frame
 * @lp_arg: The lport port that received the FLOGI response
 *
 * Locking Note: This function will be called without the lport lock
 * held, but it will lock, call an _enter_* function or fc_lport_error()
 * and then unlock the lport.
 */
void fc_lport_flogi_resp(struct fc_seq *sp, struct fc_frame *fp,
			 void *lp_arg)
{
	struct fc_lport *lport = lp_arg;
	struct fc_frame_header *fh;
	struct fc_els_flogi *flp;
	u32 did;
	u16 csp_flags;
	unsigned int r_a_tov;
	unsigned int e_d_tov;
	u16 mfs;

	FC_LPORT_DBG(lport, "Received a FLOGI %s\n", fc_els_resp_type(fp));

	if (fp == ERR_PTR(-FC_EX_CLOSED))
		return;

	mutex_lock(&lport->lp_mutex);

	if (lport->state != LPORT_ST_FLOGI) {
		FC_LPORT_DBG(lport, "Received a FLOGI response, but in state "
			     "%s\n", fc_lport_state(lport));
		if (IS_ERR(fp))
			goto err;
		goto out;
	}

	if (IS_ERR(fp)) {
		fc_lport_error(lport, fp);
		goto err;
	}

	fh = fc_frame_header_get(fp);
	did = fc_frame_did(fp);
	if (fh->fh_r_ctl != FC_RCTL_ELS_REP || did == 0 ||
	    fc_frame_payload_op(fp) != ELS_LS_ACC) {
		FC_LPORT_DBG(lport, "FLOGI not accepted or bad response\n");
		fc_lport_error(lport, fp);
		goto out;
	}

	flp = fc_frame_payload_get(fp, sizeof(*flp));
	if (!flp) {
		FC_LPORT_DBG(lport, "FLOGI bad response\n");
		fc_lport_error(lport, fp);
		goto out;
	}

	mfs = ntohs(flp->fl_csp.sp_bb_data) &
		FC_SP_BB_DATA_MASK;

	if (mfs < FC_SP_MIN_MAX_PAYLOAD || mfs > FC_SP_MAX_MAX_PAYLOAD) {
		FC_LPORT_DBG(lport, "FLOGI bad mfs:%hu response, "
			     "lport->mfs:%hu\n", mfs, lport->mfs);
		fc_lport_error(lport, fp);
		goto out;
	}

	if (mfs <= lport->mfs) {
		lport->mfs = mfs;
		fc_host_maxframe_size(lport->host) = mfs;
	}

	csp_flags = ntohs(flp->fl_csp.sp_features);
	r_a_tov = ntohl(flp->fl_csp.sp_r_a_tov);
	e_d_tov = ntohl(flp->fl_csp.sp_e_d_tov);
	if (csp_flags & FC_SP_FT_EDTR)
		e_d_tov /= 1000000;

	lport->npiv_enabled = !!(csp_flags & FC_SP_FT_NPIV_ACC);

	if ((csp_flags & FC_SP_FT_FPORT) == 0) {
		if (e_d_tov > lport->e_d_tov)
			lport->e_d_tov = e_d_tov;
		lport->r_a_tov = 2 * lport->e_d_tov;
		fc_lport_set_port_id(lport, did, fp);
		printk(KERN_INFO "host%d: libfc: "
		       "Port (%6.6x) entered "
		       "point-to-point mode\n",
		       lport->host->host_no, did);
		fc_lport_ptp_setup(lport, fc_frame_sid(fp),
				   get_unaligned_be64(
					   &flp->fl_wwpn),
				   get_unaligned_be64(
					   &flp->fl_wwnn));
	} else {
		if (e_d_tov > lport->e_d_tov)
			lport->e_d_tov = e_d_tov;
		if (r_a_tov > lport->r_a_tov)
			lport->r_a_tov = r_a_tov;
		fc_host_fabric_name(lport->host) =
			get_unaligned_be64(&flp->fl_wwnn);
		fc_lport_set_port_id(lport, did, fp);
		fc_lport_enter_dns(lport);
	}

out:
	fc_frame_free(fp);
err:
	mutex_unlock(&lport->lp_mutex);
}
EXPORT_SYMBOL(fc_lport_flogi_resp);

/**
 * fc_rport_enter_flogi() - Send a FLOGI request to the fabric manager
 * @lport: Fibre Channel local port to be logged in to the fabric
 */
static void fc_lport_enter_flogi(struct fc_lport *lport)
{
	struct fc_frame *fp;

	lockdep_assert_held(&lport->lp_mutex);

	FC_LPORT_DBG(lport, "Entered FLOGI state from %s state\n",
		     fc_lport_state(lport));

	fc_lport_state_enter(lport, LPORT_ST_FLOGI);

	if (lport->point_to_multipoint) {
		if (lport->port_id)
			fc_lport_enter_ready(lport);
		return;
	}

	fp = fc_frame_alloc(lport, sizeof(struct fc_els_flogi));
	if (!fp)
		return fc_lport_error(lport, fp);

	if (!lport->tt.elsct_send(lport, FC_FID_FLOGI, fp,
				  lport->vport ? ELS_FDISC : ELS_FLOGI,
				  fc_lport_flogi_resp, lport,
				  lport->vport ? 2 * lport->r_a_tov :
				  lport->e_d_tov))
		fc_lport_error(lport, NULL);
}

/**
 * fc_lport_config() - Configure a fc_lport
 * @lport: The local port to be configured
 */
int fc_lport_config(struct fc_lport *lport)
{
	INIT_DELAYED_WORK(&lport->retry_work, fc_lport_timeout);
	mutex_init(&lport->lp_mutex);

	fc_lport_state_enter(lport, LPORT_ST_DISABLED);

	fc_lport_add_fc4_type(lport, FC_TYPE_FCP);
	fc_lport_add_fc4_type(lport, FC_TYPE_CT);
	fc_fc4_conf_lport_params(lport, FC_TYPE_FCP);

	return 0;
}
EXPORT_SYMBOL(fc_lport_config);

/**
 * fc_lport_init() - Initialize the lport layer for a local port
 * @lport: The local port to initialize the exchange layer for
 */
int fc_lport_init(struct fc_lport *lport)
{
	fc_host_port_type(lport->host) = FC_PORTTYPE_NPORT;
	fc_host_node_name(lport->host) = lport->wwnn;
	fc_host_port_name(lport->host) = lport->wwpn;
	fc_host_supported_classes(lport->host) = FC_COS_CLASS3;
	memset(fc_host_supported_fc4s(lport->host), 0,
	       sizeof(fc_host_supported_fc4s(lport->host)));
	fc_host_supported_fc4s(lport->host)[2] = 1;
	fc_host_supported_fc4s(lport->host)[7] = 1;

	/* This value is also unchanging */
	memset(fc_host_active_fc4s(lport->host), 0,
	       sizeof(fc_host_active_fc4s(lport->host)));
	fc_host_active_fc4s(lport->host)[2] = 1;
	fc_host_active_fc4s(lport->host)[7] = 1;
	fc_host_maxframe_size(lport->host) = lport->mfs;
	fc_host_supported_speeds(lport->host) = 0;
	if (lport->link_supported_speeds & FC_PORTSPEED_1GBIT)
		fc_host_supported_speeds(lport->host) |= FC_PORTSPEED_1GBIT;
	if (lport->link_supported_speeds & FC_PORTSPEED_10GBIT)
		fc_host_supported_speeds(lport->host) |= FC_PORTSPEED_10GBIT;
	fc_fc4_add_lport(lport);

	return 0;
}
EXPORT_SYMBOL(fc_lport_init);

/**
 * fc_lport_bsg_resp() - The common response handler for FC Passthrough requests
 * @sp:	      The sequence for the FC Passthrough response
 * @fp:	      The response frame
 * @info_arg: The BSG info that the response is for
 */
static void fc_lport_bsg_resp(struct fc_seq *sp, struct fc_frame *fp,
			      void *info_arg)
{
	struct fc_bsg_info *info = info_arg;
	struct bsg_job *job = info->job;
	struct fc_bsg_reply *bsg_reply = job->reply;
	struct fc_lport *lport = info->lport;
	struct fc_frame_header *fh;
	size_t len;
	void *buf;

	if (IS_ERR(fp)) {
		bsg_reply->result = (PTR_ERR(fp) == -FC_EX_CLOSED) ?
			-ECONNABORTED : -ETIMEDOUT;
		job->reply_len = sizeof(uint32_t);
		bsg_job_done(job, bsg_reply->result,
			       bsg_reply->reply_payload_rcv_len);
		kfree(info);
		return;
	}

	mutex_lock(&lport->lp_mutex);
	fh = fc_frame_header_get(fp);
	len = fr_len(fp) - sizeof(*fh);
	buf = fc_frame_payload_get(fp, 0);

	if (fr_sof(fp) == FC_SOF_I3 && !ntohs(fh->fh_seq_cnt)) {
		/* Get the response code from the first frame payload */
		unsigned short cmd = (info->rsp_code == FC_FS_ACC) ?
			ntohs(((struct fc_ct_hdr *)buf)->ct_cmd) :
			(unsigned short)fc_frame_payload_op(fp);

		/* Save the reply status of the job */
		bsg_reply->reply_data.ctels_reply.status =
			(cmd == info->rsp_code) ?
			FC_CTELS_STATUS_OK : FC_CTELS_STATUS_REJECT;
	}

	bsg_reply->reply_payload_rcv_len +=
		fc_copy_buffer_to_sglist(buf, len, info->sg, &info->nents,
					 &info->offset, NULL);

	if (fr_eof(fp) == FC_EOF_T &&
	    (ntoh24(fh->fh_f_ctl) & (FC_FC_LAST_SEQ | FC_FC_END_SEQ)) ==
	    (FC_FC_LAST_SEQ | FC_FC_END_SEQ)) {
		if (bsg_reply->reply_payload_rcv_len >
		    job->reply_payload.payload_len)
			bsg_reply->reply_payload_rcv_len =
				job->reply_payload.payload_len;
		bsg_reply->result = 0;
		bsg_job_done(job, bsg_reply->result,
			       bsg_reply->reply_payload_rcv_len);
		kfree(info);
	}
	fc_frame_free(fp);
	mutex_unlock(&lport->lp_mutex);
}

/**
 * fc_lport_els_request() - Send ELS passthrough request
 * @job:   The BSG Passthrough job
 * @lport: The local port sending the request
 * @did:   The destination port id
 * @tov:   The timeout period (in ms)
 */
static int fc_lport_els_request(struct bsg_job *job,
				struct fc_lport *lport,
				u32 did, u32 tov)
{
	struct fc_bsg_info *info;
	struct fc_frame *fp;
	struct fc_frame_header *fh;
	char *pp;
	int len;

	lockdep_assert_held(&lport->lp_mutex);

	fp = fc_frame_alloc(lport, job->request_payload.payload_len);
	if (!fp)
		return -ENOMEM;

	len = job->request_payload.payload_len;
	pp = fc_frame_payload_get(fp, len);

	sg_copy_to_buffer(job->request_payload.sg_list,
			  job->request_payload.sg_cnt,
			  pp, len);

	fh = fc_frame_header_get(fp);
	fh->fh_r_ctl = FC_RCTL_ELS_REQ;
	hton24(fh->fh_d_id, did);
	hton24(fh->fh_s_id, lport->port_id);
	fh->fh_type = FC_TYPE_ELS;
	hton24(fh->fh_f_ctl, FC_FCTL_REQ);
	fh->fh_cs_ctl = 0;
	fh->fh_df_ctl = 0;
	fh->fh_parm_offset = 0;

	info = kzalloc(sizeof(struct fc_bsg_info), GFP_KERNEL);
	if (!info) {
		fc_frame_free(fp);
		return -ENOMEM;
	}

	info->job = job;
	info->lport = lport;
	info->rsp_code = ELS_LS_ACC;
	info->nents = job->reply_payload.sg_cnt;
	info->sg = job->reply_payload.sg_list;

	if (!fc_exch_seq_send(lport, fp, fc_lport_bsg_resp,
			      NULL, info, tov)) {
		kfree(info);
		return -ECOMM;
	}
	return 0;
}

/**
 * fc_lport_ct_request() - Send CT Passthrough request
 * @job:   The BSG Passthrough job
 * @lport: The local port sending the request
 * @did:   The destination FC-ID
 * @tov:   The timeout period to wait for the response
 */
static int fc_lport_ct_request(struct bsg_job *job,
			       struct fc_lport *lport, u32 did, u32 tov)
{
	struct fc_bsg_info *info;
	struct fc_frame *fp;
	struct fc_frame_header *fh;
	struct fc_ct_req *ct;
	size_t len;

	lockdep_assert_held(&lport->lp_mutex);

	fp = fc_frame_alloc(lport, sizeof(struct fc_ct_hdr) +
			    job->request_payload.payload_len);
	if (!fp)
		return -ENOMEM;

	len = job->request_payload.payload_len;
	ct = fc_frame_payload_get(fp, len);

	sg_copy_to_buffer(job->request_payload.sg_list,
			  job->request_payload.sg_cnt,
			  ct, len);

	fh = fc_frame_header_get(fp);
	fh->fh_r_ctl = FC_RCTL_DD_UNSOL_CTL;
	hton24(fh->fh_d_id, did);
	hton24(fh->fh_s_id, lport->port_id);
	fh->fh_type = FC_TYPE_CT;
	hton24(fh->fh_f_ctl, FC_FCTL_REQ);
	fh->fh_cs_ctl = 0;
	fh->fh_df_ctl = 0;
	fh->fh_parm_offset = 0;

	info = kzalloc(sizeof(struct fc_bsg_info), GFP_KERNEL);
	if (!info) {
		fc_frame_free(fp);
		return -ENOMEM;
	}

	info->job = job;
	info->lport = lport;
	info->rsp_code = FC_FS_ACC;
	info->nents = job->reply_payload.sg_cnt;
	info->sg = job->reply_payload.sg_list;

	if (!fc_exch_seq_send(lport, fp, fc_lport_bsg_resp,
			      NULL, info, tov)) {
		kfree(info);
		return -ECOMM;
	}
	return 0;
}

/**
 * fc_lport_bsg_request() - The common entry point for sending
 *			    FC Passthrough requests
 * @job: The BSG passthrough job
 */
int fc_lport_bsg_request(struct bsg_job *job)
{
	struct fc_bsg_request *bsg_request = job->request;
	struct fc_bsg_reply *bsg_reply = job->reply;
	struct Scsi_Host *shost = fc_bsg_to_shost(job);
	struct fc_lport *lport = shost_priv(shost);
	struct fc_rport *rport;
	struct fc_rport_priv *rdata;
	int rc = -EINVAL;
	u32 did, tov;

	bsg_reply->reply_payload_rcv_len = 0;

	mutex_lock(&lport->lp_mutex);

	switch (bsg_request->msgcode) {
	case FC_BSG_RPT_ELS:
		rport = fc_bsg_to_rport(job);
		if (!rport)
			break;

		rdata = rport->dd_data;
		rc = fc_lport_els_request(job, lport, rport->port_id,
					  rdata->e_d_tov);
		break;

	case FC_BSG_RPT_CT:
		rport = fc_bsg_to_rport(job);
		if (!rport)
			break;

		rdata = rport->dd_data;
		rc = fc_lport_ct_request(job, lport, rport->port_id,
					 rdata->e_d_tov);
		break;

	case FC_BSG_HST_CT:
<<<<<<< HEAD
		did = ntoh24(job->request->rqst_data.h_ct.port_id);
=======
		did = ntoh24(bsg_request->rqst_data.h_ct.port_id);
>>>>>>> 24b8d41d
		if (did == FC_FID_DIR_SERV) {
			rdata = lport->dns_rdata;
			if (!rdata)
				break;
			tov = rdata->e_d_tov;
		} else {
<<<<<<< HEAD
			rdata = lport->tt.rport_lookup(lport, did);
			if (!rdata)
				break;
			tov = rdata->e_d_tov;
			kref_put(&rdata->kref, lport->tt.rport_destroy);
=======
			rdata = fc_rport_lookup(lport, did);
			if (!rdata)
				break;
			tov = rdata->e_d_tov;
			kref_put(&rdata->kref, fc_rport_destroy);
>>>>>>> 24b8d41d
		}

		rc = fc_lport_ct_request(job, lport, did, tov);
		break;

	case FC_BSG_HST_ELS_NOLOGIN:
		did = ntoh24(bsg_request->rqst_data.h_els.port_id);
		rc = fc_lport_els_request(job, lport, did, lport->e_d_tov);
		break;
	}

	mutex_unlock(&lport->lp_mutex);
	return rc;
}
EXPORT_SYMBOL(fc_lport_bsg_request);<|MERGE_RESOLUTION|>--- conflicted
+++ resolved
@@ -2091,30 +2091,18 @@
 		break;
 
 	case FC_BSG_HST_CT:
-<<<<<<< HEAD
-		did = ntoh24(job->request->rqst_data.h_ct.port_id);
-=======
 		did = ntoh24(bsg_request->rqst_data.h_ct.port_id);
->>>>>>> 24b8d41d
 		if (did == FC_FID_DIR_SERV) {
 			rdata = lport->dns_rdata;
 			if (!rdata)
 				break;
 			tov = rdata->e_d_tov;
 		} else {
-<<<<<<< HEAD
-			rdata = lport->tt.rport_lookup(lport, did);
-			if (!rdata)
-				break;
-			tov = rdata->e_d_tov;
-			kref_put(&rdata->kref, lport->tt.rport_destroy);
-=======
 			rdata = fc_rport_lookup(lport, did);
 			if (!rdata)
 				break;
 			tov = rdata->e_d_tov;
 			kref_put(&rdata->kref, fc_rport_destroy);
->>>>>>> 24b8d41d
 		}
 
 		rc = fc_lport_ct_request(job, lport, did, tov);
