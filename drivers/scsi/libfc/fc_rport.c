// SPDX-License-Identifier: GPL-2.0-only
/*
 * Copyright(c) 2007 - 2008 Intel Corporation. All rights reserved.
 *
 * Maintained at www.Open-FCoE.org
 */

/*
 * RPORT GENERAL INFO
 *
 * This file contains all processing regarding fc_rports. It contains the
 * rport state machine and does all rport interaction with the transport class.
 * There should be no other places in libfc that interact directly with the
 * transport class in regards to adding and deleting rports.
 *
 * fc_rport's represent N_Port's within the fabric.
 */

/*
 * RPORT LOCKING
 *
 * The rport should never hold the rport mutex and then attempt to acquire
 * either the lport or disc mutexes. The rport's mutex is considered lesser
 * than both the lport's mutex and the disc mutex. Refer to fc_lport.c for
 * more comments on the hierarchy.
 *
 * The locking strategy is similar to the lport's strategy. The lock protects
 * the rport's states and is held and released by the entry points to the rport
 * block. All _enter_* functions correspond to rport states and expect the rport
 * mutex to be locked before calling them. This means that rports only handle
 * one request or response at a time, since they're not critical for the I/O
 * path this potential over-use of the mutex is acceptable.
 */

/*
 * RPORT REFERENCE COUNTING
 *
 * A rport reference should be taken when:
 * - an rport is allocated
 * - a workqueue item is scheduled
 * - an ELS request is send
 * The reference should be dropped when:
 * - the workqueue function has finished
 * - the ELS response is handled
 * - an rport is removed
 */

#include <linux/kernel.h>
#include <linux/spinlock.h>
#include <linux/interrupt.h>
#include <linux/slab.h>
#include <linux/rcupdate.h>
#include <linux/timer.h>
#include <linux/workqueue.h>
#include <linux/export.h>
#include <linux/rculist.h>

#include <asm/unaligned.h>

#include <scsi/libfc.h>
#include <scsi/fc_encode.h>

#include "fc_libfc.h"

static struct workqueue_struct *rport_event_queue;

static void fc_rport_enter_flogi(struct fc_rport_priv *);
static void fc_rport_enter_plogi(struct fc_rport_priv *);
static void fc_rport_enter_prli(struct fc_rport_priv *);
static void fc_rport_enter_rtv(struct fc_rport_priv *);
static void fc_rport_enter_ready(struct fc_rport_priv *);
static void fc_rport_enter_logo(struct fc_rport_priv *);
static void fc_rport_enter_adisc(struct fc_rport_priv *);

static void fc_rport_recv_plogi_req(struct fc_lport *, struct fc_frame *);
static void fc_rport_recv_prli_req(struct fc_rport_priv *, struct fc_frame *);
static void fc_rport_recv_prlo_req(struct fc_rport_priv *, struct fc_frame *);
static void fc_rport_recv_logo_req(struct fc_lport *, struct fc_frame *);
static void fc_rport_timeout(struct work_struct *);
static void fc_rport_error(struct fc_rport_priv *, int);
static void fc_rport_error_retry(struct fc_rport_priv *, int);
static void fc_rport_work(struct work_struct *);

static const char *fc_rport_state_names[] = {
	[RPORT_ST_INIT] = "Init",
	[RPORT_ST_FLOGI] = "FLOGI",
	[RPORT_ST_PLOGI_WAIT] = "PLOGI_WAIT",
	[RPORT_ST_PLOGI] = "PLOGI",
	[RPORT_ST_PRLI] = "PRLI",
	[RPORT_ST_RTV] = "RTV",
	[RPORT_ST_READY] = "Ready",
	[RPORT_ST_ADISC] = "ADISC",
	[RPORT_ST_DELETE] = "Delete",
};

/**
 * fc_rport_lookup() - Lookup a remote port by port_id
 * @lport:   The local port to lookup the remote port on
 * @port_id: The remote port ID to look up
 *
 * The reference count of the fc_rport_priv structure is
 * increased by one.
 */
struct fc_rport_priv *fc_rport_lookup(const struct fc_lport *lport,
				      u32 port_id)
{
	struct fc_rport_priv *rdata = NULL, *tmp_rdata;

	rcu_read_lock();
	list_for_each_entry_rcu(tmp_rdata, &lport->disc.rports, peers)
		if (tmp_rdata->ids.port_id == port_id &&
		    kref_get_unless_zero(&tmp_rdata->kref)) {
			rdata = tmp_rdata;
			break;
		}
	rcu_read_unlock();
	return rdata;
}
EXPORT_SYMBOL(fc_rport_lookup);

/**
 * fc_rport_create() - Create a new remote port
 * @lport: The local port this remote port will be associated with
 * @port_id:   The identifiers for the new remote port
 *
 * The remote port will start in the INIT state.
 */
struct fc_rport_priv *fc_rport_create(struct fc_lport *lport, u32 port_id)
{
	struct fc_rport_priv *rdata;
	size_t rport_priv_size = sizeof(*rdata);

	lockdep_assert_held(&lport->disc.disc_mutex);

	rdata = fc_rport_lookup(lport, port_id);
	if (rdata) {
		kref_put(&rdata->kref, fc_rport_destroy);
		return rdata;
	}

	if (lport->rport_priv_size > 0)
		rport_priv_size = lport->rport_priv_size;
	rdata = kzalloc(rport_priv_size, GFP_KERNEL);
	if (!rdata)
		return NULL;

	rdata->ids.node_name = -1;
	rdata->ids.port_name = -1;
	rdata->ids.port_id = port_id;
	rdata->ids.roles = FC_RPORT_ROLE_UNKNOWN;

	kref_init(&rdata->kref);
	mutex_init(&rdata->rp_mutex);
	rdata->local_port = lport;
	rdata->rp_state = RPORT_ST_INIT;
	rdata->event = RPORT_EV_NONE;
	rdata->flags = FC_RP_FLAGS_REC_SUPPORTED;
	rdata->e_d_tov = lport->e_d_tov;
	rdata->r_a_tov = lport->r_a_tov;
	rdata->maxframe_size = FC_MIN_MAX_PAYLOAD;
	INIT_DELAYED_WORK(&rdata->retry_work, fc_rport_timeout);
	INIT_WORK(&rdata->event_work, fc_rport_work);
	if (port_id != FC_FID_DIR_SERV) {
		rdata->lld_event_callback = lport->tt.rport_event_callback;
		list_add_rcu(&rdata->peers, &lport->disc.rports);
	}
	return rdata;
}
EXPORT_SYMBOL(fc_rport_create);

/**
 * fc_rport_destroy() - Free a remote port after last reference is released
 * @kref: The remote port's kref
 */
void fc_rport_destroy(struct kref *kref)
{
	struct fc_rport_priv *rdata;

	rdata = container_of(kref, struct fc_rport_priv, kref);
	kfree_rcu(rdata, rcu);
}
EXPORT_SYMBOL(fc_rport_destroy);

/**
 * fc_rport_state() - Return a string identifying the remote port's state
 * @rdata: The remote port
 */
static const char *fc_rport_state(struct fc_rport_priv *rdata)
{
	const char *cp;

	cp = fc_rport_state_names[rdata->rp_state];
	if (!cp)
		cp = "Unknown";
	return cp;
}

/**
 * fc_set_rport_loss_tmo() - Set the remote port loss timeout
 * @rport:   The remote port that gets a new timeout value
 * @timeout: The new timeout value (in seconds)
 */
void fc_set_rport_loss_tmo(struct fc_rport *rport, u32 timeout)
{
	if (timeout)
		rport->dev_loss_tmo = timeout;
	else
		rport->dev_loss_tmo = 1;
}
EXPORT_SYMBOL(fc_set_rport_loss_tmo);

/**
 * fc_plogi_get_maxframe() - Get the maximum payload from the common service
 *			     parameters in a FLOGI frame
 * @flp:    The FLOGI or PLOGI payload
 * @maxval: The maximum frame size upper limit; this may be less than what
 *	    is in the service parameters
 */
static unsigned int fc_plogi_get_maxframe(struct fc_els_flogi *flp,
					  unsigned int maxval)
{
	unsigned int mfs;

	/*
	 * Get max payload from the common service parameters and the
	 * class 3 receive data field size.
	 */
	mfs = ntohs(flp->fl_csp.sp_bb_data) & FC_SP_BB_DATA_MASK;
	if (mfs >= FC_SP_MIN_MAX_PAYLOAD && mfs < maxval)
		maxval = mfs;
	mfs = ntohs(flp->fl_cssp[3 - 1].cp_rdfs);
	if (mfs >= FC_SP_MIN_MAX_PAYLOAD && mfs < maxval)
		maxval = mfs;
	return maxval;
}

/**
 * fc_rport_state_enter() - Change the state of a remote port
 * @rdata: The remote port whose state should change
 * @new:   The new state
 */
static void fc_rport_state_enter(struct fc_rport_priv *rdata,
				 enum fc_rport_state new)
{
	lockdep_assert_held(&rdata->rp_mutex);

	if (rdata->rp_state != new)
		rdata->retries = 0;
	rdata->rp_state = new;
}

/**
 * fc_rport_work() - Handler for remote port events in the rport_event_queue
 * @work: Handle to the remote port being dequeued
 *
 * Reference counting: drops kref on return
 */
static void fc_rport_work(struct work_struct *work)
{
	u32 port_id;
	struct fc_rport_priv *rdata =
		container_of(work, struct fc_rport_priv, event_work);
	struct fc_rport_libfc_priv *rpriv;
	enum fc_rport_event event;
	struct fc_lport *lport = rdata->local_port;
	struct fc_rport_operations *rport_ops;
	struct fc_rport_identifiers ids;
	struct fc_rport *rport;
	struct fc4_prov *prov;
	u8 type;

	mutex_lock(&rdata->rp_mutex);
	event = rdata->event;
	rport_ops = rdata->ops;
	rport = rdata->rport;

	FC_RPORT_DBG(rdata, "work event %u\n", event);

	switch (event) {
	case RPORT_EV_READY:
		ids = rdata->ids;
		rdata->event = RPORT_EV_NONE;
		rdata->major_retries = 0;
		kref_get(&rdata->kref);
		mutex_unlock(&rdata->rp_mutex);

		if (!rport) {
			FC_RPORT_DBG(rdata, "No rport!\n");
			rport = fc_remote_port_add(lport->host, 0, &ids);
		}
		if (!rport) {
			FC_RPORT_DBG(rdata, "Failed to add the rport\n");
			fc_rport_logoff(rdata);
			kref_put(&rdata->kref, fc_rport_destroy);
			return;
		}
		mutex_lock(&rdata->rp_mutex);
		if (rdata->rport)
			FC_RPORT_DBG(rdata, "rport already allocated\n");
		rdata->rport = rport;
		rport->maxframe_size = rdata->maxframe_size;
		rport->supported_classes = rdata->supported_classes;

		rpriv = rport->dd_data;
		rpriv->local_port = lport;
		rpriv->rp_state = rdata->rp_state;
		rpriv->flags = rdata->flags;
		rpriv->e_d_tov = rdata->e_d_tov;
		rpriv->r_a_tov = rdata->r_a_tov;
		mutex_unlock(&rdata->rp_mutex);

		if (rport_ops && rport_ops->event_callback) {
			FC_RPORT_DBG(rdata, "callback ev %d\n", event);
			rport_ops->event_callback(lport, rdata, event);
		}
		if (rdata->lld_event_callback) {
			FC_RPORT_DBG(rdata, "lld callback ev %d\n", event);
			rdata->lld_event_callback(lport, rdata, event);
		}
		kref_put(&rdata->kref, fc_rport_destroy);
		break;

	case RPORT_EV_FAILED:
	case RPORT_EV_LOGO:
	case RPORT_EV_STOP:
		if (rdata->prli_count) {
			mutex_lock(&fc_prov_mutex);
			for (type = 1; type < FC_FC4_PROV_SIZE; type++) {
				prov = fc_passive_prov[type];
				if (prov && prov->prlo)
					prov->prlo(rdata);
			}
			mutex_unlock(&fc_prov_mutex);
		}
		port_id = rdata->ids.port_id;
		mutex_unlock(&rdata->rp_mutex);

		if (rport_ops && rport_ops->event_callback) {
			FC_RPORT_DBG(rdata, "callback ev %d\n", event);
			rport_ops->event_callback(lport, rdata, event);
		}
		if (rdata->lld_event_callback) {
			FC_RPORT_DBG(rdata, "lld callback ev %d\n", event);
			rdata->lld_event_callback(lport, rdata, event);
		}
		if (cancel_delayed_work_sync(&rdata->retry_work))
			kref_put(&rdata->kref, fc_rport_destroy);

		/*
		 * Reset any outstanding exchanges before freeing rport.
		 */
		lport->tt.exch_mgr_reset(lport, 0, port_id);
		lport->tt.exch_mgr_reset(lport, port_id, 0);

		if (rport) {
			rpriv = rport->dd_data;
			rpriv->rp_state = RPORT_ST_DELETE;
			mutex_lock(&rdata->rp_mutex);
			rdata->rport = NULL;
			mutex_unlock(&rdata->rp_mutex);
			fc_remote_port_delete(rport);
		}

		mutex_lock(&rdata->rp_mutex);
		if (rdata->rp_state == RPORT_ST_DELETE) {
			if (port_id == FC_FID_DIR_SERV) {
				rdata->event = RPORT_EV_NONE;
				mutex_unlock(&rdata->rp_mutex);
				kref_put(&rdata->kref, fc_rport_destroy);
			} else if ((rdata->flags & FC_RP_STARTED) &&
				   rdata->major_retries <
				   lport->max_rport_retry_count) {
				rdata->major_retries++;
				rdata->event = RPORT_EV_NONE;
				FC_RPORT_DBG(rdata, "work restart\n");
				fc_rport_enter_flogi(rdata);
				mutex_unlock(&rdata->rp_mutex);
			} else {
				mutex_unlock(&rdata->rp_mutex);
				FC_RPORT_DBG(rdata, "work delete\n");
				mutex_lock(&lport->disc.disc_mutex);
				list_del_rcu(&rdata->peers);
				mutex_unlock(&lport->disc.disc_mutex);
				kref_put(&rdata->kref, fc_rport_destroy);
			}
		} else {
			/*
			 * Re-open for events.  Reissue READY event if ready.
			 */
			rdata->event = RPORT_EV_NONE;
			if (rdata->rp_state == RPORT_ST_READY) {
				FC_RPORT_DBG(rdata, "work reopen\n");
				fc_rport_enter_ready(rdata);
			}
			mutex_unlock(&rdata->rp_mutex);
		}
		break;

	default:
		mutex_unlock(&rdata->rp_mutex);
		break;
	}
	kref_put(&rdata->kref, fc_rport_destroy);
}

/**
 * fc_rport_login() - Start the remote port login state machine
 * @rdata: The remote port to be logged in to
 *
 * Initiates the RP state machine. It is called from the LP module.
 * This function will issue the following commands to the N_Port
 * identified by the FC ID provided.
 *
 * - PLOGI
 * - PRLI
 * - RTV
 *
 * Locking Note: Called without the rport lock held. This
 * function will hold the rport lock, call an _enter_*
 * function and then unlock the rport.
 *
 * This indicates the intent to be logged into the remote port.
 * If it appears we are already logged in, ADISC is used to verify
 * the setup.
 */
int fc_rport_login(struct fc_rport_priv *rdata)
{
	mutex_lock(&rdata->rp_mutex);

	if (rdata->flags & FC_RP_STARTED) {
		FC_RPORT_DBG(rdata, "port already started\n");
		mutex_unlock(&rdata->rp_mutex);
		return 0;
	}

	rdata->flags |= FC_RP_STARTED;
	switch (rdata->rp_state) {
	case RPORT_ST_READY:
		FC_RPORT_DBG(rdata, "ADISC port\n");
		fc_rport_enter_adisc(rdata);
		break;
	case RPORT_ST_DELETE:
		FC_RPORT_DBG(rdata, "Restart deleted port\n");
		break;
	case RPORT_ST_INIT:
		FC_RPORT_DBG(rdata, "Login to port\n");
		fc_rport_enter_flogi(rdata);
		break;
	default:
		FC_RPORT_DBG(rdata, "Login in progress, state %s\n",
			     fc_rport_state(rdata));
		break;
	}
	mutex_unlock(&rdata->rp_mutex);

	return 0;
}
EXPORT_SYMBOL(fc_rport_login);

/**
 * fc_rport_enter_delete() - Schedule a remote port to be deleted
 * @rdata: The remote port to be deleted
 * @event: The event to report as the reason for deletion
 *
 * Allow state change into DELETE only once.
 *
 * Call queue_work only if there's no event already pending.
 * Set the new event so that the old pending event will not occur.
 * Since we have the mutex, even if fc_rport_work() is already started,
 * it'll see the new event.
 *
 * Reference counting: does not modify kref
 */
static void fc_rport_enter_delete(struct fc_rport_priv *rdata,
				  enum fc_rport_event event)
{
	lockdep_assert_held(&rdata->rp_mutex);

	if (rdata->rp_state == RPORT_ST_DELETE)
		return;

	FC_RPORT_DBG(rdata, "Delete port\n");

	fc_rport_state_enter(rdata, RPORT_ST_DELETE);

	if (rdata->event == RPORT_EV_NONE) {
		kref_get(&rdata->kref);
		if (!queue_work(rport_event_queue, &rdata->event_work))
			kref_put(&rdata->kref, fc_rport_destroy);
	}

	rdata->event = event;
}

/**
 * fc_rport_logoff() - Logoff and remove a remote port
 * @rdata: The remote port to be logged off of
 *
 * Locking Note: Called without the rport lock held. This
 * function will hold the rport lock, call an _enter_*
 * function and then unlock the rport.
 */
int fc_rport_logoff(struct fc_rport_priv *rdata)
{
	struct fc_lport *lport = rdata->local_port;
	u32 port_id = rdata->ids.port_id;

	mutex_lock(&rdata->rp_mutex);

	FC_RPORT_DBG(rdata, "Remove port\n");

	rdata->flags &= ~FC_RP_STARTED;
	if (rdata->rp_state == RPORT_ST_DELETE) {
		FC_RPORT_DBG(rdata, "Port in Delete state, not removing\n");
		goto out;
	}
	/*
	 * FC-LS states:
	 * To explicitly Logout, the initiating Nx_Port shall terminate
	 * other open Sequences that it initiated with the destination
	 * Nx_Port prior to performing Logout.
	 */
	lport->tt.exch_mgr_reset(lport, 0, port_id);
	lport->tt.exch_mgr_reset(lport, port_id, 0);

	fc_rport_enter_logo(rdata);

	/*
	 * Change the state to Delete so that we discard
	 * the response.
	 */
	fc_rport_enter_delete(rdata, RPORT_EV_STOP);
out:
	mutex_unlock(&rdata->rp_mutex);
	return 0;
}
EXPORT_SYMBOL(fc_rport_logoff);

/**
 * fc_rport_enter_ready() - Transition to the RPORT_ST_READY state
 * @rdata: The remote port that is ready
 *
 * Reference counting: schedules workqueue, does not modify kref
 */
static void fc_rport_enter_ready(struct fc_rport_priv *rdata)
{
	lockdep_assert_held(&rdata->rp_mutex);

	fc_rport_state_enter(rdata, RPORT_ST_READY);

	FC_RPORT_DBG(rdata, "Port is Ready\n");

	kref_get(&rdata->kref);
	if (rdata->event == RPORT_EV_NONE &&
	    !queue_work(rport_event_queue, &rdata->event_work))
		kref_put(&rdata->kref, fc_rport_destroy);

	rdata->event = RPORT_EV_READY;
}

/**
 * fc_rport_timeout() - Handler for the retry_work timer
 * @work: Handle to the remote port that has timed out
 *
 * Locking Note: Called without the rport lock held. This
 * function will hold the rport lock, call an _enter_*
 * function and then unlock the rport.
 *
 * Reference counting: Drops kref on return.
 */
static void fc_rport_timeout(struct work_struct *work)
{
	struct fc_rport_priv *rdata =
		container_of(work, struct fc_rport_priv, retry_work.work);

	mutex_lock(&rdata->rp_mutex);
	FC_RPORT_DBG(rdata, "Port timeout, state %s\n", fc_rport_state(rdata));

	switch (rdata->rp_state) {
	case RPORT_ST_FLOGI:
		fc_rport_enter_flogi(rdata);
		break;
	case RPORT_ST_PLOGI:
		fc_rport_enter_plogi(rdata);
		break;
	case RPORT_ST_PRLI:
		fc_rport_enter_prli(rdata);
		break;
	case RPORT_ST_RTV:
		fc_rport_enter_rtv(rdata);
		break;
	case RPORT_ST_ADISC:
		fc_rport_enter_adisc(rdata);
		break;
	case RPORT_ST_PLOGI_WAIT:
	case RPORT_ST_READY:
	case RPORT_ST_INIT:
	case RPORT_ST_DELETE:
		break;
	}

	mutex_unlock(&rdata->rp_mutex);
	kref_put(&rdata->kref, fc_rport_destroy);
}

/**
 * fc_rport_error() - Error handler, called once retries have been exhausted
 * @rdata: The remote port the error is happened on
 * @err:   The error code
 *
 * Reference counting: does not modify kref
 */
static void fc_rport_error(struct fc_rport_priv *rdata, int err)
{
	struct fc_lport *lport = rdata->local_port;

<<<<<<< HEAD
	FC_RPORT_DBG(rdata, "Error %ld in state %s, retries %d\n",
		     IS_ERR(fp) ? -PTR_ERR(fp) : 0,
		     fc_rport_state(rdata), rdata->retries);
=======
	lockdep_assert_held(&rdata->rp_mutex);

	FC_RPORT_DBG(rdata, "Error %d in state %s, retries %d\n",
		     -err, fc_rport_state(rdata), rdata->retries);
>>>>>>> 24b8d41d

	switch (rdata->rp_state) {
	case RPORT_ST_FLOGI:
		rdata->flags &= ~FC_RP_STARTED;
		fc_rport_enter_delete(rdata, RPORT_EV_FAILED);
		break;
	case RPORT_ST_PLOGI:
		if (lport->point_to_multipoint) {
			rdata->flags &= ~FC_RP_STARTED;
			fc_rport_enter_delete(rdata, RPORT_EV_FAILED);
		} else
			fc_rport_enter_logo(rdata);
		break;
	case RPORT_ST_RTV:
		fc_rport_enter_ready(rdata);
		break;
	case RPORT_ST_PRLI:
		fc_rport_enter_plogi(rdata);
		break;
	case RPORT_ST_ADISC:
		fc_rport_enter_logo(rdata);
		break;
	case RPORT_ST_PLOGI_WAIT:
	case RPORT_ST_DELETE:
	case RPORT_ST_READY:
	case RPORT_ST_INIT:
		break;
	}
}

/**
 * fc_rport_error_retry() - Handler for remote port state retries
 * @rdata: The remote port whose state is to be retried
 * @err:   The error code
 *
 * If the error was an exchange timeout retry immediately,
 * otherwise wait for E_D_TOV.
 *
 * Reference counting: increments kref when scheduling retry_work
 */
static void fc_rport_error_retry(struct fc_rport_priv *rdata, int err)
{
	unsigned long delay = msecs_to_jiffies(rdata->e_d_tov);

	lockdep_assert_held(&rdata->rp_mutex);

	/* make sure this isn't an FC_EX_CLOSED error, never retry those */
	if (err == -FC_EX_CLOSED)
		goto out;

	if (rdata->retries < rdata->local_port->max_rport_retry_count) {
		FC_RPORT_DBG(rdata, "Error %d in state %s, retrying\n",
			     err, fc_rport_state(rdata));
		rdata->retries++;
		/* no additional delay on exchange timeouts */
		if (err == -FC_EX_TIMEOUT)
			delay = 0;
		kref_get(&rdata->kref);
		if (!schedule_delayed_work(&rdata->retry_work, delay))
			kref_put(&rdata->kref, fc_rport_destroy);
		return;
	}

out:
	fc_rport_error(rdata, err);
}

/**
 * fc_rport_login_complete() - Handle parameters and completion of p-mp login.
 * @rdata:  The remote port which we logged into or which logged into us.
 * @fp:     The FLOGI or PLOGI request or response frame
 *
 * Returns non-zero error if a problem is detected with the frame.
 * Does not free the frame.
 *
 * This is only used in point-to-multipoint mode for FIP currently.
 */
static int fc_rport_login_complete(struct fc_rport_priv *rdata,
				   struct fc_frame *fp)
{
	struct fc_lport *lport = rdata->local_port;
	struct fc_els_flogi *flogi;
	unsigned int e_d_tov;
	u16 csp_flags;

	flogi = fc_frame_payload_get(fp, sizeof(*flogi));
	if (!flogi)
		return -EINVAL;

	csp_flags = ntohs(flogi->fl_csp.sp_features);

	if (fc_frame_payload_op(fp) == ELS_FLOGI) {
		if (csp_flags & FC_SP_FT_FPORT) {
			FC_RPORT_DBG(rdata, "Fabric bit set in FLOGI\n");
			return -EINVAL;
		}
	} else {

		/*
		 * E_D_TOV is not valid on an incoming FLOGI request.
		 */
		e_d_tov = ntohl(flogi->fl_csp.sp_e_d_tov);
		if (csp_flags & FC_SP_FT_EDTR)
			e_d_tov /= 1000000;
		if (e_d_tov > rdata->e_d_tov)
			rdata->e_d_tov = e_d_tov;
	}
	rdata->maxframe_size = fc_plogi_get_maxframe(flogi, lport->mfs);
	return 0;
}

/**
 * fc_rport_flogi_resp() - Handle response to FLOGI request for p-mp mode
 * @sp:	    The sequence that the FLOGI was on
 * @fp:	    The FLOGI response frame
 * @rp_arg: The remote port that received the FLOGI response
 */
static void fc_rport_flogi_resp(struct fc_seq *sp, struct fc_frame *fp,
				void *rp_arg)
{
	struct fc_rport_priv *rdata = rp_arg;
	struct fc_lport *lport = rdata->local_port;
	struct fc_els_flogi *flogi;
	unsigned int r_a_tov;
	u8 opcode;
	int err = 0;

	FC_RPORT_DBG(rdata, "Received a FLOGI %s\n",
		     IS_ERR(fp) ? "error" : fc_els_resp_type(fp));

	if (fp == ERR_PTR(-FC_EX_CLOSED))
		goto put;

	mutex_lock(&rdata->rp_mutex);

	if (rdata->rp_state != RPORT_ST_FLOGI) {
		FC_RPORT_DBG(rdata, "Received a FLOGI response, but in state "
			     "%s\n", fc_rport_state(rdata));
		if (IS_ERR(fp))
			goto err;
		goto out;
	}

	if (IS_ERR(fp)) {
		fc_rport_error(rdata, PTR_ERR(fp));
		goto err;
	}
	opcode = fc_frame_payload_op(fp);
	if (opcode == ELS_LS_RJT) {
		struct fc_els_ls_rjt *rjt;

		rjt = fc_frame_payload_get(fp, sizeof(*rjt));
		FC_RPORT_DBG(rdata, "FLOGI ELS rejected, reason %x expl %x\n",
			     rjt->er_reason, rjt->er_explan);
		err = -FC_EX_ELS_RJT;
		goto bad;
	} else if (opcode != ELS_LS_ACC) {
		FC_RPORT_DBG(rdata, "FLOGI ELS invalid opcode %x\n", opcode);
		err = -FC_EX_ELS_RJT;
		goto bad;
	}
	if (fc_rport_login_complete(rdata, fp)) {
		FC_RPORT_DBG(rdata, "FLOGI failed, no login\n");
		err = -FC_EX_INV_LOGIN;
		goto bad;
	}

	flogi = fc_frame_payload_get(fp, sizeof(*flogi));
	if (!flogi) {
		err = -FC_EX_ALLOC_ERR;
		goto bad;
	}
	r_a_tov = ntohl(flogi->fl_csp.sp_r_a_tov);
	if (r_a_tov > rdata->r_a_tov)
		rdata->r_a_tov = r_a_tov;

	if (rdata->ids.port_name < lport->wwpn)
		fc_rport_enter_plogi(rdata);
	else
		fc_rport_state_enter(rdata, RPORT_ST_PLOGI_WAIT);
out:
	fc_frame_free(fp);
err:
	mutex_unlock(&rdata->rp_mutex);
put:
<<<<<<< HEAD
	kref_put(&rdata->kref, lport->tt.rport_destroy);
=======
	kref_put(&rdata->kref, fc_rport_destroy);
>>>>>>> 24b8d41d
	return;
bad:
	FC_RPORT_DBG(rdata, "Bad FLOGI response\n");
	fc_rport_error_retry(rdata, err);
	goto out;
}

/**
 * fc_rport_enter_flogi() - Send a FLOGI request to the remote port for p-mp
 * @rdata: The remote port to send a FLOGI to
 *
 * Reference counting: increments kref when sending ELS
 */
static void fc_rport_enter_flogi(struct fc_rport_priv *rdata)
{
	struct fc_lport *lport = rdata->local_port;
	struct fc_frame *fp;

	lockdep_assert_held(&rdata->rp_mutex);

	if (!lport->point_to_multipoint)
		return fc_rport_enter_plogi(rdata);

	FC_RPORT_DBG(rdata, "Entered FLOGI state from %s state\n",
		     fc_rport_state(rdata));

	fc_rport_state_enter(rdata, RPORT_ST_FLOGI);

	fp = fc_frame_alloc(lport, sizeof(struct fc_els_flogi));
	if (!fp)
		return fc_rport_error_retry(rdata, -FC_EX_ALLOC_ERR);

	kref_get(&rdata->kref);
	if (!lport->tt.elsct_send(lport, rdata->ids.port_id, fp, ELS_FLOGI,
				  fc_rport_flogi_resp, rdata,
				  2 * lport->r_a_tov)) {
		fc_rport_error_retry(rdata, -FC_EX_XMIT_ERR);
		kref_put(&rdata->kref, fc_rport_destroy);
	}
}

/**
 * fc_rport_recv_flogi_req() - Handle Fabric Login (FLOGI) request in p-mp mode
 * @lport: The local port that received the PLOGI request
 * @rx_fp: The PLOGI request frame
 *
 * Reference counting: drops kref on return
 */
static void fc_rport_recv_flogi_req(struct fc_lport *lport,
				    struct fc_frame *rx_fp)
{
	struct fc_els_flogi *flp;
	struct fc_rport_priv *rdata;
	struct fc_frame *fp = rx_fp;
	struct fc_seq_els_data rjt_data;
	u32 sid;

	sid = fc_frame_sid(fp);

	FC_RPORT_ID_DBG(lport, sid, "Received FLOGI request\n");

<<<<<<< HEAD
	disc = &lport->disc;
=======
>>>>>>> 24b8d41d
	if (!lport->point_to_multipoint) {
		rjt_data.reason = ELS_RJT_UNSUP;
		rjt_data.explan = ELS_EXPL_NONE;
		goto reject;
	}

	flp = fc_frame_payload_get(fp, sizeof(*flp));
	if (!flp) {
		rjt_data.reason = ELS_RJT_LOGIC;
		rjt_data.explan = ELS_EXPL_INV_LEN;
		goto reject;
	}

	rdata = fc_rport_lookup(lport, sid);
	if (!rdata) {
		rjt_data.reason = ELS_RJT_FIP;
		rjt_data.explan = ELS_EXPL_NOT_NEIGHBOR;
		goto reject;
	}
	mutex_lock(&rdata->rp_mutex);

	FC_RPORT_DBG(rdata, "Received FLOGI in %s state\n",
		     fc_rport_state(rdata));

	switch (rdata->rp_state) {
	case RPORT_ST_INIT:
		/*
		 * If received the FLOGI request on RPORT which is INIT state
		 * (means not transition to FLOGI either fc_rport timeout
		 * function didn;t trigger or this end hasn;t received
		 * beacon yet from other end. In that case only, allow RPORT
		 * state machine to continue, otherwise fall through which
		 * causes the code to send reject response.
		 * NOTE; Not checking for FIP->state such as VNMP_UP or
		 * VNMP_CLAIM because if FIP state is not one of those,
		 * RPORT wouldn;t have created and 'rport_lookup' would have
		 * failed anyway in that case.
		 */
		break;
	case RPORT_ST_DELETE:
		mutex_unlock(&rdata->rp_mutex);
		rjt_data.reason = ELS_RJT_FIP;
		rjt_data.explan = ELS_EXPL_NOT_NEIGHBOR;
		goto reject_put;
	case RPORT_ST_FLOGI:
	case RPORT_ST_PLOGI_WAIT:
	case RPORT_ST_PLOGI:
		break;
	case RPORT_ST_PRLI:
	case RPORT_ST_RTV:
	case RPORT_ST_READY:
	case RPORT_ST_ADISC:
		/*
		 * Set the remote port to be deleted and to then restart.
		 * This queues work to be sure exchanges are reset.
		 */
		fc_rport_enter_delete(rdata, RPORT_EV_LOGO);
		mutex_unlock(&rdata->rp_mutex);
		rjt_data.reason = ELS_RJT_BUSY;
		rjt_data.explan = ELS_EXPL_NONE;
		goto reject_put;
	}
	if (fc_rport_login_complete(rdata, fp)) {
		mutex_unlock(&rdata->rp_mutex);
		rjt_data.reason = ELS_RJT_LOGIC;
		rjt_data.explan = ELS_EXPL_NONE;
		goto reject_put;
	}

	fp = fc_frame_alloc(lport, sizeof(*flp));
	if (!fp)
		goto out;

	fc_flogi_fill(lport, fp);
	flp = fc_frame_payload_get(fp, sizeof(*flp));
	flp->fl_cmd = ELS_LS_ACC;

	fc_fill_reply_hdr(fp, rx_fp, FC_RCTL_ELS_REP, 0);
	lport->tt.frame_send(lport, fp);

	/*
	 * Do not proceed with the state machine if our
	 * FLOGI has crossed with an FLOGI from the
	 * remote port; wait for the FLOGI response instead.
	 */
	if (rdata->rp_state != RPORT_ST_FLOGI) {
		if (rdata->ids.port_name < lport->wwpn)
			fc_rport_enter_plogi(rdata);
		else
			fc_rport_state_enter(rdata, RPORT_ST_PLOGI_WAIT);
	}
out:
	mutex_unlock(&rdata->rp_mutex);
<<<<<<< HEAD
	kref_put(&rdata->kref, lport->tt.rport_destroy);
=======
	kref_put(&rdata->kref, fc_rport_destroy);
>>>>>>> 24b8d41d
	fc_frame_free(rx_fp);
	return;

reject_put:
<<<<<<< HEAD
	kref_put(&rdata->kref, lport->tt.rport_destroy);
reject:
	lport->tt.seq_els_rsp_send(rx_fp, ELS_LS_RJT, &rjt_data);
=======
	kref_put(&rdata->kref, fc_rport_destroy);
reject:
	fc_seq_els_rsp_send(rx_fp, ELS_LS_RJT, &rjt_data);
>>>>>>> 24b8d41d
	fc_frame_free(rx_fp);
}

/**
 * fc_rport_plogi_resp() - Handler for ELS PLOGI responses
 * @sp:	       The sequence the PLOGI is on
 * @fp:	       The PLOGI response frame
 * @rdata_arg: The remote port that sent the PLOGI response
 *
 * Locking Note: This function will be called without the rport lock
 * held, but it will lock, call an _enter_* function or fc_rport_error
 * and then unlock the rport.
 */
static void fc_rport_plogi_resp(struct fc_seq *sp, struct fc_frame *fp,
				void *rdata_arg)
{
	struct fc_rport_priv *rdata = rdata_arg;
	struct fc_lport *lport = rdata->local_port;
	struct fc_els_flogi *plp = NULL;
	u16 csp_seq;
	u16 cssp_seq;
	u8 op;

	FC_RPORT_DBG(rdata, "Received a PLOGI %s\n", fc_els_resp_type(fp));

	if (fp == ERR_PTR(-FC_EX_CLOSED))
		goto put;

	mutex_lock(&rdata->rp_mutex);

	if (rdata->rp_state != RPORT_ST_PLOGI) {
		FC_RPORT_DBG(rdata, "Received a PLOGI response, but in state "
			     "%s\n", fc_rport_state(rdata));
		if (IS_ERR(fp))
			goto err;
		goto out;
	}

	if (IS_ERR(fp)) {
		fc_rport_error_retry(rdata, PTR_ERR(fp));
		goto err;
	}

	op = fc_frame_payload_op(fp);
	if (op == ELS_LS_ACC &&
	    (plp = fc_frame_payload_get(fp, sizeof(*plp))) != NULL) {
		rdata->ids.port_name = get_unaligned_be64(&plp->fl_wwpn);
		rdata->ids.node_name = get_unaligned_be64(&plp->fl_wwnn);

		/* save plogi response sp_features for further reference */
		rdata->sp_features = ntohs(plp->fl_csp.sp_features);

		if (lport->point_to_multipoint)
			fc_rport_login_complete(rdata, fp);
		csp_seq = ntohs(plp->fl_csp.sp_tot_seq);
		cssp_seq = ntohs(plp->fl_cssp[3 - 1].cp_con_seq);
		if (cssp_seq < csp_seq)
			csp_seq = cssp_seq;
		rdata->max_seq = csp_seq;
		rdata->maxframe_size = fc_plogi_get_maxframe(plp, lport->mfs);
		fc_rport_enter_prli(rdata);
	} else {
		struct fc_els_ls_rjt *rjt;

		rjt = fc_frame_payload_get(fp, sizeof(*rjt));
		if (!rjt)
			FC_RPORT_DBG(rdata, "PLOGI bad response\n");
		else
			FC_RPORT_DBG(rdata, "PLOGI ELS rejected, reason %x expl %x\n",
				     rjt->er_reason, rjt->er_explan);
		fc_rport_error_retry(rdata, -FC_EX_ELS_RJT);
	}
out:
	fc_frame_free(fp);
err:
	mutex_unlock(&rdata->rp_mutex);
<<<<<<< HEAD
	kref_put(&rdata->kref, lport->tt.rport_destroy);
=======
put:
	kref_put(&rdata->kref, fc_rport_destroy);
>>>>>>> 24b8d41d
}

static bool
fc_rport_compatible_roles(struct fc_lport *lport, struct fc_rport_priv *rdata)
{
	if (rdata->ids.roles == FC_PORT_ROLE_UNKNOWN)
		return true;
	if ((rdata->ids.roles & FC_PORT_ROLE_FCP_TARGET) &&
	    (lport->service_params & FCP_SPPF_INIT_FCN))
		return true;
	if ((rdata->ids.roles & FC_PORT_ROLE_FCP_INITIATOR) &&
	    (lport->service_params & FCP_SPPF_TARG_FCN))
		return true;
	return false;
}

/**
 * fc_rport_enter_plogi() - Send Port Login (PLOGI) request
 * @rdata: The remote port to send a PLOGI to
 *
 * Reference counting: increments kref when sending ELS
 */
static void fc_rport_enter_plogi(struct fc_rport_priv *rdata)
{
	struct fc_lport *lport = rdata->local_port;
	struct fc_frame *fp;

	lockdep_assert_held(&rdata->rp_mutex);

	if (!fc_rport_compatible_roles(lport, rdata)) {
		FC_RPORT_DBG(rdata, "PLOGI suppressed for incompatible role\n");
		fc_rport_state_enter(rdata, RPORT_ST_PLOGI_WAIT);
		return;
	}

	FC_RPORT_DBG(rdata, "Port entered PLOGI state from %s state\n",
		     fc_rport_state(rdata));

	fc_rport_state_enter(rdata, RPORT_ST_PLOGI);

	rdata->maxframe_size = FC_MIN_MAX_PAYLOAD;
	fp = fc_frame_alloc(lport, sizeof(struct fc_els_flogi));
	if (!fp) {
		FC_RPORT_DBG(rdata, "%s frame alloc failed\n", __func__);
		fc_rport_error_retry(rdata, -FC_EX_ALLOC_ERR);
		return;
	}
	rdata->e_d_tov = lport->e_d_tov;

	kref_get(&rdata->kref);
	if (!lport->tt.elsct_send(lport, rdata->ids.port_id, fp, ELS_PLOGI,
				  fc_rport_plogi_resp, rdata,
				  2 * lport->r_a_tov)) {
		fc_rport_error_retry(rdata, -FC_EX_XMIT_ERR);
		kref_put(&rdata->kref, fc_rport_destroy);
	}
}

/**
 * fc_rport_prli_resp() - Process Login (PRLI) response handler
 * @sp:	       The sequence the PRLI response was on
 * @fp:	       The PRLI response frame
 * @rdata_arg: The remote port that sent the PRLI response
 *
 * Locking Note: This function will be called without the rport lock
 * held, but it will lock, call an _enter_* function or fc_rport_error
 * and then unlock the rport.
 */
static void fc_rport_prli_resp(struct fc_seq *sp, struct fc_frame *fp,
			       void *rdata_arg)
{
	struct fc_rport_priv *rdata = rdata_arg;
	struct {
		struct fc_els_prli prli;
		struct fc_els_spp spp;
	} *pp;
	struct fc_els_spp temp_spp;
	struct fc_els_ls_rjt *rjt;
	struct fc4_prov *prov;
	u32 roles = FC_RPORT_ROLE_UNKNOWN;
	u32 fcp_parm = 0;
	u8 op;
	enum fc_els_spp_resp resp_code;

	FC_RPORT_DBG(rdata, "Received a PRLI %s\n", fc_els_resp_type(fp));

	if (fp == ERR_PTR(-FC_EX_CLOSED))
		goto put;

	mutex_lock(&rdata->rp_mutex);

	if (rdata->rp_state != RPORT_ST_PRLI) {
		FC_RPORT_DBG(rdata, "Received a PRLI response, but in state "
			     "%s\n", fc_rport_state(rdata));
		if (IS_ERR(fp))
			goto err;
		goto out;
	}

	if (IS_ERR(fp)) {
		fc_rport_error_retry(rdata, PTR_ERR(fp));
		goto err;
	}

	/* reinitialize remote port roles */
	rdata->ids.roles = FC_RPORT_ROLE_UNKNOWN;

	op = fc_frame_payload_op(fp);
	if (op == ELS_LS_ACC) {
		pp = fc_frame_payload_get(fp, sizeof(*pp));
		if (!pp) {
			fc_rport_error_retry(rdata, -FC_EX_SEQ_ERR);
			goto out;
		}

		resp_code = (pp->spp.spp_flags & FC_SPP_RESP_MASK);
		FC_RPORT_DBG(rdata, "PRLI spp_flags = 0x%x spp_type 0x%x\n",
			     pp->spp.spp_flags, pp->spp.spp_type);
		rdata->spp_type = pp->spp.spp_type;
		if (resp_code != FC_SPP_RESP_ACK) {
			if (resp_code == FC_SPP_RESP_CONF)
				fc_rport_error(rdata, -FC_EX_SEQ_ERR);
			else
				fc_rport_error_retry(rdata, -FC_EX_SEQ_ERR);
			goto out;
		}
		if (pp->prli.prli_spp_len < sizeof(pp->spp)) {
			fc_rport_error_retry(rdata, -FC_EX_SEQ_ERR);
			goto out;
		}

		fcp_parm = ntohl(pp->spp.spp_params);
		if (fcp_parm & FCP_SPPF_RETRY)
			rdata->flags |= FC_RP_FLAGS_RETRY;
		if (fcp_parm & FCP_SPPF_CONF_COMPL)
			rdata->flags |= FC_RP_FLAGS_CONF_REQ;

		/*
		 * Call prli provider if we should act as a target
		 */
		prov = fc_passive_prov[rdata->spp_type];
		if (prov) {
			memset(&temp_spp, 0, sizeof(temp_spp));
			prov->prli(rdata, pp->prli.prli_spp_len,
				   &pp->spp, &temp_spp);
		}
		/*
		 * Check if the image pair could be established
		 */
		if (rdata->spp_type != FC_TYPE_FCP ||
		    !(pp->spp.spp_flags & FC_SPP_EST_IMG_PAIR)) {
			/*
			 * Nope; we can't use this port as a target.
			 */
			fcp_parm &= ~FCP_SPPF_TARG_FCN;
		}
		rdata->supported_classes = FC_COS_CLASS3;
		if (fcp_parm & FCP_SPPF_INIT_FCN)
			roles |= FC_RPORT_ROLE_FCP_INITIATOR;
		if (fcp_parm & FCP_SPPF_TARG_FCN)
			roles |= FC_RPORT_ROLE_FCP_TARGET;

		rdata->ids.roles = roles;
		fc_rport_enter_rtv(rdata);

	} else {
		rjt = fc_frame_payload_get(fp, sizeof(*rjt));
		if (!rjt)
			FC_RPORT_DBG(rdata, "PRLI bad response\n");
		else {
			FC_RPORT_DBG(rdata, "PRLI ELS rejected, reason %x expl %x\n",
				     rjt->er_reason, rjt->er_explan);
			if (rjt->er_reason == ELS_RJT_UNAB &&
			    rjt->er_explan == ELS_EXPL_PLOGI_REQD) {
				fc_rport_enter_plogi(rdata);
				goto out;
			}
		}
		fc_rport_error_retry(rdata, FC_EX_ELS_RJT);
	}

out:
	fc_frame_free(fp);
err:
	mutex_unlock(&rdata->rp_mutex);
put:
	kref_put(&rdata->kref, fc_rport_destroy);
}

/**
 * fc_rport_enter_prli() - Send Process Login (PRLI) request
 * @rdata: The remote port to send the PRLI request to
 *
 * Reference counting: increments kref when sending ELS
 */
static void fc_rport_enter_prli(struct fc_rport_priv *rdata)
{
	struct fc_lport *lport = rdata->local_port;
	struct {
		struct fc_els_prli prli;
		struct fc_els_spp spp;
	} *pp;
	struct fc_frame *fp;
	struct fc4_prov *prov;

	lockdep_assert_held(&rdata->rp_mutex);

	/*
	 * If the rport is one of the well known addresses
	 * we skip PRLI and RTV and go straight to READY.
	 */
	if (rdata->ids.port_id >= FC_FID_DOM_MGR) {
		fc_rport_enter_ready(rdata);
		return;
	}

	/*
	 * And if the local port does not support the initiator function
	 * there's no need to send a PRLI, either.
	 */
	if (!(lport->service_params & FCP_SPPF_INIT_FCN)) {
		    fc_rport_enter_ready(rdata);
		    return;
	}

	FC_RPORT_DBG(rdata, "Port entered PRLI state from %s state\n",
		     fc_rport_state(rdata));

	fc_rport_state_enter(rdata, RPORT_ST_PRLI);

	fp = fc_frame_alloc(lport, sizeof(*pp));
	if (!fp) {
		fc_rport_error_retry(rdata, -FC_EX_ALLOC_ERR);
		return;
	}

	fc_prli_fill(lport, fp);

	prov = fc_passive_prov[FC_TYPE_FCP];
	if (prov) {
		pp = fc_frame_payload_get(fp, sizeof(*pp));
		prov->prli(rdata, sizeof(pp->spp), NULL, &pp->spp);
	}

	fc_fill_fc_hdr(fp, FC_RCTL_ELS_REQ, rdata->ids.port_id,
		       fc_host_port_id(lport->host), FC_TYPE_ELS,
		       FC_FC_FIRST_SEQ | FC_FC_END_SEQ | FC_FC_SEQ_INIT, 0);

	kref_get(&rdata->kref);
	if (!fc_exch_seq_send(lport, fp, fc_rport_prli_resp,
			      NULL, rdata, 2 * lport->r_a_tov)) {
		fc_rport_error_retry(rdata, -FC_EX_XMIT_ERR);
		kref_put(&rdata->kref, fc_rport_destroy);
	}
}

/**
 * fc_rport_rtv_resp() - Handler for Request Timeout Value (RTV) responses
 * @sp:	       The sequence the RTV was on
 * @fp:	       The RTV response frame
 * @rdata_arg: The remote port that sent the RTV response
 *
 * Many targets don't seem to support this.
 *
 * Locking Note: This function will be called without the rport lock
 * held, but it will lock, call an _enter_* function or fc_rport_error
 * and then unlock the rport.
 */
static void fc_rport_rtv_resp(struct fc_seq *sp, struct fc_frame *fp,
			      void *rdata_arg)
{
	struct fc_rport_priv *rdata = rdata_arg;
	u8 op;

	FC_RPORT_DBG(rdata, "Received a RTV %s\n", fc_els_resp_type(fp));

	if (fp == ERR_PTR(-FC_EX_CLOSED))
		goto put;

	mutex_lock(&rdata->rp_mutex);

	if (rdata->rp_state != RPORT_ST_RTV) {
		FC_RPORT_DBG(rdata, "Received a RTV response, but in state "
			     "%s\n", fc_rport_state(rdata));
		if (IS_ERR(fp))
			goto err;
		goto out;
	}

	if (IS_ERR(fp)) {
		fc_rport_error(rdata, PTR_ERR(fp));
		goto err;
	}

	op = fc_frame_payload_op(fp);
	if (op == ELS_LS_ACC) {
		struct fc_els_rtv_acc *rtv;
		u32 toq;
		u32 tov;

		rtv = fc_frame_payload_get(fp, sizeof(*rtv));
		if (rtv) {
			toq = ntohl(rtv->rtv_toq);
			tov = ntohl(rtv->rtv_r_a_tov);
			if (tov == 0)
				tov = 1;
			if (tov > rdata->r_a_tov)
				rdata->r_a_tov = tov;
			tov = ntohl(rtv->rtv_e_d_tov);
			if (toq & FC_ELS_RTV_EDRES)
				tov /= 1000000;
			if (tov == 0)
				tov = 1;
			if (tov > rdata->e_d_tov)
				rdata->e_d_tov = tov;
		}
	}

	fc_rport_enter_ready(rdata);

out:
	fc_frame_free(fp);
err:
	mutex_unlock(&rdata->rp_mutex);
put:
	kref_put(&rdata->kref, fc_rport_destroy);
}

/**
 * fc_rport_enter_rtv() - Send Request Timeout Value (RTV) request
 * @rdata: The remote port to send the RTV request to
 *
 * Reference counting: increments kref when sending ELS
 */
static void fc_rport_enter_rtv(struct fc_rport_priv *rdata)
{
	struct fc_frame *fp;
	struct fc_lport *lport = rdata->local_port;

	lockdep_assert_held(&rdata->rp_mutex);

	FC_RPORT_DBG(rdata, "Port entered RTV state from %s state\n",
		     fc_rport_state(rdata));

	fc_rport_state_enter(rdata, RPORT_ST_RTV);

	fp = fc_frame_alloc(lport, sizeof(struct fc_els_rtv));
	if (!fp) {
		fc_rport_error_retry(rdata, -FC_EX_ALLOC_ERR);
		return;
	}

	kref_get(&rdata->kref);
	if (!lport->tt.elsct_send(lport, rdata->ids.port_id, fp, ELS_RTV,
				  fc_rport_rtv_resp, rdata,
				  2 * lport->r_a_tov)) {
		fc_rport_error_retry(rdata, -FC_EX_XMIT_ERR);
		kref_put(&rdata->kref, fc_rport_destroy);
	}
}

/**
 * fc_rport_recv_rtv_req() - Handler for Read Timeout Value (RTV) requests
 * @rdata: The remote port that sent the RTV request
 * @in_fp: The RTV request frame
 */
static void fc_rport_recv_rtv_req(struct fc_rport_priv *rdata,
				  struct fc_frame *in_fp)
{
	struct fc_lport *lport = rdata->local_port;
	struct fc_frame *fp;
	struct fc_els_rtv_acc *rtv;
	struct fc_seq_els_data rjt_data;

	lockdep_assert_held(&rdata->rp_mutex);
	lockdep_assert_held(&lport->lp_mutex);

	FC_RPORT_DBG(rdata, "Received RTV request\n");

	fp = fc_frame_alloc(lport, sizeof(*rtv));
	if (!fp) {
		rjt_data.reason = ELS_RJT_UNAB;
		rjt_data.explan = ELS_EXPL_INSUF_RES;
		fc_seq_els_rsp_send(in_fp, ELS_LS_RJT, &rjt_data);
		goto drop;
	}
	rtv = fc_frame_payload_get(fp, sizeof(*rtv));
	rtv->rtv_cmd = ELS_LS_ACC;
	rtv->rtv_r_a_tov = htonl(lport->r_a_tov);
	rtv->rtv_e_d_tov = htonl(lport->e_d_tov);
	rtv->rtv_toq = 0;
	fc_fill_reply_hdr(fp, in_fp, FC_RCTL_ELS_REP, 0);
	lport->tt.frame_send(lport, fp);
drop:
	fc_frame_free(in_fp);
}

/**
 * fc_rport_logo_resp() - Handler for logout (LOGO) responses
 * @sp:	       The sequence the LOGO was on
 * @fp:	       The LOGO response frame
 * @rdata_arg: The remote port
 */
static void fc_rport_logo_resp(struct fc_seq *sp, struct fc_frame *fp,
			       void *rdata_arg)
{
	struct fc_rport_priv *rdata = rdata_arg;
	struct fc_lport *lport = rdata->local_port;

	FC_RPORT_ID_DBG(lport, fc_seq_exch(sp)->did,
			"Received a LOGO %s\n", fc_els_resp_type(fp));
	if (!IS_ERR(fp))
		fc_frame_free(fp);
	kref_put(&rdata->kref, fc_rport_destroy);
}

/**
 * fc_rport_enter_logo() - Send a logout (LOGO) request
 * @rdata: The remote port to send the LOGO request to
 *
 * Reference counting: increments kref when sending ELS
 */
static void fc_rport_enter_logo(struct fc_rport_priv *rdata)
{
	struct fc_lport *lport = rdata->local_port;
	struct fc_frame *fp;

	lockdep_assert_held(&rdata->rp_mutex);

	FC_RPORT_DBG(rdata, "Port sending LOGO from %s state\n",
		     fc_rport_state(rdata));

	fp = fc_frame_alloc(lport, sizeof(struct fc_els_logo));
	if (!fp)
		return;
	kref_get(&rdata->kref);
	if (!lport->tt.elsct_send(lport, rdata->ids.port_id, fp, ELS_LOGO,
				  fc_rport_logo_resp, rdata, 0))
		kref_put(&rdata->kref, fc_rport_destroy);
}

/**
 * fc_rport_els_adisc_resp() - Handler for Address Discovery (ADISC) responses
 * @sp:	       The sequence the ADISC response was on
 * @fp:	       The ADISC response frame
 * @rdata_arg: The remote port that sent the ADISC response
 *
 * Locking Note: This function will be called without the rport lock
 * held, but it will lock, call an _enter_* function or fc_rport_error
 * and then unlock the rport.
 */
static void fc_rport_adisc_resp(struct fc_seq *sp, struct fc_frame *fp,
				void *rdata_arg)
{
	struct fc_rport_priv *rdata = rdata_arg;
	struct fc_els_adisc *adisc;
	u8 op;

	FC_RPORT_DBG(rdata, "Received a ADISC response\n");

	if (fp == ERR_PTR(-FC_EX_CLOSED))
		goto put;

	mutex_lock(&rdata->rp_mutex);

	if (rdata->rp_state != RPORT_ST_ADISC) {
		FC_RPORT_DBG(rdata, "Received a ADISC resp but in state %s\n",
			     fc_rport_state(rdata));
		if (IS_ERR(fp))
			goto err;
		goto out;
	}

	if (IS_ERR(fp)) {
		fc_rport_error(rdata, PTR_ERR(fp));
		goto err;
	}

	/*
	 * If address verification failed.  Consider us logged out of the rport.
	 * Since the rport is still in discovery, we want to be
	 * logged in, so go to PLOGI state.  Otherwise, go back to READY.
	 */
	op = fc_frame_payload_op(fp);
	adisc = fc_frame_payload_get(fp, sizeof(*adisc));
	if (op != ELS_LS_ACC || !adisc ||
	    ntoh24(adisc->adisc_port_id) != rdata->ids.port_id ||
	    get_unaligned_be64(&adisc->adisc_wwpn) != rdata->ids.port_name ||
	    get_unaligned_be64(&adisc->adisc_wwnn) != rdata->ids.node_name) {
		FC_RPORT_DBG(rdata, "ADISC error or mismatch\n");
		fc_rport_enter_flogi(rdata);
	} else {
		FC_RPORT_DBG(rdata, "ADISC OK\n");
		fc_rport_enter_ready(rdata);
	}
out:
	fc_frame_free(fp);
err:
	mutex_unlock(&rdata->rp_mutex);
put:
	kref_put(&rdata->kref, fc_rport_destroy);
}

/**
 * fc_rport_enter_adisc() - Send Address Discover (ADISC) request
 * @rdata: The remote port to send the ADISC request to
 *
 * Reference counting: increments kref when sending ELS
 */
static void fc_rport_enter_adisc(struct fc_rport_priv *rdata)
{
	struct fc_lport *lport = rdata->local_port;
	struct fc_frame *fp;

	lockdep_assert_held(&rdata->rp_mutex);

	FC_RPORT_DBG(rdata, "sending ADISC from %s state\n",
		     fc_rport_state(rdata));

	fc_rport_state_enter(rdata, RPORT_ST_ADISC);

	fp = fc_frame_alloc(lport, sizeof(struct fc_els_adisc));
	if (!fp) {
		fc_rport_error_retry(rdata, -FC_EX_ALLOC_ERR);
		return;
	}
	kref_get(&rdata->kref);
	if (!lport->tt.elsct_send(lport, rdata->ids.port_id, fp, ELS_ADISC,
				  fc_rport_adisc_resp, rdata,
				  2 * lport->r_a_tov)) {
		fc_rport_error_retry(rdata, -FC_EX_XMIT_ERR);
		kref_put(&rdata->kref, fc_rport_destroy);
	}
}

/**
 * fc_rport_recv_adisc_req() - Handler for Address Discovery (ADISC) requests
 * @rdata: The remote port that sent the ADISC request
 * @in_fp: The ADISC request frame
 */
static void fc_rport_recv_adisc_req(struct fc_rport_priv *rdata,
				    struct fc_frame *in_fp)
{
	struct fc_lport *lport = rdata->local_port;
	struct fc_frame *fp;
	struct fc_els_adisc *adisc;
	struct fc_seq_els_data rjt_data;

	lockdep_assert_held(&rdata->rp_mutex);
	lockdep_assert_held(&lport->lp_mutex);

	FC_RPORT_DBG(rdata, "Received ADISC request\n");

	adisc = fc_frame_payload_get(in_fp, sizeof(*adisc));
	if (!adisc) {
		rjt_data.reason = ELS_RJT_PROT;
		rjt_data.explan = ELS_EXPL_INV_LEN;
		fc_seq_els_rsp_send(in_fp, ELS_LS_RJT, &rjt_data);
		goto drop;
	}

	fp = fc_frame_alloc(lport, sizeof(*adisc));
	if (!fp)
		goto drop;
	fc_adisc_fill(lport, fp);
	adisc = fc_frame_payload_get(fp, sizeof(*adisc));
	adisc->adisc_cmd = ELS_LS_ACC;
	fc_fill_reply_hdr(fp, in_fp, FC_RCTL_ELS_REP, 0);
	lport->tt.frame_send(lport, fp);
drop:
	fc_frame_free(in_fp);
}

/**
 * fc_rport_recv_rls_req() - Handle received Read Link Status request
 * @rdata: The remote port that sent the RLS request
 * @rx_fp: The PRLI request frame
 */
static void fc_rport_recv_rls_req(struct fc_rport_priv *rdata,
				  struct fc_frame *rx_fp)

{
	struct fc_lport *lport = rdata->local_port;
	struct fc_frame *fp;
	struct fc_els_rls *rls;
	struct fc_els_rls_resp *rsp;
	struct fc_els_lesb *lesb;
	struct fc_seq_els_data rjt_data;
	struct fc_host_statistics *hst;

	lockdep_assert_held(&rdata->rp_mutex);

	FC_RPORT_DBG(rdata, "Received RLS request while in state %s\n",
		     fc_rport_state(rdata));

	rls = fc_frame_payload_get(rx_fp, sizeof(*rls));
	if (!rls) {
		rjt_data.reason = ELS_RJT_PROT;
		rjt_data.explan = ELS_EXPL_INV_LEN;
		goto out_rjt;
	}

	fp = fc_frame_alloc(lport, sizeof(*rsp));
	if (!fp) {
		rjt_data.reason = ELS_RJT_UNAB;
		rjt_data.explan = ELS_EXPL_INSUF_RES;
		goto out_rjt;
	}

	rsp = fc_frame_payload_get(fp, sizeof(*rsp));
	memset(rsp, 0, sizeof(*rsp));
	rsp->rls_cmd = ELS_LS_ACC;
	lesb = &rsp->rls_lesb;
	if (lport->tt.get_lesb) {
		/* get LESB from LLD if it supports it */
		lport->tt.get_lesb(lport, lesb);
	} else {
		fc_get_host_stats(lport->host);
		hst = &lport->host_stats;
		lesb->lesb_link_fail = htonl(hst->link_failure_count);
		lesb->lesb_sync_loss = htonl(hst->loss_of_sync_count);
		lesb->lesb_sig_loss = htonl(hst->loss_of_signal_count);
		lesb->lesb_prim_err = htonl(hst->prim_seq_protocol_err_count);
		lesb->lesb_inv_word = htonl(hst->invalid_tx_word_count);
		lesb->lesb_inv_crc = htonl(hst->invalid_crc_count);
	}

	fc_fill_reply_hdr(fp, rx_fp, FC_RCTL_ELS_REP, 0);
	lport->tt.frame_send(lport, fp);
	goto out;

out_rjt:
	fc_seq_els_rsp_send(rx_fp, ELS_LS_RJT, &rjt_data);
out:
	fc_frame_free(rx_fp);
}

/**
 * fc_rport_recv_els_req() - Handler for validated ELS requests
 * @lport: The local port that received the ELS request
 * @fp:	   The ELS request frame
 *
 * Handle incoming ELS requests that require port login.
 * The ELS opcode has already been validated by the caller.
 *
 * Reference counting: does not modify kref
 */
static void fc_rport_recv_els_req(struct fc_lport *lport, struct fc_frame *fp)
{
	struct fc_rport_priv *rdata;
	struct fc_seq_els_data els_data;

<<<<<<< HEAD
	rdata = lport->tt.rport_lookup(lport, fc_frame_sid(fp));
	if (!rdata)
		goto reject;
=======
	lockdep_assert_held(&lport->lp_mutex);

	rdata = fc_rport_lookup(lport, fc_frame_sid(fp));
	if (!rdata) {
		FC_RPORT_ID_DBG(lport, fc_frame_sid(fp),
				"Received ELS 0x%02x from non-logged-in port\n",
				fc_frame_payload_op(fp));
		goto reject;
	}
>>>>>>> 24b8d41d

	mutex_lock(&rdata->rp_mutex);

	switch (rdata->rp_state) {
	case RPORT_ST_PRLI:
	case RPORT_ST_RTV:
	case RPORT_ST_READY:
	case RPORT_ST_ADISC:
		break;
	case RPORT_ST_PLOGI:
		if (fc_frame_payload_op(fp) == ELS_PRLI) {
			FC_RPORT_DBG(rdata, "Reject ELS PRLI "
				     "while in state %s\n",
				     fc_rport_state(rdata));
			mutex_unlock(&rdata->rp_mutex);
			kref_put(&rdata->kref, fc_rport_destroy);
			goto busy;
		}
		fallthrough;
	default:
		FC_RPORT_DBG(rdata,
			     "Reject ELS 0x%02x while in state %s\n",
			     fc_frame_payload_op(fp), fc_rport_state(rdata));
		mutex_unlock(&rdata->rp_mutex);
<<<<<<< HEAD
		kref_put(&rdata->kref, lport->tt.rport_destroy);
=======
		kref_put(&rdata->kref, fc_rport_destroy);
>>>>>>> 24b8d41d
		goto reject;
	}

	switch (fc_frame_payload_op(fp)) {
	case ELS_PRLI:
		fc_rport_recv_prli_req(rdata, fp);
		break;
	case ELS_PRLO:
		fc_rport_recv_prlo_req(rdata, fp);
		break;
	case ELS_ADISC:
		fc_rport_recv_adisc_req(rdata, fp);
		break;
	case ELS_RRQ:
		fc_seq_els_rsp_send(fp, ELS_RRQ, NULL);
		fc_frame_free(fp);
		break;
	case ELS_REC:
		fc_seq_els_rsp_send(fp, ELS_REC, NULL);
		fc_frame_free(fp);
		break;
	case ELS_RLS:
		fc_rport_recv_rls_req(rdata, fp);
		break;
	case ELS_RTV:
		fc_rport_recv_rtv_req(rdata, fp);
		break;
	default:
		fc_frame_free(fp);	/* can't happen */
		break;
	}

	mutex_unlock(&rdata->rp_mutex);
<<<<<<< HEAD
	kref_put(&rdata->kref, rdata->local_port->tt.rport_destroy);
=======
	kref_put(&rdata->kref, fc_rport_destroy);
>>>>>>> 24b8d41d
	return;

reject:
	els_data.reason = ELS_RJT_UNAB;
	els_data.explan = ELS_EXPL_PLOGI_REQD;
	fc_seq_els_rsp_send(fp, ELS_LS_RJT, &els_data);
	fc_frame_free(fp);
	return;

busy:
	els_data.reason = ELS_RJT_BUSY;
	els_data.explan = ELS_EXPL_NONE;
	fc_seq_els_rsp_send(fp, ELS_LS_RJT, &els_data);
	fc_frame_free(fp);
	return;
}

/**
 * fc_rport_recv_req() - Handler for requests
 * @lport: The local port that received the request
 * @fp:	   The request frame
 *
 * Reference counting: does not modify kref
 */
void fc_rport_recv_req(struct fc_lport *lport, struct fc_frame *fp)
{
	struct fc_seq_els_data els_data;

	lockdep_assert_held(&lport->lp_mutex);

	/*
	 * Handle FLOGI, PLOGI and LOGO requests separately, since they
	 * don't require prior login.
	 * Check for unsupported opcodes first and reject them.
	 * For some ops, it would be incorrect to reject with "PLOGI required".
	 */
	switch (fc_frame_payload_op(fp)) {
	case ELS_FLOGI:
		fc_rport_recv_flogi_req(lport, fp);
		break;
	case ELS_PLOGI:
		fc_rport_recv_plogi_req(lport, fp);
		break;
	case ELS_LOGO:
		fc_rport_recv_logo_req(lport, fp);
		break;
	case ELS_PRLI:
	case ELS_PRLO:
	case ELS_ADISC:
	case ELS_RRQ:
	case ELS_REC:
	case ELS_RLS:
	case ELS_RTV:
		fc_rport_recv_els_req(lport, fp);
		break;
	default:
		els_data.reason = ELS_RJT_UNSUP;
		els_data.explan = ELS_EXPL_NONE;
		fc_seq_els_rsp_send(fp, ELS_LS_RJT, &els_data);
		fc_frame_free(fp);
		break;
	}
}
EXPORT_SYMBOL(fc_rport_recv_req);

/**
 * fc_rport_recv_plogi_req() - Handler for Port Login (PLOGI) requests
 * @lport: The local port that received the PLOGI request
 * @rx_fp: The PLOGI request frame
 *
 * Reference counting: increments kref on return
 */
static void fc_rport_recv_plogi_req(struct fc_lport *lport,
				    struct fc_frame *rx_fp)
{
	struct fc_disc *disc;
	struct fc_rport_priv *rdata;
	struct fc_frame *fp = rx_fp;
	struct fc_els_flogi *pl;
	struct fc_seq_els_data rjt_data;
	u32 sid;

	lockdep_assert_held(&lport->lp_mutex);

	sid = fc_frame_sid(fp);

	FC_RPORT_ID_DBG(lport, sid, "Received PLOGI request\n");

	pl = fc_frame_payload_get(fp, sizeof(*pl));
	if (!pl) {
		FC_RPORT_ID_DBG(lport, sid, "Received PLOGI too short\n");
		rjt_data.reason = ELS_RJT_PROT;
		rjt_data.explan = ELS_EXPL_INV_LEN;
		goto reject;
	}

	disc = &lport->disc;
	mutex_lock(&disc->disc_mutex);
	rdata = fc_rport_create(lport, sid);
	if (!rdata) {
		mutex_unlock(&disc->disc_mutex);
		rjt_data.reason = ELS_RJT_UNAB;
		rjt_data.explan = ELS_EXPL_INSUF_RES;
		goto reject;
	}

	mutex_lock(&rdata->rp_mutex);
	mutex_unlock(&disc->disc_mutex);

	rdata->ids.port_name = get_unaligned_be64(&pl->fl_wwpn);
	rdata->ids.node_name = get_unaligned_be64(&pl->fl_wwnn);

	/*
	 * If the rport was just created, possibly due to the incoming PLOGI,
	 * set the state appropriately and accept the PLOGI.
	 *
	 * If we had also sent a PLOGI, and if the received PLOGI is from a
	 * higher WWPN, we accept it, otherwise an LS_RJT is sent with reason
	 * "command already in progress".
	 *
	 * XXX TBD: If the session was ready before, the PLOGI should result in
	 * all outstanding exchanges being reset.
	 */
	switch (rdata->rp_state) {
	case RPORT_ST_INIT:
		FC_RPORT_DBG(rdata, "Received PLOGI in INIT state\n");
		break;
	case RPORT_ST_PLOGI_WAIT:
		FC_RPORT_DBG(rdata, "Received PLOGI in PLOGI_WAIT state\n");
		break;
	case RPORT_ST_PLOGI:
		FC_RPORT_DBG(rdata, "Received PLOGI in PLOGI state\n");
		if (rdata->ids.port_name < lport->wwpn) {
			mutex_unlock(&rdata->rp_mutex);
			rjt_data.reason = ELS_RJT_INPROG;
			rjt_data.explan = ELS_EXPL_NONE;
			goto reject;
		}
		break;
	case RPORT_ST_PRLI:
	case RPORT_ST_RTV:
	case RPORT_ST_READY:
	case RPORT_ST_ADISC:
		FC_RPORT_DBG(rdata, "Received PLOGI in logged-in state %d "
			     "- ignored for now\n", rdata->rp_state);
		/* XXX TBD - should reset */
		break;
	case RPORT_ST_FLOGI:
	case RPORT_ST_DELETE:
		FC_RPORT_DBG(rdata, "Received PLOGI in state %s - send busy\n",
			     fc_rport_state(rdata));
		mutex_unlock(&rdata->rp_mutex);
		rjt_data.reason = ELS_RJT_BUSY;
		rjt_data.explan = ELS_EXPL_NONE;
		goto reject;
	}
	if (!fc_rport_compatible_roles(lport, rdata)) {
		FC_RPORT_DBG(rdata, "Received PLOGI for incompatible role\n");
		mutex_unlock(&rdata->rp_mutex);
		rjt_data.reason = ELS_RJT_LOGIC;
		rjt_data.explan = ELS_EXPL_NONE;
		goto reject;
	}

	/*
	 * Get session payload size from incoming PLOGI.
	 */
	rdata->maxframe_size = fc_plogi_get_maxframe(pl, lport->mfs);

	/*
	 * Send LS_ACC.	 If this fails, the originator should retry.
	 */
	fp = fc_frame_alloc(lport, sizeof(*pl));
	if (!fp)
		goto out;

	fc_plogi_fill(lport, fp, ELS_LS_ACC);
	fc_fill_reply_hdr(fp, rx_fp, FC_RCTL_ELS_REP, 0);
	lport->tt.frame_send(lport, fp);
	fc_rport_enter_prli(rdata);
out:
	mutex_unlock(&rdata->rp_mutex);
	fc_frame_free(rx_fp);
	return;

reject:
	fc_seq_els_rsp_send(fp, ELS_LS_RJT, &rjt_data);
	fc_frame_free(fp);
}

/**
 * fc_rport_recv_prli_req() - Handler for process login (PRLI) requests
 * @rdata: The remote port that sent the PRLI request
 * @rx_fp: The PRLI request frame
 */
static void fc_rport_recv_prli_req(struct fc_rport_priv *rdata,
				   struct fc_frame *rx_fp)
{
	struct fc_lport *lport = rdata->local_port;
	struct fc_frame *fp;
	struct {
		struct fc_els_prli prli;
		struct fc_els_spp spp;
	} *pp;
	struct fc_els_spp *rspp;	/* request service param page */
	struct fc_els_spp *spp;	/* response spp */
	unsigned int len;
	unsigned int plen;
	enum fc_els_spp_resp resp;
	struct fc_seq_els_data rjt_data;
	struct fc4_prov *prov;

	lockdep_assert_held(&rdata->rp_mutex);

	FC_RPORT_DBG(rdata, "Received PRLI request while in state %s\n",
		     fc_rport_state(rdata));

	len = fr_len(rx_fp) - sizeof(struct fc_frame_header);
	pp = fc_frame_payload_get(rx_fp, sizeof(*pp));
	if (!pp)
		goto reject_len;
	plen = ntohs(pp->prli.prli_len);
	if ((plen % 4) != 0 || plen > len || plen < 16)
		goto reject_len;
	if (plen < len)
		len = plen;
	plen = pp->prli.prli_spp_len;
	if ((plen % 4) != 0 || plen < sizeof(*spp) ||
	    plen > len || len < sizeof(*pp) || plen < 12)
		goto reject_len;
	rspp = &pp->spp;

	fp = fc_frame_alloc(lport, len);
	if (!fp) {
		rjt_data.reason = ELS_RJT_UNAB;
		rjt_data.explan = ELS_EXPL_INSUF_RES;
		goto reject;
	}
	pp = fc_frame_payload_get(fp, len);
	WARN_ON(!pp);
	memset(pp, 0, len);
	pp->prli.prli_cmd = ELS_LS_ACC;
	pp->prli.prli_spp_len = plen;
	pp->prli.prli_len = htons(len);
	len -= sizeof(struct fc_els_prli);

	/*
	 * Go through all the service parameter pages and build
	 * response.  If plen indicates longer SPP than standard,
	 * use that.  The entire response has been pre-cleared above.
	 */
	spp = &pp->spp;
	mutex_lock(&fc_prov_mutex);
	while (len >= plen) {
		rdata->spp_type = rspp->spp_type;
		spp->spp_type = rspp->spp_type;
		spp->spp_type_ext = rspp->spp_type_ext;
		resp = 0;

		if (rspp->spp_type < FC_FC4_PROV_SIZE) {
			enum fc_els_spp_resp active = 0, passive = 0;

			prov = fc_active_prov[rspp->spp_type];
			if (prov)
				active = prov->prli(rdata, plen, rspp, spp);
			prov = fc_passive_prov[rspp->spp_type];
			if (prov)
				passive = prov->prli(rdata, plen, rspp, spp);
			if (!active || passive == FC_SPP_RESP_ACK)
				resp = passive;
			else
				resp = active;
			FC_RPORT_DBG(rdata, "PRLI rspp type %x "
				     "active %x passive %x\n",
				     rspp->spp_type, active, passive);
		}
		if (!resp) {
			if (spp->spp_flags & FC_SPP_EST_IMG_PAIR)
				resp |= FC_SPP_RESP_CONF;
			else
				resp |= FC_SPP_RESP_INVL;
		}
		spp->spp_flags |= resp;
		len -= plen;
		rspp = (struct fc_els_spp *)((char *)rspp + plen);
		spp = (struct fc_els_spp *)((char *)spp + plen);
	}
	mutex_unlock(&fc_prov_mutex);

	/*
	 * Send LS_ACC.	 If this fails, the originator should retry.
	 */
	fc_fill_reply_hdr(fp, rx_fp, FC_RCTL_ELS_REP, 0);
	lport->tt.frame_send(lport, fp);

	goto drop;

reject_len:
	rjt_data.reason = ELS_RJT_PROT;
	rjt_data.explan = ELS_EXPL_INV_LEN;
reject:
	fc_seq_els_rsp_send(rx_fp, ELS_LS_RJT, &rjt_data);
drop:
	fc_frame_free(rx_fp);
}

/**
 * fc_rport_recv_prlo_req() - Handler for process logout (PRLO) requests
 * @rdata: The remote port that sent the PRLO request
 * @rx_fp: The PRLO request frame
 */
static void fc_rport_recv_prlo_req(struct fc_rport_priv *rdata,
				   struct fc_frame *rx_fp)
{
	struct fc_lport *lport = rdata->local_port;
	struct fc_frame *fp;
	struct {
		struct fc_els_prlo prlo;
		struct fc_els_spp spp;
	} *pp;
	struct fc_els_spp *rspp;	/* request service param page */
	struct fc_els_spp *spp;		/* response spp */
	unsigned int len;
	unsigned int plen;
	struct fc_seq_els_data rjt_data;

	lockdep_assert_held(&rdata->rp_mutex);

	FC_RPORT_DBG(rdata, "Received PRLO request while in state %s\n",
		     fc_rport_state(rdata));

	len = fr_len(rx_fp) - sizeof(struct fc_frame_header);
	pp = fc_frame_payload_get(rx_fp, sizeof(*pp));
	if (!pp)
		goto reject_len;
	plen = ntohs(pp->prlo.prlo_len);
	if (plen != 20)
		goto reject_len;
	if (plen < len)
		len = plen;

	rspp = &pp->spp;

	fp = fc_frame_alloc(lport, len);
	if (!fp) {
		rjt_data.reason = ELS_RJT_UNAB;
		rjt_data.explan = ELS_EXPL_INSUF_RES;
		goto reject;
	}

	pp = fc_frame_payload_get(fp, len);
	WARN_ON(!pp);
	memset(pp, 0, len);
	pp->prlo.prlo_cmd = ELS_LS_ACC;
	pp->prlo.prlo_obs = 0x10;
	pp->prlo.prlo_len = htons(len);
	spp = &pp->spp;
	spp->spp_type = rspp->spp_type;
	spp->spp_type_ext = rspp->spp_type_ext;
	spp->spp_flags = FC_SPP_RESP_ACK;

	fc_rport_enter_prli(rdata);

	fc_fill_reply_hdr(fp, rx_fp, FC_RCTL_ELS_REP, 0);
	lport->tt.frame_send(lport, fp);
	goto drop;

reject_len:
	rjt_data.reason = ELS_RJT_PROT;
	rjt_data.explan = ELS_EXPL_INV_LEN;
reject:
	fc_seq_els_rsp_send(rx_fp, ELS_LS_RJT, &rjt_data);
drop:
	fc_frame_free(rx_fp);
}

/**
 * fc_rport_recv_logo_req() - Handler for logout (LOGO) requests
 * @lport: The local port that received the LOGO request
 * @fp:	   The LOGO request frame
 *
 * Reference counting: drops kref on return
 */
static void fc_rport_recv_logo_req(struct fc_lport *lport, struct fc_frame *fp)
{
	struct fc_rport_priv *rdata;
	u32 sid;

	lockdep_assert_held(&lport->lp_mutex);

	fc_seq_els_rsp_send(fp, ELS_LS_ACC, NULL);

	sid = fc_frame_sid(fp);

<<<<<<< HEAD
	rdata = lport->tt.rport_lookup(lport, sid);
=======
	rdata = fc_rport_lookup(lport, sid);
>>>>>>> 24b8d41d
	if (rdata) {
		mutex_lock(&rdata->rp_mutex);
		FC_RPORT_DBG(rdata, "Received LOGO request while in state %s\n",
			     fc_rport_state(rdata));

		fc_rport_enter_delete(rdata, RPORT_EV_STOP);
		mutex_unlock(&rdata->rp_mutex);
<<<<<<< HEAD
		kref_put(&rdata->kref, rdata->local_port->tt.rport_destroy);
=======
		kref_put(&rdata->kref, fc_rport_destroy);
>>>>>>> 24b8d41d
	} else
		FC_RPORT_ID_DBG(lport, sid,
				"Received LOGO from non-logged-in port\n");
	fc_frame_free(fp);
}

/**
 * fc_rport_flush_queue() - Flush the rport_event_queue
 */
void fc_rport_flush_queue(void)
{
	flush_workqueue(rport_event_queue);
}
EXPORT_SYMBOL(fc_rport_flush_queue);

/**
 * fc_rport_fcp_prli() - Handle incoming PRLI for the FCP initiator.
 * @rdata: remote port private
 * @spp_len: service parameter page length
 * @rspp: received service parameter page
 * @spp: response service parameter page
 *
 * Returns the value for the response code to be placed in spp_flags;
 * Returns 0 if not an initiator.
 */
static int fc_rport_fcp_prli(struct fc_rport_priv *rdata, u32 spp_len,
			     const struct fc_els_spp *rspp,
			     struct fc_els_spp *spp)
{
	struct fc_lport *lport = rdata->local_port;
	u32 fcp_parm;

	fcp_parm = ntohl(rspp->spp_params);
	rdata->ids.roles = FC_RPORT_ROLE_UNKNOWN;
	if (fcp_parm & FCP_SPPF_INIT_FCN)
		rdata->ids.roles |= FC_RPORT_ROLE_FCP_INITIATOR;
	if (fcp_parm & FCP_SPPF_TARG_FCN)
		rdata->ids.roles |= FC_RPORT_ROLE_FCP_TARGET;
	if (fcp_parm & FCP_SPPF_RETRY)
		rdata->flags |= FC_RP_FLAGS_RETRY;
	rdata->supported_classes = FC_COS_CLASS3;

	if (!(lport->service_params & FCP_SPPF_INIT_FCN))
		return 0;

	spp->spp_flags |= rspp->spp_flags & FC_SPP_EST_IMG_PAIR;

	/*
	 * OR in our service parameters with other providers (target), if any.
	 */
	fcp_parm = ntohl(spp->spp_params);
	spp->spp_params = htonl(fcp_parm | lport->service_params);
	return FC_SPP_RESP_ACK;
}

/*
 * FC-4 provider ops for FCP initiator.
 */
struct fc4_prov fc_rport_fcp_init = {
	.prli = fc_rport_fcp_prli,
};

/**
 * fc_rport_t0_prli() - Handle incoming PRLI parameters for type 0
 * @rdata: remote port private
 * @spp_len: service parameter page length
 * @rspp: received service parameter page
 * @spp: response service parameter page
 */
static int fc_rport_t0_prli(struct fc_rport_priv *rdata, u32 spp_len,
			    const struct fc_els_spp *rspp,
			    struct fc_els_spp *spp)
{
	if (rspp->spp_flags & FC_SPP_EST_IMG_PAIR)
		return FC_SPP_RESP_INVL;
	return FC_SPP_RESP_ACK;
}

/*
 * FC-4 provider ops for type 0 service parameters.
 *
 * This handles the special case of type 0 which is always successful
 * but doesn't do anything otherwise.
 */
struct fc4_prov fc_rport_t0_prov = {
	.prli = fc_rport_t0_prli,
};

/**
 * fc_setup_rport() - Initialize the rport_event_queue
 */
int fc_setup_rport(void)
{
	rport_event_queue = create_singlethread_workqueue("fc_rport_eq");
	if (!rport_event_queue)
		return -ENOMEM;
	return 0;
}

/**
 * fc_destroy_rport() - Destroy the rport_event_queue
 */
void fc_destroy_rport(void)
{
	destroy_workqueue(rport_event_queue);
}

/**
 * fc_rport_terminate_io() - Stop all outstanding I/O on a remote port
 * @rport: The remote port whose I/O should be terminated
 */
void fc_rport_terminate_io(struct fc_rport *rport)
{
	struct fc_rport_libfc_priv *rpriv = rport->dd_data;
	struct fc_lport *lport = rpriv->local_port;

	lport->tt.exch_mgr_reset(lport, 0, rport->port_id);
	lport->tt.exch_mgr_reset(lport, rport->port_id, 0);
}
EXPORT_SYMBOL(fc_rport_terminate_io);<|MERGE_RESOLUTION|>--- conflicted
+++ resolved
@@ -614,16 +614,10 @@
 {
 	struct fc_lport *lport = rdata->local_port;
 
-<<<<<<< HEAD
-	FC_RPORT_DBG(rdata, "Error %ld in state %s, retries %d\n",
-		     IS_ERR(fp) ? -PTR_ERR(fp) : 0,
-		     fc_rport_state(rdata), rdata->retries);
-=======
 	lockdep_assert_held(&rdata->rp_mutex);
 
 	FC_RPORT_DBG(rdata, "Error %d in state %s, retries %d\n",
 		     -err, fc_rport_state(rdata), rdata->retries);
->>>>>>> 24b8d41d
 
 	switch (rdata->rp_state) {
 	case RPORT_ST_FLOGI:
@@ -809,11 +803,7 @@
 err:
 	mutex_unlock(&rdata->rp_mutex);
 put:
-<<<<<<< HEAD
-	kref_put(&rdata->kref, lport->tt.rport_destroy);
-=======
 	kref_put(&rdata->kref, fc_rport_destroy);
->>>>>>> 24b8d41d
 	return;
 bad:
 	FC_RPORT_DBG(rdata, "Bad FLOGI response\n");
@@ -875,10 +865,6 @@
 
 	FC_RPORT_ID_DBG(lport, sid, "Received FLOGI request\n");
 
-<<<<<<< HEAD
-	disc = &lport->disc;
-=======
->>>>>>> 24b8d41d
 	if (!lport->point_to_multipoint) {
 		rjt_data.reason = ELS_RJT_UNSUP;
 		rjt_data.explan = ELS_EXPL_NONE;
@@ -972,24 +958,14 @@
 	}
 out:
 	mutex_unlock(&rdata->rp_mutex);
-<<<<<<< HEAD
-	kref_put(&rdata->kref, lport->tt.rport_destroy);
-=======
 	kref_put(&rdata->kref, fc_rport_destroy);
->>>>>>> 24b8d41d
 	fc_frame_free(rx_fp);
 	return;
 
 reject_put:
-<<<<<<< HEAD
-	kref_put(&rdata->kref, lport->tt.rport_destroy);
-reject:
-	lport->tt.seq_els_rsp_send(rx_fp, ELS_LS_RJT, &rjt_data);
-=======
 	kref_put(&rdata->kref, fc_rport_destroy);
 reject:
 	fc_seq_els_rsp_send(rx_fp, ELS_LS_RJT, &rjt_data);
->>>>>>> 24b8d41d
 	fc_frame_free(rx_fp);
 }
 
@@ -1066,12 +1042,8 @@
 	fc_frame_free(fp);
 err:
 	mutex_unlock(&rdata->rp_mutex);
-<<<<<<< HEAD
-	kref_put(&rdata->kref, lport->tt.rport_destroy);
-=======
 put:
 	kref_put(&rdata->kref, fc_rport_destroy);
->>>>>>> 24b8d41d
 }
 
 static bool
@@ -1724,11 +1696,6 @@
 	struct fc_rport_priv *rdata;
 	struct fc_seq_els_data els_data;
 
-<<<<<<< HEAD
-	rdata = lport->tt.rport_lookup(lport, fc_frame_sid(fp));
-	if (!rdata)
-		goto reject;
-=======
 	lockdep_assert_held(&lport->lp_mutex);
 
 	rdata = fc_rport_lookup(lport, fc_frame_sid(fp));
@@ -1738,7 +1705,6 @@
 				fc_frame_payload_op(fp));
 		goto reject;
 	}
->>>>>>> 24b8d41d
 
 	mutex_lock(&rdata->rp_mutex);
 
@@ -1763,11 +1729,7 @@
 			     "Reject ELS 0x%02x while in state %s\n",
 			     fc_frame_payload_op(fp), fc_rport_state(rdata));
 		mutex_unlock(&rdata->rp_mutex);
-<<<<<<< HEAD
-		kref_put(&rdata->kref, lport->tt.rport_destroy);
-=======
 		kref_put(&rdata->kref, fc_rport_destroy);
->>>>>>> 24b8d41d
 		goto reject;
 	}
 
@@ -1801,11 +1763,7 @@
 	}
 
 	mutex_unlock(&rdata->rp_mutex);
-<<<<<<< HEAD
-	kref_put(&rdata->kref, rdata->local_port->tt.rport_destroy);
-=======
 	kref_put(&rdata->kref, fc_rport_destroy);
->>>>>>> 24b8d41d
 	return;
 
 reject:
@@ -2200,11 +2158,7 @@
 
 	sid = fc_frame_sid(fp);
 
-<<<<<<< HEAD
-	rdata = lport->tt.rport_lookup(lport, sid);
-=======
 	rdata = fc_rport_lookup(lport, sid);
->>>>>>> 24b8d41d
 	if (rdata) {
 		mutex_lock(&rdata->rp_mutex);
 		FC_RPORT_DBG(rdata, "Received LOGO request while in state %s\n",
@@ -2212,11 +2166,7 @@
 
 		fc_rport_enter_delete(rdata, RPORT_EV_STOP);
 		mutex_unlock(&rdata->rp_mutex);
-<<<<<<< HEAD
-		kref_put(&rdata->kref, rdata->local_port->tt.rport_destroy);
-=======
 		kref_put(&rdata->kref, fc_rport_destroy);
->>>>>>> 24b8d41d
 	} else
 		FC_RPORT_ID_DBG(lport, sid,
 				"Received LOGO from non-logged-in port\n");
