/*
 * Copyright 2014 Cisco Systems, Inc.  All rights reserved.
 *
 * This program is free software; you may redistribute it and/or modify
 * it under the terms of the GNU General Public License as published by
 * the Free Software Foundation; version 2 of the License.
 *
 * THE SOFTWARE IS PROVIDED "AS IS", WITHOUT WARRANTY OF ANY KIND,
 * EXPRESS OR IMPLIED, INCLUDING BUT NOT LIMITED TO THE WARRANTIES OF
 * MERCHANTABILITY, FITNESS FOR A PARTICULAR PURPOSE AND
 * NONINFRINGEMENT. IN NO EVENT SHALL THE AUTHORS OR COPYRIGHT HOLDERS
 * BE LIABLE FOR ANY CLAIM, DAMAGES OR OTHER LIABILITY, WHETHER IN AN
 * ACTION OF CONTRACT, TORT OR OTHERWISE, ARISING FROM, OUT OF OR IN
 * CONNECTION WITH THE SOFTWARE OR THE USE OR OTHER DEALINGS IN THE
 * SOFTWARE.
 */

#include <linux/module.h>
#include <linux/errno.h>
#include <linux/debugfs.h>

#include "snic.h"

/*
 * snic_debugfs_init - Initialize debugfs for snic debug logging
 *
 * Description:
 * When Debugfs is configured this routine sets up fnic debugfs
 * filesystem. If not already created. this routine will crate the
 * fnic directory and statistics directory for trace buffer and
 * stats logging
 */
void snic_debugfs_init(void)
{
	snic_glob->trc_root = debugfs_create_dir("snic", NULL);

	snic_glob->stats_root = debugfs_create_dir("statistics",
						   snic_glob->trc_root);
}

/*
 * snic_debugfs_term - Tear down debugfs intrastructure
 *
 * Description:
 * When Debufs is configured this routine removes debugfs file system
 * elements that are specific to snic
 */
void
snic_debugfs_term(void)
{
	debugfs_remove(snic_glob->stats_root);
	snic_glob->stats_root = NULL;

	debugfs_remove(snic_glob->trc_root);
	snic_glob->trc_root = NULL;
}

/*
 * snic_reset_stats_open - Open the reset_stats file
 */
static int
snic_reset_stats_open(struct inode *inode, struct file *filp)
{
	SNIC_BUG_ON(!inode->i_private);
	filp->private_data = inode->i_private;

	return 0;
}

/*
 * snic_reset_stats_read - Read a reset_stats debugfs file
 * @filp: The file pointer to read from.
 * @ubuf: The buffer tocopy the data to.
 * @cnt: The number of bytes to read.
 * @ppos: The position in the file to start reading frm.
 *
 * Description:
 * This routine reads value of variable reset_stats
 * and stores into local @buf. It will start reading file @ppos and
 * copy up to @cnt of data to @ubuf from @buf.
 *
 * Returns:
 * This function returns the amount of data that was read.
 */
static ssize_t
snic_reset_stats_read(struct file *filp,
		      char __user *ubuf,
		      size_t cnt,
		      loff_t *ppos)
{
	struct snic *snic = (struct snic *) filp->private_data;
	char buf[64];
	int len;

	len = sprintf(buf, "%u\n", snic->reset_stats);

	return simple_read_from_buffer(ubuf, cnt, ppos, buf, len);
}

/*
 * snic_reset_stats_write - Write to reset_stats debugfs file
 * @filp: The file pointer to write from
 * @ubuf: The buffer to copy the data from.
 * @cnt: The number of bytes to write.
 * @ppos: The position in the file to start writing to.
 *
 * Description:
 * This routine writes data from user buffer @ubuf to buffer @buf and
 * resets cumulative stats of snic.
 *
 * Returns:
 * This function returns the amount of data that was written.
 */
static ssize_t
snic_reset_stats_write(struct file *filp,
		       const char __user *ubuf,
		       size_t cnt,
		       loff_t *ppos)
{
	struct snic *snic = (struct snic *) filp->private_data;
	struct snic_stats *stats = &snic->s_stats;
	u64 *io_stats_p = (u64 *) &stats->io;
	u64 *fw_stats_p = (u64 *) &stats->fw;
	char buf[64];
	unsigned long val;
	int ret;

	if (cnt >= sizeof(buf))
		return -EINVAL;

	if (copy_from_user(&buf, ubuf, cnt))
		return -EFAULT;

	buf[cnt] = '\0';

	ret = kstrtoul(buf, 10, &val);
	if (ret < 0)
		return ret;

	snic->reset_stats = val;

	if (snic->reset_stats) {
		/* Skip variable is used to avoid descrepancies to Num IOs
		 * and IO Completions stats. Skip incrementing No IO Compls
		 * for pending active IOs after reset_stats
		 */
		atomic64_set(&snic->io_cmpl_skip,
			     atomic64_read(&stats->io.active));
		memset(&stats->abts, 0, sizeof(struct snic_abort_stats));
		memset(&stats->reset, 0, sizeof(struct snic_reset_stats));
		memset(&stats->misc, 0, sizeof(struct snic_misc_stats));
		memset(io_stats_p+1,
			0,
			sizeof(struct snic_io_stats) - sizeof(u64));
		memset(fw_stats_p+1,
			0,
			sizeof(struct snic_fw_stats) - sizeof(u64));
	}

	(*ppos)++;

	SNIC_HOST_INFO(snic->shost, "Reset Op: Driver statistics.\n");

	return cnt;
}

static int
snic_reset_stats_release(struct inode *inode, struct file *filp)
{
	filp->private_data = NULL;

	return 0;
}

/*
 * snic_stats_show - Formats and prints per host specific driver stats.
 */
static int
snic_stats_show(struct seq_file *sfp, void *data)
{
	struct snic *snic = (struct snic *) sfp->private;
	struct snic_stats *stats = &snic->s_stats;
	struct timespec64 last_isr_tms, last_ack_tms;
	u64 maxio_tm;
	int i;

	/* Dump IO Stats */
	seq_printf(sfp,
		   "------------------------------------------\n"
		   "\t\t IO Statistics\n"
		   "------------------------------------------\n");

	maxio_tm = (u64) atomic64_read(&stats->io.max_time);
	seq_printf(sfp,
		   "Active IOs                  : %lld\n"
		   "Max Active IOs              : %lld\n"
		   "Total IOs                   : %lld\n"
		   "IOs Completed               : %lld\n"
		   "IOs Failed                  : %lld\n"
		   "IOs Not Found               : %lld\n"
		   "Memory Alloc Failures       : %lld\n"
		   "REQs Null                   : %lld\n"
		   "SCSI Cmd Pointers Null      : %lld\n"
		   "Max SGL for any IO          : %lld\n"
		   "Max IO Size                 : %lld Sectors\n"
		   "Max Queuing Time            : %lld\n"
		   "Max Completion Time         : %lld\n"
		   "Max IO Process Time(FW)     : %lld (%u msec)\n",
		   (u64) atomic64_read(&stats->io.active),
		   (u64) atomic64_read(&stats->io.max_active),
		   (u64) atomic64_read(&stats->io.num_ios),
		   (u64) atomic64_read(&stats->io.compl),
		   (u64) atomic64_read(&stats->io.fail),
		   (u64) atomic64_read(&stats->io.io_not_found),
		   (u64) atomic64_read(&stats->io.alloc_fail),
		   (u64) atomic64_read(&stats->io.req_null),
		   (u64) atomic64_read(&stats->io.sc_null),
		   (u64) atomic64_read(&stats->io.max_sgl),
		   (u64) atomic64_read(&stats->io.max_io_sz),
		   (u64) atomic64_read(&stats->io.max_qtime),
		   (u64) atomic64_read(&stats->io.max_cmpl_time),
		   maxio_tm,
		   jiffies_to_msecs(maxio_tm));

	seq_puts(sfp, "\nSGL Counters\n");

	for (i = 0; i < SNIC_MAX_SG_DESC_CNT; i++) {
		seq_printf(sfp,
			   "%10lld ",
			   (u64) atomic64_read(&stats->io.sgl_cnt[i]));

		if ((i + 1) % 8 == 0)
			seq_puts(sfp, "\n");
	}

	/* Dump Abort Stats */
	seq_printf(sfp,
		   "\n-------------------------------------------\n"
		   "\t\t Abort Statistics\n"
		   "---------------------------------------------\n");

	seq_printf(sfp,
		   "Aborts                      : %lld\n"
		   "Aborts Fail                 : %lld\n"
		   "Aborts Driver Timeout       : %lld\n"
		   "Abort FW Timeout            : %lld\n"
		   "Abort IO NOT Found          : %lld\n"
		   "Abort Queuing Failed        : %lld\n",
		   (u64) atomic64_read(&stats->abts.num),
		   (u64) atomic64_read(&stats->abts.fail),
		   (u64) atomic64_read(&stats->abts.drv_tmo),
		   (u64) atomic64_read(&stats->abts.fw_tmo),
		   (u64) atomic64_read(&stats->abts.io_not_found),
		   (u64) atomic64_read(&stats->abts.q_fail));

	/* Dump Reset Stats */
	seq_printf(sfp,
		   "\n-------------------------------------------\n"
		   "\t\t Reset Statistics\n"
		   "---------------------------------------------\n");

	seq_printf(sfp,
		   "HBA Resets                  : %lld\n"
		   "HBA Reset Cmpls             : %lld\n"
		   "HBA Reset Fail              : %lld\n",
		   (u64) atomic64_read(&stats->reset.hba_resets),
		   (u64) atomic64_read(&stats->reset.hba_reset_cmpl),
		   (u64) atomic64_read(&stats->reset.hba_reset_fail));

	/* Dump Firmware Stats */
	seq_printf(sfp,
		   "\n-------------------------------------------\n"
		   "\t\t Firmware Statistics\n"
		   "---------------------------------------------\n");

	seq_printf(sfp,
		"Active FW Requests             : %lld\n"
		"Max FW Requests                : %lld\n"
		"FW Out Of Resource Errs        : %lld\n"
		"FW IO Errors                   : %lld\n"
		"FW SCSI Errors                 : %lld\n",
		(u64) atomic64_read(&stats->fw.actv_reqs),
		(u64) atomic64_read(&stats->fw.max_actv_reqs),
		(u64) atomic64_read(&stats->fw.out_of_res),
		(u64) atomic64_read(&stats->fw.io_errs),
		(u64) atomic64_read(&stats->fw.scsi_errs));


	/* Dump Miscellenous Stats */
	seq_printf(sfp,
		   "\n---------------------------------------------\n"
		   "\t\t Other Statistics\n"
		   "\n---------------------------------------------\n");

	jiffies_to_timespec64(stats->misc.last_isr_time, &last_isr_tms);
	jiffies_to_timespec64(stats->misc.last_ack_time, &last_ack_tms);

	seq_printf(sfp,
<<<<<<< HEAD
		   "Last ISR Time               : %llu (%8lu.%8lu)\n"
		   "Last Ack Time               : %llu (%8lu.%8lu)\n"
=======
		   "Last ISR Time               : %llu (%8llu.%09lu)\n"
		   "Last Ack Time               : %llu (%8llu.%09lu)\n"
>>>>>>> 24b8d41d
		   "Ack ISRs                    : %llu\n"
		   "IO Cmpl ISRs                : %llu\n"
		   "Err Notify ISRs             : %llu\n"
		   "Max CQ Entries              : %lld\n"
		   "Data Count Mismatch         : %lld\n"
		   "IOs w/ Timeout Status       : %lld\n"
		   "IOs w/ Aborted Status       : %lld\n"
		   "IOs w/ SGL Invalid Stat     : %lld\n"
		   "WQ Desc Alloc Fail          : %lld\n"
		   "Queue Full                  : %lld\n"
		   "Queue Ramp Up               : %lld\n"
		   "Queue Ramp Down             : %lld\n"
		   "Queue Last Queue Depth      : %lld\n"
		   "Target Not Ready            : %lld\n",
		   (u64) stats->misc.last_isr_time,
		   last_isr_tms.tv_sec, last_isr_tms.tv_nsec,
		   (u64)stats->misc.last_ack_time,
		   last_ack_tms.tv_sec, last_ack_tms.tv_nsec,
		   (u64) atomic64_read(&stats->misc.ack_isr_cnt),
		   (u64) atomic64_read(&stats->misc.cmpl_isr_cnt),
		   (u64) atomic64_read(&stats->misc.errnotify_isr_cnt),
		   (u64) atomic64_read(&stats->misc.max_cq_ents),
		   (u64) atomic64_read(&stats->misc.data_cnt_mismat),
		   (u64) atomic64_read(&stats->misc.io_tmo),
		   (u64) atomic64_read(&stats->misc.io_aborted),
		   (u64) atomic64_read(&stats->misc.sgl_inval),
		   (u64) atomic64_read(&stats->misc.wq_alloc_fail),
		   (u64) atomic64_read(&stats->misc.qfull),
		   (u64) atomic64_read(&stats->misc.qsz_rampup),
		   (u64) atomic64_read(&stats->misc.qsz_rampdown),
		   (u64) atomic64_read(&stats->misc.last_qsz),
		   (u64) atomic64_read(&stats->misc.tgt_not_rdy));

	return 0;
}

/*
 * snic_stats_open - Open the stats file for specific host
 *
 * Description:
 * This routine opens a debugfs file stats of specific host
 */
static int
snic_stats_open(struct inode *inode, struct file *filp)
{
	return single_open(filp, snic_stats_show, inode->i_private);
}

static const struct file_operations snic_stats_fops = {
	.owner	= THIS_MODULE,
	.open	= snic_stats_open,
	.read	= seq_read,
	.llseek = seq_lseek,
	.release = single_release,
};

static const struct file_operations snic_reset_stats_fops = {
	.owner = THIS_MODULE,
	.open = snic_reset_stats_open,
	.read = snic_reset_stats_read,
	.write = snic_reset_stats_write,
	.release = snic_reset_stats_release,
};

/*
 * snic_stats_init - Initialize stats struct and create stats file
 * per snic
 *
 * Description:
 * When debugfs is cofigured this routine sets up the stats file per snic
 * It will create file stats and reset_stats under statistics/host# directory
 * to log per snic stats
 */
void snic_stats_debugfs_init(struct snic *snic)
{
	char name[16];

	snprintf(name, sizeof(name), "host%d", snic->shost->host_no);

	snic->stats_host = debugfs_create_dir(name, snic_glob->stats_root);

	snic->stats_file = debugfs_create_file("stats", S_IFREG|S_IRUGO,
					       snic->stats_host, snic,
					       &snic_stats_fops);

	snic->reset_stats_file = debugfs_create_file("reset_stats",
						     S_IFREG|S_IRUGO|S_IWUSR,
						     snic->stats_host, snic,
						     &snic_reset_stats_fops);
}

/*
 * snic_stats_debugfs_remove - Tear down debugfs infrastructure of stats
 *
 * Description:
 * When Debufs is configured this routine removes debugfs file system
 * elements that are specific to to snic stats
 */
void
snic_stats_debugfs_remove(struct snic *snic)
{
	debugfs_remove(snic->stats_file);
	snic->stats_file = NULL;

	debugfs_remove(snic->reset_stats_file);
	snic->reset_stats_file = NULL;

	debugfs_remove(snic->stats_host);
	snic->stats_host = NULL;
}

/* Trace Facility related API */
static void *
snic_trc_seq_start(struct seq_file *sfp, loff_t *pos)
{
	return &snic_glob->trc;
}

static void *
snic_trc_seq_next(struct seq_file *sfp, void *data, loff_t *pos)
{
	return NULL;
}

static void
snic_trc_seq_stop(struct seq_file *sfp, void *data)
{
}

#define SNIC_TRC_PBLEN	256
static int
snic_trc_seq_show(struct seq_file *sfp, void *data)
{
	char buf[SNIC_TRC_PBLEN];

	if (snic_get_trc_data(buf, SNIC_TRC_PBLEN) > 0)
		seq_printf(sfp, "%s\n", buf);

	return 0;
}

static const struct seq_operations snic_trc_sops = {
	.start	= snic_trc_seq_start,
	.next	= snic_trc_seq_next,
	.stop	= snic_trc_seq_stop,
	.show	= snic_trc_seq_show,
};

DEFINE_SEQ_ATTRIBUTE(snic_trc);

/*
 * snic_trc_debugfs_init : creates trace/tracing_enable files for trace
 * under debugfs
 */
void snic_trc_debugfs_init(void)
{
	snic_glob->trc.trc_enable = debugfs_create_bool("tracing_enable",
							S_IFREG | S_IRUGO | S_IWUSR,
							snic_glob->trc_root,
							&snic_glob->trc.enable);

	snic_glob->trc.trc_file = debugfs_create_file("trace",
						      S_IFREG | S_IRUGO | S_IWUSR,
						      snic_glob->trc_root, NULL,
						      &snic_trc_fops);
}

/*
 * snic_trc_debugfs_term : cleans up the files created for trace under debugfs
 */
void
snic_trc_debugfs_term(void)
{
	debugfs_remove(snic_glob->trc.trc_file);
	snic_glob->trc.trc_file = NULL;

	debugfs_remove(snic_glob->trc.trc_enable);
	snic_glob->trc.trc_enable = NULL;
}<|MERGE_RESOLUTION|>--- conflicted
+++ resolved
@@ -296,13 +296,8 @@
 	jiffies_to_timespec64(stats->misc.last_ack_time, &last_ack_tms);
 
 	seq_printf(sfp,
-<<<<<<< HEAD
-		   "Last ISR Time               : %llu (%8lu.%8lu)\n"
-		   "Last Ack Time               : %llu (%8lu.%8lu)\n"
-=======
 		   "Last ISR Time               : %llu (%8llu.%09lu)\n"
 		   "Last Ack Time               : %llu (%8llu.%09lu)\n"
->>>>>>> 24b8d41d
 		   "Ack ISRs                    : %llu\n"
 		   "IO Cmpl ISRs                : %llu\n"
 		   "Err Notify ISRs             : %llu\n"
