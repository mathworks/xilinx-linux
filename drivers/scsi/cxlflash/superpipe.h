/* SPDX-License-Identifier: GPL-2.0-or-later */
/*
 * CXL Flash Device Driver
 *
 * Written by: Manoj N. Kumar <manoj@linux.vnet.ibm.com>, IBM Corporation
 *             Matthew R. Ochs <mrochs@linux.vnet.ibm.com>, IBM Corporation
 *
 * Copyright (C) 2015 IBM Corporation
 */

#ifndef _CXLFLASH_SUPERPIPE_H
#define _CXLFLASH_SUPERPIPE_H

extern struct cxlflash_global global;

/*
 * Terminology: use afu (and not adapter) to refer to the HW.
 * Adapter is the entire slot and includes PSL out of which
 * only the AFU is visible to user space.
 */

/* Chunk size parms: note sislite minimum chunk size is
 * 0x10000 LBAs corresponding to a NMASK or 16.
 */
#define MC_CHUNK_SIZE     (1 << MC_RHT_NMASK)	/* in LBAs */

#define CMD_TIMEOUT 30  /* 30 secs */
#define CMD_RETRIES 5   /* 5 retries for scsi_execute */

#define MAX_SECTOR_UNIT  512 /* max_sector is in 512 byte multiples */

enum lun_mode {
	MODE_NONE = 0,
	MODE_VIRTUAL,
	MODE_PHYSICAL
};

/* Global (entire driver, spans adapters) lun_info structure */
struct glun_info {
	u64 max_lba;		/* from read cap(16) */
	u32 blk_len;		/* from read cap(16) */
	enum lun_mode mode;	/* NONE, VIRTUAL, PHYSICAL */
	int users;		/* Number of users w/ references to LUN */

	u8 wwid[16];

	struct mutex mutex;

	struct blka blka;
	struct list_head list;
};

/* Local (per-adapter) lun_info structure */
struct llun_info {
	u64 lun_id[MAX_FC_PORTS]; /* from REPORT_LUNS */
	u32 lun_index;		/* Index in the LUN table */
	u32 host_no;		/* host_no from Scsi_host */
	u32 port_sel;		/* What port to use for this LUN */
	bool in_table;		/* Whether a LUN table entry was created */

	u8 wwid[16];		/* Keep a duplicate copy here? */

	struct glun_info *parent; /* Pointer to entry in global LUN structure */
	struct scsi_device *sdev;
	struct list_head list;
};

struct lun_access {
	struct llun_info *lli;
	struct scsi_device *sdev;
	struct list_head list;
};

enum ctx_ctrl {
	CTX_CTRL_CLONE		= (1 << 1),
	CTX_CTRL_ERR		= (1 << 2),
	CTX_CTRL_ERR_FALLBACK	= (1 << 3),
	CTX_CTRL_NOPID		= (1 << 4),
	CTX_CTRL_FILE		= (1 << 5)
};

#define ENCODE_CTXID(_ctx, _id)	(((((u64)_ctx) & 0xFFFFFFFF0ULL) << 28) | _id)
#define DECODE_CTXID(_val)	(_val & 0xFFFFFFFF)

struct ctx_info {
	struct sisl_ctrl_map __iomem *ctrl_map; /* initialized at startup */
	struct sisl_rht_entry *rht_start; /* 1 page (req'd for alignment),
					   * alloc/free on attach/detach
					   */
	u32 rht_out;		/* Number of checked out RHT entries */
	u32 rht_perms;		/* User-defined permissions for RHT entries */
	struct llun_info **rht_lun;       /* Mapping of RHT entries to LUNs */
	u8 *rht_needs_ws;	/* User-desired write-same function per RHTE */

	u64 ctxid;
<<<<<<< HEAD
=======
	u64 irqs; /* Number of interrupts requested for context */
>>>>>>> 24b8d41d
	pid_t pid;
	bool initialized;
	bool unavail;
	bool err_recovery_active;
	struct mutex mutex; /* Context protection */
	struct kref kref;
<<<<<<< HEAD
	struct cxl_context *ctx;
=======
	void *ctx;
>>>>>>> 24b8d41d
	struct cxlflash_cfg *cfg;
	struct list_head luns;	/* LUNs attached to this context */
	const struct vm_operations_struct *cxl_mmap_vmops;
	struct file *file;
	struct list_head list; /* Link contexts in error recovery */
};

struct cxlflash_global {
	struct mutex mutex;
	struct list_head gluns;/* list of glun_info structs */
	struct page *err_page; /* One page of all 0xF for error notification */
};

int cxlflash_vlun_resize(struct scsi_device *sdev,
			 struct dk_cxlflash_resize *resize);
int _cxlflash_vlun_resize(struct scsi_device *sdev, struct ctx_info *ctxi,
			  struct dk_cxlflash_resize *resize);

int cxlflash_disk_release(struct scsi_device *sdev,
			  struct dk_cxlflash_release *release);
int _cxlflash_disk_release(struct scsi_device *sdev, struct ctx_info *ctxi,
			   struct dk_cxlflash_release *release);

int cxlflash_disk_clone(struct scsi_device *sdev,
			struct dk_cxlflash_clone *clone);

int cxlflash_disk_virtual_open(struct scsi_device *sdev, void *arg);

int cxlflash_lun_attach(struct glun_info *gli, enum lun_mode mode, bool locked);
void cxlflash_lun_detach(struct glun_info *gli);

struct ctx_info *get_context(struct cxlflash_cfg *cfg, u64 rctxit, void *arg,
			     enum ctx_ctrl ctrl);
void put_context(struct ctx_info *ctxi);

struct sisl_rht_entry *get_rhte(struct ctx_info *ctxi, res_hndl_t rhndl,
				struct llun_info *lli);

struct sisl_rht_entry *rhte_checkout(struct ctx_info *ctxi,
				     struct llun_info *lli);
void rhte_checkin(struct ctx_info *ctxi, struct sisl_rht_entry *rhte);

void cxlflash_ba_terminate(struct ba_lun *ba_lun);

int cxlflash_manage_lun(struct scsi_device *sdev,
			struct dk_cxlflash_manage_lun *manage);

int check_state(struct cxlflash_cfg *cfg);

#endif /* ifndef _CXLFLASH_SUPERPIPE_H */<|MERGE_RESOLUTION|>--- conflicted
+++ resolved
@@ -93,21 +93,14 @@
 	u8 *rht_needs_ws;	/* User-desired write-same function per RHTE */
 
 	u64 ctxid;
-<<<<<<< HEAD
-=======
 	u64 irqs; /* Number of interrupts requested for context */
->>>>>>> 24b8d41d
 	pid_t pid;
 	bool initialized;
 	bool unavail;
 	bool err_recovery_active;
 	struct mutex mutex; /* Context protection */
 	struct kref kref;
-<<<<<<< HEAD
-	struct cxl_context *ctx;
-=======
 	void *ctx;
->>>>>>> 24b8d41d
 	struct cxlflash_cfg *cfg;
 	struct list_head luns;	/* LUNs attached to this context */
 	const struct vm_operations_struct *cxl_mmap_vmops;
