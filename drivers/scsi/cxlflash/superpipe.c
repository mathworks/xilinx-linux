--- conflicted
+++ resolved
@@ -820,30 +820,19 @@
  * @ctxid:	Previously obtained process element associated with CXL context.
  * @file:	Previously obtained file associated with CXL context.
  * @perms:	User-specified permissions.
-<<<<<<< HEAD
- */
-static void init_context(struct ctx_info *ctxi, struct cxlflash_cfg *cfg,
-			 struct cxl_context *ctx, int ctxid, struct file *file,
-			 u32 perms)
-=======
  * @irqs:	User-specified number of interrupts.
  */
 static void init_context(struct ctx_info *ctxi, struct cxlflash_cfg *cfg,
 			 void *ctx, int ctxid, struct file *file, u32 perms,
 			 u64 irqs)
->>>>>>> 24b8d41d
 {
 	struct afu *afu = cfg->afu;
 
 	ctxi->rht_perms = perms;
 	ctxi->ctrl_map = &afu->afu_map->ctrls[ctxid].ctrl;
 	ctxi->ctxid = ENCODE_CTXID(ctxi, ctxid);
-<<<<<<< HEAD
-	ctxi->pid = current->tgid; /* tgid = pid */
-=======
 	ctxi->irqs = irqs;
 	ctxi->pid = task_tgid_nr(current); /* tgid = pid */
->>>>>>> 24b8d41d
 	ctxi->ctx = ctx;
 	ctxi->cfg = cfg;
 	ctxi->file = file;
@@ -853,7 +842,6 @@
 	INIT_LIST_HEAD(&ctxi->luns);
 	INIT_LIST_HEAD(&ctxi->list); /* initialize for list_empty() */
 }
-<<<<<<< HEAD
 
 /**
  * remove_context() - context kref release handler
@@ -869,23 +857,6 @@
 	struct cxlflash_cfg *cfg = ctxi->cfg;
 	u64 ctxid = DECODE_CTXID(ctxi->ctxid);
 
-=======
-
-/**
- * remove_context() - context kref release handler
- * @kref:	Kernel reference associated with context to be removed.
- *
- * When a context no longer has any references it can safely be removed
- * from global access and destroyed. Note that it is assumed the thread
- * relinquishing access to the context holds its mutex.
- */
-static void remove_context(struct kref *kref)
-{
-	struct ctx_info *ctxi = container_of(kref, struct ctx_info, kref);
-	struct cxlflash_cfg *cfg = ctxi->cfg;
-	u64 ctxid = DECODE_CTXID(ctxi->ctxid);
-
->>>>>>> 24b8d41d
 	/* Remove context from table/error list */
 	WARN_ON(!mutex_is_locked(&ctxi->mutex));
 	ctxi->unavail = true;
@@ -1008,13 +979,10 @@
  * CXL process element (context id) lookup fails (a case that should
  * theoretically never occur), every call into this routine results
  * in a complete freeing of a context.
-<<<<<<< HEAD
-=======
  *
  * Detaching the LUN is typically an ioctl() operation and the underlying
  * code assumes that ioctl_rwsem has been acquired as a reader. To support
  * that design point, the semaphore is acquired and released around detach.
->>>>>>> 24b8d41d
  *
  * Return: 0 on success
  */
@@ -1052,14 +1020,9 @@
 		goto out;
 	}
 
-<<<<<<< HEAD
-	dev_dbg(dev, "%s: close for context %d\n", __func__, ctxid);
-
-=======
 	dev_dbg(dev, "%s: close for ctxid=%d\n", __func__, ctxid);
 
 	down_read(&cfg->ioctl_rwsem);
->>>>>>> 24b8d41d
 	detach.context_id = ctxi->ctxid;
 	list_for_each_entry_safe(lun_access, t, &ctxi->luns, list)
 		_cxlflash_disk_detach(lun_access->sdev, ctxi, &detach);
@@ -1478,11 +1441,7 @@
 	perms = SISL_RHT_PERM(attach->hdr.flags + 1);
 
 	/* Context mutex is locked upon return */
-<<<<<<< HEAD
-	init_context(ctxi, cfg, ctx, ctxid, file, perms);
-=======
 	init_context(ctxi, cfg, ctx, ctxid, file, perms, irqs);
->>>>>>> 24b8d41d
 
 	rc = afu_attach(cfg, ctxi);
 	if (unlikely(rc)) {
@@ -1505,18 +1464,11 @@
 
 out_attach:
 	if (fd != -1)
-<<<<<<< HEAD
-		attach->hdr.return_flags = DK_CXLFLASH_APP_CLOSE_ADAP_FD;
-	else
-		attach->hdr.return_flags = 0;
-
-=======
 		flags |= DK_CXLFLASH_APP_CLOSE_ADAP_FD;
 	if (afu_is_sq_cmd_mode(afu))
 		flags |= DK_CXLFLASH_CONTEXT_SQ_CMD_MODE;
 
 	attach->hdr.return_flags = flags;
->>>>>>> 24b8d41d
 	attach->context_id = ctxi->ctxid;
 	attach->block_size = gli->blk_len;
 	attach->mmio_size = sizeof(afu->afu_map->hosts[0].harea);
@@ -1718,15 +1670,6 @@
 	up_read(&cfg->ioctl_rwsem);
 	rc = mutex_lock_interruptible(mutex);
 	down_read(&cfg->ioctl_rwsem);
-<<<<<<< HEAD
-	if (rc)
-		goto out;
-	rc = check_state(cfg);
-	if (rc) {
-		dev_err(dev, "%s: Failed state! rc=%d\n", __func__, rc);
-		rc = -ENODEV;
-		goto out;
-=======
 	if (rc) {
 		locked = false;
 		goto out;
@@ -1737,7 +1680,6 @@
 		dev_err(dev, "%s: Failed state rc=%d\n", __func__, rc);
 		rc = -ENODEV;
 		goto out;
->>>>>>> 24b8d41d
 	}
 
 	dev_dbg(dev, "%s: reason=%016llx rctxid=%016llx\n",
@@ -1787,11 +1729,6 @@
 		recover->context_id = ctxi->ctxid;
 		recover->adap_fd = new_adap_fd;
 		recover->mmio_size = sizeof(afu->afu_map->hosts[0].harea);
-<<<<<<< HEAD
-		recover->hdr.return_flags = DK_CXLFLASH_APP_CLOSE_ADAP_FD |
-			DK_CXLFLASH_RECOVER_AFU_CONTEXT_RESET;
-=======
->>>>>>> 24b8d41d
 		goto out;
 	}
 
