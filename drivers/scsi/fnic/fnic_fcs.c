/*
 * Copyright 2008 Cisco Systems, Inc.  All rights reserved.
 * Copyright 2007 Nuova Systems, Inc.  All rights reserved.
 *
 * This program is free software; you may redistribute it and/or modify
 * it under the terms of the GNU General Public License as published by
 * the Free Software Foundation; version 2 of the License.
 *
 * THE SOFTWARE IS PROVIDED "AS IS", WITHOUT WARRANTY OF ANY KIND,
 * EXPRESS OR IMPLIED, INCLUDING BUT NOT LIMITED TO THE WARRANTIES OF
 * MERCHANTABILITY, FITNESS FOR A PARTICULAR PURPOSE AND
 * NONINFRINGEMENT. IN NO EVENT SHALL THE AUTHORS OR COPYRIGHT HOLDERS
 * BE LIABLE FOR ANY CLAIM, DAMAGES OR OTHER LIABILITY, WHETHER IN AN
 * ACTION OF CONTRACT, TORT OR OTHERWISE, ARISING FROM, OUT OF OR IN
 * CONNECTION WITH THE SOFTWARE OR THE USE OR OTHER DEALINGS IN THE
 * SOFTWARE.
 */
#include <linux/errno.h>
#include <linux/pci.h>
#include <linux/slab.h>
#include <linux/skbuff.h>
#include <linux/interrupt.h>
#include <linux/spinlock.h>
#include <linux/if_ether.h>
#include <linux/if_vlan.h>
#include <linux/workqueue.h>
#include <scsi/fc/fc_fip.h>
#include <scsi/fc/fc_els.h>
#include <scsi/fc/fc_fcoe.h>
#include <scsi/fc_frame.h>
#include <scsi/libfc.h>
#include "fnic_io.h"
#include "fnic.h"
#include "fnic_fip.h"
#include "cq_enet_desc.h"
#include "cq_exch_desc.h"

static u8 fcoe_all_fcfs[ETH_ALEN] = FIP_ALL_FCF_MACS;
struct workqueue_struct *fnic_fip_queue;
struct workqueue_struct *fnic_event_queue;

static void fnic_set_eth_mode(struct fnic *);
static void fnic_fcoe_send_vlan_req(struct fnic *fnic);
static void fnic_fcoe_start_fcf_disc(struct fnic *fnic);
static void fnic_fcoe_process_vlan_resp(struct fnic *fnic, struct sk_buff *);
static int fnic_fcoe_vlan_check(struct fnic *fnic, u16 flag);
static int fnic_fcoe_handle_fip_frame(struct fnic *fnic, struct sk_buff *skb);

void fnic_handle_link(struct work_struct *work)
{
	struct fnic *fnic = container_of(work, struct fnic, link_work);
	unsigned long flags;
	int old_link_status;
	u32 old_link_down_cnt;
	u64 old_port_speed, new_port_speed;

	spin_lock_irqsave(&fnic->fnic_lock, flags);

	if (fnic->stop_rx_link_events) {
		spin_unlock_irqrestore(&fnic->fnic_lock, flags);
		return;
	}

	old_link_down_cnt = fnic->link_down_cnt;
	old_link_status = fnic->link_status;
	old_port_speed = atomic64_read(
			&fnic->fnic_stats.misc_stats.current_port_speed);

	fnic->link_status = vnic_dev_link_status(fnic->vdev);
	fnic->link_down_cnt = vnic_dev_link_down_cnt(fnic->vdev);

	new_port_speed = vnic_dev_port_speed(fnic->vdev);
	atomic64_set(&fnic->fnic_stats.misc_stats.current_port_speed,
			new_port_speed);
	if (old_port_speed != new_port_speed)
		shost_printk(KERN_INFO, fnic->lport->host,
				"Current vnic speed set to :  %llu\n",
				new_port_speed);

	switch (vnic_dev_port_speed(fnic->vdev)) {
	case DCEM_PORTSPEED_10G:
		fc_host_speed(fnic->lport->host)   = FC_PORTSPEED_10GBIT;
		fnic->lport->link_supported_speeds = FC_PORTSPEED_10GBIT;
		break;
	case DCEM_PORTSPEED_20G:
		fc_host_speed(fnic->lport->host)   = FC_PORTSPEED_20GBIT;
		fnic->lport->link_supported_speeds = FC_PORTSPEED_20GBIT;
		break;
	case DCEM_PORTSPEED_25G:
		fc_host_speed(fnic->lport->host)   = FC_PORTSPEED_25GBIT;
		fnic->lport->link_supported_speeds = FC_PORTSPEED_25GBIT;
		break;
	case DCEM_PORTSPEED_40G:
	case DCEM_PORTSPEED_4x10G:
		fc_host_speed(fnic->lport->host)   = FC_PORTSPEED_40GBIT;
		fnic->lport->link_supported_speeds = FC_PORTSPEED_40GBIT;
		break;
	case DCEM_PORTSPEED_100G:
		fc_host_speed(fnic->lport->host)   = FC_PORTSPEED_100GBIT;
		fnic->lport->link_supported_speeds = FC_PORTSPEED_100GBIT;
		break;
	default:
		fc_host_speed(fnic->lport->host)   = FC_PORTSPEED_UNKNOWN;
		fnic->lport->link_supported_speeds = FC_PORTSPEED_UNKNOWN;
		break;
	}

	if (old_link_status == fnic->link_status) {
		if (!fnic->link_status) {
			/* DOWN -> DOWN */
			spin_unlock_irqrestore(&fnic->fnic_lock, flags);
			fnic_fc_trace_set_data(fnic->lport->host->host_no,
				FNIC_FC_LE, "Link Status: DOWN->DOWN",
				strlen("Link Status: DOWN->DOWN"));
		} else {
			if (old_link_down_cnt != fnic->link_down_cnt) {
				/* UP -> DOWN -> UP */
				fnic->lport->host_stats.link_failure_count++;
				spin_unlock_irqrestore(&fnic->fnic_lock, flags);
				fnic_fc_trace_set_data(
					fnic->lport->host->host_no,
					FNIC_FC_LE,
					"Link Status:UP_DOWN_UP",
					strlen("Link_Status:UP_DOWN_UP")
					);
				FNIC_FCS_DBG(KERN_DEBUG, fnic->lport->host,
					     "link down\n");
				fcoe_ctlr_link_down(&fnic->ctlr);
				if (fnic->config.flags & VFCF_FIP_CAPABLE) {
					/* start FCoE VLAN discovery */
					fnic_fc_trace_set_data(
						fnic->lport->host->host_no,
						FNIC_FC_LE,
						"Link Status: UP_DOWN_UP_VLAN",
						strlen(
						"Link Status: UP_DOWN_UP_VLAN")
						);
					fnic_fcoe_send_vlan_req(fnic);
					return;
				}
				FNIC_FCS_DBG(KERN_DEBUG, fnic->lport->host,
					     "link up\n");
				fcoe_ctlr_link_up(&fnic->ctlr);
			} else {
				/* UP -> UP */
				spin_unlock_irqrestore(&fnic->fnic_lock, flags);
				fnic_fc_trace_set_data(
					fnic->lport->host->host_no, FNIC_FC_LE,
					"Link Status: UP_UP",
					strlen("Link Status: UP_UP"));
			}
		}
	} else if (fnic->link_status) {
		/* DOWN -> UP */
		spin_unlock_irqrestore(&fnic->fnic_lock, flags);
		if (fnic->config.flags & VFCF_FIP_CAPABLE) {
			/* start FCoE VLAN discovery */
				fnic_fc_trace_set_data(
				fnic->lport->host->host_no,
				FNIC_FC_LE, "Link Status: DOWN_UP_VLAN",
				strlen("Link Status: DOWN_UP_VLAN"));
			fnic_fcoe_send_vlan_req(fnic);
			return;
		}
		FNIC_FCS_DBG(KERN_DEBUG, fnic->lport->host, "link up\n");
		fnic_fc_trace_set_data(fnic->lport->host->host_no, FNIC_FC_LE,
			"Link Status: DOWN_UP", strlen("Link Status: DOWN_UP"));
		fcoe_ctlr_link_up(&fnic->ctlr);
	} else {
		/* UP -> DOWN */
		fnic->lport->host_stats.link_failure_count++;
		spin_unlock_irqrestore(&fnic->fnic_lock, flags);
		FNIC_FCS_DBG(KERN_DEBUG, fnic->lport->host, "link down\n");
		fnic_fc_trace_set_data(
			fnic->lport->host->host_no, FNIC_FC_LE,
			"Link Status: UP_DOWN",
			strlen("Link Status: UP_DOWN"));
		if (fnic->config.flags & VFCF_FIP_CAPABLE) {
			FNIC_FCS_DBG(KERN_DEBUG, fnic->lport->host,
				"deleting fip-timer during link-down\n");
			del_timer_sync(&fnic->fip_timer);
		}
		fcoe_ctlr_link_down(&fnic->ctlr);
	}

}

/*
 * This function passes incoming fabric frames to libFC
 */
void fnic_handle_frame(struct work_struct *work)
{
	struct fnic *fnic = container_of(work, struct fnic, frame_work);
	struct fc_lport *lp = fnic->lport;
	unsigned long flags;
	struct sk_buff *skb;
	struct fc_frame *fp;

	while ((skb = skb_dequeue(&fnic->frame_queue))) {

		spin_lock_irqsave(&fnic->fnic_lock, flags);
		if (fnic->stop_rx_link_events) {
			spin_unlock_irqrestore(&fnic->fnic_lock, flags);
			dev_kfree_skb(skb);
			return;
		}
		fp = (struct fc_frame *)skb;

		/*
		 * If we're in a transitional state, just re-queue and return.
		 * The queue will be serviced when we get to a stable state.
		 */
		if (fnic->state != FNIC_IN_FC_MODE &&
		    fnic->state != FNIC_IN_ETH_MODE) {
			skb_queue_head(&fnic->frame_queue, skb);
			spin_unlock_irqrestore(&fnic->fnic_lock, flags);
			return;
		}
		spin_unlock_irqrestore(&fnic->fnic_lock, flags);

		fc_exch_recv(lp, fp);
	}
}

void fnic_fcoe_evlist_free(struct fnic *fnic)
{
	struct fnic_event *fevt = NULL;
	struct fnic_event *next = NULL;
	unsigned long flags;

	spin_lock_irqsave(&fnic->fnic_lock, flags);
	if (list_empty(&fnic->evlist)) {
		spin_unlock_irqrestore(&fnic->fnic_lock, flags);
		return;
	}

	list_for_each_entry_safe(fevt, next, &fnic->evlist, list) {
		list_del(&fevt->list);
		kfree(fevt);
	}
	spin_unlock_irqrestore(&fnic->fnic_lock, flags);
}

void fnic_handle_event(struct work_struct *work)
{
	struct fnic *fnic = container_of(work, struct fnic, event_work);
	struct fnic_event *fevt = NULL;
	struct fnic_event *next = NULL;
	unsigned long flags;

	spin_lock_irqsave(&fnic->fnic_lock, flags);
	if (list_empty(&fnic->evlist)) {
		spin_unlock_irqrestore(&fnic->fnic_lock, flags);
		return;
	}

	list_for_each_entry_safe(fevt, next, &fnic->evlist, list) {
		if (fnic->stop_rx_link_events) {
			list_del(&fevt->list);
			kfree(fevt);
			spin_unlock_irqrestore(&fnic->fnic_lock, flags);
			return;
		}
		/*
		 * If we're in a transitional state, just re-queue and return.
		 * The queue will be serviced when we get to a stable state.
		 */
		if (fnic->state != FNIC_IN_FC_MODE &&
		    fnic->state != FNIC_IN_ETH_MODE) {
			spin_unlock_irqrestore(&fnic->fnic_lock, flags);
			return;
		}

		list_del(&fevt->list);
		switch (fevt->event) {
		case FNIC_EVT_START_VLAN_DISC:
			spin_unlock_irqrestore(&fnic->fnic_lock, flags);
			fnic_fcoe_send_vlan_req(fnic);
			spin_lock_irqsave(&fnic->fnic_lock, flags);
			break;
		case FNIC_EVT_START_FCF_DISC:
			FNIC_FCS_DBG(KERN_DEBUG, fnic->lport->host,
				  "Start FCF Discovery\n");
			fnic_fcoe_start_fcf_disc(fnic);
			break;
		default:
			FNIC_FCS_DBG(KERN_DEBUG, fnic->lport->host,
				  "Unknown event 0x%x\n", fevt->event);
			break;
		}
		kfree(fevt);
	}
	spin_unlock_irqrestore(&fnic->fnic_lock, flags);
}

/**
 * Check if the Received FIP FLOGI frame is rejected
 * @fip: The FCoE controller that received the frame
 * @skb: The received FIP frame
 *
 * Returns non-zero if the frame is rejected with unsupported cmd with
 * insufficient resource els explanation.
 */
static inline int is_fnic_fip_flogi_reject(struct fcoe_ctlr *fip,
					 struct sk_buff *skb)
{
	struct fc_lport *lport = fip->lp;
	struct fip_header *fiph;
	struct fc_frame_header *fh = NULL;
	struct fip_desc *desc;
	struct fip_encaps *els;
	u16 op;
	u8 els_op;
	u8 sub;

	size_t rlen;
	size_t dlen = 0;

	if (skb_linearize(skb))
		return 0;

	if (skb->len < sizeof(*fiph))
		return 0;

	fiph = (struct fip_header *)skb->data;
	op = ntohs(fiph->fip_op);
	sub = fiph->fip_subcode;

	if (op != FIP_OP_LS)
		return 0;

	if (sub != FIP_SC_REP)
		return 0;

	rlen = ntohs(fiph->fip_dl_len) * 4;
	if (rlen + sizeof(*fiph) > skb->len)
		return 0;

	desc = (struct fip_desc *)(fiph + 1);
	dlen = desc->fip_dlen * FIP_BPW;

	if (desc->fip_dtype == FIP_DT_FLOGI) {

		if (dlen < sizeof(*els) + sizeof(*fh) + 1)
			return 0;

		els = (struct fip_encaps *)desc;
		fh = (struct fc_frame_header *)(els + 1);

		if (!fh)
			return 0;

		/*
		 * ELS command code, reason and explanation should be = Reject,
		 * unsupported command and insufficient resource
		 */
		els_op = *(u8 *)(fh + 1);
		if (els_op == ELS_LS_RJT) {
			shost_printk(KERN_INFO, lport->host,
				  "Flogi Request Rejected by Switch\n");
			return 1;
		}
		shost_printk(KERN_INFO, lport->host,
				"Flogi Request Accepted by Switch\n");
	}
	return 0;
}

static void fnic_fcoe_send_vlan_req(struct fnic *fnic)
{
	struct fcoe_ctlr *fip = &fnic->ctlr;
	struct fnic_stats *fnic_stats = &fnic->fnic_stats;
	struct sk_buff *skb;
	char *eth_fr;
	struct fip_vlan *vlan;
	u64 vlan_tov;

	fnic_fcoe_reset_vlans(fnic);
	fnic->set_vlan(fnic, 0);

	if (printk_ratelimit())
		FNIC_FCS_DBG(KERN_INFO, fnic->lport->host,
			  "Sending VLAN request...\n");

	skb = dev_alloc_skb(sizeof(struct fip_vlan));
	if (!skb)
		return;

	eth_fr = (char *)skb->data;
	vlan = (struct fip_vlan *)eth_fr;

	memset(vlan, 0, sizeof(*vlan));
	memcpy(vlan->eth.h_source, fip->ctl_src_addr, ETH_ALEN);
	memcpy(vlan->eth.h_dest, fcoe_all_fcfs, ETH_ALEN);
	vlan->eth.h_proto = htons(ETH_P_FIP);

	vlan->fip.fip_ver = FIP_VER_ENCAPS(FIP_VER);
	vlan->fip.fip_op = htons(FIP_OP_VLAN);
	vlan->fip.fip_subcode = FIP_SC_VL_NOTE;
	vlan->fip.fip_dl_len = htons(sizeof(vlan->desc) / FIP_BPW);

	vlan->desc.mac.fd_desc.fip_dtype = FIP_DT_MAC;
	vlan->desc.mac.fd_desc.fip_dlen = sizeof(vlan->desc.mac) / FIP_BPW;
	memcpy(&vlan->desc.mac.fd_mac, fip->ctl_src_addr, ETH_ALEN);

	vlan->desc.wwnn.fd_desc.fip_dtype = FIP_DT_NAME;
	vlan->desc.wwnn.fd_desc.fip_dlen = sizeof(vlan->desc.wwnn) / FIP_BPW;
	put_unaligned_be64(fip->lp->wwnn, &vlan->desc.wwnn.fd_wwn);
	atomic64_inc(&fnic_stats->vlan_stats.vlan_disc_reqs);

	skb_put(skb, sizeof(*vlan));
	skb->protocol = htons(ETH_P_FIP);
	skb_reset_mac_header(skb);
	skb_reset_network_header(skb);
	fip->send(fip, skb);

	/* set a timer so that we can retry if there no response */
	vlan_tov = jiffies + msecs_to_jiffies(FCOE_CTLR_FIPVLAN_TOV);
	mod_timer(&fnic->fip_timer, round_jiffies(vlan_tov));
}

static void fnic_fcoe_process_vlan_resp(struct fnic *fnic, struct sk_buff *skb)
{
	struct fcoe_ctlr *fip = &fnic->ctlr;
	struct fip_header *fiph;
	struct fip_desc *desc;
	struct fnic_stats *fnic_stats = &fnic->fnic_stats;
	u16 vid;
	size_t rlen;
	size_t dlen;
	struct fcoe_vlan *vlan;
	u64 sol_time;
	unsigned long flags;

	FNIC_FCS_DBG(KERN_INFO, fnic->lport->host,
		  "Received VLAN response...\n");

	fiph = (struct fip_header *) skb->data;

	FNIC_FCS_DBG(KERN_INFO, fnic->lport->host,
		  "Received VLAN response... OP 0x%x SUB_OP 0x%x\n",
		  ntohs(fiph->fip_op), fiph->fip_subcode);

	rlen = ntohs(fiph->fip_dl_len) * 4;
	fnic_fcoe_reset_vlans(fnic);
	spin_lock_irqsave(&fnic->vlans_lock, flags);
	desc = (struct fip_desc *)(fiph + 1);
	while (rlen > 0) {
		dlen = desc->fip_dlen * FIP_BPW;
		switch (desc->fip_dtype) {
		case FIP_DT_VLAN:
			vid = ntohs(((struct fip_vlan_desc *)desc)->fd_vlan);
			shost_printk(KERN_INFO, fnic->lport->host,
				  "process_vlan_resp: FIP VLAN %d\n", vid);
			vlan = kzalloc(sizeof(*vlan), GFP_ATOMIC);
			if (!vlan) {
				/* retry from timer */
				spin_unlock_irqrestore(&fnic->vlans_lock,
							flags);
				goto out;
			}
			vlan->vid = vid & 0x0fff;
			vlan->state = FIP_VLAN_AVAIL;
			list_add_tail(&vlan->list, &fnic->vlans);
			break;
		}
		desc = (struct fip_desc *)((char *)desc + dlen);
		rlen -= dlen;
	}

	/* any VLAN descriptors present ? */
	if (list_empty(&fnic->vlans)) {
		/* retry from timer */
		atomic64_inc(&fnic_stats->vlan_stats.resp_withno_vlanID);
		FNIC_FCS_DBG(KERN_INFO, fnic->lport->host,
			  "No VLAN descriptors in FIP VLAN response\n");
		spin_unlock_irqrestore(&fnic->vlans_lock, flags);
		goto out;
	}

	vlan = list_first_entry(&fnic->vlans, struct fcoe_vlan, list);
	fnic->set_vlan(fnic, vlan->vid);
	vlan->state = FIP_VLAN_SENT; /* sent now */
	vlan->sol_count++;
	spin_unlock_irqrestore(&fnic->vlans_lock, flags);

	/* start the solicitation */
	fcoe_ctlr_link_up(fip);

	sol_time = jiffies + msecs_to_jiffies(FCOE_CTLR_START_DELAY);
	mod_timer(&fnic->fip_timer, round_jiffies(sol_time));
out:
	return;
}

static void fnic_fcoe_start_fcf_disc(struct fnic *fnic)
{
	unsigned long flags;
	struct fcoe_vlan *vlan;
	u64 sol_time;

	spin_lock_irqsave(&fnic->vlans_lock, flags);
	vlan = list_first_entry(&fnic->vlans, struct fcoe_vlan, list);
	fnic->set_vlan(fnic, vlan->vid);
	vlan->state = FIP_VLAN_SENT; /* sent now */
	vlan->sol_count = 1;
	spin_unlock_irqrestore(&fnic->vlans_lock, flags);

	/* start the solicitation */
	fcoe_ctlr_link_up(&fnic->ctlr);

	sol_time = jiffies + msecs_to_jiffies(FCOE_CTLR_START_DELAY);
	mod_timer(&fnic->fip_timer, round_jiffies(sol_time));
}

static int fnic_fcoe_vlan_check(struct fnic *fnic, u16 flag)
{
	unsigned long flags;
	struct fcoe_vlan *fvlan;

	spin_lock_irqsave(&fnic->vlans_lock, flags);
	if (list_empty(&fnic->vlans)) {
		spin_unlock_irqrestore(&fnic->vlans_lock, flags);
		return -EINVAL;
	}

	fvlan = list_first_entry(&fnic->vlans, struct fcoe_vlan, list);
	if (fvlan->state == FIP_VLAN_USED) {
		spin_unlock_irqrestore(&fnic->vlans_lock, flags);
		return 0;
	}

	if (fvlan->state == FIP_VLAN_SENT) {
		fvlan->state = FIP_VLAN_USED;
		spin_unlock_irqrestore(&fnic->vlans_lock, flags);
		return 0;
	}
	spin_unlock_irqrestore(&fnic->vlans_lock, flags);
	return -EINVAL;
}

static void fnic_event_enq(struct fnic *fnic, enum fnic_evt ev)
{
	struct fnic_event *fevt;
	unsigned long flags;

	fevt = kmalloc(sizeof(*fevt), GFP_ATOMIC);
	if (!fevt)
		return;

	fevt->fnic = fnic;
	fevt->event = ev;

	spin_lock_irqsave(&fnic->fnic_lock, flags);
	list_add_tail(&fevt->list, &fnic->evlist);
	spin_unlock_irqrestore(&fnic->fnic_lock, flags);

	schedule_work(&fnic->event_work);
}

static int fnic_fcoe_handle_fip_frame(struct fnic *fnic, struct sk_buff *skb)
{
	struct fip_header *fiph;
	int ret = 1;
	u16 op;
	u8 sub;

	if (!skb || !(skb->data))
		return -1;

	if (skb_linearize(skb))
		goto drop;

	fiph = (struct fip_header *)skb->data;
	op = ntohs(fiph->fip_op);
	sub = fiph->fip_subcode;

	if (FIP_VER_DECAPS(fiph->fip_ver) != FIP_VER)
		goto drop;

	if (ntohs(fiph->fip_dl_len) * FIP_BPW + sizeof(*fiph) > skb->len)
		goto drop;

	if (op == FIP_OP_DISC && sub == FIP_SC_ADV) {
		if (fnic_fcoe_vlan_check(fnic, ntohs(fiph->fip_flags)))
			goto drop;
		/* pass it on to fcoe */
		ret = 1;
	} else if (op == FIP_OP_VLAN && sub == FIP_SC_VL_NOTE) {
		/* set the vlan as used */
		fnic_fcoe_process_vlan_resp(fnic, skb);
		ret = 0;
	} else if (op == FIP_OP_CTRL && sub == FIP_SC_CLR_VLINK) {
		/* received CVL request, restart vlan disc */
		fnic_event_enq(fnic, FNIC_EVT_START_VLAN_DISC);
		/* pass it on to fcoe */
		ret = 1;
	}
drop:
	return ret;
}

void fnic_handle_fip_frame(struct work_struct *work)
{
	struct fnic *fnic = container_of(work, struct fnic, fip_frame_work);
	struct fnic_stats *fnic_stats = &fnic->fnic_stats;
	unsigned long flags;
	struct sk_buff *skb;
	struct ethhdr *eh;

	while ((skb = skb_dequeue(&fnic->fip_frame_queue))) {
		spin_lock_irqsave(&fnic->fnic_lock, flags);
		if (fnic->stop_rx_link_events) {
			spin_unlock_irqrestore(&fnic->fnic_lock, flags);
			dev_kfree_skb(skb);
			return;
		}
		/*
		 * If we're in a transitional state, just re-queue and return.
		 * The queue will be serviced when we get to a stable state.
		 */
		if (fnic->state != FNIC_IN_FC_MODE &&
		    fnic->state != FNIC_IN_ETH_MODE) {
			skb_queue_head(&fnic->fip_frame_queue, skb);
			spin_unlock_irqrestore(&fnic->fnic_lock, flags);
			return;
		}
		spin_unlock_irqrestore(&fnic->fnic_lock, flags);
		eh = (struct ethhdr *)skb->data;
		if (eh->h_proto == htons(ETH_P_FIP)) {
			skb_pull(skb, sizeof(*eh));
			if (fnic_fcoe_handle_fip_frame(fnic, skb) <= 0) {
				dev_kfree_skb(skb);
				continue;
			}
			/*
			 * If there's FLOGI rejects - clear all
			 * fcf's & restart from scratch
			 */
			if (is_fnic_fip_flogi_reject(&fnic->ctlr, skb)) {
				atomic64_inc(
					&fnic_stats->vlan_stats.flogi_rejects);
				shost_printk(KERN_INFO, fnic->lport->host,
					  "Trigger a Link down - VLAN Disc\n");
				fcoe_ctlr_link_down(&fnic->ctlr);
				/* start FCoE VLAN discovery */
				fnic_fcoe_send_vlan_req(fnic);
				dev_kfree_skb(skb);
				continue;
			}
			fcoe_ctlr_recv(&fnic->ctlr, skb);
			continue;
		}
	}
}

/**
 * fnic_import_rq_eth_pkt() - handle received FCoE or FIP frame.
 * @fnic:	fnic instance.
 * @skb:	Ethernet Frame.
 */
static inline int fnic_import_rq_eth_pkt(struct fnic *fnic, struct sk_buff *skb)
{
	struct fc_frame *fp;
	struct ethhdr *eh;
	struct fcoe_hdr *fcoe_hdr;
	struct fcoe_crc_eof *ft;

	/*
	 * Undo VLAN encapsulation if present.
	 */
	eh = (struct ethhdr *)skb->data;
	if (eh->h_proto == htons(ETH_P_8021Q)) {
		memmove((u8 *)eh + VLAN_HLEN, eh, ETH_ALEN * 2);
		eh = skb_pull(skb, VLAN_HLEN);
		skb_reset_mac_header(skb);
	}
	if (eh->h_proto == htons(ETH_P_FIP)) {
		if (!(fnic->config.flags & VFCF_FIP_CAPABLE)) {
			printk(KERN_ERR "Dropped FIP frame, as firmware "
					"uses non-FIP mode, Enable FIP "
					"using UCSM\n");
			goto drop;
		}
		if ((fnic_fc_trace_set_data(fnic->lport->host->host_no,
			FNIC_FC_RECV|0x80, (char *)skb->data, skb->len)) != 0) {
			printk(KERN_ERR "fnic ctlr frame trace error!!!");
		}
		skb_queue_tail(&fnic->fip_frame_queue, skb);
		queue_work(fnic_fip_queue, &fnic->fip_frame_work);
		return 1;		/* let caller know packet was used */
	}
	if (eh->h_proto != htons(ETH_P_FCOE))
		goto drop;
	skb_set_network_header(skb, sizeof(*eh));
	skb_pull(skb, sizeof(*eh));

	fcoe_hdr = (struct fcoe_hdr *)skb->data;
	if (FC_FCOE_DECAPS_VER(fcoe_hdr) != FC_FCOE_VER)
		goto drop;

	fp = (struct fc_frame *)skb;
	fc_frame_init(fp);
	fr_sof(fp) = fcoe_hdr->fcoe_sof;
	skb_pull(skb, sizeof(struct fcoe_hdr));
	skb_reset_transport_header(skb);

	ft = (struct fcoe_crc_eof *)(skb->data + skb->len - sizeof(*ft));
	fr_eof(fp) = ft->fcoe_eof;
	skb_trim(skb, skb->len - sizeof(*ft));
	return 0;
drop:
	dev_kfree_skb_irq(skb);
	return -1;
}

/**
 * fnic_update_mac_locked() - set data MAC address and filters.
 * @fnic:	fnic instance.
 * @new:	newly-assigned FCoE MAC address.
 *
 * Called with the fnic lock held.
 */
void fnic_update_mac_locked(struct fnic *fnic, u8 *new)
{
	u8 *ctl = fnic->ctlr.ctl_src_addr;
	u8 *data = fnic->data_src_addr;

	if (is_zero_ether_addr(new))
		new = ctl;
	if (ether_addr_equal(data, new))
		return;
	FNIC_FCS_DBG(KERN_DEBUG, fnic->lport->host, "update_mac %pM\n", new);
	if (!is_zero_ether_addr(data) && !ether_addr_equal(data, ctl))
		vnic_dev_del_addr(fnic->vdev, data);
	memcpy(data, new, ETH_ALEN);
	if (!ether_addr_equal(new, ctl))
		vnic_dev_add_addr(fnic->vdev, new);
}

/**
 * fnic_update_mac() - set data MAC address and filters.
 * @lport:	local port.
 * @new:	newly-assigned FCoE MAC address.
 */
void fnic_update_mac(struct fc_lport *lport, u8 *new)
{
	struct fnic *fnic = lport_priv(lport);

	spin_lock_irq(&fnic->fnic_lock);
	fnic_update_mac_locked(fnic, new);
	spin_unlock_irq(&fnic->fnic_lock);
}

/**
 * fnic_set_port_id() - set the port_ID after successful FLOGI.
 * @lport:	local port.
 * @port_id:	assigned FC_ID.
 * @fp:		received frame containing the FLOGI accept or NULL.
 *
 * This is called from libfc when a new FC_ID has been assigned.
 * This causes us to reset the firmware to FC_MODE and setup the new MAC
 * address and FC_ID.
 *
 * It is also called with FC_ID 0 when we're logged off.
 *
 * If the FC_ID is due to point-to-point, fp may be NULL.
 */
void fnic_set_port_id(struct fc_lport *lport, u32 port_id, struct fc_frame *fp)
{
	struct fnic *fnic = lport_priv(lport);
	u8 *mac;
	int ret;

	FNIC_FCS_DBG(KERN_DEBUG, lport->host, "set port_id %x fp %p\n",
		     port_id, fp);

	/*
	 * If we're clearing the FC_ID, change to use the ctl_src_addr.
	 * Set ethernet mode to send FLOGI.
	 */
	if (!port_id) {
		fnic_update_mac(lport, fnic->ctlr.ctl_src_addr);
		fnic_set_eth_mode(fnic);
		return;
	}

	if (fp) {
		mac = fr_cb(fp)->granted_mac;
		if (is_zero_ether_addr(mac)) {
			/* non-FIP - FLOGI already accepted - ignore return */
			fcoe_ctlr_recv_flogi(&fnic->ctlr, lport, fp);
		}
		fnic_update_mac(lport, mac);
	}

	/* Change state to reflect transition to FC mode */
	spin_lock_irq(&fnic->fnic_lock);
	if (fnic->state == FNIC_IN_ETH_MODE || fnic->state == FNIC_IN_FC_MODE)
		fnic->state = FNIC_IN_ETH_TRANS_FC_MODE;
	else {
		FNIC_FCS_DBG(KERN_DEBUG, fnic->lport->host,
			     "Unexpected fnic state %s while"
			     " processing flogi resp\n",
			     fnic_state_to_str(fnic->state));
		spin_unlock_irq(&fnic->fnic_lock);
		return;
	}
	spin_unlock_irq(&fnic->fnic_lock);

	/*
	 * Send FLOGI registration to firmware to set up FC mode.
	 * The new address will be set up when registration completes.
	 */
	ret = fnic_flogi_reg_handler(fnic, port_id);

	if (ret < 0) {
		spin_lock_irq(&fnic->fnic_lock);
		if (fnic->state == FNIC_IN_ETH_TRANS_FC_MODE)
			fnic->state = FNIC_IN_ETH_MODE;
		spin_unlock_irq(&fnic->fnic_lock);
	}
}

static void fnic_rq_cmpl_frame_recv(struct vnic_rq *rq, struct cq_desc
				    *cq_desc, struct vnic_rq_buf *buf,
				    int skipped __attribute__((unused)),
				    void *opaque)
{
	struct fnic *fnic = vnic_dev_priv(rq->vdev);
	struct sk_buff *skb;
	struct fc_frame *fp;
	struct fnic_stats *fnic_stats = &fnic->fnic_stats;
	u8 type, color, eop, sop, ingress_port, vlan_stripped;
	u8 fcoe = 0, fcoe_sof, fcoe_eof;
	u8 fcoe_fc_crc_ok = 1, fcoe_enc_error = 0;
	u8 tcp_udp_csum_ok, udp, tcp, ipv4_csum_ok;
	u8 ipv6, ipv4, ipv4_fragment, rss_type, csum_not_calc;
	u8 fcs_ok = 1, packet_error = 0;
	u16 q_number, completed_index, bytes_written = 0, vlan, checksum;
	u32 rss_hash;
	u16 exchange_id, tmpl;
	u8 sof = 0;
	u8 eof = 0;
	u32 fcp_bytes_written = 0;
	unsigned long flags;

	dma_unmap_single(&fnic->pdev->dev, buf->dma_addr, buf->len,
			 DMA_FROM_DEVICE);
	skb = buf->os_buf;
	fp = (struct fc_frame *)skb;
	buf->os_buf = NULL;

	cq_desc_dec(cq_desc, &type, &color, &q_number, &completed_index);
	if (type == CQ_DESC_TYPE_RQ_FCP) {
		cq_fcp_rq_desc_dec((struct cq_fcp_rq_desc *)cq_desc,
				   &type, &color, &q_number, &completed_index,
				   &eop, &sop, &fcoe_fc_crc_ok, &exchange_id,
				   &tmpl, &fcp_bytes_written, &sof, &eof,
				   &ingress_port, &packet_error,
				   &fcoe_enc_error, &fcs_ok, &vlan_stripped,
				   &vlan);
		skb_trim(skb, fcp_bytes_written);
		fr_sof(fp) = sof;
		fr_eof(fp) = eof;

	} else if (type == CQ_DESC_TYPE_RQ_ENET) {
		cq_enet_rq_desc_dec((struct cq_enet_rq_desc *)cq_desc,
				    &type, &color, &q_number, &completed_index,
				    &ingress_port, &fcoe, &eop, &sop,
				    &rss_type, &csum_not_calc, &rss_hash,
				    &bytes_written, &packet_error,
				    &vlan_stripped, &vlan, &checksum,
				    &fcoe_sof, &fcoe_fc_crc_ok,
				    &fcoe_enc_error, &fcoe_eof,
				    &tcp_udp_csum_ok, &udp, &tcp,
				    &ipv4_csum_ok, &ipv6, &ipv4,
				    &ipv4_fragment, &fcs_ok);
		skb_trim(skb, bytes_written);
		if (!fcs_ok) {
			atomic64_inc(&fnic_stats->misc_stats.frame_errors);
			FNIC_FCS_DBG(KERN_DEBUG, fnic->lport->host,
				     "fcs error.  dropping packet.\n");
			goto drop;
		}
		if (fnic_import_rq_eth_pkt(fnic, skb))
			return;

	} else {
		/* wrong CQ type*/
		shost_printk(KERN_ERR, fnic->lport->host,
			     "fnic rq_cmpl wrong cq type x%x\n", type);
		goto drop;
	}

	if (!fcs_ok || packet_error || !fcoe_fc_crc_ok || fcoe_enc_error) {
		atomic64_inc(&fnic_stats->misc_stats.frame_errors);
		FNIC_FCS_DBG(KERN_DEBUG, fnic->lport->host,
			     "fnic rq_cmpl fcoe x%x fcsok x%x"
			     " pkterr x%x fcoe_fc_crc_ok x%x, fcoe_enc_err"
			     " x%x\n",
			     fcoe, fcs_ok, packet_error,
			     fcoe_fc_crc_ok, fcoe_enc_error);
		goto drop;
	}

	spin_lock_irqsave(&fnic->fnic_lock, flags);
	if (fnic->stop_rx_link_events) {
		spin_unlock_irqrestore(&fnic->fnic_lock, flags);
		goto drop;
	}
	fr_dev(fp) = fnic->lport;
	spin_unlock_irqrestore(&fnic->fnic_lock, flags);
	if ((fnic_fc_trace_set_data(fnic->lport->host->host_no, FNIC_FC_RECV,
					(char *)skb->data, skb->len)) != 0) {
		printk(KERN_ERR "fnic ctlr frame trace error!!!");
	}

	skb_queue_tail(&fnic->frame_queue, skb);
	queue_work(fnic_event_queue, &fnic->frame_work);

	return;
drop:
	dev_kfree_skb_irq(skb);
}

static int fnic_rq_cmpl_handler_cont(struct vnic_dev *vdev,
				     struct cq_desc *cq_desc, u8 type,
				     u16 q_number, u16 completed_index,
				     void *opaque)
{
	struct fnic *fnic = vnic_dev_priv(vdev);

	vnic_rq_service(&fnic->rq[q_number], cq_desc, completed_index,
			VNIC_RQ_RETURN_DESC, fnic_rq_cmpl_frame_recv,
			NULL);
	return 0;
}

int fnic_rq_cmpl_handler(struct fnic *fnic, int rq_work_to_do)
{
	unsigned int tot_rq_work_done = 0, cur_work_done;
	unsigned int i;
	int err;

	for (i = 0; i < fnic->rq_count; i++) {
		cur_work_done = vnic_cq_service(&fnic->cq[i], rq_work_to_do,
						fnic_rq_cmpl_handler_cont,
						NULL);
		if (cur_work_done) {
			err = vnic_rq_fill(&fnic->rq[i], fnic_alloc_rq_frame);
			if (err)
				shost_printk(KERN_ERR, fnic->lport->host,
					     "fnic_alloc_rq_frame can't alloc"
					     " frame\n");
		}
		tot_rq_work_done += cur_work_done;
	}

	return tot_rq_work_done;
}

/*
 * This function is called once at init time to allocate and fill RQ
 * buffers. Subsequently, it is called in the interrupt context after RQ
 * buffer processing to replenish the buffers in the RQ
 */
int fnic_alloc_rq_frame(struct vnic_rq *rq)
{
	struct fnic *fnic = vnic_dev_priv(rq->vdev);
	struct sk_buff *skb;
	u16 len;
	dma_addr_t pa;
	int r;

	len = FC_FRAME_HEADROOM + FC_MAX_FRAME + FC_FRAME_TAILROOM;
	skb = dev_alloc_skb(len);
	if (!skb) {
		FNIC_FCS_DBG(KERN_DEBUG, fnic->lport->host,
			     "Unable to allocate RQ sk_buff\n");
		return -ENOMEM;
	}
	skb_reset_mac_header(skb);
	skb_reset_transport_header(skb);
	skb_reset_network_header(skb);
	skb_put(skb, len);
<<<<<<< HEAD
	pa = pci_map_single(fnic->pdev, skb->data, len, PCI_DMA_FROMDEVICE);

	if (pci_dma_mapping_error(fnic->pdev, pa)) {
=======
	pa = dma_map_single(&fnic->pdev->dev, skb->data, len, DMA_FROM_DEVICE);
	if (dma_mapping_error(&fnic->pdev->dev, pa)) {
>>>>>>> 24b8d41d
		r = -ENOMEM;
		printk(KERN_ERR "PCI mapping failed with error %d\n", r);
		goto free_skb;
	}

	fnic_queue_rq_desc(rq, skb, pa, len);
	return 0;

free_skb:
	kfree_skb(skb);
	return r;
}

void fnic_free_rq_buf(struct vnic_rq *rq, struct vnic_rq_buf *buf)
{
	struct fc_frame *fp = buf->os_buf;
	struct fnic *fnic = vnic_dev_priv(rq->vdev);

	dma_unmap_single(&fnic->pdev->dev, buf->dma_addr, buf->len,
			 DMA_FROM_DEVICE);

	dev_kfree_skb(fp_skb(fp));
	buf->os_buf = NULL;
}

/**
 * fnic_eth_send() - Send Ethernet frame.
 * @fip:	fcoe_ctlr instance.
 * @skb:	Ethernet Frame, FIP, without VLAN encapsulation.
 */
void fnic_eth_send(struct fcoe_ctlr *fip, struct sk_buff *skb)
{
	struct fnic *fnic = fnic_from_ctlr(fip);
	struct vnic_wq *wq = &fnic->wq[0];
	dma_addr_t pa;
	struct ethhdr *eth_hdr;
	struct vlan_ethhdr *vlan_hdr;
	unsigned long flags;

	if (!fnic->vlan_hw_insert) {
		eth_hdr = (struct ethhdr *)skb_mac_header(skb);
		vlan_hdr = skb_push(skb, sizeof(*vlan_hdr) - sizeof(*eth_hdr));
		memcpy(vlan_hdr, eth_hdr, 2 * ETH_ALEN);
		vlan_hdr->h_vlan_proto = htons(ETH_P_8021Q);
		vlan_hdr->h_vlan_encapsulated_proto = eth_hdr->h_proto;
		vlan_hdr->h_vlan_TCI = htons(fnic->vlan_id);
		if ((fnic_fc_trace_set_data(fnic->lport->host->host_no,
			FNIC_FC_SEND|0x80, (char *)eth_hdr, skb->len)) != 0) {
			printk(KERN_ERR "fnic ctlr frame trace error!!!");
		}
	} else {
		if ((fnic_fc_trace_set_data(fnic->lport->host->host_no,
			FNIC_FC_SEND|0x80, (char *)skb->data, skb->len)) != 0) {
			printk(KERN_ERR "fnic ctlr frame trace error!!!");
		}
	}

	pa = dma_map_single(&fnic->pdev->dev, skb->data, skb->len,
			DMA_TO_DEVICE);
	if (dma_mapping_error(&fnic->pdev->dev, pa)) {
		printk(KERN_ERR "DMA mapping failed\n");
		goto free_skb;
	}

	spin_lock_irqsave(&fnic->wq_lock[0], flags);
	if (!vnic_wq_desc_avail(wq))
		goto irq_restore;

	fnic_queue_wq_eth_desc(wq, skb, pa, skb->len,
			       0 /* hw inserts cos value */,
			       fnic->vlan_id, 1);
	spin_unlock_irqrestore(&fnic->wq_lock[0], flags);
	return;

irq_restore:
	spin_unlock_irqrestore(&fnic->wq_lock[0], flags);
	dma_unmap_single(&fnic->pdev->dev, pa, skb->len, DMA_TO_DEVICE);
free_skb:
	kfree_skb(skb);
}

/*
 * Send FC frame.
 */
static int fnic_send_frame(struct fnic *fnic, struct fc_frame *fp)
{
	struct vnic_wq *wq = &fnic->wq[0];
	struct sk_buff *skb;
	dma_addr_t pa;
	struct ethhdr *eth_hdr;
	struct vlan_ethhdr *vlan_hdr;
	struct fcoe_hdr *fcoe_hdr;
	struct fc_frame_header *fh;
	u32 tot_len, eth_hdr_len;
	int ret = 0;
	unsigned long flags;

	fh = fc_frame_header_get(fp);
	skb = fp_skb(fp);

	if (unlikely(fh->fh_r_ctl == FC_RCTL_ELS_REQ) &&
	    fcoe_ctlr_els_send(&fnic->ctlr, fnic->lport, skb))
		return 0;

	if (!fnic->vlan_hw_insert) {
		eth_hdr_len = sizeof(*vlan_hdr) + sizeof(*fcoe_hdr);
		vlan_hdr = skb_push(skb, eth_hdr_len);
		eth_hdr = (struct ethhdr *)vlan_hdr;
		vlan_hdr->h_vlan_proto = htons(ETH_P_8021Q);
		vlan_hdr->h_vlan_encapsulated_proto = htons(ETH_P_FCOE);
		vlan_hdr->h_vlan_TCI = htons(fnic->vlan_id);
		fcoe_hdr = (struct fcoe_hdr *)(vlan_hdr + 1);
	} else {
		eth_hdr_len = sizeof(*eth_hdr) + sizeof(*fcoe_hdr);
		eth_hdr = skb_push(skb, eth_hdr_len);
		eth_hdr->h_proto = htons(ETH_P_FCOE);
		fcoe_hdr = (struct fcoe_hdr *)(eth_hdr + 1);
	}

	if (fnic->ctlr.map_dest)
		fc_fcoe_set_mac(eth_hdr->h_dest, fh->fh_d_id);
	else
		memcpy(eth_hdr->h_dest, fnic->ctlr.dest_addr, ETH_ALEN);
	memcpy(eth_hdr->h_source, fnic->data_src_addr, ETH_ALEN);

	tot_len = skb->len;
	BUG_ON(tot_len % 4);

	memset(fcoe_hdr, 0, sizeof(*fcoe_hdr));
	fcoe_hdr->fcoe_sof = fr_sof(fp);
	if (FC_FCOE_VER)
		FC_FCOE_ENCAPS_VER(fcoe_hdr, FC_FCOE_VER);

<<<<<<< HEAD
	pa = pci_map_single(fnic->pdev, eth_hdr, tot_len, PCI_DMA_TODEVICE);

	if (pci_dma_mapping_error(fnic->pdev, pa)) {
=======
	pa = dma_map_single(&fnic->pdev->dev, eth_hdr, tot_len, DMA_TO_DEVICE);
	if (dma_mapping_error(&fnic->pdev->dev, pa)) {
>>>>>>> 24b8d41d
		ret = -ENOMEM;
		printk(KERN_ERR "DMA map failed with error %d\n", ret);
		goto free_skb_on_err;
	}

	if ((fnic_fc_trace_set_data(fnic->lport->host->host_no, FNIC_FC_SEND,
				(char *)eth_hdr, tot_len)) != 0) {
		printk(KERN_ERR "fnic ctlr frame trace error!!!");
	}

	spin_lock_irqsave(&fnic->wq_lock[0], flags);

	if (!vnic_wq_desc_avail(wq)) {
		dma_unmap_single(&fnic->pdev->dev, pa, tot_len, DMA_TO_DEVICE);
		ret = -1;
		goto irq_restore;
	}

	fnic_queue_wq_desc(wq, skb, pa, tot_len, fr_eof(fp),
			   0 /* hw inserts cos value */,
			   fnic->vlan_id, 1, 1, 1);

irq_restore:
	spin_unlock_irqrestore(&fnic->wq_lock[0], flags);

free_skb_on_err:
	if (ret)
		dev_kfree_skb_any(fp_skb(fp));

	return ret;
}

/*
 * fnic_send
 * Routine to send a raw frame
 */
int fnic_send(struct fc_lport *lp, struct fc_frame *fp)
{
	struct fnic *fnic = lport_priv(lp);
	unsigned long flags;

	if (fnic->in_remove) {
		dev_kfree_skb(fp_skb(fp));
		return -1;
	}

	/*
	 * Queue frame if in a transitional state.
	 * This occurs while registering the Port_ID / MAC address after FLOGI.
	 */
	spin_lock_irqsave(&fnic->fnic_lock, flags);
	if (fnic->state != FNIC_IN_FC_MODE && fnic->state != FNIC_IN_ETH_MODE) {
		skb_queue_tail(&fnic->tx_queue, fp_skb(fp));
		spin_unlock_irqrestore(&fnic->fnic_lock, flags);
		return 0;
	}
	spin_unlock_irqrestore(&fnic->fnic_lock, flags);

	return fnic_send_frame(fnic, fp);
}

/**
 * fnic_flush_tx() - send queued frames.
 * @fnic: fnic device
 *
 * Send frames that were waiting to go out in FC or Ethernet mode.
 * Whenever changing modes we purge queued frames, so these frames should
 * be queued for the stable mode that we're in, either FC or Ethernet.
 *
 * Called without fnic_lock held.
 */
void fnic_flush_tx(struct fnic *fnic)
{
	struct sk_buff *skb;
	struct fc_frame *fp;

	while ((skb = skb_dequeue(&fnic->tx_queue))) {
		fp = (struct fc_frame *)skb;
		fnic_send_frame(fnic, fp);
	}
}

/**
 * fnic_set_eth_mode() - put fnic into ethernet mode.
 * @fnic: fnic device
 *
 * Called without fnic lock held.
 */
static void fnic_set_eth_mode(struct fnic *fnic)
{
	unsigned long flags;
	enum fnic_state old_state;
	int ret;

	spin_lock_irqsave(&fnic->fnic_lock, flags);
again:
	old_state = fnic->state;
	switch (old_state) {
	case FNIC_IN_FC_MODE:
	case FNIC_IN_ETH_TRANS_FC_MODE:
	default:
		fnic->state = FNIC_IN_FC_TRANS_ETH_MODE;
		spin_unlock_irqrestore(&fnic->fnic_lock, flags);

		ret = fnic_fw_reset_handler(fnic);

		spin_lock_irqsave(&fnic->fnic_lock, flags);
		if (fnic->state != FNIC_IN_FC_TRANS_ETH_MODE)
			goto again;
		if (ret)
			fnic->state = old_state;
		break;

	case FNIC_IN_FC_TRANS_ETH_MODE:
	case FNIC_IN_ETH_MODE:
		break;
	}
	spin_unlock_irqrestore(&fnic->fnic_lock, flags);
}

static void fnic_wq_complete_frame_send(struct vnic_wq *wq,
					struct cq_desc *cq_desc,
					struct vnic_wq_buf *buf, void *opaque)
{
	struct sk_buff *skb = buf->os_buf;
	struct fc_frame *fp = (struct fc_frame *)skb;
	struct fnic *fnic = vnic_dev_priv(wq->vdev);

	dma_unmap_single(&fnic->pdev->dev, buf->dma_addr, buf->len,
			 DMA_TO_DEVICE);
	dev_kfree_skb_irq(fp_skb(fp));
	buf->os_buf = NULL;
}

static int fnic_wq_cmpl_handler_cont(struct vnic_dev *vdev,
				     struct cq_desc *cq_desc, u8 type,
				     u16 q_number, u16 completed_index,
				     void *opaque)
{
	struct fnic *fnic = vnic_dev_priv(vdev);
	unsigned long flags;

	spin_lock_irqsave(&fnic->wq_lock[q_number], flags);
	vnic_wq_service(&fnic->wq[q_number], cq_desc, completed_index,
			fnic_wq_complete_frame_send, NULL);
	spin_unlock_irqrestore(&fnic->wq_lock[q_number], flags);

	return 0;
}

int fnic_wq_cmpl_handler(struct fnic *fnic, int work_to_do)
{
	unsigned int wq_work_done = 0;
	unsigned int i;

	for (i = 0; i < fnic->raw_wq_count; i++) {
		wq_work_done  += vnic_cq_service(&fnic->cq[fnic->rq_count+i],
						 work_to_do,
						 fnic_wq_cmpl_handler_cont,
						 NULL);
	}

	return wq_work_done;
}


void fnic_free_wq_buf(struct vnic_wq *wq, struct vnic_wq_buf *buf)
{
	struct fc_frame *fp = buf->os_buf;
	struct fnic *fnic = vnic_dev_priv(wq->vdev);

	dma_unmap_single(&fnic->pdev->dev, buf->dma_addr, buf->len,
			 DMA_TO_DEVICE);

	dev_kfree_skb(fp_skb(fp));
	buf->os_buf = NULL;
}

void fnic_fcoe_reset_vlans(struct fnic *fnic)
{
	unsigned long flags;
	struct fcoe_vlan *vlan;
	struct fcoe_vlan *next;

	/*
	 * indicate a link down to fcoe so that all fcf's are free'd
	 * might not be required since we did this before sending vlan
	 * discovery request
	 */
	spin_lock_irqsave(&fnic->vlans_lock, flags);
	if (!list_empty(&fnic->vlans)) {
		list_for_each_entry_safe(vlan, next, &fnic->vlans, list) {
			list_del(&vlan->list);
			kfree(vlan);
		}
	}
	spin_unlock_irqrestore(&fnic->vlans_lock, flags);
}

void fnic_handle_fip_timer(struct fnic *fnic)
{
	unsigned long flags;
	struct fcoe_vlan *vlan;
	struct fnic_stats *fnic_stats = &fnic->fnic_stats;
	u64 sol_time;

	spin_lock_irqsave(&fnic->fnic_lock, flags);
	if (fnic->stop_rx_link_events) {
		spin_unlock_irqrestore(&fnic->fnic_lock, flags);
		return;
	}
	spin_unlock_irqrestore(&fnic->fnic_lock, flags);

	if (fnic->ctlr.mode == FIP_MODE_NON_FIP)
		return;

	spin_lock_irqsave(&fnic->vlans_lock, flags);
	if (list_empty(&fnic->vlans)) {
		spin_unlock_irqrestore(&fnic->vlans_lock, flags);
		/* no vlans available, try again */
		if (printk_ratelimit())
			FNIC_FCS_DBG(KERN_DEBUG, fnic->lport->host,
				  "Start VLAN Discovery\n");
		fnic_event_enq(fnic, FNIC_EVT_START_VLAN_DISC);
		return;
	}

	vlan = list_first_entry(&fnic->vlans, struct fcoe_vlan, list);
	shost_printk(KERN_DEBUG, fnic->lport->host,
		  "fip_timer: vlan %d state %d sol_count %d\n",
		  vlan->vid, vlan->state, vlan->sol_count);
	switch (vlan->state) {
	case FIP_VLAN_USED:
		FNIC_FCS_DBG(KERN_DEBUG, fnic->lport->host,
			  "FIP VLAN is selected for FC transaction\n");
		spin_unlock_irqrestore(&fnic->vlans_lock, flags);
		break;
	case FIP_VLAN_FAILED:
		spin_unlock_irqrestore(&fnic->vlans_lock, flags);
		/* if all vlans are in failed state, restart vlan disc */
		if (printk_ratelimit())
			FNIC_FCS_DBG(KERN_DEBUG, fnic->lport->host,
				  "Start VLAN Discovery\n");
		fnic_event_enq(fnic, FNIC_EVT_START_VLAN_DISC);
		break;
	case FIP_VLAN_SENT:
		if (vlan->sol_count >= FCOE_CTLR_MAX_SOL) {
			/*
			 * no response on this vlan, remove  from the list.
			 * Try the next vlan
			 */
			shost_printk(KERN_INFO, fnic->lport->host,
				  "Dequeue this VLAN ID %d from list\n",
				  vlan->vid);
			list_del(&vlan->list);
			kfree(vlan);
			vlan = NULL;
			if (list_empty(&fnic->vlans)) {
				/* we exhausted all vlans, restart vlan disc */
				spin_unlock_irqrestore(&fnic->vlans_lock,
							flags);
				shost_printk(KERN_INFO, fnic->lport->host,
					  "fip_timer: vlan list empty, "
					  "trigger vlan disc\n");
				fnic_event_enq(fnic, FNIC_EVT_START_VLAN_DISC);
				return;
			}
			/* check the next vlan */
			vlan = list_first_entry(&fnic->vlans, struct fcoe_vlan,
							list);
			fnic->set_vlan(fnic, vlan->vid);
			vlan->state = FIP_VLAN_SENT; /* sent now */
		}
		spin_unlock_irqrestore(&fnic->vlans_lock, flags);
		atomic64_inc(&fnic_stats->vlan_stats.sol_expiry_count);
		vlan->sol_count++;
		sol_time = jiffies + msecs_to_jiffies
					(FCOE_CTLR_START_DELAY);
		mod_timer(&fnic->fip_timer, round_jiffies(sol_time));
		break;
	}
}<|MERGE_RESOLUTION|>--- conflicted
+++ resolved
@@ -396,7 +396,7 @@
 
 	vlan->fip.fip_ver = FIP_VER_ENCAPS(FIP_VER);
 	vlan->fip.fip_op = htons(FIP_OP_VLAN);
-	vlan->fip.fip_subcode = FIP_SC_VL_NOTE;
+	vlan->fip.fip_subcode = FIP_SC_VL_REQ;
 	vlan->fip.fip_dl_len = htons(sizeof(vlan->desc) / FIP_BPW);
 
 	vlan->desc.mac.fd_desc.fip_dtype = FIP_DT_MAC;
@@ -984,14 +984,8 @@
 	skb_reset_transport_header(skb);
 	skb_reset_network_header(skb);
 	skb_put(skb, len);
-<<<<<<< HEAD
-	pa = pci_map_single(fnic->pdev, skb->data, len, PCI_DMA_FROMDEVICE);
-
-	if (pci_dma_mapping_error(fnic->pdev, pa)) {
-=======
 	pa = dma_map_single(&fnic->pdev->dev, skb->data, len, DMA_FROM_DEVICE);
 	if (dma_mapping_error(&fnic->pdev->dev, pa)) {
->>>>>>> 24b8d41d
 		r = -ENOMEM;
 		printk(KERN_ERR "PCI mapping failed with error %d\n", r);
 		goto free_skb;
@@ -1125,14 +1119,8 @@
 	if (FC_FCOE_VER)
 		FC_FCOE_ENCAPS_VER(fcoe_hdr, FC_FCOE_VER);
 
-<<<<<<< HEAD
-	pa = pci_map_single(fnic->pdev, eth_hdr, tot_len, PCI_DMA_TODEVICE);
-
-	if (pci_dma_mapping_error(fnic->pdev, pa)) {
-=======
 	pa = dma_map_single(&fnic->pdev->dev, eth_hdr, tot_len, DMA_TO_DEVICE);
 	if (dma_mapping_error(&fnic->pdev->dev, pa)) {
->>>>>>> 24b8d41d
 		ret = -ENOMEM;
 		printk(KERN_ERR "DMA map failed with error %d\n", ret);
 		goto free_skb_on_err;
