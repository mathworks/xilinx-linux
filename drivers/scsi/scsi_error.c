--- conflicted
+++ resolved
@@ -1197,10 +1197,6 @@
  */
 void scsi_eh_finish_cmd(struct scsi_cmnd *scmd, struct list_head *done_q)
 {
-<<<<<<< HEAD
-	scmd->eh_eflags = 0;
-=======
->>>>>>> 24b8d41d
 	list_move_tail(&scmd->eh_entry, done_q);
 }
 EXPORT_SYMBOL(scsi_eh_finish_cmd);
