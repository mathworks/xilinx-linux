--- conflicted
+++ resolved
@@ -9,16 +9,11 @@
 
 # Interconnect bus driver for OMAP SoCs.
 obj-$(CONFIG_OMAP_INTERCONNECT)	+= omap_l3_smx.o omap_l3_noc.o
-<<<<<<< HEAD
-# CCI cache coherent interconnect for ARM platforms
-obj-$(CONFIG_ARM_CCI)		+= arm-cci.o
-
-obj-$(CONFIG_AXI4) += axi4/
-=======
 
 # Interconnect bus drivers for ARM platforms
 obj-$(CONFIG_ARM_CCI)		+= arm-cci.o
 obj-$(CONFIG_ARM_CCN)		+= arm-ccn.o
 
 obj-$(CONFIG_VEXPRESS_CONFIG)	+= vexpress-config.o
->>>>>>> 7283977c
+
+obj-$(CONFIG_AXI4) += axi4/