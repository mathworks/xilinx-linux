--- conflicted
+++ resolved
@@ -176,11 +176,7 @@
 	"reserved 37",
 	"reserved 38",
 	"reserved 39",
-<<<<<<< HEAD
-	"reseverd 40",
-=======
 	"reserved 40",
->>>>>>> 24b8d41d
 	"reserved 41", 
 	"reserved 42", 
 	"reserved 43", 
