--- conflicted
+++ resolved
@@ -1038,14 +1038,11 @@
 	if (ret)
 		goto err_out;
 
-<<<<<<< HEAD
-=======
 	ret = trf7970a_write(trf, TRF7970A_REG_IO_CTRL,
 			     trf->io_ctrl | TRF7970A_REG_IO_CTRL_VRS(0x1));
 	if (ret)
 		goto err_out;
 
->>>>>>> 24b8d41d
 	ret = trf7970a_write(trf, TRF7970A_NFC_TARGET_LEVEL, 0);
 	if (ret)
 		goto err_out;
