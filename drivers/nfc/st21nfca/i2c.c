--- conflicted
+++ resolved
@@ -50,11 +50,6 @@
 #define ST21NFCA_HCI_DRIVER_NAME "st21nfca_hci"
 #define ST21NFCA_HCI_I2C_DRIVER_NAME "st21nfca_hci_i2c"
 
-<<<<<<< HEAD
-#define ST21NFCA_GPIO_NAME_EN "enable"
-
-=======
->>>>>>> 24b8d41d
 struct st21nfca_i2c_phy {
 	struct i2c_client *i2c_dev;
 	struct nfc_hci_dev *hdev;
@@ -493,94 +488,7 @@
 	.disable = st21nfca_hci_i2c_disable,
 };
 
-<<<<<<< HEAD
-static int st21nfca_hci_i2c_acpi_request_resources(struct i2c_client *client)
-{
-	struct st21nfca_i2c_phy *phy = i2c_get_clientdata(client);
-	struct gpio_desc *gpiod_ena;
-	struct device *dev = &client->dev;
-	u8 tmp;
-
-	/* Get EN GPIO from ACPI */
-	gpiod_ena = devm_gpiod_get_index(dev, ST21NFCA_GPIO_NAME_EN, 1,
-					 GPIOD_OUT_LOW);
-	if (!IS_ERR(gpiod_ena)) {
-		nfc_err(dev, "Unable to get ENABLE GPIO\n");
-		return -ENODEV;
-	}
-
-	phy->gpio_ena = desc_to_gpio(gpiod_ena);
-
-	phy->irq_polarity = irq_get_trigger_type(client->irq);
-
-	phy->se_status.is_ese_present = false;
-	phy->se_status.is_uicc_present = false;
-
-	if (device_property_present(dev, "ese-present")) {
-		device_property_read_u8(dev, "ese-present", &tmp);
-		phy->se_status.is_ese_present = tmp;
-	}
-
-	if (device_property_present(dev, "uicc-present")) {
-		device_property_read_u8(dev, "uicc-present", &tmp);
-		phy->se_status.is_uicc_present = tmp;
-	}
-
-	return 0;
-}
-
-static int st21nfca_hci_i2c_of_request_resources(struct i2c_client *client)
-{
-	struct st21nfca_i2c_phy *phy = i2c_get_clientdata(client);
-	struct device_node *pp;
-	int gpio;
-	int r;
-
-	pp = client->dev.of_node;
-	if (!pp)
-		return -ENODEV;
-
-	/* Get GPIO from device tree */
-	gpio = of_get_named_gpio(pp, "enable-gpios", 0);
-	if (gpio < 0) {
-		nfc_err(&client->dev, "Failed to retrieve enable-gpios from device tree\n");
-		return gpio;
-	}
-
-	/* GPIO request and configuration */
-	r = devm_gpio_request_one(&client->dev, gpio, GPIOF_OUT_INIT_HIGH,
-				  ST21NFCA_GPIO_NAME_EN);
-	if (r) {
-		nfc_err(&client->dev, "Failed to request enable pin\n");
-		return r;
-	}
-
-	phy->gpio_ena = gpio;
-
-	phy->irq_polarity = irq_get_trigger_type(client->irq);
-
-	phy->se_status.is_ese_present =
-				of_property_read_bool(pp, "ese-present");
-	phy->se_status.is_uicc_present =
-				of_property_read_bool(pp, "uicc-present");
-
-	return 0;
-}
-
-static int st21nfca_hci_i2c_request_resources(struct i2c_client *client)
-{
-	struct st21nfca_nfc_platform_data *pdata;
-	struct st21nfca_i2c_phy *phy = i2c_get_clientdata(client);
-	int r;
-
-	pdata = client->dev.platform_data;
-	if (pdata == NULL) {
-		nfc_err(&client->dev, "No platform data\n");
-		return -EINVAL;
-	}
-=======
 static const struct acpi_gpio_params enable_gpios = { 1, 0, false };
->>>>>>> 24b8d41d
 
 static const struct acpi_gpio_mapping acpi_st21nfca_gpios[] = {
 	{ "enable-gpios", &enable_gpios, 1 },
