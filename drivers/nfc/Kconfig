--- conflicted
+++ resolved
@@ -6,20 +6,6 @@
 menu "Near Field Communication (NFC) devices"
 	depends on NFC
 
-<<<<<<< HEAD
-config NFC_WILINK
-	tristate "Texas Instruments NFC WiLink driver"
-	depends on TI_ST && NFC_NCI
-	help
-	  This enables the NFC driver for Texas Instrument's BT/FM/GPS/NFC
-	  combo devices. This makes use of shared transport line discipline
-	  core driver to communicate with the NFC core of the combo chip.
-
-	  Say Y here to compile support for Texas Instrument's NFC WiLink driver
-	  into the kernel or say M to compile it as module.
-
-=======
->>>>>>> 24b8d41d
 config NFC_TRF7970A
 	tristate "Texas Instruments TRF7970a NFC driver"
 	depends on SPI && NFC_DIGITAL && GPIOLIB
