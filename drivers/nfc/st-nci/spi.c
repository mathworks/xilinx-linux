--- conflicted
+++ resolved
@@ -30,11 +30,6 @@
 #define ST_NCI_DRIVER_NAME "st_nci"
 #define ST_NCI_SPI_DRIVER_NAME "st_nci_spi"
 
-<<<<<<< HEAD
-#define ST_NCI_GPIO_NAME_RESET "reset"
-
-=======
->>>>>>> 24b8d41d
 struct st_nci_spi_phy {
 	struct spi_device *spi_dev;
 	struct llt_ndlc *ndlc;
@@ -212,98 +207,7 @@
 	.disable = st_nci_spi_disable,
 };
 
-<<<<<<< HEAD
-static int st_nci_spi_acpi_request_resources(struct spi_device *spi_dev)
-{
-	struct st_nci_spi_phy *phy = spi_get_drvdata(spi_dev);
-	struct gpio_desc *gpiod_reset;
-	struct device *dev = &spi_dev->dev;
-	u8 tmp;
-
-	/* Get RESET GPIO from ACPI */
-	gpiod_reset = devm_gpiod_get_index(dev, ST_NCI_GPIO_NAME_RESET, 1,
-					   GPIOD_OUT_HIGH);
-	if (IS_ERR(gpiod_reset)) {
-		nfc_err(dev, "Unable to get RESET GPIO\n");
-		return -ENODEV;
-	}
-
-	phy->gpio_reset = desc_to_gpio(gpiod_reset);
-
-	phy->irq_polarity = irq_get_trigger_type(spi_dev->irq);
-
-	phy->se_status.is_ese_present = false;
-	phy->se_status.is_uicc_present = false;
-
-	if (device_property_present(dev, "ese-present")) {
-		device_property_read_u8(dev, "ese-present", &tmp);
-		tmp = phy->se_status.is_ese_present;
-	}
-
-	if (device_property_present(dev, "uicc-present")) {
-		device_property_read_u8(dev, "uicc-present", &tmp);
-		tmp = phy->se_status.is_uicc_present;
-	}
-
-	return 0;
-}
-
-static int st_nci_spi_of_request_resources(struct spi_device *dev)
-{
-	struct st_nci_spi_phy *phy = spi_get_drvdata(dev);
-	struct device_node *pp;
-	int gpio;
-	int r;
-
-	pp = dev->dev.of_node;
-	if (!pp)
-		return -ENODEV;
-
-	/* Get GPIO from device tree */
-	gpio = of_get_named_gpio(pp, "reset-gpios", 0);
-	if (gpio < 0) {
-		nfc_err(&dev->dev,
-			"Failed to retrieve reset-gpios from device tree\n");
-		return gpio;
-	}
-
-	/* GPIO request and configuration */
-	r = devm_gpio_request_one(&dev->dev, gpio,
-				GPIOF_OUT_INIT_HIGH, ST_NCI_GPIO_NAME_RESET);
-	if (r) {
-		nfc_err(&dev->dev, "Failed to request reset pin\n");
-		return r;
-	}
-	phy->gpio_reset = gpio;
-
-	phy->irq_polarity = irq_get_trigger_type(dev->irq);
-
-	phy->se_status.is_ese_present =
-				of_property_read_bool(pp, "ese-present");
-	phy->se_status.is_uicc_present =
-				of_property_read_bool(pp, "uicc-present");
-
-	return 0;
-}
-
-static int st_nci_spi_request_resources(struct spi_device *dev)
-{
-	struct st_nci_nfc_platform_data *pdata;
-	struct st_nci_spi_phy *phy = spi_get_drvdata(dev);
-	int r;
-
-	pdata = dev->dev.platform_data;
-	if (pdata == NULL) {
-		nfc_err(&dev->dev, "No platform data\n");
-		return -EINVAL;
-	}
-
-	/* store for later use */
-	phy->gpio_reset = pdata->gpio_reset;
-	phy->irq_polarity = pdata->irq_polarity;
-=======
 static const struct acpi_gpio_params reset_gpios = { 1, 0, false };
->>>>>>> 24b8d41d
 
 static const struct acpi_gpio_mapping acpi_st_nci_gpios[] = {
 	{ "reset-gpios", &reset_gpios, 1 },
