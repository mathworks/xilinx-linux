--- conflicted
+++ resolved
@@ -107,10 +107,7 @@
 	WACOM_WORKER_WIRELESS,
 	WACOM_WORKER_BATTERY,
 	WACOM_WORKER_REMOTE,
-<<<<<<< HEAD
-=======
 	WACOM_WORKER_MODE_CHANGE,
->>>>>>> 24b8d41d
 };
 
 struct wacom;
@@ -138,10 +135,7 @@
 	struct power_supply_desc bat_desc;
 	struct power_supply *battery;
 	char bat_name[WACOM_NAME_MAX];
-<<<<<<< HEAD
-=======
 	int bat_status;
->>>>>>> 24b8d41d
 	int battery_capacity;
 	int bat_charging;
 	int bat_connected;
@@ -170,14 +164,10 @@
 	struct work_struct wireless_work;
 	struct work_struct battery_work;
 	struct work_struct remote_work;
-<<<<<<< HEAD
-	struct wacom_remote *remote;
-=======
 	struct delayed_work init_work;
 	struct wacom_remote *remote;
 	struct work_struct mode_change_work;
 	bool generic_has_leds;
->>>>>>> 24b8d41d
 	struct wacom_leds {
 		struct wacom_group_leds *groups;
 		unsigned int count;
@@ -206,9 +196,6 @@
 	case WACOM_WORKER_REMOTE:
 		schedule_work(&wacom->remote_work);
 		break;
-<<<<<<< HEAD
-	}
-=======
 	case WACOM_WORKER_MODE_CHANGE:
 		schedule_work(&wacom->mode_change_work);
 		break;
@@ -228,7 +215,6 @@
 	case 32: return ((__u32)value);
 	}
 	return value & (1 << (n - 1)) ? value & (~(~0U << n)) : value;
->>>>>>> 24b8d41d
 }
 
 extern const struct hid_device_id wacom_ids[];
@@ -251,9 +237,6 @@
 struct wacom_led *wacom_led_find(struct wacom *wacom, unsigned int group,
 				 unsigned int id);
 struct wacom_led *wacom_led_next(struct wacom *wacom, struct wacom_led *cur);
-<<<<<<< HEAD
-=======
 int wacom_equivalent_usage(int usage);
 int wacom_initialize_leds(struct wacom *wacom);
->>>>>>> 24b8d41d
 #endif