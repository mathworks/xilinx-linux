--- conflicted
+++ resolved
@@ -671,8 +671,6 @@
 			break;
 		}
 
-<<<<<<< HEAD
-=======
 		if ((usage->hid & 0xf0) == 0xb0) {	/* SC - Display */
 			switch (usage->hid & 0xf) {
 			case 0x05: map_key_clear(KEY_SWITCHVIDEOMODE); break;
@@ -681,7 +679,6 @@
 			break;
 		}
 
->>>>>>> 24b8d41d
 		/*
 		 * Some lazy vendors declare 255 usages for System Control,
 		 * leading to the creation of ABS_X|Y axis and too many others.
