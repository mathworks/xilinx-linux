// SPDX-License-Identifier: GPL-2.0-or-later
/*
 *  USB HID quirks support for Linux
 *
 *  Copyright (c) 1999 Andreas Gal
 *  Copyright (c) 2000-2005 Vojtech Pavlik <vojtech@suse.cz>
 *  Copyright (c) 2005 Michael Haboustak <mike-@cinci.rr.com> for Concept2, Inc
 *  Copyright (c) 2006-2007 Jiri Kosina
 *  Copyright (c) 2008 Jiri Slaby <jirislaby@gmail.com>
 *  Copyright (c) 2019 Paul Pawlowski <paul@mrarm.io>
 */

/*
 */

#define pr_fmt(fmt) KBUILD_MODNAME ": " fmt

#include <linux/device.h>
#include <linux/hid.h>
#include <linux/jiffies.h>
#include <linux/module.h>
#include <linux/slab.h>
#include <linux/timer.h>
#include <linux/string.h>
#include <linux/leds.h>

#include "hid-ids.h"

#define APPLE_RDESC_JIS		BIT(0)
#define APPLE_IGNORE_MOUSE	BIT(1)
#define APPLE_HAS_FN		BIT(2)
/* BIT(3) reserved, was: APPLE_HIDDEV */
#define APPLE_ISO_TILDE_QUIRK	BIT(4)
#define APPLE_MIGHTYMOUSE	BIT(5)
#define APPLE_INVERT_HWHEEL	BIT(6)
/* BIT(7) reserved, was: APPLE_IGNORE_HIDINPUT */
#define APPLE_NUMLOCK_EMULATION	BIT(8)
#define APPLE_RDESC_BATTERY	BIT(9)
#define APPLE_BACKLIGHT_CTL	BIT(10)
#define APPLE_IS_NON_APPLE	BIT(11)

#define APPLE_FLAG_FKEY		0x01

#define HID_COUNTRY_INTERNATIONAL_ISO	13
#define APPLE_BATTERY_TIMEOUT_MS	60000

static unsigned int fnmode = 3;
module_param(fnmode, uint, 0644);
MODULE_PARM_DESC(fnmode, "Mode of fn key on Apple keyboards (0 = disabled, "
		"1 = fkeyslast, 2 = fkeysfirst, [3] = auto)");

static int iso_layout = -1;
module_param(iso_layout, int, 0644);
MODULE_PARM_DESC(iso_layout, "Swap the backtick/tilde and greater-than/less-than keys. "
		"([-1] = auto, 0 = disabled, 1 = enabled)");

static unsigned int swap_opt_cmd;
module_param(swap_opt_cmd, uint, 0644);
MODULE_PARM_DESC(swap_opt_cmd, "Swap the Option (\"Alt\") and Command (\"Flag\") keys. "
		"(For people who want to keep Windows PC keyboard muscle memory. "
		"[0] = as-is, Mac layout. 1 = swapped, Windows layout., 2 = swapped, Swap only left side)");

static unsigned int swap_ctrl_cmd;
module_param(swap_ctrl_cmd, uint, 0644);
MODULE_PARM_DESC(swap_ctrl_cmd, "Swap the Control (\"Ctrl\") and Command (\"Flag\") keys. "
		"(For people who are used to Mac shortcuts involving Command instead of Control. "
		"[0] = No change. 1 = Swapped.)");

static unsigned int swap_fn_leftctrl;
module_param(swap_fn_leftctrl, uint, 0644);
MODULE_PARM_DESC(swap_fn_leftctrl, "Swap the Fn and left Control keys. "
		"(For people who want to keep PC keyboard muscle memory. "
		"[0] = as-is, Mac layout, 1 = swapped, PC layout)");

struct apple_non_apple_keyboard {
	char *name;
};

struct apple_sc_backlight {
	struct led_classdev cdev;
	struct hid_device *hdev;
	unsigned short backlight_off, backlight_on_min, backlight_on_max;
};

struct apple_sc {
	struct hid_device *hdev;
	unsigned long quirks;
	unsigned int fn_on;
	unsigned int fn_found;
	DECLARE_BITMAP(pressed_numlock, KEY_CNT);
	struct timer_list battery_timer;
	struct apple_sc_backlight *backlight;
};

struct apple_key_translation {
	u16 from;
	u16 to;
	u8 flags;
};

static const struct apple_key_translation magic_keyboard_alu_fn_keys[] = {
	{ KEY_BACKSPACE, KEY_DELETE },
	{ KEY_ENTER,	KEY_INSERT },
	{ KEY_F1,	KEY_BRIGHTNESSDOWN, APPLE_FLAG_FKEY },
	{ KEY_F2,	KEY_BRIGHTNESSUP,   APPLE_FLAG_FKEY },
	{ KEY_F3,	KEY_SCALE,          APPLE_FLAG_FKEY },
	{ KEY_F4,	KEY_DASHBOARD,      APPLE_FLAG_FKEY },
	{ KEY_F6,	KEY_NUMLOCK,        APPLE_FLAG_FKEY },
	{ KEY_F7,	KEY_PREVIOUSSONG,   APPLE_FLAG_FKEY },
	{ KEY_F8,	KEY_PLAYPAUSE,      APPLE_FLAG_FKEY },
	{ KEY_F9,	KEY_NEXTSONG,       APPLE_FLAG_FKEY },
	{ KEY_F10,	KEY_MUTE,           APPLE_FLAG_FKEY },
	{ KEY_F11,	KEY_VOLUMEDOWN,     APPLE_FLAG_FKEY },
	{ KEY_F12,	KEY_VOLUMEUP,       APPLE_FLAG_FKEY },
	{ KEY_UP,	KEY_PAGEUP },
	{ KEY_DOWN,	KEY_PAGEDOWN },
	{ KEY_LEFT,	KEY_HOME },
	{ KEY_RIGHT,	KEY_END },
	{ }
};

static const struct apple_key_translation magic_keyboard_2015_fn_keys[] = {
	{ KEY_BACKSPACE, KEY_DELETE },
	{ KEY_ENTER,	KEY_INSERT },
	{ KEY_F1,	KEY_BRIGHTNESSDOWN, APPLE_FLAG_FKEY },
	{ KEY_F2,	KEY_BRIGHTNESSUP,   APPLE_FLAG_FKEY },
	{ KEY_F3,	KEY_SCALE,          APPLE_FLAG_FKEY },
	{ KEY_F4,	KEY_DASHBOARD,      APPLE_FLAG_FKEY },
	{ KEY_F7,	KEY_PREVIOUSSONG,   APPLE_FLAG_FKEY },
	{ KEY_F8,	KEY_PLAYPAUSE,      APPLE_FLAG_FKEY },
	{ KEY_F9,	KEY_NEXTSONG,       APPLE_FLAG_FKEY },
	{ KEY_F10,	KEY_MUTE,           APPLE_FLAG_FKEY },
	{ KEY_F11,	KEY_VOLUMEDOWN,     APPLE_FLAG_FKEY },
	{ KEY_F12,	KEY_VOLUMEUP,       APPLE_FLAG_FKEY },
	{ KEY_UP,	KEY_PAGEUP },
	{ KEY_DOWN,	KEY_PAGEDOWN },
	{ KEY_LEFT,	KEY_HOME },
	{ KEY_RIGHT,	KEY_END },
	{ }
};

struct apple_backlight_config_report {
	u8 report_id;
	u8 version;
	u16 backlight_off, backlight_on_min, backlight_on_max;
};

struct apple_backlight_set_report {
	u8 report_id;
	u8 version;
	u16 backlight;
	u16 rate;
};


static const struct apple_key_translation apple2021_fn_keys[] = {
	{ KEY_BACKSPACE, KEY_DELETE },
	{ KEY_ENTER,	KEY_INSERT },
	{ KEY_F1,	KEY_BRIGHTNESSDOWN, APPLE_FLAG_FKEY },
	{ KEY_F2,	KEY_BRIGHTNESSUP,   APPLE_FLAG_FKEY },
	{ KEY_F3,	KEY_SCALE,          APPLE_FLAG_FKEY },
	{ KEY_F4,	KEY_SEARCH,         APPLE_FLAG_FKEY },
	{ KEY_F5,	KEY_MICMUTE,        APPLE_FLAG_FKEY },
	{ KEY_F6,	KEY_SLEEP,          APPLE_FLAG_FKEY },
	{ KEY_F7,	KEY_PREVIOUSSONG,   APPLE_FLAG_FKEY },
	{ KEY_F8,	KEY_PLAYPAUSE,      APPLE_FLAG_FKEY },
	{ KEY_F9,	KEY_NEXTSONG,       APPLE_FLAG_FKEY },
	{ KEY_F10,	KEY_MUTE,           APPLE_FLAG_FKEY },
	{ KEY_F11,	KEY_VOLUMEDOWN,     APPLE_FLAG_FKEY },
	{ KEY_F12,	KEY_VOLUMEUP,       APPLE_FLAG_FKEY },
	{ KEY_UP,	KEY_PAGEUP },
	{ KEY_DOWN,	KEY_PAGEDOWN },
	{ KEY_LEFT,	KEY_HOME },
	{ KEY_RIGHT,	KEY_END },
	{ }
};

static const struct apple_key_translation macbookair_fn_keys[] = {
	{ KEY_BACKSPACE, KEY_DELETE },
	{ KEY_ENTER,	KEY_INSERT },
	{ KEY_F1,	KEY_BRIGHTNESSDOWN, APPLE_FLAG_FKEY },
	{ KEY_F2,	KEY_BRIGHTNESSUP,   APPLE_FLAG_FKEY },
	{ KEY_F3,	KEY_SCALE,          APPLE_FLAG_FKEY },
	{ KEY_F4,	KEY_DASHBOARD,      APPLE_FLAG_FKEY },
	{ KEY_F6,	KEY_PREVIOUSSONG,   APPLE_FLAG_FKEY },
	{ KEY_F7,	KEY_PLAYPAUSE,      APPLE_FLAG_FKEY },
	{ KEY_F8,	KEY_NEXTSONG,       APPLE_FLAG_FKEY },
	{ KEY_F9,	KEY_MUTE,           APPLE_FLAG_FKEY },
	{ KEY_F10,	KEY_VOLUMEDOWN,     APPLE_FLAG_FKEY },
	{ KEY_F11,	KEY_VOLUMEUP,       APPLE_FLAG_FKEY },
	{ KEY_F12,	KEY_EJECTCD,        APPLE_FLAG_FKEY },
	{ KEY_UP,	KEY_PAGEUP },
	{ KEY_DOWN,	KEY_PAGEDOWN },
	{ KEY_LEFT,	KEY_HOME },
	{ KEY_RIGHT,	KEY_END },
	{ }
};

static const struct apple_key_translation macbookpro_no_esc_fn_keys[] = {
	{ KEY_BACKSPACE, KEY_DELETE },
	{ KEY_ENTER,	KEY_INSERT },
	{ KEY_GRAVE,	KEY_ESC },
	{ KEY_1,	KEY_F1 },
	{ KEY_2,	KEY_F2 },
	{ KEY_3,	KEY_F3 },
	{ KEY_4,	KEY_F4 },
	{ KEY_5,	KEY_F5 },
	{ KEY_6,	KEY_F6 },
	{ KEY_7,	KEY_F7 },
	{ KEY_8,	KEY_F8 },
	{ KEY_9,	KEY_F9 },
	{ KEY_0,	KEY_F10 },
	{ KEY_MINUS,	KEY_F11 },
	{ KEY_EQUAL,	KEY_F12 },
	{ KEY_UP,	KEY_PAGEUP },
	{ KEY_DOWN,	KEY_PAGEDOWN },
	{ KEY_LEFT,	KEY_HOME },
	{ KEY_RIGHT,	KEY_END },
	{ }
};

static const struct apple_key_translation macbookpro_dedicated_esc_fn_keys[] = {
	{ KEY_BACKSPACE, KEY_DELETE },
	{ KEY_ENTER,	KEY_INSERT },
	{ KEY_1,	KEY_F1 },
	{ KEY_2,	KEY_F2 },
	{ KEY_3,	KEY_F3 },
	{ KEY_4,	KEY_F4 },
	{ KEY_5,	KEY_F5 },
	{ KEY_6,	KEY_F6 },
	{ KEY_7,	KEY_F7 },
	{ KEY_8,	KEY_F8 },
	{ KEY_9,	KEY_F9 },
	{ KEY_0,	KEY_F10 },
	{ KEY_MINUS,	KEY_F11 },
	{ KEY_EQUAL,	KEY_F12 },
	{ KEY_UP,	KEY_PAGEUP },
	{ KEY_DOWN,	KEY_PAGEDOWN },
	{ KEY_LEFT,	KEY_HOME },
	{ KEY_RIGHT,	KEY_END },
	{ }
};

static const struct apple_key_translation apple_fn_keys[] = {
	{ KEY_BACKSPACE, KEY_DELETE },
	{ KEY_ENTER,	KEY_INSERT },
	{ KEY_F1,	KEY_BRIGHTNESSDOWN, APPLE_FLAG_FKEY },
	{ KEY_F2,	KEY_BRIGHTNESSUP,   APPLE_FLAG_FKEY },
	{ KEY_F3,	KEY_SCALE,          APPLE_FLAG_FKEY },
	{ KEY_F4,	KEY_DASHBOARD,      APPLE_FLAG_FKEY },
	{ KEY_F5,	KEY_KBDILLUMDOWN,   APPLE_FLAG_FKEY },
	{ KEY_F6,	KEY_KBDILLUMUP,     APPLE_FLAG_FKEY },
	{ KEY_F7,	KEY_PREVIOUSSONG,   APPLE_FLAG_FKEY },
	{ KEY_F8,	KEY_PLAYPAUSE,      APPLE_FLAG_FKEY },
	{ KEY_F9,	KEY_NEXTSONG,       APPLE_FLAG_FKEY },
	{ KEY_F10,	KEY_MUTE,           APPLE_FLAG_FKEY },
	{ KEY_F11,	KEY_VOLUMEDOWN,     APPLE_FLAG_FKEY },
	{ KEY_F12,	KEY_VOLUMEUP,       APPLE_FLAG_FKEY },
	{ KEY_UP,	KEY_PAGEUP },
	{ KEY_DOWN,	KEY_PAGEDOWN },
	{ KEY_LEFT,	KEY_HOME },
	{ KEY_RIGHT,	KEY_END },
	{ }
};

static const struct apple_key_translation powerbook_fn_keys[] = {
	{ KEY_BACKSPACE, KEY_DELETE },
	{ KEY_F1,	KEY_BRIGHTNESSDOWN,     APPLE_FLAG_FKEY },
	{ KEY_F2,	KEY_BRIGHTNESSUP,       APPLE_FLAG_FKEY },
	{ KEY_F3,	KEY_MUTE,               APPLE_FLAG_FKEY },
	{ KEY_F4,	KEY_VOLUMEDOWN,         APPLE_FLAG_FKEY },
	{ KEY_F5,	KEY_VOLUMEUP,           APPLE_FLAG_FKEY },
	{ KEY_F6,	KEY_NUMLOCK,            APPLE_FLAG_FKEY },
	{ KEY_F7,	KEY_SWITCHVIDEOMODE,    APPLE_FLAG_FKEY },
	{ KEY_F8,	KEY_KBDILLUMTOGGLE,     APPLE_FLAG_FKEY },
	{ KEY_F9,	KEY_KBDILLUMDOWN,       APPLE_FLAG_FKEY },
	{ KEY_F10,	KEY_KBDILLUMUP,         APPLE_FLAG_FKEY },
	{ KEY_UP,	KEY_PAGEUP },
	{ KEY_DOWN,	KEY_PAGEDOWN },
	{ KEY_LEFT,	KEY_HOME },
	{ KEY_RIGHT,	KEY_END },
	{ }
};

static const struct apple_key_translation powerbook_numlock_keys[] = {
	{ KEY_J,	KEY_KP1 },
	{ KEY_K,	KEY_KP2 },
	{ KEY_L,	KEY_KP3 },
	{ KEY_U,	KEY_KP4 },
	{ KEY_I,	KEY_KP5 },
	{ KEY_O,	KEY_KP6 },
	{ KEY_7,	KEY_KP7 },
	{ KEY_8,	KEY_KP8 },
	{ KEY_9,	KEY_KP9 },
	{ KEY_M,	KEY_KP0 },
	{ KEY_DOT,	KEY_KPDOT },
	{ KEY_SLASH,	KEY_KPPLUS },
	{ KEY_SEMICOLON, KEY_KPMINUS },
	{ KEY_P,	KEY_KPASTERISK },
	{ KEY_MINUS,	KEY_KPEQUAL },
	{ KEY_0,	KEY_KPSLASH },
	{ KEY_F6,	KEY_NUMLOCK },
	{ KEY_KPENTER,	KEY_KPENTER },
	{ KEY_BACKSPACE, KEY_BACKSPACE },
	{ }
};

static const struct apple_key_translation apple_iso_keyboard[] = {
	{ KEY_GRAVE,	KEY_102ND },
	{ KEY_102ND,	KEY_GRAVE },
	{ }
};

static const struct apple_key_translation swapped_option_cmd_keys[] = {
	{ KEY_LEFTALT,	KEY_LEFTMETA },
	{ KEY_LEFTMETA,	KEY_LEFTALT },
	{ KEY_RIGHTALT,	KEY_RIGHTMETA },
	{ KEY_RIGHTMETA, KEY_RIGHTALT },
	{ }
};

static const struct apple_key_translation swapped_option_cmd_left_keys[] = {
	{ KEY_LEFTALT,	KEY_LEFTMETA },
	{ KEY_LEFTMETA,	KEY_LEFTALT },
	{ }
};

static const struct apple_key_translation swapped_ctrl_cmd_keys[] = {
	{ KEY_LEFTCTRL,	KEY_LEFTMETA },
	{ KEY_LEFTMETA,	KEY_LEFTCTRL },
	{ KEY_RIGHTCTRL, KEY_RIGHTMETA },
	{ KEY_RIGHTMETA, KEY_RIGHTCTRL },
	{ }
};

static const struct apple_key_translation swapped_fn_leftctrl_keys[] = {
	{ KEY_FN, KEY_LEFTCTRL },
	{ KEY_LEFTCTRL, KEY_FN },
	{ }
};

static const struct apple_non_apple_keyboard non_apple_keyboards[] = {
	{ "SONiX USB DEVICE" },
	{ "Keychron" },
	{ "AONE" },
	{ "GANSS" },
	{ "Hailuck" },
};

static bool apple_is_non_apple_keyboard(struct hid_device *hdev)
{
	int i;

	for (i = 0; i < ARRAY_SIZE(non_apple_keyboards); i++) {
		char *non_apple = non_apple_keyboards[i].name;

		if (strncmp(hdev->name, non_apple, strlen(non_apple)) == 0)
			return true;
	}

	return false;
}

static inline void apple_setup_key_translation(struct input_dev *input,
		const struct apple_key_translation *table)
{
	const struct apple_key_translation *trans;

	for (trans = table; trans->from; trans++)
		set_bit(trans->to, input->keybit);
}

static const struct apple_key_translation *apple_find_translation(
		const struct apple_key_translation *table, u16 from)
{
	const struct apple_key_translation *trans;

	/* Look for the translation */
	for (trans = table; trans->from; trans++)
		if (trans->from == from)
			return trans;

	return NULL;
}

static void input_event_with_scancode(struct input_dev *input,
		__u8 type, __u16 code, unsigned int hid, __s32 value)
{
	if (type == EV_KEY &&
	    (!test_bit(code, input->key)) == value)
		input_event(input, EV_MSC, MSC_SCAN, hid);
	input_event(input, type, code, value);
}

static int hidinput_apple_event(struct hid_device *hid, struct input_dev *input,
		struct hid_usage *usage, __s32 value)
{
	struct apple_sc *asc = hid_get_drvdata(hid);
	const struct apple_key_translation *trans, *table;
	bool do_translate;
	u16 code = usage->code;
	unsigned int real_fnmode;

	if (fnmode == 3) {
		real_fnmode = (asc->quirks & APPLE_IS_NON_APPLE) ? 2 : 1;
	} else {
		real_fnmode = fnmode;
	}

	if (swap_fn_leftctrl) {
		trans = apple_find_translation(swapped_fn_leftctrl_keys, code);

		if (trans)
			code = trans->to;
	}

	if (iso_layout > 0 || (iso_layout < 0 && (asc->quirks & APPLE_ISO_TILDE_QUIRK) &&
			hid->country == HID_COUNTRY_INTERNATIONAL_ISO)) {
		trans = apple_find_translation(apple_iso_keyboard, code);

		if (trans)
			code = trans->to;
	}

	if (swap_opt_cmd) {
<<<<<<< HEAD
		trans = apple_find_translation(swapped_option_cmd_keys, code);
=======
		if (swap_opt_cmd == 2)
			trans = apple_find_translation(swapped_option_cmd_left_keys, code);
		else
			trans = apple_find_translation(swapped_option_cmd_keys, code);

		if (trans)
			code = trans->to;
	}

	if (swap_ctrl_cmd) {
		trans = apple_find_translation(swapped_ctrl_cmd_keys, code);
>>>>>>> e475cc1c

		if (trans)
			code = trans->to;
	}

	if (code == KEY_FN)
		asc->fn_on = !!value;

	if (real_fnmode) {
		if (hid->product == USB_DEVICE_ID_APPLE_ALU_WIRELESS_ANSI ||
		    hid->product == USB_DEVICE_ID_APPLE_ALU_WIRELESS_ISO ||
		    hid->product == USB_DEVICE_ID_APPLE_ALU_WIRELESS_JIS ||
		    hid->product == USB_DEVICE_ID_APPLE_ALU_WIRELESS_2009_ANSI ||
		    hid->product == USB_DEVICE_ID_APPLE_ALU_WIRELESS_2009_ISO ||
		    hid->product == USB_DEVICE_ID_APPLE_ALU_WIRELESS_2009_JIS ||
		    hid->product == USB_DEVICE_ID_APPLE_ALU_WIRELESS_2011_ANSI ||
		    hid->product == USB_DEVICE_ID_APPLE_ALU_WIRELESS_2011_ISO ||
		    hid->product == USB_DEVICE_ID_APPLE_ALU_WIRELESS_2011_JIS)
			table = magic_keyboard_alu_fn_keys;
		else if (hid->product == USB_DEVICE_ID_APPLE_MAGIC_KEYBOARD_2015 ||
			 hid->product == USB_DEVICE_ID_APPLE_MAGIC_KEYBOARD_NUMPAD_2015)
			table = magic_keyboard_2015_fn_keys;
		else if (hid->product == USB_DEVICE_ID_APPLE_MAGIC_KEYBOARD_2021 ||
			 hid->product == USB_DEVICE_ID_APPLE_MAGIC_KEYBOARD_FINGERPRINT_2021 ||
			 hid->product == USB_DEVICE_ID_APPLE_MAGIC_KEYBOARD_NUMPAD_2021)
			table = apple2021_fn_keys;
		else if (hid->product == USB_DEVICE_ID_APPLE_WELLSPRINGT2_J132 ||
			 hid->product == USB_DEVICE_ID_APPLE_WELLSPRINGT2_J680 ||
			 hid->product == USB_DEVICE_ID_APPLE_WELLSPRINGT2_J213)
				table = macbookpro_no_esc_fn_keys;
		else if (hid->product == USB_DEVICE_ID_APPLE_WELLSPRINGT2_J214K ||
			 hid->product == USB_DEVICE_ID_APPLE_WELLSPRINGT2_J223 ||
			 hid->product == USB_DEVICE_ID_APPLE_WELLSPRINGT2_J152F)
				table = macbookpro_dedicated_esc_fn_keys;
		else if (hid->product == USB_DEVICE_ID_APPLE_WELLSPRINGT2_J140K ||
			 hid->product == USB_DEVICE_ID_APPLE_WELLSPRINGT2_J230K)
				table = apple_fn_keys;
		else if (hid->product >= USB_DEVICE_ID_APPLE_WELLSPRING4_ANSI &&
				hid->product <= USB_DEVICE_ID_APPLE_WELLSPRING4A_JIS)
			table = macbookair_fn_keys;
		else if (hid->product < 0x21d || hid->product >= 0x300)
			table = powerbook_fn_keys;
		else
			table = apple_fn_keys;

		trans = apple_find_translation(table, code);

		if (trans) {
			bool from_is_set = test_bit(trans->from, input->key);
			bool to_is_set = test_bit(trans->to, input->key);

			if (from_is_set)
				code = trans->from;
			else if (to_is_set)
				code = trans->to;

			if (!(from_is_set || to_is_set)) {
				if (trans->flags & APPLE_FLAG_FKEY) {
					switch (real_fnmode) {
					case 1:
						do_translate = !asc->fn_on;
						break;
					case 2:
						do_translate = asc->fn_on;
						break;
					default:
						/* should never happen */
						do_translate = false;
					}
				} else {
					do_translate = asc->fn_on;
				}

				if (do_translate)
					code = trans->to;
			}
		}

		if (asc->quirks & APPLE_NUMLOCK_EMULATION &&
				(test_bit(code, asc->pressed_numlock) ||
				test_bit(LED_NUML, input->led))) {
			trans = apple_find_translation(powerbook_numlock_keys, code);

			if (trans) {
				if (value)
					set_bit(code, asc->pressed_numlock);
				else
					clear_bit(code, asc->pressed_numlock);

				code = trans->to;
			}
		}
	}

	if (usage->code != code) {
		input_event_with_scancode(input, usage->type, code, usage->hid, value);

		return 1;
	}

	return 0;
}

static int apple_event(struct hid_device *hdev, struct hid_field *field,
		struct hid_usage *usage, __s32 value)
{
	struct apple_sc *asc = hid_get_drvdata(hdev);

	if (!(hdev->claimed & HID_CLAIMED_INPUT) || !field->hidinput ||
			!usage->type)
		return 0;

	if ((asc->quirks & APPLE_INVERT_HWHEEL) &&
			usage->code == REL_HWHEEL) {
		input_event_with_scancode(field->hidinput->input, usage->type,
				usage->code, usage->hid, -value);
		return 1;
	}

	if ((asc->quirks & APPLE_HAS_FN) &&
			hidinput_apple_event(hdev, field->hidinput->input,
				usage, value))
		return 1;


	return 0;
}

static int apple_fetch_battery(struct hid_device *hdev)
{
#ifdef CONFIG_HID_BATTERY_STRENGTH
	struct apple_sc *asc = hid_get_drvdata(hdev);
	struct hid_report_enum *report_enum;
	struct hid_report *report;

	if (!(asc->quirks & APPLE_RDESC_BATTERY) || !hdev->battery)
		return -1;

	report_enum = &hdev->report_enum[hdev->battery_report_type];
	report = report_enum->report_id_hash[hdev->battery_report_id];

	if (!report || report->maxfield < 1)
		return -1;

	if (hdev->battery_capacity == hdev->battery_max)
		return -1;

	hid_hw_request(hdev, report, HID_REQ_GET_REPORT);
	return 0;
#else
	return -1;
#endif
}

static void apple_battery_timer_tick(struct timer_list *t)
{
	struct apple_sc *asc = from_timer(asc, t, battery_timer);
	struct hid_device *hdev = asc->hdev;

	if (apple_fetch_battery(hdev) == 0) {
		mod_timer(&asc->battery_timer,
			  jiffies + msecs_to_jiffies(APPLE_BATTERY_TIMEOUT_MS));
	}
}

/*
 * MacBook JIS keyboard has wrong logical maximum
 * Magic Keyboard JIS has wrong logical maximum
 */
static __u8 *apple_report_fixup(struct hid_device *hdev, __u8 *rdesc,
		unsigned int *rsize)
{
	struct apple_sc *asc = hid_get_drvdata(hdev);

	if(*rsize >=71 && rdesc[70] == 0x65 && rdesc[64] == 0x65) {
		hid_info(hdev,
			 "fixing up Magic Keyboard JIS report descriptor\n");
		rdesc[64] = rdesc[70] = 0xe7;
	}

	if ((asc->quirks & APPLE_RDESC_JIS) && *rsize >= 60 &&
			rdesc[53] == 0x65 && rdesc[59] == 0x65) {
		hid_info(hdev,
			 "fixing up MacBook JIS keyboard report descriptor\n");
		rdesc[53] = rdesc[59] = 0xe7;
	}

	/*
	 * Change the usage from:
	 *   0x06, 0x00, 0xff, // Usage Page (Vendor Defined Page 1)  0
	 *   0x09, 0x0b,       // Usage (Vendor Usage 0x0b)           3
	 * To:
	 *   0x05, 0x01,       // Usage Page (Generic Desktop)        0
	 *   0x09, 0x06,       // Usage (Keyboard)                    2
	 */
	if ((asc->quirks & APPLE_RDESC_BATTERY) && *rsize == 83 &&
	    rdesc[46] == 0x84 && rdesc[58] == 0x85) {
		hid_info(hdev,
			 "fixing up Magic Keyboard battery report descriptor\n");
		*rsize = *rsize - 1;
		rdesc = kmemdup(rdesc + 1, *rsize, GFP_KERNEL);
		if (!rdesc)
			return NULL;

		rdesc[0] = 0x05;
		rdesc[1] = 0x01;
		rdesc[2] = 0x09;
		rdesc[3] = 0x06;
	}

	return rdesc;
}

static void apple_setup_input(struct input_dev *input)
{
	set_bit(KEY_NUMLOCK, input->keybit);

	/* Enable all needed keys */
	apple_setup_key_translation(input, apple_fn_keys);
	apple_setup_key_translation(input, powerbook_fn_keys);
	apple_setup_key_translation(input, powerbook_numlock_keys);
	apple_setup_key_translation(input, apple_iso_keyboard);
	apple_setup_key_translation(input, magic_keyboard_alu_fn_keys);
	apple_setup_key_translation(input, magic_keyboard_2015_fn_keys);
	apple_setup_key_translation(input, apple2021_fn_keys);
	apple_setup_key_translation(input, macbookpro_no_esc_fn_keys);
	apple_setup_key_translation(input, macbookpro_dedicated_esc_fn_keys);
}

static int apple_input_mapping(struct hid_device *hdev, struct hid_input *hi,
		struct hid_field *field, struct hid_usage *usage,
		unsigned long **bit, int *max)
{
	struct apple_sc *asc = hid_get_drvdata(hdev);

	if (usage->hid == (HID_UP_CUSTOM | 0x0003) ||
			usage->hid == (HID_UP_MSVENDOR | 0x0003) ||
			usage->hid == (HID_UP_HPVENDOR2 | 0x0003)) {
		/* The fn key on Apple USB keyboards */
		set_bit(EV_REP, hi->input->evbit);
		hid_map_usage_clear(hi, usage, bit, max, EV_KEY, KEY_FN);
		asc->fn_found = true;
		apple_setup_input(hi->input);
		return 1;
	}

	/* we want the hid layer to go through standard path (set and ignore) */
	return 0;
}

static int apple_input_mapped(struct hid_device *hdev, struct hid_input *hi,
		struct hid_field *field, struct hid_usage *usage,
		unsigned long **bit, int *max)
{
	struct apple_sc *asc = hid_get_drvdata(hdev);

	if (asc->quirks & APPLE_MIGHTYMOUSE) {
		if (usage->hid == HID_GD_Z)
			hid_map_usage(hi, usage, bit, max, EV_REL, REL_HWHEEL);
		else if (usage->code == BTN_1)
			hid_map_usage(hi, usage, bit, max, EV_KEY, BTN_2);
		else if (usage->code == BTN_2)
			hid_map_usage(hi, usage, bit, max, EV_KEY, BTN_1);
	}

	return 0;
}

static int apple_input_configured(struct hid_device *hdev,
		struct hid_input *hidinput)
{
	struct apple_sc *asc = hid_get_drvdata(hdev);

	if ((asc->quirks & APPLE_HAS_FN) && !asc->fn_found) {
		hid_info(hdev, "Fn key not found (Apple Wireless Keyboard clone?), disabling Fn key handling\n");
		asc->quirks &= ~APPLE_HAS_FN;
	}

	if (apple_is_non_apple_keyboard(hdev)) {
		hid_info(hdev, "Non-apple keyboard detected; function keys will default to fnmode=2 behavior\n");
		asc->quirks |= APPLE_IS_NON_APPLE;
	}

	return 0;
}

static bool apple_backlight_check_support(struct hid_device *hdev)
{
	int i;
	unsigned int hid;
	struct hid_report *report;

	list_for_each_entry(report, &hdev->report_enum[HID_INPUT_REPORT].report_list, list) {
		for (i = 0; i < report->maxfield; i++) {
			hid = report->field[i]->usage->hid;
			if ((hid & HID_USAGE_PAGE) == HID_UP_MSVENDOR && (hid & HID_USAGE) == 0xf)
				return true;
		}
	}

	return false;
}

static int apple_backlight_set(struct hid_device *hdev, u16 value, u16 rate)
{
	int ret = 0;
	struct apple_backlight_set_report *rep;

	rep = kmalloc(sizeof(*rep), GFP_KERNEL);
	if (rep == NULL)
		return -ENOMEM;

	rep->report_id = 0xB0;
	rep->version = 1;
	rep->backlight = value;
	rep->rate = rate;

	ret = hid_hw_raw_request(hdev, 0xB0u, (u8 *) rep, sizeof(*rep),
				 HID_OUTPUT_REPORT, HID_REQ_SET_REPORT);

	kfree(rep);
	return ret;
}

static int apple_backlight_led_set(struct led_classdev *led_cdev,
	enum led_brightness brightness)
{
	struct apple_sc_backlight *backlight = container_of(led_cdev,
							    struct apple_sc_backlight, cdev);

	return apple_backlight_set(backlight->hdev, brightness, 0);
}

static int apple_backlight_init(struct hid_device *hdev)
{
	int ret;
	struct apple_sc *asc = hid_get_drvdata(hdev);
	struct apple_backlight_config_report *rep;

	if (!apple_backlight_check_support(hdev))
		return -EINVAL;

	rep = kmalloc(0x200, GFP_KERNEL);
	if (rep == NULL)
		return -ENOMEM;

	ret = hid_hw_raw_request(hdev, 0xBFu, (u8 *) rep, sizeof(*rep),
				 HID_FEATURE_REPORT, HID_REQ_GET_REPORT);
	if (ret < 0) {
		hid_err(hdev, "backlight request failed: %d\n", ret);
		goto cleanup_and_exit;
	}
	if (ret < 8 || rep->version != 1) {
		hid_err(hdev, "backlight config struct: bad version %i\n", rep->version);
		ret = -EINVAL;
		goto cleanup_and_exit;
	}

	hid_dbg(hdev, "backlight config: off=%u, on_min=%u, on_max=%u\n",
		rep->backlight_off, rep->backlight_on_min, rep->backlight_on_max);

	asc->backlight = devm_kzalloc(&hdev->dev, sizeof(*asc->backlight), GFP_KERNEL);
	if (!asc->backlight) {
		ret = -ENOMEM;
		goto cleanup_and_exit;
	}

	asc->backlight->hdev = hdev;
	asc->backlight->cdev.name = "apple::kbd_backlight";
	asc->backlight->cdev.max_brightness = rep->backlight_on_max;
	asc->backlight->cdev.brightness_set_blocking = apple_backlight_led_set;

	ret = apple_backlight_set(hdev, 0, 0);
	if (ret < 0) {
		hid_err(hdev, "backlight set request failed: %d\n", ret);
		goto cleanup_and_exit;
	}

	ret = devm_led_classdev_register(&hdev->dev, &asc->backlight->cdev);

cleanup_and_exit:
	kfree(rep);
	return ret;
}

static int apple_probe(struct hid_device *hdev,
		const struct hid_device_id *id)
{
	unsigned long quirks = id->driver_data;
	struct apple_sc *asc;
	int ret;

	asc = devm_kzalloc(&hdev->dev, sizeof(*asc), GFP_KERNEL);
	if (asc == NULL) {
		hid_err(hdev, "can't alloc apple descriptor\n");
		return -ENOMEM;
	}

	asc->hdev = hdev;
	asc->quirks = quirks;

	hid_set_drvdata(hdev, asc);

	ret = hid_parse(hdev);
	if (ret) {
		hid_err(hdev, "parse failed\n");
		return ret;
	}

	ret = hid_hw_start(hdev, HID_CONNECT_DEFAULT);
	if (ret) {
		hid_err(hdev, "hw start failed\n");
		return ret;
	}

	timer_setup(&asc->battery_timer, apple_battery_timer_tick, 0);
	mod_timer(&asc->battery_timer,
		  jiffies + msecs_to_jiffies(APPLE_BATTERY_TIMEOUT_MS));
	apple_fetch_battery(hdev);

	if (quirks & APPLE_BACKLIGHT_CTL)
		apple_backlight_init(hdev);

	return 0;
}

static void apple_remove(struct hid_device *hdev)
{
	struct apple_sc *asc = hid_get_drvdata(hdev);

	del_timer_sync(&asc->battery_timer);

	hid_hw_stop(hdev);
}

static const struct hid_device_id apple_devices[] = {
	{ HID_USB_DEVICE(USB_VENDOR_ID_APPLE, USB_DEVICE_ID_APPLE_MIGHTYMOUSE),
		.driver_data = APPLE_MIGHTYMOUSE | APPLE_INVERT_HWHEEL },

	{ HID_USB_DEVICE(USB_VENDOR_ID_APPLE, USB_DEVICE_ID_APPLE_FOUNTAIN_ANSI),
		.driver_data = APPLE_NUMLOCK_EMULATION | APPLE_HAS_FN },
	{ HID_USB_DEVICE(USB_VENDOR_ID_APPLE, USB_DEVICE_ID_APPLE_FOUNTAIN_ISO),
		.driver_data = APPLE_NUMLOCK_EMULATION | APPLE_HAS_FN },
	{ HID_USB_DEVICE(USB_VENDOR_ID_APPLE, USB_DEVICE_ID_APPLE_GEYSER_ANSI),
		.driver_data = APPLE_NUMLOCK_EMULATION | APPLE_HAS_FN },
	{ HID_USB_DEVICE(USB_VENDOR_ID_APPLE, USB_DEVICE_ID_APPLE_GEYSER_ISO),
		.driver_data = APPLE_NUMLOCK_EMULATION | APPLE_HAS_FN },
	{ HID_USB_DEVICE(USB_VENDOR_ID_APPLE, USB_DEVICE_ID_APPLE_GEYSER_JIS),
		.driver_data = APPLE_NUMLOCK_EMULATION | APPLE_HAS_FN },
	{ HID_USB_DEVICE(USB_VENDOR_ID_APPLE, USB_DEVICE_ID_APPLE_GEYSER3_ANSI),
		.driver_data = APPLE_NUMLOCK_EMULATION | APPLE_HAS_FN },
	{ HID_USB_DEVICE(USB_VENDOR_ID_APPLE, USB_DEVICE_ID_APPLE_GEYSER3_ISO),
		.driver_data = APPLE_NUMLOCK_EMULATION | APPLE_HAS_FN |
			APPLE_ISO_TILDE_QUIRK },
	{ HID_USB_DEVICE(USB_VENDOR_ID_APPLE, USB_DEVICE_ID_APPLE_GEYSER3_JIS),
		.driver_data = APPLE_NUMLOCK_EMULATION | APPLE_HAS_FN |
			APPLE_RDESC_JIS },
	{ HID_USB_DEVICE(USB_VENDOR_ID_APPLE, USB_DEVICE_ID_APPLE_GEYSER4_ANSI),
		.driver_data = APPLE_NUMLOCK_EMULATION | APPLE_HAS_FN },
	{ HID_USB_DEVICE(USB_VENDOR_ID_APPLE, USB_DEVICE_ID_APPLE_GEYSER4_ISO),
		.driver_data = APPLE_NUMLOCK_EMULATION | APPLE_HAS_FN |
			APPLE_ISO_TILDE_QUIRK },
	{ HID_USB_DEVICE(USB_VENDOR_ID_APPLE, USB_DEVICE_ID_APPLE_GEYSER4_JIS),
		.driver_data = APPLE_NUMLOCK_EMULATION | APPLE_HAS_FN |
			APPLE_RDESC_JIS },
	{ HID_USB_DEVICE(USB_VENDOR_ID_APPLE, USB_DEVICE_ID_APPLE_ALU_MINI_ANSI),
		.driver_data = APPLE_HAS_FN },
	{ HID_USB_DEVICE(USB_VENDOR_ID_APPLE, USB_DEVICE_ID_APPLE_ALU_MINI_ISO),
		.driver_data = APPLE_HAS_FN },
	{ HID_USB_DEVICE(USB_VENDOR_ID_APPLE, USB_DEVICE_ID_APPLE_ALU_MINI_JIS),
		.driver_data = APPLE_HAS_FN },
	{ HID_USB_DEVICE(USB_VENDOR_ID_APPLE, USB_DEVICE_ID_APPLE_ALU_ANSI),
		.driver_data = APPLE_HAS_FN },
	{ HID_USB_DEVICE(USB_VENDOR_ID_APPLE, USB_DEVICE_ID_APPLE_ALU_ISO),
		.driver_data = APPLE_HAS_FN },
	{ HID_USB_DEVICE(USB_VENDOR_ID_APPLE, USB_DEVICE_ID_APPLE_ALU_JIS),
		.driver_data = APPLE_HAS_FN },
	{ HID_USB_DEVICE(USB_VENDOR_ID_APPLE, USB_DEVICE_ID_APPLE_GEYSER4_HF_ANSI),
		.driver_data = APPLE_NUMLOCK_EMULATION | APPLE_HAS_FN },
	{ HID_USB_DEVICE(USB_VENDOR_ID_APPLE, USB_DEVICE_ID_APPLE_GEYSER4_HF_ISO),
		.driver_data = APPLE_NUMLOCK_EMULATION | APPLE_HAS_FN |
			APPLE_ISO_TILDE_QUIRK },
	{ HID_USB_DEVICE(USB_VENDOR_ID_APPLE, USB_DEVICE_ID_APPLE_GEYSER4_HF_JIS),
		.driver_data = APPLE_NUMLOCK_EMULATION | APPLE_HAS_FN |
			APPLE_RDESC_JIS },
	{ HID_USB_DEVICE(USB_VENDOR_ID_APPLE, USB_DEVICE_ID_APPLE_ALU_REVB_ANSI),
		.driver_data = APPLE_HAS_FN },
	{ HID_BLUETOOTH_DEVICE(USB_VENDOR_ID_APPLE, USB_DEVICE_ID_APPLE_ALU_REVB_ANSI),
		.driver_data = APPLE_HAS_FN },
	{ HID_USB_DEVICE(USB_VENDOR_ID_APPLE, USB_DEVICE_ID_APPLE_ALU_REVB_ISO),
		.driver_data = APPLE_HAS_FN },
	{ HID_BLUETOOTH_DEVICE(USB_VENDOR_ID_APPLE, USB_DEVICE_ID_APPLE_ALU_REVB_ISO),
		.driver_data = APPLE_HAS_FN },
	{ HID_USB_DEVICE(USB_VENDOR_ID_APPLE, USB_DEVICE_ID_APPLE_ALU_REVB_JIS),
		.driver_data = APPLE_HAS_FN },
	{ HID_BLUETOOTH_DEVICE(USB_VENDOR_ID_APPLE, USB_DEVICE_ID_APPLE_ALU_WIRELESS_ANSI),
		.driver_data = APPLE_NUMLOCK_EMULATION | APPLE_HAS_FN },
	{ HID_BLUETOOTH_DEVICE(USB_VENDOR_ID_APPLE, USB_DEVICE_ID_APPLE_ALU_WIRELESS_ISO),
		.driver_data = APPLE_NUMLOCK_EMULATION | APPLE_HAS_FN |
			APPLE_ISO_TILDE_QUIRK },
	{ HID_BLUETOOTH_DEVICE(USB_VENDOR_ID_APPLE, USB_DEVICE_ID_APPLE_ALU_WIRELESS_2011_ISO),
		.driver_data = APPLE_NUMLOCK_EMULATION | APPLE_HAS_FN |
			APPLE_ISO_TILDE_QUIRK },
	{ HID_BLUETOOTH_DEVICE(USB_VENDOR_ID_APPLE,
				USB_DEVICE_ID_APPLE_ALU_WIRELESS_2011_ANSI),
		.driver_data = APPLE_NUMLOCK_EMULATION | APPLE_HAS_FN },
	{ HID_BLUETOOTH_DEVICE(USB_VENDOR_ID_APPLE,
				USB_DEVICE_ID_APPLE_ALU_WIRELESS_2011_JIS),
		.driver_data = APPLE_NUMLOCK_EMULATION | APPLE_HAS_FN },
	{ HID_BLUETOOTH_DEVICE(USB_VENDOR_ID_APPLE, USB_DEVICE_ID_APPLE_ALU_WIRELESS_JIS),
		.driver_data = APPLE_NUMLOCK_EMULATION | APPLE_HAS_FN },
	{ HID_USB_DEVICE(USB_VENDOR_ID_APPLE, USB_DEVICE_ID_APPLE_MAGIC_KEYBOARD_2015),
		.driver_data = APPLE_HAS_FN | APPLE_ISO_TILDE_QUIRK | APPLE_RDESC_BATTERY },
	{ HID_BLUETOOTH_DEVICE(BT_VENDOR_ID_APPLE, USB_DEVICE_ID_APPLE_MAGIC_KEYBOARD_2015),
		.driver_data = APPLE_HAS_FN | APPLE_ISO_TILDE_QUIRK },
	{ HID_USB_DEVICE(USB_VENDOR_ID_APPLE, USB_DEVICE_ID_APPLE_MAGIC_KEYBOARD_NUMPAD_2015),
		.driver_data = APPLE_HAS_FN | APPLE_ISO_TILDE_QUIRK | APPLE_RDESC_BATTERY },
	{ HID_BLUETOOTH_DEVICE(BT_VENDOR_ID_APPLE, USB_DEVICE_ID_APPLE_MAGIC_KEYBOARD_NUMPAD_2015),
		.driver_data = APPLE_HAS_FN | APPLE_ISO_TILDE_QUIRK },
	{ HID_USB_DEVICE(USB_VENDOR_ID_APPLE, USB_DEVICE_ID_APPLE_WELLSPRING_ANSI),
		.driver_data = APPLE_HAS_FN },
	{ HID_USB_DEVICE(USB_VENDOR_ID_APPLE, USB_DEVICE_ID_APPLE_WELLSPRING_ISO),
		.driver_data = APPLE_HAS_FN | APPLE_ISO_TILDE_QUIRK },
	{ HID_USB_DEVICE(USB_VENDOR_ID_APPLE, USB_DEVICE_ID_APPLE_WELLSPRING_JIS),
		.driver_data = APPLE_HAS_FN | APPLE_RDESC_JIS },
	{ HID_USB_DEVICE(USB_VENDOR_ID_APPLE, USB_DEVICE_ID_APPLE_WELLSPRING2_ANSI),
		.driver_data = APPLE_HAS_FN },
	{ HID_USB_DEVICE(USB_VENDOR_ID_APPLE, USB_DEVICE_ID_APPLE_WELLSPRING2_ISO),
		.driver_data = APPLE_HAS_FN | APPLE_ISO_TILDE_QUIRK },
	{ HID_USB_DEVICE(USB_VENDOR_ID_APPLE, USB_DEVICE_ID_APPLE_WELLSPRING2_JIS),
		.driver_data = APPLE_HAS_FN | APPLE_RDESC_JIS },
	{ HID_USB_DEVICE(USB_VENDOR_ID_APPLE, USB_DEVICE_ID_APPLE_WELLSPRING3_ANSI),
		.driver_data = APPLE_HAS_FN },
	{ HID_USB_DEVICE(USB_VENDOR_ID_APPLE, USB_DEVICE_ID_APPLE_WELLSPRING3_ISO),
		.driver_data = APPLE_HAS_FN | APPLE_ISO_TILDE_QUIRK },
	{ HID_USB_DEVICE(USB_VENDOR_ID_APPLE, USB_DEVICE_ID_APPLE_WELLSPRING3_JIS),
		.driver_data = APPLE_HAS_FN | APPLE_RDESC_JIS },
	{ HID_USB_DEVICE(USB_VENDOR_ID_APPLE, USB_DEVICE_ID_APPLE_WELLSPRING4_ANSI),
		.driver_data = APPLE_HAS_FN },
	{ HID_USB_DEVICE(USB_VENDOR_ID_APPLE, USB_DEVICE_ID_APPLE_WELLSPRING4_ISO),
		.driver_data = APPLE_HAS_FN | APPLE_ISO_TILDE_QUIRK },
	{ HID_USB_DEVICE(USB_VENDOR_ID_APPLE, USB_DEVICE_ID_APPLE_WELLSPRING4_JIS),
		.driver_data = APPLE_HAS_FN | APPLE_RDESC_JIS },
	{ HID_USB_DEVICE(USB_VENDOR_ID_APPLE, USB_DEVICE_ID_APPLE_WELLSPRING4A_ANSI),
		.driver_data = APPLE_HAS_FN },
	{ HID_USB_DEVICE(USB_VENDOR_ID_APPLE, USB_DEVICE_ID_APPLE_WELLSPRING4A_ISO),
		.driver_data = APPLE_HAS_FN | APPLE_ISO_TILDE_QUIRK },
	{ HID_USB_DEVICE(USB_VENDOR_ID_APPLE, USB_DEVICE_ID_APPLE_WELLSPRING4A_JIS),
		.driver_data = APPLE_HAS_FN | APPLE_RDESC_JIS },
	{ HID_USB_DEVICE(USB_VENDOR_ID_APPLE, USB_DEVICE_ID_APPLE_WELLSPRING5_ANSI),
		.driver_data = APPLE_HAS_FN },
	{ HID_USB_DEVICE(USB_VENDOR_ID_APPLE, USB_DEVICE_ID_APPLE_WELLSPRING5_ISO),
		.driver_data = APPLE_HAS_FN | APPLE_ISO_TILDE_QUIRK },
	{ HID_USB_DEVICE(USB_VENDOR_ID_APPLE, USB_DEVICE_ID_APPLE_WELLSPRING5_JIS),
		.driver_data = APPLE_HAS_FN | APPLE_RDESC_JIS },
	{ HID_USB_DEVICE(USB_VENDOR_ID_APPLE, USB_DEVICE_ID_APPLE_WELLSPRING6_ANSI),
		.driver_data = APPLE_HAS_FN },
	{ HID_USB_DEVICE(USB_VENDOR_ID_APPLE, USB_DEVICE_ID_APPLE_WELLSPRING6_ISO),
		.driver_data = APPLE_HAS_FN | APPLE_ISO_TILDE_QUIRK },
	{ HID_USB_DEVICE(USB_VENDOR_ID_APPLE, USB_DEVICE_ID_APPLE_WELLSPRING6_JIS),
		.driver_data = APPLE_HAS_FN | APPLE_RDESC_JIS },
	{ HID_USB_DEVICE(USB_VENDOR_ID_APPLE, USB_DEVICE_ID_APPLE_WELLSPRING6A_ANSI),
		.driver_data = APPLE_HAS_FN },
	{ HID_USB_DEVICE(USB_VENDOR_ID_APPLE, USB_DEVICE_ID_APPLE_WELLSPRING6A_ISO),
		.driver_data = APPLE_HAS_FN | APPLE_ISO_TILDE_QUIRK },
	{ HID_USB_DEVICE(USB_VENDOR_ID_APPLE, USB_DEVICE_ID_APPLE_WELLSPRING6A_JIS),
		.driver_data = APPLE_HAS_FN | APPLE_RDESC_JIS },
	{ HID_USB_DEVICE(USB_VENDOR_ID_APPLE, USB_DEVICE_ID_APPLE_WELLSPRING5A_ANSI),
		.driver_data = APPLE_HAS_FN },
	{ HID_USB_DEVICE(USB_VENDOR_ID_APPLE, USB_DEVICE_ID_APPLE_WELLSPRING5A_ISO),
		.driver_data = APPLE_HAS_FN | APPLE_ISO_TILDE_QUIRK },
	{ HID_USB_DEVICE(USB_VENDOR_ID_APPLE, USB_DEVICE_ID_APPLE_WELLSPRING5A_JIS),
		.driver_data = APPLE_HAS_FN | APPLE_RDESC_JIS },
	{ HID_USB_DEVICE(USB_VENDOR_ID_APPLE, USB_DEVICE_ID_APPLE_WELLSPRING7_ANSI),
		.driver_data = APPLE_HAS_FN },
	{ HID_USB_DEVICE(USB_VENDOR_ID_APPLE, USB_DEVICE_ID_APPLE_WELLSPRING7_ISO),
		.driver_data = APPLE_HAS_FN | APPLE_ISO_TILDE_QUIRK },
	{ HID_USB_DEVICE(USB_VENDOR_ID_APPLE, USB_DEVICE_ID_APPLE_WELLSPRING7_JIS),
		.driver_data = APPLE_HAS_FN | APPLE_RDESC_JIS },
	{ HID_USB_DEVICE(USB_VENDOR_ID_APPLE, USB_DEVICE_ID_APPLE_WELLSPRING7A_ANSI),
		.driver_data = APPLE_HAS_FN },
	{ HID_USB_DEVICE(USB_VENDOR_ID_APPLE, USB_DEVICE_ID_APPLE_WELLSPRING7A_ISO),
		.driver_data = APPLE_HAS_FN | APPLE_ISO_TILDE_QUIRK },
	{ HID_USB_DEVICE(USB_VENDOR_ID_APPLE, USB_DEVICE_ID_APPLE_WELLSPRING7A_JIS),
		.driver_data = APPLE_HAS_FN | APPLE_RDESC_JIS },
	{ HID_USB_DEVICE(USB_VENDOR_ID_APPLE, USB_DEVICE_ID_APPLE_WELLSPRING8_ANSI),
		.driver_data = APPLE_HAS_FN },
	{ HID_USB_DEVICE(USB_VENDOR_ID_APPLE, USB_DEVICE_ID_APPLE_WELLSPRING8_ISO),
		.driver_data = APPLE_HAS_FN | APPLE_ISO_TILDE_QUIRK },
	{ HID_USB_DEVICE(USB_VENDOR_ID_APPLE, USB_DEVICE_ID_APPLE_WELLSPRING8_JIS),
		.driver_data = APPLE_HAS_FN | APPLE_RDESC_JIS },
	{ HID_USB_DEVICE(USB_VENDOR_ID_APPLE, USB_DEVICE_ID_APPLE_WELLSPRING9_ANSI),
		.driver_data = APPLE_HAS_FN },
	{ HID_USB_DEVICE(USB_VENDOR_ID_APPLE, USB_DEVICE_ID_APPLE_WELLSPRING9_ISO),
		.driver_data = APPLE_HAS_FN | APPLE_ISO_TILDE_QUIRK },
	{ HID_USB_DEVICE(USB_VENDOR_ID_APPLE, USB_DEVICE_ID_APPLE_WELLSPRING9_JIS),
		.driver_data = APPLE_HAS_FN | APPLE_RDESC_JIS },
	{ HID_USB_DEVICE(USB_VENDOR_ID_APPLE, USB_DEVICE_ID_APPLE_WELLSPRINGT2_J140K),
		.driver_data = APPLE_HAS_FN | APPLE_BACKLIGHT_CTL | APPLE_ISO_TILDE_QUIRK },
	{ HID_USB_DEVICE(USB_VENDOR_ID_APPLE, USB_DEVICE_ID_APPLE_WELLSPRINGT2_J132),
		.driver_data = APPLE_HAS_FN | APPLE_BACKLIGHT_CTL | APPLE_ISO_TILDE_QUIRK },
	{ HID_USB_DEVICE(USB_VENDOR_ID_APPLE, USB_DEVICE_ID_APPLE_WELLSPRINGT2_J680),
		.driver_data = APPLE_HAS_FN | APPLE_BACKLIGHT_CTL | APPLE_ISO_TILDE_QUIRK },
	{ HID_USB_DEVICE(USB_VENDOR_ID_APPLE, USB_DEVICE_ID_APPLE_WELLSPRINGT2_J213),
		.driver_data = APPLE_HAS_FN | APPLE_BACKLIGHT_CTL | APPLE_ISO_TILDE_QUIRK },
	{ HID_USB_DEVICE(USB_VENDOR_ID_APPLE, USB_DEVICE_ID_APPLE_WELLSPRINGT2_J214K),
		.driver_data = APPLE_HAS_FN | APPLE_ISO_TILDE_QUIRK },
	{ HID_USB_DEVICE(USB_VENDOR_ID_APPLE, USB_DEVICE_ID_APPLE_WELLSPRINGT2_J223),
		.driver_data = APPLE_HAS_FN | APPLE_ISO_TILDE_QUIRK },
	{ HID_USB_DEVICE(USB_VENDOR_ID_APPLE, USB_DEVICE_ID_APPLE_WELLSPRINGT2_J230K),
		.driver_data = APPLE_HAS_FN | APPLE_ISO_TILDE_QUIRK },
	{ HID_USB_DEVICE(USB_VENDOR_ID_APPLE, USB_DEVICE_ID_APPLE_WELLSPRINGT2_J152F),
		.driver_data = APPLE_HAS_FN | APPLE_ISO_TILDE_QUIRK },
	{ HID_BLUETOOTH_DEVICE(USB_VENDOR_ID_APPLE, USB_DEVICE_ID_APPLE_ALU_WIRELESS_2009_ANSI),
		.driver_data = APPLE_NUMLOCK_EMULATION | APPLE_HAS_FN },
	{ HID_BLUETOOTH_DEVICE(USB_VENDOR_ID_APPLE, USB_DEVICE_ID_APPLE_ALU_WIRELESS_2009_ISO),
		.driver_data = APPLE_NUMLOCK_EMULATION | APPLE_HAS_FN |
			APPLE_ISO_TILDE_QUIRK },
	{ HID_BLUETOOTH_DEVICE(USB_VENDOR_ID_APPLE, USB_DEVICE_ID_APPLE_ALU_WIRELESS_2009_JIS),
		.driver_data = APPLE_NUMLOCK_EMULATION | APPLE_HAS_FN },
	{ HID_USB_DEVICE(USB_VENDOR_ID_APPLE, USB_DEVICE_ID_APPLE_FOUNTAIN_TP_ONLY),
		.driver_data = APPLE_NUMLOCK_EMULATION | APPLE_HAS_FN },
	{ HID_USB_DEVICE(USB_VENDOR_ID_APPLE, USB_DEVICE_ID_APPLE_GEYSER1_TP_ONLY),
		.driver_data = APPLE_NUMLOCK_EMULATION | APPLE_HAS_FN },
	{ HID_USB_DEVICE(USB_VENDOR_ID_APPLE, USB_DEVICE_ID_APPLE_MAGIC_KEYBOARD_2021),
		.driver_data = APPLE_HAS_FN | APPLE_ISO_TILDE_QUIRK | APPLE_RDESC_BATTERY },
	{ HID_BLUETOOTH_DEVICE(BT_VENDOR_ID_APPLE, USB_DEVICE_ID_APPLE_MAGIC_KEYBOARD_2021),
		.driver_data = APPLE_HAS_FN | APPLE_ISO_TILDE_QUIRK },
	{ HID_USB_DEVICE(USB_VENDOR_ID_APPLE, USB_DEVICE_ID_APPLE_MAGIC_KEYBOARD_FINGERPRINT_2021),
		.driver_data = APPLE_HAS_FN | APPLE_ISO_TILDE_QUIRK | APPLE_RDESC_BATTERY },
	{ HID_BLUETOOTH_DEVICE(BT_VENDOR_ID_APPLE, USB_DEVICE_ID_APPLE_MAGIC_KEYBOARD_FINGERPRINT_2021),
		.driver_data = APPLE_HAS_FN | APPLE_ISO_TILDE_QUIRK },
	{ HID_USB_DEVICE(USB_VENDOR_ID_APPLE, USB_DEVICE_ID_APPLE_MAGIC_KEYBOARD_NUMPAD_2021),
		.driver_data = APPLE_HAS_FN | APPLE_ISO_TILDE_QUIRK | APPLE_RDESC_BATTERY },
	{ HID_BLUETOOTH_DEVICE(BT_VENDOR_ID_APPLE, USB_DEVICE_ID_APPLE_MAGIC_KEYBOARD_NUMPAD_2021),
		.driver_data = APPLE_HAS_FN | APPLE_ISO_TILDE_QUIRK },

	{ }
};
MODULE_DEVICE_TABLE(hid, apple_devices);

static struct hid_driver apple_driver = {
	.name = "apple",
	.id_table = apple_devices,
	.report_fixup = apple_report_fixup,
	.probe = apple_probe,
	.remove = apple_remove,
	.event = apple_event,
	.input_mapping = apple_input_mapping,
	.input_mapped = apple_input_mapped,
	.input_configured = apple_input_configured,
};
module_hid_driver(apple_driver);

MODULE_LICENSE("GPL");<|MERGE_RESOLUTION|>--- conflicted
+++ resolved
@@ -423,9 +423,6 @@
 	}
 
 	if (swap_opt_cmd) {
-<<<<<<< HEAD
-		trans = apple_find_translation(swapped_option_cmd_keys, code);
-=======
 		if (swap_opt_cmd == 2)
 			trans = apple_find_translation(swapped_option_cmd_left_keys, code);
 		else
@@ -437,7 +434,6 @@
 
 	if (swap_ctrl_cmd) {
 		trans = apple_find_translation(swapped_ctrl_cmd_keys, code);
->>>>>>> e475cc1c
 
 		if (trans)
 			code = trans->to;
