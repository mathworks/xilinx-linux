--- conflicted
+++ resolved
@@ -129,10 +129,7 @@
 };
 
 static const struct lg4ff_wheel lg4ff_devices[] = {
-<<<<<<< HEAD
-=======
 	{USB_DEVICE_ID_LOGITECH_WINGMAN_FG,  no_wheel_effects,    40, 180, NULL},
->>>>>>> 24b8d41d
 	{USB_DEVICE_ID_LOGITECH_WINGMAN_FFG, lg4ff_wheel_effects, 40, 180, NULL},
 	{USB_DEVICE_ID_LOGITECH_WHEEL,       lg4ff_wheel_effects, 40, 270, NULL},
 	{USB_DEVICE_ID_LOGITECH_MOMO_WHEEL,  lg4ff_wheel_effects, 40, 270, NULL},
@@ -342,10 +339,7 @@
 			rd[5] = rd[3];
 			rd[6] = 0x7F;
 			return 1;
-<<<<<<< HEAD
-=======
 		case USB_DEVICE_ID_LOGITECH_WINGMAN_FG:
->>>>>>> 24b8d41d
 		case USB_DEVICE_ID_LOGITECH_WINGMAN_FFG:
 		case USB_DEVICE_ID_LOGITECH_MOMO_WHEEL:
 		case USB_DEVICE_ID_LOGITECH_MOMO_WHEEL2:
