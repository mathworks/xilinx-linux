--- conflicted
+++ resolved
@@ -162,9 +162,6 @@
 	atomic_t xfer_avail;
 	struct gpio_chip gc;
 	u8 *in_out_buffer;
-<<<<<<< HEAD
-	spinlock_t lock;
-=======
 	struct mutex lock;
 
 	struct gpio_desc *desc[8];
@@ -172,7 +169,6 @@
 	struct delayed_work gpio_poll_worker;
 	unsigned long irq_mask;
 	u8 gpio_prev_state;
->>>>>>> 24b8d41d
 };
 
 static int gpio_push_pull = 0xFF;
@@ -184,27 +180,17 @@
 	struct cp2112_device *dev = gpiochip_get_data(chip);
 	struct hid_device *hdev = dev->hdev;
 	u8 *buf = dev->in_out_buffer;
-<<<<<<< HEAD
-	unsigned long flags;
-	int ret;
-
-	spin_lock_irqsave(&dev->lock, flags);
-=======
 	int ret;
 
 	mutex_lock(&dev->lock);
->>>>>>> 24b8d41d
 
 	ret = hid_hw_raw_request(hdev, CP2112_GPIO_CONFIG, buf,
 				 CP2112_GPIO_CONFIG_LENGTH, HID_FEATURE_REPORT,
 				 HID_REQ_GET_REPORT);
 	if (ret != CP2112_GPIO_CONFIG_LENGTH) {
 		hid_err(hdev, "error requesting GPIO config: %d\n", ret);
-<<<<<<< HEAD
-=======
 		if (ret >= 0)
 			ret = -EIO;
->>>>>>> 24b8d41d
 		goto exit;
 	}
 
@@ -214,28 +200,18 @@
 	ret = hid_hw_raw_request(hdev, CP2112_GPIO_CONFIG, buf,
 				 CP2112_GPIO_CONFIG_LENGTH, HID_FEATURE_REPORT,
 				 HID_REQ_SET_REPORT);
-<<<<<<< HEAD
-	if (ret < 0) {
-		hid_err(hdev, "error setting GPIO config: %d\n", ret);
-=======
 	if (ret != CP2112_GPIO_CONFIG_LENGTH) {
 		hid_err(hdev, "error setting GPIO config: %d\n", ret);
 		if (ret >= 0)
 			ret = -EIO;
->>>>>>> 24b8d41d
 		goto exit;
 	}
 
 	ret = 0;
 
 exit:
-<<<<<<< HEAD
-	spin_unlock_irqrestore(&dev->lock, flags);
-	return ret <= 0 ? ret : -EIO;
-=======
 	mutex_unlock(&dev->lock);
 	return ret;
->>>>>>> 24b8d41d
 }
 
 static void cp2112_gpio_set(struct gpio_chip *chip, unsigned offset, int value)
@@ -243,16 +219,9 @@
 	struct cp2112_device *dev = gpiochip_get_data(chip);
 	struct hid_device *hdev = dev->hdev;
 	u8 *buf = dev->in_out_buffer;
-<<<<<<< HEAD
-	unsigned long flags;
-	int ret;
-
-	spin_lock_irqsave(&dev->lock, flags);
-=======
 	int ret;
 
 	mutex_lock(&dev->lock);
->>>>>>> 24b8d41d
 
 	buf[0] = CP2112_GPIO_SET;
 	buf[1] = value ? 0xff : 0;
@@ -264,11 +233,7 @@
 	if (ret < 0)
 		hid_err(hdev, "error setting GPIO values: %d\n", ret);
 
-<<<<<<< HEAD
-	spin_unlock_irqrestore(&dev->lock, flags);
-=======
 	mutex_unlock(&dev->lock);
->>>>>>> 24b8d41d
 }
 
 static int cp2112_gpio_get_all(struct gpio_chip *chip)
@@ -276,16 +241,9 @@
 	struct cp2112_device *dev = gpiochip_get_data(chip);
 	struct hid_device *hdev = dev->hdev;
 	u8 *buf = dev->in_out_buffer;
-<<<<<<< HEAD
-	unsigned long flags;
-	int ret;
-
-	spin_lock_irqsave(&dev->lock, flags);
-=======
 	int ret;
 
 	mutex_lock(&dev->lock);
->>>>>>> 24b8d41d
 
 	ret = hid_hw_raw_request(hdev, CP2112_GPIO_GET, buf,
 				 CP2112_GPIO_GET_LENGTH, HID_FEATURE_REPORT,
@@ -296,14 +254,6 @@
 		goto exit;
 	}
 
-<<<<<<< HEAD
-	ret = (buf[1] >> offset) & 1;
-
-exit:
-	spin_unlock_irqrestore(&dev->lock, flags);
-
-	return ret;
-=======
 	ret = buf[1];
 
 exit:
@@ -321,7 +271,6 @@
 		return ret;
 
 	return (ret >> offset) & 1;
->>>>>>> 24b8d41d
 }
 
 static int cp2112_gpio_direction_output(struct gpio_chip *chip,
@@ -330,16 +279,9 @@
 	struct cp2112_device *dev = gpiochip_get_data(chip);
 	struct hid_device *hdev = dev->hdev;
 	u8 *buf = dev->in_out_buffer;
-<<<<<<< HEAD
-	unsigned long flags;
-	int ret;
-
-	spin_lock_irqsave(&dev->lock, flags);
-=======
 	int ret;
 
 	mutex_lock(&dev->lock);
->>>>>>> 24b8d41d
 
 	ret = hid_hw_raw_request(hdev, CP2112_GPIO_CONFIG, buf,
 				 CP2112_GPIO_CONFIG_LENGTH, HID_FEATURE_REPORT,
@@ -360,11 +302,7 @@
 		goto fail;
 	}
 
-<<<<<<< HEAD
-	spin_unlock_irqrestore(&dev->lock, flags);
-=======
 	mutex_unlock(&dev->lock);
->>>>>>> 24b8d41d
 
 	/*
 	 * Set gpio value when output direction is already set,
@@ -375,11 +313,7 @@
 	return 0;
 
 fail:
-<<<<<<< HEAD
-	spin_unlock_irqrestore(&dev->lock, flags);
-=======
 	mutex_unlock(&dev->lock);
->>>>>>> 24b8d41d
 	return ret < 0 ? ret : -EIO;
 }
 
@@ -1313,11 +1247,7 @@
 	if (!dev->in_out_buffer)
 		return -ENOMEM;
 
-<<<<<<< HEAD
-	spin_lock_init(&dev->lock);
-=======
 	mutex_init(&dev->lock);
->>>>>>> 24b8d41d
 
 	ret = hid_parse(hdev);
 	if (ret) {
