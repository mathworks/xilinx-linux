--- conflicted
+++ resolved
@@ -53,10 +53,7 @@
 
 	for (i = 0; i < fsl_ifc_ctrl_dev->banks; i++) {
 		u32 cspr = ifc_in32(&fsl_ifc_ctrl_dev->gregs->cspr_cs[i].cspr);
-<<<<<<< HEAD
-=======
-
->>>>>>> 24b8d41d
+
 		if (cspr & CSPR_V && (cspr & CSPR_BA) ==
 				convert_ifc_address(addr_base))
 			return i;
