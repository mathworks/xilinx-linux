// SPDX-License-Identifier: GPL-2.0-only
/*
 * Atmel (Multi-port DDR-)SDRAM Controller driver
 *
 * Author: Alexandre Belloni <alexandre.belloni@free-electrons.com>
<<<<<<< HEAD
 *
 * Copyright (C) 2014 Atmel
 *
 * This program is free software: you can redistribute it and/or modify
 * it under the terms of the GNU General Public License as published by
 * the Free Software Foundation version 2 of the License.
 *
 * This program is distributed in the hope that it will be useful,
 * but WITHOUT ANY WARRANTY; without even the implied warranty of
 * MERCHANTABILITY or FITNESS FOR A PARTICULAR PURPOSE.  See the
 * GNU General Public License for more details.
 *
 * You should have received a copy of the GNU General Public License
 * along with this program.  If not, see <http://www.gnu.org/licenses/>.
=======
>>>>>>> 24b8d41d
 *
 * Copyright (C) 2014 Atmel
 */

#include <linux/clk.h>
#include <linux/err.h>
#include <linux/kernel.h>
#include <linux/init.h>
#include <linux/of_platform.h>
#include <linux/platform_device.h>

struct at91_ramc_caps {
	bool has_ddrck;
	bool has_mpddr_clk;
};

static const struct at91_ramc_caps at91rm9200_caps = { };

static const struct at91_ramc_caps at91sam9g45_caps = {
	.has_ddrck = 1,
	.has_mpddr_clk = 0,
};

static const struct at91_ramc_caps sama5d3_caps = {
	.has_ddrck = 1,
	.has_mpddr_clk = 1,
};

static const struct of_device_id atmel_ramc_of_match[] = {
	{ .compatible = "atmel,at91rm9200-sdramc", .data = &at91rm9200_caps, },
	{ .compatible = "atmel,at91sam9260-sdramc", .data = &at91rm9200_caps, },
	{ .compatible = "atmel,at91sam9g45-ddramc", .data = &at91sam9g45_caps, },
	{ .compatible = "atmel,sama5d3-ddramc", .data = &sama5d3_caps, },
	{},
};

static int atmel_ramc_probe(struct platform_device *pdev)
{
	const struct at91_ramc_caps *caps;
	struct clk *clk;

	caps = of_device_get_match_data(&pdev->dev);

	if (caps->has_ddrck) {
		clk = devm_clk_get(&pdev->dev, "ddrck");
		if (IS_ERR(clk))
			return PTR_ERR(clk);
		clk_prepare_enable(clk);
	}

	if (caps->has_mpddr_clk) {
		clk = devm_clk_get(&pdev->dev, "mpddr");
		if (IS_ERR(clk)) {
			pr_err("AT91 RAMC: couldn't get mpddr clock\n");
			return PTR_ERR(clk);
		}
		clk_prepare_enable(clk);
	}

	return 0;
}

static struct platform_driver atmel_ramc_driver = {
	.probe		= atmel_ramc_probe,
	.driver		= {
		.name	= "atmel-ramc",
		.of_match_table = atmel_ramc_of_match,
	},
};

<<<<<<< HEAD
static int __init atmel_ramc_init(void)
{
	return platform_driver_register(&atmel_ramc_driver);
}
device_initcall(atmel_ramc_init);
=======
builtin_platform_driver(atmel_ramc_driver);
>>>>>>> 24b8d41d
<|MERGE_RESOLUTION|>--- conflicted
+++ resolved
@@ -3,23 +3,6 @@
  * Atmel (Multi-port DDR-)SDRAM Controller driver
  *
  * Author: Alexandre Belloni <alexandre.belloni@free-electrons.com>
-<<<<<<< HEAD
- *
- * Copyright (C) 2014 Atmel
- *
- * This program is free software: you can redistribute it and/or modify
- * it under the terms of the GNU General Public License as published by
- * the Free Software Foundation version 2 of the License.
- *
- * This program is distributed in the hope that it will be useful,
- * but WITHOUT ANY WARRANTY; without even the implied warranty of
- * MERCHANTABILITY or FITNESS FOR A PARTICULAR PURPOSE.  See the
- * GNU General Public License for more details.
- *
- * You should have received a copy of the GNU General Public License
- * along with this program.  If not, see <http://www.gnu.org/licenses/>.
-=======
->>>>>>> 24b8d41d
  *
  * Copyright (C) 2014 Atmel
  */
@@ -90,12 +73,4 @@
 	},
 };
 
-<<<<<<< HEAD
-static int __init atmel_ramc_init(void)
-{
-	return platform_driver_register(&atmel_ramc_driver);
-}
-device_initcall(atmel_ramc_init);
-=======
-builtin_platform_driver(atmel_ramc_driver);
->>>>>>> 24b8d41d
+builtin_platform_driver(atmel_ramc_driver);