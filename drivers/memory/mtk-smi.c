--- conflicted
+++ resolved
@@ -18,6 +18,11 @@
 
 /* mt8173 */
 #define SMI_LARB_MMU_EN		0xf00
+
+/* mt8167 */
+#define MT8167_SMI_LARB_MMU_EN	0xfc0
+
+/* mt2701 */
 #define REG_SMI_SECUR_CON_BASE		0x5c0
 
 /* every register control 8 port, register offset 0x4 */
@@ -35,32 +40,6 @@
 /* mt2701 domain should be set to 3 */
 #define SMI_SECUR_CON_VAL_DOMAIN(id)	(0x3 << ((((id) & 0x7) << 2) + 1))
 
-struct mtk_smi_larb_gen {
-	int port_in_larb[MTK_LARB_NR_MAX + 1];
-	void (*config_port)(struct device *);
-};
-
-/* mt8167 */
-#define MT8167_SMI_LARB_MMU_EN	0xfc0
-
-/* mt2701 */
-#define REG_SMI_SECUR_CON_BASE		0x5c0
-
-/* every register control 8 port, register offset 0x4 */
-#define REG_SMI_SECUR_CON_OFFSET(id)	(((id) >> 3) << 2)
-#define REG_SMI_SECUR_CON_ADDR(id)	\
-	(REG_SMI_SECUR_CON_BASE + REG_SMI_SECUR_CON_OFFSET(id))
-
-/*
- * every port have 4 bit to control, bit[port + 3] control virtual or physical,
- * bit[port + 2 : port + 1] control the domain, bit[port] control the security
- * or non-security.
- */
-#define SMI_SECUR_CON_VAL_MSK(id)	(~(0xf << (((id) & 0x7) << 2)))
-#define SMI_SECUR_CON_VAL_VIRT(id)	BIT((((id) & 0x7) << 2) + 3)
-/* mt2701 domain should be set to 3 */
-#define SMI_SECUR_CON_VAL_DOMAIN(id)	(0x3 << ((((id) & 0x7) << 2) + 1))
-
 /* mt2712 */
 #define SMI_LARB_NONSEC_CON(id)	(0x380 + ((id) * 4))
 #define F_MMU_EN		BIT(0)
@@ -92,10 +71,6 @@
 struct mtk_smi {
 	struct device			*dev;
 	struct clk			*clk_apb, *clk_smi;
-<<<<<<< HEAD
-	struct clk			*clk_async; /*only needed by mt2701*/
-	void __iomem			*smi_ao_base;
-=======
 	struct clk			*clk_gals0, *clk_gals1;
 	struct clk			*clk_async; /*only needed by mt2701*/
 	union {
@@ -103,7 +78,6 @@
 		void __iomem		*base;	      /* only for gen2 */
 	};
 	const struct mtk_smi_common_plat *plat;
->>>>>>> 24b8d41d
 };
 
 struct mtk_smi_larb { /* larb: local arbiter */
@@ -113,14 +87,6 @@
 	const struct mtk_smi_larb_gen	*larb_gen;
 	int				larbid;
 	u32				*mmu;
-<<<<<<< HEAD
-};
-
-enum mtk_smi_gen {
-	MTK_SMI_GEN1,
-	MTK_SMI_GEN2
-=======
->>>>>>> 24b8d41d
 };
 
 static int mtk_smi_clk_enable(const struct mtk_smi *smi)
@@ -164,29 +130,7 @@
 
 int mtk_smi_larb_get(struct device *larbdev)
 {
-<<<<<<< HEAD
-	struct mtk_smi_larb *larb = dev_get_drvdata(larbdev);
-	const struct mtk_smi_larb_gen *larb_gen = larb->larb_gen;
-	struct mtk_smi *common = dev_get_drvdata(larb->smi_common_dev);
-	int ret;
-
-	/* Enable the smi-common's power and clocks */
-	ret = mtk_smi_enable(common);
-	if (ret)
-		return ret;
-
-	/* Enable the larb's power and clocks */
-	ret = mtk_smi_enable(&larb->smi);
-	if (ret) {
-		mtk_smi_disable(common);
-		return ret;
-	}
-
-	/* Configure the iommu info for this larb */
-	larb_gen->config_port(larbdev);
-=======
 	int ret = pm_runtime_get_sync(larbdev);
->>>>>>> 24b8d41d
 
 	return (ret < 0) ? ret : 0;
 }
@@ -215,9 +159,6 @@
 	return -ENODEV;
 }
 
-<<<<<<< HEAD
-static void mtk_smi_larb_config_port(struct device *dev)
-=======
 static void mtk_smi_larb_config_port_gen2_general(struct device *dev)
 {
 	struct mtk_smi_larb *larb = dev_get_drvdata(dev);
@@ -235,22 +176,18 @@
 }
 
 static void mtk_smi_larb_config_port_mt8173(struct device *dev)
->>>>>>> 24b8d41d
 {
 	struct mtk_smi_larb *larb = dev_get_drvdata(dev);
 
 	writel(*larb->mmu, larb->base + SMI_LARB_MMU_EN);
 }
 
-<<<<<<< HEAD
-=======
 static void mtk_smi_larb_config_port_mt8167(struct device *dev)
 {
 	struct mtk_smi_larb *larb = dev_get_drvdata(dev);
 
 	writel(*larb->mmu, larb->base + MT8167_SMI_LARB_MMU_EN);
 }
->>>>>>> 24b8d41d
 
 static void mtk_smi_larb_config_port_gen1(struct device *dev)
 {
@@ -296,16 +233,12 @@
 
 static const struct mtk_smi_larb_gen mtk_smi_larb_mt8173 = {
 	/* mt8173 do not need the port in larb */
-<<<<<<< HEAD
-	.config_port = mtk_smi_larb_config_port,
-=======
 	.config_port = mtk_smi_larb_config_port_mt8173,
 };
 
 static const struct mtk_smi_larb_gen mtk_smi_larb_mt8167 = {
 	/* mt8167 do not need the port in larb */
 	.config_port = mtk_smi_larb_config_port_mt8167,
->>>>>>> 24b8d41d
 };
 
 static const struct mtk_smi_larb_gen mtk_smi_larb_mt2701 = {
@@ -316,10 +249,6 @@
 	.config_port = mtk_smi_larb_config_port_gen1,
 };
 
-<<<<<<< HEAD
-static const struct of_device_id mtk_smi_larb_of_ids[] = {
-	{
-=======
 static const struct mtk_smi_larb_gen mtk_smi_larb_mt2712 = {
 	.config_port                = mtk_smi_larb_config_port_gen2_general,
 	.larb_direct_to_common_mask = BIT(8) | BIT(9),      /* bdpsys */
@@ -345,7 +274,6 @@
 		.data = &mtk_smi_larb_mt8167
 	},
 	{
->>>>>>> 24b8d41d
 		.compatible = "mediatek,mt8173-smi-larb",
 		.data = &mtk_smi_larb_mt8173
 	},
@@ -353,8 +281,6 @@
 		.compatible = "mediatek,mt2701-smi-larb",
 		.data = &mtk_smi_larb_mt2701
 	},
-<<<<<<< HEAD
-=======
 	{
 		.compatible = "mediatek,mt2712-smi-larb",
 		.data = &mtk_smi_larb_mt2712
@@ -367,7 +293,6 @@
 		.compatible = "mediatek,mt8183-smi-larb",
 		.data = &mtk_smi_larb_mt8183
 	},
->>>>>>> 24b8d41d
 	{}
 };
 
@@ -378,27 +303,12 @@
 	struct device *dev = &pdev->dev;
 	struct device_node *smi_node;
 	struct platform_device *smi_pdev;
-	const struct of_device_id *of_id;
-
-<<<<<<< HEAD
-	if (!dev->pm_domain)
-		return -EPROBE_DEFER;
-
-	of_id = of_match_node(mtk_smi_larb_of_ids, pdev->dev.of_node);
-	if (!of_id)
-		return -EINVAL;
-
-=======
->>>>>>> 24b8d41d
+
 	larb = devm_kzalloc(dev, sizeof(*larb), GFP_KERNEL);
 	if (!larb)
 		return -ENOMEM;
 
-<<<<<<< HEAD
-	larb->larb_gen = of_id->data;
-=======
 	larb->larb_gen = of_device_get_match_data(dev);
->>>>>>> 24b8d41d
 	res = platform_get_resource(pdev, IORESOURCE_MEM, 0);
 	larb->base = devm_ioremap_resource(dev, res);
 	if (IS_ERR(larb->base))
@@ -449,8 +359,6 @@
 	return 0;
 }
 
-<<<<<<< HEAD
-=======
 static int __maybe_unused mtk_smi_larb_resume(struct device *dev)
 {
 	struct mtk_smi_larb *larb = dev_get_drvdata(dev);
@@ -492,7 +400,6 @@
 				     pm_runtime_force_resume)
 };
 
->>>>>>> 24b8d41d
 static struct platform_driver mtk_smi_larb_driver = {
 	.probe	= mtk_smi_larb_probe,
 	.remove	= mtk_smi_larb_remove,
@@ -503,16 +410,6 @@
 	}
 };
 
-<<<<<<< HEAD
-static const struct of_device_id mtk_smi_common_of_ids[] = {
-	{
-		.compatible = "mediatek,mt8173-smi-common",
-		.data = (void *)MTK_SMI_GEN2
-	},
-	{
-		.compatible = "mediatek,mt2701-smi-common",
-		.data = (void *)MTK_SMI_GEN1
-=======
 static const struct mtk_smi_common_plat mtk_smi_common_gen1 = {
 	.gen = MTK_SMI_GEN1,
 };
@@ -559,7 +456,6 @@
 	{
 		.compatible = "mediatek,mt8183-smi-common",
 		.data = &mtk_smi_common_mt8183,
->>>>>>> 24b8d41d
 	},
 	{}
 };
@@ -569,15 +465,7 @@
 	struct device *dev = &pdev->dev;
 	struct mtk_smi *common;
 	struct resource *res;
-<<<<<<< HEAD
-	const struct of_device_id *of_id;
-	enum mtk_smi_gen smi_gen;
-
-	if (!dev->pm_domain)
-		return -EPROBE_DEFER;
-=======
 	int ret;
->>>>>>> 24b8d41d
 
 	common = devm_kzalloc(dev, sizeof(*common), GFP_KERNEL);
 	if (!common)
@@ -593,11 +481,6 @@
 	if (IS_ERR(common->clk_smi))
 		return PTR_ERR(common->clk_smi);
 
-<<<<<<< HEAD
-	of_id = of_match_node(mtk_smi_common_of_ids, pdev->dev.of_node);
-	if (!of_id)
-		return -EINVAL;
-=======
 	if (common->plat->has_gals) {
 		common->clk_gals0 = devm_clk_get(dev, "gals0");
 		if (IS_ERR(common->clk_gals0))
@@ -607,7 +490,6 @@
 		if (IS_ERR(common->clk_gals1))
 			return PTR_ERR(common->clk_gals1);
 	}
->>>>>>> 24b8d41d
 
 	/*
 	 * for mtk smi gen 1, we need to get the ao(always on) base to config
@@ -615,12 +497,7 @@
 	 * clock into emi clock domain, but for mtk smi gen2, there's no smi ao
 	 * base.
 	 */
-<<<<<<< HEAD
-	smi_gen = (enum mtk_smi_gen)of_id->data;
-	if (smi_gen == MTK_SMI_GEN1) {
-=======
 	if (common->plat->gen == MTK_SMI_GEN1) {
->>>>>>> 24b8d41d
 		res = platform_get_resource(pdev, IORESOURCE_MEM, 0);
 		common->smi_ao_base = devm_ioremap_resource(dev, res);
 		if (IS_ERR(common->smi_ao_base))
@@ -630,9 +507,6 @@
 		if (IS_ERR(common->clk_async))
 			return PTR_ERR(common->clk_async);
 
-<<<<<<< HEAD
-		clk_prepare_enable(common->clk_async);
-=======
 		ret = clk_prepare_enable(common->clk_async);
 		if (ret)
 			return ret;
@@ -641,7 +515,6 @@
 		common->base = devm_ioremap_resource(dev, res);
 		if (IS_ERR(common->base))
 			return PTR_ERR(common->base);
->>>>>>> 24b8d41d
 	}
 	pm_runtime_enable(dev);
 	platform_set_drvdata(pdev, common);
@@ -654,8 +527,6 @@
 	return 0;
 }
 
-<<<<<<< HEAD
-=======
 static int __maybe_unused mtk_smi_common_resume(struct device *dev)
 {
 	struct mtk_smi *common = dev_get_drvdata(dev);
@@ -687,7 +558,6 @@
 				     pm_runtime_force_resume)
 };
 
->>>>>>> 24b8d41d
 static struct platform_driver mtk_smi_common_driver = {
 	.probe	= mtk_smi_common_probe,
 	.remove = mtk_smi_common_remove,
@@ -720,8 +590,4 @@
 	return ret;
 }
 
-<<<<<<< HEAD
-subsys_initcall(mtk_smi_init);
-=======
-module_init(mtk_smi_init);
->>>>>>> 24b8d41d
+module_init(mtk_smi_init);