--- conflicted
+++ resolved
@@ -25,15 +25,11 @@
 #include <linux/cgroup.h>
 #include <linux/module.h>
 #include <linux/sort.h>
-<<<<<<< HEAD
-#include <linux/interval_tree_generic.h>
-=======
 #include <linux/sched/mm.h>
 #include <linux/sched/signal.h>
 #include <linux/interval_tree_generic.h>
 #include <linux/nospec.h>
 #include <linux/kcov.h>
->>>>>>> 24b8d41d
 
 #include "vhost.h"
 
@@ -53,10 +49,6 @@
 #define vhost_used_event(vq) ((__virtio16 __user *)&vq->avail->ring[vq->num])
 #define vhost_avail_event(vq) ((__virtio16 __user *)&vq->used->ring[vq->num])
 
-INTERVAL_TREE_DEFINE(struct vhost_umem_node,
-		     rb, __u64, __subtree_last,
-		     START, LAST, , vhost_umem_interval_tree);
-
 #ifdef CONFIG_VHOST_CROSS_ENDIAN_LEGACY
 static void vhost_disable_cross_endian(struct vhost_virtqueue *vq)
 {
@@ -159,19 +151,6 @@
 	complete(&s->wait_event);
 }
 
-struct vhost_flush_struct {
-	struct vhost_work work;
-	struct completion wait_event;
-};
-
-static void vhost_flush_work(struct vhost_work *work)
-{
-	struct vhost_flush_struct *s;
-
-	s = container_of(work, struct vhost_flush_struct, work);
-	complete(&s->wait_event);
-}
-
 static void vhost_poll_func(struct file *file, wait_queue_head_t *wqh,
 			    poll_table *pt)
 {
@@ -203,10 +182,6 @@
 {
 	clear_bit(VHOST_WORK_QUEUED, &work->flags);
 	work->fn = fn;
-<<<<<<< HEAD
-	init_waitqueue_head(&work->done);
-=======
->>>>>>> 24b8d41d
 }
 EXPORT_SYMBOL_GPL(vhost_work_init);
 
@@ -259,19 +234,11 @@
 void vhost_work_flush(struct vhost_dev *dev, struct vhost_work *work)
 {
 	struct vhost_flush_struct flush;
-<<<<<<< HEAD
 
 	if (dev->worker) {
 		init_completion(&flush.wait_event);
 		vhost_work_init(&flush.work, vhost_flush_work);
 
-=======
-
-	if (dev->worker) {
-		init_completion(&flush.wait_event);
-		vhost_work_init(&flush.work, vhost_flush_work);
-
->>>>>>> 24b8d41d
 		vhost_work_queue(dev, &flush.work);
 		wait_for_completion(&flush.wait_event);
 	}
@@ -294,13 +261,8 @@
 	if (!test_and_set_bit(VHOST_WORK_QUEUED, &work->flags)) {
 		/* We can only add the work to the list after we're
 		 * sure it was not in the list.
-<<<<<<< HEAD
-		 */
-		smp_mb();
-=======
 		 * test_and_set_bit() implies a memory barrier.
 		 */
->>>>>>> 24b8d41d
 		llist_add(&work->node, &dev->work_list);
 		wake_up_process(dev->worker);
 	}
@@ -375,11 +337,8 @@
 	vq->busyloop_timeout = 0;
 	vq->umem = NULL;
 	vq->iotlb = NULL;
-<<<<<<< HEAD
-=======
 	vhost_vring_call_reset(&vq->call_ctx);
 	__vhost_vq_meta_reset(vq);
->>>>>>> 24b8d41d
 }
 
 static int vhost_worker(void *data)
@@ -387,10 +346,6 @@
 	struct vhost_dev *dev = data;
 	struct vhost_work *work, *work_next;
 	struct llist_node *node;
-<<<<<<< HEAD
-	mm_segment_t oldfs = get_fs();
-=======
->>>>>>> 24b8d41d
 
 	kthread_use_mm(dev->mm);
 
@@ -523,22 +478,15 @@
 	dev->nvqs = nvqs;
 	mutex_init(&dev->mutex);
 	dev->log_ctx = NULL;
-<<<<<<< HEAD
-	dev->log_file = NULL;
-=======
->>>>>>> 24b8d41d
 	dev->umem = NULL;
 	dev->iotlb = NULL;
 	dev->mm = NULL;
 	dev->worker = NULL;
-<<<<<<< HEAD
-=======
 	dev->iov_limit = iov_limit;
 	dev->weight = weight;
 	dev->byte_weight = byte_weight;
 	dev->use_worker = use_worker;
 	dev->msg_handler = msg_handler;
->>>>>>> 24b8d41d
 	init_llist_head(&dev->work_list);
 	init_waitqueue_head(&dev->wait);
 	INIT_LIST_HEAD(&dev->read_list);
@@ -680,20 +628,6 @@
 }
 EXPORT_SYMBOL_GPL(vhost_dev_set_owner);
 
-<<<<<<< HEAD
-static void *vhost_kvzalloc(unsigned long size)
-{
-	void *n = kzalloc(size, GFP_KERNEL | __GFP_NOWARN | __GFP_REPEAT);
-
-	if (!n)
-		n = vzalloc(size);
-	return n;
-}
-
-struct vhost_umem *vhost_dev_reset_owner_prepare(void)
-{
-	return vhost_kvzalloc(sizeof(struct vhost_umem));
-=======
 static struct vhost_iotlb *iotlb_alloc(void)
 {
 	return vhost_iotlb_alloc(max_iotlb_entries,
@@ -703,26 +637,16 @@
 struct vhost_iotlb *vhost_dev_reset_owner_prepare(void)
 {
 	return iotlb_alloc();
->>>>>>> 24b8d41d
 }
 EXPORT_SYMBOL_GPL(vhost_dev_reset_owner_prepare);
 
 /* Caller should have device mutex */
-<<<<<<< HEAD
-void vhost_dev_reset_owner(struct vhost_dev *dev, struct vhost_umem *umem)
-=======
 void vhost_dev_reset_owner(struct vhost_dev *dev, struct vhost_iotlb *umem)
->>>>>>> 24b8d41d
 {
 	int i;
 
 	vhost_dev_cleanup(dev);
 
-<<<<<<< HEAD
-	/* Restore memory to default empty mapping. */
-	INIT_LIST_HEAD(&umem->umem_list);
-=======
->>>>>>> 24b8d41d
 	dev->umem = umem;
 	/* We don't need VQ locks below since vhost_dev_cleanup makes sure
 	 * VQs aren't running.
@@ -745,31 +669,6 @@
 }
 EXPORT_SYMBOL_GPL(vhost_dev_stop);
 
-<<<<<<< HEAD
-static void vhost_umem_free(struct vhost_umem *umem,
-			    struct vhost_umem_node *node)
-{
-	vhost_umem_interval_tree_remove(node, &umem->umem_tree);
-	list_del(&node->link);
-	kfree(node);
-	umem->numem--;
-}
-
-static void vhost_umem_clean(struct vhost_umem *umem)
-{
-	struct vhost_umem_node *node, *tmp;
-
-	if (!umem)
-		return;
-
-	list_for_each_entry_safe(node, tmp, &umem->umem_list, link)
-		vhost_umem_free(umem, node);
-
-	kvfree(umem);
-}
-
-=======
->>>>>>> 24b8d41d
 static void vhost_clear_msg(struct vhost_dev *dev)
 {
 	struct vhost_msg_node *node, *n;
@@ -789,12 +688,7 @@
 	spin_unlock(&dev->iotlb_lock);
 }
 
-<<<<<<< HEAD
-/* Caller should have device mutex if and only if locked is set */
-void vhost_dev_cleanup(struct vhost_dev *dev, bool locked)
-=======
 void vhost_dev_cleanup(struct vhost_dev *dev)
->>>>>>> 24b8d41d
 {
 	int i;
 
@@ -812,21 +706,12 @@
 		eventfd_ctx_put(dev->log_ctx);
 	dev->log_ctx = NULL;
 	/* No one will access memory at this point */
-<<<<<<< HEAD
-	vhost_umem_clean(dev->umem);
-	dev->umem = NULL;
-	vhost_umem_clean(dev->iotlb);
-	dev->iotlb = NULL;
-	vhost_clear_msg(dev);
-	wake_up_interruptible_poll(&dev->wait, POLLIN | POLLRDNORM);
-=======
 	vhost_iotlb_free(dev->umem);
 	dev->umem = NULL;
 	vhost_iotlb_free(dev->iotlb);
 	dev->iotlb = NULL;
 	vhost_clear_msg(dev);
 	wake_up_interruptible_poll(&dev->wait, EPOLLIN | EPOLLRDNORM);
->>>>>>> 24b8d41d
 	WARN_ON(!llist_empty(&dev->work_list));
 	if (dev->worker) {
 		kthread_stop(dev->worker);
@@ -857,30 +742,6 @@
 }
 
 /* Caller should have vq mutex and device mutex. */
-<<<<<<< HEAD
-static int vq_memory_access_ok(void __user *log_base, struct vhost_umem *umem,
-			       int log_all)
-{
-	struct vhost_umem_node *node;
-
-	if (!umem)
-		return 0;
-
-	list_for_each_entry(node, &umem->umem_list, link) {
-		unsigned long a = node->userspace_addr;
-
-		if (vhost_overflow(node->userspace_addr, node->size))
-			return 0;
-
-
-		if (!access_ok(VERIFY_WRITE, (void __user *)a,
-				    node->size))
-			return 0;
-		else if (log_all && !log_access_ok(log_base,
-						   node->start,
-						   node->size))
-			return 0;
-=======
 static bool vq_memory_access_ok(void __user *log_base, struct vhost_iotlb *umem,
 				int log_all)
 {
@@ -902,7 +763,6 @@
 						   map->start,
 						   map->size))
 			return false;
->>>>>>> 24b8d41d
 	}
 	return true;
 }
@@ -921,13 +781,8 @@
 
 /* Can we switch to this memory table? */
 /* Caller should have device mutex but not vq mutex */
-<<<<<<< HEAD
-static int memory_access_ok(struct vhost_dev *d, struct vhost_umem *umem,
-			    int log_all)
-=======
 static bool memory_access_ok(struct vhost_dev *d, struct vhost_iotlb *umem,
 			     int log_all)
->>>>>>> 24b8d41d
 {
 	int i;
 
@@ -1495,392 +1350,6 @@
 	return true;
 }
 
-<<<<<<< HEAD
-static int translate_desc(struct vhost_virtqueue *vq, u64 addr, u32 len,
-			  struct iovec iov[], int iov_size, int access);
-
-static int vhost_copy_to_user(struct vhost_virtqueue *vq, void *to,
-			      const void *from, unsigned size)
-{
-	int ret;
-
-	if (!vq->iotlb)
-		return __copy_to_user(to, from, size);
-	else {
-		/* This function should be called after iotlb
-		 * prefetch, which means we're sure that all vq
-		 * could be access through iotlb. So -EAGAIN should
-		 * not happen in this case.
-		 */
-		/* TODO: more fast path */
-		struct iov_iter t;
-		ret = translate_desc(vq, (u64)(uintptr_t)to, size, vq->iotlb_iov,
-				     ARRAY_SIZE(vq->iotlb_iov),
-				     VHOST_ACCESS_WO);
-		if (ret < 0)
-			goto out;
-		iov_iter_init(&t, WRITE, vq->iotlb_iov, ret, size);
-		ret = copy_to_iter(from, size, &t);
-		if (ret == size)
-			ret = 0;
-	}
-out:
-	return ret;
-}
-
-static int vhost_copy_from_user(struct vhost_virtqueue *vq, void *to,
-				void *from, unsigned size)
-{
-	int ret;
-
-	if (!vq->iotlb)
-		return __copy_from_user(to, from, size);
-	else {
-		/* This function should be called after iotlb
-		 * prefetch, which means we're sure that vq
-		 * could be access through iotlb. So -EAGAIN should
-		 * not happen in this case.
-		 */
-		/* TODO: more fast path */
-		struct iov_iter f;
-		ret = translate_desc(vq, (u64)(uintptr_t)from, size, vq->iotlb_iov,
-				     ARRAY_SIZE(vq->iotlb_iov),
-				     VHOST_ACCESS_RO);
-		if (ret < 0) {
-			vq_err(vq, "IOTLB translation failure: uaddr "
-			       "%p size 0x%llx\n", from,
-			       (unsigned long long) size);
-			goto out;
-		}
-		iov_iter_init(&f, READ, vq->iotlb_iov, ret, size);
-		ret = copy_from_iter(to, size, &f);
-		if (ret == size)
-			ret = 0;
-	}
-
-out:
-	return ret;
-}
-
-static void __user *__vhost_get_user(struct vhost_virtqueue *vq,
-				     void *addr, unsigned size)
-{
-	int ret;
-
-	/* This function should be called after iotlb
-	 * prefetch, which means we're sure that vq
-	 * could be access through iotlb. So -EAGAIN should
-	 * not happen in this case.
-	 */
-	/* TODO: more fast path */
-	ret = translate_desc(vq, (u64)(uintptr_t)addr, size, vq->iotlb_iov,
-			     ARRAY_SIZE(vq->iotlb_iov),
-			     VHOST_ACCESS_RO);
-	if (ret < 0) {
-		vq_err(vq, "IOTLB translation failure: uaddr "
-			"%p size 0x%llx\n", addr,
-			(unsigned long long) size);
-		return NULL;
-	}
-
-	if (ret != 1 || vq->iotlb_iov[0].iov_len != size) {
-		vq_err(vq, "Non atomic userspace memory access: uaddr "
-			"%p size 0x%llx\n", addr,
-			(unsigned long long) size);
-		return NULL;
-	}
-
-	return vq->iotlb_iov[0].iov_base;
-}
-
-#define vhost_put_user(vq, x, ptr) \
-({ \
-	int ret = -EFAULT; \
-	if (!vq->iotlb) { \
-		ret = __put_user(x, ptr); \
-	} else { \
-		__typeof__(ptr) to = \
-			(__typeof__(ptr)) __vhost_get_user(vq, ptr, sizeof(*ptr)); \
-		if (to != NULL) \
-			ret = __put_user(x, to); \
-		else \
-			ret = -EFAULT;	\
-	} \
-	ret; \
-})
-
-#define vhost_get_user(vq, x, ptr) \
-({ \
-	int ret; \
-	if (!vq->iotlb) { \
-		ret = __get_user(x, ptr); \
-	} else { \
-		__typeof__(ptr) from = \
-			(__typeof__(ptr)) __vhost_get_user(vq, ptr, sizeof(*ptr)); \
-		if (from != NULL) \
-			ret = __get_user(x, from); \
-		else \
-			ret = -EFAULT; \
-	} \
-	ret; \
-})
-
-static void vhost_dev_lock_vqs(struct vhost_dev *d)
-{
-	int i = 0;
-	for (i = 0; i < d->nvqs; ++i)
-		mutex_lock(&d->vqs[i]->mutex);
-}
-
-static void vhost_dev_unlock_vqs(struct vhost_dev *d)
-{
-	int i = 0;
-	for (i = 0; i < d->nvqs; ++i)
-		mutex_unlock(&d->vqs[i]->mutex);
-}
-
-static int vhost_new_umem_range(struct vhost_umem *umem,
-				u64 start, u64 size, u64 end,
-				u64 userspace_addr, int perm)
-{
-	struct vhost_umem_node *tmp, *node = kmalloc(sizeof(*node), GFP_ATOMIC);
-
-	if (!node)
-		return -ENOMEM;
-
-	if (umem->numem == max_iotlb_entries) {
-		tmp = list_first_entry(&umem->umem_list, typeof(*tmp), link);
-		vhost_umem_free(umem, tmp);
-	}
-
-	node->start = start;
-	node->size = size;
-	node->last = end;
-	node->userspace_addr = userspace_addr;
-	node->perm = perm;
-	INIT_LIST_HEAD(&node->link);
-	list_add_tail(&node->link, &umem->umem_list);
-	vhost_umem_interval_tree_insert(node, &umem->umem_tree);
-	umem->numem++;
-
-	return 0;
-}
-
-static void vhost_del_umem_range(struct vhost_umem *umem,
-				 u64 start, u64 end)
-{
-	struct vhost_umem_node *node;
-
-	while ((node = vhost_umem_interval_tree_iter_first(&umem->umem_tree,
-							   start, end)))
-		vhost_umem_free(umem, node);
-}
-
-static void vhost_iotlb_notify_vq(struct vhost_dev *d,
-				  struct vhost_iotlb_msg *msg)
-{
-	struct vhost_msg_node *node, *n;
-
-	spin_lock(&d->iotlb_lock);
-
-	list_for_each_entry_safe(node, n, &d->pending_list, node) {
-		struct vhost_iotlb_msg *vq_msg = &node->msg.iotlb;
-		if (msg->iova <= vq_msg->iova &&
-		    msg->iova + msg->size - 1 > vq_msg->iova &&
-		    vq_msg->type == VHOST_IOTLB_MISS) {
-			vhost_poll_queue(&node->vq->poll);
-			list_del(&node->node);
-			kfree(node);
-		}
-	}
-
-	spin_unlock(&d->iotlb_lock);
-}
-
-static int umem_access_ok(u64 uaddr, u64 size, int access)
-{
-	unsigned long a = uaddr;
-
-	/* Make sure 64 bit math will not overflow. */
-	if (vhost_overflow(uaddr, size))
-		return -EFAULT;
-
-	if ((access & VHOST_ACCESS_RO) &&
-	    !access_ok(VERIFY_READ, (void __user *)a, size))
-		return -EFAULT;
-	if ((access & VHOST_ACCESS_WO) &&
-	    !access_ok(VERIFY_WRITE, (void __user *)a, size))
-		return -EFAULT;
-	return 0;
-}
-
-int vhost_process_iotlb_msg(struct vhost_dev *dev,
-			    struct vhost_iotlb_msg *msg)
-{
-	int ret = 0;
-
-	vhost_dev_lock_vqs(dev);
-	switch (msg->type) {
-	case VHOST_IOTLB_UPDATE:
-		if (!dev->iotlb) {
-			ret = -EFAULT;
-			break;
-		}
-		if (umem_access_ok(msg->uaddr, msg->size, msg->perm)) {
-			ret = -EFAULT;
-			break;
-		}
-		if (vhost_new_umem_range(dev->iotlb, msg->iova, msg->size,
-					 msg->iova + msg->size - 1,
-					 msg->uaddr, msg->perm)) {
-			ret = -ENOMEM;
-			break;
-		}
-		vhost_iotlb_notify_vq(dev, msg);
-		break;
-	case VHOST_IOTLB_INVALIDATE:
-		vhost_del_umem_range(dev->iotlb, msg->iova,
-				     msg->iova + msg->size - 1);
-		break;
-	default:
-		ret = -EINVAL;
-		break;
-	}
-
-	vhost_dev_unlock_vqs(dev);
-	return ret;
-}
-ssize_t vhost_chr_write_iter(struct vhost_dev *dev,
-			     struct iov_iter *from)
-{
-	struct vhost_msg_node node;
-	unsigned size = sizeof(struct vhost_msg);
-	size_t ret;
-	int err;
-
-	if (iov_iter_count(from) < size)
-		return 0;
-	ret = copy_from_iter(&node.msg, size, from);
-	if (ret != size)
-		goto done;
-
-	switch (node.msg.type) {
-	case VHOST_IOTLB_MSG:
-		err = vhost_process_iotlb_msg(dev, &node.msg.iotlb);
-		if (err)
-			ret = err;
-		break;
-	default:
-		ret = -EINVAL;
-		break;
-	}
-
-done:
-	return ret;
-}
-EXPORT_SYMBOL(vhost_chr_write_iter);
-
-unsigned int vhost_chr_poll(struct file *file, struct vhost_dev *dev,
-			    poll_table *wait)
-{
-	unsigned int mask = 0;
-
-	poll_wait(file, &dev->wait, wait);
-
-	if (!list_empty(&dev->read_list))
-		mask |= POLLIN | POLLRDNORM;
-
-	return mask;
-}
-EXPORT_SYMBOL(vhost_chr_poll);
-
-ssize_t vhost_chr_read_iter(struct vhost_dev *dev, struct iov_iter *to,
-			    int noblock)
-{
-	DEFINE_WAIT(wait);
-	struct vhost_msg_node *node;
-	ssize_t ret = 0;
-	unsigned size = sizeof(struct vhost_msg);
-
-	if (iov_iter_count(to) < size)
-		return 0;
-
-	while (1) {
-		if (!noblock)
-			prepare_to_wait(&dev->wait, &wait,
-					TASK_INTERRUPTIBLE);
-
-		node = vhost_dequeue_msg(dev, &dev->read_list);
-		if (node)
-			break;
-		if (noblock) {
-			ret = -EAGAIN;
-			break;
-		}
-		if (signal_pending(current)) {
-			ret = -ERESTARTSYS;
-			break;
-		}
-		if (!dev->iotlb) {
-			ret = -EBADFD;
-			break;
-		}
-
-		schedule();
-	}
-
-	if (!noblock)
-		finish_wait(&dev->wait, &wait);
-
-	if (node) {
-		ret = copy_to_iter(&node->msg, size, to);
-
-		if (ret != size || node->msg.type != VHOST_IOTLB_MISS) {
-			kfree(node);
-			return ret;
-		}
-
-		vhost_enqueue_msg(dev, &dev->pending_list, node);
-	}
-
-	return ret;
-}
-EXPORT_SYMBOL_GPL(vhost_chr_read_iter);
-
-static int vhost_iotlb_miss(struct vhost_virtqueue *vq, u64 iova, int access)
-{
-	struct vhost_dev *dev = vq->dev;
-	struct vhost_msg_node *node;
-	struct vhost_iotlb_msg *msg;
-
-	node = vhost_new_msg(vq, VHOST_IOTLB_MISS);
-	if (!node)
-		return -ENOMEM;
-
-	msg = &node->msg.iotlb;
-	msg->type = VHOST_IOTLB_MISS;
-	msg->iova = iova;
-	msg->perm = access;
-
-	vhost_enqueue_msg(dev, &dev->read_list, node);
-
-	return 0;
-}
-
-static int vq_access_ok(struct vhost_virtqueue *vq, unsigned int num,
-			struct vring_desc __user *desc,
-			struct vring_avail __user *avail,
-			struct vring_used __user *used)
-
-{
-	size_t s = vhost_has_feature(vq, VIRTIO_RING_F_EVENT_IDX) ? 2 : 0;
-
-	return access_ok(VERIFY_READ, desc, num * sizeof *desc) &&
-	       access_ok(VERIFY_READ, avail,
-			 sizeof *avail + num * sizeof *avail->ring + s) &&
-	       access_ok(VERIFY_WRITE, used,
-			sizeof *used + num * sizeof *used->ring + s);
-=======
 int vq_meta_prefetch(struct vhost_virtqueue *vq)
 {
 	unsigned int num = vq->num;
@@ -1895,57 +1364,8 @@
 			       VHOST_ADDR_AVAIL) &&
 	       iotlb_access_ok(vq, VHOST_MAP_WO, (u64)(uintptr_t)vq->used,
 			       vhost_get_used_size(vq, num), VHOST_ADDR_USED);
->>>>>>> 24b8d41d
 }
 EXPORT_SYMBOL_GPL(vq_meta_prefetch);
-
-static int iotlb_access_ok(struct vhost_virtqueue *vq,
-			   int access, u64 addr, u64 len)
-{
-	const struct vhost_umem_node *node;
-	struct vhost_umem *umem = vq->iotlb;
-	u64 s = 0, size;
-
-	while (len > s) {
-		node = vhost_umem_interval_tree_iter_first(&umem->umem_tree,
-							   addr,
-							   addr + len - 1);
-		if (node == NULL || node->start > addr) {
-			vhost_iotlb_miss(vq, addr, access);
-			return false;
-		} else if (!(node->perm & access)) {
-			/* Report the possible access violation by
-			 * request another translation from userspace.
-			 */
-			return false;
-		}
-
-		size = node->size - addr + node->start;
-		s += size;
-		addr += size;
-	}
-
-	return true;
-}
-
-int vq_iotlb_prefetch(struct vhost_virtqueue *vq)
-{
-	size_t s = vhost_has_feature(vq, VIRTIO_RING_F_EVENT_IDX) ? 2 : 0;
-	unsigned int num = vq->num;
-
-	if (!vq->iotlb)
-		return 1;
-
-	return iotlb_access_ok(vq, VHOST_ACCESS_RO, (u64)(uintptr_t)vq->desc,
-			       num * sizeof *vq->desc) &&
-	       iotlb_access_ok(vq, VHOST_ACCESS_RO, (u64)(uintptr_t)vq->avail,
-			       sizeof *vq->avail +
-			       num * sizeof *vq->avail->ring + s) &&
-	       iotlb_access_ok(vq, VHOST_ACCESS_WO, (u64)(uintptr_t)vq->used,
-			       sizeof *vq->used +
-			       num * sizeof *vq->used->ring + s);
-}
-EXPORT_SYMBOL_GPL(vq_iotlb_prefetch);
 
 /* Can we log writes? */
 /* Caller should have device mutex but not vq mutex */
@@ -1965,47 +1385,12 @@
 	if (vq->iotlb)
 		return true;
 
-<<<<<<< HEAD
-	return vq_memory_access_ok(log_base, vq->umem,
-				   vhost_has_feature(vq, VHOST_F_LOG_ALL)) &&
-		(!vq->log_used || log_access_ok(log_base, vq->log_addr,
-					sizeof *vq->used +
-					vq->num * sizeof *vq->used->ring + s));
-=======
 	return !log_used || log_access_ok(log_base, log_addr,
 					  vhost_get_used_size(vq, vq->num));
->>>>>>> 24b8d41d
 }
 
 /* Verify access for write logging. */
 /* Caller should have vq mutex and device mutex */
-<<<<<<< HEAD
-int vhost_vq_access_ok(struct vhost_virtqueue *vq)
-{
-	if (vq->iotlb) {
-		/* When device IOTLB was used, the access validation
-		 * will be validated during prefetching.
-		 */
-		return 1;
-	}
-	return vq_access_ok(vq, vq->num, vq->desc, vq->avail, vq->used) &&
-		vq_log_access_ok(vq, vq->log_base);
-}
-EXPORT_SYMBOL_GPL(vhost_vq_access_ok);
-
-static struct vhost_umem *vhost_umem_alloc(void)
-{
-	struct vhost_umem *umem = vhost_kvzalloc(sizeof(*umem));
-
-	if (!umem)
-		return NULL;
-
-	umem->umem_tree = RB_ROOT;
-	umem->numem = 0;
-	INIT_LIST_HEAD(&umem->umem_list);
-
-	return umem;
-=======
 static bool vq_log_access_ok(struct vhost_virtqueue *vq,
 			     void __user *log_base)
 {
@@ -2022,7 +1407,6 @@
 		return false;
 
 	return vq_access_ok(vq, vq->num, vq->desc, vq->avail, vq->used);
->>>>>>> 24b8d41d
 }
 EXPORT_SYMBOL_GPL(vhost_vq_access_ok);
 
@@ -2030,11 +1414,7 @@
 {
 	struct vhost_memory mem, *newmem;
 	struct vhost_memory_region *region;
-<<<<<<< HEAD
-	struct vhost_umem *newumem, *oldumem;
-=======
 	struct vhost_iotlb *newumem, *oldumem;
->>>>>>> 24b8d41d
 	unsigned long size = offsetof(struct vhost_memory, regions);
 	int i;
 
@@ -2056,11 +1436,7 @@
 		return -EFAULT;
 	}
 
-<<<<<<< HEAD
-	newumem = vhost_umem_alloc();
-=======
 	newumem = iotlb_alloc();
->>>>>>> 24b8d41d
 	if (!newumem) {
 		kvfree(newmem);
 		return -ENOMEM;
@@ -2069,22 +1445,12 @@
 	for (region = newmem->regions;
 	     region < newmem->regions + mem.nregions;
 	     region++) {
-<<<<<<< HEAD
-		if (vhost_new_umem_range(newumem,
-					 region->guest_phys_addr,
-					 region->memory_size,
-					 region->guest_phys_addr +
-					 region->memory_size - 1,
-					 region->userspace_addr,
-					 VHOST_ACCESS_RW))
-=======
 		if (vhost_iotlb_add_range(newumem,
 					  region->guest_phys_addr,
 					  region->guest_phys_addr +
 					  region->memory_size - 1,
 					  region->userspace_addr,
 					  VHOST_MAP_RW))
->>>>>>> 24b8d41d
 			goto err;
 	}
 
@@ -2102,9 +1468,6 @@
 	}
 
 	kvfree(newmem);
-<<<<<<< HEAD
-	vhost_umem_clean(oldumem);
-=======
 	vhost_iotlb_free(oldumem);
 	return 0;
 
@@ -2184,13 +1547,7 @@
 	vq->log_addr = a.log_guest_addr;
 	vq->used = (void __user *)(unsigned long)a.used_user_addr;
 
->>>>>>> 24b8d41d
 	return 0;
-
-err:
-	vhost_umem_clean(newumem);
-	kvfree(newmem);
-	return -EFAULT;
 }
 
 static long vhost_vring_set_num_addr(struct vhost_dev *d,
@@ -2356,17 +1713,10 @@
 
 int vhost_init_device_iotlb(struct vhost_dev *d, bool enabled)
 {
-<<<<<<< HEAD
-	struct vhost_umem *niotlb, *oiotlb;
-	int i;
-
-	niotlb = vhost_umem_alloc();
-=======
 	struct vhost_iotlb *niotlb, *oiotlb;
 	int i;
 
 	niotlb = iotlb_alloc();
->>>>>>> 24b8d41d
 	if (!niotlb)
 		return -ENOMEM;
 
@@ -2374,14 +1724,6 @@
 	d->iotlb = niotlb;
 
 	for (i = 0; i < d->nvqs; ++i) {
-<<<<<<< HEAD
-		mutex_lock(&d->vqs[i]->mutex);
-		d->vqs[i]->iotlb = niotlb;
-		mutex_unlock(&d->vqs[i]->mutex);
-	}
-
-	vhost_umem_clean(oiotlb);
-=======
 		struct vhost_virtqueue *vq = d->vqs[i];
 
 		mutex_lock(&vq->mutex);
@@ -2391,7 +1733,6 @@
 	}
 
 	vhost_iotlb_free(oiotlb);
->>>>>>> 24b8d41d
 
 	return 0;
 }
@@ -2619,12 +1960,7 @@
 static int vhost_update_used_flags(struct vhost_virtqueue *vq)
 {
 	void __user *used;
-<<<<<<< HEAD
-	if (vhost_put_user(vq, cpu_to_vhost16(vq, vq->used_flags),
-			   &vq->used->flags) < 0)
-=======
 	if (vhost_put_used_flags(vq))
->>>>>>> 24b8d41d
 		return -EFAULT;
 	if (unlikely(vq->log_used)) {
 		/* Make sure the flag is seen before log. */
@@ -2641,12 +1977,7 @@
 
 static int vhost_update_avail_event(struct vhost_virtqueue *vq, u16 avail_event)
 {
-<<<<<<< HEAD
-	if (vhost_put_user(vq, cpu_to_vhost16(vq, vq->avail_idx),
-			   vhost_avail_event(vq)))
-=======
 	if (vhost_put_avail_event(vq))
->>>>>>> 24b8d41d
 		return -EFAULT;
 	if (unlikely(vq->log_used)) {
 		void __user *used;
@@ -2678,19 +2009,11 @@
 		goto err;
 	vq->signalled_used_valid = false;
 	if (!vq->iotlb &&
-<<<<<<< HEAD
-	    !access_ok(VERIFY_READ, &vq->used->idx, sizeof vq->used->idx)) {
-		r = -EFAULT;
-		goto err;
-	}
-	r = vhost_get_user(vq, last_used_idx, &vq->used->idx);
-=======
 	    !access_ok(&vq->used->idx, sizeof vq->used->idx)) {
 		r = -EFAULT;
 		goto err;
 	}
 	r = vhost_get_used_idx(vq, &last_used_idx);
->>>>>>> 24b8d41d
 	if (r) {
 		vq_err(vq, "Can't access used idx at %p\n",
 		       &vq->used->idx);
@@ -2708,15 +2031,9 @@
 static int translate_desc(struct vhost_virtqueue *vq, u64 addr, u32 len,
 			  struct iovec iov[], int iov_size, int access)
 {
-<<<<<<< HEAD
-	const struct vhost_umem_node *node;
-	struct vhost_dev *dev = vq->dev;
-	struct vhost_umem *umem = dev->iotlb ? dev->iotlb : dev->umem;
-=======
 	const struct vhost_iotlb_map *map;
 	struct vhost_dev *dev = vq->dev;
 	struct vhost_iotlb *umem = dev->iotlb ? dev->iotlb : dev->umem;
->>>>>>> 24b8d41d
 	struct iovec *_iov;
 	u64 s = 0;
 	int ret = 0;
@@ -2728,41 +2045,24 @@
 			break;
 		}
 
-<<<<<<< HEAD
-		node = vhost_umem_interval_tree_iter_first(&umem->umem_tree,
-							addr, addr + len - 1);
-		if (node == NULL || node->start > addr) {
-=======
 		map = vhost_iotlb_itree_first(umem, addr, addr + len - 1);
 		if (map == NULL || map->start > addr) {
->>>>>>> 24b8d41d
 			if (umem != dev->iotlb) {
 				ret = -EFAULT;
 				break;
 			}
 			ret = -EAGAIN;
 			break;
-<<<<<<< HEAD
-		} else if (!(node->perm & access)) {
-=======
 		} else if (!(map->perm & access)) {
->>>>>>> 24b8d41d
 			ret = -EPERM;
 			break;
 		}
 
 		_iov = iov + ret;
-<<<<<<< HEAD
-		size = node->size - addr + node->start;
-		_iov->iov_len = min((u64)len - s, size);
-		_iov->iov_base = (void __user *)(unsigned long)
-			(node->userspace_addr + addr - node->start);
-=======
 		size = map->size - addr + map->start;
 		_iov->iov_len = min((u64)len - s, size);
 		_iov->iov_base = (void __user *)(unsigned long)
 				 (map->addr + addr - map->start);
->>>>>>> 24b8d41d
 		s += size;
 		addr += size;
 		++ret;
@@ -2904,15 +2204,6 @@
 
 	/* Check it isn't doing very strange things with descriptor numbers. */
 	last_avail_idx = vq->last_avail_idx;
-<<<<<<< HEAD
-	if (unlikely(vhost_get_user(vq, avail_idx, &vq->avail->idx))) {
-		vq_err(vq, "Failed to access avail idx at %p\n",
-		       &vq->avail->idx);
-		return -EFAULT;
-	}
-	vq->avail_idx = vhost16_to_cpu(vq, avail_idx);
-=======
->>>>>>> 24b8d41d
 
 	if (vq->avail_idx == vq->last_avail_idx) {
 		if (unlikely(vhost_get_avail_idx(vq, &avail_idx))) {
@@ -2942,12 +2233,7 @@
 
 	/* Grab the next descriptor number they're advertising, and increment
 	 * the index we've seen. */
-<<<<<<< HEAD
-	if (unlikely(vhost_get_user(vq, ring_head,
-		     &vq->avail->ring[last_avail_idx & (vq->num - 1)]))) {
-=======
 	if (unlikely(vhost_get_avail_head(vq, &ring_head, last_avail_idx))) {
->>>>>>> 24b8d41d
 		vq_err(vq, "Failed to read head: idx %d address %p\n",
 		       last_avail_idx,
 		       &vq->avail->ring[last_avail_idx % vq->num]);
@@ -2982,12 +2268,7 @@
 			       i, vq->num, head);
 			return -EINVAL;
 		}
-<<<<<<< HEAD
-		ret = vhost_copy_from_user(vq, &desc, vq->desc + i,
-					   sizeof desc);
-=======
 		ret = vhost_get_desc(vq, &desc, i);
->>>>>>> 24b8d41d
 		if (unlikely(ret)) {
 			vq_err(vq, "Failed to get descriptor: idx %d addr %p\n",
 			       i, vq->desc + i);
@@ -3080,20 +2361,7 @@
 
 	start = vq->last_used_idx & (vq->num - 1);
 	used = vq->used->ring + start;
-<<<<<<< HEAD
-	if (count == 1) {
-		if (vhost_put_user(vq, heads[0].id, &used->id)) {
-			vq_err(vq, "Failed to write used id");
-			return -EFAULT;
-		}
-		if (vhost_put_user(vq, heads[0].len, &used->len)) {
-			vq_err(vq, "Failed to write used len");
-			return -EFAULT;
-		}
-	} else if (vhost_copy_to_user(vq, used, heads, count * sizeof *used)) {
-=======
 	if (vhost_put_used(vq, heads, start, count)) {
->>>>>>> 24b8d41d
 		vq_err(vq, "Failed to write used");
 		return -EFAULT;
 	}
@@ -3135,12 +2403,7 @@
 
 	/* Make sure buffer is written before we update index. */
 	smp_wmb();
-<<<<<<< HEAD
-	if (vhost_put_user(vq, cpu_to_vhost16(vq, vq->last_used_idx),
-			   &vq->used->idx)) {
-=======
 	if (vhost_put_used_idx(vq)) {
->>>>>>> 24b8d41d
 		vq_err(vq, "Failed to increment used idx");
 		return -EFAULT;
 	}
@@ -3173,11 +2436,7 @@
 
 	if (!vhost_has_feature(vq, VIRTIO_RING_F_EVENT_IDX)) {
 		__virtio16 flags;
-<<<<<<< HEAD
-		if (vhost_get_user(vq, flags, &vq->avail->flags)) {
-=======
 		if (vhost_get_avail_flags(vq, &flags)) {
->>>>>>> 24b8d41d
 			vq_err(vq, "Failed to get flags");
 			return true;
 		}
@@ -3191,11 +2450,7 @@
 	if (unlikely(!v))
 		return true;
 
-<<<<<<< HEAD
-	if (vhost_get_user(vq, event, vhost_used_event(vq))) {
-=======
 	if (vhost_get_used_event(vq, &event)) {
->>>>>>> 24b8d41d
 		vq_err(vq, "Failed to get used event idx");
 		return true;
 	}
@@ -3237,16 +2492,11 @@
 	__virtio16 avail_idx;
 	int r;
 
-<<<<<<< HEAD
-	r = vhost_get_user(vq, avail_idx, &vq->avail->idx);
-	if (r)
-=======
 	if (vq->avail_idx != vq->last_avail_idx)
 		return false;
 
 	r = vhost_get_avail_idx(vq, &avail_idx);
 	if (unlikely(r))
->>>>>>> 24b8d41d
 		return false;
 	vq->avail_idx = vhost16_to_cpu(vq, avail_idx);
 
@@ -3281,11 +2531,7 @@
 	/* They could have slipped one in as we were doing that: make
 	 * sure it's written, then check again. */
 	smp_mb();
-<<<<<<< HEAD
-	r = vhost_get_user(vq, avail_idx, &vq->avail->idx);
-=======
 	r = vhost_get_avail_idx(vq, &avail_idx);
->>>>>>> 24b8d41d
 	if (r) {
 		vq_err(vq, "Failed to check avail idx at %p: %d\n",
 		       &vq->avail->idx, r);
@@ -3319,12 +2565,9 @@
 	struct vhost_msg_node *node = kmalloc(sizeof *node, GFP_KERNEL);
 	if (!node)
 		return NULL;
-<<<<<<< HEAD
-=======
 
 	/* Make sure all padding within the structure is initialized. */
 	memset(&node->msg, 0, sizeof node->msg);
->>>>>>> 24b8d41d
 	node->vq = vq;
 	node->msg.type = type;
 	return node;
@@ -3338,11 +2581,7 @@
 	list_add_tail(&node->node, head);
 	spin_unlock(&dev->iotlb_lock);
 
-<<<<<<< HEAD
-	wake_up_interruptible_poll(&dev->wait, POLLIN | POLLRDNORM);
-=======
 	wake_up_interruptible_poll(&dev->wait, EPOLLIN | EPOLLRDNORM);
->>>>>>> 24b8d41d
 }
 EXPORT_SYMBOL_GPL(vhost_enqueue_msg);
 
@@ -3363,8 +2602,6 @@
 }
 EXPORT_SYMBOL_GPL(vhost_dequeue_msg);
 
-<<<<<<< HEAD
-=======
 void vhost_set_backend_features(struct vhost_dev *dev, u64 features)
 {
 	struct vhost_virtqueue *vq;
@@ -3380,7 +2617,6 @@
 	mutex_unlock(&dev->mutex);
 }
 EXPORT_SYMBOL_GPL(vhost_set_backend_features);
->>>>>>> 24b8d41d
 
 static int __init vhost_init(void)
 {
