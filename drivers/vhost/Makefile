--- conflicted
+++ resolved
@@ -10,14 +10,10 @@
 
 obj-$(CONFIG_VHOST_RING) += vringh.o
 
-<<<<<<< HEAD
-obj-$(CONFIG_VHOST)	+= vhost.o
-=======
 obj-$(CONFIG_VHOST_VDPA) += vhost_vdpa.o
 vhost_vdpa-y := vdpa.o
 
 obj-$(CONFIG_VHOST)	+= vhost.o
 
 obj-$(CONFIG_VHOST_IOTLB) += vhost_iotlb.o
-vhost_iotlb-y := iotlb.o
->>>>>>> 24b8d41d
+vhost_iotlb-y := iotlb.o