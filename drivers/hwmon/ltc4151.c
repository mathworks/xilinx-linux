// SPDX-License-Identifier: GPL-2.0-or-later
/*
 * Driver for Linear Technology LTC4151 High Voltage I2C Current
 * and Voltage Monitor
 *
 * Copyright (C) 2011 AppearTV AS
 *
 * Derived from:
 *
 *  Driver for Linear Technology LTC4261 I2C Negative Voltage Hot
 *  Swap Controller
 *  Copyright (C) 2010 Ericsson AB.
 *
 * Datasheet: http://www.linear.com/docs/Datasheet/4151fc.pdf
 */

#include <linux/kernel.h>
#include <linux/module.h>
#include <linux/of.h>
#include <linux/init.h>
#include <linux/err.h>
#include <linux/slab.h>
#include <linux/i2c.h>
#include <linux/hwmon.h>
#include <linux/hwmon-sysfs.h>
#include <linux/jiffies.h>

/* chip registers */
#define LTC4151_SENSE_H	0x00
#define LTC4151_SENSE_L	0x01
#define LTC4151_VIN_H	0x02
#define LTC4151_VIN_L	0x03
#define LTC4151_ADIN_H	0x04
#define LTC4151_ADIN_L	0x05

struct ltc4151_data {
	struct i2c_client *client;

	struct mutex update_lock;
	bool valid;
	unsigned long last_updated; /* in jiffies */
	unsigned int shunt; /* in micro ohms */

	/* Registers */
	u8 regs[6];
};

static struct ltc4151_data *ltc4151_update_device(struct device *dev)
{
	struct ltc4151_data *data = dev_get_drvdata(dev);
	struct i2c_client *client = data->client;
	struct ltc4151_data *ret = data;

	mutex_lock(&data->update_lock);

	/*
	 * The chip's A/D updates 6 times per second
	 * (Conversion Rate 6 - 9 Hz)
	 */
	if (time_after(jiffies, data->last_updated + HZ / 6) || !data->valid) {
		int i;

		dev_dbg(&client->dev, "Starting ltc4151 update\n");

		/* Read all registers */
		for (i = 0; i < ARRAY_SIZE(data->regs); i++) {
			int val;

			val = i2c_smbus_read_byte_data(client, i);
			if (unlikely(val < 0)) {
				dev_dbg(dev,
					"Failed to read ADC value: error %d\n",
					val);
				ret = ERR_PTR(val);
				goto abort;
			}
			data->regs[i] = val;
		}
		data->last_updated = jiffies;
		data->valid = 1;
	}
abort:
	mutex_unlock(&data->update_lock);
	return ret;
}

/* Return the voltage from the given register in mV */
static int ltc4151_get_value(struct ltc4151_data *data, u8 reg)
{
	u32 val;

	val = (data->regs[reg] << 4) + (data->regs[reg + 1] >> 4);

	switch (reg) {
	case LTC4151_ADIN_H:
		/* 500uV resolution. Convert to mV. */
		val = val * 500 / 1000;
		break;
	case LTC4151_SENSE_H:
		/*
		 * 20uV resolution. Convert to current as measured with
		 * a given sense resistor, in mA.
		 */
		val = val * 20 * 1000 / data->shunt;
		break;
	case LTC4151_VIN_H:
		/* 25 mV per increment */
		val = val * 25;
		break;
	default:
		/* If we get here, the developer messed up */
		WARN_ON_ONCE(1);
		val = 0;
		break;
	}

	return val;
}

static ssize_t ltc4151_value_show(struct device *dev,
				  struct device_attribute *da, char *buf)
{
	struct sensor_device_attribute *attr = to_sensor_dev_attr(da);
	struct ltc4151_data *data = ltc4151_update_device(dev);
	int value;

	if (IS_ERR(data))
		return PTR_ERR(data);

	value = ltc4151_get_value(data, attr->index);
	return snprintf(buf, PAGE_SIZE, "%d\n", value);
}

/*
 * Input voltages.
 */
static SENSOR_DEVICE_ATTR_RO(in1_input, ltc4151_value, LTC4151_VIN_H);
static SENSOR_DEVICE_ATTR_RO(in2_input, ltc4151_value, LTC4151_ADIN_H);

/* Currents (via sense resistor) */
static SENSOR_DEVICE_ATTR_RO(curr1_input, ltc4151_value, LTC4151_SENSE_H);

/*
 * Finally, construct an array of pointers to members of the above objects,
 * as required for sysfs_create_group()
 */
static struct attribute *ltc4151_attrs[] = {
	&sensor_dev_attr_in1_input.dev_attr.attr,
	&sensor_dev_attr_in2_input.dev_attr.attr,

	&sensor_dev_attr_curr1_input.dev_attr.attr,

	NULL,
};
ATTRIBUTE_GROUPS(ltc4151);

static int ltc4151_probe(struct i2c_client *client)
{
	struct i2c_adapter *adapter = client->adapter;
	struct device *dev = &client->dev;
	struct ltc4151_data *data;
	struct device *hwmon_dev;
	u32 shunt;

	if (!i2c_check_functionality(adapter, I2C_FUNC_SMBUS_BYTE_DATA))
		return -ENODEV;

	data = devm_kzalloc(dev, sizeof(*data), GFP_KERNEL);
	if (!data)
		return -ENOMEM;

	if (of_property_read_u32(client->dev.of_node,
				 "shunt-resistor-micro-ohms", &shunt))
		shunt = 1000; /* 1 mOhm if not set via DT */

	if (shunt == 0)
		return -EINVAL;

	data->shunt = shunt;

	data->client = client;
	mutex_init(&data->update_lock);

	hwmon_dev = devm_hwmon_device_register_with_groups(dev, client->name,
							   data,
							   ltc4151_groups);
	return PTR_ERR_OR_ZERO(hwmon_dev);
}

static const struct i2c_device_id ltc4151_id[] = {
	{ "ltc4151", 0 },
	{ }
};
MODULE_DEVICE_TABLE(i2c, ltc4151_id);

<<<<<<< HEAD
static const struct of_device_id ltc4151_match[] = {
	{ .compatible = "lltc,ltc4151" },
	{},
};
=======
static const struct of_device_id __maybe_unused ltc4151_match[] = {
	{ .compatible = "lltc,ltc4151" },
	{},
};
MODULE_DEVICE_TABLE(of, ltc4151_match);
>>>>>>> 24b8d41d

/* This is the driver that will be inserted */
static struct i2c_driver ltc4151_driver = {
	.driver = {
		.name	= "ltc4151",
		.of_match_table = of_match_ptr(ltc4151_match),
	},
	.probe_new	= ltc4151_probe,
	.id_table	= ltc4151_id,
};

module_i2c_driver(ltc4151_driver);

MODULE_AUTHOR("Per Dalen <per.dalen@appeartv.com>");
MODULE_DESCRIPTION("LTC4151 driver");
MODULE_LICENSE("GPL");<|MERGE_RESOLUTION|>--- conflicted
+++ resolved
@@ -193,18 +193,11 @@
 };
 MODULE_DEVICE_TABLE(i2c, ltc4151_id);
 
-<<<<<<< HEAD
-static const struct of_device_id ltc4151_match[] = {
-	{ .compatible = "lltc,ltc4151" },
-	{},
-};
-=======
 static const struct of_device_id __maybe_unused ltc4151_match[] = {
 	{ .compatible = "lltc,ltc4151" },
 	{},
 };
 MODULE_DEVICE_TABLE(of, ltc4151_match);
->>>>>>> 24b8d41d
 
 /* This is the driver that will be inserted */
 static struct i2c_driver ltc4151_driver = {
