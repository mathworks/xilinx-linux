// SPDX-License-Identifier: GPL-2.0-or-later
/*
 * nct6775 - Driver for the hardware monitoring functionality of
 *	       Nuvoton NCT677x Super-I/O chips
 *
 * Copyright (C) 2012  Guenter Roeck <linux@roeck-us.net>
 *
 * Derived from w83627ehf driver
 * Copyright (C) 2005-2012  Jean Delvare <jdelvare@suse.de>
 * Copyright (C) 2006  Yuan Mu (Winbond),
 *		       Rudolf Marek <r.marek@assembler.cz>
 *		       David Hubbard <david.c.hubbard@gmail.com>
 *		       Daniel J Blueman <daniel.blueman@gmail.com>
 * Copyright (C) 2010  Sheng-Yuan Huang (Nuvoton) (PS00)
 *
 * Shamelessly ripped from the w83627hf driver
 * Copyright (C) 2003  Mark Studebaker
 *
 * Supports the following chips:
 *
 * Chip        #vin    #fan    #pwm    #temp  chip IDs       man ID
 * nct6106d     9      3       3       6+3    0xc450 0xc1    0x5ca3
 * nct6116d     9      5       5       3+3    0xd280 0xc1    0x5ca3
 * nct6775f     9      4       3       6+3    0xb470 0xc1    0x5ca3
 * nct6776f     9      5       3       6+3    0xc330 0xc1    0x5ca3
 * nct6779d    15      5       5       2+6    0xc560 0xc1    0x5ca3
 * nct6791d    15      6       6       2+6    0xc800 0xc1    0x5ca3
 * nct6792d    15      6       6       2+6    0xc910 0xc1    0x5ca3
 * nct6793d    15      6       6       2+6    0xd120 0xc1    0x5ca3
 * nct6795d    14      6       6       2+6    0xd350 0xc1    0x5ca3
 * nct6796d    14      7       7       2+6    0xd420 0xc1    0x5ca3
 * nct6797d    14      7       7       2+6    0xd450 0xc1    0x5ca3
 *                                           (0xd451)
 * nct6798d    14      7       7       2+6    0xd428 0xc1    0x5ca3
 *                                           (0xd429)
 *
 * #temp lists the number of monitored temperature sources (first value) plus
 * the number of directly connectable temperature sensors (second value).
 */

#define pr_fmt(fmt) KBUILD_MODNAME ": " fmt

#include <linux/module.h>
#include <linux/init.h>
#include <linux/slab.h>
#include <linux/jiffies.h>
#include <linux/platform_device.h>
#include <linux/hwmon.h>
#include <linux/hwmon-sysfs.h>
#include <linux/hwmon-vid.h>
#include <linux/err.h>
#include <linux/mutex.h>
#include <linux/acpi.h>
#include <linux/bitops.h>
#include <linux/dmi.h>
#include <linux/io.h>
#include <linux/nospec.h>
#include "lm75.h"

#define USE_ALTERNATE

enum kinds { nct6106, nct6116, nct6775, nct6776, nct6779, nct6791, nct6792,
	     nct6793, nct6795, nct6796, nct6797, nct6798 };

/* used to set data->name = nct6775_device_names[data->sio_kind] */
static const char * const nct6775_device_names[] = {
	"nct6106",
	"nct6116",
	"nct6775",
	"nct6776",
	"nct6779",
	"nct6791",
	"nct6792",
	"nct6793",
	"nct6795",
	"nct6796",
	"nct6797",
	"nct6798",
};

static const char * const nct6775_sio_names[] __initconst = {
	"NCT6106D",
	"NCT6116D",
	"NCT6775F",
	"NCT6776D/F",
	"NCT6779D",
	"NCT6791D",
	"NCT6792D",
	"NCT6793D",
	"NCT6795D",
	"NCT6796D",
	"NCT6797D",
	"NCT6798D",
};

static unsigned short force_id;
module_param(force_id, ushort, 0);
MODULE_PARM_DESC(force_id, "Override the detected device ID");

static unsigned short fan_debounce;
module_param(fan_debounce, ushort, 0);
MODULE_PARM_DESC(fan_debounce, "Enable debouncing for fan RPM signal");

#define DRVNAME "nct6775"

/*
 * Super-I/O constants and functions
 */

#define NCT6775_LD_ACPI		0x0a
#define NCT6775_LD_HWM		0x0b
#define NCT6775_LD_VID		0x0d
#define NCT6775_LD_12		0x12

#define SIO_REG_LDSEL		0x07	/* Logical device select */
#define SIO_REG_DEVID		0x20	/* Device ID (2 bytes) */
#define SIO_REG_ENABLE		0x30	/* Logical device enable */
#define SIO_REG_ADDR		0x60	/* Logical device address (2 bytes) */

#define SIO_NCT6106_ID		0xc450
#define SIO_NCT6116_ID		0xd280
#define SIO_NCT6775_ID		0xb470
#define SIO_NCT6776_ID		0xc330
#define SIO_NCT6779_ID		0xc560
#define SIO_NCT6791_ID		0xc800
#define SIO_NCT6792_ID		0xc910
#define SIO_NCT6793_ID		0xd120
#define SIO_NCT6795_ID		0xd350
#define SIO_NCT6796_ID		0xd420
#define SIO_NCT6797_ID		0xd450
#define SIO_NCT6798_ID		0xd428
#define SIO_ID_MASK		0xFFF8

enum pwm_enable { off, manual, thermal_cruise, speed_cruise, sf3, sf4 };

static inline void
superio_outb(int ioreg, int reg, int val)
{
	outb(reg, ioreg);
	outb(val, ioreg + 1);
}

static inline int
superio_inb(int ioreg, int reg)
{
	outb(reg, ioreg);
	return inb(ioreg + 1);
}

static inline void
superio_select(int ioreg, int ld)
{
	outb(SIO_REG_LDSEL, ioreg);
	outb(ld, ioreg + 1);
}

static inline int
superio_enter(int ioreg)
{
	/*
	 * Try to reserve <ioreg> and <ioreg + 1> for exclusive access.
	 */
	if (!request_muxed_region(ioreg, 2, DRVNAME))
		return -EBUSY;

	outb(0x87, ioreg);
	outb(0x87, ioreg);

	return 0;
}

static inline void
superio_exit(int ioreg)
{
	outb(0xaa, ioreg);
	outb(0x02, ioreg);
	outb(0x02, ioreg + 1);
	release_region(ioreg, 2);
}

/*
 * ISA constants
 */

#define IOREGION_ALIGNMENT	(~7)
#define IOREGION_OFFSET		5
#define IOREGION_LENGTH		2
#define ADDR_REG_OFFSET		0
#define DATA_REG_OFFSET		1

#define NCT6775_REG_BANK	0x4E
#define NCT6775_REG_CONFIG	0x40

/*
 * Not currently used:
 * REG_MAN_ID has the value 0x5ca3 for all supported chips.
 * REG_CHIP_ID == 0x88/0xa1/0xc1 depending on chip model.
 * REG_MAN_ID is at port 0x4f
 * REG_CHIP_ID is at port 0x58
 */

#define NUM_TEMP	10	/* Max number of temp attribute sets w/ limits*/
#define NUM_TEMP_FIXED	6	/* Max number of fixed temp attribute sets */

#define NUM_REG_ALARM	7	/* Max number of alarm registers */
#define NUM_REG_BEEP	5	/* Max number of beep registers */

#define NUM_FAN		7

#define TEMP_SOURCE_VIRTUAL	0x1f

/* Common and NCT6775 specific data */

/* Voltage min/max registers for nr=7..14 are in bank 5 */

static const u16 NCT6775_REG_IN_MAX[] = {
	0x2b, 0x2d, 0x2f, 0x31, 0x33, 0x35, 0x37, 0x554, 0x556, 0x558, 0x55a,
	0x55c, 0x55e, 0x560, 0x562 };
static const u16 NCT6775_REG_IN_MIN[] = {
	0x2c, 0x2e, 0x30, 0x32, 0x34, 0x36, 0x38, 0x555, 0x557, 0x559, 0x55b,
	0x55d, 0x55f, 0x561, 0x563 };
static const u16 NCT6775_REG_IN[] = {
	0x20, 0x21, 0x22, 0x23, 0x24, 0x25, 0x26, 0x550, 0x551, 0x552
};

#define NCT6775_REG_VBAT		0x5D
#define NCT6775_REG_DIODE		0x5E
#define NCT6775_DIODE_MASK		0x02

#define NCT6775_REG_FANDIV1		0x506
#define NCT6775_REG_FANDIV2		0x507

#define NCT6775_REG_CR_FAN_DEBOUNCE	0xf0

static const u16 NCT6775_REG_ALARM[NUM_REG_ALARM] = { 0x459, 0x45A, 0x45B };

/* 0..15 voltages, 16..23 fans, 24..29 temperatures, 30..31 intrusion */

static const s8 NCT6775_ALARM_BITS[] = {
	0, 1, 2, 3, 8, 21, 20, 16,	/* in0.. in7 */
	17, -1, -1, -1, -1, -1, -1,	/* in8..in14 */
	-1,				/* unused */
	6, 7, 11, -1, -1,		/* fan1..fan5 */
	-1, -1, -1,			/* unused */
	4, 5, 13, -1, -1, -1,		/* temp1..temp6 */
	12, -1 };			/* intrusion0, intrusion1 */

#define FAN_ALARM_BASE		16
#define TEMP_ALARM_BASE		24
#define INTRUSION_ALARM_BASE	30

static const u16 NCT6775_REG_BEEP[NUM_REG_BEEP] = { 0x56, 0x57, 0x453, 0x4e };

/*
 * 0..14 voltages, 15 global beep enable, 16..23 fans, 24..29 temperatures,
 * 30..31 intrusion
 */
static const s8 NCT6775_BEEP_BITS[] = {
	0, 1, 2, 3, 8, 9, 10, 16,	/* in0.. in7 */
	17, -1, -1, -1, -1, -1, -1,	/* in8..in14 */
	21,				/* global beep enable */
	6, 7, 11, 28, -1,		/* fan1..fan5 */
	-1, -1, -1,			/* unused */
	4, 5, 13, -1, -1, -1,		/* temp1..temp6 */
	12, -1 };			/* intrusion0, intrusion1 */

#define BEEP_ENABLE_BASE		15

static const u8 NCT6775_REG_CR_CASEOPEN_CLR[] = { 0xe6, 0xee };
static const u8 NCT6775_CR_CASEOPEN_CLR_MASK[] = { 0x20, 0x01 };

/* DC or PWM output fan configuration */
static const u8 NCT6775_REG_PWM_MODE[] = { 0x04, 0x04, 0x12 };
static const u8 NCT6775_PWM_MODE_MASK[] = { 0x01, 0x02, 0x01 };

/* Advanced Fan control, some values are common for all fans */

static const u16 NCT6775_REG_TARGET[] = {
	0x101, 0x201, 0x301, 0x801, 0x901, 0xa01, 0xb01 };
static const u16 NCT6775_REG_FAN_MODE[] = {
	0x102, 0x202, 0x302, 0x802, 0x902, 0xa02, 0xb02 };
static const u16 NCT6775_REG_FAN_STEP_DOWN_TIME[] = {
	0x103, 0x203, 0x303, 0x803, 0x903, 0xa03, 0xb03 };
static const u16 NCT6775_REG_FAN_STEP_UP_TIME[] = {
	0x104, 0x204, 0x304, 0x804, 0x904, 0xa04, 0xb04 };
static const u16 NCT6775_REG_FAN_STOP_OUTPUT[] = {
	0x105, 0x205, 0x305, 0x805, 0x905, 0xa05, 0xb05 };
static const u16 NCT6775_REG_FAN_START_OUTPUT[] = {
	0x106, 0x206, 0x306, 0x806, 0x906, 0xa06, 0xb06 };
static const u16 NCT6775_REG_FAN_MAX_OUTPUT[] = { 0x10a, 0x20a, 0x30a };
static const u16 NCT6775_REG_FAN_STEP_OUTPUT[] = { 0x10b, 0x20b, 0x30b };

static const u16 NCT6775_REG_FAN_STOP_TIME[] = {
	0x107, 0x207, 0x307, 0x807, 0x907, 0xa07, 0xb07 };
static const u16 NCT6775_REG_PWM[] = {
	0x109, 0x209, 0x309, 0x809, 0x909, 0xa09, 0xb09 };
static const u16 NCT6775_REG_PWM_READ[] = {
	0x01, 0x03, 0x11, 0x13, 0x15, 0xa09, 0xb09 };

static const u16 NCT6775_REG_FAN[] = { 0x630, 0x632, 0x634, 0x636, 0x638 };
static const u16 NCT6775_REG_FAN_MIN[] = { 0x3b, 0x3c, 0x3d };
static const u16 NCT6775_REG_FAN_PULSES[NUM_FAN] = {
	0x641, 0x642, 0x643, 0x644 };
static const u16 NCT6775_FAN_PULSE_SHIFT[NUM_FAN] = { };

static const u16 NCT6775_REG_TEMP[] = {
	0x27, 0x150, 0x250, 0x62b, 0x62c, 0x62d };

static const u16 NCT6775_REG_TEMP_MON[] = { 0x73, 0x75, 0x77 };

static const u16 NCT6775_REG_TEMP_CONFIG[ARRAY_SIZE(NCT6775_REG_TEMP)] = {
	0, 0x152, 0x252, 0x628, 0x629, 0x62A };
static const u16 NCT6775_REG_TEMP_HYST[ARRAY_SIZE(NCT6775_REG_TEMP)] = {
	0x3a, 0x153, 0x253, 0x673, 0x678, 0x67D };
static const u16 NCT6775_REG_TEMP_OVER[ARRAY_SIZE(NCT6775_REG_TEMP)] = {
	0x39, 0x155, 0x255, 0x672, 0x677, 0x67C };

static const u16 NCT6775_REG_TEMP_SOURCE[ARRAY_SIZE(NCT6775_REG_TEMP)] = {
	0x621, 0x622, 0x623, 0x624, 0x625, 0x626 };

static const u16 NCT6775_REG_TEMP_SEL[] = {
	0x100, 0x200, 0x300, 0x800, 0x900, 0xa00, 0xb00 };

static const u16 NCT6775_REG_WEIGHT_TEMP_SEL[] = {
	0x139, 0x239, 0x339, 0x839, 0x939, 0xa39 };
static const u16 NCT6775_REG_WEIGHT_TEMP_STEP[] = {
	0x13a, 0x23a, 0x33a, 0x83a, 0x93a, 0xa3a };
static const u16 NCT6775_REG_WEIGHT_TEMP_STEP_TOL[] = {
	0x13b, 0x23b, 0x33b, 0x83b, 0x93b, 0xa3b };
static const u16 NCT6775_REG_WEIGHT_DUTY_STEP[] = {
	0x13c, 0x23c, 0x33c, 0x83c, 0x93c, 0xa3c };
static const u16 NCT6775_REG_WEIGHT_TEMP_BASE[] = {
	0x13d, 0x23d, 0x33d, 0x83d, 0x93d, 0xa3d };

static const u16 NCT6775_REG_TEMP_OFFSET[] = { 0x454, 0x455, 0x456 };

static const u16 NCT6775_REG_AUTO_TEMP[] = {
	0x121, 0x221, 0x321, 0x821, 0x921, 0xa21, 0xb21 };
static const u16 NCT6775_REG_AUTO_PWM[] = {
	0x127, 0x227, 0x327, 0x827, 0x927, 0xa27, 0xb27 };

#define NCT6775_AUTO_TEMP(data, nr, p)	((data)->REG_AUTO_TEMP[nr] + (p))
#define NCT6775_AUTO_PWM(data, nr, p)	((data)->REG_AUTO_PWM[nr] + (p))

static const u16 NCT6775_REG_CRITICAL_ENAB[] = { 0x134, 0x234, 0x334 };

static const u16 NCT6775_REG_CRITICAL_TEMP[] = {
	0x135, 0x235, 0x335, 0x835, 0x935, 0xa35, 0xb35 };
static const u16 NCT6775_REG_CRITICAL_TEMP_TOLERANCE[] = {
	0x138, 0x238, 0x338, 0x838, 0x938, 0xa38, 0xb38 };

static const char *const nct6775_temp_label[] = {
	"",
	"SYSTIN",
	"CPUTIN",
	"AUXTIN",
	"AMD SB-TSI",
	"PECI Agent 0",
	"PECI Agent 1",
	"PECI Agent 2",
	"PECI Agent 3",
	"PECI Agent 4",
	"PECI Agent 5",
	"PECI Agent 6",
	"PECI Agent 7",
	"PCH_CHIP_CPU_MAX_TEMP",
	"PCH_CHIP_TEMP",
	"PCH_CPU_TEMP",
	"PCH_MCH_TEMP",
	"PCH_DIM0_TEMP",
	"PCH_DIM1_TEMP",
	"PCH_DIM2_TEMP",
	"PCH_DIM3_TEMP"
};

#define NCT6775_TEMP_MASK	0x001ffffe
#define NCT6775_VIRT_TEMP_MASK	0x00000000

static const u16 NCT6775_REG_TEMP_ALTERNATE[32] = {
	[13] = 0x661,
	[14] = 0x662,
	[15] = 0x664,
};

static const u16 NCT6775_REG_TEMP_CRIT[32] = {
	[4] = 0xa00,
	[5] = 0xa01,
	[6] = 0xa02,
	[7] = 0xa03,
	[8] = 0xa04,
	[9] = 0xa05,
	[10] = 0xa06,
	[11] = 0xa07
};

/* NCT6776 specific data */

/* STEP_UP_TIME and STEP_DOWN_TIME regs are swapped for all chips but NCT6775 */
#define NCT6776_REG_FAN_STEP_UP_TIME NCT6775_REG_FAN_STEP_DOWN_TIME
#define NCT6776_REG_FAN_STEP_DOWN_TIME NCT6775_REG_FAN_STEP_UP_TIME

static const s8 NCT6776_ALARM_BITS[] = {
	0, 1, 2, 3, 8, 21, 20, 16,	/* in0.. in7 */
	17, -1, -1, -1, -1, -1, -1,	/* in8..in14 */
	-1,				/* unused */
	6, 7, 11, 10, 23,		/* fan1..fan5 */
	-1, -1, -1,			/* unused */
	4, 5, 13, -1, -1, -1,		/* temp1..temp6 */
	12, 9 };			/* intrusion0, intrusion1 */

static const u16 NCT6776_REG_BEEP[NUM_REG_BEEP] = { 0xb2, 0xb3, 0xb4, 0xb5 };

static const s8 NCT6776_BEEP_BITS[] = {
	0, 1, 2, 3, 4, 5, 6, 7,		/* in0.. in7 */
	8, -1, -1, -1, -1, -1, -1,	/* in8..in14 */
	24,				/* global beep enable */
	25, 26, 27, 28, 29,		/* fan1..fan5 */
	-1, -1, -1,			/* unused */
	16, 17, 18, 19, 20, 21,		/* temp1..temp6 */
	30, 31 };			/* intrusion0, intrusion1 */

static const u16 NCT6776_REG_TOLERANCE_H[] = {
	0x10c, 0x20c, 0x30c, 0x80c, 0x90c, 0xa0c, 0xb0c };

static const u8 NCT6776_REG_PWM_MODE[] = { 0x04, 0, 0, 0, 0, 0 };
static const u8 NCT6776_PWM_MODE_MASK[] = { 0x01, 0, 0, 0, 0, 0 };

static const u16 NCT6776_REG_FAN_MIN[] = {
	0x63a, 0x63c, 0x63e, 0x640, 0x642, 0x64a, 0x64c };
static const u16 NCT6776_REG_FAN_PULSES[NUM_FAN] = {
	0x644, 0x645, 0x646, 0x647, 0x648, 0x649 };

static const u16 NCT6776_REG_WEIGHT_DUTY_BASE[] = {
	0x13e, 0x23e, 0x33e, 0x83e, 0x93e, 0xa3e };

static const u16 NCT6776_REG_TEMP_CONFIG[ARRAY_SIZE(NCT6775_REG_TEMP)] = {
	0x18, 0x152, 0x252, 0x628, 0x629, 0x62A };

static const char *const nct6776_temp_label[] = {
	"",
	"SYSTIN",
	"CPUTIN",
	"AUXTIN",
	"SMBUSMASTER 0",
	"SMBUSMASTER 1",
	"SMBUSMASTER 2",
	"SMBUSMASTER 3",
	"SMBUSMASTER 4",
	"SMBUSMASTER 5",
	"SMBUSMASTER 6",
	"SMBUSMASTER 7",
	"PECI Agent 0",
	"PECI Agent 1",
	"PCH_CHIP_CPU_MAX_TEMP",
	"PCH_CHIP_TEMP",
	"PCH_CPU_TEMP",
	"PCH_MCH_TEMP",
	"PCH_DIM0_TEMP",
	"PCH_DIM1_TEMP",
	"PCH_DIM2_TEMP",
	"PCH_DIM3_TEMP",
	"BYTE_TEMP"
};

#define NCT6776_TEMP_MASK	0x007ffffe
#define NCT6776_VIRT_TEMP_MASK	0x00000000

static const u16 NCT6776_REG_TEMP_ALTERNATE[32] = {
	[14] = 0x401,
	[15] = 0x402,
	[16] = 0x404,
};

static const u16 NCT6776_REG_TEMP_CRIT[32] = {
	[11] = 0x709,
	[12] = 0x70a,
};

/* NCT6779 specific data */

static const u16 NCT6779_REG_IN[] = {
	0x480, 0x481, 0x482, 0x483, 0x484, 0x485, 0x486, 0x487,
	0x488, 0x489, 0x48a, 0x48b, 0x48c, 0x48d, 0x48e };

static const u16 NCT6779_REG_ALARM[NUM_REG_ALARM] = {
	0x459, 0x45A, 0x45B, 0x568 };

static const s8 NCT6779_ALARM_BITS[] = {
	0, 1, 2, 3, 8, 21, 20, 16,	/* in0.. in7 */
	17, 24, 25, 26, 27, 28, 29,	/* in8..in14 */
	-1,				/* unused */
	6, 7, 11, 10, 23,		/* fan1..fan5 */
	-1, -1, -1,			/* unused */
	4, 5, 13, -1, -1, -1,		/* temp1..temp6 */
	12, 9 };			/* intrusion0, intrusion1 */

static const s8 NCT6779_BEEP_BITS[] = {
	0, 1, 2, 3, 4, 5, 6, 7,		/* in0.. in7 */
	8, 9, 10, 11, 12, 13, 14,	/* in8..in14 */
	24,				/* global beep enable */
	25, 26, 27, 28, 29,		/* fan1..fan5 */
	-1, -1, -1,			/* unused */
	16, 17, -1, -1, -1, -1,		/* temp1..temp6 */
	30, 31 };			/* intrusion0, intrusion1 */

static const u16 NCT6779_REG_FAN[] = {
	0x4c0, 0x4c2, 0x4c4, 0x4c6, 0x4c8, 0x4ca, 0x4ce };
static const u16 NCT6779_REG_FAN_PULSES[NUM_FAN] = {
	0x644, 0x645, 0x646, 0x647, 0x648, 0x649, 0x64f };

static const u16 NCT6779_REG_CRITICAL_PWM_ENABLE[] = {
	0x136, 0x236, 0x336, 0x836, 0x936, 0xa36, 0xb36 };
#define NCT6779_CRITICAL_PWM_ENABLE_MASK	0x01
static const u16 NCT6779_REG_CRITICAL_PWM[] = {
	0x137, 0x237, 0x337, 0x837, 0x937, 0xa37, 0xb37 };

static const u16 NCT6779_REG_TEMP[] = { 0x27, 0x150 };
static const u16 NCT6779_REG_TEMP_MON[] = { 0x73, 0x75, 0x77, 0x79, 0x7b };
static const u16 NCT6779_REG_TEMP_CONFIG[ARRAY_SIZE(NCT6779_REG_TEMP)] = {
	0x18, 0x152 };
static const u16 NCT6779_REG_TEMP_HYST[ARRAY_SIZE(NCT6779_REG_TEMP)] = {
	0x3a, 0x153 };
static const u16 NCT6779_REG_TEMP_OVER[ARRAY_SIZE(NCT6779_REG_TEMP)] = {
	0x39, 0x155 };

static const u16 NCT6779_REG_TEMP_OFFSET[] = {
	0x454, 0x455, 0x456, 0x44a, 0x44b, 0x44c };

static const char *const nct6779_temp_label[] = {
	"",
	"SYSTIN",
	"CPUTIN",
	"AUXTIN0",
	"AUXTIN1",
	"AUXTIN2",
	"AUXTIN3",
	"",
	"SMBUSMASTER 0",
	"SMBUSMASTER 1",
	"SMBUSMASTER 2",
	"SMBUSMASTER 3",
	"SMBUSMASTER 4",
	"SMBUSMASTER 5",
	"SMBUSMASTER 6",
	"SMBUSMASTER 7",
	"PECI Agent 0",
	"PECI Agent 1",
	"PCH_CHIP_CPU_MAX_TEMP",
	"PCH_CHIP_TEMP",
	"PCH_CPU_TEMP",
	"PCH_MCH_TEMP",
	"PCH_DIM0_TEMP",
	"PCH_DIM1_TEMP",
	"PCH_DIM2_TEMP",
	"PCH_DIM3_TEMP",
	"BYTE_TEMP",
	"",
	"",
	"",
	"",
	"Virtual_TEMP"
};

#define NCT6779_TEMP_MASK	0x07ffff7e
#define NCT6779_VIRT_TEMP_MASK	0x00000000
#define NCT6791_TEMP_MASK	0x87ffff7e
#define NCT6791_VIRT_TEMP_MASK	0x80000000

static const u16 NCT6779_REG_TEMP_ALTERNATE[32]
	= { 0x490, 0x491, 0x492, 0x493, 0x494, 0x495, 0, 0,
	    0, 0, 0, 0, 0, 0, 0, 0,
	    0, 0x400, 0x401, 0x402, 0x404, 0x405, 0x406, 0x407,
	    0x408, 0 };

static const u16 NCT6779_REG_TEMP_CRIT[32] = {
	[15] = 0x709,
	[16] = 0x70a,
};

/* NCT6791 specific data */

#define NCT6791_REG_HM_IO_SPACE_LOCK_ENABLE	0x28

static const u16 NCT6791_REG_WEIGHT_TEMP_SEL[NUM_FAN] = { 0, 0x239 };
static const u16 NCT6791_REG_WEIGHT_TEMP_STEP[NUM_FAN] = { 0, 0x23a };
static const u16 NCT6791_REG_WEIGHT_TEMP_STEP_TOL[NUM_FAN] = { 0, 0x23b };
static const u16 NCT6791_REG_WEIGHT_DUTY_STEP[NUM_FAN] = { 0, 0x23c };
static const u16 NCT6791_REG_WEIGHT_TEMP_BASE[NUM_FAN] = { 0, 0x23d };
static const u16 NCT6791_REG_WEIGHT_DUTY_BASE[NUM_FAN] = { 0, 0x23e };

static const u16 NCT6791_REG_ALARM[NUM_REG_ALARM] = {
	0x459, 0x45A, 0x45B, 0x568, 0x45D };

static const s8 NCT6791_ALARM_BITS[] = {
	0, 1, 2, 3, 8, 21, 20, 16,	/* in0.. in7 */
	17, 24, 25, 26, 27, 28, 29,	/* in8..in14 */
	-1,				/* unused */
	6, 7, 11, 10, 23, 33,		/* fan1..fan6 */
	-1, -1,				/* unused */
	4, 5, 13, -1, -1, -1,		/* temp1..temp6 */
	12, 9 };			/* intrusion0, intrusion1 */

/* NCT6792/NCT6793 specific data */

static const u16 NCT6792_REG_TEMP_MON[] = {
	0x73, 0x75, 0x77, 0x79, 0x7b, 0x7d };
static const u16 NCT6792_REG_BEEP[NUM_REG_BEEP] = {
	0xb2, 0xb3, 0xb4, 0xb5, 0xbf };

static const char *const nct6792_temp_label[] = {
	"",
	"SYSTIN",
	"CPUTIN",
	"AUXTIN0",
	"AUXTIN1",
	"AUXTIN2",
	"AUXTIN3",
	"",
	"SMBUSMASTER 0",
	"SMBUSMASTER 1",
	"SMBUSMASTER 2",
	"SMBUSMASTER 3",
	"SMBUSMASTER 4",
	"SMBUSMASTER 5",
	"SMBUSMASTER 6",
	"SMBUSMASTER 7",
	"PECI Agent 0",
	"PECI Agent 1",
	"PCH_CHIP_CPU_MAX_TEMP",
	"PCH_CHIP_TEMP",
	"PCH_CPU_TEMP",
	"PCH_MCH_TEMP",
	"PCH_DIM0_TEMP",
	"PCH_DIM1_TEMP",
	"PCH_DIM2_TEMP",
	"PCH_DIM3_TEMP",
	"BYTE_TEMP",
	"PECI Agent 0 Calibration",
	"PECI Agent 1 Calibration",
	"",
	"",
	"Virtual_TEMP"
};

#define NCT6792_TEMP_MASK	0x9fffff7e
#define NCT6792_VIRT_TEMP_MASK	0x80000000

static const char *const nct6793_temp_label[] = {
	"",
	"SYSTIN",
	"CPUTIN",
	"AUXTIN0",
	"AUXTIN1",
	"AUXTIN2",
	"AUXTIN3",
	"",
	"SMBUSMASTER 0",
	"SMBUSMASTER 1",
	"",
	"",
	"",
	"",
	"",
	"",
	"PECI Agent 0",
	"PECI Agent 1",
	"PCH_CHIP_CPU_MAX_TEMP",
	"PCH_CHIP_TEMP",
	"PCH_CPU_TEMP",
	"PCH_MCH_TEMP",
	"Agent0 Dimm0 ",
	"Agent0 Dimm1",
	"Agent1 Dimm0",
	"Agent1 Dimm1",
	"BYTE_TEMP0",
	"BYTE_TEMP1",
	"PECI Agent 0 Calibration",
	"PECI Agent 1 Calibration",
	"",
	"Virtual_TEMP"
};

#define NCT6793_TEMP_MASK	0xbfff037e
#define NCT6793_VIRT_TEMP_MASK	0x80000000

static const char *const nct6795_temp_label[] = {
	"",
	"SYSTIN",
	"CPUTIN",
	"AUXTIN0",
	"AUXTIN1",
	"AUXTIN2",
	"AUXTIN3",
	"",
	"SMBUSMASTER 0",
	"SMBUSMASTER 1",
	"SMBUSMASTER 2",
	"SMBUSMASTER 3",
	"SMBUSMASTER 4",
	"SMBUSMASTER 5",
	"SMBUSMASTER 6",
	"SMBUSMASTER 7",
	"PECI Agent 0",
	"PECI Agent 1",
	"PCH_CHIP_CPU_MAX_TEMP",
	"PCH_CHIP_TEMP",
	"PCH_CPU_TEMP",
	"PCH_MCH_TEMP",
	"Agent0 Dimm0",
	"Agent0 Dimm1",
	"Agent1 Dimm0",
	"Agent1 Dimm1",
	"BYTE_TEMP0",
	"BYTE_TEMP1",
	"PECI Agent 0 Calibration",
	"PECI Agent 1 Calibration",
	"",
	"Virtual_TEMP"
};

#define NCT6795_TEMP_MASK	0xbfffff7e
#define NCT6795_VIRT_TEMP_MASK	0x80000000

static const char *const nct6796_temp_label[] = {
	"",
	"SYSTIN",
	"CPUTIN",
	"AUXTIN0",
	"AUXTIN1",
	"AUXTIN2",
	"AUXTIN3",
	"AUXTIN4",
	"SMBUSMASTER 0",
	"SMBUSMASTER 1",
	"Virtual_TEMP",
	"Virtual_TEMP",
	"",
	"",
	"",
	"",
	"PECI Agent 0",
	"PECI Agent 1",
	"PCH_CHIP_CPU_MAX_TEMP",
	"PCH_CHIP_TEMP",
	"PCH_CPU_TEMP",
	"PCH_MCH_TEMP",
	"Agent0 Dimm0",
	"Agent0 Dimm1",
	"Agent1 Dimm0",
	"Agent1 Dimm1",
	"BYTE_TEMP0",
	"BYTE_TEMP1",
	"PECI Agent 0 Calibration",
	"PECI Agent 1 Calibration",
	"",
	"Virtual_TEMP"
};

#define NCT6796_TEMP_MASK	0xbfff0ffe
#define NCT6796_VIRT_TEMP_MASK	0x80000c00

static const char *const nct6798_temp_label[] = {
	"",
	"SYSTIN",
	"CPUTIN",
	"AUXTIN0",
	"AUXTIN1",
	"AUXTIN2",
	"AUXTIN3",
	"AUXTIN4",
	"SMBUSMASTER 0",
	"SMBUSMASTER 1",
	"Virtual_TEMP",
	"Virtual_TEMP",
	"",
	"",
	"",
	"",
	"PECI Agent 0",
	"PECI Agent 1",
	"PCH_CHIP_CPU_MAX_TEMP",
	"PCH_CHIP_TEMP",
	"PCH_CPU_TEMP",
	"PCH_MCH_TEMP",
	"Agent0 Dimm0",
	"Agent0 Dimm1",
	"Agent1 Dimm0",
	"Agent1 Dimm1",
	"BYTE_TEMP0",
	"BYTE_TEMP1",
	"PECI Agent 0 Calibration",	/* undocumented */
	"PECI Agent 1 Calibration",	/* undocumented */
	"",
	"Virtual_TEMP"
};

#define NCT6798_TEMP_MASK	0xbfff0ffe
#define NCT6798_VIRT_TEMP_MASK	0x80000c00

/* NCT6102D/NCT6106D specific data */

#define NCT6106_REG_VBAT	0x318
#define NCT6106_REG_DIODE	0x319
#define NCT6106_DIODE_MASK	0x01

static const u16 NCT6106_REG_IN_MAX[] = {
	0x90, 0x92, 0x94, 0x96, 0x98, 0x9a, 0x9e, 0xa0, 0xa2 };
static const u16 NCT6106_REG_IN_MIN[] = {
	0x91, 0x93, 0x95, 0x97, 0x99, 0x9b, 0x9f, 0xa1, 0xa3 };
static const u16 NCT6106_REG_IN[] = {
	0x00, 0x01, 0x02, 0x03, 0x04, 0x05, 0x07, 0x08, 0x09 };

static const u16 NCT6106_REG_TEMP[] = { 0x10, 0x11, 0x12, 0x13, 0x14, 0x15 };
static const u16 NCT6106_REG_TEMP_MON[] = { 0x18, 0x19, 0x1a };
static const u16 NCT6106_REG_TEMP_HYST[] = {
	0xc3, 0xc7, 0xcb, 0xcf, 0xd3, 0xd7 };
static const u16 NCT6106_REG_TEMP_OVER[] = {
	0xc2, 0xc6, 0xca, 0xce, 0xd2, 0xd6 };
static const u16 NCT6106_REG_TEMP_CRIT_L[] = {
	0xc0, 0xc4, 0xc8, 0xcc, 0xd0, 0xd4 };
static const u16 NCT6106_REG_TEMP_CRIT_H[] = {
	0xc1, 0xc5, 0xc9, 0xcf, 0xd1, 0xd5 };
static const u16 NCT6106_REG_TEMP_OFFSET[] = { 0x311, 0x312, 0x313 };
static const u16 NCT6106_REG_TEMP_CONFIG[] = {
	0xb7, 0xb8, 0xb9, 0xba, 0xbb, 0xbc };

static const u16 NCT6106_REG_FAN[] = { 0x20, 0x22, 0x24 };
static const u16 NCT6106_REG_FAN_MIN[] = { 0xe0, 0xe2, 0xe4 };
static const u16 NCT6106_REG_FAN_PULSES[] = { 0xf6, 0xf6, 0xf6 };
static const u16 NCT6106_FAN_PULSE_SHIFT[] = { 0, 2, 4 };

static const u8 NCT6106_REG_PWM_MODE[] = { 0xf3, 0xf3, 0xf3 };
static const u8 NCT6106_PWM_MODE_MASK[] = { 0x01, 0x02, 0x04 };
static const u16 NCT6106_REG_PWM_READ[] = { 0x4a, 0x4b, 0x4c };
static const u16 NCT6106_REG_FAN_MODE[] = { 0x113, 0x123, 0x133 };
static const u16 NCT6106_REG_TEMP_SOURCE[] = {
	0xb0, 0xb1, 0xb2, 0xb3, 0xb4, 0xb5 };

static const u16 NCT6106_REG_CRITICAL_TEMP[] = { 0x11a, 0x12a, 0x13a };
static const u16 NCT6106_REG_CRITICAL_TEMP_TOLERANCE[] = {
	0x11b, 0x12b, 0x13b };

static const u16 NCT6106_REG_CRITICAL_PWM_ENABLE[] = { 0x11c, 0x12c, 0x13c };
#define NCT6106_CRITICAL_PWM_ENABLE_MASK	0x10
static const u16 NCT6106_REG_CRITICAL_PWM[] = { 0x11d, 0x12d, 0x13d };

static const u16 NCT6106_REG_FAN_STEP_UP_TIME[] = { 0x114, 0x124, 0x134 };
static const u16 NCT6106_REG_FAN_STEP_DOWN_TIME[] = { 0x115, 0x125, 0x135 };
static const u16 NCT6106_REG_FAN_STOP_OUTPUT[] = { 0x116, 0x126, 0x136 };
static const u16 NCT6106_REG_FAN_START_OUTPUT[] = { 0x117, 0x127, 0x137 };
static const u16 NCT6106_REG_FAN_STOP_TIME[] = { 0x118, 0x128, 0x138 };
static const u16 NCT6106_REG_TOLERANCE_H[] = { 0x112, 0x122, 0x132 };

static const u16 NCT6106_REG_TARGET[] = { 0x111, 0x121, 0x131 };

static const u16 NCT6106_REG_WEIGHT_TEMP_SEL[] = { 0x168, 0x178, 0x188 };
static const u16 NCT6106_REG_WEIGHT_TEMP_STEP[] = { 0x169, 0x179, 0x189 };
static const u16 NCT6106_REG_WEIGHT_TEMP_STEP_TOL[] = { 0x16a, 0x17a, 0x18a };
static const u16 NCT6106_REG_WEIGHT_DUTY_STEP[] = { 0x16b, 0x17b, 0x18b };
static const u16 NCT6106_REG_WEIGHT_TEMP_BASE[] = { 0x16c, 0x17c, 0x18c };
static const u16 NCT6106_REG_WEIGHT_DUTY_BASE[] = { 0x16d, 0x17d, 0x18d };

static const u16 NCT6106_REG_AUTO_TEMP[] = { 0x160, 0x170, 0x180 };
static const u16 NCT6106_REG_AUTO_PWM[] = { 0x164, 0x174, 0x184 };

static const u16 NCT6106_REG_ALARM[NUM_REG_ALARM] = {
	0x77, 0x78, 0x79, 0x7a, 0x7b, 0x7c, 0x7d };

static const s8 NCT6106_ALARM_BITS[] = {
	0, 1, 2, 3, 4, 5, 7, 8,		/* in0.. in7 */
	9, -1, -1, -1, -1, -1, -1,	/* in8..in14 */
	-1,				/* unused */
	32, 33, 34, -1, -1,		/* fan1..fan5 */
	-1, -1, -1,			/* unused */
	16, 17, 18, 19, 20, 21,		/* temp1..temp6 */
	48, -1				/* intrusion0, intrusion1 */
};

static const u16 NCT6106_REG_BEEP[NUM_REG_BEEP] = {
	0x3c0, 0x3c1, 0x3c2, 0x3c3, 0x3c4 };

static const s8 NCT6106_BEEP_BITS[] = {
	0, 1, 2, 3, 4, 5, 7, 8,		/* in0.. in7 */
	9, 10, 11, 12, -1, -1, -1,	/* in8..in14 */
	32,				/* global beep enable */
	24, 25, 26, 27, 28,		/* fan1..fan5 */
	-1, -1, -1,			/* unused */
	16, 17, 18, 19, 20, 21,		/* temp1..temp6 */
	34, -1				/* intrusion0, intrusion1 */
};

static const u16 NCT6106_REG_TEMP_ALTERNATE[32] = {
	[14] = 0x51,
	[15] = 0x52,
	[16] = 0x54,
};

static const u16 NCT6106_REG_TEMP_CRIT[32] = {
	[11] = 0x204,
	[12] = 0x205,
};

/* NCT6112D/NCT6114D/NCT6116D specific data */

static const u16 NCT6116_REG_FAN[] = { 0x20, 0x22, 0x24, 0x26, 0x28 };
static const u16 NCT6116_REG_FAN_MIN[] = { 0xe0, 0xe2, 0xe4, 0xe6, 0xe8 };
static const u16 NCT6116_REG_FAN_PULSES[] = { 0xf6, 0xf6, 0xf6, 0xf6, 0xf5 };
static const u16 NCT6116_FAN_PULSE_SHIFT[] = { 0, 2, 4, 6, 6 };

static const u16 NCT6116_REG_PWM[] = { 0x119, 0x129, 0x139, 0x199, 0x1a9 };
static const u16 NCT6116_REG_FAN_MODE[] = { 0x113, 0x123, 0x133, 0x193, 0x1a3 };
static const u16 NCT6116_REG_TEMP_SEL[] = { 0x110, 0x120, 0x130, 0x190, 0x1a0 };
static const u16 NCT6116_REG_TEMP_SOURCE[] = {
	0xb0, 0xb1, 0xb2 };

static const u16 NCT6116_REG_CRITICAL_TEMP[] = {
	0x11a, 0x12a, 0x13a, 0x19a, 0x1aa };
static const u16 NCT6116_REG_CRITICAL_TEMP_TOLERANCE[] = {
	0x11b, 0x12b, 0x13b, 0x19b, 0x1ab };

static const u16 NCT6116_REG_CRITICAL_PWM_ENABLE[] = {
	0x11c, 0x12c, 0x13c, 0x19c, 0x1ac };
static const u16 NCT6116_REG_CRITICAL_PWM[] = {
	0x11d, 0x12d, 0x13d, 0x19d, 0x1ad };

static const u16 NCT6116_REG_FAN_STEP_UP_TIME[] = {
	0x114, 0x124, 0x134, 0x194, 0x1a4 };
static const u16 NCT6116_REG_FAN_STEP_DOWN_TIME[] = {
	0x115, 0x125, 0x135, 0x195, 0x1a5 };
static const u16 NCT6116_REG_FAN_STOP_OUTPUT[] = {
	0x116, 0x126, 0x136, 0x196, 0x1a6 };
static const u16 NCT6116_REG_FAN_START_OUTPUT[] = {
	0x117, 0x127, 0x137, 0x197, 0x1a7 };
static const u16 NCT6116_REG_FAN_STOP_TIME[] = {
	0x118, 0x128, 0x138, 0x198, 0x1a8 };
static const u16 NCT6116_REG_TOLERANCE_H[] = {
	0x112, 0x122, 0x132, 0x192, 0x1a2 };

static const u16 NCT6116_REG_TARGET[] = {
	0x111, 0x121, 0x131, 0x191, 0x1a1 };

static const u16 NCT6116_REG_AUTO_TEMP[] = {
	0x160, 0x170, 0x180, 0x1d0, 0x1e0 };
static const u16 NCT6116_REG_AUTO_PWM[] = {
	0x164, 0x174, 0x184, 0x1d4, 0x1e4 };

static const s8 NCT6116_ALARM_BITS[] = {
	0, 1, 2, 3, 4, 5, 7, 8,		/* in0.. in7 */
	9, -1, -1, -1, -1, -1, -1,	/* in8..in9 */
	-1,				/* unused */
	32, 33, 34, 35, 36,		/* fan1..fan5 */
	-1, -1, -1,			/* unused */
	16, 17, 18, -1, -1, -1,		/* temp1..temp6 */
	48, -1				/* intrusion0, intrusion1 */
};

static const s8 NCT6116_BEEP_BITS[] = {
	0, 1, 2, 3, 4, 5, 7, 8,		/* in0.. in7 */
	9, 10, 11, 12, -1, -1, -1,	/* in8..in14 */
	32,				/* global beep enable */
	24, 25, 26, 27, 28,		/* fan1..fan5 */
	-1, -1, -1,			/* unused */
	16, 17, 18, -1, -1, -1,		/* temp1..temp6 */
	34, -1				/* intrusion0, intrusion1 */
};

static enum pwm_enable reg_to_pwm_enable(int pwm, int mode)
{
	if (mode == 0 && pwm == 255)
		return off;
	return mode + 1;
}

static int pwm_enable_to_reg(enum pwm_enable mode)
{
	if (mode == off)
		return 0;
	return mode - 1;
}

/*
 * Conversions
 */

/* 1 is DC mode, output in ms */
static unsigned int step_time_from_reg(u8 reg, u8 mode)
{
	return mode ? 400 * reg : 100 * reg;
}

static u8 step_time_to_reg(unsigned int msec, u8 mode)
{
	return clamp_val((mode ? (msec + 200) / 400 :
					(msec + 50) / 100), 1, 255);
}

static unsigned int fan_from_reg8(u16 reg, unsigned int divreg)
{
	if (reg == 0 || reg == 255)
		return 0;
	return 1350000U / (reg << divreg);
}

static unsigned int fan_from_reg13(u16 reg, unsigned int divreg)
{
	if ((reg & 0xff1f) == 0xff1f)
		return 0;

	reg = (reg & 0x1f) | ((reg & 0xff00) >> 3);

	if (reg == 0)
		return 0;

	return 1350000U / reg;
}

static unsigned int fan_from_reg16(u16 reg, unsigned int divreg)
{
	if (reg == 0 || reg == 0xffff)
		return 0;

	/*
	 * Even though the registers are 16 bit wide, the fan divisor
	 * still applies.
	 */
	return 1350000U / (reg << divreg);
}

static unsigned int fan_from_reg_rpm(u16 reg, unsigned int divreg)
{
	return reg;
}

static u16 fan_to_reg(u32 fan, unsigned int divreg)
{
	if (!fan)
		return 0;

	return (1350000U / fan) >> divreg;
}

static inline unsigned int
div_from_reg(u8 reg)
{
	return BIT(reg);
}

/*
 * Some of the voltage inputs have internal scaling, the tables below
 * contain 8 (the ADC LSB in mV) * scaling factor * 100
 */
static const u16 scale_in[15] = {
	800, 800, 1600, 1600, 800, 800, 800, 1600, 1600, 800, 800, 800, 800,
	800, 800
};

static inline long in_from_reg(u8 reg, u8 nr)
{
	return DIV_ROUND_CLOSEST(reg * scale_in[nr], 100);
}

static inline u8 in_to_reg(u32 val, u8 nr)
{
	return clamp_val(DIV_ROUND_CLOSEST(val * 100, scale_in[nr]), 0, 255);
}

/*
 * Data structures and manipulation thereof
 */

struct nct6775_data {
	int addr;	/* IO base of hw monitor block */
	int sioreg;	/* SIO register address */
	enum kinds kind;
	const char *name;

	const struct attribute_group *groups[6];

	u16 reg_temp[5][NUM_TEMP]; /* 0=temp, 1=temp_over, 2=temp_hyst,
				    * 3=temp_crit, 4=temp_lcrit
				    */
	u8 temp_src[NUM_TEMP];
	u16 reg_temp_config[NUM_TEMP];
	const char * const *temp_label;
	u32 temp_mask;
	u32 virt_temp_mask;

	u16 REG_CONFIG;
	u16 REG_VBAT;
	u16 REG_DIODE;
	u8 DIODE_MASK;

	const s8 *ALARM_BITS;
	const s8 *BEEP_BITS;

	const u16 *REG_VIN;
	const u16 *REG_IN_MINMAX[2];

	const u16 *REG_TARGET;
	const u16 *REG_FAN;
	const u16 *REG_FAN_MODE;
	const u16 *REG_FAN_MIN;
	const u16 *REG_FAN_PULSES;
	const u16 *FAN_PULSE_SHIFT;
	const u16 *REG_FAN_TIME[3];

	const u16 *REG_TOLERANCE_H;

	const u8 *REG_PWM_MODE;
	const u8 *PWM_MODE_MASK;

	const u16 *REG_PWM[7];	/* [0]=pwm, [1]=pwm_start, [2]=pwm_floor,
				 * [3]=pwm_max, [4]=pwm_step,
				 * [5]=weight_duty_step, [6]=weight_duty_base
				 */
	const u16 *REG_PWM_READ;

	const u16 *REG_CRITICAL_PWM_ENABLE;
	u8 CRITICAL_PWM_ENABLE_MASK;
	const u16 *REG_CRITICAL_PWM;

	const u16 *REG_AUTO_TEMP;
	const u16 *REG_AUTO_PWM;

	const u16 *REG_CRITICAL_TEMP;
	const u16 *REG_CRITICAL_TEMP_TOLERANCE;

	const u16 *REG_TEMP_SOURCE;	/* temp register sources */
	const u16 *REG_TEMP_SEL;
	const u16 *REG_WEIGHT_TEMP_SEL;
	const u16 *REG_WEIGHT_TEMP[3];	/* 0=base, 1=tolerance, 2=step */

	const u16 *REG_TEMP_OFFSET;

	const u16 *REG_ALARM;
	const u16 *REG_BEEP;

	unsigned int (*fan_from_reg)(u16 reg, unsigned int divreg);
	unsigned int (*fan_from_reg_min)(u16 reg, unsigned int divreg);

	struct mutex update_lock;
	bool valid;		/* true if following fields are valid */
	unsigned long last_updated;	/* In jiffies */

	/* Register values */
	u8 bank;		/* current register bank */
	u8 in_num;		/* number of in inputs we have */
	u8 in[15][3];		/* [0]=in, [1]=in_max, [2]=in_min */
	unsigned int rpm[NUM_FAN];
	u16 fan_min[NUM_FAN];
	u8 fan_pulses[NUM_FAN];
	u8 fan_div[NUM_FAN];
	u8 has_pwm;
	u8 has_fan;		/* some fan inputs can be disabled */
	u8 has_fan_min;		/* some fans don't have min register */
	bool has_fan_div;

	u8 num_temp_alarms;	/* 2, 3, or 6 */
	u8 num_temp_beeps;	/* 2, 3, or 6 */
	u8 temp_fixed_num;	/* 3 or 6 */
	u8 temp_type[NUM_TEMP_FIXED];
	s8 temp_offset[NUM_TEMP_FIXED];
	s16 temp[5][NUM_TEMP]; /* 0=temp, 1=temp_over, 2=temp_hyst,
				* 3=temp_crit, 4=temp_lcrit */
	u64 alarms;
	u64 beeps;

	u8 pwm_num;	/* number of pwm */
	u8 pwm_mode[NUM_FAN];	/* 0->DC variable voltage,
				 * 1->PWM variable duty cycle
				 */
	enum pwm_enable pwm_enable[NUM_FAN];
			/* 0->off
			 * 1->manual
			 * 2->thermal cruise mode (also called SmartFan I)
			 * 3->fan speed cruise mode
			 * 4->SmartFan III
			 * 5->enhanced variable thermal cruise (SmartFan IV)
			 */
	u8 pwm[7][NUM_FAN];	/* [0]=pwm, [1]=pwm_start, [2]=pwm_floor,
				 * [3]=pwm_max, [4]=pwm_step,
				 * [5]=weight_duty_step, [6]=weight_duty_base
				 */

	u8 target_temp[NUM_FAN];
	u8 target_temp_mask;
	u32 target_speed[NUM_FAN];
	u32 target_speed_tolerance[NUM_FAN];
	u8 speed_tolerance_limit;

	u8 temp_tolerance[2][NUM_FAN];
	u8 tolerance_mask;

	u8 fan_time[3][NUM_FAN]; /* 0 = stop_time, 1 = step_up, 2 = step_down */

	/* Automatic fan speed control registers */
	int auto_pwm_num;
	u8 auto_pwm[NUM_FAN][7];
	u8 auto_temp[NUM_FAN][7];
	u8 pwm_temp_sel[NUM_FAN];
	u8 pwm_weight_temp_sel[NUM_FAN];
	u8 weight_temp[3][NUM_FAN];	/* 0->temp_step, 1->temp_step_tol,
					 * 2->temp_base
					 */

	u8 vid;
	u8 vrm;

	bool have_vid;

	u16 have_temp;
	u16 have_temp_fixed;
	u16 have_in;

	/* Remember extra register values over suspend/resume */
	u8 vbat;
	u8 fandiv1;
	u8 fandiv2;
	u8 sio_reg_enable;
};

struct nct6775_sio_data {
	int sioreg;
	enum kinds kind;
};

struct sensor_device_template {
	struct device_attribute dev_attr;
	union {
		struct {
			u8 nr;
			u8 index;
		} s;
		int index;
	} u;
	bool s2;	/* true if both index and nr are used */
};

struct sensor_device_attr_u {
	union {
		struct sensor_device_attribute a1;
		struct sensor_device_attribute_2 a2;
	} u;
	char name[32];
};

#define __TEMPLATE_ATTR(_template, _mode, _show, _store) {	\
	.attr = {.name = _template, .mode = _mode },		\
	.show	= _show,					\
	.store	= _store,					\
}

#define SENSOR_DEVICE_TEMPLATE(_template, _mode, _show, _store, _index)	\
	{ .dev_attr = __TEMPLATE_ATTR(_template, _mode, _show, _store),	\
	  .u.index = _index,						\
	  .s2 = false }

#define SENSOR_DEVICE_TEMPLATE_2(_template, _mode, _show, _store,	\
				 _nr, _index)				\
	{ .dev_attr = __TEMPLATE_ATTR(_template, _mode, _show, _store),	\
	  .u.s.index = _index,						\
	  .u.s.nr = _nr,						\
	  .s2 = true }

#define SENSOR_TEMPLATE(_name, _template, _mode, _show, _store, _index)	\
static struct sensor_device_template sensor_dev_template_##_name	\
	= SENSOR_DEVICE_TEMPLATE(_template, _mode, _show, _store,	\
				 _index)

#define SENSOR_TEMPLATE_2(_name, _template, _mode, _show, _store,	\
			  _nr, _index)					\
static struct sensor_device_template sensor_dev_template_##_name	\
	= SENSOR_DEVICE_TEMPLATE_2(_template, _mode, _show, _store,	\
				 _nr, _index)

struct sensor_template_group {
	struct sensor_device_template **templates;
	umode_t (*is_visible)(struct kobject *, struct attribute *, int);
	int base;
};

static struct attribute_group *
nct6775_create_attr_group(struct device *dev,
			  const struct sensor_template_group *tg,
			  int repeat)
{
	struct attribute_group *group;
	struct sensor_device_attr_u *su;
	struct sensor_device_attribute *a;
	struct sensor_device_attribute_2 *a2;
	struct attribute **attrs;
	struct sensor_device_template **t;
	int i, count;

	if (repeat <= 0)
		return ERR_PTR(-EINVAL);

	t = tg->templates;
	for (count = 0; *t; t++, count++)
		;

	if (count == 0)
		return ERR_PTR(-EINVAL);

	group = devm_kzalloc(dev, sizeof(*group), GFP_KERNEL);
	if (group == NULL)
		return ERR_PTR(-ENOMEM);

	attrs = devm_kcalloc(dev, repeat * count + 1, sizeof(*attrs),
			     GFP_KERNEL);
	if (attrs == NULL)
		return ERR_PTR(-ENOMEM);

	su = devm_kzalloc(dev, array3_size(repeat, count, sizeof(*su)),
			       GFP_KERNEL);
	if (su == NULL)
		return ERR_PTR(-ENOMEM);

	group->attrs = attrs;
	group->is_visible = tg->is_visible;

	for (i = 0; i < repeat; i++) {
		t = tg->templates;
		while (*t != NULL) {
			snprintf(su->name, sizeof(su->name),
				 (*t)->dev_attr.attr.name, tg->base + i);
			if ((*t)->s2) {
				a2 = &su->u.a2;
				sysfs_attr_init(&a2->dev_attr.attr);
				a2->dev_attr.attr.name = su->name;
				a2->nr = (*t)->u.s.nr + i;
				a2->index = (*t)->u.s.index;
				a2->dev_attr.attr.mode =
				  (*t)->dev_attr.attr.mode;
				a2->dev_attr.show = (*t)->dev_attr.show;
				a2->dev_attr.store = (*t)->dev_attr.store;
				*attrs = &a2->dev_attr.attr;
			} else {
				a = &su->u.a1;
				sysfs_attr_init(&a->dev_attr.attr);
				a->dev_attr.attr.name = su->name;
				a->index = (*t)->u.index + i;
				a->dev_attr.attr.mode =
				  (*t)->dev_attr.attr.mode;
				a->dev_attr.show = (*t)->dev_attr.show;
				a->dev_attr.store = (*t)->dev_attr.store;
				*attrs = &a->dev_attr.attr;
			}
			attrs++;
			su++;
			t++;
		}
	}

	return group;
}

static bool is_word_sized(struct nct6775_data *data, u16 reg)
{
	switch (data->kind) {
	case nct6106:
		return reg == 0x20 || reg == 0x22 || reg == 0x24 ||
		  reg == 0xe0 || reg == 0xe2 || reg == 0xe4 ||
		  reg == 0x111 || reg == 0x121 || reg == 0x131;
	case nct6116:
		return reg == 0x20 || reg == 0x22 || reg == 0x24 ||
		  reg == 0x26 || reg == 0x28 || reg == 0xe0 || reg == 0xe2 ||
		  reg == 0xe4 || reg == 0xe6 || reg == 0xe8 || reg == 0x111 ||
		  reg == 0x121 || reg == 0x131 || reg == 0x191 || reg == 0x1a1;
	case nct6775:
		return (((reg & 0xff00) == 0x100 ||
		    (reg & 0xff00) == 0x200) &&
		   ((reg & 0x00ff) == 0x50 ||
		    (reg & 0x00ff) == 0x53 ||
		    (reg & 0x00ff) == 0x55)) ||
		  (reg & 0xfff0) == 0x630 ||
		  reg == 0x640 || reg == 0x642 ||
		  reg == 0x662 ||
		  ((reg & 0xfff0) == 0x650 && (reg & 0x000f) >= 0x06) ||
		  reg == 0x73 || reg == 0x75 || reg == 0x77;
	case nct6776:
		return (((reg & 0xff00) == 0x100 ||
		    (reg & 0xff00) == 0x200) &&
		   ((reg & 0x00ff) == 0x50 ||
		    (reg & 0x00ff) == 0x53 ||
		    (reg & 0x00ff) == 0x55)) ||
		  (reg & 0xfff0) == 0x630 ||
		  reg == 0x402 ||
		  reg == 0x640 || reg == 0x642 ||
		  ((reg & 0xfff0) == 0x650 && (reg & 0x000f) >= 0x06) ||
		  reg == 0x73 || reg == 0x75 || reg == 0x77;
	case nct6779:
	case nct6791:
	case nct6792:
	case nct6793:
	case nct6795:
	case nct6796:
	case nct6797:
	case nct6798:
		return reg == 0x150 || reg == 0x153 || reg == 0x155 ||
		  (reg & 0xfff0) == 0x4c0 ||
		  reg == 0x402 ||
		  reg == 0x63a || reg == 0x63c || reg == 0x63e ||
		  reg == 0x640 || reg == 0x642 || reg == 0x64a ||
		  reg == 0x64c ||
		  reg == 0x73 || reg == 0x75 || reg == 0x77 || reg == 0x79 ||
		  reg == 0x7b || reg == 0x7d;
	}
	return false;
}

/*
 * On older chips, only registers 0x50-0x5f are banked.
 * On more recent chips, all registers are banked.
 * Assume that is the case and set the bank number for each access.
 * Cache the bank number so it only needs to be set if it changes.
 */
static inline void nct6775_set_bank(struct nct6775_data *data, u16 reg)
{
	u8 bank = reg >> 8;

	if (data->bank != bank) {
		outb_p(NCT6775_REG_BANK, data->addr + ADDR_REG_OFFSET);
		outb_p(bank, data->addr + DATA_REG_OFFSET);
		data->bank = bank;
	}
}

static u16 nct6775_read_value(struct nct6775_data *data, u16 reg)
{
	int res, word_sized = is_word_sized(data, reg);

	nct6775_set_bank(data, reg);
	outb_p(reg & 0xff, data->addr + ADDR_REG_OFFSET);
	res = inb_p(data->addr + DATA_REG_OFFSET);
	if (word_sized) {
		outb_p((reg & 0xff) + 1,
		       data->addr + ADDR_REG_OFFSET);
		res = (res << 8) + inb_p(data->addr + DATA_REG_OFFSET);
	}
	return res;
}

static int nct6775_write_value(struct nct6775_data *data, u16 reg, u16 value)
{
	int word_sized = is_word_sized(data, reg);

	nct6775_set_bank(data, reg);
	outb_p(reg & 0xff, data->addr + ADDR_REG_OFFSET);
	if (word_sized) {
		outb_p(value >> 8, data->addr + DATA_REG_OFFSET);
		outb_p((reg & 0xff) + 1,
		       data->addr + ADDR_REG_OFFSET);
	}
	outb_p(value & 0xff, data->addr + DATA_REG_OFFSET);
	return 0;
}

/* We left-align 8-bit temperature values to make the code simpler */
static u16 nct6775_read_temp(struct nct6775_data *data, u16 reg)
{
	u16 res;

	res = nct6775_read_value(data, reg);
	if (!is_word_sized(data, reg))
		res <<= 8;

	return res;
}

static int nct6775_write_temp(struct nct6775_data *data, u16 reg, u16 value)
{
	if (!is_word_sized(data, reg))
		value >>= 8;
	return nct6775_write_value(data, reg, value);
}

/* This function assumes that the caller holds data->update_lock */
static void nct6775_write_fan_div(struct nct6775_data *data, int nr)
{
	u8 reg;

	switch (nr) {
	case 0:
		reg = (nct6775_read_value(data, NCT6775_REG_FANDIV1) & 0x70)
		    | (data->fan_div[0] & 0x7);
		nct6775_write_value(data, NCT6775_REG_FANDIV1, reg);
		break;
	case 1:
		reg = (nct6775_read_value(data, NCT6775_REG_FANDIV1) & 0x7)
		    | ((data->fan_div[1] << 4) & 0x70);
		nct6775_write_value(data, NCT6775_REG_FANDIV1, reg);
		break;
	case 2:
		reg = (nct6775_read_value(data, NCT6775_REG_FANDIV2) & 0x70)
		    | (data->fan_div[2] & 0x7);
		nct6775_write_value(data, NCT6775_REG_FANDIV2, reg);
		break;
	case 3:
		reg = (nct6775_read_value(data, NCT6775_REG_FANDIV2) & 0x7)
		    | ((data->fan_div[3] << 4) & 0x70);
		nct6775_write_value(data, NCT6775_REG_FANDIV2, reg);
		break;
	}
}

static void nct6775_write_fan_div_common(struct nct6775_data *data, int nr)
{
	if (data->kind == nct6775)
		nct6775_write_fan_div(data, nr);
}

static void nct6775_update_fan_div(struct nct6775_data *data)
{
	u8 i;

	i = nct6775_read_value(data, NCT6775_REG_FANDIV1);
	data->fan_div[0] = i & 0x7;
	data->fan_div[1] = (i & 0x70) >> 4;
	i = nct6775_read_value(data, NCT6775_REG_FANDIV2);
	data->fan_div[2] = i & 0x7;
	if (data->has_fan & BIT(3))
		data->fan_div[3] = (i & 0x70) >> 4;
}

static void nct6775_update_fan_div_common(struct nct6775_data *data)
{
	if (data->kind == nct6775)
		nct6775_update_fan_div(data);
}

static void nct6775_init_fan_div(struct nct6775_data *data)
{
	int i;

	nct6775_update_fan_div_common(data);
	/*
	 * For all fans, start with highest divider value if the divider
	 * register is not initialized. This ensures that we get a
	 * reading from the fan count register, even if it is not optimal.
	 * We'll compute a better divider later on.
	 */
	for (i = 0; i < ARRAY_SIZE(data->fan_div); i++) {
		if (!(data->has_fan & BIT(i)))
			continue;
		if (data->fan_div[i] == 0) {
			data->fan_div[i] = 7;
			nct6775_write_fan_div_common(data, i);
		}
	}
}

static void nct6775_init_fan_common(struct device *dev,
				    struct nct6775_data *data)
{
	int i;
	u8 reg;

	if (data->has_fan_div)
		nct6775_init_fan_div(data);

	/*
	 * If fan_min is not set (0), set it to 0xff to disable it. This
	 * prevents the unnecessary warning when fanX_min is reported as 0.
	 */
	for (i = 0; i < ARRAY_SIZE(data->fan_min); i++) {
		if (data->has_fan_min & BIT(i)) {
			reg = nct6775_read_value(data, data->REG_FAN_MIN[i]);
			if (!reg)
				nct6775_write_value(data, data->REG_FAN_MIN[i],
						    data->has_fan_div ? 0xff
								      : 0xff1f);
		}
	}
}

static void nct6775_select_fan_div(struct device *dev,
				   struct nct6775_data *data, int nr, u16 reg)
{
	u8 fan_div = data->fan_div[nr];
	u16 fan_min;

	if (!data->has_fan_div)
		return;

	/*
	 * If we failed to measure the fan speed, or the reported value is not
	 * in the optimal range, and the clock divider can be modified,
	 * let's try that for next time.
	 */
	if (reg == 0x00 && fan_div < 0x07)
		fan_div++;
	else if (reg != 0x00 && reg < 0x30 && fan_div > 0)
		fan_div--;

	if (fan_div != data->fan_div[nr]) {
		dev_dbg(dev, "Modifying fan%d clock divider from %u to %u\n",
			nr + 1, div_from_reg(data->fan_div[nr]),
			div_from_reg(fan_div));

		/* Preserve min limit if possible */
		if (data->has_fan_min & BIT(nr)) {
			fan_min = data->fan_min[nr];
			if (fan_div > data->fan_div[nr]) {
				if (fan_min != 255 && fan_min > 1)
					fan_min >>= 1;
			} else {
				if (fan_min != 255) {
					fan_min <<= 1;
					if (fan_min > 254)
						fan_min = 254;
				}
			}
			if (fan_min != data->fan_min[nr]) {
				data->fan_min[nr] = fan_min;
				nct6775_write_value(data, data->REG_FAN_MIN[nr],
						    fan_min);
			}
		}
		data->fan_div[nr] = fan_div;
		nct6775_write_fan_div_common(data, nr);
	}
}

static void nct6775_update_pwm(struct device *dev)
{
	struct nct6775_data *data = dev_get_drvdata(dev);
	int i, j;
	int fanmodecfg, reg;
	bool duty_is_dc;

	for (i = 0; i < data->pwm_num; i++) {
		if (!(data->has_pwm & BIT(i)))
			continue;

		duty_is_dc = data->REG_PWM_MODE[i] &&
		  (nct6775_read_value(data, data->REG_PWM_MODE[i])
		   & data->PWM_MODE_MASK[i]);
		data->pwm_mode[i] = !duty_is_dc;

		fanmodecfg = nct6775_read_value(data, data->REG_FAN_MODE[i]);
		for (j = 0; j < ARRAY_SIZE(data->REG_PWM); j++) {
			if (data->REG_PWM[j] && data->REG_PWM[j][i]) {
				data->pwm[j][i]
				  = nct6775_read_value(data,
						       data->REG_PWM[j][i]);
			}
		}

		data->pwm_enable[i] = reg_to_pwm_enable(data->pwm[0][i],
							(fanmodecfg >> 4) & 7);

		if (!data->temp_tolerance[0][i] ||
		    data->pwm_enable[i] != speed_cruise)
			data->temp_tolerance[0][i] = fanmodecfg & 0x0f;
		if (!data->target_speed_tolerance[i] ||
		    data->pwm_enable[i] == speed_cruise) {
			u8 t = fanmodecfg & 0x0f;

			if (data->REG_TOLERANCE_H) {
				t |= (nct6775_read_value(data,
				      data->REG_TOLERANCE_H[i]) & 0x70) >> 1;
			}
			data->target_speed_tolerance[i] = t;
		}

		data->temp_tolerance[1][i] =
			nct6775_read_value(data,
					data->REG_CRITICAL_TEMP_TOLERANCE[i]);

		reg = nct6775_read_value(data, data->REG_TEMP_SEL[i]);
		data->pwm_temp_sel[i] = reg & 0x1f;
		/* If fan can stop, report floor as 0 */
		if (reg & 0x80)
			data->pwm[2][i] = 0;

		if (!data->REG_WEIGHT_TEMP_SEL[i])
			continue;

		reg = nct6775_read_value(data, data->REG_WEIGHT_TEMP_SEL[i]);
		data->pwm_weight_temp_sel[i] = reg & 0x1f;
		/* If weight is disabled, report weight source as 0 */
		if (!(reg & 0x80))
			data->pwm_weight_temp_sel[i] = 0;

		/* Weight temp data */
		for (j = 0; j < ARRAY_SIZE(data->weight_temp); j++) {
			data->weight_temp[j][i]
			  = nct6775_read_value(data,
					       data->REG_WEIGHT_TEMP[j][i]);
		}
	}
}

static void nct6775_update_pwm_limits(struct device *dev)
{
	struct nct6775_data *data = dev_get_drvdata(dev);
	int i, j;
	u8 reg;
	u16 reg_t;

	for (i = 0; i < data->pwm_num; i++) {
		if (!(data->has_pwm & BIT(i)))
			continue;

		for (j = 0; j < ARRAY_SIZE(data->fan_time); j++) {
			data->fan_time[j][i] =
			  nct6775_read_value(data, data->REG_FAN_TIME[j][i]);
		}

		reg_t = nct6775_read_value(data, data->REG_TARGET[i]);
		/* Update only in matching mode or if never updated */
		if (!data->target_temp[i] ||
		    data->pwm_enable[i] == thermal_cruise)
			data->target_temp[i] = reg_t & data->target_temp_mask;
		if (!data->target_speed[i] ||
		    data->pwm_enable[i] == speed_cruise) {
			if (data->REG_TOLERANCE_H) {
				reg_t |= (nct6775_read_value(data,
					data->REG_TOLERANCE_H[i]) & 0x0f) << 8;
			}
			data->target_speed[i] = reg_t;
		}

		for (j = 0; j < data->auto_pwm_num; j++) {
			data->auto_pwm[i][j] =
			  nct6775_read_value(data,
					     NCT6775_AUTO_PWM(data, i, j));
			data->auto_temp[i][j] =
			  nct6775_read_value(data,
					     NCT6775_AUTO_TEMP(data, i, j));
		}

		/* critical auto_pwm temperature data */
		data->auto_temp[i][data->auto_pwm_num] =
			nct6775_read_value(data, data->REG_CRITICAL_TEMP[i]);

		switch (data->kind) {
		case nct6775:
			reg = nct6775_read_value(data,
						 NCT6775_REG_CRITICAL_ENAB[i]);
			data->auto_pwm[i][data->auto_pwm_num] =
						(reg & 0x02) ? 0xff : 0x00;
			break;
		case nct6776:
			data->auto_pwm[i][data->auto_pwm_num] = 0xff;
			break;
		case nct6106:
		case nct6116:
		case nct6779:
		case nct6791:
		case nct6792:
		case nct6793:
		case nct6795:
		case nct6796:
		case nct6797:
		case nct6798:
			reg = nct6775_read_value(data,
					data->REG_CRITICAL_PWM_ENABLE[i]);
			if (reg & data->CRITICAL_PWM_ENABLE_MASK)
				reg = nct6775_read_value(data,
					data->REG_CRITICAL_PWM[i]);
			else
				reg = 0xff;
			data->auto_pwm[i][data->auto_pwm_num] = reg;
			break;
		}
	}
}

static struct nct6775_data *nct6775_update_device(struct device *dev)
{
	struct nct6775_data *data = dev_get_drvdata(dev);
	int i, j;

	mutex_lock(&data->update_lock);

	if (time_after(jiffies, data->last_updated + HZ + HZ / 2)
	    || !data->valid) {
		/* Fan clock dividers */
		nct6775_update_fan_div_common(data);

		/* Measured voltages and limits */
		for (i = 0; i < data->in_num; i++) {
			if (!(data->have_in & BIT(i)))
				continue;

			data->in[i][0] = nct6775_read_value(data,
							    data->REG_VIN[i]);
			data->in[i][1] = nct6775_read_value(data,
					  data->REG_IN_MINMAX[0][i]);
			data->in[i][2] = nct6775_read_value(data,
					  data->REG_IN_MINMAX[1][i]);
		}

		/* Measured fan speeds and limits */
		for (i = 0; i < ARRAY_SIZE(data->rpm); i++) {
			u16 reg;

			if (!(data->has_fan & BIT(i)))
				continue;

			reg = nct6775_read_value(data, data->REG_FAN[i]);
			data->rpm[i] = data->fan_from_reg(reg,
							  data->fan_div[i]);

			if (data->has_fan_min & BIT(i))
				data->fan_min[i] = nct6775_read_value(data,
					   data->REG_FAN_MIN[i]);

			if (data->REG_FAN_PULSES[i]) {
				data->fan_pulses[i] =
				  (nct6775_read_value(data,
						      data->REG_FAN_PULSES[i])
				   >> data->FAN_PULSE_SHIFT[i]) & 0x03;
			}

			nct6775_select_fan_div(dev, data, i, reg);
		}

		nct6775_update_pwm(dev);
		nct6775_update_pwm_limits(dev);

		/* Measured temperatures and limits */
		for (i = 0; i < NUM_TEMP; i++) {
			if (!(data->have_temp & BIT(i)))
				continue;
			for (j = 0; j < ARRAY_SIZE(data->reg_temp); j++) {
				if (data->reg_temp[j][i])
					data->temp[j][i]
					  = nct6775_read_temp(data,
						data->reg_temp[j][i]);
			}
			if (i >= NUM_TEMP_FIXED ||
			    !(data->have_temp_fixed & BIT(i)))
				continue;
			data->temp_offset[i]
			  = nct6775_read_value(data, data->REG_TEMP_OFFSET[i]);
		}

		data->alarms = 0;
		for (i = 0; i < NUM_REG_ALARM; i++) {
			u8 alarm;

			if (!data->REG_ALARM[i])
				continue;
			alarm = nct6775_read_value(data, data->REG_ALARM[i]);
			data->alarms |= ((u64)alarm) << (i << 3);
		}

		data->beeps = 0;
		for (i = 0; i < NUM_REG_BEEP; i++) {
			u8 beep;

			if (!data->REG_BEEP[i])
				continue;
			beep = nct6775_read_value(data, data->REG_BEEP[i]);
			data->beeps |= ((u64)beep) << (i << 3);
		}

		data->last_updated = jiffies;
		data->valid = true;
	}

	mutex_unlock(&data->update_lock);
	return data;
}

/*
 * Sysfs callback functions
 */
static ssize_t
show_in_reg(struct device *dev, struct device_attribute *attr, char *buf)
{
	struct nct6775_data *data = nct6775_update_device(dev);
	struct sensor_device_attribute_2 *sattr = to_sensor_dev_attr_2(attr);
	int index = sattr->index;
	int nr = sattr->nr;

	return sprintf(buf, "%ld\n", in_from_reg(data->in[nr][index], nr));
}

static ssize_t
store_in_reg(struct device *dev, struct device_attribute *attr, const char *buf,
	     size_t count)
{
	struct nct6775_data *data = dev_get_drvdata(dev);
	struct sensor_device_attribute_2 *sattr = to_sensor_dev_attr_2(attr);
	int index = sattr->index;
	int nr = sattr->nr;
	unsigned long val;
	int err;

	err = kstrtoul(buf, 10, &val);
	if (err < 0)
		return err;
	mutex_lock(&data->update_lock);
	data->in[nr][index] = in_to_reg(val, nr);
	nct6775_write_value(data, data->REG_IN_MINMAX[index - 1][nr],
			    data->in[nr][index]);
	mutex_unlock(&data->update_lock);
	return count;
}

static ssize_t
show_alarm(struct device *dev, struct device_attribute *attr, char *buf)
{
	struct nct6775_data *data = nct6775_update_device(dev);
	struct sensor_device_attribute *sattr = to_sensor_dev_attr(attr);
	int nr = data->ALARM_BITS[sattr->index];

	return sprintf(buf, "%u\n",
		       (unsigned int)((data->alarms >> nr) & 0x01));
}

static int find_temp_source(struct nct6775_data *data, int index, int count)
{
	int source = data->temp_src[index];
	int nr;

	for (nr = 0; nr < count; nr++) {
		int src;

		src = nct6775_read_value(data,
					 data->REG_TEMP_SOURCE[nr]) & 0x1f;
		if (src == source)
			return nr;
	}
	return -ENODEV;
}

static ssize_t
show_temp_alarm(struct device *dev, struct device_attribute *attr, char *buf)
{
	struct sensor_device_attribute *sattr = to_sensor_dev_attr(attr);
	struct nct6775_data *data = nct6775_update_device(dev);
	unsigned int alarm = 0;
	int nr;

	/*
	 * For temperatures, there is no fixed mapping from registers to alarm
	 * bits. Alarm bits are determined by the temperature source mapping.
	 */
	nr = find_temp_source(data, sattr->index, data->num_temp_alarms);
	if (nr >= 0) {
		int bit = data->ALARM_BITS[nr + TEMP_ALARM_BASE];

		alarm = (data->alarms >> bit) & 0x01;
	}
	return sprintf(buf, "%u\n", alarm);
}

static ssize_t
show_beep(struct device *dev, struct device_attribute *attr, char *buf)
{
	struct sensor_device_attribute *sattr = to_sensor_dev_attr(attr);
	struct nct6775_data *data = nct6775_update_device(dev);
	int nr = data->BEEP_BITS[sattr->index];

	return sprintf(buf, "%u\n",
		       (unsigned int)((data->beeps >> nr) & 0x01));
}

static ssize_t
store_beep(struct device *dev, struct device_attribute *attr, const char *buf,
	   size_t count)
{
	struct sensor_device_attribute_2 *sattr = to_sensor_dev_attr_2(attr);
	struct nct6775_data *data = dev_get_drvdata(dev);
	int nr = data->BEEP_BITS[sattr->index];
	int regindex = nr >> 3;
	unsigned long val;
	int err;

	err = kstrtoul(buf, 10, &val);
	if (err < 0)
		return err;
	if (val > 1)
		return -EINVAL;

	mutex_lock(&data->update_lock);
	if (val)
		data->beeps |= (1ULL << nr);
	else
		data->beeps &= ~(1ULL << nr);
	nct6775_write_value(data, data->REG_BEEP[regindex],
			    (data->beeps >> (regindex << 3)) & 0xff);
	mutex_unlock(&data->update_lock);
	return count;
}

static ssize_t
show_temp_beep(struct device *dev, struct device_attribute *attr, char *buf)
{
	struct sensor_device_attribute *sattr = to_sensor_dev_attr(attr);
	struct nct6775_data *data = nct6775_update_device(dev);
	unsigned int beep = 0;
	int nr;

	/*
	 * For temperatures, there is no fixed mapping from registers to beep
	 * enable bits. Beep enable bits are determined by the temperature
	 * source mapping.
	 */
	nr = find_temp_source(data, sattr->index, data->num_temp_beeps);
	if (nr >= 0) {
		int bit = data->BEEP_BITS[nr + TEMP_ALARM_BASE];

		beep = (data->beeps >> bit) & 0x01;
	}
	return sprintf(buf, "%u\n", beep);
}

static ssize_t
store_temp_beep(struct device *dev, struct device_attribute *attr,
		const char *buf, size_t count)
{
	struct sensor_device_attribute_2 *sattr = to_sensor_dev_attr_2(attr);
	struct nct6775_data *data = dev_get_drvdata(dev);
	int nr, bit, regindex;
	unsigned long val;
	int err;

	err = kstrtoul(buf, 10, &val);
	if (err < 0)
		return err;
	if (val > 1)
		return -EINVAL;

	nr = find_temp_source(data, sattr->index, data->num_temp_beeps);
	if (nr < 0)
		return nr;

	bit = data->BEEP_BITS[nr + TEMP_ALARM_BASE];
	regindex = bit >> 3;

	mutex_lock(&data->update_lock);
	if (val)
		data->beeps |= (1ULL << bit);
	else
		data->beeps &= ~(1ULL << bit);
	nct6775_write_value(data, data->REG_BEEP[regindex],
			    (data->beeps >> (regindex << 3)) & 0xff);
	mutex_unlock(&data->update_lock);

	return count;
}

static umode_t nct6775_in_is_visible(struct kobject *kobj,
				     struct attribute *attr, int index)
{
	struct device *dev = kobj_to_dev(kobj);
	struct nct6775_data *data = dev_get_drvdata(dev);
	int in = index / 5;	/* voltage index */

	if (!(data->have_in & BIT(in)))
		return 0;

	return attr->mode;
}

SENSOR_TEMPLATE_2(in_input, "in%d_input", S_IRUGO, show_in_reg, NULL, 0, 0);
SENSOR_TEMPLATE(in_alarm, "in%d_alarm", S_IRUGO, show_alarm, NULL, 0);
SENSOR_TEMPLATE(in_beep, "in%d_beep", S_IWUSR | S_IRUGO, show_beep, store_beep,
		0);
SENSOR_TEMPLATE_2(in_min, "in%d_min", S_IWUSR | S_IRUGO, show_in_reg,
		  store_in_reg, 0, 1);
SENSOR_TEMPLATE_2(in_max, "in%d_max", S_IWUSR | S_IRUGO, show_in_reg,
		  store_in_reg, 0, 2);

/*
 * nct6775_in_is_visible uses the index into the following array
 * to determine if attributes should be created or not.
 * Any change in order or content must be matched.
 */
static struct sensor_device_template *nct6775_attributes_in_template[] = {
	&sensor_dev_template_in_input,
	&sensor_dev_template_in_alarm,
	&sensor_dev_template_in_beep,
	&sensor_dev_template_in_min,
	&sensor_dev_template_in_max,
	NULL
};

static const struct sensor_template_group nct6775_in_template_group = {
	.templates = nct6775_attributes_in_template,
	.is_visible = nct6775_in_is_visible,
};

static ssize_t
show_fan(struct device *dev, struct device_attribute *attr, char *buf)
{
	struct nct6775_data *data = nct6775_update_device(dev);
	struct sensor_device_attribute *sattr = to_sensor_dev_attr(attr);
	int nr = sattr->index;

	return sprintf(buf, "%d\n", data->rpm[nr]);
}

static ssize_t
show_fan_min(struct device *dev, struct device_attribute *attr, char *buf)
{
	struct nct6775_data *data = nct6775_update_device(dev);
	struct sensor_device_attribute *sattr = to_sensor_dev_attr(attr);
	int nr = sattr->index;

	return sprintf(buf, "%d\n",
		       data->fan_from_reg_min(data->fan_min[nr],
					      data->fan_div[nr]));
}

static ssize_t
show_fan_div(struct device *dev, struct device_attribute *attr, char *buf)
{
	struct nct6775_data *data = nct6775_update_device(dev);
	struct sensor_device_attribute *sattr = to_sensor_dev_attr(attr);
	int nr = sattr->index;

	return sprintf(buf, "%u\n", div_from_reg(data->fan_div[nr]));
}

static ssize_t
store_fan_min(struct device *dev, struct device_attribute *attr,
	      const char *buf, size_t count)
{
	struct nct6775_data *data = dev_get_drvdata(dev);
	struct sensor_device_attribute *sattr = to_sensor_dev_attr(attr);
	int nr = sattr->index;
	unsigned long val;
	unsigned int reg;
	u8 new_div;
	int err;

	err = kstrtoul(buf, 10, &val);
	if (err < 0)
		return err;

	mutex_lock(&data->update_lock);
	if (!data->has_fan_div) {
		/* NCT6776F or NCT6779D; we know this is a 13 bit register */
		if (!val) {
			val = 0xff1f;
		} else {
			if (val > 1350000U)
				val = 135000U;
			val = 1350000U / val;
			val = (val & 0x1f) | ((val << 3) & 0xff00);
		}
		data->fan_min[nr] = val;
		goto write_min;	/* Leave fan divider alone */
	}
	if (!val) {
		/* No min limit, alarm disabled */
		data->fan_min[nr] = 255;
		new_div = data->fan_div[nr]; /* No change */
		dev_info(dev, "fan%u low limit and alarm disabled\n", nr + 1);
		goto write_div;
	}
	reg = 1350000U / val;
	if (reg >= 128 * 255) {
		/*
		 * Speed below this value cannot possibly be represented,
		 * even with the highest divider (128)
		 */
		data->fan_min[nr] = 254;
		new_div = 7; /* 128 == BIT(7) */
		dev_warn(dev,
			 "fan%u low limit %lu below minimum %u, set to minimum\n",
			 nr + 1, val, data->fan_from_reg_min(254, 7));
	} else if (!reg) {
		/*
		 * Speed above this value cannot possibly be represented,
		 * even with the lowest divider (1)
		 */
		data->fan_min[nr] = 1;
		new_div = 0; /* 1 == BIT(0) */
		dev_warn(dev,
			 "fan%u low limit %lu above maximum %u, set to maximum\n",
			 nr + 1, val, data->fan_from_reg_min(1, 0));
	} else {
		/*
		 * Automatically pick the best divider, i.e. the one such
		 * that the min limit will correspond to a register value
		 * in the 96..192 range
		 */
		new_div = 0;
		while (reg > 192 && new_div < 7) {
			reg >>= 1;
			new_div++;
		}
		data->fan_min[nr] = reg;
	}

write_div:
	/*
	 * Write both the fan clock divider (if it changed) and the new
	 * fan min (unconditionally)
	 */
	if (new_div != data->fan_div[nr]) {
		dev_dbg(dev, "fan%u clock divider changed from %u to %u\n",
			nr + 1, div_from_reg(data->fan_div[nr]),
			div_from_reg(new_div));
		data->fan_div[nr] = new_div;
		nct6775_write_fan_div_common(data, nr);
		/* Give the chip time to sample a new speed value */
		data->last_updated = jiffies;
	}

write_min:
	nct6775_write_value(data, data->REG_FAN_MIN[nr], data->fan_min[nr]);
	mutex_unlock(&data->update_lock);

	return count;
}

static ssize_t
show_fan_pulses(struct device *dev, struct device_attribute *attr, char *buf)
{
	struct nct6775_data *data = nct6775_update_device(dev);
	struct sensor_device_attribute *sattr = to_sensor_dev_attr(attr);
	int p = data->fan_pulses[sattr->index];

	return sprintf(buf, "%d\n", p ? : 4);
}

static ssize_t
store_fan_pulses(struct device *dev, struct device_attribute *attr,
		 const char *buf, size_t count)
{
	struct nct6775_data *data = dev_get_drvdata(dev);
	struct sensor_device_attribute *sattr = to_sensor_dev_attr(attr);
	int nr = sattr->index;
	unsigned long val;
	int err;
	u8 reg;

	err = kstrtoul(buf, 10, &val);
	if (err < 0)
		return err;

	if (val > 4)
		return -EINVAL;

	mutex_lock(&data->update_lock);
	data->fan_pulses[nr] = val & 3;
	reg = nct6775_read_value(data, data->REG_FAN_PULSES[nr]);
	reg &= ~(0x03 << data->FAN_PULSE_SHIFT[nr]);
	reg |= (val & 3) << data->FAN_PULSE_SHIFT[nr];
	nct6775_write_value(data, data->REG_FAN_PULSES[nr], reg);
	mutex_unlock(&data->update_lock);

	return count;
}

static umode_t nct6775_fan_is_visible(struct kobject *kobj,
				      struct attribute *attr, int index)
{
	struct device *dev = kobj_to_dev(kobj);
	struct nct6775_data *data = dev_get_drvdata(dev);
	int fan = index / 6;	/* fan index */
	int nr = index % 6;	/* attribute index */

	if (!(data->has_fan & BIT(fan)))
		return 0;

	if (nr == 1 && data->ALARM_BITS[FAN_ALARM_BASE + fan] == -1)
		return 0;
	if (nr == 2 && data->BEEP_BITS[FAN_ALARM_BASE + fan] == -1)
		return 0;
	if (nr == 3 && !data->REG_FAN_PULSES[fan])
		return 0;
	if (nr == 4 && !(data->has_fan_min & BIT(fan)))
		return 0;
	if (nr == 5 && data->kind != nct6775)
		return 0;

	return attr->mode;
}

SENSOR_TEMPLATE(fan_input, "fan%d_input", S_IRUGO, show_fan, NULL, 0);
SENSOR_TEMPLATE(fan_alarm, "fan%d_alarm", S_IRUGO, show_alarm, NULL,
		FAN_ALARM_BASE);
SENSOR_TEMPLATE(fan_beep, "fan%d_beep", S_IWUSR | S_IRUGO, show_beep,
		store_beep, FAN_ALARM_BASE);
SENSOR_TEMPLATE(fan_pulses, "fan%d_pulses", S_IWUSR | S_IRUGO, show_fan_pulses,
		store_fan_pulses, 0);
SENSOR_TEMPLATE(fan_min, "fan%d_min", S_IWUSR | S_IRUGO, show_fan_min,
		store_fan_min, 0);
SENSOR_TEMPLATE(fan_div, "fan%d_div", S_IRUGO, show_fan_div, NULL, 0);

/*
 * nct6775_fan_is_visible uses the index into the following array
 * to determine if attributes should be created or not.
 * Any change in order or content must be matched.
 */
static struct sensor_device_template *nct6775_attributes_fan_template[] = {
	&sensor_dev_template_fan_input,
	&sensor_dev_template_fan_alarm,	/* 1 */
	&sensor_dev_template_fan_beep,	/* 2 */
	&sensor_dev_template_fan_pulses,
	&sensor_dev_template_fan_min,	/* 4 */
	&sensor_dev_template_fan_div,	/* 5 */
	NULL
};

static const struct sensor_template_group nct6775_fan_template_group = {
	.templates = nct6775_attributes_fan_template,
	.is_visible = nct6775_fan_is_visible,
	.base = 1,
};

static ssize_t
show_temp_label(struct device *dev, struct device_attribute *attr, char *buf)
{
	struct nct6775_data *data = nct6775_update_device(dev);
	struct sensor_device_attribute *sattr = to_sensor_dev_attr(attr);
	int nr = sattr->index;

	return sprintf(buf, "%s\n", data->temp_label[data->temp_src[nr]]);
}

static ssize_t
show_temp(struct device *dev, struct device_attribute *attr, char *buf)
{
	struct nct6775_data *data = nct6775_update_device(dev);
	struct sensor_device_attribute_2 *sattr = to_sensor_dev_attr_2(attr);
	int nr = sattr->nr;
	int index = sattr->index;

	return sprintf(buf, "%d\n", LM75_TEMP_FROM_REG(data->temp[index][nr]));
}

static ssize_t
store_temp(struct device *dev, struct device_attribute *attr, const char *buf,
	   size_t count)
{
	struct nct6775_data *data = dev_get_drvdata(dev);
	struct sensor_device_attribute_2 *sattr = to_sensor_dev_attr_2(attr);
	int nr = sattr->nr;
	int index = sattr->index;
	int err;
	long val;

	err = kstrtol(buf, 10, &val);
	if (err < 0)
		return err;

	mutex_lock(&data->update_lock);
	data->temp[index][nr] = LM75_TEMP_TO_REG(val);
	nct6775_write_temp(data, data->reg_temp[index][nr],
			   data->temp[index][nr]);
	mutex_unlock(&data->update_lock);
	return count;
}

static ssize_t
show_temp_offset(struct device *dev, struct device_attribute *attr, char *buf)
{
	struct nct6775_data *data = nct6775_update_device(dev);
	struct sensor_device_attribute *sattr = to_sensor_dev_attr(attr);

	return sprintf(buf, "%d\n", data->temp_offset[sattr->index] * 1000);
}

static ssize_t
store_temp_offset(struct device *dev, struct device_attribute *attr,
		  const char *buf, size_t count)
{
	struct nct6775_data *data = dev_get_drvdata(dev);
	struct sensor_device_attribute *sattr = to_sensor_dev_attr(attr);
	int nr = sattr->index;
	long val;
	int err;

	err = kstrtol(buf, 10, &val);
	if (err < 0)
		return err;

	val = clamp_val(DIV_ROUND_CLOSEST(val, 1000), -128, 127);

	mutex_lock(&data->update_lock);
	data->temp_offset[nr] = val;
	nct6775_write_value(data, data->REG_TEMP_OFFSET[nr], val);
	mutex_unlock(&data->update_lock);

	return count;
}

static ssize_t
show_temp_type(struct device *dev, struct device_attribute *attr, char *buf)
{
	struct nct6775_data *data = nct6775_update_device(dev);
	struct sensor_device_attribute *sattr = to_sensor_dev_attr(attr);
	int nr = sattr->index;

	return sprintf(buf, "%d\n", (int)data->temp_type[nr]);
}

static ssize_t
store_temp_type(struct device *dev, struct device_attribute *attr,
		const char *buf, size_t count)
{
	struct nct6775_data *data = nct6775_update_device(dev);
	struct sensor_device_attribute *sattr = to_sensor_dev_attr(attr);
	int nr = sattr->index;
	unsigned long val;
	int err;
	u8 vbat, diode, vbit, dbit;

	err = kstrtoul(buf, 10, &val);
	if (err < 0)
		return err;

	if (val != 1 && val != 3 && val != 4)
		return -EINVAL;

	mutex_lock(&data->update_lock);

	data->temp_type[nr] = val;
	vbit = 0x02 << nr;
	dbit = data->DIODE_MASK << nr;
	vbat = nct6775_read_value(data, data->REG_VBAT) & ~vbit;
	diode = nct6775_read_value(data, data->REG_DIODE) & ~dbit;
	switch (val) {
	case 1:	/* CPU diode (diode, current mode) */
		vbat |= vbit;
		diode |= dbit;
		break;
	case 3: /* diode, voltage mode */
		vbat |= dbit;
		break;
	case 4:	/* thermistor */
		break;
	}
	nct6775_write_value(data, data->REG_VBAT, vbat);
	nct6775_write_value(data, data->REG_DIODE, diode);

	mutex_unlock(&data->update_lock);
	return count;
}

static umode_t nct6775_temp_is_visible(struct kobject *kobj,
				       struct attribute *attr, int index)
{
	struct device *dev = kobj_to_dev(kobj);
	struct nct6775_data *data = dev_get_drvdata(dev);
	int temp = index / 10;	/* temp index */
	int nr = index % 10;	/* attribute index */

	if (!(data->have_temp & BIT(temp)))
		return 0;

	if (nr == 1 && !data->temp_label)
		return 0;

	if (nr == 2 && find_temp_source(data, temp, data->num_temp_alarms) < 0)
		return 0;				/* alarm */

	if (nr == 3 && find_temp_source(data, temp, data->num_temp_beeps) < 0)
		return 0;				/* beep */

	if (nr == 4 && !data->reg_temp[1][temp])	/* max */
		return 0;

	if (nr == 5 && !data->reg_temp[2][temp])	/* max_hyst */
		return 0;

	if (nr == 6 && !data->reg_temp[3][temp])	/* crit */
		return 0;

	if (nr == 7 && !data->reg_temp[4][temp])	/* lcrit */
		return 0;

	/* offset and type only apply to fixed sensors */
	if (nr > 7 && !(data->have_temp_fixed & BIT(temp)))
		return 0;

	return attr->mode;
}

SENSOR_TEMPLATE_2(temp_input, "temp%d_input", S_IRUGO, show_temp, NULL, 0, 0);
SENSOR_TEMPLATE(temp_label, "temp%d_label", S_IRUGO, show_temp_label, NULL, 0);
SENSOR_TEMPLATE_2(temp_max, "temp%d_max", S_IRUGO | S_IWUSR, show_temp,
		  store_temp, 0, 1);
SENSOR_TEMPLATE_2(temp_max_hyst, "temp%d_max_hyst", S_IRUGO | S_IWUSR,
		  show_temp, store_temp, 0, 2);
SENSOR_TEMPLATE_2(temp_crit, "temp%d_crit", S_IRUGO | S_IWUSR, show_temp,
		  store_temp, 0, 3);
SENSOR_TEMPLATE_2(temp_lcrit, "temp%d_lcrit", S_IRUGO | S_IWUSR, show_temp,
		  store_temp, 0, 4);
SENSOR_TEMPLATE(temp_offset, "temp%d_offset", S_IRUGO | S_IWUSR,
		show_temp_offset, store_temp_offset, 0);
SENSOR_TEMPLATE(temp_type, "temp%d_type", S_IRUGO | S_IWUSR, show_temp_type,
		store_temp_type, 0);
SENSOR_TEMPLATE(temp_alarm, "temp%d_alarm", S_IRUGO, show_temp_alarm, NULL, 0);
SENSOR_TEMPLATE(temp_beep, "temp%d_beep", S_IRUGO | S_IWUSR, show_temp_beep,
		store_temp_beep, 0);

/*
 * nct6775_temp_is_visible uses the index into the following array
 * to determine if attributes should be created or not.
 * Any change in order or content must be matched.
 */
static struct sensor_device_template *nct6775_attributes_temp_template[] = {
	&sensor_dev_template_temp_input,
	&sensor_dev_template_temp_label,
	&sensor_dev_template_temp_alarm,	/* 2 */
	&sensor_dev_template_temp_beep,		/* 3 */
	&sensor_dev_template_temp_max,		/* 4 */
	&sensor_dev_template_temp_max_hyst,	/* 5 */
	&sensor_dev_template_temp_crit,		/* 6 */
	&sensor_dev_template_temp_lcrit,	/* 7 */
	&sensor_dev_template_temp_offset,	/* 8 */
	&sensor_dev_template_temp_type,		/* 9 */
	NULL
};

static const struct sensor_template_group nct6775_temp_template_group = {
	.templates = nct6775_attributes_temp_template,
	.is_visible = nct6775_temp_is_visible,
	.base = 1,
};

static ssize_t
show_pwm_mode(struct device *dev, struct device_attribute *attr, char *buf)
{
	struct nct6775_data *data = nct6775_update_device(dev);
	struct sensor_device_attribute *sattr = to_sensor_dev_attr(attr);

	return sprintf(buf, "%d\n", data->pwm_mode[sattr->index]);
}

static ssize_t
store_pwm_mode(struct device *dev, struct device_attribute *attr,
	       const char *buf, size_t count)
{
	struct nct6775_data *data = dev_get_drvdata(dev);
	struct sensor_device_attribute *sattr = to_sensor_dev_attr(attr);
	int nr = sattr->index;
	unsigned long val;
	int err;
	u8 reg;

	err = kstrtoul(buf, 10, &val);
	if (err < 0)
		return err;

	if (val > 1)
		return -EINVAL;

	/* Setting DC mode (0) is not supported for all chips/channels */
	if (data->REG_PWM_MODE[nr] == 0) {
		if (!val)
			return -EINVAL;
		return count;
	}

	mutex_lock(&data->update_lock);
	data->pwm_mode[nr] = val;
	reg = nct6775_read_value(data, data->REG_PWM_MODE[nr]);
	reg &= ~data->PWM_MODE_MASK[nr];
	if (!val)
		reg |= data->PWM_MODE_MASK[nr];
	nct6775_write_value(data, data->REG_PWM_MODE[nr], reg);
	mutex_unlock(&data->update_lock);
	return count;
}

static ssize_t
show_pwm(struct device *dev, struct device_attribute *attr, char *buf)
{
	struct nct6775_data *data = nct6775_update_device(dev);
	struct sensor_device_attribute_2 *sattr = to_sensor_dev_attr_2(attr);
	int nr = sattr->nr;
	int index = sattr->index;
	int pwm;

	/*
	 * For automatic fan control modes, show current pwm readings.
	 * Otherwise, show the configured value.
	 */
	if (index == 0 && data->pwm_enable[nr] > manual)
		pwm = nct6775_read_value(data, data->REG_PWM_READ[nr]);
	else
		pwm = data->pwm[index][nr];

	return sprintf(buf, "%d\n", pwm);
}

static ssize_t
store_pwm(struct device *dev, struct device_attribute *attr, const char *buf,
	  size_t count)
{
	struct nct6775_data *data = dev_get_drvdata(dev);
	struct sensor_device_attribute_2 *sattr = to_sensor_dev_attr_2(attr);
	int nr = sattr->nr;
	int index = sattr->index;
	unsigned long val;
	int minval[7] = { 0, 1, 1, data->pwm[2][nr], 0, 0, 0 };
	int maxval[7]
	  = { 255, 255, data->pwm[3][nr] ? : 255, 255, 255, 255, 255 };
	int err;
	u8 reg;

	err = kstrtoul(buf, 10, &val);
	if (err < 0)
		return err;
	val = clamp_val(val, minval[index], maxval[index]);

	mutex_lock(&data->update_lock);
	data->pwm[index][nr] = val;
	nct6775_write_value(data, data->REG_PWM[index][nr], val);
	if (index == 2)	{ /* floor: disable if val == 0 */
		reg = nct6775_read_value(data, data->REG_TEMP_SEL[nr]);
		reg &= 0x7f;
		if (val)
			reg |= 0x80;
		nct6775_write_value(data, data->REG_TEMP_SEL[nr], reg);
	}
	mutex_unlock(&data->update_lock);
	return count;
}

/* Returns 0 if OK, -EINVAL otherwise */
static int check_trip_points(struct nct6775_data *data, int nr)
{
	int i;

	for (i = 0; i < data->auto_pwm_num - 1; i++) {
		if (data->auto_temp[nr][i] > data->auto_temp[nr][i + 1])
			return -EINVAL;
	}
	for (i = 0; i < data->auto_pwm_num - 1; i++) {
		if (data->auto_pwm[nr][i] > data->auto_pwm[nr][i + 1])
			return -EINVAL;
	}
	/* validate critical temperature and pwm if enabled (pwm > 0) */
	if (data->auto_pwm[nr][data->auto_pwm_num]) {
		if (data->auto_temp[nr][data->auto_pwm_num - 1] >
				data->auto_temp[nr][data->auto_pwm_num] ||
		    data->auto_pwm[nr][data->auto_pwm_num - 1] >
				data->auto_pwm[nr][data->auto_pwm_num])
			return -EINVAL;
	}
	return 0;
}

static void pwm_update_registers(struct nct6775_data *data, int nr)
{
	u8 reg;

	switch (data->pwm_enable[nr]) {
	case off:
	case manual:
		break;
	case speed_cruise:
		reg = nct6775_read_value(data, data->REG_FAN_MODE[nr]);
		reg = (reg & ~data->tolerance_mask) |
		  (data->target_speed_tolerance[nr] & data->tolerance_mask);
		nct6775_write_value(data, data->REG_FAN_MODE[nr], reg);
		nct6775_write_value(data, data->REG_TARGET[nr],
				    data->target_speed[nr] & 0xff);
		if (data->REG_TOLERANCE_H) {
			reg = (data->target_speed[nr] >> 8) & 0x0f;
			reg |= (data->target_speed_tolerance[nr] & 0x38) << 1;
			nct6775_write_value(data,
					    data->REG_TOLERANCE_H[nr],
					    reg);
		}
		break;
	case thermal_cruise:
		nct6775_write_value(data, data->REG_TARGET[nr],
				    data->target_temp[nr]);
		fallthrough;
	default:
		reg = nct6775_read_value(data, data->REG_FAN_MODE[nr]);
		reg = (reg & ~data->tolerance_mask) |
		  data->temp_tolerance[0][nr];
		nct6775_write_value(data, data->REG_FAN_MODE[nr], reg);
		break;
	}
}

static ssize_t
show_pwm_enable(struct device *dev, struct device_attribute *attr, char *buf)
{
	struct nct6775_data *data = nct6775_update_device(dev);
	struct sensor_device_attribute *sattr = to_sensor_dev_attr(attr);

	return sprintf(buf, "%d\n", data->pwm_enable[sattr->index]);
}

static ssize_t
store_pwm_enable(struct device *dev, struct device_attribute *attr,
		 const char *buf, size_t count)
{
	struct nct6775_data *data = dev_get_drvdata(dev);
	struct sensor_device_attribute *sattr = to_sensor_dev_attr(attr);
	int nr = sattr->index;
	unsigned long val;
	int err;
	u16 reg;

	err = kstrtoul(buf, 10, &val);
	if (err < 0)
		return err;

	if (val > sf4)
		return -EINVAL;

	if (val == sf3 && data->kind != nct6775)
		return -EINVAL;

	if (val == sf4 && check_trip_points(data, nr)) {
		dev_err(dev, "Inconsistent trip points, not switching to SmartFan IV mode\n");
		dev_err(dev, "Adjust trip points and try again\n");
		return -EINVAL;
	}

	mutex_lock(&data->update_lock);
	data->pwm_enable[nr] = val;
	if (val == off) {
		/*
		 * turn off pwm control: select manual mode, set pwm to maximum
		 */
		data->pwm[0][nr] = 255;
		nct6775_write_value(data, data->REG_PWM[0][nr], 255);
	}
	pwm_update_registers(data, nr);
	reg = nct6775_read_value(data, data->REG_FAN_MODE[nr]);
	reg &= 0x0f;
	reg |= pwm_enable_to_reg(val) << 4;
	nct6775_write_value(data, data->REG_FAN_MODE[nr], reg);
	mutex_unlock(&data->update_lock);
	return count;
}

static ssize_t
show_pwm_temp_sel_common(struct nct6775_data *data, char *buf, int src)
{
	int i, sel = 0;

	for (i = 0; i < NUM_TEMP; i++) {
		if (!(data->have_temp & BIT(i)))
			continue;
		if (src == data->temp_src[i]) {
			sel = i + 1;
			break;
		}
	}

	return sprintf(buf, "%d\n", sel);
}

static ssize_t
show_pwm_temp_sel(struct device *dev, struct device_attribute *attr, char *buf)
{
	struct nct6775_data *data = nct6775_update_device(dev);
	struct sensor_device_attribute *sattr = to_sensor_dev_attr(attr);
	int index = sattr->index;

	return show_pwm_temp_sel_common(data, buf, data->pwm_temp_sel[index]);
}

static ssize_t
store_pwm_temp_sel(struct device *dev, struct device_attribute *attr,
		   const char *buf, size_t count)
{
	struct nct6775_data *data = nct6775_update_device(dev);
	struct sensor_device_attribute *sattr = to_sensor_dev_attr(attr);
	int nr = sattr->index;
	unsigned long val;
	int err, reg, src;

	err = kstrtoul(buf, 10, &val);
	if (err < 0)
		return err;
	if (val == 0 || val > NUM_TEMP)
		return -EINVAL;
	if (!(data->have_temp & BIT(val - 1)) || !data->temp_src[val - 1])
		return -EINVAL;

	mutex_lock(&data->update_lock);
	src = data->temp_src[val - 1];
	data->pwm_temp_sel[nr] = src;
	reg = nct6775_read_value(data, data->REG_TEMP_SEL[nr]);
	reg &= 0xe0;
	reg |= src;
	nct6775_write_value(data, data->REG_TEMP_SEL[nr], reg);
	mutex_unlock(&data->update_lock);

	return count;
}

static ssize_t
show_pwm_weight_temp_sel(struct device *dev, struct device_attribute *attr,
			 char *buf)
{
	struct nct6775_data *data = nct6775_update_device(dev);
	struct sensor_device_attribute *sattr = to_sensor_dev_attr(attr);
	int index = sattr->index;

	return show_pwm_temp_sel_common(data, buf,
					data->pwm_weight_temp_sel[index]);
}

static ssize_t
store_pwm_weight_temp_sel(struct device *dev, struct device_attribute *attr,
			  const char *buf, size_t count)
{
	struct nct6775_data *data = nct6775_update_device(dev);
	struct sensor_device_attribute *sattr = to_sensor_dev_attr(attr);
	int nr = sattr->index;
	unsigned long val;
	int err, reg, src;

	err = kstrtoul(buf, 10, &val);
	if (err < 0)
		return err;
	if (val > NUM_TEMP)
		return -EINVAL;
	val = array_index_nospec(val, NUM_TEMP + 1);
	if (val && (!(data->have_temp & BIT(val - 1)) ||
		    !data->temp_src[val - 1]))
		return -EINVAL;

	mutex_lock(&data->update_lock);
	if (val) {
		src = data->temp_src[val - 1];
		data->pwm_weight_temp_sel[nr] = src;
		reg = nct6775_read_value(data, data->REG_WEIGHT_TEMP_SEL[nr]);
		reg &= 0xe0;
		reg |= (src | 0x80);
		nct6775_write_value(data, data->REG_WEIGHT_TEMP_SEL[nr], reg);
	} else {
		data->pwm_weight_temp_sel[nr] = 0;
		reg = nct6775_read_value(data, data->REG_WEIGHT_TEMP_SEL[nr]);
		reg &= 0x7f;
		nct6775_write_value(data, data->REG_WEIGHT_TEMP_SEL[nr], reg);
	}
	mutex_unlock(&data->update_lock);

	return count;
}

static ssize_t
show_target_temp(struct device *dev, struct device_attribute *attr, char *buf)
{
	struct nct6775_data *data = nct6775_update_device(dev);
	struct sensor_device_attribute *sattr = to_sensor_dev_attr(attr);

	return sprintf(buf, "%d\n", data->target_temp[sattr->index] * 1000);
}

static ssize_t
store_target_temp(struct device *dev, struct device_attribute *attr,
		  const char *buf, size_t count)
{
	struct nct6775_data *data = dev_get_drvdata(dev);
	struct sensor_device_attribute *sattr = to_sensor_dev_attr(attr);
	int nr = sattr->index;
	unsigned long val;
	int err;

	err = kstrtoul(buf, 10, &val);
	if (err < 0)
		return err;

	val = clamp_val(DIV_ROUND_CLOSEST(val, 1000), 0,
			data->target_temp_mask);

	mutex_lock(&data->update_lock);
	data->target_temp[nr] = val;
	pwm_update_registers(data, nr);
	mutex_unlock(&data->update_lock);
	return count;
}

static ssize_t
show_target_speed(struct device *dev, struct device_attribute *attr, char *buf)
{
	struct nct6775_data *data = nct6775_update_device(dev);
	struct sensor_device_attribute *sattr = to_sensor_dev_attr(attr);
	int nr = sattr->index;

	return sprintf(buf, "%d\n",
		       fan_from_reg16(data->target_speed[nr],
				      data->fan_div[nr]));
}

static ssize_t
store_target_speed(struct device *dev, struct device_attribute *attr,
		   const char *buf, size_t count)
{
	struct nct6775_data *data = dev_get_drvdata(dev);
	struct sensor_device_attribute *sattr = to_sensor_dev_attr(attr);
	int nr = sattr->index;
	unsigned long val;
	int err;
	u16 speed;

	err = kstrtoul(buf, 10, &val);
	if (err < 0)
		return err;

	val = clamp_val(val, 0, 1350000U);
	speed = fan_to_reg(val, data->fan_div[nr]);

	mutex_lock(&data->update_lock);
	data->target_speed[nr] = speed;
	pwm_update_registers(data, nr);
	mutex_unlock(&data->update_lock);
	return count;
}

static ssize_t
show_temp_tolerance(struct device *dev, struct device_attribute *attr,
		    char *buf)
{
	struct nct6775_data *data = nct6775_update_device(dev);
	struct sensor_device_attribute_2 *sattr = to_sensor_dev_attr_2(attr);
	int nr = sattr->nr;
	int index = sattr->index;

	return sprintf(buf, "%d\n", data->temp_tolerance[index][nr] * 1000);
}

static ssize_t
store_temp_tolerance(struct device *dev, struct device_attribute *attr,
		     const char *buf, size_t count)
{
	struct nct6775_data *data = dev_get_drvdata(dev);
	struct sensor_device_attribute_2 *sattr = to_sensor_dev_attr_2(attr);
	int nr = sattr->nr;
	int index = sattr->index;
	unsigned long val;
	int err;

	err = kstrtoul(buf, 10, &val);
	if (err < 0)
		return err;

	/* Limit tolerance as needed */
	val = clamp_val(DIV_ROUND_CLOSEST(val, 1000), 0, data->tolerance_mask);

	mutex_lock(&data->update_lock);
	data->temp_tolerance[index][nr] = val;
	if (index)
		pwm_update_registers(data, nr);
	else
		nct6775_write_value(data,
				    data->REG_CRITICAL_TEMP_TOLERANCE[nr],
				    val);
	mutex_unlock(&data->update_lock);
	return count;
}

/*
 * Fan speed tolerance is a tricky beast, since the associated register is
 * a tick counter, but the value is reported and configured as rpm.
 * Compute resulting low and high rpm values and report the difference.
 * A fan speed tolerance only makes sense if a fan target speed has been
 * configured, so only display values other than 0 if that is the case.
 */
static ssize_t
show_speed_tolerance(struct device *dev, struct device_attribute *attr,
		     char *buf)
{
	struct nct6775_data *data = nct6775_update_device(dev);
	struct sensor_device_attribute *sattr = to_sensor_dev_attr(attr);
	int nr = sattr->index;
	int target = data->target_speed[nr];
	int tolerance = 0;

	if (target) {
		int low = target - data->target_speed_tolerance[nr];
		int high = target + data->target_speed_tolerance[nr];

		if (low <= 0)
			low = 1;
		if (high > 0xffff)
			high = 0xffff;
		if (high < low)
			high = low;

		tolerance = (fan_from_reg16(low, data->fan_div[nr])
			     - fan_from_reg16(high, data->fan_div[nr])) / 2;
	}

	return sprintf(buf, "%d\n", tolerance);
}

static ssize_t
store_speed_tolerance(struct device *dev, struct device_attribute *attr,
		      const char *buf, size_t count)
{
	struct nct6775_data *data = dev_get_drvdata(dev);
	struct sensor_device_attribute *sattr = to_sensor_dev_attr(attr);
	int nr = sattr->index;
	unsigned long val;
	int err;
	int low, high;

	err = kstrtoul(buf, 10, &val);
	if (err < 0)
		return err;

	high = fan_from_reg16(data->target_speed[nr],
			      data->fan_div[nr]) + val;
	low = fan_from_reg16(data->target_speed[nr],
			     data->fan_div[nr]) - val;
	if (low <= 0)
		low = 1;
	if (high < low)
		high = low;

	val = (fan_to_reg(low, data->fan_div[nr]) -
	       fan_to_reg(high, data->fan_div[nr])) / 2;

	/* Limit tolerance as needed */
	val = clamp_val(val, 0, data->speed_tolerance_limit);

	mutex_lock(&data->update_lock);
	data->target_speed_tolerance[nr] = val;
	pwm_update_registers(data, nr);
	mutex_unlock(&data->update_lock);
	return count;
}

SENSOR_TEMPLATE_2(pwm, "pwm%d", S_IWUSR | S_IRUGO, show_pwm, store_pwm, 0, 0);
SENSOR_TEMPLATE(pwm_mode, "pwm%d_mode", S_IWUSR | S_IRUGO, show_pwm_mode,
		store_pwm_mode, 0);
SENSOR_TEMPLATE(pwm_enable, "pwm%d_enable", S_IWUSR | S_IRUGO, show_pwm_enable,
		store_pwm_enable, 0);
SENSOR_TEMPLATE(pwm_temp_sel, "pwm%d_temp_sel", S_IWUSR | S_IRUGO,
		show_pwm_temp_sel, store_pwm_temp_sel, 0);
SENSOR_TEMPLATE(pwm_target_temp, "pwm%d_target_temp", S_IWUSR | S_IRUGO,
		show_target_temp, store_target_temp, 0);
SENSOR_TEMPLATE(fan_target, "fan%d_target", S_IWUSR | S_IRUGO,
		show_target_speed, store_target_speed, 0);
SENSOR_TEMPLATE(fan_tolerance, "fan%d_tolerance", S_IWUSR | S_IRUGO,
		show_speed_tolerance, store_speed_tolerance, 0);

/* Smart Fan registers */

static ssize_t
show_weight_temp(struct device *dev, struct device_attribute *attr, char *buf)
{
	struct nct6775_data *data = nct6775_update_device(dev);
	struct sensor_device_attribute_2 *sattr = to_sensor_dev_attr_2(attr);
	int nr = sattr->nr;
	int index = sattr->index;

	return sprintf(buf, "%d\n", data->weight_temp[index][nr] * 1000);
}

static ssize_t
store_weight_temp(struct device *dev, struct device_attribute *attr,
		  const char *buf, size_t count)
{
	struct nct6775_data *data = dev_get_drvdata(dev);
	struct sensor_device_attribute_2 *sattr = to_sensor_dev_attr_2(attr);
	int nr = sattr->nr;
	int index = sattr->index;
	unsigned long val;
	int err;

	err = kstrtoul(buf, 10, &val);
	if (err < 0)
		return err;

	val = clamp_val(DIV_ROUND_CLOSEST(val, 1000), 0, 255);

	mutex_lock(&data->update_lock);
	data->weight_temp[index][nr] = val;
	nct6775_write_value(data, data->REG_WEIGHT_TEMP[index][nr], val);
	mutex_unlock(&data->update_lock);
	return count;
}

SENSOR_TEMPLATE(pwm_weight_temp_sel, "pwm%d_weight_temp_sel", S_IWUSR | S_IRUGO,
		  show_pwm_weight_temp_sel, store_pwm_weight_temp_sel, 0);
SENSOR_TEMPLATE_2(pwm_weight_temp_step, "pwm%d_weight_temp_step",
		  S_IWUSR | S_IRUGO, show_weight_temp, store_weight_temp, 0, 0);
SENSOR_TEMPLATE_2(pwm_weight_temp_step_tol, "pwm%d_weight_temp_step_tol",
		  S_IWUSR | S_IRUGO, show_weight_temp, store_weight_temp, 0, 1);
SENSOR_TEMPLATE_2(pwm_weight_temp_step_base, "pwm%d_weight_temp_step_base",
		  S_IWUSR | S_IRUGO, show_weight_temp, store_weight_temp, 0, 2);
SENSOR_TEMPLATE_2(pwm_weight_duty_step, "pwm%d_weight_duty_step",
		  S_IWUSR | S_IRUGO, show_pwm, store_pwm, 0, 5);
SENSOR_TEMPLATE_2(pwm_weight_duty_base, "pwm%d_weight_duty_base",
		  S_IWUSR | S_IRUGO, show_pwm, store_pwm, 0, 6);

static ssize_t
show_fan_time(struct device *dev, struct device_attribute *attr, char *buf)
{
	struct nct6775_data *data = nct6775_update_device(dev);
	struct sensor_device_attribute_2 *sattr = to_sensor_dev_attr_2(attr);
	int nr = sattr->nr;
	int index = sattr->index;

	return sprintf(buf, "%d\n",
		       step_time_from_reg(data->fan_time[index][nr],
					  data->pwm_mode[nr]));
}

static ssize_t
store_fan_time(struct device *dev, struct device_attribute *attr,
	       const char *buf, size_t count)
{
	struct nct6775_data *data = dev_get_drvdata(dev);
	struct sensor_device_attribute_2 *sattr = to_sensor_dev_attr_2(attr);
	int nr = sattr->nr;
	int index = sattr->index;
	unsigned long val;
	int err;

	err = kstrtoul(buf, 10, &val);
	if (err < 0)
		return err;

	val = step_time_to_reg(val, data->pwm_mode[nr]);
	mutex_lock(&data->update_lock);
	data->fan_time[index][nr] = val;
	nct6775_write_value(data, data->REG_FAN_TIME[index][nr], val);
	mutex_unlock(&data->update_lock);
	return count;
}

static ssize_t
show_auto_pwm(struct device *dev, struct device_attribute *attr, char *buf)
{
	struct nct6775_data *data = nct6775_update_device(dev);
	struct sensor_device_attribute_2 *sattr = to_sensor_dev_attr_2(attr);

	return sprintf(buf, "%d\n", data->auto_pwm[sattr->nr][sattr->index]);
}

static ssize_t
store_auto_pwm(struct device *dev, struct device_attribute *attr,
	       const char *buf, size_t count)
{
	struct nct6775_data *data = dev_get_drvdata(dev);
	struct sensor_device_attribute_2 *sattr = to_sensor_dev_attr_2(attr);
	int nr = sattr->nr;
	int point = sattr->index;
	unsigned long val;
	int err;
	u8 reg;

	err = kstrtoul(buf, 10, &val);
	if (err < 0)
		return err;
	if (val > 255)
		return -EINVAL;

	if (point == data->auto_pwm_num) {
		if (data->kind != nct6775 && !val)
			return -EINVAL;
		if (data->kind != nct6779 && val)
			val = 0xff;
	}

	mutex_lock(&data->update_lock);
	data->auto_pwm[nr][point] = val;
	if (point < data->auto_pwm_num) {
		nct6775_write_value(data,
				    NCT6775_AUTO_PWM(data, nr, point),
				    data->auto_pwm[nr][point]);
	} else {
		switch (data->kind) {
		case nct6775:
			/* disable if needed (pwm == 0) */
			reg = nct6775_read_value(data,
						 NCT6775_REG_CRITICAL_ENAB[nr]);
			if (val)
				reg |= 0x02;
			else
				reg &= ~0x02;
			nct6775_write_value(data, NCT6775_REG_CRITICAL_ENAB[nr],
					    reg);
			break;
		case nct6776:
			break; /* always enabled, nothing to do */
		case nct6106:
		case nct6116:
		case nct6779:
		case nct6791:
		case nct6792:
		case nct6793:
		case nct6795:
		case nct6796:
		case nct6797:
		case nct6798:
			nct6775_write_value(data, data->REG_CRITICAL_PWM[nr],
					    val);
			reg = nct6775_read_value(data,
					data->REG_CRITICAL_PWM_ENABLE[nr]);
			if (val == 255)
				reg &= ~data->CRITICAL_PWM_ENABLE_MASK;
			else
				reg |= data->CRITICAL_PWM_ENABLE_MASK;
			nct6775_write_value(data,
					    data->REG_CRITICAL_PWM_ENABLE[nr],
					    reg);
			break;
		}
	}
	mutex_unlock(&data->update_lock);
	return count;
}

static ssize_t
show_auto_temp(struct device *dev, struct device_attribute *attr, char *buf)
{
	struct nct6775_data *data = nct6775_update_device(dev);
	struct sensor_device_attribute_2 *sattr = to_sensor_dev_attr_2(attr);
	int nr = sattr->nr;
	int point = sattr->index;

	/*
	 * We don't know for sure if the temperature is signed or unsigned.
	 * Assume it is unsigned.
	 */
	return sprintf(buf, "%d\n", data->auto_temp[nr][point] * 1000);
}

static ssize_t
store_auto_temp(struct device *dev, struct device_attribute *attr,
		const char *buf, size_t count)
{
	struct nct6775_data *data = dev_get_drvdata(dev);
	struct sensor_device_attribute_2 *sattr = to_sensor_dev_attr_2(attr);
	int nr = sattr->nr;
	int point = sattr->index;
	unsigned long val;
	int err;

	err = kstrtoul(buf, 10, &val);
	if (err)
		return err;
	if (val > 255000)
		return -EINVAL;

	mutex_lock(&data->update_lock);
	data->auto_temp[nr][point] = DIV_ROUND_CLOSEST(val, 1000);
	if (point < data->auto_pwm_num) {
		nct6775_write_value(data,
				    NCT6775_AUTO_TEMP(data, nr, point),
				    data->auto_temp[nr][point]);
	} else {
		nct6775_write_value(data, data->REG_CRITICAL_TEMP[nr],
				    data->auto_temp[nr][point]);
	}
	mutex_unlock(&data->update_lock);
	return count;
}

static umode_t nct6775_pwm_is_visible(struct kobject *kobj,
				      struct attribute *attr, int index)
{
	struct device *dev = kobj_to_dev(kobj);
	struct nct6775_data *data = dev_get_drvdata(dev);
	int pwm = index / 36;	/* pwm index */
	int nr = index % 36;	/* attribute index */

	if (!(data->has_pwm & BIT(pwm)))
		return 0;

	if ((nr >= 14 && nr <= 18) || nr == 21)   /* weight */
		if (!data->REG_WEIGHT_TEMP_SEL[pwm])
			return 0;
	if (nr == 19 && data->REG_PWM[3] == NULL) /* pwm_max */
		return 0;
	if (nr == 20 && data->REG_PWM[4] == NULL) /* pwm_step */
		return 0;
	if (nr == 21 && data->REG_PWM[6] == NULL) /* weight_duty_base */
		return 0;

	if (nr >= 22 && nr <= 35) {		/* auto point */
		int api = (nr - 22) / 2;	/* auto point index */

		if (api > data->auto_pwm_num)
			return 0;
	}
	return attr->mode;
}

SENSOR_TEMPLATE_2(pwm_stop_time, "pwm%d_stop_time", S_IWUSR | S_IRUGO,
		  show_fan_time, store_fan_time, 0, 0);
SENSOR_TEMPLATE_2(pwm_step_up_time, "pwm%d_step_up_time", S_IWUSR | S_IRUGO,
		  show_fan_time, store_fan_time, 0, 1);
SENSOR_TEMPLATE_2(pwm_step_down_time, "pwm%d_step_down_time", S_IWUSR | S_IRUGO,
		  show_fan_time, store_fan_time, 0, 2);
SENSOR_TEMPLATE_2(pwm_start, "pwm%d_start", S_IWUSR | S_IRUGO, show_pwm,
		  store_pwm, 0, 1);
SENSOR_TEMPLATE_2(pwm_floor, "pwm%d_floor", S_IWUSR | S_IRUGO, show_pwm,
		  store_pwm, 0, 2);
SENSOR_TEMPLATE_2(pwm_temp_tolerance, "pwm%d_temp_tolerance", S_IWUSR | S_IRUGO,
		  show_temp_tolerance, store_temp_tolerance, 0, 0);
SENSOR_TEMPLATE_2(pwm_crit_temp_tolerance, "pwm%d_crit_temp_tolerance",
		  S_IWUSR | S_IRUGO, show_temp_tolerance, store_temp_tolerance,
		  0, 1);

SENSOR_TEMPLATE_2(pwm_max, "pwm%d_max", S_IWUSR | S_IRUGO, show_pwm, store_pwm,
		  0, 3);

SENSOR_TEMPLATE_2(pwm_step, "pwm%d_step", S_IWUSR | S_IRUGO, show_pwm,
		  store_pwm, 0, 4);

SENSOR_TEMPLATE_2(pwm_auto_point1_pwm, "pwm%d_auto_point1_pwm",
		  S_IWUSR | S_IRUGO, show_auto_pwm, store_auto_pwm, 0, 0);
SENSOR_TEMPLATE_2(pwm_auto_point1_temp, "pwm%d_auto_point1_temp",
		  S_IWUSR | S_IRUGO, show_auto_temp, store_auto_temp, 0, 0);

SENSOR_TEMPLATE_2(pwm_auto_point2_pwm, "pwm%d_auto_point2_pwm",
		  S_IWUSR | S_IRUGO, show_auto_pwm, store_auto_pwm, 0, 1);
SENSOR_TEMPLATE_2(pwm_auto_point2_temp, "pwm%d_auto_point2_temp",
		  S_IWUSR | S_IRUGO, show_auto_temp, store_auto_temp, 0, 1);

SENSOR_TEMPLATE_2(pwm_auto_point3_pwm, "pwm%d_auto_point3_pwm",
		  S_IWUSR | S_IRUGO, show_auto_pwm, store_auto_pwm, 0, 2);
SENSOR_TEMPLATE_2(pwm_auto_point3_temp, "pwm%d_auto_point3_temp",
		  S_IWUSR | S_IRUGO, show_auto_temp, store_auto_temp, 0, 2);

SENSOR_TEMPLATE_2(pwm_auto_point4_pwm, "pwm%d_auto_point4_pwm",
		  S_IWUSR | S_IRUGO, show_auto_pwm, store_auto_pwm, 0, 3);
SENSOR_TEMPLATE_2(pwm_auto_point4_temp, "pwm%d_auto_point4_temp",
		  S_IWUSR | S_IRUGO, show_auto_temp, store_auto_temp, 0, 3);

SENSOR_TEMPLATE_2(pwm_auto_point5_pwm, "pwm%d_auto_point5_pwm",
		  S_IWUSR | S_IRUGO, show_auto_pwm, store_auto_pwm, 0, 4);
SENSOR_TEMPLATE_2(pwm_auto_point5_temp, "pwm%d_auto_point5_temp",
		  S_IWUSR | S_IRUGO, show_auto_temp, store_auto_temp, 0, 4);

SENSOR_TEMPLATE_2(pwm_auto_point6_pwm, "pwm%d_auto_point6_pwm",
		  S_IWUSR | S_IRUGO, show_auto_pwm, store_auto_pwm, 0, 5);
SENSOR_TEMPLATE_2(pwm_auto_point6_temp, "pwm%d_auto_point6_temp",
		  S_IWUSR | S_IRUGO, show_auto_temp, store_auto_temp, 0, 5);

SENSOR_TEMPLATE_2(pwm_auto_point7_pwm, "pwm%d_auto_point7_pwm",
		  S_IWUSR | S_IRUGO, show_auto_pwm, store_auto_pwm, 0, 6);
SENSOR_TEMPLATE_2(pwm_auto_point7_temp, "pwm%d_auto_point7_temp",
		  S_IWUSR | S_IRUGO, show_auto_temp, store_auto_temp, 0, 6);

/*
 * nct6775_pwm_is_visible uses the index into the following array
 * to determine if attributes should be created or not.
 * Any change in order or content must be matched.
 */
static struct sensor_device_template *nct6775_attributes_pwm_template[] = {
	&sensor_dev_template_pwm,
	&sensor_dev_template_pwm_mode,
	&sensor_dev_template_pwm_enable,
	&sensor_dev_template_pwm_temp_sel,
	&sensor_dev_template_pwm_temp_tolerance,
	&sensor_dev_template_pwm_crit_temp_tolerance,
	&sensor_dev_template_pwm_target_temp,
	&sensor_dev_template_fan_target,
	&sensor_dev_template_fan_tolerance,
	&sensor_dev_template_pwm_stop_time,
	&sensor_dev_template_pwm_step_up_time,
	&sensor_dev_template_pwm_step_down_time,
	&sensor_dev_template_pwm_start,
	&sensor_dev_template_pwm_floor,
	&sensor_dev_template_pwm_weight_temp_sel,	/* 14 */
	&sensor_dev_template_pwm_weight_temp_step,
	&sensor_dev_template_pwm_weight_temp_step_tol,
	&sensor_dev_template_pwm_weight_temp_step_base,
	&sensor_dev_template_pwm_weight_duty_step,	/* 18 */
	&sensor_dev_template_pwm_max,			/* 19 */
	&sensor_dev_template_pwm_step,			/* 20 */
	&sensor_dev_template_pwm_weight_duty_base,	/* 21 */
	&sensor_dev_template_pwm_auto_point1_pwm,	/* 22 */
	&sensor_dev_template_pwm_auto_point1_temp,
	&sensor_dev_template_pwm_auto_point2_pwm,
	&sensor_dev_template_pwm_auto_point2_temp,
	&sensor_dev_template_pwm_auto_point3_pwm,
	&sensor_dev_template_pwm_auto_point3_temp,
	&sensor_dev_template_pwm_auto_point4_pwm,
	&sensor_dev_template_pwm_auto_point4_temp,
	&sensor_dev_template_pwm_auto_point5_pwm,
	&sensor_dev_template_pwm_auto_point5_temp,
	&sensor_dev_template_pwm_auto_point6_pwm,
	&sensor_dev_template_pwm_auto_point6_temp,
	&sensor_dev_template_pwm_auto_point7_pwm,
	&sensor_dev_template_pwm_auto_point7_temp,	/* 35 */

	NULL
};

static const struct sensor_template_group nct6775_pwm_template_group = {
	.templates = nct6775_attributes_pwm_template,
	.is_visible = nct6775_pwm_is_visible,
	.base = 1,
};

static ssize_t
cpu0_vid_show(struct device *dev, struct device_attribute *attr, char *buf)
{
	struct nct6775_data *data = dev_get_drvdata(dev);

	return sprintf(buf, "%d\n", vid_from_reg(data->vid, data->vrm));
}

static DEVICE_ATTR_RO(cpu0_vid);

/* Case open detection */

static ssize_t
clear_caseopen(struct device *dev, struct device_attribute *attr,
	       const char *buf, size_t count)
{
	struct nct6775_data *data = dev_get_drvdata(dev);
	int nr = to_sensor_dev_attr(attr)->index - INTRUSION_ALARM_BASE;
	unsigned long val;
	u8 reg;
	int ret;

	if (kstrtoul(buf, 10, &val) || val != 0)
		return -EINVAL;

	mutex_lock(&data->update_lock);

	/*
	 * Use CR registers to clear caseopen status.
	 * The CR registers are the same for all chips, and not all chips
	 * support clearing the caseopen status through "regular" registers.
	 */
	ret = superio_enter(data->sioreg);
	if (ret) {
		count = ret;
		goto error;
	}

	superio_select(data->sioreg, NCT6775_LD_ACPI);
	reg = superio_inb(data->sioreg, NCT6775_REG_CR_CASEOPEN_CLR[nr]);
	reg |= NCT6775_CR_CASEOPEN_CLR_MASK[nr];
	superio_outb(data->sioreg, NCT6775_REG_CR_CASEOPEN_CLR[nr], reg);
	reg &= ~NCT6775_CR_CASEOPEN_CLR_MASK[nr];
	superio_outb(data->sioreg, NCT6775_REG_CR_CASEOPEN_CLR[nr], reg);
	superio_exit(data->sioreg);

	data->valid = false;	/* Force cache refresh */
error:
	mutex_unlock(&data->update_lock);
	return count;
}

static SENSOR_DEVICE_ATTR(intrusion0_alarm, S_IWUSR | S_IRUGO, show_alarm,
			  clear_caseopen, INTRUSION_ALARM_BASE);
static SENSOR_DEVICE_ATTR(intrusion1_alarm, S_IWUSR | S_IRUGO, show_alarm,
			  clear_caseopen, INTRUSION_ALARM_BASE + 1);
static SENSOR_DEVICE_ATTR(intrusion0_beep, S_IWUSR | S_IRUGO, show_beep,
			  store_beep, INTRUSION_ALARM_BASE);
static SENSOR_DEVICE_ATTR(intrusion1_beep, S_IWUSR | S_IRUGO, show_beep,
			  store_beep, INTRUSION_ALARM_BASE + 1);
static SENSOR_DEVICE_ATTR(beep_enable, S_IWUSR | S_IRUGO, show_beep,
			  store_beep, BEEP_ENABLE_BASE);

static umode_t nct6775_other_is_visible(struct kobject *kobj,
					struct attribute *attr, int index)
{
	struct device *dev = kobj_to_dev(kobj);
	struct nct6775_data *data = dev_get_drvdata(dev);

	if (index == 0 && !data->have_vid)
		return 0;

	if (index == 1 || index == 2) {
		if (data->ALARM_BITS[INTRUSION_ALARM_BASE + index - 1] < 0)
			return 0;
	}

	if (index == 3 || index == 4) {
		if (data->BEEP_BITS[INTRUSION_ALARM_BASE + index - 3] < 0)
			return 0;
	}

	return attr->mode;
}

/*
 * nct6775_other_is_visible uses the index into the following array
 * to determine if attributes should be created or not.
 * Any change in order or content must be matched.
 */
static struct attribute *nct6775_attributes_other[] = {
	&dev_attr_cpu0_vid.attr,				/* 0 */
	&sensor_dev_attr_intrusion0_alarm.dev_attr.attr,	/* 1 */
	&sensor_dev_attr_intrusion1_alarm.dev_attr.attr,	/* 2 */
	&sensor_dev_attr_intrusion0_beep.dev_attr.attr,		/* 3 */
	&sensor_dev_attr_intrusion1_beep.dev_attr.attr,		/* 4 */
	&sensor_dev_attr_beep_enable.dev_attr.attr,		/* 5 */

	NULL
};

static const struct attribute_group nct6775_group_other = {
	.attrs = nct6775_attributes_other,
	.is_visible = nct6775_other_is_visible,
};

static inline void nct6775_init_device(struct nct6775_data *data)
{
	int i;
	u8 tmp, diode;

	/* Start monitoring if needed */
	if (data->REG_CONFIG) {
		tmp = nct6775_read_value(data, data->REG_CONFIG);
		if (!(tmp & 0x01))
			nct6775_write_value(data, data->REG_CONFIG, tmp | 0x01);
	}

	/* Enable temperature sensors if needed */
	for (i = 0; i < NUM_TEMP; i++) {
		if (!(data->have_temp & BIT(i)))
			continue;
		if (!data->reg_temp_config[i])
			continue;
		tmp = nct6775_read_value(data, data->reg_temp_config[i]);
		if (tmp & 0x01)
			nct6775_write_value(data, data->reg_temp_config[i],
					    tmp & 0xfe);
	}

	/* Enable VBAT monitoring if needed */
	tmp = nct6775_read_value(data, data->REG_VBAT);
	if (!(tmp & 0x01))
		nct6775_write_value(data, data->REG_VBAT, tmp | 0x01);

	diode = nct6775_read_value(data, data->REG_DIODE);

	for (i = 0; i < data->temp_fixed_num; i++) {
		if (!(data->have_temp_fixed & BIT(i)))
			continue;
		if ((tmp & (data->DIODE_MASK << i)))	/* diode */
			data->temp_type[i]
			  = 3 - ((diode >> i) & data->DIODE_MASK);
		else				/* thermistor */
			data->temp_type[i] = 4;
	}
}

static void
nct6775_check_fan_inputs(struct nct6775_data *data)
{
	bool fan3pin = false, fan4pin = false, fan4min = false;
	bool fan5pin = false, fan6pin = false, fan7pin = false;
	bool pwm3pin = false, pwm4pin = false, pwm5pin = false;
	bool pwm6pin = false, pwm7pin = false;
	int sioreg = data->sioreg;

	/* Store SIO_REG_ENABLE for use during resume */
	superio_select(sioreg, NCT6775_LD_HWM);
	data->sio_reg_enable = superio_inb(sioreg, SIO_REG_ENABLE);

	/* fan4 and fan5 share some pins with the GPIO and serial flash */
	if (data->kind == nct6775) {
		int cr2c = superio_inb(sioreg, 0x2c);

		fan3pin = cr2c & BIT(6);
		pwm3pin = cr2c & BIT(7);

		/* On NCT6775, fan4 shares pins with the fdc interface */
		fan4pin = !(superio_inb(sioreg, 0x2A) & 0x80);
	} else if (data->kind == nct6776) {
		bool gpok = superio_inb(sioreg, 0x27) & 0x80;
		const char *board_vendor, *board_name;

		board_vendor = dmi_get_system_info(DMI_BOARD_VENDOR);
		board_name = dmi_get_system_info(DMI_BOARD_NAME);

		if (board_name && board_vendor &&
		    !strcmp(board_vendor, "ASRock")) {
			/*
			 * Auxiliary fan monitoring is not enabled on ASRock
			 * Z77 Pro4-M if booted in UEFI Ultra-FastBoot mode.
			 * Observed with BIOS version 2.00.
			 */
			if (!strcmp(board_name, "Z77 Pro4-M")) {
				if ((data->sio_reg_enable & 0xe0) != 0xe0) {
					data->sio_reg_enable |= 0xe0;
					superio_outb(sioreg, SIO_REG_ENABLE,
						     data->sio_reg_enable);
				}
			}
		}

		if (data->sio_reg_enable & 0x80)
			fan3pin = gpok;
		else
			fan3pin = !(superio_inb(sioreg, 0x24) & 0x40);

		if (data->sio_reg_enable & 0x40)
			fan4pin = gpok;
		else
			fan4pin = superio_inb(sioreg, 0x1C) & 0x01;

		if (data->sio_reg_enable & 0x20)
			fan5pin = gpok;
		else
			fan5pin = superio_inb(sioreg, 0x1C) & 0x02;

		fan4min = fan4pin;
		pwm3pin = fan3pin;
	} else if (data->kind == nct6106) {
		int cr24 = superio_inb(sioreg, 0x24);

		fan3pin = !(cr24 & 0x80);
		pwm3pin = cr24 & 0x08;
	} else if (data->kind == nct6116) {
		int cr1a = superio_inb(sioreg, 0x1a);
		int cr1b = superio_inb(sioreg, 0x1b);
		int cr24 = superio_inb(sioreg, 0x24);
		int cr2a = superio_inb(sioreg, 0x2a);
		int cr2b = superio_inb(sioreg, 0x2b);
		int cr2f = superio_inb(sioreg, 0x2f);

		fan3pin = !(cr2b & 0x10);
		fan4pin = (cr2b & 0x80) ||			// pin 1(2)
			(!(cr2f & 0x10) && (cr1a & 0x04));	// pin 65(66)
		fan5pin = (cr2b & 0x80) ||			// pin 126(127)
			(!(cr1b & 0x03) && (cr2a & 0x02));	// pin 94(96)

		pwm3pin = fan3pin && (cr24 & 0x08);
		pwm4pin = fan4pin;
		pwm5pin = fan5pin;
	} else {
		/*
		 * NCT6779D, NCT6791D, NCT6792D, NCT6793D, NCT6795D, NCT6796D,
		 * NCT6797D, NCT6798D
		 */
		int cr1a = superio_inb(sioreg, 0x1a);
		int cr1b = superio_inb(sioreg, 0x1b);
		int cr1c = superio_inb(sioreg, 0x1c);
		int cr1d = superio_inb(sioreg, 0x1d);
		int cr2a = superio_inb(sioreg, 0x2a);
		int cr2b = superio_inb(sioreg, 0x2b);
		int cr2d = superio_inb(sioreg, 0x2d);
		int cr2f = superio_inb(sioreg, 0x2f);
		bool dsw_en = cr2f & BIT(3);
		bool ddr4_en = cr2f & BIT(4);
		int cre0;
		int creb;
		int cred;

		superio_select(sioreg, NCT6775_LD_12);
		cre0 = superio_inb(sioreg, 0xe0);
		creb = superio_inb(sioreg, 0xeb);
		cred = superio_inb(sioreg, 0xed);

		fan3pin = !(cr1c & BIT(5));
		fan4pin = !(cr1c & BIT(6));
		fan5pin = !(cr1c & BIT(7));

		pwm3pin = !(cr1c & BIT(0));
		pwm4pin = !(cr1c & BIT(1));
		pwm5pin = !(cr1c & BIT(2));

		switch (data->kind) {
		case nct6791:
			fan6pin = cr2d & BIT(1);
			pwm6pin = cr2d & BIT(0);
			break;
		case nct6792:
			fan6pin = !dsw_en && (cr2d & BIT(1));
			pwm6pin = !dsw_en && (cr2d & BIT(0));
			break;
		case nct6793:
			fan5pin |= cr1b & BIT(5);
			fan5pin |= creb & BIT(5);

			fan6pin = !dsw_en && (cr2d & BIT(1));
			fan6pin |= creb & BIT(3);

			pwm5pin |= cr2d & BIT(7);
			pwm5pin |= (creb & BIT(4)) && !(cr2a & BIT(0));

			pwm6pin = !dsw_en && (cr2d & BIT(0));
			pwm6pin |= creb & BIT(2);
			break;
		case nct6795:
			fan5pin |= cr1b & BIT(5);
			fan5pin |= creb & BIT(5);

			fan6pin = (cr2a & BIT(4)) &&
					(!dsw_en || (cred & BIT(4)));
			fan6pin |= creb & BIT(3);

			pwm5pin |= cr2d & BIT(7);
			pwm5pin |= (creb & BIT(4)) && !(cr2a & BIT(0));

			pwm6pin = (cr2a & BIT(3)) && (cred & BIT(2));
			pwm6pin |= creb & BIT(2);
			break;
		case nct6796:
			fan5pin |= cr1b & BIT(5);
			fan5pin |= (cre0 & BIT(3)) && !(cr1b & BIT(0));
			fan5pin |= creb & BIT(5);

			fan6pin = (cr2a & BIT(4)) &&
					(!dsw_en || (cred & BIT(4)));
			fan6pin |= creb & BIT(3);

			fan7pin = !(cr2b & BIT(2));

			pwm5pin |= cr2d & BIT(7);
			pwm5pin |= (cre0 & BIT(4)) && !(cr1b & BIT(0));
			pwm5pin |= (creb & BIT(4)) && !(cr2a & BIT(0));

			pwm6pin = (cr2a & BIT(3)) && (cred & BIT(2));
			pwm6pin |= creb & BIT(2);

			pwm7pin = !(cr1d & (BIT(2) | BIT(3)));
			break;
		case nct6797:
			fan5pin |= !ddr4_en && (cr1b & BIT(5));
			fan5pin |= creb & BIT(5);

			fan6pin = cr2a & BIT(4);
			fan6pin |= creb & BIT(3);

			fan7pin = cr1a & BIT(1);

			pwm5pin |= (creb & BIT(4)) && !(cr2a & BIT(0));
			pwm5pin |= !ddr4_en && (cr2d & BIT(7));

			pwm6pin = creb & BIT(2);
			pwm6pin |= cred & BIT(2);

			pwm7pin = cr1d & BIT(4);
			break;
		case nct6798:
			fan6pin = !(cr1b & BIT(0)) && (cre0 & BIT(3));
			fan6pin |= cr2a & BIT(4);
			fan6pin |= creb & BIT(5);

			fan7pin = cr1b & BIT(5);
			fan7pin |= !(cr2b & BIT(2));
			fan7pin |= creb & BIT(3);

			pwm6pin = !(cr1b & BIT(0)) && (cre0 & BIT(4));
			pwm6pin |= !(cred & BIT(2)) && (cr2a & BIT(3));
			pwm6pin |= (creb & BIT(4)) && !(cr2a & BIT(0));

			pwm7pin = !(cr1d & (BIT(2) | BIT(3)));
			pwm7pin |= cr2d & BIT(7);
			pwm7pin |= creb & BIT(2);
			break;
		default:	/* NCT6779D */
			break;
		}

		fan4min = fan4pin;
	}

	/* fan 1 and 2 (0x03) are always present */
	data->has_fan = 0x03 | (fan3pin << 2) | (fan4pin << 3) |
		(fan5pin << 4) | (fan6pin << 5) | (fan7pin << 6);
	data->has_fan_min = 0x03 | (fan3pin << 2) | (fan4min << 3) |
		(fan5pin << 4) | (fan6pin << 5) | (fan7pin << 6);
	data->has_pwm = 0x03 | (pwm3pin << 2) | (pwm4pin << 3) |
		(pwm5pin << 4) | (pwm6pin << 5) | (pwm7pin << 6);
}

static void add_temp_sensors(struct nct6775_data *data, const u16 *regp,
			     int *available, int *mask)
{
	int i;
	u8 src;

	for (i = 0; i < data->pwm_num && *available; i++) {
		int index;

		if (!regp[i])
			continue;
		src = nct6775_read_value(data, regp[i]);
		src &= 0x1f;
		if (!src || (*mask & BIT(src)))
			continue;
		if (!(data->temp_mask & BIT(src)))
			continue;

		index = __ffs(*available);
		nct6775_write_value(data, data->REG_TEMP_SOURCE[index], src);
		*available &= ~BIT(index);
		*mask |= BIT(src);
	}
}

static int nct6775_probe(struct platform_device *pdev)
{
	struct device *dev = &pdev->dev;
	struct nct6775_sio_data *sio_data = dev_get_platdata(dev);
	struct nct6775_data *data;
	struct resource *res;
	int i, s, err = 0;
	int src, mask, available;
	const u16 *reg_temp, *reg_temp_over, *reg_temp_hyst, *reg_temp_config;
	const u16 *reg_temp_mon, *reg_temp_alternate, *reg_temp_crit;
	const u16 *reg_temp_crit_l = NULL, *reg_temp_crit_h = NULL;
	int num_reg_temp, num_reg_temp_mon;
	u8 cr2a;
	struct attribute_group *group;
	struct device *hwmon_dev;
	int num_attr_groups = 0;

	res = platform_get_resource(pdev, IORESOURCE_IO, 0);
	if (!devm_request_region(&pdev->dev, res->start, IOREGION_LENGTH,
				 DRVNAME))
		return -EBUSY;

	data = devm_kzalloc(&pdev->dev, sizeof(struct nct6775_data),
			    GFP_KERNEL);
	if (!data)
		return -ENOMEM;

	data->kind = sio_data->kind;
	data->sioreg = sio_data->sioreg;
	data->addr = res->start;
	mutex_init(&data->update_lock);
	data->name = nct6775_device_names[data->kind];
	data->bank = 0xff;		/* Force initial bank selection */
	platform_set_drvdata(pdev, data);

	switch (data->kind) {
	case nct6106:
		data->in_num = 9;
		data->pwm_num = 3;
		data->auto_pwm_num = 4;
		data->temp_fixed_num = 3;
		data->num_temp_alarms = 6;
		data->num_temp_beeps = 6;

		data->fan_from_reg = fan_from_reg13;
		data->fan_from_reg_min = fan_from_reg13;

		data->temp_label = nct6776_temp_label;
		data->temp_mask = NCT6776_TEMP_MASK;
		data->virt_temp_mask = NCT6776_VIRT_TEMP_MASK;

		data->REG_VBAT = NCT6106_REG_VBAT;
		data->REG_DIODE = NCT6106_REG_DIODE;
		data->DIODE_MASK = NCT6106_DIODE_MASK;
		data->REG_VIN = NCT6106_REG_IN;
		data->REG_IN_MINMAX[0] = NCT6106_REG_IN_MIN;
		data->REG_IN_MINMAX[1] = NCT6106_REG_IN_MAX;
		data->REG_TARGET = NCT6106_REG_TARGET;
		data->REG_FAN = NCT6106_REG_FAN;
		data->REG_FAN_MODE = NCT6106_REG_FAN_MODE;
		data->REG_FAN_MIN = NCT6106_REG_FAN_MIN;
		data->REG_FAN_PULSES = NCT6106_REG_FAN_PULSES;
		data->FAN_PULSE_SHIFT = NCT6106_FAN_PULSE_SHIFT;
		data->REG_FAN_TIME[0] = NCT6106_REG_FAN_STOP_TIME;
		data->REG_FAN_TIME[1] = NCT6106_REG_FAN_STEP_UP_TIME;
		data->REG_FAN_TIME[2] = NCT6106_REG_FAN_STEP_DOWN_TIME;
		data->REG_TOLERANCE_H = NCT6106_REG_TOLERANCE_H;
		data->REG_PWM[0] = NCT6116_REG_PWM;
		data->REG_PWM[1] = NCT6106_REG_FAN_START_OUTPUT;
		data->REG_PWM[2] = NCT6106_REG_FAN_STOP_OUTPUT;
		data->REG_PWM[5] = NCT6106_REG_WEIGHT_DUTY_STEP;
		data->REG_PWM[6] = NCT6106_REG_WEIGHT_DUTY_BASE;
		data->REG_PWM_READ = NCT6106_REG_PWM_READ;
		data->REG_PWM_MODE = NCT6106_REG_PWM_MODE;
		data->PWM_MODE_MASK = NCT6106_PWM_MODE_MASK;
		data->REG_AUTO_TEMP = NCT6106_REG_AUTO_TEMP;
		data->REG_AUTO_PWM = NCT6106_REG_AUTO_PWM;
		data->REG_CRITICAL_TEMP = NCT6106_REG_CRITICAL_TEMP;
		data->REG_CRITICAL_TEMP_TOLERANCE
		  = NCT6106_REG_CRITICAL_TEMP_TOLERANCE;
		data->REG_CRITICAL_PWM_ENABLE = NCT6106_REG_CRITICAL_PWM_ENABLE;
		data->CRITICAL_PWM_ENABLE_MASK
		  = NCT6106_CRITICAL_PWM_ENABLE_MASK;
		data->REG_CRITICAL_PWM = NCT6106_REG_CRITICAL_PWM;
		data->REG_TEMP_OFFSET = NCT6106_REG_TEMP_OFFSET;
		data->REG_TEMP_SOURCE = NCT6106_REG_TEMP_SOURCE;
		data->REG_TEMP_SEL = NCT6116_REG_TEMP_SEL;
		data->REG_WEIGHT_TEMP_SEL = NCT6106_REG_WEIGHT_TEMP_SEL;
		data->REG_WEIGHT_TEMP[0] = NCT6106_REG_WEIGHT_TEMP_STEP;
		data->REG_WEIGHT_TEMP[1] = NCT6106_REG_WEIGHT_TEMP_STEP_TOL;
		data->REG_WEIGHT_TEMP[2] = NCT6106_REG_WEIGHT_TEMP_BASE;
		data->REG_ALARM = NCT6106_REG_ALARM;
		data->ALARM_BITS = NCT6106_ALARM_BITS;
		data->REG_BEEP = NCT6106_REG_BEEP;
		data->BEEP_BITS = NCT6106_BEEP_BITS;

		reg_temp = NCT6106_REG_TEMP;
		reg_temp_mon = NCT6106_REG_TEMP_MON;
		num_reg_temp = ARRAY_SIZE(NCT6106_REG_TEMP);
		num_reg_temp_mon = ARRAY_SIZE(NCT6106_REG_TEMP_MON);
		reg_temp_over = NCT6106_REG_TEMP_OVER;
		reg_temp_hyst = NCT6106_REG_TEMP_HYST;
		reg_temp_config = NCT6106_REG_TEMP_CONFIG;
		reg_temp_alternate = NCT6106_REG_TEMP_ALTERNATE;
		reg_temp_crit = NCT6106_REG_TEMP_CRIT;
		reg_temp_crit_l = NCT6106_REG_TEMP_CRIT_L;
		reg_temp_crit_h = NCT6106_REG_TEMP_CRIT_H;

		break;
	case nct6116:
		data->in_num = 9;
		data->pwm_num = 3;
		data->auto_pwm_num = 4;
		data->temp_fixed_num = 3;
		data->num_temp_alarms = 3;
		data->num_temp_beeps = 3;

		data->fan_from_reg = fan_from_reg13;
		data->fan_from_reg_min = fan_from_reg13;

		data->temp_label = nct6776_temp_label;
		data->temp_mask = NCT6776_TEMP_MASK;
		data->virt_temp_mask = NCT6776_VIRT_TEMP_MASK;

		data->REG_VBAT = NCT6106_REG_VBAT;
		data->REG_DIODE = NCT6106_REG_DIODE;
		data->DIODE_MASK = NCT6106_DIODE_MASK;
		data->REG_VIN = NCT6106_REG_IN;
		data->REG_IN_MINMAX[0] = NCT6106_REG_IN_MIN;
		data->REG_IN_MINMAX[1] = NCT6106_REG_IN_MAX;
		data->REG_TARGET = NCT6116_REG_TARGET;
		data->REG_FAN = NCT6116_REG_FAN;
		data->REG_FAN_MODE = NCT6116_REG_FAN_MODE;
		data->REG_FAN_MIN = NCT6116_REG_FAN_MIN;
		data->REG_FAN_PULSES = NCT6116_REG_FAN_PULSES;
		data->FAN_PULSE_SHIFT = NCT6116_FAN_PULSE_SHIFT;
		data->REG_FAN_TIME[0] = NCT6116_REG_FAN_STOP_TIME;
		data->REG_FAN_TIME[1] = NCT6116_REG_FAN_STEP_UP_TIME;
		data->REG_FAN_TIME[2] = NCT6116_REG_FAN_STEP_DOWN_TIME;
		data->REG_TOLERANCE_H = NCT6116_REG_TOLERANCE_H;
		data->REG_PWM[0] = NCT6116_REG_PWM;
		data->REG_PWM[1] = NCT6116_REG_FAN_START_OUTPUT;
		data->REG_PWM[2] = NCT6116_REG_FAN_STOP_OUTPUT;
		data->REG_PWM[5] = NCT6106_REG_WEIGHT_DUTY_STEP;
		data->REG_PWM[6] = NCT6106_REG_WEIGHT_DUTY_BASE;
		data->REG_PWM_READ = NCT6106_REG_PWM_READ;
		data->REG_PWM_MODE = NCT6106_REG_PWM_MODE;
		data->PWM_MODE_MASK = NCT6106_PWM_MODE_MASK;
		data->REG_AUTO_TEMP = NCT6116_REG_AUTO_TEMP;
		data->REG_AUTO_PWM = NCT6116_REG_AUTO_PWM;
		data->REG_CRITICAL_TEMP = NCT6116_REG_CRITICAL_TEMP;
		data->REG_CRITICAL_TEMP_TOLERANCE
		  = NCT6116_REG_CRITICAL_TEMP_TOLERANCE;
		data->REG_CRITICAL_PWM_ENABLE = NCT6116_REG_CRITICAL_PWM_ENABLE;
		data->CRITICAL_PWM_ENABLE_MASK
		  = NCT6106_CRITICAL_PWM_ENABLE_MASK;
		data->REG_CRITICAL_PWM = NCT6116_REG_CRITICAL_PWM;
		data->REG_TEMP_OFFSET = NCT6106_REG_TEMP_OFFSET;
		data->REG_TEMP_SOURCE = NCT6116_REG_TEMP_SOURCE;
		data->REG_TEMP_SEL = NCT6116_REG_TEMP_SEL;
		data->REG_WEIGHT_TEMP_SEL = NCT6106_REG_WEIGHT_TEMP_SEL;
		data->REG_WEIGHT_TEMP[0] = NCT6106_REG_WEIGHT_TEMP_STEP;
		data->REG_WEIGHT_TEMP[1] = NCT6106_REG_WEIGHT_TEMP_STEP_TOL;
		data->REG_WEIGHT_TEMP[2] = NCT6106_REG_WEIGHT_TEMP_BASE;
		data->REG_ALARM = NCT6106_REG_ALARM;
		data->ALARM_BITS = NCT6116_ALARM_BITS;
		data->REG_BEEP = NCT6106_REG_BEEP;
		data->BEEP_BITS = NCT6116_BEEP_BITS;

		reg_temp = NCT6106_REG_TEMP;
		reg_temp_mon = NCT6106_REG_TEMP_MON;
		num_reg_temp = ARRAY_SIZE(NCT6106_REG_TEMP);
		num_reg_temp_mon = ARRAY_SIZE(NCT6106_REG_TEMP_MON);
		reg_temp_over = NCT6106_REG_TEMP_OVER;
		reg_temp_hyst = NCT6106_REG_TEMP_HYST;
		reg_temp_config = NCT6106_REG_TEMP_CONFIG;
		reg_temp_alternate = NCT6106_REG_TEMP_ALTERNATE;
		reg_temp_crit = NCT6106_REG_TEMP_CRIT;
		reg_temp_crit_l = NCT6106_REG_TEMP_CRIT_L;
		reg_temp_crit_h = NCT6106_REG_TEMP_CRIT_H;

		break;
	case nct6775:
		data->in_num = 9;
		data->pwm_num = 3;
		data->auto_pwm_num = 6;
		data->has_fan_div = true;
		data->temp_fixed_num = 3;
		data->num_temp_alarms = 3;
		data->num_temp_beeps = 3;

		data->ALARM_BITS = NCT6775_ALARM_BITS;
		data->BEEP_BITS = NCT6775_BEEP_BITS;

		data->fan_from_reg = fan_from_reg16;
		data->fan_from_reg_min = fan_from_reg8;
		data->target_temp_mask = 0x7f;
		data->tolerance_mask = 0x0f;
		data->speed_tolerance_limit = 15;

		data->temp_label = nct6775_temp_label;
		data->temp_mask = NCT6775_TEMP_MASK;
		data->virt_temp_mask = NCT6775_VIRT_TEMP_MASK;

		data->REG_CONFIG = NCT6775_REG_CONFIG;
		data->REG_VBAT = NCT6775_REG_VBAT;
		data->REG_DIODE = NCT6775_REG_DIODE;
		data->DIODE_MASK = NCT6775_DIODE_MASK;
		data->REG_VIN = NCT6775_REG_IN;
		data->REG_IN_MINMAX[0] = NCT6775_REG_IN_MIN;
		data->REG_IN_MINMAX[1] = NCT6775_REG_IN_MAX;
		data->REG_TARGET = NCT6775_REG_TARGET;
		data->REG_FAN = NCT6775_REG_FAN;
		data->REG_FAN_MODE = NCT6775_REG_FAN_MODE;
		data->REG_FAN_MIN = NCT6775_REG_FAN_MIN;
		data->REG_FAN_PULSES = NCT6775_REG_FAN_PULSES;
		data->FAN_PULSE_SHIFT = NCT6775_FAN_PULSE_SHIFT;
		data->REG_FAN_TIME[0] = NCT6775_REG_FAN_STOP_TIME;
		data->REG_FAN_TIME[1] = NCT6775_REG_FAN_STEP_UP_TIME;
		data->REG_FAN_TIME[2] = NCT6775_REG_FAN_STEP_DOWN_TIME;
		data->REG_PWM[0] = NCT6775_REG_PWM;
		data->REG_PWM[1] = NCT6775_REG_FAN_START_OUTPUT;
		data->REG_PWM[2] = NCT6775_REG_FAN_STOP_OUTPUT;
		data->REG_PWM[3] = NCT6775_REG_FAN_MAX_OUTPUT;
		data->REG_PWM[4] = NCT6775_REG_FAN_STEP_OUTPUT;
		data->REG_PWM[5] = NCT6775_REG_WEIGHT_DUTY_STEP;
		data->REG_PWM_READ = NCT6775_REG_PWM_READ;
		data->REG_PWM_MODE = NCT6775_REG_PWM_MODE;
		data->PWM_MODE_MASK = NCT6775_PWM_MODE_MASK;
		data->REG_AUTO_TEMP = NCT6775_REG_AUTO_TEMP;
		data->REG_AUTO_PWM = NCT6775_REG_AUTO_PWM;
		data->REG_CRITICAL_TEMP = NCT6775_REG_CRITICAL_TEMP;
		data->REG_CRITICAL_TEMP_TOLERANCE
		  = NCT6775_REG_CRITICAL_TEMP_TOLERANCE;
		data->REG_TEMP_OFFSET = NCT6775_REG_TEMP_OFFSET;
		data->REG_TEMP_SOURCE = NCT6775_REG_TEMP_SOURCE;
		data->REG_TEMP_SEL = NCT6775_REG_TEMP_SEL;
		data->REG_WEIGHT_TEMP_SEL = NCT6775_REG_WEIGHT_TEMP_SEL;
		data->REG_WEIGHT_TEMP[0] = NCT6775_REG_WEIGHT_TEMP_STEP;
		data->REG_WEIGHT_TEMP[1] = NCT6775_REG_WEIGHT_TEMP_STEP_TOL;
		data->REG_WEIGHT_TEMP[2] = NCT6775_REG_WEIGHT_TEMP_BASE;
		data->REG_ALARM = NCT6775_REG_ALARM;
		data->REG_BEEP = NCT6775_REG_BEEP;

		reg_temp = NCT6775_REG_TEMP;
		reg_temp_mon = NCT6775_REG_TEMP_MON;
		num_reg_temp = ARRAY_SIZE(NCT6775_REG_TEMP);
		num_reg_temp_mon = ARRAY_SIZE(NCT6775_REG_TEMP_MON);
		reg_temp_over = NCT6775_REG_TEMP_OVER;
		reg_temp_hyst = NCT6775_REG_TEMP_HYST;
		reg_temp_config = NCT6775_REG_TEMP_CONFIG;
		reg_temp_alternate = NCT6775_REG_TEMP_ALTERNATE;
		reg_temp_crit = NCT6775_REG_TEMP_CRIT;

		break;
	case nct6776:
		data->in_num = 9;
		data->pwm_num = 3;
		data->auto_pwm_num = 4;
		data->has_fan_div = false;
		data->temp_fixed_num = 3;
		data->num_temp_alarms = 3;
		data->num_temp_beeps = 6;

		data->ALARM_BITS = NCT6776_ALARM_BITS;
		data->BEEP_BITS = NCT6776_BEEP_BITS;

		data->fan_from_reg = fan_from_reg13;
		data->fan_from_reg_min = fan_from_reg13;
		data->target_temp_mask = 0xff;
		data->tolerance_mask = 0x07;
		data->speed_tolerance_limit = 63;

		data->temp_label = nct6776_temp_label;
		data->temp_mask = NCT6776_TEMP_MASK;
		data->virt_temp_mask = NCT6776_VIRT_TEMP_MASK;

		data->REG_CONFIG = NCT6775_REG_CONFIG;
		data->REG_VBAT = NCT6775_REG_VBAT;
		data->REG_DIODE = NCT6775_REG_DIODE;
		data->DIODE_MASK = NCT6775_DIODE_MASK;
		data->REG_VIN = NCT6775_REG_IN;
		data->REG_IN_MINMAX[0] = NCT6775_REG_IN_MIN;
		data->REG_IN_MINMAX[1] = NCT6775_REG_IN_MAX;
		data->REG_TARGET = NCT6775_REG_TARGET;
		data->REG_FAN = NCT6775_REG_FAN;
		data->REG_FAN_MODE = NCT6775_REG_FAN_MODE;
		data->REG_FAN_MIN = NCT6776_REG_FAN_MIN;
		data->REG_FAN_PULSES = NCT6776_REG_FAN_PULSES;
		data->FAN_PULSE_SHIFT = NCT6775_FAN_PULSE_SHIFT;
		data->REG_FAN_TIME[0] = NCT6775_REG_FAN_STOP_TIME;
		data->REG_FAN_TIME[1] = NCT6776_REG_FAN_STEP_UP_TIME;
		data->REG_FAN_TIME[2] = NCT6776_REG_FAN_STEP_DOWN_TIME;
		data->REG_TOLERANCE_H = NCT6776_REG_TOLERANCE_H;
		data->REG_PWM[0] = NCT6775_REG_PWM;
		data->REG_PWM[1] = NCT6775_REG_FAN_START_OUTPUT;
		data->REG_PWM[2] = NCT6775_REG_FAN_STOP_OUTPUT;
		data->REG_PWM[5] = NCT6775_REG_WEIGHT_DUTY_STEP;
		data->REG_PWM[6] = NCT6776_REG_WEIGHT_DUTY_BASE;
		data->REG_PWM_READ = NCT6775_REG_PWM_READ;
		data->REG_PWM_MODE = NCT6776_REG_PWM_MODE;
		data->PWM_MODE_MASK = NCT6776_PWM_MODE_MASK;
		data->REG_AUTO_TEMP = NCT6775_REG_AUTO_TEMP;
		data->REG_AUTO_PWM = NCT6775_REG_AUTO_PWM;
		data->REG_CRITICAL_TEMP = NCT6775_REG_CRITICAL_TEMP;
		data->REG_CRITICAL_TEMP_TOLERANCE
		  = NCT6775_REG_CRITICAL_TEMP_TOLERANCE;
		data->REG_TEMP_OFFSET = NCT6775_REG_TEMP_OFFSET;
		data->REG_TEMP_SOURCE = NCT6775_REG_TEMP_SOURCE;
		data->REG_TEMP_SEL = NCT6775_REG_TEMP_SEL;
		data->REG_WEIGHT_TEMP_SEL = NCT6775_REG_WEIGHT_TEMP_SEL;
		data->REG_WEIGHT_TEMP[0] = NCT6775_REG_WEIGHT_TEMP_STEP;
		data->REG_WEIGHT_TEMP[1] = NCT6775_REG_WEIGHT_TEMP_STEP_TOL;
		data->REG_WEIGHT_TEMP[2] = NCT6775_REG_WEIGHT_TEMP_BASE;
		data->REG_ALARM = NCT6775_REG_ALARM;
		data->REG_BEEP = NCT6776_REG_BEEP;

		reg_temp = NCT6775_REG_TEMP;
		reg_temp_mon = NCT6775_REG_TEMP_MON;
		num_reg_temp = ARRAY_SIZE(NCT6775_REG_TEMP);
		num_reg_temp_mon = ARRAY_SIZE(NCT6775_REG_TEMP_MON);
		reg_temp_over = NCT6775_REG_TEMP_OVER;
		reg_temp_hyst = NCT6775_REG_TEMP_HYST;
		reg_temp_config = NCT6776_REG_TEMP_CONFIG;
		reg_temp_alternate = NCT6776_REG_TEMP_ALTERNATE;
		reg_temp_crit = NCT6776_REG_TEMP_CRIT;

		break;
	case nct6779:
		data->in_num = 15;
		data->pwm_num = 5;
		data->auto_pwm_num = 4;
		data->has_fan_div = false;
		data->temp_fixed_num = 6;
		data->num_temp_alarms = 2;
		data->num_temp_beeps = 2;

		data->ALARM_BITS = NCT6779_ALARM_BITS;
		data->BEEP_BITS = NCT6779_BEEP_BITS;

		data->fan_from_reg = fan_from_reg_rpm;
		data->fan_from_reg_min = fan_from_reg13;
		data->target_temp_mask = 0xff;
		data->tolerance_mask = 0x07;
		data->speed_tolerance_limit = 63;

		data->temp_label = nct6779_temp_label;
		data->temp_mask = NCT6779_TEMP_MASK;
		data->virt_temp_mask = NCT6779_VIRT_TEMP_MASK;

		data->REG_CONFIG = NCT6775_REG_CONFIG;
		data->REG_VBAT = NCT6775_REG_VBAT;
		data->REG_DIODE = NCT6775_REG_DIODE;
		data->DIODE_MASK = NCT6775_DIODE_MASK;
		data->REG_VIN = NCT6779_REG_IN;
		data->REG_IN_MINMAX[0] = NCT6775_REG_IN_MIN;
		data->REG_IN_MINMAX[1] = NCT6775_REG_IN_MAX;
		data->REG_TARGET = NCT6775_REG_TARGET;
		data->REG_FAN = NCT6779_REG_FAN;
		data->REG_FAN_MODE = NCT6775_REG_FAN_MODE;
		data->REG_FAN_MIN = NCT6776_REG_FAN_MIN;
		data->REG_FAN_PULSES = NCT6779_REG_FAN_PULSES;
		data->FAN_PULSE_SHIFT = NCT6775_FAN_PULSE_SHIFT;
		data->REG_FAN_TIME[0] = NCT6775_REG_FAN_STOP_TIME;
		data->REG_FAN_TIME[1] = NCT6776_REG_FAN_STEP_UP_TIME;
		data->REG_FAN_TIME[2] = NCT6776_REG_FAN_STEP_DOWN_TIME;
		data->REG_TOLERANCE_H = NCT6776_REG_TOLERANCE_H;
		data->REG_PWM[0] = NCT6775_REG_PWM;
		data->REG_PWM[1] = NCT6775_REG_FAN_START_OUTPUT;
		data->REG_PWM[2] = NCT6775_REG_FAN_STOP_OUTPUT;
		data->REG_PWM[5] = NCT6775_REG_WEIGHT_DUTY_STEP;
		data->REG_PWM[6] = NCT6776_REG_WEIGHT_DUTY_BASE;
		data->REG_PWM_READ = NCT6775_REG_PWM_READ;
		data->REG_PWM_MODE = NCT6776_REG_PWM_MODE;
		data->PWM_MODE_MASK = NCT6776_PWM_MODE_MASK;
		data->REG_AUTO_TEMP = NCT6775_REG_AUTO_TEMP;
		data->REG_AUTO_PWM = NCT6775_REG_AUTO_PWM;
		data->REG_CRITICAL_TEMP = NCT6775_REG_CRITICAL_TEMP;
		data->REG_CRITICAL_TEMP_TOLERANCE
		  = NCT6775_REG_CRITICAL_TEMP_TOLERANCE;
		data->REG_CRITICAL_PWM_ENABLE = NCT6779_REG_CRITICAL_PWM_ENABLE;
		data->CRITICAL_PWM_ENABLE_MASK
		  = NCT6779_CRITICAL_PWM_ENABLE_MASK;
		data->REG_CRITICAL_PWM = NCT6779_REG_CRITICAL_PWM;
		data->REG_TEMP_OFFSET = NCT6779_REG_TEMP_OFFSET;
		data->REG_TEMP_SOURCE = NCT6775_REG_TEMP_SOURCE;
		data->REG_TEMP_SEL = NCT6775_REG_TEMP_SEL;
		data->REG_WEIGHT_TEMP_SEL = NCT6775_REG_WEIGHT_TEMP_SEL;
		data->REG_WEIGHT_TEMP[0] = NCT6775_REG_WEIGHT_TEMP_STEP;
		data->REG_WEIGHT_TEMP[1] = NCT6775_REG_WEIGHT_TEMP_STEP_TOL;
		data->REG_WEIGHT_TEMP[2] = NCT6775_REG_WEIGHT_TEMP_BASE;
		data->REG_ALARM = NCT6779_REG_ALARM;
		data->REG_BEEP = NCT6776_REG_BEEP;

		reg_temp = NCT6779_REG_TEMP;
		reg_temp_mon = NCT6779_REG_TEMP_MON;
		num_reg_temp = ARRAY_SIZE(NCT6779_REG_TEMP);
		num_reg_temp_mon = ARRAY_SIZE(NCT6779_REG_TEMP_MON);
		reg_temp_over = NCT6779_REG_TEMP_OVER;
		reg_temp_hyst = NCT6779_REG_TEMP_HYST;
		reg_temp_config = NCT6779_REG_TEMP_CONFIG;
		reg_temp_alternate = NCT6779_REG_TEMP_ALTERNATE;
		reg_temp_crit = NCT6779_REG_TEMP_CRIT;

		break;
	case nct6791:
	case nct6792:
	case nct6793:
	case nct6795:
	case nct6796:
	case nct6797:
	case nct6798:
		data->in_num = 15;
		data->pwm_num = (data->kind == nct6796 ||
				 data->kind == nct6797 ||
				 data->kind == nct6798) ? 7 : 6;
		data->auto_pwm_num = 4;
		data->has_fan_div = false;
		data->temp_fixed_num = 6;
		data->num_temp_alarms = 2;
		data->num_temp_beeps = 2;

		data->ALARM_BITS = NCT6791_ALARM_BITS;
		data->BEEP_BITS = NCT6779_BEEP_BITS;

		data->fan_from_reg = fan_from_reg_rpm;
		data->fan_from_reg_min = fan_from_reg13;
		data->target_temp_mask = 0xff;
		data->tolerance_mask = 0x07;
		data->speed_tolerance_limit = 63;

		switch (data->kind) {
		default:
		case nct6791:
			data->temp_label = nct6779_temp_label;
			data->temp_mask = NCT6791_TEMP_MASK;
			data->virt_temp_mask = NCT6791_VIRT_TEMP_MASK;
			break;
		case nct6792:
			data->temp_label = nct6792_temp_label;
			data->temp_mask = NCT6792_TEMP_MASK;
			data->virt_temp_mask = NCT6792_VIRT_TEMP_MASK;
			break;
		case nct6793:
			data->temp_label = nct6793_temp_label;
			data->temp_mask = NCT6793_TEMP_MASK;
			data->virt_temp_mask = NCT6793_VIRT_TEMP_MASK;
			break;
		case nct6795:
		case nct6797:
			data->temp_label = nct6795_temp_label;
			data->temp_mask = NCT6795_TEMP_MASK;
			data->virt_temp_mask = NCT6795_VIRT_TEMP_MASK;
			break;
		case nct6796:
			data->temp_label = nct6796_temp_label;
			data->temp_mask = NCT6796_TEMP_MASK;
			data->virt_temp_mask = NCT6796_VIRT_TEMP_MASK;
			break;
		case nct6798:
			data->temp_label = nct6798_temp_label;
			data->temp_mask = NCT6798_TEMP_MASK;
			data->virt_temp_mask = NCT6798_VIRT_TEMP_MASK;
			break;
		}

		data->REG_CONFIG = NCT6775_REG_CONFIG;
		data->REG_VBAT = NCT6775_REG_VBAT;
		data->REG_DIODE = NCT6775_REG_DIODE;
		data->DIODE_MASK = NCT6775_DIODE_MASK;
		data->REG_VIN = NCT6779_REG_IN;
		data->REG_IN_MINMAX[0] = NCT6775_REG_IN_MIN;
		data->REG_IN_MINMAX[1] = NCT6775_REG_IN_MAX;
		data->REG_TARGET = NCT6775_REG_TARGET;
		data->REG_FAN = NCT6779_REG_FAN;
		data->REG_FAN_MODE = NCT6775_REG_FAN_MODE;
		data->REG_FAN_MIN = NCT6776_REG_FAN_MIN;
		data->REG_FAN_PULSES = NCT6779_REG_FAN_PULSES;
		data->FAN_PULSE_SHIFT = NCT6775_FAN_PULSE_SHIFT;
		data->REG_FAN_TIME[0] = NCT6775_REG_FAN_STOP_TIME;
		data->REG_FAN_TIME[1] = NCT6776_REG_FAN_STEP_UP_TIME;
		data->REG_FAN_TIME[2] = NCT6776_REG_FAN_STEP_DOWN_TIME;
		data->REG_TOLERANCE_H = NCT6776_REG_TOLERANCE_H;
		data->REG_PWM[0] = NCT6775_REG_PWM;
		data->REG_PWM[1] = NCT6775_REG_FAN_START_OUTPUT;
		data->REG_PWM[2] = NCT6775_REG_FAN_STOP_OUTPUT;
		data->REG_PWM[5] = NCT6791_REG_WEIGHT_DUTY_STEP;
		data->REG_PWM[6] = NCT6791_REG_WEIGHT_DUTY_BASE;
		data->REG_PWM_READ = NCT6775_REG_PWM_READ;
		data->REG_PWM_MODE = NCT6776_REG_PWM_MODE;
		data->PWM_MODE_MASK = NCT6776_PWM_MODE_MASK;
		data->REG_AUTO_TEMP = NCT6775_REG_AUTO_TEMP;
		data->REG_AUTO_PWM = NCT6775_REG_AUTO_PWM;
		data->REG_CRITICAL_TEMP = NCT6775_REG_CRITICAL_TEMP;
		data->REG_CRITICAL_TEMP_TOLERANCE
		  = NCT6775_REG_CRITICAL_TEMP_TOLERANCE;
		data->REG_CRITICAL_PWM_ENABLE = NCT6779_REG_CRITICAL_PWM_ENABLE;
		data->CRITICAL_PWM_ENABLE_MASK
		  = NCT6779_CRITICAL_PWM_ENABLE_MASK;
		data->REG_CRITICAL_PWM = NCT6779_REG_CRITICAL_PWM;
		data->REG_TEMP_OFFSET = NCT6779_REG_TEMP_OFFSET;
		data->REG_TEMP_SOURCE = NCT6775_REG_TEMP_SOURCE;
		data->REG_TEMP_SEL = NCT6775_REG_TEMP_SEL;
		data->REG_WEIGHT_TEMP_SEL = NCT6791_REG_WEIGHT_TEMP_SEL;
		data->REG_WEIGHT_TEMP[0] = NCT6791_REG_WEIGHT_TEMP_STEP;
		data->REG_WEIGHT_TEMP[1] = NCT6791_REG_WEIGHT_TEMP_STEP_TOL;
		data->REG_WEIGHT_TEMP[2] = NCT6791_REG_WEIGHT_TEMP_BASE;
		data->REG_ALARM = NCT6791_REG_ALARM;
		if (data->kind == nct6791)
			data->REG_BEEP = NCT6776_REG_BEEP;
		else
			data->REG_BEEP = NCT6792_REG_BEEP;

		reg_temp = NCT6779_REG_TEMP;
		num_reg_temp = ARRAY_SIZE(NCT6779_REG_TEMP);
		if (data->kind == nct6791) {
			reg_temp_mon = NCT6779_REG_TEMP_MON;
			num_reg_temp_mon = ARRAY_SIZE(NCT6779_REG_TEMP_MON);
		} else {
			reg_temp_mon = NCT6792_REG_TEMP_MON;
			num_reg_temp_mon = ARRAY_SIZE(NCT6792_REG_TEMP_MON);
		}
		reg_temp_over = NCT6779_REG_TEMP_OVER;
		reg_temp_hyst = NCT6779_REG_TEMP_HYST;
		reg_temp_config = NCT6779_REG_TEMP_CONFIG;
		reg_temp_alternate = NCT6779_REG_TEMP_ALTERNATE;
		reg_temp_crit = NCT6779_REG_TEMP_CRIT;

		break;
	default:
		return -ENODEV;
	}
	data->have_in = BIT(data->in_num) - 1;
	data->have_temp = 0;

	/*
	 * On some boards, not all available temperature sources are monitored,
	 * even though some of the monitoring registers are unused.
	 * Get list of unused monitoring registers, then detect if any fan
	 * controls are configured to use unmonitored temperature sources.
	 * If so, assign the unmonitored temperature sources to available
	 * monitoring registers.
	 */
	mask = 0;
	available = 0;
	for (i = 0; i < num_reg_temp; i++) {
		if (reg_temp[i] == 0)
			continue;

		src = nct6775_read_value(data, data->REG_TEMP_SOURCE[i]) & 0x1f;
		if (!src || (mask & BIT(src)))
			available |= BIT(i);

		mask |= BIT(src);
	}

	/*
	 * Now find unmonitored temperature registers and enable monitoring
	 * if additional monitoring registers are available.
	 */
	add_temp_sensors(data, data->REG_TEMP_SEL, &available, &mask);
	add_temp_sensors(data, data->REG_WEIGHT_TEMP_SEL, &available, &mask);

	mask = 0;
	s = NUM_TEMP_FIXED;	/* First dynamic temperature attribute */
	for (i = 0; i < num_reg_temp; i++) {
		if (reg_temp[i] == 0)
			continue;

		src = nct6775_read_value(data, data->REG_TEMP_SOURCE[i]) & 0x1f;
		if (!src || (mask & BIT(src)))
			continue;

		if (!(data->temp_mask & BIT(src))) {
			dev_info(dev,
				 "Invalid temperature source %d at index %d, source register 0x%x, temp register 0x%x\n",
				 src, i, data->REG_TEMP_SOURCE[i], reg_temp[i]);
			continue;
		}

		mask |= BIT(src);

		/* Use fixed index for SYSTIN(1), CPUTIN(2), AUXTIN(3) */
		if (src <= data->temp_fixed_num) {
			data->have_temp |= BIT(src - 1);
			data->have_temp_fixed |= BIT(src - 1);
			data->reg_temp[0][src - 1] = reg_temp[i];
			data->reg_temp[1][src - 1] = reg_temp_over[i];
			data->reg_temp[2][src - 1] = reg_temp_hyst[i];
			if (reg_temp_crit_h && reg_temp_crit_h[i])
				data->reg_temp[3][src - 1] = reg_temp_crit_h[i];
			else if (reg_temp_crit[src - 1])
				data->reg_temp[3][src - 1]
				  = reg_temp_crit[src - 1];
			if (reg_temp_crit_l && reg_temp_crit_l[i])
				data->reg_temp[4][src - 1] = reg_temp_crit_l[i];
			data->reg_temp_config[src - 1] = reg_temp_config[i];
			data->temp_src[src - 1] = src;
			continue;
		}

		if (s >= NUM_TEMP)
			continue;

		/* Use dynamic index for other sources */
		data->have_temp |= BIT(s);
		data->reg_temp[0][s] = reg_temp[i];
		data->reg_temp[1][s] = reg_temp_over[i];
		data->reg_temp[2][s] = reg_temp_hyst[i];
		data->reg_temp_config[s] = reg_temp_config[i];
		if (reg_temp_crit_h && reg_temp_crit_h[i])
			data->reg_temp[3][s] = reg_temp_crit_h[i];
		else if (reg_temp_crit[src - 1])
			data->reg_temp[3][s] = reg_temp_crit[src - 1];
		if (reg_temp_crit_l && reg_temp_crit_l[i])
			data->reg_temp[4][s] = reg_temp_crit_l[i];

		data->temp_src[s] = src;
		s++;
	}

	/*
	 * Repeat with temperatures used for fan control.
	 * This set of registers does not support limits.
	 */
	for (i = 0; i < num_reg_temp_mon; i++) {
		if (reg_temp_mon[i] == 0)
			continue;

		src = nct6775_read_value(data, data->REG_TEMP_SEL[i]) & 0x1f;
		if (!src)
			continue;

		if (!(data->temp_mask & BIT(src))) {
			dev_info(dev,
				 "Invalid temperature source %d at index %d, source register 0x%x, temp register 0x%x\n",
				 src, i, data->REG_TEMP_SEL[i],
				 reg_temp_mon[i]);
			continue;
		}

		/*
		 * For virtual temperature sources, the 'virtual' temperature
		 * for each fan reflects a different temperature, and there
		 * are no duplicates.
		 */
<<<<<<< HEAD
		if (src != TEMP_SOURCE_VIRTUAL) {
			if (mask & (1 << src))
				continue;
			mask |= 1 << src;
=======
		if (!(data->virt_temp_mask & BIT(src))) {
			if (mask & BIT(src))
				continue;
			mask |= BIT(src);
>>>>>>> 24b8d41d
		}

		/* Use fixed index for SYSTIN(1), CPUTIN(2), AUXTIN(3) */
		if (src <= data->temp_fixed_num) {
			if (data->have_temp & BIT(src - 1))
				continue;
			data->have_temp |= BIT(src - 1);
			data->have_temp_fixed |= BIT(src - 1);
			data->reg_temp[0][src - 1] = reg_temp_mon[i];
			data->temp_src[src - 1] = src;
			continue;
		}

		if (s >= NUM_TEMP)
			continue;

		/* Use dynamic index for other sources */
		data->have_temp |= BIT(s);
		data->reg_temp[0][s] = reg_temp_mon[i];
		data->temp_src[s] = src;
		s++;
	}

#ifdef USE_ALTERNATE
	/*
	 * Go through the list of alternate temp registers and enable
	 * if possible.
	 * The temperature is already monitored if the respective bit in <mask>
	 * is set.
	 */
	for (i = 0; i < 31; i++) {
		if (!(data->temp_mask & BIT(i + 1)))
			continue;
		if (!reg_temp_alternate[i])
			continue;
		if (mask & BIT(i + 1))
			continue;
		if (i < data->temp_fixed_num) {
			if (data->have_temp & BIT(i))
				continue;
			data->have_temp |= BIT(i);
			data->have_temp_fixed |= BIT(i);
			data->reg_temp[0][i] = reg_temp_alternate[i];
			if (i < num_reg_temp) {
				data->reg_temp[1][i] = reg_temp_over[i];
				data->reg_temp[2][i] = reg_temp_hyst[i];
			}
			data->temp_src[i] = i + 1;
			continue;
		}

		if (s >= NUM_TEMP)	/* Abort if no more space */
			break;

		data->have_temp |= BIT(s);
		data->reg_temp[0][s] = reg_temp_alternate[i];
		data->temp_src[s] = i + 1;
		s++;
	}
#endif /* USE_ALTERNATE */

	/* Initialize the chip */
	nct6775_init_device(data);

	err = superio_enter(sio_data->sioreg);
	if (err)
		return err;

	cr2a = superio_inb(sio_data->sioreg, 0x2a);
	switch (data->kind) {
	case nct6775:
		data->have_vid = (cr2a & 0x40);
		break;
	case nct6776:
		data->have_vid = (cr2a & 0x60) == 0x40;
		break;
	case nct6106:
	case nct6116:
	case nct6779:
	case nct6791:
	case nct6792:
	case nct6793:
	case nct6795:
	case nct6796:
	case nct6797:
	case nct6798:
		break;
	}

	/*
	 * Read VID value
	 * We can get the VID input values directly at logical device D 0xe3.
	 */
	if (data->have_vid) {
		superio_select(sio_data->sioreg, NCT6775_LD_VID);
		data->vid = superio_inb(sio_data->sioreg, 0xe3);
		data->vrm = vid_which_vrm();
	}

	if (fan_debounce) {
		u8 tmp;

		superio_select(sio_data->sioreg, NCT6775_LD_HWM);
		tmp = superio_inb(sio_data->sioreg,
				  NCT6775_REG_CR_FAN_DEBOUNCE);
		switch (data->kind) {
		case nct6106:
		case nct6116:
			tmp |= 0xe0;
			break;
		case nct6775:
			tmp |= 0x1e;
			break;
		case nct6776:
		case nct6779:
			tmp |= 0x3e;
			break;
		case nct6791:
		case nct6792:
		case nct6793:
		case nct6795:
		case nct6796:
		case nct6797:
		case nct6798:
			tmp |= 0x7e;
			break;
		}
		superio_outb(sio_data->sioreg, NCT6775_REG_CR_FAN_DEBOUNCE,
			     tmp);
		dev_info(&pdev->dev, "Enabled fan debounce for chip %s\n",
			 data->name);
	}

	nct6775_check_fan_inputs(data);

	superio_exit(sio_data->sioreg);

	/* Read fan clock dividers immediately */
	nct6775_init_fan_common(dev, data);

	/* Register sysfs hooks */
	group = nct6775_create_attr_group(dev, &nct6775_pwm_template_group,
					  data->pwm_num);
	if (IS_ERR(group))
		return PTR_ERR(group);

	data->groups[num_attr_groups++] = group;

	group = nct6775_create_attr_group(dev, &nct6775_in_template_group,
					  fls(data->have_in));
	if (IS_ERR(group))
		return PTR_ERR(group);

	data->groups[num_attr_groups++] = group;

	group = nct6775_create_attr_group(dev, &nct6775_fan_template_group,
					  fls(data->has_fan));
	if (IS_ERR(group))
		return PTR_ERR(group);

	data->groups[num_attr_groups++] = group;

	group = nct6775_create_attr_group(dev, &nct6775_temp_template_group,
					  fls(data->have_temp));
	if (IS_ERR(group))
		return PTR_ERR(group);

	data->groups[num_attr_groups++] = group;
	data->groups[num_attr_groups++] = &nct6775_group_other;

	hwmon_dev = devm_hwmon_device_register_with_groups(dev, data->name,
							   data, data->groups);
	return PTR_ERR_OR_ZERO(hwmon_dev);
}

static void nct6791_enable_io_mapping(int sioaddr)
{
	int val;

	val = superio_inb(sioaddr, NCT6791_REG_HM_IO_SPACE_LOCK_ENABLE);
	if (val & 0x10) {
		pr_info("Enabling hardware monitor logical device mappings.\n");
		superio_outb(sioaddr, NCT6791_REG_HM_IO_SPACE_LOCK_ENABLE,
			     val & ~0x10);
	}
}

static int __maybe_unused nct6775_suspend(struct device *dev)
{
	struct nct6775_data *data = nct6775_update_device(dev);

	mutex_lock(&data->update_lock);
	data->vbat = nct6775_read_value(data, data->REG_VBAT);
	if (data->kind == nct6775) {
		data->fandiv1 = nct6775_read_value(data, NCT6775_REG_FANDIV1);
		data->fandiv2 = nct6775_read_value(data, NCT6775_REG_FANDIV2);
	}
	mutex_unlock(&data->update_lock);

	return 0;
}

static int __maybe_unused nct6775_resume(struct device *dev)
{
	struct nct6775_data *data = dev_get_drvdata(dev);
	int sioreg = data->sioreg;
	int i, j, err = 0;
	u8 reg;

	mutex_lock(&data->update_lock);
	data->bank = 0xff;		/* Force initial bank selection */

	err = superio_enter(sioreg);
	if (err)
		goto abort;

	superio_select(sioreg, NCT6775_LD_HWM);
	reg = superio_inb(sioreg, SIO_REG_ENABLE);
	if (reg != data->sio_reg_enable)
		superio_outb(sioreg, SIO_REG_ENABLE, data->sio_reg_enable);

	if (data->kind == nct6791 || data->kind == nct6792 ||
	    data->kind == nct6793 || data->kind == nct6795 ||
	    data->kind == nct6796 || data->kind == nct6797 ||
	    data->kind == nct6798)
		nct6791_enable_io_mapping(sioreg);

	superio_exit(sioreg);

	/* Restore limits */
	for (i = 0; i < data->in_num; i++) {
		if (!(data->have_in & BIT(i)))
			continue;

		nct6775_write_value(data, data->REG_IN_MINMAX[0][i],
				    data->in[i][1]);
		nct6775_write_value(data, data->REG_IN_MINMAX[1][i],
				    data->in[i][2]);
	}

	for (i = 0; i < ARRAY_SIZE(data->fan_min); i++) {
		if (!(data->has_fan_min & BIT(i)))
			continue;

		nct6775_write_value(data, data->REG_FAN_MIN[i],
				    data->fan_min[i]);
	}

	for (i = 0; i < NUM_TEMP; i++) {
		if (!(data->have_temp & BIT(i)))
			continue;

		for (j = 1; j < ARRAY_SIZE(data->reg_temp); j++)
			if (data->reg_temp[j][i])
				nct6775_write_temp(data, data->reg_temp[j][i],
						   data->temp[j][i]);
	}

	/* Restore other settings */
	nct6775_write_value(data, data->REG_VBAT, data->vbat);
	if (data->kind == nct6775) {
		nct6775_write_value(data, NCT6775_REG_FANDIV1, data->fandiv1);
		nct6775_write_value(data, NCT6775_REG_FANDIV2, data->fandiv2);
	}

abort:
	/* Force re-reading all values */
	data->valid = false;
	mutex_unlock(&data->update_lock);

	return err;
}

static SIMPLE_DEV_PM_OPS(nct6775_dev_pm_ops, nct6775_suspend, nct6775_resume);

static struct platform_driver nct6775_driver = {
	.driver = {
		.name	= DRVNAME,
		.pm	= &nct6775_dev_pm_ops,
	},
	.probe		= nct6775_probe,
};

/* nct6775_find() looks for a '627 in the Super-I/O config space */
static int __init nct6775_find(int sioaddr, struct nct6775_sio_data *sio_data)
{
	u16 val;
	int err;
	int addr;

	err = superio_enter(sioaddr);
	if (err)
		return err;

	val = (superio_inb(sioaddr, SIO_REG_DEVID) << 8) |
		superio_inb(sioaddr, SIO_REG_DEVID + 1);
	if (force_id && val != 0xffff)
		val = force_id;

	switch (val & SIO_ID_MASK) {
	case SIO_NCT6106_ID:
		sio_data->kind = nct6106;
		break;
	case SIO_NCT6116_ID:
		sio_data->kind = nct6116;
		break;
	case SIO_NCT6775_ID:
		sio_data->kind = nct6775;
		break;
	case SIO_NCT6776_ID:
		sio_data->kind = nct6776;
		break;
	case SIO_NCT6779_ID:
		sio_data->kind = nct6779;
		break;
	case SIO_NCT6791_ID:
		sio_data->kind = nct6791;
		break;
	case SIO_NCT6792_ID:
		sio_data->kind = nct6792;
		break;
	case SIO_NCT6793_ID:
		sio_data->kind = nct6793;
		break;
	case SIO_NCT6795_ID:
		sio_data->kind = nct6795;
		break;
	case SIO_NCT6796_ID:
		sio_data->kind = nct6796;
		break;
	case SIO_NCT6797_ID:
		sio_data->kind = nct6797;
		break;
	case SIO_NCT6798_ID:
		sio_data->kind = nct6798;
		break;
	default:
		if (val != 0xffff)
			pr_debug("unsupported chip ID: 0x%04x\n", val);
		superio_exit(sioaddr);
		return -ENODEV;
	}

	/* We have a known chip, find the HWM I/O address */
	superio_select(sioaddr, NCT6775_LD_HWM);
	val = (superio_inb(sioaddr, SIO_REG_ADDR) << 8)
	    | superio_inb(sioaddr, SIO_REG_ADDR + 1);
	addr = val & IOREGION_ALIGNMENT;
	if (addr == 0) {
		pr_err("Refusing to enable a Super-I/O device with a base I/O port 0\n");
		superio_exit(sioaddr);
		return -ENODEV;
	}

	/* Activate logical device if needed */
	val = superio_inb(sioaddr, SIO_REG_ENABLE);
	if (!(val & 0x01)) {
		pr_warn("Forcibly enabling Super-I/O. Sensor is probably unusable.\n");
		superio_outb(sioaddr, SIO_REG_ENABLE, val | 0x01);
	}

	if (sio_data->kind == nct6791 || sio_data->kind == nct6792 ||
	    sio_data->kind == nct6793 || sio_data->kind == nct6795 ||
	    sio_data->kind == nct6796 || sio_data->kind == nct6797 ||
	    sio_data->kind == nct6798)
		nct6791_enable_io_mapping(sioaddr);

	superio_exit(sioaddr);
	pr_info("Found %s or compatible chip at %#x:%#x\n",
		nct6775_sio_names[sio_data->kind], sioaddr, addr);
	sio_data->sioreg = sioaddr;

	return addr;
}

/*
 * when Super-I/O functions move to a separate file, the Super-I/O
 * bus will manage the lifetime of the device and this module will only keep
 * track of the nct6775 driver. But since we use platform_device_alloc(), we
 * must keep track of the device
 */
static struct platform_device *pdev[2];

static int __init sensors_nct6775_init(void)
{
	int i, err;
	bool found = false;
	int address;
	struct resource res;
	struct nct6775_sio_data sio_data;
	int sioaddr[2] = { 0x2e, 0x4e };

	err = platform_driver_register(&nct6775_driver);
	if (err)
		return err;

	/*
	 * initialize sio_data->kind and sio_data->sioreg.
	 *
	 * when Super-I/O functions move to a separate file, the Super-I/O
	 * driver will probe 0x2e and 0x4e and auto-detect the presence of a
	 * nct6775 hardware monitor, and call probe()
	 */
	for (i = 0; i < ARRAY_SIZE(pdev); i++) {
		address = nct6775_find(sioaddr[i], &sio_data);
		if (address <= 0)
			continue;

		found = true;

		pdev[i] = platform_device_alloc(DRVNAME, address);
		if (!pdev[i]) {
			err = -ENOMEM;
			goto exit_device_unregister;
		}

		err = platform_device_add_data(pdev[i], &sio_data,
					       sizeof(struct nct6775_sio_data));
		if (err)
			goto exit_device_put;

		memset(&res, 0, sizeof(res));
		res.name = DRVNAME;
		res.start = address + IOREGION_OFFSET;
		res.end = address + IOREGION_OFFSET + IOREGION_LENGTH - 1;
		res.flags = IORESOURCE_IO;

		err = acpi_check_resource_conflict(&res);
		if (err) {
			platform_device_put(pdev[i]);
			pdev[i] = NULL;
			continue;
		}

		err = platform_device_add_resources(pdev[i], &res, 1);
		if (err)
			goto exit_device_put;

		/* platform_device_add calls probe() */
		err = platform_device_add(pdev[i]);
		if (err)
			goto exit_device_put;
	}
	if (!found) {
		err = -ENODEV;
		goto exit_unregister;
	}

	return 0;

exit_device_put:
	platform_device_put(pdev[i]);
exit_device_unregister:
	while (--i >= 0) {
		if (pdev[i])
			platform_device_unregister(pdev[i]);
	}
exit_unregister:
	platform_driver_unregister(&nct6775_driver);
	return err;
}

static void __exit sensors_nct6775_exit(void)
{
	int i;

	for (i = 0; i < ARRAY_SIZE(pdev); i++) {
		if (pdev[i])
			platform_device_unregister(pdev[i]);
	}
	platform_driver_unregister(&nct6775_driver);
}

MODULE_AUTHOR("Guenter Roeck <linux@roeck-us.net>");
MODULE_DESCRIPTION("Driver for NCT6775F and compatible chips");
MODULE_LICENSE("GPL");

module_init(sensors_nct6775_init);
module_exit(sensors_nct6775_exit);<|MERGE_RESOLUTION|>--- conflicted
+++ resolved
@@ -206,8 +206,6 @@
 #define NUM_REG_BEEP	5	/* Max number of beep registers */
 
 #define NUM_FAN		7
-
-#define TEMP_SOURCE_VIRTUAL	0x1f
 
 /* Common and NCT6775 specific data */
 
@@ -4436,17 +4434,10 @@
 		 * for each fan reflects a different temperature, and there
 		 * are no duplicates.
 		 */
-<<<<<<< HEAD
-		if (src != TEMP_SOURCE_VIRTUAL) {
-			if (mask & (1 << src))
-				continue;
-			mask |= 1 << src;
-=======
 		if (!(data->virt_temp_mask & BIT(src))) {
 			if (mask & BIT(src))
 				continue;
 			mask |= BIT(src);
->>>>>>> 24b8d41d
 		}
 
 		/* Use fixed index for SYSTIN(1), CPUTIN(2), AUXTIN(3) */
