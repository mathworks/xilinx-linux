// SPDX-License-Identifier: GPL-2.0-or-later
/*
 * IBM PowerNV platform sensors for temperature/fan/voltage/power
 * Copyright (C) 2014 IBM
 */

#define DRVNAME		"ibmpowernv"
#define pr_fmt(fmt)	DRVNAME ": " fmt

#include <linux/init.h>
#include <linux/module.h>
#include <linux/kernel.h>
#include <linux/hwmon.h>
#include <linux/hwmon-sysfs.h>
#include <linux/of.h>
#include <linux/slab.h>

#include <linux/platform_device.h>
#include <asm/opal.h>
#include <linux/err.h>
#include <asm/cputhreads.h>
#include <asm/smp.h>

#define MAX_ATTR_LEN	32
#define MAX_LABEL_LEN	64

/* Sensor suffix name from DT */
#define DT_FAULT_ATTR_SUFFIX		"faulted"
#define DT_DATA_ATTR_SUFFIX		"data"
#define DT_THRESHOLD_ATTR_SUFFIX	"thrs"

/*
 * Enumerates all the types of sensors in the POWERNV platform and does index
 * into 'struct sensor_group'
 */
enum sensors {
	FAN,
	TEMP,
	POWER_SUPPLY,
	POWER_INPUT,
	CURRENT,
	ENERGY,
	MAX_SENSOR_TYPE,
};

#define INVALID_INDEX (-1U)

/*
 * 'compatible' string properties for sensor types as defined in old
 * PowerNV firmware (skiboot). These are ordered as 'enum sensors'.
 */
static const char * const legacy_compatibles[] = {
	"ibm,opal-sensor-cooling-fan",
	"ibm,opal-sensor-amb-temp",
	"ibm,opal-sensor-power-supply",
	"ibm,opal-sensor-power"
};

static struct sensor_group {
	const char *name; /* matches property 'sensor-type' */
	struct attribute_group group;
	u32 attr_count;
	u32 hwmon_index;
} sensor_groups[] = {
	{ "fan"   },
	{ "temp"  },
	{ "in"    },
	{ "power" },
	{ "curr"  },
	{ "energy" },
};

struct sensor_data {
	u32 id; /* An opaque id of the firmware for each sensor */
	u32 hwmon_index;
	u32 opal_index;
	enum sensors type;
	char label[MAX_LABEL_LEN];
	char name[MAX_ATTR_LEN];
	struct device_attribute dev_attr;
	struct sensor_group_data *sgrp_data;
};

struct sensor_group_data {
	struct mutex mutex;
	u32 gid;
	bool enable;
};

struct platform_data {
	const struct attribute_group *attr_groups[MAX_SENSOR_TYPE + 1];
	struct sensor_group_data *sgrp_data;
	u32 sensors_count; /* Total count of sensors from each group */
	u32 nr_sensor_groups; /* Total number of sensor groups */
};

static ssize_t show_sensor(struct device *dev, struct device_attribute *devattr,
			   char *buf)
{
	struct sensor_data *sdata = container_of(devattr, struct sensor_data,
						 dev_attr);
	ssize_t ret;
	u64 x;

	if (sdata->sgrp_data && !sdata->sgrp_data->enable)
		return -ENODATA;

	ret =  opal_get_sensor_data_u64(sdata->id, &x);

	if (ret)
		return ret;

	/* Convert temperature to milli-degrees */
	if (sdata->type == TEMP)
		x *= 1000;
	/* Convert power to micro-watts */
	else if (sdata->type == POWER_INPUT)
		x *= 1000000;

	return sprintf(buf, "%llu\n", x);
}

static ssize_t show_enable(struct device *dev,
			   struct device_attribute *devattr, char *buf)
{
	struct sensor_data *sdata = container_of(devattr, struct sensor_data,
						 dev_attr);

	return sprintf(buf, "%u\n", sdata->sgrp_data->enable);
}

static ssize_t store_enable(struct device *dev,
			    struct device_attribute *devattr,
			    const char *buf, size_t count)
{
	struct sensor_data *sdata = container_of(devattr, struct sensor_data,
						 dev_attr);
	struct sensor_group_data *sgrp_data = sdata->sgrp_data;
	int ret;
	bool data;

	ret = kstrtobool(buf, &data);
	if (ret)
		return ret;

	ret = mutex_lock_interruptible(&sgrp_data->mutex);
	if (ret)
		return ret;

	if (data != sgrp_data->enable) {
		ret =  sensor_group_enable(sgrp_data->gid, data);
		if (!ret)
			sgrp_data->enable = data;
	}

	if (!ret)
		ret = count;

	mutex_unlock(&sgrp_data->mutex);
	return ret;
}

static ssize_t show_label(struct device *dev, struct device_attribute *devattr,
			  char *buf)
{
	struct sensor_data *sdata = container_of(devattr, struct sensor_data,
						 dev_attr);

	return sprintf(buf, "%s\n", sdata->label);
}

static int get_logical_cpu(int hwcpu)
{
	int cpu;

	for_each_possible_cpu(cpu)
		if (get_hard_smp_processor_id(cpu) == hwcpu)
			return cpu;

	return -ENOENT;
}

static void make_sensor_label(struct device_node *np,
			      struct sensor_data *sdata, const char *label)
{
	u32 id;
	size_t n;

	n = scnprintf(sdata->label, sizeof(sdata->label), "%s", label);

	/*
	 * Core temp pretty print
	 */
	if (!of_property_read_u32(np, "ibm,pir", &id)) {
		int cpuid = get_logical_cpu(id);

		if (cpuid >= 0)
			/*
			 * The digital thermal sensors are associated
			 * with a core.
			 */
<<<<<<< HEAD
			n += snprintf(sdata->label + n,
=======
			n += scnprintf(sdata->label + n,
>>>>>>> 24b8d41d
				      sizeof(sdata->label) - n, " %d",
				      cpuid);
		else
			n += scnprintf(sdata->label + n,
				      sizeof(sdata->label) - n, " phy%d", id);
	}

	/*
	 * Membuffer pretty print
	 */
	if (!of_property_read_u32(np, "ibm,chip-id", &id))
		n += scnprintf(sdata->label + n, sizeof(sdata->label) - n,
			      " %d", id & 0xffff);
}

static int get_sensor_index_attr(const char *name, u32 *index, char *attr)
{
	char *hash_pos = strchr(name, '#');
	char buf[8] = { 0 };
	char *dash_pos;
	u32 copy_len;
	int err;

	if (!hash_pos)
		return -EINVAL;

	dash_pos = strchr(hash_pos, '-');
	if (!dash_pos)
		return -EINVAL;

	copy_len = dash_pos - hash_pos - 1;
	if (copy_len >= sizeof(buf))
		return -EINVAL;

	strncpy(buf, hash_pos + 1, copy_len);

	err = kstrtou32(buf, 10, index);
	if (err)
		return err;

	strncpy(attr, dash_pos + 1, MAX_ATTR_LEN);

	return 0;
}

static const char *convert_opal_attr_name(enum sensors type,
					  const char *opal_attr)
{
	const char *attr_name = NULL;

	if (!strcmp(opal_attr, DT_FAULT_ATTR_SUFFIX)) {
		attr_name = "fault";
	} else if (!strcmp(opal_attr, DT_DATA_ATTR_SUFFIX)) {
		attr_name = "input";
	} else if (!strcmp(opal_attr, DT_THRESHOLD_ATTR_SUFFIX)) {
		if (type == TEMP)
			attr_name = "max";
		else if (type == FAN)
			attr_name = "min";
	}

	return attr_name;
}

/*
 * This function translates the DT node name into the 'hwmon' attribute name.
 * IBMPOWERNV device node appear like cooling-fan#2-data, amb-temp#1-thrs etc.
 * which need to be mapped as fan2_input, temp1_max respectively before
 * populating them inside hwmon device class.
 */
static const char *parse_opal_node_name(const char *node_name,
					enum sensors type, u32 *index)
{
	char attr_suffix[MAX_ATTR_LEN];
	const char *attr_name;
	int err;

	err = get_sensor_index_attr(node_name, index, attr_suffix);
	if (err)
		return ERR_PTR(err);

	attr_name = convert_opal_attr_name(type, attr_suffix);
	if (!attr_name)
		return ERR_PTR(-ENOENT);

	return attr_name;
}

static int get_sensor_type(struct device_node *np)
{
	enum sensors type;
	const char *str;

	for (type = 0; type < ARRAY_SIZE(legacy_compatibles); type++) {
		if (of_device_is_compatible(np, legacy_compatibles[type]))
			return type;
	}

	/*
	 * Let's check if we have a newer device tree
	 */
	if (!of_device_is_compatible(np, "ibm,opal-sensor"))
		return MAX_SENSOR_TYPE;

	if (of_property_read_string(np, "sensor-type", &str))
		return MAX_SENSOR_TYPE;

	for (type = 0; type < MAX_SENSOR_TYPE; type++)
		if (!strcmp(str, sensor_groups[type].name))
			return type;

	return MAX_SENSOR_TYPE;
}

static u32 get_sensor_hwmon_index(struct sensor_data *sdata,
				  struct sensor_data *sdata_table, int count)
{
	int i;

	/*
	 * We don't use the OPAL index on newer device trees
	 */
	if (sdata->opal_index != INVALID_INDEX) {
		for (i = 0; i < count; i++)
			if (sdata_table[i].opal_index == sdata->opal_index &&
			    sdata_table[i].type == sdata->type)
				return sdata_table[i].hwmon_index;
	}
	return ++sensor_groups[sdata->type].hwmon_index;
}

static int init_sensor_group_data(struct platform_device *pdev,
				  struct platform_data *pdata)
{
	struct sensor_group_data *sgrp_data;
	struct device_node *groups, *sgrp;
	int count = 0, ret = 0;
	enum sensors type;

	groups = of_find_compatible_node(NULL, NULL, "ibm,opal-sensor-group");
	if (!groups)
		return ret;

	for_each_child_of_node(groups, sgrp) {
		type = get_sensor_type(sgrp);
		if (type != MAX_SENSOR_TYPE)
			pdata->nr_sensor_groups++;
	}

	if (!pdata->nr_sensor_groups)
		goto out;

	sgrp_data = devm_kcalloc(&pdev->dev, pdata->nr_sensor_groups,
				 sizeof(*sgrp_data), GFP_KERNEL);
	if (!sgrp_data) {
		ret = -ENOMEM;
		goto out;
	}

	for_each_child_of_node(groups, sgrp) {
		u32 gid;

		type = get_sensor_type(sgrp);
		if (type == MAX_SENSOR_TYPE)
			continue;

		if (of_property_read_u32(sgrp, "sensor-group-id", &gid))
			continue;

		if (of_count_phandle_with_args(sgrp, "sensors", NULL) <= 0)
			continue;

		sensor_groups[type].attr_count++;
		sgrp_data[count].gid = gid;
		mutex_init(&sgrp_data[count].mutex);
		sgrp_data[count++].enable = false;
	}

	pdata->sgrp_data = sgrp_data;
out:
	of_node_put(groups);
	return ret;
}

static struct sensor_group_data *get_sensor_group(struct platform_data *pdata,
						  struct device_node *node,
						  enum sensors gtype)
{
	struct sensor_group_data *sgrp_data = pdata->sgrp_data;
	struct device_node *groups, *sgrp;

	groups = of_find_compatible_node(NULL, NULL, "ibm,opal-sensor-group");
	if (!groups)
		return NULL;

	for_each_child_of_node(groups, sgrp) {
		struct of_phandle_iterator it;
		u32 gid;
		int rc, i;
		enum sensors type;

		type = get_sensor_type(sgrp);
		if (type != gtype)
			continue;

		if (of_property_read_u32(sgrp, "sensor-group-id", &gid))
			continue;

		of_for_each_phandle(&it, rc, sgrp, "sensors", NULL, 0)
			if (it.phandle == node->phandle) {
				of_node_put(it.node);
				break;
			}

		if (rc)
			continue;

		for (i = 0; i < pdata->nr_sensor_groups; i++)
			if (gid == sgrp_data[i].gid) {
				of_node_put(sgrp);
				of_node_put(groups);
				return &sgrp_data[i];
			}
	}

	of_node_put(groups);
	return NULL;
}

static int populate_attr_groups(struct platform_device *pdev)
{
	struct platform_data *pdata = platform_get_drvdata(pdev);
	const struct attribute_group **pgroups = pdata->attr_groups;
	struct device_node *opal, *np;
	enum sensors type;
	int ret;

	ret = init_sensor_group_data(pdev, pdata);
	if (ret)
		return ret;

	opal = of_find_node_by_path("/ibm,opal/sensors");
	for_each_child_of_node(opal, np) {
		const char *label;

		type = get_sensor_type(np);
		if (type == MAX_SENSOR_TYPE)
			continue;

		sensor_groups[type].attr_count++;

		/*
		 * add attributes for labels, min and max
		 */
		if (!of_property_read_string(np, "label", &label))
			sensor_groups[type].attr_count++;
		if (of_find_property(np, "sensor-data-min", NULL))
			sensor_groups[type].attr_count++;
		if (of_find_property(np, "sensor-data-max", NULL))
			sensor_groups[type].attr_count++;
	}

	of_node_put(opal);

	for (type = 0; type < MAX_SENSOR_TYPE; type++) {
		sensor_groups[type].group.attrs = devm_kcalloc(&pdev->dev,
					sensor_groups[type].attr_count + 1,
					sizeof(struct attribute *),
					GFP_KERNEL);
		if (!sensor_groups[type].group.attrs)
			return -ENOMEM;

		pgroups[type] = &sensor_groups[type].group;
		pdata->sensors_count += sensor_groups[type].attr_count;
		sensor_groups[type].attr_count = 0;
	}

	return 0;
}

static void create_hwmon_attr(struct sensor_data *sdata, const char *attr_name,
			      ssize_t (*show)(struct device *dev,
					      struct device_attribute *attr,
					      char *buf),
			    ssize_t (*store)(struct device *dev,
					     struct device_attribute *attr,
					     const char *buf, size_t count))
{
	snprintf(sdata->name, MAX_ATTR_LEN, "%s%d_%s",
		 sensor_groups[sdata->type].name, sdata->hwmon_index,
		 attr_name);

	sysfs_attr_init(&sdata->dev_attr.attr);
	sdata->dev_attr.attr.name = sdata->name;
	sdata->dev_attr.show = show;
	if (store) {
		sdata->dev_attr.store = store;
		sdata->dev_attr.attr.mode = 0664;
	} else {
		sdata->dev_attr.attr.mode = 0444;
	}
}

static void populate_sensor(struct sensor_data *sdata, int od, int hd, int sid,
			    const char *attr_name, enum sensors type,
			    const struct attribute_group *pgroup,
			    struct sensor_group_data *sgrp_data,
			    ssize_t (*show)(struct device *dev,
					    struct device_attribute *attr,
					    char *buf),
			    ssize_t (*store)(struct device *dev,
					     struct device_attribute *attr,
					     const char *buf, size_t count))
{
	sdata->id = sid;
	sdata->type = type;
	sdata->opal_index = od;
	sdata->hwmon_index = hd;
	create_hwmon_attr(sdata, attr_name, show, store);
	pgroup->attrs[sensor_groups[type].attr_count++] = &sdata->dev_attr.attr;
	sdata->sgrp_data = sgrp_data;
}

static char *get_max_attr(enum sensors type)
{
	switch (type) {
	case POWER_INPUT:
		return "input_highest";
	default:
		return "highest";
	}
}

static char *get_min_attr(enum sensors type)
{
	switch (type) {
	case POWER_INPUT:
		return "input_lowest";
	default:
		return "lowest";
	}
}

/*
 * Iterate through the device tree for each child of 'sensors' node, create
 * a sysfs attribute file, the file is named by translating the DT node name
 * to the name required by the higher 'hwmon' driver like fan1_input, temp1_max
 * etc..
 */
static int create_device_attrs(struct platform_device *pdev)
{
	struct platform_data *pdata = platform_get_drvdata(pdev);
	const struct attribute_group **pgroups = pdata->attr_groups;
	struct device_node *opal, *np;
	struct sensor_data *sdata;
	u32 count = 0;
	u32 group_attr_id[MAX_SENSOR_TYPE] = {0};

	sdata = devm_kcalloc(&pdev->dev,
			     pdata->sensors_count, sizeof(*sdata),
			     GFP_KERNEL);
	if (!sdata)
		return -ENOMEM;

	opal = of_find_node_by_path("/ibm,opal/sensors");
	for_each_child_of_node(opal, np) {
		struct sensor_group_data *sgrp_data;
		const char *attr_name;
		u32 opal_index, hw_id;
		u32 sensor_id;
		const char *label;
		enum sensors type;

		type = get_sensor_type(np);
		if (type == MAX_SENSOR_TYPE)
			continue;

		/*
		 * Newer device trees use a "sensor-data" property
		 * name for input.
		 */
		if (of_property_read_u32(np, "sensor-id", &sensor_id) &&
		    of_property_read_u32(np, "sensor-data", &sensor_id)) {
			dev_info(&pdev->dev,
				 "'sensor-id' missing in the node '%pOFn'\n",
				 np);
			continue;
		}

		sdata[count].id = sensor_id;
		sdata[count].type = type;

		/*
		 * If we can not parse the node name, it means we are
		 * running on a newer device tree. We can just forget
		 * about the OPAL index and use a defaut value for the
		 * hwmon attribute name
		 */
		attr_name = parse_opal_node_name(np->name, type, &opal_index);
		if (IS_ERR(attr_name)) {
			attr_name = "input";
			opal_index = INVALID_INDEX;
		}

		hw_id = get_sensor_hwmon_index(&sdata[count], sdata, count);
		sgrp_data = get_sensor_group(pdata, np, type);
		populate_sensor(&sdata[count], opal_index, hw_id, sensor_id,
				attr_name, type, pgroups[type], sgrp_data,
				show_sensor, NULL);
		count++;

		if (!of_property_read_string(np, "label", &label)) {
			/*
			 * For the label attribute, we can reuse the
			 * "properties" of the previous "input"
			 * attribute. They are related to the same
			 * sensor.
			 */

			make_sensor_label(np, &sdata[count], label);
			populate_sensor(&sdata[count], opal_index, hw_id,
					sensor_id, "label", type, pgroups[type],
					NULL, show_label, NULL);
			count++;
		}

		if (!of_property_read_u32(np, "sensor-data-max", &sensor_id)) {
			attr_name = get_max_attr(type);
			populate_sensor(&sdata[count], opal_index, hw_id,
					sensor_id, attr_name, type,
					pgroups[type], sgrp_data, show_sensor,
					NULL);
			count++;
		}

		if (!of_property_read_u32(np, "sensor-data-min", &sensor_id)) {
			attr_name = get_min_attr(type);
			populate_sensor(&sdata[count], opal_index, hw_id,
					sensor_id, attr_name, type,
					pgroups[type], sgrp_data, show_sensor,
					NULL);
			count++;
		}

		if (sgrp_data && !sgrp_data->enable) {
			sgrp_data->enable = true;
			hw_id = ++group_attr_id[type];
			populate_sensor(&sdata[count], opal_index, hw_id,
					sgrp_data->gid, "enable", type,
					pgroups[type], sgrp_data, show_enable,
					store_enable);
			count++;
		}
	}

	of_node_put(opal);
	return 0;
}

static int ibmpowernv_probe(struct platform_device *pdev)
{
	struct platform_data *pdata;
	struct device *hwmon_dev;
	int err;

	pdata = devm_kzalloc(&pdev->dev, sizeof(*pdata), GFP_KERNEL);
	if (!pdata)
		return -ENOMEM;

	platform_set_drvdata(pdev, pdata);
	pdata->sensors_count = 0;
	pdata->nr_sensor_groups = 0;
	err = populate_attr_groups(pdev);
	if (err)
		return err;

	/* Create sysfs attribute data for each sensor found in the DT */
	err = create_device_attrs(pdev);
	if (err)
		return err;

	/* Finally, register with hwmon */
	hwmon_dev = devm_hwmon_device_register_with_groups(&pdev->dev, DRVNAME,
							   pdata,
							   pdata->attr_groups);

	return PTR_ERR_OR_ZERO(hwmon_dev);
}

static const struct platform_device_id opal_sensor_driver_ids[] = {
	{
		.name = "opal-sensor",
	},
	{ }
};
MODULE_DEVICE_TABLE(platform, opal_sensor_driver_ids);

static const struct of_device_id opal_sensor_match[] = {
	{ .compatible	= "ibm,opal-sensor" },
	{ },
};
MODULE_DEVICE_TABLE(of, opal_sensor_match);

static struct platform_driver ibmpowernv_driver = {
	.probe		= ibmpowernv_probe,
	.id_table	= opal_sensor_driver_ids,
	.driver		= {
		.name	= DRVNAME,
		.of_match_table	= opal_sensor_match,
	},
};

module_platform_driver(ibmpowernv_driver);

MODULE_AUTHOR("Neelesh Gupta <neelegup@linux.vnet.ibm.com>");
MODULE_DESCRIPTION("IBM POWERNV platform sensors");
MODULE_LICENSE("GPL");<|MERGE_RESOLUTION|>--- conflicted
+++ resolved
@@ -199,11 +199,7 @@
 			 * The digital thermal sensors are associated
 			 * with a core.
 			 */
-<<<<<<< HEAD
-			n += snprintf(sdata->label + n,
-=======
 			n += scnprintf(sdata->label + n,
->>>>>>> 24b8d41d
 				      sizeof(sdata->label) - n, " %d",
 				      cpuid);
 		else
