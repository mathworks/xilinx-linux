--- conflicted
+++ resolved
@@ -15,21 +15,15 @@
 #include <linux/gfp.h>
 #include <linux/hwmon.h>
 #include <linux/idr.h>
-<<<<<<< HEAD
-=======
 #include <linux/list.h>
->>>>>>> 24b8d41d
 #include <linux/module.h>
 #include <linux/pci.h>
 #include <linux/slab.h>
 #include <linux/string.h>
 #include <linux/thermal.h>
-<<<<<<< HEAD
-=======
 
 #define CREATE_TRACE_POINTS
 #include <trace/events/hwmon.h>
->>>>>>> 24b8d41d
 
 #define HWMON_ID_PREFIX "hwmon"
 #define HWMON_ID_FORMAT HWMON_ID_PREFIX "%d"
@@ -38,47 +32,26 @@
 	const char *name;
 	struct device dev;
 	const struct hwmon_chip_info *chip;
-<<<<<<< HEAD
-
-=======
 	struct list_head tzdata;
->>>>>>> 24b8d41d
 	struct attribute_group group;
 	const struct attribute_group **groups;
 };
 
 #define to_hwmon_device(d) container_of(d, struct hwmon_device, dev)
 
-<<<<<<< HEAD
-=======
 #define MAX_SYSFS_ATTR_NAME_LENGTH	32
 
->>>>>>> 24b8d41d
 struct hwmon_device_attribute {
 	struct device_attribute dev_attr;
 	const struct hwmon_ops *ops;
 	enum hwmon_sensor_types type;
 	u32 attr;
 	int index;
-<<<<<<< HEAD
-=======
 	char name[MAX_SYSFS_ATTR_NAME_LENGTH];
->>>>>>> 24b8d41d
 };
 
 #define to_hwmon_attr(d) \
 	container_of(d, struct hwmon_device_attribute, dev_attr)
-<<<<<<< HEAD
-
-/*
- * Thermal zone information
- * In addition to the reference to the hwmon device,
- * also provides the sensor index.
- */
-struct hwmon_thermal_data {
-	struct hwmon_device *hwdev;	/* Reference to hwmon device */
-	int index;			/* sensor index */
-=======
 #define to_dev_attr(a) container_of(a, struct device_attribute, attr)
 
 /*
@@ -89,7 +62,6 @@
 	struct device *dev;		/* Reference to hwmon device */
 	int index;			/* sensor index */
 	struct thermal_zone_device *tzd;/* thermal zone device */
->>>>>>> 24b8d41d
 };
 
 static ssize_t
@@ -163,19 +135,6 @@
  * The complex conditional is necessary to avoid a cyclic dependency
  * between hwmon and thermal_sys modules.
  */
-<<<<<<< HEAD
-#if IS_REACHABLE(CONFIG_THERMAL) && defined(CONFIG_THERMAL_OF) && \
-	(!defined(CONFIG_THERMAL_HWMON) || \
-	 !(defined(MODULE) && IS_MODULE(CONFIG_THERMAL)))
-static int hwmon_thermal_get_temp(void *data, int *temp)
-{
-	struct hwmon_thermal_data *tdata = data;
-	struct hwmon_device *hwdev = tdata->hwdev;
-	int ret;
-	long t;
-
-	ret = hwdev->chip->ops->read(&hwdev->dev, hwmon_temp, hwmon_temp_input,
-=======
 #ifdef CONFIG_THERMAL_OF
 static int hwmon_thermal_get_temp(void *data, int *temp)
 {
@@ -185,7 +144,6 @@
 	long t;
 
 	ret = hwdev->chip->ops->read(tdata->dev, hwmon_temp, hwmon_temp_input,
->>>>>>> 24b8d41d
 				     tdata->index, &t);
 	if (ret < 0)
 		return ret;
@@ -195,16 +153,6 @@
 	return 0;
 }
 
-<<<<<<< HEAD
-static struct thermal_zone_of_device_ops hwmon_thermal_ops = {
-	.get_temp = hwmon_thermal_get_temp,
-};
-
-static int hwmon_thermal_add_sensor(struct device *dev,
-				    struct hwmon_device *hwdev, int index)
-{
-	struct hwmon_thermal_data *tdata;
-=======
 static const struct thermal_zone_of_device_ops hwmon_thermal_ops = {
 	.get_temp = hwmon_thermal_get_temp,
 };
@@ -220,30 +168,11 @@
 	struct hwmon_thermal_data *tdata;
 	struct thermal_zone_device *tzd;
 	int err;
->>>>>>> 24b8d41d
 
 	tdata = devm_kzalloc(dev, sizeof(*tdata), GFP_KERNEL);
 	if (!tdata)
 		return -ENOMEM;
 
-<<<<<<< HEAD
-	tdata->hwdev = hwdev;
-	tdata->index = index;
-
-	devm_thermal_zone_of_sensor_register(&hwdev->dev, index, tdata,
-					     &hwmon_thermal_ops);
-
-	return 0;
-}
-#else
-static int hwmon_thermal_add_sensor(struct device *dev,
-				    struct hwmon_device *hwdev, int index)
-{
-	return 0;
-}
-#endif /* IS_REACHABLE(CONFIG_THERMAL) && ... */
-
-=======
 	tdata->dev = dev;
 	tdata->index = index;
 
@@ -327,7 +256,6 @@
 	return 1;
 }
 
->>>>>>> 24b8d41d
 /* sysfs attribute management */
 
 static ssize_t hwmon_attr_show(struct device *dev,
@@ -342,11 +270,6 @@
 	if (ret < 0)
 		return ret;
 
-<<<<<<< HEAD
-	return sprintf(buf, "%ld\n", val);
-}
-
-=======
 	trace_hwmon_attr_show(hattr->index + hwmon_attr_base(hattr->type),
 			      hattr->name, val);
 
@@ -373,7 +296,6 @@
 	return sprintf(buf, "%s\n", s);
 }
 
->>>>>>> 24b8d41d
 static ssize_t hwmon_attr_store(struct device *dev,
 				struct device_attribute *devattr,
 				const char *buf, size_t count)
@@ -391,20 +313,6 @@
 	if (ret < 0)
 		return ret;
 
-<<<<<<< HEAD
-	return count;
-}
-
-static int hwmon_attr_base(enum hwmon_sensor_types type)
-{
-	if (type == hwmon_in)
-		return 0;
-	return 1;
-}
-
-static struct attribute *hwmon_genattr(struct device *dev,
-				       const void *drvdata,
-=======
 	trace_hwmon_attr_store(hattr->index + hwmon_attr_base(hattr->type),
 			       hattr->name, val);
 
@@ -423,7 +331,6 @@
 }
 
 static struct attribute *hwmon_genattr(const void *drvdata,
->>>>>>> 24b8d41d
 				       enum hwmon_sensor_types type,
 				       u32 attr,
 				       int index,
@@ -434,12 +341,8 @@
 	struct device_attribute *dattr;
 	struct attribute *a;
 	umode_t mode;
-<<<<<<< HEAD
-	char *name;
-=======
 	const char *name;
 	bool is_string = is_string_attr(type, attr);
->>>>>>> 24b8d41d
 
 	/* The attribute is invisible if there is no template string */
 	if (!template)
@@ -449,27 +352,6 @@
 	if (!mode)
 		return ERR_PTR(-ENOENT);
 
-<<<<<<< HEAD
-	if ((mode & S_IRUGO) && !ops->read)
-		return ERR_PTR(-EINVAL);
-	if ((mode & S_IWUGO) && !ops->write)
-		return ERR_PTR(-EINVAL);
-
-	if (type == hwmon_chip) {
-		name = (char *)template;
-	} else {
-		name = devm_kzalloc(dev, strlen(template) + 16, GFP_KERNEL);
-		if (!name)
-			return ERR_PTR(-ENOMEM);
-		scnprintf(name, strlen(template) + 16, template,
-			  index + hwmon_attr_base(type));
-	}
-
-	hattr = devm_kzalloc(dev, sizeof(*hattr), GFP_KERNEL);
-	if (!hattr)
-		return ERR_PTR(-ENOMEM);
-
-=======
 	if ((mode & 0444) && ((is_string && !ops->read_string) ||
 				 (!is_string && !ops->read)))
 		return ERR_PTR(-EINVAL);
@@ -488,18 +370,13 @@
 		name = hattr->name;
 	}
 
->>>>>>> 24b8d41d
 	hattr->type = type;
 	hattr->attr = attr;
 	hattr->index = index;
 	hattr->ops = ops;
 
 	dattr = &hattr->dev_attr;
-<<<<<<< HEAD
-	dattr->show = hwmon_attr_show;
-=======
 	dattr->show = is_string ? hwmon_attr_show_string : hwmon_attr_show;
->>>>>>> 24b8d41d
 	dattr->store = hwmon_attr_store;
 
 	a = &dattr->attr;
@@ -510,26 +387,17 @@
 	return a;
 }
 
-<<<<<<< HEAD
-static const char * const hwmon_chip_attr_templates[] = {
-=======
 /*
  * Chip attributes are not attribute templates but actual sysfs attributes.
  * See hwmon_genattr() for special handling.
  */
 static const char * const hwmon_chip_attrs[] = {
->>>>>>> 24b8d41d
 	[hwmon_chip_temp_reset_history] = "temp_reset_history",
 	[hwmon_chip_in_reset_history] = "in_reset_history",
 	[hwmon_chip_curr_reset_history] = "curr_reset_history",
 	[hwmon_chip_power_reset_history] = "power_reset_history",
 	[hwmon_chip_update_interval] = "update_interval",
 	[hwmon_chip_alarms] = "alarms",
-<<<<<<< HEAD
-};
-
-static const char * const hwmon_temp_attr_templates[] = {
-=======
 	[hwmon_chip_samples] = "samples",
 	[hwmon_chip_curr_samples] = "curr_samples",
 	[hwmon_chip_in_samples] = "in_samples",
@@ -539,7 +407,6 @@
 
 static const char * const hwmon_temp_attr_templates[] = {
 	[hwmon_temp_enable] = "temp%d_enable",
->>>>>>> 24b8d41d
 	[hwmon_temp_input] = "temp%d_input",
 	[hwmon_temp_type] = "temp%d_type",
 	[hwmon_temp_lcrit] = "temp%d_lcrit",
@@ -564,18 +431,12 @@
 	[hwmon_temp_lowest] = "temp%d_lowest",
 	[hwmon_temp_highest] = "temp%d_highest",
 	[hwmon_temp_reset_history] = "temp%d_reset_history",
-<<<<<<< HEAD
-};
-
-static const char * const hwmon_in_attr_templates[] = {
-=======
 	[hwmon_temp_rated_min] = "temp%d_rated_min",
 	[hwmon_temp_rated_max] = "temp%d_rated_max",
 };
 
 static const char * const hwmon_in_attr_templates[] = {
 	[hwmon_in_enable] = "in%d_enable",
->>>>>>> 24b8d41d
 	[hwmon_in_input] = "in%d_input",
 	[hwmon_in_min] = "in%d_min",
 	[hwmon_in_max] = "in%d_max",
@@ -591,18 +452,12 @@
 	[hwmon_in_max_alarm] = "in%d_max_alarm",
 	[hwmon_in_lcrit_alarm] = "in%d_lcrit_alarm",
 	[hwmon_in_crit_alarm] = "in%d_crit_alarm",
-<<<<<<< HEAD
-};
-
-static const char * const hwmon_curr_attr_templates[] = {
-=======
 	[hwmon_in_rated_min] = "in%d_rated_min",
 	[hwmon_in_rated_max] = "in%d_rated_max",
 };
 
 static const char * const hwmon_curr_attr_templates[] = {
 	[hwmon_curr_enable] = "curr%d_enable",
->>>>>>> 24b8d41d
 	[hwmon_curr_input] = "curr%d_input",
 	[hwmon_curr_min] = "curr%d_min",
 	[hwmon_curr_max] = "curr%d_max",
@@ -618,18 +473,12 @@
 	[hwmon_curr_max_alarm] = "curr%d_max_alarm",
 	[hwmon_curr_lcrit_alarm] = "curr%d_lcrit_alarm",
 	[hwmon_curr_crit_alarm] = "curr%d_crit_alarm",
-<<<<<<< HEAD
-};
-
-static const char * const hwmon_power_attr_templates[] = {
-=======
 	[hwmon_curr_rated_min] = "curr%d_rated_min",
 	[hwmon_curr_rated_max] = "curr%d_rated_max",
 };
 
 static const char * const hwmon_power_attr_templates[] = {
 	[hwmon_power_enable] = "power%d_enable",
->>>>>>> 24b8d41d
 	[hwmon_power_average] = "power%d_average",
 	[hwmon_power_average_interval] = "power%d_average_interval",
 	[hwmon_power_average_interval_max] = "power%d_interval_max",
@@ -647,24 +496,13 @@
 	[hwmon_power_cap_hyst] = "power%d_cap_hyst",
 	[hwmon_power_cap_max] = "power%d_cap_max",
 	[hwmon_power_cap_min] = "power%d_cap_min",
-<<<<<<< HEAD
-	[hwmon_power_max] = "power%d_max",
-=======
 	[hwmon_power_min] = "power%d_min",
 	[hwmon_power_max] = "power%d_max",
 	[hwmon_power_lcrit] = "power%d_lcrit",
->>>>>>> 24b8d41d
 	[hwmon_power_crit] = "power%d_crit",
 	[hwmon_power_label] = "power%d_label",
 	[hwmon_power_alarm] = "power%d_alarm",
 	[hwmon_power_cap_alarm] = "power%d_cap_alarm",
-<<<<<<< HEAD
-	[hwmon_power_max_alarm] = "power%d_max_alarm",
-	[hwmon_power_crit_alarm] = "power%d_crit_alarm",
-};
-
-static const char * const hwmon_energy_attr_templates[] = {
-=======
 	[hwmon_power_min_alarm] = "power%d_min_alarm",
 	[hwmon_power_max_alarm] = "power%d_max_alarm",
 	[hwmon_power_lcrit_alarm] = "power%d_lcrit_alarm",
@@ -675,16 +513,12 @@
 
 static const char * const hwmon_energy_attr_templates[] = {
 	[hwmon_energy_enable] = "energy%d_enable",
->>>>>>> 24b8d41d
 	[hwmon_energy_input] = "energy%d_input",
 	[hwmon_energy_label] = "energy%d_label",
 };
 
 static const char * const hwmon_humidity_attr_templates[] = {
-<<<<<<< HEAD
-=======
 	[hwmon_humidity_enable] = "humidity%d_enable",
->>>>>>> 24b8d41d
 	[hwmon_humidity_input] = "humidity%d_input",
 	[hwmon_humidity_label] = "humidity%d_label",
 	[hwmon_humidity_min] = "humidity%d_min",
@@ -693,18 +527,12 @@
 	[hwmon_humidity_max_hyst] = "humidity%d_max_hyst",
 	[hwmon_humidity_alarm] = "humidity%d_alarm",
 	[hwmon_humidity_fault] = "humidity%d_fault",
-<<<<<<< HEAD
-};
-
-static const char * const hwmon_fan_attr_templates[] = {
-=======
 	[hwmon_humidity_rated_min] = "humidity%d_rated_min",
 	[hwmon_humidity_rated_max] = "humidity%d_rated_max",
 };
 
 static const char * const hwmon_fan_attr_templates[] = {
 	[hwmon_fan_enable] = "fan%d_enable",
->>>>>>> 24b8d41d
 	[hwmon_fan_input] = "fan%d_input",
 	[hwmon_fan_label] = "fan%d_label",
 	[hwmon_fan_min] = "fan%d_min",
@@ -725,10 +553,6 @@
 	[hwmon_pwm_freq] = "pwm%d_freq",
 };
 
-<<<<<<< HEAD
-static const char * const *__templates[] = {
-	[hwmon_chip] = hwmon_chip_attr_templates,
-=======
 static const char * const hwmon_intrusion_attr_templates[] = {
 	[hwmon_intrusion_alarm] = "intrusion%d_alarm",
 	[hwmon_intrusion_beep]  = "intrusion%d_beep",
@@ -736,7 +560,6 @@
 
 static const char * const *__templates[] = {
 	[hwmon_chip] = hwmon_chip_attrs,
->>>>>>> 24b8d41d
 	[hwmon_temp] = hwmon_temp_attr_templates,
 	[hwmon_in] = hwmon_in_attr_templates,
 	[hwmon_curr] = hwmon_curr_attr_templates,
@@ -745,18 +568,11 @@
 	[hwmon_humidity] = hwmon_humidity_attr_templates,
 	[hwmon_fan] = hwmon_fan_attr_templates,
 	[hwmon_pwm] = hwmon_pwm_attr_templates,
-<<<<<<< HEAD
-};
-
-static const int __templates_size[] = {
-	[hwmon_chip] = ARRAY_SIZE(hwmon_chip_attr_templates),
-=======
 	[hwmon_intrusion] = hwmon_intrusion_attr_templates,
 };
 
 static const int __templates_size[] = {
 	[hwmon_chip] = ARRAY_SIZE(hwmon_chip_attrs),
->>>>>>> 24b8d41d
 	[hwmon_temp] = ARRAY_SIZE(hwmon_temp_attr_templates),
 	[hwmon_in] = ARRAY_SIZE(hwmon_in_attr_templates),
 	[hwmon_curr] = ARRAY_SIZE(hwmon_curr_attr_templates),
@@ -765,10 +581,6 @@
 	[hwmon_humidity] = ARRAY_SIZE(hwmon_humidity_attr_templates),
 	[hwmon_fan] = ARRAY_SIZE(hwmon_fan_attr_templates),
 	[hwmon_pwm] = ARRAY_SIZE(hwmon_pwm_attr_templates),
-<<<<<<< HEAD
-};
-
-=======
 	[hwmon_intrusion] = ARRAY_SIZE(hwmon_intrusion_attr_templates),
 };
 
@@ -801,7 +613,6 @@
 }
 EXPORT_SYMBOL_GPL(hwmon_notify_event);
 
->>>>>>> 24b8d41d
 static int hwmon_num_channel_attrs(const struct hwmon_channel_info *info)
 {
 	int i, n;
@@ -812,12 +623,7 @@
 	return n;
 }
 
-<<<<<<< HEAD
-static int hwmon_genattrs(struct device *dev,
-			  const void *drvdata,
-=======
 static int hwmon_genattrs(const void *drvdata,
->>>>>>> 24b8d41d
 			  struct attribute **attrs,
 			  const struct hwmon_ops *ops,
 			  const struct hwmon_channel_info *info)
@@ -843,11 +649,7 @@
 			attr_mask &= ~BIT(attr);
 			if (attr >= template_size)
 				return -EINVAL;
-<<<<<<< HEAD
-			a = hwmon_genattr(dev, drvdata, info->type, attr, i,
-=======
 			a = hwmon_genattr(drvdata, info->type, attr, i,
->>>>>>> 24b8d41d
 					  templates[attr], ops);
 			if (IS_ERR(a)) {
 				if (PTR_ERR(a) != -ENOENT)
@@ -861,12 +663,7 @@
 }
 
 static struct attribute **
-<<<<<<< HEAD
-__hwmon_create_attrs(struct device *dev, const void *drvdata,
-		     const struct hwmon_chip_info *chip)
-=======
 __hwmon_create_attrs(const void *drvdata, const struct hwmon_chip_info *chip)
->>>>>>> 24b8d41d
 {
 	int ret, i, aindex = 0, nattrs = 0;
 	struct attribute **attrs;
@@ -877,28 +674,17 @@
 	if (nattrs == 0)
 		return ERR_PTR(-EINVAL);
 
-<<<<<<< HEAD
-	attrs = devm_kcalloc(dev, nattrs + 1, sizeof(*attrs), GFP_KERNEL);
-=======
 	attrs = kcalloc(nattrs + 1, sizeof(*attrs), GFP_KERNEL);
->>>>>>> 24b8d41d
 	if (!attrs)
 		return ERR_PTR(-ENOMEM);
 
 	for (i = 0; chip->info[i]; i++) {
-<<<<<<< HEAD
-		ret = hwmon_genattrs(dev, drvdata, &attrs[aindex], chip->ops,
-				     chip->info[i]);
-		if (ret < 0)
-			return ERR_PTR(ret);
-=======
 		ret = hwmon_genattrs(drvdata, &attrs[aindex], chip->ops,
 				     chip->info[i]);
 		if (ret < 0) {
 			hwmon_free_attrs(attrs);
 			return ERR_PTR(ret);
 		}
->>>>>>> 24b8d41d
 		aindex += ret;
 	}
 
@@ -912,11 +698,7 @@
 {
 	struct hwmon_device *hwdev;
 	struct device *hdev;
-<<<<<<< HEAD
-	int i, j, err, id;
-=======
 	int i, err, id;
->>>>>>> 24b8d41d
 
 	/* Complain about invalid characters in hwmon name attribute */
 	if (name && (!strlen(name) || strpbrk(name, "-* \t\n")))
@@ -936,36 +718,21 @@
 
 	hdev = &hwdev->dev;
 
-<<<<<<< HEAD
-	if (chip && chip->ops->is_visible) {
-		struct attribute **attrs;
-		int ngroups = 2;
-=======
 	if (chip) {
 		struct attribute **attrs;
 		int ngroups = 2; /* terminating NULL plus &hwdev->groups */
->>>>>>> 24b8d41d
 
 		if (groups)
 			for (i = 0; groups[i]; i++)
 				ngroups++;
 
-<<<<<<< HEAD
-		hwdev->groups = devm_kcalloc(dev, ngroups, sizeof(*groups),
-					     GFP_KERNEL);
-=======
 		hwdev->groups = kcalloc(ngroups, sizeof(*groups), GFP_KERNEL);
->>>>>>> 24b8d41d
 		if (!hwdev->groups) {
 			err = -ENOMEM;
 			goto free_hwmon;
 		}
 
-<<<<<<< HEAD
-		attrs = __hwmon_create_attrs(dev, drvdata, chip);
-=======
 		attrs = __hwmon_create_attrs(drvdata, chip);
->>>>>>> 24b8d41d
 		if (IS_ERR(attrs)) {
 			err = PTR_ERR(attrs);
 			goto free_hwmon;
@@ -995,32 +762,6 @@
 	err = device_register(hdev);
 	if (err)
 		goto free_hwmon;
-<<<<<<< HEAD
-
-	if (chip && chip->ops->is_visible && chip->ops->read &&
-	    chip->info[0]->type == hwmon_chip &&
-	    (chip->info[0]->config[0] & HWMON_C_REGISTER_TZ)) {
-		const struct hwmon_channel_info **info = chip->info;
-
-		for (i = 1; info[i]; i++) {
-			if (info[i]->type != hwmon_temp)
-				continue;
-
-			for (j = 0; info[i]->config[j]; j++) {
-				if (!chip->ops->is_visible(drvdata, hwmon_temp,
-							   hwmon_temp_input, j))
-					continue;
-				if (info[i]->config[j] & HWMON_T_INPUT)
-					hwmon_thermal_add_sensor(dev, hwdev, j);
-			}
-		}
-	}
-
-	return hdev;
-
-free_hwmon:
-	kfree(hwdev);
-=======
 
 	INIT_LIST_HEAD(&hwdev->tzdata);
 
@@ -1042,7 +783,6 @@
 
 free_hwmon:
 	hwmon_dev_release(hdev);
->>>>>>> 24b8d41d
 ida_remove:
 	ida_simple_remove(&hwmon_ida, id);
 	return ERR_PTR(err);
@@ -1065,12 +805,9 @@
 				  void *drvdata,
 				  const struct attribute_group **groups)
 {
-<<<<<<< HEAD
-=======
 	if (!name)
 		return ERR_PTR(-EINVAL);
 
->>>>>>> 24b8d41d
 	return __hwmon_device_register(dev, name, drvdata, NULL, groups);
 }
 EXPORT_SYMBOL_GPL(hwmon_device_register_with_groups);
@@ -1080,13 +817,8 @@
  * @dev: the parent device
  * @name: hwmon name attribute
  * @drvdata: driver data to attach to created device
-<<<<<<< HEAD
- * @info: Pointer to hwmon chip information
- * @groups - pointer to list of driver specific attribute groups
-=======
  * @chip: pointer to hwmon chip information
  * @extra_groups: pointer to list of additional non-standard attribute groups
->>>>>>> 24b8d41d
  *
  * hwmon_device_unregister() must be called when the device is no
  * longer needed.
@@ -1097,14 +829,6 @@
 hwmon_device_register_with_info(struct device *dev, const char *name,
 				void *drvdata,
 				const struct hwmon_chip_info *chip,
-<<<<<<< HEAD
-				const struct attribute_group **groups)
-{
-	if (chip && (!chip->ops || !chip->info))
-		return ERR_PTR(-EINVAL);
-
-	return __hwmon_device_register(dev, name, drvdata, chip, groups);
-=======
 				const struct attribute_group **extra_groups)
 {
 	if (!name)
@@ -1117,7 +841,6 @@
 		return ERR_PTR(-EINVAL);
 
 	return __hwmon_device_register(dev, name, drvdata, chip, extra_groups);
->>>>>>> 24b8d41d
 }
 EXPORT_SYMBOL_GPL(hwmon_device_register_with_info);
 
@@ -1204,19 +927,11 @@
 
 /**
  * devm_hwmon_device_register_with_info - register w/ hwmon
-<<<<<<< HEAD
- * @dev: the parent device
- * @name: hwmon name attribute
- * @drvdata: driver data to attach to created device
- * @info: Pointer to hwmon chip information
- * @groups - pointer to list of driver specific attribute groups
-=======
  * @dev:	the parent device
  * @name:	hwmon name attribute
  * @drvdata:	driver data to attach to created device
  * @chip:	pointer to hwmon chip information
  * @groups:	pointer to list of driver specific attribute groups
->>>>>>> 24b8d41d
  *
  * Returns the pointer to the new device. The new device is automatically
  * unregistered with the parent device.
