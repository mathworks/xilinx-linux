// SPDX-License-Identifier: GPL-2.0-or-later
/*
 * pwm-fan.c - Hwmon driver for fans connected to PWM lines.
 *
 * Copyright (c) 2014 Samsung Electronics Co., Ltd.
 *
 * Author: Kamil Debski <k.debski@samsung.com>
 */

#include <linux/hwmon.h>
#include <linux/hwmon-sysfs.h>
#include <linux/interrupt.h>
#include <linux/module.h>
#include <linux/mutex.h>
#include <linux/of.h>
#include <linux/platform_device.h>
#include <linux/pwm.h>
#include <linux/regulator/consumer.h>
#include <linux/sysfs.h>
#include <linux/thermal.h>
#include <linux/timer.h>

#define MAX_PWM 255

struct pwm_fan_ctx {
	struct mutex lock;
	struct pwm_device *pwm;
	struct regulator *reg_en;

	int irq;
	atomic_t pulses;
	unsigned int rpm;
	u8 pulses_per_revolution;
	ktime_t sample_start;
	struct timer_list rpm_timer;

	unsigned int pwm_value;
	unsigned int pwm_fan_state;
	unsigned int pwm_fan_max_state;
	unsigned int *pwm_fan_cooling_levels;
	struct thermal_cooling_device *cdev;
};

/* This handler assumes self resetting edge triggered interrupt. */
static irqreturn_t pulse_handler(int irq, void *dev_id)
{
	struct pwm_fan_ctx *ctx = dev_id;

	atomic_inc(&ctx->pulses);

	return IRQ_HANDLED;
}

static void sample_timer(struct timer_list *t)
{
	struct pwm_fan_ctx *ctx = from_timer(ctx, t, rpm_timer);
	unsigned int delta = ktime_ms_delta(ktime_get(), ctx->sample_start);
	int pulses;

	if (delta) {
		pulses = atomic_read(&ctx->pulses);
		atomic_sub(pulses, &ctx->pulses);
		ctx->rpm = (unsigned int)(pulses * 1000 * 60) /
			(ctx->pulses_per_revolution * delta);

		ctx->sample_start = ktime_get();
	}

	mod_timer(&ctx->rpm_timer, jiffies + HZ);
}

static int  __set_pwm(struct pwm_fan_ctx *ctx, unsigned long pwm)
{
<<<<<<< HEAD
	struct pwm_args pargs;
	unsigned long duty;
=======
	unsigned long period;
>>>>>>> 24b8d41d
	int ret = 0;
	struct pwm_state state = { };

	pwm_get_args(ctx->pwm, &pargs);

	mutex_lock(&ctx->lock);
	if (ctx->pwm_value == pwm)
		goto exit_set_pwm_err;

<<<<<<< HEAD
	duty = DIV_ROUND_UP(pwm * (pargs.period - 1), MAX_PWM);
	ret = pwm_config(ctx->pwm, duty, pargs.period);
	if (ret)
		goto exit_set_pwm_err;

	if (pwm == 0)
		pwm_disable(ctx->pwm);
=======
	pwm_init_state(ctx->pwm, &state);
	period = ctx->pwm->args.period;
	state.duty_cycle = DIV_ROUND_UP(pwm * (period - 1), MAX_PWM);
	state.enabled = pwm ? true : false;
>>>>>>> 24b8d41d

	ret = pwm_apply_state(ctx->pwm, &state);
	if (!ret)
		ctx->pwm_value = pwm;
exit_set_pwm_err:
	mutex_unlock(&ctx->lock);
	return ret;
}

static void pwm_fan_update_state(struct pwm_fan_ctx *ctx, unsigned long pwm)
{
	int i;

	for (i = 0; i < ctx->pwm_fan_max_state; ++i)
		if (pwm < ctx->pwm_fan_cooling_levels[i + 1])
			break;

	ctx->pwm_fan_state = i;
}

static ssize_t pwm_store(struct device *dev, struct device_attribute *attr,
			 const char *buf, size_t count)
{
	struct pwm_fan_ctx *ctx = dev_get_drvdata(dev);
	unsigned long pwm;
	int ret;

	if (kstrtoul(buf, 10, &pwm) || pwm > MAX_PWM)
		return -EINVAL;

	ret = __set_pwm(ctx, pwm);
	if (ret)
		return ret;

	pwm_fan_update_state(ctx, pwm);
	return count;
}

static ssize_t pwm_show(struct device *dev, struct device_attribute *attr,
			char *buf)
{
	struct pwm_fan_ctx *ctx = dev_get_drvdata(dev);

	return sprintf(buf, "%u\n", ctx->pwm_value);
}

static ssize_t rpm_show(struct device *dev,
			struct device_attribute *attr, char *buf)
{
	struct pwm_fan_ctx *ctx = dev_get_drvdata(dev);

	return sprintf(buf, "%u\n", ctx->rpm);
}

static SENSOR_DEVICE_ATTR_RW(pwm1, pwm, 0);
static SENSOR_DEVICE_ATTR_RO(fan1_input, rpm, 0);

static struct attribute *pwm_fan_attrs[] = {
	&sensor_dev_attr_pwm1.dev_attr.attr,
	&sensor_dev_attr_fan1_input.dev_attr.attr,
	NULL,
};

static umode_t pwm_fan_attrs_visible(struct kobject *kobj, struct attribute *a,
				     int n)
{
	struct device *dev = container_of(kobj, struct device, kobj);
	struct pwm_fan_ctx *ctx = dev_get_drvdata(dev);

	/* Hide fan_input in case no interrupt is available  */
	if (n == 1 && ctx->irq <= 0)
		return 0;

	return a->mode;
}

static const struct attribute_group pwm_fan_group = {
	.attrs = pwm_fan_attrs,
	.is_visible = pwm_fan_attrs_visible,
};

static const struct attribute_group *pwm_fan_groups[] = {
	&pwm_fan_group,
	NULL,
};

/* thermal cooling device callbacks */
static int pwm_fan_get_max_state(struct thermal_cooling_device *cdev,
				 unsigned long *state)
{
	struct pwm_fan_ctx *ctx = cdev->devdata;

	if (!ctx)
		return -EINVAL;

	*state = ctx->pwm_fan_max_state;

	return 0;
}

static int pwm_fan_get_cur_state(struct thermal_cooling_device *cdev,
				 unsigned long *state)
{
	struct pwm_fan_ctx *ctx = cdev->devdata;

	if (!ctx)
		return -EINVAL;

	*state = ctx->pwm_fan_state;

	return 0;
}

static int
pwm_fan_set_cur_state(struct thermal_cooling_device *cdev, unsigned long state)
{
	struct pwm_fan_ctx *ctx = cdev->devdata;
	int ret;

	if (!ctx || (state > ctx->pwm_fan_max_state))
		return -EINVAL;

	if (state == ctx->pwm_fan_state)
		return 0;

	ret = __set_pwm(ctx, ctx->pwm_fan_cooling_levels[state]);
	if (ret) {
		dev_err(&cdev->device, "Cannot set pwm!\n");
		return ret;
	}

	ctx->pwm_fan_state = state;

	return ret;
}

static const struct thermal_cooling_device_ops pwm_fan_cooling_ops = {
	.get_max_state = pwm_fan_get_max_state,
	.get_cur_state = pwm_fan_get_cur_state,
	.set_cur_state = pwm_fan_set_cur_state,
};

static int pwm_fan_of_get_cooling_data(struct device *dev,
				       struct pwm_fan_ctx *ctx)
{
	struct device_node *np = dev->of_node;
	int num, i, ret;

	if (!of_find_property(np, "cooling-levels", NULL))
		return 0;

	ret = of_property_count_u32_elems(np, "cooling-levels");
	if (ret <= 0) {
		dev_err(dev, "Wrong data!\n");
		return ret ? : -EINVAL;
	}

	num = ret;
	ctx->pwm_fan_cooling_levels = devm_kcalloc(dev, num, sizeof(u32),
						   GFP_KERNEL);
	if (!ctx->pwm_fan_cooling_levels)
		return -ENOMEM;

	ret = of_property_read_u32_array(np, "cooling-levels",
					 ctx->pwm_fan_cooling_levels, num);
	if (ret) {
		dev_err(dev, "Property 'cooling-levels' cannot be read!\n");
		return ret;
	}

	for (i = 0; i < num; i++) {
		if (ctx->pwm_fan_cooling_levels[i] > MAX_PWM) {
			dev_err(dev, "PWM fan state[%d]:%d > %d\n", i,
				ctx->pwm_fan_cooling_levels[i], MAX_PWM);
			return -EINVAL;
		}
	}

	ctx->pwm_fan_max_state = num - 1;

	return 0;
}

static void pwm_fan_regulator_disable(void *data)
{
	regulator_disable(data);
}

static void pwm_fan_pwm_disable(void *__ctx)
{
	struct pwm_fan_ctx *ctx = __ctx;
	pwm_disable(ctx->pwm);
	del_timer_sync(&ctx->rpm_timer);
}

static int pwm_fan_probe(struct platform_device *pdev)
{
	struct thermal_cooling_device *cdev;
	struct device *dev = &pdev->dev;
	struct pwm_fan_ctx *ctx;
	struct pwm_args pargs;
	struct device *hwmon;
	int ret;
	struct pwm_state state = { };
	u32 ppr = 2;

	ctx = devm_kzalloc(dev, sizeof(*ctx), GFP_KERNEL);
	if (!ctx)
		return -ENOMEM;

	mutex_init(&ctx->lock);

	ctx->pwm = devm_of_pwm_get(dev, dev->of_node, NULL);
	if (IS_ERR(ctx->pwm))
		return dev_err_probe(dev, PTR_ERR(ctx->pwm), "Could not get PWM\n");

	platform_set_drvdata(pdev, ctx);

<<<<<<< HEAD
	/*
	 * FIXME: pwm_apply_args() should be removed when switching to the
	 * atomic PWM API.
	 */
	pwm_apply_args(ctx->pwm);

	/* Set duty cycle to maximum allowed */
	pwm_get_args(ctx->pwm, &pargs);

	duty_cycle = pargs.period - 1;
	ctx->pwm_value = MAX_PWM;

	ret = pwm_config(ctx->pwm, duty_cycle, pargs.period);
=======
	ctx->irq = platform_get_irq_optional(pdev, 0);
	if (ctx->irq == -EPROBE_DEFER)
		return ctx->irq;

	ctx->reg_en = devm_regulator_get_optional(dev, "fan");
	if (IS_ERR(ctx->reg_en)) {
		if (PTR_ERR(ctx->reg_en) != -ENODEV)
			return PTR_ERR(ctx->reg_en);

		ctx->reg_en = NULL;
	} else {
		ret = regulator_enable(ctx->reg_en);
		if (ret) {
			dev_err(dev, "Failed to enable fan supply: %d\n", ret);
			return ret;
		}
		ret = devm_add_action_or_reset(dev, pwm_fan_regulator_disable,
					       ctx->reg_en);
		if (ret)
			return ret;
	}

	ctx->pwm_value = MAX_PWM;

	/* Set duty cycle to maximum allowed and enable PWM output */
	pwm_init_state(ctx->pwm, &state);
	state.duty_cycle = ctx->pwm->args.period - 1;
	state.enabled = true;

	ret = pwm_apply_state(ctx->pwm, &state);
>>>>>>> 24b8d41d
	if (ret) {
		dev_err(dev, "Failed to configure PWM: %d\n", ret);
		return ret;
	}
	timer_setup(&ctx->rpm_timer, sample_timer, 0);
	ret = devm_add_action_or_reset(dev, pwm_fan_pwm_disable, ctx);
	if (ret)
		return ret;

	of_property_read_u32(dev->of_node, "pulses-per-revolution", &ppr);
	ctx->pulses_per_revolution = ppr;
	if (!ctx->pulses_per_revolution) {
		dev_err(dev, "pulses-per-revolution can't be zero.\n");
		return -EINVAL;
	}

	if (ctx->irq > 0) {
		ret = devm_request_irq(dev, ctx->irq, pulse_handler, 0,
				       pdev->name, ctx);
		if (ret) {
			dev_err(dev, "Failed to request interrupt: %d\n", ret);
			return ret;
		}
		ctx->sample_start = ktime_get();
		mod_timer(&ctx->rpm_timer, jiffies + HZ);
	}

	hwmon = devm_hwmon_device_register_with_groups(dev, "pwmfan",
						       ctx, pwm_fan_groups);
	if (IS_ERR(hwmon)) {
		dev_err(dev, "Failed to register hwmon device\n");
		return PTR_ERR(hwmon);
	}

	ret = pwm_fan_of_get_cooling_data(dev, ctx);
	if (ret)
		return ret;

	ctx->pwm_fan_state = ctx->pwm_fan_max_state;
	if (IS_ENABLED(CONFIG_THERMAL)) {
		cdev = devm_thermal_of_cooling_device_register(dev,
			dev->of_node, "pwm-fan", ctx, &pwm_fan_cooling_ops);
		if (IS_ERR(cdev)) {
			ret = PTR_ERR(cdev);
			dev_err(dev,
				"Failed to register pwm-fan as cooling device: %d\n",
				ret);
			return ret;
		}
		ctx->cdev = cdev;
		thermal_cdev_update(cdev);
	}

	return 0;
}

static int pwm_fan_disable(struct device *dev)
{
	struct pwm_fan_ctx *ctx = dev_get_drvdata(dev);
	struct pwm_args args;
	int ret;

	pwm_get_args(ctx->pwm, &args);

	if (ctx->pwm_value) {
		ret = pwm_config(ctx->pwm, 0, args.period);
		if (ret < 0)
			return ret;

		pwm_disable(ctx->pwm);
	}

	if (ctx->reg_en) {
		ret = regulator_disable(ctx->reg_en);
		if (ret) {
			dev_err(dev, "Failed to disable fan supply: %d\n", ret);
			return ret;
		}
	}

	return 0;
}

static void pwm_fan_shutdown(struct platform_device *pdev)
{
	pwm_fan_disable(&pdev->dev);
}

#ifdef CONFIG_PM_SLEEP
static int pwm_fan_suspend(struct device *dev)
{
	return pwm_fan_disable(dev);
}

static int pwm_fan_resume(struct device *dev)
{
	struct pwm_fan_ctx *ctx = dev_get_drvdata(dev);
	struct pwm_args pargs;
	unsigned long duty;
	int ret;

	if (ctx->reg_en) {
		ret = regulator_enable(ctx->reg_en);
		if (ret) {
			dev_err(dev, "Failed to enable fan supply: %d\n", ret);
			return ret;
		}
	}

	if (ctx->pwm_value == 0)
		return 0;

	pwm_get_args(ctx->pwm, &pargs);
<<<<<<< HEAD
	duty = DIV_ROUND_UP(ctx->pwm_value * (pargs.period - 1), MAX_PWM);
=======
	duty = DIV_ROUND_UP_ULL(ctx->pwm_value * (pargs.period - 1), MAX_PWM);
>>>>>>> 24b8d41d
	ret = pwm_config(ctx->pwm, duty, pargs.period);
	if (ret)
		return ret;
	return pwm_enable(ctx->pwm);
}
#endif

static SIMPLE_DEV_PM_OPS(pwm_fan_pm, pwm_fan_suspend, pwm_fan_resume);

static const struct of_device_id of_pwm_fan_match[] = {
	{ .compatible = "pwm-fan", },
	{},
};
MODULE_DEVICE_TABLE(of, of_pwm_fan_match);

static struct platform_driver pwm_fan_driver = {
	.probe		= pwm_fan_probe,
	.shutdown	= pwm_fan_shutdown,
	.driver	= {
		.name		= "pwm-fan",
		.pm		= &pwm_fan_pm,
		.of_match_table	= of_pwm_fan_match,
	},
};

module_platform_driver(pwm_fan_driver);

MODULE_AUTHOR("Kamil Debski <k.debski@samsung.com>");
MODULE_ALIAS("platform:pwm-fan");
MODULE_DESCRIPTION("PWM FAN driver");
MODULE_LICENSE("GPL");<|MERGE_RESOLUTION|>--- conflicted
+++ resolved
@@ -71,35 +71,18 @@
 
 static int  __set_pwm(struct pwm_fan_ctx *ctx, unsigned long pwm)
 {
-<<<<<<< HEAD
-	struct pwm_args pargs;
-	unsigned long duty;
-=======
 	unsigned long period;
->>>>>>> 24b8d41d
 	int ret = 0;
 	struct pwm_state state = { };
-
-	pwm_get_args(ctx->pwm, &pargs);
 
 	mutex_lock(&ctx->lock);
 	if (ctx->pwm_value == pwm)
 		goto exit_set_pwm_err;
 
-<<<<<<< HEAD
-	duty = DIV_ROUND_UP(pwm * (pargs.period - 1), MAX_PWM);
-	ret = pwm_config(ctx->pwm, duty, pargs.period);
-	if (ret)
-		goto exit_set_pwm_err;
-
-	if (pwm == 0)
-		pwm_disable(ctx->pwm);
-=======
 	pwm_init_state(ctx->pwm, &state);
 	period = ctx->pwm->args.period;
 	state.duty_cycle = DIV_ROUND_UP(pwm * (period - 1), MAX_PWM);
 	state.enabled = pwm ? true : false;
->>>>>>> 24b8d41d
 
 	ret = pwm_apply_state(ctx->pwm, &state);
 	if (!ret)
@@ -300,7 +283,6 @@
 	struct thermal_cooling_device *cdev;
 	struct device *dev = &pdev->dev;
 	struct pwm_fan_ctx *ctx;
-	struct pwm_args pargs;
 	struct device *hwmon;
 	int ret;
 	struct pwm_state state = { };
@@ -318,21 +300,6 @@
 
 	platform_set_drvdata(pdev, ctx);
 
-<<<<<<< HEAD
-	/*
-	 * FIXME: pwm_apply_args() should be removed when switching to the
-	 * atomic PWM API.
-	 */
-	pwm_apply_args(ctx->pwm);
-
-	/* Set duty cycle to maximum allowed */
-	pwm_get_args(ctx->pwm, &pargs);
-
-	duty_cycle = pargs.period - 1;
-	ctx->pwm_value = MAX_PWM;
-
-	ret = pwm_config(ctx->pwm, duty_cycle, pargs.period);
-=======
 	ctx->irq = platform_get_irq_optional(pdev, 0);
 	if (ctx->irq == -EPROBE_DEFER)
 		return ctx->irq;
@@ -363,7 +330,6 @@
 	state.enabled = true;
 
 	ret = pwm_apply_state(ctx->pwm, &state);
->>>>>>> 24b8d41d
 	if (ret) {
 		dev_err(dev, "Failed to configure PWM: %d\n", ret);
 		return ret;
@@ -477,11 +443,7 @@
 		return 0;
 
 	pwm_get_args(ctx->pwm, &pargs);
-<<<<<<< HEAD
-	duty = DIV_ROUND_UP(ctx->pwm_value * (pargs.period - 1), MAX_PWM);
-=======
 	duty = DIV_ROUND_UP_ULL(ctx->pwm_value * (pargs.period - 1), MAX_PWM);
->>>>>>> 24b8d41d
 	ret = pwm_config(ctx->pwm, duty, pargs.period);
 	if (ret)
 		return ret;
