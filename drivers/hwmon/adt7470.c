--- conflicted
+++ resolved
@@ -527,16 +527,9 @@
 	return sprintf(buf, "%x\n", data->alarms_mask);
 }
 
-<<<<<<< HEAD
-static ssize_t set_alarm_mask(struct device *dev,
-			      struct device_attribute *devattr,
-			      const char *buf,
-			      size_t count)
-=======
 static ssize_t alarm_mask_store(struct device *dev,
 				struct device_attribute *devattr,
 				const char *buf, size_t count)
->>>>>>> 24b8d41d
 {
 	struct adt7470_data *data = dev_get_drvdata(dev);
 	long mask;
@@ -555,14 +548,8 @@
 	return count;
 }
 
-<<<<<<< HEAD
-static ssize_t show_fan_max(struct device *dev,
-			    struct device_attribute *devattr,
-			    char *buf)
-=======
 static ssize_t fan_max_show(struct device *dev,
 			    struct device_attribute *devattr, char *buf)
->>>>>>> 24b8d41d
 {
 	struct sensor_device_attribute *attr = to_sensor_dev_attr(devattr);
 	struct adt7470_data *data = adt7470_update_device(dev);
@@ -712,13 +699,8 @@
 	11, 15, 22, 29, 35, 44, 59, 88, 1400, 22500
 };
 
-<<<<<<< HEAD
-static ssize_t show_pwm_freq(struct device *dev,
-			     struct device_attribute *devattr, char *buf)
-=======
 static ssize_t pwm1_freq_show(struct device *dev,
 			      struct device_attribute *devattr, char *buf)
->>>>>>> 24b8d41d
 {
 	struct adt7470_data *data = adt7470_update_device(dev);
 	unsigned char cfg_reg_1;
@@ -739,15 +721,9 @@
 	return scnprintf(buf, PAGE_SIZE, "%d\n", adt7470_freq_map[index]);
 }
 
-<<<<<<< HEAD
-static ssize_t set_pwm_freq(struct device *dev,
-			    struct device_attribute *devattr,
-			    const char *buf, size_t count)
-=======
 static ssize_t pwm1_freq_store(struct device *dev,
 			       struct device_attribute *devattr,
 			       const char *buf, size_t count)
->>>>>>> 24b8d41d
 {
 	struct adt7470_data *data = dev_get_drvdata(dev);
 	struct i2c_client *client = data->client;
@@ -782,14 +758,8 @@
 	return count;
 }
 
-<<<<<<< HEAD
-static ssize_t show_pwm_max(struct device *dev,
-			    struct device_attribute *devattr,
-			    char *buf)
-=======
 static ssize_t pwm_max_show(struct device *dev,
 			    struct device_attribute *devattr, char *buf)
->>>>>>> 24b8d41d
 {
 	struct sensor_device_attribute *attr = to_sensor_dev_attr(devattr);
 	struct adt7470_data *data = adt7470_update_device(dev);
@@ -1006,184 +976,6 @@
 		return sprintf(buf, "0\n");
 }
 
-<<<<<<< HEAD
-static DEVICE_ATTR(alarm_mask, S_IWUSR | S_IRUGO, show_alarm_mask,
-		   set_alarm_mask);
-static DEVICE_ATTR(num_temp_sensors, S_IWUSR | S_IRUGO, show_num_temp_sensors,
-		   set_num_temp_sensors);
-static DEVICE_ATTR(auto_update_interval, S_IWUSR | S_IRUGO,
-		   show_auto_update_interval, set_auto_update_interval);
-
-static SENSOR_DEVICE_ATTR(temp1_max, S_IWUSR | S_IRUGO, show_temp_max,
-		    set_temp_max, 0);
-static SENSOR_DEVICE_ATTR(temp2_max, S_IWUSR | S_IRUGO, show_temp_max,
-		    set_temp_max, 1);
-static SENSOR_DEVICE_ATTR(temp3_max, S_IWUSR | S_IRUGO, show_temp_max,
-		    set_temp_max, 2);
-static SENSOR_DEVICE_ATTR(temp4_max, S_IWUSR | S_IRUGO, show_temp_max,
-		    set_temp_max, 3);
-static SENSOR_DEVICE_ATTR(temp5_max, S_IWUSR | S_IRUGO, show_temp_max,
-		    set_temp_max, 4);
-static SENSOR_DEVICE_ATTR(temp6_max, S_IWUSR | S_IRUGO, show_temp_max,
-		    set_temp_max, 5);
-static SENSOR_DEVICE_ATTR(temp7_max, S_IWUSR | S_IRUGO, show_temp_max,
-		    set_temp_max, 6);
-static SENSOR_DEVICE_ATTR(temp8_max, S_IWUSR | S_IRUGO, show_temp_max,
-		    set_temp_max, 7);
-static SENSOR_DEVICE_ATTR(temp9_max, S_IWUSR | S_IRUGO, show_temp_max,
-		    set_temp_max, 8);
-static SENSOR_DEVICE_ATTR(temp10_max, S_IWUSR | S_IRUGO, show_temp_max,
-		    set_temp_max, 9);
-
-static SENSOR_DEVICE_ATTR(temp1_min, S_IWUSR | S_IRUGO, show_temp_min,
-		    set_temp_min, 0);
-static SENSOR_DEVICE_ATTR(temp2_min, S_IWUSR | S_IRUGO, show_temp_min,
-		    set_temp_min, 1);
-static SENSOR_DEVICE_ATTR(temp3_min, S_IWUSR | S_IRUGO, show_temp_min,
-		    set_temp_min, 2);
-static SENSOR_DEVICE_ATTR(temp4_min, S_IWUSR | S_IRUGO, show_temp_min,
-		    set_temp_min, 3);
-static SENSOR_DEVICE_ATTR(temp5_min, S_IWUSR | S_IRUGO, show_temp_min,
-		    set_temp_min, 4);
-static SENSOR_DEVICE_ATTR(temp6_min, S_IWUSR | S_IRUGO, show_temp_min,
-		    set_temp_min, 5);
-static SENSOR_DEVICE_ATTR(temp7_min, S_IWUSR | S_IRUGO, show_temp_min,
-		    set_temp_min, 6);
-static SENSOR_DEVICE_ATTR(temp8_min, S_IWUSR | S_IRUGO, show_temp_min,
-		    set_temp_min, 7);
-static SENSOR_DEVICE_ATTR(temp9_min, S_IWUSR | S_IRUGO, show_temp_min,
-		    set_temp_min, 8);
-static SENSOR_DEVICE_ATTR(temp10_min, S_IWUSR | S_IRUGO, show_temp_min,
-		    set_temp_min, 9);
-
-static SENSOR_DEVICE_ATTR(temp1_input, S_IRUGO, show_temp, NULL, 0);
-static SENSOR_DEVICE_ATTR(temp2_input, S_IRUGO, show_temp, NULL, 1);
-static SENSOR_DEVICE_ATTR(temp3_input, S_IRUGO, show_temp, NULL, 2);
-static SENSOR_DEVICE_ATTR(temp4_input, S_IRUGO, show_temp, NULL, 3);
-static SENSOR_DEVICE_ATTR(temp5_input, S_IRUGO, show_temp, NULL, 4);
-static SENSOR_DEVICE_ATTR(temp6_input, S_IRUGO, show_temp, NULL, 5);
-static SENSOR_DEVICE_ATTR(temp7_input, S_IRUGO, show_temp, NULL, 6);
-static SENSOR_DEVICE_ATTR(temp8_input, S_IRUGO, show_temp, NULL, 7);
-static SENSOR_DEVICE_ATTR(temp9_input, S_IRUGO, show_temp, NULL, 8);
-static SENSOR_DEVICE_ATTR(temp10_input, S_IRUGO, show_temp, NULL, 9);
-
-static SENSOR_DEVICE_ATTR(temp1_alarm, S_IRUGO, show_alarm, NULL,
-			  ADT7470_R1T_ALARM);
-static SENSOR_DEVICE_ATTR(temp2_alarm, S_IRUGO, show_alarm, NULL,
-			  ADT7470_R2T_ALARM);
-static SENSOR_DEVICE_ATTR(temp3_alarm, S_IRUGO, show_alarm, NULL,
-			  ADT7470_R3T_ALARM);
-static SENSOR_DEVICE_ATTR(temp4_alarm, S_IRUGO, show_alarm, NULL,
-			  ADT7470_R4T_ALARM);
-static SENSOR_DEVICE_ATTR(temp5_alarm, S_IRUGO, show_alarm, NULL,
-			  ADT7470_R5T_ALARM);
-static SENSOR_DEVICE_ATTR(temp6_alarm, S_IRUGO, show_alarm, NULL,
-			  ADT7470_R6T_ALARM);
-static SENSOR_DEVICE_ATTR(temp7_alarm, S_IRUGO, show_alarm, NULL,
-			  ADT7470_R7T_ALARM);
-static SENSOR_DEVICE_ATTR(temp8_alarm, S_IRUGO, show_alarm, NULL,
-			  ALARM2(ADT7470_R8T_ALARM));
-static SENSOR_DEVICE_ATTR(temp9_alarm, S_IRUGO, show_alarm, NULL,
-			  ALARM2(ADT7470_R9T_ALARM));
-static SENSOR_DEVICE_ATTR(temp10_alarm, S_IRUGO, show_alarm, NULL,
-			  ALARM2(ADT7470_R10T_ALARM));
-
-static SENSOR_DEVICE_ATTR(fan1_max, S_IWUSR | S_IRUGO, show_fan_max,
-		    set_fan_max, 0);
-static SENSOR_DEVICE_ATTR(fan2_max, S_IWUSR | S_IRUGO, show_fan_max,
-		    set_fan_max, 1);
-static SENSOR_DEVICE_ATTR(fan3_max, S_IWUSR | S_IRUGO, show_fan_max,
-		    set_fan_max, 2);
-static SENSOR_DEVICE_ATTR(fan4_max, S_IWUSR | S_IRUGO, show_fan_max,
-		    set_fan_max, 3);
-
-static SENSOR_DEVICE_ATTR(fan1_min, S_IWUSR | S_IRUGO, show_fan_min,
-		    set_fan_min, 0);
-static SENSOR_DEVICE_ATTR(fan2_min, S_IWUSR | S_IRUGO, show_fan_min,
-		    set_fan_min, 1);
-static SENSOR_DEVICE_ATTR(fan3_min, S_IWUSR | S_IRUGO, show_fan_min,
-		    set_fan_min, 2);
-static SENSOR_DEVICE_ATTR(fan4_min, S_IWUSR | S_IRUGO, show_fan_min,
-		    set_fan_min, 3);
-
-static SENSOR_DEVICE_ATTR(fan1_input, S_IRUGO, show_fan, NULL, 0);
-static SENSOR_DEVICE_ATTR(fan2_input, S_IRUGO, show_fan, NULL, 1);
-static SENSOR_DEVICE_ATTR(fan3_input, S_IRUGO, show_fan, NULL, 2);
-static SENSOR_DEVICE_ATTR(fan4_input, S_IRUGO, show_fan, NULL, 3);
-
-static SENSOR_DEVICE_ATTR(fan1_alarm, S_IRUGO, show_alarm, NULL,
-			  ALARM2(ADT7470_FAN1_ALARM));
-static SENSOR_DEVICE_ATTR(fan2_alarm, S_IRUGO, show_alarm, NULL,
-			  ALARM2(ADT7470_FAN2_ALARM));
-static SENSOR_DEVICE_ATTR(fan3_alarm, S_IRUGO, show_alarm, NULL,
-			  ALARM2(ADT7470_FAN3_ALARM));
-static SENSOR_DEVICE_ATTR(fan4_alarm, S_IRUGO, show_alarm, NULL,
-			  ALARM2(ADT7470_FAN4_ALARM));
-
-static SENSOR_DEVICE_ATTR(force_pwm_max, S_IWUSR | S_IRUGO,
-		    show_force_pwm_max, set_force_pwm_max, 0);
-
-static SENSOR_DEVICE_ATTR(pwm1, S_IWUSR | S_IRUGO, show_pwm, set_pwm, 0);
-static SENSOR_DEVICE_ATTR(pwm2, S_IWUSR | S_IRUGO, show_pwm, set_pwm, 1);
-static SENSOR_DEVICE_ATTR(pwm3, S_IWUSR | S_IRUGO, show_pwm, set_pwm, 2);
-static SENSOR_DEVICE_ATTR(pwm4, S_IWUSR | S_IRUGO, show_pwm, set_pwm, 3);
-
-static DEVICE_ATTR(pwm1_freq, S_IWUSR | S_IRUGO, show_pwm_freq, set_pwm_freq);
-
-static SENSOR_DEVICE_ATTR(pwm1_auto_point1_pwm, S_IWUSR | S_IRUGO,
-		    show_pwm_min, set_pwm_min, 0);
-static SENSOR_DEVICE_ATTR(pwm2_auto_point1_pwm, S_IWUSR | S_IRUGO,
-		    show_pwm_min, set_pwm_min, 1);
-static SENSOR_DEVICE_ATTR(pwm3_auto_point1_pwm, S_IWUSR | S_IRUGO,
-		    show_pwm_min, set_pwm_min, 2);
-static SENSOR_DEVICE_ATTR(pwm4_auto_point1_pwm, S_IWUSR | S_IRUGO,
-		    show_pwm_min, set_pwm_min, 3);
-
-static SENSOR_DEVICE_ATTR(pwm1_auto_point2_pwm, S_IWUSR | S_IRUGO,
-		    show_pwm_max, set_pwm_max, 0);
-static SENSOR_DEVICE_ATTR(pwm2_auto_point2_pwm, S_IWUSR | S_IRUGO,
-		    show_pwm_max, set_pwm_max, 1);
-static SENSOR_DEVICE_ATTR(pwm3_auto_point2_pwm, S_IWUSR | S_IRUGO,
-		    show_pwm_max, set_pwm_max, 2);
-static SENSOR_DEVICE_ATTR(pwm4_auto_point2_pwm, S_IWUSR | S_IRUGO,
-		    show_pwm_max, set_pwm_max, 3);
-
-static SENSOR_DEVICE_ATTR(pwm1_auto_point1_temp, S_IWUSR | S_IRUGO,
-		    show_pwm_tmin, set_pwm_tmin, 0);
-static SENSOR_DEVICE_ATTR(pwm2_auto_point1_temp, S_IWUSR | S_IRUGO,
-		    show_pwm_tmin, set_pwm_tmin, 1);
-static SENSOR_DEVICE_ATTR(pwm3_auto_point1_temp, S_IWUSR | S_IRUGO,
-		    show_pwm_tmin, set_pwm_tmin, 2);
-static SENSOR_DEVICE_ATTR(pwm4_auto_point1_temp, S_IWUSR | S_IRUGO,
-		    show_pwm_tmin, set_pwm_tmin, 3);
-
-static SENSOR_DEVICE_ATTR(pwm1_auto_point2_temp, S_IRUGO, show_pwm_tmax,
-		    NULL, 0);
-static SENSOR_DEVICE_ATTR(pwm2_auto_point2_temp, S_IRUGO, show_pwm_tmax,
-		    NULL, 1);
-static SENSOR_DEVICE_ATTR(pwm3_auto_point2_temp, S_IRUGO, show_pwm_tmax,
-		    NULL, 2);
-static SENSOR_DEVICE_ATTR(pwm4_auto_point2_temp, S_IRUGO, show_pwm_tmax,
-		    NULL, 3);
-
-static SENSOR_DEVICE_ATTR(pwm1_enable, S_IWUSR | S_IRUGO, show_pwm_auto,
-		    set_pwm_auto, 0);
-static SENSOR_DEVICE_ATTR(pwm2_enable, S_IWUSR | S_IRUGO, show_pwm_auto,
-		    set_pwm_auto, 1);
-static SENSOR_DEVICE_ATTR(pwm3_enable, S_IWUSR | S_IRUGO, show_pwm_auto,
-		    set_pwm_auto, 2);
-static SENSOR_DEVICE_ATTR(pwm4_enable, S_IWUSR | S_IRUGO, show_pwm_auto,
-		    set_pwm_auto, 3);
-
-static SENSOR_DEVICE_ATTR(pwm1_auto_channels_temp, S_IWUSR | S_IRUGO,
-		    show_pwm_auto_temp, set_pwm_auto_temp, 0);
-static SENSOR_DEVICE_ATTR(pwm2_auto_channels_temp, S_IWUSR | S_IRUGO,
-		    show_pwm_auto_temp, set_pwm_auto_temp, 1);
-static SENSOR_DEVICE_ATTR(pwm3_auto_channels_temp, S_IWUSR | S_IRUGO,
-		    show_pwm_auto_temp, set_pwm_auto_temp, 2);
-static SENSOR_DEVICE_ATTR(pwm4_auto_channels_temp, S_IWUSR | S_IRUGO,
-		    show_pwm_auto_temp, set_pwm_auto_temp, 3);
-=======
 static DEVICE_ATTR_RW(alarm_mask);
 static DEVICE_ATTR_RW(num_temp_sensors);
 static DEVICE_ATTR_RW(auto_update_interval);
@@ -1290,7 +1082,6 @@
 static SENSOR_DEVICE_ATTR_RW(pwm2_auto_channels_temp, pwm_auto_temp, 1);
 static SENSOR_DEVICE_ATTR_RW(pwm3_auto_channels_temp, pwm_auto_temp, 2);
 static SENSOR_DEVICE_ATTR_RW(pwm4_auto_channels_temp, pwm_auto_temp, 3);
->>>>>>> 24b8d41d
 
 static struct attribute *adt7470_attrs[] = {
 	&dev_attr_alarm_mask.attr,
