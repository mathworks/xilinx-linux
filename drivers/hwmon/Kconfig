--- conflicted
+++ resolved
@@ -174,10 +174,9 @@
 
 config SENSORS_ADT7X10
 	tristate
-	select REGMAP
 	help
 	  This module contains common code shared by the ADT7310/ADT7320 and
-	  ADT7410/ADT7420/ADT7422 temperature monitoring chip drivers.
+	  ADT7410/ADT7420 temperature monitoring chip drivers.
 
 	  If built as a module, the module will be called adt7x10.
 
@@ -193,12 +192,12 @@
 	  will be called adt7310.
 
 config SENSORS_ADT7410
-	tristate "Analog Devices ADT7410/ADT7420/ADT7422"
+	tristate "Analog Devices ADT7410/ADT7420"
 	depends on I2C
 	select SENSORS_ADT7X10
 	help
 	  If you say yes here you get support for the Analog Devices
-	  ADT7410, ADT7420 and ADT7422 temperature monitoring chips.
+	  ADT7410 and ADT7420 temperature monitoring chips.
 
 	  This driver can also be built as a module. If so, the module
 	  will be called adt7410.
@@ -872,10 +871,7 @@
 config SENSORS_LTC2992
 	tristate "Linear Technology LTC2992"
 	depends on I2C
-<<<<<<< HEAD
-=======
 	depends on GPIOLIB
->>>>>>> 0b70857c
 	help
 	  If you say yes here you get support for Linear Technology LTC2992
 	  I2C System Monitor. The LTC2992 measures current, voltage, and
