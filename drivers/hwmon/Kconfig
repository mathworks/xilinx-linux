# SPDX-License-Identifier: GPL-2.0-only
#
# Hardware monitoring chip drivers configuration
#

menuconfig HWMON
	tristate "Hardware Monitoring support"
	depends on HAS_IOMEM
	default y
	help
	  Hardware monitoring devices let you monitor the hardware health
	  of a system. Most modern motherboards include such a device. It
	  can include temperature sensors, voltage sensors, fan speed
	  sensors and various additional features such as the ability to
	  control the speed of the fans. If you want this support you
	  should say Y here and also to the specific driver(s) for your
	  sensors chip(s) below.

	  To find out which specific driver(s) you need, use the
	  sensors-detect script from the lm_sensors package.  Read
	  <file:Documentation/hwmon/userspace-tools.rst> for details.

	  This support can also be built as a module. If so, the module
	  will be called hwmon.

if HWMON

config HWMON_VID
	tristate

config HWMON_DEBUG_CHIP
	bool "Hardware Monitoring Chip debugging messages"
	help
	  Say Y here if you want the I2C chip drivers to produce a bunch of
	  debug messages to the system log.  Select this if you are having
	  a problem with I2C support and want to see more of what is going
	  on.

comment "Native drivers"

config SENSORS_AB8500
	tristate "AB8500 thermal monitoring"
	depends on AB8500_GPADC && AB8500_BM && (IIO = y)
	default n
	help
	  If you say yes here you get support for the thermal sensor part
	  of the AB8500 chip. The driver includes thermal management for
	  AB8500 die and two GPADC channels. The GPADC channel are preferably
	  used to access sensors outside the AB8500 chip.

	  This driver can also be built as a module. If so, the module
	  will be called abx500-temp.

config SENSORS_ABITUGURU
	tristate "Abit uGuru (rev 1 & 2)"
	depends on X86 && DMI
	help
	  If you say yes here you get support for the sensor part of the first
	  and second revision of the Abit uGuru chip. The voltage and frequency
	  control parts of the Abit uGuru are not supported. The Abit uGuru
	  chip can be found on Abit uGuru featuring motherboards (most modern
	  Abit motherboards from before end 2005). For more info and a list
	  of which motherboards have which revision see
	  Documentation/hwmon/abituguru.rst

	  This driver can also be built as a module. If so, the module
	  will be called abituguru.

config SENSORS_ABITUGURU3
	tristate "Abit uGuru (rev 3)"
	depends on X86 && DMI
	help
	  If you say yes here you get support for the sensor part of the
	  third revision of the Abit uGuru chip. Only reading the sensors
	  and their settings is supported. The third revision of the Abit
	  uGuru chip can be found on recent Abit motherboards (since end
	  2005). For more info and a list of which motherboards have which
	  revision see Documentation/hwmon/abituguru3.rst

	  This driver can also be built as a module. If so, the module
	  will be called abituguru3.

config SENSORS_AD7314
	tristate "Analog Devices AD7314 and compatibles"
	depends on SPI
	help
	  If you say yes here you get support for the Analog Devices
	  AD7314, ADT7301 and ADT7302 temperature sensors.

	  This driver can also be built as a module. If so, the module
	  will be called ad7314.

config SENSORS_AD7414
	tristate "Analog Devices AD7414"
	depends on I2C
	help
	  If you say yes here you get support for the Analog Devices
	  AD7414 temperature monitoring chip.

	  This driver can also be built as a module. If so, the module
	  will be called ad7414.

config SENSORS_AD7418
	tristate "Analog Devices AD7416, AD7417 and AD7418"
	depends on I2C
	help
	  If you say yes here you get support for the Analog Devices
	  AD7416, AD7417 and AD7418 temperature monitoring chips.

	  This driver can also be built as a module. If so, the module
	  will be called ad7418.

config SENSORS_ADM1021
	tristate "Analog Devices ADM1021 and compatibles"
	depends on I2C
	help
	  If you say yes here you get support for Analog Devices ADM1021
	  and ADM1023 sensor chips and clones: Maxim MAX1617 and MAX1617A,
	  Genesys Logic GL523SM, National Semiconductor LM84 and TI THMC10.

	  This driver can also be built as a module. If so, the module
	  will be called adm1021.

config SENSORS_ADM1025
	tristate "Analog Devices ADM1025 and compatibles"
	depends on I2C
	select HWMON_VID
	help
	  If you say yes here you get support for Analog Devices ADM1025
	  and Philips NE1619 sensor chips.

	  This driver can also be built as a module. If so, the module
	  will be called adm1025.

config SENSORS_ADM1026
	tristate "Analog Devices ADM1026 and compatibles"
	depends on I2C
	select HWMON_VID
	help
	  If you say yes here you get support for Analog Devices ADM1026
	  sensor chip.

	  This driver can also be built as a module. If so, the module
	  will be called adm1026.

config SENSORS_ADM1029
	tristate "Analog Devices ADM1029"
	depends on I2C
	help
	  If you say yes here you get support for Analog Devices ADM1029
	  sensor chip.
	  Very rare chip, please let us know you use it.

	  This driver can also be built as a module. If so, the module
	  will be called adm1029.

config SENSORS_ADM1031
	tristate "Analog Devices ADM1031 and compatibles"
	depends on I2C
	help
	  If you say yes here you get support for Analog Devices ADM1031
	  and ADM1030 sensor chips.

	  This driver can also be built as a module. If so, the module
	  will be called adm1031.

config SENSORS_ADM1177
	tristate "Analog Devices ADM1177 and compatibles"
	depends on I2C
	help
	  If you say yes here you get support for Analog Devices ADM1177
	  sensor chips.

	  This driver can also be built as a module.  If so, the module
	  will be called adm1177.

config SENSORS_ADM9240
	tristate "Analog Devices ADM9240 and compatibles"
	depends on I2C
	select HWMON_VID
	help
	  If you say yes here you get support for Analog Devices ADM9240,
	  Dallas DS1780, National Semiconductor LM81 sensor chips.

	  This driver can also be built as a module. If so, the module
	  will be called adm9240.

config SENSORS_ADT7X10
	tristate
	select REGMAP
	help
	  This module contains common code shared by the ADT7310/ADT7320 and
	  ADT7410/ADT7420/ADT7422 temperature monitoring chip drivers.

	  If built as a module, the module will be called adt7x10.

config SENSORS_ADT7310
	tristate "Analog Devices ADT7310/ADT7320"
	depends on SPI_MASTER
	select SENSORS_ADT7X10
	help
	  If you say yes here you get support for the Analog Devices
	  ADT7310 and ADT7320 temperature monitoring chips.

	  This driver can also be built as a module. If so, the module
	  will be called adt7310.

config SENSORS_ADT7410
	tristate "Analog Devices ADT7410/ADT7420/ADT7422"
	depends on I2C
	select SENSORS_ADT7X10
	help
	  If you say yes here you get support for the Analog Devices
	  ADT7410, ADT7420 and ADT7422 temperature monitoring chips.

	  This driver can also be built as a module. If so, the module
	  will be called adt7410.

config SENSORS_ADT7411
	tristate "Analog Devices ADT7411"
	depends on I2C
	help
	  If you say yes here you get support for the Analog Devices
	  ADT7411 voltage and temperature monitoring chip.

	  This driver can also be built as a module. If so, the module
	  will be called adt7411.

config SENSORS_ADT7462
	tristate "Analog Devices ADT7462"
	depends on I2C
	help
	  If you say yes here you get support for the Analog Devices
	  ADT7462 temperature monitoring chips.

	  This driver can also be built as a module. If so, the module
	  will be called adt7462.

config SENSORS_ADT7470
	tristate "Analog Devices ADT7470"
	depends on I2C
	help
	  If you say yes here you get support for the Analog Devices
	  ADT7470 temperature monitoring chips.

	  This driver can also be built as a module. If so, the module
	  will be called adt7470.

config SENSORS_ADT7475
	tristate "Analog Devices ADT7473, ADT7475, ADT7476 and ADT7490"
	depends on I2C
	select HWMON_VID
	help
	  If you say yes here you get support for the Analog Devices
	  ADT7473, ADT7475, ADT7476 and ADT7490 hardware monitoring
	  chips.

	  This driver can also be built as a module. If so, the module
	  will be called adt7475.

config SENSORS_AS370
	tristate "Synaptics AS370 SoC hardware monitoring driver"
	help
	  If you say yes here you get support for the PVT sensors of
	  the Synaptics AS370 SoC

	  This driver can also be built as a module. If so, the module
	  will be called as370-hwmon.


config SENSORS_ASC7621
	tristate "Andigilog aSC7621"
	depends on I2C
	help
	  If you say yes here you get support for the aSC7621
	  family of SMBus sensors chip found on most Intel X38, X48, X58,
	  945, 965 and 975 desktop boards.  Currently supported chips:
	  aSC7621
	  aSC7621a

	  This driver can also be built as a module. If so, the module
	  will be called asc7621.

config SENSORS_AXI_FAN_CONTROL
	tristate "Analog Devices FAN Control HDL Core driver"
	help
	  If you say yes here you get support for the Analog Devices
	  AXI HDL FAN monitoring core.

	  This driver can also be built as a module. If so, the module
	  will be called axi-fan-control

config SENSORS_K8TEMP
	tristate "AMD Athlon64/FX or Opteron temperature sensor"
	depends on X86 && PCI
	help
	  If you say yes here you get support for the temperature
	  sensor(s) inside your CPU. Supported is whole AMD K8
	  microarchitecture. Please note that you will need at least
	  lm-sensors 2.10.1 for proper userspace support.

	  This driver can also be built as a module. If so, the module
	  will be called k8temp.

config SENSORS_K10TEMP
	tristate "AMD Family 10h+ temperature sensor"
	depends on X86 && PCI && AMD_NB
	help
	  If you say yes here you get support for the temperature
	  sensor(s) inside your CPU. Supported are later revisions of
	  the AMD Family 10h and all revisions of the AMD Family 11h,
	  12h (Llano), 14h (Brazos), 15h (Bulldozer/Trinity/Kaveri/Carrizo)
	  and 16h (Kabini/Mullins) microarchitectures.

	  This driver can also be built as a module. If so, the module
	  will be called k10temp.

config SENSORS_FAM15H_POWER
	tristate "AMD Family 15h processor power"
	depends on X86 && PCI && CPU_SUP_AMD
	help
	  If you say yes here you get support for processor power
	  information of your AMD family 15h CPU.

	  This driver can also be built as a module. If so, the module
	  will be called fam15h_power.

config SENSORS_AMD_ENERGY
	tristate "AMD RAPL MSR based Energy driver"
	depends on X86
	help
	  If you say yes here you get support for core and package energy
	  sensors, based on RAPL MSR for AMD family 17h and above CPUs.

	  This driver can also be built as a module. If so, the module
	  will be called as amd_energy.

config SENSORS_APPLESMC
	tristate "Apple SMC (Motion sensor, light sensor, keyboard backlight)"
	depends on INPUT && X86
	select NEW_LEDS
	select LEDS_CLASS
	help
	  This driver provides support for the Apple System Management
	  Controller, which provides an accelerometer (Apple Sudden Motion
	  Sensor), light sensors, temperature sensors, keyboard backlight
	  control and fan control.

	  Only Intel-based Apple's computers are supported (MacBook Pro,
	  MacBook, MacMini).

	  Data from the different sensors, keyboard backlight control and fan
	  control are accessible via sysfs.

	  This driver also provides an absolute input class device, allowing
	  the laptop to act as a pinball machine-esque joystick.

	  Say Y here if you have an applicable laptop and want to experience
	  the awesome power of applesmc.

config SENSORS_ARM_SCMI
	tristate "ARM SCMI Sensors"
	depends on ARM_SCMI_PROTOCOL
	depends on THERMAL || !THERMAL_OF
	help
	  This driver provides support for temperature, voltage, current
	  and power sensors available on SCMI based platforms. The actual
	  number and type of sensors exported depend on the platform.

	  This driver can also be built as a module. If so, the module
	  will be called scmi-hwmon.

config SENSORS_ARM_SCPI
	tristate "ARM SCPI Sensors"
	depends on ARM_SCPI_PROTOCOL
	depends on THERMAL || !THERMAL_OF
	help
	  This driver provides support for temperature, voltage, current
	  and power sensors available on ARM Ltd's SCP based platforms. The
	  actual number and type of sensors exported depend on the platform.

config SENSORS_ASB100
	tristate "Asus ASB100 Bach"
	depends on X86 && I2C
	select HWMON_VID
	help
	  If you say yes here you get support for the ASB100 Bach sensor
	  chip found on some Asus mainboards.

	  This driver can also be built as a module. If so, the module
	  will be called asb100.

config SENSORS_ASPEED
	tristate "ASPEED AST2400/AST2500 PWM and Fan tach driver"
	depends on THERMAL || THERMAL=n
	select REGMAP
	help
	  This driver provides support for ASPEED AST2400/AST2500 PWM
	  and Fan Tacho controllers.

	  This driver can also be built as a module. If so, the module
	  will be called aspeed_pwm_tacho.

config SENSORS_ATXP1
	tristate "Attansic ATXP1 VID controller"
	depends on I2C
	select HWMON_VID
	help
	  If you say yes here you get support for the Attansic ATXP1 VID
	  controller.

	  If your board have such a chip, you are able to control your CPU
	  core and other voltages.

	  This driver can also be built as a module. If so, the module
	  will be called atxp1.

config SENSORS_BT1_PVT
	tristate "Baikal-T1 Process, Voltage, Temperature sensor driver"
	depends on MIPS_BAIKAL_T1 || COMPILE_TEST
	help
	  If you say yes here you get support for Baikal-T1 PVT sensor
	  embedded into the SoC.

	  This driver can also be built as a module. If so, the module will be
	  called bt1-pvt.

config SENSORS_BT1_PVT_ALARMS
	bool "Enable Baikal-T1 PVT sensor alarms"
	depends on SENSORS_BT1_PVT
	help
	  Baikal-T1 PVT IP-block provides threshold registers for each
	  supported sensor. But the corresponding interrupts might be
	  generated by the thresholds comparator only in synchronization with
	  a data conversion. Additionally there is only one sensor data can
	  be converted at a time. All of these makes the interface impossible
	  to be used for the hwmon alarms implementation without periodic
	  switch between the PVT sensors. By default the data conversion is
	  performed on demand from the user-space. If this config is enabled
	  the data conversion will be periodically performed and the data will be
	  saved in the internal driver cache.

config SENSORS_CORSAIR_CPRO
	tristate "Corsair Commander Pro controller"
	depends on HID
	help
	  If you say yes here you get support for the Corsair Commander Pro
	  controller.

	  This driver can also be built as a module. If so, the module
	  will be called corsair-cpro.

config SENSORS_DRIVETEMP
	tristate "Hard disk drives with temperature sensors"
	depends on SCSI && ATA
	help
	  If you say yes you get support for the temperature sensor on
	  hard disk drives.

	  This driver can also be built as a module. If so, the module
	  will be called drivetemp.

config SENSORS_DS620
	tristate "Dallas Semiconductor DS620"
	depends on I2C
	help
	  If you say yes here you get support for Dallas Semiconductor
	  DS620 sensor chip.

	  This driver can also be built as a module. If so, the module
	  will be called ds620.

config SENSORS_DS1621
	tristate "Dallas Semiconductor DS1621 and compatibles"
	depends on I2C
	help
	  If you say yes here you get support for Dallas Semiconductor/Maxim
	  Integrated DS1621 sensor chips and compatible models including:

	  - Dallas Semiconductor DS1625
	  - Maxim Integrated DS1631
	  - Maxim Integrated DS1721
	  - Maxim Integrated DS1731

	  This driver can also be built as a module. If so, the module
	  will be called ds1621.

config SENSORS_DELL_SMM
	tristate "Dell laptop SMM BIOS hwmon driver"
	depends on X86
	help
	  This hwmon driver adds support for reporting temperature of different
	  sensors and controls the fans on Dell laptops via System Management
	  Mode provided by Dell BIOS.

	  When option I8K is also enabled this driver provides legacy /proc/i8k
	  userspace interface for i8kutils package.

config SENSORS_DA9052_ADC
	tristate "Dialog DA9052/DA9053 ADC"
	depends on PMIC_DA9052
	help
	  Say y here to support the ADC found on Dialog Semiconductor
	  DA9052-BC and DA9053-AA/Bx PMICs.

	  This driver can also be built as module. If so, the module
	  will be called da9052-hwmon.

config SENSORS_DA9055
	tristate "Dialog Semiconductor DA9055 ADC"
	depends on MFD_DA9055
	help
	  If you say yes here you get support for ADC on the Dialog
	  Semiconductor DA9055 PMIC.

	  This driver can also be built as a module. If so, the module
	  will be called da9055-hwmon.

config SENSORS_I5K_AMB
	tristate "FB-DIMM AMB temperature sensor on Intel 5000 series chipsets"
	depends on PCI
	help
	  If you say yes here you get support for FB-DIMM AMB temperature
	  monitoring chips on systems with the Intel 5000 series chipset.

	  This driver can also be built as a module. If so, the module
	  will be called i5k_amb.

config SENSORS_SPARX5
	tristate "Sparx5 SoC temperature sensor"
	depends on ARCH_SPARX5 || COMPILE_TEST
	help
	  If you say yes here you get support for temperature monitoring
	  with the Microchip Sparx5 SoC.

	  This driver can also be built as a module. If so, the module
	  will be called sparx5-temp.

config SENSORS_F71805F
	tristate "Fintek F71805F/FG, F71806F/FG and F71872F/FG"
	depends on !PPC
	help
	  If you say yes here you get support for hardware monitoring
	  features of the Fintek F71805F/FG, F71806F/FG and F71872F/FG
	  Super-I/O chips.

	  This driver can also be built as a module. If so, the module
	  will be called f71805f.

config SENSORS_F71882FG
	tristate "Fintek F71882FG and compatibles"
	depends on !PPC
	help
	  If you say yes here you get support for hardware monitoring
	  features of many Fintek Super-I/O (LPC) chips. The currently
	  supported chips are:
	    F71808E/A
	    F71858FG
	    F71862FG
	    F71863FG
	    F71869F/E/A
	    F71882FG
	    F71883FG
	    F71889FG/ED/A
	    F8000
	    F81801U
	    F81865F

	  This driver can also be built as a module. If so, the module
	  will be called f71882fg.

config SENSORS_F75375S
	tristate "Fintek F75375S/SP, F75373 and F75387"
	depends on I2C
	help
	  If you say yes here you get support for hardware monitoring
	  features of the Fintek F75375S/SP, F75373 and F75387

	  This driver can also be built as a module. If so, the module
	  will be called f75375s.

config SENSORS_GSC
	tristate "Gateworks System Controller ADC"
	depends on MFD_GATEWORKS_GSC
	help
	  Support for the Gateworks System Controller A/D converters.

	  To compile this driver as a module, choose M here:
	  the module will be called gsc-hwmon.

config SENSORS_MC13783_ADC
        tristate "Freescale MC13783/MC13892 ADC"
        depends on MFD_MC13XXX
        help
          Support for the A/D converter on MC13783 and MC13892 PMIC.

config SENSORS_FSCHMD
	tristate "Fujitsu Siemens Computers sensor chips"
	depends on X86 && I2C
	help
	  If you say yes here you get support for the following Fujitsu
	  Siemens Computers (FSC) sensor chips: Poseidon, Scylla, Hermes,
	  Heimdall, Heracles, Hades and Syleus including support for the
	  integrated watchdog.

	  This is a merged driver for FSC sensor chips replacing the fscpos,
	  fscscy and fscher drivers and adding support for several other FSC
	  sensor chips.

	  This driver can also be built as a module. If so, the module
	  will be called fschmd.

config SENSORS_FTSTEUTATES
	tristate "Fujitsu Technology Solutions sensor chip Teutates"
	depends on I2C && WATCHDOG
	select WATCHDOG_CORE
	help
	  If you say yes here you get support for the Fujitsu Technology
	  Solutions (FTS) sensor chip "Teutates" including support for
	  the integrated watchdog.

	  This driver can also be built as a module. If so, the module
	  will be called ftsteutates.

config SENSORS_GL518SM
	tristate "Genesys Logic GL518SM"
	depends on I2C
	help
	  If you say yes here you get support for Genesys Logic GL518SM
	  sensor chips.

	  This driver can also be built as a module. If so, the module
	  will be called gl518sm.

config SENSORS_GL520SM
	tristate "Genesys Logic GL520SM"
	depends on I2C
	select HWMON_VID
	help
	  If you say yes here you get support for Genesys Logic GL520SM
	  sensor chips.

	  This driver can also be built as a module. If so, the module
	  will be called gl520sm.

config SENSORS_G760A
	tristate "GMT G760A"
	depends on I2C
	help
	  If you say yes here you get support for Global Mixed-mode
	  Technology Inc G760A fan speed PWM controller chips.

	  This driver can also be built as a module. If so, the module
	  will be called g760a.

config SENSORS_G762
	tristate "GMT G762 and G763"
	depends on I2C
	help
	  If you say yes here you get support for Global Mixed-mode
	  Technology Inc G762 and G763 fan speed PWM controller chips.

	  This driver can also be built as a module. If so, the module
	  will be called g762.

config SENSORS_GPIO_FAN
	tristate "GPIO fan"
	depends on OF_GPIO
	depends on GPIOLIB || COMPILE_TEST
	depends on THERMAL || THERMAL=n
	help
	  If you say yes here you get support for fans connected to GPIO lines.

	  This driver can also be built as a module. If so, the module
	  will be called gpio-fan.

config SENSORS_HIH6130
	tristate "Honeywell Humidicon HIH-6130 humidity/temperature sensor"
	depends on I2C
	help
	  If you say yes here you get support for Honeywell Humidicon
	  HIH-6130 and HIH-6131 Humidicon humidity sensors.

	  This driver can also be built as a module. If so, the module
	  will be called hih6130.

config SENSORS_IBMAEM
	tristate "IBM Active Energy Manager temperature/power sensors and control"
	select IPMI_SI
	depends on IPMI_HANDLER
	help
	  If you say yes here you get support for the temperature and
	  power sensors and capping hardware in various IBM System X
	  servers that support Active Energy Manager.  This includes
	  the x3350, x3550, x3650, x3655, x3755, x3850 M2, x3950 M2,
	  and certain HC10/HS2x/LS2x/QS2x blades.

	  This driver can also be built as a module. If so, the module
	  will be called ibmaem.

config SENSORS_IBMPEX
	tristate "IBM PowerExecutive temperature/power sensors"
	select IPMI_SI
	depends on IPMI_HANDLER
	help
	  If you say yes here you get support for the temperature and
	  power sensors in various IBM System X servers that support
	  PowerExecutive.  So far this includes the x3350, x3550, x3650,
	  x3655, and x3755; the x3800, x3850, and x3950 models that have
	  PCI Express; and some of the HS2x, LS2x, and QS2x blades.

	  This driver can also be built as a module. If so, the module
	  will be called ibmpex.

config SENSORS_IBMPOWERNV
	tristate "IBM POWERNV platform sensors"
	depends on PPC_POWERNV
	default y
	help
	  If you say yes here you get support for the temperature/fan/power
	  sensors on your PowerNV platform.

	  This driver can also be built as a module. If so, the module
	  will be called ibmpowernv.

config SENSORS_IIO_HWMON
	tristate "Hwmon driver that uses channels specified via iio maps"
	depends on IIO
	help
	  This is a platform driver that in combination with a suitable
	  map allows IIO devices to provide basic hwmon functionality
	  for those channels specified in the map.  This map can be provided
	  either via platform data or the device tree bindings.

config SENSORS_I5500
	tristate "Intel 5500/5520/X58 temperature sensor"
	depends on X86 && PCI
	help
	  If you say yes here you get support for the temperature
	  sensor inside the Intel 5500, 5520 and X58 chipsets.

	  This driver can also be built as a module. If so, the module
	  will be called i5500_temp.

config SENSORS_CORETEMP
	tristate "Intel Core/Core2/Atom temperature sensor"
	depends on X86
	help
	  If you say yes here you get support for the temperature
	  sensor inside your CPU. Most of the family 6 CPUs
	  are supported. Check Documentation/hwmon/coretemp.rst for details.

config SENSORS_IT87
	tristate "ITE IT87xx and compatibles"
	depends on !PPC
	select HWMON_VID
	help
	  If you say yes here you get support for ITE IT8705F, IT8712F, IT8716F,
	  IT8718F, IT8720F, IT8721F, IT8726F, IT8728F, IT8732F, IT8758E,
	  IT8771E, IT8772E, IT8781F, IT8782F, IT8783E/F, IT8786E, IT8790E,
	  IT8603E, IT8620E, IT8623E, and IT8628E sensor chips, and the SiS950
	  clone.

	  This driver can also be built as a module. If so, the module
	  will be called it87.

config SENSORS_JC42
	tristate "JEDEC JC42.4 compliant memory module temperature sensors"
	depends on I2C
	help
	  If you say yes here, you get support for JEDEC JC42.4 compliant
	  temperature sensors, which are used on many DDR3 memory modules for
	  mobile devices and servers.  Support will include, but not be limited
	  to, ADT7408, AT30TS00, CAT34TS02, CAT6095, MAX6604, MCP9804, MCP9805,
	  MCP9808, MCP98242, MCP98243, MCP98244, MCP9843, SE97, SE98,
	  STTS424(E), STTS2002, STTS3000, TSE2002, TSE2004, TS3000, and TS3001.

	  This driver can also be built as a module. If so, the module
	  will be called jc42.

config SENSORS_POWR1220
	tristate "Lattice POWR1220 Power Monitoring"
	depends on I2C
	help
	  If you say yes here you get access to the hardware monitoring
	  functions of the Lattice POWR1220 isp Power Supply Monitoring,
	  Sequencing and Margining Controller.

	  This driver can also be built as a module. If so, the module
	  will be called powr1220.

config SENSORS_LINEAGE
	tristate "Lineage Compact Power Line Power Entry Module"
	depends on I2C
	help
	  If you say yes here you get support for the Lineage Compact Power Line
	  series of DC/DC and AC/DC converters such as CP1800, CP2000AC,
	  CP2000DC, CP2725, and others.

	  This driver can also be built as a module. If so, the module
	  will be called lineage-pem.

config SENSORS_LOCHNAGAR
	tristate "Lochnagar Hardware Monitor"
	depends on MFD_LOCHNAGAR
	help
	  If you say yes here you get support for Lochnagar 2 temperature,
	  voltage and current sensors abilities.

	  This driver can also be built as a module.  If so, the module
	  will be called lochnagar-hwmon.

config SENSORS_LTC2945
	tristate "Linear Technology LTC2945"
	depends on I2C
	select REGMAP_I2C
	help
	  If you say yes here you get support for Linear Technology LTC2945
	  I2C System Monitor.

	  This driver can also be built as a module. If so, the module will
	  be called ltc2945.

config SENSORS_LTC2947
	tristate

config SENSORS_LTC2947_I2C
	tristate "Analog Devices LTC2947 High Precision Power and Energy Monitor over I2C"
	depends on I2C
	select REGMAP_I2C
	select SENSORS_LTC2947
	help
	  If you say yes here you get support for Linear Technology LTC2947
	  I2C High Precision Power and Energy Monitor

	  This driver can also be built as a module. If so, the module will
	  be called ltc2947-i2c.

config SENSORS_LTC2947_SPI
	tristate "Analog Devices LTC2947 High Precision Power and Energy Monitor over SPI"
	depends on SPI_MASTER
	select REGMAP_SPI
	select SENSORS_LTC2947
	help
	  If you say yes here you get support for Linear Technology LTC2947
	  SPI High Precision Power and Energy Monitor

	  This driver can also be built as a module. If so, the module will
	  be called ltc2947-spi.

config SENSORS_LTC2990
	tristate "Linear Technology LTC2990"
	depends on I2C
	help
	  If you say yes here you get support for Linear Technology LTC2990
	  I2C System Monitor. The LTC2990 supports a combination of voltage,
	  current and temperature monitoring.

	  This driver can also be built as a module. If so, the module will
	  be called ltc2990.

config SENSORS_LTC2992
	tristate "Linear Technology LTC2992"
	depends on I2C
	help
	  If you say yes here you get support for Linear Technology LTC2992
	  I2C System Monitor. The LTC2992 measures current, voltage, and
	  power of two supplies.

	  This driver can also be built as a module. If so, the module will
	  be called ltc2992.

config SENSORS_LTC4151
	tristate "Linear Technology LTC4151"
	depends on I2C
	help
	  If you say yes here you get support for Linear Technology LTC4151
	  High Voltage I2C Current and Voltage Monitor interface.

	  This driver can also be built as a module. If so, the module will
	  be called ltc4151.

config SENSORS_LTC4215
	tristate "Linear Technology LTC4215"
	depends on I2C
	help
	  If you say yes here you get support for Linear Technology LTC4215
	  Hot Swap Controller I2C interface.

	  This driver can also be built as a module. If so, the module will
	  be called ltc4215.

config SENSORS_LTC4222
	tristate "Linear Technology LTC4222"
	depends on I2C
	select REGMAP_I2C
	help
	  If you say yes here you get support for Linear Technology LTC4222
	  Dual Hot Swap Controller I2C interface.

	  This driver can also be built as a module. If so, the module will
	  be called ltc4222.

config SENSORS_LTC4245
	tristate "Linear Technology LTC4245"
	depends on I2C
	help
	  If you say yes here you get support for Linear Technology LTC4245
	  Multiple Supply Hot Swap Controller I2C interface.

	  This driver can also be built as a module. If so, the module will
	  be called ltc4245.

config SENSORS_LTC4260
	tristate "Linear Technology LTC4260"
	depends on I2C
	select REGMAP_I2C
	help
	  If you say yes here you get support for Linear Technology LTC4260
	  Positive Voltage Hot Swap Controller I2C interface.

	  This driver can also be built as a module. If so, the module will
	  be called ltc4260.

config SENSORS_LTC4261
	tristate "Linear Technology LTC4261"
	depends on I2C
	help
	  If you say yes here you get support for Linear Technology LTC4261
	  Negative Voltage Hot Swap Controller I2C interface.

	  This driver can also be built as a module. If so, the module will
	  be called ltc4261.

config SENSORS_LTQ_CPUTEMP
	bool "Lantiq cpu temperature sensor driver"
	depends on LANTIQ
	help
	  If you say yes here you get support for the temperature
	  sensor inside your CPU.

config SENSORS_MAX1111
	tristate "Maxim MAX1111 Serial 8-bit ADC chip and compatibles"
	depends on SPI_MASTER
	help
	  Say y here to support Maxim's MAX1110, MAX1111, MAX1112, and MAX1113
	  ADC chips.

	  This driver can also be built as a module. If so, the module
	  will be called max1111.

config SENSORS_MAX16065
	tristate "Maxim MAX16065 System Manager and compatibles"
	depends on I2C
	help
	  If you say yes here you get support for hardware monitoring
	  capabilities of the following Maxim System Manager chips.
	    MAX16065
	    MAX16066
	    MAX16067
	    MAX16068
	    MAX16070
	    MAX16071

	  This driver can also be built as a module. If so, the module
	  will be called max16065.

config SENSORS_MAX1619
	tristate "Maxim MAX1619 sensor chip"
	depends on I2C
	help
	  If you say yes here you get support for MAX1619 sensor chip.

	  This driver can also be built as a module. If so, the module
	  will be called max1619.

config SENSORS_MAX1668
	tristate "Maxim MAX1668 and compatibles"
	depends on I2C
	help
	  If you say yes here you get support for MAX1668, MAX1989 and
	  MAX1805 chips.

	  This driver can also be built as a module. If so, the module
	  will be called max1668.

config SENSORS_MAX197
	tristate "Maxim MAX197 and compatibles"
	help
	  Support for the Maxim MAX197 A/D converter.
	  Support will include, but not be limited to, MAX197, and MAX199.

	  This driver can also be built as a module. If so, the module
	  will be called max197.

config SENSORS_MAX31722
<<<<<<< HEAD
tristate "MAX31722 temperature sensor"
=======
	tristate "MAX31722 temperature sensor"
>>>>>>> 24b8d41d
	depends on SPI
	help
	  Support for the Maxim Integrated MAX31722/MAX31723 digital
	  thermometers/thermostats operating over an SPI interface.

	  This driver can also be built as a module. If so, the module
	  will be called max31722.

<<<<<<< HEAD
=======
config SENSORS_MAX31730
	tristate "MAX31730 temperature sensor"
	depends on I2C
	help
	  Support for the Maxim Integrated MAX31730 3-Channel Remote
	  Temperature Sensor.

	  This driver can also be built as a module. If so, the module
	  will be called max31730.

config SENSORS_MAX6621
	tristate "Maxim MAX6621 sensor chip"
	depends on I2C
	select REGMAP_I2C
	help
	  If you say yes here you get support for MAX6621 sensor chip.
	  MAX6621 is a PECI-to-I2C translator provides an efficient,
	  low-cost solution for PECI-to-SMBus/I2C protocol conversion.
	  It allows reading the temperature from the PECI-compliant
	  host directly from up to four PECI-enabled CPUs.

	  This driver can also be built as a module. If so, the module
	  will be called max6621.

>>>>>>> 24b8d41d
config SENSORS_MAX6639
	tristate "Maxim MAX6639 sensor chip"
	depends on I2C
	help
	  If you say yes here you get support for the MAX6639
	  sensor chips.

	  This driver can also be built as a module. If so, the module
	  will be called max6639.

config SENSORS_MAX6642
	tristate "Maxim MAX6642 sensor chip"
	depends on I2C
	help
	  If you say yes here you get support for MAX6642 sensor chip.
	  MAX6642 is a SMBus-Compatible Remote/Local Temperature Sensor
	  with Overtemperature Alarm from Maxim.

	  This driver can also be built as a module. If so, the module
	  will be called max6642.

config SENSORS_MAX6650
	tristate "Maxim MAX6650 sensor chip"
	depends on I2C
	depends on THERMAL || THERMAL=n
	help
	  If you say yes here you get support for the MAX6650 / MAX6651
	  sensor chips.

	  This driver can also be built as a module. If so, the module
	  will be called max6650.

config SENSORS_MAX6697
	tristate "Maxim MAX6697 and compatibles"
	depends on I2C
	help
	  If you say yes here you get support for MAX6581, MAX6602, MAX6622,
	  MAX6636, MAX6689, MAX6693, MAX6694, MAX6697, MAX6698, and MAX6699
	  temperature sensor chips.

	  This driver can also be built as a module. If so, the module
	  will be called max6697.

config SENSORS_MAX31790
	tristate "Maxim MAX31790 sensor chip"
	depends on I2C
	help
	  If you say yes here you get support for 6-Channel PWM-Output
	  Fan RPM Controller.

	  This driver can also be built as a module. If so, the module
	  will be called max31790.

config SENSORS_MCP3021
	tristate "Microchip MCP3021 and compatibles"
	depends on I2C
	help
	  If you say yes here you get support for MCP3021 and MCP3221.
	  The MCP3021 is a A/D converter (ADC) with 10-bit and the MCP3221
	  with 12-bit resolution.

	  This driver can also be built as a module. If so, the module
	  will be called mcp3021.

config SENSORS_MLXREG_FAN
	tristate "Mellanox FAN driver"
	depends on MELLANOX_PLATFORM
	imply THERMAL
	select REGMAP
	help
	  This option enables support for the FAN control on the Mellanox
	  Ethernet and InfiniBand switches. The driver can be activated by the
	  platform device add call. Say Y to enable these. To compile this
	  driver as a module, choose 'M' here: the module will be called
	  mlxreg-fan.

config SENSORS_TC654
	tristate "Microchip TC654/TC655 and compatibles"
	depends on I2C
	help
	  If you say yes here you get support for TC654 and TC655.
	  The TC654 and TC655 are PWM mode fan speed controllers with
	  FanSense technology for use with brushless DC fans.

	  This driver can also be built as a module. If so, the module
	  will be called tc654.

config SENSORS_MENF21BMC_HWMON
	tristate "MEN 14F021P00 BMC Hardware Monitoring"
	depends on MFD_MENF21BMC
	help
	  Say Y here to include support for the MEN 14F021P00 BMC
	  hardware monitoring.

	  This driver can also be built as a module. If so the module
	  will be called menf21bmc_hwmon.

config SENSORS_MR75203
	tristate "Moortec Semiconductor MR75203 PVT Controller"
	select REGMAP_MMIO
	help
	  If you say yes here you get support for Moortec MR75203
	  PVT controller.

	  This driver can also be built as a module. If so, the module
	  will be called mr75203.

config SENSORS_ADCXX
	tristate "National Semiconductor ADCxxxSxxx"
	depends on SPI_MASTER
	help
	  If you say yes here you get support for the National Semiconductor
	  ADC<bb><c>S<sss> chip family, where
	  * bb  is the resolution in number of bits (8, 10, 12)
	  * c   is the number of channels (1, 2, 4, 8)
	  * sss is the maximum conversion speed (021 for 200 kSPS, 051 for 500
	    kSPS and 101 for 1 MSPS)

	  Examples : ADC081S101, ADC124S501, ...

	  This driver can also be built as a module. If so, the module
	  will be called adcxx.

config SENSORS_LM63
	tristate "National Semiconductor LM63 and compatibles"
	depends on I2C
	help
	  If you say yes here you get support for the National
	  Semiconductor LM63, LM64, and LM96163 remote diode digital temperature
	  sensors with integrated fan control.  Such chips are found
	  on the Tyan S4882 (Thunder K8QS Pro) motherboard, among
	  others.

	  This driver can also be built as a module. If so, the module
	  will be called lm63.

config SENSORS_LM70
	tristate "National Semiconductor LM70 and compatibles"
	depends on SPI_MASTER
	help
	  If you say yes here you get support for the National Semiconductor
	  LM70, LM71, LM74 and Texas Instruments TMP121/TMP123 digital tempera-
	  ture sensor chips.

	  This driver can also be built as a module. If so, the module
	  will be called lm70.

config SENSORS_LM73
	tristate "National Semiconductor LM73"
	depends on I2C
	help
	  If you say yes here you get support for National Semiconductor LM73
	  sensor chips.
	  This driver can also be built as a module. If so, the module
	  will be called lm73.

config SENSORS_LM75
	tristate "National Semiconductor LM75 and compatibles"
	depends on I2C
	select REGMAP_I2C
	help
	  If you say yes here you get support for one common type of
	  temperature sensor chip, with models including:

		- Analog Devices ADT75
		- Dallas Semiconductor DS75, DS1775 and DS7505
		- Global Mixed-mode Technology (GMT) G751
		- Maxim MAX6625 and MAX6626
		- Microchip MCP980x
		- National Semiconductor LM75, LM75A
		- NXP's LM75A
		- ST Microelectronics STDS75
		- ST Microelectronics STLM75
		- TelCom (now Microchip) TCN75
		- Texas Instruments TMP100, TMP101, TMP105, TMP112, TMP75,
		  TMP175, TMP275

	  This driver supports driver model based binding through board
	  specific I2C device tables.

	  It also supports the "legacy" style of driver binding.  To use
	  that with some chips which don't replicate LM75 quirks exactly,
	  you may need the "force" module parameter.

	  This driver can also be built as a module. If so, the module
	  will be called lm75.

config SENSORS_LM77
	tristate "National Semiconductor LM77"
	depends on I2C
	help
	  If you say yes here you get support for National Semiconductor LM77
	  sensor chips.

	  This driver can also be built as a module. If so, the module
	  will be called lm77.

config SENSORS_LM78
	tristate "National Semiconductor LM78 and compatibles"
	depends on I2C
	select HWMON_VID
	help
	  If you say yes here you get support for National Semiconductor LM78,
	  LM78-J and LM79.

	  This driver can also be built as a module. If so, the module
	  will be called lm78.

config SENSORS_LM80
	tristate "National Semiconductor LM80 and LM96080"
	depends on I2C
	help
	  If you say yes here you get support for National Semiconductor
	  LM80 and LM96080 sensor chips.

	  This driver can also be built as a module. If so, the module
	  will be called lm80.

config SENSORS_LM83
	tristate "National Semiconductor LM83 and compatibles"
	depends on I2C
	help
	  If you say yes here you get support for National Semiconductor
	  LM82 and LM83 sensor chips.

	  This driver can also be built as a module. If so, the module
	  will be called lm83.

config SENSORS_LM85
	tristate "National Semiconductor LM85 and compatibles"
	depends on I2C
	select HWMON_VID
	help
	  If you say yes here you get support for National Semiconductor LM85
	  sensor chips and clones: ADM1027, ADT7463, ADT7468, EMC6D100,
	  EMC6D101, EMC6D102, and EMC6D103.

	  This driver can also be built as a module. If so, the module
	  will be called lm85.

config SENSORS_LM87
	tristate "National Semiconductor LM87 and compatibles"
	depends on I2C
	select HWMON_VID
	help
	  If you say yes here you get support for National Semiconductor LM87
	  and Analog Devices ADM1024 sensor chips.

	  This driver can also be built as a module. If so, the module
	  will be called lm87.

config SENSORS_LM90
	tristate "National Semiconductor LM90 and compatibles"
	depends on I2C
	help
	  If you say yes here you get support for National Semiconductor LM90,
	  LM86, LM89 and LM99, Analog Devices ADM1032, ADT7461, and ADT7461A,
	  Maxim MAX6646, MAX6647, MAX6648, MAX6649, MAX6654, MAX6657, MAX6658,
	  MAX6659, MAX6680, MAX6681, MAX6692, MAX6695, MAX6696,
	  ON Semiconductor NCT1008, Winbond/Nuvoton W83L771W/G/AWG/ASG,
	  Philips SA56004, GMT G781, and Texas Instruments TMP451
	  sensor chips.

	  This driver can also be built as a module. If so, the module
	  will be called lm90.

config SENSORS_LM92
	tristate "National Semiconductor LM92 and compatibles"
	depends on I2C
	help
	  If you say yes here you get support for National Semiconductor LM92
	  and Maxim MAX6635 sensor chips.

	  This driver can also be built as a module. If so, the module
	  will be called lm92.

config SENSORS_LM93
	tristate "National Semiconductor LM93 and compatibles"
	depends on I2C
	select HWMON_VID
	help
	  If you say yes here you get support for National Semiconductor LM93,
	  LM94, and compatible sensor chips.

	  This driver can also be built as a module. If so, the module
	  will be called lm93.

config SENSORS_LM95234
	tristate "National Semiconductor LM95234 and compatibles"
	depends on I2C
	help
	  If you say yes here you get support for the LM95233 and LM95234
	  temperature sensor chips.

	  This driver can also be built as a module. If so, the module
	  will be called lm95234.

config SENSORS_LM95241
	tristate "National Semiconductor LM95241 and compatibles"
	depends on I2C
	help
	  If you say yes here you get support for LM95231 and LM95241 sensor
	  chips.

	  This driver can also be built as a module. If so, the module
	  will be called lm95241.

config SENSORS_LM95245
	tristate "National Semiconductor LM95245 and compatibles"
	depends on I2C
	select REGMAP_I2C
	help
	  If you say yes here you get support for LM95235 and LM95245
	  temperature sensor chips.

	  This driver can also be built as a module. If so, the module
	  will be called lm95245.

config SENSORS_PC87360
	tristate "National Semiconductor PC87360 family"
	depends on !PPC
	select HWMON_VID
	help
	  If you say yes here you get access to the hardware monitoring
	  functions of the National Semiconductor PC8736x Super-I/O chips.
	  The PC87360, PC87363 and PC87364 only have fan monitoring and
	  control.  The PC87365 and PC87366 additionally have voltage and
	  temperature monitoring.

	  This driver can also be built as a module. If so, the module
	  will be called pc87360.

config SENSORS_PC87427
	tristate "National Semiconductor PC87427"
	depends on !PPC
	help
	  If you say yes here you get access to the hardware monitoring
	  functions of the National Semiconductor PC87427 Super-I/O chip.
	  The chip has two distinct logical devices, one for fan speed
	  monitoring and control, and one for voltage and temperature
	  monitoring. Fan speed monitoring and control are supported, as
	  well as temperature monitoring. Voltages aren't supported yet.

	  This driver can also be built as a module. If so, the module
	  will be called pc87427.

config SENSORS_NTC_THERMISTOR
	tristate "NTC thermistor support from Murata"
	depends on !OF || IIO=n || IIO
	depends on THERMAL || !THERMAL_OF
	help
	  This driver supports NTC thermistors sensor reading and its
	  interpretation. The driver can also monitor the temperature and
	  send notifications about the temperature.

	  Currently, this driver supports
	  NCP15WB473, NCP18WB473, NCP21WB473, NCP03WB473, NCP15WL333,
	  NCP03WF104 and NCP15XH103 from Murata and B57330V2103 and
	  B57891S0103 from EPCOS.

	  This driver can also be built as a module. If so, the module
	  will be called ntc-thermistor.

config SENSORS_NCT6683
	tristate "Nuvoton NCT6683D"
	depends on !PPC
	help
	  If you say yes here you get support for the hardware monitoring
	  functionality of the Nuvoton NCT6683D eSIO chip.

	  This driver can also be built as a module. If so, the module
	  will be called nct6683.

config SENSORS_NCT6775
	tristate "Nuvoton NCT6775F and compatibles"
	depends on !PPC
	select HWMON_VID
	help
	  If you say yes here you get support for the hardware monitoring
	  functionality of the Nuvoton NCT6106D, NCT6775F, NCT6776F, NCT6779D,
	  NCT6791D, NCT6792D, NCT6793D, NCT6795D, NCT6796D, and compatible
	  Super-I/O chips. This driver replaces the w83627ehf driver for
	  NCT6775F and NCT6776F.

	  This driver can also be built as a module. If so, the module
	  will be called nct6775.

config SENSORS_NCT7802
	tristate "Nuvoton NCT7802Y"
	depends on I2C
	select REGMAP_I2C
	help
	  If you say yes here you get support for the Nuvoton NCT7802Y
	  hardware monitoring chip.

	  This driver can also be built as a module. If so, the module
	  will be called nct7802.

config SENSORS_NCT7904
	tristate "Nuvoton NCT7904"
	depends on I2C && WATCHDOG
	select WATCHDOG_CORE
	help
	  If you say yes here you get support for the Nuvoton NCT7904
	  hardware monitoring chip, including manual fan speed control
	  and support for the integrated watchdog.

	  This driver can also be built as a module. If so, the module
	  will be called nct7904.

config SENSORS_NPCM7XX
	tristate "Nuvoton NPCM750 and compatible PWM and Fan controllers"
	imply THERMAL
	help
	  This driver provides support for Nuvoton NPCM750/730/715/705 PWM
          and Fan controllers.

          This driver can also be built as a module. If so, the module
          will be called npcm750-pwm-fan.

config SENSORS_NSA320
	tristate "ZyXEL NSA320 and compatible fan speed and temperature sensors"
	depends on GPIOLIB && OF
	depends on MACH_KIRKWOOD || COMPILE_TEST
	help
	  If you say yes here you get support for hardware monitoring
	  for the ZyXEL NSA320 Media Server and other compatible devices
	  (probably the NSA325 and some NSA310 variants).

	  The sensor data is taken from a Holtek HT46R065 microcontroller
	  connected to GPIO lines.

	  This driver can also be built as a module. If so, the module
	  will be called nsa320-hwmon.

source "drivers/hwmon/occ/Kconfig"

config SENSORS_PCF8591
	tristate "Philips PCF8591 ADC/DAC"
	depends on I2C
	help
	  If you say yes here you get support for Philips PCF8591 4-channel
	  ADC, 1-channel DAC chips.

	  This driver can also be built as a module. If so, the module
	  will be called pcf8591.

	  These devices are hard to detect and rarely found on mainstream
	  hardware. If unsure, say N.

source "drivers/hwmon/pmbus/Kconfig"

config SENSORS_PWM_FAN
	tristate "PWM fan"
	depends on (PWM && OF) || COMPILE_TEST
	depends on THERMAL || THERMAL=n
	help
	  If you say yes here you get support for fans connected to PWM lines.
	  The driver uses the generic PWM interface, thus it will work on a
	  variety of SoCs.

	  This driver can also be built as a module. If so, the module
	  will be called pwm-fan.

config SENSORS_RASPBERRYPI_HWMON
	tristate "Raspberry Pi voltage monitor"
	depends on RASPBERRYPI_FIRMWARE || (COMPILE_TEST && !RASPBERRYPI_FIRMWARE)
	help
	  If you say yes here you get support for voltage sensor on the
	  Raspberry Pi.

	  This driver can also be built as a module. If so, the module
	  will be called raspberrypi-hwmon.

config SENSORS_SL28CPLD
	tristate "Kontron sl28cpld hardware monitoring driver"
	depends on MFD_SL28CPLD || COMPILE_TEST
	help
	  If you say yes here you get support for the fan supervisor of the
	  sl28cpld board management controller.

	  This driver can also be built as a module.  If so, the module
	  will be called sl28cpld-hwmon.

config SENSORS_SHT15
	tristate "Sensiron humidity and temperature sensors. SHT15 and compat."
	depends on GPIOLIB || COMPILE_TEST
	select BITREVERSE
	help
	  If you say yes here you get support for the Sensiron SHT10, SHT11,
	  SHT15, SHT71, SHT75 humidity and temperature sensors.

	  This driver can also be built as a module. If so, the module
	  will be called sht15.

config SENSORS_SHT21
	tristate "Sensiron humidity and temperature sensors. SHT21 and compat."
	depends on I2C
	help
	  If you say yes here you get support for the Sensiron SHT21, SHT25
	  humidity and temperature sensors.

	  This driver can also be built as a module. If so, the module
	  will be called sht21.

config SENSORS_SHT3x
	tristate "Sensiron humidity and temperature sensors. SHT3x and compat."
	depends on I2C
	select CRC8
	help
	  If you say yes here you get support for the Sensiron SHT30 and SHT31
	  humidity and temperature sensors.

<<<<<<< HEAD
	  This driver can also be built as a module.  If so, the module
=======
	  This driver can also be built as a module. If so, the module
>>>>>>> 24b8d41d
	  will be called sht3x.

config SENSORS_SHTC1
	tristate "Sensiron humidity and temperature sensors. SHTC1 and compat."
	depends on I2C
	help
	  If you say yes here you get support for the Sensiron SHTC1, SHTW1,
	  and SHTC3 humidity and temperature sensors.

	  This driver can also be built as a module. If so, the module
	  will be called shtc1.

config SENSORS_S3C
	tristate "Samsung built-in ADC"
	depends on S3C_ADC
	help
	  If you say yes here you get support for the on-board ADCs of
	  the Samsung S3C24XX, S3C64XX and other series of SoC

	  This driver can also be built as a module. If so, the module
	  will be called s3c-hwmon.

config SENSORS_S3C_RAW
	bool "Include raw channel attributes in sysfs"
	depends on SENSORS_S3C
	help
	  Say Y here if you want to include raw copies of all the ADC
	  channels in sysfs.

config SENSORS_SIS5595
	tristate "Silicon Integrated Systems Corp. SiS5595"
	depends on PCI
	help
	  If you say yes here you get support for the integrated sensors in
	  SiS5595 South Bridges.

	  This driver can also be built as a module. If so, the module
	  will be called sis5595.

config SENSORS_DME1737
	tristate "SMSC DME1737, SCH311x and compatibles"
	depends on I2C && !PPC
	select HWMON_VID
	help
	  If you say yes here you get support for the hardware monitoring
	  and fan control features of the SMSC DME1737, SCH311x, SCH5027, and
	  Asus A8000 Super-I/O chips.

	  This driver can also be built as a module. If so, the module
	  will be called dme1737.

config SENSORS_EMC1403
	tristate "SMSC EMC1403/23 thermal sensor"
	depends on I2C
	select REGMAP_I2C
	help
	  If you say yes here you get support for the SMSC EMC1403/23
	  temperature monitoring chip.

	  Threshold values can be configured using sysfs.
	  Data from the different diodes are accessible via sysfs.

config SENSORS_EMC2103
	tristate "SMSC EMC2103"
	depends on I2C
	help
	  If you say yes here you get support for the temperature
	  and fan sensors of the SMSC EMC2103 chips.

	  This driver can also be built as a module. If so, the module
	  will be called emc2103.

config SENSORS_EMC6W201
	tristate "SMSC EMC6W201"
	depends on I2C
	help
	  If you say yes here you get support for the SMSC EMC6W201
	  hardware monitoring chip.

	  This driver can also be built as a module. If so, the module
	  will be called emc6w201.

config SENSORS_SMSC47M1
	tristate "SMSC LPC47M10x and compatibles"
	depends on !PPC
	help
	  If you say yes here you get support for the integrated fan
	  monitoring and control capabilities of the SMSC LPC47B27x,
	  LPC47M10x, LPC47M112, LPC47M13x, LPC47M14x, LPC47M15x,
	  LPC47M192, LPC47M292 and LPC47M997 chips.

	  The temperature and voltage sensor features of the LPC47M15x,
	  LPC47M192, LPC47M292 and LPC47M997 are supported by another
	  driver, select also "SMSC LPC47M192 and compatibles" below for
	  those.

	  This driver can also be built as a module. If so, the module
	  will be called smsc47m1.

config SENSORS_SMSC47M192
	tristate "SMSC LPC47M192 and compatibles"
	depends on I2C
	select HWMON_VID
	help
	  If you say yes here you get support for the temperature and
	  voltage sensors of the SMSC LPC47M192, LPC47M15x, LPC47M292
	  and LPC47M997 chips.

	  The fan monitoring and control capabilities of these chips
	  are supported by another driver, select
	  "SMSC LPC47M10x and compatibles" above. You need both drivers
	  if you want fan control and voltage/temperature sensor support.

	  This driver can also be built as a module. If so, the module
	  will be called smsc47m192.

config SENSORS_SMSC47B397
	tristate "SMSC LPC47B397-NC"
	depends on !PPC
	help
	  If you say yes here you get support for the SMSC LPC47B397-NC
	  sensor chip.

	  This driver can also be built as a module. If so, the module
	  will be called smsc47b397.

config SENSORS_SCH56XX_COMMON
	tristate

config SENSORS_SCH5627
	tristate "SMSC SCH5627"
	depends on !PPC && WATCHDOG
	select SENSORS_SCH56XX_COMMON
	select WATCHDOG_CORE
	help
	  If you say yes here you get support for the hardware monitoring
	  features of the SMSC SCH5627 Super-I/O chip including support for
	  the integrated watchdog.

	  This driver can also be built as a module. If so, the module
	  will be called sch5627.

config SENSORS_SCH5636
	tristate "SMSC SCH5636"
	depends on !PPC && WATCHDOG
	select SENSORS_SCH56XX_COMMON
	select WATCHDOG_CORE
	help
	  SMSC SCH5636 Super I/O chips include an embedded microcontroller for
	  hardware monitoring solutions, allowing motherboard manufacturers to
	  create their own custom hwmon solution based upon the SCH5636.

	  Currently this driver only supports the Fujitsu Theseus SCH5636 based
	  hwmon solution. Say yes here if you want support for the Fujitsu
	  Theseus' hardware monitoring features including support for the
	  integrated watchdog.

	  This driver can also be built as a module. If so, the module
	  will be called sch5636.

config SENSORS_STTS751
	tristate "ST Microelectronics STTS751"
	depends on I2C
	help
	  If you say yes here you get support for STTS751
	  temperature sensor chips.

	  This driver can also be built as a module. If so, the module
	  will be called stts751.

config SENSORS_SMM665
	tristate "Summit Microelectronics SMM665"
	depends on I2C
	help
	  If you say yes here you get support for the hardware monitoring
	  features of the Summit Microelectronics SMM665/SMM665B Six-Channel
	  Active DC Output Controller / Monitor.

	  Other supported chips are SMM465, SMM665C, SMM764, and SMM766.
	  Support for those chips is untested.

	  This driver can also be built as a module. If so, the module will
	  be called smm665.

config SENSORS_ADC128D818
	tristate "Texas Instruments ADC128D818"
	depends on I2C
	help
	  If you say yes here you get support for the Texas Instruments
	  ADC128D818 System Monitor with Temperature Sensor chip.

	  This driver can also be built as a module. If so, the module
	  will be called adc128d818.

config SENSORS_ADS7828
	tristate "Texas Instruments ADS7828 and compatibles"
	depends on I2C
	select REGMAP_I2C
	help
	  If you say yes here you get support for Texas Instruments ADS7828 and
	  ADS7830 8-channel A/D converters. ADS7828 resolution is 12-bit, while
	  it is 8-bit on ADS7830.

	  This driver can also be built as a module. If so, the module
	  will be called ads7828.

config SENSORS_ADS7871
	tristate "Texas Instruments ADS7871 A/D converter"
	depends on SPI
	help
	  If you say yes here you get support for TI ADS7871 & ADS7870

	  This driver can also be built as a module. If so, the module
	  will be called ads7871.

config SENSORS_AMC6821
	tristate "Texas Instruments AMC6821"
	depends on I2C 
	help
	  If you say yes here you get support for the Texas Instruments
	  AMC6821 hardware monitoring chips.

	  This driver can also be built as a module. If so, the module
	  will be called amc6821.

config SENSORS_INA209
	tristate "TI / Burr Brown INA209"
	depends on I2C
	help
	  If you say yes here you get support for the TI / Burr Brown INA209
	  voltage / current / power monitor I2C interface.

	  This driver can also be built as a module. If so, the module will
	  be called ina209.

config SENSORS_INA2XX
	tristate "Texas Instruments INA219 and compatibles"
	depends on I2C
	select REGMAP_I2C
	help
	  If you say yes here you get support for INA219, INA220, INA226,
	  INA230, and INA231 power monitor chips.

	  The INA2xx driver is configured for the default configuration of
	  the part as described in the datasheet.
	  Default value for Rshunt is 10 mOhms.
	  This driver can also be built as a module. If so, the module
	  will be called ina2xx.

config SENSORS_INA3221
	tristate "Texas Instruments INA3221 Triple Power Monitor"
	depends on I2C
	select REGMAP_I2C
	help
	  If you say yes here you get support for  the TI INA3221 Triple Power
	  Monitor.

<<<<<<< HEAD
	  This driver can also be built as a module.  If so, the module
=======
	  This driver can also be built as a module. If so, the module
>>>>>>> 24b8d41d
	  will be called ina3221.

config SENSORS_TC74
	tristate "Microchip TC74"
	depends on I2C
	help
	  If you say yes here you get support for Microchip TC74 single
	  input temperature sensor chips.

	  This driver can also be built as a module. If so, the module
	  will be called tc74.

config SENSORS_THMC50
	tristate "Texas Instruments THMC50 / Analog Devices ADM1022"
	depends on I2C
	help
	  If you say yes here you get support for Texas Instruments THMC50
	  sensor chips and clones: the Analog Devices ADM1022.

	  This driver can also be built as a module. If so, the module
	  will be called thmc50.

config SENSORS_TMP102
	tristate "Texas Instruments TMP102"
	depends on I2C
	select REGMAP_I2C
	help
	  If you say yes here you get support for Texas Instruments TMP102
	  sensor chips.

	  This driver can also be built as a module. If so, the module
	  will be called tmp102.

config SENSORS_TMP103
	tristate "Texas Instruments TMP103"
	depends on I2C
	select REGMAP_I2C
	help
	  If you say yes here you get support for Texas Instruments TMP103
	  sensor chips.

	  This driver can also be built as a module. If so, the module
	  will be called tmp103.

config SENSORS_TMP108
	tristate "Texas Instruments TMP108"
	depends on I2C
	select REGMAP_I2C
	help
	  If you say yes here you get support for Texas Instruments TMP108
	  sensor chips.

	  This driver can also be built as a module. If so, the module
	  will be called tmp108.

config SENSORS_TMP401
	tristate "Texas Instruments TMP401 and compatibles"
	depends on I2C
	help
	  If you say yes here you get support for Texas Instruments TMP401,
	  TMP411, TMP431, TMP432, TMP435, and TMP461 temperature sensor chips.

	  This driver can also be built as a module. If so, the module
	  will be called tmp401.

config SENSORS_TMP421
	tristate "Texas Instruments TMP421 and compatible"
	depends on I2C
	help
	  If you say yes here you get support for Texas Instruments TMP421,
	  TMP422, TMP423, TMP441, and TMP442 temperature sensor chips.

	  This driver can also be built as a module. If so, the module
	  will be called tmp421.

config SENSORS_TMP513
	tristate "Texas Instruments TMP513 and compatibles"
	depends on I2C
	help
	  If you say yes here you get support for Texas Instruments TMP512,
	  and TMP513 temperature and power supply sensor chips.

	  This driver can also be built as a module. If so, the module
	  will be called tmp513.

config SENSORS_VEXPRESS
	tristate "Versatile Express"
	depends on VEXPRESS_CONFIG
	help
	  This driver provides support for hardware sensors available on
	  the ARM Ltd's Versatile Express platform. It can provide wide
	  range of information like temperature, power, energy.

config SENSORS_VIA_CPUTEMP
	tristate "VIA CPU temperature sensor"
	depends on X86
	select HWMON_VID
	help
	  If you say yes here you get support for the temperature
	  sensor inside your CPU. Supported are all known variants of
	  the VIA C7 and Nano.

config SENSORS_VIA686A
	tristate "VIA686A"
	depends on PCI
	help
	  If you say yes here you get support for the integrated sensors in
	  Via 686A/B South Bridges.

	  This driver can also be built as a module. If so, the module
	  will be called via686a.

config SENSORS_VT1211
	tristate "VIA VT1211"
	depends on !PPC
	select HWMON_VID
	help
	  If you say yes here then you get support for hardware monitoring
	  features of the VIA VT1211 Super-I/O chip.

	  This driver can also be built as a module. If so, the module
	  will be called vt1211.

config SENSORS_VT8231
	tristate "VIA VT8231"
	depends on PCI
	select HWMON_VID
	help
	  If you say yes here then you get support for the integrated sensors
	  in the VIA VT8231 device.

	  This driver can also be built as a module. If so, the module
	  will be called vt8231.

config SENSORS_W83773G
	tristate "Nuvoton W83773G"
	depends on I2C
	select REGMAP_I2C
	help
	  If you say yes here you get support for the Nuvoton W83773G hardware
	  monitoring chip.

	  This driver can also be built as a module. If so, the module
	  will be called w83773g.

config SENSORS_W83781D
	tristate "Winbond W83781D, W83782D, W83783S, Asus AS99127F"
	depends on I2C
	select HWMON_VID
	help
	  If you say yes here you get support for the Winbond W8378x series
	  of sensor chips: the W83781D, W83782D and W83783S, and the similar
	  Asus AS99127F.

	  This driver can also be built as a module. If so, the module
	  will be called w83781d.

config SENSORS_W83791D
	tristate "Winbond W83791D"
	depends on I2C
	select HWMON_VID
	help
	  If you say yes here you get support for the Winbond W83791D chip.

	  This driver can also be built as a module. If so, the module
	  will be called w83791d.

config SENSORS_W83792D
	tristate "Winbond W83792D"
	depends on I2C
	help
	  If you say yes here you get support for the Winbond W83792D chip.

	  This driver can also be built as a module. If so, the module
	  will be called w83792d.

config SENSORS_W83793
	tristate "Winbond W83793"
	depends on I2C
	select HWMON_VID
	help
	  If you say yes here you get support for the Winbond W83793
	  hardware monitoring chip, including support for the integrated
	  watchdog.

	  This driver can also be built as a module. If so, the module
	  will be called w83793.

config SENSORS_W83795
	tristate "Winbond/Nuvoton W83795G/ADG"
	depends on I2C
	help
	  If you say yes here you get support for the Winbond W83795G and
	  W83795ADG hardware monitoring chip, including manual fan speed
	  control.

	  This driver can also be built as a module. If so, the module
	  will be called w83795.

config SENSORS_W83795_FANCTRL
	bool "Include automatic fan control support"
	depends on SENSORS_W83795
	help
	  If you say yes here, support for automatic fan speed control
	  will be included in the driver.

	  Please also note that this option will create sysfs attribute
	  files which may change in the future, so you shouldn't rely
	  on them being stable.

config SENSORS_W83L785TS
	tristate "Winbond W83L785TS-S"
	depends on I2C
	help
	  If you say yes here you get support for the Winbond W83L785TS-S
	  sensor chip, which is used on the Asus A7N8X, among other
	  motherboards.

	  This driver can also be built as a module. If so, the module
	  will be called w83l785ts.

config SENSORS_W83L786NG
	tristate "Winbond W83L786NG, W83L786NR"
	depends on I2C
	help
	  If you say yes here you get support for the Winbond W83L786NG
	  and W83L786NR sensor chips.

	  This driver can also be built as a module. If so, the module
	  will be called w83l786ng.

config SENSORS_W83627HF
	tristate "Winbond W83627HF, W83627THF, W83637HF, W83687THF, W83697HF"
	depends on !PPC
	select HWMON_VID
	help
	  If you say yes here you get support for the Winbond W836X7 series
	  of sensor chips: the W83627HF, W83627THF, W83637HF, W83687THF and
	  W83697HF.

	  This driver can also be built as a module. If so, the module
	  will be called w83627hf.

config SENSORS_W83627EHF
	tristate "Winbond W83627EHF/EHG/DHG/UHG, W83667HG"
	depends on !PPC
	select HWMON_VID
	help
	  If you say yes here you get support for the hardware
	  monitoring functionality of the Winbond W83627EHF Super-I/O chip.

	  This driver also supports the W83627EHG, which is the lead-free
	  version of the W83627EHF, and the W83627DHG, which is a similar
	  chip suited for specific Intel processors that use PECI such as
	  the Core 2 Duo. And also the W83627UHG, which is a stripped down
	  version of the W83627DHG (as far as hardware monitoring goes.)

	  This driver also supports Nuvoton W83667HG and W83667HG-B.

	  This driver can also be built as a module. If so, the module
	  will be called w83627ehf.

config SENSORS_WM831X
	tristate "WM831x PMICs"
	depends on MFD_WM831X
	help
	  If you say yes here you get support for the hardware
	  monitoring functionality of the Wolfson Microelectronics
	  WM831x series of PMICs.

	  This driver can also be built as a module. If so, the module
	  will be called wm831x-hwmon.

config SENSORS_WM8350
	tristate "Wolfson Microelectronics WM835x"
	depends on MFD_WM8350
	help
	  If you say yes here you get support for the hardware
	  monitoring features of the WM835x series of PMICs.

	  This driver can also be built as a module. If so, the module
	  will be called wm8350-hwmon.

config SENSORS_ULTRA45
	tristate "Sun Ultra45 PIC16F747"
	depends on SPARC64
	help
	  This driver provides support for the Ultra45 workstation environmental
	  sensors.

config SENSORS_XGENE
	tristate "APM X-Gene SoC hardware monitoring driver"
	depends on XGENE_SLIMPRO_MBOX || PCC
	help
	  If you say yes here you get support for the temperature
	  and power sensors for APM X-Gene SoC.

<<<<<<< HEAD
=======
config SENSORS_INTEL_M10_BMC_HWMON
	tristate "Intel MAX10 BMC Hardware Monitoring"
	depends on MFD_INTEL_M10_BMC
	help
	  This driver provides support for the hardware monitoring functionality
	  on Intel MAX10 BMC chip.

	  This BMC Chip is used on Intel FPGA PCIe Acceleration Cards (PAC). Its
	  sensors monitor various telemetry data of different components on the
	  card, e.g. board temperature, FPGA core temperature/voltage/current.

>>>>>>> 24b8d41d
if ACPI

comment "ACPI drivers"

config SENSORS_ACPI_POWER
	tristate "ACPI 4.0 power meter"
	help
	  This driver exposes ACPI 4.0 power meters as hardware monitoring
	  devices.  Say Y (or M) if you have a computer with ACPI 4.0 firmware
	  and a power meter.

	  To compile this driver as a module, choose M here:
	  the module will be called acpi_power_meter.

config SENSORS_ATK0110
	tristate "ASUS ATK0110"
	depends on X86
	help
	  If you say yes here you get support for the ACPI hardware
	  monitoring interface found in many ASUS motherboards. This
	  driver will provide readings of fans, voltages and temperatures
	  through the system firmware.

	  This driver can also be built as a module. If so, the module
	  will be called asus_atk0110.

endif # ACPI

endif # HWMON<|MERGE_RESOLUTION|>--- conflicted
+++ resolved
@@ -994,11 +994,7 @@
 	  will be called max197.
 
 config SENSORS_MAX31722
-<<<<<<< HEAD
-tristate "MAX31722 temperature sensor"
-=======
 	tristate "MAX31722 temperature sensor"
->>>>>>> 24b8d41d
 	depends on SPI
 	help
 	  Support for the Maxim Integrated MAX31722/MAX31723 digital
@@ -1007,8 +1003,6 @@
 	  This driver can also be built as a module. If so, the module
 	  will be called max31722.
 
-<<<<<<< HEAD
-=======
 config SENSORS_MAX31730
 	tristate "MAX31730 temperature sensor"
 	depends on I2C
@@ -1033,7 +1027,6 @@
 	  This driver can also be built as a module. If so, the module
 	  will be called max6621.
 
->>>>>>> 24b8d41d
 config SENSORS_MAX6639
 	tristate "Maxim MAX6639 sensor chip"
 	depends on I2C
@@ -1547,11 +1540,7 @@
 	  If you say yes here you get support for the Sensiron SHT30 and SHT31
 	  humidity and temperature sensors.
 
-<<<<<<< HEAD
-	  This driver can also be built as a module.  If so, the module
-=======
-	  This driver can also be built as a module. If so, the module
->>>>>>> 24b8d41d
+	  This driver can also be built as a module. If so, the module
 	  will be called sht3x.
 
 config SENSORS_SHTC1
@@ -1809,11 +1798,7 @@
 	  If you say yes here you get support for  the TI INA3221 Triple Power
 	  Monitor.
 
-<<<<<<< HEAD
-	  This driver can also be built as a module.  If so, the module
-=======
-	  This driver can also be built as a module. If so, the module
->>>>>>> 24b8d41d
+	  This driver can also be built as a module. If so, the module
 	  will be called ina3221.
 
 config SENSORS_TC74
@@ -2111,8 +2096,6 @@
 	  If you say yes here you get support for the temperature
 	  and power sensors for APM X-Gene SoC.
 
-<<<<<<< HEAD
-=======
 config SENSORS_INTEL_M10_BMC_HWMON
 	tristate "Intel MAX10 BMC Hardware Monitoring"
 	depends on MFD_INTEL_M10_BMC
@@ -2124,7 +2107,6 @@
 	  sensors monitor various telemetry data of different components on the
 	  card, e.g. board temperature, FPGA core temperature/voltage/current.
 
->>>>>>> 24b8d41d
 if ACPI
 
 comment "ACPI drivers"
