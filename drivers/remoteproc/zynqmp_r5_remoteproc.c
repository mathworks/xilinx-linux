/*
 * Zynq R5 Remote Processor driver
 *
 * Copyright (C) 2015 Jason Wu <j.wu@xilinx.com>
 * Copyright (C) 2015 Xilinx, Inc.
 *
 * Based on origin OMAP and Zynq Remote Processor driver
 *
 * Copyright (C) 2012 Michal Simek <monstr@monstr.eu>
 * Copyright (C) 2012 PetaLogix
 * Copyright (C) 2011 Texas Instruments, Inc.
 * Copyright (C) 2011 Google, Inc.
 *
 * This program is free software; you can redistribute it and/or
 * modify it under the terms of the GNU General Public License
 * version 2 as published by the Free Software Foundation.
 *
 * This program is distributed in the hope that it will be useful,
 * but WITHOUT ANY WARRANTY; without even the implied warranty of
 * MERCHANTABILITY or FITNESS FOR A PARTICULAR PURPOSE.  See the
 * GNU General Public License for more details.
 */

#include <linux/kernel.h>
#include <linux/module.h>
#include <linux/err.h>
#include <linux/platform_device.h>
#include <linux/dma-mapping.h>
#include <linux/remoteproc.h>
#include <linux/interrupt.h>
#include <linux/of_irq.h>
#include <linux/of_platform.h>
#include <linux/slab.h>
#include <linux/cpu.h>
#include <linux/delay.h>
#include <linux/list.h>
#include <linux/genalloc.h>
#include <linux/pfn.h>
#include <linux/idr.h>
#include <linux/soc/xilinx/zynqmp/pm.h>

#include "remoteproc_internal.h"

/* Register offset definitions for RPU. */
#define RPU_GLBL_CNTL_OFFSET	0x00000000 /* RPU control */

#define RPU_CFG_OFFSET	0x00000000 /* RPU configuration */

/* Boot memory bit. high for OCM, low for TCM */
#define VINITHI_BIT		BIT(2)
/* CPU halt bit, high: processor is running. low: processor is halt */
#define nCPUHALT_BIT		BIT(0)
/* RPU mode, high: split mode. low: lock step mode */
#define SLSPLIT_BIT		BIT(3)
/* Clamp mode. high: split mode. low: lock step mode */
#define SLCLAMP_BIT		BIT(4)
/* TCM mode. high: combine RPU TCMs. low: split TCM for RPU1 and RPU0 */
#define TCM_COMB_BIT		BIT(6)

/* IPI reg offsets */
#define TRIG_OFFSET		0x00000000
#define OBS_OFFSET		0x00000004
#define ISR_OFFSET		0x00000010
#define IMR_OFFSET		0x00000014
#define IER_OFFSET		0x00000018
#define IDR_OFFSET		0x0000001C
#define IPI_ALL_MASK		0x0F0F0301

#define MAX_INSTANCES		2 /* Support upto 2 RPU */

/* RPU IPI mask */
#define RPU_IPI_INIT_MASK	0x00000100
#define RPU_IPI_MASK(n)		(RPU_IPI_INIT_MASK << (n))
#define RPU_0_IPI_MASK		RPU_IPI_MASK(0)
#define RPU_1_IPI_MASK		RPU_IPI_MASK(1)

/* PM proc states */
#define PM_PROC_STATE_ACTIVE 1u

/* Register access macros */
#define reg_read(base, reg) \
	readl(((void __iomem *)(base)) + (reg))
#define reg_write(base, reg, val) \
	writel((val), ((void __iomem *)(base)) + (reg))

#define DEFAULT_FIRMWARE_NAME	"rproc-rpu-fw"

<<<<<<< HEAD
/* Maximum on chip memories used by the driver*/
#define MAX_ON_CHIP_MEMS        32
=======
static bool autoboot __read_mostly;
>>>>>>> 863b8ff9

static bool autoboot __read_mostly;

<<<<<<< HEAD
struct zynqmp_r5_rproc_pdata;

=======
>>>>>>> 863b8ff9
/* enumerations for R5 boot device */
enum rpu_bootmem {
	TCM = 0,
	OCM,
};

/* enumerations for R5 core configurations */
enum rpu_core_conf {
	LOCK_STEP = 0,
	SPLIT,
};

/* Power domain id list element */
struct pd_id_st {
	struct list_head node;
	u32 id;
};

/* On-chip memory pool element */
struct mem_pool_st {
	struct list_head node;
	struct gen_pool *pool;
	struct list_head pd_ids;
};

/**
 * struct zynqmp_r5_rproc_pdata - zynqmp rpu remote processor instance state
 * @rproc: rproc handle
 * @fw_ops: local firmware operations
<<<<<<< HEAD
 * @defaulta_fw_ops: default rproc firmware operations
 * @workqueue: workqueue for the RPU remoteproc
 * @rpu_base: virt ptr to RPU control address registers
=======
 * @default_fw_ops: default rproc firmware operations
 * @workqueue: workqueue for the RPU remoteproc
 * @rpu_base: virt ptr to RPU control address registers
 * @rpu_glbl_base: virt ptr to RPU global control address registers
>>>>>>> 863b8ff9
 * @ipi_base: virt ptr to IPI channel address registers for APU
 * @rpu_mode: RPU core configuration
 * @rpu_id: RPU CPU id
 * @rpu_pd_id: RPU CPU power domain id
 * @bootmem: RPU boot memory device used
 * @mem_pools: list of gen_pool for firmware mmio_sram memory and their
 *             power domain IDs
 * @mems: list of rproc_mem_entries for firmware
 * @vring0: IRQ number used for vring0
 * @ipi_dest_mask: IPI destination mask for the IPI channel
 */
struct zynqmp_r5_rproc_pdata {
	struct rproc *rproc;
	struct rproc_fw_ops fw_ops;
	const struct rproc_fw_ops *default_fw_ops;
	struct work_struct workqueue;
	void __iomem *rpu_base;
	void __iomem *rpu_glbl_base;
	void __iomem *ipi_base;
	enum rpu_core_conf rpu_mode;
	enum rpu_bootmem bootmem;
	struct list_head mem_pools;
	struct list_head mems;
	u32 ipi_dest_mask;
	u32 rpu_id;
	u32 rpu_pd_id;
	int vring0;
};

/**
 * r5_boot_addr_config - configure the boot address of R5
 * @pdata: platform data
 *
 * This function will set the boot address based on if the
 * boot memory in the ELF file is TCM or OCM
 */
static void r5_boot_addr_config(struct zynqmp_r5_rproc_pdata *pdata)
{
	u32 tmp;
	u32 offset = RPU_CFG_OFFSET;

	pr_debug("%s: R5 ID: %d, boot_dev %d\n",
<<<<<<< HEAD
			 __func__, pdata->rpu_id, pdata->bootmem);
=======
		 __func__, pdata->rpu_id, pdata->bootmem);
>>>>>>> 863b8ff9

	tmp = reg_read(pdata->rpu_base, offset);
	if (pdata->bootmem == OCM)
		tmp |= VINITHI_BIT;
	else
		tmp &= ~VINITHI_BIT;
	reg_write(pdata->rpu_base, offset, tmp);
}

/**
 * r5_mode_config - configure R5 operation mode
 * @pdata: platform data
 *
 * configure R5 to split mode or lockstep mode
 * based on the platform data.
 */
static void r5_mode_config(struct zynqmp_r5_rproc_pdata *pdata)
{
	u32 tmp;

	pr_debug("%s: mode: %d\n", __func__, pdata->rpu_mode);
	tmp = reg_read(pdata->rpu_glbl_base, 0);
	if (pdata->rpu_mode == SPLIT) {
		tmp |= SLSPLIT_BIT;
		tmp &= ~TCM_COMB_BIT;
		tmp &= ~SLCLAMP_BIT;
	} else {
		tmp &= ~SLSPLIT_BIT;
		tmp |= TCM_COMB_BIT;
		tmp |= SLCLAMP_BIT;
	}
	reg_write(pdata->rpu_glbl_base, 0, tmp);
}

/*
 * r5_is_running - check if r5 is running
 * @pdata: platform data
 *
 * check if R5 is running
 * @retrun: true if r5 is running, false otherwise
 */
static bool r5_is_running(struct zynqmp_r5_rproc_pdata *pdata)
{
	u32 status, requirements, usage;

	pr_debug("%s: rpu id: %d\n", __func__, pdata->rpu_id);
	if (zynqmp_pm_get_node_status(pdata->rpu_pd_id,
<<<<<<< HEAD
		&status, &requirements, &usage)) {
=======
				      &status, &requirements, &usage)) {
>>>>>>> 863b8ff9
		pr_err("Failed to get RPU node status.\n");
		return false;
	} else if (status != PM_PROC_STATE_ACTIVE) {
		pr_debug("RPU %d is not running.\n", pdata->rpu_id);
		return false;
<<<<<<< HEAD
	} else {
		pr_debug("RPU %d is running.\n", pdata->rpu_id);
		return true;
	}

	return false;
=======
	}

	pr_debug("RPU %d is running.\n", pdata->rpu_id);
	return true;
>>>>>>> 863b8ff9
}

/**
 * r5_request_tcm - request access to TCM
 * @pdata: platform data
 *
 * Request access to TCM
<<<<<<< HEAD
=======
 *
 * @return: 0 if succeeded, error code otherwise
>>>>>>> 863b8ff9
 */
static int r5_request_tcm(struct zynqmp_r5_rproc_pdata *pdata)
{
	struct mem_pool_st *mem_node;

	r5_mode_config(pdata);

	list_for_each_entry(mem_node, &pdata->mem_pools, node) {
		struct pd_id_st *pd_id;

		list_for_each_entry(pd_id, &mem_node->pd_ids, node)
			zynqmp_pm_request_node(pd_id->id,
<<<<<<< HEAD
				ZYNQMP_PM_CAPABILITY_ACCESS,
=======
					       ZYNQMP_PM_CAPABILITY_ACCESS,
>>>>>>> 863b8ff9
				0, ZYNQMP_PM_REQUEST_ACK_BLOCKING);
	}

	return 0;
}

/**
 * r5_release_tcm - release TCM
 * @pdata: platform data
 *
 * Release TCM
 */

static void r5_release_tcm(struct zynqmp_r5_rproc_pdata *pdata)
{
	struct mem_pool_st *mem_node;

	list_for_each_entry(mem_node, &pdata->mem_pools, node) {
		struct pd_id_st *pd_id;

		list_for_each_entry(pd_id, &mem_node->pd_ids, node)
			zynqmp_pm_release_node(pd_id->id);
	}
}

/**
 * disable_ipi - disable IPI
 * @pdata: platform data
 *
 * Disable IPI interrupt
 */
static inline void disable_ipi(struct zynqmp_r5_rproc_pdata *pdata)
{
	/* Disable R5 IPI interrupt */
<<<<<<< HEAD
	reg_write(pdata->ipi_base, IDR_OFFSET, pdata->ipi_dest_mask);
=======
	if (pdata->ipi_base)
		reg_write(pdata->ipi_base, IDR_OFFSET, pdata->ipi_dest_mask);
>>>>>>> 863b8ff9
}

/**
 * enable_ipi - enable IPI
 * @pdata: platform data
 *
 * Enable IPI interrupt
 */
static inline void enable_ipi(struct zynqmp_r5_rproc_pdata *pdata)
{
	/* Enable R5 IPI interrupt */
<<<<<<< HEAD
	reg_write(pdata->ipi_base, IER_OFFSET, pdata->ipi_dest_mask);
=======
	if (pdata->ipi_base)
		reg_write(pdata->ipi_base, IER_OFFSET, pdata->ipi_dest_mask);
>>>>>>> 863b8ff9
}

/**
 * event_notified_idr_cb - event notified idr callback
 * @id: idr id
 * @ptr: pointer to idr private data
 * @data: data passed to idr_for_each callback
 *
 * Pass notification to remtoeproc virtio
<<<<<<< HEAD
=======
 *
 * @return: 0. having return is to satisfy the idr_for_each() function
 *          pointer input argument requirement.
>>>>>>> 863b8ff9
 */
static int event_notified_idr_cb(int id, void *ptr, void *data)
{
	struct rproc *rproc = data;
	(void)rproc_virtio_interrupt(rproc, id);
	return 0;
}

static void handle_event_notified(struct work_struct *work)
{
	struct rproc *rproc;
	struct zynqmp_r5_rproc_pdata *local = container_of(
				work, struct zynqmp_r5_rproc_pdata,
				workqueue);

	rproc = local->rproc;
	idr_for_each(&rproc->notifyids, event_notified_idr_cb, rproc);
}


static int zynqmp_r5_rproc_start(struct rproc *rproc)
{
	struct device *dev = rproc->dev.parent;
	struct zynqmp_r5_rproc_pdata *local = rproc->priv;

	dev_dbg(dev, "%s\n", __func__);

	/*
	 * Use memory barrier to make sure all write memory operations
	 * complemeted.
	 */
	wmb();
	/* Set up R5 */
	if ((rproc->bootaddr & 0xF0000000) == 0xF0000000)
		local->bootmem = OCM;
	else
		local->bootmem = TCM;
	dev_info(dev, "RPU boot from %s.",
		 local->bootmem == OCM ? "OCM" : "TCM");

	r5_mode_config(local);
	zynqmp_pm_force_powerdown(local->rpu_pd_id,
<<<<<<< HEAD
		ZYNQMP_PM_REQUEST_ACK_BLOCKING);
	r5_boot_addr_config(local);
	/* Add delay before release from halt and reset */
	udelay(500);
	zynqmp_pm_request_wakeup(local->rpu_pd_id,
		1, local->bootmem,
=======
				  ZYNQMP_PM_REQUEST_ACK_BLOCKING);
	r5_boot_addr_config(local);
	/* Add delay before release from halt and reset */
	usleep_range(400, 500);
	zynqmp_pm_request_wakeup(local->rpu_pd_id,
				 1, local->bootmem,
>>>>>>> 863b8ff9
		ZYNQMP_PM_REQUEST_ACK_NO);

	/* Make sure IPI is enabled */
	enable_ipi(local);

	return 0;
}

/* kick a firmware */
static void zynqmp_r5_rproc_kick(struct rproc *rproc, int vqid)
{
	struct device *dev = rproc->dev.parent;
	struct zynqmp_r5_rproc_pdata *local = rproc->priv;

	dev_dbg(dev, "KICK Firmware to start send messages vqid %d\n", vqid);

	/*
	 * Use memory barrier to make sure write memory operations
	 * completed.
	 */
	wmb();
	/*
	 * send irq to R5 firmware
	 * Currently vqid is not used because we only got one.
	 */
	if (local->ipi_base)
		reg_write(local->ipi_base, TRIG_OFFSET, local->ipi_dest_mask);
}

/* power off the remote processor */
static int zynqmp_r5_rproc_stop(struct rproc *rproc)
{
	struct device *dev = rproc->dev.parent;
	struct zynqmp_r5_rproc_pdata *local = rproc->priv;
	struct rproc_mem_entry *mem, *nmem;

	dev_dbg(dev, "%s\n", __func__);

	disable_ipi(local);
	zynqmp_pm_force_powerdown(local->rpu_pd_id,
<<<<<<< HEAD
		ZYNQMP_PM_REQUEST_ACK_BLOCKING);
=======
				  ZYNQMP_PM_REQUEST_ACK_BLOCKING);
>>>>>>> 863b8ff9

	/* After it reset was once asserted, TCM will be initialized
	 * before it can be read. E.g. remoteproc virtio will access
	 * TCM if vdev rsc entry is in TCM after RPU stop.
	 * The following is to initialize the TCM.
	 */
	list_for_each_entry_safe(mem, nmem, &local->mems, node) {
		if ((mem->dma & 0xFFF00000) == 0xFFE00000)
			memset(mem->va, 0, mem->len);
	}

	return 0;
}

/* check if ZynqMP r5 is running */
static bool zynqmp_r5_rproc_is_running(struct rproc *rproc)
{
	struct device *dev = rproc->dev.parent;
	struct zynqmp_r5_rproc_pdata *local = rproc->priv;

	dev_dbg(dev, "%s\n", __func__);

	return r5_is_running(local);
}

static void *zynqmp_r5_rproc_da_to_va(struct rproc *rproc, u64 da, int len)
{
	struct rproc_mem_entry *mem;
<<<<<<< HEAD
	void *va = 0;
=======
	void *va = NULL;
>>>>>>> 863b8ff9
	struct zynqmp_r5_rproc_pdata *local = rproc->priv;

	list_for_each_entry(mem, &local->mems, node) {
		int offset = da - mem->da;

		/* try next carveout if da is too small */
		if (offset < 0)
			continue;

		/* try next carveout if da is too large */
		if (offset + len > mem->len)
			continue;

		va = mem->va + offset;

		break;
	}
	return va;
}

static struct rproc_ops zynqmp_r5_rproc_ops = {
	.start		= zynqmp_r5_rproc_start,
	.stop		= zynqmp_r5_rproc_stop,
	.is_running     = zynqmp_r5_rproc_is_running,
	.kick		= zynqmp_r5_rproc_kick,
	.da_to_va       = zynqmp_r5_rproc_da_to_va,
};

static int zynqmp_r5_rproc_add_mems(struct zynqmp_r5_rproc_pdata *pdata)
{
	struct mem_pool_st *mem_node;
	size_t mem_size;
	struct gen_pool *mem_pool;
	struct rproc_mem_entry *mem;
	dma_addr_t dma;
	void *va;
	struct device *dev = pdata->rproc->dev.parent;

	list_for_each_entry(mem_node, &pdata->mem_pools, node) {
		mem_pool = mem_node->pool;
		mem_size = gen_pool_size(mem_pool);
		mem  = devm_kzalloc(dev, sizeof(struct rproc_mem_entry),
<<<<<<< HEAD
				GFP_KERNEL);
=======
				    GFP_KERNEL);
>>>>>>> 863b8ff9
		if (!mem)
			return -ENOMEM;

		va = gen_pool_dma_alloc(mem_pool, mem_size, &dma);
		if (!va) {
			dev_err(dev, "Failed to allocate dma carveout mem.\n");
			return -ENOMEM;
		}
		mem->priv = (void *)mem_pool;
		mem->va = va;
		mem->len = mem_size;
		mem->dma = dma;
		/* TCM memory:
		 *   TCM_0: da 0 <-> global addr 0xFFE00000
		 *   TCM_1: da 0 <-> global addr 0xFFE90000
		 */
		if ((dma & 0xFFF00000) == 0xFFE00000) {
			mem->da = (dma & 0x000FFFFF);
			if ((dma & 0xFFF80000) == 0xFFE80000)
				mem->da -= 0x90000;
		} else {
			mem->da = dma;
		}
		dev_dbg(dev, "%s: va = %p, da = 0x%x dma = 0x%llx\n",
			__func__, va, mem->da, mem->dma);
		list_add_tail(&mem->node, &pdata->mems);
	}
	return 0;
}

<<<<<<< HEAD

=======
>>>>>>> 863b8ff9
/* Release R5 from reset and make it halted.
 * In case the firmware uses TCM, in order to load firmware to TCM,
 * will need to release R5 from reset and stay in halted state.
 */
static int zynqmp_r5_rproc_init(struct rproc *rproc)
{
	struct device *dev = rproc->dev.parent;
	struct zynqmp_r5_rproc_pdata *local = rproc->priv;
	int ret;

	dev_dbg(dev, "%s\n", __func__);

	ret = r5_request_tcm(local);
	if (ret)
		return ret;

	enable_ipi(local);
	return zynqmp_r5_rproc_add_mems(local);
}

static irqreturn_t r5_remoteproc_interrupt(int irq, void *dev_id)
{
	struct device *dev = dev_id;
	struct platform_device *pdev = to_platform_device(dev);
	struct rproc *rproc = platform_get_drvdata(pdev);
	struct zynqmp_r5_rproc_pdata *local = rproc->priv;
	u32 ipi_reg;

	/* Check if there is a kick from R5 */
	ipi_reg = reg_read(local->ipi_base, ISR_OFFSET);
	if (!(ipi_reg & local->ipi_dest_mask))
		return IRQ_NONE;

	dev_dbg(dev, "KICK Linux because of pending message(irq%d)\n", irq);
	reg_write(local->ipi_base, ISR_OFFSET, local->ipi_dest_mask);
	schedule_work(&local->workqueue);

	return IRQ_HANDLED;
}

/*
 * Empty RSC table
 */
static struct resource_table r5_rproc_default_rsc_table = {
	.ver = 1,
	.num = 0,
};

/* Redefine r5 resource table to allow empty resource table */
static struct resource_table *r5_rproc_find_rsc_table(
			struct rproc *rproc,
			const struct firmware *fw,
			int *tablesz)
{
	struct zynqmp_r5_rproc_pdata *local = rproc->priv;
	struct resource_table *rsc;

	rsc = local->default_fw_ops->find_rsc_table(rproc, fw, tablesz);
	if (!rsc) {
		*tablesz = sizeof(r5_rproc_default_rsc_table);
		return &r5_rproc_default_rsc_table;
	} else {
		return rsc;
	}
}

static int zynqmp_r5_remoteproc_probe(struct platform_device *pdev)
{
	const unsigned char *prop;
	struct resource *res;
	int ret = 0;
	struct zynqmp_r5_rproc_pdata *local;
	struct rproc *rproc;
	struct gen_pool *mem_pool = NULL;
	struct mem_pool_st *mem_node = NULL;
<<<<<<< HEAD
	char mem_name[16];
=======
>>>>>>> 863b8ff9
	int i;
	struct device_node *tmp_node;

	rproc = rproc_alloc(&pdev->dev, dev_name(&pdev->dev),
<<<<<<< HEAD
		&zynqmp_r5_rproc_ops, NULL,
=======
			    &zynqmp_r5_rproc_ops, NULL,
>>>>>>> 863b8ff9
		sizeof(struct zynqmp_r5_rproc_pdata));
	if (!rproc) {
		dev_err(&pdev->dev, "rproc allocation failed\n");
		return -ENOMEM;
	}
	local = rproc->priv;
	local->rproc = rproc;

	platform_set_drvdata(pdev, rproc);

	/* FIXME: it may need to extend to 64/48 bit */
	ret = dma_set_coherent_mask(&pdev->dev, DMA_BIT_MASK(32));
	if (ret) {
		dev_err(&pdev->dev, "dma_set_coherent_mask: %d\n", ret);
		goto rproc_fault;
<<<<<<< HEAD
	}

	/* Get the RPU power domain id */
	tmp_node = of_parse_phandle(pdev->dev.of_node, "pd-handle", 0);
	if (tmp_node) {
		of_property_read_u32(tmp_node, "pd-id", &local->rpu_pd_id);
	} else {
		dev_err(&pdev->dev, "No power domain ID is specified.\n");
		ret = -EINVAL;
		goto rproc_fault;
=======
>>>>>>> 863b8ff9
	}
	dev_dbg(&pdev->dev, "RPU[%d] pd_id = %d.\n",
		local->rpu_id, local->rpu_pd_id);

	/* Get the RPU power domain id */
	tmp_node = of_parse_phandle(pdev->dev.of_node, "pd-handle", 0);
	if (tmp_node) {
		of_property_read_u32(tmp_node, "pd-id", &local->rpu_pd_id);
	} else {
		dev_err(&pdev->dev, "No power domain ID is specified.\n");
		ret = -EINVAL;
		goto rproc_fault;
	}
	dev_dbg(&pdev->dev, "RPU[%d] pd_id = %d.\n",
		local->rpu_id, local->rpu_pd_id);

	prop = of_get_property(pdev->dev.of_node, "core_conf", NULL);
	if (!prop) {
		dev_warn(&pdev->dev, "default core_conf used: lock-step\n");
		prop = "lock-step";
	}

	dev_info(&pdev->dev, "RPU core_conf: %s\n", prop);
	if (!strcmp(prop, "split0")) {
		local->rpu_mode = SPLIT;
		local->rpu_id = 0;
		local->ipi_dest_mask = RPU_0_IPI_MASK;
	} else if (!strcmp(prop, "split1")) {
		local->rpu_mode = SPLIT;
		local->rpu_id = 1;
		local->ipi_dest_mask = RPU_1_IPI_MASK;
	} else if (!strcmp(prop, "lock-step")) {
		local->rpu_mode = LOCK_STEP;
		local->rpu_id = 0;
		local->ipi_dest_mask = RPU_0_IPI_MASK;
	} else {
		dev_err(&pdev->dev, "Invalid core_conf mode provided - %s , %d\n",
			prop, local->rpu_mode);
		ret = -EINVAL;
		goto rproc_fault;
	}

	res = platform_get_resource_byname(pdev, IORESOURCE_MEM,
<<<<<<< HEAD
		"rpu_base");
=======
					   "rpu_base");
>>>>>>> 863b8ff9
	local->rpu_base = devm_ioremap(&pdev->dev, res->start,
					resource_size(res));
	if (IS_ERR(local->rpu_base)) {
		dev_err(&pdev->dev, "Unable to map RPU I/O memory\n");
		ret = PTR_ERR(local->rpu_base);
		goto rproc_fault;
	}

	res = platform_get_resource_byname(pdev, IORESOURCE_MEM,
<<<<<<< HEAD
		"rpu_glbl_base");
=======
					   "rpu_glbl_base");
>>>>>>> 863b8ff9
	local->rpu_glbl_base = devm_ioremap(&pdev->dev, res->start,
					resource_size(res));
	if (IS_ERR(local->rpu_glbl_base)) {
		dev_err(&pdev->dev, "Unable to map RPU Global I/O memory\n");
		ret = PTR_ERR(local->rpu_glbl_base);
		goto rproc_fault;
	}

	res = platform_get_resource_byname(pdev, IORESOURCE_MEM, "ipi");
<<<<<<< HEAD
	local->ipi_base = devm_ioremap(&pdev->dev, res->start, resource_size(res));
	if (IS_ERR(local->ipi_base)) {
		pr_err("%s: Unable to map IPI\n", __func__);
		ret = PTR_ERR(local->ipi_base);
		goto rproc_fault;
	}

	/* Find on-chip memory */
	INIT_LIST_HEAD(&local->mem_pools);
	INIT_LIST_HEAD(&local->mems);
	for (i = 0; i < MAX_ON_CHIP_MEMS; i++) {
		sprintf(mem_name, "sram_%d", i);
		mem_pool = of_gen_pool_get(pdev->dev.of_node,
					mem_name, 0);
		if (mem_pool) {
			mem_node = devm_kzalloc(&pdev->dev,
					sizeof(struct mem_pool_st),
					GFP_KERNEL);
			if (!mem_node)
				goto rproc_fault;
			mem_node->pool = mem_pool;
			/* Get the memory node power domain id */
			tmp_node = of_parse_phandle(pdev->dev.of_node,
						mem_name, 0);
			if (tmp_node) {
				struct device_node *pd_node;
				struct pd_id_st *pd_id;
				int j;

				INIT_LIST_HEAD(&mem_node->pd_ids);
				for (j = 0; ; j++) {
					pd_node = of_parse_phandle(tmp_node,
						"pd-handle", j);
					if (!pd_node)
						break;
					pd_id = devm_kzalloc(&pdev->dev,
							sizeof(*pd_id),
							GFP_KERNEL);
					if (!pd_id) {
						ret = -ENOMEM;
						goto rproc_fault;
					}
					of_property_read_u32(pd_node,
						"pd-id", &pd_id->id);
					list_add_tail(&pd_id->node,
						&mem_node->pd_ids);
					dev_dbg(&pdev->dev,
						"mem[%d] pd_id = %d.\n",
						i, pd_id->id);
				}
			}
			list_add_tail(&mem_node->node, &local->mem_pools);
		}
	}

	/* Disable IPI before requesting IPI IRQ */
	disable_ipi(local);
	INIT_WORK(&local->workqueue, handle_event_notified);

	/* IPI IRQ */
	ret = platform_get_irq(pdev, 0);
	if (ret < 0) {
		dev_err(&pdev->dev, "unable to find IPI IRQ\n");
		goto rproc_fault;
	}
	local->vring0 = ret;
	ret = devm_request_irq(&pdev->dev, local->vring0,
		r5_remoteproc_interrupt, IRQF_SHARED, dev_name(&pdev->dev),
		&pdev->dev);
	if (ret) {
		dev_err(&pdev->dev, "IRQ %d already allocated\n",
			local->vring0);
=======
	if (res) {
		local->ipi_base = devm_ioremap(&pdev->dev, res->start,
				resource_size(res));
		if (IS_ERR(local->ipi_base)) {
			pr_err("%s: Unable to map IPI\n", __func__);
			ret = PTR_ERR(local->ipi_base);
			goto rproc_fault;
		}
	} else {
		dev_info(&pdev->dev, "IPI resource is not specified.\n");
	}

	/* Find on-chip memory */
	INIT_LIST_HEAD(&local->mem_pools);
	INIT_LIST_HEAD(&local->mems);
	for (i = 0; ; i++) {
		char *srams_name = "srams";

		mem_pool = of_gen_pool_get(pdev->dev.of_node,
					   srams_name, i);
		if (mem_pool) {
			mem_node = devm_kzalloc(&pdev->dev,
						sizeof(struct mem_pool_st),
					GFP_KERNEL);
			if (!mem_node)
				goto rproc_fault;
			mem_node->pool = mem_pool;
			/* Get the memory node power domain id */
			tmp_node = of_parse_phandle(pdev->dev.of_node,
						    srams_name, i);
			if (tmp_node) {
				struct device_node *pd_node;
				struct pd_id_st *pd_id;
				int j;

				INIT_LIST_HEAD(&mem_node->pd_ids);
				for (j = 0; ; j++) {
					pd_node = of_parse_phandle(tmp_node,
								   "pd-handle",
								   j);
					if (!pd_node)
						break;
					pd_id = devm_kzalloc(&pdev->dev,
							     sizeof(*pd_id),
							GFP_KERNEL);
					if (!pd_id) {
						ret = -ENOMEM;
						goto rproc_fault;
					}
					of_property_read_u32(pd_node,
							     "pd-id",
							     &pd_id->id);
					list_add_tail(&pd_id->node,
						      &mem_node->pd_ids);
					dev_dbg(&pdev->dev,
						"mem[%d] pd_id = %d.\n",
						i, pd_id->id);
				}
			}
			list_add_tail(&mem_node->node, &local->mem_pools);
		} else {
			break;
		}
	}
	if (!i) {
		/* No srams specified */
		dev_err(&pdev->dev,
			"no 'srams' firmware mmio-sram memories specified in DTB.");
		ret = -EINVAL;
>>>>>>> 863b8ff9
		goto rproc_fault;
	}

<<<<<<< HEAD
=======
	/* Disable IPI before requesting IPI IRQ */
	disable_ipi(local);
	INIT_WORK(&local->workqueue, handle_event_notified);

	/* IPI IRQ */
	if (local->ipi_base) {
		ret = platform_get_irq(pdev, 0);
		if (ret < 0) {
			dev_err(&pdev->dev, "unable to find IPI IRQ\n");
			goto rproc_fault;
		}
		local->vring0 = ret;
		ret = devm_request_irq(&pdev->dev, local->vring0,
				       r5_remoteproc_interrupt, IRQF_SHARED,
				       dev_name(&pdev->dev), &pdev->dev);
		if (ret) {
			dev_err(&pdev->dev, "IRQ %d already allocated\n",
				local->vring0);
			goto rproc_fault;
		}
		dev_dbg(&pdev->dev, "vring0 irq: %d\n", local->vring0);
	}

>>>>>>> 863b8ff9
	ret = zynqmp_r5_rproc_init(local->rproc);
	if (ret) {
		dev_err(&pdev->dev, "failed to init ZynqMP R5 rproc\n");
		goto rproc_fault;
	}

	rproc->auto_boot = autoboot;

	/* Set local firmware operations */
	memcpy(&local->fw_ops, rproc->fw_ops, sizeof(local->fw_ops));
	local->fw_ops.find_rsc_table = r5_rproc_find_rsc_table;
	local->default_fw_ops = rproc->fw_ops;
	rproc->fw_ops = &local->fw_ops;

	ret = rproc_add(local->rproc);
	if (ret) {
		dev_err(&pdev->dev, "rproc registration failed\n");
		goto rproc_fault;
	}

	return ret;

rproc_fault:
	rproc_free(local->rproc);

	return ret;
}

static int zynqmp_r5_remoteproc_remove(struct platform_device *pdev)
{
	struct rproc *rproc = platform_get_drvdata(pdev);
	struct zynqmp_r5_rproc_pdata *local = rproc->priv;
	struct rproc_mem_entry *mem;

	dev_info(&pdev->dev, "%s\n", __func__);

	rproc_del(rproc);

	list_for_each_entry(mem, &local->mems, node) {
		if (mem->priv)
			gen_pool_free((struct gen_pool *)mem->priv,
				      (unsigned long)mem->va, mem->len);
	}

	r5_release_tcm(local);

	rproc_free(rproc);

	return 0;
}

/* Match table for OF platform binding */
static const struct of_device_id zynqmp_r5_remoteproc_match[] = {
	{ .compatible = "xlnx,zynqmp-r5-remoteproc-1.0", },
	{ /* end of list */ },
};
MODULE_DEVICE_TABLE(of, zynqmp_r5_remoteproc_match);

static struct platform_driver zynqmp_r5_remoteproc_driver = {
	.probe = zynqmp_r5_remoteproc_probe,
	.remove = zynqmp_r5_remoteproc_remove,
	.driver = {
		.name = "zynqmp_r5_remoteproc",
		.of_match_table = zynqmp_r5_remoteproc_match,
	},
};
module_platform_driver(zynqmp_r5_remoteproc_driver);

module_param_named(autoboot,  autoboot, bool, 0444);
MODULE_PARM_DESC(autoboot,
<<<<<<< HEAD
	"enable | disable autoboot. (default: true)");
=======
		 "enable | disable autoboot. (default: true)");
>>>>>>> 863b8ff9

MODULE_AUTHOR("Jason Wu <j.wu@xilinx.com>");
MODULE_LICENSE("GPL v2");
MODULE_DESCRIPTION("ZynqMP R5 remote processor control driver");<|MERGE_RESOLUTION|>--- conflicted
+++ resolved
@@ -85,20 +85,10 @@
 
 #define DEFAULT_FIRMWARE_NAME	"rproc-rpu-fw"
 
-<<<<<<< HEAD
-/* Maximum on chip memories used by the driver*/
-#define MAX_ON_CHIP_MEMS        32
-=======
 static bool autoboot __read_mostly;
->>>>>>> 863b8ff9
-
-static bool autoboot __read_mostly;
-
-<<<<<<< HEAD
+
 struct zynqmp_r5_rproc_pdata;
 
-=======
->>>>>>> 863b8ff9
 /* enumerations for R5 boot device */
 enum rpu_bootmem {
 	TCM = 0,
@@ -128,16 +118,10 @@
  * struct zynqmp_r5_rproc_pdata - zynqmp rpu remote processor instance state
  * @rproc: rproc handle
  * @fw_ops: local firmware operations
-<<<<<<< HEAD
- * @defaulta_fw_ops: default rproc firmware operations
- * @workqueue: workqueue for the RPU remoteproc
- * @rpu_base: virt ptr to RPU control address registers
-=======
  * @default_fw_ops: default rproc firmware operations
  * @workqueue: workqueue for the RPU remoteproc
  * @rpu_base: virt ptr to RPU control address registers
  * @rpu_glbl_base: virt ptr to RPU global control address registers
->>>>>>> 863b8ff9
  * @ipi_base: virt ptr to IPI channel address registers for APU
  * @rpu_mode: RPU core configuration
  * @rpu_id: RPU CPU id
@@ -180,11 +164,7 @@
 	u32 offset = RPU_CFG_OFFSET;
 
 	pr_debug("%s: R5 ID: %d, boot_dev %d\n",
-<<<<<<< HEAD
-			 __func__, pdata->rpu_id, pdata->bootmem);
-=======
 		 __func__, pdata->rpu_id, pdata->bootmem);
->>>>>>> 863b8ff9
 
 	tmp = reg_read(pdata->rpu_base, offset);
 	if (pdata->bootmem == OCM)
@@ -232,29 +212,16 @@
 
 	pr_debug("%s: rpu id: %d\n", __func__, pdata->rpu_id);
 	if (zynqmp_pm_get_node_status(pdata->rpu_pd_id,
-<<<<<<< HEAD
-		&status, &requirements, &usage)) {
-=======
 				      &status, &requirements, &usage)) {
->>>>>>> 863b8ff9
 		pr_err("Failed to get RPU node status.\n");
 		return false;
 	} else if (status != PM_PROC_STATE_ACTIVE) {
 		pr_debug("RPU %d is not running.\n", pdata->rpu_id);
 		return false;
-<<<<<<< HEAD
-	} else {
-		pr_debug("RPU %d is running.\n", pdata->rpu_id);
-		return true;
-	}
-
-	return false;
-=======
 	}
 
 	pr_debug("RPU %d is running.\n", pdata->rpu_id);
 	return true;
->>>>>>> 863b8ff9
 }
 
 /**
@@ -262,11 +229,8 @@
  * @pdata: platform data
  *
  * Request access to TCM
-<<<<<<< HEAD
-=======
  *
  * @return: 0 if succeeded, error code otherwise
->>>>>>> 863b8ff9
  */
 static int r5_request_tcm(struct zynqmp_r5_rproc_pdata *pdata)
 {
@@ -279,11 +243,7 @@
 
 		list_for_each_entry(pd_id, &mem_node->pd_ids, node)
 			zynqmp_pm_request_node(pd_id->id,
-<<<<<<< HEAD
-				ZYNQMP_PM_CAPABILITY_ACCESS,
-=======
 					       ZYNQMP_PM_CAPABILITY_ACCESS,
->>>>>>> 863b8ff9
 				0, ZYNQMP_PM_REQUEST_ACK_BLOCKING);
 	}
 
@@ -318,12 +278,8 @@
 static inline void disable_ipi(struct zynqmp_r5_rproc_pdata *pdata)
 {
 	/* Disable R5 IPI interrupt */
-<<<<<<< HEAD
-	reg_write(pdata->ipi_base, IDR_OFFSET, pdata->ipi_dest_mask);
-=======
 	if (pdata->ipi_base)
 		reg_write(pdata->ipi_base, IDR_OFFSET, pdata->ipi_dest_mask);
->>>>>>> 863b8ff9
 }
 
 /**
@@ -335,12 +291,8 @@
 static inline void enable_ipi(struct zynqmp_r5_rproc_pdata *pdata)
 {
 	/* Enable R5 IPI interrupt */
-<<<<<<< HEAD
-	reg_write(pdata->ipi_base, IER_OFFSET, pdata->ipi_dest_mask);
-=======
 	if (pdata->ipi_base)
 		reg_write(pdata->ipi_base, IER_OFFSET, pdata->ipi_dest_mask);
->>>>>>> 863b8ff9
 }
 
 /**
@@ -350,12 +302,9 @@
  * @data: data passed to idr_for_each callback
  *
  * Pass notification to remtoeproc virtio
-<<<<<<< HEAD
-=======
  *
  * @return: 0. having return is to satisfy the idr_for_each() function
  *          pointer input argument requirement.
->>>>>>> 863b8ff9
  */
 static int event_notified_idr_cb(int id, void *ptr, void *data)
 {
@@ -374,7 +323,6 @@
 	rproc = local->rproc;
 	idr_for_each(&rproc->notifyids, event_notified_idr_cb, rproc);
 }
-
 
 static int zynqmp_r5_rproc_start(struct rproc *rproc)
 {
@@ -398,21 +346,12 @@
 
 	r5_mode_config(local);
 	zynqmp_pm_force_powerdown(local->rpu_pd_id,
-<<<<<<< HEAD
-		ZYNQMP_PM_REQUEST_ACK_BLOCKING);
-	r5_boot_addr_config(local);
-	/* Add delay before release from halt and reset */
-	udelay(500);
-	zynqmp_pm_request_wakeup(local->rpu_pd_id,
-		1, local->bootmem,
-=======
 				  ZYNQMP_PM_REQUEST_ACK_BLOCKING);
 	r5_boot_addr_config(local);
 	/* Add delay before release from halt and reset */
 	usleep_range(400, 500);
 	zynqmp_pm_request_wakeup(local->rpu_pd_id,
 				 1, local->bootmem,
->>>>>>> 863b8ff9
 		ZYNQMP_PM_REQUEST_ACK_NO);
 
 	/* Make sure IPI is enabled */
@@ -453,11 +392,7 @@
 
 	disable_ipi(local);
 	zynqmp_pm_force_powerdown(local->rpu_pd_id,
-<<<<<<< HEAD
-		ZYNQMP_PM_REQUEST_ACK_BLOCKING);
-=======
 				  ZYNQMP_PM_REQUEST_ACK_BLOCKING);
->>>>>>> 863b8ff9
 
 	/* After it reset was once asserted, TCM will be initialized
 	 * before it can be read. E.g. remoteproc virtio will access
@@ -486,11 +421,7 @@
 static void *zynqmp_r5_rproc_da_to_va(struct rproc *rproc, u64 da, int len)
 {
 	struct rproc_mem_entry *mem;
-<<<<<<< HEAD
-	void *va = 0;
-=======
 	void *va = NULL;
->>>>>>> 863b8ff9
 	struct zynqmp_r5_rproc_pdata *local = rproc->priv;
 
 	list_for_each_entry(mem, &local->mems, node) {
@@ -533,11 +464,7 @@
 		mem_pool = mem_node->pool;
 		mem_size = gen_pool_size(mem_pool);
 		mem  = devm_kzalloc(dev, sizeof(struct rproc_mem_entry),
-<<<<<<< HEAD
-				GFP_KERNEL);
-=======
 				    GFP_KERNEL);
->>>>>>> 863b8ff9
 		if (!mem)
 			return -ENOMEM;
 
@@ -568,10 +495,6 @@
 	return 0;
 }
 
-<<<<<<< HEAD
-
-=======
->>>>>>> 863b8ff9
 /* Release R5 from reset and make it halted.
  * In case the firmware uses TCM, in order to load firmware to TCM,
  * will need to release R5 from reset and stay in halted state.
@@ -647,19 +570,11 @@
 	struct rproc *rproc;
 	struct gen_pool *mem_pool = NULL;
 	struct mem_pool_st *mem_node = NULL;
-<<<<<<< HEAD
-	char mem_name[16];
-=======
->>>>>>> 863b8ff9
 	int i;
 	struct device_node *tmp_node;
 
 	rproc = rproc_alloc(&pdev->dev, dev_name(&pdev->dev),
-<<<<<<< HEAD
-		&zynqmp_r5_rproc_ops, NULL,
-=======
 			    &zynqmp_r5_rproc_ops, NULL,
->>>>>>> 863b8ff9
 		sizeof(struct zynqmp_r5_rproc_pdata));
 	if (!rproc) {
 		dev_err(&pdev->dev, "rproc allocation failed\n");
@@ -675,22 +590,7 @@
 	if (ret) {
 		dev_err(&pdev->dev, "dma_set_coherent_mask: %d\n", ret);
 		goto rproc_fault;
-<<<<<<< HEAD
-	}
-
-	/* Get the RPU power domain id */
-	tmp_node = of_parse_phandle(pdev->dev.of_node, "pd-handle", 0);
-	if (tmp_node) {
-		of_property_read_u32(tmp_node, "pd-id", &local->rpu_pd_id);
-	} else {
-		dev_err(&pdev->dev, "No power domain ID is specified.\n");
-		ret = -EINVAL;
-		goto rproc_fault;
-=======
->>>>>>> 863b8ff9
-	}
-	dev_dbg(&pdev->dev, "RPU[%d] pd_id = %d.\n",
-		local->rpu_id, local->rpu_pd_id);
+	}
 
 	/* Get the RPU power domain id */
 	tmp_node = of_parse_phandle(pdev->dev.of_node, "pd-handle", 0);
@@ -731,11 +631,7 @@
 	}
 
 	res = platform_get_resource_byname(pdev, IORESOURCE_MEM,
-<<<<<<< HEAD
-		"rpu_base");
-=======
 					   "rpu_base");
->>>>>>> 863b8ff9
 	local->rpu_base = devm_ioremap(&pdev->dev, res->start,
 					resource_size(res));
 	if (IS_ERR(local->rpu_base)) {
@@ -745,11 +641,7 @@
 	}
 
 	res = platform_get_resource_byname(pdev, IORESOURCE_MEM,
-<<<<<<< HEAD
-		"rpu_glbl_base");
-=======
 					   "rpu_glbl_base");
->>>>>>> 863b8ff9
 	local->rpu_glbl_base = devm_ioremap(&pdev->dev, res->start,
 					resource_size(res));
 	if (IS_ERR(local->rpu_glbl_base)) {
@@ -759,80 +651,6 @@
 	}
 
 	res = platform_get_resource_byname(pdev, IORESOURCE_MEM, "ipi");
-<<<<<<< HEAD
-	local->ipi_base = devm_ioremap(&pdev->dev, res->start, resource_size(res));
-	if (IS_ERR(local->ipi_base)) {
-		pr_err("%s: Unable to map IPI\n", __func__);
-		ret = PTR_ERR(local->ipi_base);
-		goto rproc_fault;
-	}
-
-	/* Find on-chip memory */
-	INIT_LIST_HEAD(&local->mem_pools);
-	INIT_LIST_HEAD(&local->mems);
-	for (i = 0; i < MAX_ON_CHIP_MEMS; i++) {
-		sprintf(mem_name, "sram_%d", i);
-		mem_pool = of_gen_pool_get(pdev->dev.of_node,
-					mem_name, 0);
-		if (mem_pool) {
-			mem_node = devm_kzalloc(&pdev->dev,
-					sizeof(struct mem_pool_st),
-					GFP_KERNEL);
-			if (!mem_node)
-				goto rproc_fault;
-			mem_node->pool = mem_pool;
-			/* Get the memory node power domain id */
-			tmp_node = of_parse_phandle(pdev->dev.of_node,
-						mem_name, 0);
-			if (tmp_node) {
-				struct device_node *pd_node;
-				struct pd_id_st *pd_id;
-				int j;
-
-				INIT_LIST_HEAD(&mem_node->pd_ids);
-				for (j = 0; ; j++) {
-					pd_node = of_parse_phandle(tmp_node,
-						"pd-handle", j);
-					if (!pd_node)
-						break;
-					pd_id = devm_kzalloc(&pdev->dev,
-							sizeof(*pd_id),
-							GFP_KERNEL);
-					if (!pd_id) {
-						ret = -ENOMEM;
-						goto rproc_fault;
-					}
-					of_property_read_u32(pd_node,
-						"pd-id", &pd_id->id);
-					list_add_tail(&pd_id->node,
-						&mem_node->pd_ids);
-					dev_dbg(&pdev->dev,
-						"mem[%d] pd_id = %d.\n",
-						i, pd_id->id);
-				}
-			}
-			list_add_tail(&mem_node->node, &local->mem_pools);
-		}
-	}
-
-	/* Disable IPI before requesting IPI IRQ */
-	disable_ipi(local);
-	INIT_WORK(&local->workqueue, handle_event_notified);
-
-	/* IPI IRQ */
-	ret = platform_get_irq(pdev, 0);
-	if (ret < 0) {
-		dev_err(&pdev->dev, "unable to find IPI IRQ\n");
-		goto rproc_fault;
-	}
-	local->vring0 = ret;
-	ret = devm_request_irq(&pdev->dev, local->vring0,
-		r5_remoteproc_interrupt, IRQF_SHARED, dev_name(&pdev->dev),
-		&pdev->dev);
-	if (ret) {
-		dev_err(&pdev->dev, "IRQ %d already allocated\n",
-			local->vring0);
-=======
 	if (res) {
 		local->ipi_base = devm_ioremap(&pdev->dev, res->start,
 				resource_size(res));
@@ -902,12 +720,9 @@
 		dev_err(&pdev->dev,
 			"no 'srams' firmware mmio-sram memories specified in DTB.");
 		ret = -EINVAL;
->>>>>>> 863b8ff9
 		goto rproc_fault;
 	}
 
-<<<<<<< HEAD
-=======
 	/* Disable IPI before requesting IPI IRQ */
 	disable_ipi(local);
 	INIT_WORK(&local->workqueue, handle_event_notified);
@@ -931,7 +746,6 @@
 		dev_dbg(&pdev->dev, "vring0 irq: %d\n", local->vring0);
 	}
 
->>>>>>> 863b8ff9
 	ret = zynqmp_r5_rproc_init(local->rproc);
 	if (ret) {
 		dev_err(&pdev->dev, "failed to init ZynqMP R5 rproc\n");
@@ -1002,11 +816,7 @@
 
 module_param_named(autoboot,  autoboot, bool, 0444);
 MODULE_PARM_DESC(autoboot,
-<<<<<<< HEAD
-	"enable | disable autoboot. (default: true)");
-=======
 		 "enable | disable autoboot. (default: true)");
->>>>>>> 863b8ff9
 
 MODULE_AUTHOR("Jason Wu <j.wu@xilinx.com>");
 MODULE_LICENSE("GPL v2");
