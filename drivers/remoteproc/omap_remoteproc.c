// SPDX-License-Identifier: GPL-2.0-only
/*
 * OMAP Remote Processor driver
 *
 * Copyright (C) 2011-2020 Texas Instruments Incorporated - http://www.ti.com/
 * Copyright (C) 2011 Google, Inc.
 *
 * Ohad Ben-Cohen <ohad@wizery.com>
 * Brian Swetland <swetland@google.com>
 * Fernando Guzman Lugo <fernando.lugo@ti.com>
 * Mark Grosen <mgrosen@ti.com>
 * Suman Anna <s-anna@ti.com>
 * Hari Kanigeri <h-kanigeri2@ti.com>
 */

#include <linux/kernel.h>
#include <linux/module.h>
#include <linux/clk.h>
#include <linux/clk/ti.h>
#include <linux/err.h>
#include <linux/io.h>
#include <linux/of_device.h>
#include <linux/of_reserved_mem.h>
#include <linux/platform_device.h>
#include <linux/pm_runtime.h>
#include <linux/dma-mapping.h>
#include <linux/interrupt.h>
#include <linux/remoteproc.h>
#include <linux/mailbox_client.h>
#include <linux/omap-iommu.h>
#include <linux/omap-mailbox.h>
#include <linux/regmap.h>
#include <linux/mfd/syscon.h>
#include <linux/reset.h>
#include <clocksource/timer-ti-dm.h>

#include <linux/platform_data/dmtimer-omap.h>

#include "omap_remoteproc.h"
#include "remoteproc_internal.h"

/* default auto-suspend delay (ms) */
#define DEFAULT_AUTOSUSPEND_DELAY		10000

/**
 * struct omap_rproc_boot_data - boot data structure for the DSP omap rprocs
 * @syscon: regmap handle for the system control configuration module
 * @boot_reg: boot register offset within the @syscon regmap
 * @boot_reg_shift: bit-field shift required for the boot address value in
 *		    @boot_reg
 */
struct omap_rproc_boot_data {
	struct regmap *syscon;
	unsigned int boot_reg;
	unsigned int boot_reg_shift;
};

/**
 * struct omap_rproc_mem - internal memory structure
 * @cpu_addr: MPU virtual address of the memory region
 * @bus_addr: bus address used to access the memory region
 * @dev_addr: device address of the memory region from DSP view
 * @size: size of the memory region
 */
struct omap_rproc_mem {
	void __iomem *cpu_addr;
	phys_addr_t bus_addr;
	u32 dev_addr;
	size_t size;
};

/**
 * struct omap_rproc_timer - data structure for a timer used by a omap rproc
 * @odt: timer pointer
 * @timer_ops: OMAP dmtimer ops for @odt timer
 * @irq: timer irq
 */
struct omap_rproc_timer {
	struct omap_dm_timer *odt;
	const struct omap_dm_timer_ops *timer_ops;
	int irq;
};

/**
 * struct omap_rproc - omap remote processor state
 * @mbox: mailbox channel handle
 * @client: mailbox client to request the mailbox channel
 * @boot_data: boot data structure for setting processor boot address
 * @mem: internal memory regions data
 * @num_mems: number of internal memory regions
 * @num_timers: number of rproc timer(s)
 * @num_wd_timers: number of rproc watchdog timers
 * @timers: timer(s) info used by rproc
 * @autosuspend_delay: auto-suspend delay value to be used for runtime pm
 * @need_resume: if true a resume is needed in the system resume callback
 * @rproc: rproc handle
 * @reset: reset handle
 * @pm_comp: completion primitive to sync for suspend response
 * @fck: functional clock for the remoteproc
 * @suspend_acked: state machine flag to store the suspend request ack
 */
struct omap_rproc {
	struct mbox_chan *mbox;
	struct mbox_client client;
	struct omap_rproc_boot_data *boot_data;
	struct omap_rproc_mem *mem;
	int num_mems;
	int num_timers;
	int num_wd_timers;
	struct omap_rproc_timer *timers;
	int autosuspend_delay;
	bool need_resume;
	struct rproc *rproc;
	struct reset_control *reset;
	struct completion pm_comp;
	struct clk *fck;
	bool suspend_acked;
};

/**
 * struct omap_rproc_mem_data - memory definitions for an omap remote processor
 * @name: name for this memory entry
 * @dev_addr: device address for the memory entry
 */
struct omap_rproc_mem_data {
	const char *name;
	const u32 dev_addr;
};

/**
 * struct omap_rproc_dev_data - device data for the omap remote processor
 * @device_name: device name of the remote processor
 * @mems: memory definitions for this remote processor
 */
struct omap_rproc_dev_data {
	const char *device_name;
	const struct omap_rproc_mem_data *mems;
};

/**
 * omap_rproc_request_timer() - request a timer for a remoteproc
 * @dev: device requesting the timer
 * @np: device node pointer to the desired timer
 * @timer: handle to a struct omap_rproc_timer to return the timer handle
 *
 * This helper function is used primarily to request a timer associated with
 * a remoteproc. The returned handle is stored in the .odt field of the
 * @timer structure passed in, and is used to invoke other timer specific
 * ops (like starting a timer either during device initialization or during
 * a resume operation, or for stopping/freeing a timer).
 *
 * Return: 0 on success, otherwise an appropriate failure
 */
static int omap_rproc_request_timer(struct device *dev, struct device_node *np,
				    struct omap_rproc_timer *timer)
{
	int ret;

	timer->odt = timer->timer_ops->request_by_node(np);
	if (!timer->odt) {
		dev_err(dev, "request for timer node %p failed\n", np);
		return -EBUSY;
	}

	ret = timer->timer_ops->set_source(timer->odt, OMAP_TIMER_SRC_SYS_CLK);
	if (ret) {
		dev_err(dev, "error setting OMAP_TIMER_SRC_SYS_CLK as source for timer node %p\n",
			np);
		timer->timer_ops->free(timer->odt);
		return ret;
	}

	/* clean counter, remoteproc code will set the value */
	timer->timer_ops->set_load(timer->odt, 0);

	return 0;
}

/**
 * omap_rproc_start_timer() - start a timer for a remoteproc
 * @timer: handle to a OMAP rproc timer
 *
 * This helper function is used to start a timer associated with a remoteproc,
 * obtained using the request_timer ops. The helper function needs to be
 * invoked by the driver to start the timer (during device initialization)
 * or to just resume the timer.
 *
 * Return: 0 on success, otherwise a failure as returned by DMTimer ops
 */
static inline int omap_rproc_start_timer(struct omap_rproc_timer *timer)
{
	return timer->timer_ops->start(timer->odt);
}

/**
 * omap_rproc_stop_timer() - stop a timer for a remoteproc
 * @timer: handle to a OMAP rproc timer
 *
 * This helper function is used to disable a timer associated with a
 * remoteproc, and needs to be called either during a device shutdown
 * or suspend operation. The separate helper function allows the driver
 * to just stop a timer without having to release the timer during a
 * suspend operation.
 *
 * Return: 0 on success, otherwise a failure as returned by DMTimer ops
 */
static inline int omap_rproc_stop_timer(struct omap_rproc_timer *timer)
{
	return timer->timer_ops->stop(timer->odt);
}

/**
 * omap_rproc_release_timer() - release a timer for a remoteproc
 * @timer: handle to a OMAP rproc timer
 *
 * This helper function is used primarily to release a timer associated
 * with a remoteproc. The dmtimer will be available for other clients to
 * use once released.
 *
 * Return: 0 on success, otherwise a failure as returned by DMTimer ops
 */
static inline int omap_rproc_release_timer(struct omap_rproc_timer *timer)
{
	return timer->timer_ops->free(timer->odt);
}

/**
 * omap_rproc_get_timer_irq() - get the irq for a timer
 * @timer: handle to a OMAP rproc timer
 *
 * This function is used to get the irq associated with a watchdog timer. The
 * function is called by the OMAP remoteproc driver to register a interrupt
 * handler to handle watchdog events on the remote processor.
 *
 * Return: irq id on success, otherwise a failure as returned by DMTimer ops
 */
static inline int omap_rproc_get_timer_irq(struct omap_rproc_timer *timer)
{
	return timer->timer_ops->get_irq(timer->odt);
}

/**
 * omap_rproc_ack_timer_irq() - acknowledge a timer irq
 * @timer: handle to a OMAP rproc timer
 *
 * This function is used to clear the irq associated with a watchdog timer. The
 * The function is called by the OMAP remoteproc upon a watchdog event on the
 * remote processor to clear the interrupt status of the watchdog timer.
 */
static inline void omap_rproc_ack_timer_irq(struct omap_rproc_timer *timer)
{
	timer->timer_ops->write_status(timer->odt, OMAP_TIMER_INT_OVERFLOW);
}

/**
 * omap_rproc_watchdog_isr() - Watchdog ISR handler for remoteproc device
 * @irq: IRQ number associated with a watchdog timer
 * @data: IRQ handler data
 *
 * This ISR routine executes the required necessary low-level code to
 * acknowledge a watchdog timer interrupt. There can be multiple watchdog
 * timers associated with a rproc (like IPUs which have 2 watchdog timers,
 * one per Cortex M3/M4 core), so a lookup has to be performed to identify
 * the timer to acknowledge its interrupt.
 *
 * The function also invokes rproc_report_crash to report the watchdog event
 * to the remoteproc driver core, to trigger a recovery.
 *
 * Return: IRQ_HANDLED on success, otherwise IRQ_NONE
 */
static irqreturn_t omap_rproc_watchdog_isr(int irq, void *data)
{
	struct rproc *rproc = data;
	struct omap_rproc *oproc = rproc->priv;
	struct device *dev = rproc->dev.parent;
	struct omap_rproc_timer *timers = oproc->timers;
	struct omap_rproc_timer *wd_timer = NULL;
	int num_timers = oproc->num_timers + oproc->num_wd_timers;
	int i;

	for (i = oproc->num_timers; i < num_timers; i++) {
		if (timers[i].irq > 0 && irq == timers[i].irq) {
			wd_timer = &timers[i];
			break;
		}
	}

	if (!wd_timer) {
		dev_err(dev, "invalid timer\n");
		return IRQ_NONE;
	}

	omap_rproc_ack_timer_irq(wd_timer);

	rproc_report_crash(rproc, RPROC_WATCHDOG);

	return IRQ_HANDLED;
}

/**
 * omap_rproc_enable_timers() - enable the timers for a remoteproc
 * @rproc: handle of a remote processor
 * @configure: boolean flag used to acquire and configure the timer handle
 *
 * This function is used primarily to enable the timers associated with
 * a remoteproc. The configure flag is provided to allow the driver to
 * to either acquire and start a timer (during device initialization) or
 * to just start a timer (during a resume operation).
 *
 * Return: 0 on success, otherwise an appropriate failure
 */
static int omap_rproc_enable_timers(struct rproc *rproc, bool configure)
{
	int i;
	int ret = 0;
	struct platform_device *tpdev;
	struct dmtimer_platform_data *tpdata;
	const struct omap_dm_timer_ops *timer_ops;
	struct omap_rproc *oproc = rproc->priv;
	struct omap_rproc_timer *timers = oproc->timers;
	struct device *dev = rproc->dev.parent;
	struct device_node *np = NULL;
	int num_timers = oproc->num_timers + oproc->num_wd_timers;

	if (!num_timers)
		return 0;

	if (!configure)
		goto start_timers;

	for (i = 0; i < num_timers; i++) {
		if (i < oproc->num_timers)
			np = of_parse_phandle(dev->of_node, "ti,timers", i);
		else
			np = of_parse_phandle(dev->of_node,
					      "ti,watchdog-timers",
					      (i - oproc->num_timers));
		if (!np) {
			ret = -ENXIO;
			dev_err(dev, "device node lookup for timer at index %d failed: %d\n",
				i < oproc->num_timers ? i :
				i - oproc->num_timers, ret);
			goto free_timers;
		}

		tpdev = of_find_device_by_node(np);
		if (!tpdev) {
			ret = -ENODEV;
			dev_err(dev, "could not get timer platform device\n");
			goto put_node;
		}

		tpdata = dev_get_platdata(&tpdev->dev);
		put_device(&tpdev->dev);
		if (!tpdata) {
			ret = -EINVAL;
			dev_err(dev, "dmtimer pdata structure NULL\n");
			goto put_node;
		}

		timer_ops = tpdata->timer_ops;
		if (!timer_ops || !timer_ops->request_by_node ||
		    !timer_ops->set_source || !timer_ops->set_load ||
		    !timer_ops->free || !timer_ops->start ||
		    !timer_ops->stop || !timer_ops->get_irq ||
		    !timer_ops->write_status) {
			ret = -EINVAL;
			dev_err(dev, "device does not have required timer ops\n");
			goto put_node;
		}

		timers[i].irq = -1;
		timers[i].timer_ops = timer_ops;
		ret = omap_rproc_request_timer(dev, np, &timers[i]);
		if (ret) {
			dev_err(dev, "request for timer %p failed: %d\n", np,
				ret);
			goto put_node;
		}
		of_node_put(np);

		if (i >= oproc->num_timers) {
			timers[i].irq = omap_rproc_get_timer_irq(&timers[i]);
			if (timers[i].irq < 0) {
				dev_err(dev, "get_irq for timer %p failed: %d\n",
					np, timers[i].irq);
				ret = -EBUSY;
				goto free_timers;
			}

			ret = request_irq(timers[i].irq,
					  omap_rproc_watchdog_isr, IRQF_SHARED,
					  "rproc-wdt", rproc);
			if (ret) {
				dev_err(dev, "error requesting irq for timer %p\n",
					np);
				omap_rproc_release_timer(&timers[i]);
				timers[i].odt = NULL;
				timers[i].timer_ops = NULL;
				timers[i].irq = -1;
				goto free_timers;
			}
		}
	}

start_timers:
	for (i = 0; i < num_timers; i++) {
		ret = omap_rproc_start_timer(&timers[i]);
		if (ret) {
			dev_err(dev, "start timer %p failed failed: %d\n", np,
				ret);
			break;
		}
	}
	if (ret) {
		while (i >= 0) {
			omap_rproc_stop_timer(&timers[i]);
			i--;
		}
		goto put_node;
	}
	return 0;

put_node:
	if (configure)
		of_node_put(np);
free_timers:
	while (i--) {
		if (i >= oproc->num_timers)
			free_irq(timers[i].irq, rproc);
		omap_rproc_release_timer(&timers[i]);
		timers[i].odt = NULL;
		timers[i].timer_ops = NULL;
		timers[i].irq = -1;
	}

	return ret;
}

/**
 * omap_rproc_disable_timers() - disable the timers for a remoteproc
 * @rproc: handle of a remote processor
 * @configure: boolean flag used to release the timer handle
 *
 * This function is used primarily to disable the timers associated with
 * a remoteproc. The configure flag is provided to allow the driver to
 * to either stop and release a timer (during device shutdown) or to just
 * stop a timer (during a suspend operation).
 *
 * Return: 0 on success or no timers
 */
static int omap_rproc_disable_timers(struct rproc *rproc, bool configure)
{
	int i;
	struct omap_rproc *oproc = rproc->priv;
	struct omap_rproc_timer *timers = oproc->timers;
	int num_timers = oproc->num_timers + oproc->num_wd_timers;

	if (!num_timers)
		return 0;

	for (i = 0; i < num_timers; i++) {
		omap_rproc_stop_timer(&timers[i]);
		if (configure) {
			if (i >= oproc->num_timers)
				free_irq(timers[i].irq, rproc);
			omap_rproc_release_timer(&timers[i]);
			timers[i].odt = NULL;
			timers[i].timer_ops = NULL;
			timers[i].irq = -1;
		}
	}

	return 0;
}

/**
 * omap_rproc_mbox_callback() - inbound mailbox message handler
 * @client: mailbox client pointer used for requesting the mailbox channel
 * @data: mailbox payload
 *
 * This handler is invoked by omap's mailbox driver whenever a mailbox
 * message is received. Usually, the mailbox payload simply contains
 * the index of the virtqueue that is kicked by the remote processor,
 * and we let remoteproc core handle it.
 *
 * In addition to virtqueue indices, we also have some out-of-band values
 * that indicates different events. Those values are deliberately very
 * big so they don't coincide with virtqueue indices.
 */
static void omap_rproc_mbox_callback(struct mbox_client *client, void *data)
{
	struct omap_rproc *oproc = container_of(client, struct omap_rproc,
						client);
	struct device *dev = oproc->rproc->dev.parent;
	const char *name = oproc->rproc->name;
	u32 msg = (u32)data;

	dev_dbg(dev, "mbox msg: 0x%x\n", msg);

	switch (msg) {
	case RP_MBOX_CRASH:
		/*
		 * remoteproc detected an exception, notify the rproc core.
		 * The remoteproc core will handle the recovery.
		 */
		dev_err(dev, "omap rproc %s crashed\n", name);
		rproc_report_crash(oproc->rproc, RPROC_FATAL_ERROR);
		break;
	case RP_MBOX_ECHO_REPLY:
		dev_info(dev, "received echo reply from %s\n", name);
		break;
	case RP_MBOX_SUSPEND_ACK:
	case RP_MBOX_SUSPEND_CANCEL:
		oproc->suspend_acked = msg == RP_MBOX_SUSPEND_ACK;
		complete(&oproc->pm_comp);
		break;
	default:
		if (msg >= RP_MBOX_READY && msg < RP_MBOX_END_MSG)
			return;
		if (msg > oproc->rproc->max_notifyid) {
			dev_dbg(dev, "dropping unknown message 0x%x", msg);
			return;
		}
		/* msg contains the index of the triggered vring */
		if (rproc_vq_interrupt(oproc->rproc, msg) == IRQ_NONE)
			dev_dbg(dev, "no message was found in vqid %d\n", msg);
	}
}

/* kick a virtqueue */
static void omap_rproc_kick(struct rproc *rproc, int vqid)
{
	struct omap_rproc *oproc = rproc->priv;
	struct device *dev = rproc->dev.parent;
	int ret;

	/* wake up the rproc before kicking it */
	ret = pm_runtime_get_sync(dev);
	if (WARN_ON(ret < 0)) {
		dev_err(dev, "pm_runtime_get_sync() failed during kick, ret = %d\n",
			ret);
		pm_runtime_put_noidle(dev);
		return;
	}

	/* send the index of the triggered virtqueue in the mailbox payload */
	ret = mbox_send_message(oproc->mbox, (void *)vqid);
	if (ret < 0)
		dev_err(dev, "failed to send mailbox message, status = %d\n",
			ret);
<<<<<<< HEAD
=======

	pm_runtime_mark_last_busy(dev);
	pm_runtime_put_autosuspend(dev);
}

/**
 * omap_rproc_write_dsp_boot_addr() - set boot address for DSP remote processor
 * @rproc: handle of a remote processor
 *
 * Set boot address for a supported DSP remote processor.
 *
 * Return: 0 on success, or -EINVAL if boot address is not aligned properly
 */
static int omap_rproc_write_dsp_boot_addr(struct rproc *rproc)
{
	struct device *dev = rproc->dev.parent;
	struct omap_rproc *oproc = rproc->priv;
	struct omap_rproc_boot_data *bdata = oproc->boot_data;
	u32 offset = bdata->boot_reg;
	u32 value;
	u32 mask;

	if (rproc->bootaddr & (SZ_1K - 1)) {
		dev_err(dev, "invalid boot address 0x%llx, must be aligned on a 1KB boundary\n",
			rproc->bootaddr);
		return -EINVAL;
	}

	value = rproc->bootaddr >> bdata->boot_reg_shift;
	mask = ~(SZ_1K - 1) >> bdata->boot_reg_shift;

	return regmap_update_bits(bdata->syscon, offset, mask, value);
>>>>>>> 24b8d41d
}

/*
 * Power up the remote processor.
 *
 * This function will be invoked only after the firmware for this rproc
 * was loaded, parsed successfully, and all of its resource requirements
 * were met.
 */
static int omap_rproc_start(struct rproc *rproc)
{
	struct omap_rproc *oproc = rproc->priv;
	struct device *dev = rproc->dev.parent;
	int ret;
	struct mbox_client *client = &oproc->client;

	if (oproc->boot_data) {
		ret = omap_rproc_write_dsp_boot_addr(rproc);
		if (ret)
			return ret;
	}

	client->dev = dev;
	client->tx_done = NULL;
	client->rx_callback = omap_rproc_mbox_callback;
	client->tx_block = false;
	client->knows_txdone = false;

	oproc->mbox = mbox_request_channel(client, 0);
	if (IS_ERR(oproc->mbox)) {
		ret = -EBUSY;
		dev_err(dev, "mbox_request_channel failed: %ld\n",
			PTR_ERR(oproc->mbox));
		return ret;
	}

	/*
	 * Ping the remote processor. this is only for sanity-sake;
	 * there is no functional effect whatsoever.
	 *
	 * Note that the reply will _not_ arrive immediately: this message
	 * will wait in the mailbox fifo until the remote processor is booted.
	 */
	ret = mbox_send_message(oproc->mbox, (void *)RP_MBOX_ECHO_REQUEST);
	if (ret < 0) {
		dev_err(dev, "mbox_send_message failed: %d\n", ret);
		goto put_mbox;
	}

	ret = omap_rproc_enable_timers(rproc, true);
	if (ret) {
		dev_err(dev, "omap_rproc_enable_timers failed: %d\n", ret);
		goto put_mbox;
	}

	ret = reset_control_deassert(oproc->reset);
	if (ret) {
		dev_err(dev, "reset control deassert failed: %d\n", ret);
		goto disable_timers;
	}

	/*
	 * remote processor is up, so update the runtime pm status and
	 * enable the auto-suspend. The device usage count is incremented
	 * manually for balancing it for auto-suspend
	 */
	pm_runtime_set_active(dev);
	pm_runtime_use_autosuspend(dev);
	pm_runtime_get_noresume(dev);
	pm_runtime_enable(dev);
	pm_runtime_mark_last_busy(dev);
	pm_runtime_put_autosuspend(dev);

	return 0;

disable_timers:
	omap_rproc_disable_timers(rproc, true);
put_mbox:
	mbox_free_channel(oproc->mbox);
	return ret;
}

/* power off the remote processor */
static int omap_rproc_stop(struct rproc *rproc)
{
	struct device *dev = rproc->dev.parent;
	struct omap_rproc *oproc = rproc->priv;
	int ret;

	/*
	 * cancel any possible scheduled runtime suspend by incrementing
	 * the device usage count, and resuming the device. The remoteproc
	 * also needs to be woken up if suspended, to avoid the remoteproc
	 * OS to continue to remember any context that it has saved, and
	 * avoid potential issues in misindentifying a subsequent device
	 * reboot as a power restore boot
	 */
	ret = pm_runtime_get_sync(dev);
	if (ret < 0) {
		pm_runtime_put_noidle(dev);
		return ret;
	}

	ret = reset_control_assert(oproc->reset);
	if (ret)
		goto out;

	ret = omap_rproc_disable_timers(rproc, true);
	if (ret)
		goto enable_device;

	mbox_free_channel(oproc->mbox);

	/*
	 * update the runtime pm states and status now that the remoteproc
	 * has stopped
	 */
	pm_runtime_disable(dev);
	pm_runtime_dont_use_autosuspend(dev);
	pm_runtime_put_noidle(dev);
	pm_runtime_set_suspended(dev);

	return 0;

enable_device:
	reset_control_deassert(oproc->reset);
out:
	/* schedule the next auto-suspend */
	pm_runtime_mark_last_busy(dev);
	pm_runtime_put_autosuspend(dev);
	return ret;
}

/**
 * omap_rproc_da_to_va() - internal memory translation helper
 * @rproc: remote processor to apply the address translation for
 * @da: device address to translate
 * @len: length of the memory buffer
 *
 * Custom function implementing the rproc .da_to_va ops to provide address
 * translation (device address to kernel virtual address) for internal RAMs
 * present in a DSP or IPU device). The translated addresses can be used
 * either by the remoteproc core for loading, or by any rpmsg bus drivers.
 *
 * Return: translated virtual address in kernel memory space on success,
 *         or NULL on failure.
 */
static void *omap_rproc_da_to_va(struct rproc *rproc, u64 da, size_t len)
{
	struct omap_rproc *oproc = rproc->priv;
	int i;
	u32 offset;

	if (len <= 0)
		return NULL;

	if (!oproc->num_mems)
		return NULL;

	for (i = 0; i < oproc->num_mems; i++) {
		if (da >= oproc->mem[i].dev_addr && da + len <=
		    oproc->mem[i].dev_addr + oproc->mem[i].size) {
			offset = da - oproc->mem[i].dev_addr;
			/* __force to make sparse happy with type conversion */
			return (__force void *)(oproc->mem[i].cpu_addr +
						offset);
		}
	}

	return NULL;
}

static const struct rproc_ops omap_rproc_ops = {
	.start		= omap_rproc_start,
	.stop		= omap_rproc_stop,
	.kick		= omap_rproc_kick,
	.da_to_va	= omap_rproc_da_to_va,
};

#ifdef CONFIG_PM
static bool _is_rproc_in_standby(struct omap_rproc *oproc)
{
	return ti_clk_is_in_standby(oproc->fck);
}

/* 1 sec is long enough time to let the remoteproc side suspend the device */
#define DEF_SUSPEND_TIMEOUT 1000
static int _omap_rproc_suspend(struct rproc *rproc, bool auto_suspend)
{
	struct device *dev = rproc->dev.parent;
	struct omap_rproc *oproc = rproc->priv;
	unsigned long to = msecs_to_jiffies(DEF_SUSPEND_TIMEOUT);
	unsigned long ta = jiffies + to;
	u32 suspend_msg = auto_suspend ?
				RP_MBOX_SUSPEND_AUTO : RP_MBOX_SUSPEND_SYSTEM;
	int ret;

	reinit_completion(&oproc->pm_comp);
	oproc->suspend_acked = false;
	ret = mbox_send_message(oproc->mbox, (void *)suspend_msg);
	if (ret < 0) {
		dev_err(dev, "PM mbox_send_message failed: %d\n", ret);
		return ret;
	}

	ret = wait_for_completion_timeout(&oproc->pm_comp, to);
	if (!oproc->suspend_acked)
		return -EBUSY;

	/*
	 * The remoteproc side is returning the ACK message before saving the
	 * context, because the context saving is performed within a SYS/BIOS
	 * function, and it cannot have any inter-dependencies against the IPC
	 * layer. Also, as the SYS/BIOS needs to preserve properly the processor
	 * register set, sending this ACK or signalling the completion of the
	 * context save through a shared memory variable can never be the
	 * absolute last thing to be executed on the remoteproc side, and the
	 * MPU cannot use the ACK message as a sync point to put the remoteproc
	 * into reset. The only way to ensure that the remote processor has
	 * completed saving the context is to check that the module has reached
	 * STANDBY state (after saving the context, the SYS/BIOS executes the
	 * appropriate target-specific WFI instruction causing the module to
	 * enter STANDBY).
	 */
	while (!_is_rproc_in_standby(oproc)) {
		if (time_after(jiffies, ta))
			return -ETIME;
		schedule();
	}

	ret = reset_control_assert(oproc->reset);
	if (ret) {
		dev_err(dev, "reset assert during suspend failed %d\n", ret);
		return ret;
	}

	ret = omap_rproc_disable_timers(rproc, false);
	if (ret) {
		dev_err(dev, "disabling timers during suspend failed %d\n",
			ret);
		goto enable_device;
	}

	/*
	 * IOMMUs would have to be disabled specifically for runtime suspend.
	 * They are handled automatically through System PM callbacks for
	 * regular system suspend
	 */
	if (auto_suspend) {
		ret = omap_iommu_domain_deactivate(rproc->domain);
		if (ret) {
			dev_err(dev, "iommu domain deactivate failed %d\n",
				ret);
			goto enable_timers;
		}
	}

	return 0;

enable_timers:
	/* ignore errors on re-enabling code */
	omap_rproc_enable_timers(rproc, false);
enable_device:
	reset_control_deassert(oproc->reset);
	return ret;
}

static int _omap_rproc_resume(struct rproc *rproc, bool auto_suspend)
{
	struct device *dev = rproc->dev.parent;
	struct omap_rproc *oproc = rproc->priv;
	int ret;

	/*
	 * IOMMUs would have to be enabled specifically for runtime resume.
	 * They would have been already enabled automatically through System
	 * PM callbacks for regular system resume
	 */
	if (auto_suspend) {
		ret = omap_iommu_domain_activate(rproc->domain);
		if (ret) {
			dev_err(dev, "omap_iommu activate failed %d\n", ret);
			goto out;
		}
	}

	/* boot address could be lost after suspend, so restore it */
	if (oproc->boot_data) {
		ret = omap_rproc_write_dsp_boot_addr(rproc);
		if (ret) {
			dev_err(dev, "boot address restore failed %d\n", ret);
			goto suspend_iommu;
		}
	}

	ret = omap_rproc_enable_timers(rproc, false);
	if (ret) {
		dev_err(dev, "enabling timers during resume failed %d\n", ret);
		goto suspend_iommu;
	}

	ret = reset_control_deassert(oproc->reset);
	if (ret) {
		dev_err(dev, "reset deassert during resume failed %d\n", ret);
		goto disable_timers;
	}

	return 0;

disable_timers:
	omap_rproc_disable_timers(rproc, false);
suspend_iommu:
	if (auto_suspend)
		omap_iommu_domain_deactivate(rproc->domain);
out:
	return ret;
}

static int __maybe_unused omap_rproc_suspend(struct device *dev)
{
	struct platform_device *pdev = to_platform_device(dev);
	struct rproc *rproc = platform_get_drvdata(pdev);
	struct omap_rproc *oproc = rproc->priv;
	int ret = 0;

	mutex_lock(&rproc->lock);
	if (rproc->state == RPROC_OFFLINE)
		goto out;

	if (rproc->state == RPROC_SUSPENDED)
		goto out;

	if (rproc->state != RPROC_RUNNING) {
		ret = -EBUSY;
		goto out;
	}

	ret = _omap_rproc_suspend(rproc, false);
	if (ret) {
		dev_err(dev, "suspend failed %d\n", ret);
		goto out;
	}

	/*
	 * remoteproc is running at the time of system suspend, so remember
	 * it so as to wake it up during system resume
	 */
	oproc->need_resume = true;
	rproc->state = RPROC_SUSPENDED;

out:
	mutex_unlock(&rproc->lock);
	return ret;
}

static int __maybe_unused omap_rproc_resume(struct device *dev)
{
	struct platform_device *pdev = to_platform_device(dev);
	struct rproc *rproc = platform_get_drvdata(pdev);
	struct omap_rproc *oproc = rproc->priv;
	int ret = 0;

	mutex_lock(&rproc->lock);
	if (rproc->state == RPROC_OFFLINE)
		goto out;

	if (rproc->state != RPROC_SUSPENDED) {
		ret = -EBUSY;
		goto out;
	}

	/*
	 * remoteproc was auto-suspended at the time of system suspend,
	 * so no need to wake-up the processor (leave it in suspended
	 * state, will be woken up during a subsequent runtime_resume)
	 */
	if (!oproc->need_resume)
		goto out;

	ret = _omap_rproc_resume(rproc, false);
	if (ret) {
		dev_err(dev, "resume failed %d\n", ret);
		goto out;
	}

	oproc->need_resume = false;
	rproc->state = RPROC_RUNNING;

	pm_runtime_mark_last_busy(dev);
out:
	mutex_unlock(&rproc->lock);
	return ret;
}

static int omap_rproc_runtime_suspend(struct device *dev)
{
	struct rproc *rproc = dev_get_drvdata(dev);
	struct omap_rproc *oproc = rproc->priv;
	int ret;

	mutex_lock(&rproc->lock);
	if (rproc->state == RPROC_CRASHED) {
		dev_dbg(dev, "rproc cannot be runtime suspended when crashed!\n");
		ret = -EBUSY;
		goto out;
	}

	if (WARN_ON(rproc->state != RPROC_RUNNING)) {
		dev_err(dev, "rproc cannot be runtime suspended when not running!\n");
		ret = -EBUSY;
		goto out;
	}

	/*
	 * do not even attempt suspend if the remote processor is not
	 * idled for runtime auto-suspend
	 */
	if (!_is_rproc_in_standby(oproc)) {
		ret = -EBUSY;
		goto abort;
	}

	ret = _omap_rproc_suspend(rproc, true);
	if (ret)
		goto abort;

	rproc->state = RPROC_SUSPENDED;
	mutex_unlock(&rproc->lock);
	return 0;

abort:
	pm_runtime_mark_last_busy(dev);
out:
	mutex_unlock(&rproc->lock);
	return ret;
}

static int omap_rproc_runtime_resume(struct device *dev)
{
	struct rproc *rproc = dev_get_drvdata(dev);
	int ret;

	mutex_lock(&rproc->lock);
	if (WARN_ON(rproc->state != RPROC_SUSPENDED)) {
		dev_err(dev, "rproc cannot be runtime resumed if not suspended! state=%d\n",
			rproc->state);
		ret = -EBUSY;
		goto out;
	}

	ret = _omap_rproc_resume(rproc, true);
	if (ret) {
		dev_err(dev, "runtime resume failed %d\n", ret);
		goto out;
	}

	rproc->state = RPROC_RUNNING;
out:
	mutex_unlock(&rproc->lock);
	return ret;
}
#endif /* CONFIG_PM */

static const struct omap_rproc_mem_data ipu_mems[] = {
	{ .name = "l2ram", .dev_addr = 0x20000000 },
	{ },
};

static const struct omap_rproc_mem_data dra7_dsp_mems[] = {
	{ .name = "l2ram", .dev_addr = 0x800000 },
	{ .name = "l1pram", .dev_addr = 0xe00000 },
	{ .name = "l1dram", .dev_addr = 0xf00000 },
	{ },
};

static const struct omap_rproc_dev_data omap4_dsp_dev_data = {
	.device_name	= "dsp",
};

static const struct omap_rproc_dev_data omap4_ipu_dev_data = {
	.device_name	= "ipu",
	.mems		= ipu_mems,
};

static const struct omap_rproc_dev_data omap5_dsp_dev_data = {
	.device_name	= "dsp",
};

static const struct omap_rproc_dev_data omap5_ipu_dev_data = {
	.device_name	= "ipu",
	.mems		= ipu_mems,
};

static const struct omap_rproc_dev_data dra7_dsp_dev_data = {
	.device_name	= "dsp",
	.mems		= dra7_dsp_mems,
};

static const struct omap_rproc_dev_data dra7_ipu_dev_data = {
	.device_name	= "ipu",
	.mems		= ipu_mems,
};

static const struct of_device_id omap_rproc_of_match[] = {
	{
		.compatible     = "ti,omap4-dsp",
		.data           = &omap4_dsp_dev_data,
	},
	{
		.compatible     = "ti,omap4-ipu",
		.data           = &omap4_ipu_dev_data,
	},
	{
		.compatible     = "ti,omap5-dsp",
		.data           = &omap5_dsp_dev_data,
	},
	{
		.compatible     = "ti,omap5-ipu",
		.data           = &omap5_ipu_dev_data,
	},
	{
		.compatible     = "ti,dra7-dsp",
		.data           = &dra7_dsp_dev_data,
	},
	{
		.compatible     = "ti,dra7-ipu",
		.data           = &dra7_ipu_dev_data,
	},
	{
		/* end */
	},
};
MODULE_DEVICE_TABLE(of, omap_rproc_of_match);

static const char *omap_rproc_get_firmware(struct platform_device *pdev)
{
	const char *fw_name;
	int ret;

	ret = of_property_read_string(pdev->dev.of_node, "firmware-name",
				      &fw_name);
	if (ret)
		return ERR_PTR(ret);

	return fw_name;
}

static int omap_rproc_get_boot_data(struct platform_device *pdev,
				    struct rproc *rproc)
{
	struct device_node *np = pdev->dev.of_node;
	struct omap_rproc *oproc = rproc->priv;
	const struct omap_rproc_dev_data *data;
	int ret;

	data = of_device_get_match_data(&pdev->dev);
	if (!data)
		return -ENODEV;

	if (!of_property_read_bool(np, "ti,bootreg"))
		return 0;

	oproc->boot_data = devm_kzalloc(&pdev->dev, sizeof(*oproc->boot_data),
					GFP_KERNEL);
	if (!oproc->boot_data)
		return -ENOMEM;

	oproc->boot_data->syscon =
			syscon_regmap_lookup_by_phandle(np, "ti,bootreg");
	if (IS_ERR(oproc->boot_data->syscon)) {
		ret = PTR_ERR(oproc->boot_data->syscon);
		return ret;
	}

	if (of_property_read_u32_index(np, "ti,bootreg", 1,
				       &oproc->boot_data->boot_reg)) {
		dev_err(&pdev->dev, "couldn't get the boot register\n");
		return -EINVAL;
	}

	of_property_read_u32_index(np, "ti,bootreg", 2,
				   &oproc->boot_data->boot_reg_shift);

	return 0;
}

static int omap_rproc_of_get_internal_memories(struct platform_device *pdev,
					       struct rproc *rproc)
{
	struct omap_rproc *oproc = rproc->priv;
	struct device *dev = &pdev->dev;
	const struct omap_rproc_dev_data *data;
	struct resource *res;
	int num_mems;
	int i;

	data = of_device_get_match_data(dev);
	if (!data)
		return -ENODEV;

	if (!data->mems)
		return 0;

	num_mems = of_property_count_elems_of_size(dev->of_node, "reg",
						   sizeof(u32)) / 2;

	oproc->mem = devm_kcalloc(dev, num_mems, sizeof(*oproc->mem),
				  GFP_KERNEL);
	if (!oproc->mem)
		return -ENOMEM;

	for (i = 0; data->mems[i].name; i++) {
		res = platform_get_resource_byname(pdev, IORESOURCE_MEM,
						   data->mems[i].name);
		if (!res) {
			dev_err(dev, "no memory defined for %s\n",
				data->mems[i].name);
			return -ENOMEM;
		}
		oproc->mem[i].cpu_addr = devm_ioremap_resource(dev, res);
		if (IS_ERR(oproc->mem[i].cpu_addr)) {
			dev_err(dev, "failed to parse and map %s memory\n",
				data->mems[i].name);
			return PTR_ERR(oproc->mem[i].cpu_addr);
		}
		oproc->mem[i].bus_addr = res->start;
		oproc->mem[i].dev_addr = data->mems[i].dev_addr;
		oproc->mem[i].size = resource_size(res);

		dev_dbg(dev, "memory %8s: bus addr %pa size 0x%x va %pK da 0x%x\n",
			data->mems[i].name, &oproc->mem[i].bus_addr,
			oproc->mem[i].size, oproc->mem[i].cpu_addr,
			oproc->mem[i].dev_addr);
	}
	oproc->num_mems = num_mems;

	return 0;
}

#ifdef CONFIG_OMAP_REMOTEPROC_WATCHDOG
static int omap_rproc_count_wdog_timers(struct device *dev)
{
	struct device_node *np = dev->of_node;
	int ret;

	ret = of_count_phandle_with_args(np, "ti,watchdog-timers", NULL);
	if (ret <= 0) {
		dev_dbg(dev, "device does not have watchdog timers, status = %d\n",
			ret);
		ret = 0;
	}

	return ret;
}
#else
static int omap_rproc_count_wdog_timers(struct device *dev)
{
	return 0;
}
#endif

static int omap_rproc_of_get_timers(struct platform_device *pdev,
				    struct rproc *rproc)
{
	struct device_node *np = pdev->dev.of_node;
	struct omap_rproc *oproc = rproc->priv;
	struct device *dev = &pdev->dev;
	int num_timers;

	/*
	 * Timer nodes are directly used in client nodes as phandles, so
	 * retrieve the count using appropriate size
	 */
	oproc->num_timers = of_count_phandle_with_args(np, "ti,timers", NULL);
	if (oproc->num_timers <= 0) {
		dev_dbg(dev, "device does not have timers, status = %d\n",
			oproc->num_timers);
		oproc->num_timers = 0;
	}

	oproc->num_wd_timers = omap_rproc_count_wdog_timers(dev);

	num_timers = oproc->num_timers + oproc->num_wd_timers;
	if (num_timers) {
		oproc->timers = devm_kcalloc(dev, num_timers,
					     sizeof(*oproc->timers),
					     GFP_KERNEL);
		if (!oproc->timers)
			return -ENOMEM;

		dev_dbg(dev, "device has %d tick timers and %d watchdog timers\n",
			oproc->num_timers, oproc->num_wd_timers);
	}

	return 0;
}

static int omap_rproc_probe(struct platform_device *pdev)
{
	struct device_node *np = pdev->dev.of_node;
	struct omap_rproc *oproc;
	struct rproc *rproc;
	const char *firmware;
	int ret;
	struct reset_control *reset;

	if (!np) {
		dev_err(&pdev->dev, "only DT-based devices are supported\n");
		return -ENODEV;
	}

	reset = devm_reset_control_array_get_exclusive(&pdev->dev);
	if (IS_ERR(reset))
		return PTR_ERR(reset);

	firmware = omap_rproc_get_firmware(pdev);
	if (IS_ERR(firmware))
		return PTR_ERR(firmware);

	ret = dma_set_coherent_mask(&pdev->dev, DMA_BIT_MASK(32));
	if (ret) {
		dev_err(&pdev->dev, "dma_set_coherent_mask: %d\n", ret);
		return ret;
	}

<<<<<<< HEAD
	rproc = rproc_alloc(&pdev->dev, pdata->name, &omap_rproc_ops,
			    pdata->firmware, sizeof(*oproc));
=======
	rproc = rproc_alloc(&pdev->dev, dev_name(&pdev->dev), &omap_rproc_ops,
			    firmware, sizeof(*oproc));
>>>>>>> 24b8d41d
	if (!rproc)
		return -ENOMEM;

	oproc = rproc->priv;
	oproc->rproc = rproc;
	oproc->reset = reset;
	/* All existing OMAP IPU and DSP processors have an MMU */
	rproc->has_iommu = true;

	ret = omap_rproc_of_get_internal_memories(pdev, rproc);
	if (ret)
		goto free_rproc;

	ret = omap_rproc_get_boot_data(pdev, rproc);
	if (ret)
		goto free_rproc;

	ret = omap_rproc_of_get_timers(pdev, rproc);
	if (ret)
		goto free_rproc;

	init_completion(&oproc->pm_comp);
	oproc->autosuspend_delay = DEFAULT_AUTOSUSPEND_DELAY;

	of_property_read_u32(pdev->dev.of_node, "ti,autosuspend-delay-ms",
			     &oproc->autosuspend_delay);

	pm_runtime_set_autosuspend_delay(&pdev->dev, oproc->autosuspend_delay);

	oproc->fck = devm_clk_get(&pdev->dev, 0);
	if (IS_ERR(oproc->fck)) {
		ret = PTR_ERR(oproc->fck);
		goto free_rproc;
	}

	ret = of_reserved_mem_device_init(&pdev->dev);
	if (ret) {
		dev_warn(&pdev->dev, "device does not have specific CMA pool.\n");
		dev_warn(&pdev->dev, "Typically this should be provided,\n");
		dev_warn(&pdev->dev, "only omit if you know what you are doing.\n");
	}

	platform_set_drvdata(pdev, rproc);

	ret = rproc_add(rproc);
	if (ret)
		goto release_mem;

	return 0;

release_mem:
	of_reserved_mem_device_release(&pdev->dev);
free_rproc:
	rproc_free(rproc);
	return ret;
}

static int omap_rproc_remove(struct platform_device *pdev)
{
	struct rproc *rproc = platform_get_drvdata(pdev);

	rproc_del(rproc);
	rproc_free(rproc);
<<<<<<< HEAD
=======
	of_reserved_mem_device_release(&pdev->dev);
>>>>>>> 24b8d41d

	return 0;
}

static const struct dev_pm_ops omap_rproc_pm_ops = {
	SET_SYSTEM_SLEEP_PM_OPS(omap_rproc_suspend, omap_rproc_resume)
	SET_RUNTIME_PM_OPS(omap_rproc_runtime_suspend,
			   omap_rproc_runtime_resume, NULL)
};

static struct platform_driver omap_rproc_driver = {
	.probe = omap_rproc_probe,
	.remove = omap_rproc_remove,
	.driver = {
		.name = "omap-rproc",
		.pm = &omap_rproc_pm_ops,
		.of_match_table = omap_rproc_of_match,
	},
};

module_platform_driver(omap_rproc_driver);

MODULE_LICENSE("GPL v2");
MODULE_DESCRIPTION("OMAP Remote Processor control driver");<|MERGE_RESOLUTION|>--- conflicted
+++ resolved
@@ -549,8 +549,6 @@
 	if (ret < 0)
 		dev_err(dev, "failed to send mailbox message, status = %d\n",
 			ret);
-<<<<<<< HEAD
-=======
 
 	pm_runtime_mark_last_busy(dev);
 	pm_runtime_put_autosuspend(dev);
@@ -583,7 +581,6 @@
 	mask = ~(SZ_1K - 1) >> bdata->boot_reg_shift;
 
 	return regmap_update_bits(bdata->syscon, offset, mask, value);
->>>>>>> 24b8d41d
 }
 
 /*
@@ -1309,13 +1306,8 @@
 		return ret;
 	}
 
-<<<<<<< HEAD
-	rproc = rproc_alloc(&pdev->dev, pdata->name, &omap_rproc_ops,
-			    pdata->firmware, sizeof(*oproc));
-=======
 	rproc = rproc_alloc(&pdev->dev, dev_name(&pdev->dev), &omap_rproc_ops,
 			    firmware, sizeof(*oproc));
->>>>>>> 24b8d41d
 	if (!rproc)
 		return -ENOMEM;
 
@@ -1379,10 +1371,7 @@
 
 	rproc_del(rproc);
 	rproc_free(rproc);
-<<<<<<< HEAD
-=======
 	of_reserved_mem_device_release(&pdev->dev);
->>>>>>> 24b8d41d
 
 	return 0;
 }
