--- conflicted
+++ resolved
@@ -128,18 +128,6 @@
 	  Say y here to support Xilinx ZynQ remote processors (the second
 	  ARM CORTEX-A9 cpu) via the remote processor framework.
 
-<<<<<<< HEAD
-config MB_REMOTEPROC
-	tristate "Support Microblaze remoteproc"
-	depends on ARCH_ZYNQ && !DEBUG_SG
-	select REMOTEPROC
-	select RPMSG
-	help
-	  Say y here to support Xilinx Microblaze remote processors
-	  on the Xilinx Zynq.
-
-=======
->>>>>>> 863b8ff9
 config ZYNQMP_R5_REMOTEPROC
 	tristate "ZynqMP_r5 remoteproc support"
 	depends on ARM64 && PM
