// SPDX-License-Identifier: GPL-2.0-only
/*
 * Copyright (c) 2017 Pengutronix, Oleksij Rempel <kernel@pengutronix.de>
 */

#include <dt-bindings/firmware/imx/rsrc.h>
#include <linux/arm-smccc.h>
#include <linux/clk.h>
#include <linux/err.h>
#include <linux/firmware/imx/sci.h>
#include <linux/interrupt.h>
#include <linux/kernel.h>
#include <linux/mailbox_client.h>
#include <linux/mfd/syscon.h>
#include <linux/module.h>
#include <linux/of.h>
#include <linux/of_address.h>
#include <linux/of_reserved_mem.h>
#include <linux/platform_device.h>
#include <linux/pm_domain.h>
#include <linux/regmap.h>
#include <linux/remoteproc.h>
#include <linux/workqueue.h>

#include "imx_rproc.h"
#include "remoteproc_internal.h"

#define IMX7D_SRC_SCR			0x0C
#define IMX7D_ENABLE_M4			BIT(3)
#define IMX7D_SW_M4P_RST		BIT(2)
#define IMX7D_SW_M4C_RST		BIT(1)
#define IMX7D_SW_M4C_NON_SCLR_RST	BIT(0)

#define IMX7D_M4_RST_MASK		(IMX7D_ENABLE_M4 | IMX7D_SW_M4P_RST \
					 | IMX7D_SW_M4C_RST \
					 | IMX7D_SW_M4C_NON_SCLR_RST)

#define IMX7D_M4_START			(IMX7D_ENABLE_M4 | IMX7D_SW_M4P_RST \
					 | IMX7D_SW_M4C_RST)
#define IMX7D_M4_STOP			(IMX7D_ENABLE_M4 | IMX7D_SW_M4C_RST | \
					 IMX7D_SW_M4C_NON_SCLR_RST)

#define IMX8M_M7_STOP			(IMX7D_ENABLE_M4 | IMX7D_SW_M4C_RST)
#define IMX8M_M7_POLL			IMX7D_ENABLE_M4

#define IMX8M_GPR22			0x58
#define IMX8M_GPR22_CM7_CPUWAIT		BIT(0)

/* Address: 0x020D8000 */
#define IMX6SX_SRC_SCR			0x00
#define IMX6SX_ENABLE_M4		BIT(22)
#define IMX6SX_SW_M4P_RST		BIT(12)
#define IMX6SX_SW_M4C_NON_SCLR_RST	BIT(4)
#define IMX6SX_SW_M4C_RST		BIT(3)

#define IMX6SX_M4_START			(IMX6SX_ENABLE_M4 | IMX6SX_SW_M4P_RST \
					 | IMX6SX_SW_M4C_RST)
#define IMX6SX_M4_STOP			(IMX6SX_ENABLE_M4 | IMX6SX_SW_M4C_RST | \
					 IMX6SX_SW_M4C_NON_SCLR_RST)
#define IMX6SX_M4_RST_MASK		(IMX6SX_ENABLE_M4 | IMX6SX_SW_M4P_RST \
					 | IMX6SX_SW_M4C_NON_SCLR_RST \
					 | IMX6SX_SW_M4C_RST)

#define IMX_RPROC_MEM_MAX		32

#define IMX_SIP_RPROC			0xC2000005
#define IMX_SIP_RPROC_START		0x00
#define IMX_SIP_RPROC_STARTED		0x01
#define IMX_SIP_RPROC_STOP		0x02

#define IMX_SC_IRQ_GROUP_REBOOTED	5

/**
 * struct imx_rproc_mem - slim internal memory structure
 * @cpu_addr: MPU virtual address of the memory region
 * @sys_addr: Bus address used to access the memory region
 * @size: Size of the memory region
 */
struct imx_rproc_mem {
	void __iomem *cpu_addr;
	phys_addr_t sys_addr;
	size_t size;
};

/* att flags: lower 16 bits specifying core, higher 16 bits for flags  */
/* M4 own area. Can be mapped at probe */
#define ATT_OWN         BIT(31)
#define ATT_IOMEM       BIT(30)

#define ATT_CORE_MASK   0xffff
#define ATT_CORE(I)     BIT((I))

static int imx_rproc_xtr_mbox_init(struct rproc *rproc);
static void imx_rproc_free_mbox(struct rproc *rproc);
static int imx_rproc_detach_pd(struct rproc *rproc);

struct imx_rproc {
	struct device			*dev;
	struct regmap			*regmap;
	struct regmap			*gpr;
	struct rproc			*rproc;
	const struct imx_rproc_dcfg	*dcfg;
	struct imx_rproc_mem		mem[IMX_RPROC_MEM_MAX];
	struct clk			*clk;
	struct mbox_client		cl;
	struct mbox_chan		*tx_ch;
	struct mbox_chan		*rx_ch;
	struct work_struct		rproc_work;
	struct workqueue_struct		*workqueue;
	void __iomem			*rsc_table;
	struct imx_sc_ipc		*ipc_handle;
	struct notifier_block		rproc_nb;
	u32				rproc_pt;	/* partition id */
	u32				rsrc_id;	/* resource id */
	u32				entry;		/* cpu start address */
	int                             num_pd;
	u32				core_index;
	struct device                   **pd_dev;
	struct device_link              **pd_dev_link;
};

static const struct imx_rproc_att imx_rproc_att_imx93[] = {
	/* dev addr , sys addr  , size	    , flags */
	/* TCM CODE NON-SECURE */
	{ 0x0FFC0000, 0x201C0000, 0x00020000, ATT_OWN | ATT_IOMEM },
	{ 0x0FFE0000, 0x201E0000, 0x00020000, ATT_OWN | ATT_IOMEM },

	/* TCM CODE SECURE */
	{ 0x1FFC0000, 0x201C0000, 0x00020000, ATT_OWN | ATT_IOMEM },
	{ 0x1FFE0000, 0x201E0000, 0x00020000, ATT_OWN | ATT_IOMEM },

	/* TCM SYS NON-SECURE*/
	{ 0x20000000, 0x20200000, 0x00020000, ATT_OWN | ATT_IOMEM },
	{ 0x20020000, 0x20220000, 0x00020000, ATT_OWN | ATT_IOMEM },

	/* TCM SYS SECURE*/
	{ 0x30000000, 0x20200000, 0x00020000, ATT_OWN | ATT_IOMEM },
	{ 0x30020000, 0x20220000, 0x00020000, ATT_OWN | ATT_IOMEM },

	/* DDR */
	{ 0x80000000, 0x80000000, 0x10000000, 0 },
	{ 0x90000000, 0x80000000, 0x10000000, 0 },

	{ 0xC0000000, 0xC0000000, 0x10000000, 0 },
	{ 0xD0000000, 0xC0000000, 0x10000000, 0 },
<<<<<<< HEAD
=======
};

static const struct imx_rproc_att imx_rproc_att_imx8qm[] = {
	/* dev addr , sys addr  , size      , flags */
	{ 0x08000000, 0x08000000, 0x10000000, 0},
	/* TCML */
	{ 0x1FFE0000, 0x34FE0000, 0x00020000, ATT_OWN | ATT_IOMEM | ATT_CORE(0)},
	{ 0x1FFE0000, 0x38FE0000, 0x00020000, ATT_OWN | ATT_IOMEM | ATT_CORE(1)},
	/* TCMU */
	{ 0x20000000, 0x35000000, 0x00020000, ATT_OWN | ATT_IOMEM | ATT_CORE(0)},
	{ 0x20000000, 0x39000000, 0x00020000, ATT_OWN | ATT_IOMEM | ATT_CORE(1)},
	/* DDR (Data) */
	{ 0x80000000, 0x80000000, 0x60000000, 0 },
};

static const struct imx_rproc_att imx_rproc_att_imx8qxp[] = {
	{ 0x08000000, 0x08000000, 0x10000000, 0 },
	/* TCML/U */
	{ 0x1FFE0000, 0x34FE0000, 0x00040000, ATT_OWN | ATT_IOMEM },
	/* OCRAM(Low 96KB) */
	{ 0x21000000, 0x00100000, 0x00018000, 0 },
	/* OCRAM */
	{ 0x21100000, 0x00100000, 0x00040000, 0 },
	/* DDR (Data) */
	{ 0x80000000, 0x80000000, 0x60000000, 0 },
>>>>>>> e475cc1c
};

static const struct imx_rproc_att imx_rproc_att_imx8mn[] = {
	/* dev addr , sys addr  , size	    , flags */
	/* ITCM   */
	{ 0x00000000, 0x007E0000, 0x00020000, ATT_OWN | ATT_IOMEM },
	/* OCRAM_S */
	{ 0x00180000, 0x00180000, 0x00009000, 0 },
	/* OCRAM */
	{ 0x00900000, 0x00900000, 0x00020000, 0 },
	/* OCRAM */
	{ 0x00920000, 0x00920000, 0x00020000, 0 },
	/* OCRAM */
	{ 0x00940000, 0x00940000, 0x00050000, 0 },
	/* QSPI Code - alias */
	{ 0x08000000, 0x08000000, 0x08000000, 0 },
	/* DDR (Code) - alias */
	{ 0x10000000, 0x40000000, 0x0FFE0000, 0 },
	/* DTCM */
	{ 0x20000000, 0x00800000, 0x00020000, ATT_OWN | ATT_IOMEM },
	/* OCRAM_S - alias */
	{ 0x20180000, 0x00180000, 0x00008000, ATT_OWN },
	/* OCRAM */
	{ 0x20200000, 0x00900000, 0x00020000, ATT_OWN },
	/* OCRAM */
	{ 0x20220000, 0x00920000, 0x00020000, ATT_OWN },
	/* OCRAM */
	{ 0x20240000, 0x00940000, 0x00040000, ATT_OWN },
	/* DDR (Data) */
	{ 0x40000000, 0x40000000, 0x80000000, 0 },
};

static const struct imx_rproc_att imx_rproc_att_imx8mq[] = {
	/* dev addr , sys addr  , size	    , flags */
	/* TCML - alias */
	{ 0x00000000, 0x007e0000, 0x00020000, ATT_IOMEM},
	/* OCRAM_S */
	{ 0x00180000, 0x00180000, 0x00008000, 0 },
	/* OCRAM */
	{ 0x00900000, 0x00900000, 0x00020000, 0 },
	/* OCRAM */
	{ 0x00920000, 0x00920000, 0x00020000, 0 },
	/* QSPI Code - alias */
	{ 0x08000000, 0x08000000, 0x08000000, 0 },
	/* DDR (Code) - alias */
	{ 0x10000000, 0x80000000, 0x0FFE0000, 0 },
	/* TCML */
	{ 0x1FFE0000, 0x007E0000, 0x00020000, ATT_OWN  | ATT_IOMEM},
	/* TCMU */
	{ 0x20000000, 0x00800000, 0x00020000, ATT_OWN  | ATT_IOMEM},
	/* OCRAM_S */
	{ 0x20180000, 0x00180000, 0x00008000, ATT_OWN },
	/* OCRAM */
	{ 0x20200000, 0x00900000, 0x00020000, ATT_OWN },
	/* OCRAM */
	{ 0x20220000, 0x00920000, 0x00020000, ATT_OWN },
	/* DDR (Data) */
	{ 0x40000000, 0x40000000, 0x80000000, 0 },
};

static const struct imx_rproc_att imx_rproc_att_imx8ulp[] = {
	{0x1FFC0000, 0x1FFC0000, 0xC0000, ATT_OWN},
	{0x21000000, 0x21000000, 0x10000, ATT_OWN},
	{0x80000000, 0x80000000, 0x60000000, 0}
};

static const struct imx_rproc_att imx_rproc_att_imx7ulp[] = {
	{0x1FFD0000, 0x1FFD0000, 0x30000, ATT_OWN},
	{0x20000000, 0x20000000, 0x10000, ATT_OWN},
	{0x2F000000, 0x2F000000, 0x20000, ATT_OWN},
	{0x2F020000, 0x2F020000, 0x20000, ATT_OWN},
	{0x60000000, 0x60000000, 0x40000000, 0}
};

static const struct imx_rproc_att imx_rproc_att_imx7d[] = {
	/* dev addr , sys addr  , size	    , flags */
	/* OCRAM_S (M4 Boot code) - alias */
	{ 0x00000000, 0x00180000, 0x00008000, 0 },
	/* OCRAM_S (Code) */
	{ 0x00180000, 0x00180000, 0x00008000, ATT_OWN },
	/* OCRAM (Code) - alias */
	{ 0x00900000, 0x00900000, 0x00020000, 0 },
	/* OCRAM_EPDC (Code) - alias */
	{ 0x00920000, 0x00920000, 0x00020000, 0 },
	/* OCRAM_PXP (Code) - alias */
	{ 0x00940000, 0x00940000, 0x00008000, 0 },
	/* TCML (Code) */
	{ 0x1FFF8000, 0x007F8000, 0x00008000, ATT_OWN | ATT_IOMEM },
	/* DDR (Code) - alias, first part of DDR (Data) */
	{ 0x10000000, 0x80000000, 0x0FFF0000, 0 },

	/* TCMU (Data) */
	{ 0x20000000, 0x00800000, 0x00008000, ATT_OWN | ATT_IOMEM },
	/* OCRAM (Data) */
	{ 0x20200000, 0x00900000, 0x00020000, 0 },
	/* OCRAM_EPDC (Data) */
	{ 0x20220000, 0x00920000, 0x00020000, 0 },
	/* OCRAM_PXP (Data) */
	{ 0x20240000, 0x00940000, 0x00008000, 0 },
	/* DDR (Data) */
	{ 0x80000000, 0x80000000, 0x60000000, 0 },
};

static const struct imx_rproc_att imx_rproc_att_imx6sx[] = {
	/* dev addr , sys addr  , size	    , flags */
	/* TCML (M4 Boot Code) - alias */
	{ 0x00000000, 0x007F8000, 0x00008000, ATT_IOMEM },
	/* OCRAM_S (Code) */
	{ 0x00180000, 0x008F8000, 0x00004000, 0 },
	/* OCRAM_S (Code) - alias */
	{ 0x00180000, 0x008FC000, 0x00004000, 0 },
	/* TCML (Code) */
	{ 0x1FFF8000, 0x007F8000, 0x00008000, ATT_OWN | ATT_IOMEM },
	/* DDR (Code) - alias, first part of DDR (Data) */
	{ 0x10000000, 0x80000000, 0x0FFF8000, 0 },

	/* TCMU (Data) */
	{ 0x20000000, 0x00800000, 0x00008000, ATT_OWN | ATT_IOMEM },
	/* OCRAM_S (Data) - alias? */
	{ 0x208F8000, 0x008F8000, 0x00004000, 0 },
	/* DDR (Data) */
	{ 0x80000000, 0x80000000, 0x60000000, 0 },
};

static const struct imx_rproc_dcfg imx_rproc_cfg_imx8mn_mmio = {
	.src_reg	= IMX7D_SRC_SCR,
	.src_mask	= IMX7D_M4_RST_MASK,
	.src_start	= IMX7D_M4_START,
	.src_stop	= IMX8M_M7_STOP,
	.gpr_reg	= IMX8M_GPR22,
	.gpr_wait	= IMX8M_GPR22_CM7_CPUWAIT,
	.att		= imx_rproc_att_imx8mn,
	.att_size	= ARRAY_SIZE(imx_rproc_att_imx8mn),
	.method		= IMX_RPROC_MMIO,
};

static const struct imx_rproc_dcfg imx_rproc_cfg_imx8mn = {
	.att		= imx_rproc_att_imx8mn,
	.att_size	= ARRAY_SIZE(imx_rproc_att_imx8mn),
	.method		= IMX_RPROC_SMC,
};

static const struct imx_rproc_dcfg imx_rproc_cfg_imx8mq = {
	.src_reg	= IMX7D_SRC_SCR,
	.src_mask	= IMX7D_M4_RST_MASK,
	.src_start	= IMX7D_M4_START,
	.src_stop	= IMX7D_M4_STOP,
	.att		= imx_rproc_att_imx8mq,
	.att_size	= ARRAY_SIZE(imx_rproc_att_imx8mq),
	.method		= IMX_RPROC_MMIO,
};

static const struct imx_rproc_dcfg imx_rproc_cfg_imx8qm = {
	.att            = imx_rproc_att_imx8qm,
	.att_size       = ARRAY_SIZE(imx_rproc_att_imx8qm),
	.method         = IMX_RPROC_SCU_API,
};

static const struct imx_rproc_dcfg imx_rproc_cfg_imx8qxp = {
	.att		= imx_rproc_att_imx8qxp,
	.att_size	= ARRAY_SIZE(imx_rproc_att_imx8qxp),
	.method		= IMX_RPROC_SCU_API,
};

static const struct imx_rproc_dcfg imx_rproc_cfg_imx8ulp = {
	.att		= imx_rproc_att_imx8ulp,
	.att_size	= ARRAY_SIZE(imx_rproc_att_imx8ulp),
	.method		= IMX_RPROC_NONE,
};

static const struct imx_rproc_dcfg imx_rproc_cfg_imx7ulp = {
	.att		= imx_rproc_att_imx7ulp,
	.att_size	= ARRAY_SIZE(imx_rproc_att_imx7ulp),
	.method		= IMX_RPROC_NONE,
};

static const struct imx_rproc_dcfg imx_rproc_cfg_imx7d = {
	.src_reg	= IMX7D_SRC_SCR,
	.src_mask	= IMX7D_M4_RST_MASK,
	.src_start	= IMX7D_M4_START,
	.src_stop	= IMX7D_M4_STOP,
	.att		= imx_rproc_att_imx7d,
	.att_size	= ARRAY_SIZE(imx_rproc_att_imx7d),
	.method		= IMX_RPROC_MMIO,
};

static const struct imx_rproc_dcfg imx_rproc_cfg_imx6sx = {
	.src_reg	= IMX6SX_SRC_SCR,
	.src_mask	= IMX6SX_M4_RST_MASK,
	.src_start	= IMX6SX_M4_START,
	.src_stop	= IMX6SX_M4_STOP,
	.att		= imx_rproc_att_imx6sx,
	.att_size	= ARRAY_SIZE(imx_rproc_att_imx6sx),
	.method		= IMX_RPROC_MMIO,
};

static const struct imx_rproc_dcfg imx_rproc_cfg_imx93 = {
	.att		= imx_rproc_att_imx93,
	.att_size	= ARRAY_SIZE(imx_rproc_att_imx93),
	.method		= IMX_RPROC_SMC,
};

static int imx_rproc_start(struct rproc *rproc)
{
	struct imx_rproc *priv = rproc->priv;
	const struct imx_rproc_dcfg *dcfg = priv->dcfg;
	struct device *dev = priv->dev;
	struct arm_smccc_res res;
	int ret;

	ret = imx_rproc_xtr_mbox_init(rproc);
	if (ret)
		return ret;

	switch (dcfg->method) {
	case IMX_RPROC_MMIO:
		if (priv->gpr) {
			ret = regmap_clear_bits(priv->gpr, dcfg->gpr_reg,
						dcfg->gpr_wait);
		} else {
			ret = regmap_update_bits(priv->regmap, dcfg->src_reg,
						 dcfg->src_mask,
						 dcfg->src_start);
		}
		break;
	case IMX_RPROC_SMC:
		arm_smccc_smc(IMX_SIP_RPROC, IMX_SIP_RPROC_START, 0, 0, 0, 0, 0, 0, &res);
		ret = res.a0;
		break;
	case IMX_RPROC_SCU_API:
		ret = imx_sc_pm_cpu_start(priv->ipc_handle, priv->rsrc_id, true, priv->entry);
		break;
	default:
		return -EOPNOTSUPP;
	}

	if (ret)
		dev_err(dev, "Failed to enable remote core!\n");

	return ret;
}

static int imx_rproc_stop(struct rproc *rproc)
{
	struct imx_rproc *priv = rproc->priv;
	const struct imx_rproc_dcfg *dcfg = priv->dcfg;
	struct device *dev = priv->dev;
	struct arm_smccc_res res;
	int ret;

	switch (dcfg->method) {
	case IMX_RPROC_MMIO:
		if (priv->gpr) {
			ret = regmap_set_bits(priv->gpr, dcfg->gpr_reg,
					      dcfg->gpr_wait);
			if (ret) {
				dev_err(priv->dev,
					"Failed to quiescence M4 platform!\n");
				return ret;
			}
		}

		ret = regmap_update_bits(priv->regmap, dcfg->src_reg, dcfg->src_mask,
					 dcfg->src_stop);
		break;
	case IMX_RPROC_SMC:
		arm_smccc_smc(IMX_SIP_RPROC, IMX_SIP_RPROC_STOP, 0, 0, 0, 0, 0, 0, &res);
		ret = res.a0;
		if (res.a1)
			dev_info(dev, "Not in wfi, force stopped\n");
		break;
	case IMX_RPROC_SCU_API:
		ret = imx_sc_pm_cpu_start(priv->ipc_handle, priv->rsrc_id, false, priv->entry);
		break;
	default:
		return -EOPNOTSUPP;
	}

	if (ret)
		dev_err(dev, "Failed to stop remote core\n");
	else
		imx_rproc_free_mbox(rproc);

	return ret;
}

static int imx_rproc_da_to_sys(struct imx_rproc *priv, u64 da,
			       size_t len, u64 *sys, bool *is_iomem)
{
	const struct imx_rproc_dcfg *dcfg = priv->dcfg;
	int i;

	/* parse address translation table */
	for (i = 0; i < dcfg->att_size; i++) {
		const struct imx_rproc_att *att = &dcfg->att[i];

		/*
		 * Ignore entries not belong to current core:
		 * i.MX8QM has dual general M4_[0,1] cores, M4_0's own entries
		 * has "ATT_CORE(0) & BIT(0)" true, M4_1's own entries has
		 * "ATT_CORE(1) & BIT(1)" true.
		 */
		if (att->flags & ATT_CORE_MASK) {
			if (!((BIT(priv->core_index)) & (att->flags & ATT_CORE_MASK)))
				continue;
		}

		if (da >= att->da && da + len < att->da + att->size) {
			unsigned int offset = da - att->da;

			*sys = att->sa + offset;
			if (is_iomem)
				*is_iomem = att->flags & ATT_IOMEM;
			return 0;
		}
	}

	dev_warn(priv->dev, "Translation failed: da = 0x%llx len = 0x%zx\n",
		 da, len);
	return -ENOENT;
}

static void *imx_rproc_da_to_va(struct rproc *rproc, u64 da, size_t len, bool *is_iomem)
{
	struct imx_rproc *priv = rproc->priv;
	void *va = NULL;
	u64 sys;
	int i;

	if (len == 0)
		return NULL;

	/*
	 * On device side we have many aliases, so we need to convert device
	 * address (M4) to system bus address first.
	 */
	if (imx_rproc_da_to_sys(priv, da, len, &sys, is_iomem))
		return NULL;

	for (i = 0; i < IMX_RPROC_MEM_MAX; i++) {
		if (sys >= priv->mem[i].sys_addr && sys + len <
		    priv->mem[i].sys_addr +  priv->mem[i].size) {
			unsigned int offset = sys - priv->mem[i].sys_addr;
			/* __force to make sparse happy with type conversion */
			va = (__force void *)(priv->mem[i].cpu_addr + offset);
			break;
		}
	}

	dev_dbg(&rproc->dev, "da = 0x%llx len = 0x%zx va = 0x%p\n",
		da, len, va);

	return va;
}

static int imx_rproc_mem_alloc(struct rproc *rproc,
			       struct rproc_mem_entry *mem)
{
	struct device *dev = rproc->dev.parent;
	void *va;

	dev_dbg(dev, "map memory: %p+%zx\n", &mem->dma, mem->len);
	va = ioremap_wc(mem->dma, mem->len);
	if (IS_ERR_OR_NULL(va)) {
		dev_err(dev, "Unable to map memory region: %p+%zx\n",
			&mem->dma, mem->len);
		return -ENOMEM;
	}

	/* Update memory entry va */
	mem->va = va;

	return 0;
}

static int imx_rproc_mem_release(struct rproc *rproc,
				 struct rproc_mem_entry *mem)
{
	dev_dbg(rproc->dev.parent, "unmap memory: %pa\n", &mem->dma);
	iounmap(mem->va);

	return 0;
}

static int imx_rproc_prepare(struct rproc *rproc)
{
	struct imx_rproc *priv = rproc->priv;
	struct device_node *np = priv->dev->of_node;
	struct of_phandle_iterator it;
	struct rproc_mem_entry *mem;
	struct reserved_mem *rmem;
	u32 da;

	/* Register associated reserved memory regions */
	of_phandle_iterator_init(&it, np, "memory-region", NULL, 0);
	while (of_phandle_iterator_next(&it) == 0) {
		/*
		 * Ignore the first memory region which will be used vdev buffer.
		 * No need to do extra handlings, rproc_add_virtio_dev will handle it.
		 */
		if (!strcmp(it.node->name, "vdev0buffer"))
			continue;

		if (!strcmp(it.node->name, "rsc-table"))
			continue;

		rmem = of_reserved_mem_lookup(it.node);
		if (!rmem) {
			of_node_put(it.node);
			dev_err(priv->dev, "unable to acquire memory-region\n");
			return -EINVAL;
		}

		/* No need to translate pa to da, i.MX use same map */
		da = rmem->base;

		/* Register memory region */
		mem = rproc_mem_entry_init(priv->dev, NULL, (dma_addr_t)rmem->base, rmem->size, da,
					   imx_rproc_mem_alloc, imx_rproc_mem_release,
					   it.node->name);

		if (mem) {
			rproc_coredump_add_segment(rproc, da, rmem->size);
		} else {
			of_node_put(it.node);
			return -ENOMEM;
		}

		rproc_add_carveout(rproc, mem);
	}

	return  0;
}

static int imx_rproc_parse_fw(struct rproc *rproc, const struct firmware *fw)
{
	int ret;

	ret = rproc_elf_load_rsc_table(rproc, fw);
	if (ret)
		dev_info(&rproc->dev, "No resource table in elf\n");

	return 0;
}

static void imx_rproc_kick(struct rproc *rproc, int vqid)
{
	struct imx_rproc *priv = rproc->priv;
	int err;
	__u32 mmsg;

	if (!priv->tx_ch) {
		dev_err(priv->dev, "No initialized mbox tx channel\n");
		return;
	}

	/*
	 * Send the index of the triggered virtqueue as the mu payload.
	 * Let remote processor know which virtqueue is used.
	 */
	mmsg = vqid << 16;

	err = mbox_send_message(priv->tx_ch, (void *)&mmsg);
	if (err < 0)
		dev_err(priv->dev, "%s: failed (%d, err:%d)\n",
			__func__, vqid, err);
}

static int imx_rproc_attach(struct rproc *rproc)
{
	return imx_rproc_xtr_mbox_init(rproc);
}

static int imx_rproc_detach(struct rproc *rproc)
{
	struct imx_rproc *priv = rproc->priv;
	const struct imx_rproc_dcfg *dcfg = priv->dcfg;

	if (dcfg->method != IMX_RPROC_SCU_API)
		return -EOPNOTSUPP;

	if (imx_sc_rm_is_resource_owned(priv->ipc_handle, priv->rsrc_id))
		return -EOPNOTSUPP;

	imx_rproc_free_mbox(rproc);

	return 0;
}

static struct resource_table *imx_rproc_get_loaded_rsc_table(struct rproc *rproc, size_t *table_sz)
{
	struct imx_rproc *priv = rproc->priv;

	/* The resource table has already been mapped in imx_rproc_addr_init */
	if (!priv->rsc_table)
		return NULL;

	*table_sz = SZ_1K;
	return (struct resource_table *)priv->rsc_table;
}

static const struct rproc_ops imx_rproc_ops = {
	.prepare	= imx_rproc_prepare,
	.attach		= imx_rproc_attach,
	.detach		= imx_rproc_detach,
	.start		= imx_rproc_start,
	.stop		= imx_rproc_stop,
	.kick		= imx_rproc_kick,
	.da_to_va       = imx_rproc_da_to_va,
	.load		= rproc_elf_load_segments,
	.parse_fw	= imx_rproc_parse_fw,
	.find_loaded_rsc_table = rproc_elf_find_loaded_rsc_table,
	.get_loaded_rsc_table = imx_rproc_get_loaded_rsc_table,
	.sanity_check	= rproc_elf_sanity_check,
	.get_boot_addr	= rproc_elf_get_boot_addr,
};

static int imx_rproc_addr_init(struct imx_rproc *priv,
			       struct platform_device *pdev)
{
	const struct imx_rproc_dcfg *dcfg = priv->dcfg;
	struct device *dev = &pdev->dev;
	struct device_node *np = dev->of_node;
	int a, b = 0, err, nph;

	/* remap required addresses */
	for (a = 0; a < dcfg->att_size; a++) {
		const struct imx_rproc_att *att = &dcfg->att[a];

		if (!(att->flags & ATT_OWN))
			continue;

		if (b >= IMX_RPROC_MEM_MAX)
			break;

		if (att->flags & ATT_IOMEM)
			priv->mem[b].cpu_addr = devm_ioremap(&pdev->dev,
							     att->sa, att->size);
		else
			priv->mem[b].cpu_addr = devm_ioremap_wc(&pdev->dev,
								att->sa, att->size);
		if (!priv->mem[b].cpu_addr) {
			dev_err(dev, "failed to remap %#x bytes from %#x\n", att->size, att->sa);
			return -ENOMEM;
		}
		priv->mem[b].sys_addr = att->sa;
		priv->mem[b].size = att->size;
		b++;
	}

	/* memory-region is optional property */
	nph = of_count_phandle_with_args(np, "memory-region", NULL);
	if (nph <= 0)
		return 0;

	/* remap optional addresses */
	for (a = 0; a < nph; a++) {
		struct device_node *node;
		struct resource res;

		node = of_parse_phandle(np, "memory-region", a);
		/* Not map vdevbuffer, vdevring region */
		if (!strncmp(node->name, "vdev", strlen("vdev"))) {
			of_node_put(node);
			continue;
		}
		err = of_address_to_resource(node, 0, &res);
		of_node_put(node);
		if (err) {
			dev_err(dev, "unable to resolve memory region\n");
			return err;
		}

		if (b >= IMX_RPROC_MEM_MAX)
			break;

		/* Not use resource version, because we might share region */
		priv->mem[b].cpu_addr = devm_ioremap_wc(&pdev->dev, res.start, resource_size(&res));
		if (!priv->mem[b].cpu_addr) {
			dev_err(dev, "failed to remap %pr\n", &res);
			return -ENOMEM;
		}
		priv->mem[b].sys_addr = res.start;
		priv->mem[b].size = resource_size(&res);
		if (!strcmp(node->name, "rsc-table"))
			priv->rsc_table = priv->mem[b].cpu_addr;
		b++;
	}

	return 0;
}

static int imx_rproc_notified_idr_cb(int id, void *ptr, void *data)
{
	struct rproc *rproc = data;

	rproc_vq_interrupt(rproc, id);

	return 0;
}

static void imx_rproc_vq_work(struct work_struct *work)
{
	struct imx_rproc *priv = container_of(work, struct imx_rproc,
					      rproc_work);
	struct rproc *rproc = priv->rproc;

	idr_for_each(&rproc->notifyids, imx_rproc_notified_idr_cb, rproc);
}

static void imx_rproc_rx_callback(struct mbox_client *cl, void *msg)
{
	struct rproc *rproc = dev_get_drvdata(cl->dev);
	struct imx_rproc *priv = rproc->priv;

	queue_work(priv->workqueue, &priv->rproc_work);
}

static int imx_rproc_xtr_mbox_init(struct rproc *rproc)
{
	struct imx_rproc *priv = rproc->priv;
	struct device *dev = priv->dev;
	struct mbox_client *cl;

	/*
	 * stop() and detach() will free the mbox channels, so need
	 * to request mbox channels in start() and attach().
	 *
	 * Because start() and attach() not able to handle mbox defer
	 * probe, imx_rproc_xtr_mbox_init is also called in probe().
	 * The check is to avoid request mbox again when start() or
	 * attach() after probe() returns success.
	 */
	if (priv->tx_ch && priv->rx_ch)
		return 0;

	if (!of_get_property(dev->of_node, "mbox-names", NULL))
		return 0;

	cl = &priv->cl;
	cl->dev = dev;
	cl->tx_block = true;
	cl->tx_tout = 100;
	cl->knows_txdone = false;
	cl->rx_callback = imx_rproc_rx_callback;

	priv->tx_ch = mbox_request_channel_byname(cl, "tx");
	if (IS_ERR(priv->tx_ch))
		return dev_err_probe(cl->dev, PTR_ERR(priv->tx_ch),
				     "failed to request tx mailbox channel\n");

	priv->rx_ch = mbox_request_channel_byname(cl, "rx");
	if (IS_ERR(priv->rx_ch)) {
		mbox_free_channel(priv->tx_ch);
		return dev_err_probe(cl->dev, PTR_ERR(priv->rx_ch),
				     "failed to request rx mailbox channel\n");
	}

	return 0;
}

static void imx_rproc_free_mbox(struct rproc *rproc)
{
	struct imx_rproc *priv = rproc->priv;

	if (priv->tx_ch) {
		mbox_free_channel(priv->tx_ch);
		priv->tx_ch = NULL;
	}

	if (priv->rx_ch) {
		mbox_free_channel(priv->rx_ch);
		priv->rx_ch = NULL;
	}
}

static void imx_rproc_put_scu(struct rproc *rproc)
{
	struct imx_rproc *priv = rproc->priv;
	const struct imx_rproc_dcfg *dcfg = priv->dcfg;

	if (dcfg->method != IMX_RPROC_SCU_API)
		return;

	if (imx_sc_rm_is_resource_owned(priv->ipc_handle, priv->rsrc_id)) {
		imx_rproc_detach_pd(rproc);
		return;
	}

	imx_scu_irq_group_enable(IMX_SC_IRQ_GROUP_REBOOTED, BIT(priv->rproc_pt), false);
	imx_scu_irq_unregister_notifier(&priv->rproc_nb);
}

static int imx_rproc_partition_notify(struct notifier_block *nb,
				      unsigned long event, void *group)
{
	struct imx_rproc *priv = container_of(nb, struct imx_rproc, rproc_nb);

	/* Ignore other irqs */
	if (!((event & BIT(priv->rproc_pt)) && (*(u8 *)group == IMX_SC_IRQ_GROUP_REBOOTED)))
		return 0;

	rproc_report_crash(priv->rproc, RPROC_WATCHDOG);

	pr_info("Partition%d reset!\n", priv->rproc_pt);

	return 0;
}

static int imx_rproc_attach_pd(struct imx_rproc *priv)
{
	struct device *dev = priv->dev;
	int ret, i;

	/*
	 * If there is only one power-domain entry, the platform driver framework
	 * will handle it, no need handle it in this driver.
	 */
	priv->num_pd = of_count_phandle_with_args(dev->of_node, "power-domains",
						  "#power-domain-cells");
	if (priv->num_pd <= 1)
		return 0;

	priv->pd_dev = devm_kmalloc_array(dev, priv->num_pd, sizeof(*priv->pd_dev), GFP_KERNEL);
	if (!priv->pd_dev)
		return -ENOMEM;

	priv->pd_dev_link = devm_kmalloc_array(dev, priv->num_pd, sizeof(*priv->pd_dev_link),
					       GFP_KERNEL);

	if (!priv->pd_dev_link)
		return -ENOMEM;

	for (i = 0; i < priv->num_pd; i++) {
		priv->pd_dev[i] = dev_pm_domain_attach_by_id(dev, i);
		if (IS_ERR(priv->pd_dev[i])) {
			ret = PTR_ERR(priv->pd_dev[i]);
			goto detach_pd;
		}

		priv->pd_dev_link[i] = device_link_add(dev, priv->pd_dev[i], DL_FLAG_STATELESS |
						       DL_FLAG_PM_RUNTIME | DL_FLAG_RPM_ACTIVE);
		if (!priv->pd_dev_link[i]) {
			dev_pm_domain_detach(priv->pd_dev[i], false);
			ret = -EINVAL;
			goto detach_pd;
		}
	}

	return 0;

detach_pd:
	while (--i >= 0) {
		device_link_del(priv->pd_dev_link[i]);
		dev_pm_domain_detach(priv->pd_dev[i], false);
	}

	return ret;
}

static int imx_rproc_detach_pd(struct rproc *rproc)
{
	struct imx_rproc *priv = rproc->priv;
	int i;

	/*
	 * If there is only one power-domain entry, the platform driver framework
	 * will handle it, no need handle it in this driver.
	 */
	if (priv->num_pd <= 1)
		return 0;

	for (i = 0; i < priv->num_pd; i++) {
		device_link_del(priv->pd_dev_link[i]);
		dev_pm_domain_detach(priv->pd_dev[i], false);
	}

	return 0;
}

static int imx_rproc_detect_mode(struct imx_rproc *priv)
{
	struct regmap_config config = { .name = "imx-rproc" };
	const struct imx_rproc_dcfg *dcfg = priv->dcfg;
	struct device *dev = priv->dev;
	struct regmap *regmap;
	struct arm_smccc_res res;
	int ret;
	u32 val;
	u8 pt;

	switch (dcfg->method) {
	case IMX_RPROC_NONE:
		priv->rproc->state = RPROC_DETACHED;
		return 0;
	case IMX_RPROC_SMC:
		arm_smccc_smc(IMX_SIP_RPROC, IMX_SIP_RPROC_STARTED, 0, 0, 0, 0, 0, 0, &res);
		if (res.a0)
			priv->rproc->state = RPROC_DETACHED;
		return 0;
	case IMX_RPROC_SCU_API:
		ret = imx_scu_get_handle(&priv->ipc_handle);
		if (ret)
			return ret;
		ret = of_property_read_u32(dev->of_node, "fsl,resource-id", &priv->rsrc_id);
		if (ret) {
			dev_err(dev, "No fsl,resource-id property\n");
			return ret;
		}

		if (priv->rsrc_id == IMX_SC_R_M4_1_PID0)
			priv->core_index = 1;
		else
			priv->core_index = 0;

		/*
		 * If Mcore resource is not owned by Acore partition, It is kicked by ROM,
		 * and Linux could only do IPC with Mcore and nothing else.
		 */
		if (imx_sc_rm_is_resource_owned(priv->ipc_handle, priv->rsrc_id)) {
			if (of_property_read_u32(dev->of_node, "fsl,entry-address", &priv->entry))
				return -EINVAL;

			return imx_rproc_attach_pd(priv);
		}

		priv->rproc->state = RPROC_DETACHED;
		priv->rproc->recovery_disabled = false;
		rproc_set_feature(priv->rproc, RPROC_FEAT_ATTACH_ON_RECOVERY);

		/* Get partition id and enable irq in SCFW */
		ret = imx_sc_rm_get_resource_owner(priv->ipc_handle, priv->rsrc_id, &pt);
		if (ret) {
			dev_err(dev, "not able to get resource owner\n");
			return ret;
		}

		priv->rproc_pt = pt;
		priv->rproc_nb.notifier_call = imx_rproc_partition_notify;

		ret = imx_scu_irq_register_notifier(&priv->rproc_nb);
		if (ret) {
			dev_err(dev, "register scu notifier failed, %d\n", ret);
			return ret;
		}

		ret = imx_scu_irq_group_enable(IMX_SC_IRQ_GROUP_REBOOTED, BIT(priv->rproc_pt),
					       true);
		if (ret) {
			imx_scu_irq_unregister_notifier(&priv->rproc_nb);
			dev_err(dev, "Enable irq failed, %d\n", ret);
			return ret;
		}

		return 0;
	default:
		break;
	}

	priv->gpr = syscon_regmap_lookup_by_phandle(dev->of_node, "fsl,iomuxc-gpr");
	if (IS_ERR(priv->gpr))
		priv->gpr = NULL;

	regmap = syscon_regmap_lookup_by_phandle(dev->of_node, "syscon");
	if (IS_ERR(regmap)) {
		dev_err(dev, "failed to find syscon\n");
		return PTR_ERR(regmap);
	}

	priv->regmap = regmap;
	regmap_attach_dev(dev, regmap, &config);

	if (priv->gpr) {
		ret = regmap_read(priv->gpr, dcfg->gpr_reg, &val);
		if (val & dcfg->gpr_wait) {
			/*
			 * After cold boot, the CM indicates its in wait
			 * state, but not fully powered off. Power it off
			 * fully so firmware can be loaded into it.
			 */
			imx_rproc_stop(priv->rproc);
			return 0;
		}
	}

	ret = regmap_read(regmap, dcfg->src_reg, &val);
	if (ret) {
		dev_err(dev, "Failed to read src\n");
		return ret;
	}

	if ((val & dcfg->src_mask) != dcfg->src_stop)
		priv->rproc->state = RPROC_DETACHED;

	return 0;
}

static int imx_rproc_clk_enable(struct imx_rproc *priv)
{
	const struct imx_rproc_dcfg *dcfg = priv->dcfg;
	struct device *dev = priv->dev;
	int ret;

	/* Remote core is not under control of Linux */
	if (dcfg->method == IMX_RPROC_NONE)
		return 0;

	priv->clk = devm_clk_get(dev, NULL);
	if (IS_ERR(priv->clk)) {
		dev_err(dev, "Failed to get clock\n");
		return PTR_ERR(priv->clk);
	}

	/*
	 * clk for M4 block including memory. Should be
	 * enabled before .start for FW transfer.
	 */
	ret = clk_prepare_enable(priv->clk);
	if (ret) {
		dev_err(dev, "Failed to enable clock\n");
		return ret;
	}

	return 0;
}

static int imx_rproc_probe(struct platform_device *pdev)
{
	struct device *dev = &pdev->dev;
	struct device_node *np = dev->of_node;
	struct imx_rproc *priv;
	struct rproc *rproc;
	const struct imx_rproc_dcfg *dcfg;
	int ret;

	/* set some other name then imx */
	rproc = rproc_alloc(dev, "imx-rproc", &imx_rproc_ops,
			    NULL, sizeof(*priv));
	if (!rproc)
		return -ENOMEM;

	dcfg = of_device_get_match_data(dev);
	if (!dcfg) {
		ret = -EINVAL;
		goto err_put_rproc;
	}

	priv = rproc->priv;
	priv->rproc = rproc;
	priv->dcfg = dcfg;
	priv->dev = dev;

	dev_set_drvdata(dev, rproc);
	priv->workqueue = create_workqueue(dev_name(dev));
	if (!priv->workqueue) {
		dev_err(dev, "cannot create workqueue\n");
		ret = -ENOMEM;
		goto err_put_rproc;
	}

	ret = imx_rproc_xtr_mbox_init(rproc);
	if (ret)
		goto err_put_wkq;

	ret = imx_rproc_addr_init(priv, pdev);
	if (ret) {
		dev_err(dev, "failed on imx_rproc_addr_init\n");
		goto err_put_mbox;
	}

	ret = imx_rproc_detect_mode(priv);
	if (ret)
		goto err_put_mbox;

	ret = imx_rproc_clk_enable(priv);
	if (ret)
		goto err_put_scu;

	INIT_WORK(&priv->rproc_work, imx_rproc_vq_work);

	if (rproc->state != RPROC_DETACHED)
		rproc->auto_boot = of_property_read_bool(np, "fsl,auto-boot");

	ret = rproc_add(rproc);
	if (ret) {
		dev_err(dev, "rproc_add failed\n");
		goto err_put_clk;
	}

	return 0;

err_put_clk:
	clk_disable_unprepare(priv->clk);
err_put_scu:
	imx_rproc_put_scu(rproc);
err_put_mbox:
	imx_rproc_free_mbox(rproc);
err_put_wkq:
	destroy_workqueue(priv->workqueue);
err_put_rproc:
	rproc_free(rproc);

	return ret;
}

static void imx_rproc_remove(struct platform_device *pdev)
{
	struct rproc *rproc = platform_get_drvdata(pdev);
	struct imx_rproc *priv = rproc->priv;

	clk_disable_unprepare(priv->clk);
	rproc_del(rproc);
	imx_rproc_put_scu(rproc);
	imx_rproc_free_mbox(rproc);
	destroy_workqueue(priv->workqueue);
	rproc_free(rproc);
}

static const struct of_device_id imx_rproc_of_match[] = {
	{ .compatible = "fsl,imx7ulp-cm4", .data = &imx_rproc_cfg_imx7ulp },
	{ .compatible = "fsl,imx7d-cm4", .data = &imx_rproc_cfg_imx7d },
	{ .compatible = "fsl,imx6sx-cm4", .data = &imx_rproc_cfg_imx6sx },
	{ .compatible = "fsl,imx8mq-cm4", .data = &imx_rproc_cfg_imx8mq },
	{ .compatible = "fsl,imx8mm-cm4", .data = &imx_rproc_cfg_imx8mq },
	{ .compatible = "fsl,imx8mn-cm7", .data = &imx_rproc_cfg_imx8mn },
	{ .compatible = "fsl,imx8mp-cm7", .data = &imx_rproc_cfg_imx8mn },
	{ .compatible = "fsl,imx8mn-cm7-mmio", .data = &imx_rproc_cfg_imx8mn_mmio },
	{ .compatible = "fsl,imx8mp-cm7-mmio", .data = &imx_rproc_cfg_imx8mn_mmio },
	{ .compatible = "fsl,imx8qxp-cm4", .data = &imx_rproc_cfg_imx8qxp },
	{ .compatible = "fsl,imx8qm-cm4", .data = &imx_rproc_cfg_imx8qm },
	{ .compatible = "fsl,imx8ulp-cm33", .data = &imx_rproc_cfg_imx8ulp },
	{ .compatible = "fsl,imx93-cm33", .data = &imx_rproc_cfg_imx93 },
	{},
};
MODULE_DEVICE_TABLE(of, imx_rproc_of_match);

static struct platform_driver imx_rproc_driver = {
	.probe = imx_rproc_probe,
	.remove_new = imx_rproc_remove,
	.driver = {
		.name = "imx-rproc",
		.of_match_table = imx_rproc_of_match,
	},
};

module_platform_driver(imx_rproc_driver);

MODULE_LICENSE("GPL v2");
MODULE_DESCRIPTION("i.MX remote processor control driver");
MODULE_AUTHOR("Oleksij Rempel <o.rempel@pengutronix.de>");<|MERGE_RESOLUTION|>--- conflicted
+++ resolved
@@ -143,8 +143,6 @@
 
 	{ 0xC0000000, 0xC0000000, 0x10000000, 0 },
 	{ 0xD0000000, 0xC0000000, 0x10000000, 0 },
-<<<<<<< HEAD
-=======
 };
 
 static const struct imx_rproc_att imx_rproc_att_imx8qm[] = {
@@ -170,7 +168,6 @@
 	{ 0x21100000, 0x00100000, 0x00040000, 0 },
 	/* DDR (Data) */
 	{ 0x80000000, 0x80000000, 0x60000000, 0 },
->>>>>>> e475cc1c
 };
 
 static const struct imx_rproc_att imx_rproc_att_imx8mn[] = {
