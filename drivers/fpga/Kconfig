--- conflicted
+++ resolved
@@ -12,14 +12,6 @@
 
 if FPGA
 
-<<<<<<< HEAD
-config FPGA_REGION
-	tristate "FPGA Region"
-	depends on OF && FPGA_BRIDGE
-	help
-	  FPGA Regions allow loading FPGA images under control of
-	  the Device Tree.
-=======
 config FPGA_MGR_DEBUG_FS
 	tristate "FPGA debug fs"
 	select DEBUG_FS
@@ -29,7 +21,6 @@
 	  interface to read the fpga specific configuration information.
 
 	  If unsure, say N.
->>>>>>> 24b8d41d
 
 config FPGA_MGR_SOCFPGA
 	tristate "Altera SOCFPGA FPGA Manager"
@@ -74,21 +65,6 @@
 config FPGA_MGR_ZYNQ_FPGA
 	tristate "Xilinx Zynq FPGA"
 	depends on ARCH_ZYNQ || COMPILE_TEST
-<<<<<<< HEAD
-	depends on HAS_DMA
-	help
-	  FPGA manager driver support for Xilinx Zynq FPGAs.
-
-config FPGA_MGR_ZYNQMP_FPGA
-	tristate "Xilinx Zynqmp FPGA"
-	depends on ARCH_ZYNQMP || COMPILE_TEST
-	help
-	  FPGA manager driver support for Xilinx ZynqMp FPGAs.
-
-config FPGA_BRIDGE
-	tristate "FPGA Bridge Framework"
-	depends on OF
-=======
 	help
 	  FPGA manager driver support for Xilinx Zynq FPGAs.
 
@@ -145,21 +121,10 @@
 
 config FPGA_BRIDGE
 	tristate "FPGA Bridge Framework"
->>>>>>> 24b8d41d
 	help
 	  Say Y here if you want to support bridges connected between host
 	  processors and FPGAs or between FPGAs.
 
-<<<<<<< HEAD
-config XILINX_PR_DECOUPLER
-	tristate "Xilinx PR Decoupler"
-	depends on FPGA_BRIDGE
-	help
-	  Say Y to enable drivers for Xilinx PR Decoupler. For more information
-	  look at pg227.pdf.
-
-endif # FPGA
-=======
 config SOCFPGA_FPGA_BRIDGE
 	tristate "Altera SoCFPGA FPGA Bridges"
 	depends on ARCH_SOCFPGA && FPGA_BRIDGE
@@ -287,6 +252,5 @@
 	  Xilinx Versal SOC. This driver uses the versal soc firmware
 	  interface to load programmable logic(PL) images
 	  on versal soc.
->>>>>>> 24b8d41d
 
 endif # FPGA