--- conflicted
+++ resolved
@@ -35,11 +35,8 @@
  */
 #define TPK_STR_SIZE 508 /* should be bigger then max expected line length */
 #define TPK_MAX_ROOM 4096 /* we could assume 4K for instance */
-<<<<<<< HEAD
-=======
 #define TPK_PREFIX KERN_SOH __stringify(CONFIG_TTY_PRINTK_LEVEL)
 
->>>>>>> 24b8d41d
 static int tpk_curr;
 
 static char tpk_buffer[TPK_STR_SIZE + 4];
@@ -48,11 +45,7 @@
 {
 	if (tpk_curr > 0) {
 		tpk_buffer[tpk_curr] = '\0';
-<<<<<<< HEAD
-		pr_info("[U] %s\n", tpk_buffer);
-=======
 		printk(TPK_PREFIX "[U] %s\n", tpk_buffer);
->>>>>>> 24b8d41d
 		tpk_curr = 0;
 	}
 }
