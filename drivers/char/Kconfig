--- conflicted
+++ resolved
@@ -422,47 +422,4 @@
 	  and SSM (Silicon Secured Memory).  Intended consumers of this
 	  driver include crash and makedumpfile.
 
-<<<<<<< HEAD
-config AXI_INTR_MONITOR
-	tristate "AXI Interrupt Monitor"
-	depends on HAS_IOMEM
-
-config RANDOM_TRUST_CPU
-	bool "Initialize RNG using CPU RNG instructions"
-	default y
-	help
-	  Initialize the RNG using random numbers supplied by the CPU's
-	  RNG instructions (e.g. RDRAND), if supported and available. These
-	  random numbers are never used directly, but are rather hashed into
-	  the main input pool, and this happens regardless of whether or not
-	  this option is enabled. Instead, this option controls whether the
-	  they are credited and hence can initialize the RNG. Additionally,
-	  other sources of randomness are always used, regardless of this
-	  setting.  Enabling this implies trusting that the CPU can supply high
-	  quality and non-backdoored random numbers.
-
-	  Say Y here unless you have reason to mistrust your CPU or believe
-	  its RNG facilities may be faulty. This may also be configured at
-	  boot time with "random.trust_cpu=on/off".
-
-config RANDOM_TRUST_BOOTLOADER
-	bool "Initialize RNG using bootloader-supplied seed"
-	default y
-	help
-	  Initialize the RNG using a seed supplied by the bootloader or boot
-	  environment (e.g. EFI or a bootloader-generated device tree). This
-	  seed is not used directly, but is rather hashed into the main input
-	  pool, and this happens regardless of whether or not this option is
-	  enabled. Instead, this option controls whether the seed is credited
-	  and hence can initialize the RNG. Additionally, other sources of
-	  randomness are always used, regardless of this setting. Enabling
-	  this implies trusting that the bootloader can supply high quality and
-	  non-backdoored seeds.
-
-	  Say Y here unless you have reason to mistrust your bootloader or
-	  believe its RNG facilities may be faulty. This may also be configured
-	  at boot time with "random.trust_bootloader=on/off".
-
-=======
->>>>>>> e475cc1c
 endmenu