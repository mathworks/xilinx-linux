--- conflicted
+++ resolved
@@ -86,15 +86,8 @@
 static int rng_probe(struct platform_device *pdev)
 {
 	void __iomem *rng_regs;
-<<<<<<< HEAD
-	struct resource *res;
-
-	res = platform_get_resource(pdev, IORESOURCE_MEM, 0);
-	rng_regs = devm_ioremap_resource(&pdev->dev, res);
-=======
 
 	rng_regs = devm_platform_ioremap_resource(pdev, 0);
->>>>>>> 24b8d41d
 	if (IS_ERR(rng_regs))
 		return PTR_ERR(rng_regs);
 
