/*
 * omap-rng.c - RNG driver for TI OMAP CPU family
 *
 * Author: Deepak Saxena <dsaxena@plexity.net>
 *
 * Copyright 2005 (c) MontaVista Software, Inc.
 *
 * Mostly based on original driver:
 *
 * Copyright (C) 2005 Nokia Corporation
 * Author: Juha Yrjölä <juha.yrjola@nokia.com>
 *
 * This file is licensed under  the terms of the GNU General Public
 * License version 2. This program is licensed "as is" without any
 * warranty of any kind, whether express or implied.
 */

#include <linux/module.h>
#include <linux/init.h>
#include <linux/random.h>
#include <linux/err.h>
#include <linux/platform_device.h>
#include <linux/hw_random.h>
#include <linux/delay.h>
#include <linux/kernel.h>
#include <linux/slab.h>
#include <linux/pm_runtime.h>
#include <linux/of.h>
#include <linux/of_device.h>
#include <linux/of_address.h>
#include <linux/interrupt.h>
#include <linux/clk.h>

#include <asm/io.h>

#define RNG_REG_STATUS_RDY			(1 << 0)

#define RNG_REG_INTACK_RDY_MASK			(1 << 0)
#define RNG_REG_INTACK_SHUTDOWN_OFLO_MASK	(1 << 1)
#define RNG_SHUTDOWN_OFLO_MASK			(1 << 1)

#define RNG_CONTROL_STARTUP_CYCLES_SHIFT	16
#define RNG_CONTROL_STARTUP_CYCLES_MASK		(0xffff << 16)
#define RNG_CONTROL_ENABLE_TRNG_SHIFT		10
#define RNG_CONTROL_ENABLE_TRNG_MASK		(1 << 10)

#define RNG_CONFIG_MAX_REFIL_CYCLES_SHIFT	16
#define RNG_CONFIG_MAX_REFIL_CYCLES_MASK	(0xffff << 16)
#define RNG_CONFIG_MIN_REFIL_CYCLES_SHIFT	0
#define RNG_CONFIG_MIN_REFIL_CYCLES_MASK	(0xff << 0)

#define RNG_CONTROL_STARTUP_CYCLES		0xff
#define RNG_CONFIG_MIN_REFIL_CYCLES		0x21
#define RNG_CONFIG_MAX_REFIL_CYCLES		0x22

#define RNG_ALARMCNT_ALARM_TH_SHIFT		0x0
#define RNG_ALARMCNT_ALARM_TH_MASK		(0xff << 0)
#define RNG_ALARMCNT_SHUTDOWN_TH_SHIFT		16
#define RNG_ALARMCNT_SHUTDOWN_TH_MASK		(0x1f << 16)
#define RNG_ALARM_THRESHOLD			0xff
#define RNG_SHUTDOWN_THRESHOLD			0x4

#define RNG_REG_FROENABLE_MASK			0xffffff
#define RNG_REG_FRODETUNE_MASK			0xffffff

#define OMAP2_RNG_OUTPUT_SIZE			0x4
#define OMAP4_RNG_OUTPUT_SIZE			0x8
#define EIP76_RNG_OUTPUT_SIZE			0x10

/*
 * EIP76 RNG takes approx. 700us to produce 16 bytes of output data
 * as per testing results. And to account for the lack of udelay()'s
 * reliability, we keep the timeout as 1000us.
 */
#define RNG_DATA_FILL_TIMEOUT			100

enum {
	RNG_OUTPUT_0_REG = 0,
	RNG_OUTPUT_1_REG,
	RNG_OUTPUT_2_REG,
	RNG_OUTPUT_3_REG,
	RNG_STATUS_REG,
	RNG_INTMASK_REG,
	RNG_INTACK_REG,
	RNG_CONTROL_REG,
	RNG_CONFIG_REG,
	RNG_ALARMCNT_REG,
	RNG_FROENABLE_REG,
	RNG_FRODETUNE_REG,
	RNG_ALARMMASK_REG,
	RNG_ALARMSTOP_REG,
	RNG_REV_REG,
	RNG_SYSCONFIG_REG,
};

static const u16 reg_map_omap2[] = {
	[RNG_OUTPUT_0_REG]	= 0x0,
	[RNG_STATUS_REG]	= 0x4,
	[RNG_CONFIG_REG]	= 0x28,
	[RNG_REV_REG]		= 0x3c,
	[RNG_SYSCONFIG_REG]	= 0x40,
};

static const u16 reg_map_omap4[] = {
	[RNG_OUTPUT_0_REG]	= 0x0,
	[RNG_OUTPUT_1_REG]	= 0x4,
	[RNG_STATUS_REG]	= 0x8,
	[RNG_INTMASK_REG]	= 0xc,
	[RNG_INTACK_REG]	= 0x10,
	[RNG_CONTROL_REG]	= 0x14,
	[RNG_CONFIG_REG]	= 0x18,
	[RNG_ALARMCNT_REG]	= 0x1c,
	[RNG_FROENABLE_REG]	= 0x20,
	[RNG_FRODETUNE_REG]	= 0x24,
	[RNG_ALARMMASK_REG]	= 0x28,
	[RNG_ALARMSTOP_REG]	= 0x2c,
	[RNG_REV_REG]		= 0x1FE0,
	[RNG_SYSCONFIG_REG]	= 0x1FE4,
};

static const u16 reg_map_eip76[] = {
	[RNG_OUTPUT_0_REG]	= 0x0,
	[RNG_OUTPUT_1_REG]	= 0x4,
	[RNG_OUTPUT_2_REG]	= 0x8,
	[RNG_OUTPUT_3_REG]	= 0xc,
	[RNG_STATUS_REG]	= 0x10,
	[RNG_INTACK_REG]	= 0x10,
	[RNG_CONTROL_REG]	= 0x14,
	[RNG_CONFIG_REG]	= 0x18,
	[RNG_ALARMCNT_REG]	= 0x1c,
	[RNG_FROENABLE_REG]	= 0x20,
	[RNG_FRODETUNE_REG]	= 0x24,
	[RNG_ALARMMASK_REG]	= 0x28,
	[RNG_ALARMSTOP_REG]	= 0x2c,
	[RNG_REV_REG]		= 0x7c,
};

struct omap_rng_dev;
/**
 * struct omap_rng_pdata - RNG IP block-specific data
 * @regs: Pointer to the register offsets structure.
 * @data_size: No. of bytes in RNG output.
 * @data_present: Callback to determine if data is available.
 * @init: Callback for IP specific initialization sequence.
 * @cleanup: Callback for IP specific cleanup sequence.
 */
struct omap_rng_pdata {
	u16	*regs;
	u32	data_size;
	u32	(*data_present)(struct omap_rng_dev *priv);
	int	(*init)(struct omap_rng_dev *priv);
	void	(*cleanup)(struct omap_rng_dev *priv);
};

struct omap_rng_dev {
	void __iomem			*base;
	struct device			*dev;
	const struct omap_rng_pdata	*pdata;
	struct hwrng rng;
	struct clk 			*clk;
	struct clk			*clk_reg;
};

static inline u32 omap_rng_read(struct omap_rng_dev *priv, u16 reg)
{
	return __raw_readl(priv->base + priv->pdata->regs[reg]);
}

static inline void omap_rng_write(struct omap_rng_dev *priv, u16 reg,
				      u32 val)
{
	__raw_writel(val, priv->base + priv->pdata->regs[reg]);
}


static int omap_rng_do_read(struct hwrng *rng, void *data, size_t max,
			    bool wait)
{
	struct omap_rng_dev *priv;
	int i, present;

	priv = (struct omap_rng_dev *)rng->priv;

	if (max < priv->pdata->data_size)
		return 0;

	for (i = 0; i < RNG_DATA_FILL_TIMEOUT; i++) {
		present = priv->pdata->data_present(priv);
		if (present || !wait)
			break;

		udelay(10);
	}
	if (!present)
		return 0;

	memcpy_fromio(data, priv->base + priv->pdata->regs[RNG_OUTPUT_0_REG],
		      priv->pdata->data_size);

	if (priv->pdata->regs[RNG_INTACK_REG])
		omap_rng_write(priv, RNG_INTACK_REG, RNG_REG_INTACK_RDY_MASK);

	return priv->pdata->data_size;
}

static int omap_rng_init(struct hwrng *rng)
{
	struct omap_rng_dev *priv;

	priv = (struct omap_rng_dev *)rng->priv;
	return priv->pdata->init(priv);
}

static void omap_rng_cleanup(struct hwrng *rng)
{
	struct omap_rng_dev *priv;

	priv = (struct omap_rng_dev *)rng->priv;
	priv->pdata->cleanup(priv);
}


static inline u32 omap2_rng_data_present(struct omap_rng_dev *priv)
{
	return omap_rng_read(priv, RNG_STATUS_REG) ? 0 : 1;
}

static int omap2_rng_init(struct omap_rng_dev *priv)
{
	omap_rng_write(priv, RNG_SYSCONFIG_REG, 0x1);
	return 0;
}

static void omap2_rng_cleanup(struct omap_rng_dev *priv)
{
	omap_rng_write(priv, RNG_SYSCONFIG_REG, 0x0);
}

static struct omap_rng_pdata omap2_rng_pdata = {
	.regs		= (u16 *)reg_map_omap2,
	.data_size	= OMAP2_RNG_OUTPUT_SIZE,
	.data_present	= omap2_rng_data_present,
	.init		= omap2_rng_init,
	.cleanup	= omap2_rng_cleanup,
};

static inline u32 omap4_rng_data_present(struct omap_rng_dev *priv)
{
	return omap_rng_read(priv, RNG_STATUS_REG) & RNG_REG_STATUS_RDY;
}

static int eip76_rng_init(struct omap_rng_dev *priv)
{
	u32 val;

	/* Return if RNG is already running. */
	if (omap_rng_read(priv, RNG_CONTROL_REG) & RNG_CONTROL_ENABLE_TRNG_MASK)
		return 0;

	/*  Number of 512 bit blocks of raw Noise Source output data that must
	 *  be processed by either the Conditioning Function or the
	 *  SP 800-90 DRBG ‘BC_DF’ functionality to yield a ‘full entropy’
	 *  output value.
	 */
	val = 0x5 << RNG_CONFIG_MIN_REFIL_CYCLES_SHIFT;

	/* Number of FRO samples that are XOR-ed together into one bit to be
	 * shifted into the main shift register
	 */
	val |= RNG_CONFIG_MAX_REFIL_CYCLES << RNG_CONFIG_MAX_REFIL_CYCLES_SHIFT;
	omap_rng_write(priv, RNG_CONFIG_REG, val);

	/* Enable all available FROs */
	omap_rng_write(priv, RNG_FRODETUNE_REG, 0x0);
	omap_rng_write(priv, RNG_FROENABLE_REG, RNG_REG_FROENABLE_MASK);

	/* Enable TRNG */
	val = RNG_CONTROL_ENABLE_TRNG_MASK;
	omap_rng_write(priv, RNG_CONTROL_REG, val);

	return 0;
}

static int omap4_rng_init(struct omap_rng_dev *priv)
{
	u32 val;

	/* Return if RNG is already running. */
	if (omap_rng_read(priv, RNG_CONTROL_REG) & RNG_CONTROL_ENABLE_TRNG_MASK)
		return 0;

	val = RNG_CONFIG_MIN_REFIL_CYCLES << RNG_CONFIG_MIN_REFIL_CYCLES_SHIFT;
	val |= RNG_CONFIG_MAX_REFIL_CYCLES << RNG_CONFIG_MAX_REFIL_CYCLES_SHIFT;
	omap_rng_write(priv, RNG_CONFIG_REG, val);

	omap_rng_write(priv, RNG_FRODETUNE_REG, 0x0);
	omap_rng_write(priv, RNG_FROENABLE_REG, RNG_REG_FROENABLE_MASK);
	val = RNG_ALARM_THRESHOLD << RNG_ALARMCNT_ALARM_TH_SHIFT;
	val |= RNG_SHUTDOWN_THRESHOLD << RNG_ALARMCNT_SHUTDOWN_TH_SHIFT;
	omap_rng_write(priv, RNG_ALARMCNT_REG, val);

	val = RNG_CONTROL_STARTUP_CYCLES << RNG_CONTROL_STARTUP_CYCLES_SHIFT;
	val |= RNG_CONTROL_ENABLE_TRNG_MASK;
	omap_rng_write(priv, RNG_CONTROL_REG, val);

	return 0;
}

static void omap4_rng_cleanup(struct omap_rng_dev *priv)
{
	int val;

	val = omap_rng_read(priv, RNG_CONTROL_REG);
	val &= ~RNG_CONTROL_ENABLE_TRNG_MASK;
	omap_rng_write(priv, RNG_CONTROL_REG, val);
}

static irqreturn_t omap4_rng_irq(int irq, void *dev_id)
{
	struct omap_rng_dev *priv = dev_id;
	u32 fro_detune, fro_enable;

	/*
	 * Interrupt raised by a fro shutdown threshold, do the following:
	 * 1. Clear the alarm events.
	 * 2. De tune the FROs which are shutdown.
	 * 3. Re enable the shutdown FROs.
	 */
	omap_rng_write(priv, RNG_ALARMMASK_REG, 0x0);
	omap_rng_write(priv, RNG_ALARMSTOP_REG, 0x0);

	fro_enable = omap_rng_read(priv, RNG_FROENABLE_REG);
	fro_detune = ~fro_enable & RNG_REG_FRODETUNE_MASK;
	fro_detune = fro_detune | omap_rng_read(priv, RNG_FRODETUNE_REG);
	fro_enable = RNG_REG_FROENABLE_MASK;

	omap_rng_write(priv, RNG_FRODETUNE_REG, fro_detune);
	omap_rng_write(priv, RNG_FROENABLE_REG, fro_enable);

	omap_rng_write(priv, RNG_INTACK_REG, RNG_REG_INTACK_SHUTDOWN_OFLO_MASK);

	return IRQ_HANDLED;
}

static struct omap_rng_pdata omap4_rng_pdata = {
	.regs		= (u16 *)reg_map_omap4,
	.data_size	= OMAP4_RNG_OUTPUT_SIZE,
	.data_present	= omap4_rng_data_present,
	.init		= omap4_rng_init,
	.cleanup	= omap4_rng_cleanup,
};

static struct omap_rng_pdata eip76_rng_pdata = {
	.regs		= (u16 *)reg_map_eip76,
	.data_size	= EIP76_RNG_OUTPUT_SIZE,
	.data_present	= omap4_rng_data_present,
	.init		= eip76_rng_init,
	.cleanup	= omap4_rng_cleanup,
};

static const struct of_device_id omap_rng_of_match[] __maybe_unused = {
		{
			.compatible	= "ti,omap2-rng",
			.data		= &omap2_rng_pdata,
		},
		{
			.compatible	= "ti,omap4-rng",
			.data		= &omap4_rng_pdata,
		},
		{
			.compatible	= "inside-secure,safexcel-eip76",
			.data		= &eip76_rng_pdata,
		},
		{},
};
MODULE_DEVICE_TABLE(of, omap_rng_of_match);

static int of_get_omap_rng_device_details(struct omap_rng_dev *priv,
					  struct platform_device *pdev)
{
	const struct of_device_id *match;
	struct device *dev = &pdev->dev;
	int irq, err;

	match = of_match_device(of_match_ptr(omap_rng_of_match), dev);
	if (!match) {
		dev_err(dev, "no compatible OF match\n");
		return -EINVAL;
	}
	priv->pdata = match->data;

	if (of_device_is_compatible(dev->of_node, "ti,omap4-rng") ||
	    of_device_is_compatible(dev->of_node, "inside-secure,safexcel-eip76")) {
		irq = platform_get_irq(pdev, 0);
		if (irq < 0)
			return irq;

		err = devm_request_irq(dev, irq, omap4_rng_irq,
				       IRQF_TRIGGER_NONE, dev_name(dev), priv);
		if (err) {
			dev_err(dev, "unable to request irq %d, err = %d\n",
				irq, err);
			return err;
		}

		/*
		 * On OMAP4, enabling the shutdown_oflo interrupt is
		 * done in the interrupt mask register. There is no
		 * such register on EIP76, and it's enabled by the
		 * same bit in the control register
		 */
		if (priv->pdata->regs[RNG_INTMASK_REG])
			omap_rng_write(priv, RNG_INTMASK_REG,
				       RNG_SHUTDOWN_OFLO_MASK);
		else
			omap_rng_write(priv, RNG_CONTROL_REG,
				       RNG_SHUTDOWN_OFLO_MASK);
	}
	return 0;
}

static int get_omap_rng_device_details(struct omap_rng_dev *omap_rng)
{
	/* Only OMAP2/3 can be non-DT */
	omap_rng->pdata = &omap2_rng_pdata;
	return 0;
}

static int omap_rng_probe(struct platform_device *pdev)
{
	struct omap_rng_dev *priv;
	struct device *dev = &pdev->dev;
	int ret;

	priv = devm_kzalloc(dev, sizeof(struct omap_rng_dev), GFP_KERNEL);
	if (!priv)
		return -ENOMEM;

	priv->rng.read = omap_rng_do_read;
	priv->rng.init = omap_rng_init;
	priv->rng.cleanup = omap_rng_cleanup;
	priv->rng.quality = 900;

	priv->rng.priv = (unsigned long)priv;
	platform_set_drvdata(pdev, priv);
	priv->dev = dev;

	priv->base = devm_platform_ioremap_resource(pdev, 0);
	if (IS_ERR(priv->base)) {
		ret = PTR_ERR(priv->base);
		goto err_ioremap;
	}

	priv->rng.name = devm_kstrdup(dev, dev_name(dev), GFP_KERNEL);
	if (!priv->rng.name) {
		ret = -ENOMEM;
		goto err_ioremap;
	}

	pm_runtime_enable(&pdev->dev);
	ret = pm_runtime_get_sync(&pdev->dev);
	if (ret < 0) {
		dev_err(&pdev->dev, "Failed to runtime_get device: %d\n", ret);
		pm_runtime_put_noidle(&pdev->dev);
		goto err_ioremap;
	}
<<<<<<< HEAD
=======

	priv->clk = devm_clk_get(&pdev->dev, NULL);
	if (PTR_ERR(priv->clk) == -EPROBE_DEFER)
		return -EPROBE_DEFER;
	if (!IS_ERR(priv->clk)) {
		ret = clk_prepare_enable(priv->clk);
		if (ret) {
			dev_err(&pdev->dev,
				"Unable to enable the clk: %d\n", ret);
			goto err_register;
		}
	}

	priv->clk_reg = devm_clk_get(&pdev->dev, "reg");
	if (PTR_ERR(priv->clk_reg) == -EPROBE_DEFER)
		return -EPROBE_DEFER;
	if (!IS_ERR(priv->clk_reg)) {
		ret = clk_prepare_enable(priv->clk_reg);
		if (ret) {
			dev_err(&pdev->dev,
				"Unable to enable the register clk: %d\n",
				ret);
			goto err_register;
		}
	}
>>>>>>> 24b8d41d

	ret = (dev->of_node) ? of_get_omap_rng_device_details(priv, pdev) :
				get_omap_rng_device_details(priv);
	if (ret)
		goto err_register;

	ret = devm_hwrng_register(&pdev->dev, &priv->rng);
	if (ret)
		goto err_register;

	dev_info(&pdev->dev, "Random Number Generator ver. %02x\n",
		 omap_rng_read(priv, RNG_REV_REG));

	return 0;

err_register:
	priv->base = NULL;
	pm_runtime_put_sync(&pdev->dev);
	pm_runtime_disable(&pdev->dev);

	clk_disable_unprepare(priv->clk_reg);
	clk_disable_unprepare(priv->clk);
err_ioremap:
	dev_err(dev, "initialization failed.\n");
	return ret;
}

static int omap_rng_remove(struct platform_device *pdev)
{
	struct omap_rng_dev *priv = platform_get_drvdata(pdev);


	priv->pdata->cleanup(priv);

	pm_runtime_put_sync(&pdev->dev);
	pm_runtime_disable(&pdev->dev);

	clk_disable_unprepare(priv->clk);
	clk_disable_unprepare(priv->clk_reg);

	return 0;
}

static int __maybe_unused omap_rng_suspend(struct device *dev)
{
	struct omap_rng_dev *priv = dev_get_drvdata(dev);

	priv->pdata->cleanup(priv);
	pm_runtime_put_sync(dev);

	return 0;
}

static int __maybe_unused omap_rng_resume(struct device *dev)
{
	struct omap_rng_dev *priv = dev_get_drvdata(dev);
	int ret;

	ret = pm_runtime_get_sync(dev);
	if (ret < 0) {
		dev_err(dev, "Failed to runtime_get device: %d\n", ret);
		pm_runtime_put_noidle(dev);
		return ret;
	}

	priv->pdata->init(priv);

	return 0;
}

static SIMPLE_DEV_PM_OPS(omap_rng_pm, omap_rng_suspend, omap_rng_resume);

static struct platform_driver omap_rng_driver = {
	.driver = {
		.name		= "omap_rng",
		.pm		= &omap_rng_pm,
		.of_match_table = of_match_ptr(omap_rng_of_match),
	},
	.probe		= omap_rng_probe,
	.remove		= omap_rng_remove,
};

module_platform_driver(omap_rng_driver);
MODULE_ALIAS("platform:omap_rng");
MODULE_AUTHOR("Deepak Saxena (and others)");
MODULE_LICENSE("GPL");<|MERGE_RESOLUTION|>--- conflicted
+++ resolved
@@ -464,8 +464,6 @@
 		pm_runtime_put_noidle(&pdev->dev);
 		goto err_ioremap;
 	}
-<<<<<<< HEAD
-=======
 
 	priv->clk = devm_clk_get(&pdev->dev, NULL);
 	if (PTR_ERR(priv->clk) == -EPROBE_DEFER)
@@ -491,7 +489,6 @@
 			goto err_register;
 		}
 	}
->>>>>>> 24b8d41d
 
 	ret = (dev->of_node) ? of_get_omap_rng_device_details(priv, pdev) :
 				get_omap_rng_device_details(priv);
