--- conflicted
+++ resolved
@@ -286,10 +286,7 @@
 	struct pardevice *pdev = NULL;
 	char *name;
 	struct pardev_cb ppdev_cb;
-<<<<<<< HEAD
-=======
 	int rc = 0, index;
->>>>>>> 24b8d41d
 
 	name = kasprintf(GFP_KERNEL, CHRDEV "%x", minor);
 	if (name == NULL)
@@ -302,19 +299,12 @@
 		goto err;
 	}
 
-<<<<<<< HEAD
-=======
 	index = ida_simple_get(&ida_index, 0, 0, GFP_KERNEL);
->>>>>>> 24b8d41d
 	memset(&ppdev_cb, 0, sizeof(ppdev_cb));
 	ppdev_cb.irq_func = pp_irq;
 	ppdev_cb.flags = (pp->flags & PP_EXCL) ? PARPORT_FLAG_EXCL : 0;
 	ppdev_cb.private = pp;
-<<<<<<< HEAD
-	pdev = parport_register_dev_model(port, name, &ppdev_cb, minor);
-=======
 	pdev = parport_register_dev_model(port, name, &ppdev_cb, index);
->>>>>>> 24b8d41d
 	parport_put_port(port);
 
 	if (!pdev) {
@@ -760,10 +750,7 @@
 
 	if (pp->pdev) {
 		parport_unregister_device(pp->pdev);
-<<<<<<< HEAD
-=======
 		ida_simple_remove(&ida_index, pp->index);
->>>>>>> 24b8d41d
 		pp->pdev = NULL;
 		pr_debug(CHRDEV "%x: unregistered pardevice\n", minor);
 	}
@@ -838,17 +825,6 @@
 	return 0;
 }
 
-static int pp_probe(struct pardevice *par_dev)
-{
-	struct device_driver *drv = par_dev->dev.driver;
-	int len = strlen(drv->name);
-
-	if (strncmp(par_dev->name, drv->name, len))
-		return -ENODEV;
-
-	return 0;
-}
-
 static struct parport_driver pp_driver = {
 	.name		= CHRDEV,
 	.probe		= pp_probe,
