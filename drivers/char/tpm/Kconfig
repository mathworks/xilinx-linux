--- conflicted
+++ resolved
@@ -27,11 +27,6 @@
 
 if TCG_TPM
 
-<<<<<<< HEAD
-config TCG_TIS_CORE
-	tristate
-	---help---
-=======
 config HW_RANDOM_TPM
 	bool "TPM HW Random Number Generator support"
 	depends on TCG_TPM && HW_RANDOM && !(TCG_TPM=y && HW_RANDOM=m)
@@ -46,21 +41,14 @@
 config TCG_TIS_CORE
 	tristate
 	help
->>>>>>> 24b8d41d
 	TCG TIS TPM core driver. It implements the TPM TCG TIS logic and hooks
 	into the TPM kernel APIs. Physical layers will register against it.
 
 config TCG_TIS
 	tristate "TPM Interface Specification 1.2 Interface / TPM 2.0 FIFO Interface"
-<<<<<<< HEAD
-	depends on X86
-	select TCG_TIS_CORE
-	---help---
-=======
 	depends on X86 || OF
 	select TCG_TIS_CORE
 	help
->>>>>>> 24b8d41d
 	  If you have a TPM security chip that is compliant with the
 	  TCG TIS 1.2 TPM specification (TPM1.2) or the TCG PTP FIFO
 	  specification (TPM2.0) say Yes and it will be accessible from
@@ -71,11 +59,7 @@
 	tristate "TPM Interface Specification 1.3 Interface / TPM 2.0 FIFO Interface - (SPI)"
 	depends on SPI
 	select TCG_TIS_CORE
-<<<<<<< HEAD
-	---help---
-=======
 	help
->>>>>>> 24b8d41d
 	  If you have a TPM security chip which is connected to a regular,
 	  non-tcg SPI master (i.e. most embedded platforms) that is compliant with the
 	  TCG TIS 1.3 TPM specification (TPM1.2) or the TCG PTP FIFO
@@ -83,8 +67,6 @@
 	  within Linux. To compile this driver as a module, choose  M here;
 	  the module will be called tpm_tis_spi.
 
-<<<<<<< HEAD
-=======
 config TCG_TIS_SPI_CR50
 	bool "Cr50 SPI Interface"
 	depends on TCG_TIS_SPI
@@ -104,7 +86,6 @@
 	  To compile this driver as a module, choose  M here;
 	  the module will be called tpm_tis_synquacer.
 
->>>>>>> 24b8d41d
 config TCG_TIS_I2C_ATMEL
 	tristate "TPM Interface Specification 1.2 Interface (I2C - Atmel)"
 	depends on I2C
@@ -196,25 +177,17 @@
 config TCG_VTPM_PROXY
 	tristate "VTPM Proxy Interface"
 	depends on TCG_TPM
-<<<<<<< HEAD
-	select ANON_INODES
-	---help---
-=======
 	help
->>>>>>> 24b8d41d
 	  This driver proxies for an emulated TPM (vTPM) running in userspace.
 	  A device /dev/vtpmx is provided that creates a device pair
 	  /dev/vtpmX and a server-side file descriptor on which the vTPM
 	  can receive commands.
 
-<<<<<<< HEAD
-=======
 config TCG_FTPM_TEE
 	tristate "TEE based fTPM Interface"
 	depends on TEE && OPTEE
 	help
 	  This driver proxies for firmware TPM running in TEE.
->>>>>>> 24b8d41d
 
 source "drivers/char/tpm/st33zp24/Kconfig"
 endif # TCG_TPM