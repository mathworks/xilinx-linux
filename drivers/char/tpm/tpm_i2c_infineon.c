--- conflicted
+++ resolved
@@ -59,14 +59,10 @@
 struct tpm_inf_dev {
 	struct i2c_client *client;
 	int locality;
-<<<<<<< HEAD
-	u8 buf[TPM_BUFSIZE + sizeof(u8)]; /* max. buffer size + addr */
-=======
 	/* In addition to the data itself, the buffer must fit the 7-bit I2C
 	 * address and the direction bit.
 	 */
 	u8 buf[TPM_I2C_INFINEON_BUFSIZE + 1];
->>>>>>> 24b8d41d
 	struct tpm_chip *chip;
 	enum i2c_chip_type chip_type;
 	unsigned int adapterlimit;
@@ -325,11 +321,7 @@
 	if ((buf & (TPM_ACCESS_ACTIVE_LOCALITY | TPM_ACCESS_VALID)) ==
 	    (TPM_ACCESS_ACTIVE_LOCALITY | TPM_ACCESS_VALID)) {
 		tpm_dev.locality = loc;
-<<<<<<< HEAD
-		return loc;
-=======
 		return true;
->>>>>>> 24b8d41d
 	}
 
 	return false;
