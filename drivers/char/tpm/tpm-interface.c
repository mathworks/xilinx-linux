--- conflicted
+++ resolved
@@ -412,11 +412,8 @@
 	}
 
 suspended:
-<<<<<<< HEAD
-=======
 	chip->flags |= TPM_CHIP_FLAG_SUSPENDED;
 
->>>>>>> e475cc1c
 	if (rc)
 		dev_err(dev, "Ignoring error %d while suspending\n", rc);
 	return 0;
