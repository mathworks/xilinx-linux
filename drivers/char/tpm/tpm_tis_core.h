/* SPDX-License-Identifier: GPL-2.0-only */
/*
 * Copyright (C) 2005, 2006 IBM Corporation
 * Copyright (C) 2014, 2015 Intel Corporation
 *
 * Authors:
 * Leendert van Doorn <leendert@watson.ibm.com>
 * Kylene Hall <kjhall@us.ibm.com>
 *
 * Maintained by: <tpmdd-devel@lists.sourceforge.net>
 *
 * Device driver for TCG/TCPA TPM (trusted platform module).
 * Specifications at www.trustedcomputinggroup.org
 *
 * This device driver implements the TPM interface as defined in
 * the TCG TPM Interface Spec version 1.2, revision 1.0.
 */

#ifndef __TPM_TIS_CORE_H__
#define __TPM_TIS_CORE_H__

#include "tpm.h"

enum tis_access {
	TPM_ACCESS_VALID = 0x80,
	TPM_ACCESS_ACTIVE_LOCALITY = 0x20,
	TPM_ACCESS_REQUEST_PENDING = 0x04,
	TPM_ACCESS_REQUEST_USE = 0x02,
};

enum tis_status {
	TPM_STS_VALID = 0x80,
	TPM_STS_COMMAND_READY = 0x40,
	TPM_STS_GO = 0x20,
	TPM_STS_DATA_AVAIL = 0x10,
	TPM_STS_DATA_EXPECT = 0x08,
	TPM_STS_RESPONSE_RETRY = 0x02,
	TPM_STS_READ_ZERO = 0x23, /* bits that must be zero on read */
};

enum tis_int_flags {
	TPM_GLOBAL_INT_ENABLE = 0x80000000,
	TPM_INTF_BURST_COUNT_STATIC = 0x100,
	TPM_INTF_CMD_READY_INT = 0x080,
	TPM_INTF_INT_EDGE_FALLING = 0x040,
	TPM_INTF_INT_EDGE_RISING = 0x020,
	TPM_INTF_INT_LEVEL_LOW = 0x010,
	TPM_INTF_INT_LEVEL_HIGH = 0x008,
	TPM_INTF_LOCALITY_CHANGE_INT = 0x004,
	TPM_INTF_STS_VALID_INT = 0x002,
	TPM_INTF_DATA_AVAIL_INT = 0x001,
};

enum tis_defaults {
	TIS_MEM_LEN = 0x5000,
	TIS_SHORT_TIMEOUT = 750,	/* ms */
	TIS_LONG_TIMEOUT = 2000,	/* 2 sec */
	TIS_TIMEOUT_MIN_ATML = 14700,	/* usecs */
	TIS_TIMEOUT_MAX_ATML = 15000,	/* usecs */
};

/* Some timeout values are needed before it is known whether the chip is
 * TPM 1.0 or TPM 2.0.
 */
#define TIS_TIMEOUT_A_MAX	max_t(int, TIS_SHORT_TIMEOUT, TPM2_TIMEOUT_A)
#define TIS_TIMEOUT_B_MAX	max_t(int, TIS_LONG_TIMEOUT, TPM2_TIMEOUT_B)
#define TIS_TIMEOUT_C_MAX	max_t(int, TIS_SHORT_TIMEOUT, TPM2_TIMEOUT_C)
#define TIS_TIMEOUT_D_MAX	max_t(int, TIS_SHORT_TIMEOUT, TPM2_TIMEOUT_D)

#define	TPM_ACCESS(l)			(0x0000 | ((l) << 12))
#define	TPM_INT_ENABLE(l)		(0x0008 | ((l) << 12))
#define	TPM_INT_VECTOR(l)		(0x000C | ((l) << 12))
#define	TPM_INT_STATUS(l)		(0x0010 | ((l) << 12))
#define	TPM_INTF_CAPS(l)		(0x0014 | ((l) << 12))
#define	TPM_STS(l)			(0x0018 | ((l) << 12))
#define	TPM_STS3(l)			(0x001b | ((l) << 12))
#define	TPM_DATA_FIFO(l)		(0x0024 | ((l) << 12))

#define	TPM_DID_VID(l)			(0x0F00 | ((l) << 12))
#define	TPM_RID(l)			(0x0F04 | ((l) << 12))

#define LPC_CNTRL_OFFSET		0x84
#define LPC_CLKRUN_EN			(1 << 2)
#define INTEL_LEGACY_BLK_BASE_ADDR	0xFED08000
#define ILB_REMAP_SIZE			0x100

enum tpm_tis_flags {
<<<<<<< HEAD
	TPM_TIS_ITPM_WORKAROUND		= BIT(0),
	TPM_TIS_INVALID_STATUS		= BIT(1),
	TPM_TIS_DEFAULT_CANCELLATION	= BIT(2),
=======
	TPM_TIS_ITPM_WORKAROUND		= 0,
	TPM_TIS_INVALID_STATUS		= 1,
	TPM_TIS_DEFAULT_CANCELLATION	= 2,
	TPM_TIS_IRQ_TESTED		= 3,
>>>>>>> e475cc1c
};

struct tpm_tis_data {
	struct tpm_chip *chip;
	u16 manufacturer_id;
	struct mutex locality_count_mutex;
	unsigned int locality_count;
	int locality;
	int irq;
	struct work_struct free_irq_work;
	unsigned long last_unhandled_irq;
	unsigned int unhandled_irqs;
	unsigned int int_mask;
	unsigned long flags;
	void __iomem *ilb_base_addr;
	u16 clkrun_enabled;
	wait_queue_head_t int_queue;
	wait_queue_head_t read_queue;
	const struct tpm_tis_phy_ops *phy_ops;
	unsigned short rng_quality;
	unsigned int timeout_min; /* usecs */
	unsigned int timeout_max; /* usecs */
};

/*
 * IO modes to indicate how many bytes should be read/written at once in the
 * tpm_tis_phy_ops read_bytes/write_bytes calls. Use TPM_TIS_PHYS_8 to
 * receive/transmit byte-wise, TPM_TIS_PHYS_16 for two bytes etc.
 */
enum tpm_tis_io_mode {
	TPM_TIS_PHYS_8,
	TPM_TIS_PHYS_16,
	TPM_TIS_PHYS_32,
};

struct tpm_tis_phy_ops {
	/* data is passed in little endian */
	int (*read_bytes)(struct tpm_tis_data *data, u32 addr, u16 len,
			  u8 *result, enum tpm_tis_io_mode mode);
	int (*write_bytes)(struct tpm_tis_data *data, u32 addr, u16 len,
			   const u8 *value, enum tpm_tis_io_mode mode);
	int (*verify_crc)(struct tpm_tis_data *data, size_t len,
			  const u8 *value);
};

static inline int tpm_tis_read_bytes(struct tpm_tis_data *data, u32 addr,
				     u16 len, u8 *result)
{
	return data->phy_ops->read_bytes(data, addr, len, result,
					 TPM_TIS_PHYS_8);
}

static inline int tpm_tis_read8(struct tpm_tis_data *data, u32 addr, u8 *result)
{
	return data->phy_ops->read_bytes(data, addr, 1, result, TPM_TIS_PHYS_8);
}

static inline int tpm_tis_read16(struct tpm_tis_data *data, u32 addr,
				 u16 *result)
{
	__le16 result_le;
	int rc;

	rc = data->phy_ops->read_bytes(data, addr, sizeof(u16),
				       (u8 *)&result_le, TPM_TIS_PHYS_16);
	if (!rc)
		*result = le16_to_cpu(result_le);

	return rc;
}

static inline int tpm_tis_read32(struct tpm_tis_data *data, u32 addr,
				 u32 *result)
{
	__le32 result_le;
	int rc;

	rc = data->phy_ops->read_bytes(data, addr, sizeof(u32),
				       (u8 *)&result_le, TPM_TIS_PHYS_32);
	if (!rc)
		*result = le32_to_cpu(result_le);

	return rc;
}

static inline int tpm_tis_write_bytes(struct tpm_tis_data *data, u32 addr,
				      u16 len, const u8 *value)
{
	return data->phy_ops->write_bytes(data, addr, len, value,
					  TPM_TIS_PHYS_8);
}

static inline int tpm_tis_write8(struct tpm_tis_data *data, u32 addr, u8 value)
{
	return data->phy_ops->write_bytes(data, addr, 1, &value,
					  TPM_TIS_PHYS_8);
}

static inline int tpm_tis_write32(struct tpm_tis_data *data, u32 addr,
				  u32 value)
{
	__le32 value_le;
	int rc;

	value_le = cpu_to_le32(value);
	rc =  data->phy_ops->write_bytes(data, addr, sizeof(u32),
					 (u8 *)&value_le, TPM_TIS_PHYS_32);
	return rc;
}

static inline int tpm_tis_verify_crc(struct tpm_tis_data *data, size_t len,
				     const u8 *value)
{
	if (!data->phy_ops->verify_crc)
		return 0;
	return data->phy_ops->verify_crc(data, len, value);
}

static inline bool is_bsw(void)
{
#ifdef CONFIG_X86
	return ((boot_cpu_data.x86_model == INTEL_FAM6_ATOM_AIRMONT) ? 1 : 0);
#else
	return false;
#endif
}

void tpm_tis_remove(struct tpm_chip *chip);
int tpm_tis_core_init(struct device *dev, struct tpm_tis_data *priv, int irq,
		      const struct tpm_tis_phy_ops *phy_ops,
		      acpi_handle acpi_dev_handle);

#ifdef CONFIG_PM_SLEEP
int tpm_tis_resume(struct device *dev);
#endif

#endif<|MERGE_RESOLUTION|>--- conflicted
+++ resolved
@@ -85,16 +85,10 @@
 #define ILB_REMAP_SIZE			0x100
 
 enum tpm_tis_flags {
-<<<<<<< HEAD
-	TPM_TIS_ITPM_WORKAROUND		= BIT(0),
-	TPM_TIS_INVALID_STATUS		= BIT(1),
-	TPM_TIS_DEFAULT_CANCELLATION	= BIT(2),
-=======
 	TPM_TIS_ITPM_WORKAROUND		= 0,
 	TPM_TIS_INVALID_STATUS		= 1,
 	TPM_TIS_DEFAULT_CANCELLATION	= 2,
 	TPM_TIS_IRQ_TESTED		= 3,
->>>>>>> e475cc1c
 };
 
 struct tpm_tis_data {
