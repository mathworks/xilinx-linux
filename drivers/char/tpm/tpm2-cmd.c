--- conflicted
+++ resolved
@@ -180,15 +180,7 @@
 		if (i == chip->nr_allocated_banks)
 			return -EINVAL;
 
-<<<<<<< HEAD
-	rc = tpm_transmit_cmd(chip, &cmd, sizeof(cmd), 0,
-			      "attempting to read a pcr value");
-	if (rc == 0) {
-		buf = cmd.params.pcrread_out.digest;
-		memcpy(res_buf, buf, TPM_DIGEST_SIZE);
-=======
 		expected_digest_size = chip->allocated_banks[i].digest_size;
->>>>>>> 24b8d41d
 	}
 
 	rc = tpm_buf_init(&buf, TPM2_ST_NO_SESSIONS, TPM2_CC_PCR_READ);
@@ -272,25 +264,7 @@
 
 	rc = tpm_transmit_cmd(chip, &buf, 0, "attempting extend a PCR value");
 
-<<<<<<< HEAD
-	cmd.header.in = tpm2_pcrextend_header;
-	cmd.params.pcrextend_in.pcr_idx = cpu_to_be32(pcr_idx);
-	cmd.params.pcrextend_in.auth_area_size =
-		cpu_to_be32(sizeof(struct tpm2_null_auth_area));
-	cmd.params.pcrextend_in.auth_area.handle =
-		cpu_to_be32(TPM2_RS_PW);
-	cmd.params.pcrextend_in.auth_area.nonce_size = 0;
-	cmd.params.pcrextend_in.auth_area.attributes = 0;
-	cmd.params.pcrextend_in.auth_area.auth_size = 0;
-	cmd.params.pcrextend_in.digest_cnt = cpu_to_be32(1);
-	cmd.params.pcrextend_in.hash_alg = cpu_to_be16(TPM2_ALG_SHA1);
-	memcpy(cmd.params.pcrextend_in.digest, hash, TPM_DIGEST_SIZE);
-
-	rc = tpm_transmit_cmd(chip, &cmd, sizeof(cmd), 0,
-			      "attempting extend a PCR value");
-=======
-	tpm_buf_destroy(&buf);
->>>>>>> 24b8d41d
+	tpm_buf_destroy(&buf);
 
 	return rc;
 }
@@ -329,16 +303,12 @@
 	if (err)
 		return err;
 
-<<<<<<< HEAD
-		err = tpm_transmit_cmd(chip, &cmd, sizeof(cmd), 0,
-=======
 	do {
 		tpm_buf_reset(&buf, TPM2_ST_NO_SESSIONS, TPM2_CC_GET_RANDOM);
 		tpm_buf_append_u16(&buf, num_bytes);
 		err = tpm_transmit_cmd(chip, &buf,
 				       offsetof(struct tpm2_get_random_out,
 						buffer),
->>>>>>> 24b8d41d
 				       "attempting get random");
 		if (err) {
 			if (err > 0)
@@ -403,14 +373,6 @@
 } __packed;
 
 /**
-<<<<<<< HEAD
- * tpm2_seal_trusted() - seal the payload of a trusted key
- * @chip_num: TPM chip to use
- * @payload: the key data in clear and encrypted form
- * @options: authentication values and other options
- *
- * Return: < 0 on error and 0 on success.
-=======
  * tpm2_get_tpm_pt() - get value of a TPM_CAP_TPM_PROPERTIES type property
  * @chip:		a &tpm_chip instance
  * @property_id:	property ID.
@@ -420,7 +382,6 @@
  * Return:
  *   0 on success,
  *   -errno or a TPM return code otherwise
->>>>>>> 24b8d41d
  */
 ssize_t tpm2_get_tpm_pt(struct tpm_chip *chip, u32 property_id,  u32 *value,
 			const char *desc)
@@ -432,64 +393,6 @@
 	rc = tpm_buf_init(&buf, TPM2_ST_NO_SESSIONS, TPM2_CC_GET_CAPABILITY);
 	if (rc)
 		return rc;
-<<<<<<< HEAD
-
-	tpm_buf_append_u32(&buf, options->keyhandle);
-	tpm2_buf_append_auth(&buf, TPM2_RS_PW,
-			     NULL /* nonce */, 0,
-			     0 /* session_attributes */,
-			     options->keyauth /* hmac */,
-			     TPM_DIGEST_SIZE);
-
-	/* sensitive */
-	tpm_buf_append_u16(&buf, 4 + TPM_DIGEST_SIZE + payload->key_len + 1);
-
-	tpm_buf_append_u16(&buf, TPM_DIGEST_SIZE);
-	tpm_buf_append(&buf, options->blobauth, TPM_DIGEST_SIZE);
-	tpm_buf_append_u16(&buf, payload->key_len + 1);
-	tpm_buf_append(&buf, payload->key, payload->key_len);
-	tpm_buf_append_u8(&buf, payload->migratable);
-
-	/* public */
-	tpm_buf_append_u16(&buf, 14 + options->policydigest_len);
-	tpm_buf_append_u16(&buf, TPM2_ALG_KEYEDHASH);
-	tpm_buf_append_u16(&buf, hash);
-
-	/* policy */
-	if (options->policydigest_len) {
-		tpm_buf_append_u32(&buf, 0);
-		tpm_buf_append_u16(&buf, options->policydigest_len);
-		tpm_buf_append(&buf, options->policydigest,
-			       options->policydigest_len);
-	} else {
-		tpm_buf_append_u32(&buf, TPM2_OA_USER_WITH_AUTH);
-		tpm_buf_append_u16(&buf, 0);
-	}
-
-	/* public parameters */
-	tpm_buf_append_u16(&buf, TPM2_ALG_NULL);
-	tpm_buf_append_u16(&buf, 0);
-
-	/* outside info */
-	tpm_buf_append_u16(&buf, 0);
-
-	/* creation PCR */
-	tpm_buf_append_u32(&buf, 0);
-
-	if (buf.flags & TPM_BUF_OVERFLOW) {
-		rc = -E2BIG;
-		goto out;
-	}
-
-	rc = tpm_transmit_cmd(chip, buf.data, PAGE_SIZE, 0, "sealing data");
-	if (rc)
-		goto out;
-
-	blob_len = be32_to_cpup((__be32 *) &buf.data[TPM_HEADER_SIZE]);
-	if (blob_len > MAX_BLOB_SIZE) {
-		rc = -E2BIG;
-		goto out;
-=======
 	tpm_buf_append_u32(&buf, TPM2_CAP_TPM_PROPERTIES);
 	tpm_buf_append_u32(&buf, property_id);
 	tpm_buf_append_u32(&buf, 1);
@@ -498,7 +401,6 @@
 		out = (struct tpm2_get_cap_out *)
 			&buf.data[TPM_HEADER_SIZE];
 		*value = be32_to_cpu(out->value);
->>>>>>> 24b8d41d
 	}
 	tpm_buf_destroy(&buf);
 	return rc;
@@ -506,19 +408,6 @@
 EXPORT_SYMBOL_GPL(tpm2_get_tpm_pt);
 
 /**
-<<<<<<< HEAD
- * tpm2_load_cmd() - execute a TPM2_Load command
- * @chip_num: TPM chip to use
- * @payload: the key data in clear and encrypted form
- * @options: authentication values and other options
- *
- * Return: same as with tpm_transmit_cmd
- */
-static int tpm2_load_cmd(struct tpm_chip *chip,
-			 struct trusted_key_payload *payload,
-			 struct trusted_key_options *options,
-			 u32 *blob_handle, unsigned int flags)
-=======
  * tpm2_shutdown() - send a TPM shutdown command
  *
  * Sends a TPM shutdown command. The shutdown command is used in call
@@ -529,56 +418,19 @@
  * @shutdown_type:	TPM_SU_CLEAR or TPM_SU_STATE.
  */
 void tpm2_shutdown(struct tpm_chip *chip, u16 shutdown_type)
->>>>>>> 24b8d41d
 {
 	struct tpm_buf buf;
 	int rc;
 
 	rc = tpm_buf_init(&buf, TPM2_ST_NO_SESSIONS, TPM2_CC_SHUTDOWN);
 	if (rc)
-<<<<<<< HEAD
-		return rc;
-
-	tpm_buf_append_u32(&buf, options->keyhandle);
-	tpm2_buf_append_auth(&buf, TPM2_RS_PW,
-			     NULL /* nonce */, 0,
-			     0 /* session_attributes */,
-			     options->keyauth /* hmac */,
-			     TPM_DIGEST_SIZE);
-
-	tpm_buf_append(&buf, payload->blob, blob_len);
-
-	if (buf.flags & TPM_BUF_OVERFLOW) {
-		rc = -E2BIG;
-		goto out;
-	}
-
-	rc = tpm_transmit_cmd(chip, buf.data, PAGE_SIZE, flags, "loading blob");
-	if (!rc)
-		*blob_handle = be32_to_cpup(
-			(__be32 *) &buf.data[TPM_HEADER_SIZE]);
-
-out:
-=======
 		return;
 	tpm_buf_append_u16(&buf, shutdown_type);
 	tpm_transmit_cmd(chip, &buf, 0, "stopping the TPM");
->>>>>>> 24b8d41d
-	tpm_buf_destroy(&buf);
-}
-
-/**
-<<<<<<< HEAD
- * tpm2_flush_context_cmd() - execute a TPM2_FlushContext command
- * @chip_num: TPM chip to use
- * @payload: the key data in clear and encrypted form
- * @options: authentication values and other options
- *
- * Return: same as with tpm_transmit_cmd
- */
-static void tpm2_flush_context_cmd(struct tpm_chip *chip, u32 handle,
-				   unsigned int flags)
-=======
+	tpm_buf_destroy(&buf);
+}
+
+/**
  * tpm2_do_selftest() - ensure that all self tests have passed
  *
  * @chip: TPM chip to use
@@ -592,62 +444,31 @@
  * all tests have completed.
  */
 static int tpm2_do_selftest(struct tpm_chip *chip)
->>>>>>> 24b8d41d
 {
 	struct tpm_buf buf;
 	int full;
 	int rc;
 
-<<<<<<< HEAD
-	rc = tpm_buf_init(&buf, TPM2_ST_NO_SESSIONS, TPM2_CC_FLUSH_CONTEXT);
-	if (rc) {
-		dev_warn(&chip->dev, "0x%08x was not flushed, out of memory\n",
-			 handle);
-		return;
-	}
-=======
 	for (full = 0; full < 2; full++) {
 		rc = tpm_buf_init(&buf, TPM2_ST_NO_SESSIONS, TPM2_CC_SELF_TEST);
 		if (rc)
 			return rc;
->>>>>>> 24b8d41d
 
 		tpm_buf_append_u8(&buf, full);
 		rc = tpm_transmit_cmd(chip, &buf, 0,
 				      "attempting the self test");
 		tpm_buf_destroy(&buf);
 
-<<<<<<< HEAD
-	rc = tpm_transmit_cmd(chip, buf.data, PAGE_SIZE, flags,
-			      "flushing context");
-	if (rc)
-		dev_warn(&chip->dev, "0x%08x was not flushed, rc=%d\n", handle,
-			 rc);
-=======
 		if (rc == TPM2_RC_TESTING)
 			rc = TPM2_RC_SUCCESS;
 		if (rc == TPM2_RC_INITIALIZE || rc == TPM2_RC_SUCCESS)
 			return rc;
 	}
->>>>>>> 24b8d41d
 
 	return rc;
 }
 
 /**
-<<<<<<< HEAD
- * tpm2_unseal_cmd() - execute a TPM2_Unload command
- * @chip_num: TPM chip to use
- * @payload: the key data in clear and encrypted form
- * @options: authentication values and other options
- *
- * Return: same as with tpm_transmit_cmd
- */
-static int tpm2_unseal_cmd(struct tpm_chip *chip,
-			   struct trusted_key_payload *payload,
-			   struct trusted_key_options *options,
-			   u32 blob_handle, unsigned int flags)
-=======
  * tpm2_probe() - probe for the TPM 2.0 protocol
  * @chip:	a &tpm_chip instance
  *
@@ -660,7 +481,6 @@
  *   -errno otherwise
  */
 int tpm2_probe(struct tpm_chip *chip)
->>>>>>> 24b8d41d
 {
 	struct tpm_header *out;
 	struct tpm_buf buf;
@@ -690,18 +510,12 @@
 	struct tpm_digest digest = { .alg_id = bank->alg_id };
 	int i;
 
-<<<<<<< HEAD
-	rc = tpm_transmit_cmd(chip, buf.data, PAGE_SIZE, flags, "unsealing");
-	if (rc > 0)
-		rc = -EPERM;
-=======
 	/*
 	 * Avoid unnecessary PCR read operations to reduce overhead
 	 * and obtain identifiers of the crypto subsystem.
 	 */
 	for (i = 0; i < ARRAY_SIZE(tpm2_hash_map); i++) {
 		enum hash_algo crypto_algo = tpm2_hash_map[i].crypto_id;
->>>>>>> 24b8d41d
 
 		if (bank->alg_id != tpm2_hash_map[i].tpm_id)
 			continue;
@@ -716,19 +530,6 @@
 	return tpm2_pcr_read(chip, 0, &digest, &bank->digest_size);
 }
 
-<<<<<<< HEAD
-/**
- * tpm_unseal_trusted() - unseal the payload of a trusted key
- * @chip_num: TPM chip to use
- * @payload: the key data in clear and encrypted form
- * @options: authentication values and other options
- *
- * Return: < 0 on error and 0 on success.
- */
-int tpm2_unseal_trusted(struct tpm_chip *chip,
-			struct trusted_key_payload *payload,
-			struct trusted_key_options *options)
-=======
 struct tpm2_pcr_selection {
 	__be16  hash_alg;
 	u8  size_of_select;
@@ -736,7 +537,6 @@
 } __packed;
 
 ssize_t tpm2_get_pcr_allocation(struct tpm_chip *chip)
->>>>>>> 24b8d41d
 {
 	struct tpm2_pcr_selection pcr_selection;
 	struct tpm_buf buf;
@@ -751,21 +551,6 @@
 	int rc;
 	int i = 0;
 
-<<<<<<< HEAD
-	mutex_lock(&chip->tpm_mutex);
-	rc = tpm2_load_cmd(chip, payload, options, &blob_handle,
-			   TPM_TRANSMIT_UNLOCKED);
-	if (rc)
-		goto out;
-
-	rc = tpm2_unseal_cmd(chip, payload, options, blob_handle,
-			     TPM_TRANSMIT_UNLOCKED);
-	tpm2_flush_context_cmd(chip, blob_handle, TPM_TRANSMIT_UNLOCKED);
-out:
-	mutex_unlock(&chip->tpm_mutex);
-	return rc;
-}
-=======
 	rc = tpm_buf_init(&buf, TPM2_ST_NO_SESSIONS, TPM2_CC_GET_CAPABILITY);
 	if (rc)
 		return rc;
@@ -780,7 +565,6 @@
 
 	nr_possible_banks = be32_to_cpup(
 		(__be32 *)&buf.data[TPM_HEADER_SIZE + 5]);
->>>>>>> 24b8d41d
 
 	chip->allocated_banks = kcalloc(nr_possible_banks,
 					sizeof(*chip->allocated_banks),
@@ -792,15 +576,6 @@
 
 	marker = &buf.data[TPM_HEADER_SIZE + 9];
 
-<<<<<<< HEAD
-	rc = tpm_transmit_cmd(chip, &cmd, sizeof(cmd), 0, desc);
-	if (!rc)
-		*value = be32_to_cpu(cmd.params.get_tpm_pt_out.value);
-
-	return rc;
-}
-EXPORT_SYMBOL_GPL(tpm2_get_tpm_pt);
-=======
 	rsp_len = be32_to_cpup((__be32 *)&buf.data[2]);
 	end = &buf.data[rsp_len];
 
@@ -811,7 +586,6 @@
 			rc = -EFAULT;
 			break;
 		}
->>>>>>> 24b8d41d
 
 		memcpy(&pcr_selection, marker, sizeof(pcr_selection));
 		hash_alg = be16_to_cpu(pcr_selection.hash_alg);
@@ -821,41 +595,18 @@
 		if (pcr_select_offset) {
 			chip->allocated_banks[nr_alloc_banks].alg_id = hash_alg;
 
-<<<<<<< HEAD
-/**
- * tpm2_startup() - send startup command to the TPM chip
- * @chip:		TPM chip to use.
- * @startup_type	startup type. The value is either
- *			TPM_SU_CLEAR or TPM_SU_STATE.
- *
- * 0 is returned when the operation is successful. If a negative number is
- * returned it remarks a POSIX error code. If a positive number is returned
- * it remarks a TPM error.
- */
-static int tpm2_startup(struct tpm_chip *chip, u16 startup_type)
-{
-	struct tpm2_cmd cmd;
-=======
 			rc = tpm2_init_bank_info(chip, nr_alloc_banks);
 			if (rc < 0)
 				break;
->>>>>>> 24b8d41d
 
 			nr_alloc_banks++;
 		}
 
-<<<<<<< HEAD
-	cmd.params.startup_in.startup_type = cpu_to_be16(startup_type);
-	return tpm_transmit_cmd(chip, &cmd, sizeof(cmd), 0,
-				"attempting to start the TPM");
-}
-=======
 		sizeof_pcr_selection = sizeof(pcr_selection.hash_alg) +
 			sizeof(pcr_selection.size_of_select) +
 			pcr_selection.size_of_select;
 		marker = marker + sizeof_pcr_selection;
 	}
->>>>>>> 24b8d41d
 
 	chip->nr_allocated_banks = nr_alloc_banks;
 out:
@@ -877,17 +628,6 @@
 	if (rc)
 		goto out;
 
-<<<<<<< HEAD
-	rc = tpm_transmit_cmd(chip, &cmd, sizeof(cmd), 0, "stopping the TPM");
-
-	/* In places where shutdown command is sent there's no much we can do
-	 * except print the error code on a system failure.
-	 */
-	if (rc < 0)
-		dev_warn(&chip->dev, "transmit returned %d while stopping the TPM",
-			 rc);
-}
-=======
 	if (nr_commands > 0xFFFFF) {
 		rc = -EFAULT;
 		goto out;
@@ -899,7 +639,6 @@
 		rc = -ENOMEM;
 		goto out;
 	}
->>>>>>> 24b8d41d
 
 	rc = tpm_buf_init(&buf, TPM2_ST_NO_SESSIONS, TPM2_CC_GET_CAPABILITY);
 	if (rc)
@@ -909,16 +648,11 @@
 	tpm_buf_append_u32(&buf, TPM2_CC_FIRST);
 	tpm_buf_append_u32(&buf, nr_commands);
 
-<<<<<<< HEAD
-	if (index != TPM_UNDEFINED)
-		duration = chip->duration[index];
-=======
 	rc = tpm_transmit_cmd(chip, &buf, 9 + 4 * nr_commands, NULL);
 	if (rc) {
 		tpm_buf_destroy(&buf);
 		goto out;
 	}
->>>>>>> 24b8d41d
 
 	if (nr_commands !=
 	    be32_to_cpup((__be32 *)&buf.data[TPM_HEADER_SIZE + 5])) {
@@ -967,18 +701,6 @@
 
 	dev_info(&chip->dev, "starting up the TPM manually\n");
 
-<<<<<<< HEAD
-	rc = tpm_transmit_cmd(chip, &cmd, TPM2_SELF_TEST_IN_SIZE, 0,
-			      "continue selftest");
-
-	/* At least some prototype chips seem to give RC_TESTING error
-	 * immediately. This is a workaround for that.
-	 */
-	if (rc == TPM2_RC_TESTING) {
-		dev_warn(&chip->dev, "Got RC_TESTING, ignoring\n");
-		rc = 0;
-	}
-=======
 	rc = tpm_buf_init(&buf, TPM2_ST_NO_SESSIONS, TPM2_CC_STARTUP);
 	if (rc < 0)
 		return rc;
@@ -986,7 +708,6 @@
 	tpm_buf_append_u16(&buf, TPM2_SU_CLEAR);
 	rc = tpm_transmit_cmd(chip, &buf, 0, "attempting to start the TPM");
 	tpm_buf_destroy(&buf);
->>>>>>> 24b8d41d
 
 	return rc;
 }
@@ -998,11 +719,7 @@
  *
  * Returns 0 on success, < 0 in case of fatal error.
  */
-<<<<<<< HEAD
-static int tpm2_do_selftest(struct tpm_chip *chip)
-=======
 int tpm2_auto_startup(struct tpm_chip *chip)
->>>>>>> 24b8d41d
 {
 	int rc;
 
@@ -1010,25 +727,9 @@
 	if (rc)
 		goto out;
 
-<<<<<<< HEAD
-	for (i = 0; i < loops; i++) {
-		/* Attempt to read a PCR value */
-		cmd.header.in = tpm2_pcrread_header;
-		cmd.params.pcrread_in.pcr_selects_cnt = cpu_to_be32(1);
-		cmd.params.pcrread_in.hash_alg = cpu_to_be16(TPM2_ALG_SHA1);
-		cmd.params.pcrread_in.pcr_select_size = TPM2_PCR_SELECT_MIN;
-		cmd.params.pcrread_in.pcr_select[0] = 0x01;
-		cmd.params.pcrread_in.pcr_select[1] = 0x00;
-		cmd.params.pcrread_in.pcr_select[2] = 0x00;
-
-		rc = tpm_transmit_cmd(chip, &cmd, sizeof(cmd), 0, NULL);
-		if (rc < 0)
-			break;
-=======
 	rc = tpm2_do_selftest(chip);
 	if (rc && rc != TPM2_RC_INITIALIZE)
 		goto out;
->>>>>>> 24b8d41d
 
 	if (rc == TPM2_RC_INITIALIZE) {
 		rc = tpm2_startup(chip);
@@ -1040,82 +741,21 @@
 			goto out;
 	}
 
-<<<<<<< HEAD
-=======
 	rc = tpm2_get_cc_attrs_tbl(chip);
-
-out:
-	if (rc > 0)
-		rc = -ENODEV;
->>>>>>> 24b8d41d
-	return rc;
-}
-
-int tpm2_find_cc(struct tpm_chip *chip, u32 cc)
-{
-<<<<<<< HEAD
-	struct tpm2_cmd cmd;
-	int rc;
-
-	cmd.header.in = tpm2_get_tpm_pt_header;
-	cmd.params.get_tpm_pt_in.cap_id = cpu_to_be32(TPM2_CAP_TPM_PROPERTIES);
-	cmd.params.get_tpm_pt_in.property_id = cpu_to_be32(0x100);
-	cmd.params.get_tpm_pt_in.property_cnt = cpu_to_be32(1);
-
-	rc = tpm_transmit_cmd(chip, &cmd, sizeof(cmd),  0, NULL);
-	if (rc <  0)
-		return rc;
-=======
-	int i;
->>>>>>> 24b8d41d
-
-	for (i = 0; i < chip->nr_commands; i++)
-		if (cc == (chip->cc_attrs_tbl[i] & GENMASK(15, 0)))
-			return i;
-
-<<<<<<< HEAD
-	return 0;
-}
-EXPORT_SYMBOL_GPL(tpm2_probe);
-
-/**
- * tpm2_auto_startup - Perform the standard automatic TPM initialization
- *                     sequence
- * @chip: TPM chip to use
- *
- * Returns 0 on success, < 0 in case of fatal error.
- */
-int tpm2_auto_startup(struct tpm_chip *chip)
-{
-	int rc;
-
-	rc = tpm_get_timeouts(chip);
-	if (rc)
-		goto out;
-
-	rc = tpm2_do_selftest(chip);
-	if (rc != 0 && rc != TPM2_RC_INITIALIZE) {
-		dev_err(&chip->dev, "TPM self test failed\n");
-		goto out;
-	}
-
-	if (rc == TPM2_RC_INITIALIZE) {
-		rc = tpm2_startup(chip, TPM2_SU_CLEAR);
-		if (rc)
-			goto out;
-
-		rc = tpm2_do_selftest(chip);
-		if (rc) {
-			dev_err(&chip->dev, "TPM self test failed\n");
-			goto out;
-		}
-	}
 
 out:
 	if (rc > 0)
 		rc = -ENODEV;
 	return rc;
-=======
+}
+
+int tpm2_find_cc(struct tpm_chip *chip, u32 cc)
+{
+	int i;
+
+	for (i = 0; i < chip->nr_commands; i++)
+		if (cc == (chip->cc_attrs_tbl[i] & GENMASK(15, 0)))
+			return i;
+
 	return -1;
->>>>>>> 24b8d41d
 }