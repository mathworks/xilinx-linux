--- conflicted
+++ resolved
@@ -790,8 +790,6 @@
 	}
 
 	return status == TPM_STS_COMMAND_READY;
-<<<<<<< HEAD
-=======
 }
 
 static irqreturn_t tpm_tis_revert_interrupts(struct tpm_chip *chip)
@@ -843,7 +841,6 @@
 		irqret = tpm_tis_revert_interrupts(chip);
 
 	return irqret;
->>>>>>> e475cc1c
 }
 
 static irqreturn_t tis_int_handler(int dummy, void *dev_id)
