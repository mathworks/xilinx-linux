--- conflicted
+++ resolved
@@ -36,89 +36,11 @@
 
 	tpm_common_open(file, chip, priv, NULL);
 
-<<<<<<< HEAD
-	file->private_data = priv;
-=======
->>>>>>> 24b8d41d
 	return 0;
 
-<<<<<<< HEAD
-	del_singleshot_timer_sync(&priv->user_read_timer);
-	flush_work(&priv->work);
-	ret_size = atomic_read(&priv->data_pending);
-	if (ret_size > 0) {	/* relay data */
-		ssize_t orig_ret_size = ret_size;
-		if (size < ret_size)
-			ret_size = size;
-
-		mutex_lock(&priv->buffer_mutex);
-		rc = copy_to_user(buf, priv->data_buffer, ret_size);
-		memset(priv->data_buffer, 0, orig_ret_size);
-		if (rc)
-			ret_size = -EFAULT;
-
-		mutex_unlock(&priv->buffer_mutex);
-	}
-
-	atomic_set(&priv->data_pending, 0);
-
-	return ret_size;
-}
-
-static ssize_t tpm_write(struct file *file, const char __user *buf,
-			 size_t size, loff_t *off)
-{
-	struct file_priv *priv = file->private_data;
-	size_t in_size = size;
-	ssize_t out_size;
-
-	/* cannot perform a write until the read has cleared
-	   either via tpm_read or a user_read_timer timeout.
-	   This also prevents splitted buffered writes from blocking here.
-	*/
-	if (atomic_read(&priv->data_pending) != 0)
-		return -EBUSY;
-
-	if (in_size > TPM_BUFSIZE)
-		return -E2BIG;
-
-	mutex_lock(&priv->buffer_mutex);
-
-	if (copy_from_user
-	    (priv->data_buffer, (void __user *) buf, in_size)) {
-		mutex_unlock(&priv->buffer_mutex);
-		return -EFAULT;
-	}
-
-	/* atomic tpm command send and result receive. We only hold the ops
-	 * lock during this period so that the tpm can be unregistered even if
-	 * the char dev is held open.
-	 */
-	if (tpm_try_get_ops(priv->chip)) {
-		mutex_unlock(&priv->buffer_mutex);
-		return -EPIPE;
-	}
-	out_size = tpm_transmit(priv->chip, priv->data_buffer,
-				sizeof(priv->data_buffer), 0);
-
-	tpm_put_ops(priv->chip);
-	if (out_size < 0) {
-		mutex_unlock(&priv->buffer_mutex);
-		return out_size;
-	}
-
-	atomic_set(&priv->data_pending, out_size);
-	mutex_unlock(&priv->buffer_mutex);
-
-	/* Set a timeout by which the reader must come claim the result */
-	mod_timer(&priv->user_read_timer, jiffies + (60 * HZ));
-
-	return in_size;
-=======
  out:
 	clear_bit(0, &chip->is_open);
 	return -ENOMEM;
->>>>>>> 24b8d41d
 }
 
 /*
