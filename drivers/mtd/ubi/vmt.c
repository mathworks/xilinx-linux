// SPDX-License-Identifier: GPL-2.0-or-later
/*
 * Copyright (c) International Business Machines Corp., 2006
 *
 * Author: Artem Bityutskiy (Битюцкий Артём)
 */

/*
 * This file contains implementation of volume creation, deletion, updating and
 * resizing.
 */

#include <linux/err.h>
#include <linux/math64.h>
#include <linux/slab.h>
#include <linux/export.h>
#include "ubi.h"

static int self_check_volumes(struct ubi_device *ubi);

static ssize_t vol_attribute_show(struct device *dev,
				  struct device_attribute *attr, char *buf);

/* Device attributes corresponding to files in '/<sysfs>/class/ubi/ubiX_Y' */
static struct device_attribute attr_vol_reserved_ebs =
	__ATTR(reserved_ebs, S_IRUGO, vol_attribute_show, NULL);
static struct device_attribute attr_vol_type =
	__ATTR(type, S_IRUGO, vol_attribute_show, NULL);
static struct device_attribute attr_vol_name =
	__ATTR(name, S_IRUGO, vol_attribute_show, NULL);
static struct device_attribute attr_vol_corrupted =
	__ATTR(corrupted, S_IRUGO, vol_attribute_show, NULL);
static struct device_attribute attr_vol_alignment =
	__ATTR(alignment, S_IRUGO, vol_attribute_show, NULL);
static struct device_attribute attr_vol_usable_eb_size =
	__ATTR(usable_eb_size, S_IRUGO, vol_attribute_show, NULL);
static struct device_attribute attr_vol_data_bytes =
	__ATTR(data_bytes, S_IRUGO, vol_attribute_show, NULL);
static struct device_attribute attr_vol_upd_marker =
	__ATTR(upd_marker, S_IRUGO, vol_attribute_show, NULL);

/*
 * "Show" method for files in '/<sysfs>/class/ubi/ubiX_Y/'.
 *
 * Consider a situation:
 * A. process 1 opens a sysfs file related to volume Y, say
 *    /<sysfs>/class/ubi/ubiX_Y/reserved_ebs;
 * B. process 2 removes volume Y;
 * C. process 1 starts reading the /<sysfs>/class/ubi/ubiX_Y/reserved_ebs file;
 *
 * In this situation, this function will return %-ENODEV because it will find
 * out that the volume was removed from the @ubi->volumes array.
 */
static ssize_t vol_attribute_show(struct device *dev,
				  struct device_attribute *attr, char *buf)
{
	int ret;
	struct ubi_volume *vol = container_of(dev, struct ubi_volume, dev);
	struct ubi_device *ubi;

	ubi = ubi_get_device(vol->ubi->ubi_num);
	if (!ubi)
		return -ENODEV;

	spin_lock(&ubi->volumes_lock);
	if (!ubi->volumes[vol->vol_id]) {
		spin_unlock(&ubi->volumes_lock);
		ubi_put_device(ubi);
		return -ENODEV;
	}
	/* Take a reference to prevent volume removal */
	vol->ref_count += 1;
	spin_unlock(&ubi->volumes_lock);

	if (attr == &attr_vol_reserved_ebs)
		ret = sprintf(buf, "%d\n", vol->reserved_pebs);
	else if (attr == &attr_vol_type) {
		const char *tp;

		if (vol->vol_type == UBI_DYNAMIC_VOLUME)
			tp = "dynamic";
		else
			tp = "static";
		ret = sprintf(buf, "%s\n", tp);
	} else if (attr == &attr_vol_name)
		ret = sprintf(buf, "%s\n", vol->name);
	else if (attr == &attr_vol_corrupted)
		ret = sprintf(buf, "%d\n", vol->corrupted);
	else if (attr == &attr_vol_alignment)
		ret = sprintf(buf, "%d\n", vol->alignment);
	else if (attr == &attr_vol_usable_eb_size)
		ret = sprintf(buf, "%d\n", vol->usable_leb_size);
	else if (attr == &attr_vol_data_bytes)
		ret = sprintf(buf, "%lld\n", vol->used_bytes);
	else if (attr == &attr_vol_upd_marker)
		ret = sprintf(buf, "%d\n", vol->upd_marker);
	else
		/* This must be a bug */
		ret = -EINVAL;

	/* We've done the operation, drop volume and UBI device references */
	spin_lock(&ubi->volumes_lock);
	vol->ref_count -= 1;
	ubi_assert(vol->ref_count >= 0);
	spin_unlock(&ubi->volumes_lock);
	ubi_put_device(ubi);
	return ret;
}

static struct attribute *volume_dev_attrs[] = {
	&attr_vol_reserved_ebs.attr,
	&attr_vol_type.attr,
	&attr_vol_name.attr,
	&attr_vol_corrupted.attr,
	&attr_vol_alignment.attr,
	&attr_vol_usable_eb_size.attr,
	&attr_vol_data_bytes.attr,
	&attr_vol_upd_marker.attr,
	NULL
};
ATTRIBUTE_GROUPS(volume_dev);

/* Release method for volume devices */
static void vol_release(struct device *dev)
{
	struct ubi_volume *vol = container_of(dev, struct ubi_volume, dev);

	ubi_eba_replace_table(vol, NULL);
<<<<<<< HEAD
=======
	ubi_fastmap_destroy_checkmap(vol);
>>>>>>> 24b8d41d
	kfree(vol);
}

/**
 * ubi_create_volume - create volume.
 * @ubi: UBI device description object
 * @req: volume creation request
 *
 * This function creates volume described by @req. If @req->vol_id id
 * %UBI_VOL_NUM_AUTO, this function automatically assign ID to the new volume
 * and saves it in @req->vol_id. Returns zero in case of success and a negative
 * error code in case of failure. Note, the caller has to have the
 * @ubi->device_mutex locked.
 */
int ubi_create_volume(struct ubi_device *ubi, struct ubi_mkvol_req *req)
{
	int i, err, vol_id = req->vol_id;
	struct ubi_volume *vol;
	struct ubi_vtbl_record vtbl_rec;
	struct ubi_eba_table *eba_tbl = NULL;
<<<<<<< HEAD
	dev_t dev;
=======
>>>>>>> 24b8d41d

	if (ubi->ro_mode)
		return -EROFS;

	vol = kzalloc(sizeof(struct ubi_volume), GFP_KERNEL);
	if (!vol)
		return -ENOMEM;

	device_initialize(&vol->dev);
	vol->dev.release = vol_release;
	vol->dev.parent = &ubi->dev;
	vol->dev.class = &ubi_class;
	vol->dev.groups = volume_dev_groups;

	if (req->flags & UBI_VOL_SKIP_CRC_CHECK_FLG)
		vol->skip_check = 1;

	spin_lock(&ubi->volumes_lock);
	if (vol_id == UBI_VOL_NUM_AUTO) {
		/* Find unused volume ID */
		dbg_gen("search for vacant volume ID");
		for (i = 0; i < ubi->vtbl_slots; i++)
			if (!ubi->volumes[i]) {
				vol_id = i;
				break;
			}

		if (vol_id == UBI_VOL_NUM_AUTO) {
			ubi_err(ubi, "out of volume IDs");
			err = -ENFILE;
			goto out_unlock;
		}
		req->vol_id = vol_id;
	}

	dbg_gen("create device %d, volume %d, %llu bytes, type %d, name %s",
		ubi->ubi_num, vol_id, (unsigned long long)req->bytes,
		(int)req->vol_type, req->name);

	/* Ensure that this volume does not exist */
	err = -EEXIST;
	if (ubi->volumes[vol_id]) {
		ubi_err(ubi, "volume %d already exists", vol_id);
		goto out_unlock;
	}

	/* Ensure that the name is unique */
	for (i = 0; i < ubi->vtbl_slots; i++)
		if (ubi->volumes[i] &&
		    ubi->volumes[i]->name_len == req->name_len &&
		    !strcmp(ubi->volumes[i]->name, req->name)) {
			ubi_err(ubi, "volume \"%s\" exists (ID %d)",
				req->name, i);
			goto out_unlock;
		}

	/* Calculate how many eraseblocks are requested */
	vol->usable_leb_size = ubi->leb_size - ubi->leb_size % req->alignment;
	vol->reserved_pebs = div_u64(req->bytes + vol->usable_leb_size - 1,
				     vol->usable_leb_size);

	/* Reserve physical eraseblocks */
	if (vol->reserved_pebs > ubi->avail_pebs) {
		ubi_err(ubi, "not enough PEBs, only %d available",
			ubi->avail_pebs);
		if (ubi->corr_peb_count)
			ubi_err(ubi, "%d PEBs are corrupted and not used",
				ubi->corr_peb_count);
		err = -ENOSPC;
		goto out_unlock;
	}
	ubi->avail_pebs -= vol->reserved_pebs;
	ubi->rsvd_pebs += vol->reserved_pebs;
	spin_unlock(&ubi->volumes_lock);

	vol->vol_id    = vol_id;
	vol->alignment = req->alignment;
	vol->data_pad  = ubi->leb_size % vol->alignment;
	vol->vol_type  = req->vol_type;
	vol->name_len  = req->name_len;
	memcpy(vol->name, req->name, vol->name_len);
	vol->ubi = ubi;

	/*
	 * Finish all pending erases because there may be some LEBs belonging
	 * to the same volume ID.
	 */
	err = ubi_wl_flush(ubi, vol_id, UBI_ALL);
	if (err)
		goto out_acc;

	eba_tbl = ubi_eba_create_table(vol, vol->reserved_pebs);
	if (IS_ERR(eba_tbl)) {
		err = PTR_ERR(eba_tbl);
		goto out_acc;
	}

	ubi_eba_replace_table(vol, eba_tbl);

	if (vol->vol_type == UBI_DYNAMIC_VOLUME) {
		vol->used_ebs = vol->reserved_pebs;
		vol->last_eb_bytes = vol->usable_leb_size;
		vol->used_bytes =
			(long long)vol->used_ebs * vol->usable_leb_size;
	} else {
		vol->used_ebs = div_u64_rem(vol->used_bytes,
					    vol->usable_leb_size,
					    &vol->last_eb_bytes);
		if (vol->last_eb_bytes != 0)
			vol->used_ebs += 1;
		else
			vol->last_eb_bytes = vol->usable_leb_size;
	}

	/* Make volume "available" before it becomes accessible via sysfs */
	spin_lock(&ubi->volumes_lock);
	ubi->volumes[vol_id] = vol;
	ubi->vol_count += 1;
	spin_unlock(&ubi->volumes_lock);

	/* Register character device for the volume */
	cdev_init(&vol->cdev, &ubi_vol_cdev_operations);
	vol->cdev.owner = THIS_MODULE;

	vol->dev.devt = MKDEV(MAJOR(ubi->cdev.dev), vol_id + 1);
	dev_set_name(&vol->dev, "%s_%d", ubi->ubi_name, vol->vol_id);
	err = cdev_device_add(&vol->cdev, &vol->dev);
	if (err) {
		ubi_err(ubi, "cannot add device");
		goto out_mapping;
	}

	/* Fill volume table record */
	memset(&vtbl_rec, 0, sizeof(struct ubi_vtbl_record));
	vtbl_rec.reserved_pebs = cpu_to_be32(vol->reserved_pebs);
	vtbl_rec.alignment     = cpu_to_be32(vol->alignment);
	vtbl_rec.data_pad      = cpu_to_be32(vol->data_pad);
	vtbl_rec.name_len      = cpu_to_be16(vol->name_len);
	if (vol->vol_type == UBI_DYNAMIC_VOLUME)
		vtbl_rec.vol_type = UBI_VID_DYNAMIC;
	else
		vtbl_rec.vol_type = UBI_VID_STATIC;

	if (vol->skip_check)
		vtbl_rec.flags |= UBI_VTBL_SKIP_CRC_CHECK_FLG;

	memcpy(vtbl_rec.name, vol->name, vol->name_len);

	err = ubi_change_vtbl_record(ubi, vol_id, &vtbl_rec);
	if (err)
		goto out_sysfs;

	ubi_volume_notify(ubi, vol, UBI_VOLUME_ADDED);
	self_check_volumes(ubi);
	return err;

out_sysfs:
	/*
	 * We have registered our device, we should not free the volume
	 * description object in this function in case of an error - it is
	 * freed by the release function.
	 */
	cdev_device_del(&vol->cdev, &vol->dev);
out_mapping:
<<<<<<< HEAD
	if (do_free)
		ubi_eba_destroy_table(eba_tbl);
=======
	spin_lock(&ubi->volumes_lock);
	ubi->volumes[vol_id] = NULL;
	ubi->vol_count -= 1;
	spin_unlock(&ubi->volumes_lock);
	ubi_eba_destroy_table(eba_tbl);
>>>>>>> 24b8d41d
out_acc:
	spin_lock(&ubi->volumes_lock);
	ubi->rsvd_pebs -= vol->reserved_pebs;
	ubi->avail_pebs += vol->reserved_pebs;
out_unlock:
	spin_unlock(&ubi->volumes_lock);
	put_device(&vol->dev);
	ubi_err(ubi, "cannot create volume %d, error %d", vol_id, err);
	return err;
}

/**
 * ubi_remove_volume - remove volume.
 * @desc: volume descriptor
 * @no_vtbl: do not change volume table if not zero
 *
 * This function removes volume described by @desc. The volume has to be opened
 * in "exclusive" mode. Returns zero in case of success and a negative error
 * code in case of failure. The caller has to have the @ubi->device_mutex
 * locked.
 */
int ubi_remove_volume(struct ubi_volume_desc *desc, int no_vtbl)
{
	struct ubi_volume *vol = desc->vol;
	struct ubi_device *ubi = vol->ubi;
	int i, err, vol_id = vol->vol_id, reserved_pebs = vol->reserved_pebs;

	dbg_gen("remove device %d, volume %d", ubi->ubi_num, vol_id);
	ubi_assert(desc->mode == UBI_EXCLUSIVE);
	ubi_assert(vol == ubi->volumes[vol_id]);

	if (ubi->ro_mode)
		return -EROFS;

	spin_lock(&ubi->volumes_lock);
	if (vol->ref_count > 1) {
		/*
		 * The volume is busy, probably someone is reading one of its
		 * sysfs files.
		 */
		err = -EBUSY;
		goto out_unlock;
	}
	ubi->volumes[vol_id] = NULL;
	spin_unlock(&ubi->volumes_lock);

	if (!no_vtbl) {
		err = ubi_change_vtbl_record(ubi, vol_id, NULL);
		if (err)
			goto out_err;
	}

	for (i = 0; i < vol->reserved_pebs; i++) {
		err = ubi_eba_unmap_leb(ubi, vol, i);
		if (err)
			goto out_err;
	}

	cdev_device_del(&vol->cdev, &vol->dev);
	put_device(&vol->dev);

	spin_lock(&ubi->volumes_lock);
	ubi->rsvd_pebs -= reserved_pebs;
	ubi->avail_pebs += reserved_pebs;
	ubi_update_reserved(ubi);
	ubi->vol_count -= 1;
	spin_unlock(&ubi->volumes_lock);

	ubi_volume_notify(ubi, vol, UBI_VOLUME_REMOVED);
	if (!no_vtbl)
		self_check_volumes(ubi);

	return 0;

out_err:
	ubi_err(ubi, "cannot remove volume %d, error %d", vol_id, err);
	spin_lock(&ubi->volumes_lock);
	ubi->volumes[vol_id] = vol;
out_unlock:
	spin_unlock(&ubi->volumes_lock);
	return err;
}

/**
 * ubi_resize_volume - re-size volume.
 * @desc: volume descriptor
 * @reserved_pebs: new size in physical eraseblocks
 *
 * This function re-sizes the volume and returns zero in case of success, and a
 * negative error code in case of failure. The caller has to have the
 * @ubi->device_mutex locked.
 */
int ubi_resize_volume(struct ubi_volume_desc *desc, int reserved_pebs)
{
	int i, err, pebs;
	struct ubi_volume *vol = desc->vol;
	struct ubi_device *ubi = vol->ubi;
	struct ubi_vtbl_record vtbl_rec;
	struct ubi_eba_table *new_eba_tbl = NULL;
	int vol_id = vol->vol_id;

	if (ubi->ro_mode)
		return -EROFS;

	dbg_gen("re-size device %d, volume %d to from %d to %d PEBs",
		ubi->ubi_num, vol_id, vol->reserved_pebs, reserved_pebs);

	if (vol->vol_type == UBI_STATIC_VOLUME &&
	    reserved_pebs < vol->used_ebs) {
		ubi_err(ubi, "too small size %d, %d LEBs contain data",
			reserved_pebs, vol->used_ebs);
		return -EINVAL;
	}

	/* If the size is the same, we have nothing to do */
	if (reserved_pebs == vol->reserved_pebs)
		return 0;

	new_eba_tbl = ubi_eba_create_table(vol, reserved_pebs);
	if (IS_ERR(new_eba_tbl))
		return PTR_ERR(new_eba_tbl);

	spin_lock(&ubi->volumes_lock);
	if (vol->ref_count > 1) {
		spin_unlock(&ubi->volumes_lock);
		err = -EBUSY;
		goto out_free;
	}
	spin_unlock(&ubi->volumes_lock);

	/* Reserve physical eraseblocks */
	pebs = reserved_pebs - vol->reserved_pebs;
	if (pebs > 0) {
		spin_lock(&ubi->volumes_lock);
		if (pebs > ubi->avail_pebs) {
			ubi_err(ubi, "not enough PEBs: requested %d, available %d",
				pebs, ubi->avail_pebs);
			if (ubi->corr_peb_count)
				ubi_err(ubi, "%d PEBs are corrupted and not used",
					ubi->corr_peb_count);
			spin_unlock(&ubi->volumes_lock);
			err = -ENOSPC;
			goto out_free;
		}
		ubi->avail_pebs -= pebs;
		ubi->rsvd_pebs += pebs;
		ubi_eba_copy_table(vol, new_eba_tbl, vol->reserved_pebs);
		ubi_eba_replace_table(vol, new_eba_tbl);
		spin_unlock(&ubi->volumes_lock);
	}

	if (pebs < 0) {
		for (i = 0; i < -pebs; i++) {
			err = ubi_eba_unmap_leb(ubi, vol, reserved_pebs + i);
			if (err)
				goto out_acc;
		}
		spin_lock(&ubi->volumes_lock);
		ubi->rsvd_pebs += pebs;
		ubi->avail_pebs -= pebs;
		ubi_update_reserved(ubi);
		ubi_eba_copy_table(vol, new_eba_tbl, reserved_pebs);
		ubi_eba_replace_table(vol, new_eba_tbl);
		spin_unlock(&ubi->volumes_lock);
	}

	/*
	 * When we shrink a volume we have to flush all pending (erase) work.
	 * Otherwise it can happen that upon next attach UBI finds a LEB with
	 * lnum > highest_lnum and refuses to attach.
	 */
	if (pebs < 0) {
		err = ubi_wl_flush(ubi, vol_id, UBI_ALL);
		if (err)
			goto out_acc;
	}

	/* Change volume table record */
	vtbl_rec = ubi->vtbl[vol_id];
	vtbl_rec.reserved_pebs = cpu_to_be32(reserved_pebs);
	err = ubi_change_vtbl_record(ubi, vol_id, &vtbl_rec);
	if (err)
		goto out_acc;

	vol->reserved_pebs = reserved_pebs;
	if (vol->vol_type == UBI_DYNAMIC_VOLUME) {
		vol->used_ebs = reserved_pebs;
		vol->last_eb_bytes = vol->usable_leb_size;
		vol->used_bytes =
			(long long)vol->used_ebs * vol->usable_leb_size;
	}

	ubi_volume_notify(ubi, vol, UBI_VOLUME_RESIZED);
	self_check_volumes(ubi);
	return err;

out_acc:
	if (pebs > 0) {
		spin_lock(&ubi->volumes_lock);
		ubi->rsvd_pebs -= pebs;
		ubi->avail_pebs += pebs;
		spin_unlock(&ubi->volumes_lock);
	}
out_free:
	kfree(new_eba_tbl);
	return err;
}

/**
 * ubi_rename_volumes - re-name UBI volumes.
 * @ubi: UBI device description object
 * @rename_list: list of &struct ubi_rename_entry objects
 *
 * This function re-names or removes volumes specified in the re-name list.
 * Returns zero in case of success and a negative error code in case of
 * failure.
 */
int ubi_rename_volumes(struct ubi_device *ubi, struct list_head *rename_list)
{
	int err;
	struct ubi_rename_entry *re;

	err = ubi_vtbl_rename_volumes(ubi, rename_list);
	if (err)
		return err;

	list_for_each_entry(re, rename_list, list) {
		if (re->remove) {
			err = ubi_remove_volume(re->desc, 1);
			if (err)
				break;
		} else {
			struct ubi_volume *vol = re->desc->vol;

			spin_lock(&ubi->volumes_lock);
			vol->name_len = re->new_name_len;
			memcpy(vol->name, re->new_name, re->new_name_len + 1);
			spin_unlock(&ubi->volumes_lock);
			ubi_volume_notify(ubi, vol, UBI_VOLUME_RENAMED);
		}
	}

	if (!err)
		self_check_volumes(ubi);
	return err;
}

/**
 * ubi_add_volume - add volume.
 * @ubi: UBI device description object
 * @vol: volume description object
 *
 * This function adds an existing volume and initializes all its data
 * structures. Returns zero in case of success and a negative error code in
 * case of failure.
 */
int ubi_add_volume(struct ubi_device *ubi, struct ubi_volume *vol)
{
	int err, vol_id = vol->vol_id;
	dev_t dev;

	dbg_gen("add volume %d", vol_id);

	/* Register character device for the volume */
	cdev_init(&vol->cdev, &ubi_vol_cdev_operations);
	vol->cdev.owner = THIS_MODULE;
	dev = MKDEV(MAJOR(ubi->cdev.dev), vol->vol_id + 1);
	err = cdev_add(&vol->cdev, dev, 1);
	if (err) {
		ubi_err(ubi, "cannot add character device for volume %d, error %d",
			vol_id, err);
		return err;
	}

	vol->dev.release = vol_release;
	vol->dev.parent = &ubi->dev;
	vol->dev.devt = dev;
	vol->dev.class = &ubi_class;
	vol->dev.groups = volume_dev_groups;
	dev_set_name(&vol->dev, "%s_%d", ubi->ubi_name, vol->vol_id);
	err = device_register(&vol->dev);
	if (err)
		goto out_cdev;

	self_check_volumes(ubi);
	return err;

out_cdev:
	cdev_del(&vol->cdev);
	return err;
}

/**
 * ubi_free_volume - free volume.
 * @ubi: UBI device description object
 * @vol: volume description object
 *
 * This function frees all resources for volume @vol but does not remove it.
 * Used only when the UBI device is detached.
 */
void ubi_free_volume(struct ubi_device *ubi, struct ubi_volume *vol)
{
	dbg_gen("free volume %d", vol->vol_id);

	ubi->volumes[vol->vol_id] = NULL;
	cdev_del(&vol->cdev);
	device_unregister(&vol->dev);
}

/**
 * self_check_volume - check volume information.
 * @ubi: UBI device description object
 * @vol_id: volume ID
 *
 * Returns zero if volume is all right and a a negative error code if not.
 */
static int self_check_volume(struct ubi_device *ubi, int vol_id)
{
	int idx = vol_id2idx(ubi, vol_id);
	int reserved_pebs, alignment, data_pad, vol_type, name_len, upd_marker;
	const struct ubi_volume *vol;
	long long n;
	const char *name;

	spin_lock(&ubi->volumes_lock);
	reserved_pebs = be32_to_cpu(ubi->vtbl[vol_id].reserved_pebs);
	vol = ubi->volumes[idx];

	if (!vol) {
		if (reserved_pebs) {
			ubi_err(ubi, "no volume info, but volume exists");
			goto fail;
		}
		spin_unlock(&ubi->volumes_lock);
		return 0;
	}

	if (vol->reserved_pebs < 0 || vol->alignment < 0 || vol->data_pad < 0 ||
	    vol->name_len < 0) {
		ubi_err(ubi, "negative values");
		goto fail;
	}
	if (vol->alignment > ubi->leb_size || vol->alignment == 0) {
		ubi_err(ubi, "bad alignment");
		goto fail;
	}

	n = vol->alignment & (ubi->min_io_size - 1);
	if (vol->alignment != 1 && n) {
		ubi_err(ubi, "alignment is not multiple of min I/O unit");
		goto fail;
	}

	n = ubi->leb_size % vol->alignment;
	if (vol->data_pad != n) {
		ubi_err(ubi, "bad data_pad, has to be %lld", n);
		goto fail;
	}

	if (vol->vol_type != UBI_DYNAMIC_VOLUME &&
	    vol->vol_type != UBI_STATIC_VOLUME) {
		ubi_err(ubi, "bad vol_type");
		goto fail;
	}

	if (vol->upd_marker && vol->corrupted) {
		ubi_err(ubi, "update marker and corrupted simultaneously");
		goto fail;
	}

	if (vol->reserved_pebs > ubi->good_peb_count) {
		ubi_err(ubi, "too large reserved_pebs");
		goto fail;
	}

	n = ubi->leb_size - vol->data_pad;
	if (vol->usable_leb_size != ubi->leb_size - vol->data_pad) {
		ubi_err(ubi, "bad usable_leb_size, has to be %lld", n);
		goto fail;
	}

	if (vol->name_len > UBI_VOL_NAME_MAX) {
		ubi_err(ubi, "too long volume name, max is %d",
			UBI_VOL_NAME_MAX);
		goto fail;
	}

	n = strnlen(vol->name, vol->name_len + 1);
	if (n != vol->name_len) {
		ubi_err(ubi, "bad name_len %lld", n);
		goto fail;
	}

	n = (long long)vol->used_ebs * vol->usable_leb_size;
	if (vol->vol_type == UBI_DYNAMIC_VOLUME) {
		if (vol->corrupted) {
			ubi_err(ubi, "corrupted dynamic volume");
			goto fail;
		}
		if (vol->used_ebs != vol->reserved_pebs) {
			ubi_err(ubi, "bad used_ebs");
			goto fail;
		}
		if (vol->last_eb_bytes != vol->usable_leb_size) {
			ubi_err(ubi, "bad last_eb_bytes");
			goto fail;
		}
		if (vol->used_bytes != n) {
			ubi_err(ubi, "bad used_bytes");
			goto fail;
		}

		if (vol->skip_check) {
			ubi_err(ubi, "bad skip_check");
			goto fail;
		}
	} else {
		if (vol->used_ebs < 0 || vol->used_ebs > vol->reserved_pebs) {
			ubi_err(ubi, "bad used_ebs");
			goto fail;
		}
		if (vol->last_eb_bytes < 0 ||
		    vol->last_eb_bytes > vol->usable_leb_size) {
			ubi_err(ubi, "bad last_eb_bytes");
			goto fail;
		}
		if (vol->used_bytes < 0 || vol->used_bytes > n ||
		    vol->used_bytes < n - vol->usable_leb_size) {
			ubi_err(ubi, "bad used_bytes");
			goto fail;
		}
	}

	alignment  = be32_to_cpu(ubi->vtbl[vol_id].alignment);
	data_pad   = be32_to_cpu(ubi->vtbl[vol_id].data_pad);
	name_len   = be16_to_cpu(ubi->vtbl[vol_id].name_len);
	upd_marker = ubi->vtbl[vol_id].upd_marker;
	name       = &ubi->vtbl[vol_id].name[0];
	if (ubi->vtbl[vol_id].vol_type == UBI_VID_DYNAMIC)
		vol_type = UBI_DYNAMIC_VOLUME;
	else
		vol_type = UBI_STATIC_VOLUME;

	if (alignment != vol->alignment || data_pad != vol->data_pad ||
	    upd_marker != vol->upd_marker || vol_type != vol->vol_type ||
	    name_len != vol->name_len || strncmp(name, vol->name, name_len)) {
		ubi_err(ubi, "volume info is different");
		goto fail;
	}

	spin_unlock(&ubi->volumes_lock);
	return 0;

fail:
	ubi_err(ubi, "self-check failed for volume %d", vol_id);
	if (vol)
		ubi_dump_vol_info(vol);
	ubi_dump_vtbl_record(&ubi->vtbl[vol_id], vol_id);
	dump_stack();
	spin_unlock(&ubi->volumes_lock);
	return -EINVAL;
}

/**
 * self_check_volumes - check information about all volumes.
 * @ubi: UBI device description object
 *
 * Returns zero if volumes are all right and a a negative error code if not.
 */
static int self_check_volumes(struct ubi_device *ubi)
{
	int i, err = 0;

	if (!ubi_dbg_chk_gen(ubi))
		return 0;

	for (i = 0; i < ubi->vtbl_slots; i++) {
		err = self_check_volume(ubi, i);
		if (err)
			break;
	}

	return err;
}<|MERGE_RESOLUTION|>--- conflicted
+++ resolved
@@ -126,10 +126,7 @@
 	struct ubi_volume *vol = container_of(dev, struct ubi_volume, dev);
 
 	ubi_eba_replace_table(vol, NULL);
-<<<<<<< HEAD
-=======
 	ubi_fastmap_destroy_checkmap(vol);
->>>>>>> 24b8d41d
 	kfree(vol);
 }
 
@@ -150,10 +147,6 @@
 	struct ubi_volume *vol;
 	struct ubi_vtbl_record vtbl_rec;
 	struct ubi_eba_table *eba_tbl = NULL;
-<<<<<<< HEAD
-	dev_t dev;
-=======
->>>>>>> 24b8d41d
 
 	if (ubi->ro_mode)
 		return -EROFS;
@@ -318,16 +311,11 @@
 	 */
 	cdev_device_del(&vol->cdev, &vol->dev);
 out_mapping:
-<<<<<<< HEAD
-	if (do_free)
-		ubi_eba_destroy_table(eba_tbl);
-=======
 	spin_lock(&ubi->volumes_lock);
 	ubi->volumes[vol_id] = NULL;
 	ubi->vol_count -= 1;
 	spin_unlock(&ubi->volumes_lock);
 	ubi_eba_destroy_table(eba_tbl);
->>>>>>> 24b8d41d
 out_acc:
 	spin_lock(&ubi->volumes_lock);
 	ubi->rsvd_pebs -= vol->reserved_pebs;
