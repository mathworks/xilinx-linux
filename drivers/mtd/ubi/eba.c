--- conflicted
+++ resolved
@@ -606,9 +606,6 @@
 		return err;
 
 	pnum = vol->eba_tbl->entries[lnum].pnum;
-<<<<<<< HEAD
-	if (pnum < 0) {
-=======
 	if (pnum >= 0) {
 		err = check_mapping(ubi, vol, lnum, &pnum);
 		if (err < 0)
@@ -616,7 +613,6 @@
 	}
 
 	if (pnum == UBI_LEB_UNMAPPED) {
->>>>>>> 24b8d41d
 		/*
 		 * The logical eraseblock is not mapped, fill the whole buffer
 		 * with 0xFF bytes. The exception is static volumes for which
@@ -969,7 +965,6 @@
 		ubi_warn(ubi, "failed to write VID header to LEB %d:%d, PEB %d",
 			 vol_id, lnum, pnum);
 		goto out_put;
-<<<<<<< HEAD
 	}
 
 	if (len) {
@@ -982,20 +977,6 @@
 		}
 	}
 
-=======
-	}
-
-	if (len) {
-		err = ubi_io_write_data(ubi, buf, pnum, offset, len);
-		if (err) {
-			ubi_warn(ubi,
-				 "failed to write %d bytes at offset %d of LEB %d:%d, PEB %d",
-				 len, offset, vol_id, lnum, pnum);
-			goto out_put;
-		}
-	}
-
->>>>>>> 24b8d41d
 	vol->eba_tbl->entries[lnum].pnum = pnum;
 
 out_put:
@@ -1039,15 +1020,12 @@
 		return err;
 
 	pnum = vol->eba_tbl->entries[lnum].pnum;
-<<<<<<< HEAD
-=======
 	if (pnum >= 0) {
 		err = check_mapping(ubi, vol, lnum, &pnum);
 		if (err < 0)
 			goto out;
 	}
 
->>>>>>> 24b8d41d
 	if (pnum >= 0) {
 		dbg_eba("write %d bytes at offset %d of LEB %d:%d, PEB %d",
 			len, offset, vol_id, lnum, pnum);
@@ -1184,17 +1162,10 @@
 		ubi_ro_mode(ubi);
 
 	leb_write_unlock(ubi, vol_id, lnum);
-<<<<<<< HEAD
 
 out:
 	ubi_free_vid_buf(vidb);
 
-=======
-
-out:
-	ubi_free_vid_buf(vidb);
-
->>>>>>> 24b8d41d
 	return err;
 }
 
