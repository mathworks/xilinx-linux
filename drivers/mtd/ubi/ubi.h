/* SPDX-License-Identifier: GPL-2.0-or-later */
/*
 * Copyright (c) International Business Machines Corp., 2006
 * Copyright (c) Nokia Corporation, 2006, 2007
 *
 * Author: Artem Bityutskiy (Битюцкий Артём)
 */

#ifndef __UBI_UBI_H__
#define __UBI_UBI_H__

#include <linux/types.h>
#include <linux/list.h>
#include <linux/rbtree.h>
#include <linux/sched.h>
#include <linux/wait.h>
#include <linux/mutex.h>
#include <linux/rwsem.h>
#include <linux/spinlock.h>
#include <linux/fs.h>
#include <linux/cdev.h>
#include <linux/device.h>
#include <linux/slab.h>
#include <linux/string.h>
#include <linux/vmalloc.h>
#include <linux/notifier.h>
#include <linux/mtd/mtd.h>
#include <linux/mtd/ubi.h>
#include <linux/pgtable.h>

#include "ubi-media.h"

/* Maximum number of supported UBI devices */
#define UBI_MAX_DEVICES 32

/* UBI name used for character devices, sysfs, etc */
#define UBI_NAME_STR "ubi"

struct ubi_device;

/* Normal UBI messages */
__printf(2, 3)
void ubi_msg(const struct ubi_device *ubi, const char *fmt, ...);

/* UBI warning messages */
__printf(2, 3)
void ubi_warn(const struct ubi_device *ubi, const char *fmt, ...);

/* UBI error messages */
__printf(2, 3)
void ubi_err(const struct ubi_device *ubi, const char *fmt, ...);

/* Background thread name pattern */
#define UBI_BGT_NAME_PATTERN "ubi_bgt%dd"

/*
 * This marker in the EBA table means that the LEB is um-mapped.
 * NOTE! It has to have the same value as %UBI_ALL.
 */
#define UBI_LEB_UNMAPPED -1

/*
 * In case of errors, UBI tries to repeat the operation several times before
 * returning error. The below constant defines how many times UBI re-tries.
 */
#define UBI_IO_RETRIES 3

/*
 * Length of the protection queue. The length is effectively equivalent to the
 * number of (global) erase cycles PEBs are protected from the wear-leveling
 * worker.
 */
#define UBI_PROT_QUEUE_LEN 10

/* The volume ID/LEB number/erase counter is unknown */
#define UBI_UNKNOWN -1

/*
 * The UBI debugfs directory name pattern and maximum name length (3 for "ubi"
 * + 2 for the number plus 1 for the trailing zero byte.
 */
#define UBI_DFS_DIR_NAME "ubi%d"
#define UBI_DFS_DIR_LEN  (3 + 2 + 1)

/*
 * Error codes returned by the I/O sub-system.
 *
 * UBI_IO_FF: the read region of flash contains only 0xFFs
 * UBI_IO_FF_BITFLIPS: the same as %UBI_IO_FF, but also also there was a data
 *                     integrity error reported by the MTD driver
 *                     (uncorrectable ECC error in case of NAND)
 * UBI_IO_BAD_HDR: the EC or VID header is corrupted (bad magic or CRC)
 * UBI_IO_BAD_HDR_EBADMSG: the same as %UBI_IO_BAD_HDR, but also there was a
 *                         data integrity error reported by the MTD driver
 *                         (uncorrectable ECC error in case of NAND)
 * UBI_IO_BITFLIPS: bit-flips were detected and corrected
 *
 * Note, it is probably better to have bit-flip and ebadmsg as flags which can
 * be or'ed with other error code. But this is a big change because there are
 * may callers, so it does not worth the risk of introducing a bug
 */
enum {
	UBI_IO_FF = 1,
	UBI_IO_FF_BITFLIPS,
	UBI_IO_BAD_HDR,
	UBI_IO_BAD_HDR_EBADMSG,
	UBI_IO_BITFLIPS,
};

/*
 * Return codes of the 'ubi_eba_copy_leb()' function.
 *
 * MOVE_CANCEL_RACE: canceled because the volume is being deleted, the source
 *                   PEB was put meanwhile, or there is I/O on the source PEB
 * MOVE_SOURCE_RD_ERR: canceled because there was a read error from the source
 *                     PEB
 * MOVE_TARGET_RD_ERR: canceled because there was a read error from the target
 *                     PEB
 * MOVE_TARGET_WR_ERR: canceled because there was a write error to the target
 *                     PEB
 * MOVE_TARGET_BITFLIPS: canceled because a bit-flip was detected in the
 *                       target PEB
 * MOVE_RETRY: retry scrubbing the PEB
 */
enum {
	MOVE_CANCEL_RACE = 1,
	MOVE_SOURCE_RD_ERR,
	MOVE_TARGET_RD_ERR,
	MOVE_TARGET_WR_ERR,
	MOVE_TARGET_BITFLIPS,
	MOVE_RETRY,
};

/*
 * Return codes of the fastmap sub-system
 *
 * UBI_NO_FASTMAP: No fastmap super block was found
 * UBI_BAD_FASTMAP: A fastmap was found but it's unusable
 */
enum {
	UBI_NO_FASTMAP = 1,
	UBI_BAD_FASTMAP,
};

/*
 * Flags for emulate_power_cut in ubi_debug_info
 *
 * POWER_CUT_EC_WRITE: Emulate a power cut when writing an EC header
 * POWER_CUT_VID_WRITE: Emulate a power cut when writing a VID header
 */
enum {
	POWER_CUT_EC_WRITE = 0x01,
	POWER_CUT_VID_WRITE = 0x02,
};

/**
 * struct ubi_vid_io_buf - VID buffer used to read/write VID info to/from the
 *			   flash.
 * @hdr: a pointer to the VID header stored in buffer
 * @buffer: underlying buffer
 */
struct ubi_vid_io_buf {
	struct ubi_vid_hdr *hdr;
	void *buffer;
};

/**
 * struct ubi_wl_entry - wear-leveling entry.
 * @u.rb: link in the corresponding (free/used) RB-tree
 * @u.list: link in the protection queue
 * @ec: erase counter
 * @pnum: physical eraseblock number
 *
 * This data structure is used in the WL sub-system. Each physical eraseblock
 * has a corresponding &struct wl_entry object which may be kept in different
 * RB-trees. See WL sub-system for details.
 */
struct ubi_wl_entry {
	union {
		struct rb_node rb;
		struct list_head list;
	} u;
	int ec;
	int pnum;
};

/**
 * struct ubi_ltree_entry - an entry in the lock tree.
 * @rb: links RB-tree nodes
 * @vol_id: volume ID of the locked logical eraseblock
 * @lnum: locked logical eraseblock number
 * @users: how many tasks are using this logical eraseblock or wait for it
 * @mutex: read/write mutex to implement read/write access serialization to
 *         the (@vol_id, @lnum) logical eraseblock
 *
 * This data structure is used in the EBA sub-system to implement per-LEB
 * locking. When a logical eraseblock is being locked - corresponding
 * &struct ubi_ltree_entry object is inserted to the lock tree (@ubi->ltree).
 * See EBA sub-system for details.
 */
struct ubi_ltree_entry {
	struct rb_node rb;
	int vol_id;
	int lnum;
	int users;
	struct rw_semaphore mutex;
};

/**
 * struct ubi_rename_entry - volume re-name description data structure.
 * @new_name_len: new volume name length
 * @new_name: new volume name
 * @remove: if not zero, this volume should be removed, not re-named
 * @desc: descriptor of the volume
 * @list: links re-name entries into a list
 *
 * This data structure is utilized in the multiple volume re-name code. Namely,
 * UBI first creates a list of &struct ubi_rename_entry objects from the
 * &struct ubi_rnvol_req request object, and then utilizes this list to do all
 * the job.
 */
struct ubi_rename_entry {
	int new_name_len;
	char new_name[UBI_VOL_NAME_MAX + 1];
	int remove;
	struct ubi_volume_desc *desc;
	struct list_head list;
};

struct ubi_volume_desc;

/**
 * struct ubi_fastmap_layout - in-memory fastmap data structure.
 * @e: PEBs used by the current fastmap
 * @to_be_tortured: if non-zero tortured this PEB
 * @used_blocks: number of used PEBs
 * @max_pool_size: maximal size of the user pool
 * @max_wl_pool_size: maximal size of the pool used by the WL sub-system
 */
struct ubi_fastmap_layout {
	struct ubi_wl_entry *e[UBI_FM_MAX_BLOCKS];
	int to_be_tortured[UBI_FM_MAX_BLOCKS];
	int used_blocks;
	int max_pool_size;
	int max_wl_pool_size;
};

/**
 * struct ubi_fm_pool - in-memory fastmap pool
 * @pebs: PEBs in this pool
 * @used: number of used PEBs
 * @size: total number of PEBs in this pool
 * @max_size: maximal size of the pool
 *
 * A pool gets filled with up to max_size.
 * If all PEBs within the pool are used a new fastmap will be written
 * to the flash and the pool gets refilled with empty PEBs.
 *
 */
struct ubi_fm_pool {
	int pebs[UBI_FM_MAX_POOL_SIZE];
	int used;
	int size;
	int max_size;
};

/**
 * struct ubi_eba_leb_desc - EBA logical eraseblock descriptor
 * @lnum: the logical eraseblock number
 * @pnum: the physical eraseblock where the LEB can be found
 *
 * This structure is here to hide EBA's internal from other part of the
 * UBI implementation.
 *
 * One can query the position of a LEB by calling ubi_eba_get_ldesc().
 */
struct ubi_eba_leb_desc {
	int lnum;
	int pnum;
};

/**
 * struct ubi_volume - UBI volume description data structure.
 * @dev: device object to make use of the the Linux device model
 * @cdev: character device object to create character device
 * @ubi: reference to the UBI device description object
 * @vol_id: volume ID
 * @ref_count: volume reference count
 * @readers: number of users holding this volume in read-only mode
 * @writers: number of users holding this volume in read-write mode
 * @exclusive: whether somebody holds this volume in exclusive mode
 * @metaonly: whether somebody is altering only meta data of this volume
 *
 * @reserved_pebs: how many physical eraseblocks are reserved for this volume
 * @vol_type: volume type (%UBI_DYNAMIC_VOLUME or %UBI_STATIC_VOLUME)
 * @usable_leb_size: logical eraseblock size without padding
 * @used_ebs: how many logical eraseblocks in this volume contain data
 * @last_eb_bytes: how many bytes are stored in the last logical eraseblock
 * @used_bytes: how many bytes of data this volume contains
 * @alignment: volume alignment
 * @data_pad: how many bytes are not used at the end of physical eraseblocks to
 *            satisfy the requested alignment
 * @name_len: volume name length
 * @name: volume name
 *
 * @upd_ebs: how many eraseblocks are expected to be updated
 * @ch_lnum: LEB number which is being changing by the atomic LEB change
 *           operation
 * @upd_bytes: how many bytes are expected to be received for volume update or
 *             atomic LEB change
 * @upd_received: how many bytes were already received for volume update or
 *                atomic LEB change
 * @upd_buf: update buffer which is used to collect update data or data for
 *           atomic LEB change
 *
 * @eba_tbl: EBA table of this volume (LEB->PEB mapping)
 * @skip_check: %1 if CRC check of this static volume should be skipped.
 *		Directly reflects the presence of the
 *		%UBI_VTBL_SKIP_CRC_CHECK_FLG flag in the vtbl entry
 * @checked: %1 if this static volume was checked
 * @corrupted: %1 if the volume is corrupted (static volumes only)
 * @upd_marker: %1 if the update marker is set for this volume
 * @updating: %1 if the volume is being updated
 * @changing_leb: %1 if the atomic LEB change ioctl command is in progress
 * @direct_writes: %1 if direct writes are enabled for this volume
 *
 * @checkmap: bitmap to remember which PEB->LEB mappings got checked,
 *            protected by UBI LEB lock tree.
 *
 * The @corrupted field indicates that the volume's contents is corrupted.
 * Since UBI protects only static volumes, this field is not relevant to
 * dynamic volumes - it is user's responsibility to assure their data
 * integrity.
 *
 * The @upd_marker flag indicates that this volume is either being updated at
 * the moment or is damaged because of an unclean reboot.
 */
struct ubi_volume {
	struct device dev;
	struct cdev cdev;
	struct ubi_device *ubi;
	int vol_id;
	int ref_count;
	int readers;
	int writers;
	int exclusive;
	int metaonly;

	int reserved_pebs;
	int vol_type;
	int usable_leb_size;
	int used_ebs;
	int last_eb_bytes;
	long long used_bytes;
	int alignment;
	int data_pad;
	int name_len;
	char name[UBI_VOL_NAME_MAX + 1];

	int upd_ebs;
	int ch_lnum;
	long long upd_bytes;
	long long upd_received;
	void *upd_buf;

	struct ubi_eba_table *eba_tbl;
<<<<<<< HEAD
=======
	unsigned int skip_check:1;
>>>>>>> 24b8d41d
	unsigned int checked:1;
	unsigned int corrupted:1;
	unsigned int upd_marker:1;
	unsigned int updating:1;
	unsigned int changing_leb:1;
	unsigned int direct_writes:1;

#ifdef CONFIG_MTD_UBI_FASTMAP
	unsigned long *checkmap;
#endif
};

/**
 * struct ubi_volume_desc - UBI volume descriptor returned when it is opened.
 * @vol: reference to the corresponding volume description object
 * @mode: open mode (%UBI_READONLY, %UBI_READWRITE, %UBI_EXCLUSIVE
 * or %UBI_METAONLY)
 */
struct ubi_volume_desc {
	struct ubi_volume *vol;
	int mode;
};

struct ubi_wl_entry;

/**
 * struct ubi_debug_info - debugging information for an UBI device.
 *
 * @chk_gen: if UBI general extra checks are enabled
 * @chk_io: if UBI I/O extra checks are enabled
 * @chk_fastmap: if UBI fastmap extra checks are enabled
 * @disable_bgt: disable the background task for testing purposes
 * @emulate_bitflips: emulate bit-flips for testing purposes
 * @emulate_io_failures: emulate write/erase failures for testing purposes
 * @emulate_power_cut: emulate power cut for testing purposes
 * @power_cut_counter: count down for writes left until emulated power cut
 * @power_cut_min: minimum number of writes before emulating a power cut
 * @power_cut_max: maximum number of writes until emulating a power cut
 * @dfs_dir_name: name of debugfs directory containing files of this UBI device
 * @dfs_dir: direntry object of the UBI device debugfs directory
 * @dfs_chk_gen: debugfs knob to enable UBI general extra checks
 * @dfs_chk_io: debugfs knob to enable UBI I/O extra checks
 * @dfs_chk_fastmap: debugfs knob to enable UBI fastmap extra checks
 * @dfs_disable_bgt: debugfs knob to disable the background task
 * @dfs_emulate_bitflips: debugfs knob to emulate bit-flips
 * @dfs_emulate_io_failures: debugfs knob to emulate write/erase failures
 * @dfs_emulate_power_cut: debugfs knob to emulate power cuts
 * @dfs_power_cut_min: debugfs knob for minimum writes before power cut
 * @dfs_power_cut_max: debugfs knob for maximum writes until power cut
 */
struct ubi_debug_info {
	unsigned int chk_gen:1;
	unsigned int chk_io:1;
	unsigned int chk_fastmap:1;
	unsigned int disable_bgt:1;
	unsigned int emulate_bitflips:1;
	unsigned int emulate_io_failures:1;
	unsigned int emulate_power_cut:2;
	unsigned int power_cut_counter;
	unsigned int power_cut_min;
	unsigned int power_cut_max;
	char dfs_dir_name[UBI_DFS_DIR_LEN + 1];
	struct dentry *dfs_dir;
	struct dentry *dfs_chk_gen;
	struct dentry *dfs_chk_io;
	struct dentry *dfs_chk_fastmap;
	struct dentry *dfs_disable_bgt;
	struct dentry *dfs_emulate_bitflips;
	struct dentry *dfs_emulate_io_failures;
	struct dentry *dfs_emulate_power_cut;
	struct dentry *dfs_power_cut_min;
	struct dentry *dfs_power_cut_max;
};

/**
 * struct ubi_device - UBI device description structure
 * @dev: UBI device object to use the the Linux device model
 * @cdev: character device object to create character device
 * @ubi_num: UBI device number
 * @ubi_name: UBI device name
 * @vol_count: number of volumes in this UBI device
 * @volumes: volumes of this UBI device
 * @volumes_lock: protects @volumes, @rsvd_pebs, @avail_pebs, beb_rsvd_pebs,
 *                @beb_rsvd_level, @bad_peb_count, @good_peb_count, @vol_count,
 *                @vol->readers, @vol->writers, @vol->exclusive,
 *                @vol->metaonly, @vol->ref_count, @vol->mapping and
 *                @vol->eba_tbl.
 * @ref_count: count of references on the UBI device
 * @image_seq: image sequence number recorded on EC headers
 *
 * @rsvd_pebs: count of reserved physical eraseblocks
 * @avail_pebs: count of available physical eraseblocks
 * @beb_rsvd_pebs: how many physical eraseblocks are reserved for bad PEB
 *                 handling
 * @beb_rsvd_level: normal level of PEBs reserved for bad PEB handling
 *
 * @autoresize_vol_id: ID of the volume which has to be auto-resized at the end
 *                     of UBI initialization
 * @vtbl_slots: how many slots are available in the volume table
 * @vtbl_size: size of the volume table in bytes
 * @vtbl: in-RAM volume table copy
 * @device_mutex: protects on-flash volume table and serializes volume
 *                creation, deletion, update, re-size, re-name and set
 *                property
 *
 * @max_ec: current highest erase counter value
 * @mean_ec: current mean erase counter value
 *
 * @global_sqnum: global sequence number
 * @ltree_lock: protects the lock tree and @global_sqnum
 * @ltree: the lock tree
 * @alc_mutex: serializes "atomic LEB change" operations
 *
 * @fm_disabled: non-zero if fastmap is disabled (default)
 * @fm: in-memory data structure of the currently used fastmap
 * @fm_pool: in-memory data structure of the fastmap pool
 * @fm_wl_pool: in-memory data structure of the fastmap pool used by the WL
 *		sub-system
 * @fm_protect: serializes ubi_update_fastmap(), protects @fm_buf and makes sure
 * that critical sections cannot be interrupted by ubi_update_fastmap()
 * @fm_buf: vmalloc()'d buffer which holds the raw fastmap
 * @fm_size: fastmap size in bytes
 * @fm_eba_sem: allows ubi_update_fastmap() to block EBA table changes
 * @fm_work: fastmap work queue
 * @fm_work_scheduled: non-zero if fastmap work was scheduled
 * @fast_attach: non-zero if UBI was attached by fastmap
<<<<<<< HEAD
=======
 * @fm_anchor: The new anchor PEB used during fastmap update
 * @fm_next_anchor: An anchor PEB candidate for the next time fastmap is updated
 * @fm_do_produce_anchor: If true produce an anchor PEB in wl
>>>>>>> 24b8d41d
 *
 * @used: RB-tree of used physical eraseblocks
 * @erroneous: RB-tree of erroneous used physical eraseblocks
 * @free: RB-tree of free physical eraseblocks
 * @free_count: Contains the number of elements in @free
 * @scrub: RB-tree of physical eraseblocks which need scrubbing
 * @pq: protection queue (contain physical eraseblocks which are temporarily
 *      protected from the wear-leveling worker)
 * @pq_head: protection queue head
 * @wl_lock: protects the @used, @free, @pq, @pq_head, @lookuptbl, @move_from,
 *	     @move_to, @move_to_put @erase_pending, @wl_scheduled, @works,
 *	     @erroneous, @erroneous_peb_count, @fm_work_scheduled, @fm_pool,
 *	     and @fm_wl_pool fields
 * @move_mutex: serializes eraseblock moves
 * @work_sem: used to wait for all the scheduled works to finish and prevent
 * new works from being submitted
 * @wl_scheduled: non-zero if the wear-leveling was scheduled
 * @lookuptbl: a table to quickly find a &struct ubi_wl_entry object for any
 *             physical eraseblock
 * @move_from: physical eraseblock from where the data is being moved
 * @move_to: physical eraseblock where the data is being moved to
 * @move_to_put: if the "to" PEB was put
 * @works: list of pending works
 * @works_count: count of pending works
 * @bgt_thread: background thread description object
 * @thread_enabled: if the background thread is enabled
 * @bgt_name: background thread name
 *
 * @flash_size: underlying MTD device size (in bytes)
 * @peb_count: count of physical eraseblocks on the MTD device
 * @peb_size: physical eraseblock size
 * @bad_peb_limit: top limit of expected bad physical eraseblocks
 * @bad_peb_count: count of bad physical eraseblocks
 * @good_peb_count: count of good physical eraseblocks
 * @corr_peb_count: count of corrupted physical eraseblocks (preserved and not
 *                  used by UBI)
 * @erroneous_peb_count: count of erroneous physical eraseblocks in @erroneous
 * @max_erroneous: maximum allowed amount of erroneous physical eraseblocks
 * @min_io_size: minimal input/output unit size of the underlying MTD device
 * @hdrs_min_io_size: minimal I/O unit size used for VID and EC headers
 * @ro_mode: if the UBI device is in read-only mode
 * @leb_size: logical eraseblock size
 * @leb_start: starting offset of logical eraseblocks within physical
 *             eraseblocks
 * @ec_hdr_alsize: size of the EC header aligned to @hdrs_min_io_size
 * @vid_hdr_alsize: size of the VID header aligned to @hdrs_min_io_size
 * @vid_hdr_offset: starting offset of the volume identifier header (might be
 *                  unaligned)
 * @vid_hdr_aloffset: starting offset of the VID header aligned to
 *                    @hdrs_min_io_size
 * @vid_hdr_shift: contains @vid_hdr_offset - @vid_hdr_aloffset
 * @bad_allowed: whether the MTD device admits bad physical eraseblocks or not
 * @nor_flash: non-zero if working on top of NOR flash
 * @max_write_size: maximum amount of bytes the underlying flash can write at a
 *                  time (MTD write buffer size)
 * @mtd: MTD device descriptor
 *
 * @peb_buf: a buffer of PEB size used for different purposes
 * @buf_mutex: protects @peb_buf
 * @ckvol_mutex: serializes static volume checking when opening
 *
 * @dbg: debugging information for this UBI device
 */
struct ubi_device {
	struct cdev cdev;
	struct device dev;
	int ubi_num;
	char ubi_name[sizeof(UBI_NAME_STR)+5];
	int vol_count;
	struct ubi_volume *volumes[UBI_MAX_VOLUMES+UBI_INT_VOL_COUNT];
	spinlock_t volumes_lock;
	int ref_count;
	int image_seq;

	int rsvd_pebs;
	int avail_pebs;
	int beb_rsvd_pebs;
	int beb_rsvd_level;
	int bad_peb_limit;

	int autoresize_vol_id;
	int vtbl_slots;
	int vtbl_size;
	struct ubi_vtbl_record *vtbl;
	struct mutex device_mutex;

	int max_ec;
	/* Note, mean_ec is not updated run-time - should be fixed */
	int mean_ec;

	/* EBA sub-system's stuff */
	unsigned long long global_sqnum;
	spinlock_t ltree_lock;
	struct rb_root ltree;
	struct mutex alc_mutex;

	/* Fastmap stuff */
	int fm_disabled;
	struct ubi_fastmap_layout *fm;
	struct ubi_fm_pool fm_pool;
	struct ubi_fm_pool fm_wl_pool;
	struct rw_semaphore fm_eba_sem;
	struct rw_semaphore fm_protect;
	void *fm_buf;
	size_t fm_size;
	struct work_struct fm_work;
	int fm_work_scheduled;
	int fast_attach;
<<<<<<< HEAD
=======
	struct ubi_wl_entry *fm_anchor;
	struct ubi_wl_entry *fm_next_anchor;
	int fm_do_produce_anchor;
>>>>>>> 24b8d41d

	/* Wear-leveling sub-system's stuff */
	struct rb_root used;
	struct rb_root erroneous;
	struct rb_root free;
	int free_count;
	struct rb_root scrub;
	struct list_head pq[UBI_PROT_QUEUE_LEN];
	int pq_head;
	spinlock_t wl_lock;
	struct mutex move_mutex;
	struct rw_semaphore work_sem;
	int wl_scheduled;
	struct ubi_wl_entry **lookuptbl;
	struct ubi_wl_entry *move_from;
	struct ubi_wl_entry *move_to;
	int move_to_put;
	struct list_head works;
	int works_count;
	struct task_struct *bgt_thread;
	int thread_enabled;
	char bgt_name[sizeof(UBI_BGT_NAME_PATTERN)+2];

	/* I/O sub-system's stuff */
	long long flash_size;
	int peb_count;
	int peb_size;
	int bad_peb_count;
	int good_peb_count;
	int corr_peb_count;
	int erroneous_peb_count;
	int max_erroneous;
	int min_io_size;
	int hdrs_min_io_size;
	int ro_mode;
	int leb_size;
	int leb_start;
	int ec_hdr_alsize;
	int vid_hdr_alsize;
	int vid_hdr_offset;
	int vid_hdr_aloffset;
	int vid_hdr_shift;
	unsigned int bad_allowed:1;
	unsigned int nor_flash:1;
	int max_write_size;
	struct mtd_info *mtd;

	void *peb_buf;
	struct mutex buf_mutex;
	struct mutex ckvol_mutex;

	struct ubi_debug_info dbg;
};

/**
 * struct ubi_ainf_peb - attach information about a physical eraseblock.
 * @ec: erase counter (%UBI_UNKNOWN if it is unknown)
 * @pnum: physical eraseblock number
 * @vol_id: ID of the volume this LEB belongs to
 * @lnum: logical eraseblock number
 * @scrub: if this physical eraseblock needs scrubbing
 * @copy_flag: this LEB is a copy (@copy_flag is set in VID header of this LEB)
 * @sqnum: sequence number
 * @u: unions RB-tree or @list links
 * @u.rb: link in the per-volume RB-tree of &struct ubi_ainf_peb objects
 * @u.list: link in one of the eraseblock lists
 *
 * One object of this type is allocated for each physical eraseblock when
 * attaching an MTD device. Note, if this PEB does not belong to any LEB /
 * volume, the @vol_id and @lnum fields are initialized to %UBI_UNKNOWN.
 */
struct ubi_ainf_peb {
	int ec;
	int pnum;
	int vol_id;
	int lnum;
	unsigned int scrub:1;
	unsigned int copy_flag:1;
	unsigned long long sqnum;
	union {
		struct rb_node rb;
		struct list_head list;
	} u;
};

/**
 * struct ubi_ainf_volume - attaching information about a volume.
 * @vol_id: volume ID
 * @highest_lnum: highest logical eraseblock number in this volume
 * @leb_count: number of logical eraseblocks in this volume
 * @vol_type: volume type
 * @used_ebs: number of used logical eraseblocks in this volume (only for
 *            static volumes)
 * @last_data_size: amount of data in the last logical eraseblock of this
 *                  volume (always equivalent to the usable logical eraseblock
 *                  size in case of dynamic volumes)
 * @data_pad: how many bytes at the end of logical eraseblocks of this volume
 *            are not used (due to volume alignment)
 * @compat: compatibility flags of this volume
 * @rb: link in the volume RB-tree
 * @root: root of the RB-tree containing all the eraseblock belonging to this
 *        volume (&struct ubi_ainf_peb objects)
 *
 * One object of this type is allocated for each volume when attaching an MTD
 * device.
 */
struct ubi_ainf_volume {
	int vol_id;
	int highest_lnum;
	int leb_count;
	int vol_type;
	int used_ebs;
	int last_data_size;
	int data_pad;
	int compat;
	struct rb_node rb;
	struct rb_root root;
};

/**
 * struct ubi_attach_info - MTD device attaching information.
 * @volumes: root of the volume RB-tree
 * @corr: list of corrupted physical eraseblocks
 * @free: list of free physical eraseblocks
 * @erase: list of physical eraseblocks which have to be erased
 * @alien: list of physical eraseblocks which should not be used by UBI (e.g.,
 *         those belonging to "preserve"-compatible internal volumes)
 * @fastmap: list of physical eraseblocks which relate to fastmap (e.g.,
 *           eraseblocks of the current and not yet erased old fastmap blocks)
 * @corr_peb_count: count of PEBs in the @corr list
 * @empty_peb_count: count of PEBs which are presumably empty (contain only
 *                   0xFF bytes)
 * @alien_peb_count: count of PEBs in the @alien list
 * @bad_peb_count: count of bad physical eraseblocks
 * @maybe_bad_peb_count: count of bad physical eraseblocks which are not marked
 *                       as bad yet, but which look like bad
 * @vols_found: number of volumes found
 * @highest_vol_id: highest volume ID
 * @is_empty: flag indicating whether the MTD device is empty or not
 * @force_full_scan: flag indicating whether we need to do a full scan and drop
		     all existing Fastmap data structures
 * @min_ec: lowest erase counter value
 * @max_ec: highest erase counter value
 * @max_sqnum: highest sequence number value
 * @mean_ec: mean erase counter value
 * @ec_sum: a temporary variable used when calculating @mean_ec
 * @ec_count: a temporary variable used when calculating @mean_ec
 * @aeb_slab_cache: slab cache for &struct ubi_ainf_peb objects
 * @ech: temporary EC header. Only available during scan
 * @vidh: temporary VID buffer. Only available during scan
 *
 * This data structure contains the result of attaching an MTD device and may
 * be used by other UBI sub-systems to build final UBI data structures, further
 * error-recovery and so on.
 */
struct ubi_attach_info {
	struct rb_root volumes;
	struct list_head corr;
	struct list_head free;
	struct list_head erase;
	struct list_head alien;
	struct list_head fastmap;
	int corr_peb_count;
	int empty_peb_count;
	int alien_peb_count;
	int bad_peb_count;
	int maybe_bad_peb_count;
	int vols_found;
	int highest_vol_id;
	int is_empty;
	int force_full_scan;
	int min_ec;
	int max_ec;
	unsigned long long max_sqnum;
	int mean_ec;
	uint64_t ec_sum;
	int ec_count;
	struct kmem_cache *aeb_slab_cache;
	struct ubi_ec_hdr *ech;
	struct ubi_vid_io_buf *vidb;
};

/**
 * struct ubi_work - UBI work description data structure.
 * @list: a link in the list of pending works
 * @func: worker function
 * @e: physical eraseblock to erase
 * @vol_id: the volume ID on which this erasure is being performed
 * @lnum: the logical eraseblock number
 * @torture: if the physical eraseblock has to be tortured
 *
 * The @func pointer points to the worker function. If the @shutdown argument is
 * not zero, the worker has to free the resources and exit immediately as the
 * WL sub-system is shutting down.
 * The worker has to return zero in case of success and a negative error code in
 * case of failure.
 */
struct ubi_work {
	struct list_head list;
	int (*func)(struct ubi_device *ubi, struct ubi_work *wrk, int shutdown);
	/* The below fields are only relevant to erasure works */
	struct ubi_wl_entry *e;
	int vol_id;
	int lnum;
	int torture;
};

#include "debug.h"

extern struct kmem_cache *ubi_wl_entry_slab;
extern const struct file_operations ubi_ctrl_cdev_operations;
extern const struct file_operations ubi_cdev_operations;
extern const struct file_operations ubi_vol_cdev_operations;
extern struct class ubi_class;
extern struct mutex ubi_devices_mutex;
extern struct blocking_notifier_head ubi_notifiers;

/* attach.c */
struct ubi_ainf_peb *ubi_alloc_aeb(struct ubi_attach_info *ai, int pnum,
				   int ec);
void ubi_free_aeb(struct ubi_attach_info *ai, struct ubi_ainf_peb *aeb);
int ubi_add_to_av(struct ubi_device *ubi, struct ubi_attach_info *ai, int pnum,
		  int ec, const struct ubi_vid_hdr *vid_hdr, int bitflips);
struct ubi_ainf_volume *ubi_add_av(struct ubi_attach_info *ai, int vol_id);
struct ubi_ainf_volume *ubi_find_av(const struct ubi_attach_info *ai,
				    int vol_id);
void ubi_remove_av(struct ubi_attach_info *ai, struct ubi_ainf_volume *av);
struct ubi_ainf_peb *ubi_early_get_peb(struct ubi_device *ubi,
				       struct ubi_attach_info *ai);
int ubi_attach(struct ubi_device *ubi, int force_scan);
void ubi_destroy_ai(struct ubi_attach_info *ai);

/* vtbl.c */
int ubi_change_vtbl_record(struct ubi_device *ubi, int idx,
			   struct ubi_vtbl_record *vtbl_rec);
int ubi_vtbl_rename_volumes(struct ubi_device *ubi,
			    struct list_head *rename_list);
int ubi_read_volume_table(struct ubi_device *ubi, struct ubi_attach_info *ai);

/* vmt.c */
int ubi_create_volume(struct ubi_device *ubi, struct ubi_mkvol_req *req);
int ubi_remove_volume(struct ubi_volume_desc *desc, int no_vtbl);
int ubi_resize_volume(struct ubi_volume_desc *desc, int reserved_pebs);
int ubi_rename_volumes(struct ubi_device *ubi, struct list_head *rename_list);
int ubi_add_volume(struct ubi_device *ubi, struct ubi_volume *vol);
void ubi_free_volume(struct ubi_device *ubi, struct ubi_volume *vol);

/* upd.c */
int ubi_start_update(struct ubi_device *ubi, struct ubi_volume *vol,
		     long long bytes);
int ubi_more_update_data(struct ubi_device *ubi, struct ubi_volume *vol,
			 const void __user *buf, int count);
int ubi_start_leb_change(struct ubi_device *ubi, struct ubi_volume *vol,
			 const struct ubi_leb_change_req *req);
int ubi_more_leb_change_data(struct ubi_device *ubi, struct ubi_volume *vol,
			     const void __user *buf, int count);

/* misc.c */
int ubi_calc_data_len(const struct ubi_device *ubi, const void *buf,
		      int length);
int ubi_check_volume(struct ubi_device *ubi, int vol_id);
void ubi_update_reserved(struct ubi_device *ubi);
void ubi_calculate_reserved(struct ubi_device *ubi);
int ubi_check_pattern(const void *buf, uint8_t patt, int size);

static inline bool ubi_leb_valid(struct ubi_volume *vol, int lnum)
{
	return lnum >= 0 && lnum < vol->reserved_pebs;
}

/* eba.c */
struct ubi_eba_table *ubi_eba_create_table(struct ubi_volume *vol,
					   int nentries);
void ubi_eba_destroy_table(struct ubi_eba_table *tbl);
void ubi_eba_copy_table(struct ubi_volume *vol, struct ubi_eba_table *dst,
			int nentries);
void ubi_eba_replace_table(struct ubi_volume *vol, struct ubi_eba_table *tbl);
void ubi_eba_get_ldesc(struct ubi_volume *vol, int lnum,
		       struct ubi_eba_leb_desc *ldesc);
bool ubi_eba_is_mapped(struct ubi_volume *vol, int lnum);
int ubi_eba_unmap_leb(struct ubi_device *ubi, struct ubi_volume *vol,
		      int lnum);
int ubi_eba_read_leb(struct ubi_device *ubi, struct ubi_volume *vol, int lnum,
		     void *buf, int offset, int len, int check);
int ubi_eba_read_leb_sg(struct ubi_device *ubi, struct ubi_volume *vol,
			struct ubi_sgl *sgl, int lnum, int offset, int len,
			int check);
int ubi_eba_write_leb(struct ubi_device *ubi, struct ubi_volume *vol, int lnum,
		      const void *buf, int offset, int len);
int ubi_eba_write_leb_st(struct ubi_device *ubi, struct ubi_volume *vol,
			 int lnum, const void *buf, int len, int used_ebs);
int ubi_eba_atomic_leb_change(struct ubi_device *ubi, struct ubi_volume *vol,
			      int lnum, const void *buf, int len);
int ubi_eba_copy_leb(struct ubi_device *ubi, int from, int to,
		     struct ubi_vid_io_buf *vidb);
int ubi_eba_init(struct ubi_device *ubi, struct ubi_attach_info *ai);
unsigned long long ubi_next_sqnum(struct ubi_device *ubi);
int self_check_eba(struct ubi_device *ubi, struct ubi_attach_info *ai_fastmap,
		   struct ubi_attach_info *ai_scan);

/* wl.c */
int ubi_wl_get_peb(struct ubi_device *ubi);
int ubi_wl_put_peb(struct ubi_device *ubi, int vol_id, int lnum,
		   int pnum, int torture);
int ubi_wl_flush(struct ubi_device *ubi, int vol_id, int lnum);
int ubi_wl_scrub_peb(struct ubi_device *ubi, int pnum);
int ubi_wl_init(struct ubi_device *ubi, struct ubi_attach_info *ai);
void ubi_wl_close(struct ubi_device *ubi);
int ubi_thread(void *u);
struct ubi_wl_entry *ubi_wl_get_fm_peb(struct ubi_device *ubi, int anchor);
int ubi_wl_put_fm_peb(struct ubi_device *ubi, struct ubi_wl_entry *used_e,
		      int lnum, int torture);
int ubi_is_erase_work(struct ubi_work *wrk);
void ubi_refill_pools(struct ubi_device *ubi);
int ubi_ensure_anchor_pebs(struct ubi_device *ubi);
int ubi_bitflip_check(struct ubi_device *ubi, int pnum, int force_scrub);

/* io.c */
int ubi_io_read(const struct ubi_device *ubi, void *buf, int pnum, int offset,
		int len);
int ubi_io_write(struct ubi_device *ubi, const void *buf, int pnum, int offset,
		 int len);
int ubi_io_sync_erase(struct ubi_device *ubi, int pnum, int torture);
int ubi_io_is_bad(const struct ubi_device *ubi, int pnum);
int ubi_io_mark_bad(const struct ubi_device *ubi, int pnum);
int ubi_io_read_ec_hdr(struct ubi_device *ubi, int pnum,
		       struct ubi_ec_hdr *ec_hdr, int verbose);
int ubi_io_write_ec_hdr(struct ubi_device *ubi, int pnum,
			struct ubi_ec_hdr *ec_hdr);
int ubi_io_read_vid_hdr(struct ubi_device *ubi, int pnum,
			struct ubi_vid_io_buf *vidb, int verbose);
int ubi_io_write_vid_hdr(struct ubi_device *ubi, int pnum,
			 struct ubi_vid_io_buf *vidb);

/* build.c */
int ubi_attach_mtd_dev(struct mtd_info *mtd, int ubi_num,
		       int vid_hdr_offset, int max_beb_per1024);
int ubi_detach_mtd_dev(int ubi_num, int anyway);
struct ubi_device *ubi_get_device(int ubi_num);
void ubi_put_device(struct ubi_device *ubi);
struct ubi_device *ubi_get_by_major(int major);
int ubi_major2num(int major);
int ubi_volume_notify(struct ubi_device *ubi, struct ubi_volume *vol,
		      int ntype);
int ubi_notify_all(struct ubi_device *ubi, int ntype,
		   struct notifier_block *nb);
int ubi_enumerate_volumes(struct notifier_block *nb);
void ubi_free_all_volumes(struct ubi_device *ubi);
void ubi_free_internal_volumes(struct ubi_device *ubi);

/* kapi.c */
void ubi_do_get_device_info(struct ubi_device *ubi, struct ubi_device_info *di);
void ubi_do_get_volume_info(struct ubi_device *ubi, struct ubi_volume *vol,
			    struct ubi_volume_info *vi);
/* scan.c */
int ubi_compare_lebs(struct ubi_device *ubi, const struct ubi_ainf_peb *aeb,
		      int pnum, const struct ubi_vid_hdr *vid_hdr);

/* fastmap.c */
#ifdef CONFIG_MTD_UBI_FASTMAP
size_t ubi_calc_fm_size(struct ubi_device *ubi);
int ubi_update_fastmap(struct ubi_device *ubi);
int ubi_scan_fastmap(struct ubi_device *ubi, struct ubi_attach_info *ai,
		     struct ubi_attach_info *scan_ai);
<<<<<<< HEAD
=======
int ubi_fastmap_init_checkmap(struct ubi_volume *vol, int leb_count);
void ubi_fastmap_destroy_checkmap(struct ubi_volume *vol);
>>>>>>> 24b8d41d
#else
static inline int ubi_update_fastmap(struct ubi_device *ubi) { return 0; }
static inline int ubi_fastmap_init_checkmap(struct ubi_volume *vol, int leb_count) { return 0; }
static inline void ubi_fastmap_destroy_checkmap(struct ubi_volume *vol) {}
#endif

/* block.c */
#ifdef CONFIG_MTD_UBI_BLOCK
int ubiblock_init(void);
void ubiblock_exit(void);
int ubiblock_create(struct ubi_volume_info *vi);
int ubiblock_remove(struct ubi_volume_info *vi);
#else
static inline int ubiblock_init(void) { return 0; }
static inline void ubiblock_exit(void) {}
static inline int ubiblock_create(struct ubi_volume_info *vi)
{
	return -ENOSYS;
}
static inline int ubiblock_remove(struct ubi_volume_info *vi)
{
	return -ENOSYS;
}
#endif

/*
 * ubi_for_each_free_peb - walk the UBI free RB tree.
 * @ubi: UBI device description object
 * @e: a pointer to a ubi_wl_entry to use as cursor
 * @pos: a pointer to RB-tree entry type to use as a loop counter
 */
#define ubi_for_each_free_peb(ubi, e, tmp_rb)	\
	ubi_rb_for_each_entry((tmp_rb), (e), &(ubi)->free, u.rb)

/*
 * ubi_for_each_used_peb - walk the UBI used RB tree.
 * @ubi: UBI device description object
 * @e: a pointer to a ubi_wl_entry to use as cursor
 * @pos: a pointer to RB-tree entry type to use as a loop counter
 */
#define ubi_for_each_used_peb(ubi, e, tmp_rb)	\
	ubi_rb_for_each_entry((tmp_rb), (e), &(ubi)->used, u.rb)

/*
 * ubi_for_each_scub_peb - walk the UBI scub RB tree.
 * @ubi: UBI device description object
 * @e: a pointer to a ubi_wl_entry to use as cursor
 * @pos: a pointer to RB-tree entry type to use as a loop counter
 */
#define ubi_for_each_scrub_peb(ubi, e, tmp_rb)	\
	ubi_rb_for_each_entry((tmp_rb), (e), &(ubi)->scrub, u.rb)

/*
 * ubi_for_each_protected_peb - walk the UBI protection queue.
 * @ubi: UBI device description object
 * @i: a integer used as counter
 * @e: a pointer to a ubi_wl_entry to use as cursor
 */
#define ubi_for_each_protected_peb(ubi, i, e)	\
	for ((i) = 0; (i) < UBI_PROT_QUEUE_LEN; (i)++)	\
		list_for_each_entry((e), &(ubi->pq[(i)]), u.list)

/*
 * ubi_rb_for_each_entry - walk an RB-tree.
 * @rb: a pointer to type 'struct rb_node' to use as a loop counter
 * @pos: a pointer to RB-tree entry type to use as a loop counter
 * @root: RB-tree's root
 * @member: the name of the 'struct rb_node' within the RB-tree entry
 */
#define ubi_rb_for_each_entry(rb, pos, root, member)                         \
	for (rb = rb_first(root),                                            \
	     pos = (rb ? container_of(rb, typeof(*pos), member) : NULL);     \
	     rb;                                                             \
	     rb = rb_next(rb),                                               \
	     pos = (rb ? container_of(rb, typeof(*pos), member) : NULL))

/*
 * ubi_move_aeb_to_list - move a PEB from the volume tree to a list.
 *
 * @av: volume attaching information
 * @aeb: attaching eraseblock information
 * @list: the list to move to
 */
static inline void ubi_move_aeb_to_list(struct ubi_ainf_volume *av,
					 struct ubi_ainf_peb *aeb,
					 struct list_head *list)
{
		rb_erase(&aeb->u.rb, &av->root);
		list_add_tail(&aeb->u.list, list);
}

/**
 * ubi_init_vid_buf - Initialize a VID buffer
 * @ubi: the UBI device
 * @vidb: the VID buffer to initialize
 * @buf: the underlying buffer
<<<<<<< HEAD
 */
static inline void ubi_init_vid_buf(const struct ubi_device *ubi,
				    struct ubi_vid_io_buf *vidb,
				    void *buf)
{
	if (buf)
		memset(buf, 0, ubi->vid_hdr_alsize);

	vidb->buffer = buf;
	vidb->hdr = buf + ubi->vid_hdr_shift;
}

/**
 * ubi_init_vid_buf - Allocate a VID buffer
 * @ubi: the UBI device
 * @gfp_flags: GFP flags to use for the allocation
 */
static inline struct ubi_vid_io_buf *
ubi_alloc_vid_buf(const struct ubi_device *ubi, gfp_t gfp_flags)
{
	struct ubi_vid_io_buf *vidb;
	void *buf;

	vidb = kzalloc(sizeof(*vidb), gfp_flags);
	if (!vidb)
=======
 */
static inline void ubi_init_vid_buf(const struct ubi_device *ubi,
				    struct ubi_vid_io_buf *vidb,
				    void *buf)
{
	if (buf)
		memset(buf, 0, ubi->vid_hdr_alsize);

	vidb->buffer = buf;
	vidb->hdr = buf + ubi->vid_hdr_shift;
}

/**
 * ubi_init_vid_buf - Allocate a VID buffer
 * @ubi: the UBI device
 * @gfp_flags: GFP flags to use for the allocation
 */
static inline struct ubi_vid_io_buf *
ubi_alloc_vid_buf(const struct ubi_device *ubi, gfp_t gfp_flags)
{
	struct ubi_vid_io_buf *vidb;
	void *buf;

	vidb = kzalloc(sizeof(*vidb), gfp_flags);
	if (!vidb)
		return NULL;

	buf = kmalloc(ubi->vid_hdr_alsize, gfp_flags);
	if (!buf) {
		kfree(vidb);
>>>>>>> 24b8d41d
		return NULL;
	}

<<<<<<< HEAD
	buf = kmalloc(ubi->vid_hdr_alsize, gfp_flags);
	if (!buf) {
		kfree(vidb);
		return NULL;
	}

=======
>>>>>>> 24b8d41d
	ubi_init_vid_buf(ubi, vidb, buf);

	return vidb;
}

/**
 * ubi_free_vid_buf - Free a VID buffer
 * @vidb: the VID buffer to free
 */
static inline void ubi_free_vid_buf(struct ubi_vid_io_buf *vidb)
{
	if (!vidb)
		return;

	kfree(vidb->buffer);
	kfree(vidb);
}

/**
 * ubi_get_vid_hdr - Get the VID header attached to a VID buffer
 * @vidb: VID buffer
 */
static inline struct ubi_vid_hdr *ubi_get_vid_hdr(struct ubi_vid_io_buf *vidb)
{
	return vidb->hdr;
}

/*
 * This function is equivalent to 'ubi_io_read()', but @offset is relative to
 * the beginning of the logical eraseblock, not to the beginning of the
 * physical eraseblock.
 */
static inline int ubi_io_read_data(const struct ubi_device *ubi, void *buf,
				   int pnum, int offset, int len)
{
	ubi_assert(offset >= 0);
	return ubi_io_read(ubi, buf, pnum, offset + ubi->leb_start, len);
}

/*
 * This function is equivalent to 'ubi_io_write()', but @offset is relative to
 * the beginning of the logical eraseblock, not to the beginning of the
 * physical eraseblock.
 */
static inline int ubi_io_write_data(struct ubi_device *ubi, const void *buf,
				    int pnum, int offset, int len)
{
	ubi_assert(offset >= 0);
	return ubi_io_write(ubi, buf, pnum, offset + ubi->leb_start, len);
}

/**
 * ubi_ro_mode - switch to read-only mode.
 * @ubi: UBI device description object
 */
static inline void ubi_ro_mode(struct ubi_device *ubi)
{
	if (!ubi->ro_mode) {
		ubi->ro_mode = 1;
		ubi_warn(ubi, "switch to read-only mode");
		dump_stack();
	}
}

/**
 * vol_id2idx - get table index by volume ID.
 * @ubi: UBI device description object
 * @vol_id: volume ID
 */
static inline int vol_id2idx(const struct ubi_device *ubi, int vol_id)
{
	if (vol_id >= UBI_INTERNAL_VOL_START)
		return vol_id - UBI_INTERNAL_VOL_START + ubi->vtbl_slots;
	else
		return vol_id;
}

/**
 * idx2vol_id - get volume ID by table index.
 * @ubi: UBI device description object
 * @idx: table index
 */
static inline int idx2vol_id(const struct ubi_device *ubi, int idx)
{
	if (idx >= ubi->vtbl_slots)
		return idx - ubi->vtbl_slots + UBI_INTERNAL_VOL_START;
	else
		return idx;
}

/**
 * ubi_is_fm_vol - check whether a volume ID is a Fastmap volume.
 * @vol_id: volume ID
 */
static inline bool ubi_is_fm_vol(int vol_id)
{
	switch (vol_id) {
		case UBI_FM_SB_VOLUME_ID:
		case UBI_FM_DATA_VOLUME_ID:
		return true;
	}

	return false;
}

/**
 * ubi_find_fm_block - check whether a PEB is part of the current Fastmap.
 * @ubi: UBI device description object
 * @pnum: physical eraseblock to look for
 *
 * This function returns a wear leveling object if @pnum relates to the current
 * fastmap, @NULL otherwise.
 */
static inline struct ubi_wl_entry *ubi_find_fm_block(const struct ubi_device *ubi,
						     int pnum)
{
	int i;

	if (ubi->fm) {
		for (i = 0; i < ubi->fm->used_blocks; i++) {
			if (ubi->fm->e[i]->pnum == pnum)
				return ubi->fm->e[i];
		}
	}

	return NULL;
}

#endif /* !__UBI_UBI_H__ */<|MERGE_RESOLUTION|>--- conflicted
+++ resolved
@@ -364,10 +364,7 @@
 	void *upd_buf;
 
 	struct ubi_eba_table *eba_tbl;
-<<<<<<< HEAD
-=======
 	unsigned int skip_check:1;
->>>>>>> 24b8d41d
 	unsigned int checked:1;
 	unsigned int corrupted:1;
 	unsigned int upd_marker:1;
@@ -494,12 +491,9 @@
  * @fm_work: fastmap work queue
  * @fm_work_scheduled: non-zero if fastmap work was scheduled
  * @fast_attach: non-zero if UBI was attached by fastmap
-<<<<<<< HEAD
-=======
  * @fm_anchor: The new anchor PEB used during fastmap update
  * @fm_next_anchor: An anchor PEB candidate for the next time fastmap is updated
  * @fm_do_produce_anchor: If true produce an anchor PEB in wl
->>>>>>> 24b8d41d
  *
  * @used: RB-tree of used physical eraseblocks
  * @erroneous: RB-tree of erroneous used physical eraseblocks
@@ -608,12 +602,9 @@
 	struct work_struct fm_work;
 	int fm_work_scheduled;
 	int fast_attach;
-<<<<<<< HEAD
-=======
 	struct ubi_wl_entry *fm_anchor;
 	struct ubi_wl_entry *fm_next_anchor;
 	int fm_do_produce_anchor;
->>>>>>> 24b8d41d
 
 	/* Wear-leveling sub-system's stuff */
 	struct rb_root used;
@@ -978,11 +969,8 @@
 int ubi_update_fastmap(struct ubi_device *ubi);
 int ubi_scan_fastmap(struct ubi_device *ubi, struct ubi_attach_info *ai,
 		     struct ubi_attach_info *scan_ai);
-<<<<<<< HEAD
-=======
 int ubi_fastmap_init_checkmap(struct ubi_volume *vol, int leb_count);
 void ubi_fastmap_destroy_checkmap(struct ubi_volume *vol);
->>>>>>> 24b8d41d
 #else
 static inline int ubi_update_fastmap(struct ubi_device *ubi) { return 0; }
 static inline int ubi_fastmap_init_checkmap(struct ubi_volume *vol, int leb_count) { return 0; }
@@ -1079,7 +1067,6 @@
  * @ubi: the UBI device
  * @vidb: the VID buffer to initialize
  * @buf: the underlying buffer
-<<<<<<< HEAD
  */
 static inline void ubi_init_vid_buf(const struct ubi_device *ubi,
 				    struct ubi_vid_io_buf *vidb,
@@ -1105,50 +1092,14 @@
 
 	vidb = kzalloc(sizeof(*vidb), gfp_flags);
 	if (!vidb)
-=======
- */
-static inline void ubi_init_vid_buf(const struct ubi_device *ubi,
-				    struct ubi_vid_io_buf *vidb,
-				    void *buf)
-{
-	if (buf)
-		memset(buf, 0, ubi->vid_hdr_alsize);
-
-	vidb->buffer = buf;
-	vidb->hdr = buf + ubi->vid_hdr_shift;
-}
-
-/**
- * ubi_init_vid_buf - Allocate a VID buffer
- * @ubi: the UBI device
- * @gfp_flags: GFP flags to use for the allocation
- */
-static inline struct ubi_vid_io_buf *
-ubi_alloc_vid_buf(const struct ubi_device *ubi, gfp_t gfp_flags)
-{
-	struct ubi_vid_io_buf *vidb;
-	void *buf;
-
-	vidb = kzalloc(sizeof(*vidb), gfp_flags);
-	if (!vidb)
 		return NULL;
 
-	buf = kmalloc(ubi->vid_hdr_alsize, gfp_flags);
-	if (!buf) {
-		kfree(vidb);
->>>>>>> 24b8d41d
-		return NULL;
-	}
-
-<<<<<<< HEAD
 	buf = kmalloc(ubi->vid_hdr_alsize, gfp_flags);
 	if (!buf) {
 		kfree(vidb);
 		return NULL;
 	}
 
-=======
->>>>>>> 24b8d41d
 	ubi_init_vid_buf(ubi, vidb, buf);
 
 	return vidb;
