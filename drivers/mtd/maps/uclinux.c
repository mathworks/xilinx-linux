--- conflicted
+++ resolved
@@ -51,20 +51,7 @@
 
 /****************************************************************************/
 
-<<<<<<< HEAD
-inline unsigned get_rootfs_len(unsigned *addr)
-{
-        if (memcmp(&addr[0], "-rom1fs-", 8) == 0)       /* romfs */
-                return be32_to_cpu(addr[2]);
-        else if(addr[0] == le32_to_cpu(0x28cd3d45)) /* cramfs */
-                return le32_to_cpu(addr[1]);
-        return 0;
-}
-
-int __init uclinux_mtd_init(void)
-=======
 static int __init uclinux_mtd_init(void)
->>>>>>> cb484ce2
 {
 	struct mtd_info *mtd;
 	struct map_info *mapp;
