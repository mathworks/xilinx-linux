--- conflicted
+++ resolved
@@ -238,10 +238,7 @@
 
 		info->mtd = mtd_concat_create(cdev, info->num_subdev,
 					      plat->name);
-<<<<<<< HEAD
-=======
 		kfree(cdev);
->>>>>>> 24b8d41d
 		if (info->mtd == NULL) {
 			ret = -ENXIO;
 			goto err;
