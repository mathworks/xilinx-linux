--- conflicted
+++ resolved
@@ -30,12 +30,9 @@
 #include <linux/kdebug.h>
 #include <linux/efi.h>
 #include <linux/random.h>
-<<<<<<< HEAD
-=======
 #include <linux/kernel.h>
 #include <linux/syscore_ops.h>
 #include <clocksource/hyperv_timer.h>
->>>>>>> 24b8d41d
 #include "hyperv_vmbus.h"
 
 struct vmbus_dynid {
@@ -117,11 +114,7 @@
 static const char *fb_mmio_name = "fb_range";
 static struct resource *fb_mmio;
 static struct resource *hyperv_mmio;
-<<<<<<< HEAD
-static DEFINE_SEMAPHORE(hyperv_mmio_lock);
-=======
 static DEFINE_MUTEX(hyperv_mmio_lock);
->>>>>>> 24b8d41d
 
 static int vmbus_exists(void)
 {
@@ -1054,19 +1047,6 @@
 	kfree(ctx);
 }
 
-<<<<<<< HEAD
-static void hv_process_timer_expiration(struct hv_message *msg, int cpu)
-{
-	struct clock_event_device *dev = hv_context.clk_evt[cpu];
-
-	if (dev->event_handler)
-		dev->event_handler(dev);
-
-	vmbus_signal_eom(msg, HVMSG_TIMER_EXPIRED);
-}
-
-=======
->>>>>>> 24b8d41d
 void vmbus_on_msg_dpc(unsigned long data)
 {
 	struct hv_per_cpu_context *hv_cpu = (void *)data;
@@ -1077,8 +1057,6 @@
 	const struct vmbus_channel_message_table_entry *entry;
 	struct onmessage_work_context *ctx;
 	u32 message_type = msg->header.message_type;
-<<<<<<< HEAD
-=======
 
 	/*
 	 * 'enum vmbus_channel_message_type' is supposed to always be 'u32' as
@@ -1086,7 +1064,6 @@
 	 * which is supposed to match hypervisor ABI.
 	 */
 	BUILD_BUG_ON(sizeof(enum vmbus_channel_message_type) != sizeof(u32));
->>>>>>> 24b8d41d
 
 	if (message_type == HVMSG_NONE)
 		/* no msg */
@@ -1374,9 +1351,6 @@
 			tasklet_schedule(&hv_cpu->msg_dpc);
 	}
 
-<<<<<<< HEAD
-	add_interrupt_randomness(HYPERVISOR_CALLBACK_VECTOR, 0);
-=======
 	add_interrupt_randomness(hv_get_vector(), 0);
 }
 
@@ -1404,7 +1378,6 @@
 			     &bytes_written);
 	if (bytes_written)
 		hyperv_report_panic_msg(panic_pa, bytes_written);
->>>>>>> 24b8d41d
 }
 
 static struct kmsg_dumper hv_kmsg_dumper = {
@@ -1540,15 +1513,8 @@
 	hv_remove_vmbus_irq();
 err_setup:
 	bus_unregister(&hv_bus);
-<<<<<<< HEAD
-
-err_cleanup:
-	hv_cleanup(false);
-
-=======
 	unregister_sysctl_table(hv_ctl_table_hdr);
 	hv_ctl_table_hdr = NULL;
->>>>>>> 24b8d41d
 	return ret;
 }
 
@@ -2038,11 +2004,7 @@
 	int ret;
 
 	dev_set_name(&child_device_obj->device, "%pUl",
-<<<<<<< HEAD
-		     child_device_obj->channel->offermsg.offer.if_instance.b);
-=======
 		     &child_device_obj->channel->offermsg.offer.if_instance);
->>>>>>> 24b8d41d
 
 	child_device_obj->device.bus = &hv_bus;
 	child_device_obj->device.parent = &hv_acpi_dev->dev;
@@ -2291,11 +2253,7 @@
 	int retval;
 
 	retval = -ENXIO;
-<<<<<<< HEAD
-	down(&hyperv_mmio_lock);
-=======
 	mutex_lock(&hyperv_mmio_lock);
->>>>>>> 24b8d41d
 
 	/*
 	 * If overlaps with frame buffers are allowed, then first attempt to
@@ -2342,11 +2300,7 @@
 	}
 
 exit:
-<<<<<<< HEAD
-	up(&hyperv_mmio_lock);
-=======
 	mutex_unlock(&hyperv_mmio_lock);
->>>>>>> 24b8d41d
 	return retval;
 }
 EXPORT_SYMBOL_GPL(vmbus_allocate_mmio);
@@ -2355,38 +2309,6 @@
  * vmbus_free_mmio() - Free a memory-mapped I/O range.
  * @start:		Base address of region to release.
  * @size:		Size of the range to be allocated
-<<<<<<< HEAD
- *
- * This function releases anything requested by
- * vmbus_mmio_allocate().
- */
-void vmbus_free_mmio(resource_size_t start, resource_size_t size)
-{
-	struct resource *iter;
-
-	down(&hyperv_mmio_lock);
-	for (iter = hyperv_mmio; iter; iter = iter->sibling) {
-		if ((iter->start >= start + size) || (iter->end <= start))
-			continue;
-
-		__release_region(iter, start, size);
-	}
-	release_mem_region(start, size);
-	up(&hyperv_mmio_lock);
-
-}
-EXPORT_SYMBOL_GPL(vmbus_free_mmio);
-
-/**
- * vmbus_cpu_number_to_vp_number() - Map CPU to VP.
- * @cpu_number: CPU number in Linux terms
- *
- * This function returns the mapping between the Linux processor
- * number and the hypervisor's virtual processor number, useful
- * in making hypercalls and such that talk about specific
- * processors.
-=======
->>>>>>> 24b8d41d
  *
  * This function releases anything requested by
  * vmbus_mmio_allocate().
@@ -2617,16 +2539,10 @@
 {
 	hv_stimer_global_cleanup();
 	vmbus_initiate_unload(false);
-<<<<<<< HEAD
-	for_each_online_cpu(cpu)
-		smp_call_function_single(cpu, hv_synic_cleanup, NULL, 1);
-	hv_cleanup(false);
-=======
 	/* Make sure conn_state is set as hv_synic_cleanup checks for it */
 	mb();
 	cpuhp_remove_state(hyperv_cpuhp_online);
 	hyperv_cleanup();
->>>>>>> 24b8d41d
 };
 
 static void hv_crash_handler(struct pt_regs *regs)
@@ -2639,10 +2555,6 @@
 	 * doing the cleanup for current CPU only. This should be sufficient
 	 * for kdump.
 	 */
-<<<<<<< HEAD
-	hv_synic_cleanup(NULL);
-	hv_cleanup(true);
-=======
 	cpu = smp_processor_id();
 	hv_stimer_cleanup(cpu);
 	hv_synic_disable_regs(cpu);
@@ -2691,7 +2603,6 @@
 static struct syscore_ops hv_synic_syscore_ops = {
 	.suspend = hv_synic_suspend,
 	.resume = hv_synic_resume,
->>>>>>> 24b8d41d
 };
 
 static int __init hv_acpi_init(void)
@@ -2769,16 +2680,8 @@
 	unregister_sysctl_table(hv_ctl_table_hdr);
 	hv_ctl_table_hdr = NULL;
 	bus_unregister(&hv_bus);
-<<<<<<< HEAD
-	hv_cleanup(false);
-	for_each_online_cpu(cpu) {
-		tasklet_kill(hv_context.event_dpc[cpu]);
-		smp_call_function_single(cpu, hv_synic_cleanup, NULL, 1);
-	}
-=======
 
 	cpuhp_remove_state(hyperv_cpuhp_online);
->>>>>>> 24b8d41d
 	hv_synic_free();
 	acpi_bus_unregister_driver(&vmbus_acpi_driver);
 }
