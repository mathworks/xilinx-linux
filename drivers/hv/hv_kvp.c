--- conflicted
+++ resolved
@@ -127,17 +127,6 @@
 	hv_poll_channel(kvp_transaction.recv_channel, kvp_poll_wrapper);
 }
 
-static void kvp_register_done(void)
-{
-	/*
-	 * If we're still negotiating with the host cancel the timeout
-	 * work to not poll the channel twice.
-	 */
-	pr_debug("KVP: userspace daemon registered\n");
-	cancel_delayed_work_sync(&kvp_host_handshake_work);
-	hv_poll_channel(kvp_transaction.recv_channel, kvp_poll_wrapper);
-}
-
 static void
 kvp_register(int reg_value)
 {
@@ -171,11 +160,7 @@
 
 static void kvp_host_handshake_func(struct work_struct *dummy)
 {
-<<<<<<< HEAD
-	hv_poll_channel(kvp_transaction.recv_channel, hv_kvp_onchannelcallback);
-=======
 	tasklet_schedule(&kvp_transaction.recv_channel->callback_event);
->>>>>>> 24b8d41d
 }
 
 static int kvp_handle_handshake(struct hv_kvp_msg *msg)
@@ -661,28 +646,17 @@
 		     NEGO_IN_PROGRESS,
 		     NEGO_FINISHED} host_negotiatied = NEGO_NOT_STARTED;
 
-<<<<<<< HEAD
-	if (host_negotiatied == NEGO_NOT_STARTED &&
-	    kvp_transaction.state < HVUTIL_READY) {
-=======
 	if (kvp_transaction.state < HVUTIL_READY) {
->>>>>>> 24b8d41d
 		/*
 		 * If userspace daemon is not connected and host is asking
 		 * us to negotiate we need to delay to not lose messages.
 		 * This is important for Failover IP setting.
 		 */
-<<<<<<< HEAD
-		host_negotiatied = NEGO_IN_PROGRESS;
-		schedule_delayed_work(&kvp_host_handshake_work,
-				      HV_UTIL_NEGO_TIMEOUT * HZ);
-=======
 		if (host_negotiatied == NEGO_NOT_STARTED) {
 			host_negotiatied = NEGO_IN_PROGRESS;
 			schedule_delayed_work(&kvp_host_handshake_work,
 				      HV_UTIL_NEGO_TIMEOUT * HZ);
 		}
->>>>>>> 24b8d41d
 		return;
 	}
 	if (kvp_transaction.state > HVUTIL_READY)
@@ -750,10 +724,7 @@
 				       VM_PKT_DATA_INBAND, 0);
 
 		host_negotiatied = NEGO_FINISHED;
-<<<<<<< HEAD
-=======
 		hv_poll_channel(kvp_transaction.recv_channel, kvp_poll_wrapper);
->>>>>>> 24b8d41d
 	}
 
 }
@@ -789,10 +760,6 @@
 
 static void hv_kvp_cancel_work(void)
 {
-<<<<<<< HEAD
-	kvp_transaction.state = HVUTIL_DEVICE_DYING;
-=======
->>>>>>> 24b8d41d
 	cancel_delayed_work_sync(&kvp_host_handshake_work);
 	cancel_delayed_work_sync(&kvp_timeout_work);
 	cancel_work_sync(&kvp_sendkey_work);
