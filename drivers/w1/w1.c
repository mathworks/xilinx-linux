--- conflicted
+++ resolved
@@ -34,10 +34,7 @@
 module_param_named(timeout_us, w1_timeout_us, int, 0);
 MODULE_PARM_DESC(timeout_us,
 		 "time in microseconds between automatic slave searches");
-<<<<<<< HEAD
-=======
-
->>>>>>> 24b8d41d
+
 /* A search stops when w1_max_slave_count devices have been found in that
  * search.  The next search will start over and detect the same set of devices
  * on a static 1-wire bus.  Memory is not allocated based on this number, just
