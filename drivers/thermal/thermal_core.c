// SPDX-License-Identifier: GPL-2.0
/*
 *  thermal.c - Generic Thermal Management Sysfs support.
 *
 *  Copyright (C) 2008 Intel Corp
 *  Copyright (C) 2008 Zhang Rui <rui.zhang@intel.com>
 *  Copyright (C) 2008 Sujith Thomas <sujith.thomas@intel.com>
 */

#define pr_fmt(fmt) KBUILD_MODNAME ": " fmt

#include <linux/device.h>
#include <linux/err.h>
#include <linux/export.h>
#include <linux/slab.h>
#include <linux/kdev_t.h>
#include <linux/idr.h>
#include <linux/thermal.h>
#include <linux/reboot.h>
#include <linux/string.h>
#include <linux/of.h>
#include <linux/suspend.h>

#define CREATE_TRACE_POINTS
#include "thermal_trace.h"

#include "thermal_core.h"
#include "thermal_hwmon.h"

static DEFINE_IDA(thermal_tz_ida);
static DEFINE_IDA(thermal_cdev_ida);

static LIST_HEAD(thermal_tz_list);
static LIST_HEAD(thermal_cdev_list);
static LIST_HEAD(thermal_governor_list);

static DEFINE_MUTEX(thermal_list_lock);
static DEFINE_MUTEX(thermal_governor_lock);

static atomic_t in_suspend;

static struct thermal_governor *def_governor;

/*
 * Governor section: set of functions to handle thermal governors
 *
 * Functions to help in the life cycle of thermal governors within
 * the thermal core and by the thermal governor code.
 */

static struct thermal_governor *__find_governor(const char *name)
{
	struct thermal_governor *pos;

	if (!name || !name[0])
		return def_governor;

	list_for_each_entry(pos, &thermal_governor_list, governor_list)
		if (!strncasecmp(name, pos->name, THERMAL_NAME_LENGTH))
			return pos;

	return NULL;
}

/**
 * bind_previous_governor() - bind the previous governor of the thermal zone
 * @tz:		a valid pointer to a struct thermal_zone_device
 * @failed_gov_name:	the name of the governor that failed to register
 *
 * Register the previous governor of the thermal zone after a new
 * governor has failed to be bound.
 */
static void bind_previous_governor(struct thermal_zone_device *tz,
				   const char *failed_gov_name)
{
	if (tz->governor && tz->governor->bind_to_tz) {
		if (tz->governor->bind_to_tz(tz)) {
			dev_err(&tz->device,
				"governor %s failed to bind and the previous one (%s) failed to bind again, thermal zone %s has no governor\n",
				failed_gov_name, tz->governor->name, tz->type);
			tz->governor = NULL;
		}
	}
}

/**
 * thermal_set_governor() - Switch to another governor
 * @tz:		a valid pointer to a struct thermal_zone_device
 * @new_gov:	pointer to the new governor
 *
 * Change the governor of thermal zone @tz.
 *
 * Return: 0 on success, an error if the new governor's bind_to_tz() failed.
 */
static int thermal_set_governor(struct thermal_zone_device *tz,
				struct thermal_governor *new_gov)
{
	int ret = 0;

	if (tz->governor && tz->governor->unbind_from_tz)
		tz->governor->unbind_from_tz(tz);

	if (new_gov && new_gov->bind_to_tz) {
		ret = new_gov->bind_to_tz(tz);
		if (ret) {
			bind_previous_governor(tz, new_gov->name);

			return ret;
		}
	}

	tz->governor = new_gov;

	return ret;
}

int thermal_register_governor(struct thermal_governor *governor)
{
	int err;
	const char *name;
	struct thermal_zone_device *pos;

	if (!governor)
		return -EINVAL;

	mutex_lock(&thermal_governor_lock);

	err = -EBUSY;
	if (!__find_governor(governor->name)) {
		bool match_default;

		err = 0;
		list_add(&governor->governor_list, &thermal_governor_list);
		match_default = !strncmp(governor->name,
					 DEFAULT_THERMAL_GOVERNOR,
					 THERMAL_NAME_LENGTH);

		if (!def_governor && match_default)
			def_governor = governor;
	}

	mutex_lock(&thermal_list_lock);

	list_for_each_entry(pos, &thermal_tz_list, node) {
		/*
		 * only thermal zones with specified tz->tzp->governor_name
		 * may run with tz->govenor unset
		 */
		if (pos->governor)
			continue;

		name = pos->tzp->governor_name;

		if (!strncasecmp(name, governor->name, THERMAL_NAME_LENGTH)) {
			int ret;

			ret = thermal_set_governor(pos, governor);
			if (ret)
				dev_err(&pos->device,
					"Failed to set governor %s for thermal zone %s: %d\n",
					governor->name, pos->type, ret);
		}
	}

	mutex_unlock(&thermal_list_lock);
	mutex_unlock(&thermal_governor_lock);

	return err;
}

void thermal_unregister_governor(struct thermal_governor *governor)
{
	struct thermal_zone_device *pos;

	if (!governor)
		return;

	mutex_lock(&thermal_governor_lock);

	if (!__find_governor(governor->name))
		goto exit;

	mutex_lock(&thermal_list_lock);

	list_for_each_entry(pos, &thermal_tz_list, node) {
		if (!strncasecmp(pos->governor->name, governor->name,
				 THERMAL_NAME_LENGTH))
			thermal_set_governor(pos, NULL);
	}

	mutex_unlock(&thermal_list_lock);
	list_del(&governor->governor_list);
exit:
	mutex_unlock(&thermal_governor_lock);
}

int thermal_zone_device_set_policy(struct thermal_zone_device *tz,
				   char *policy)
{
	struct thermal_governor *gov;
	int ret = -EINVAL;

	mutex_lock(&thermal_governor_lock);
	mutex_lock(&tz->lock);

	if (!device_is_registered(&tz->device))
		goto exit;

	gov = __find_governor(strim(policy));
	if (!gov)
		goto exit;

	ret = thermal_set_governor(tz, gov);

exit:
	mutex_unlock(&tz->lock);
	mutex_unlock(&thermal_governor_lock);

	thermal_notify_tz_gov_change(tz->id, policy);

	return ret;
}

int thermal_build_list_of_policies(char *buf)
{
	struct thermal_governor *pos;
	ssize_t count = 0;

	mutex_lock(&thermal_governor_lock);

	list_for_each_entry(pos, &thermal_governor_list, governor_list) {
		count += sysfs_emit_at(buf, count, "%s ", pos->name);
	}
	count += sysfs_emit_at(buf, count, "\n");

	mutex_unlock(&thermal_governor_lock);

	return count;
}

static void __init thermal_unregister_governors(void)
{
	struct thermal_governor **governor;

	for_each_governor_table(governor)
		thermal_unregister_governor(*governor);
}

static int __init thermal_register_governors(void)
{
	int ret = 0;
	struct thermal_governor **governor;

	for_each_governor_table(governor) {
		ret = thermal_register_governor(*governor);
		if (ret) {
			pr_err("Failed to register governor: '%s'",
			       (*governor)->name);
			break;
		}

		pr_info("Registered thermal governor '%s'",
			(*governor)->name);
	}

	if (ret) {
		struct thermal_governor **gov;

		for_each_governor_table(gov) {
			if (gov == governor)
				break;
			thermal_unregister_governor(*gov);
		}
	}

	return ret;
}

/*
 * Zone update section: main control loop applied to each zone while monitoring
 *
 * in polling mode. The monitoring is done using a workqueue.
 * Same update may be done on a zone by calling thermal_zone_device_update().
 *
 * An update means:
 * - Non-critical trips will invoke the governor responsible for that zone;
 * - Hot trips will produce a notification to userspace;
 * - Critical trip point will cause a system shutdown.
 */
static void thermal_zone_device_set_polling(struct thermal_zone_device *tz,
					    unsigned long delay)
{
	if (delay)
		mod_delayed_work(system_freezable_power_efficient_wq,
				 &tz->poll_queue, delay);
	else
		cancel_delayed_work(&tz->poll_queue);
}

static void monitor_thermal_zone(struct thermal_zone_device *tz)
{
	if (tz->mode != THERMAL_DEVICE_ENABLED)
		thermal_zone_device_set_polling(tz, 0);
	else if (tz->passive)
		thermal_zone_device_set_polling(tz, tz->passive_delay_jiffies);
	else if (tz->polling_delay_jiffies)
		thermal_zone_device_set_polling(tz, tz->polling_delay_jiffies);
}

static void handle_non_critical_trips(struct thermal_zone_device *tz, int trip)
{
	tz->governor ? tz->governor->throttle(tz, trip) :
		       def_governor->throttle(tz, trip);
}

void thermal_zone_device_critical(struct thermal_zone_device *tz)
{
	/*
	 * poweroff_delay_ms must be a carefully profiled positive value.
	 * Its a must for forced_emergency_poweroff_work to be scheduled.
	 */
	int poweroff_delay_ms = CONFIG_THERMAL_EMERGENCY_POWEROFF_DELAY_MS;

	dev_emerg(&tz->device, "%s: critical temperature reached, "
		  "shutting down\n", tz->type);

	hw_protection_shutdown("Temperature too high", poweroff_delay_ms);
}
EXPORT_SYMBOL(thermal_zone_device_critical);

static void handle_critical_trips(struct thermal_zone_device *tz,
				  int trip, int trip_temp, enum thermal_trip_type trip_type)
{
	/* If we have not crossed the trip_temp, we do not care. */
	if (trip_temp <= 0 || tz->temperature < trip_temp)
		return;

	trace_thermal_zone_trip(tz, trip, trip_type);

	if (trip_type == THERMAL_TRIP_HOT && tz->ops->hot)
		tz->ops->hot(tz);
	else if (trip_type == THERMAL_TRIP_CRITICAL)
		tz->ops->critical(tz);
}

static void handle_thermal_trip(struct thermal_zone_device *tz, int trip_id)
{
	struct thermal_trip trip;

	/* Ignore disabled trip points */
	if (test_bit(trip_id, &tz->trips_disabled))
		return;

	__thermal_zone_get_trip(tz, trip_id, &trip);

	if (trip.temperature == THERMAL_TEMP_INVALID)
		return;

	if (tz->last_temperature != THERMAL_TEMP_INVALID) {
		if (tz->last_temperature < trip.temperature &&
		    tz->temperature >= trip.temperature)
			thermal_notify_tz_trip_up(tz->id, trip_id,
						  tz->temperature);
		if (tz->last_temperature >= trip.temperature &&
		    tz->temperature < (trip.temperature - trip.hysteresis))
			thermal_notify_tz_trip_down(tz->id, trip_id,
						    tz->temperature);
	}

	if (trip.type == THERMAL_TRIP_CRITICAL || trip.type == THERMAL_TRIP_HOT)
		handle_critical_trips(tz, trip_id, trip.temperature, trip.type);
	else
		handle_non_critical_trips(tz, trip_id);
}

static void update_temperature(struct thermal_zone_device *tz)
{
	int temp, ret;

	ret = __thermal_zone_get_temp(tz, &temp);
	if (ret) {
		if (ret != -EAGAIN)
			dev_warn(&tz->device,
				 "failed to read out thermal zone (%d)\n",
				 ret);
		return;
	}

	tz->last_temperature = tz->temperature;
	tz->temperature = temp;

	trace_thermal_temperature(tz);

	thermal_genl_sampling_temp(tz->id, temp);
}

static void thermal_zone_device_init(struct thermal_zone_device *tz)
{
	struct thermal_instance *pos;
	tz->temperature = THERMAL_TEMP_INVALID;
	tz->prev_low_trip = -INT_MAX;
	tz->prev_high_trip = INT_MAX;
	list_for_each_entry(pos, &tz->thermal_instances, tz_node)
		pos->initialized = false;
}

void __thermal_zone_device_update(struct thermal_zone_device *tz,
				  enum thermal_notify_event event)
{
	int count;

	if (atomic_read(&in_suspend))
		return;

	if (WARN_ONCE(!tz->ops->get_temp,
		      "'%s' must not be called without 'get_temp' ops set\n",
		      __func__))
		return;

	if (!thermal_zone_device_is_enabled(tz))
		return;

	update_temperature(tz);

	__thermal_zone_set_trips(tz);

	tz->notify_event = event;

	for (count = 0; count < tz->num_trips; count++)
		handle_thermal_trip(tz, count);

	monitor_thermal_zone(tz);
}

static int thermal_zone_device_set_mode(struct thermal_zone_device *tz,
					enum thermal_device_mode mode)
{
	int ret = 0;

	mutex_lock(&tz->lock);

	/* do nothing if mode isn't changing */
	if (mode == tz->mode) {
		mutex_unlock(&tz->lock);

		return ret;
	}

	if (!device_is_registered(&tz->device)) {
		mutex_unlock(&tz->lock);

		return -ENODEV;
	}

	if (tz->ops->change_mode)
		ret = tz->ops->change_mode(tz, mode);

	if (!ret)
		tz->mode = mode;

	__thermal_zone_device_update(tz, THERMAL_EVENT_UNSPECIFIED);

	mutex_unlock(&tz->lock);

	if (mode == THERMAL_DEVICE_ENABLED)
		thermal_notify_tz_enable(tz->id);
	else
		thermal_notify_tz_disable(tz->id);

	return ret;
}

int thermal_zone_device_enable(struct thermal_zone_device *tz)
{
	return thermal_zone_device_set_mode(tz, THERMAL_DEVICE_ENABLED);
}
EXPORT_SYMBOL_GPL(thermal_zone_device_enable);

int thermal_zone_device_disable(struct thermal_zone_device *tz)
{
	return thermal_zone_device_set_mode(tz, THERMAL_DEVICE_DISABLED);
}
EXPORT_SYMBOL_GPL(thermal_zone_device_disable);

int thermal_zone_device_is_enabled(struct thermal_zone_device *tz)
{
	lockdep_assert_held(&tz->lock);

	return tz->mode == THERMAL_DEVICE_ENABLED;
}

void thermal_zone_device_update(struct thermal_zone_device *tz,
				enum thermal_notify_event event)
{
	mutex_lock(&tz->lock);
	if (device_is_registered(&tz->device))
		__thermal_zone_device_update(tz, event);
	mutex_unlock(&tz->lock);
}
EXPORT_SYMBOL_GPL(thermal_zone_device_update);

/**
 * thermal_zone_device_exec - Run a callback under the zone lock.
 * @tz: Thermal zone.
 * @cb: Callback to run.
 * @data: Data to pass to the callback.
 */
void thermal_zone_device_exec(struct thermal_zone_device *tz,
			      void (*cb)(struct thermal_zone_device *,
					 unsigned long),
			      unsigned long data)
{
	mutex_lock(&tz->lock);

	cb(tz, data);

	mutex_unlock(&tz->lock);
}
EXPORT_SYMBOL_GPL(thermal_zone_device_exec);

static void thermal_zone_device_check(struct work_struct *work)
{
	struct thermal_zone_device *tz = container_of(work, struct
						      thermal_zone_device,
						      poll_queue.work);
	thermal_zone_device_update(tz, THERMAL_EVENT_UNSPECIFIED);
}

int for_each_thermal_governor(int (*cb)(struct thermal_governor *, void *),
			      void *data)
{
	struct thermal_governor *gov;
	int ret = 0;

	mutex_lock(&thermal_governor_lock);
	list_for_each_entry(gov, &thermal_governor_list, governor_list) {
		ret = cb(gov, data);
		if (ret)
			break;
	}
	mutex_unlock(&thermal_governor_lock);

	return ret;
}

int for_each_thermal_cooling_device(int (*cb)(struct thermal_cooling_device *,
					      void *), void *data)
{
	struct thermal_cooling_device *cdev;
	int ret = 0;

	mutex_lock(&thermal_list_lock);
	list_for_each_entry(cdev, &thermal_cdev_list, node) {
		ret = cb(cdev, data);
		if (ret)
			break;
	}
	mutex_unlock(&thermal_list_lock);

	return ret;
}

int for_each_thermal_zone(int (*cb)(struct thermal_zone_device *, void *),
			  void *data)
{
	struct thermal_zone_device *tz;
	int ret = 0;

	mutex_lock(&thermal_list_lock);
	list_for_each_entry(tz, &thermal_tz_list, node) {
		ret = cb(tz, data);
		if (ret)
			break;
	}
	mutex_unlock(&thermal_list_lock);

	return ret;
}

struct thermal_zone_device *thermal_zone_get_by_id(int id)
{
	struct thermal_zone_device *tz, *match = NULL;

	mutex_lock(&thermal_list_lock);
	list_for_each_entry(tz, &thermal_tz_list, node) {
		if (tz->id == id) {
			match = tz;
			break;
		}
	}
	mutex_unlock(&thermal_list_lock);

	return match;
}

/*
 * Device management section: cooling devices, zones devices, and binding
 *
 * Set of functions provided by the thermal core for:
 * - cooling devices lifecycle: registration, unregistration,
 *				binding, and unbinding.
 * - thermal zone devices lifecycle: registration, unregistration,
 *				     binding, and unbinding.
 */

/**
 * thermal_zone_bind_cooling_device() - bind a cooling device to a thermal zone
 * @tz:		pointer to struct thermal_zone_device
 * @trip:	indicates which trip point the cooling devices is
 *		associated with in this thermal zone.
 * @cdev:	pointer to struct thermal_cooling_device
 * @upper:	the Maximum cooling state for this trip point.
 *		THERMAL_NO_LIMIT means no upper limit,
 *		and the cooling device can be in max_state.
 * @lower:	the Minimum cooling state can be used for this trip point.
 *		THERMAL_NO_LIMIT means no lower limit,
 *		and the cooling device can be in cooling state 0.
 * @weight:	The weight of the cooling device to be bound to the
 *		thermal zone. Use THERMAL_WEIGHT_DEFAULT for the
 *		default value
 *
 * This interface function bind a thermal cooling device to the certain trip
 * point of a thermal zone device.
 * This function is usually called in the thermal zone device .bind callback.
 *
 * Return: 0 on success, the proper error value otherwise.
 */
int thermal_zone_bind_cooling_device(struct thermal_zone_device *tz,
				     int trip,
				     struct thermal_cooling_device *cdev,
				     unsigned long upper, unsigned long lower,
				     unsigned int weight)
{
	struct thermal_instance *dev;
	struct thermal_instance *pos;
	struct thermal_zone_device *pos1;
	struct thermal_cooling_device *pos2;
	bool upper_no_limit;
	int result;

	if (trip >= tz->num_trips || trip < 0)
		return -EINVAL;

	list_for_each_entry(pos1, &thermal_tz_list, node) {
		if (pos1 == tz)
			break;
	}
	list_for_each_entry(pos2, &thermal_cdev_list, node) {
		if (pos2 == cdev)
			break;
	}

	if (tz != pos1 || cdev != pos2)
		return -EINVAL;

	/* lower default 0, upper default max_state */
	lower = lower == THERMAL_NO_LIMIT ? 0 : lower;

	if (upper == THERMAL_NO_LIMIT) {
		upper = cdev->max_state;
		upper_no_limit = true;
	} else {
		upper_no_limit = false;
	}

	if (lower > upper || upper > cdev->max_state)
		return -EINVAL;

	dev = kzalloc(sizeof(*dev), GFP_KERNEL);
	if (!dev)
		return -ENOMEM;
	dev->tz = tz;
	dev->cdev = cdev;
	dev->trip = trip;
	dev->upper = upper;
	dev->upper_no_limit = upper_no_limit;
	dev->lower = lower;
	dev->target = THERMAL_NO_TARGET;
	dev->weight = weight;

	result = ida_alloc(&tz->ida, GFP_KERNEL);
	if (result < 0)
		goto free_mem;

	dev->id = result;
	sprintf(dev->name, "cdev%d", dev->id);
	result =
	    sysfs_create_link(&tz->device.kobj, &cdev->device.kobj, dev->name);
	if (result)
		goto release_ida;

	sprintf(dev->attr_name, "cdev%d_trip_point", dev->id);
	sysfs_attr_init(&dev->attr.attr);
	dev->attr.attr.name = dev->attr_name;
	dev->attr.attr.mode = 0444;
	dev->attr.show = trip_point_show;
	result = device_create_file(&tz->device, &dev->attr);
	if (result)
		goto remove_symbol_link;

	sprintf(dev->weight_attr_name, "cdev%d_weight", dev->id);
	sysfs_attr_init(&dev->weight_attr.attr);
	dev->weight_attr.attr.name = dev->weight_attr_name;
	dev->weight_attr.attr.mode = S_IWUSR | S_IRUGO;
	dev->weight_attr.show = weight_show;
	dev->weight_attr.store = weight_store;
	result = device_create_file(&tz->device, &dev->weight_attr);
	if (result)
		goto remove_trip_file;

	mutex_lock(&tz->lock);
	mutex_lock(&cdev->lock);
	list_for_each_entry(pos, &tz->thermal_instances, tz_node)
		if (pos->tz == tz && pos->trip == trip && pos->cdev == cdev) {
			result = -EEXIST;
			break;
		}
	if (!result) {
		list_add_tail(&dev->tz_node, &tz->thermal_instances);
		list_add_tail(&dev->cdev_node, &cdev->thermal_instances);
		atomic_set(&tz->need_update, 1);
	}
	mutex_unlock(&cdev->lock);
	mutex_unlock(&tz->lock);

	if (!result)
		return 0;

	device_remove_file(&tz->device, &dev->weight_attr);
remove_trip_file:
	device_remove_file(&tz->device, &dev->attr);
remove_symbol_link:
	sysfs_remove_link(&tz->device.kobj, dev->name);
release_ida:
	ida_free(&tz->ida, dev->id);
free_mem:
	kfree(dev);
	return result;
}
EXPORT_SYMBOL_GPL(thermal_zone_bind_cooling_device);

/**
 * thermal_zone_unbind_cooling_device() - unbind a cooling device from a
 *					  thermal zone.
 * @tz:		pointer to a struct thermal_zone_device.
 * @trip:	indicates which trip point the cooling devices is
 *		associated with in this thermal zone.
 * @cdev:	pointer to a struct thermal_cooling_device.
 *
 * This interface function unbind a thermal cooling device from the certain
 * trip point of a thermal zone device.
 * This function is usually called in the thermal zone device .unbind callback.
 *
 * Return: 0 on success, the proper error value otherwise.
 */
int thermal_zone_unbind_cooling_device(struct thermal_zone_device *tz,
				       int trip,
				       struct thermal_cooling_device *cdev)
{
	struct thermal_instance *pos, *next;

	mutex_lock(&tz->lock);
	mutex_lock(&cdev->lock);
	list_for_each_entry_safe(pos, next, &tz->thermal_instances, tz_node) {
		if (pos->tz == tz && pos->trip == trip && pos->cdev == cdev) {
			list_del(&pos->tz_node);
			list_del(&pos->cdev_node);
			mutex_unlock(&cdev->lock);
			mutex_unlock(&tz->lock);
			goto unbind;
		}
	}
	mutex_unlock(&cdev->lock);
	mutex_unlock(&tz->lock);

	return -ENODEV;

unbind:
	device_remove_file(&tz->device, &pos->weight_attr);
	device_remove_file(&tz->device, &pos->attr);
	sysfs_remove_link(&tz->device.kobj, pos->name);
	ida_free(&tz->ida, pos->id);
	kfree(pos);
	return 0;
}
EXPORT_SYMBOL_GPL(thermal_zone_unbind_cooling_device);

static void thermal_release(struct device *dev)
{
	struct thermal_zone_device *tz;
	struct thermal_cooling_device *cdev;

	if (!strncmp(dev_name(dev), "thermal_zone",
		     sizeof("thermal_zone") - 1)) {
		tz = to_thermal_zone(dev);
		thermal_zone_destroy_device_groups(tz);
		mutex_destroy(&tz->lock);
		kfree(tz);
	} else if (!strncmp(dev_name(dev), "cooling_device",
			    sizeof("cooling_device") - 1)) {
		cdev = to_cooling_device(dev);
		thermal_cooling_device_destroy_sysfs(cdev);
		kfree(cdev->type);
		ida_free(&thermal_cdev_ida, cdev->id);
		kfree(cdev);
	}
}

static struct class *thermal_class;

static inline
void print_bind_err_msg(struct thermal_zone_device *tz,
			struct thermal_cooling_device *cdev, int ret)
{
	dev_err(&tz->device, "binding zone %s with cdev %s failed:%d\n",
		tz->type, cdev->type, ret);
}

static void bind_cdev(struct thermal_cooling_device *cdev)
{
	int ret;
	struct thermal_zone_device *pos = NULL;

	list_for_each_entry(pos, &thermal_tz_list, node) {
		if (pos->ops->bind) {
			ret = pos->ops->bind(pos, cdev);
			if (ret)
				print_bind_err_msg(pos, cdev, ret);
		}
	}
}

/**
 * __thermal_cooling_device_register() - register a new thermal cooling device
 * @np:		a pointer to a device tree node.
 * @type:	the thermal cooling device type.
 * @devdata:	device private data.
 * @ops:		standard thermal cooling devices callbacks.
 *
 * This interface function adds a new thermal cooling device (fan/processor/...)
 * to /sys/class/thermal/ folder as cooling_device[0-*]. It tries to bind itself
 * to all the thermal zone devices registered at the same time.
 * It also gives the opportunity to link the cooling device to a device tree
 * node, so that it can be bound to a thermal zone created out of device tree.
 *
 * Return: a pointer to the created struct thermal_cooling_device or an
 * ERR_PTR. Caller must check return value with IS_ERR*() helpers.
 */
static struct thermal_cooling_device *
__thermal_cooling_device_register(struct device_node *np,
				  const char *type, void *devdata,
				  const struct thermal_cooling_device_ops *ops)
{
	struct thermal_cooling_device *cdev;
	struct thermal_zone_device *pos = NULL;
	int id, ret;

	if (!ops || !ops->get_max_state || !ops->get_cur_state ||
	    !ops->set_cur_state)
		return ERR_PTR(-EINVAL);

	if (!thermal_class)
		return ERR_PTR(-ENODEV);

	cdev = kzalloc(sizeof(*cdev), GFP_KERNEL);
	if (!cdev)
		return ERR_PTR(-ENOMEM);

	ret = ida_alloc(&thermal_cdev_ida, GFP_KERNEL);
	if (ret < 0)
		goto out_kfree_cdev;
	cdev->id = ret;
	id = ret;

	cdev->type = kstrdup(type ? type : "", GFP_KERNEL);
	if (!cdev->type) {
		ret = -ENOMEM;
		goto out_ida_remove;
	}

	mutex_init(&cdev->lock);
	INIT_LIST_HEAD(&cdev->thermal_instances);
	cdev->np = np;
	cdev->ops = ops;
	cdev->updated = false;
	cdev->device.class = thermal_class;
	cdev->devdata = devdata;

	ret = cdev->ops->get_max_state(cdev, &cdev->max_state);
	if (ret)
		goto out_cdev_type;

	thermal_cooling_device_setup_sysfs(cdev);
<<<<<<< HEAD
	ret = dev_set_name(&cdev->device, "cooling_device%d", cdev->id);
	if (ret) {
		thermal_cooling_device_destroy_sysfs(cdev);
		goto out_kfree_type;
	}
	ret = device_register(&cdev->device);
=======

	ret = dev_set_name(&cdev->device, "cooling_device%d", cdev->id);
>>>>>>> e475cc1c
	if (ret)
		goto out_cooling_dev;

	ret = device_register(&cdev->device);
	if (ret) {
		/* thermal_release() handles rest of the cleanup */
		put_device(&cdev->device);
		return ERR_PTR(ret);
	}

	/* Add 'this' new cdev to the global cdev list */
	mutex_lock(&thermal_list_lock);

	list_add(&cdev->node, &thermal_cdev_list);

	/* Update binding information for 'this' new cdev */
	bind_cdev(cdev);

	list_for_each_entry(pos, &thermal_tz_list, node)
		if (atomic_cmpxchg(&pos->need_update, 1, 0))
			thermal_zone_device_update(pos,
						   THERMAL_EVENT_UNSPECIFIED);

	mutex_unlock(&thermal_list_lock);

	return cdev;

out_cooling_dev:
	thermal_cooling_device_destroy_sysfs(cdev);
out_cdev_type:
	kfree(cdev->type);
out_ida_remove:
	ida_free(&thermal_cdev_ida, id);
out_kfree_cdev:
	kfree(cdev);
	return ERR_PTR(ret);
}

/**
 * thermal_cooling_device_register() - register a new thermal cooling device
 * @type:	the thermal cooling device type.
 * @devdata:	device private data.
 * @ops:		standard thermal cooling devices callbacks.
 *
 * This interface function adds a new thermal cooling device (fan/processor/...)
 * to /sys/class/thermal/ folder as cooling_device[0-*]. It tries to bind itself
 * to all the thermal zone devices registered at the same time.
 *
 * Return: a pointer to the created struct thermal_cooling_device or an
 * ERR_PTR. Caller must check return value with IS_ERR*() helpers.
 */
struct thermal_cooling_device *
thermal_cooling_device_register(const char *type, void *devdata,
				const struct thermal_cooling_device_ops *ops)
{
	return __thermal_cooling_device_register(NULL, type, devdata, ops);
}
EXPORT_SYMBOL_GPL(thermal_cooling_device_register);

/**
 * thermal_of_cooling_device_register() - register an OF thermal cooling device
 * @np:		a pointer to a device tree node.
 * @type:	the thermal cooling device type.
 * @devdata:	device private data.
 * @ops:		standard thermal cooling devices callbacks.
 *
 * This function will register a cooling device with device tree node reference.
 * This interface function adds a new thermal cooling device (fan/processor/...)
 * to /sys/class/thermal/ folder as cooling_device[0-*]. It tries to bind itself
 * to all the thermal zone devices registered at the same time.
 *
 * Return: a pointer to the created struct thermal_cooling_device or an
 * ERR_PTR. Caller must check return value with IS_ERR*() helpers.
 */
struct thermal_cooling_device *
thermal_of_cooling_device_register(struct device_node *np,
				   const char *type, void *devdata,
				   const struct thermal_cooling_device_ops *ops)
{
	return __thermal_cooling_device_register(np, type, devdata, ops);
}
EXPORT_SYMBOL_GPL(thermal_of_cooling_device_register);

static void thermal_cooling_device_release(struct device *dev, void *res)
{
	thermal_cooling_device_unregister(
				*(struct thermal_cooling_device **)res);
}

/**
 * devm_thermal_of_cooling_device_register() - register an OF thermal cooling
 *					       device
 * @dev:	a valid struct device pointer of a sensor device.
 * @np:		a pointer to a device tree node.
 * @type:	the thermal cooling device type.
 * @devdata:	device private data.
 * @ops:	standard thermal cooling devices callbacks.
 *
 * This function will register a cooling device with device tree node reference.
 * This interface function adds a new thermal cooling device (fan/processor/...)
 * to /sys/class/thermal/ folder as cooling_device[0-*]. It tries to bind itself
 * to all the thermal zone devices registered at the same time.
 *
 * Return: a pointer to the created struct thermal_cooling_device or an
 * ERR_PTR. Caller must check return value with IS_ERR*() helpers.
 */
struct thermal_cooling_device *
devm_thermal_of_cooling_device_register(struct device *dev,
				struct device_node *np,
				char *type, void *devdata,
				const struct thermal_cooling_device_ops *ops)
{
	struct thermal_cooling_device **ptr, *tcd;

	ptr = devres_alloc(thermal_cooling_device_release, sizeof(*ptr),
			   GFP_KERNEL);
	if (!ptr)
		return ERR_PTR(-ENOMEM);

	tcd = __thermal_cooling_device_register(np, type, devdata, ops);
	if (IS_ERR(tcd)) {
		devres_free(ptr);
		return tcd;
	}

	*ptr = tcd;
	devres_add(dev, ptr);

	return tcd;
}
EXPORT_SYMBOL_GPL(devm_thermal_of_cooling_device_register);

static bool thermal_cooling_device_present(struct thermal_cooling_device *cdev)
{
	struct thermal_cooling_device *pos = NULL;

	list_for_each_entry(pos, &thermal_cdev_list, node) {
		if (pos == cdev)
			return true;
	}

	return false;
}

/**
 * thermal_cooling_device_update - Update a cooling device object
 * @cdev: Target cooling device.
 *
 * Update @cdev to reflect a change of the underlying hardware or platform.
 *
 * Must be called when the maximum cooling state of @cdev becomes invalid and so
 * its .get_max_state() callback needs to be run to produce the new maximum
 * cooling state value.
 */
void thermal_cooling_device_update(struct thermal_cooling_device *cdev)
{
	struct thermal_instance *ti;
	unsigned long state;

	if (IS_ERR_OR_NULL(cdev))
		return;

	/*
	 * Hold thermal_list_lock throughout the update to prevent the device
	 * from going away while being updated.
	 */
	mutex_lock(&thermal_list_lock);

	if (!thermal_cooling_device_present(cdev))
		goto unlock_list;

	/*
	 * Update under the cdev lock to prevent the state from being set beyond
	 * the new limit concurrently.
	 */
	mutex_lock(&cdev->lock);

	if (cdev->ops->get_max_state(cdev, &cdev->max_state))
		goto unlock;

	thermal_cooling_device_stats_reinit(cdev);

	list_for_each_entry(ti, &cdev->thermal_instances, cdev_node) {
		if (ti->upper == cdev->max_state)
			continue;

		if (ti->upper < cdev->max_state) {
			if (ti->upper_no_limit)
				ti->upper = cdev->max_state;

			continue;
		}

		ti->upper = cdev->max_state;
		if (ti->lower > ti->upper)
			ti->lower = ti->upper;

		if (ti->target == THERMAL_NO_TARGET)
			continue;

		if (ti->target > ti->upper)
			ti->target = ti->upper;
	}

	if (cdev->ops->get_cur_state(cdev, &state) || state > cdev->max_state)
		goto unlock;

	thermal_cooling_device_stats_update(cdev, state);

unlock:
	mutex_unlock(&cdev->lock);

unlock_list:
	mutex_unlock(&thermal_list_lock);
}
EXPORT_SYMBOL_GPL(thermal_cooling_device_update);

/**
 * thermal_cooling_device_unregister - removes a thermal cooling device
 * @cdev:	the thermal cooling device to remove.
 *
 * thermal_cooling_device_unregister() must be called when a registered
 * thermal cooling device is no longer needed.
 */
void thermal_cooling_device_unregister(struct thermal_cooling_device *cdev)
{
	struct thermal_zone_device *tz;

	if (!cdev)
		return;

	mutex_lock(&thermal_list_lock);

	if (!thermal_cooling_device_present(cdev)) {
		mutex_unlock(&thermal_list_lock);
		return;
	}

	list_del(&cdev->node);

	/* Unbind all thermal zones associated with 'this' cdev */
	list_for_each_entry(tz, &thermal_tz_list, node) {
		if (tz->ops->unbind)
			tz->ops->unbind(tz, cdev);
	}

	mutex_unlock(&thermal_list_lock);

	device_unregister(&cdev->device);
}
EXPORT_SYMBOL_GPL(thermal_cooling_device_unregister);

static void bind_tz(struct thermal_zone_device *tz)
{
	int ret;
	struct thermal_cooling_device *pos = NULL;

	if (!tz->ops->bind)
		return;

	mutex_lock(&thermal_list_lock);

	list_for_each_entry(pos, &thermal_cdev_list, node) {
		ret = tz->ops->bind(tz, pos);
		if (ret)
			print_bind_err_msg(tz, pos, ret);
	}

	mutex_unlock(&thermal_list_lock);
}

static void thermal_set_delay_jiffies(unsigned long *delay_jiffies, int delay_ms)
{
	*delay_jiffies = msecs_to_jiffies(delay_ms);
	if (delay_ms > 1000)
		*delay_jiffies = round_jiffies(*delay_jiffies);
}

int thermal_zone_get_crit_temp(struct thermal_zone_device *tz, int *temp)
{
	int i, ret = -EINVAL;

	if (tz->ops->get_crit_temp)
		return tz->ops->get_crit_temp(tz, temp);

	if (!tz->trips)
		return -EINVAL;

	mutex_lock(&tz->lock);

	for (i = 0; i < tz->num_trips; i++) {
		if (tz->trips[i].type == THERMAL_TRIP_CRITICAL) {
			*temp = tz->trips[i].temperature;
			ret = 0;
			break;
		}
	}

	mutex_unlock(&tz->lock);

	return ret;
}
EXPORT_SYMBOL_GPL(thermal_zone_get_crit_temp);

/**
 * thermal_zone_device_register_with_trips() - register a new thermal zone device
 * @type:	the thermal zone device type
 * @trips:	a pointer to an array of thermal trips
 * @num_trips:	the number of trip points the thermal zone support
 * @mask:	a bit string indicating the writeablility of trip points
 * @devdata:	private device data
 * @ops:	standard thermal zone device callbacks
 * @tzp:	thermal zone platform parameters
 * @passive_delay: number of milliseconds to wait between polls when
 *		   performing passive cooling
 * @polling_delay: number of milliseconds to wait between polls when checking
 *		   whether trip points have been crossed (0 for interrupt
 *		   driven systems)
 *
 * This interface function adds a new thermal zone device (sensor) to
 * /sys/class/thermal folder as thermal_zone[0-*]. It tries to bind all the
 * thermal cooling devices registered at the same time.
 * thermal_zone_device_unregister() must be called when the device is no
 * longer needed. The passive cooling depends on the .get_trend() return value.
 *
 * Return: a pointer to the created struct thermal_zone_device or an
 * in case of error, an ERR_PTR. Caller must check return value with
 * IS_ERR*() helpers.
 */
struct thermal_zone_device *
thermal_zone_device_register_with_trips(const char *type, struct thermal_trip *trips, int num_trips, int mask,
					void *devdata, struct thermal_zone_device_ops *ops,
					const struct thermal_zone_params *tzp, int passive_delay,
					int polling_delay)
{
	struct thermal_zone_device *tz;
	int id;
	int result;
	int count;
	struct thermal_governor *governor;

	if (!type || strlen(type) == 0) {
		pr_err("No thermal zone type defined\n");
		return ERR_PTR(-EINVAL);
	}

	if (strlen(type) >= THERMAL_NAME_LENGTH) {
		pr_err("Thermal zone name (%s) too long, should be under %d chars\n",
		       type, THERMAL_NAME_LENGTH);
		return ERR_PTR(-EINVAL);
	}

	/*
	 * Max trip count can't exceed 31 as the "mask >> num_trips" condition.
	 * For example, shifting by 32 will result in compiler warning:
	 * warning: right shift count >= width of type [-Wshift-count- overflow]
	 *
	 * Also "mask >> num_trips" will always be true with 32 bit shift.
	 * E.g. mask = 0x80000000 for trip id 31 to be RW. Then
	 * mask >> 32 = 0x80000000
	 * This will result in failure for the below condition.
	 *
	 * Check will be true when the bit 31 of the mask is set.
	 * 32 bit shift will cause overflow of 4 byte integer.
	 */
	if (num_trips > (BITS_PER_TYPE(int) - 1) || num_trips < 0 || mask >> num_trips) {
		pr_err("Incorrect number of thermal trips\n");
		return ERR_PTR(-EINVAL);
	}

	if (!ops) {
		pr_err("Thermal zone device ops not defined\n");
		return ERR_PTR(-EINVAL);
	}

	if (num_trips > 0 && !trips)
		return ERR_PTR(-EINVAL);

	if (!thermal_class)
		return ERR_PTR(-ENODEV);

	tz = kzalloc(sizeof(*tz), GFP_KERNEL);
	if (!tz)
		return ERR_PTR(-ENOMEM);

	if (tzp) {
		tz->tzp = kmemdup(tzp, sizeof(*tzp), GFP_KERNEL);
		if (!tz->tzp) {
			result = -ENOMEM;
			goto free_tz;
		}
	}

	INIT_LIST_HEAD(&tz->thermal_instances);
	ida_init(&tz->ida);
	mutex_init(&tz->lock);
	id = ida_alloc(&thermal_tz_ida, GFP_KERNEL);
	if (id < 0) {
		result = id;
		goto free_tzp;
	}

	tz->id = id;
	strscpy(tz->type, type, sizeof(tz->type));

	if (!ops->critical)
		ops->critical = thermal_zone_device_critical;

	tz->ops = ops;
	tz->device.class = thermal_class;
	tz->devdata = devdata;
	tz->trips = trips;
	tz->num_trips = num_trips;

	thermal_set_delay_jiffies(&tz->passive_delay_jiffies, passive_delay);
	thermal_set_delay_jiffies(&tz->polling_delay_jiffies, polling_delay);

	/* sys I/F */
	/* Add nodes that are always present via .groups */
	result = thermal_zone_create_device_groups(tz, mask);
	if (result)
		goto remove_id;

	/* A new thermal zone needs to be updated anyway. */
	atomic_set(&tz->need_update, 1);

	result = dev_set_name(&tz->device, "thermal_zone%d", tz->id);
	if (result) {
		thermal_zone_destroy_device_groups(tz);
		goto remove_id;
	}
	result = device_register(&tz->device);
	if (result)
		goto release_device;

	for (count = 0; count < num_trips; count++) {
		struct thermal_trip trip;

		result = thermal_zone_get_trip(tz, count, &trip);
		if (result || !trip.temperature)
			set_bit(count, &tz->trips_disabled);
	}

	/* Update 'this' zone's governor information */
	mutex_lock(&thermal_governor_lock);

	if (tz->tzp)
		governor = __find_governor(tz->tzp->governor_name);
	else
		governor = def_governor;

	result = thermal_set_governor(tz, governor);
	if (result) {
		mutex_unlock(&thermal_governor_lock);
		goto unregister;
	}

	mutex_unlock(&thermal_governor_lock);

	if (!tz->tzp || !tz->tzp->no_hwmon) {
		result = thermal_add_hwmon_sysfs(tz);
		if (result)
			goto unregister;
	}

	mutex_lock(&thermal_list_lock);
	list_add_tail(&tz->node, &thermal_tz_list);
	mutex_unlock(&thermal_list_lock);

	/* Bind cooling devices for this zone */
	bind_tz(tz);

	INIT_DELAYED_WORK(&tz->poll_queue, thermal_zone_device_check);

	thermal_zone_device_init(tz);
	/* Update the new thermal zone and mark it as already updated. */
	if (atomic_cmpxchg(&tz->need_update, 1, 0))
		thermal_zone_device_update(tz, THERMAL_EVENT_UNSPECIFIED);

	thermal_notify_tz_create(tz->id, tz->type);

	return tz;

unregister:
	device_del(&tz->device);
release_device:
	put_device(&tz->device);
	tz = NULL;
remove_id:
	ida_free(&thermal_tz_ida, id);
free_tzp:
	kfree(tz->tzp);
free_tz:
	kfree(tz);
	return ERR_PTR(result);
}
EXPORT_SYMBOL_GPL(thermal_zone_device_register_with_trips);

struct thermal_zone_device *thermal_tripless_zone_device_register(
					const char *type,
					void *devdata,
					struct thermal_zone_device_ops *ops,
					const struct thermal_zone_params *tzp)
{
	return thermal_zone_device_register_with_trips(type, NULL, 0, 0, devdata,
						       ops, tzp, 0, 0);
}
EXPORT_SYMBOL_GPL(thermal_tripless_zone_device_register);

void *thermal_zone_device_priv(struct thermal_zone_device *tzd)
{
	return tzd->devdata;
}
EXPORT_SYMBOL_GPL(thermal_zone_device_priv);

const char *thermal_zone_device_type(struct thermal_zone_device *tzd)
{
	return tzd->type;
}
EXPORT_SYMBOL_GPL(thermal_zone_device_type);

int thermal_zone_device_id(struct thermal_zone_device *tzd)
{
	return tzd->id;
}
EXPORT_SYMBOL_GPL(thermal_zone_device_id);

struct device *thermal_zone_device(struct thermal_zone_device *tzd)
{
	return &tzd->device;
}
EXPORT_SYMBOL_GPL(thermal_zone_device);

/**
 * thermal_zone_device_unregister - removes the registered thermal zone device
 * @tz: the thermal zone device to remove
 */
void thermal_zone_device_unregister(struct thermal_zone_device *tz)
{
	int tz_id;
	struct thermal_cooling_device *cdev;
	struct thermal_zone_device *pos = NULL;

	if (!tz)
		return;

	tz_id = tz->id;

	mutex_lock(&thermal_list_lock);
	list_for_each_entry(pos, &thermal_tz_list, node)
		if (pos == tz)
			break;
	if (pos != tz) {
		/* thermal zone device not found */
		mutex_unlock(&thermal_list_lock);
		return;
	}
	list_del(&tz->node);

	/* Unbind all cdevs associated with 'this' thermal zone */
	list_for_each_entry(cdev, &thermal_cdev_list, node)
		if (tz->ops->unbind)
			tz->ops->unbind(tz, cdev);

	mutex_unlock(&thermal_list_lock);

	cancel_delayed_work_sync(&tz->poll_queue);

	thermal_set_governor(tz, NULL);

	thermal_remove_hwmon_sysfs(tz);
	ida_free(&thermal_tz_ida, tz->id);
	ida_destroy(&tz->ida);

	mutex_lock(&tz->lock);
	device_del(&tz->device);
	mutex_unlock(&tz->lock);

	kfree(tz->tzp);

	put_device(&tz->device);

	thermal_notify_tz_delete(tz_id);
}
EXPORT_SYMBOL_GPL(thermal_zone_device_unregister);

/**
 * thermal_zone_get_zone_by_name() - search for a zone and returns its ref
 * @name: thermal zone name to fetch the temperature
 *
 * When only one zone is found with the passed name, returns a reference to it.
 *
 * Return: On success returns a reference to an unique thermal zone with
 * matching name equals to @name, an ERR_PTR otherwise (-EINVAL for invalid
 * paramenters, -ENODEV for not found and -EEXIST for multiple matches).
 */
struct thermal_zone_device *thermal_zone_get_zone_by_name(const char *name)
{
	struct thermal_zone_device *pos = NULL, *ref = ERR_PTR(-EINVAL);
	unsigned int found = 0;

	if (!name)
		goto exit;

	mutex_lock(&thermal_list_lock);
	list_for_each_entry(pos, &thermal_tz_list, node)
		if (!strncasecmp(name, pos->type, THERMAL_NAME_LENGTH)) {
			found++;
			ref = pos;
		}
	mutex_unlock(&thermal_list_lock);

	/* nothing has been found, thus an error code for it */
	if (found == 0)
		ref = ERR_PTR(-ENODEV);
	else if (found > 1)
	/* Success only when an unique zone is found */
		ref = ERR_PTR(-EEXIST);

exit:
	return ref;
}
EXPORT_SYMBOL_GPL(thermal_zone_get_zone_by_name);

static int thermal_pm_notify(struct notifier_block *nb,
			     unsigned long mode, void *_unused)
{
	struct thermal_zone_device *tz;

	switch (mode) {
	case PM_HIBERNATION_PREPARE:
	case PM_RESTORE_PREPARE:
	case PM_SUSPEND_PREPARE:
		atomic_set(&in_suspend, 1);
		break;
	case PM_POST_HIBERNATION:
	case PM_POST_RESTORE:
	case PM_POST_SUSPEND:
		atomic_set(&in_suspend, 0);
		list_for_each_entry(tz, &thermal_tz_list, node) {
			thermal_zone_device_init(tz);
			thermal_zone_device_update(tz,
						   THERMAL_EVENT_UNSPECIFIED);
		}
		break;
	default:
		break;
	}
	return 0;
}

static struct notifier_block thermal_pm_nb = {
	.notifier_call = thermal_pm_notify,
};

static int __init thermal_init(void)
{
	int result;

	result = thermal_netlink_init();
	if (result)
		goto error;

	result = thermal_register_governors();
	if (result)
		goto unregister_netlink;

	thermal_class = kzalloc(sizeof(*thermal_class), GFP_KERNEL);
	if (!thermal_class) {
		result = -ENOMEM;
		goto unregister_governors;
	}

	thermal_class->name = "thermal";
	thermal_class->dev_release = thermal_release;

	result = class_register(thermal_class);
	if (result) {
		kfree(thermal_class);
		thermal_class = NULL;
		goto unregister_governors;
	}

	result = register_pm_notifier(&thermal_pm_nb);
	if (result)
		pr_warn("Thermal: Can not register suspend notifier, return %d\n",
			result);

	return 0;

unregister_governors:
	thermal_unregister_governors();
unregister_netlink:
	thermal_netlink_exit();
error:
	mutex_destroy(&thermal_list_lock);
	mutex_destroy(&thermal_governor_lock);
	return result;
}
postcore_initcall(thermal_init);<|MERGE_RESOLUTION|>--- conflicted
+++ resolved
@@ -891,26 +891,14 @@
 		goto out_cdev_type;
 
 	thermal_cooling_device_setup_sysfs(cdev);
-<<<<<<< HEAD
+
 	ret = dev_set_name(&cdev->device, "cooling_device%d", cdev->id);
-	if (ret) {
-		thermal_cooling_device_destroy_sysfs(cdev);
-		goto out_kfree_type;
-	}
-	ret = device_register(&cdev->device);
-=======
-
-	ret = dev_set_name(&cdev->device, "cooling_device%d", cdev->id);
->>>>>>> e475cc1c
 	if (ret)
 		goto out_cooling_dev;
 
 	ret = device_register(&cdev->device);
 	if (ret) {
 		/* thermal_release() handles rest of the cleanup */
-		put_device(&cdev->device);
-		return ERR_PTR(ret);
-	}
 
 	/* Add 'this' new cdev to the global cdev list */
 	mutex_lock(&thermal_list_lock);
