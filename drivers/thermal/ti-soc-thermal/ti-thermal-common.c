--- conflicted
+++ resolved
@@ -114,122 +114,6 @@
 	return __ti_thermal_get_temp(data, temp);
 }
 
-<<<<<<< HEAD
-/* Bind callback functions for thermal zone */
-static int ti_thermal_bind(struct thermal_zone_device *thermal,
-			   struct thermal_cooling_device *cdev)
-{
-	struct ti_thermal_data *data = thermal->devdata;
-	int id;
-
-	if (!data || IS_ERR(data))
-		return -ENODEV;
-
-	/* check if this is the cooling device we registered */
-	if (data->cool_dev != cdev)
-		return 0;
-
-	id = data->sensor_id;
-
-	/* Simple thing, two trips, one passive another critical */
-	return thermal_zone_bind_cooling_device(thermal, 0, cdev,
-	/* bind with min and max states defined by cpu_cooling */
-						THERMAL_NO_LIMIT,
-						THERMAL_NO_LIMIT,
-						THERMAL_WEIGHT_DEFAULT);
-}
-
-/* Unbind callback functions for thermal zone */
-static int ti_thermal_unbind(struct thermal_zone_device *thermal,
-			     struct thermal_cooling_device *cdev)
-{
-	struct ti_thermal_data *data = thermal->devdata;
-
-	if (!data || IS_ERR(data))
-		return -ENODEV;
-
-	/* check if this is the cooling device we registered */
-	if (data->cool_dev != cdev)
-		return 0;
-
-	/* Simple thing, two trips, one passive another critical */
-	return thermal_zone_unbind_cooling_device(thermal, 0, cdev);
-}
-
-/* Get mode callback functions for thermal zone */
-static int ti_thermal_get_mode(struct thermal_zone_device *thermal,
-			       enum thermal_device_mode *mode)
-{
-	struct ti_thermal_data *data = thermal->devdata;
-
-	if (data)
-		*mode = data->mode;
-
-	return 0;
-}
-
-/* Set mode callback functions for thermal zone */
-static int ti_thermal_set_mode(struct thermal_zone_device *thermal,
-			       enum thermal_device_mode mode)
-{
-	struct ti_thermal_data *data = thermal->devdata;
-	struct ti_bandgap *bgp;
-
-	bgp = data->bgp;
-
-	if (!data->ti_thermal) {
-		dev_notice(&thermal->device, "thermal zone not registered\n");
-		return 0;
-	}
-
-	mutex_lock(&data->ti_thermal->lock);
-
-	if (mode == THERMAL_DEVICE_ENABLED)
-		data->ti_thermal->polling_delay = FAST_TEMP_MONITORING_RATE;
-	else
-		data->ti_thermal->polling_delay = 0;
-
-	mutex_unlock(&data->ti_thermal->lock);
-
-	data->mode = mode;
-	ti_bandgap_write_update_interval(bgp, data->sensor_id,
-					data->ti_thermal->polling_delay);
-	thermal_zone_device_update(data->ti_thermal, THERMAL_EVENT_UNSPECIFIED);
-	dev_dbg(&thermal->device, "thermal polling set for duration=%d msec\n",
-		data->ti_thermal->polling_delay);
-
-	return 0;
-}
-
-/* Get trip type callback functions for thermal zone */
-static int ti_thermal_get_trip_type(struct thermal_zone_device *thermal,
-				    int trip, enum thermal_trip_type *type)
-{
-	if (!ti_thermal_is_valid_trip(trip))
-		return -EINVAL;
-
-	if (trip + 1 == OMAP_TRIP_NUMBER)
-		*type = THERMAL_TRIP_CRITICAL;
-	else
-		*type = THERMAL_TRIP_PASSIVE;
-
-	return 0;
-}
-
-/* Get trip temperature callback functions for thermal zone */
-static int ti_thermal_get_trip_temp(struct thermal_zone_device *thermal,
-				    int trip, int *temp)
-{
-	if (!ti_thermal_is_valid_trip(trip))
-		return -EINVAL;
-
-	*temp = ti_thermal_get_trip_value(trip);
-
-	return 0;
-}
-
-=======
->>>>>>> 24b8d41d
 static int __ti_thermal_get_trend(void *p, int trip, enum thermal_trend *trend)
 {
 	struct ti_thermal_data *data = p;
@@ -253,24 +137,6 @@
 	return 0;
 }
 
-<<<<<<< HEAD
-/* Get the temperature trend callback functions for thermal zone */
-static int ti_thermal_get_trend(struct thermal_zone_device *thermal,
-				int trip, enum thermal_trend *trend)
-{
-	return __ti_thermal_get_trend(thermal->devdata, trip, trend);
-}
-
-/* Get critical temperature callback functions for thermal zone */
-static int ti_thermal_get_crit_temp(struct thermal_zone_device *thermal,
-				    int *temp)
-{
-	/* shutdown zone */
-	return ti_thermal_get_trip_temp(thermal, OMAP_TRIP_NUMBER - 1, temp);
-}
-
-=======
->>>>>>> 24b8d41d
 static const struct thermal_zone_of_device_ops ti_of_thermal_ops = {
 	.get_temp = __ti_thermal_get_temp,
 	.get_trend = __ti_thermal_get_trend,
