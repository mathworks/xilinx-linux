--- conflicted
+++ resolved
@@ -105,8 +105,6 @@
 #define rcar_priv_to_dev(priv)		((priv)->common->dev)
 #define rcar_has_irq_support(priv)	((priv)->common->base)
 #define rcar_id_to_shift(priv)		((priv)->id * 8)
-#define rcar_of_data(dev)		((unsigned long)of_device_get_match_data(dev))
-#define rcar_use_of_thermal(dev)	(rcar_of_data(dev) == USE_OF_THERMAL)
 
 static const struct of_device_id rcar_thermal_dt_ids[] = {
 	{
@@ -388,17 +386,7 @@
 
 	rcar_thermal_irq_enable(priv);
 
-<<<<<<< HEAD
-	ret = rcar_thermal_get_current_temp(priv, &nctemp);
-	if (ret < 0)
-		return;
-
-	if (nctemp != cctemp)
-		thermal_zone_device_update(priv->zone,
-					   THERMAL_EVENT_UNSPECIFIED);
-=======
 	thermal_zone_device_update(priv->zone, THERMAL_EVENT_UNSPECIFIED);
->>>>>>> 24b8d41d
 }
 
 static u32 rcar_thermal_had_changed(struct rcar_thermal_priv *priv, u32 status)
@@ -459,12 +447,8 @@
 
 	rcar_thermal_for_each_priv(priv, common) {
 		rcar_thermal_irq_disable(priv);
-<<<<<<< HEAD
-		if (rcar_use_of_thermal(dev))
-=======
 		cancel_delayed_work_sync(&priv->work);
 		if (priv->chip->use_of_thermal)
->>>>>>> 24b8d41d
 			thermal_remove_hwmon_sysfs(priv->zone);
 		else
 			thermal_zone_device_unregister(priv->zone);
@@ -482,10 +466,7 @@
 	struct rcar_thermal_priv *priv;
 	struct device *dev = &pdev->dev;
 	struct resource *res, *irq;
-<<<<<<< HEAD
-=======
 	const struct rcar_thermal_chip *chip = of_device_get_match_data(dev);
->>>>>>> 24b8d41d
 	int mres = 0;
 	int i;
 	int ret = -ENODEV;
@@ -565,11 +546,7 @@
 		if (ret < 0)
 			goto error_unregister;
 
-<<<<<<< HEAD
-		if (rcar_use_of_thermal(dev))
-=======
 		if (chip->use_of_thermal) {
->>>>>>> 24b8d41d
 			priv->zone = devm_thermal_zone_of_sensor_register(
 						dev, i, priv,
 						&rcar_thermal_zone_of_ops);
@@ -593,11 +570,7 @@
 			goto error_unregister;
 		}
 
-<<<<<<< HEAD
-		if (rcar_use_of_thermal(dev)) {
-=======
 		if (chip->use_of_thermal) {
->>>>>>> 24b8d41d
 			/*
 			 * thermal_zone doesn't enable hwmon as default,
 			 * but, enable it here to keep compatible
