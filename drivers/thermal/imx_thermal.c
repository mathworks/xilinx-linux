// SPDX-License-Identifier: GPL-2.0
//
// Copyright 2013 Freescale Semiconductor, Inc.

#include <linux/clk.h>
#include <linux/cpufreq.h>
#include <linux/cpu_cooling.h>
#include <linux/delay.h>
#include <linux/interrupt.h>
#include <linux/io.h>
#include <linux/mfd/syscon.h>
#include <linux/module.h>
#include <linux/of.h>
#include <linux/of_device.h>
#include <linux/regmap.h>
#include <linux/thermal.h>
#include <linux/nvmem-consumer.h>

#define REG_SET		0x4
#define REG_CLR		0x8
#define REG_TOG		0xc

/* i.MX6 specific */
#define IMX6_MISC0				0x0150
#define IMX6_MISC0_REFTOP_SELBIASOFF		(1 << 3)
#define IMX6_MISC1				0x0160
#define IMX6_MISC1_IRQ_TEMPHIGH			(1 << 29)
/* Below LOW and PANIC bits are only for TEMPMON_IMX6SX */
#define IMX6_MISC1_IRQ_TEMPLOW			(1 << 28)
#define IMX6_MISC1_IRQ_TEMPPANIC		(1 << 27)

#define IMX6_TEMPSENSE0				0x0180
#define IMX6_TEMPSENSE0_ALARM_VALUE_SHIFT	20
#define IMX6_TEMPSENSE0_ALARM_VALUE_MASK	(0xfff << 20)
#define IMX6_TEMPSENSE0_TEMP_CNT_SHIFT		8
#define IMX6_TEMPSENSE0_TEMP_CNT_MASK		(0xfff << 8)
#define IMX6_TEMPSENSE0_FINISHED		(1 << 2)
#define IMX6_TEMPSENSE0_MEASURE_TEMP		(1 << 1)
#define IMX6_TEMPSENSE0_POWER_DOWN		(1 << 0)

#define IMX6_TEMPSENSE1				0x0190
#define IMX6_TEMPSENSE1_MEASURE_FREQ		0xffff
#define IMX6_TEMPSENSE1_MEASURE_FREQ_SHIFT	0

#define OCOTP_MEM0			0x0480
#define OCOTP_ANA1			0x04e0

/* Below TEMPSENSE2 is only for TEMPMON_IMX6SX */
#define IMX6_TEMPSENSE2				0x0290
#define IMX6_TEMPSENSE2_LOW_VALUE_SHIFT		0
#define IMX6_TEMPSENSE2_LOW_VALUE_MASK		0xfff
#define IMX6_TEMPSENSE2_PANIC_VALUE_SHIFT	16
#define IMX6_TEMPSENSE2_PANIC_VALUE_MASK	0xfff0000

/* i.MX7 specific */
#define IMX7_ANADIG_DIGPROG			0x800
#define IMX7_TEMPSENSE0				0x300
#define IMX7_TEMPSENSE0_PANIC_ALARM_SHIFT	18
#define IMX7_TEMPSENSE0_PANIC_ALARM_MASK	(0x1ff << 18)
#define IMX7_TEMPSENSE0_HIGH_ALARM_SHIFT	9
#define IMX7_TEMPSENSE0_HIGH_ALARM_MASK		(0x1ff << 9)
#define IMX7_TEMPSENSE0_LOW_ALARM_SHIFT		0
#define IMX7_TEMPSENSE0_LOW_ALARM_MASK		0x1ff

#define IMX7_TEMPSENSE1				0x310
#define IMX7_TEMPSENSE1_MEASURE_FREQ_SHIFT	16
#define IMX7_TEMPSENSE1_MEASURE_FREQ_MASK	(0xffff << 16)
#define IMX7_TEMPSENSE1_FINISHED		(1 << 11)
#define IMX7_TEMPSENSE1_MEASURE_TEMP		(1 << 10)
#define IMX7_TEMPSENSE1_POWER_DOWN		(1 << 9)
#define IMX7_TEMPSENSE1_TEMP_VALUE_SHIFT	0
#define IMX7_TEMPSENSE1_TEMP_VALUE_MASK		0x1ff

/* The driver supports 1 passive trip point and 1 critical trip point */
enum imx_thermal_trip {
	IMX_TRIP_PASSIVE,
	IMX_TRIP_CRITICAL,
	IMX_TRIP_NUM,
};

#define IMX_POLLING_DELAY		2000 /* millisecond */
#define IMX_PASSIVE_DELAY		1000

#define TEMPMON_IMX6Q			1
#define TEMPMON_IMX6SX			2
#define TEMPMON_IMX7D			3

struct thermal_soc_data {
	u32 version;

	u32 sensor_ctrl;
	u32 power_down_mask;
	u32 measure_temp_mask;

	u32 measure_freq_ctrl;
	u32 measure_freq_mask;
	u32 measure_freq_shift;

	u32 temp_data;
	u32 temp_value_mask;
	u32 temp_value_shift;
	u32 temp_valid_mask;

	u32 panic_alarm_ctrl;
	u32 panic_alarm_mask;
	u32 panic_alarm_shift;

	u32 high_alarm_ctrl;
	u32 high_alarm_mask;
	u32 high_alarm_shift;

	u32 low_alarm_ctrl;
	u32 low_alarm_mask;
	u32 low_alarm_shift;
};

static struct thermal_soc_data thermal_imx6q_data = {
	.version = TEMPMON_IMX6Q,

	.sensor_ctrl = IMX6_TEMPSENSE0,
	.power_down_mask = IMX6_TEMPSENSE0_POWER_DOWN,
	.measure_temp_mask = IMX6_TEMPSENSE0_MEASURE_TEMP,

	.measure_freq_ctrl = IMX6_TEMPSENSE1,
	.measure_freq_shift = IMX6_TEMPSENSE1_MEASURE_FREQ_SHIFT,
	.measure_freq_mask = IMX6_TEMPSENSE1_MEASURE_FREQ,

	.temp_data = IMX6_TEMPSENSE0,
	.temp_value_mask = IMX6_TEMPSENSE0_TEMP_CNT_MASK,
	.temp_value_shift = IMX6_TEMPSENSE0_TEMP_CNT_SHIFT,
	.temp_valid_mask = IMX6_TEMPSENSE0_FINISHED,

	.high_alarm_ctrl = IMX6_TEMPSENSE0,
	.high_alarm_mask = IMX6_TEMPSENSE0_ALARM_VALUE_MASK,
	.high_alarm_shift = IMX6_TEMPSENSE0_ALARM_VALUE_SHIFT,
};

static struct thermal_soc_data thermal_imx6sx_data = {
	.version = TEMPMON_IMX6SX,

	.sensor_ctrl = IMX6_TEMPSENSE0,
	.power_down_mask = IMX6_TEMPSENSE0_POWER_DOWN,
	.measure_temp_mask = IMX6_TEMPSENSE0_MEASURE_TEMP,

	.measure_freq_ctrl = IMX6_TEMPSENSE1,
	.measure_freq_shift = IMX6_TEMPSENSE1_MEASURE_FREQ_SHIFT,
	.measure_freq_mask = IMX6_TEMPSENSE1_MEASURE_FREQ,

	.temp_data = IMX6_TEMPSENSE0,
	.temp_value_mask = IMX6_TEMPSENSE0_TEMP_CNT_MASK,
	.temp_value_shift = IMX6_TEMPSENSE0_TEMP_CNT_SHIFT,
	.temp_valid_mask = IMX6_TEMPSENSE0_FINISHED,

	.high_alarm_ctrl = IMX6_TEMPSENSE0,
	.high_alarm_mask = IMX6_TEMPSENSE0_ALARM_VALUE_MASK,
	.high_alarm_shift = IMX6_TEMPSENSE0_ALARM_VALUE_SHIFT,

	.panic_alarm_ctrl = IMX6_TEMPSENSE2,
	.panic_alarm_mask = IMX6_TEMPSENSE2_PANIC_VALUE_MASK,
	.panic_alarm_shift = IMX6_TEMPSENSE2_PANIC_VALUE_SHIFT,

	.low_alarm_ctrl = IMX6_TEMPSENSE2,
	.low_alarm_mask = IMX6_TEMPSENSE2_LOW_VALUE_MASK,
	.low_alarm_shift = IMX6_TEMPSENSE2_LOW_VALUE_SHIFT,
};

static struct thermal_soc_data thermal_imx7d_data = {
	.version = TEMPMON_IMX7D,

	.sensor_ctrl = IMX7_TEMPSENSE1,
	.power_down_mask = IMX7_TEMPSENSE1_POWER_DOWN,
	.measure_temp_mask = IMX7_TEMPSENSE1_MEASURE_TEMP,

	.measure_freq_ctrl = IMX7_TEMPSENSE1,
	.measure_freq_shift = IMX7_TEMPSENSE1_MEASURE_FREQ_SHIFT,
	.measure_freq_mask = IMX7_TEMPSENSE1_MEASURE_FREQ_MASK,

	.temp_data = IMX7_TEMPSENSE1,
	.temp_value_mask = IMX7_TEMPSENSE1_TEMP_VALUE_MASK,
	.temp_value_shift = IMX7_TEMPSENSE1_TEMP_VALUE_SHIFT,
	.temp_valid_mask = IMX7_TEMPSENSE1_FINISHED,

	.panic_alarm_ctrl = IMX7_TEMPSENSE1,
	.panic_alarm_mask = IMX7_TEMPSENSE0_PANIC_ALARM_MASK,
	.panic_alarm_shift = IMX7_TEMPSENSE0_PANIC_ALARM_SHIFT,

	.high_alarm_ctrl = IMX7_TEMPSENSE0,
	.high_alarm_mask = IMX7_TEMPSENSE0_HIGH_ALARM_MASK,
	.high_alarm_shift = IMX7_TEMPSENSE0_HIGH_ALARM_SHIFT,

	.low_alarm_ctrl = IMX7_TEMPSENSE0,
	.low_alarm_mask = IMX7_TEMPSENSE0_LOW_ALARM_MASK,
	.low_alarm_shift = IMX7_TEMPSENSE0_LOW_ALARM_SHIFT,
};

struct imx_thermal_data {
	struct cpufreq_policy *policy;
	struct thermal_zone_device *tz;
	struct thermal_cooling_device *cdev;
	struct regmap *tempmon;
	u32 c1, c2; /* See formula in imx_init_calib() */
	int temp_passive;
	int temp_critical;
	int temp_max;
	int alarm_temp;
	int last_temp;
	bool irq_enabled;
	int irq;
	struct clk *thermal_clk;
	const struct thermal_soc_data *socdata;
	const char *temp_grade;
};

static void imx_set_panic_temp(struct imx_thermal_data *data,
			       int panic_temp)
{
	const struct thermal_soc_data *soc_data = data->socdata;
	struct regmap *map = data->tempmon;
	int critical_value;

	critical_value = (data->c2 - panic_temp) / data->c1;

	regmap_write(map, soc_data->panic_alarm_ctrl + REG_CLR,
		     soc_data->panic_alarm_mask);
	regmap_write(map, soc_data->panic_alarm_ctrl + REG_SET,
		     critical_value << soc_data->panic_alarm_shift);
}

static void imx_set_alarm_temp(struct imx_thermal_data *data,
			       int alarm_temp)
{
	struct regmap *map = data->tempmon;
	const struct thermal_soc_data *soc_data = data->socdata;
	int alarm_value;

	data->alarm_temp = alarm_temp;

	if (data->socdata->version == TEMPMON_IMX7D)
		alarm_value = alarm_temp / 1000 + data->c1 - 25;
	else
		alarm_value = (data->c2 - alarm_temp) / data->c1;

	regmap_write(map, soc_data->high_alarm_ctrl + REG_CLR,
		     soc_data->high_alarm_mask);
	regmap_write(map, soc_data->high_alarm_ctrl + REG_SET,
		     alarm_value << soc_data->high_alarm_shift);
}

static int imx_get_temp(struct thermal_zone_device *tz, int *temp)
{
	struct imx_thermal_data *data = tz->devdata;
	const struct thermal_soc_data *soc_data = data->socdata;
	struct regmap *map = data->tempmon;
	unsigned int n_meas;
	bool wait, run_measurement;
	u32 val;

	run_measurement = !data->irq_enabled;
	if (!run_measurement) {
		/* Check if a measurement is currently in progress */
		regmap_read(map, soc_data->temp_data, &val);
		wait = !(val & soc_data->temp_valid_mask);
	} else {
		/*
		 * Every time we measure the temperature, we will power on the
		 * temperature sensor, enable measurements, take a reading,
		 * disable measurements, power off the temperature sensor.
		 */
		regmap_write(map, soc_data->sensor_ctrl + REG_CLR,
			    soc_data->power_down_mask);
		regmap_write(map, soc_data->sensor_ctrl + REG_SET,
			    soc_data->measure_temp_mask);

		wait = true;
	}

	/*
	 * According to the temp sensor designers, it may require up to ~17us
	 * to complete a measurement.
	 */
	if (wait)
		usleep_range(20, 50);

	regmap_read(map, soc_data->temp_data, &val);

	if (run_measurement) {
		regmap_write(map, soc_data->sensor_ctrl + REG_CLR,
			     soc_data->measure_temp_mask);
		regmap_write(map, soc_data->sensor_ctrl + REG_SET,
			     soc_data->power_down_mask);
	}

	if ((val & soc_data->temp_valid_mask) == 0) {
		dev_dbg(&tz->device, "temp measurement never finished\n");
		return -EAGAIN;
	}

	n_meas = (val & soc_data->temp_value_mask)
		>> soc_data->temp_value_shift;

	/* See imx_init_calib() for formula derivation */
	if (data->socdata->version == TEMPMON_IMX7D)
		*temp = (n_meas - data->c1 + 25) * 1000;
	else
		*temp = data->c2 - n_meas * data->c1;

	/* Update alarm value to next higher trip point for TEMPMON_IMX6Q */
	if (data->socdata->version == TEMPMON_IMX6Q) {
		if (data->alarm_temp == data->temp_passive &&
			*temp >= data->temp_passive)
			imx_set_alarm_temp(data, data->temp_critical);
		if (data->alarm_temp == data->temp_critical &&
			*temp < data->temp_passive) {
			imx_set_alarm_temp(data, data->temp_passive);
			dev_dbg(&tz->device, "thermal alarm off: T < %d\n",
				data->alarm_temp / 1000);
		}
	}

	if (*temp != data->last_temp) {
		dev_dbg(&tz->device, "millicelsius: %d\n", *temp);
		data->last_temp = *temp;
	}

	/* Reenable alarm IRQ if temperature below alarm temperature */
	if (!data->irq_enabled && *temp < data->alarm_temp) {
		data->irq_enabled = true;
		enable_irq(data->irq);
	}

	return 0;
}

static int imx_change_mode(struct thermal_zone_device *tz,
			   enum thermal_device_mode mode)
{
	struct imx_thermal_data *data = tz->devdata;
	struct regmap *map = data->tempmon;
	const struct thermal_soc_data *soc_data = data->socdata;

	if (mode == THERMAL_DEVICE_ENABLED) {
		regmap_write(map, soc_data->sensor_ctrl + REG_CLR,
			     soc_data->power_down_mask);
		regmap_write(map, soc_data->sensor_ctrl + REG_SET,
			     soc_data->measure_temp_mask);

		if (!data->irq_enabled) {
			data->irq_enabled = true;
			enable_irq(data->irq);
		}
	} else {
		regmap_write(map, soc_data->sensor_ctrl + REG_CLR,
			     soc_data->measure_temp_mask);
		regmap_write(map, soc_data->sensor_ctrl + REG_SET,
			     soc_data->power_down_mask);

		if (data->irq_enabled) {
			disable_irq(data->irq);
			data->irq_enabled = false;
		}
	}

<<<<<<< HEAD
	data->mode = mode;
	thermal_zone_device_update(tz, THERMAL_EVENT_UNSPECIFIED);

=======
>>>>>>> 24b8d41d
	return 0;
}

static int imx_get_trip_type(struct thermal_zone_device *tz, int trip,
			     enum thermal_trip_type *type)
{
	*type = (trip == IMX_TRIP_PASSIVE) ? THERMAL_TRIP_PASSIVE :
					     THERMAL_TRIP_CRITICAL;
	return 0;
}

static int imx_get_crit_temp(struct thermal_zone_device *tz, int *temp)
{
	struct imx_thermal_data *data = tz->devdata;

	*temp = data->temp_critical;
	return 0;
}

static int imx_get_trip_temp(struct thermal_zone_device *tz, int trip,
			     int *temp)
{
	struct imx_thermal_data *data = tz->devdata;

	*temp = (trip == IMX_TRIP_PASSIVE) ? data->temp_passive :
					     data->temp_critical;
	return 0;
}

static int imx_set_trip_temp(struct thermal_zone_device *tz, int trip,
			     int temp)
{
	struct imx_thermal_data *data = tz->devdata;

	/* do not allow changing critical threshold */
	if (trip == IMX_TRIP_CRITICAL)
		return -EPERM;

	/* do not allow passive to be set higher than critical */
	if (temp < 0 || temp > data->temp_critical)
		return -EINVAL;

	data->temp_passive = temp;

	imx_set_alarm_temp(data, temp);

	return 0;
}

static int imx_bind(struct thermal_zone_device *tz,
		    struct thermal_cooling_device *cdev)
{
	int ret;

	ret = thermal_zone_bind_cooling_device(tz, IMX_TRIP_PASSIVE, cdev,
					       THERMAL_NO_LIMIT,
					       THERMAL_NO_LIMIT,
					       THERMAL_WEIGHT_DEFAULT);
	if (ret) {
		dev_err(&tz->device,
			"binding zone %s with cdev %s failed:%d\n",
			tz->type, cdev->type, ret);
		return ret;
	}

	return 0;
}

static int imx_unbind(struct thermal_zone_device *tz,
		      struct thermal_cooling_device *cdev)
{
	int ret;

	ret = thermal_zone_unbind_cooling_device(tz, IMX_TRIP_PASSIVE, cdev);
	if (ret) {
		dev_err(&tz->device,
			"unbinding zone %s with cdev %s failed:%d\n",
			tz->type, cdev->type, ret);
		return ret;
	}

	return 0;
}

static struct thermal_zone_device_ops imx_tz_ops = {
	.bind = imx_bind,
	.unbind = imx_unbind,
	.get_temp = imx_get_temp,
	.change_mode = imx_change_mode,
	.get_trip_type = imx_get_trip_type,
	.get_trip_temp = imx_get_trip_temp,
	.get_crit_temp = imx_get_crit_temp,
	.set_trip_temp = imx_set_trip_temp,
};

static int imx_init_calib(struct platform_device *pdev, u32 ocotp_ana1)
{
	struct imx_thermal_data *data = platform_get_drvdata(pdev);
	int n1;
	u64 temp64;

	if (ocotp_ana1 == 0 || ocotp_ana1 == ~0) {
		dev_err(&pdev->dev, "invalid sensor calibration data\n");
		return -EINVAL;
	}

	/*
	 * On i.MX7D, we only use the calibration data at 25C to get the temp,
	 * Tmeas = ( Nmeas - n1) + 25; n1 is the fuse value for 25C.
	 */
	if (data->socdata->version == TEMPMON_IMX7D) {
		data->c1 = (ocotp_ana1 >> 9) & 0x1ff;
		return 0;
	}

	/*
	 * The sensor is calibrated at 25 °C (aka T1) and the value measured
	 * (aka N1) at this temperature is provided in bits [31:20] in the
	 * i.MX's OCOTP value ANA1.
	 * To find the actual temperature T, the following formula has to be used
	 * when reading value n from the sensor:
	 *
	 * T = T1 + (N - N1) / (0.4148468 - 0.0015423 * N1) °C + 3.580661 °C
	 *   = [T1' - N1 / (0.4148468 - 0.0015423 * N1) °C] + N / (0.4148468 - 0.0015423 * N1) °C
	 *   = [T1' + N1 / (0.0015423 * N1 - 0.4148468) °C] - N / (0.0015423 * N1 - 0.4148468) °C
	 *   = c2 - c1 * N
	 *
	 * with
	 *
	 *  T1' = 28.580661 °C
	 *   c1 = 1 / (0.0015423 * N1 - 0.4297157) °C
	 *   c2 = T1' + N1 / (0.0015423 * N1 - 0.4148468) °C
	 *      = T1' + N1 * c1
	 */
	n1 = ocotp_ana1 >> 20;

	temp64 = 10000000; /* use 10^7 as fixed point constant for values in formula */
	temp64 *= 1000; /* to get result in °mC */
	do_div(temp64, 15423 * n1 - 4148468);
	data->c1 = temp64;
	data->c2 = n1 * data->c1 + 28581;

	return 0;
}

static void imx_init_temp_grade(struct platform_device *pdev, u32 ocotp_mem0)
{
	struct imx_thermal_data *data = platform_get_drvdata(pdev);

	/* The maximum die temp is specified by the Temperature Grade */
	switch ((ocotp_mem0 >> 6) & 0x3) {
	case 0: /* Commercial (0 to 95 °C) */
		data->temp_grade = "Commercial";
		data->temp_max = 95000;
		break;
	case 1: /* Extended Commercial (-20 °C to 105 °C) */
		data->temp_grade = "Extended Commercial";
		data->temp_max = 105000;
		break;
	case 2: /* Industrial (-40 °C to 105 °C) */
		data->temp_grade = "Industrial";
		data->temp_max = 105000;
		break;
	case 3: /* Automotive (-40 °C to 125 °C) */
		data->temp_grade = "Automotive";
		data->temp_max = 125000;
		break;
	}

	/*
	 * Set the critical trip point at 5 °C under max
	 * Set the passive trip point at 10 °C under max (changeable via sysfs)
	 */
	data->temp_critical = data->temp_max - (1000 * 5);
	data->temp_passive = data->temp_max - (1000 * 10);
}

static int imx_init_from_tempmon_data(struct platform_device *pdev)
{
	struct regmap *map;
	int ret;
	u32 val;

	map = syscon_regmap_lookup_by_phandle(pdev->dev.of_node,
					      "fsl,tempmon-data");
	if (IS_ERR(map)) {
		ret = PTR_ERR(map);
		dev_err(&pdev->dev, "failed to get sensor regmap: %d\n", ret);
		return ret;
	}

	ret = regmap_read(map, OCOTP_ANA1, &val);
	if (ret) {
		dev_err(&pdev->dev, "failed to read sensor data: %d\n", ret);
		return ret;
	}
	ret = imx_init_calib(pdev, val);
	if (ret)
		return ret;

	ret = regmap_read(map, OCOTP_MEM0, &val);
	if (ret) {
		dev_err(&pdev->dev, "failed to read sensor data: %d\n", ret);
		return ret;
	}
	imx_init_temp_grade(pdev, val);

	return 0;
}

static int imx_init_from_nvmem_cells(struct platform_device *pdev)
{
	int ret;
	u32 val;

	ret = nvmem_cell_read_u32(&pdev->dev, "calib", &val);
	if (ret)
		return ret;

	ret = imx_init_calib(pdev, val);
	if (ret)
		return ret;

	ret = nvmem_cell_read_u32(&pdev->dev, "temp_grade", &val);
	if (ret)
		return ret;
	imx_init_temp_grade(pdev, val);

	return 0;
}

static irqreturn_t imx_thermal_alarm_irq(int irq, void *dev)
{
	struct imx_thermal_data *data = dev;

	disable_irq_nosync(irq);
	data->irq_enabled = false;

	return IRQ_WAKE_THREAD;
}

static irqreturn_t imx_thermal_alarm_irq_thread(int irq, void *dev)
{
	struct imx_thermal_data *data = dev;

	dev_dbg(&data->tz->device, "THERMAL ALARM: T > %d\n",
		data->alarm_temp / 1000);

	thermal_zone_device_update(data->tz, THERMAL_EVENT_UNSPECIFIED);

	return IRQ_HANDLED;
}

static const struct of_device_id of_imx_thermal_match[] = {
	{ .compatible = "fsl,imx6q-tempmon", .data = &thermal_imx6q_data, },
	{ .compatible = "fsl,imx6sx-tempmon", .data = &thermal_imx6sx_data, },
	{ .compatible = "fsl,imx7d-tempmon", .data = &thermal_imx7d_data, },
	{ /* end */ }
};
MODULE_DEVICE_TABLE(of, of_imx_thermal_match);

#ifdef CONFIG_CPU_FREQ
/*
 * Create cooling device in case no #cooling-cells property is available in
 * CPU node
 */
static int imx_thermal_register_legacy_cooling(struct imx_thermal_data *data)
{
	struct device_node *np;
	int ret = 0;

	data->policy = cpufreq_cpu_get(0);
	if (!data->policy) {
		pr_debug("%s: CPUFreq policy not found\n", __func__);
		return -EPROBE_DEFER;
	}

	np = of_get_cpu_node(data->policy->cpu, NULL);

	if (!np || !of_find_property(np, "#cooling-cells", NULL)) {
		data->cdev = cpufreq_cooling_register(data->policy);
		if (IS_ERR(data->cdev)) {
			ret = PTR_ERR(data->cdev);
			cpufreq_cpu_put(data->policy);
		}
	}

	of_node_put(np);

	return ret;
}

static void imx_thermal_unregister_legacy_cooling(struct imx_thermal_data *data)
{
	cpufreq_cooling_unregister(data->cdev);
	cpufreq_cpu_put(data->policy);
}

#else

static inline int imx_thermal_register_legacy_cooling(struct imx_thermal_data *data)
{
	return 0;
}

static inline void imx_thermal_unregister_legacy_cooling(struct imx_thermal_data *data)
{
}
#endif

static int imx_thermal_probe(struct platform_device *pdev)
{
	struct imx_thermal_data *data;
	struct regmap *map;
	int measure_freq;
	int ret;

	data = devm_kzalloc(&pdev->dev, sizeof(*data), GFP_KERNEL);
	if (!data)
		return -ENOMEM;

	map = syscon_regmap_lookup_by_phandle(pdev->dev.of_node, "fsl,tempmon");
	if (IS_ERR(map)) {
		ret = PTR_ERR(map);
		dev_err(&pdev->dev, "failed to get tempmon regmap: %d\n", ret);
		return ret;
	}
	data->tempmon = map;

	data->socdata = of_device_get_match_data(&pdev->dev);
<<<<<<< HEAD
=======
	if (!data->socdata) {
		dev_err(&pdev->dev, "no device match found\n");
		return -ENODEV;
	}
>>>>>>> 24b8d41d

	/* make sure the IRQ flag is clear before enabling irq on i.MX6SX */
	if (data->socdata->version == TEMPMON_IMX6SX) {
		regmap_write(map, IMX6_MISC1 + REG_CLR,
			IMX6_MISC1_IRQ_TEMPHIGH | IMX6_MISC1_IRQ_TEMPLOW
			| IMX6_MISC1_IRQ_TEMPPANIC);
		/*
		 * reset value of LOW ALARM is incorrect, set it to lowest
		 * value to avoid false trigger of low alarm.
		 */
		regmap_write(map, data->socdata->low_alarm_ctrl + REG_SET,
			     data->socdata->low_alarm_mask);
	}

	data->irq = platform_get_irq(pdev, 0);
	if (data->irq < 0)
		return data->irq;

	platform_set_drvdata(pdev, data);

	if (of_find_property(pdev->dev.of_node, "nvmem-cells", NULL)) {
		ret = imx_init_from_nvmem_cells(pdev);
		if (ret)
			return dev_err_probe(&pdev->dev, ret,
					     "failed to init from nvmem\n");
	} else {
		ret = imx_init_from_tempmon_data(pdev);
		if (ret) {
			dev_err(&pdev->dev, "failed to init from fsl,tempmon-data\n");
			return ret;
		}
	}

	/* Make sure sensor is in known good state for measurements */
	regmap_write(map, data->socdata->sensor_ctrl + REG_CLR,
		     data->socdata->power_down_mask);
	regmap_write(map, data->socdata->sensor_ctrl + REG_CLR,
		     data->socdata->measure_temp_mask);
	regmap_write(map, data->socdata->measure_freq_ctrl + REG_CLR,
		     data->socdata->measure_freq_mask);
	if (data->socdata->version != TEMPMON_IMX7D)
		regmap_write(map, IMX6_MISC0 + REG_SET,
			IMX6_MISC0_REFTOP_SELBIASOFF);
	regmap_write(map, data->socdata->sensor_ctrl + REG_SET,
		     data->socdata->power_down_mask);

	ret = imx_thermal_register_legacy_cooling(data);
	if (ret)
		return dev_err_probe(&pdev->dev, ret,
				     "failed to register cpufreq cooling device\n");

	data->thermal_clk = devm_clk_get(&pdev->dev, NULL);
	if (IS_ERR(data->thermal_clk)) {
		ret = PTR_ERR(data->thermal_clk);
		if (ret != -EPROBE_DEFER)
			dev_err(&pdev->dev,
				"failed to get thermal clk: %d\n", ret);
		goto legacy_cleanup;
	}

	/*
	 * Thermal sensor needs clk on to get correct value, normally
	 * we should enable its clk before taking measurement and disable
	 * clk after measurement is done, but if alarm function is enabled,
	 * hardware will auto measure the temperature periodically, so we
	 * need to keep the clk always on for alarm function.
	 */
	ret = clk_prepare_enable(data->thermal_clk);
	if (ret) {
		dev_err(&pdev->dev, "failed to enable thermal clk: %d\n", ret);
		goto legacy_cleanup;
	}

	data->tz = thermal_zone_device_register("imx_thermal_zone",
						IMX_TRIP_NUM,
						BIT(IMX_TRIP_PASSIVE), data,
						&imx_tz_ops, NULL,
						IMX_PASSIVE_DELAY,
						IMX_POLLING_DELAY);
	if (IS_ERR(data->tz)) {
		ret = PTR_ERR(data->tz);
		dev_err(&pdev->dev,
			"failed to register thermal zone device %d\n", ret);
		goto clk_disable;
	}

	dev_info(&pdev->dev, "%s CPU temperature grade - max:%dC"
		 " critical:%dC passive:%dC\n", data->temp_grade,
		 data->temp_max / 1000, data->temp_critical / 1000,
		 data->temp_passive / 1000);

	/* Enable measurements at ~ 10 Hz */
	regmap_write(map, data->socdata->measure_freq_ctrl + REG_CLR,
		     data->socdata->measure_freq_mask);
	measure_freq = DIV_ROUND_UP(32768, 10); /* 10 Hz */
	regmap_write(map, data->socdata->measure_freq_ctrl + REG_SET,
		     measure_freq << data->socdata->measure_freq_shift);
	imx_set_alarm_temp(data, data->temp_passive);

	if (data->socdata->version == TEMPMON_IMX6SX)
		imx_set_panic_temp(data, data->temp_critical);

	regmap_write(map, data->socdata->sensor_ctrl + REG_CLR,
		     data->socdata->power_down_mask);
	regmap_write(map, data->socdata->sensor_ctrl + REG_SET,
		     data->socdata->measure_temp_mask);

	data->irq_enabled = true;
	ret = thermal_zone_device_enable(data->tz);
	if (ret)
		goto thermal_zone_unregister;

	ret = devm_request_threaded_irq(&pdev->dev, data->irq,
			imx_thermal_alarm_irq, imx_thermal_alarm_irq_thread,
			0, "imx_thermal", data);
	if (ret < 0) {
		dev_err(&pdev->dev, "failed to request alarm irq: %d\n", ret);
		goto thermal_zone_unregister;
	}

	return 0;

thermal_zone_unregister:
	thermal_zone_device_unregister(data->tz);
clk_disable:
	clk_disable_unprepare(data->thermal_clk);
legacy_cleanup:
	imx_thermal_unregister_legacy_cooling(data);

	return ret;
}

static int imx_thermal_remove(struct platform_device *pdev)
{
	struct imx_thermal_data *data = platform_get_drvdata(pdev);
	struct regmap *map = data->tempmon;

	/* Disable measurements */
	regmap_write(map, data->socdata->sensor_ctrl + REG_SET,
		     data->socdata->power_down_mask);
	if (!IS_ERR(data->thermal_clk))
		clk_disable_unprepare(data->thermal_clk);

	thermal_zone_device_unregister(data->tz);
	imx_thermal_unregister_legacy_cooling(data);

	return 0;
}

static int __maybe_unused imx_thermal_suspend(struct device *dev)
{
	struct imx_thermal_data *data = dev_get_drvdata(dev);
	int ret;

	/*
	 * Need to disable thermal sensor, otherwise, when thermal core
	 * try to get temperature before thermal sensor resume, a wrong
	 * temperature will be read as the thermal sensor is powered
	 * down. This is done in change_mode() operation called from
	 * thermal_zone_device_disable()
	 */
	ret = thermal_zone_device_disable(data->tz);
	if (ret)
		return ret;
	clk_disable_unprepare(data->thermal_clk);

	return 0;
}

static int __maybe_unused imx_thermal_resume(struct device *dev)
{
	struct imx_thermal_data *data = dev_get_drvdata(dev);
	int ret;

	ret = clk_prepare_enable(data->thermal_clk);
	if (ret)
		return ret;
	/* Enabled thermal sensor after resume */
	ret = thermal_zone_device_enable(data->tz);
	if (ret)
		return ret;

	return 0;
}

static SIMPLE_DEV_PM_OPS(imx_thermal_pm_ops,
			 imx_thermal_suspend, imx_thermal_resume);

static struct platform_driver imx_thermal = {
	.driver = {
		.name	= "imx_thermal",
		.pm	= &imx_thermal_pm_ops,
		.of_match_table = of_imx_thermal_match,
	},
	.probe		= imx_thermal_probe,
	.remove		= imx_thermal_remove,
};
module_platform_driver(imx_thermal);

MODULE_AUTHOR("Freescale Semiconductor, Inc.");
MODULE_DESCRIPTION("Thermal driver for Freescale i.MX SoCs");
MODULE_LICENSE("GPL v2");
MODULE_ALIAS("platform:imx-thermal");<|MERGE_RESOLUTION|>--- conflicted
+++ resolved
@@ -360,12 +360,6 @@
 		}
 	}
 
-<<<<<<< HEAD
-	data->mode = mode;
-	thermal_zone_device_update(tz, THERMAL_EVENT_UNSPECIFIED);
-
-=======
->>>>>>> 24b8d41d
 	return 0;
 }
 
@@ -696,13 +690,10 @@
 	data->tempmon = map;
 
 	data->socdata = of_device_get_match_data(&pdev->dev);
-<<<<<<< HEAD
-=======
 	if (!data->socdata) {
 		dev_err(&pdev->dev, "no device match found\n");
 		return -ENODEV;
 	}
->>>>>>> 24b8d41d
 
 	/* make sure the IRQ flag is clear before enabling irq on i.MX6SX */
 	if (data->socdata->version == TEMPMON_IMX6SX) {
