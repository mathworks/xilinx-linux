--- conflicted
+++ resolved
@@ -7,11 +7,8 @@
  * Copyright (C) 2009 Rafael J. Wysocki <rjw@sisk.pl>, Novell Inc.
  */
 
-<<<<<<< HEAD
-=======
 #define dev_fmt(fmt) "PME: " fmt
 
->>>>>>> 24b8d41d
 #include <linux/pci.h>
 #include <linux/kernel.h>
 #include <linux/errno.h>
@@ -432,8 +429,6 @@
 	return 0;
 }
 
-<<<<<<< HEAD
-=======
 /**
  * pcie_pme_remove - Prepare PCIe PME service device for removal.
  * @srv: PCIe service device to remove.
@@ -448,7 +443,6 @@
 	kfree(data);
 }
 
->>>>>>> 24b8d41d
 static struct pcie_port_service_driver pcie_pme_driver = {
 	.name		= "pcie_pme",
 	.port_type	= PCI_EXP_TYPE_ROOT_PORT,
@@ -457,6 +451,7 @@
 	.probe		= pcie_pme_probe,
 	.suspend	= pcie_pme_suspend,
 	.resume		= pcie_pme_resume,
+	.remove		= pcie_pme_remove,
 };
 
 /**
@@ -465,9 +460,4 @@
 int __init pcie_pme_init(void)
 {
 	return pcie_port_service_register(&pcie_pme_driver);
-<<<<<<< HEAD
-}
-device_initcall(pcie_pme_service_init);
-=======
-}
->>>>>>> 24b8d41d
+}