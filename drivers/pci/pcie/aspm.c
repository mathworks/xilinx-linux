// SPDX-License-Identifier: GPL-2.0
/*
 * Enable PCIe link L0s/L1 state and Clock Power Management
 *
 * Copyright (C) 2007 Intel
 * Copyright (C) Zhang Yanmin (yanmin.zhang@intel.com)
 * Copyright (C) Shaohua Li (shaohua.li@intel.com)
 */

#include <linux/kernel.h>
#include <linux/module.h>
#include <linux/moduleparam.h>
#include <linux/pci.h>
#include <linux/pci_regs.h>
#include <linux/errno.h>
#include <linux/pm.h>
#include <linux/init.h>
#include <linux/slab.h>
#include <linux/jiffies.h>
#include <linux/delay.h>
#include "../pci.h"

#ifdef MODULE_PARAM_PREFIX
#undef MODULE_PARAM_PREFIX
#endif
#define MODULE_PARAM_PREFIX "pcie_aspm."

/* Note: those are not register definitions */
#define ASPM_STATE_L0S_UP	(1)	/* Upstream direction L0s state */
#define ASPM_STATE_L0S_DW	(2)	/* Downstream direction L0s state */
#define ASPM_STATE_L1		(4)	/* L1 state */
#define ASPM_STATE_L1_1		(8)	/* ASPM L1.1 state */
#define ASPM_STATE_L1_2		(0x10)	/* ASPM L1.2 state */
#define ASPM_STATE_L1_1_PCIPM	(0x20)	/* PCI PM L1.1 state */
#define ASPM_STATE_L1_2_PCIPM	(0x40)	/* PCI PM L1.2 state */
#define ASPM_STATE_L1_SS_PCIPM	(ASPM_STATE_L1_1_PCIPM | ASPM_STATE_L1_2_PCIPM)
#define ASPM_STATE_L1_2_MASK	(ASPM_STATE_L1_2 | ASPM_STATE_L1_2_PCIPM)
#define ASPM_STATE_L1SS		(ASPM_STATE_L1_1 | ASPM_STATE_L1_1_PCIPM |\
				 ASPM_STATE_L1_2_MASK)
#define ASPM_STATE_L0S		(ASPM_STATE_L0S_UP | ASPM_STATE_L0S_DW)
#define ASPM_STATE_ALL		(ASPM_STATE_L0S | ASPM_STATE_L1 |	\
				 ASPM_STATE_L1SS)

struct aspm_latency {
	u32 l0s;			/* L0s latency (nsec) */
	u32 l1;				/* L1 latency (nsec) */
};

struct pcie_link_state {
	struct pci_dev *pdev;		/* Upstream component of the Link */
	struct pci_dev *downstream;	/* Downstream component, function 0 */
	struct pcie_link_state *root;	/* pointer to the root port link */
	struct pcie_link_state *parent;	/* pointer to the parent Link state */
	struct list_head sibling;	/* node in link_list */

	/* ASPM state */
	u32 aspm_support:7;		/* Supported ASPM state */
	u32 aspm_enabled:7;		/* Enabled ASPM state */
	u32 aspm_capable:7;		/* Capable ASPM state with latency */
	u32 aspm_default:7;		/* Default ASPM state by BIOS */
	u32 aspm_disable:7;		/* Disabled ASPM state */

	/* Clock PM state */
	u32 clkpm_capable:1;		/* Clock PM capable? */
	u32 clkpm_enabled:1;		/* Current Clock PM state */
	u32 clkpm_default:1;		/* Default Clock PM state by BIOS */
	u32 clkpm_disable:1;		/* Clock PM disabled */

	/* Exit latencies */
	struct aspm_latency latency_up;	/* Upstream direction exit latency */
	struct aspm_latency latency_dw;	/* Downstream direction exit latency */
	/*
	 * Endpoint acceptable latencies. A pcie downstream port only
	 * has one slot under it, so at most there are 8 functions.
	 */
	struct aspm_latency acceptable[8];
};

static int aspm_disabled, aspm_force;
static bool aspm_support_enabled = true;
static DEFINE_MUTEX(aspm_lock);
static LIST_HEAD(link_list);

#define POLICY_DEFAULT 0	/* BIOS default setting */
#define POLICY_PERFORMANCE 1	/* high performance */
#define POLICY_POWERSAVE 2	/* high power saving */
#define POLICY_POWER_SUPERSAVE 3 /* possibly even more power saving */

#ifdef CONFIG_PCIEASPM_PERFORMANCE
static int aspm_policy = POLICY_PERFORMANCE;
#elif defined CONFIG_PCIEASPM_POWERSAVE
static int aspm_policy = POLICY_POWERSAVE;
#elif defined CONFIG_PCIEASPM_POWER_SUPERSAVE
static int aspm_policy = POLICY_POWER_SUPERSAVE;
#else
static int aspm_policy;
#endif

static const char *policy_str[] = {
	[POLICY_DEFAULT] = "default",
	[POLICY_PERFORMANCE] = "performance",
	[POLICY_POWERSAVE] = "powersave",
	[POLICY_POWER_SUPERSAVE] = "powersupersave"
};

#define LINK_RETRAIN_TIMEOUT HZ

static int policy_to_aspm_state(struct pcie_link_state *link)
{
	switch (aspm_policy) {
	case POLICY_PERFORMANCE:
		/* Disable ASPM and Clock PM */
		return 0;
	case POLICY_POWERSAVE:
		/* Enable ASPM L0s/L1 */
		return (ASPM_STATE_L0S | ASPM_STATE_L1);
	case POLICY_POWER_SUPERSAVE:
		/* Enable Everything */
		return ASPM_STATE_ALL;
	case POLICY_DEFAULT:
		return link->aspm_default;
	}
	return 0;
}

static int policy_to_clkpm_state(struct pcie_link_state *link)
{
	switch (aspm_policy) {
	case POLICY_PERFORMANCE:
		/* Disable ASPM and Clock PM */
		return 0;
	case POLICY_POWERSAVE:
	case POLICY_POWER_SUPERSAVE:
		/* Enable Clock PM */
		return 1;
	case POLICY_DEFAULT:
		return link->clkpm_default;
	}
	return 0;
}

static void pcie_set_clkpm_nocheck(struct pcie_link_state *link, int enable)
{
	struct pci_dev *child;
	struct pci_bus *linkbus = link->pdev->subordinate;
	u32 val = enable ? PCI_EXP_LNKCTL_CLKREQ_EN : 0;

	list_for_each_entry(child, &linkbus->devices, bus_list)
		pcie_capability_clear_and_set_word(child, PCI_EXP_LNKCTL,
						   PCI_EXP_LNKCTL_CLKREQ_EN,
						   val);
	link->clkpm_enabled = !!enable;
}

static void pcie_set_clkpm(struct pcie_link_state *link, int enable)
{
<<<<<<< HEAD
	/* Don't enable Clock PM if the link is not Clock PM capable */
	if (!link->clkpm_capable)
=======
	/*
	 * Don't enable Clock PM if the link is not Clock PM capable
	 * or Clock PM is disabled
	 */
	if (!link->clkpm_capable || link->clkpm_disable)
>>>>>>> 24b8d41d
		enable = 0;
	/* Need nothing if the specified equals to current state */
	if (link->clkpm_enabled == enable)
		return;
	pcie_set_clkpm_nocheck(link, enable);
}

static void pcie_clkpm_cap_init(struct pcie_link_state *link, int blacklist)
{
	int capable = 1, enabled = 1;
	u32 reg32;
	u16 reg16;
	struct pci_dev *child;
	struct pci_bus *linkbus = link->pdev->subordinate;

	/* All functions should have the same cap and state, take the worst */
	list_for_each_entry(child, &linkbus->devices, bus_list) {
		pcie_capability_read_dword(child, PCI_EXP_LNKCAP, &reg32);
		if (!(reg32 & PCI_EXP_LNKCAP_CLKPM)) {
			capable = 0;
			enabled = 0;
			break;
		}
		pcie_capability_read_word(child, PCI_EXP_LNKCTL, &reg16);
		if (!(reg16 & PCI_EXP_LNKCTL_CLKREQ_EN))
			enabled = 0;
	}
	link->clkpm_enabled = enabled;
	link->clkpm_default = enabled;
	link->clkpm_capable = capable;
	link->clkpm_disable = blacklist ? 1 : 0;
}

static bool pcie_retrain_link(struct pcie_link_state *link)
{
	struct pci_dev *parent = link->pdev;
	unsigned long end_jiffies;
	u16 reg16;

	pcie_capability_read_word(parent, PCI_EXP_LNKCTL, &reg16);
	reg16 |= PCI_EXP_LNKCTL_RL;
	pcie_capability_write_word(parent, PCI_EXP_LNKCTL, reg16);
	if (parent->clear_retrain_link) {
		/*
		 * Due to an erratum in some devices the Retrain Link bit
		 * needs to be cleared again manually to allow the link
		 * training to succeed.
		 */
		reg16 &= ~PCI_EXP_LNKCTL_RL;
		pcie_capability_write_word(parent, PCI_EXP_LNKCTL, reg16);
	}

	/* Wait for link training end. Break out after waiting for timeout */
	end_jiffies = jiffies + LINK_RETRAIN_TIMEOUT;
	do {
		pcie_capability_read_word(parent, PCI_EXP_LNKSTA, &reg16);
		if (!(reg16 & PCI_EXP_LNKSTA_LT))
			break;
		msleep(1);
	} while (time_before(jiffies, end_jiffies));
	return !(reg16 & PCI_EXP_LNKSTA_LT);
}

/*
 * pcie_aspm_configure_common_clock: check if the 2 ends of a link
 *   could use common clock. If they are, configure them to use the
 *   common clock. That will reduce the ASPM state exit latency.
 */
static void pcie_aspm_configure_common_clock(struct pcie_link_state *link)
{
	int same_clock = 1;
	u16 reg16, parent_reg, child_reg[8];
	struct pci_dev *child, *parent = link->pdev;
	struct pci_bus *linkbus = parent->subordinate;
	/*
	 * All functions of a slot should have the same Slot Clock
	 * Configuration, so just check one function
	 */
	child = list_entry(linkbus->devices.next, struct pci_dev, bus_list);
	BUG_ON(!pci_is_pcie(child));

	/* Check downstream component if bit Slot Clock Configuration is 1 */
	pcie_capability_read_word(child, PCI_EXP_LNKSTA, &reg16);
	if (!(reg16 & PCI_EXP_LNKSTA_SLC))
		same_clock = 0;

	/* Check upstream component if bit Slot Clock Configuration is 1 */
	pcie_capability_read_word(parent, PCI_EXP_LNKSTA, &reg16);
	if (!(reg16 & PCI_EXP_LNKSTA_SLC))
		same_clock = 0;

	/* Port might be already in common clock mode */
	pcie_capability_read_word(parent, PCI_EXP_LNKCTL, &reg16);
	if (same_clock && (reg16 & PCI_EXP_LNKCTL_CCC)) {
		bool consistent = true;

		list_for_each_entry(child, &linkbus->devices, bus_list) {
			pcie_capability_read_word(child, PCI_EXP_LNKCTL,
						  &reg16);
			if (!(reg16 & PCI_EXP_LNKCTL_CCC)) {
				consistent = false;
				break;
			}
		}
		if (consistent)
			return;
		pci_info(parent, "ASPM: current common clock configuration is inconsistent, reconfiguring\n");
	}

	/* Configure downstream component, all functions */
	list_for_each_entry(child, &linkbus->devices, bus_list) {
		pcie_capability_read_word(child, PCI_EXP_LNKCTL, &reg16);
		child_reg[PCI_FUNC(child->devfn)] = reg16;
		if (same_clock)
			reg16 |= PCI_EXP_LNKCTL_CCC;
		else
			reg16 &= ~PCI_EXP_LNKCTL_CCC;
		pcie_capability_write_word(child, PCI_EXP_LNKCTL, reg16);
	}

	/* Configure upstream component */
	pcie_capability_read_word(parent, PCI_EXP_LNKCTL, &reg16);
	parent_reg = reg16;
	if (same_clock)
		reg16 |= PCI_EXP_LNKCTL_CCC;
	else
		reg16 &= ~PCI_EXP_LNKCTL_CCC;
	pcie_capability_write_word(parent, PCI_EXP_LNKCTL, reg16);

	if (pcie_retrain_link(link))
		return;

	/* Training failed. Restore common clock configurations */
	pci_err(parent, "ASPM: Could not configure common clock\n");
	list_for_each_entry(child, &linkbus->devices, bus_list)
		pcie_capability_write_word(child, PCI_EXP_LNKCTL,
					   child_reg[PCI_FUNC(child->devfn)]);
	pcie_capability_write_word(parent, PCI_EXP_LNKCTL, parent_reg);
}

/* Convert L0s latency encoding to ns */
static u32 calc_l0s_latency(u32 lnkcap)
{
	u32 encoding = (lnkcap & PCI_EXP_LNKCAP_L0SEL) >> 12;

	if (encoding == 0x7)
		return (5 * 1000);	/* > 4us */
	return (64 << encoding);
}

/* Convert L0s acceptable latency encoding to ns */
static u32 calc_l0s_acceptable(u32 encoding)
{
	if (encoding == 0x7)
		return -1U;
	return (64 << encoding);
}

/* Convert L1 latency encoding to ns */
static u32 calc_l1_latency(u32 lnkcap)
{
	u32 encoding = (lnkcap & PCI_EXP_LNKCAP_L1EL) >> 15;

	if (encoding == 0x7)
		return (65 * 1000);	/* > 64us */
	return (1000 << encoding);
}

/* Convert L1 acceptable latency encoding to ns */
static u32 calc_l1_acceptable(u32 encoding)
{
	if (encoding == 0x7)
		return -1U;
	return (1000 << encoding);
}

/* Convert L1SS T_pwr encoding to usec */
static u32 calc_l1ss_pwron(struct pci_dev *pdev, u32 scale, u32 val)
{
	switch (scale) {
	case 0:
		return val * 2;
	case 1:
		return val * 10;
	case 2:
		return val * 100;
	}
	pci_err(pdev, "%s: Invalid T_PwrOn scale: %u\n", __func__, scale);
	return 0;
}

static void encode_l12_threshold(u32 threshold_us, u32 *scale, u32 *value)
{
	u32 threshold_ns = threshold_us * 1000;

	/* See PCIe r3.1, sec 7.33.3 and sec 6.18 */
	if (threshold_ns < 32) {
		*scale = 0;
		*value = threshold_ns;
	} else if (threshold_ns < 1024) {
		*scale = 1;
		*value = threshold_ns >> 5;
	} else if (threshold_ns < 32768) {
		*scale = 2;
		*value = threshold_ns >> 10;
	} else if (threshold_ns < 1048576) {
		*scale = 3;
		*value = threshold_ns >> 15;
	} else if (threshold_ns < 33554432) {
		*scale = 4;
		*value = threshold_ns >> 20;
	} else {
		*scale = 5;
		*value = threshold_ns >> 25;
	}
}

static void pcie_aspm_check_latency(struct pci_dev *endpoint)
{
	u32 latency, l1_switch_latency = 0;
	struct aspm_latency *acceptable;
	struct pcie_link_state *link;

	/* Device not in D0 doesn't need latency check */
	if ((endpoint->current_state != PCI_D0) &&
	    (endpoint->current_state != PCI_UNKNOWN))
		return;

	link = endpoint->bus->self->link_state;
	acceptable = &link->acceptable[PCI_FUNC(endpoint->devfn)];

	while (link) {
		/* Check upstream direction L0s latency */
		if ((link->aspm_capable & ASPM_STATE_L0S_UP) &&
		    (link->latency_up.l0s > acceptable->l0s))
			link->aspm_capable &= ~ASPM_STATE_L0S_UP;

		/* Check downstream direction L0s latency */
		if ((link->aspm_capable & ASPM_STATE_L0S_DW) &&
		    (link->latency_dw.l0s > acceptable->l0s))
			link->aspm_capable &= ~ASPM_STATE_L0S_DW;
		/*
		 * Check L1 latency.
		 * Every switch on the path to root complex need 1
		 * more microsecond for L1. Spec doesn't mention L0s.
		 *
		 * The exit latencies for L1 substates are not advertised
		 * by a device.  Since the spec also doesn't mention a way
		 * to determine max latencies introduced by enabling L1
		 * substates on the components, it is not clear how to do
		 * a L1 substate exit latency check.  We assume that the
		 * L1 exit latencies advertised by a device include L1
		 * substate latencies (and hence do not do any check).
		 */
		latency = max_t(u32, link->latency_up.l1, link->latency_dw.l1);
		if ((link->aspm_capable & ASPM_STATE_L1) &&
		    (latency + l1_switch_latency > acceptable->l1))
			link->aspm_capable &= ~ASPM_STATE_L1;
		l1_switch_latency += 1000;

		link = link->parent;
	}
}

/*
 * The L1 PM substate capability is only implemented in function 0 in a
 * multi function device.
 */
static struct pci_dev *pci_function_0(struct pci_bus *linkbus)
{
	struct pci_dev *child;

	list_for_each_entry(child, &linkbus->devices, bus_list)
		if (PCI_FUNC(child->devfn) == 0)
			return child;
	return NULL;
}

static void pci_clear_and_set_dword(struct pci_dev *pdev, int pos,
				    u32 clear, u32 set)
{
	u32 val;

	pci_read_config_dword(pdev, pos, &val);
	val &= ~clear;
	val |= set;
	pci_write_config_dword(pdev, pos, val);
}

/* Calculate L1.2 PM substate timing parameters */
static void aspm_calc_l1ss_info(struct pcie_link_state *link,
				u32 parent_l1ss_cap, u32 child_l1ss_cap)
{
	struct pci_dev *child = link->downstream, *parent = link->pdev;
	u32 val1, val2, scale1, scale2;
	u32 t_common_mode, t_power_on, l1_2_threshold, scale, value;
	u32 ctl1 = 0, ctl2 = 0;
	u32 pctl1, pctl2, cctl1, cctl2;
	u32 pl1_2_enables, cl1_2_enables;

	if (!(link->aspm_support & ASPM_STATE_L1_2_MASK))
		return;

	/* Choose the greater of the two Port Common_Mode_Restore_Times */
	val1 = (parent_l1ss_cap & PCI_L1SS_CAP_CM_RESTORE_TIME) >> 8;
	val2 = (child_l1ss_cap & PCI_L1SS_CAP_CM_RESTORE_TIME) >> 8;
	t_common_mode = max(val1, val2);

	/* Choose the greater of the two Port T_POWER_ON times */
	val1   = (parent_l1ss_cap & PCI_L1SS_CAP_P_PWR_ON_VALUE) >> 19;
	scale1 = (parent_l1ss_cap & PCI_L1SS_CAP_P_PWR_ON_SCALE) >> 16;
	val2   = (child_l1ss_cap & PCI_L1SS_CAP_P_PWR_ON_VALUE) >> 19;
	scale2 = (child_l1ss_cap & PCI_L1SS_CAP_P_PWR_ON_SCALE) >> 16;

	if (calc_l1ss_pwron(parent, scale1, val1) >
	    calc_l1ss_pwron(child, scale2, val2)) {
		ctl2 |= scale1 | (val1 << 3);
		t_power_on = calc_l1ss_pwron(parent, scale1, val1);
	} else {
		ctl2 |= scale2 | (val2 << 3);
		t_power_on = calc_l1ss_pwron(child, scale2, val2);
	}

	/*
	 * Set LTR_L1.2_THRESHOLD to the time required to transition the
	 * Link from L0 to L1.2 and back to L0 so we enter L1.2 only if
	 * downstream devices report (via LTR) that they can tolerate at
	 * least that much latency.
	 *
	 * Based on PCIe r3.1, sec 5.5.3.3.1, Figures 5-16 and 5-17, and
	 * Table 5-11.  T(POWER_OFF) is at most 2us and T(L1.2) is at
	 * least 4us.
	 */
	l1_2_threshold = 2 + 4 + t_common_mode + t_power_on;
	encode_l12_threshold(l1_2_threshold, &scale, &value);
	ctl1 |= t_common_mode << 8 | scale << 29 | value << 16;

	pci_read_config_dword(parent, parent->l1ss + PCI_L1SS_CTL1, &pctl1);
	pci_read_config_dword(parent, parent->l1ss + PCI_L1SS_CTL2, &pctl2);
	pci_read_config_dword(child, child->l1ss + PCI_L1SS_CTL1, &cctl1);
	pci_read_config_dword(child, child->l1ss + PCI_L1SS_CTL2, &cctl2);

	if (ctl1 == pctl1 && ctl1 == cctl1 &&
	    ctl2 == pctl2 && ctl2 == cctl2)
		return;

	/* Disable L1.2 while updating.  See PCIe r5.0, sec 5.5.4, 7.8.3.3 */
	pl1_2_enables = pctl1 & PCI_L1SS_CTL1_L1_2_MASK;
	cl1_2_enables = cctl1 & PCI_L1SS_CTL1_L1_2_MASK;

	if (pl1_2_enables || cl1_2_enables) {
		pci_clear_and_set_dword(child, child->l1ss + PCI_L1SS_CTL1,
					PCI_L1SS_CTL1_L1_2_MASK, 0);
		pci_clear_and_set_dword(parent, parent->l1ss + PCI_L1SS_CTL1,
					PCI_L1SS_CTL1_L1_2_MASK, 0);
	}

	/* Program T_POWER_ON times in both ports */
	pci_write_config_dword(parent, parent->l1ss + PCI_L1SS_CTL2, ctl2);
	pci_write_config_dword(child, child->l1ss + PCI_L1SS_CTL2, ctl2);

	/* Program Common_Mode_Restore_Time in upstream device */
	pci_clear_and_set_dword(parent, parent->l1ss + PCI_L1SS_CTL1,
				PCI_L1SS_CTL1_CM_RESTORE_TIME, ctl1);

	/* Program LTR_L1.2_THRESHOLD time in both ports */
	pci_clear_and_set_dword(parent,	parent->l1ss + PCI_L1SS_CTL1,
				PCI_L1SS_CTL1_LTR_L12_TH_VALUE |
				PCI_L1SS_CTL1_LTR_L12_TH_SCALE, ctl1);
	pci_clear_and_set_dword(child, child->l1ss + PCI_L1SS_CTL1,
				PCI_L1SS_CTL1_LTR_L12_TH_VALUE |
				PCI_L1SS_CTL1_LTR_L12_TH_SCALE, ctl1);

	if (pl1_2_enables || cl1_2_enables) {
		pci_clear_and_set_dword(parent, parent->l1ss + PCI_L1SS_CTL1, 0,
					pl1_2_enables);
		pci_clear_and_set_dword(child, child->l1ss + PCI_L1SS_CTL1, 0,
					cl1_2_enables);
	}
}

static void pcie_aspm_cap_init(struct pcie_link_state *link, int blacklist)
{
	struct pci_dev *child = link->downstream, *parent = link->pdev;
	u32 parent_lnkcap, child_lnkcap;
	u16 parent_lnkctl, child_lnkctl;
	u32 parent_l1ss_cap, child_l1ss_cap;
	u32 parent_l1ss_ctl1 = 0, child_l1ss_ctl1 = 0;
	struct pci_bus *linkbus = parent->subordinate;

	if (blacklist) {
		/* Set enabled/disable so that we will disable ASPM later */
		link->aspm_enabled = ASPM_STATE_ALL;
		link->aspm_disable = ASPM_STATE_ALL;
		return;
	}

	/*
	 * If ASPM not supported, don't mess with the clocks and link,
	 * bail out now.
	 */
	pcie_capability_read_dword(parent, PCI_EXP_LNKCAP, &parent_lnkcap);
	pcie_capability_read_dword(child, PCI_EXP_LNKCAP, &child_lnkcap);
	if (!(parent_lnkcap & child_lnkcap & PCI_EXP_LNKCAP_ASPMS))
		return;

	/* Configure common clock before checking latencies */
	pcie_aspm_configure_common_clock(link);

	/*
	 * Re-read upstream/downstream components' register state after
	 * clock configuration.  L0s & L1 exit latencies in the otherwise
	 * read-only Link Capabilities may change depending on common clock
	 * configuration (PCIe r5.0, sec 7.5.3.6).
	 */
	pcie_capability_read_dword(parent, PCI_EXP_LNKCAP, &parent_lnkcap);
	pcie_capability_read_dword(child, PCI_EXP_LNKCAP, &child_lnkcap);
	pcie_capability_read_word(parent, PCI_EXP_LNKCTL, &parent_lnkctl);
	pcie_capability_read_word(child, PCI_EXP_LNKCTL, &child_lnkctl);

	/*
	 * Setup L0s state
	 *
	 * Note that we must not enable L0s in either direction on a
	 * given link unless components on both sides of the link each
	 * support L0s.
	 */
	if (parent_lnkcap & child_lnkcap & PCI_EXP_LNKCAP_ASPM_L0S)
		link->aspm_support |= ASPM_STATE_L0S;

	if (child_lnkctl & PCI_EXP_LNKCTL_ASPM_L0S)
		link->aspm_enabled |= ASPM_STATE_L0S_UP;
	if (parent_lnkctl & PCI_EXP_LNKCTL_ASPM_L0S)
		link->aspm_enabled |= ASPM_STATE_L0S_DW;
	link->latency_up.l0s = calc_l0s_latency(parent_lnkcap);
	link->latency_dw.l0s = calc_l0s_latency(child_lnkcap);

	/* Setup L1 state */
	if (parent_lnkcap & child_lnkcap & PCI_EXP_LNKCAP_ASPM_L1)
		link->aspm_support |= ASPM_STATE_L1;

	if (parent_lnkctl & child_lnkctl & PCI_EXP_LNKCTL_ASPM_L1)
		link->aspm_enabled |= ASPM_STATE_L1;
	link->latency_up.l1 = calc_l1_latency(parent_lnkcap);
	link->latency_dw.l1 = calc_l1_latency(child_lnkcap);

	/* Setup L1 substate */
	pci_read_config_dword(parent, parent->l1ss + PCI_L1SS_CAP,
			      &parent_l1ss_cap);
	pci_read_config_dword(child, child->l1ss + PCI_L1SS_CAP,
			      &child_l1ss_cap);

	if (!(parent_l1ss_cap & PCI_L1SS_CAP_L1_PM_SS))
		parent_l1ss_cap = 0;
	if (!(child_l1ss_cap & PCI_L1SS_CAP_L1_PM_SS))
		child_l1ss_cap = 0;

	/*
	 * If we don't have LTR for the entire path from the Root Complex
	 * to this device, we can't use ASPM L1.2 because it relies on the
	 * LTR_L1.2_THRESHOLD.  See PCIe r4.0, secs 5.5.4, 6.18.
	 */
	if (!child->ltr_path)
		child_l1ss_cap &= ~PCI_L1SS_CAP_ASPM_L1_2;

	if (parent_l1ss_cap & child_l1ss_cap & PCI_L1SS_CAP_ASPM_L1_1)
		link->aspm_support |= ASPM_STATE_L1_1;
	if (parent_l1ss_cap & child_l1ss_cap & PCI_L1SS_CAP_ASPM_L1_2)
		link->aspm_support |= ASPM_STATE_L1_2;
	if (parent_l1ss_cap & child_l1ss_cap & PCI_L1SS_CAP_PCIPM_L1_1)
		link->aspm_support |= ASPM_STATE_L1_1_PCIPM;
	if (parent_l1ss_cap & child_l1ss_cap & PCI_L1SS_CAP_PCIPM_L1_2)
		link->aspm_support |= ASPM_STATE_L1_2_PCIPM;

	if (parent_l1ss_cap)
		pci_read_config_dword(parent, parent->l1ss + PCI_L1SS_CTL1,
				      &parent_l1ss_ctl1);
	if (child_l1ss_cap)
		pci_read_config_dword(child, child->l1ss + PCI_L1SS_CTL1,
				      &child_l1ss_ctl1);

	if (parent_l1ss_ctl1 & child_l1ss_ctl1 & PCI_L1SS_CTL1_ASPM_L1_1)
		link->aspm_enabled |= ASPM_STATE_L1_1;
	if (parent_l1ss_ctl1 & child_l1ss_ctl1 & PCI_L1SS_CTL1_ASPM_L1_2)
		link->aspm_enabled |= ASPM_STATE_L1_2;
	if (parent_l1ss_ctl1 & child_l1ss_ctl1 & PCI_L1SS_CTL1_PCIPM_L1_1)
		link->aspm_enabled |= ASPM_STATE_L1_1_PCIPM;
	if (parent_l1ss_ctl1 & child_l1ss_ctl1 & PCI_L1SS_CTL1_PCIPM_L1_2)
		link->aspm_enabled |= ASPM_STATE_L1_2_PCIPM;

	if (link->aspm_support & ASPM_STATE_L1SS)
		aspm_calc_l1ss_info(link, parent_l1ss_cap, child_l1ss_cap);

	/* Save default state */
	link->aspm_default = link->aspm_enabled;

	/* Setup initial capable state. Will be updated later */
	link->aspm_capable = link->aspm_support;

	/* Get and check endpoint acceptable latencies */
	list_for_each_entry(child, &linkbus->devices, bus_list) {
		u32 reg32, encoding;
		struct aspm_latency *acceptable =
			&link->acceptable[PCI_FUNC(child->devfn)];

		if (pci_pcie_type(child) != PCI_EXP_TYPE_ENDPOINT &&
		    pci_pcie_type(child) != PCI_EXP_TYPE_LEG_END)
			continue;

		pcie_capability_read_dword(child, PCI_EXP_DEVCAP, &reg32);
		/* Calculate endpoint L0s acceptable latency */
		encoding = (reg32 & PCI_EXP_DEVCAP_L0S) >> 6;
		acceptable->l0s = calc_l0s_acceptable(encoding);
		/* Calculate endpoint L1 acceptable latency */
		encoding = (reg32 & PCI_EXP_DEVCAP_L1) >> 9;
		acceptable->l1 = calc_l1_acceptable(encoding);

		pcie_aspm_check_latency(child);
	}
}

/* Configure the ASPM L1 substates */
static void pcie_config_aspm_l1ss(struct pcie_link_state *link, u32 state)
{
	u32 val, enable_req;
	struct pci_dev *child = link->downstream, *parent = link->pdev;

	enable_req = (link->aspm_enabled ^ state) & state;

	/*
	 * Here are the rules specified in the PCIe spec for enabling L1SS:
	 * - When enabling L1.x, enable bit at parent first, then at child
	 * - When disabling L1.x, disable bit at child first, then at parent
	 * - When enabling ASPM L1.x, need to disable L1
	 *   (at child followed by parent).
	 * - The ASPM/PCIPM L1.2 must be disabled while programming timing
	 *   parameters
	 *
	 * To keep it simple, disable all L1SS bits first, and later enable
	 * what is needed.
	 */

	/* Disable all L1 substates */
	pci_clear_and_set_dword(child, child->l1ss + PCI_L1SS_CTL1,
				PCI_L1SS_CTL1_L1SS_MASK, 0);
	pci_clear_and_set_dword(parent, parent->l1ss + PCI_L1SS_CTL1,
				PCI_L1SS_CTL1_L1SS_MASK, 0);
	/*
	 * If needed, disable L1, and it gets enabled later
	 * in pcie_config_aspm_link().
	 */
	if (enable_req & (ASPM_STATE_L1_1 | ASPM_STATE_L1_2)) {
		pcie_capability_clear_and_set_word(child, PCI_EXP_LNKCTL,
						   PCI_EXP_LNKCTL_ASPM_L1, 0);
		pcie_capability_clear_and_set_word(parent, PCI_EXP_LNKCTL,
						   PCI_EXP_LNKCTL_ASPM_L1, 0);
	}

	val = 0;
	if (state & ASPM_STATE_L1_1)
		val |= PCI_L1SS_CTL1_ASPM_L1_1;
	if (state & ASPM_STATE_L1_2)
		val |= PCI_L1SS_CTL1_ASPM_L1_2;
	if (state & ASPM_STATE_L1_1_PCIPM)
		val |= PCI_L1SS_CTL1_PCIPM_L1_1;
	if (state & ASPM_STATE_L1_2_PCIPM)
		val |= PCI_L1SS_CTL1_PCIPM_L1_2;

	/* Enable what we need to enable */
	pci_clear_and_set_dword(parent, parent->l1ss + PCI_L1SS_CTL1,
				PCI_L1SS_CTL1_L1SS_MASK, val);
	pci_clear_and_set_dword(child, child->l1ss + PCI_L1SS_CTL1,
				PCI_L1SS_CTL1_L1SS_MASK, val);
}

static void pcie_config_aspm_dev(struct pci_dev *pdev, u32 val)
{
	pcie_capability_clear_and_set_word(pdev, PCI_EXP_LNKCTL,
					   PCI_EXP_LNKCTL_ASPMC, val);
}

static void pcie_config_aspm_link(struct pcie_link_state *link, u32 state)
{
	u32 upstream = 0, dwstream = 0;
	struct pci_dev *child = link->downstream, *parent = link->pdev;
	struct pci_bus *linkbus = parent->subordinate;

	/* Enable only the states that were not explicitly disabled */
	state &= (link->aspm_capable & ~link->aspm_disable);

	/* Can't enable any substates if L1 is not enabled */
	if (!(state & ASPM_STATE_L1))
		state &= ~ASPM_STATE_L1SS;

	/* Spec says both ports must be in D0 before enabling PCI PM substates*/
	if (parent->current_state != PCI_D0 || child->current_state != PCI_D0) {
		state &= ~ASPM_STATE_L1_SS_PCIPM;
		state |= (link->aspm_enabled & ASPM_STATE_L1_SS_PCIPM);
	}

	/* Nothing to do if the link is already in the requested state */
	if (link->aspm_enabled == state)
		return;
	/* Convert ASPM state to upstream/downstream ASPM register state */
	if (state & ASPM_STATE_L0S_UP)
		dwstream |= PCI_EXP_LNKCTL_ASPM_L0S;
	if (state & ASPM_STATE_L0S_DW)
		upstream |= PCI_EXP_LNKCTL_ASPM_L0S;
	if (state & ASPM_STATE_L1) {
		upstream |= PCI_EXP_LNKCTL_ASPM_L1;
		dwstream |= PCI_EXP_LNKCTL_ASPM_L1;
	}

	if (link->aspm_capable & ASPM_STATE_L1SS)
		pcie_config_aspm_l1ss(link, state);

	/*
	 * Spec 2.0 suggests all functions should be configured the
	 * same setting for ASPM. Enabling ASPM L1 should be done in
	 * upstream component first and then downstream, and vice
	 * versa for disabling ASPM L1. Spec doesn't mention L0S.
	 */
	if (state & ASPM_STATE_L1)
		pcie_config_aspm_dev(parent, upstream);
	list_for_each_entry(child, &linkbus->devices, bus_list)
		pcie_config_aspm_dev(child, dwstream);
	if (!(state & ASPM_STATE_L1))
		pcie_config_aspm_dev(parent, upstream);

	link->aspm_enabled = state;
}

static void pcie_config_aspm_path(struct pcie_link_state *link)
{
	while (link) {
		pcie_config_aspm_link(link, policy_to_aspm_state(link));
		link = link->parent;
	}
}

static void free_link_state(struct pcie_link_state *link)
{
	link->pdev->link_state = NULL;
	kfree(link);
}

static int pcie_aspm_sanity_check(struct pci_dev *pdev)
{
	struct pci_dev *child;
	u32 reg32;

	/*
	 * Some functions in a slot might not all be PCIe functions,
	 * very strange. Disable ASPM for the whole slot
	 */
	list_for_each_entry(child, &pdev->subordinate->devices, bus_list) {
		if (!pci_is_pcie(child))
			return -EINVAL;

		/*
		 * If ASPM is disabled then we're not going to change
		 * the BIOS state. It's safe to continue even if it's a
		 * pre-1.1 device
		 */

		if (aspm_disabled)
			continue;

		/*
		 * Disable ASPM for pre-1.1 PCIe device, we follow MS to use
		 * RBER bit to determine if a function is 1.1 version device
		 */
		pcie_capability_read_dword(child, PCI_EXP_DEVCAP, &reg32);
		if (!(reg32 & PCI_EXP_DEVCAP_RBER) && !aspm_force) {
			pci_info(child, "disabling ASPM on pre-1.1 PCIe device.  You can enable it with 'pcie_aspm=force'\n");
			return -EINVAL;
		}
	}
	return 0;
}

static struct pcie_link_state *alloc_pcie_link_state(struct pci_dev *pdev)
{
	struct pcie_link_state *link;

	link = kzalloc(sizeof(*link), GFP_KERNEL);
	if (!link)
		return NULL;

	INIT_LIST_HEAD(&link->sibling);
	link->pdev = pdev;
	link->downstream = pci_function_0(pdev->subordinate);

	/*
	 * Root Ports and PCI/PCI-X to PCIe Bridges are roots of PCIe
	 * hierarchies.  Note that some PCIe host implementations omit
	 * the root ports entirely, in which case a downstream port on
	 * a switch may become the root of the link state chain for all
	 * its subordinate endpoints.
	 */
	if (pci_pcie_type(pdev) == PCI_EXP_TYPE_ROOT_PORT ||
	    pci_pcie_type(pdev) == PCI_EXP_TYPE_PCIE_BRIDGE ||
	    !pdev->bus->parent->self) {
		link->root = link;
	} else {
		struct pcie_link_state *parent;

		parent = pdev->bus->parent->self->link_state;
		if (!parent) {
			kfree(link);
			return NULL;
		}

		link->parent = parent;
		link->root = link->parent->root;
	}

	list_add(&link->sibling, &link_list);
	pdev->link_state = link;
	return link;
}

static void pcie_aspm_update_sysfs_visibility(struct pci_dev *pdev)
{
	struct pci_dev *child;

	list_for_each_entry(child, &pdev->subordinate->devices, bus_list)
		sysfs_update_group(&child->dev.kobj, &aspm_ctrl_attr_group);
}

/*
 * pcie_aspm_init_link_state: Initiate PCI express link state.
 * It is called after the pcie and its children devices are scanned.
 * @pdev: the root port or switch downstream port
 */
void pcie_aspm_init_link_state(struct pci_dev *pdev)
{
	struct pcie_link_state *link;
	int blacklist = !!pcie_aspm_sanity_check(pdev);

	if (!aspm_support_enabled)
		return;

	if (pdev->link_state)
		return;

	/*
	 * We allocate pcie_link_state for the component on the upstream
	 * end of a Link, so there's nothing to do unless this device is
	 * downstream port.
	 */
	if (!pcie_downstream_port(pdev))
		return;

	/* VIA has a strange chipset, root port is under a bridge */
	if (pci_pcie_type(pdev) == PCI_EXP_TYPE_ROOT_PORT &&
	    pdev->bus->self)
		return;

	down_read(&pci_bus_sem);
	if (list_empty(&pdev->subordinate->devices))
		goto out;

	mutex_lock(&aspm_lock);
	link = alloc_pcie_link_state(pdev);
	if (!link)
		goto unlock;
	/*
	 * Setup initial ASPM state. Note that we need to configure
	 * upstream links also because capable state of them can be
	 * update through pcie_aspm_cap_init().
	 */
	pcie_aspm_cap_init(link, blacklist);

	/* Setup initial Clock PM state */
	pcie_clkpm_cap_init(link, blacklist);

	/*
	 * At this stage drivers haven't had an opportunity to change the
	 * link policy setting. Enabling ASPM on broken hardware can cripple
	 * it even before the driver has had a chance to disable ASPM, so
	 * default to a safe level right now. If we're enabling ASPM beyond
	 * the BIOS's expectation, we'll do so once pci_enable_device() is
	 * called.
	 */
	if (aspm_policy != POLICY_POWERSAVE &&
	    aspm_policy != POLICY_POWER_SUPERSAVE) {
		pcie_config_aspm_path(link);
		pcie_set_clkpm(link, policy_to_clkpm_state(link));
	}

	pcie_aspm_update_sysfs_visibility(pdev);

unlock:
	mutex_unlock(&aspm_lock);
out:
	up_read(&pci_bus_sem);
}

/* Recheck latencies and update aspm_capable for links under the root */
static void pcie_update_aspm_capable(struct pcie_link_state *root)
{
	struct pcie_link_state *link;
	BUG_ON(root->parent);
	list_for_each_entry(link, &link_list, sibling) {
		if (link->root != root)
			continue;
		link->aspm_capable = link->aspm_support;
	}
	list_for_each_entry(link, &link_list, sibling) {
		struct pci_dev *child;
		struct pci_bus *linkbus = link->pdev->subordinate;
		if (link->root != root)
			continue;
		list_for_each_entry(child, &linkbus->devices, bus_list) {
			if ((pci_pcie_type(child) != PCI_EXP_TYPE_ENDPOINT) &&
			    (pci_pcie_type(child) != PCI_EXP_TYPE_LEG_END))
				continue;
			pcie_aspm_check_latency(child);
		}
	}
}

/* @pdev: the endpoint device */
void pcie_aspm_exit_link_state(struct pci_dev *pdev)
{
	struct pci_dev *parent = pdev->bus->self;
	struct pcie_link_state *link, *root, *parent_link;

	if (!parent || !parent->link_state)
		return;

	down_read(&pci_bus_sem);
	mutex_lock(&aspm_lock);
	/*
	 * All PCIe functions are in one slot, remove one function will remove
	 * the whole slot, so just wait until we are the last function left.
	 */
	if (!list_empty(&parent->subordinate->devices))
		goto out;

	link = parent->link_state;
	root = link->root;
	parent_link = link->parent;

	/* All functions are removed, so just disable ASPM for the link */
	pcie_config_aspm_link(link, 0);
	list_del(&link->sibling);
	/* Clock PM is for endpoint device */
	free_link_state(link);

	/* Recheck latencies and configure upstream links */
	if (parent_link) {
		pcie_update_aspm_capable(root);
		pcie_config_aspm_path(parent_link);
	}
out:
	mutex_unlock(&aspm_lock);
	up_read(&pci_bus_sem);
}

/* @pdev: the root port or switch downstream port */
void pcie_aspm_pm_state_change(struct pci_dev *pdev)
{
	struct pcie_link_state *link = pdev->link_state;

	if (aspm_disabled || !link)
		return;
	/*
	 * Devices changed PM state, we should recheck if latency
	 * meets all functions' requirement
	 */
	down_read(&pci_bus_sem);
	mutex_lock(&aspm_lock);
	pcie_update_aspm_capable(link->root);
	pcie_config_aspm_path(link);
	mutex_unlock(&aspm_lock);
	up_read(&pci_bus_sem);
}

void pcie_aspm_powersave_config_link(struct pci_dev *pdev)
{
	struct pcie_link_state *link = pdev->link_state;

	if (aspm_disabled || !link)
		return;

	if (aspm_policy != POLICY_POWERSAVE &&
	    aspm_policy != POLICY_POWER_SUPERSAVE)
		return;

	down_read(&pci_bus_sem);
	mutex_lock(&aspm_lock);
	pcie_config_aspm_path(link);
	pcie_set_clkpm(link, policy_to_clkpm_state(link));
	mutex_unlock(&aspm_lock);
	up_read(&pci_bus_sem);
}

static struct pcie_link_state *pcie_aspm_get_link(struct pci_dev *pdev)
{
	struct pci_dev *bridge;

	if (!pci_is_pcie(pdev))
		return NULL;

	bridge = pci_upstream_bridge(pdev);
	if (!bridge || !pci_is_pcie(bridge))
		return NULL;

	return bridge->link_state;
}

static int __pci_disable_link_state(struct pci_dev *pdev, int state, bool sem)
{
	struct pcie_link_state *link = pcie_aspm_get_link(pdev);

	if (!link)
		return -EINVAL;
	/*
	 * A driver requested that ASPM be disabled on this device, but
	 * if we don't have permission to manage ASPM (e.g., on ACPI
	 * systems we have to observe the FADT ACPI_FADT_NO_ASPM bit and
	 * the _OSC method), we can't honor that request.  Windows has
	 * a similar mechanism using "PciASPMOptOut", which is also
	 * ignored in this situation.
	 */
	if (aspm_disabled) {
		pci_warn(pdev, "can't disable ASPM; OS doesn't have ASPM control\n");
		return -EPERM;
	}

	if (sem)
		down_read(&pci_bus_sem);
	mutex_lock(&aspm_lock);
	if (state & PCIE_LINK_STATE_L0S)
		link->aspm_disable |= ASPM_STATE_L0S;
	if (state & PCIE_LINK_STATE_L1)
		/* L1 PM substates require L1 */
		link->aspm_disable |= ASPM_STATE_L1 | ASPM_STATE_L1SS;
	if (state & PCIE_LINK_STATE_L1_1)
		link->aspm_disable |= ASPM_STATE_L1_1;
	if (state & PCIE_LINK_STATE_L1_2)
		link->aspm_disable |= ASPM_STATE_L1_2;
	if (state & PCIE_LINK_STATE_L1_1_PCIPM)
		link->aspm_disable |= ASPM_STATE_L1_1_PCIPM;
	if (state & PCIE_LINK_STATE_L1_2_PCIPM)
		link->aspm_disable |= ASPM_STATE_L1_2_PCIPM;
	pcie_config_aspm_link(link, policy_to_aspm_state(link));

	if (state & PCIE_LINK_STATE_CLKPM)
		link->clkpm_disable = 1;
	pcie_set_clkpm(link, policy_to_clkpm_state(link));
	mutex_unlock(&aspm_lock);
	if (sem)
		up_read(&pci_bus_sem);

	return 0;
}

int pci_disable_link_state_locked(struct pci_dev *pdev, int state)
{
	return __pci_disable_link_state(pdev, state, false);
}
EXPORT_SYMBOL(pci_disable_link_state_locked);

/**
 * pci_disable_link_state - Disable device's link state, so the link will
 * never enter specific states.  Note that if the BIOS didn't grant ASPM
 * control to the OS, this does nothing because we can't touch the LNKCTL
 * register. Returns 0 or a negative errno.
 *
 * @pdev: PCI device
 * @state: ASPM link state to disable
 */
int pci_disable_link_state(struct pci_dev *pdev, int state)
{
	return __pci_disable_link_state(pdev, state, true);
}
EXPORT_SYMBOL(pci_disable_link_state);

static int pcie_aspm_set_policy(const char *val,
				const struct kernel_param *kp)
{
	int i;
	struct pcie_link_state *link;

	if (aspm_disabled)
		return -EPERM;
	i = sysfs_match_string(policy_str, val);
	if (i < 0)
		return i;
	if (i == aspm_policy)
		return 0;

	down_read(&pci_bus_sem);
	mutex_lock(&aspm_lock);
	aspm_policy = i;
	list_for_each_entry(link, &link_list, sibling) {
		pcie_config_aspm_link(link, policy_to_aspm_state(link));
		pcie_set_clkpm(link, policy_to_clkpm_state(link));
	}
	mutex_unlock(&aspm_lock);
	up_read(&pci_bus_sem);
	return 0;
}

static int pcie_aspm_get_policy(char *buffer, const struct kernel_param *kp)
{
	int i, cnt = 0;
	for (i = 0; i < ARRAY_SIZE(policy_str); i++)
		if (i == aspm_policy)
			cnt += sprintf(buffer + cnt, "[%s] ", policy_str[i]);
		else
			cnt += sprintf(buffer + cnt, "%s ", policy_str[i]);
	cnt += sprintf(buffer + cnt, "\n");
	return cnt;
}

module_param_call(policy, pcie_aspm_set_policy, pcie_aspm_get_policy,
	NULL, 0644);

/**
 * pcie_aspm_enabled - Check if PCIe ASPM has been enabled for a device.
 * @pdev: Target device.
 *
 * Relies on the upstream bridge's link_state being valid.  The link_state
 * is deallocated only when the last child of the bridge (i.e., @pdev or a
 * sibling) is removed, and the caller should be holding a reference to
 * @pdev, so this should be safe.
 */
bool pcie_aspm_enabled(struct pci_dev *pdev)
{
	struct pcie_link_state *link = pcie_aspm_get_link(pdev);

	if (!link)
		return false;

	return link->aspm_enabled;
}
EXPORT_SYMBOL_GPL(pcie_aspm_enabled);

static ssize_t aspm_attr_show_common(struct device *dev,
				     struct device_attribute *attr,
				     char *buf, u8 state)
{
	struct pci_dev *pdev = to_pci_dev(dev);
	struct pcie_link_state *link = pcie_aspm_get_link(pdev);

	return sprintf(buf, "%d\n", (link->aspm_enabled & state) ? 1 : 0);
}

static ssize_t aspm_attr_store_common(struct device *dev,
				      struct device_attribute *attr,
				      const char *buf, size_t len, u8 state)
{
	struct pci_dev *pdev = to_pci_dev(dev);
	struct pcie_link_state *link = pcie_aspm_get_link(pdev);
	bool state_enable;

	if (strtobool(buf, &state_enable) < 0)
		return -EINVAL;

	down_read(&pci_bus_sem);
	mutex_lock(&aspm_lock);

	if (state_enable) {
		link->aspm_disable &= ~state;
		/* need to enable L1 for substates */
		if (state & ASPM_STATE_L1SS)
			link->aspm_disable &= ~ASPM_STATE_L1;
	} else {
		link->aspm_disable |= state;
	}

	pcie_config_aspm_link(link, policy_to_aspm_state(link));

	mutex_unlock(&aspm_lock);
	up_read(&pci_bus_sem);

	return len;
}

#define ASPM_ATTR(_f, _s)						\
static ssize_t _f##_show(struct device *dev,				\
			 struct device_attribute *attr, char *buf)	\
{ return aspm_attr_show_common(dev, attr, buf, ASPM_STATE_##_s); }	\
									\
static ssize_t _f##_store(struct device *dev,				\
			  struct device_attribute *attr,		\
			  const char *buf, size_t len)			\
{ return aspm_attr_store_common(dev, attr, buf, len, ASPM_STATE_##_s); }

ASPM_ATTR(l0s_aspm, L0S)
ASPM_ATTR(l1_aspm, L1)
ASPM_ATTR(l1_1_aspm, L1_1)
ASPM_ATTR(l1_2_aspm, L1_2)
ASPM_ATTR(l1_1_pcipm, L1_1_PCIPM)
ASPM_ATTR(l1_2_pcipm, L1_2_PCIPM)

static ssize_t clkpm_show(struct device *dev,
			  struct device_attribute *attr, char *buf)
{
	struct pci_dev *pdev = to_pci_dev(dev);
	struct pcie_link_state *link = pcie_aspm_get_link(pdev);

	return sprintf(buf, "%d\n", link->clkpm_enabled);
}

static ssize_t clkpm_store(struct device *dev,
			   struct device_attribute *attr,
			   const char *buf, size_t len)
{
	struct pci_dev *pdev = to_pci_dev(dev);
	struct pcie_link_state *link = pcie_aspm_get_link(pdev);
	bool state_enable;

	if (strtobool(buf, &state_enable) < 0)
		return -EINVAL;

	down_read(&pci_bus_sem);
	mutex_lock(&aspm_lock);

	link->clkpm_disable = !state_enable;
	pcie_set_clkpm(link, policy_to_clkpm_state(link));

	mutex_unlock(&aspm_lock);
	up_read(&pci_bus_sem);

	return len;
}

static DEVICE_ATTR_RW(clkpm);
static DEVICE_ATTR_RW(l0s_aspm);
static DEVICE_ATTR_RW(l1_aspm);
static DEVICE_ATTR_RW(l1_1_aspm);
static DEVICE_ATTR_RW(l1_2_aspm);
static DEVICE_ATTR_RW(l1_1_pcipm);
static DEVICE_ATTR_RW(l1_2_pcipm);

static struct attribute *aspm_ctrl_attrs[] = {
	&dev_attr_clkpm.attr,
	&dev_attr_l0s_aspm.attr,
	&dev_attr_l1_aspm.attr,
	&dev_attr_l1_1_aspm.attr,
	&dev_attr_l1_2_aspm.attr,
	&dev_attr_l1_1_pcipm.attr,
	&dev_attr_l1_2_pcipm.attr,
	NULL
};

static umode_t aspm_ctrl_attrs_are_visible(struct kobject *kobj,
					   struct attribute *a, int n)
{
	struct device *dev = kobj_to_dev(kobj);
	struct pci_dev *pdev = to_pci_dev(dev);
	struct pcie_link_state *link = pcie_aspm_get_link(pdev);
	static const u8 aspm_state_map[] = {
		ASPM_STATE_L0S,
		ASPM_STATE_L1,
		ASPM_STATE_L1_1,
		ASPM_STATE_L1_2,
		ASPM_STATE_L1_1_PCIPM,
		ASPM_STATE_L1_2_PCIPM,
	};

	if (aspm_disabled || !link)
		return 0;

	if (n == 0)
		return link->clkpm_capable ? a->mode : 0;

	return link->aspm_capable & aspm_state_map[n - 1] ? a->mode : 0;
}

const struct attribute_group aspm_ctrl_attr_group = {
	.name = "link",
	.attrs = aspm_ctrl_attrs,
	.is_visible = aspm_ctrl_attrs_are_visible,
};

static int __init pcie_aspm_disable(char *str)
{
	if (!strcmp(str, "off")) {
		aspm_policy = POLICY_DEFAULT;
		aspm_disabled = 1;
		aspm_support_enabled = false;
		printk(KERN_INFO "PCIe ASPM is disabled\n");
	} else if (!strcmp(str, "force")) {
		aspm_force = 1;
		printk(KERN_INFO "PCIe ASPM is forcibly enabled\n");
	}
	return 1;
}

__setup("pcie_aspm=", pcie_aspm_disable);

void pcie_no_aspm(void)
{
	/*
	 * Disabling ASPM is intended to prevent the kernel from modifying
	 * existing hardware state, not to clear existing state. To that end:
	 * (a) set policy to POLICY_DEFAULT in order to avoid changing state
	 * (b) prevent userspace from changing policy
	 */
	if (!aspm_force) {
		aspm_policy = POLICY_DEFAULT;
		aspm_disabled = 1;
	}
}

bool pcie_aspm_support_enabled(void)
{
	return aspm_support_enabled;
}
EXPORT_SYMBOL(pcie_aspm_support_enabled);<|MERGE_RESOLUTION|>--- conflicted
+++ resolved
@@ -154,16 +154,11 @@
 
 static void pcie_set_clkpm(struct pcie_link_state *link, int enable)
 {
-<<<<<<< HEAD
-	/* Don't enable Clock PM if the link is not Clock PM capable */
-	if (!link->clkpm_capable)
-=======
 	/*
 	 * Don't enable Clock PM if the link is not Clock PM capable
 	 * or Clock PM is disabled
 	 */
 	if (!link->clkpm_capable || link->clkpm_disable)
->>>>>>> 24b8d41d
 		enable = 0;
 	/* Need nothing if the specified equals to current state */
 	if (link->clkpm_enabled == enable)
