--- conflicted
+++ resolved
@@ -2,10 +2,6 @@
 /*
  * Purpose:	PCI Express Port Bus Driver
  * Author:	Tom Nguyen <tom.l.nguyen@intel.com>
-<<<<<<< HEAD
- * Version:	v1.0
-=======
->>>>>>> 24b8d41d
  *
  * Copyright (C) 2004 Intel
  * Copyright (C) Tom Long Nguyen (tom.l.nguyen@intel.com)
@@ -22,10 +18,6 @@
 
 #include "../pci.h"
 #include "portdrv.h"
-<<<<<<< HEAD
-#include "aer/aerdrv.h"
-=======
->>>>>>> 24b8d41d
 
 /* If this switch is set, PCIe port native services should not be enabled. */
 bool pcie_ports_disabled;
@@ -65,26 +57,6 @@
 		return -EBUSY;
 
 	return pcie_port_device_runtime_suspend(dev);
-}
-
-static int pcie_port_runtime_idle(struct device *dev)
-{
-	/*
-	 * Assume the PCI core has set bridge_d3 whenever it thinks the port
-	 * should be good to go to D3.  Everything else, including moving
-	 * the port to D3, is handled by the PCI core.
-	 */
-	return to_pci_dev(dev)->bridge_d3 ? 0 : -EBUSY;
-}
-
-static int pcie_port_runtime_suspend(struct device *dev)
-{
-	return to_pci_dev(dev)->bridge_d3 ? 0 : -EBUSY;
-}
-
-static int pcie_port_runtime_resume(struct device *dev)
-{
-	return 0;
 }
 
 static int pcie_port_runtime_idle(struct device *dev)
@@ -106,14 +78,8 @@
 	.poweroff	= pcie_port_device_suspend,
 	.restore_noirq	= pcie_port_device_resume_noirq,
 	.restore	= pcie_port_device_resume,
-<<<<<<< HEAD
-	.resume_noirq	= pcie_port_resume_noirq,
-	.runtime_suspend = pcie_port_runtime_suspend,
-	.runtime_resume	= pcie_port_runtime_resume,
-=======
 	.runtime_suspend = pcie_port_runtime_suspend,
 	.runtime_resume	= pcie_port_device_runtime_resume,
->>>>>>> 24b8d41d
 	.runtime_idle	= pcie_port_runtime_idle,
 };
 
@@ -148,68 +114,6 @@
 		return status;
 
 	pci_save_state(dev);
-<<<<<<< HEAD
-
-	/*
-	 * Prevent runtime PM if the port is advertising support for PCIe
-	 * hotplug.  Otherwise the BIOS hotplug SMI code might not be able
-	 * to enumerate devices behind this port properly (the port is
-	 * powered down preventing all config space accesses to the
-	 * subordinate devices).  We can't be sure for native PCIe hotplug
-	 * either so prevent that as well.
-	 */
-	if (!dev->is_hotplug_bridge) {
-		/*
-		 * Keep the port resumed 100ms to make sure things like
-		 * config space accesses from userspace (lspci) will not
-		 * cause the port to repeatedly suspend and resume.
-		 */
-		pm_runtime_set_autosuspend_delay(&dev->dev, 100);
-		pm_runtime_use_autosuspend(&dev->dev);
-		pm_runtime_mark_last_busy(&dev->dev);
-		pm_runtime_put_autosuspend(&dev->dev);
-		pm_runtime_allow(&dev->dev);
-	}
-
-	return 0;
-}
-
-static void pcie_portdrv_remove(struct pci_dev *dev)
-{
-	if (!dev->is_hotplug_bridge) {
-		pm_runtime_forbid(&dev->dev);
-		pm_runtime_get_noresume(&dev->dev);
-		pm_runtime_dont_use_autosuspend(&dev->dev);
-	}
-
-	pcie_port_device_remove(dev);
-}
-
-static int error_detected_iter(struct device *device, void *data)
-{
-	struct pcie_device *pcie_device;
-	struct pcie_port_service_driver *driver;
-	struct aer_broadcast_data *result_data;
-	pci_ers_result_t status;
-
-	result_data = (struct aer_broadcast_data *) data;
-
-	if (device->bus == &pcie_port_bus_type && device->driver) {
-		driver = to_service_driver(device->driver);
-		if (!driver ||
-			!driver->err_handler ||
-			!driver->err_handler->error_detected)
-			return 0;
-
-		pcie_device = to_pcie_device(device);
-
-		/* Forward error detected message to service drivers */
-		status = driver->err_handler->error_detected(
-			pcie_device->port,
-			result_data->state);
-		result_data->result =
-			merge_result(result_data->result, status);
-=======
 
 	dev_pm_set_driver_flags(&dev->dev, DPM_FLAG_NO_DIRECT_COMPLETE |
 					   DPM_FLAG_SMART_SUSPEND);
@@ -225,7 +129,6 @@
 		pm_runtime_mark_last_busy(&dev->dev);
 		pm_runtime_put_autosuspend(&dev->dev);
 		pm_runtime_allow(&dev->dev);
->>>>>>> 24b8d41d
 	}
 
 	return 0;
