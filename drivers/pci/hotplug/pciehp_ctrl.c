// SPDX-License-Identifier: GPL-2.0+
/*
 * PCI Express Hot Plug Controller Driver
 *
 * Copyright (C) 1995,2001 Compaq Computer Corporation
 * Copyright (C) 2001 Greg Kroah-Hartman (greg@kroah.com)
 * Copyright (C) 2001 IBM Corp.
 * Copyright (C) 2003-2004 Intel Corporation
 *
 * All rights reserved.
 *
 * Send feedback to <greg@kroah.com>, <kristen.c.accardi@intel.com>
 *
 */

#define dev_fmt(fmt) "pciehp: " fmt

#include <linux/kernel.h>
#include <linux/types.h>
#include <linux/pm_runtime.h>
#include <linux/pci.h>
#include "pciehp.h"

/* The following routines constitute the bulk of the
   hotplug controller logic
 */

#define SAFE_REMOVAL	 true
#define SURPRISE_REMOVAL false

static void set_slot_off(struct controller *ctrl)
{
	/*
	 * Turn off slot, turn on attention indicator, turn off power
	 * indicator
	 */
	if (POWER_CTRL(ctrl)) {
		pciehp_power_off_slot(ctrl);

		/*
		 * After turning power off, we must wait for at least 1 second
		 * before taking any action that relies on power having been
		 * removed from the slot/adapter.
		 */
		msleep(1000);
	}

	pciehp_set_indicators(ctrl, PCI_EXP_SLTCTL_PWR_IND_OFF,
			      PCI_EXP_SLTCTL_ATTN_IND_ON);
}

/**
 * board_added - Called after a board has been added to the system.
 * @ctrl: PCIe hotplug controller where board is added
 *
 * Turns power on for the board.
 * Configures board.
 */
static int board_added(struct controller *ctrl)
{
	int retval = 0;
	struct pci_bus *parent = ctrl->pcie->port->subordinate;

	if (POWER_CTRL(ctrl)) {
		/* Power on slot */
		retval = pciehp_power_on_slot(ctrl);
		if (retval)
			return retval;
	}

	pciehp_set_indicators(ctrl, PCI_EXP_SLTCTL_PWR_IND_BLINK,
			      INDICATOR_NOOP);

	/* Check link training status */
	retval = pciehp_check_link_status(ctrl);
	if (retval)
		goto err_exit;

	/* Check for a power fault */
<<<<<<< HEAD
	if (ctrl->power_fault_detected || pciehp_query_power_fault(p_slot)) {
		ctrl_err(ctrl, "Slot(%s): Power fault\n", slot_name(p_slot));
=======
	if (ctrl->power_fault_detected || pciehp_query_power_fault(ctrl)) {
		ctrl_err(ctrl, "Slot(%s): Power fault\n", slot_name(ctrl));
>>>>>>> 24b8d41d
		retval = -EIO;
		goto err_exit;
	}

	retval = pciehp_configure_device(ctrl);
	if (retval) {
		if (retval != -EEXIST) {
			ctrl_err(ctrl, "Cannot add device at %04x:%02x:00\n",
				 pci_domain_nr(parent), parent->number);
			goto err_exit;
		}
	}

<<<<<<< HEAD
	pciehp_green_led_on(p_slot);
	pciehp_set_attention_status(p_slot, 0);
=======
	pciehp_set_indicators(ctrl, PCI_EXP_SLTCTL_PWR_IND_ON,
			      PCI_EXP_SLTCTL_ATTN_IND_OFF);
>>>>>>> 24b8d41d
	return 0;

err_exit:
	set_slot_off(ctrl);
	return retval;
}

/**
 * remove_board - Turn off slot and Power Indicator
 * @ctrl: PCIe hotplug controller where board is being removed
 * @safe_removal: whether the board is safely removed (versus surprise removed)
 */
static void remove_board(struct controller *ctrl, bool safe_removal)
{
	pciehp_unconfigure_device(ctrl, safe_removal);

	if (POWER_CTRL(ctrl)) {
		pciehp_power_off_slot(ctrl);

		/*
		 * After turning power off, we must wait for at least 1 second
		 * before taking any action that relies on power having been
		 * removed from the slot/adapter.
		 */
		msleep(1000);

		/* Ignore link or presence changes caused by power off */
		atomic_and(~(PCI_EXP_SLTSTA_DLLSC | PCI_EXP_SLTSTA_PDC),
			   &ctrl->pending_events);
	}

	pciehp_set_indicators(ctrl, PCI_EXP_SLTCTL_PWR_IND_OFF,
			      INDICATOR_NOOP);
}

static int pciehp_enable_slot(struct controller *ctrl);
static int pciehp_disable_slot(struct controller *ctrl, bool safe_removal);

void pciehp_request(struct controller *ctrl, int action)
{
	atomic_or(action, &ctrl->pending_events);
	if (!pciehp_poll_mode)
		irq_wake_thread(ctrl->pcie->irq, ctrl);
}

void pciehp_queue_pushbutton_work(struct work_struct *work)
{
	struct controller *ctrl = container_of(work, struct controller,
					       button_work.work);

	mutex_lock(&ctrl->state_lock);
	switch (ctrl->state) {
	case BLINKINGOFF_STATE:
		pciehp_request(ctrl, DISABLE_SLOT);
		break;
	case BLINKINGON_STATE:
		pciehp_request(ctrl, PCI_EXP_SLTSTA_PDC);
		break;
	default:
		break;
	}
	mutex_unlock(&ctrl->state_lock);
}

void pciehp_handle_button_press(struct controller *ctrl)
{
<<<<<<< HEAD
	struct controller *ctrl = p_slot->ctrl;
	u8 getstatus;

	switch (p_slot->state) {
	case STATIC_STATE:
		pciehp_get_power_status(p_slot, &getstatus);
		if (getstatus) {
			p_slot->state = BLINKINGOFF_STATE;
			ctrl_info(ctrl, "Slot(%s): Powering off due to button press\n",
				  slot_name(p_slot));
		} else {
			p_slot->state = BLINKINGON_STATE;
			ctrl_info(ctrl, "Slot(%s) Powering on due to button press\n",
				  slot_name(p_slot));
=======
	mutex_lock(&ctrl->state_lock);
	switch (ctrl->state) {
	case OFF_STATE:
	case ON_STATE:
		if (ctrl->state == ON_STATE) {
			ctrl->state = BLINKINGOFF_STATE;
			ctrl_info(ctrl, "Slot(%s): Powering off due to button press\n",
				  slot_name(ctrl));
		} else {
			ctrl->state = BLINKINGON_STATE;
			ctrl_info(ctrl, "Slot(%s) Powering on due to button press\n",
				  slot_name(ctrl));
>>>>>>> 24b8d41d
		}
		/* blink power indicator and turn off attention */
		pciehp_set_indicators(ctrl, PCI_EXP_SLTCTL_PWR_IND_BLINK,
				      PCI_EXP_SLTCTL_ATTN_IND_OFF);
		schedule_delayed_work(&ctrl->button_work, 5 * HZ);
		break;
	case BLINKINGOFF_STATE:
	case BLINKINGON_STATE:
		/*
		 * Cancel if we are still blinking; this means that we
		 * press the attention again before the 5 sec. limit
		 * expires to cancel hot-add or hot-remove
		 */
<<<<<<< HEAD
		ctrl_info(ctrl, "Slot(%s): Button cancel\n", slot_name(p_slot));
		cancel_delayed_work(&p_slot->work);
		if (p_slot->state == BLINKINGOFF_STATE)
			pciehp_green_led_on(p_slot);
		else
			pciehp_green_led_off(p_slot);
		pciehp_set_attention_status(p_slot, 0);
		ctrl_info(ctrl, "Slot(%s): Action canceled due to button press\n",
			  slot_name(p_slot));
		p_slot->state = STATIC_STATE;
		break;
	case POWEROFF_STATE:
	case POWERON_STATE:
		/*
		 * Ignore if the slot is on power-on or power-off state;
		 * this means that the previous attention button action
		 * to hot-add or hot-remove is undergoing
		 */
		ctrl_info(ctrl, "Slot(%s): Button ignored\n",
			  slot_name(p_slot));
		break;
	default:
		ctrl_err(ctrl, "Slot(%s): Ignoring invalid state %#x\n",
			 slot_name(p_slot), p_slot->state);
=======
		ctrl_info(ctrl, "Slot(%s): Button cancel\n", slot_name(ctrl));
		cancel_delayed_work(&ctrl->button_work);
		if (ctrl->state == BLINKINGOFF_STATE) {
			ctrl->state = ON_STATE;
			pciehp_set_indicators(ctrl, PCI_EXP_SLTCTL_PWR_IND_ON,
					      PCI_EXP_SLTCTL_ATTN_IND_OFF);
		} else {
			ctrl->state = OFF_STATE;
			pciehp_set_indicators(ctrl, PCI_EXP_SLTCTL_PWR_IND_OFF,
					      PCI_EXP_SLTCTL_ATTN_IND_OFF);
		}
		ctrl_info(ctrl, "Slot(%s): Action canceled due to button press\n",
			  slot_name(ctrl));
		break;
	default:
		ctrl_err(ctrl, "Slot(%s): Ignoring invalid state %#x\n",
			 slot_name(ctrl), ctrl->state);
>>>>>>> 24b8d41d
		break;
	}
	mutex_unlock(&ctrl->state_lock);
}

<<<<<<< HEAD
/*
 * Note: This function must be called with slot->lock held
 */
static void handle_link_event(struct slot *p_slot, u32 event)
=======
void pciehp_handle_disable_request(struct controller *ctrl)
{
	mutex_lock(&ctrl->state_lock);
	switch (ctrl->state) {
	case BLINKINGON_STATE:
	case BLINKINGOFF_STATE:
		cancel_delayed_work(&ctrl->button_work);
		break;
	}
	ctrl->state = POWEROFF_STATE;
	mutex_unlock(&ctrl->state_lock);

	ctrl->request_result = pciehp_disable_slot(ctrl, SAFE_REMOVAL);
}

void pciehp_handle_presence_or_link_change(struct controller *ctrl, u32 events)
>>>>>>> 24b8d41d
{
	int present, link_active;

	/*
	 * If the slot is on and presence or link has changed, turn it off.
	 * Even if it's occupied again, we cannot assume the card is the same.
	 */
	mutex_lock(&ctrl->state_lock);
	switch (ctrl->state) {
	case BLINKINGOFF_STATE:
<<<<<<< HEAD
		cancel_delayed_work(&p_slot->work);
		/* Fall through */
	case STATIC_STATE:
		pciehp_queue_power_work(p_slot, event == INT_LINK_UP ?
					ENABLE_REQ : DISABLE_REQ);
		break;
	case POWERON_STATE:
		if (event == INT_LINK_UP) {
			ctrl_info(ctrl, "Slot(%s): Link Up event ignored; already powering on\n",
				  slot_name(p_slot));
		} else {
			ctrl_info(ctrl, "Slot(%s): Link Down event queued; currently getting powered on\n",
				  slot_name(p_slot));
			pciehp_queue_power_work(p_slot, DISABLE_REQ);
		}
		break;
	case POWEROFF_STATE:
		if (event == INT_LINK_UP) {
			ctrl_info(ctrl, "Slot(%s): Link Up event queued; currently getting powered off\n",
				  slot_name(p_slot));
			pciehp_queue_power_work(p_slot, ENABLE_REQ);
		} else {
			ctrl_info(ctrl, "Slot(%s): Link Down event ignored; already powering off\n",
				  slot_name(p_slot));
		}
		break;
	default:
		ctrl_err(ctrl, "Slot(%s): Ignoring invalid state %#x\n",
			 slot_name(p_slot), p_slot->state);
=======
		cancel_delayed_work(&ctrl->button_work);
		fallthrough;
	case ON_STATE:
		ctrl->state = POWEROFF_STATE;
		mutex_unlock(&ctrl->state_lock);
		if (events & PCI_EXP_SLTSTA_DLLSC)
			ctrl_info(ctrl, "Slot(%s): Link Down\n",
				  slot_name(ctrl));
		if (events & PCI_EXP_SLTSTA_PDC)
			ctrl_info(ctrl, "Slot(%s): Card not present\n",
				  slot_name(ctrl));
		pciehp_disable_slot(ctrl, SURPRISE_REMOVAL);
		break;
	default:
		mutex_unlock(&ctrl->state_lock);
>>>>>>> 24b8d41d
		break;
	}

<<<<<<< HEAD
static void interrupt_event_handler(struct work_struct *work)
{
	struct event_info *info = container_of(work, struct event_info, work);
	struct slot *p_slot = info->p_slot;
	struct controller *ctrl = p_slot->ctrl;

	mutex_lock(&p_slot->lock);
	switch (info->event_type) {
	case INT_BUTTON_PRESS:
		handle_button_press_event(p_slot);
		break;
	case INT_POWER_FAULT:
		if (!POWER_CTRL(ctrl))
			break;
		pciehp_set_attention_status(p_slot, 1);
		pciehp_green_led_off(p_slot);
		break;
	case INT_PRESENCE_ON:
		pciehp_queue_power_work(p_slot, ENABLE_REQ);
		break;
	case INT_PRESENCE_OFF:
		/*
		 * Regardless of surprise capability, we need to
		 * definitely remove a card that has been pulled out!
		 */
		pciehp_queue_power_work(p_slot, DISABLE_REQ);
		break;
	case INT_LINK_UP:
	case INT_LINK_DOWN:
		handle_link_event(p_slot, info->event_type);
=======
	/* Turn the slot on if it's occupied or link is up */
	mutex_lock(&ctrl->state_lock);
	present = pciehp_card_present(ctrl);
	link_active = pciehp_check_link_active(ctrl);
	if (present <= 0 && link_active <= 0) {
		mutex_unlock(&ctrl->state_lock);
		return;
	}

	switch (ctrl->state) {
	case BLINKINGON_STATE:
		cancel_delayed_work(&ctrl->button_work);
		fallthrough;
	case OFF_STATE:
		ctrl->state = POWERON_STATE;
		mutex_unlock(&ctrl->state_lock);
		if (present)
			ctrl_info(ctrl, "Slot(%s): Card present\n",
				  slot_name(ctrl));
		if (link_active)
			ctrl_info(ctrl, "Slot(%s): Link Up\n",
				  slot_name(ctrl));
		ctrl->request_result = pciehp_enable_slot(ctrl);
>>>>>>> 24b8d41d
		break;
	default:
		mutex_unlock(&ctrl->state_lock);
		break;
	}
}

static int __pciehp_enable_slot(struct controller *ctrl)
{
	u8 getstatus = 0;
<<<<<<< HEAD
	struct controller *ctrl = p_slot->ctrl;

	pciehp_get_adapter_status(p_slot, &getstatus);
	if (!getstatus) {
		ctrl_info(ctrl, "Slot(%s): No adapter\n", slot_name(p_slot));
		return -ENODEV;
	}
	if (MRL_SENS(p_slot->ctrl)) {
		pciehp_get_latch_status(p_slot, &getstatus);
		if (getstatus) {
			ctrl_info(ctrl, "Slot(%s): Latch open\n",
				  slot_name(p_slot));
=======

	if (MRL_SENS(ctrl)) {
		pciehp_get_latch_status(ctrl, &getstatus);
		if (getstatus) {
			ctrl_info(ctrl, "Slot(%s): Latch open\n",
				  slot_name(ctrl));
>>>>>>> 24b8d41d
			return -ENODEV;
		}
	}

	if (POWER_CTRL(ctrl)) {
		pciehp_get_power_status(ctrl, &getstatus);
		if (getstatus) {
			ctrl_info(ctrl, "Slot(%s): Already enabled\n",
<<<<<<< HEAD
				  slot_name(p_slot));
			return -EINVAL;
		}
	}

	return board_added(p_slot);
=======
				  slot_name(ctrl));
			return 0;
		}
	}

	return board_added(ctrl);
}

static int pciehp_enable_slot(struct controller *ctrl)
{
	int ret;

	pm_runtime_get_sync(&ctrl->pcie->port->dev);
	ret = __pciehp_enable_slot(ctrl);
	if (ret && ATTN_BUTTN(ctrl))
		/* may be blinking */
		pciehp_set_indicators(ctrl, PCI_EXP_SLTCTL_PWR_IND_OFF,
				      INDICATOR_NOOP);
	pm_runtime_put(&ctrl->pcie->port->dev);

	mutex_lock(&ctrl->state_lock);
	ctrl->state = ret ? OFF_STATE : ON_STATE;
	mutex_unlock(&ctrl->state_lock);

	return ret;
>>>>>>> 24b8d41d
}

static int __pciehp_disable_slot(struct controller *ctrl, bool safe_removal)
{
	u8 getstatus = 0;

	if (POWER_CTRL(ctrl)) {
		pciehp_get_power_status(ctrl, &getstatus);
		if (!getstatus) {
			ctrl_info(ctrl, "Slot(%s): Already disabled\n",
<<<<<<< HEAD
				  slot_name(p_slot));
=======
				  slot_name(ctrl));
>>>>>>> 24b8d41d
			return -EINVAL;
		}
	}

	remove_board(ctrl, safe_removal);
	return 0;
}

static int pciehp_disable_slot(struct controller *ctrl, bool safe_removal)
{
	int ret;

	pm_runtime_get_sync(&ctrl->pcie->port->dev);
	ret = __pciehp_disable_slot(ctrl, safe_removal);
	pm_runtime_put(&ctrl->pcie->port->dev);

	mutex_lock(&ctrl->state_lock);
	ctrl->state = OFF_STATE;
	mutex_unlock(&ctrl->state_lock);

	return ret;
}

int pciehp_sysfs_enable_slot(struct hotplug_slot *hotplug_slot)
{
	struct controller *ctrl = to_ctrl(hotplug_slot);

	mutex_lock(&ctrl->state_lock);
	switch (ctrl->state) {
	case BLINKINGON_STATE:
	case OFF_STATE:
		mutex_unlock(&ctrl->state_lock);
		/*
		 * The IRQ thread becomes a no-op if the user pulls out the
		 * card before the thread wakes up, so initialize to -ENODEV.
		 */
		ctrl->request_result = -ENODEV;
		pciehp_request(ctrl, PCI_EXP_SLTSTA_PDC);
		wait_event(ctrl->requester,
			   !atomic_read(&ctrl->pending_events) &&
			   !ctrl->ist_running);
		return ctrl->request_result;
	case POWERON_STATE:
		ctrl_info(ctrl, "Slot(%s): Already in powering on state\n",
<<<<<<< HEAD
			  slot_name(p_slot));
=======
			  slot_name(ctrl));
>>>>>>> 24b8d41d
		break;
	case BLINKINGOFF_STATE:
	case ON_STATE:
	case POWEROFF_STATE:
		ctrl_info(ctrl, "Slot(%s): Already enabled\n",
<<<<<<< HEAD
			  slot_name(p_slot));
		break;
	default:
		ctrl_err(ctrl, "Slot(%s): Invalid state %#x\n",
			 slot_name(p_slot), p_slot->state);
=======
			  slot_name(ctrl));
		break;
	default:
		ctrl_err(ctrl, "Slot(%s): Invalid state %#x\n",
			 slot_name(ctrl), ctrl->state);
>>>>>>> 24b8d41d
		break;
	}
	mutex_unlock(&ctrl->state_lock);

	return -ENODEV;
}

int pciehp_sysfs_disable_slot(struct hotplug_slot *hotplug_slot)
{
	struct controller *ctrl = to_ctrl(hotplug_slot);

	mutex_lock(&ctrl->state_lock);
	switch (ctrl->state) {
	case BLINKINGOFF_STATE:
	case ON_STATE:
		mutex_unlock(&ctrl->state_lock);
		pciehp_request(ctrl, DISABLE_SLOT);
		wait_event(ctrl->requester,
			   !atomic_read(&ctrl->pending_events) &&
			   !ctrl->ist_running);
		return ctrl->request_result;
	case POWEROFF_STATE:
		ctrl_info(ctrl, "Slot(%s): Already in powering off state\n",
<<<<<<< HEAD
			  slot_name(p_slot));
=======
			  slot_name(ctrl));
>>>>>>> 24b8d41d
		break;
	case BLINKINGON_STATE:
	case OFF_STATE:
	case POWERON_STATE:
		ctrl_info(ctrl, "Slot(%s): Already disabled\n",
<<<<<<< HEAD
			  slot_name(p_slot));
		break;
	default:
		ctrl_err(ctrl, "Slot(%s): Invalid state %#x\n",
			 slot_name(p_slot), p_slot->state);
=======
			  slot_name(ctrl));
		break;
	default:
		ctrl_err(ctrl, "Slot(%s): Invalid state %#x\n",
			 slot_name(ctrl), ctrl->state);
>>>>>>> 24b8d41d
		break;
	}
	mutex_unlock(&ctrl->state_lock);

	return -ENODEV;
}<|MERGE_RESOLUTION|>--- conflicted
+++ resolved
@@ -77,13 +77,8 @@
 		goto err_exit;
 
 	/* Check for a power fault */
-<<<<<<< HEAD
-	if (ctrl->power_fault_detected || pciehp_query_power_fault(p_slot)) {
-		ctrl_err(ctrl, "Slot(%s): Power fault\n", slot_name(p_slot));
-=======
 	if (ctrl->power_fault_detected || pciehp_query_power_fault(ctrl)) {
 		ctrl_err(ctrl, "Slot(%s): Power fault\n", slot_name(ctrl));
->>>>>>> 24b8d41d
 		retval = -EIO;
 		goto err_exit;
 	}
@@ -97,13 +92,8 @@
 		}
 	}
 
-<<<<<<< HEAD
-	pciehp_green_led_on(p_slot);
-	pciehp_set_attention_status(p_slot, 0);
-=======
 	pciehp_set_indicators(ctrl, PCI_EXP_SLTCTL_PWR_IND_ON,
 			      PCI_EXP_SLTCTL_ATTN_IND_OFF);
->>>>>>> 24b8d41d
 	return 0;
 
 err_exit:
@@ -170,22 +160,6 @@
 
 void pciehp_handle_button_press(struct controller *ctrl)
 {
-<<<<<<< HEAD
-	struct controller *ctrl = p_slot->ctrl;
-	u8 getstatus;
-
-	switch (p_slot->state) {
-	case STATIC_STATE:
-		pciehp_get_power_status(p_slot, &getstatus);
-		if (getstatus) {
-			p_slot->state = BLINKINGOFF_STATE;
-			ctrl_info(ctrl, "Slot(%s): Powering off due to button press\n",
-				  slot_name(p_slot));
-		} else {
-			p_slot->state = BLINKINGON_STATE;
-			ctrl_info(ctrl, "Slot(%s) Powering on due to button press\n",
-				  slot_name(p_slot));
-=======
 	mutex_lock(&ctrl->state_lock);
 	switch (ctrl->state) {
 	case OFF_STATE:
@@ -198,7 +172,6 @@
 			ctrl->state = BLINKINGON_STATE;
 			ctrl_info(ctrl, "Slot(%s) Powering on due to button press\n",
 				  slot_name(ctrl));
->>>>>>> 24b8d41d
 		}
 		/* blink power indicator and turn off attention */
 		pciehp_set_indicators(ctrl, PCI_EXP_SLTCTL_PWR_IND_BLINK,
@@ -212,32 +185,6 @@
 		 * press the attention again before the 5 sec. limit
 		 * expires to cancel hot-add or hot-remove
 		 */
-<<<<<<< HEAD
-		ctrl_info(ctrl, "Slot(%s): Button cancel\n", slot_name(p_slot));
-		cancel_delayed_work(&p_slot->work);
-		if (p_slot->state == BLINKINGOFF_STATE)
-			pciehp_green_led_on(p_slot);
-		else
-			pciehp_green_led_off(p_slot);
-		pciehp_set_attention_status(p_slot, 0);
-		ctrl_info(ctrl, "Slot(%s): Action canceled due to button press\n",
-			  slot_name(p_slot));
-		p_slot->state = STATIC_STATE;
-		break;
-	case POWEROFF_STATE:
-	case POWERON_STATE:
-		/*
-		 * Ignore if the slot is on power-on or power-off state;
-		 * this means that the previous attention button action
-		 * to hot-add or hot-remove is undergoing
-		 */
-		ctrl_info(ctrl, "Slot(%s): Button ignored\n",
-			  slot_name(p_slot));
-		break;
-	default:
-		ctrl_err(ctrl, "Slot(%s): Ignoring invalid state %#x\n",
-			 slot_name(p_slot), p_slot->state);
-=======
 		ctrl_info(ctrl, "Slot(%s): Button cancel\n", slot_name(ctrl));
 		cancel_delayed_work(&ctrl->button_work);
 		if (ctrl->state == BLINKINGOFF_STATE) {
@@ -255,18 +202,11 @@
 	default:
 		ctrl_err(ctrl, "Slot(%s): Ignoring invalid state %#x\n",
 			 slot_name(ctrl), ctrl->state);
->>>>>>> 24b8d41d
-		break;
-	}
-	mutex_unlock(&ctrl->state_lock);
-}
-
-<<<<<<< HEAD
-/*
- * Note: This function must be called with slot->lock held
- */
-static void handle_link_event(struct slot *p_slot, u32 event)
-=======
+		break;
+	}
+	mutex_unlock(&ctrl->state_lock);
+}
+
 void pciehp_handle_disable_request(struct controller *ctrl)
 {
 	mutex_lock(&ctrl->state_lock);
@@ -283,7 +223,6 @@
 }
 
 void pciehp_handle_presence_or_link_change(struct controller *ctrl, u32 events)
->>>>>>> 24b8d41d
 {
 	int present, link_active;
 
@@ -294,37 +233,6 @@
 	mutex_lock(&ctrl->state_lock);
 	switch (ctrl->state) {
 	case BLINKINGOFF_STATE:
-<<<<<<< HEAD
-		cancel_delayed_work(&p_slot->work);
-		/* Fall through */
-	case STATIC_STATE:
-		pciehp_queue_power_work(p_slot, event == INT_LINK_UP ?
-					ENABLE_REQ : DISABLE_REQ);
-		break;
-	case POWERON_STATE:
-		if (event == INT_LINK_UP) {
-			ctrl_info(ctrl, "Slot(%s): Link Up event ignored; already powering on\n",
-				  slot_name(p_slot));
-		} else {
-			ctrl_info(ctrl, "Slot(%s): Link Down event queued; currently getting powered on\n",
-				  slot_name(p_slot));
-			pciehp_queue_power_work(p_slot, DISABLE_REQ);
-		}
-		break;
-	case POWEROFF_STATE:
-		if (event == INT_LINK_UP) {
-			ctrl_info(ctrl, "Slot(%s): Link Up event queued; currently getting powered off\n",
-				  slot_name(p_slot));
-			pciehp_queue_power_work(p_slot, ENABLE_REQ);
-		} else {
-			ctrl_info(ctrl, "Slot(%s): Link Down event ignored; already powering off\n",
-				  slot_name(p_slot));
-		}
-		break;
-	default:
-		ctrl_err(ctrl, "Slot(%s): Ignoring invalid state %#x\n",
-			 slot_name(p_slot), p_slot->state);
-=======
 		cancel_delayed_work(&ctrl->button_work);
 		fallthrough;
 	case ON_STATE:
@@ -340,42 +248,9 @@
 		break;
 	default:
 		mutex_unlock(&ctrl->state_lock);
->>>>>>> 24b8d41d
-		break;
-	}
-
-<<<<<<< HEAD
-static void interrupt_event_handler(struct work_struct *work)
-{
-	struct event_info *info = container_of(work, struct event_info, work);
-	struct slot *p_slot = info->p_slot;
-	struct controller *ctrl = p_slot->ctrl;
-
-	mutex_lock(&p_slot->lock);
-	switch (info->event_type) {
-	case INT_BUTTON_PRESS:
-		handle_button_press_event(p_slot);
-		break;
-	case INT_POWER_FAULT:
-		if (!POWER_CTRL(ctrl))
-			break;
-		pciehp_set_attention_status(p_slot, 1);
-		pciehp_green_led_off(p_slot);
-		break;
-	case INT_PRESENCE_ON:
-		pciehp_queue_power_work(p_slot, ENABLE_REQ);
-		break;
-	case INT_PRESENCE_OFF:
-		/*
-		 * Regardless of surprise capability, we need to
-		 * definitely remove a card that has been pulled out!
-		 */
-		pciehp_queue_power_work(p_slot, DISABLE_REQ);
-		break;
-	case INT_LINK_UP:
-	case INT_LINK_DOWN:
-		handle_link_event(p_slot, info->event_type);
-=======
+		break;
+	}
+
 	/* Turn the slot on if it's occupied or link is up */
 	mutex_lock(&ctrl->state_lock);
 	present = pciehp_card_present(ctrl);
@@ -399,7 +274,6 @@
 			ctrl_info(ctrl, "Slot(%s): Link Up\n",
 				  slot_name(ctrl));
 		ctrl->request_result = pciehp_enable_slot(ctrl);
->>>>>>> 24b8d41d
 		break;
 	default:
 		mutex_unlock(&ctrl->state_lock);
@@ -410,27 +284,12 @@
 static int __pciehp_enable_slot(struct controller *ctrl)
 {
 	u8 getstatus = 0;
-<<<<<<< HEAD
-	struct controller *ctrl = p_slot->ctrl;
-
-	pciehp_get_adapter_status(p_slot, &getstatus);
-	if (!getstatus) {
-		ctrl_info(ctrl, "Slot(%s): No adapter\n", slot_name(p_slot));
-		return -ENODEV;
-	}
-	if (MRL_SENS(p_slot->ctrl)) {
-		pciehp_get_latch_status(p_slot, &getstatus);
-		if (getstatus) {
-			ctrl_info(ctrl, "Slot(%s): Latch open\n",
-				  slot_name(p_slot));
-=======
 
 	if (MRL_SENS(ctrl)) {
 		pciehp_get_latch_status(ctrl, &getstatus);
 		if (getstatus) {
 			ctrl_info(ctrl, "Slot(%s): Latch open\n",
 				  slot_name(ctrl));
->>>>>>> 24b8d41d
 			return -ENODEV;
 		}
 	}
@@ -439,14 +298,6 @@
 		pciehp_get_power_status(ctrl, &getstatus);
 		if (getstatus) {
 			ctrl_info(ctrl, "Slot(%s): Already enabled\n",
-<<<<<<< HEAD
-				  slot_name(p_slot));
-			return -EINVAL;
-		}
-	}
-
-	return board_added(p_slot);
-=======
 				  slot_name(ctrl));
 			return 0;
 		}
@@ -472,7 +323,6 @@
 	mutex_unlock(&ctrl->state_lock);
 
 	return ret;
->>>>>>> 24b8d41d
 }
 
 static int __pciehp_disable_slot(struct controller *ctrl, bool safe_removal)
@@ -483,11 +333,7 @@
 		pciehp_get_power_status(ctrl, &getstatus);
 		if (!getstatus) {
 			ctrl_info(ctrl, "Slot(%s): Already disabled\n",
-<<<<<<< HEAD
-				  slot_name(p_slot));
-=======
-				  slot_name(ctrl));
->>>>>>> 24b8d41d
+				  slot_name(ctrl));
 			return -EINVAL;
 		}
 	}
@@ -532,29 +378,17 @@
 		return ctrl->request_result;
 	case POWERON_STATE:
 		ctrl_info(ctrl, "Slot(%s): Already in powering on state\n",
-<<<<<<< HEAD
-			  slot_name(p_slot));
-=======
 			  slot_name(ctrl));
->>>>>>> 24b8d41d
 		break;
 	case BLINKINGOFF_STATE:
 	case ON_STATE:
 	case POWEROFF_STATE:
 		ctrl_info(ctrl, "Slot(%s): Already enabled\n",
-<<<<<<< HEAD
-			  slot_name(p_slot));
-		break;
-	default:
-		ctrl_err(ctrl, "Slot(%s): Invalid state %#x\n",
-			 slot_name(p_slot), p_slot->state);
-=======
 			  slot_name(ctrl));
 		break;
 	default:
 		ctrl_err(ctrl, "Slot(%s): Invalid state %#x\n",
 			 slot_name(ctrl), ctrl->state);
->>>>>>> 24b8d41d
 		break;
 	}
 	mutex_unlock(&ctrl->state_lock);
@@ -578,29 +412,17 @@
 		return ctrl->request_result;
 	case POWEROFF_STATE:
 		ctrl_info(ctrl, "Slot(%s): Already in powering off state\n",
-<<<<<<< HEAD
-			  slot_name(p_slot));
-=======
 			  slot_name(ctrl));
->>>>>>> 24b8d41d
 		break;
 	case BLINKINGON_STATE:
 	case OFF_STATE:
 	case POWERON_STATE:
 		ctrl_info(ctrl, "Slot(%s): Already disabled\n",
-<<<<<<< HEAD
-			  slot_name(p_slot));
-		break;
-	default:
-		ctrl_err(ctrl, "Slot(%s): Invalid state %#x\n",
-			 slot_name(p_slot), p_slot->state);
-=======
 			  slot_name(ctrl));
 		break;
 	default:
 		ctrl_err(ctrl, "Slot(%s): Invalid state %#x\n",
 			 slot_name(ctrl), ctrl->state);
->>>>>>> 24b8d41d
 		break;
 	}
 	mutex_unlock(&ctrl->state_lock);
