/*
 * PCIe host controller driver for NWL PCIe Bridge
 * Based on pcie-xilinx.c, pci-tegra.c
 *
 * (C) Copyright 2014 - 2015, Xilinx, Inc.
 *
 * This program is free software: you can redistribute it and/or modify
 * it under the terms of the GNU General Public License as published by
 * the Free Software Foundation, either version 2 of the License, or
 * (at your option) any later version.
 */

#include <linux/clk.h>
#include <linux/delay.h>
#include <linux/interrupt.h>
#include <linux/irq.h>
#include <linux/irqdomain.h>
#include <linux/kernel.h>
#include <linux/init.h>
#include <linux/msi.h>
#include <linux/of_address.h>
#include <linux/of_pci.h>
#include <linux/of_platform.h>
#include <linux/of_irq.h>
#include <linux/pci.h>
#include <linux/platform_device.h>
#include <linux/irqchip/chained_irq.h>

/* Bridge core config registers */
#define BRCFG_PCIE_RX0			0x00000000
#define BRCFG_INTERRUPT			0x00000010
#define BRCFG_PCIE_RX_MSG_FILTER	0x00000020

/* Egress - Bridge translation registers */
#define E_BREG_CAPABILITIES		0x00000200
#define E_BREG_CONTROL			0x00000208
#define E_BREG_BASE_LO			0x00000210
#define E_BREG_BASE_HI			0x00000214
#define E_ECAM_CAPABILITIES		0x00000220
#define E_ECAM_CONTROL			0x00000228
#define E_ECAM_BASE_LO			0x00000230
#define E_ECAM_BASE_HI			0x00000234
#define E_DREG_CTRL			0x00000288
#define E_DREG_BASE_LO			0x00000290

#define DREG_DMA_EN			BIT(0)
#define DREG_DMA_BASE_LO		0xFD0F0000

/* Ingress - address translations */
#define I_MSII_CAPABILITIES		0x00000300
#define I_MSII_CONTROL			0x00000308
#define I_MSII_BASE_LO			0x00000310
#define I_MSII_BASE_HI			0x00000314

#define I_ISUB_CONTROL			0x000003E8
#define SET_ISUB_CONTROL		BIT(0)
/* Rxed msg fifo  - Interrupt status registers */
#define MSGF_MISC_STATUS		0x00000400
#define MSGF_MISC_MASK			0x00000404
#define MSGF_LEG_STATUS			0x00000420
#define MSGF_LEG_MASK			0x00000424
#define MSGF_MSI_STATUS_LO		0x00000440
#define MSGF_MSI_STATUS_HI		0x00000444
#define MSGF_MSI_MASK_LO		0x00000448
#define MSGF_MSI_MASK_HI		0x0000044C
/* Root DMA Interrupt register */
#define MSGF_DMA_MASK			0x00000464

#define MSGF_INTR_EN			BIT(0)

/* Msg filter mask bits */
#define CFG_ENABLE_PM_MSG_FWD		BIT(1)
#define CFG_ENABLE_INT_MSG_FWD		BIT(2)
#define CFG_ENABLE_ERR_MSG_FWD		BIT(3)
#define CFG_ENABLE_MSG_FILTER_MASK	(CFG_ENABLE_PM_MSG_FWD | \
					CFG_ENABLE_INT_MSG_FWD | \
					CFG_ENABLE_ERR_MSG_FWD)

/* Misc interrupt status mask bits */
#define MSGF_MISC_SR_RXMSG_AVAIL	BIT(0)
#define MSGF_MISC_SR_RXMSG_OVER		BIT(1)
#define MSGF_MISC_SR_SLAVE_ERR		BIT(4)
#define MSGF_MISC_SR_MASTER_ERR		BIT(5)
#define MSGF_MISC_SR_I_ADDR_ERR		BIT(6)
#define MSGF_MISC_SR_E_ADDR_ERR		BIT(7)
#define MSGF_MISC_SR_FATAL_AER		BIT(16)
#define MSGF_MISC_SR_NON_FATAL_AER	BIT(17)
#define MSGF_MISC_SR_CORR_AER		BIT(18)
#define MSGF_MISC_SR_UR_DETECT		BIT(20)
#define MSGF_MISC_SR_NON_FATAL_DEV	BIT(22)
#define MSGF_MISC_SR_FATAL_DEV		BIT(23)
#define MSGF_MISC_SR_LINK_DOWN		BIT(24)
#define MSGF_MSIC_SR_LINK_AUTO_BWIDTH	BIT(25)
#define MSGF_MSIC_SR_LINK_BWIDTH	BIT(26)

#define MSGF_MISC_SR_MASKALL		(MSGF_MISC_SR_RXMSG_AVAIL | \
					MSGF_MISC_SR_RXMSG_OVER | \
					MSGF_MISC_SR_SLAVE_ERR | \
					MSGF_MISC_SR_MASTER_ERR | \
					MSGF_MISC_SR_I_ADDR_ERR | \
					MSGF_MISC_SR_E_ADDR_ERR | \
					MSGF_MISC_SR_FATAL_AER | \
					MSGF_MISC_SR_NON_FATAL_AER | \
					MSGF_MISC_SR_CORR_AER | \
					MSGF_MISC_SR_UR_DETECT | \
					MSGF_MISC_SR_NON_FATAL_DEV | \
					MSGF_MISC_SR_FATAL_DEV | \
					MSGF_MISC_SR_LINK_DOWN | \
					MSGF_MSIC_SR_LINK_AUTO_BWIDTH | \
					MSGF_MSIC_SR_LINK_BWIDTH)

/* Legacy interrupt status mask bits */
#define MSGF_LEG_SR_INTA		BIT(0)
#define MSGF_LEG_SR_INTB		BIT(1)
#define MSGF_LEG_SR_INTC		BIT(2)
#define MSGF_LEG_SR_INTD		BIT(3)
#define MSGF_LEG_SR_MASKALL		(MSGF_LEG_SR_INTA | MSGF_LEG_SR_INTB | \
					MSGF_LEG_SR_INTC | MSGF_LEG_SR_INTD)

/* MSI interrupt status mask bits */
#define MSGF_MSI_SR_LO_MASK		GENMASK(31, 0)
#define MSGF_MSI_SR_HI_MASK		GENMASK(31, 0)

#define MSII_PRESENT			BIT(0)
#define MSII_ENABLE			BIT(0)
#define MSII_STATUS_ENABLE		BIT(15)

/* Bridge config interrupt mask */
#define BRCFG_INTERRUPT_MASK		BIT(0)
#define BREG_PRESENT			BIT(0)
#define BREG_ENABLE			BIT(0)
#define BREG_ENABLE_FORCE		BIT(1)

/* E_ECAM status mask bits */
#define E_ECAM_PRESENT			BIT(0)
#define E_ECAM_CR_ENABLE		BIT(0)
#define E_ECAM_SIZE_LOC			GENMASK(20, 16)
#define E_ECAM_SIZE_SHIFT		16
#define ECAM_BUS_LOC_SHIFT		20
#define ECAM_DEV_LOC_SHIFT		12
#define NWL_ECAM_VALUE_DEFAULT		12

#define CFG_DMA_REG_BAR			GENMASK(2, 0)

#define INT_PCI_MSI_NR			(2 * 32)
#define INTX_NUM			4

/* Readin the PS_LINKUP */
#define PS_LINKUP_OFFSET		0x00000238
#define PCIE_PHY_LINKUP_BIT		BIT(0)
#define PHY_RDY_LINKUP_BIT		BIT(1)

/* Parameters for the waiting for link up routine */
#define LINK_WAIT_MAX_RETRIES          10
#define LINK_WAIT_USLEEP_MIN           90000
#define LINK_WAIT_USLEEP_MAX           100000

struct nwl_msi {			/* MSI information */
	struct irq_domain *msi_domain;
	unsigned long *bitmap;
	struct irq_domain *dev_domain;
	struct mutex lock;		/* protect bitmap variable */
	int irq_msi0;
	int irq_msi1;
};

struct nwl_pcie {
	struct device *dev;
	void __iomem *breg_base;
	void __iomem *pcireg_base;
	void __iomem *ecam_base;
	phys_addr_t phys_breg_base;	/* Physical Bridge Register Base */
	phys_addr_t phys_pcie_reg_base;	/* Physical PCIe Controller Base */
	phys_addr_t phys_ecam_base;	/* Physical Configuration Base */
	u32 breg_size;
	u32 pcie_reg_size;
	u32 ecam_size;
	int irq_intx;
	int irq_misc;
	u32 ecam_value;
	u8 last_busno;
	u8 root_busno;
	struct nwl_msi msi;
	struct irq_domain *legacy_irq_domain;
	struct clk *clk;
<<<<<<< HEAD
=======
	raw_spinlock_t leg_mask_lock;
>>>>>>> 863b8ff9
};

static inline u32 nwl_bridge_readl(struct nwl_pcie *pcie, u32 off)
{
	return readl(pcie->breg_base + off);
}

static inline void nwl_bridge_writel(struct nwl_pcie *pcie, u32 val, u32 off)
{
	writel(val, pcie->breg_base + off);
}

static bool nwl_pcie_link_up(struct nwl_pcie *pcie)
{
	if (readl(pcie->pcireg_base + PS_LINKUP_OFFSET) & PCIE_PHY_LINKUP_BIT)
		return true;
	return false;
}

static bool nwl_phy_link_up(struct nwl_pcie *pcie)
{
	if (readl(pcie->pcireg_base + PS_LINKUP_OFFSET) & PHY_RDY_LINKUP_BIT)
		return true;
	return false;
}

static int nwl_wait_for_link(struct nwl_pcie *pcie)
{
	struct device *dev = pcie->dev;
	int retries;

	/* check if the link is up or not */
	for (retries = 0; retries < LINK_WAIT_MAX_RETRIES; retries++) {
		if (nwl_phy_link_up(pcie))
			return 0;
		usleep_range(LINK_WAIT_USLEEP_MIN, LINK_WAIT_USLEEP_MAX);
	}

	dev_err(dev, "PHY link never came up\n");
	return -ETIMEDOUT;
}

static bool nwl_pcie_valid_device(struct pci_bus *bus, unsigned int devfn)
{
	struct nwl_pcie *pcie = bus->sysdata;

	/* Check link before accessing downstream ports */
	if (bus->number != pcie->root_busno) {
		if (!nwl_pcie_link_up(pcie))
			return false;
	}

	/* Only one device down on each root port */
	if (bus->number == pcie->root_busno && devfn > 0)
		return false;

	return true;
}

/**
 * nwl_pcie_map_bus - Get configuration base
 *
 * @bus: Bus structure of current bus
 * @devfn: Device/function
 * @where: Offset from base
 *
 * Return: Base address of the configuration space needed to be
 *	   accessed.
 */
static void __iomem *nwl_pcie_map_bus(struct pci_bus *bus, unsigned int devfn,
				      int where)
{
	struct nwl_pcie *pcie = bus->sysdata;
	int relbus;

	if (!nwl_pcie_valid_device(bus, devfn))
		return NULL;

	relbus = (bus->number << ECAM_BUS_LOC_SHIFT) |
			(devfn << ECAM_DEV_LOC_SHIFT);

	return pcie->ecam_base + relbus + where;
}

/* PCIe operations */
static struct pci_ops nwl_pcie_ops = {
	.map_bus = nwl_pcie_map_bus,
	.read  = pci_generic_config_read,
	.write = pci_generic_config_write,
};

static irqreturn_t nwl_pcie_misc_handler(int irq, void *data)
{
	struct nwl_pcie *pcie = data;
	struct device *dev = pcie->dev;
	u32 misc_stat;

	/* Checking for misc interrupts */
	misc_stat = nwl_bridge_readl(pcie, MSGF_MISC_STATUS) &
				     MSGF_MISC_SR_MASKALL;
	if (!misc_stat)
		return IRQ_NONE;

	if (misc_stat & MSGF_MISC_SR_RXMSG_OVER)
		dev_err(dev, "Received Message FIFO Overflow\n");

	if (misc_stat & MSGF_MISC_SR_SLAVE_ERR)
		dev_err(dev, "Slave error\n");

	if (misc_stat & MSGF_MISC_SR_MASTER_ERR)
		dev_err(dev, "Master error\n");

	if (misc_stat & MSGF_MISC_SR_I_ADDR_ERR)
		dev_err(dev, "In Misc Ingress address translation error\n");

	if (misc_stat & MSGF_MISC_SR_E_ADDR_ERR)
		dev_err(dev, "In Misc Egress address translation error\n");

	if (misc_stat & MSGF_MISC_SR_FATAL_AER)
		dev_err(dev, "Fatal Error in AER Capability\n");

	if (misc_stat & MSGF_MISC_SR_NON_FATAL_AER)
		dev_err(dev, "Non-Fatal Error in AER Capability\n");

	if (misc_stat & MSGF_MISC_SR_CORR_AER)
		dev_err(dev, "Correctable Error in AER Capability\n");

	if (misc_stat & MSGF_MISC_SR_UR_DETECT)
		dev_err(dev, "Unsupported request Detected\n");

	if (misc_stat & MSGF_MISC_SR_NON_FATAL_DEV)
		dev_err(dev, "Non-Fatal Error Detected\n");

	if (misc_stat & MSGF_MISC_SR_FATAL_DEV)
		dev_err(dev, "Fatal Error Detected\n");

	if (misc_stat & MSGF_MSIC_SR_LINK_AUTO_BWIDTH)
		dev_info(dev, "Link Autonomous Bandwidth Management Status bit set\n");

	if (misc_stat & MSGF_MSIC_SR_LINK_BWIDTH)
		dev_info(dev, "Link Bandwidth Management Status bit set\n");

	/* Clear misc interrupt status */
	nwl_bridge_writel(pcie, misc_stat, MSGF_MISC_STATUS);

	return IRQ_HANDLED;
}

static void nwl_pcie_leg_handler(struct irq_desc *desc)
{
	struct irq_chip *chip = irq_desc_get_chip(desc);
	struct nwl_pcie *pcie;
	unsigned long status;
	u32 bit;
	u32 virq;

	chained_irq_enter(chip, desc);
	pcie = irq_desc_get_handler_data(desc);

	while ((status = nwl_bridge_readl(pcie, MSGF_LEG_STATUS) &
				MSGF_LEG_SR_MASKALL) != 0) {
		for_each_set_bit(bit, &status, INTX_NUM) {
			virq = irq_find_mapping(pcie->legacy_irq_domain,
						bit + 1);
			if (virq)
				generic_handle_irq(virq);
		}
	}

	chained_irq_exit(chip, desc);
}

static void nwl_pcie_handle_msi_irq(struct nwl_pcie *pcie, u32 status_reg)
{
	struct nwl_msi *msi;
	unsigned long status;
	u32 bit;
	u32 virq;

	msi = &pcie->msi;

	while ((status = nwl_bridge_readl(pcie, status_reg)) != 0) {
		for_each_set_bit(bit, &status, 32) {
			nwl_bridge_writel(pcie, 1 << bit, status_reg);
			virq = irq_find_mapping(msi->dev_domain, bit);
			if (virq)
				generic_handle_irq(virq);
		}
	}
}

static void nwl_pcie_msi_handler_high(struct irq_desc *desc)
{
	struct irq_chip *chip = irq_desc_get_chip(desc);
	struct nwl_pcie *pcie = irq_desc_get_handler_data(desc);

	chained_irq_enter(chip, desc);
	nwl_pcie_handle_msi_irq(pcie, MSGF_MSI_STATUS_HI);
	chained_irq_exit(chip, desc);
}

static void nwl_pcie_msi_handler_low(struct irq_desc *desc)
{
	struct irq_chip *chip = irq_desc_get_chip(desc);
	struct nwl_pcie *pcie = irq_desc_get_handler_data(desc);

	chained_irq_enter(chip, desc);
	nwl_pcie_handle_msi_irq(pcie, MSGF_MSI_STATUS_LO);
	chained_irq_exit(chip, desc);
}

static void nwl_mask_leg_irq(struct irq_data *data)
{
	struct irq_desc *desc = irq_to_desc(data->irq);
	struct nwl_pcie *pcie;
	unsigned long flags;
	u32 mask;
	u32 val;

	pcie = irq_desc_get_chip_data(desc);
	mask = 1 << (data->hwirq - 1);
	raw_spin_lock_irqsave(&pcie->leg_mask_lock, flags);
	val = nwl_bridge_readl(pcie, MSGF_LEG_MASK);
	nwl_bridge_writel(pcie, (val & (~mask)), MSGF_LEG_MASK);
	raw_spin_unlock_irqrestore(&pcie->leg_mask_lock, flags);
}

static void nwl_unmask_leg_irq(struct irq_data *data)
{
	struct irq_desc *desc = irq_to_desc(data->irq);
	struct nwl_pcie *pcie;
	unsigned long flags;
	u32 mask;
	u32 val;

	pcie = irq_desc_get_chip_data(desc);
	mask = 1 << (data->hwirq - 1);
	raw_spin_lock_irqsave(&pcie->leg_mask_lock, flags);
	val = nwl_bridge_readl(pcie, MSGF_LEG_MASK);
	nwl_bridge_writel(pcie, (val | mask), MSGF_LEG_MASK);
	raw_spin_unlock_irqrestore(&pcie->leg_mask_lock, flags);
}

static struct irq_chip nwl_leg_irq_chip = {
	.name = "nwl_pcie:legacy",
	.irq_enable = nwl_unmask_leg_irq,
	.irq_disable = nwl_mask_leg_irq,
	.irq_mask = nwl_mask_leg_irq,
	.irq_unmask = nwl_unmask_leg_irq,
};

static int nwl_legacy_map(struct irq_domain *domain, unsigned int irq,
			  irq_hw_number_t hwirq)
{
	irq_set_chip_and_handler(irq, &nwl_leg_irq_chip, handle_level_irq);
	irq_set_chip_data(irq, domain->host_data);
	irq_set_status_flags(irq, IRQ_LEVEL);

	return 0;
}

static const struct irq_domain_ops legacy_domain_ops = {
	.map = nwl_legacy_map,
};

#ifdef CONFIG_PCI_MSI
static struct irq_chip nwl_msi_irq_chip = {
	.name = "nwl_pcie:msi",
	.irq_enable = unmask_msi_irq,
	.irq_disable = mask_msi_irq,
	.irq_mask = mask_msi_irq,
	.irq_unmask = unmask_msi_irq,

};

static struct msi_domain_info nwl_msi_domain_info = {
	.flags = (MSI_FLAG_USE_DEF_DOM_OPS | MSI_FLAG_USE_DEF_CHIP_OPS |
		  MSI_FLAG_MULTI_PCI_MSI),
	.chip = &nwl_msi_irq_chip,
};
#endif

static void nwl_compose_msi_msg(struct irq_data *data, struct msi_msg *msg)
{
	struct nwl_pcie *pcie = irq_data_get_irq_chip_data(data);
	phys_addr_t msi_addr = pcie->phys_pcie_reg_base;

	msg->address_lo = lower_32_bits(msi_addr);
	msg->address_hi = upper_32_bits(msi_addr);
	msg->data = data->hwirq;
}

static int nwl_msi_set_affinity(struct irq_data *irq_data,
				const struct cpumask *mask, bool force)
{
	return -EINVAL;
}

static struct irq_chip nwl_irq_chip = {
	.name = "Xilinx MSI",
	.irq_compose_msi_msg = nwl_compose_msi_msg,
	.irq_set_affinity = nwl_msi_set_affinity,
};

static int nwl_irq_domain_alloc(struct irq_domain *domain, unsigned int virq,
				unsigned int nr_irqs, void *args)
{
	struct nwl_pcie *pcie = domain->host_data;
	struct nwl_msi *msi = &pcie->msi;
	int bit;
	int i;

	mutex_lock(&msi->lock);
	bit = bitmap_find_next_zero_area(msi->bitmap, INT_PCI_MSI_NR, 0,
					 nr_irqs, 0);
	if (bit >= INT_PCI_MSI_NR) {
		mutex_unlock(&msi->lock);
		return -ENOSPC;
	}

	bitmap_set(msi->bitmap, bit, nr_irqs);

	for (i = 0; i < nr_irqs; i++) {
		irq_domain_set_info(domain, virq + i, bit + i, &nwl_irq_chip,
				    domain->host_data, handle_simple_irq,
				NULL, NULL);
	}
	mutex_unlock(&msi->lock);
	return 0;
}

static void nwl_irq_domain_free(struct irq_domain *domain, unsigned int virq,
				unsigned int nr_irqs)
{
	struct irq_data *data = irq_domain_get_irq_data(domain, virq);
	struct nwl_pcie *pcie = irq_data_get_irq_chip_data(data);
	struct nwl_msi *msi = &pcie->msi;

	mutex_lock(&msi->lock);
	bitmap_clear(msi->bitmap, data->hwirq, nr_irqs);
	mutex_unlock(&msi->lock);
}

static const struct irq_domain_ops dev_msi_domain_ops = {
	.alloc  = nwl_irq_domain_alloc,
	.free   = nwl_irq_domain_free,
};

static int nwl_pcie_init_msi_irq_domain(struct nwl_pcie *pcie)
{
#ifdef CONFIG_PCI_MSI
	struct device *dev = pcie->dev;
	struct fwnode_handle *fwnode = of_node_to_fwnode(dev->of_node);
	struct nwl_msi *msi = &pcie->msi;

	msi->dev_domain = irq_domain_add_linear(NULL, INT_PCI_MSI_NR,
						&dev_msi_domain_ops, pcie);
	if (!msi->dev_domain) {
		dev_err(dev, "failed to create dev IRQ domain\n");
		return -ENOMEM;
	}
	msi->msi_domain = pci_msi_create_irq_domain(fwnode,
						    &nwl_msi_domain_info,
						    msi->dev_domain);
	if (!msi->msi_domain) {
		dev_err(dev, "failed to create msi IRQ domain\n");
		irq_domain_remove(msi->dev_domain);
		return -ENOMEM;
	}
#endif
	return 0;
}

static int nwl_pcie_init_irq_domain(struct nwl_pcie *pcie)
{
	struct device *dev = pcie->dev;
	struct device_node *node = dev->of_node;
	struct device_node *legacy_intc_node;

	legacy_intc_node = of_get_next_child(node, NULL);
	if (!legacy_intc_node) {
		dev_err(dev, "No legacy intc node found\n");
		return -EINVAL;
	}

	pcie->legacy_irq_domain = irq_domain_add_linear(legacy_intc_node,
							INTX_NUM,
							&legacy_domain_ops,
							pcie);

	if (!pcie->legacy_irq_domain) {
		dev_err(dev, "failed to create IRQ domain\n");
		return -ENOMEM;
	}

	raw_spin_lock_init(&pcie->leg_mask_lock);
	nwl_pcie_init_msi_irq_domain(pcie);
	return 0;
}

static int nwl_pcie_enable_msi(struct nwl_pcie *pcie, struct pci_bus *bus)
{
	struct device *dev = pcie->dev;
	struct platform_device *pdev = to_platform_device(dev);
	struct nwl_msi *msi = &pcie->msi;
	unsigned long base;
	int ret;
	int size = BITS_TO_LONGS(INT_PCI_MSI_NR) * sizeof(long);

	mutex_init(&msi->lock);

	msi->bitmap = kzalloc(size, GFP_KERNEL);
	if (!msi->bitmap)
		return -ENOMEM;

	/* Get msi_1 IRQ number */
	msi->irq_msi1 = platform_get_irq_byname(pdev, "msi1");
	if (msi->irq_msi1 < 0) {
		dev_err(dev, "failed to get IRQ#%d\n", msi->irq_msi1);
		ret = -EINVAL;
		goto err;
	}

	irq_set_chained_handler_and_data(msi->irq_msi1,
					 nwl_pcie_msi_handler_high, pcie);

	/* Get msi_0 IRQ number */
	msi->irq_msi0 = platform_get_irq_byname(pdev, "msi0");
	if (msi->irq_msi0 < 0) {
		dev_err(dev, "failed to get IRQ#%d\n", msi->irq_msi0);
		ret = -EINVAL;
		goto err;
	}

	irq_set_chained_handler_and_data(msi->irq_msi0,
					 nwl_pcie_msi_handler_low, pcie);

	/* Check for msii_present bit */
	ret = nwl_bridge_readl(pcie, I_MSII_CAPABILITIES) & MSII_PRESENT;
	if (!ret) {
		dev_err(dev, "MSI not present\n");
		ret = -EIO;
		goto err;
	}

	/* Enable MSII */
	nwl_bridge_writel(pcie, nwl_bridge_readl(pcie, I_MSII_CONTROL) |
			  MSII_ENABLE, I_MSII_CONTROL);

	/* Enable MSII status */
	nwl_bridge_writel(pcie, nwl_bridge_readl(pcie, I_MSII_CONTROL) |
			  MSII_STATUS_ENABLE, I_MSII_CONTROL);

	/* setup AFI/FPCI range */
	base = pcie->phys_pcie_reg_base;
	nwl_bridge_writel(pcie, lower_32_bits(base), I_MSII_BASE_LO);
	nwl_bridge_writel(pcie, upper_32_bits(base), I_MSII_BASE_HI);

	/*
	 * For high range MSI interrupts: disable, clear any pending,
	 * and enable
	 */
	nwl_bridge_writel(pcie, (u32)~MSGF_MSI_SR_HI_MASK, MSGF_MSI_MASK_HI);

	nwl_bridge_writel(pcie, nwl_bridge_readl(pcie,  MSGF_MSI_STATUS_HI) &
			  MSGF_MSI_SR_HI_MASK, MSGF_MSI_STATUS_HI);

	nwl_bridge_writel(pcie, MSGF_MSI_SR_HI_MASK, MSGF_MSI_MASK_HI);

	/*
	 * For low range MSI interrupts: disable, clear any pending,
	 * and enable
	 */
	nwl_bridge_writel(pcie, (u32)~MSGF_MSI_SR_LO_MASK, MSGF_MSI_MASK_LO);

	nwl_bridge_writel(pcie, nwl_bridge_readl(pcie, MSGF_MSI_STATUS_LO) &
			  MSGF_MSI_SR_LO_MASK, MSGF_MSI_STATUS_LO);

	nwl_bridge_writel(pcie, MSGF_MSI_SR_LO_MASK, MSGF_MSI_MASK_LO);

	return 0;
err:
	kfree(msi->bitmap);
	msi->bitmap = NULL;
	return ret;
}

static int nwl_pcie_bridge_init(struct nwl_pcie *pcie)
{
	struct device *dev = pcie->dev;
	struct platform_device *pdev = to_platform_device(dev);
	u32 breg_val, ecam_val, first_busno = 0;
	int err;

	breg_val = nwl_bridge_readl(pcie, E_BREG_CAPABILITIES) & BREG_PRESENT;
	if (!breg_val) {
		dev_err(dev, "BREG is not present\n");
		return breg_val;
	}

	/* Write bridge_off to breg base */
	nwl_bridge_writel(pcie, lower_32_bits(pcie->phys_breg_base),
			  E_BREG_BASE_LO);
	nwl_bridge_writel(pcie, upper_32_bits(pcie->phys_breg_base),
			  E_BREG_BASE_HI);

	/* Enable BREG */
	nwl_bridge_writel(pcie, ~BREG_ENABLE_FORCE & BREG_ENABLE,
			  E_BREG_CONTROL);

	/* Disable DMA channel registers */
	nwl_bridge_writel(pcie, nwl_bridge_readl(pcie, BRCFG_PCIE_RX0) |
			  CFG_DMA_REG_BAR, BRCFG_PCIE_RX0);

	/* Enable Ingress subtractive decode translation */
	nwl_bridge_writel(pcie, SET_ISUB_CONTROL, I_ISUB_CONTROL);

	/* Enable msg filtering details */
	nwl_bridge_writel(pcie, CFG_ENABLE_MSG_FILTER_MASK,
			  BRCFG_PCIE_RX_MSG_FILTER);

	err = nwl_wait_for_link(pcie);
	if (err)
		return err;

	ecam_val = nwl_bridge_readl(pcie, E_ECAM_CAPABILITIES) & E_ECAM_PRESENT;
	if (!ecam_val) {
		dev_err(dev, "ECAM is not present\n");
		return ecam_val;
	}

	/* Enable ECAM */
	nwl_bridge_writel(pcie, nwl_bridge_readl(pcie, E_ECAM_CONTROL) |
			  E_ECAM_CR_ENABLE, E_ECAM_CONTROL);

	nwl_bridge_writel(pcie, nwl_bridge_readl(pcie, E_ECAM_CONTROL) |
			  (pcie->ecam_value << E_ECAM_SIZE_SHIFT),
			  E_ECAM_CONTROL);

	nwl_bridge_writel(pcie, lower_32_bits(pcie->phys_ecam_base),
			  E_ECAM_BASE_LO);
	nwl_bridge_writel(pcie, upper_32_bits(pcie->phys_ecam_base),
			  E_ECAM_BASE_HI);

	/* Get bus range */
	ecam_val = nwl_bridge_readl(pcie, E_ECAM_CONTROL);
	pcie->last_busno = (ecam_val & E_ECAM_SIZE_LOC) >> E_ECAM_SIZE_SHIFT;
	/* Write primary, secondary and subordinate bus numbers */
	ecam_val = first_busno;
	ecam_val |= (first_busno + 1) << 8;
	ecam_val |= (pcie->last_busno << E_ECAM_SIZE_SHIFT);
	writel(ecam_val, (pcie->ecam_base + PCI_PRIMARY_BUS));

	if (nwl_pcie_link_up(pcie))
		dev_info(dev, "Link is UP\n");
	else
		dev_info(dev, "Link is DOWN\n");

	/* Get misc IRQ number */
	pcie->irq_misc = platform_get_irq_byname(pdev, "misc");
	if (pcie->irq_misc < 0) {
		dev_err(dev, "failed to get misc IRQ %d\n",
			pcie->irq_misc);
		return -EINVAL;
	}

	err = devm_request_irq(dev, pcie->irq_misc,
			       nwl_pcie_misc_handler, IRQF_SHARED,
			       "nwl_pcie:misc", pcie);
	if (err) {
		dev_err(dev, "fail to register misc IRQ#%d\n",
			pcie->irq_misc);
		return err;
	}

	/* Disable all misc interrupts */
	nwl_bridge_writel(pcie, (u32)~MSGF_MISC_SR_MASKALL, MSGF_MISC_MASK);

	/* Clear pending misc interrupts */
	nwl_bridge_writel(pcie, nwl_bridge_readl(pcie, MSGF_MISC_STATUS) &
			  MSGF_MISC_SR_MASKALL, MSGF_MISC_STATUS);

	/* Enable all misc interrupts */
	nwl_bridge_writel(pcie, MSGF_MISC_SR_MASKALL, MSGF_MISC_MASK);

	/* Disable all legacy interrupts */
	nwl_bridge_writel(pcie, (u32)~MSGF_LEG_SR_MASKALL, MSGF_LEG_MASK);

	/* Clear pending legacy interrupts */
	nwl_bridge_writel(pcie, nwl_bridge_readl(pcie, MSGF_LEG_STATUS) &
			  MSGF_LEG_SR_MASKALL, MSGF_LEG_STATUS);

	/* Enabling DREG translations */
	nwl_bridge_writel(pcie, DREG_DMA_EN, E_DREG_CTRL);
	nwl_bridge_writel(pcie, DREG_DMA_BASE_LO, E_DREG_BASE_LO);
	/* Enabling Root DMA interrupts */
	nwl_bridge_writel(pcie, MSGF_INTR_EN, MSGF_DMA_MASK);

	/* Enable all legacy interrupts */
	nwl_bridge_writel(pcie, MSGF_LEG_SR_MASKALL, MSGF_LEG_MASK);

	/* Enable the bridge config interrupt */
	nwl_bridge_writel(pcie, nwl_bridge_readl(pcie, BRCFG_INTERRUPT) |
			  BRCFG_INTERRUPT_MASK, BRCFG_INTERRUPT);

	return 0;
}

static int nwl_pcie_parse_dt(struct nwl_pcie *pcie,
			     struct platform_device *pdev)
{
	struct device *dev = pcie->dev;
	struct device_node *node = dev->of_node;
	struct resource *res;
	const char *type;

	/* Check for device type */
	type = of_get_property(node, "device_type", NULL);
	if (!type || strcmp(type, "pci")) {
		dev_err(dev, "invalid \"device_type\" %s\n", type);
		return -EINVAL;
	}

	res = platform_get_resource_byname(pdev, IORESOURCE_MEM, "breg");
	pcie->breg_base = devm_ioremap_resource(dev, res);
	if (IS_ERR(pcie->breg_base))
		return PTR_ERR(pcie->breg_base);
	pcie->phys_breg_base = res->start;

	res = platform_get_resource_byname(pdev, IORESOURCE_MEM, "pcireg");
	pcie->pcireg_base = devm_ioremap_resource(dev, res);
	if (IS_ERR(pcie->pcireg_base))
		return PTR_ERR(pcie->pcireg_base);
	pcie->phys_pcie_reg_base = res->start;

	res = platform_get_resource_byname(pdev, IORESOURCE_MEM, "cfg");
	pcie->ecam_base = devm_ioremap_resource(dev, res);
	if (IS_ERR(pcie->ecam_base))
		return PTR_ERR(pcie->ecam_base);
	pcie->phys_ecam_base = res->start;

	/* Get intx IRQ number */
	pcie->irq_intx = platform_get_irq_byname(pdev, "intx");
	if (pcie->irq_intx < 0) {
		dev_err(dev, "failed to get intx IRQ %d\n", pcie->irq_intx);
		return -EINVAL;
	}

	irq_set_chained_handler_and_data(pcie->irq_intx,
					 nwl_pcie_leg_handler, pcie);

	return 0;
}

static const struct of_device_id nwl_pcie_of_match[] = {
	{ .compatible = "xlnx,nwl-pcie-2.11", },
	{}
};

static int nwl_pcie_probe(struct platform_device *pdev)
{
	struct device *dev = &pdev->dev;
	struct device_node *node = dev->of_node;
	struct nwl_pcie *pcie;
	struct pci_bus *bus;
	struct pci_bus *child;
	int err;
	resource_size_t iobase = 0;
	LIST_HEAD(res);

	pcie = devm_kzalloc(dev, sizeof(*pcie), GFP_KERNEL);
	if (!pcie)
		return -ENOMEM;

	pcie->dev = dev;
	pcie->ecam_value = NWL_ECAM_VALUE_DEFAULT;

	err = nwl_pcie_parse_dt(pcie, pdev);
	if (err) {
		dev_err(dev, "Parsing DT failed\n");
		return err;
	}

	pcie->clk = devm_clk_get(dev, NULL);
	if (IS_ERR(pcie->clk))
		return PTR_ERR(pcie->clk);
	clk_prepare_enable(pcie->clk);

	err = nwl_pcie_bridge_init(pcie);
	if (err) {
		dev_err(dev, "HW Initialization failed\n");
		return err;
	}

	err = of_pci_get_host_bridge_resources(node, 0, 0xff, &res, &iobase);
	if (err) {
		dev_err(dev, "Getting bridge resources failed\n");
		return err;
	}

	err = devm_request_pci_bus_resources(dev, &res);
	if (err)
		goto error;

	err = nwl_pcie_init_irq_domain(pcie);
	if (err) {
		dev_err(dev, "Failed creating IRQ Domain\n");
		goto error;
	}

	bus = pci_create_root_bus(dev, pcie->root_busno,
				  &nwl_pcie_ops, pcie, &res);
	if (!bus) {
		err = -ENOMEM;
		goto error;
	}

	if (IS_ENABLED(CONFIG_PCI_MSI)) {
		err = nwl_pcie_enable_msi(pcie, bus);
		if (err < 0) {
			dev_err(dev, "failed to enable MSI support: %d\n", err);
			goto error;
		}
	}
	pci_scan_child_bus(bus);
	pci_assign_unassigned_bus_resources(bus);
	list_for_each_entry(child, &bus->children, node)
		pcie_bus_configure_settings(child);
	pci_bus_add_devices(bus);
	return 0;

error:
	pci_free_resource_list(&res);
	return err;
}

static struct platform_driver nwl_pcie_driver = {
	.driver = {
		.name = "nwl-pcie",
		.suppress_bind_attrs = true,
		.of_match_table = nwl_pcie_of_match,
	},
	.probe = nwl_pcie_probe,
};
<<<<<<< HEAD
=======

>>>>>>> 863b8ff9
builtin_platform_driver(nwl_pcie_driver);<|MERGE_RESOLUTION|>--- conflicted
+++ resolved
@@ -183,10 +183,7 @@
 	struct nwl_msi msi;
 	struct irq_domain *legacy_irq_domain;
 	struct clk *clk;
-<<<<<<< HEAD
-=======
 	raw_spinlock_t leg_mask_lock;
->>>>>>> 863b8ff9
 };
 
 static inline u32 nwl_bridge_readl(struct nwl_pcie *pcie, u32 off)
@@ -931,8 +928,5 @@
 	},
 	.probe = nwl_pcie_probe,
 };
-<<<<<<< HEAD
-=======
-
->>>>>>> 863b8ff9
+
 builtin_platform_driver(nwl_pcie_driver);