// SPDX-License-Identifier: GPL-2.0
/*
 * From setup-res.c, by:
 *	Dave Rusling (david.rusling@reo.mts.dec.com)
 *	David Mosberger (davidm@cs.arizona.edu)
 *	David Miller (davem@redhat.com)
 *	Ivan Kokshaysky (ink@jurassic.park.msu.ru)
 */
#include <linux/module.h>
#include <linux/kernel.h>
#include <linux/pci.h>
#include <linux/errno.h>
#include <linux/ioport.h>
#include <linux/proc_fs.h>
#include <linux/slab.h>

#include "pci.h"

void pci_add_resource_offset(struct list_head *resources, struct resource *res,
			     resource_size_t offset)
{
	struct resource_entry *entry;

	entry = resource_list_create_entry(res, 0);
	if (!entry) {
		pr_err("PCI: can't add host bridge window %pR\n", res);
		return;
	}

	entry->offset = offset;
	resource_list_add_tail(entry, resources);
}
EXPORT_SYMBOL(pci_add_resource_offset);

void pci_add_resource(struct list_head *resources, struct resource *res)
{
	pci_add_resource_offset(resources, res, 0);
}
EXPORT_SYMBOL(pci_add_resource);

void pci_free_resource_list(struct list_head *resources)
{
	resource_list_free(resources);
}
EXPORT_SYMBOL(pci_free_resource_list);

void pci_bus_add_resource(struct pci_bus *bus, struct resource *res,
			  unsigned int flags)
{
	struct pci_bus_resource *bus_res;

	bus_res = kzalloc(sizeof(struct pci_bus_resource), GFP_KERNEL);
	if (!bus_res) {
		dev_err(&bus->dev, "can't add %pR resource\n", res);
		return;
	}

	bus_res->res = res;
	bus_res->flags = flags;
	list_add_tail(&bus_res->list, &bus->resources);
}

struct resource *pci_bus_resource_n(const struct pci_bus *bus, int n)
{
	struct pci_bus_resource *bus_res;

	if (n < PCI_BRIDGE_RESOURCE_NUM)
		return bus->resource[n];

	n -= PCI_BRIDGE_RESOURCE_NUM;
	list_for_each_entry(bus_res, &bus->resources, list) {
		if (n-- == 0)
			return bus_res->res;
	}
	return NULL;
}
EXPORT_SYMBOL_GPL(pci_bus_resource_n);

void pci_bus_remove_resources(struct pci_bus *bus)
{
	int i;
	struct pci_bus_resource *bus_res, *tmp;

	for (i = 0; i < PCI_BRIDGE_RESOURCE_NUM; i++)
		bus->resource[i] = NULL;

	list_for_each_entry_safe(bus_res, tmp, &bus->resources, list) {
		list_del(&bus_res->list);
		kfree(bus_res);
	}
}

int devm_request_pci_bus_resources(struct device *dev,
				   struct list_head *resources)
{
	struct resource_entry *win;
	struct resource *parent, *res;
	int err;

	resource_list_for_each_entry(win, resources) {
		res = win->res;
		switch (resource_type(res)) {
		case IORESOURCE_IO:
			parent = &ioport_resource;
			break;
		case IORESOURCE_MEM:
			parent = &iomem_resource;
			break;
		default:
			continue;
		}

		err = devm_request_resource(dev, parent, res);
		if (err)
			return err;
	}

	return 0;
}
EXPORT_SYMBOL_GPL(devm_request_pci_bus_resources);

static struct pci_bus_region pci_32_bit = {0, 0xffffffffULL};
#ifdef CONFIG_ARCH_DMA_ADDR_T_64BIT
static struct pci_bus_region pci_64_bit = {0,
				(pci_bus_addr_t) 0xffffffffffffffffULL};
static struct pci_bus_region pci_high = {(pci_bus_addr_t) 0x100000000ULL,
				(pci_bus_addr_t) 0xffffffffffffffffULL};
#endif

/*
 * @res contains CPU addresses.  Clip it so the corresponding bus addresses
 * on @bus are entirely within @region.  This is used to control the bus
 * addresses of resources we allocate, e.g., we may need a resource that
 * can be mapped by a 32-bit BAR.
 */
static void pci_clip_resource_to_region(struct pci_bus *bus,
					struct resource *res,
					struct pci_bus_region *region)
{
	struct pci_bus_region r;

	pcibios_resource_to_bus(bus, &r, res);
	if (r.start < region->start)
		r.start = region->start;
	if (r.end > region->end)
		r.end = region->end;

	if (r.end < r.start)
		res->end = res->start - 1;
	else
		pcibios_bus_to_resource(bus, res, &r);
}

static int pci_bus_alloc_from_region(struct pci_bus *bus, struct resource *res,
		resource_size_t size, resource_size_t align,
		resource_size_t min, unsigned long type_mask,
		resource_size_t (*alignf)(void *,
					  const struct resource *,
					  resource_size_t,
					  resource_size_t),
		void *alignf_data,
		struct pci_bus_region *region)
{
	int i, ret;
	struct resource *r, avail;
	resource_size_t max;

	type_mask |= IORESOURCE_TYPE_BITS;

	pci_bus_for_each_resource(bus, r, i) {
		resource_size_t min_used = min;

		if (!r)
			continue;

		/* type_mask must match */
		if ((res->flags ^ r->flags) & type_mask)
			continue;

		/* We cannot allocate a non-prefetching resource
		   from a pre-fetching area */
		if ((r->flags & IORESOURCE_PREFETCH) &&
		    !(res->flags & IORESOURCE_PREFETCH))
			continue;

		avail = *r;
		pci_clip_resource_to_region(bus, &avail, region);

		/*
		 * "min" is typically PCIBIOS_MIN_IO or PCIBIOS_MIN_MEM to
		 * protect badly documented motherboard resources, but if
		 * this is an already-configured bridge window, its start
		 * overrides "min".
		 */
		if (avail.start)
			min_used = avail.start;

		max = avail.end;

		/* Ok, try it out.. */
		ret = allocate_resource(r, res, size, min_used, max,
					align, alignf, alignf_data);
		if (ret == 0)
			return 0;
	}
	return -ENOMEM;
}

/**
 * pci_bus_alloc_resource - allocate a resource from a parent bus
 * @bus: PCI bus
 * @res: resource to allocate
 * @size: size of resource to allocate
 * @align: alignment of resource to allocate
 * @min: minimum /proc/iomem address to allocate
 * @type_mask: IORESOURCE_* type flags
 * @alignf: resource alignment function
 * @alignf_data: data argument for resource alignment function
 *
 * Given the PCI bus a device resides on, the size, minimum address,
 * alignment and type, try to find an acceptable resource allocation
 * for a specific device resource.
 */
int pci_bus_alloc_resource(struct pci_bus *bus, struct resource *res,
		resource_size_t size, resource_size_t align,
		resource_size_t min, unsigned long type_mask,
		resource_size_t (*alignf)(void *,
					  const struct resource *,
					  resource_size_t,
					  resource_size_t),
		void *alignf_data)
{
#ifdef CONFIG_ARCH_DMA_ADDR_T_64BIT
	int rc;

	if (res->flags & IORESOURCE_MEM_64) {
		rc = pci_bus_alloc_from_region(bus, res, size, align, min,
					       type_mask, alignf, alignf_data,
					       &pci_high);
		if (rc == 0)
			return 0;

		return pci_bus_alloc_from_region(bus, res, size, align, min,
						 type_mask, alignf, alignf_data,
						 &pci_64_bit);
	}
#endif

	return pci_bus_alloc_from_region(bus, res, size, align, min,
					 type_mask, alignf, alignf_data,
					 &pci_32_bit);
}
EXPORT_SYMBOL(pci_bus_alloc_resource);

/*
 * The @idx resource of @dev should be a PCI-PCI bridge window.  If this
 * resource fits inside a window of an upstream bridge, do nothing.  If it
 * overlaps an upstream window but extends outside it, clip the resource so
 * it fits completely inside.
 */
bool pci_bus_clip_resource(struct pci_dev *dev, int idx)
{
	struct pci_bus *bus = dev->bus;
	struct resource *res = &dev->resource[idx];
	struct resource orig_res = *res;
	struct resource *r;
	int i;

	pci_bus_for_each_resource(bus, r, i) {
		resource_size_t start, end;

		if (!r)
			continue;

		if (resource_type(res) != resource_type(r))
			continue;

		start = max(r->start, res->start);
		end = min(r->end, res->end);

		if (start > end)
			continue;	/* no overlap */

		if (res->start == start && res->end == end)
			return false;	/* no change */

		res->start = start;
		res->end = end;
		res->flags &= ~IORESOURCE_UNSET;
		orig_res.flags &= ~IORESOURCE_UNSET;
		pci_info(dev, "%pR clipped to %pR\n", &orig_res, res);

		return true;
	}

	return false;
}

void __weak pcibios_resource_survey_bus(struct pci_bus *bus) { }

void __weak pcibios_bus_add_device(struct pci_dev *pdev) { }

/**
 * pci_bus_add_device - start driver for a single device
 * @dev: device to add
 *
 * This adds add sysfs entries and start device drivers
 */
void pci_bus_add_device(struct pci_dev *dev)
{
	int retval;

	/*
	 * Can not put in pci_device_add yet because resources
	 * are not assigned yet for some devices.
	 */
	pcibios_bus_add_device(dev);
	pci_fixup_device(pci_fixup_final, dev);
	pci_create_sysfs_dev_files(dev);
	pci_proc_attach_device(dev);
<<<<<<< HEAD
	pci_bridge_d3_device_changed(dev);
=======
	pci_bridge_d3_update(dev);
>>>>>>> 24b8d41d

	dev->match_driver = true;
	retval = device_attach(&dev->dev);
	if (retval < 0 && retval != -EPROBE_DEFER)
		pci_warn(dev, "device attach failed (%d)\n", retval);

	pci_dev_assign_added(dev, true);
}
EXPORT_SYMBOL_GPL(pci_bus_add_device);

/**
 * pci_bus_add_devices - start driver for PCI devices
 * @bus: bus to check for new devices
 *
 * Start driver for PCI devices and add some sysfs entries.
 */
void pci_bus_add_devices(const struct pci_bus *bus)
{
	struct pci_dev *dev;
	struct pci_bus *child;

	list_for_each_entry(dev, &bus->devices, bus_list) {
		/* Skip already-added devices */
		if (pci_dev_is_added(dev))
			continue;
		pci_bus_add_device(dev);
	}

	list_for_each_entry(dev, &bus->devices, bus_list) {
		/* Skip if device attach failed */
		if (!pci_dev_is_added(dev))
			continue;
		child = dev->subordinate;
		if (child)
			pci_bus_add_devices(child);
	}
}
EXPORT_SYMBOL(pci_bus_add_devices);

/** pci_walk_bus - walk devices on/under bus, calling callback.
 *  @top      bus whose devices should be walked
 *  @cb       callback to be called for each device found
 *  @userdata arbitrary pointer to be passed to callback.
 *
 *  Walk the given bus, including any bridged devices
 *  on buses under this bus.  Call the provided callback
 *  on each device found.
 *
 *  We check the return of @cb each time. If it returns anything
 *  other than 0, we break out.
 *
 */
void pci_walk_bus(struct pci_bus *top, int (*cb)(struct pci_dev *, void *),
		  void *userdata)
{
	struct pci_dev *dev;
	struct pci_bus *bus;
	struct list_head *next;
	int retval;

	bus = top;
	down_read(&pci_bus_sem);
	next = top->devices.next;
	for (;;) {
		if (next == &bus->devices) {
			/* end of this bus, go up or finish */
			if (bus == top)
				break;
			next = bus->self->bus_list.next;
			bus = bus->self->bus;
			continue;
		}
		dev = list_entry(next, struct pci_dev, bus_list);
		if (dev->subordinate) {
			/* this is a pci-pci bridge, do its devices next */
			next = dev->subordinate->devices.next;
			bus = dev->subordinate;
		} else
			next = dev->bus_list.next;

		retval = cb(dev, userdata);
		if (retval)
			break;
	}
	up_read(&pci_bus_sem);
}
EXPORT_SYMBOL_GPL(pci_walk_bus);

struct pci_bus *pci_bus_get(struct pci_bus *bus)
{
	if (bus)
		get_device(&bus->dev);
	return bus;
}

void pci_bus_put(struct pci_bus *bus)
{
	if (bus)
		put_device(&bus->dev);
<<<<<<< HEAD
}
EXPORT_SYMBOL(pci_bus_put);
=======
}
>>>>>>> 24b8d41d
<|MERGE_RESOLUTION|>--- conflicted
+++ resolved
@@ -318,11 +318,7 @@
 	pci_fixup_device(pci_fixup_final, dev);
 	pci_create_sysfs_dev_files(dev);
 	pci_proc_attach_device(dev);
-<<<<<<< HEAD
-	pci_bridge_d3_device_changed(dev);
-=======
 	pci_bridge_d3_update(dev);
->>>>>>> 24b8d41d
 
 	dev->match_driver = true;
 	retval = device_attach(&dev->dev);
@@ -422,9 +418,4 @@
 {
 	if (bus)
 		put_device(&bus->dev);
-<<<<<<< HEAD
-}
-EXPORT_SYMBOL(pci_bus_put);
-=======
-}
->>>>>>> 24b8d41d
+}