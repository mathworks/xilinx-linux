// SPDX-License-Identifier: GPL-2.0
/*
 * Test driver to test endpoint functionality
 *
 * Copyright (C) 2017 Texas Instruments
 * Author: Kishon Vijay Abraham I <kishon@ti.com>
 */

#include <linux/crc32.h>
#include <linux/delay.h>
#include <linux/dmaengine.h>
#include <linux/io.h>
#include <linux/module.h>
#include <linux/slab.h>
#include <linux/pci_ids.h>
#include <linux/random.h>

#include <linux/pci-epc.h>
#include <linux/pci-epf.h>
#include <linux/pci_regs.h>

#define IRQ_TYPE_LEGACY			0
#define IRQ_TYPE_MSI			1
#define IRQ_TYPE_MSIX			2

#define COMMAND_RAISE_LEGACY_IRQ	BIT(0)
#define COMMAND_RAISE_MSI_IRQ		BIT(1)
#define COMMAND_RAISE_MSIX_IRQ		BIT(2)
#define COMMAND_READ			BIT(3)
#define COMMAND_WRITE			BIT(4)
#define COMMAND_COPY			BIT(5)

#define STATUS_READ_SUCCESS		BIT(0)
#define STATUS_READ_FAIL		BIT(1)
#define STATUS_WRITE_SUCCESS		BIT(2)
#define STATUS_WRITE_FAIL		BIT(3)
#define STATUS_COPY_SUCCESS		BIT(4)
#define STATUS_COPY_FAIL		BIT(5)
#define STATUS_IRQ_RAISED		BIT(6)
#define STATUS_SRC_ADDR_INVALID		BIT(7)
#define STATUS_DST_ADDR_INVALID		BIT(8)

#define FLAG_USE_DMA			BIT(0)

#define TIMER_RESOLUTION		1

static struct workqueue_struct *kpcitest_workqueue;

struct pci_epf_test {
	void			*reg[PCI_STD_NUM_BARS];
	struct pci_epf		*epf;
	enum pci_barno		test_reg_bar;
	size_t			msix_table_offset;
	struct delayed_work	cmd_handler;
	struct dma_chan		*dma_chan_tx;
	struct dma_chan		*dma_chan_rx;
	struct dma_chan		*transfer_chan;
	dma_cookie_t		transfer_cookie;
	enum dma_status		transfer_status;
	struct completion	transfer_complete;
	bool			dma_supported;
	bool			dma_private;
	const struct pci_epc_features *epc_features;
};

struct pci_epf_test_reg {
	u32	magic;
	u32	command;
	u32	status;
	u64	src_addr;
	u64	dst_addr;
	u32	size;
	u32	checksum;
	u32	irq_type;
	u32	irq_number;
	u32	flags;
} __packed;

static struct pci_epf_header test_header = {
	.vendorid	= PCI_ANY_ID,
	.deviceid	= PCI_ANY_ID,
	.baseclass_code = PCI_CLASS_OTHERS,
	.interrupt_pin	= PCI_INTERRUPT_INTA,
};

static size_t bar_size[] = { 512, 512, 1024, 16384, 131072, 1048576 };

static void pci_epf_test_dma_callback(void *param)
{
	struct pci_epf_test *epf_test = param;
	struct dma_tx_state state;

	epf_test->transfer_status =
		dmaengine_tx_status(epf_test->transfer_chan,
				    epf_test->transfer_cookie, &state);
	if (epf_test->transfer_status == DMA_COMPLETE ||
	    epf_test->transfer_status == DMA_ERROR)
		complete(&epf_test->transfer_complete);
}

/**
 * pci_epf_test_data_transfer() - Function that uses dmaengine API to transfer
 *				  data between PCIe EP and remote PCIe RC
 * @epf_test: the EPF test device that performs the data transfer operation
 * @dma_dst: The destination address of the data transfer. It can be a physical
 *	     address given by pci_epc_mem_alloc_addr or DMA mapping APIs.
 * @dma_src: The source address of the data transfer. It can be a physical
 *	     address given by pci_epc_mem_alloc_addr or DMA mapping APIs.
 * @len: The size of the data transfer
 * @dma_remote: remote RC physical address
 * @dir: DMA transfer direction
 *
 * Function that uses dmaengine API to transfer data between PCIe EP and remote
 * PCIe RC. The source and destination address can be a physical address given
 * by pci_epc_mem_alloc_addr or the one obtained using DMA mapping APIs.
 *
 * The function returns '0' on success and negative value on failure.
 */
static int pci_epf_test_data_transfer(struct pci_epf_test *epf_test,
				      dma_addr_t dma_dst, dma_addr_t dma_src,
				      size_t len, dma_addr_t dma_remote,
				      enum dma_transfer_direction dir)
{
	struct dma_chan *chan = (dir == DMA_MEM_TO_DEV) ?
				 epf_test->dma_chan_tx : epf_test->dma_chan_rx;
	dma_addr_t dma_local = (dir == DMA_MEM_TO_DEV) ? dma_src : dma_dst;
	enum dma_ctrl_flags flags = DMA_CTRL_ACK | DMA_PREP_INTERRUPT;
	struct pci_epf *epf = epf_test->epf;
	struct dma_async_tx_descriptor *tx;
	struct dma_slave_config sconf = {};
	struct device *dev = &epf->dev;
	int ret;

	if (IS_ERR_OR_NULL(chan)) {
		dev_err(dev, "Invalid DMA memcpy channel\n");
		return -EINVAL;
	}

	if (epf_test->dma_private) {
		sconf.direction = dir;
		if (dir == DMA_MEM_TO_DEV)
			sconf.dst_addr = dma_remote;
		else
			sconf.src_addr = dma_remote;

		if (dmaengine_slave_config(chan, &sconf)) {
			dev_err(dev, "DMA slave config fail\n");
			return -EIO;
		}
		tx = dmaengine_prep_slave_single(chan, dma_local, len, dir,
						 flags);
	} else {
		tx = dmaengine_prep_dma_memcpy(chan, dma_dst, dma_src, len,
					       flags);
	}

	if (!tx) {
		dev_err(dev, "Failed to prepare DMA memcpy\n");
		return -EIO;
	}

	reinit_completion(&epf_test->transfer_complete);
	epf_test->transfer_chan = chan;
	tx->callback = pci_epf_test_dma_callback;
	tx->callback_param = epf_test;
	epf_test->transfer_cookie = dmaengine_submit(tx);

	ret = dma_submit_error(epf_test->transfer_cookie);
	if (ret) {
		dev_err(dev, "Failed to do DMA tx_submit %d\n", ret);
		goto terminate;
	}

	dma_async_issue_pending(chan);
	ret = wait_for_completion_interruptible(&epf_test->transfer_complete);
	if (ret < 0) {
		dev_err(dev, "DMA wait_for_completion interrupted\n");
		goto terminate;
	}

	if (epf_test->transfer_status == DMA_ERROR) {
		dev_err(dev, "DMA transfer failed\n");
		ret = -EIO;
	}

terminate:
	dmaengine_terminate_sync(chan);

	return ret;
}

struct epf_dma_filter {
	struct device *dev;
	u32 dma_mask;
};

static bool epf_dma_filter_fn(struct dma_chan *chan, void *node)
{
	struct epf_dma_filter *filter = node;
	struct dma_slave_caps caps;

	memset(&caps, 0, sizeof(caps));
	dma_get_slave_caps(chan, &caps);

	return chan->device->dev == filter->dev
		&& (filter->dma_mask & caps.directions);
}

/**
 * pci_epf_test_init_dma_chan() - Function to initialize EPF test DMA channel
 * @epf_test: the EPF test device that performs data transfer operation
 *
 * Function to initialize EPF test DMA channel.
 */
static int pci_epf_test_init_dma_chan(struct pci_epf_test *epf_test)
{
	struct pci_epf *epf = epf_test->epf;
	struct device *dev = &epf->dev;
	struct epf_dma_filter filter;
	struct dma_chan *dma_chan;
	dma_cap_mask_t mask;
	int ret;

	filter.dev = epf->epc->dev.parent;
	filter.dma_mask = BIT(DMA_DEV_TO_MEM);

	dma_cap_zero(mask);
	dma_cap_set(DMA_SLAVE, mask);
	dma_chan = dma_request_channel(mask, epf_dma_filter_fn, &filter);
	if (!dma_chan) {
		dev_info(dev, "Failed to get private DMA rx channel. Falling back to generic one\n");
		goto fail_back_tx;
	}

	epf_test->dma_chan_rx = dma_chan;

	filter.dma_mask = BIT(DMA_MEM_TO_DEV);
	dma_chan = dma_request_channel(mask, epf_dma_filter_fn, &filter);

	if (!dma_chan) {
		dev_info(dev, "Failed to get private DMA tx channel. Falling back to generic one\n");
		goto fail_back_rx;
	}

	epf_test->dma_chan_tx = dma_chan;
	epf_test->dma_private = true;

	init_completion(&epf_test->transfer_complete);

	return 0;

fail_back_rx:
	dma_release_channel(epf_test->dma_chan_rx);
	epf_test->dma_chan_tx = NULL;

fail_back_tx:
	dma_cap_zero(mask);
	dma_cap_set(DMA_MEMCPY, mask);

	dma_chan = dma_request_chan_by_mask(&mask);
	if (IS_ERR(dma_chan)) {
		ret = PTR_ERR(dma_chan);
		if (ret != -EPROBE_DEFER)
			dev_err(dev, "Failed to get DMA channel\n");
		return ret;
	}
	init_completion(&epf_test->transfer_complete);

	epf_test->dma_chan_tx = epf_test->dma_chan_rx = dma_chan;

	return 0;
}

/**
 * pci_epf_test_clean_dma_chan() - Function to cleanup EPF test DMA channel
 * @epf_test: the EPF test device that performs data transfer operation
 *
 * Helper to cleanup EPF test DMA channel.
 */
static void pci_epf_test_clean_dma_chan(struct pci_epf_test *epf_test)
{
	if (!epf_test->dma_supported)
		return;

	dma_release_channel(epf_test->dma_chan_tx);
	if (epf_test->dma_chan_tx == epf_test->dma_chan_rx) {
		epf_test->dma_chan_tx = NULL;
		epf_test->dma_chan_rx = NULL;
		return;
	}

	dma_release_channel(epf_test->dma_chan_rx);
	epf_test->dma_chan_rx = NULL;

	return;
}

static void pci_epf_test_print_rate(struct pci_epf_test *epf_test,
				    const char *op, u64 size,
				    struct timespec64 *start,
				    struct timespec64 *end, bool dma)
{
	struct timespec64 ts = timespec64_sub(*end, *start);
	u64 rate = 0, ns;

	/* calculate the rate */
	ns = timespec64_to_ns(&ts);
	if (ns)
		rate = div64_u64(size * NSEC_PER_SEC, ns * 1000);

	dev_info(&epf_test->epf->dev,
		 "%s => Size: %llu B, DMA: %s, Time: %llu.%09u s, Rate: %llu KB/s\n",
		 op, size, dma ? "YES" : "NO",
		 (u64)ts.tv_sec, (u32)ts.tv_nsec, rate);
}

static void pci_epf_test_copy(struct pci_epf_test *epf_test,
			      struct pci_epf_test_reg *reg)
{
	int ret;
	void __iomem *src_addr;
	void __iomem *dst_addr;
	phys_addr_t src_phys_addr;
	phys_addr_t dst_phys_addr;
	struct timespec64 start, end;
	struct pci_epf *epf = epf_test->epf;
	struct device *dev = &epf->dev;
	struct pci_epc *epc = epf->epc;

	src_addr = pci_epc_mem_alloc_addr(epc, &src_phys_addr, reg->size);
	if (!src_addr) {
		dev_err(dev, "Failed to allocate source address\n");
		reg->status = STATUS_SRC_ADDR_INVALID;
		ret = -ENOMEM;
		goto err;
	}

	ret = pci_epc_map_addr(epc, epf->func_no, epf->vfunc_no, src_phys_addr,
			       reg->src_addr, reg->size);
	if (ret) {
		dev_err(dev, "Failed to map source address\n");
		reg->status = STATUS_SRC_ADDR_INVALID;
		goto err_src_addr;
	}

	dst_addr = pci_epc_mem_alloc_addr(epc, &dst_phys_addr, reg->size);
	if (!dst_addr) {
		dev_err(dev, "Failed to allocate destination address\n");
		reg->status = STATUS_DST_ADDR_INVALID;
		ret = -ENOMEM;
		goto err_src_map_addr;
	}

	ret = pci_epc_map_addr(epc, epf->func_no, epf->vfunc_no, dst_phys_addr,
			       reg->dst_addr, reg->size);
	if (ret) {
		dev_err(dev, "Failed to map destination address\n");
		reg->status = STATUS_DST_ADDR_INVALID;
		goto err_dst_addr;
	}

	ktime_get_ts64(&start);
	if (reg->flags & FLAG_USE_DMA) {
		if (epf_test->dma_private) {
			dev_err(dev, "Cannot transfer data using DMA\n");
			ret = -EINVAL;
			goto err_map_addr;
		}

		ret = pci_epf_test_data_transfer(epf_test, dst_phys_addr,
						 src_phys_addr, reg->size, 0,
						 DMA_MEM_TO_MEM);
		if (ret)
			dev_err(dev, "Data transfer failed\n");
	} else {
		void *buf;

		buf = kzalloc(reg->size, GFP_KERNEL);
		if (!buf) {
			ret = -ENOMEM;
			goto err_map_addr;
		}

		memcpy_fromio(buf, src_addr, reg->size);
		memcpy_toio(dst_addr, buf, reg->size);
		kfree(buf);
	}
	ktime_get_ts64(&end);
	pci_epf_test_print_rate(epf_test, "COPY", reg->size, &start, &end,
				reg->flags & FLAG_USE_DMA);

err_map_addr:
	pci_epc_unmap_addr(epc, epf->func_no, epf->vfunc_no, dst_phys_addr);

err_dst_addr:
	pci_epc_mem_free_addr(epc, dst_phys_addr, dst_addr, reg->size);

err_src_map_addr:
	pci_epc_unmap_addr(epc, epf->func_no, epf->vfunc_no, src_phys_addr);

err_src_addr:
	pci_epc_mem_free_addr(epc, src_phys_addr, src_addr, reg->size);

err:
	if (!ret)
		reg->status |= STATUS_COPY_SUCCESS;
	else
		reg->status |= STATUS_COPY_FAIL;
}

static void pci_epf_test_read(struct pci_epf_test *epf_test,
			      struct pci_epf_test_reg *reg)
{
	int ret;
	void __iomem *src_addr;
	void *buf;
	u32 crc32;
	phys_addr_t phys_addr;
	phys_addr_t dst_phys_addr;
	struct timespec64 start, end;
	struct pci_epf *epf = epf_test->epf;
	struct device *dev = &epf->dev;
	struct pci_epc *epc = epf->epc;
	struct device *dma_dev = epf->epc->dev.parent;

	src_addr = pci_epc_mem_alloc_addr(epc, &phys_addr, reg->size);
	if (!src_addr) {
		dev_err(dev, "Failed to allocate address\n");
		reg->status = STATUS_SRC_ADDR_INVALID;
		ret = -ENOMEM;
		goto err;
	}

	ret = pci_epc_map_addr(epc, epf->func_no, epf->vfunc_no, phys_addr,
			       reg->src_addr, reg->size);
	if (ret) {
		dev_err(dev, "Failed to map address\n");
		reg->status = STATUS_SRC_ADDR_INVALID;
		goto err_addr;
	}

	buf = kzalloc(reg->size, GFP_KERNEL);
	if (!buf) {
		ret = -ENOMEM;
		goto err_map_addr;
	}

	if (reg->flags & FLAG_USE_DMA) {
		dst_phys_addr = dma_map_single(dma_dev, buf, reg->size,
					       DMA_FROM_DEVICE);
		if (dma_mapping_error(dma_dev, dst_phys_addr)) {
			dev_err(dev, "Failed to map destination buffer addr\n");
			ret = -ENOMEM;
			goto err_dma_map;
		}

		ktime_get_ts64(&start);
		ret = pci_epf_test_data_transfer(epf_test, dst_phys_addr,
						 phys_addr, reg->size,
						 reg->src_addr, DMA_DEV_TO_MEM);
		if (ret)
			dev_err(dev, "Data transfer failed\n");
		ktime_get_ts64(&end);

		dma_unmap_single(dma_dev, dst_phys_addr, reg->size,
				 DMA_FROM_DEVICE);
	} else {
		ktime_get_ts64(&start);
		memcpy_fromio(buf, src_addr, reg->size);
		ktime_get_ts64(&end);
	}

	pci_epf_test_print_rate(epf_test, "READ", reg->size, &start, &end,
				reg->flags & FLAG_USE_DMA);

	crc32 = crc32_le(~0, buf, reg->size);
	if (crc32 != reg->checksum)
		ret = -EIO;

err_dma_map:
	kfree(buf);

err_map_addr:
	pci_epc_unmap_addr(epc, epf->func_no, epf->vfunc_no, phys_addr);

err_addr:
	pci_epc_mem_free_addr(epc, phys_addr, src_addr, reg->size);

err:
	if (!ret)
		reg->status |= STATUS_READ_SUCCESS;
	else
		reg->status |= STATUS_READ_FAIL;
}

static void pci_epf_test_write(struct pci_epf_test *epf_test,
			       struct pci_epf_test_reg *reg)
{
	int ret;
	void __iomem *dst_addr;
	void *buf;
	phys_addr_t phys_addr;
	phys_addr_t src_phys_addr;
	struct timespec64 start, end;
	struct pci_epf *epf = epf_test->epf;
	struct device *dev = &epf->dev;
	struct pci_epc *epc = epf->epc;
	struct device *dma_dev = epf->epc->dev.parent;

	dst_addr = pci_epc_mem_alloc_addr(epc, &phys_addr, reg->size);
	if (!dst_addr) {
		dev_err(dev, "Failed to allocate address\n");
		reg->status = STATUS_DST_ADDR_INVALID;
		ret = -ENOMEM;
		goto err;
	}

	ret = pci_epc_map_addr(epc, epf->func_no, epf->vfunc_no, phys_addr,
			       reg->dst_addr, reg->size);
	if (ret) {
		dev_err(dev, "Failed to map address\n");
		reg->status = STATUS_DST_ADDR_INVALID;
		goto err_addr;
	}

	buf = kzalloc(reg->size, GFP_KERNEL);
	if (!buf) {
		ret = -ENOMEM;
		goto err_map_addr;
	}

	get_random_bytes(buf, reg->size);
	reg->checksum = crc32_le(~0, buf, reg->size);

	if (reg->flags & FLAG_USE_DMA) {
		src_phys_addr = dma_map_single(dma_dev, buf, reg->size,
					       DMA_TO_DEVICE);
		if (dma_mapping_error(dma_dev, src_phys_addr)) {
			dev_err(dev, "Failed to map source buffer addr\n");
			ret = -ENOMEM;
			goto err_dma_map;
		}

		ktime_get_ts64(&start);

		ret = pci_epf_test_data_transfer(epf_test, phys_addr,
						 src_phys_addr, reg->size,
						 reg->dst_addr,
						 DMA_MEM_TO_DEV);
		if (ret)
			dev_err(dev, "Data transfer failed\n");
		ktime_get_ts64(&end);

		dma_unmap_single(dma_dev, src_phys_addr, reg->size,
				 DMA_TO_DEVICE);
	} else {
		ktime_get_ts64(&start);
		memcpy_toio(dst_addr, buf, reg->size);
		ktime_get_ts64(&end);
	}

	pci_epf_test_print_rate(epf_test, "WRITE", reg->size, &start, &end,
				reg->flags & FLAG_USE_DMA);

	/*
	 * wait 1ms inorder for the write to complete. Without this delay L3
	 * error in observed in the host system.
	 */
	usleep_range(1000, 2000);

err_dma_map:
	kfree(buf);

err_map_addr:
	pci_epc_unmap_addr(epc, epf->func_no, epf->vfunc_no, phys_addr);

err_addr:
	pci_epc_mem_free_addr(epc, phys_addr, dst_addr, reg->size);

err:
	if (!ret)
		reg->status |= STATUS_WRITE_SUCCESS;
	else
		reg->status |= STATUS_WRITE_FAIL;
}

static void pci_epf_test_raise_irq(struct pci_epf_test *epf_test,
				   struct pci_epf_test_reg *reg)
{
	struct pci_epf *epf = epf_test->epf;
	struct device *dev = &epf->dev;
	struct pci_epc *epc = epf->epc;
	u32 status = reg->status | STATUS_IRQ_RAISED;
	int count;

	/*
	 * Set the status before raising the IRQ to ensure that the host sees
	 * the updated value when it gets the IRQ.
	 */
	WRITE_ONCE(reg->status, status);

	switch (reg->irq_type) {
	case IRQ_TYPE_LEGACY:
		pci_epc_raise_irq(epc, epf->func_no, epf->vfunc_no,
				  PCI_EPC_IRQ_LEGACY, 0);
		break;
	case IRQ_TYPE_MSI:
		count = pci_epc_get_msi(epc, epf->func_no, epf->vfunc_no);
		if (reg->irq_number > count || count <= 0) {
			dev_err(dev, "Invalid MSI IRQ number %d / %d\n",
				reg->irq_number, count);
			return;
		}
		pci_epc_raise_irq(epc, epf->func_no, epf->vfunc_no,
				  PCI_EPC_IRQ_MSI, reg->irq_number);
		break;
	case IRQ_TYPE_MSIX:
		count = pci_epc_get_msix(epc, epf->func_no, epf->vfunc_no);
		if (reg->irq_number > count || count <= 0) {
			dev_err(dev, "Invalid MSIX IRQ number %d / %d\n",
				reg->irq_number, count);
			return;
		}
		pci_epc_raise_irq(epc, epf->func_no, epf->vfunc_no,
				  PCI_EPC_IRQ_MSIX, reg->irq_number);
		break;
	default:
		dev_err(dev, "Failed to raise IRQ, unknown type\n");
		break;
	}
}

static void pci_epf_test_cmd_handler(struct work_struct *work)
{
	u32 command;
	struct pci_epf_test *epf_test = container_of(work, struct pci_epf_test,
						     cmd_handler.work);
	struct pci_epf *epf = epf_test->epf;
	struct device *dev = &epf->dev;
	enum pci_barno test_reg_bar = epf_test->test_reg_bar;
	struct pci_epf_test_reg *reg = epf_test->reg[test_reg_bar];

	command = READ_ONCE(reg->command);
	if (!command)
		goto reset_handler;

	WRITE_ONCE(reg->command, 0);
	WRITE_ONCE(reg->status, 0);

	if ((READ_ONCE(reg->flags) & FLAG_USE_DMA) &&
	    !epf_test->dma_supported) {
		dev_err(dev, "Cannot transfer data using DMA\n");
		goto reset_handler;
	}

	if (reg->irq_type > IRQ_TYPE_MSIX) {
		dev_err(dev, "Failed to detect IRQ type\n");
		goto reset_handler;
	}

	switch (command) {
	case COMMAND_RAISE_LEGACY_IRQ:
	case COMMAND_RAISE_MSI_IRQ:
	case COMMAND_RAISE_MSIX_IRQ:
		pci_epf_test_raise_irq(epf_test, reg);
		break;
	case COMMAND_WRITE:
		pci_epf_test_write(epf_test, reg);
		pci_epf_test_raise_irq(epf_test, reg);
		break;
	case COMMAND_READ:
		pci_epf_test_read(epf_test, reg);
		pci_epf_test_raise_irq(epf_test, reg);
		break;
	case COMMAND_COPY:
		pci_epf_test_copy(epf_test, reg);
		pci_epf_test_raise_irq(epf_test, reg);
		break;
	default:
		dev_err(dev, "Invalid command 0x%x\n", command);
		break;
	}

reset_handler:
	queue_delayed_work(kpcitest_workqueue, &epf_test->cmd_handler,
			   msecs_to_jiffies(1));
}

static void pci_epf_test_unbind(struct pci_epf *epf)
{
	struct pci_epf_test *epf_test = epf_get_drvdata(epf);
	struct pci_epc *epc = epf->epc;
	struct pci_epf_bar *epf_bar;
	int bar;

	cancel_delayed_work(&epf_test->cmd_handler);
	pci_epf_test_clean_dma_chan(epf_test);
	for (bar = 0; bar < PCI_STD_NUM_BARS; bar++) {
		epf_bar = &epf->bar[bar];

		if (epf_test->reg[bar]) {
			pci_epc_clear_bar(epc, epf->func_no, epf->vfunc_no,
					  epf_bar);
			pci_epf_free_space(epf, epf_test->reg[bar], bar,
					   PRIMARY_INTERFACE);
		}
	}
}

static int pci_epf_test_set_bar(struct pci_epf *epf)
{
	int bar, add;
	int ret;
	struct pci_epf_bar *epf_bar;
	struct pci_epc *epc = epf->epc;
	struct device *dev = &epf->dev;
	struct pci_epf_test *epf_test = epf_get_drvdata(epf);
	enum pci_barno test_reg_bar = epf_test->test_reg_bar;
	const struct pci_epc_features *epc_features;

	epc_features = epf_test->epc_features;

	for (bar = 0; bar < PCI_STD_NUM_BARS; bar += add) {
		epf_bar = &epf->bar[bar];
		/*
		 * pci_epc_set_bar() sets PCI_BASE_ADDRESS_MEM_TYPE_64
		 * if the specific implementation required a 64-bit BAR,
		 * even if we only requested a 32-bit BAR.
		 */
		add = (epf_bar->flags & PCI_BASE_ADDRESS_MEM_TYPE_64) ? 2 : 1;

		if (!!(epc_features->reserved_bar & (1 << bar)))
			continue;

		ret = pci_epc_set_bar(epc, epf->func_no, epf->vfunc_no,
				      epf_bar);
		if (ret) {
			pci_epf_free_space(epf, epf_test->reg[bar], bar,
					   PRIMARY_INTERFACE);
			dev_err(dev, "Failed to set BAR%d\n", bar);
			if (bar == test_reg_bar)
				return ret;
		}
	}

	return 0;
}

static int pci_epf_test_core_init(struct pci_epf *epf)
{
	struct pci_epf_test *epf_test = epf_get_drvdata(epf);
	struct pci_epf_header *header = epf->header;
	const struct pci_epc_features *epc_features;
	struct pci_epc *epc = epf->epc;
	struct device *dev = &epf->dev;
	bool msix_capable = false;
	bool msi_capable = true;
	int ret;

	epc_features = pci_epc_get_features(epc, epf->func_no, epf->vfunc_no);
	if (epc_features) {
		msix_capable = epc_features->msix_capable;
		msi_capable = epc_features->msi_capable;
	}

	if (epf->vfunc_no <= 1) {
		ret = pci_epc_write_header(epc, epf->func_no, epf->vfunc_no, header);
		if (ret) {
			dev_err(dev, "Configuration header write failed\n");
			return ret;
		}
	}

	ret = pci_epf_test_set_bar(epf);
	if (ret)
		return ret;

	if (msi_capable) {
		ret = pci_epc_set_msi(epc, epf->func_no, epf->vfunc_no,
				      epf->msi_interrupts);
		if (ret) {
			dev_err(dev, "MSI configuration failed\n");
			return ret;
		}
	}

	if (msix_capable) {
		ret = pci_epc_set_msix(epc, epf->func_no, epf->vfunc_no,
				       epf->msix_interrupts,
				       epf_test->test_reg_bar,
				       epf_test->msix_table_offset);
		if (ret) {
			dev_err(dev, "MSI-X configuration failed\n");
			return ret;
		}
	}

	return 0;
}

static int pci_epf_test_link_up(struct pci_epf *epf)
{
	struct pci_epf_test *epf_test = epf_get_drvdata(epf);

	queue_delayed_work(kpcitest_workqueue, &epf_test->cmd_handler,
			   msecs_to_jiffies(1));

	return 0;
}

static const struct pci_epc_event_ops pci_epf_test_event_ops = {
	.core_init = pci_epf_test_core_init,
	.link_up = pci_epf_test_link_up,
};

static int pci_epf_test_alloc_space(struct pci_epf *epf)
{
	struct pci_epf_test *epf_test = epf_get_drvdata(epf);
	struct device *dev = &epf->dev;
	struct pci_epf_bar *epf_bar;
	size_t msix_table_size = 0;
	size_t test_reg_bar_size;
	size_t pba_size = 0;
	bool msix_capable;
	void *base;
	int bar, add;
	enum pci_barno test_reg_bar = epf_test->test_reg_bar;
	const struct pci_epc_features *epc_features;
	size_t test_reg_size;

	epc_features = epf_test->epc_features;

	test_reg_bar_size = ALIGN(sizeof(struct pci_epf_test_reg), 128);

	msix_capable = epc_features->msix_capable;
	if (msix_capable) {
		msix_table_size = PCI_MSIX_ENTRY_SIZE * epf->msix_interrupts;
		epf_test->msix_table_offset = test_reg_bar_size;
		/* Align to QWORD or 8 Bytes */
		pba_size = ALIGN(DIV_ROUND_UP(epf->msix_interrupts, 8), 8);
	}
	test_reg_size = test_reg_bar_size + msix_table_size + pba_size;

	if (epc_features->bar_fixed_size[test_reg_bar]) {
		if (test_reg_size > bar_size[test_reg_bar])
			return -ENOMEM;
		test_reg_size = bar_size[test_reg_bar];
	}

	base = pci_epf_alloc_space(epf, test_reg_size, test_reg_bar,
				   epc_features->align, PRIMARY_INTERFACE);
	if (!base) {
		dev_err(dev, "Failed to allocated register space\n");
		return -ENOMEM;
	}
	epf_test->reg[test_reg_bar] = base;

	for (bar = 0; bar < PCI_STD_NUM_BARS; bar += add) {
		epf_bar = &epf->bar[bar];
		add = (epf_bar->flags & PCI_BASE_ADDRESS_MEM_TYPE_64) ? 2 : 1;

		if (bar == test_reg_bar)
			continue;

		if (!!(epc_features->reserved_bar & (1 << bar)))
			continue;

		base = pci_epf_alloc_space(epf, bar_size[bar], bar,
					   epc_features->align,
					   PRIMARY_INTERFACE);
		if (!base)
			dev_err(dev, "Failed to allocate space for BAR%d\n",
				bar);
		epf_test->reg[bar] = base;
	}

	return 0;
}

static void pci_epf_configure_bar(struct pci_epf *epf,
				  const struct pci_epc_features *epc_features)
{
	struct pci_epf_bar *epf_bar;
	bool bar_fixed_64bit;
	int i;

	for (i = 0; i < PCI_STD_NUM_BARS; i++) {
		epf_bar = &epf->bar[i];
		bar_fixed_64bit = !!(epc_features->bar_fixed_64bit & (1 << i));
		if (bar_fixed_64bit)
			epf_bar->flags |= PCI_BASE_ADDRESS_MEM_TYPE_64;
		if (epc_features->bar_fixed_size[i])
			bar_size[i] = epc_features->bar_fixed_size[i];
	}
}

static int pci_epf_test_bind(struct pci_epf *epf)
{
	int ret;
	struct pci_epf_test *epf_test = epf_get_drvdata(epf);
	const struct pci_epc_features *epc_features;
	enum pci_barno test_reg_bar = BAR_0;
	struct pci_epc *epc = epf->epc;
	bool linkup_notifier = false;
	bool core_init_notifier = false;

	if (WARN_ON_ONCE(!epc))
		return -EINVAL;

	epc_features = pci_epc_get_features(epc, epf->func_no, epf->vfunc_no);
	if (!epc_features) {
		dev_err(&epf->dev, "epc_features not implemented\n");
		return -EOPNOTSUPP;
	}

	linkup_notifier = epc_features->linkup_notifier;
	core_init_notifier = epc_features->core_init_notifier;
	test_reg_bar = pci_epc_get_first_free_bar(epc_features);
	if (test_reg_bar < 0)
		return -EINVAL;
	pci_epf_configure_bar(epf, epc_features);

	epf_test->test_reg_bar = test_reg_bar;
	epf_test->epc_features = epc_features;

	ret = pci_epf_test_alloc_space(epf);
	if (ret)
		return ret;

	if (!core_init_notifier) {
		ret = pci_epf_test_core_init(epf);
		if (ret)
			return ret;
	}

	epf_test->dma_supported = true;

	ret = pci_epf_test_init_dma_chan(epf_test);
	if (ret)
		epf_test->dma_supported = false;

<<<<<<< HEAD
	if (linkup_notifier || core_init_notifier) {
		epf->nb.notifier_call = pci_epf_test_notifier;
		pci_epc_register_notifier(epc, &epf->nb);
	} else {
=======
	if (!linkup_notifier && !core_init_notifier)
>>>>>>> e475cc1c
		queue_work(kpcitest_workqueue, &epf_test->cmd_handler.work);

	return 0;
}

static const struct pci_epf_device_id pci_epf_test_ids[] = {
	{
		.name = "pci_epf_test",
	},
	{},
};

static int pci_epf_test_probe(struct pci_epf *epf,
			      const struct pci_epf_device_id *id)
{
	struct pci_epf_test *epf_test;
	struct device *dev = &epf->dev;

	epf_test = devm_kzalloc(dev, sizeof(*epf_test), GFP_KERNEL);
	if (!epf_test)
		return -ENOMEM;

	epf->header = &test_header;
	epf_test->epf = epf;

	INIT_DELAYED_WORK(&epf_test->cmd_handler, pci_epf_test_cmd_handler);

	epf->event_ops = &pci_epf_test_event_ops;

	epf_set_drvdata(epf, epf_test);
	return 0;
}

static struct pci_epf_ops ops = {
	.unbind	= pci_epf_test_unbind,
	.bind	= pci_epf_test_bind,
};

static struct pci_epf_driver test_driver = {
	.driver.name	= "pci_epf_test",
	.probe		= pci_epf_test_probe,
	.id_table	= pci_epf_test_ids,
	.ops		= &ops,
	.owner		= THIS_MODULE,
};

static int __init pci_epf_test_init(void)
{
	int ret;

	kpcitest_workqueue = alloc_workqueue("kpcitest",
					     WQ_MEM_RECLAIM | WQ_HIGHPRI, 0);
	if (!kpcitest_workqueue) {
		pr_err("Failed to allocate the kpcitest work queue\n");
		return -ENOMEM;
	}

	ret = pci_epf_register_driver(&test_driver);
	if (ret) {
		destroy_workqueue(kpcitest_workqueue);
		pr_err("Failed to register pci epf test driver --> %d\n", ret);
		return ret;
	}

	return 0;
}
module_init(pci_epf_test_init);

static void __exit pci_epf_test_exit(void)
{
	if (kpcitest_workqueue)
		destroy_workqueue(kpcitest_workqueue);
	pci_epf_unregister_driver(&test_driver);
}
module_exit(pci_epf_test_exit);

MODULE_DESCRIPTION("PCI EPF TEST DRIVER");
MODULE_AUTHOR("Kishon Vijay Abraham I <kishon@ti.com>");
MODULE_LICENSE("GPL v2");<|MERGE_RESOLUTION|>--- conflicted
+++ resolved
@@ -939,14 +939,7 @@
 	if (ret)
 		epf_test->dma_supported = false;
 
-<<<<<<< HEAD
-	if (linkup_notifier || core_init_notifier) {
-		epf->nb.notifier_call = pci_epf_test_notifier;
-		pci_epc_register_notifier(epc, &epf->nb);
-	} else {
-=======
 	if (!linkup_notifier && !core_init_notifier)
->>>>>>> e475cc1c
 		queue_work(kpcitest_workqueue, &epf_test->cmd_handler.work);
 
 	return 0;
