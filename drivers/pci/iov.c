--- conflicted
+++ resolved
@@ -177,17 +177,7 @@
 
 	virtfn->devfn = pci_iov_virtfn_devfn(dev, id);
 	virtfn->vendor = dev->vendor;
-<<<<<<< HEAD
-	pci_read_config_word(dev, iov->pos + PCI_SRIOV_VF_DID, &virtfn->device);
-	rc = pci_setup_device(virtfn);
-	if (rc)
-		goto failed0;
-
-	virtfn->dev.parent = dev->dev.parent;
-	virtfn->physfn = pci_dev_get(dev);
-=======
 	virtfn->device = iov->vf_device;
->>>>>>> 24b8d41d
 	virtfn->is_virtfn = 1;
 	virtfn->physfn = pci_dev_get(dev);
 	virtfn->no_command_memory = 1;
