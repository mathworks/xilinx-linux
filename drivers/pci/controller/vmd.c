--- conflicted
+++ resolved
@@ -942,12 +942,8 @@
 		if (!list_empty(&child->devices)) {
 			dev = list_first_entry(&child->devices,
 					       struct pci_dev, bus_list);
-<<<<<<< HEAD
-			if (pci_reset_bus(dev))
-=======
 			ret = pci_reset_bus(dev);
 			if (ret)
->>>>>>> e475cc1c
 				pci_warn(dev, "can't reset device: %d\n", ret);
 
 			break;
