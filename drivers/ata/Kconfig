--- conflicted
+++ resolved
@@ -145,13 +145,9 @@
 
 config AHCI_BRCM
 	tristate "Broadcom AHCI SATA support"
-<<<<<<< HEAD
-	depends on ARCH_BRCMSTB || BMIPS_GENERIC || ARCH_BCM_NSP
-=======
 	depends on ARCH_BRCMSTB || BMIPS_GENERIC || ARCH_BCM_NSP || \
 		   ARCH_BCM_63XX
 	select SATA_HOST
->>>>>>> 24b8d41d
 	help
 	  This option enables support for the AHCI SATA3 controller found on
 	  Broadcom SoC's.
@@ -420,10 +416,7 @@
 	tristate "DesignWare Cores SATA support"
 	depends on DMADEVICES
 	select GENERIC_PHY
-<<<<<<< HEAD
-=======
-	select SATA_HOST
->>>>>>> 24b8d41d
+	select SATA_HOST
 	help
 	  This option enables support for the on-chip SATA controller of the
 	  AppliedMicro processor 460EX.
