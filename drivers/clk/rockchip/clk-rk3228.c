// SPDX-License-Identifier: GPL-2.0-or-later
/*
 * Copyright (c) 2015 Rockchip Electronics Co. Ltd.
 * Author: Xing Zheng <zhengxing@rock-chips.com>
 *         Jeffy Chen <jeffy.chen@rock-chips.com>
 */

#include <linux/clk-provider.h>
#include <linux/io.h>
#include <linux/of.h>
#include <linux/of_address.h>
#include <linux/syscore_ops.h>
#include <dt-bindings/clock/rk3228-cru.h>
#include "clk.h"

#define RK3228_GRF_SOC_STATUS0	0x480

enum rk3228_plls {
	apll, dpll, cpll, gpll,
};

static struct rockchip_pll_rate_table rk3228_pll_rates[] = {
	/* _mhz, _refdiv, _fbdiv, _postdiv1, _postdiv2, _dsmpd, _frac */
	RK3036_PLL_RATE(1608000000, 1, 67, 1, 1, 1, 0),
	RK3036_PLL_RATE(1584000000, 1, 66, 1, 1, 1, 0),
	RK3036_PLL_RATE(1560000000, 1, 65, 1, 1, 1, 0),
	RK3036_PLL_RATE(1536000000, 1, 64, 1, 1, 1, 0),
	RK3036_PLL_RATE(1512000000, 1, 63, 1, 1, 1, 0),
	RK3036_PLL_RATE(1488000000, 1, 62, 1, 1, 1, 0),
	RK3036_PLL_RATE(1464000000, 1, 61, 1, 1, 1, 0),
	RK3036_PLL_RATE(1440000000, 1, 60, 1, 1, 1, 0),
	RK3036_PLL_RATE(1416000000, 1, 59, 1, 1, 1, 0),
	RK3036_PLL_RATE(1392000000, 1, 58, 1, 1, 1, 0),
	RK3036_PLL_RATE(1368000000, 1, 57, 1, 1, 1, 0),
	RK3036_PLL_RATE(1344000000, 1, 56, 1, 1, 1, 0),
	RK3036_PLL_RATE(1320000000, 1, 55, 1, 1, 1, 0),
	RK3036_PLL_RATE(1296000000, 1, 54, 1, 1, 1, 0),
	RK3036_PLL_RATE(1272000000, 1, 53, 1, 1, 1, 0),
	RK3036_PLL_RATE(1248000000, 1, 52, 1, 1, 1, 0),
	RK3036_PLL_RATE(1200000000, 1, 50, 1, 1, 1, 0),
	RK3036_PLL_RATE(1188000000, 2, 99, 1, 1, 1, 0),
	RK3036_PLL_RATE(1104000000, 1, 46, 1, 1, 1, 0),
	RK3036_PLL_RATE(1100000000, 12, 550, 1, 1, 1, 0),
	RK3036_PLL_RATE(1008000000, 1, 84, 2, 1, 1, 0),
	RK3036_PLL_RATE(1000000000, 6, 500, 2, 1, 1, 0),
	RK3036_PLL_RATE( 984000000, 1, 82, 2, 1, 1, 0),
	RK3036_PLL_RATE( 960000000, 1, 80, 2, 1, 1, 0),
	RK3036_PLL_RATE( 936000000, 1, 78, 2, 1, 1, 0),
	RK3036_PLL_RATE( 912000000, 1, 76, 2, 1, 1, 0),
	RK3036_PLL_RATE( 900000000, 4, 300, 2, 1, 1, 0),
	RK3036_PLL_RATE( 888000000, 1, 74, 2, 1, 1, 0),
	RK3036_PLL_RATE( 864000000, 1, 72, 2, 1, 1, 0),
	RK3036_PLL_RATE( 840000000, 1, 70, 2, 1, 1, 0),
	RK3036_PLL_RATE( 816000000, 1, 68, 2, 1, 1, 0),
	RK3036_PLL_RATE( 800000000, 6, 400, 2, 1, 1, 0),
	RK3036_PLL_RATE( 700000000, 6, 350, 2, 1, 1, 0),
	RK3036_PLL_RATE( 696000000, 1, 58, 2, 1, 1, 0),
	RK3036_PLL_RATE( 600000000, 1, 75, 3, 1, 1, 0),
	RK3036_PLL_RATE( 594000000, 2, 99, 2, 1, 1, 0),
	RK3036_PLL_RATE( 504000000, 1, 63, 3, 1, 1, 0),
	RK3036_PLL_RATE( 500000000, 6, 250, 2, 1, 1, 0),
	RK3036_PLL_RATE( 408000000, 1, 68, 2, 2, 1, 0),
	RK3036_PLL_RATE( 312000000, 1, 52, 2, 2, 1, 0),
	RK3036_PLL_RATE( 216000000, 1, 72, 4, 2, 1, 0),
	RK3036_PLL_RATE(  96000000, 1, 64, 4, 4, 1, 0),
	{ /* sentinel */ },
};

#define RK3228_DIV_CPU_MASK		0x1f
#define RK3228_DIV_CPU_SHIFT		8

#define RK3228_DIV_PERI_MASK		0xf
#define RK3228_DIV_PERI_SHIFT		0
#define RK3228_DIV_ACLK_MASK		0x7
#define RK3228_DIV_ACLK_SHIFT		4
#define RK3228_DIV_HCLK_MASK		0x3
#define RK3228_DIV_HCLK_SHIFT		8
#define RK3228_DIV_PCLK_MASK		0x7
#define RK3228_DIV_PCLK_SHIFT		12

#define RK3228_CLKSEL1(_core_aclk_div, _core_peri_div)				\
	{									\
		.reg = RK2928_CLKSEL_CON(1),					\
		.val = HIWORD_UPDATE(_core_peri_div, RK3228_DIV_PERI_MASK,	\
				     RK3228_DIV_PERI_SHIFT) |			\
		       HIWORD_UPDATE(_core_aclk_div, RK3228_DIV_ACLK_MASK,	\
				     RK3228_DIV_ACLK_SHIFT),			\
}

#define RK3228_CPUCLK_RATE(_prate, _core_aclk_div, _core_peri_div)		\
	{									\
		.prate = _prate,						\
		.divs = {							\
			RK3228_CLKSEL1(_core_aclk_div, _core_peri_div),		\
		},								\
	}

static struct rockchip_cpuclk_rate_table rk3228_cpuclk_rates[] __initdata = {
	RK3228_CPUCLK_RATE(1800000000, 1, 7),
	RK3228_CPUCLK_RATE(1704000000, 1, 7),
	RK3228_CPUCLK_RATE(1608000000, 1, 7),
	RK3228_CPUCLK_RATE(1512000000, 1, 7),
	RK3228_CPUCLK_RATE(1488000000, 1, 5),
	RK3228_CPUCLK_RATE(1464000000, 1, 5),
	RK3228_CPUCLK_RATE(1416000000, 1, 5),
	RK3228_CPUCLK_RATE(1392000000, 1, 5),
	RK3228_CPUCLK_RATE(1296000000, 1, 5),
	RK3228_CPUCLK_RATE(1200000000, 1, 5),
	RK3228_CPUCLK_RATE(1104000000, 1, 5),
	RK3228_CPUCLK_RATE(1008000000, 1, 5),
	RK3228_CPUCLK_RATE(912000000, 1, 5),
	RK3228_CPUCLK_RATE(816000000, 1, 3),
	RK3228_CPUCLK_RATE(696000000, 1, 3),
	RK3228_CPUCLK_RATE(600000000, 1, 3),
	RK3228_CPUCLK_RATE(408000000, 1, 1),
	RK3228_CPUCLK_RATE(312000000, 1, 1),
	RK3228_CPUCLK_RATE(216000000,  1, 1),
	RK3228_CPUCLK_RATE(96000000, 1, 1),
};

static const struct rockchip_cpuclk_reg_data rk3228_cpuclk_data = {
	.core_reg = RK2928_CLKSEL_CON(0),
	.div_core_shift = 0,
	.div_core_mask = 0x1f,
	.mux_core_alt = 1,
	.mux_core_main = 0,
	.mux_core_shift = 6,
	.mux_core_mask = 0x1,
};

PNAME(mux_pll_p)		= { "clk_24m", "xin24m" };

PNAME(mux_ddrphy_p)		= { "dpll_ddr", "gpll_ddr", "apll_ddr" };
PNAME(mux_armclk_p)		= { "apll_core", "gpll_core", "dpll_core" };
PNAME(mux_usb480m_phy_p)	= { "usb480m_phy0", "usb480m_phy1" };
PNAME(mux_usb480m_p)		= { "usb480m_phy", "xin24m" };
PNAME(mux_hdmiphy_p)		= { "hdmiphy_phy", "xin24m" };
PNAME(mux_aclk_cpu_src_p)	= { "cpll_aclk_cpu", "gpll_aclk_cpu", "hdmiphy_aclk_cpu" };

PNAME(mux_pll_src_4plls_p)	= { "cpll", "gpll", "hdmiphy", "usb480m" };
PNAME(mux_pll_src_3plls_p)	= { "cpll", "gpll", "hdmiphy" };
PNAME(mux_pll_src_2plls_p)	= { "cpll", "gpll" };
PNAME(mux_sclk_hdmi_cec_p)	= { "cpll", "gpll", "xin24m" };
PNAME(mux_aclk_peri_src_p)	= { "cpll_peri", "gpll_peri", "hdmiphy_peri" };
PNAME(mux_mmc_src_p)		= { "cpll", "gpll", "xin24m", "usb480m" };
PNAME(mux_pll_src_cpll_gpll_usb480m_p)	= { "cpll", "gpll", "usb480m" };

PNAME(mux_sclk_rga_p)		= { "gpll", "cpll", "sclk_rga_src" };

PNAME(mux_sclk_vop_src_p)	= { "gpll_vop", "cpll_vop" };
PNAME(mux_dclk_vop_p)		= { "hdmiphy", "sclk_vop_pre" };

PNAME(mux_i2s0_p)		= { "i2s0_src", "i2s0_frac", "ext_i2s", "xin12m" };
PNAME(mux_i2s1_pre_p)		= { "i2s1_src", "i2s1_frac", "ext_i2s", "xin12m" };
PNAME(mux_i2s_out_p)		= { "i2s1_pre", "xin12m" };
PNAME(mux_i2s2_p)		= { "i2s2_src", "i2s2_frac", "xin12m" };
PNAME(mux_sclk_spdif_p)		= { "sclk_spdif_src", "spdif_frac", "xin12m" };

PNAME(mux_uart0_p)		= { "uart0_src", "uart0_frac", "xin24m" };
PNAME(mux_uart1_p)		= { "uart1_src", "uart1_frac", "xin24m" };
PNAME(mux_uart2_p)		= { "uart2_src", "uart2_frac", "xin24m" };

PNAME(mux_sclk_mac_extclk_p)	= { "ext_gmac", "phy_50m_out" };
PNAME(mux_sclk_gmac_pre_p)	= { "sclk_gmac_src", "sclk_mac_extclk" };
PNAME(mux_sclk_macphy_p)	= { "sclk_gmac_src", "ext_gmac" };

static struct rockchip_pll_clock rk3228_pll_clks[] __initdata = {
	[apll] = PLL(pll_rk3036, PLL_APLL, "apll", mux_pll_p, 0, RK2928_PLL_CON(0),
		     RK2928_MODE_CON, 0, 7, 0, rk3228_pll_rates),
	[dpll] = PLL(pll_rk3036, PLL_DPLL, "dpll", mux_pll_p, 0, RK2928_PLL_CON(3),
		     RK2928_MODE_CON, 4, 6, 0, NULL),
	[cpll] = PLL(pll_rk3036, PLL_CPLL, "cpll", mux_pll_p, 0, RK2928_PLL_CON(6),
		     RK2928_MODE_CON, 8, 8, 0, NULL),
	[gpll] = PLL(pll_rk3036, PLL_GPLL, "gpll", mux_pll_p, 0, RK2928_PLL_CON(9),
		     RK2928_MODE_CON, 12, 9, ROCKCHIP_PLL_SYNC_RATE, rk3228_pll_rates),
};

#define MFLAGS CLK_MUX_HIWORD_MASK
#define DFLAGS CLK_DIVIDER_HIWORD_MASK
#define GFLAGS (CLK_GATE_HIWORD_MASK | CLK_GATE_SET_TO_DISABLE)

static struct rockchip_clk_branch rk3228_i2s0_fracmux __initdata =
	MUX(0, "i2s0_pre", mux_i2s0_p, CLK_SET_RATE_PARENT,
			RK2928_CLKSEL_CON(9), 8, 2, MFLAGS);

static struct rockchip_clk_branch rk3228_i2s1_fracmux __initdata =
	MUX(0, "i2s1_pre", mux_i2s1_pre_p, CLK_SET_RATE_PARENT,
			RK2928_CLKSEL_CON(3), 8, 2, MFLAGS);

static struct rockchip_clk_branch rk3228_i2s2_fracmux __initdata =
	MUX(0, "i2s2_pre", mux_i2s2_p, CLK_SET_RATE_PARENT,
			RK2928_CLKSEL_CON(16), 8, 2, MFLAGS);

static struct rockchip_clk_branch rk3228_spdif_fracmux __initdata =
	MUX(SCLK_SPDIF, "sclk_spdif", mux_sclk_spdif_p, CLK_SET_RATE_PARENT,
			RK2928_CLKSEL_CON(6), 8, 2, MFLAGS);

static struct rockchip_clk_branch rk3228_uart0_fracmux __initdata =
	MUX(SCLK_UART0, "sclk_uart0", mux_uart0_p, CLK_SET_RATE_PARENT,
			RK2928_CLKSEL_CON(13), 8, 2, MFLAGS);

static struct rockchip_clk_branch rk3228_uart1_fracmux __initdata =
	MUX(SCLK_UART1, "sclk_uart1", mux_uart1_p, CLK_SET_RATE_PARENT,
			RK2928_CLKSEL_CON(14), 8, 2, MFLAGS);

static struct rockchip_clk_branch rk3228_uart2_fracmux __initdata =
	MUX(SCLK_UART2, "sclk_uart2", mux_uart2_p, CLK_SET_RATE_PARENT,
			RK2928_CLKSEL_CON(15), 8, 2, MFLAGS);

static struct rockchip_clk_branch rk3228_clk_branches[] __initdata = {
	/*
	 * Clock-Architecture Diagram 1
	 */

	DIV(0, "clk_24m", "xin24m", CLK_IGNORE_UNUSED,
			RK2928_CLKSEL_CON(4), 8, 5, DFLAGS),

	/* PD_DDR */
	GATE(0, "apll_ddr", "apll", CLK_IGNORE_UNUSED,
			RK2928_CLKGATE_CON(0), 2, GFLAGS),
	GATE(0, "dpll_ddr", "dpll", CLK_IGNORE_UNUSED,
			RK2928_CLKGATE_CON(0), 2, GFLAGS),
	GATE(0, "gpll_ddr", "gpll", CLK_IGNORE_UNUSED,
			RK2928_CLKGATE_CON(0), 2, GFLAGS),
	COMPOSITE(0, "ddrphy4x", mux_ddrphy_p, CLK_IGNORE_UNUSED,
			RK2928_CLKSEL_CON(26), 8, 2, MFLAGS, 0, 3, DFLAGS | CLK_DIVIDER_POWER_OF_TWO,
			RK2928_CLKGATE_CON(7), 1, GFLAGS),
	GATE(0, "ddrc", "ddrphy_pre", CLK_IGNORE_UNUSED,
			RK2928_CLKGATE_CON(8), 5, GFLAGS),
	FACTOR_GATE(0, "ddrphy", "ddrphy4x", CLK_IGNORE_UNUSED, 1, 4,
			RK2928_CLKGATE_CON(7), 0, GFLAGS),

	/* PD_CORE */
	GATE(0, "dpll_core", "dpll", CLK_IGNORE_UNUSED,
			RK2928_CLKGATE_CON(0), 6, GFLAGS),
	GATE(0, "apll_core", "apll", CLK_IGNORE_UNUSED,
			RK2928_CLKGATE_CON(0), 6, GFLAGS),
	GATE(0, "gpll_core", "gpll", CLK_IGNORE_UNUSED,
			RK2928_CLKGATE_CON(0), 6, GFLAGS),
	COMPOSITE_NOMUX(0, "pclk_dbg", "armclk", CLK_IGNORE_UNUSED,
			RK2928_CLKSEL_CON(1), 0, 4, DFLAGS | CLK_DIVIDER_READ_ONLY,
			RK2928_CLKGATE_CON(4), 1, GFLAGS),
	COMPOSITE_NOMUX(0, "armcore", "armclk", CLK_IGNORE_UNUSED,
			RK2928_CLKSEL_CON(1), 4, 3, DFLAGS | CLK_DIVIDER_READ_ONLY,
			RK2928_CLKGATE_CON(4), 0, GFLAGS),

	/* PD_MISC */
	MUX(SCLK_HDMI_PHY, "hdmiphy", mux_hdmiphy_p, CLK_SET_RATE_PARENT,
			RK2928_MISC_CON, 13, 1, MFLAGS),
	MUX(0, "usb480m_phy", mux_usb480m_phy_p, CLK_SET_RATE_PARENT,
			RK2928_MISC_CON, 14, 1, MFLAGS),
	MUX(0, "usb480m", mux_usb480m_p, CLK_SET_RATE_PARENT,
			RK2928_MISC_CON, 15, 1, MFLAGS),

	/* PD_BUS */
	GATE(0, "hdmiphy_aclk_cpu", "hdmiphy", CLK_IGNORE_UNUSED,
			RK2928_CLKGATE_CON(0), 1, GFLAGS),
	GATE(0, "gpll_aclk_cpu", "gpll", CLK_IGNORE_UNUSED,
			RK2928_CLKGATE_CON(0), 1, GFLAGS),
	GATE(0, "cpll_aclk_cpu", "cpll", CLK_IGNORE_UNUSED,
			RK2928_CLKGATE_CON(0), 1, GFLAGS),
	COMPOSITE_NOGATE(0, "aclk_cpu_src", mux_aclk_cpu_src_p, 0,
			RK2928_CLKSEL_CON(0), 13, 2, MFLAGS, 8, 5, DFLAGS),
	GATE(ACLK_CPU, "aclk_cpu", "aclk_cpu_src", 0,
			RK2928_CLKGATE_CON(6), 0, GFLAGS),
	COMPOSITE_NOMUX(HCLK_CPU, "hclk_cpu", "aclk_cpu_src", 0,
			RK2928_CLKSEL_CON(1), 8, 2, DFLAGS,
			RK2928_CLKGATE_CON(6), 1, GFLAGS),
	COMPOSITE_NOMUX(0, "pclk_bus_src", "aclk_cpu_src", 0,
			RK2928_CLKSEL_CON(1), 12, 3, DFLAGS,
			RK2928_CLKGATE_CON(6), 2, GFLAGS),
	GATE(PCLK_CPU, "pclk_cpu", "pclk_bus_src", 0,
			RK2928_CLKGATE_CON(6), 3, GFLAGS),
	GATE(0, "pclk_phy_pre", "pclk_bus_src", 0,
			RK2928_CLKGATE_CON(6), 4, GFLAGS),
	GATE(0, "pclk_ddr_pre", "pclk_bus_src", 0,
			RK2928_CLKGATE_CON(6), 13, GFLAGS),

	/* PD_VIDEO */
	COMPOSITE(ACLK_VPU_PRE, "aclk_vpu_pre", mux_pll_src_4plls_p, 0,
			RK2928_CLKSEL_CON(32), 5, 2, MFLAGS, 0, 5, DFLAGS,
			RK2928_CLKGATE_CON(3), 11, GFLAGS),
	FACTOR_GATE(HCLK_VPU_PRE, "hclk_vpu_pre", "aclk_vpu_pre", 0, 1, 4,
			RK2928_CLKGATE_CON(4), 4, GFLAGS),

	COMPOSITE(ACLK_RKVDEC_PRE, "aclk_rkvdec_pre", mux_pll_src_4plls_p, 0,
			RK2928_CLKSEL_CON(28), 6, 2, MFLAGS, 0, 5, DFLAGS,
			RK2928_CLKGATE_CON(3), 2, GFLAGS),
	FACTOR_GATE(HCLK_RKVDEC_PRE, "hclk_rkvdec_pre", "aclk_rkvdec_pre", 0, 1, 4,
			RK2928_CLKGATE_CON(4), 5, GFLAGS),

	COMPOSITE(SCLK_VDEC_CABAC, "sclk_vdec_cabac", mux_pll_src_4plls_p, 0,
			RK2928_CLKSEL_CON(28), 14, 2, MFLAGS, 8, 5, DFLAGS,
			RK2928_CLKGATE_CON(3), 3, GFLAGS),

	COMPOSITE(SCLK_VDEC_CORE, "sclk_vdec_core", mux_pll_src_4plls_p, 0,
			RK2928_CLKSEL_CON(34), 13, 2, MFLAGS, 8, 5, DFLAGS,
			RK2928_CLKGATE_CON(3), 4, GFLAGS),

	/* PD_VIO */
	COMPOSITE(ACLK_IEP_PRE, "aclk_iep_pre", mux_pll_src_4plls_p, 0,
			RK2928_CLKSEL_CON(31), 5, 2, MFLAGS, 0, 5, DFLAGS,
			RK2928_CLKGATE_CON(3), 0, GFLAGS),
	DIV(HCLK_VIO_PRE, "hclk_vio_pre", "aclk_iep_pre", 0,
			RK2928_CLKSEL_CON(2), 0, 5, DFLAGS),

	COMPOSITE(ACLK_HDCP_PRE, "aclk_hdcp_pre", mux_pll_src_4plls_p, 0,
			RK2928_CLKSEL_CON(31), 13, 2, MFLAGS, 8, 5, DFLAGS,
			RK2928_CLKGATE_CON(1), 4, GFLAGS),

	MUX(0, "sclk_rga_src", mux_pll_src_4plls_p, 0,
			RK2928_CLKSEL_CON(33), 13, 2, MFLAGS),
	COMPOSITE_NOMUX(ACLK_RGA_PRE, "aclk_rga_pre", "sclk_rga_src", 0,
			RK2928_CLKSEL_CON(33), 8, 5, DFLAGS,
			RK2928_CLKGATE_CON(1), 2, GFLAGS),
	COMPOSITE(SCLK_RGA, "sclk_rga", mux_sclk_rga_p, 0,
			RK2928_CLKSEL_CON(22), 5, 2, MFLAGS, 0, 5, DFLAGS,
			RK2928_CLKGATE_CON(3), 6, GFLAGS),

	COMPOSITE(ACLK_VOP_PRE, "aclk_vop_pre", mux_pll_src_4plls_p, 0,
			RK2928_CLKSEL_CON(33), 5, 2, MFLAGS, 0, 5, DFLAGS,
			RK2928_CLKGATE_CON(1), 1, GFLAGS),

	COMPOSITE(SCLK_HDCP, "sclk_hdcp", mux_pll_src_3plls_p, 0,
			RK2928_CLKSEL_CON(23), 14, 2, MFLAGS, 8, 6, DFLAGS,
			RK2928_CLKGATE_CON(3), 5, GFLAGS),

	GATE(SCLK_HDMI_HDCP, "sclk_hdmi_hdcp", "xin24m", 0,
			RK2928_CLKGATE_CON(3), 7, GFLAGS),

	COMPOSITE(SCLK_HDMI_CEC, "sclk_hdmi_cec", mux_sclk_hdmi_cec_p, 0,
			RK2928_CLKSEL_CON(21), 14, 2, MFLAGS, 0, 14, DFLAGS,
			RK2928_CLKGATE_CON(3), 8, GFLAGS),

	/* PD_PERI */
	GATE(0, "cpll_peri", "cpll", CLK_IGNORE_UNUSED,
			RK2928_CLKGATE_CON(2), 0, GFLAGS),
	GATE(0, "gpll_peri", "gpll", CLK_IGNORE_UNUSED,
			RK2928_CLKGATE_CON(2), 0, GFLAGS),
	GATE(0, "hdmiphy_peri", "hdmiphy", CLK_IGNORE_UNUSED,
			RK2928_CLKGATE_CON(2), 0, GFLAGS),
	COMPOSITE_NOGATE(0, "aclk_peri_src", mux_aclk_peri_src_p, 0,
			RK2928_CLKSEL_CON(10), 10, 2, MFLAGS, 0, 5, DFLAGS),
	COMPOSITE_NOMUX(PCLK_PERI, "pclk_peri", "aclk_peri_src", 0,
			RK2928_CLKSEL_CON(10), 12, 3, DFLAGS,
			RK2928_CLKGATE_CON(5), 2, GFLAGS),
	COMPOSITE_NOMUX(HCLK_PERI, "hclk_peri", "aclk_peri_src", 0,
			RK2928_CLKSEL_CON(10), 8, 2, DFLAGS,
			RK2928_CLKGATE_CON(5), 1, GFLAGS),
	GATE(ACLK_PERI, "aclk_peri", "aclk_peri_src", 0,
			RK2928_CLKGATE_CON(5), 0, GFLAGS),

	GATE(SCLK_TIMER0, "sclk_timer0", "xin24m", 0,
			RK2928_CLKGATE_CON(6), 5, GFLAGS),
	GATE(SCLK_TIMER1, "sclk_timer1", "xin24m", 0,
			RK2928_CLKGATE_CON(6), 6, GFLAGS),
	GATE(SCLK_TIMER2, "sclk_timer2", "xin24m", 0,
			RK2928_CLKGATE_CON(6), 7, GFLAGS),
	GATE(SCLK_TIMER3, "sclk_timer3", "xin24m", 0,
			RK2928_CLKGATE_CON(6), 8, GFLAGS),
	GATE(SCLK_TIMER4, "sclk_timer4", "xin24m", 0,
			RK2928_CLKGATE_CON(6), 9, GFLAGS),
	GATE(SCLK_TIMER5, "sclk_timer5", "xin24m", 0,
			RK2928_CLKGATE_CON(6), 10, GFLAGS),

	COMPOSITE(SCLK_CRYPTO, "sclk_crypto", mux_pll_src_2plls_p, 0,
			RK2928_CLKSEL_CON(24), 5, 1, MFLAGS, 0, 5, DFLAGS,
			RK2928_CLKGATE_CON(2), 7, GFLAGS),

	COMPOSITE(SCLK_TSP, "sclk_tsp", mux_pll_src_2plls_p, 0,
			RK2928_CLKSEL_CON(22), 15, 1, MFLAGS, 8, 5, DFLAGS,
			RK2928_CLKGATE_CON(2), 6, GFLAGS),

<<<<<<< HEAD
	GATE(0, "sclk_hsadc", "ext_hsadc", 0,
=======
	GATE(SCLK_HSADC, "sclk_hsadc", "ext_hsadc", 0,
>>>>>>> 24b8d41d
			RK2928_CLKGATE_CON(10), 12, GFLAGS),

	COMPOSITE(SCLK_WIFI, "sclk_wifi", mux_pll_src_cpll_gpll_usb480m_p, 0,
			RK2928_CLKSEL_CON(23), 5, 2, MFLAGS, 0, 6, DFLAGS,
			RK2928_CLKGATE_CON(2), 15, GFLAGS),

	COMPOSITE(SCLK_SDMMC, "sclk_sdmmc", mux_mmc_src_p, 0,
			RK2928_CLKSEL_CON(11), 8, 2, MFLAGS, 0, 8, DFLAGS,
			RK2928_CLKGATE_CON(2), 11, GFLAGS),

	COMPOSITE_NODIV(SCLK_SDIO_SRC, "sclk_sdio_src", mux_mmc_src_p, 0,
			RK2928_CLKSEL_CON(11), 10, 2, MFLAGS,
			RK2928_CLKGATE_CON(2), 13, GFLAGS),
	DIV(SCLK_SDIO, "sclk_sdio", "sclk_sdio_src", 0,
			RK2928_CLKSEL_CON(12), 0, 8, DFLAGS),

	COMPOSITE_NODIV(0, "sclk_emmc_src", mux_mmc_src_p, 0,
			RK2928_CLKSEL_CON(11), 12, 2, MFLAGS,
			RK2928_CLKGATE_CON(2), 14, GFLAGS),
	DIV(SCLK_EMMC, "sclk_emmc", "sclk_emmc_src", 0,
			RK2928_CLKSEL_CON(12), 8, 8, DFLAGS),

	/*
	 * Clock-Architecture Diagram 2
	 */

	GATE(0, "gpll_vop", "gpll", 0,
			RK2928_CLKGATE_CON(3), 1, GFLAGS),
	GATE(0, "cpll_vop", "cpll", 0,
			RK2928_CLKGATE_CON(3), 1, GFLAGS),
	MUX(0, "sclk_vop_src", mux_sclk_vop_src_p, 0,
			RK2928_CLKSEL_CON(27), 0, 1, MFLAGS),
	DIV(DCLK_HDMI_PHY, "dclk_hdmiphy", "sclk_vop_src", 0,
			RK2928_CLKSEL_CON(29), 0, 3, DFLAGS),
	DIV(0, "sclk_vop_pre", "sclk_vop_src", 0,
			RK2928_CLKSEL_CON(27), 8, 8, DFLAGS),
	MUX(DCLK_VOP, "dclk_vop", mux_dclk_vop_p, 0,
			RK2928_CLKSEL_CON(27), 1, 1, MFLAGS),

	FACTOR(0, "xin12m", "xin24m", 0, 1, 2),

	COMPOSITE(0, "i2s0_src", mux_pll_src_2plls_p, 0,
			RK2928_CLKSEL_CON(9), 15, 1, MFLAGS, 0, 7, DFLAGS,
			RK2928_CLKGATE_CON(0), 3, GFLAGS),
	COMPOSITE_FRACMUX(0, "i2s0_frac", "i2s0_src", CLK_SET_RATE_PARENT,
			RK2928_CLKSEL_CON(8), 0,
			RK2928_CLKGATE_CON(0), 4, GFLAGS,
			&rk3228_i2s0_fracmux),
	GATE(SCLK_I2S0, "sclk_i2s0", "i2s0_pre", CLK_SET_RATE_PARENT,
			RK2928_CLKGATE_CON(0), 5, GFLAGS),

	COMPOSITE(0, "i2s1_src", mux_pll_src_2plls_p, 0,
			RK2928_CLKSEL_CON(3), 15, 1, MFLAGS, 0, 7, DFLAGS,
			RK2928_CLKGATE_CON(0), 10, GFLAGS),
	COMPOSITE_FRACMUX(0, "i2s1_frac", "i2s1_src", CLK_SET_RATE_PARENT,
			RK2928_CLKSEL_CON(7), 0,
			RK2928_CLKGATE_CON(0), 11, GFLAGS,
			&rk3228_i2s1_fracmux),
	GATE(SCLK_I2S1, "sclk_i2s1", "i2s1_pre", CLK_SET_RATE_PARENT,
			RK2928_CLKGATE_CON(0), 14, GFLAGS),
	COMPOSITE_NODIV(SCLK_I2S_OUT, "i2s_out", mux_i2s_out_p, 0,
			RK2928_CLKSEL_CON(3), 12, 1, MFLAGS,
			RK2928_CLKGATE_CON(0), 13, GFLAGS),

	COMPOSITE(0, "i2s2_src", mux_pll_src_2plls_p, 0,
			RK2928_CLKSEL_CON(16), 15, 1, MFLAGS, 0, 7, DFLAGS,
			RK2928_CLKGATE_CON(0), 7, GFLAGS),
	COMPOSITE_FRACMUX(0, "i2s2_frac", "i2s2_src", CLK_SET_RATE_PARENT,
			RK2928_CLKSEL_CON(30), 0,
			RK2928_CLKGATE_CON(0), 8, GFLAGS,
			&rk3228_i2s2_fracmux),
	GATE(SCLK_I2S2, "sclk_i2s2", "i2s2_pre", CLK_SET_RATE_PARENT,
			RK2928_CLKGATE_CON(0), 9, GFLAGS),

	COMPOSITE(0, "sclk_spdif_src", mux_pll_src_2plls_p, 0,
			RK2928_CLKSEL_CON(6), 15, 1, MFLAGS, 0, 7, DFLAGS,
			RK2928_CLKGATE_CON(2), 10, GFLAGS),
	COMPOSITE_FRACMUX(0, "spdif_frac", "sclk_spdif_src", CLK_SET_RATE_PARENT,
			RK2928_CLKSEL_CON(20), 0,
			RK2928_CLKGATE_CON(2), 12, GFLAGS,
			&rk3228_spdif_fracmux),

	GATE(0, "jtag", "ext_jtag", CLK_IGNORE_UNUSED,
			RK2928_CLKGATE_CON(1), 3, GFLAGS),

	GATE(SCLK_OTGPHY0, "sclk_otgphy0", "xin24m", 0,
			RK2928_CLKGATE_CON(1), 5, GFLAGS),
	GATE(SCLK_OTGPHY1, "sclk_otgphy1", "xin24m", 0,
			RK2928_CLKGATE_CON(1), 6, GFLAGS),

	COMPOSITE_NOMUX(SCLK_TSADC, "sclk_tsadc", "xin24m", 0,
			RK2928_CLKSEL_CON(24), 6, 10, DFLAGS,
			RK2928_CLKGATE_CON(2), 8, GFLAGS),

	COMPOSITE(0, "aclk_gpu_pre", mux_pll_src_4plls_p, 0,
			RK2928_CLKSEL_CON(34), 5, 2, MFLAGS, 0, 5, DFLAGS,
			RK2928_CLKGATE_CON(3), 13, GFLAGS),

	COMPOSITE(SCLK_SPI0, "sclk_spi0", mux_pll_src_2plls_p, 0,
			RK2928_CLKSEL_CON(25), 8, 1, MFLAGS, 0, 7, DFLAGS,
			RK2928_CLKGATE_CON(2), 9, GFLAGS),

	/* PD_UART */
	COMPOSITE(0, "uart0_src", mux_pll_src_cpll_gpll_usb480m_p, 0,
			RK2928_CLKSEL_CON(13), 12, 2, MFLAGS, 0, 7, DFLAGS,
			RK2928_CLKGATE_CON(1), 8, GFLAGS),
	COMPOSITE(0, "uart1_src", mux_pll_src_cpll_gpll_usb480m_p, 0,
			RK2928_CLKSEL_CON(14), 12, 2, MFLAGS, 0, 7, DFLAGS,
			RK2928_CLKGATE_CON(1), 10, GFLAGS),
	COMPOSITE(0, "uart2_src", mux_pll_src_cpll_gpll_usb480m_p,
			0, RK2928_CLKSEL_CON(15), 12, 2,
			MFLAGS, 0, 7, DFLAGS, RK2928_CLKGATE_CON(1), 12, GFLAGS),
	COMPOSITE_FRACMUX(0, "uart0_frac", "uart0_src", CLK_SET_RATE_PARENT,
			RK2928_CLKSEL_CON(17), 0,
			RK2928_CLKGATE_CON(1), 9, GFLAGS,
			&rk3228_uart0_fracmux),
	COMPOSITE_FRACMUX(0, "uart1_frac", "uart1_src", CLK_SET_RATE_PARENT,
			RK2928_CLKSEL_CON(18), 0,
			RK2928_CLKGATE_CON(1), 11, GFLAGS,
			&rk3228_uart1_fracmux),
	COMPOSITE_FRACMUX(0, "uart2_frac", "uart2_src", CLK_SET_RATE_PARENT,
			RK2928_CLKSEL_CON(19), 0,
			RK2928_CLKGATE_CON(1), 13, GFLAGS,
			&rk3228_uart2_fracmux),

	COMPOSITE(SCLK_NANDC, "sclk_nandc", mux_pll_src_2plls_p, 0,
			RK2928_CLKSEL_CON(2), 14, 1, MFLAGS, 8, 5, DFLAGS,
			RK2928_CLKGATE_CON(1), 0, GFLAGS),

	COMPOSITE(SCLK_MAC_SRC, "sclk_gmac_src", mux_pll_src_2plls_p, 0,
			RK2928_CLKSEL_CON(5), 7, 1, MFLAGS, 0, 5, DFLAGS,
			RK2928_CLKGATE_CON(1), 7, GFLAGS),
	MUX(SCLK_MAC_EXTCLK, "sclk_mac_extclk", mux_sclk_mac_extclk_p, 0,
			RK2928_CLKSEL_CON(29), 10, 1, MFLAGS),
	MUX(SCLK_MAC, "sclk_gmac_pre", mux_sclk_gmac_pre_p, 0,
			RK2928_CLKSEL_CON(5), 5, 1, MFLAGS),
	GATE(SCLK_MAC_REFOUT, "sclk_mac_refout", "sclk_gmac_pre", 0,
			RK2928_CLKGATE_CON(5), 4, GFLAGS),
	GATE(SCLK_MAC_REF, "sclk_mac_ref", "sclk_gmac_pre", 0,
			RK2928_CLKGATE_CON(5), 3, GFLAGS),
	GATE(SCLK_MAC_RX, "sclk_mac_rx", "sclk_gmac_pre", 0,
			RK2928_CLKGATE_CON(5), 5, GFLAGS),
	GATE(SCLK_MAC_TX, "sclk_mac_tx", "sclk_gmac_pre", 0,
			RK2928_CLKGATE_CON(5), 6, GFLAGS),
	COMPOSITE(SCLK_MAC_PHY, "sclk_macphy", mux_sclk_macphy_p, 0,
			RK2928_CLKSEL_CON(29), 12, 1, MFLAGS, 8, 2, DFLAGS,
			RK2928_CLKGATE_CON(5), 7, GFLAGS),
	COMPOSITE(SCLK_MAC_OUT, "sclk_gmac_out", mux_pll_src_2plls_p, 0,
			RK2928_CLKSEL_CON(5), 15, 1, MFLAGS, 8, 5, DFLAGS,
			RK2928_CLKGATE_CON(2), 2, GFLAGS),

	/*
	 * Clock-Architecture Diagram 3
	 */

	/* PD_VOP */
	GATE(ACLK_RGA, "aclk_rga", "aclk_rga_pre", 0, RK2928_CLKGATE_CON(13), 0, GFLAGS),
	GATE(0, "aclk_rga_noc", "aclk_rga_pre", 0, RK2928_CLKGATE_CON(13), 11, GFLAGS),
	GATE(ACLK_IEP, "aclk_iep", "aclk_iep_pre", 0, RK2928_CLKGATE_CON(13), 2, GFLAGS),
	GATE(0, "aclk_iep_noc", "aclk_iep_pre", 0, RK2928_CLKGATE_CON(13), 9, GFLAGS),

	GATE(ACLK_VOP, "aclk_vop", "aclk_vop_pre", 0, RK2928_CLKGATE_CON(13), 5, GFLAGS),
	GATE(0, "aclk_vop_noc", "aclk_vop_pre", 0, RK2928_CLKGATE_CON(13), 12, GFLAGS),

	GATE(ACLK_HDCP, "aclk_hdcp", "aclk_hdcp_pre", 0, RK2928_CLKGATE_CON(14), 10, GFLAGS),
	GATE(0, "aclk_hdcp_noc", "aclk_hdcp_pre", 0, RK2928_CLKGATE_CON(13), 10, GFLAGS),

	GATE(HCLK_RGA, "hclk_rga", "hclk_vio_pre", 0, RK2928_CLKGATE_CON(13), 1, GFLAGS),
	GATE(HCLK_IEP, "hclk_iep", "hclk_vio_pre", 0, RK2928_CLKGATE_CON(13), 3, GFLAGS),
	GATE(HCLK_VOP, "hclk_vop", "hclk_vio_pre", 0, RK2928_CLKGATE_CON(13), 6, GFLAGS),
	GATE(0, "hclk_vio_ahb_arbi", "hclk_vio_pre", 0, RK2928_CLKGATE_CON(13), 7, GFLAGS),
	GATE(0, "hclk_vio_noc", "hclk_vio_pre", 0, RK2928_CLKGATE_CON(13), 8, GFLAGS),
	GATE(0, "hclk_vop_noc", "hclk_vio_pre", 0, RK2928_CLKGATE_CON(13), 13, GFLAGS),
	GATE(HCLK_VIO_H2P, "hclk_vio_h2p", "hclk_vio_pre", 0, RK2928_CLKGATE_CON(14), 7, GFLAGS),
	GATE(HCLK_HDCP_MMU, "hclk_hdcp_mmu", "hclk_vio_pre", 0, RK2928_CLKGATE_CON(14), 12, GFLAGS),
	GATE(PCLK_HDMI_CTRL, "pclk_hdmi_ctrl", "hclk_vio_pre", 0, RK2928_CLKGATE_CON(14), 6, GFLAGS),
	GATE(PCLK_VIO_H2P, "pclk_vio_h2p", "hclk_vio_pre", 0, RK2928_CLKGATE_CON(14), 8, GFLAGS),
	GATE(PCLK_HDCP, "pclk_hdcp", "hclk_vio_pre", 0, RK2928_CLKGATE_CON(14), 11, GFLAGS),

	/* PD_PERI */
	GATE(0, "aclk_peri_noc", "aclk_peri", CLK_IGNORE_UNUSED, RK2928_CLKGATE_CON(12), 0, GFLAGS),
	GATE(ACLK_GMAC, "aclk_gmac", "aclk_peri", 0, RK2928_CLKGATE_CON(11), 4, GFLAGS),

	GATE(HCLK_SDMMC, "hclk_sdmmc", "hclk_peri", 0, RK2928_CLKGATE_CON(11), 0, GFLAGS),
	GATE(HCLK_SDIO, "hclk_sdio", "hclk_peri", 0, RK2928_CLKGATE_CON(11), 1, GFLAGS),
	GATE(HCLK_EMMC, "hclk_emmc", "hclk_peri", 0, RK2928_CLKGATE_CON(11), 2, GFLAGS),
	GATE(HCLK_NANDC, "hclk_nandc", "hclk_peri", 0, RK2928_CLKGATE_CON(11), 3, GFLAGS),
	GATE(HCLK_HOST0, "hclk_host0", "hclk_peri", 0, RK2928_CLKGATE_CON(11), 6, GFLAGS),
	GATE(0, "hclk_host0_arb", "hclk_peri", 0, RK2928_CLKGATE_CON(11), 7, GFLAGS),
	GATE(HCLK_HOST1, "hclk_host1", "hclk_peri", 0, RK2928_CLKGATE_CON(11), 8, GFLAGS),
	GATE(0, "hclk_host1_arb", "hclk_peri", 0, RK2928_CLKGATE_CON(11), 9, GFLAGS),
	GATE(HCLK_HOST2, "hclk_host2", "hclk_peri", 0, RK2928_CLKGATE_CON(11), 10, GFLAGS),
	GATE(HCLK_OTG, "hclk_otg", "hclk_peri", 0, RK2928_CLKGATE_CON(11), 12, GFLAGS),
	GATE(0, "hclk_otg_pmu", "hclk_peri", 0, RK2928_CLKGATE_CON(11), 13, GFLAGS),
	GATE(0, "hclk_host2_arb", "hclk_peri", 0, RK2928_CLKGATE_CON(11), 14, GFLAGS),
	GATE(0, "hclk_peri_noc", "hclk_peri", CLK_IGNORE_UNUSED, RK2928_CLKGATE_CON(12), 1, GFLAGS),

	GATE(PCLK_GMAC, "pclk_gmac", "pclk_peri", 0, RK2928_CLKGATE_CON(11), 5, GFLAGS),
	GATE(0, "pclk_peri_noc", "pclk_peri", CLK_IGNORE_UNUSED, RK2928_CLKGATE_CON(12), 2, GFLAGS),

	/* PD_GPU */
	GATE(ACLK_GPU, "aclk_gpu", "aclk_gpu_pre", 0, RK2928_CLKGATE_CON(7), 14, GFLAGS),
	GATE(0, "aclk_gpu_noc", "aclk_gpu_pre", 0, RK2928_CLKGATE_CON(7), 15, GFLAGS),

	/* PD_BUS */
	GATE(0, "sclk_initmem_mbist", "aclk_cpu", 0, RK2928_CLKGATE_CON(8), 1, GFLAGS),
	GATE(0, "aclk_initmem", "aclk_cpu", 0, RK2928_CLKGATE_CON(8), 0, GFLAGS),
	GATE(ACLK_DMAC, "aclk_dmac_bus", "aclk_cpu", 0, RK2928_CLKGATE_CON(8), 2, GFLAGS),
	GATE(0, "aclk_bus_noc", "aclk_cpu", CLK_IGNORE_UNUSED, RK2928_CLKGATE_CON(10), 1, GFLAGS),

	GATE(0, "hclk_rom", "hclk_cpu", 0, RK2928_CLKGATE_CON(8), 3, GFLAGS),
	GATE(HCLK_I2S0_8CH, "hclk_i2s0_8ch", "hclk_cpu", 0, RK2928_CLKGATE_CON(8), 7, GFLAGS),
	GATE(HCLK_I2S1_8CH, "hclk_i2s1_8ch", "hclk_cpu", 0, RK2928_CLKGATE_CON(8), 8, GFLAGS),
	GATE(HCLK_I2S2_2CH, "hclk_i2s2_2ch", "hclk_cpu", 0, RK2928_CLKGATE_CON(8), 9, GFLAGS),
	GATE(HCLK_SPDIF_8CH, "hclk_spdif_8ch", "hclk_cpu", 0, RK2928_CLKGATE_CON(8), 10, GFLAGS),
<<<<<<< HEAD
	GATE(0, "hclk_tsp", "hclk_cpu", 0, RK2928_CLKGATE_CON(10), 11, GFLAGS),
	GATE(0, "hclk_crypto_mst", "hclk_cpu", 0, RK2928_CLKGATE_CON(8), 11, GFLAGS),
	GATE(0, "hclk_crypto_slv", "hclk_cpu", 0, RK2928_CLKGATE_CON(8), 12, GFLAGS),
=======
	GATE(HCLK_TSP, "hclk_tsp", "hclk_cpu", 0, RK2928_CLKGATE_CON(10), 11, GFLAGS),
	GATE(HCLK_M_CRYPTO, "hclk_crypto_mst", "hclk_cpu", 0, RK2928_CLKGATE_CON(8), 11, GFLAGS),
	GATE(HCLK_S_CRYPTO, "hclk_crypto_slv", "hclk_cpu", 0, RK2928_CLKGATE_CON(8), 12, GFLAGS),
>>>>>>> 24b8d41d

	GATE(0, "pclk_ddrupctl", "pclk_ddr_pre", 0, RK2928_CLKGATE_CON(8), 4, GFLAGS),
	GATE(0, "pclk_ddrmon", "pclk_ddr_pre", 0, RK2928_CLKGATE_CON(8), 6, GFLAGS),
	GATE(0, "pclk_msch_noc", "pclk_ddr_pre", 0, RK2928_CLKGATE_CON(10), 2, GFLAGS),

	GATE(PCLK_EFUSE_1024, "pclk_efuse_1024", "pclk_cpu", 0, RK2928_CLKGATE_CON(8), 13, GFLAGS),
	GATE(PCLK_EFUSE_256, "pclk_efuse_256", "pclk_cpu", 0, RK2928_CLKGATE_CON(8), 14, GFLAGS),
	GATE(PCLK_I2C0, "pclk_i2c0", "pclk_cpu", 0, RK2928_CLKGATE_CON(8), 15, GFLAGS),
	GATE(PCLK_I2C1, "pclk_i2c1", "pclk_cpu", 0, RK2928_CLKGATE_CON(9), 0, GFLAGS),
	GATE(PCLK_I2C2, "pclk_i2c2", "pclk_cpu", 0, RK2928_CLKGATE_CON(9), 1, GFLAGS),
	GATE(PCLK_I2C3, "pclk_i2c3", "pclk_cpu", 0, RK2928_CLKGATE_CON(9), 2, GFLAGS),
	GATE(PCLK_TIMER, "pclk_timer0", "pclk_cpu", 0, RK2928_CLKGATE_CON(9), 4, GFLAGS),
	GATE(0, "pclk_stimer", "pclk_cpu", 0, RK2928_CLKGATE_CON(9), 5, GFLAGS),
	GATE(PCLK_SPI0, "pclk_spi0", "pclk_cpu", 0, RK2928_CLKGATE_CON(9), 6, GFLAGS),
	GATE(PCLK_PWM, "pclk_rk_pwm", "pclk_cpu", 0, RK2928_CLKGATE_CON(9), 7, GFLAGS),
	GATE(PCLK_GPIO0, "pclk_gpio0", "pclk_cpu", 0, RK2928_CLKGATE_CON(9), 8, GFLAGS),
	GATE(PCLK_GPIO1, "pclk_gpio1", "pclk_cpu", 0, RK2928_CLKGATE_CON(9), 9, GFLAGS),
	GATE(PCLK_GPIO2, "pclk_gpio2", "pclk_cpu", 0, RK2928_CLKGATE_CON(9), 10, GFLAGS),
	GATE(PCLK_GPIO3, "pclk_gpio3", "pclk_cpu", 0, RK2928_CLKGATE_CON(9), 11, GFLAGS),
	GATE(PCLK_UART0, "pclk_uart0", "pclk_cpu", 0, RK2928_CLKGATE_CON(9), 12, GFLAGS),
	GATE(PCLK_UART1, "pclk_uart1", "pclk_cpu", 0, RK2928_CLKGATE_CON(9), 13, GFLAGS),
	GATE(PCLK_UART2, "pclk_uart2", "pclk_cpu", 0, RK2928_CLKGATE_CON(9), 14, GFLAGS),
	GATE(PCLK_TSADC, "pclk_tsadc", "pclk_cpu", 0, RK2928_CLKGATE_CON(9), 15, GFLAGS),
	GATE(PCLK_GRF, "pclk_grf", "pclk_cpu", CLK_IGNORE_UNUSED, RK2928_CLKGATE_CON(10), 0, GFLAGS),
	GATE(0, "pclk_cru", "pclk_cpu", CLK_IGNORE_UNUSED, RK2928_CLKGATE_CON(10), 1, GFLAGS),
	GATE(0, "pclk_sgrf", "pclk_cpu", CLK_IGNORE_UNUSED, RK2928_CLKGATE_CON(10), 2, GFLAGS),
	GATE(0, "pclk_sim", "pclk_cpu", 0, RK2928_CLKGATE_CON(10), 3, GFLAGS),

	GATE(0, "pclk_ddrphy", "pclk_phy_pre", 0, RK2928_CLKGATE_CON(10), 3, GFLAGS),
	GATE(0, "pclk_acodecphy", "pclk_phy_pre", 0, RK2928_CLKGATE_CON(10), 5, GFLAGS),
	GATE(PCLK_HDMI_PHY, "pclk_hdmiphy", "pclk_phy_pre", 0, RK2928_CLKGATE_CON(10), 7, GFLAGS),
	GATE(0, "pclk_vdacphy", "pclk_phy_pre", 0, RK2928_CLKGATE_CON(10), 8, GFLAGS),
	GATE(0, "pclk_phy_noc", "pclk_phy_pre", 0, RK2928_CLKGATE_CON(10), 9, GFLAGS),

	GATE(ACLK_VPU, "aclk_vpu", "aclk_vpu_pre", 0, RK2928_CLKGATE_CON(15), 0, GFLAGS),
	GATE(0, "aclk_vpu_noc", "aclk_vpu_pre", 0, RK2928_CLKGATE_CON(15), 4, GFLAGS),
	GATE(ACLK_RKVDEC, "aclk_rkvdec", "aclk_rkvdec_pre", 0, RK2928_CLKGATE_CON(15), 2, GFLAGS),
	GATE(0, "aclk_rkvdec_noc", "aclk_rkvdec_pre", 0, RK2928_CLKGATE_CON(15), 6, GFLAGS),
	GATE(HCLK_VPU, "hclk_vpu", "hclk_vpu_pre", 0, RK2928_CLKGATE_CON(15), 1, GFLAGS),
	GATE(0, "hclk_vpu_noc", "hclk_vpu_pre", 0, RK2928_CLKGATE_CON(15), 5, GFLAGS),
	GATE(HCLK_RKVDEC, "hclk_rkvdec", "hclk_rkvdec_pre", 0, RK2928_CLKGATE_CON(15), 3, GFLAGS),
	GATE(0, "hclk_rkvdec_noc", "hclk_rkvdec_pre", 0, RK2928_CLKGATE_CON(15), 7, GFLAGS),

	/* PD_MMC */
	MMC(SCLK_SDMMC_DRV,    "sdmmc_drv",    "sclk_sdmmc", RK3228_SDMMC_CON0, 1),
	MMC(SCLK_SDMMC_SAMPLE, "sdmmc_sample", "sclk_sdmmc", RK3228_SDMMC_CON1, 0),

	MMC(SCLK_SDIO_DRV,     "sdio_drv",     "sclk_sdio",  RK3228_SDIO_CON0,  1),
	MMC(SCLK_SDIO_SAMPLE,  "sdio_sample",  "sclk_sdio",  RK3228_SDIO_CON1,  0),

	MMC(SCLK_EMMC_DRV,     "emmc_drv",     "sclk_emmc",  RK3228_EMMC_CON0,  1),
	MMC(SCLK_EMMC_SAMPLE,  "emmc_sample",  "sclk_emmc",  RK3228_EMMC_CON1,  0),
};

static const char *const rk3228_critical_clocks[] __initconst = {
	"aclk_cpu",
	"pclk_cpu",
	"hclk_cpu",
	"aclk_peri",
	"hclk_peri",
	"pclk_peri",
	"aclk_rga_noc",
	"aclk_iep_noc",
	"aclk_vop_noc",
	"aclk_hdcp_noc",
	"hclk_vio_ahb_arbi",
	"hclk_vio_noc",
	"hclk_vop_noc",
	"hclk_host0_arb",
	"hclk_host1_arb",
	"hclk_host2_arb",
	"hclk_otg_pmu",
	"aclk_gpu_noc",
	"sclk_initmem_mbist",
	"aclk_initmem",
	"hclk_rom",
	"pclk_ddrupctl",
	"pclk_ddrmon",
	"pclk_msch_noc",
	"pclk_stimer",
	"pclk_ddrphy",
	"pclk_acodecphy",
	"pclk_phy_noc",
	"aclk_vpu_noc",
	"aclk_rkvdec_noc",
	"hclk_vpu_noc",
	"hclk_rkvdec_noc",
};

static void __init rk3228_clk_init(struct device_node *np)
{
	struct rockchip_clk_provider *ctx;
	void __iomem *reg_base;

	reg_base = of_iomap(np, 0);
	if (!reg_base) {
		pr_err("%s: could not map cru region\n", __func__);
		return;
	}

	ctx = rockchip_clk_init(np, reg_base, CLK_NR_CLKS);
	if (IS_ERR(ctx)) {
		pr_err("%s: rockchip clk init failed\n", __func__);
		iounmap(reg_base);
		return;
	}

	rockchip_clk_register_plls(ctx, rk3228_pll_clks,
				   ARRAY_SIZE(rk3228_pll_clks),
				   RK3228_GRF_SOC_STATUS0);
	rockchip_clk_register_branches(ctx, rk3228_clk_branches,
				  ARRAY_SIZE(rk3228_clk_branches));
	rockchip_clk_protect_critical(rk3228_critical_clocks,
				      ARRAY_SIZE(rk3228_critical_clocks));

	rockchip_clk_register_armclk(ctx, ARMCLK, "armclk",
			mux_armclk_p, ARRAY_SIZE(mux_armclk_p),
			&rk3228_cpuclk_data, rk3228_cpuclk_rates,
			ARRAY_SIZE(rk3228_cpuclk_rates));

	rockchip_register_softrst(np, 9, reg_base + RK2928_SOFTRST_CON(0),
				  ROCKCHIP_SOFTRST_HIWORD_MASK);

	rockchip_register_restart_notifier(ctx, RK3228_GLB_SRST_FST, NULL);

	rockchip_clk_of_add_provider(np, ctx);
}
CLK_OF_DECLARE(rk3228_cru, "rockchip,rk3228-cru", rk3228_clk_init);<|MERGE_RESOLUTION|>--- conflicted
+++ resolved
@@ -371,11 +371,7 @@
 			RK2928_CLKSEL_CON(22), 15, 1, MFLAGS, 8, 5, DFLAGS,
 			RK2928_CLKGATE_CON(2), 6, GFLAGS),
 
-<<<<<<< HEAD
-	GATE(0, "sclk_hsadc", "ext_hsadc", 0,
-=======
 	GATE(SCLK_HSADC, "sclk_hsadc", "ext_hsadc", 0,
->>>>>>> 24b8d41d
 			RK2928_CLKGATE_CON(10), 12, GFLAGS),
 
 	COMPOSITE(SCLK_WIFI, "sclk_wifi", mux_pll_src_cpll_gpll_usb480m_p, 0,
@@ -591,15 +587,9 @@
 	GATE(HCLK_I2S1_8CH, "hclk_i2s1_8ch", "hclk_cpu", 0, RK2928_CLKGATE_CON(8), 8, GFLAGS),
 	GATE(HCLK_I2S2_2CH, "hclk_i2s2_2ch", "hclk_cpu", 0, RK2928_CLKGATE_CON(8), 9, GFLAGS),
 	GATE(HCLK_SPDIF_8CH, "hclk_spdif_8ch", "hclk_cpu", 0, RK2928_CLKGATE_CON(8), 10, GFLAGS),
-<<<<<<< HEAD
-	GATE(0, "hclk_tsp", "hclk_cpu", 0, RK2928_CLKGATE_CON(10), 11, GFLAGS),
-	GATE(0, "hclk_crypto_mst", "hclk_cpu", 0, RK2928_CLKGATE_CON(8), 11, GFLAGS),
-	GATE(0, "hclk_crypto_slv", "hclk_cpu", 0, RK2928_CLKGATE_CON(8), 12, GFLAGS),
-=======
 	GATE(HCLK_TSP, "hclk_tsp", "hclk_cpu", 0, RK2928_CLKGATE_CON(10), 11, GFLAGS),
 	GATE(HCLK_M_CRYPTO, "hclk_crypto_mst", "hclk_cpu", 0, RK2928_CLKGATE_CON(8), 11, GFLAGS),
 	GATE(HCLK_S_CRYPTO, "hclk_crypto_slv", "hclk_cpu", 0, RK2928_CLKGATE_CON(8), 12, GFLAGS),
->>>>>>> 24b8d41d
 
 	GATE(0, "pclk_ddrupctl", "pclk_ddr_pre", 0, RK2928_CLKGATE_CON(8), 4, GFLAGS),
 	GATE(0, "pclk_ddrmon", "pclk_ddr_pre", 0, RK2928_CLKGATE_CON(8), 6, GFLAGS),
