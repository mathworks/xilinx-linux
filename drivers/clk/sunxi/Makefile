# SPDX-License-Identifier: GPL-2.0
#
# Makefile for sunxi specific clk
#

<<<<<<< HEAD
obj-y += clk-sunxi.o clk-factors.o
obj-y += clk-a10-codec.o
obj-y += clk-a10-hosc.o
obj-y += clk-a10-mod1.o
obj-y += clk-a10-pll2.o
obj-y += clk-a10-ve.o
obj-y += clk-a20-gmac.o
obj-y += clk-mod0.o
obj-y += clk-simple-gates.o
obj-y += clk-sun4i-display.o
obj-y += clk-sun4i-pll3.o
obj-y += clk-sun4i-tcon-ch1.o
obj-y += clk-sun8i-bus-gates.o
obj-y += clk-sun8i-mbus.o
obj-y += clk-sun9i-core.o
obj-y += clk-sun9i-mmc.o
obj-y += clk-usb.o
=======
obj-$(CONFIG_CLK_SUNXI) += clk-factors.o
>>>>>>> 24b8d41d

obj-$(CONFIG_CLK_SUNXI_CLOCKS) += clk-sunxi.o
obj-$(CONFIG_CLK_SUNXI_CLOCKS) += clk-a10-codec.o
obj-$(CONFIG_CLK_SUNXI_CLOCKS) += clk-a10-hosc.o
obj-$(CONFIG_CLK_SUNXI_CLOCKS) += clk-a10-mod1.o
obj-$(CONFIG_CLK_SUNXI_CLOCKS) += clk-a10-pll2.o
obj-$(CONFIG_CLK_SUNXI_CLOCKS) += clk-a10-ve.o
obj-$(CONFIG_CLK_SUNXI_CLOCKS) += clk-a20-gmac.o
obj-$(CONFIG_CLK_SUNXI_CLOCKS) += clk-mod0.o
obj-$(CONFIG_CLK_SUNXI_CLOCKS) += clk-simple-gates.o
obj-$(CONFIG_CLK_SUNXI_CLOCKS) += clk-sun4i-display.o
obj-$(CONFIG_CLK_SUNXI_CLOCKS) += clk-sun4i-pll3.o
obj-$(CONFIG_CLK_SUNXI_CLOCKS) += clk-sun4i-tcon-ch1.o
obj-$(CONFIG_CLK_SUNXI_CLOCKS) += clk-sun8i-bus-gates.o
obj-$(CONFIG_CLK_SUNXI_CLOCKS) += clk-sun8i-mbus.o
obj-$(CONFIG_CLK_SUNXI_CLOCKS) += clk-sun9i-core.o
obj-$(CONFIG_CLK_SUNXI_CLOCKS) += clk-sun9i-mmc.o
obj-$(CONFIG_CLK_SUNXI_CLOCKS) += clk-usb.o

obj-$(CONFIG_CLK_SUNXI_CLOCKS) += clk-sun8i-apb0.o
obj-$(CONFIG_CLK_SUNXI_CLOCKS) += clk-sun9i-cpus.o

obj-$(CONFIG_CLK_SUNXI_PRCM_SUN6I)	+= clk-sun6i-apb0.o
obj-$(CONFIG_CLK_SUNXI_PRCM_SUN6I)	+= clk-sun6i-apb0-gates.o
obj-$(CONFIG_CLK_SUNXI_PRCM_SUN6I)	+= clk-sun6i-ar100.o

obj-$(CONFIG_CLK_SUNXI_PRCM_SUN8I)	+= clk-sun8i-apb0.o
obj-$(CONFIG_CLK_SUNXI_PRCM_SUN8I)	+= clk-sun6i-apb0-gates.o<|MERGE_RESOLUTION|>--- conflicted
+++ resolved
@@ -3,27 +3,7 @@
 # Makefile for sunxi specific clk
 #
 
-<<<<<<< HEAD
-obj-y += clk-sunxi.o clk-factors.o
-obj-y += clk-a10-codec.o
-obj-y += clk-a10-hosc.o
-obj-y += clk-a10-mod1.o
-obj-y += clk-a10-pll2.o
-obj-y += clk-a10-ve.o
-obj-y += clk-a20-gmac.o
-obj-y += clk-mod0.o
-obj-y += clk-simple-gates.o
-obj-y += clk-sun4i-display.o
-obj-y += clk-sun4i-pll3.o
-obj-y += clk-sun4i-tcon-ch1.o
-obj-y += clk-sun8i-bus-gates.o
-obj-y += clk-sun8i-mbus.o
-obj-y += clk-sun9i-core.o
-obj-y += clk-sun9i-mmc.o
-obj-y += clk-usb.o
-=======
 obj-$(CONFIG_CLK_SUNXI) += clk-factors.o
->>>>>>> 24b8d41d
 
 obj-$(CONFIG_CLK_SUNXI_CLOCKS) += clk-sunxi.o
 obj-$(CONFIG_CLK_SUNXI_CLOCKS) += clk-a10-codec.o
