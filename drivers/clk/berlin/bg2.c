// SPDX-License-Identifier: GPL-2.0
/*
 * Copyright (c) 2014 Marvell Technology Group Ltd.
 *
 * Sebastian Hesselbarth <sebastian.hesselbarth@gmail.com>
 * Alexandre Belloni <alexandre.belloni@free-electrons.com>
 */

#include <linux/clk.h>
#include <linux/clk-provider.h>
#include <linux/io.h>
#include <linux/kernel.h>
#include <linux/of.h>
#include <linux/of_address.h>
#include <linux/slab.h>

#include <dt-bindings/clock/berlin2.h>

#include "berlin2-avpll.h"
#include "berlin2-div.h"
#include "berlin2-pll.h"
#include "common.h"

#define REG_PINMUX0		0x0000
#define REG_PINMUX1		0x0004
#define REG_SYSPLLCTL0		0x0014
#define REG_SYSPLLCTL4		0x0024
#define REG_MEMPLLCTL0		0x0028
#define REG_MEMPLLCTL4		0x0038
#define REG_CPUPLLCTL0		0x003c
#define REG_CPUPLLCTL4		0x004c
#define REG_AVPLLCTL0		0x0050
#define REG_AVPLLCTL31		0x00cc
#define REG_AVPLLCTL62		0x0148
#define REG_PLLSTATUS		0x014c
#define REG_CLKENABLE		0x0150
#define REG_CLKSELECT0		0x0154
#define REG_CLKSELECT1		0x0158
#define REG_CLKSELECT2		0x015c
#define REG_CLKSELECT3		0x0160
#define REG_CLKSWITCH0		0x0164
#define REG_CLKSWITCH1		0x0168
#define REG_RESET_TRIGGER	0x0178
#define REG_RESET_STATUS0	0x017c
#define REG_RESET_STATUS1	0x0180
#define REG_SW_GENERIC0		0x0184
#define REG_SW_GENERIC3		0x0190
#define REG_PRODUCTID		0x01cc
#define REG_PRODUCTID_EXT	0x01d0
#define REG_GFX3DCORE_CLKCTL	0x022c
#define REG_GFX3DSYS_CLKCTL	0x0230
#define REG_ARC_CLKCTL		0x0234
#define REG_VIP_CLKCTL		0x0238
#define REG_SDIO0XIN_CLKCTL	0x023c
#define REG_SDIO1XIN_CLKCTL	0x0240
#define REG_GFX3DEXTRA_CLKCTL	0x0244
#define REG_GFX3D_RESET		0x0248
#define REG_GC360_CLKCTL	0x024c
#define REG_SDIO_DLLMST_CLKCTL	0x0250

/*
 * BG2/BG2CD SoCs have the following audio/video I/O units:
 *
 * audiohd: HDMI TX audio
 * audio0:  7.1ch TX
 * audio1:  2ch TX
 * audio2:  2ch RX
 * audio3:  SPDIF TX
 * video0:  HDMI video
 * video1:  Secondary video
 * video2:  SD auxiliary video
 *
 * There are no external audio clocks (ACLKI0, ACLKI1) and
 * only one external video clock (VCLKI0).
 *
 * Currently missing bits and pieces:
 * - audio_fast_pll is unknown
 * - audiohd_pll is unknown
 * - video0_pll is unknown
 * - audio[023], audiohd parent pll is assumed to be audio_fast_pll
 *
 */

#define	MAX_CLKS 41
static struct clk_hw_onecell_data *clk_data;
static DEFINE_SPINLOCK(lock);
static void __iomem *gbase;

enum {
	REFCLK, VIDEO_EXT0,
	SYSPLL, MEMPLL, CPUPLL,
	AVPLL_A1, AVPLL_A2, AVPLL_A3, AVPLL_A4,
	AVPLL_A5, AVPLL_A6, AVPLL_A7, AVPLL_A8,
	AVPLL_B1, AVPLL_B2, AVPLL_B3, AVPLL_B4,
	AVPLL_B5, AVPLL_B6, AVPLL_B7, AVPLL_B8,
	AUDIO1_PLL, AUDIO_FAST_PLL,
	VIDEO0_PLL, VIDEO0_IN,
	VIDEO1_PLL, VIDEO1_IN,
	VIDEO2_PLL, VIDEO2_IN,
};

static const char *clk_names[] = {
	[REFCLK]		= "refclk",
	[VIDEO_EXT0]		= "video_ext0",
	[SYSPLL]		= "syspll",
	[MEMPLL]		= "mempll",
	[CPUPLL]		= "cpupll",
	[AVPLL_A1]		= "avpll_a1",
	[AVPLL_A2]		= "avpll_a2",
	[AVPLL_A3]		= "avpll_a3",
	[AVPLL_A4]		= "avpll_a4",
	[AVPLL_A5]		= "avpll_a5",
	[AVPLL_A6]		= "avpll_a6",
	[AVPLL_A7]		= "avpll_a7",
	[AVPLL_A8]		= "avpll_a8",
	[AVPLL_B1]		= "avpll_b1",
	[AVPLL_B2]		= "avpll_b2",
	[AVPLL_B3]		= "avpll_b3",
	[AVPLL_B4]		= "avpll_b4",
	[AVPLL_B5]		= "avpll_b5",
	[AVPLL_B6]		= "avpll_b6",
	[AVPLL_B7]		= "avpll_b7",
	[AVPLL_B8]		= "avpll_b8",
	[AUDIO1_PLL]		= "audio1_pll",
	[AUDIO_FAST_PLL]	= "audio_fast_pll",
	[VIDEO0_PLL]		= "video0_pll",
	[VIDEO0_IN]		= "video0_in",
	[VIDEO1_PLL]		= "video1_pll",
	[VIDEO1_IN]		= "video1_in",
	[VIDEO2_PLL]		= "video2_pll",
	[VIDEO2_IN]		= "video2_in",
};

static const struct berlin2_pll_map bg2_pll_map __initconst = {
	.vcodiv		= {10, 15, 20, 25, 30, 40, 50, 60, 80},
	.mult		= 10,
	.fbdiv_shift	= 6,
	.rfdiv_shift	= 1,
	.divsel_shift	= 7,
};

static const u8 default_parent_ids[] = {
	SYSPLL, AVPLL_B4, AVPLL_A5, AVPLL_B6, AVPLL_B7, SYSPLL
};

static const struct berlin2_div_data bg2_divs[] __initconst = {
	{
		.name = "sys",
		.parent_ids = (const u8 []){
			SYSPLL, AVPLL_B4, AVPLL_B5, AVPLL_B6, AVPLL_B7, SYSPLL
		},
		.num_parents = 6,
		.map = {
			BERLIN2_DIV_GATE(REG_CLKENABLE, 0),
			BERLIN2_PLL_SELECT(REG_CLKSELECT0, 0),
			BERLIN2_DIV_SELECT(REG_CLKSELECT0, 3),
			BERLIN2_PLL_SWITCH(REG_CLKSWITCH0, 3),
			BERLIN2_DIV_SWITCH(REG_CLKSWITCH0, 4),
			BERLIN2_DIV_D3SWITCH(REG_CLKSWITCH0, 5),
		},
		.div_flags = BERLIN2_DIV_HAS_GATE | BERLIN2_DIV_HAS_MUX,
		.flags = CLK_IGNORE_UNUSED,
	},
	{
		.name = "cpu",
		.parent_ids = (const u8 []){
			CPUPLL, MEMPLL, MEMPLL, MEMPLL, MEMPLL
		},
		.num_parents = 5,
		.map = {
			BERLIN2_PLL_SELECT(REG_CLKSELECT0, 6),
			BERLIN2_DIV_SELECT(REG_CLKSELECT0, 9),
			BERLIN2_PLL_SWITCH(REG_CLKSWITCH0, 6),
			BERLIN2_DIV_SWITCH(REG_CLKSWITCH0, 7),
			BERLIN2_DIV_D3SWITCH(REG_CLKSWITCH0, 8),
		},
		.div_flags = BERLIN2_DIV_HAS_MUX,
		.flags = 0,
	},
	{
		.name = "drmfigo",
		.parent_ids = default_parent_ids,
		.num_parents = ARRAY_SIZE(default_parent_ids),
		.map = {
			BERLIN2_DIV_GATE(REG_CLKENABLE, 16),
			BERLIN2_PLL_SELECT(REG_CLKSELECT0, 17),
			BERLIN2_DIV_SELECT(REG_CLKSELECT0, 20),
			BERLIN2_PLL_SWITCH(REG_CLKSWITCH0, 12),
			BERLIN2_DIV_SWITCH(REG_CLKSWITCH0, 13),
			BERLIN2_DIV_D3SWITCH(REG_CLKSWITCH0, 14),
		},
		.div_flags = BERLIN2_DIV_HAS_GATE | BERLIN2_DIV_HAS_MUX,
		.flags = 0,
	},
	{
		.name = "cfg",
		.parent_ids = default_parent_ids,
		.num_parents = ARRAY_SIZE(default_parent_ids),
		.map = {
			BERLIN2_DIV_GATE(REG_CLKENABLE, 1),
			BERLIN2_PLL_SELECT(REG_CLKSELECT0, 23),
			BERLIN2_DIV_SELECT(REG_CLKSELECT0, 26),
			BERLIN2_PLL_SWITCH(REG_CLKSWITCH0, 15),
			BERLIN2_DIV_SWITCH(REG_CLKSWITCH0, 16),
			BERLIN2_DIV_D3SWITCH(REG_CLKSWITCH0, 17),
		},
		.div_flags = BERLIN2_DIV_HAS_GATE | BERLIN2_DIV_HAS_MUX,
		.flags = 0,
	},
	{
		.name = "gfx",
		.parent_ids = default_parent_ids,
		.num_parents = ARRAY_SIZE(default_parent_ids),
		.map = {
			BERLIN2_DIV_GATE(REG_CLKENABLE, 4),
			BERLIN2_PLL_SELECT(REG_CLKSELECT0, 29),
			BERLIN2_DIV_SELECT(REG_CLKSELECT1, 0),
			BERLIN2_PLL_SWITCH(REG_CLKSWITCH0, 18),
			BERLIN2_DIV_SWITCH(REG_CLKSWITCH0, 19),
			BERLIN2_DIV_D3SWITCH(REG_CLKSWITCH0, 20),
		},
		.div_flags = BERLIN2_DIV_HAS_GATE | BERLIN2_DIV_HAS_MUX,
		.flags = 0,
	},
	{
		.name = "zsp",
		.parent_ids = default_parent_ids,
		.num_parents = ARRAY_SIZE(default_parent_ids),
		.map = {
			BERLIN2_DIV_GATE(REG_CLKENABLE, 5),
			BERLIN2_PLL_SELECT(REG_CLKSELECT1, 3),
			BERLIN2_DIV_SELECT(REG_CLKSELECT1, 6),
			BERLIN2_PLL_SWITCH(REG_CLKSWITCH0, 21),
			BERLIN2_DIV_SWITCH(REG_CLKSWITCH0, 22),
			BERLIN2_DIV_D3SWITCH(REG_CLKSWITCH0, 23),
		},
		.div_flags = BERLIN2_DIV_HAS_GATE | BERLIN2_DIV_HAS_MUX,
		.flags = 0,
	},
	{
		.name = "perif",
		.parent_ids = default_parent_ids,
		.num_parents = ARRAY_SIZE(default_parent_ids),
		.map = {
			BERLIN2_DIV_GATE(REG_CLKENABLE, 6),
			BERLIN2_PLL_SELECT(REG_CLKSELECT1, 9),
			BERLIN2_DIV_SELECT(REG_CLKSELECT1, 12),
			BERLIN2_PLL_SWITCH(REG_CLKSWITCH0, 24),
			BERLIN2_DIV_SWITCH(REG_CLKSWITCH0, 25),
			BERLIN2_DIV_D3SWITCH(REG_CLKSWITCH0, 26),
		},
		.div_flags = BERLIN2_DIV_HAS_GATE | BERLIN2_DIV_HAS_MUX,
		.flags = CLK_IGNORE_UNUSED,
	},
	{
		.name = "pcube",
		.parent_ids = default_parent_ids,
		.num_parents = ARRAY_SIZE(default_parent_ids),
		.map = {
			BERLIN2_DIV_GATE(REG_CLKENABLE, 2),
			BERLIN2_PLL_SELECT(REG_CLKSELECT1, 15),
			BERLIN2_DIV_SELECT(REG_CLKSELECT1, 18),
			BERLIN2_PLL_SWITCH(REG_CLKSWITCH0, 27),
			BERLIN2_DIV_SWITCH(REG_CLKSWITCH0, 28),
			BERLIN2_DIV_D3SWITCH(REG_CLKSWITCH0, 29),
		},
		.div_flags = BERLIN2_DIV_HAS_GATE | BERLIN2_DIV_HAS_MUX,
		.flags = 0,
	},
	{
		.name = "vscope",
		.parent_ids = default_parent_ids,
		.num_parents = ARRAY_SIZE(default_parent_ids),
		.map = {
			BERLIN2_DIV_GATE(REG_CLKENABLE, 3),
			BERLIN2_PLL_SELECT(REG_CLKSELECT1, 21),
			BERLIN2_DIV_SELECT(REG_CLKSELECT1, 24),
			BERLIN2_PLL_SWITCH(REG_CLKSWITCH0, 30),
			BERLIN2_DIV_SWITCH(REG_CLKSWITCH0, 31),
			BERLIN2_DIV_D3SWITCH(REG_CLKSWITCH1, 0),
		},
		.div_flags = BERLIN2_DIV_HAS_GATE | BERLIN2_DIV_HAS_MUX,
		.flags = 0,
	},
	{
		.name = "nfc_ecc",
		.parent_ids = default_parent_ids,
		.num_parents = ARRAY_SIZE(default_parent_ids),
		.map = {
			BERLIN2_DIV_GATE(REG_CLKENABLE, 18),
			BERLIN2_PLL_SELECT(REG_CLKSELECT1, 27),
			BERLIN2_DIV_SELECT(REG_CLKSELECT2, 0),
			BERLIN2_PLL_SWITCH(REG_CLKSWITCH1, 1),
			BERLIN2_DIV_SWITCH(REG_CLKSWITCH1, 2),
			BERLIN2_DIV_D3SWITCH(REG_CLKSWITCH1, 3),
		},
		.div_flags = BERLIN2_DIV_HAS_GATE | BERLIN2_DIV_HAS_MUX,
		.flags = 0,
	},
	{
		.name = "vpp",
		.parent_ids = default_parent_ids,
		.num_parents = ARRAY_SIZE(default_parent_ids),
		.map = {
			BERLIN2_DIV_GATE(REG_CLKENABLE, 21),
			BERLIN2_PLL_SELECT(REG_CLKSELECT2, 3),
			BERLIN2_DIV_SELECT(REG_CLKSELECT2, 6),
			BERLIN2_PLL_SWITCH(REG_CLKSWITCH1, 4),
			BERLIN2_DIV_SWITCH(REG_CLKSWITCH1, 5),
			BERLIN2_DIV_D3SWITCH(REG_CLKSWITCH1, 6),
		},
		.div_flags = BERLIN2_DIV_HAS_GATE | BERLIN2_DIV_HAS_MUX,
		.flags = 0,
	},
	{
		.name = "app",
		.parent_ids = default_parent_ids,
		.num_parents = ARRAY_SIZE(default_parent_ids),
		.map = {
			BERLIN2_DIV_GATE(REG_CLKENABLE, 20),
			BERLIN2_PLL_SELECT(REG_CLKSELECT2, 9),
			BERLIN2_DIV_SELECT(REG_CLKSELECT2, 12),
			BERLIN2_PLL_SWITCH(REG_CLKSWITCH1, 7),
			BERLIN2_DIV_SWITCH(REG_CLKSWITCH1, 8),
			BERLIN2_DIV_D3SWITCH(REG_CLKSWITCH1, 9),
		},
		.div_flags = BERLIN2_DIV_HAS_GATE | BERLIN2_DIV_HAS_MUX,
		.flags = 0,
	},
	{
		.name = "audio0",
		.parent_ids = (const u8 []){ AUDIO_FAST_PLL },
		.num_parents = 1,
		.map = {
			BERLIN2_DIV_GATE(REG_CLKENABLE, 22),
			BERLIN2_DIV_SELECT(REG_CLKSELECT2, 17),
			BERLIN2_DIV_SWITCH(REG_CLKSWITCH1, 10),
			BERLIN2_DIV_D3SWITCH(REG_CLKSWITCH1, 11),
		},
		.div_flags = BERLIN2_DIV_HAS_GATE,
		.flags = 0,
	},
	{
		.name = "audio2",
		.parent_ids = (const u8 []){ AUDIO_FAST_PLL },
		.num_parents = 1,
		.map = {
			BERLIN2_DIV_GATE(REG_CLKENABLE, 24),
			BERLIN2_DIV_SELECT(REG_CLKSELECT2, 20),
			BERLIN2_DIV_SWITCH(REG_CLKSWITCH1, 14),
			BERLIN2_DIV_D3SWITCH(REG_CLKSWITCH1, 15),
		},
		.div_flags = BERLIN2_DIV_HAS_GATE,
		.flags = 0,
	},
	{
		.name = "audio3",
		.parent_ids = (const u8 []){ AUDIO_FAST_PLL },
		.num_parents = 1,
		.map = {
			BERLIN2_DIV_GATE(REG_CLKENABLE, 25),
			BERLIN2_DIV_SELECT(REG_CLKSELECT2, 23),
			BERLIN2_DIV_SWITCH(REG_CLKSWITCH1, 16),
			BERLIN2_DIV_D3SWITCH(REG_CLKSWITCH1, 17),
		},
		.div_flags = BERLIN2_DIV_HAS_GATE,
		.flags = 0,
	},
	{
		.name = "audio1",
		.parent_ids = (const u8 []){ AUDIO1_PLL },
		.num_parents = 1,
		.map = {
			BERLIN2_DIV_GATE(REG_CLKENABLE, 23),
			BERLIN2_DIV_SELECT(REG_CLKSELECT3, 0),
			BERLIN2_DIV_SWITCH(REG_CLKSWITCH1, 12),
			BERLIN2_DIV_D3SWITCH(REG_CLKSWITCH1, 13),
		},
		.div_flags = BERLIN2_DIV_HAS_GATE,
		.flags = 0,
	},
	{
		.name = "gfx3d_core",
		.parent_ids = default_parent_ids,
		.num_parents = ARRAY_SIZE(default_parent_ids),
		.map = {
			BERLIN2_SINGLE_DIV(REG_GFX3DCORE_CLKCTL),
		},
		.div_flags = BERLIN2_DIV_HAS_GATE | BERLIN2_DIV_HAS_MUX,
		.flags = 0,
	},
	{
		.name = "gfx3d_sys",
		.parent_ids = default_parent_ids,
		.num_parents = ARRAY_SIZE(default_parent_ids),
		.map = {
			BERLIN2_SINGLE_DIV(REG_GFX3DSYS_CLKCTL),
		},
		.div_flags = BERLIN2_DIV_HAS_GATE | BERLIN2_DIV_HAS_MUX,
		.flags = 0,
	},
	{
		.name = "arc",
		.parent_ids = default_parent_ids,
		.num_parents = ARRAY_SIZE(default_parent_ids),
		.map = {
			BERLIN2_SINGLE_DIV(REG_ARC_CLKCTL),
		},
		.div_flags = BERLIN2_DIV_HAS_GATE | BERLIN2_DIV_HAS_MUX,
		.flags = 0,
	},
	{
		.name = "vip",
		.parent_ids = default_parent_ids,
		.num_parents = ARRAY_SIZE(default_parent_ids),
		.map = {
			BERLIN2_SINGLE_DIV(REG_VIP_CLKCTL),
		},
		.div_flags = BERLIN2_DIV_HAS_GATE | BERLIN2_DIV_HAS_MUX,
		.flags = 0,
	},
	{
		.name = "sdio0xin",
		.parent_ids = default_parent_ids,
		.num_parents = ARRAY_SIZE(default_parent_ids),
		.map = {
			BERLIN2_SINGLE_DIV(REG_SDIO0XIN_CLKCTL),
		},
		.div_flags = BERLIN2_DIV_HAS_GATE | BERLIN2_DIV_HAS_MUX,
		.flags = 0,
	},
	{
		.name = "sdio1xin",
		.parent_ids = default_parent_ids,
		.num_parents = ARRAY_SIZE(default_parent_ids),
		.map = {
			BERLIN2_SINGLE_DIV(REG_SDIO1XIN_CLKCTL),
		},
		.div_flags = BERLIN2_DIV_HAS_GATE | BERLIN2_DIV_HAS_MUX,
		.flags = 0,
	},
	{
		.name = "gfx3d_extra",
		.parent_ids = default_parent_ids,
		.num_parents = ARRAY_SIZE(default_parent_ids),
		.map = {
			BERLIN2_SINGLE_DIV(REG_GFX3DEXTRA_CLKCTL),
		},
		.div_flags = BERLIN2_DIV_HAS_GATE | BERLIN2_DIV_HAS_MUX,
		.flags = 0,
	},
	{
		.name = "gc360",
		.parent_ids = default_parent_ids,
		.num_parents = ARRAY_SIZE(default_parent_ids),
		.map = {
			BERLIN2_SINGLE_DIV(REG_GC360_CLKCTL),
		},
		.div_flags = BERLIN2_DIV_HAS_GATE | BERLIN2_DIV_HAS_MUX,
		.flags = 0,
	},
	{
		.name = "sdio_dllmst",
		.parent_ids = default_parent_ids,
		.num_parents = ARRAY_SIZE(default_parent_ids),
		.map = {
			BERLIN2_SINGLE_DIV(REG_SDIO_DLLMST_CLKCTL),
		},
		.div_flags = BERLIN2_DIV_HAS_GATE | BERLIN2_DIV_HAS_MUX,
		.flags = 0,
	},
};

static const struct berlin2_gate_data bg2_gates[] __initconst = {
	{ "geth0",	"perif",	7 },
	{ "geth1",	"perif",	8 },
	{ "sata",	"perif",	9 },
	{ "ahbapb",	"perif",	10, CLK_IGNORE_UNUSED },
	{ "usb0",	"perif",	11 },
	{ "usb1",	"perif",	12 },
	{ "pbridge",	"perif",	13, CLK_IGNORE_UNUSED },
	{ "sdio0",	"perif",	14 },
	{ "sdio1",	"perif",	15 },
	{ "nfc",	"perif",	17 },
	{ "smemc",	"perif",	19 },
	{ "audiohd",	"audiohd_pll",	26 },
	{ "video0",	"video0_in",	27 },
	{ "video1",	"video1_in",	28 },
	{ "video2",	"video2_in",	29 },
};

static void __init berlin2_clock_setup(struct device_node *np)
{
	struct device_node *parent_np = of_get_parent(np);
	const char *parent_names[9];
	struct clk *clk;
	struct clk_hw *hw;
	struct clk_hw **hws;
	u8 avpll_flags = 0;
	int n, ret;

<<<<<<< HEAD
	clk_data = kzalloc(sizeof(*clk_data) +
			   sizeof(*clk_data->hws) * MAX_CLKS, GFP_KERNEL);
=======
	clk_data = kzalloc(struct_size(clk_data, hws, MAX_CLKS), GFP_KERNEL);
>>>>>>> 24b8d41d
	if (!clk_data)
		return;
	clk_data->num = MAX_CLKS;
	hws = clk_data->hws;

	gbase = of_iomap(parent_np, 0);
	if (!gbase)
		return;

	/* overwrite default clock names with DT provided ones */
	clk = of_clk_get_by_name(np, clk_names[REFCLK]);
	if (!IS_ERR(clk)) {
		clk_names[REFCLK] = __clk_get_name(clk);
		clk_put(clk);
	}

	clk = of_clk_get_by_name(np, clk_names[VIDEO_EXT0]);
	if (!IS_ERR(clk)) {
		clk_names[VIDEO_EXT0] = __clk_get_name(clk);
		clk_put(clk);
	}

	/* simple register PLLs */
	ret = berlin2_pll_register(&bg2_pll_map, gbase + REG_SYSPLLCTL0,
				   clk_names[SYSPLL], clk_names[REFCLK], 0);
	if (ret)
		goto bg2_fail;

	ret = berlin2_pll_register(&bg2_pll_map, gbase + REG_MEMPLLCTL0,
				   clk_names[MEMPLL], clk_names[REFCLK], 0);
	if (ret)
		goto bg2_fail;

	ret = berlin2_pll_register(&bg2_pll_map, gbase + REG_CPUPLLCTL0,
				   clk_names[CPUPLL], clk_names[REFCLK], 0);
	if (ret)
		goto bg2_fail;

	if (of_device_is_compatible(np, "marvell,berlin2-global-register"))
		avpll_flags |= BERLIN2_AVPLL_SCRAMBLE_QUIRK;

	/* audio/video VCOs */
	ret = berlin2_avpll_vco_register(gbase + REG_AVPLLCTL0, "avpll_vcoA",
			 clk_names[REFCLK], avpll_flags, 0);
	if (ret)
		goto bg2_fail;

	for (n = 0; n < 8; n++) {
		ret = berlin2_avpll_channel_register(gbase + REG_AVPLLCTL0,
			     clk_names[AVPLL_A1 + n], n, "avpll_vcoA",
			     avpll_flags, 0);
		if (ret)
			goto bg2_fail;
	}

	ret = berlin2_avpll_vco_register(gbase + REG_AVPLLCTL31, "avpll_vcoB",
				 clk_names[REFCLK], BERLIN2_AVPLL_BIT_QUIRK |
				 avpll_flags, 0);
	if (ret)
		goto bg2_fail;

	for (n = 0; n < 8; n++) {
		ret = berlin2_avpll_channel_register(gbase + REG_AVPLLCTL31,
			     clk_names[AVPLL_B1 + n], n, "avpll_vcoB",
			     BERLIN2_AVPLL_BIT_QUIRK | avpll_flags, 0);
		if (ret)
			goto bg2_fail;
	}

	/* reference clock bypass switches */
	parent_names[0] = clk_names[SYSPLL];
	parent_names[1] = clk_names[REFCLK];
	hw = clk_hw_register_mux(NULL, "syspll_byp", parent_names, 2,
			       0, gbase + REG_CLKSWITCH0, 0, 1, 0, &lock);
	if (IS_ERR(hw))
		goto bg2_fail;
	clk_names[SYSPLL] = clk_hw_get_name(hw);

	parent_names[0] = clk_names[MEMPLL];
	parent_names[1] = clk_names[REFCLK];
	hw = clk_hw_register_mux(NULL, "mempll_byp", parent_names, 2,
			       0, gbase + REG_CLKSWITCH0, 1, 1, 0, &lock);
	if (IS_ERR(hw))
		goto bg2_fail;
	clk_names[MEMPLL] = clk_hw_get_name(hw);

	parent_names[0] = clk_names[CPUPLL];
	parent_names[1] = clk_names[REFCLK];
	hw = clk_hw_register_mux(NULL, "cpupll_byp", parent_names, 2,
			       0, gbase + REG_CLKSWITCH0, 2, 1, 0, &lock);
	if (IS_ERR(hw))
		goto bg2_fail;
	clk_names[CPUPLL] = clk_hw_get_name(hw);

	/* clock muxes */
	parent_names[0] = clk_names[AVPLL_B3];
	parent_names[1] = clk_names[AVPLL_A3];
	hw = clk_hw_register_mux(NULL, clk_names[AUDIO1_PLL], parent_names, 2,
			       0, gbase + REG_CLKSELECT2, 29, 1, 0, &lock);
	if (IS_ERR(hw))
		goto bg2_fail;

	parent_names[0] = clk_names[VIDEO0_PLL];
	parent_names[1] = clk_names[VIDEO_EXT0];
	hw = clk_hw_register_mux(NULL, clk_names[VIDEO0_IN], parent_names, 2,
			       0, gbase + REG_CLKSELECT3, 4, 1, 0, &lock);
	if (IS_ERR(hw))
		goto bg2_fail;

	parent_names[0] = clk_names[VIDEO1_PLL];
	parent_names[1] = clk_names[VIDEO_EXT0];
	hw = clk_hw_register_mux(NULL, clk_names[VIDEO1_IN], parent_names, 2,
			       0, gbase + REG_CLKSELECT3, 6, 1, 0, &lock);
	if (IS_ERR(hw))
		goto bg2_fail;

	parent_names[0] = clk_names[AVPLL_A2];
	parent_names[1] = clk_names[AVPLL_B2];
	hw = clk_hw_register_mux(NULL, clk_names[VIDEO1_PLL], parent_names, 2,
			       0, gbase + REG_CLKSELECT3, 7, 1, 0, &lock);
	if (IS_ERR(hw))
		goto bg2_fail;

	parent_names[0] = clk_names[VIDEO2_PLL];
	parent_names[1] = clk_names[VIDEO_EXT0];
	hw = clk_hw_register_mux(NULL, clk_names[VIDEO2_IN], parent_names, 2,
			       0, gbase + REG_CLKSELECT3, 9, 1, 0, &lock);
	if (IS_ERR(hw))
		goto bg2_fail;

	parent_names[0] = clk_names[AVPLL_B1];
	parent_names[1] = clk_names[AVPLL_A5];
	hw = clk_hw_register_mux(NULL, clk_names[VIDEO2_PLL], parent_names, 2,
			       0, gbase + REG_CLKSELECT3, 10, 1, 0, &lock);
	if (IS_ERR(hw))
		goto bg2_fail;

	/* clock divider cells */
	for (n = 0; n < ARRAY_SIZE(bg2_divs); n++) {
		const struct berlin2_div_data *dd = &bg2_divs[n];
		int k;

		for (k = 0; k < dd->num_parents; k++)
			parent_names[k] = clk_names[dd->parent_ids[k]];

		hws[CLKID_SYS + n] = berlin2_div_register(&dd->map, gbase,
				dd->name, dd->div_flags, parent_names,
				dd->num_parents, dd->flags, &lock);
	}

	/* clock gate cells */
	for (n = 0; n < ARRAY_SIZE(bg2_gates); n++) {
		const struct berlin2_gate_data *gd = &bg2_gates[n];

		hws[CLKID_GETH0 + n] = clk_hw_register_gate(NULL, gd->name,
			    gd->parent_name, gd->flags, gbase + REG_CLKENABLE,
			    gd->bit_idx, 0, &lock);
	}

	/* twdclk is derived from cpu/3 */
	hws[CLKID_TWD] =
		clk_hw_register_fixed_factor(NULL, "twd", "cpu", 0, 1, 3);

	/* check for errors on leaf clocks */
	for (n = 0; n < MAX_CLKS; n++) {
		if (!IS_ERR(hws[n]))
			continue;

		pr_err("%pOF: Unable to register leaf clock %d\n", np, n);
		goto bg2_fail;
	}

	/* register clk-provider */
	of_clk_add_hw_provider(np, of_clk_hw_onecell_get, clk_data);

	return;

bg2_fail:
	iounmap(gbase);
}
CLK_OF_DECLARE(berlin2_clk, "marvell,berlin2-clk",
	       berlin2_clock_setup);<|MERGE_RESOLUTION|>--- conflicted
+++ resolved
@@ -499,12 +499,7 @@
 	u8 avpll_flags = 0;
 	int n, ret;
 
-<<<<<<< HEAD
-	clk_data = kzalloc(sizeof(*clk_data) +
-			   sizeof(*clk_data->hws) * MAX_CLKS, GFP_KERNEL);
-=======
 	clk_data = kzalloc(struct_size(clk_data, hws, MAX_CLKS), GFP_KERNEL);
->>>>>>> 24b8d41d
 	if (!clk_data)
 		return;
 	clk_data->num = MAX_CLKS;
