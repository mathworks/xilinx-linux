/*
 * AXI clkgen driver
 *
 * Copyright 2012-2013 Analog Devices Inc.
 *  Author: Lars-Peter Clausen <lars@metafoo.de>
 *
 * Licensed under the GPL-2.
 *
 */

#include <linux/platform_device.h>
#include <linux/clk-provider.h>
#include <linux/fpga/adi-axi-common.h>
#include <linux/slab.h>
#include <linux/io.h>
#include <linux/of.h>
#include <linux/module.h>
#include <linux/err.h>

#define AXI_CLKGEN_V2_REG_RESET		0x40
#define AXI_CLKGEN_V2_REG_CLKSEL	0x44
#define AXI_CLKGEN_V2_REG_DRP_CNTRL	0x70
#define AXI_CLKGEN_V2_REG_DRP_STATUS	0x74

#define AXI_CLKGEN_V2_RESET_MMCM_ENABLE	BIT(1)
#define AXI_CLKGEN_V2_RESET_ENABLE	BIT(0)

#define AXI_CLKGEN_V2_DRP_CNTRL_SEL	BIT(29)
#define AXI_CLKGEN_V2_DRP_CNTRL_READ	BIT(28)

#define AXI_CLKGEN_V2_DRP_STATUS_BUSY	BIT(16)

#define MMCM_REG_CLKOUT5_2	0x07
#define MMCM_REG_CLKOUT0_1	0x08
#define MMCM_REG_CLKOUT0_2	0x09
#define MMCM_REG_CLKOUT6_2	0x13
#define MMCM_REG_CLK_FB1	0x14
#define MMCM_REG_CLK_FB2	0x15
#define MMCM_REG_CLK_DIV	0x16
#define MMCM_REG_LOCK1		0x18
#define MMCM_REG_LOCK2		0x19
#define MMCM_REG_LOCK3		0x1a
#define MMCM_REG_POWER		0x28
#define MMCM_REG_FILTER1	0x4e
#define MMCM_REG_FILTER2	0x4f

#define MMCM_CLKOUT_NOCOUNT	BIT(6)

#define MMCM_CLK_DIV_NOCOUNT	BIT(12)

struct axi_clkgen {
	void __iomem *base;
	struct clk_hw clk_hw;
	unsigned int pcore_version;
};

static uint32_t axi_clkgen_lookup_filter(unsigned int m)
{
	switch (m) {
	case 0:
		return 0x01001990;
	case 1:
		return 0x01001190;
	case 2:
		return 0x01009890;
	case 3:
		return 0x01001890;
	case 4:
		return 0x01008890;
	case 5 ... 8:
		return 0x01009090;
	case 9 ... 11:
		return 0x01000890;
	case 12:
		return 0x08009090;
	case 13 ... 22:
		return 0x01001090;
	case 23 ... 36:
		return 0x01008090;
	case 37 ... 46:
		return 0x08001090;
	default:
		return 0x08008090;
	}
}

static const uint32_t axi_clkgen_lock_table[] = {
	0x060603e8, 0x060603e8, 0x080803e8, 0x0b0b03e8,
	0x0e0e03e8, 0x111103e8, 0x131303e8, 0x161603e8,
	0x191903e8, 0x1c1c03e8, 0x1f1f0384, 0x1f1f0339,
	0x1f1f02ee, 0x1f1f02bc, 0x1f1f028a, 0x1f1f0271,
	0x1f1f023f, 0x1f1f0226, 0x1f1f020d, 0x1f1f01f4,
	0x1f1f01db, 0x1f1f01c2, 0x1f1f01a9, 0x1f1f0190,
	0x1f1f0190, 0x1f1f0177, 0x1f1f015e, 0x1f1f015e,
	0x1f1f0145, 0x1f1f0145, 0x1f1f012c, 0x1f1f012c,
	0x1f1f012c, 0x1f1f0113, 0x1f1f0113, 0x1f1f0113,
};

static uint32_t axi_clkgen_lookup_lock(unsigned int m)
{
	if (m < ARRAY_SIZE(axi_clkgen_lock_table))
		return axi_clkgen_lock_table[m];
	return 0x1f1f00fa;
}

#ifdef ARCH_ZYNQMP
static unsigned int fpfd_min = 10000;
static unsigned int fpfd_max = 450000;
static unsigned int fvco_min = 800000;
static unsigned int fvco_max = 1600000;
#else
static unsigned int fpfd_min = 10000;
static unsigned int fpfd_max = 300000;
static unsigned int fvco_min = 600000;
static unsigned int fvco_max = 1200000;
#endif

static void axi_clkgen_calc_params(unsigned long fin, unsigned long fout,
	unsigned int *best_d, unsigned int *best_m, unsigned int *best_dout)
{
	unsigned long d, d_min, d_max, _d_min, _d_max;
	unsigned long m, m_min, m_max;
	unsigned long f, dout, best_f, fvco;
	unsigned long fract_shift = 0;
	unsigned long fvco_min_fract, fvco_max_fract;

	fin /= 1000;
	fout /= 1000;

	best_f = ULONG_MAX;
	*best_d = 0;
	*best_m = 0;
	*best_dout = 0;

	d_min = max_t(unsigned long, DIV_ROUND_UP(fin, fpfd_max), 1);
	d_max = min_t(unsigned long, fin / fpfd_min, 80);

again:
	fvco_min_fract = fvco_min << fract_shift;
	fvco_max_fract = fvco_max << fract_shift;

	m_min = max_t(unsigned long, DIV_ROUND_UP(fvco_min_fract, fin) * d_min, 1);
	m_max = min_t(unsigned long, fvco_max_fract * d_max / fin, 64 << fract_shift);

	for (m = m_min; m <= m_max; m++) {
		_d_min = max(d_min, DIV_ROUND_UP(fin * m, fvco_max_fract));
		_d_max = min(d_max, fin * m / fvco_min_fract);

		for (d = _d_min; d <= _d_max; d++) {
			fvco = fin * m / d;

			dout = DIV_ROUND_CLOSEST(fvco, fout);
			dout = clamp_t(unsigned long, dout, 1, 128 << fract_shift);
			f = fvco / dout;
			if (abs(f - fout) < abs(best_f - fout)) {
				best_f = f;
				*best_d = d;
				*best_m = m << (3 - fract_shift);
				*best_dout = dout << (3 - fract_shift);
				if (best_f == fout)
					return;
			}
		}
	}

	/* Lets see if we find a better setting in fractional mode */
	if (fract_shift == 0) {
		fract_shift = 3;
		goto again;
	}
}

struct axi_clkgen_div_params {
	unsigned int low;
	unsigned int high;
	unsigned int edge;
	unsigned int nocount;
	unsigned int frac_en;
	unsigned int frac;
	unsigned int frac_wf_f;
	unsigned int frac_wf_r;
	unsigned int frac_phase;
};

static void axi_clkgen_calc_clk_params(unsigned int divider,
	unsigned int frac_divider, struct axi_clkgen_div_params *params)
{

	memset(params, 0x0, sizeof(*params));

	if (divider == 1) {
		params->nocount = 1;
		return;
	}

	if (frac_divider == 0) {
		params->high = divider / 2;
		params->edge = divider % 2;
		params->low = divider - params->high;
	} else {
		params->frac_en = 1;
		params->frac = frac_divider;

		params->high = divider / 2;
		params->edge = divider % 2;
		params->low = params->high;

		if (params->edge == 0) {
			params->high--;
			params->frac_wf_r = 1;
		}

		if (params->edge == 0 || frac_divider == 1)
			params->low--;
		if (((params->edge == 0) ^ (frac_divider == 1)) ||
			(divider == 2 && frac_divider == 1))
			params->frac_wf_f = 1;

		params->frac_phase = params->edge * 4 + frac_divider / 2;
	}
}

static void axi_clkgen_write(struct axi_clkgen *axi_clkgen,
	unsigned int reg, unsigned int val)
{
	writel(val, axi_clkgen->base + reg);
}

static void axi_clkgen_read(struct axi_clkgen *axi_clkgen,
	unsigned int reg, unsigned int *val)
{
	*val = readl(axi_clkgen->base + reg);
}

static void axi_clkgen_setup_ranges(struct axi_clkgen *axi_clkgen)
{
	unsigned int reg_value;
	unsigned int tech, family, speed_grade, voltage;

	axi_clkgen_read(axi_clkgen, ADI_AXI_REG_FPGA_INFO, &reg_value);
	tech = ADI_AXI_INFO_FPGA_TECH(reg_value);
	family = ADI_AXI_INFO_FPGA_FAMILY(reg_value);
	speed_grade = ADI_AXI_INFO_FPGA_SPEED_GRADE(reg_value);

	axi_clkgen_read(axi_clkgen, ADI_AXI_REG_FPGA_VOLTAGE, &reg_value);
	voltage = ADI_AXI_INFO_FPGA_VOLTAGE(reg_value);

	switch (speed_grade) {
	case ADI_AXI_FPGA_SPEED_1 ... ADI_AXI_FPGA_SPEED_1LV:
		fvco_max = 1200000;
		fpfd_max = 450000;
		break;
	case ADI_AXI_FPGA_SPEED_2 ... ADI_AXI_FPGA_SPEED_2LV:
		fvco_max = 1440000;
		fpfd_max = 500000;
		if ((family == ADI_AXI_FPGA_FAMILY_KINTEX) |
		    (family == ADI_AXI_FPGA_FAMILY_ARTIX)) {
			if (voltage < 950) {
				fvco_max = 1200000;
				fpfd_max = 450000;
			}
		}
		break;
	case ADI_AXI_FPGA_SPEED_3:
		fvco_max = 1600000;
		fpfd_max = 550000;
		break;
	default:
		break;
	};

	if (tech == ADI_AXI_FPGA_TECH_ULTRASCALE_PLUS) {
		fvco_max = 1600000;
		fvco_min = 800000;
	}
}

static int axi_clkgen_wait_non_busy(struct axi_clkgen *axi_clkgen)
{
	unsigned int timeout = 10000;
	unsigned int val;

	do {
		axi_clkgen_read(axi_clkgen, AXI_CLKGEN_V2_REG_DRP_STATUS, &val);
	} while ((val & AXI_CLKGEN_V2_DRP_STATUS_BUSY) && --timeout);

	if (val & AXI_CLKGEN_V2_DRP_STATUS_BUSY)
		return -EIO;

	return val & 0xffff;
}

static int axi_clkgen_mmcm_read(struct axi_clkgen *axi_clkgen,
	unsigned int reg, unsigned int *val)
{
	unsigned int reg_val;
	int ret;

	ret = axi_clkgen_wait_non_busy(axi_clkgen);
	if (ret < 0)
		return ret;

	reg_val = AXI_CLKGEN_V2_DRP_CNTRL_SEL | AXI_CLKGEN_V2_DRP_CNTRL_READ;
	reg_val |= (reg << 16);

	axi_clkgen_write(axi_clkgen, AXI_CLKGEN_V2_REG_DRP_CNTRL, reg_val);

	ret = axi_clkgen_wait_non_busy(axi_clkgen);
	if (ret < 0)
		return ret;

	*val = ret;

	return 0;
}

static int axi_clkgen_mmcm_write(struct axi_clkgen *axi_clkgen,
	unsigned int reg, unsigned int val, unsigned int mask)
{
	unsigned int reg_val = 0;
	int ret;

	ret = axi_clkgen_wait_non_busy(axi_clkgen);
	if (ret < 0)
		return ret;

	if (mask != 0xffff) {
		axi_clkgen_mmcm_read(axi_clkgen, reg, &reg_val);
		reg_val &= ~mask;
	}

	reg_val |= AXI_CLKGEN_V2_DRP_CNTRL_SEL | (reg << 16) | (val & mask);

	axi_clkgen_write(axi_clkgen, AXI_CLKGEN_V2_REG_DRP_CNTRL, reg_val);

	return 0;
}

static void axi_clkgen_mmcm_enable(struct axi_clkgen *axi_clkgen,
	bool enable)
{
	unsigned int val = AXI_CLKGEN_V2_RESET_ENABLE;

	if (enable)
		val |= AXI_CLKGEN_V2_RESET_MMCM_ENABLE;

	axi_clkgen_write(axi_clkgen, AXI_CLKGEN_V2_REG_RESET, val);
}

static struct axi_clkgen *clk_hw_to_axi_clkgen(struct clk_hw *clk_hw)
{
	return container_of(clk_hw, struct axi_clkgen, clk_hw);
}

static void axi_clkgen_set_div(struct axi_clkgen *axi_clkgen,
	unsigned int reg1, unsigned int reg2, unsigned int reg3,
	struct axi_clkgen_div_params *params)
{
	axi_clkgen_mmcm_write(axi_clkgen, reg1,
		(params->high << 6) | params->low, 0xefff);
	axi_clkgen_mmcm_write(axi_clkgen, reg2,
		(params->frac << 12) | (params->frac_en << 11) |
		(params->frac_wf_r << 10) | (params->edge << 7) |
		(params->nocount << 6), 0x7fff);
	if (reg3 != 0) {
		axi_clkgen_mmcm_write(axi_clkgen, reg3,
			(params->frac_phase << 11) | (params->frac_wf_f << 10), 0x3c00);
	}
}

static int axi_clkgen_set_rate(struct clk_hw *clk_hw,
	unsigned long rate, unsigned long parent_rate)
{
	struct axi_clkgen *axi_clkgen = clk_hw_to_axi_clkgen(clk_hw);
	unsigned int d, m, dout;
	struct axi_clkgen_div_params params;
	uint32_t power = 0;
	uint32_t filter;
	uint32_t lock;

	if (parent_rate == 0 || rate == 0)
		return -EINVAL;

	axi_clkgen_calc_params(parent_rate, rate, &d, &m, &dout);

	if (d == 0 || dout == 0 || m == 0)
		return -EINVAL;

	if ((dout & 0x7) != 0 || (m & 0x7) != 0)
		power |= 0x9800;

	axi_clkgen_mmcm_write(axi_clkgen, MMCM_REG_POWER, power, 0x9800);

	filter = axi_clkgen_lookup_filter(m - 1);
	lock = axi_clkgen_lookup_lock(m - 1);

	axi_clkgen_calc_clk_params(dout >> 3, dout & 0x7, &params);
	axi_clkgen_set_div(axi_clkgen,  MMCM_REG_CLKOUT0_1, MMCM_REG_CLKOUT0_2,
		MMCM_REG_CLKOUT5_2, &params);

	axi_clkgen_calc_clk_params(d, 0, &params);
	axi_clkgen_mmcm_write(axi_clkgen, MMCM_REG_CLK_DIV,
		(params.edge << 13) | (params.nocount << 12) |
		(params.high << 6) | params.low, 0x3fff);

	axi_clkgen_calc_clk_params(m >> 3, m & 0x7, &params);
	axi_clkgen_set_div(axi_clkgen,  MMCM_REG_CLK_FB1, MMCM_REG_CLK_FB2,
		MMCM_REG_CLKOUT6_2, &params);

	axi_clkgen_mmcm_write(axi_clkgen, MMCM_REG_LOCK1, lock & 0x3ff, 0x3ff);
	axi_clkgen_mmcm_write(axi_clkgen, MMCM_REG_LOCK2,
		(((lock >> 16) & 0x1f) << 10) | 0x1, 0x7fff);
	axi_clkgen_mmcm_write(axi_clkgen, MMCM_REG_LOCK3,
		(((lock >> 24) & 0x1f) << 10) | 0x3e9, 0x7fff);
	axi_clkgen_mmcm_write(axi_clkgen, MMCM_REG_FILTER1, filter >> 16, 0x9900);
	axi_clkgen_mmcm_write(axi_clkgen, MMCM_REG_FILTER2, filter, 0x9900);

	return 0;
}

static long axi_clkgen_round_rate(struct clk_hw *hw, unsigned long rate,
	unsigned long *parent_rate)
{
	unsigned int d, m, dout;
	unsigned long long tmp;

	axi_clkgen_calc_params(*parent_rate, rate, &d, &m, &dout);

	if (d == 0 || dout == 0 || m == 0)
		return -EINVAL;

	tmp = (unsigned long long)*parent_rate * m;
	tmp = DIV_ROUND_CLOSEST_ULL(tmp, dout * d);

	return min_t(unsigned long long, tmp, LONG_MAX);
<<<<<<< HEAD
}

static unsigned int axi_clkgen_get_div(struct axi_clkgen *axi_clkgen,
	unsigned int reg1, unsigned int reg2)
{
	unsigned int val1, val2;
	unsigned int div;

	axi_clkgen_mmcm_read(axi_clkgen, reg2, &val2);
	if (val2 & BIT(6))
		return 8;

	axi_clkgen_mmcm_read(axi_clkgen, reg1, &val1);

	div = (val1 & 0x3f) + ((val1 >> 6) & 0x3f);
	div <<= 3;

	if (val2 & BIT(11)) {
		if ((val2 & BIT(7)) && (val2 & 0x7000) != 0x1000)
			div += 8;
		else
			div += 16;

		div += (val2 >> 12) & 0x7;
	}

	return div;
=======
>>>>>>> 9c71c6e9
}

static unsigned long axi_clkgen_recalc_rate(struct clk_hw *clk_hw,
	unsigned long parent_rate)
{
	struct axi_clkgen *axi_clkgen = clk_hw_to_axi_clkgen(clk_hw);
	unsigned int d, m, dout;
	unsigned long long tmp;
	unsigned int val;

	dout = axi_clkgen_get_div(axi_clkgen, MMCM_REG_CLKOUT0_1,
		MMCM_REG_CLKOUT0_2);
	m = axi_clkgen_get_div(axi_clkgen, MMCM_REG_CLK_FB1,
		MMCM_REG_CLK_FB2);

<<<<<<< HEAD
	axi_clkgen_mmcm_read(axi_clkgen, MMCM_REG_CLK_DIV, &val);
	if (val & BIT(12))
		d = 1;
	else
		d = (val & 0x3f) + ((val >> 6) & 0x3f);
=======
	axi_clkgen_mmcm_read(axi_clkgen, MMCM_REG_CLKOUT0_2, &reg);
	if (reg & MMCM_CLKOUT_NOCOUNT) {
		dout = 1;
	} else {
		axi_clkgen_mmcm_read(axi_clkgen, MMCM_REG_CLKOUT0_1, &reg);
		dout = (reg & 0x3f) + ((reg >> 6) & 0x3f);
	}

	axi_clkgen_mmcm_read(axi_clkgen, MMCM_REG_CLK_DIV, &reg);
	if (reg & MMCM_CLK_DIV_NOCOUNT)
		d = 1;
	else
		d = (reg & 0x3f) + ((reg >> 6) & 0x3f);

	axi_clkgen_mmcm_read(axi_clkgen, MMCM_REG_CLK_FB2, &reg);
	if (reg & MMCM_CLKOUT_NOCOUNT) {
		m = 1;
	} else {
		axi_clkgen_mmcm_read(axi_clkgen, MMCM_REG_CLK_FB1, &reg);
		m = (reg & 0x3f) + ((reg >> 6) & 0x3f);
	}
>>>>>>> 9c71c6e9

	if (d == 0 || dout == 0)
		return 0;

	tmp = (unsigned long long)parent_rate * m;
	tmp = DIV_ROUND_CLOSEST_ULL(tmp, dout * d);

	return min_t(unsigned long long, tmp, ULONG_MAX);
}

static int axi_clkgen_enable(struct clk_hw *clk_hw)
{
	struct axi_clkgen *axi_clkgen = clk_hw_to_axi_clkgen(clk_hw);

	axi_clkgen_mmcm_enable(axi_clkgen, true);

	return 0;
}

static void axi_clkgen_disable(struct clk_hw *clk_hw)
{
	struct axi_clkgen *axi_clkgen = clk_hw_to_axi_clkgen(clk_hw);

	axi_clkgen_mmcm_enable(axi_clkgen, false);
}

static int axi_clkgen_set_parent(struct clk_hw *clk_hw, u8 index)
{
	struct axi_clkgen *axi_clkgen = clk_hw_to_axi_clkgen(clk_hw);

	axi_clkgen_write(axi_clkgen, AXI_CLKGEN_V2_REG_CLKSEL, index);

	return 0;
}

static u8 axi_clkgen_get_parent(struct clk_hw *clk_hw)
{
	struct axi_clkgen *axi_clkgen = clk_hw_to_axi_clkgen(clk_hw);
	unsigned int parent;

	axi_clkgen_read(axi_clkgen, AXI_CLKGEN_V2_REG_CLKSEL, &parent);

	return parent;
}

static const struct clk_ops axi_clkgen_ops = {
	.recalc_rate = axi_clkgen_recalc_rate,
	.round_rate = axi_clkgen_round_rate,
	.set_rate = axi_clkgen_set_rate,
	.enable = axi_clkgen_enable,
	.disable = axi_clkgen_disable,
	.set_parent = axi_clkgen_set_parent,
	.get_parent = axi_clkgen_get_parent,
};

static const struct of_device_id axi_clkgen_ids[] = {
	{
		.compatible = "adi,axi-clkgen-2.00.a",
	},
	{ },
};
MODULE_DEVICE_TABLE(of, axi_clkgen_ids);

static int axi_clkgen_probe(struct platform_device *pdev)
{
	const struct of_device_id *id;
	struct axi_clkgen *axi_clkgen;
	struct clk_init_data init;
	const char *parent_names[2];
	const char *clk_name;
	struct resource *mem;
	unsigned int i;
	int ret;

	if (!pdev->dev.of_node)
		return -ENODEV;

	id = of_match_node(axi_clkgen_ids, pdev->dev.of_node);
	if (!id)
		return -ENODEV;

	axi_clkgen = devm_kzalloc(&pdev->dev, sizeof(*axi_clkgen), GFP_KERNEL);
	if (!axi_clkgen)
		return -ENOMEM;

	mem = platform_get_resource(pdev, IORESOURCE_MEM, 0);
	axi_clkgen->base = devm_ioremap_resource(&pdev->dev, mem);
	if (IS_ERR(axi_clkgen->base))
		return PTR_ERR(axi_clkgen->base);

	axi_clkgen_read(axi_clkgen, ADI_AXI_REG_VERSION,
			&axi_clkgen->pcore_version);

	if (ADI_AXI_PCORE_VER_MAJOR(axi_clkgen->pcore_version) > 0x04)
		axi_clkgen_setup_ranges(axi_clkgen);

	init.num_parents = of_clk_get_parent_count(pdev->dev.of_node);
	if (init.num_parents < 1 || init.num_parents > 2)
		return -EINVAL;

	for (i = 0; i < init.num_parents; i++) {
		parent_names[i] = of_clk_get_parent_name(pdev->dev.of_node, i);
		if (!parent_names[i])
			return -EINVAL;
	}

	clk_name = pdev->dev.of_node->name;
	of_property_read_string(pdev->dev.of_node, "clock-output-names",
		&clk_name);

	init.name = clk_name;
	init.ops = &axi_clkgen_ops;
	init.flags = CLK_SET_RATE_GATE | CLK_SET_PARENT_GATE;
	init.parent_names = parent_names;

	axi_clkgen_mmcm_enable(axi_clkgen, false);

	axi_clkgen->clk_hw.init = &init;
	ret = devm_clk_hw_register(&pdev->dev, &axi_clkgen->clk_hw);
	if (ret)
		return ret;

	return of_clk_add_hw_provider(pdev->dev.of_node, of_clk_hw_simple_get,
				      &axi_clkgen->clk_hw);
}

static int axi_clkgen_remove(struct platform_device *pdev)
{
	of_clk_del_provider(pdev->dev.of_node);

	return 0;
}

static struct platform_driver axi_clkgen_driver = {
	.driver = {
		.name = "adi-axi-clkgen",
		.of_match_table = axi_clkgen_ids,
	},
	.probe = axi_clkgen_probe,
	.remove = axi_clkgen_remove,
};
module_platform_driver(axi_clkgen_driver);

MODULE_LICENSE("GPL v2");
MODULE_AUTHOR("Lars-Peter Clausen <lars@metafoo.de>");
MODULE_DESCRIPTION("Driver for the Analog Devices' AXI clkgen pcore clock generator");<|MERGE_RESOLUTION|>--- conflicted
+++ resolved
@@ -46,6 +46,7 @@
 
 #define MMCM_CLKOUT_NOCOUNT	BIT(6)
 
+#define MMCM_CLK_DIV_DIVIDE	BIT(11)
 #define MMCM_CLK_DIV_NOCOUNT	BIT(12)
 
 struct axi_clkgen {
@@ -433,7 +434,6 @@
 	tmp = DIV_ROUND_CLOSEST_ULL(tmp, dout * d);
 
 	return min_t(unsigned long long, tmp, LONG_MAX);
-<<<<<<< HEAD
 }
 
 static unsigned int axi_clkgen_get_div(struct axi_clkgen *axi_clkgen,
@@ -443,7 +443,7 @@
 	unsigned int div;
 
 	axi_clkgen_mmcm_read(axi_clkgen, reg2, &val2);
-	if (val2 & BIT(6))
+	if (val2 & MMCM_CLKOUT_NOCOUNT)
 		return 8;
 
 	axi_clkgen_mmcm_read(axi_clkgen, reg1, &val1);
@@ -451,7 +451,7 @@
 	div = (val1 & 0x3f) + ((val1 >> 6) & 0x3f);
 	div <<= 3;
 
-	if (val2 & BIT(11)) {
+	if (val2 & MMCM_CLK_DIV_DIVIDE) {
 		if ((val2 & BIT(7)) && (val2 & 0x7000) != 0x1000)
 			div += 8;
 		else
@@ -461,8 +461,6 @@
 	}
 
 	return div;
-=======
->>>>>>> 9c71c6e9
 }
 
 static unsigned long axi_clkgen_recalc_rate(struct clk_hw *clk_hw,
@@ -478,35 +476,11 @@
 	m = axi_clkgen_get_div(axi_clkgen, MMCM_REG_CLK_FB1,
 		MMCM_REG_CLK_FB2);
 
-<<<<<<< HEAD
 	axi_clkgen_mmcm_read(axi_clkgen, MMCM_REG_CLK_DIV, &val);
-	if (val & BIT(12))
+	if (val & MMCM_CLK_DIV_NOCOUNT)
 		d = 1;
 	else
 		d = (val & 0x3f) + ((val >> 6) & 0x3f);
-=======
-	axi_clkgen_mmcm_read(axi_clkgen, MMCM_REG_CLKOUT0_2, &reg);
-	if (reg & MMCM_CLKOUT_NOCOUNT) {
-		dout = 1;
-	} else {
-		axi_clkgen_mmcm_read(axi_clkgen, MMCM_REG_CLKOUT0_1, &reg);
-		dout = (reg & 0x3f) + ((reg >> 6) & 0x3f);
-	}
-
-	axi_clkgen_mmcm_read(axi_clkgen, MMCM_REG_CLK_DIV, &reg);
-	if (reg & MMCM_CLK_DIV_NOCOUNT)
-		d = 1;
-	else
-		d = (reg & 0x3f) + ((reg >> 6) & 0x3f);
-
-	axi_clkgen_mmcm_read(axi_clkgen, MMCM_REG_CLK_FB2, &reg);
-	if (reg & MMCM_CLKOUT_NOCOUNT) {
-		m = 1;
-	} else {
-		axi_clkgen_mmcm_read(axi_clkgen, MMCM_REG_CLK_FB1, &reg);
-		m = (reg & 0x3f) + ((reg >> 6) & 0x3f);
-	}
->>>>>>> 9c71c6e9
 
 	if (d == 0 || dout == 0)
 		return 0;
