--- conflicted
+++ resolved
@@ -6,10 +6,8 @@
  *  Author: Lars-Peter Clausen <lars@metafoo.de>
  */
 
-#include <linux/clk.h>
 #include <linux/platform_device.h>
 #include <linux/clk-provider.h>
-#include <linux/fpga/adi-axi-common.h>
 #include <linux/slab.h>
 #include <linux/io.h>
 #include <linux/of.h>
@@ -58,13 +56,7 @@
 struct axi_clkgen {
 	void __iomem *base;
 	struct clk_hw clk_hw;
-<<<<<<< HEAD
-	unsigned int pcore_version;
-	struct clk *parent_clocks[2];
-	struct clk *axi_clk;
-=======
 	struct axi_clkgen_limits limits;
->>>>>>> 0b70857c
 };
 
 static uint32_t axi_clkgen_lookup_filter(unsigned int m)
@@ -116,19 +108,6 @@
 	return 0x1f1f00fa;
 }
 
-<<<<<<< HEAD
-#ifdef ARCH_ZYNQMP
-static unsigned int fpfd_min = 10000;
-static unsigned int fpfd_max = 450000;
-static unsigned int fvco_min = 800000;
-static unsigned int fvco_max = 1600000;
-#else
-static unsigned int fpfd_min = 10000;
-static unsigned int fpfd_max = 300000;
-static unsigned int fvco_min = 600000;
-static unsigned int fvco_max = 1200000;
-#endif
-=======
 static const struct axi_clkgen_limits axi_clkgen_zynqmp_default_limits = {
 	.fpfd_min = 10000,
 	.fpfd_max = 450000,
@@ -142,7 +121,6 @@
 	.fvco_min = 600000,
 	.fvco_max = 1200000,
 };
->>>>>>> 0b70857c
 
 static void axi_clkgen_calc_params(const struct axi_clkgen_limits *limits,
 	unsigned long fin, unsigned long fout,
@@ -262,49 +240,6 @@
 	*val = readl(axi_clkgen->base + reg);
 }
 
-static void axi_clkgen_setup_ranges(struct axi_clkgen *axi_clkgen)
-{
-	unsigned int reg_value;
-	unsigned int tech, family, speed_grade, voltage;
-
-	axi_clkgen_read(axi_clkgen, ADI_AXI_REG_FPGA_INFO, &reg_value);
-	tech = ADI_AXI_INFO_FPGA_TECH(reg_value);
-	family = ADI_AXI_INFO_FPGA_FAMILY(reg_value);
-	speed_grade = ADI_AXI_INFO_FPGA_SPEED_GRADE(reg_value);
-
-	axi_clkgen_read(axi_clkgen, ADI_AXI_REG_FPGA_VOLTAGE, &reg_value);
-	voltage = ADI_AXI_INFO_FPGA_VOLTAGE(reg_value);
-
-	switch (speed_grade) {
-	case ADI_AXI_FPGA_SPEED_1 ... ADI_AXI_FPGA_SPEED_1LV:
-		fvco_max = 1200000;
-		fpfd_max = 450000;
-		break;
-	case ADI_AXI_FPGA_SPEED_2 ... ADI_AXI_FPGA_SPEED_2LV:
-		fvco_max = 1440000;
-		fpfd_max = 500000;
-		if ((family == ADI_AXI_FPGA_FAMILY_KINTEX) ||
-		    (family == ADI_AXI_FPGA_FAMILY_ARTIX)) {
-			if (voltage < 950) {
-				fvco_max = 1200000;
-				fpfd_max = 450000;
-			}
-		}
-		break;
-	case ADI_AXI_FPGA_SPEED_3:
-		fvco_max = 1600000;
-		fpfd_max = 550000;
-		break;
-	default:
-		break;
-	};
-
-	if (tech == ADI_AXI_FPGA_TECH_ULTRASCALE_PLUS) {
-		fvco_max = 1600000;
-		fvco_min = 800000;
-	}
-}
-
 static int axi_clkgen_wait_non_busy(struct axi_clkgen *axi_clkgen)
 {
 	unsigned int timeout = 10000;
@@ -573,7 +508,6 @@
 	const struct axi_clkgen_limits *dflt_limits;
 	struct axi_clkgen *axi_clkgen;
 	struct clk_init_data init;
-	char clkin_name[7];
 	const char *parent_names[2];
 	const char *clk_name;
 	unsigned int i;
@@ -591,50 +525,14 @@
 	if (IS_ERR(axi_clkgen->base))
 		return PTR_ERR(axi_clkgen->base);
 
-	axi_clkgen->axi_clk = devm_clk_get(&pdev->dev, "s_axi_aclk");
-	if (IS_ERR(axi_clkgen->axi_clk)) {
-		if (PTR_ERR(axi_clkgen->axi_clk) != -EPROBE_DEFER)
-			dev_err(&pdev->dev, "failed to get s_axi_aclk\n");
-		return PTR_ERR(axi_clkgen->axi_clk);
-	}
-
-	ret = clk_prepare_enable(axi_clkgen->axi_clk);
-	if (ret)
-		return ret;
-
-	axi_clkgen_read(axi_clkgen, ADI_AXI_REG_VERSION,
-			&axi_clkgen->pcore_version);
-
-	if (ADI_AXI_PCORE_VER_MAJOR(axi_clkgen->pcore_version) > 0x04)
-		axi_clkgen_setup_ranges(axi_clkgen);
-
-	for (i = 0, init.num_parents = 0; i < ARRAY_SIZE(axi_clkgen->parent_clocks); i++) {
-		sprintf(clkin_name, "clkin%d", i + 1);
-		axi_clkgen->parent_clocks[i] = devm_clk_get(&pdev->dev, clkin_name);
-		if (PTR_ERR(axi_clkgen->parent_clocks[i]) == -ENOENT)
-			continue;
-		if (IS_ERR(axi_clkgen->parent_clocks[i])) {
-			ret = PTR_ERR(axi_clkgen->parent_clocks[i]);
-			goto err_disable_axi_clk;
-		}
-
-		parent_names[i] = __clk_get_name(axi_clkgen->parent_clocks[i]);
-		init.num_parents++;
-	}
-
-	if (init.num_parents < 1) {
-		dev_err(&pdev->dev, "Missing input clock, see 'clkin1' and 'clkin2'\n");
-		ret = -EINVAL;
-		goto err_disable_axi_clk;
-	}
+	init.num_parents = of_clk_get_parent_count(pdev->dev.of_node);
+	if (init.num_parents < 1 || init.num_parents > 2)
+		return -EINVAL;
 
 	for (i = 0; i < init.num_parents; i++) {
-		ret = clk_prepare_enable(axi_clkgen->parent_clocks[i]);
-		if (ret) {
-			while (--i >= 0)
-				clk_disable_unprepare(axi_clkgen->parent_clocks[i]);
-			goto err_disable_axi_clk;
-		}
+		parent_names[i] = of_clk_get_parent_name(pdev->dev.of_node, i);
+		if (!parent_names[i])
+			return -EINVAL;
 	}
 
 	memcpy(&axi_clkgen->limits, dflt_limits, sizeof(axi_clkgen->limits));
@@ -653,34 +551,15 @@
 	axi_clkgen->clk_hw.init = &init;
 	ret = devm_clk_hw_register(&pdev->dev, &axi_clkgen->clk_hw);
 	if (ret)
-		goto err_disable_parent_clocks;
-
-	platform_set_drvdata(pdev, axi_clkgen);
+		return ret;
 
 	return of_clk_add_hw_provider(pdev->dev.of_node, of_clk_hw_simple_get,
 				      &axi_clkgen->clk_hw);
-
-err_disable_parent_clocks:
-	for (i = 0; i < init.num_parents; i++)
-		clk_disable_unprepare(axi_clkgen->parent_clocks[i]);
-
-err_disable_axi_clk:
-	clk_disable_unprepare(axi_clkgen->axi_clk);
-
-	return ret;
 }
 
 static int axi_clkgen_remove(struct platform_device *pdev)
 {
-	struct axi_clkgen *axi_clkgen = platform_get_drvdata(pdev);
-	int i;
-
 	of_clk_del_provider(pdev->dev.of_node);
-
-	for (i = 0; i < ARRAY_SIZE(axi_clkgen->parent_clocks); i++)
-		clk_disable_unprepare(axi_clkgen->parent_clocks[i]);
-
-	clk_disable_unprepare(axi_clkgen->axi_clk);
 
 	return 0;
 }
