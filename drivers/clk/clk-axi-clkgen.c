/*
 * AXI clkgen driver
 *
 * Copyright 2012-2013 Analog Devices Inc.
 *  Author: Lars-Peter Clausen <lars@metafoo.de>
 *
 * Licensed under the GPL-2.
 *
 */

#include <linux/platform_device.h>
#include <linux/clk-provider.h>
#include <linux/fpga/adi-axi-common.h>
#include <linux/slab.h>
#include <linux/io.h>
#include <linux/of.h>
#include <linux/module.h>
#include <linux/err.h>

#define AXI_CLKGEN_V2_REG_RESET		0x40
#define AXI_CLKGEN_V2_REG_CLKSEL	0x44
#define AXI_CLKGEN_V2_REG_DRP_CNTRL	0x70
#define AXI_CLKGEN_V2_REG_DRP_STATUS	0x74

#define AXI_CLKGEN_V2_RESET_MMCM_ENABLE	BIT(1)
#define AXI_CLKGEN_V2_RESET_ENABLE	BIT(0)

#define AXI_CLKGEN_V2_DRP_CNTRL_SEL	BIT(29)
#define AXI_CLKGEN_V2_DRP_CNTRL_READ	BIT(28)

#define AXI_CLKGEN_V2_DRP_STATUS_BUSY	BIT(16)

#define MMCM_REG_CLKOUT5_2	0x07
#define MMCM_REG_CLKOUT0_1	0x08
#define MMCM_REG_CLKOUT0_2	0x09
#define MMCM_REG_CLKOUT6_2	0x13
#define MMCM_REG_CLK_FB1	0x14
#define MMCM_REG_CLK_FB2	0x15
#define MMCM_REG_CLK_DIV	0x16
#define MMCM_REG_LOCK1		0x18
#define MMCM_REG_LOCK2		0x19
#define MMCM_REG_LOCK3		0x1a
#define MMCM_REG_POWER		0x28
#define MMCM_REG_FILTER1	0x4e
#define MMCM_REG_FILTER2	0x4f

struct axi_clkgen {
	void __iomem *base;
	struct clk_hw clk_hw;
	unsigned int pcore_version;
};

static uint32_t axi_clkgen_lookup_filter(unsigned int m)
{
	switch (m) {
	case 0:
		return 0x01001990;
	case 1:
		return 0x01001190;
	case 2:
		return 0x01009890;
	case 3:
		return 0x01001890;
	case 4:
		return 0x01008890;
	case 5 ... 8:
		return 0x01009090;
	case 9 ... 11:
		return 0x01000890;
	case 12:
		return 0x08009090;
	case 13 ... 22:
		return 0x01001090;
	case 23 ... 36:
		return 0x01008090;
	case 37 ... 46:
		return 0x08001090;
	default:
		return 0x08008090;
	}
}

static const uint32_t axi_clkgen_lock_table[] = {
	0x060603e8, 0x060603e8, 0x080803e8, 0x0b0b03e8,
	0x0e0e03e8, 0x111103e8, 0x131303e8, 0x161603e8,
	0x191903e8, 0x1c1c03e8, 0x1f1f0384, 0x1f1f0339,
	0x1f1f02ee, 0x1f1f02bc, 0x1f1f028a, 0x1f1f0271,
	0x1f1f023f, 0x1f1f0226, 0x1f1f020d, 0x1f1f01f4,
	0x1f1f01db, 0x1f1f01c2, 0x1f1f01a9, 0x1f1f0190,
	0x1f1f0190, 0x1f1f0177, 0x1f1f015e, 0x1f1f015e,
	0x1f1f0145, 0x1f1f0145, 0x1f1f012c, 0x1f1f012c,
	0x1f1f012c, 0x1f1f0113, 0x1f1f0113, 0x1f1f0113,
};

static uint32_t axi_clkgen_lookup_lock(unsigned int m)
{
	if (m < ARRAY_SIZE(axi_clkgen_lock_table))
		return axi_clkgen_lock_table[m];
	return 0x1f1f00fa;
}

#ifdef ARCH_ZYNQMP
static unsigned int fpfd_min = 10000;
static unsigned int fpfd_max = 450000;
static unsigned int fvco_min = 800000;
static unsigned int fvco_max = 1600000;
#else
static unsigned int fpfd_min = 10000;
static unsigned int fpfd_max = 300000;
static unsigned int fvco_min = 600000;
static unsigned int fvco_max = 1200000;
#endif

static void axi_clkgen_calc_params(unsigned long fin, unsigned long fout,
	unsigned int *best_d, unsigned int *best_m, unsigned int *best_dout)
{
	unsigned long d, d_min, d_max, _d_min, _d_max;
	unsigned long m, m_min, m_max;
	unsigned long f, dout, best_f, fvco;
	unsigned long fract_shift = 0;
	unsigned long fvco_min_fract, fvco_max_fract;

	fin /= 1000;
	fout /= 1000;

	best_f = ULONG_MAX;
	*best_d = 0;
	*best_m = 0;
	*best_dout = 0;

	d_min = max_t(unsigned long, DIV_ROUND_UP(fin, fpfd_max), 1);
	d_max = min_t(unsigned long, fin / fpfd_min, 80);

again:
	fvco_min_fract = fvco_min << fract_shift;
	fvco_max_fract = fvco_max << fract_shift;

	m_min = max_t(unsigned long, DIV_ROUND_UP(fvco_min_fract, fin) * d_min, 1);
	m_max = min_t(unsigned long, fvco_max_fract * d_max / fin, 64 << fract_shift);

	for (m = m_min; m <= m_max; m++) {
		_d_min = max(d_min, DIV_ROUND_UP(fin * m, fvco_max_fract));
		_d_max = min(d_max, fin * m / fvco_min_fract);

		for (d = _d_min; d <= _d_max; d++) {
			fvco = fin * m / d;

			dout = DIV_ROUND_CLOSEST(fvco, fout);
			dout = clamp_t(unsigned long, dout, 1, 128 << fract_shift);
			f = fvco / dout;
			if (abs(f - fout) < abs(best_f - fout)) {
				best_f = f;
				*best_d = d;
				*best_m = m << (3 - fract_shift);
				*best_dout = dout << (3 - fract_shift);
				if (best_f == fout)
					return;
			}
		}
	}

	/* Lets see if we find a better setting in fractional mode */
	if (fract_shift == 0) {
		fract_shift = 3;
		goto again;
	}
}

struct axi_clkgen_div_params {
	unsigned int low;
	unsigned int high;
	unsigned int edge;
	unsigned int nocount;
	unsigned int frac_en;
	unsigned int frac;
	unsigned int frac_wf_f;
	unsigned int frac_wf_r;
	unsigned int frac_phase;
};

static void axi_clkgen_calc_clk_params(unsigned int divider,
	unsigned int frac_divider, struct axi_clkgen_div_params *params)
{

	memset(params, 0x0, sizeof(*params));

	if (divider == 1) {
		params->nocount = 1;
		return;
	}

	if (frac_divider == 0) {
		params->high = divider / 2;
		params->edge = divider % 2;
		params->low = divider - params->high;
	} else {
		params->frac_en = 1;
		params->frac = frac_divider;

		params->high = divider / 2;
		params->edge = divider % 2;
		params->low = params->high;

		if (params->edge == 0) {
			params->high--;
			params->frac_wf_r = 1;
		}

		if (params->edge == 0 || frac_divider == 1)
			params->low--;
		if (((params->edge == 0) ^ (frac_divider == 1)) ||
			(divider == 2 && frac_divider == 1))
			params->frac_wf_f = 1;

		params->frac_phase = params->edge * 4 + frac_divider / 2;
	}
}

static void axi_clkgen_write(struct axi_clkgen *axi_clkgen,
	unsigned int reg, unsigned int val)
{
	writel(val, axi_clkgen->base + reg);
}

static void axi_clkgen_read(struct axi_clkgen *axi_clkgen,
	unsigned int reg, unsigned int *val)
{
	*val = readl(axi_clkgen->base + reg);
}

static void axi_clkgen_setup_ranges(struct axi_clkgen *axi_clkgen)
{
	unsigned int reg_value;
	unsigned int tech, family, speed_grade, voltage;

	axi_clkgen_read(axi_clkgen, AXI_REG_FPGA_INFO, &reg_value);
	tech = AXI_INFO_FPGA_TECH(reg_value);
	family = AXI_INFO_FPGA_FAMILY(reg_value);
	speed_grade = AXI_INFO_FPGA_SPEED_GRADE(reg_value);

	axi_clkgen_read(axi_clkgen, AXI_REG_FPGA_VOLTAGE, &reg_value);
	voltage = AXI_INFO_FPGA_VOLTAGE(reg_value);

	switch (speed_grade) {
	case AXI_FPGA_SPEED_1 ... AXI_FPGA_SPEED_1LV:
		fvco_max = 1200000;
		fpfd_max = 450000;
		break;
	case AXI_FPGA_SPEED_2 ... AXI_FPGA_SPEED_2LV:
		fvco_max = 1440000;
		fpfd_max = 500000;
		if ((family == AXI_FPGA_FAMILY_KINTEX) |
		    (family == AXI_FPGA_FAMILY_ARTIX)) {
			if (voltage < 950) {
				fvco_max = 1200000;
				fpfd_max = 450000;
			}
		}
		break;
	case AXI_FPGA_SPEED_3:
		fvco_max = 1600000;
		fpfd_max = 550000;
		break;
	default:
		break;
	};

	if (tech == AXI_FPGA_TECH_ULTRASCALE_PLUS) {
		fvco_max = 1600000;
		fvco_min = 800000;
	}
}

static int axi_clkgen_wait_non_busy(struct axi_clkgen *axi_clkgen)
{
	unsigned int timeout = 10000;
	unsigned int val;

	do {
		axi_clkgen_read(axi_clkgen, AXI_CLKGEN_V2_REG_DRP_STATUS, &val);
	} while ((val & AXI_CLKGEN_V2_DRP_STATUS_BUSY) && --timeout);

	if (val & AXI_CLKGEN_V2_DRP_STATUS_BUSY)
		return -EIO;

	return val & 0xffff;
}

static int axi_clkgen_mmcm_read(struct axi_clkgen *axi_clkgen,
	unsigned int reg, unsigned int *val)
{
	unsigned int reg_val;
	int ret;

	ret = axi_clkgen_wait_non_busy(axi_clkgen);
	if (ret < 0)
		return ret;

	reg_val = AXI_CLKGEN_V2_DRP_CNTRL_SEL | AXI_CLKGEN_V2_DRP_CNTRL_READ;
	reg_val |= (reg << 16);

	axi_clkgen_write(axi_clkgen, AXI_CLKGEN_V2_REG_DRP_CNTRL, reg_val);

	ret = axi_clkgen_wait_non_busy(axi_clkgen);
	if (ret < 0)
		return ret;

	*val = ret;

	return 0;
}

static int axi_clkgen_mmcm_write(struct axi_clkgen *axi_clkgen,
	unsigned int reg, unsigned int val, unsigned int mask)
{
	unsigned int reg_val = 0;
	int ret;

	ret = axi_clkgen_wait_non_busy(axi_clkgen);
	if (ret < 0)
		return ret;

	if (mask != 0xffff) {
		axi_clkgen_mmcm_read(axi_clkgen, reg, &reg_val);
		reg_val &= ~mask;
	}

	reg_val |= AXI_CLKGEN_V2_DRP_CNTRL_SEL | (reg << 16) | (val & mask);

	axi_clkgen_write(axi_clkgen, AXI_CLKGEN_V2_REG_DRP_CNTRL, reg_val);

	return 0;
}

static void axi_clkgen_mmcm_enable(struct axi_clkgen *axi_clkgen,
	bool enable)
{
	unsigned int val = AXI_CLKGEN_V2_RESET_ENABLE;

	if (enable)
		val |= AXI_CLKGEN_V2_RESET_MMCM_ENABLE;

	axi_clkgen_write(axi_clkgen, AXI_CLKGEN_V2_REG_RESET, val);
}

static struct axi_clkgen *clk_hw_to_axi_clkgen(struct clk_hw *clk_hw)
{
	return container_of(clk_hw, struct axi_clkgen, clk_hw);
}

static void axi_clkgen_set_div(struct axi_clkgen *axi_clkgen,
	unsigned int reg1, unsigned int reg2, unsigned int reg3,
	struct axi_clkgen_div_params *params)
{
	axi_clkgen_mmcm_write(axi_clkgen, reg1,
		(params->high << 6) | params->low, 0xefff);
	axi_clkgen_mmcm_write(axi_clkgen, reg2,
		(params->frac << 12) | (params->frac_en << 11) |
		(params->frac_wf_r << 10) | (params->edge << 7) |
		(params->nocount << 6), 0x7fff);
	if (reg3 != 0) {
		axi_clkgen_mmcm_write(axi_clkgen, reg3,
			(params->frac_phase << 11) | (params->frac_wf_f << 10), 0x3c00);
	}
}

static int axi_clkgen_set_rate(struct clk_hw *clk_hw,
	unsigned long rate, unsigned long parent_rate)
{
	struct axi_clkgen *axi_clkgen = clk_hw_to_axi_clkgen(clk_hw);
	unsigned int d, m, dout;
	struct axi_clkgen_div_params params;
	uint32_t power = 0;
	uint32_t filter;
	uint32_t lock;

	if (parent_rate == 0 || rate == 0)
		return -EINVAL;

	axi_clkgen_calc_params(parent_rate, rate, &d, &m, &dout);

	if (d == 0 || dout == 0 || m == 0)
		return -EINVAL;

	if ((dout & 0x7) != 0 || (m & 0x7) != 0)
		power |= 0x9800;

	axi_clkgen_mmcm_write(axi_clkgen, MMCM_REG_POWER, power, 0x9800);

	filter = axi_clkgen_lookup_filter(m - 1);
	lock = axi_clkgen_lookup_lock(m - 1);

	axi_clkgen_calc_clk_params(dout >> 3, dout & 0x7, &params);
	axi_clkgen_set_div(axi_clkgen,  MMCM_REG_CLKOUT0_1, MMCM_REG_CLKOUT0_2,
		MMCM_REG_CLKOUT5_2, &params);

	axi_clkgen_calc_clk_params(d, 0, &params);
	axi_clkgen_mmcm_write(axi_clkgen, MMCM_REG_CLK_DIV,
		(params.edge << 13) | (params.nocount << 12) |
		(params.high << 6) | params.low, 0x3fff);

	axi_clkgen_calc_clk_params(m >> 3, m & 0x7, &params);
	axi_clkgen_set_div(axi_clkgen,  MMCM_REG_CLK_FB1, MMCM_REG_CLK_FB2,
		MMCM_REG_CLKOUT6_2, &params);

	axi_clkgen_mmcm_write(axi_clkgen, MMCM_REG_LOCK1, lock & 0x3ff, 0x3ff);
	axi_clkgen_mmcm_write(axi_clkgen, MMCM_REG_LOCK2,
		(((lock >> 16) & 0x1f) << 10) | 0x1, 0x7fff);
	axi_clkgen_mmcm_write(axi_clkgen, MMCM_REG_LOCK3,
		(((lock >> 24) & 0x1f) << 10) | 0x3e9, 0x7fff);
	axi_clkgen_mmcm_write(axi_clkgen, MMCM_REG_FILTER1, filter >> 16, 0x9900);
	axi_clkgen_mmcm_write(axi_clkgen, MMCM_REG_FILTER2, filter, 0x9900);

	return 0;
}

static long axi_clkgen_round_rate(struct clk_hw *hw, unsigned long rate,
	unsigned long *parent_rate)
{
	unsigned int d, m, dout;
	unsigned long long tmp;

	axi_clkgen_calc_params(*parent_rate, rate, &d, &m, &dout);

	if (d == 0 || dout == 0 || m == 0)
		return -EINVAL;

	tmp = (unsigned long long)*parent_rate * m;
	tmp = DIV_ROUND_CLOSEST_ULL(tmp, dout * d);

	return min_t(unsigned long long, tmp, LONG_MAX);
}

static unsigned int axi_clkgen_get_div(struct axi_clkgen *axi_clkgen,
	unsigned int reg1, unsigned int reg2)
{
	unsigned int val1, val2;
	unsigned int div;

	axi_clkgen_mmcm_read(axi_clkgen, reg2, &val2);
	if (val2 & BIT(6))
		return 8;

	axi_clkgen_mmcm_read(axi_clkgen, reg1, &val1);

	div = (val1 & 0x3f) + ((val1 >> 6) & 0x3f);
	div <<= 3;

	if (val2 & BIT(11)) {
		if ((val2 & BIT(7)) && (val2 & 0x7000) != 0x1000)
			div += 8;
		else
			div += 16;

		div += (val2 >> 12) & 0x7;
	}

	return div;
}

static unsigned long axi_clkgen_recalc_rate(struct clk_hw *clk_hw,
	unsigned long parent_rate)
{
	struct axi_clkgen *axi_clkgen = clk_hw_to_axi_clkgen(clk_hw);
	unsigned int d, m, dout;
	unsigned long long tmp;
	unsigned int val;
<<<<<<< HEAD

	dout = axi_clkgen_get_div(axi_clkgen, MMCM_REG_CLKOUT0_1,
		MMCM_REG_CLKOUT0_2);
	m = axi_clkgen_get_div(axi_clkgen, MMCM_REG_CLK_FB1,
		MMCM_REG_CLK_FB2);

=======

	dout = axi_clkgen_get_div(axi_clkgen, MMCM_REG_CLKOUT0_1,
		MMCM_REG_CLKOUT0_2);
	m = axi_clkgen_get_div(axi_clkgen, MMCM_REG_CLK_FB1,
		MMCM_REG_CLK_FB2);

>>>>>>> 94a99341
	axi_clkgen_mmcm_read(axi_clkgen, MMCM_REG_CLK_DIV, &val);
	if (val & BIT(12))
		d = 1;
	else
		d = (val & 0x3f) + ((val >> 6) & 0x3f);

	if (d == 0 || dout == 0)
		return 0;

	tmp = (unsigned long long)parent_rate * m;
	tmp = DIV_ROUND_CLOSEST_ULL(tmp, dout * d);

	return min_t(unsigned long long, tmp, ULONG_MAX);
}

static int axi_clkgen_enable(struct clk_hw *clk_hw)
{
	struct axi_clkgen *axi_clkgen = clk_hw_to_axi_clkgen(clk_hw);

	axi_clkgen_mmcm_enable(axi_clkgen, true);

	return 0;
}

static void axi_clkgen_disable(struct clk_hw *clk_hw)
{
	struct axi_clkgen *axi_clkgen = clk_hw_to_axi_clkgen(clk_hw);

	axi_clkgen_mmcm_enable(axi_clkgen, false);
}

static int axi_clkgen_set_parent(struct clk_hw *clk_hw, u8 index)
{
	struct axi_clkgen *axi_clkgen = clk_hw_to_axi_clkgen(clk_hw);

	axi_clkgen_write(axi_clkgen, AXI_CLKGEN_V2_REG_CLKSEL, index);

	return 0;
}

static u8 axi_clkgen_get_parent(struct clk_hw *clk_hw)
{
	struct axi_clkgen *axi_clkgen = clk_hw_to_axi_clkgen(clk_hw);
	unsigned int parent;

	axi_clkgen_read(axi_clkgen, AXI_CLKGEN_V2_REG_CLKSEL, &parent);

	return parent;
}

static const struct clk_ops axi_clkgen_ops = {
	.recalc_rate = axi_clkgen_recalc_rate,
	.round_rate = axi_clkgen_round_rate,
	.set_rate = axi_clkgen_set_rate,
	.enable = axi_clkgen_enable,
	.disable = axi_clkgen_disable,
	.set_parent = axi_clkgen_set_parent,
	.get_parent = axi_clkgen_get_parent,
};

static const struct of_device_id axi_clkgen_ids[] = {
	{
		.compatible = "adi,axi-clkgen-2.00.a",
	},
	{ },
};
MODULE_DEVICE_TABLE(of, axi_clkgen_ids);

static int axi_clkgen_probe(struct platform_device *pdev)
{
	const struct of_device_id *id;
	struct axi_clkgen *axi_clkgen;
	struct clk_init_data init;
	const char *parent_names[2];
	const char *clk_name;
	struct resource *mem;
	unsigned int i;
	int ret;

	if (!pdev->dev.of_node)
		return -ENODEV;

	id = of_match_node(axi_clkgen_ids, pdev->dev.of_node);
	if (!id)
		return -ENODEV;

	axi_clkgen = devm_kzalloc(&pdev->dev, sizeof(*axi_clkgen), GFP_KERNEL);
	if (!axi_clkgen)
		return -ENOMEM;

	mem = platform_get_resource(pdev, IORESOURCE_MEM, 0);
	axi_clkgen->base = devm_ioremap_resource(&pdev->dev, mem);
	if (IS_ERR(axi_clkgen->base))
		return PTR_ERR(axi_clkgen->base);

	axi_clkgen_read(axi_clkgen, AXI_REG_VERSION, &axi_clkgen->pcore_version);

	if (AXI_PCORE_VER_MAJOR(axi_clkgen->pcore_version) > 0x04)
		axi_clkgen_setup_ranges(axi_clkgen);

	init.num_parents = of_clk_get_parent_count(pdev->dev.of_node);
	if (init.num_parents < 1 || init.num_parents > 2)
		return -EINVAL;

	for (i = 0; i < init.num_parents; i++) {
		parent_names[i] = of_clk_get_parent_name(pdev->dev.of_node, i);
		if (!parent_names[i])
			return -EINVAL;
	}

	clk_name = pdev->dev.of_node->name;
	of_property_read_string(pdev->dev.of_node, "clock-output-names",
		&clk_name);

	init.name = clk_name;
	init.ops = &axi_clkgen_ops;
	init.flags = CLK_SET_RATE_GATE | CLK_SET_PARENT_GATE;
	init.parent_names = parent_names;

	axi_clkgen_mmcm_enable(axi_clkgen, false);

	axi_clkgen->clk_hw.init = &init;
	ret = devm_clk_hw_register(&pdev->dev, &axi_clkgen->clk_hw);
	if (ret)
		return ret;

	return of_clk_add_hw_provider(pdev->dev.of_node, of_clk_hw_simple_get,
				      &axi_clkgen->clk_hw);
}

static int axi_clkgen_remove(struct platform_device *pdev)
{
	of_clk_del_provider(pdev->dev.of_node);

	return 0;
}

static struct platform_driver axi_clkgen_driver = {
	.driver = {
		.name = "adi-axi-clkgen",
		.of_match_table = axi_clkgen_ids,
	},
	.probe = axi_clkgen_probe,
	.remove = axi_clkgen_remove,
};
module_platform_driver(axi_clkgen_driver);

MODULE_LICENSE("GPL v2");
MODULE_AUTHOR("Lars-Peter Clausen <lars@metafoo.de>");
MODULE_DESCRIPTION("Driver for the Analog Devices' AXI clkgen pcore clock generator");<|MERGE_RESOLUTION|>--- conflicted
+++ resolved
@@ -465,21 +465,12 @@
 	unsigned int d, m, dout;
 	unsigned long long tmp;
 	unsigned int val;
-<<<<<<< HEAD
 
 	dout = axi_clkgen_get_div(axi_clkgen, MMCM_REG_CLKOUT0_1,
 		MMCM_REG_CLKOUT0_2);
 	m = axi_clkgen_get_div(axi_clkgen, MMCM_REG_CLK_FB1,
 		MMCM_REG_CLK_FB2);
 
-=======
-
-	dout = axi_clkgen_get_div(axi_clkgen, MMCM_REG_CLKOUT0_1,
-		MMCM_REG_CLKOUT0_2);
-	m = axi_clkgen_get_div(axi_clkgen, MMCM_REG_CLK_FB1,
-		MMCM_REG_CLK_FB2);
-
->>>>>>> 94a99341
 	axi_clkgen_mmcm_read(axi_clkgen, MMCM_REG_CLK_DIV, &val);
 	if (val & BIT(12))
 		d = 1;
