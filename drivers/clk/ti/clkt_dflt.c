--- conflicted
+++ resolved
@@ -224,16 +224,6 @@
 		}
 	}
 
-<<<<<<< HEAD
-	if (IS_ERR(clk->enable_reg)) {
-		pr_err("%s: %s missing enable_reg\n", __func__,
-		       clk_hw_get_name(hw));
-		ret = -EINVAL;
-		goto err;
-	}
-
-=======
->>>>>>> 24b8d41d
 	/* FIXME should not have INVERT_ENABLE bit here */
 	v = ti_clk_ll_ops->clk_readl(&clk->enable_reg);
 	if (clk->flags & INVERT_ENABLE)
