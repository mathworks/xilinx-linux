<<<<<<< HEAD
=======
# SPDX-License-Identifier: GPL-2.0-only
config COMMON_CLK_HI3516CV300
	tristate "HI3516CV300 Clock Driver"
	depends on ARCH_HISI || COMPILE_TEST
	select RESET_HISI
	default ARCH_HISI
	help
	  Build the clock driver for hi3516cv300.

>>>>>>> 24b8d41d
config COMMON_CLK_HI3519
	tristate "Hi3519 Clock Driver"
	depends on ARCH_HISI || COMPILE_TEST
	select RESET_HISI
	default ARCH_HISI
	help
	  Build the clock driver for hi3519.

<<<<<<< HEAD
=======
config COMMON_CLK_HI3660
	bool "Hi3660 Clock Driver"
	depends on ARCH_HISI || COMPILE_TEST
	default ARCH_HISI
	help
	  Build the clock driver for hi3660.

config COMMON_CLK_HI3670
	bool "Hi3670 Clock Driver"
	depends on ARCH_HISI || COMPILE_TEST
	default ARCH_HISI
	help
	  Build the clock driver for hi3670.

config COMMON_CLK_HI3798CV200
	tristate "Hi3798CV200 Clock Driver"
	depends on ARCH_HISI || COMPILE_TEST
	select RESET_HISI
	default ARCH_HISI
	help
	  Build the clock driver for hi3798cv200.

>>>>>>> 24b8d41d
config COMMON_CLK_HI6220
	bool "Hi6220 Clock Driver"
	depends on ARCH_HISI || COMPILE_TEST
	default ARCH_HISI
	help
	  Build the Hisilicon Hi6220 clock driver based on the common clock framework.

config RESET_HISI
	bool "HiSilicon Reset Controller Driver"
	depends on ARCH_HISI || COMPILE_TEST
	select RESET_CONTROLLER
	help
	  Build reset controller driver for HiSilicon device chipsets.

config STUB_CLK_HI6220
	bool "Hi6220 Stub Clock Driver" if EXPERT
	depends on (COMMON_CLK_HI6220 || COMPILE_TEST)
	depends on MAILBOX
	default COMMON_CLK_HI6220
	help
	  Build the Hisilicon Hi6220 stub clock driver.

config STUB_CLK_HI3660
	bool "Hi3660 Stub Clock Driver" if EXPERT
	depends on (COMMON_CLK_HI3660 || COMPILE_TEST)
	depends on MAILBOX
	default COMMON_CLK_HI3660
	help
	  Build the Hisilicon Hi3660 stub clock driver.<|MERGE_RESOLUTION|>--- conflicted
+++ resolved
@@ -1,5 +1,3 @@
-<<<<<<< HEAD
-=======
 # SPDX-License-Identifier: GPL-2.0-only
 config COMMON_CLK_HI3516CV300
 	tristate "HI3516CV300 Clock Driver"
@@ -9,7 +7,6 @@
 	help
 	  Build the clock driver for hi3516cv300.
 
->>>>>>> 24b8d41d
 config COMMON_CLK_HI3519
 	tristate "Hi3519 Clock Driver"
 	depends on ARCH_HISI || COMPILE_TEST
@@ -18,8 +15,6 @@
 	help
 	  Build the clock driver for hi3519.
 
-<<<<<<< HEAD
-=======
 config COMMON_CLK_HI3660
 	bool "Hi3660 Clock Driver"
 	depends on ARCH_HISI || COMPILE_TEST
@@ -42,7 +37,6 @@
 	help
 	  Build the clock driver for hi3798cv200.
 
->>>>>>> 24b8d41d
 config COMMON_CLK_HI6220
 	bool "Hi6220 Clock Driver"
 	depends on ARCH_HISI || COMPILE_TEST
