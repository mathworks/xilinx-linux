/*
 * Copyright (C) 2014 Broadcom Corporation
 *
 * This program is free software; you can redistribute it and/or
 * modify it under the terms of the GNU General Public License as
 * published by the Free Software Foundation version 2.
 *
 * This program is distributed "as is" WITHOUT ANY WARRANTY of any
 * kind, whether express or implied; without even the implied warranty
 * of MERCHANTABILITY or FITNESS FOR A PARTICULAR PURPOSE.  See the
 * GNU General Public License for more details.
 */

#include <linux/kernel.h>
#include <linux/err.h>
#include <linux/clk-provider.h>
#include <linux/io.h>
#include <linux/of.h>
#include <linux/clkdev.h>
#include <linux/of_address.h>
#include <linux/delay.h>

#include "clk-iproc.h"

struct iproc_asiu;

struct iproc_asiu_clk {
	struct clk_hw hw;
	const char *name;
	struct iproc_asiu *asiu;
	unsigned long rate;
	struct iproc_asiu_div div;
	struct iproc_asiu_gate gate;
};

struct iproc_asiu {
	void __iomem *div_base;
	void __iomem *gate_base;

	struct clk_hw_onecell_data *clk_data;
	struct iproc_asiu_clk *clks;
};

#define to_asiu_clk(hw) container_of(hw, struct iproc_asiu_clk, hw)

static int iproc_asiu_clk_enable(struct clk_hw *hw)
{
	struct iproc_asiu_clk *clk = to_asiu_clk(hw);
	struct iproc_asiu *asiu = clk->asiu;
	u32 val;

	/* some clocks at the ASIU level are always enabled */
	if (clk->gate.offset == IPROC_CLK_INVALID_OFFSET)
		return 0;

	val = readl(asiu->gate_base + clk->gate.offset);
	val |= (1 << clk->gate.en_shift);
	writel(val, asiu->gate_base + clk->gate.offset);

	return 0;
}

static void iproc_asiu_clk_disable(struct clk_hw *hw)
{
	struct iproc_asiu_clk *clk = to_asiu_clk(hw);
	struct iproc_asiu *asiu = clk->asiu;
	u32 val;

	/* some clocks at the ASIU level are always enabled */
	if (clk->gate.offset == IPROC_CLK_INVALID_OFFSET)
		return;

	val = readl(asiu->gate_base + clk->gate.offset);
	val &= ~(1 << clk->gate.en_shift);
	writel(val, asiu->gate_base + clk->gate.offset);
}

static unsigned long iproc_asiu_clk_recalc_rate(struct clk_hw *hw,
						unsigned long parent_rate)
{
	struct iproc_asiu_clk *clk = to_asiu_clk(hw);
	struct iproc_asiu *asiu = clk->asiu;
	u32 val;
	unsigned int div_h, div_l;

	if (parent_rate == 0) {
		clk->rate = 0;
		return 0;
	}

	/* if clock divisor is not enabled, simply return parent rate */
	val = readl(asiu->div_base + clk->div.offset);
	if ((val & (1 << clk->div.en_shift)) == 0) {
		clk->rate = parent_rate;
		return parent_rate;
	}

	/* clock rate = parent rate / (high_div + 1) + (low_div + 1) */
	div_h = (val >> clk->div.high_shift) & bit_mask(clk->div.high_width);
	div_h++;
	div_l = (val >> clk->div.low_shift) & bit_mask(clk->div.low_width);
	div_l++;

	clk->rate = parent_rate / (div_h + div_l);
	pr_debug("%s: rate: %lu. parent rate: %lu div_h: %u div_l: %u\n",
		 __func__, clk->rate, parent_rate, div_h, div_l);

	return clk->rate;
}

static long iproc_asiu_clk_round_rate(struct clk_hw *hw, unsigned long rate,
				      unsigned long *parent_rate)
{
	unsigned int div;

	if (rate == 0 || *parent_rate == 0)
		return -EINVAL;

	if (rate == *parent_rate)
		return *parent_rate;

	div = DIV_ROUND_CLOSEST(*parent_rate, rate);
	if (div < 2)
		return *parent_rate;

	return *parent_rate / div;
}

static int iproc_asiu_clk_set_rate(struct clk_hw *hw, unsigned long rate,
				   unsigned long parent_rate)
{
	struct iproc_asiu_clk *clk = to_asiu_clk(hw);
	struct iproc_asiu *asiu = clk->asiu;
	unsigned int div, div_h, div_l;
	u32 val;

	if (rate == 0 || parent_rate == 0)
		return -EINVAL;

	/* simply disable the divisor if one wants the same rate as parent */
	if (rate == parent_rate) {
		val = readl(asiu->div_base + clk->div.offset);
		val &= ~(1 << clk->div.en_shift);
		writel(val, asiu->div_base + clk->div.offset);
		return 0;
	}

	div = DIV_ROUND_CLOSEST(parent_rate, rate);
	if (div < 2)
		return -EINVAL;

	div_h = div_l = div >> 1;
	div_h--;
	div_l--;

	val = readl(asiu->div_base + clk->div.offset);
	val |= 1 << clk->div.en_shift;
	if (div_h) {
		val &= ~(bit_mask(clk->div.high_width)
			 << clk->div.high_shift);
		val |= div_h << clk->div.high_shift;
	} else {
		val &= ~(bit_mask(clk->div.high_width)
			 << clk->div.high_shift);
	}
	if (div_l) {
		val &= ~(bit_mask(clk->div.low_width) << clk->div.low_shift);
		val |= div_l << clk->div.low_shift;
	} else {
		val &= ~(bit_mask(clk->div.low_width) << clk->div.low_shift);
	}
	writel(val, asiu->div_base + clk->div.offset);

	return 0;
}

static const struct clk_ops iproc_asiu_ops = {
	.enable = iproc_asiu_clk_enable,
	.disable = iproc_asiu_clk_disable,
	.recalc_rate = iproc_asiu_clk_recalc_rate,
	.round_rate = iproc_asiu_clk_round_rate,
	.set_rate = iproc_asiu_clk_set_rate,
};

void __init iproc_asiu_setup(struct device_node *node,
			     const struct iproc_asiu_div *div,
			     const struct iproc_asiu_gate *gate,
			     unsigned int num_clks)
{
	int i, ret;
	struct iproc_asiu *asiu;

	if (WARN_ON(!gate || !div))
		return;

	asiu = kzalloc(sizeof(*asiu), GFP_KERNEL);
	if (WARN_ON(!asiu))
		return;

<<<<<<< HEAD
	asiu->clk_data = kzalloc(sizeof(*asiu->clk_data->hws) * num_clks +
				 sizeof(*asiu->clk_data), GFP_KERNEL);
=======
	asiu->clk_data = kzalloc(struct_size(asiu->clk_data, hws, num_clks),
				 GFP_KERNEL);
>>>>>>> 24b8d41d
	if (WARN_ON(!asiu->clk_data))
		goto err_clks;
	asiu->clk_data->num = num_clks;

	asiu->clks = kcalloc(num_clks, sizeof(*asiu->clks), GFP_KERNEL);
	if (WARN_ON(!asiu->clks))
		goto err_asiu_clks;

	asiu->div_base = of_iomap(node, 0);
	if (WARN_ON(!asiu->div_base))
		goto err_iomap_div;

	asiu->gate_base = of_iomap(node, 1);
	if (WARN_ON(!asiu->gate_base))
		goto err_iomap_gate;

	for (i = 0; i < num_clks; i++) {
		struct clk_init_data init;
		const char *parent_name;
		struct iproc_asiu_clk *asiu_clk;
		const char *clk_name;

		ret = of_property_read_string_index(node, "clock-output-names",
						    i, &clk_name);
		if (WARN_ON(ret))
			goto err_clk_register;

		asiu_clk = &asiu->clks[i];
		asiu_clk->name = clk_name;
		asiu_clk->asiu = asiu;
		asiu_clk->div = div[i];
		asiu_clk->gate = gate[i];
		init.name = clk_name;
		init.ops = &iproc_asiu_ops;
		init.flags = 0;
		parent_name = of_clk_get_parent_name(node, 0);
		init.parent_names = (parent_name ? &parent_name : NULL);
		init.num_parents = (parent_name ? 1 : 0);
		asiu_clk->hw.init = &init;

		ret = clk_hw_register(NULL, &asiu_clk->hw);
		if (WARN_ON(ret))
			goto err_clk_register;
		asiu->clk_data->hws[i] = &asiu_clk->hw;
	}

	ret = of_clk_add_hw_provider(node, of_clk_hw_onecell_get,
				     asiu->clk_data);
	if (WARN_ON(ret))
		goto err_clk_register;

	return;

err_clk_register:
	while (--i >= 0)
		clk_hw_unregister(asiu->clk_data->hws[i]);
	iounmap(asiu->gate_base);

err_iomap_gate:
	iounmap(asiu->div_base);

err_iomap_div:
	kfree(asiu->clks);

err_asiu_clks:
	kfree(asiu->clk_data);

err_clks:
	kfree(asiu);
}<|MERGE_RESOLUTION|>--- conflicted
+++ resolved
@@ -197,13 +197,8 @@
 	if (WARN_ON(!asiu))
 		return;
 
-<<<<<<< HEAD
-	asiu->clk_data = kzalloc(sizeof(*asiu->clk_data->hws) * num_clks +
-				 sizeof(*asiu->clk_data), GFP_KERNEL);
-=======
 	asiu->clk_data = kzalloc(struct_size(asiu->clk_data, hws, num_clks),
 				 GFP_KERNEL);
->>>>>>> 24b8d41d
 	if (WARN_ON(!asiu->clk_data))
 		goto err_clks;
 	asiu->clk_data->num = num_clks;
