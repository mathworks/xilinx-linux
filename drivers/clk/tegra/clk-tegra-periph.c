--- conflicted
+++ resolved
@@ -578,21 +578,6 @@
 	[0] = 0, [1] = 2, [2] = 5, [3] = 6
 };
 
-<<<<<<< HEAD
-static const char *mux_sor_safe_sor1_brick_sor1_src[] = {
-	/*
-	 * Bit 0 of the mux selects sor1_brick, irrespective of bit 1, so the
-	 * sor1_brick parent appears twice in the list below. This is merely
-	 * to support clk_get_parent() if firmware happened to set these bits
-	 * to 0b11. While not an invalid setting, code should always set the
-	 * bits to 0b01 to select sor1_brick.
-	 */
-	"sor_safe", "sor1_brick", "sor1_src", "sor1_brick"
-};
-#define mux_sor_safe_sor1_brick_sor1_src_idx NULL
-
-=======
->>>>>>> 24b8d41d
 static const char *mux_pllp_pllre_clkm[] = {
 	"pll_p", "pll_re_out1", "clk_m"
 };
@@ -772,11 +757,6 @@
 	MUX8("nvdec", mux_pllc2_c_c3_pllp_plla1_clkm, CLK_SOURCE_NVDEC, 194, 0, tegra_clk_nvdec),
 	MUX8("nvjpg", mux_pllc2_c_c3_pllp_plla1_clkm, CLK_SOURCE_NVJPG, 195, 0, tegra_clk_nvjpg),
 	MUX8("ape", mux_plla_pllc4_out0_pllc_pllc4_out1_pllp_pllc4_out2_clkm, CLK_SOURCE_APE, 198, TEGRA_PERIPH_ON_APB, tegra_clk_ape),
-<<<<<<< HEAD
-	MUX8_NOGATE_LOCK("sor1_src", mux_pllp_plld_plld2_clkm, CLK_SOURCE_SOR1, tegra_clk_sor1_src, &sor1_lock),
-	NODIV("sor1", mux_sor_safe_sor1_brick_sor1_src, CLK_SOURCE_SOR1, 14, MASK(2), 183, 0, tegra_clk_sor1, &sor1_lock),
-=======
->>>>>>> 24b8d41d
 	MUX8("sdmmc_legacy", mux_pllp_out3_clkm_pllp_pllc4, CLK_SOURCE_SDMMC_LEGACY, 193, TEGRA_PERIPH_ON_APB | TEGRA_PERIPH_NO_RESET, tegra_clk_sdmmc_legacy),
 	MUX8("qspi", mux_pllp_pllc_pllc_out1_pllc4_out2_pllc4_out1_clkm_pllc4_out0, CLK_SOURCE_QSPI, 211, TEGRA_PERIPH_ON_APB, tegra_clk_qspi),
 	I2C("vii2c", mux_pllp_pllc_clkm, CLK_SOURCE_VI_I2C, 208, tegra_clk_vi_i2c),
