--- conflicted
+++ resolved
@@ -894,20 +894,6 @@
 	/* clk_32k */
 	clk = clk_register_fixed_rate(NULL, "clk_32k", NULL, 0, 32768);
 	clks[TEGRA114_CLK_CLK_32K] = clk;
-<<<<<<< HEAD
-
-	/* clk_m_div2 */
-	clk = clk_register_fixed_factor(NULL, "clk_m_div2", "clk_m",
-					CLK_SET_RATE_PARENT, 1, 2);
-	clks[TEGRA114_CLK_CLK_M_DIV2] = clk;
-
-	/* clk_m_div4 */
-	clk = clk_register_fixed_factor(NULL, "clk_m_div4", "clk_m",
-					CLK_SET_RATE_PARENT, 1, 4);
-	clks[TEGRA114_CLK_CLK_M_DIV4] = clk;
-
-=======
->>>>>>> 24b8d41d
 }
 
 static void __init tegra114_pll_init(void __iomem *clk_base,
