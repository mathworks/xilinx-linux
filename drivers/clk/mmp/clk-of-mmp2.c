--- conflicted
+++ resolved
@@ -99,11 +99,6 @@
 static struct mmp_param_fixed_rate_clk fixed_rate_clks[] = {
 	{MMP2_CLK_CLK32, "clk32", NULL, 0, 32768},
 	{MMP2_CLK_VCTCXO, "vctcxo", NULL, 0, 26000000},
-<<<<<<< HEAD
-	{MMP2_CLK_PLL1, "pll1", NULL, 0, 800000000},
-	{MMP2_CLK_PLL2, "pll2", NULL, 0, 960000000},
-	{MMP2_CLK_USB_PLL, "usb_pll", NULL, 0, 480000000},
-=======
 	{MMP2_CLK_USB_PLL, "usb_pll", NULL, 0, 480000000},
 	{0, "i2s_pll", NULL, 0, 99666667},
 };
@@ -119,7 +114,6 @@
 	{MMP3_CLK_PLL1_P, "pll1_p",         0, MPMU_PLL_DIFF_CTRL, 0x0010, 0,             0,     797330000, MPMU_PLL_DIFF_CTRL,   0},
 	{MMP3_CLK_PLL2_P, "pll2_p",         0, MPMU_PLL_DIFF_CTRL, 0x0100, MPMU_PLL2_CR, 10,      26000000, MPMU_PLL_DIFF_CTRL,   5},
 	{MMP3_CLK_PLL3,   "pll3",           0, MPMU_PLL3_CR,       0x0300, MPMU_PLL3_CR, 10,      26000000, MPMU_PLL3_CTRL1,     25},
->>>>>>> 24b8d41d
 };
 
 static struct mmp_param_fixed_factor_clk fixed_factor_clks[] = {
