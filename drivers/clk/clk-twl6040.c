--- conflicted
+++ resolved
@@ -27,17 +27,6 @@
 	return pdmclk->enabled;
 }
 
-<<<<<<< HEAD
-static int twl6040_pdmclk_prepare(struct clk_hw *hw)
-{
-	struct twl6040_pdmclk *pdmclk = container_of(hw, struct twl6040_pdmclk,
-						     pdmclk_hw);
-	int ret;
-
-	ret = twl6040_power(pdmclk->twl6040, 1);
-	if (!ret)
-		pdmclk->enabled = 1;
-=======
 static int twl6040_pdmclk_reset_one_clock(struct twl6040_pdmclk *pdmclk,
 					  unsigned int reg)
 {
@@ -96,7 +85,6 @@
 out_err:
 	dev_err(pdmclk->dev, "%s: error %i\n", __func__, ret);
 	twl6040_power(pdmclk->twl6040, 0);
->>>>>>> 24b8d41d
 
 	return ret;
 }
@@ -111,7 +99,6 @@
 	if (!ret)
 		pdmclk->enabled = 0;
 
-<<<<<<< HEAD
 }
 
 static unsigned long twl6040_pdmclk_recalc_rate(struct clk_hw *hw,
@@ -123,19 +110,6 @@
 	return twl6040_get_sysclk(pdmclk->twl6040);
 }
 
-=======
-}
-
-static unsigned long twl6040_pdmclk_recalc_rate(struct clk_hw *hw,
-						unsigned long parent_rate)
-{
-	struct twl6040_pdmclk *pdmclk = container_of(hw, struct twl6040_pdmclk,
-						     pdmclk_hw);
-
-	return twl6040_get_sysclk(pdmclk->twl6040);
-}
-
->>>>>>> 24b8d41d
 static const struct clk_ops twl6040_pdmclk_ops = {
 	.is_prepared = twl6040_pdmclk_is_prepared,
 	.prepare = twl6040_pdmclk_prepare,
@@ -143,11 +117,7 @@
 	.recalc_rate = twl6040_pdmclk_recalc_rate,
 };
 
-<<<<<<< HEAD
-static struct clk_init_data twl6040_pdmclk_init = {
-=======
 static const struct clk_init_data twl6040_pdmclk_init = {
->>>>>>> 24b8d41d
 	.name = "pdmclk",
 	.ops = &twl6040_pdmclk_ops,
 	.flags = CLK_GET_RATE_NOCACHE,
@@ -173,14 +143,8 @@
 
 	platform_set_drvdata(pdev, clkdata);
 
-<<<<<<< HEAD
-	return of_clk_add_hw_provider(pdev->dev.parent->of_node,
-				      of_clk_hw_simple_get,
-				      &clkdata->pdmclk_hw);
-=======
 	return devm_of_clk_add_hw_provider(&pdev->dev, of_clk_hw_simple_get,
 					   &clkdata->pdmclk_hw);
->>>>>>> 24b8d41d
 }
 
 static struct platform_driver twl6040_pdmclk_driver = {
