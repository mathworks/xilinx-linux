// SPDX-License-Identifier: GPL-2.0-or-later
/*
 *  Copyright (C) 2013 Boris BREZILLON <b.brezillon@overkiz.com>
 */

#include <linux/clk-provider.h>
#include <linux/clkdev.h>
#include <linux/clk/at91_pmc.h>
#include <linux/of.h>
#include <linux/mfd/syscon.h>
#include <linux/regmap.h>

#include "pmc.h"

#define MASTER_PRES_MASK	0x7
#define MASTER_PRES_MAX		MASTER_PRES_MASK
#define MASTER_DIV_SHIFT	8
#define MASTER_DIV_MASK		0x3

#define PMC_MCR			0x30
#define PMC_MCR_ID_MSK		GENMASK(3, 0)
#define PMC_MCR_CMD		BIT(7)
#define PMC_MCR_DIV		GENMASK(10, 8)
#define PMC_MCR_CSS		GENMASK(20, 16)
#define PMC_MCR_CSS_SHIFT	(16)
#define PMC_MCR_EN		BIT(28)

#define PMC_MCR_ID(x)		((x) & PMC_MCR_ID_MSK)

#define MASTER_MAX_ID		4

#define to_clk_master(hw) container_of(hw, struct clk_master, hw)

struct clk_master {
	struct clk_hw hw;
	struct regmap *regmap;
	spinlock_t *lock;
	const struct clk_master_layout *layout;
	const struct clk_master_characteristics *characteristics;
	u32 *mux_table;
	u32 mckr;
	int chg_pid;
	u8 id;
	u8 parent;
	u8 div;
};

static inline bool clk_master_ready(struct clk_master *master)
{
	unsigned int bit = master->id ? AT91_PMC_MCKXRDY : AT91_PMC_MCKRDY;
	unsigned int status;

	regmap_read(master->regmap, AT91_PMC_SR, &status);

	return !!(status & bit);
}

static int clk_master_prepare(struct clk_hw *hw)
{
	struct clk_master *master = to_clk_master(hw);

	while (!clk_master_ready(master))
		cpu_relax();

	return 0;
}

static int clk_master_is_prepared(struct clk_hw *hw)
{
	struct clk_master *master = to_clk_master(hw);

	return clk_master_ready(master);
}

static unsigned long clk_master_recalc_rate(struct clk_hw *hw,
					    unsigned long parent_rate)
{
	u8 pres;
	u8 div;
	unsigned long rate = parent_rate;
	struct clk_master *master = to_clk_master(hw);
	const struct clk_master_layout *layout = master->layout;
	const struct clk_master_characteristics *characteristics =
						master->characteristics;
	unsigned int mckr;

	regmap_read(master->regmap, master->layout->offset, &mckr);
	mckr &= layout->mask;

	pres = (mckr >> layout->pres_shift) & MASTER_PRES_MASK;
	div = (mckr >> MASTER_DIV_SHIFT) & MASTER_DIV_MASK;

	if (characteristics->have_div3_pres && pres == MASTER_PRES_MAX)
		rate /= 3;
	else
		rate >>= pres;

	rate /= characteristics->divisors[div];

	if (rate < characteristics->output.min)
		pr_warn("master clk is underclocked");
	else if (rate > characteristics->output.max)
		pr_warn("master clk is overclocked");

	return rate;
}

static u8 clk_master_get_parent(struct clk_hw *hw)
{
	struct clk_master *master = to_clk_master(hw);
	unsigned int mckr;

	regmap_read(master->regmap, master->layout->offset, &mckr);

	return mckr & AT91_PMC_CSS;
}

static const struct clk_ops master_ops = {
	.prepare = clk_master_prepare,
	.is_prepared = clk_master_is_prepared,
	.recalc_rate = clk_master_recalc_rate,
	.get_parent = clk_master_get_parent,
};

<<<<<<< HEAD
static struct clk_hw * __init
=======
struct clk_hw * __init
>>>>>>> 24b8d41d
at91_clk_register_master(struct regmap *regmap,
		const char *name, int num_parents,
		const char **parent_names,
		const struct clk_master_layout *layout,
		const struct clk_master_characteristics *characteristics)
{
	struct clk_master *master;
	struct clk_init_data init;
	struct clk_hw *hw;
	int ret;

	if (!name || !num_parents || !parent_names)
		return ERR_PTR(-EINVAL);

	master = kzalloc(sizeof(*master), GFP_KERNEL);
	if (!master)
		return ERR_PTR(-ENOMEM);

	init.name = name;
	init.ops = &master_ops;
	init.parent_names = parent_names;
	init.num_parents = num_parents;
	init.flags = 0;

	master->hw.init = &init;
	master->layout = layout;
	master->characteristics = characteristics;
	master->regmap = regmap;

	hw = &master->hw;
	ret = clk_hw_register(NULL, &master->hw);
	if (ret) {
		kfree(master);
		hw = ERR_PTR(ret);
	}

	return hw;
}

static unsigned long
clk_sama7g5_master_recalc_rate(struct clk_hw *hw,
			       unsigned long parent_rate)
{
	struct clk_master *master = to_clk_master(hw);

	return DIV_ROUND_CLOSEST_ULL(parent_rate, (1 << master->div));
}

static void clk_sama7g5_master_best_diff(struct clk_rate_request *req,
					 struct clk_hw *parent,
					 unsigned long parent_rate,
					 long *best_rate,
					 long *best_diff,
					 u32 div)
{
	unsigned long tmp_rate, tmp_diff;

	if (div == MASTER_PRES_MAX)
		tmp_rate = parent_rate / 3;
	else
		tmp_rate = parent_rate >> div;

	tmp_diff = abs(req->rate - tmp_rate);

	if (*best_diff < 0 || *best_diff >= tmp_diff) {
		*best_rate = tmp_rate;
		*best_diff = tmp_diff;
		req->best_parent_rate = parent_rate;
		req->best_parent_hw = parent;
	}
}

static int clk_sama7g5_master_determine_rate(struct clk_hw *hw,
					     struct clk_rate_request *req)
{
	struct clk_master *master = to_clk_master(hw);
	struct clk_rate_request req_parent = *req;
	struct clk_hw *parent;
	long best_rate = LONG_MIN, best_diff = LONG_MIN;
	unsigned long parent_rate;
	unsigned int div, i;

	/* First: check the dividers of MCR. */
	for (i = 0; i < clk_hw_get_num_parents(hw); i++) {
		parent = clk_hw_get_parent_by_index(hw, i);
		if (!parent)
			continue;

		parent_rate = clk_hw_get_rate(parent);
		if (!parent_rate)
			continue;

		for (div = 0; div < MASTER_PRES_MAX + 1; div++) {
			clk_sama7g5_master_best_diff(req, parent, parent_rate,
						     &best_rate, &best_diff,
						     div);
			if (!best_diff)
				break;
		}

		if (!best_diff)
			break;
	}

	/* Second: try to request rate form changeable parent. */
	if (master->chg_pid < 0)
		goto end;

	parent = clk_hw_get_parent_by_index(hw, master->chg_pid);
	if (!parent)
		goto end;

	for (div = 0; div < MASTER_PRES_MAX + 1; div++) {
		if (div == MASTER_PRES_MAX)
			req_parent.rate = req->rate * 3;
		else
			req_parent.rate = req->rate << div;

		if (__clk_determine_rate(parent, &req_parent))
			continue;

		clk_sama7g5_master_best_diff(req, parent, req_parent.rate,
					     &best_rate, &best_diff, div);

		if (!best_diff)
			break;
	}

end:
	pr_debug("MCK: %s, best_rate = %ld, parent clk: %s @ %ld\n",
		 __func__, best_rate,
		 __clk_get_name((req->best_parent_hw)->clk),
		req->best_parent_rate);

	if (best_rate < 0)
		return -EINVAL;

	req->rate = best_rate;

	return 0;
}

static u8 clk_sama7g5_master_get_parent(struct clk_hw *hw)
{
<<<<<<< HEAD
	struct clk_hw *hw;
	unsigned int num_parents;
	const char *parent_names[MASTER_SOURCE_MAX];
	const char *name = np->name;
	struct clk_master_characteristics *characteristics;
	struct regmap *regmap;
=======
	struct clk_master *master = to_clk_master(hw);
	unsigned long flags;
	u8 index;
>>>>>>> 24b8d41d

	spin_lock_irqsave(master->lock, flags);
	index = clk_mux_val_to_index(&master->hw, master->mux_table, 0,
				     master->parent);
	spin_unlock_irqrestore(master->lock, flags);

	return index;
}

static int clk_sama7g5_master_set_parent(struct clk_hw *hw, u8 index)
{
	struct clk_master *master = to_clk_master(hw);
	unsigned long flags;

	if (index >= clk_hw_get_num_parents(hw))
		return -EINVAL;

	spin_lock_irqsave(master->lock, flags);
	master->parent = clk_mux_index_to_val(master->mux_table, 0, index);
	spin_unlock_irqrestore(master->lock, flags);

<<<<<<< HEAD
	hw = at91_clk_register_master(regmap, name, num_parents,
				       parent_names, layout,
				       characteristics);
	if (IS_ERR(hw))
		goto out_free_characteristics;

	of_clk_add_hw_provider(np, of_clk_hw_simple_get, hw);
	return;
=======
	return 0;
}

static int clk_sama7g5_master_enable(struct clk_hw *hw)
{
	struct clk_master *master = to_clk_master(hw);
	unsigned long flags;
	unsigned int val, cparent;

	spin_lock_irqsave(master->lock, flags);

	regmap_write(master->regmap, PMC_MCR, PMC_MCR_ID(master->id));
	regmap_read(master->regmap, PMC_MCR, &val);
	regmap_update_bits(master->regmap, PMC_MCR,
			   PMC_MCR_EN | PMC_MCR_CSS | PMC_MCR_DIV |
			   PMC_MCR_CMD | PMC_MCR_ID_MSK,
			   PMC_MCR_EN | (master->parent << PMC_MCR_CSS_SHIFT) |
			   (master->div << MASTER_DIV_SHIFT) |
			   PMC_MCR_CMD | PMC_MCR_ID(master->id));

	cparent = (val & PMC_MCR_CSS) >> PMC_MCR_CSS_SHIFT;

	/* Wait here only if parent is being changed. */
	while ((cparent != master->parent) && !clk_master_ready(master))
		cpu_relax();
>>>>>>> 24b8d41d

	spin_unlock_irqrestore(master->lock, flags);

	return 0;
}

static void clk_sama7g5_master_disable(struct clk_hw *hw)
{
	struct clk_master *master = to_clk_master(hw);
	unsigned long flags;

	spin_lock_irqsave(master->lock, flags);

	regmap_write(master->regmap, PMC_MCR, master->id);
	regmap_update_bits(master->regmap, PMC_MCR,
			   PMC_MCR_EN | PMC_MCR_CMD | PMC_MCR_ID_MSK,
			   PMC_MCR_CMD | PMC_MCR_ID(master->id));

	spin_unlock_irqrestore(master->lock, flags);
}

static int clk_sama7g5_master_is_enabled(struct clk_hw *hw)
{
	struct clk_master *master = to_clk_master(hw);
	unsigned long flags;
	unsigned int val;

	spin_lock_irqsave(master->lock, flags);

	regmap_write(master->regmap, PMC_MCR, master->id);
	regmap_read(master->regmap, PMC_MCR, &val);

	spin_unlock_irqrestore(master->lock, flags);

	return !!(val & PMC_MCR_EN);
}

static int clk_sama7g5_master_set_rate(struct clk_hw *hw, unsigned long rate,
				       unsigned long parent_rate)
{
	struct clk_master *master = to_clk_master(hw);
	unsigned long div, flags;

	div = DIV_ROUND_CLOSEST(parent_rate, rate);
	if ((div > (1 << (MASTER_PRES_MAX - 1))) || (div & (div - 1)))
		return -EINVAL;

	if (div == 3)
		div = MASTER_PRES_MAX;
	else
		div = ffs(div) - 1;

	spin_lock_irqsave(master->lock, flags);
	master->div = div;
	spin_unlock_irqrestore(master->lock, flags);

	return 0;
}

static const struct clk_ops sama7g5_master_ops = {
	.enable = clk_sama7g5_master_enable,
	.disable = clk_sama7g5_master_disable,
	.is_enabled = clk_sama7g5_master_is_enabled,
	.recalc_rate = clk_sama7g5_master_recalc_rate,
	.determine_rate = clk_sama7g5_master_determine_rate,
	.set_rate = clk_sama7g5_master_set_rate,
	.get_parent = clk_sama7g5_master_get_parent,
	.set_parent = clk_sama7g5_master_set_parent,
};

struct clk_hw * __init
at91_clk_sama7g5_register_master(struct regmap *regmap,
				 const char *name, int num_parents,
				 const char **parent_names,
				 u32 *mux_table,
				 spinlock_t *lock, u8 id,
				 bool critical, int chg_pid)
{
	struct clk_master *master;
	struct clk_hw *hw;
	struct clk_init_data init;
	unsigned long flags;
	unsigned int val;
	int ret;

	if (!name || !num_parents || !parent_names || !mux_table ||
	    !lock || id > MASTER_MAX_ID)
		return ERR_PTR(-EINVAL);

	master = kzalloc(sizeof(*master), GFP_KERNEL);
	if (!master)
		return ERR_PTR(-ENOMEM);

	init.name = name;
	init.ops = &sama7g5_master_ops;
	init.parent_names = parent_names;
	init.num_parents = num_parents;
	init.flags = CLK_SET_RATE_GATE | CLK_SET_PARENT_GATE;
	if (chg_pid >= 0)
		init.flags |= CLK_SET_RATE_PARENT;
	if (critical)
		init.flags |= CLK_IS_CRITICAL;

	master->hw.init = &init;
	master->regmap = regmap;
	master->id = id;
	master->chg_pid = chg_pid;
	master->lock = lock;
	master->mux_table = mux_table;

	spin_lock_irqsave(master->lock, flags);
	regmap_write(master->regmap, PMC_MCR, master->id);
	regmap_read(master->regmap, PMC_MCR, &val);
	master->parent = (val & PMC_MCR_CSS) >> PMC_MCR_CSS_SHIFT;
	master->div = (val & PMC_MCR_DIV) >> MASTER_DIV_SHIFT;
	spin_unlock_irqrestore(master->lock, flags);

	hw = &master->hw;
	ret = clk_hw_register(NULL, &master->hw);
	if (ret) {
		kfree(master);
		hw = ERR_PTR(ret);
	}

	return hw;
}

const struct clk_master_layout at91rm9200_master_layout = {
	.mask = 0x31F,
	.pres_shift = 2,
	.offset = AT91_PMC_MCKR,
};

const struct clk_master_layout at91sam9x5_master_layout = {
	.mask = 0x373,
	.pres_shift = 4,
	.offset = AT91_PMC_MCKR,
};<|MERGE_RESOLUTION|>--- conflicted
+++ resolved
@@ -122,11 +122,7 @@
 	.get_parent = clk_master_get_parent,
 };
 
-<<<<<<< HEAD
-static struct clk_hw * __init
-=======
 struct clk_hw * __init
->>>>>>> 24b8d41d
 at91_clk_register_master(struct regmap *regmap,
 		const char *name, int num_parents,
 		const char **parent_names,
@@ -271,18 +267,9 @@
 
 static u8 clk_sama7g5_master_get_parent(struct clk_hw *hw)
 {
-<<<<<<< HEAD
-	struct clk_hw *hw;
-	unsigned int num_parents;
-	const char *parent_names[MASTER_SOURCE_MAX];
-	const char *name = np->name;
-	struct clk_master_characteristics *characteristics;
-	struct regmap *regmap;
-=======
 	struct clk_master *master = to_clk_master(hw);
 	unsigned long flags;
 	u8 index;
->>>>>>> 24b8d41d
 
 	spin_lock_irqsave(master->lock, flags);
 	index = clk_mux_val_to_index(&master->hw, master->mux_table, 0,
@@ -304,16 +291,6 @@
 	master->parent = clk_mux_index_to_val(master->mux_table, 0, index);
 	spin_unlock_irqrestore(master->lock, flags);
 
-<<<<<<< HEAD
-	hw = at91_clk_register_master(regmap, name, num_parents,
-				       parent_names, layout,
-				       characteristics);
-	if (IS_ERR(hw))
-		goto out_free_characteristics;
-
-	of_clk_add_hw_provider(np, of_clk_hw_simple_get, hw);
-	return;
-=======
 	return 0;
 }
 
@@ -339,7 +316,6 @@
 	/* Wait here only if parent is being changed. */
 	while ((cparent != master->parent) && !clk_master_ready(master))
 		cpu_relax();
->>>>>>> 24b8d41d
 
 	spin_unlock_irqrestore(master->lock, flags);
 
