// SPDX-License-Identifier: GPL-2.0-or-later
/*
 * drivers/clk/at91/clk-slow.c
 *
 *  Copyright (C) 2013 Boris BREZILLON <b.brezillon@overkiz.com>
 */

#include <linux/clk-provider.h>
#include <linux/clkdev.h>
#include <linux/clk/at91_pmc.h>
#include <linux/of.h>
#include <linux/mfd/syscon.h>
#include <linux/regmap.h>

#include "pmc.h"

struct clk_sam9260_slow {
	struct clk_hw hw;
	struct regmap *regmap;
};

#define to_clk_sam9260_slow(hw) container_of(hw, struct clk_sam9260_slow, hw)

static u8 clk_sam9260_slow_get_parent(struct clk_hw *hw)
{
	struct clk_sam9260_slow *slowck = to_clk_sam9260_slow(hw);
	unsigned int status;

	regmap_read(slowck->regmap, AT91_PMC_SR, &status);

	return status & AT91_PMC_OSCSEL ? 1 : 0;
}

static const struct clk_ops sam9260_slow_ops = {
	.get_parent = clk_sam9260_slow_get_parent,
};

<<<<<<< HEAD
static struct clk_hw * __init
=======
struct clk_hw * __init
>>>>>>> 24b8d41d
at91_clk_register_sam9260_slow(struct regmap *regmap,
			       const char *name,
			       const char **parent_names,
			       int num_parents)
{
	struct clk_sam9260_slow *slowck;
	struct clk_hw *hw;
	struct clk_init_data init;
	int ret;

	if (!name)
		return ERR_PTR(-EINVAL);

	if (!parent_names || !num_parents)
		return ERR_PTR(-EINVAL);

	slowck = kzalloc(sizeof(*slowck), GFP_KERNEL);
	if (!slowck)
		return ERR_PTR(-ENOMEM);

	init.name = name;
	init.ops = &sam9260_slow_ops;
	init.parent_names = parent_names;
	init.num_parents = num_parents;
	init.flags = 0;

	slowck->hw.init = &init;
	slowck->regmap = regmap;

	hw = &slowck->hw;
	ret = clk_hw_register(NULL, &slowck->hw);
	if (ret) {
		kfree(slowck);
		hw = ERR_PTR(ret);
	}

	return hw;
<<<<<<< HEAD
}

static void __init of_at91sam9260_clk_slow_setup(struct device_node *np)
{
	struct clk_hw *hw;
	const char *parent_names[2];
	unsigned int num_parents;
	const char *name = np->name;
	struct regmap *regmap;

	num_parents = of_clk_get_parent_count(np);
	if (num_parents != 2)
		return;

	of_clk_parent_fill(np, parent_names, num_parents);
	regmap = syscon_node_to_regmap(of_get_parent(np));
	if (IS_ERR(regmap))
		return;

	of_property_read_string(np, "clock-output-names", &name);

	hw = at91_clk_register_sam9260_slow(regmap, name, parent_names,
					     num_parents);
	if (IS_ERR(hw))
		return;

	of_clk_add_hw_provider(np, of_clk_hw_simple_get, hw);
}

CLK_OF_DECLARE(at91sam9260_clk_slow, "atmel,at91sam9260-clk-slow",
	       of_at91sam9260_clk_slow_setup);
=======
}
>>>>>>> 24b8d41d
<|MERGE_RESOLUTION|>--- conflicted
+++ resolved
@@ -35,11 +35,7 @@
 	.get_parent = clk_sam9260_slow_get_parent,
 };
 
-<<<<<<< HEAD
-static struct clk_hw * __init
-=======
 struct clk_hw * __init
->>>>>>> 24b8d41d
 at91_clk_register_sam9260_slow(struct regmap *regmap,
 			       const char *name,
 			       const char **parent_names,
@@ -77,38 +73,4 @@
 	}
 
 	return hw;
-<<<<<<< HEAD
-}
-
-static void __init of_at91sam9260_clk_slow_setup(struct device_node *np)
-{
-	struct clk_hw *hw;
-	const char *parent_names[2];
-	unsigned int num_parents;
-	const char *name = np->name;
-	struct regmap *regmap;
-
-	num_parents = of_clk_get_parent_count(np);
-	if (num_parents != 2)
-		return;
-
-	of_clk_parent_fill(np, parent_names, num_parents);
-	regmap = syscon_node_to_regmap(of_get_parent(np));
-	if (IS_ERR(regmap))
-		return;
-
-	of_property_read_string(np, "clock-output-names", &name);
-
-	hw = at91_clk_register_sam9260_slow(regmap, name, parent_names,
-					     num_parents);
-	if (IS_ERR(hw))
-		return;
-
-	of_clk_add_hw_provider(np, of_clk_hw_simple_get, hw);
-}
-
-CLK_OF_DECLARE(at91sam9260_clk_slow, "atmel,at91sam9260-clk-slow",
-	       of_at91sam9260_clk_slow_setup);
-=======
-}
->>>>>>> 24b8d41d
+}