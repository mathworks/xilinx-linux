--- conflicted
+++ resolved
@@ -121,15 +121,10 @@
 };
 
 static struct clk_hw * __init
-<<<<<<< HEAD
-at91_clk_register_utmi(struct regmap *regmap,
-		       const char *name, const char *parent_name)
-=======
 at91_clk_register_utmi_internal(struct regmap *regmap_pmc,
 				struct regmap *regmap_sfr,
 				const char *name, const char *parent_name,
 				const struct clk_ops *ops, unsigned long flags)
->>>>>>> 24b8d41d
 {
 	struct clk_utmi *utmi;
 	struct clk_hw *hw;
@@ -164,16 +159,9 @@
 at91_clk_register_utmi(struct regmap *regmap_pmc, struct regmap *regmap_sfr,
 		       const char *name, const char *parent_name)
 {
-<<<<<<< HEAD
-	struct clk_hw *hw;
-	const char *parent_name;
-	const char *name = np->name;
-	struct regmap *regmap;
-=======
 	return at91_clk_register_utmi_internal(regmap_pmc, regmap_sfr, name,
 			parent_name, &utmi_ops, CLK_SET_RATE_GATE);
 }
->>>>>>> 24b8d41d
 
 static int clk_utmi_sama7g5_prepare(struct clk_hw *hw)
 {
@@ -209,14 +197,6 @@
 
 }
 
-<<<<<<< HEAD
-	hw = at91_clk_register_utmi(regmap, name, parent_name);
-	if (IS_ERR(hw))
-		return;
-
-	of_clk_add_hw_provider(np, of_clk_hw_simple_get, hw);
-	return;
-=======
 static int clk_utmi_sama7g5_is_prepared(struct clk_hw *hw)
 {
 	struct clk_utmi *utmi = to_clk_utmi(hw);
@@ -250,7 +230,6 @@
 	}
 
 	return 0;
->>>>>>> 24b8d41d
 }
 
 static const struct clk_ops sama7g5_utmi_ops = {
