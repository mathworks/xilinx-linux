// SPDX-License-Identifier: GPL-2.0-or-later
/*
 *  Copyright (C) 2013 Boris BREZILLON <b.brezillon@overkiz.com>
 */

#include <linux/clk-provider.h>
#include <linux/clkdev.h>
#include <linux/clk/at91_pmc.h>
#include <linux/delay.h>
#include <linux/mfd/syscon.h>
#include <linux/regmap.h>

#include "pmc.h"

#define SLOW_CLOCK_FREQ		32768
#define MAINF_DIV		16
#define MAINFRDY_TIMEOUT	(((MAINF_DIV + 1) * USEC_PER_SEC) / \
				 SLOW_CLOCK_FREQ)
#define MAINF_LOOP_MIN_WAIT	(USEC_PER_SEC / SLOW_CLOCK_FREQ)
#define MAINF_LOOP_MAX_WAIT	MAINFRDY_TIMEOUT

#define MOR_KEY_MASK		(0xff << 16)

#define clk_main_parent_select(s)	(((s) & \
					(AT91_PMC_MOSCEN | \
					AT91_PMC_OSCBYPASS)) ? 1 : 0)

struct clk_main_osc {
	struct clk_hw hw;
	struct regmap *regmap;
};

#define to_clk_main_osc(hw) container_of(hw, struct clk_main_osc, hw)

struct clk_main_rc_osc {
	struct clk_hw hw;
	struct regmap *regmap;
	unsigned long frequency;
	unsigned long accuracy;
};

#define to_clk_main_rc_osc(hw) container_of(hw, struct clk_main_rc_osc, hw)

struct clk_rm9200_main {
	struct clk_hw hw;
	struct regmap *regmap;
};

#define to_clk_rm9200_main(hw) container_of(hw, struct clk_rm9200_main, hw)

struct clk_sam9x5_main {
	struct clk_hw hw;
	struct regmap *regmap;
	u8 parent;
};

#define to_clk_sam9x5_main(hw) container_of(hw, struct clk_sam9x5_main, hw)

static inline bool clk_main_osc_ready(struct regmap *regmap)
{
	unsigned int status;

	regmap_read(regmap, AT91_PMC_SR, &status);

	return status & AT91_PMC_MOSCS;
}

static int clk_main_osc_prepare(struct clk_hw *hw)
{
	struct clk_main_osc *osc = to_clk_main_osc(hw);
	struct regmap *regmap = osc->regmap;
	u32 tmp;

	regmap_read(regmap, AT91_CKGR_MOR, &tmp);
	tmp &= ~MOR_KEY_MASK;

	if (tmp & AT91_PMC_OSCBYPASS)
		return 0;

	if (!(tmp & AT91_PMC_MOSCEN)) {
		tmp |= AT91_PMC_MOSCEN | AT91_PMC_KEY;
		regmap_write(regmap, AT91_CKGR_MOR, tmp);
	}

	while (!clk_main_osc_ready(regmap))
		cpu_relax();

	return 0;
}

static void clk_main_osc_unprepare(struct clk_hw *hw)
{
	struct clk_main_osc *osc = to_clk_main_osc(hw);
	struct regmap *regmap = osc->regmap;
	u32 tmp;

	regmap_read(regmap, AT91_CKGR_MOR, &tmp);
	if (tmp & AT91_PMC_OSCBYPASS)
		return;

	if (!(tmp & AT91_PMC_MOSCEN))
		return;

	tmp &= ~(AT91_PMC_KEY | AT91_PMC_MOSCEN);
	regmap_write(regmap, AT91_CKGR_MOR, tmp | AT91_PMC_KEY);
}

static int clk_main_osc_is_prepared(struct clk_hw *hw)
{
	struct clk_main_osc *osc = to_clk_main_osc(hw);
	struct regmap *regmap = osc->regmap;
	u32 tmp, status;

	regmap_read(regmap, AT91_CKGR_MOR, &tmp);
	if (tmp & AT91_PMC_OSCBYPASS)
		return 1;

	regmap_read(regmap, AT91_PMC_SR, &status);

	return (status & AT91_PMC_MOSCS) && clk_main_parent_select(tmp);
}

static const struct clk_ops main_osc_ops = {
	.prepare = clk_main_osc_prepare,
	.unprepare = clk_main_osc_unprepare,
	.is_prepared = clk_main_osc_is_prepared,
};

<<<<<<< HEAD
static struct clk_hw * __init
=======
struct clk_hw * __init
>>>>>>> 24b8d41d
at91_clk_register_main_osc(struct regmap *regmap,
			   const char *name,
			   const char *parent_name,
			   bool bypass)
{
	struct clk_main_osc *osc;
	struct clk_init_data init;
	struct clk_hw *hw;
	int ret;

	if (!name || !parent_name)
		return ERR_PTR(-EINVAL);

	osc = kzalloc(sizeof(*osc), GFP_KERNEL);
	if (!osc)
		return ERR_PTR(-ENOMEM);

	init.name = name;
	init.ops = &main_osc_ops;
	init.parent_names = &parent_name;
	init.num_parents = 1;
	init.flags = CLK_IGNORE_UNUSED;

	osc->hw.init = &init;
	osc->regmap = regmap;

	if (bypass)
		regmap_update_bits(regmap,
				   AT91_CKGR_MOR, MOR_KEY_MASK |
				   AT91_PMC_OSCBYPASS,
				   AT91_PMC_OSCBYPASS | AT91_PMC_KEY);

	hw = &osc->hw;
	ret = clk_hw_register(NULL, &osc->hw);
	if (ret) {
		kfree(osc);
		hw = ERR_PTR(ret);
	}

	return hw;
<<<<<<< HEAD
}

static void __init of_at91rm9200_clk_main_osc_setup(struct device_node *np)
{
	struct clk_hw *hw;
	const char *name = np->name;
	const char *parent_name;
	struct regmap *regmap;
	bool bypass;

	of_property_read_string(np, "clock-output-names", &name);
	bypass = of_property_read_bool(np, "atmel,osc-bypass");
	parent_name = of_clk_get_parent_name(np, 0);

	regmap = syscon_node_to_regmap(of_get_parent(np));
	if (IS_ERR(regmap))
		return;

	hw = at91_clk_register_main_osc(regmap, name, parent_name, bypass);
	if (IS_ERR(hw))
		return;

	of_clk_add_hw_provider(np, of_clk_hw_simple_get, hw);
=======
>>>>>>> 24b8d41d
}

static bool clk_main_rc_osc_ready(struct regmap *regmap)
{
	unsigned int status;

	regmap_read(regmap, AT91_PMC_SR, &status);

	return !!(status & AT91_PMC_MOSCRCS);
}

static int clk_main_rc_osc_prepare(struct clk_hw *hw)
{
	struct clk_main_rc_osc *osc = to_clk_main_rc_osc(hw);
	struct regmap *regmap = osc->regmap;
	unsigned int mor;

	regmap_read(regmap, AT91_CKGR_MOR, &mor);

	if (!(mor & AT91_PMC_MOSCRCEN))
		regmap_update_bits(regmap, AT91_CKGR_MOR,
				   MOR_KEY_MASK | AT91_PMC_MOSCRCEN,
				   AT91_PMC_MOSCRCEN | AT91_PMC_KEY);

	while (!clk_main_rc_osc_ready(regmap))
		cpu_relax();

	return 0;
}

static void clk_main_rc_osc_unprepare(struct clk_hw *hw)
{
	struct clk_main_rc_osc *osc = to_clk_main_rc_osc(hw);
	struct regmap *regmap = osc->regmap;
	unsigned int mor;

	regmap_read(regmap, AT91_CKGR_MOR, &mor);

	if (!(mor & AT91_PMC_MOSCRCEN))
		return;

	regmap_update_bits(regmap, AT91_CKGR_MOR,
			   MOR_KEY_MASK | AT91_PMC_MOSCRCEN, AT91_PMC_KEY);
}

static int clk_main_rc_osc_is_prepared(struct clk_hw *hw)
{
	struct clk_main_rc_osc *osc = to_clk_main_rc_osc(hw);
	struct regmap *regmap = osc->regmap;
	unsigned int mor, status;

	regmap_read(regmap, AT91_CKGR_MOR, &mor);
	regmap_read(regmap, AT91_PMC_SR, &status);

	return (mor & AT91_PMC_MOSCRCEN) && (status & AT91_PMC_MOSCRCS);
}

static unsigned long clk_main_rc_osc_recalc_rate(struct clk_hw *hw,
						 unsigned long parent_rate)
{
	struct clk_main_rc_osc *osc = to_clk_main_rc_osc(hw);

	return osc->frequency;
}

static unsigned long clk_main_rc_osc_recalc_accuracy(struct clk_hw *hw,
						     unsigned long parent_acc)
{
	struct clk_main_rc_osc *osc = to_clk_main_rc_osc(hw);

	return osc->accuracy;
}

static const struct clk_ops main_rc_osc_ops = {
	.prepare = clk_main_rc_osc_prepare,
	.unprepare = clk_main_rc_osc_unprepare,
	.is_prepared = clk_main_rc_osc_is_prepared,
	.recalc_rate = clk_main_rc_osc_recalc_rate,
	.recalc_accuracy = clk_main_rc_osc_recalc_accuracy,
};

<<<<<<< HEAD
static struct clk_hw * __init
=======
struct clk_hw * __init
>>>>>>> 24b8d41d
at91_clk_register_main_rc_osc(struct regmap *regmap,
			      const char *name,
			      u32 frequency, u32 accuracy)
{
	struct clk_main_rc_osc *osc;
	struct clk_init_data init;
	struct clk_hw *hw;
	int ret;

	if (!name || !frequency)
		return ERR_PTR(-EINVAL);

	osc = kzalloc(sizeof(*osc), GFP_KERNEL);
	if (!osc)
		return ERR_PTR(-ENOMEM);

	init.name = name;
	init.ops = &main_rc_osc_ops;
	init.parent_names = NULL;
	init.num_parents = 0;
	init.flags = CLK_IGNORE_UNUSED;

	osc->hw.init = &init;
	osc->regmap = regmap;
	osc->frequency = frequency;
	osc->accuracy = accuracy;

	hw = &osc->hw;
	ret = clk_hw_register(NULL, hw);
	if (ret) {
		kfree(osc);
		hw = ERR_PTR(ret);
	}

	return hw;
<<<<<<< HEAD
}

static void __init of_at91sam9x5_clk_main_rc_osc_setup(struct device_node *np)
{
	struct clk_hw *hw;
	u32 frequency = 0;
	u32 accuracy = 0;
	const char *name = np->name;
	struct regmap *regmap;

	of_property_read_string(np, "clock-output-names", &name);
	of_property_read_u32(np, "clock-frequency", &frequency);
	of_property_read_u32(np, "clock-accuracy", &accuracy);

	regmap = syscon_node_to_regmap(of_get_parent(np));
	if (IS_ERR(regmap))
		return;

	hw = at91_clk_register_main_rc_osc(regmap, name, frequency, accuracy);
	if (IS_ERR(hw))
		return;

	of_clk_add_hw_provider(np, of_clk_hw_simple_get, hw);
=======
>>>>>>> 24b8d41d
}

static int clk_main_probe_frequency(struct regmap *regmap)
{
	unsigned long prep_time, timeout;
	unsigned int mcfr;

	timeout = jiffies + usecs_to_jiffies(MAINFRDY_TIMEOUT);
	do {
		prep_time = jiffies;
		regmap_read(regmap, AT91_CKGR_MCFR, &mcfr);
		if (mcfr & AT91_PMC_MAINRDY)
			return 0;
		if (system_state < SYSTEM_RUNNING)
			udelay(MAINF_LOOP_MIN_WAIT);
		else
			usleep_range(MAINF_LOOP_MIN_WAIT, MAINF_LOOP_MAX_WAIT);
	} while (time_before(prep_time, timeout));

	return -ETIMEDOUT;
}

static unsigned long clk_main_recalc_rate(struct regmap *regmap,
					  unsigned long parent_rate)
{
	unsigned int mcfr;

	if (parent_rate)
		return parent_rate;

	pr_warn("Main crystal frequency not set, using approximate value\n");
	regmap_read(regmap, AT91_CKGR_MCFR, &mcfr);
	if (!(mcfr & AT91_PMC_MAINRDY))
		return 0;

	return ((mcfr & AT91_PMC_MAINF) * SLOW_CLOCK_FREQ) / MAINF_DIV;
}

static int clk_rm9200_main_prepare(struct clk_hw *hw)
{
	struct clk_rm9200_main *clkmain = to_clk_rm9200_main(hw);

	return clk_main_probe_frequency(clkmain->regmap);
}

static int clk_rm9200_main_is_prepared(struct clk_hw *hw)
{
	struct clk_rm9200_main *clkmain = to_clk_rm9200_main(hw);
	unsigned int status;

	regmap_read(clkmain->regmap, AT91_CKGR_MCFR, &status);

	return !!(status & AT91_PMC_MAINRDY);
}

static unsigned long clk_rm9200_main_recalc_rate(struct clk_hw *hw,
						 unsigned long parent_rate)
{
	struct clk_rm9200_main *clkmain = to_clk_rm9200_main(hw);

	return clk_main_recalc_rate(clkmain->regmap, parent_rate);
}

static const struct clk_ops rm9200_main_ops = {
	.prepare = clk_rm9200_main_prepare,
	.is_prepared = clk_rm9200_main_is_prepared,
	.recalc_rate = clk_rm9200_main_recalc_rate,
};

<<<<<<< HEAD
static struct clk_hw * __init
=======
struct clk_hw * __init
>>>>>>> 24b8d41d
at91_clk_register_rm9200_main(struct regmap *regmap,
			      const char *name,
			      const char *parent_name)
{
	struct clk_rm9200_main *clkmain;
	struct clk_init_data init;
	struct clk_hw *hw;
	int ret;

	if (!name)
		return ERR_PTR(-EINVAL);

	if (!parent_name)
		return ERR_PTR(-EINVAL);

	clkmain = kzalloc(sizeof(*clkmain), GFP_KERNEL);
	if (!clkmain)
		return ERR_PTR(-ENOMEM);

	init.name = name;
	init.ops = &rm9200_main_ops;
	init.parent_names = &parent_name;
	init.num_parents = 1;
	init.flags = 0;

	clkmain->hw.init = &init;
	clkmain->regmap = regmap;

	hw = &clkmain->hw;
	ret = clk_hw_register(NULL, &clkmain->hw);
	if (ret) {
		kfree(clkmain);
		hw = ERR_PTR(ret);
	}

	return hw;
<<<<<<< HEAD
}

static void __init of_at91rm9200_clk_main_setup(struct device_node *np)
{
	struct clk_hw *hw;
	const char *parent_name;
	const char *name = np->name;
	struct regmap *regmap;

	parent_name = of_clk_get_parent_name(np, 0);
	of_property_read_string(np, "clock-output-names", &name);

	regmap = syscon_node_to_regmap(of_get_parent(np));
	if (IS_ERR(regmap))
		return;

	hw = at91_clk_register_rm9200_main(regmap, name, parent_name);
	if (IS_ERR(hw))
		return;

	of_clk_add_hw_provider(np, of_clk_hw_simple_get, hw);
=======
>>>>>>> 24b8d41d
}

static inline bool clk_sam9x5_main_ready(struct regmap *regmap)
{
	unsigned int status;

	regmap_read(regmap, AT91_PMC_SR, &status);

	return !!(status & AT91_PMC_MOSCSELS);
}

static int clk_sam9x5_main_prepare(struct clk_hw *hw)
{
	struct clk_sam9x5_main *clkmain = to_clk_sam9x5_main(hw);
	struct regmap *regmap = clkmain->regmap;

	while (!clk_sam9x5_main_ready(regmap))
		cpu_relax();

	return clk_main_probe_frequency(regmap);
}

static int clk_sam9x5_main_is_prepared(struct clk_hw *hw)
{
	struct clk_sam9x5_main *clkmain = to_clk_sam9x5_main(hw);

	return clk_sam9x5_main_ready(clkmain->regmap);
}

static unsigned long clk_sam9x5_main_recalc_rate(struct clk_hw *hw,
						 unsigned long parent_rate)
{
	struct clk_sam9x5_main *clkmain = to_clk_sam9x5_main(hw);

	return clk_main_recalc_rate(clkmain->regmap, parent_rate);
}

static int clk_sam9x5_main_set_parent(struct clk_hw *hw, u8 index)
{
	struct clk_sam9x5_main *clkmain = to_clk_sam9x5_main(hw);
	struct regmap *regmap = clkmain->regmap;
	unsigned int tmp;

	if (index > 1)
		return -EINVAL;

	regmap_read(regmap, AT91_CKGR_MOR, &tmp);

	if (index && !(tmp & AT91_PMC_MOSCSEL))
		tmp = AT91_PMC_MOSCSEL;
	else if (!index && (tmp & AT91_PMC_MOSCSEL))
		tmp = 0;
	else
		return 0;

	regmap_update_bits(regmap, AT91_CKGR_MOR,
			   AT91_PMC_MOSCSEL | MOR_KEY_MASK,
			   tmp | AT91_PMC_KEY);

	while (!clk_sam9x5_main_ready(regmap))
		cpu_relax();

	return 0;
}

static u8 clk_sam9x5_main_get_parent(struct clk_hw *hw)
{
	struct clk_sam9x5_main *clkmain = to_clk_sam9x5_main(hw);
	unsigned int status;

	regmap_read(clkmain->regmap, AT91_CKGR_MOR, &status);

	return clk_main_parent_select(status);
}

static const struct clk_ops sam9x5_main_ops = {
	.prepare = clk_sam9x5_main_prepare,
	.is_prepared = clk_sam9x5_main_is_prepared,
	.recalc_rate = clk_sam9x5_main_recalc_rate,
	.set_parent = clk_sam9x5_main_set_parent,
	.get_parent = clk_sam9x5_main_get_parent,
};

<<<<<<< HEAD
static struct clk_hw * __init
=======
struct clk_hw * __init
>>>>>>> 24b8d41d
at91_clk_register_sam9x5_main(struct regmap *regmap,
			      const char *name,
			      const char **parent_names,
			      int num_parents)
{
	struct clk_sam9x5_main *clkmain;
	struct clk_init_data init;
	unsigned int status;
	struct clk_hw *hw;
	int ret;

	if (!name)
		return ERR_PTR(-EINVAL);

	if (!parent_names || !num_parents)
		return ERR_PTR(-EINVAL);

	clkmain = kzalloc(sizeof(*clkmain), GFP_KERNEL);
	if (!clkmain)
		return ERR_PTR(-ENOMEM);

	init.name = name;
	init.ops = &sam9x5_main_ops;
	init.parent_names = parent_names;
	init.num_parents = num_parents;
	init.flags = CLK_SET_PARENT_GATE;

	clkmain->hw.init = &init;
	clkmain->regmap = regmap;
	regmap_read(clkmain->regmap, AT91_CKGR_MOR, &status);
	clkmain->parent = clk_main_parent_select(status);

	hw = &clkmain->hw;
	ret = clk_hw_register(NULL, &clkmain->hw);
	if (ret) {
		kfree(clkmain);
		hw = ERR_PTR(ret);
	}

	return hw;
<<<<<<< HEAD
}

static void __init of_at91sam9x5_clk_main_setup(struct device_node *np)
{
	struct clk_hw *hw;
	const char *parent_names[2];
	unsigned int num_parents;
	const char *name = np->name;
	struct regmap *regmap;

	num_parents = of_clk_get_parent_count(np);
	if (num_parents == 0 || num_parents > 2)
		return;

	of_clk_parent_fill(np, parent_names, num_parents);
	regmap = syscon_node_to_regmap(of_get_parent(np));
	if (IS_ERR(regmap))
		return;

	of_property_read_string(np, "clock-output-names", &name);

	hw = at91_clk_register_sam9x5_main(regmap, name, parent_names,
					    num_parents);
	if (IS_ERR(hw))
		return;

	of_clk_add_hw_provider(np, of_clk_hw_simple_get, hw);
}
CLK_OF_DECLARE(at91sam9x5_clk_main, "atmel,at91sam9x5-clk-main",
	       of_at91sam9x5_clk_main_setup);
=======
}
>>>>>>> 24b8d41d
<|MERGE_RESOLUTION|>--- conflicted
+++ resolved
@@ -126,11 +126,7 @@
 	.is_prepared = clk_main_osc_is_prepared,
 };
 
-<<<<<<< HEAD
-static struct clk_hw * __init
-=======
 struct clk_hw * __init
->>>>>>> 24b8d41d
 at91_clk_register_main_osc(struct regmap *regmap,
 			   const char *name,
 			   const char *parent_name,
@@ -171,32 +167,6 @@
 	}
 
 	return hw;
-<<<<<<< HEAD
-}
-
-static void __init of_at91rm9200_clk_main_osc_setup(struct device_node *np)
-{
-	struct clk_hw *hw;
-	const char *name = np->name;
-	const char *parent_name;
-	struct regmap *regmap;
-	bool bypass;
-
-	of_property_read_string(np, "clock-output-names", &name);
-	bypass = of_property_read_bool(np, "atmel,osc-bypass");
-	parent_name = of_clk_get_parent_name(np, 0);
-
-	regmap = syscon_node_to_regmap(of_get_parent(np));
-	if (IS_ERR(regmap))
-		return;
-
-	hw = at91_clk_register_main_osc(regmap, name, parent_name, bypass);
-	if (IS_ERR(hw))
-		return;
-
-	of_clk_add_hw_provider(np, of_clk_hw_simple_get, hw);
-=======
->>>>>>> 24b8d41d
 }
 
 static bool clk_main_rc_osc_ready(struct regmap *regmap)
@@ -278,11 +248,7 @@
 	.recalc_accuracy = clk_main_rc_osc_recalc_accuracy,
 };
 
-<<<<<<< HEAD
-static struct clk_hw * __init
-=======
 struct clk_hw * __init
->>>>>>> 24b8d41d
 at91_clk_register_main_rc_osc(struct regmap *regmap,
 			      const char *name,
 			      u32 frequency, u32 accuracy)
@@ -318,32 +284,6 @@
 	}
 
 	return hw;
-<<<<<<< HEAD
-}
-
-static void __init of_at91sam9x5_clk_main_rc_osc_setup(struct device_node *np)
-{
-	struct clk_hw *hw;
-	u32 frequency = 0;
-	u32 accuracy = 0;
-	const char *name = np->name;
-	struct regmap *regmap;
-
-	of_property_read_string(np, "clock-output-names", &name);
-	of_property_read_u32(np, "clock-frequency", &frequency);
-	of_property_read_u32(np, "clock-accuracy", &accuracy);
-
-	regmap = syscon_node_to_regmap(of_get_parent(np));
-	if (IS_ERR(regmap))
-		return;
-
-	hw = at91_clk_register_main_rc_osc(regmap, name, frequency, accuracy);
-	if (IS_ERR(hw))
-		return;
-
-	of_clk_add_hw_provider(np, of_clk_hw_simple_get, hw);
-=======
->>>>>>> 24b8d41d
 }
 
 static int clk_main_probe_frequency(struct regmap *regmap)
@@ -413,11 +353,7 @@
 	.recalc_rate = clk_rm9200_main_recalc_rate,
 };
 
-<<<<<<< HEAD
-static struct clk_hw * __init
-=======
 struct clk_hw * __init
->>>>>>> 24b8d41d
 at91_clk_register_rm9200_main(struct regmap *regmap,
 			      const char *name,
 			      const char *parent_name)
@@ -454,30 +390,6 @@
 	}
 
 	return hw;
-<<<<<<< HEAD
-}
-
-static void __init of_at91rm9200_clk_main_setup(struct device_node *np)
-{
-	struct clk_hw *hw;
-	const char *parent_name;
-	const char *name = np->name;
-	struct regmap *regmap;
-
-	parent_name = of_clk_get_parent_name(np, 0);
-	of_property_read_string(np, "clock-output-names", &name);
-
-	regmap = syscon_node_to_regmap(of_get_parent(np));
-	if (IS_ERR(regmap))
-		return;
-
-	hw = at91_clk_register_rm9200_main(regmap, name, parent_name);
-	if (IS_ERR(hw))
-		return;
-
-	of_clk_add_hw_provider(np, of_clk_hw_simple_get, hw);
-=======
->>>>>>> 24b8d41d
 }
 
 static inline bool clk_sam9x5_main_ready(struct regmap *regmap)
@@ -561,11 +473,7 @@
 	.get_parent = clk_sam9x5_main_get_parent,
 };
 
-<<<<<<< HEAD
-static struct clk_hw * __init
-=======
 struct clk_hw * __init
->>>>>>> 24b8d41d
 at91_clk_register_sam9x5_main(struct regmap *regmap,
 			      const char *name,
 			      const char **parent_names,
@@ -606,37 +514,4 @@
 	}
 
 	return hw;
-<<<<<<< HEAD
-}
-
-static void __init of_at91sam9x5_clk_main_setup(struct device_node *np)
-{
-	struct clk_hw *hw;
-	const char *parent_names[2];
-	unsigned int num_parents;
-	const char *name = np->name;
-	struct regmap *regmap;
-
-	num_parents = of_clk_get_parent_count(np);
-	if (num_parents == 0 || num_parents > 2)
-		return;
-
-	of_clk_parent_fill(np, parent_names, num_parents);
-	regmap = syscon_node_to_regmap(of_get_parent(np));
-	if (IS_ERR(regmap))
-		return;
-
-	of_property_read_string(np, "clock-output-names", &name);
-
-	hw = at91_clk_register_sam9x5_main(regmap, name, parent_names,
-					    num_parents);
-	if (IS_ERR(hw))
-		return;
-
-	of_clk_add_hw_provider(np, of_clk_hw_simple_get, hw);
-}
-CLK_OF_DECLARE(at91sam9x5_clk_main, "atmel,at91sam9x5-clk-main",
-	       of_at91sam9x5_clk_main_setup);
-=======
-}
->>>>>>> 24b8d41d
+}