// SPDX-License-Identifier: GPL-2.0-or-later
/*
 * drivers/clk/at91/sckc.c
 *
 *  Copyright (C) 2013 Boris BREZILLON <b.brezillon@overkiz.com>
 */

#include <linux/clk-provider.h>
#include <linux/clkdev.h>
#include <linux/delay.h>
#include <linux/of.h>
#include <linux/of_address.h>
#include <linux/io.h>

#define SLOW_CLOCK_FREQ		32768
#define SLOWCK_SW_CYCLES	5
#define SLOWCK_SW_TIME_USEC	((SLOWCK_SW_CYCLES * USEC_PER_SEC) / \
				 SLOW_CLOCK_FREQ)

#define	AT91_SCKC_CR			0x00
<<<<<<< HEAD
#define		AT91_SCKC_RCEN		(1 << 0)
#define		AT91_SCKC_OSC32EN	(1 << 1)
#define		AT91_SCKC_OSC32BYP	(1 << 2)
#define		AT91_SCKC_OSCSEL	(1 << 3)

struct clk_slow_osc {
	struct clk_hw hw;
	void __iomem *sckcr;
	unsigned long startup_usec;
};

#define to_clk_slow_osc(hw) container_of(hw, struct clk_slow_osc, hw)

struct clk_sama5d4_slow_osc {
	struct clk_hw hw;
	void __iomem *sckcr;
	unsigned long startup_usec;
	bool prepared;
};

#define to_clk_sama5d4_slow_osc(hw) container_of(hw, struct clk_sama5d4_slow_osc, hw)

struct clk_slow_rc_osc {
	struct clk_hw hw;
	void __iomem *sckcr;
	unsigned long frequency;
	unsigned long accuracy;
	unsigned long startup_usec;
};

#define to_clk_slow_rc_osc(hw) container_of(hw, struct clk_slow_rc_osc, hw)

struct clk_sam9x5_slow {
	struct clk_hw hw;
	void __iomem *sckcr;
	u8 parent;
};

#define to_clk_sam9x5_slow(hw) container_of(hw, struct clk_sam9x5_slow, hw)

static int clk_slow_osc_prepare(struct clk_hw *hw)
{
	struct clk_slow_osc *osc = to_clk_slow_osc(hw);
	void __iomem *sckcr = osc->sckcr;
	u32 tmp = readl(sckcr);

	if (tmp & (AT91_SCKC_OSC32BYP | AT91_SCKC_OSC32EN))
		return 0;

	writel(tmp | AT91_SCKC_OSC32EN, sckcr);

	usleep_range(osc->startup_usec, osc->startup_usec + 1);

	return 0;
}

static void clk_slow_osc_unprepare(struct clk_hw *hw)
{
	struct clk_slow_osc *osc = to_clk_slow_osc(hw);
	void __iomem *sckcr = osc->sckcr;
	u32 tmp = readl(sckcr);

	if (tmp & AT91_SCKC_OSC32BYP)
		return;

	writel(tmp & ~AT91_SCKC_OSC32EN, sckcr);
}

static int clk_slow_osc_is_prepared(struct clk_hw *hw)
{
	struct clk_slow_osc *osc = to_clk_slow_osc(hw);
	void __iomem *sckcr = osc->sckcr;
	u32 tmp = readl(sckcr);

	if (tmp & AT91_SCKC_OSC32BYP)
		return 1;

	return !!(tmp & AT91_SCKC_OSC32EN);
}

static const struct clk_ops slow_osc_ops = {
	.prepare = clk_slow_osc_prepare,
	.unprepare = clk_slow_osc_unprepare,
	.is_prepared = clk_slow_osc_is_prepared,
};

static struct clk_hw * __init
at91_clk_register_slow_osc(void __iomem *sckcr,
			   const char *name,
			   const char *parent_name,
			   unsigned long startup,
			   bool bypass)
{
	struct clk_slow_osc *osc;
	struct clk_hw *hw;
	struct clk_init_data init;
	int ret;

	if (!sckcr || !name || !parent_name)
		return ERR_PTR(-EINVAL);

	osc = kzalloc(sizeof(*osc), GFP_KERNEL);
	if (!osc)
		return ERR_PTR(-ENOMEM);

	init.name = name;
	init.ops = &slow_osc_ops;
	init.parent_names = &parent_name;
	init.num_parents = 1;
	init.flags = CLK_IGNORE_UNUSED;

	osc->hw.init = &init;
	osc->sckcr = sckcr;
	osc->startup_usec = startup;

	if (bypass)
		writel((readl(sckcr) & ~AT91_SCKC_OSC32EN) | AT91_SCKC_OSC32BYP,
		       sckcr);

	hw = &osc->hw;
	ret = clk_hw_register(NULL, &osc->hw);
	if (ret) {
		kfree(osc);
		hw = ERR_PTR(ret);
	}

	return hw;
}

static void __init
of_at91sam9x5_clk_slow_osc_setup(struct device_node *np, void __iomem *sckcr)
{
	struct clk_hw *hw;
	const char *parent_name;
	const char *name = np->name;
	u32 startup;
	bool bypass;

	parent_name = of_clk_get_parent_name(np, 0);
	of_property_read_string(np, "clock-output-names", &name);
	of_property_read_u32(np, "atmel,startup-time-usec", &startup);
	bypass = of_property_read_bool(np, "atmel,osc-bypass");

	hw = at91_clk_register_slow_osc(sckcr, name, parent_name, startup,
					 bypass);
	if (IS_ERR(hw))
		return;

	of_clk_add_hw_provider(np, of_clk_hw_simple_get, hw);
}

static unsigned long clk_slow_rc_osc_recalc_rate(struct clk_hw *hw,
						 unsigned long parent_rate)
{
	struct clk_slow_rc_osc *osc = to_clk_slow_rc_osc(hw);

	return osc->frequency;
}

static unsigned long clk_slow_rc_osc_recalc_accuracy(struct clk_hw *hw,
						     unsigned long parent_acc)
{
	struct clk_slow_rc_osc *osc = to_clk_slow_rc_osc(hw);

	return osc->accuracy;
}

static int clk_slow_rc_osc_prepare(struct clk_hw *hw)
{
	struct clk_slow_rc_osc *osc = to_clk_slow_rc_osc(hw);
	void __iomem *sckcr = osc->sckcr;

	writel(readl(sckcr) | AT91_SCKC_RCEN, sckcr);

	usleep_range(osc->startup_usec, osc->startup_usec + 1);

	return 0;
}

static void clk_slow_rc_osc_unprepare(struct clk_hw *hw)
{
	struct clk_slow_rc_osc *osc = to_clk_slow_rc_osc(hw);
	void __iomem *sckcr = osc->sckcr;

	writel(readl(sckcr) & ~AT91_SCKC_RCEN, sckcr);
}

static int clk_slow_rc_osc_is_prepared(struct clk_hw *hw)
{
	struct clk_slow_rc_osc *osc = to_clk_slow_rc_osc(hw);

	return !!(readl(osc->sckcr) & AT91_SCKC_RCEN);
}

static const struct clk_ops slow_rc_osc_ops = {
	.prepare = clk_slow_rc_osc_prepare,
	.unprepare = clk_slow_rc_osc_unprepare,
	.is_prepared = clk_slow_rc_osc_is_prepared,
	.recalc_rate = clk_slow_rc_osc_recalc_rate,
	.recalc_accuracy = clk_slow_rc_osc_recalc_accuracy,
};

static struct clk_hw * __init
at91_clk_register_slow_rc_osc(void __iomem *sckcr,
			      const char *name,
			      unsigned long frequency,
			      unsigned long accuracy,
			      unsigned long startup)
{
	struct clk_slow_rc_osc *osc;
	struct clk_hw *hw;
	struct clk_init_data init;
	int ret;

	if (!sckcr || !name)
		return ERR_PTR(-EINVAL);

	osc = kzalloc(sizeof(*osc), GFP_KERNEL);
	if (!osc)
		return ERR_PTR(-ENOMEM);

	init.name = name;
	init.ops = &slow_rc_osc_ops;
	init.parent_names = NULL;
	init.num_parents = 0;
	init.flags = CLK_IGNORE_UNUSED;

	osc->hw.init = &init;
	osc->sckcr = sckcr;
	osc->frequency = frequency;
	osc->accuracy = accuracy;
	osc->startup_usec = startup;

	hw = &osc->hw;
	ret = clk_hw_register(NULL, &osc->hw);
	if (ret) {
		kfree(osc);
		hw = ERR_PTR(ret);
	}

	return hw;
}

static void __init
of_at91sam9x5_clk_slow_rc_osc_setup(struct device_node *np, void __iomem *sckcr)
{
	struct clk_hw *hw;
	u32 frequency = 0;
	u32 accuracy = 0;
	u32 startup = 0;
	const char *name = np->name;

	of_property_read_string(np, "clock-output-names", &name);
	of_property_read_u32(np, "clock-frequency", &frequency);
	of_property_read_u32(np, "clock-accuracy", &accuracy);
	of_property_read_u32(np, "atmel,startup-time-usec", &startup);

	hw = at91_clk_register_slow_rc_osc(sckcr, name, frequency, accuracy,
					    startup);
	if (IS_ERR(hw))
		return;

	of_clk_add_hw_provider(np, of_clk_hw_simple_get, hw);
}

static int clk_sam9x5_slow_set_parent(struct clk_hw *hw, u8 index)
{
	struct clk_sam9x5_slow *slowck = to_clk_sam9x5_slow(hw);
	void __iomem *sckcr = slowck->sckcr;
	u32 tmp;

	if (index > 1)
		return -EINVAL;

	tmp = readl(sckcr);

	if ((!index && !(tmp & AT91_SCKC_OSCSEL)) ||
	    (index && (tmp & AT91_SCKC_OSCSEL)))
		return 0;

	if (index)
		tmp |= AT91_SCKC_OSCSEL;
	else
		tmp &= ~AT91_SCKC_OSCSEL;

	writel(tmp, sckcr);

	usleep_range(SLOWCK_SW_TIME_USEC, SLOWCK_SW_TIME_USEC + 1);

	return 0;
}

static u8 clk_sam9x5_slow_get_parent(struct clk_hw *hw)
{
	struct clk_sam9x5_slow *slowck = to_clk_sam9x5_slow(hw);

	return !!(readl(slowck->sckcr) & AT91_SCKC_OSCSEL);
}

static const struct clk_ops sam9x5_slow_ops = {
	.set_parent = clk_sam9x5_slow_set_parent,
	.get_parent = clk_sam9x5_slow_get_parent,
};

static struct clk_hw * __init
at91_clk_register_sam9x5_slow(void __iomem *sckcr,
			      const char *name,
			      const char **parent_names,
			      int num_parents)
{
	struct clk_sam9x5_slow *slowck;
	struct clk_hw *hw;
	struct clk_init_data init;
	int ret;

	if (!sckcr || !name || !parent_names || !num_parents)
		return ERR_PTR(-EINVAL);

	slowck = kzalloc(sizeof(*slowck), GFP_KERNEL);
	if (!slowck)
		return ERR_PTR(-ENOMEM);

	init.name = name;
	init.ops = &sam9x5_slow_ops;
	init.parent_names = parent_names;
	init.num_parents = num_parents;
	init.flags = 0;

	slowck->hw.init = &init;
	slowck->sckcr = sckcr;
	slowck->parent = !!(readl(sckcr) & AT91_SCKC_OSCSEL);

	hw = &slowck->hw;
	ret = clk_hw_register(NULL, &slowck->hw);
	if (ret) {
		kfree(slowck);
		hw = ERR_PTR(ret);
	}

	return hw;
}

static void __init
of_at91sam9x5_clk_slow_setup(struct device_node *np, void __iomem *sckcr)
{
	struct clk_hw *hw;
	const char *parent_names[2];
	unsigned int num_parents;
	const char *name = np->name;

	num_parents = of_clk_get_parent_count(np);
	if (num_parents == 0 || num_parents > 2)
		return;

	of_clk_parent_fill(np, parent_names, num_parents);

	of_property_read_string(np, "clock-output-names", &name);

	hw = at91_clk_register_sam9x5_slow(sckcr, name, parent_names,
					    num_parents);
	if (IS_ERR(hw))
		return;

	of_clk_add_hw_provider(np, of_clk_hw_simple_get, hw);
}

static const struct of_device_id sckc_clk_ids[] __initconst = {
	/* Slow clock */
	{
		.compatible = "atmel,at91sam9x5-clk-slow-osc",
		.data = of_at91sam9x5_clk_slow_osc_setup,
	},
	{
		.compatible = "atmel,at91sam9x5-clk-slow-rc-osc",
		.data = of_at91sam9x5_clk_slow_rc_osc_setup,
	},
	{
		.compatible = "atmel,at91sam9x5-clk-slow",
		.data = of_at91sam9x5_clk_slow_setup,
	},
	{ /*sentinel*/ }
=======

struct clk_slow_bits {
	u32 cr_rcen;
	u32 cr_osc32en;
	u32 cr_osc32byp;
	u32 cr_oscsel;
>>>>>>> 24b8d41d
};

struct clk_slow_osc {
	struct clk_hw hw;
	void __iomem *sckcr;
	const struct clk_slow_bits *bits;
	unsigned long startup_usec;
};

#define to_clk_slow_osc(hw) container_of(hw, struct clk_slow_osc, hw)

struct clk_sama5d4_slow_osc {
	struct clk_hw hw;
	void __iomem *sckcr;
	const struct clk_slow_bits *bits;
	unsigned long startup_usec;
	bool prepared;
};

#define to_clk_sama5d4_slow_osc(hw) container_of(hw, struct clk_sama5d4_slow_osc, hw)

struct clk_slow_rc_osc {
	struct clk_hw hw;
	void __iomem *sckcr;
	const struct clk_slow_bits *bits;
	unsigned long frequency;
	unsigned long accuracy;
	unsigned long startup_usec;
};

#define to_clk_slow_rc_osc(hw) container_of(hw, struct clk_slow_rc_osc, hw)

struct clk_sam9x5_slow {
	struct clk_hw hw;
	void __iomem *sckcr;
	const struct clk_slow_bits *bits;
	u8 parent;
};

#define to_clk_sam9x5_slow(hw) container_of(hw, struct clk_sam9x5_slow, hw)

static int clk_slow_osc_prepare(struct clk_hw *hw)
{
	struct clk_slow_osc *osc = to_clk_slow_osc(hw);
	void __iomem *sckcr = osc->sckcr;
	u32 tmp = readl(sckcr);

	if (tmp & (osc->bits->cr_osc32byp | osc->bits->cr_osc32en))
		return 0;

	writel(tmp | osc->bits->cr_osc32en, sckcr);

	if (system_state < SYSTEM_RUNNING)
		udelay(osc->startup_usec);
	else
		usleep_range(osc->startup_usec, osc->startup_usec + 1);

	return 0;
}

static void clk_slow_osc_unprepare(struct clk_hw *hw)
{
	struct clk_slow_osc *osc = to_clk_slow_osc(hw);
	void __iomem *sckcr = osc->sckcr;
	u32 tmp = readl(sckcr);

	if (tmp & osc->bits->cr_osc32byp)
		return;

	writel(tmp & ~osc->bits->cr_osc32en, sckcr);
}

static int clk_slow_osc_is_prepared(struct clk_hw *hw)
{
	struct clk_slow_osc *osc = to_clk_slow_osc(hw);
	void __iomem *sckcr = osc->sckcr;
	u32 tmp = readl(sckcr);

	if (tmp & osc->bits->cr_osc32byp)
		return 1;

	return !!(tmp & osc->bits->cr_osc32en);
}

static const struct clk_ops slow_osc_ops = {
	.prepare = clk_slow_osc_prepare,
	.unprepare = clk_slow_osc_unprepare,
	.is_prepared = clk_slow_osc_is_prepared,
};

static struct clk_hw * __init
at91_clk_register_slow_osc(void __iomem *sckcr,
			   const char *name,
			   const char *parent_name,
			   unsigned long startup,
			   bool bypass,
			   const struct clk_slow_bits *bits)
{
	struct clk_slow_osc *osc;
	struct clk_hw *hw;
	struct clk_init_data init;
	int ret;

	if (!sckcr || !name || !parent_name)
		return ERR_PTR(-EINVAL);

	osc = kzalloc(sizeof(*osc), GFP_KERNEL);
	if (!osc)
		return ERR_PTR(-ENOMEM);

	init.name = name;
	init.ops = &slow_osc_ops;
	init.parent_names = &parent_name;
	init.num_parents = 1;
	init.flags = CLK_IGNORE_UNUSED;

	osc->hw.init = &init;
	osc->sckcr = sckcr;
	osc->startup_usec = startup;
	osc->bits = bits;

	if (bypass)
		writel((readl(sckcr) & ~osc->bits->cr_osc32en) |
					osc->bits->cr_osc32byp, sckcr);

	hw = &osc->hw;
	ret = clk_hw_register(NULL, &osc->hw);
	if (ret) {
		kfree(osc);
		hw = ERR_PTR(ret);
	}

	return hw;
}

static void at91_clk_unregister_slow_osc(struct clk_hw *hw)
{
	struct clk_slow_osc *osc = to_clk_slow_osc(hw);

	clk_hw_unregister(hw);
	kfree(osc);
}

static unsigned long clk_slow_rc_osc_recalc_rate(struct clk_hw *hw,
						 unsigned long parent_rate)
{
	struct clk_slow_rc_osc *osc = to_clk_slow_rc_osc(hw);

	return osc->frequency;
}

static unsigned long clk_slow_rc_osc_recalc_accuracy(struct clk_hw *hw,
						     unsigned long parent_acc)
{
	struct clk_slow_rc_osc *osc = to_clk_slow_rc_osc(hw);

	return osc->accuracy;
}

static int clk_slow_rc_osc_prepare(struct clk_hw *hw)
{
	struct clk_slow_rc_osc *osc = to_clk_slow_rc_osc(hw);
	void __iomem *sckcr = osc->sckcr;

	writel(readl(sckcr) | osc->bits->cr_rcen, sckcr);

	if (system_state < SYSTEM_RUNNING)
		udelay(osc->startup_usec);
	else
		usleep_range(osc->startup_usec, osc->startup_usec + 1);

	return 0;
}

static void clk_slow_rc_osc_unprepare(struct clk_hw *hw)
{
	struct clk_slow_rc_osc *osc = to_clk_slow_rc_osc(hw);
	void __iomem *sckcr = osc->sckcr;

	writel(readl(sckcr) & ~osc->bits->cr_rcen, sckcr);
}

static int clk_slow_rc_osc_is_prepared(struct clk_hw *hw)
{
	struct clk_slow_rc_osc *osc = to_clk_slow_rc_osc(hw);

	return !!(readl(osc->sckcr) & osc->bits->cr_rcen);
}

static const struct clk_ops slow_rc_osc_ops = {
	.prepare = clk_slow_rc_osc_prepare,
	.unprepare = clk_slow_rc_osc_unprepare,
	.is_prepared = clk_slow_rc_osc_is_prepared,
	.recalc_rate = clk_slow_rc_osc_recalc_rate,
	.recalc_accuracy = clk_slow_rc_osc_recalc_accuracy,
};

static struct clk_hw * __init
at91_clk_register_slow_rc_osc(void __iomem *sckcr,
			      const char *name,
			      unsigned long frequency,
			      unsigned long accuracy,
			      unsigned long startup,
			      const struct clk_slow_bits *bits)
{
	struct clk_slow_rc_osc *osc;
	struct clk_hw *hw;
	struct clk_init_data init;
	int ret;

	if (!sckcr || !name)
		return ERR_PTR(-EINVAL);

	osc = kzalloc(sizeof(*osc), GFP_KERNEL);
	if (!osc)
		return ERR_PTR(-ENOMEM);

	init.name = name;
	init.ops = &slow_rc_osc_ops;
	init.parent_names = NULL;
	init.num_parents = 0;
	init.flags = CLK_IGNORE_UNUSED;

	osc->hw.init = &init;
	osc->sckcr = sckcr;
	osc->bits = bits;
	osc->frequency = frequency;
	osc->accuracy = accuracy;
	osc->startup_usec = startup;

	hw = &osc->hw;
	ret = clk_hw_register(NULL, &osc->hw);
	if (ret) {
		kfree(osc);
		hw = ERR_PTR(ret);
	}

	return hw;
}

static void at91_clk_unregister_slow_rc_osc(struct clk_hw *hw)
{
	struct clk_slow_rc_osc *osc = to_clk_slow_rc_osc(hw);

	clk_hw_unregister(hw);
	kfree(osc);
}

static int clk_sam9x5_slow_set_parent(struct clk_hw *hw, u8 index)
{
	struct clk_sam9x5_slow *slowck = to_clk_sam9x5_slow(hw);
	void __iomem *sckcr = slowck->sckcr;
	u32 tmp;

	if (index > 1)
		return -EINVAL;

	tmp = readl(sckcr);

	if ((!index && !(tmp & slowck->bits->cr_oscsel)) ||
	    (index && (tmp & slowck->bits->cr_oscsel)))
		return 0;

	if (index)
		tmp |= slowck->bits->cr_oscsel;
	else
		tmp &= ~slowck->bits->cr_oscsel;

	writel(tmp, sckcr);

	if (system_state < SYSTEM_RUNNING)
		udelay(SLOWCK_SW_TIME_USEC);
	else
		usleep_range(SLOWCK_SW_TIME_USEC, SLOWCK_SW_TIME_USEC + 1);

	return 0;
}

static u8 clk_sam9x5_slow_get_parent(struct clk_hw *hw)
{
	struct clk_sam9x5_slow *slowck = to_clk_sam9x5_slow(hw);

	return !!(readl(slowck->sckcr) & slowck->bits->cr_oscsel);
}

static const struct clk_ops sam9x5_slow_ops = {
	.set_parent = clk_sam9x5_slow_set_parent,
	.get_parent = clk_sam9x5_slow_get_parent,
};

static struct clk_hw * __init
at91_clk_register_sam9x5_slow(void __iomem *sckcr,
			      const char *name,
			      const char **parent_names,
			      int num_parents,
			      const struct clk_slow_bits *bits)
{
	struct clk_sam9x5_slow *slowck;
	struct clk_hw *hw;
	struct clk_init_data init;
	int ret;

	if (!sckcr || !name || !parent_names || !num_parents)
		return ERR_PTR(-EINVAL);

	slowck = kzalloc(sizeof(*slowck), GFP_KERNEL);
	if (!slowck)
		return ERR_PTR(-ENOMEM);

	init.name = name;
	init.ops = &sam9x5_slow_ops;
	init.parent_names = parent_names;
	init.num_parents = num_parents;
	init.flags = 0;

	slowck->hw.init = &init;
	slowck->sckcr = sckcr;
	slowck->bits = bits;
	slowck->parent = !!(readl(sckcr) & slowck->bits->cr_oscsel);

	hw = &slowck->hw;
	ret = clk_hw_register(NULL, &slowck->hw);
	if (ret) {
		kfree(slowck);
		hw = ERR_PTR(ret);
	}

	return hw;
}

static void at91_clk_unregister_sam9x5_slow(struct clk_hw *hw)
{
	struct clk_sam9x5_slow *slowck = to_clk_sam9x5_slow(hw);

	clk_hw_unregister(hw);
	kfree(slowck);
}

static void __init at91sam9x5_sckc_register(struct device_node *np,
					    unsigned int rc_osc_startup_us,
					    const struct clk_slow_bits *bits)
{
	const char *parent_names[2] = { "slow_rc_osc", "slow_osc" };
	void __iomem *regbase = of_iomap(np, 0);
	struct device_node *child = NULL;
	const char *xtal_name;
	struct clk_hw *slow_rc, *slow_osc, *slowck;
	bool bypass;
	int ret;

	if (!regbase)
		return;

	slow_rc = at91_clk_register_slow_rc_osc(regbase, parent_names[0],
						32768, 50000000,
						rc_osc_startup_us, bits);
	if (IS_ERR(slow_rc))
		return;

	xtal_name = of_clk_get_parent_name(np, 0);
	if (!xtal_name) {
		/* DT backward compatibility */
		child = of_get_compatible_child(np, "atmel,at91sam9x5-clk-slow-osc");
		if (!child)
			goto unregister_slow_rc;

		xtal_name = of_clk_get_parent_name(child, 0);
		bypass = of_property_read_bool(child, "atmel,osc-bypass");

		child =  of_get_compatible_child(np, "atmel,at91sam9x5-clk-slow");
	} else {
		bypass = of_property_read_bool(np, "atmel,osc-bypass");
	}

	if (!xtal_name)
		goto unregister_slow_rc;

	slow_osc = at91_clk_register_slow_osc(regbase, parent_names[1],
					      xtal_name, 1200000, bypass, bits);
	if (IS_ERR(slow_osc))
		goto unregister_slow_rc;

	slowck = at91_clk_register_sam9x5_slow(regbase, "slowck", parent_names,
					       2, bits);
	if (IS_ERR(slowck))
		goto unregister_slow_osc;

	/* DT backward compatibility */
	if (child)
		ret = of_clk_add_hw_provider(child, of_clk_hw_simple_get,
					     slowck);
	else
		ret = of_clk_add_hw_provider(np, of_clk_hw_simple_get, slowck);

	if (WARN_ON(ret))
		goto unregister_slowck;

	return;

unregister_slowck:
	at91_clk_unregister_sam9x5_slow(slowck);
unregister_slow_osc:
	at91_clk_unregister_slow_osc(slow_osc);
unregister_slow_rc:
	at91_clk_unregister_slow_rc_osc(slow_rc);
}

static const struct clk_slow_bits at91sam9x5_bits = {
	.cr_rcen = BIT(0),
	.cr_osc32en = BIT(1),
	.cr_osc32byp = BIT(2),
	.cr_oscsel = BIT(3),
};

static void __init of_at91sam9x5_sckc_setup(struct device_node *np)
{
	at91sam9x5_sckc_register(np, 75, &at91sam9x5_bits);
}
CLK_OF_DECLARE(at91sam9x5_clk_sckc, "atmel,at91sam9x5-sckc",
	       of_at91sam9x5_sckc_setup);

<<<<<<< HEAD
=======
static void __init of_sama5d3_sckc_setup(struct device_node *np)
{
	at91sam9x5_sckc_register(np, 500, &at91sam9x5_bits);
}
CLK_OF_DECLARE(sama5d3_clk_sckc, "atmel,sama5d3-sckc",
	       of_sama5d3_sckc_setup);

static const struct clk_slow_bits at91sam9x60_bits = {
	.cr_osc32en = BIT(1),
	.cr_osc32byp = BIT(2),
	.cr_oscsel = BIT(24),
};

static void __init of_sam9x60_sckc_setup(struct device_node *np)
{
	void __iomem *regbase = of_iomap(np, 0);
	struct clk_hw_onecell_data *clk_data;
	struct clk_hw *slow_rc, *slow_osc;
	const char *xtal_name;
	const char *parent_names[2] = { "slow_rc_osc", "slow_osc" };
	bool bypass;
	int ret;

	if (!regbase)
		return;

	slow_rc = clk_hw_register_fixed_rate_with_accuracy(NULL, parent_names[0],
							   NULL, 0, 32768,
							   93750000);
	if (IS_ERR(slow_rc))
		return;

	xtal_name = of_clk_get_parent_name(np, 0);
	if (!xtal_name)
		goto unregister_slow_rc;

	bypass = of_property_read_bool(np, "atmel,osc-bypass");
	slow_osc = at91_clk_register_slow_osc(regbase, parent_names[1],
					      xtal_name, 5000000, bypass,
					      &at91sam9x60_bits);
	if (IS_ERR(slow_osc))
		goto unregister_slow_rc;

	clk_data = kzalloc(struct_size(clk_data, hws, 2), GFP_KERNEL);
	if (!clk_data)
		goto unregister_slow_osc;

	/* MD_SLCK and TD_SLCK. */
	clk_data->num = 2;
	clk_data->hws[0] = clk_hw_register_fixed_rate(NULL, "md_slck",
						      parent_names[0],
						      0, 32768);
	if (IS_ERR(clk_data->hws[0]))
		goto clk_data_free;

	clk_data->hws[1] = at91_clk_register_sam9x5_slow(regbase, "td_slck",
							 parent_names, 2,
							 &at91sam9x60_bits);
	if (IS_ERR(clk_data->hws[1]))
		goto unregister_md_slck;

	ret = of_clk_add_hw_provider(np, of_clk_hw_onecell_get, clk_data);
	if (WARN_ON(ret))
		goto unregister_td_slck;

	return;

unregister_td_slck:
	at91_clk_unregister_sam9x5_slow(clk_data->hws[1]);
unregister_md_slck:
	clk_hw_unregister(clk_data->hws[0]);
clk_data_free:
	kfree(clk_data);
unregister_slow_osc:
	at91_clk_unregister_slow_osc(slow_osc);
unregister_slow_rc:
	clk_hw_unregister(slow_rc);
}
CLK_OF_DECLARE(sam9x60_clk_sckc, "microchip,sam9x60-sckc",
	       of_sam9x60_sckc_setup);

>>>>>>> 24b8d41d
static int clk_sama5d4_slow_osc_prepare(struct clk_hw *hw)
{
	struct clk_sama5d4_slow_osc *osc = to_clk_sama5d4_slow_osc(hw);

	if (osc->prepared)
		return 0;

	/*
	 * Assume that if it has already been selected (for example by the
	 * bootloader), enough time has aready passed.
	 */
<<<<<<< HEAD
	if ((readl(osc->sckcr) & AT91_SCKC_OSCSEL)) {
=======
	if ((readl(osc->sckcr) & osc->bits->cr_oscsel)) {
>>>>>>> 24b8d41d
		osc->prepared = true;
		return 0;
	}

<<<<<<< HEAD
	usleep_range(osc->startup_usec, osc->startup_usec + 1);
=======
	if (system_state < SYSTEM_RUNNING)
		udelay(osc->startup_usec);
	else
		usleep_range(osc->startup_usec, osc->startup_usec + 1);
>>>>>>> 24b8d41d
	osc->prepared = true;

	return 0;
}

static int clk_sama5d4_slow_osc_is_prepared(struct clk_hw *hw)
{
	struct clk_sama5d4_slow_osc *osc = to_clk_sama5d4_slow_osc(hw);

	return osc->prepared;
}

static const struct clk_ops sama5d4_slow_osc_ops = {
	.prepare = clk_sama5d4_slow_osc_prepare,
	.is_prepared = clk_sama5d4_slow_osc_is_prepared,
};

<<<<<<< HEAD
static void __init of_sama5d4_sckc_setup(struct device_node *np)
{
	void __iomem *regbase = of_iomap(np, 0);
	struct clk_hw *hw;
=======
static const struct clk_slow_bits at91sama5d4_bits = {
	.cr_oscsel = BIT(3),
};

static void __init of_sama5d4_sckc_setup(struct device_node *np)
{
	void __iomem *regbase = of_iomap(np, 0);
	struct clk_hw *slow_rc, *slowck;
>>>>>>> 24b8d41d
	struct clk_sama5d4_slow_osc *osc;
	struct clk_init_data init;
	const char *xtal_name;
	const char *parent_names[2] = { "slow_rc_osc", "slow_osc" };
<<<<<<< HEAD
	bool bypass;
=======
>>>>>>> 24b8d41d
	int ret;

	if (!regbase)
		return;

<<<<<<< HEAD
	hw = clk_hw_register_fixed_rate_with_accuracy(NULL, parent_names[0],
						      NULL, 0, 32768,
						      250000000);
	if (IS_ERR(hw))
=======
	slow_rc = clk_hw_register_fixed_rate_with_accuracy(NULL,
							   parent_names[0],
							   NULL, 0, 32768,
							   250000000);
	if (IS_ERR(slow_rc))
>>>>>>> 24b8d41d
		return;

	xtal_name = of_clk_get_parent_name(np, 0);

<<<<<<< HEAD
	bypass = of_property_read_bool(np, "atmel,osc-bypass");

	osc = kzalloc(sizeof(*osc), GFP_KERNEL);
	if (!osc)
		return;
=======
	osc = kzalloc(sizeof(*osc), GFP_KERNEL);
	if (!osc)
		goto unregister_slow_rc;
>>>>>>> 24b8d41d

	init.name = parent_names[1];
	init.ops = &sama5d4_slow_osc_ops;
	init.parent_names = &xtal_name;
	init.num_parents = 1;
	init.flags = CLK_IGNORE_UNUSED;

	osc->hw.init = &init;
	osc->sckcr = regbase;
	osc->startup_usec = 1200000;
<<<<<<< HEAD

	if (bypass)
		writel((readl(regbase) | AT91_SCKC_OSC32BYP), regbase);

	hw = &osc->hw;
	ret = clk_hw_register(NULL, &osc->hw);
	if (ret) {
		kfree(osc);
		return;
	}

	hw = at91_clk_register_sam9x5_slow(regbase, "slowck", parent_names, 2);
	if (IS_ERR(hw))
		return;

	of_clk_add_hw_provider(np, of_clk_hw_simple_get, hw);
=======
	osc->bits = &at91sama5d4_bits;

	ret = clk_hw_register(NULL, &osc->hw);
	if (ret)
		goto free_slow_osc_data;

	slowck = at91_clk_register_sam9x5_slow(regbase, "slowck",
					       parent_names, 2,
					       &at91sama5d4_bits);
	if (IS_ERR(slowck))
		goto unregister_slow_osc;

	ret = of_clk_add_hw_provider(np, of_clk_hw_simple_get, slowck);
	if (WARN_ON(ret))
		goto unregister_slowck;

	return;

unregister_slowck:
	at91_clk_unregister_sam9x5_slow(slowck);
unregister_slow_osc:
	clk_hw_unregister(&osc->hw);
free_slow_osc_data:
	kfree(osc);
unregister_slow_rc:
	clk_hw_unregister(slow_rc);
>>>>>>> 24b8d41d
}
CLK_OF_DECLARE(sama5d4_clk_sckc, "atmel,sama5d4-sckc",
	       of_sama5d4_sckc_setup);<|MERGE_RESOLUTION|>--- conflicted
+++ resolved
@@ -18,396 +18,12 @@
 				 SLOW_CLOCK_FREQ)
 
 #define	AT91_SCKC_CR			0x00
-<<<<<<< HEAD
-#define		AT91_SCKC_RCEN		(1 << 0)
-#define		AT91_SCKC_OSC32EN	(1 << 1)
-#define		AT91_SCKC_OSC32BYP	(1 << 2)
-#define		AT91_SCKC_OSCSEL	(1 << 3)
-
-struct clk_slow_osc {
-	struct clk_hw hw;
-	void __iomem *sckcr;
-	unsigned long startup_usec;
-};
-
-#define to_clk_slow_osc(hw) container_of(hw, struct clk_slow_osc, hw)
-
-struct clk_sama5d4_slow_osc {
-	struct clk_hw hw;
-	void __iomem *sckcr;
-	unsigned long startup_usec;
-	bool prepared;
-};
-
-#define to_clk_sama5d4_slow_osc(hw) container_of(hw, struct clk_sama5d4_slow_osc, hw)
-
-struct clk_slow_rc_osc {
-	struct clk_hw hw;
-	void __iomem *sckcr;
-	unsigned long frequency;
-	unsigned long accuracy;
-	unsigned long startup_usec;
-};
-
-#define to_clk_slow_rc_osc(hw) container_of(hw, struct clk_slow_rc_osc, hw)
-
-struct clk_sam9x5_slow {
-	struct clk_hw hw;
-	void __iomem *sckcr;
-	u8 parent;
-};
-
-#define to_clk_sam9x5_slow(hw) container_of(hw, struct clk_sam9x5_slow, hw)
-
-static int clk_slow_osc_prepare(struct clk_hw *hw)
-{
-	struct clk_slow_osc *osc = to_clk_slow_osc(hw);
-	void __iomem *sckcr = osc->sckcr;
-	u32 tmp = readl(sckcr);
-
-	if (tmp & (AT91_SCKC_OSC32BYP | AT91_SCKC_OSC32EN))
-		return 0;
-
-	writel(tmp | AT91_SCKC_OSC32EN, sckcr);
-
-	usleep_range(osc->startup_usec, osc->startup_usec + 1);
-
-	return 0;
-}
-
-static void clk_slow_osc_unprepare(struct clk_hw *hw)
-{
-	struct clk_slow_osc *osc = to_clk_slow_osc(hw);
-	void __iomem *sckcr = osc->sckcr;
-	u32 tmp = readl(sckcr);
-
-	if (tmp & AT91_SCKC_OSC32BYP)
-		return;
-
-	writel(tmp & ~AT91_SCKC_OSC32EN, sckcr);
-}
-
-static int clk_slow_osc_is_prepared(struct clk_hw *hw)
-{
-	struct clk_slow_osc *osc = to_clk_slow_osc(hw);
-	void __iomem *sckcr = osc->sckcr;
-	u32 tmp = readl(sckcr);
-
-	if (tmp & AT91_SCKC_OSC32BYP)
-		return 1;
-
-	return !!(tmp & AT91_SCKC_OSC32EN);
-}
-
-static const struct clk_ops slow_osc_ops = {
-	.prepare = clk_slow_osc_prepare,
-	.unprepare = clk_slow_osc_unprepare,
-	.is_prepared = clk_slow_osc_is_prepared,
-};
-
-static struct clk_hw * __init
-at91_clk_register_slow_osc(void __iomem *sckcr,
-			   const char *name,
-			   const char *parent_name,
-			   unsigned long startup,
-			   bool bypass)
-{
-	struct clk_slow_osc *osc;
-	struct clk_hw *hw;
-	struct clk_init_data init;
-	int ret;
-
-	if (!sckcr || !name || !parent_name)
-		return ERR_PTR(-EINVAL);
-
-	osc = kzalloc(sizeof(*osc), GFP_KERNEL);
-	if (!osc)
-		return ERR_PTR(-ENOMEM);
-
-	init.name = name;
-	init.ops = &slow_osc_ops;
-	init.parent_names = &parent_name;
-	init.num_parents = 1;
-	init.flags = CLK_IGNORE_UNUSED;
-
-	osc->hw.init = &init;
-	osc->sckcr = sckcr;
-	osc->startup_usec = startup;
-
-	if (bypass)
-		writel((readl(sckcr) & ~AT91_SCKC_OSC32EN) | AT91_SCKC_OSC32BYP,
-		       sckcr);
-
-	hw = &osc->hw;
-	ret = clk_hw_register(NULL, &osc->hw);
-	if (ret) {
-		kfree(osc);
-		hw = ERR_PTR(ret);
-	}
-
-	return hw;
-}
-
-static void __init
-of_at91sam9x5_clk_slow_osc_setup(struct device_node *np, void __iomem *sckcr)
-{
-	struct clk_hw *hw;
-	const char *parent_name;
-	const char *name = np->name;
-	u32 startup;
-	bool bypass;
-
-	parent_name = of_clk_get_parent_name(np, 0);
-	of_property_read_string(np, "clock-output-names", &name);
-	of_property_read_u32(np, "atmel,startup-time-usec", &startup);
-	bypass = of_property_read_bool(np, "atmel,osc-bypass");
-
-	hw = at91_clk_register_slow_osc(sckcr, name, parent_name, startup,
-					 bypass);
-	if (IS_ERR(hw))
-		return;
-
-	of_clk_add_hw_provider(np, of_clk_hw_simple_get, hw);
-}
-
-static unsigned long clk_slow_rc_osc_recalc_rate(struct clk_hw *hw,
-						 unsigned long parent_rate)
-{
-	struct clk_slow_rc_osc *osc = to_clk_slow_rc_osc(hw);
-
-	return osc->frequency;
-}
-
-static unsigned long clk_slow_rc_osc_recalc_accuracy(struct clk_hw *hw,
-						     unsigned long parent_acc)
-{
-	struct clk_slow_rc_osc *osc = to_clk_slow_rc_osc(hw);
-
-	return osc->accuracy;
-}
-
-static int clk_slow_rc_osc_prepare(struct clk_hw *hw)
-{
-	struct clk_slow_rc_osc *osc = to_clk_slow_rc_osc(hw);
-	void __iomem *sckcr = osc->sckcr;
-
-	writel(readl(sckcr) | AT91_SCKC_RCEN, sckcr);
-
-	usleep_range(osc->startup_usec, osc->startup_usec + 1);
-
-	return 0;
-}
-
-static void clk_slow_rc_osc_unprepare(struct clk_hw *hw)
-{
-	struct clk_slow_rc_osc *osc = to_clk_slow_rc_osc(hw);
-	void __iomem *sckcr = osc->sckcr;
-
-	writel(readl(sckcr) & ~AT91_SCKC_RCEN, sckcr);
-}
-
-static int clk_slow_rc_osc_is_prepared(struct clk_hw *hw)
-{
-	struct clk_slow_rc_osc *osc = to_clk_slow_rc_osc(hw);
-
-	return !!(readl(osc->sckcr) & AT91_SCKC_RCEN);
-}
-
-static const struct clk_ops slow_rc_osc_ops = {
-	.prepare = clk_slow_rc_osc_prepare,
-	.unprepare = clk_slow_rc_osc_unprepare,
-	.is_prepared = clk_slow_rc_osc_is_prepared,
-	.recalc_rate = clk_slow_rc_osc_recalc_rate,
-	.recalc_accuracy = clk_slow_rc_osc_recalc_accuracy,
-};
-
-static struct clk_hw * __init
-at91_clk_register_slow_rc_osc(void __iomem *sckcr,
-			      const char *name,
-			      unsigned long frequency,
-			      unsigned long accuracy,
-			      unsigned long startup)
-{
-	struct clk_slow_rc_osc *osc;
-	struct clk_hw *hw;
-	struct clk_init_data init;
-	int ret;
-
-	if (!sckcr || !name)
-		return ERR_PTR(-EINVAL);
-
-	osc = kzalloc(sizeof(*osc), GFP_KERNEL);
-	if (!osc)
-		return ERR_PTR(-ENOMEM);
-
-	init.name = name;
-	init.ops = &slow_rc_osc_ops;
-	init.parent_names = NULL;
-	init.num_parents = 0;
-	init.flags = CLK_IGNORE_UNUSED;
-
-	osc->hw.init = &init;
-	osc->sckcr = sckcr;
-	osc->frequency = frequency;
-	osc->accuracy = accuracy;
-	osc->startup_usec = startup;
-
-	hw = &osc->hw;
-	ret = clk_hw_register(NULL, &osc->hw);
-	if (ret) {
-		kfree(osc);
-		hw = ERR_PTR(ret);
-	}
-
-	return hw;
-}
-
-static void __init
-of_at91sam9x5_clk_slow_rc_osc_setup(struct device_node *np, void __iomem *sckcr)
-{
-	struct clk_hw *hw;
-	u32 frequency = 0;
-	u32 accuracy = 0;
-	u32 startup = 0;
-	const char *name = np->name;
-
-	of_property_read_string(np, "clock-output-names", &name);
-	of_property_read_u32(np, "clock-frequency", &frequency);
-	of_property_read_u32(np, "clock-accuracy", &accuracy);
-	of_property_read_u32(np, "atmel,startup-time-usec", &startup);
-
-	hw = at91_clk_register_slow_rc_osc(sckcr, name, frequency, accuracy,
-					    startup);
-	if (IS_ERR(hw))
-		return;
-
-	of_clk_add_hw_provider(np, of_clk_hw_simple_get, hw);
-}
-
-static int clk_sam9x5_slow_set_parent(struct clk_hw *hw, u8 index)
-{
-	struct clk_sam9x5_slow *slowck = to_clk_sam9x5_slow(hw);
-	void __iomem *sckcr = slowck->sckcr;
-	u32 tmp;
-
-	if (index > 1)
-		return -EINVAL;
-
-	tmp = readl(sckcr);
-
-	if ((!index && !(tmp & AT91_SCKC_OSCSEL)) ||
-	    (index && (tmp & AT91_SCKC_OSCSEL)))
-		return 0;
-
-	if (index)
-		tmp |= AT91_SCKC_OSCSEL;
-	else
-		tmp &= ~AT91_SCKC_OSCSEL;
-
-	writel(tmp, sckcr);
-
-	usleep_range(SLOWCK_SW_TIME_USEC, SLOWCK_SW_TIME_USEC + 1);
-
-	return 0;
-}
-
-static u8 clk_sam9x5_slow_get_parent(struct clk_hw *hw)
-{
-	struct clk_sam9x5_slow *slowck = to_clk_sam9x5_slow(hw);
-
-	return !!(readl(slowck->sckcr) & AT91_SCKC_OSCSEL);
-}
-
-static const struct clk_ops sam9x5_slow_ops = {
-	.set_parent = clk_sam9x5_slow_set_parent,
-	.get_parent = clk_sam9x5_slow_get_parent,
-};
-
-static struct clk_hw * __init
-at91_clk_register_sam9x5_slow(void __iomem *sckcr,
-			      const char *name,
-			      const char **parent_names,
-			      int num_parents)
-{
-	struct clk_sam9x5_slow *slowck;
-	struct clk_hw *hw;
-	struct clk_init_data init;
-	int ret;
-
-	if (!sckcr || !name || !parent_names || !num_parents)
-		return ERR_PTR(-EINVAL);
-
-	slowck = kzalloc(sizeof(*slowck), GFP_KERNEL);
-	if (!slowck)
-		return ERR_PTR(-ENOMEM);
-
-	init.name = name;
-	init.ops = &sam9x5_slow_ops;
-	init.parent_names = parent_names;
-	init.num_parents = num_parents;
-	init.flags = 0;
-
-	slowck->hw.init = &init;
-	slowck->sckcr = sckcr;
-	slowck->parent = !!(readl(sckcr) & AT91_SCKC_OSCSEL);
-
-	hw = &slowck->hw;
-	ret = clk_hw_register(NULL, &slowck->hw);
-	if (ret) {
-		kfree(slowck);
-		hw = ERR_PTR(ret);
-	}
-
-	return hw;
-}
-
-static void __init
-of_at91sam9x5_clk_slow_setup(struct device_node *np, void __iomem *sckcr)
-{
-	struct clk_hw *hw;
-	const char *parent_names[2];
-	unsigned int num_parents;
-	const char *name = np->name;
-
-	num_parents = of_clk_get_parent_count(np);
-	if (num_parents == 0 || num_parents > 2)
-		return;
-
-	of_clk_parent_fill(np, parent_names, num_parents);
-
-	of_property_read_string(np, "clock-output-names", &name);
-
-	hw = at91_clk_register_sam9x5_slow(sckcr, name, parent_names,
-					    num_parents);
-	if (IS_ERR(hw))
-		return;
-
-	of_clk_add_hw_provider(np, of_clk_hw_simple_get, hw);
-}
-
-static const struct of_device_id sckc_clk_ids[] __initconst = {
-	/* Slow clock */
-	{
-		.compatible = "atmel,at91sam9x5-clk-slow-osc",
-		.data = of_at91sam9x5_clk_slow_osc_setup,
-	},
-	{
-		.compatible = "atmel,at91sam9x5-clk-slow-rc-osc",
-		.data = of_at91sam9x5_clk_slow_rc_osc_setup,
-	},
-	{
-		.compatible = "atmel,at91sam9x5-clk-slow",
-		.data = of_at91sam9x5_clk_slow_setup,
-	},
-	{ /*sentinel*/ }
-=======
 
 struct clk_slow_bits {
 	u32 cr_rcen;
 	u32 cr_osc32en;
 	u32 cr_osc32byp;
 	u32 cr_oscsel;
->>>>>>> 24b8d41d
 };
 
 struct clk_slow_osc {
@@ -829,8 +445,6 @@
 CLK_OF_DECLARE(at91sam9x5_clk_sckc, "atmel,at91sam9x5-sckc",
 	       of_at91sam9x5_sckc_setup);
 
-<<<<<<< HEAD
-=======
 static void __init of_sama5d3_sckc_setup(struct device_node *np)
 {
 	at91sam9x5_sckc_register(np, 500, &at91sam9x5_bits);
@@ -912,7 +526,6 @@
 CLK_OF_DECLARE(sam9x60_clk_sckc, "microchip,sam9x60-sckc",
 	       of_sam9x60_sckc_setup);
 
->>>>>>> 24b8d41d
 static int clk_sama5d4_slow_osc_prepare(struct clk_hw *hw)
 {
 	struct clk_sama5d4_slow_osc *osc = to_clk_sama5d4_slow_osc(hw);
@@ -924,23 +537,15 @@
 	 * Assume that if it has already been selected (for example by the
 	 * bootloader), enough time has aready passed.
 	 */
-<<<<<<< HEAD
-	if ((readl(osc->sckcr) & AT91_SCKC_OSCSEL)) {
-=======
 	if ((readl(osc->sckcr) & osc->bits->cr_oscsel)) {
->>>>>>> 24b8d41d
 		osc->prepared = true;
 		return 0;
 	}
 
-<<<<<<< HEAD
-	usleep_range(osc->startup_usec, osc->startup_usec + 1);
-=======
 	if (system_state < SYSTEM_RUNNING)
 		udelay(osc->startup_usec);
 	else
 		usleep_range(osc->startup_usec, osc->startup_usec + 1);
->>>>>>> 24b8d41d
 	osc->prepared = true;
 
 	return 0;
@@ -958,12 +563,6 @@
 	.is_prepared = clk_sama5d4_slow_osc_is_prepared,
 };
 
-<<<<<<< HEAD
-static void __init of_sama5d4_sckc_setup(struct device_node *np)
-{
-	void __iomem *regbase = of_iomap(np, 0);
-	struct clk_hw *hw;
-=======
 static const struct clk_slow_bits at91sama5d4_bits = {
 	.cr_oscsel = BIT(3),
 };
@@ -972,47 +571,27 @@
 {
 	void __iomem *regbase = of_iomap(np, 0);
 	struct clk_hw *slow_rc, *slowck;
->>>>>>> 24b8d41d
 	struct clk_sama5d4_slow_osc *osc;
 	struct clk_init_data init;
 	const char *xtal_name;
 	const char *parent_names[2] = { "slow_rc_osc", "slow_osc" };
-<<<<<<< HEAD
-	bool bypass;
-=======
->>>>>>> 24b8d41d
 	int ret;
 
 	if (!regbase)
 		return;
 
-<<<<<<< HEAD
-	hw = clk_hw_register_fixed_rate_with_accuracy(NULL, parent_names[0],
-						      NULL, 0, 32768,
-						      250000000);
-	if (IS_ERR(hw))
-=======
 	slow_rc = clk_hw_register_fixed_rate_with_accuracy(NULL,
 							   parent_names[0],
 							   NULL, 0, 32768,
 							   250000000);
 	if (IS_ERR(slow_rc))
->>>>>>> 24b8d41d
 		return;
 
 	xtal_name = of_clk_get_parent_name(np, 0);
 
-<<<<<<< HEAD
-	bypass = of_property_read_bool(np, "atmel,osc-bypass");
-
-	osc = kzalloc(sizeof(*osc), GFP_KERNEL);
-	if (!osc)
-		return;
-=======
 	osc = kzalloc(sizeof(*osc), GFP_KERNEL);
 	if (!osc)
 		goto unregister_slow_rc;
->>>>>>> 24b8d41d
 
 	init.name = parent_names[1];
 	init.ops = &sama5d4_slow_osc_ops;
@@ -1023,24 +602,6 @@
 	osc->hw.init = &init;
 	osc->sckcr = regbase;
 	osc->startup_usec = 1200000;
-<<<<<<< HEAD
-
-	if (bypass)
-		writel((readl(regbase) | AT91_SCKC_OSC32BYP), regbase);
-
-	hw = &osc->hw;
-	ret = clk_hw_register(NULL, &osc->hw);
-	if (ret) {
-		kfree(osc);
-		return;
-	}
-
-	hw = at91_clk_register_sam9x5_slow(regbase, "slowck", parent_names, 2);
-	if (IS_ERR(hw))
-		return;
-
-	of_clk_add_hw_provider(np, of_clk_hw_simple_get, hw);
-=======
 	osc->bits = &at91sama5d4_bits;
 
 	ret = clk_hw_register(NULL, &osc->hw);
@@ -1067,7 +628,6 @@
 	kfree(osc);
 unregister_slow_rc:
 	clk_hw_unregister(slow_rc);
->>>>>>> 24b8d41d
 }
 CLK_OF_DECLARE(sama5d4_clk_sckc, "atmel,sama5d4-sckc",
 	       of_sama5d4_sckc_setup);