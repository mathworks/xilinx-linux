# SPDX-License-Identifier: GPL-2.0

config HAVE_CLK
	bool
	help
	  The <linux/clk.h> calls support software clock gating and
	  thus are a key power management tool on many systems.

config HAVE_CLK_PREPARE
	bool

config HAVE_LEGACY_CLK # TODO: Remove once all legacy users are migrated
	bool
	select HAVE_CLK
	help
	  Select this option when the clock API in <linux/clk.h> is implemented
	  by platform/architecture code. This method is deprecated. Modern
	  code should select COMMON_CLK instead and not define a custom
	  'struct clk'.

menuconfig COMMON_CLK
	bool "Common Clock Framework"
	depends on !HAVE_LEGACY_CLK
	select HAVE_CLK_PREPARE
	select HAVE_CLK
	select SRCU
	select RATIONAL
	help
	  The common clock framework is a single definition of struct
	  clk, useful across many platforms, as well as an
	  implementation of the clock API in include/linux/clk.h.
	  Architectures utilizing the common struct clk should select
	  this option.

if COMMON_CLK

config COMMON_CLK_WM831X
	tristate "Clock driver for WM831x/2x PMICs"
	depends on MFD_WM831X
	help
	  Supports the clocking subsystem of the WM831x/2x series of
	  PMICs from Wolfson Microelectronics.

source "drivers/clk/versatile/Kconfig"

config CLK_HSDK
	bool "PLL Driver for HSDK platform"
	depends on ARC_SOC_HSDK || COMPILE_TEST
	depends on HAS_IOMEM
	help
	  This driver supports the HSDK core, system, ddr, tunnel and hdmi PLLs
	  control.

config LMK04832
	tristate "Ti LMK04832 JESD204B Compliant Clock Jitter Cleaner"
	depends on SPI
	select REGMAP_SPI
	help
	  Say yes here to build support for Texas Instruments' LMK04832 Ultra
	  Low-Noise JESD204B Compliant Clock Jitter Cleaner With Dual Loop PLLs

config COMMON_CLK_APPLE_NCO
	tristate "Clock driver for Apple SoC NCOs"
	depends on ARCH_APPLE || COMPILE_TEST
	default ARCH_APPLE
	help
	  This driver supports NCO (Numerically Controlled Oscillator) blocks
	  found on Apple SoCs such as t8103 (M1). The blocks are typically
	  generators of audio clocks.

config COMMON_CLK_MAX77686
	tristate "Clock driver for Maxim 77620/77686/77802 MFD"
	depends on MFD_MAX77686 || MFD_MAX77620 || COMPILE_TEST
	help
	  This driver supports Maxim 77620/77686/77802 crystal oscillator
	  clock.

config COMMON_CLK_MAX9485
	tristate "Maxim 9485 Programmable Clock Generator"
	depends on I2C
	help
	  This driver supports Maxim 9485 Programmable Audio Clock Generator

config COMMON_CLK_RK808
	tristate "Clock driver for RK805/RK808/RK809/RK817/RK818"
	depends on MFD_RK808
	help
	  This driver supports RK805, RK809 and RK817, RK808 and RK818 crystal oscillator clock.
	  These multi-function devices have two fixed-rate oscillators, clocked at 32KHz each.
	  Clkout1 is always on, Clkout2 can off by control register.

config COMMON_CLK_HI655X
	tristate "Clock driver for Hi655x" if EXPERT
	depends on (MFD_HI655X_PMIC || COMPILE_TEST)
	depends on REGMAP
	default MFD_HI655X_PMIC
	help
	  This driver supports the hi655x PMIC clock. This
	  multi-function device has one fixed-rate oscillator, clocked
	  at 32KHz.

config COMMON_CLK_SCMI
	tristate "Clock driver controlled via SCMI interface"
	depends on ARM_SCMI_PROTOCOL || COMPILE_TEST
	help
	  This driver provides support for clocks that are controlled
	  by firmware that implements the SCMI interface.

	  This driver uses SCMI Message Protocol to interact with the
	  firmware providing all the clock controls.

config COMMON_CLK_SCPI
	tristate "Clock driver controlled via SCPI interface"
	depends on ARM_SCPI_PROTOCOL || COMPILE_TEST
	help
	  This driver provides support for clocks that are controlled
	  by firmware that implements the SCPI interface.

	  This driver uses SCPI Message Protocol to interact with the
	  firmware providing all the clock controls.

config COMMON_CLK_SI5341
	tristate "Clock driver for SiLabs 5341 and 5340 A/B/C/D devices"
	depends on I2C
	select REGMAP_I2C
	help
	  This driver supports Silicon Labs Si5341 and Si5340 programmable clock
	  generators. Not all features of these chips are currently supported
	  by the driver, in particular it only supports XTAL input. The chip can
	  be pre-programmed to support other configurations and features not yet
	  implemented in the driver.

config COMMON_CLK_SI5351
	tristate "Clock driver for SiLabs 5351A/B/C"
	depends on I2C
	select REGMAP_I2C
	help
	  This driver supports Silicon Labs 5351A/B/C programmable clock
	  generators.

config COMMON_CLK_SI514
	tristate "Clock driver for SiLabs 514 devices"
	depends on I2C
	depends on OF
	select REGMAP_I2C
	help
	  This driver supports the Silicon Labs 514 programmable clock
	  generator.

config COMMON_CLK_SI544
	tristate "Clock driver for SiLabs 544 devices"
	depends on I2C
	select REGMAP_I2C
	help
	  This driver supports the Silicon Labs 544 programmable clock
	  generator.

config COMMON_CLK_SI570
	tristate "Clock driver for SiLabs 570 and compatible devices"
	depends on I2C
	depends on OF
	select REGMAP_I2C
	help
	  This driver supports Silicon Labs 570/571/598/599 programmable
	  clock generators.

config COMMON_CLK_BM1880
	bool "Clock driver for Bitmain BM1880 SoC"
	depends on ARCH_BITMAIN || COMPILE_TEST
	default ARCH_BITMAIN
	help
	  This driver supports the clocks on Bitmain BM1880 SoC.

config COMMON_CLK_SI5324
	tristate "Clock driver for SiLabs 5324 and compatible devices"
	depends on I2C
	depends on OF
	select REGMAP_I2C
	help
	  This driver supports Silicon Labs 5324/5319/5328 programmable
	  clock generators. Dynamic programming of the oscillator is done
	  via I2C.

config COMMON_CLK_IDT8T49N24X
	tristate "Clock driver for IDT 8T49N24x"
	depends on I2C
	depends on OF
	select REGMAP_I2C
	help
	---help---
	  This driver supports the IDT 8T49N24x universal frequency translator
	  product family.  The only chip in the family that is currently
	  supported is the 8T49N241. The driver supports setting the rate for
	  all four outputs on the chip and automatically calculating/setting
	  the appropriate VCO value.

	  The driver can read a full register map from the DT,
	  and will use that register map to initialize the attached part
	  (via I2C) when the system boots. Any configuration not supported
	  by the common clock framework must be done via the full register
	  map, including optimized settings.

	  All outputs are currently assumed to be LVDS, unless overridden
	  in the full register map in the DT.

config COMMON_CLK_CDCE706
	tristate "Clock driver for TI CDCE706 clock synthesizer"
	depends on I2C
	select REGMAP_I2C
	help
	  This driver supports TI CDCE706 programmable 3-PLL clock synthesizer.

config COMMON_CLK_TPS68470
	tristate "Clock Driver for TI TPS68470 PMIC"
	depends on I2C
	depends on INTEL_SKL_INT3472 || COMPILE_TEST
	select REGMAP_I2C
	help
	  This driver supports the clocks provided by the TPS68470 PMIC.

config COMMON_CLK_CDCE925
	tristate "Clock driver for TI CDCE913/925/937/949 devices"
	depends on I2C
	depends on OF
	select REGMAP_I2C
	help
	  This driver supports the TI CDCE913/925/937/949 programmable clock
	  synthesizer. Each chip has different number of PLLs and outputs.
	  For example, the CDCE925 contains two PLLs with spread-spectrum
	  clocking support and five output dividers. The driver only supports
	  the following setup, and uses a fixed setting for the output muxes.
	  Y1 is derived from the input clock
	  Y2 and Y3 derive from PLL1
	  Y4 and Y5 derive from PLL2
	  Given a target output frequency, the driver will set the PLL and
	  divider to best approximate the desired output.

config COMMON_CLK_CS2000_CP
	tristate "Clock driver for CS2000 Fractional-N Clock Synthesizer & Clock Multiplier"
	depends on I2C
	select REGMAP_I2C
	help
	  If you say yes here you get support for the CS2000 clock multiplier.

config COMMON_CLK_EN7523
	bool "Clock driver for Airoha EN7523 SoC system clocks"
	depends on OF
	depends on ARCH_AIROHA || COMPILE_TEST
	default ARCH_AIROHA
	help
	  This driver provides the fixed clocks and gates present on Airoha
	  ARM silicon.

config COMMON_CLK_FSL_FLEXSPI
	tristate "Clock driver for FlexSPI on Layerscape SoCs"
	depends on ARCH_LAYERSCAPE || COMPILE_TEST
	default ARCH_LAYERSCAPE && SPI_NXP_FLEXSPI
	help
	  On Layerscape SoCs there is a special clock for the FlexSPI
	  interface.

config COMMON_CLK_FSL_SAI
	bool "Clock driver for BCLK of Freescale SAI cores"
	depends on ARCH_LAYERSCAPE || COMPILE_TEST
	help
	  This driver supports the Freescale SAI (Synchronous Audio Interface)
	  to be used as a generic clock output. Some SoCs have restrictions
	  regarding the possible pin multiplexer settings. Eg. on some SoCs
	  two SAI interfaces can only be enabled together. If just one is
	  needed, the BCLK pin of the second one can be used as general
	  purpose clock output. Ideally, it can be used to drive an audio
	  codec (sometimes known as MCLK).

config COMMON_CLK_GEMINI
	bool "Clock driver for Cortina Systems Gemini SoC"
	depends on ARCH_GEMINI || COMPILE_TEST
	select MFD_SYSCON
	select RESET_CONTROLLER
	help
	  This driver supports the SoC clocks on the Cortina Systems Gemini
	  platform, also known as SL3516 or CS3516.

config COMMON_CLK_LAN966X
	tristate "Generic Clock Controller driver for LAN966X SoC"
	depends on HAS_IOMEM
	depends on OF
	depends on SOC_LAN966 || COMPILE_TEST
	help
	  This driver provides support for Generic Clock Controller(GCK) on
	  LAN966X SoC. GCK generates and supplies clock to various peripherals
	  within the SoC.

config COMMON_CLK_ASPEED
	bool "Clock driver for Aspeed BMC SoCs"
	depends on ARCH_ASPEED || COMPILE_TEST
	default ARCH_ASPEED
	select MFD_SYSCON
	select RESET_CONTROLLER
	help
	  This driver supports the SoC clocks on the Aspeed BMC platforms.

	  The G4 and G5 series, including the ast2400 and ast2500, are supported
	  by this driver.

config COMMON_CLK_S2MPS11
	tristate "Clock driver for S2MPS1X/S5M8767 MFD"
	depends on MFD_SEC_CORE || COMPILE_TEST
	help
	  This driver supports S2MPS11/S2MPS14/S5M8767 crystal oscillator
	  clock. These multi-function devices have two (S2MPS14) or three
	  (S2MPS11, S5M8767) fixed-rate oscillators, clocked at 32KHz each.

config CLK_TWL6040
	tristate "External McPDM functional clock from twl6040"
	depends on TWL6040_CORE
	help
	  Enable the external functional clock support on OMAP4+ platforms for
	  McPDM. McPDM module is using the external bit clock on the McPDM bus
	  as functional clock.

config COMMON_CLK_AXI_CLKGEN
	tristate "AXI clkgen driver"
	depends on HAS_IOMEM || COMPILE_TEST
	depends on OF
	help
	  Support for the Analog Devices axi-clkgen pcore clock generator for Xilinx
	  FPGAs. It is commonly used in Analog Devices' reference designs.

config CLK_QORIQ
	bool "Clock driver for Freescale QorIQ platforms"
	depends on OF
	depends on PPC_E500MC || SOC_LS1021A || ARCH_LAYERSCAPE || COMPILE_TEST
	help
	  This adds the clock driver support for Freescale QorIQ platforms
	  using common clock framework.

config CLK_LS1028A_PLLDIG
        tristate "Clock driver for LS1028A Display output"
        depends on ARCH_LAYERSCAPE || COMPILE_TEST
        default ARCH_LAYERSCAPE
        help
          This driver support the Display output interfaces(LCD, DPHY) pixel clocks
          of the QorIQ Layerscape LS1028A, as implemented TSMC CLN28HPM PLL. Not all
          features of the PLL are currently supported by the driver. By default,
          configured bypass mode with this PLL.

config COMMON_CLK_XGENE
	bool "Clock driver for APM XGene SoC"
	default ARCH_XGENE
	depends on ARM64 || COMPILE_TEST
	help
	  Support for the APM X-Gene SoC reference, PLL, and device clocks.

config COMMON_CLK_LOCHNAGAR
	tristate "Cirrus Logic Lochnagar clock driver"
	depends on MFD_LOCHNAGAR
	help
	  This driver supports the clocking features of the Cirrus Logic
	  Lochnagar audio development board.

config COMMON_CLK_NXP
	def_bool COMMON_CLK && (ARCH_LPC18XX || ARCH_LPC32XX)
	select REGMAP_MMIO if ARCH_LPC32XX
	select MFD_SYSCON if ARCH_LPC18XX
	help
	  Support for clock providers on NXP platforms.

config COMMON_CLK_PALMAS
	tristate "Clock driver for TI Palmas devices"
	depends on MFD_PALMAS
	help
	  This driver supports TI Palmas devices 32KHz output KG and KG_AUDIO
	  using common clock framework.

config COMMON_CLK_PWM
	tristate "Clock driver for PWMs used as clock outputs"
	depends on PWM
	help
	  Adapter driver so that any PWM output can be (mis)used as clock signal
	  at 50% duty cycle.

config COMMON_CLK_PXA
	def_bool COMMON_CLK && ARCH_PXA
	help
	  Support for the Marvell PXA SoC.

config COMMON_CLK_OXNAS
	bool "Clock driver for the OXNAS SoC Family"
	depends on ARCH_OXNAS || COMPILE_TEST
	select MFD_SYSCON
	help
	  Support for the OXNAS SoC Family clocks.

config COMMON_CLK_RS9_PCIE
	tristate "Clock driver for Renesas 9-series PCIe clock generators"
	depends on I2C
	depends on OF
	select REGMAP_I2C
	help
	  This driver supports the Renesas 9-series PCIe clock generator
	  models 9FGV/9DBV/9DMV/9FGL/9DML/9QXL/9SQ.

config COMMON_CLK_VC5
	tristate "Clock driver for IDT VersaClock 5,6 devices"
	depends on I2C
	depends on OF
	select REGMAP_I2C
	help
	  This driver supports the IDT VersaClock 5 and VersaClock 6
	  programmable clock generators.

config COMMON_CLK_VC7
	tristate "Clock driver for Renesas Versaclock 7 devices"
	depends on I2C
	depends on OF
	select REGMAP_I2C
	help
	  Renesas Versaclock7 is a family of configurable clock generator
	  and jitter attenuator ICs with fractional and integer dividers.

<<<<<<< HEAD
=======
config COMMON_CLK_STM32MP135
	def_bool COMMON_CLK && MACH_STM32MP13
	help
	  Support for stm32mp135 SoC family clocks

>>>>>>> d82b0891
config COMMON_CLK_STM32MP157
	def_bool COMMON_CLK && MACH_STM32MP157
	help
	  Support for stm32mp157 SoC family clocks

config COMMON_CLK_STM32F
	def_bool COMMON_CLK && (MACH_STM32F429 || MACH_STM32F469 || MACH_STM32F746)
	help
	  Support for stm32f4 and stm32f7 SoC families clocks

config COMMON_CLK_STM32H7
	def_bool COMMON_CLK && MACH_STM32H743
	help
	  Support for stm32h7 SoC family clocks

config COMMON_CLK_MMP2
	def_bool COMMON_CLK && (MACH_MMP2_DT || MACH_MMP3_DT)
	help
	  Support for Marvell MMP2 and MMP3 SoC clocks

config COMMON_CLK_MMP2_AUDIO
        tristate "Clock driver for MMP2 Audio subsystem"
        depends on COMMON_CLK_MMP2 || COMPILE_TEST
        help
          This driver supports clocks for Audio subsystem on MMP2 SoC.

config COMMON_CLK_BD718XX
	tristate "Clock driver for 32K clk gates on ROHM PMICs"
	depends on MFD_ROHM_BD718XX || MFD_ROHM_BD71828
	help
	  This driver supports ROHM BD71837, BD71847, BD71850, BD71815
	  and BD71828 PMICs clock gates.

config COMMON_CLK_FIXED_MMIO
	bool "Clock driver for Memory Mapped Fixed values"
	depends on COMMON_CLK && OF
	help
	  Support for Memory Mapped IO Fixed clocks

config COMMON_CLK_K210
	bool "Clock driver for the Canaan Kendryte K210 SoC"
	depends on OF && RISCV && SOC_CANAAN
	default SOC_CANAAN
	help
	  Support for the Canaan Kendryte K210 RISC-V SoC clocks.

<<<<<<< HEAD
config COMMON_CLK_XLNX_CLKWZRD
	tristate "Xilinx Clocking Wizard"
	depends on COMMON_CLK && OF
	help
	  Support for the Xilinx Clocking Wizard IP core clock generator.

=======
>>>>>>> d82b0891
config COMMON_CLK_XLNX_CLKWZRD_V
	tristate "Xilinx Versal Clocking Wizard"
	depends on COMMON_CLK && OF
	help
	  Support for the Versal Xilinx Clocking Wizard IP core clock generator.
	  Adds support for Versal clocking wizard 1.0 and compatible.
	  This driver supports the Xilinx clocking wizard programmable clock
	  synthesizer. The number of output is configurable in the design.

config COMMON_CLK_PROXO
	bool "Clock driver for Renesas ProXO"
	depends on I2C && OF
	select REGMAP_I2C
	help
	  Support for the Renesas ProXO oscillator clock.

source "drivers/clk/actions/Kconfig"
source "drivers/clk/analogbits/Kconfig"
source "drivers/clk/baikal-t1/Kconfig"
source "drivers/clk/bcm/Kconfig"
source "drivers/clk/hisilicon/Kconfig"
source "drivers/clk/imgtec/Kconfig"
source "drivers/clk/imx/Kconfig"
source "drivers/clk/ingenic/Kconfig"
source "drivers/clk/keystone/Kconfig"
source "drivers/clk/mediatek/Kconfig"
source "drivers/clk/meson/Kconfig"
source "drivers/clk/mstar/Kconfig"
source "drivers/clk/microchip/Kconfig"
source "drivers/clk/mvebu/Kconfig"
source "drivers/clk/pistachio/Kconfig"
source "drivers/clk/qcom/Kconfig"
source "drivers/clk/ralink/Kconfig"
source "drivers/clk/renesas/Kconfig"
source "drivers/clk/rockchip/Kconfig"
source "drivers/clk/samsung/Kconfig"
source "drivers/clk/sifive/Kconfig"
source "drivers/clk/socfpga/Kconfig"
source "drivers/clk/sprd/Kconfig"
source "drivers/clk/starfive/Kconfig"
source "drivers/clk/sunxi/Kconfig"
source "drivers/clk/sunxi-ng/Kconfig"
source "drivers/clk/tegra/Kconfig"
source "drivers/clk/ti/Kconfig"
source "drivers/clk/uniphier/Kconfig"
source "drivers/clk/visconti/Kconfig"
source "drivers/clk/x86/Kconfig"
source "drivers/clk/xilinx/Kconfig"
source "drivers/clk/zynqmp/Kconfig"

# Kunit test cases
config CLK_KUNIT_TEST
	tristate "Basic Clock Framework Kunit Tests" if !KUNIT_ALL_TESTS
	depends on KUNIT
	default KUNIT_ALL_TESTS
	help
	  Kunit tests for the common clock framework.

config CLK_GATE_KUNIT_TEST
	tristate "Basic gate type Kunit test" if !KUNIT_ALL_TESTS
	depends on KUNIT
	default KUNIT_ALL_TESTS
	help
	  Kunit test for the basic clk gate type.

endif<|MERGE_RESOLUTION|>--- conflicted
+++ resolved
@@ -418,14 +418,11 @@
 	  Renesas Versaclock7 is a family of configurable clock generator
 	  and jitter attenuator ICs with fractional and integer dividers.
 
-<<<<<<< HEAD
-=======
 config COMMON_CLK_STM32MP135
 	def_bool COMMON_CLK && MACH_STM32MP13
 	help
 	  Support for stm32mp135 SoC family clocks
 
->>>>>>> d82b0891
 config COMMON_CLK_STM32MP157
 	def_bool COMMON_CLK && MACH_STM32MP157
 	help
@@ -472,15 +469,6 @@
 	help
 	  Support for the Canaan Kendryte K210 RISC-V SoC clocks.
 
-<<<<<<< HEAD
-config COMMON_CLK_XLNX_CLKWZRD
-	tristate "Xilinx Clocking Wizard"
-	depends on COMMON_CLK && OF
-	help
-	  Support for the Xilinx Clocking Wizard IP core clock generator.
-
-=======
->>>>>>> d82b0891
 config COMMON_CLK_XLNX_CLKWZRD_V
 	tristate "Xilinx Versal Clocking Wizard"
 	depends on COMMON_CLK && OF
