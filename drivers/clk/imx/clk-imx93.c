// SPDX-License-Identifier: GPL-2.0
/*
 * Copyright 2021 NXP.
 */

#include <linux/clk-provider.h>
#include <linux/err.h>
#include <linux/io.h>
#include <linux/module.h>
#include <linux/of_address.h>
#include <linux/platform_device.h>
#include <linux/slab.h>
#include <linux/types.h>
#include <dt-bindings/clock/imx93-clock.h>

#include "clk.h"

enum clk_sel {
	LOW_SPEED_IO_SEL,
	NON_IO_SEL,
	FAST_SEL,
	AUDIO_SEL,
	VIDEO_SEL,
	TPM_SEL,
	CKO1_SEL,
	CKO2_SEL,
	MISC_SEL,
	MAX_SEL
};

static u32 share_count_sai1;
static u32 share_count_sai2;
static u32 share_count_sai3;
static u32 share_count_mub;
static u32 share_count_pdm;

static const char * const a55_core_sels[] = {"a55_alt", "arm_pll"};
static const char *parent_names[MAX_SEL][4] = {
	{"osc_24m", "sys_pll_pfd0_div2", "sys_pll_pfd1_div2", "video_pll"},
	{"osc_24m", "sys_pll_pfd0_div2", "sys_pll_pfd1_div2", "sys_pll_pfd2_div2"},
	{"osc_24m", "sys_pll_pfd0", "sys_pll_pfd1", "sys_pll_pfd2"},
	{"osc_24m", "audio_pll", "video_pll", "clk_ext1"},
	{"osc_24m", "audio_pll", "video_pll", "sys_pll_pfd0"},
	{"osc_24m", "sys_pll_pfd0", "audio_pll", "clk_ext1"},
	{"osc_24m", "sys_pll_pfd0", "sys_pll_pfd1", "audio_pll"},
	{"osc_24m", "sys_pll_pfd0", "sys_pll_pfd1", "video_pll"},
	{"osc_24m", "audio_pll", "video_pll", "sys_pll_pfd2"},
};

static const struct imx93_clk_root {
	u32 clk;
	char *name;
	u32 off;
	enum clk_sel sel;
	unsigned long flags;
} root_array[] = {
	/* a55/m33/bus critical clk for system run */
	{ IMX93_CLK_A55_PERIPH,		"a55_periph_root",	0x0000,	FAST_SEL, CLK_IS_CRITICAL },
	{ IMX93_CLK_A55_MTR_BUS,	"a55_mtr_bus_root",	0x0080,	LOW_SPEED_IO_SEL, CLK_IS_CRITICAL },
	{ IMX93_CLK_A55,		"a55_alt_root",		0x0100,	FAST_SEL, CLK_IS_CRITICAL },
	{ IMX93_CLK_M33,		"m33_root",		0x0180,	LOW_SPEED_IO_SEL, CLK_IS_CRITICAL },
	{ IMX93_CLK_BUS_WAKEUP,		"bus_wakeup_root",	0x0280,	LOW_SPEED_IO_SEL, CLK_IS_CRITICAL },
	{ IMX93_CLK_BUS_AON,		"bus_aon_root",		0x0300,	LOW_SPEED_IO_SEL, CLK_IS_CRITICAL },
	{ IMX93_CLK_WAKEUP_AXI,		"wakeup_axi_root",	0x0380,	FAST_SEL, CLK_IS_CRITICAL },
	{ IMX93_CLK_SWO_TRACE,		"swo_trace_root",	0x0400,	LOW_SPEED_IO_SEL, },
	{ IMX93_CLK_M33_SYSTICK,	"m33_systick_root",	0x0480,	LOW_SPEED_IO_SEL, },
	{ IMX93_CLK_FLEXIO1,		"flexio1_root",		0x0500,	LOW_SPEED_IO_SEL, },
	{ IMX93_CLK_FLEXIO2,		"flexio2_root",		0x0580,	LOW_SPEED_IO_SEL, },
	{ IMX93_CLK_LPTMR1,		"lptmr1_root",		0x0700,	LOW_SPEED_IO_SEL, },
	{ IMX93_CLK_LPTMR2,		"lptmr2_root",		0x0780,	LOW_SPEED_IO_SEL, },
	{ IMX93_CLK_TPM2,		"tpm2_root",		0x0880,	TPM_SEL, },
	{ IMX93_CLK_TPM4,		"tpm4_root",		0x0980,	TPM_SEL, },
	{ IMX93_CLK_TPM5,		"tpm5_root",		0x0a00,	TPM_SEL, },
	{ IMX93_CLK_TPM6,		"tpm6_root",		0x0a80,	TPM_SEL, },
	{ IMX93_CLK_FLEXSPI1,		"flexspi1_root",	0x0b00,	FAST_SEL, },
	{ IMX93_CLK_CAN1,		"can1_root",		0x0b80,	LOW_SPEED_IO_SEL, },
	{ IMX93_CLK_CAN2,		"can2_root",		0x0c00,	LOW_SPEED_IO_SEL, },
	{ IMX93_CLK_LPUART1,		"lpuart1_root",		0x0c80,	LOW_SPEED_IO_SEL, },
	{ IMX93_CLK_LPUART2,		"lpuart2_root",		0x0d00,	LOW_SPEED_IO_SEL, },
	{ IMX93_CLK_LPUART3,		"lpuart3_root",		0x0d80,	LOW_SPEED_IO_SEL, },
	{ IMX93_CLK_LPUART4,		"lpuart4_root",		0x0e00,	LOW_SPEED_IO_SEL, },
	{ IMX93_CLK_LPUART5,		"lpuart5_root",		0x0e80,	LOW_SPEED_IO_SEL, },
	{ IMX93_CLK_LPUART6,		"lpuart6_root",		0x0f00,	LOW_SPEED_IO_SEL, },
	{ IMX93_CLK_LPUART7,		"lpuart7_root",		0x0f80,	LOW_SPEED_IO_SEL, },
	{ IMX93_CLK_LPUART8,		"lpuart8_root",		0x1000,	LOW_SPEED_IO_SEL, },
	{ IMX93_CLK_LPI2C1,		"lpi2c1_root",		0x1080,	LOW_SPEED_IO_SEL, },
	{ IMX93_CLK_LPI2C2,		"lpi2c2_root",		0x1100,	LOW_SPEED_IO_SEL, },
	{ IMX93_CLK_LPI2C3,		"lpi2c3_root",		0x1180,	LOW_SPEED_IO_SEL, },
	{ IMX93_CLK_LPI2C4,		"lpi2c4_root",		0x1200,	LOW_SPEED_IO_SEL, },
	{ IMX93_CLK_LPI2C5,		"lpi2c5_root",		0x1280,	LOW_SPEED_IO_SEL, },
	{ IMX93_CLK_LPI2C6,		"lpi2c6_root",		0x1300,	LOW_SPEED_IO_SEL, },
	{ IMX93_CLK_LPI2C7,		"lpi2c7_root",		0x1380,	LOW_SPEED_IO_SEL, },
	{ IMX93_CLK_LPI2C8,		"lpi2c8_root",		0x1400,	LOW_SPEED_IO_SEL, },
	{ IMX93_CLK_LPSPI1,		"lpspi1_root",		0x1480,	LOW_SPEED_IO_SEL, },
	{ IMX93_CLK_LPSPI2,		"lpspi2_root",		0x1500,	LOW_SPEED_IO_SEL, },
	{ IMX93_CLK_LPSPI3,		"lpspi3_root",		0x1580,	LOW_SPEED_IO_SEL, },
	{ IMX93_CLK_LPSPI4,		"lpspi4_root",		0x1600,	LOW_SPEED_IO_SEL, },
	{ IMX93_CLK_LPSPI5,		"lpspi5_root",		0x1680,	LOW_SPEED_IO_SEL, },
	{ IMX93_CLK_LPSPI6,		"lpspi6_root",		0x1700,	LOW_SPEED_IO_SEL, },
	{ IMX93_CLK_LPSPI7,		"lpspi7_root",		0x1780,	LOW_SPEED_IO_SEL, },
	{ IMX93_CLK_LPSPI8,		"lpspi8_root",		0x1800,	LOW_SPEED_IO_SEL, },
	{ IMX93_CLK_I3C1,		"i3c1_root",		0x1880,	LOW_SPEED_IO_SEL, },
	{ IMX93_CLK_I3C2,		"i3c2_root",		0x1900,	LOW_SPEED_IO_SEL, },
	{ IMX93_CLK_USDHC1,		"usdhc1_root",		0x1980,	FAST_SEL, },
	{ IMX93_CLK_USDHC2,		"usdhc2_root",		0x1a00,	FAST_SEL, },
	{ IMX93_CLK_USDHC3,		"usdhc3_root",		0x1a80,	FAST_SEL, },
	{ IMX93_CLK_SAI1,		"sai1_root",		0x1b00,	AUDIO_SEL, },
	{ IMX93_CLK_SAI2,		"sai2_root",		0x1b80,	AUDIO_SEL, },
	{ IMX93_CLK_SAI3,		"sai3_root",		0x1c00,	AUDIO_SEL, },
	{ IMX93_CLK_CCM_CKO1,		"ccm_cko1_root",	0x1c80,	CKO1_SEL, },
	{ IMX93_CLK_CCM_CKO2,		"ccm_cko2_root",	0x1d00,	CKO2_SEL, },
	{ IMX93_CLK_CCM_CKO3,		"ccm_cko3_root",	0x1d80,	CKO1_SEL, },
	{ IMX93_CLK_CCM_CKO4,		"ccm_cko4_root",	0x1e00,	CKO2_SEL, },
	/*
	 * Critical because clk is used for handshake between HSIOMIX and NICMIX when
	 * NICMIX power down/on during system suspend/resume
	 */
	{ IMX93_CLK_HSIO,		"hsio_root",		0x1e80,	LOW_SPEED_IO_SEL, CLK_IS_CRITICAL},
	{ IMX93_CLK_HSIO_USB_TEST_60M,	"hsio_usb_test_60m_root", 0x1f00, LOW_SPEED_IO_SEL, },
	{ IMX93_CLK_HSIO_ACSCAN_80M,	"hsio_acscan_80m_root",	0x1f80,	LOW_SPEED_IO_SEL, },
	{ IMX93_CLK_HSIO_ACSCAN_480M,	"hsio_acscan_480m_root", 0x2000, MISC_SEL, },
	{ IMX93_CLK_NIC_AXI,		"nic_axi_root",		0x2080, FAST_SEL, CLK_IS_CRITICAL, },
	{ IMX93_CLK_ML_APB,		"ml_apb_root",		0x2180,	LOW_SPEED_IO_SEL, },
	{ IMX93_CLK_ML,			"ml_root",		0x2200,	FAST_SEL, },
	{ IMX93_CLK_MEDIA_AXI,		"media_axi_root",	0x2280,	FAST_SEL, },
	{ IMX93_CLK_MEDIA_APB,		"media_apb_root",	0x2300,	LOW_SPEED_IO_SEL, },
	{ IMX93_CLK_MEDIA_LDB,		"media_ldb_root",	0x2380,	VIDEO_SEL, },
	{ IMX93_CLK_MEDIA_DISP_PIX,	"media_disp_pix_root",	0x2400,	VIDEO_SEL, },
	{ IMX93_CLK_CAM_PIX,		"cam_pix_root",		0x2480,	VIDEO_SEL, },
	{ IMX93_CLK_MIPI_TEST_BYTE,	"mipi_test_byte_root",	0x2500,	VIDEO_SEL, },
	{ IMX93_CLK_MIPI_PHY_CFG,	"mipi_phy_cfg_root",	0x2580,	VIDEO_SEL, },
	{ IMX93_CLK_ADC,		"adc_root",		0x2700,	LOW_SPEED_IO_SEL, },
	{ IMX93_CLK_PDM,		"pdm_root",		0x2780,	AUDIO_SEL, },
	{ IMX93_CLK_TSTMR1,		"tstmr1_root",		0x2800,	LOW_SPEED_IO_SEL, },
	{ IMX93_CLK_TSTMR2,		"tstmr2_root",		0x2880,	LOW_SPEED_IO_SEL, },
	{ IMX93_CLK_MQS1,		"mqs1_root",		0x2900,	AUDIO_SEL, },
	{ IMX93_CLK_MQS2,		"mqs2_root",		0x2980,	AUDIO_SEL, },
	{ IMX93_CLK_AUDIO_XCVR,		"audio_xcvr_root",	0x2a00,	NON_IO_SEL, },
	{ IMX93_CLK_SPDIF,		"spdif_root",		0x2a80,	AUDIO_SEL, },
	{ IMX93_CLK_ENET,		"enet_root",		0x2b00,	NON_IO_SEL, },
	{ IMX93_CLK_ENET_TIMER1,	"enet_timer1_root",	0x2b80,	LOW_SPEED_IO_SEL, },
	{ IMX93_CLK_ENET_TIMER2,	"enet_timer2_root",	0x2c00,	LOW_SPEED_IO_SEL, },
	{ IMX93_CLK_ENET_REF,		"enet_ref_root",	0x2c80,	NON_IO_SEL, },
	{ IMX93_CLK_ENET_REF_PHY,	"enet_ref_phy_root",	0x2d00,	LOW_SPEED_IO_SEL, },
	{ IMX93_CLK_I3C1_SLOW,		"i3c1_slow_root",	0x2d80,	LOW_SPEED_IO_SEL, },
	{ IMX93_CLK_I3C2_SLOW,		"i3c2_slow_root",	0x2e00,	LOW_SPEED_IO_SEL, },
	{ IMX93_CLK_USB_PHY_BURUNIN,	"usb_phy_root",		0x2e80,	LOW_SPEED_IO_SEL, },
	{ IMX93_CLK_PAL_CAME_SCAN,	"pal_came_scan_root",	0x2f00,	MISC_SEL, }
};

static const struct imx93_clk_ccgr {
	u32 clk;
	char *name;
	char *parent_name;
	u32 off;
	unsigned long flags;
	u32 *shared_count;
} ccgr_array[] = {
	{ IMX93_CLK_A55_GATE,		"a55_alt",	"a55_alt_root",		0x8000, },
	/* M33 critical clk for system run */
	{ IMX93_CLK_CM33_GATE,		"cm33",		"m33_root",		0x8040, CLK_IS_CRITICAL },
	{ IMX93_CLK_ADC1_GATE,		"adc1",		"adc_root",		0x82c0, },
	{ IMX93_CLK_WDOG1_GATE,		"wdog1",	"osc_24m",		0x8300, },
	{ IMX93_CLK_WDOG2_GATE,		"wdog2",	"osc_24m",		0x8340, },
	{ IMX93_CLK_WDOG3_GATE,		"wdog3",	"osc_24m",		0x8380, },
	{ IMX93_CLK_WDOG4_GATE,		"wdog4",	"osc_24m",		0x83c0, },
	{ IMX93_CLK_WDOG5_GATE,		"wdog5",	"osc_24m",		0x8400, },
	{ IMX93_CLK_SEMA1_GATE,		"sema1",	"bus_aon_root",		0x8440, },
	{ IMX93_CLK_SEMA2_GATE,		"sema2",	"bus_wakeup_root",	0x8480, },
	{ IMX93_CLK_MU1_A_GATE,		"mu1_a",	"bus_aon_root",		0x84c0, CLK_IGNORE_UNUSED },
	{ IMX93_CLK_MU2_A_GATE,		"mu2_a",	"bus_wakeup_root",	0x84c0, CLK_IGNORE_UNUSED },
	{ IMX93_CLK_MU1_B_GATE,		"mu1_b",	"bus_aon_root",		0x8500, 0, &share_count_mub },
	{ IMX93_CLK_MU2_B_GATE,		"mu2_b",	"bus_wakeup_root",	0x8500, 0, &share_count_mub },
	{ IMX93_CLK_EDMA1_GATE,		"edma1",	"m33_root",		0x8540, },
	{ IMX93_CLK_EDMA2_GATE,		"edma2",	"wakeup_axi_root",	0x8580, },
	{ IMX93_CLK_FLEXSPI1_GATE,	"flexspi1",	"flexspi1_root",	0x8640, },
	{ IMX93_CLK_GPIO1_GATE,		"gpio1",	"m33_root",		0x8880, },
	{ IMX93_CLK_GPIO2_GATE,		"gpio2",	"bus_wakeup_root",	0x88c0, },
	{ IMX93_CLK_GPIO3_GATE,		"gpio3",	"bus_wakeup_root",	0x8900, },
	{ IMX93_CLK_GPIO4_GATE,		"gpio4",	"bus_wakeup_root",	0x8940, },
	{ IMX93_CLK_FLEXIO1_GATE,	"flexio1",	"flexio1_root",		0x8980, },
	{ IMX93_CLK_FLEXIO2_GATE,	"flexio2",	"flexio2_root",		0x89c0, },
	{ IMX93_CLK_LPIT1_GATE,		"lpit1",	"bus_aon_root",		0x8a00, },
	{ IMX93_CLK_LPIT2_GATE,		"lpit2",	"bus_wakeup_root",	0x8a40, },
	{ IMX93_CLK_LPTMR1_GATE,	"lptmr1",	"lptmr1_root",		0x8a80, },
	{ IMX93_CLK_LPTMR2_GATE,	"lptmr2",	"lptmr2_root",		0x8ac0, },
	{ IMX93_CLK_TPM1_GATE,		"tpm1",		"bus_aon_root",		0x8b00, },
	{ IMX93_CLK_TPM2_GATE,		"tpm2",		"tpm2_root",		0x8b40, },
	{ IMX93_CLK_TPM3_GATE,		"tpm3",		"bus_wakeup_root",	0x8b80, },
	{ IMX93_CLK_TPM4_GATE,		"tpm4",		"tpm4_root",		0x8bc0, },
	{ IMX93_CLK_TPM5_GATE,		"tpm5",		"tpm5_root",		0x8c00, },
	{ IMX93_CLK_TPM6_GATE,		"tpm6",		"tpm6_root",		0x8c40, },
	{ IMX93_CLK_CAN1_GATE,		"can1",		"can1_root",		0x8c80, },
	{ IMX93_CLK_CAN2_GATE,		"can2",		"can2_root",		0x8cc0, },
	{ IMX93_CLK_LPUART1_GATE,	"lpuart1",	"lpuart1_root",		0x8d00, },
	{ IMX93_CLK_LPUART2_GATE,	"lpuart2",	"lpuart2_root",		0x8d40, },
	{ IMX93_CLK_LPUART3_GATE,	"lpuart3",	"lpuart3_root",		0x8d80, },
	{ IMX93_CLK_LPUART4_GATE,	"lpuart4",	"lpuart4_root",		0x8dc0, },
	{ IMX93_CLK_LPUART5_GATE,	"lpuart5",	"lpuart5_root",		0x8e00, },
	{ IMX93_CLK_LPUART6_GATE,	"lpuart6",	"lpuart6_root",		0x8e40, },
	{ IMX93_CLK_LPUART7_GATE,	"lpuart7",	"lpuart7_root",		0x8e80, },
	{ IMX93_CLK_LPUART8_GATE,	"lpuart8",	"lpuart8_root",		0x8ec0, },
	{ IMX93_CLK_LPI2C1_GATE,	"lpi2c1",	"lpi2c1_root",		0x8f00, },
	{ IMX93_CLK_LPI2C2_GATE,	"lpi2c2",	"lpi2c2_root",		0x8f40, },
	{ IMX93_CLK_LPI2C3_GATE,	"lpi2c3",	"lpi2c3_root",		0x8f80, },
	{ IMX93_CLK_LPI2C4_GATE,	"lpi2c4",	"lpi2c4_root",		0x8fc0, },
	{ IMX93_CLK_LPI2C5_GATE,	"lpi2c5",	"lpi2c5_root",		0x9000, },
	{ IMX93_CLK_LPI2C6_GATE,	"lpi2c6",	"lpi2c6_root",		0x9040, },
	{ IMX93_CLK_LPI2C7_GATE,	"lpi2c7",	"lpi2c7_root",		0x9080, },
	{ IMX93_CLK_LPI2C8_GATE,	"lpi2c8",	"lpi2c8_root",		0x90c0, },
	{ IMX93_CLK_LPSPI1_GATE,	"lpspi1",	"lpspi1_root",		0x9100, },
	{ IMX93_CLK_LPSPI2_GATE,	"lpspi2",	"lpspi2_root",		0x9140, },
	{ IMX93_CLK_LPSPI3_GATE,	"lpspi3",	"lpspi3_root",		0x9180, },
	{ IMX93_CLK_LPSPI4_GATE,	"lpspi4",	"lpspi4_root",		0x91c0, },
	{ IMX93_CLK_LPSPI5_GATE,	"lpspi5",	"lpspi5_root",		0x9200, },
	{ IMX93_CLK_LPSPI6_GATE,	"lpspi6",	"lpspi6_root",		0x9240, },
	{ IMX93_CLK_LPSPI7_GATE,	"lpspi7",	"lpspi7_root",		0x9280, },
	{ IMX93_CLK_LPSPI8_GATE,	"lpspi8",	"lpspi8_root",		0x92c0, },
	{ IMX93_CLK_I3C1_GATE,		"i3c1",		"i3c1_root",		0x9300, },
	{ IMX93_CLK_I3C2_GATE,		"i3c2",		"i3c2_root",		0x9340, },
	{ IMX93_CLK_USDHC1_GATE,	"usdhc1",	"usdhc1_root",		0x9380, },
	{ IMX93_CLK_USDHC2_GATE,	"usdhc2",	"usdhc2_root",		0x93c0, },
	{ IMX93_CLK_USDHC3_GATE,	"usdhc3",	"usdhc3_root",		0x9400, },
	{ IMX93_CLK_SAI1_GATE,          "sai1",         "sai1_root",            0x9440, 0, &share_count_sai1},
	{ IMX93_CLK_SAI1_IPG,		"sai1_ipg_clk", "bus_aon_root",		0x9440, 0, &share_count_sai1},
	{ IMX93_CLK_SAI2_GATE,          "sai2",         "sai2_root",            0x9480, 0, &share_count_sai2},
	{ IMX93_CLK_SAI2_IPG,		"sai2_ipg_clk", "bus_wakeup_root",	0x9480, 0, &share_count_sai2},
	{ IMX93_CLK_SAI3_GATE,          "sai3",         "sai3_root",            0x94c0, 0, &share_count_sai3},
	{ IMX93_CLK_SAI3_IPG,		"sai3_ipg_clk", "bus_wakeup_root",	0x94c0, 0, &share_count_sai3},
	{ IMX93_CLK_MIPI_CSI_GATE,	"mipi_csi",	"media_apb_root",	0x9580, },
	{ IMX93_CLK_MIPI_DSI_GATE,	"mipi_dsi",	"media_apb_root",	0x95c0, },
	{ IMX93_CLK_LVDS_GATE,		"lvds",		"media_ldb_root",	0x9600, },
	{ IMX93_CLK_LCDIF_GATE,		"lcdif",	"media_apb_root",	0x9640, },
	{ IMX93_CLK_PXP_GATE,		"pxp",		"media_apb_root",	0x9680, },
	{ IMX93_CLK_ISI_GATE,		"isi",		"media_apb_root",	0x96c0, },
	{ IMX93_CLK_NIC_MEDIA_GATE,	"nic_media",	"media_axi_root",	0x9700, },
	{ IMX93_CLK_USB_CONTROLLER_GATE, "usb_controller", "hsio_root",		0x9a00, },
	{ IMX93_CLK_USB_TEST_60M_GATE,	"usb_test_60m",	"hsio_usb_test_60m_root", 0x9a40, },
	{ IMX93_CLK_HSIO_TROUT_24M_GATE, "hsio_trout_24m", "osc_24m",		0x9a80, },
	{ IMX93_CLK_PDM_GATE,		"pdm",		"pdm_root",		0x9ac0, 0, &share_count_pdm},
	{ IMX93_CLK_PDM_IPG,		"pdm_ipg_clk",	"bus_aon_root",		0x9ac0, 0, &share_count_pdm},
	{ IMX93_CLK_MQS1_GATE,		"mqs1",		"sai1_root",		0x9b00, },
	{ IMX93_CLK_MQS2_GATE,		"mqs2",		"sai3_root",		0x9b40, },
	{ IMX93_CLK_AUD_XCVR_GATE,	"aud_xcvr",	"audio_xcvr_root",	0x9b80, },
	{ IMX93_CLK_SPDIF_GATE,		"spdif",	"spdif_root",		0x9c00, },
	{ IMX93_CLK_HSIO_32K_GATE,	"hsio_32k",	"osc_32k",		0x9dc0, },
	{ IMX93_CLK_ENET1_GATE,		"enet1",	"wakeup_axi_root",	0x9e00, },
	{ IMX93_CLK_ENET_QOS_GATE,	"enet_qos",	"wakeup_axi_root",	0x9e40, },
	/* Critical because clk accessed during CPU idle */
	{ IMX93_CLK_SYS_CNT_GATE,	"sys_cnt",	"osc_24m",		0x9e80, CLK_IS_CRITICAL},
	{ IMX93_CLK_TSTMR1_GATE,	"tstmr1",	"bus_aon_root",		0x9ec0, },
	{ IMX93_CLK_TSTMR2_GATE,	"tstmr2",	"bus_wakeup_root",	0x9f00, },
	{ IMX93_CLK_TMC_GATE,		"tmc",		"osc_24m",		0x9f40, },
	{ IMX93_CLK_PMRO_GATE,		"pmro",		"osc_24m",		0x9f80, }
};

static struct clk_hw_onecell_data *clk_hw_data;
static struct clk_hw **clks;

static int imx93_clocks_probe(struct platform_device *pdev)
{
	struct device *dev = &pdev->dev;
	struct device_node *np = dev->of_node;
	const struct imx93_clk_root *root;
	const struct imx93_clk_ccgr *ccgr;
	void __iomem *base, *anatop_base;
	int i, ret;

	clk_hw_data = devm_kzalloc(dev, struct_size(clk_hw_data, hws,
					  IMX93_CLK_END), GFP_KERNEL);
	if (!clk_hw_data)
		return -ENOMEM;

	clk_hw_data->num = IMX93_CLK_END;
	clks = clk_hw_data->hws;

	clks[IMX93_CLK_DUMMY] = imx_clk_hw_fixed("dummy", 0);
	clks[IMX93_CLK_24M] = imx_get_clk_hw_by_name(np, "osc_24m");
	clks[IMX93_CLK_32K] = imx_get_clk_hw_by_name(np, "osc_32k");
	clks[IMX93_CLK_EXT1] = imx_get_clk_hw_by_name(np, "clk_ext1");

	clks[IMX93_CLK_SYS_PLL_PFD0] = imx_clk_hw_fixed("sys_pll_pfd0", 1000000000);
	clks[IMX93_CLK_SYS_PLL_PFD0_DIV2] = imx_clk_hw_fixed_factor("sys_pll_pfd0_div2",
								    "sys_pll_pfd0", 1, 2);
	clks[IMX93_CLK_SYS_PLL_PFD1] = imx_clk_hw_fixed("sys_pll_pfd1", 800000000);
	clks[IMX93_CLK_SYS_PLL_PFD1_DIV2] = imx_clk_hw_fixed_factor("sys_pll_pfd1_div2",
								    "sys_pll_pfd1", 1, 2);
	clks[IMX93_CLK_SYS_PLL_PFD2] = imx_clk_hw_fixed("sys_pll_pfd2", 625000000);
	clks[IMX93_CLK_SYS_PLL_PFD2_DIV2] = imx_clk_hw_fixed_factor("sys_pll_pfd2_div2",
								    "sys_pll_pfd2", 1, 2);

	np = of_find_compatible_node(NULL, NULL, "fsl,imx93-anatop");
<<<<<<< HEAD
	anatop_base = of_iomap(np, 0);
	of_node_put(np);
	if (WARN_ON(!anatop_base))
		return -ENOMEM;

=======
	anatop_base = devm_of_iomap(dev, np, 0, NULL);
	of_node_put(np);
	if (WARN_ON(IS_ERR(anatop_base))) {
		ret = PTR_ERR(anatop_base);
		goto unregister_hws;
	}

	clks[IMX93_CLK_ARM_PLL] = imx_clk_fracn_gppll_integer("arm_pll", "osc_24m",
							      anatop_base + 0x1000,
							      &imx_fracn_gppll_integer);
>>>>>>> e475cc1c
	clks[IMX93_CLK_AUDIO_PLL] = imx_clk_fracn_gppll("audio_pll", "osc_24m", anatop_base + 0x1200,
							&imx_fracn_gppll);
	clks[IMX93_CLK_VIDEO_PLL] = imx_clk_fracn_gppll("video_pll", "osc_24m", anatop_base + 0x1400,
							&imx_fracn_gppll);

	np = dev->of_node;
	base = devm_platform_ioremap_resource(pdev, 0);
	if (WARN_ON(IS_ERR(base))) {
<<<<<<< HEAD
		iounmap(anatop_base);
		return PTR_ERR(base);
=======
		ret = PTR_ERR(base);
		goto unregister_hws;
>>>>>>> e475cc1c
	}

	for (i = 0; i < ARRAY_SIZE(root_array); i++) {
		root = &root_array[i];
		clks[root->clk] = imx93_clk_composite_flags(root->name,
							    parent_names[root->sel],
							    4, base + root->off, 3,
							    root->flags);
	}

	for (i = 0; i < ARRAY_SIZE(ccgr_array); i++) {
		ccgr = &ccgr_array[i];
		clks[ccgr->clk] = imx93_clk_gate(NULL, ccgr->name, ccgr->parent_name,
						 ccgr->flags, base + ccgr->off, 0, 1, 1, 3,
						 ccgr->shared_count);
	}

	clks[IMX93_CLK_A55_SEL] = imx_clk_hw_mux2("a55_sel", base + 0x4820, 0, 1, a55_core_sels,
						  ARRAY_SIZE(a55_core_sels));
	clks[IMX93_CLK_A55_CORE] = imx_clk_hw_cpu("a55_core", "a55_sel",
						  clks[IMX93_CLK_A55_SEL]->clk,
						  clks[IMX93_CLK_A55_SEL]->clk,
						  clks[IMX93_CLK_ARM_PLL]->clk,
						  clks[IMX93_CLK_A55_GATE]->clk);

	imx_check_clk_hws(clks, IMX93_CLK_END);

	ret = of_clk_add_hw_provider(np, of_clk_hw_onecell_get, clk_hw_data);
	if (ret < 0) {
		dev_err(dev, "failed to register clks for i.MX93\n");
		goto unregister_hws;
	}

	imx_register_uart_clocks();

	return 0;

unregister_hws:
	imx_unregister_hw_clocks(clks, IMX93_CLK_END);
	iounmap(anatop_base);

	return ret;
}

static const struct of_device_id imx93_clk_of_match[] = {
	{ .compatible = "fsl,imx93-ccm" },
	{ /* Sentinel */ },
};
MODULE_DEVICE_TABLE(of, imx93_clk_of_match);

static struct platform_driver imx93_clk_driver = {
	.probe = imx93_clocks_probe,
	.driver = {
		.name = "imx93-ccm",
		.suppress_bind_attrs = true,
		.of_match_table = imx93_clk_of_match,
	},
};
module_platform_driver(imx93_clk_driver);
module_param(mcore_booted, bool, 0444);
MODULE_PARM_DESC(mcore_booted, "See Cortex-M core is booted or not");

MODULE_DESCRIPTION("NXP i.MX93 clock driver");
MODULE_LICENSE("GPL v2");<|MERGE_RESOLUTION|>--- conflicted
+++ resolved
@@ -290,13 +290,6 @@
 								    "sys_pll_pfd2", 1, 2);
 
 	np = of_find_compatible_node(NULL, NULL, "fsl,imx93-anatop");
-<<<<<<< HEAD
-	anatop_base = of_iomap(np, 0);
-	of_node_put(np);
-	if (WARN_ON(!anatop_base))
-		return -ENOMEM;
-
-=======
 	anatop_base = devm_of_iomap(dev, np, 0, NULL);
 	of_node_put(np);
 	if (WARN_ON(IS_ERR(anatop_base))) {
@@ -307,7 +300,6 @@
 	clks[IMX93_CLK_ARM_PLL] = imx_clk_fracn_gppll_integer("arm_pll", "osc_24m",
 							      anatop_base + 0x1000,
 							      &imx_fracn_gppll_integer);
->>>>>>> e475cc1c
 	clks[IMX93_CLK_AUDIO_PLL] = imx_clk_fracn_gppll("audio_pll", "osc_24m", anatop_base + 0x1200,
 							&imx_fracn_gppll);
 	clks[IMX93_CLK_VIDEO_PLL] = imx_clk_fracn_gppll("video_pll", "osc_24m", anatop_base + 0x1400,
@@ -316,13 +308,8 @@
 	np = dev->of_node;
 	base = devm_platform_ioremap_resource(pdev, 0);
 	if (WARN_ON(IS_ERR(base))) {
-<<<<<<< HEAD
-		iounmap(anatop_base);
-		return PTR_ERR(base);
-=======
 		ret = PTR_ERR(base);
 		goto unregister_hws;
->>>>>>> e475cc1c
 	}
 
 	for (i = 0; i < ARRAY_SIZE(root_array); i++) {
@@ -362,7 +349,6 @@
 
 unregister_hws:
 	imx_unregister_hw_clocks(clks, IMX93_CLK_END);
-	iounmap(anatop_base);
 
 	return ret;
 }
