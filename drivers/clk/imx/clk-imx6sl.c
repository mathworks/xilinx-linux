--- conflicted
+++ resolved
@@ -221,23 +221,6 @@
 	hws[IMX6SL_PLL7_BYPASS_SRC] = imx_clk_hw_mux("pll7_bypass_src", base + 0x20, 14, 1, pll_bypass_src_sels, ARRAY_SIZE(pll_bypass_src_sels));
 
 	/*                                    type               name    parent_name        base         div_mask */
-<<<<<<< HEAD
-	clks[IMX6SL_CLK_PLL1] = imx_clk_pllv3(IMX_PLLV3_SYS,     "pll1", "osc", base + 0x00, 0x7f);
-	clks[IMX6SL_CLK_PLL2] = imx_clk_pllv3(IMX_PLLV3_GENERIC, "pll2", "osc", base + 0x30, 0x1);
-	clks[IMX6SL_CLK_PLL3] = imx_clk_pllv3(IMX_PLLV3_USB,     "pll3", "osc", base + 0x10, 0x3);
-	clks[IMX6SL_CLK_PLL4] = imx_clk_pllv3(IMX_PLLV3_AV,      "pll4", "osc", base + 0x70, 0x7f);
-	clks[IMX6SL_CLK_PLL5] = imx_clk_pllv3(IMX_PLLV3_AV,      "pll5", "osc", base + 0xa0, 0x7f);
-	clks[IMX6SL_CLK_PLL6] = imx_clk_pllv3(IMX_PLLV3_ENET,    "pll6", "osc", base + 0xe0, 0x3);
-	clks[IMX6SL_CLK_PLL7] = imx_clk_pllv3(IMX_PLLV3_USB,     "pll7", "osc", base + 0x20, 0x3);
-
-	clks[IMX6SL_PLL1_BYPASS] = imx_clk_mux_flags("pll1_bypass", base + 0x00, 16, 1, pll1_bypass_sels, ARRAY_SIZE(pll1_bypass_sels), CLK_SET_RATE_PARENT);
-	clks[IMX6SL_PLL2_BYPASS] = imx_clk_mux_flags("pll2_bypass", base + 0x30, 16, 1, pll2_bypass_sels, ARRAY_SIZE(pll2_bypass_sels), CLK_SET_RATE_PARENT);
-	clks[IMX6SL_PLL3_BYPASS] = imx_clk_mux_flags("pll3_bypass", base + 0x10, 16, 1, pll3_bypass_sels, ARRAY_SIZE(pll3_bypass_sels), CLK_SET_RATE_PARENT);
-	clks[IMX6SL_PLL4_BYPASS] = imx_clk_mux_flags("pll4_bypass", base + 0x70, 16, 1, pll4_bypass_sels, ARRAY_SIZE(pll4_bypass_sels), CLK_SET_RATE_PARENT);
-	clks[IMX6SL_PLL5_BYPASS] = imx_clk_mux_flags("pll5_bypass", base + 0xa0, 16, 1, pll5_bypass_sels, ARRAY_SIZE(pll5_bypass_sels), CLK_SET_RATE_PARENT);
-	clks[IMX6SL_PLL6_BYPASS] = imx_clk_mux_flags("pll6_bypass", base + 0xe0, 16, 1, pll6_bypass_sels, ARRAY_SIZE(pll6_bypass_sels), CLK_SET_RATE_PARENT);
-	clks[IMX6SL_PLL7_BYPASS] = imx_clk_mux_flags("pll7_bypass", base + 0x20, 16, 1, pll7_bypass_sels, ARRAY_SIZE(pll7_bypass_sels), CLK_SET_RATE_PARENT);
-=======
 	hws[IMX6SL_CLK_PLL1] = imx_clk_hw_pllv3(IMX_PLLV3_SYS,     "pll1", "osc", base + 0x00, 0x7f);
 	hws[IMX6SL_CLK_PLL2] = imx_clk_hw_pllv3(IMX_PLLV3_GENERIC, "pll2", "osc", base + 0x30, 0x1);
 	hws[IMX6SL_CLK_PLL3] = imx_clk_hw_pllv3(IMX_PLLV3_USB,     "pll3", "osc", base + 0x10, 0x3);
@@ -253,7 +236,6 @@
 	hws[IMX6SL_PLL5_BYPASS] = imx_clk_hw_mux_flags("pll5_bypass", base + 0xa0, 16, 1, pll5_bypass_sels, ARRAY_SIZE(pll5_bypass_sels), CLK_SET_RATE_PARENT);
 	hws[IMX6SL_PLL6_BYPASS] = imx_clk_hw_mux_flags("pll6_bypass", base + 0xe0, 16, 1, pll6_bypass_sels, ARRAY_SIZE(pll6_bypass_sels), CLK_SET_RATE_PARENT);
 	hws[IMX6SL_PLL7_BYPASS] = imx_clk_hw_mux_flags("pll7_bypass", base + 0x20, 16, 1, pll7_bypass_sels, ARRAY_SIZE(pll7_bypass_sels), CLK_SET_RATE_PARENT);
->>>>>>> 24b8d41d
 
 	/* Do not bypass PLLs initially */
 	clk_set_parent(hws[IMX6SL_PLL1_BYPASS]->clk, hws[IMX6SL_CLK_PLL1]->clk);
