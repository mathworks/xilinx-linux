--- conflicted
+++ resolved
@@ -138,32 +138,6 @@
 	of_node_put(np);
 	WARN_ON(!base);
 
-<<<<<<< HEAD
-	clks[IMX6UL_PLL1_BYPASS_SRC] = imx_clk_mux("pll1_bypass_src", base + 0x00, 14, 1, pll_bypass_src_sels, ARRAY_SIZE(pll_bypass_src_sels));
-	clks[IMX6UL_PLL2_BYPASS_SRC] = imx_clk_mux("pll2_bypass_src", base + 0x30, 14, 1, pll_bypass_src_sels, ARRAY_SIZE(pll_bypass_src_sels));
-	clks[IMX6UL_PLL3_BYPASS_SRC] = imx_clk_mux("pll3_bypass_src", base + 0x10, 14, 1, pll_bypass_src_sels, ARRAY_SIZE(pll_bypass_src_sels));
-	clks[IMX6UL_PLL4_BYPASS_SRC] = imx_clk_mux("pll4_bypass_src", base + 0x70, 14, 1, pll_bypass_src_sels, ARRAY_SIZE(pll_bypass_src_sels));
-	clks[IMX6UL_PLL5_BYPASS_SRC] = imx_clk_mux("pll5_bypass_src", base + 0xa0, 14, 1, pll_bypass_src_sels, ARRAY_SIZE(pll_bypass_src_sels));
-	clks[IMX6UL_PLL6_BYPASS_SRC] = imx_clk_mux("pll6_bypass_src", base + 0xe0, 14, 1, pll_bypass_src_sels, ARRAY_SIZE(pll_bypass_src_sels));
-	clks[IMX6UL_PLL7_BYPASS_SRC] = imx_clk_mux("pll7_bypass_src", base + 0x20, 14, 1, pll_bypass_src_sels, ARRAY_SIZE(pll_bypass_src_sels));
-
-	clks[IMX6UL_CLK_PLL1] = imx_clk_pllv3(IMX_PLLV3_SYS,	 "pll1", "osc", base + 0x00, 0x7f);
-	clks[IMX6UL_CLK_PLL2] = imx_clk_pllv3(IMX_PLLV3_GENERIC, "pll2", "osc", base + 0x30, 0x1);
-	clks[IMX6UL_CLK_PLL3] = imx_clk_pllv3(IMX_PLLV3_USB,	 "pll3", "osc", base + 0x10, 0x3);
-	clks[IMX6UL_CLK_PLL4] = imx_clk_pllv3(IMX_PLLV3_AV,	 "pll4", "osc", base + 0x70, 0x7f);
-	clks[IMX6UL_CLK_PLL5] = imx_clk_pllv3(IMX_PLLV3_AV,	 "pll5", "osc", base + 0xa0, 0x7f);
-	clks[IMX6UL_CLK_PLL6] = imx_clk_pllv3(IMX_PLLV3_ENET,	 "pll6", "osc", base + 0xe0, 0x3);
-	clks[IMX6UL_CLK_PLL7] = imx_clk_pllv3(IMX_PLLV3_USB,	 "pll7", "osc", base + 0x20, 0x3);
-
-	clks[IMX6UL_PLL1_BYPASS] = imx_clk_mux_flags("pll1_bypass", base + 0x00, 16, 1, pll1_bypass_sels, ARRAY_SIZE(pll1_bypass_sels), CLK_SET_RATE_PARENT);
-	clks[IMX6UL_PLL2_BYPASS] = imx_clk_mux_flags("pll2_bypass", base + 0x30, 16, 1, pll2_bypass_sels, ARRAY_SIZE(pll2_bypass_sels), CLK_SET_RATE_PARENT);
-	clks[IMX6UL_PLL3_BYPASS] = imx_clk_mux_flags("pll3_bypass", base + 0x10, 16, 1, pll3_bypass_sels, ARRAY_SIZE(pll3_bypass_sels), CLK_SET_RATE_PARENT);
-	clks[IMX6UL_PLL4_BYPASS] = imx_clk_mux_flags("pll4_bypass", base + 0x70, 16, 1, pll4_bypass_sels, ARRAY_SIZE(pll4_bypass_sels), CLK_SET_RATE_PARENT);
-	clks[IMX6UL_PLL5_BYPASS] = imx_clk_mux_flags("pll5_bypass", base + 0xa0, 16, 1, pll5_bypass_sels, ARRAY_SIZE(pll5_bypass_sels), CLK_SET_RATE_PARENT);
-	clks[IMX6UL_PLL6_BYPASS] = imx_clk_mux_flags("pll6_bypass", base + 0xe0, 16, 1, pll6_bypass_sels, ARRAY_SIZE(pll6_bypass_sels), CLK_SET_RATE_PARENT);
-	clks[IMX6UL_PLL7_BYPASS] = imx_clk_mux_flags("pll7_bypass", base + 0x20, 16, 1, pll7_bypass_sels, ARRAY_SIZE(pll7_bypass_sels), CLK_SET_RATE_PARENT);
-	clks[IMX6UL_CLK_CSI_SEL] = imx_clk_mux_flags("csi_sel", base + 0x3c, 9, 2, csi_sels, ARRAY_SIZE(csi_sels), CLK_SET_RATE_PARENT);
-=======
 	hws[IMX6UL_PLL1_BYPASS_SRC] = imx_clk_hw_mux("pll1_bypass_src", base + 0x00, 14, 1, pll_bypass_src_sels, ARRAY_SIZE(pll_bypass_src_sels));
 	hws[IMX6UL_PLL2_BYPASS_SRC] = imx_clk_hw_mux("pll2_bypass_src", base + 0x30, 14, 1, pll_bypass_src_sels, ARRAY_SIZE(pll_bypass_src_sels));
 	hws[IMX6UL_PLL3_BYPASS_SRC] = imx_clk_hw_mux("pll3_bypass_src", base + 0x10, 14, 1, pll_bypass_src_sels, ARRAY_SIZE(pll_bypass_src_sels));
@@ -188,7 +162,6 @@
 	hws[IMX6UL_PLL6_BYPASS] = imx_clk_hw_mux_flags("pll6_bypass", base + 0xe0, 16, 1, pll6_bypass_sels, ARRAY_SIZE(pll6_bypass_sels), CLK_SET_RATE_PARENT);
 	hws[IMX6UL_PLL7_BYPASS] = imx_clk_hw_mux_flags("pll7_bypass", base + 0x20, 16, 1, pll7_bypass_sels, ARRAY_SIZE(pll7_bypass_sels), CLK_SET_RATE_PARENT);
 	hws[IMX6UL_CLK_CSI_SEL] = imx_clk_hw_mux_flags("csi_sel", base + 0x3c, 9, 2, csi_sels, ARRAY_SIZE(csi_sels), CLK_SET_RATE_PARENT);
->>>>>>> 24b8d41d
 
 	/* Do not bypass PLLs initially */
 	clk_set_parent(hws[IMX6UL_PLL1_BYPASS]->clk, hws[IMX6UL_CLK_PLL1]->clk);
@@ -357,25 +330,6 @@
 	hws[IMX6UL_CLK_AHB]		= imx_clk_hw_busy_divider("ahb",	    "periph",	base +  0x14, 10, 3,  base + 0x48, 1);
 
 	/* CCGR0 */
-<<<<<<< HEAD
-	clks[IMX6UL_CLK_AIPSTZ1]	= imx_clk_gate2("aips_tz1",	"ahb",		base + 0x68,	0);
-	clks[IMX6UL_CLK_AIPSTZ2]	= imx_clk_gate2("aips_tz2",	"ahb",		base + 0x68,	2);
-	clks[IMX6UL_CLK_APBHDMA]	= imx_clk_gate2("apbh_dma",	"bch_podf",	base + 0x68,	4);
-	clks[IMX6UL_CLK_ASRC_IPG]	= imx_clk_gate2_shared("asrc_ipg",	"ahb",	base + 0x68,	6, &share_count_asrc);
-	clks[IMX6UL_CLK_ASRC_MEM]	= imx_clk_gate2_shared("asrc_mem",	"ahb",	base + 0x68,	6, &share_count_asrc);
-	clks[IMX6UL_CLK_CAAM_MEM]	= imx_clk_gate2("caam_mem",	"ahb",		base + 0x68,	8);
-	clks[IMX6UL_CLK_CAAM_ACLK]	= imx_clk_gate2("caam_aclk",	"ahb",		base + 0x68,	10);
-	clks[IMX6UL_CLK_CAAM_IPG]	= imx_clk_gate2("caam_ipg",	"ipg",		base + 0x68,	12);
-	clks[IMX6UL_CLK_CAN1_IPG]	= imx_clk_gate2("can1_ipg",	"ipg",		base + 0x68,	14);
-	clks[IMX6UL_CLK_CAN1_SERIAL]	= imx_clk_gate2("can1_serial",	"can_podf",	base + 0x68,	16);
-	clks[IMX6UL_CLK_CAN2_IPG]	= imx_clk_gate2("can2_ipg",	"ipg",		base + 0x68,	18);
-	clks[IMX6UL_CLK_CAN2_SERIAL]	= imx_clk_gate2("can2_serial",	"can_podf",	base + 0x68,	20);
-	clks[IMX6UL_CLK_GPT2_BUS]	= imx_clk_gate2("gpt2_bus",	"perclk",	base + 0x68,	24);
-	clks[IMX6UL_CLK_GPT2_SERIAL]	= imx_clk_gate2("gpt2_serial",	"perclk",	base + 0x68,	26);
-	clks[IMX6UL_CLK_UART2_IPG]	= imx_clk_gate2("uart2_ipg",	"ipg",		base + 0x68,	28);
-	clks[IMX6UL_CLK_UART2_SERIAL]	= imx_clk_gate2("uart2_serial",	"uart_podf",	base + 0x68,	28);
-	clks[IMX6UL_CLK_AIPSTZ3]	= imx_clk_gate2("aips_tz3",	"ahb",		base + 0x68,	30);
-=======
 	hws[IMX6UL_CLK_AIPSTZ1]	= imx_clk_hw_gate2_flags("aips_tz1", "ahb", base + 0x68, 0, CLK_IS_CRITICAL);
 	hws[IMX6UL_CLK_AIPSTZ2]	= imx_clk_hw_gate2_flags("aips_tz2", "ahb", base + 0x68, 2, CLK_IS_CRITICAL);
 	hws[IMX6UL_CLK_APBHDMA]	= imx_clk_hw_gate2("apbh_dma",	"bch_podf",	base + 0x68,	4);
@@ -401,7 +355,6 @@
 	if (clk_on_imx6ull())
 		hws[IMX6UL_CLK_AIPSTZ3]	= imx_clk_hw_gate2("aips_tz3",	"ahb",		 base + 0x80,	18);
 	hws[IMX6UL_CLK_GPIO2]		= imx_clk_hw_gate2("gpio2",	"ipg",		base + 0x68,	30);
->>>>>>> 24b8d41d
 
 	/* CCGR1 */
 	hws[IMX6UL_CLK_ECSPI1]		= imx_clk_hw_gate2("ecspi1",	"ecspi_podf",	base + 0x6c,	0);
