--- conflicted
+++ resolved
@@ -208,9 +208,6 @@
 struct clk_hw *imx_obtain_fixed_clock_hw(
 			const char *name, unsigned long rate);
 
-<<<<<<< HEAD
-struct clk *imx_clk_pfd(const char *name, const char *parent_name,
-=======
 struct clk_hw *imx_obtain_fixed_clk_hw(struct device_node *np,
 				       const char *name);
 
@@ -218,7 +215,6 @@
 	 void __iomem *reg, u8 shift, u32 exclusive_mask);
 
 struct clk_hw *imx_clk_hw_pfd(const char *name, const char *parent_name,
->>>>>>> 24b8d41d
 		void __iomem *reg, u8 idx);
 
 struct clk_hw *imx_clk_hw_pfdv2(const char *name, const char *parent_name,
@@ -260,16 +256,6 @@
 	return imx_dev_clk_hw_pll14xx(NULL, name, parent_name, base, pll_clk);
 }
 
-<<<<<<< HEAD
-static inline struct clk *imx_clk_fixed_factor(const char *name,
-		const char *parent, unsigned int mult, unsigned int div)
-{
-	return clk_register_fixed_factor(NULL, name, parent,
-			CLK_SET_RATE_PARENT, mult, div);
-}
-
-static inline struct clk *imx_clk_divider(const char *name, const char *parent,
-=======
 static inline struct clk_hw *imx_clk_hw_fixed(const char *name, int rate)
 {
 	return clk_hw_register_fixed_rate(NULL, name, NULL, 0, rate);
@@ -310,7 +296,6 @@
 }
 
 static inline struct clk_hw *imx_clk_hw_divider2(const char *name, const char *parent,
->>>>>>> 24b8d41d
 		void __iomem *reg, u8 shift, u8 width)
 {
 	return clk_hw_register_divider(NULL, name, parent,
@@ -327,21 +312,8 @@
 			reg, shift, width, 0, &imx_ccm_lock);
 }
 
-<<<<<<< HEAD
-static inline struct clk *imx_clk_divider2(const char *name, const char *parent,
-		void __iomem *reg, u8 shift, u8 width)
-{
-	return clk_register_divider(NULL, name, parent,
-			CLK_SET_RATE_PARENT | CLK_OPS_PARENT_ENABLE,
-			reg, shift, width, 0, &imx_ccm_lock);
-}
-
-static inline struct clk *imx_clk_gate(const char *name, const char *parent,
-		void __iomem *reg, u8 shift)
-=======
 static inline struct clk_hw *imx_clk_hw_gate_flags(const char *name, const char *parent,
 		void __iomem *reg, u8 shift, unsigned long flags)
->>>>>>> 24b8d41d
 {
 	return clk_hw_register_gate(NULL, name, parent, flags | CLK_SET_RATE_PARENT, reg,
 			shift, 0, &imx_ccm_lock);
@@ -368,60 +340,8 @@
 			shift, CLK_GATE_SET_TO_DISABLE, &imx_ccm_lock);
 }
 
-<<<<<<< HEAD
-static inline struct clk *imx_clk_gate2(const char *name, const char *parent,
-		void __iomem *reg, u8 shift)
-{
-	return clk_register_gate2(NULL, name, parent, CLK_SET_RATE_PARENT, reg,
-			shift, 0x3, 0, &imx_ccm_lock, NULL);
-}
-
-static inline struct clk *imx_clk_gate2_shared(const char *name,
-		const char *parent, void __iomem *reg, u8 shift,
-		unsigned int *share_count)
-{
-	return clk_register_gate2(NULL, name, parent, CLK_SET_RATE_PARENT, reg,
-			shift, 0x3, 0, &imx_ccm_lock, share_count);
-}
-
-static inline struct clk *imx_clk_gate2_shared2(const char *name,
-		const char *parent, void __iomem *reg, u8 shift,
-		unsigned int *share_count)
-{
-	return clk_register_gate2(NULL, name, parent, CLK_SET_RATE_PARENT |
-				  CLK_OPS_PARENT_ENABLE, reg, shift, 0x3, 0,
-				  &imx_ccm_lock, share_count);
-}
-
-static inline struct clk *imx_clk_gate2_cgr(const char *name,
-		const char *parent, void __iomem *reg, u8 shift, u8 cgr_val)
-{
-	return clk_register_gate2(NULL, name, parent, CLK_SET_RATE_PARENT, reg,
-			shift, cgr_val, 0, &imx_ccm_lock, NULL);
-}
-
-static inline struct clk *imx_clk_gate3(const char *name, const char *parent,
-		void __iomem *reg, u8 shift)
-{
-	return clk_register_gate(NULL, name, parent,
-			CLK_SET_RATE_PARENT | CLK_OPS_PARENT_ENABLE,
-			reg, shift, 0, &imx_ccm_lock);
-}
-
-static inline struct clk *imx_clk_gate4(const char *name, const char *parent,
-		void __iomem *reg, u8 shift)
-{
-	return clk_register_gate2(NULL, name, parent,
-			CLK_SET_RATE_PARENT | CLK_OPS_PARENT_ENABLE,
-			reg, shift, 0x3, 0, &imx_ccm_lock, NULL);
-}
-
-static inline struct clk *imx_clk_mux(const char *name, void __iomem *reg,
-		u8 shift, u8 width, const char **parents, int num_parents)
-=======
 static inline struct clk_hw *imx_clk_hw_gate_dis_flags(const char *name, const char *parent,
 		void __iomem *reg, u8 shift, unsigned long flags)
->>>>>>> 24b8d41d
 {
 	return clk_hw_register_gate(NULL, name, parent, flags | CLK_SET_RATE_PARENT, reg,
 			shift, CLK_GATE_SET_TO_DISABLE, &imx_ccm_lock);
@@ -525,10 +445,6 @@
 			width, 0, &imx_ccm_lock);
 }
 
-<<<<<<< HEAD
-static inline struct clk *imx_clk_mux2(const char *name, void __iomem *reg,
-		u8 shift, u8 width, const char **parents, int num_parents)
-=======
 static inline struct clk_hw *imx_dev_clk_hw_mux(struct device *dev,
 			const char *name, void __iomem *reg, u8 shift,
 			u8 width, const char * const *parents, int num_parents)
@@ -541,15 +457,12 @@
 static inline struct clk *imx_clk_mux2(const char *name, void __iomem *reg,
 			u8 shift, u8 width, const char * const *parents,
 			int num_parents)
->>>>>>> 24b8d41d
 {
 	return clk_register_mux(NULL, name, parents, num_parents,
 			CLK_SET_RATE_NO_REPARENT | CLK_OPS_PARENT_ENABLE,
 			reg, shift, width, 0, &imx_ccm_lock);
 }
 
-<<<<<<< HEAD
-=======
 static inline struct clk_hw *imx_clk_hw_mux2(const char *name, void __iomem *reg,
 					     u8 shift, u8 width,
 					     const char * const *parents,
@@ -561,7 +474,6 @@
 				   reg, shift, width, 0, &imx_ccm_lock);
 }
 
->>>>>>> 24b8d41d
 static inline struct clk *imx_clk_mux_flags(const char *name,
 			void __iomem *reg, u8 shift, u8 width,
 			const char * const *parents, int num_parents,
@@ -572,9 +484,6 @@
 			&imx_ccm_lock);
 }
 
-<<<<<<< HEAD
-struct clk *imx_clk_cpu(const char *name, const char *parent_name,
-=======
 static inline struct clk_hw *imx_clk_hw_mux2_flags(const char *name,
 		void __iomem *reg, u8 shift, u8 width,
 		const char * const *parents,
@@ -621,7 +530,6 @@
 }
 
 struct clk_hw *imx_clk_hw_cpu(const char *name, const char *parent_name,
->>>>>>> 24b8d41d
 		struct clk *div, struct clk *mux, struct clk *pll,
 		struct clk *step);
 
