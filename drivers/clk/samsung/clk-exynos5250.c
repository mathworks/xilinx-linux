--- conflicted
+++ resolved
@@ -166,44 +166,6 @@
 	GATE_IP_ISP1,
 };
 
-<<<<<<< HEAD
-static int exynos5250_clk_suspend(void)
-{
-	samsung_clk_save(reg_base, exynos5250_save,
-				ARRAY_SIZE(exynos5250_clk_regs));
-
-	return 0;
-}
-
-static void exynos5250_clk_resume(void)
-{
-	samsung_clk_restore(reg_base, exynos5250_save,
-				ARRAY_SIZE(exynos5250_clk_regs));
-}
-
-static struct syscore_ops exynos5250_clk_syscore_ops = {
-	.suspend = exynos5250_clk_suspend,
-	.resume = exynos5250_clk_resume,
-};
-
-static void __init exynos5250_clk_sleep_init(void)
-{
-	exynos5250_save = samsung_clk_alloc_reg_dump(exynos5250_clk_regs,
-					ARRAY_SIZE(exynos5250_clk_regs));
-	if (!exynos5250_save) {
-		pr_warn("%s: failed to allocate sleep save data, no sleep support!\n",
-			__func__);
-		return;
-	}
-
-	register_syscore_ops(&exynos5250_clk_syscore_ops);
-}
-#else
-static void __init exynos5250_clk_sleep_init(void) {}
-#endif
-
-=======
->>>>>>> 24b8d41d
 /* list of all parent clock list */
 PNAME(mout_apll_p)	= { "fin_pll", "fout_apll", };
 PNAME(mout_cpu_p)	= { "mout_apll", "mout_mpll", };
@@ -687,8 +649,6 @@
 			GATE_IP_ISP1, 7, 0, 0),
 };
 
-<<<<<<< HEAD
-=======
 static const struct samsung_gate_clock exynos5250_disp_gate_clks[] __initconst = {
 	GATE(CLK_FIMD1, "fimd1", "mout_aclk200_disp1_sub", GATE_IP_DISP1, 0, 0,
 		0),
@@ -725,7 +685,6 @@
 	&exynos5250_disp_subcmu,
 };
 
->>>>>>> 24b8d41d
 static const struct samsung_pll_rate_table vpll_24mhz_tbl[] __initconst = {
 	/* sorted in descending order */
 	/* PLL_36XX_RATE(rate, m, p, s, k) */
@@ -834,10 +793,7 @@
 	}
 
 	ctx = samsung_clk_init(np, reg_base, CLK_NR_CLKS);
-<<<<<<< HEAD
-=======
 	hws = ctx->clk_data.hws;
->>>>>>> 24b8d41d
 
 	samsung_clk_of_register_fixed_ext(ctx, exynos5250_fixed_rate_ext_clks,
 			ARRAY_SIZE(exynos5250_fixed_rate_ext_clks),
