--- conflicted
+++ resolved
@@ -88,8 +88,6 @@
 	return idx ? &rk808_clkout->clkout2_hw : &rk808_clkout->clkout1_hw;
 }
 
-<<<<<<< HEAD
-=======
 static int rk817_clkout2_enable(struct clk_hw *hw, bool enable)
 {
 	struct rk808_clkout *rk808_clkout = container_of(hw,
@@ -152,7 +150,6 @@
 	}
 }
 
->>>>>>> 24b8d41d
 static int rk808_clkout_probe(struct platform_device *pdev)
 {
 	struct rk808 *rk808 = dev_get_drvdata(pdev->dev.parent);
@@ -194,20 +191,6 @@
 	ret = devm_clk_hw_register(&client->dev, &rk808_clkout->clkout2_hw);
 	if (ret)
 		return ret;
-<<<<<<< HEAD
-
-	return of_clk_add_hw_provider(node, of_clk_rk808_get, rk808_clkout);
-}
-
-static int rk808_clkout_remove(struct platform_device *pdev)
-{
-	struct rk808 *rk808 = dev_get_drvdata(pdev->dev.parent);
-	struct i2c_client *client = rk808->i2c;
-	struct device_node *node = client->dev.of_node;
-
-	of_clk_del_provider(node);
-=======
->>>>>>> 24b8d41d
 
 	return devm_of_clk_add_hw_provider(&pdev->dev, of_clk_rk808_get,
 					   rk808_clkout);
