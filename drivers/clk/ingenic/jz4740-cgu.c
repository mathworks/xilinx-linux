// SPDX-License-Identifier: GPL-2.0-or-later
/*
 * Ingenic JZ4740 SoC CGU driver
 *
 * Copyright (c) 2015 Imagination Technologies
 * Author: Paul Burton <paul.burton@mips.com>
 */

#include <linux/clk-provider.h>
#include <linux/delay.h>
#include <linux/io.h>
#include <linux/of.h>

#include <dt-bindings/clock/jz4740-cgu.h>

#include "cgu.h"
#include "pm.h"

/* CGU register offsets */
#define CGU_REG_CPCCR		0x00
#define CGU_REG_LCR		0x04
#define CGU_REG_CPPCR		0x10
#define CGU_REG_CLKGR		0x20
#define CGU_REG_SCR		0x24
#define CGU_REG_I2SCDR		0x60
#define CGU_REG_LPCDR		0x64
#define CGU_REG_MSCCDR		0x68
#define CGU_REG_UHCCDR		0x6c
#define CGU_REG_SSICDR		0x74

/* bits within a PLL control register */
#define PLLCTL_M_SHIFT		23
#define PLLCTL_M_MASK		(0x1ff << PLLCTL_M_SHIFT)
#define PLLCTL_N_SHIFT		18
#define PLLCTL_N_MASK		(0x1f << PLLCTL_N_SHIFT)
#define PLLCTL_OD_SHIFT		16
#define PLLCTL_OD_MASK		(0x3 << PLLCTL_OD_SHIFT)
#define PLLCTL_STABLE		(1 << 10)
#define PLLCTL_BYPASS		(1 << 9)
#define PLLCTL_ENABLE		(1 << 8)

/* bits within the LCR register */
#define LCR_SLEEP		(1 << 0)

/* bits within the CLKGR register */
#define CLKGR_UDC		(1 << 11)

static struct ingenic_cgu *cgu;

static const s8 pll_od_encoding[4] = {
	0x0, 0x1, -1, 0x3,
};

static const u8 jz4740_cgu_cpccr_div_table[] = {
	1, 2, 3, 4, 6, 8, 12, 16, 24, 32,
};

static const u8 jz4740_cgu_pll_half_div_table[] = {
	2, 1,
};

static const struct ingenic_cgu_clk_info jz4740_cgu_clocks[] = {

	/* External clocks */

	[JZ4740_CLK_EXT] = { "ext", CGU_CLK_EXT },
	[JZ4740_CLK_RTC] = { "rtc", CGU_CLK_EXT },

	[JZ4740_CLK_PLL] = {
		"pll", CGU_CLK_PLL,
		.parents = { JZ4740_CLK_EXT, -1, -1, -1 },
		.pll = {
			.reg = CGU_REG_CPPCR,
			.rate_multiplier = 1,
			.m_shift = 23,
			.m_bits = 9,
			.m_offset = 2,
			.n_shift = 18,
			.n_bits = 5,
			.n_offset = 2,
			.od_shift = 16,
			.od_bits = 2,
			.od_max = 4,
			.od_encoding = pll_od_encoding,
			.stable_bit = 10,
			.bypass_reg = CGU_REG_CPPCR,
			.bypass_bit = 9,
			.enable_bit = 8,
		},
	},

	/* Muxes & dividers */

	[JZ4740_CLK_PLL_HALF] = {
		"pll half", CGU_CLK_DIV,
		.parents = { JZ4740_CLK_PLL, -1, -1, -1 },
<<<<<<< HEAD
		.div = { CGU_REG_CPCCR, 21, 1, 1, -1, -1, -1 },
=======
		.div = {
			CGU_REG_CPCCR, 21, 1, 1, -1, -1, -1,
			jz4740_cgu_pll_half_div_table,
		},
>>>>>>> 24b8d41d
	},

	[JZ4740_CLK_CCLK] = {
		"cclk", CGU_CLK_DIV,
		.parents = { JZ4740_CLK_PLL, -1, -1, -1 },
<<<<<<< HEAD
		.div = { CGU_REG_CPCCR, 0, 1, 4, 22, -1, -1 },
=======
		.div = {
			CGU_REG_CPCCR, 0, 1, 4, 22, -1, -1,
			jz4740_cgu_cpccr_div_table,
		},
>>>>>>> 24b8d41d
	},

	[JZ4740_CLK_HCLK] = {
		"hclk", CGU_CLK_DIV,
		.parents = { JZ4740_CLK_PLL, -1, -1, -1 },
<<<<<<< HEAD
		.div = { CGU_REG_CPCCR, 4, 1, 4, 22, -1, -1 },
=======
		.div = {
			CGU_REG_CPCCR, 4, 1, 4, 22, -1, -1,
			jz4740_cgu_cpccr_div_table,
		},
>>>>>>> 24b8d41d
	},

	[JZ4740_CLK_PCLK] = {
		"pclk", CGU_CLK_DIV,
		.parents = { JZ4740_CLK_PLL, -1, -1, -1 },
<<<<<<< HEAD
		.div = { CGU_REG_CPCCR, 8, 1, 4, 22, -1, -1 },
=======
		.div = {
			CGU_REG_CPCCR, 8, 1, 4, 22, -1, -1,
			jz4740_cgu_cpccr_div_table,
		},
>>>>>>> 24b8d41d
	},

	[JZ4740_CLK_MCLK] = {
		"mclk", CGU_CLK_DIV,
		.parents = { JZ4740_CLK_PLL, -1, -1, -1 },
<<<<<<< HEAD
		.div = { CGU_REG_CPCCR, 12, 1, 4, 22, -1, -1 },
=======
		.div = {
			CGU_REG_CPCCR, 12, 1, 4, 22, -1, -1,
			jz4740_cgu_cpccr_div_table,
		},
>>>>>>> 24b8d41d
	},

	[JZ4740_CLK_LCD] = {
		"lcd", CGU_CLK_DIV | CGU_CLK_GATE,
		.parents = { JZ4740_CLK_PLL_HALF, -1, -1, -1 },
<<<<<<< HEAD
		.div = { CGU_REG_CPCCR, 16, 1, 5, 22, -1, -1 },
=======
		.div = {
			CGU_REG_CPCCR, 16, 1, 5, 22, -1, -1,
			jz4740_cgu_cpccr_div_table,
		},
>>>>>>> 24b8d41d
		.gate = { CGU_REG_CLKGR, 10 },
	},

	[JZ4740_CLK_LCD_PCLK] = {
		"lcd_pclk", CGU_CLK_DIV,
		.parents = { JZ4740_CLK_PLL_HALF, -1, -1, -1 },
		.div = { CGU_REG_LPCDR, 0, 1, 11, -1, -1, -1 },
	},

	[JZ4740_CLK_I2S] = {
		"i2s", CGU_CLK_MUX | CGU_CLK_DIV | CGU_CLK_GATE,
		.parents = { JZ4740_CLK_EXT, JZ4740_CLK_PLL_HALF, -1, -1 },
		.mux = { CGU_REG_CPCCR, 31, 1 },
<<<<<<< HEAD
		.div = { CGU_REG_I2SCDR, 0, 1, 8, -1, -1, -1 },
=======
		.div = { CGU_REG_I2SCDR, 0, 1, 9, -1, -1, -1 },
>>>>>>> 24b8d41d
		.gate = { CGU_REG_CLKGR, 6 },
	},

	[JZ4740_CLK_SPI] = {
		"spi", CGU_CLK_MUX | CGU_CLK_DIV | CGU_CLK_GATE,
		.parents = { JZ4740_CLK_EXT, JZ4740_CLK_PLL, -1, -1 },
		.mux = { CGU_REG_SSICDR, 31, 1 },
		.div = { CGU_REG_SSICDR, 0, 1, 4, -1, -1, -1 },
		.gate = { CGU_REG_CLKGR, 4 },
	},

	[JZ4740_CLK_MMC] = {
		"mmc", CGU_CLK_DIV | CGU_CLK_GATE,
		.parents = { JZ4740_CLK_PLL_HALF, -1, -1, -1 },
		.div = { CGU_REG_MSCCDR, 0, 1, 5, -1, -1, -1 },
		.gate = { CGU_REG_CLKGR, 7 },
	},

	[JZ4740_CLK_UHC] = {
		"uhc", CGU_CLK_DIV | CGU_CLK_GATE,
		.parents = { JZ4740_CLK_PLL_HALF, -1, -1, -1 },
		.div = { CGU_REG_UHCCDR, 0, 1, 4, -1, -1, -1 },
		.gate = { CGU_REG_CLKGR, 14 },
	},

	[JZ4740_CLK_UDC] = {
		"udc", CGU_CLK_MUX | CGU_CLK_DIV | CGU_CLK_GATE,
		.parents = { JZ4740_CLK_EXT, JZ4740_CLK_PLL_HALF, -1, -1 },
		.mux = { CGU_REG_CPCCR, 29, 1 },
		.div = { CGU_REG_CPCCR, 23, 1, 6, -1, -1, -1 },
<<<<<<< HEAD
		.gate = { CGU_REG_SCR, 6 },
=======
		.gate = { CGU_REG_SCR, 6, true },
>>>>>>> 24b8d41d
	},

	/* Gate-only clocks */

	[JZ4740_CLK_UART0] = {
		"uart0", CGU_CLK_GATE,
		.parents = { JZ4740_CLK_EXT, -1, -1, -1 },
		.gate = { CGU_REG_CLKGR, 0 },
	},

	[JZ4740_CLK_UART1] = {
		"uart1", CGU_CLK_GATE,
		.parents = { JZ4740_CLK_EXT, -1, -1, -1 },
		.gate = { CGU_REG_CLKGR, 15 },
	},

	[JZ4740_CLK_DMA] = {
		"dma", CGU_CLK_GATE,
		.parents = { JZ4740_CLK_PCLK, -1, -1, -1 },
		.gate = { CGU_REG_CLKGR, 12 },
	},

	[JZ4740_CLK_IPU] = {
		"ipu", CGU_CLK_GATE,
		.parents = { JZ4740_CLK_PCLK, -1, -1, -1 },
		.gate = { CGU_REG_CLKGR, 13 },
	},

	[JZ4740_CLK_ADC] = {
		"adc", CGU_CLK_GATE,
		.parents = { JZ4740_CLK_EXT, -1, -1, -1 },
		.gate = { CGU_REG_CLKGR, 8 },
	},

	[JZ4740_CLK_I2C] = {
		"i2c", CGU_CLK_GATE,
		.parents = { JZ4740_CLK_EXT, -1, -1, -1 },
		.gate = { CGU_REG_CLKGR, 3 },
	},

	[JZ4740_CLK_AIC] = {
		"aic", CGU_CLK_GATE,
		.parents = { JZ4740_CLK_EXT, -1, -1, -1 },
		.gate = { CGU_REG_CLKGR, 5 },
	},

	[JZ4740_CLK_TCU] = {
		"tcu", CGU_CLK_GATE,
		.parents = { JZ4740_CLK_EXT, -1, -1, -1 },
		.gate = { CGU_REG_CLKGR, 1 },
	},
};

static void __init jz4740_cgu_init(struct device_node *np)
{
	int retval;

	cgu = ingenic_cgu_new(jz4740_cgu_clocks,
			      ARRAY_SIZE(jz4740_cgu_clocks), np);
	if (!cgu) {
		pr_err("%s: failed to initialise CGU\n", __func__);
		return;
	}

	retval = ingenic_cgu_register_clocks(cgu);
	if (retval)
		pr_err("%s: failed to register CGU Clocks\n", __func__);

	ingenic_cgu_register_syscore_ops(cgu);
}
CLK_OF_DECLARE_DRIVER(jz4740_cgu, "ingenic,jz4740-cgu", jz4740_cgu_init);<|MERGE_RESOLUTION|>--- conflicted
+++ resolved
@@ -94,79 +94,55 @@
 	[JZ4740_CLK_PLL_HALF] = {
 		"pll half", CGU_CLK_DIV,
 		.parents = { JZ4740_CLK_PLL, -1, -1, -1 },
-<<<<<<< HEAD
-		.div = { CGU_REG_CPCCR, 21, 1, 1, -1, -1, -1 },
-=======
 		.div = {
 			CGU_REG_CPCCR, 21, 1, 1, -1, -1, -1,
 			jz4740_cgu_pll_half_div_table,
 		},
->>>>>>> 24b8d41d
 	},
 
 	[JZ4740_CLK_CCLK] = {
 		"cclk", CGU_CLK_DIV,
 		.parents = { JZ4740_CLK_PLL, -1, -1, -1 },
-<<<<<<< HEAD
-		.div = { CGU_REG_CPCCR, 0, 1, 4, 22, -1, -1 },
-=======
 		.div = {
 			CGU_REG_CPCCR, 0, 1, 4, 22, -1, -1,
 			jz4740_cgu_cpccr_div_table,
 		},
->>>>>>> 24b8d41d
 	},
 
 	[JZ4740_CLK_HCLK] = {
 		"hclk", CGU_CLK_DIV,
 		.parents = { JZ4740_CLK_PLL, -1, -1, -1 },
-<<<<<<< HEAD
-		.div = { CGU_REG_CPCCR, 4, 1, 4, 22, -1, -1 },
-=======
 		.div = {
 			CGU_REG_CPCCR, 4, 1, 4, 22, -1, -1,
 			jz4740_cgu_cpccr_div_table,
 		},
->>>>>>> 24b8d41d
 	},
 
 	[JZ4740_CLK_PCLK] = {
 		"pclk", CGU_CLK_DIV,
 		.parents = { JZ4740_CLK_PLL, -1, -1, -1 },
-<<<<<<< HEAD
-		.div = { CGU_REG_CPCCR, 8, 1, 4, 22, -1, -1 },
-=======
 		.div = {
 			CGU_REG_CPCCR, 8, 1, 4, 22, -1, -1,
 			jz4740_cgu_cpccr_div_table,
 		},
->>>>>>> 24b8d41d
 	},
 
 	[JZ4740_CLK_MCLK] = {
 		"mclk", CGU_CLK_DIV,
 		.parents = { JZ4740_CLK_PLL, -1, -1, -1 },
-<<<<<<< HEAD
-		.div = { CGU_REG_CPCCR, 12, 1, 4, 22, -1, -1 },
-=======
 		.div = {
 			CGU_REG_CPCCR, 12, 1, 4, 22, -1, -1,
 			jz4740_cgu_cpccr_div_table,
 		},
->>>>>>> 24b8d41d
 	},
 
 	[JZ4740_CLK_LCD] = {
 		"lcd", CGU_CLK_DIV | CGU_CLK_GATE,
 		.parents = { JZ4740_CLK_PLL_HALF, -1, -1, -1 },
-<<<<<<< HEAD
-		.div = { CGU_REG_CPCCR, 16, 1, 5, 22, -1, -1 },
-=======
 		.div = {
 			CGU_REG_CPCCR, 16, 1, 5, 22, -1, -1,
 			jz4740_cgu_cpccr_div_table,
 		},
->>>>>>> 24b8d41d
 		.gate = { CGU_REG_CLKGR, 10 },
 	},
 
@@ -180,11 +156,7 @@
 		"i2s", CGU_CLK_MUX | CGU_CLK_DIV | CGU_CLK_GATE,
 		.parents = { JZ4740_CLK_EXT, JZ4740_CLK_PLL_HALF, -1, -1 },
 		.mux = { CGU_REG_CPCCR, 31, 1 },
-<<<<<<< HEAD
-		.div = { CGU_REG_I2SCDR, 0, 1, 8, -1, -1, -1 },
-=======
 		.div = { CGU_REG_I2SCDR, 0, 1, 9, -1, -1, -1 },
->>>>>>> 24b8d41d
 		.gate = { CGU_REG_CLKGR, 6 },
 	},
 
@@ -215,11 +187,7 @@
 		.parents = { JZ4740_CLK_EXT, JZ4740_CLK_PLL_HALF, -1, -1 },
 		.mux = { CGU_REG_CPCCR, 29, 1 },
 		.div = { CGU_REG_CPCCR, 23, 1, 6, -1, -1, -1 },
-<<<<<<< HEAD
-		.gate = { CGU_REG_SCR, 6 },
-=======
 		.gate = { CGU_REG_SCR, 6, true },
->>>>>>> 24b8d41d
 	},
 
 	/* Gate-only clocks */
