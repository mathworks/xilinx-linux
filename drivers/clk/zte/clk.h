--- conflicted
+++ resolved
@@ -11,27 +11,6 @@
 
 #define PNAME(x) static const char *x[]
 
-<<<<<<< HEAD
-#define CLK_HW_INIT(_name, _parent, _ops, _flags)			\
-	&(struct clk_init_data) {					\
-		.flags		= _flags,				\
-		.name		= _name,				\
-		.parent_names	= (const char *[]) { _parent },		\
-		.num_parents	= 1,					\
-		.ops		= _ops,					\
-	}
-
-#define CLK_HW_INIT_PARENTS(_name, _parents, _ops, _flags)		\
-	&(struct clk_init_data) {					\
-		.flags		= _flags,				\
-		.name		= _name,				\
-		.parent_names	= _parents,				\
-		.num_parents	= ARRAY_SIZE(_parents),			\
-		.ops		= _ops,					\
-	}
-
-=======
->>>>>>> 24b8d41d
 struct zx_pll_config {
 	unsigned long rate;
 	u32 cfg0;
@@ -66,17 +45,12 @@
 				CLK_GET_RATE_NOCACHE),			\
 }
 
-<<<<<<< HEAD
-#define ZX296718_PLL(_name, _parent, _reg, _table)			\
-ZX_PLL(_name, _parent, _reg, _table, 0, 30)
-=======
 /*
  * The pd_bit is not available on ZX296718, so let's pass something
  * bigger than 31, e.g. 0xff, to indicate that.
  */
 #define ZX296718_PLL(_name, _parent, _reg, _table)			\
 ZX_PLL(_name, _parent, _reg, _table, 0xff, 30)
->>>>>>> 24b8d41d
 
 struct zx_clk_gate {
 	struct clk_gate gate;
@@ -162,8 +136,6 @@
 	.id = _id,							\
 }
 
-<<<<<<< HEAD
-=======
 struct clk_zx_audio_divider {
 	struct clk_hw				hw;
 	void __iomem				*reg_base;
@@ -183,7 +155,6 @@
 	.id = _id,							\
 }
 
->>>>>>> 24b8d41d
 struct clk *clk_register_zx_pll(const char *name, const char *parent_name,
 	unsigned long flags, void __iomem *reg_base,
 	const struct zx_pll_config *lookup_table, int count, spinlock_t *lock);
@@ -198,9 +169,6 @@
 				  unsigned long flags, void __iomem *reg_base);
 
 extern const struct clk_ops zx_pll_ops;
-<<<<<<< HEAD
-=======
 extern const struct clk_ops zx_audio_div_ops;
 
->>>>>>> 24b8d41d
 #endif