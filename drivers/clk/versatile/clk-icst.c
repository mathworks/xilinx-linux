--- conflicted
+++ resolved
@@ -33,21 +33,6 @@
 
 #define INTEGRATOR_AP_PCI_25_33_MHZ BIT(8)
 
-<<<<<<< HEAD
-/**
- * enum icst_control_type - the type of ICST control register
- */
-enum icst_control_type {
-	ICST_VERSATILE, /* The standard type, all control bits available */
-	ICST_INTEGRATOR_AP_CM, /* Only 8 bits of VDW available */
-	ICST_INTEGRATOR_AP_SYS, /* Only 8 bits of VDW available */
-	ICST_INTEGRATOR_AP_PCI, /* Odd bit pattern storage */
-	ICST_INTEGRATOR_CP_CM_CORE, /* Only 8 bits of VDW and 3 bits of OD */
-	ICST_INTEGRATOR_CP_CM_MEM, /* Only 8 bits of VDW and 3 bits of OD */
-};
-
-=======
->>>>>>> 24b8d41d
 /**
  * struct clk_icst - ICST VCO clock wrapper
  * @hw: corresponding clock hardware entry
@@ -347,21 +332,12 @@
 	.set_rate = icst_set_rate,
 };
 
-<<<<<<< HEAD
-static struct clk *icst_clk_setup(struct device *dev,
-				  const struct clk_icst_desc *desc,
-				  const char *name,
-				  const char *parent_name,
-				  struct regmap *map,
-				  enum icst_control_type ctype)
-=======
 struct clk *icst_clk_setup(struct device *dev,
 			   const struct clk_icst_desc *desc,
 			   const char *name,
 			   const char *parent_name,
 			   struct regmap *map,
 			   enum icst_control_type ctype)
->>>>>>> 24b8d41d
 {
 	struct clk *clk;
 	struct clk_icst *icst;
