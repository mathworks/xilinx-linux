--- conflicted
+++ resolved
@@ -172,7 +172,6 @@
 	return vq->vq.vdev->dev.parent;
 }
 
-#if 0
 /* Map one sg entry. */
 static dma_addr_t vring_map_one_sg(const struct vring_virtqueue *vq,
 				   struct scatterlist *sg,
@@ -190,7 +189,6 @@
 			    sg_page(sg), sg->offset, sg->length,
 			    direction);
 }
-#endif
 
 static dma_addr_t vring_map_single(const struct vring_virtqueue *vq,
 				   void *cpu_addr, size_t size,
@@ -337,17 +335,12 @@
 
 	for (n = 0; n < out_sgs; n++) {
 		for (sg = sgs[n]; sg; sg = sg_next(sg)) {
-<<<<<<< HEAD
-			desc[i].flags = cpu_to_virtio16(_vq->vdev, VRING_DESC_F_NEXT);
-			desc[i].addr = cpu_to_virtio64(_vq->vdev, sg_phys(sg));
-=======
 			dma_addr_t addr = vring_map_one_sg(vq, sg, DMA_TO_DEVICE);
 			if (vring_mapping_error(vq, addr))
 				goto unmap_release;
 
 			desc[i].flags = cpu_to_virtio16(_vq->vdev, VRING_DESC_F_NEXT);
 			desc[i].addr = cpu_to_virtio64(_vq->vdev, addr);
->>>>>>> 863b8ff9
 			desc[i].len = cpu_to_virtio32(_vq->vdev, sg->length);
 			prev = i;
 			i = virtio16_to_cpu(_vq->vdev, desc[i].next);
@@ -355,17 +348,12 @@
 	}
 	for (; n < (out_sgs + in_sgs); n++) {
 		for (sg = sgs[n]; sg; sg = sg_next(sg)) {
-<<<<<<< HEAD
-			desc[i].flags = cpu_to_virtio16(_vq->vdev, VRING_DESC_F_NEXT | VRING_DESC_F_WRITE);
-			desc[i].addr = cpu_to_virtio64(_vq->vdev, sg_phys(sg));
-=======
 			dma_addr_t addr = vring_map_one_sg(vq, sg, DMA_FROM_DEVICE);
 			if (vring_mapping_error(vq, addr))
 				goto unmap_release;
 
 			desc[i].flags = cpu_to_virtio16(_vq->vdev, VRING_DESC_F_NEXT | VRING_DESC_F_WRITE);
 			desc[i].addr = cpu_to_virtio64(_vq->vdev, addr);
->>>>>>> 863b8ff9
 			desc[i].len = cpu_to_virtio32(_vq->vdev, sg->length);
 			prev = i;
 			i = virtio16_to_cpu(_vq->vdev, desc[i].next);
