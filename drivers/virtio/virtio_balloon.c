--- conflicted
+++ resolved
@@ -18,12 +18,9 @@
 #include <linux/wait.h>
 #include <linux/mm.h>
 #include <linux/mount.h>
-<<<<<<< HEAD
-=======
 #include <linux/magic.h>
 #include <linux/pseudo_fs.h>
 #include <linux/page_reporting.h>
->>>>>>> 24b8d41d
 
 /*
  * Balloon device works in 4K page units.  So each page is pointed to by
@@ -61,10 +58,6 @@
 enum virtio_balloon_config_read {
 	VIRTIO_BALLOON_CONFIG_READ_CMD_ID = 0,
 };
-
-#ifdef CONFIG_BALLOON_COMPACTION
-static struct vfsmount *balloon_mnt;
-#endif
 
 struct virtio_balloon {
 	struct virtio_device *vdev;
@@ -172,8 +165,6 @@
 
 }
 
-<<<<<<< HEAD
-=======
 static int virtballoon_free_page_report(struct page_reporting_dev_info *pr_dev_info,
 				   struct scatterlist *sg, unsigned int nents)
 {
@@ -201,7 +192,6 @@
 	return 0;
 }
 
->>>>>>> 24b8d41d
 static void set_page_pfns(struct virtio_balloon *vb,
 			  __virtio32 pfns[], struct page *page)
 {
@@ -240,8 +230,6 @@
 			msleep(200);
 			break;
 		}
-<<<<<<< HEAD
-=======
 
 		balloon_page_push(&pages, page);
 	}
@@ -253,7 +241,6 @@
 	while ((page = balloon_page_pop(&pages))) {
 		balloon_page_enqueue(&vb->vb_dev_info, page);
 
->>>>>>> 24b8d41d
 		set_page_pfns(vb, vb->pfns + vb->num_pfns, page);
 		vb->num_pages += VIRTIO_BALLOON_PAGES_PER_PAGE;
 		if (!virtio_has_feature(vb->vdev,
@@ -274,19 +261,9 @@
 static void release_pages_balloon(struct virtio_balloon *vb,
 				 struct list_head *pages)
 {
-<<<<<<< HEAD
-	unsigned int i;
-	struct page *page;
-
-	/* Find pfns pointing at start of each page, get pages and free them. */
-	for (i = 0; i < vb->num_pfns; i += VIRTIO_BALLOON_PAGES_PER_PAGE) {
-		page = balloon_pfn_to_page(virtio32_to_cpu(vb->vdev,
-							   vb->pfns[i]));
-=======
 	struct page *page, *next;
 
 	list_for_each_entry_safe(page, next, pages, lru) {
->>>>>>> 24b8d41d
 		if (!virtio_has_feature(vb->vdev,
 					VIRTIO_BALLOON_F_DEFLATE_ON_OOM))
 			adjust_managed_page_count(page, 1);
@@ -314,10 +291,7 @@
 		if (!page)
 			break;
 		set_page_pfns(vb, vb->pfns + vb->num_pfns, page);
-<<<<<<< HEAD
-=======
 		list_add(&page->lru, &pages);
->>>>>>> 24b8d41d
 		vb->num_pages -= VIRTIO_BALLOON_PAGES_PER_PAGE;
 	}
 
@@ -832,30 +806,14 @@
 	return MIGRATEPAGE_SUCCESS;
 }
 
-<<<<<<< HEAD
-static struct dentry *balloon_mount(struct file_system_type *fs_type,
-		int flags, const char *dev_name, void *data)
-{
-	static const struct dentry_operations ops = {
-		.d_dname = simple_dname,
-	};
-
-	return mount_pseudo(fs_type, "balloon-kvm:", NULL, &ops,
-				BALLOON_KVM_MAGIC);
-=======
 static int balloon_init_fs_context(struct fs_context *fc)
 {
 	return init_pseudo(fc, BALLOON_KVM_MAGIC) ? 0 : -ENOMEM;
->>>>>>> 24b8d41d
 }
 
 static struct file_system_type balloon_fs = {
 	.name           = "balloon-kvm",
-<<<<<<< HEAD
-	.mount          = balloon_mount,
-=======
 	.init_fs_context = balloon_init_fs_context,
->>>>>>> 24b8d41d
 	.kill_sb        = kill_anon_super,
 };
 
@@ -950,23 +908,10 @@
 	if (err)
 		goto out_free_vb;
 
-<<<<<<< HEAD
-	vb->nb.notifier_call = virtballoon_oom_notify;
-	vb->nb.priority = VIRTBALLOON_OOM_NOTIFY_PRIORITY;
-	err = register_oom_notifier(&vb->nb);
-	if (err < 0)
-		goto out_del_vqs;
-
-=======
->>>>>>> 24b8d41d
 #ifdef CONFIG_BALLOON_COMPACTION
 	balloon_mnt = kern_mount(&balloon_fs);
 	if (IS_ERR(balloon_mnt)) {
 		err = PTR_ERR(balloon_mnt);
-<<<<<<< HEAD
-		unregister_oom_notifier(&vb->nb);
-=======
->>>>>>> 24b8d41d
 		goto out_del_vqs;
 	}
 
@@ -974,15 +919,6 @@
 	vb->vb_dev_info.inode = alloc_anon_inode(balloon_mnt->mnt_sb);
 	if (IS_ERR(vb->vb_dev_info.inode)) {
 		err = PTR_ERR(vb->vb_dev_info.inode);
-<<<<<<< HEAD
-		kern_unmount(balloon_mnt);
-		unregister_oom_notifier(&vb->nb);
-		vb->vb_dev_info.inode = NULL;
-		goto out_del_vqs;
-	}
-	vb->vb_dev_info.inode->i_mapping->a_ops = &balloon_aops;
-#endif
-=======
 		goto out_kern_unmount;
 	}
 	vb->vb_dev_info.inode->i_mapping->a_ops = &balloon_aops;
@@ -1061,7 +997,6 @@
 		if (err)
 			goto out_unregister_oom;
 	}
->>>>>>> 24b8d41d
 
 	virtio_device_ready(vdev);
 
@@ -1069,9 +1004,6 @@
 		virtballoon_changed(vdev);
 	return 0;
 
-<<<<<<< HEAD
-out_del_vqs:
-=======
 out_unregister_oom:
 	if (virtio_has_feature(vb->vdev, VIRTIO_BALLOON_F_DEFLATE_ON_OOM))
 		unregister_oom_notifier(&vb->oom_nb);
@@ -1088,7 +1020,6 @@
 	kern_unmount(balloon_mnt);
 out_del_vqs:
 #endif
->>>>>>> 24b8d41d
 	vdev->config->del_vqs(vdev);
 out_free_vb:
 	kfree(vb);
@@ -1135,17 +1066,12 @@
 	}
 
 	remove_common(vb);
-<<<<<<< HEAD
-	if (vb->vb_dev_info.inode)
-		iput(vb->vb_dev_info.inode);
-=======
 #ifdef CONFIG_BALLOON_COMPACTION
 	if (vb->vb_dev_info.inode)
 		iput(vb->vb_dev_info.inode);
 
 	kern_unmount(balloon_mnt);
 #endif
->>>>>>> 24b8d41d
 	kfree(vb);
 }
 
