--- conflicted
+++ resolved
@@ -11,16 +11,10 @@
 #include <linux/platform_device.h>
 #include <linux/module.h>
 #include <linux/slab.h>
-<<<<<<< HEAD
-#include <linux/gpio.h>
-#include "../../gpio/gpiolib.h"
-#include <linux/of_gpio.h>
-=======
 #include <linux/bits.h>
 #include <linux/gpio/consumer.h>
 /* FIXME: stop poking around inside gpiolib */
 #include "../../gpio/gpiolib.h"
->>>>>>> 24b8d41d
 
 struct gpiomux {
 	struct i2c_mux_gpio_platform_data data;
@@ -116,13 +110,8 @@
 	struct gpiomux *mux;
 	struct i2c_adapter *parent;
 	struct i2c_adapter *root;
-<<<<<<< HEAD
-	unsigned initial_state, gpio_base;
-	int i, ret;
-=======
 	unsigned initial_state;
 	int i, ngpios, ret;
->>>>>>> 24b8d41d
 
 	mux = devm_kzalloc(&pdev->dev, sizeof(*mux), GFP_KERNEL);
 	if (!mux)
@@ -148,21 +137,14 @@
 	if (!parent)
 		return -EPROBE_DEFER;
 
-<<<<<<< HEAD
-	muxc = i2c_mux_alloc(parent, &pdev->dev, mux->data.n_values, 0, 0,
-=======
 	muxc = i2c_mux_alloc(parent, &pdev->dev, mux->data.n_values,
 			     ngpios * sizeof(*mux->gpios), 0,
->>>>>>> 24b8d41d
 			     i2c_mux_gpio_select, NULL);
 	if (!muxc) {
 		ret = -ENOMEM;
 		goto alloc_failed;
 	}
-<<<<<<< HEAD
-=======
 	mux->gpios = muxc->priv;
->>>>>>> 24b8d41d
 	muxc->priv = mux;
 
 	platform_set_drvdata(pdev, muxc);
@@ -170,10 +152,6 @@
 	root = i2c_root_adapter(&parent->dev);
 
 	muxc->mux_locked = true;
-<<<<<<< HEAD
-	mux->gpio_base = gpio_base;
-=======
->>>>>>> 24b8d41d
 
 	if (mux->data.idle != I2C_MUX_GPIO_NO_IDLE) {
 		initial_state = mux->data.idle;
@@ -182,28 +160,6 @@
 		initial_state = mux->data.values[0];
 	}
 
-<<<<<<< HEAD
-	for (i = 0; i < mux->data.n_gpios; i++) {
-		struct device *gpio_dev;
-		struct gpio_desc *gpio_desc;
-
-		ret = gpio_request(gpio_base + mux->data.gpios[i], "i2c-mux-gpio");
-		if (ret) {
-			dev_err(&pdev->dev, "Failed to request GPIO %d\n",
-				mux->data.gpios[i]);
-			goto err_request_gpio;
-		}
-
-		ret = gpio_direction_output(gpio_base + mux->data.gpios[i],
-					    initial_state & (1 << i));
-		if (ret) {
-			dev_err(&pdev->dev,
-				"Failed to set direction of GPIO %d to output\n",
-				mux->data.gpios[i]);
-			i++;	/* gpio_request above succeeded, so must free */
-			goto err_request_gpio;
-		}
-=======
 	for (i = 0; i < ngpios; i++) {
 		struct device *gpio_dev;
 		struct gpio_desc *gpiod;
@@ -220,18 +176,12 @@
 		}
 
 		mux->gpios[i] = gpiod;
->>>>>>> 24b8d41d
 
 		if (!muxc->mux_locked)
 			continue;
 
-<<<<<<< HEAD
-		gpio_desc = gpio_to_desc(gpio_base + mux->data.gpios[i]);
-		gpio_dev = &gpio_desc->gdev->dev;
-=======
 		/* FIXME: find a proper way to access the GPIO device */
 		gpio_dev = &gpiod->gdev->dev;
->>>>>>> 24b8d41d
 		muxc->mux_locked = i2c_root_adapter(gpio_dev) == root;
 	}
 
@@ -243,12 +193,7 @@
 		unsigned int class = mux->data.classes ? mux->data.classes[i] : 0;
 
 		ret = i2c_mux_add_adapter(muxc, nr, mux->data.values[i], class);
-<<<<<<< HEAD
-		if (ret) {
-			dev_err(&pdev->dev, "Failed to add adapter %d\n", i);
-=======
 		if (ret)
->>>>>>> 24b8d41d
 			goto add_adapter_failed;
 	}
 
@@ -259,13 +204,6 @@
 
 add_adapter_failed:
 	i2c_mux_del_adapters(muxc);
-<<<<<<< HEAD
-	i = mux->data.n_gpios;
-err_request_gpio:
-	for (; i > 0; i--)
-		gpio_free(gpio_base + mux->data.gpios[i - 1]);
-=======
->>>>>>> 24b8d41d
 alloc_failed:
 	i2c_put_adapter(parent);
 
@@ -275,19 +213,8 @@
 static int i2c_mux_gpio_remove(struct platform_device *pdev)
 {
 	struct i2c_mux_core *muxc = platform_get_drvdata(pdev);
-<<<<<<< HEAD
-	struct gpiomux *mux = i2c_mux_priv(muxc);
-	int i;
 
 	i2c_mux_del_adapters(muxc);
-
-	for (i = 0; i < mux->data.n_gpios; i++)
-		gpio_free(mux->gpio_base + mux->data.gpios[i]);
-
-=======
-
-	i2c_mux_del_adapters(muxc);
->>>>>>> 24b8d41d
 	i2c_put_adapter(muxc->parent);
 
 	return 0;
