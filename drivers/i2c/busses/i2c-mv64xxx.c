--- conflicted
+++ resolved
@@ -135,10 +135,7 @@
 	u32			freq_m;
 	u32			freq_n;
 	struct clk              *clk;
-<<<<<<< HEAD
-=======
 	struct clk              *reg_clk;
->>>>>>> 24b8d41d
 	wait_queue_head_t	waitq;
 	spinlock_t		lock;
 	struct i2c_msg		*msg;
@@ -898,21 +895,13 @@
 	init_waitqueue_head(&drv_data->waitq);
 	spin_lock_init(&drv_data->lock);
 
-<<<<<<< HEAD
-	/* Not all platforms have a clk */
-	drv_data->clk = devm_clk_get(&pd->dev, NULL);
-	if (IS_ERR(drv_data->clk) && PTR_ERR(drv_data->clk) == -EPROBE_DEFER)
-=======
 	/* Not all platforms have clocks */
 	drv_data->clk = devm_clk_get(&pd->dev, NULL);
 	if (PTR_ERR(drv_data->clk) == -EPROBE_DEFER)
->>>>>>> 24b8d41d
 		return -EPROBE_DEFER;
 	if (!IS_ERR(drv_data->clk))
 		clk_prepare_enable(drv_data->clk);
 
-<<<<<<< HEAD
-=======
 	drv_data->reg_clk = devm_clk_get(&pd->dev, "reg");
 	if (PTR_ERR(drv_data->reg_clk) == -EPROBE_DEFER)
 		return -EPROBE_DEFER;
@@ -921,7 +910,6 @@
 
 	drv_data->irq = platform_get_irq(pd, 0);
 
->>>>>>> 24b8d41d
 	if (pdata) {
 		drv_data->freq_m = pdata->freq_m;
 		drv_data->freq_n = pdata->freq_n;
@@ -969,14 +957,8 @@
 exit_reset:
 	reset_control_assert(drv_data->rstc);
 exit_clk:
-<<<<<<< HEAD
-	/* Not all platforms have a clk */
-	if (!IS_ERR(drv_data->clk))
-		clk_disable_unprepare(drv_data->clk);
-=======
 	clk_disable_unprepare(drv_data->reg_clk);
 	clk_disable_unprepare(drv_data->clk);
->>>>>>> 24b8d41d
 
 	return rc;
 }
@@ -988,13 +970,6 @@
 
 	i2c_del_adapter(&drv_data->adapter);
 	free_irq(drv_data->irq, drv_data);
-<<<<<<< HEAD
-	if (!IS_ERR_OR_NULL(drv_data->rstc))
-		reset_control_assert(drv_data->rstc);
-	/* Not all platforms have a clk */
-	if (!IS_ERR(drv_data->clk))
-		clk_disable_unprepare(drv_data->clk);
-=======
 	reset_control_assert(drv_data->rstc);
 	clk_disable_unprepare(drv_data->reg_clk);
 	clk_disable_unprepare(drv_data->clk);
@@ -1008,7 +983,6 @@
 	struct mv64xxx_i2c_data *drv_data = dev_get_drvdata(dev);
 
 	mv64xxx_i2c_hw_init(drv_data);
->>>>>>> 24b8d41d
 
 	return 0;
 }
