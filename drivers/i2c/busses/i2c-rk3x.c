--- conflicted
+++ resolved
@@ -540,15 +540,9 @@
  */
 static const struct i2c_spec_values *rk3x_i2c_get_spec(unsigned int speed)
 {
-<<<<<<< HEAD
-	if (speed <= 100000)
-		return &standard_mode_spec;
-	else if (speed <= 400000)
-=======
 	if (speed <= I2C_MAX_STANDARD_MODE_FREQ)
 		return &standard_mode_spec;
 	else if (speed <= I2C_MAX_FAST_MODE_FREQ)
->>>>>>> 24b8d41d
 		return &fast_mode_spec;
 	else
 		return &fast_mode_plus_spec;
@@ -585,13 +579,8 @@
 	int ret = 0;
 
 	/* Only support standard-mode and fast-mode */
-<<<<<<< HEAD
-	if (WARN_ON(t->bus_freq_hz > 400000))
-		t->bus_freq_hz = 400000;
-=======
 	if (WARN_ON(t->bus_freq_hz > I2C_MAX_FAST_MODE_FREQ))
 		t->bus_freq_hz = I2C_MAX_FAST_MODE_FREQ;
->>>>>>> 24b8d41d
 
 	/* prevent scl_rate_khz from becoming 0 */
 	if (WARN_ON(t->bus_freq_hz < 1000))
@@ -770,13 +759,8 @@
 	int ret = 0;
 
 	/* Support standard-mode, fast-mode and fast-mode plus */
-<<<<<<< HEAD
-	if (WARN_ON(t->bus_freq_hz > 1000000))
-		t->bus_freq_hz = 1000000;
-=======
 	if (WARN_ON(t->bus_freq_hz > I2C_MAX_FAST_MODE_PLUS_FREQ))
 		t->bus_freq_hz = I2C_MAX_FAST_MODE_PLUS_FREQ;
->>>>>>> 24b8d41d
 
 	/* prevent scl_rate_khz from becoming 0 */
 	if (WARN_ON(t->bus_freq_hz < 1000))
@@ -1144,8 +1128,6 @@
 	return ret < 0 ? ret : num;
 }
 
-<<<<<<< HEAD
-=======
 static int rk3x_i2c_xfer(struct i2c_adapter *adap,
 			 struct i2c_msg *msgs, int num)
 {
@@ -1158,7 +1140,6 @@
 	return rk3x_i2c_xfer_common(adap, msgs, num, true);
 }
 
->>>>>>> 24b8d41d
 static __maybe_unused int rk3x_i2c_resume(struct device *dev)
 {
 	struct rk3x_i2c *i2c = dev_get_drvdata(dev);
@@ -1179,14 +1160,11 @@
 	.functionality		= rk3x_i2c_func,
 };
 
-<<<<<<< HEAD
-=======
 static const struct rk3x_i2c_soc_data rv1108_soc_data = {
 	.grf_offset = -1,
 	.calc_timings = rk3x_i2c_v1_calc_timings,
 };
 
->>>>>>> 24b8d41d
 static const struct rk3x_i2c_soc_data rk3066_soc_data = {
 	.grf_offset = 0x154,
 	.calc_timings = rk3x_i2c_v0_calc_timings,
@@ -1214,26 +1192,6 @@
 
 static const struct of_device_id rk3x_i2c_match[] = {
 	{
-<<<<<<< HEAD
-		.compatible = "rockchip,rk3066-i2c",
-		.data = (void *)&rk3066_soc_data
-	},
-	{
-		.compatible = "rockchip,rk3188-i2c",
-		.data = (void *)&rk3188_soc_data
-	},
-	{
-		.compatible = "rockchip,rk3228-i2c",
-		.data = (void *)&rk3228_soc_data
-	},
-	{
-		.compatible = "rockchip,rk3288-i2c",
-		.data = (void *)&rk3288_soc_data
-	},
-	{
-		.compatible = "rockchip,rk3399-i2c",
-		.data = (void *)&rk3399_soc_data
-=======
 		.compatible = "rockchip,rv1108-i2c",
 		.data = &rv1108_soc_data
 	},
@@ -1256,7 +1214,6 @@
 	{
 		.compatible = "rockchip,rk3399-i2c",
 		.data = &rk3399_soc_data
->>>>>>> 24b8d41d
 	},
 	{},
 };
@@ -1278,11 +1235,7 @@
 		return -ENOMEM;
 
 	match = of_match_node(rk3x_i2c_match, np);
-<<<<<<< HEAD
-	i2c->soc_data = (struct rk3x_i2c_soc_data *)match->data;
-=======
 	i2c->soc_data = match->data;
->>>>>>> 24b8d41d
 
 	/* use common interface to get I2C timing properties */
 	i2c_parse_fw_timings(&pdev->dev, &i2c->t, true);
@@ -1300,12 +1253,7 @@
 	spin_lock_init(&i2c->lock);
 	init_waitqueue_head(&i2c->wait);
 
-<<<<<<< HEAD
-	mem = platform_get_resource(pdev, IORESOURCE_MEM, 0);
-	i2c->regs = devm_ioremap_resource(&pdev->dev, mem);
-=======
 	i2c->regs = devm_platform_ioremap_resource(pdev, 0);
->>>>>>> 24b8d41d
 	if (IS_ERR(i2c->regs))
 		return PTR_ERR(i2c->regs);
 
@@ -1364,20 +1312,6 @@
 		i2c->pclk = devm_clk_get(&pdev->dev, "pclk");
 	}
 
-<<<<<<< HEAD
-	if (IS_ERR(i2c->clk)) {
-		ret = PTR_ERR(i2c->clk);
-		if (ret != -EPROBE_DEFER)
-			dev_err(&pdev->dev, "Can't get bus clk: %d\n", ret);
-		return ret;
-	}
-	if (IS_ERR(i2c->pclk)) {
-		ret = PTR_ERR(i2c->pclk);
-		if (ret != -EPROBE_DEFER)
-			dev_err(&pdev->dev, "Can't get periph clk: %d\n", ret);
-		return ret;
-	}
-=======
 	if (IS_ERR(i2c->clk))
 		return dev_err_probe(&pdev->dev, PTR_ERR(i2c->clk),
 				     "Can't get bus clk\n");
@@ -1385,7 +1319,6 @@
 	if (IS_ERR(i2c->pclk))
 		return dev_err_probe(&pdev->dev, PTR_ERR(i2c->pclk),
 				     "Can't get periph clk\n");
->>>>>>> 24b8d41d
 
 	ret = clk_prepare(i2c->clk);
 	if (ret < 0) {
@@ -1411,11 +1344,6 @@
 	ret = i2c_add_adapter(&i2c->adap);
 	if (ret < 0)
 		goto err_clk_notifier;
-<<<<<<< HEAD
-
-	dev_info(&pdev->dev, "Initialized RK3xxx I2C bus at %p\n", i2c->regs);
-=======
->>>>>>> 24b8d41d
 
 	return 0;
 
