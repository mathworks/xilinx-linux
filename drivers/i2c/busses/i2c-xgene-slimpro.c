--- conflicted
+++ resolved
@@ -552,15 +552,8 @@
 	ACPI_COMPANION_SET(&adapter->dev, ACPI_COMPANION(&pdev->dev));
 	i2c_set_adapdata(adapter, ctx);
 	rc = i2c_add_adapter(adapter);
-<<<<<<< HEAD
-	if (rc) {
-		mbox_free_channel(ctx->mbox_chan);
-		return rc;
-	}
-=======
 	if (rc)
 		goto mbox_err;
->>>>>>> 24b8d41d
 
 	dev_info(&pdev->dev, "Mailbox I2C Adapter registered\n");
 	return 0;
