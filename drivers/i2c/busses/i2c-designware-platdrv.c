--- conflicted
+++ resolved
@@ -130,8 +130,6 @@
 	id = acpi_match_device(pdev->dev.driver->acpi_match_table, &pdev->dev);
 	if (id && id->driver_data)
 		dev->flags |= (u32)id->driver_data;
-<<<<<<< HEAD
-=======
 
 	if (acpi_bus_get_device(handle, &adev))
 		return -ENODEV;
@@ -144,7 +142,6 @@
 	uid = adev->pnp.unique_id;
 	if ((dev->flags & MODEL_CHERRYTRAIL) && !strcmp(uid, "7"))
 		dev->pm_disabled = true;
->>>>>>> 889ef45c
 
 	return 0;
 }
