--- conflicted
+++ resolved
@@ -190,11 +190,7 @@
 
 module_param_hw(base, ulong, ioport, 0);
 MODULE_PARM_DESC(base, "I/O base address");
-<<<<<<< HEAD
-module_param(irq, int, 0);
-=======
 module_param_hw(irq, int, irq, 0);
->>>>>>> 24b8d41d
 MODULE_PARM_DESC(irq, "IRQ");
 module_param(clock, int, 0);
 MODULE_PARM_DESC(clock, "Clock rate in hertz.\n\t\t"
