--- conflicted
+++ resolved
@@ -7,10 +7,7 @@
  */
 
 #include <linux/acpi.h>
-<<<<<<< HEAD
-=======
 #include <linux/clk.h>
->>>>>>> 24b8d41d
 #include <linux/completion.h>
 #include <linux/i2c.h>
 #include <linux/i2c-smbus.h>
@@ -462,11 +459,6 @@
 static int xlp9xx_i2c_get_frequency(struct platform_device *pdev,
 				    struct xlp9xx_i2c_dev *priv)
 {
-<<<<<<< HEAD
-	u32 freq;
-	int err;
-
-=======
 	struct clk *clk;
 	u32 freq;
 	int err;
@@ -480,7 +472,6 @@
 		priv->ip_clk_hz = clk_get_rate(clk);
 	}
 
->>>>>>> 24b8d41d
 	err = device_property_read_u32(&pdev->dev, "clock-frequency", &freq);
 	if (err) {
 		freq = I2C_MAX_STANDARD_MODE_FREQ;
@@ -557,13 +548,10 @@
 	err = i2c_add_adapter(&priv->adapter);
 	if (err)
 		return err;
-<<<<<<< HEAD
-=======
 
 	err = xlp9xx_i2c_smbus_setup(priv, pdev);
 	if (err)
 		dev_dbg(&pdev->dev, "No active SMBus alert %d\n", err);
->>>>>>> 24b8d41d
 
 	platform_set_drvdata(pdev, priv);
 	dev_dbg(&pdev->dev, "I2C bus:%d added\n", priv->adapter.nr);
@@ -593,10 +581,7 @@
 #ifdef CONFIG_ACPI
 static const struct acpi_device_id xlp9xx_i2c_acpi_ids[] = {
 	{"BRCM9007", 0},
-<<<<<<< HEAD
-=======
 	{"CAV9007",  0},
->>>>>>> 24b8d41d
 	{}
 };
 MODULE_DEVICE_TABLE(acpi, xlp9xx_i2c_acpi_ids);
