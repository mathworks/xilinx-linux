--- conflicted
+++ resolved
@@ -445,11 +445,7 @@
 
 	ret = i2c_add_adapter(adap);
 	if (ret)
-<<<<<<< HEAD
-		return ret;
-=======
 		goto out;
->>>>>>> 24b8d41d
 
 	platform_set_drvdata(pdev, riic);
 
