--- conflicted
+++ resolved
@@ -5,13 +5,6 @@
  * Author: Patrice Chotard <patrice.chotard@st.com>
  *
  * Driver allows to use AxB5xx unused pins to be used as GPIO
-<<<<<<< HEAD
- *
- * This program is free software; you can redistribute it and/or modify
- * it under the terms of the GNU General Public License version 2 as
- * published by the Free Software Foundation.
-=======
->>>>>>> 24b8d41d
  */
 #include <linux/kernel.h>
 #include <linux/types.h>
@@ -822,10 +815,7 @@
 				&reserved_maps, num_maps);
 		if (ret < 0) {
 			pinctrl_utils_free_map(pctldev, *map, *num_maps);
-<<<<<<< HEAD
-=======
 			of_node_put(np);
->>>>>>> 24b8d41d
 			return ret;
 		}
 	}
