// SPDX-License-Identifier: GPL-2.0-only
/*
 * Pin controller and GPIO driver for Amlogic Meson8b.
 *
 * Copyright (C) 2015 Endless Mobile, Inc.
 * Author: Carlo Caione <carlo@endlessm.com>
 */

#include <dt-bindings/gpio/meson8b-gpio.h>
#include "pinctrl-meson.h"
#include "pinctrl-meson8-pmx.h"

static const struct pinctrl_pin_desc meson8b_cbus_pins[] = {
	MESON_PIN(GPIOX_0),
	MESON_PIN(GPIOX_1),
	MESON_PIN(GPIOX_2),
	MESON_PIN(GPIOX_3),
	MESON_PIN(GPIOX_4),
	MESON_PIN(GPIOX_5),
	MESON_PIN(GPIOX_6),
	MESON_PIN(GPIOX_7),
	MESON_PIN(GPIOX_8),
	MESON_PIN(GPIOX_9),
	MESON_PIN(GPIOX_10),
	MESON_PIN(GPIOX_11),
	MESON_PIN(GPIOX_16),
	MESON_PIN(GPIOX_17),
	MESON_PIN(GPIOX_18),
	MESON_PIN(GPIOX_19),
	MESON_PIN(GPIOX_20),
	MESON_PIN(GPIOX_21),

	MESON_PIN(GPIOY_0),
	MESON_PIN(GPIOY_1),
	MESON_PIN(GPIOY_3),
	MESON_PIN(GPIOY_6),
	MESON_PIN(GPIOY_7),
	MESON_PIN(GPIOY_8),
	MESON_PIN(GPIOY_9),
	MESON_PIN(GPIOY_10),
	MESON_PIN(GPIOY_11),
	MESON_PIN(GPIOY_12),
	MESON_PIN(GPIOY_13),
	MESON_PIN(GPIOY_14),

	MESON_PIN(GPIODV_9),
	MESON_PIN(GPIODV_24),
	MESON_PIN(GPIODV_25),
	MESON_PIN(GPIODV_26),
	MESON_PIN(GPIODV_27),
	MESON_PIN(GPIODV_28),
	MESON_PIN(GPIODV_29),

	MESON_PIN(GPIOH_0),
	MESON_PIN(GPIOH_1),
	MESON_PIN(GPIOH_2),
	MESON_PIN(GPIOH_3),
	MESON_PIN(GPIOH_4),
	MESON_PIN(GPIOH_5),
	MESON_PIN(GPIOH_6),
	MESON_PIN(GPIOH_7),
	MESON_PIN(GPIOH_8),
	MESON_PIN(GPIOH_9),

	MESON_PIN(CARD_0),
	MESON_PIN(CARD_1),
	MESON_PIN(CARD_2),
	MESON_PIN(CARD_3),
	MESON_PIN(CARD_4),
	MESON_PIN(CARD_5),
	MESON_PIN(CARD_6),

	MESON_PIN(BOOT_0),
	MESON_PIN(BOOT_1),
	MESON_PIN(BOOT_2),
	MESON_PIN(BOOT_3),
	MESON_PIN(BOOT_4),
	MESON_PIN(BOOT_5),
	MESON_PIN(BOOT_6),
	MESON_PIN(BOOT_7),
	MESON_PIN(BOOT_8),
	MESON_PIN(BOOT_9),
	MESON_PIN(BOOT_10),
	MESON_PIN(BOOT_11),
	MESON_PIN(BOOT_12),
	MESON_PIN(BOOT_13),
	MESON_PIN(BOOT_14),
	MESON_PIN(BOOT_15),
	MESON_PIN(BOOT_16),
	MESON_PIN(BOOT_17),
	MESON_PIN(BOOT_18),

	MESON_PIN(DIF_0_P),
	MESON_PIN(DIF_0_N),
	MESON_PIN(DIF_1_P),
	MESON_PIN(DIF_1_N),
	MESON_PIN(DIF_2_P),
	MESON_PIN(DIF_2_N),
	MESON_PIN(DIF_3_P),
	MESON_PIN(DIF_3_N),
	MESON_PIN(DIF_4_P),
	MESON_PIN(DIF_4_N),
};

static const struct pinctrl_pin_desc meson8b_aobus_pins[] = {
	MESON_PIN(GPIOAO_0),
	MESON_PIN(GPIOAO_1),
	MESON_PIN(GPIOAO_2),
	MESON_PIN(GPIOAO_3),
	MESON_PIN(GPIOAO_4),
	MESON_PIN(GPIOAO_5),
	MESON_PIN(GPIOAO_6),
	MESON_PIN(GPIOAO_7),
	MESON_PIN(GPIOAO_8),
	MESON_PIN(GPIOAO_9),
	MESON_PIN(GPIOAO_10),
	MESON_PIN(GPIOAO_11),
	MESON_PIN(GPIOAO_12),
	MESON_PIN(GPIOAO_13),

	/*
	 * The following 2 pins are not mentionned in the public datasheet
	 * According to this datasheet, they can't be used with the gpio
	 * interrupt controller
	 */
	MESON_PIN(GPIO_BSD_EN),
	MESON_PIN(GPIO_TEST_N),
};

/* bank X */
static const unsigned int sd_d0_a_pins[]	= { GPIOX_0 };
static const unsigned int sd_d1_a_pins[]	= { GPIOX_1 };
static const unsigned int sd_d2_a_pins[]	= { GPIOX_2 };
static const unsigned int sd_d3_a_pins[]	= { GPIOX_3 };
static const unsigned int sdxc_d0_0_a_pins[]	= { GPIOX_4 };
static const unsigned int sdxc_d47_a_pins[]	= { GPIOX_4, GPIOX_5,
						    GPIOX_6, GPIOX_7 };
static const unsigned int sdxc_d13_0_a_pins[]	= { GPIOX_5, GPIOX_6,
						    GPIOX_7 };
static const unsigned int sd_clk_a_pins[]	= { GPIOX_8 };
static const unsigned int sd_cmd_a_pins[]	= { GPIOX_9 };
static const unsigned int xtal_32k_out_pins[]	= { GPIOX_10 };
static const unsigned int xtal_24m_out_pins[]	= { GPIOX_11 };
static const unsigned int uart_tx_b0_pins[]	= { GPIOX_16 };
static const unsigned int uart_rx_b0_pins[]	= { GPIOX_17 };
static const unsigned int uart_cts_b0_pins[]	= { GPIOX_18 };
static const unsigned int uart_rts_b0_pins[]	= { GPIOX_19 };

static const unsigned int sdxc_d0_1_a_pins[]	= { GPIOX_0 };
static const unsigned int sdxc_d13_1_a_pins[]	= { GPIOX_1, GPIOX_2,
						    GPIOX_3 };
static const unsigned int pcm_out_a_pins[]	= { GPIOX_4 };
static const unsigned int pcm_in_a_pins[]	= { GPIOX_5 };
static const unsigned int pcm_fs_a_pins[]	= { GPIOX_6 };
static const unsigned int pcm_clk_a_pins[]	= { GPIOX_7 };
static const unsigned int sdxc_clk_a_pins[]	= { GPIOX_8 };
static const unsigned int sdxc_cmd_a_pins[]	= { GPIOX_9 };
static const unsigned int pwm_vs_0_pins[]	= { GPIOX_10 };
static const unsigned int pwm_e_pins[]		= { GPIOX_10 };
static const unsigned int pwm_vs_1_pins[]	= { GPIOX_11 };

static const unsigned int uart_tx_a_pins[]	= { GPIOX_4 };
static const unsigned int uart_rx_a_pins[]	= { GPIOX_5 };
static const unsigned int uart_cts_a_pins[]	= { GPIOX_6 };
static const unsigned int uart_rts_a_pins[]	= { GPIOX_7 };
static const unsigned int uart_tx_b1_pins[]	= { GPIOX_8 };
static const unsigned int uart_rx_b1_pins[]	= { GPIOX_9 };
static const unsigned int uart_cts_b1_pins[]	= { GPIOX_10 };
static const unsigned int uart_rts_b1_pins[]	= { GPIOX_20 };

static const unsigned int iso7816_0_clk_pins[]	= { GPIOX_6 };
static const unsigned int iso7816_0_data_pins[]	= { GPIOX_7 };
static const unsigned int spi_sclk_0_pins[]	= { GPIOX_8 };
static const unsigned int spi_miso_0_pins[]	= { GPIOX_9 };
static const unsigned int spi_mosi_0_pins[]	= { GPIOX_10 };
static const unsigned int iso7816_det_pins[]	= { GPIOX_16 };
static const unsigned int iso7816_reset_pins[]	= { GPIOX_17 };
static const unsigned int iso7816_1_clk_pins[]	= { GPIOX_18 };
static const unsigned int iso7816_1_data_pins[]	= { GPIOX_19 };
static const unsigned int spi_ss0_0_pins[]	= { GPIOX_20 };

static const unsigned int tsin_clk_b_pins[]	= { GPIOX_8 };
static const unsigned int tsin_sop_b_pins[]	= { GPIOX_9 };
static const unsigned int tsin_d0_b_pins[]	= { GPIOX_10 };
static const unsigned int pwm_b_pins[]		= { GPIOX_11 };
static const unsigned int i2c_sda_d0_pins[]	= { GPIOX_16 };
static const unsigned int i2c_sck_d0_pins[]	= { GPIOX_17 };
static const unsigned int tsin_d_valid_b_pins[] = { GPIOX_20 };

/* bank Y */
static const unsigned int tsin_d_valid_a_pins[] = { GPIOY_0 };
static const unsigned int tsin_sop_a_pins[]	= { GPIOY_1 };
static const unsigned int tsin_d17_a_pins[] = {
	GPIOY_6, GPIOY_7, GPIOY_10, GPIOY_11, GPIOY_12, GPIOY_13, GPIOY_14,
};
static const unsigned int tsin_clk_a_pins[]	= { GPIOY_8 };
static const unsigned int tsin_d0_a_pins[]	= { GPIOY_9 };

static const unsigned int spdif_out_0_pins[]	= { GPIOY_3 };

static const unsigned int xtal_24m_pins[]	= { GPIOY_3 };
static const unsigned int iso7816_2_clk_pins[]	= { GPIOY_13 };
static const unsigned int iso7816_2_data_pins[] = { GPIOY_14 };

/* bank DV */
static const unsigned int pwm_d_pins[]		= { GPIODV_28 };
static const unsigned int pwm_c0_pins[]		= { GPIODV_29 };

static const unsigned int pwm_vs_2_pins[]	= { GPIODV_9 };
static const unsigned int pwm_vs_3_pins[]	= { GPIODV_28 };
static const unsigned int pwm_vs_4_pins[]	= { GPIODV_29 };

static const unsigned int xtal24_out_pins[]	= { GPIODV_29 };

static const unsigned int uart_tx_c_pins[]	= { GPIODV_24 };
static const unsigned int uart_rx_c_pins[]	= { GPIODV_25 };
static const unsigned int uart_cts_c_pins[]	= { GPIODV_26 };
static const unsigned int uart_rts_c_pins[]	= { GPIODV_27 };

static const unsigned int pwm_c1_pins[]		= { GPIODV_9 };

static const unsigned int i2c_sda_a_pins[]	= { GPIODV_24 };
static const unsigned int i2c_sck_a_pins[]	= { GPIODV_25 };
static const unsigned int i2c_sda_b0_pins[]	= { GPIODV_26 };
static const unsigned int i2c_sck_b0_pins[]	= { GPIODV_27 };
static const unsigned int i2c_sda_c0_pins[]	= { GPIODV_28 };
static const unsigned int i2c_sck_c0_pins[]	= { GPIODV_29 };

/* bank H */
static const unsigned int hdmi_hpd_pins[]	= { GPIOH_0 };
static const unsigned int hdmi_sda_pins[]	= { GPIOH_1 };
static const unsigned int hdmi_scl_pins[]	= { GPIOH_2 };
static const unsigned int hdmi_cec_0_pins[]	= { GPIOH_3 };
static const unsigned int eth_txd1_0_pins[]	= { GPIOH_5 };
static const unsigned int eth_txd0_0_pins[]	= { GPIOH_6 };
static const unsigned int eth_rxd3_h_pins[]	= { GPIOH_5 };
static const unsigned int eth_rxd2_h_pins[]	= { GPIOH_6 };
static const unsigned int clk_24m_out_pins[]	= { GPIOH_9 };

static const unsigned int spi_ss1_pins[]	= { GPIOH_0 };
static const unsigned int spi_ss2_pins[]	= { GPIOH_1 };
static const unsigned int spi_ss0_1_pins[]	= { GPIOH_3 };
static const unsigned int spi_miso_1_pins[]	= { GPIOH_4 };
static const unsigned int spi_mosi_1_pins[]	= { GPIOH_5 };
static const unsigned int spi_sclk_1_pins[]	= { GPIOH_6 };

static const unsigned int eth_txd3_pins[]	= { GPIOH_7 };
static const unsigned int eth_txd2_pins[]	= { GPIOH_8 };
static const unsigned int eth_tx_clk_pins[]	= { GPIOH_9 };

static const unsigned int i2c_sda_b1_pins[]	= { GPIOH_3 };
static const unsigned int i2c_sck_b1_pins[]	= { GPIOH_4 };
static const unsigned int i2c_sda_c1_pins[]	= { GPIOH_5 };
static const unsigned int i2c_sck_c1_pins[]	= { GPIOH_6 };
static const unsigned int i2c_sda_d1_pins[]	= { GPIOH_7 };
static const unsigned int i2c_sck_d1_pins[]	= { GPIOH_8 };

/* bank BOOT */
static const unsigned int nand_io_pins[] = {
	BOOT_0, BOOT_1, BOOT_2, BOOT_3, BOOT_4, BOOT_5, BOOT_6, BOOT_7
};
static const unsigned int nand_io_ce0_pins[]	= { BOOT_8 };
static const unsigned int nand_io_ce1_pins[]	= { BOOT_9 };
static const unsigned int nand_io_rb0_pins[]	= { BOOT_10 };
static const unsigned int nand_ale_pins[]	= { BOOT_11 };
static const unsigned int nand_cle_pins[]	= { BOOT_12 };
static const unsigned int nand_wen_clk_pins[]	= { BOOT_13 };
static const unsigned int nand_ren_clk_pins[]	= { BOOT_14 };
static const unsigned int nand_dqs_15_pins[]	= { BOOT_15 };
static const unsigned int nand_dqs_18_pins[]	= { BOOT_18 };

static const unsigned int sdxc_d0_c_pins[]	= { BOOT_0};
static const unsigned int sdxc_d13_c_pins[]	= { BOOT_1, BOOT_2,
						    BOOT_3 };
static const unsigned int sdxc_d47_c_pins[]	= { BOOT_4, BOOT_5,
						    BOOT_6, BOOT_7 };
static const unsigned int sdxc_clk_c_pins[]	= { BOOT_8 };
static const unsigned int sdxc_cmd_c_pins[]	= { BOOT_10 };
static const unsigned int nor_d_pins[]		= { BOOT_11 };
static const unsigned int nor_q_pins[]		= { BOOT_12 };
static const unsigned int nor_c_pins[]		= { BOOT_13 };
static const unsigned int nor_cs_pins[]		= { BOOT_18 };

static const unsigned int sd_d0_c_pins[]	= { BOOT_0 };
static const unsigned int sd_d1_c_pins[]	= { BOOT_1 };
static const unsigned int sd_d2_c_pins[]	= { BOOT_2 };
static const unsigned int sd_d3_c_pins[]	= { BOOT_3 };
static const unsigned int sd_cmd_c_pins[]	= { BOOT_8 };
static const unsigned int sd_clk_c_pins[]	= { BOOT_10 };

/* bank CARD */
static const unsigned int sd_d1_b_pins[]	= { CARD_0 };
static const unsigned int sd_d0_b_pins[]	= { CARD_1 };
static const unsigned int sd_clk_b_pins[]	= { CARD_2 };
static const unsigned int sd_cmd_b_pins[]	= { CARD_3 };
static const unsigned int sd_d3_b_pins[]	= { CARD_4 };
static const unsigned int sd_d2_b_pins[]	= { CARD_5 };

static const unsigned int sdxc_d13_b_pins[]	= { CARD_0,  CARD_4,
						    CARD_5 };
static const unsigned int sdxc_d0_b_pins[]	= { CARD_1 };
static const unsigned int sdxc_clk_b_pins[]	= { CARD_2 };
static const unsigned int sdxc_cmd_b_pins[]	= { CARD_3 };

/* bank AO */
static const unsigned int uart_tx_ao_a_pins[]	= { GPIOAO_0 };
static const unsigned int uart_rx_ao_a_pins[]	= { GPIOAO_1 };
static const unsigned int uart_cts_ao_a_pins[]	= { GPIOAO_2 };
static const unsigned int uart_rts_ao_a_pins[]	= { GPIOAO_3 };
static const unsigned int i2c_mst_sck_ao_pins[] = { GPIOAO_4 };
static const unsigned int i2c_mst_sda_ao_pins[] = { GPIOAO_5 };
static const unsigned int clk_32k_in_out_pins[]	= { GPIOAO_6 };
static const unsigned int remote_input_pins[]	= { GPIOAO_7 };
static const unsigned int hdmi_cec_1_pins[]	= { GPIOAO_12 };
static const unsigned int ir_blaster_pins[]	= { GPIOAO_13 };

static const unsigned int pwm_c2_pins[]		= { GPIOAO_3 };
static const unsigned int i2c_sck_ao_pins[]	= { GPIOAO_4 };
static const unsigned int i2c_sda_ao_pins[]	= { GPIOAO_5 };
static const unsigned int ir_remote_out_pins[]	= { GPIOAO_7 };
static const unsigned int i2s_am_clk_out_pins[]	= { GPIOAO_8 };
static const unsigned int i2s_ao_clk_out_pins[]	= { GPIOAO_9 };
static const unsigned int i2s_lr_clk_out_pins[]	= { GPIOAO_10 };
static const unsigned int i2s_out_01_pins[]	= { GPIOAO_11 };

static const unsigned int uart_tx_ao_b0_pins[]	= { GPIOAO_0 };
static const unsigned int uart_rx_ao_b0_pins[]	= { GPIOAO_1 };
static const unsigned int uart_cts_ao_b_pins[]	= { GPIOAO_2 };
static const unsigned int uart_rts_ao_b_pins[]	= { GPIOAO_3 };
static const unsigned int uart_tx_ao_b1_pins[]	= { GPIOAO_4 };
static const unsigned int uart_rx_ao_b1_pins[]	= { GPIOAO_5 };
static const unsigned int spdif_out_1_pins[]	= { GPIOAO_6 };

static const unsigned int i2s_in_ch01_pins[]	= { GPIOAO_6 };
static const unsigned int i2s_ao_clk_in_pins[]	= { GPIOAO_9 };
static const unsigned int i2s_lr_clk_in_pins[]	= { GPIOAO_10 };

/* bank DIF */
static const unsigned int eth_rxd1_pins[]	= { DIF_0_P };
static const unsigned int eth_rxd0_pins[]	= { DIF_0_N };
static const unsigned int eth_rx_dv_pins[]	= { DIF_1_P };
static const unsigned int eth_rx_clk_pins[]	= { DIF_1_N };
static const unsigned int eth_txd0_1_pins[]	= { DIF_2_P };
static const unsigned int eth_txd1_1_pins[]	= { DIF_2_N };
static const unsigned int eth_rxd3_pins[]	= { DIF_2_P };
static const unsigned int eth_rxd2_pins[]	= { DIF_2_N };
static const unsigned int eth_tx_en_pins[]	= { DIF_3_P };
static const unsigned int eth_ref_clk_pins[]	= { DIF_3_N };
static const unsigned int eth_mdc_pins[]	= { DIF_4_P };
static const unsigned int eth_mdio_en_pins[]	= { DIF_4_N };

static struct meson_pmx_group meson8b_cbus_groups[] = {
	GPIO_GROUP(GPIOX_0),
	GPIO_GROUP(GPIOX_1),
	GPIO_GROUP(GPIOX_2),
	GPIO_GROUP(GPIOX_3),
	GPIO_GROUP(GPIOX_4),
	GPIO_GROUP(GPIOX_5),
	GPIO_GROUP(GPIOX_6),
	GPIO_GROUP(GPIOX_7),
	GPIO_GROUP(GPIOX_8),
	GPIO_GROUP(GPIOX_9),
	GPIO_GROUP(GPIOX_10),
	GPIO_GROUP(GPIOX_11),
	GPIO_GROUP(GPIOX_16),
	GPIO_GROUP(GPIOX_17),
	GPIO_GROUP(GPIOX_18),
	GPIO_GROUP(GPIOX_19),
	GPIO_GROUP(GPIOX_20),
	GPIO_GROUP(GPIOX_21),

	GPIO_GROUP(GPIOY_0),
	GPIO_GROUP(GPIOY_1),
	GPIO_GROUP(GPIOY_3),
	GPIO_GROUP(GPIOY_6),
	GPIO_GROUP(GPIOY_7),
	GPIO_GROUP(GPIOY_8),
	GPIO_GROUP(GPIOY_9),
	GPIO_GROUP(GPIOY_10),
	GPIO_GROUP(GPIOY_11),
	GPIO_GROUP(GPIOY_12),
	GPIO_GROUP(GPIOY_13),
	GPIO_GROUP(GPIOY_14),

	GPIO_GROUP(GPIODV_9),
	GPIO_GROUP(GPIODV_24),
	GPIO_GROUP(GPIODV_25),
	GPIO_GROUP(GPIODV_26),
	GPIO_GROUP(GPIODV_27),
	GPIO_GROUP(GPIODV_28),
	GPIO_GROUP(GPIODV_29),

	GPIO_GROUP(GPIOH_0),
	GPIO_GROUP(GPIOH_1),
	GPIO_GROUP(GPIOH_2),
	GPIO_GROUP(GPIOH_3),
	GPIO_GROUP(GPIOH_4),
	GPIO_GROUP(GPIOH_5),
	GPIO_GROUP(GPIOH_6),
	GPIO_GROUP(GPIOH_7),
	GPIO_GROUP(GPIOH_8),
	GPIO_GROUP(GPIOH_9),

	GPIO_GROUP(CARD_0),
	GPIO_GROUP(CARD_1),
	GPIO_GROUP(CARD_2),
	GPIO_GROUP(CARD_3),
	GPIO_GROUP(CARD_4),
	GPIO_GROUP(CARD_5),
	GPIO_GROUP(CARD_6),

	GPIO_GROUP(BOOT_0),
	GPIO_GROUP(BOOT_1),
	GPIO_GROUP(BOOT_2),
	GPIO_GROUP(BOOT_3),
	GPIO_GROUP(BOOT_4),
	GPIO_GROUP(BOOT_5),
	GPIO_GROUP(BOOT_6),
	GPIO_GROUP(BOOT_7),
	GPIO_GROUP(BOOT_8),
	GPIO_GROUP(BOOT_9),
	GPIO_GROUP(BOOT_10),
	GPIO_GROUP(BOOT_11),
	GPIO_GROUP(BOOT_12),
	GPIO_GROUP(BOOT_13),
	GPIO_GROUP(BOOT_14),
	GPIO_GROUP(BOOT_15),
	GPIO_GROUP(BOOT_16),
	GPIO_GROUP(BOOT_17),
	GPIO_GROUP(BOOT_18),

	GPIO_GROUP(DIF_0_P),
	GPIO_GROUP(DIF_0_N),
	GPIO_GROUP(DIF_1_P),
	GPIO_GROUP(DIF_1_N),
	GPIO_GROUP(DIF_2_P),
	GPIO_GROUP(DIF_2_N),
	GPIO_GROUP(DIF_3_P),
	GPIO_GROUP(DIF_3_N),
	GPIO_GROUP(DIF_4_P),
	GPIO_GROUP(DIF_4_N),

	/* bank X */
	GROUP(sd_d0_a,		8,	5),
	GROUP(sd_d1_a,		8,	4),
	GROUP(sd_d2_a,		8,	3),
	GROUP(sd_d3_a,		8,	2),
	GROUP(sdxc_d0_0_a,	5,	29),
	GROUP(sdxc_d47_a,	5,	12),
	GROUP(sdxc_d13_0_a,	5,	28),
	GROUP(sd_clk_a,		8,	1),
	GROUP(sd_cmd_a,		8,	0),
	GROUP(xtal_32k_out,	3,	22),
	GROUP(xtal_24m_out,	3,	20),
	GROUP(uart_tx_b0,	4,	9),
	GROUP(uart_rx_b0,	4,	8),
	GROUP(uart_cts_b0,	4,	7),
	GROUP(uart_rts_b0,	4,	6),
	GROUP(sdxc_d0_1_a,	5,	14),
	GROUP(sdxc_d13_1_a,	5,	13),
	GROUP(pcm_out_a,	3,	30),
	GROUP(pcm_in_a,		3,	29),
	GROUP(pcm_fs_a,		3,	28),
	GROUP(pcm_clk_a,	3,	27),
	GROUP(sdxc_clk_a,	5,	11),
	GROUP(sdxc_cmd_a,	5,	10),
	GROUP(pwm_vs_0,		7,	31),
	GROUP(pwm_e,		9,	19),
	GROUP(pwm_vs_1,		7,	30),
	GROUP(uart_tx_a,	4,	17),
	GROUP(uart_rx_a,	4,	16),
	GROUP(uart_cts_a,	4,	15),
	GROUP(uart_rts_a,	4,	14),
	GROUP(uart_tx_b1,	6,	19),
	GROUP(uart_rx_b1,	6,	18),
	GROUP(uart_cts_b1,	6,	17),
	GROUP(uart_rts_b1,	6,	16),
	GROUP(iso7816_0_clk,	5,	9),
	GROUP(iso7816_0_data,	5,	8),
	GROUP(spi_sclk_0,	4,	22),
	GROUP(spi_miso_0,	4,	24),
	GROUP(spi_mosi_0,	4,	23),
	GROUP(iso7816_det,	4,	21),
	GROUP(iso7816_reset,	4,	20),
	GROUP(iso7816_1_clk,	4,	19),
	GROUP(iso7816_1_data,	4,	18),
	GROUP(spi_ss0_0,	4,	25),
	GROUP(tsin_clk_b,	3,	6),
	GROUP(tsin_sop_b,	3,	7),
	GROUP(tsin_d0_b,	3,	8),
	GROUP(pwm_b,		2,	3),
	GROUP(i2c_sda_d0,	4,	5),
	GROUP(i2c_sck_d0,	4,	4),
	GROUP(tsin_d_valid_b,	3,	9),

	/* bank Y */
	GROUP(tsin_d_valid_a,	3,	2),
	GROUP(tsin_sop_a,	3,	1),
	GROUP(tsin_d17_a,	3,	5),
	GROUP(tsin_clk_a,	3,	0),
	GROUP(tsin_d0_a,	3,	4),
	GROUP(spdif_out_0,	1,	7),
	GROUP(xtal_24m,		3,	18),
	GROUP(iso7816_2_clk,	5,	7),
	GROUP(iso7816_2_data,	5,	6),

	/* bank DV */
	GROUP(pwm_d,		3,	26),
	GROUP(pwm_c0,		3,	25),
	GROUP(pwm_vs_2,		7,	28),
	GROUP(pwm_vs_3,		7,	27),
	GROUP(pwm_vs_4,		7,	26),
	GROUP(xtal24_out,	7,	25),
	GROUP(uart_tx_c,	6,	23),
	GROUP(uart_rx_c,	6,	22),
	GROUP(uart_cts_c,	6,	21),
	GROUP(uart_rts_c,	6,	20),
	GROUP(pwm_c1,		3,	24),
	GROUP(i2c_sda_a,	9,	31),
	GROUP(i2c_sck_a,	9,	30),
	GROUP(i2c_sda_b0,	9,	29),
	GROUP(i2c_sck_b0,	9,	28),
	GROUP(i2c_sda_c0,	9,	27),
	GROUP(i2c_sck_c0,	9,	26),

	/* bank H */
	GROUP(hdmi_hpd,		1,	26),
	GROUP(hdmi_sda,		1,	25),
	GROUP(hdmi_scl,		1,	24),
	GROUP(hdmi_cec_0,	1,	23),
	GROUP(eth_txd1_0,	7,	21),
	GROUP(eth_txd0_0,	7,	20),
	GROUP(clk_24m_out,	4,	1),
	GROUP(spi_ss1,		8,	11),
	GROUP(spi_ss2,		8,	12),
	GROUP(spi_ss0_1,	9,	13),
	GROUP(spi_miso_1,	9,	12),
	GROUP(spi_mosi_1,	9,	11),
	GROUP(spi_sclk_1,	9,	10),
	GROUP(eth_rxd3_h,	6,	15),
	GROUP(eth_rxd2_h,	6,	14),
	GROUP(eth_txd3,		6,	13),
	GROUP(eth_txd2,		6,	12),
	GROUP(eth_tx_clk,	6,	11),
	GROUP(i2c_sda_b1,	5,	27),
	GROUP(i2c_sck_b1,	5,	26),
	GROUP(i2c_sda_c1,	5,	25),
	GROUP(i2c_sck_c1,	5,	24),
	GROUP(i2c_sda_d1,	4,	3),
	GROUP(i2c_sck_d1,	4,	2),

	/* bank BOOT */
	GROUP(nand_io,		2,	26),
	GROUP(nand_io_ce0,	2,	25),
	GROUP(nand_io_ce1,	2,	24),
	GROUP(nand_io_rb0,	2,	17),
	GROUP(nand_ale,		2,	21),
	GROUP(nand_cle,		2,	20),
	GROUP(nand_wen_clk,	2,	19),
	GROUP(nand_ren_clk,	2,	18),
	GROUP(nand_dqs_15,	2,	27),
	GROUP(nand_dqs_18,	2,	28),
	GROUP(sdxc_d0_c,	4,	30),
	GROUP(sdxc_d13_c,	4,	29),
	GROUP(sdxc_d47_c,	4,	28),
	GROUP(sdxc_clk_c,	7,	19),
	GROUP(sdxc_cmd_c,	7,	18),
	GROUP(nor_d,		5,	1),
	GROUP(nor_q,		5,	3),
	GROUP(nor_c,		5,	2),
	GROUP(nor_cs,		5,	0),
	GROUP(sd_d0_c,		6,	29),
	GROUP(sd_d1_c,		6,	28),
	GROUP(sd_d2_c,		6,	27),
	GROUP(sd_d3_c,		6,	26),
	GROUP(sd_cmd_c,		6,	30),
	GROUP(sd_clk_c,		6,	31),

	/* bank CARD */
	GROUP(sd_d1_b,		2,	14),
	GROUP(sd_d0_b,		2,	15),
	GROUP(sd_clk_b,		2,	11),
	GROUP(sd_cmd_b,		2,	10),
	GROUP(sd_d3_b,		2,	12),
	GROUP(sd_d2_b,		2,	13),
	GROUP(sdxc_d13_b,	2,	6),
	GROUP(sdxc_d0_b,	2,	7),
	GROUP(sdxc_clk_b,	2,	5),
	GROUP(sdxc_cmd_b,	2,	4),

	/* bank DIF */
	GROUP(eth_rxd1,		6,	0),
	GROUP(eth_rxd0,		6,	1),
	GROUP(eth_rx_dv,	6,	2),
	GROUP(eth_rx_clk,	6,	3),
	GROUP(eth_txd0_1,	6,	4),
	GROUP(eth_txd1_1,	6,	5),
	GROUP(eth_tx_en,	6,	6),
	GROUP(eth_ref_clk,	6,	8),
	GROUP(eth_mdc,		6,	9),
	GROUP(eth_mdio_en,	6,	10),
	GROUP(eth_rxd3,		7,	22),
	GROUP(eth_rxd2,		7,	23),
};

static struct meson_pmx_group meson8b_aobus_groups[] = {
	GPIO_GROUP(GPIOAO_0),
	GPIO_GROUP(GPIOAO_1),
	GPIO_GROUP(GPIOAO_2),
	GPIO_GROUP(GPIOAO_3),
	GPIO_GROUP(GPIOAO_4),
	GPIO_GROUP(GPIOAO_5),
	GPIO_GROUP(GPIOAO_6),
	GPIO_GROUP(GPIOAO_7),
	GPIO_GROUP(GPIOAO_8),
	GPIO_GROUP(GPIOAO_9),
	GPIO_GROUP(GPIOAO_10),
	GPIO_GROUP(GPIOAO_11),
	GPIO_GROUP(GPIOAO_12),
	GPIO_GROUP(GPIOAO_13),
	GPIO_GROUP(GPIO_BSD_EN),
	GPIO_GROUP(GPIO_TEST_N),

	/* bank AO */
	GROUP(uart_tx_ao_a,	0,	12),
	GROUP(uart_rx_ao_a,	0,	11),
	GROUP(uart_cts_ao_a,	0,	10),
	GROUP(uart_rts_ao_a,	0,	9),
	GROUP(i2c_mst_sck_ao,	0,	6),
	GROUP(i2c_mst_sda_ao,	0,	5),
	GROUP(clk_32k_in_out,	0,	18),
	GROUP(remote_input,	0,	0),
	GROUP(hdmi_cec_1,	0,	17),
	GROUP(ir_blaster,	0,	31),
	GROUP(pwm_c2,		0,	22),
	GROUP(i2c_sck_ao,	0,	2),
	GROUP(i2c_sda_ao,	0,	1),
	GROUP(ir_remote_out,	0,	21),
	GROUP(i2s_am_clk_out,	0,	30),
	GROUP(i2s_ao_clk_out,	0,	29),
	GROUP(i2s_lr_clk_out,	0,	28),
	GROUP(i2s_out_01,	0,	27),
	GROUP(uart_tx_ao_b0,	0,	26),
	GROUP(uart_rx_ao_b0,	0,	25),
	GROUP(uart_cts_ao_b,	0,	8),
	GROUP(uart_rts_ao_b,	0,	7),
	GROUP(uart_tx_ao_b1,	0,	24),
	GROUP(uart_rx_ao_b1,	0,	23),
	GROUP(spdif_out_1,	0,	16),
	GROUP(i2s_in_ch01,	0,	13),
	GROUP(i2s_ao_clk_in,	0,	15),
	GROUP(i2s_lr_clk_in,	0,	14),
};

static const char * const gpio_periphs_groups[] = {
	"GPIOX_0", "GPIOX_1", "GPIOX_2", "GPIOX_3", "GPIOX_4",
	"GPIOX_5", "GPIOX_6", "GPIOX_7", "GPIOX_8", "GPIOX_9",
	"GPIOX_10", "GPIOX_11", "GPIOX_16", "GPIOX_17", "GPIOX_18",
	"GPIOX_19", "GPIOX_20", "GPIOX_21",

	"GPIOY_0", "GPIOY_1", "GPIOY_3", "GPIOY_6", "GPIOY_7",
	"GPIOY_8", "GPIOY_9", "GPIOY_10", "GPIOY_11", "GPIOY_12",
	"GPIOY_13", "GPIOY_14",

	"GPIODV_9", "GPIODV_24", "GPIODV_25", "GPIODV_26",
	"GPIODV_27", "GPIODV_28", "GPIODV_29",

	"GPIOH_0", "GPIOH_1", "GPIOH_2", "GPIOH_3", "GPIOH_4",
	"GPIOH_5", "GPIOH_6", "GPIOH_7", "GPIOH_8", "GPIOH_9",

	"CARD_0", "CARD_1", "CARD_2", "CARD_3", "CARD_4",
	"CARD_5", "CARD_6",

	"BOOT_0", "BOOT_1", "BOOT_2", "BOOT_3", "BOOT_4",
	"BOOT_5", "BOOT_6", "BOOT_7", "BOOT_8", "BOOT_9",
	"BOOT_10", "BOOT_11", "BOOT_12", "BOOT_13", "BOOT_14",
	"BOOT_15", "BOOT_16", "BOOT_17", "BOOT_18",

	"DIF_0_P", "DIF_0_N", "DIF_1_P", "DIF_1_N",
	"DIF_2_P", "DIF_2_N", "DIF_3_P", "DIF_3_N",
	"DIF_4_P", "DIF_4_N"
};

static const char * const gpio_aobus_groups[] = {
	"GPIOAO_0", "GPIOAO_1", "GPIOAO_2", "GPIOAO_3",
	"GPIOAO_4", "GPIOAO_5", "GPIOAO_6", "GPIOAO_7",
	"GPIOAO_8", "GPIOAO_9", "GPIOAO_10", "GPIOAO_11",
	"GPIOAO_12", "GPIOAO_13", "GPIO_BSD_EN", "GPIO_TEST_N"
};

static const char * const sd_a_groups[] = {
	"sd_d0_a", "sd_d1_a", "sd_d2_a", "sd_d3_a", "sd_clk_a",
	"sd_cmd_a"
};

static const char * const sdxc_a_groups[] = {
	"sdxc_d0_0_a", "sdxc_d13_0_a", "sdxc_d47_a", "sdxc_clk_a",
	"sdxc_cmd_a", "sdxc_d0_1_a", "sdxc_d13_1_a"
};

static const char * const pcm_a_groups[] = {
	"pcm_out_a", "pcm_in_a", "pcm_fs_a", "pcm_clk_a"
};

static const char * const uart_a_groups[] = {
	"uart_tx_a", "uart_rx_a", "uart_cts_a", "uart_rts_a"
};

static const char * const uart_b_groups[] = {
	"uart_tx_b0", "uart_rx_b0", "uart_cts_b0", "uart_rts_b0",
	"uart_tx_b1", "uart_rx_b1", "uart_cts_b1", "uart_rts_b1"
};

static const char * const iso7816_groups[] = {
	"iso7816_det", "iso7816_reset", "iso7816_0_clk", "iso7816_0_data",
	"iso7816_1_clk", "iso7816_1_data", "iso7816_2_clk", "iso7816_2_data"
};

static const char * const i2c_d_groups[] = {
	"i2c_sda_d0", "i2c_sck_d0", "i2c_sda_d1", "i2c_sck_d1"
};

static const char * const xtal_groups[] = {
	"xtal_32k_out", "xtal_24m_out", "xtal_24m", "xtal24_out"
};

static const char * const uart_c_groups[] = {
	"uart_tx_c", "uart_rx_c", "uart_cts_c", "uart_rts_c"
};

static const char * const i2c_c_groups[] = {
	"i2c_sda_c0", "i2c_sck_c0", "i2c_sda_c1", "i2c_sck_c1"
};

static const char * const hdmi_groups[] = {
	"hdmi_hpd", "hdmi_sda", "hdmi_scl", "hdmi_cec_0"
};

static const char * const hdmi_cec_groups[] = {
	"hdmi_cec_1"
};

static const char * const spi_groups[] = {
	"spi_ss0_0", "spi_miso_0", "spi_mosi_0", "spi_sclk_0",
	"spi_ss0_1", "spi_ss1", "spi_sclk_1", "spi_mosi_1",
	"spi_miso_1", "spi_ss2"
};

static const char * const ethernet_groups[] = {
	"eth_tx_clk", "eth_tx_en", "eth_txd1_0", "eth_txd1_1",
	"eth_txd0_0", "eth_txd0_1", "eth_rx_clk", "eth_rx_dv",
	"eth_rxd1", "eth_rxd0", "eth_mdio_en", "eth_mdc", "eth_ref_clk",
	"eth_txd2", "eth_txd3", "eth_rxd3", "eth_rxd2",
	"eth_rxd3_h", "eth_rxd2_h"
};

static const char * const i2c_a_groups[] = {
	"i2c_sda_a", "i2c_sck_a",
};

static const char * const i2c_b_groups[] = {
	"i2c_sda_b0", "i2c_sck_b0", "i2c_sda_b1", "i2c_sck_b1"
};

static const char * const sd_c_groups[] = {
	"sd_d0_c", "sd_d1_c", "sd_d2_c", "sd_d3_c",
	"sd_cmd_c", "sd_clk_c"
};

static const char * const sdxc_c_groups[] = {
	"sdxc_d0_c", "sdxc_d13_c", "sdxc_d47_c", "sdxc_cmd_c",
	"sdxc_clk_c"
};

static const char * const nand_groups[] = {
	"nand_io", "nand_io_ce0", "nand_io_ce1",
	"nand_io_rb0", "nand_ale", "nand_cle",
	"nand_wen_clk", "nand_ren_clk", "nand_dqs_15",
	"nand_dqs_18"
};

static const char * const nor_groups[] = {
	"nor_d", "nor_q", "nor_c", "nor_cs"
};

static const char * const sd_b_groups[] = {
	"sd_d1_b", "sd_d0_b", "sd_clk_b", "sd_cmd_b",
	"sd_d3_b", "sd_d2_b"
};

static const char * const sdxc_b_groups[] = {
	"sdxc_d13_b", "sdxc_d0_b", "sdxc_clk_b", "sdxc_cmd_b"
};

static const char * const uart_ao_groups[] = {
	"uart_tx_ao_a", "uart_rx_ao_a", "uart_cts_ao_a", "uart_rts_ao_a"
};

static const char * const remote_groups[] = {
	"remote_input", "ir_blaster", "ir_remote_out"
};

static const char * const i2c_slave_ao_groups[] = {
	"i2c_sck_ao", "i2c_sda_ao"
};

static const char * const uart_ao_b_groups[] = {
	"uart_tx_ao_b0", "uart_rx_ao_b0", "uart_tx_ao_b1", "uart_rx_ao_b1",
	"uart_cts_ao_b", "uart_rts_ao_b"
};

static const char * const i2c_mst_ao_groups[] = {
	"i2c_mst_sck_ao", "i2c_mst_sda_ao"
};

static const char * const clk_24m_groups[] = {
	"clk_24m_out"
};

static const char * const clk_32k_groups[] = {
	"clk_32k_in_out"
};

static const char * const spdif_0_groups[] = {
	"spdif_out_0"
};

static const char * const spdif_1_groups[] = {
	"spdif_out_1"
};

static const char * const i2s_groups[] = {
	"i2s_am_clk_out", "i2s_ao_clk_out", "i2s_lr_clk_out",
	"i2s_out_01", "i2s_in_ch01", "i2s_ao_clk_in",
	"i2s_lr_clk_in"
};

static const char * const pwm_b_groups[] = {
	"pwm_b"
};

static const char * const pwm_c_groups[] = {
	"pwm_c0", "pwm_c1"
};

static const char * const pwm_c_ao_groups[] = {
	"pwm_c2"
};

static const char * const pwm_d_groups[] = {
	"pwm_d"
};

static const char * const pwm_e_groups[] = {
	"pwm_e"
};

static const char * const pwm_vs_groups[] = {
	"pwm_vs_0", "pwm_vs_1", "pwm_vs_2",
	"pwm_vs_3", "pwm_vs_4"
};

static const char * const tsin_a_groups[] = {
	"tsin_d0_a", "tsin_d17_a", "tsin_clk_a", "tsin_sop_a",
	"tsin_d_valid_a"
};

static const char * const tsin_b_groups[] = {
	"tsin_d0_b", "tsin_clk_b", "tsin_sop_b", "tsin_d_valid_b"
};

static struct meson_pmx_func meson8b_cbus_functions[] = {
	FUNCTION(gpio_periphs),
	FUNCTION(sd_a),
	FUNCTION(sdxc_a),
	FUNCTION(pcm_a),
	FUNCTION(uart_a),
	FUNCTION(uart_b),
	FUNCTION(iso7816),
	FUNCTION(i2c_d),
	FUNCTION(xtal),
	FUNCTION(uart_c),
	FUNCTION(i2c_c),
	FUNCTION(hdmi),
	FUNCTION(spi),
	FUNCTION(ethernet),
	FUNCTION(i2c_a),
	FUNCTION(i2c_b),
	FUNCTION(sd_c),
	FUNCTION(sdxc_c),
	FUNCTION(nand),
	FUNCTION(nor),
	FUNCTION(sd_b),
	FUNCTION(sdxc_b),
	FUNCTION(spdif_0),
	FUNCTION(pwm_b),
	FUNCTION(pwm_c),
	FUNCTION(pwm_d),
	FUNCTION(pwm_e),
	FUNCTION(pwm_vs),
	FUNCTION(tsin_a),
	FUNCTION(tsin_b),
	FUNCTION(clk_24m),
};

static struct meson_pmx_func meson8b_aobus_functions[] = {
	FUNCTION(gpio_aobus),
	FUNCTION(uart_ao),
	FUNCTION(uart_ao_b),
	FUNCTION(i2c_slave_ao),
	FUNCTION(i2c_mst_ao),
	FUNCTION(i2s),
	FUNCTION(remote),
	FUNCTION(clk_32k),
	FUNCTION(pwm_c_ao),
	FUNCTION(spdif_1),
	FUNCTION(hdmi_cec),
};

static struct meson_bank meson8b_cbus_banks[] = {
	/*   name        first          last        irq       pullen   pull     dir      out      in   */
	BANK("X0..11",	 GPIOX_0,	GPIOX_11,   97, 108,  4,  0,   4,  0,   0,  0,   1,  0,   2,  0),
	BANK("X16..21",	 GPIOX_16,	GPIOX_21,  113, 118,  4, 16,   4, 16,   0, 16,   1, 16,   2, 16),
	BANK("Y0..1",	 GPIOY_0,	GPIOY_1,    80,  81,  3,  0,   3,  0,   3,  0,   4,  0,   5,  0),
	BANK("Y3",	 GPIOY_3,	GPIOY_3,    83,  83,  3,  3,   3,  3,   3,  3,   4,  3,   5,  3),
	BANK("Y6..14",	 GPIOY_6,	GPIOY_14,   86,  94,  3,  6,   3,  6,   3,  6,   4,  6,   5,  6),
	BANK("DV9",	 GPIODV_9,	GPIODV_9,   59,  59,  0,  9,   0,  9,   7,  9,   8,  9,   9,  9),
	BANK("DV24..29", GPIODV_24,	GPIODV_29,  74,  79,  0, 24,   0, 24,   7, 24,   8, 24,   9, 24),
	BANK("H",	 GPIOH_0,	GPIOH_9,    14,  23,  1, 16,   1, 16,   9, 19,  10, 19,  11, 19),
	BANK("CARD",	 CARD_0,	CARD_6,     43,  49,  2, 20,   2, 20,   0, 22,   1, 22,   2, 22),
	BANK("BOOT",	 BOOT_0,	BOOT_18,    24,  42,  2,  0,   2,  0,   9,  0,  10,  0,  11,  0),

	/*
	 * The following bank is not mentionned in the public datasheet
	 * There is no information whether it can be used with the gpio
	 * interrupt controller
	 */
	BANK("DIF",	 DIF_0_P,	DIF_4_N,    -1,  -1,  5,  8,   5,  8,  12, 12,  13, 12,  14, 12),
};

static struct meson_bank meson8b_aobus_banks[] = {
	/*   name    first     lastc        irq    pullen  pull    dir     out     in  */
	BANK("AO",   GPIOAO_0, GPIO_TEST_N, 0, 13, 0,  16, 0, 0,  0,  0,  0, 16,  1,  0),
};

<<<<<<< HEAD
struct meson_pinctrl_data meson8b_cbus_pinctrl_data = {
	.name		= "cbus-banks",
	.pin_base	= 0,
=======
static struct meson_pinctrl_data meson8b_cbus_pinctrl_data = {
	.name		= "cbus-banks",
>>>>>>> 24b8d41d
	.pins		= meson8b_cbus_pins,
	.groups		= meson8b_cbus_groups,
	.funcs		= meson8b_cbus_functions,
	.banks		= meson8b_cbus_banks,
	.num_pins	= ARRAY_SIZE(meson8b_cbus_pins),
	.num_groups	= ARRAY_SIZE(meson8b_cbus_groups),
	.num_funcs	= ARRAY_SIZE(meson8b_cbus_functions),
	.num_banks	= ARRAY_SIZE(meson8b_cbus_banks),
<<<<<<< HEAD
};

struct meson_pinctrl_data meson8b_aobus_pinctrl_data = {
	.name		= "aobus-banks",
	.pin_base	= 130,
=======
	.pmx_ops	= &meson8_pmx_ops,
};

static struct meson_pinctrl_data meson8b_aobus_pinctrl_data = {
	.name		= "aobus-banks",
>>>>>>> 24b8d41d
	.pins		= meson8b_aobus_pins,
	.groups		= meson8b_aobus_groups,
	.funcs		= meson8b_aobus_functions,
	.banks		= meson8b_aobus_banks,
	.num_pins	= ARRAY_SIZE(meson8b_aobus_pins),
	.num_groups	= ARRAY_SIZE(meson8b_aobus_groups),
	.num_funcs	= ARRAY_SIZE(meson8b_aobus_functions),
	.num_banks	= ARRAY_SIZE(meson8b_aobus_banks),
<<<<<<< HEAD
};
=======
	.pmx_ops	= &meson8_pmx_ops,
	.parse_dt	= &meson8_aobus_parse_dt_extra,
};

static const struct of_device_id meson8b_pinctrl_dt_match[] = {
	{
		.compatible = "amlogic,meson8b-cbus-pinctrl",
		.data = &meson8b_cbus_pinctrl_data,
	},
	{
		.compatible = "amlogic,meson8b-aobus-pinctrl",
		.data = &meson8b_aobus_pinctrl_data,
	},
	{ },
};

static struct platform_driver meson8b_pinctrl_driver = {
	.probe		= meson_pinctrl_probe,
	.driver = {
		.name	= "meson8b-pinctrl",
		.of_match_table = meson8b_pinctrl_dt_match,
	},
};
builtin_platform_driver(meson8b_pinctrl_driver);
>>>>>>> 24b8d41d
<|MERGE_RESOLUTION|>--- conflicted
+++ resolved
@@ -943,14 +943,8 @@
 	BANK("AO",   GPIOAO_0, GPIO_TEST_N, 0, 13, 0,  16, 0, 0,  0,  0,  0, 16,  1,  0),
 };
 
-<<<<<<< HEAD
-struct meson_pinctrl_data meson8b_cbus_pinctrl_data = {
-	.name		= "cbus-banks",
-	.pin_base	= 0,
-=======
 static struct meson_pinctrl_data meson8b_cbus_pinctrl_data = {
 	.name		= "cbus-banks",
->>>>>>> 24b8d41d
 	.pins		= meson8b_cbus_pins,
 	.groups		= meson8b_cbus_groups,
 	.funcs		= meson8b_cbus_functions,
@@ -959,19 +953,11 @@
 	.num_groups	= ARRAY_SIZE(meson8b_cbus_groups),
 	.num_funcs	= ARRAY_SIZE(meson8b_cbus_functions),
 	.num_banks	= ARRAY_SIZE(meson8b_cbus_banks),
-<<<<<<< HEAD
-};
-
-struct meson_pinctrl_data meson8b_aobus_pinctrl_data = {
-	.name		= "aobus-banks",
-	.pin_base	= 130,
-=======
 	.pmx_ops	= &meson8_pmx_ops,
 };
 
 static struct meson_pinctrl_data meson8b_aobus_pinctrl_data = {
 	.name		= "aobus-banks",
->>>>>>> 24b8d41d
 	.pins		= meson8b_aobus_pins,
 	.groups		= meson8b_aobus_groups,
 	.funcs		= meson8b_aobus_functions,
@@ -980,9 +966,6 @@
 	.num_groups	= ARRAY_SIZE(meson8b_aobus_groups),
 	.num_funcs	= ARRAY_SIZE(meson8b_aobus_functions),
 	.num_banks	= ARRAY_SIZE(meson8b_aobus_banks),
-<<<<<<< HEAD
-};
-=======
 	.pmx_ops	= &meson8_pmx_ops,
 	.parse_dt	= &meson8_aobus_parse_dt_extra,
 };
@@ -1006,5 +989,4 @@
 		.of_match_table = meson8b_pinctrl_dt_match,
 	},
 };
-builtin_platform_driver(meson8b_pinctrl_driver);
->>>>>>> 24b8d41d
+builtin_platform_driver(meson8b_pinctrl_driver);