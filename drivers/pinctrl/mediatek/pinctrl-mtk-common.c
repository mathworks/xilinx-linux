// SPDX-License-Identifier: GPL-2.0-only
/*
 * mt65xx pinctrl driver based on Allwinner A1X pinctrl driver.
 * Copyright (c) 2014 MediaTek Inc.
 * Author: Hongzhou.Yang <hongzhou.yang@mediatek.com>
 */

#include <linux/io.h>
#include <linux/gpio/driver.h>
#include <linux/of.h>
#include <linux/of_address.h>
#include <linux/of_device.h>
#include <linux/of_irq.h>
#include <linux/pinctrl/consumer.h>
#include <linux/pinctrl/machine.h>
#include <linux/pinctrl/pinconf.h>
#include <linux/pinctrl/pinconf-generic.h>
#include <linux/pinctrl/pinctrl.h>
#include <linux/pinctrl/pinmux.h>
#include <linux/platform_device.h>
#include <linux/slab.h>
#include <linux/bitops.h>
#include <linux/regmap.h>
#include <linux/mfd/syscon.h>
#include <linux/delay.h>
#include <linux/interrupt.h>
#include <linux/pm.h>
#include <dt-bindings/pinctrl/mt65xx.h>

#include "../core.h"
#include "../pinconf.h"
#include "../pinctrl-utils.h"
#include "mtk-eint.h"
#include "pinctrl-mtk-common.h"

#define MAX_GPIO_MODE_PER_REG 5
#define GPIO_MODE_BITS        3
#define GPIO_MODE_PREFIX "GPIO"

static const char * const mtk_gpio_functions[] = {
	"func0", "func1", "func2", "func3",
	"func4", "func5", "func6", "func7",
	"func8", "func9", "func10", "func11",
	"func12", "func13", "func14", "func15",
};

/*
 * There are two base address for pull related configuration
 * in mt8135, and different GPIO pins use different base address.
 * When pin number greater than type1_start and less than type1_end,
 * should use the second base address.
 */
static struct regmap *mtk_get_regmap(struct mtk_pinctrl *pctl,
		unsigned long pin)
{
	if (pin >= pctl->devdata->type1_start && pin < pctl->devdata->type1_end)
		return pctl->regmap2;
	return pctl->regmap1;
}

static unsigned int mtk_get_port(struct mtk_pinctrl *pctl, unsigned long pin)
{
	/* Different SoC has different mask and port shift. */
	return ((pin >> 4) & pctl->devdata->port_mask)
			<< pctl->devdata->port_shf;
}

static int mtk_pmx_gpio_set_direction(struct pinctrl_dev *pctldev,
			struct pinctrl_gpio_range *range, unsigned offset,
			bool input)
{
	unsigned int reg_addr;
	unsigned int bit;
	struct mtk_pinctrl *pctl = pinctrl_dev_get_drvdata(pctldev);

	reg_addr = mtk_get_port(pctl, offset) + pctl->devdata->dir_offset;
	bit = BIT(offset & 0xf);

	if (pctl->devdata->spec_dir_set)
		pctl->devdata->spec_dir_set(&reg_addr, offset);

	if (input)
		/* Different SoC has different alignment offset. */
		reg_addr = CLR_ADDR(reg_addr, pctl);
	else
		reg_addr = SET_ADDR(reg_addr, pctl);

	regmap_write(mtk_get_regmap(pctl, offset), reg_addr, bit);
	return 0;
}

static void mtk_gpio_set(struct gpio_chip *chip, unsigned offset, int value)
{
	unsigned int reg_addr;
	unsigned int bit;
	struct mtk_pinctrl *pctl = gpiochip_get_data(chip);

	reg_addr = mtk_get_port(pctl, offset) + pctl->devdata->dout_offset;
	bit = BIT(offset & 0xf);

	if (value)
		reg_addr = SET_ADDR(reg_addr, pctl);
	else
		reg_addr = CLR_ADDR(reg_addr, pctl);

	regmap_write(mtk_get_regmap(pctl, offset), reg_addr, bit);
}

static int mtk_pconf_set_ies_smt(struct mtk_pinctrl *pctl, unsigned pin,
		int value, enum pin_config_param arg)
{
	unsigned int reg_addr, offset;
	unsigned int bit;

	/**
	 * Due to some soc are not support ies/smt config, add this special
	 * control to handle it.
	 */
	if (!pctl->devdata->spec_ies_smt_set &&
		pctl->devdata->ies_offset == MTK_PINCTRL_NOT_SUPPORT &&
			arg == PIN_CONFIG_INPUT_ENABLE)
		return -EINVAL;

	if (!pctl->devdata->spec_ies_smt_set &&
		pctl->devdata->smt_offset == MTK_PINCTRL_NOT_SUPPORT &&
			arg == PIN_CONFIG_INPUT_SCHMITT_ENABLE)
		return -EINVAL;

	/*
	 * Due to some pins are irregular, their input enable and smt
	 * control register are discontinuous, so we need this special handle.
	 */
	if (pctl->devdata->spec_ies_smt_set) {
		return pctl->devdata->spec_ies_smt_set(mtk_get_regmap(pctl, pin),
			pin, pctl->devdata->port_align, value, arg);
	}

	bit = BIT(pin & 0xf);

	if (arg == PIN_CONFIG_INPUT_ENABLE)
		offset = pctl->devdata->ies_offset;
	else
		offset = pctl->devdata->smt_offset;

	if (value)
		reg_addr = SET_ADDR(mtk_get_port(pctl, pin) + offset, pctl);
	else
		reg_addr = CLR_ADDR(mtk_get_port(pctl, pin) + offset, pctl);

	regmap_write(mtk_get_regmap(pctl, pin), reg_addr, bit);
	return 0;
}

int mtk_pconf_spec_set_ies_smt_range(struct regmap *regmap,
		const struct mtk_pin_ies_smt_set *ies_smt_infos, unsigned int info_num,
		unsigned int pin, unsigned char align, int value)
{
	unsigned int i, reg_addr, bit;

	for (i = 0; i < info_num; i++) {
		if (pin >= ies_smt_infos[i].start &&
				pin <= ies_smt_infos[i].end) {
			break;
		}
	}

	if (i == info_num)
		return -EINVAL;

	if (value)
		reg_addr = ies_smt_infos[i].offset + align;
	else
		reg_addr = ies_smt_infos[i].offset + (align << 1);

	bit = BIT(ies_smt_infos[i].bit);
	regmap_write(regmap, reg_addr, bit);
	return 0;
}

static const struct mtk_pin_drv_grp *mtk_find_pin_drv_grp_by_pin(
		struct mtk_pinctrl *pctl,  unsigned long pin) {
	int i;

	for (i = 0; i < pctl->devdata->n_pin_drv_grps; i++) {
		const struct mtk_pin_drv_grp *pin_drv =
				pctl->devdata->pin_drv_grp + i;
		if (pin == pin_drv->pin)
			return pin_drv;
	}

	return NULL;
}

static int mtk_pconf_set_driving(struct mtk_pinctrl *pctl,
		unsigned int pin, unsigned char driving)
{
	const struct mtk_pin_drv_grp *pin_drv;
	unsigned int val;
	unsigned int bits, mask, shift;
	const struct mtk_drv_group_desc *drv_grp;

	if (pin >= pctl->devdata->npins)
		return -EINVAL;

	pin_drv = mtk_find_pin_drv_grp_by_pin(pctl, pin);
	if (!pin_drv || pin_drv->grp > pctl->devdata->n_grp_cls)
		return -EINVAL;

	drv_grp = pctl->devdata->grp_desc + pin_drv->grp;
	if (driving >= drv_grp->min_drv && driving <= drv_grp->max_drv
		&& !(driving % drv_grp->step)) {
		val = driving / drv_grp->step - 1;
		bits = drv_grp->high_bit - drv_grp->low_bit + 1;
		mask = BIT(bits) - 1;
		shift = pin_drv->bit + drv_grp->low_bit;
		mask <<= shift;
		val <<= shift;
		return regmap_update_bits(mtk_get_regmap(pctl, pin),
				pin_drv->offset, mask, val);
	}

	return -EINVAL;
}

int mtk_pctrl_spec_pull_set_samereg(struct regmap *regmap,
		const struct mtk_pin_spec_pupd_set_samereg *pupd_infos,
		unsigned int info_num, unsigned int pin,
		unsigned char align, bool isup, unsigned int r1r0)
{
	unsigned int i;
	unsigned int reg_pupd, reg_set, reg_rst;
	unsigned int bit_pupd, bit_r0, bit_r1;
	const struct mtk_pin_spec_pupd_set_samereg *spec_pupd_pin;
	bool find = false;

	for (i = 0; i < info_num; i++) {
		if (pin == pupd_infos[i].pin) {
			find = true;
			break;
		}
	}

	if (!find)
		return -EINVAL;

	spec_pupd_pin = pupd_infos + i;
	reg_set = spec_pupd_pin->offset + align;
	reg_rst = spec_pupd_pin->offset + (align << 1);

	if (isup)
		reg_pupd = reg_rst;
	else
		reg_pupd = reg_set;

	bit_pupd = BIT(spec_pupd_pin->pupd_bit);
	regmap_write(regmap, reg_pupd, bit_pupd);

	bit_r0 = BIT(spec_pupd_pin->r0_bit);
	bit_r1 = BIT(spec_pupd_pin->r1_bit);

	switch (r1r0) {
	case MTK_PUPD_SET_R1R0_00:
		regmap_write(regmap, reg_rst, bit_r0);
		regmap_write(regmap, reg_rst, bit_r1);
		break;
	case MTK_PUPD_SET_R1R0_01:
		regmap_write(regmap, reg_set, bit_r0);
		regmap_write(regmap, reg_rst, bit_r1);
		break;
	case MTK_PUPD_SET_R1R0_10:
		regmap_write(regmap, reg_rst, bit_r0);
		regmap_write(regmap, reg_set, bit_r1);
		break;
	case MTK_PUPD_SET_R1R0_11:
		regmap_write(regmap, reg_set, bit_r0);
		regmap_write(regmap, reg_set, bit_r1);
		break;
	default:
		return -EINVAL;
	}

	return 0;
}

static int mtk_pconf_set_pull_select(struct mtk_pinctrl *pctl,
		unsigned int pin, bool enable, bool isup, unsigned int arg)
{
	unsigned int bit;
	unsigned int reg_pullen, reg_pullsel, r1r0;
	int ret;

	/* Some pins' pull setting are very different,
	 * they have separate pull up/down bit, R0 and R1
	 * resistor bit, so we need this special handle.
	 */
	if (pctl->devdata->spec_pull_set) {
		/* For special pins, bias-disable is set by R1R0,
		 * the parameter should be "MTK_PUPD_SET_R1R0_00".
		 */
		r1r0 = enable ? arg : MTK_PUPD_SET_R1R0_00;
		ret = pctl->devdata->spec_pull_set(mtk_get_regmap(pctl, pin),
			pin, pctl->devdata->port_align, isup, r1r0);
		if (!ret)
			return 0;
	}

	/* For generic pull config, default arg value should be 0 or 1. */
	if (arg != 0 && arg != 1) {
		dev_err(pctl->dev, "invalid pull-up argument %d on pin %d .\n",
			arg, pin);
		return -EINVAL;
	}

	bit = BIT(pin & 0xf);
	if (enable)
		reg_pullen = SET_ADDR(mtk_get_port(pctl, pin) +
			pctl->devdata->pullen_offset, pctl);
	else
		reg_pullen = CLR_ADDR(mtk_get_port(pctl, pin) +
			pctl->devdata->pullen_offset, pctl);

	if (isup)
		reg_pullsel = SET_ADDR(mtk_get_port(pctl, pin) +
			pctl->devdata->pullsel_offset, pctl);
	else
		reg_pullsel = CLR_ADDR(mtk_get_port(pctl, pin) +
			pctl->devdata->pullsel_offset, pctl);

	regmap_write(mtk_get_regmap(pctl, pin), reg_pullen, bit);
	regmap_write(mtk_get_regmap(pctl, pin), reg_pullsel, bit);
	return 0;
}

static int mtk_pconf_parse_conf(struct pinctrl_dev *pctldev,
		unsigned int pin, enum pin_config_param param,
		enum pin_config_param arg)
{
	int ret = 0;
	struct mtk_pinctrl *pctl = pinctrl_dev_get_drvdata(pctldev);

	switch (param) {
	case PIN_CONFIG_BIAS_DISABLE:
		ret = mtk_pconf_set_pull_select(pctl, pin, false, false, arg);
		break;
	case PIN_CONFIG_BIAS_PULL_UP:
		ret = mtk_pconf_set_pull_select(pctl, pin, true, true, arg);
		break;
	case PIN_CONFIG_BIAS_PULL_DOWN:
		ret = mtk_pconf_set_pull_select(pctl, pin, true, false, arg);
		break;
	case PIN_CONFIG_INPUT_ENABLE:
		mtk_pmx_gpio_set_direction(pctldev, NULL, pin, true);
		ret = mtk_pconf_set_ies_smt(pctl, pin, arg, param);
		break;
	case PIN_CONFIG_OUTPUT:
		mtk_gpio_set(pctl->chip, pin, arg);
		ret = mtk_pmx_gpio_set_direction(pctldev, NULL, pin, false);
		break;
	case PIN_CONFIG_INPUT_SCHMITT_ENABLE:
		mtk_pmx_gpio_set_direction(pctldev, NULL, pin, true);
		ret = mtk_pconf_set_ies_smt(pctl, pin, arg, param);
		break;
	case PIN_CONFIG_DRIVE_STRENGTH:
		ret = mtk_pconf_set_driving(pctl, pin, arg);
		break;
	default:
		ret = -EINVAL;
	}

	return ret;
}

static int mtk_pconf_group_get(struct pinctrl_dev *pctldev,
				 unsigned group,
				 unsigned long *config)
{
	struct mtk_pinctrl *pctl = pinctrl_dev_get_drvdata(pctldev);

	*config = pctl->groups[group].config;

	return 0;
}

static int mtk_pconf_group_set(struct pinctrl_dev *pctldev, unsigned group,
				 unsigned long *configs, unsigned num_configs)
{
	struct mtk_pinctrl *pctl = pinctrl_dev_get_drvdata(pctldev);
	struct mtk_pinctrl_group *g = &pctl->groups[group];
	int i, ret;

	for (i = 0; i < num_configs; i++) {
		ret = mtk_pconf_parse_conf(pctldev, g->pin,
			pinconf_to_config_param(configs[i]),
			pinconf_to_config_argument(configs[i]));
		if (ret < 0)
			return ret;

		g->config = configs[i];
	}

	return 0;
}

static const struct pinconf_ops mtk_pconf_ops = {
	.pin_config_group_get	= mtk_pconf_group_get,
	.pin_config_group_set	= mtk_pconf_group_set,
};

static struct mtk_pinctrl_group *
mtk_pctrl_find_group_by_pin(struct mtk_pinctrl *pctl, u32 pin)
{
	int i;

	for (i = 0; i < pctl->ngroups; i++) {
		struct mtk_pinctrl_group *grp = pctl->groups + i;

		if (grp->pin == pin)
			return grp;
	}

	return NULL;
}

static const struct mtk_desc_function *mtk_pctrl_find_function_by_pin(
		struct mtk_pinctrl *pctl, u32 pin_num, u32 fnum)
{
	const struct mtk_desc_pin *pin = pctl->devdata->pins + pin_num;
	const struct mtk_desc_function *func = pin->functions;

	while (func && func->name) {
		if (func->muxval == fnum)
			return func;
		func++;
	}

	return NULL;
}

static bool mtk_pctrl_is_function_valid(struct mtk_pinctrl *pctl,
		u32 pin_num, u32 fnum)
{
	int i;

	for (i = 0; i < pctl->devdata->npins; i++) {
		const struct mtk_desc_pin *pin = pctl->devdata->pins + i;

		if (pin->pin.number == pin_num) {
			const struct mtk_desc_function *func =
					pin->functions;

			while (func && func->name) {
				if (func->muxval == fnum)
					return true;
				func++;
			}

			break;
		}
	}

	return false;
}

static int mtk_pctrl_dt_node_to_map_func(struct mtk_pinctrl *pctl,
		u32 pin, u32 fnum, struct mtk_pinctrl_group *grp,
		struct pinctrl_map **map, unsigned *reserved_maps,
		unsigned *num_maps)
{
	bool ret;

	if (*num_maps == *reserved_maps)
		return -ENOSPC;

	(*map)[*num_maps].type = PIN_MAP_TYPE_MUX_GROUP;
	(*map)[*num_maps].data.mux.group = grp->name;

	ret = mtk_pctrl_is_function_valid(pctl, pin, fnum);
	if (!ret) {
		dev_err(pctl->dev, "invalid function %d on pin %d .\n",
				fnum, pin);
		return -EINVAL;
	}

	(*map)[*num_maps].data.mux.function = mtk_gpio_functions[fnum];
	(*num_maps)++;

	return 0;
}

static int mtk_pctrl_dt_subnode_to_map(struct pinctrl_dev *pctldev,
				      struct device_node *node,
				      struct pinctrl_map **map,
				      unsigned *reserved_maps,
				      unsigned *num_maps)
{
	struct property *pins;
	u32 pinfunc, pin, func;
	int num_pins, num_funcs, maps_per_pin;
	unsigned long *configs;
	unsigned int num_configs;
	bool has_config = false;
	int i, err;
	unsigned reserve = 0;
	struct mtk_pinctrl_group *grp;
	struct mtk_pinctrl *pctl = pinctrl_dev_get_drvdata(pctldev);

	pins = of_find_property(node, "pinmux", NULL);
	if (!pins) {
		dev_err(pctl->dev, "missing pins property in node %pOFn .\n",
				node);
		return -EINVAL;
	}

	err = pinconf_generic_parse_dt_config(node, pctldev, &configs,
		&num_configs);
	if (err)
		return err;

	if (num_configs)
		has_config = true;

	num_pins = pins->length / sizeof(u32);
	num_funcs = num_pins;
	maps_per_pin = 0;
	if (num_funcs)
		maps_per_pin++;
	if (has_config && num_pins >= 1)
		maps_per_pin++;

	if (!num_pins || !maps_per_pin) {
		err = -EINVAL;
		goto exit;
	}

	reserve = num_pins * maps_per_pin;

	err = pinctrl_utils_reserve_map(pctldev, map,
			reserved_maps, num_maps, reserve);
	if (err < 0)
		goto exit;

	for (i = 0; i < num_pins; i++) {
		err = of_property_read_u32_index(node, "pinmux",
				i, &pinfunc);
		if (err)
			goto exit;

		pin = MTK_GET_PIN_NO(pinfunc);
		func = MTK_GET_PIN_FUNC(pinfunc);

		if (pin >= pctl->devdata->npins ||
				func >= ARRAY_SIZE(mtk_gpio_functions)) {
			dev_err(pctl->dev, "invalid pins value.\n");
			err = -EINVAL;
			goto exit;
		}

		grp = mtk_pctrl_find_group_by_pin(pctl, pin);
		if (!grp) {
			dev_err(pctl->dev, "unable to match pin %d to group\n",
					pin);
			err = -EINVAL;
			goto exit;
		}

		err = mtk_pctrl_dt_node_to_map_func(pctl, pin, func, grp, map,
				reserved_maps, num_maps);
		if (err < 0)
			goto exit;

		if (has_config) {
			err = pinctrl_utils_add_map_configs(pctldev, map,
					reserved_maps, num_maps, grp->name,
					configs, num_configs,
					PIN_MAP_TYPE_CONFIGS_GROUP);
			if (err < 0)
				goto exit;
		}
	}

	err = 0;

exit:
	kfree(configs);
	return err;
}

static int mtk_pctrl_dt_node_to_map(struct pinctrl_dev *pctldev,
				 struct device_node *np_config,
				 struct pinctrl_map **map, unsigned *num_maps)
{
	struct device_node *np;
	unsigned reserved_maps;
	int ret;

	*map = NULL;
	*num_maps = 0;
	reserved_maps = 0;

	for_each_child_of_node(np_config, np) {
		ret = mtk_pctrl_dt_subnode_to_map(pctldev, np, map,
				&reserved_maps, num_maps);
		if (ret < 0) {
			pinctrl_utils_free_map(pctldev, *map, *num_maps);
			of_node_put(np);
			return ret;
		}
	}

	return 0;
}

static int mtk_pctrl_get_groups_count(struct pinctrl_dev *pctldev)
{
	struct mtk_pinctrl *pctl = pinctrl_dev_get_drvdata(pctldev);

	return pctl->ngroups;
}

static const char *mtk_pctrl_get_group_name(struct pinctrl_dev *pctldev,
					      unsigned group)
{
	struct mtk_pinctrl *pctl = pinctrl_dev_get_drvdata(pctldev);

	return pctl->groups[group].name;
}

static int mtk_pctrl_get_group_pins(struct pinctrl_dev *pctldev,
				      unsigned group,
				      const unsigned **pins,
				      unsigned *num_pins)
{
	struct mtk_pinctrl *pctl = pinctrl_dev_get_drvdata(pctldev);

	*pins = (unsigned *)&pctl->groups[group].pin;
	*num_pins = 1;

	return 0;
}

static const struct pinctrl_ops mtk_pctrl_ops = {
	.dt_node_to_map		= mtk_pctrl_dt_node_to_map,
	.dt_free_map		= pinctrl_utils_free_map,
	.get_groups_count	= mtk_pctrl_get_groups_count,
	.get_group_name		= mtk_pctrl_get_group_name,
	.get_group_pins		= mtk_pctrl_get_group_pins,
};

static int mtk_pmx_get_funcs_cnt(struct pinctrl_dev *pctldev)
{
	return ARRAY_SIZE(mtk_gpio_functions);
}

static const char *mtk_pmx_get_func_name(struct pinctrl_dev *pctldev,
					   unsigned selector)
{
	return mtk_gpio_functions[selector];
}

static int mtk_pmx_get_func_groups(struct pinctrl_dev *pctldev,
				     unsigned function,
				     const char * const **groups,
				     unsigned * const num_groups)
{
	struct mtk_pinctrl *pctl = pinctrl_dev_get_drvdata(pctldev);

	*groups = pctl->grp_names;
	*num_groups = pctl->ngroups;

	return 0;
}

static int mtk_pmx_set_mode(struct pinctrl_dev *pctldev,
		unsigned long pin, unsigned long mode)
{
	unsigned int reg_addr;
	unsigned char bit;
	unsigned int val;
	unsigned int mask = (1L << GPIO_MODE_BITS) - 1;
	struct mtk_pinctrl *pctl = pinctrl_dev_get_drvdata(pctldev);

	if (pctl->devdata->spec_pinmux_set)
		pctl->devdata->spec_pinmux_set(mtk_get_regmap(pctl, pin),
					pin, mode);

	reg_addr = ((pin / MAX_GPIO_MODE_PER_REG) << pctl->devdata->port_shf)
			+ pctl->devdata->pinmux_offset;

	mode &= mask;
	bit = pin % MAX_GPIO_MODE_PER_REG;
	mask <<= (GPIO_MODE_BITS * bit);
	val = (mode << (GPIO_MODE_BITS * bit));
	return regmap_update_bits(mtk_get_regmap(pctl, pin),
			reg_addr, mask, val);
}

static const struct mtk_desc_pin *
mtk_find_pin_by_eint_num(struct mtk_pinctrl *pctl, unsigned int eint_num)
{
	int i;
	const struct mtk_desc_pin *pin;

	for (i = 0; i < pctl->devdata->npins; i++) {
		pin = pctl->devdata->pins + i;
		if (pin->eint.eintnum == eint_num)
			return pin;
	}

	return NULL;
}

static int mtk_pmx_set_mux(struct pinctrl_dev *pctldev,
			    unsigned function,
			    unsigned group)
{
	bool ret;
	const struct mtk_desc_function *desc;
	struct mtk_pinctrl *pctl = pinctrl_dev_get_drvdata(pctldev);
	struct mtk_pinctrl_group *g = pctl->groups + group;

	ret = mtk_pctrl_is_function_valid(pctl, g->pin, function);
	if (!ret) {
		dev_err(pctl->dev, "invalid function %d on group %d .\n",
				function, group);
		return -EINVAL;
	}

	desc = mtk_pctrl_find_function_by_pin(pctl, g->pin, function);
	if (!desc)
		return -EINVAL;
	mtk_pmx_set_mode(pctldev, g->pin, desc->muxval);
	return 0;
}

static int mtk_pmx_find_gpio_mode(struct mtk_pinctrl *pctl,
				unsigned offset)
{
	const struct mtk_desc_pin *pin = pctl->devdata->pins + offset;
	const struct mtk_desc_function *func = pin->functions;

	while (func && func->name) {
		if (!strncmp(func->name, GPIO_MODE_PREFIX,
			sizeof(GPIO_MODE_PREFIX)-1))
			return func->muxval;
		func++;
	}
	return -EINVAL;
}

static int mtk_pmx_gpio_request_enable(struct pinctrl_dev *pctldev,
				    struct pinctrl_gpio_range *range,
				    unsigned offset)
{
	int muxval;
	struct mtk_pinctrl *pctl = pinctrl_dev_get_drvdata(pctldev);

	muxval = mtk_pmx_find_gpio_mode(pctl, offset);

	if (muxval < 0) {
		dev_err(pctl->dev, "invalid gpio pin %d.\n", offset);
		return -EINVAL;
	}

	mtk_pmx_set_mode(pctldev, offset, muxval);
	mtk_pconf_set_ies_smt(pctl, offset, 1, PIN_CONFIG_INPUT_ENABLE);

	return 0;
}

static const struct pinmux_ops mtk_pmx_ops = {
	.get_functions_count	= mtk_pmx_get_funcs_cnt,
	.get_function_name	= mtk_pmx_get_func_name,
	.get_function_groups	= mtk_pmx_get_func_groups,
	.set_mux		= mtk_pmx_set_mux,
	.gpio_set_direction	= mtk_pmx_gpio_set_direction,
	.gpio_request_enable	= mtk_pmx_gpio_request_enable,
};

static int mtk_gpio_direction_input(struct gpio_chip *chip,
					unsigned offset)
{
	return pinctrl_gpio_direction_input(chip->base + offset);
}

static int mtk_gpio_direction_output(struct gpio_chip *chip,
					unsigned offset, int value)
{
	mtk_gpio_set(chip, offset, value);
	return pinctrl_gpio_direction_output(chip->base + offset);
}

static int mtk_gpio_get_direction(struct gpio_chip *chip, unsigned offset)
{
	unsigned int reg_addr;
	unsigned int bit;
	unsigned int read_val = 0;

	struct mtk_pinctrl *pctl = gpiochip_get_data(chip);

	reg_addr =  mtk_get_port(pctl, offset) + pctl->devdata->dir_offset;
	bit = BIT(offset & 0xf);

	if (pctl->devdata->spec_dir_set)
		pctl->devdata->spec_dir_set(&reg_addr, offset);

	regmap_read(pctl->regmap1, reg_addr, &read_val);
	if (read_val & bit)
		return GPIO_LINE_DIRECTION_OUT;

	return GPIO_LINE_DIRECTION_IN;
}

static int mtk_gpio_get(struct gpio_chip *chip, unsigned offset)
{
	unsigned int reg_addr;
	unsigned int bit;
	unsigned int read_val = 0;
	struct mtk_pinctrl *pctl = gpiochip_get_data(chip);

	reg_addr = mtk_get_port(pctl, offset) +
		pctl->devdata->din_offset;

	bit = BIT(offset & 0xf);
	regmap_read(pctl->regmap1, reg_addr, &read_val);
	return !!(read_val & bit);
}

static int mtk_gpio_to_irq(struct gpio_chip *chip, unsigned offset)
{
	struct mtk_pinctrl *pctl = gpiochip_get_data(chip);
	const struct mtk_desc_pin *pin;
	unsigned long eint_n;

	pin = pctl->devdata->pins + offset;
	if (pin->eint.eintnum == NO_EINT_SUPPORT)
		return -EINVAL;

	eint_n = pin->eint.eintnum;

	return mtk_eint_find_irq(pctl->eint, eint_n);
}

static int mtk_gpio_set_config(struct gpio_chip *chip, unsigned offset,
			       unsigned long config)
{
	struct mtk_pinctrl *pctl = gpiochip_get_data(chip);
	const struct mtk_desc_pin *pin;
	unsigned long eint_n;
	u32 debounce;

	if (pinconf_to_config_param(config) != PIN_CONFIG_INPUT_DEBOUNCE)
		return -ENOTSUPP;

	pin = pctl->devdata->pins + offset;
	if (pin->eint.eintnum == NO_EINT_SUPPORT)
		return -EINVAL;

	debounce = pinconf_to_config_argument(config);
	eint_n = pin->eint.eintnum;

	return mtk_eint_set_debounce(pctl->eint, eint_n, debounce);
}

static const struct gpio_chip mtk_gpio_chip = {
	.owner			= THIS_MODULE,
	.request		= gpiochip_generic_request,
	.free			= gpiochip_generic_free,
	.get_direction		= mtk_gpio_get_direction,
	.direction_input	= mtk_gpio_direction_input,
	.direction_output	= mtk_gpio_direction_output,
	.get			= mtk_gpio_get,
	.set			= mtk_gpio_set,
	.to_irq			= mtk_gpio_to_irq,
	.set_config		= mtk_gpio_set_config,
	.of_gpio_n_cells	= 2,
};

static int mtk_eint_suspend(struct device *device)
{
	struct mtk_pinctrl *pctl = dev_get_drvdata(device);

	return mtk_eint_do_suspend(pctl->eint);
}

static int mtk_eint_resume(struct device *device)
{
	struct mtk_pinctrl *pctl = dev_get_drvdata(device);

	return mtk_eint_do_resume(pctl->eint);
}

const struct dev_pm_ops mtk_eint_pm_ops = {
	.suspend_noirq = mtk_eint_suspend,
	.resume_noirq = mtk_eint_resume,
};

<<<<<<< HEAD
static void mtk_eint_ack(struct irq_data *d)
{
	struct mtk_pinctrl *pctl = irq_data_get_irq_chip_data(d);
	const struct mtk_eint_offsets *eint_offsets =
		&pctl->devdata->eint_offsets;
	u32 mask = BIT(d->hwirq & 0x1f);
	void __iomem *reg = mtk_eint_get_offset(pctl, d->hwirq,
			eint_offsets->ack);

	writel(mask, reg);
}

static struct irq_chip mtk_pinctrl_irq_chip = {
	.name = "mt-eint",
	.irq_disable = mtk_eint_mask,
	.irq_mask = mtk_eint_mask,
	.irq_unmask = mtk_eint_unmask,
	.irq_ack = mtk_eint_ack,
	.irq_set_type = mtk_eint_set_type,
	.irq_set_wake = mtk_eint_irq_set_wake,
	.irq_request_resources = mtk_pinctrl_irq_request_resources,
	.irq_release_resources = mtk_pinctrl_irq_release_resources,
};

static unsigned int mtk_eint_init(struct mtk_pinctrl *pctl)
{
	const struct mtk_eint_offsets *eint_offsets =
		&pctl->devdata->eint_offsets;
	void __iomem *reg = pctl->eint_reg_base + eint_offsets->dom_en;
	unsigned int i;

	for (i = 0; i < pctl->devdata->ap_num; i += 32) {
		writel(0xffffffff, reg);
		reg += 4;
	}
	return 0;
}

static inline void
mtk_eint_debounce_process(struct mtk_pinctrl *pctl, int index)
{
	unsigned int rst, ctrl_offset;
	unsigned int bit, dbnc;
	const struct mtk_eint_offsets *eint_offsets =
		&pctl->devdata->eint_offsets;

	ctrl_offset = (index / 4) * 4 + eint_offsets->dbnc_ctrl;
	dbnc = readl(pctl->eint_reg_base + ctrl_offset);
	bit = EINT_DBNC_SET_EN << ((index % 4) * 8);
	if ((bit & dbnc) > 0) {
		ctrl_offset = (index / 4) * 4 + eint_offsets->dbnc_set;
		rst = EINT_DBNC_RST_BIT << ((index % 4) * 8);
		writel(rst, pctl->eint_reg_base + ctrl_offset);
	}
}

static void mtk_eint_irq_handler(struct irq_desc *desc)
{
	struct irq_chip *chip = irq_desc_get_chip(desc);
	struct mtk_pinctrl *pctl = irq_desc_get_handler_data(desc);
	unsigned int status, eint_num;
	int offset, index, virq;
	const struct mtk_eint_offsets *eint_offsets =
		&pctl->devdata->eint_offsets;
	void __iomem *reg =  mtk_eint_get_offset(pctl, 0, eint_offsets->stat);
	int dual_edges, start_level, curr_level;
	const struct mtk_desc_pin *pin;

	chained_irq_enter(chip, desc);
	for (eint_num = 0;
	     eint_num < pctl->devdata->ap_num;
	     eint_num += 32, reg += 4) {
		status = readl(reg);
		while (status) {
			offset = __ffs(status);
			index = eint_num + offset;
			virq = irq_find_mapping(pctl->domain, index);
			status &= ~BIT(offset);

			dual_edges = pctl->eint_dual_edges[index];
			if (dual_edges) {
				/* Clear soft-irq in case we raised it
				   last time */
				writel(BIT(offset), reg - eint_offsets->stat +
					eint_offsets->soft_clr);

				pin = mtk_find_pin_by_eint_num(pctl, index);
				start_level = mtk_gpio_get(pctl->chip,
							   pin->pin.number);
			}

			generic_handle_irq(virq);

			if (dual_edges) {
				curr_level = mtk_eint_flip_edge(pctl, index);

				/* If level changed, we might lost one edge
				   interrupt, raised it through soft-irq */
				if (start_level != curr_level)
					writel(BIT(offset), reg -
						eint_offsets->stat +
						eint_offsets->soft_set);
			}

			if (index < pctl->devdata->db_cnt)
				mtk_eint_debounce_process(pctl , index);
		}
	}
	chained_irq_exit(chip, desc);
}

=======
>>>>>>> 24b8d41d
static int mtk_pctrl_build_state(struct platform_device *pdev)
{
	struct mtk_pinctrl *pctl = platform_get_drvdata(pdev);
	int i;

	pctl->ngroups = pctl->devdata->npins;

	/* Allocate groups */
	pctl->groups = devm_kcalloc(&pdev->dev, pctl->ngroups,
				    sizeof(*pctl->groups), GFP_KERNEL);
	if (!pctl->groups)
		return -ENOMEM;

	/* We assume that one pin is one group, use pin name as group name. */
	pctl->grp_names = devm_kcalloc(&pdev->dev, pctl->ngroups,
				       sizeof(*pctl->grp_names), GFP_KERNEL);
	if (!pctl->grp_names)
		return -ENOMEM;

	for (i = 0; i < pctl->devdata->npins; i++) {
		const struct mtk_desc_pin *pin = pctl->devdata->pins + i;
		struct mtk_pinctrl_group *group = pctl->groups + i;

		group->name = pin->pin.name;
		group->pin = pin->pin.number;

		pctl->grp_names[i] = pin->pin.name;
	}

	return 0;
}

static int
mtk_xt_get_gpio_n(void *data, unsigned long eint_n, unsigned int *gpio_n,
		  struct gpio_chip **gpio_chip)
{
	struct mtk_pinctrl *pctl = (struct mtk_pinctrl *)data;
	const struct mtk_desc_pin *pin;

	pin = mtk_find_pin_by_eint_num(pctl, eint_n);
	if (!pin)
		return -EINVAL;

	*gpio_chip = pctl->chip;
	*gpio_n = pin->pin.number;

	return 0;
}

static int mtk_xt_get_gpio_state(void *data, unsigned long eint_n)
{
	struct mtk_pinctrl *pctl = (struct mtk_pinctrl *)data;
	const struct mtk_desc_pin *pin;

	pin = mtk_find_pin_by_eint_num(pctl, eint_n);
	if (!pin)
		return -EINVAL;

	return mtk_gpio_get(pctl->chip, pin->pin.number);
}

static int mtk_xt_set_gpio_as_eint(void *data, unsigned long eint_n)
{
	struct mtk_pinctrl *pctl = (struct mtk_pinctrl *)data;
	const struct mtk_desc_pin *pin;

	pin = mtk_find_pin_by_eint_num(pctl, eint_n);
	if (!pin)
		return -EINVAL;

	/* set mux to INT mode */
	mtk_pmx_set_mode(pctl->pctl_dev, pin->pin.number, pin->eint.eintmux);
	/* set gpio direction to input */
	mtk_pmx_gpio_set_direction(pctl->pctl_dev, NULL, pin->pin.number,
				   true);
	/* set input-enable */
	mtk_pconf_set_ies_smt(pctl, pin->pin.number, 1,
			      PIN_CONFIG_INPUT_ENABLE);

	return 0;
}

static const struct mtk_eint_xt mtk_eint_xt = {
	.get_gpio_n = mtk_xt_get_gpio_n,
	.get_gpio_state = mtk_xt_get_gpio_state,
	.set_gpio_as_eint = mtk_xt_set_gpio_as_eint,
};

static int mtk_eint_init(struct mtk_pinctrl *pctl, struct platform_device *pdev)
{
	struct device_node *np = pdev->dev.of_node;

	if (!of_property_read_bool(np, "interrupt-controller"))
		return -ENODEV;

	pctl->eint = devm_kzalloc(pctl->dev, sizeof(*pctl->eint), GFP_KERNEL);
	if (!pctl->eint)
		return -ENOMEM;

	pctl->eint->base = devm_platform_ioremap_resource(pdev, 0);
	if (IS_ERR(pctl->eint->base))
		return PTR_ERR(pctl->eint->base);

	pctl->eint->irq = irq_of_parse_and_map(np, 0);
	if (!pctl->eint->irq)
		return -EINVAL;

	pctl->eint->dev = &pdev->dev;
	/*
	 * If pctl->eint->regs == NULL, it would fall back into using a generic
	 * register map in mtk_eint_do_init calls.
	 */
	pctl->eint->regs = pctl->devdata->eint_regs;
	pctl->eint->hw = &pctl->devdata->eint_hw;
	pctl->eint->pctl = pctl;
	pctl->eint->gpio_xlate = &mtk_eint_xt;

	return mtk_eint_do_init(pctl->eint);
}

int mtk_pctrl_init(struct platform_device *pdev,
		const struct mtk_pinctrl_devdata *data,
		struct regmap *regmap)
{
	struct pinctrl_pin_desc *pins;
	struct mtk_pinctrl *pctl;
	struct device_node *np = pdev->dev.of_node, *node;
	struct property *prop;
	int ret, i;

	pctl = devm_kzalloc(&pdev->dev, sizeof(*pctl), GFP_KERNEL);
	if (!pctl)
		return -ENOMEM;

	platform_set_drvdata(pdev, pctl);

	prop = of_find_property(np, "pins-are-numbered", NULL);
	if (!prop) {
		dev_err(&pdev->dev, "only support pins-are-numbered format\n");
		return -EINVAL;
	}

	node = of_parse_phandle(np, "mediatek,pctl-regmap", 0);
	if (node) {
		pctl->regmap1 = syscon_node_to_regmap(node);
		if (IS_ERR(pctl->regmap1))
			return PTR_ERR(pctl->regmap1);
	} else if (regmap) {
		pctl->regmap1  = regmap;
	} else {
		dev_err(&pdev->dev, "Pinctrl node has not register regmap.\n");
		return -EINVAL;
	}

	/* Only 8135 has two base addr, other SoCs have only one. */
	node = of_parse_phandle(np, "mediatek,pctl-regmap", 1);
	if (node) {
		pctl->regmap2 = syscon_node_to_regmap(node);
		if (IS_ERR(pctl->regmap2))
			return PTR_ERR(pctl->regmap2);
	}

	pctl->devdata = data;
	ret = mtk_pctrl_build_state(pdev);
	if (ret) {
		dev_err(&pdev->dev, "build state failed: %d\n", ret);
		return -EINVAL;
	}

	pins = devm_kcalloc(&pdev->dev, pctl->devdata->npins, sizeof(*pins),
			    GFP_KERNEL);
	if (!pins)
		return -ENOMEM;

	for (i = 0; i < pctl->devdata->npins; i++)
		pins[i] = pctl->devdata->pins[i].pin;

	pctl->pctl_desc.name = dev_name(&pdev->dev);
	pctl->pctl_desc.owner = THIS_MODULE;
	pctl->pctl_desc.pins = pins;
	pctl->pctl_desc.npins = pctl->devdata->npins;
	pctl->pctl_desc.confops = &mtk_pconf_ops;
	pctl->pctl_desc.pctlops = &mtk_pctrl_ops;
	pctl->pctl_desc.pmxops = &mtk_pmx_ops;
	pctl->dev = &pdev->dev;

	pctl->pctl_dev = devm_pinctrl_register(&pdev->dev, &pctl->pctl_desc,
					       pctl);
	if (IS_ERR(pctl->pctl_dev)) {
		dev_err(&pdev->dev, "couldn't register pinctrl driver\n");
		return PTR_ERR(pctl->pctl_dev);
	}

	pctl->chip = devm_kzalloc(&pdev->dev, sizeof(*pctl->chip), GFP_KERNEL);
	if (!pctl->chip)
		return -ENOMEM;

	*pctl->chip = mtk_gpio_chip;
	pctl->chip->ngpio = pctl->devdata->npins;
	pctl->chip->label = dev_name(&pdev->dev);
	pctl->chip->parent = &pdev->dev;
	pctl->chip->base = -1;

	ret = gpiochip_add_data(pctl->chip, pctl);
	if (ret)
		return -EINVAL;

	/* Register the GPIO to pin mappings. */
	ret = gpiochip_add_pin_range(pctl->chip, dev_name(&pdev->dev),
			0, 0, pctl->devdata->npins);
	if (ret) {
		ret = -EINVAL;
		goto chip_error;
	}

	ret = mtk_eint_init(pctl, pdev);
	if (ret)
		goto chip_error;

	return 0;

chip_error:
	gpiochip_remove(pctl->chip);
	return ret;
}<|MERGE_RESOLUTION|>--- conflicted
+++ resolved
@@ -894,120 +894,6 @@
 	.resume_noirq = mtk_eint_resume,
 };
 
-<<<<<<< HEAD
-static void mtk_eint_ack(struct irq_data *d)
-{
-	struct mtk_pinctrl *pctl = irq_data_get_irq_chip_data(d);
-	const struct mtk_eint_offsets *eint_offsets =
-		&pctl->devdata->eint_offsets;
-	u32 mask = BIT(d->hwirq & 0x1f);
-	void __iomem *reg = mtk_eint_get_offset(pctl, d->hwirq,
-			eint_offsets->ack);
-
-	writel(mask, reg);
-}
-
-static struct irq_chip mtk_pinctrl_irq_chip = {
-	.name = "mt-eint",
-	.irq_disable = mtk_eint_mask,
-	.irq_mask = mtk_eint_mask,
-	.irq_unmask = mtk_eint_unmask,
-	.irq_ack = mtk_eint_ack,
-	.irq_set_type = mtk_eint_set_type,
-	.irq_set_wake = mtk_eint_irq_set_wake,
-	.irq_request_resources = mtk_pinctrl_irq_request_resources,
-	.irq_release_resources = mtk_pinctrl_irq_release_resources,
-};
-
-static unsigned int mtk_eint_init(struct mtk_pinctrl *pctl)
-{
-	const struct mtk_eint_offsets *eint_offsets =
-		&pctl->devdata->eint_offsets;
-	void __iomem *reg = pctl->eint_reg_base + eint_offsets->dom_en;
-	unsigned int i;
-
-	for (i = 0; i < pctl->devdata->ap_num; i += 32) {
-		writel(0xffffffff, reg);
-		reg += 4;
-	}
-	return 0;
-}
-
-static inline void
-mtk_eint_debounce_process(struct mtk_pinctrl *pctl, int index)
-{
-	unsigned int rst, ctrl_offset;
-	unsigned int bit, dbnc;
-	const struct mtk_eint_offsets *eint_offsets =
-		&pctl->devdata->eint_offsets;
-
-	ctrl_offset = (index / 4) * 4 + eint_offsets->dbnc_ctrl;
-	dbnc = readl(pctl->eint_reg_base + ctrl_offset);
-	bit = EINT_DBNC_SET_EN << ((index % 4) * 8);
-	if ((bit & dbnc) > 0) {
-		ctrl_offset = (index / 4) * 4 + eint_offsets->dbnc_set;
-		rst = EINT_DBNC_RST_BIT << ((index % 4) * 8);
-		writel(rst, pctl->eint_reg_base + ctrl_offset);
-	}
-}
-
-static void mtk_eint_irq_handler(struct irq_desc *desc)
-{
-	struct irq_chip *chip = irq_desc_get_chip(desc);
-	struct mtk_pinctrl *pctl = irq_desc_get_handler_data(desc);
-	unsigned int status, eint_num;
-	int offset, index, virq;
-	const struct mtk_eint_offsets *eint_offsets =
-		&pctl->devdata->eint_offsets;
-	void __iomem *reg =  mtk_eint_get_offset(pctl, 0, eint_offsets->stat);
-	int dual_edges, start_level, curr_level;
-	const struct mtk_desc_pin *pin;
-
-	chained_irq_enter(chip, desc);
-	for (eint_num = 0;
-	     eint_num < pctl->devdata->ap_num;
-	     eint_num += 32, reg += 4) {
-		status = readl(reg);
-		while (status) {
-			offset = __ffs(status);
-			index = eint_num + offset;
-			virq = irq_find_mapping(pctl->domain, index);
-			status &= ~BIT(offset);
-
-			dual_edges = pctl->eint_dual_edges[index];
-			if (dual_edges) {
-				/* Clear soft-irq in case we raised it
-				   last time */
-				writel(BIT(offset), reg - eint_offsets->stat +
-					eint_offsets->soft_clr);
-
-				pin = mtk_find_pin_by_eint_num(pctl, index);
-				start_level = mtk_gpio_get(pctl->chip,
-							   pin->pin.number);
-			}
-
-			generic_handle_irq(virq);
-
-			if (dual_edges) {
-				curr_level = mtk_eint_flip_edge(pctl, index);
-
-				/* If level changed, we might lost one edge
-				   interrupt, raised it through soft-irq */
-				if (start_level != curr_level)
-					writel(BIT(offset), reg -
-						eint_offsets->stat +
-						eint_offsets->soft_set);
-			}
-
-			if (index < pctl->devdata->db_cnt)
-				mtk_eint_debounce_process(pctl , index);
-		}
-	}
-	chained_irq_exit(chip, desc);
-}
-
-=======
->>>>>>> 24b8d41d
 static int mtk_pctrl_build_state(struct platform_device *pdev)
 {
 	struct mtk_pinctrl *pctl = platform_get_drvdata(pdev);
