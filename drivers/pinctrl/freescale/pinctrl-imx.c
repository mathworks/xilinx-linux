--- conflicted
+++ resolved
@@ -11,6 +11,7 @@
 #include <linux/init.h>
 #include <linux/io.h>
 #include <linux/mfd/syscon.h>
+#include <linux/module.h>
 #include <linux/of.h>
 #include <linux/of_device.h>
 #include <linux/of_address.h>
@@ -30,25 +31,8 @@
 #define IMX_NO_PAD_CTL	0x80000000	/* no pin config need */
 #define IMX_PAD_SION 0x40000000		/* set SION */
 
-<<<<<<< HEAD
-/**
- * @dev: a pointer back to containing device
- * @base: the offset to the controller in virtual memory
- */
-struct imx_pinctrl {
-	struct device *dev;
-	struct pinctrl_dev *pctl;
-	void __iomem *base;
-	void __iomem *input_sel_base;
-	const struct imx_pinctrl_soc_info *info;
-};
-
-static inline const struct imx_pin_group *imx_pinctrl_find_group_by_name(
-				const struct imx_pinctrl_soc_info *info,
-=======
 static inline const struct group_desc *imx_pinctrl_find_group_by_name(
 				struct pinctrl_dev *pctldev,
->>>>>>> 24b8d41d
 				const char *name)
 {
 	const struct group_desc *grp = NULL;
@@ -193,16 +177,8 @@
 		return 0;
 	}
 
-<<<<<<< HEAD
-		if (pin_reg->mux_reg == -1) {
-			dev_dbg(ipctl->dev, "Pin(%s) does not support mux function\n",
-				info->pins[pin_id].name);
-			continue;
-		}
-=======
 	if (info->flags & SHARE_MUX_CONF_REG) {
 		u32 reg;
->>>>>>> 24b8d41d
 
 		reg = readl(ipctl->base + pin_reg->mux_reg);
 		reg &= ~info->mux_mask;
@@ -320,23 +296,11 @@
 					      unsigned int num_configs)
 {
 	const struct imx_pinctrl_soc_info *info = ipctl->info;
-<<<<<<< HEAD
-	const struct imx_pin_reg *pin_reg;
-	struct imx_pin_group *grp;
-	struct imx_pin *imx_pin;
-	unsigned int pin, group;
-	u32 reg;
-
-	/* Currently implementation only for shared mux/conf register */
-	if (!(info->flags & SHARE_MUX_CONF_REG))
-		return 0;
-=======
 	const struct imx_cfg_params_decode *decode;
 	enum pin_config_param param;
 	u32 raw_config = 0;
 	u32 param_val;
 	int i, j;
->>>>>>> 24b8d41d
 
 	WARN_ON(num_configs > info->num_decodes);
 
@@ -389,20 +353,11 @@
 	const struct imx_pinctrl_soc_info *info = ipctl->info;
 	const struct imx_pin_reg *pin_reg = &ipctl->pin_regs[pin_id];
 
-<<<<<<< HEAD
-	/*
-	 * Only Vybrid has the input/output buffer enable flags (IBE/OBE)
-	 * They are part of the shared mux/conf register.
-	 */
-	if (!(info->flags & SHARE_MUX_CONF_REG))
-		return 0;
-=======
 	if (pin_reg->conf_reg == -1) {
 		dev_err(ipctl->dev, "Pin(%s) does not support config function\n",
 			info->pins[pin_id].name);
 		return -EINVAL;
 	}
->>>>>>> 24b8d41d
 
 	*config = readl(ipctl->base + pin_reg->conf_reg);
 
@@ -800,11 +755,7 @@
 	}
 	pctl->num_functions = nfuncs;
 
-<<<<<<< HEAD
-	info->group_index = 0;
-=======
 	ipctl->group_index = 0;
->>>>>>> 24b8d41d
 	if (flat_funcs) {
 		pctl->num_groups = of_get_child_count(np);
 	} else {
@@ -892,17 +843,10 @@
 	imx_pinctrl_desc->name = dev_name(&pdev->dev);
 	imx_pinctrl_desc->pins = info->pins;
 	imx_pinctrl_desc->npins = info->npins;
-<<<<<<< HEAD
-	imx_pinctrl_desc->pctlops = &imx_pctrl_ops,
-	imx_pinctrl_desc->pmxops = &imx_pmx_ops,
-	imx_pinctrl_desc->confops = &imx_pinconf_ops,
-	imx_pinctrl_desc->owner = THIS_MODULE,
-=======
 	imx_pinctrl_desc->pctlops = &imx_pctrl_ops;
 	imx_pinctrl_desc->pmxops = &imx_pmx_ops;
 	imx_pinctrl_desc->confops = &imx_pinconf_ops;
 	imx_pinctrl_desc->owner = THIS_MODULE;
->>>>>>> 24b8d41d
 
 	/* for generic pinconf */
 	imx_pinctrl_desc->custom_params = info->custom_params;
@@ -916,16 +860,10 @@
 	ipctl->info = info;
 	ipctl->dev = &pdev->dev;
 	platform_set_drvdata(pdev, ipctl);
-<<<<<<< HEAD
-	ipctl->pctl = devm_pinctrl_register(&pdev->dev,
-					    imx_pinctrl_desc, ipctl);
-	if (IS_ERR(ipctl->pctl)) {
-=======
 	ret = devm_pinctrl_register_and_init(&pdev->dev,
 					     imx_pinctrl_desc, ipctl,
 					     &ipctl->pctl);
 	if (ret) {
->>>>>>> 24b8d41d
 		dev_err(&pdev->dev, "could not register IMX pinctrl driver\n");
 		return ret;
 	}
@@ -938,10 +876,6 @@
 
 	dev_info(&pdev->dev, "initialized IMX pinctrl driver\n");
 
-<<<<<<< HEAD
-	return 0;
-}
-=======
 	return pinctrl_enable(ipctl->pctl);
 }
 EXPORT_SYMBOL_GPL(imx_pinctrl_probe);
@@ -968,5 +902,4 @@
 
 MODULE_AUTHOR("Dong Aisheng <aisheng.dong@nxp.com>");
 MODULE_DESCRIPTION("NXP i.MX common pinctrl driver");
-MODULE_LICENSE("GPL v2");
->>>>>>> 24b8d41d
+MODULE_LICENSE("GPL v2");