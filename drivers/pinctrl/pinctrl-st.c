--- conflicted
+++ resolved
@@ -764,12 +764,9 @@
 	if (direction == ST_GPIO_DIRECTION_IN)
 		return GPIO_LINE_DIRECTION_IN;
 
-<<<<<<< HEAD
-=======
 	return GPIO_LINE_DIRECTION_OUT;
 }
 
->>>>>>> 24b8d41d
 /* Pinctrl Groups */
 static int st_pctl_get_groups_count(struct pinctrl_dev *pctldev)
 {
@@ -1535,21 +1532,10 @@
 		struct gpio_irq_chip *girq;
 		int gpio_irq = irq_res.start;
 
-<<<<<<< HEAD
-	if (info->irqmux_base || gpio_irq > 0) {
-		err = gpiochip_irqchip_add(&bank->gpio_chip, &st_gpio_irqchip,
-					   0, handle_simple_irq,
-					   IRQ_TYPE_NONE);
-		if (err) {
-			gpiochip_remove(&bank->gpio_chip);
-			dev_info(dev, "could not add irqchip\n");
-			return err;
-=======
 		/* This is not a valid IRQ */
 		if (gpio_irq <= 0) {
 			dev_err(dev, "invalid IRQ for %pOF bank\n", np);
 			goto skip_irq;
->>>>>>> 24b8d41d
 		}
 		/* We need to have a mux as well */
 		if (!info->irqmux_base) {
