--- conflicted
+++ resolved
@@ -1753,23 +1753,10 @@
 	 * handler will perform the actual work of handling the parent
 	 * interrupt.
 	 */
-<<<<<<< HEAD
-	ret = gpiochip_irqchip_add(&at91_gpio->chip,
-				   &gpio_irqchip,
-				   0,
-				   handle_edge_irq,
-				   IRQ_TYPE_NONE);
-	if (ret) {
-		dev_err(&pdev->dev, "at91_gpio.%d: Couldn't add irqchip to gpiochip.\n",
-			at91_gpio->pioc_idx);
-		return ret;
-	}
-=======
 	girq = &at91_gpio->chip.irq;
 	girq->chip = gpio_irqchip;
 	girq->default_type = IRQ_TYPE_NONE;
 	girq->handler = handle_edge_irq;
->>>>>>> 24b8d41d
 
 	/*
 	 * The top level handler handles one bank of GPIOs, except
