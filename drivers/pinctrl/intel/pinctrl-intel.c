// SPDX-License-Identifier: GPL-2.0
/*
 * Intel pinctrl/GPIO core driver.
 *
 * Copyright (C) 2015, Intel Corporation
 * Authors: Mathias Nyman <mathias.nyman@linux.intel.com>
 *          Mika Westerberg <mika.westerberg@linux.intel.com>
 */

#include <linux/acpi.h>
#include <linux/gpio/driver.h>
#include <linux/interrupt.h>
#include <linux/log2.h>
#include <linux/module.h>
#include <linux/platform_device.h>
#include <linux/property.h>
#include <linux/time.h>

#include <linux/pinctrl/pinctrl.h>
#include <linux/pinctrl/pinmux.h>
#include <linux/pinctrl/pinconf.h>
#include <linux/pinctrl/pinconf-generic.h>

#include "../core.h"
#include "pinctrl-intel.h"

/* Offset from regs */
#define REVID				0x000
#define REVID_SHIFT			16
#define REVID_MASK			GENMASK(31, 16)

#define PADBAR				0x00c

#define PADOWN_BITS			4
#define PADOWN_SHIFT(p)			((p) % 8 * PADOWN_BITS)
#define PADOWN_MASK(p)			(GENMASK(3, 0) << PADOWN_SHIFT(p))
#define PADOWN_GPP(p)			((p) / 8)

/* Offset from pad_regs */
#define PADCFG0				0x000
#define PADCFG0_RXEVCFG_SHIFT		25
#define PADCFG0_RXEVCFG_MASK		GENMASK(26, 25)
#define PADCFG0_RXEVCFG_LEVEL		0
#define PADCFG0_RXEVCFG_EDGE		1
#define PADCFG0_RXEVCFG_DISABLED	2
#define PADCFG0_RXEVCFG_EDGE_BOTH	3
#define PADCFG0_PREGFRXSEL		BIT(24)
#define PADCFG0_RXINV			BIT(23)
#define PADCFG0_GPIROUTIOXAPIC		BIT(20)
#define PADCFG0_GPIROUTSCI		BIT(19)
#define PADCFG0_GPIROUTSMI		BIT(18)
#define PADCFG0_GPIROUTNMI		BIT(17)
#define PADCFG0_PMODE_SHIFT		10
#define PADCFG0_PMODE_MASK		GENMASK(13, 10)
#define PADCFG0_PMODE_GPIO		0
#define PADCFG0_GPIORXDIS		BIT(9)
#define PADCFG0_GPIOTXDIS		BIT(8)
#define PADCFG0_GPIORXSTATE		BIT(1)
#define PADCFG0_GPIOTXSTATE		BIT(0)

#define PADCFG1				0x004
#define PADCFG1_TERM_UP			BIT(13)
#define PADCFG1_TERM_SHIFT		10
#define PADCFG1_TERM_MASK		GENMASK(12, 10)
#define PADCFG1_TERM_20K		BIT(2)
#define PADCFG1_TERM_5K			BIT(1)
#define PADCFG1_TERM_1K			BIT(0)
#define PADCFG1_TERM_833		(BIT(1) | BIT(0))

#define PADCFG2				0x008
#define PADCFG2_DEBEN			BIT(0)
#define PADCFG2_DEBOUNCE_SHIFT		1
#define PADCFG2_DEBOUNCE_MASK		GENMASK(4, 1)

#define DEBOUNCE_PERIOD_NSEC		31250

struct intel_pad_context {
	u32 padcfg0;
	u32 padcfg1;
	u32 padcfg2;
};

struct intel_community_context {
	u32 *intmask;
<<<<<<< HEAD
};

struct intel_pinctrl_context {
	struct intel_pad_context *pads;
	struct intel_community_context *communities;
};

/**
 * struct intel_pinctrl - Intel pinctrl private structure
 * @dev: Pointer to the device structure
 * @lock: Lock to serialize register access
 * @pctldesc: Pin controller description
 * @pctldev: Pointer to the pin controller device
 * @chip: GPIO chip in this pin controller
 * @soc: SoC/PCH specific pin configuration data
 * @communities: All communities in this pin controller
 * @ncommunities: Number of communities in this pin controller
 * @context: Configuration saved over system sleep
 * @irq: pinctrl/GPIO chip irq number
 */
struct intel_pinctrl {
	struct device *dev;
	raw_spinlock_t lock;
	struct pinctrl_desc pctldesc;
	struct pinctrl_dev *pctldev;
	struct gpio_chip chip;
	const struct intel_pinctrl_soc_data *soc;
	struct intel_community *communities;
	size_t ncommunities;
	struct intel_pinctrl_context context;
	int irq;
=======
	u32 *hostown;
>>>>>>> 24b8d41d
};

#define pin_to_padno(c, p)	((p) - (c)->pin_base)
#define padgroup_offset(g, p)	((p) - (g)->base)

static struct intel_community *intel_get_community(struct intel_pinctrl *pctrl,
						   unsigned int pin)
{
	struct intel_community *community;
	int i;

	for (i = 0; i < pctrl->ncommunities; i++) {
		community = &pctrl->communities[i];
		if (pin >= community->pin_base &&
		    pin < community->pin_base + community->npins)
			return community;
	}

	dev_warn(pctrl->dev, "failed to find community for pin %u\n", pin);
	return NULL;
}

static const struct intel_padgroup *
intel_community_get_padgroup(const struct intel_community *community,
			     unsigned int pin)
{
	int i;

	for (i = 0; i < community->ngpps; i++) {
		const struct intel_padgroup *padgrp = &community->gpps[i];

		if (pin >= padgrp->base && pin < padgrp->base + padgrp->size)
			return padgrp;
	}

	return NULL;
}

static void __iomem *intel_get_padcfg(struct intel_pinctrl *pctrl,
				      unsigned int pin, unsigned int reg)
{
	const struct intel_community *community;
	unsigned int padno;
	size_t nregs;

	community = intel_get_community(pctrl, pin);
	if (!community)
		return NULL;

	padno = pin_to_padno(community, pin);
	nregs = (community->features & PINCTRL_FEATURE_DEBOUNCE) ? 4 : 2;

	if (reg >= nregs * 4)
		return NULL;

	return community->pad_regs + reg + padno * nregs * 4;
}

static bool intel_pad_owned_by_host(struct intel_pinctrl *pctrl, unsigned int pin)
{
	const struct intel_community *community;
	const struct intel_padgroup *padgrp;
	unsigned int gpp, offset, gpp_offset;
	void __iomem *padown;

	community = intel_get_community(pctrl, pin);
	if (!community)
		return false;
	if (!community->padown_offset)
		return true;

	padgrp = intel_community_get_padgroup(community, pin);
	if (!padgrp)
		return false;

	gpp_offset = padgroup_offset(padgrp, pin);
	gpp = PADOWN_GPP(gpp_offset);
	offset = community->padown_offset + padgrp->padown_num * 4 + gpp * 4;
	padown = community->regs + offset;

	return !(readl(padown) & PADOWN_MASK(gpp_offset));
}

static bool intel_pad_acpi_mode(struct intel_pinctrl *pctrl, unsigned int pin)
{
	const struct intel_community *community;
	const struct intel_padgroup *padgrp;
	unsigned int offset, gpp_offset;
	void __iomem *hostown;

	community = intel_get_community(pctrl, pin);
	if (!community)
		return true;
	if (!community->hostown_offset)
		return false;

	padgrp = intel_community_get_padgroup(community, pin);
	if (!padgrp)
		return true;

	gpp_offset = padgroup_offset(padgrp, pin);
	offset = community->hostown_offset + padgrp->reg_num * 4;
	hostown = community->regs + offset;

	return !(readl(hostown) & BIT(gpp_offset));
}

/**
 * enum - Locking variants of the pad configuration
 *
 * @PAD_UNLOCKED:	pad is fully controlled by the configuration registers
 * @PAD_LOCKED:		pad configuration registers, except TX state, are locked
 * @PAD_LOCKED_TX:	pad configuration TX state is locked
 * @PAD_LOCKED_FULL:	pad configuration registers are locked completely
 *
 * Locking is considered as read-only mode for corresponding registers and
 * their respective fields. That said, TX state bit is locked separately from
 * the main locking scheme.
 */
enum {
	PAD_UNLOCKED	= 0,
	PAD_LOCKED	= 1,
	PAD_LOCKED_TX	= 2,
	PAD_LOCKED_FULL	= PAD_LOCKED | PAD_LOCKED_TX,
};

static int intel_pad_locked(struct intel_pinctrl *pctrl, unsigned int pin)
{
	struct intel_community *community;
	const struct intel_padgroup *padgrp;
	unsigned int offset, gpp_offset;
	u32 value;
	int ret = PAD_UNLOCKED;

	community = intel_get_community(pctrl, pin);
	if (!community)
		return PAD_LOCKED_FULL;
	if (!community->padcfglock_offset)
		return PAD_UNLOCKED;

	padgrp = intel_community_get_padgroup(community, pin);
	if (!padgrp)
		return PAD_LOCKED_FULL;

	gpp_offset = padgroup_offset(padgrp, pin);

	/*
	 * If PADCFGLOCK and PADCFGLOCKTX bits are both clear for this pad,
	 * the pad is considered unlocked. Any other case means that it is
	 * either fully or partially locked.
	 */
	offset = community->padcfglock_offset + 0 + padgrp->reg_num * 8;
	value = readl(community->regs + offset);
	if (value & BIT(gpp_offset))
		ret |= PAD_LOCKED;

	offset = community->padcfglock_offset + 4 + padgrp->reg_num * 8;
	value = readl(community->regs + offset);
	if (value & BIT(gpp_offset))
		ret |= PAD_LOCKED_TX;

	return ret;
}

static bool intel_pad_is_unlocked(struct intel_pinctrl *pctrl, unsigned int pin)
{
	return (intel_pad_locked(pctrl, pin) & PAD_LOCKED) == PAD_UNLOCKED;
}

static bool intel_pad_usable(struct intel_pinctrl *pctrl, unsigned int pin)
{
	return intel_pad_owned_by_host(pctrl, pin) && intel_pad_is_unlocked(pctrl, pin);
}

static int intel_get_groups_count(struct pinctrl_dev *pctldev)
{
	struct intel_pinctrl *pctrl = pinctrl_dev_get_drvdata(pctldev);

	return pctrl->soc->ngroups;
}

static const char *intel_get_group_name(struct pinctrl_dev *pctldev,
				      unsigned int group)
{
	struct intel_pinctrl *pctrl = pinctrl_dev_get_drvdata(pctldev);

	return pctrl->soc->groups[group].name;
}

static int intel_get_group_pins(struct pinctrl_dev *pctldev, unsigned int group,
			      const unsigned int **pins, unsigned int *npins)
{
	struct intel_pinctrl *pctrl = pinctrl_dev_get_drvdata(pctldev);

	*pins = pctrl->soc->groups[group].pins;
	*npins = pctrl->soc->groups[group].npins;
	return 0;
}

static void intel_pin_dbg_show(struct pinctrl_dev *pctldev, struct seq_file *s,
			       unsigned int pin)
{
	struct intel_pinctrl *pctrl = pinctrl_dev_get_drvdata(pctldev);
	void __iomem *padcfg;
	u32 cfg0, cfg1, mode;
	int locked;
	bool acpi;

	if (!intel_pad_owned_by_host(pctrl, pin)) {
		seq_puts(s, "not available");
		return;
	}

	cfg0 = readl(intel_get_padcfg(pctrl, pin, PADCFG0));
	cfg1 = readl(intel_get_padcfg(pctrl, pin, PADCFG1));

	mode = (cfg0 & PADCFG0_PMODE_MASK) >> PADCFG0_PMODE_SHIFT;
	if (mode == PADCFG0_PMODE_GPIO)
		seq_puts(s, "GPIO ");
	else
		seq_printf(s, "mode %d ", mode);

	seq_printf(s, "0x%08x 0x%08x", cfg0, cfg1);

	/* Dump the additional PADCFG registers if available */
	padcfg = intel_get_padcfg(pctrl, pin, PADCFG2);
	if (padcfg)
		seq_printf(s, " 0x%08x", readl(padcfg));

	locked = intel_pad_locked(pctrl, pin);
	acpi = intel_pad_acpi_mode(pctrl, pin);

	if (locked || acpi) {
		seq_puts(s, " [");
		if (locked)
			seq_puts(s, "LOCKED");
		if ((locked & PAD_LOCKED_FULL) == PAD_LOCKED_TX)
			seq_puts(s, " tx");
		else if ((locked & PAD_LOCKED_FULL) == PAD_LOCKED_FULL)
			seq_puts(s, " full");

		if (locked && acpi)
			seq_puts(s, ", ");

		if (acpi)
			seq_puts(s, "ACPI");
		seq_puts(s, "]");
	}
}

static const struct pinctrl_ops intel_pinctrl_ops = {
	.get_groups_count = intel_get_groups_count,
	.get_group_name = intel_get_group_name,
	.get_group_pins = intel_get_group_pins,
	.pin_dbg_show = intel_pin_dbg_show,
};

static int intel_get_functions_count(struct pinctrl_dev *pctldev)
{
	struct intel_pinctrl *pctrl = pinctrl_dev_get_drvdata(pctldev);

	return pctrl->soc->nfunctions;
}

static const char *intel_get_function_name(struct pinctrl_dev *pctldev,
					   unsigned int function)
{
	struct intel_pinctrl *pctrl = pinctrl_dev_get_drvdata(pctldev);

	return pctrl->soc->functions[function].name;
}

static int intel_get_function_groups(struct pinctrl_dev *pctldev,
				     unsigned int function,
				     const char * const **groups,
				     unsigned int * const ngroups)
{
	struct intel_pinctrl *pctrl = pinctrl_dev_get_drvdata(pctldev);

	*groups = pctrl->soc->functions[function].groups;
	*ngroups = pctrl->soc->functions[function].ngroups;
	return 0;
}

static int intel_pinmux_set_mux(struct pinctrl_dev *pctldev,
				unsigned int function, unsigned int group)
{
	struct intel_pinctrl *pctrl = pinctrl_dev_get_drvdata(pctldev);
	const struct intel_pingroup *grp = &pctrl->soc->groups[group];
	unsigned long flags;
	int i;

	raw_spin_lock_irqsave(&pctrl->lock, flags);

	/*
	 * All pins in the groups needs to be accessible and writable
	 * before we can enable the mux for this group.
	 */
	for (i = 0; i < grp->npins; i++) {
		if (!intel_pad_usable(pctrl, grp->pins[i])) {
			raw_spin_unlock_irqrestore(&pctrl->lock, flags);
			return -EBUSY;
		}
	}

	/* Now enable the mux setting for each pin in the group */
	for (i = 0; i < grp->npins; i++) {
		void __iomem *padcfg0;
		u32 value;

		padcfg0 = intel_get_padcfg(pctrl, grp->pins[i], PADCFG0);
		value = readl(padcfg0);

		value &= ~PADCFG0_PMODE_MASK;

		if (grp->modes)
			value |= grp->modes[i] << PADCFG0_PMODE_SHIFT;
		else
			value |= grp->mode << PADCFG0_PMODE_SHIFT;

		writel(value, padcfg0);
	}

	raw_spin_unlock_irqrestore(&pctrl->lock, flags);

	return 0;
}

static void __intel_gpio_set_direction(void __iomem *padcfg0, bool input)
{
	u32 value;

	value = readl(padcfg0);
	if (input) {
		value &= ~PADCFG0_GPIORXDIS;
		value |= PADCFG0_GPIOTXDIS;
	} else {
		value &= ~PADCFG0_GPIOTXDIS;
		value |= PADCFG0_GPIORXDIS;
	}
	writel(value, padcfg0);
}

static int intel_gpio_get_gpio_mode(void __iomem *padcfg0)
{
	return (readl(padcfg0) & PADCFG0_PMODE_MASK) >> PADCFG0_PMODE_SHIFT;
}

static void intel_gpio_set_gpio_mode(void __iomem *padcfg0)
{
	u32 value;

	value = readl(padcfg0);

	/* Put the pad into GPIO mode */
	value &= ~PADCFG0_PMODE_MASK;
	value |= PADCFG0_PMODE_GPIO;

	/* Disable input and output buffers */
	value |= PADCFG0_GPIORXDIS;
	value |= PADCFG0_GPIOTXDIS;

	/* Disable SCI/SMI/NMI generation */
	value &= ~(PADCFG0_GPIROUTIOXAPIC | PADCFG0_GPIROUTSCI);
	value &= ~(PADCFG0_GPIROUTSMI | PADCFG0_GPIROUTNMI);

	writel(value, padcfg0);
}

static int intel_gpio_request_enable(struct pinctrl_dev *pctldev,
				     struct pinctrl_gpio_range *range,
				     unsigned int pin)
{
	struct intel_pinctrl *pctrl = pinctrl_dev_get_drvdata(pctldev);
	void __iomem *padcfg0;
	unsigned long flags;

<<<<<<< HEAD
	raw_spin_lock_irqsave(&pctrl->lock, flags);

	if (!intel_pad_usable(pctrl, pin)) {
=======
	padcfg0 = intel_get_padcfg(pctrl, pin, PADCFG0);

	raw_spin_lock_irqsave(&pctrl->lock, flags);

	if (!intel_pad_owned_by_host(pctrl, pin)) {
>>>>>>> 24b8d41d
		raw_spin_unlock_irqrestore(&pctrl->lock, flags);
		return -EBUSY;
	}

	if (!intel_pad_is_unlocked(pctrl, pin)) {
		raw_spin_unlock_irqrestore(&pctrl->lock, flags);
		return 0;
	}

	/*
	 * If pin is already configured in GPIO mode, we assume that
	 * firmware provides correct settings. In such case we avoid
	 * potential glitches on the pin. Otherwise, for the pin in
	 * alternative mode, consumer has to supply respective flags.
	 */
	if (intel_gpio_get_gpio_mode(padcfg0) == PADCFG0_PMODE_GPIO) {
		raw_spin_unlock_irqrestore(&pctrl->lock, flags);
		return 0;
	}

	intel_gpio_set_gpio_mode(padcfg0);

	/* Disable TX buffer and enable RX (this will be input) */
	__intel_gpio_set_direction(padcfg0, true);

	raw_spin_unlock_irqrestore(&pctrl->lock, flags);

	return 0;
}

static int intel_gpio_set_direction(struct pinctrl_dev *pctldev,
				    struct pinctrl_gpio_range *range,
				    unsigned int pin, bool input)
{
	struct intel_pinctrl *pctrl = pinctrl_dev_get_drvdata(pctldev);
	void __iomem *padcfg0;
	unsigned long flags;
<<<<<<< HEAD
	u32 value;

	raw_spin_lock_irqsave(&pctrl->lock, flags);

	padcfg0 = intel_get_padcfg(pctrl, pin, PADCFG0);

	value = readl(padcfg0);
	if (input)
		value |= PADCFG0_GPIOTXDIS;
	else
		value &= ~PADCFG0_GPIOTXDIS;
	writel(value, padcfg0);

=======

	padcfg0 = intel_get_padcfg(pctrl, pin, PADCFG0);

	raw_spin_lock_irqsave(&pctrl->lock, flags);
	__intel_gpio_set_direction(padcfg0, input);
>>>>>>> 24b8d41d
	raw_spin_unlock_irqrestore(&pctrl->lock, flags);

	return 0;
}

static const struct pinmux_ops intel_pinmux_ops = {
	.get_functions_count = intel_get_functions_count,
	.get_function_name = intel_get_function_name,
	.get_function_groups = intel_get_function_groups,
	.set_mux = intel_pinmux_set_mux,
	.gpio_request_enable = intel_gpio_request_enable,
	.gpio_set_direction = intel_gpio_set_direction,
};

static int intel_config_get_pull(struct intel_pinctrl *pctrl, unsigned int pin,
				 enum pin_config_param param, u32 *arg)
{
	const struct intel_community *community;
	void __iomem *padcfg1;
	unsigned long flags;
	u32 value, term;

	community = intel_get_community(pctrl, pin);
	padcfg1 = intel_get_padcfg(pctrl, pin, PADCFG1);

	raw_spin_lock_irqsave(&pctrl->lock, flags);
	value = readl(padcfg1);
	raw_spin_unlock_irqrestore(&pctrl->lock, flags);

	term = (value & PADCFG1_TERM_MASK) >> PADCFG1_TERM_SHIFT;

	switch (param) {
	case PIN_CONFIG_BIAS_DISABLE:
		if (term)
			return -EINVAL;
		break;

	case PIN_CONFIG_BIAS_PULL_UP:
		if (!term || !(value & PADCFG1_TERM_UP))
			return -EINVAL;

		switch (term) {
		case PADCFG1_TERM_833:
			*arg = 833;
			break;
		case PADCFG1_TERM_1K:
			*arg = 1000;
			break;
		case PADCFG1_TERM_5K:
			*arg = 5000;
			break;
		case PADCFG1_TERM_20K:
			*arg = 20000;
			break;
		}

		break;

	case PIN_CONFIG_BIAS_PULL_DOWN:
		if (!term || value & PADCFG1_TERM_UP)
			return -EINVAL;

		switch (term) {
		case PADCFG1_TERM_833:
			if (!(community->features & PINCTRL_FEATURE_1K_PD))
				return -EINVAL;
			*arg = 833;
			break;
		case PADCFG1_TERM_1K:
			if (!(community->features & PINCTRL_FEATURE_1K_PD))
				return -EINVAL;
			*arg = 1000;
			break;
		case PADCFG1_TERM_5K:
			*arg = 5000;
			break;
		case PADCFG1_TERM_20K:
			*arg = 20000;
			break;
		}

		break;

	default:
		return -EINVAL;
	}

	return 0;
}

static int intel_config_get_debounce(struct intel_pinctrl *pctrl, unsigned int pin,
				     enum pin_config_param param, u32 *arg)
{
	void __iomem *padcfg2;
	unsigned long flags;
	unsigned long v;
	u32 value2;

	padcfg2 = intel_get_padcfg(pctrl, pin, PADCFG2);
	if (!padcfg2)
		return -ENOTSUPP;

	raw_spin_lock_irqsave(&pctrl->lock, flags);
	value2 = readl(padcfg2);
	raw_spin_unlock_irqrestore(&pctrl->lock, flags);
	if (!(value2 & PADCFG2_DEBEN))
		return -EINVAL;

	v = (value2 & PADCFG2_DEBOUNCE_MASK) >> PADCFG2_DEBOUNCE_SHIFT;
	*arg = BIT(v) * DEBOUNCE_PERIOD_NSEC / NSEC_PER_USEC;

	return 0;
}

static int intel_config_get(struct pinctrl_dev *pctldev, unsigned int pin,
			    unsigned long *config)
{
	struct intel_pinctrl *pctrl = pinctrl_dev_get_drvdata(pctldev);
	enum pin_config_param param = pinconf_to_config_param(*config);
	u32 arg = 0;
	int ret;

	if (!intel_pad_owned_by_host(pctrl, pin))
		return -ENOTSUPP;

	switch (param) {
	case PIN_CONFIG_BIAS_DISABLE:
	case PIN_CONFIG_BIAS_PULL_UP:
	case PIN_CONFIG_BIAS_PULL_DOWN:
		ret = intel_config_get_pull(pctrl, pin, param, &arg);
		if (ret)
			return ret;
		break;

	case PIN_CONFIG_INPUT_DEBOUNCE:
		ret = intel_config_get_debounce(pctrl, pin, param, &arg);
		if (ret)
			return ret;
		break;

	default:
		return -ENOTSUPP;
	}

	*config = pinconf_to_config_packed(param, arg);
	return 0;
}

static int intel_config_set_pull(struct intel_pinctrl *pctrl, unsigned int pin,
				 unsigned long config)
{
	unsigned int param = pinconf_to_config_param(config);
	unsigned int arg = pinconf_to_config_argument(config);
	const struct intel_community *community;
	void __iomem *padcfg1;
	unsigned long flags;
	int ret = 0;
	u32 value;

<<<<<<< HEAD
	raw_spin_lock_irqsave(&pctrl->lock, flags);

=======
	community = intel_get_community(pctrl, pin);
>>>>>>> 24b8d41d
	padcfg1 = intel_get_padcfg(pctrl, pin, PADCFG1);

	raw_spin_lock_irqsave(&pctrl->lock, flags);

	value = readl(padcfg1);

	switch (param) {
	case PIN_CONFIG_BIAS_DISABLE:
		value &= ~(PADCFG1_TERM_MASK | PADCFG1_TERM_UP);
		break;

	case PIN_CONFIG_BIAS_PULL_UP:
		value &= ~PADCFG1_TERM_MASK;

		value |= PADCFG1_TERM_UP;

		/* Set default strength value in case none is given */
		if (arg == 1)
			arg = 5000;

		switch (arg) {
		case 20000:
			value |= PADCFG1_TERM_20K << PADCFG1_TERM_SHIFT;
			break;
		case 5000:
			value |= PADCFG1_TERM_5K << PADCFG1_TERM_SHIFT;
			break;
		case 1000:
			value |= PADCFG1_TERM_1K << PADCFG1_TERM_SHIFT;
			break;
		case 833:
			value |= PADCFG1_TERM_833 << PADCFG1_TERM_SHIFT;
			break;
		default:
			ret = -EINVAL;
		}

		break;

	case PIN_CONFIG_BIAS_PULL_DOWN:
		value &= ~(PADCFG1_TERM_UP | PADCFG1_TERM_MASK);

		/* Set default strength value in case none is given */
		if (arg == 1)
			arg = 5000;

		switch (arg) {
		case 20000:
			value |= PADCFG1_TERM_20K << PADCFG1_TERM_SHIFT;
			break;
		case 5000:
			value |= PADCFG1_TERM_5K << PADCFG1_TERM_SHIFT;
			break;
		case 1000:
			if (!(community->features & PINCTRL_FEATURE_1K_PD)) {
				ret = -EINVAL;
				break;
			}
			value |= PADCFG1_TERM_1K << PADCFG1_TERM_SHIFT;
			break;
		case 833:
			if (!(community->features & PINCTRL_FEATURE_1K_PD)) {
				ret = -EINVAL;
				break;
			}
			value |= PADCFG1_TERM_833 << PADCFG1_TERM_SHIFT;
			break;
		default:
			ret = -EINVAL;
		}

		break;
	}

	if (!ret)
		writel(value, padcfg1);

	raw_spin_unlock_irqrestore(&pctrl->lock, flags);

	return ret;
}

static int intel_config_set_debounce(struct intel_pinctrl *pctrl,
				     unsigned int pin, unsigned int debounce)
{
	void __iomem *padcfg0, *padcfg2;
	unsigned long flags;
	u32 value0, value2;

	padcfg2 = intel_get_padcfg(pctrl, pin, PADCFG2);
	if (!padcfg2)
		return -ENOTSUPP;

	padcfg0 = intel_get_padcfg(pctrl, pin, PADCFG0);

	raw_spin_lock_irqsave(&pctrl->lock, flags);

	value0 = readl(padcfg0);
	value2 = readl(padcfg2);

	/* Disable glitch filter and debouncer */
	value0 &= ~PADCFG0_PREGFRXSEL;
	value2 &= ~(PADCFG2_DEBEN | PADCFG2_DEBOUNCE_MASK);

	if (debounce) {
		unsigned long v;

		v = order_base_2(debounce * NSEC_PER_USEC / DEBOUNCE_PERIOD_NSEC);
		if (v < 3 || v > 15) {
			raw_spin_unlock_irqrestore(&pctrl->lock, flags);
			return -EINVAL;
		}

		/* Enable glitch filter and debouncer */
		value0 |= PADCFG0_PREGFRXSEL;
		value2 |= v << PADCFG2_DEBOUNCE_SHIFT;
		value2 |= PADCFG2_DEBEN;
	}

	writel(value0, padcfg0);
	writel(value2, padcfg2);

	raw_spin_unlock_irqrestore(&pctrl->lock, flags);

	return 0;
}

static int intel_config_set(struct pinctrl_dev *pctldev, unsigned int pin,
			  unsigned long *configs, unsigned int nconfigs)
{
	struct intel_pinctrl *pctrl = pinctrl_dev_get_drvdata(pctldev);
	int i, ret;

	if (!intel_pad_usable(pctrl, pin))
		return -ENOTSUPP;

	for (i = 0; i < nconfigs; i++) {
		switch (pinconf_to_config_param(configs[i])) {
		case PIN_CONFIG_BIAS_DISABLE:
		case PIN_CONFIG_BIAS_PULL_UP:
		case PIN_CONFIG_BIAS_PULL_DOWN:
			ret = intel_config_set_pull(pctrl, pin, configs[i]);
			if (ret)
				return ret;
			break;

		case PIN_CONFIG_INPUT_DEBOUNCE:
			ret = intel_config_set_debounce(pctrl, pin,
				pinconf_to_config_argument(configs[i]));
			if (ret)
				return ret;
			break;

		default:
			return -ENOTSUPP;
		}
	}

	return 0;
}

static const struct pinconf_ops intel_pinconf_ops = {
	.is_generic = true,
	.pin_config_get = intel_config_get,
	.pin_config_set = intel_config_set,
};

static const struct pinctrl_desc intel_pinctrl_desc = {
	.pctlops = &intel_pinctrl_ops,
	.pmxops = &intel_pinmux_ops,
	.confops = &intel_pinconf_ops,
	.owner = THIS_MODULE,
};

/**
 * intel_gpio_to_pin() - Translate from GPIO offset to pin number
 * @pctrl: Pinctrl structure
 * @offset: GPIO offset from gpiolib
 * @community: Community is filled here if not %NULL
 * @padgrp: Pad group is filled here if not %NULL
 *
 * When coming through gpiolib irqchip, the GPIO offset is not
 * automatically translated to pinctrl pin number. This function can be
 * used to find out the corresponding pinctrl pin.
 */
static int intel_gpio_to_pin(struct intel_pinctrl *pctrl, unsigned int offset,
			     const struct intel_community **community,
			     const struct intel_padgroup **padgrp)
{
	int i;

	for (i = 0; i < pctrl->ncommunities; i++) {
		const struct intel_community *comm = &pctrl->communities[i];
		int j;

		for (j = 0; j < comm->ngpps; j++) {
			const struct intel_padgroup *pgrp = &comm->gpps[j];

			if (pgrp->gpio_base == INTEL_GPIO_BASE_NOMAP)
				continue;

			if (offset >= pgrp->gpio_base &&
			    offset < pgrp->gpio_base + pgrp->size) {
				int pin;

				pin = pgrp->base + offset - pgrp->gpio_base;
				if (community)
					*community = comm;
				if (padgrp)
					*padgrp = pgrp;

				return pin;
			}
		}
	}

	return -EINVAL;
}

/**
 * intel_pin_to_gpio() - Translate from pin number to GPIO offset
 * @pctrl: Pinctrl structure
 * @pin: pin number
 *
 * Translate the pin number of pinctrl to GPIO offset
 */
static __maybe_unused int intel_pin_to_gpio(struct intel_pinctrl *pctrl, int pin)
{
	const struct intel_community *community;
	const struct intel_padgroup *padgrp;

	community = intel_get_community(pctrl, pin);
	if (!community)
		return -EINVAL;

	padgrp = intel_community_get_padgroup(community, pin);
	if (!padgrp)
		return -EINVAL;

	return pin - padgrp->base + padgrp->gpio_base;
}

static int intel_gpio_get(struct gpio_chip *chip, unsigned int offset)
{
	struct intel_pinctrl *pctrl = gpiochip_get_data(chip);
	void __iomem *reg;
	u32 padcfg0;
	int pin;

	pin = intel_gpio_to_pin(pctrl, offset, NULL, NULL);
	if (pin < 0)
		return -EINVAL;

	reg = intel_get_padcfg(pctrl, pin, PADCFG0);
	if (!reg)
		return -EINVAL;

	padcfg0 = readl(reg);
	if (!(padcfg0 & PADCFG0_GPIOTXDIS))
		return !!(padcfg0 & PADCFG0_GPIOTXSTATE);

	return !!(padcfg0 & PADCFG0_GPIORXSTATE);
}

static void intel_gpio_set(struct gpio_chip *chip, unsigned int offset,
			   int value)
{
	struct intel_pinctrl *pctrl = gpiochip_get_data(chip);
	unsigned long flags;
	void __iomem *reg;
	u32 padcfg0;
	int pin;

	pin = intel_gpio_to_pin(pctrl, offset, NULL, NULL);
	if (pin < 0)
		return;

<<<<<<< HEAD
		raw_spin_lock_irqsave(&pctrl->lock, flags);
		padcfg0 = readl(reg);
		if (value)
			padcfg0 |= PADCFG0_GPIOTXSTATE;
		else
			padcfg0 &= ~PADCFG0_GPIOTXSTATE;
		writel(padcfg0, reg);
		raw_spin_unlock_irqrestore(&pctrl->lock, flags);
	}
=======
	reg = intel_get_padcfg(pctrl, pin, PADCFG0);
	if (!reg)
		return;

	raw_spin_lock_irqsave(&pctrl->lock, flags);
	padcfg0 = readl(reg);
	if (value)
		padcfg0 |= PADCFG0_GPIOTXSTATE;
	else
		padcfg0 &= ~PADCFG0_GPIOTXSTATE;
	writel(padcfg0, reg);
	raw_spin_unlock_irqrestore(&pctrl->lock, flags);
>>>>>>> 24b8d41d
}

static int intel_gpio_get_direction(struct gpio_chip *chip, unsigned int offset)
{
	struct intel_pinctrl *pctrl = gpiochip_get_data(chip);
	unsigned long flags;
	void __iomem *reg;
	u32 padcfg0;
	int pin;

	pin = intel_gpio_to_pin(pctrl, offset, NULL, NULL);
	if (pin < 0)
		return -EINVAL;

	reg = intel_get_padcfg(pctrl, pin, PADCFG0);
	if (!reg)
		return -EINVAL;

	raw_spin_lock_irqsave(&pctrl->lock, flags);
	padcfg0 = readl(reg);
	raw_spin_unlock_irqrestore(&pctrl->lock, flags);
	if (padcfg0 & PADCFG0_PMODE_MASK)
		return -EINVAL;

	if (padcfg0 & PADCFG0_GPIOTXDIS)
		return GPIO_LINE_DIRECTION_IN;

	return GPIO_LINE_DIRECTION_OUT;
}

static int intel_gpio_direction_input(struct gpio_chip *chip, unsigned int offset)
{
	return pinctrl_gpio_direction_input(chip->base + offset);
}

static int intel_gpio_direction_output(struct gpio_chip *chip, unsigned int offset,
				       int value)
{
	intel_gpio_set(chip, offset, value);
	return pinctrl_gpio_direction_output(chip->base + offset);
}

static const struct gpio_chip intel_gpio_chip = {
	.owner = THIS_MODULE,
	.request = gpiochip_generic_request,
	.free = gpiochip_generic_free,
	.get_direction = intel_gpio_get_direction,
	.direction_input = intel_gpio_direction_input,
	.direction_output = intel_gpio_direction_output,
	.get = intel_gpio_get,
	.set = intel_gpio_set,
	.set_config = gpiochip_generic_config,
};

static void intel_gpio_irq_ack(struct irq_data *d)
{
	struct gpio_chip *gc = irq_data_get_irq_chip_data(d);
	struct intel_pinctrl *pctrl = gpiochip_get_data(gc);
	const struct intel_community *community;
	const struct intel_padgroup *padgrp;
	int pin;

<<<<<<< HEAD
	raw_spin_lock(&pctrl->lock);
=======
	pin = intel_gpio_to_pin(pctrl, irqd_to_hwirq(d), &community, &padgrp);
	if (pin >= 0) {
		unsigned int gpp, gpp_offset, is_offset;
>>>>>>> 24b8d41d

		gpp = padgrp->reg_num;
		gpp_offset = padgroup_offset(padgrp, pin);
		is_offset = community->is_offset + gpp * 4;

		raw_spin_lock(&pctrl->lock);
		writel(BIT(gpp_offset), community->regs + is_offset);
		raw_spin_unlock(&pctrl->lock);
	}
<<<<<<< HEAD

	raw_spin_unlock(&pctrl->lock);
=======
>>>>>>> 24b8d41d
}

static void intel_gpio_irq_mask_unmask(struct irq_data *d, bool mask)
{
	struct gpio_chip *gc = irq_data_get_irq_chip_data(d);
	struct intel_pinctrl *pctrl = gpiochip_get_data(gc);
	const struct intel_community *community;
	const struct intel_padgroup *padgrp;
	int pin;

<<<<<<< HEAD
	raw_spin_lock_irqsave(&pctrl->lock, flags);

	community = intel_get_community(pctrl, pin);
	if (community) {
		unsigned padno = pin_to_padno(community, pin);
		unsigned gpp_size = community->gpp_size;
		unsigned gpp_offset = padno % gpp_size;
		unsigned gpp = padno / gpp_size;
=======
	pin = intel_gpio_to_pin(pctrl, irqd_to_hwirq(d), &community, &padgrp);
	if (pin >= 0) {
		unsigned int gpp, gpp_offset;
		unsigned long flags;
		void __iomem *reg, *is;
>>>>>>> 24b8d41d
		u32 value;

		gpp = padgrp->reg_num;
		gpp_offset = padgroup_offset(padgrp, pin);

<<<<<<< HEAD
	raw_spin_unlock_irqrestore(&pctrl->lock, flags);
}

static void intel_gpio_irq_mask_unmask(struct irq_data *d, bool mask)
{
	struct gpio_chip *gc = irq_data_get_irq_chip_data(d);
	struct intel_pinctrl *pctrl = gpiochip_get_data(gc);
	const struct intel_community *community;
	unsigned pin = irqd_to_hwirq(d);
	unsigned long flags;

	raw_spin_lock_irqsave(&pctrl->lock, flags);
=======
		reg = community->regs + community->ie_offset + gpp * 4;
		is = community->regs + community->is_offset + gpp * 4;

		raw_spin_lock_irqsave(&pctrl->lock, flags);
>>>>>>> 24b8d41d

		/* Clear interrupt status first to avoid unexpected interrupt */
		writel(BIT(gpp_offset), is);

		value = readl(reg);
		if (mask)
			value &= ~BIT(gpp_offset);
		else
			value |= BIT(gpp_offset);
		writel(value, reg);
		raw_spin_unlock_irqrestore(&pctrl->lock, flags);
	}
<<<<<<< HEAD

	raw_spin_unlock_irqrestore(&pctrl->lock, flags);
=======
>>>>>>> 24b8d41d
}

static void intel_gpio_irq_mask(struct irq_data *d)
{
	intel_gpio_irq_mask_unmask(d, true);
}

static void intel_gpio_irq_unmask(struct irq_data *d)
{
	intel_gpio_irq_mask_unmask(d, false);
}

static int intel_gpio_irq_type(struct irq_data *d, unsigned int type)
{
	struct gpio_chip *gc = irq_data_get_irq_chip_data(d);
	struct intel_pinctrl *pctrl = gpiochip_get_data(gc);
	unsigned int pin = intel_gpio_to_pin(pctrl, irqd_to_hwirq(d), NULL, NULL);
	unsigned long flags;
	void __iomem *reg;
	u32 value;

	reg = intel_get_padcfg(pctrl, pin, PADCFG0);
	if (!reg)
		return -EINVAL;

	/*
	 * If the pin is in ACPI mode it is still usable as a GPIO but it
	 * cannot be used as IRQ because GPI_IS status bit will not be
	 * updated by the host controller hardware.
	 */
	if (intel_pad_acpi_mode(pctrl, pin)) {
		dev_warn(pctrl->dev, "pin %u cannot be used as IRQ\n", pin);
		return -EPERM;
	}

	raw_spin_lock_irqsave(&pctrl->lock, flags);
<<<<<<< HEAD
=======

	intel_gpio_set_gpio_mode(reg);

	/* Disable TX buffer and enable RX (this will be input) */
	__intel_gpio_set_direction(reg, true);
>>>>>>> 24b8d41d

	value = readl(reg);

	value &= ~(PADCFG0_RXEVCFG_MASK | PADCFG0_RXINV);

	if ((type & IRQ_TYPE_EDGE_BOTH) == IRQ_TYPE_EDGE_BOTH) {
		value |= PADCFG0_RXEVCFG_EDGE_BOTH << PADCFG0_RXEVCFG_SHIFT;
	} else if (type & IRQ_TYPE_EDGE_FALLING) {
		value |= PADCFG0_RXEVCFG_EDGE << PADCFG0_RXEVCFG_SHIFT;
		value |= PADCFG0_RXINV;
	} else if (type & IRQ_TYPE_EDGE_RISING) {
		value |= PADCFG0_RXEVCFG_EDGE << PADCFG0_RXEVCFG_SHIFT;
	} else if (type & IRQ_TYPE_LEVEL_MASK) {
		if (type & IRQ_TYPE_LEVEL_LOW)
			value |= PADCFG0_RXINV;
	} else {
		value |= PADCFG0_RXEVCFG_DISABLED << PADCFG0_RXEVCFG_SHIFT;
	}

	writel(value, reg);

	if (type & IRQ_TYPE_EDGE_BOTH)
		irq_set_handler_locked(d, handle_edge_irq);
	else if (type & IRQ_TYPE_LEVEL_MASK)
		irq_set_handler_locked(d, handle_level_irq);

	raw_spin_unlock_irqrestore(&pctrl->lock, flags);

	return 0;
}

static int intel_gpio_irq_wake(struct irq_data *d, unsigned int on)
{
	struct gpio_chip *gc = irq_data_get_irq_chip_data(d);
	struct intel_pinctrl *pctrl = gpiochip_get_data(gc);
<<<<<<< HEAD
	unsigned pin = irqd_to_hwirq(d);
=======
	unsigned int pin = intel_gpio_to_pin(pctrl, irqd_to_hwirq(d), NULL, NULL);
>>>>>>> 24b8d41d

	if (on)
		enable_irq_wake(pctrl->irq);
	else
		disable_irq_wake(pctrl->irq);

	dev_dbg(pctrl->dev, "%sable wake for pin %u\n", on ? "en" : "dis", pin);
	return 0;
}

static int intel_gpio_community_irq_handler(struct intel_pinctrl *pctrl,
					    const struct intel_community *community)
{
	struct gpio_chip *gc = &pctrl->chip;
	unsigned int gpp;
	int ret = 0;

	for (gpp = 0; gpp < community->ngpps; gpp++) {
		const struct intel_padgroup *padgrp = &community->gpps[gpp];
		unsigned long pending, enabled, gpp_offset;
		unsigned long flags;

		raw_spin_lock_irqsave(&pctrl->lock, flags);

		pending = readl(community->regs + community->is_offset +
				padgrp->reg_num * 4);
		enabled = readl(community->regs + community->ie_offset +
				padgrp->reg_num * 4);

		raw_spin_unlock_irqrestore(&pctrl->lock, flags);

		/* Only interrupts that are enabled */
		pending &= enabled;

		for_each_set_bit(gpp_offset, &pending, padgrp->size) {
			unsigned int irq;

			irq = irq_find_mapping(gc->irq.domain,
					       padgrp->gpio_base + gpp_offset);
			generic_handle_irq(irq);
		}

		ret += pending ? 1 : 0;
	}

	return ret;
}

static irqreturn_t intel_gpio_irq(int irq, void *data)
{
	const struct intel_community *community;
	struct intel_pinctrl *pctrl = data;
	unsigned int i;
	int ret = 0;

	/* Need to check all communities for pending interrupts */
	for (i = 0; i < pctrl->ncommunities; i++) {
		community = &pctrl->communities[i];
		ret += intel_gpio_community_irq_handler(pctrl, community);
	}

	return IRQ_RETVAL(ret);
}

static int intel_gpio_add_community_ranges(struct intel_pinctrl *pctrl,
				const struct intel_community *community)
{
	int ret = 0, i;

	for (i = 0; i < community->ngpps; i++) {
		const struct intel_padgroup *gpp = &community->gpps[i];

		if (gpp->gpio_base == INTEL_GPIO_BASE_NOMAP)
			continue;

		ret = gpiochip_add_pin_range(&pctrl->chip, dev_name(pctrl->dev),
					     gpp->gpio_base, gpp->base,
					     gpp->size);
		if (ret)
			return ret;
	}

	return ret;
}

static int intel_gpio_add_pin_ranges(struct gpio_chip *gc)
{
	struct intel_pinctrl *pctrl = gpiochip_get_data(gc);
	int ret, i;

	for (i = 0; i < pctrl->ncommunities; i++) {
		struct intel_community *community = &pctrl->communities[i];

		ret = intel_gpio_add_community_ranges(pctrl, community);
		if (ret) {
			dev_err(pctrl->dev, "failed to add GPIO pin range\n");
			return ret;
		}
	}

	return 0;
}

static unsigned int intel_gpio_ngpio(const struct intel_pinctrl *pctrl)
{
	const struct intel_community *community;
	unsigned int ngpio = 0;
	int i, j;

	for (i = 0; i < pctrl->ncommunities; i++) {
		community = &pctrl->communities[i];
		for (j = 0; j < community->ngpps; j++) {
			const struct intel_padgroup *gpp = &community->gpps[j];

			if (gpp->gpio_base == INTEL_GPIO_BASE_NOMAP)
				continue;

			if (gpp->gpio_base + gpp->size > ngpio)
				ngpio = gpp->gpio_base + gpp->size;
		}
	}

	return ngpio;
}

static int intel_gpio_probe(struct intel_pinctrl *pctrl, int irq)
{
	int ret;
	struct gpio_irq_chip *girq;

	pctrl->chip = intel_gpio_chip;

	/* Setup GPIO chip */
	pctrl->chip.ngpio = intel_gpio_ngpio(pctrl);
	pctrl->chip.label = dev_name(pctrl->dev);
	pctrl->chip.parent = pctrl->dev;
	pctrl->chip.base = -1;
<<<<<<< HEAD
	pctrl->irq = irq;

	ret = gpiochip_add_data(&pctrl->chip, pctrl);
	if (ret) {
		dev_err(pctrl->dev, "failed to register gpiochip\n");
		return ret;
	}

	ret = gpiochip_add_pin_range(&pctrl->chip, dev_name(pctrl->dev),
				     0, 0, pctrl->soc->npins);
	if (ret) {
		dev_err(pctrl->dev, "failed to add GPIO pin range\n");
		goto fail;
	}
=======
	pctrl->chip.add_pin_ranges = intel_gpio_add_pin_ranges;
	pctrl->irq = irq;

	/* Setup IRQ chip */
	pctrl->irqchip.name = dev_name(pctrl->dev);
	pctrl->irqchip.irq_ack = intel_gpio_irq_ack;
	pctrl->irqchip.irq_mask = intel_gpio_irq_mask;
	pctrl->irqchip.irq_unmask = intel_gpio_irq_unmask;
	pctrl->irqchip.irq_set_type = intel_gpio_irq_type;
	pctrl->irqchip.irq_set_wake = intel_gpio_irq_wake;
	pctrl->irqchip.flags = IRQCHIP_MASK_ON_SUSPEND;
>>>>>>> 24b8d41d

	/*
	 * On some platforms several GPIO controllers share the same interrupt
	 * line.
	 */
	ret = devm_request_irq(pctrl->dev, irq, intel_gpio_irq,
			       IRQF_SHARED | IRQF_NO_THREAD,
			       dev_name(pctrl->dev), pctrl);
	if (ret) {
		dev_err(pctrl->dev, "failed to request interrupt\n");
		return ret;
	}

	girq = &pctrl->chip.irq;
	girq->chip = &pctrl->irqchip;
	/* This will let us handle the IRQ in the driver */
	girq->parent_handler = NULL;
	girq->num_parents = 0;
	girq->default_type = IRQ_TYPE_NONE;
	girq->handler = handle_bad_irq;

	ret = devm_gpiochip_add_data(pctrl->dev, &pctrl->chip, pctrl);
	if (ret) {
		dev_err(pctrl->dev, "failed to register gpiochip\n");
		return ret;
	}

	return 0;
}

static int intel_pinctrl_add_padgroups(struct intel_pinctrl *pctrl,
				       struct intel_community *community)
{
	struct intel_padgroup *gpps;
	unsigned int npins = community->npins;
	unsigned int padown_num = 0;
	size_t ngpps, i;

	if (community->gpps)
		ngpps = community->ngpps;
	else
		ngpps = DIV_ROUND_UP(community->npins, community->gpp_size);

	gpps = devm_kcalloc(pctrl->dev, ngpps, sizeof(*gpps), GFP_KERNEL);
	if (!gpps)
		return -ENOMEM;

	for (i = 0; i < ngpps; i++) {
		if (community->gpps) {
			gpps[i] = community->gpps[i];
		} else {
			unsigned int gpp_size = community->gpp_size;

			gpps[i].reg_num = i;
			gpps[i].base = community->pin_base + i * gpp_size;
			gpps[i].size = min(gpp_size, npins);
			npins -= gpps[i].size;
		}

		if (gpps[i].size > 32)
			return -EINVAL;

		/* Special treatment for GPIO base */
		switch (gpps[i].gpio_base) {
			case INTEL_GPIO_BASE_MATCH:
				gpps[i].gpio_base = gpps[i].base;
				break;
			case INTEL_GPIO_BASE_ZERO:
				gpps[i].gpio_base = 0;
				break;
			case INTEL_GPIO_BASE_NOMAP:
			default:
				break;
		}

		gpps[i].padown_num = padown_num;

		/*
		 * In older hardware the number of padown registers per
		 * group is fixed regardless of the group size.
		 */
		if (community->gpp_num_padown_regs)
			padown_num += community->gpp_num_padown_regs;
		else
			padown_num += DIV_ROUND_UP(gpps[i].size * 4, 32);
	}

	community->ngpps = ngpps;
	community->gpps = gpps;

	return 0;
}

static int intel_pinctrl_pm_init(struct intel_pinctrl *pctrl)
{
#ifdef CONFIG_PM_SLEEP
	const struct intel_pinctrl_soc_data *soc = pctrl->soc;
	struct intel_community_context *communities;
	struct intel_pad_context *pads;
	int i;

	pads = devm_kcalloc(pctrl->dev, soc->npins, sizeof(*pads), GFP_KERNEL);
	if (!pads)
		return -ENOMEM;

	communities = devm_kcalloc(pctrl->dev, pctrl->ncommunities,
				   sizeof(*communities), GFP_KERNEL);
	if (!communities)
		return -ENOMEM;


	for (i = 0; i < pctrl->ncommunities; i++) {
		struct intel_community *community = &pctrl->communities[i];
		u32 *intmask, *hostown;

		intmask = devm_kcalloc(pctrl->dev, community->ngpps,
				       sizeof(*intmask), GFP_KERNEL);
		if (!intmask)
			return -ENOMEM;

		communities[i].intmask = intmask;

		hostown = devm_kcalloc(pctrl->dev, community->ngpps,
				       sizeof(*hostown), GFP_KERNEL);
		if (!hostown)
			return -ENOMEM;

		communities[i].hostown = hostown;
	}

	pctrl->context.pads = pads;
	pctrl->context.communities = communities;
#endif

	return 0;
}

static int intel_pinctrl_probe(struct platform_device *pdev,
			       const struct intel_pinctrl_soc_data *soc_data)
{
	struct intel_pinctrl *pctrl;
	int i, ret, irq;

	pctrl = devm_kzalloc(&pdev->dev, sizeof(*pctrl), GFP_KERNEL);
	if (!pctrl)
		return -ENOMEM;

	pctrl->dev = &pdev->dev;
	pctrl->soc = soc_data;
	raw_spin_lock_init(&pctrl->lock);

	/*
	 * Make a copy of the communities which we can use to hold pointers
	 * to the registers.
	 */
	pctrl->ncommunities = pctrl->soc->ncommunities;
	pctrl->communities = devm_kcalloc(&pdev->dev, pctrl->ncommunities,
				  sizeof(*pctrl->communities), GFP_KERNEL);
	if (!pctrl->communities)
		return -ENOMEM;

	for (i = 0; i < pctrl->ncommunities; i++) {
		struct intel_community *community = &pctrl->communities[i];
		void __iomem *regs;
		u32 padbar;

		*community = pctrl->soc->communities[i];

		regs = devm_platform_ioremap_resource(pdev, community->barno);
		if (IS_ERR(regs))
			return PTR_ERR(regs);

		/*
		 * Determine community features based on the revision if
		 * not specified already.
		 */
		if (!community->features) {
			u32 rev;

			rev = (readl(regs + REVID) & REVID_MASK) >> REVID_SHIFT;
			if (rev >= 0x94) {
				community->features |= PINCTRL_FEATURE_DEBOUNCE;
				community->features |= PINCTRL_FEATURE_1K_PD;
			}
		}

		/* Read offset of the pad configuration registers */
		padbar = readl(regs + PADBAR);

		community->regs = regs;
		community->pad_regs = regs + padbar;

		ret = intel_pinctrl_add_padgroups(pctrl, community);
		if (ret)
			return ret;
	}

	irq = platform_get_irq(pdev, 0);
	if (irq < 0)
		return irq;

	ret = intel_pinctrl_pm_init(pctrl);
	if (ret)
		return ret;

	pctrl->pctldesc = intel_pinctrl_desc;
	pctrl->pctldesc.name = dev_name(&pdev->dev);
	pctrl->pctldesc.pins = pctrl->soc->pins;
	pctrl->pctldesc.npins = pctrl->soc->npins;

	pctrl->pctldev = devm_pinctrl_register(&pdev->dev, &pctrl->pctldesc,
					       pctrl);
	if (IS_ERR(pctrl->pctldev)) {
		dev_err(&pdev->dev, "failed to register pinctrl driver\n");
		return PTR_ERR(pctrl->pctldev);
	}

	ret = intel_gpio_probe(pctrl, irq);
	if (ret)
		return ret;

	platform_set_drvdata(pdev, pctrl);

	return 0;
}

int intel_pinctrl_probe_by_hid(struct platform_device *pdev)
{
	const struct intel_pinctrl_soc_data *data;

<<<<<<< HEAD
	gpiochip_remove(&pctrl->chip);
=======
	data = device_get_match_data(&pdev->dev);
	if (!data)
		return -ENODATA;
>>>>>>> 24b8d41d

	return intel_pinctrl_probe(pdev, data);
}
EXPORT_SYMBOL_GPL(intel_pinctrl_probe_by_hid);

int intel_pinctrl_probe_by_uid(struct platform_device *pdev)
{
	const struct intel_pinctrl_soc_data *data;

	data = intel_pinctrl_get_soc_data(pdev);
	if (IS_ERR(data))
		return PTR_ERR(data);

	return intel_pinctrl_probe(pdev, data);
}
EXPORT_SYMBOL_GPL(intel_pinctrl_probe_by_uid);

const struct intel_pinctrl_soc_data *intel_pinctrl_get_soc_data(struct platform_device *pdev)
{
	const struct intel_pinctrl_soc_data *data = NULL;
	const struct intel_pinctrl_soc_data **table;
	struct acpi_device *adev;
	unsigned int i;

	adev = ACPI_COMPANION(&pdev->dev);
	if (adev) {
		const void *match = device_get_match_data(&pdev->dev);

		table = (const struct intel_pinctrl_soc_data **)match;
		for (i = 0; table[i]; i++) {
			if (!strcmp(adev->pnp.unique_id, table[i]->uid)) {
				data = table[i];
				break;
			}
		}
	} else {
		const struct platform_device_id *id;

		id = platform_get_device_id(pdev);
		if (!id)
			return ERR_PTR(-ENODEV);

		table = (const struct intel_pinctrl_soc_data **)id->driver_data;
		data = table[pdev->id];
	}

	return data ?: ERR_PTR(-ENODATA);
}
EXPORT_SYMBOL_GPL(intel_pinctrl_get_soc_data);

#ifdef CONFIG_PM_SLEEP
<<<<<<< HEAD
static bool intel_pinctrl_should_save(struct intel_pinctrl *pctrl, unsigned pin)
=======
static bool intel_pinctrl_should_save(struct intel_pinctrl *pctrl, unsigned int pin)
>>>>>>> 24b8d41d
{
	const struct pin_desc *pd = pin_desc_get(pctrl->pctldev, pin);

	if (!pd || !intel_pad_usable(pctrl, pin))
		return false;

	/*
	 * Only restore the pin if it is actually in use by the kernel (or
	 * by userspace). It is possible that some pins are used by the
	 * BIOS during resume and those are not always locked down so leave
	 * them alone.
	 */
	if (pd->mux_owner || pd->gpio_owner ||
<<<<<<< HEAD
	    gpiochip_line_is_irq(&pctrl->chip, pin))
=======
	    gpiochip_line_is_irq(&pctrl->chip, intel_pin_to_gpio(pctrl, pin)))
>>>>>>> 24b8d41d
		return true;

	return false;
}

<<<<<<< HEAD
int intel_pinctrl_suspend(struct device *dev)
=======
int intel_pinctrl_suspend_noirq(struct device *dev)
>>>>>>> 24b8d41d
{
	struct intel_pinctrl *pctrl = dev_get_drvdata(dev);
	struct intel_community_context *communities;
	struct intel_pad_context *pads;
	int i;

	pads = pctrl->context.pads;
	for (i = 0; i < pctrl->soc->npins; i++) {
		const struct pinctrl_pin_desc *desc = &pctrl->soc->pins[i];
		void __iomem *padcfg;
		u32 val;

		if (!intel_pinctrl_should_save(pctrl, desc->number))
			continue;

		val = readl(intel_get_padcfg(pctrl, desc->number, PADCFG0));
		pads[i].padcfg0 = val & ~PADCFG0_GPIORXSTATE;
		val = readl(intel_get_padcfg(pctrl, desc->number, PADCFG1));
		pads[i].padcfg1 = val;

		padcfg = intel_get_padcfg(pctrl, desc->number, PADCFG2);
		if (padcfg)
			pads[i].padcfg2 = readl(padcfg);
	}

	communities = pctrl->context.communities;
	for (i = 0; i < pctrl->ncommunities; i++) {
		struct intel_community *community = &pctrl->communities[i];
		void __iomem *base;
		unsigned int gpp;

		base = community->regs + community->ie_offset;
		for (gpp = 0; gpp < community->ngpps; gpp++)
			communities[i].intmask[gpp] = readl(base + gpp * 4);

		base = community->regs + community->hostown_offset;
		for (gpp = 0; gpp < community->ngpps; gpp++)
			communities[i].hostown[gpp] = readl(base + gpp * 4);
	}

	return 0;
}
EXPORT_SYMBOL_GPL(intel_pinctrl_suspend_noirq);

static void intel_gpio_irq_init(struct intel_pinctrl *pctrl)
{
	size_t i;

	for (i = 0; i < pctrl->ncommunities; i++) {
		const struct intel_community *community;
		void __iomem *base;
		unsigned int gpp;

		community = &pctrl->communities[i];
		base = community->regs;

		for (gpp = 0; gpp < community->ngpps; gpp++) {
			/* Mask and clear all interrupts */
			writel(0, base + community->ie_offset + gpp * 4);
			writel(0xffff, base + community->is_offset + gpp * 4);
		}
	}
}

static bool intel_gpio_update_reg(void __iomem *reg, u32 mask, u32 value)
{
	u32 curr, updated;

	curr = readl(reg);

	updated = (curr & ~mask) | (value & mask);
	if (curr == updated)
		return false;

	writel(updated, reg);
	return true;
}

static void intel_restore_hostown(struct intel_pinctrl *pctrl, unsigned int c,
				  void __iomem *base, unsigned int gpp, u32 saved)
{
	const struct intel_community *community = &pctrl->communities[c];
	const struct intel_padgroup *padgrp = &community->gpps[gpp];
	struct device *dev = pctrl->dev;
	const char *dummy;
	u32 requested = 0;
	unsigned int i;

	if (padgrp->gpio_base == INTEL_GPIO_BASE_NOMAP)
		return;

	for_each_requested_gpio_in_range(&pctrl->chip, i, padgrp->gpio_base, padgrp->size, dummy)
		requested |= BIT(i);

	if (!intel_gpio_update_reg(base + gpp * 4, requested, saved))
		return;

	dev_dbg(dev, "restored hostown %u/%u %#08x\n", c, gpp, readl(base + gpp * 4));
}

static void intel_restore_intmask(struct intel_pinctrl *pctrl, unsigned int c,
				  void __iomem *base, unsigned int gpp, u32 saved)
{
	struct device *dev = pctrl->dev;

	if (!intel_gpio_update_reg(base + gpp * 4, ~0U, saved))
		return;

	dev_dbg(dev, "restored mask %u/%u %#08x\n", c, gpp, readl(base + gpp * 4));
}

static void intel_restore_padcfg(struct intel_pinctrl *pctrl, unsigned int pin,
				 unsigned int reg, u32 saved)
{
	u32 mask = (reg == PADCFG0) ? PADCFG0_GPIORXSTATE : 0;
	unsigned int n = reg / sizeof(u32);
	struct device *dev = pctrl->dev;
	void __iomem *padcfg;

	padcfg = intel_get_padcfg(pctrl, pin, reg);
	if (!padcfg)
		return;

	if (!intel_gpio_update_reg(padcfg, ~mask, saved))
		return;

	dev_dbg(dev, "restored pin %u padcfg%u %#08x\n", pin, n, readl(padcfg));
}

int intel_pinctrl_resume_noirq(struct device *dev)
{
	struct intel_pinctrl *pctrl = dev_get_drvdata(dev);
	const struct intel_community_context *communities;
	const struct intel_pad_context *pads;
	int i;

	/* Mask all interrupts */
	intel_gpio_irq_init(pctrl);

	pads = pctrl->context.pads;
	for (i = 0; i < pctrl->soc->npins; i++) {
		const struct pinctrl_pin_desc *desc = &pctrl->soc->pins[i];

		if (!intel_pinctrl_should_save(pctrl, desc->number))
			continue;

		intel_restore_padcfg(pctrl, desc->number, PADCFG0, pads[i].padcfg0);
		intel_restore_padcfg(pctrl, desc->number, PADCFG1, pads[i].padcfg1);
		intel_restore_padcfg(pctrl, desc->number, PADCFG2, pads[i].padcfg2);
	}

	communities = pctrl->context.communities;
	for (i = 0; i < pctrl->ncommunities; i++) {
		struct intel_community *community = &pctrl->communities[i];
		void __iomem *base;
		unsigned int gpp;

		base = community->regs + community->ie_offset;
		for (gpp = 0; gpp < community->ngpps; gpp++)
			intel_restore_intmask(pctrl, i, base, gpp, communities[i].intmask[gpp]);

		base = community->regs + community->hostown_offset;
		for (gpp = 0; gpp < community->ngpps; gpp++)
			intel_restore_hostown(pctrl, i, base, gpp, communities[i].hostown[gpp]);
	}

	return 0;
}
EXPORT_SYMBOL_GPL(intel_pinctrl_resume_noirq);
#endif

MODULE_AUTHOR("Mathias Nyman <mathias.nyman@linux.intel.com>");
MODULE_AUTHOR("Mika Westerberg <mika.westerberg@linux.intel.com>");
MODULE_DESCRIPTION("Intel pinctrl/GPIO core driver");
MODULE_LICENSE("GPL v2");<|MERGE_RESOLUTION|>--- conflicted
+++ resolved
@@ -82,41 +82,7 @@
 
 struct intel_community_context {
 	u32 *intmask;
-<<<<<<< HEAD
-};
-
-struct intel_pinctrl_context {
-	struct intel_pad_context *pads;
-	struct intel_community_context *communities;
-};
-
-/**
- * struct intel_pinctrl - Intel pinctrl private structure
- * @dev: Pointer to the device structure
- * @lock: Lock to serialize register access
- * @pctldesc: Pin controller description
- * @pctldev: Pointer to the pin controller device
- * @chip: GPIO chip in this pin controller
- * @soc: SoC/PCH specific pin configuration data
- * @communities: All communities in this pin controller
- * @ncommunities: Number of communities in this pin controller
- * @context: Configuration saved over system sleep
- * @irq: pinctrl/GPIO chip irq number
- */
-struct intel_pinctrl {
-	struct device *dev;
-	raw_spinlock_t lock;
-	struct pinctrl_desc pctldesc;
-	struct pinctrl_dev *pctldev;
-	struct gpio_chip chip;
-	const struct intel_pinctrl_soc_data *soc;
-	struct intel_community *communities;
-	size_t ncommunities;
-	struct intel_pinctrl_context context;
-	int irq;
-=======
 	u32 *hostown;
->>>>>>> 24b8d41d
 };
 
 #define pin_to_padno(c, p)	((p) - (c)->pin_base)
@@ -494,17 +460,11 @@
 	void __iomem *padcfg0;
 	unsigned long flags;
 
-<<<<<<< HEAD
+	padcfg0 = intel_get_padcfg(pctrl, pin, PADCFG0);
+
 	raw_spin_lock_irqsave(&pctrl->lock, flags);
 
-	if (!intel_pad_usable(pctrl, pin)) {
-=======
-	padcfg0 = intel_get_padcfg(pctrl, pin, PADCFG0);
-
-	raw_spin_lock_irqsave(&pctrl->lock, flags);
-
 	if (!intel_pad_owned_by_host(pctrl, pin)) {
->>>>>>> 24b8d41d
 		raw_spin_unlock_irqrestore(&pctrl->lock, flags);
 		return -EBUSY;
 	}
@@ -542,27 +502,11 @@
 	struct intel_pinctrl *pctrl = pinctrl_dev_get_drvdata(pctldev);
 	void __iomem *padcfg0;
 	unsigned long flags;
-<<<<<<< HEAD
-	u32 value;
-
-	raw_spin_lock_irqsave(&pctrl->lock, flags);
-
-	padcfg0 = intel_get_padcfg(pctrl, pin, PADCFG0);
-
-	value = readl(padcfg0);
-	if (input)
-		value |= PADCFG0_GPIOTXDIS;
-	else
-		value &= ~PADCFG0_GPIOTXDIS;
-	writel(value, padcfg0);
-
-=======
 
 	padcfg0 = intel_get_padcfg(pctrl, pin, PADCFG0);
 
 	raw_spin_lock_irqsave(&pctrl->lock, flags);
 	__intel_gpio_set_direction(padcfg0, input);
->>>>>>> 24b8d41d
 	raw_spin_unlock_irqrestore(&pctrl->lock, flags);
 
 	return 0;
@@ -722,12 +666,7 @@
 	int ret = 0;
 	u32 value;
 
-<<<<<<< HEAD
-	raw_spin_lock_irqsave(&pctrl->lock, flags);
-
-=======
 	community = intel_get_community(pctrl, pin);
->>>>>>> 24b8d41d
 	padcfg1 = intel_get_padcfg(pctrl, pin, PADCFG1);
 
 	raw_spin_lock_irqsave(&pctrl->lock, flags);
@@ -1005,17 +944,6 @@
 	if (pin < 0)
 		return;
 
-<<<<<<< HEAD
-		raw_spin_lock_irqsave(&pctrl->lock, flags);
-		padcfg0 = readl(reg);
-		if (value)
-			padcfg0 |= PADCFG0_GPIOTXSTATE;
-		else
-			padcfg0 &= ~PADCFG0_GPIOTXSTATE;
-		writel(padcfg0, reg);
-		raw_spin_unlock_irqrestore(&pctrl->lock, flags);
-	}
-=======
 	reg = intel_get_padcfg(pctrl, pin, PADCFG0);
 	if (!reg)
 		return;
@@ -1028,7 +956,6 @@
 		padcfg0 &= ~PADCFG0_GPIOTXSTATE;
 	writel(padcfg0, reg);
 	raw_spin_unlock_irqrestore(&pctrl->lock, flags);
->>>>>>> 24b8d41d
 }
 
 static int intel_gpio_get_direction(struct gpio_chip *chip, unsigned int offset)
@@ -1091,13 +1018,9 @@
 	const struct intel_padgroup *padgrp;
 	int pin;
 
-<<<<<<< HEAD
-	raw_spin_lock(&pctrl->lock);
-=======
 	pin = intel_gpio_to_pin(pctrl, irqd_to_hwirq(d), &community, &padgrp);
 	if (pin >= 0) {
 		unsigned int gpp, gpp_offset, is_offset;
->>>>>>> 24b8d41d
 
 		gpp = padgrp->reg_num;
 		gpp_offset = padgroup_offset(padgrp, pin);
@@ -1107,11 +1030,6 @@
 		writel(BIT(gpp_offset), community->regs + is_offset);
 		raw_spin_unlock(&pctrl->lock);
 	}
-<<<<<<< HEAD
-
-	raw_spin_unlock(&pctrl->lock);
-=======
->>>>>>> 24b8d41d
 }
 
 static void intel_gpio_irq_mask_unmask(struct irq_data *d, bool mask)
@@ -1122,46 +1040,20 @@
 	const struct intel_padgroup *padgrp;
 	int pin;
 
-<<<<<<< HEAD
-	raw_spin_lock_irqsave(&pctrl->lock, flags);
-
-	community = intel_get_community(pctrl, pin);
-	if (community) {
-		unsigned padno = pin_to_padno(community, pin);
-		unsigned gpp_size = community->gpp_size;
-		unsigned gpp_offset = padno % gpp_size;
-		unsigned gpp = padno / gpp_size;
-=======
 	pin = intel_gpio_to_pin(pctrl, irqd_to_hwirq(d), &community, &padgrp);
 	if (pin >= 0) {
 		unsigned int gpp, gpp_offset;
 		unsigned long flags;
 		void __iomem *reg, *is;
->>>>>>> 24b8d41d
 		u32 value;
 
 		gpp = padgrp->reg_num;
 		gpp_offset = padgroup_offset(padgrp, pin);
 
-<<<<<<< HEAD
-	raw_spin_unlock_irqrestore(&pctrl->lock, flags);
-}
-
-static void intel_gpio_irq_mask_unmask(struct irq_data *d, bool mask)
-{
-	struct gpio_chip *gc = irq_data_get_irq_chip_data(d);
-	struct intel_pinctrl *pctrl = gpiochip_get_data(gc);
-	const struct intel_community *community;
-	unsigned pin = irqd_to_hwirq(d);
-	unsigned long flags;
-
-	raw_spin_lock_irqsave(&pctrl->lock, flags);
-=======
 		reg = community->regs + community->ie_offset + gpp * 4;
 		is = community->regs + community->is_offset + gpp * 4;
 
 		raw_spin_lock_irqsave(&pctrl->lock, flags);
->>>>>>> 24b8d41d
 
 		/* Clear interrupt status first to avoid unexpected interrupt */
 		writel(BIT(gpp_offset), is);
@@ -1174,11 +1066,6 @@
 		writel(value, reg);
 		raw_spin_unlock_irqrestore(&pctrl->lock, flags);
 	}
-<<<<<<< HEAD
-
-	raw_spin_unlock_irqrestore(&pctrl->lock, flags);
-=======
->>>>>>> 24b8d41d
 }
 
 static void intel_gpio_irq_mask(struct irq_data *d)
@@ -1215,14 +1102,11 @@
 	}
 
 	raw_spin_lock_irqsave(&pctrl->lock, flags);
-<<<<<<< HEAD
-=======
 
 	intel_gpio_set_gpio_mode(reg);
 
 	/* Disable TX buffer and enable RX (this will be input) */
 	__intel_gpio_set_direction(reg, true);
->>>>>>> 24b8d41d
 
 	value = readl(reg);
 
@@ -1258,11 +1142,7 @@
 {
 	struct gpio_chip *gc = irq_data_get_irq_chip_data(d);
 	struct intel_pinctrl *pctrl = gpiochip_get_data(gc);
-<<<<<<< HEAD
-	unsigned pin = irqd_to_hwirq(d);
-=======
 	unsigned int pin = intel_gpio_to_pin(pctrl, irqd_to_hwirq(d), NULL, NULL);
->>>>>>> 24b8d41d
 
 	if (on)
 		enable_irq_wake(pctrl->irq);
@@ -1400,22 +1280,6 @@
 	pctrl->chip.label = dev_name(pctrl->dev);
 	pctrl->chip.parent = pctrl->dev;
 	pctrl->chip.base = -1;
-<<<<<<< HEAD
-	pctrl->irq = irq;
-
-	ret = gpiochip_add_data(&pctrl->chip, pctrl);
-	if (ret) {
-		dev_err(pctrl->dev, "failed to register gpiochip\n");
-		return ret;
-	}
-
-	ret = gpiochip_add_pin_range(&pctrl->chip, dev_name(pctrl->dev),
-				     0, 0, pctrl->soc->npins);
-	if (ret) {
-		dev_err(pctrl->dev, "failed to add GPIO pin range\n");
-		goto fail;
-	}
-=======
 	pctrl->chip.add_pin_ranges = intel_gpio_add_pin_ranges;
 	pctrl->irq = irq;
 
@@ -1427,7 +1291,6 @@
 	pctrl->irqchip.irq_set_type = intel_gpio_irq_type;
 	pctrl->irqchip.irq_set_wake = intel_gpio_irq_wake;
 	pctrl->irqchip.flags = IRQCHIP_MASK_ON_SUSPEND;
->>>>>>> 24b8d41d
 
 	/*
 	 * On some platforms several GPIO controllers share the same interrupt
@@ -1658,13 +1521,9 @@
 {
 	const struct intel_pinctrl_soc_data *data;
 
-<<<<<<< HEAD
-	gpiochip_remove(&pctrl->chip);
-=======
 	data = device_get_match_data(&pdev->dev);
 	if (!data)
 		return -ENODATA;
->>>>>>> 24b8d41d
 
 	return intel_pinctrl_probe(pdev, data);
 }
@@ -1716,11 +1575,7 @@
 EXPORT_SYMBOL_GPL(intel_pinctrl_get_soc_data);
 
 #ifdef CONFIG_PM_SLEEP
-<<<<<<< HEAD
-static bool intel_pinctrl_should_save(struct intel_pinctrl *pctrl, unsigned pin)
-=======
 static bool intel_pinctrl_should_save(struct intel_pinctrl *pctrl, unsigned int pin)
->>>>>>> 24b8d41d
 {
 	const struct pin_desc *pd = pin_desc_get(pctrl->pctldev, pin);
 
@@ -1734,21 +1589,13 @@
 	 * them alone.
 	 */
 	if (pd->mux_owner || pd->gpio_owner ||
-<<<<<<< HEAD
-	    gpiochip_line_is_irq(&pctrl->chip, pin))
-=======
 	    gpiochip_line_is_irq(&pctrl->chip, intel_pin_to_gpio(pctrl, pin)))
->>>>>>> 24b8d41d
 		return true;
 
 	return false;
 }
 
-<<<<<<< HEAD
-int intel_pinctrl_suspend(struct device *dev)
-=======
 int intel_pinctrl_suspend_noirq(struct device *dev)
->>>>>>> 24b8d41d
 {
 	struct intel_pinctrl *pctrl = dev_get_drvdata(dev);
 	struct intel_community_context *communities;
