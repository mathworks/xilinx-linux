--- conflicted
+++ resolved
@@ -1739,17 +1739,6 @@
 	}
 	xway_pctrl_desc.pins = xway_info.pads;
 
-<<<<<<< HEAD
-	/* register the gpio chip */
-	xway_chip.parent = &pdev->dev;
-	ret = devm_gpiochip_add_data(&pdev->dev, &xway_chip, NULL);
-	if (ret) {
-		dev_err(&pdev->dev, "Failed to register gpio chip\n");
-		return ret;
-	}
-
-=======
->>>>>>> 24b8d41d
 	/* setup the data needed by pinctrl */
 	xway_pctrl_desc.name	= dev_name(&pdev->dev);
 	xway_pctrl_desc.npins	= xway_chip.ngpio;
