--- conflicted
+++ resolved
@@ -390,15 +390,7 @@
 
 	spear3xx_machdata.modes_supported = false;
 
-<<<<<<< HEAD
-	ret = spear_pinctrl_probe(pdev, &spear3xx_machdata);
-	if (ret)
-		return ret;
-
-	return 0;
-=======
 	return spear_pinctrl_probe(pdev, &spear3xx_machdata);
->>>>>>> 24b8d41d
 }
 
 static struct platform_driver spear310_pinctrl_driver = {
