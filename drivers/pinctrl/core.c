--- conflicted
+++ resolved
@@ -207,11 +207,7 @@
 	struct pin_desc *pindesc;
 
 	pindesc = pin_desc_get(pctldev, pin->number);
-<<<<<<< HEAD
-	if (pindesc != NULL) {
-=======
 	if (pindesc) {
->>>>>>> 24b8d41d
 		dev_err(pctldev->dev, "pin %d already registered\n",
 			pin->number);
 		return -EINVAL;
@@ -229,11 +225,7 @@
 		pindesc->name = pin->name;
 	} else {
 		pindesc->name = kasprintf(GFP_KERNEL, "PIN%u", pin->number);
-<<<<<<< HEAD
-		if (pindesc->name == NULL) {
-=======
 		if (!pindesc->name) {
->>>>>>> 24b8d41d
 			kfree(pindesc);
 			return -ENOMEM;
 		}
@@ -1652,8 +1644,6 @@
 			continue;
 
 		seq_printf(s, "pin %d (%s) ", pin, desc->name);
-<<<<<<< HEAD
-=======
 
 #ifdef CONFIG_GPIOLIB
 		gpio_num = 0;
@@ -1671,7 +1661,6 @@
 		else
 			seq_puts(s, "0:? ");
 #endif
->>>>>>> 24b8d41d
 
 		/* Driver-specific info per pin */
 		if (ops->pin_dbg_show)
@@ -2277,8 +2266,6 @@
 EXPORT_SYMBOL_GPL(devm_pinctrl_register);
 
 /**
-<<<<<<< HEAD
-=======
  * devm_pinctrl_register_and_init() - Resource managed pinctrl register and init
  * @dev: parent device for this pin controller
  * @pctldesc: descriptor for this pin controller
@@ -2315,7 +2302,6 @@
 EXPORT_SYMBOL_GPL(devm_pinctrl_register_and_init);
 
 /**
->>>>>>> 24b8d41d
  * devm_pinctrl_unregister() - Resource managed version of pinctrl_unregister().
  * @dev: device for which which resource was allocated
  * @pctldev: the pinctrl device to unregister.
