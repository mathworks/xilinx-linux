--- conflicted
+++ resolved
@@ -24,11 +24,7 @@
 	select BMP280_SPI if (SPI_MASTER)
 	help
 	  Say yes here to build support for Bosch Sensortec BMP180 and BMP280
-<<<<<<< HEAD
-	  pressure and temperature sensors. Also supports the BE280 with
-=======
 	  pressure and temperature sensors. Also supports the BME280 with
->>>>>>> 24b8d41d
 	  an additional humidity sensor channel.
 
 	  To compile this driver as a module, choose M here: the core module
@@ -40,20 +36,12 @@
 	depends on BMP280
 	depends on I2C
 	select REGMAP_I2C
-<<<<<<< HEAD
 
 config BMP280_SPI
 	tristate
 	depends on BMP280
 	depends on SPI_MASTER
 	select REGMAP
-=======
-
-config BMP280_SPI
-	tristate
-	depends on BMP280
-	depends on SPI_MASTER
-	select REGMAP
 
 config IIO_CROS_EC_BARO
 	tristate "ChromeOS EC Barometer Sensor"
@@ -87,7 +75,6 @@
 
 	  This driver can also be built as a module.  If so, the module will be
 	  called dps310.
->>>>>>> 24b8d41d
 
 config HID_SENSOR_PRESS
 	depends on HID_SENSOR_HUB
@@ -114,8 +101,6 @@
 	  To compile this driver as a module, choose M here: the module
 	  will be called hp03.
 
-<<<<<<< HEAD
-=======
 config ICP10100
 	tristate "InvenSense ICP-101xx pressure and temperature sensor"
 	depends on I2C
@@ -127,7 +112,6 @@
 	  To compile this driver as a module, choose M here: the module
 	  will be called icp10100.
 
->>>>>>> 24b8d41d
 config MPL115
 	tristate
 
@@ -216,11 +200,7 @@
 	select IIO_TRIGGERED_BUFFER if (IIO_BUFFER)
 	help
 	  Say yes here to build support for STMicroelectronics pressure
-<<<<<<< HEAD
-	  sensors: LPS001WP, LPS25H, LPS331AP, LPS22HB.
-=======
 	  sensors: LPS001WP, LPS25H, LPS331AP, LPS22HB, LPS22HH.
->>>>>>> 24b8d41d
 
 	  This driver can also be built as a module. If so, these modules
 	  will be created:
