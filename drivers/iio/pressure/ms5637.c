// SPDX-License-Identifier: GPL-2.0-only
/*
 * ms5637.c - Support for Measurement-Specialties MS5637, MS5805
 *            MS5837 and MS8607 pressure & temperature sensor
 *
 * Copyright (c) 2015 Measurement-Specialties
 *
 * (7-bit I2C slave address 0x76)
 *
 * Datasheet:
 *  http://www.meas-spec.com/downloads/MS5637-02BA03.pdf
 * Datasheet:
 *  http://www.meas-spec.com/downloads/MS5805-02BA01.pdf
 * Datasheet:
 *  http://www.meas-spec.com/downloads/MS5837-30BA.pdf
 * Datasheet:
 *  http://www.meas-spec.com/downloads/MS8607-02BA01.pdf
 */

#include <linux/init.h>
#include <linux/device.h>
#include <linux/kernel.h>
#include <linux/stat.h>
#include <linux/module.h>
#include <linux/mod_devicetable.h>
#include <linux/i2c.h>
#include <linux/iio/iio.h>
#include <linux/iio/sysfs.h>
#include <linux/mutex.h>

#include "../common/ms_sensors/ms_sensors_i2c.h"

static const int ms5637_samp_freq[6] = { 960, 480, 240, 120, 60, 30 };
/* String copy of the above const for readability purpose */
static const char ms5637_show_samp_freq[] = "960 480 240 120 60 30";

static int ms5637_read_raw(struct iio_dev *indio_dev,
			   struct iio_chan_spec const *channel, int *val,
			   int *val2, long mask)
{
	int ret;
	int temperature;
	unsigned int pressure;
	struct ms_tp_dev *dev_data = iio_priv(indio_dev);

	switch (mask) {
	case IIO_CHAN_INFO_PROCESSED:
		ret = ms_sensors_read_temp_and_pressure(dev_data,
							&temperature,
							&pressure);
		if (ret)
			return ret;

		switch (channel->type) {
		case IIO_TEMP:	/* in milli °C */
			*val = temperature;

			return IIO_VAL_INT;
		case IIO_PRESSURE:	/* in kPa */
			*val = pressure / 1000;
			*val2 = (pressure % 1000) * 1000;

			return IIO_VAL_INT_PLUS_MICRO;
		default:
			return -EINVAL;
		}
	case IIO_CHAN_INFO_SAMP_FREQ:
		*val = ms5637_samp_freq[dev_data->res_index];

		return IIO_VAL_INT;
	default:
		return -EINVAL;
	}
}

static int ms5637_write_raw(struct iio_dev *indio_dev,
			    struct iio_chan_spec const *chan,
			    int val, int val2, long mask)
{
	struct ms_tp_dev *dev_data = iio_priv(indio_dev);
	int i;

	switch (mask) {
	case IIO_CHAN_INFO_SAMP_FREQ:
		i = ARRAY_SIZE(ms5637_samp_freq);
		while (i-- > 0)
			if (val == ms5637_samp_freq[i])
				break;
		if (i < 0)
			return -EINVAL;
		dev_data->res_index = i;

		return 0;
	default:
		return -EINVAL;
	}
}

static const struct iio_chan_spec ms5637_channels[] = {
	{
		.type = IIO_TEMP,
		.info_mask_separate = BIT(IIO_CHAN_INFO_PROCESSED),
		.info_mask_shared_by_all = BIT(IIO_CHAN_INFO_SAMP_FREQ),
	},
	{
		.type = IIO_PRESSURE,
		.info_mask_separate = BIT(IIO_CHAN_INFO_PROCESSED),
		.info_mask_shared_by_all = BIT(IIO_CHAN_INFO_SAMP_FREQ),
	}
};

static IIO_CONST_ATTR_SAMP_FREQ_AVAIL(ms5637_show_samp_freq);

static struct attribute *ms5637_attributes[] = {
	&iio_const_attr_sampling_frequency_available.dev_attr.attr,
	NULL,
};

static const struct attribute_group ms5637_attribute_group = {
	.attrs = ms5637_attributes,
};

static const struct iio_info ms5637_info = {
	.read_raw = ms5637_read_raw,
	.write_raw = ms5637_write_raw,
	.attrs = &ms5637_attribute_group,
};

static int ms5637_probe(struct i2c_client *client,
			const struct i2c_device_id *id)
{
	struct ms_tp_dev *dev_data;
	struct iio_dev *indio_dev;
	int ret;

	if (!i2c_check_functionality(client->adapter,
				     I2C_FUNC_SMBUS_READ_WORD_DATA |
				     I2C_FUNC_SMBUS_WRITE_BYTE |
				     I2C_FUNC_SMBUS_READ_I2C_BLOCK)) {
		dev_err(&client->dev,
			"Adapter does not support some i2c transaction\n");
		return -EOPNOTSUPP;
	}

	indio_dev = devm_iio_device_alloc(&client->dev, sizeof(*dev_data));
	if (!indio_dev)
		return -ENOMEM;

	dev_data = iio_priv(indio_dev);
	dev_data->client = client;
	dev_data->res_index = 5;
	mutex_init(&dev_data->lock);

	indio_dev->info = &ms5637_info;
	indio_dev->name = id->name;
	indio_dev->modes = INDIO_DIRECT_MODE;
	indio_dev->channels = ms5637_channels;
	indio_dev->num_channels = ARRAY_SIZE(ms5637_channels);

	i2c_set_clientdata(client, indio_dev);

	ret = ms_sensors_reset(client, 0x1E, 3000);
	if (ret)
		return ret;

	ret = ms_sensors_tp_read_prom(dev_data);
	if (ret)
		return ret;

	return devm_iio_device_register(&client->dev, indio_dev);
}

static const struct i2c_device_id ms5637_id[] = {
	{"ms5637", 0},
	{"ms5805", 0},
	{"ms5837", 0},
	{"ms8607-temppressure", 0},
	{}
};
MODULE_DEVICE_TABLE(i2c, ms5637_id);
<<<<<<< HEAD
=======

static const struct of_device_id ms5637_of_match[] = {
	{ .compatible = "meas,ms5637", },
	{ .compatible = "meas,ms5805", },
	{ .compatible = "meas,ms5837", },
	{ .compatible = "meas,ms8607-temppressure", },
	{ },
};
MODULE_DEVICE_TABLE(of, ms5637_of_match);
>>>>>>> 24b8d41d

static struct i2c_driver ms5637_driver = {
	.probe = ms5637_probe,
	.id_table = ms5637_id,
	.driver = {
		   .name = "ms5637",
		   .of_match_table = ms5637_of_match,
		   },
};

module_i2c_driver(ms5637_driver);

MODULE_DESCRIPTION("Measurement-Specialties ms5637 temperature & pressure driver");
MODULE_AUTHOR("William Markezana <william.markezana@meas-spec.com>");
MODULE_AUTHOR("Ludovic Tancerel <ludovic.tancerel@maplehightech.com>");
MODULE_LICENSE("GPL v2");<|MERGE_RESOLUTION|>--- conflicted
+++ resolved
@@ -178,8 +178,6 @@
 	{}
 };
 MODULE_DEVICE_TABLE(i2c, ms5637_id);
-<<<<<<< HEAD
-=======
 
 static const struct of_device_id ms5637_of_match[] = {
 	{ .compatible = "meas,ms5637", },
@@ -189,7 +187,6 @@
 	{ },
 };
 MODULE_DEVICE_TABLE(of, ms5637_of_match);
->>>>>>> 24b8d41d
 
 static struct i2c_driver ms5637_driver = {
 	.probe = ms5637_probe,
