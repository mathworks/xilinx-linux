// SPDX-License-Identifier: GPL-2.0
/*
 * Copyright 2018 Google LLC.
 *
 * Driver for Semtech's SX9310/SX9311 capacitive proximity/button solution.
 * Based on SX9500 driver and Semtech driver using the input framework
 * <https://my.syncplicity.com/share/teouwsim8niiaud/
 *          linux-driver-SX9310_NoSmartHSensing>.
 * Reworked in April 2019 by Evan Green <evgreen@chromium.org>
 * and in January 2020 by Daniel Campello <campello@chromium.org>.
 */

#include <linux/bitfield.h>
#include <linux/delay.h>
#include <linux/i2c.h>
#include <linux/interrupt.h>
#include <linux/kernel.h>
#include <linux/mod_devicetable.h>
#include <linux/module.h>
#include <linux/pm.h>
#include <linux/regmap.h>
#include <linux/iio/iio.h>

#include "sx_common.h"

/* Register definitions. */
#define SX9310_REG_IRQ_SRC				SX_COMMON_REG_IRQ_SRC
#define SX9310_REG_STAT0				0x01
#define SX9310_REG_STAT1				0x02
#define SX9310_REG_STAT1_COMPSTAT_MASK			GENMASK(3, 0)
#define SX9310_REG_IRQ_MSK				0x03
#define   SX9310_CONVDONE_IRQ				BIT(3)
#define   SX9310_FAR_IRQ				BIT(5)
#define   SX9310_CLOSE_IRQ				BIT(6)
#define SX9310_REG_IRQ_FUNC				0x04

#define SX9310_REG_PROX_CTRL0				0x10
#define   SX9310_REG_PROX_CTRL0_SENSOREN_MASK		GENMASK(3, 0)
#define   SX9310_REG_PROX_CTRL0_SCANPERIOD_MASK		GENMASK(7, 4)
#define   SX9310_REG_PROX_CTRL0_SCANPERIOD_15MS		0x01
#define SX9310_REG_PROX_CTRL1				0x11
#define SX9310_REG_PROX_CTRL2				0x12
#define   SX9310_REG_PROX_CTRL2_COMBMODE_CS1_CS2	(0x02 << 6)
#define   SX9310_REG_PROX_CTRL2_SHIELDEN_DYNAMIC	(0x01 << 2)
#define SX9310_REG_PROX_CTRL3				0x13
#define   SX9310_REG_PROX_CTRL3_GAIN0_X8		(0x03 << 2)
#define   SX9310_REG_PROX_CTRL3_GAIN12_X4		0x02
#define SX9310_REG_PROX_CTRL4				0x14
#define   SX9310_REG_PROX_CTRL4_RESOLUTION_FINEST	0x07
#define SX9310_REG_PROX_CTRL5				0x15
#define   SX9310_REG_PROX_CTRL5_RANGE_SMALL		(0x03 << 6)
#define   SX9310_REG_PROX_CTRL5_STARTUPSENS_CS1		(0x01 << 2)
#define   SX9310_REG_PROX_CTRL5_RAWFILT_1P25		0x02
#define SX9310_REG_PROX_CTRL6				0x16
#define   SX9310_REG_PROX_CTRL6_AVGTHRESH_DEFAULT	0x20
#define SX9310_REG_PROX_CTRL7				0x17
#define   SX9310_REG_PROX_CTRL7_AVGNEGFILT_2		(0x01 << 3)
#define   SX9310_REG_PROX_CTRL7_AVGPOSFILT_512		0x05
#define SX9310_REG_PROX_CTRL8				0x18
#define SX9310_REG_PROX_CTRL9				0x19
#define   SX9310_REG_PROX_CTRL8_9_PTHRESH_28		(0x08 << 3)
#define   SX9310_REG_PROX_CTRL8_9_PTHRESH_96		(0x11 << 3)
#define   SX9310_REG_PROX_CTRL8_9_BODYTHRESH_900	0x03
#define   SX9310_REG_PROX_CTRL8_9_BODYTHRESH_1500	0x05
#define SX9310_REG_PROX_CTRL10				0x1a
#define   SX9310_REG_PROX_CTRL10_HYST_6PCT		(0x01 << 4)
#define   SX9310_REG_PROX_CTRL10_FAR_DEBOUNCE_2		0x01
#define SX9310_REG_PROX_CTRL11				0x1b
#define SX9310_REG_PROX_CTRL12				0x1c
#define SX9310_REG_PROX_CTRL13				0x1d
#define SX9310_REG_PROX_CTRL14				0x1e
#define SX9310_REG_PROX_CTRL15				0x1f
#define SX9310_REG_PROX_CTRL16				0x20
#define SX9310_REG_PROX_CTRL17				0x21
#define SX9310_REG_PROX_CTRL18				0x22
#define SX9310_REG_PROX_CTRL19				0x23
#define SX9310_REG_SAR_CTRL0				0x2a
#define   SX9310_REG_SAR_CTRL0_SARDEB_4_SAMPLES		(0x02 << 5)
#define   SX9310_REG_SAR_CTRL0_SARHYST_8		(0x02 << 3)
#define SX9310_REG_SAR_CTRL1				0x2b
/* Each increment of the slope register is 0.0078125. */
#define   SX9310_REG_SAR_CTRL1_SLOPE(_hnslope)		(_hnslope / 78125)
#define SX9310_REG_SAR_CTRL2				0x2c
#define   SX9310_REG_SAR_CTRL2_SAROFFSET_DEFAULT	0x3c

#define SX9310_REG_SENSOR_SEL				0x30
#define SX9310_REG_USE_MSB				0x31
#define SX9310_REG_USE_LSB				0x32
#define SX9310_REG_AVG_MSB				0x33
#define SX9310_REG_AVG_LSB				0x34
#define SX9310_REG_DIFF_MSB				0x35
#define SX9310_REG_DIFF_LSB				0x36
#define SX9310_REG_OFFSET_MSB				0x37
#define SX9310_REG_OFFSET_LSB				0x38
#define SX9310_REG_SAR_MSB				0x39
#define SX9310_REG_SAR_LSB				0x3a
#define SX9310_REG_I2C_ADDR				0x40
#define SX9310_REG_PAUSE				0x41
#define SX9310_REG_WHOAMI				0x42
#define   SX9310_WHOAMI_VALUE				0x01
#define   SX9311_WHOAMI_VALUE				0x02
#define SX9310_REG_RESET				0x7f


/* 4 hardware channels, as defined in STAT0: COMB, CS2, CS1 and CS0. */
#define SX9310_NUM_CHANNELS				4
<<<<<<< HEAD
static_assert(SX9310_NUM_CHANNELS < BITS_PER_LONG);

struct sx9310_data {
	/* Serialize access to registers and channel configuration */
	struct mutex mutex;
	struct i2c_client *client;
	struct iio_trigger *trig;
	struct regmap *regmap;
	struct regulator_bulk_data supplies[2];
	/*
	 * Last reading of the proximity status for each channel.
	 * We only send an event to user space when this changes.
	 */
	unsigned long chan_prox_stat;
	bool trigger_enabled;
	/* Ensure correct alignment of timestamp when present. */
	struct {
		__be16 channels[SX9310_NUM_CHANNELS];
		s64 ts __aligned(8);
	} buffer;
	/* Remember enabled channels and sample rate during suspend. */
	unsigned int suspend_ctrl0;
	struct completion completion;
	unsigned long chan_read;
	unsigned long chan_event;
	unsigned int whoami;
};

static const struct iio_event_spec sx9310_events[] = {
	{
		.type = IIO_EV_TYPE_THRESH,
		.dir = IIO_EV_DIR_EITHER,
		.mask_separate = BIT(IIO_EV_INFO_ENABLE),
	},
};

#define SX9310_NAMED_CHANNEL(idx, name)					 \
	{								 \
		.type = IIO_PROXIMITY,					 \
		.info_mask_separate = BIT(IIO_CHAN_INFO_RAW),		 \
		.info_mask_shared_by_all = BIT(IIO_CHAN_INFO_SAMP_FREQ), \
		.indexed = 1,						 \
		.channel = idx,						 \
		.extend_name = name,					 \
		.address = SX9310_REG_DIFF_MSB,				 \
		.event_spec = sx9310_events,				 \
		.num_event_specs = ARRAY_SIZE(sx9310_events),		 \
		.scan_index = idx,					 \
		.scan_type = {						 \
			.sign = 's',					 \
			.realbits = 12,					 \
			.storagebits = 16,				 \
			.endianness = IIO_BE,				 \
		},							 \
	}
=======
static_assert(SX9310_NUM_CHANNELS <= SX_COMMON_MAX_NUM_CHANNELS);

#define SX9310_NAMED_CHANNEL(idx, name)				 \
{								 \
	.type = IIO_PROXIMITY,					 \
	.info_mask_separate = BIT(IIO_CHAN_INFO_RAW) |		 \
			      BIT(IIO_CHAN_INFO_HARDWAREGAIN),   \
	.info_mask_shared_by_all = BIT(IIO_CHAN_INFO_SAMP_FREQ), \
	.info_mask_separate_available =				 \
		BIT(IIO_CHAN_INFO_HARDWAREGAIN),		 \
	.info_mask_shared_by_all_available =			 \
		BIT(IIO_CHAN_INFO_SAMP_FREQ),			 \
	.indexed = 1,						 \
	.channel = idx,						 \
	.extend_name = name,					 \
	.address = SX9310_REG_DIFF_MSB,				 \
	.event_spec = sx_common_events,				 \
	.num_event_specs = ARRAY_SIZE(sx_common_events),	 \
	.scan_index = idx,					 \
	.scan_type = {						 \
		.sign = 's',					 \
		.realbits = 12,					 \
		.storagebits = 16,				 \
		.endianness = IIO_BE,				 \
	},							 \
}
>>>>>>> cb1f2dbc
#define SX9310_CHANNEL(idx) SX9310_NAMED_CHANNEL(idx, NULL)

static const struct iio_chan_spec sx9310_channels[] = {
	SX9310_CHANNEL(0),			/* CS0 */
	SX9310_CHANNEL(1),			/* CS1 */
	SX9310_CHANNEL(2),			/* CS2 */
	SX9310_NAMED_CHANNEL(3, "comb"),	/* COMB */

	IIO_CHAN_SOFT_TIMESTAMP(4),
};

/*
 * Each entry contains the integer part (val) and the fractional part, in micro
 * seconds. It conforms to the IIO output IIO_VAL_INT_PLUS_MICRO.
 */
static const struct {
	int val;
	int val2;
} sx9310_samp_freq_table[] = {
	{ 500, 0 }, /* 0000: Min (no idle time) */
	{ 66, 666666 }, /* 0001: 15 ms */
	{ 33, 333333 }, /* 0010: 30 ms (Typ.) */
	{ 22, 222222 }, /* 0011: 45 ms */
	{ 16, 666666 }, /* 0100: 60 ms */
	{ 11, 111111 }, /* 0101: 90 ms */
	{ 8, 333333 }, /* 0110: 120 ms */
	{ 5, 0 }, /* 0111: 200 ms */
	{ 2, 500000 }, /* 1000: 400 ms */
	{ 1, 666666 }, /* 1001: 600 ms */
	{ 1, 250000 }, /* 1010: 800 ms */
	{ 1, 0 }, /* 1011: 1 s */
	{ 0, 500000 }, /* 1100: 2 s */
	{ 0, 333333 }, /* 1101: 3 s */
	{ 0, 250000 }, /* 1110: 4 s */
	{ 0, 200000 }, /* 1111: 5 s */
};
static const unsigned int sx9310_scan_period_table[] = {
	2,   15,  30,  45,   60,   90,	 120,  200,
	400, 600, 800, 1000, 2000, 3000, 4000, 5000,
};

static const struct regmap_range sx9310_writable_reg_ranges[] = {
	regmap_reg_range(SX9310_REG_IRQ_MSK, SX9310_REG_IRQ_FUNC),
	regmap_reg_range(SX9310_REG_PROX_CTRL0, SX9310_REG_PROX_CTRL19),
	regmap_reg_range(SX9310_REG_SAR_CTRL0, SX9310_REG_SAR_CTRL2),
	regmap_reg_range(SX9310_REG_SENSOR_SEL, SX9310_REG_SENSOR_SEL),
	regmap_reg_range(SX9310_REG_OFFSET_MSB, SX9310_REG_OFFSET_LSB),
	regmap_reg_range(SX9310_REG_PAUSE, SX9310_REG_PAUSE),
	regmap_reg_range(SX9310_REG_RESET, SX9310_REG_RESET),
};

static const struct regmap_access_table sx9310_writeable_regs = {
	.yes_ranges = sx9310_writable_reg_ranges,
	.n_yes_ranges = ARRAY_SIZE(sx9310_writable_reg_ranges),
};

static const struct regmap_range sx9310_readable_reg_ranges[] = {
	regmap_reg_range(SX9310_REG_IRQ_SRC, SX9310_REG_IRQ_FUNC),
	regmap_reg_range(SX9310_REG_PROX_CTRL0, SX9310_REG_PROX_CTRL19),
	regmap_reg_range(SX9310_REG_SAR_CTRL0, SX9310_REG_SAR_CTRL2),
	regmap_reg_range(SX9310_REG_SENSOR_SEL, SX9310_REG_SAR_LSB),
	regmap_reg_range(SX9310_REG_I2C_ADDR, SX9310_REG_WHOAMI),
	regmap_reg_range(SX9310_REG_RESET, SX9310_REG_RESET),
};

static const struct regmap_access_table sx9310_readable_regs = {
	.yes_ranges = sx9310_readable_reg_ranges,
	.n_yes_ranges = ARRAY_SIZE(sx9310_readable_reg_ranges),
};

static const struct regmap_range sx9310_volatile_reg_ranges[] = {
	regmap_reg_range(SX9310_REG_IRQ_SRC, SX9310_REG_STAT1),
	regmap_reg_range(SX9310_REG_USE_MSB, SX9310_REG_DIFF_LSB),
	regmap_reg_range(SX9310_REG_SAR_MSB, SX9310_REG_SAR_LSB),
	regmap_reg_range(SX9310_REG_RESET, SX9310_REG_RESET),
};

static const struct regmap_access_table sx9310_volatile_regs = {
	.yes_ranges = sx9310_volatile_reg_ranges,
	.n_yes_ranges = ARRAY_SIZE(sx9310_volatile_reg_ranges),
};

static const struct regmap_config sx9310_regmap_config = {
	.reg_bits = 8,
	.val_bits = 8,

	.max_register = SX9310_REG_RESET,
	.cache_type = REGCACHE_RBTREE,

	.wr_table = &sx9310_writeable_regs,
	.rd_table = &sx9310_readable_regs,
	.volatile_table = &sx9310_volatile_regs,
};

static int sx9310_read_prox_data(struct sx_common_data *data,
				 const struct iio_chan_spec *chan, __be16 *val)
{
	int ret;

	ret = regmap_write(data->regmap, SX9310_REG_SENSOR_SEL, chan->channel);
	if (ret)
		return ret;

	return regmap_bulk_read(data->regmap, chan->address, val, sizeof(*val));
}

/*
 * If we have no interrupt support, we have to wait for a scan period
 * after enabling a channel to get a result.
 */
static int sx9310_wait_for_sample(struct sx_common_data *data)
{
	int ret;
	unsigned int val;

	ret = regmap_read(data->regmap, SX9310_REG_PROX_CTRL0, &val);
	if (ret)
		return ret;

	val = FIELD_GET(SX9310_REG_PROX_CTRL0_SCANPERIOD_MASK, val);

	msleep(sx9310_scan_period_table[val]);

	return 0;
}

<<<<<<< HEAD
static int sx9310_read_proximity(struct sx9310_data *data,
				 const struct iio_chan_spec *chan, int *val)
{
	int ret;
	__be16 rawval;

	mutex_lock(&data->mutex);

	ret = sx9310_get_read_channel(data, chan->channel);
	if (ret)
		goto out;

	ret = sx9310_enable_irq(data, SX9310_CONVDONE_IRQ);
	if (ret)
		goto out_put_channel;

	mutex_unlock(&data->mutex);

	if (data->client->irq) {
		ret = wait_for_completion_interruptible(&data->completion);
		reinit_completion(&data->completion);
	} else {
		ret = sx9310_wait_for_sample(data);
	}

	mutex_lock(&data->mutex);

	if (ret)
		goto out_disable_irq;

	ret = sx9310_read_prox_data(data, chan, &rawval);
	if (ret)
		goto out_disable_irq;

	*val = sign_extend32(be16_to_cpu(rawval),
			     chan->address == SX9310_REG_DIFF_MSB ? 11 : 15);

	ret = sx9310_disable_irq(data, SX9310_CONVDONE_IRQ);
	if (ret)
		goto out_put_channel;

	ret = sx9310_put_read_channel(data, chan->channel);
	if (ret)
		goto out;

	mutex_unlock(&data->mutex);

	return IIO_VAL_INT;

out_disable_irq:
	sx9310_disable_irq(data, SX9310_CONVDONE_IRQ);
out_put_channel:
	sx9310_put_read_channel(data, chan->channel);
out:
	mutex_unlock(&data->mutex);

	return ret;
}

static int sx9310_read_samp_freq(struct sx9310_data *data, int *val, int *val2)
=======
static int sx9310_read_gain(struct sx_common_data *data,
			    const struct iio_chan_spec *chan, int *val)
{
	unsigned int regval, gain;
	int ret;

	ret = regmap_read(data->regmap, SX9310_REG_PROX_CTRL3, &regval);
	if (ret)
		return ret;

	switch (chan->channel) {
	case 0:
	case 3:
		gain = FIELD_GET(SX9310_REG_PROX_CTRL3_GAIN0_MASK, regval);
		break;
	case 1:
	case 2:
		gain = FIELD_GET(SX9310_REG_PROX_CTRL3_GAIN12_MASK, regval);
		break;
	default:
		return -EINVAL;
	}

	*val = 1 << gain;

	return IIO_VAL_INT;
}

static int sx9310_read_samp_freq(struct sx_common_data *data, int *val, int *val2)
>>>>>>> cb1f2dbc
{
	unsigned int regval;
	int ret;

	ret = regmap_read(data->regmap, SX9310_REG_PROX_CTRL0, &regval);
	if (ret)
		return ret;

	regval = FIELD_GET(SX9310_REG_PROX_CTRL0_SCANPERIOD_MASK, regval);
	*val = sx9310_samp_freq_table[regval].val;
	*val2 = sx9310_samp_freq_table[regval].val2;

	return IIO_VAL_INT_PLUS_MICRO;
}

static int sx9310_read_raw(struct iio_dev *indio_dev,
			   const struct iio_chan_spec *chan, int *val,
			   int *val2, long mask)
{
	struct sx_common_data *data = iio_priv(indio_dev);
	int ret;

	if (chan->type != IIO_PROXIMITY)
		return -EINVAL;

	switch (mask) {
	case IIO_CHAN_INFO_RAW:
		ret = iio_device_claim_direct_mode(indio_dev);
		if (ret)
			return ret;

		ret = sx_common_read_proximity(data, chan, val);
		iio_device_release_direct_mode(indio_dev);
		return ret;
	case IIO_CHAN_INFO_SAMP_FREQ:
		return sx9310_read_samp_freq(data, val, val2);
	default:
		return -EINVAL;
	}
}

<<<<<<< HEAD
static int sx9310_set_samp_freq(struct sx9310_data *data, int val, int val2)
=======
static const int sx9310_gain_vals[] = { 1, 2, 4, 8 };

static int sx9310_read_avail(struct iio_dev *indio_dev,
			     struct iio_chan_spec const *chan,
			     const int **vals, int *type, int *length,
			     long mask)
{
	if (chan->type != IIO_PROXIMITY)
		return -EINVAL;

	switch (mask) {
	case IIO_CHAN_INFO_HARDWAREGAIN:
		*type = IIO_VAL_INT;
		*length = ARRAY_SIZE(sx9310_gain_vals);
		*vals = sx9310_gain_vals;
		return IIO_AVAIL_LIST;
	case IIO_CHAN_INFO_SAMP_FREQ:
		*type = IIO_VAL_INT_PLUS_MICRO;
		*length = ARRAY_SIZE(sx9310_samp_freq_table) * 2;
		*vals = (int *)sx9310_samp_freq_table;
		return IIO_AVAIL_LIST;
	default:
		return -EINVAL;
	}
}

static const unsigned int sx9310_pthresh_codes[] = {
	2, 4, 6, 8, 12, 16, 20, 24, 28, 32, 40, 48, 56, 64, 72, 80, 88, 96, 112,
	128, 144, 160, 192, 224, 256, 320, 384, 512, 640, 768, 1024, 1536
};

static int sx9310_get_thresh_reg(unsigned int channel)
{
	switch (channel) {
	case 0:
	case 3:
		return SX9310_REG_PROX_CTRL8;
	case 1:
	case 2:
		return SX9310_REG_PROX_CTRL9;
	default:
		return -EINVAL;
	}
}

static int sx9310_read_thresh(struct sx_common_data *data,
			      const struct iio_chan_spec *chan, int *val)
{
	unsigned int reg;
	unsigned int regval;
	int ret;

	reg = ret = sx9310_get_thresh_reg(chan->channel);
	if (ret < 0)
		return ret;

	ret = regmap_read(data->regmap, reg, &regval);
	if (ret)
		return ret;

	regval = FIELD_GET(SX9310_REG_PROX_CTRL8_9_PTHRESH_MASK, regval);
	if (regval >= ARRAY_SIZE(sx9310_pthresh_codes))
		return -EINVAL;

	*val = sx9310_pthresh_codes[regval];
	return IIO_VAL_INT;
}

static int sx9310_read_hysteresis(struct sx_common_data *data,
				  const struct iio_chan_spec *chan, int *val)
{
	unsigned int regval, pthresh;
	int ret;

	ret = sx9310_read_thresh(data, chan, &pthresh);
	if (ret < 0)
		return ret;

	ret = regmap_read(data->regmap, SX9310_REG_PROX_CTRL10, &regval);
	if (ret)
		return ret;

	regval = FIELD_GET(SX9310_REG_PROX_CTRL10_HYST_MASK, regval);
	if (!regval)
		regval = 5;

	/* regval is at most 5 */
	*val = pthresh >> (5 - regval);

	return IIO_VAL_INT;
}

static int sx9310_read_far_debounce(struct sx_common_data *data, int *val)
{
	unsigned int regval;
	int ret;

	ret = regmap_read(data->regmap, SX9310_REG_PROX_CTRL10, &regval);
	if (ret)
		return ret;

	regval = FIELD_GET(SX9310_REG_PROX_CTRL10_FAR_DEBOUNCE_MASK, regval);
	if (regval)
		*val = 1 << regval;
	else
		*val = 0;

	return IIO_VAL_INT;
}

static int sx9310_read_close_debounce(struct sx_common_data *data, int *val)
{
	unsigned int regval;
	int ret;

	ret = regmap_read(data->regmap, SX9310_REG_PROX_CTRL10, &regval);
	if (ret)
		return ret;

	regval = FIELD_GET(SX9310_REG_PROX_CTRL10_CLOSE_DEBOUNCE_MASK, regval);
	if (regval)
		*val = 1 << regval;
	else
		*val = 0;

	return IIO_VAL_INT;
}

static int sx9310_read_event_val(struct iio_dev *indio_dev,
				 const struct iio_chan_spec *chan,
				 enum iio_event_type type,
				 enum iio_event_direction dir,
				 enum iio_event_info info, int *val, int *val2)
{
	struct sx_common_data *data = iio_priv(indio_dev);

	if (chan->type != IIO_PROXIMITY)
		return -EINVAL;

	switch (info) {
	case IIO_EV_INFO_VALUE:
		return sx9310_read_thresh(data, chan, val);
	case IIO_EV_INFO_PERIOD:
		switch (dir) {
		case IIO_EV_DIR_RISING:
			return sx9310_read_far_debounce(data, val);
		case IIO_EV_DIR_FALLING:
			return sx9310_read_close_debounce(data, val);
		default:
			return -EINVAL;
		}
	case IIO_EV_INFO_HYSTERESIS:
		return sx9310_read_hysteresis(data, chan, val);
	default:
		return -EINVAL;
	}
}

static int sx9310_write_thresh(struct sx_common_data *data,
			       const struct iio_chan_spec *chan, int val)
{
	unsigned int reg;
	unsigned int regval;
	int ret, i;

	reg = ret = sx9310_get_thresh_reg(chan->channel);
	if (ret < 0)
		return ret;

	for (i = 0; i < ARRAY_SIZE(sx9310_pthresh_codes); i++) {
		if (sx9310_pthresh_codes[i] == val) {
			regval = i;
			break;
		}
	}

	if (i == ARRAY_SIZE(sx9310_pthresh_codes))
		return -EINVAL;

	regval = FIELD_PREP(SX9310_REG_PROX_CTRL8_9_PTHRESH_MASK, regval);
	mutex_lock(&data->mutex);
	ret = regmap_update_bits(data->regmap, reg,
				 SX9310_REG_PROX_CTRL8_9_PTHRESH_MASK, regval);
	mutex_unlock(&data->mutex);

	return ret;
}

static int sx9310_write_hysteresis(struct sx_common_data *data,
				   const struct iio_chan_spec *chan, int _val)
{
	unsigned int hyst, val = _val;
	int ret, pthresh;

	ret = sx9310_read_thresh(data, chan, &pthresh);
	if (ret < 0)
		return ret;

	if (val == 0)
		hyst = 0;
	else if (val == pthresh >> 2)
		hyst = 3;
	else if (val == pthresh >> 3)
		hyst = 2;
	else if (val == pthresh >> 4)
		hyst = 1;
	else
		return -EINVAL;

	hyst = FIELD_PREP(SX9310_REG_PROX_CTRL10_HYST_MASK, hyst);
	mutex_lock(&data->mutex);
	ret = regmap_update_bits(data->regmap, SX9310_REG_PROX_CTRL10,
				 SX9310_REG_PROX_CTRL10_HYST_MASK, hyst);
	mutex_unlock(&data->mutex);

	return ret;
}

static int sx9310_write_far_debounce(struct sx_common_data *data, int val)
{
	int ret;
	unsigned int regval;

	if (val > 0)
		val = ilog2(val);
	if (!FIELD_FIT(SX9310_REG_PROX_CTRL10_FAR_DEBOUNCE_MASK, val))
		return -EINVAL;

	regval = FIELD_PREP(SX9310_REG_PROX_CTRL10_FAR_DEBOUNCE_MASK, val);

	mutex_lock(&data->mutex);
	ret = regmap_update_bits(data->regmap, SX9310_REG_PROX_CTRL10,
				 SX9310_REG_PROX_CTRL10_FAR_DEBOUNCE_MASK,
				 regval);
	mutex_unlock(&data->mutex);

	return ret;
}

static int sx9310_write_close_debounce(struct sx_common_data *data, int val)
{
	int ret;
	unsigned int regval;

	if (val > 0)
		val = ilog2(val);
	if (!FIELD_FIT(SX9310_REG_PROX_CTRL10_CLOSE_DEBOUNCE_MASK, val))
		return -EINVAL;

	regval = FIELD_PREP(SX9310_REG_PROX_CTRL10_CLOSE_DEBOUNCE_MASK, val);

	mutex_lock(&data->mutex);
	ret = regmap_update_bits(data->regmap, SX9310_REG_PROX_CTRL10,
				 SX9310_REG_PROX_CTRL10_CLOSE_DEBOUNCE_MASK,
				 regval);
	mutex_unlock(&data->mutex);

	return ret;
}

static int sx9310_write_event_val(struct iio_dev *indio_dev,
				  const struct iio_chan_spec *chan,
				  enum iio_event_type type,
				  enum iio_event_direction dir,
				  enum iio_event_info info, int val, int val2)
{
	struct sx_common_data *data = iio_priv(indio_dev);

	if (chan->type != IIO_PROXIMITY)
		return -EINVAL;

	switch (info) {
	case IIO_EV_INFO_VALUE:
		return sx9310_write_thresh(data, chan, val);
	case IIO_EV_INFO_PERIOD:
		switch (dir) {
		case IIO_EV_DIR_RISING:
			return sx9310_write_far_debounce(data, val);
		case IIO_EV_DIR_FALLING:
			return sx9310_write_close_debounce(data, val);
		default:
			return -EINVAL;
		}
	case IIO_EV_INFO_HYSTERESIS:
		return sx9310_write_hysteresis(data, chan, val);
	default:
		return -EINVAL;
	}
}

static int sx9310_set_samp_freq(struct sx_common_data *data, int val, int val2)
>>>>>>> cb1f2dbc
{
	int i, ret;

	for (i = 0; i < ARRAY_SIZE(sx9310_samp_freq_table); i++)
		if (val == sx9310_samp_freq_table[i].val &&
		    val2 == sx9310_samp_freq_table[i].val2)
			break;

	if (i == ARRAY_SIZE(sx9310_samp_freq_table))
		return -EINVAL;

	mutex_lock(&data->mutex);

	ret = regmap_update_bits(
		data->regmap, SX9310_REG_PROX_CTRL0,
		SX9310_REG_PROX_CTRL0_SCANPERIOD_MASK,
		FIELD_PREP(SX9310_REG_PROX_CTRL0_SCANPERIOD_MASK, i));

	mutex_unlock(&data->mutex);

	return ret;
}

<<<<<<< HEAD
=======
static int sx9310_write_gain(struct sx_common_data *data,
			     const struct iio_chan_spec *chan, int val)
{
	unsigned int gain, mask;
	int ret;

	gain = ilog2(val);

	switch (chan->channel) {
	case 0:
	case 3:
		mask = SX9310_REG_PROX_CTRL3_GAIN0_MASK;
		gain = FIELD_PREP(SX9310_REG_PROX_CTRL3_GAIN0_MASK, gain);
		break;
	case 1:
	case 2:
		mask = SX9310_REG_PROX_CTRL3_GAIN12_MASK;
		gain = FIELD_PREP(SX9310_REG_PROX_CTRL3_GAIN12_MASK, gain);
		break;
	default:
		return -EINVAL;
	}

	mutex_lock(&data->mutex);
	ret = regmap_update_bits(data->regmap, SX9310_REG_PROX_CTRL3, mask,
				 gain);
	mutex_unlock(&data->mutex);

	return ret;
}

>>>>>>> cb1f2dbc
static int sx9310_write_raw(struct iio_dev *indio_dev,
			    const struct iio_chan_spec *chan, int val, int val2,
			    long mask)
{
	struct sx_common_data *data = iio_priv(indio_dev);

	if (chan->type != IIO_PROXIMITY)
		return -EINVAL;

<<<<<<< HEAD
	if (mask != IIO_CHAN_INFO_SAMP_FREQ)
		return -EINVAL;

	return sx9310_set_samp_freq(data, val, val2);
}

static irqreturn_t sx9310_irq_handler(int irq, void *private)
{
	struct iio_dev *indio_dev = private;
	struct sx9310_data *data = iio_priv(indio_dev);

	if (data->trigger_enabled)
		iio_trigger_poll(data->trig);

	/*
	 * Even if no event is enabled, we need to wake the thread to clear the
	 * interrupt state by reading SX9310_REG_IRQ_SRC.
	 * It is not possible to do that here because regmap_read takes a mutex.
	 */
	return IRQ_WAKE_THREAD;
}

static void sx9310_push_events(struct iio_dev *indio_dev)
{
	int ret;
	unsigned int val, chan;
	struct sx9310_data *data = iio_priv(indio_dev);
	s64 timestamp = iio_get_time_ns(indio_dev);
	unsigned long prox_changed;

	/* Read proximity state on all channels */
	ret = regmap_read(data->regmap, SX9310_REG_STAT0, &val);
	if (ret) {
		dev_err(&data->client->dev, "i2c transfer error in irq\n");
		return;
	}

	/*
	 * Only iterate over channels with changes on proximity status that have
	 * events enabled.
	 */
	prox_changed = (data->chan_prox_stat ^ val) & data->chan_event;

	for_each_set_bit(chan, &prox_changed, SX9310_NUM_CHANNELS) {
		int dir;
		u64 ev;

		dir = (val & BIT(chan)) ? IIO_EV_DIR_FALLING : IIO_EV_DIR_RISING;
		ev = IIO_UNMOD_EVENT_CODE(IIO_PROXIMITY, chan,
					  IIO_EV_TYPE_THRESH, dir);

		iio_push_event(indio_dev, ev, timestamp);
	}
	data->chan_prox_stat = val;
}

static irqreturn_t sx9310_irq_thread_handler(int irq, void *private)
{
	struct iio_dev *indio_dev = private;
	struct sx9310_data *data = iio_priv(indio_dev);
	int ret;
	unsigned int val;

	mutex_lock(&data->mutex);

	ret = regmap_read(data->regmap, SX9310_REG_IRQ_SRC, &val);
	if (ret) {
		dev_err(&data->client->dev, "i2c transfer error in irq\n");
		goto out;
	}

	if (val & (SX9310_FAR_IRQ | SX9310_CLOSE_IRQ))
		sx9310_push_events(indio_dev);

	if (val & SX9310_CONVDONE_IRQ)
		complete(&data->completion);

out:
	mutex_unlock(&data->mutex);

	return IRQ_HANDLED;
}

static int sx9310_read_event_config(struct iio_dev *indio_dev,
				    const struct iio_chan_spec *chan,
				    enum iio_event_type type,
				    enum iio_event_direction dir)
{
	struct sx9310_data *data = iio_priv(indio_dev);

	return !!(data->chan_event & BIT(chan->channel));
}

static int sx9310_write_event_config(struct iio_dev *indio_dev,
				     const struct iio_chan_spec *chan,
				     enum iio_event_type type,
				     enum iio_event_direction dir, int state)
{
	struct sx9310_data *data = iio_priv(indio_dev);
	unsigned int eventirq = SX9310_FAR_IRQ | SX9310_CLOSE_IRQ;
	int ret;

	/* If the state hasn't changed, there's nothing to do. */
	if (!!(data->chan_event & BIT(chan->channel)) == state)
		return 0;

	mutex_lock(&data->mutex);
	if (state) {
		ret = sx9310_get_event_channel(data, chan->channel);
		if (ret)
			goto out_unlock;
		if (!(data->chan_event & ~BIT(chan->channel))) {
			ret = sx9310_enable_irq(data, eventirq);
			if (ret)
				sx9310_put_event_channel(data, chan->channel);
		}
	} else {
		ret = sx9310_put_event_channel(data, chan->channel);
		if (ret)
			goto out_unlock;
		if (!data->chan_event) {
			ret = sx9310_disable_irq(data, eventirq);
			if (ret)
				sx9310_get_event_channel(data, chan->channel);
		}
	}

out_unlock:
	mutex_unlock(&data->mutex);
	return ret;
}

static struct attribute *sx9310_attributes[] = {
	&iio_dev_attr_sampling_frequency_available.dev_attr.attr,
	NULL
};

static const struct attribute_group sx9310_attribute_group = {
	.attrs = sx9310_attributes,
};

static const struct iio_info sx9310_info = {
	.attrs = &sx9310_attribute_group,
	.read_raw = sx9310_read_raw,
	.write_raw = sx9310_write_raw,
	.read_event_config = sx9310_read_event_config,
	.write_event_config = sx9310_write_event_config,
};

static int sx9310_set_trigger_state(struct iio_trigger *trig, bool state)
{
	struct iio_dev *indio_dev = iio_trigger_get_drvdata(trig);
	struct sx9310_data *data = iio_priv(indio_dev);
	int ret = 0;

	mutex_lock(&data->mutex);

	if (state)
		ret = sx9310_enable_irq(data, SX9310_CONVDONE_IRQ);
	else if (!data->chan_read)
		ret = sx9310_disable_irq(data, SX9310_CONVDONE_IRQ);
	if (ret)
		goto out;

	data->trigger_enabled = state;

out:
	mutex_unlock(&data->mutex);

	return ret;
}

static const struct iio_trigger_ops sx9310_trigger_ops = {
	.set_trigger_state = sx9310_set_trigger_state,
};

static irqreturn_t sx9310_trigger_handler(int irq, void *private)
{
	struct iio_poll_func *pf = private;
	struct iio_dev *indio_dev = pf->indio_dev;
	struct sx9310_data *data = iio_priv(indio_dev);
	__be16 val;
	int bit, ret, i = 0;

	mutex_lock(&data->mutex);

	for_each_set_bit(bit, indio_dev->active_scan_mask,
			 indio_dev->masklength) {
		ret = sx9310_read_prox_data(data, &indio_dev->channels[bit],
					    &val);
		if (ret)
			goto out;

		data->buffer.channels[i++] = val;
	}

	iio_push_to_buffers_with_timestamp(indio_dev, &data->buffer,
					   pf->timestamp);

out:
	mutex_unlock(&data->mutex);

	iio_trigger_notify_done(indio_dev->trig);

	return IRQ_HANDLED;
}

static int sx9310_buffer_preenable(struct iio_dev *indio_dev)
{
	struct sx9310_data *data = iio_priv(indio_dev);
	unsigned long channels = 0;
	int bit, ret;

	mutex_lock(&data->mutex);
	for_each_set_bit(bit, indio_dev->active_scan_mask,
			 indio_dev->masklength)
		__set_bit(indio_dev->channels[bit].channel, &channels);

	ret = sx9310_update_chan_en(data, channels, data->chan_event);
	mutex_unlock(&data->mutex);
	return ret;
=======
	switch (mask) {
	case IIO_CHAN_INFO_SAMP_FREQ:
		return sx9310_set_samp_freq(data, val, val2);
	case IIO_CHAN_INFO_HARDWAREGAIN:
		return sx9310_write_gain(data, chan, val);
	default:
		return -EINVAL;
	}
>>>>>>> cb1f2dbc
}

static const struct sx_common_reg_default sx9310_default_regs[] = {
	{ SX9310_REG_IRQ_MSK, 0x00 },
	{ SX9310_REG_IRQ_FUNC, 0x00 },
	/*
	 * The lower 4 bits should not be set as it enable sensors measurements.
	 * Turning the detection on before the configuration values are set to
	 * good values can cause the device to return erroneous readings.
	 */
	{ SX9310_REG_PROX_CTRL0, SX9310_REG_PROX_CTRL0_SCANPERIOD_15MS },
	{ SX9310_REG_PROX_CTRL1, 0x00 },
	{ SX9310_REG_PROX_CTRL2, SX9310_REG_PROX_CTRL2_COMBMODE_CS1_CS2 |
				 SX9310_REG_PROX_CTRL2_SHIELDEN_DYNAMIC },
	{ SX9310_REG_PROX_CTRL3, SX9310_REG_PROX_CTRL3_GAIN0_X8 |
				 SX9310_REG_PROX_CTRL3_GAIN12_X4 },
	{ SX9310_REG_PROX_CTRL4, SX9310_REG_PROX_CTRL4_RESOLUTION_FINEST },
	{ SX9310_REG_PROX_CTRL5, SX9310_REG_PROX_CTRL5_RANGE_SMALL |
				 SX9310_REG_PROX_CTRL5_STARTUPSENS_CS1 |
				 SX9310_REG_PROX_CTRL5_RAWFILT_1P25 },
	{ SX9310_REG_PROX_CTRL6, SX9310_REG_PROX_CTRL6_AVGTHRESH_DEFAULT },
	{ SX9310_REG_PROX_CTRL7, SX9310_REG_PROX_CTRL7_AVGNEGFILT_2 |
				 SX9310_REG_PROX_CTRL7_AVGPOSFILT_512 },
	{ SX9310_REG_PROX_CTRL8, SX9310_REG_PROX_CTRL8_9_PTHRESH_96 |
				 SX9310_REG_PROX_CTRL8_9_BODYTHRESH_1500 },
	{ SX9310_REG_PROX_CTRL9, SX9310_REG_PROX_CTRL8_9_PTHRESH_28 |
				 SX9310_REG_PROX_CTRL8_9_BODYTHRESH_900 },
	{ SX9310_REG_PROX_CTRL10, SX9310_REG_PROX_CTRL10_HYST_6PCT |
				  SX9310_REG_PROX_CTRL10_FAR_DEBOUNCE_2 },
	{ SX9310_REG_PROX_CTRL11, 0x00 },
	{ SX9310_REG_PROX_CTRL12, 0x00 },
	{ SX9310_REG_PROX_CTRL13, 0x00 },
	{ SX9310_REG_PROX_CTRL14, 0x00 },
	{ SX9310_REG_PROX_CTRL15, 0x00 },
	{ SX9310_REG_PROX_CTRL16, 0x00 },
	{ SX9310_REG_PROX_CTRL17, 0x00 },
	{ SX9310_REG_PROX_CTRL18, 0x00 },
	{ SX9310_REG_PROX_CTRL19, 0x00 },
	{ SX9310_REG_SAR_CTRL0, SX9310_REG_SAR_CTRL0_SARDEB_4_SAMPLES |
				SX9310_REG_SAR_CTRL0_SARHYST_8 },
	{ SX9310_REG_SAR_CTRL1, SX9310_REG_SAR_CTRL1_SLOPE(10781250) },
	{ SX9310_REG_SAR_CTRL2, SX9310_REG_SAR_CTRL2_SAROFFSET_DEFAULT },
};

/* Activate all channels and perform an initial compensation. */
static int sx9310_init_compensation(struct iio_dev *indio_dev)
{
	struct sx_common_data *data = iio_priv(indio_dev);
	int ret;
	unsigned int val;
	unsigned int ctrl0;

	ret = regmap_read(data->regmap, SX9310_REG_PROX_CTRL0, &ctrl0);
	if (ret)
		return ret;

	/* run the compensation phase on all channels */
	ret = regmap_write(data->regmap, SX9310_REG_PROX_CTRL0,
			   ctrl0 | SX9310_REG_PROX_CTRL0_SENSOREN_MASK);
	if (ret)
		return ret;

	ret = regmap_read_poll_timeout(data->regmap, SX9310_REG_STAT1, val,
				       !(val & SX9310_REG_STAT1_COMPSTAT_MASK),
				       20000, 2000000);
	if (ret)
		return ret;

	regmap_write(data->regmap, SX9310_REG_PROX_CTRL0, ctrl0);
	return ret;
}

<<<<<<< HEAD
static int sx9310_init_device(struct iio_dev *indio_dev)
{
	struct sx9310_data *data = iio_priv(indio_dev);
	const struct sx9310_reg_default *initval;
=======
static const struct sx_common_reg_default *
sx9310_get_default_reg(struct device *dev, int idx,
		       struct sx_common_reg_default *reg_def)
{
	u32 combined[SX9310_NUM_CHANNELS];
	u32 start = 0, raw = 0, pos = 0;
	unsigned long comb_mask = 0;
	int ret, i, count;
	const char *res;

	memcpy(reg_def, &sx9310_default_regs[idx], sizeof(*reg_def));
	switch (reg_def->reg) {
	case SX9310_REG_PROX_CTRL2:
		if (device_property_read_bool(dev, "semtech,cs0-ground")) {
			reg_def->def &= ~SX9310_REG_PROX_CTRL2_SHIELDEN_MASK;
			reg_def->def |= SX9310_REG_PROX_CTRL2_SHIELDEN_GROUND;
		}

		count = device_property_count_u32(dev, "semtech,combined-sensors");
		if (count < 0 || count > ARRAY_SIZE(combined))
			break;
		ret = device_property_read_u32_array(dev, "semtech,combined-sensors",
				combined, count);
		if (ret)
			break;

		for (i = 0; i < count; i++)
			comb_mask |= BIT(combined[i]);

		reg_def->def &= ~SX9310_REG_PROX_CTRL2_COMBMODE_MASK;
		if (comb_mask == (BIT(3) | BIT(2) | BIT(1) | BIT(0)))
			reg_def->def |= SX9310_REG_PROX_CTRL2_COMBMODE_CS0_CS1_CS2_CS3;
		else if (comb_mask == (BIT(1) | BIT(2)))
			reg_def->def |= SX9310_REG_PROX_CTRL2_COMBMODE_CS1_CS2;
		else if (comb_mask == (BIT(0) | BIT(1)))
			reg_def->def |= SX9310_REG_PROX_CTRL2_COMBMODE_CS0_CS1;
		else if (comb_mask == BIT(3))
			reg_def->def |= SX9310_REG_PROX_CTRL2_COMBMODE_CS3;

		break;
	case SX9310_REG_PROX_CTRL4:
		ret = device_property_read_string(dev, "semtech,resolution", &res);
		if (ret)
			break;

		reg_def->def &= ~SX9310_REG_PROX_CTRL4_RESOLUTION_MASK;
		if (!strcmp(res, "coarsest"))
			reg_def->def |= SX9310_REG_PROX_CTRL4_RESOLUTION_COARSEST;
		else if (!strcmp(res, "very-coarse"))
			reg_def->def |= SX9310_REG_PROX_CTRL4_RESOLUTION_VERY_COARSE;
		else if (!strcmp(res, "coarse"))
			reg_def->def |= SX9310_REG_PROX_CTRL4_RESOLUTION_COARSE;
		else if (!strcmp(res, "medium-coarse"))
			reg_def->def |= SX9310_REG_PROX_CTRL4_RESOLUTION_MEDIUM_COARSE;
		else if (!strcmp(res, "medium"))
			reg_def->def |= SX9310_REG_PROX_CTRL4_RESOLUTION_MEDIUM;
		else if (!strcmp(res, "fine"))
			reg_def->def |= SX9310_REG_PROX_CTRL4_RESOLUTION_FINE;
		else if (!strcmp(res, "very-fine"))
			reg_def->def |= SX9310_REG_PROX_CTRL4_RESOLUTION_VERY_FINE;
		else if (!strcmp(res, "finest"))
			reg_def->def |= SX9310_REG_PROX_CTRL4_RESOLUTION_FINEST;

		break;
	case SX9310_REG_PROX_CTRL5:
		ret = device_property_read_u32(dev, "semtech,startup-sensor", &start);
		if (ret) {
			start = FIELD_GET(SX9310_REG_PROX_CTRL5_STARTUPSENS_MASK,
					  reg_def->def);
		}

		reg_def->def &= ~SX9310_REG_PROX_CTRL5_STARTUPSENS_MASK;
		reg_def->def |= FIELD_PREP(SX9310_REG_PROX_CTRL5_STARTUPSENS_MASK,
					   start);

		ret = device_property_read_u32(dev, "semtech,proxraw-strength", &raw);
		if (ret) {
			raw = FIELD_GET(SX9310_REG_PROX_CTRL5_RAWFILT_MASK,
					reg_def->def);
		} else {
			raw = ilog2(raw);
		}

		reg_def->def &= ~SX9310_REG_PROX_CTRL5_RAWFILT_MASK;
		reg_def->def |= FIELD_PREP(SX9310_REG_PROX_CTRL5_RAWFILT_MASK,
					   raw);
		break;
	case SX9310_REG_PROX_CTRL7:
		ret = device_property_read_u32(dev, "semtech,avg-pos-strength", &pos);
		if (ret)
			break;

		/* Powers of 2, except for a gap between 16 and 64 */
		pos = clamp(ilog2(pos), 3, 11) - (pos >= 32 ? 4 : 3);
		reg_def->def &= ~SX9310_REG_PROX_CTRL7_AVGPOSFILT_MASK;
		reg_def->def |= FIELD_PREP(SX9310_REG_PROX_CTRL7_AVGPOSFILT_MASK,
					   pos);
		break;
	}

	return reg_def;
}

static int sx9310_check_whoami(struct device *dev,
			       struct iio_dev *indio_dev)
{
	struct sx_common_data *data = iio_priv(indio_dev);
	unsigned int long ddata;
	unsigned int whoami;
>>>>>>> cb1f2dbc
	int ret;

	ret = regmap_read(data->regmap, SX9310_REG_WHOAMI, &whoami);
	if (ret)
		return ret;

<<<<<<< HEAD
	/* Program some sane defaults. */
	for (i = 0; i < ARRAY_SIZE(sx9310_default_regs); i++) {
		initval = &sx9310_default_regs[i];
		ret = regmap_write(data->regmap, initval->reg, initval->def);
		if (ret)
			return ret;
	}

	return sx9310_init_compensation(indio_dev);
}

static int sx9310_set_indio_dev_name(struct device *dev,
				     struct iio_dev *indio_dev,
				     unsigned int whoami)
{
	unsigned int long ddata;

=======
>>>>>>> cb1f2dbc
	ddata = (uintptr_t)device_get_match_data(dev);
	if (ddata != whoami)
		return -EINVAL;

	switch (whoami) {
	case SX9310_WHOAMI_VALUE:
		indio_dev->name = "sx9310";
		break;
	case SX9311_WHOAMI_VALUE:
		indio_dev->name = "sx9311";
		break;
	default:
		return -ENODEV;
	}

	return 0;
}

static const struct sx_common_chip_info sx9310_chip_info = {
	.reg_stat = SX9310_REG_STAT0,
	.reg_irq_msk = SX9310_REG_IRQ_MSK,
	.reg_enable_chan = SX9310_REG_PROX_CTRL0,
	.reg_reset = SX9310_REG_RESET,

	.mask_enable_chan = SX9310_REG_STAT1_COMPSTAT_MASK,
	.irq_msk_offset = 3,
	.num_channels = SX9310_NUM_CHANNELS,
	.num_default_regs = ARRAY_SIZE(sx9310_default_regs),

	.ops = {
		.read_prox_data = sx9310_read_prox_data,
		.check_whoami = sx9310_check_whoami,
		.init_compensation = sx9310_init_compensation,
		.wait_for_sample = sx9310_wait_for_sample,
		.get_default_reg = sx9310_get_default_reg,
	},

	.iio_channels = sx9310_channels,
	.num_iio_channels = ARRAY_SIZE(sx9310_channels),
	.iio_info =  {
		.read_raw = sx9310_read_raw,
		.read_avail = sx9310_read_avail,
		.read_event_value = sx9310_read_event_val,
		.write_event_value = sx9310_write_event_val,
		.write_raw = sx9310_write_raw,
		.read_event_config = sx_common_read_event_config,
		.write_event_config = sx_common_write_event_config,
	},
};

static int sx9310_probe(struct i2c_client *client)
{
<<<<<<< HEAD
	int ret;
	struct device *dev = &client->dev;
	struct iio_dev *indio_dev;
	struct sx9310_data *data;

	indio_dev = devm_iio_device_alloc(dev, sizeof(*data));
	if (!indio_dev)
		return -ENOMEM;

	data = iio_priv(indio_dev);
	data->client = client;
	data->supplies[0].supply = "vdd";
	data->supplies[1].supply = "svdd";
	mutex_init(&data->mutex);
	init_completion(&data->completion);

	data->regmap = devm_regmap_init_i2c(client, &sx9310_regmap_config);
	if (IS_ERR(data->regmap))
		return PTR_ERR(data->regmap);

	ret = devm_regulator_bulk_get(dev, ARRAY_SIZE(data->supplies),
				      data->supplies);
	if (ret)
		return ret;

	ret = regulator_bulk_enable(ARRAY_SIZE(data->supplies), data->supplies);
	if (ret)
		return ret;
	/* Must wait for Tpor time after initial power up */
	usleep_range(1000, 1100);

	ret = devm_add_action_or_reset(dev, sx9310_regulator_disable, data);
	if (ret)
		return ret;

	ret = regmap_read(data->regmap, SX9310_REG_WHOAMI, &data->whoami);
	if (ret) {
		dev_err(dev, "error in reading WHOAMI register: %d", ret);
		return ret;
	}

	ret = sx9310_set_indio_dev_name(dev, indio_dev, data->whoami);
	if (ret)
		return ret;

	ACPI_COMPANION_SET(&indio_dev->dev, ACPI_COMPANION(dev));
	indio_dev->channels = sx9310_channels;
	indio_dev->num_channels = ARRAY_SIZE(sx9310_channels);
	indio_dev->info = &sx9310_info;
	indio_dev->modes = INDIO_DIRECT_MODE;
	i2c_set_clientdata(client, indio_dev);

	ret = sx9310_init_device(indio_dev);
	if (ret)
		return ret;

	if (client->irq) {
		ret = devm_request_threaded_irq(dev, client->irq,
						sx9310_irq_handler,
						sx9310_irq_thread_handler,
						IRQF_ONESHOT,
						"sx9310_event", indio_dev);
		if (ret)
			return ret;

		data->trig = devm_iio_trigger_alloc(dev, "%s-dev%d",
						    indio_dev->name,
						    indio_dev->id);
		if (!data->trig)
			return -ENOMEM;

		data->trig->dev.parent = dev;
		data->trig->ops = &sx9310_trigger_ops;
		iio_trigger_set_drvdata(data->trig, indio_dev);

		ret = devm_iio_trigger_register(dev, data->trig);
		if (ret)
			return ret;
	}

	ret = devm_iio_triggered_buffer_setup(dev, indio_dev,
					      iio_pollfunc_store_time,
					      sx9310_trigger_handler,
					      &sx9310_buffer_setup_ops);
	if (ret)
		return ret;

	return devm_iio_device_register(dev, indio_dev);
=======
	return sx_common_probe(client, &sx9310_chip_info, &sx9310_regmap_config);
>>>>>>> cb1f2dbc
}

static int sx9310_suspend(struct device *dev)
{
	struct sx_common_data *data = iio_priv(dev_get_drvdata(dev));
	u8 ctrl0;
	int ret;

	disable_irq_nosync(data->client->irq);

	mutex_lock(&data->mutex);
	ret = regmap_read(data->regmap, SX9310_REG_PROX_CTRL0,
			  &data->suspend_ctrl);
	if (ret)
		goto out;

	ctrl0 = data->suspend_ctrl & ~SX9310_REG_PROX_CTRL0_SENSOREN_MASK;
	ret = regmap_write(data->regmap, SX9310_REG_PROX_CTRL0, ctrl0);
	if (ret)
		goto out;

	ret = regmap_write(data->regmap, SX9310_REG_PAUSE, 0);

out:
	mutex_unlock(&data->mutex);
	return ret;
}

static int sx9310_resume(struct device *dev)
{
	struct sx_common_data *data = iio_priv(dev_get_drvdata(dev));
	int ret;

	mutex_lock(&data->mutex);
	ret = regmap_write(data->regmap, SX9310_REG_PAUSE, 1);
	if (ret)
		goto out;

	ret = regmap_write(data->regmap, SX9310_REG_PROX_CTRL0,
			   data->suspend_ctrl);

out:
	mutex_unlock(&data->mutex);
	if (ret)
		return ret;

	enable_irq(data->client->irq);
	return 0;
}

static DEFINE_SIMPLE_DEV_PM_OPS(sx9310_pm_ops, sx9310_suspend, sx9310_resume);

static const struct acpi_device_id sx9310_acpi_match[] = {
	{ "STH9310", SX9310_WHOAMI_VALUE },
	{ "STH9311", SX9311_WHOAMI_VALUE },
	{}
};
MODULE_DEVICE_TABLE(acpi, sx9310_acpi_match);

static const struct of_device_id sx9310_of_match[] = {
	{ .compatible = "semtech,sx9310", (void *)SX9310_WHOAMI_VALUE },
	{ .compatible = "semtech,sx9311", (void *)SX9311_WHOAMI_VALUE },
	{}
};
MODULE_DEVICE_TABLE(of, sx9310_of_match);

static const struct i2c_device_id sx9310_id[] = {
	{ "sx9310", SX9310_WHOAMI_VALUE },
	{ "sx9311", SX9311_WHOAMI_VALUE },
	{}
};
MODULE_DEVICE_TABLE(i2c, sx9310_id);

static struct i2c_driver sx9310_driver = {
	.driver = {
		.name	= "sx9310",
		.acpi_match_table = sx9310_acpi_match,
		.of_match_table = sx9310_of_match,
		.pm = pm_sleep_ptr(&sx9310_pm_ops),

		/*
		 * Lots of i2c transfers in probe + over 200 ms waiting in
		 * sx9310_init_compensation() mean a slow probe; prefer async
		 * so we don't delay boot if we're builtin to the kernel.
		 */
		.probe_type = PROBE_PREFER_ASYNCHRONOUS,
	},
	.probe_new	= sx9310_probe,
	.id_table	= sx9310_id,
};
module_i2c_driver(sx9310_driver);

MODULE_AUTHOR("Gwendal Grignou <gwendal@chromium.org>");
MODULE_AUTHOR("Daniel Campello <campello@chromium.org>");
MODULE_DESCRIPTION("Driver for Semtech SX9310/SX9311 proximity sensor");
MODULE_LICENSE("GPL v2");
MODULE_IMPORT_NS(SEMTECH_PROX);<|MERGE_RESOLUTION|>--- conflicted
+++ resolved
@@ -10,18 +10,26 @@
  * and in January 2020 by Daniel Campello <campello@chromium.org>.
  */
 
+#include <linux/acpi.h>
 #include <linux/bitfield.h>
 #include <linux/delay.h>
 #include <linux/i2c.h>
-#include <linux/interrupt.h>
+#include <linux/irq.h>
 #include <linux/kernel.h>
 #include <linux/mod_devicetable.h>
 #include <linux/module.h>
 #include <linux/pm.h>
 #include <linux/regmap.h>
+#include <linux/regulator/consumer.h>
+#include <linux/slab.h>
+
+#include <linux/iio/buffer.h>
+#include <linux/iio/events.h>
 #include <linux/iio/iio.h>
-
-#include "sx_common.h"
+#include <linux/iio/sysfs.h>
+#include <linux/iio/trigger.h>
+#include <linux/iio/triggered_buffer.h>
+#include <linux/iio/trigger_consumer.h>
 
 /* Register definitions. */
 #define SX9310_REG_IRQ_SRC				SX_COMMON_REG_IRQ_SRC
@@ -100,11 +108,11 @@
 #define   SX9310_WHOAMI_VALUE				0x01
 #define   SX9311_WHOAMI_VALUE				0x02
 #define SX9310_REG_RESET				0x7f
+#define   SX9310_SOFT_RESET				0xde
 
 
 /* 4 hardware channels, as defined in STAT0: COMB, CS2, CS1 and CS0. */
 #define SX9310_NUM_CHANNELS				4
-<<<<<<< HEAD
 static_assert(SX9310_NUM_CHANNELS < BITS_PER_LONG);
 
 struct sx9310_data {
@@ -160,34 +168,6 @@
 			.endianness = IIO_BE,				 \
 		},							 \
 	}
-=======
-static_assert(SX9310_NUM_CHANNELS <= SX_COMMON_MAX_NUM_CHANNELS);
-
-#define SX9310_NAMED_CHANNEL(idx, name)				 \
-{								 \
-	.type = IIO_PROXIMITY,					 \
-	.info_mask_separate = BIT(IIO_CHAN_INFO_RAW) |		 \
-			      BIT(IIO_CHAN_INFO_HARDWAREGAIN),   \
-	.info_mask_shared_by_all = BIT(IIO_CHAN_INFO_SAMP_FREQ), \
-	.info_mask_separate_available =				 \
-		BIT(IIO_CHAN_INFO_HARDWAREGAIN),		 \
-	.info_mask_shared_by_all_available =			 \
-		BIT(IIO_CHAN_INFO_SAMP_FREQ),			 \
-	.indexed = 1,						 \
-	.channel = idx,						 \
-	.extend_name = name,					 \
-	.address = SX9310_REG_DIFF_MSB,				 \
-	.event_spec = sx_common_events,				 \
-	.num_event_specs = ARRAY_SIZE(sx_common_events),	 \
-	.scan_index = idx,					 \
-	.scan_type = {						 \
-		.sign = 's',					 \
-		.realbits = 12,					 \
-		.storagebits = 16,				 \
-		.endianness = IIO_BE,				 \
-	},							 \
-}
->>>>>>> cb1f2dbc
 #define SX9310_CHANNEL(idx) SX9310_NAMED_CHANNEL(idx, NULL)
 
 static const struct iio_chan_spec sx9310_channels[] = {
@@ -229,6 +209,22 @@
 	400, 600, 800, 1000, 2000, 3000, 4000, 5000,
 };
 
+static ssize_t sx9310_show_samp_freq_avail(struct device *dev,
+					   struct device_attribute *attr,
+					   char *buf)
+{
+	size_t len = 0;
+	int i;
+
+	for (i = 0; i < ARRAY_SIZE(sx9310_samp_freq_table); i++)
+		len += scnprintf(buf + len, PAGE_SIZE - len, "%d.%d ",
+				 sx9310_samp_freq_table[i].val,
+				 sx9310_samp_freq_table[i].val2);
+	buf[len - 1] = '\n';
+	return len;
+}
+static IIO_DEV_ATTR_SAMP_FREQ_AVAIL(sx9310_show_samp_freq_avail);
+
 static const struct regmap_range sx9310_writable_reg_ranges[] = {
 	regmap_reg_range(SX9310_REG_IRQ_MSK, SX9310_REG_IRQ_FUNC),
 	regmap_reg_range(SX9310_REG_PROX_CTRL0, SX9310_REG_PROX_CTRL19),
@@ -282,7 +278,64 @@
 	.volatile_table = &sx9310_volatile_regs,
 };
 
-static int sx9310_read_prox_data(struct sx_common_data *data,
+static int sx9310_update_chan_en(struct sx9310_data *data,
+				 unsigned long chan_read,
+				 unsigned long chan_event)
+{
+	int ret;
+	unsigned long channels = chan_read | chan_event;
+
+	if ((data->chan_read | data->chan_event) != channels) {
+		ret = regmap_update_bits(data->regmap, SX9310_REG_PROX_CTRL0,
+					 SX9310_REG_PROX_CTRL0_SENSOREN_MASK,
+					 channels);
+		if (ret)
+			return ret;
+	}
+	data->chan_read = chan_read;
+	data->chan_event = chan_event;
+	return 0;
+}
+
+static int sx9310_get_read_channel(struct sx9310_data *data, int channel)
+{
+	return sx9310_update_chan_en(data, data->chan_read | BIT(channel),
+				     data->chan_event);
+}
+
+static int sx9310_put_read_channel(struct sx9310_data *data, int channel)
+{
+	return sx9310_update_chan_en(data, data->chan_read & ~BIT(channel),
+				     data->chan_event);
+}
+
+static int sx9310_get_event_channel(struct sx9310_data *data, int channel)
+{
+	return sx9310_update_chan_en(data, data->chan_read,
+				     data->chan_event | BIT(channel));
+}
+
+static int sx9310_put_event_channel(struct sx9310_data *data, int channel)
+{
+	return sx9310_update_chan_en(data, data->chan_read,
+				     data->chan_event & ~BIT(channel));
+}
+
+static int sx9310_enable_irq(struct sx9310_data *data, unsigned int irq)
+{
+	if (!data->client->irq)
+		return 0;
+	return regmap_update_bits(data->regmap, SX9310_REG_IRQ_MSK, irq, irq);
+}
+
+static int sx9310_disable_irq(struct sx9310_data *data, unsigned int irq)
+{
+	if (!data->client->irq)
+		return 0;
+	return regmap_update_bits(data->regmap, SX9310_REG_IRQ_MSK, irq, 0);
+}
+
+static int sx9310_read_prox_data(struct sx9310_data *data,
 				 const struct iio_chan_spec *chan, __be16 *val)
 {
 	int ret;
@@ -298,7 +351,7 @@
  * If we have no interrupt support, we have to wait for a scan period
  * after enabling a channel to get a result.
  */
-static int sx9310_wait_for_sample(struct sx_common_data *data)
+static int sx9310_wait_for_sample(struct sx9310_data *data)
 {
 	int ret;
 	unsigned int val;
@@ -314,7 +367,6 @@
 	return 0;
 }
 
-<<<<<<< HEAD
 static int sx9310_read_proximity(struct sx9310_data *data,
 				 const struct iio_chan_spec *chan, int *val)
 {
@@ -375,37 +427,6 @@
 }
 
 static int sx9310_read_samp_freq(struct sx9310_data *data, int *val, int *val2)
-=======
-static int sx9310_read_gain(struct sx_common_data *data,
-			    const struct iio_chan_spec *chan, int *val)
-{
-	unsigned int regval, gain;
-	int ret;
-
-	ret = regmap_read(data->regmap, SX9310_REG_PROX_CTRL3, &regval);
-	if (ret)
-		return ret;
-
-	switch (chan->channel) {
-	case 0:
-	case 3:
-		gain = FIELD_GET(SX9310_REG_PROX_CTRL3_GAIN0_MASK, regval);
-		break;
-	case 1:
-	case 2:
-		gain = FIELD_GET(SX9310_REG_PROX_CTRL3_GAIN12_MASK, regval);
-		break;
-	default:
-		return -EINVAL;
-	}
-
-	*val = 1 << gain;
-
-	return IIO_VAL_INT;
-}
-
-static int sx9310_read_samp_freq(struct sx_common_data *data, int *val, int *val2)
->>>>>>> cb1f2dbc
 {
 	unsigned int regval;
 	int ret;
@@ -425,7 +446,7 @@
 			   const struct iio_chan_spec *chan, int *val,
 			   int *val2, long mask)
 {
-	struct sx_common_data *data = iio_priv(indio_dev);
+	struct sx9310_data *data = iio_priv(indio_dev);
 	int ret;
 
 	if (chan->type != IIO_PROXIMITY)
@@ -437,7 +458,7 @@
 		if (ret)
 			return ret;
 
-		ret = sx_common_read_proximity(data, chan, val);
+		ret = sx9310_read_proximity(data, chan, val);
 		iio_device_release_direct_mode(indio_dev);
 		return ret;
 	case IIO_CHAN_INFO_SAMP_FREQ:
@@ -447,301 +468,7 @@
 	}
 }
 
-<<<<<<< HEAD
 static int sx9310_set_samp_freq(struct sx9310_data *data, int val, int val2)
-=======
-static const int sx9310_gain_vals[] = { 1, 2, 4, 8 };
-
-static int sx9310_read_avail(struct iio_dev *indio_dev,
-			     struct iio_chan_spec const *chan,
-			     const int **vals, int *type, int *length,
-			     long mask)
-{
-	if (chan->type != IIO_PROXIMITY)
-		return -EINVAL;
-
-	switch (mask) {
-	case IIO_CHAN_INFO_HARDWAREGAIN:
-		*type = IIO_VAL_INT;
-		*length = ARRAY_SIZE(sx9310_gain_vals);
-		*vals = sx9310_gain_vals;
-		return IIO_AVAIL_LIST;
-	case IIO_CHAN_INFO_SAMP_FREQ:
-		*type = IIO_VAL_INT_PLUS_MICRO;
-		*length = ARRAY_SIZE(sx9310_samp_freq_table) * 2;
-		*vals = (int *)sx9310_samp_freq_table;
-		return IIO_AVAIL_LIST;
-	default:
-		return -EINVAL;
-	}
-}
-
-static const unsigned int sx9310_pthresh_codes[] = {
-	2, 4, 6, 8, 12, 16, 20, 24, 28, 32, 40, 48, 56, 64, 72, 80, 88, 96, 112,
-	128, 144, 160, 192, 224, 256, 320, 384, 512, 640, 768, 1024, 1536
-};
-
-static int sx9310_get_thresh_reg(unsigned int channel)
-{
-	switch (channel) {
-	case 0:
-	case 3:
-		return SX9310_REG_PROX_CTRL8;
-	case 1:
-	case 2:
-		return SX9310_REG_PROX_CTRL9;
-	default:
-		return -EINVAL;
-	}
-}
-
-static int sx9310_read_thresh(struct sx_common_data *data,
-			      const struct iio_chan_spec *chan, int *val)
-{
-	unsigned int reg;
-	unsigned int regval;
-	int ret;
-
-	reg = ret = sx9310_get_thresh_reg(chan->channel);
-	if (ret < 0)
-		return ret;
-
-	ret = regmap_read(data->regmap, reg, &regval);
-	if (ret)
-		return ret;
-
-	regval = FIELD_GET(SX9310_REG_PROX_CTRL8_9_PTHRESH_MASK, regval);
-	if (regval >= ARRAY_SIZE(sx9310_pthresh_codes))
-		return -EINVAL;
-
-	*val = sx9310_pthresh_codes[regval];
-	return IIO_VAL_INT;
-}
-
-static int sx9310_read_hysteresis(struct sx_common_data *data,
-				  const struct iio_chan_spec *chan, int *val)
-{
-	unsigned int regval, pthresh;
-	int ret;
-
-	ret = sx9310_read_thresh(data, chan, &pthresh);
-	if (ret < 0)
-		return ret;
-
-	ret = regmap_read(data->regmap, SX9310_REG_PROX_CTRL10, &regval);
-	if (ret)
-		return ret;
-
-	regval = FIELD_GET(SX9310_REG_PROX_CTRL10_HYST_MASK, regval);
-	if (!regval)
-		regval = 5;
-
-	/* regval is at most 5 */
-	*val = pthresh >> (5 - regval);
-
-	return IIO_VAL_INT;
-}
-
-static int sx9310_read_far_debounce(struct sx_common_data *data, int *val)
-{
-	unsigned int regval;
-	int ret;
-
-	ret = regmap_read(data->regmap, SX9310_REG_PROX_CTRL10, &regval);
-	if (ret)
-		return ret;
-
-	regval = FIELD_GET(SX9310_REG_PROX_CTRL10_FAR_DEBOUNCE_MASK, regval);
-	if (regval)
-		*val = 1 << regval;
-	else
-		*val = 0;
-
-	return IIO_VAL_INT;
-}
-
-static int sx9310_read_close_debounce(struct sx_common_data *data, int *val)
-{
-	unsigned int regval;
-	int ret;
-
-	ret = regmap_read(data->regmap, SX9310_REG_PROX_CTRL10, &regval);
-	if (ret)
-		return ret;
-
-	regval = FIELD_GET(SX9310_REG_PROX_CTRL10_CLOSE_DEBOUNCE_MASK, regval);
-	if (regval)
-		*val = 1 << regval;
-	else
-		*val = 0;
-
-	return IIO_VAL_INT;
-}
-
-static int sx9310_read_event_val(struct iio_dev *indio_dev,
-				 const struct iio_chan_spec *chan,
-				 enum iio_event_type type,
-				 enum iio_event_direction dir,
-				 enum iio_event_info info, int *val, int *val2)
-{
-	struct sx_common_data *data = iio_priv(indio_dev);
-
-	if (chan->type != IIO_PROXIMITY)
-		return -EINVAL;
-
-	switch (info) {
-	case IIO_EV_INFO_VALUE:
-		return sx9310_read_thresh(data, chan, val);
-	case IIO_EV_INFO_PERIOD:
-		switch (dir) {
-		case IIO_EV_DIR_RISING:
-			return sx9310_read_far_debounce(data, val);
-		case IIO_EV_DIR_FALLING:
-			return sx9310_read_close_debounce(data, val);
-		default:
-			return -EINVAL;
-		}
-	case IIO_EV_INFO_HYSTERESIS:
-		return sx9310_read_hysteresis(data, chan, val);
-	default:
-		return -EINVAL;
-	}
-}
-
-static int sx9310_write_thresh(struct sx_common_data *data,
-			       const struct iio_chan_spec *chan, int val)
-{
-	unsigned int reg;
-	unsigned int regval;
-	int ret, i;
-
-	reg = ret = sx9310_get_thresh_reg(chan->channel);
-	if (ret < 0)
-		return ret;
-
-	for (i = 0; i < ARRAY_SIZE(sx9310_pthresh_codes); i++) {
-		if (sx9310_pthresh_codes[i] == val) {
-			regval = i;
-			break;
-		}
-	}
-
-	if (i == ARRAY_SIZE(sx9310_pthresh_codes))
-		return -EINVAL;
-
-	regval = FIELD_PREP(SX9310_REG_PROX_CTRL8_9_PTHRESH_MASK, regval);
-	mutex_lock(&data->mutex);
-	ret = regmap_update_bits(data->regmap, reg,
-				 SX9310_REG_PROX_CTRL8_9_PTHRESH_MASK, regval);
-	mutex_unlock(&data->mutex);
-
-	return ret;
-}
-
-static int sx9310_write_hysteresis(struct sx_common_data *data,
-				   const struct iio_chan_spec *chan, int _val)
-{
-	unsigned int hyst, val = _val;
-	int ret, pthresh;
-
-	ret = sx9310_read_thresh(data, chan, &pthresh);
-	if (ret < 0)
-		return ret;
-
-	if (val == 0)
-		hyst = 0;
-	else if (val == pthresh >> 2)
-		hyst = 3;
-	else if (val == pthresh >> 3)
-		hyst = 2;
-	else if (val == pthresh >> 4)
-		hyst = 1;
-	else
-		return -EINVAL;
-
-	hyst = FIELD_PREP(SX9310_REG_PROX_CTRL10_HYST_MASK, hyst);
-	mutex_lock(&data->mutex);
-	ret = regmap_update_bits(data->regmap, SX9310_REG_PROX_CTRL10,
-				 SX9310_REG_PROX_CTRL10_HYST_MASK, hyst);
-	mutex_unlock(&data->mutex);
-
-	return ret;
-}
-
-static int sx9310_write_far_debounce(struct sx_common_data *data, int val)
-{
-	int ret;
-	unsigned int regval;
-
-	if (val > 0)
-		val = ilog2(val);
-	if (!FIELD_FIT(SX9310_REG_PROX_CTRL10_FAR_DEBOUNCE_MASK, val))
-		return -EINVAL;
-
-	regval = FIELD_PREP(SX9310_REG_PROX_CTRL10_FAR_DEBOUNCE_MASK, val);
-
-	mutex_lock(&data->mutex);
-	ret = regmap_update_bits(data->regmap, SX9310_REG_PROX_CTRL10,
-				 SX9310_REG_PROX_CTRL10_FAR_DEBOUNCE_MASK,
-				 regval);
-	mutex_unlock(&data->mutex);
-
-	return ret;
-}
-
-static int sx9310_write_close_debounce(struct sx_common_data *data, int val)
-{
-	int ret;
-	unsigned int regval;
-
-	if (val > 0)
-		val = ilog2(val);
-	if (!FIELD_FIT(SX9310_REG_PROX_CTRL10_CLOSE_DEBOUNCE_MASK, val))
-		return -EINVAL;
-
-	regval = FIELD_PREP(SX9310_REG_PROX_CTRL10_CLOSE_DEBOUNCE_MASK, val);
-
-	mutex_lock(&data->mutex);
-	ret = regmap_update_bits(data->regmap, SX9310_REG_PROX_CTRL10,
-				 SX9310_REG_PROX_CTRL10_CLOSE_DEBOUNCE_MASK,
-				 regval);
-	mutex_unlock(&data->mutex);
-
-	return ret;
-}
-
-static int sx9310_write_event_val(struct iio_dev *indio_dev,
-				  const struct iio_chan_spec *chan,
-				  enum iio_event_type type,
-				  enum iio_event_direction dir,
-				  enum iio_event_info info, int val, int val2)
-{
-	struct sx_common_data *data = iio_priv(indio_dev);
-
-	if (chan->type != IIO_PROXIMITY)
-		return -EINVAL;
-
-	switch (info) {
-	case IIO_EV_INFO_VALUE:
-		return sx9310_write_thresh(data, chan, val);
-	case IIO_EV_INFO_PERIOD:
-		switch (dir) {
-		case IIO_EV_DIR_RISING:
-			return sx9310_write_far_debounce(data, val);
-		case IIO_EV_DIR_FALLING:
-			return sx9310_write_close_debounce(data, val);
-		default:
-			return -EINVAL;
-		}
-	case IIO_EV_INFO_HYSTERESIS:
-		return sx9310_write_hysteresis(data, chan, val);
-	default:
-		return -EINVAL;
-	}
-}
-
-static int sx9310_set_samp_freq(struct sx_common_data *data, int val, int val2)
->>>>>>> cb1f2dbc
 {
 	int i, ret;
 
@@ -765,50 +492,15 @@
 	return ret;
 }
 
-<<<<<<< HEAD
-=======
-static int sx9310_write_gain(struct sx_common_data *data,
-			     const struct iio_chan_spec *chan, int val)
-{
-	unsigned int gain, mask;
-	int ret;
-
-	gain = ilog2(val);
-
-	switch (chan->channel) {
-	case 0:
-	case 3:
-		mask = SX9310_REG_PROX_CTRL3_GAIN0_MASK;
-		gain = FIELD_PREP(SX9310_REG_PROX_CTRL3_GAIN0_MASK, gain);
-		break;
-	case 1:
-	case 2:
-		mask = SX9310_REG_PROX_CTRL3_GAIN12_MASK;
-		gain = FIELD_PREP(SX9310_REG_PROX_CTRL3_GAIN12_MASK, gain);
-		break;
-	default:
-		return -EINVAL;
-	}
-
-	mutex_lock(&data->mutex);
-	ret = regmap_update_bits(data->regmap, SX9310_REG_PROX_CTRL3, mask,
-				 gain);
-	mutex_unlock(&data->mutex);
-
-	return ret;
-}
-
->>>>>>> cb1f2dbc
 static int sx9310_write_raw(struct iio_dev *indio_dev,
 			    const struct iio_chan_spec *chan, int val, int val2,
 			    long mask)
 {
-	struct sx_common_data *data = iio_priv(indio_dev);
+	struct sx9310_data *data = iio_priv(indio_dev);
 
 	if (chan->type != IIO_PROXIMITY)
 		return -EINVAL;
 
-<<<<<<< HEAD
 	if (mask != IIO_CHAN_INFO_SAMP_FREQ)
 		return -EINVAL;
 
@@ -1030,19 +722,30 @@
 	ret = sx9310_update_chan_en(data, channels, data->chan_event);
 	mutex_unlock(&data->mutex);
 	return ret;
-=======
-	switch (mask) {
-	case IIO_CHAN_INFO_SAMP_FREQ:
-		return sx9310_set_samp_freq(data, val, val2);
-	case IIO_CHAN_INFO_HARDWAREGAIN:
-		return sx9310_write_gain(data, chan, val);
-	default:
-		return -EINVAL;
-	}
->>>>>>> cb1f2dbc
-}
-
-static const struct sx_common_reg_default sx9310_default_regs[] = {
+}
+
+static int sx9310_buffer_postdisable(struct iio_dev *indio_dev)
+{
+	struct sx9310_data *data = iio_priv(indio_dev);
+	int ret;
+
+	mutex_lock(&data->mutex);
+	ret = sx9310_update_chan_en(data, 0, data->chan_event);
+	mutex_unlock(&data->mutex);
+	return ret;
+}
+
+static const struct iio_buffer_setup_ops sx9310_buffer_setup_ops = {
+	.preenable = sx9310_buffer_preenable,
+	.postdisable = sx9310_buffer_postdisable,
+};
+
+struct sx9310_reg_default {
+	u8 reg;
+	u8 def;
+};
+
+static const struct sx9310_reg_default sx9310_default_regs[] = {
 	{ SX9310_REG_IRQ_MSK, 0x00 },
 	{ SX9310_REG_IRQ_FUNC, 0x00 },
 	/*
@@ -1087,7 +790,7 @@
 /* Activate all channels and perform an initial compensation. */
 static int sx9310_init_compensation(struct iio_dev *indio_dev)
 {
-	struct sx_common_data *data = iio_priv(indio_dev);
+	struct sx9310_data *data = iio_priv(indio_dev);
 	int ret;
 	unsigned int val;
 	unsigned int ctrl0;
@@ -1105,136 +808,36 @@
 	ret = regmap_read_poll_timeout(data->regmap, SX9310_REG_STAT1, val,
 				       !(val & SX9310_REG_STAT1_COMPSTAT_MASK),
 				       20000, 2000000);
-	if (ret)
-		return ret;
+	if (ret) {
+		if (ret == -ETIMEDOUT)
+			dev_err(&data->client->dev,
+				"initial compensation timed out: 0x%02x\n",
+				val);
+		return ret;
+	}
 
 	regmap_write(data->regmap, SX9310_REG_PROX_CTRL0, ctrl0);
 	return ret;
 }
 
-<<<<<<< HEAD
 static int sx9310_init_device(struct iio_dev *indio_dev)
 {
 	struct sx9310_data *data = iio_priv(indio_dev);
 	const struct sx9310_reg_default *initval;
-=======
-static const struct sx_common_reg_default *
-sx9310_get_default_reg(struct device *dev, int idx,
-		       struct sx_common_reg_default *reg_def)
-{
-	u32 combined[SX9310_NUM_CHANNELS];
-	u32 start = 0, raw = 0, pos = 0;
-	unsigned long comb_mask = 0;
-	int ret, i, count;
-	const char *res;
-
-	memcpy(reg_def, &sx9310_default_regs[idx], sizeof(*reg_def));
-	switch (reg_def->reg) {
-	case SX9310_REG_PROX_CTRL2:
-		if (device_property_read_bool(dev, "semtech,cs0-ground")) {
-			reg_def->def &= ~SX9310_REG_PROX_CTRL2_SHIELDEN_MASK;
-			reg_def->def |= SX9310_REG_PROX_CTRL2_SHIELDEN_GROUND;
-		}
-
-		count = device_property_count_u32(dev, "semtech,combined-sensors");
-		if (count < 0 || count > ARRAY_SIZE(combined))
-			break;
-		ret = device_property_read_u32_array(dev, "semtech,combined-sensors",
-				combined, count);
-		if (ret)
-			break;
-
-		for (i = 0; i < count; i++)
-			comb_mask |= BIT(combined[i]);
-
-		reg_def->def &= ~SX9310_REG_PROX_CTRL2_COMBMODE_MASK;
-		if (comb_mask == (BIT(3) | BIT(2) | BIT(1) | BIT(0)))
-			reg_def->def |= SX9310_REG_PROX_CTRL2_COMBMODE_CS0_CS1_CS2_CS3;
-		else if (comb_mask == (BIT(1) | BIT(2)))
-			reg_def->def |= SX9310_REG_PROX_CTRL2_COMBMODE_CS1_CS2;
-		else if (comb_mask == (BIT(0) | BIT(1)))
-			reg_def->def |= SX9310_REG_PROX_CTRL2_COMBMODE_CS0_CS1;
-		else if (comb_mask == BIT(3))
-			reg_def->def |= SX9310_REG_PROX_CTRL2_COMBMODE_CS3;
-
-		break;
-	case SX9310_REG_PROX_CTRL4:
-		ret = device_property_read_string(dev, "semtech,resolution", &res);
-		if (ret)
-			break;
-
-		reg_def->def &= ~SX9310_REG_PROX_CTRL4_RESOLUTION_MASK;
-		if (!strcmp(res, "coarsest"))
-			reg_def->def |= SX9310_REG_PROX_CTRL4_RESOLUTION_COARSEST;
-		else if (!strcmp(res, "very-coarse"))
-			reg_def->def |= SX9310_REG_PROX_CTRL4_RESOLUTION_VERY_COARSE;
-		else if (!strcmp(res, "coarse"))
-			reg_def->def |= SX9310_REG_PROX_CTRL4_RESOLUTION_COARSE;
-		else if (!strcmp(res, "medium-coarse"))
-			reg_def->def |= SX9310_REG_PROX_CTRL4_RESOLUTION_MEDIUM_COARSE;
-		else if (!strcmp(res, "medium"))
-			reg_def->def |= SX9310_REG_PROX_CTRL4_RESOLUTION_MEDIUM;
-		else if (!strcmp(res, "fine"))
-			reg_def->def |= SX9310_REG_PROX_CTRL4_RESOLUTION_FINE;
-		else if (!strcmp(res, "very-fine"))
-			reg_def->def |= SX9310_REG_PROX_CTRL4_RESOLUTION_VERY_FINE;
-		else if (!strcmp(res, "finest"))
-			reg_def->def |= SX9310_REG_PROX_CTRL4_RESOLUTION_FINEST;
-
-		break;
-	case SX9310_REG_PROX_CTRL5:
-		ret = device_property_read_u32(dev, "semtech,startup-sensor", &start);
-		if (ret) {
-			start = FIELD_GET(SX9310_REG_PROX_CTRL5_STARTUPSENS_MASK,
-					  reg_def->def);
-		}
-
-		reg_def->def &= ~SX9310_REG_PROX_CTRL5_STARTUPSENS_MASK;
-		reg_def->def |= FIELD_PREP(SX9310_REG_PROX_CTRL5_STARTUPSENS_MASK,
-					   start);
-
-		ret = device_property_read_u32(dev, "semtech,proxraw-strength", &raw);
-		if (ret) {
-			raw = FIELD_GET(SX9310_REG_PROX_CTRL5_RAWFILT_MASK,
-					reg_def->def);
-		} else {
-			raw = ilog2(raw);
-		}
-
-		reg_def->def &= ~SX9310_REG_PROX_CTRL5_RAWFILT_MASK;
-		reg_def->def |= FIELD_PREP(SX9310_REG_PROX_CTRL5_RAWFILT_MASK,
-					   raw);
-		break;
-	case SX9310_REG_PROX_CTRL7:
-		ret = device_property_read_u32(dev, "semtech,avg-pos-strength", &pos);
-		if (ret)
-			break;
-
-		/* Powers of 2, except for a gap between 16 and 64 */
-		pos = clamp(ilog2(pos), 3, 11) - (pos >= 32 ? 4 : 3);
-		reg_def->def &= ~SX9310_REG_PROX_CTRL7_AVGPOSFILT_MASK;
-		reg_def->def |= FIELD_PREP(SX9310_REG_PROX_CTRL7_AVGPOSFILT_MASK,
-					   pos);
-		break;
-	}
-
-	return reg_def;
-}
-
-static int sx9310_check_whoami(struct device *dev,
-			       struct iio_dev *indio_dev)
-{
-	struct sx_common_data *data = iio_priv(indio_dev);
-	unsigned int long ddata;
-	unsigned int whoami;
->>>>>>> cb1f2dbc
-	int ret;
-
-	ret = regmap_read(data->regmap, SX9310_REG_WHOAMI, &whoami);
-	if (ret)
-		return ret;
-
-<<<<<<< HEAD
+	int ret;
+	unsigned int i, val;
+
+	ret = regmap_write(data->regmap, SX9310_REG_RESET, SX9310_SOFT_RESET);
+	if (ret)
+		return ret;
+
+	usleep_range(1000, 2000); /* power-up time is ~1ms. */
+
+	/* Clear reset interrupt state by reading SX9310_REG_IRQ_SRC. */
+	ret = regmap_read(data->regmap, SX9310_REG_IRQ_SRC, &val);
+	if (ret)
+		return ret;
+
 	/* Program some sane defaults. */
 	for (i = 0; i < ARRAY_SIZE(sx9310_default_regs); i++) {
 		initval = &sx9310_default_regs[i];
@@ -1252,11 +855,11 @@
 {
 	unsigned int long ddata;
 
-=======
->>>>>>> cb1f2dbc
 	ddata = (uintptr_t)device_get_match_data(dev);
-	if (ddata != whoami)
-		return -EINVAL;
+	if (ddata != whoami) {
+		dev_err(dev, "WHOAMI does not match device data: %u\n", whoami);
+		return -ENODEV;
+	}
 
 	switch (whoami) {
 	case SX9310_WHOAMI_VALUE:
@@ -1266,47 +869,22 @@
 		indio_dev->name = "sx9311";
 		break;
 	default:
+		dev_err(dev, "unexpected WHOAMI response: %u\n", whoami);
 		return -ENODEV;
 	}
 
 	return 0;
 }
 
-static const struct sx_common_chip_info sx9310_chip_info = {
-	.reg_stat = SX9310_REG_STAT0,
-	.reg_irq_msk = SX9310_REG_IRQ_MSK,
-	.reg_enable_chan = SX9310_REG_PROX_CTRL0,
-	.reg_reset = SX9310_REG_RESET,
-
-	.mask_enable_chan = SX9310_REG_STAT1_COMPSTAT_MASK,
-	.irq_msk_offset = 3,
-	.num_channels = SX9310_NUM_CHANNELS,
-	.num_default_regs = ARRAY_SIZE(sx9310_default_regs),
-
-	.ops = {
-		.read_prox_data = sx9310_read_prox_data,
-		.check_whoami = sx9310_check_whoami,
-		.init_compensation = sx9310_init_compensation,
-		.wait_for_sample = sx9310_wait_for_sample,
-		.get_default_reg = sx9310_get_default_reg,
-	},
-
-	.iio_channels = sx9310_channels,
-	.num_iio_channels = ARRAY_SIZE(sx9310_channels),
-	.iio_info =  {
-		.read_raw = sx9310_read_raw,
-		.read_avail = sx9310_read_avail,
-		.read_event_value = sx9310_read_event_val,
-		.write_event_value = sx9310_write_event_val,
-		.write_raw = sx9310_write_raw,
-		.read_event_config = sx_common_read_event_config,
-		.write_event_config = sx_common_write_event_config,
-	},
-};
+static void sx9310_regulator_disable(void *_data)
+{
+	struct sx9310_data *data = _data;
+
+	regulator_bulk_disable(ARRAY_SIZE(data->supplies), data->supplies);
+}
 
 static int sx9310_probe(struct i2c_client *client)
 {
-<<<<<<< HEAD
 	int ret;
 	struct device *dev = &client->dev;
 	struct iio_dev *indio_dev;
@@ -1395,14 +973,12 @@
 		return ret;
 
 	return devm_iio_device_register(dev, indio_dev);
-=======
-	return sx_common_probe(client, &sx9310_chip_info, &sx9310_regmap_config);
->>>>>>> cb1f2dbc
-}
-
-static int sx9310_suspend(struct device *dev)
-{
-	struct sx_common_data *data = iio_priv(dev_get_drvdata(dev));
+}
+
+static int __maybe_unused sx9310_suspend(struct device *dev)
+{
+	struct iio_dev *indio_dev = i2c_get_clientdata(to_i2c_client(dev));
+	struct sx9310_data *data = iio_priv(indio_dev);
 	u8 ctrl0;
 	int ret;
 
@@ -1410,11 +986,11 @@
 
 	mutex_lock(&data->mutex);
 	ret = regmap_read(data->regmap, SX9310_REG_PROX_CTRL0,
-			  &data->suspend_ctrl);
+			  &data->suspend_ctrl0);
 	if (ret)
 		goto out;
 
-	ctrl0 = data->suspend_ctrl & ~SX9310_REG_PROX_CTRL0_SENSOREN_MASK;
+	ctrl0 = data->suspend_ctrl0 & ~SX9310_REG_PROX_CTRL0_SENSOREN_MASK;
 	ret = regmap_write(data->regmap, SX9310_REG_PROX_CTRL0, ctrl0);
 	if (ret)
 		goto out;
@@ -1426,9 +1002,10 @@
 	return ret;
 }
 
-static int sx9310_resume(struct device *dev)
-{
-	struct sx_common_data *data = iio_priv(dev_get_drvdata(dev));
+static int __maybe_unused sx9310_resume(struct device *dev)
+{
+	struct iio_dev *indio_dev = i2c_get_clientdata(to_i2c_client(dev));
+	struct sx9310_data *data = iio_priv(indio_dev);
 	int ret;
 
 	mutex_lock(&data->mutex);
@@ -1437,7 +1014,7 @@
 		goto out;
 
 	ret = regmap_write(data->regmap, SX9310_REG_PROX_CTRL0,
-			   data->suspend_ctrl);
+			   data->suspend_ctrl0);
 
 out:
 	mutex_unlock(&data->mutex);
@@ -1448,7 +1025,9 @@
 	return 0;
 }
 
-static DEFINE_SIMPLE_DEV_PM_OPS(sx9310_pm_ops, sx9310_suspend, sx9310_resume);
+static const struct dev_pm_ops sx9310_pm_ops = {
+	SET_SYSTEM_SLEEP_PM_OPS(sx9310_suspend, sx9310_resume)
+};
 
 static const struct acpi_device_id sx9310_acpi_match[] = {
 	{ "STH9310", SX9310_WHOAMI_VALUE },
@@ -1476,7 +1055,7 @@
 		.name	= "sx9310",
 		.acpi_match_table = sx9310_acpi_match,
 		.of_match_table = sx9310_of_match,
-		.pm = pm_sleep_ptr(&sx9310_pm_ops),
+		.pm = &sx9310_pm_ops,
 
 		/*
 		 * Lots of i2c transfers in probe + over 200 ms waiting in
@@ -1493,5 +1072,4 @@
 MODULE_AUTHOR("Gwendal Grignou <gwendal@chromium.org>");
 MODULE_AUTHOR("Daniel Campello <campello@chromium.org>");
 MODULE_DESCRIPTION("Driver for Semtech SX9310/SX9311 proximity sensor");
-MODULE_LICENSE("GPL v2");
-MODULE_IMPORT_NS(SEMTECH_PROX);+MODULE_LICENSE("GPL v2");