// SPDX-License-Identifier: GPL-2.0
/*
 * Support for ST VL53L0X FlightSense ToF Ranging Sensor on a i2c bus.
 *
 * Copyright (C) 2016 STMicroelectronics Imaging Division.
 * Copyright (C) 2018 Song Qiang <songqiang1304521@gmail.com>
 * Copyright (C) 2020 Ivan Drobyshevskyi <drobyshevskyi@gmail.com>
 *
 * Datasheet available at
 * <https://www.st.com/resource/en/datasheet/vl53l0x.pdf>
 *
 * Default 7-bit i2c slave address 0x29.
 *
 * TODO: FIFO buffer, continuous mode, range selection, sensor ID check.
 */

#include <linux/delay.h>
#include <linux/i2c.h>
#include <linux/interrupt.h>
#include <linux/module.h>

#include <linux/iio/iio.h>

#define VL_REG_SYSRANGE_START				0x00

#define VL_REG_SYSRANGE_MODE_MASK			GENMASK(3, 0)
#define VL_REG_SYSRANGE_MODE_SINGLESHOT			0x00
#define VL_REG_SYSRANGE_MODE_START_STOP			BIT(0)
#define VL_REG_SYSRANGE_MODE_BACKTOBACK			BIT(1)
#define VL_REG_SYSRANGE_MODE_TIMED			BIT(2)
#define VL_REG_SYSRANGE_MODE_HISTOGRAM			BIT(3)

#define VL_REG_SYSTEM_INTERRUPT_CONFIG_GPIO		0x0A
#define VL_REG_SYSTEM_INTERRUPT_GPIO_NEW_SAMPLE_READY	BIT(2)

#define VL_REG_SYSTEM_INTERRUPT_CLEAR			0x0B

#define VL_REG_RESULT_INT_STATUS			0x13
#define VL_REG_RESULT_RANGE_STATUS			0x14
#define VL_REG_RESULT_RANGE_STATUS_COMPLETE		BIT(0)

struct vl53l0x_data {
	struct i2c_client *client;
	struct completion completion;
};

static irqreturn_t vl53l0x_handle_irq(int irq, void *priv)
{
	struct iio_dev *indio_dev = priv;
	struct vl53l0x_data *data = iio_priv(indio_dev);

	complete(&data->completion);

	return IRQ_HANDLED;
}

static int vl53l0x_configure_irq(struct i2c_client *client,
				 struct iio_dev *indio_dev)
{
	struct vl53l0x_data *data = iio_priv(indio_dev);
	int ret;

	ret = devm_request_irq(&client->dev, client->irq, vl53l0x_handle_irq,
			IRQF_TRIGGER_FALLING, indio_dev->name, indio_dev);
	if (ret) {
		dev_err(&client->dev, "devm_request_irq error: %d\n", ret);
		return ret;
	}

	ret = i2c_smbus_write_byte_data(data->client,
			VL_REG_SYSTEM_INTERRUPT_CONFIG_GPIO,
			VL_REG_SYSTEM_INTERRUPT_GPIO_NEW_SAMPLE_READY);
	if (ret < 0)
		dev_err(&client->dev, "failed to configure IRQ: %d\n", ret);

	return ret;
}

static void vl53l0x_clear_irq(struct vl53l0x_data *data)
{
	struct device *dev = &data->client->dev;
	int ret;

	ret = i2c_smbus_write_byte_data(data->client,
					VL_REG_SYSTEM_INTERRUPT_CLEAR, 1);
	if (ret < 0)
		dev_err(dev, "failed to clear error irq: %d\n", ret);

	ret = i2c_smbus_write_byte_data(data->client,
					VL_REG_SYSTEM_INTERRUPT_CLEAR, 0);
	if (ret < 0)
		dev_err(dev, "failed to clear range irq: %d\n", ret);

	ret = i2c_smbus_read_byte_data(data->client, VL_REG_RESULT_INT_STATUS);
	if (ret < 0 || ret & 0x07)
		dev_err(dev, "failed to clear irq: %d\n", ret);
}

static int vl53l0x_read_proximity(struct vl53l0x_data *data,
				  const struct iio_chan_spec *chan,
				  int *val)
{
	struct i2c_client *client = data->client;
	u16 tries = 20;
	u8 buffer[12];
	int ret;

	ret = i2c_smbus_write_byte_data(client, VL_REG_SYSRANGE_START, 1);
	if (ret < 0)
		return ret;

	if (data->client->irq) {
		reinit_completion(&data->completion);

		ret = wait_for_completion_timeout(&data->completion, HZ/10);
		if (ret < 0)
			return ret;
		else if (ret == 0)
			return -ETIMEDOUT;

		vl53l0x_clear_irq(data);
	} else {
		do {
			ret = i2c_smbus_read_byte_data(client,
					       VL_REG_RESULT_RANGE_STATUS);
			if (ret < 0)
				return ret;

			if (ret & VL_REG_RESULT_RANGE_STATUS_COMPLETE)
				break;

			usleep_range(1000, 5000);
		} while (--tries);
		if (!tries)
			return -ETIMEDOUT;
	}

	ret = i2c_smbus_read_i2c_block_data(client, VL_REG_RESULT_RANGE_STATUS,
					    12, buffer);
	if (ret < 0)
		return ret;
	else if (ret != 12)
		return -EREMOTEIO;

	/* Values should be between 30~1200 in millimeters. */
	*val = (buffer[10] << 8) + buffer[11];

	return 0;
}

static const struct iio_chan_spec vl53l0x_channels[] = {
	{
		.type = IIO_DISTANCE,
		.info_mask_separate = BIT(IIO_CHAN_INFO_RAW) |
				      BIT(IIO_CHAN_INFO_SCALE),
	},
};

static int vl53l0x_read_raw(struct iio_dev *indio_dev,
			    const struct iio_chan_spec *chan,
			    int *val, int *val2, long mask)
{
	struct vl53l0x_data *data = iio_priv(indio_dev);
	int ret;

	if (chan->type != IIO_DISTANCE)
		return -EINVAL;

	switch (mask) {
	case IIO_CHAN_INFO_RAW:
		ret = vl53l0x_read_proximity(data, chan, val);
		if (ret < 0)
			return ret;

		return IIO_VAL_INT;
	case IIO_CHAN_INFO_SCALE:
		*val = 0;
		*val2 = 1000;

		return IIO_VAL_INT_PLUS_MICRO;
	default:
		return -EINVAL;
	}
}

static const struct iio_info vl53l0x_info = {
	.read_raw = vl53l0x_read_raw,
};

static int vl53l0x_probe(struct i2c_client *client)
{
	struct vl53l0x_data *data;
	struct iio_dev *indio_dev;

	indio_dev = devm_iio_device_alloc(&client->dev, sizeof(*data));
	if (!indio_dev)
		return -ENOMEM;

	data = iio_priv(indio_dev);
	data->client = client;
	i2c_set_clientdata(client, indio_dev);

	if (!i2c_check_functionality(client->adapter,
				     I2C_FUNC_SMBUS_READ_I2C_BLOCK |
				     I2C_FUNC_SMBUS_BYTE_DATA))
		return -EOPNOTSUPP;

	indio_dev->name = "vl53l0x";
	indio_dev->info = &vl53l0x_info;
	indio_dev->channels = vl53l0x_channels;
	indio_dev->num_channels = ARRAY_SIZE(vl53l0x_channels);
	indio_dev->modes = INDIO_DIRECT_MODE;

	/* usage of interrupt is optional */
	if (client->irq) {
		int ret;

		init_completion(&data->completion);

		ret = vl53l0x_configure_irq(client, indio_dev);
		if (ret)
			return ret;
	}

	return devm_iio_device_register(&client->dev, indio_dev);
}

static const struct of_device_id st_vl53l0x_dt_match[] = {
	{ .compatible = "st,vl53l0x", },
	{ }
};
MODULE_DEVICE_TABLE(of, st_vl53l0x_dt_match);

static struct i2c_driver vl53l0x_driver = {
	.driver = {
		.name = "vl53l0x-i2c",
		.of_match_table = st_vl53l0x_dt_match,
	},
<<<<<<< HEAD
	.probe_new = vl53l0x_probe,
=======
	.probe = vl53l0x_probe,
	.id_table = vl53l0x_id,
>>>>>>> e475cc1c
};
module_i2c_driver(vl53l0x_driver);

MODULE_AUTHOR("Song Qiang <songqiang1304521@gmail.com>");
MODULE_DESCRIPTION("ST vl53l0x ToF ranging sensor driver");
MODULE_LICENSE("GPL v2");<|MERGE_RESOLUTION|>--- conflicted
+++ resolved
@@ -15,7 +15,9 @@
  */
 
 #include <linux/delay.h>
+#include <linux/gpio/consumer.h>
 #include <linux/i2c.h>
+#include <linux/irq.h>
 #include <linux/interrupt.h>
 #include <linux/module.h>
 
@@ -42,6 +44,8 @@
 struct vl53l0x_data {
 	struct i2c_client *client;
 	struct completion completion;
+	struct regulator *vdd_supply;
+	struct gpio_desc *reset_gpio;
 };
 
 static irqreturn_t vl53l0x_handle_irq(int irq, void *priv)
@@ -57,11 +61,15 @@
 static int vl53l0x_configure_irq(struct i2c_client *client,
 				 struct iio_dev *indio_dev)
 {
+	int irq_flags = irq_get_trigger_type(client->irq);
 	struct vl53l0x_data *data = iio_priv(indio_dev);
 	int ret;
 
+	if (!irq_flags)
+		irq_flags = IRQF_TRIGGER_FALLING;
+
 	ret = devm_request_irq(&client->dev, client->irq, vl53l0x_handle_irq,
-			IRQF_TRIGGER_FALLING, indio_dev->name, indio_dev);
+			irq_flags, indio_dev->name, indio_dev);
 	if (ret) {
 		dev_err(&client->dev, "devm_request_irq error: %d\n", ret);
 		return ret;
@@ -104,6 +112,7 @@
 	u16 tries = 20;
 	u8 buffer[12];
 	int ret;
+	unsigned long time_left;
 
 	ret = i2c_smbus_write_byte_data(client, VL_REG_SYSRANGE_START, 1);
 	if (ret < 0)
@@ -112,10 +121,8 @@
 	if (data->client->irq) {
 		reinit_completion(&data->completion);
 
-		ret = wait_for_completion_timeout(&data->completion, HZ/10);
-		if (ret < 0)
-			return ret;
-		else if (ret == 0)
+		time_left = wait_for_completion_timeout(&data->completion, HZ/10);
+		if (time_left == 0)
 			return -ETIMEDOUT;
 
 		vl53l0x_clear_irq(data);
@@ -187,10 +194,35 @@
 	.read_raw = vl53l0x_read_raw,
 };
 
+static void vl53l0x_power_off(void *_data)
+{
+	struct vl53l0x_data *data = _data;
+
+	gpiod_set_value_cansleep(data->reset_gpio, 1);
+
+	regulator_disable(data->vdd_supply);
+}
+
+static int vl53l0x_power_on(struct vl53l0x_data *data)
+{
+	int ret;
+
+	ret = regulator_enable(data->vdd_supply);
+	if (ret)
+		return ret;
+
+	gpiod_set_value_cansleep(data->reset_gpio, 0);
+
+	usleep_range(3200, 5000);
+
+	return 0;
+}
+
 static int vl53l0x_probe(struct i2c_client *client)
 {
 	struct vl53l0x_data *data;
 	struct iio_dev *indio_dev;
+	int error;
 
 	indio_dev = devm_iio_device_alloc(&client->dev, sizeof(*data));
 	if (!indio_dev)
@@ -204,6 +236,26 @@
 				     I2C_FUNC_SMBUS_READ_I2C_BLOCK |
 				     I2C_FUNC_SMBUS_BYTE_DATA))
 		return -EOPNOTSUPP;
+
+	data->vdd_supply = devm_regulator_get(&client->dev, "vdd");
+	if (IS_ERR(data->vdd_supply))
+		return dev_err_probe(&client->dev, PTR_ERR(data->vdd_supply),
+				     "Unable to get VDD regulator\n");
+
+	data->reset_gpio = devm_gpiod_get_optional(&client->dev, "reset", GPIOD_OUT_HIGH);
+	if (IS_ERR(data->reset_gpio))
+		return dev_err_probe(&client->dev, PTR_ERR(data->reset_gpio),
+				     "Cannot get reset GPIO\n");
+
+	error = vl53l0x_power_on(data);
+	if (error)
+		return dev_err_probe(&client->dev, error,
+				     "Failed to power on the chip\n");
+
+	error = devm_add_action_or_reset(&client->dev, vl53l0x_power_off, data);
+	if (error)
+		return dev_err_probe(&client->dev, error,
+				     "Failed to install poweroff action\n");
 
 	indio_dev->name = "vl53l0x";
 	indio_dev->info = &vl53l0x_info;
@@ -225,6 +277,12 @@
 	return devm_iio_device_register(&client->dev, indio_dev);
 }
 
+static const struct i2c_device_id vl53l0x_id[] = {
+	{ "vl53l0x", 0 },
+	{ }
+};
+MODULE_DEVICE_TABLE(i2c, vl53l0x_id);
+
 static const struct of_device_id st_vl53l0x_dt_match[] = {
 	{ .compatible = "st,vl53l0x", },
 	{ }
@@ -236,12 +294,8 @@
 		.name = "vl53l0x-i2c",
 		.of_match_table = st_vl53l0x_dt_match,
 	},
-<<<<<<< HEAD
 	.probe_new = vl53l0x_probe,
-=======
-	.probe = vl53l0x_probe,
 	.id_table = vl53l0x_id,
->>>>>>> e475cc1c
 };
 module_i2c_driver(vl53l0x_driver);
 
