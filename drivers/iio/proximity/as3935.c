// SPDX-License-Identifier: GPL-2.0+
/*
 * as3935.c - Support for AS3935 Franklin lightning sensor
 *
 * Copyright (C) 2014, 2017-2018
 * Author: Matt Ranostay <matt.ranostay@konsulko.com>
 */

#include <linux/module.h>
#include <linux/mod_devicetable.h>
#include <linux/init.h>
#include <linux/interrupt.h>
#include <linux/delay.h>
#include <linux/workqueue.h>
#include <linux/mutex.h>
#include <linux/err.h>
#include <linux/irq.h>
#include <linux/spi/spi.h>
#include <linux/iio/iio.h>
#include <linux/iio/sysfs.h>
#include <linux/iio/trigger.h>
#include <linux/iio/trigger_consumer.h>
#include <linux/iio/buffer.h>
#include <linux/iio/triggered_buffer.h>

#define AS3935_AFE_GAIN		0x00
#define AS3935_AFE_MASK		0x3F
#define AS3935_AFE_GAIN_MAX	0x1F
#define AS3935_AFE_PWR_BIT	BIT(0)

#define AS3935_NFLWDTH		0x01
#define AS3935_NFLWDTH_MASK	0x7f

#define AS3935_INT		0x03
#define AS3935_INT_MASK		0x0f
#define AS3935_DISTURB_INT	BIT(2)
#define AS3935_EVENT_INT	BIT(3)
#define AS3935_NOISE_INT	BIT(0)

#define AS3935_DATA		0x07
#define AS3935_DATA_MASK	0x3F

#define AS3935_TUNE_CAP		0x08
#define AS3935_DEFAULTS		0x3C
#define AS3935_CALIBRATE	0x3D

#define AS3935_READ_DATA	BIT(14)
#define AS3935_ADDRESS(x)	((x) << 8)

#define MAX_PF_CAP		120
#define TUNE_CAP_DIV		8

struct as3935_state {
	struct spi_device *spi;
	struct iio_trigger *trig;
	struct mutex lock;
	struct delayed_work work;

	unsigned long noise_tripped;
	u32 tune_cap;
<<<<<<< HEAD
=======
	u32 nflwdth_reg;
>>>>>>> 24b8d41d
	u8 buffer[16]; /* 8-bit data + 56-bit padding + 64-bit timestamp */
	u8 buf[2] ____cacheline_aligned;
};

static const struct iio_chan_spec as3935_channels[] = {
	{
		.type           = IIO_PROXIMITY,
		.info_mask_separate =
			BIT(IIO_CHAN_INFO_RAW) |
			BIT(IIO_CHAN_INFO_PROCESSED) |
			BIT(IIO_CHAN_INFO_SCALE),
		.scan_index     = 0,
		.scan_type = {
			.sign           = 'u',
			.realbits       = 6,
			.storagebits    = 8,
		},
	},
	IIO_CHAN_SOFT_TIMESTAMP(1),
};

static int as3935_read(struct as3935_state *st, unsigned int reg, int *val)
{
	u8 cmd;
	int ret;

	cmd = (AS3935_READ_DATA | AS3935_ADDRESS(reg)) >> 8;
	ret = spi_w8r8(st->spi, cmd);
	if (ret < 0)
		return ret;
	*val = ret;

	return 0;
}

static int as3935_write(struct as3935_state *st,
				unsigned int reg,
				unsigned int val)
{
	u8 *buf = st->buf;

	buf[0] = AS3935_ADDRESS(reg) >> 8;
	buf[1] = val;

	return spi_write(st->spi, buf, 2);
}

static ssize_t as3935_sensor_sensitivity_show(struct device *dev,
					struct device_attribute *attr,
					char *buf)
{
	struct as3935_state *st = iio_priv(dev_to_iio_dev(dev));
	int val, ret;

	ret = as3935_read(st, AS3935_AFE_GAIN, &val);
	if (ret)
		return ret;
	val = (val & AS3935_AFE_MASK) >> 1;

	return sprintf(buf, "%d\n", val);
}

static ssize_t as3935_sensor_sensitivity_store(struct device *dev,
					struct device_attribute *attr,
					const char *buf, size_t len)
{
	struct as3935_state *st = iio_priv(dev_to_iio_dev(dev));
	unsigned long val;
	int ret;

	ret = kstrtoul((const char *) buf, 10, &val);
	if (ret)
		return -EINVAL;

	if (val > AS3935_AFE_GAIN_MAX)
		return -EINVAL;

	as3935_write(st, AS3935_AFE_GAIN, val << 1);

	return len;
}

static ssize_t as3935_noise_level_tripped_show(struct device *dev,
					struct device_attribute *attr,
					char *buf)
{
	struct as3935_state *st = iio_priv(dev_to_iio_dev(dev));
	int ret;

	mutex_lock(&st->lock);
	ret = sprintf(buf, "%d\n", !time_after(jiffies, st->noise_tripped + HZ));
	mutex_unlock(&st->lock);

	return ret;
}

static IIO_DEVICE_ATTR(sensor_sensitivity, S_IRUGO | S_IWUSR,
	as3935_sensor_sensitivity_show, as3935_sensor_sensitivity_store, 0);

static IIO_DEVICE_ATTR(noise_level_tripped, S_IRUGO,
	as3935_noise_level_tripped_show, NULL, 0);

static struct attribute *as3935_attributes[] = {
	&iio_dev_attr_sensor_sensitivity.dev_attr.attr,
	&iio_dev_attr_noise_level_tripped.dev_attr.attr,
	NULL,
};

static const struct attribute_group as3935_attribute_group = {
	.attrs = as3935_attributes,
};

static int as3935_read_raw(struct iio_dev *indio_dev,
			   struct iio_chan_spec const *chan,
			   int *val,
			   int *val2,
			   long m)
{
	struct as3935_state *st = iio_priv(indio_dev);
	int ret;


	switch (m) {
	case IIO_CHAN_INFO_PROCESSED:
	case IIO_CHAN_INFO_RAW:
		*val2 = 0;
		ret = as3935_read(st, AS3935_DATA, val);
		if (ret)
			return ret;

		/* storm out of range */
		if (*val == AS3935_DATA_MASK)
			return -EINVAL;

<<<<<<< HEAD
=======
		if (m == IIO_CHAN_INFO_RAW)
			return IIO_VAL_INT;

>>>>>>> 24b8d41d
		if (m == IIO_CHAN_INFO_PROCESSED)
			*val *= 1000;
		break;
	case IIO_CHAN_INFO_SCALE:
		*val = 1000;
		break;
	default:
		return -EINVAL;
	}

	return IIO_VAL_INT;
}

static const struct iio_info as3935_info = {
	.attrs = &as3935_attribute_group,
	.read_raw = &as3935_read_raw,
};

static irqreturn_t as3935_trigger_handler(int irq, void *private)
{
	struct iio_poll_func *pf = private;
	struct iio_dev *indio_dev = pf->indio_dev;
	struct as3935_state *st = iio_priv(indio_dev);
	int val, ret;

	ret = as3935_read(st, AS3935_DATA, &val);
	if (ret)
		goto err_read;

	st->buffer[0] = val & AS3935_DATA_MASK;
	iio_push_to_buffers_with_timestamp(indio_dev, &st->buffer,
<<<<<<< HEAD
					   pf->timestamp);
=======
					   iio_get_time_ns(indio_dev));
>>>>>>> 24b8d41d
err_read:
	iio_trigger_notify_done(indio_dev->trig);

	return IRQ_HANDLED;
}

static const struct iio_trigger_ops iio_interrupt_trigger_ops = {
};

static void as3935_event_work(struct work_struct *work)
{
	struct as3935_state *st;
	int val;
	int ret;

	st = container_of(work, struct as3935_state, work.work);

	ret = as3935_read(st, AS3935_INT, &val);
	if (ret) {
		dev_warn(&st->spi->dev, "read error\n");
		return;
	}

	val &= AS3935_INT_MASK;

	switch (val) {
	case AS3935_EVENT_INT:
		iio_trigger_poll_chained(st->trig);
		break;
	case AS3935_DISTURB_INT:
	case AS3935_NOISE_INT:
<<<<<<< HEAD
=======
		mutex_lock(&st->lock);
		st->noise_tripped = jiffies;
		mutex_unlock(&st->lock);
>>>>>>> 24b8d41d
		dev_warn(&st->spi->dev, "noise level is too high\n");
		break;
	}
}

static irqreturn_t as3935_interrupt_handler(int irq, void *private)
{
	struct iio_dev *indio_dev = private;
	struct as3935_state *st = iio_priv(indio_dev);

	/*
	 * Delay work for >2 milliseconds after an interrupt to allow
	 * estimated distance to recalculated.
	 */

	schedule_delayed_work(&st->work, msecs_to_jiffies(3));

	return IRQ_HANDLED;
}

static void calibrate_as3935(struct as3935_state *st)
{
	as3935_write(st, AS3935_DEFAULTS, 0x96);
	as3935_write(st, AS3935_CALIBRATE, 0x96);
	as3935_write(st, AS3935_TUNE_CAP,
		BIT(5) | (st->tune_cap / TUNE_CAP_DIV));

	mdelay(2);
	as3935_write(st, AS3935_TUNE_CAP, (st->tune_cap / TUNE_CAP_DIV));
	as3935_write(st, AS3935_NFLWDTH, st->nflwdth_reg);
}

#ifdef CONFIG_PM_SLEEP
static int as3935_suspend(struct device *dev)
{
	struct iio_dev *indio_dev = dev_get_drvdata(dev);
	struct as3935_state *st = iio_priv(indio_dev);
	int val, ret;

	mutex_lock(&st->lock);
	ret = as3935_read(st, AS3935_AFE_GAIN, &val);
	if (ret)
		goto err_suspend;
	val |= AS3935_AFE_PWR_BIT;

	ret = as3935_write(st, AS3935_AFE_GAIN, val);

err_suspend:
	mutex_unlock(&st->lock);

	return ret;
}

static int as3935_resume(struct device *dev)
{
	struct iio_dev *indio_dev = dev_get_drvdata(dev);
	struct as3935_state *st = iio_priv(indio_dev);
	int val, ret;

	mutex_lock(&st->lock);
	ret = as3935_read(st, AS3935_AFE_GAIN, &val);
	if (ret)
		goto err_resume;
	val &= ~AS3935_AFE_PWR_BIT;
	ret = as3935_write(st, AS3935_AFE_GAIN, val);

	calibrate_as3935(st);

err_resume:
	mutex_unlock(&st->lock);

	return ret;
}

static SIMPLE_DEV_PM_OPS(as3935_pm_ops, as3935_suspend, as3935_resume);
#define AS3935_PM_OPS (&as3935_pm_ops)

#else
#define AS3935_PM_OPS NULL
#endif

static void as3935_stop_work(void *data)
{
	struct iio_dev *indio_dev = data;
	struct as3935_state *st = iio_priv(indio_dev);

	cancel_delayed_work_sync(&st->work);
}

static int as3935_probe(struct spi_device *spi)
{
	struct device *dev = &spi->dev;
	struct iio_dev *indio_dev;
	struct iio_trigger *trig;
	struct as3935_state *st;
	int ret;

	/* Be sure lightning event interrupt is specified */
	if (!spi->irq) {
		dev_err(dev, "unable to get event interrupt\n");
		return -EINVAL;
	}

	indio_dev = devm_iio_device_alloc(dev, sizeof(*st));
	if (!indio_dev)
		return -ENOMEM;

	st = iio_priv(indio_dev);
	st->spi = spi;

	spi_set_drvdata(spi, indio_dev);
	mutex_init(&st->lock);

	ret = device_property_read_u32(dev,
			"ams,tuning-capacitor-pf", &st->tune_cap);
	if (ret) {
		st->tune_cap = 0;
		dev_warn(dev, "no tuning-capacitor-pf set, defaulting to %d",
			st->tune_cap);
	}

	if (st->tune_cap > MAX_PF_CAP) {
		dev_err(dev, "wrong tuning-capacitor-pf setting of %d\n",
			st->tune_cap);
		return -EINVAL;
	}

	ret = device_property_read_u32(dev,
			"ams,nflwdth", &st->nflwdth_reg);
	if (!ret && st->nflwdth_reg > AS3935_NFLWDTH_MASK) {
		dev_err(dev, "invalid nflwdth setting of %d\n",
			st->nflwdth_reg);
		return -EINVAL;
	}

	indio_dev->name = spi_get_device_id(spi)->name;
	indio_dev->channels = as3935_channels;
	indio_dev->num_channels = ARRAY_SIZE(as3935_channels);
	indio_dev->modes = INDIO_DIRECT_MODE;
	indio_dev->info = &as3935_info;

	trig = devm_iio_trigger_alloc(dev, "%s-dev%d",
				      indio_dev->name, indio_dev->id);

	if (!trig)
		return -ENOMEM;

	st->trig = trig;
	st->noise_tripped = jiffies - HZ;
	trig->dev.parent = indio_dev->dev.parent;
	iio_trigger_set_drvdata(trig, indio_dev);
	trig->ops = &iio_interrupt_trigger_ops;

	ret = devm_iio_trigger_register(dev, trig);
	if (ret) {
		dev_err(dev, "failed to register trigger\n");
		return ret;
	}

<<<<<<< HEAD
	ret = iio_triggered_buffer_setup(indio_dev, iio_pollfunc_store_time,
		&as3935_trigger_handler, NULL);
=======
	ret = devm_iio_triggered_buffer_setup(dev, indio_dev,
					      iio_pollfunc_store_time,
					      as3935_trigger_handler, NULL);
>>>>>>> 24b8d41d

	if (ret) {
		dev_err(dev, "cannot setup iio trigger\n");
		return ret;
	}

	calibrate_as3935(st);

	INIT_DELAYED_WORK(&st->work, as3935_event_work);
	ret = devm_add_action(dev, as3935_stop_work, indio_dev);
	if (ret)
		return ret;

	ret = devm_request_irq(dev, spi->irq,
				&as3935_interrupt_handler,
				IRQF_TRIGGER_RISING,
				dev_name(dev),
				indio_dev);

	if (ret) {
		dev_err(dev, "unable to request irq\n");
		return ret;
	}

	ret = devm_iio_device_register(dev, indio_dev);
	if (ret < 0) {
		dev_err(dev, "unable to register device\n");
		return ret;
	}
	return 0;
}

static const struct of_device_id as3935_of_match[] = {
	{ .compatible = "ams,as3935", },
	{ /* sentinel */ },
};
MODULE_DEVICE_TABLE(of, as3935_of_match);

static const struct spi_device_id as3935_id[] = {
	{"as3935", 0},
	{},
};
MODULE_DEVICE_TABLE(spi, as3935_id);

static struct spi_driver as3935_driver = {
	.driver = {
		.name	= "as3935",
		.of_match_table = as3935_of_match,
		.pm	= AS3935_PM_OPS,
	},
	.probe		= as3935_probe,
	.id_table	= as3935_id,
};
module_spi_driver(as3935_driver);

MODULE_AUTHOR("Matt Ranostay <matt.ranostay@konsulko.com>");
MODULE_DESCRIPTION("AS3935 lightning sensor");
MODULE_LICENSE("GPL");<|MERGE_RESOLUTION|>--- conflicted
+++ resolved
@@ -58,10 +58,7 @@
 
 	unsigned long noise_tripped;
 	u32 tune_cap;
-<<<<<<< HEAD
-=======
 	u32 nflwdth_reg;
->>>>>>> 24b8d41d
 	u8 buffer[16]; /* 8-bit data + 56-bit padding + 64-bit timestamp */
 	u8 buf[2] ____cacheline_aligned;
 };
@@ -196,12 +193,9 @@
 		if (*val == AS3935_DATA_MASK)
 			return -EINVAL;
 
-<<<<<<< HEAD
-=======
 		if (m == IIO_CHAN_INFO_RAW)
 			return IIO_VAL_INT;
 
->>>>>>> 24b8d41d
 		if (m == IIO_CHAN_INFO_PROCESSED)
 			*val *= 1000;
 		break;
@@ -233,11 +227,7 @@
 
 	st->buffer[0] = val & AS3935_DATA_MASK;
 	iio_push_to_buffers_with_timestamp(indio_dev, &st->buffer,
-<<<<<<< HEAD
-					   pf->timestamp);
-=======
 					   iio_get_time_ns(indio_dev));
->>>>>>> 24b8d41d
 err_read:
 	iio_trigger_notify_done(indio_dev->trig);
 
@@ -269,12 +259,9 @@
 		break;
 	case AS3935_DISTURB_INT:
 	case AS3935_NOISE_INT:
-<<<<<<< HEAD
-=======
 		mutex_lock(&st->lock);
 		st->noise_tripped = jiffies;
 		mutex_unlock(&st->lock);
->>>>>>> 24b8d41d
 		dev_warn(&st->spi->dev, "noise level is too high\n");
 		break;
 	}
@@ -434,14 +421,9 @@
 		return ret;
 	}
 
-<<<<<<< HEAD
-	ret = iio_triggered_buffer_setup(indio_dev, iio_pollfunc_store_time,
-		&as3935_trigger_handler, NULL);
-=======
 	ret = devm_iio_triggered_buffer_setup(dev, indio_dev,
 					      iio_pollfunc_store_time,
 					      as3935_trigger_handler, NULL);
->>>>>>> 24b8d41d
 
 	if (ret) {
 		dev_err(dev, "cannot setup iio trigger\n");
