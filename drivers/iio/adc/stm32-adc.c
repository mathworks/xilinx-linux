// SPDX-License-Identifier: GPL-2.0
/*
 * This file is part of STM32 ADC driver
 *
 * Copyright (C) 2016, STMicroelectronics - All Rights Reserved
 * Author: Fabrice Gasnier <fabrice.gasnier@st.com>.
 */

#include <linux/clk.h>
#include <linux/delay.h>
#include <linux/dma-mapping.h>
#include <linux/dmaengine.h>
#include <linux/iio/iio.h>
#include <linux/iio/buffer.h>
#include <linux/iio/timer/stm32-lptim-trigger.h>
#include <linux/iio/timer/stm32-timer-trigger.h>
#include <linux/iio/trigger.h>
#include <linux/iio/trigger_consumer.h>
#include <linux/iio/triggered_buffer.h>
#include <linux/interrupt.h>
#include <linux/io.h>
#include <linux/iopoll.h>
#include <linux/module.h>
#include <linux/mod_devicetable.h>
#include <linux/nvmem-consumer.h>
#include <linux/platform_device.h>
#include <linux/pm_runtime.h>
#include <linux/property.h>

#include "stm32-adc-core.h"

/* Number of linear calibration shadow registers / LINCALRDYW control bits */
#define STM32H7_LINCALFACT_NUM		6

/* BOOST bit must be set on STM32H7 when ADC clock is above 20MHz */
#define STM32H7_BOOST_CLKRATE		20000000UL

#define STM32_ADC_CH_MAX		20	/* max number of channels */
#define STM32_ADC_CH_SZ			16	/* max channel name size */
#define STM32_ADC_MAX_SQ		16	/* SQ1..SQ16 */
#define STM32_ADC_MAX_SMP		7	/* SMPx range is [0..7] */
#define STM32_ADC_TIMEOUT_US		100000
#define STM32_ADC_TIMEOUT	(msecs_to_jiffies(STM32_ADC_TIMEOUT_US / 1000))
#define STM32_ADC_HW_STOP_DELAY_MS	100
#define STM32_ADC_VREFINT_VOLTAGE	3300

#define STM32_DMA_BUFFER_SIZE		PAGE_SIZE

/* External trigger enable */
enum stm32_adc_exten {
	STM32_EXTEN_SWTRIG,
	STM32_EXTEN_HWTRIG_RISING_EDGE,
	STM32_EXTEN_HWTRIG_FALLING_EDGE,
	STM32_EXTEN_HWTRIG_BOTH_EDGES,
};

/* extsel - trigger mux selection value */
enum stm32_adc_extsel {
	STM32_EXT0,
	STM32_EXT1,
	STM32_EXT2,
	STM32_EXT3,
	STM32_EXT4,
	STM32_EXT5,
	STM32_EXT6,
	STM32_EXT7,
	STM32_EXT8,
	STM32_EXT9,
	STM32_EXT10,
	STM32_EXT11,
	STM32_EXT12,
	STM32_EXT13,
	STM32_EXT14,
	STM32_EXT15,
	STM32_EXT16,
	STM32_EXT17,
	STM32_EXT18,
	STM32_EXT19,
	STM32_EXT20,
};

enum stm32_adc_int_ch {
	STM32_ADC_INT_CH_NONE = -1,
	STM32_ADC_INT_CH_VDDCORE,
	STM32_ADC_INT_CH_VREFINT,
	STM32_ADC_INT_CH_VBAT,
	STM32_ADC_INT_CH_NB,
};

/**
 * struct stm32_adc_ic - ADC internal channels
 * @name:	name of the internal channel
 * @idx:	internal channel enum index
 */
struct stm32_adc_ic {
	const char *name;
	u32 idx;
};

static const struct stm32_adc_ic stm32_adc_ic[STM32_ADC_INT_CH_NB] = {
	{ "vddcore", STM32_ADC_INT_CH_VDDCORE },
	{ "vrefint", STM32_ADC_INT_CH_VREFINT },
	{ "vbat", STM32_ADC_INT_CH_VBAT },
};

/**
 * struct stm32_adc_trig_info - ADC trigger info
 * @name:		name of the trigger, corresponding to its source
 * @extsel:		trigger selection
 */
struct stm32_adc_trig_info {
	const char *name;
	enum stm32_adc_extsel extsel;
};

/**
 * struct stm32_adc_calib - optional adc calibration data
 * @calfact_s: Calibration offset for single ended channels
 * @calfact_d: Calibration offset in differential
 * @lincalfact: Linearity calibration factor
 * @calibrated: Indicates calibration status
 */
struct stm32_adc_calib {
	u32			calfact_s;
	u32			calfact_d;
	u32			lincalfact[STM32H7_LINCALFACT_NUM];
	bool			calibrated;
};

/**
 * struct stm32_adc_regs - stm32 ADC misc registers & bitfield desc
 * @reg:		register offset
 * @mask:		bitfield mask
 * @shift:		left shift
 */
struct stm32_adc_regs {
	int reg;
	int mask;
	int shift;
};

/**
 * struct stm32_adc_vrefint - stm32 ADC internal reference voltage data
 * @vrefint_cal:	vrefint calibration value from nvmem
 * @vrefint_data:	vrefint actual value
 */
struct stm32_adc_vrefint {
	u32 vrefint_cal;
	u32 vrefint_data;
};

/**
 * struct stm32_adc_regspec - stm32 registers definition
 * @dr:			data register offset
 * @ier_eoc:		interrupt enable register & eocie bitfield
 * @ier_ovr:		interrupt enable register & overrun bitfield
 * @isr_eoc:		interrupt status register & eoc bitfield
 * @isr_ovr:		interrupt status register & overrun bitfield
 * @sqr:		reference to sequence registers array
 * @exten:		trigger control register & bitfield
 * @extsel:		trigger selection register & bitfield
 * @res:		resolution selection register & bitfield
 * @smpr:		smpr1 & smpr2 registers offset array
 * @smp_bits:		smpr1 & smpr2 index and bitfields
 * @or_vdd:		option register & vddcore bitfield
 * @ccr_vbat:		common register & vbat bitfield
 * @ccr_vref:		common register & vrefint bitfield
 */
struct stm32_adc_regspec {
	const u32 dr;
	const struct stm32_adc_regs ier_eoc;
	const struct stm32_adc_regs ier_ovr;
	const struct stm32_adc_regs isr_eoc;
	const struct stm32_adc_regs isr_ovr;
	const struct stm32_adc_regs *sqr;
	const struct stm32_adc_regs exten;
	const struct stm32_adc_regs extsel;
	const struct stm32_adc_regs res;
	const u32 smpr[2];
	const struct stm32_adc_regs *smp_bits;
	const struct stm32_adc_regs or_vdd;
	const struct stm32_adc_regs ccr_vbat;
	const struct stm32_adc_regs ccr_vref;
};

struct stm32_adc;

/**
 * struct stm32_adc_cfg - stm32 compatible configuration data
 * @regs:		registers descriptions
 * @adc_info:		per instance input channels definitions
 * @trigs:		external trigger sources
 * @clk_required:	clock is required
 * @has_vregready:	vregready status flag presence
 * @prepare:		optional prepare routine (power-up, enable)
 * @start_conv:		routine to start conversions
 * @stop_conv:		routine to stop conversions
 * @unprepare:		optional unprepare routine (disable, power-down)
 * @irq_clear:		routine to clear irqs
 * @smp_cycles:		programmable sampling time (ADC clock cycles)
 * @ts_vrefint_ns:	vrefint minimum sampling time in ns
 */
struct stm32_adc_cfg {
	const struct stm32_adc_regspec	*regs;
	const struct stm32_adc_info	*adc_info;
	struct stm32_adc_trig_info	*trigs;
	bool clk_required;
	bool has_vregready;
	int (*prepare)(struct iio_dev *);
	void (*start_conv)(struct iio_dev *, bool dma);
	void (*stop_conv)(struct iio_dev *);
	void (*unprepare)(struct iio_dev *);
	void (*irq_clear)(struct iio_dev *indio_dev, u32 msk);
	const unsigned int *smp_cycles;
	const unsigned int ts_vrefint_ns;
};

/**
 * struct stm32_adc - private data of each ADC IIO instance
 * @common:		reference to ADC block common data
 * @offset:		ADC instance register offset in ADC block
 * @cfg:		compatible configuration data
 * @completion:		end of single conversion completion
 * @buffer:		data buffer
 * @clk:		clock for this adc instance
 * @irq:		interrupt for this adc instance
 * @lock:		spinlock
 * @bufi:		data buffer index
 * @num_conv:		expected number of scan conversions
 * @res:		data resolution (e.g. RES bitfield value)
 * @trigger_polarity:	external trigger polarity (e.g. exten)
 * @dma_chan:		dma channel
 * @rx_buf:		dma rx buffer cpu address
 * @rx_dma_buf:		dma rx buffer bus address
 * @rx_buf_sz:		dma rx buffer size
 * @difsel:		bitmask to set single-ended/differential channel
 * @pcsel:		bitmask to preselect channels on some devices
 * @smpr_val:		sampling time settings (e.g. smpr1 / smpr2)
 * @cal:		optional calibration data on some devices
 * @vrefint:		internal reference voltage data
 * @chan_name:		channel name array
 * @num_diff:		number of differential channels
 * @int_ch:		internal channel indexes array
 * @nsmps:		number of channels with optional sample time
 */
struct stm32_adc {
	struct stm32_adc_common	*common;
	u32			offset;
	const struct stm32_adc_cfg	*cfg;
	struct completion	completion;
	u16			buffer[STM32_ADC_MAX_SQ];
	struct clk		*clk;
	int			irq;
	spinlock_t		lock;		/* interrupt lock */
	unsigned int		bufi;
	unsigned int		num_conv;
	u32			res;
	u32			trigger_polarity;
	struct dma_chan		*dma_chan;
	u8			*rx_buf;
	dma_addr_t		rx_dma_buf;
	unsigned int		rx_buf_sz;
	u32			difsel;
	u32			pcsel;
	u32			smpr_val[2];
	struct stm32_adc_calib	cal;
	struct stm32_adc_vrefint vrefint;
	char			chan_name[STM32_ADC_CH_MAX][STM32_ADC_CH_SZ];
	u32			num_diff;
	int			int_ch[STM32_ADC_INT_CH_NB];
	int			nsmps;
};

struct stm32_adc_diff_channel {
	u32 vinp;
	u32 vinn;
};

/**
 * struct stm32_adc_info - stm32 ADC, per instance config data
 * @max_channels:	Number of channels
 * @resolutions:	available resolutions
 * @num_res:		number of available resolutions
 */
struct stm32_adc_info {
	int max_channels;
	const unsigned int *resolutions;
	const unsigned int num_res;
};

static const unsigned int stm32f4_adc_resolutions[] = {
	/* sorted values so the index matches RES[1:0] in STM32F4_ADC_CR1 */
	12, 10, 8, 6,
};

/* stm32f4 can have up to 16 channels */
static const struct stm32_adc_info stm32f4_adc_info = {
	.max_channels = 16,
	.resolutions = stm32f4_adc_resolutions,
	.num_res = ARRAY_SIZE(stm32f4_adc_resolutions),
};

static const unsigned int stm32h7_adc_resolutions[] = {
	/* sorted values so the index matches RES[2:0] in STM32H7_ADC_CFGR */
	16, 14, 12, 10, 8,
};

/* stm32h7 can have up to 20 channels */
static const struct stm32_adc_info stm32h7_adc_info = {
	.max_channels = STM32_ADC_CH_MAX,
	.resolutions = stm32h7_adc_resolutions,
	.num_res = ARRAY_SIZE(stm32h7_adc_resolutions),
};

/*
 * stm32f4_sq - describe regular sequence registers
 * - L: sequence len (register & bit field)
 * - SQ1..SQ16: sequence entries (register & bit field)
 */
static const struct stm32_adc_regs stm32f4_sq[STM32_ADC_MAX_SQ + 1] = {
	/* L: len bit field description to be kept as first element */
	{ STM32F4_ADC_SQR1, GENMASK(23, 20), 20 },
	/* SQ1..SQ16 registers & bit fields (reg, mask, shift) */
	{ STM32F4_ADC_SQR3, GENMASK(4, 0), 0 },
	{ STM32F4_ADC_SQR3, GENMASK(9, 5), 5 },
	{ STM32F4_ADC_SQR3, GENMASK(14, 10), 10 },
	{ STM32F4_ADC_SQR3, GENMASK(19, 15), 15 },
	{ STM32F4_ADC_SQR3, GENMASK(24, 20), 20 },
	{ STM32F4_ADC_SQR3, GENMASK(29, 25), 25 },
	{ STM32F4_ADC_SQR2, GENMASK(4, 0), 0 },
	{ STM32F4_ADC_SQR2, GENMASK(9, 5), 5 },
	{ STM32F4_ADC_SQR2, GENMASK(14, 10), 10 },
	{ STM32F4_ADC_SQR2, GENMASK(19, 15), 15 },
	{ STM32F4_ADC_SQR2, GENMASK(24, 20), 20 },
	{ STM32F4_ADC_SQR2, GENMASK(29, 25), 25 },
	{ STM32F4_ADC_SQR1, GENMASK(4, 0), 0 },
	{ STM32F4_ADC_SQR1, GENMASK(9, 5), 5 },
	{ STM32F4_ADC_SQR1, GENMASK(14, 10), 10 },
	{ STM32F4_ADC_SQR1, GENMASK(19, 15), 15 },
};

/* STM32F4 external trigger sources for all instances */
static struct stm32_adc_trig_info stm32f4_adc_trigs[] = {
	{ TIM1_CH1, STM32_EXT0 },
	{ TIM1_CH2, STM32_EXT1 },
	{ TIM1_CH3, STM32_EXT2 },
	{ TIM2_CH2, STM32_EXT3 },
	{ TIM2_CH3, STM32_EXT4 },
	{ TIM2_CH4, STM32_EXT5 },
	{ TIM2_TRGO, STM32_EXT6 },
	{ TIM3_CH1, STM32_EXT7 },
	{ TIM3_TRGO, STM32_EXT8 },
	{ TIM4_CH4, STM32_EXT9 },
	{ TIM5_CH1, STM32_EXT10 },
	{ TIM5_CH2, STM32_EXT11 },
	{ TIM5_CH3, STM32_EXT12 },
	{ TIM8_CH1, STM32_EXT13 },
	{ TIM8_TRGO, STM32_EXT14 },
	{}, /* sentinel */
};

/*
 * stm32f4_smp_bits[] - describe sampling time register index & bit fields
 * Sorted so it can be indexed by channel number.
 */
static const struct stm32_adc_regs stm32f4_smp_bits[] = {
	/* STM32F4_ADC_SMPR2: smpr[] index, mask, shift for SMP0 to SMP9 */
	{ 1, GENMASK(2, 0), 0 },
	{ 1, GENMASK(5, 3), 3 },
	{ 1, GENMASK(8, 6), 6 },
	{ 1, GENMASK(11, 9), 9 },
	{ 1, GENMASK(14, 12), 12 },
	{ 1, GENMASK(17, 15), 15 },
	{ 1, GENMASK(20, 18), 18 },
	{ 1, GENMASK(23, 21), 21 },
	{ 1, GENMASK(26, 24), 24 },
	{ 1, GENMASK(29, 27), 27 },
	/* STM32F4_ADC_SMPR1, smpr[] index, mask, shift for SMP10 to SMP18 */
	{ 0, GENMASK(2, 0), 0 },
	{ 0, GENMASK(5, 3), 3 },
	{ 0, GENMASK(8, 6), 6 },
	{ 0, GENMASK(11, 9), 9 },
	{ 0, GENMASK(14, 12), 12 },
	{ 0, GENMASK(17, 15), 15 },
	{ 0, GENMASK(20, 18), 18 },
	{ 0, GENMASK(23, 21), 21 },
	{ 0, GENMASK(26, 24), 24 },
};

/* STM32F4 programmable sampling time (ADC clock cycles) */
static const unsigned int stm32f4_adc_smp_cycles[STM32_ADC_MAX_SMP + 1] = {
	3, 15, 28, 56, 84, 112, 144, 480,
};

static const struct stm32_adc_regspec stm32f4_adc_regspec = {
	.dr = STM32F4_ADC_DR,
	.ier_eoc = { STM32F4_ADC_CR1, STM32F4_EOCIE },
	.ier_ovr = { STM32F4_ADC_CR1, STM32F4_OVRIE },
	.isr_eoc = { STM32F4_ADC_SR, STM32F4_EOC },
	.isr_ovr = { STM32F4_ADC_SR, STM32F4_OVR },
	.sqr = stm32f4_sq,
	.exten = { STM32F4_ADC_CR2, STM32F4_EXTEN_MASK, STM32F4_EXTEN_SHIFT },
	.extsel = { STM32F4_ADC_CR2, STM32F4_EXTSEL_MASK,
		    STM32F4_EXTSEL_SHIFT },
	.res = { STM32F4_ADC_CR1, STM32F4_RES_MASK, STM32F4_RES_SHIFT },
	.smpr = { STM32F4_ADC_SMPR1, STM32F4_ADC_SMPR2 },
	.smp_bits = stm32f4_smp_bits,
};

static const struct stm32_adc_regs stm32h7_sq[STM32_ADC_MAX_SQ + 1] = {
	/* L: len bit field description to be kept as first element */
	{ STM32H7_ADC_SQR1, GENMASK(3, 0), 0 },
	/* SQ1..SQ16 registers & bit fields (reg, mask, shift) */
	{ STM32H7_ADC_SQR1, GENMASK(10, 6), 6 },
	{ STM32H7_ADC_SQR1, GENMASK(16, 12), 12 },
	{ STM32H7_ADC_SQR1, GENMASK(22, 18), 18 },
	{ STM32H7_ADC_SQR1, GENMASK(28, 24), 24 },
	{ STM32H7_ADC_SQR2, GENMASK(4, 0), 0 },
	{ STM32H7_ADC_SQR2, GENMASK(10, 6), 6 },
	{ STM32H7_ADC_SQR2, GENMASK(16, 12), 12 },
	{ STM32H7_ADC_SQR2, GENMASK(22, 18), 18 },
	{ STM32H7_ADC_SQR2, GENMASK(28, 24), 24 },
	{ STM32H7_ADC_SQR3, GENMASK(4, 0), 0 },
	{ STM32H7_ADC_SQR3, GENMASK(10, 6), 6 },
	{ STM32H7_ADC_SQR3, GENMASK(16, 12), 12 },
	{ STM32H7_ADC_SQR3, GENMASK(22, 18), 18 },
	{ STM32H7_ADC_SQR3, GENMASK(28, 24), 24 },
	{ STM32H7_ADC_SQR4, GENMASK(4, 0), 0 },
	{ STM32H7_ADC_SQR4, GENMASK(10, 6), 6 },
};

/* STM32H7 external trigger sources for all instances */
static struct stm32_adc_trig_info stm32h7_adc_trigs[] = {
	{ TIM1_CH1, STM32_EXT0 },
	{ TIM1_CH2, STM32_EXT1 },
	{ TIM1_CH3, STM32_EXT2 },
	{ TIM2_CH2, STM32_EXT3 },
	{ TIM3_TRGO, STM32_EXT4 },
	{ TIM4_CH4, STM32_EXT5 },
	{ TIM8_TRGO, STM32_EXT7 },
	{ TIM8_TRGO2, STM32_EXT8 },
	{ TIM1_TRGO, STM32_EXT9 },
	{ TIM1_TRGO2, STM32_EXT10 },
	{ TIM2_TRGO, STM32_EXT11 },
	{ TIM4_TRGO, STM32_EXT12 },
	{ TIM6_TRGO, STM32_EXT13 },
	{ TIM15_TRGO, STM32_EXT14 },
	{ TIM3_CH4, STM32_EXT15 },
	{ LPTIM1_OUT, STM32_EXT18 },
	{ LPTIM2_OUT, STM32_EXT19 },
	{ LPTIM3_OUT, STM32_EXT20 },
	{},
};

/*
 * stm32h7_smp_bits - describe sampling time register index & bit fields
 * Sorted so it can be indexed by channel number.
 */
static const struct stm32_adc_regs stm32h7_smp_bits[] = {
	/* STM32H7_ADC_SMPR1, smpr[] index, mask, shift for SMP0 to SMP9 */
	{ 0, GENMASK(2, 0), 0 },
	{ 0, GENMASK(5, 3), 3 },
	{ 0, GENMASK(8, 6), 6 },
	{ 0, GENMASK(11, 9), 9 },
	{ 0, GENMASK(14, 12), 12 },
	{ 0, GENMASK(17, 15), 15 },
	{ 0, GENMASK(20, 18), 18 },
	{ 0, GENMASK(23, 21), 21 },
	{ 0, GENMASK(26, 24), 24 },
	{ 0, GENMASK(29, 27), 27 },
	/* STM32H7_ADC_SMPR2, smpr[] index, mask, shift for SMP10 to SMP19 */
	{ 1, GENMASK(2, 0), 0 },
	{ 1, GENMASK(5, 3), 3 },
	{ 1, GENMASK(8, 6), 6 },
	{ 1, GENMASK(11, 9), 9 },
	{ 1, GENMASK(14, 12), 12 },
	{ 1, GENMASK(17, 15), 15 },
	{ 1, GENMASK(20, 18), 18 },
	{ 1, GENMASK(23, 21), 21 },
	{ 1, GENMASK(26, 24), 24 },
	{ 1, GENMASK(29, 27), 27 },
};

/* STM32H7 programmable sampling time (ADC clock cycles, rounded down) */
static const unsigned int stm32h7_adc_smp_cycles[STM32_ADC_MAX_SMP + 1] = {
	1, 2, 8, 16, 32, 64, 387, 810,
};

static const struct stm32_adc_regspec stm32h7_adc_regspec = {
	.dr = STM32H7_ADC_DR,
	.ier_eoc = { STM32H7_ADC_IER, STM32H7_EOCIE },
	.ier_ovr = { STM32H7_ADC_IER, STM32H7_OVRIE },
	.isr_eoc = { STM32H7_ADC_ISR, STM32H7_EOC },
	.isr_ovr = { STM32H7_ADC_ISR, STM32H7_OVR },
	.sqr = stm32h7_sq,
	.exten = { STM32H7_ADC_CFGR, STM32H7_EXTEN_MASK, STM32H7_EXTEN_SHIFT },
	.extsel = { STM32H7_ADC_CFGR, STM32H7_EXTSEL_MASK,
		    STM32H7_EXTSEL_SHIFT },
	.res = { STM32H7_ADC_CFGR, STM32H7_RES_MASK, STM32H7_RES_SHIFT },
	.smpr = { STM32H7_ADC_SMPR1, STM32H7_ADC_SMPR2 },
	.smp_bits = stm32h7_smp_bits,
};

<<<<<<< HEAD
/**
=======
static const struct stm32_adc_regspec stm32mp1_adc_regspec = {
	.dr = STM32H7_ADC_DR,
	.ier_eoc = { STM32H7_ADC_IER, STM32H7_EOCIE },
	.ier_ovr = { STM32H7_ADC_IER, STM32H7_OVRIE },
	.isr_eoc = { STM32H7_ADC_ISR, STM32H7_EOC },
	.isr_ovr = { STM32H7_ADC_ISR, STM32H7_OVR },
	.sqr = stm32h7_sq,
	.exten = { STM32H7_ADC_CFGR, STM32H7_EXTEN_MASK, STM32H7_EXTEN_SHIFT },
	.extsel = { STM32H7_ADC_CFGR, STM32H7_EXTSEL_MASK,
		    STM32H7_EXTSEL_SHIFT },
	.res = { STM32H7_ADC_CFGR, STM32H7_RES_MASK, STM32H7_RES_SHIFT },
	.smpr = { STM32H7_ADC_SMPR1, STM32H7_ADC_SMPR2 },
	.smp_bits = stm32h7_smp_bits,
	.or_vdd = { STM32MP1_ADC2_OR, STM32MP1_VDDCOREEN },
	.ccr_vbat = { STM32H7_ADC_CCR, STM32H7_VBATEN },
	.ccr_vref = { STM32H7_ADC_CCR, STM32H7_VREFEN },
};

/*
>>>>>>> cb1f2dbc
 * STM32 ADC registers access routines
 * @adc: stm32 adc instance
 * @reg: reg offset in adc instance
 *
 * Note: All instances share same base, with 0x0, 0x100 or 0x200 offset resp.
 * for adc1, adc2 and adc3.
 */
static u32 stm32_adc_readl(struct stm32_adc *adc, u32 reg)
{
	return readl_relaxed(adc->common->base + adc->offset + reg);
}

#define stm32_adc_readl_addr(addr)	stm32_adc_readl(adc, addr)

#define stm32_adc_readl_poll_timeout(reg, val, cond, sleep_us, timeout_us) \
	readx_poll_timeout(stm32_adc_readl_addr, reg, val, \
			   cond, sleep_us, timeout_us)

static u16 stm32_adc_readw(struct stm32_adc *adc, u32 reg)
{
	return readw_relaxed(adc->common->base + adc->offset + reg);
}

static void stm32_adc_writel(struct stm32_adc *adc, u32 reg, u32 val)
{
	writel_relaxed(val, adc->common->base + adc->offset + reg);
}

static void stm32_adc_set_bits(struct stm32_adc *adc, u32 reg, u32 bits)
{
	unsigned long flags;

	spin_lock_irqsave(&adc->lock, flags);
	stm32_adc_writel(adc, reg, stm32_adc_readl(adc, reg) | bits);
	spin_unlock_irqrestore(&adc->lock, flags);
}

static void stm32_adc_set_bits_common(struct stm32_adc *adc, u32 reg, u32 bits)
{
	spin_lock(&adc->common->lock);
	writel_relaxed(readl_relaxed(adc->common->base + reg) | bits,
		       adc->common->base + reg);
	spin_unlock(&adc->common->lock);
}

static void stm32_adc_clr_bits(struct stm32_adc *adc, u32 reg, u32 bits)
{
	unsigned long flags;

	spin_lock_irqsave(&adc->lock, flags);
	stm32_adc_writel(adc, reg, stm32_adc_readl(adc, reg) & ~bits);
	spin_unlock_irqrestore(&adc->lock, flags);
}

static void stm32_adc_clr_bits_common(struct stm32_adc *adc, u32 reg, u32 bits)
{
	spin_lock(&adc->common->lock);
	writel_relaxed(readl_relaxed(adc->common->base + reg) & ~bits,
		       adc->common->base + reg);
	spin_unlock(&adc->common->lock);
}

/**
 * stm32_adc_conv_irq_enable() - Enable end of conversion interrupt
 * @adc: stm32 adc instance
 */
static void stm32_adc_conv_irq_enable(struct stm32_adc *adc)
{
	stm32_adc_set_bits(adc, adc->cfg->regs->ier_eoc.reg,
			   adc->cfg->regs->ier_eoc.mask);
};

/**
 * stm32_adc_conv_irq_disable() - Disable end of conversion interrupt
 * @adc: stm32 adc instance
 */
static void stm32_adc_conv_irq_disable(struct stm32_adc *adc)
{
	stm32_adc_clr_bits(adc, adc->cfg->regs->ier_eoc.reg,
			   adc->cfg->regs->ier_eoc.mask);
}

static void stm32_adc_ovr_irq_enable(struct stm32_adc *adc)
{
	stm32_adc_set_bits(adc, adc->cfg->regs->ier_ovr.reg,
			   adc->cfg->regs->ier_ovr.mask);
}

static void stm32_adc_ovr_irq_disable(struct stm32_adc *adc)
{
	stm32_adc_clr_bits(adc, adc->cfg->regs->ier_ovr.reg,
			   adc->cfg->regs->ier_ovr.mask);
}

static void stm32_adc_set_res(struct stm32_adc *adc)
{
	const struct stm32_adc_regs *res = &adc->cfg->regs->res;
	u32 val;

	val = stm32_adc_readl(adc, res->reg);
	val = (val & ~res->mask) | (adc->res << res->shift);
	stm32_adc_writel(adc, res->reg, val);
}

static int stm32_adc_hw_stop(struct device *dev)
{
	struct iio_dev *indio_dev = dev_get_drvdata(dev);
	struct stm32_adc *adc = iio_priv(indio_dev);

	if (adc->cfg->unprepare)
		adc->cfg->unprepare(indio_dev);

	if (adc->clk)
		clk_disable_unprepare(adc->clk);

	return 0;
}

static int stm32_adc_hw_start(struct device *dev)
{
	struct iio_dev *indio_dev = dev_get_drvdata(dev);
	struct stm32_adc *adc = iio_priv(indio_dev);
	int ret;

	if (adc->clk) {
		ret = clk_prepare_enable(adc->clk);
		if (ret)
			return ret;
	}

	stm32_adc_set_res(adc);

	if (adc->cfg->prepare) {
		ret = adc->cfg->prepare(indio_dev);
		if (ret)
			goto err_clk_dis;
	}

	return 0;

err_clk_dis:
	if (adc->clk)
		clk_disable_unprepare(adc->clk);

	return ret;
}

static void stm32_adc_int_ch_enable(struct iio_dev *indio_dev)
{
	struct stm32_adc *adc = iio_priv(indio_dev);
	u32 i;

	for (i = 0; i < STM32_ADC_INT_CH_NB; i++) {
		if (adc->int_ch[i] == STM32_ADC_INT_CH_NONE)
			continue;

		switch (i) {
		case STM32_ADC_INT_CH_VDDCORE:
			dev_dbg(&indio_dev->dev, "Enable VDDCore\n");
			stm32_adc_set_bits(adc, adc->cfg->regs->or_vdd.reg,
					   adc->cfg->regs->or_vdd.mask);
			break;
		case STM32_ADC_INT_CH_VREFINT:
			dev_dbg(&indio_dev->dev, "Enable VREFInt\n");
			stm32_adc_set_bits_common(adc, adc->cfg->regs->ccr_vref.reg,
						  adc->cfg->regs->ccr_vref.mask);
			break;
		case STM32_ADC_INT_CH_VBAT:
			dev_dbg(&indio_dev->dev, "Enable VBAT\n");
			stm32_adc_set_bits_common(adc, adc->cfg->regs->ccr_vbat.reg,
						  adc->cfg->regs->ccr_vbat.mask);
			break;
		}
	}
}

static void stm32_adc_int_ch_disable(struct stm32_adc *adc)
{
	u32 i;

	for (i = 0; i < STM32_ADC_INT_CH_NB; i++) {
		if (adc->int_ch[i] == STM32_ADC_INT_CH_NONE)
			continue;

		switch (i) {
		case STM32_ADC_INT_CH_VDDCORE:
			stm32_adc_clr_bits(adc, adc->cfg->regs->or_vdd.reg,
					   adc->cfg->regs->or_vdd.mask);
			break;
		case STM32_ADC_INT_CH_VREFINT:
			stm32_adc_clr_bits_common(adc, adc->cfg->regs->ccr_vref.reg,
						  adc->cfg->regs->ccr_vref.mask);
			break;
		case STM32_ADC_INT_CH_VBAT:
			stm32_adc_clr_bits_common(adc, adc->cfg->regs->ccr_vbat.reg,
						  adc->cfg->regs->ccr_vbat.mask);
			break;
		}
	}
}

/**
 * stm32f4_adc_start_conv() - Start conversions for regular channels.
 * @indio_dev: IIO device instance
 * @dma: use dma to transfer conversion result
 *
 * Start conversions for regular channels.
 * Also take care of normal or DMA mode. Circular DMA may be used for regular
 * conversions, in IIO buffer modes. Otherwise, use ADC interrupt with direct
 * DR read instead (e.g. read_raw, or triggered buffer mode without DMA).
 */
static void stm32f4_adc_start_conv(struct iio_dev *indio_dev, bool dma)
{
	struct stm32_adc *adc = iio_priv(indio_dev);

	stm32_adc_set_bits(adc, STM32F4_ADC_CR1, STM32F4_SCAN);

	if (dma)
		stm32_adc_set_bits(adc, STM32F4_ADC_CR2,
				   STM32F4_DMA | STM32F4_DDS);

	stm32_adc_set_bits(adc, STM32F4_ADC_CR2, STM32F4_EOCS | STM32F4_ADON);

	/* Wait for Power-up time (tSTAB from datasheet) */
	usleep_range(2, 3);

	/* Software start ? (e.g. trigger detection disabled ?) */
	if (!(stm32_adc_readl(adc, STM32F4_ADC_CR2) & STM32F4_EXTEN_MASK))
		stm32_adc_set_bits(adc, STM32F4_ADC_CR2, STM32F4_SWSTART);
}

static void stm32f4_adc_stop_conv(struct iio_dev *indio_dev)
{
	struct stm32_adc *adc = iio_priv(indio_dev);

	stm32_adc_clr_bits(adc, STM32F4_ADC_CR2, STM32F4_EXTEN_MASK);
	stm32_adc_clr_bits(adc, STM32F4_ADC_SR, STM32F4_STRT);

	stm32_adc_clr_bits(adc, STM32F4_ADC_CR1, STM32F4_SCAN);
	stm32_adc_clr_bits(adc, STM32F4_ADC_CR2,
			   STM32F4_ADON | STM32F4_DMA | STM32F4_DDS);
}

static void stm32f4_adc_irq_clear(struct iio_dev *indio_dev, u32 msk)
{
	struct stm32_adc *adc = iio_priv(indio_dev);

	stm32_adc_clr_bits(adc, adc->cfg->regs->isr_eoc.reg, msk);
}

static void stm32h7_adc_start_conv(struct iio_dev *indio_dev, bool dma)
{
	struct stm32_adc *adc = iio_priv(indio_dev);
	enum stm32h7_adc_dmngt dmngt;
	unsigned long flags;
	u32 val;

	if (dma)
		dmngt = STM32H7_DMNGT_DMA_CIRC;
	else
		dmngt = STM32H7_DMNGT_DR_ONLY;

	spin_lock_irqsave(&adc->lock, flags);
	val = stm32_adc_readl(adc, STM32H7_ADC_CFGR);
	val = (val & ~STM32H7_DMNGT_MASK) | (dmngt << STM32H7_DMNGT_SHIFT);
	stm32_adc_writel(adc, STM32H7_ADC_CFGR, val);
	spin_unlock_irqrestore(&adc->lock, flags);

	stm32_adc_set_bits(adc, STM32H7_ADC_CR, STM32H7_ADSTART);
}

static void stm32h7_adc_stop_conv(struct iio_dev *indio_dev)
{
	struct stm32_adc *adc = iio_priv(indio_dev);
	int ret;
	u32 val;

	stm32_adc_set_bits(adc, STM32H7_ADC_CR, STM32H7_ADSTP);

	ret = stm32_adc_readl_poll_timeout(STM32H7_ADC_CR, val,
					   !(val & (STM32H7_ADSTART)),
					   100, STM32_ADC_TIMEOUT_US);
	if (ret)
		dev_warn(&indio_dev->dev, "stop failed\n");

	stm32_adc_clr_bits(adc, STM32H7_ADC_CFGR, STM32H7_DMNGT_MASK);
}

static void stm32h7_adc_irq_clear(struct iio_dev *indio_dev, u32 msk)
{
	struct stm32_adc *adc = iio_priv(indio_dev);
	/* On STM32H7 IRQs are cleared by writing 1 into ISR register */
	stm32_adc_set_bits(adc, adc->cfg->regs->isr_eoc.reg, msk);
}

static int stm32h7_adc_exit_pwr_down(struct iio_dev *indio_dev)
{
	struct stm32_adc *adc = iio_priv(indio_dev);
	int ret;
	u32 val;

	/* Exit deep power down, then enable ADC voltage regulator */
	stm32_adc_clr_bits(adc, STM32H7_ADC_CR, STM32H7_DEEPPWD);
	stm32_adc_set_bits(adc, STM32H7_ADC_CR, STM32H7_ADVREGEN);

	if (adc->common->rate > STM32H7_BOOST_CLKRATE)
		stm32_adc_set_bits(adc, STM32H7_ADC_CR, STM32H7_BOOST);

	/* Wait for startup time */
	if (!adc->cfg->has_vregready) {
		usleep_range(10, 20);
		return 0;
	}

	ret = stm32_adc_readl_poll_timeout(STM32H7_ADC_ISR, val,
					   val & STM32MP1_VREGREADY, 100,
					   STM32_ADC_TIMEOUT_US);
	if (ret) {
		stm32_adc_set_bits(adc, STM32H7_ADC_CR, STM32H7_DEEPPWD);
		dev_err(&indio_dev->dev, "Failed to exit power down\n");
	}

	return ret;
}

static void stm32h7_adc_enter_pwr_down(struct stm32_adc *adc)
{
	stm32_adc_clr_bits(adc, STM32H7_ADC_CR, STM32H7_BOOST);

	/* Setting DEEPPWD disables ADC vreg and clears ADVREGEN */
	stm32_adc_set_bits(adc, STM32H7_ADC_CR, STM32H7_DEEPPWD);
}

static int stm32h7_adc_enable(struct iio_dev *indio_dev)
{
	struct stm32_adc *adc = iio_priv(indio_dev);
	int ret;
	u32 val;

	stm32_adc_set_bits(adc, STM32H7_ADC_CR, STM32H7_ADEN);

	/* Poll for ADRDY to be set (after adc startup time) */
	ret = stm32_adc_readl_poll_timeout(STM32H7_ADC_ISR, val,
					   val & STM32H7_ADRDY,
					   100, STM32_ADC_TIMEOUT_US);
	if (ret) {
		stm32_adc_set_bits(adc, STM32H7_ADC_CR, STM32H7_ADDIS);
		dev_err(&indio_dev->dev, "Failed to enable ADC\n");
	} else {
		/* Clear ADRDY by writing one */
		stm32_adc_set_bits(adc, STM32H7_ADC_ISR, STM32H7_ADRDY);
	}

	return ret;
}

static void stm32h7_adc_disable(struct iio_dev *indio_dev)
{
	struct stm32_adc *adc = iio_priv(indio_dev);
	int ret;
	u32 val;

	if (!(stm32_adc_readl(adc, STM32H7_ADC_CR) & STM32H7_ADEN))
		return;

	/* Disable ADC and wait until it's effectively disabled */
	stm32_adc_set_bits(adc, STM32H7_ADC_CR, STM32H7_ADDIS);
	ret = stm32_adc_readl_poll_timeout(STM32H7_ADC_CR, val,
					   !(val & STM32H7_ADEN), 100,
					   STM32_ADC_TIMEOUT_US);
	if (ret)
		dev_warn(&indio_dev->dev, "Failed to disable\n");
}

/**
 * stm32h7_adc_read_selfcalib() - read calibration shadow regs, save result
 * @indio_dev: IIO device instance
 * Note: Must be called once ADC is enabled, so LINCALRDYW[1..6] are writable
 */
static int stm32h7_adc_read_selfcalib(struct iio_dev *indio_dev)
{
	struct stm32_adc *adc = iio_priv(indio_dev);
	int i, ret;
	u32 lincalrdyw_mask, val;

	/* Read linearity calibration */
	lincalrdyw_mask = STM32H7_LINCALRDYW6;
	for (i = STM32H7_LINCALFACT_NUM - 1; i >= 0; i--) {
		/* Clear STM32H7_LINCALRDYW[6..1]: transfer calib to CALFACT2 */
		stm32_adc_clr_bits(adc, STM32H7_ADC_CR, lincalrdyw_mask);

		/* Poll: wait calib data to be ready in CALFACT2 register */
		ret = stm32_adc_readl_poll_timeout(STM32H7_ADC_CR, val,
						   !(val & lincalrdyw_mask),
						   100, STM32_ADC_TIMEOUT_US);
		if (ret) {
			dev_err(&indio_dev->dev, "Failed to read calfact\n");
			return ret;
		}

		val = stm32_adc_readl(adc, STM32H7_ADC_CALFACT2);
		adc->cal.lincalfact[i] = (val & STM32H7_LINCALFACT_MASK);
		adc->cal.lincalfact[i] >>= STM32H7_LINCALFACT_SHIFT;

		lincalrdyw_mask >>= 1;
	}

	/* Read offset calibration */
	val = stm32_adc_readl(adc, STM32H7_ADC_CALFACT);
	adc->cal.calfact_s = (val & STM32H7_CALFACT_S_MASK);
	adc->cal.calfact_s >>= STM32H7_CALFACT_S_SHIFT;
	adc->cal.calfact_d = (val & STM32H7_CALFACT_D_MASK);
	adc->cal.calfact_d >>= STM32H7_CALFACT_D_SHIFT;
	adc->cal.calibrated = true;

	return 0;
}

/**
 * stm32h7_adc_restore_selfcalib() - Restore saved self-calibration result
 * @indio_dev: IIO device instance
 * Note: ADC must be enabled, with no on-going conversions.
 */
static int stm32h7_adc_restore_selfcalib(struct iio_dev *indio_dev)
{
	struct stm32_adc *adc = iio_priv(indio_dev);
	int i, ret;
	u32 lincalrdyw_mask, val;

	val = (adc->cal.calfact_s << STM32H7_CALFACT_S_SHIFT) |
		(adc->cal.calfact_d << STM32H7_CALFACT_D_SHIFT);
	stm32_adc_writel(adc, STM32H7_ADC_CALFACT, val);

	lincalrdyw_mask = STM32H7_LINCALRDYW6;
	for (i = STM32H7_LINCALFACT_NUM - 1; i >= 0; i--) {
		/*
		 * Write saved calibration data to shadow registers:
		 * Write CALFACT2, and set LINCALRDYW[6..1] bit to trigger
		 * data write. Then poll to wait for complete transfer.
		 */
		val = adc->cal.lincalfact[i] << STM32H7_LINCALFACT_SHIFT;
		stm32_adc_writel(adc, STM32H7_ADC_CALFACT2, val);
		stm32_adc_set_bits(adc, STM32H7_ADC_CR, lincalrdyw_mask);
		ret = stm32_adc_readl_poll_timeout(STM32H7_ADC_CR, val,
						   val & lincalrdyw_mask,
						   100, STM32_ADC_TIMEOUT_US);
		if (ret) {
			dev_err(&indio_dev->dev, "Failed to write calfact\n");
			return ret;
		}

		/*
		 * Read back calibration data, has two effects:
		 * - It ensures bits LINCALRDYW[6..1] are kept cleared
		 *   for next time calibration needs to be restored.
		 * - BTW, bit clear triggers a read, then check data has been
		 *   correctly written.
		 */
		stm32_adc_clr_bits(adc, STM32H7_ADC_CR, lincalrdyw_mask);
		ret = stm32_adc_readl_poll_timeout(STM32H7_ADC_CR, val,
						   !(val & lincalrdyw_mask),
						   100, STM32_ADC_TIMEOUT_US);
		if (ret) {
			dev_err(&indio_dev->dev, "Failed to read calfact\n");
			return ret;
		}
		val = stm32_adc_readl(adc, STM32H7_ADC_CALFACT2);
		if (val != adc->cal.lincalfact[i] << STM32H7_LINCALFACT_SHIFT) {
			dev_err(&indio_dev->dev, "calfact not consistent\n");
			return -EIO;
		}

		lincalrdyw_mask >>= 1;
	}

	return 0;
}

/**
 * Fixed timeout value for ADC calibration.
 * worst cases:
 * - low clock frequency
 * - maximum prescalers
 * Calibration requires:
 * - 131,072 ADC clock cycle for the linear calibration
 * - 20 ADC clock cycle for the offset calibration
 *
 * Set to 100ms for now
 */
#define STM32H7_ADC_CALIB_TIMEOUT_US		100000

/**
 * stm32h7_adc_selfcalib() - Procedure to calibrate ADC
 * @indio_dev: IIO device instance
 * Note: Must be called once ADC is out of power down.
 */
static int stm32h7_adc_selfcalib(struct iio_dev *indio_dev)
{
	struct stm32_adc *adc = iio_priv(indio_dev);
	int ret;
	u32 val;

	if (adc->cal.calibrated)
		return true;

	/* ADC must be disabled for calibration */
	stm32h7_adc_disable(indio_dev);

	/*
	 * Select calibration mode:
	 * - Offset calibration for single ended inputs
	 * - No linearity calibration (do it later, before reading it)
	 */
	stm32_adc_clr_bits(adc, STM32H7_ADC_CR, STM32H7_ADCALDIF);
	stm32_adc_clr_bits(adc, STM32H7_ADC_CR, STM32H7_ADCALLIN);

	/* Start calibration, then wait for completion */
	stm32_adc_set_bits(adc, STM32H7_ADC_CR, STM32H7_ADCAL);
	ret = stm32_adc_readl_poll_timeout(STM32H7_ADC_CR, val,
					   !(val & STM32H7_ADCAL), 100,
					   STM32H7_ADC_CALIB_TIMEOUT_US);
	if (ret) {
		dev_err(&indio_dev->dev, "calibration failed\n");
		goto out;
	}

	/*
	 * Select calibration mode, then start calibration:
	 * - Offset calibration for differential input
	 * - Linearity calibration (needs to be done only once for single/diff)
	 *   will run simultaneously with offset calibration.
	 */
	stm32_adc_set_bits(adc, STM32H7_ADC_CR,
			   STM32H7_ADCALDIF | STM32H7_ADCALLIN);
	stm32_adc_set_bits(adc, STM32H7_ADC_CR, STM32H7_ADCAL);
	ret = stm32_adc_readl_poll_timeout(STM32H7_ADC_CR, val,
					   !(val & STM32H7_ADCAL), 100,
					   STM32H7_ADC_CALIB_TIMEOUT_US);
	if (ret) {
		dev_err(&indio_dev->dev, "calibration failed\n");
		goto out;
	}

out:
	stm32_adc_clr_bits(adc, STM32H7_ADC_CR,
			   STM32H7_ADCALDIF | STM32H7_ADCALLIN);

	return ret;
}

/**
 * stm32h7_adc_prepare() - Leave power down mode to enable ADC.
 * @indio_dev: IIO device instance
 * Leave power down mode.
 * Configure channels as single ended or differential before enabling ADC.
 * Enable ADC.
 * Restore calibration data.
 * Pre-select channels that may be used in PCSEL (required by input MUX / IO):
 * - Only one input is selected for single ended (e.g. 'vinp')
 * - Two inputs are selected for differential channels (e.g. 'vinp' & 'vinn')
 */
static int stm32h7_adc_prepare(struct iio_dev *indio_dev)
{
	struct stm32_adc *adc = iio_priv(indio_dev);
	int calib, ret;

	ret = stm32h7_adc_exit_pwr_down(indio_dev);
	if (ret)
		return ret;

	ret = stm32h7_adc_selfcalib(indio_dev);
	if (ret < 0)
		goto pwr_dwn;
	calib = ret;

	stm32_adc_int_ch_enable(indio_dev);

	stm32_adc_writel(adc, STM32H7_ADC_DIFSEL, adc->difsel);

	ret = stm32h7_adc_enable(indio_dev);
	if (ret)
		goto ch_disable;

	/* Either restore or read calibration result for future reference */
	if (calib)
		ret = stm32h7_adc_restore_selfcalib(indio_dev);
	else
		ret = stm32h7_adc_read_selfcalib(indio_dev);
	if (ret)
		goto disable;

	stm32_adc_writel(adc, STM32H7_ADC_PCSEL, adc->pcsel);

	return 0;

disable:
	stm32h7_adc_disable(indio_dev);
ch_disable:
	stm32_adc_int_ch_disable(adc);
pwr_dwn:
	stm32h7_adc_enter_pwr_down(adc);

	return ret;
}

static void stm32h7_adc_unprepare(struct iio_dev *indio_dev)
{
	struct stm32_adc *adc = iio_priv(indio_dev);

	stm32_adc_writel(adc, STM32H7_ADC_PCSEL, 0);
	stm32h7_adc_disable(indio_dev);
	stm32_adc_int_ch_disable(adc);
	stm32h7_adc_enter_pwr_down(adc);
}

/**
 * stm32_adc_conf_scan_seq() - Build regular channels scan sequence
 * @indio_dev: IIO device
 * @scan_mask: channels to be converted
 *
 * Conversion sequence :
 * Apply sampling time settings for all channels.
 * Configure ADC scan sequence based on selected channels in scan_mask.
 * Add channels to SQR registers, from scan_mask LSB to MSB, then
 * program sequence len.
 */
static int stm32_adc_conf_scan_seq(struct iio_dev *indio_dev,
				   const unsigned long *scan_mask)
{
	struct stm32_adc *adc = iio_priv(indio_dev);
	const struct stm32_adc_regs *sqr = adc->cfg->regs->sqr;
	const struct iio_chan_spec *chan;
	u32 val, bit;
	int i = 0;

	/* Apply sampling time settings */
	stm32_adc_writel(adc, adc->cfg->regs->smpr[0], adc->smpr_val[0]);
	stm32_adc_writel(adc, adc->cfg->regs->smpr[1], adc->smpr_val[1]);

	for_each_set_bit(bit, scan_mask, indio_dev->masklength) {
		chan = indio_dev->channels + bit;
		/*
		 * Assign one channel per SQ entry in regular
		 * sequence, starting with SQ1.
		 */
		i++;
		if (i > STM32_ADC_MAX_SQ)
			return -EINVAL;

		dev_dbg(&indio_dev->dev, "%s chan %d to SQ%d\n",
			__func__, chan->channel, i);

		val = stm32_adc_readl(adc, sqr[i].reg);
		val &= ~sqr[i].mask;
		val |= chan->channel << sqr[i].shift;
		stm32_adc_writel(adc, sqr[i].reg, val);
	}

	if (!i)
		return -EINVAL;

	/* Sequence len */
	val = stm32_adc_readl(adc, sqr[0].reg);
	val &= ~sqr[0].mask;
	val |= ((i - 1) << sqr[0].shift);
	stm32_adc_writel(adc, sqr[0].reg, val);

	return 0;
}

/**
 * stm32_adc_get_trig_extsel() - Get external trigger selection
 * @indio_dev: IIO device structure
 * @trig: trigger
 *
 * Returns trigger extsel value, if trig matches, -EINVAL otherwise.
 */
static int stm32_adc_get_trig_extsel(struct iio_dev *indio_dev,
				     struct iio_trigger *trig)
{
	struct stm32_adc *adc = iio_priv(indio_dev);
	int i;

	/* lookup triggers registered by stm32 timer trigger driver */
	for (i = 0; adc->cfg->trigs[i].name; i++) {
		/**
		 * Checking both stm32 timer trigger type and trig name
		 * should be safe against arbitrary trigger names.
		 */
		if ((is_stm32_timer_trigger(trig) ||
		     is_stm32_lptim_trigger(trig)) &&
		    !strcmp(adc->cfg->trigs[i].name, trig->name)) {
			return adc->cfg->trigs[i].extsel;
		}
	}

	return -EINVAL;
}

/**
 * stm32_adc_set_trig() - Set a regular trigger
 * @indio_dev: IIO device
 * @trig: IIO trigger
 *
 * Set trigger source/polarity (e.g. SW, or HW with polarity) :
 * - if HW trigger disabled (e.g. trig == NULL, conversion launched by sw)
 * - if HW trigger enabled, set source & polarity
 */
static int stm32_adc_set_trig(struct iio_dev *indio_dev,
			      struct iio_trigger *trig)
{
	struct stm32_adc *adc = iio_priv(indio_dev);
	u32 val, extsel = 0, exten = STM32_EXTEN_SWTRIG;
	unsigned long flags;
	int ret;

	if (trig) {
		ret = stm32_adc_get_trig_extsel(indio_dev, trig);
		if (ret < 0)
			return ret;

		/* set trigger source and polarity (default to rising edge) */
		extsel = ret;
		exten = adc->trigger_polarity + STM32_EXTEN_HWTRIG_RISING_EDGE;
	}

	spin_lock_irqsave(&adc->lock, flags);
	val = stm32_adc_readl(adc, adc->cfg->regs->exten.reg);
	val &= ~(adc->cfg->regs->exten.mask | adc->cfg->regs->extsel.mask);
	val |= exten << adc->cfg->regs->exten.shift;
	val |= extsel << adc->cfg->regs->extsel.shift;
	stm32_adc_writel(adc,  adc->cfg->regs->exten.reg, val);
	spin_unlock_irqrestore(&adc->lock, flags);

	return 0;
}

static int stm32_adc_set_trig_pol(struct iio_dev *indio_dev,
				  const struct iio_chan_spec *chan,
				  unsigned int type)
{
	struct stm32_adc *adc = iio_priv(indio_dev);

	adc->trigger_polarity = type;

	return 0;
}

static int stm32_adc_get_trig_pol(struct iio_dev *indio_dev,
				  const struct iio_chan_spec *chan)
{
	struct stm32_adc *adc = iio_priv(indio_dev);

	return adc->trigger_polarity;
}

static const char * const stm32_trig_pol_items[] = {
	"rising-edge", "falling-edge", "both-edges",
};

static const struct iio_enum stm32_adc_trig_pol = {
	.items = stm32_trig_pol_items,
	.num_items = ARRAY_SIZE(stm32_trig_pol_items),
	.get = stm32_adc_get_trig_pol,
	.set = stm32_adc_set_trig_pol,
};

/**
 * stm32_adc_single_conv() - Performs a single conversion
 * @indio_dev: IIO device
 * @chan: IIO channel
 * @res: conversion result
 *
 * The function performs a single conversion on a given channel:
 * - Apply sampling time settings
 * - Program sequencer with one channel (e.g. in SQ1 with len = 1)
 * - Use SW trigger
 * - Start conversion, then wait for interrupt completion.
 */
static int stm32_adc_single_conv(struct iio_dev *indio_dev,
				 const struct iio_chan_spec *chan,
				 int *res)
{
	struct stm32_adc *adc = iio_priv(indio_dev);
	struct device *dev = indio_dev->dev.parent;
	const struct stm32_adc_regspec *regs = adc->cfg->regs;
	long timeout;
	u32 val;
	int ret;

	reinit_completion(&adc->completion);

	adc->bufi = 0;

	ret = pm_runtime_get_sync(dev);
	if (ret < 0) {
		pm_runtime_put_noidle(dev);
		return ret;
	}

	/* Apply sampling time settings */
	stm32_adc_writel(adc, regs->smpr[0], adc->smpr_val[0]);
	stm32_adc_writel(adc, regs->smpr[1], adc->smpr_val[1]);

	/* Program chan number in regular sequence (SQ1) */
	val = stm32_adc_readl(adc, regs->sqr[1].reg);
	val &= ~regs->sqr[1].mask;
	val |= chan->channel << regs->sqr[1].shift;
	stm32_adc_writel(adc, regs->sqr[1].reg, val);

	/* Set regular sequence len (0 for 1 conversion) */
	stm32_adc_clr_bits(adc, regs->sqr[0].reg, regs->sqr[0].mask);

	/* Trigger detection disabled (conversion can be launched in SW) */
	stm32_adc_clr_bits(adc, regs->exten.reg, regs->exten.mask);

	stm32_adc_conv_irq_enable(adc);

	adc->cfg->start_conv(indio_dev, false);

	timeout = wait_for_completion_interruptible_timeout(
					&adc->completion, STM32_ADC_TIMEOUT);
	if (timeout == 0) {
		ret = -ETIMEDOUT;
	} else if (timeout < 0) {
		ret = timeout;
	} else {
		*res = adc->buffer[0];
		ret = IIO_VAL_INT;
	}

	adc->cfg->stop_conv(indio_dev);

	stm32_adc_conv_irq_disable(adc);

	pm_runtime_mark_last_busy(dev);
	pm_runtime_put_autosuspend(dev);

	return ret;
}

static int stm32_adc_read_raw(struct iio_dev *indio_dev,
			      struct iio_chan_spec const *chan,
			      int *val, int *val2, long mask)
{
	struct stm32_adc *adc = iio_priv(indio_dev);
	int ret;

	switch (mask) {
	case IIO_CHAN_INFO_RAW:
	case IIO_CHAN_INFO_PROCESSED:
		ret = iio_device_claim_direct_mode(indio_dev);
		if (ret)
			return ret;
		if (chan->type == IIO_VOLTAGE)
			ret = stm32_adc_single_conv(indio_dev, chan, val);
		else
			ret = -EINVAL;

		if (mask == IIO_CHAN_INFO_PROCESSED)
			*val = STM32_ADC_VREFINT_VOLTAGE * adc->vrefint.vrefint_cal / *val;

		iio_device_release_direct_mode(indio_dev);
		return ret;

	case IIO_CHAN_INFO_SCALE:
		if (chan->differential) {
			*val = adc->common->vref_mv * 2;
			*val2 = chan->scan_type.realbits;
		} else {
			*val = adc->common->vref_mv;
			*val2 = chan->scan_type.realbits;
		}
		return IIO_VAL_FRACTIONAL_LOG2;

	case IIO_CHAN_INFO_OFFSET:
		if (chan->differential)
			/* ADC_full_scale / 2 */
			*val = -((1 << chan->scan_type.realbits) / 2);
		else
			*val = 0;
		return IIO_VAL_INT;

	default:
		return -EINVAL;
	}
}

static void stm32_adc_irq_clear(struct iio_dev *indio_dev, u32 msk)
{
	struct stm32_adc *adc = iio_priv(indio_dev);

	adc->cfg->irq_clear(indio_dev, msk);
}

static irqreturn_t stm32_adc_threaded_isr(int irq, void *data)
{
	struct iio_dev *indio_dev = data;
	struct stm32_adc *adc = iio_priv(indio_dev);
	const struct stm32_adc_regspec *regs = adc->cfg->regs;
	u32 status = stm32_adc_readl(adc, regs->isr_eoc.reg);

	/* Check ovr status right now, as ovr mask should be already disabled */
	if (status & regs->isr_ovr.mask) {
		/*
		 * Clear ovr bit to avoid subsequent calls to IRQ handler.
		 * This requires to stop ADC first. OVR bit state in ISR,
		 * is propaged to CSR register by hardware.
		 */
		adc->cfg->stop_conv(indio_dev);
		stm32_adc_irq_clear(indio_dev, regs->isr_ovr.mask);
		dev_err(&indio_dev->dev, "Overrun, stopping: restart needed\n");
		return IRQ_HANDLED;
	}

	return IRQ_NONE;
}

static irqreturn_t stm32_adc_isr(int irq, void *data)
{
	struct iio_dev *indio_dev = data;
	struct stm32_adc *adc = iio_priv(indio_dev);
	const struct stm32_adc_regspec *regs = adc->cfg->regs;
	u32 status = stm32_adc_readl(adc, regs->isr_eoc.reg);

	if (status & regs->isr_ovr.mask) {
		/*
		 * Overrun occurred on regular conversions: data for wrong
		 * channel may be read. Unconditionally disable interrupts
		 * to stop processing data and print error message.
		 * Restarting the capture can be done by disabling, then
		 * re-enabling it (e.g. write 0, then 1 to buffer/enable).
		 */
		stm32_adc_ovr_irq_disable(adc);
		stm32_adc_conv_irq_disable(adc);
		return IRQ_WAKE_THREAD;
	}

	if (status & regs->isr_eoc.mask) {
		/* Reading DR also clears EOC status flag */
		adc->buffer[adc->bufi] = stm32_adc_readw(adc, regs->dr);
		if (iio_buffer_enabled(indio_dev)) {
			adc->bufi++;
			if (adc->bufi >= adc->num_conv) {
				stm32_adc_conv_irq_disable(adc);
				iio_trigger_poll(indio_dev->trig);
			}
		} else {
			complete(&adc->completion);
		}
		return IRQ_HANDLED;
	}

	return IRQ_NONE;
}

/**
 * stm32_adc_validate_trigger() - validate trigger for stm32 adc
 * @indio_dev: IIO device
 * @trig: new trigger
 *
 * Returns: 0 if trig matches one of the triggers registered by stm32 adc
 * driver, -EINVAL otherwise.
 */
static int stm32_adc_validate_trigger(struct iio_dev *indio_dev,
				      struct iio_trigger *trig)
{
	return stm32_adc_get_trig_extsel(indio_dev, trig) < 0 ? -EINVAL : 0;
}

static int stm32_adc_set_watermark(struct iio_dev *indio_dev, unsigned int val)
{
	struct stm32_adc *adc = iio_priv(indio_dev);
	unsigned int watermark = STM32_DMA_BUFFER_SIZE / 2;
	unsigned int rx_buf_sz = STM32_DMA_BUFFER_SIZE;

	/*
	 * dma cyclic transfers are used, buffer is split into two periods.
	 * There should be :
	 * - always one buffer (period) dma is working on
	 * - one buffer (period) driver can push with iio_trigger_poll().
	 */
	watermark = min(watermark, val * (unsigned)(sizeof(u16)));
	adc->rx_buf_sz = min(rx_buf_sz, watermark * 2 * adc->num_conv);

	return 0;
}

static int stm32_adc_update_scan_mode(struct iio_dev *indio_dev,
				      const unsigned long *scan_mask)
{
	struct stm32_adc *adc = iio_priv(indio_dev);
	struct device *dev = indio_dev->dev.parent;
	int ret;

	ret = pm_runtime_get_sync(dev);
	if (ret < 0) {
		pm_runtime_put_noidle(dev);
		return ret;
	}

	adc->num_conv = bitmap_weight(scan_mask, indio_dev->masklength);

	ret = stm32_adc_conf_scan_seq(indio_dev, scan_mask);
	pm_runtime_mark_last_busy(dev);
	pm_runtime_put_autosuspend(dev);

	return ret;
}

static int stm32_adc_fwnode_xlate(struct iio_dev *indio_dev,
				  const struct fwnode_reference_args *iiospec)
{
	int i;

	for (i = 0; i < indio_dev->num_channels; i++)
		if (indio_dev->channels[i].channel == iiospec->args[0])
			return i;

	return -EINVAL;
}

/**
 * stm32_adc_debugfs_reg_access - read or write register value
 * @indio_dev: IIO device structure
 * @reg: register offset
 * @writeval: value to write
 * @readval: value to read
 *
 * To read a value from an ADC register:
 *   echo [ADC reg offset] > direct_reg_access
 *   cat direct_reg_access
 *
 * To write a value in a ADC register:
 *   echo [ADC_reg_offset] [value] > direct_reg_access
 */
static int stm32_adc_debugfs_reg_access(struct iio_dev *indio_dev,
					unsigned reg, unsigned writeval,
					unsigned *readval)
{
	struct stm32_adc *adc = iio_priv(indio_dev);
	struct device *dev = indio_dev->dev.parent;
	int ret;

	ret = pm_runtime_get_sync(dev);
	if (ret < 0) {
		pm_runtime_put_noidle(dev);
		return ret;
	}

	if (!readval)
		stm32_adc_writel(adc, reg, writeval);
	else
		*readval = stm32_adc_readl(adc, reg);

	pm_runtime_mark_last_busy(dev);
	pm_runtime_put_autosuspend(dev);

	return 0;
}

static const struct iio_info stm32_adc_iio_info = {
	.read_raw = stm32_adc_read_raw,
	.validate_trigger = stm32_adc_validate_trigger,
	.hwfifo_set_watermark = stm32_adc_set_watermark,
	.update_scan_mode = stm32_adc_update_scan_mode,
	.debugfs_reg_access = stm32_adc_debugfs_reg_access,
	.fwnode_xlate = stm32_adc_fwnode_xlate,
};

static unsigned int stm32_adc_dma_residue(struct stm32_adc *adc)
{
	struct dma_tx_state state;
	enum dma_status status;

	status = dmaengine_tx_status(adc->dma_chan,
				     adc->dma_chan->cookie,
				     &state);
	if (status == DMA_IN_PROGRESS) {
		/* Residue is size in bytes from end of buffer */
		unsigned int i = adc->rx_buf_sz - state.residue;
		unsigned int size;

		/* Return available bytes */
		if (i >= adc->bufi)
			size = i - adc->bufi;
		else
			size = adc->rx_buf_sz + i - adc->bufi;

		return size;
	}

	return 0;
}

static void stm32_adc_dma_buffer_done(void *data)
{
	struct iio_dev *indio_dev = data;
	struct stm32_adc *adc = iio_priv(indio_dev);
	int residue = stm32_adc_dma_residue(adc);

	/*
	 * In DMA mode the trigger services of IIO are not used
	 * (e.g. no call to iio_trigger_poll).
	 * Calling irq handler associated to the hardware trigger is not
	 * relevant as the conversions have already been done. Data
	 * transfers are performed directly in DMA callback instead.
	 * This implementation avoids to call trigger irq handler that
	 * may sleep, in an atomic context (DMA irq handler context).
	 */
	dev_dbg(&indio_dev->dev, "%s bufi=%d\n", __func__, adc->bufi);

	while (residue >= indio_dev->scan_bytes) {
		u16 *buffer = (u16 *)&adc->rx_buf[adc->bufi];

		iio_push_to_buffers(indio_dev, buffer);

		residue -= indio_dev->scan_bytes;
		adc->bufi += indio_dev->scan_bytes;
		if (adc->bufi >= adc->rx_buf_sz)
			adc->bufi = 0;
	}
}

static int stm32_adc_dma_start(struct iio_dev *indio_dev)
{
	struct stm32_adc *adc = iio_priv(indio_dev);
	struct dma_async_tx_descriptor *desc;
	dma_cookie_t cookie;
	int ret;

	if (!adc->dma_chan)
		return 0;

	dev_dbg(&indio_dev->dev, "%s size=%d watermark=%d\n", __func__,
		adc->rx_buf_sz, adc->rx_buf_sz / 2);

	/* Prepare a DMA cyclic transaction */
	desc = dmaengine_prep_dma_cyclic(adc->dma_chan,
					 adc->rx_dma_buf,
					 adc->rx_buf_sz, adc->rx_buf_sz / 2,
					 DMA_DEV_TO_MEM,
					 DMA_PREP_INTERRUPT);
	if (!desc)
		return -EBUSY;

	desc->callback = stm32_adc_dma_buffer_done;
	desc->callback_param = indio_dev;

	cookie = dmaengine_submit(desc);
	ret = dma_submit_error(cookie);
	if (ret) {
		dmaengine_terminate_sync(adc->dma_chan);
		return ret;
	}

	/* Issue pending DMA requests */
	dma_async_issue_pending(adc->dma_chan);

	return 0;
}

static int stm32_adc_buffer_postenable(struct iio_dev *indio_dev)
{
	struct stm32_adc *adc = iio_priv(indio_dev);
	struct device *dev = indio_dev->dev.parent;
	int ret;

	ret = pm_runtime_get_sync(dev);
	if (ret < 0) {
		pm_runtime_put_noidle(dev);
		return ret;
	}

	ret = stm32_adc_set_trig(indio_dev, indio_dev->trig);
	if (ret) {
		dev_err(&indio_dev->dev, "Can't set trigger\n");
		goto err_pm_put;
	}

	ret = stm32_adc_dma_start(indio_dev);
	if (ret) {
		dev_err(&indio_dev->dev, "Can't start dma\n");
		goto err_clr_trig;
	}

	/* Reset adc buffer index */
	adc->bufi = 0;

	stm32_adc_ovr_irq_enable(adc);

	if (!adc->dma_chan)
		stm32_adc_conv_irq_enable(adc);

	adc->cfg->start_conv(indio_dev, !!adc->dma_chan);

	return 0;

err_clr_trig:
	stm32_adc_set_trig(indio_dev, NULL);
err_pm_put:
	pm_runtime_mark_last_busy(dev);
	pm_runtime_put_autosuspend(dev);

	return ret;
}

static int stm32_adc_buffer_predisable(struct iio_dev *indio_dev)
{
	struct stm32_adc *adc = iio_priv(indio_dev);
	struct device *dev = indio_dev->dev.parent;

	adc->cfg->stop_conv(indio_dev);
	if (!adc->dma_chan)
		stm32_adc_conv_irq_disable(adc);

	stm32_adc_ovr_irq_disable(adc);

	if (adc->dma_chan)
		dmaengine_terminate_sync(adc->dma_chan);

	if (stm32_adc_set_trig(indio_dev, NULL))
		dev_err(&indio_dev->dev, "Can't clear trigger\n");

	pm_runtime_mark_last_busy(dev);
	pm_runtime_put_autosuspend(dev);

	return 0;
}

static const struct iio_buffer_setup_ops stm32_adc_buffer_setup_ops = {
	.postenable = &stm32_adc_buffer_postenable,
	.predisable = &stm32_adc_buffer_predisable,
};

static irqreturn_t stm32_adc_trigger_handler(int irq, void *p)
{
	struct iio_poll_func *pf = p;
	struct iio_dev *indio_dev = pf->indio_dev;
	struct stm32_adc *adc = iio_priv(indio_dev);

	dev_dbg(&indio_dev->dev, "%s bufi=%d\n", __func__, adc->bufi);

	if (!adc->dma_chan) {
		/* reset buffer index */
		adc->bufi = 0;
		iio_push_to_buffers_with_timestamp(indio_dev, adc->buffer,
						   pf->timestamp);
	} else {
		int residue = stm32_adc_dma_residue(adc);

		while (residue >= indio_dev->scan_bytes) {
			u16 *buffer = (u16 *)&adc->rx_buf[adc->bufi];

			iio_push_to_buffers_with_timestamp(indio_dev, buffer,
							   pf->timestamp);
			residue -= indio_dev->scan_bytes;
			adc->bufi += indio_dev->scan_bytes;
			if (adc->bufi >= adc->rx_buf_sz)
				adc->bufi = 0;
		}
	}

	iio_trigger_notify_done(indio_dev->trig);

	/* re-enable eoc irq */
	if (!adc->dma_chan)
		stm32_adc_conv_irq_enable(adc);

	return IRQ_HANDLED;
}

static const struct iio_chan_spec_ext_info stm32_adc_ext_info[] = {
	IIO_ENUM("trigger_polarity", IIO_SHARED_BY_ALL, &stm32_adc_trig_pol),
	{
		.name = "trigger_polarity_available",
		.shared = IIO_SHARED_BY_ALL,
		.read = iio_enum_available_read,
		.private = (uintptr_t)&stm32_adc_trig_pol,
	},
	{},
};

static int stm32_adc_fw_get_resolution(struct iio_dev *indio_dev)
{
	struct device *dev = &indio_dev->dev;
	struct stm32_adc *adc = iio_priv(indio_dev);
	unsigned int i;
	u32 res;

	if (device_property_read_u32(dev, "assigned-resolution-bits", &res))
		res = adc->cfg->adc_info->resolutions[0];

	for (i = 0; i < adc->cfg->adc_info->num_res; i++)
		if (res == adc->cfg->adc_info->resolutions[i])
			break;
	if (i >= adc->cfg->adc_info->num_res) {
		dev_err(&indio_dev->dev, "Bad resolution: %u bits\n", res);
		return -EINVAL;
	}

	dev_dbg(&indio_dev->dev, "Using %u bits resolution\n", res);
	adc->res = i;

	return 0;
}

static void stm32_adc_smpr_init(struct stm32_adc *adc, int channel, u32 smp_ns)
{
	const struct stm32_adc_regs *smpr = &adc->cfg->regs->smp_bits[channel];
	u32 period_ns, shift = smpr->shift, mask = smpr->mask;
	unsigned int smp, r = smpr->reg;

	/*
	 * For vrefint channel, ensure that the sampling time cannot
	 * be lower than the one specified in the datasheet
	 */
	if (channel == adc->int_ch[STM32_ADC_INT_CH_VREFINT])
		smp_ns = max(smp_ns, adc->cfg->ts_vrefint_ns);

	/* Determine sampling time (ADC clock cycles) */
	period_ns = NSEC_PER_SEC / adc->common->rate;
	for (smp = 0; smp <= STM32_ADC_MAX_SMP; smp++)
		if ((period_ns * adc->cfg->smp_cycles[smp]) >= smp_ns)
			break;
	if (smp > STM32_ADC_MAX_SMP)
		smp = STM32_ADC_MAX_SMP;

	/* pre-build sampling time registers (e.g. smpr1, smpr2) */
	adc->smpr_val[r] = (adc->smpr_val[r] & ~mask) | (smp << shift);
}

static void stm32_adc_chan_init_one(struct iio_dev *indio_dev,
				    struct iio_chan_spec *chan, u32 vinp,
				    u32 vinn, int scan_index, bool differential)
{
	struct stm32_adc *adc = iio_priv(indio_dev);
	char *name = adc->chan_name[vinp];

	chan->type = IIO_VOLTAGE;
	chan->channel = vinp;
	if (differential) {
		chan->differential = 1;
		chan->channel2 = vinn;
		snprintf(name, STM32_ADC_CH_SZ, "in%d-in%d", vinp, vinn);
	} else {
		snprintf(name, STM32_ADC_CH_SZ, "in%d", vinp);
	}
	chan->datasheet_name = name;
	chan->scan_index = scan_index;
	chan->indexed = 1;
	if (chan->channel == adc->int_ch[STM32_ADC_INT_CH_VREFINT])
		chan->info_mask_separate = BIT(IIO_CHAN_INFO_PROCESSED);
	else
		chan->info_mask_separate = BIT(IIO_CHAN_INFO_RAW);
	chan->info_mask_shared_by_type = BIT(IIO_CHAN_INFO_SCALE) |
					 BIT(IIO_CHAN_INFO_OFFSET);
	chan->scan_type.sign = 'u';
	chan->scan_type.realbits = adc->cfg->adc_info->resolutions[adc->res];
	chan->scan_type.storagebits = 16;
	chan->ext_info = stm32_adc_ext_info;

	/* pre-build selected channels mask */
	adc->pcsel |= BIT(chan->channel);
	if (differential) {
		/* pre-build diff channels mask */
		adc->difsel |= BIT(chan->channel);
		/* Also add negative input to pre-selected channels */
		adc->pcsel |= BIT(chan->channel2);
	}
}

<<<<<<< HEAD
static int stm32_adc_chan_of_init(struct iio_dev *indio_dev)
=======
static int stm32_adc_get_legacy_chan_count(struct iio_dev *indio_dev, struct stm32_adc *adc)
>>>>>>> cb1f2dbc
{
	struct device *dev = &indio_dev->dev;
	const struct stm32_adc_info *adc_info = adc->cfg->adc_info;
	int num_channels = 0, ret;

	ret = device_property_count_u32(dev, "st,adc-channels");
	if (ret > adc_info->max_channels) {
		dev_err(&indio_dev->dev, "Bad st,adc-channels?\n");
		return -EINVAL;
	} else if (ret > 0) {
		num_channels += ret;
	}

	/*
	 * each st,adc-diff-channels is a group of 2 u32 so we divide @ret
	 * to get the *real* number of channels.
	 */
	ret = device_property_count_u32(dev, "st,adc-diff-channels");
	if (ret < 0)
		return ret;

	ret /= (int)(sizeof(struct stm32_adc_diff_channel) / sizeof(u32));
	if (ret > adc_info->max_channels) {
		dev_err(&indio_dev->dev, "Bad st,adc-diff-channels?\n");
		return -EINVAL;
	} else if (ret > 0) {
		adc->num_diff = ret;
		num_channels += ret;
	}

	/* Optional sample time is provided either for each, or all channels */
	adc->nsmps = device_property_count_u32(dev, "st,min-sample-time-nsecs");
	if (adc->nsmps > 1 && adc->nsmps != num_channels) {
		dev_err(&indio_dev->dev, "Invalid st,min-sample-time-nsecs\n");
		return -EINVAL;
	}

<<<<<<< HEAD
	channels = devm_kcalloc(&indio_dev->dev, num_channels,
				sizeof(struct iio_chan_spec), GFP_KERNEL);
	if (!channels)
		return -ENOMEM;
=======
	return num_channels;
}
>>>>>>> cb1f2dbc

static int stm32_adc_legacy_chan_init(struct iio_dev *indio_dev,
				      struct stm32_adc *adc,
				      struct iio_chan_spec *channels,
				      int nchans)
{
	const struct stm32_adc_info *adc_info = adc->cfg->adc_info;
	struct stm32_adc_diff_channel diff[STM32_ADC_CH_MAX];
	struct device *dev = &indio_dev->dev;
	u32 num_diff = adc->num_diff;
	int size = num_diff * sizeof(*diff) / sizeof(u32);
	int scan_index = 0, ret, i, c;
	u32 smp = 0, smps[STM32_ADC_CH_MAX], chans[STM32_ADC_CH_MAX];

	if (num_diff) {
		ret = device_property_read_u32_array(dev, "st,adc-diff-channels",
						     (u32 *)diff, size);
		if (ret) {
			dev_err(&indio_dev->dev, "Failed to get diff channels %d\n", ret);
			return ret;
		}

		for (i = 0; i < num_diff; i++) {
			if (diff[i].vinp >= adc_info->max_channels ||
			    diff[i].vinn >= adc_info->max_channels) {
				dev_err(&indio_dev->dev, "Invalid channel in%d-in%d\n",
					diff[i].vinp, diff[i].vinn);
				return -EINVAL;
			}

			stm32_adc_chan_init_one(indio_dev, &channels[scan_index],
						diff[i].vinp, diff[i].vinn,
						scan_index, true);
			scan_index++;
		}
	}

	ret = device_property_read_u32_array(dev, "st,adc-channels", chans,
					     nchans);
	if (ret)
		return ret;

	for (c = 0; c < nchans; c++) {
		if (chans[c] >= adc_info->max_channels) {
			dev_err(&indio_dev->dev, "Invalid channel %d\n",
				chans[c]);
			return -EINVAL;
		}

		/* Channel can't be configured both as single-ended & diff */
		for (i = 0; i < num_diff; i++) {
			if (chans[c] == diff[i].vinp) {
				dev_err(&indio_dev->dev, "channel %d misconfigured\n",	chans[c]);
				return -EINVAL;
			}
		}
		stm32_adc_chan_init_one(indio_dev, &channels[scan_index],
					chans[c], 0, scan_index, false);
		scan_index++;
	}

	if (adc->nsmps > 0) {
		ret = device_property_read_u32_array(dev, "st,min-sample-time-nsecs",
						     smps, adc->nsmps);
		if (ret)
			return ret;
	}

	for (i = 0; i < scan_index; i++) {
		/*
		 * This check is used with the above logic so that smp value
		 * will only be modified if valid u32 value can be decoded. This
		 * allows to get either no value, 1 shared value for all indexes,
		 * or one value per channel. The point is to have the same
		 * behavior as 'of_property_read_u32_index()'.
		 */
		if (i < adc->nsmps)
			smp = smps[i];

		/* Prepare sampling time settings */
		stm32_adc_smpr_init(adc, channels[i].channel, smp);
	}

<<<<<<< HEAD
=======
	return scan_index;
}

static int stm32_adc_populate_int_ch(struct iio_dev *indio_dev, const char *ch_name,
				     int chan)
{
	struct stm32_adc *adc = iio_priv(indio_dev);
	u16 vrefint;
	int i, ret;

	for (i = 0; i < STM32_ADC_INT_CH_NB; i++) {
		if (!strncmp(stm32_adc_ic[i].name, ch_name, STM32_ADC_CH_SZ)) {
			if (stm32_adc_ic[i].idx != STM32_ADC_INT_CH_VREFINT) {
				adc->int_ch[i] = chan;
				break;
			}

			/* Get calibration data for vrefint channel */
			ret = nvmem_cell_read_u16(&indio_dev->dev, "vrefint", &vrefint);
			if (ret && ret != -ENOENT) {
				return dev_err_probe(indio_dev->dev.parent, ret,
						     "nvmem access error\n");
			}
			if (ret == -ENOENT) {
				dev_dbg(&indio_dev->dev, "vrefint calibration not found. Skip vrefint channel\n");
				return ret;
			} else if (!vrefint) {
				dev_dbg(&indio_dev->dev, "Null vrefint calibration value. Skip vrefint channel\n");
				return -ENOENT;
			}
			adc->int_ch[i] = chan;
			adc->vrefint.vrefint_cal = vrefint;
		}
	}

	return 0;
}

static int stm32_adc_generic_chan_init(struct iio_dev *indio_dev,
				       struct stm32_adc *adc,
				       struct iio_chan_spec *channels)
{
	const struct stm32_adc_info *adc_info = adc->cfg->adc_info;
	struct fwnode_handle *child;
	const char *name;
	int val, scan_index = 0, ret;
	bool differential;
	u32 vin[2];

	device_for_each_child_node(&indio_dev->dev, child) {
		ret = fwnode_property_read_u32(child, "reg", &val);
		if (ret) {
			dev_err(&indio_dev->dev, "Missing channel index %d\n", ret);
			goto err;
		}

		ret = fwnode_property_read_string(child, "label", &name);
		/* label is optional */
		if (!ret) {
			if (strlen(name) >= STM32_ADC_CH_SZ) {
				dev_err(&indio_dev->dev, "Label %s exceeds %d characters\n",
					name, STM32_ADC_CH_SZ);
				ret = -EINVAL;
				goto err;
			}
			strncpy(adc->chan_name[val], name, STM32_ADC_CH_SZ);
			ret = stm32_adc_populate_int_ch(indio_dev, name, val);
			if (ret == -ENOENT)
				continue;
			else if (ret)
				goto err;
		} else if (ret != -EINVAL) {
			dev_err(&indio_dev->dev, "Invalid label %d\n", ret);
			goto err;
		}

		if (val >= adc_info->max_channels) {
			dev_err(&indio_dev->dev, "Invalid channel %d\n", val);
			ret = -EINVAL;
			goto err;
		}

		differential = false;
		ret = fwnode_property_read_u32_array(child, "diff-channels", vin, 2);
		/* diff-channels is optional */
		if (!ret) {
			differential = true;
			if (vin[0] != val || vin[1] >= adc_info->max_channels) {
				dev_err(&indio_dev->dev, "Invalid channel in%d-in%d\n",
					vin[0], vin[1]);
				goto err;
			}
		} else if (ret != -EINVAL) {
			dev_err(&indio_dev->dev, "Invalid diff-channels property %d\n", ret);
			goto err;
		}

		stm32_adc_chan_init_one(indio_dev, &channels[scan_index], val,
					vin[1], scan_index, differential);

		val = 0;
		ret = fwnode_property_read_u32(child, "st,min-sample-time-ns", &val);
		/* st,min-sample-time-ns is optional */
		if (ret && ret != -EINVAL) {
			dev_err(&indio_dev->dev, "Invalid st,min-sample-time-ns property %d\n",
				ret);
			goto err;
		}

		stm32_adc_smpr_init(adc, channels[scan_index].channel, val);
		if (differential)
			stm32_adc_smpr_init(adc, vin[1], val);

		scan_index++;
	}

	return scan_index;

err:
	fwnode_handle_put(child);

	return ret;
}

static int stm32_adc_chan_fw_init(struct iio_dev *indio_dev, bool timestamping)
{
	struct stm32_adc *adc = iio_priv(indio_dev);
	const struct stm32_adc_info *adc_info = adc->cfg->adc_info;
	struct iio_chan_spec *channels;
	int scan_index = 0, num_channels = 0, ret, i;
	bool legacy = false;

	for (i = 0; i < STM32_ADC_INT_CH_NB; i++)
		adc->int_ch[i] = STM32_ADC_INT_CH_NONE;

	num_channels = device_get_child_node_count(&indio_dev->dev);
	/* If no channels have been found, fallback to channels legacy properties. */
	if (!num_channels) {
		legacy = true;

		ret = stm32_adc_get_legacy_chan_count(indio_dev, adc);
		if (!ret) {
			dev_err(indio_dev->dev.parent, "No channel found\n");
			return -ENODATA;
		} else if (ret < 0) {
			return ret;
		}

		num_channels = ret;
	}

	if (num_channels > adc_info->max_channels) {
		dev_err(&indio_dev->dev, "Channel number [%d] exceeds %d\n",
			num_channels, adc_info->max_channels);
		return -EINVAL;
	}

	if (timestamping)
		num_channels++;

	channels = devm_kcalloc(&indio_dev->dev, num_channels,
				sizeof(struct iio_chan_spec), GFP_KERNEL);
	if (!channels)
		return -ENOMEM;

	if (legacy)
		ret = stm32_adc_legacy_chan_init(indio_dev, adc, channels,
						 num_channels);
	else
		ret = stm32_adc_generic_chan_init(indio_dev, adc, channels);
	if (ret < 0)
		return ret;
	scan_index = ret;

	if (timestamping) {
		struct iio_chan_spec *timestamp = &channels[scan_index];

		timestamp->type = IIO_TIMESTAMP;
		timestamp->channel = -1;
		timestamp->scan_index = scan_index;
		timestamp->scan_type.sign = 's';
		timestamp->scan_type.realbits = 64;
		timestamp->scan_type.storagebits = 64;

		scan_index++;
	}

>>>>>>> cb1f2dbc
	indio_dev->num_channels = scan_index;
	indio_dev->channels = channels;

	return 0;
}

static int stm32_adc_dma_request(struct device *dev, struct iio_dev *indio_dev)
{
	struct stm32_adc *adc = iio_priv(indio_dev);
	struct dma_slave_config config;
	int ret;

	adc->dma_chan = dma_request_chan(dev, "rx");
	if (IS_ERR(adc->dma_chan)) {
		ret = PTR_ERR(adc->dma_chan);
		if (ret != -ENODEV)
			return dev_err_probe(dev, ret,
					     "DMA channel request failed with\n");

		/* DMA is optional: fall back to IRQ mode */
		adc->dma_chan = NULL;
		return 0;
	}

	adc->rx_buf = dma_alloc_coherent(adc->dma_chan->device->dev,
					 STM32_DMA_BUFFER_SIZE,
					 &adc->rx_dma_buf, GFP_KERNEL);
	if (!adc->rx_buf) {
		ret = -ENOMEM;
		goto err_release;
	}

	/* Configure DMA channel to read data register */
	memset(&config, 0, sizeof(config));
	config.src_addr = (dma_addr_t)adc->common->phys_base;
	config.src_addr += adc->offset + adc->cfg->regs->dr;
	config.src_addr_width = DMA_SLAVE_BUSWIDTH_2_BYTES;

	ret = dmaengine_slave_config(adc->dma_chan, &config);
	if (ret)
		goto err_free;

	return 0;

err_free:
	dma_free_coherent(adc->dma_chan->device->dev, STM32_DMA_BUFFER_SIZE,
			  adc->rx_buf, adc->rx_dma_buf);
err_release:
	dma_release_channel(adc->dma_chan);

	return ret;
}

static int stm32_adc_probe(struct platform_device *pdev)
{
	struct iio_dev *indio_dev;
	struct device *dev = &pdev->dev;
	irqreturn_t (*handler)(int irq, void *p) = NULL;
	struct stm32_adc *adc;
	int ret;

	indio_dev = devm_iio_device_alloc(&pdev->dev, sizeof(*adc));
	if (!indio_dev)
		return -ENOMEM;

	adc = iio_priv(indio_dev);
	adc->common = dev_get_drvdata(pdev->dev.parent);
	spin_lock_init(&adc->lock);
	init_completion(&adc->completion);
	adc->cfg = device_get_match_data(dev);

	indio_dev->name = dev_name(&pdev->dev);
	device_set_node(&indio_dev->dev, dev_fwnode(&pdev->dev));
	indio_dev->info = &stm32_adc_iio_info;
	indio_dev->modes = INDIO_DIRECT_MODE | INDIO_HARDWARE_TRIGGERED;

	platform_set_drvdata(pdev, indio_dev);

	ret = device_property_read_u32(dev, "reg", &adc->offset);
	if (ret != 0) {
		dev_err(&pdev->dev, "missing reg property\n");
		return -EINVAL;
	}

	adc->irq = platform_get_irq(pdev, 0);
	if (adc->irq < 0)
		return adc->irq;

	ret = devm_request_threaded_irq(&pdev->dev, adc->irq, stm32_adc_isr,
					stm32_adc_threaded_isr,
					0, pdev->name, indio_dev);
	if (ret) {
		dev_err(&pdev->dev, "failed to request IRQ\n");
		return ret;
	}

	adc->clk = devm_clk_get(&pdev->dev, NULL);
	if (IS_ERR(adc->clk)) {
		ret = PTR_ERR(adc->clk);
		if (ret == -ENOENT && !adc->cfg->clk_required) {
			adc->clk = NULL;
		} else {
			dev_err(&pdev->dev, "Can't get clock\n");
			return ret;
		}
	}

	ret = stm32_adc_fw_get_resolution(indio_dev);
	if (ret < 0)
		return ret;

	ret = stm32_adc_chan_of_init(indio_dev);
	if (ret < 0)
		return ret;

	ret = stm32_adc_dma_request(dev, indio_dev);
	if (ret < 0)
		return ret;

	if (!adc->dma_chan)
		handler = &stm32_adc_trigger_handler;
<<<<<<< HEAD
=======
		timestamping = true;
	}

	ret = stm32_adc_chan_fw_init(indio_dev, timestamping);
	if (ret < 0)
		goto err_dma_disable;
>>>>>>> cb1f2dbc

	ret = iio_triggered_buffer_setup(indio_dev,
					 &iio_pollfunc_store_time, handler,
					 &stm32_adc_buffer_setup_ops);
	if (ret) {
		dev_err(&pdev->dev, "buffer setup failed\n");
		goto err_dma_disable;
	}

	/* Get stm32-adc-core PM online */
	pm_runtime_get_noresume(dev);
	pm_runtime_set_active(dev);
	pm_runtime_set_autosuspend_delay(dev, STM32_ADC_HW_STOP_DELAY_MS);
	pm_runtime_use_autosuspend(dev);
	pm_runtime_enable(dev);

	ret = stm32_adc_hw_start(dev);
	if (ret)
		goto err_buffer_cleanup;

	ret = iio_device_register(indio_dev);
	if (ret) {
		dev_err(&pdev->dev, "iio dev register failed\n");
		goto err_hw_stop;
	}

	pm_runtime_mark_last_busy(dev);
	pm_runtime_put_autosuspend(dev);

	return 0;

err_hw_stop:
	stm32_adc_hw_stop(dev);

err_buffer_cleanup:
	pm_runtime_disable(dev);
	pm_runtime_set_suspended(dev);
	pm_runtime_put_noidle(dev);
	iio_triggered_buffer_cleanup(indio_dev);

err_dma_disable:
	if (adc->dma_chan) {
		dma_free_coherent(adc->dma_chan->device->dev,
				  STM32_DMA_BUFFER_SIZE,
				  adc->rx_buf, adc->rx_dma_buf);
		dma_release_channel(adc->dma_chan);
	}

	return ret;
}

static int stm32_adc_remove(struct platform_device *pdev)
{
	struct iio_dev *indio_dev = platform_get_drvdata(pdev);
	struct stm32_adc *adc = iio_priv(indio_dev);

	pm_runtime_get_sync(&pdev->dev);
	iio_device_unregister(indio_dev);
	stm32_adc_hw_stop(&pdev->dev);
	pm_runtime_disable(&pdev->dev);
	pm_runtime_set_suspended(&pdev->dev);
	pm_runtime_put_noidle(&pdev->dev);
	iio_triggered_buffer_cleanup(indio_dev);
	if (adc->dma_chan) {
		dma_free_coherent(adc->dma_chan->device->dev,
				  STM32_DMA_BUFFER_SIZE,
				  adc->rx_buf, adc->rx_dma_buf);
		dma_release_channel(adc->dma_chan);
	}

	return 0;
}

static int stm32_adc_suspend(struct device *dev)
{
	struct iio_dev *indio_dev = dev_get_drvdata(dev);

	if (iio_buffer_enabled(indio_dev))
		stm32_adc_buffer_predisable(indio_dev);

	return pm_runtime_force_suspend(dev);
}

static int stm32_adc_resume(struct device *dev)
{
	struct iio_dev *indio_dev = dev_get_drvdata(dev);
	int ret;

	ret = pm_runtime_force_resume(dev);
	if (ret < 0)
		return ret;

	if (!iio_buffer_enabled(indio_dev))
		return 0;

	ret = stm32_adc_update_scan_mode(indio_dev,
					 indio_dev->active_scan_mask);
	if (ret < 0)
		return ret;

	return stm32_adc_buffer_postenable(indio_dev);
}

static int stm32_adc_runtime_suspend(struct device *dev)
{
	return stm32_adc_hw_stop(dev);
}

static int stm32_adc_runtime_resume(struct device *dev)
{
	return stm32_adc_hw_start(dev);
}

static const struct dev_pm_ops stm32_adc_pm_ops = {
	SYSTEM_SLEEP_PM_OPS(stm32_adc_suspend, stm32_adc_resume)
	RUNTIME_PM_OPS(stm32_adc_runtime_suspend, stm32_adc_runtime_resume,
		       NULL)
};

static const struct stm32_adc_cfg stm32f4_adc_cfg = {
	.regs = &stm32f4_adc_regspec,
	.adc_info = &stm32f4_adc_info,
	.trigs = stm32f4_adc_trigs,
	.clk_required = true,
	.start_conv = stm32f4_adc_start_conv,
	.stop_conv = stm32f4_adc_stop_conv,
	.smp_cycles = stm32f4_adc_smp_cycles,
	.irq_clear = stm32f4_adc_irq_clear,
};

static const struct stm32_adc_cfg stm32h7_adc_cfg = {
	.regs = &stm32h7_adc_regspec,
	.adc_info = &stm32h7_adc_info,
	.trigs = stm32h7_adc_trigs,
	.start_conv = stm32h7_adc_start_conv,
	.stop_conv = stm32h7_adc_stop_conv,
	.prepare = stm32h7_adc_prepare,
	.unprepare = stm32h7_adc_unprepare,
	.smp_cycles = stm32h7_adc_smp_cycles,
	.irq_clear = stm32h7_adc_irq_clear,
};

static const struct stm32_adc_cfg stm32mp1_adc_cfg = {
	.regs = &stm32mp1_adc_regspec,
	.adc_info = &stm32h7_adc_info,
	.trigs = stm32h7_adc_trigs,
	.has_vregready = true,
	.start_conv = stm32h7_adc_start_conv,
	.stop_conv = stm32h7_adc_stop_conv,
	.prepare = stm32h7_adc_prepare,
	.unprepare = stm32h7_adc_unprepare,
	.smp_cycles = stm32h7_adc_smp_cycles,
	.irq_clear = stm32h7_adc_irq_clear,
	.ts_vrefint_ns = 4300,
};

static const struct of_device_id stm32_adc_of_match[] = {
	{ .compatible = "st,stm32f4-adc", .data = (void *)&stm32f4_adc_cfg },
	{ .compatible = "st,stm32h7-adc", .data = (void *)&stm32h7_adc_cfg },
	{ .compatible = "st,stm32mp1-adc", .data = (void *)&stm32mp1_adc_cfg },
	{},
};
MODULE_DEVICE_TABLE(of, stm32_adc_of_match);

static struct platform_driver stm32_adc_driver = {
	.probe = stm32_adc_probe,
	.remove = stm32_adc_remove,
	.driver = {
		.name = "stm32-adc",
		.of_match_table = stm32_adc_of_match,
		.pm = pm_ptr(&stm32_adc_pm_ops),
	},
};
module_platform_driver(stm32_adc_driver);

MODULE_AUTHOR("Fabrice Gasnier <fabrice.gasnier@st.com>");
MODULE_DESCRIPTION("STMicroelectronics STM32 ADC IIO driver");
MODULE_LICENSE("GPL v2");
MODULE_ALIAS("platform:stm32-adc");<|MERGE_RESOLUTION|>--- conflicted
+++ resolved
@@ -21,11 +21,10 @@
 #include <linux/io.h>
 #include <linux/iopoll.h>
 #include <linux/module.h>
-#include <linux/mod_devicetable.h>
-#include <linux/nvmem-consumer.h>
 #include <linux/platform_device.h>
 #include <linux/pm_runtime.h>
-#include <linux/property.h>
+#include <linux/of.h>
+#include <linux/of_device.h>
 
 #include "stm32-adc-core.h"
 
@@ -36,13 +35,12 @@
 #define STM32H7_BOOST_CLKRATE		20000000UL
 
 #define STM32_ADC_CH_MAX		20	/* max number of channels */
-#define STM32_ADC_CH_SZ			16	/* max channel name size */
+#define STM32_ADC_CH_SZ			10	/* max channel name size */
 #define STM32_ADC_MAX_SQ		16	/* SQ1..SQ16 */
 #define STM32_ADC_MAX_SMP		7	/* SMPx range is [0..7] */
 #define STM32_ADC_TIMEOUT_US		100000
 #define STM32_ADC_TIMEOUT	(msecs_to_jiffies(STM32_ADC_TIMEOUT_US / 1000))
 #define STM32_ADC_HW_STOP_DELAY_MS	100
-#define STM32_ADC_VREFINT_VOLTAGE	3300
 
 #define STM32_DMA_BUFFER_SIZE		PAGE_SIZE
 
@@ -79,30 +77,6 @@
 	STM32_EXT20,
 };
 
-enum stm32_adc_int_ch {
-	STM32_ADC_INT_CH_NONE = -1,
-	STM32_ADC_INT_CH_VDDCORE,
-	STM32_ADC_INT_CH_VREFINT,
-	STM32_ADC_INT_CH_VBAT,
-	STM32_ADC_INT_CH_NB,
-};
-
-/**
- * struct stm32_adc_ic - ADC internal channels
- * @name:	name of the internal channel
- * @idx:	internal channel enum index
- */
-struct stm32_adc_ic {
-	const char *name;
-	u32 idx;
-};
-
-static const struct stm32_adc_ic stm32_adc_ic[STM32_ADC_INT_CH_NB] = {
-	{ "vddcore", STM32_ADC_INT_CH_VDDCORE },
-	{ "vrefint", STM32_ADC_INT_CH_VREFINT },
-	{ "vbat", STM32_ADC_INT_CH_VBAT },
-};
-
 /**
  * struct stm32_adc_trig_info - ADC trigger info
  * @name:		name of the trigger, corresponding to its source
@@ -137,16 +111,6 @@
 	int reg;
 	int mask;
 	int shift;
-};
-
-/**
- * struct stm32_adc_vrefint - stm32 ADC internal reference voltage data
- * @vrefint_cal:	vrefint calibration value from nvmem
- * @vrefint_data:	vrefint actual value
- */
-struct stm32_adc_vrefint {
-	u32 vrefint_cal;
-	u32 vrefint_data;
 };
 
 /**
@@ -162,9 +126,6 @@
  * @res:		resolution selection register & bitfield
  * @smpr:		smpr1 & smpr2 registers offset array
  * @smp_bits:		smpr1 & smpr2 index and bitfields
- * @or_vdd:		option register & vddcore bitfield
- * @ccr_vbat:		common register & vbat bitfield
- * @ccr_vref:		common register & vrefint bitfield
  */
 struct stm32_adc_regspec {
 	const u32 dr;
@@ -178,9 +139,6 @@
 	const struct stm32_adc_regs res;
 	const u32 smpr[2];
 	const struct stm32_adc_regs *smp_bits;
-	const struct stm32_adc_regs or_vdd;
-	const struct stm32_adc_regs ccr_vbat;
-	const struct stm32_adc_regs ccr_vref;
 };
 
 struct stm32_adc;
@@ -198,7 +156,6 @@
  * @unprepare:		optional unprepare routine (disable, power-down)
  * @irq_clear:		routine to clear irqs
  * @smp_cycles:		programmable sampling time (ADC clock cycles)
- * @ts_vrefint_ns:	vrefint minimum sampling time in ns
  */
 struct stm32_adc_cfg {
 	const struct stm32_adc_regspec	*regs;
@@ -212,7 +169,6 @@
 	void (*unprepare)(struct iio_dev *);
 	void (*irq_clear)(struct iio_dev *indio_dev, u32 msk);
 	const unsigned int *smp_cycles;
-	const unsigned int ts_vrefint_ns;
 };
 
 /**
@@ -237,11 +193,7 @@
  * @pcsel:		bitmask to preselect channels on some devices
  * @smpr_val:		sampling time settings (e.g. smpr1 / smpr2)
  * @cal:		optional calibration data on some devices
- * @vrefint:		internal reference voltage data
  * @chan_name:		channel name array
- * @num_diff:		number of differential channels
- * @int_ch:		internal channel indexes array
- * @nsmps:		number of channels with optional sample time
  */
 struct stm32_adc {
 	struct stm32_adc_common	*common;
@@ -264,11 +216,7 @@
 	u32			pcsel;
 	u32			smpr_val[2];
 	struct stm32_adc_calib	cal;
-	struct stm32_adc_vrefint vrefint;
 	char			chan_name[STM32_ADC_CH_MAX][STM32_ADC_CH_SZ];
-	u32			num_diff;
-	int			int_ch[STM32_ADC_INT_CH_NB];
-	int			nsmps;
 };
 
 struct stm32_adc_diff_channel {
@@ -501,29 +449,7 @@
 	.smp_bits = stm32h7_smp_bits,
 };
 
-<<<<<<< HEAD
 /**
-=======
-static const struct stm32_adc_regspec stm32mp1_adc_regspec = {
-	.dr = STM32H7_ADC_DR,
-	.ier_eoc = { STM32H7_ADC_IER, STM32H7_EOCIE },
-	.ier_ovr = { STM32H7_ADC_IER, STM32H7_OVRIE },
-	.isr_eoc = { STM32H7_ADC_ISR, STM32H7_EOC },
-	.isr_ovr = { STM32H7_ADC_ISR, STM32H7_OVR },
-	.sqr = stm32h7_sq,
-	.exten = { STM32H7_ADC_CFGR, STM32H7_EXTEN_MASK, STM32H7_EXTEN_SHIFT },
-	.extsel = { STM32H7_ADC_CFGR, STM32H7_EXTSEL_MASK,
-		    STM32H7_EXTSEL_SHIFT },
-	.res = { STM32H7_ADC_CFGR, STM32H7_RES_MASK, STM32H7_RES_SHIFT },
-	.smpr = { STM32H7_ADC_SMPR1, STM32H7_ADC_SMPR2 },
-	.smp_bits = stm32h7_smp_bits,
-	.or_vdd = { STM32MP1_ADC2_OR, STM32MP1_VDDCOREEN },
-	.ccr_vbat = { STM32H7_ADC_CCR, STM32H7_VBATEN },
-	.ccr_vref = { STM32H7_ADC_CCR, STM32H7_VREFEN },
-};
-
-/*
->>>>>>> cb1f2dbc
  * STM32 ADC registers access routines
  * @adc: stm32 adc instance
  * @reg: reg offset in adc instance
@@ -561,14 +487,6 @@
 	spin_unlock_irqrestore(&adc->lock, flags);
 }
 
-static void stm32_adc_set_bits_common(struct stm32_adc *adc, u32 reg, u32 bits)
-{
-	spin_lock(&adc->common->lock);
-	writel_relaxed(readl_relaxed(adc->common->base + reg) | bits,
-		       adc->common->base + reg);
-	spin_unlock(&adc->common->lock);
-}
-
 static void stm32_adc_clr_bits(struct stm32_adc *adc, u32 reg, u32 bits)
 {
 	unsigned long flags;
@@ -576,14 +494,6 @@
 	spin_lock_irqsave(&adc->lock, flags);
 	stm32_adc_writel(adc, reg, stm32_adc_readl(adc, reg) & ~bits);
 	spin_unlock_irqrestore(&adc->lock, flags);
-}
-
-static void stm32_adc_clr_bits_common(struct stm32_adc *adc, u32 reg, u32 bits)
-{
-	spin_lock(&adc->common->lock);
-	writel_relaxed(readl_relaxed(adc->common->base + reg) & ~bits,
-		       adc->common->base + reg);
-	spin_unlock(&adc->common->lock);
 }
 
 /**
@@ -669,60 +579,6 @@
 		clk_disable_unprepare(adc->clk);
 
 	return ret;
-}
-
-static void stm32_adc_int_ch_enable(struct iio_dev *indio_dev)
-{
-	struct stm32_adc *adc = iio_priv(indio_dev);
-	u32 i;
-
-	for (i = 0; i < STM32_ADC_INT_CH_NB; i++) {
-		if (adc->int_ch[i] == STM32_ADC_INT_CH_NONE)
-			continue;
-
-		switch (i) {
-		case STM32_ADC_INT_CH_VDDCORE:
-			dev_dbg(&indio_dev->dev, "Enable VDDCore\n");
-			stm32_adc_set_bits(adc, adc->cfg->regs->or_vdd.reg,
-					   adc->cfg->regs->or_vdd.mask);
-			break;
-		case STM32_ADC_INT_CH_VREFINT:
-			dev_dbg(&indio_dev->dev, "Enable VREFInt\n");
-			stm32_adc_set_bits_common(adc, adc->cfg->regs->ccr_vref.reg,
-						  adc->cfg->regs->ccr_vref.mask);
-			break;
-		case STM32_ADC_INT_CH_VBAT:
-			dev_dbg(&indio_dev->dev, "Enable VBAT\n");
-			stm32_adc_set_bits_common(adc, adc->cfg->regs->ccr_vbat.reg,
-						  adc->cfg->regs->ccr_vbat.mask);
-			break;
-		}
-	}
-}
-
-static void stm32_adc_int_ch_disable(struct stm32_adc *adc)
-{
-	u32 i;
-
-	for (i = 0; i < STM32_ADC_INT_CH_NB; i++) {
-		if (adc->int_ch[i] == STM32_ADC_INT_CH_NONE)
-			continue;
-
-		switch (i) {
-		case STM32_ADC_INT_CH_VDDCORE:
-			stm32_adc_clr_bits(adc, adc->cfg->regs->or_vdd.reg,
-					   adc->cfg->regs->or_vdd.mask);
-			break;
-		case STM32_ADC_INT_CH_VREFINT:
-			stm32_adc_clr_bits_common(adc, adc->cfg->regs->ccr_vref.reg,
-						  adc->cfg->regs->ccr_vref.mask);
-			break;
-		case STM32_ADC_INT_CH_VBAT:
-			stm32_adc_clr_bits_common(adc, adc->cfg->regs->ccr_vbat.reg,
-						  adc->cfg->regs->ccr_vbat.mask);
-			break;
-		}
-	}
 }
 
 /**
@@ -885,9 +741,6 @@
 	struct stm32_adc *adc = iio_priv(indio_dev);
 	int ret;
 	u32 val;
-
-	if (!(stm32_adc_readl(adc, STM32H7_ADC_CR) & STM32H7_ADEN))
-		return;
 
 	/* Disable ADC and wait until it's effectively disabled */
 	stm32_adc_set_bits(adc, STM32H7_ADC_CR, STM32H7_ADDIS);
@@ -1029,9 +882,6 @@
 	if (adc->cal.calibrated)
 		return true;
 
-	/* ADC must be disabled for calibration */
-	stm32h7_adc_disable(indio_dev);
-
 	/*
 	 * Select calibration mode:
 	 * - Offset calibration for single ended inputs
@@ -1099,13 +949,11 @@
 		goto pwr_dwn;
 	calib = ret;
 
-	stm32_adc_int_ch_enable(indio_dev);
-
 	stm32_adc_writel(adc, STM32H7_ADC_DIFSEL, adc->difsel);
 
 	ret = stm32h7_adc_enable(indio_dev);
 	if (ret)
-		goto ch_disable;
+		goto pwr_dwn;
 
 	/* Either restore or read calibration result for future reference */
 	if (calib)
@@ -1121,8 +969,6 @@
 
 disable:
 	stm32h7_adc_disable(indio_dev);
-ch_disable:
-	stm32_adc_int_ch_disable(adc);
 pwr_dwn:
 	stm32h7_adc_enter_pwr_down(adc);
 
@@ -1133,9 +979,7 @@
 {
 	struct stm32_adc *adc = iio_priv(indio_dev);
 
-	stm32_adc_writel(adc, STM32H7_ADC_PCSEL, 0);
 	stm32h7_adc_disable(indio_dev);
-	stm32_adc_int_ch_disable(adc);
 	stm32h7_adc_enter_pwr_down(adc);
 }
 
@@ -1374,7 +1218,6 @@
 
 	switch (mask) {
 	case IIO_CHAN_INFO_RAW:
-	case IIO_CHAN_INFO_PROCESSED:
 		ret = iio_device_claim_direct_mode(indio_dev);
 		if (ret)
 			return ret;
@@ -1382,10 +1225,6 @@
 			ret = stm32_adc_single_conv(indio_dev, chan, val);
 		else
 			ret = -EINVAL;
-
-		if (mask == IIO_CHAN_INFO_PROCESSED)
-			*val = STM32_ADC_VREFINT_VOLTAGE * adc->vrefint.vrefint_cal / *val;
-
 		iio_device_release_direct_mode(indio_dev);
 		return ret;
 
@@ -1425,6 +1264,7 @@
 	struct stm32_adc *adc = iio_priv(indio_dev);
 	const struct stm32_adc_regspec *regs = adc->cfg->regs;
 	u32 status = stm32_adc_readl(adc, regs->isr_eoc.reg);
+	u32 mask = stm32_adc_readl(adc, regs->ier_eoc.reg);
 
 	/* Check ovr status right now, as ovr mask should be already disabled */
 	if (status & regs->isr_ovr.mask) {
@@ -1439,6 +1279,11 @@
 		return IRQ_HANDLED;
 	}
 
+	if (!(status & mask))
+		dev_err_ratelimited(&indio_dev->dev,
+				    "Unexpected IRQ: IER=0x%08x, ISR=0x%08x\n",
+				    mask, status);
+
 	return IRQ_NONE;
 }
 
@@ -1448,6 +1293,10 @@
 	struct stm32_adc *adc = iio_priv(indio_dev);
 	const struct stm32_adc_regspec *regs = adc->cfg->regs;
 	u32 status = stm32_adc_readl(adc, regs->isr_eoc.reg);
+	u32 mask = stm32_adc_readl(adc, regs->ier_eoc.reg);
+
+	if (!(status & mask))
+		return IRQ_WAKE_THREAD;
 
 	if (status & regs->isr_ovr.mask) {
 		/*
@@ -1534,8 +1383,8 @@
 	return ret;
 }
 
-static int stm32_adc_fwnode_xlate(struct iio_dev *indio_dev,
-				  const struct fwnode_reference_args *iiospec)
+static int stm32_adc_of_xlate(struct iio_dev *indio_dev,
+			      const struct of_phandle_args *iiospec)
 {
 	int i;
 
@@ -1591,7 +1440,7 @@
 	.hwfifo_set_watermark = stm32_adc_set_watermark,
 	.update_scan_mode = stm32_adc_update_scan_mode,
 	.debugfs_reg_access = stm32_adc_debugfs_reg_access,
-	.fwnode_xlate = stm32_adc_fwnode_xlate,
+	.of_xlate = stm32_adc_of_xlate,
 };
 
 static unsigned int stm32_adc_dma_residue(struct stm32_adc *adc)
@@ -1807,14 +1656,14 @@
 	{},
 };
 
-static int stm32_adc_fw_get_resolution(struct iio_dev *indio_dev)
-{
-	struct device *dev = &indio_dev->dev;
+static int stm32_adc_of_get_resolution(struct iio_dev *indio_dev)
+{
+	struct device_node *node = indio_dev->dev.of_node;
 	struct stm32_adc *adc = iio_priv(indio_dev);
 	unsigned int i;
 	u32 res;
 
-	if (device_property_read_u32(dev, "assigned-resolution-bits", &res))
+	if (of_property_read_u32(node, "assigned-resolution-bits", &res))
 		res = adc->cfg->adc_info->resolutions[0];
 
 	for (i = 0; i < adc->cfg->adc_info->num_res; i++)
@@ -1836,13 +1685,6 @@
 	const struct stm32_adc_regs *smpr = &adc->cfg->regs->smp_bits[channel];
 	u32 period_ns, shift = smpr->shift, mask = smpr->mask;
 	unsigned int smp, r = smpr->reg;
-
-	/*
-	 * For vrefint channel, ensure that the sampling time cannot
-	 * be lower than the one specified in the datasheet
-	 */
-	if (channel == adc->int_ch[STM32_ADC_INT_CH_VREFINT])
-		smp_ns = max(smp_ns, adc->cfg->ts_vrefint_ns);
 
 	/* Determine sampling time (ADC clock cycles) */
 	period_ns = NSEC_PER_SEC / adc->common->rate;
@@ -1875,10 +1717,7 @@
 	chan->datasheet_name = name;
 	chan->scan_index = scan_index;
 	chan->indexed = 1;
-	if (chan->channel == adc->int_ch[STM32_ADC_INT_CH_VREFINT])
-		chan->info_mask_separate = BIT(IIO_CHAN_INFO_PROCESSED);
-	else
-		chan->info_mask_separate = BIT(IIO_CHAN_INFO_RAW);
+	chan->info_mask_separate = BIT(IIO_CHAN_INFO_RAW);
 	chan->info_mask_shared_by_type = BIT(IIO_CHAN_INFO_SCALE) |
 					 BIT(IIO_CHAN_INFO_OFFSET);
 	chan->scan_type.sign = 'u';
@@ -1896,17 +1735,14 @@
 	}
 }
 
-<<<<<<< HEAD
 static int stm32_adc_chan_of_init(struct iio_dev *indio_dev)
-=======
-static int stm32_adc_get_legacy_chan_count(struct iio_dev *indio_dev, struct stm32_adc *adc)
->>>>>>> cb1f2dbc
-{
-	struct device *dev = &indio_dev->dev;
+{
+	struct device_node *node = indio_dev->dev.of_node;
+	struct stm32_adc *adc = iio_priv(indio_dev);
 	const struct stm32_adc_info *adc_info = adc->cfg->adc_info;
 	int num_channels = 0, ret;
 
-	ret = device_property_count_u32(dev, "st,adc-channels");
+	ret = of_property_count_u32_elems(node, "st,adc-channels");
 	if (ret > adc_info->max_channels) {
 		dev_err(&indio_dev->dev, "Bad st,adc-channels?\n");
 		return -EINVAL;
@@ -1914,61 +1750,46 @@
 		num_channels += ret;
 	}
 
-	/*
-	 * each st,adc-diff-channels is a group of 2 u32 so we divide @ret
-	 * to get the *real* number of channels.
-	 */
-	ret = device_property_count_u32(dev, "st,adc-diff-channels");
-	if (ret < 0)
-		return ret;
-
-	ret /= (int)(sizeof(struct stm32_adc_diff_channel) / sizeof(u32));
+	ret = of_property_count_elems_of_size(node, "st,adc-diff-channels",
+					      sizeof(*diff));
 	if (ret > adc_info->max_channels) {
 		dev_err(&indio_dev->dev, "Bad st,adc-diff-channels?\n");
 		return -EINVAL;
 	} else if (ret > 0) {
-		adc->num_diff = ret;
+		int size = ret * sizeof(*diff) / sizeof(u32);
+
+		num_diff = ret;
 		num_channels += ret;
+		ret = of_property_read_u32_array(node, "st,adc-diff-channels",
+						 (u32 *)diff, size);
+		if (ret)
+			return ret;
+	}
+
+	if (!num_channels) {
+		dev_err(&indio_dev->dev, "No channels configured\n");
+		return -ENODATA;
 	}
 
 	/* Optional sample time is provided either for each, or all channels */
-	adc->nsmps = device_property_count_u32(dev, "st,min-sample-time-nsecs");
-	if (adc->nsmps > 1 && adc->nsmps != num_channels) {
+	ret = of_property_count_u32_elems(node, "st,min-sample-time-nsecs");
+	if (ret > 1 && ret != num_channels) {
 		dev_err(&indio_dev->dev, "Invalid st,min-sample-time-nsecs\n");
 		return -EINVAL;
 	}
 
-<<<<<<< HEAD
 	channels = devm_kcalloc(&indio_dev->dev, num_channels,
 				sizeof(struct iio_chan_spec), GFP_KERNEL);
 	if (!channels)
 		return -ENOMEM;
-=======
-	return num_channels;
-}
->>>>>>> cb1f2dbc
-
-static int stm32_adc_legacy_chan_init(struct iio_dev *indio_dev,
-				      struct stm32_adc *adc,
-				      struct iio_chan_spec *channels,
-				      int nchans)
-{
-	const struct stm32_adc_info *adc_info = adc->cfg->adc_info;
-	struct stm32_adc_diff_channel diff[STM32_ADC_CH_MAX];
-	struct device *dev = &indio_dev->dev;
-	u32 num_diff = adc->num_diff;
-	int size = num_diff * sizeof(*diff) / sizeof(u32);
-	int scan_index = 0, ret, i, c;
-	u32 smp = 0, smps[STM32_ADC_CH_MAX], chans[STM32_ADC_CH_MAX];
-
-	if (num_diff) {
-		ret = device_property_read_u32_array(dev, "st,adc-diff-channels",
-						     (u32 *)diff, size);
-		if (ret) {
-			dev_err(&indio_dev->dev, "Failed to get diff channels %d\n", ret);
-			return ret;
+
+	of_property_for_each_u32(node, "st,adc-channels", prop, cur, val) {
+		if (val >= adc_info->max_channels) {
+			dev_err(&indio_dev->dev, "Invalid channel %d\n", val);
+			return -EINVAL;
 		}
 
+		/* Channel can't be configured both as single-ended & diff */
 		for (i = 0; i < num_diff; i++) {
 			if (diff[i].vinp >= adc_info->max_channels ||
 			    diff[i].vinn >= adc_info->max_channels) {
@@ -1976,250 +1797,38 @@
 					diff[i].vinp, diff[i].vinn);
 				return -EINVAL;
 			}
-
-			stm32_adc_chan_init_one(indio_dev, &channels[scan_index],
-						diff[i].vinp, diff[i].vinn,
-						scan_index, true);
-			scan_index++;
 		}
-	}
-
-	ret = device_property_read_u32_array(dev, "st,adc-channels", chans,
-					     nchans);
-	if (ret)
-		return ret;
-
-	for (c = 0; c < nchans; c++) {
-		if (chans[c] >= adc_info->max_channels) {
-			dev_err(&indio_dev->dev, "Invalid channel %d\n",
-				chans[c]);
+		stm32_adc_chan_init_one(indio_dev, &channels[scan_index], val,
+					0, scan_index, false);
+		scan_index++;
+	}
+
+	for (i = 0; i < num_diff; i++) {
+		if (diff[i].vinp >= adc_info->max_channels ||
+		    diff[i].vinn >= adc_info->max_channels) {
+			dev_err(&indio_dev->dev, "Invalid channel in%d-in%d\n",
+				diff[i].vinp, diff[i].vinn);
 			return -EINVAL;
 		}
-
-		/* Channel can't be configured both as single-ended & diff */
-		for (i = 0; i < num_diff; i++) {
-			if (chans[c] == diff[i].vinp) {
-				dev_err(&indio_dev->dev, "channel %d misconfigured\n",	chans[c]);
-				return -EINVAL;
-			}
-		}
 		stm32_adc_chan_init_one(indio_dev, &channels[scan_index],
-					chans[c], 0, scan_index, false);
+					diff[i].vinp, diff[i].vinn, scan_index,
+					true);
 		scan_index++;
-	}
-
-	if (adc->nsmps > 0) {
-		ret = device_property_read_u32_array(dev, "st,min-sample-time-nsecs",
-						     smps, adc->nsmps);
-		if (ret)
-			return ret;
 	}
 
 	for (i = 0; i < scan_index; i++) {
 		/*
-		 * This check is used with the above logic so that smp value
-		 * will only be modified if valid u32 value can be decoded. This
-		 * allows to get either no value, 1 shared value for all indexes,
-		 * or one value per channel. The point is to have the same
-		 * behavior as 'of_property_read_u32_index()'.
+		 * Using of_property_read_u32_index(), smp value will only be
+		 * modified if valid u32 value can be decoded. This allows to
+		 * get either no value, 1 shared value for all indexes, or one
+		 * value per channel.
 		 */
-		if (i < adc->nsmps)
-			smp = smps[i];
-
+		of_property_read_u32_index(node, "st,min-sample-time-nsecs",
+					   i, &smp);
 		/* Prepare sampling time settings */
 		stm32_adc_smpr_init(adc, channels[i].channel, smp);
 	}
 
-<<<<<<< HEAD
-=======
-	return scan_index;
-}
-
-static int stm32_adc_populate_int_ch(struct iio_dev *indio_dev, const char *ch_name,
-				     int chan)
-{
-	struct stm32_adc *adc = iio_priv(indio_dev);
-	u16 vrefint;
-	int i, ret;
-
-	for (i = 0; i < STM32_ADC_INT_CH_NB; i++) {
-		if (!strncmp(stm32_adc_ic[i].name, ch_name, STM32_ADC_CH_SZ)) {
-			if (stm32_adc_ic[i].idx != STM32_ADC_INT_CH_VREFINT) {
-				adc->int_ch[i] = chan;
-				break;
-			}
-
-			/* Get calibration data for vrefint channel */
-			ret = nvmem_cell_read_u16(&indio_dev->dev, "vrefint", &vrefint);
-			if (ret && ret != -ENOENT) {
-				return dev_err_probe(indio_dev->dev.parent, ret,
-						     "nvmem access error\n");
-			}
-			if (ret == -ENOENT) {
-				dev_dbg(&indio_dev->dev, "vrefint calibration not found. Skip vrefint channel\n");
-				return ret;
-			} else if (!vrefint) {
-				dev_dbg(&indio_dev->dev, "Null vrefint calibration value. Skip vrefint channel\n");
-				return -ENOENT;
-			}
-			adc->int_ch[i] = chan;
-			adc->vrefint.vrefint_cal = vrefint;
-		}
-	}
-
-	return 0;
-}
-
-static int stm32_adc_generic_chan_init(struct iio_dev *indio_dev,
-				       struct stm32_adc *adc,
-				       struct iio_chan_spec *channels)
-{
-	const struct stm32_adc_info *adc_info = adc->cfg->adc_info;
-	struct fwnode_handle *child;
-	const char *name;
-	int val, scan_index = 0, ret;
-	bool differential;
-	u32 vin[2];
-
-	device_for_each_child_node(&indio_dev->dev, child) {
-		ret = fwnode_property_read_u32(child, "reg", &val);
-		if (ret) {
-			dev_err(&indio_dev->dev, "Missing channel index %d\n", ret);
-			goto err;
-		}
-
-		ret = fwnode_property_read_string(child, "label", &name);
-		/* label is optional */
-		if (!ret) {
-			if (strlen(name) >= STM32_ADC_CH_SZ) {
-				dev_err(&indio_dev->dev, "Label %s exceeds %d characters\n",
-					name, STM32_ADC_CH_SZ);
-				ret = -EINVAL;
-				goto err;
-			}
-			strncpy(adc->chan_name[val], name, STM32_ADC_CH_SZ);
-			ret = stm32_adc_populate_int_ch(indio_dev, name, val);
-			if (ret == -ENOENT)
-				continue;
-			else if (ret)
-				goto err;
-		} else if (ret != -EINVAL) {
-			dev_err(&indio_dev->dev, "Invalid label %d\n", ret);
-			goto err;
-		}
-
-		if (val >= adc_info->max_channels) {
-			dev_err(&indio_dev->dev, "Invalid channel %d\n", val);
-			ret = -EINVAL;
-			goto err;
-		}
-
-		differential = false;
-		ret = fwnode_property_read_u32_array(child, "diff-channels", vin, 2);
-		/* diff-channels is optional */
-		if (!ret) {
-			differential = true;
-			if (vin[0] != val || vin[1] >= adc_info->max_channels) {
-				dev_err(&indio_dev->dev, "Invalid channel in%d-in%d\n",
-					vin[0], vin[1]);
-				goto err;
-			}
-		} else if (ret != -EINVAL) {
-			dev_err(&indio_dev->dev, "Invalid diff-channels property %d\n", ret);
-			goto err;
-		}
-
-		stm32_adc_chan_init_one(indio_dev, &channels[scan_index], val,
-					vin[1], scan_index, differential);
-
-		val = 0;
-		ret = fwnode_property_read_u32(child, "st,min-sample-time-ns", &val);
-		/* st,min-sample-time-ns is optional */
-		if (ret && ret != -EINVAL) {
-			dev_err(&indio_dev->dev, "Invalid st,min-sample-time-ns property %d\n",
-				ret);
-			goto err;
-		}
-
-		stm32_adc_smpr_init(adc, channels[scan_index].channel, val);
-		if (differential)
-			stm32_adc_smpr_init(adc, vin[1], val);
-
-		scan_index++;
-	}
-
-	return scan_index;
-
-err:
-	fwnode_handle_put(child);
-
-	return ret;
-}
-
-static int stm32_adc_chan_fw_init(struct iio_dev *indio_dev, bool timestamping)
-{
-	struct stm32_adc *adc = iio_priv(indio_dev);
-	const struct stm32_adc_info *adc_info = adc->cfg->adc_info;
-	struct iio_chan_spec *channels;
-	int scan_index = 0, num_channels = 0, ret, i;
-	bool legacy = false;
-
-	for (i = 0; i < STM32_ADC_INT_CH_NB; i++)
-		adc->int_ch[i] = STM32_ADC_INT_CH_NONE;
-
-	num_channels = device_get_child_node_count(&indio_dev->dev);
-	/* If no channels have been found, fallback to channels legacy properties. */
-	if (!num_channels) {
-		legacy = true;
-
-		ret = stm32_adc_get_legacy_chan_count(indio_dev, adc);
-		if (!ret) {
-			dev_err(indio_dev->dev.parent, "No channel found\n");
-			return -ENODATA;
-		} else if (ret < 0) {
-			return ret;
-		}
-
-		num_channels = ret;
-	}
-
-	if (num_channels > adc_info->max_channels) {
-		dev_err(&indio_dev->dev, "Channel number [%d] exceeds %d\n",
-			num_channels, adc_info->max_channels);
-		return -EINVAL;
-	}
-
-	if (timestamping)
-		num_channels++;
-
-	channels = devm_kcalloc(&indio_dev->dev, num_channels,
-				sizeof(struct iio_chan_spec), GFP_KERNEL);
-	if (!channels)
-		return -ENOMEM;
-
-	if (legacy)
-		ret = stm32_adc_legacy_chan_init(indio_dev, adc, channels,
-						 num_channels);
-	else
-		ret = stm32_adc_generic_chan_init(indio_dev, adc, channels);
-	if (ret < 0)
-		return ret;
-	scan_index = ret;
-
-	if (timestamping) {
-		struct iio_chan_spec *timestamp = &channels[scan_index];
-
-		timestamp->type = IIO_TIMESTAMP;
-		timestamp->channel = -1;
-		timestamp->scan_index = scan_index;
-		timestamp->scan_type.sign = 's';
-		timestamp->scan_type.realbits = 64;
-		timestamp->scan_type.storagebits = 64;
-
-		scan_index++;
-	}
-
->>>>>>> cb1f2dbc
 	indio_dev->num_channels = scan_index;
 	indio_dev->channels = channels;
 
@@ -2281,6 +1890,9 @@
 	struct stm32_adc *adc;
 	int ret;
 
+	if (!pdev->dev.of_node)
+		return -ENODEV;
+
 	indio_dev = devm_iio_device_alloc(&pdev->dev, sizeof(*adc));
 	if (!indio_dev)
 		return -ENOMEM;
@@ -2289,16 +1901,17 @@
 	adc->common = dev_get_drvdata(pdev->dev.parent);
 	spin_lock_init(&adc->lock);
 	init_completion(&adc->completion);
-	adc->cfg = device_get_match_data(dev);
+	adc->cfg = (const struct stm32_adc_cfg *)
+		of_match_device(dev->driver->of_match_table, dev)->data;
 
 	indio_dev->name = dev_name(&pdev->dev);
-	device_set_node(&indio_dev->dev, dev_fwnode(&pdev->dev));
+	indio_dev->dev.of_node = pdev->dev.of_node;
 	indio_dev->info = &stm32_adc_iio_info;
 	indio_dev->modes = INDIO_DIRECT_MODE | INDIO_HARDWARE_TRIGGERED;
 
 	platform_set_drvdata(pdev, indio_dev);
 
-	ret = device_property_read_u32(dev, "reg", &adc->offset);
+	ret = of_property_read_u32(pdev->dev.of_node, "reg", &adc->offset);
 	if (ret != 0) {
 		dev_err(&pdev->dev, "missing reg property\n");
 		return -EINVAL;
@@ -2327,7 +1940,7 @@
 		}
 	}
 
-	ret = stm32_adc_fw_get_resolution(indio_dev);
+	ret = stm32_adc_of_get_resolution(indio_dev);
 	if (ret < 0)
 		return ret;
 
@@ -2341,15 +1954,6 @@
 
 	if (!adc->dma_chan)
 		handler = &stm32_adc_trigger_handler;
-<<<<<<< HEAD
-=======
-		timestamping = true;
-	}
-
-	ret = stm32_adc_chan_fw_init(indio_dev, timestamping);
-	if (ret < 0)
-		goto err_dma_disable;
->>>>>>> cb1f2dbc
 
 	ret = iio_triggered_buffer_setup(indio_dev,
 					 &iio_pollfunc_store_time, handler,
@@ -2423,6 +2027,7 @@
 	return 0;
 }
 
+#if defined(CONFIG_PM_SLEEP)
 static int stm32_adc_suspend(struct device *dev)
 {
 	struct iio_dev *indio_dev = dev_get_drvdata(dev);
@@ -2452,6 +2057,7 @@
 
 	return stm32_adc_buffer_postenable(indio_dev);
 }
+#endif
 
 static int stm32_adc_runtime_suspend(struct device *dev)
 {
@@ -2462,11 +2068,12 @@
 {
 	return stm32_adc_hw_start(dev);
 }
+#endif
 
 static const struct dev_pm_ops stm32_adc_pm_ops = {
-	SYSTEM_SLEEP_PM_OPS(stm32_adc_suspend, stm32_adc_resume)
-	RUNTIME_PM_OPS(stm32_adc_runtime_suspend, stm32_adc_runtime_resume,
-		       NULL)
+	SET_SYSTEM_SLEEP_PM_OPS(stm32_adc_suspend, stm32_adc_resume)
+	SET_RUNTIME_PM_OPS(stm32_adc_runtime_suspend, stm32_adc_runtime_resume,
+			   NULL)
 };
 
 static const struct stm32_adc_cfg stm32f4_adc_cfg = {
@@ -2493,7 +2100,7 @@
 };
 
 static const struct stm32_adc_cfg stm32mp1_adc_cfg = {
-	.regs = &stm32mp1_adc_regspec,
+	.regs = &stm32h7_adc_regspec,
 	.adc_info = &stm32h7_adc_info,
 	.trigs = stm32h7_adc_trigs,
 	.has_vregready = true,
@@ -2503,7 +2110,6 @@
 	.unprepare = stm32h7_adc_unprepare,
 	.smp_cycles = stm32h7_adc_smp_cycles,
 	.irq_clear = stm32h7_adc_irq_clear,
-	.ts_vrefint_ns = 4300,
 };
 
 static const struct of_device_id stm32_adc_of_match[] = {
@@ -2520,7 +2126,7 @@
 	.driver = {
 		.name = "stm32-adc",
 		.of_match_table = stm32_adc_of_match,
-		.pm = pm_ptr(&stm32_adc_pm_ops),
+		.pm = &stm32_adc_pm_ops,
 	},
 };
 module_platform_driver(stm32_adc_driver);
