--- conflicted
+++ resolved
@@ -13,13 +13,8 @@
 #include <linux/log2.h>
 #include <linux/math64.h>
 #include <linux/module.h>
-<<<<<<< HEAD
 #include <linux/of.h>
-=======
-#include <linux/mod_devicetable.h>
->>>>>>> cb1f2dbc
 #include <linux/platform_device.h>
-#include <linux/property.h>
 #include <linux/regmap.h>
 #include <linux/slab.h>
 
@@ -468,8 +463,8 @@
 	return IRQ_HANDLED;
 }
 
-static int adc5_fwnode_xlate(struct iio_dev *indio_dev,
-			     const struct fwnode_reference_args *iiospec)
+static int adc5_of_xlate(struct iio_dev *indio_dev,
+				const struct of_phandle_args *iiospec)
 {
 	struct adc5_chip *adc = iio_priv(indio_dev);
 	int i;
@@ -481,8 +476,8 @@
 	return -EINVAL;
 }
 
-static int adc7_fwnode_xlate(struct iio_dev *indio_dev,
-			     const struct fwnode_reference_args *iiospec)
+static int adc7_of_xlate(struct iio_dev *indio_dev,
+				const struct of_phandle_args *iiospec)
 {
 	struct adc5_chip *adc = iio_priv(indio_dev);
 	int i, v_channel;
@@ -546,12 +541,12 @@
 
 static const struct iio_info adc5_info = {
 	.read_raw = adc5_read_raw,
-	.fwnode_xlate = adc5_fwnode_xlate,
+	.of_xlate = adc5_of_xlate,
 };
 
 static const struct iio_info adc7_info = {
 	.read_raw = adc7_read_raw,
-	.fwnode_xlate = adc7_fwnode_xlate,
+	.of_xlate = adc7_of_xlate,
 };
 
 struct adc5_channels {
@@ -590,8 +585,6 @@
 	[ADC5_VPH_PWR]		= ADC5_CHAN_VOLT("vph_pwr", 1,
 					SCALE_HW_CALIB_DEFAULT)
 	[ADC5_VBAT_SNS]		= ADC5_CHAN_VOLT("vbat_sns", 1,
-					SCALE_HW_CALIB_DEFAULT)
-	[ADC5_VCOIN]		= ADC5_CHAN_VOLT("vcoin", 1,
 					SCALE_HW_CALIB_DEFAULT)
 	[ADC5_DIE_TEMP]		= ADC5_CHAN_TEMP("die_temp", 0,
 					SCALE_HW_CALIB_PMIC_THERM)
@@ -616,12 +609,6 @@
 					SCALE_HW_CALIB_THERM_100K_PULLUP)
 	[ADC5_AMUX_THM2]	= ADC5_CHAN_TEMP("amux_thm2", 0,
 					SCALE_HW_CALIB_PM5_SMB_TEMP)
-	[ADC5_GPIO1_100K_PU]	= ADC5_CHAN_TEMP("gpio1_100k_pu", 0,
-					SCALE_HW_CALIB_THERM_100K_PULLUP)
-	[ADC5_GPIO3_100K_PU]	= ADC5_CHAN_TEMP("gpio3_100k_pu", 0,
-					SCALE_HW_CALIB_THERM_100K_PULLUP)
-	[ADC5_GPIO4_100K_PU]	= ADC5_CHAN_TEMP("gpio4_100k_pu", 0,
-					SCALE_HW_CALIB_THERM_100K_PULLUP)
 };
 
 static const struct adc5_channels adc7_chans_pmic[ADC5_MAX_CHANNEL] = {
@@ -662,8 +649,6 @@
 					SCALE_HW_CALIB_DEFAULT)
 	[ADC5_1P25VREF]		= ADC5_CHAN_VOLT("vref_1p25", 0,
 					SCALE_HW_CALIB_DEFAULT)
-	[ADC5_VREF_VADC]	= ADC5_CHAN_VOLT("vref_vadc", 0,
-					SCALE_HW_CALIB_DEFAULT)
 	[ADC5_VPH_PWR]		= ADC5_CHAN_VOLT("vph_pwr", 1,
 					SCALE_HW_CALIB_DEFAULT)
 	[ADC5_VBAT_SNS]		= ADC5_CHAN_VOLT("vbat_sns", 1,
@@ -686,18 +671,18 @@
 					SCALE_HW_CALIB_THERM_100K_PULLUP)
 };
 
-static int adc5_get_fw_channel_data(struct adc5_chip *adc,
+static int adc5_get_dt_channel_data(struct adc5_chip *adc,
 				    struct adc5_channel_prop *prop,
-				    struct fwnode_handle *fwnode,
+				    struct device_node *node,
 				    const struct adc5_data *data)
 {
-	const char *name = fwnode_get_name(fwnode), *channel_name;
+	const char *name = node->name, *channel_name;
 	u32 chan, value, varr[2];
 	u32 sid = 0;
 	int ret;
 	struct device *dev = adc->dev;
 
-	ret = fwnode_property_read_u32(fwnode, "reg", &chan);
+	ret = of_property_read_u32(node, "reg", &chan);
 	if (ret) {
 		dev_err(dev, "invalid channel number %s\n", name);
 		return ret;
@@ -722,10 +707,12 @@
 	prop->channel = chan;
 	prop->sid = sid;
 
-	ret = fwnode_property_read_string(fwnode, "label", &channel_name);
-	if (ret)
-		channel_name = name;
-
+	channel_name = of_get_property(node,
+				"label", NULL) ? : node->name;
+	if (!channel_name) {
+		dev_err(dev, "Invalid channel name\n");
+		return -EINVAL;
+	}
 	prop->datasheet_name = channel_name;
 
 	ret = fwnode_property_read_u32(fwnode, "qcom,decimation", &value);
@@ -741,7 +728,7 @@
 		prop->decimation = ADC5_DECIMATION_DEFAULT;
 	}
 
-	ret = fwnode_property_read_u32_array(fwnode, "qcom,pre-scaling", varr, 2);
+	ret = of_property_read_u32_array(node, "qcom,pre-scaling", varr, 2);
 	if (!ret) {
 		ret = adc5_prescaling_from_dt(varr[0], varr[1]);
 		if (ret < 0) {
@@ -755,7 +742,7 @@
 			adc->data->adc_chans[prop->channel].prescale_index;
 	}
 
-	ret = fwnode_property_read_u32(fwnode, "qcom,hw-settle-time", &value);
+	ret = of_property_read_u32(node, "qcom,hw-settle-time", &value);
 	if (!ret) {
 		u8 dig_version[2];
 
@@ -788,7 +775,7 @@
 		prop->hw_settle_time = VADC_DEF_HW_SETTLE_TIME;
 	}
 
-	ret = fwnode_property_read_u32(fwnode, "qcom,avg-samples", &value);
+	ret = of_property_read_u32(node, "qcom,avg-samples", &value);
 	if (!ret) {
 		ret = adc5_avg_samples_from_dt(value);
 		if (ret < 0) {
@@ -801,7 +788,7 @@
 		prop->avg_samples = VADC_DEF_AVG_SAMPLES;
 	}
 
-	if (fwnode_property_read_bool(fwnode, "qcom,ratiometric"))
+	if (of_property_read_bool(node, "qcom,ratiometric"))
 		prop->cal_method = ADC5_RATIOMETRIC_CAL;
 	else
 		prop->cal_method = ADC5_ABSOLUTE_CAL;
@@ -876,18 +863,18 @@
 };
 MODULE_DEVICE_TABLE(of, adc5_match_table);
 
-static int adc5_get_fw_data(struct adc5_chip *adc)
+static int adc5_get_dt_data(struct adc5_chip *adc, struct device_node *node)
 {
 	const struct adc5_channels *adc_chan;
 	struct iio_chan_spec *iio_chan;
 	struct adc5_channel_prop prop, *chan_props;
-	struct fwnode_handle *child;
+	struct device_node *child;
 	unsigned int index = 0;
 	const struct of_device_id *id;
 	const struct adc5_data *data;
 	int ret;
 
-	adc->nchannels = device_get_child_node_count(adc->dev);
+	adc->nchannels = of_get_available_child_count(node);
 	if (!adc->nchannels)
 		return -EINVAL;
 
@@ -903,7 +890,6 @@
 
 	chan_props = adc->chan_props;
 	iio_chan = adc->iio_chans;
-<<<<<<< HEAD
 	id = of_match_node(adc5_match_table, node);
 	if (id)
 		data = id->data;
@@ -913,16 +899,8 @@
 
 	for_each_available_child_of_node(node, child) {
 		ret = adc5_get_dt_channel_data(adc, &prop, child, data);
-=======
-	adc->data = device_get_match_data(adc->dev);
-	if (!adc->data)
-		adc->data = &adc5_data_pmic;
-
-	device_for_each_child_node(adc->dev, child) {
-		ret = adc5_get_fw_channel_data(adc, &prop, child, adc->data);
->>>>>>> cb1f2dbc
 		if (ret) {
-			fwnode_handle_put(child);
+			of_node_put(child);
 			return ret;
 		}
 
@@ -947,6 +925,7 @@
 
 static int adc5_probe(struct platform_device *pdev)
 {
+	struct device_node *node = pdev->dev.of_node;
 	struct device *dev = &pdev->dev;
 	struct iio_dev *indio_dev;
 	struct adc5_chip *adc;
@@ -958,7 +937,7 @@
 	if (!regmap)
 		return -ENODEV;
 
-	ret = device_property_read_u32(dev, "reg", &reg);
+	ret = of_property_read_u32(node, "reg", &reg);
 	if (ret < 0)
 		return ret;
 
@@ -974,7 +953,7 @@
 	init_completion(&adc->complete);
 	mutex_init(&adc->lock);
 
-	ret = adc5_get_fw_data(adc);
+	ret = adc5_get_dt_data(adc, node);
 	if (ret) {
 		dev_err(dev, "adc get dt data failed\n");
 		return ret;
