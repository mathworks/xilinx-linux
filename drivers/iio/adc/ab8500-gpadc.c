--- conflicted
+++ resolved
@@ -918,15 +918,15 @@
 			return processed;
 
 		/* Return millivolt or milliamps or millicentigrades */
-		*val = processed * 1000;
+		*val = processed;
 		return IIO_VAL_INT;
 	}
 
 	return -EINVAL;
 }
 
-static int ab8500_gpadc_of_xlate(struct iio_dev *indio_dev,
-				 const struct of_phandle_args *iiospec)
+static int ab8500_gpadc_fwnode_xlate(struct iio_dev *indio_dev,
+				     const struct fwnode_reference_args *iiospec)
 {
 	int i;
 
@@ -938,11 +938,10 @@
 }
 
 static const struct iio_info ab8500_gpadc_info = {
-	.of_xlate = ab8500_gpadc_of_xlate,
+	.fwnode_xlate = ab8500_gpadc_fwnode_xlate,
 	.read_raw = ab8500_gpadc_read_raw,
 };
 
-#ifdef CONFIG_PM
 static int ab8500_gpadc_runtime_suspend(struct device *dev)
 {
 	struct iio_dev *indio_dev = dev_get_drvdata(dev);
@@ -965,12 +964,11 @@
 
 	return ret;
 }
-#endif
 
 /**
  * ab8500_gpadc_parse_channel() - process devicetree channel configuration
  * @dev: pointer to containing device
- * @np: device tree node for the channel to configure
+ * @fwnode: fw node for the channel to configure
  * @ch: channel info to fill in
  * @iio_chan: IIO channel specification to fill in
  *
@@ -978,15 +976,15 @@
  * and define usage for things like AUX GPADC inputs more precisely.
  */
 static int ab8500_gpadc_parse_channel(struct device *dev,
-				      struct device_node *np,
+				      struct fwnode_handle *fwnode,
 				      struct ab8500_gpadc_chan_info *ch,
 				      struct iio_chan_spec *iio_chan)
 {
-	const char *name = np->name;
+	const char *name = fwnode_get_name(fwnode);
 	u32 chan;
 	int ret;
 
-	ret = of_property_read_u32(np, "reg", &chan);
+	ret = fwnode_property_read_u32(fwnode, "reg", &chan);
 	if (ret) {
 		dev_err(dev, "invalid channel number %s\n", name);
 		return ret;
@@ -1023,22 +1021,20 @@
 /**
  * ab8500_gpadc_parse_channels() - Parse the GPADC channels from DT
  * @gpadc: the GPADC to configure the channels for
- * @np: device tree node containing the channel configurations
  * @chans: the IIO channels we parsed
  * @nchans: the number of IIO channels we parsed
  */
 static int ab8500_gpadc_parse_channels(struct ab8500_gpadc *gpadc,
-				       struct device_node *np,
 				       struct iio_chan_spec **chans_parsed,
 				       unsigned int *nchans_parsed)
 {
-	struct device_node *child;
+	struct fwnode_handle *child;
 	struct ab8500_gpadc_chan_info *ch;
 	struct iio_chan_spec *iio_chans;
 	unsigned int nchans;
 	int i;
 
-	nchans = of_get_available_child_count(np);
+	nchans = device_get_child_node_count(gpadc->dev);
 	if (!nchans) {
 		dev_err(gpadc->dev, "no channel children\n");
 		return -ENODEV;
@@ -1056,7 +1052,7 @@
 		return -ENOMEM;
 
 	i = 0;
-	for_each_available_child_of_node(np, child) {
+	device_for_each_child_node(gpadc->dev, child) {
 		struct iio_chan_spec *iio_chan;
 		int ret;
 
@@ -1066,7 +1062,7 @@
 		ret = ab8500_gpadc_parse_channel(gpadc->dev, child, ch,
 						 iio_chan);
 		if (ret) {
-			of_node_put(child);
+			fwnode_handle_put(child);
 			return ret;
 		}
 		i++;
@@ -1083,7 +1079,6 @@
 	struct ab8500_gpadc *gpadc;
 	struct iio_dev *indio_dev;
 	struct device *dev = &pdev->dev;
-	struct device_node *np = pdev->dev.of_node;
 	struct iio_chan_spec *iio_chans;
 	unsigned int n_iio_chans;
 	int ret;
@@ -1098,32 +1093,22 @@
 	gpadc->dev = dev;
 	gpadc->ab8500 = dev_get_drvdata(dev->parent);
 
-	ret = ab8500_gpadc_parse_channels(gpadc, np, &iio_chans, &n_iio_chans);
+	ret = ab8500_gpadc_parse_channels(gpadc, &iio_chans, &n_iio_chans);
 	if (ret)
 		return ret;
 
 	gpadc->irq_sw = platform_get_irq_byname(pdev, "SW_CONV_END");
-<<<<<<< HEAD
-	if (gpadc->irq_sw < 0) {
-		dev_err(dev, "failed to get platform sw_conv_end irq\n");
-		return gpadc->irq_sw;
-	}
-
-	gpadc->irq_hw = platform_get_irq_byname(pdev, "HW_CONV_END");
-	if (gpadc->irq_hw < 0) {
-		dev_err(dev, "failed to get platform hw_conv_end irq\n");
-		return gpadc->irq_hw;
-=======
 	if (gpadc->irq_sw < 0)
-		return gpadc->irq_sw;
+		return dev_err_probe(dev, gpadc->irq_sw,
+				     "failed to get platform sw_conv_end irq\n");
 
 	if (is_ab8500(gpadc->ab8500)) {
 		gpadc->irq_hw = platform_get_irq_byname(pdev, "HW_CONV_END");
 		if (gpadc->irq_hw < 0)
-			return gpadc->irq_hw;
+			return dev_err_probe(dev, gpadc->irq_hw,
+					     "failed to get platform hw_conv_end irq\n");
 	} else {
 		gpadc->irq_hw = 0;
->>>>>>> e475cc1c
 	}
 
 	/* Initialize completion used to notify completion of conversion */
@@ -1140,23 +1125,23 @@
 		return ret;
 	}
 
-	ret = devm_request_threaded_irq(dev, gpadc->irq_hw, NULL,
-		ab8500_bm_gpadcconvend_handler,	IRQF_NO_SUSPEND | IRQF_ONESHOT,
-		"ab8500-gpadc-hw", gpadc);
-	if (ret < 0) {
-		dev_err(dev,
-			"Failed to request hw conversion irq: %d\n",
-			gpadc->irq_hw);
-		return ret;
+	if (gpadc->irq_hw) {
+		ret = devm_request_threaded_irq(dev, gpadc->irq_hw, NULL,
+			ab8500_bm_gpadcconvend_handler,	IRQF_NO_SUSPEND | IRQF_ONESHOT,
+			"ab8500-gpadc-hw", gpadc);
+		if (ret < 0) {
+			dev_err(dev,
+				"Failed to request hw conversion irq: %d\n",
+				gpadc->irq_hw);
+			return ret;
+		}
 	}
 
 	/* The VTVout LDO used to power the AB8500 GPADC */
 	gpadc->vddadc = devm_regulator_get(dev, "vddadc");
-	if (IS_ERR(gpadc->vddadc)) {
-		ret = PTR_ERR(gpadc->vddadc);
-		dev_err(dev, "failed to get vddadc\n");
-		return ret;
-	}
+	if (IS_ERR(gpadc->vddadc))
+		return dev_err_probe(dev, PTR_ERR(gpadc->vddadc),
+				     "failed to get vddadc\n");
 
 	ret = regulator_enable(gpadc->vddadc);
 	if (ret) {
@@ -1209,20 +1194,16 @@
 	return 0;
 }
 
-static const struct dev_pm_ops ab8500_gpadc_pm_ops = {
-	SET_SYSTEM_SLEEP_PM_OPS(pm_runtime_force_suspend,
-				pm_runtime_force_resume)
-	SET_RUNTIME_PM_OPS(ab8500_gpadc_runtime_suspend,
-			   ab8500_gpadc_runtime_resume,
-			   NULL)
-};
+static DEFINE_RUNTIME_DEV_PM_OPS(ab8500_gpadc_pm_ops,
+				 ab8500_gpadc_runtime_suspend,
+				 ab8500_gpadc_runtime_resume, NULL);
 
 static struct platform_driver ab8500_gpadc_driver = {
 	.probe = ab8500_gpadc_probe,
 	.remove = ab8500_gpadc_remove,
 	.driver = {
 		.name = "ab8500-gpadc",
-		.pm = &ab8500_gpadc_pm_ops,
+		.pm = pm_ptr(&ab8500_gpadc_pm_ops),
 	},
 };
 builtin_platform_driver(ab8500_gpadc_driver);