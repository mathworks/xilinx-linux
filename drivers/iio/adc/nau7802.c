--- conflicted
+++ resolved
@@ -8,10 +8,11 @@
 #include <linux/delay.h>
 #include <linux/i2c.h>
 #include <linux/interrupt.h>
+#include <linux/mod_devicetable.h>
 #include <linux/module.h>
+#include <linux/property.h>
 #include <linux/wait.h>
 #include <linux/log2.h>
-#include <linux/of.h>
 
 #include <linux/iio/iio.h>
 #include <linux/iio/sysfs.h>
@@ -407,28 +408,19 @@
 	.attrs = &nau7802_attribute_group,
 };
 
-static int nau7802_probe(struct i2c_client *client,
-			const struct i2c_device_id *id)
+static int nau7802_probe(struct i2c_client *client)
 {
 	struct iio_dev *indio_dev;
 	struct nau7802_state *st;
-	struct device_node *np = client->dev.of_node;
 	int i, ret;
 	u8 data;
 	u32 tmp = 0;
 
-	if (!client->dev.of_node) {
-		dev_err(&client->dev, "No device tree node available.\n");
-		return -EINVAL;
-	}
-
 	indio_dev = devm_iio_device_alloc(&client->dev, sizeof(*st));
 	if (indio_dev == NULL)
 		return -ENOMEM;
 
 	st = iio_priv(indio_dev);
-
-	i2c_set_clientdata(client, indio_dev);
 
 	indio_dev->name = dev_name(&client->dev);
 	indio_dev->modes = INDIO_DIRECT_MODE;
@@ -459,7 +451,7 @@
 	if (!(ret & NAU7802_PUCTRL_PUR_BIT))
 		return ret;
 
-	of_property_read_u32(np, "nuvoton,vldo", &tmp);
+	device_property_read_u32(&client->dev, "nuvoton,vldo", &tmp);
 	st->vref_mv = tmp;
 
 	data = NAU7802_PUCTRL_PUD_BIT | NAU7802_PUCTRL_PUA_BIT |
@@ -495,12 +487,13 @@
 	 * will enable them back when we will need them..
 	 */
 	if (client->irq) {
-		ret = request_threaded_irq(client->irq,
-				NULL,
-				nau7802_eoc_trigger,
-				IRQF_TRIGGER_HIGH | IRQF_ONESHOT,
-				client->dev.driver->name,
-				indio_dev);
+		ret = devm_request_threaded_irq(&client->dev, client->irq,
+						NULL,
+						nau7802_eoc_trigger,
+						IRQF_TRIGGER_HIGH | IRQF_ONESHOT |
+						IRQF_NO_AUTOEN,
+						client->dev.driver->name,
+						indio_dev);
 		if (ret) {
 			/*
 			 * What may happen here is that our IRQ controller is
@@ -513,8 +506,7 @@
 			dev_info(&client->dev,
 				"Failed to allocate IRQ, using polling mode\n");
 			client->irq = 0;
-		} else
-			disable_irq(client->irq);
+		}
 	}
 
 	if (!client->irq) {
@@ -526,7 +518,7 @@
 		ret = i2c_smbus_write_byte_data(st->client, NAU7802_REG_CTRL2,
 					  NAU7802_CTRL2_CRS(st->sample_rate));
 		if (ret)
-			goto error_free_irq;
+			return ret;
 	}
 
 	/* Setup the ADC channels available on the board */
@@ -536,36 +528,7 @@
 	mutex_init(&st->lock);
 	mutex_init(&st->data_lock);
 
-	ret = iio_device_register(indio_dev);
-	if (ret < 0) {
-		dev_err(&client->dev, "Couldn't register the device.\n");
-		goto error_device_register;
-	}
-
-	return 0;
-
-error_device_register:
-	mutex_destroy(&st->lock);
-	mutex_destroy(&st->data_lock);
-error_free_irq:
-	if (client->irq)
-		free_irq(client->irq, indio_dev);
-
-	return ret;
-}
-
-static int nau7802_remove(struct i2c_client *client)
-{
-	struct iio_dev *indio_dev = i2c_get_clientdata(client);
-	struct nau7802_state *st = iio_priv(indio_dev);
-
-	iio_device_unregister(indio_dev);
-	mutex_destroy(&st->lock);
-	mutex_destroy(&st->data_lock);
-	if (client->irq)
-		free_irq(client->irq, indio_dev);
-
-	return 0;
+	return devm_iio_device_register(&client->dev, indio_dev);
 }
 
 static const struct i2c_device_id nau7802_i2c_id[] = {
@@ -581,11 +544,7 @@
 MODULE_DEVICE_TABLE(of, nau7802_dt_ids);
 
 static struct i2c_driver nau7802_driver = {
-	.probe = nau7802_probe,
-<<<<<<< HEAD
-	.remove = nau7802_remove,
-=======
->>>>>>> e475cc1c
+	.probe_new = nau7802_probe,
 	.id_table = nau7802_i2c_id,
 	.driver = {
 		   .name = "nau7802",
