--- conflicted
+++ resolved
@@ -430,11 +430,6 @@
 
 	i2c_set_clientdata(client, indio_dev);
 
-<<<<<<< HEAD
-	indio_dev->dev.parent = &client->dev;
-	indio_dev->dev.of_node = client->dev.of_node;
-=======
->>>>>>> 24b8d41d
 	indio_dev->name = dev_name(&client->dev);
 	indio_dev->modes = INDIO_DIRECT_MODE;
 	indio_dev->info = &nau7802_info;
