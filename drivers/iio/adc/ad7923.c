// SPDX-License-Identifier: GPL-2.0-only
/*
 * AD7904/AD7914/AD7923/AD7924/AD7908/AD7918/AD7928 SPI ADC driver
 *
 * Copyright 2011 Analog Devices Inc (from AD7923 Driver)
 * Copyright 2012 CS Systemes d'Information
 */

#include <linux/device.h>
#include <linux/kernel.h>
#include <linux/slab.h>
#include <linux/sysfs.h>
#include <linux/spi/spi.h>
#include <linux/regulator/consumer.h>
#include <linux/err.h>
#include <linux/delay.h>
#include <linux/module.h>
#include <linux/interrupt.h>

#include <linux/iio/iio.h>
#include <linux/iio/sysfs.h>
#include <linux/iio/buffer.h>
#include <linux/iio/trigger_consumer.h>
#include <linux/iio/triggered_buffer.h>

#define AD7923_WRITE_CR		BIT(11)		/* write control register */
#define AD7923_RANGE		BIT(1)		/* range to REFin */
#define AD7923_CODING		BIT(0)		/* coding is straight binary */
#define AD7923_PM_MODE_AS	(1)		/* auto shutdown */
#define AD7923_PM_MODE_FS	(2)		/* full shutdown */
#define AD7923_PM_MODE_OPS	(3)		/* normal operation */
#define AD7923_SEQUENCE_OFF	(0)		/* no sequence fonction */
#define AD7923_SEQUENCE_PROTECT	(2)		/* no interrupt write cycle */
#define AD7923_SEQUENCE_ON	(3)		/* continuous sequence */


#define AD7923_PM_MODE_WRITE(mode)	((mode) << 4)	 /* write mode */
#define AD7923_CHANNEL_WRITE(channel)	((channel) << 6) /* write channel */
#define AD7923_SEQUENCE_WRITE(sequence)	((((sequence) & 1) << 3) \
					+ (((sequence) & 2) << 9))
						/* write sequence fonction */
/* left shift for CR : bit 11 transmit in first */
#define AD7923_SHIFT_REGISTER	4

/* val = value, dec = left shift, bits = number of bits of the mask */
#define EXTRACT(val, dec, bits)		(((val) >> (dec)) & ((1 << (bits)) - 1))

struct ad7923_state {
	struct spi_device		*spi;
	struct spi_transfer		ring_xfer[5];
	struct spi_transfer		scan_single_xfer[2];
	struct spi_message		ring_msg;
	struct spi_message		scan_single_msg;

	struct regulator		*reg;

	unsigned int			settings;

	/*
	 * DMA (thus cache coherency maintenance) requires the
	 * transfer buffers to live in their own cache lines.
	 */
	__be16				rx_buf[4] ____cacheline_aligned;
	__be16				tx_buf[4];
};

struct ad7923_chip_info {
	const struct iio_chan_spec *channels;
	unsigned int num_channels;
};

enum ad7923_id {
	AD7904,
	AD7914,
	AD7924,
	AD7908,
	AD7918,
	AD7928
};

#define AD7923_V_CHAN(index, bits)					\
	{								\
		.type = IIO_VOLTAGE,					\
		.indexed = 1,						\
		.channel = index,					\
		.info_mask_separate = BIT(IIO_CHAN_INFO_RAW),		\
		.info_mask_shared_by_type = BIT(IIO_CHAN_INFO_SCALE),	\
		.address = index,					\
		.scan_index = index,					\
		.scan_type = {						\
			.sign = 'u',					\
			.realbits = (bits),				\
			.storagebits = 16,				\
			.endianness = IIO_BE,				\
		},							\
	}

#define DECLARE_AD7923_CHANNELS(name, bits) \
const struct iio_chan_spec name ## _channels[] = { \
	AD7923_V_CHAN(0, bits), \
	AD7923_V_CHAN(1, bits), \
	AD7923_V_CHAN(2, bits), \
	AD7923_V_CHAN(3, bits), \
	IIO_CHAN_SOFT_TIMESTAMP(4), \
}

#define DECLARE_AD7908_CHANNELS(name, bits) \
const struct iio_chan_spec name ## _channels[] = { \
	AD7923_V_CHAN(0, bits), \
	AD7923_V_CHAN(1, bits), \
	AD7923_V_CHAN(2, bits), \
	AD7923_V_CHAN(3, bits), \
	AD7923_V_CHAN(4, bits), \
	AD7923_V_CHAN(5, bits), \
	AD7923_V_CHAN(6, bits), \
	AD7923_V_CHAN(7, bits), \
	IIO_CHAN_SOFT_TIMESTAMP(8), \
}

static DECLARE_AD7923_CHANNELS(ad7904, 8);
static DECLARE_AD7923_CHANNELS(ad7914, 10);
static DECLARE_AD7923_CHANNELS(ad7924, 12);
static DECLARE_AD7908_CHANNELS(ad7908, 8);
static DECLARE_AD7908_CHANNELS(ad7918, 10);
static DECLARE_AD7908_CHANNELS(ad7928, 12);

static const struct ad7923_chip_info ad7923_chip_info[] = {
	[AD7904] = {
		.channels = ad7904_channels,
		.num_channels = ARRAY_SIZE(ad7904_channels),
	},
	[AD7914] = {
		.channels = ad7914_channels,
		.num_channels = ARRAY_SIZE(ad7914_channels),
	},
	[AD7924] = {
		.channels = ad7924_channels,
		.num_channels = ARRAY_SIZE(ad7924_channels),
	},
	[AD7908] = {
		.channels = ad7908_channels,
		.num_channels = ARRAY_SIZE(ad7908_channels),
	},
	[AD7918] = {
		.channels = ad7918_channels,
		.num_channels = ARRAY_SIZE(ad7918_channels),
	},
	[AD7928] = {
		.channels = ad7928_channels,
		.num_channels = ARRAY_SIZE(ad7928_channels),
	},
};

/*
 * ad7923_update_scan_mode() setup the spi transfer buffer for the new scan mask
 */
static int ad7923_update_scan_mode(struct iio_dev *indio_dev,
				   const unsigned long *active_scan_mask)
{
	struct ad7923_state *st = iio_priv(indio_dev);
	int i, cmd, len;

	len = 0;
	/*
	 * For this driver the last channel is always the software timestamp so
	 * skip that one.
	 */
	for_each_set_bit(i, active_scan_mask, indio_dev->num_channels - 1) {
		cmd = AD7923_WRITE_CR | AD7923_CHANNEL_WRITE(i) |
			AD7923_SEQUENCE_WRITE(AD7923_SEQUENCE_OFF) |
			st->settings;
		cmd <<= AD7923_SHIFT_REGISTER;
		st->tx_buf[len++] = cpu_to_be16(cmd);
	}
	/* build spi ring message */
	st->ring_xfer[0].tx_buf = &st->tx_buf[0];
	st->ring_xfer[0].len = len;
	st->ring_xfer[0].cs_change = 1;

	spi_message_init(&st->ring_msg);
	spi_message_add_tail(&st->ring_xfer[0], &st->ring_msg);

	for (i = 0; i < len; i++) {
		st->ring_xfer[i + 1].rx_buf = &st->rx_buf[i];
		st->ring_xfer[i + 1].len = 2;
		st->ring_xfer[i + 1].cs_change = 1;
		spi_message_add_tail(&st->ring_xfer[i + 1], &st->ring_msg);
	}
	/* make sure last transfer cs_change is not set */
	st->ring_xfer[i + 1].cs_change = 0;

	return 0;
}

/*
 * ad7923_trigger_handler() bh of trigger launched polling to ring buffer
 *
 * Currently there is no option in this driver to disable the saving of
 * timestamps within the ring.
 */
static irqreturn_t ad7923_trigger_handler(int irq, void *p)
{
	struct iio_poll_func *pf = p;
	struct iio_dev *indio_dev = pf->indio_dev;
	struct ad7923_state *st = iio_priv(indio_dev);
	int b_sent;

	b_sent = spi_sync(st->spi, &st->ring_msg);
	if (b_sent)
		goto done;

	iio_push_to_buffers_with_timestamp(indio_dev, st->rx_buf,
<<<<<<< HEAD
		iio_get_time_ns(indio_dev));
=======
					   iio_get_time_ns(indio_dev));
>>>>>>> 24b8d41d

done:
	iio_trigger_notify_done(indio_dev->trig);

	return IRQ_HANDLED;
}

static int ad7923_scan_direct(struct ad7923_state *st, unsigned int ch)
{
	int ret, cmd;

	cmd = AD7923_WRITE_CR | AD7923_CHANNEL_WRITE(ch) |
		AD7923_SEQUENCE_WRITE(AD7923_SEQUENCE_OFF) |
		st->settings;
	cmd <<= AD7923_SHIFT_REGISTER;
	st->tx_buf[0] = cpu_to_be16(cmd);

	ret = spi_sync(st->spi, &st->scan_single_msg);
	if (ret)
		return ret;

	return be16_to_cpu(st->rx_buf[0]);
}

static int ad7923_get_range(struct ad7923_state *st)
{
	int vref;

	vref = regulator_get_voltage(st->reg);
	if (vref < 0)
		return vref;

	vref /= 1000;

	if (!(st->settings & AD7923_RANGE))
		vref *= 2;

	return vref;
}

static int ad7923_read_raw(struct iio_dev *indio_dev,
			   struct iio_chan_spec const *chan,
			   int *val,
			   int *val2,
			   long m)
{
	int ret;
	struct ad7923_state *st = iio_priv(indio_dev);

	switch (m) {
	case IIO_CHAN_INFO_RAW:
		ret = iio_device_claim_direct_mode(indio_dev);
		if (ret)
			return ret;
		ret = ad7923_scan_direct(st, chan->address);
		iio_device_release_direct_mode(indio_dev);

		if (ret < 0)
			return ret;

		if (chan->address == EXTRACT(ret, 12, 4))
			*val = EXTRACT(ret, 0, 12);
		else
			return -EIO;

		return IIO_VAL_INT;
	case IIO_CHAN_INFO_SCALE:
		ret = ad7923_get_range(st);
		if (ret < 0)
			return ret;
		*val = ret;
		*val2 = chan->scan_type.realbits;
		return IIO_VAL_FRACTIONAL_LOG2;
	}
	return -EINVAL;
}

static const struct iio_info ad7923_info = {
	.read_raw = &ad7923_read_raw,
	.update_scan_mode = ad7923_update_scan_mode,
};

static int ad7923_probe(struct spi_device *spi)
{
	struct ad7923_state *st;
	struct iio_dev *indio_dev;
	const struct ad7923_chip_info *info;
	int ret;

	indio_dev = devm_iio_device_alloc(&spi->dev, sizeof(*st));
	if (!indio_dev)
		return -ENOMEM;

	st = iio_priv(indio_dev);

	spi_set_drvdata(spi, indio_dev);

	st->spi = spi;
	st->settings = AD7923_CODING | AD7923_RANGE |
			AD7923_PM_MODE_WRITE(AD7923_PM_MODE_OPS);

	info = &ad7923_chip_info[spi_get_device_id(spi)->driver_data];

	indio_dev->name = spi_get_device_id(spi)->name;
<<<<<<< HEAD
	indio_dev->dev.parent = &spi->dev;
	indio_dev->dev.of_node = spi->dev.of_node;
=======
>>>>>>> 24b8d41d
	indio_dev->modes = INDIO_DIRECT_MODE;
	indio_dev->channels = info->channels;
	indio_dev->num_channels = info->num_channels;
	indio_dev->info = &ad7923_info;

	/* Setup default message */

	st->scan_single_xfer[0].tx_buf = &st->tx_buf[0];
	st->scan_single_xfer[0].len = 2;
	st->scan_single_xfer[0].cs_change = 1;
	st->scan_single_xfer[1].rx_buf = &st->rx_buf[0];
	st->scan_single_xfer[1].len = 2;

	spi_message_init(&st->scan_single_msg);
	spi_message_add_tail(&st->scan_single_xfer[0], &st->scan_single_msg);
	spi_message_add_tail(&st->scan_single_xfer[1], &st->scan_single_msg);

	st->reg = devm_regulator_get(&spi->dev, "refin");
	if (IS_ERR(st->reg))
		return PTR_ERR(st->reg);

	ret = regulator_enable(st->reg);
	if (ret)
		return ret;

	ret = iio_triggered_buffer_setup(indio_dev, NULL,
					 &ad7923_trigger_handler, NULL);
	if (ret)
		goto error_disable_reg;

	ret = iio_device_register(indio_dev);
	if (ret)
		goto error_cleanup_ring;

	return 0;

error_cleanup_ring:
	iio_triggered_buffer_cleanup(indio_dev);
error_disable_reg:
	regulator_disable(st->reg);

	return ret;
}

static int ad7923_remove(struct spi_device *spi)
{
	struct iio_dev *indio_dev = spi_get_drvdata(spi);
	struct ad7923_state *st = iio_priv(indio_dev);

	iio_device_unregister(indio_dev);
	iio_triggered_buffer_cleanup(indio_dev);
	regulator_disable(st->reg);

	return 0;
}

static const struct spi_device_id ad7923_id[] = {
	{"ad7904", AD7904},
	{"ad7914", AD7914},
	{"ad7923", AD7924},
	{"ad7924", AD7924},
	{"ad7908", AD7908},
	{"ad7918", AD7918},
	{"ad7928", AD7928},
	{}
};
MODULE_DEVICE_TABLE(spi, ad7923_id);

static const struct of_device_id ad7923_of_match[] = {
	{ .compatible = "adi,ad7904", },
	{ .compatible = "adi,ad7914", },
	{ .compatible = "adi,ad7923", },
	{ .compatible = "adi,ad7924", },
	{ .compatible = "adi,ad7908", },
	{ .compatible = "adi,ad7918", },
	{ .compatible = "adi,ad7928", },
	{ },
};
MODULE_DEVICE_TABLE(of, ad7923_of_match);

static struct spi_driver ad7923_driver = {
	.driver = {
		.name	= "ad7923",
		.of_match_table = ad7923_of_match,
	},
	.probe		= ad7923_probe,
	.remove		= ad7923_remove,
	.id_table	= ad7923_id,
};
module_spi_driver(ad7923_driver);

MODULE_AUTHOR("Michael Hennerich <michael.hennerich@analog.com>");
MODULE_AUTHOR("Patrick Vasseur <patrick.vasseur@c-s.fr>");
MODULE_DESCRIPTION("Analog Devices AD7923 and similar ADC");
MODULE_LICENSE("GPL v2");<|MERGE_RESOLUTION|>--- conflicted
+++ resolved
@@ -210,11 +210,7 @@
 		goto done;
 
 	iio_push_to_buffers_with_timestamp(indio_dev, st->rx_buf,
-<<<<<<< HEAD
-		iio_get_time_ns(indio_dev));
-=======
 					   iio_get_time_ns(indio_dev));
->>>>>>> 24b8d41d
 
 done:
 	iio_trigger_notify_done(indio_dev->trig);
@@ -319,11 +315,6 @@
 	info = &ad7923_chip_info[spi_get_device_id(spi)->driver_data];
 
 	indio_dev->name = spi_get_device_id(spi)->name;
-<<<<<<< HEAD
-	indio_dev->dev.parent = &spi->dev;
-	indio_dev->dev.of_node = spi->dev.of_node;
-=======
->>>>>>> 24b8d41d
 	indio_dev->modes = INDIO_DIRECT_MODE;
 	indio_dev->channels = info->channels;
 	indio_dev->num_channels = info->num_channels;
