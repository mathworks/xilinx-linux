--- conflicted
+++ resolved
@@ -12,11 +12,11 @@
 #include <linux/io.h>
 #include <linux/iio/iio.h>
 #include <linux/module.h>
-#include <linux/mutex.h>
 #include <linux/nvmem-consumer.h>
 #include <linux/interrupt.h>
 #include <linux/of.h>
 #include <linux/of_irq.h>
+#include <linux/of_device.h>
 #include <linux/platform_device.h>
 #include <linux/regmap.h>
 #include <linux/regulator/consumer.h>
@@ -71,7 +71,7 @@
 	#define MESON_SAR_ADC_REG3_PANEL_DETECT_COUNT_MASK	GENMASK(20, 18)
 	#define MESON_SAR_ADC_REG3_PANEL_DETECT_FILTER_TB_MASK	GENMASK(17, 16)
 	#define MESON_SAR_ADC_REG3_ADC_CLK_DIV_SHIFT		10
-	#define MESON_SAR_ADC_REG3_ADC_CLK_DIV_WIDTH		6
+	#define MESON_SAR_ADC_REG3_ADC_CLK_DIV_WIDTH		5
 	#define MESON_SAR_ADC_REG3_BLOCK_DLY_SEL_MASK		GENMASK(9, 8)
 	#define MESON_SAR_ADC_REG3_BLOCK_DLY_MASK		GENMASK(7, 0)
 
@@ -155,10 +155,6 @@
  */
 #define MESON_SAR_ADC_REG11					0x2c
 	#define MESON_SAR_ADC_REG11_BANDGAP_EN			BIT(13)
-	#define MESON_SAR_ADC_REG11_CMV_SEL                     BIT(6)
-	#define MESON_SAR_ADC_REG11_VREF_VOLTAGE                BIT(5)
-	#define MESON_SAR_ADC_REG11_EOC                         BIT(1)
-	#define MESON_SAR_ADC_REG11_VREF_SEL                    BIT(0)
 
 #define MESON_SAR_ADC_REG13					0x34
 	#define MESON_SAR_ADC_REG13_12BIT_CALIBRATION_MASK	GENMASK(13, 8)
@@ -166,7 +162,6 @@
 #define MESON_SAR_ADC_MAX_FIFO_SIZE				32
 #define MESON_SAR_ADC_TIMEOUT					100 /* ms */
 #define MESON_SAR_ADC_VOLTAGE_AND_TEMP_CHANNEL			6
-#define MESON_SAR_ADC_VOLTAGE_AND_MUX_CHANNEL			7
 #define MESON_SAR_ADC_TEMP_OFFSET				27
 
 /* temperature sensor calibration information in eFuse */
@@ -206,22 +201,29 @@
 	.datasheet_name = "TEMP_SENSOR",				\
 }
 
-#define MESON_SAR_ADC_MUX(_chan, _sel) {				\
-	.type = IIO_VOLTAGE,						\
-	.channel = _chan,						\
-	.indexed = 1,							\
-	.address = MESON_SAR_ADC_VOLTAGE_AND_MUX_CHANNEL,		\
-	.info_mask_separate = BIT(IIO_CHAN_INFO_RAW) |			\
-				BIT(IIO_CHAN_INFO_AVERAGE_RAW),		\
-	.info_mask_shared_by_type = BIT(IIO_CHAN_INFO_SCALE),		\
-	.info_mask_shared_by_all = BIT(IIO_CHAN_INFO_CALIBBIAS) |	\
-				BIT(IIO_CHAN_INFO_CALIBSCALE),		\
-	.datasheet_name = "SAR_ADC_MUX_"#_sel,				\
-}
-
-enum meson_sar_adc_vref_sel {
-	VREF_CALIBATION_VOLTAGE = 0,
-	VREF_VDDA = 1,
+static const struct iio_chan_spec meson_sar_adc_iio_channels[] = {
+	MESON_SAR_ADC_CHAN(0),
+	MESON_SAR_ADC_CHAN(1),
+	MESON_SAR_ADC_CHAN(2),
+	MESON_SAR_ADC_CHAN(3),
+	MESON_SAR_ADC_CHAN(4),
+	MESON_SAR_ADC_CHAN(5),
+	MESON_SAR_ADC_CHAN(6),
+	MESON_SAR_ADC_CHAN(7),
+	IIO_CHAN_SOFT_TIMESTAMP(8),
+};
+
+static const struct iio_chan_spec meson_sar_adc_and_temp_iio_channels[] = {
+	MESON_SAR_ADC_CHAN(0),
+	MESON_SAR_ADC_CHAN(1),
+	MESON_SAR_ADC_CHAN(2),
+	MESON_SAR_ADC_CHAN(3),
+	MESON_SAR_ADC_CHAN(4),
+	MESON_SAR_ADC_CHAN(5),
+	MESON_SAR_ADC_CHAN(6),
+	MESON_SAR_ADC_CHAN(7),
+	MESON_SAR_ADC_TEMP_CHAN(8),
+	IIO_CHAN_SOFT_TIMESTAMP(9),
 };
 
 enum meson_sar_adc_avg_mode {
@@ -244,72 +246,6 @@
 	CHAN7_MUX_VDD_MUL3_DIV4 = 0x3,
 	CHAN7_MUX_VDD = 0x4,
 	CHAN7_MUX_CH7_INPUT = 0x7,
-};
-
-enum meson_sar_adc_channel_index {
-	NUM_CHAN_0,
-	NUM_CHAN_1,
-	NUM_CHAN_2,
-	NUM_CHAN_3,
-	NUM_CHAN_4,
-	NUM_CHAN_5,
-	NUM_CHAN_6,
-	NUM_CHAN_7,
-	NUM_CHAN_TEMP,
-	NUM_MUX_0_VSS,
-	NUM_MUX_1_VDD_DIV4,
-	NUM_MUX_2_VDD_DIV2,
-	NUM_MUX_3_VDD_MUL3_DIV4,
-	NUM_MUX_4_VDD,
-};
-
-static enum meson_sar_adc_chan7_mux_sel chan7_mux_values[] = {
-	CHAN7_MUX_VSS,
-	CHAN7_MUX_VDD_DIV4,
-	CHAN7_MUX_VDD_DIV2,
-	CHAN7_MUX_VDD_MUL3_DIV4,
-	CHAN7_MUX_VDD,
-};
-
-static const char * const chan7_mux_names[] = {
-	[CHAN7_MUX_VSS] = "gnd",
-	[CHAN7_MUX_VDD_DIV4] = "0.25vdd",
-	[CHAN7_MUX_VDD_DIV2] = "0.5vdd",
-	[CHAN7_MUX_VDD_MUL3_DIV4] = "0.75vdd",
-	[CHAN7_MUX_VDD] = "vdd",
-};
-
-static const struct iio_chan_spec meson_sar_adc_iio_channels[] = {
-	MESON_SAR_ADC_CHAN(NUM_CHAN_0),
-	MESON_SAR_ADC_CHAN(NUM_CHAN_1),
-	MESON_SAR_ADC_CHAN(NUM_CHAN_2),
-	MESON_SAR_ADC_CHAN(NUM_CHAN_3),
-	MESON_SAR_ADC_CHAN(NUM_CHAN_4),
-	MESON_SAR_ADC_CHAN(NUM_CHAN_5),
-	MESON_SAR_ADC_CHAN(NUM_CHAN_6),
-	MESON_SAR_ADC_CHAN(NUM_CHAN_7),
-	MESON_SAR_ADC_MUX(NUM_MUX_0_VSS, 0),
-	MESON_SAR_ADC_MUX(NUM_MUX_1_VDD_DIV4, 1),
-	MESON_SAR_ADC_MUX(NUM_MUX_2_VDD_DIV2, 2),
-	MESON_SAR_ADC_MUX(NUM_MUX_3_VDD_MUL3_DIV4, 3),
-	MESON_SAR_ADC_MUX(NUM_MUX_4_VDD, 4),
-};
-
-static const struct iio_chan_spec meson_sar_adc_and_temp_iio_channels[] = {
-	MESON_SAR_ADC_CHAN(NUM_CHAN_0),
-	MESON_SAR_ADC_CHAN(NUM_CHAN_1),
-	MESON_SAR_ADC_CHAN(NUM_CHAN_2),
-	MESON_SAR_ADC_CHAN(NUM_CHAN_3),
-	MESON_SAR_ADC_CHAN(NUM_CHAN_4),
-	MESON_SAR_ADC_CHAN(NUM_CHAN_5),
-	MESON_SAR_ADC_CHAN(NUM_CHAN_6),
-	MESON_SAR_ADC_CHAN(NUM_CHAN_7),
-	MESON_SAR_ADC_TEMP_CHAN(NUM_CHAN_TEMP),
-	MESON_SAR_ADC_MUX(NUM_MUX_0_VSS, 0),
-	MESON_SAR_ADC_MUX(NUM_MUX_1_VDD_DIV4, 1),
-	MESON_SAR_ADC_MUX(NUM_MUX_2_VDD_DIV2, 2),
-	MESON_SAR_ADC_MUX(NUM_MUX_3_VDD_MUL3_DIV4, 3),
-	MESON_SAR_ADC_MUX(NUM_MUX_4_VDD, 4),
 };
 
 struct meson_sar_adc_param {
@@ -321,13 +257,6 @@
 	u8					temperature_trimming_bits;
 	unsigned int				temperature_multiplier;
 	unsigned int				temperature_divider;
-	u8					disable_ring_counter;
-	bool					has_reg11;
-	bool					has_vref_select;
-	u8					vref_select;
-	u8					cmv_select;
-	u8					adc_eoc;
-	enum meson_sar_adc_vref_sel		vref_volatge;
 };
 
 struct meson_sar_adc_data {
@@ -347,15 +276,12 @@
 	struct clk				*adc_div_clk;
 	struct clk_divider			clk_div;
 	struct completion			done;
-	/* lock to protect against multiple access to the device */
-	struct mutex				lock;
 	int					calibbias;
 	int					calibscale;
 	struct regmap				*tsc_regmap;
 	bool					temperature_sensor_calibrated;
 	u8					temperature_sensor_coefficient;
 	u16					temperature_sensor_adc_val;
-	enum meson_sar_adc_chan7_mux_sel	chan7_mux_sel;
 };
 
 static const struct regmap_config meson_sar_adc_regmap_config_gxbb = {
@@ -371,17 +297,6 @@
 	.reg_stride = 4,
 	.max_register = MESON_SAR_ADC_DELTA_10,
 };
-
-static const struct iio_chan_spec *
-find_channel_by_num(struct iio_dev *indio_dev, int num)
-{
-	int i;
-
-	for (i = 0; i < indio_dev->num_channels; i++)
-		if (indio_dev->channels[i].channel == num)
-			return &indio_dev->channels[i];
-	return NULL;
-}
 
 static unsigned int meson_sar_adc_get_fifo_count(struct iio_dev *indio_dev)
 {
@@ -420,21 +335,6 @@
 					       1, 10000);
 }
 
-static void meson_sar_adc_set_chan7_mux(struct iio_dev *indio_dev,
-					enum meson_sar_adc_chan7_mux_sel sel)
-{
-	struct meson_sar_adc_priv *priv = iio_priv(indio_dev);
-	u32 regval;
-
-	regval = FIELD_PREP(MESON_SAR_ADC_REG3_CTRL_CHAN7_MUX_SEL_MASK, sel);
-	regmap_update_bits(priv->regmap, MESON_SAR_ADC_REG3,
-			   MESON_SAR_ADC_REG3_CTRL_CHAN7_MUX_SEL_MASK, regval);
-
-	usleep_range(10, 20);
-
-	priv->chan7_mux_sel = sel;
-}
-
 static int meson_sar_adc_read_raw_sample(struct iio_dev *indio_dev,
 					 const struct iio_chan_spec *chan,
 					 int *val)
@@ -443,7 +343,7 @@
 	struct device *dev = indio_dev->dev.parent;
 	int regval, fifo_chan, fifo_val, count;
 
-	if(!wait_for_completion_timeout(&priv->done,
+	if (!wait_for_completion_timeout(&priv->done,
 				msecs_to_jiffies(MESON_SAR_ADC_TIMEOUT)))
 		return -ETIMEDOUT;
 
@@ -528,16 +428,20 @@
 		regmap_update_bits(priv->regmap,
 				   MESON_SAR_ADC_DELTA_10,
 				   MESON_SAR_ADC_DELTA_10_TEMP_SEL, regval);
-	} else if (chan->address == MESON_SAR_ADC_VOLTAGE_AND_MUX_CHANNEL) {
-		enum meson_sar_adc_chan7_mux_sel sel;
-
-		if (chan->channel == NUM_CHAN_7)
-			sel = CHAN7_MUX_CH7_INPUT;
-		else
-			sel = chan7_mux_values[chan->channel - NUM_MUX_0_VSS];
-		if (sel != priv->chan7_mux_sel)
-			meson_sar_adc_set_chan7_mux(indio_dev, sel);
-	}
+	}
+}
+
+static void meson_sar_adc_set_chan7_mux(struct iio_dev *indio_dev,
+					enum meson_sar_adc_chan7_mux_sel sel)
+{
+	struct meson_sar_adc_priv *priv = iio_priv(indio_dev);
+	u32 regval;
+
+	regval = FIELD_PREP(MESON_SAR_ADC_REG3_CTRL_CHAN7_MUX_SEL_MASK, sel);
+	regmap_update_bits(priv->regmap, MESON_SAR_ADC_REG3,
+			   MESON_SAR_ADC_REG3_CTRL_CHAN7_MUX_SEL_MASK, regval);
+
+	usleep_range(10, 20);
 }
 
 static void meson_sar_adc_start_sample_engine(struct iio_dev *indio_dev)
@@ -582,13 +486,13 @@
 	struct meson_sar_adc_priv *priv = iio_priv(indio_dev);
 	int val, ret;
 
-	mutex_lock(&priv->lock);
+	mutex_lock(&indio_dev->mlock);
 
 	if (priv->param->has_bl30_integration) {
 		/* prevent BL30 from using the SAR ADC while we are using it */
 		regmap_update_bits(priv->regmap, MESON_SAR_ADC_DELAY,
-				MESON_SAR_ADC_DELAY_KERNEL_BUSY,
-				MESON_SAR_ADC_DELAY_KERNEL_BUSY);
+				   MESON_SAR_ADC_DELAY_KERNEL_BUSY,
+				   MESON_SAR_ADC_DELAY_KERNEL_BUSY);
 
 		udelay(1);
 
@@ -600,7 +504,7 @@
 						      !(val & MESON_SAR_ADC_DELAY_BL30_BUSY),
 						      1, 10000);
 		if (ret) {
-			mutex_unlock(&priv->lock);
+			mutex_unlock(&indio_dev->mlock);
 			return ret;
 		}
 	}
@@ -615,9 +519,9 @@
 	if (priv->param->has_bl30_integration)
 		/* allow BL30 to use the SAR ADC again */
 		regmap_update_bits(priv->regmap, MESON_SAR_ADC_DELAY,
-				MESON_SAR_ADC_DELAY_KERNEL_BUSY, 0);
-
-	mutex_unlock(&priv->lock);
+				   MESON_SAR_ADC_DELAY_KERNEL_BUSY, 0);
+
+	mutex_unlock(&indio_dev->mlock);
 }
 
 static void meson_sar_adc_clear_fifo(struct iio_dev *indio_dev)
@@ -684,13 +588,11 @@
 	case IIO_CHAN_INFO_RAW:
 		return meson_sar_adc_get_sample(indio_dev, chan, NO_AVERAGING,
 						ONE_SAMPLE, val);
-		break;
 
 	case IIO_CHAN_INFO_AVERAGE_RAW:
 		return meson_sar_adc_get_sample(indio_dev, chan,
 						MEAN_AVERAGING, EIGHT_SAMPLES,
 						val);
-		break;
 
 	case IIO_CHAN_INFO_SCALE:
 		if (chan->type == IIO_VOLTAGE) {
@@ -872,7 +774,7 @@
 	 * on the vendor driver), which we don't support at the moment.
 	 */
 	regmap_update_bits(priv->regmap, MESON_SAR_ADC_REG0,
-			MESON_SAR_ADC_REG0_ADC_TEMP_SEN_SEL, 0);
+			   MESON_SAR_ADC_REG0_ADC_TEMP_SEN_SEL, 0);
 
 	/* disable all channels by default */
 	regmap_write(priv->regmap, MESON_SAR_ADC_CHAN_LIST, 0x0);
@@ -915,22 +817,6 @@
 	regmap_update_bits(priv->regmap, MESON_SAR_ADC_CHAN_10_SW,
 			   MESON_SAR_ADC_CHAN_10_SW_CHAN1_MUX_SEL_MASK,
 			   regval);
-
-	regmap_update_bits(priv->regmap, MESON_SAR_ADC_CHAN_10_SW,
-			   MESON_SAR_ADC_CHAN_10_SW_CHAN0_XP_DRIVE_SW,
-			   MESON_SAR_ADC_CHAN_10_SW_CHAN0_XP_DRIVE_SW);
-
-	regmap_update_bits(priv->regmap, MESON_SAR_ADC_CHAN_10_SW,
-			   MESON_SAR_ADC_CHAN_10_SW_CHAN0_YP_DRIVE_SW,
-			   MESON_SAR_ADC_CHAN_10_SW_CHAN0_YP_DRIVE_SW);
-
-	regmap_update_bits(priv->regmap, MESON_SAR_ADC_CHAN_10_SW,
-			   MESON_SAR_ADC_CHAN_10_SW_CHAN1_XP_DRIVE_SW,
-			   MESON_SAR_ADC_CHAN_10_SW_CHAN1_XP_DRIVE_SW);
-
-	regmap_update_bits(priv->regmap, MESON_SAR_ADC_CHAN_10_SW,
-			   MESON_SAR_ADC_CHAN_10_SW_CHAN1_YP_DRIVE_SW,
-			   MESON_SAR_ADC_CHAN_10_SW_CHAN1_YP_DRIVE_SW);
 
 	/*
 	 * set up the input channel muxes in MESON_SAR_ADC_AUX_SW
@@ -984,35 +870,6 @@
 				   MESON_SAR_ADC_DELTA_10_TS_REVE0, 0);
 	}
 
-	regval = FIELD_PREP(MESON_SAR_ADC_REG3_CTRL_CONT_RING_COUNTER_EN,
-			    priv->param->disable_ring_counter);
-	regmap_update_bits(priv->regmap, MESON_SAR_ADC_REG3,
-			   MESON_SAR_ADC_REG3_CTRL_CONT_RING_COUNTER_EN,
-			   regval);
-
-	if (priv->param->has_reg11) {
-		regval = FIELD_PREP(MESON_SAR_ADC_REG11_EOC, priv->param->adc_eoc);
-		regmap_update_bits(priv->regmap, MESON_SAR_ADC_REG11,
-				   MESON_SAR_ADC_REG11_EOC, regval);
-
-		if (priv->param->has_vref_select) {
-			regval = FIELD_PREP(MESON_SAR_ADC_REG11_VREF_SEL,
-					    priv->param->vref_select);
-			regmap_update_bits(priv->regmap, MESON_SAR_ADC_REG11,
-					   MESON_SAR_ADC_REG11_VREF_SEL, regval);
-		}
-
-		regval = FIELD_PREP(MESON_SAR_ADC_REG11_VREF_VOLTAGE,
-				    priv->param->vref_volatge);
-		regmap_update_bits(priv->regmap, MESON_SAR_ADC_REG11,
-				   MESON_SAR_ADC_REG11_VREF_VOLTAGE, regval);
-
-		regval = FIELD_PREP(MESON_SAR_ADC_REG11_CMV_SEL,
-				    priv->param->cmv_select);
-		regmap_update_bits(priv->regmap, MESON_SAR_ADC_REG11,
-				   MESON_SAR_ADC_REG11_CMV_SEL, regval);
-	}
-
 	ret = clk_set_parent(priv->adc_sel_clk, priv->clkin);
 	if (ret)
 		return dev_err_probe(dev, ret, "failed to set adc parent to clkin\n");
@@ -1056,6 +913,12 @@
 		goto err_vref;
 	}
 
+	ret = clk_prepare_enable(priv->core_clk);
+	if (ret) {
+		dev_err(dev, "failed to enable core clk\n");
+		goto err_core_clk;
+	}
+
 	regval = FIELD_PREP(MESON_SAR_ADC_REG0_FIFO_CNT_IRQ_MASK, 1);
 	regmap_update_bits(priv->regmap, MESON_SAR_ADC_REG0,
 			   MESON_SAR_ADC_REG0_FIFO_CNT_IRQ_MASK, regval);
@@ -1082,6 +945,8 @@
 	regmap_update_bits(priv->regmap, MESON_SAR_ADC_REG3,
 			   MESON_SAR_ADC_REG3_ADC_EN, 0);
 	meson_sar_adc_set_bandgap(indio_dev, false);
+	clk_disable_unprepare(priv->core_clk);
+err_core_clk:
 	regulator_disable(priv->vref);
 err_vref:
 	meson_sar_adc_unlock(indio_dev);
@@ -1089,18 +954,14 @@
 	return ret;
 }
 
-static void meson_sar_adc_hw_disable(struct iio_dev *indio_dev)
+static int meson_sar_adc_hw_disable(struct iio_dev *indio_dev)
 {
 	struct meson_sar_adc_priv *priv = iio_priv(indio_dev);
 	int ret;
 
-	/*
-	 * If taking the lock fails we have to assume that BL30 is broken. The
-	 * best we can do then is to release the resources anyhow.
-	 */
 	ret = meson_sar_adc_lock(indio_dev);
 	if (ret)
-		dev_err(indio_dev->dev.parent, "Failed to lock ADC (%pE)\n", ERR_PTR(ret));
+		return ret;
 
 	clk_disable_unprepare(priv->adc_clk);
 
@@ -1109,10 +970,13 @@
 
 	meson_sar_adc_set_bandgap(indio_dev, false);
 
+	clk_disable_unprepare(priv->core_clk);
+
 	regulator_disable(priv->vref);
 
-	if (!ret)
-		meson_sar_adc_unlock(indio_dev);
+	meson_sar_adc_unlock(indio_dev);
+
+	return 0;
 }
 
 static irqreturn_t meson_sar_adc_irq(int irq, void *data)
@@ -1146,8 +1010,7 @@
 	meson_sar_adc_set_chan7_mux(indio_dev, CHAN7_MUX_VDD_DIV4);
 	usleep_range(10, 20);
 	ret = meson_sar_adc_get_sample(indio_dev,
-				       find_channel_by_num(indio_dev,
-							   NUM_MUX_1_VDD_DIV4),
+				       &indio_dev->channels[7],
 				       MEAN_AVERAGING, EIGHT_SAMPLES, &value0);
 	if (ret < 0)
 		goto out;
@@ -1155,8 +1018,7 @@
 	meson_sar_adc_set_chan7_mux(indio_dev, CHAN7_MUX_VDD_MUL3_DIV4);
 	usleep_range(10, 20);
 	ret = meson_sar_adc_get_sample(indio_dev,
-				       find_channel_by_num(indio_dev,
-							   NUM_MUX_3_VDD_MUL3_DIV4),
+				       &indio_dev->channels[7],
 				       MEAN_AVERAGING, EIGHT_SAMPLES, &value1);
 	if (ret < 0)
 		goto out;
@@ -1177,23 +1039,8 @@
 	return ret;
 }
 
-static int read_label(struct iio_dev *indio_dev,
-		      struct iio_chan_spec const *chan,
-		      char *label)
-{
-	if (chan->type == IIO_TEMP)
-		return sprintf(label, "temp-sensor\n");
-	if (chan->type == IIO_VOLTAGE && chan->channel >= NUM_MUX_0_VSS)
-		return sprintf(label, "%s\n",
-			       chan7_mux_names[chan->channel - NUM_MUX_0_VSS]);
-	if (chan->type == IIO_VOLTAGE)
-		return sprintf(label, "channel-%d\n", chan->channel);
-	return 0;
-}
-
 static const struct iio_info meson_sar_adc_iio_info = {
 	.read_raw = meson_sar_adc_iio_info_read_raw,
-	.read_label = read_label,
 };
 
 static const struct meson_sar_adc_param meson_sar_adc_meson8_param = {
@@ -1224,9 +1071,6 @@
 	.bandgap_reg = MESON_SAR_ADC_REG11,
 	.regmap_config = &meson_sar_adc_regmap_config_gxbb,
 	.resolution = 10,
-	.has_reg11 = true,
-	.vref_volatge = 1,
-	.cmv_select = 1,
 };
 
 static const struct meson_sar_adc_param meson_sar_adc_gxl_param = {
@@ -1235,28 +1079,16 @@
 	.bandgap_reg = MESON_SAR_ADC_REG11,
 	.regmap_config = &meson_sar_adc_regmap_config_gxbb,
 	.resolution = 12,
-	.disable_ring_counter = 1,
-	.has_reg11 = true,
-	.vref_volatge = 1,
-	.cmv_select = 1,
-};
-
-<<<<<<< HEAD
-=======
+};
+
 static const struct meson_sar_adc_param meson_sar_adc_g12a_param = {
 	.has_bl30_integration = false,
 	.clock_rate = 1200000,
 	.bandgap_reg = MESON_SAR_ADC_REG11,
 	.regmap_config = &meson_sar_adc_regmap_config_gxbb,
 	.resolution = 12,
-	.disable_ring_counter = 1,
-	.has_reg11 = true,
-	.adc_eoc = 1,
-	.has_vref_select = true,
-	.vref_select = VREF_VDDA,
-};
-
->>>>>>> e475cc1c
+};
+
 static const struct meson_sar_adc_data meson_sar_adc_meson8_data = {
 	.param = &meson_sar_adc_meson8_param,
 	.name = "meson-meson8-saradc",
@@ -1293,7 +1125,7 @@
 };
 
 static const struct meson_sar_adc_data meson_sar_adc_g12a_data = {
-	.param = &meson_sar_adc_gxl_param,
+	.param = &meson_sar_adc_g12a_param,
 	.name = "meson-g12a-saradc",
 };
 
@@ -1373,7 +1205,7 @@
 	if (IS_ERR(priv->clkin))
 		return dev_err_probe(dev, PTR_ERR(priv->clkin), "failed to get clkin\n");
 
-	priv->core_clk = devm_clk_get_enabled(dev, "core");
+	priv->core_clk = devm_clk_get(dev, "core");
 	if (IS_ERR(priv->core_clk))
 		return dev_err_probe(dev, PTR_ERR(priv->core_clk), "failed to get core clk\n");
 
@@ -1418,8 +1250,6 @@
 	if (ret)
 		goto err;
 
-	mutex_init(&priv->lock);
-
 	ret = meson_sar_adc_hw_enable(indio_dev);
 	if (ret)
 		goto err;
@@ -1448,34 +1278,19 @@
 
 	iio_device_unregister(indio_dev);
 
-	meson_sar_adc_hw_disable(indio_dev);
-
-	return 0;
+	return meson_sar_adc_hw_disable(indio_dev);
 }
 
 static int meson_sar_adc_suspend(struct device *dev)
 {
 	struct iio_dev *indio_dev = dev_get_drvdata(dev);
-	struct meson_sar_adc_priv *priv = iio_priv(indio_dev);
-
-	meson_sar_adc_hw_disable(indio_dev);
-
-	clk_disable_unprepare(priv->core_clk);
-
-	return 0;
+
+	return meson_sar_adc_hw_disable(indio_dev);
 }
 
 static int meson_sar_adc_resume(struct device *dev)
 {
 	struct iio_dev *indio_dev = dev_get_drvdata(dev);
-	struct meson_sar_adc_priv *priv = iio_priv(indio_dev);
-	int ret;
-
-	ret = clk_prepare_enable(priv->core_clk);
-	if (ret) {
-		dev_err(dev, "failed to enable core clk\n");
-		return ret;
-	}
 
 	return meson_sar_adc_hw_enable(indio_dev);
 }
