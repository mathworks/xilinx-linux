/*
 * INA2XX Current and Power Monitors
 *
 * Copyright 2015 Baylibre SAS.
 *
 * This program is free software; you can redistribute it and/or modify
 * it under the terms of the GNU General Public License version 2 as
 * published by the Free Software Foundation.
 *
 * Based on linux/drivers/iio/adc/ad7291.c
 * Copyright 2010-2011 Analog Devices Inc.
 *
 * Based on linux/drivers/hwmon/ina2xx.c
 * Copyright 2012 Lothar Felten <l-felten@ti.com>
 *
 * Licensed under the GPL-2 or later.
 *
 * IIO driver for INA219-220-226-230-231
 *
 * Configurable 7-bit I2C slave address from 0x40 to 0x4F
 */

#include <linux/delay.h>
#include <linux/i2c.h>
#include <linux/iio/iio.h>
#include <linux/iio/buffer.h>
#include <linux/iio/kfifo_buf.h>
#include <linux/iio/sysfs.h>
#include <linux/kthread.h>
#include <linux/module.h>
#include <linux/of_device.h>
#include <linux/regmap.h>
#include <linux/sched/task.h>
#include <linux/util_macros.h>

#include <linux/platform_data/ina2xx.h>

/* INA2XX registers definition */
#define INA2XX_CONFIG                   0x00
#define INA2XX_SHUNT_VOLTAGE            0x01	/* readonly */
#define INA2XX_BUS_VOLTAGE              0x02	/* readonly */
#define INA2XX_POWER                    0x03	/* readonly */
#define INA2XX_CURRENT                  0x04	/* readonly */
#define INA2XX_CALIBRATION              0x05

#define INA226_MASK_ENABLE		0x06
#define INA226_CVRF			BIT(3)

#define INA2XX_MAX_REGISTERS            8

/* settings - depend on use case */
#define INA219_CONFIG_DEFAULT           0x399F	/* PGA=1/8, BRNG=32V */
#define INA219_DEFAULT_IT		532
#define INA219_DEFAULT_BRNG             1   /* 32V */
#define INA219_DEFAULT_PGA              125 /* 1000/8 */
#define INA226_CONFIG_DEFAULT           0x4327
#define INA226_DEFAULT_AVG              4
#define INA226_DEFAULT_IT		1110

#define INA2XX_RSHUNT_DEFAULT           10000

/*
 * bit masks for reading the settings in the configuration register
 * FIXME: use regmap_fields.
 */
#define INA2XX_MODE_MASK	GENMASK(3, 0)

/* Gain for VShunt: 1/8 (default), 1/4, 1/2, 1 */
#define INA219_PGA_MASK		GENMASK(12, 11)
#define INA219_SHIFT_PGA(val)	((val) << 11)

/* VBus range: 32V (default), 16V */
#define INA219_BRNG_MASK	BIT(13)
#define INA219_SHIFT_BRNG(val)	((val) << 13)

/* Averaging for VBus/VShunt/Power */
#define INA226_AVG_MASK		GENMASK(11, 9)
#define INA226_SHIFT_AVG(val)	((val) << 9)

/* Integration time for VBus */
#define INA219_ITB_MASK		GENMASK(10, 7)
#define INA219_SHIFT_ITB(val)	((val) << 7)
#define INA226_ITB_MASK		GENMASK(8, 6)
#define INA226_SHIFT_ITB(val)	((val) << 6)

/* Integration time for VShunt */
#define INA219_ITS_MASK		GENMASK(6, 3)
#define INA219_SHIFT_ITS(val)	((val) << 3)
#define INA226_ITS_MASK		GENMASK(5, 3)
#define INA226_SHIFT_ITS(val)	((val) << 3)

/* INA219 Bus voltage register, low bits are flags */
#define INA219_OVF		BIT(0)
#define INA219_CNVR		BIT(1)
#define INA219_BUS_VOLTAGE_SHIFT	3

/* Cosmetic macro giving the sampling period for a full P=UxI cycle */
#define SAMPLING_PERIOD(c)	((c->int_time_vbus + c->int_time_vshunt) \
				 * c->avg)

static bool ina2xx_is_writeable_reg(struct device *dev, unsigned int reg)
{
	return (reg == INA2XX_CONFIG) || (reg > INA2XX_CURRENT);
}

static bool ina2xx_is_volatile_reg(struct device *dev, unsigned int reg)
{
	return (reg != INA2XX_CONFIG);
}

static inline bool is_signed_reg(unsigned int reg)
{
	return (reg == INA2XX_SHUNT_VOLTAGE) || (reg == INA2XX_CURRENT);
}

static const struct regmap_config ina2xx_regmap_config = {
	.reg_bits = 8,
	.val_bits = 16,
	.max_register = INA2XX_MAX_REGISTERS,
	.writeable_reg = ina2xx_is_writeable_reg,
	.volatile_reg = ina2xx_is_volatile_reg,
};

enum ina2xx_ids { ina219, ina226 };

struct ina2xx_config {
	u16 config_default;
	int calibration_value;
	int shunt_voltage_lsb;	/* nV */
	int bus_voltage_shift;	/* position of lsb */
	int bus_voltage_lsb;	/* uV */
	/* fixed relation between current and power lsb, uW/uA */
	int power_lsb_factor;
	enum ina2xx_ids chip_id;
};

struct ina2xx_chip_info {
	struct regmap *regmap;
	struct task_struct *task;
	const struct ina2xx_config *config;
	struct mutex state_lock;
	unsigned int shunt_resistor_uohm;
	int avg;
	int int_time_vbus; /* Bus voltage integration time uS */
	int int_time_vshunt; /* Shunt voltage integration time uS */
	int range_vbus; /* Bus voltage maximum in V */
	int pga_gain_vshunt; /* Shunt voltage PGA gain */
	bool allow_async_readout;
	/* data buffer needs space for channel data and timestamp */
	struct {
		u16 chan[4];
		u64 ts __aligned(8);
	} scan;
};

static const struct ina2xx_config ina2xx_config[] = {
	[ina219] = {
		.config_default = INA219_CONFIG_DEFAULT,
		.calibration_value = 4096,
		.shunt_voltage_lsb = 10000,
		.bus_voltage_shift = INA219_BUS_VOLTAGE_SHIFT,
		.bus_voltage_lsb = 4000,
		.power_lsb_factor = 20,
		.chip_id = ina219,
	},
	[ina226] = {
		.config_default = INA226_CONFIG_DEFAULT,
		.calibration_value = 2048,
		.shunt_voltage_lsb = 2500,
		.bus_voltage_shift = 0,
		.bus_voltage_lsb = 1250,
		.power_lsb_factor = 25,
		.chip_id = ina226,
	},
};

static int ina2xx_read_raw(struct iio_dev *indio_dev,
			   struct iio_chan_spec const *chan,
			   int *val, int *val2, long mask)
{
	int ret;
	struct ina2xx_chip_info *chip = iio_priv(indio_dev);
	unsigned int regval;

	switch (mask) {
	case IIO_CHAN_INFO_RAW:
		ret = regmap_read(chip->regmap, chan->address, &regval);
		if (ret)
			return ret;

		if (is_signed_reg(chan->address))
			*val = (s16) regval;
		else
			*val  = regval;

		if (chan->address == INA2XX_BUS_VOLTAGE)
			*val >>= chip->config->bus_voltage_shift;

		return IIO_VAL_INT;

	case IIO_CHAN_INFO_OVERSAMPLING_RATIO:
		*val = chip->avg;
		return IIO_VAL_INT;

	case IIO_CHAN_INFO_INT_TIME:
		*val = 0;
		if (chan->address == INA2XX_SHUNT_VOLTAGE)
			*val2 = chip->int_time_vshunt;
		else
			*val2 = chip->int_time_vbus;

		return IIO_VAL_INT_PLUS_MICRO;

	case IIO_CHAN_INFO_SAMP_FREQ:
		/*
		 * Sample freq is read only, it is a consequence of
		 * 1/AVG*(CT_bus+CT_shunt).
		 */
		*val = DIV_ROUND_CLOSEST(1000000, SAMPLING_PERIOD(chip));

		return IIO_VAL_INT;

	case IIO_CHAN_INFO_SCALE:
		switch (chan->address) {
		case INA2XX_SHUNT_VOLTAGE:
<<<<<<< HEAD
			/* processed (mV) = raw/shunt_div */
			*val2 = chip->config->shunt_div;
			*val = 1;
=======
			/* processed (mV) = raw * lsb(nV) / 1000000 */
			*val = chip->config->shunt_voltage_lsb;
			*val2 = 1000000;
>>>>>>> 24b8d41d
			return IIO_VAL_FRACTIONAL;

		case INA2XX_BUS_VOLTAGE:
			/* processed (mV) = raw * lsb (uV) / 1000 */
			*val = chip->config->bus_voltage_lsb;
			*val2 = 1000;
			return IIO_VAL_FRACTIONAL;

		case INA2XX_CURRENT:
			/*
			 * processed (mA) = raw * current_lsb (mA)
			 * current_lsb (mA) = shunt_voltage_lsb (nV) /
			 *                    shunt_resistor (uOhm)
			 */
			*val = chip->config->shunt_voltage_lsb;
			*val2 = chip->shunt_resistor_uohm;
			return IIO_VAL_FRACTIONAL;

		case INA2XX_POWER:
			/*
			 * processed (mW) = raw * power_lsb (mW)
			 * power_lsb (mW) = power_lsb_factor (mW/mA) *
			 *                  current_lsb (mA)
			 */
			*val = chip->config->power_lsb_factor *
			       chip->config->shunt_voltage_lsb;
			*val2 = chip->shunt_resistor_uohm;
			return IIO_VAL_FRACTIONAL;
		}
		return -EINVAL;

	case IIO_CHAN_INFO_HARDWAREGAIN:
		switch (chan->address) {
		case INA2XX_SHUNT_VOLTAGE:
			*val = chip->pga_gain_vshunt;
			*val2 = 1000;
			return IIO_VAL_FRACTIONAL;

		case INA2XX_BUS_VOLTAGE:
			*val = chip->range_vbus == 32 ? 1 : 2;
			return IIO_VAL_INT;
		}
		return -EINVAL;
	}

	return -EINVAL;
}

/*
 * Available averaging rates for ina226. The indices correspond with
 * the bit values expected by the chip (according to the ina226 datasheet,
 * table 3 AVG bit settings, found at
 * https://www.ti.com/lit/ds/symlink/ina226.pdf.
 */
static const int ina226_avg_tab[] = { 1, 4, 16, 64, 128, 256, 512, 1024 };

static int ina226_set_average(struct ina2xx_chip_info *chip, unsigned int val,
			      unsigned int *config)
{
	int bits;

	if (val > 1024 || val < 1)
		return -EINVAL;

	bits = find_closest(val, ina226_avg_tab,
			    ARRAY_SIZE(ina226_avg_tab));

	chip->avg = ina226_avg_tab[bits];

	*config &= ~INA226_AVG_MASK;
	*config |= INA226_SHIFT_AVG(bits) & INA226_AVG_MASK;

	return 0;
}

/* Conversion times in uS */
static const int ina226_conv_time_tab[] = { 140, 204, 332, 588, 1100,
					    2116, 4156, 8244 };

static int ina226_set_int_time_vbus(struct ina2xx_chip_info *chip,
				    unsigned int val_us, unsigned int *config)
{
	int bits;

	if (val_us > 8244 || val_us < 140)
		return -EINVAL;

	bits = find_closest(val_us, ina226_conv_time_tab,
			    ARRAY_SIZE(ina226_conv_time_tab));

	chip->int_time_vbus = ina226_conv_time_tab[bits];

	*config &= ~INA226_ITB_MASK;
	*config |= INA226_SHIFT_ITB(bits) & INA226_ITB_MASK;

	return 0;
}

static int ina226_set_int_time_vshunt(struct ina2xx_chip_info *chip,
				      unsigned int val_us, unsigned int *config)
{
	int bits;

	if (val_us > 8244 || val_us < 140)
		return -EINVAL;

	bits = find_closest(val_us, ina226_conv_time_tab,
			    ARRAY_SIZE(ina226_conv_time_tab));

	chip->int_time_vshunt = ina226_conv_time_tab[bits];

	*config &= ~INA226_ITS_MASK;
	*config |= INA226_SHIFT_ITS(bits) & INA226_ITS_MASK;

	return 0;
}

/* Conversion times in uS. */
static const int ina219_conv_time_tab_subsample[] = { 84, 148, 276, 532 };
static const int ina219_conv_time_tab_average[] = { 532, 1060, 2130, 4260,
						    8510, 17020, 34050, 68100};

static int ina219_lookup_int_time(unsigned int *val_us, int *bits)
{
	if (*val_us > 68100 || *val_us < 84)
		return -EINVAL;

	if (*val_us <= 532) {
		*bits = find_closest(*val_us, ina219_conv_time_tab_subsample,
				    ARRAY_SIZE(ina219_conv_time_tab_subsample));
		*val_us = ina219_conv_time_tab_subsample[*bits];
	} else {
		*bits = find_closest(*val_us, ina219_conv_time_tab_average,
				    ARRAY_SIZE(ina219_conv_time_tab_average));
		*val_us = ina219_conv_time_tab_average[*bits];
		*bits |= 0x8;
	}

	return 0;
}

static int ina219_set_int_time_vbus(struct ina2xx_chip_info *chip,
				    unsigned int val_us, unsigned int *config)
{
	int bits, ret;
	unsigned int val_us_best = val_us;

	ret = ina219_lookup_int_time(&val_us_best, &bits);
	if (ret)
		return ret;

	chip->int_time_vbus = val_us_best;

	*config &= ~INA219_ITB_MASK;
	*config |= INA219_SHIFT_ITB(bits) & INA219_ITB_MASK;

	return 0;
}

static int ina219_set_int_time_vshunt(struct ina2xx_chip_info *chip,
				      unsigned int val_us, unsigned int *config)
{
	int bits, ret;
	unsigned int val_us_best = val_us;

	ret = ina219_lookup_int_time(&val_us_best, &bits);
	if (ret)
		return ret;

	chip->int_time_vshunt = val_us_best;

	*config &= ~INA219_ITS_MASK;
	*config |= INA219_SHIFT_ITS(bits) & INA219_ITS_MASK;

	return 0;
}

static const int ina219_vbus_range_tab[] = { 1, 2 };
static int ina219_set_vbus_range_denom(struct ina2xx_chip_info *chip,
				       unsigned int range,
				       unsigned int *config)
{
	if (range == 1)
		chip->range_vbus = 32;
	else if (range == 2)
		chip->range_vbus = 16;
	else
		return -EINVAL;

	*config &= ~INA219_BRNG_MASK;
	*config |= INA219_SHIFT_BRNG(range == 1 ? 1 : 0) & INA219_BRNG_MASK;

	return 0;
}

static const int ina219_vshunt_gain_tab[] = { 125, 250, 500, 1000 };
static const int ina219_vshunt_gain_frac[] = {
	125, 1000, 250, 1000, 500, 1000, 1000, 1000 };

static int ina219_set_vshunt_pga_gain(struct ina2xx_chip_info *chip,
				      unsigned int gain,
				      unsigned int *config)
{
	int bits;

	if (gain < 125 || gain > 1000)
		return -EINVAL;

	bits = find_closest(gain, ina219_vshunt_gain_tab,
			    ARRAY_SIZE(ina219_vshunt_gain_tab));

	chip->pga_gain_vshunt = ina219_vshunt_gain_tab[bits];
	bits = 3 - bits;

	*config &= ~INA219_PGA_MASK;
	*config |= INA219_SHIFT_PGA(bits) & INA219_PGA_MASK;

	return 0;
}

static int ina2xx_read_avail(struct iio_dev *indio_dev,
			     struct iio_chan_spec const *chan,
			     const int **vals, int *type, int *length,
			     long mask)
{
	switch (mask) {
	case IIO_CHAN_INFO_HARDWAREGAIN:
		switch (chan->address) {
		case INA2XX_SHUNT_VOLTAGE:
			*type = IIO_VAL_FRACTIONAL;
			*length = sizeof(ina219_vshunt_gain_frac) / sizeof(int);
			*vals = ina219_vshunt_gain_frac;
			return IIO_AVAIL_LIST;

		case INA2XX_BUS_VOLTAGE:
			*type = IIO_VAL_INT;
			*length = sizeof(ina219_vbus_range_tab) / sizeof(int);
			*vals = ina219_vbus_range_tab;
			return IIO_AVAIL_LIST;
		}
	}

	return -EINVAL;
}

static int ina2xx_write_raw(struct iio_dev *indio_dev,
			    struct iio_chan_spec const *chan,
			    int val, int val2, long mask)
{
	struct ina2xx_chip_info *chip = iio_priv(indio_dev);
	unsigned int config, tmp;
	int ret;

	if (iio_buffer_enabled(indio_dev))
		return -EBUSY;

	mutex_lock(&chip->state_lock);

	ret = regmap_read(chip->regmap, INA2XX_CONFIG, &config);
	if (ret)
		goto err;

	tmp = config;

	switch (mask) {
	case IIO_CHAN_INFO_OVERSAMPLING_RATIO:
		ret = ina226_set_average(chip, val, &tmp);
		break;

	case IIO_CHAN_INFO_INT_TIME:
		if (chip->config->chip_id == ina226) {
			if (chan->address == INA2XX_SHUNT_VOLTAGE)
				ret = ina226_set_int_time_vshunt(chip, val2,
								 &tmp);
			else
				ret = ina226_set_int_time_vbus(chip, val2,
							       &tmp);
		} else {
			if (chan->address == INA2XX_SHUNT_VOLTAGE)
				ret = ina219_set_int_time_vshunt(chip, val2,
								 &tmp);
			else
				ret = ina219_set_int_time_vbus(chip, val2,
							       &tmp);
		}
		break;

	case IIO_CHAN_INFO_HARDWAREGAIN:
		if (chan->address == INA2XX_SHUNT_VOLTAGE)
			ret = ina219_set_vshunt_pga_gain(chip, val * 1000 +
							 val2 / 1000, &tmp);
		else
			ret = ina219_set_vbus_range_denom(chip, val, &tmp);
		break;

	default:
		ret = -EINVAL;
	}

	if (!ret && (tmp != config))
		ret = regmap_write(chip->regmap, INA2XX_CONFIG, tmp);
err:
	mutex_unlock(&chip->state_lock);

	return ret;
}

static ssize_t ina2xx_allow_async_readout_show(struct device *dev,
					   struct device_attribute *attr,
					   char *buf)
{
	struct ina2xx_chip_info *chip = iio_priv(dev_to_iio_dev(dev));

	return sprintf(buf, "%d\n", chip->allow_async_readout);
}

static ssize_t ina2xx_allow_async_readout_store(struct device *dev,
				struct device_attribute *attr,
				const char *buf, size_t len)
{
	struct ina2xx_chip_info *chip = iio_priv(dev_to_iio_dev(dev));
	bool val;
	int ret;

	ret = strtobool((const char *) buf, &val);
	if (ret)
		return ret;

	chip->allow_async_readout = val;

	return len;
}

/*
<<<<<<< HEAD
 * Set current LSB to 1mA, shunt is in uOhms
 * (equation 13 in datasheet). We hardcode a Current_LSB
 * of 1.0 x10-6. The only remaining parameter is RShunt.
 * There is no need to expose the CALIBRATION register
 * to the user for now. But we need to reset this register
 * if the user updates RShunt after driver init, e.g upon
 * reading an EEPROM/Probe-type value.
 */
static int ina2xx_set_calibration(struct ina2xx_chip_info *chip)
{
	u16 regval = DIV_ROUND_CLOSEST(chip->config->calibration_factor,
				   chip->shunt_resistor);

	return regmap_write(chip->regmap, INA2XX_CALIBRATION, regval);
=======
 * Calibration register is set to the best value, which eliminates
 * truncation errors on calculating current register in hardware.
 * According to datasheet (INA 226: eq. 3, INA219: eq. 4) the best values
 * are 2048 for ina226 and 4096 for ina219. They are hardcoded as
 * calibration_value.
 */
static int ina2xx_set_calibration(struct ina2xx_chip_info *chip)
{
	return regmap_write(chip->regmap, INA2XX_CALIBRATION,
			    chip->config->calibration_value);
>>>>>>> 24b8d41d
}

static int set_shunt_resistor(struct ina2xx_chip_info *chip, unsigned int val)
{
	if (val == 0 || val > INT_MAX)
		return -EINVAL;

	chip->shunt_resistor_uohm = val;

	return 0;
}

static ssize_t ina2xx_shunt_resistor_show(struct device *dev,
					  struct device_attribute *attr,
					  char *buf)
{
	struct ina2xx_chip_info *chip = iio_priv(dev_to_iio_dev(dev));
	int vals[2] = { chip->shunt_resistor_uohm, 1000000 };

	return iio_format_value(buf, IIO_VAL_FRACTIONAL, 1, vals);
}

static ssize_t ina2xx_shunt_resistor_store(struct device *dev,
					   struct device_attribute *attr,
					   const char *buf, size_t len)
{
	struct ina2xx_chip_info *chip = iio_priv(dev_to_iio_dev(dev));
	int val, val_fract, ret;

	ret = iio_str_to_fixpoint(buf, 100000, &val, &val_fract);
	if (ret)
		return ret;

	ret = set_shunt_resistor(chip, val * 1000000 + val_fract);
	if (ret)
		return ret;

	/* Update the Calibration register */
	ret = ina2xx_set_calibration(chip);
	if (ret)
		return ret;

	return len;
}

#define INA219_CHAN(_type, _index, _address) { \
	.type = (_type), \
	.address = (_address), \
	.indexed = 1, \
	.channel = (_index), \
	.info_mask_separate = BIT(IIO_CHAN_INFO_RAW) | \
			      BIT(IIO_CHAN_INFO_SCALE), \
	.info_mask_shared_by_dir = BIT(IIO_CHAN_INFO_SAMP_FREQ), \
	.scan_index = (_index), \
	.scan_type = { \
		.sign = 'u', \
		.realbits = 16, \
		.storagebits = 16, \
		.endianness = IIO_CPU, \
	} \
}

#define INA226_CHAN(_type, _index, _address) { \
	.type = (_type), \
	.address = (_address), \
	.indexed = 1, \
	.channel = (_index), \
	.info_mask_separate = BIT(IIO_CHAN_INFO_RAW) | \
			      BIT(IIO_CHAN_INFO_SCALE), \
	.info_mask_shared_by_dir = BIT(IIO_CHAN_INFO_SAMP_FREQ) | \
				   BIT(IIO_CHAN_INFO_OVERSAMPLING_RATIO), \
	.scan_index = (_index), \
	.scan_type = { \
		.sign = 'u', \
		.realbits = 16, \
		.storagebits = 16, \
		.endianness = IIO_CPU, \
	} \
}

/*
 * Sampling Freq is a consequence of the integration times of
 * the Voltage channels.
 */
#define INA219_CHAN_VOLTAGE(_index, _address, _shift) { \
	.type = IIO_VOLTAGE, \
	.address = (_address), \
	.indexed = 1, \
	.channel = (_index), \
	.info_mask_separate = BIT(IIO_CHAN_INFO_RAW) | \
			      BIT(IIO_CHAN_INFO_SCALE) | \
			      BIT(IIO_CHAN_INFO_INT_TIME) | \
			      BIT(IIO_CHAN_INFO_HARDWAREGAIN), \
	.info_mask_separate_available = \
			      BIT(IIO_CHAN_INFO_HARDWAREGAIN), \
	.info_mask_shared_by_dir = BIT(IIO_CHAN_INFO_SAMP_FREQ), \
	.scan_index = (_index), \
	.scan_type = { \
		.sign = 'u', \
		.shift = _shift, \
		.realbits = 16 - _shift, \
		.storagebits = 16, \
		.endianness = IIO_LE, \
	} \
}

#define INA226_CHAN_VOLTAGE(_index, _address) { \
	.type = IIO_VOLTAGE, \
	.address = (_address), \
	.indexed = 1, \
	.channel = (_index), \
	.info_mask_separate = BIT(IIO_CHAN_INFO_RAW) | \
			      BIT(IIO_CHAN_INFO_SCALE) | \
			      BIT(IIO_CHAN_INFO_INT_TIME), \
	.info_mask_shared_by_dir = BIT(IIO_CHAN_INFO_SAMP_FREQ) | \
				   BIT(IIO_CHAN_INFO_OVERSAMPLING_RATIO), \
	.scan_index = (_index), \
	.scan_type = { \
		.sign = 'u', \
		.realbits = 16, \
		.storagebits = 16, \
		.endianness = IIO_LE, \
	} \
}


static const struct iio_chan_spec ina226_channels[] = {
	INA226_CHAN_VOLTAGE(0, INA2XX_SHUNT_VOLTAGE),
	INA226_CHAN_VOLTAGE(1, INA2XX_BUS_VOLTAGE),
	INA226_CHAN(IIO_POWER, 2, INA2XX_POWER),
	INA226_CHAN(IIO_CURRENT, 3, INA2XX_CURRENT),
	IIO_CHAN_SOFT_TIMESTAMP(4),
};

static const struct iio_chan_spec ina219_channels[] = {
	INA219_CHAN_VOLTAGE(0, INA2XX_SHUNT_VOLTAGE, 0),
	INA219_CHAN_VOLTAGE(1, INA2XX_BUS_VOLTAGE, INA219_BUS_VOLTAGE_SHIFT),
	INA219_CHAN(IIO_POWER, 2, INA2XX_POWER),
	INA219_CHAN(IIO_CURRENT, 3, INA2XX_CURRENT),
	IIO_CHAN_SOFT_TIMESTAMP(4),
};

static int ina2xx_conversion_ready(struct iio_dev *indio_dev)
{
	struct ina2xx_chip_info *chip = iio_priv(indio_dev);
	int ret;
	unsigned int alert;

<<<<<<< HEAD
	time_a = iio_get_time_ns(indio_dev);

=======
>>>>>>> 24b8d41d
	/*
	 * Because the timer thread and the chip conversion clock
	 * are asynchronous, the period difference will eventually
	 * result in reading V[k-1] again, or skip V[k] at time Tk.
	 * In order to resync the timer with the conversion process
	 * we check the ConVersionReadyFlag.
	 * On hardware that supports using the ALERT pin to toggle a
	 * GPIO a triggered buffer could be used instead.
	 * For now, we do an extra read of the MASK_ENABLE register (INA226)
	 * resp. the BUS_VOLTAGE register (INA219).
	 */
	if (chip->config->chip_id == ina226) {
		ret = regmap_read(chip->regmap,
				  INA226_MASK_ENABLE, &alert);
		alert &= INA226_CVRF;
	} else {
		ret = regmap_read(chip->regmap,
				  INA2XX_BUS_VOLTAGE, &alert);
		alert &= INA219_CNVR;
	}

	if (ret < 0)
		return ret;

	return !!alert;
}

static int ina2xx_work_buffer(struct iio_dev *indio_dev)
{
	struct ina2xx_chip_info *chip = iio_priv(indio_dev);
	int bit, ret, i = 0;
	s64 time;

	time = iio_get_time_ns(indio_dev);

	/*
	 * Single register reads: bulk_read will not work with ina226/219
	 * as there is no auto-increment of the register pointer.
	 */
	for_each_set_bit(bit, indio_dev->active_scan_mask,
			 indio_dev->masklength) {
		unsigned int val;

		ret = regmap_read(chip->regmap,
				  INA2XX_SHUNT_VOLTAGE + bit, &val);
		if (ret < 0)
			return ret;

		chip->scan.chan[i++] = val;
	}

<<<<<<< HEAD
	time_b = iio_get_time_ns(indio_dev);

	iio_push_to_buffers_with_timestamp(indio_dev,
					   (unsigned int *)data, time_a);

	return (unsigned long)(time_b - time_a) / 1000;
=======
	iio_push_to_buffers_with_timestamp(indio_dev, &chip->scan, time);

	return 0;
>>>>>>> 24b8d41d
};

static int ina2xx_capture_thread(void *data)
{
	struct iio_dev *indio_dev = data;
	struct ina2xx_chip_info *chip = iio_priv(indio_dev);
	int sampling_us = SAMPLING_PERIOD(chip);
	int ret;
	struct timespec64 next, now, delta;
	s64 delay_us;

	/*
	 * Poll a bit faster than the chip internal Fs, in case
	 * we wish to sync with the conversion ready flag.
	 */
	if (!chip->allow_async_readout)
		sampling_us -= 200;

	ktime_get_ts64(&next);

	do {
		while (!chip->allow_async_readout) {
			ret = ina2xx_conversion_ready(indio_dev);
			if (ret < 0)
				return ret;

			/*
			 * If the conversion was not yet finished,
			 * reset the reference timestamp.
			 */
			if (ret == 0)
				ktime_get_ts64(&next);
			else
				break;
		}

		ret = ina2xx_work_buffer(indio_dev);
		if (ret < 0)
			return ret;

		ktime_get_ts64(&now);

		/*
		 * Advance the timestamp for the next poll by one sampling
		 * interval, and sleep for the remainder (next - now)
		 * In case "next" has already passed, the interval is added
		 * multiple times, i.e. samples are dropped.
		 */
		do {
			timespec64_add_ns(&next, 1000 * sampling_us);
			delta = timespec64_sub(next, now);
			delay_us = div_s64(timespec64_to_ns(&delta), 1000);
		} while (delay_us <= 0);

		usleep_range(delay_us, (delay_us * 3) >> 1);

	} while (!kthread_should_stop());

	return 0;
}

static int ina2xx_buffer_enable(struct iio_dev *indio_dev)
{
	struct ina2xx_chip_info *chip = iio_priv(indio_dev);
	unsigned int sampling_us = SAMPLING_PERIOD(chip);
	struct task_struct *task;

	dev_dbg(&indio_dev->dev, "Enabling buffer w/ scan_mask %02x, freq = %d, avg =%u\n",
		(unsigned int)(*indio_dev->active_scan_mask),
		1000000 / sampling_us, chip->avg);

	dev_dbg(&indio_dev->dev, "Expected work period: %u us\n", sampling_us);
	dev_dbg(&indio_dev->dev, "Async readout mode: %d\n",
		chip->allow_async_readout);

<<<<<<< HEAD
	chip->task = kthread_run(ina2xx_capture_thread, (void *)indio_dev,
				 "%s:%d-%uus", indio_dev->name, indio_dev->id,
				 sampling_us);
=======
	task = kthread_create(ina2xx_capture_thread, (void *)indio_dev,
			      "%s:%d-%uus", indio_dev->name, indio_dev->id,
			      sampling_us);
	if (IS_ERR(task))
		return PTR_ERR(task);

	get_task_struct(task);
	wake_up_process(task);
	chip->task = task;
>>>>>>> 24b8d41d

	return 0;
}

static int ina2xx_buffer_disable(struct iio_dev *indio_dev)
{
	struct ina2xx_chip_info *chip = iio_priv(indio_dev);

	if (chip->task) {
		kthread_stop(chip->task);
		put_task_struct(chip->task);
		chip->task = NULL;
	}

	return 0;
}

static const struct iio_buffer_setup_ops ina2xx_setup_ops = {
	.postenable = &ina2xx_buffer_enable,
	.predisable = &ina2xx_buffer_disable,
};

static int ina2xx_debug_reg(struct iio_dev *indio_dev,
			    unsigned reg, unsigned writeval, unsigned *readval)
{
	struct ina2xx_chip_info *chip = iio_priv(indio_dev);

	if (!readval)
		return regmap_write(chip->regmap, reg, writeval);

	return regmap_read(chip->regmap, reg, readval);
}

/* Possible integration times for vshunt and vbus */
static IIO_CONST_ATTR_NAMED(ina219_integration_time_available,
			    integration_time_available,
			    "0.000084 0.000148 0.000276 0.000532 0.001060 0.002130 0.004260 0.008510 0.017020 0.034050 0.068100");

static IIO_CONST_ATTR_NAMED(ina226_integration_time_available,
			    integration_time_available,
			    "0.000140 0.000204 0.000332 0.000588 0.001100 0.002116 0.004156 0.008244");

static IIO_DEVICE_ATTR(in_allow_async_readout, S_IRUGO | S_IWUSR,
		       ina2xx_allow_async_readout_show,
		       ina2xx_allow_async_readout_store, 0);

static IIO_DEVICE_ATTR(in_shunt_resistor, S_IRUGO | S_IWUSR,
		       ina2xx_shunt_resistor_show,
		       ina2xx_shunt_resistor_store, 0);

static struct attribute *ina219_attributes[] = {
	&iio_dev_attr_in_allow_async_readout.dev_attr.attr,
	&iio_const_attr_ina219_integration_time_available.dev_attr.attr,
	&iio_dev_attr_in_shunt_resistor.dev_attr.attr,
	NULL,
};

static struct attribute *ina226_attributes[] = {
	&iio_dev_attr_in_allow_async_readout.dev_attr.attr,
	&iio_const_attr_ina226_integration_time_available.dev_attr.attr,
	&iio_dev_attr_in_shunt_resistor.dev_attr.attr,
	NULL,
};

static const struct attribute_group ina219_attribute_group = {
	.attrs = ina219_attributes,
};

static const struct attribute_group ina226_attribute_group = {
	.attrs = ina226_attributes,
};

static const struct iio_info ina219_info = {
	.attrs = &ina219_attribute_group,
	.read_raw = ina2xx_read_raw,
	.read_avail = ina2xx_read_avail,
	.write_raw = ina2xx_write_raw,
	.debugfs_reg_access = ina2xx_debug_reg,
};

static const struct iio_info ina226_info = {
	.attrs = &ina226_attribute_group,
	.read_raw = ina2xx_read_raw,
	.write_raw = ina2xx_write_raw,
	.debugfs_reg_access = ina2xx_debug_reg,
};

/* Initialize the configuration and calibration registers. */
static int ina2xx_init(struct ina2xx_chip_info *chip, unsigned int config)
{
	int ret = regmap_write(chip->regmap, INA2XX_CONFIG, config);
	if (ret)
		return ret;

	return ina2xx_set_calibration(chip);
}

static int ina2xx_probe(struct i2c_client *client,
			const struct i2c_device_id *id)
{
	struct ina2xx_chip_info *chip;
	struct iio_dev *indio_dev;
	struct iio_buffer *buffer;
	unsigned int val;
	enum ina2xx_ids type;
	int ret;

	indio_dev = devm_iio_device_alloc(&client->dev, sizeof(*chip));
	if (!indio_dev)
		return -ENOMEM;

	chip = iio_priv(indio_dev);

	/* This is only used for device removal purposes. */
	i2c_set_clientdata(client, indio_dev);

	chip->regmap = devm_regmap_init_i2c(client, &ina2xx_regmap_config);
	if (IS_ERR(chip->regmap)) {
		dev_err(&client->dev, "failed to allocate register map\n");
		return PTR_ERR(chip->regmap);
	}

	if (client->dev.of_node)
		type = (enum ina2xx_ids)of_device_get_match_data(&client->dev);
	else
		type = id->driver_data;
	chip->config = &ina2xx_config[type];

	mutex_init(&chip->state_lock);

	if (of_property_read_u32(client->dev.of_node,
				 "shunt-resistor", &val) < 0) {
		struct ina2xx_platform_data *pdata =
		    dev_get_platdata(&client->dev);

		if (pdata)
			val = pdata->shunt_uohms;
		else
			val = INA2XX_RSHUNT_DEFAULT;
	}

	ret = set_shunt_resistor(chip, val);
	if (ret)
		return ret;

	/* Patch the current config register with default. */
	val = chip->config->config_default;

	if (id->driver_data == ina226) {
		ina226_set_average(chip, INA226_DEFAULT_AVG, &val);
		ina226_set_int_time_vbus(chip, INA226_DEFAULT_IT, &val);
		ina226_set_int_time_vshunt(chip, INA226_DEFAULT_IT, &val);
	} else {
		chip->avg = 1;
		ina219_set_int_time_vbus(chip, INA219_DEFAULT_IT, &val);
		ina219_set_int_time_vshunt(chip, INA219_DEFAULT_IT, &val);
		ina219_set_vbus_range_denom(chip, INA219_DEFAULT_BRNG, &val);
		ina219_set_vshunt_pga_gain(chip, INA219_DEFAULT_PGA, &val);
	}

	ret = ina2xx_init(chip, val);
	if (ret) {
		dev_err(&client->dev, "error configuring the device\n");
		return ret;
	}

	indio_dev->modes = INDIO_DIRECT_MODE | INDIO_BUFFER_SOFTWARE;
<<<<<<< HEAD
	indio_dev->dev.parent = &client->dev;
	indio_dev->dev.of_node = client->dev.of_node;
	indio_dev->channels = ina2xx_channels;
	indio_dev->num_channels = ARRAY_SIZE(ina2xx_channels);
=======
	if (id->driver_data == ina226) {
		indio_dev->channels = ina226_channels;
		indio_dev->num_channels = ARRAY_SIZE(ina226_channels);
		indio_dev->info = &ina226_info;
	} else {
		indio_dev->channels = ina219_channels;
		indio_dev->num_channels = ARRAY_SIZE(ina219_channels);
		indio_dev->info = &ina219_info;
	}
>>>>>>> 24b8d41d
	indio_dev->name = id->name;
	indio_dev->setup_ops = &ina2xx_setup_ops;

	buffer = devm_iio_kfifo_allocate(&indio_dev->dev);
	if (!buffer)
		return -ENOMEM;

	iio_device_attach_buffer(indio_dev, buffer);

	return iio_device_register(indio_dev);
}

static int ina2xx_remove(struct i2c_client *client)
{
	struct iio_dev *indio_dev = i2c_get_clientdata(client);
	struct ina2xx_chip_info *chip = iio_priv(indio_dev);

	iio_device_unregister(indio_dev);

	/* Powerdown */
	return regmap_update_bits(chip->regmap, INA2XX_CONFIG,
				  INA2XX_MODE_MASK, 0);
}

static const struct i2c_device_id ina2xx_id[] = {
	{"ina219", ina219},
	{"ina220", ina219},
	{"ina226", ina226},
	{"ina230", ina226},
	{"ina231", ina226},
	{}
};
MODULE_DEVICE_TABLE(i2c, ina2xx_id);

static const struct of_device_id ina2xx_of_match[] = {
	{
		.compatible = "ti,ina219",
		.data = (void *)ina219
	},
	{
		.compatible = "ti,ina220",
		.data = (void *)ina219
	},
	{
		.compatible = "ti,ina226",
		.data = (void *)ina226
	},
	{
		.compatible = "ti,ina230",
		.data = (void *)ina226
	},
	{
		.compatible = "ti,ina231",
		.data = (void *)ina226
	},
	{},
};
MODULE_DEVICE_TABLE(of, ina2xx_of_match);

static struct i2c_driver ina2xx_driver = {
	.driver = {
		   .name = KBUILD_MODNAME,
		   .of_match_table = ina2xx_of_match,
	},
	.probe = ina2xx_probe,
	.remove = ina2xx_remove,
	.id_table = ina2xx_id,
};
module_i2c_driver(ina2xx_driver);

MODULE_AUTHOR("Marc Titinger <marc.titinger@baylibre.com>");
MODULE_DESCRIPTION("Texas Instruments INA2XX ADC driver");
MODULE_LICENSE("GPL v2");<|MERGE_RESOLUTION|>--- conflicted
+++ resolved
@@ -223,15 +223,9 @@
 	case IIO_CHAN_INFO_SCALE:
 		switch (chan->address) {
 		case INA2XX_SHUNT_VOLTAGE:
-<<<<<<< HEAD
-			/* processed (mV) = raw/shunt_div */
-			*val2 = chip->config->shunt_div;
-			*val = 1;
-=======
 			/* processed (mV) = raw * lsb(nV) / 1000000 */
 			*val = chip->config->shunt_voltage_lsb;
 			*val2 = 1000000;
->>>>>>> 24b8d41d
 			return IIO_VAL_FRACTIONAL;
 
 		case INA2XX_BUS_VOLTAGE:
@@ -566,22 +560,6 @@
 }
 
 /*
-<<<<<<< HEAD
- * Set current LSB to 1mA, shunt is in uOhms
- * (equation 13 in datasheet). We hardcode a Current_LSB
- * of 1.0 x10-6. The only remaining parameter is RShunt.
- * There is no need to expose the CALIBRATION register
- * to the user for now. But we need to reset this register
- * if the user updates RShunt after driver init, e.g upon
- * reading an EEPROM/Probe-type value.
- */
-static int ina2xx_set_calibration(struct ina2xx_chip_info *chip)
-{
-	u16 regval = DIV_ROUND_CLOSEST(chip->config->calibration_factor,
-				   chip->shunt_resistor);
-
-	return regmap_write(chip->regmap, INA2XX_CALIBRATION, regval);
-=======
  * Calibration register is set to the best value, which eliminates
  * truncation errors on calculating current register in hardware.
  * According to datasheet (INA 226: eq. 3, INA219: eq. 4) the best values
@@ -592,7 +570,6 @@
 {
 	return regmap_write(chip->regmap, INA2XX_CALIBRATION,
 			    chip->config->calibration_value);
->>>>>>> 24b8d41d
 }
 
 static int set_shunt_resistor(struct ina2xx_chip_info *chip, unsigned int val)
@@ -627,11 +604,6 @@
 		return ret;
 
 	ret = set_shunt_resistor(chip, val * 1000000 + val_fract);
-	if (ret)
-		return ret;
-
-	/* Update the Calibration register */
-	ret = ina2xx_set_calibration(chip);
 	if (ret)
 		return ret;
 
@@ -741,11 +713,6 @@
 	int ret;
 	unsigned int alert;
 
-<<<<<<< HEAD
-	time_a = iio_get_time_ns(indio_dev);
-
-=======
->>>>>>> 24b8d41d
 	/*
 	 * Because the timer thread and the chip conversion clock
 	 * are asynchronous, the period difference will eventually
@@ -797,18 +764,9 @@
 		chip->scan.chan[i++] = val;
 	}
 
-<<<<<<< HEAD
-	time_b = iio_get_time_ns(indio_dev);
-
-	iio_push_to_buffers_with_timestamp(indio_dev,
-					   (unsigned int *)data, time_a);
-
-	return (unsigned long)(time_b - time_a) / 1000;
-=======
 	iio_push_to_buffers_with_timestamp(indio_dev, &chip->scan, time);
 
 	return 0;
->>>>>>> 24b8d41d
 };
 
 static int ina2xx_capture_thread(void *data)
@@ -884,11 +842,6 @@
 	dev_dbg(&indio_dev->dev, "Async readout mode: %d\n",
 		chip->allow_async_readout);
 
-<<<<<<< HEAD
-	chip->task = kthread_run(ina2xx_capture_thread, (void *)indio_dev,
-				 "%s:%d-%uus", indio_dev->name, indio_dev->id,
-				 sampling_us);
-=======
 	task = kthread_create(ina2xx_capture_thread, (void *)indio_dev,
 			      "%s:%d-%uus", indio_dev->name, indio_dev->id,
 			      sampling_us);
@@ -898,7 +851,6 @@
 	get_task_struct(task);
 	wake_up_process(task);
 	chip->task = task;
->>>>>>> 24b8d41d
 
 	return 0;
 }
@@ -1066,12 +1018,6 @@
 	}
 
 	indio_dev->modes = INDIO_DIRECT_MODE | INDIO_BUFFER_SOFTWARE;
-<<<<<<< HEAD
-	indio_dev->dev.parent = &client->dev;
-	indio_dev->dev.of_node = client->dev.of_node;
-	indio_dev->channels = ina2xx_channels;
-	indio_dev->num_channels = ARRAY_SIZE(ina2xx_channels);
-=======
 	if (id->driver_data == ina226) {
 		indio_dev->channels = ina226_channels;
 		indio_dev->num_channels = ARRAY_SIZE(ina226_channels);
@@ -1081,7 +1027,6 @@
 		indio_dev->num_channels = ARRAY_SIZE(ina219_channels);
 		indio_dev->info = &ina219_info;
 	}
->>>>>>> 24b8d41d
 	indio_dev->name = id->name;
 	indio_dev->setup_ops = &ina2xx_setup_ops;
 
