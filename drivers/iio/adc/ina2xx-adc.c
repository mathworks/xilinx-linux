--- conflicted
+++ resolved
@@ -542,7 +542,7 @@
 {
 	struct ina2xx_chip_info *chip = iio_priv(dev_to_iio_dev(dev));
 
-	return sprintf(buf, "%d\n", chip->allow_async_readout);
+	return sysfs_emit(buf, "%d\n", chip->allow_async_readout);
 }
 
 static ssize_t ina2xx_allow_async_readout_store(struct device *dev,
@@ -553,7 +553,7 @@
 	bool val;
 	int ret;
 
-	ret = strtobool((const char *) buf, &val);
+	ret = kstrtobool(buf, &val);
 	if (ret)
 		return ret;
 
@@ -845,14 +845,13 @@
 	dev_dbg(&indio_dev->dev, "Async readout mode: %d\n",
 		chip->allow_async_readout);
 
-	task = kthread_create(ina2xx_capture_thread, (void *)indio_dev,
-			      "%s:%d-%uus", indio_dev->name, indio_dev->id,
-			      sampling_us);
+	task = kthread_run(ina2xx_capture_thread, (void *)indio_dev,
+			   "%s:%d-%uus", indio_dev->name,
+			   iio_device_id(indio_dev),
+			   sampling_us);
 	if (IS_ERR(task))
 		return PTR_ERR(task);
 
-	get_task_struct(task);
-	wake_up_process(task);
 	chip->task = task;
 
 	return 0;
@@ -864,7 +863,6 @@
 
 	if (chip->task) {
 		kthread_stop(chip->task);
-		put_task_struct(chip->task);
 		chip->task = NULL;
 	}
 
@@ -956,7 +954,6 @@
 	const struct i2c_device_id *id = i2c_client_get_device_id(client);
 	struct ina2xx_chip_info *chip;
 	struct iio_dev *indio_dev;
-	struct iio_buffer *buffer;
 	unsigned int val;
 	enum ina2xx_ids type;
 	int ret;
@@ -977,7 +974,7 @@
 	}
 
 	if (client->dev.of_node)
-		type = (enum ina2xx_ids)of_device_get_match_data(&client->dev);
+		type = (uintptr_t)of_device_get_match_data(&client->dev);
 	else
 		type = id->driver_data;
 	chip->config = &ina2xx_config[type];
@@ -1020,13 +1017,8 @@
 		return ret;
 	}
 
-<<<<<<< HEAD
-	indio_dev->modes = INDIO_DIRECT_MODE | INDIO_BUFFER_SOFTWARE;
-	if (id->driver_data == ina226) {
-=======
 	indio_dev->modes = INDIO_DIRECT_MODE;
 	if (type == ina226) {
->>>>>>> e475cc1c
 		indio_dev->channels = ina226_channels;
 		indio_dev->num_channels = ARRAY_SIZE(ina226_channels);
 		indio_dev->info = &ina226_info;
@@ -1035,32 +1027,30 @@
 		indio_dev->num_channels = ARRAY_SIZE(ina219_channels);
 		indio_dev->info = &ina219_info;
 	}
-<<<<<<< HEAD
-	indio_dev->name = id->name;
-	indio_dev->setup_ops = &ina2xx_setup_ops;
-=======
 	indio_dev->name = id ? id->name : chip->config->name;
->>>>>>> e475cc1c
-
-	buffer = devm_iio_kfifo_allocate(&indio_dev->dev);
-	if (!buffer)
-		return -ENOMEM;
-
-	iio_device_attach_buffer(indio_dev, buffer);
+
+	ret = devm_iio_kfifo_buffer_setup(&client->dev, indio_dev,
+					  &ina2xx_setup_ops);
+	if (ret)
+		return ret;
 
 	return iio_device_register(indio_dev);
 }
 
-static int ina2xx_remove(struct i2c_client *client)
+static void ina2xx_remove(struct i2c_client *client)
 {
 	struct iio_dev *indio_dev = i2c_get_clientdata(client);
 	struct ina2xx_chip_info *chip = iio_priv(indio_dev);
+	int ret;
 
 	iio_device_unregister(indio_dev);
 
 	/* Powerdown */
-	return regmap_update_bits(chip->regmap, INA2XX_CONFIG,
-				  INA2XX_MODE_MASK, 0);
+	ret = regmap_update_bits(chip->regmap, INA2XX_CONFIG,
+				 INA2XX_MODE_MASK, 0);
+	if (ret)
+		dev_warn(&client->dev, "Failed to power down device (%pe)\n",
+			 ERR_PTR(ret));
 }
 
 static const struct i2c_device_id ina2xx_id[] = {
