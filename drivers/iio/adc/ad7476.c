--- conflicted
+++ resolved
@@ -32,33 +32,38 @@
 	/* channels used when convst gpio is defined */
 	struct iio_chan_spec		convst_channel[2];
 	void (*reset)(struct ad7476_state *);
+	bool				has_vref;
+	bool				has_vdrive;
 };
 
 struct ad7476_state {
 	struct spi_device		*spi;
 	const struct ad7476_chip_info	*chip_info;
-	struct regulator		*reg;
+	struct regulator		*ref_reg;
 	struct gpio_desc		*convst_gpio;
 	struct spi_transfer		xfer;
 	struct spi_message		msg;
 	/*
-	 * DMA (thus cache coherency maintenance) requires the
+	 * DMA (thus cache coherency maintenance) may require the
 	 * transfer buffers to live in their own cache lines.
 	 * Make the buffer large enough for one 16 bit sample and one 64 bit
 	 * aligned 64 bit timestamp.
 	 */
-	unsigned char data[ALIGN(2, sizeof(s64)) + sizeof(s64)]
-			____cacheline_aligned;
+	unsigned char data[ALIGN(2, sizeof(s64)) + sizeof(s64)] __aligned(IIO_DMA_MINALIGN);
 };
 
 enum ad7476_supported_device_ids {
+	ID_AD7091,
 	ID_AD7091R,
+	ID_AD7273,
+	ID_AD7274,
 	ID_AD7276,
 	ID_AD7277,
 	ID_AD7278,
 	ID_AD7466,
 	ID_AD7467,
 	ID_AD7468,
+	ID_AD7475,
 	ID_AD7495,
 	ID_AD7940,
 	ID_ADC081S,
@@ -145,8 +150,8 @@
 			GENMASK(st->chip_info->channel[0].scan_type.realbits - 1, 0);
 		return IIO_VAL_INT;
 	case IIO_CHAN_INFO_SCALE:
-		if (!st->chip_info->int_vref_uv) {
-			scale_uv = regulator_get_voltage(st->reg);
+		if (st->ref_reg) {
+			scale_uv = regulator_get_voltage(st->ref_reg);
 			if (scale_uv < 0)
 				return scale_uv;
 		} else {
@@ -187,13 +192,32 @@
 		BIT(IIO_CHAN_INFO_RAW))
 
 static const struct ad7476_chip_info ad7476_chip_info_tbl[] = {
-	[ID_AD7091R] = {
+	[ID_AD7091] = {
 		.channel[0] = AD7091R_CHAN(12),
 		.channel[1] = IIO_CHAN_SOFT_TIMESTAMP(1),
 		.convst_channel[0] = AD7091R_CONVST_CHAN(12),
 		.convst_channel[1] = IIO_CHAN_SOFT_TIMESTAMP(1),
 		.reset = ad7091_reset,
 	},
+	[ID_AD7091R] = {
+		.channel[0] = AD7091R_CHAN(12),
+		.channel[1] = IIO_CHAN_SOFT_TIMESTAMP(1),
+		.convst_channel[0] = AD7091R_CONVST_CHAN(12),
+		.convst_channel[1] = IIO_CHAN_SOFT_TIMESTAMP(1),
+		.int_vref_uv = 2500000,
+		.has_vref = true,
+		.reset = ad7091_reset,
+	},
+	[ID_AD7273] = {
+		.channel[0] = AD7940_CHAN(10),
+		.channel[1] = IIO_CHAN_SOFT_TIMESTAMP(1),
+		.has_vref = true,
+	},
+	[ID_AD7274] = {
+		.channel[0] = AD7940_CHAN(12),
+		.channel[1] = IIO_CHAN_SOFT_TIMESTAMP(1),
+		.has_vref = true,
+	},
 	[ID_AD7276] = {
 		.channel[0] = AD7940_CHAN(12),
 		.channel[1] = IIO_CHAN_SOFT_TIMESTAMP(1),
@@ -218,10 +242,17 @@
 		.channel[0] = AD7476_CHAN(8),
 		.channel[1] = IIO_CHAN_SOFT_TIMESTAMP(1),
 	},
+	[ID_AD7475] = {
+		.channel[0] = AD7476_CHAN(12),
+		.channel[1] = IIO_CHAN_SOFT_TIMESTAMP(1),
+		.has_vref = true,
+		.has_vdrive = true,
+	},
 	[ID_AD7495] = {
 		.channel[0] = AD7476_CHAN(12),
 		.channel[1] = IIO_CHAN_SOFT_TIMESTAMP(1),
 		.int_vref_uv = 2500000,
+		.has_vdrive = true,
 	},
 	[ID_AD7940] = {
 		.channel[0] = AD7940_CHAN(14),
@@ -254,6 +285,7 @@
 	[ID_LTC2314_14] = {
 		.channel[0] = AD7940_CHAN(14),
 		.channel[1] = IIO_CHAN_SOFT_TIMESTAMP(1),
+		.has_vref = true,
 	},
 };
 
@@ -263,15 +295,16 @@
 
 static void ad7476_reg_disable(void *data)
 {
-	struct ad7476_state *st = data;
-
-	regulator_disable(st->reg);
+	struct regulator *reg = data;
+
+	regulator_disable(reg);
 }
 
 static int ad7476_probe(struct spi_device *spi)
 {
 	struct ad7476_state *st;
 	struct iio_dev *indio_dev;
+	struct regulator *reg;
 	int ret;
 
 	indio_dev = devm_iio_device_alloc(&spi->dev, sizeof(*st));
@@ -282,21 +315,18 @@
 	st->chip_info =
 		&ad7476_chip_info_tbl[spi_get_device_id(spi)->driver_data];
 
-	st->reg = devm_regulator_get(&spi->dev, "vcc");
-	if (IS_ERR(st->reg))
-		return PTR_ERR(st->reg);
-
-	ret = regulator_enable(st->reg);
+	reg = devm_regulator_get(&spi->dev, "vcc");
+	if (IS_ERR(reg))
+		return PTR_ERR(reg);
+
+	ret = regulator_enable(reg);
 	if (ret)
 		return ret;
 
-	ret = devm_add_action_or_reset(&spi->dev, ad7476_reg_disable,
-				       st);
+	ret = devm_add_action_or_reset(&spi->dev, ad7476_reg_disable, reg);
 	if (ret)
 		return ret;
 
-<<<<<<< HEAD
-=======
 	/* Either vcc or vref (below) as appropriate */
 	if (!st->chip_info->int_vref_uv)
 		st->ref_reg = reg;
@@ -338,20 +368,26 @@
 	}
 
 	if (st->chip_info->has_vdrive) {
-		ret = devm_regulator_get_enable(&spi->dev, "vdrive");
+		reg = devm_regulator_get(&spi->dev, "vdrive");
+		if (IS_ERR(reg))
+			return PTR_ERR(reg);
+
+		ret = regulator_enable(reg);
+		if (ret)
+			return ret;
+
+		ret = devm_add_action_or_reset(&spi->dev, ad7476_reg_disable,
+					       reg);
 		if (ret)
 			return ret;
 	}
 
->>>>>>> e475cc1c
 	st->convst_gpio = devm_gpiod_get_optional(&spi->dev,
 						  "adi,conversion-start",
 						  GPIOD_OUT_LOW);
 	if (IS_ERR(st->convst_gpio))
 		return PTR_ERR(st->convst_gpio);
 
-	spi_set_drvdata(spi, indio_dev);
-
 	st->spi = spi;
 
 	indio_dev->name = spi_get_device_id(spi)->name;
@@ -370,39 +406,29 @@
 	spi_message_init(&st->msg);
 	spi_message_add_tail(&st->xfer, &st->msg);
 
-	ret = iio_triggered_buffer_setup(indio_dev, NULL,
-			&ad7476_trigger_handler, NULL);
+	ret = devm_iio_triggered_buffer_setup(&spi->dev, indio_dev, NULL,
+					      &ad7476_trigger_handler, NULL);
 	if (ret)
-		goto error_disable_reg;
+		return ret;
 
 	if (st->chip_info->reset)
 		st->chip_info->reset(st);
 
-	ret = iio_device_register(indio_dev);
-	if (ret)
-		goto error_ring_unregister;
-	return 0;
-
-error_ring_unregister:
-	iio_triggered_buffer_cleanup(indio_dev);
-error_disable_reg:
-	regulator_disable(st->reg);
-
-	return ret;
+	return devm_iio_device_register(&spi->dev, indio_dev);
 }
 
 static const struct spi_device_id ad7476_id[] = {
-	{"ad7091", ID_AD7091R},
+	{"ad7091", ID_AD7091},
 	{"ad7091r", ID_AD7091R},
-	{"ad7273", ID_AD7277},
-	{"ad7274", ID_AD7276},
+	{"ad7273", ID_AD7273},
+	{"ad7274", ID_AD7274},
 	{"ad7276", ID_AD7276},
 	{"ad7277", ID_AD7277},
 	{"ad7278", ID_AD7278},
 	{"ad7466", ID_AD7466},
 	{"ad7467", ID_AD7467},
 	{"ad7468", ID_AD7468},
-	{"ad7475", ID_AD7466},
+	{"ad7475", ID_AD7475},
 	{"ad7476", ID_AD7466},
 	{"ad7476a", ID_AD7466},
 	{"ad7477", ID_AD7467},
