/*
 * TI ADC MFD driver
 *
 * Copyright (C) 2012 Texas Instruments Incorporated - https://www.ti.com/
 *
 * This program is free software; you can redistribute it and/or
 * modify it under the terms of the GNU General Public License as
 * published by the Free Software Foundation version 2.
 *
 * This program is distributed "as is" WITHOUT ANY WARRANTY of any
 * kind, whether express or implied; without even the implied warranty
 * of MERCHANTABILITY or FITNESS FOR A PARTICULAR PURPOSE.  See the
 * GNU General Public License for more details.
 */

#include <linux/kernel.h>
#include <linux/err.h>
#include <linux/module.h>
#include <linux/slab.h>
#include <linux/interrupt.h>
#include <linux/platform_device.h>
#include <linux/io.h>
#include <linux/iio/iio.h>
#include <linux/of.h>
#include <linux/of_device.h>
#include <linux/iio/machine.h>
#include <linux/iio/driver.h>

#include <linux/mfd/ti_am335x_tscadc.h>
#include <linux/iio/buffer.h>
#include <linux/iio/kfifo_buf.h>

#include <linux/dmaengine.h>
#include <linux/dma-mapping.h>

#define DMA_BUFFER_SIZE		SZ_2K

struct tiadc_dma {
	struct dma_slave_config	conf;
	struct dma_chan		*chan;
	dma_addr_t		addr;
	dma_cookie_t		cookie;
	u8			*buf;
	int			current_period;
	int			period_size;
	u8			fifo_thresh;
};

struct tiadc_device {
	struct ti_tscadc_dev *mfd_tscadc;
<<<<<<< HEAD
=======
	struct tiadc_dma dma;
>>>>>>> 24b8d41d
	struct mutex fifo1_lock; /* to protect fifo access */
	int channels;
	int total_ch_enabled;
	u8 channel_line[8];
	u8 channel_step[8];
	int buffer_en_ch_steps;
	u16 data[8];
	u32 open_delay[8], sample_delay[8], step_avg[8];
};

static unsigned int tiadc_readl(struct tiadc_device *adc, unsigned int reg)
{
	return readl(adc->mfd_tscadc->tscadc_base + reg);
}

static void tiadc_writel(struct tiadc_device *adc, unsigned int reg,
					unsigned int val)
{
	writel(val, adc->mfd_tscadc->tscadc_base + reg);
}

static u32 get_adc_step_mask(struct tiadc_device *adc_dev)
{
	u32 step_en;

	step_en = ((1 << adc_dev->channels) - 1);
	step_en <<= TOTAL_STEPS - adc_dev->channels + 1;
	return step_en;
}

static u32 get_adc_chan_step_mask(struct tiadc_device *adc_dev,
		struct iio_chan_spec const *chan)
{
	int i;

	for (i = 0; i < ARRAY_SIZE(adc_dev->channel_step); i++) {
		if (chan->channel == adc_dev->channel_line[i]) {
			u32 step;

			step = adc_dev->channel_step[i];
			/* +1 for the charger */
			return 1 << (step + 1);
		}
	}
	WARN_ON(1);
	return 0;
}

static u32 get_adc_step_bit(struct tiadc_device *adc_dev, int chan)
{
	return 1 << adc_dev->channel_step[chan];
}

static void tiadc_step_config(struct iio_dev *indio_dev)
{
	struct tiadc_device *adc_dev = iio_priv(indio_dev);
	struct device *dev = adc_dev->mfd_tscadc->dev;
	unsigned int stepconfig;
	int i, steps = 0;

	/*
	 * There are 16 configurable steps and 8 analog input
	 * lines available which are shared between Touchscreen and ADC.
	 *
	 * Steps forwards i.e. from 0 towards 16 are used by ADC
	 * depending on number of input lines needed.
	 * Channel would represent which analog input
	 * needs to be given to ADC to digitalize data.
	 */


	for (i = 0; i < adc_dev->channels; i++) {
		int chan;

		chan = adc_dev->channel_line[i];

		if (adc_dev->step_avg[i] > STEPCONFIG_AVG_16) {
			dev_warn(dev, "chan %d step_avg truncating to %d\n",
				 chan, STEPCONFIG_AVG_16);
			adc_dev->step_avg[i] = STEPCONFIG_AVG_16;
		}

		if (adc_dev->step_avg[i])
			stepconfig =
			STEPCONFIG_AVG(ffs(adc_dev->step_avg[i]) - 1) |
			STEPCONFIG_FIFO1;
		else
			stepconfig = STEPCONFIG_FIFO1;

		if (iio_buffer_enabled(indio_dev))
			stepconfig |= STEPCONFIG_MODE_SWCNT;

		tiadc_writel(adc_dev, REG_STEPCONFIG(steps),
				stepconfig | STEPCONFIG_INP(chan) |
				STEPCONFIG_INM_ADCREFM |
				STEPCONFIG_RFP_VREFP |
				STEPCONFIG_RFM_VREFN);

		if (adc_dev->open_delay[i] > STEPDELAY_OPEN_MASK) {
			dev_warn(dev, "chan %d open delay truncating to 0x3FFFF\n",
				 chan);
			adc_dev->open_delay[i] = STEPDELAY_OPEN_MASK;
		}

		if (adc_dev->sample_delay[i] > 0xFF) {
			dev_warn(dev, "chan %d sample delay truncating to 0xFF\n",
				 chan);
			adc_dev->sample_delay[i] = 0xFF;
		}

		tiadc_writel(adc_dev, REG_STEPDELAY(steps),
				STEPDELAY_OPEN(adc_dev->open_delay[i]) |
				STEPDELAY_SAMPLE(adc_dev->sample_delay[i]));

		adc_dev->channel_step[i] = steps;
		steps++;
	}
}

static irqreturn_t tiadc_irq_h(int irq, void *private)
{
	struct iio_dev *indio_dev = private;
	struct tiadc_device *adc_dev = iio_priv(indio_dev);
	unsigned int status, config, adc_fsm;
	unsigned short count = 0;

	status = tiadc_readl(adc_dev, REG_IRQSTATUS);

	/*
	 * ADC and touchscreen share the IRQ line.
	 * FIFO0 interrupts are used by TSC. Handle FIFO1 IRQs here only
	 */
	if (status & IRQENB_FIFO1OVRRUN) {
		/* FIFO Overrun. Clear flag. Disable/Enable ADC to recover */
		config = tiadc_readl(adc_dev, REG_CTRL);
		config &= ~(CNTRLREG_TSCSSENB);
		tiadc_writel(adc_dev, REG_CTRL, config);
		tiadc_writel(adc_dev, REG_IRQSTATUS, IRQENB_FIFO1OVRRUN
				| IRQENB_FIFO1UNDRFLW | IRQENB_FIFO1THRES);

		/* wait for idle state.
		 * ADC needs to finish the current conversion
		 * before disabling the module
		 */
		do {
			adc_fsm = tiadc_readl(adc_dev, REG_ADCFSM);
		} while (adc_fsm != 0x10 && count++ < 100);

		tiadc_writel(adc_dev, REG_CTRL, (config | CNTRLREG_TSCSSENB));
		return IRQ_HANDLED;
	} else if (status & IRQENB_FIFO1THRES) {
		/* Disable irq and wake worker thread */
		tiadc_writel(adc_dev, REG_IRQCLR, IRQENB_FIFO1THRES);
		return IRQ_WAKE_THREAD;
	}

	return IRQ_NONE;
}

static irqreturn_t tiadc_worker_h(int irq, void *private)
{
	struct iio_dev *indio_dev = private;
	struct tiadc_device *adc_dev = iio_priv(indio_dev);
	int i, k, fifo1count, read;
	u16 *data = adc_dev->data;

	fifo1count = tiadc_readl(adc_dev, REG_FIFO1CNT);
	for (k = 0; k < fifo1count; k = k + i) {
		for (i = 0; i < (indio_dev->scan_bytes)/2; i++) {
			read = tiadc_readl(adc_dev, REG_FIFO1);
			data[i] = read & FIFOREAD_DATA_MASK;
		}
		iio_push_to_buffers(indio_dev, (u8 *) data);
	}

	tiadc_writel(adc_dev, REG_IRQSTATUS, IRQENB_FIFO1THRES);
	tiadc_writel(adc_dev, REG_IRQENABLE, IRQENB_FIFO1THRES);

	return IRQ_HANDLED;
}

static void tiadc_dma_rx_complete(void *param)
{
	struct iio_dev *indio_dev = param;
	struct tiadc_device *adc_dev = iio_priv(indio_dev);
	struct tiadc_dma *dma = &adc_dev->dma;
	u8 *data;
	int i;

	data = dma->buf + dma->current_period * dma->period_size;
	dma->current_period = 1 - dma->current_period; /* swap the buffer ID */

	for (i = 0; i < dma->period_size; i += indio_dev->scan_bytes) {
		iio_push_to_buffers(indio_dev, data);
		data += indio_dev->scan_bytes;
	}
}

static int tiadc_start_dma(struct iio_dev *indio_dev)
{
	struct tiadc_device *adc_dev = iio_priv(indio_dev);
	struct tiadc_dma *dma = &adc_dev->dma;
	struct dma_async_tx_descriptor *desc;

	dma->current_period = 0; /* We start to fill period 0 */
	/*
	 * Make the fifo thresh as the multiple of total number of
	 * channels enabled, so make sure that cyclic DMA period
	 * length is also a multiple of total number of channels
	 * enabled. This ensures that no invalid data is reported
	 * to the stack via iio_push_to_buffers().
	 */
	dma->fifo_thresh = rounddown(FIFO1_THRESHOLD + 1,
				     adc_dev->total_ch_enabled) - 1;
	/* Make sure that period length is multiple of fifo thresh level */
	dma->period_size = rounddown(DMA_BUFFER_SIZE / 2,
				    (dma->fifo_thresh + 1) * sizeof(u16));

	dma->conf.src_maxburst = dma->fifo_thresh + 1;
	dmaengine_slave_config(dma->chan, &dma->conf);

	desc = dmaengine_prep_dma_cyclic(dma->chan, dma->addr,
					 dma->period_size * 2,
					 dma->period_size, DMA_DEV_TO_MEM,
					 DMA_PREP_INTERRUPT);
	if (!desc)
		return -EBUSY;

	desc->callback = tiadc_dma_rx_complete;
	desc->callback_param = indio_dev;

	dma->cookie = dmaengine_submit(desc);

	dma_async_issue_pending(dma->chan);

	tiadc_writel(adc_dev, REG_FIFO1THR, dma->fifo_thresh);
	tiadc_writel(adc_dev, REG_DMA1REQ, dma->fifo_thresh);
	tiadc_writel(adc_dev, REG_DMAENABLE_SET, DMA_FIFO1);

	return 0;
}

static int tiadc_buffer_preenable(struct iio_dev *indio_dev)
{
	struct tiadc_device *adc_dev = iio_priv(indio_dev);
	int i, fifo1count;

	tiadc_writel(adc_dev, REG_IRQCLR, (IRQENB_FIFO1THRES |
				IRQENB_FIFO1OVRRUN |
				IRQENB_FIFO1UNDRFLW));

	/* Flush FIFO. Needed in corner cases in simultaneous tsc/adc use */
	fifo1count = tiadc_readl(adc_dev, REG_FIFO1CNT);
	for (i = 0; i < fifo1count; i++)
		tiadc_readl(adc_dev, REG_FIFO1);

	return 0;
}

static int tiadc_buffer_postenable(struct iio_dev *indio_dev)
{
	struct tiadc_device *adc_dev = iio_priv(indio_dev);
	struct tiadc_dma *dma = &adc_dev->dma;
	unsigned int irq_enable;
	unsigned int enb = 0;
	u8 bit;

	tiadc_step_config(indio_dev);
	for_each_set_bit(bit, indio_dev->active_scan_mask, adc_dev->channels) {
		enb |= (get_adc_step_bit(adc_dev, bit) << 1);
		adc_dev->total_ch_enabled++;
	}
	adc_dev->buffer_en_ch_steps = enb;

	if (dma->chan)
		tiadc_start_dma(indio_dev);

	am335x_tsc_se_set_cache(adc_dev->mfd_tscadc, enb);

	tiadc_writel(adc_dev,  REG_IRQSTATUS, IRQENB_FIFO1THRES
				| IRQENB_FIFO1OVRRUN | IRQENB_FIFO1UNDRFLW);

	irq_enable = IRQENB_FIFO1OVRRUN;
	if (!dma->chan)
		irq_enable |= IRQENB_FIFO1THRES;
	tiadc_writel(adc_dev,  REG_IRQENABLE, irq_enable);

	return 0;
}

static int tiadc_buffer_predisable(struct iio_dev *indio_dev)
{
	struct tiadc_device *adc_dev = iio_priv(indio_dev);
	struct tiadc_dma *dma = &adc_dev->dma;
	int fifo1count, i;

	tiadc_writel(adc_dev, REG_IRQCLR, (IRQENB_FIFO1THRES |
				IRQENB_FIFO1OVRRUN | IRQENB_FIFO1UNDRFLW));
	am335x_tsc_se_clr(adc_dev->mfd_tscadc, adc_dev->buffer_en_ch_steps);
	adc_dev->buffer_en_ch_steps = 0;
	adc_dev->total_ch_enabled = 0;
	if (dma->chan) {
		tiadc_writel(adc_dev, REG_DMAENABLE_CLEAR, 0x2);
		dmaengine_terminate_async(dma->chan);
	}

	/* Flush FIFO of leftover data in the time it takes to disable adc */
	fifo1count = tiadc_readl(adc_dev, REG_FIFO1CNT);
	for (i = 0; i < fifo1count; i++)
		tiadc_readl(adc_dev, REG_FIFO1);

	return 0;
}

static int tiadc_buffer_postdisable(struct iio_dev *indio_dev)
{
	tiadc_step_config(indio_dev);

	return 0;
}

static const struct iio_buffer_setup_ops tiadc_buffer_setup_ops = {
	.preenable = &tiadc_buffer_preenable,
	.postenable = &tiadc_buffer_postenable,
	.predisable = &tiadc_buffer_predisable,
	.postdisable = &tiadc_buffer_postdisable,
};

static int tiadc_iio_buffered_hardware_setup(struct device *dev,
	struct iio_dev *indio_dev,
	irqreturn_t (*pollfunc_bh)(int irq, void *p),
	irqreturn_t (*pollfunc_th)(int irq, void *p),
	int irq,
	unsigned long flags,
	const struct iio_buffer_setup_ops *setup_ops)
{
	struct iio_buffer *buffer;
	int ret;

	buffer = devm_iio_kfifo_allocate(dev);
	if (!buffer)
		return -ENOMEM;

	iio_device_attach_buffer(indio_dev, buffer);

	ret = devm_request_threaded_irq(dev, irq, pollfunc_th, pollfunc_bh,
				flags, indio_dev->name, indio_dev);
	if (ret)
		goto error_kfifo_free;

	indio_dev->setup_ops = setup_ops;
	indio_dev->modes |= INDIO_BUFFER_SOFTWARE;

	return 0;

error_kfifo_free:
	iio_kfifo_free(indio_dev->buffer);
	return ret;
}

static const char * const chan_name_ain[] = {
	"AIN0",
	"AIN1",
	"AIN2",
	"AIN3",
	"AIN4",
	"AIN5",
	"AIN6",
	"AIN7",
};

static int tiadc_channel_init(struct device *dev, struct iio_dev *indio_dev,
			      int channels)
{
	struct tiadc_device *adc_dev = iio_priv(indio_dev);
	struct iio_chan_spec *chan_array;
	struct iio_chan_spec *chan;
	int i;

	indio_dev->num_channels = channels;
<<<<<<< HEAD
	chan_array = kcalloc(channels, sizeof(*chan_array), GFP_KERNEL);
=======
	chan_array = devm_kcalloc(dev, channels, sizeof(*chan_array),
				  GFP_KERNEL);
>>>>>>> 24b8d41d
	if (chan_array == NULL)
		return -ENOMEM;

	chan = chan_array;
	for (i = 0; i < channels; i++, chan++) {

		chan->type = IIO_VOLTAGE;
		chan->indexed = 1;
		chan->channel = adc_dev->channel_line[i];
		chan->info_mask_separate = BIT(IIO_CHAN_INFO_RAW);
		chan->datasheet_name = chan_name_ain[chan->channel];
		chan->scan_index = i;
		chan->scan_type.sign = 'u';
		chan->scan_type.realbits = 12;
		chan->scan_type.storagebits = 16;
	}

	indio_dev->channels = chan_array;

	return 0;
}

static int tiadc_read_raw(struct iio_dev *indio_dev,
		struct iio_chan_spec const *chan,
		int *val, int *val2, long mask)
{
	struct tiadc_device *adc_dev = iio_priv(indio_dev);
	int ret = IIO_VAL_INT;
	int i, map_val;
	unsigned int fifo1count, read, stepid;
	bool found = false;
	u32 step_en;
	unsigned long timeout;

	if (iio_buffer_enabled(indio_dev))
		return -EBUSY;

	step_en = get_adc_chan_step_mask(adc_dev, chan);
	if (!step_en)
		return -EINVAL;

	mutex_lock(&adc_dev->fifo1_lock);
	fifo1count = tiadc_readl(adc_dev, REG_FIFO1CNT);
	while (fifo1count--)
		tiadc_readl(adc_dev, REG_FIFO1);

	am335x_tsc_se_set_once(adc_dev->mfd_tscadc, step_en);

	timeout = jiffies + msecs_to_jiffies
				(IDLE_TIMEOUT * adc_dev->channels);
	/* Wait for Fifo threshold interrupt */
	while (1) {
		fifo1count = tiadc_readl(adc_dev, REG_FIFO1CNT);
		if (fifo1count)
			break;

		if (time_after(jiffies, timeout)) {
			am335x_tsc_se_adc_done(adc_dev->mfd_tscadc);
			ret = -EAGAIN;
			goto err_unlock;
		}
	}
	map_val = adc_dev->channel_step[chan->scan_index];

	/*
	 * We check the complete FIFO. We programmed just one entry but in case
	 * something went wrong we left empty handed (-EAGAIN previously) and
	 * then the value apeared somehow in the FIFO we would have two entries.
	 * Therefore we read every item and keep only the latest version of the
	 * requested channel.
	 */
	for (i = 0; i < fifo1count; i++) {
		read = tiadc_readl(adc_dev, REG_FIFO1);
		stepid = read & FIFOREAD_CHNLID_MASK;
		stepid = stepid >> 0x10;

		if (stepid == map_val) {
			read = read & FIFOREAD_DATA_MASK;
			found = true;
			*val = (u16) read;
		}
	}
	am335x_tsc_se_adc_done(adc_dev->mfd_tscadc);

<<<<<<< HEAD
	if (found == false)
=======
	if (!found)
>>>>>>> 24b8d41d
		ret =  -EBUSY;

err_unlock:
	mutex_unlock(&adc_dev->fifo1_lock);
	return ret;
}

static const struct iio_info tiadc_info = {
	.read_raw = &tiadc_read_raw,
};

static int tiadc_request_dma(struct platform_device *pdev,
			     struct tiadc_device *adc_dev)
{
	struct tiadc_dma	*dma = &adc_dev->dma;
	dma_cap_mask_t		mask;

	/* Default slave configuration parameters */
	dma->conf.direction = DMA_DEV_TO_MEM;
	dma->conf.src_addr_width = DMA_SLAVE_BUSWIDTH_2_BYTES;
	dma->conf.src_addr = adc_dev->mfd_tscadc->tscadc_phys_base + REG_FIFO1;

	dma_cap_zero(mask);
	dma_cap_set(DMA_CYCLIC, mask);

	/* Get a channel for RX */
	dma->chan = dma_request_chan(adc_dev->mfd_tscadc->dev, "fifo1");
	if (IS_ERR(dma->chan)) {
		int ret = PTR_ERR(dma->chan);

		dma->chan = NULL;
		return ret;
	}

	/* RX buffer */
	dma->buf = dma_alloc_coherent(dma->chan->device->dev, DMA_BUFFER_SIZE,
				      &dma->addr, GFP_KERNEL);
	if (!dma->buf)
		goto err;

	return 0;
err:
	dma_release_channel(dma->chan);
	return -ENOMEM;
}

static int tiadc_parse_dt(struct platform_device *pdev,
			  struct tiadc_device *adc_dev)
{
	struct device_node *node = pdev->dev.of_node;
	struct property *prop;
	const __be32 *cur;
	int channels = 0;
	u32 val;

	of_property_for_each_u32(node, "ti,adc-channels", prop, cur, val) {
		adc_dev->channel_line[channels] = val;

		/* Set Default values for optional DT parameters */
		adc_dev->open_delay[channels] = STEPCONFIG_OPENDLY;
		adc_dev->sample_delay[channels] = STEPCONFIG_SAMPLEDLY;
		adc_dev->step_avg[channels] = 16;

		channels++;
	}

	of_property_read_u32_array(node, "ti,chan-step-avg",
				   adc_dev->step_avg, channels);
	of_property_read_u32_array(node, "ti,chan-step-opendelay",
				   adc_dev->open_delay, channels);
	of_property_read_u32_array(node, "ti,chan-step-sampledelay",
				   adc_dev->sample_delay, channels);

	adc_dev->channels = channels;
	return 0;
}

static int tiadc_probe(struct platform_device *pdev)
{
	struct iio_dev		*indio_dev;
	struct tiadc_device	*adc_dev;
	struct device_node	*node = pdev->dev.of_node;
	int			err;

	if (!node) {
		dev_err(&pdev->dev, "Could not find valid DT data.\n");
		return -EINVAL;
	}

<<<<<<< HEAD
	indio_dev = devm_iio_device_alloc(&pdev->dev, sizeof(*indio_dev));
=======
	indio_dev = devm_iio_device_alloc(&pdev->dev, sizeof(*adc_dev));
>>>>>>> 24b8d41d
	if (indio_dev == NULL) {
		dev_err(&pdev->dev, "failed to allocate iio device\n");
		return -ENOMEM;
	}
	adc_dev = iio_priv(indio_dev);

	adc_dev->mfd_tscadc = ti_tscadc_dev_get(pdev);
	tiadc_parse_dt(pdev, adc_dev);

	indio_dev->name = dev_name(&pdev->dev);
	indio_dev->modes = INDIO_DIRECT_MODE;
	indio_dev->info = &tiadc_info;

	tiadc_step_config(indio_dev);
	tiadc_writel(adc_dev, REG_FIFO1THR, FIFO1_THRESHOLD);
	mutex_init(&adc_dev->fifo1_lock);

	err = tiadc_channel_init(&pdev->dev, indio_dev, adc_dev->channels);
	if (err < 0)
		return err;

	err = tiadc_iio_buffered_hardware_setup(&pdev->dev, indio_dev,
		&tiadc_worker_h,
		&tiadc_irq_h,
		adc_dev->mfd_tscadc->irq,
		IRQF_SHARED,
		&tiadc_buffer_setup_ops);

	if (err)
		goto err_free_channels;

	err = iio_device_register(indio_dev);
	if (err)
		goto err_buffer_unregister;

	platform_set_drvdata(pdev, indio_dev);

	err = tiadc_request_dma(pdev, adc_dev);
	if (err && err == -EPROBE_DEFER)
		goto err_dma;

	return 0;

err_dma:
	iio_device_unregister(indio_dev);
err_buffer_unregister:
err_free_channels:
	return err;
}

static int tiadc_remove(struct platform_device *pdev)
{
	struct iio_dev *indio_dev = platform_get_drvdata(pdev);
	struct tiadc_device *adc_dev = iio_priv(indio_dev);
	struct tiadc_dma *dma = &adc_dev->dma;
	u32 step_en;

	if (dma->chan) {
		dma_free_coherent(dma->chan->device->dev, DMA_BUFFER_SIZE,
				  dma->buf, dma->addr);
		dma_release_channel(dma->chan);
	}
	iio_device_unregister(indio_dev);

	step_en = get_adc_step_mask(adc_dev);
	am335x_tsc_se_clr(adc_dev->mfd_tscadc, step_en);

	return 0;
}

static int __maybe_unused tiadc_suspend(struct device *dev)
{
	struct iio_dev *indio_dev = dev_get_drvdata(dev);
	struct tiadc_device *adc_dev = iio_priv(indio_dev);
	unsigned int idle;

	idle = tiadc_readl(adc_dev, REG_CTRL);
	idle &= ~(CNTRLREG_TSCSSENB);
	tiadc_writel(adc_dev, REG_CTRL, (idle |
			CNTRLREG_POWERDOWN));

	return 0;
}

static int __maybe_unused tiadc_resume(struct device *dev)
{
	struct iio_dev *indio_dev = dev_get_drvdata(dev);
	struct tiadc_device *adc_dev = iio_priv(indio_dev);
	unsigned int restore;

	/* Make sure ADC is powered up */
	restore = tiadc_readl(adc_dev, REG_CTRL);
	restore &= ~(CNTRLREG_POWERDOWN);
	tiadc_writel(adc_dev, REG_CTRL, restore);

	tiadc_step_config(indio_dev);
	am335x_tsc_se_set_cache(adc_dev->mfd_tscadc,
			adc_dev->buffer_en_ch_steps);
	return 0;
}

static SIMPLE_DEV_PM_OPS(tiadc_pm_ops, tiadc_suspend, tiadc_resume);

static const struct of_device_id ti_adc_dt_ids[] = {
	{ .compatible = "ti,am3359-adc", },
	{ }
};
MODULE_DEVICE_TABLE(of, ti_adc_dt_ids);

static struct platform_driver tiadc_driver = {
	.driver = {
		.name   = "TI-am335x-adc",
		.pm	= &tiadc_pm_ops,
		.of_match_table = ti_adc_dt_ids,
	},
	.probe	= tiadc_probe,
	.remove	= tiadc_remove,
};
module_platform_driver(tiadc_driver);

MODULE_DESCRIPTION("TI ADC controller driver");
MODULE_AUTHOR("Rachna Patil <rachna@ti.com>");
MODULE_LICENSE("GPL");<|MERGE_RESOLUTION|>--- conflicted
+++ resolved
@@ -48,10 +48,7 @@
 
 struct tiadc_device {
 	struct ti_tscadc_dev *mfd_tscadc;
-<<<<<<< HEAD
-=======
 	struct tiadc_dma dma;
->>>>>>> 24b8d41d
 	struct mutex fifo1_lock; /* to protect fifo access */
 	int channels;
 	int total_ch_enabled;
@@ -432,12 +429,8 @@
 	int i;
 
 	indio_dev->num_channels = channels;
-<<<<<<< HEAD
-	chan_array = kcalloc(channels, sizeof(*chan_array), GFP_KERNEL);
-=======
 	chan_array = devm_kcalloc(dev, channels, sizeof(*chan_array),
 				  GFP_KERNEL);
->>>>>>> 24b8d41d
 	if (chan_array == NULL)
 		return -ENOMEM;
 
@@ -522,11 +515,7 @@
 	}
 	am335x_tsc_se_adc_done(adc_dev->mfd_tscadc);
 
-<<<<<<< HEAD
-	if (found == false)
-=======
 	if (!found)
->>>>>>> 24b8d41d
 		ret =  -EBUSY;
 
 err_unlock:
@@ -616,11 +605,7 @@
 		return -EINVAL;
 	}
 
-<<<<<<< HEAD
-	indio_dev = devm_iio_device_alloc(&pdev->dev, sizeof(*indio_dev));
-=======
 	indio_dev = devm_iio_device_alloc(&pdev->dev, sizeof(*adc_dev));
->>>>>>> 24b8d41d
 	if (indio_dev == NULL) {
 		dev_err(&pdev->dev, "failed to allocate iio device\n");
 		return -ENOMEM;
