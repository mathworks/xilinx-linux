// SPDX-License-Identifier: GPL-2.0
/*
 * AD7190 AD7192 AD7193 AD7195 SPI ADC driver
 *
 * Copyright 2011-2015 Analog Devices Inc.
 */

#include <linux/interrupt.h>
#include <linux/clk.h>
#include <linux/device.h>
#include <linux/kernel.h>
#include <linux/slab.h>
#include <linux/sysfs.h>
#include <linux/spi/spi.h>
#include <linux/regulator/consumer.h>
#include <linux/err.h>
#include <linux/sched.h>
#include <linux/delay.h>
#include <linux/of.h>

#include <linux/iio/iio.h>
#include <linux/iio/sysfs.h>
#include <linux/iio/buffer.h>
#include <linux/iio/trigger.h>
#include <linux/iio/trigger_consumer.h>
#include <linux/iio/triggered_buffer.h>
#include <linux/iio/adc/ad_sigma_delta.h>

/* Registers */
#define AD7192_REG_COMM		0 /* Communications Register (WO, 8-bit) */
#define AD7192_REG_STAT		0 /* Status Register	     (RO, 8-bit) */
#define AD7192_REG_MODE		1 /* Mode Register	     (RW, 24-bit */
#define AD7192_REG_CONF		2 /* Configuration Register  (RW, 24-bit) */
#define AD7192_REG_DATA		3 /* Data Register	     (RO, 24/32-bit) */
#define AD7192_REG_ID		4 /* ID Register	     (RO, 8-bit) */
#define AD7192_REG_GPOCON	5 /* GPOCON Register	     (RO, 8-bit) */
#define AD7192_REG_OFFSET	6 /* Offset Register	     (RW, 16-bit */
				  /* (AD7792)/24-bit (AD7192)) */
#define AD7192_REG_FULLSALE	7 /* Full-Scale Register */
				  /* (RW, 16-bit (AD7792)/24-bit (AD7192)) */

/* Communications Register Bit Designations (AD7192_REG_COMM) */
#define AD7192_COMM_WEN		BIT(7) /* Write Enable */
#define AD7192_COMM_WRITE	0 /* Write Operation */
#define AD7192_COMM_READ	BIT(6) /* Read Operation */
#define AD7192_COMM_ADDR(x)	(((x) & 0x7) << 3) /* Register Address */
#define AD7192_COMM_CREAD	BIT(2) /* Continuous Read of Data Register */

/* Status Register Bit Designations (AD7192_REG_STAT) */
#define AD7192_STAT_RDY		BIT(7) /* Ready */
#define AD7192_STAT_ERR		BIT(6) /* Error (Overrange, Underrange) */
#define AD7192_STAT_NOREF	BIT(5) /* Error no external reference */
#define AD7192_STAT_PARITY	BIT(4) /* Parity */
#define AD7192_STAT_CH3		BIT(2) /* Channel 3 */
#define AD7192_STAT_CH2		BIT(1) /* Channel 2 */
#define AD7192_STAT_CH1		BIT(0) /* Channel 1 */

/* Mode Register Bit Designations (AD7192_REG_MODE) */
#define AD7192_MODE_SEL(x)	(((x) & 0x7) << 21) /* Operation Mode Select */
#define AD7192_MODE_SEL_MASK	(0x7 << 21) /* Operation Mode Select Mask */
#define AD7192_MODE_DAT_STA	BIT(20) /* Status Register transmission */
#define AD7192_MODE_CLKSRC(x)	(((x) & 0x3) << 18) /* Clock Source Select */
#define AD7192_MODE_SINC3	BIT(15) /* SINC3 Filter Select */
#define AD7192_MODE_ENPAR	BIT(13) /* Parity Enable */
#define AD7192_MODE_CLKDIV	BIT(12) /* Clock divide by 2 (AD7190/2 only)*/
#define AD7192_MODE_SCYCLE	BIT(11) /* Single cycle conversion */
#define AD7192_MODE_REJ60	BIT(10) /* 50/60Hz notch filter */
#define AD7192_MODE_RATE(x)	((x) & 0x3FF) /* Filter Update Rate Select */

/* Mode Register: AD7192_MODE_SEL options */
#define AD7192_MODE_CONT		0 /* Continuous Conversion Mode */
#define AD7192_MODE_SINGLE		1 /* Single Conversion Mode */
#define AD7192_MODE_IDLE		2 /* Idle Mode */
#define AD7192_MODE_PWRDN		3 /* Power-Down Mode */
#define AD7192_MODE_CAL_INT_ZERO	4 /* Internal Zero-Scale Calibration */
#define AD7192_MODE_CAL_INT_FULL	5 /* Internal Full-Scale Calibration */
#define AD7192_MODE_CAL_SYS_ZERO	6 /* System Zero-Scale Calibration */
#define AD7192_MODE_CAL_SYS_FULL	7 /* System Full-Scale Calibration */

/* Mode Register: AD7192_MODE_CLKSRC options */
#define AD7192_CLK_EXT_MCLK1_2		0 /* External 4.92 MHz Clock connected*/
					  /* from MCLK1 to MCLK2 */
#define AD7192_CLK_EXT_MCLK2		1 /* External Clock applied to MCLK2 */
#define AD7192_CLK_INT			2 /* Internal 4.92 MHz Clock not */
					  /* available at the MCLK2 pin */
#define AD7192_CLK_INT_CO		3 /* Internal 4.92 MHz Clock available*/
					  /* at the MCLK2 pin */

/* Configuration Register Bit Designations (AD7192_REG_CONF) */

#define AD7192_CONF_CHOP	BIT(23) /* CHOP enable */
#define AD7192_CONF_ACX		BIT(22) /* AC excitation enable(AD7195 only) */
#define AD7192_CONF_REFSEL	BIT(20) /* REFIN1/REFIN2 Reference Select */
#define AD7192_CONF_CHAN(x)	((x) << 8) /* Channel select */
#define AD7192_CONF_CHAN_MASK	(0x7FF << 8) /* Channel select mask */
#define AD7192_CONF_BURN	BIT(7) /* Burnout current enable */
#define AD7192_CONF_REFDET	BIT(6) /* Reference detect enable */
#define AD7192_CONF_BUF		BIT(4) /* Buffered Mode Enable */
#define AD7192_CONF_UNIPOLAR	BIT(3) /* Unipolar/Bipolar Enable */
#define AD7192_CONF_GAIN(x)	((x) & 0x7) /* Gain Select */

#define AD7192_CH_AIN1P_AIN2M	BIT(0) /* AIN1(+) - AIN2(-) */
#define AD7192_CH_AIN3P_AIN4M	BIT(1) /* AIN3(+) - AIN4(-) */
#define AD7192_CH_TEMP		BIT(2) /* Temp Sensor */
#define AD7192_CH_AIN2P_AIN2M	BIT(3) /* AIN2(+) - AIN2(-) */
#define AD7192_CH_AIN1		BIT(4) /* AIN1 - AINCOM */
#define AD7192_CH_AIN2		BIT(5) /* AIN2 - AINCOM */
#define AD7192_CH_AIN3		BIT(6) /* AIN3 - AINCOM */
#define AD7192_CH_AIN4		BIT(7) /* AIN4 - AINCOM */

#define AD7193_CH_AIN1P_AIN2M	0x001  /* AIN1(+) - AIN2(-) */
#define AD7193_CH_AIN3P_AIN4M	0x002  /* AIN3(+) - AIN4(-) */
#define AD7193_CH_AIN5P_AIN6M	0x004  /* AIN5(+) - AIN6(-) */
#define AD7193_CH_AIN7P_AIN8M	0x008  /* AIN7(+) - AIN8(-) */
#define AD7193_CH_TEMP		0x100 /* Temp senseor */
#define AD7193_CH_AIN2P_AIN2M	0x200 /* AIN2(+) - AIN2(-) */
#define AD7193_CH_AIN1		0x401 /* AIN1 - AINCOM */
#define AD7193_CH_AIN2		0x402 /* AIN2 - AINCOM */
#define AD7193_CH_AIN3		0x404 /* AIN3 - AINCOM */
#define AD7193_CH_AIN4		0x408 /* AIN4 - AINCOM */
#define AD7193_CH_AIN5		0x410 /* AIN5 - AINCOM */
#define AD7193_CH_AIN6		0x420 /* AIN6 - AINCOM */
#define AD7193_CH_AIN7		0x440 /* AIN7 - AINCOM */
#define AD7193_CH_AIN8		0x480 /* AIN7 - AINCOM */
#define AD7193_CH_AINCOM	0x600 /* AINCOM - AINCOM */

/* ID Register Bit Designations (AD7192_REG_ID) */
#define CHIPID_AD7190		0x4
#define CHIPID_AD7192		0x0
#define CHIPID_AD7193		0x2
#define CHIPID_AD7195		0x6
#define AD7192_ID_MASK		0x0F

/* GPOCON Register Bit Designations (AD7192_REG_GPOCON) */
#define AD7192_GPOCON_BPDSW	BIT(6) /* Bridge power-down switch enable */
#define AD7192_GPOCON_GP32EN	BIT(5) /* Digital Output P3 and P2 enable */
#define AD7192_GPOCON_GP10EN	BIT(4) /* Digital Output P1 and P0 enable */
#define AD7192_GPOCON_P3DAT	BIT(3) /* P3 state */
#define AD7192_GPOCON_P2DAT	BIT(2) /* P2 state */
#define AD7192_GPOCON_P1DAT	BIT(1) /* P1 state */
#define AD7192_GPOCON_P0DAT	BIT(0) /* P0 state */

#define AD7192_EXT_FREQ_MHZ_MIN	2457600
#define AD7192_EXT_FREQ_MHZ_MAX	5120000
#define AD7192_INT_FREQ_MHZ	4915200

#define AD7192_NO_SYNC_FILTER	1
#define AD7192_SYNC3_FILTER	3
#define AD7192_SYNC4_FILTER	4

/* NOTE:
 * The AD7190/2/5 features a dual use data out ready DOUT/RDY output.
 * In order to avoid contentions on the SPI bus, it's therefore necessary
 * to use spi bus locking.
 *
 * The DOUT/RDY output must also be wired to an interrupt capable GPIO.
 */

enum {
	AD7192_SYSCALIB_ZERO_SCALE,
	AD7192_SYSCALIB_FULL_SCALE,
};

enum {
	ID_AD7190,
	ID_AD7192,
	ID_AD7193,
	ID_AD7195,
};

struct ad7192_chip_info {
	unsigned int			chip_id;
	const char			*name;
};

struct ad7192_state {
	const struct ad7192_chip_info	*chip_info;
	struct regulator		*avdd;
	struct regulator		*vref;
	struct clk			*mclk;
	u16				int_vref_mv;
	u32				fclk;
	u32				f_order;
	u32				mode;
	u32				conf;
	u32				scale_avail[8][2];
	u8				gpocon;
	u8				clock_sel;
	struct mutex			lock;	/* protect sensor state */
	u8				syscalib_mode[8];

	struct ad_sigma_delta		sd;
};

static const char * const ad7192_syscalib_modes[] = {
	[AD7192_SYSCALIB_ZERO_SCALE] = "zero_scale",
	[AD7192_SYSCALIB_FULL_SCALE] = "full_scale",
};

static int ad7192_set_syscalib_mode(struct iio_dev *indio_dev,
				    const struct iio_chan_spec *chan,
				    unsigned int mode)
{
	struct ad7192_state *st = iio_priv(indio_dev);

	st->syscalib_mode[chan->channel] = mode;

	return 0;
}

static int ad7192_get_syscalib_mode(struct iio_dev *indio_dev,
				    const struct iio_chan_spec *chan)
{
	struct ad7192_state *st = iio_priv(indio_dev);

	return st->syscalib_mode[chan->channel];
}

static ssize_t ad7192_write_syscalib(struct iio_dev *indio_dev,
				     uintptr_t private,
				     const struct iio_chan_spec *chan,
				     const char *buf, size_t len)
{
	struct ad7192_state *st = iio_priv(indio_dev);
	bool sys_calib;
	int ret, temp;

	ret = strtobool(buf, &sys_calib);
	if (ret)
		return ret;

	temp = st->syscalib_mode[chan->channel];
	if (sys_calib) {
		if (temp == AD7192_SYSCALIB_ZERO_SCALE)
			ret = ad_sd_calibrate(&st->sd, AD7192_MODE_CAL_SYS_ZERO,
					      chan->address);
		else
			ret = ad_sd_calibrate(&st->sd, AD7192_MODE_CAL_SYS_FULL,
					      chan->address);
	}

	return ret ? ret : len;
}

static const struct iio_enum ad7192_syscalib_mode_enum = {
	.items = ad7192_syscalib_modes,
	.num_items = ARRAY_SIZE(ad7192_syscalib_modes),
	.set = ad7192_set_syscalib_mode,
	.get = ad7192_get_syscalib_mode
};

static const struct iio_chan_spec_ext_info ad7192_calibsys_ext_info[] = {
	{
		.name = "sys_calibration",
		.write = ad7192_write_syscalib,
		.shared = IIO_SEPARATE,
	},
	IIO_ENUM("sys_calibration_mode", IIO_SEPARATE,
		 &ad7192_syscalib_mode_enum),
	IIO_ENUM_AVAILABLE("sys_calibration_mode", &ad7192_syscalib_mode_enum),
	{}
};

static struct ad7192_state *ad_sigma_delta_to_ad7192(struct ad_sigma_delta *sd)
{
	return container_of(sd, struct ad7192_state, sd);
}

static int ad7192_set_channel(struct ad_sigma_delta *sd, unsigned int slot,
	unsigned int channel)
{
	struct ad7192_state *st = ad_sigma_delta_to_ad7192(sd);

	st->conf &= ~AD7192_CONF_CHAN_MASK;
	st->conf |= AD7192_CONF_CHAN(channel);

	return ad_sd_write_reg(&st->sd, AD7192_REG_CONF, 3, st->conf);
}

static int ad7192_set_mode(struct ad_sigma_delta *sd,
			   enum ad_sigma_delta_mode mode)
{
	struct ad7192_state *st = ad_sigma_delta_to_ad7192(sd);

	st->mode &= ~AD7192_MODE_SEL_MASK;
	st->mode |= AD7192_MODE_SEL(mode);

	return ad_sd_write_reg(&st->sd, AD7192_REG_MODE, 3, st->mode);
}

static const struct ad_sigma_delta_info ad7192_sigma_delta_info = {
	.set_channel = ad7192_set_channel,
	.set_mode = ad7192_set_mode,
	.has_registers = true,
	.addr_shift = 3,
	.read_mask = BIT(6),
	.irq_flags = IRQF_TRIGGER_FALLING
};

static const struct ad_sd_calib_data ad7192_calib_arr[8] = {
	{AD7192_MODE_CAL_INT_ZERO, AD7192_CH_AIN1},
	{AD7192_MODE_CAL_INT_FULL, AD7192_CH_AIN1},
	{AD7192_MODE_CAL_INT_ZERO, AD7192_CH_AIN2},
	{AD7192_MODE_CAL_INT_FULL, AD7192_CH_AIN2},
	{AD7192_MODE_CAL_INT_ZERO, AD7192_CH_AIN3},
	{AD7192_MODE_CAL_INT_FULL, AD7192_CH_AIN3},
	{AD7192_MODE_CAL_INT_ZERO, AD7192_CH_AIN4},
	{AD7192_MODE_CAL_INT_FULL, AD7192_CH_AIN4}
};

static int ad7192_calibrate_all(struct ad7192_state *st)
{
	return ad_sd_calibrate_all(&st->sd, ad7192_calib_arr,
				   ARRAY_SIZE(ad7192_calib_arr));
}

static inline bool ad7192_valid_external_frequency(u32 freq)
{
	return (freq >= AD7192_EXT_FREQ_MHZ_MIN &&
		freq <= AD7192_EXT_FREQ_MHZ_MAX);
}

static int ad7192_of_clock_select(struct ad7192_state *st)
{
	struct device_node *np = st->sd.spi->dev.of_node;
	unsigned int clock_sel;

	clock_sel = AD7192_CLK_INT;

	/* use internal clock */
<<<<<<< HEAD
	if (PTR_ERR(st->mclk) == -ENOENT) {
=======
	if (!st->mclk) {
>>>>>>> e475cc1c
		if (of_property_read_bool(np, "adi,int-clock-output-enable"))
			clock_sel = AD7192_CLK_INT_CO;
	} else {
		if (of_property_read_bool(np, "adi,clock-xtal"))
			clock_sel = AD7192_CLK_EXT_MCLK1_2;
		else
			clock_sel = AD7192_CLK_EXT_MCLK2;
	}

	return clock_sel;
}

static int ad7192_setup(struct iio_dev *indio_dev, struct device_node *np)
{
	struct ad7192_state *st = iio_priv(indio_dev);
	bool rej60_en, refin2_en;
	bool buf_en, bipolar, burnout_curr_en;
	unsigned long long scale_uv;
	int i, ret, id;

	/* reset the serial interface */
	ret = ad_sd_reset(&st->sd, 48);
	if (ret < 0)
		return ret;
	usleep_range(500, 1000); /* Wait for at least 500us */

	/* write/read test for device presence */
	ret = ad_sd_read_reg(&st->sd, AD7192_REG_ID, 1, &id);
	if (ret)
		return ret;

	id &= AD7192_ID_MASK;

	if (id != st->chip_info->chip_id)
		dev_warn(&st->sd.spi->dev, "device ID query failed (0x%X != 0x%X)\n",
			 id, st->chip_info->chip_id);

	st->mode = AD7192_MODE_SEL(AD7192_MODE_IDLE) |
		AD7192_MODE_CLKSRC(st->clock_sel) |
		AD7192_MODE_RATE(480);

	st->conf = AD7192_CONF_GAIN(0);

	rej60_en = of_property_read_bool(np, "adi,rejection-60-Hz-enable");
	if (rej60_en)
		st->mode |= AD7192_MODE_REJ60;

	refin2_en = of_property_read_bool(np, "adi,refin2-pins-enable");
	if (refin2_en && st->chip_info->chip_id != CHIPID_AD7195)
		st->conf |= AD7192_CONF_REFSEL;

	st->conf &= ~AD7192_CONF_CHOP;
	st->f_order = AD7192_NO_SYNC_FILTER;

	buf_en = of_property_read_bool(np, "adi,buffer-enable");
	if (buf_en)
		st->conf |= AD7192_CONF_BUF;

	bipolar = of_property_read_bool(np, "bipolar");
	if (!bipolar)
		st->conf |= AD7192_CONF_UNIPOLAR;

	burnout_curr_en = of_property_read_bool(np,
						"adi,burnout-currents-enable");
	if (burnout_curr_en && buf_en) {
		st->conf |= AD7192_CONF_BURN;
	} else if (burnout_curr_en) {
		dev_warn(&st->sd.spi->dev,
			 "Can't enable burnout currents: see CHOP or buffer\n");
	}

	ret = ad_sd_write_reg(&st->sd, AD7192_REG_MODE, 3, st->mode);
	if (ret)
		return ret;

	ret = ad_sd_write_reg(&st->sd, AD7192_REG_CONF, 3, st->conf);
	if (ret)
		return ret;

	ret = ad7192_calibrate_all(st);
	if (ret)
		return ret;

	/* Populate available ADC input ranges */
	for (i = 0; i < ARRAY_SIZE(st->scale_avail); i++) {
		scale_uv = ((u64)st->int_vref_mv * 100000000)
			>> (indio_dev->channels[0].scan_type.realbits -
			((st->conf & AD7192_CONF_UNIPOLAR) ? 0 : 1));
		scale_uv >>= i;

		st->scale_avail[i][1] = do_div(scale_uv, 100000000) * 10;
		st->scale_avail[i][0] = scale_uv;
	}

	return 0;
}

static ssize_t ad7192_show_ac_excitation(struct device *dev,
					 struct device_attribute *attr,
					 char *buf)
{
	struct iio_dev *indio_dev = dev_to_iio_dev(dev);
	struct ad7192_state *st = iio_priv(indio_dev);

<<<<<<< HEAD
	return sprintf(buf, "%d\n", !!(st->mode & AD7192_MODE_ACX));
=======
	return sysfs_emit(buf, "%d\n", !!(st->conf & AD7192_CONF_ACX));
>>>>>>> e475cc1c
}

static ssize_t ad7192_show_bridge_switch(struct device *dev,
					 struct device_attribute *attr,
					 char *buf)
{
	struct iio_dev *indio_dev = dev_to_iio_dev(dev);
	struct ad7192_state *st = iio_priv(indio_dev);

	return sprintf(buf, "%d\n", !!(st->gpocon & AD7192_GPOCON_BPDSW));
}

static ssize_t ad7192_set(struct device *dev,
			  struct device_attribute *attr,
			  const char *buf,
			  size_t len)
{
	struct iio_dev *indio_dev = dev_to_iio_dev(dev);
	struct ad7192_state *st = iio_priv(indio_dev);
	struct iio_dev_attr *this_attr = to_iio_dev_attr(attr);
	int ret;
	bool val;

	ret = strtobool(buf, &val);
	if (ret < 0)
		return ret;

	ret = iio_device_claim_direct_mode(indio_dev);
	if (ret)
		return ret;

	switch ((u32)this_attr->address) {
	case AD7192_REG_GPOCON:
		if (val)
			st->gpocon |= AD7192_GPOCON_BPDSW;
		else
			st->gpocon &= ~AD7192_GPOCON_BPDSW;

		ad_sd_write_reg(&st->sd, AD7192_REG_GPOCON, 1, st->gpocon);
		break;
	case AD7192_REG_CONF:
		if (val)
			st->conf |= AD7192_CONF_ACX;
		else
			st->conf &= ~AD7192_CONF_ACX;

		ad_sd_write_reg(&st->sd, AD7192_REG_CONF, 3, st->conf);
		break;
	default:
		ret = -EINVAL;
	}

	iio_device_release_direct_mode(indio_dev);

	return ret ? ret : len;
}

static void ad7192_get_available_filter_freq(struct ad7192_state *st,
						    int *freq)
{
	unsigned int fadc;

	/* Formulas for filter at page 25 of the datasheet */
	fadc = DIV_ROUND_CLOSEST(st->fclk,
				 AD7192_SYNC4_FILTER * AD7192_MODE_RATE(st->mode));
	freq[0] = DIV_ROUND_CLOSEST(fadc * 240, 1024);

	fadc = DIV_ROUND_CLOSEST(st->fclk,
				 AD7192_SYNC3_FILTER * AD7192_MODE_RATE(st->mode));
	freq[1] = DIV_ROUND_CLOSEST(fadc * 240, 1024);

	fadc = DIV_ROUND_CLOSEST(st->fclk, AD7192_MODE_RATE(st->mode));
	freq[2] = DIV_ROUND_CLOSEST(fadc * 230, 1024);
	freq[3] = DIV_ROUND_CLOSEST(fadc * 272, 1024);
}

static ssize_t ad7192_show_filter_avail(struct device *dev,
					struct device_attribute *attr,
					char *buf)
{
	struct iio_dev *indio_dev = dev_to_iio_dev(dev);
	struct ad7192_state *st = iio_priv(indio_dev);
	unsigned int freq_avail[4], i;
	size_t len = 0;

	ad7192_get_available_filter_freq(st, freq_avail);

	for (i = 0; i < ARRAY_SIZE(freq_avail); i++)
		len += sysfs_emit_at(buf, len, "%d.%03d ", freq_avail[i] / 1000,
				     freq_avail[i] % 1000);

	buf[len - 1] = '\n';

	return len;
}

static IIO_DEVICE_ATTR(filter_low_pass_3db_frequency_available,
		       0444, ad7192_show_filter_avail, NULL, 0);

static IIO_DEVICE_ATTR(bridge_switch_en, 0644,
		       ad7192_show_bridge_switch, ad7192_set,
		       AD7192_REG_GPOCON);

static IIO_DEVICE_ATTR(ac_excitation_en, 0644,
		       ad7192_show_ac_excitation, ad7192_set,
		       AD7192_REG_CONF);

static struct attribute *ad7192_attributes[] = {
	&iio_dev_attr_filter_low_pass_3db_frequency_available.dev_attr.attr,
	&iio_dev_attr_bridge_switch_en.dev_attr.attr,
	NULL
};

static const struct attribute_group ad7192_attribute_group = {
	.attrs = ad7192_attributes,
};

static struct attribute *ad7195_attributes[] = {
	&iio_dev_attr_filter_low_pass_3db_frequency_available.dev_attr.attr,
	&iio_dev_attr_bridge_switch_en.dev_attr.attr,
	&iio_dev_attr_ac_excitation_en.dev_attr.attr,
	NULL
};

static const struct attribute_group ad7195_attribute_group = {
	.attrs = ad7195_attributes,
};

static unsigned int ad7192_get_temp_scale(bool unipolar)
{
	return unipolar ? 2815 * 2 : 2815;
}

static int ad7192_set_3db_filter_freq(struct ad7192_state *st,
				      int val, int val2)
{
	int freq_avail[4], i, ret, freq;
	unsigned int diff_new, diff_old;
	int idx = 0;

	diff_old = U32_MAX;
	freq = val * 1000 + val2;

	ad7192_get_available_filter_freq(st, freq_avail);

	for (i = 0; i < ARRAY_SIZE(freq_avail); i++) {
		diff_new = abs(freq - freq_avail[i]);
		if (diff_new < diff_old) {
			diff_old = diff_new;
			idx = i;
		}
	}

	switch (idx) {
	case 0:
		st->f_order = AD7192_SYNC4_FILTER;
		st->mode &= ~AD7192_MODE_SINC3;

		st->conf |= AD7192_CONF_CHOP;
		break;
	case 1:
		st->f_order = AD7192_SYNC3_FILTER;
		st->mode |= AD7192_MODE_SINC3;

		st->conf |= AD7192_CONF_CHOP;
		break;
	case 2:
		st->f_order = AD7192_NO_SYNC_FILTER;
		st->mode &= ~AD7192_MODE_SINC3;

		st->conf &= ~AD7192_CONF_CHOP;
		break;
	case 3:
		st->f_order = AD7192_NO_SYNC_FILTER;
		st->mode |= AD7192_MODE_SINC3;

		st->conf &= ~AD7192_CONF_CHOP;
		break;
	}

	ret = ad_sd_write_reg(&st->sd, AD7192_REG_MODE, 3, st->mode);
	if (ret < 0)
		return ret;

	return ad_sd_write_reg(&st->sd, AD7192_REG_CONF, 3, st->conf);
}

static int ad7192_get_3db_filter_freq(struct ad7192_state *st)
{
	unsigned int fadc;

	fadc = DIV_ROUND_CLOSEST(st->fclk,
				 st->f_order * AD7192_MODE_RATE(st->mode));

	if (st->conf & AD7192_CONF_CHOP)
		return DIV_ROUND_CLOSEST(fadc * 240, 1024);
	if (st->mode & AD7192_MODE_SINC3)
		return DIV_ROUND_CLOSEST(fadc * 272, 1024);
	else
		return DIV_ROUND_CLOSEST(fadc * 230, 1024);
}

static int ad7192_read_raw(struct iio_dev *indio_dev,
			   struct iio_chan_spec const *chan,
			   int *val,
			   int *val2,
			   long m)
{
	struct ad7192_state *st = iio_priv(indio_dev);
	bool unipolar = !!(st->conf & AD7192_CONF_UNIPOLAR);

	switch (m) {
	case IIO_CHAN_INFO_RAW:
		return ad_sigma_delta_single_conversion(indio_dev, chan, val);
	case IIO_CHAN_INFO_SCALE:
		switch (chan->type) {
		case IIO_VOLTAGE:
			mutex_lock(&st->lock);
			*val = st->scale_avail[AD7192_CONF_GAIN(st->conf)][0];
			*val2 = st->scale_avail[AD7192_CONF_GAIN(st->conf)][1];
			mutex_unlock(&st->lock);
			return IIO_VAL_INT_PLUS_NANO;
		case IIO_TEMP:
			*val = 0;
			*val2 = 1000000000 / ad7192_get_temp_scale(unipolar);
			return IIO_VAL_INT_PLUS_NANO;
		default:
			return -EINVAL;
		}
	case IIO_CHAN_INFO_OFFSET:
		if (!unipolar)
			*val = -(1 << (chan->scan_type.realbits - 1));
		else
			*val = 0;
		/* Kelvin to Celsius */
		if (chan->type == IIO_TEMP)
			*val -= 273 * ad7192_get_temp_scale(unipolar);
		return IIO_VAL_INT;
	case IIO_CHAN_INFO_SAMP_FREQ:
		*val = st->fclk /
			(st->f_order * 1024 * AD7192_MODE_RATE(st->mode));
		return IIO_VAL_INT;
	case IIO_CHAN_INFO_LOW_PASS_FILTER_3DB_FREQUENCY:
		*val = ad7192_get_3db_filter_freq(st);
		*val2 = 1000;
		return IIO_VAL_FRACTIONAL;
	}

	return -EINVAL;
}

static int ad7192_write_raw(struct iio_dev *indio_dev,
			    struct iio_chan_spec const *chan,
			    int val,
			    int val2,
			    long mask)
{
	struct ad7192_state *st = iio_priv(indio_dev);
	int ret, i, div;
	unsigned int tmp;

	ret = iio_device_claim_direct_mode(indio_dev);
	if (ret)
		return ret;

	switch (mask) {
	case IIO_CHAN_INFO_SCALE:
		ret = -EINVAL;
		mutex_lock(&st->lock);
		for (i = 0; i < ARRAY_SIZE(st->scale_avail); i++)
			if (val2 == st->scale_avail[i][1]) {
				ret = 0;
				tmp = st->conf;
				st->conf &= ~AD7192_CONF_GAIN(-1);
				st->conf |= AD7192_CONF_GAIN(i);
				if (tmp == st->conf)
					break;
				ad_sd_write_reg(&st->sd, AD7192_REG_CONF,
						3, st->conf);
				ad7192_calibrate_all(st);
				break;
			}
		mutex_unlock(&st->lock);
		break;
	case IIO_CHAN_INFO_SAMP_FREQ:
		if (!val) {
			ret = -EINVAL;
			break;
		}

		div = st->fclk / (val * st->f_order * 1024);
		if (div < 1 || div > 1023) {
			ret = -EINVAL;
			break;
		}

		st->mode &= ~AD7192_MODE_RATE(-1);
		st->mode |= AD7192_MODE_RATE(div);
		ad_sd_write_reg(&st->sd, AD7192_REG_MODE, 3, st->mode);
		break;
	case IIO_CHAN_INFO_LOW_PASS_FILTER_3DB_FREQUENCY:
		ret = ad7192_set_3db_filter_freq(st, val, val2 / 1000);
		break;
	default:
		ret = -EINVAL;
	}

	iio_device_release_direct_mode(indio_dev);

	return ret;
}

static int ad7192_write_raw_get_fmt(struct iio_dev *indio_dev,
				    struct iio_chan_spec const *chan,
				    long mask)
{
	switch (mask) {
	case IIO_CHAN_INFO_SCALE:
		return IIO_VAL_INT_PLUS_NANO;
	case IIO_CHAN_INFO_SAMP_FREQ:
		return IIO_VAL_INT;
	case IIO_CHAN_INFO_LOW_PASS_FILTER_3DB_FREQUENCY:
		return IIO_VAL_INT_PLUS_MICRO;
	default:
		return -EINVAL;
	}
}

static int ad7192_read_avail(struct iio_dev *indio_dev,
			     struct iio_chan_spec const *chan,
			     const int **vals, int *type, int *length,
			     long mask)
{
	struct ad7192_state *st = iio_priv(indio_dev);

	switch (mask) {
	case IIO_CHAN_INFO_SCALE:
		*vals = (int *)st->scale_avail;
		*type = IIO_VAL_INT_PLUS_NANO;
		/* Values are stored in a 2D matrix  */
		*length = ARRAY_SIZE(st->scale_avail) * 2;

		return IIO_AVAIL_LIST;
	}

	return -EINVAL;
}

static const struct iio_info ad7192_info = {
	.read_raw = ad7192_read_raw,
	.write_raw = ad7192_write_raw,
	.write_raw_get_fmt = ad7192_write_raw_get_fmt,
	.read_avail = ad7192_read_avail,
	.attrs = &ad7192_attribute_group,
	.validate_trigger = ad_sd_validate_trigger,
};

static const struct iio_info ad7195_info = {
	.read_raw = ad7192_read_raw,
	.write_raw = ad7192_write_raw,
	.write_raw_get_fmt = ad7192_write_raw_get_fmt,
	.read_avail = ad7192_read_avail,
	.attrs = &ad7195_attribute_group,
	.validate_trigger = ad_sd_validate_trigger,
};

#define __AD719x_CHANNEL(_si, _channel1, _channel2, _address, _extend_name, \
	_type, _mask_type_av, _ext_info) \
	{ \
		.type = (_type), \
		.differential = ((_channel2) == -1 ? 0 : 1), \
		.indexed = 1, \
		.channel = (_channel1), \
		.channel2 = (_channel2), \
		.address = (_address), \
		.extend_name = (_extend_name), \
		.info_mask_separate = BIT(IIO_CHAN_INFO_RAW) | \
			BIT(IIO_CHAN_INFO_OFFSET), \
		.info_mask_shared_by_type = BIT(IIO_CHAN_INFO_SCALE), \
		.info_mask_shared_by_all = BIT(IIO_CHAN_INFO_SAMP_FREQ) | \
			BIT(IIO_CHAN_INFO_LOW_PASS_FILTER_3DB_FREQUENCY), \
		.info_mask_shared_by_type_available = (_mask_type_av), \
		.ext_info = (_ext_info), \
		.scan_index = (_si), \
		.scan_type = { \
			.sign = 'u', \
			.realbits = 24, \
			.storagebits = 32, \
			.endianness = IIO_BE, \
		}, \
	}

#define AD719x_DIFF_CHANNEL(_si, _channel1, _channel2, _address) \
	__AD719x_CHANNEL(_si, _channel1, _channel2, _address, NULL, \
		IIO_VOLTAGE, BIT(IIO_CHAN_INFO_SCALE), \
		ad7192_calibsys_ext_info)

#define AD719x_CHANNEL(_si, _channel1, _address) \
	__AD719x_CHANNEL(_si, _channel1, -1, _address, NULL, IIO_VOLTAGE, \
		BIT(IIO_CHAN_INFO_SCALE), ad7192_calibsys_ext_info)

#define AD719x_TEMP_CHANNEL(_si, _address) \
	__AD719x_CHANNEL(_si, 0, -1, _address, NULL, IIO_TEMP, 0, NULL)

static const struct iio_chan_spec ad7192_channels[] = {
	AD719x_DIFF_CHANNEL(0, 1, 2, AD7192_CH_AIN1P_AIN2M),
	AD719x_DIFF_CHANNEL(1, 3, 4, AD7192_CH_AIN3P_AIN4M),
	AD719x_TEMP_CHANNEL(2, AD7192_CH_TEMP),
	AD719x_DIFF_CHANNEL(3, 2, 2, AD7192_CH_AIN2P_AIN2M),
	AD719x_CHANNEL(4, 1, AD7192_CH_AIN1),
	AD719x_CHANNEL(5, 2, AD7192_CH_AIN2),
	AD719x_CHANNEL(6, 3, AD7192_CH_AIN3),
	AD719x_CHANNEL(7, 4, AD7192_CH_AIN4),
	IIO_CHAN_SOFT_TIMESTAMP(8),
};

static const struct iio_chan_spec ad7193_channels[] = {
	AD719x_DIFF_CHANNEL(0, 1, 2, AD7193_CH_AIN1P_AIN2M),
	AD719x_DIFF_CHANNEL(1, 3, 4, AD7193_CH_AIN3P_AIN4M),
	AD719x_DIFF_CHANNEL(2, 5, 6, AD7193_CH_AIN5P_AIN6M),
	AD719x_DIFF_CHANNEL(3, 7, 8, AD7193_CH_AIN7P_AIN8M),
	AD719x_TEMP_CHANNEL(4, AD7193_CH_TEMP),
	AD719x_DIFF_CHANNEL(5, 2, 2, AD7193_CH_AIN2P_AIN2M),
	AD719x_CHANNEL(6, 1, AD7193_CH_AIN1),
	AD719x_CHANNEL(7, 2, AD7193_CH_AIN2),
	AD719x_CHANNEL(8, 3, AD7193_CH_AIN3),
	AD719x_CHANNEL(9, 4, AD7193_CH_AIN4),
	AD719x_CHANNEL(10, 5, AD7193_CH_AIN5),
	AD719x_CHANNEL(11, 6, AD7193_CH_AIN6),
	AD719x_CHANNEL(12, 7, AD7193_CH_AIN7),
	AD719x_CHANNEL(13, 8, AD7193_CH_AIN8),
	IIO_CHAN_SOFT_TIMESTAMP(14),
};

static const struct ad7192_chip_info ad7192_chip_info_tbl[] = {
	[ID_AD7190] = {
		.chip_id = CHIPID_AD7190,
		.name = "ad7190",
	},
	[ID_AD7192] = {
		.chip_id = CHIPID_AD7192,
		.name = "ad7192",
	},
	[ID_AD7193] = {
		.chip_id = CHIPID_AD7193,
		.name = "ad7193",
	},
	[ID_AD7195] = {
		.chip_id = CHIPID_AD7195,
		.name = "ad7195",
	},
};

static int ad7192_channels_config(struct iio_dev *indio_dev)
{
	struct ad7192_state *st = iio_priv(indio_dev);

	switch (st->chip_info->chip_id) {
	case CHIPID_AD7193:
		indio_dev->channels = ad7193_channels;
		indio_dev->num_channels = ARRAY_SIZE(ad7193_channels);
		break;
	default:
		indio_dev->channels = ad7192_channels;
		indio_dev->num_channels = ARRAY_SIZE(ad7192_channels);
		break;
	}

	return 0;
}

<<<<<<< HEAD
=======
static void ad7192_reg_disable(void *reg)
{
	regulator_disable(reg);
}

>>>>>>> e475cc1c
static int ad7192_probe(struct spi_device *spi)
{
	struct ad7192_state *st;
	struct iio_dev *indio_dev;
	int ret, voltage_uv = 0;

	if (!spi->irq) {
		dev_err(&spi->dev, "no IRQ?\n");
		return -ENODEV;
	}

	indio_dev = devm_iio_device_alloc(&spi->dev, sizeof(*st));
	if (!indio_dev)
		return -ENOMEM;

	st = iio_priv(indio_dev);

	mutex_init(&st->lock);

	st->avdd = devm_regulator_get(&spi->dev, "avdd");
	if (IS_ERR(st->avdd))
		return PTR_ERR(st->avdd);

	ret = regulator_enable(st->avdd);
	if (ret) {
		dev_err(&spi->dev, "Failed to enable specified AVdd supply\n");
		return ret;
	}

<<<<<<< HEAD
	st->dvdd = devm_regulator_get(&spi->dev, "dvdd");
	if (IS_ERR(st->dvdd)) {
		ret = PTR_ERR(st->dvdd);
		goto error_disable_avdd;
	}

	ret = regulator_enable(st->dvdd);
	if (ret) {
		dev_err(&spi->dev, "Failed to enable specified DVdd supply\n");
		goto error_disable_avdd;
	}

	voltage_uv = regulator_get_voltage(st->avdd);

	if (voltage_uv > 0) {
		st->int_vref_mv = voltage_uv / 1000;
	} else {
		ret = voltage_uv;
		dev_err(&spi->dev, "Device tree error, reference voltage undefined\n");
		goto error_disable_avdd;
=======
	ret = devm_add_action_or_reset(&spi->dev, ad7192_reg_disable, st->avdd);
	if (ret)
		return ret;

	ret = devm_regulator_get_enable(&spi->dev, "dvdd");
	if (ret)
		return dev_err_probe(&spi->dev, ret, "Failed to enable specified DVdd supply\n");

	st->vref = devm_regulator_get_optional(&spi->dev, "vref");
	if (IS_ERR(st->vref)) {
		if (PTR_ERR(st->vref) != -ENODEV)
			return PTR_ERR(st->vref);

		ret = regulator_get_voltage(st->avdd);
		if (ret < 0)
			return dev_err_probe(&spi->dev, ret,
					     "Device tree error, AVdd voltage undefined\n");
	} else {
		ret = regulator_enable(st->vref);
		if (ret) {
			dev_err(&spi->dev, "Failed to enable specified Vref supply\n");
			return ret;
		}

		ret = devm_add_action_or_reset(&spi->dev, ad7192_reg_disable, st->vref);
		if (ret)
			return ret;

		ret = regulator_get_voltage(st->vref);
		if (ret < 0)
			return dev_err_probe(&spi->dev, ret,
					     "Device tree error, Vref voltage undefined\n");
>>>>>>> e475cc1c
	}

	spi_set_drvdata(spi, indio_dev);
	st->chip_info = of_device_get_match_data(&spi->dev);
	if (!st->chip_info)
		st->chip_info = (void *)spi_get_device_id(spi)->driver_data;
	indio_dev->name = st->chip_info->name;
	indio_dev->modes = INDIO_DIRECT_MODE;

	ret = ad7192_channels_config(indio_dev);
	if (ret < 0)
		goto error_disable_dvdd;

	if (st->chip_info->chip_id == CHIPID_AD7195)
		indio_dev->info = &ad7195_info;
	else
		indio_dev->info = &ad7192_info;

	ret = ad_sd_init(&st->sd, indio_dev, spi, &ad7192_sigma_delta_info);
	if (ret)
		return ret;

	ret = ad_sd_setup_buffer_and_trigger(indio_dev);
	if (ret)
		goto error_disable_dvdd;

	st->fclk = AD7192_INT_FREQ_MHZ;

<<<<<<< HEAD
	st->mclk = devm_clk_get(&st->sd.spi->dev, "mclk");
	if (IS_ERR(st->mclk) && PTR_ERR(st->mclk) != -ENOENT) {
		ret = PTR_ERR(st->mclk);
		goto error_remove_trigger;
	}
=======
	st->mclk = devm_clk_get_optional_enabled(&spi->dev, "mclk");
	if (IS_ERR(st->mclk))
		return PTR_ERR(st->mclk);
>>>>>>> e475cc1c

	st->clock_sel = ad7192_of_clock_select(st);

	if (st->clock_sel == AD7192_CLK_EXT_MCLK1_2 ||
	    st->clock_sel == AD7192_CLK_EXT_MCLK2) {
<<<<<<< HEAD
		ret = clk_prepare_enable(st->mclk);
		if (ret < 0)
			goto error_remove_trigger;

=======
>>>>>>> e475cc1c
		st->fclk = clk_get_rate(st->mclk);
		if (!ad7192_valid_external_frequency(st->fclk)) {
			ret = -EINVAL;
			dev_err(&spi->dev,
				"External clock frequency out of bounds\n");
			goto error_disable_clk;
		}
	}

	ret = ad7192_setup(indio_dev, spi->dev.of_node);
	if (ret)
		goto error_disable_clk;

	ret = iio_device_register(indio_dev);
	if (ret < 0)
		goto error_disable_clk;
	return 0;

error_disable_clk:
	clk_disable_unprepare(st->mclk);
error_remove_trigger:
	ad_sd_cleanup_buffer_and_trigger(indio_dev);
error_disable_dvdd:
	regulator_disable(st->dvdd);
error_disable_avdd:
	regulator_disable(st->avdd);

	return ret;
}

static void ad7192_remove(struct spi_device *spi)
{
	struct iio_dev *indio_dev = spi_get_drvdata(spi);
	struct ad7192_state *st = iio_priv(indio_dev);

	iio_device_unregister(indio_dev);
	clk_disable_unprepare(st->mclk);
	ad_sd_cleanup_buffer_and_trigger(indio_dev);

	regulator_disable(st->dvdd);
	regulator_disable(st->avdd);
}

static const struct of_device_id ad7192_of_match[] = {
	{ .compatible = "adi,ad7190", .data = &ad7192_chip_info_tbl[ID_AD7190] },
	{ .compatible = "adi,ad7192", .data = &ad7192_chip_info_tbl[ID_AD7192] },
	{ .compatible = "adi,ad7193", .data = &ad7192_chip_info_tbl[ID_AD7193] },
	{ .compatible = "adi,ad7195", .data = &ad7192_chip_info_tbl[ID_AD7195] },
	{}
};
MODULE_DEVICE_TABLE(of, ad7192_of_match);

static const struct spi_device_id ad7192_ids[] = {
	{ "ad7190", (kernel_ulong_t)&ad7192_chip_info_tbl[ID_AD7190] },
	{ "ad7192", (kernel_ulong_t)&ad7192_chip_info_tbl[ID_AD7192] },
	{ "ad7193", (kernel_ulong_t)&ad7192_chip_info_tbl[ID_AD7193] },
	{ "ad7195", (kernel_ulong_t)&ad7192_chip_info_tbl[ID_AD7195] },
	{}
};
MODULE_DEVICE_TABLE(spi, ad7192_ids);

static struct spi_driver ad7192_driver = {
	.driver = {
		.name	= "ad7192",
		.of_match_table = ad7192_of_match,
	},
	.probe		= ad7192_probe,
<<<<<<< HEAD
	.remove		= ad7192_remove,
=======
	.id_table	= ad7192_ids,
>>>>>>> e475cc1c
};
module_spi_driver(ad7192_driver);

MODULE_AUTHOR("Michael Hennerich <michael.hennerich@analog.com>");
MODULE_DESCRIPTION("Analog Devices AD7190, AD7192, AD7193, AD7195 ADC");
MODULE_LICENSE("GPL v2");<|MERGE_RESOLUTION|>--- conflicted
+++ resolved
@@ -6,6 +6,7 @@
  */
 
 #include <linux/interrupt.h>
+#include <linux/bitfield.h>
 #include <linux/clk.h>
 #include <linux/device.h>
 #include <linux/kernel.h>
@@ -16,7 +17,9 @@
 #include <linux/err.h>
 #include <linux/sched.h>
 #include <linux/delay.h>
-#include <linux/of.h>
+#include <linux/module.h>
+#include <linux/mod_devicetable.h>
+#include <linux/property.h>
 
 #include <linux/iio/iio.h>
 #include <linux/iio/sysfs.h>
@@ -43,7 +46,7 @@
 #define AD7192_COMM_WEN		BIT(7) /* Write Enable */
 #define AD7192_COMM_WRITE	0 /* Write Operation */
 #define AD7192_COMM_READ	BIT(6) /* Read Operation */
-#define AD7192_COMM_ADDR(x)	(((x) & 0x7) << 3) /* Register Address */
+#define AD7192_COMM_ADDR_MASK	GENMASK(5, 3) /* Register Address Mask */
 #define AD7192_COMM_CREAD	BIT(2) /* Continuous Read of Data Register */
 
 /* Status Register Bit Designations (AD7192_REG_STAT) */
@@ -56,16 +59,18 @@
 #define AD7192_STAT_CH1		BIT(0) /* Channel 1 */
 
 /* Mode Register Bit Designations (AD7192_REG_MODE) */
-#define AD7192_MODE_SEL(x)	(((x) & 0x7) << 21) /* Operation Mode Select */
-#define AD7192_MODE_SEL_MASK	(0x7 << 21) /* Operation Mode Select Mask */
-#define AD7192_MODE_DAT_STA	BIT(20) /* Status Register transmission */
-#define AD7192_MODE_CLKSRC(x)	(((x) & 0x3) << 18) /* Clock Source Select */
+#define AD7192_MODE_SEL_MASK	GENMASK(23, 21) /* Operation Mode Select Mask */
+#define AD7192_MODE_STA_MASK	BIT(20) /* Status Register transmission Mask */
+#define AD7192_MODE_CLKSRC_MASK	GENMASK(19, 18) /* Clock Source Select Mask */
+#define AD7192_MODE_AVG_MASK	GENMASK(17, 16)
+		  /* Fast Settling Filter Average Select Mask (AD7193 only) */
 #define AD7192_MODE_SINC3	BIT(15) /* SINC3 Filter Select */
 #define AD7192_MODE_ENPAR	BIT(13) /* Parity Enable */
 #define AD7192_MODE_CLKDIV	BIT(12) /* Clock divide by 2 (AD7190/2 only)*/
 #define AD7192_MODE_SCYCLE	BIT(11) /* Single cycle conversion */
 #define AD7192_MODE_REJ60	BIT(10) /* 50/60Hz notch filter */
-#define AD7192_MODE_RATE(x)	((x) & 0x3FF) /* Filter Update Rate Select */
+				  /* Filter Update Rate Select Mask */
+#define AD7192_MODE_RATE_MASK	GENMASK(9, 0)
 
 /* Mode Register: AD7192_MODE_SEL options */
 #define AD7192_MODE_CONT		0 /* Continuous Conversion Mode */
@@ -91,13 +96,12 @@
 #define AD7192_CONF_CHOP	BIT(23) /* CHOP enable */
 #define AD7192_CONF_ACX		BIT(22) /* AC excitation enable(AD7195 only) */
 #define AD7192_CONF_REFSEL	BIT(20) /* REFIN1/REFIN2 Reference Select */
-#define AD7192_CONF_CHAN(x)	((x) << 8) /* Channel select */
-#define AD7192_CONF_CHAN_MASK	(0x7FF << 8) /* Channel select mask */
+#define AD7192_CONF_CHAN_MASK	GENMASK(18, 8) /* Channel select mask */
 #define AD7192_CONF_BURN	BIT(7) /* Burnout current enable */
 #define AD7192_CONF_REFDET	BIT(6) /* Reference detect enable */
 #define AD7192_CONF_BUF		BIT(4) /* Buffered Mode Enable */
 #define AD7192_CONF_UNIPOLAR	BIT(3) /* Unipolar/Bipolar Enable */
-#define AD7192_CONF_GAIN(x)	((x) & 0x7) /* Gain Select */
+#define AD7192_CONF_GAIN_MASK	GENMASK(2, 0) /* Gain Select */
 
 #define AD7192_CH_AIN1P_AIN2M	BIT(0) /* AIN1(+) - AIN2(-) */
 #define AD7192_CH_AIN3P_AIN4M	BIT(1) /* AIN3(+) - AIN4(-) */
@@ -129,7 +133,7 @@
 #define CHIPID_AD7192		0x0
 #define CHIPID_AD7193		0x2
 #define CHIPID_AD7195		0x6
-#define AD7192_ID_MASK		0x0F
+#define AD7192_ID_MASK		GENMASK(3, 0)
 
 /* GPOCON Register Bit Designations (AD7192_REG_GPOCON) */
 #define AD7192_GPOCON_BPDSW	BIT(6) /* Bridge power-down switch enable */
@@ -171,6 +175,9 @@
 struct ad7192_chip_info {
 	unsigned int			chip_id;
 	const char			*name;
+	const struct iio_chan_spec	*channels;
+	u8				num_channels;
+	const struct iio_info		*info;
 };
 
 struct ad7192_state {
@@ -180,10 +187,10 @@
 	struct clk			*mclk;
 	u16				int_vref_mv;
 	u32				fclk;
-	u32				f_order;
 	u32				mode;
 	u32				conf;
 	u32				scale_avail[8][2];
+	u32				oversampling_ratio_avail[4];
 	u8				gpocon;
 	u8				clock_sel;
 	struct mutex			lock;	/* protect sensor state */
@@ -225,7 +232,7 @@
 	bool sys_calib;
 	int ret, temp;
 
-	ret = strtobool(buf, &sys_calib);
+	ret = kstrtobool(buf, &sys_calib);
 	if (ret)
 		return ret;
 
@@ -257,7 +264,8 @@
 	},
 	IIO_ENUM("sys_calibration_mode", IIO_SEPARATE,
 		 &ad7192_syscalib_mode_enum),
-	IIO_ENUM_AVAILABLE("sys_calibration_mode", &ad7192_syscalib_mode_enum),
+	IIO_ENUM_AVAILABLE("sys_calibration_mode", IIO_SHARED_BY_TYPE,
+			   &ad7192_syscalib_mode_enum),
 	{}
 };
 
@@ -266,13 +274,12 @@
 	return container_of(sd, struct ad7192_state, sd);
 }
 
-static int ad7192_set_channel(struct ad_sigma_delta *sd, unsigned int slot,
-	unsigned int channel)
+static int ad7192_set_channel(struct ad_sigma_delta *sd, unsigned int channel)
 {
 	struct ad7192_state *st = ad_sigma_delta_to_ad7192(sd);
 
 	st->conf &= ~AD7192_CONF_CHAN_MASK;
-	st->conf |= AD7192_CONF_CHAN(channel);
+	st->conf |= FIELD_PREP(AD7192_CONF_CHAN_MASK, channel);
 
 	return ad_sd_write_reg(&st->sd, AD7192_REG_CONF, 3, st->conf);
 }
@@ -283,18 +290,57 @@
 	struct ad7192_state *st = ad_sigma_delta_to_ad7192(sd);
 
 	st->mode &= ~AD7192_MODE_SEL_MASK;
-	st->mode |= AD7192_MODE_SEL(mode);
+	st->mode |= FIELD_PREP(AD7192_MODE_SEL_MASK, mode);
 
 	return ad_sd_write_reg(&st->sd, AD7192_REG_MODE, 3, st->mode);
+}
+
+static int ad7192_append_status(struct ad_sigma_delta *sd, bool append)
+{
+	struct ad7192_state *st = ad_sigma_delta_to_ad7192(sd);
+	unsigned int mode = st->mode;
+	int ret;
+
+	mode &= ~AD7192_MODE_STA_MASK;
+	mode |= FIELD_PREP(AD7192_MODE_STA_MASK, append);
+
+	ret = ad_sd_write_reg(&st->sd, AD7192_REG_MODE, 3, mode);
+	if (ret < 0)
+		return ret;
+
+	st->mode = mode;
+
+	return 0;
+}
+
+static int ad7192_disable_all(struct ad_sigma_delta *sd)
+{
+	struct ad7192_state *st = ad_sigma_delta_to_ad7192(sd);
+	u32 conf = st->conf;
+	int ret;
+
+	conf &= ~AD7192_CONF_CHAN_MASK;
+
+	ret = ad_sd_write_reg(&st->sd, AD7192_REG_CONF, 3, conf);
+	if (ret < 0)
+		return ret;
+
+	st->conf = conf;
+
+	return 0;
 }
 
 static const struct ad_sigma_delta_info ad7192_sigma_delta_info = {
 	.set_channel = ad7192_set_channel,
+	.append_status = ad7192_append_status,
+	.disable_all = ad7192_disable_all,
 	.set_mode = ad7192_set_mode,
 	.has_registers = true,
 	.addr_shift = 3,
 	.read_mask = BIT(6),
-	.irq_flags = IRQF_TRIGGER_FALLING
+	.status_ch_mask = GENMASK(3, 0),
+	.num_slots = 4,
+	.irq_flags = IRQF_TRIGGER_FALLING,
 };
 
 static const struct ad_sd_calib_data ad7192_calib_arr[8] = {
@@ -320,23 +366,19 @@
 		freq <= AD7192_EXT_FREQ_MHZ_MAX);
 }
 
-static int ad7192_of_clock_select(struct ad7192_state *st)
-{
-	struct device_node *np = st->sd.spi->dev.of_node;
+static int ad7192_clock_select(struct ad7192_state *st)
+{
+	struct device *dev = &st->sd.spi->dev;
 	unsigned int clock_sel;
 
 	clock_sel = AD7192_CLK_INT;
 
 	/* use internal clock */
-<<<<<<< HEAD
-	if (PTR_ERR(st->mclk) == -ENOENT) {
-=======
 	if (!st->mclk) {
->>>>>>> e475cc1c
-		if (of_property_read_bool(np, "adi,int-clock-output-enable"))
+		if (device_property_read_bool(dev, "adi,int-clock-output-enable"))
 			clock_sel = AD7192_CLK_INT_CO;
 	} else {
-		if (of_property_read_bool(np, "adi,clock-xtal"))
+		if (device_property_read_bool(dev, "adi,clock-xtal"))
 			clock_sel = AD7192_CLK_EXT_MCLK1_2;
 		else
 			clock_sel = AD7192_CLK_EXT_MCLK2;
@@ -345,7 +387,7 @@
 	return clock_sel;
 }
 
-static int ad7192_setup(struct iio_dev *indio_dev, struct device_node *np)
+static int ad7192_setup(struct iio_dev *indio_dev, struct device *dev)
 {
 	struct ad7192_state *st = iio_priv(indio_dev);
 	bool rej60_en, refin2_en;
@@ -364,43 +406,42 @@
 	if (ret)
 		return ret;
 
-	id &= AD7192_ID_MASK;
+	id = FIELD_GET(AD7192_ID_MASK, id);
 
 	if (id != st->chip_info->chip_id)
-		dev_warn(&st->sd.spi->dev, "device ID query failed (0x%X != 0x%X)\n",
+		dev_warn(dev, "device ID query failed (0x%X != 0x%X)\n",
 			 id, st->chip_info->chip_id);
 
-	st->mode = AD7192_MODE_SEL(AD7192_MODE_IDLE) |
-		AD7192_MODE_CLKSRC(st->clock_sel) |
-		AD7192_MODE_RATE(480);
-
-	st->conf = AD7192_CONF_GAIN(0);
-
-	rej60_en = of_property_read_bool(np, "adi,rejection-60-Hz-enable");
+	st->mode = FIELD_PREP(AD7192_MODE_SEL_MASK, AD7192_MODE_IDLE) |
+		FIELD_PREP(AD7192_MODE_CLKSRC_MASK, st->clock_sel) |
+		FIELD_PREP(AD7192_MODE_RATE_MASK, 480);
+
+	st->conf = FIELD_PREP(AD7192_CONF_GAIN_MASK, 0);
+
+	rej60_en = device_property_read_bool(dev, "adi,rejection-60-Hz-enable");
 	if (rej60_en)
 		st->mode |= AD7192_MODE_REJ60;
 
-	refin2_en = of_property_read_bool(np, "adi,refin2-pins-enable");
+	refin2_en = device_property_read_bool(dev, "adi,refin2-pins-enable");
 	if (refin2_en && st->chip_info->chip_id != CHIPID_AD7195)
 		st->conf |= AD7192_CONF_REFSEL;
 
 	st->conf &= ~AD7192_CONF_CHOP;
-	st->f_order = AD7192_NO_SYNC_FILTER;
-
-	buf_en = of_property_read_bool(np, "adi,buffer-enable");
+
+	buf_en = device_property_read_bool(dev, "adi,buffer-enable");
 	if (buf_en)
 		st->conf |= AD7192_CONF_BUF;
 
-	bipolar = of_property_read_bool(np, "bipolar");
+	bipolar = device_property_read_bool(dev, "bipolar");
 	if (!bipolar)
 		st->conf |= AD7192_CONF_UNIPOLAR;
 
-	burnout_curr_en = of_property_read_bool(np,
-						"adi,burnout-currents-enable");
+	burnout_curr_en = device_property_read_bool(dev,
+						    "adi,burnout-currents-enable");
 	if (burnout_curr_en && buf_en) {
 		st->conf |= AD7192_CONF_BURN;
 	} else if (burnout_curr_en) {
-		dev_warn(&st->sd.spi->dev,
+		dev_warn(dev,
 			 "Can't enable burnout currents: see CHOP or buffer\n");
 	}
 
@@ -420,12 +461,17 @@
 	for (i = 0; i < ARRAY_SIZE(st->scale_avail); i++) {
 		scale_uv = ((u64)st->int_vref_mv * 100000000)
 			>> (indio_dev->channels[0].scan_type.realbits -
-			((st->conf & AD7192_CONF_UNIPOLAR) ? 0 : 1));
+			!FIELD_GET(AD7192_CONF_UNIPOLAR, st->conf));
 		scale_uv >>= i;
 
 		st->scale_avail[i][1] = do_div(scale_uv, 100000000) * 10;
 		st->scale_avail[i][0] = scale_uv;
 	}
+
+	st->oversampling_ratio_avail[0] = 1;
+	st->oversampling_ratio_avail[1] = 2;
+	st->oversampling_ratio_avail[2] = 8;
+	st->oversampling_ratio_avail[3] = 16;
 
 	return 0;
 }
@@ -437,11 +483,7 @@
 	struct iio_dev *indio_dev = dev_to_iio_dev(dev);
 	struct ad7192_state *st = iio_priv(indio_dev);
 
-<<<<<<< HEAD
-	return sprintf(buf, "%d\n", !!(st->mode & AD7192_MODE_ACX));
-=======
-	return sysfs_emit(buf, "%d\n", !!(st->conf & AD7192_CONF_ACX));
->>>>>>> e475cc1c
+	return sysfs_emit(buf, "%ld\n", FIELD_GET(AD7192_CONF_ACX, st->conf));
 }
 
 static ssize_t ad7192_show_bridge_switch(struct device *dev,
@@ -451,7 +493,8 @@
 	struct iio_dev *indio_dev = dev_to_iio_dev(dev);
 	struct ad7192_state *st = iio_priv(indio_dev);
 
-	return sprintf(buf, "%d\n", !!(st->gpocon & AD7192_GPOCON_BPDSW));
+	return sysfs_emit(buf, "%ld\n",
+			  FIELD_GET(AD7192_GPOCON_BPDSW, st->gpocon));
 }
 
 static ssize_t ad7192_set(struct device *dev,
@@ -465,7 +508,7 @@
 	int ret;
 	bool val;
 
-	ret = strtobool(buf, &val);
+	ret = kstrtobool(buf, &val);
 	if (ret < 0)
 		return ret;
 
@@ -499,22 +542,66 @@
 	return ret ? ret : len;
 }
 
+static int ad7192_compute_f_order(struct ad7192_state *st, bool sinc3_en, bool chop_en)
+{
+	u8 avg_factor_selected, oversampling_ratio;
+
+	avg_factor_selected = FIELD_GET(AD7192_MODE_AVG_MASK, st->mode);
+
+	if (!avg_factor_selected && !chop_en)
+		return 1;
+
+	oversampling_ratio = st->oversampling_ratio_avail[avg_factor_selected];
+
+	if (sinc3_en)
+		return AD7192_SYNC3_FILTER + oversampling_ratio - 1;
+
+	return AD7192_SYNC4_FILTER + oversampling_ratio - 1;
+}
+
+static int ad7192_get_f_order(struct ad7192_state *st)
+{
+	bool sinc3_en, chop_en;
+
+	sinc3_en = FIELD_GET(AD7192_MODE_SINC3, st->mode);
+	chop_en = FIELD_GET(AD7192_CONF_CHOP, st->conf);
+
+	return ad7192_compute_f_order(st, sinc3_en, chop_en);
+}
+
+static int ad7192_compute_f_adc(struct ad7192_state *st, bool sinc3_en,
+				bool chop_en)
+{
+	unsigned int f_order = ad7192_compute_f_order(st, sinc3_en, chop_en);
+
+	return DIV_ROUND_CLOSEST(st->fclk,
+				 f_order * FIELD_GET(AD7192_MODE_RATE_MASK, st->mode));
+}
+
+static int ad7192_get_f_adc(struct ad7192_state *st)
+{
+	unsigned int f_order = ad7192_get_f_order(st);
+
+	return DIV_ROUND_CLOSEST(st->fclk,
+				 f_order * FIELD_GET(AD7192_MODE_RATE_MASK, st->mode));
+}
+
 static void ad7192_get_available_filter_freq(struct ad7192_state *st,
 						    int *freq)
 {
 	unsigned int fadc;
 
 	/* Formulas for filter at page 25 of the datasheet */
-	fadc = DIV_ROUND_CLOSEST(st->fclk,
-				 AD7192_SYNC4_FILTER * AD7192_MODE_RATE(st->mode));
+	fadc = ad7192_compute_f_adc(st, false, true);
 	freq[0] = DIV_ROUND_CLOSEST(fadc * 240, 1024);
 
-	fadc = DIV_ROUND_CLOSEST(st->fclk,
-				 AD7192_SYNC3_FILTER * AD7192_MODE_RATE(st->mode));
+	fadc = ad7192_compute_f_adc(st, true, true);
 	freq[1] = DIV_ROUND_CLOSEST(fadc * 240, 1024);
 
-	fadc = DIV_ROUND_CLOSEST(st->fclk, AD7192_MODE_RATE(st->mode));
+	fadc = ad7192_compute_f_adc(st, false, false);
 	freq[2] = DIV_ROUND_CLOSEST(fadc * 230, 1024);
+
+	fadc = ad7192_compute_f_adc(st, true, false);
 	freq[3] = DIV_ROUND_CLOSEST(fadc * 272, 1024);
 }
 
@@ -597,25 +684,21 @@
 
 	switch (idx) {
 	case 0:
-		st->f_order = AD7192_SYNC4_FILTER;
 		st->mode &= ~AD7192_MODE_SINC3;
 
 		st->conf |= AD7192_CONF_CHOP;
 		break;
 	case 1:
-		st->f_order = AD7192_SYNC3_FILTER;
 		st->mode |= AD7192_MODE_SINC3;
 
 		st->conf |= AD7192_CONF_CHOP;
 		break;
 	case 2:
-		st->f_order = AD7192_NO_SYNC_FILTER;
 		st->mode &= ~AD7192_MODE_SINC3;
 
 		st->conf &= ~AD7192_CONF_CHOP;
 		break;
 	case 3:
-		st->f_order = AD7192_NO_SYNC_FILTER;
 		st->mode |= AD7192_MODE_SINC3;
 
 		st->conf &= ~AD7192_CONF_CHOP;
@@ -633,12 +716,11 @@
 {
 	unsigned int fadc;
 
-	fadc = DIV_ROUND_CLOSEST(st->fclk,
-				 st->f_order * AD7192_MODE_RATE(st->mode));
-
-	if (st->conf & AD7192_CONF_CHOP)
+	fadc = ad7192_get_f_adc(st);
+
+	if (FIELD_GET(AD7192_CONF_CHOP, st->conf))
 		return DIV_ROUND_CLOSEST(fadc * 240, 1024);
-	if (st->mode & AD7192_MODE_SINC3)
+	if (FIELD_GET(AD7192_MODE_SINC3, st->mode))
 		return DIV_ROUND_CLOSEST(fadc * 272, 1024);
 	else
 		return DIV_ROUND_CLOSEST(fadc * 230, 1024);
@@ -651,7 +733,8 @@
 			   long m)
 {
 	struct ad7192_state *st = iio_priv(indio_dev);
-	bool unipolar = !!(st->conf & AD7192_CONF_UNIPOLAR);
+	bool unipolar = FIELD_GET(AD7192_CONF_UNIPOLAR, st->conf);
+	u8 gain = FIELD_GET(AD7192_CONF_GAIN_MASK, st->conf);
 
 	switch (m) {
 	case IIO_CHAN_INFO_RAW:
@@ -660,8 +743,8 @@
 		switch (chan->type) {
 		case IIO_VOLTAGE:
 			mutex_lock(&st->lock);
-			*val = st->scale_avail[AD7192_CONF_GAIN(st->conf)][0];
-			*val2 = st->scale_avail[AD7192_CONF_GAIN(st->conf)][1];
+			*val = st->scale_avail[gain][0];
+			*val2 = st->scale_avail[gain][1];
 			mutex_unlock(&st->lock);
 			return IIO_VAL_INT_PLUS_NANO;
 		case IIO_TEMP:
@@ -681,13 +764,15 @@
 			*val -= 273 * ad7192_get_temp_scale(unipolar);
 		return IIO_VAL_INT;
 	case IIO_CHAN_INFO_SAMP_FREQ:
-		*val = st->fclk /
-			(st->f_order * 1024 * AD7192_MODE_RATE(st->mode));
+		*val = DIV_ROUND_CLOSEST(ad7192_get_f_adc(st), 1024);
 		return IIO_VAL_INT;
 	case IIO_CHAN_INFO_LOW_PASS_FILTER_3DB_FREQUENCY:
 		*val = ad7192_get_3db_filter_freq(st);
 		*val2 = 1000;
 		return IIO_VAL_FRACTIONAL;
+	case IIO_CHAN_INFO_OVERSAMPLING_RATIO:
+		*val = st->oversampling_ratio_avail[FIELD_GET(AD7192_MODE_AVG_MASK, st->mode)];
+		return IIO_VAL_INT;
 	}
 
 	return -EINVAL;
@@ -715,8 +800,8 @@
 			if (val2 == st->scale_avail[i][1]) {
 				ret = 0;
 				tmp = st->conf;
-				st->conf &= ~AD7192_CONF_GAIN(-1);
-				st->conf |= AD7192_CONF_GAIN(i);
+				st->conf &= ~AD7192_CONF_GAIN_MASK;
+				st->conf |= FIELD_PREP(AD7192_CONF_GAIN_MASK, i);
 				if (tmp == st->conf)
 					break;
 				ad_sd_write_reg(&st->sd, AD7192_REG_CONF,
@@ -732,18 +817,35 @@
 			break;
 		}
 
-		div = st->fclk / (val * st->f_order * 1024);
+		div = st->fclk / (val * ad7192_get_f_order(st) * 1024);
 		if (div < 1 || div > 1023) {
 			ret = -EINVAL;
 			break;
 		}
 
-		st->mode &= ~AD7192_MODE_RATE(-1);
-		st->mode |= AD7192_MODE_RATE(div);
+		st->mode &= ~AD7192_MODE_RATE_MASK;
+		st->mode |= FIELD_PREP(AD7192_MODE_RATE_MASK, div);
 		ad_sd_write_reg(&st->sd, AD7192_REG_MODE, 3, st->mode);
 		break;
 	case IIO_CHAN_INFO_LOW_PASS_FILTER_3DB_FREQUENCY:
 		ret = ad7192_set_3db_filter_freq(st, val, val2 / 1000);
+		break;
+	case IIO_CHAN_INFO_OVERSAMPLING_RATIO:
+		ret = -EINVAL;
+		mutex_lock(&st->lock);
+		for (i = 0; i < ARRAY_SIZE(st->oversampling_ratio_avail); i++)
+			if (val == st->oversampling_ratio_avail[i]) {
+				ret = 0;
+				tmp = st->mode;
+				st->mode &= ~AD7192_MODE_AVG_MASK;
+				st->mode |= FIELD_PREP(AD7192_MODE_AVG_MASK, i);
+				if (tmp == st->mode)
+					break;
+				ad_sd_write_reg(&st->sd, AD7192_REG_MODE,
+						3, st->mode);
+				break;
+			}
+		mutex_unlock(&st->lock);
 		break;
 	default:
 		ret = -EINVAL;
@@ -765,6 +867,8 @@
 		return IIO_VAL_INT;
 	case IIO_CHAN_INFO_LOW_PASS_FILTER_3DB_FREQUENCY:
 		return IIO_VAL_INT_PLUS_MICRO;
+	case IIO_CHAN_INFO_OVERSAMPLING_RATIO:
+		return IIO_VAL_INT;
 	default:
 		return -EINVAL;
 	}
@@ -785,9 +889,35 @@
 		*length = ARRAY_SIZE(st->scale_avail) * 2;
 
 		return IIO_AVAIL_LIST;
+	case IIO_CHAN_INFO_OVERSAMPLING_RATIO:
+		*vals = (int *)st->oversampling_ratio_avail;
+		*type = IIO_VAL_INT;
+		*length = ARRAY_SIZE(st->oversampling_ratio_avail);
+
+		return IIO_AVAIL_LIST;
 	}
 
 	return -EINVAL;
+}
+
+static int ad7192_update_scan_mode(struct iio_dev *indio_dev, const unsigned long *scan_mask)
+{
+	struct ad7192_state *st = iio_priv(indio_dev);
+	u32 conf = st->conf;
+	int ret;
+	int i;
+
+	conf &= ~AD7192_CONF_CHAN_MASK;
+	for_each_set_bit(i, scan_mask, 8)
+		conf |= FIELD_PREP(AD7192_CONF_CHAN_MASK, i);
+
+	ret = ad_sd_write_reg(&st->sd, AD7192_REG_CONF, 3, conf);
+	if (ret < 0)
+		return ret;
+
+	st->conf = conf;
+
+	return 0;
 }
 
 static const struct iio_info ad7192_info = {
@@ -797,6 +927,7 @@
 	.read_avail = ad7192_read_avail,
 	.attrs = &ad7192_attribute_group,
 	.validate_trigger = ad_sd_validate_trigger,
+	.update_scan_mode = ad7192_update_scan_mode,
 };
 
 static const struct iio_info ad7195_info = {
@@ -806,10 +937,11 @@
 	.read_avail = ad7192_read_avail,
 	.attrs = &ad7195_attribute_group,
 	.validate_trigger = ad_sd_validate_trigger,
-};
-
-#define __AD719x_CHANNEL(_si, _channel1, _channel2, _address, _extend_name, \
-	_type, _mask_type_av, _ext_info) \
+	.update_scan_mode = ad7192_update_scan_mode,
+};
+
+#define __AD719x_CHANNEL(_si, _channel1, _channel2, _address, _type, \
+	_mask_all, _mask_type_av, _mask_all_av, _ext_info) \
 	{ \
 		.type = (_type), \
 		.differential = ((_channel2) == -1 ? 0 : 1), \
@@ -817,13 +949,14 @@
 		.channel = (_channel1), \
 		.channel2 = (_channel2), \
 		.address = (_address), \
-		.extend_name = (_extend_name), \
 		.info_mask_separate = BIT(IIO_CHAN_INFO_RAW) | \
 			BIT(IIO_CHAN_INFO_OFFSET), \
 		.info_mask_shared_by_type = BIT(IIO_CHAN_INFO_SCALE), \
 		.info_mask_shared_by_all = BIT(IIO_CHAN_INFO_SAMP_FREQ) | \
-			BIT(IIO_CHAN_INFO_LOW_PASS_FILTER_3DB_FREQUENCY), \
+			BIT(IIO_CHAN_INFO_LOW_PASS_FILTER_3DB_FREQUENCY) | \
+			(_mask_all), \
 		.info_mask_shared_by_type_available = (_mask_type_av), \
+		.info_mask_shared_by_all_available = (_mask_all_av), \
 		.ext_info = (_ext_info), \
 		.scan_index = (_si), \
 		.scan_type = { \
@@ -835,16 +968,26 @@
 	}
 
 #define AD719x_DIFF_CHANNEL(_si, _channel1, _channel2, _address) \
-	__AD719x_CHANNEL(_si, _channel1, _channel2, _address, NULL, \
-		IIO_VOLTAGE, BIT(IIO_CHAN_INFO_SCALE), \
+	__AD719x_CHANNEL(_si, _channel1, _channel2, _address, IIO_VOLTAGE, 0, \
+		BIT(IIO_CHAN_INFO_SCALE), 0, ad7192_calibsys_ext_info)
+
+#define AD719x_CHANNEL(_si, _channel1, _address) \
+	__AD719x_CHANNEL(_si, _channel1, -1, _address, IIO_VOLTAGE, 0, \
+		BIT(IIO_CHAN_INFO_SCALE), 0, ad7192_calibsys_ext_info)
+
+#define AD719x_TEMP_CHANNEL(_si, _address) \
+	__AD719x_CHANNEL(_si, 0, -1, _address, IIO_TEMP, 0, 0, 0, NULL)
+
+#define AD7193_DIFF_CHANNEL(_si, _channel1, _channel2, _address) \
+	__AD719x_CHANNEL(_si, _channel1, _channel2, _address, \
+		IIO_VOLTAGE, \
+		BIT(IIO_CHAN_INFO_OVERSAMPLING_RATIO), \
+		BIT(IIO_CHAN_INFO_SCALE), \
+		BIT(IIO_CHAN_INFO_OVERSAMPLING_RATIO), \
 		ad7192_calibsys_ext_info)
 
-#define AD719x_CHANNEL(_si, _channel1, _address) \
-	__AD719x_CHANNEL(_si, _channel1, -1, _address, NULL, IIO_VOLTAGE, \
-		BIT(IIO_CHAN_INFO_SCALE), ad7192_calibsys_ext_info)
-
-#define AD719x_TEMP_CHANNEL(_si, _address) \
-	__AD719x_CHANNEL(_si, 0, -1, _address, NULL, IIO_TEMP, 0, NULL)
+#define AD7193_CHANNEL(_si, _channel1, _address) \
+	AD7193_DIFF_CHANNEL(_si, _channel1, -1, _address)
 
 static const struct iio_chan_spec ad7192_channels[] = {
 	AD719x_DIFF_CHANNEL(0, 1, 2, AD7192_CH_AIN1P_AIN2M),
@@ -859,20 +1002,20 @@
 };
 
 static const struct iio_chan_spec ad7193_channels[] = {
-	AD719x_DIFF_CHANNEL(0, 1, 2, AD7193_CH_AIN1P_AIN2M),
-	AD719x_DIFF_CHANNEL(1, 3, 4, AD7193_CH_AIN3P_AIN4M),
-	AD719x_DIFF_CHANNEL(2, 5, 6, AD7193_CH_AIN5P_AIN6M),
-	AD719x_DIFF_CHANNEL(3, 7, 8, AD7193_CH_AIN7P_AIN8M),
+	AD7193_DIFF_CHANNEL(0, 1, 2, AD7193_CH_AIN1P_AIN2M),
+	AD7193_DIFF_CHANNEL(1, 3, 4, AD7193_CH_AIN3P_AIN4M),
+	AD7193_DIFF_CHANNEL(2, 5, 6, AD7193_CH_AIN5P_AIN6M),
+	AD7193_DIFF_CHANNEL(3, 7, 8, AD7193_CH_AIN7P_AIN8M),
 	AD719x_TEMP_CHANNEL(4, AD7193_CH_TEMP),
-	AD719x_DIFF_CHANNEL(5, 2, 2, AD7193_CH_AIN2P_AIN2M),
-	AD719x_CHANNEL(6, 1, AD7193_CH_AIN1),
-	AD719x_CHANNEL(7, 2, AD7193_CH_AIN2),
-	AD719x_CHANNEL(8, 3, AD7193_CH_AIN3),
-	AD719x_CHANNEL(9, 4, AD7193_CH_AIN4),
-	AD719x_CHANNEL(10, 5, AD7193_CH_AIN5),
-	AD719x_CHANNEL(11, 6, AD7193_CH_AIN6),
-	AD719x_CHANNEL(12, 7, AD7193_CH_AIN7),
-	AD719x_CHANNEL(13, 8, AD7193_CH_AIN8),
+	AD7193_DIFF_CHANNEL(5, 2, 2, AD7193_CH_AIN2P_AIN2M),
+	AD7193_CHANNEL(6, 1, AD7193_CH_AIN1),
+	AD7193_CHANNEL(7, 2, AD7193_CH_AIN2),
+	AD7193_CHANNEL(8, 3, AD7193_CH_AIN3),
+	AD7193_CHANNEL(9, 4, AD7193_CH_AIN4),
+	AD7193_CHANNEL(10, 5, AD7193_CH_AIN5),
+	AD7193_CHANNEL(11, 6, AD7193_CH_AIN6),
+	AD7193_CHANNEL(12, 7, AD7193_CH_AIN7),
+	AD7193_CHANNEL(13, 8, AD7193_CH_AIN8),
 	IIO_CHAN_SOFT_TIMESTAMP(14),
 };
 
@@ -880,52 +1023,48 @@
 	[ID_AD7190] = {
 		.chip_id = CHIPID_AD7190,
 		.name = "ad7190",
+		.channels = ad7192_channels,
+		.num_channels = ARRAY_SIZE(ad7192_channels),
+		.info = &ad7192_info,
 	},
 	[ID_AD7192] = {
 		.chip_id = CHIPID_AD7192,
 		.name = "ad7192",
+		.channels = ad7192_channels,
+		.num_channels = ARRAY_SIZE(ad7192_channels),
+		.info = &ad7192_info,
 	},
 	[ID_AD7193] = {
 		.chip_id = CHIPID_AD7193,
 		.name = "ad7193",
+		.channels = ad7193_channels,
+		.num_channels = ARRAY_SIZE(ad7193_channels),
+		.info = &ad7192_info,
 	},
 	[ID_AD7195] = {
 		.chip_id = CHIPID_AD7195,
 		.name = "ad7195",
+		.channels = ad7192_channels,
+		.num_channels = ARRAY_SIZE(ad7192_channels),
+		.info = &ad7195_info,
 	},
 };
 
-static int ad7192_channels_config(struct iio_dev *indio_dev)
-{
-	struct ad7192_state *st = iio_priv(indio_dev);
-
-	switch (st->chip_info->chip_id) {
-	case CHIPID_AD7193:
-		indio_dev->channels = ad7193_channels;
-		indio_dev->num_channels = ARRAY_SIZE(ad7193_channels);
-		break;
-	default:
-		indio_dev->channels = ad7192_channels;
-		indio_dev->num_channels = ARRAY_SIZE(ad7192_channels);
-		break;
-	}
-
-	return 0;
-}
-
-<<<<<<< HEAD
-=======
 static void ad7192_reg_disable(void *reg)
 {
 	regulator_disable(reg);
 }
 
->>>>>>> e475cc1c
+static void ad7192_clk_disable(void *clk)
+{
+	clk_disable_unprepare(clk);
+}
+
 static int ad7192_probe(struct spi_device *spi)
 {
 	struct ad7192_state *st;
 	struct iio_dev *indio_dev;
-	int ret, voltage_uv = 0;
+	int ret;
 
 	if (!spi->irq) {
 		dev_err(&spi->dev, "no IRQ?\n");
@@ -950,28 +1089,6 @@
 		return ret;
 	}
 
-<<<<<<< HEAD
-	st->dvdd = devm_regulator_get(&spi->dev, "dvdd");
-	if (IS_ERR(st->dvdd)) {
-		ret = PTR_ERR(st->dvdd);
-		goto error_disable_avdd;
-	}
-
-	ret = regulator_enable(st->dvdd);
-	if (ret) {
-		dev_err(&spi->dev, "Failed to enable specified DVdd supply\n");
-		goto error_disable_avdd;
-	}
-
-	voltage_uv = regulator_get_voltage(st->avdd);
-
-	if (voltage_uv > 0) {
-		st->int_vref_mv = voltage_uv / 1000;
-	} else {
-		ret = voltage_uv;
-		dev_err(&spi->dev, "Device tree error, reference voltage undefined\n");
-		goto error_disable_avdd;
-=======
 	ret = devm_add_action_or_reset(&spi->dev, ad7192_reg_disable, st->avdd);
 	if (ret)
 		return ret;
@@ -1004,99 +1121,54 @@
 		if (ret < 0)
 			return dev_err_probe(&spi->dev, ret,
 					     "Device tree error, Vref voltage undefined\n");
->>>>>>> e475cc1c
-	}
-
-	spi_set_drvdata(spi, indio_dev);
-	st->chip_info = of_device_get_match_data(&spi->dev);
-	if (!st->chip_info)
-		st->chip_info = (void *)spi_get_device_id(spi)->driver_data;
+	}
+	st->int_vref_mv = ret / 1000;
+
+	st->chip_info = spi_get_device_match_data(spi);
 	indio_dev->name = st->chip_info->name;
 	indio_dev->modes = INDIO_DIRECT_MODE;
-
-	ret = ad7192_channels_config(indio_dev);
-	if (ret < 0)
-		goto error_disable_dvdd;
-
-	if (st->chip_info->chip_id == CHIPID_AD7195)
-		indio_dev->info = &ad7195_info;
-	else
-		indio_dev->info = &ad7192_info;
-
-	ret = ad_sd_init(&st->sd, indio_dev, spi, &ad7192_sigma_delta_info);
+	indio_dev->channels = st->chip_info->channels;
+	indio_dev->num_channels = st->chip_info->num_channels;
+	indio_dev->info = st->chip_info->info;
+
+	ad_sd_init(&st->sd, indio_dev, spi, &ad7192_sigma_delta_info);
+
+	ret = devm_ad_sd_setup_buffer_and_trigger(&spi->dev, indio_dev);
 	if (ret)
 		return ret;
 
-	ret = ad_sd_setup_buffer_and_trigger(indio_dev);
-	if (ret)
-		goto error_disable_dvdd;
-
 	st->fclk = AD7192_INT_FREQ_MHZ;
 
-<<<<<<< HEAD
-	st->mclk = devm_clk_get(&st->sd.spi->dev, "mclk");
-	if (IS_ERR(st->mclk) && PTR_ERR(st->mclk) != -ENOENT) {
-		ret = PTR_ERR(st->mclk);
-		goto error_remove_trigger;
-	}
-=======
-	st->mclk = devm_clk_get_optional_enabled(&spi->dev, "mclk");
+	st->mclk = devm_clk_get_optional(&spi->dev, "mclk");
 	if (IS_ERR(st->mclk))
 		return PTR_ERR(st->mclk);
->>>>>>> e475cc1c
-
-	st->clock_sel = ad7192_of_clock_select(st);
+
+	st->clock_sel = ad7192_clock_select(st);
 
 	if (st->clock_sel == AD7192_CLK_EXT_MCLK1_2 ||
 	    st->clock_sel == AD7192_CLK_EXT_MCLK2) {
-<<<<<<< HEAD
 		ret = clk_prepare_enable(st->mclk);
 		if (ret < 0)
-			goto error_remove_trigger;
-
-=======
->>>>>>> e475cc1c
+			return ret;
+
+		ret = devm_add_action_or_reset(&spi->dev, ad7192_clk_disable,
+					       st->mclk);
+		if (ret)
+			return ret;
+
 		st->fclk = clk_get_rate(st->mclk);
 		if (!ad7192_valid_external_frequency(st->fclk)) {
-			ret = -EINVAL;
 			dev_err(&spi->dev,
 				"External clock frequency out of bounds\n");
-			goto error_disable_clk;
+			return -EINVAL;
 		}
 	}
 
-	ret = ad7192_setup(indio_dev, spi->dev.of_node);
+	ret = ad7192_setup(indio_dev, &spi->dev);
 	if (ret)
-		goto error_disable_clk;
-
-	ret = iio_device_register(indio_dev);
-	if (ret < 0)
-		goto error_disable_clk;
-	return 0;
-
-error_disable_clk:
-	clk_disable_unprepare(st->mclk);
-error_remove_trigger:
-	ad_sd_cleanup_buffer_and_trigger(indio_dev);
-error_disable_dvdd:
-	regulator_disable(st->dvdd);
-error_disable_avdd:
-	regulator_disable(st->avdd);
-
-	return ret;
-}
-
-static void ad7192_remove(struct spi_device *spi)
-{
-	struct iio_dev *indio_dev = spi_get_drvdata(spi);
-	struct ad7192_state *st = iio_priv(indio_dev);
-
-	iio_device_unregister(indio_dev);
-	clk_disable_unprepare(st->mclk);
-	ad_sd_cleanup_buffer_and_trigger(indio_dev);
-
-	regulator_disable(st->dvdd);
-	regulator_disable(st->avdd);
+		return ret;
+
+	return devm_iio_device_register(&spi->dev, indio_dev);
 }
 
 static const struct of_device_id ad7192_of_match[] = {
@@ -1123,14 +1195,11 @@
 		.of_match_table = ad7192_of_match,
 	},
 	.probe		= ad7192_probe,
-<<<<<<< HEAD
-	.remove		= ad7192_remove,
-=======
 	.id_table	= ad7192_ids,
->>>>>>> e475cc1c
 };
 module_spi_driver(ad7192_driver);
 
 MODULE_AUTHOR("Michael Hennerich <michael.hennerich@analog.com>");
 MODULE_DESCRIPTION("Analog Devices AD7190, AD7192, AD7193, AD7195 ADC");
-MODULE_LICENSE("GPL v2");+MODULE_LICENSE("GPL v2");
+MODULE_IMPORT_NS(IIO_AD_SIGMA_DELTA);