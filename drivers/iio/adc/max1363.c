// SPDX-License-Identifier: GPL-2.0-only
 /*
  * iio/adc/max1363.c
  * Copyright (C) 2008-2010 Jonathan Cameron
  *
  * based on linux/drivers/i2c/chips/max123x
  * Copyright (C) 2002-2004 Stefan Eletzhofer
  *
  * based on linux/drivers/acron/char/pcf8583.c
  * Copyright (C) 2000 Russell King
  *
  * Driver for max1363 and similar chips.
  */

#include <linux/interrupt.h>
#include <linux/device.h>
#include <linux/kernel.h>
#include <linux/sysfs.h>
#include <linux/list.h>
#include <linux/i2c.h>
#include <linux/regulator/consumer.h>
#include <linux/slab.h>
#include <linux/err.h>
#include <linux/module.h>
<<<<<<< HEAD
#include <linux/of.h>
#include <linux/of_device.h>
=======
#include <linux/mod_devicetable.h>
#include <linux/property.h>
>>>>>>> 24b8d41d

#include <linux/iio/iio.h>
#include <linux/iio/sysfs.h>
#include <linux/iio/events.h>
#include <linux/iio/buffer.h>
#include <linux/iio/driver.h>
#include <linux/iio/kfifo_buf.h>
#include <linux/iio/trigger_consumer.h>
#include <linux/iio/triggered_buffer.h>

#define MAX1363_SETUP_BYTE(a) ((a) | 0x80)

/* There is a fair bit more defined here than currently
 * used, but the intention is to support everything these
 * chips do in the long run */

/* see data sheets */
/* max1363 and max1236, max1237, max1238, max1239 */
#define MAX1363_SETUP_AIN3_IS_AIN3_REF_IS_VDD	0x00
#define MAX1363_SETUP_AIN3_IS_REF_EXT_TO_REF	0x20
#define MAX1363_SETUP_AIN3_IS_AIN3_REF_IS_INT	0x40
#define MAX1363_SETUP_AIN3_IS_REF_REF_IS_INT	0x60
#define MAX1363_SETUP_POWER_UP_INT_REF		0x10
#define MAX1363_SETUP_POWER_DOWN_INT_REF	0x00

/* think about including max11600 etc - more settings */
#define MAX1363_SETUP_EXT_CLOCK			0x08
#define MAX1363_SETUP_INT_CLOCK			0x00
#define MAX1363_SETUP_UNIPOLAR			0x00
#define MAX1363_SETUP_BIPOLAR			0x04
#define MAX1363_SETUP_RESET			0x00
#define MAX1363_SETUP_NORESET			0x02
/* max1363 only - though don't care on others.
 * For now monitor modes are not implemented as the relevant
 * line is not connected on my test board.
 * The definitions are here as I intend to add this soon.
 */
#define MAX1363_SETUP_MONITOR_SETUP		0x01

/* Specific to the max1363 */
#define MAX1363_MON_RESET_CHAN(a) (1 << ((a) + 4))
#define MAX1363_MON_INT_ENABLE			0x01

/* defined for readability reasons */
/* All chips */
#define MAX1363_CONFIG_BYTE(a) ((a))

#define MAX1363_CONFIG_SE			0x01
#define MAX1363_CONFIG_DE			0x00
#define MAX1363_CONFIG_SCAN_TO_CS		0x00
#define MAX1363_CONFIG_SCAN_SINGLE_8		0x20
#define MAX1363_CONFIG_SCAN_MONITOR_MODE	0x40
#define MAX1363_CONFIG_SCAN_SINGLE_1		0x60
/* max123{6-9} only */
#define MAX1236_SCAN_MID_TO_CHANNEL		0x40

/* max1363 only - merely part of channel selects or don't care for others */
#define MAX1363_CONFIG_EN_MON_MODE_READ 0x18

#define MAX1363_CHANNEL_SEL(a) ((a) << 1)

/* max1363 strictly 0x06 - but doesn't matter */
#define MAX1363_CHANNEL_SEL_MASK		0x1E
#define MAX1363_SCAN_MASK			0x60
#define MAX1363_SE_DE_MASK			0x01

#define MAX1363_MAX_CHANNELS 25
/**
 * struct max1363_mode - scan mode information
 * @conf:	The corresponding value of the configuration register
 * @modemask:	Bit mask corresponding to channels enabled in this mode
 */
struct max1363_mode {
	int8_t		conf;
	DECLARE_BITMAP(modemask, MAX1363_MAX_CHANNELS);
};

/* This must be maintained along side the max1363_mode_table in max1363_core */
enum max1363_modes {
	/* Single read of a single channel */
	_s0, _s1, _s2, _s3, _s4, _s5, _s6, _s7, _s8, _s9, _s10, _s11,
	/* Differential single read */
	d0m1, d2m3, d4m5, d6m7, d8m9, d10m11,
	d1m0, d3m2, d5m4, d7m6, d9m8, d11m10,
	/* Scan to channel and mid to channel where overlapping */
	s0to1, s0to2, s2to3, s0to3, s0to4, s0to5, s0to6,
	s6to7, s0to7, s6to8, s0to8, s6to9,
	s0to9, s6to10, s0to10, s6to11, s0to11,
	/* Differential scan to channel and mid to channel where overlapping */
	d0m1to2m3, d0m1to4m5, d0m1to6m7, d6m7to8m9,
	d0m1to8m9, d6m7to10m11, d0m1to10m11, d1m0to3m2,
	d1m0to5m4, d1m0to7m6, d7m6to9m8, d1m0to9m8,
	d7m6to11m10, d1m0to11m10,
};

/**
 * struct max1363_chip_info - chip specifc information
 * @info:		iio core function callbacks structure
 * @channels:		channel specification
 * @num_channels:       number of channels
 * @mode_list:		array of available scan modes
 * @default_mode:	the scan mode in which the chip starts up
 * @int_vref_mv:	the internal reference voltage
 * @num_modes:		number of modes
 * @bits:		accuracy of the adc in bits
 */
struct max1363_chip_info {
	const struct iio_info		*info;
	const struct iio_chan_spec	*channels;
	int				num_channels;
	const enum max1363_modes	*mode_list;
	enum max1363_modes		default_mode;
	u16				int_vref_mv;
	u8				num_modes;
	u8				bits;
};

/**
 * struct max1363_state - driver instance specific data
 * @client:		i2c_client
 * @setupbyte:		cache of current device setup byte
 * @configbyte:		cache of current device config byte
 * @chip_info:		chip model specific constants, available modes, etc.
 * @current_mode:	the scan mode of this chip
 * @requestedmask:	a valid requested set of channels
 * @reg:		supply regulator
 * @lock:		lock to ensure state is consistent
 * @monitor_on:		whether monitor mode is enabled
 * @monitor_speed:	parameter corresponding to device monitor speed setting
 * @mask_high:		bitmask for enabled high thresholds
 * @mask_low:		bitmask for enabled low thresholds
 * @thresh_high:	high threshold values
 * @thresh_low:		low threshold values
 * @vref:		Reference voltage regulator
 * @vref_uv:		Actual (external or internal) reference voltage
 * @send:		function used to send data to the chip
 * @recv:		function used to receive data from the chip
 */
struct max1363_state {
	struct i2c_client		*client;
	u8				setupbyte;
	u8				configbyte;
	const struct max1363_chip_info	*chip_info;
	const struct max1363_mode	*current_mode;
	u32				requestedmask;
	struct regulator		*reg;
	struct mutex			lock;

	/* Using monitor modes and buffer at the same time is
	   currently not supported */
	bool				monitor_on;
	unsigned int			monitor_speed:3;
	u8				mask_high;
	u8				mask_low;
	/* 4x unipolar first then the fours bipolar ones */
	s16				thresh_high[8];
	s16				thresh_low[8];
	struct regulator		*vref;
	u32				vref_uv;
	int				(*send)(const struct i2c_client *client,
						const char *buf, int count);
	int				(*recv)(const struct i2c_client *client,
						char *buf, int count);
};

#define MAX1363_MODE_SINGLE(_num, _mask) {				\
		.conf = MAX1363_CHANNEL_SEL(_num)			\
			| MAX1363_CONFIG_SCAN_SINGLE_1			\
			| MAX1363_CONFIG_SE,				\
			.modemask[0] = _mask,				\
			}

#define MAX1363_MODE_SCAN_TO_CHANNEL(_num, _mask) {			\
		.conf = MAX1363_CHANNEL_SEL(_num)			\
			| MAX1363_CONFIG_SCAN_TO_CS			\
			| MAX1363_CONFIG_SE,				\
			.modemask[0] = _mask,				\
			}

/* note not available for max1363 hence naming */
#define MAX1236_MODE_SCAN_MID_TO_CHANNEL(_mid, _num, _mask) {		\
		.conf = MAX1363_CHANNEL_SEL(_num)			\
			| MAX1236_SCAN_MID_TO_CHANNEL			\
			| MAX1363_CONFIG_SE,				\
			.modemask[0] = _mask				\
}

#define MAX1363_MODE_DIFF_SINGLE(_nump, _numm, _mask) {			\
		.conf = MAX1363_CHANNEL_SEL(_nump)			\
			| MAX1363_CONFIG_SCAN_SINGLE_1			\
			| MAX1363_CONFIG_DE,				\
			.modemask[0] = _mask				\
			}

/* Can't think how to automate naming so specify for now */
#define MAX1363_MODE_DIFF_SCAN_TO_CHANNEL(_num, _numvals, _mask) {	\
		.conf = MAX1363_CHANNEL_SEL(_num)			\
			| MAX1363_CONFIG_SCAN_TO_CS			\
			| MAX1363_CONFIG_DE,				\
			.modemask[0] = _mask				\
			}

/* note only available for max1363 hence naming */
#define MAX1236_MODE_DIFF_SCAN_MID_TO_CHANNEL(_num, _numvals, _mask) {	\
		.conf = MAX1363_CHANNEL_SEL(_num)			\
			| MAX1236_SCAN_MID_TO_CHANNEL			\
			| MAX1363_CONFIG_SE,				\
			.modemask[0] = _mask				\
}

static const struct max1363_mode max1363_mode_table[] = {
	/* All of the single channel options first */
	MAX1363_MODE_SINGLE(0, 1 << 0),
	MAX1363_MODE_SINGLE(1, 1 << 1),
	MAX1363_MODE_SINGLE(2, 1 << 2),
	MAX1363_MODE_SINGLE(3, 1 << 3),
	MAX1363_MODE_SINGLE(4, 1 << 4),
	MAX1363_MODE_SINGLE(5, 1 << 5),
	MAX1363_MODE_SINGLE(6, 1 << 6),
	MAX1363_MODE_SINGLE(7, 1 << 7),
	MAX1363_MODE_SINGLE(8, 1 << 8),
	MAX1363_MODE_SINGLE(9, 1 << 9),
	MAX1363_MODE_SINGLE(10, 1 << 10),
	MAX1363_MODE_SINGLE(11, 1 << 11),

	MAX1363_MODE_DIFF_SINGLE(0, 1, 1 << 12),
	MAX1363_MODE_DIFF_SINGLE(2, 3, 1 << 13),
	MAX1363_MODE_DIFF_SINGLE(4, 5, 1 << 14),
	MAX1363_MODE_DIFF_SINGLE(6, 7, 1 << 15),
	MAX1363_MODE_DIFF_SINGLE(8, 9, 1 << 16),
	MAX1363_MODE_DIFF_SINGLE(10, 11, 1 << 17),
	MAX1363_MODE_DIFF_SINGLE(1, 0, 1 << 18),
	MAX1363_MODE_DIFF_SINGLE(3, 2, 1 << 19),
	MAX1363_MODE_DIFF_SINGLE(5, 4, 1 << 20),
	MAX1363_MODE_DIFF_SINGLE(7, 6, 1 << 21),
	MAX1363_MODE_DIFF_SINGLE(9, 8, 1 << 22),
	MAX1363_MODE_DIFF_SINGLE(11, 10, 1 << 23),

	/* The multichannel scans next */
	MAX1363_MODE_SCAN_TO_CHANNEL(1, 0x003),
	MAX1363_MODE_SCAN_TO_CHANNEL(2, 0x007),
	MAX1236_MODE_SCAN_MID_TO_CHANNEL(2, 3, 0x00C),
	MAX1363_MODE_SCAN_TO_CHANNEL(3, 0x00F),
	MAX1363_MODE_SCAN_TO_CHANNEL(4, 0x01F),
	MAX1363_MODE_SCAN_TO_CHANNEL(5, 0x03F),
	MAX1363_MODE_SCAN_TO_CHANNEL(6, 0x07F),
	MAX1236_MODE_SCAN_MID_TO_CHANNEL(6, 7, 0x0C0),
	MAX1363_MODE_SCAN_TO_CHANNEL(7, 0x0FF),
	MAX1236_MODE_SCAN_MID_TO_CHANNEL(6, 8, 0x1C0),
	MAX1363_MODE_SCAN_TO_CHANNEL(8, 0x1FF),
	MAX1236_MODE_SCAN_MID_TO_CHANNEL(6, 9, 0x3C0),
	MAX1363_MODE_SCAN_TO_CHANNEL(9, 0x3FF),
	MAX1236_MODE_SCAN_MID_TO_CHANNEL(6, 10, 0x7C0),
	MAX1363_MODE_SCAN_TO_CHANNEL(10, 0x7FF),
	MAX1236_MODE_SCAN_MID_TO_CHANNEL(6, 11, 0xFC0),
	MAX1363_MODE_SCAN_TO_CHANNEL(11, 0xFFF),

	MAX1363_MODE_DIFF_SCAN_TO_CHANNEL(2, 2, 0x003000),
	MAX1363_MODE_DIFF_SCAN_TO_CHANNEL(4, 3, 0x007000),
	MAX1363_MODE_DIFF_SCAN_TO_CHANNEL(6, 4, 0x00F000),
	MAX1236_MODE_DIFF_SCAN_MID_TO_CHANNEL(8, 2, 0x018000),
	MAX1363_MODE_DIFF_SCAN_TO_CHANNEL(8, 5, 0x01F000),
	MAX1236_MODE_DIFF_SCAN_MID_TO_CHANNEL(10, 3, 0x038000),
	MAX1363_MODE_DIFF_SCAN_TO_CHANNEL(10, 6, 0x3F000),
	MAX1363_MODE_DIFF_SCAN_TO_CHANNEL(3, 2, 0x0C0000),
	MAX1363_MODE_DIFF_SCAN_TO_CHANNEL(5, 3, 0x1C0000),
	MAX1363_MODE_DIFF_SCAN_TO_CHANNEL(7, 4, 0x3C0000),
	MAX1236_MODE_DIFF_SCAN_MID_TO_CHANNEL(9, 2, 0x600000),
	MAX1363_MODE_DIFF_SCAN_TO_CHANNEL(9, 5, 0x7C0000),
	MAX1236_MODE_DIFF_SCAN_MID_TO_CHANNEL(11, 3, 0xE00000),
	MAX1363_MODE_DIFF_SCAN_TO_CHANNEL(11, 6, 0xFC0000),
};

static const struct max1363_mode
*max1363_match_mode(const unsigned long *mask,
	const struct max1363_chip_info *ci)
{
	int i;
	if (mask)
		for (i = 0; i < ci->num_modes; i++)
			if (bitmap_subset(mask,
					  max1363_mode_table[ci->mode_list[i]].
					  modemask,
					  MAX1363_MAX_CHANNELS))
				return &max1363_mode_table[ci->mode_list[i]];
	return NULL;
}

static int max1363_smbus_send(const struct i2c_client *client, const char *buf,
		int count)
{
	int i, err;

	for (i = err = 0; err == 0 && i < count; ++i)
		err = i2c_smbus_write_byte(client, buf[i]);

	return err ? err : count;
}

static int max1363_smbus_recv(const struct i2c_client *client, char *buf,
		int count)
{
	int i, ret;

	for (i = 0; i < count; ++i) {
		ret = i2c_smbus_read_byte(client);
		if (ret < 0)
			return ret;
		buf[i] = ret;
	}

	return count;
}

static int max1363_write_basic_config(struct max1363_state *st)
{
	u8 tx_buf[2] = { st->setupbyte, st->configbyte };

	return st->send(st->client, tx_buf, 2);
}

static int max1363_set_scan_mode(struct max1363_state *st)
{
	st->configbyte &= ~(MAX1363_CHANNEL_SEL_MASK
			    | MAX1363_SCAN_MASK
			    | MAX1363_SE_DE_MASK);
	st->configbyte |= st->current_mode->conf;

	return max1363_write_basic_config(st);
}

static int max1363_read_single_chan(struct iio_dev *indio_dev,
				    struct iio_chan_spec const *chan,
				    int *val,
				    long m)
{
	int ret = 0;
	s32 data;
	u8 rxbuf[2];
	struct max1363_state *st = iio_priv(indio_dev);
	struct i2c_client *client = st->client;

	ret = iio_device_claim_direct_mode(indio_dev);
	if (ret)
		return ret;
	mutex_lock(&st->lock);

	/*
	 * If monitor mode is enabled, the method for reading a single
	 * channel will have to be rather different and has not yet
	 * been implemented.
	 *
	 * Also, cannot read directly if buffered capture enabled.
	 */
	if (st->monitor_on) {
		ret = -EBUSY;
		goto error_ret;
	}

	/* Check to see if current scan mode is correct */
	if (st->current_mode != &max1363_mode_table[chan->address]) {
		/* Update scan mode if needed */
		st->current_mode = &max1363_mode_table[chan->address];
		ret = max1363_set_scan_mode(st);
		if (ret < 0)
			goto error_ret;
	}
	if (st->chip_info->bits != 8) {
		/* Get reading */
		data = st->recv(client, rxbuf, 2);
		if (data < 0) {
			ret = data;
			goto error_ret;
		}
		data = (rxbuf[1] | rxbuf[0] << 8) &
		  ((1 << st->chip_info->bits) - 1);
	} else {
		/* Get reading */
		data = st->recv(client, rxbuf, 1);
		if (data < 0) {
			ret = data;
			goto error_ret;
		}
		data = rxbuf[0];
	}
	*val = data;

error_ret:
	mutex_unlock(&st->lock);
	iio_device_release_direct_mode(indio_dev);
	return ret;

}

static int max1363_read_raw(struct iio_dev *indio_dev,
			    struct iio_chan_spec const *chan,
			    int *val,
			    int *val2,
			    long m)
{
	struct max1363_state *st = iio_priv(indio_dev);
	int ret;

	switch (m) {
	case IIO_CHAN_INFO_RAW:
		ret = max1363_read_single_chan(indio_dev, chan, val, m);
		if (ret < 0)
			return ret;
		return IIO_VAL_INT;
	case IIO_CHAN_INFO_SCALE:
		*val = st->vref_uv / 1000;
		*val2 = st->chip_info->bits;
		return IIO_VAL_FRACTIONAL_LOG2;
	default:
		return -EINVAL;
	}
	return 0;
}

/* Applies to max1363 */
static const enum max1363_modes max1363_mode_list[] = {
	_s0, _s1, _s2, _s3,
	s0to1, s0to2, s0to3,
	d0m1, d2m3, d1m0, d3m2,
	d0m1to2m3, d1m0to3m2,
};

static const struct iio_event_spec max1363_events[] = {
	{
		.type = IIO_EV_TYPE_THRESH,
		.dir = IIO_EV_DIR_RISING,
		.mask_separate = BIT(IIO_EV_INFO_VALUE) |
			BIT(IIO_EV_INFO_ENABLE),
	}, {
		.type = IIO_EV_TYPE_THRESH,
		.dir = IIO_EV_DIR_FALLING,
		.mask_separate = BIT(IIO_EV_INFO_VALUE) |
			BIT(IIO_EV_INFO_ENABLE),
	},
};

#define MAX1363_CHAN_U(num, addr, si, bits, ev_spec, num_ev_spec)	\
	{								\
		.type = IIO_VOLTAGE,					\
		.indexed = 1,						\
		.channel = num,						\
		.address = addr,					\
		.info_mask_separate = BIT(IIO_CHAN_INFO_RAW),		\
		.info_mask_shared_by_type = BIT(IIO_CHAN_INFO_SCALE),	\
		.datasheet_name = "AIN"#num,				\
		.scan_type = {						\
			.sign = 'u',					\
			.realbits = bits,				\
			.storagebits = (bits > 8) ? 16 : 8,		\
			.endianness = IIO_BE,				\
		},							\
		.scan_index = si,					\
		.event_spec = ev_spec,					\
		.num_event_specs = num_ev_spec,				\
	}

/* bipolar channel */
#define MAX1363_CHAN_B(num, num2, addr, si, bits, ev_spec, num_ev_spec)	\
	{								\
		.type = IIO_VOLTAGE,					\
		.differential = 1,					\
		.indexed = 1,						\
		.channel = num,						\
		.channel2 = num2,					\
		.address = addr,					\
		.info_mask_separate = BIT(IIO_CHAN_INFO_RAW),		\
		.info_mask_shared_by_type = BIT(IIO_CHAN_INFO_SCALE),	\
		.datasheet_name = "AIN"#num"-AIN"#num2,			\
		.scan_type = {						\
			.sign = 's',					\
			.realbits = bits,				\
			.storagebits = (bits > 8) ? 16 : 8,		\
			.endianness = IIO_BE,				\
		},							\
		.scan_index = si,					\
		.event_spec = ev_spec,					\
		.num_event_specs = num_ev_spec,				\
	}

#define MAX1363_4X_CHANS(bits, ev_spec, num_ev_spec) {			\
	MAX1363_CHAN_U(0, _s0, 0, bits, ev_spec, num_ev_spec),		\
	MAX1363_CHAN_U(1, _s1, 1, bits, ev_spec, num_ev_spec),		\
	MAX1363_CHAN_U(2, _s2, 2, bits, ev_spec, num_ev_spec),		\
	MAX1363_CHAN_U(3, _s3, 3, bits, ev_spec, num_ev_spec),		\
	MAX1363_CHAN_B(0, 1, d0m1, 4, bits, ev_spec, num_ev_spec),	\
	MAX1363_CHAN_B(2, 3, d2m3, 5, bits, ev_spec, num_ev_spec),	\
	MAX1363_CHAN_B(1, 0, d1m0, 6, bits, ev_spec, num_ev_spec),	\
	MAX1363_CHAN_B(3, 2, d3m2, 7, bits, ev_spec, num_ev_spec),	\
	IIO_CHAN_SOFT_TIMESTAMP(8)					\
	}

static const struct iio_chan_spec max1036_channels[] =
	MAX1363_4X_CHANS(8, NULL, 0);
static const struct iio_chan_spec max1136_channels[] =
	MAX1363_4X_CHANS(10, NULL, 0);
static const struct iio_chan_spec max1236_channels[] =
	MAX1363_4X_CHANS(12, NULL, 0);
static const struct iio_chan_spec max1361_channels[] =
	MAX1363_4X_CHANS(10, max1363_events, ARRAY_SIZE(max1363_events));
static const struct iio_chan_spec max1363_channels[] =
	MAX1363_4X_CHANS(12, max1363_events, ARRAY_SIZE(max1363_events));

/* Applies to max1236, max1237 */
static const enum max1363_modes max1236_mode_list[] = {
	_s0, _s1, _s2, _s3,
	s0to1, s0to2, s0to3,
	d0m1, d2m3, d1m0, d3m2,
	d0m1to2m3, d1m0to3m2,
	s2to3,
};

/* Applies to max1238, max1239 */
static const enum max1363_modes max1238_mode_list[] = {
	_s0, _s1, _s2, _s3, _s4, _s5, _s6, _s7, _s8, _s9, _s10, _s11,
	s0to1, s0to2, s0to3, s0to4, s0to5, s0to6,
	s0to7, s0to8, s0to9, s0to10, s0to11,
	d0m1, d2m3, d4m5, d6m7, d8m9, d10m11,
	d1m0, d3m2, d5m4, d7m6, d9m8, d11m10,
	d0m1to2m3, d0m1to4m5, d0m1to6m7, d0m1to8m9, d0m1to10m11,
	d1m0to3m2, d1m0to5m4, d1m0to7m6, d1m0to9m8, d1m0to11m10,
	s6to7, s6to8, s6to9, s6to10, s6to11,
	d6m7to8m9, d6m7to10m11, d7m6to9m8, d7m6to11m10,
};

#define MAX1363_12X_CHANS(bits) {				\
	MAX1363_CHAN_U(0, _s0, 0, bits, NULL, 0),		\
	MAX1363_CHAN_U(1, _s1, 1, bits, NULL, 0),		\
	MAX1363_CHAN_U(2, _s2, 2, bits, NULL, 0),		\
	MAX1363_CHAN_U(3, _s3, 3, bits, NULL, 0),		\
	MAX1363_CHAN_U(4, _s4, 4, bits, NULL, 0),		\
	MAX1363_CHAN_U(5, _s5, 5, bits, NULL, 0),		\
	MAX1363_CHAN_U(6, _s6, 6, bits, NULL, 0),		\
	MAX1363_CHAN_U(7, _s7, 7, bits, NULL, 0),		\
	MAX1363_CHAN_U(8, _s8, 8, bits, NULL, 0),		\
	MAX1363_CHAN_U(9, _s9, 9, bits, NULL, 0),		\
	MAX1363_CHAN_U(10, _s10, 10, bits, NULL, 0),		\
	MAX1363_CHAN_U(11, _s11, 11, bits, NULL, 0),		\
	MAX1363_CHAN_B(0, 1, d0m1, 12, bits, NULL, 0),		\
	MAX1363_CHAN_B(2, 3, d2m3, 13, bits, NULL, 0),		\
	MAX1363_CHAN_B(4, 5, d4m5, 14, bits, NULL, 0),		\
	MAX1363_CHAN_B(6, 7, d6m7, 15, bits, NULL, 0),		\
	MAX1363_CHAN_B(8, 9, d8m9, 16, bits, NULL, 0),		\
	MAX1363_CHAN_B(10, 11, d10m11, 17, bits, NULL, 0),	\
	MAX1363_CHAN_B(1, 0, d1m0, 18, bits, NULL, 0),		\
	MAX1363_CHAN_B(3, 2, d3m2, 19, bits, NULL, 0),		\
	MAX1363_CHAN_B(5, 4, d5m4, 20, bits, NULL, 0),		\
	MAX1363_CHAN_B(7, 6, d7m6, 21, bits, NULL, 0),		\
	MAX1363_CHAN_B(9, 8, d9m8, 22, bits, NULL, 0),		\
	MAX1363_CHAN_B(11, 10, d11m10, 23, bits, NULL, 0),	\
	IIO_CHAN_SOFT_TIMESTAMP(24)				\
	}
static const struct iio_chan_spec max1038_channels[] = MAX1363_12X_CHANS(8);
static const struct iio_chan_spec max1138_channels[] = MAX1363_12X_CHANS(10);
static const struct iio_chan_spec max1238_channels[] = MAX1363_12X_CHANS(12);

static const enum max1363_modes max11607_mode_list[] = {
	_s0, _s1, _s2, _s3,
	s0to1, s0to2, s0to3,
	s2to3,
	d0m1, d2m3, d1m0, d3m2,
	d0m1to2m3, d1m0to3m2,
};

static const enum max1363_modes max11608_mode_list[] = {
	_s0, _s1, _s2, _s3, _s4, _s5, _s6, _s7,
	s0to1, s0to2, s0to3, s0to4, s0to5, s0to6, s0to7,
	s6to7,
	d0m1, d2m3, d4m5, d6m7,
	d1m0, d3m2, d5m4, d7m6,
	d0m1to2m3, d0m1to4m5, d0m1to6m7,
	d1m0to3m2, d1m0to5m4, d1m0to7m6,
};

#define MAX1363_8X_CHANS(bits) {			\
	MAX1363_CHAN_U(0, _s0, 0, bits, NULL, 0),	\
	MAX1363_CHAN_U(1, _s1, 1, bits, NULL, 0),	\
	MAX1363_CHAN_U(2, _s2, 2, bits, NULL, 0),	\
	MAX1363_CHAN_U(3, _s3, 3, bits, NULL, 0),	\
	MAX1363_CHAN_U(4, _s4, 4, bits, NULL, 0),	\
	MAX1363_CHAN_U(5, _s5, 5, bits, NULL, 0),	\
	MAX1363_CHAN_U(6, _s6, 6, bits, NULL, 0),	\
	MAX1363_CHAN_U(7, _s7, 7, bits, NULL, 0),	\
	MAX1363_CHAN_B(0, 1, d0m1, 8, bits, NULL, 0),	\
	MAX1363_CHAN_B(2, 3, d2m3, 9, bits, NULL, 0),	\
	MAX1363_CHAN_B(4, 5, d4m5, 10, bits, NULL, 0),	\
	MAX1363_CHAN_B(6, 7, d6m7, 11, bits, NULL, 0),	\
	MAX1363_CHAN_B(1, 0, d1m0, 12, bits, NULL, 0),	\
	MAX1363_CHAN_B(3, 2, d3m2, 13, bits, NULL, 0),	\
	MAX1363_CHAN_B(5, 4, d5m4, 14, bits, NULL, 0),	\
	MAX1363_CHAN_B(7, 6, d7m6, 15, bits, NULL, 0),	\
	IIO_CHAN_SOFT_TIMESTAMP(16)			\
}
static const struct iio_chan_spec max11602_channels[] = MAX1363_8X_CHANS(8);
static const struct iio_chan_spec max11608_channels[] = MAX1363_8X_CHANS(10);
static const struct iio_chan_spec max11614_channels[] = MAX1363_8X_CHANS(12);

static const enum max1363_modes max11644_mode_list[] = {
	_s0, _s1, s0to1, d0m1, d1m0,
};

#define MAX1363_2X_CHANS(bits) {			\
	MAX1363_CHAN_U(0, _s0, 0, bits, NULL, 0),	\
	MAX1363_CHAN_U(1, _s1, 1, bits, NULL, 0),	\
	MAX1363_CHAN_B(0, 1, d0m1, 2, bits, NULL, 0),	\
	MAX1363_CHAN_B(1, 0, d1m0, 3, bits, NULL, 0),	\
	IIO_CHAN_SOFT_TIMESTAMP(4)			\
	}

static const struct iio_chan_spec max11646_channels[] = MAX1363_2X_CHANS(10);
static const struct iio_chan_spec max11644_channels[] = MAX1363_2X_CHANS(12);

enum { max1361,
       max1362,
       max1363,
       max1364,
       max1036,
       max1037,
       max1038,
       max1039,
       max1136,
       max1137,
       max1138,
       max1139,
       max1236,
       max1237,
       max1238,
       max1239,
       max11600,
       max11601,
       max11602,
       max11603,
       max11604,
       max11605,
       max11606,
       max11607,
       max11608,
       max11609,
       max11610,
       max11611,
       max11612,
       max11613,
       max11614,
       max11615,
       max11616,
       max11617,
       max11644,
       max11645,
       max11646,
       max11647
};

static const int max1363_monitor_speeds[] = { 133000, 665000, 33300, 16600,
					      8300, 4200, 2000, 1000 };

static ssize_t max1363_monitor_show_freq(struct device *dev,
					struct device_attribute *attr,
					char *buf)
{
	struct max1363_state *st = iio_priv(dev_to_iio_dev(dev));
	return sprintf(buf, "%d\n", max1363_monitor_speeds[st->monitor_speed]);
}

static ssize_t max1363_monitor_store_freq(struct device *dev,
					struct device_attribute *attr,
					const char *buf,
					size_t len)
{
	struct iio_dev *indio_dev = dev_to_iio_dev(dev);
	struct max1363_state *st = iio_priv(indio_dev);
	int i, ret;
	unsigned long val;
	bool found = false;

	ret = kstrtoul(buf, 10, &val);
	if (ret)
		return -EINVAL;
	for (i = 0; i < ARRAY_SIZE(max1363_monitor_speeds); i++)
		if (val == max1363_monitor_speeds[i]) {
			found = true;
			break;
		}
	if (!found)
		return -EINVAL;

	mutex_lock(&st->lock);
	st->monitor_speed = i;
	mutex_unlock(&st->lock);

	return 0;
}

static IIO_DEV_ATTR_SAMP_FREQ(S_IRUGO | S_IWUSR,
			max1363_monitor_show_freq,
			max1363_monitor_store_freq);

static IIO_CONST_ATTR(sampling_frequency_available,
		"133000 665000 33300 16600 8300 4200 2000 1000");

static int max1363_read_thresh(struct iio_dev *indio_dev,
	const struct iio_chan_spec *chan, enum iio_event_type type,
	enum iio_event_direction dir, enum iio_event_info info, int *val,
	int *val2)
{
	struct max1363_state *st = iio_priv(indio_dev);
	if (dir == IIO_EV_DIR_FALLING)
		*val = st->thresh_low[chan->channel];
	else
		*val = st->thresh_high[chan->channel];
	return IIO_VAL_INT;
}

static int max1363_write_thresh(struct iio_dev *indio_dev,
	const struct iio_chan_spec *chan, enum iio_event_type type,
	enum iio_event_direction dir, enum iio_event_info info, int val,
	int val2)
{
	struct max1363_state *st = iio_priv(indio_dev);
	/* make it handle signed correctly as well */
	switch (st->chip_info->bits) {
	case 10:
		if (val > 0x3FF)
			return -EINVAL;
		break;
	case 12:
		if (val > 0xFFF)
			return -EINVAL;
		break;
	}

	switch (dir) {
	case IIO_EV_DIR_FALLING:
		st->thresh_low[chan->channel] = val;
		break;
	case IIO_EV_DIR_RISING:
		st->thresh_high[chan->channel] = val;
		break;
	default:
		return -EINVAL;
	}

	return 0;
}

static const u64 max1363_event_codes[] = {
	IIO_UNMOD_EVENT_CODE(IIO_VOLTAGE, 0,
			     IIO_EV_TYPE_THRESH, IIO_EV_DIR_FALLING),
	IIO_UNMOD_EVENT_CODE(IIO_VOLTAGE, 1,
			     IIO_EV_TYPE_THRESH, IIO_EV_DIR_FALLING),
	IIO_UNMOD_EVENT_CODE(IIO_VOLTAGE, 2,
			     IIO_EV_TYPE_THRESH, IIO_EV_DIR_FALLING),
	IIO_UNMOD_EVENT_CODE(IIO_VOLTAGE, 3,
			     IIO_EV_TYPE_THRESH, IIO_EV_DIR_FALLING),
	IIO_UNMOD_EVENT_CODE(IIO_VOLTAGE, 0,
			     IIO_EV_TYPE_THRESH, IIO_EV_DIR_RISING),
	IIO_UNMOD_EVENT_CODE(IIO_VOLTAGE, 1,
			     IIO_EV_TYPE_THRESH, IIO_EV_DIR_RISING),
	IIO_UNMOD_EVENT_CODE(IIO_VOLTAGE, 2,
			     IIO_EV_TYPE_THRESH, IIO_EV_DIR_RISING),
	IIO_UNMOD_EVENT_CODE(IIO_VOLTAGE, 3,
			     IIO_EV_TYPE_THRESH, IIO_EV_DIR_RISING),
};

static irqreturn_t max1363_event_handler(int irq, void *private)
{
	struct iio_dev *indio_dev = private;
	struct max1363_state *st = iio_priv(indio_dev);
	s64 timestamp = iio_get_time_ns(indio_dev);
	unsigned long mask, loc;
	u8 rx;
	u8 tx[2] = { st->setupbyte,
		     MAX1363_MON_INT_ENABLE | (st->monitor_speed << 1) | 0xF0 };

	st->recv(st->client, &rx, 1);
	mask = rx;
	for_each_set_bit(loc, &mask, 8)
		iio_push_event(indio_dev, max1363_event_codes[loc], timestamp);
	st->send(st->client, tx, 2);

	return IRQ_HANDLED;
}

static int max1363_read_event_config(struct iio_dev *indio_dev,
	const struct iio_chan_spec *chan, enum iio_event_type type,
	enum iio_event_direction dir)
{
	struct max1363_state *st = iio_priv(indio_dev);
	int val;
	int number = chan->channel;

	mutex_lock(&st->lock);
	if (dir == IIO_EV_DIR_FALLING)
		val = (1 << number) & st->mask_low;
	else
		val = (1 << number) & st->mask_high;
	mutex_unlock(&st->lock);

	return val;
}

static int max1363_monitor_mode_update(struct max1363_state *st, int enabled)
{
	u8 *tx_buf;
	int ret, i = 3, j;
	unsigned long numelements;
	int len;
	const long *modemask;

	if (!enabled) {
		/* transition to buffered capture is not currently supported */
		st->setupbyte &= ~MAX1363_SETUP_MONITOR_SETUP;
		st->configbyte &= ~MAX1363_SCAN_MASK;
		st->monitor_on = false;
		return max1363_write_basic_config(st);
	}

	/* Ensure we are in the relevant mode */
	st->setupbyte |= MAX1363_SETUP_MONITOR_SETUP;
	st->configbyte &= ~(MAX1363_CHANNEL_SEL_MASK
			    | MAX1363_SCAN_MASK
			| MAX1363_SE_DE_MASK);
	st->configbyte |= MAX1363_CONFIG_SCAN_MONITOR_MODE;
	if ((st->mask_low | st->mask_high) & 0x0F) {
		st->configbyte |= max1363_mode_table[s0to3].conf;
		modemask = max1363_mode_table[s0to3].modemask;
	} else if ((st->mask_low | st->mask_high) & 0x30) {
		st->configbyte |= max1363_mode_table[d0m1to2m3].conf;
		modemask = max1363_mode_table[d0m1to2m3].modemask;
	} else {
		st->configbyte |= max1363_mode_table[d1m0to3m2].conf;
		modemask = max1363_mode_table[d1m0to3m2].modemask;
	}
	numelements = bitmap_weight(modemask, MAX1363_MAX_CHANNELS);
	len = 3 * numelements + 3;
	tx_buf = kmalloc(len, GFP_KERNEL);
	if (!tx_buf) {
		ret = -ENOMEM;
		goto error_ret;
	}
	tx_buf[0] = st->configbyte;
	tx_buf[1] = st->setupbyte;
	tx_buf[2] = (st->monitor_speed << 1);

	/*
	 * So we need to do yet another bit of nefarious scan mode
	 * setup to match what we need.
	 */
	for (j = 0; j < 8; j++)
		if (test_bit(j, modemask)) {
			/* Establish the mode is in the scan */
			if (st->mask_low & (1 << j)) {
				tx_buf[i] = (st->thresh_low[j] >> 4) & 0xFF;
				tx_buf[i + 1] = (st->thresh_low[j] << 4) & 0xF0;
			} else if (j < 4) {
				tx_buf[i] = 0;
				tx_buf[i + 1] = 0;
			} else {
				tx_buf[i] = 0x80;
				tx_buf[i + 1] = 0;
			}
			if (st->mask_high & (1 << j)) {
				tx_buf[i + 1] |=
					(st->thresh_high[j] >> 8) & 0x0F;
				tx_buf[i + 2] = st->thresh_high[j] & 0xFF;
			} else if (j < 4) {
				tx_buf[i + 1] |= 0x0F;
				tx_buf[i + 2] = 0xFF;
			} else {
				tx_buf[i + 1] |= 0x07;
				tx_buf[i + 2] = 0xFF;
			}
			i += 3;
		}


	ret = st->send(st->client, tx_buf, len);
	if (ret < 0)
		goto error_ret;
	if (ret != len) {
		ret = -EIO;
		goto error_ret;
	}

	/*
	 * Now that we hopefully have sensible thresholds in place it is
	 * time to turn the interrupts on.
	 * It is unclear from the data sheet if this should be necessary
	 * (i.e. whether monitor mode setup is atomic) but it appears to
	 * be in practice.
	 */
	tx_buf[0] = st->setupbyte;
	tx_buf[1] = MAX1363_MON_INT_ENABLE | (st->monitor_speed << 1) | 0xF0;
	ret = st->send(st->client, tx_buf, 2);
	if (ret < 0)
		goto error_ret;
	if (ret != 2) {
		ret = -EIO;
		goto error_ret;
	}
	ret = 0;
	st->monitor_on = true;
error_ret:

	kfree(tx_buf);

	return ret;
}

/*
 * To keep this manageable we always use one of 3 scan modes.
 * Scan 0...3, 0-1,2-3 and 1-0,3-2
 */

static inline int __max1363_check_event_mask(int thismask, int checkmask)
{
	int ret = 0;
	/* Is it unipolar */
	if (thismask < 4) {
		if (checkmask & ~0x0F) {
			ret = -EBUSY;
			goto error_ret;
		}
	} else if (thismask < 6) {
		if (checkmask & ~0x30) {
			ret = -EBUSY;
			goto error_ret;
		}
	} else if (checkmask & ~0xC0)
		ret = -EBUSY;
error_ret:
	return ret;
}

static int max1363_write_event_config(struct iio_dev *indio_dev,
	const struct iio_chan_spec *chan, enum iio_event_type type,
	enum iio_event_direction dir, int state)
{
	int ret = 0;
	struct max1363_state *st = iio_priv(indio_dev);
	u16 unifiedmask;
	int number = chan->channel;

	ret = iio_device_claim_direct_mode(indio_dev);
	if (ret)
		return ret;
	mutex_lock(&st->lock);

	unifiedmask = st->mask_low | st->mask_high;
	if (dir == IIO_EV_DIR_FALLING) {

		if (state == 0)
			st->mask_low &= ~(1 << number);
		else {
			ret = __max1363_check_event_mask((1 << number),
							 unifiedmask);
			if (ret)
				goto error_ret;
			st->mask_low |= (1 << number);
		}
	} else {
		if (state == 0)
			st->mask_high &= ~(1 << number);
		else {
			ret = __max1363_check_event_mask((1 << number),
							 unifiedmask);
			if (ret)
				goto error_ret;
			st->mask_high |= (1 << number);
		}
	}

	max1363_monitor_mode_update(st, !!(st->mask_high | st->mask_low));
error_ret:
	mutex_unlock(&st->lock);
	iio_device_release_direct_mode(indio_dev);

	return ret;
}

/*
 * As with scan_elements, only certain sets of these can
 * be combined.
 */
static struct attribute *max1363_event_attributes[] = {
	&iio_dev_attr_sampling_frequency.dev_attr.attr,
	&iio_const_attr_sampling_frequency_available.dev_attr.attr,
	NULL,
};

static const struct attribute_group max1363_event_attribute_group = {
	.attrs = max1363_event_attributes,
};

static int max1363_update_scan_mode(struct iio_dev *indio_dev,
				    const unsigned long *scan_mask)
{
	struct max1363_state *st = iio_priv(indio_dev);

	/*
	 * Need to figure out the current mode based upon the requested
	 * scan mask in iio_dev
	 */
	st->current_mode = max1363_match_mode(scan_mask, st->chip_info);
	if (!st->current_mode)
		return -EINVAL;
	max1363_set_scan_mode(st);
	return 0;
}

static const struct iio_info max1238_info = {
	.read_raw = &max1363_read_raw,
	.update_scan_mode = &max1363_update_scan_mode,
};

static const struct iio_info max1363_info = {
	.read_event_value = &max1363_read_thresh,
	.write_event_value = &max1363_write_thresh,
	.read_event_config = &max1363_read_event_config,
	.write_event_config = &max1363_write_event_config,
	.read_raw = &max1363_read_raw,
	.update_scan_mode = &max1363_update_scan_mode,
	.event_attrs = &max1363_event_attribute_group,
};

/* max1363 and max1368 tested - rest from data sheet */
static const struct max1363_chip_info max1363_chip_info_tbl[] = {
	[max1361] = {
		.bits = 10,
		.int_vref_mv = 2048,
		.mode_list = max1363_mode_list,
		.num_modes = ARRAY_SIZE(max1363_mode_list),
		.default_mode = s0to3,
		.channels = max1361_channels,
		.num_channels = ARRAY_SIZE(max1361_channels),
		.info = &max1363_info,
	},
	[max1362] = {
		.bits = 10,
		.int_vref_mv = 4096,
		.mode_list = max1363_mode_list,
		.num_modes = ARRAY_SIZE(max1363_mode_list),
		.default_mode = s0to3,
		.channels = max1361_channels,
		.num_channels = ARRAY_SIZE(max1361_channels),
		.info = &max1363_info,
	},
	[max1363] = {
		.bits = 12,
		.int_vref_mv = 2048,
		.mode_list = max1363_mode_list,
		.num_modes = ARRAY_SIZE(max1363_mode_list),
		.default_mode = s0to3,
		.channels = max1363_channels,
		.num_channels = ARRAY_SIZE(max1363_channels),
		.info = &max1363_info,
	},
	[max1364] = {
		.bits = 12,
		.int_vref_mv = 4096,
		.mode_list = max1363_mode_list,
		.num_modes = ARRAY_SIZE(max1363_mode_list),
		.default_mode = s0to3,
		.channels = max1363_channels,
		.num_channels = ARRAY_SIZE(max1363_channels),
		.info = &max1363_info,
	},
	[max1036] = {
		.bits = 8,
		.int_vref_mv = 4096,
		.mode_list = max1236_mode_list,
		.num_modes = ARRAY_SIZE(max1236_mode_list),
		.default_mode = s0to3,
		.info = &max1238_info,
		.channels = max1036_channels,
		.num_channels = ARRAY_SIZE(max1036_channels),
	},
	[max1037] = {
		.bits = 8,
		.int_vref_mv = 2048,
		.mode_list = max1236_mode_list,
		.num_modes = ARRAY_SIZE(max1236_mode_list),
		.default_mode = s0to3,
		.info = &max1238_info,
		.channels = max1036_channels,
		.num_channels = ARRAY_SIZE(max1036_channels),
	},
	[max1038] = {
		.bits = 8,
		.int_vref_mv = 4096,
		.mode_list = max1238_mode_list,
		.num_modes = ARRAY_SIZE(max1238_mode_list),
		.default_mode = s0to11,
		.info = &max1238_info,
		.channels = max1038_channels,
		.num_channels = ARRAY_SIZE(max1038_channels),
	},
	[max1039] = {
		.bits = 8,
		.int_vref_mv = 2048,
		.mode_list = max1238_mode_list,
		.num_modes = ARRAY_SIZE(max1238_mode_list),
		.default_mode = s0to11,
		.info = &max1238_info,
		.channels = max1038_channels,
		.num_channels = ARRAY_SIZE(max1038_channels),
	},
	[max1136] = {
		.bits = 10,
		.int_vref_mv = 4096,
		.mode_list = max1236_mode_list,
		.num_modes = ARRAY_SIZE(max1236_mode_list),
		.default_mode = s0to3,
		.info = &max1238_info,
		.channels = max1136_channels,
		.num_channels = ARRAY_SIZE(max1136_channels),
	},
	[max1137] = {
		.bits = 10,
		.int_vref_mv = 2048,
		.mode_list = max1236_mode_list,
		.num_modes = ARRAY_SIZE(max1236_mode_list),
		.default_mode = s0to3,
		.info = &max1238_info,
		.channels = max1136_channels,
		.num_channels = ARRAY_SIZE(max1136_channels),
	},
	[max1138] = {
		.bits = 10,
		.int_vref_mv = 4096,
		.mode_list = max1238_mode_list,
		.num_modes = ARRAY_SIZE(max1238_mode_list),
		.default_mode = s0to11,
		.info = &max1238_info,
		.channels = max1138_channels,
		.num_channels = ARRAY_SIZE(max1138_channels),
	},
	[max1139] = {
		.bits = 10,
		.int_vref_mv = 2048,
		.mode_list = max1238_mode_list,
		.num_modes = ARRAY_SIZE(max1238_mode_list),
		.default_mode = s0to11,
		.info = &max1238_info,
		.channels = max1138_channels,
		.num_channels = ARRAY_SIZE(max1138_channels),
	},
	[max1236] = {
		.bits = 12,
		.int_vref_mv = 4096,
		.mode_list = max1236_mode_list,
		.num_modes = ARRAY_SIZE(max1236_mode_list),
		.default_mode = s0to3,
		.info = &max1238_info,
		.channels = max1236_channels,
		.num_channels = ARRAY_SIZE(max1236_channels),
	},
	[max1237] = {
		.bits = 12,
		.int_vref_mv = 2048,
		.mode_list = max1236_mode_list,
		.num_modes = ARRAY_SIZE(max1236_mode_list),
		.default_mode = s0to3,
		.info = &max1238_info,
		.channels = max1236_channels,
		.num_channels = ARRAY_SIZE(max1236_channels),
	},
	[max1238] = {
		.bits = 12,
		.int_vref_mv = 4096,
		.mode_list = max1238_mode_list,
		.num_modes = ARRAY_SIZE(max1238_mode_list),
		.default_mode = s0to11,
		.info = &max1238_info,
		.channels = max1238_channels,
		.num_channels = ARRAY_SIZE(max1238_channels),
	},
	[max1239] = {
		.bits = 12,
		.int_vref_mv = 2048,
		.mode_list = max1238_mode_list,
		.num_modes = ARRAY_SIZE(max1238_mode_list),
		.default_mode = s0to11,
		.info = &max1238_info,
		.channels = max1238_channels,
		.num_channels = ARRAY_SIZE(max1238_channels),
	},
	[max11600] = {
		.bits = 8,
		.int_vref_mv = 4096,
		.mode_list = max11607_mode_list,
		.num_modes = ARRAY_SIZE(max11607_mode_list),
		.default_mode = s0to3,
		.info = &max1238_info,
		.channels = max1036_channels,
		.num_channels = ARRAY_SIZE(max1036_channels),
	},
	[max11601] = {
		.bits = 8,
		.int_vref_mv = 2048,
		.mode_list = max11607_mode_list,
		.num_modes = ARRAY_SIZE(max11607_mode_list),
		.default_mode = s0to3,
		.info = &max1238_info,
		.channels = max1036_channels,
		.num_channels = ARRAY_SIZE(max1036_channels),
	},
	[max11602] = {
		.bits = 8,
		.int_vref_mv = 4096,
		.mode_list = max11608_mode_list,
		.num_modes = ARRAY_SIZE(max11608_mode_list),
		.default_mode = s0to7,
		.info = &max1238_info,
		.channels = max11602_channels,
		.num_channels = ARRAY_SIZE(max11602_channels),
	},
	[max11603] = {
		.bits = 8,
		.int_vref_mv = 2048,
		.mode_list = max11608_mode_list,
		.num_modes = ARRAY_SIZE(max11608_mode_list),
		.default_mode = s0to7,
		.info = &max1238_info,
		.channels = max11602_channels,
		.num_channels = ARRAY_SIZE(max11602_channels),
	},
	[max11604] = {
		.bits = 8,
		.int_vref_mv = 4096,
		.mode_list = max1238_mode_list,
		.num_modes = ARRAY_SIZE(max1238_mode_list),
		.default_mode = s0to11,
		.info = &max1238_info,
		.channels = max1038_channels,
		.num_channels = ARRAY_SIZE(max1038_channels),
	},
	[max11605] = {
		.bits = 8,
		.int_vref_mv = 2048,
		.mode_list = max1238_mode_list,
		.num_modes = ARRAY_SIZE(max1238_mode_list),
		.default_mode = s0to11,
		.info = &max1238_info,
		.channels = max1038_channels,
		.num_channels = ARRAY_SIZE(max1038_channels),
	},
	[max11606] = {
		.bits = 10,
		.int_vref_mv = 4096,
		.mode_list = max11607_mode_list,
		.num_modes = ARRAY_SIZE(max11607_mode_list),
		.default_mode = s0to3,
		.info = &max1238_info,
		.channels = max1136_channels,
		.num_channels = ARRAY_SIZE(max1136_channels),
	},
	[max11607] = {
		.bits = 10,
		.int_vref_mv = 2048,
		.mode_list = max11607_mode_list,
		.num_modes = ARRAY_SIZE(max11607_mode_list),
		.default_mode = s0to3,
		.info = &max1238_info,
		.channels = max1136_channels,
		.num_channels = ARRAY_SIZE(max1136_channels),
	},
	[max11608] = {
		.bits = 10,
		.int_vref_mv = 4096,
		.mode_list = max11608_mode_list,
		.num_modes = ARRAY_SIZE(max11608_mode_list),
		.default_mode = s0to7,
		.info = &max1238_info,
		.channels = max11608_channels,
		.num_channels = ARRAY_SIZE(max11608_channels),
	},
	[max11609] = {
		.bits = 10,
		.int_vref_mv = 2048,
		.mode_list = max11608_mode_list,
		.num_modes = ARRAY_SIZE(max11608_mode_list),
		.default_mode = s0to7,
		.info = &max1238_info,
		.channels = max11608_channels,
		.num_channels = ARRAY_SIZE(max11608_channels),
	},
	[max11610] = {
		.bits = 10,
		.int_vref_mv = 4096,
		.mode_list = max1238_mode_list,
		.num_modes = ARRAY_SIZE(max1238_mode_list),
		.default_mode = s0to11,
		.info = &max1238_info,
		.channels = max1138_channels,
		.num_channels = ARRAY_SIZE(max1138_channels),
	},
	[max11611] = {
		.bits = 10,
		.int_vref_mv = 2048,
		.mode_list = max1238_mode_list,
		.num_modes = ARRAY_SIZE(max1238_mode_list),
		.default_mode = s0to11,
		.info = &max1238_info,
		.channels = max1138_channels,
		.num_channels = ARRAY_SIZE(max1138_channels),
	},
	[max11612] = {
		.bits = 12,
		.int_vref_mv = 4096,
		.mode_list = max11607_mode_list,
		.num_modes = ARRAY_SIZE(max11607_mode_list),
		.default_mode = s0to3,
		.info = &max1238_info,
		.channels = max1363_channels,
		.num_channels = ARRAY_SIZE(max1363_channels),
	},
	[max11613] = {
		.bits = 12,
		.int_vref_mv = 2048,
		.mode_list = max11607_mode_list,
		.num_modes = ARRAY_SIZE(max11607_mode_list),
		.default_mode = s0to3,
		.info = &max1238_info,
		.channels = max1363_channels,
		.num_channels = ARRAY_SIZE(max1363_channels),
	},
	[max11614] = {
		.bits = 12,
		.int_vref_mv = 4096,
		.mode_list = max11608_mode_list,
		.num_modes = ARRAY_SIZE(max11608_mode_list),
		.default_mode = s0to7,
		.info = &max1238_info,
		.channels = max11614_channels,
		.num_channels = ARRAY_SIZE(max11614_channels),
	},
	[max11615] = {
		.bits = 12,
		.int_vref_mv = 2048,
		.mode_list = max11608_mode_list,
		.num_modes = ARRAY_SIZE(max11608_mode_list),
		.default_mode = s0to7,
		.info = &max1238_info,
		.channels = max11614_channels,
		.num_channels = ARRAY_SIZE(max11614_channels),
	},
	[max11616] = {
		.bits = 12,
		.int_vref_mv = 4096,
		.mode_list = max1238_mode_list,
		.num_modes = ARRAY_SIZE(max1238_mode_list),
		.default_mode = s0to11,
		.info = &max1238_info,
		.channels = max1238_channels,
		.num_channels = ARRAY_SIZE(max1238_channels),
	},
	[max11617] = {
		.bits = 12,
		.int_vref_mv = 2048,
		.mode_list = max1238_mode_list,
		.num_modes = ARRAY_SIZE(max1238_mode_list),
		.default_mode = s0to11,
		.info = &max1238_info,
		.channels = max1238_channels,
		.num_channels = ARRAY_SIZE(max1238_channels),
	},
	[max11644] = {
		.bits = 12,
		.int_vref_mv = 4096,
		.mode_list = max11644_mode_list,
		.num_modes = ARRAY_SIZE(max11644_mode_list),
		.default_mode = s0to1,
		.info = &max1238_info,
		.channels = max11644_channels,
		.num_channels = ARRAY_SIZE(max11644_channels),
	},
	[max11645] = {
		.bits = 12,
		.int_vref_mv = 2048,
		.mode_list = max11644_mode_list,
		.num_modes = ARRAY_SIZE(max11644_mode_list),
		.default_mode = s0to1,
		.info = &max1238_info,
		.channels = max11644_channels,
		.num_channels = ARRAY_SIZE(max11644_channels),
	},
	[max11646] = {
		.bits = 10,
		.int_vref_mv = 4096,
		.mode_list = max11644_mode_list,
		.num_modes = ARRAY_SIZE(max11644_mode_list),
		.default_mode = s0to1,
		.info = &max1238_info,
		.channels = max11646_channels,
		.num_channels = ARRAY_SIZE(max11646_channels),
	},
	[max11647] = {
		.bits = 10,
		.int_vref_mv = 2048,
		.mode_list = max11644_mode_list,
		.num_modes = ARRAY_SIZE(max11644_mode_list),
		.default_mode = s0to1,
		.info = &max1238_info,
		.channels = max11646_channels,
		.num_channels = ARRAY_SIZE(max11646_channels),
	},
};

static int max1363_initial_setup(struct max1363_state *st)
{
	st->setupbyte = MAX1363_SETUP_INT_CLOCK
		| MAX1363_SETUP_UNIPOLAR
		| MAX1363_SETUP_NORESET;

	if (st->vref)
		st->setupbyte |= MAX1363_SETUP_AIN3_IS_REF_EXT_TO_REF;
	else
		st->setupbyte |= MAX1363_SETUP_POWER_UP_INT_REF
		  | MAX1363_SETUP_AIN3_IS_AIN3_REF_IS_INT;

	/* Set scan mode writes the config anyway so wait until then */
	st->setupbyte = MAX1363_SETUP_BYTE(st->setupbyte);
	st->current_mode = &max1363_mode_table[st->chip_info->default_mode];
	st->configbyte = MAX1363_CONFIG_BYTE(st->configbyte);

	return max1363_set_scan_mode(st);
}

static int max1363_alloc_scan_masks(struct iio_dev *indio_dev)
{
	struct max1363_state *st = iio_priv(indio_dev);
	unsigned long *masks;
	int i;

	masks = devm_kzalloc(&indio_dev->dev,
			array3_size(BITS_TO_LONGS(MAX1363_MAX_CHANNELS),
				    sizeof(long),
				    st->chip_info->num_modes + 1),
			GFP_KERNEL);
	if (!masks)
		return -ENOMEM;

	for (i = 0; i < st->chip_info->num_modes; i++)
		bitmap_copy(masks + BITS_TO_LONGS(MAX1363_MAX_CHANNELS)*i,
			    max1363_mode_table[st->chip_info->mode_list[i]]
			    .modemask, MAX1363_MAX_CHANNELS);

	indio_dev->available_scan_masks = masks;

	return 0;
}

static irqreturn_t max1363_trigger_handler(int irq, void *p)
{
	struct iio_poll_func *pf = p;
	struct iio_dev *indio_dev = pf->indio_dev;
	struct max1363_state *st = iio_priv(indio_dev);
	__u8 *rxbuf;
	int b_sent;
	size_t d_size;
	unsigned long numvals = bitmap_weight(st->current_mode->modemask,
					      MAX1363_MAX_CHANNELS);

	/* Ensure the timestamp is 8 byte aligned */
	if (st->chip_info->bits != 8)
		d_size = numvals*2;
	else
		d_size = numvals;
	if (indio_dev->scan_timestamp) {
		d_size += sizeof(s64);
		if (d_size % sizeof(s64))
			d_size += sizeof(s64) - (d_size % sizeof(s64));
	}
	/* Monitor mode prevents reading. Whilst not currently implemented
	 * might as well have this test in here in the meantime as it does
	 * no harm.
	 */
	if (numvals == 0)
		goto done;

	rxbuf = kmalloc(d_size,	GFP_KERNEL);
	if (rxbuf == NULL)
		goto done;
	if (st->chip_info->bits != 8)
		b_sent = st->recv(st->client, rxbuf, numvals * 2);
	else
		b_sent = st->recv(st->client, rxbuf, numvals);
	if (b_sent < 0)
		goto done_free;

	iio_push_to_buffers_with_timestamp(indio_dev, rxbuf,
					   iio_get_time_ns(indio_dev));

done_free:
	kfree(rxbuf);
done:
	iio_trigger_notify_done(indio_dev->trig);

	return IRQ_HANDLED;
}

<<<<<<< HEAD
#ifdef CONFIG_OF

=======
>>>>>>> 24b8d41d
#define MAX1363_COMPATIBLE(of_compatible, cfg) {		\
			.compatible = of_compatible,		\
			.data = &max1363_chip_info_tbl[cfg],	\
}

static const struct of_device_id max1363_of_match[] = {
	MAX1363_COMPATIBLE("maxim,max1361", max1361),
	MAX1363_COMPATIBLE("maxim,max1362", max1362),
	MAX1363_COMPATIBLE("maxim,max1363", max1363),
	MAX1363_COMPATIBLE("maxim,max1364", max1364),
	MAX1363_COMPATIBLE("maxim,max1036", max1036),
	MAX1363_COMPATIBLE("maxim,max1037", max1037),
	MAX1363_COMPATIBLE("maxim,max1038", max1038),
	MAX1363_COMPATIBLE("maxim,max1039", max1039),
	MAX1363_COMPATIBLE("maxim,max1136", max1136),
	MAX1363_COMPATIBLE("maxim,max1137", max1137),
	MAX1363_COMPATIBLE("maxim,max1138", max1138),
	MAX1363_COMPATIBLE("maxim,max1139", max1139),
	MAX1363_COMPATIBLE("maxim,max1236", max1236),
	MAX1363_COMPATIBLE("maxim,max1237", max1237),
	MAX1363_COMPATIBLE("maxim,max1238", max1238),
	MAX1363_COMPATIBLE("maxim,max1239", max1239),
	MAX1363_COMPATIBLE("maxim,max11600", max11600),
	MAX1363_COMPATIBLE("maxim,max11601", max11601),
	MAX1363_COMPATIBLE("maxim,max11602", max11602),
	MAX1363_COMPATIBLE("maxim,max11603", max11603),
	MAX1363_COMPATIBLE("maxim,max11604", max11604),
	MAX1363_COMPATIBLE("maxim,max11605", max11605),
	MAX1363_COMPATIBLE("maxim,max11606", max11606),
	MAX1363_COMPATIBLE("maxim,max11607", max11607),
	MAX1363_COMPATIBLE("maxim,max11608", max11608),
	MAX1363_COMPATIBLE("maxim,max11609", max11609),
	MAX1363_COMPATIBLE("maxim,max11610", max11610),
	MAX1363_COMPATIBLE("maxim,max11611", max11611),
	MAX1363_COMPATIBLE("maxim,max11612", max11612),
	MAX1363_COMPATIBLE("maxim,max11613", max11613),
	MAX1363_COMPATIBLE("maxim,max11614", max11614),
	MAX1363_COMPATIBLE("maxim,max11615", max11615),
	MAX1363_COMPATIBLE("maxim,max11616", max11616),
	MAX1363_COMPATIBLE("maxim,max11617", max11617),
	MAX1363_COMPATIBLE("maxim,max11644", max11644),
	MAX1363_COMPATIBLE("maxim,max11645", max11645),
	MAX1363_COMPATIBLE("maxim,max11646", max11646),
	MAX1363_COMPATIBLE("maxim,max11647", max11647),
	{ /* sentinel */ }
};
<<<<<<< HEAD
#endif
=======
MODULE_DEVICE_TABLE(of, max1363_of_match);
>>>>>>> 24b8d41d

static int max1363_probe(struct i2c_client *client,
			 const struct i2c_device_id *id)
{
	int ret;
	struct max1363_state *st;
	struct iio_dev *indio_dev;
	struct regulator *vref;
	const struct of_device_id *match;

	indio_dev = devm_iio_device_alloc(&client->dev,
					  sizeof(struct max1363_state));
	if (!indio_dev)
		return -ENOMEM;

	ret = iio_map_array_register(indio_dev, client->dev.platform_data);
	if (ret < 0)
		return ret;

	st = iio_priv(indio_dev);

	mutex_init(&st->lock);
	st->reg = devm_regulator_get(&client->dev, "vcc");
	if (IS_ERR(st->reg)) {
		ret = PTR_ERR(st->reg);
		goto error_unregister_map;
	}

	ret = regulator_enable(st->reg);
	if (ret)
		goto error_unregister_map;

	/* this is only used for device removal purposes */
	i2c_set_clientdata(client, indio_dev);

<<<<<<< HEAD
	match = of_match_device(of_match_ptr(max1363_of_match),
				&client->dev);
	if (match)
		st->chip_info = of_device_get_match_data(&client->dev);
	else
=======
	st->chip_info = device_get_match_data(&client->dev);
	if (!st->chip_info)
>>>>>>> 24b8d41d
		st->chip_info = &max1363_chip_info_tbl[id->driver_data];
	st->client = client;

	st->vref_uv = st->chip_info->int_vref_mv * 1000;
	vref = devm_regulator_get_optional(&client->dev, "vref");
	if (!IS_ERR(vref)) {
		int vref_uv;

		ret = regulator_enable(vref);
		if (ret)
			goto error_disable_reg;
		st->vref = vref;
		vref_uv = regulator_get_voltage(vref);
		if (vref_uv <= 0) {
			ret = -EINVAL;
			goto error_disable_reg;
		}
		st->vref_uv = vref_uv;
	}

	if (i2c_check_functionality(client->adapter, I2C_FUNC_I2C)) {
		st->send = i2c_master_send;
		st->recv = i2c_master_recv;
	} else if (i2c_check_functionality(client->adapter, I2C_FUNC_SMBUS_BYTE)
			&& st->chip_info->bits == 8) {
		st->send = max1363_smbus_send;
		st->recv = max1363_smbus_recv;
	} else {
		ret = -EOPNOTSUPP;
		goto error_disable_reg;
	}

	ret = max1363_alloc_scan_masks(indio_dev);
	if (ret)
		goto error_disable_reg;

<<<<<<< HEAD
	/* Establish that the iio_dev is a child of the i2c device */
	indio_dev->dev.parent = &client->dev;
	indio_dev->dev.of_node = client->dev.of_node;
=======
>>>>>>> 24b8d41d
	indio_dev->name = id->name;
	indio_dev->channels = st->chip_info->channels;
	indio_dev->num_channels = st->chip_info->num_channels;
	indio_dev->info = st->chip_info->info;
	indio_dev->modes = INDIO_DIRECT_MODE;
	ret = max1363_initial_setup(st);
	if (ret < 0)
		goto error_disable_reg;

	ret = iio_triggered_buffer_setup(indio_dev, NULL,
		&max1363_trigger_handler, NULL);
	if (ret)
		goto error_disable_reg;

	if (client->irq) {
		ret = devm_request_threaded_irq(&client->dev, st->client->irq,
					   NULL,
					   &max1363_event_handler,
					   IRQF_TRIGGER_RISING | IRQF_ONESHOT,
					   "max1363_event",
					   indio_dev);

		if (ret)
			goto error_uninit_buffer;
	}

	ret = iio_device_register(indio_dev);
	if (ret < 0)
		goto error_uninit_buffer;

	return 0;

error_uninit_buffer:
	iio_triggered_buffer_cleanup(indio_dev);
error_disable_reg:
	if (st->vref)
		regulator_disable(st->vref);
	regulator_disable(st->reg);
error_unregister_map:
	iio_map_array_unregister(indio_dev);
	return ret;
}

static int max1363_remove(struct i2c_client *client)
{
	struct iio_dev *indio_dev = i2c_get_clientdata(client);
	struct max1363_state *st = iio_priv(indio_dev);

	iio_device_unregister(indio_dev);
	iio_triggered_buffer_cleanup(indio_dev);
	if (st->vref)
		regulator_disable(st->vref);
	regulator_disable(st->reg);
	iio_map_array_unregister(indio_dev);

	return 0;
}

static const struct i2c_device_id max1363_id[] = {
	{ "max1361", max1361 },
	{ "max1362", max1362 },
	{ "max1363", max1363 },
	{ "max1364", max1364 },
	{ "max1036", max1036 },
	{ "max1037", max1037 },
	{ "max1038", max1038 },
	{ "max1039", max1039 },
	{ "max1136", max1136 },
	{ "max1137", max1137 },
	{ "max1138", max1138 },
	{ "max1139", max1139 },
	{ "max1236", max1236 },
	{ "max1237", max1237 },
	{ "max1238", max1238 },
	{ "max1239", max1239 },
	{ "max11600", max11600 },
	{ "max11601", max11601 },
	{ "max11602", max11602 },
	{ "max11603", max11603 },
	{ "max11604", max11604 },
	{ "max11605", max11605 },
	{ "max11606", max11606 },
	{ "max11607", max11607 },
	{ "max11608", max11608 },
	{ "max11609", max11609 },
	{ "max11610", max11610 },
	{ "max11611", max11611 },
	{ "max11612", max11612 },
	{ "max11613", max11613 },
	{ "max11614", max11614 },
	{ "max11615", max11615 },
	{ "max11616", max11616 },
	{ "max11617", max11617 },
	{ "max11644", max11644 },
	{ "max11645", max11645 },
	{ "max11646", max11646 },
	{ "max11647", max11647 },
	{}
};

MODULE_DEVICE_TABLE(i2c, max1363_id);

static struct i2c_driver max1363_driver = {
	.driver = {
		.name = "max1363",
<<<<<<< HEAD
		.of_match_table = of_match_ptr(max1363_of_match),
=======
		.of_match_table = max1363_of_match,
>>>>>>> 24b8d41d
	},
	.probe = max1363_probe,
	.remove = max1363_remove,
	.id_table = max1363_id,
};
module_i2c_driver(max1363_driver);

MODULE_AUTHOR("Jonathan Cameron <jic23@kernel.org>");
MODULE_DESCRIPTION("Maxim 1363 ADC");
MODULE_LICENSE("GPL v2");<|MERGE_RESOLUTION|>--- conflicted
+++ resolved
@@ -22,13 +22,8 @@
 #include <linux/slab.h>
 #include <linux/err.h>
 #include <linux/module.h>
-<<<<<<< HEAD
-#include <linux/of.h>
-#include <linux/of_device.h>
-=======
 #include <linux/mod_devicetable.h>
 #include <linux/property.h>
->>>>>>> 24b8d41d
 
 #include <linux/iio/iio.h>
 #include <linux/iio/sysfs.h>
@@ -1534,11 +1529,6 @@
 	return IRQ_HANDLED;
 }
 
-<<<<<<< HEAD
-#ifdef CONFIG_OF
-
-=======
->>>>>>> 24b8d41d
 #define MAX1363_COMPATIBLE(of_compatible, cfg) {		\
 			.compatible = of_compatible,		\
 			.data = &max1363_chip_info_tbl[cfg],	\
@@ -1585,11 +1575,7 @@
 	MAX1363_COMPATIBLE("maxim,max11647", max11647),
 	{ /* sentinel */ }
 };
-<<<<<<< HEAD
-#endif
-=======
 MODULE_DEVICE_TABLE(of, max1363_of_match);
->>>>>>> 24b8d41d
 
 static int max1363_probe(struct i2c_client *client,
 			 const struct i2c_device_id *id)
@@ -1598,7 +1584,6 @@
 	struct max1363_state *st;
 	struct iio_dev *indio_dev;
 	struct regulator *vref;
-	const struct of_device_id *match;
 
 	indio_dev = devm_iio_device_alloc(&client->dev,
 					  sizeof(struct max1363_state));
@@ -1625,16 +1610,8 @@
 	/* this is only used for device removal purposes */
 	i2c_set_clientdata(client, indio_dev);
 
-<<<<<<< HEAD
-	match = of_match_device(of_match_ptr(max1363_of_match),
-				&client->dev);
-	if (match)
-		st->chip_info = of_device_get_match_data(&client->dev);
-	else
-=======
 	st->chip_info = device_get_match_data(&client->dev);
 	if (!st->chip_info)
->>>>>>> 24b8d41d
 		st->chip_info = &max1363_chip_info_tbl[id->driver_data];
 	st->client = client;
 
@@ -1671,12 +1648,6 @@
 	if (ret)
 		goto error_disable_reg;
 
-<<<<<<< HEAD
-	/* Establish that the iio_dev is a child of the i2c device */
-	indio_dev->dev.parent = &client->dev;
-	indio_dev->dev.of_node = client->dev.of_node;
-=======
->>>>>>> 24b8d41d
 	indio_dev->name = id->name;
 	indio_dev->channels = st->chip_info->channels;
 	indio_dev->num_channels = st->chip_info->num_channels;
@@ -1782,11 +1753,7 @@
 static struct i2c_driver max1363_driver = {
 	.driver = {
 		.name = "max1363",
-<<<<<<< HEAD
-		.of_match_table = of_match_ptr(max1363_of_match),
-=======
 		.of_match_table = max1363_of_match,
->>>>>>> 24b8d41d
 	},
 	.probe = max1363_probe,
 	.remove = max1363_remove,
