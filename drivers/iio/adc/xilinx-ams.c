--- conflicted
+++ resolved
@@ -1,335 +1,108 @@
-// SPDX-License-Identifier: GPL-2.0
 /*
  * Xilinx AMS driver
  *
- *  Copyright (C) 2021 Xilinx, Inc.
- *
- *  Manish Narani <mnarani@xilinx.com>
- *  Rajnikant Bhojani <rajnikant.bhojani@xilinx.com>
- */
-
-#include <linux/bits.h>
-#include <linux/bitfield.h>
-#include <linux/clk.h>
-#include <linux/delay.h>
-#include <linux/devm-helpers.h>
-#include <linux/interrupt.h>
-#include <linux/io.h>
-#include <linux/iopoll.h>
-#include <linux/kernel.h>
-#include <linux/module.h>
-#include <linux/mod_devicetable.h>
-#include <linux/overflow.h>
-#include <linux/platform_device.h>
-#include <linux/property.h>
-#include <linux/slab.h>
-
-#include <linux/iio/events.h>
-#include <linux/iio/iio.h>
-
-/* AMS registers definitions */
-#define AMS_ISR_0			0x010
-#define AMS_ISR_1			0x014
-#define AMS_IER_0			0x020
-#define AMS_IER_1			0x024
-#define AMS_IDR_0			0x028
-#define AMS_IDR_1			0x02C
-#define AMS_PS_CSTS			0x040
-#define AMS_PL_CSTS			0x044
-
-#define AMS_VCC_PSPLL0			0x060
-#define AMS_VCC_PSPLL3			0x06C
-#define AMS_VCCINT			0x078
-#define AMS_VCCBRAM			0x07C
-#define AMS_VCCAUX			0x080
-#define AMS_PSDDRPLL			0x084
-#define AMS_PSINTFPDDR			0x09C
-
-#define AMS_VCC_PSPLL0_CH		48
-#define AMS_VCC_PSPLL3_CH		51
-#define AMS_VCCINT_CH			54
-#define AMS_VCCBRAM_CH			55
-#define AMS_VCCAUX_CH			56
-#define AMS_PSDDRPLL_CH			57
-#define AMS_PSINTFPDDR_CH		63
-
-#define AMS_REG_CONFIG0			0x100
-#define AMS_REG_CONFIG1			0x104
-#define AMS_REG_CONFIG3			0x10C
-#define AMS_REG_CONFIG4			0x110
-#define AMS_REG_SEQ_CH0			0x120
-#define AMS_REG_SEQ_CH1			0x124
-#define AMS_REG_SEQ_CH2			0x118
-
-#define AMS_VUSER0_MASK			BIT(0)
-#define AMS_VUSER1_MASK			BIT(1)
-#define AMS_VUSER2_MASK			BIT(2)
-#define AMS_VUSER3_MASK			BIT(3)
-
-#define AMS_TEMP			0x000
-#define AMS_SUPPLY1			0x004
-#define AMS_SUPPLY2			0x008
-#define AMS_VP_VN			0x00C
-#define AMS_VREFP			0x010
-#define AMS_VREFN			0x014
-#define AMS_SUPPLY3			0x018
-#define AMS_SUPPLY4			0x034
-#define AMS_SUPPLY5			0x038
-#define AMS_SUPPLY6			0x03C
-#define AMS_SUPPLY7			0x200
-#define AMS_SUPPLY8			0x204
-#define AMS_SUPPLY9			0x208
-#define AMS_SUPPLY10			0x20C
-#define AMS_VCCAMS			0x210
-#define AMS_TEMP_REMOTE			0x214
-
-#define AMS_REG_VAUX(x)			(0x40 + 4 * (x))
-
-#define AMS_PS_RESET_VALUE		0xFFFF
-#define AMS_PL_RESET_VALUE		0xFFFF
-
-#define AMS_CONF0_CHANNEL_NUM_MASK	GENMASK(6, 0)
-
-#define AMS_CONF1_SEQ_MASK		GENMASK(15, 12)
-#define AMS_CONF1_SEQ_DEFAULT		FIELD_PREP(AMS_CONF1_SEQ_MASK, 0)
-#define AMS_CONF1_SEQ_CONTINUOUS	FIELD_PREP(AMS_CONF1_SEQ_MASK, 2)
-#define AMS_CONF1_SEQ_SINGLE_CHANNEL	FIELD_PREP(AMS_CONF1_SEQ_MASK, 3)
-
-#define AMS_REG_SEQ0_MASK		GENMASK(15, 0)
-#define AMS_REG_SEQ2_MASK		GENMASK(21, 16)
-#define AMS_REG_SEQ1_MASK		GENMASK_ULL(37, 22)
-
-#define AMS_PS_SEQ_MASK			GENMASK(21, 0)
-#define AMS_PL_SEQ_MASK			GENMASK_ULL(59, 22)
-
-#define AMS_ALARM_TEMP			0x140
-#define AMS_ALARM_SUPPLY1		0x144
-#define AMS_ALARM_SUPPLY2		0x148
-#define AMS_ALARM_SUPPLY3		0x160
-#define AMS_ALARM_SUPPLY4		0x164
-#define AMS_ALARM_SUPPLY5		0x168
-#define AMS_ALARM_SUPPLY6		0x16C
-#define AMS_ALARM_SUPPLY7		0x180
-#define AMS_ALARM_SUPPLY8		0x184
-#define AMS_ALARM_SUPPLY9		0x188
-#define AMS_ALARM_SUPPLY10		0x18C
-#define AMS_ALARM_VCCAMS		0x190
-#define AMS_ALARM_TEMP_REMOTE		0x194
-#define AMS_ALARM_THRESHOLD_OFF_10	0x10
-#define AMS_ALARM_THRESHOLD_OFF_20	0x20
-
-#define AMS_ALARM_THR_DIRECT_MASK	BIT(1)
-#define AMS_ALARM_THR_MIN		0x0000
-#define AMS_ALARM_THR_MAX		(BIT(16) - 1)
-
-#define AMS_ALARM_MASK			GENMASK_ULL(63, 0)
-#define AMS_NO_OF_ALARMS		32
-#define AMS_PL_ALARM_START		16
-#define AMS_PL_ALARM_MASK		GENMASK(31, 16)
-#define AMS_ISR0_ALARM_MASK		GENMASK(31, 0)
-#define AMS_ISR1_ALARM_MASK		(GENMASK(31, 29) | GENMASK(4, 0))
-#define AMS_ISR1_EOC_MASK		BIT(3)
-#define AMS_ISR1_INTR_MASK		GENMASK_ULL(63, 32)
-#define AMS_ISR0_ALARM_2_TO_0_MASK	GENMASK(2, 0)
-#define AMS_ISR0_ALARM_6_TO_3_MASK	GENMASK(6, 3)
-#define AMS_ISR0_ALARM_12_TO_7_MASK	GENMASK(13, 8)
-#define AMS_CONF1_ALARM_2_TO_0_MASK	GENMASK(3, 1)
-#define AMS_CONF1_ALARM_6_TO_3_MASK	GENMASK(11, 8)
-#define AMS_CONF1_ALARM_12_TO_7_MASK	GENMASK(5, 0)
-#define AMS_REGCFG1_ALARM_MASK  \
-	(AMS_CONF1_ALARM_2_TO_0_MASK | AMS_CONF1_ALARM_6_TO_3_MASK | BIT(0))
-#define AMS_REGCFG3_ALARM_MASK		AMS_CONF1_ALARM_12_TO_7_MASK
-
-#define AMS_PS_CSTS_PS_READY		(BIT(27) | BIT(16))
-#define AMS_PL_CSTS_ACCESS_MASK		BIT(1)
-
-#define AMS_PL_MAX_FIXED_CHANNEL	10
-#define AMS_PL_MAX_EXT_CHANNEL		20
-
-#define AMS_INIT_POLL_TIME_US		200
-#define AMS_INIT_TIMEOUT_US		10000
-#define AMS_UNMASK_TIMEOUT_MS		500
-
-/*
- * Following scale and offset value is derived from
- * UG580 (v1.7) December 20, 2016
- */
-#define AMS_SUPPLY_SCALE_1VOLT_mV		1000
-#define AMS_SUPPLY_SCALE_3VOLT_mV		3000
-#define AMS_SUPPLY_SCALE_6VOLT_mV		6000
-#define AMS_SUPPLY_SCALE_DIV_BIT	16
-
-#define AMS_TEMP_SCALE			509314
-#define AMS_TEMP_SCALE_DIV_BIT		16
-#define AMS_TEMP_SCALE_DIV		BIT(AMS_TEMP_SCALE_DIV_BIT)
-#define AMS_TEMP_OFFSET			-((280230LL << 16) / 509314)
-
-enum ams_alarm_bit {
-	AMS_ALARM_BIT_TEMP = 0,
-	AMS_ALARM_BIT_SUPPLY1 = 1,
-	AMS_ALARM_BIT_SUPPLY2 = 2,
-	AMS_ALARM_BIT_SUPPLY3 = 3,
-	AMS_ALARM_BIT_SUPPLY4 = 4,
-	AMS_ALARM_BIT_SUPPLY5 = 5,
-	AMS_ALARM_BIT_SUPPLY6 = 6,
-	AMS_ALARM_BIT_RESERVED = 7,
-	AMS_ALARM_BIT_SUPPLY7 = 8,
-	AMS_ALARM_BIT_SUPPLY8 = 9,
-	AMS_ALARM_BIT_SUPPLY9 = 10,
-	AMS_ALARM_BIT_SUPPLY10 = 11,
-	AMS_ALARM_BIT_VCCAMS = 12,
-	AMS_ALARM_BIT_TEMP_REMOTE = 13,
-};
-
-enum ams_seq {
-	AMS_SEQ_VCC_PSPLL = 0,
-	AMS_SEQ_VCC_PSBATT = 1,
-	AMS_SEQ_VCCINT = 2,
-	AMS_SEQ_VCCBRAM = 3,
-	AMS_SEQ_VCCAUX = 4,
-	AMS_SEQ_PSDDRPLL = 5,
-	AMS_SEQ_INTDDR = 6,
-};
-
-enum ams_ps_pl_seq {
-	AMS_SEQ_CALIB = 0,
-	AMS_SEQ_RSVD_1 = 1,
-	AMS_SEQ_RSVD_2 = 2,
-	AMS_SEQ_TEST = 3,
-	AMS_SEQ_RSVD_4 = 4,
-	AMS_SEQ_SUPPLY4 = 5,
-	AMS_SEQ_SUPPLY5 = 6,
-	AMS_SEQ_SUPPLY6 = 7,
-	AMS_SEQ_TEMP = 8,
-	AMS_SEQ_SUPPLY2 = 9,
-	AMS_SEQ_SUPPLY1 = 10,
-	AMS_SEQ_VP_VN = 11,
-	AMS_SEQ_VREFP = 12,
-	AMS_SEQ_VREFN = 13,
-	AMS_SEQ_SUPPLY3 = 14,
-	AMS_SEQ_CURRENT_MON = 15,
-	AMS_SEQ_SUPPLY7 = 16,
-	AMS_SEQ_SUPPLY8 = 17,
-	AMS_SEQ_SUPPLY9 = 18,
-	AMS_SEQ_SUPPLY10 = 19,
-	AMS_SEQ_VCCAMS = 20,
-	AMS_SEQ_TEMP_REMOTE = 21,
-	AMS_SEQ_MAX = 22
-};
-
-#define AMS_PS_SEQ_MAX		AMS_SEQ_MAX
-#define AMS_SEQ(x)		(AMS_SEQ_MAX + (x))
-#define PS_SEQ(x)		(x)
-#define PL_SEQ(x)		(AMS_PS_SEQ_MAX + (x))
-#define AMS_CTRL_SEQ_BASE	(AMS_PS_SEQ_MAX * 3)
-
-#define AMS_CHAN_TEMP(_scan_index, _addr) { \
-	.type = IIO_TEMP, \
-	.indexed = 1, \
-	.address = (_addr), \
-	.info_mask_separate = BIT(IIO_CHAN_INFO_RAW) | \
-		BIT(IIO_CHAN_INFO_PROCESSED) | \
-		BIT(IIO_CHAN_INFO_SCALE) | \
-		BIT(IIO_CHAN_INFO_OFFSET), \
-	.event_spec = ams_temp_events, \
-	.scan_index = _scan_index, \
-	.num_event_specs = ARRAY_SIZE(ams_temp_events), \
-}
-
-#define AMS_CHAN_VOLTAGE(_scan_index, _addr, _alarm) { \
-	.type = IIO_VOLTAGE, \
-	.indexed = 1, \
-	.address = (_addr), \
-	.info_mask_separate = BIT(IIO_CHAN_INFO_RAW) | \
-		BIT(IIO_CHAN_INFO_SCALE), \
-	.event_spec = (_alarm) ? ams_voltage_events : NULL, \
-	.scan_index = _scan_index, \
-	.num_event_specs = (_alarm) ? ARRAY_SIZE(ams_voltage_events) : 0, \
-}
-
-#define AMS_PS_CHAN_TEMP(_scan_index, _addr) \
-	AMS_CHAN_TEMP(PS_SEQ(_scan_index), _addr)
-#define AMS_PS_CHAN_VOLTAGE(_scan_index, _addr) \
-	AMS_CHAN_VOLTAGE(PS_SEQ(_scan_index), _addr, true)
-
-#define AMS_PL_CHAN_TEMP(_scan_index, _addr) \
-	AMS_CHAN_TEMP(PL_SEQ(_scan_index), _addr)
-#define AMS_PL_CHAN_VOLTAGE(_scan_index, _addr, _alarm) \
-	AMS_CHAN_VOLTAGE(PL_SEQ(_scan_index), _addr, _alarm)
-#define AMS_PL_AUX_CHAN_VOLTAGE(_auxno) \
-	AMS_CHAN_VOLTAGE(PL_SEQ(AMS_SEQ(_auxno)), AMS_REG_VAUX(_auxno), false)
-#define AMS_CTRL_CHAN_VOLTAGE(_scan_index, _addr) \
-	AMS_CHAN_VOLTAGE(PL_SEQ(AMS_SEQ(AMS_SEQ(_scan_index))), _addr, false)
-
-/**
- * struct ams - This structure contains necessary state for xilinx-ams to operate
- * @base: physical base address of device
- * @ps_base: physical base address of PS device
- * @pl_base: physical base address of PL device
- * @clk: clocks associated with the device
- * @dev: pointer to device struct
- * @lock: to handle multiple user interaction
- * @intr_lock: to protect interrupt mask values
- * @alarm_mask: alarm configuration
- * @current_masked_alarm: currently masked due to alarm
- * @intr_mask: interrupt configuration
- * @ams_unmask_work: re-enables event once the event condition disappears
+ * Licensed under the GPL-2
  *
  */
-struct ams {
-	void __iomem *base;
-	void __iomem *ps_base;
-	void __iomem *pl_base;
-	struct clk *clk;
-	struct device *dev;
-	struct mutex lock;
-	spinlock_t intr_lock;
-	unsigned int alarm_mask;
-	unsigned int current_masked_alarm;
-	u64 intr_mask;
-	struct delayed_work ams_unmask_work;
-};
+
+#include <linux/kernel.h>
+#include <linux/slab.h>
+#include <linux/module.h>
+#include <linux/interrupt.h>
+#include <linux/platform_device.h>
+#include <linux/clk.h>
+#include <linux/of_address.h>
+#include <linux/iopoll.h>
+
+#include <linux/iio/iio.h>
+#include <linux/iio/sysfs.h>
+#include <linux/iio/events.h>
+#include <linux/iio/buffer.h>
+#include <linux/io.h>
+
+#include "xilinx-ams.h"
+#include <linux/delay.h>
+
+static const unsigned int AMS_UNMASK_TIMEOUT = 500;
+
+static inline void ams_read_reg(struct ams *ams, unsigned int offset, u32 *data)
+{
+	*data = readl(ams->base + offset);
+}
+
+static inline void ams_write_reg(struct ams *ams, unsigned int offset, u32 data)
+{
+	writel(data, ams->base + offset);
+}
+
+static inline void ams_update_reg(struct ams *ams, unsigned int offset,
+				  u32 mask, u32 data)
+{
+	u32 val;
+
+	ams_read_reg(ams, offset, &val);
+	ams_write_reg(ams, offset, (val & ~mask) | (mask & data));
+}
+
+static inline void ams_ps_read_reg(struct ams *ams, unsigned int offset,
+				   u32 *data)
+{
+	*data = readl(ams->ps_base + offset);
+}
+
+static inline void ams_ps_write_reg(struct ams *ams, unsigned int offset,
+				    u32 data)
+{
+	writel(data, ams->ps_base + offset);
+}
 
 static inline void ams_ps_update_reg(struct ams *ams, unsigned int offset,
 				     u32 mask, u32 data)
 {
-	u32 val, regval;
-
-	val = readl(ams->ps_base + offset);
-	regval = (val & ~mask) | (data & mask);
-	writel(regval, ams->ps_base + offset);
-}
-
-static inline void ams_pl_update_reg(struct ams *ams, unsigned int offset,
-				     u32 mask, u32 data)
-{
-	u32 val, regval;
-
-	val = readl(ams->pl_base + offset);
-	regval = (val & ~mask) | (data & mask);
-	writel(regval, ams->pl_base + offset);
+	u32 val;
+
+	ams_ps_read_reg(ams, offset, &val);
+	ams_ps_write_reg(ams, offset, (val & ~mask) | (data & mask));
+}
+
+static inline void ams_apb_pl_read_reg(struct ams *ams, unsigned int offset,
+				       u32 *data)
+{
+	*data = readl(ams->pl_base + offset);
+}
+
+static inline void ams_apb_pl_write_reg(struct ams *ams, unsigned int offset,
+					u32 data)
+{
+	writel(data, ams->pl_base + offset);
+}
+
+static inline void ams_apb_pl_update_reg(struct ams *ams, unsigned int offset,
+					 u32 mask, u32 data)
+{
+	u32 val;
+
+	ams_apb_pl_read_reg(ams, offset, &val);
+	ams_apb_pl_write_reg(ams, offset, (val & ~mask) | (data & mask));
 }
 
 static void ams_update_intrmask(struct ams *ams, u64 mask, u64 val)
 {
-	u32 regval;
-
-	ams->intr_mask = (ams->intr_mask & ~mask) | (val & mask);
-
-	regval = ~(ams->intr_mask | ams->current_masked_alarm);
-	writel(regval, ams->base + AMS_IER_0);
-
-	regval = ~(FIELD_GET(AMS_ISR1_INTR_MASK, ams->intr_mask));
-	writel(regval, ams->base + AMS_IER_1);
-
-	regval = ams->intr_mask | ams->current_masked_alarm;
-	writel(regval, ams->base + AMS_IDR_0);
-
-	regval = FIELD_GET(AMS_ISR1_INTR_MASK, ams->intr_mask);
-	writel(regval, ams->base + AMS_IDR_1);
-}
-
-static void ams_disable_all_alarms(struct ams *ams)
+	/* intr_mask variable in ams represent bit in AMS regisetr IDR0 and IDR1
+	 * first 32 biit will be of IDR0, next one are of IDR1 register.
+	 */
+	ams->intr_mask &= ~mask;
+	ams->intr_mask |= (val & mask);
+
+	ams_write_reg(ams, AMS_IER_0, ~(ams->intr_mask | ams->masked_alarm));
+	ams_write_reg(ams, AMS_IER_1,
+		      ~(ams->intr_mask >> AMS_ISR1_INTR_MASK_SHIFT));
+	ams_write_reg(ams, AMS_IDR_0, ams->intr_mask | ams->masked_alarm);
+	ams_write_reg(ams, AMS_IDR_1,
+		      ams->intr_mask >> AMS_ISR1_INTR_MASK_SHIFT);
+}
+
+static void iio_ams_disable_all_alarm(struct ams *ams)
 {
 	/* disable PS module alarm */
 	if (ams->ps_base) {
@@ -341,83 +114,72 @@
 
 	/* disable PL module alarm */
 	if (ams->pl_base) {
-		ams_pl_update_reg(ams, AMS_REG_CONFIG1, AMS_REGCFG1_ALARM_MASK,
-				  AMS_REGCFG1_ALARM_MASK);
-		ams_pl_update_reg(ams, AMS_REG_CONFIG3, AMS_REGCFG3_ALARM_MASK,
-				  AMS_REGCFG3_ALARM_MASK);
-	}
-}
-
-static void ams_update_ps_alarm(struct ams *ams, unsigned long alarm_mask)
+		ams->pl_bus->update(ams, AMS_REG_CONFIG1,
+				    AMS_REGCFG1_ALARM_MASK,
+				    AMS_REGCFG1_ALARM_MASK);
+		ams->pl_bus->update(ams, AMS_REG_CONFIG3,
+				    AMS_REGCFG3_ALARM_MASK,
+				    AMS_REGCFG3_ALARM_MASK);
+	}
+}
+
+static void iio_ams_update_alarm(struct ams *ams, unsigned long alarm_mask)
 {
 	u32 cfg;
-	u32 val;
-
-	val = FIELD_GET(AMS_ISR0_ALARM_2_TO_0_MASK, alarm_mask);
-	cfg = ~(FIELD_PREP(AMS_CONF1_ALARM_2_TO_0_MASK, val));
-
-	val = FIELD_GET(AMS_ISR0_ALARM_6_TO_3_MASK, alarm_mask);
-	cfg &= ~(FIELD_PREP(AMS_CONF1_ALARM_6_TO_3_MASK, val));
-
-	ams_ps_update_reg(ams, AMS_REG_CONFIG1, AMS_REGCFG1_ALARM_MASK, cfg);
-
-	val = FIELD_GET(AMS_ISR0_ALARM_12_TO_7_MASK, alarm_mask);
-	cfg = ~(FIELD_PREP(AMS_CONF1_ALARM_12_TO_7_MASK, val));
-	ams_ps_update_reg(ams, AMS_REG_CONFIG3, AMS_REGCFG3_ALARM_MASK, cfg);
-}
-
-static void ams_update_pl_alarm(struct ams *ams, unsigned long alarm_mask)
-{
+	unsigned long flags;
 	unsigned long pl_alarm_mask;
-	u32 cfg;
-	u32 val;
-
-	pl_alarm_mask = FIELD_GET(AMS_PL_ALARM_MASK, alarm_mask);
-
-	val = FIELD_GET(AMS_ISR0_ALARM_2_TO_0_MASK, pl_alarm_mask);
-	cfg = ~(FIELD_PREP(AMS_CONF1_ALARM_2_TO_0_MASK, val));
-
-	val = FIELD_GET(AMS_ISR0_ALARM_6_TO_3_MASK, pl_alarm_mask);
-	cfg &= ~(FIELD_PREP(AMS_CONF1_ALARM_6_TO_3_MASK, val));
-
-	ams_pl_update_reg(ams, AMS_REG_CONFIG1, AMS_REGCFG1_ALARM_MASK, cfg);
-
-	val = FIELD_GET(AMS_ISR0_ALARM_12_TO_7_MASK, pl_alarm_mask);
-	cfg = ~(FIELD_PREP(AMS_CONF1_ALARM_12_TO_7_MASK, val));
-	ams_pl_update_reg(ams, AMS_REG_CONFIG3, AMS_REGCFG3_ALARM_MASK, cfg);
-}
-
-static void ams_update_alarm(struct ams *ams, unsigned long alarm_mask)
-{
-	unsigned long flags;
-
-	if (ams->ps_base)
-		ams_update_ps_alarm(ams, alarm_mask);
-
-	if (ams->pl_base)
-		ams_update_pl_alarm(ams, alarm_mask);
-
-	spin_lock_irqsave(&ams->intr_lock, flags);
+
+	if (ams->ps_base) {
+		/* Configuring PS alarm enable */
+		cfg = ~((alarm_mask & AMS_ISR0_ALARM_2_TO_0_MASK) <<
+			       AMS_CONF1_ALARM_2_TO_0_SHIFT);
+		cfg &= ~((alarm_mask & AMS_ISR0_ALARM_6_TO_3_MASK) <<
+				AMS_CONF1_ALARM_6_TO_3_SHIFT);
+		ams_ps_update_reg(ams, AMS_REG_CONFIG1, AMS_REGCFG1_ALARM_MASK,
+				  cfg);
+
+		cfg = ~((alarm_mask >> AMS_CONF3_ALARM_12_TO_7_SHIFT) &
+				AMS_ISR0_ALARM_12_TO_7_MASK);
+		ams_ps_update_reg(ams, AMS_REG_CONFIG3, AMS_REGCFG3_ALARM_MASK,
+				  cfg);
+	}
+
+	if (ams->pl_base) {
+		pl_alarm_mask = (alarm_mask >> AMS_PL_ALARM_START);
+		/* Configuring PL alarm enable */
+		cfg = ~((pl_alarm_mask & AMS_ISR0_ALARM_2_TO_0_MASK) <<
+			       AMS_CONF1_ALARM_2_TO_0_SHIFT);
+		cfg &= ~((pl_alarm_mask & AMS_ISR0_ALARM_6_TO_3_MASK) <<
+				AMS_CONF1_ALARM_6_TO_3_SHIFT);
+		ams->pl_bus->update(ams, AMS_REG_CONFIG1,
+				AMS_REGCFG1_ALARM_MASK, cfg);
+
+		cfg = ~((pl_alarm_mask >> AMS_CONF3_ALARM_12_TO_7_SHIFT) &
+				AMS_ISR0_ALARM_12_TO_7_MASK);
+		ams->pl_bus->update(ams, AMS_REG_CONFIG3,
+				AMS_REGCFG3_ALARM_MASK, cfg);
+	}
+
+	spin_lock_irqsave(&ams->lock, flags);
 	ams_update_intrmask(ams, AMS_ISR0_ALARM_MASK, ~alarm_mask);
-	spin_unlock_irqrestore(&ams->intr_lock, flags);
-}
-
-static void ams_enable_channel_sequence(struct iio_dev *indio_dev)
-{
-	struct ams *ams = iio_priv(indio_dev);
+	spin_unlock_irqrestore(&ams->lock, flags);
+}
+
+static void ams_enable_channel_sequence(struct ams *ams)
+{
+	int i;
 	unsigned long long scan_mask;
-	int i;
-	u32 regval;
-
-	/*
-	 * Enable channel sequence. First 22 bits of scan_mask represent
-	 * PS channels, and next remaining bits represent PL channels.
+	struct iio_dev *indio_dev = ams->indio_dev;
+
+	/* Enable channel sequence. First 22 bit of scan_mask represent
+	 * PS channels, and  next remaining bit represents PL channels.
 	 */
 
 	/* Run calibration of PS & PL as part of the sequence */
-	scan_mask = BIT(0) | BIT(AMS_PS_SEQ_MAX);
+	scan_mask = 1 | (1 << PS_SEQ_MAX);
 	for (i = 0; i < indio_dev->num_channels; i++)
-		scan_mask |= BIT_ULL(indio_dev->channels[i].scan_index);
+		if (indio_dev->channels[i].scan_index < PL_SEQ_MAX)
+			scan_mask |= BIT(indio_dev->channels[i].scan_index);
 
 	if (ams->ps_base) {
 		/* put sysmon in a soft reset to change the sequence */
@@ -425,11 +187,10 @@
 				  AMS_CONF1_SEQ_DEFAULT);
 
 		/* configure basic channels */
-		regval = FIELD_GET(AMS_REG_SEQ0_MASK, scan_mask);
-		writel(regval, ams->ps_base + AMS_REG_SEQ_CH0);
-
-		regval = FIELD_GET(AMS_REG_SEQ2_MASK, scan_mask);
-		writel(regval, ams->ps_base + AMS_REG_SEQ_CH2);
+		ams_ps_write_reg(ams, AMS_REG_SEQ_CH0,
+				 scan_mask & AMS_REG_SEQ0_MASK);
+		ams_ps_write_reg(ams, AMS_REG_SEQ_CH2, AMS_REG_SEQ2_MASK &
+				(scan_mask >> AMS_REG_SEQ2_MASK_SHIFT));
 
 		/* set continuous sequence mode */
 		ams_ps_update_reg(ams, AMS_REG_CONFIG1, AMS_CONF1_SEQ_MASK,
@@ -438,39 +199,37 @@
 
 	if (ams->pl_base) {
 		/* put sysmon in a soft reset to change the sequence */
-		ams_pl_update_reg(ams, AMS_REG_CONFIG1, AMS_CONF1_SEQ_MASK,
-				  AMS_CONF1_SEQ_DEFAULT);
+		ams->pl_bus->update(ams, AMS_REG_CONFIG1, AMS_CONF1_SEQ_MASK,
+				    AMS_CONF1_SEQ_DEFAULT);
 
 		/* configure basic channels */
-		scan_mask = FIELD_GET(AMS_PL_SEQ_MASK, scan_mask);
-
-		regval = FIELD_GET(AMS_REG_SEQ0_MASK, scan_mask);
-		writel(regval, ams->pl_base + AMS_REG_SEQ_CH0);
-
-		regval = FIELD_GET(AMS_REG_SEQ1_MASK, scan_mask);
-		writel(regval, ams->pl_base + AMS_REG_SEQ_CH1);
-
-		regval = FIELD_GET(AMS_REG_SEQ2_MASK, scan_mask);
-		writel(regval, ams->pl_base + AMS_REG_SEQ_CH2);
+		scan_mask = (scan_mask >> PS_SEQ_MAX);
+		ams->pl_bus->write(ams, AMS_REG_SEQ_CH0,
+				scan_mask & AMS_REG_SEQ0_MASK);
+		ams->pl_bus->write(ams, AMS_REG_SEQ_CH2, AMS_REG_SEQ2_MASK &
+				(scan_mask >> AMS_REG_SEQ2_MASK_SHIFT));
+		ams->pl_bus->write(ams, AMS_REG_SEQ_CH1, AMS_REG_SEQ1_MASK &
+				(scan_mask >> AMS_REG_SEQ1_MASK_SHIFT));
 
 		/* set continuous sequence mode */
-		ams_pl_update_reg(ams, AMS_REG_CONFIG1, AMS_CONF1_SEQ_MASK,
-				  AMS_CONF1_SEQ_CONTINUOUS);
-	}
-}
-
-static int ams_init_device(struct ams *ams)
-{
-	u32 expect = AMS_PS_CSTS_PS_READY;
-	u32 reg, value;
-	int ret;
+		ams->pl_bus->update(ams, AMS_REG_CONFIG1, AMS_CONF1_SEQ_MASK,
+				AMS_CONF1_SEQ_CONTINUOUS);
+	}
+}
+
+static int iio_ams_init_device(struct ams *ams)
+{
+	int ret = 0;
+	u32 reg;
 
 	/* reset AMS */
 	if (ams->ps_base) {
-		writel(AMS_PS_RESET_VALUE, ams->ps_base + AMS_VP_VN);
-
-		ret = readl_poll_timeout(ams->base + AMS_PS_CSTS, reg, (reg & expect),
-					 AMS_INIT_POLL_TIME_US, AMS_INIT_TIMEOUT_US);
+		ams_ps_write_reg(ams, AMS_VP_VN, AMS_PS_RESET_VALUE);
+
+		ret = readl_poll_timeout(ams->base + AMS_PS_CSTS, reg,
+					 (reg & AMS_PS_CSTS_PS_READY) ==
+					 AMS_PS_CSTS_PS_READY, 0,
+					 AMS_INIT_TIMEOUT);
 		if (ret)
 			return ret;
 
@@ -480,32 +239,35 @@
 	}
 
 	if (ams->pl_base) {
-		value = readl(ams->base + AMS_PL_CSTS);
-		if (value == 0)
-			return 0;
-
-		writel(AMS_PL_RESET_VALUE, ams->pl_base + AMS_VP_VN);
+		ams->pl_bus->write(ams, AMS_VP_VN, AMS_PL_RESET_VALUE);
+
+		ret = readl_poll_timeout(ams->base + AMS_PL_CSTS, reg,
+					 (reg & AMS_PL_CSTS_ACCESS_MASK) ==
+					 AMS_PL_CSTS_ACCESS_MASK, 0,
+					 AMS_INIT_TIMEOUT);
+		if (ret)
+			return ret;
 
 		/* put sysmon in a default state */
-		ams_pl_update_reg(ams, AMS_REG_CONFIG1, AMS_CONF1_SEQ_MASK,
-				  AMS_CONF1_SEQ_DEFAULT);
-	}
-
-	ams_disable_all_alarms(ams);
+		ams->pl_bus->update(ams, AMS_REG_CONFIG1, AMS_CONF1_SEQ_MASK,
+				    AMS_CONF1_SEQ_DEFAULT);
+	}
+
+	iio_ams_disable_all_alarm(ams);
 
 	/* Disable interrupt */
-	ams_update_intrmask(ams, AMS_ALARM_MASK, AMS_ALARM_MASK);
+	ams_update_intrmask(ams, ~0, ~0);
 
 	/* Clear any pending interrupt */
-	writel(AMS_ISR0_ALARM_MASK, ams->base + AMS_ISR_0);
-	writel(AMS_ISR1_ALARM_MASK, ams->base + AMS_ISR_1);
-
-	return 0;
-}
-
-static int ams_enable_single_channel(struct ams *ams, unsigned int offset)
-{
-	u8 channel_num;
+	ams_write_reg(ams, AMS_ISR_0, AMS_ISR0_ALARM_MASK);
+	ams_write_reg(ams, AMS_ISR_1, AMS_ISR1_ALARM_MASK);
+
+	return ret;
+}
+
+static void ams_enable_single_channel(struct ams *ams, unsigned int offset)
+{
+	u8 channel_num = 0;
 
 	switch (offset) {
 	case AMS_VCC_PSPLL0:
@@ -530,150 +292,24 @@
 		channel_num = AMS_PSINTFPDDR_CH;
 		break;
 	default:
-		return -EINVAL;
-	}
-
-	/* put sysmon in a soft reset to change the sequence */
+		break;
+	}
+
+	/* set single channel, sequencer off mode */
 	ams_ps_update_reg(ams, AMS_REG_CONFIG1, AMS_CONF1_SEQ_MASK,
-			  AMS_CONF1_SEQ_DEFAULT);
+			AMS_CONF1_SEQ_SINGLE_CHANNEL);
 
 	/* write the channel number */
 	ams_ps_update_reg(ams, AMS_REG_CONFIG0, AMS_CONF0_CHANNEL_NUM_MASK,
-			  channel_num);
-
-	/* set single channel, sequencer off mode */
-	ams_ps_update_reg(ams, AMS_REG_CONFIG1, AMS_CONF1_SEQ_MASK,
-			  AMS_CONF1_SEQ_SINGLE_CHANNEL);
-
-	return 0;
-}
-
-static int ams_read_vcc_reg(struct ams *ams, unsigned int offset, u32 *data)
-{
-	u32 expect = AMS_ISR1_EOC_MASK;
-	u32 reg;
-	int ret;
-
-	ret = ams_enable_single_channel(ams, offset);
-	if (ret)
-		return ret;
-
-	/* clear end-of-conversion flag, wait for next conversion to complete */
-	writel(expect, ams->base + AMS_ISR_1);
-	ret = readl_poll_timeout(ams->base + AMS_ISR_1, reg, (reg & expect),
-				 AMS_INIT_POLL_TIME_US, AMS_INIT_TIMEOUT_US);
-	if (ret)
-		return ret;
-
-	*data = readl(ams->base + offset);
-
-	return 0;
-}
-
-static int ams_get_ps_scale(int address)
-{
-	int val;
-
-	switch (address) {
-	case AMS_SUPPLY1:
-	case AMS_SUPPLY2:
-	case AMS_SUPPLY3:
-	case AMS_SUPPLY4:
-	case AMS_SUPPLY9:
-	case AMS_SUPPLY10:
-	case AMS_VCCAMS:
-		val = AMS_SUPPLY_SCALE_3VOLT_mV;
-		break;
-	case AMS_SUPPLY5:
-	case AMS_SUPPLY6:
-	case AMS_SUPPLY7:
-	case AMS_SUPPLY8:
-		val = AMS_SUPPLY_SCALE_6VOLT_mV;
-		break;
-	default:
-		val = AMS_SUPPLY_SCALE_1VOLT_mV;
-		break;
-	}
-
-	return val;
-}
-
-static int ams_get_pl_scale(struct ams *ams, int address)
-{
-	int val, regval;
-
-	switch (address) {
-	case AMS_SUPPLY1:
-	case AMS_SUPPLY2:
-	case AMS_SUPPLY3:
-	case AMS_SUPPLY4:
-	case AMS_SUPPLY5:
-	case AMS_SUPPLY6:
-	case AMS_VCCAMS:
-	case AMS_VREFP:
-	case AMS_VREFN:
-		val = AMS_SUPPLY_SCALE_3VOLT_mV;
-		break;
-	case AMS_SUPPLY7:
-		regval = readl(ams->pl_base + AMS_REG_CONFIG4);
-		if (FIELD_GET(AMS_VUSER0_MASK, regval))
-			val = AMS_SUPPLY_SCALE_6VOLT_mV;
-		else
-			val = AMS_SUPPLY_SCALE_3VOLT_mV;
-		break;
-	case AMS_SUPPLY8:
-		regval = readl(ams->pl_base + AMS_REG_CONFIG4);
-		if (FIELD_GET(AMS_VUSER1_MASK, regval))
-			val = AMS_SUPPLY_SCALE_6VOLT_mV;
-		else
-			val = AMS_SUPPLY_SCALE_3VOLT_mV;
-		break;
-	case AMS_SUPPLY9:
-		regval = readl(ams->pl_base + AMS_REG_CONFIG4);
-		if (FIELD_GET(AMS_VUSER2_MASK, regval))
-			val = AMS_SUPPLY_SCALE_6VOLT_mV;
-		else
-			val = AMS_SUPPLY_SCALE_3VOLT_mV;
-		break;
-	case AMS_SUPPLY10:
-		regval = readl(ams->pl_base + AMS_REG_CONFIG4);
-		if (FIELD_GET(AMS_VUSER3_MASK, regval))
-			val = AMS_SUPPLY_SCALE_6VOLT_mV;
-		else
-			val = AMS_SUPPLY_SCALE_3VOLT_mV;
-		break;
-	case AMS_VP_VN:
-	case AMS_REG_VAUX(0) ... AMS_REG_VAUX(15):
-		val = AMS_SUPPLY_SCALE_1VOLT_mV;
-		break;
-	default:
-		val = AMS_SUPPLY_SCALE_1VOLT_mV;
-		break;
-	}
-
-	return val;
-}
-
-static int ams_get_ctrl_scale(int address)
-{
-	int val;
-
-	switch (address) {
-	case AMS_VCC_PSPLL0:
-	case AMS_VCC_PSPLL3:
-	case AMS_VCCINT:
-	case AMS_VCCBRAM:
-	case AMS_VCCAUX:
-	case AMS_PSDDRPLL:
-	case AMS_PSINTFPDDR:
-		val = AMS_SUPPLY_SCALE_3VOLT_mV;
-		break;
-	default:
-		val = AMS_SUPPLY_SCALE_1VOLT_mV;
-		break;
-	}
-
-	return val;
+			channel_num);
+	mdelay(1);
+}
+
+static void ams_read_vcc_reg(struct ams *ams, unsigned int offset, u32 *data)
+{
+	ams_enable_single_channel(ams, offset);
+	ams_read_reg(ams, offset, data);
+	ams_enable_channel_sequence(ams);
 }
 
 static int ams_read_raw(struct iio_dev *indio_dev,
@@ -681,40 +317,23 @@
 			int *val, int *val2, long mask)
 {
 	struct ams *ams = iio_priv(indio_dev);
-	int ret, regval;
 
 	switch (mask) {
-	case IIO_CHAN_INFO_PROCESSED:
-		mutex_lock(&ams->lock);
-		if (chan->scan_index >= AMS_PS_SEQ_MAX)
-			regval = readl(ams->pl_base + chan->address);
+	case IIO_CHAN_INFO_RAW:
+		mutex_lock(&ams->mutex);
+		if (chan->scan_index >= (PS_SEQ_MAX * 3))
+			ams_read_vcc_reg(ams, chan->address, val);
+		else if (chan->scan_index >= PS_SEQ_MAX)
+			ams->pl_bus->read(ams, chan->address, val);
 		else
-			regval = readl(ams->ps_base + chan->address);
-
-		*val = ((regval + AMS_TEMP_OFFSET) * AMS_TEMP_SCALE) / AMS_TEMP_SCALE_DIV;
-		mutex_unlock(&ams->lock);
+			ams_ps_read_reg(ams, chan->address, val);
+		mutex_unlock(&ams->mutex);
+
+		*val2 = 0;
 		return IIO_VAL_INT;
-
-	case IIO_CHAN_INFO_RAW:
-		mutex_lock(&ams->lock);
-		if (chan->scan_index >= AMS_CTRL_SEQ_BASE) {
-			ret = ams_read_vcc_reg(ams, chan->address, val);
-			if (ret)
-				goto unlock_mutex;
-			ams_enable_channel_sequence(indio_dev);
-		} else if (chan->scan_index >= AMS_PS_SEQ_MAX)
-			*val = readl(ams->pl_base + chan->address);
-		else
-			*val = readl(ams->ps_base + chan->address);
-
-		ret = IIO_VAL_INT;
-unlock_mutex:
-		mutex_unlock(&ams->lock);
-		return ret;
 	case IIO_CHAN_INFO_SCALE:
 		switch (chan->type) {
 		case IIO_VOLTAGE:
-<<<<<<< HEAD
 			switch (chan->address) {
 			case AMS_SUPPLY1:
 			case AMS_SUPPLY2:
@@ -740,6 +359,11 @@
 				else
 					*val = AMS_SUPPLY_SCALE_6VOLT;
 				break;
+			case AMS_VREFP:
+			case AMS_VREFN:
+					*val = AMS_SUPPLY_SCALE_3VOLT;
+				break;
+
 			default:
 				if (chan->scan_index >= (PS_SEQ_MAX * 3))
 					*val = AMS_SUPPLY_SCALE_3VOLT;
@@ -747,16 +371,6 @@
 					*val = AMS_SUPPLY_SCALE_1VOLT;
 				break;
 			}
-=======
-			if (chan->scan_index < AMS_PS_SEQ_MAX)
-				*val = ams_get_ps_scale(chan->address);
-			else if (chan->scan_index >= AMS_PS_SEQ_MAX &&
-				 chan->scan_index < AMS_CTRL_SEQ_BASE)
-				*val = ams_get_pl_scale(ams, chan->address);
-			else
-				*val = ams_get_ctrl_scale(chan->address);
-
->>>>>>> cb1f2dbc
 			*val2 = AMS_SUPPLY_SCALE_DIV_BIT;
 			return IIO_VAL_FRACTIONAL_LOG2;
 		case IIO_TEMP:
@@ -769,68 +383,67 @@
 	case IIO_CHAN_INFO_OFFSET:
 		/* Only the temperature channel has an offset */
 		*val = AMS_TEMP_OFFSET;
+		*val2 = 0;
 		return IIO_VAL_INT;
-	default:
-		return -EINVAL;
-	}
+	}
+
+	return -EINVAL;
 }
 
 static int ams_get_alarm_offset(int scan_index, enum iio_event_direction dir)
 {
-	int offset;
-
-	if (scan_index >= AMS_PS_SEQ_MAX)
-		scan_index -= AMS_PS_SEQ_MAX;
+	int offset = 0;
+
+	if (scan_index >= PS_SEQ_MAX)
+		scan_index -= PS_SEQ_MAX;
 
 	if (dir == IIO_EV_DIR_FALLING) {
 		if (scan_index < AMS_SEQ_SUPPLY7)
-			offset = AMS_ALARM_THRESHOLD_OFF_10;
+			offset = AMS_ALARM_THRESOLD_OFF_10;
 		else
-			offset = AMS_ALARM_THRESHOLD_OFF_20;
-	} else {
-		offset = 0;
+			offset = AMS_ALARM_THRESOLD_OFF_20;
 	}
 
 	switch (scan_index) {
 	case AMS_SEQ_TEMP:
-		return AMS_ALARM_TEMP + offset;
+		return (AMS_ALARM_TEMP + offset);
 	case AMS_SEQ_SUPPLY1:
-		return AMS_ALARM_SUPPLY1 + offset;
+		return (AMS_ALARM_SUPPLY1 + offset);
 	case AMS_SEQ_SUPPLY2:
-		return AMS_ALARM_SUPPLY2 + offset;
+		return (AMS_ALARM_SUPPLY2 + offset);
 	case AMS_SEQ_SUPPLY3:
-		return AMS_ALARM_SUPPLY3 + offset;
+		return (AMS_ALARM_SUPPLY3 + offset);
 	case AMS_SEQ_SUPPLY4:
-		return AMS_ALARM_SUPPLY4 + offset;
+		return (AMS_ALARM_SUPPLY4 + offset);
 	case AMS_SEQ_SUPPLY5:
-		return AMS_ALARM_SUPPLY5 + offset;
+		return (AMS_ALARM_SUPPLY5 + offset);
 	case AMS_SEQ_SUPPLY6:
-		return AMS_ALARM_SUPPLY6 + offset;
+		return (AMS_ALARM_SUPPLY6 + offset);
 	case AMS_SEQ_SUPPLY7:
-		return AMS_ALARM_SUPPLY7 + offset;
+		return (AMS_ALARM_SUPPLY7 + offset);
 	case AMS_SEQ_SUPPLY8:
-		return AMS_ALARM_SUPPLY8 + offset;
+		return (AMS_ALARM_SUPPLY8 + offset);
 	case AMS_SEQ_SUPPLY9:
-		return AMS_ALARM_SUPPLY9 + offset;
+		return (AMS_ALARM_SUPPLY9 + offset);
 	case AMS_SEQ_SUPPLY10:
-		return AMS_ALARM_SUPPLY10 + offset;
+		return (AMS_ALARM_SUPPLY10 + offset);
 	case AMS_SEQ_VCCAMS:
-		return AMS_ALARM_VCCAMS + offset;
+		return (AMS_ALARM_VCCAMS + offset);
 	case AMS_SEQ_TEMP_REMOTE:
-		return AMS_ALARM_TEMP_REMOTE + offset;
-	default:
-		return 0;
-	}
-}
-
-static const struct iio_chan_spec *ams_event_to_channel(struct iio_dev *dev,
-							u32 event)
+		return (AMS_ALARM_TEMP_REMOTE + offset);
+	}
+
+	return 0;
+}
+
+static const struct iio_chan_spec *ams_event_to_channel(
+		struct iio_dev *indio_dev, u32 event)
 {
 	int scan_index = 0, i;
 
 	if (event >= AMS_PL_ALARM_START) {
 		event -= AMS_PL_ALARM_START;
-		scan_index = AMS_PS_SEQ_MAX;
+		scan_index = PS_SEQ_MAX;
 	}
 
 	switch (event) {
@@ -873,24 +486,22 @@
 	case AMS_ALARM_BIT_TEMP_REMOTE:
 		scan_index += AMS_SEQ_TEMP_REMOTE;
 		break;
-	default:
-		break;
-	}
-
-	for (i = 0; i < dev->num_channels; i++)
-		if (dev->channels[i].scan_index == scan_index)
+	}
+
+	for (i = 0; i < indio_dev->num_channels; i++)
+		if (indio_dev->channels[i].scan_index == scan_index)
 			break;
 
-	return &dev->channels[i];
+	return &indio_dev->channels[i];
 }
 
 static int ams_get_alarm_mask(int scan_index)
 {
 	int bit = 0;
 
-	if (scan_index >= AMS_PS_SEQ_MAX) {
+	if (scan_index >= PS_SEQ_MAX) {
 		bit = AMS_PL_ALARM_START;
-		scan_index -= AMS_PS_SEQ_MAX;
+		scan_index -= PS_SEQ_MAX;
 	}
 
 	switch (scan_index) {
@@ -920,9 +531,9 @@
 		return BIT(AMS_ALARM_BIT_VCCAMS + bit);
 	case AMS_SEQ_TEMP_REMOTE:
 		return BIT(AMS_ALARM_BIT_TEMP_REMOTE + bit);
-	default:
-		return 0;
-	}
+	}
+
+	return 0;
 }
 
 static int ams_read_event_config(struct iio_dev *indio_dev,
@@ -932,7 +543,7 @@
 {
 	struct ams *ams = iio_priv(indio_dev);
 
-	return !!(ams->alarm_mask & ams_get_alarm_mask(chan->scan_index));
+	return (ams->alarm_mask & ams_get_alarm_mask(chan->scan_index)) ? 1 : 0;
 }
 
 static int ams_write_event_config(struct iio_dev *indio_dev,
@@ -946,16 +557,16 @@
 
 	alarm = ams_get_alarm_mask(chan->scan_index);
 
-	mutex_lock(&ams->lock);
+	mutex_lock(&ams->mutex);
 
 	if (state)
 		ams->alarm_mask |= alarm;
 	else
 		ams->alarm_mask &= ~alarm;
 
-	ams_update_alarm(ams, ams->alarm_mask);
-
-	mutex_unlock(&ams->lock);
+	iio_ams_update_alarm(ams, ams->alarm_mask);
+
+	mutex_unlock(&ams->mutex);
 
 	return 0;
 }
@@ -969,15 +580,16 @@
 	struct ams *ams = iio_priv(indio_dev);
 	unsigned int offset = ams_get_alarm_offset(chan->scan_index, dir);
 
-	mutex_lock(&ams->lock);
-
-	if (chan->scan_index >= AMS_PS_SEQ_MAX)
-		*val = readl(ams->pl_base + offset);
+	mutex_lock(&ams->mutex);
+
+	if (chan->scan_index >= PS_SEQ_MAX)
+		ams->pl_bus->read(ams, offset, val);
 	else
-		*val = readl(ams->ps_base + offset);
-
-	mutex_unlock(&ams->lock);
-
+		ams_ps_read_reg(ams, offset, val);
+
+	mutex_unlock(&ams->mutex);
+
+	*val2 = 0;
 	return IIO_VAL_INT;
 }
 
@@ -990,16 +602,17 @@
 	struct ams *ams = iio_priv(indio_dev);
 	unsigned int offset;
 
-	mutex_lock(&ams->lock);
+	mutex_lock(&ams->mutex);
 
 	/* Set temperature channel threshold to direct threshold */
 	if (chan->type == IIO_TEMP) {
-		offset = ams_get_alarm_offset(chan->scan_index, IIO_EV_DIR_FALLING);
-
-		if (chan->scan_index >= AMS_PS_SEQ_MAX)
-			ams_pl_update_reg(ams, offset,
-					  AMS_ALARM_THR_DIRECT_MASK,
-					  AMS_ALARM_THR_DIRECT_MASK);
+		offset = ams_get_alarm_offset(chan->scan_index,
+					      IIO_EV_DIR_FALLING);
+
+		if (chan->scan_index >= PS_SEQ_MAX)
+			ams->pl_bus->update(ams, offset,
+					    AMS_ALARM_THR_DIRECT_MASK,
+					    AMS_ALARM_THR_DIRECT_MASK);
 		else
 			ams_ps_update_reg(ams, offset,
 					  AMS_ALARM_THR_DIRECT_MASK,
@@ -1007,12 +620,12 @@
 	}
 
 	offset = ams_get_alarm_offset(chan->scan_index, dir);
-	if (chan->scan_index >= AMS_PS_SEQ_MAX)
-		writel(val, ams->pl_base + offset);
+	if (chan->scan_index >= PS_SEQ_MAX)
+		ams->pl_bus->write(ams, offset, val);
 	else
-		writel(val, ams->ps_base + offset);
-
-	mutex_unlock(&ams->lock);
+		ams_ps_write_reg(ams, offset, val);
+
+	mutex_unlock(&ams->mutex);
 
 	return 0;
 }
@@ -1024,18 +637,16 @@
 	chan = ams_event_to_channel(indio_dev, event);
 
 	if (chan->type == IIO_TEMP) {
-		/*
-		 * The temperature channel only supports over-temperature
-		 * events.
+		/* The temperature channel only supports over-temperature
+		 * events
 		 */
 		iio_push_event(indio_dev,
 			       IIO_UNMOD_EVENT_CODE(chan->type, chan->channel,
 						    IIO_EV_TYPE_THRESH,
 						    IIO_EV_DIR_RISING),
-			       iio_get_time_ns(indio_dev));
+			iio_get_time_ns(indio_dev));
 	} else {
-		/*
-		 * For other channels we don't know whether it is a upper or
+		/* For other channels we don't know whether it is a upper or
 		 * lower threshold event. Userspace will have to check the
 		 * channel value if it wants to know.
 		 */
@@ -1043,7 +654,7 @@
 			       IIO_UNMOD_EVENT_CODE(chan->type, chan->channel,
 						    IIO_EV_TYPE_THRESH,
 						    IIO_EV_DIR_EITHER),
-			       iio_get_time_ns(indio_dev));
+			iio_get_time_ns(indio_dev));
 	}
 }
 
@@ -1057,12 +668,12 @@
 
 /**
  * ams_unmask_worker - ams alarm interrupt unmask worker
- * @work: work to be done
+ * @work :		work to be done
  *
  * The ZynqMP threshold interrupts are level sensitive. Since we can't make the
  * threshold condition go way from within the interrupt handler, this means as
  * soon as a threshold condition is present we would enter the interrupt handler
- * again and again. To work around this we mask all active threshold interrupts
+ * again and again. To work around this we mask all active thresholds interrupts
  * in the interrupt handler and start a timer. In this timer we poll the
  * interrupt status and only if the interrupt is inactive we unmask it again.
  */
@@ -1071,64 +682,65 @@
 	struct ams *ams = container_of(work, struct ams, ams_unmask_work.work);
 	unsigned int status, unmask;
 
-	spin_lock_irq(&ams->intr_lock);
-
-	status = readl(ams->base + AMS_ISR_0);
+	spin_lock_irq(&ams->lock);
+
+	ams_read_reg(ams, AMS_ISR_0, &status);
 
 	/* Clear those bits which are not active anymore */
-	unmask = (ams->current_masked_alarm ^ status) & ams->current_masked_alarm;
-
-	/* Clear status of disabled alarm */
+	unmask = (ams->masked_alarm ^ status) & ams->masked_alarm;
+
+	/* clear status of disabled alarm */
 	unmask |= ams->intr_mask;
 
-	ams->current_masked_alarm &= status;
+	ams->masked_alarm &= status;
 
 	/* Also clear those which are masked out anyway */
-	ams->current_masked_alarm &= ~ams->intr_mask;
+	ams->masked_alarm &= ~ams->intr_mask;
 
 	/* Clear the interrupts before we unmask them */
-	writel(unmask, ams->base + AMS_ISR_0);
-
-	ams_update_intrmask(ams, ~AMS_ALARM_MASK, ~AMS_ALARM_MASK);
-
-	spin_unlock_irq(&ams->intr_lock);
-
-	/* If still pending some alarm re-trigger the timer */
-	if (ams->current_masked_alarm)
+	ams_write_reg(ams, AMS_ISR_0, unmask);
+
+	ams_update_intrmask(ams, 0, 0);
+
+	spin_unlock_irq(&ams->lock);
+
+	/* if still pending some alarm re-trigger the timer */
+	if (ams->masked_alarm)
 		schedule_delayed_work(&ams->ams_unmask_work,
-				      msecs_to_jiffies(AMS_UNMASK_TIMEOUT_MS));
-}
-
-static irqreturn_t ams_irq(int irq, void *data)
-{
+				      msecs_to_jiffies(AMS_UNMASK_TIMEOUT));
+}
+
+static irqreturn_t ams_iio_irq(int irq, void *data)
+{
+	unsigned int isr0, isr1;
 	struct iio_dev *indio_dev = data;
 	struct ams *ams = iio_priv(indio_dev);
-	u32 isr0;
-
-	spin_lock(&ams->intr_lock);
-
-	isr0 = readl(ams->base + AMS_ISR_0);
-
-	/* Only process alarms that are not masked */
-	isr0 &= ~((ams->intr_mask & AMS_ISR0_ALARM_MASK) | ams->current_masked_alarm);
-	if (!isr0) {
-		spin_unlock(&ams->intr_lock);
-		return IRQ_NONE;
-	}
-
-	/* Clear interrupt */
-	writel(isr0, ams->base + AMS_ISR_0);
-
-	/* Mask the alarm interrupts until cleared */
-	ams->current_masked_alarm |= isr0;
-	ams_update_intrmask(ams, ~AMS_ALARM_MASK, ~AMS_ALARM_MASK);
-
-	ams_handle_events(indio_dev, isr0);
-
-	schedule_delayed_work(&ams->ams_unmask_work,
-			      msecs_to_jiffies(AMS_UNMASK_TIMEOUT_MS));
-
-	spin_unlock(&ams->intr_lock);
+
+	spin_lock(&ams->lock);
+
+	ams_read_reg(ams, AMS_ISR_0, &isr0);
+	ams_read_reg(ams, AMS_ISR_1, &isr1);
+
+	/* only process alarm that are not masked */
+	isr0 &= ~((ams->intr_mask & AMS_ISR0_ALARM_MASK) | ams->masked_alarm);
+	isr1 &= ~(ams->intr_mask >> AMS_ISR1_INTR_MASK_SHIFT);
+
+	/* clear interrupt */
+	ams_write_reg(ams, AMS_ISR_0, isr0);
+	ams_write_reg(ams, AMS_ISR_1, isr1);
+
+	if (isr0) {
+		/* Once the alarm interrupt occurred, mask until get cleared */
+		ams->masked_alarm |= isr0;
+		ams_update_intrmask(ams, 0, 0);
+
+		ams_handle_events(indio_dev, isr0);
+
+		schedule_delayed_work(&ams->ams_unmask_work,
+				      msecs_to_jiffies(AMS_UNMASK_TIMEOUT));
+	}
+
+	spin_unlock(&ams->lock);
 
 	return IRQ_HANDLED;
 }
@@ -1137,7 +749,8 @@
 	{
 		.type = IIO_EV_TYPE_THRESH,
 		.dir = IIO_EV_DIR_RISING,
-		.mask_separate = BIT(IIO_EV_INFO_ENABLE) | BIT(IIO_EV_INFO_VALUE),
+		.mask_separate = BIT(IIO_EV_INFO_ENABLE) |
+				BIT(IIO_EV_INFO_VALUE),
 	},
 };
 
@@ -1146,13 +759,11 @@
 		.type = IIO_EV_TYPE_THRESH,
 		.dir = IIO_EV_DIR_RISING,
 		.mask_separate = BIT(IIO_EV_INFO_VALUE),
-	},
-	{
+	}, {
 		.type = IIO_EV_TYPE_THRESH,
 		.dir = IIO_EV_DIR_FALLING,
 		.mask_separate = BIT(IIO_EV_INFO_VALUE),
-	},
-	{
+	}, {
 		.type = IIO_EV_TYPE_THRESH,
 		.dir = IIO_EV_DIR_EITHER,
 		.mask_separate = BIT(IIO_EV_INFO_ENABLE),
@@ -1160,145 +771,117 @@
 };
 
 static const struct iio_chan_spec ams_ps_channels[] = {
-	AMS_PS_CHAN_TEMP(AMS_SEQ_TEMP, AMS_TEMP),
-	AMS_PS_CHAN_TEMP(AMS_SEQ_TEMP_REMOTE, AMS_TEMP_REMOTE),
-	AMS_PS_CHAN_VOLTAGE(AMS_SEQ_SUPPLY1, AMS_SUPPLY1),
-	AMS_PS_CHAN_VOLTAGE(AMS_SEQ_SUPPLY2, AMS_SUPPLY2),
-	AMS_PS_CHAN_VOLTAGE(AMS_SEQ_SUPPLY3, AMS_SUPPLY3),
-	AMS_PS_CHAN_VOLTAGE(AMS_SEQ_SUPPLY4, AMS_SUPPLY4),
-	AMS_PS_CHAN_VOLTAGE(AMS_SEQ_SUPPLY5, AMS_SUPPLY5),
-	AMS_PS_CHAN_VOLTAGE(AMS_SEQ_SUPPLY6, AMS_SUPPLY6),
-	AMS_PS_CHAN_VOLTAGE(AMS_SEQ_SUPPLY7, AMS_SUPPLY7),
-	AMS_PS_CHAN_VOLTAGE(AMS_SEQ_SUPPLY8, AMS_SUPPLY8),
-	AMS_PS_CHAN_VOLTAGE(AMS_SEQ_SUPPLY9, AMS_SUPPLY9),
-	AMS_PS_CHAN_VOLTAGE(AMS_SEQ_SUPPLY10, AMS_SUPPLY10),
-	AMS_PS_CHAN_VOLTAGE(AMS_SEQ_VCCAMS, AMS_VCCAMS),
+	AMS_PS_CHAN_TEMP(AMS_SEQ_TEMP, AMS_TEMP, "ps_temp"),
+	AMS_PS_CHAN_TEMP(AMS_SEQ_TEMP_REMOTE, AMS_TEMP_REMOTE, "remote_temp"),
+	AMS_PS_CHAN_VOLTAGE(AMS_SEQ_SUPPLY1, AMS_SUPPLY1, "vccpsintlp"),
+	AMS_PS_CHAN_VOLTAGE(AMS_SEQ_SUPPLY2, AMS_SUPPLY2, "vccpsintfp"),
+	AMS_PS_CHAN_VOLTAGE(AMS_SEQ_SUPPLY3, AMS_SUPPLY3, "vccpsaux"),
+	AMS_PS_CHAN_VOLTAGE(AMS_SEQ_SUPPLY4, AMS_SUPPLY4, "vccpsddr"),
+	AMS_PS_CHAN_VOLTAGE(AMS_SEQ_SUPPLY5, AMS_SUPPLY5, "vccpsio3"),
+	AMS_PS_CHAN_VOLTAGE(AMS_SEQ_SUPPLY6, AMS_SUPPLY6, "vccpsio0"),
+	AMS_PS_CHAN_VOLTAGE(AMS_SEQ_SUPPLY7, AMS_SUPPLY7, "vccpsio1"),
+	AMS_PS_CHAN_VOLTAGE(AMS_SEQ_SUPPLY8, AMS_SUPPLY8, "vccpsio2"),
+	AMS_PS_CHAN_VOLTAGE(AMS_SEQ_SUPPLY9, AMS_SUPPLY9, "psmgtravcc"),
+	AMS_PS_CHAN_VOLTAGE(AMS_SEQ_SUPPLY10, AMS_SUPPLY10, "psmgtravtt"),
+	AMS_PS_CHAN_VOLTAGE(AMS_SEQ_VCCAMS, AMS_VCCAMS, "vccams"),
 };
 
 static const struct iio_chan_spec ams_pl_channels[] = {
-	AMS_PL_CHAN_TEMP(AMS_SEQ_TEMP, AMS_TEMP),
-	AMS_PL_CHAN_VOLTAGE(AMS_SEQ_SUPPLY1, AMS_SUPPLY1, true),
-	AMS_PL_CHAN_VOLTAGE(AMS_SEQ_SUPPLY2, AMS_SUPPLY2, true),
-	AMS_PL_CHAN_VOLTAGE(AMS_SEQ_VREFP, AMS_VREFP, false),
-	AMS_PL_CHAN_VOLTAGE(AMS_SEQ_VREFN, AMS_VREFN, false),
-	AMS_PL_CHAN_VOLTAGE(AMS_SEQ_SUPPLY3, AMS_SUPPLY3, true),
-	AMS_PL_CHAN_VOLTAGE(AMS_SEQ_SUPPLY4, AMS_SUPPLY4, true),
-	AMS_PL_CHAN_VOLTAGE(AMS_SEQ_SUPPLY5, AMS_SUPPLY5, true),
-	AMS_PL_CHAN_VOLTAGE(AMS_SEQ_SUPPLY6, AMS_SUPPLY6, true),
-	AMS_PL_CHAN_VOLTAGE(AMS_SEQ_VCCAMS, AMS_VCCAMS, true),
-	AMS_PL_CHAN_VOLTAGE(AMS_SEQ_VP_VN, AMS_VP_VN, false),
-	AMS_PL_CHAN_VOLTAGE(AMS_SEQ_SUPPLY7, AMS_SUPPLY7, true),
-	AMS_PL_CHAN_VOLTAGE(AMS_SEQ_SUPPLY8, AMS_SUPPLY8, true),
-	AMS_PL_CHAN_VOLTAGE(AMS_SEQ_SUPPLY9, AMS_SUPPLY9, true),
-	AMS_PL_CHAN_VOLTAGE(AMS_SEQ_SUPPLY10, AMS_SUPPLY10, true),
-	AMS_PL_AUX_CHAN_VOLTAGE(0),
-	AMS_PL_AUX_CHAN_VOLTAGE(1),
-	AMS_PL_AUX_CHAN_VOLTAGE(2),
-	AMS_PL_AUX_CHAN_VOLTAGE(3),
-	AMS_PL_AUX_CHAN_VOLTAGE(4),
-	AMS_PL_AUX_CHAN_VOLTAGE(5),
-	AMS_PL_AUX_CHAN_VOLTAGE(6),
-	AMS_PL_AUX_CHAN_VOLTAGE(7),
-	AMS_PL_AUX_CHAN_VOLTAGE(8),
-	AMS_PL_AUX_CHAN_VOLTAGE(9),
-	AMS_PL_AUX_CHAN_VOLTAGE(10),
-	AMS_PL_AUX_CHAN_VOLTAGE(11),
-	AMS_PL_AUX_CHAN_VOLTAGE(12),
-	AMS_PL_AUX_CHAN_VOLTAGE(13),
-	AMS_PL_AUX_CHAN_VOLTAGE(14),
-	AMS_PL_AUX_CHAN_VOLTAGE(15),
+	AMS_PL_CHAN_TEMP(AMS_SEQ_TEMP, AMS_TEMP, "pl_temp"),
+	AMS_PL_CHAN_VOLTAGE(AMS_SEQ_SUPPLY1, AMS_SUPPLY1, "vccint", true),
+	AMS_PL_CHAN_VOLTAGE(AMS_SEQ_SUPPLY2, AMS_SUPPLY2, "vccaux", true),
+	AMS_PL_CHAN_VOLTAGE(AMS_SEQ_VREFP, AMS_VREFP, "vccvrefp", false),
+	AMS_PL_CHAN_VOLTAGE(AMS_SEQ_VREFN, AMS_VREFN, "vccvrefn", false),
+	AMS_PL_CHAN_VOLTAGE(AMS_SEQ_SUPPLY3, AMS_SUPPLY3, "vccbram", true),
+	AMS_PL_CHAN_VOLTAGE(AMS_SEQ_SUPPLY4, AMS_SUPPLY4, "vccplintlp", true),
+	AMS_PL_CHAN_VOLTAGE(AMS_SEQ_SUPPLY5, AMS_SUPPLY5, "vccplintfp", true),
+	AMS_PL_CHAN_VOLTAGE(AMS_SEQ_SUPPLY6, AMS_SUPPLY6, "vccplaux", true),
+	AMS_PL_CHAN_VOLTAGE(AMS_SEQ_VCCAMS, AMS_VCCAMS, "vccams", true),
+	AMS_PL_CHAN_VOLTAGE(AMS_SEQ_VP_VN, AMS_VP_VN, "vccvpvn", false),
+	AMS_PL_CHAN_VOLTAGE(AMS_SEQ_SUPPLY7, AMS_SUPPLY7, "vuser0", true),
+	AMS_PL_CHAN_VOLTAGE(AMS_SEQ_SUPPLY8, AMS_SUPPLY8, "vuser1", true),
+	AMS_PL_CHAN_VOLTAGE(AMS_SEQ_SUPPLY9, AMS_SUPPLY9, "vuser2", true),
+	AMS_PL_CHAN_VOLTAGE(AMS_SEQ_SUPPLY10, AMS_SUPPLY10, "vuser3", true),
+	AMS_PL_AUX_CHAN_VOLTAGE(0, "vccaux0"),
+	AMS_PL_AUX_CHAN_VOLTAGE(1, "vccaux1"),
+	AMS_PL_AUX_CHAN_VOLTAGE(2, "vccaux2"),
+	AMS_PL_AUX_CHAN_VOLTAGE(3, "vccaux3"),
+	AMS_PL_AUX_CHAN_VOLTAGE(4, "vccaux4"),
+	AMS_PL_AUX_CHAN_VOLTAGE(5, "vccaux5"),
+	AMS_PL_AUX_CHAN_VOLTAGE(6, "vccaux6"),
+	AMS_PL_AUX_CHAN_VOLTAGE(7, "vccaux7"),
+	AMS_PL_AUX_CHAN_VOLTAGE(8, "vccaux8"),
+	AMS_PL_AUX_CHAN_VOLTAGE(9, "vccaux9"),
+	AMS_PL_AUX_CHAN_VOLTAGE(10, "vccaux10"),
+	AMS_PL_AUX_CHAN_VOLTAGE(11, "vccaux11"),
+	AMS_PL_AUX_CHAN_VOLTAGE(12, "vccaux12"),
+	AMS_PL_AUX_CHAN_VOLTAGE(13, "vccaux13"),
+	AMS_PL_AUX_CHAN_VOLTAGE(14, "vccaux14"),
+	AMS_PL_AUX_CHAN_VOLTAGE(15, "vccaux15"),
 };
 
 static const struct iio_chan_spec ams_ctrl_channels[] = {
-	AMS_CTRL_CHAN_VOLTAGE(AMS_SEQ_VCC_PSPLL, AMS_VCC_PSPLL0),
-	AMS_CTRL_CHAN_VOLTAGE(AMS_SEQ_VCC_PSBATT, AMS_VCC_PSPLL3),
-	AMS_CTRL_CHAN_VOLTAGE(AMS_SEQ_VCCINT, AMS_VCCINT),
-	AMS_CTRL_CHAN_VOLTAGE(AMS_SEQ_VCCBRAM, AMS_VCCBRAM),
-	AMS_CTRL_CHAN_VOLTAGE(AMS_SEQ_VCCAUX, AMS_VCCAUX),
-	AMS_CTRL_CHAN_VOLTAGE(AMS_SEQ_PSDDRPLL, AMS_PSDDRPLL),
-	AMS_CTRL_CHAN_VOLTAGE(AMS_SEQ_INTDDR, AMS_PSINTFPDDR),
+	AMS_CTRL_CHAN_VOLTAGE(AMS_SEQ_VCC_PSPLL, AMS_VCC_PSPLL0, "vcc_pspll0"),
+	AMS_CTRL_CHAN_VOLTAGE(AMS_SEQ_VCC_PSBATT, AMS_VCC_PSPLL3, "vcc_psbatt"),
+	AMS_CTRL_CHAN_VOLTAGE(AMS_SEQ_VCCINT, AMS_VCCINT, "vccint"),
+	AMS_CTRL_CHAN_VOLTAGE(AMS_SEQ_VCCBRAM, AMS_VCCBRAM, "vccbram"),
+	AMS_CTRL_CHAN_VOLTAGE(AMS_SEQ_VCCAUX, AMS_VCCAUX, "vccaux"),
+	AMS_CTRL_CHAN_VOLTAGE(AMS_SEQ_PSDDRPLL, AMS_PSDDRPLL, "vcc_psddrpll"),
+	AMS_CTRL_CHAN_VOLTAGE(AMS_SEQ_INTDDR, AMS_PSINTFPDDR, "vccpsintfpddr"),
 };
 
-static int ams_get_ext_chan(struct fwnode_handle *chan_node,
-			    struct iio_chan_spec *channels, int num_channels)
-{
-	struct iio_chan_spec *chan;
-	struct fwnode_handle *child;
-	unsigned int reg, ext_chan;
-	int ret;
-
-	fwnode_for_each_child_node(chan_node, child) {
-		ret = fwnode_property_read_u32(child, "reg", &reg);
-		if (ret || reg > AMS_PL_MAX_EXT_CHANNEL + 30)
-			continue;
-
-		chan = &channels[num_channels];
-		ext_chan = reg + AMS_PL_MAX_FIXED_CHANNEL - 30;
-		memcpy(chan, &ams_pl_channels[ext_chan], sizeof(*channels));
-
-		if (fwnode_property_read_bool(child, "xlnx,bipolar"))
-			chan->scan_type.sign = 's';
-
-		num_channels++;
-	}
-
-	return num_channels;
-}
-
-static void ams_iounmap_ps(void *data)
-{
-	struct ams *ams = data;
-
-	iounmap(ams->ps_base);
-}
-
-static void ams_iounmap_pl(void *data)
-{
-	struct ams *ams = data;
-
-	iounmap(ams->pl_base);
-}
-
-static int ams_init_module(struct iio_dev *indio_dev,
-			   struct fwnode_handle *fwnode,
+static int ams_init_module(struct iio_dev *indio_dev, struct device_node *np,
 			   struct iio_chan_spec *channels)
 {
-	struct device *dev = indio_dev->dev.parent;
 	struct ams *ams = iio_priv(indio_dev);
-	int num_channels = 0;
-	int ret;
-
-	if (fwnode_property_match_string(fwnode, "compatible",
-					 "xlnx,zynqmp-ams-ps") == 0) {
-		ams->ps_base = fwnode_iomap(fwnode, 0);
+	struct device_node *chan_node, *child;
+	int ret, num_channels = 0;
+	unsigned int reg;
+
+	if (of_device_is_compatible(np, "xlnx,zynqmp-ams-ps")) {
+		ams->ps_base = of_iomap(np, 0);
 		if (!ams->ps_base)
 			return -ENXIO;
-		ret = devm_add_action_or_reset(dev, ams_iounmap_ps, ams);
-		if (ret < 0)
-			return ret;
 
 		/* add PS channels to iio device channels */
-		memcpy(channels, ams_ps_channels, sizeof(ams_ps_channels));
-		num_channels = ARRAY_SIZE(ams_ps_channels);
-	} else if (fwnode_property_match_string(fwnode, "compatible",
-						"xlnx,zynqmp-ams-pl") == 0) {
-		ams->pl_base = fwnode_iomap(fwnode, 0);
+		memcpy(channels + num_channels, ams_ps_channels,
+		       sizeof(ams_ps_channels));
+		num_channels += ARRAY_SIZE(ams_ps_channels);
+	} else if (of_device_is_compatible(np, "xlnx,zynqmp-ams-pl")) {
+		ams->pl_base = of_iomap(np, 0);
 		if (!ams->pl_base)
 			return -ENXIO;
 
-		ret = devm_add_action_or_reset(dev, ams_iounmap_pl, ams);
-		if (ret < 0)
-			return ret;
-
 		/* Copy only first 10 fix channels */
-		memcpy(channels, ams_pl_channels, AMS_PL_MAX_FIXED_CHANNEL * sizeof(*channels));
+		memcpy(channels + num_channels, ams_pl_channels,
+		       AMS_PL_MAX_FIXED_CHANNEL * sizeof(*channels));
 		num_channels += AMS_PL_MAX_FIXED_CHANNEL;
-		num_channels = ams_get_ext_chan(fwnode, channels,
-						num_channels);
-	} else if (fwnode_property_match_string(fwnode, "compatible",
-						"xlnx,zynqmp-ams") == 0) {
+
+		chan_node = of_get_child_by_name(np, "xlnx,ext-channels");
+		if (chan_node) {
+			for_each_child_of_node(chan_node, child) {
+				ret = of_property_read_u32(child, "reg", &reg);
+				if (ret || reg > AMS_PL_MAX_EXT_CHANNEL)
+					continue;
+
+				memcpy(&channels[num_channels],
+				       &ams_pl_channels[reg +
+				       AMS_PL_MAX_FIXED_CHANNEL],
+				       sizeof(*channels));
+
+				if (of_property_read_bool(child,
+							  "xlnx,bipolar"))
+					channels[num_channels].
+						scan_type.sign = 's';
+
+				num_channels += 1;
+			}
+		}
+		of_node_put(chan_node);
+	} else if (of_device_is_compatible(np, "xlnx,zynqmp-ams")) {
 		/* add AMS channels to iio device channels */
-		memcpy(channels, ams_ctrl_channels, sizeof(ams_ctrl_channels));
+		memcpy(channels + num_channels, ams_ctrl_channels,
+				sizeof(ams_ctrl_channels));
 		num_channels += ARRAY_SIZE(ams_ctrl_channels);
 	} else {
 		return -EINVAL;
@@ -1307,38 +890,37 @@
 	return num_channels;
 }
 
-static int ams_parse_firmware(struct iio_dev *indio_dev)
+static int ams_parse_dt(struct iio_dev *indio_dev, struct platform_device *pdev)
 {
 	struct ams *ams = iio_priv(indio_dev);
 	struct iio_chan_spec *ams_channels, *dev_channels;
-	struct device *dev = indio_dev->dev.parent;
-	struct fwnode_handle *child = NULL;
-	struct fwnode_handle *fwnode = dev_fwnode(dev);
-	size_t ams_size, dev_size;
-	int ret, ch_cnt = 0, i, rising_off, falling_off;
+	struct device_node *child_node = NULL, *np = pdev->dev.of_node;
+	int ret, chan_vol = 0, chan_temp = 0, i, rising_off, falling_off;
 	unsigned int num_channels = 0;
 
-	ams_size = ARRAY_SIZE(ams_ps_channels) + ARRAY_SIZE(ams_pl_channels) +
-		ARRAY_SIZE(ams_ctrl_channels);
-
 	/* Initialize buffer for channel specification */
-	ams_channels = devm_kcalloc(dev, ams_size, sizeof(*ams_channels), GFP_KERNEL);
+	ams_channels = kzalloc(sizeof(ams_ps_channels) +
+			       sizeof(ams_pl_channels) +
+			       sizeof(ams_ctrl_channels), GFP_KERNEL);
 	if (!ams_channels)
 		return -ENOMEM;
 
-	if (fwnode_device_is_available(fwnode)) {
-		ret = ams_init_module(indio_dev, fwnode, ams_channels);
-		if (ret < 0)
+	if (of_device_is_available(np)) {
+		ret = ams_init_module(indio_dev, np, ams_channels);
+		if (ret < 0) {
+			kfree(ams_channels);
 			return ret;
+		}
 
 		num_channels += ret;
 	}
 
-	fwnode_for_each_child_node(fwnode, child) {
-		if (fwnode_device_is_available(child)) {
-			ret = ams_init_module(indio_dev, child, ams_channels + num_channels);
+	for_each_child_of_node(np, child_node) {
+		if (of_device_is_available(child_node)) {
+			ret = ams_init_module(indio_dev, child_node,
+					      ams_channels + num_channels);
 			if (ret < 0) {
-				fwnode_handle_put(child);
+				kfree(ams_channels);
 				return ret;
 			}
 
@@ -1347,45 +929,50 @@
 	}
 
 	for (i = 0; i < num_channels; i++) {
-		ams_channels[i].channel = ch_cnt++;
-
-		if (ams_channels[i].scan_index < AMS_CTRL_SEQ_BASE) {
+		if (ams_channels[i].type == IIO_VOLTAGE)
+			ams_channels[i].channel = chan_vol++;
+		else
+			ams_channels[i].channel = chan_temp++;
+
+		if (ams_channels[i].scan_index < (PS_SEQ_MAX * 3)) {
 			/* set threshold to max and min for each channel */
-			falling_off =
-				ams_get_alarm_offset(ams_channels[i].scan_index,
-						     IIO_EV_DIR_FALLING);
-			rising_off =
-				ams_get_alarm_offset(ams_channels[i].scan_index,
-						     IIO_EV_DIR_RISING);
-			if (ams_channels[i].scan_index >= AMS_PS_SEQ_MAX) {
-				writel(AMS_ALARM_THR_MIN,
-				       ams->pl_base + falling_off);
-				writel(AMS_ALARM_THR_MAX,
-				       ams->pl_base + rising_off);
+			falling_off = ams_get_alarm_offset(
+					ams_channels[i].scan_index,
+					IIO_EV_DIR_FALLING);
+			rising_off = ams_get_alarm_offset(
+					ams_channels[i].scan_index,
+					IIO_EV_DIR_RISING);
+			if (ams_channels[i].scan_index >= PS_SEQ_MAX) {
+				ams->pl_bus->write(ams, falling_off,
+						AMS_ALARM_THR_MIN);
+				ams->pl_bus->write(ams, rising_off,
+						AMS_ALARM_THR_MAX);
 			} else {
-				writel(AMS_ALARM_THR_MIN,
-				       ams->ps_base + falling_off);
-				writel(AMS_ALARM_THR_MAX,
-				       ams->ps_base + rising_off);
+				ams_ps_write_reg(ams, falling_off,
+						AMS_ALARM_THR_MIN);
+				ams_ps_write_reg(ams, rising_off,
+						AMS_ALARM_THR_MAX);
 			}
 		}
 	}
 
-	dev_size = array_size(sizeof(*dev_channels), num_channels);
-	if (dev_size == SIZE_MAX)
+	dev_channels = devm_kzalloc(&pdev->dev, sizeof(*dev_channels) *
+				    num_channels, GFP_KERNEL);
+	if (!dev_channels) {
+		kfree(ams_channels);
 		return -ENOMEM;
-
-	dev_channels = devm_krealloc(dev, ams_channels, dev_size, GFP_KERNEL);
-	if (!dev_channels)
-		return -ENOMEM;
-
+	}
+
+	memcpy(dev_channels, ams_channels,
+	       sizeof(*ams_channels) * num_channels);
+	kfree(ams_channels);
 	indio_dev->channels = dev_channels;
 	indio_dev->num_channels = num_channels;
 
 	return 0;
 }
 
-static const struct iio_info iio_ams_info = {
+static const struct iio_info iio_pl_info = {
 	.read_raw = &ams_read_raw,
 	.read_event_config = &ams_read_event_config,
 	.write_event_config = &ams_write_event_config,
@@ -1393,8 +980,14 @@
 	.write_event_value = &ams_write_event_value,
 };
 
+static const struct ams_pl_bus_ops ams_pl_apb = {
+	.read = ams_apb_pl_read_reg,
+	.write = ams_apb_pl_write_reg,
+	.update = ams_apb_pl_update_reg,
+};
+
 static const struct of_device_id ams_of_match_table[] = {
-	{ .compatible = "xlnx,zynqmp-ams" },
+	{ .compatible = "xlnx,zynqmp-ams", &ams_pl_apb },
 	{ }
 };
 MODULE_DEVICE_TABLE(of, ams_of_match_table);
@@ -1403,86 +996,121 @@
 {
 	struct iio_dev *indio_dev;
 	struct ams *ams;
+	struct resource *res;
+	const struct of_device_id *id;
 	int ret;
-	int irq;
+
+	if (!pdev->dev.of_node)
+		return -ENODEV;
+
+	id = of_match_node(ams_of_match_table, pdev->dev.of_node);
+	if (!id)
+		return -ENODEV;
 
 	indio_dev = devm_iio_device_alloc(&pdev->dev, sizeof(*ams));
 	if (!indio_dev)
 		return -ENOMEM;
 
 	ams = iio_priv(indio_dev);
-	mutex_init(&ams->lock);
-	spin_lock_init(&ams->intr_lock);
-
-	indio_dev->name = "xilinx-ams";
-
-	indio_dev->info = &iio_ams_info;
+	ams->indio_dev = indio_dev;
+	ams->pl_bus = id->data;
+	mutex_init(&ams->mutex);
+	spin_lock_init(&ams->lock);
+
+	indio_dev->dev.parent = &pdev->dev;
+	indio_dev->dev.of_node = pdev->dev.of_node;
+	indio_dev->name = "ams";
+
+	indio_dev->info = &iio_pl_info;
 	indio_dev->modes = INDIO_DIRECT_MODE;
 
-	ams->base = devm_platform_ioremap_resource(pdev, 0);
+	res = platform_get_resource_byname(pdev, IORESOURCE_MEM, "ams-base");
+	ams->base = devm_ioremap_resource(&pdev->dev, res);
 	if (IS_ERR(ams->base))
 		return PTR_ERR(ams->base);
 
-	ams->clk = devm_clk_get_enabled(&pdev->dev, NULL);
+	INIT_DELAYED_WORK(&ams->ams_unmask_work, ams_unmask_worker);
+
+	ams->clk = devm_clk_get(&pdev->dev, NULL);
 	if (IS_ERR(ams->clk))
 		return PTR_ERR(ams->clk);
-
-	ret = devm_delayed_work_autocancel(&pdev->dev, &ams->ams_unmask_work,
-					   ams_unmask_worker);
-	if (ret < 0)
-		return ret;
-
-	ret = ams_parse_firmware(indio_dev);
-	if (ret)
-		return dev_err_probe(&pdev->dev, ret, "failure in parsing DT\n");
-
-	ret = ams_init_device(ams);
-	if (ret)
-		return dev_err_probe(&pdev->dev, ret, "failed to initialize AMS\n");
-
-	ams_enable_channel_sequence(indio_dev);
-
-	irq = platform_get_irq(pdev, 0);
-	if (irq < 0)
-		return irq;
-
-	ret = devm_request_irq(&pdev->dev, irq, &ams_irq, 0, "ams-irq",
+	clk_prepare_enable(ams->clk);
+
+	ret = iio_ams_init_device(ams);
+	if (ret) {
+		dev_err(&pdev->dev, "failed to initialize AMS\n");
+		goto clk_disable;
+	}
+
+	ret = ams_parse_dt(indio_dev, pdev);
+	if (ret) {
+		dev_err(&pdev->dev, "failure in parsing DT\n");
+		goto clk_disable;
+	}
+
+	ams_enable_channel_sequence(ams);
+
+	ams->irq = platform_get_irq_byname(pdev, "ams-irq");
+	ret = devm_request_irq(&pdev->dev, ams->irq, &ams_iio_irq, 0, "ams-irq",
 			       indio_dev);
-	if (ret < 0)
-		return dev_err_probe(&pdev->dev, ret, "failed to register interrupt\n");
+	if (ret < 0) {
+		dev_err(&pdev->dev, "failed to register interrupt\n");
+		goto clk_disable;
+	}
 
 	platform_set_drvdata(pdev, indio_dev);
 
-	return devm_iio_device_register(&pdev->dev, indio_dev);
-}
-
-static int ams_suspend(struct device *dev)
-{
-	struct ams *ams = iio_priv(dev_get_drvdata(dev));
-
+	return iio_device_register(indio_dev);
+
+clk_disable:
 	clk_disable_unprepare(ams->clk);
-
+	return ret;
+}
+
+static int ams_remove(struct platform_device *pdev)
+{
+	struct iio_dev *indio_dev = platform_get_drvdata(pdev);
+	struct ams *ams = iio_priv(indio_dev);
+
+	cancel_delayed_work(&ams->ams_unmask_work);
+
+	/* Unregister the device */
+	iio_device_unregister(indio_dev);
+	clk_disable_unprepare(ams->clk);
 	return 0;
 }
 
-static int ams_resume(struct device *dev)
-{
-	struct ams *ams = iio_priv(dev_get_drvdata(dev));
-
-	return clk_prepare_enable(ams->clk);
-}
-
-static DEFINE_SIMPLE_DEV_PM_OPS(ams_pm_ops, ams_suspend, ams_resume);
+static int __maybe_unused ams_suspend(struct device *dev)
+{
+	struct iio_dev *indio_dev = dev_get_drvdata(dev);
+	struct ams *ams = iio_priv(indio_dev);
+
+	clk_disable_unprepare(ams->clk);
+
+	return 0;
+}
+
+static int __maybe_unused ams_resume(struct device *dev)
+{
+	struct iio_dev *indio_dev = dev_get_drvdata(dev);
+	struct ams *ams = iio_priv(indio_dev);
+
+	clk_prepare_enable(ams->clk);
+	return 0;
+}
+
+static SIMPLE_DEV_PM_OPS(ams_pm_ops, ams_suspend, ams_resume);
 
 static struct platform_driver ams_driver = {
 	.probe = ams_probe,
+	.remove = ams_remove,
 	.driver = {
-		.name = "xilinx-ams",
-		.pm = pm_sleep_ptr(&ams_pm_ops),
+		.name = "ams",
+		.pm	= &ams_pm_ops,
 		.of_match_table = ams_of_match_table,
 	},
 };
 module_platform_driver(ams_driver);
 
 MODULE_LICENSE("GPL v2");
-MODULE_AUTHOR("Xilinx, Inc.");+MODULE_AUTHOR("Rajnikant Bhojani <rajnikant.bhojani@xilinx.com>");