// SPDX-License-Identifier: GPL-2.0
/*
 * Copyright (C) 2014 Angelo Compagnucci <angelo.compagnucci@gmail.com>
 *
 * Driver for Texas Instruments' ADC128S052, ADC122S021 and ADC124S021 ADC chip.
 * Datasheets can be found here:
 * https://www.ti.com/lit/ds/symlink/adc128s052.pdf
 * https://www.ti.com/lit/ds/symlink/adc122s021.pdf
 * https://www.ti.com/lit/ds/symlink/adc124s021.pdf
 */

#include <linux/err.h>
#include <linux/iio/iio.h>
#include <linux/mod_devicetable.h>
#include <linux/module.h>
#include <linux/property.h>
#include <linux/regulator/consumer.h>
#include <linux/spi/spi.h>

struct adc128_configuration {
	const struct iio_chan_spec	*channels;
	u8				num_channels;
};

struct adc128 {
	struct spi_device *spi;

	struct regulator *reg;
	struct mutex lock;

	u8 buffer[2] ____cacheline_aligned;
};

static int adc128_adc_conversion(struct adc128 *adc, u8 channel)
{
	int ret;

	mutex_lock(&adc->lock);

	adc->buffer[0] = channel << 3;
	adc->buffer[1] = 0;

	ret = spi_write(adc->spi, &adc->buffer, 2);
	if (ret < 0) {
		mutex_unlock(&adc->lock);
		return ret;
	}

	ret = spi_read(adc->spi, &adc->buffer, 2);

	mutex_unlock(&adc->lock);

	if (ret < 0)
		return ret;

	return ((adc->buffer[0] << 8 | adc->buffer[1]) & 0xFFF);
}

static int adc128_read_raw(struct iio_dev *indio_dev,
			   struct iio_chan_spec const *channel, int *val,
			   int *val2, long mask)
{
	struct adc128 *adc = iio_priv(indio_dev);
	int ret;

	switch (mask) {
	case IIO_CHAN_INFO_RAW:

		ret = adc128_adc_conversion(adc, channel->channel);
		if (ret < 0)
			return ret;

		*val = ret;
		return IIO_VAL_INT;

	case IIO_CHAN_INFO_SCALE:

		ret = regulator_get_voltage(adc->reg);
		if (ret < 0)
			return ret;

		*val = ret / 1000;
		*val2 = 12;
		return IIO_VAL_FRACTIONAL_LOG2;

	default:
		return -EINVAL;
	}

}

#define ADC128_VOLTAGE_CHANNEL(num)	\
	{ \
		.type = IIO_VOLTAGE, \
		.indexed = 1, \
		.channel = (num), \
		.info_mask_separate = BIT(IIO_CHAN_INFO_RAW), \
		.info_mask_shared_by_type = BIT(IIO_CHAN_INFO_SCALE) \
	}

static const struct iio_chan_spec adc128s052_channels[] = {
	ADC128_VOLTAGE_CHANNEL(0),
	ADC128_VOLTAGE_CHANNEL(1),
	ADC128_VOLTAGE_CHANNEL(2),
	ADC128_VOLTAGE_CHANNEL(3),
	ADC128_VOLTAGE_CHANNEL(4),
	ADC128_VOLTAGE_CHANNEL(5),
	ADC128_VOLTAGE_CHANNEL(6),
	ADC128_VOLTAGE_CHANNEL(7),
};

static const struct iio_chan_spec adc122s021_channels[] = {
	ADC128_VOLTAGE_CHANNEL(0),
	ADC128_VOLTAGE_CHANNEL(1),
};

static const struct iio_chan_spec adc124s021_channels[] = {
	ADC128_VOLTAGE_CHANNEL(0),
	ADC128_VOLTAGE_CHANNEL(1),
	ADC128_VOLTAGE_CHANNEL(2),
	ADC128_VOLTAGE_CHANNEL(3),
};

static const struct adc128_configuration adc128_config[] = {
	{ adc128s052_channels, ARRAY_SIZE(adc128s052_channels) },
	{ adc122s021_channels, ARRAY_SIZE(adc122s021_channels) },
	{ adc124s021_channels, ARRAY_SIZE(adc124s021_channels) },
};

static const struct iio_info adc128_info = {
	.read_raw = adc128_read_raw,
};

static int adc128_probe(struct spi_device *spi)
{
	const struct adc128_configuration *config;
	struct iio_dev *indio_dev;
	struct adc128 *adc;
	int ret;

	indio_dev = devm_iio_device_alloc(&spi->dev, sizeof(*adc));
	if (!indio_dev)
		return -ENOMEM;

	adc = iio_priv(indio_dev);
	adc->spi = spi;

	spi_set_drvdata(spi, indio_dev);

	indio_dev->name = spi_get_device_id(spi)->name;
	indio_dev->modes = INDIO_DIRECT_MODE;
	indio_dev->info = &adc128_info;

	config = spi_get_device_match_data(spi);

	indio_dev->channels = config->channels;
	indio_dev->num_channels = config->num_channels;

	adc->reg = devm_regulator_get(&spi->dev, "vref");
	if (IS_ERR(adc->reg))
		return PTR_ERR(adc->reg);

	ret = regulator_enable(adc->reg);
	if (ret < 0)
		return ret;

	mutex_init(&adc->lock);

	ret = iio_device_register(indio_dev);

	return ret;
}

static void adc128_remove(struct spi_device *spi)
{
	struct iio_dev *indio_dev = spi_get_drvdata(spi);
	struct adc128 *adc = iio_priv(indio_dev);

	iio_device_unregister(indio_dev);
	regulator_disable(adc->reg);

}

static const struct of_device_id adc128_of_match[] = {
<<<<<<< HEAD
	{ .compatible = "ti,adc128s052", .data = (void*)0L, },
	{ .compatible = "ti,adc122s021", .data = (void*)1L, },
	{ .compatible = "ti,adc122s051", .data = (void*)1L, },
	{ .compatible = "ti,adc122s101", .data = (void*)1L, },
	{ .compatible = "ti,adc124s021", .data = (void*)2L, },
	{ .compatible = "ti,adc124s051", .data = (void*)2L, },
	{ .compatible = "ti,adc124s101", .data = (void*)2L, },
=======
	{ .compatible = "ti,adc128s052", .data = &adc128_config[0] },
	{ .compatible = "ti,adc122s021", .data = &adc128_config[1] },
	{ .compatible = "ti,adc122s051", .data = &adc128_config[1] },
	{ .compatible = "ti,adc122s101", .data = &adc128_config[1] },
	{ .compatible = "ti,adc124s021", .data = &adc128_config[2] },
	{ .compatible = "ti,adc124s051", .data = &adc128_config[2] },
	{ .compatible = "ti,adc124s101", .data = &adc128_config[2] },
>>>>>>> e475cc1c
	{ /* sentinel */ },
};
MODULE_DEVICE_TABLE(of, adc128_of_match);

static const struct spi_device_id adc128_id[] = {
	{ "adc128s052", (kernel_ulong_t)&adc128_config[0] },
	{ "adc122s021",	(kernel_ulong_t)&adc128_config[1] },
	{ "adc122s051",	(kernel_ulong_t)&adc128_config[1] },
	{ "adc122s101",	(kernel_ulong_t)&adc128_config[1] },
	{ "adc124s021", (kernel_ulong_t)&adc128_config[2] },
	{ "adc124s051", (kernel_ulong_t)&adc128_config[2] },
	{ "adc124s101", (kernel_ulong_t)&adc128_config[2] },
	{ }
};
MODULE_DEVICE_TABLE(spi, adc128_id);

static const struct acpi_device_id adc128_acpi_match[] = {
	{ "AANT1280", (kernel_ulong_t)&adc128_config[2] },
	{ }
};
MODULE_DEVICE_TABLE(acpi, adc128_acpi_match);

static struct spi_driver adc128_driver = {
	.driver = {
		.name = "adc128s052",
		.of_match_table = adc128_of_match,
		.acpi_match_table = adc128_acpi_match,
	},
	.probe = adc128_probe,
	.remove = adc128_remove,
	.id_table = adc128_id,
};
module_spi_driver(adc128_driver);

MODULE_AUTHOR("Angelo Compagnucci <angelo.compagnucci@gmail.com>");
MODULE_DESCRIPTION("Texas Instruments ADC128S052");
MODULE_LICENSE("GPL v2");<|MERGE_RESOLUTION|>--- conflicted
+++ resolved
@@ -9,13 +9,14 @@
  * https://www.ti.com/lit/ds/symlink/adc124s021.pdf
  */
 
+#include <linux/acpi.h>
 #include <linux/err.h>
+#include <linux/spi/spi.h>
+#include <linux/module.h>
+#include <linux/mod_devicetable.h>
 #include <linux/iio/iio.h>
-#include <linux/mod_devicetable.h>
-#include <linux/module.h>
 #include <linux/property.h>
 #include <linux/regulator/consumer.h>
-#include <linux/spi/spi.h>
 
 struct adc128_configuration {
 	const struct iio_chan_spec	*channels;
@@ -28,7 +29,7 @@
 	struct regulator *reg;
 	struct mutex lock;
 
-	u8 buffer[2] ____cacheline_aligned;
+	u8 buffer[2] __aligned(IIO_DMA_MINALIGN);
 };
 
 static int adc128_adc_conversion(struct adc128 *adc, u8 channel)
@@ -131,12 +132,22 @@
 	.read_raw = adc128_read_raw,
 };
 
+static void adc128_disable_regulator(void *reg)
+{
+	regulator_disable(reg);
+}
+
 static int adc128_probe(struct spi_device *spi)
 {
-	const struct adc128_configuration *config;
 	struct iio_dev *indio_dev;
+	unsigned int config;
 	struct adc128 *adc;
 	int ret;
+
+	if (dev_fwnode(&spi->dev))
+		config = (unsigned long) device_get_match_data(&spi->dev);
+	else
+		config = spi_get_device_id(spi)->driver_data;
 
 	indio_dev = devm_iio_device_alloc(&spi->dev, sizeof(*adc));
 	if (!indio_dev)
@@ -145,16 +156,12 @@
 	adc = iio_priv(indio_dev);
 	adc->spi = spi;
 
-	spi_set_drvdata(spi, indio_dev);
-
 	indio_dev->name = spi_get_device_id(spi)->name;
 	indio_dev->modes = INDIO_DIRECT_MODE;
 	indio_dev->info = &adc128_info;
 
-	config = spi_get_device_match_data(spi);
-
-	indio_dev->channels = config->channels;
-	indio_dev->num_channels = config->num_channels;
+	indio_dev->channels = adc128_config[config].channels;
+	indio_dev->num_channels = adc128_config[config].num_channels;
 
 	adc->reg = devm_regulator_get(&spi->dev, "vref");
 	if (IS_ERR(adc->reg))
@@ -163,72 +170,55 @@
 	ret = regulator_enable(adc->reg);
 	if (ret < 0)
 		return ret;
+	ret = devm_add_action_or_reset(&spi->dev, adc128_disable_regulator,
+				       adc->reg);
+	if (ret)
+		return ret;
 
 	mutex_init(&adc->lock);
 
-	ret = iio_device_register(indio_dev);
-
-	return ret;
-}
-
-static void adc128_remove(struct spi_device *spi)
-{
-	struct iio_dev *indio_dev = spi_get_drvdata(spi);
-	struct adc128 *adc = iio_priv(indio_dev);
-
-	iio_device_unregister(indio_dev);
-	regulator_disable(adc->reg);
-
+	return devm_iio_device_register(&spi->dev, indio_dev);
 }
 
 static const struct of_device_id adc128_of_match[] = {
-<<<<<<< HEAD
-	{ .compatible = "ti,adc128s052", .data = (void*)0L, },
-	{ .compatible = "ti,adc122s021", .data = (void*)1L, },
-	{ .compatible = "ti,adc122s051", .data = (void*)1L, },
-	{ .compatible = "ti,adc122s101", .data = (void*)1L, },
-	{ .compatible = "ti,adc124s021", .data = (void*)2L, },
-	{ .compatible = "ti,adc124s051", .data = (void*)2L, },
-	{ .compatible = "ti,adc124s101", .data = (void*)2L, },
-=======
-	{ .compatible = "ti,adc128s052", .data = &adc128_config[0] },
-	{ .compatible = "ti,adc122s021", .data = &adc128_config[1] },
-	{ .compatible = "ti,adc122s051", .data = &adc128_config[1] },
-	{ .compatible = "ti,adc122s101", .data = &adc128_config[1] },
-	{ .compatible = "ti,adc124s021", .data = &adc128_config[2] },
-	{ .compatible = "ti,adc124s051", .data = &adc128_config[2] },
-	{ .compatible = "ti,adc124s101", .data = &adc128_config[2] },
->>>>>>> e475cc1c
+	{ .compatible = "ti,adc128s052", },
+	{ .compatible = "ti,adc122s021", },
+	{ .compatible = "ti,adc122s051", },
+	{ .compatible = "ti,adc122s101", },
+	{ .compatible = "ti,adc124s021", },
+	{ .compatible = "ti,adc124s051", },
+	{ .compatible = "ti,adc124s101", },
 	{ /* sentinel */ },
 };
 MODULE_DEVICE_TABLE(of, adc128_of_match);
 
 static const struct spi_device_id adc128_id[] = {
-	{ "adc128s052", (kernel_ulong_t)&adc128_config[0] },
-	{ "adc122s021",	(kernel_ulong_t)&adc128_config[1] },
-	{ "adc122s051",	(kernel_ulong_t)&adc128_config[1] },
-	{ "adc122s101",	(kernel_ulong_t)&adc128_config[1] },
-	{ "adc124s021", (kernel_ulong_t)&adc128_config[2] },
-	{ "adc124s051", (kernel_ulong_t)&adc128_config[2] },
-	{ "adc124s101", (kernel_ulong_t)&adc128_config[2] },
+	{ "adc128s052", 0 },	/* index into adc128_config */
+	{ "adc122s021",	1 },
+	{ "adc122s051",	1 },
+	{ "adc122s101",	1 },
+	{ "adc124s021", 2 },
+	{ "adc124s051", 2 },
+	{ "adc124s101", 2 },
 	{ }
 };
 MODULE_DEVICE_TABLE(spi, adc128_id);
 
+#ifdef CONFIG_ACPI
 static const struct acpi_device_id adc128_acpi_match[] = {
-	{ "AANT1280", (kernel_ulong_t)&adc128_config[2] },
+	{ "AANT1280", 2 }, /* ADC124S021 compatible ACPI ID */
 	{ }
 };
 MODULE_DEVICE_TABLE(acpi, adc128_acpi_match);
+#endif
 
 static struct spi_driver adc128_driver = {
 	.driver = {
 		.name = "adc128s052",
 		.of_match_table = adc128_of_match,
-		.acpi_match_table = adc128_acpi_match,
+		.acpi_match_table = ACPI_PTR(adc128_acpi_match),
 	},
 	.probe = adc128_probe,
-	.remove = adc128_remove,
 	.id_table = adc128_id,
 };
 module_spi_driver(adc128_driver);
