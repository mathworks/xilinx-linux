// SPDX-License-Identifier: GPL-2.0-only
/*
 * AD7785/AD7792/AD7793/AD7794/AD7795 SPI ADC driver
 *
 * Copyright 2011-2012 Analog Devices Inc.
 */

#include <linux/interrupt.h>
#include <linux/device.h>
#include <linux/kernel.h>
#include <linux/slab.h>
#include <linux/sysfs.h>
#include <linux/spi/spi.h>
#include <linux/regulator/consumer.h>
#include <linux/err.h>
#include <linux/sched.h>
#include <linux/delay.h>
#include <linux/module.h>
#include <linux/of.h>

#include <linux/iio/iio.h>
#include <linux/iio/sysfs.h>
#include <linux/iio/buffer.h>
#include <linux/iio/trigger.h>
#include <linux/iio/trigger_consumer.h>
#include <linux/iio/triggered_buffer.h>
#include <linux/iio/adc/ad_sigma_delta.h>
#include <linux/platform_data/ad7793.h>

/* Registers */
#define AD7793_REG_COMM		0 /* Communications Register (WO, 8-bit) */
#define AD7793_REG_STAT		0 /* Status Register	     (RO, 8-bit) */
#define AD7793_REG_MODE		1 /* Mode Register	     (RW, 16-bit */
#define AD7793_REG_CONF		2 /* Configuration Register  (RW, 16-bit) */
#define AD7793_REG_DATA		3 /* Data Register	     (RO, 16-/24-bit) */
#define AD7793_REG_ID		4 /* ID Register	     (RO, 8-bit) */
#define AD7793_REG_IO		5 /* IO Register	     (RO, 8-bit) */
#define AD7793_REG_OFFSET	6 /* Offset Register	     (RW, 16-bit
				   * (AD7792)/24-bit (AD7793)) */
#define AD7793_REG_FULLSALE	7 /* Full-Scale Register
				   * (RW, 16-bit (AD7792)/24-bit (AD7793)) */

/* Communications Register Bit Designations (AD7793_REG_COMM) */
#define AD7793_COMM_WEN		(1 << 7) /* Write Enable */
#define AD7793_COMM_WRITE	(0 << 6) /* Write Operation */
#define AD7793_COMM_READ	(1 << 6) /* Read Operation */
#define AD7793_COMM_ADDR(x)	(((x) & 0x7) << 3) /* Register Address */
#define AD7793_COMM_CREAD	(1 << 2) /* Continuous Read of Data Register */

/* Status Register Bit Designations (AD7793_REG_STAT) */
#define AD7793_STAT_RDY		(1 << 7) /* Ready */
#define AD7793_STAT_ERR		(1 << 6) /* Error (Overrange, Underrange) */
#define AD7793_STAT_CH3		(1 << 2) /* Channel 3 */
#define AD7793_STAT_CH2		(1 << 1) /* Channel 2 */
#define AD7793_STAT_CH1		(1 << 0) /* Channel 1 */

/* Mode Register Bit Designations (AD7793_REG_MODE) */
#define AD7793_MODE_SEL(x)	(((x) & 0x7) << 13) /* Operation Mode Select */
#define AD7793_MODE_SEL_MASK	(0x7 << 13) /* Operation Mode Select mask */
#define AD7793_MODE_CLKSRC(x)	(((x) & 0x3) << 6) /* ADC Clock Source Select */
#define AD7793_MODE_RATE(x)	((x) & 0xF) /* Filter Update Rate Select */

#define AD7793_MODE_CONT		0 /* Continuous Conversion Mode */
#define AD7793_MODE_SINGLE		1 /* Single Conversion Mode */
#define AD7793_MODE_IDLE		2 /* Idle Mode */
#define AD7793_MODE_PWRDN		3 /* Power-Down Mode */
#define AD7793_MODE_CAL_INT_ZERO	4 /* Internal Zero-Scale Calibration */
#define AD7793_MODE_CAL_INT_FULL	5 /* Internal Full-Scale Calibration */
#define AD7793_MODE_CAL_SYS_ZERO	6 /* System Zero-Scale Calibration */
#define AD7793_MODE_CAL_SYS_FULL	7 /* System Full-Scale Calibration */

#define AD7793_CLK_INT		0 /* Internal 64 kHz Clock not
				   * available at the CLK pin */
#define AD7793_CLK_INT_CO	1 /* Internal 64 kHz Clock available
				   * at the CLK pin */
#define AD7793_CLK_EXT		2 /* External 64 kHz Clock */
#define AD7793_CLK_EXT_DIV2	3 /* External Clock divided by 2 */

/* Configuration Register Bit Designations (AD7793_REG_CONF) */
#define AD7793_CONF_VBIAS(x)	(((x) & 0x3) << 14) /* Bias Voltage
						     * Generator Enable */
#define AD7793_CONF_BO_EN	(1 << 13) /* Burnout Current Enable */
#define AD7793_CONF_UNIPOLAR	(1 << 12) /* Unipolar/Bipolar Enable */
#define AD7793_CONF_BOOST	(1 << 11) /* Boost Enable */
#define AD7793_CONF_GAIN(x)	(((x) & 0x7) << 8) /* Gain Select */
#define AD7793_CONF_REFSEL(x)	((x) << 6) /* INT/EXT Reference Select */
#define AD7793_CONF_BUF		(1 << 4) /* Buffered Mode Enable */
#define AD7793_CONF_CHAN(x)	((x) & 0xf) /* Channel select */
#define AD7793_CONF_CHAN_MASK	0xf /* Channel select mask */

#define AD7793_CH_AIN1P_AIN1M	0 /* AIN1(+) - AIN1(-) */
#define AD7793_CH_AIN2P_AIN2M	1 /* AIN2(+) - AIN2(-) */
#define AD7793_CH_AIN3P_AIN3M	2 /* AIN3(+) - AIN3(-) */
#define AD7793_CH_AIN1M_AIN1M	3 /* AIN1(-) - AIN1(-) */
#define AD7793_CH_TEMP		6 /* Temp Sensor */
#define AD7793_CH_AVDD_MONITOR	7 /* AVDD Monitor */

#define AD7795_CH_AIN4P_AIN4M	4 /* AIN4(+) - AIN4(-) */
#define AD7795_CH_AIN5P_AIN5M	5 /* AIN5(+) - AIN5(-) */
#define AD7795_CH_AIN6P_AIN6M	6 /* AIN6(+) - AIN6(-) */
#define AD7795_CH_AIN1M_AIN1M	8 /* AIN1(-) - AIN1(-) */

/* ID Register Bit Designations (AD7793_REG_ID) */
#define AD7785_ID		0x3
#define AD7792_ID		0xA
#define AD7793_ID		0xB
#define AD7794_ID		0xF
#define AD7795_ID		0xF
#define AD7796_ID		0xA
#define AD7797_ID		0xB
#define AD7798_ID		0x8
#define AD7799_ID		0x9
#define AD7793_ID_MASK		0xF

/* IO (Excitation Current Sources) Register Bit Designations (AD7793_REG_IO) */
#define AD7793_IO_IEXC1_IOUT1_IEXC2_IOUT2	0 /* IEXC1 connect to IOUT1,
						   * IEXC2 connect to IOUT2 */
#define AD7793_IO_IEXC1_IOUT2_IEXC2_IOUT1	1 /* IEXC1 connect to IOUT2,
						   * IEXC2 connect to IOUT1 */
#define AD7793_IO_IEXC1_IEXC2_IOUT1		2 /* Both current sources
						   * IEXC1,2 connect to IOUT1 */
#define AD7793_IO_IEXC1_IEXC2_IOUT2		3 /* Both current sources
						   * IEXC1,2 connect to IOUT2 */

#define AD7793_IO_IXCEN_10uA	(1 << 0) /* Excitation Current 10uA */
#define AD7793_IO_IXCEN_210uA	(2 << 0) /* Excitation Current 210uA */
#define AD7793_IO_IXCEN_1mA	(3 << 0) /* Excitation Current 1mA */

/* NOTE:
 * The AD7792/AD7793 features a dual use data out ready DOUT/RDY output.
 * In order to avoid contentions on the SPI bus, it's therefore necessary
 * to use spi bus locking.
 *
 * The DOUT/RDY output must also be wired to an interrupt capable GPIO.
 */

#define AD7793_FLAG_HAS_CLKSEL		BIT(0)
#define AD7793_FLAG_HAS_REFSEL		BIT(1)
#define AD7793_FLAG_HAS_VBIAS		BIT(2)
#define AD7793_HAS_EXITATION_CURRENT	BIT(3)
#define AD7793_FLAG_HAS_GAIN		BIT(4)
#define AD7793_FLAG_HAS_BUFFER		BIT(5)

static struct ad7793_platform_data ad7793_default_pdata = {
	.clock_src = AD7793_CLK_SRC_INT,
	.burnout_current = false,
	.boost_enable = false,
	.buffered = true,
	.unipolar = true,
	.refsel = AD7793_REFSEL_INTERNAL,
	.bias_voltage = AD7793_BIAS_VOLTAGE_DISABLED,
	.exitation_current = AD7793_IX_DISABLED,
	.current_source_direction = AD7793_IEXEC1_IOUT1_IEXEC2_IOUT2
};

struct ad7793_chip_info {
	unsigned int id;
	const struct iio_chan_spec *channels;
	unsigned int num_channels;
	unsigned int flags;

	const struct iio_info *iio_info;
	const u16 *sample_freq_avail;
};

struct ad7793_state {
	const struct ad7793_chip_info	*chip_info;
	struct regulator		*reg;
	u16				int_vref_mv;
	u16				mode;
	u16				conf;
	u32				scale_avail[8][2];

	struct ad_sigma_delta		sd;

};

enum ad7793_supported_device_ids {
	ID_AD7785,
	ID_AD7792,
	ID_AD7793,
	ID_AD7794,
	ID_AD7795,
	ID_AD7796,
	ID_AD7797,
	ID_AD7798,
	ID_AD7799,
};

static struct ad7793_state *ad_sigma_delta_to_ad7793(struct ad_sigma_delta *sd)
{
	return container_of(sd, struct ad7793_state, sd);
}

static int ad7793_set_channel(struct ad_sigma_delta *sd, unsigned int slot,
	unsigned int channel)
{
	struct ad7793_state *st = ad_sigma_delta_to_ad7793(sd);

	st->conf &= ~AD7793_CONF_CHAN_MASK;
	st->conf |= AD7793_CONF_CHAN(channel);

	return ad_sd_write_reg(&st->sd, AD7793_REG_CONF, 2, st->conf);
}

static int ad7793_set_mode(struct ad_sigma_delta *sd,
			   enum ad_sigma_delta_mode mode)
{
	struct ad7793_state *st = ad_sigma_delta_to_ad7793(sd);

	st->mode &= ~AD7793_MODE_SEL_MASK;
	st->mode |= AD7793_MODE_SEL(mode);

	return ad_sd_write_reg(&st->sd, AD7793_REG_MODE, 2, st->mode);
}

static const struct ad_sigma_delta_info ad7793_sigma_delta_info = {
	.set_channel = ad7793_set_channel,
	.set_mode = ad7793_set_mode,
	.has_registers = true,
	.addr_shift = 3,
	.read_mask = BIT(6),
	.irq_flags = IRQF_TRIGGER_FALLING
};

static const struct ad_sd_calib_data ad7793_calib_arr[6] = {
	{AD7793_MODE_CAL_INT_ZERO, AD7793_CH_AIN1P_AIN1M},
	{AD7793_MODE_CAL_INT_FULL, AD7793_CH_AIN1P_AIN1M},
	{AD7793_MODE_CAL_INT_ZERO, AD7793_CH_AIN2P_AIN2M},
	{AD7793_MODE_CAL_INT_FULL, AD7793_CH_AIN2P_AIN2M},
	{AD7793_MODE_CAL_INT_ZERO, AD7793_CH_AIN3P_AIN3M},
	{AD7793_MODE_CAL_INT_FULL, AD7793_CH_AIN3P_AIN3M}
};

static int ad7793_calibrate_all(struct ad7793_state *st)
{
	return ad_sd_calibrate_all(&st->sd, ad7793_calib_arr,
				   ARRAY_SIZE(ad7793_calib_arr));
}

static int ad7793_check_platform_data(struct ad7793_state *st,
	const struct ad7793_platform_data *pdata)
{
	if ((pdata->current_source_direction == AD7793_IEXEC1_IEXEC2_IOUT1 ||
		pdata->current_source_direction == AD7793_IEXEC1_IEXEC2_IOUT2) &&
		((pdata->exitation_current != AD7793_IX_10uA) &&
		(pdata->exitation_current != AD7793_IX_210uA)))
		return -EINVAL;

	if (!(st->chip_info->flags & AD7793_FLAG_HAS_CLKSEL) &&
		pdata->clock_src != AD7793_CLK_SRC_INT)
		return -EINVAL;

	if (!(st->chip_info->flags & AD7793_FLAG_HAS_REFSEL) &&
		pdata->refsel != AD7793_REFSEL_REFIN1)
		return -EINVAL;

	if (!(st->chip_info->flags & AD7793_FLAG_HAS_VBIAS) &&
		pdata->bias_voltage != AD7793_BIAS_VOLTAGE_DISABLED)
		return -EINVAL;

	if (!(st->chip_info->flags & AD7793_HAS_EXITATION_CURRENT) &&
		pdata->exitation_current != AD7793_IX_DISABLED)
		return -EINVAL;

	return 0;
}

static int ad7793_setup(struct iio_dev *indio_dev,
	const struct ad7793_platform_data *pdata,
	unsigned int vref_mv)
{
	struct ad7793_state *st = iio_priv(indio_dev);
	int i, ret;
	unsigned long long scale_uv;
	u32 id;

	ret = ad7793_check_platform_data(st, pdata);
	if (ret)
		return ret;

	/* reset the serial interface */
	ret = ad_sd_reset(&st->sd, 32);
	if (ret < 0)
		goto out;
	usleep_range(500, 2000); /* Wait for at least 500us */

	/* write/read test for device presence */
	ret = ad_sd_read_reg(&st->sd, AD7793_REG_ID, 1, &id);
	if (ret)
		goto out;

	id &= AD7793_ID_MASK;

	if (id != st->chip_info->id) {
		dev_err(&st->sd.spi->dev, "device ID query failed\n");
		goto out;
	}

	st->mode = AD7793_MODE_RATE(1);
	st->conf = 0;

	if (st->chip_info->flags & AD7793_FLAG_HAS_CLKSEL)
		st->mode |= AD7793_MODE_CLKSRC(pdata->clock_src);
	if (st->chip_info->flags & AD7793_FLAG_HAS_REFSEL)
		st->conf |= AD7793_CONF_REFSEL(pdata->refsel);
	if (st->chip_info->flags & AD7793_FLAG_HAS_VBIAS)
		st->conf |= AD7793_CONF_VBIAS(pdata->bias_voltage);
	if (pdata->buffered || !(st->chip_info->flags & AD7793_FLAG_HAS_BUFFER))
		st->conf |= AD7793_CONF_BUF;
	if (pdata->boost_enable &&
		(st->chip_info->flags & AD7793_FLAG_HAS_VBIAS))
		st->conf |= AD7793_CONF_BOOST;
	if (pdata->burnout_current)
		st->conf |= AD7793_CONF_BO_EN;
	if (pdata->unipolar)
		st->conf |= AD7793_CONF_UNIPOLAR;

	if (!(st->chip_info->flags & AD7793_FLAG_HAS_GAIN))
		st->conf |= AD7793_CONF_GAIN(7);

	ret = ad7793_set_mode(&st->sd, AD_SD_MODE_IDLE);
	if (ret)
		goto out;

	ret = ad7793_set_channel(&st->sd, 0, 0);
	if (ret)
		goto out;

	if (st->chip_info->flags & AD7793_HAS_EXITATION_CURRENT) {
		ret = ad_sd_write_reg(&st->sd, AD7793_REG_IO, 1,
				pdata->exitation_current |
				(pdata->current_source_direction << 2));
		if (ret)
			goto out;
	}

	ret = ad7793_calibrate_all(st);
	if (ret)
		goto out;

	/* Populate available ADC input ranges */
	for (i = 0; i < ARRAY_SIZE(st->scale_avail); i++) {
		scale_uv = ((u64)vref_mv * 100000000)
			>> (st->chip_info->channels[0].scan_type.realbits -
			(!!(st->conf & AD7793_CONF_UNIPOLAR) ? 0 : 1));
		scale_uv >>= i;

		st->scale_avail[i][1] = do_div(scale_uv, 100000000) * 10;
		st->scale_avail[i][0] = scale_uv;
	}

	return 0;
out:
	dev_err(&st->sd.spi->dev, "setup failed\n");
	return ret;
}

static const u16 ad7793_sample_freq_avail[16] = {0, 470, 242, 123, 62, 50, 39,
					33, 19, 17, 16, 12, 10, 8, 6, 4};

static const u16 ad7797_sample_freq_avail[16] = {0, 0, 0, 123, 62, 50, 0,
					33, 0, 17, 16, 12, 10, 8, 6, 4};

<<<<<<< HEAD
static ssize_t ad7793_read_frequency(struct device *dev,
		struct device_attribute *attr,
		char *buf)
{
	struct iio_dev *indio_dev = dev_to_iio_dev(dev);
	struct ad7793_state *st = iio_priv(indio_dev);

	return sprintf(buf, "%d\n",
	       st->chip_info->sample_freq_avail[AD7793_MODE_RATE(st->mode)]);
}

static ssize_t ad7793_write_frequency(struct device *dev,
		struct device_attribute *attr,
		const char *buf,
		size_t len)
{
	struct iio_dev *indio_dev = dev_to_iio_dev(dev);
	struct ad7793_state *st = iio_priv(indio_dev);
	long lval;
	int i, ret;

	ret = kstrtol(buf, 10, &lval);
	if (ret)
		return ret;

	if (lval == 0)
		return -EINVAL;

	for (i = 0; i < 16; i++)
		if (lval == st->chip_info->sample_freq_avail[i])
			break;
	if (i == 16)
		return -EINVAL;

	ret = iio_device_claim_direct_mode(indio_dev);
	if (ret)
		return ret;
	st->mode &= ~AD7793_MODE_RATE(-1);
	st->mode |= AD7793_MODE_RATE(i);
	ad_sd_write_reg(&st->sd, AD7793_REG_MODE, sizeof(st->mode), st->mode);
	iio_device_release_direct_mode(indio_dev);

	return len;
}

static IIO_DEV_ATTR_SAMP_FREQ(S_IWUSR | S_IRUGO,
		ad7793_read_frequency,
		ad7793_write_frequency);

=======
>>>>>>> 24b8d41d
static IIO_CONST_ATTR_SAMP_FREQ_AVAIL(
	"470 242 123 62 50 39 33 19 17 16 12 10 8 6 4");

static IIO_CONST_ATTR_NAMED(sampling_frequency_available_ad7797,
	sampling_frequency_available, "123 62 50 33 17 16 12 10 8 6 4");

static int ad7793_read_avail(struct iio_dev *indio_dev,
			     struct iio_chan_spec const *chan,
			     const int **vals, int *type, int *length,
			     long mask)
{
	struct ad7793_state *st = iio_priv(indio_dev);

	switch (mask) {
	case IIO_CHAN_INFO_SCALE:
		*vals = (int *)st->scale_avail;
		*type = IIO_VAL_INT_PLUS_NANO;
		/* Values are stored in a 2D matrix  */
		*length = ARRAY_SIZE(st->scale_avail) * 2;

		return IIO_AVAIL_LIST;
	default:
		return -EINVAL;
	}
}

static struct attribute *ad7793_attributes[] = {
	&iio_const_attr_sampling_frequency_available.dev_attr.attr,
	NULL
};

static const struct attribute_group ad7793_attribute_group = {
	.attrs = ad7793_attributes,
};

static struct attribute *ad7797_attributes[] = {
	&iio_const_attr_sampling_frequency_available_ad7797.dev_attr.attr,
	NULL
};

static const struct attribute_group ad7797_attribute_group = {
	.attrs = ad7797_attributes,
};

static int ad7793_read_raw(struct iio_dev *indio_dev,
			   struct iio_chan_spec const *chan,
			   int *val,
			   int *val2,
			   long m)
{
	struct ad7793_state *st = iio_priv(indio_dev);
	int ret;
	unsigned long long scale_uv;
	bool unipolar = !!(st->conf & AD7793_CONF_UNIPOLAR);

	switch (m) {
	case IIO_CHAN_INFO_RAW:
		ret = ad_sigma_delta_single_conversion(indio_dev, chan, val);
		if (ret < 0)
			return ret;

		return IIO_VAL_INT;

	case IIO_CHAN_INFO_SCALE:
		switch (chan->type) {
		case IIO_VOLTAGE:
			if (chan->differential) {
				*val = st->
					scale_avail[(st->conf >> 8) & 0x7][0];
				*val2 = st->
					scale_avail[(st->conf >> 8) & 0x7][1];
				return IIO_VAL_INT_PLUS_NANO;
			}
			/* 1170mV / 2^23 * 6 */
			scale_uv = (1170ULL * 1000000000ULL * 6ULL);
			break;
		case IIO_TEMP:
				/* 1170mV / 0.81 mV/C / 2^23 */
				scale_uv = 1444444444444444ULL;
			break;
		default:
			return -EINVAL;
		}

		scale_uv >>= (chan->scan_type.realbits - (unipolar ? 0 : 1));
		*val = 0;
		*val2 = scale_uv;
		return IIO_VAL_INT_PLUS_NANO;
	case IIO_CHAN_INFO_OFFSET:
		if (!unipolar)
			*val = -(1 << (chan->scan_type.realbits - 1));
		else
			*val = 0;

		/* Kelvin to Celsius */
		if (chan->type == IIO_TEMP) {
			unsigned long long offset;
			unsigned int shift;

			shift = chan->scan_type.realbits - (unipolar ? 0 : 1);
			offset = 273ULL << shift;
			do_div(offset, 1444);
			*val -= offset;
		}
		return IIO_VAL_INT;
	case IIO_CHAN_INFO_SAMP_FREQ:
		*val = st->chip_info
			       ->sample_freq_avail[AD7793_MODE_RATE(st->mode)];
		return IIO_VAL_INT;
	}
	return -EINVAL;
}

static int ad7793_write_raw(struct iio_dev *indio_dev,
			       struct iio_chan_spec const *chan,
			       int val,
			       int val2,
			       long mask)
{
	struct ad7793_state *st = iio_priv(indio_dev);
	int ret, i;
	unsigned int tmp;

	ret = iio_device_claim_direct_mode(indio_dev);
	if (ret)
		return ret;

	switch (mask) {
	case IIO_CHAN_INFO_SCALE:
		ret = -EINVAL;
		for (i = 0; i < ARRAY_SIZE(st->scale_avail); i++)
			if (val2 == st->scale_avail[i][1]) {
				ret = 0;
				tmp = st->conf;
				st->conf &= ~AD7793_CONF_GAIN(-1);
				st->conf |= AD7793_CONF_GAIN(i);

				if (tmp == st->conf)
					break;

				ad_sd_write_reg(&st->sd, AD7793_REG_CONF,
						sizeof(st->conf), st->conf);
				ad7793_calibrate_all(st);
				break;
			}
		break;
	case IIO_CHAN_INFO_SAMP_FREQ:
		if (!val) {
			ret = -EINVAL;
			break;
		}

		for (i = 0; i < 16; i++)
			if (val == st->chip_info->sample_freq_avail[i])
				break;

		if (i == 16) {
			ret = -EINVAL;
			break;
		}

		st->mode &= ~AD7793_MODE_RATE(-1);
		st->mode |= AD7793_MODE_RATE(i);
		ad_sd_write_reg(&st->sd, AD7793_REG_MODE, sizeof(st->mode),
				st->mode);
		break;
	default:
		ret = -EINVAL;
	}

	iio_device_release_direct_mode(indio_dev);
	return ret;
}

static int ad7793_write_raw_get_fmt(struct iio_dev *indio_dev,
			       struct iio_chan_spec const *chan,
			       long mask)
{
	return IIO_VAL_INT_PLUS_NANO;
}

static const struct iio_info ad7793_info = {
	.read_raw = &ad7793_read_raw,
	.write_raw = &ad7793_write_raw,
	.write_raw_get_fmt = &ad7793_write_raw_get_fmt,
	.read_avail = ad7793_read_avail,
	.attrs = &ad7793_attribute_group,
	.validate_trigger = ad_sd_validate_trigger,
};

static const struct iio_info ad7797_info = {
	.read_raw = &ad7793_read_raw,
	.write_raw = &ad7793_write_raw,
	.write_raw_get_fmt = &ad7793_write_raw_get_fmt,
	.attrs = &ad7797_attribute_group,
	.validate_trigger = ad_sd_validate_trigger,
};

#define __AD7793_CHANNEL(_si, _channel1, _channel2, _address, _bits, \
	_storagebits, _shift, _extend_name, _type, _mask_type_av, _mask_all) \
	{ \
		.type = (_type), \
		.differential = (_channel2 == -1 ? 0 : 1), \
		.indexed = 1, \
		.channel = (_channel1), \
		.channel2 = (_channel2), \
		.address = (_address), \
		.extend_name = (_extend_name), \
		.info_mask_separate = BIT(IIO_CHAN_INFO_RAW) | \
			BIT(IIO_CHAN_INFO_OFFSET), \
		.info_mask_shared_by_type = BIT(IIO_CHAN_INFO_SCALE), \
		.info_mask_shared_by_type_available = (_mask_type_av), \
		.info_mask_shared_by_all = _mask_all, \
		.scan_index = (_si), \
		.scan_type = { \
			.sign = 'u', \
			.realbits = (_bits), \
			.storagebits = (_storagebits), \
			.shift = (_shift), \
			.endianness = IIO_BE, \
		}, \
	}

#define AD7793_DIFF_CHANNEL(_si, _channel1, _channel2, _address, _bits, \
	_storagebits, _shift) \
	__AD7793_CHANNEL(_si, _channel1, _channel2, _address, _bits, \
		_storagebits, _shift, NULL, IIO_VOLTAGE, \
		BIT(IIO_CHAN_INFO_SCALE), \
		BIT(IIO_CHAN_INFO_SAMP_FREQ))

#define AD7793_SHORTED_CHANNEL(_si, _channel, _address, _bits, \
	_storagebits, _shift) \
	__AD7793_CHANNEL(_si, _channel, _channel, _address, _bits, \
		_storagebits, _shift, "shorted", IIO_VOLTAGE, \
		BIT(IIO_CHAN_INFO_SCALE), \
		BIT(IIO_CHAN_INFO_SAMP_FREQ))

#define AD7793_TEMP_CHANNEL(_si, _address, _bits, _storagebits, _shift) \
	__AD7793_CHANNEL(_si, 0, -1, _address, _bits, \
		_storagebits, _shift, NULL, IIO_TEMP, \
		0, \
		BIT(IIO_CHAN_INFO_SAMP_FREQ))

#define AD7793_SUPPLY_CHANNEL(_si, _channel, _address, _bits, _storagebits, \
	_shift) \
	__AD7793_CHANNEL(_si, _channel, -1, _address, _bits, \
		_storagebits, _shift, "supply", IIO_VOLTAGE, \
		0, \
		BIT(IIO_CHAN_INFO_SAMP_FREQ))

#define AD7797_DIFF_CHANNEL(_si, _channel1, _channel2, _address, _bits, \
	_storagebits, _shift) \
	__AD7793_CHANNEL(_si, _channel1, _channel2, _address, _bits, \
		_storagebits, _shift, NULL, IIO_VOLTAGE, \
		0, \
		BIT(IIO_CHAN_INFO_SAMP_FREQ))

#define AD7797_SHORTED_CHANNEL(_si, _channel, _address, _bits, \
	_storagebits, _shift) \
	__AD7793_CHANNEL(_si, _channel, _channel, _address, _bits, \
		_storagebits, _shift, "shorted", IIO_VOLTAGE, \
		0, \
		BIT(IIO_CHAN_INFO_SAMP_FREQ))

#define DECLARE_AD7793_CHANNELS(_name, _b, _sb, _s) \
const struct iio_chan_spec _name##_channels[] = { \
	AD7793_DIFF_CHANNEL(0, 0, 0, AD7793_CH_AIN1P_AIN1M, (_b), (_sb), (_s)), \
	AD7793_DIFF_CHANNEL(1, 1, 1, AD7793_CH_AIN2P_AIN2M, (_b), (_sb), (_s)), \
	AD7793_DIFF_CHANNEL(2, 2, 2, AD7793_CH_AIN3P_AIN3M, (_b), (_sb), (_s)), \
	AD7793_SHORTED_CHANNEL(3, 0, AD7793_CH_AIN1M_AIN1M, (_b), (_sb), (_s)), \
	AD7793_TEMP_CHANNEL(4, AD7793_CH_TEMP, (_b), (_sb), (_s)), \
	AD7793_SUPPLY_CHANNEL(5, 3, AD7793_CH_AVDD_MONITOR, (_b), (_sb), (_s)), \
	IIO_CHAN_SOFT_TIMESTAMP(6), \
}

#define DECLARE_AD7795_CHANNELS(_name, _b, _sb) \
const struct iio_chan_spec _name##_channels[] = { \
	AD7793_DIFF_CHANNEL(0, 0, 0, AD7793_CH_AIN1P_AIN1M, (_b), (_sb), 0), \
	AD7793_DIFF_CHANNEL(1, 1, 1, AD7793_CH_AIN2P_AIN2M, (_b), (_sb), 0), \
	AD7793_DIFF_CHANNEL(2, 2, 2, AD7793_CH_AIN3P_AIN3M, (_b), (_sb), 0), \
	AD7793_DIFF_CHANNEL(3, 3, 3, AD7795_CH_AIN4P_AIN4M, (_b), (_sb), 0), \
	AD7793_DIFF_CHANNEL(4, 4, 4, AD7795_CH_AIN5P_AIN5M, (_b), (_sb), 0), \
	AD7793_DIFF_CHANNEL(5, 5, 5, AD7795_CH_AIN6P_AIN6M, (_b), (_sb), 0), \
	AD7793_SHORTED_CHANNEL(6, 0, AD7795_CH_AIN1M_AIN1M, (_b), (_sb), 0), \
	AD7793_TEMP_CHANNEL(7, AD7793_CH_TEMP, (_b), (_sb), 0), \
	AD7793_SUPPLY_CHANNEL(8, 3, AD7793_CH_AVDD_MONITOR, (_b), (_sb), 0), \
	IIO_CHAN_SOFT_TIMESTAMP(9), \
}

#define DECLARE_AD7797_CHANNELS(_name, _b, _sb) \
const struct iio_chan_spec _name##_channels[] = { \
	AD7797_DIFF_CHANNEL(0, 0, 0, AD7793_CH_AIN1P_AIN1M, (_b), (_sb), 0), \
	AD7797_SHORTED_CHANNEL(1, 0, AD7793_CH_AIN1M_AIN1M, (_b), (_sb), 0), \
	AD7793_TEMP_CHANNEL(2, AD7793_CH_TEMP, (_b), (_sb), 0), \
	AD7793_SUPPLY_CHANNEL(3, 3, AD7793_CH_AVDD_MONITOR, (_b), (_sb), 0), \
	IIO_CHAN_SOFT_TIMESTAMP(4), \
}

#define DECLARE_AD7799_CHANNELS(_name, _b, _sb) \
const struct iio_chan_spec _name##_channels[] = { \
	AD7793_DIFF_CHANNEL(0, 0, 0, AD7793_CH_AIN1P_AIN1M, (_b), (_sb), 0), \
	AD7793_DIFF_CHANNEL(1, 1, 1, AD7793_CH_AIN2P_AIN2M, (_b), (_sb), 0), \
	AD7793_DIFF_CHANNEL(2, 2, 2, AD7793_CH_AIN3P_AIN3M, (_b), (_sb), 0), \
	AD7793_SHORTED_CHANNEL(3, 0, AD7793_CH_AIN1M_AIN1M, (_b), (_sb), 0), \
	AD7793_SUPPLY_CHANNEL(4, 3, AD7793_CH_AVDD_MONITOR, (_b), (_sb), 0), \
	IIO_CHAN_SOFT_TIMESTAMP(5), \
}

static DECLARE_AD7793_CHANNELS(ad7785, 20, 32, 4);
static DECLARE_AD7793_CHANNELS(ad7792, 16, 32, 0);
static DECLARE_AD7793_CHANNELS(ad7793, 24, 32, 0);
static DECLARE_AD7795_CHANNELS(ad7794, 16, 32);
static DECLARE_AD7795_CHANNELS(ad7795, 24, 32);
static DECLARE_AD7797_CHANNELS(ad7796, 16, 16);
static DECLARE_AD7797_CHANNELS(ad7797, 24, 32);
static DECLARE_AD7799_CHANNELS(ad7798, 16, 16);
static DECLARE_AD7799_CHANNELS(ad7799, 24, 32);

static const struct ad7793_chip_info ad7793_chip_info_tbl[] = {
	[ID_AD7785] = {
		.id = AD7785_ID,
		.channels = ad7785_channels,
		.num_channels = ARRAY_SIZE(ad7785_channels),
		.iio_info = &ad7793_info,
		.sample_freq_avail = ad7793_sample_freq_avail,
		.flags = AD7793_FLAG_HAS_CLKSEL |
			AD7793_FLAG_HAS_REFSEL |
			AD7793_FLAG_HAS_VBIAS |
			AD7793_HAS_EXITATION_CURRENT |
			AD7793_FLAG_HAS_GAIN |
			AD7793_FLAG_HAS_BUFFER,
	},
	[ID_AD7792] = {
		.id = AD7792_ID,
		.channels = ad7792_channels,
		.num_channels = ARRAY_SIZE(ad7792_channels),
		.iio_info = &ad7793_info,
		.sample_freq_avail = ad7793_sample_freq_avail,
		.flags = AD7793_FLAG_HAS_CLKSEL |
			AD7793_FLAG_HAS_REFSEL |
			AD7793_FLAG_HAS_VBIAS |
			AD7793_HAS_EXITATION_CURRENT |
			AD7793_FLAG_HAS_GAIN |
			AD7793_FLAG_HAS_BUFFER,
	},
	[ID_AD7793] = {
		.id = AD7793_ID,
		.channels = ad7793_channels,
		.num_channels = ARRAY_SIZE(ad7793_channels),
		.iio_info = &ad7793_info,
		.sample_freq_avail = ad7793_sample_freq_avail,
		.flags = AD7793_FLAG_HAS_CLKSEL |
			AD7793_FLAG_HAS_REFSEL |
			AD7793_FLAG_HAS_VBIAS |
			AD7793_HAS_EXITATION_CURRENT |
			AD7793_FLAG_HAS_GAIN |
			AD7793_FLAG_HAS_BUFFER,
	},
	[ID_AD7794] = {
		.id = AD7794_ID,
		.channels = ad7794_channels,
		.num_channels = ARRAY_SIZE(ad7794_channels),
		.iio_info = &ad7793_info,
		.sample_freq_avail = ad7793_sample_freq_avail,
		.flags = AD7793_FLAG_HAS_CLKSEL |
			AD7793_FLAG_HAS_REFSEL |
			AD7793_FLAG_HAS_VBIAS |
			AD7793_HAS_EXITATION_CURRENT |
			AD7793_FLAG_HAS_GAIN |
			AD7793_FLAG_HAS_BUFFER,
	},
	[ID_AD7795] = {
		.id = AD7795_ID,
		.channels = ad7795_channels,
		.num_channels = ARRAY_SIZE(ad7795_channels),
		.iio_info = &ad7793_info,
		.sample_freq_avail = ad7793_sample_freq_avail,
		.flags = AD7793_FLAG_HAS_CLKSEL |
			AD7793_FLAG_HAS_REFSEL |
			AD7793_FLAG_HAS_VBIAS |
			AD7793_HAS_EXITATION_CURRENT |
			AD7793_FLAG_HAS_GAIN |
			AD7793_FLAG_HAS_BUFFER,
	},
	[ID_AD7796] = {
		.id = AD7796_ID,
		.channels = ad7796_channels,
		.num_channels = ARRAY_SIZE(ad7796_channels),
		.iio_info = &ad7797_info,
		.sample_freq_avail = ad7797_sample_freq_avail,
		.flags = AD7793_FLAG_HAS_CLKSEL,
	},
	[ID_AD7797] = {
		.id = AD7797_ID,
		.channels = ad7797_channels,
		.num_channels = ARRAY_SIZE(ad7797_channels),
		.iio_info = &ad7797_info,
		.sample_freq_avail = ad7797_sample_freq_avail,
		.flags = AD7793_FLAG_HAS_CLKSEL,
	},
	[ID_AD7798] = {
		.id = AD7798_ID,
		.channels = ad7798_channels,
		.num_channels = ARRAY_SIZE(ad7798_channels),
		.iio_info = &ad7793_info,
		.sample_freq_avail = ad7793_sample_freq_avail,
		.flags = AD7793_FLAG_HAS_GAIN |
			AD7793_FLAG_HAS_BUFFER,
	},
	[ID_AD7799] = {
		.id = AD7799_ID,
		.channels = ad7799_channels,
		.num_channels = ARRAY_SIZE(ad7799_channels),
		.iio_info = &ad7793_info,
		.sample_freq_avail = ad7793_sample_freq_avail,
		.flags = AD7793_FLAG_HAS_GAIN |
			AD7793_FLAG_HAS_BUFFER,
	},
};

#ifdef CONFIG_OF
static struct ad7793_platform_data *ad7793_parse_dt(struct device *dev)
{
	struct device_node *np = dev->of_node;
	struct ad7793_platform_data *pdata;
	u32 tmp;

	pdata = devm_kzalloc(dev, sizeof(*pdata), GFP_KERNEL);
	if (!pdata) {
		dev_err(dev, "could not allocate memory for platform data\n");
		return NULL;
	}

	tmp = AD7793_CLK_SRC_INT;
	of_property_read_u32(np, "adi,clock-source", &tmp);
	pdata->clock_src = tmp;
	pdata->burnout_current = of_property_read_bool(np, "adi,burnout-current-enable");
	pdata->boost_enable = of_property_read_bool(np, "adi,boost-enable");
	pdata->buffered = of_property_read_bool(np, "adi,buffered-mode-enable");
	pdata->unipolar = of_property_read_bool(np, "adi,unipolar-mode-enable");
	tmp = AD7793_REFSEL_INTERNAL;
	of_property_read_u32(np, "adi,reference-select", &tmp);
	pdata->refsel = tmp;
	tmp = AD7793_BIAS_VOLTAGE_DISABLED;
	of_property_read_u32(np, "adi,bias-voltage", &tmp);
	pdata->bias_voltage = tmp;
	tmp = AD7793_IX_DISABLED;
	of_property_read_u32(np, "adi,exitation-current", &tmp);
	pdata->exitation_current = tmp;
	tmp = AD7793_IEXEC1_IOUT1_IEXEC2_IOUT2;
	of_property_read_u32(np, "adi,current-source-direction", &tmp);
	pdata->current_source_direction = tmp;

	return pdata;
}
#else
static
struct ad7793_platform_data *ad7793_parse_dt(struct device *dev)
{
	return NULL;
}
#endif

static int ad7793_probe(struct spi_device *spi)
{
	const struct ad7793_platform_data *pdata;
	struct ad7793_state *st;
	struct iio_dev *indio_dev;
	int ret, vref_mv = 0;

	if (spi->dev.of_node)
		pdata = ad7793_parse_dt(&spi->dev);
	else
		pdata = spi->dev.platform_data;

	if (!pdata) {
		dev_err(&spi->dev, "no platform data? using default\n");
		pdata = &ad7793_default_pdata;
	}

	if (!spi->irq) {
		dev_err(&spi->dev, "no IRQ?\n");
		return -ENODEV;
	}

	indio_dev = devm_iio_device_alloc(&spi->dev, sizeof(*st));
	if (indio_dev == NULL)
		return -ENOMEM;

	st = iio_priv(indio_dev);

	ad_sd_init(&st->sd, indio_dev, spi, &ad7793_sigma_delta_info);

	if (pdata->refsel != AD7793_REFSEL_INTERNAL) {
		st->reg = devm_regulator_get(&spi->dev, "refin");
		if (IS_ERR(st->reg))
			return PTR_ERR(st->reg);

		ret = regulator_enable(st->reg);
		if (ret)
			return ret;

		vref_mv = regulator_get_voltage(st->reg);
		if (vref_mv < 0) {
			ret = vref_mv;
			goto error_disable_reg;
		}

		vref_mv /= 1000;
	} else {
		vref_mv = 1170; /* Build-in ref */
	}

	st->chip_info =
		&ad7793_chip_info_tbl[spi_get_device_id(spi)->driver_data];

	spi_set_drvdata(spi, indio_dev);

<<<<<<< HEAD
	indio_dev->dev.parent = &spi->dev;
	indio_dev->dev.of_node = spi->dev.of_node;
=======
>>>>>>> 24b8d41d
	indio_dev->name = spi_get_device_id(spi)->name;
	indio_dev->modes = INDIO_DIRECT_MODE;
	indio_dev->channels = st->chip_info->channels;
	indio_dev->num_channels = st->chip_info->num_channels;
	indio_dev->info = st->chip_info->iio_info;

	ret = ad_sd_setup_buffer_and_trigger(indio_dev);
	if (ret)
		goto error_disable_reg;

	ret = ad7793_setup(indio_dev, pdata, vref_mv);
	if (ret)
		goto error_remove_trigger;

	ret = iio_device_register(indio_dev);
	if (ret)
		goto error_remove_trigger;

	return 0;

error_remove_trigger:
	ad_sd_cleanup_buffer_and_trigger(indio_dev);
error_disable_reg:
	if (pdata->refsel != AD7793_REFSEL_INTERNAL)
		regulator_disable(st->reg);

	return ret;
}

static int ad7793_remove(struct spi_device *spi)
{
	const struct ad7793_platform_data *pdata = spi->dev.platform_data;
	struct iio_dev *indio_dev = spi_get_drvdata(spi);
	struct ad7793_state *st = iio_priv(indio_dev);

	iio_device_unregister(indio_dev);
	ad_sd_cleanup_buffer_and_trigger(indio_dev);

	if (pdata->refsel != AD7793_REFSEL_INTERNAL)
		regulator_disable(st->reg);

	return 0;
}

static const struct spi_device_id ad7793_id[] = {
	{"ad7785", ID_AD7785},
	{"ad7792", ID_AD7792},
	{"ad7793", ID_AD7793},
	{"ad7794", ID_AD7794},
	{"ad7795", ID_AD7795},
	{"ad7796", ID_AD7796},
	{"ad7797", ID_AD7797},
	{"ad7798", ID_AD7798},
	{"ad7799", ID_AD7799},
	{}
};
MODULE_DEVICE_TABLE(spi, ad7793_id);

static struct spi_driver ad7793_driver = {
	.driver = {
		.name	= "ad7793",
	},
	.probe		= ad7793_probe,
	.remove		= ad7793_remove,
	.id_table	= ad7793_id,
};
module_spi_driver(ad7793_driver);

MODULE_AUTHOR("Michael Hennerich <michael.hennerich@analog.com>");
MODULE_DESCRIPTION("Analog Devices AD7793 and similar ADCs");
MODULE_LICENSE("GPL v2");<|MERGE_RESOLUTION|>--- conflicted
+++ resolved
@@ -362,58 +362,6 @@
 static const u16 ad7797_sample_freq_avail[16] = {0, 0, 0, 123, 62, 50, 0,
 					33, 0, 17, 16, 12, 10, 8, 6, 4};
 
-<<<<<<< HEAD
-static ssize_t ad7793_read_frequency(struct device *dev,
-		struct device_attribute *attr,
-		char *buf)
-{
-	struct iio_dev *indio_dev = dev_to_iio_dev(dev);
-	struct ad7793_state *st = iio_priv(indio_dev);
-
-	return sprintf(buf, "%d\n",
-	       st->chip_info->sample_freq_avail[AD7793_MODE_RATE(st->mode)]);
-}
-
-static ssize_t ad7793_write_frequency(struct device *dev,
-		struct device_attribute *attr,
-		const char *buf,
-		size_t len)
-{
-	struct iio_dev *indio_dev = dev_to_iio_dev(dev);
-	struct ad7793_state *st = iio_priv(indio_dev);
-	long lval;
-	int i, ret;
-
-	ret = kstrtol(buf, 10, &lval);
-	if (ret)
-		return ret;
-
-	if (lval == 0)
-		return -EINVAL;
-
-	for (i = 0; i < 16; i++)
-		if (lval == st->chip_info->sample_freq_avail[i])
-			break;
-	if (i == 16)
-		return -EINVAL;
-
-	ret = iio_device_claim_direct_mode(indio_dev);
-	if (ret)
-		return ret;
-	st->mode &= ~AD7793_MODE_RATE(-1);
-	st->mode |= AD7793_MODE_RATE(i);
-	ad_sd_write_reg(&st->sd, AD7793_REG_MODE, sizeof(st->mode), st->mode);
-	iio_device_release_direct_mode(indio_dev);
-
-	return len;
-}
-
-static IIO_DEV_ATTR_SAMP_FREQ(S_IWUSR | S_IRUGO,
-		ad7793_read_frequency,
-		ad7793_write_frequency);
-
-=======
->>>>>>> 24b8d41d
 static IIO_CONST_ATTR_SAMP_FREQ_AVAIL(
 	"470 242 123 62 50 39 33 19 17 16 12 10 8 6 4");
 
@@ -932,11 +880,6 @@
 
 	spi_set_drvdata(spi, indio_dev);
 
-<<<<<<< HEAD
-	indio_dev->dev.parent = &spi->dev;
-	indio_dev->dev.of_node = spi->dev.of_node;
-=======
->>>>>>> 24b8d41d
 	indio_dev->name = spi_get_device_id(spi)->name;
 	indio_dev->modes = INDIO_DIRECT_MODE;
 	indio_dev->channels = st->chip_info->channels;
