--- conflicted
+++ resolved
@@ -4,13 +4,12 @@
  * Copyright (C) 2014 ROCKCHIP, Inc.
  */
 
-#include <linux/bitfield.h>
 #include <linux/module.h>
-#include <linux/mutex.h>
 #include <linux/platform_device.h>
 #include <linux/interrupt.h>
 #include <linux/io.h>
 #include <linux/of.h>
+#include <linux/of_device.h>
 #include <linux/clk.h>
 #include <linux/completion.h>
 #include <linux/delay.h>
@@ -36,33 +35,12 @@
 #define SARADC_DLY_PU_SOC_MASK		0x3f
 
 #define SARADC_TIMEOUT			msecs_to_jiffies(100)
-#define SARADC_MAX_CHANNELS		6
-
-/* v2 registers */
-#define SARADC2_CONV_CON		0x000
-#define SARADC_T_PD_SOC			0x004
-#define SARADC_T_DAS_SOC		0x00c
-#define SARADC2_END_INT_EN		0x104
-#define SARADC2_ST_CON			0x108
-#define SARADC2_STATUS			0x10c
-#define SARADC2_END_INT_ST		0x110
-#define SARADC2_DATA_BASE		0x120
-
-#define SARADC2_EN_END_INT		BIT(0)
-#define SARADC2_START			BIT(4)
-#define SARADC2_SINGLE_MODE		BIT(5)
-
-#define SARADC2_CONV_CHANNELS GENMASK(15, 0)
-
-struct rockchip_saradc;
+#define SARADC_MAX_CHANNELS		8
 
 struct rockchip_saradc_data {
 	const struct iio_chan_spec	*channels;
 	int				num_channels;
 	unsigned long			clk_rate;
-	void (*start)(struct rockchip_saradc *info, int chn);
-	int (*read)(struct rockchip_saradc *info);
-	void (*power_down)(struct rockchip_saradc *info);
 };
 
 struct rockchip_saradc {
@@ -71,93 +49,35 @@
 	struct clk		*clk;
 	struct completion	completion;
 	struct regulator	*vref;
-<<<<<<< HEAD
-=======
-	/* lock to protect against multiple access to the device */
-	struct mutex		lock;
 	int			uv_vref;
->>>>>>> e475cc1c
 	struct reset_control	*reset;
 	const struct rockchip_saradc_data *data;
 	u16			last_val;
 	const struct iio_chan_spec *last_chan;
-};
-
-static void rockchip_saradc_reset_controller(struct reset_control *reset);
-
-static void rockchip_saradc_start_v1(struct rockchip_saradc *info, int chn)
-{
+	struct notifier_block nb;
+};
+
+static void rockchip_saradc_power_down(struct rockchip_saradc *info)
+{
+	/* Clear irq & power down adc */
+	writel_relaxed(0, info->regs + SARADC_CTRL);
+}
+
+static int rockchip_saradc_conversion(struct rockchip_saradc *info,
+				   struct iio_chan_spec const *chan)
+{
+	reinit_completion(&info->completion);
+
 	/* 8 clock periods as delay between power up and start cmd */
 	writel_relaxed(8, info->regs + SARADC_DLY_PU_SOC);
+
+	info->last_chan = chan;
+
 	/* Select the channel to be used and trigger conversion */
-	writel(SARADC_CTRL_POWER_CTRL | (chn & SARADC_CTRL_CHN_MASK) |
-	       SARADC_CTRL_IRQ_ENABLE, info->regs + SARADC_CTRL);
-}
-
-static void rockchip_saradc_start_v2(struct rockchip_saradc *info, int chn)
-{
-	int val;
-
-	if (info->reset)
-		rockchip_saradc_reset_controller(info->reset);
-
-	writel_relaxed(0xc, info->regs + SARADC_T_DAS_SOC);
-	writel_relaxed(0x20, info->regs + SARADC_T_PD_SOC);
-	val = FIELD_PREP(SARADC2_EN_END_INT, 1);
-	val |= val << 16;
-	writel_relaxed(val, info->regs + SARADC2_END_INT_EN);
-	val = FIELD_PREP(SARADC2_START, 1) |
-	      FIELD_PREP(SARADC2_SINGLE_MODE, 1) |
-	      FIELD_PREP(SARADC2_CONV_CHANNELS, chn);
-	val |= val << 16;
-	writel(val, info->regs + SARADC2_CONV_CON);
-}
-
-static void rockchip_saradc_start(struct rockchip_saradc *info, int chn)
-{
-	info->data->start(info, chn);
-}
-
-static int rockchip_saradc_read_v1(struct rockchip_saradc *info)
-{
-	return readl_relaxed(info->regs + SARADC_DATA);
-}
-
-static int rockchip_saradc_read_v2(struct rockchip_saradc *info)
-{
-	int offset;
-
-	/* Clear irq */
-	writel_relaxed(0x1, info->regs + SARADC2_END_INT_ST);
-
-	offset = SARADC2_DATA_BASE + info->last_chan->channel * 0x4;
-
-	return readl_relaxed(info->regs + offset);
-}
-
-static int rockchip_saradc_read(struct rockchip_saradc *info)
-{
-	return info->data->read(info);
-}
-
-static void rockchip_saradc_power_down_v1(struct rockchip_saradc *info)
-{
-	writel_relaxed(0, info->regs + SARADC_CTRL);
-}
-
-static void rockchip_saradc_power_down(struct rockchip_saradc *info)
-{
-	if (info->data->power_down)
-		info->data->power_down(info);
-}
-
-static int rockchip_saradc_conversion(struct rockchip_saradc *info,
-				      struct iio_chan_spec const *chan)
-{
-	reinit_completion(&info->completion);
-
-	info->last_chan = chan;
-	rockchip_saradc_start(info, chan->channel);
+	writel(SARADC_CTRL_POWER_CTRL
+			| (chan->channel & SARADC_CTRL_CHN_MASK)
+			| SARADC_CTRL_IRQ_ENABLE,
+		   info->regs + SARADC_CTRL);
 
 	if (!wait_for_completion_timeout(&info->completion, SARADC_TIMEOUT))
 		return -ETIMEDOUT;
@@ -174,26 +94,20 @@
 
 	switch (mask) {
 	case IIO_CHAN_INFO_RAW:
-		mutex_lock(&info->lock);
+		mutex_lock(&indio_dev->mlock);
 
 		ret = rockchip_saradc_conversion(info, chan);
 		if (ret) {
 			rockchip_saradc_power_down(info);
-			mutex_unlock(&info->lock);
+			mutex_unlock(&indio_dev->mlock);
 			return ret;
 		}
 
 		*val = info->last_val;
-		mutex_unlock(&info->lock);
+		mutex_unlock(&indio_dev->mlock);
 		return IIO_VAL_INT;
 	case IIO_CHAN_INFO_SCALE:
-		ret = regulator_get_voltage(info->vref);
-		if (ret < 0) {
-			dev_err(&indio_dev->dev, "failed to get voltage\n");
-			return ret;
-		}
-
-		*val = ret / 1000;
+		*val = info->uv_vref / 1000;
 		*val2 = chan->scan_type.realbits;
 		return IIO_VAL_FRACTIONAL_LOG2;
 	default:
@@ -206,7 +120,7 @@
 	struct rockchip_saradc *info = dev_id;
 
 	/* Read value */
-	info->last_val = rockchip_saradc_read(info);
+	info->last_val = readl_relaxed(info->regs + SARADC_DATA);
 	info->last_val &= GENMASK(info->last_chan->scan_type.realbits - 1, 0);
 
 	rockchip_saradc_power_down(info);
@@ -246,9 +160,6 @@
 	.channels = rockchip_saradc_iio_channels,
 	.num_channels = ARRAY_SIZE(rockchip_saradc_iio_channels),
 	.clk_rate = 1000000,
-	.start = rockchip_saradc_start_v1,
-	.read = rockchip_saradc_read_v1,
-	.power_down = rockchip_saradc_power_down_v1,
 };
 
 static const struct iio_chan_spec rockchip_rk3066_tsadc_iio_channels[] = {
@@ -260,9 +171,6 @@
 	.channels = rockchip_rk3066_tsadc_iio_channels,
 	.num_channels = ARRAY_SIZE(rockchip_rk3066_tsadc_iio_channels),
 	.clk_rate = 50000,
-	.start = rockchip_saradc_start_v1,
-	.read = rockchip_saradc_read_v1,
-	.power_down = rockchip_saradc_power_down_v1,
 };
 
 static const struct iio_chan_spec rockchip_rk3399_saradc_iio_channels[] = {
@@ -278,13 +186,8 @@
 	.channels = rockchip_rk3399_saradc_iio_channels,
 	.num_channels = ARRAY_SIZE(rockchip_rk3399_saradc_iio_channels),
 	.clk_rate = 1000000,
-	.start = rockchip_saradc_start_v1,
-	.read = rockchip_saradc_read_v1,
-	.power_down = rockchip_saradc_power_down_v1,
-};
-
-<<<<<<< HEAD
-=======
+};
+
 static const struct iio_chan_spec rockchip_rk3568_saradc_iio_channels[] = {
 	SARADC_CHANNEL(0, "adc0", 10),
 	SARADC_CHANNEL(1, "adc1", 10),
@@ -300,31 +203,8 @@
 	.channels = rockchip_rk3568_saradc_iio_channels,
 	.num_channels = ARRAY_SIZE(rockchip_rk3568_saradc_iio_channels),
 	.clk_rate = 1000000,
-	.start = rockchip_saradc_start_v1,
-	.read = rockchip_saradc_read_v1,
-	.power_down = rockchip_saradc_power_down_v1,
-};
-
-static const struct iio_chan_spec rockchip_rk3588_saradc_iio_channels[] = {
-	SARADC_CHANNEL(0, "adc0", 12),
-	SARADC_CHANNEL(1, "adc1", 12),
-	SARADC_CHANNEL(2, "adc2", 12),
-	SARADC_CHANNEL(3, "adc3", 12),
-	SARADC_CHANNEL(4, "adc4", 12),
-	SARADC_CHANNEL(5, "adc5", 12),
-	SARADC_CHANNEL(6, "adc6", 12),
-	SARADC_CHANNEL(7, "adc7", 12),
-};
-
-static const struct rockchip_saradc_data rk3588_saradc_data = {
-	.channels = rockchip_rk3588_saradc_iio_channels,
-	.num_channels = ARRAY_SIZE(rockchip_rk3588_saradc_iio_channels),
-	.clk_rate = 1000000,
-	.start = rockchip_saradc_start_v2,
-	.read = rockchip_saradc_read_v2,
-};
-
->>>>>>> e475cc1c
+};
+
 static const struct of_device_id rockchip_saradc_match[] = {
 	{
 		.compatible = "rockchip,saradc",
@@ -335,15 +215,9 @@
 	}, {
 		.compatible = "rockchip,rk3399-saradc",
 		.data = &rk3399_saradc_data,
-<<<<<<< HEAD
-=======
 	}, {
 		.compatible = "rockchip,rk3568-saradc",
 		.data = &rk3568_saradc_data,
-	}, {
-		.compatible = "rockchip,rk3588-saradc",
-		.data = &rk3588_saradc_data,
->>>>>>> e475cc1c
 	},
 	{},
 };
@@ -357,6 +231,20 @@
 	reset_control_assert(reset);
 	usleep_range(10, 20);
 	reset_control_deassert(reset);
+}
+
+static void rockchip_saradc_clk_disable(void *data)
+{
+	struct rockchip_saradc *info = data;
+
+	clk_disable_unprepare(info->clk);
+}
+
+static void rockchip_saradc_pclk_disable(void *data)
+{
+	struct rockchip_saradc *info = data;
+
+	clk_disable_unprepare(info->pclk);
 }
 
 static void rockchip_saradc_regulator_disable(void *data)
@@ -382,7 +270,7 @@
 	int ret;
 	int i, j = 0;
 
-	mutex_lock(&info->lock);
+	mutex_lock(&i_dev->mlock);
 
 	for_each_set_bit(i, i_dev->active_scan_mask, i_dev->masklength) {
 		const struct iio_chan_spec *chan = &i_dev->channels[i];
@@ -399,17 +287,16 @@
 
 	iio_push_to_buffers_with_timestamp(i_dev, &data, iio_get_time_ns(i_dev));
 out:
-	mutex_unlock(&info->lock);
+	mutex_unlock(&i_dev->mlock);
 
 	iio_trigger_notify_done(i_dev->trig);
 
 	return IRQ_HANDLED;
 }
 
-<<<<<<< HEAD
-=======
 static int rockchip_saradc_volt_notify(struct notifier_block *nb,
-				       unsigned long event, void *data)
+						   unsigned long event,
+						   void *data)
 {
 	struct rockchip_saradc *info =
 			container_of(nb, struct rockchip_saradc, nb);
@@ -427,13 +314,12 @@
 	regulator_unregister_notifier(info->vref, &info->nb);
 }
 
->>>>>>> e475cc1c
 static int rockchip_saradc_probe(struct platform_device *pdev)
 {
-	const struct rockchip_saradc_data *match_data;
 	struct rockchip_saradc *info = NULL;
 	struct device_node *np = pdev->dev.of_node;
 	struct iio_dev *indio_dev = NULL;
+	const struct of_device_id *match;
 	int ret;
 	int irq;
 
@@ -441,23 +327,25 @@
 		return -ENODEV;
 
 	indio_dev = devm_iio_device_alloc(&pdev->dev, sizeof(*info));
-	if (!indio_dev)
-		return dev_err_probe(&pdev->dev, -ENOMEM,
-				     "failed allocating iio device\n");
-
+	if (!indio_dev) {
+		dev_err(&pdev->dev, "failed allocating iio device\n");
+		return -ENOMEM;
+	}
 	info = iio_priv(indio_dev);
 
-	match_data = of_device_get_match_data(&pdev->dev);
-	if (!match_data)
-		return dev_err_probe(&pdev->dev, -ENODEV,
-				     "failed to match device\n");
-
-	info->data = match_data;
+	match = of_match_device(rockchip_saradc_match, &pdev->dev);
+	if (!match) {
+		dev_err(&pdev->dev, "failed to match device\n");
+		return -ENODEV;
+	}
+
+	info->data = match->data;
 
 	/* Sanity check for possible later IP variants with more channels */
-	if (info->data->num_channels > SARADC_MAX_CHANNELS)
-		return dev_err_probe(&pdev->dev, -EINVAL,
-				     "max channels exceeded");
+	if (info->data->num_channels > SARADC_MAX_CHANNELS) {
+		dev_err(&pdev->dev, "max channels exceeded");
+		return -EINVAL;
+	}
 
 	info->regs = devm_platform_ioremap_resource(pdev, 0);
 	if (IS_ERR(info->regs))
@@ -483,7 +371,7 @@
 
 	irq = platform_get_irq(pdev, 0);
 	if (irq < 0)
-		return irq;
+		return dev_err_probe(&pdev->dev, irq, "failed to get irq\n");
 
 	ret = devm_request_irq(&pdev->dev, irq, rockchip_saradc_isr,
 			       0, dev_name(&pdev->dev), info);
@@ -491,6 +379,16 @@
 		dev_err(&pdev->dev, "failed requesting irq %d\n", irq);
 		return ret;
 	}
+
+	info->pclk = devm_clk_get(&pdev->dev, "apb_pclk");
+	if (IS_ERR(info->pclk))
+		return dev_err_probe(&pdev->dev, PTR_ERR(info->pclk),
+				     "failed to get pclk\n");
+
+	info->clk = devm_clk_get(&pdev->dev, "saradc");
+	if (IS_ERR(info->clk))
+		return dev_err_probe(&pdev->dev, PTR_ERR(info->clk),
+				     "failed to get adc clock\n");
 
 	info->vref = devm_regulator_get(&pdev->dev, "vref");
 	if (IS_ERR(info->vref))
@@ -505,22 +403,30 @@
 	 * This may become user-configurable in the future.
 	 */
 	ret = clk_set_rate(info->clk, info->data->clk_rate);
-	if (ret < 0)
-		return dev_err_probe(&pdev->dev, ret,
-				     "failed to set adc clk rate\n");
+	if (ret < 0) {
+		dev_err(&pdev->dev, "failed to set adc clk rate, %d\n", ret);
+		return ret;
+	}
 
 	ret = regulator_enable(info->vref);
-	if (ret < 0)
-		return dev_err_probe(&pdev->dev, ret,
-				     "failed to enable vref regulator\n");
-
+	if (ret < 0) {
+		dev_err(&pdev->dev, "failed to enable vref regulator\n");
+		return ret;
+	}
 	ret = devm_add_action_or_reset(&pdev->dev,
 				       rockchip_saradc_regulator_disable, info);
-	if (ret)
-		return dev_err_probe(&pdev->dev, ret,
-				     "failed to register devm action\n");
-
-<<<<<<< HEAD
+	if (ret) {
+		dev_err(&pdev->dev, "failed to register devm action, %d\n",
+			ret);
+		return ret;
+	}
+
+	ret = regulator_get_voltage(info->vref);
+	if (ret < 0)
+		return ret;
+
+	info->uv_vref = ret;
+
 	ret = clk_prepare_enable(info->pclk);
 	if (ret < 0) {
 		dev_err(&pdev->dev, "failed to enable pclk\n");
@@ -533,23 +439,19 @@
 			ret);
 		return ret;
 	}
-=======
-	ret = regulator_get_voltage(info->vref);
-	if (ret < 0)
-		return ret;
-
-	info->uv_vref = ret;
-
-	info->pclk = devm_clk_get_enabled(&pdev->dev, "apb_pclk");
-	if (IS_ERR(info->pclk))
-		return dev_err_probe(&pdev->dev, PTR_ERR(info->pclk),
-				     "failed to get pclk\n");
->>>>>>> e475cc1c
-
-	info->clk = devm_clk_get_enabled(&pdev->dev, "saradc");
-	if (IS_ERR(info->clk))
-		return dev_err_probe(&pdev->dev, PTR_ERR(info->clk),
-				     "failed to get adc clock\n");
+
+	ret = clk_prepare_enable(info->clk);
+	if (ret < 0) {
+		dev_err(&pdev->dev, "failed to enable converter clock\n");
+		return ret;
+	}
+	ret = devm_add_action_or_reset(&pdev->dev,
+				       rockchip_saradc_clk_disable, info);
+	if (ret) {
+		dev_err(&pdev->dev, "failed to register devm action, %d\n",
+			ret);
+		return ret;
+	}
 
 	platform_set_drvdata(pdev, indio_dev);
 
@@ -565,8 +467,6 @@
 	if (ret)
 		return ret;
 
-<<<<<<< HEAD
-=======
 	info->nb.notifier_call = rockchip_saradc_volt_notify;
 	ret = regulator_register_notifier(info->vref, &info->nb);
 	if (ret)
@@ -578,9 +478,6 @@
 	if (ret)
 		return ret;
 
-	mutex_init(&info->lock);
-
->>>>>>> e475cc1c
 	return devm_iio_device_register(&pdev->dev, indio_dev);
 }
 
@@ -612,7 +509,7 @@
 
 	ret = clk_prepare_enable(info->clk);
 	if (ret)
-		return ret;
+		clk_disable_unprepare(info->pclk);
 
 	return ret;
 }
