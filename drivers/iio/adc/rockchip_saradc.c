// SPDX-License-Identifier: GPL-2.0-or-later
/*
 * Rockchip Successive Approximation Register (SAR) A/D Converter
 * Copyright (C) 2014 ROCKCHIP, Inc.
 */

#include <linux/module.h>
#include <linux/platform_device.h>
#include <linux/interrupt.h>
#include <linux/io.h>
#include <linux/of.h>
#include <linux/of_device.h>
#include <linux/clk.h>
#include <linux/completion.h>
#include <linux/delay.h>
#include <linux/reset.h>
#include <linux/regulator/consumer.h>
#include <linux/iio/buffer.h>
#include <linux/iio/iio.h>
#include <linux/iio/trigger_consumer.h>
#include <linux/iio/triggered_buffer.h>

#define SARADC_DATA			0x00

#define SARADC_STAS			0x04
#define SARADC_STAS_BUSY		BIT(0)

#define SARADC_CTRL			0x08
#define SARADC_CTRL_IRQ_STATUS		BIT(6)
#define SARADC_CTRL_IRQ_ENABLE		BIT(5)
#define SARADC_CTRL_POWER_CTRL		BIT(3)
#define SARADC_CTRL_CHN_MASK		0x7

#define SARADC_DLY_PU_SOC		0x0c
#define SARADC_DLY_PU_SOC_MASK		0x3f

#define SARADC_TIMEOUT			msecs_to_jiffies(100)
#define SARADC_MAX_CHANNELS		6

struct rockchip_saradc_data {
	const struct iio_chan_spec	*channels;
	int				num_channels;
	unsigned long			clk_rate;
};

struct rockchip_saradc {
	void __iomem		*regs;
	struct clk		*pclk;
	struct clk		*clk;
	struct completion	completion;
	struct regulator	*vref;
	struct reset_control	*reset;
	const struct rockchip_saradc_data *data;
	u16			last_val;
	const struct iio_chan_spec *last_chan;
};

static void rockchip_saradc_power_down(struct rockchip_saradc *info)
{
	/* Clear irq & power down adc */
	writel_relaxed(0, info->regs + SARADC_CTRL);
}

static int rockchip_saradc_conversion(struct rockchip_saradc *info,
				   struct iio_chan_spec const *chan)
{
	reinit_completion(&info->completion);

	/* 8 clock periods as delay between power up and start cmd */
	writel_relaxed(8, info->regs + SARADC_DLY_PU_SOC);

	info->last_chan = chan;

	/* Select the channel to be used and trigger conversion */
	writel(SARADC_CTRL_POWER_CTRL
			| (chan->channel & SARADC_CTRL_CHN_MASK)
			| SARADC_CTRL_IRQ_ENABLE,
		   info->regs + SARADC_CTRL);

	if (!wait_for_completion_timeout(&info->completion, SARADC_TIMEOUT))
		return -ETIMEDOUT;

	return 0;
}

static int rockchip_saradc_read_raw(struct iio_dev *indio_dev,
				    struct iio_chan_spec const *chan,
				    int *val, int *val2, long mask)
{
	struct rockchip_saradc *info = iio_priv(indio_dev);
	int ret;

	switch (mask) {
	case IIO_CHAN_INFO_RAW:
		mutex_lock(&indio_dev->mlock);

		ret = rockchip_saradc_conversion(info, chan);
		if (ret) {
			rockchip_saradc_power_down(info);
			mutex_unlock(&indio_dev->mlock);
			return ret;
		}

		*val = info->last_val;
		mutex_unlock(&indio_dev->mlock);
		return IIO_VAL_INT;
	case IIO_CHAN_INFO_SCALE:
		ret = regulator_get_voltage(info->vref);
		if (ret < 0) {
			dev_err(&indio_dev->dev, "failed to get voltage\n");
			return ret;
		}

		*val = ret / 1000;
		*val2 = chan->scan_type.realbits;
		return IIO_VAL_FRACTIONAL_LOG2;
	default:
		return -EINVAL;
	}
}

static irqreturn_t rockchip_saradc_isr(int irq, void *dev_id)
{
	struct rockchip_saradc *info = dev_id;

	/* Read value */
	info->last_val = readl_relaxed(info->regs + SARADC_DATA);
	info->last_val &= GENMASK(info->last_chan->scan_type.realbits - 1, 0);

	rockchip_saradc_power_down(info);

	complete(&info->completion);

	return IRQ_HANDLED;
}

static const struct iio_info rockchip_saradc_iio_info = {
	.read_raw = rockchip_saradc_read_raw,
};

#define SARADC_CHANNEL(_index, _id, _res) {			\
	.type = IIO_VOLTAGE,					\
	.indexed = 1,						\
	.channel = _index,					\
	.info_mask_separate = BIT(IIO_CHAN_INFO_RAW),		\
	.info_mask_shared_by_type = BIT(IIO_CHAN_INFO_SCALE),	\
	.datasheet_name = _id,					\
	.scan_index = _index,					\
	.scan_type = {						\
		.sign = 'u',					\
		.realbits = _res,				\
		.storagebits = 16,				\
		.endianness = IIO_CPU,				\
	},							\
}

static const struct iio_chan_spec rockchip_saradc_iio_channels[] = {
	SARADC_CHANNEL(0, "adc0", 10),
	SARADC_CHANNEL(1, "adc1", 10),
	SARADC_CHANNEL(2, "adc2", 10),
};

static const struct rockchip_saradc_data saradc_data = {
	.channels = rockchip_saradc_iio_channels,
	.num_channels = ARRAY_SIZE(rockchip_saradc_iio_channels),
	.clk_rate = 1000000,
};

static const struct iio_chan_spec rockchip_rk3066_tsadc_iio_channels[] = {
	SARADC_CHANNEL(0, "adc0", 12),
	SARADC_CHANNEL(1, "adc1", 12),
};

static const struct rockchip_saradc_data rk3066_tsadc_data = {
	.channels = rockchip_rk3066_tsadc_iio_channels,
	.num_channels = ARRAY_SIZE(rockchip_rk3066_tsadc_iio_channels),
	.clk_rate = 50000,
};

static const struct iio_chan_spec rockchip_rk3399_saradc_iio_channels[] = {
<<<<<<< HEAD
	ADC_CHANNEL(0, "adc0"),
	ADC_CHANNEL(1, "adc1"),
	ADC_CHANNEL(2, "adc2"),
	ADC_CHANNEL(3, "adc3"),
	ADC_CHANNEL(4, "adc4"),
	ADC_CHANNEL(5, "adc5"),
};

static const struct rockchip_saradc_data rk3399_saradc_data = {
	.num_bits = 10,
=======
	SARADC_CHANNEL(0, "adc0", 10),
	SARADC_CHANNEL(1, "adc1", 10),
	SARADC_CHANNEL(2, "adc2", 10),
	SARADC_CHANNEL(3, "adc3", 10),
	SARADC_CHANNEL(4, "adc4", 10),
	SARADC_CHANNEL(5, "adc5", 10),
};

static const struct rockchip_saradc_data rk3399_saradc_data = {
>>>>>>> 24b8d41d
	.channels = rockchip_rk3399_saradc_iio_channels,
	.num_channels = ARRAY_SIZE(rockchip_rk3399_saradc_iio_channels),
	.clk_rate = 1000000,
};

static const struct of_device_id rockchip_saradc_match[] = {
	{
		.compatible = "rockchip,saradc",
		.data = &saradc_data,
	}, {
		.compatible = "rockchip,rk3066-tsadc",
		.data = &rk3066_tsadc_data,
	}, {
		.compatible = "rockchip,rk3399-saradc",
		.data = &rk3399_saradc_data,
	},
	{},
};
MODULE_DEVICE_TABLE(of, rockchip_saradc_match);

<<<<<<< HEAD
/**
=======
/*
>>>>>>> 24b8d41d
 * Reset SARADC Controller.
 */
static void rockchip_saradc_reset_controller(struct reset_control *reset)
{
	reset_control_assert(reset);
	usleep_range(10, 20);
	reset_control_deassert(reset);
}

<<<<<<< HEAD
=======
static void rockchip_saradc_clk_disable(void *data)
{
	struct rockchip_saradc *info = data;

	clk_disable_unprepare(info->clk);
}

static void rockchip_saradc_pclk_disable(void *data)
{
	struct rockchip_saradc *info = data;

	clk_disable_unprepare(info->pclk);
}

static void rockchip_saradc_regulator_disable(void *data)
{
	struct rockchip_saradc *info = data;

	regulator_disable(info->vref);
}

static irqreturn_t rockchip_saradc_trigger_handler(int irq, void *p)
{
	struct iio_poll_func *pf = p;
	struct iio_dev *i_dev = pf->indio_dev;
	struct rockchip_saradc *info = iio_priv(i_dev);
	/*
	 * @values: each channel takes an u16 value
	 * @timestamp: will be 8-byte aligned automatically
	 */
	struct {
		u16 values[SARADC_MAX_CHANNELS];
		int64_t timestamp;
	} data;
	int ret;
	int i, j = 0;

	mutex_lock(&i_dev->mlock);

	for_each_set_bit(i, i_dev->active_scan_mask, i_dev->masklength) {
		const struct iio_chan_spec *chan = &i_dev->channels[i];

		ret = rockchip_saradc_conversion(info, chan);
		if (ret) {
			rockchip_saradc_power_down(info);
			goto out;
		}

		data.values[j] = info->last_val;
		j++;
	}

	iio_push_to_buffers_with_timestamp(i_dev, &data, iio_get_time_ns(i_dev));
out:
	mutex_unlock(&i_dev->mlock);

	iio_trigger_notify_done(i_dev->trig);

	return IRQ_HANDLED;
}

>>>>>>> 24b8d41d
static int rockchip_saradc_probe(struct platform_device *pdev)
{
	struct rockchip_saradc *info = NULL;
	struct device_node *np = pdev->dev.of_node;
	struct iio_dev *indio_dev = NULL;
	struct resource	*mem;
	const struct of_device_id *match;
	int ret;
	int irq;

	if (!np)
		return -ENODEV;

	indio_dev = devm_iio_device_alloc(&pdev->dev, sizeof(*info));
	if (!indio_dev) {
		dev_err(&pdev->dev, "failed allocating iio device\n");
		return -ENOMEM;
	}
	info = iio_priv(indio_dev);

	match = of_match_device(rockchip_saradc_match, &pdev->dev);
	if (!match) {
		dev_err(&pdev->dev, "failed to match device\n");
		return -ENODEV;
	}

	info->data = match->data;

	/* Sanity check for possible later IP variants with more channels */
	if (info->data->num_channels > SARADC_MAX_CHANNELS) {
		dev_err(&pdev->dev, "max channels exceeded");
		return -EINVAL;
	}

	mem = platform_get_resource(pdev, IORESOURCE_MEM, 0);
	info->regs = devm_ioremap_resource(&pdev->dev, mem);
	if (IS_ERR(info->regs))
		return PTR_ERR(info->regs);

	/*
	 * The reset should be an optional property, as it should work
	 * with old devicetrees as well
	 */
<<<<<<< HEAD
	info->reset = devm_reset_control_get(&pdev->dev, "saradc-apb");
=======
	info->reset = devm_reset_control_get_exclusive(&pdev->dev,
						       "saradc-apb");
>>>>>>> 24b8d41d
	if (IS_ERR(info->reset)) {
		ret = PTR_ERR(info->reset);
		if (ret != -ENOENT)
			return ret;

		dev_dbg(&pdev->dev, "no reset control found\n");
		info->reset = NULL;
	}

	init_completion(&info->completion);

	irq = platform_get_irq(pdev, 0);
	if (irq < 0)
		return irq;

	ret = devm_request_irq(&pdev->dev, irq, rockchip_saradc_isr,
			       0, dev_name(&pdev->dev), info);
	if (ret < 0) {
		dev_err(&pdev->dev, "failed requesting irq %d\n", irq);
		return ret;
	}

	info->pclk = devm_clk_get(&pdev->dev, "apb_pclk");
	if (IS_ERR(info->pclk)) {
		dev_err(&pdev->dev, "failed to get pclk\n");
		return PTR_ERR(info->pclk);
	}

	info->clk = devm_clk_get(&pdev->dev, "saradc");
	if (IS_ERR(info->clk)) {
		dev_err(&pdev->dev, "failed to get adc clock\n");
		return PTR_ERR(info->clk);
	}

	info->vref = devm_regulator_get(&pdev->dev, "vref");
	if (IS_ERR(info->vref)) {
		dev_err(&pdev->dev, "failed to get regulator, %ld\n",
			PTR_ERR(info->vref));
		return PTR_ERR(info->vref);
	}

	if (info->reset)
		rockchip_saradc_reset_controller(info->reset);

	/*
	 * Use a default value for the converter clock.
	 * This may become user-configurable in the future.
	 */
	ret = clk_set_rate(info->clk, info->data->clk_rate);
	if (ret < 0) {
		dev_err(&pdev->dev, "failed to set adc clk rate, %d\n", ret);
		return ret;
	}

	ret = regulator_enable(info->vref);
	if (ret < 0) {
		dev_err(&pdev->dev, "failed to enable vref regulator\n");
		return ret;
	}
	ret = devm_add_action_or_reset(&pdev->dev,
				       rockchip_saradc_regulator_disable, info);
	if (ret) {
		dev_err(&pdev->dev, "failed to register devm action, %d\n",
			ret);
		return ret;
	}

	ret = clk_prepare_enable(info->pclk);
	if (ret < 0) {
		dev_err(&pdev->dev, "failed to enable pclk\n");
		return ret;
	}
	ret = devm_add_action_or_reset(&pdev->dev,
				       rockchip_saradc_pclk_disable, info);
	if (ret) {
		dev_err(&pdev->dev, "failed to register devm action, %d\n",
			ret);
		return ret;
	}

	ret = clk_prepare_enable(info->clk);
	if (ret < 0) {
		dev_err(&pdev->dev, "failed to enable converter clock\n");
		return ret;
	}
	ret = devm_add_action_or_reset(&pdev->dev,
				       rockchip_saradc_clk_disable, info);
	if (ret) {
		dev_err(&pdev->dev, "failed to register devm action, %d\n",
			ret);
		return ret;
	}

	platform_set_drvdata(pdev, indio_dev);

	indio_dev->name = dev_name(&pdev->dev);
	indio_dev->info = &rockchip_saradc_iio_info;
	indio_dev->modes = INDIO_DIRECT_MODE;

	indio_dev->channels = info->data->channels;
	indio_dev->num_channels = info->data->num_channels;
	ret = devm_iio_triggered_buffer_setup(&indio_dev->dev, indio_dev, NULL,
					      rockchip_saradc_trigger_handler,
					      NULL);
	if (ret)
		return ret;

	return devm_iio_device_register(&pdev->dev, indio_dev);
}

#ifdef CONFIG_PM_SLEEP
static int rockchip_saradc_suspend(struct device *dev)
{
	struct iio_dev *indio_dev = dev_get_drvdata(dev);
	struct rockchip_saradc *info = iio_priv(indio_dev);

	clk_disable_unprepare(info->clk);
	clk_disable_unprepare(info->pclk);
	regulator_disable(info->vref);

	return 0;
}

static int rockchip_saradc_resume(struct device *dev)
{
	struct iio_dev *indio_dev = dev_get_drvdata(dev);
	struct rockchip_saradc *info = iio_priv(indio_dev);
	int ret;

	ret = regulator_enable(info->vref);
	if (ret)
		return ret;

	ret = clk_prepare_enable(info->pclk);
	if (ret)
		return ret;

	ret = clk_prepare_enable(info->clk);
	if (ret)
		return ret;

	return ret;
}
#endif

static SIMPLE_DEV_PM_OPS(rockchip_saradc_pm_ops,
			 rockchip_saradc_suspend, rockchip_saradc_resume);

static struct platform_driver rockchip_saradc_driver = {
	.probe		= rockchip_saradc_probe,
	.driver		= {
		.name	= "rockchip-saradc",
		.of_match_table = rockchip_saradc_match,
		.pm	= &rockchip_saradc_pm_ops,
	},
};

module_platform_driver(rockchip_saradc_driver);

MODULE_AUTHOR("Heiko Stuebner <heiko@sntech.de>");
MODULE_DESCRIPTION("Rockchip SARADC driver");
MODULE_LICENSE("GPL v2");<|MERGE_RESOLUTION|>--- conflicted
+++ resolved
@@ -178,18 +178,6 @@
 };
 
 static const struct iio_chan_spec rockchip_rk3399_saradc_iio_channels[] = {
-<<<<<<< HEAD
-	ADC_CHANNEL(0, "adc0"),
-	ADC_CHANNEL(1, "adc1"),
-	ADC_CHANNEL(2, "adc2"),
-	ADC_CHANNEL(3, "adc3"),
-	ADC_CHANNEL(4, "adc4"),
-	ADC_CHANNEL(5, "adc5"),
-};
-
-static const struct rockchip_saradc_data rk3399_saradc_data = {
-	.num_bits = 10,
-=======
 	SARADC_CHANNEL(0, "adc0", 10),
 	SARADC_CHANNEL(1, "adc1", 10),
 	SARADC_CHANNEL(2, "adc2", 10),
@@ -199,7 +187,6 @@
 };
 
 static const struct rockchip_saradc_data rk3399_saradc_data = {
->>>>>>> 24b8d41d
 	.channels = rockchip_rk3399_saradc_iio_channels,
 	.num_channels = ARRAY_SIZE(rockchip_rk3399_saradc_iio_channels),
 	.clk_rate = 1000000,
@@ -220,11 +207,7 @@
 };
 MODULE_DEVICE_TABLE(of, rockchip_saradc_match);
 
-<<<<<<< HEAD
-/**
-=======
 /*
->>>>>>> 24b8d41d
  * Reset SARADC Controller.
  */
 static void rockchip_saradc_reset_controller(struct reset_control *reset)
@@ -234,8 +217,6 @@
 	reset_control_deassert(reset);
 }
 
-<<<<<<< HEAD
-=======
 static void rockchip_saradc_clk_disable(void *data)
 {
 	struct rockchip_saradc *info = data;
@@ -297,7 +278,6 @@
 	return IRQ_HANDLED;
 }
 
->>>>>>> 24b8d41d
 static int rockchip_saradc_probe(struct platform_device *pdev)
 {
 	struct rockchip_saradc *info = NULL;
@@ -341,12 +321,8 @@
 	 * The reset should be an optional property, as it should work
 	 * with old devicetrees as well
 	 */
-<<<<<<< HEAD
-	info->reset = devm_reset_control_get(&pdev->dev, "saradc-apb");
-=======
 	info->reset = devm_reset_control_get_exclusive(&pdev->dev,
 						       "saradc-apb");
->>>>>>> 24b8d41d
 	if (IS_ERR(info->reset)) {
 		ret = PTR_ERR(info->reset);
 		if (ret != -ENOENT)
