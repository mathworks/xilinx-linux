--- conflicted
+++ resolved
@@ -11,48 +11,11 @@
 #include <linux/module.h>
 #include <linux/regulator/consumer.h>
 #include <linux/spi/spi.h>
-#include <linux/bitfield.h>
-
-<<<<<<< HEAD
+
 #define AD7949_MASK_CHANNEL_SEL		GENMASK(9, 7)
 #define AD7949_MASK_TOTAL		GENMASK(13, 0)
 #define AD7949_OFFSET_CHANNEL_SEL	7
 #define AD7949_CFG_READ_BACK		0x1
-=======
-#define AD7949_CFG_MASK_TOTAL		GENMASK(13, 0)
-
-/* CFG: Configuration Update */
-#define AD7949_CFG_MASK_OVERWRITE	BIT(13)
-
-/* INCC: Input Channel Configuration */
-#define AD7949_CFG_MASK_INCC		GENMASK(12, 10)
-#define AD7949_CFG_VAL_INCC_UNIPOLAR_GND	7
-#define AD7949_CFG_VAL_INCC_UNIPOLAR_COMM	6
-#define AD7949_CFG_VAL_INCC_UNIPOLAR_DIFF	4
-#define AD7949_CFG_VAL_INCC_TEMP		3
-#define AD7949_CFG_VAL_INCC_BIPOLAR		2
-#define AD7949_CFG_VAL_INCC_BIPOLAR_DIFF	0
-
-/* INX: Input channel Selection in a binary fashion */
-#define AD7949_CFG_MASK_INX		GENMASK(9, 7)
-
-/* BW: select bandwidth for low-pass filter. Full or Quarter */
-#define AD7949_CFG_MASK_BW_FULL		BIT(6)
-
-/* REF: reference/buffer selection */
-#define AD7949_CFG_MASK_REF		GENMASK(5, 3)
-#define AD7949_CFG_VAL_REF_EXT_TEMP_BUF		3
-#define AD7949_CFG_VAL_REF_EXT_TEMP		2
-#define AD7949_CFG_VAL_REF_INT_4096		1
-#define AD7949_CFG_VAL_REF_INT_2500		0
-#define AD7949_CFG_VAL_REF_EXTERNAL		BIT(1)
-
-/* SEQ: channel sequencer. Allows for scanning channels */
-#define AD7949_CFG_MASK_SEQ		GENMASK(2, 1)
-
-/* RB: Read back the CFG register */
-#define AD7949_CFG_MASK_RBN		BIT(0)
->>>>>>> cb1f2dbc
 
 enum {
 	ID_AD7949 = 0,
@@ -77,7 +40,6 @@
  * @vref: regulator generating Vref
  * @indio_dev: reference to iio structure
  * @spi: reference to spi structure
- * @refsel: reference selection
  * @resolution: resolution of the chip
  * @cfg: copy of the configuration register
  * @current_channel: current channel in use
@@ -89,15 +51,10 @@
 	struct regulator *vref;
 	struct iio_dev *indio_dev;
 	struct spi_device *spi;
-	u32 refsel;
 	u8 resolution;
 	u16 cfg;
 	unsigned int current_channel;
-<<<<<<< HEAD
 	u16 buffer ____cacheline_aligned;
-=======
-	u16 buffer __aligned(IIO_DMA_MINALIGN);
->>>>>>> cb1f2dbc
 	__be16 buf8b;
 };
 
@@ -149,8 +106,8 @@
 	 */
 	for (i = 0; i < 2; i++) {
 		ret = ad7949_spi_write_cfg(ad7949_adc,
-					   FIELD_PREP(AD7949_CFG_MASK_INX, channel),
-					   AD7949_CFG_MASK_INX);
+					   channel << AD7949_OFFSET_CHANNEL_SEL,
+					   AD7949_MASK_CHANNEL_SEL);
 		if (ret)
 			return ret;
 		if (channel == ad7949_adc->current_channel)
@@ -238,26 +195,12 @@
 		return IIO_VAL_INT;
 
 	case IIO_CHAN_INFO_SCALE:
-		switch (ad7949_adc->refsel) {
-		case AD7949_CFG_VAL_REF_INT_2500:
-			*val = 2500;
-			break;
-		case AD7949_CFG_VAL_REF_INT_4096:
-			*val = 4096;
-			break;
-		case AD7949_CFG_VAL_REF_EXT_TEMP:
-		case AD7949_CFG_VAL_REF_EXT_TEMP_BUF:
-			ret = regulator_get_voltage(ad7949_adc->vref);
-			if (ret < 0)
-				return ret;
-
-			/* convert value back to mV */
-			*val = ret / 1000;
-			break;
-		}
-
-		*val2 = (1 << ad7949_adc->resolution) - 1;
-		return IIO_VAL_FRACTIONAL;
+		ret = regulator_get_voltage(ad7949_adc->vref);
+		if (ret < 0)
+			return ret;
+
+		*val = ret / 5000;
+		return IIO_VAL_INT;
 	}
 
 	return -EINVAL;
@@ -273,8 +216,8 @@
 	if (readval)
 		*readval = ad7949_adc->cfg;
 	else
-		ret = ad7949_spi_write_cfg(ad7949_adc, writeval,
-					   AD7949_CFG_MASK_TOTAL);
+		ret = ad7949_spi_write_cfg(ad7949_adc,
+			writeval & AD7949_MASK_TOTAL, AD7949_MASK_TOTAL);
 
 	return ret;
 }
@@ -288,8 +231,8 @@
 {
 	int ret;
 	int val;
-	u16 cfg;
-
+
+	/* Sequencer disabled, CFG readback disabled, IN0 as default channel */
 	ad7949_adc->current_channel = 0;
 
 	cfg = FIELD_PREP(AD7949_CFG_MASK_OVERWRITE, 1) |
@@ -312,11 +255,6 @@
 	return ret;
 }
 
-static void ad7949_disable_reg(void *reg)
-{
-	regulator_disable(reg);
-}
-
 static int ad7949_spi_probe(struct spi_device *spi)
 {
 	u32 spi_ctrl_mask = spi->controller->bits_per_word_mask;
@@ -324,7 +262,6 @@
 	const struct ad7949_adc_spec *spec;
 	struct ad7949_adc_chip *ad7949_adc;
 	struct iio_dev *indio_dev;
-	u32 tmp;
 	int ret;
 
 	indio_dev = devm_iio_device_alloc(dev, sizeof(*ad7949_adc));
@@ -359,71 +296,51 @@
 		return -EINVAL;
 	}
 
-<<<<<<< HEAD
 	ad7949_adc->vref = devm_regulator_get(dev, "vref");
-=======
-	/* Setup internal voltage reference */
-	tmp = 4096000;
-	device_property_read_u32(dev, "adi,internal-ref-microvolt", &tmp);
-
-	switch (tmp) {
-	case 2500000:
-		ad7949_adc->refsel = AD7949_CFG_VAL_REF_INT_2500;
-		break;
-	case 4096000:
-		ad7949_adc->refsel = AD7949_CFG_VAL_REF_INT_4096;
-		break;
-	default:
-		dev_err(dev, "unsupported internal voltage reference\n");
-		return -EINVAL;
-	}
-
-	/* Setup external voltage reference, buffered? */
-	ad7949_adc->vref = devm_regulator_get_optional(dev, "vrefin");
->>>>>>> cb1f2dbc
 	if (IS_ERR(ad7949_adc->vref)) {
-		ret = PTR_ERR(ad7949_adc->vref);
-		if (ret != -ENODEV)
-			return ret;
-		/* unbuffered? */
-		ad7949_adc->vref = devm_regulator_get_optional(dev, "vref");
-		if (IS_ERR(ad7949_adc->vref)) {
-			ret = PTR_ERR(ad7949_adc->vref);
-			if (ret != -ENODEV)
-				return ret;
-		} else {
-			ad7949_adc->refsel = AD7949_CFG_VAL_REF_EXT_TEMP;
-		}
-	} else {
-		ad7949_adc->refsel = AD7949_CFG_VAL_REF_EXT_TEMP_BUF;
-	}
-
-	if (ad7949_adc->refsel & AD7949_CFG_VAL_REF_EXTERNAL) {
-		ret = regulator_enable(ad7949_adc->vref);
-		if (ret < 0) {
-			dev_err(dev, "fail to enable regulator\n");
-			return ret;
-		}
-
-		ret = devm_add_action_or_reset(dev, ad7949_disable_reg,
-					       ad7949_adc->vref);
-		if (ret)
-			return ret;
+		dev_err(dev, "fail to request regulator\n");
+		return PTR_ERR(ad7949_adc->vref);
+	}
+
+	ret = regulator_enable(ad7949_adc->vref);
+	if (ret < 0) {
+		dev_err(dev, "fail to enable regulator\n");
+		return ret;
 	}
 
 	mutex_init(&ad7949_adc->lock);
 
 	ret = ad7949_spi_init(ad7949_adc);
 	if (ret) {
-		dev_err(dev, "fail to init this device: %d\n", ret);
-		return ret;
-	}
-
-	ret = devm_iio_device_register(dev, indio_dev);
-	if (ret)
+		dev_err(dev, "enable to init this device: %d\n", ret);
+		goto err;
+	}
+
+	ret = iio_device_register(indio_dev);
+	if (ret) {
 		dev_err(dev, "fail to register iio device: %d\n", ret);
+		goto err;
+	}
+
+	return 0;
+
+err:
+	mutex_destroy(&ad7949_adc->lock);
+	regulator_disable(ad7949_adc->vref);
 
 	return ret;
+}
+
+static int ad7949_spi_remove(struct spi_device *spi)
+{
+	struct iio_dev *indio_dev = spi_get_drvdata(spi);
+	struct ad7949_adc_chip *ad7949_adc = iio_priv(indio_dev);
+
+	iio_device_unregister(indio_dev);
+	mutex_destroy(&ad7949_adc->lock);
+	regulator_disable(ad7949_adc->vref);
+
+	return 0;
 }
 
 static const struct of_device_id ad7949_spi_of_id[] = {
@@ -448,6 +365,7 @@
 		.of_match_table	= ad7949_spi_of_id,
 	},
 	.probe	  = ad7949_spi_probe,
+	.remove   = ad7949_spi_remove,
 	.id_table = ad7949_spi_id,
 };
 module_spi_driver(ad7949_spi_driver);
