/*
 * Xilinx XADC driver
 *
 * Copyright 2013-2014 Analog Devices Inc.
 *  Author: Lars-Peter Clauen <lars@metafoo.de>
 *
 * Licensed under the GPL-2.
 *
 * Documentation for the parts can be found at:
 *  - XADC hardmacro: Xilinx UG480
 *  - ZYNQ XADC interface: Xilinx UG585
 *  - AXI XADC interface: Xilinx PG019
 */

#include <linux/clk.h>
#include <linux/device.h>
#include <linux/err.h>
#include <linux/interrupt.h>
#include <linux/io.h>
#include <linux/kernel.h>
#include <linux/module.h>
#include <linux/of.h>
#include <linux/platform_device.h>
#include <linux/slab.h>
#include <linux/sysfs.h>

#include <linux/iio/buffer.h>
#include <linux/iio/events.h>
#include <linux/iio/iio.h>
#include <linux/iio/sysfs.h>
#include <linux/iio/trigger.h>
#include <linux/iio/trigger_consumer.h>
#include <linux/iio/triggered_buffer.h>

#include "xilinx-xadc.h"

static const unsigned int XADC_ZYNQ_UNMASK_TIMEOUT = 500;

/* ZYNQ register definitions */
#define XADC_ZYNQ_REG_CFG	0x00
#define XADC_ZYNQ_REG_INTSTS	0x04
#define XADC_ZYNQ_REG_INTMSK	0x08
#define XADC_ZYNQ_REG_STATUS	0x0c
#define XADC_ZYNQ_REG_CFIFO	0x10
#define XADC_ZYNQ_REG_DFIFO	0x14
#define XADC_ZYNQ_REG_CTL		0x18

#define XADC_ZYNQ_CFG_ENABLE		BIT(31)
#define XADC_ZYNQ_CFG_CFIFOTH_MASK	(0xf << 20)
#define XADC_ZYNQ_CFG_CFIFOTH_OFFSET	20
#define XADC_ZYNQ_CFG_DFIFOTH_MASK	(0xf << 16)
#define XADC_ZYNQ_CFG_DFIFOTH_OFFSET	16
#define XADC_ZYNQ_CFG_WEDGE		BIT(13)
#define XADC_ZYNQ_CFG_REDGE		BIT(12)
#define XADC_ZYNQ_CFG_TCKRATE_MASK	(0x3 << 8)
#define XADC_ZYNQ_CFG_TCKRATE_DIV2	(0x0 << 8)
#define XADC_ZYNQ_CFG_TCKRATE_DIV4	(0x1 << 8)
#define XADC_ZYNQ_CFG_TCKRATE_DIV8	(0x2 << 8)
#define XADC_ZYNQ_CFG_TCKRATE_DIV16	(0x3 << 8)
#define XADC_ZYNQ_CFG_IGAP_MASK		0x1f
#define XADC_ZYNQ_CFG_IGAP(x)		(x)

#define XADC_ZYNQ_INT_CFIFO_LTH		BIT(9)
#define XADC_ZYNQ_INT_DFIFO_GTH		BIT(8)
#define XADC_ZYNQ_INT_ALARM_MASK	0xff
#define XADC_ZYNQ_INT_ALARM_OFFSET	0

#define XADC_ZYNQ_STATUS_CFIFO_LVL_MASK	(0xf << 16)
#define XADC_ZYNQ_STATUS_CFIFO_LVL_OFFSET	16
#define XADC_ZYNQ_STATUS_DFIFO_LVL_MASK	(0xf << 12)
#define XADC_ZYNQ_STATUS_DFIFO_LVL_OFFSET	12
#define XADC_ZYNQ_STATUS_CFIFOF		BIT(11)
#define XADC_ZYNQ_STATUS_CFIFOE		BIT(10)
#define XADC_ZYNQ_STATUS_DFIFOF		BIT(9)
#define XADC_ZYNQ_STATUS_DFIFOE		BIT(8)
#define XADC_ZYNQ_STATUS_OT		BIT(7)
#define XADC_ZYNQ_STATUS_ALM(x)		BIT(x)

#define XADC_ZYNQ_CTL_RESET		BIT(4)

#define XADC_ZYNQ_CMD_NOP		0x00
#define XADC_ZYNQ_CMD_READ		0x01
#define XADC_ZYNQ_CMD_WRITE		0x02

#define XADC_ZYNQ_CMD(cmd, addr, data) (((cmd) << 26) | ((addr) << 16) | (data))

/* AXI register definitions */
#define XADC_AXI_REG_RESET		0x00
#define XADC_AXI_REG_STATUS		0x04
#define XADC_AXI_REG_ALARM_STATUS	0x08
#define XADC_AXI_REG_CONVST		0x0c
#define XADC_AXI_REG_XADC_RESET		0x10
#define XADC_AXI_REG_GIER		0x5c
#define XADC_AXI_REG_IPISR		0x60
#define XADC_AXI_REG_IPIER		0x68
#define XADC_AXI_ADC_REG_OFFSET		0x200

#define XADC_AXI_RESET_MAGIC		0xa
#define XADC_AXI_GIER_ENABLE		BIT(31)

#define XADC_AXI_INT_EOS		BIT(4)
#define XADC_AXI_INT_ALARM_MASK		0x3c0f

#define XADC_FLAGS_BUFFERED BIT(0)

static void xadc_write_reg(struct xadc *xadc, unsigned int reg,
	uint32_t val)
{
	writel(val, xadc->base + reg);
}

static void xadc_read_reg(struct xadc *xadc, unsigned int reg,
	uint32_t *val)
{
	*val = readl(xadc->base + reg);
}

/*
 * The ZYNQ interface uses two asynchronous FIFOs for communication with the
 * XADC. Reads and writes to the XADC register are performed by submitting a
 * request to the command FIFO (CFIFO), once the request has been completed the
 * result can be read from the data FIFO (DFIFO). The method currently used in
 * this driver is to submit the request for a read/write operation, then go to
 * sleep and wait for an interrupt that signals that a response is available in
 * the data FIFO.
 */

static void xadc_zynq_write_fifo(struct xadc *xadc, uint32_t *cmd,
	unsigned int n)
{
	unsigned int i;

	for (i = 0; i < n; i++)
		xadc_write_reg(xadc, XADC_ZYNQ_REG_CFIFO, cmd[i]);
}

static void xadc_zynq_drain_fifo(struct xadc *xadc)
{
	uint32_t status, tmp;

	xadc_read_reg(xadc, XADC_ZYNQ_REG_STATUS, &status);

	while (!(status & XADC_ZYNQ_STATUS_DFIFOE)) {
		xadc_read_reg(xadc, XADC_ZYNQ_REG_DFIFO, &tmp);
		xadc_read_reg(xadc, XADC_ZYNQ_REG_STATUS, &status);
	}
}

static void xadc_zynq_update_intmsk(struct xadc *xadc, unsigned int mask,
	unsigned int val)
{
	xadc->zynq_intmask &= ~mask;
	xadc->zynq_intmask |= val;

	xadc_write_reg(xadc, XADC_ZYNQ_REG_INTMSK,
		xadc->zynq_intmask | xadc->zynq_masked_alarm);
}

static int xadc_zynq_write_adc_reg(struct xadc *xadc, unsigned int reg,
	uint16_t val)
{
	uint32_t cmd[1];
	uint32_t tmp;
	int ret;

	spin_lock_irq(&xadc->lock);
	xadc_zynq_update_intmsk(xadc, XADC_ZYNQ_INT_DFIFO_GTH,
			XADC_ZYNQ_INT_DFIFO_GTH);

	reinit_completion(&xadc->completion);

	cmd[0] = XADC_ZYNQ_CMD(XADC_ZYNQ_CMD_WRITE, reg, val);
	xadc_zynq_write_fifo(xadc, cmd, ARRAY_SIZE(cmd));
	xadc_read_reg(xadc, XADC_ZYNQ_REG_CFG, &tmp);
	tmp &= ~XADC_ZYNQ_CFG_DFIFOTH_MASK;
	tmp |= 0 << XADC_ZYNQ_CFG_DFIFOTH_OFFSET;
	xadc_write_reg(xadc, XADC_ZYNQ_REG_CFG, tmp);

	xadc_zynq_update_intmsk(xadc, XADC_ZYNQ_INT_DFIFO_GTH, 0);
	spin_unlock_irq(&xadc->lock);

	ret = wait_for_completion_interruptible_timeout(&xadc->completion, HZ);
	if (ret == 0)
		ret = -EIO;
	else
		ret = 0;

	xadc_read_reg(xadc, XADC_ZYNQ_REG_DFIFO, &tmp);

	return ret;
}

static int xadc_zynq_read_adc_reg(struct xadc *xadc, unsigned int reg,
	uint16_t *val)
{
	uint32_t cmd[2];
	uint32_t resp, tmp;
	int ret;

	cmd[0] = XADC_ZYNQ_CMD(XADC_ZYNQ_CMD_READ, reg, 0);
	cmd[1] = XADC_ZYNQ_CMD(XADC_ZYNQ_CMD_NOP, 0, 0);

	spin_lock_irq(&xadc->lock);
	xadc_zynq_update_intmsk(xadc, XADC_ZYNQ_INT_DFIFO_GTH,
			XADC_ZYNQ_INT_DFIFO_GTH);
	xadc_zynq_drain_fifo(xadc);
	reinit_completion(&xadc->completion);

	xadc_zynq_write_fifo(xadc, cmd, ARRAY_SIZE(cmd));
	xadc_read_reg(xadc, XADC_ZYNQ_REG_CFG, &tmp);
	tmp &= ~XADC_ZYNQ_CFG_DFIFOTH_MASK;
	tmp |= 1 << XADC_ZYNQ_CFG_DFIFOTH_OFFSET;
	xadc_write_reg(xadc, XADC_ZYNQ_REG_CFG, tmp);

	xadc_zynq_update_intmsk(xadc, XADC_ZYNQ_INT_DFIFO_GTH, 0);
	spin_unlock_irq(&xadc->lock);
	ret = wait_for_completion_interruptible_timeout(&xadc->completion, HZ);
	if (ret == 0)
		ret = -EIO;
	if (ret < 0)
		return ret;

	xadc_read_reg(xadc, XADC_ZYNQ_REG_DFIFO, &resp);
	xadc_read_reg(xadc, XADC_ZYNQ_REG_DFIFO, &resp);

	*val = resp & 0xffff;

	return 0;
}

static unsigned int xadc_zynq_transform_alarm(unsigned int alarm)
{
	return ((alarm & 0x80) >> 4) |
		((alarm & 0x78) << 1) |
		(alarm & 0x07);
}

/*
 * The ZYNQ threshold interrupts are level sensitive. Since we can't make the
 * threshold condition go way from within the interrupt handler, this means as
 * soon as a threshold condition is present we would enter the interrupt handler
 * again and again. To work around this we mask all active thresholds interrupts
 * in the interrupt handler and start a timer. In this timer we poll the
 * interrupt status and only if the interrupt is inactive we unmask it again.
 */
static void xadc_zynq_unmask_worker(struct work_struct *work)
{
	struct xadc *xadc = container_of(work, struct xadc, zynq_unmask_work.work);
	unsigned int misc_sts, unmask;

	xadc_read_reg(xadc, XADC_ZYNQ_REG_STATUS, &misc_sts);

	misc_sts &= XADC_ZYNQ_INT_ALARM_MASK;

	spin_lock_irq(&xadc->lock);

	/* Clear those bits which are not active anymore */
	unmask = (xadc->zynq_masked_alarm ^ misc_sts) & xadc->zynq_masked_alarm;
	xadc->zynq_masked_alarm &= misc_sts;

	/* Also clear those which are masked out anyway */
	xadc->zynq_masked_alarm &= ~xadc->zynq_intmask;

	/* Clear the interrupts before we unmask them */
	xadc_write_reg(xadc, XADC_ZYNQ_REG_INTSTS, unmask);

	xadc_zynq_update_intmsk(xadc, 0, 0);

	spin_unlock_irq(&xadc->lock);

	/* if still pending some alarm re-trigger the timer */
	if (xadc->zynq_masked_alarm) {
		schedule_delayed_work(&xadc->zynq_unmask_work,
				msecs_to_jiffies(XADC_ZYNQ_UNMASK_TIMEOUT));
	}

}

static irqreturn_t xadc_zynq_interrupt_handler(int irq, void *devid)
{
	struct iio_dev *indio_dev = devid;
	struct xadc *xadc = iio_priv(indio_dev);
	uint32_t status;

	xadc_read_reg(xadc, XADC_ZYNQ_REG_INTSTS, &status);

	status &= ~(xadc->zynq_intmask | xadc->zynq_masked_alarm);

	if (!status)
		return IRQ_NONE;

	spin_lock(&xadc->lock);

	xadc_write_reg(xadc, XADC_ZYNQ_REG_INTSTS, status);

	if (status & XADC_ZYNQ_INT_DFIFO_GTH) {
		xadc_zynq_update_intmsk(xadc, XADC_ZYNQ_INT_DFIFO_GTH,
			XADC_ZYNQ_INT_DFIFO_GTH);
		complete(&xadc->completion);
	}

	status &= XADC_ZYNQ_INT_ALARM_MASK;
	if (status) {
		xadc->zynq_masked_alarm |= status;
		/*
		 * mask the current event interrupt,
		 * unmask it when the interrupt is no more active.
		 */
		xadc_zynq_update_intmsk(xadc, 0, 0);

		xadc_handle_events(indio_dev,
				xadc_zynq_transform_alarm(status));

		/* unmask the required interrupts in timer. */
		schedule_delayed_work(&xadc->zynq_unmask_work,
				msecs_to_jiffies(XADC_ZYNQ_UNMASK_TIMEOUT));
	}
	spin_unlock(&xadc->lock);

	return IRQ_HANDLED;
}

#define XADC_ZYNQ_TCK_RATE_MAX 50000000
#define XADC_ZYNQ_IGAP_DEFAULT 20

static int xadc_zynq_setup(struct platform_device *pdev,
	struct iio_dev *indio_dev, int irq)
{
	struct xadc *xadc = iio_priv(indio_dev);
	unsigned long pcap_rate;
	unsigned int tck_div;
	unsigned int div;
	unsigned int igap;
	unsigned int tck_rate;
	int ret;

	/* TODO: Figure out how to make igap and tck_rate configurable */
	igap = XADC_ZYNQ_IGAP_DEFAULT;
	tck_rate = XADC_ZYNQ_TCK_RATE_MAX;

	xadc->zynq_intmask = ~0;

	pcap_rate = clk_get_rate(xadc->clk);

<<<<<<< HEAD
	if (tck_rate > XADC_ZYNQ_TCK_RATE_MAX)
		tck_rate = XADC_ZYNQ_TCK_RATE_MAX;
=======
	if (pcap_rate > XADC_ZYNQ_PCAP_RATE_MAX) {
		ret = clk_set_rate(xadc->clk,
				   (unsigned long)XADC_ZYNQ_PCAP_RATE_MAX);
		if (ret)
			return ret;
	}

>>>>>>> 39f41416
	if (tck_rate > pcap_rate / 2) {
		div = 2;
	} else {
		div = pcap_rate / tck_rate;
		if (pcap_rate / div > XADC_ZYNQ_TCK_RATE_MAX)
			div++;
	}

	if (div <= 3)
		tck_div = XADC_ZYNQ_CFG_TCKRATE_DIV2;
	else if (div <= 7)
		tck_div = XADC_ZYNQ_CFG_TCKRATE_DIV4;
	else if (div <= 15)
		tck_div = XADC_ZYNQ_CFG_TCKRATE_DIV8;
	else
		tck_div = XADC_ZYNQ_CFG_TCKRATE_DIV16;

	xadc_write_reg(xadc, XADC_ZYNQ_REG_CTL, XADC_ZYNQ_CTL_RESET);
	xadc_write_reg(xadc, XADC_ZYNQ_REG_CTL, 0);
	xadc_write_reg(xadc, XADC_ZYNQ_REG_INTSTS, ~0);
	xadc_write_reg(xadc, XADC_ZYNQ_REG_INTMSK, xadc->zynq_intmask);
	xadc_write_reg(xadc, XADC_ZYNQ_REG_CFG, XADC_ZYNQ_CFG_ENABLE |
			XADC_ZYNQ_CFG_REDGE | XADC_ZYNQ_CFG_WEDGE |
			tck_div | XADC_ZYNQ_CFG_IGAP(igap));

<<<<<<< HEAD
=======
	if (pcap_rate > XADC_ZYNQ_PCAP_RATE_MAX) {
		ret = clk_set_rate(xadc->clk, pcap_rate);
		if (ret)
			return ret;
	}

>>>>>>> 39f41416
	return 0;
}

static unsigned long xadc_zynq_get_dclk_rate(struct xadc *xadc)
{
	unsigned int div;
	uint32_t val;

	xadc_read_reg(xadc, XADC_ZYNQ_REG_CFG, &val);

	switch (val & XADC_ZYNQ_CFG_TCKRATE_MASK) {
	case XADC_ZYNQ_CFG_TCKRATE_DIV4:
		div = 4;
		break;
	case XADC_ZYNQ_CFG_TCKRATE_DIV8:
		div = 8;
		break;
	case XADC_ZYNQ_CFG_TCKRATE_DIV16:
		div = 16;
		break;
	default:
		div = 2;
		break;
	}

	return clk_get_rate(xadc->clk) / div;
}

static void xadc_zynq_update_alarm(struct xadc *xadc, unsigned int alarm)
{
	unsigned long flags;
	uint32_t status;

	/* Move OT to bit 7 */
	alarm = ((alarm & 0x08) << 4) | ((alarm & 0xf0) >> 1) | (alarm & 0x07);

	spin_lock_irqsave(&xadc->lock, flags);

	/* Clear previous interrupts if any. */
	xadc_read_reg(xadc, XADC_ZYNQ_REG_INTSTS, &status);
	xadc_write_reg(xadc, XADC_ZYNQ_REG_INTSTS, status & alarm);

	xadc_zynq_update_intmsk(xadc, XADC_ZYNQ_INT_ALARM_MASK,
		~alarm & XADC_ZYNQ_INT_ALARM_MASK);

	spin_unlock_irqrestore(&xadc->lock, flags);
}

static const struct xadc_ops xadc_zynq_ops = {
	.read = xadc_zynq_read_adc_reg,
	.write = xadc_zynq_write_adc_reg,
	.setup = xadc_zynq_setup,
	.get_dclk_rate = xadc_zynq_get_dclk_rate,
	.interrupt_handler = xadc_zynq_interrupt_handler,
	.update_alarm = xadc_zynq_update_alarm,
};

static int xadc_axi_read_adc_reg(struct xadc *xadc, unsigned int reg,
	uint16_t *val)
{
	uint32_t val32;

	xadc_read_reg(xadc, XADC_AXI_ADC_REG_OFFSET + reg * 4, &val32);
	*val = val32 & 0xffff;

	return 0;
}

static int xadc_axi_write_adc_reg(struct xadc *xadc, unsigned int reg,
	uint16_t val)
{
	xadc_write_reg(xadc, XADC_AXI_ADC_REG_OFFSET + reg * 4, val);

	return 0;
}

static int xadc_axi_setup(struct platform_device *pdev,
	struct iio_dev *indio_dev, int irq)
{
	struct xadc *xadc = iio_priv(indio_dev);

	xadc_write_reg(xadc, XADC_AXI_REG_RESET, XADC_AXI_RESET_MAGIC);
	xadc_write_reg(xadc, XADC_AXI_REG_GIER, XADC_AXI_GIER_ENABLE);

	return 0;
}

static irqreturn_t xadc_axi_interrupt_handler(int irq, void *devid)
{
	struct iio_dev *indio_dev = devid;
	struct xadc *xadc = iio_priv(indio_dev);
	uint32_t status, mask;
	unsigned int events;

	xadc_read_reg(xadc, XADC_AXI_REG_IPISR, &status);
	xadc_read_reg(xadc, XADC_AXI_REG_IPIER, &mask);
	status &= mask;

	if (!status)
		return IRQ_NONE;

	if ((status & XADC_AXI_INT_EOS) && xadc->trigger)
		iio_trigger_poll(xadc->trigger);

	if (status & XADC_AXI_INT_ALARM_MASK) {
		/*
		 * The order of the bits in the AXI-XADC status register does
		 * not match the order of the bits in the XADC alarm enable
		 * register. xadc_handle_events() expects the events to be in
		 * the same order as the XADC alarm enable register.
		 */
		events = (status & 0x000e) >> 1;
		events |= (status & 0x0001) << 3;
		events |= (status & 0x3c00) >> 6;
		xadc_handle_events(indio_dev, events);
	}

	xadc_write_reg(xadc, XADC_AXI_REG_IPISR, status);

	return IRQ_HANDLED;
}

static void xadc_axi_update_alarm(struct xadc *xadc, unsigned int alarm)
{
	uint32_t val;
	unsigned long flags;

	/*
	 * The order of the bits in the AXI-XADC status register does not match
	 * the order of the bits in the XADC alarm enable register. We get
	 * passed the alarm mask in the same order as in the XADC alarm enable
	 * register.
	 */
	alarm = ((alarm & 0x07) << 1) | ((alarm & 0x08) >> 3) |
			((alarm & 0xf0) << 6);

	spin_lock_irqsave(&xadc->lock, flags);
	xadc_read_reg(xadc, XADC_AXI_REG_IPIER, &val);
	val &= ~XADC_AXI_INT_ALARM_MASK;
	val |= alarm;
	xadc_write_reg(xadc, XADC_AXI_REG_IPIER, val);
	spin_unlock_irqrestore(&xadc->lock, flags);
}

static unsigned long xadc_axi_get_dclk(struct xadc *xadc)
{
	return clk_get_rate(xadc->clk);
}

static const struct xadc_ops xadc_axi_ops = {
	.read = xadc_axi_read_adc_reg,
	.write = xadc_axi_write_adc_reg,
	.setup = xadc_axi_setup,
	.get_dclk_rate = xadc_axi_get_dclk,
	.update_alarm = xadc_axi_update_alarm,
	.interrupt_handler = xadc_axi_interrupt_handler,
	.flags = XADC_FLAGS_BUFFERED,
};

static int _xadc_update_adc_reg(struct xadc *xadc, unsigned int reg,
	uint16_t mask, uint16_t val)
{
	uint16_t tmp;
	int ret;

	ret = _xadc_read_adc_reg(xadc, reg, &tmp);
	if (ret)
		return ret;

	return _xadc_write_adc_reg(xadc, reg, (tmp & ~mask) | val);
}

static int xadc_update_adc_reg(struct xadc *xadc, unsigned int reg,
	uint16_t mask, uint16_t val)
{
	int ret;

	mutex_lock(&xadc->mutex);
	ret = _xadc_update_adc_reg(xadc, reg, mask, val);
	mutex_unlock(&xadc->mutex);

	return ret;
}

static unsigned long xadc_get_dclk_rate(struct xadc *xadc)
{
	return xadc->ops->get_dclk_rate(xadc);
}

static int xadc_update_scan_mode(struct iio_dev *indio_dev,
	const unsigned long *mask)
{
	struct xadc *xadc = iio_priv(indio_dev);
	unsigned int n;

	n = bitmap_weight(mask, indio_dev->masklength);

	kfree(xadc->data);
	xadc->data = kcalloc(n, sizeof(*xadc->data), GFP_KERNEL);
	if (!xadc->data)
		return -ENOMEM;

	return 0;
}

static unsigned int xadc_scan_index_to_channel(unsigned int scan_index)
{
	switch (scan_index) {
	case 5:
		return XADC_REG_VCCPINT;
	case 6:
		return XADC_REG_VCCPAUX;
	case 7:
		return XADC_REG_VCCO_DDR;
	case 8:
		return XADC_REG_TEMP;
	case 9:
		return XADC_REG_VCCINT;
	case 10:
		return XADC_REG_VCCAUX;
	case 11:
		return XADC_REG_VPVN;
	case 12:
		return XADC_REG_VREFP;
	case 13:
		return XADC_REG_VREFN;
	case 14:
		return XADC_REG_VCCBRAM;
	default:
		return XADC_REG_VAUX(scan_index - 16);
	}
}

static irqreturn_t xadc_trigger_handler(int irq, void *p)
{
	struct iio_poll_func *pf = p;
	struct iio_dev *indio_dev = pf->indio_dev;
	struct xadc *xadc = iio_priv(indio_dev);
	unsigned int chan;
	int i, j;

	if (!xadc->data)
		goto out;

	j = 0;
	for_each_set_bit(i, indio_dev->active_scan_mask,
		indio_dev->masklength) {
		chan = xadc_scan_index_to_channel(i);
		xadc_read_adc_reg(xadc, chan, &xadc->data[j]);
		j++;
	}

	iio_push_to_buffers(indio_dev, xadc->data);

out:
	iio_trigger_notify_done(indio_dev->trig);

	return IRQ_HANDLED;
}

static int xadc_trigger_set_state(struct iio_trigger *trigger, bool state)
{
	struct xadc *xadc = iio_trigger_get_drvdata(trigger);
	unsigned long flags;
	unsigned int convst;
	unsigned int val;
	int ret = 0;

	mutex_lock(&xadc->mutex);

	if (state) {
		/* Only one of the two triggers can be active at the a time. */
		if (xadc->trigger != NULL) {
			ret = -EBUSY;
			goto err_out;
		} else {
			xadc->trigger = trigger;
			if (trigger == xadc->convst_trigger)
				convst = XADC_CONF0_EC;
			else
				convst = 0;
		}
		ret = _xadc_update_adc_reg(xadc, XADC_REG_CONF1, XADC_CONF0_EC,
					convst);
		if (ret)
			goto err_out;
	} else {
		xadc->trigger = NULL;
	}

	spin_lock_irqsave(&xadc->lock, flags);
	xadc_read_reg(xadc, XADC_AXI_REG_IPIER, &val);
	xadc_write_reg(xadc, XADC_AXI_REG_IPISR, val & XADC_AXI_INT_EOS);
	if (state)
		val |= XADC_AXI_INT_EOS;
	else
		val &= ~XADC_AXI_INT_EOS;
	xadc_write_reg(xadc, XADC_AXI_REG_IPIER, val);
	spin_unlock_irqrestore(&xadc->lock, flags);

err_out:
	mutex_unlock(&xadc->mutex);

	return ret;
}

static const struct iio_trigger_ops xadc_trigger_ops = {
	.owner = THIS_MODULE,
	.set_trigger_state = &xadc_trigger_set_state,
};

static struct iio_trigger *xadc_alloc_trigger(struct iio_dev *indio_dev,
	const char *name)
{
	struct iio_trigger *trig;
	int ret;

	trig = iio_trigger_alloc("%s%d-%s", indio_dev->name,
				indio_dev->id, name);
	if (trig == NULL)
		return ERR_PTR(-ENOMEM);

	trig->dev.parent = indio_dev->dev.parent;
	trig->ops = &xadc_trigger_ops;
	iio_trigger_set_drvdata(trig, iio_priv(indio_dev));

	ret = iio_trigger_register(trig);
	if (ret)
		goto error_free_trig;

	return trig;

error_free_trig:
	iio_trigger_free(trig);
	return ERR_PTR(ret);
}

static int xadc_power_adc_b(struct xadc *xadc, unsigned int seq_mode)
{
	uint16_t val;

	switch (seq_mode) {
	case XADC_CONF1_SEQ_SIMULTANEOUS:
	case XADC_CONF1_SEQ_INDEPENDENT:
		val = XADC_CONF2_PD_ADC_B;
		break;
	default:
		val = 0;
		break;
	}

	return xadc_update_adc_reg(xadc, XADC_REG_CONF2, XADC_CONF2_PD_MASK,
		val);
}

static int xadc_get_seq_mode(struct xadc *xadc, unsigned long scan_mode)
{
	unsigned int aux_scan_mode = scan_mode >> 16;

	if (xadc->external_mux_mode == XADC_EXTERNAL_MUX_DUAL)
		return XADC_CONF1_SEQ_SIMULTANEOUS;

	if ((aux_scan_mode & 0xff00) == 0 ||
		(aux_scan_mode & 0x00ff) == 0)
		return XADC_CONF1_SEQ_CONTINUOUS;

	return XADC_CONF1_SEQ_SIMULTANEOUS;
}

static int xadc_postdisable(struct iio_dev *indio_dev)
{
	struct xadc *xadc = iio_priv(indio_dev);
	unsigned long scan_mask;
	int ret;
	int i;

	scan_mask = 1; /* Run calibration as part of the sequence */
	for (i = 0; i < indio_dev->num_channels; i++)
		scan_mask |= BIT(indio_dev->channels[i].scan_index);

	/* Enable all channels and calibration */
	ret = xadc_write_adc_reg(xadc, XADC_REG_SEQ(0), scan_mask & 0xffff);
	if (ret)
		return ret;

	ret = xadc_write_adc_reg(xadc, XADC_REG_SEQ(1), scan_mask >> 16);
	if (ret)
		return ret;

	ret = xadc_update_adc_reg(xadc, XADC_REG_CONF1, XADC_CONF1_SEQ_MASK,
		XADC_CONF1_SEQ_CONTINUOUS);
	if (ret)
		return ret;

	return xadc_power_adc_b(xadc, XADC_CONF1_SEQ_CONTINUOUS);
}

static int xadc_preenable(struct iio_dev *indio_dev)
{
	struct xadc *xadc = iio_priv(indio_dev);
	unsigned long scan_mask;
	int seq_mode;
	int ret;

	ret = xadc_update_adc_reg(xadc, XADC_REG_CONF1, XADC_CONF1_SEQ_MASK,
		XADC_CONF1_SEQ_DEFAULT);
	if (ret)
		goto err;

	scan_mask = *indio_dev->active_scan_mask;
	seq_mode = xadc_get_seq_mode(xadc, scan_mask);

	ret = xadc_write_adc_reg(xadc, XADC_REG_SEQ(0), scan_mask & 0xffff);
	if (ret)
		goto err;

	ret = xadc_write_adc_reg(xadc, XADC_REG_SEQ(1), scan_mask >> 16);
	if (ret)
		goto err;

	ret = xadc_power_adc_b(xadc, seq_mode);
	if (ret)
		goto err;

	ret = xadc_update_adc_reg(xadc, XADC_REG_CONF1, XADC_CONF1_SEQ_MASK,
		seq_mode);
	if (ret)
		goto err;

	return 0;
err:
	xadc_postdisable(indio_dev);
	return ret;
}

static const struct iio_buffer_setup_ops xadc_buffer_ops = {
	.preenable = &xadc_preenable,
	.postdisable = &xadc_postdisable,
};

static int xadc_read_raw(struct iio_dev *indio_dev,
	struct iio_chan_spec const *chan, int *val, int *val2, long info)
{
	struct xadc *xadc = iio_priv(indio_dev);
	unsigned int div;
	uint16_t val16;
	int ret;

	switch (info) {
	case IIO_CHAN_INFO_RAW:
		if (iio_buffer_enabled(indio_dev))
			return -EBUSY;
		ret = xadc_read_adc_reg(xadc, chan->address, &val16);
		if (ret < 0)
			return ret;

		val16 >>= 4;
		if (chan->scan_type.sign == 'u')
			*val = val16;
		else
			*val = sign_extend32(val16, 11);

		return IIO_VAL_INT;
	case IIO_CHAN_INFO_SCALE:
		switch (chan->type) {
		case IIO_VOLTAGE:
			/* V = (val * 3.0) / 4096 */
			switch (chan->address) {
			case XADC_REG_VCCINT:
			case XADC_REG_VCCAUX:
			case XADC_REG_VREFP:
			case XADC_REG_VREFN:
			case XADC_REG_VCCBRAM:
			case XADC_REG_VCCPINT:
			case XADC_REG_VCCPAUX:
			case XADC_REG_VCCO_DDR:
				*val = 3000;
				break;
			default:
				*val = 1000;
				break;
			}
			*val2 = 12;
			return IIO_VAL_FRACTIONAL_LOG2;
		case IIO_TEMP:
			/* Temp in C = (val * 503.975) / 4096 - 273.15 */
			*val = 503975;
			*val2 = 12;
			return IIO_VAL_FRACTIONAL_LOG2;
		default:
			return -EINVAL;
		}
	case IIO_CHAN_INFO_OFFSET:
		/* Only the temperature channel has an offset */
		*val = -((273150 << 12) / 503975);
		return IIO_VAL_INT;
	case IIO_CHAN_INFO_SAMP_FREQ:
		ret = xadc_read_adc_reg(xadc, XADC_REG_CONF2, &val16);
		if (ret)
			return ret;

		div = (val16 & XADC_CONF2_DIV_MASK) >> XADC_CONF2_DIV_OFFSET;
		if (div < 2)
			div = 2;

		*val = xadc_get_dclk_rate(xadc) / div / 26;

		return IIO_VAL_INT;
	default:
		return -EINVAL;
	}
}

static int xadc_write_raw(struct iio_dev *indio_dev,
	struct iio_chan_spec const *chan, int val, int val2, long info)
{
	struct xadc *xadc = iio_priv(indio_dev);
	unsigned long clk_rate = xadc_get_dclk_rate(xadc);
	unsigned int div;

	if (!clk_rate)
		return -EINVAL;

	if (info != IIO_CHAN_INFO_SAMP_FREQ)
		return -EINVAL;

	if (val <= 0)
		return -EINVAL;

	/* Max. 150 kSPS */
	if (val > 150000)
		val = 150000;

	val *= 26;

	/* Min 1MHz */
	if (val < 1000000)
		val = 1000000;

	/*
	 * We want to round down, but only if we do not exceed the 150 kSPS
	 * limit.
	 */
	div = clk_rate / val;
	if (clk_rate / div / 26 > 150000)
		div++;
	if (div < 2)
		div = 2;
	else if (div > 0xff)
		div = 0xff;

	return xadc_update_adc_reg(xadc, XADC_REG_CONF2, XADC_CONF2_DIV_MASK,
		div << XADC_CONF2_DIV_OFFSET);
}

static const struct iio_event_spec xadc_temp_events[] = {
	{
		.type = IIO_EV_TYPE_THRESH,
		.dir = IIO_EV_DIR_RISING,
		.mask_separate = BIT(IIO_EV_INFO_ENABLE) |
				BIT(IIO_EV_INFO_VALUE) |
				BIT(IIO_EV_INFO_HYSTERESIS),
	},
};

/* Separate values for upper and lower thresholds, but only a shared enabled */
static const struct iio_event_spec xadc_voltage_events[] = {
	{
		.type = IIO_EV_TYPE_THRESH,
		.dir = IIO_EV_DIR_RISING,
		.mask_separate = BIT(IIO_EV_INFO_VALUE),
	}, {
		.type = IIO_EV_TYPE_THRESH,
		.dir = IIO_EV_DIR_FALLING,
		.mask_separate = BIT(IIO_EV_INFO_VALUE),
	}, {
		.type = IIO_EV_TYPE_THRESH,
		.dir = IIO_EV_DIR_EITHER,
		.mask_separate = BIT(IIO_EV_INFO_ENABLE),
	},
};

#define XADC_CHAN_TEMP(_chan, _scan_index, _addr) { \
	.type = IIO_TEMP, \
	.indexed = 1, \
	.channel = (_chan), \
	.address = (_addr), \
	.info_mask_separate = BIT(IIO_CHAN_INFO_RAW) | \
		BIT(IIO_CHAN_INFO_SCALE) | \
		BIT(IIO_CHAN_INFO_OFFSET), \
	.info_mask_shared_by_all = BIT(IIO_CHAN_INFO_SAMP_FREQ), \
	.event_spec = xadc_temp_events, \
	.num_event_specs = ARRAY_SIZE(xadc_temp_events), \
	.scan_index = (_scan_index), \
	.scan_type = { \
		.sign = 'u', \
		.realbits = 12, \
		.storagebits = 16, \
		.shift = 4, \
		.endianness = IIO_CPU, \
	}, \
}

#define XADC_CHAN_VOLTAGE(_chan, _scan_index, _addr, _ext, _alarm) { \
	.type = IIO_VOLTAGE, \
	.indexed = 1, \
	.channel = (_chan), \
	.address = (_addr), \
	.info_mask_separate = BIT(IIO_CHAN_INFO_RAW) | \
		BIT(IIO_CHAN_INFO_SCALE), \
	.info_mask_shared_by_all = BIT(IIO_CHAN_INFO_SAMP_FREQ), \
	.event_spec = (_alarm) ? xadc_voltage_events : NULL, \
	.num_event_specs = (_alarm) ? ARRAY_SIZE(xadc_voltage_events) : 0, \
	.scan_index = (_scan_index), \
	.scan_type = { \
		.sign = ((_addr) == XADC_REG_VREFN) ? 's' : 'u', \
		.realbits = 12, \
		.storagebits = 16, \
		.shift = 4, \
		.endianness = IIO_CPU, \
	}, \
	.extend_name = _ext, \
}

static const struct iio_chan_spec xadc_channels[] = {
	XADC_CHAN_TEMP(0, 8, XADC_REG_TEMP),
	XADC_CHAN_VOLTAGE(0, 9, XADC_REG_VCCINT, "vccint", true),
	XADC_CHAN_VOLTAGE(1, 10, XADC_REG_VCCAUX, "vccaux", true),
	XADC_CHAN_VOLTAGE(2, 14, XADC_REG_VCCBRAM, "vccbram", true),
	XADC_CHAN_VOLTAGE(3, 5, XADC_REG_VCCPINT, "vccpint", true),
	XADC_CHAN_VOLTAGE(4, 6, XADC_REG_VCCPAUX, "vccpaux", true),
	XADC_CHAN_VOLTAGE(5, 7, XADC_REG_VCCO_DDR, "vccoddr", true),
	XADC_CHAN_VOLTAGE(6, 12, XADC_REG_VREFP, "vrefp", false),
	XADC_CHAN_VOLTAGE(7, 13, XADC_REG_VREFN, "vrefn", false),
	XADC_CHAN_VOLTAGE(8, 11, XADC_REG_VPVN, NULL, false),
	XADC_CHAN_VOLTAGE(9, 16, XADC_REG_VAUX(0), NULL, false),
	XADC_CHAN_VOLTAGE(10, 17, XADC_REG_VAUX(1), NULL, false),
	XADC_CHAN_VOLTAGE(11, 18, XADC_REG_VAUX(2), NULL, false),
	XADC_CHAN_VOLTAGE(12, 19, XADC_REG_VAUX(3), NULL, false),
	XADC_CHAN_VOLTAGE(13, 20, XADC_REG_VAUX(4), NULL, false),
	XADC_CHAN_VOLTAGE(14, 21, XADC_REG_VAUX(5), NULL, false),
	XADC_CHAN_VOLTAGE(15, 22, XADC_REG_VAUX(6), NULL, false),
	XADC_CHAN_VOLTAGE(16, 23, XADC_REG_VAUX(7), NULL, false),
	XADC_CHAN_VOLTAGE(17, 24, XADC_REG_VAUX(8), NULL, false),
	XADC_CHAN_VOLTAGE(18, 25, XADC_REG_VAUX(9), NULL, false),
	XADC_CHAN_VOLTAGE(19, 26, XADC_REG_VAUX(10), NULL, false),
	XADC_CHAN_VOLTAGE(20, 27, XADC_REG_VAUX(11), NULL, false),
	XADC_CHAN_VOLTAGE(21, 28, XADC_REG_VAUX(12), NULL, false),
	XADC_CHAN_VOLTAGE(22, 29, XADC_REG_VAUX(13), NULL, false),
	XADC_CHAN_VOLTAGE(23, 30, XADC_REG_VAUX(14), NULL, false),
	XADC_CHAN_VOLTAGE(24, 31, XADC_REG_VAUX(15), NULL, false),
};

static const struct iio_info xadc_info = {
	.read_raw = &xadc_read_raw,
	.write_raw = &xadc_write_raw,
	.read_event_config = &xadc_read_event_config,
	.write_event_config = &xadc_write_event_config,
	.read_event_value = &xadc_read_event_value,
	.write_event_value = &xadc_write_event_value,
	.update_scan_mode = &xadc_update_scan_mode,
	.driver_module = THIS_MODULE,
};

static const struct of_device_id xadc_of_match_table[] = {
	{ .compatible = "xlnx,zynq-xadc-1.00.a", (void *)&xadc_zynq_ops },
	{ .compatible = "xlnx,axi-xadc-1.00.a", (void *)&xadc_axi_ops },
	{ },
};
MODULE_DEVICE_TABLE(of, xadc_of_match_table);

static int xadc_parse_dt(struct iio_dev *indio_dev, struct device_node *np,
	unsigned int *conf)
{
	struct xadc *xadc = iio_priv(indio_dev);
	struct iio_chan_spec *channels, *chan;
	struct device_node *chan_node, *child;
	unsigned int num_channels;
	const char *external_mux;
	u32 ext_mux_chan;
	u32 reg;
	int ret;

	*conf = 0;

	ret = of_property_read_string(np, "xlnx,external-mux", &external_mux);
	if (ret < 0 || strcasecmp(external_mux, "none") == 0)
		xadc->external_mux_mode = XADC_EXTERNAL_MUX_NONE;
	else if (strcasecmp(external_mux, "single") == 0)
		xadc->external_mux_mode = XADC_EXTERNAL_MUX_SINGLE;
	else if (strcasecmp(external_mux, "dual") == 0)
		xadc->external_mux_mode = XADC_EXTERNAL_MUX_DUAL;
	else
		return -EINVAL;

	if (xadc->external_mux_mode != XADC_EXTERNAL_MUX_NONE) {
		ret = of_property_read_u32(np, "xlnx,external-mux-channel",
					&ext_mux_chan);
		if (ret < 0)
			return ret;

		if (xadc->external_mux_mode == XADC_EXTERNAL_MUX_SINGLE) {
			if (ext_mux_chan == 0)
				ext_mux_chan = XADC_REG_VPVN;
			else if (ext_mux_chan <= 16)
				ext_mux_chan = XADC_REG_VAUX(ext_mux_chan - 1);
			else
				return -EINVAL;
		} else {
			if (ext_mux_chan > 0 && ext_mux_chan <= 8)
				ext_mux_chan = XADC_REG_VAUX(ext_mux_chan - 1);
			else
				return -EINVAL;
		}

		*conf |= XADC_CONF0_MUX | XADC_CONF0_CHAN(ext_mux_chan);
	}

	channels = kmemdup(xadc_channels, sizeof(xadc_channels), GFP_KERNEL);
	if (!channels)
		return -ENOMEM;

	num_channels = 9;
	chan = &channels[9];

	chan_node = of_get_child_by_name(np, "xlnx,channels");
	if (chan_node) {
		for_each_child_of_node(chan_node, child) {
			if (num_channels >= ARRAY_SIZE(xadc_channels)) {
				of_node_put(child);
				break;
			}

			ret = of_property_read_u32(child, "reg", &reg);
			if (ret || reg > 16)
				continue;

			if (of_property_read_bool(child, "xlnx,bipolar"))
				chan->scan_type.sign = 's';

			if (reg == 0) {
				chan->scan_index = 11;
				chan->address = XADC_REG_VPVN;
			} else {
				chan->scan_index = 15 + reg;
				chan->address = XADC_REG_VAUX(reg - 1);
			}
			num_channels++;
			chan++;
		}
	}
	of_node_put(chan_node);

	indio_dev->num_channels = num_channels;
	indio_dev->channels = krealloc(channels, sizeof(*channels) *
					num_channels, GFP_KERNEL);
	/* If we can't resize the channels array, just use the original */
	if (!indio_dev->channels)
		indio_dev->channels = channels;

	return 0;
}

static int xadc_probe(struct platform_device *pdev)
{
	const struct of_device_id *id;
	struct iio_dev *indio_dev;
	unsigned int bipolar_mask;
	struct resource *mem;
	unsigned int conf0;
	struct xadc *xadc;
	int ret;
	int irq;
	int i;

	if (!pdev->dev.of_node)
		return -ENODEV;

	id = of_match_node(xadc_of_match_table, pdev->dev.of_node);
	if (!id)
		return -EINVAL;

	irq = platform_get_irq(pdev, 0);
	if (irq <= 0)
		return -ENXIO;

	indio_dev = devm_iio_device_alloc(&pdev->dev, sizeof(*xadc));
	if (!indio_dev)
		return -ENOMEM;

	xadc = iio_priv(indio_dev);
	xadc->ops = id->data;
	init_completion(&xadc->completion);
	mutex_init(&xadc->mutex);
	spin_lock_init(&xadc->lock);
	INIT_DELAYED_WORK(&xadc->zynq_unmask_work, xadc_zynq_unmask_worker);

	mem = platform_get_resource(pdev, IORESOURCE_MEM, 0);
	xadc->base = devm_ioremap_resource(&pdev->dev, mem);
	if (IS_ERR(xadc->base))
		return PTR_ERR(xadc->base);

	indio_dev->dev.parent = &pdev->dev;
	indio_dev->dev.of_node = pdev->dev.of_node;
	indio_dev->name = "xadc";
	indio_dev->modes = INDIO_DIRECT_MODE;
	indio_dev->info = &xadc_info;

	ret = xadc_parse_dt(indio_dev, pdev->dev.of_node, &conf0);
	if (ret)
		goto err_device_free;

	if (xadc->ops->flags & XADC_FLAGS_BUFFERED) {
		ret = iio_triggered_buffer_setup(indio_dev,
			&iio_pollfunc_store_time, &xadc_trigger_handler,
			&xadc_buffer_ops);
		if (ret)
			goto err_device_free;

		xadc->convst_trigger = xadc_alloc_trigger(indio_dev, "convst");
		if (IS_ERR(xadc->convst_trigger)) {
			ret = PTR_ERR(xadc->convst_trigger);
			goto err_triggered_buffer_cleanup;
		}
		xadc->samplerate_trigger = xadc_alloc_trigger(indio_dev,
			"samplerate");
		if (IS_ERR(xadc->samplerate_trigger)) {
			ret = PTR_ERR(xadc->samplerate_trigger);
			goto err_free_convst_trigger;
		}
	}

	xadc->clk = devm_clk_get(&pdev->dev, NULL);
	if (IS_ERR(xadc->clk)) {
		ret = PTR_ERR(xadc->clk);
		goto err_free_samplerate_trigger;
	}

	ret = clk_prepare_enable(xadc->clk);
	if (ret)
		goto err_free_samplerate_trigger;

	ret = xadc->ops->setup(pdev, indio_dev, irq);
	if (ret)
		goto err_free_samplerate_trigger;

	ret = devm_request_irq(&pdev->dev, irq, xadc->ops->interrupt_handler, 0,
			       dev_name(&pdev->dev), indio_dev);
	if (ret)
		goto err_clk_disable_unprepare;

	for (i = 0; i < 16; i++)
		xadc_read_adc_reg(xadc, XADC_REG_THRESHOLD(i),
			&xadc->threshold[i]);

	ret = xadc_write_adc_reg(xadc, XADC_REG_CONF0, conf0);
	if (ret)
		goto err_clk_disable_unprepare;

	bipolar_mask = 0;
	for (i = 0; i < indio_dev->num_channels; i++) {
		if (indio_dev->channels[i].scan_type.sign == 's')
			bipolar_mask |= BIT(indio_dev->channels[i].scan_index);
	}

	ret = xadc_write_adc_reg(xadc, XADC_REG_INPUT_MODE(0), bipolar_mask);
	if (ret)
		goto err_clk_disable_unprepare;
	ret = xadc_write_adc_reg(xadc, XADC_REG_INPUT_MODE(1),
		bipolar_mask >> 16);
	if (ret)
		goto err_clk_disable_unprepare;

	/* Disable all alarms */
	ret = xadc_update_adc_reg(xadc, XADC_REG_CONF1, XADC_CONF1_ALARM_MASK,
				  XADC_CONF1_ALARM_MASK);
	if (ret)
		goto err_clk_disable_unprepare;

	/* Set thresholds to min/max */
	for (i = 0; i < 16; i++) {
		/*
		 * Set max voltage threshold and both temperature thresholds to
		 * 0xffff, min voltage threshold to 0.
		 */
		if (i % 8 < 4 || i == 7)
			xadc->threshold[i] = 0xffff;
		else
			xadc->threshold[i] = 0;
		xadc_write_adc_reg(xadc, XADC_REG_THRESHOLD(i),
			xadc->threshold[i]);
	}

	/* Go to non-buffered mode */
	xadc_postdisable(indio_dev);

	ret = iio_device_register(indio_dev);
	if (ret)
		goto err_clk_disable_unprepare;

	platform_set_drvdata(pdev, indio_dev);

	return 0;

<<<<<<< HEAD
err_free_irq:
	free_irq(irq, indio_dev);
=======
err_clk_disable_unprepare:
	clk_disable_unprepare(xadc->clk);
>>>>>>> 39f41416
err_free_samplerate_trigger:
	if (xadc->ops->flags & XADC_FLAGS_BUFFERED)
		iio_trigger_free(xadc->samplerate_trigger);
err_free_convst_trigger:
	if (xadc->ops->flags & XADC_FLAGS_BUFFERED)
		iio_trigger_free(xadc->convst_trigger);
err_triggered_buffer_cleanup:
	if (xadc->ops->flags & XADC_FLAGS_BUFFERED)
		iio_triggered_buffer_cleanup(indio_dev);
err_clk_disable_unprepare:
	clk_disable_unprepare(xadc->clk);
err_device_free:
	kfree(indio_dev->channels);

	return ret;
}

static int xadc_remove(struct platform_device *pdev)
{
	struct iio_dev *indio_dev = platform_get_drvdata(pdev);
	struct xadc *xadc = iio_priv(indio_dev);

	iio_device_unregister(indio_dev);
	if (xadc->ops->flags & XADC_FLAGS_BUFFERED) {
		iio_trigger_free(xadc->samplerate_trigger);
		iio_trigger_free(xadc->convst_trigger);
		iio_triggered_buffer_cleanup(indio_dev);
	}
	clk_disable_unprepare(xadc->clk);
	cancel_delayed_work(&xadc->zynq_unmask_work);
	kfree(xadc->data);
	kfree(indio_dev->channels);

	return 0;
}

static struct platform_driver xadc_driver = {
	.probe = xadc_probe,
	.remove = xadc_remove,
	.driver = {
		.name = "xadc",
		.of_match_table = xadc_of_match_table,
	},
};
module_platform_driver(xadc_driver);

MODULE_LICENSE("GPL v2");
MODULE_AUTHOR("Lars-Peter Clausen <lars@metafoo.de>");
MODULE_DESCRIPTION("Xilinx XADC IIO driver");<|MERGE_RESOLUTION|>--- conflicted
+++ resolved
@@ -95,6 +95,9 @@
 #define XADC_AXI_REG_IPIER		0x68
 #define XADC_AXI_ADC_REG_OFFSET		0x200
 
+/* AXI sysmon offset */
+#define XADC_AXI_SYSMON_REG_OFFSET	0x400
+
 #define XADC_AXI_RESET_MAGIC		0xa
 #define XADC_AXI_GIER_ENABLE		BIT(31)
 
@@ -322,6 +325,7 @@
 
 #define XADC_ZYNQ_TCK_RATE_MAX 50000000
 #define XADC_ZYNQ_IGAP_DEFAULT 20
+#define XADC_ZYNQ_PCAP_RATE_MAX 200000000
 
 static int xadc_zynq_setup(struct platform_device *pdev,
 	struct iio_dev *indio_dev, int irq)
@@ -342,10 +346,6 @@
 
 	pcap_rate = clk_get_rate(xadc->clk);
 
-<<<<<<< HEAD
-	if (tck_rate > XADC_ZYNQ_TCK_RATE_MAX)
-		tck_rate = XADC_ZYNQ_TCK_RATE_MAX;
-=======
 	if (pcap_rate > XADC_ZYNQ_PCAP_RATE_MAX) {
 		ret = clk_set_rate(xadc->clk,
 				   (unsigned long)XADC_ZYNQ_PCAP_RATE_MAX);
@@ -353,7 +353,6 @@
 			return ret;
 	}
 
->>>>>>> 39f41416
 	if (tck_rate > pcap_rate / 2) {
 		div = 2;
 	} else {
@@ -379,15 +378,12 @@
 			XADC_ZYNQ_CFG_REDGE | XADC_ZYNQ_CFG_WEDGE |
 			tck_div | XADC_ZYNQ_CFG_IGAP(igap));
 
-<<<<<<< HEAD
-=======
 	if (pcap_rate > XADC_ZYNQ_PCAP_RATE_MAX) {
 		ret = clk_set_rate(xadc->clk, pcap_rate);
 		if (ret)
 			return ret;
 	}
 
->>>>>>> 39f41416
 	return 0;
 }
 
@@ -464,6 +460,26 @@
 	return 0;
 }
 
+/* AXI sysmon read/write methods */
+static int xadc_axi_read_sysmon_reg(struct xadc *xadc, unsigned int reg,
+	uint16_t *val)
+{
+	uint32_t val32;
+
+	xadc_read_reg(xadc, XADC_AXI_SYSMON_REG_OFFSET + reg * 4, &val32);
+	*val = val32 & 0xffff;
+
+	return 0;
+}
+
+static int xadc_axi_write_sysmon_reg(struct xadc *xadc, unsigned int reg,
+	uint16_t val)
+{
+	xadc_write_reg(xadc, XADC_AXI_SYSMON_REG_OFFSET + reg * 4, val);
+
+	return 0;
+}
+
 static int xadc_axi_setup(struct platform_device *pdev,
 	struct iio_dev *indio_dev, int irq)
 {
@@ -540,6 +556,17 @@
 static const struct xadc_ops xadc_axi_ops = {
 	.read = xadc_axi_read_adc_reg,
 	.write = xadc_axi_write_adc_reg,
+	.setup = xadc_axi_setup,
+	.get_dclk_rate = xadc_axi_get_dclk,
+	.update_alarm = xadc_axi_update_alarm,
+	.interrupt_handler = xadc_axi_interrupt_handler,
+	.flags = XADC_FLAGS_BUFFERED,
+};
+
+/* AXI sysmon */
+static const struct xadc_ops sysmon_axi_ops = {
+	.read = xadc_axi_read_sysmon_reg,
+	.write = xadc_axi_write_sysmon_reg,
 	.setup = xadc_axi_setup,
 	.get_dclk_rate = xadc_axi_get_dclk,
 	.update_alarm = xadc_axi_update_alarm,
@@ -825,6 +852,8 @@
 
 static const struct iio_buffer_setup_ops xadc_buffer_ops = {
 	.preenable = &xadc_preenable,
+	.postenable = &iio_triggered_buffer_postenable,
+	.predisable = &iio_triggered_buffer_predisable,
 	.postdisable = &xadc_postdisable,
 };
 
@@ -1022,23 +1051,23 @@
 	XADC_CHAN_VOLTAGE(5, 7, XADC_REG_VCCO_DDR, "vccoddr", true),
 	XADC_CHAN_VOLTAGE(6, 12, XADC_REG_VREFP, "vrefp", false),
 	XADC_CHAN_VOLTAGE(7, 13, XADC_REG_VREFN, "vrefn", false),
-	XADC_CHAN_VOLTAGE(8, 11, XADC_REG_VPVN, NULL, false),
-	XADC_CHAN_VOLTAGE(9, 16, XADC_REG_VAUX(0), NULL, false),
-	XADC_CHAN_VOLTAGE(10, 17, XADC_REG_VAUX(1), NULL, false),
-	XADC_CHAN_VOLTAGE(11, 18, XADC_REG_VAUX(2), NULL, false),
-	XADC_CHAN_VOLTAGE(12, 19, XADC_REG_VAUX(3), NULL, false),
-	XADC_CHAN_VOLTAGE(13, 20, XADC_REG_VAUX(4), NULL, false),
-	XADC_CHAN_VOLTAGE(14, 21, XADC_REG_VAUX(5), NULL, false),
-	XADC_CHAN_VOLTAGE(15, 22, XADC_REG_VAUX(6), NULL, false),
-	XADC_CHAN_VOLTAGE(16, 23, XADC_REG_VAUX(7), NULL, false),
-	XADC_CHAN_VOLTAGE(17, 24, XADC_REG_VAUX(8), NULL, false),
-	XADC_CHAN_VOLTAGE(18, 25, XADC_REG_VAUX(9), NULL, false),
-	XADC_CHAN_VOLTAGE(19, 26, XADC_REG_VAUX(10), NULL, false),
-	XADC_CHAN_VOLTAGE(20, 27, XADC_REG_VAUX(11), NULL, false),
-	XADC_CHAN_VOLTAGE(21, 28, XADC_REG_VAUX(12), NULL, false),
-	XADC_CHAN_VOLTAGE(22, 29, XADC_REG_VAUX(13), NULL, false),
-	XADC_CHAN_VOLTAGE(23, 30, XADC_REG_VAUX(14), NULL, false),
-	XADC_CHAN_VOLTAGE(24, 31, XADC_REG_VAUX(15), NULL, false),
+	XADC_CHAN_VOLTAGE(8, 11, XADC_REG_VPVN, "vpvn", false),
+	XADC_CHAN_VOLTAGE(9, 16, XADC_REG_VAUX(0), "vaux0", false),
+	XADC_CHAN_VOLTAGE(10, 17, XADC_REG_VAUX(1), "vaux1", false),
+	XADC_CHAN_VOLTAGE(11, 18, XADC_REG_VAUX(2), "vaux2", false),
+	XADC_CHAN_VOLTAGE(12, 19, XADC_REG_VAUX(3), "vaux3", false),
+	XADC_CHAN_VOLTAGE(13, 20, XADC_REG_VAUX(4), "vaux4", false),
+	XADC_CHAN_VOLTAGE(14, 21, XADC_REG_VAUX(5), "vaux5", false),
+	XADC_CHAN_VOLTAGE(15, 22, XADC_REG_VAUX(6), "vaux6", false),
+	XADC_CHAN_VOLTAGE(16, 23, XADC_REG_VAUX(7), "vaux7", false),
+	XADC_CHAN_VOLTAGE(17, 24, XADC_REG_VAUX(8), "vaux8", false),
+	XADC_CHAN_VOLTAGE(18, 25, XADC_REG_VAUX(9), "vaux9", false),
+	XADC_CHAN_VOLTAGE(19, 26, XADC_REG_VAUX(10), "vaux10", false),
+	XADC_CHAN_VOLTAGE(20, 27, XADC_REG_VAUX(11), "vaux11", false),
+	XADC_CHAN_VOLTAGE(21, 28, XADC_REG_VAUX(12), "vaux12", false),
+	XADC_CHAN_VOLTAGE(22, 29, XADC_REG_VAUX(13), "vaux13", false),
+	XADC_CHAN_VOLTAGE(23, 30, XADC_REG_VAUX(14), "vaux14", false),
+	XADC_CHAN_VOLTAGE(24, 31, XADC_REG_VAUX(15), "vaux15", false),
 };
 
 static const struct iio_info xadc_info = {
@@ -1055,6 +1084,7 @@
 static const struct of_device_id xadc_of_match_table[] = {
 	{ .compatible = "xlnx,zynq-xadc-1.00.a", (void *)&xadc_zynq_ops },
 	{ .compatible = "xlnx,axi-xadc-1.00.a", (void *)&xadc_axi_ops },
+	{ .compatible = "xlnx,axi-sysmon-1.3", (void *)&sysmon_axi_ops},
 	{ },
 };
 MODULE_DEVICE_TABLE(of, xadc_of_match_table);
@@ -1063,7 +1093,7 @@
 	unsigned int *conf)
 {
 	struct xadc *xadc = iio_priv(indio_dev);
-	struct iio_chan_spec *channels, *chan;
+	struct iio_chan_spec *iio_xadc_channels;
 	struct device_node *chan_node, *child;
 	unsigned int num_channels;
 	const char *external_mux;
@@ -1106,12 +1136,12 @@
 		*conf |= XADC_CONF0_MUX | XADC_CONF0_CHAN(ext_mux_chan);
 	}
 
-	channels = kmemdup(xadc_channels, sizeof(xadc_channels), GFP_KERNEL);
-	if (!channels)
+	iio_xadc_channels = kmemdup(xadc_channels, sizeof(xadc_channels),
+				    GFP_KERNEL);
+	if (!iio_xadc_channels)
 		return -ENOMEM;
 
 	num_channels = 9;
-	chan = &channels[9];
 
 	chan_node = of_get_child_by_name(np, "xlnx,channels");
 	if (chan_node) {
@@ -1125,28 +1155,24 @@
 			if (ret || reg > 16)
 				continue;
 
+			iio_xadc_channels[num_channels] = xadc_channels[reg + 9];
+			iio_xadc_channels[num_channels].channel = num_channels - 1;
+
 			if (of_property_read_bool(child, "xlnx,bipolar"))
-				chan->scan_type.sign = 's';
-
-			if (reg == 0) {
-				chan->scan_index = 11;
-				chan->address = XADC_REG_VPVN;
-			} else {
-				chan->scan_index = 15 + reg;
-				chan->address = XADC_REG_VAUX(reg - 1);
-			}
+				iio_xadc_channels[num_channels].scan_type.sign = 's';
+
 			num_channels++;
-			chan++;
 		}
 	}
 	of_node_put(chan_node);
 
 	indio_dev->num_channels = num_channels;
-	indio_dev->channels = krealloc(channels, sizeof(*channels) *
-					num_channels, GFP_KERNEL);
+	indio_dev->channels = krealloc(iio_xadc_channels,
+				       sizeof(*iio_xadc_channels) *
+				       num_channels, GFP_KERNEL);
 	/* If we can't resize the channels array, just use the original */
 	if (!indio_dev->channels)
-		indio_dev->channels = channels;
+		indio_dev->channels = iio_xadc_channels;
 
 	return 0;
 }
@@ -1232,7 +1258,7 @@
 
 	ret = xadc->ops->setup(pdev, indio_dev, irq);
 	if (ret)
-		goto err_free_samplerate_trigger;
+		goto err_clk_disable_unprepare;
 
 	ret = devm_request_irq(&pdev->dev, irq, xadc->ops->interrupt_handler, 0,
 			       dev_name(&pdev->dev), indio_dev);
@@ -1292,13 +1318,8 @@
 
 	return 0;
 
-<<<<<<< HEAD
-err_free_irq:
-	free_irq(irq, indio_dev);
-=======
 err_clk_disable_unprepare:
 	clk_disable_unprepare(xadc->clk);
->>>>>>> 39f41416
 err_free_samplerate_trigger:
 	if (xadc->ops->flags & XADC_FLAGS_BUFFERED)
 		iio_trigger_free(xadc->samplerate_trigger);
@@ -1308,8 +1329,6 @@
 err_triggered_buffer_cleanup:
 	if (xadc->ops->flags & XADC_FLAGS_BUFFERED)
 		iio_triggered_buffer_cleanup(indio_dev);
-err_clk_disable_unprepare:
-	clk_disable_unprepare(xadc->clk);
 err_device_free:
 	kfree(indio_dev->channels);
 
