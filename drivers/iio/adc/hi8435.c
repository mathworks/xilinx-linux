// SPDX-License-Identifier: GPL-2.0-or-later
/*
 * Holt Integrated Circuits HI-8435 threshold detector driver
 *
 * Copyright (C) 2015 Zodiac Inflight Innovations
 * Copyright (C) 2015 Cogent Embedded, Inc.
 */

#include <linux/delay.h>
#include <linux/iio/events.h>
#include <linux/iio/iio.h>
#include <linux/iio/sysfs.h>
#include <linux/iio/trigger.h>
#include <linux/iio/trigger_consumer.h>
#include <linux/iio/triggered_event.h>
#include <linux/interrupt.h>
#include <linux/module.h>
#include <linux/mod_devicetable.h>
#include <linux/spi/spi.h>
#include <linux/gpio/consumer.h>

#define DRV_NAME "hi8435"

/* Register offsets for HI-8435 */
#define HI8435_CTRL_REG		0x02
#define HI8435_PSEN_REG		0x04
#define HI8435_TMDATA_REG	0x1E
#define HI8435_GOCENHYS_REG	0x3A
#define HI8435_SOCENHYS_REG	0x3C
#define HI8435_SO7_0_REG	0x10
#define HI8435_SO15_8_REG	0x12
#define HI8435_SO23_16_REG	0x14
#define HI8435_SO31_24_REG	0x16
#define HI8435_SO31_0_REG	0x78

#define HI8435_WRITE_OPCODE	0x00
#define HI8435_READ_OPCODE	0x80

/* CTRL register bits */
#define HI8435_CTRL_TEST	0x01
#define HI8435_CTRL_SRST	0x02

struct hi8435_priv {
	struct spi_device *spi;
	struct mutex lock;

	unsigned long event_scan_mask; /* soft mask/unmask channels events */
	unsigned int event_prev_val;

	unsigned threshold_lo[2]; /* GND-Open and Supply-Open thresholds */
	unsigned threshold_hi[2]; /* GND-Open and Supply-Open thresholds */
	u8 reg_buffer[3] ____cacheline_aligned;
};

static int hi8435_readb(struct hi8435_priv *priv, u8 reg, u8 *val)
{
	reg |= HI8435_READ_OPCODE;
	return spi_write_then_read(priv->spi, &reg, 1, val, 1);
}

static int hi8435_readw(struct hi8435_priv *priv, u8 reg, u16 *val)
{
	int ret;
	__be16 be_val;

	reg |= HI8435_READ_OPCODE;
	ret = spi_write_then_read(priv->spi, &reg, 1, &be_val, 2);
	*val = be16_to_cpu(be_val);

	return ret;
}

static int hi8435_readl(struct hi8435_priv *priv, u8 reg, u32 *val)
{
	int ret;
	__be32 be_val;

	reg |= HI8435_READ_OPCODE;
	ret = spi_write_then_read(priv->spi, &reg, 1, &be_val, 4);
	*val = be32_to_cpu(be_val);

	return ret;
}

static int hi8435_writeb(struct hi8435_priv *priv, u8 reg, u8 val)
{
	priv->reg_buffer[0] = reg | HI8435_WRITE_OPCODE;
	priv->reg_buffer[1] = val;

	return spi_write(priv->spi, priv->reg_buffer, 2);
}

static int hi8435_writew(struct hi8435_priv *priv, u8 reg, u16 val)
{
	priv->reg_buffer[0] = reg | HI8435_WRITE_OPCODE;
	priv->reg_buffer[1] = (val >> 8) & 0xff;
	priv->reg_buffer[2] = val & 0xff;

	return spi_write(priv->spi, priv->reg_buffer, 3);
}

static int hi8435_read_raw(struct iio_dev *idev,
			   const struct iio_chan_spec *chan,
			   int *val, int *val2, long mask)
{
	struct hi8435_priv *priv = iio_priv(idev);
	u32 tmp;
	int ret;

	switch (mask) {
	case IIO_CHAN_INFO_RAW:
		ret = hi8435_readl(priv, HI8435_SO31_0_REG, &tmp);
		if (ret < 0)
			return ret;
		*val = !!(tmp & BIT(chan->channel));
		return IIO_VAL_INT;
	default:
		return -EINVAL;
	}
}

static int hi8435_read_event_config(struct iio_dev *idev,
				    const struct iio_chan_spec *chan,
				    enum iio_event_type type,
				    enum iio_event_direction dir)
{
	struct hi8435_priv *priv = iio_priv(idev);

	return !!(priv->event_scan_mask & BIT(chan->channel));
}

static int hi8435_write_event_config(struct iio_dev *idev,
				     const struct iio_chan_spec *chan,
				     enum iio_event_type type,
				     enum iio_event_direction dir, int state)
{
	struct hi8435_priv *priv = iio_priv(idev);
	int ret;
	u32 tmp;

	if (state) {
		ret = hi8435_readl(priv, HI8435_SO31_0_REG, &tmp);
		if (ret < 0)
			return ret;
		if (tmp & BIT(chan->channel))
			priv->event_prev_val |= BIT(chan->channel);
		else
			priv->event_prev_val &= ~BIT(chan->channel);

		priv->event_scan_mask |= BIT(chan->channel);
	} else
		priv->event_scan_mask &= ~BIT(chan->channel);

	return 0;
}

static int hi8435_read_event_value(struct iio_dev *idev,
				   const struct iio_chan_spec *chan,
				   enum iio_event_type type,
				   enum iio_event_direction dir,
				   enum iio_event_info info,
				   int *val, int *val2)
{
	struct hi8435_priv *priv = iio_priv(idev);
	int ret;
	u8 mode, psen;
	u16 reg;

	ret = hi8435_readb(priv, HI8435_PSEN_REG, &psen);
	if (ret < 0)
		return ret;

	/* Supply-Open or GND-Open sensing mode */
	mode = !!(psen & BIT(chan->channel / 8));

	ret = hi8435_readw(priv, mode ? HI8435_SOCENHYS_REG :
				 HI8435_GOCENHYS_REG, &reg);
	if (ret < 0)
		return ret;

	if (dir == IIO_EV_DIR_FALLING)
		*val = ((reg & 0xff) - (reg >> 8)) / 2;
	else if (dir == IIO_EV_DIR_RISING)
		*val = ((reg & 0xff) + (reg >> 8)) / 2;

	return IIO_VAL_INT;
}

static int hi8435_write_event_value(struct iio_dev *idev,
				    const struct iio_chan_spec *chan,
				    enum iio_event_type type,
				    enum iio_event_direction dir,
				    enum iio_event_info info,
				    int val, int val2)
{
	struct hi8435_priv *priv = iio_priv(idev);
	int ret;
	u8 mode, psen;
	u16 reg;

	ret = hi8435_readb(priv, HI8435_PSEN_REG, &psen);
	if (ret < 0)
		return ret;

	/* Supply-Open or GND-Open sensing mode */
	mode = !!(psen & BIT(chan->channel / 8));

	ret = hi8435_readw(priv, mode ? HI8435_SOCENHYS_REG :
				 HI8435_GOCENHYS_REG, &reg);
	if (ret < 0)
		return ret;

	if (dir == IIO_EV_DIR_FALLING) {
		/* falling threshold range 2..21V, hysteresis minimum 2V */
		if (val < 2 || val > 21 || (val + 2) > priv->threshold_hi[mode])
			return -EINVAL;

		if (val == priv->threshold_lo[mode])
			return 0;

		priv->threshold_lo[mode] = val;

		/* hysteresis must not be odd */
		if ((priv->threshold_hi[mode] - priv->threshold_lo[mode]) % 2)
			priv->threshold_hi[mode]--;
	} else if (dir == IIO_EV_DIR_RISING) {
		/* rising threshold range 3..22V, hysteresis minimum 2V */
		if (val < 3 || val > 22 || val < (priv->threshold_lo[mode] + 2))
			return -EINVAL;

		if (val == priv->threshold_hi[mode])
			return 0;

		priv->threshold_hi[mode] = val;

		/* hysteresis must not be odd */
		if ((priv->threshold_hi[mode] - priv->threshold_lo[mode]) % 2)
			priv->threshold_lo[mode]++;
	}

	/* program thresholds */
	mutex_lock(&priv->lock);

	ret = hi8435_readw(priv, mode ? HI8435_SOCENHYS_REG :
				 HI8435_GOCENHYS_REG, &reg);
	if (ret < 0) {
		mutex_unlock(&priv->lock);
		return ret;
	}

	/* hysteresis */
	reg = priv->threshold_hi[mode] - priv->threshold_lo[mode];
	reg <<= 8;
	/* threshold center */
	reg |= (priv->threshold_hi[mode] + priv->threshold_lo[mode]);

	ret = hi8435_writew(priv, mode ? HI8435_SOCENHYS_REG :
				  HI8435_GOCENHYS_REG, reg);

	mutex_unlock(&priv->lock);

	return ret;
}

static int hi8435_debugfs_reg_access(struct iio_dev *idev,
				     unsigned reg, unsigned writeval,
				     unsigned *readval)
{
	struct hi8435_priv *priv = iio_priv(idev);
	int ret;
	u8 val;

	if (readval != NULL) {
		ret = hi8435_readb(priv, reg, &val);
		*readval = val;
	} else {
		val = (u8)writeval;
		ret = hi8435_writeb(priv, reg, val);
	}

	return ret;
}

static const struct iio_event_spec hi8435_events[] = {
	{
		.type = IIO_EV_TYPE_THRESH,
		.dir = IIO_EV_DIR_RISING,
		.mask_separate = BIT(IIO_EV_INFO_VALUE),
	}, {
		.type = IIO_EV_TYPE_THRESH,
		.dir = IIO_EV_DIR_FALLING,
		.mask_separate = BIT(IIO_EV_INFO_VALUE),
	}, {
		.type = IIO_EV_TYPE_THRESH,
		.dir = IIO_EV_DIR_EITHER,
		.mask_separate = BIT(IIO_EV_INFO_ENABLE),
	},
};

static int hi8435_get_sensing_mode(struct iio_dev *idev,
				   const struct iio_chan_spec *chan)
{
	struct hi8435_priv *priv = iio_priv(idev);
	int ret;
	u8 reg;

	ret = hi8435_readb(priv, HI8435_PSEN_REG, &reg);
	if (ret < 0)
		return ret;

	return !!(reg & BIT(chan->channel / 8));
}

static int hi8435_set_sensing_mode(struct iio_dev *idev,
				   const struct iio_chan_spec *chan,
				   unsigned int mode)
{
	struct hi8435_priv *priv = iio_priv(idev);
	int ret;
	u8 reg;

	mutex_lock(&priv->lock);

	ret = hi8435_readb(priv, HI8435_PSEN_REG, &reg);
	if (ret < 0) {
		mutex_unlock(&priv->lock);
		return ret;
	}

	reg &= ~BIT(chan->channel / 8);
	if (mode)
		reg |= BIT(chan->channel / 8);

	ret = hi8435_writeb(priv, HI8435_PSEN_REG, reg);

	mutex_unlock(&priv->lock);

	return ret;
}

static const char * const hi8435_sensing_modes[] = { "GND-Open",
						     "Supply-Open" };

static const struct iio_enum hi8435_sensing_mode = {
	.items = hi8435_sensing_modes,
	.num_items = ARRAY_SIZE(hi8435_sensing_modes),
	.get = hi8435_get_sensing_mode,
	.set = hi8435_set_sensing_mode,
};

static const struct iio_chan_spec_ext_info hi8435_ext_info[] = {
	IIO_ENUM("sensing_mode", IIO_SEPARATE, &hi8435_sensing_mode),
	IIO_ENUM_AVAILABLE("sensing_mode", &hi8435_sensing_mode),
	{},
};

#define HI8435_VOLTAGE_CHANNEL(num)			\
{							\
	.type = IIO_VOLTAGE,				\
	.indexed = 1,					\
	.channel = num,					\
	.info_mask_separate = BIT(IIO_CHAN_INFO_RAW),	\
	.event_spec = hi8435_events,			\
	.num_event_specs = ARRAY_SIZE(hi8435_events),	\
	.ext_info = hi8435_ext_info,			\
}

static const struct iio_chan_spec hi8435_channels[] = {
	HI8435_VOLTAGE_CHANNEL(0),
	HI8435_VOLTAGE_CHANNEL(1),
	HI8435_VOLTAGE_CHANNEL(2),
	HI8435_VOLTAGE_CHANNEL(3),
	HI8435_VOLTAGE_CHANNEL(4),
	HI8435_VOLTAGE_CHANNEL(5),
	HI8435_VOLTAGE_CHANNEL(6),
	HI8435_VOLTAGE_CHANNEL(7),
	HI8435_VOLTAGE_CHANNEL(8),
	HI8435_VOLTAGE_CHANNEL(9),
	HI8435_VOLTAGE_CHANNEL(10),
	HI8435_VOLTAGE_CHANNEL(11),
	HI8435_VOLTAGE_CHANNEL(12),
	HI8435_VOLTAGE_CHANNEL(13),
	HI8435_VOLTAGE_CHANNEL(14),
	HI8435_VOLTAGE_CHANNEL(15),
	HI8435_VOLTAGE_CHANNEL(16),
	HI8435_VOLTAGE_CHANNEL(17),
	HI8435_VOLTAGE_CHANNEL(18),
	HI8435_VOLTAGE_CHANNEL(19),
	HI8435_VOLTAGE_CHANNEL(20),
	HI8435_VOLTAGE_CHANNEL(21),
	HI8435_VOLTAGE_CHANNEL(22),
	HI8435_VOLTAGE_CHANNEL(23),
	HI8435_VOLTAGE_CHANNEL(24),
	HI8435_VOLTAGE_CHANNEL(25),
	HI8435_VOLTAGE_CHANNEL(26),
	HI8435_VOLTAGE_CHANNEL(27),
	HI8435_VOLTAGE_CHANNEL(28),
	HI8435_VOLTAGE_CHANNEL(29),
	HI8435_VOLTAGE_CHANNEL(30),
	HI8435_VOLTAGE_CHANNEL(31),
	IIO_CHAN_SOFT_TIMESTAMP(32),
};

static const struct iio_info hi8435_info = {
	.read_raw = hi8435_read_raw,
	.read_event_config = hi8435_read_event_config,
	.write_event_config = hi8435_write_event_config,
	.read_event_value = hi8435_read_event_value,
	.write_event_value = hi8435_write_event_value,
	.debugfs_reg_access = hi8435_debugfs_reg_access,
};

static void hi8435_iio_push_event(struct iio_dev *idev, unsigned int val)
{
	struct hi8435_priv *priv = iio_priv(idev);
	enum iio_event_direction dir;
	unsigned int i;
	unsigned int status = priv->event_prev_val ^ val;

	if (!status)
		return;

	for_each_set_bit(i, &priv->event_scan_mask, 32) {
		if (status & BIT(i)) {
			dir = val & BIT(i) ? IIO_EV_DIR_RISING :
					     IIO_EV_DIR_FALLING;
			iio_push_event(idev,
				       IIO_UNMOD_EVENT_CODE(IIO_VOLTAGE, i,
						    IIO_EV_TYPE_THRESH, dir),
				       iio_get_time_ns(idev));
		}
	}

	priv->event_prev_val = val;
}

static irqreturn_t hi8435_trigger_handler(int irq, void *private)
{
	struct iio_poll_func *pf = private;
	struct iio_dev *idev = pf->indio_dev;
	struct hi8435_priv *priv = iio_priv(idev);
	u32 val;
	int ret;

	ret = hi8435_readl(priv, HI8435_SO31_0_REG, &val);
	if (ret < 0)
		goto err_read;

	hi8435_iio_push_event(idev, val);

err_read:
	iio_trigger_notify_done(idev->trig);

	return IRQ_HANDLED;
}

static void hi8435_triggered_event_cleanup(void *data)
{
	iio_triggered_event_cleanup(data);
}

static int hi8435_probe(struct spi_device *spi)
{
	struct iio_dev *idev;
	struct hi8435_priv *priv;
	struct gpio_desc *reset_gpio;
	int ret;

	idev = devm_iio_device_alloc(&spi->dev, sizeof(*priv));
	if (!idev)
		return -ENOMEM;

	priv = iio_priv(idev);
	priv->spi = spi;

	reset_gpio = devm_gpiod_get(&spi->dev, NULL, GPIOD_OUT_LOW);
	if (IS_ERR(reset_gpio)) {
		/* chip s/w reset if h/w reset failed */
		hi8435_writeb(priv, HI8435_CTRL_REG, HI8435_CTRL_SRST);
		hi8435_writeb(priv, HI8435_CTRL_REG, 0);
	} else {
		udelay(5);
		gpiod_set_value_cansleep(reset_gpio, 1);
	}

	spi_set_drvdata(spi, idev);
	mutex_init(&priv->lock);

<<<<<<< HEAD
	idev->dev.parent	= &spi->dev;
	idev->dev.of_node	= spi->dev.of_node;
=======
>>>>>>> 24b8d41d
	idev->name		= spi_get_device_id(spi)->name;
	idev->modes		= INDIO_DIRECT_MODE;
	idev->info		= &hi8435_info;
	idev->channels		= hi8435_channels;
	idev->num_channels	= ARRAY_SIZE(hi8435_channels);

	/* unmask all events */
	priv->event_scan_mask = ~(0);
	/*
	 * There is a restriction in the chip - the hysteresis can not be odd.
	 * If the hysteresis is set to odd value then chip gets into lock state
	 * and not functional anymore.
	 * After chip reset the thresholds are in undefined state, so we need to
	 * initialize thresholds to some initial values and then prevent
	 * userspace setting odd hysteresis.
	 *
	 * Set threshold low voltage to 2V, threshold high voltage to 4V
	 * for both GND-Open and Supply-Open sensing modes.
	 */
	priv->threshold_lo[0] = priv->threshold_lo[1] = 2;
	priv->threshold_hi[0] = priv->threshold_hi[1] = 4;
	hi8435_writew(priv, HI8435_GOCENHYS_REG, 0x206);
	hi8435_writew(priv, HI8435_SOCENHYS_REG, 0x206);

	ret = iio_triggered_event_setup(idev, NULL, hi8435_trigger_handler);
	if (ret)
		return ret;

	ret = devm_add_action_or_reset(&spi->dev,
				       hi8435_triggered_event_cleanup,
				       idev);
	if (ret)
		return ret;

	return devm_iio_device_register(&spi->dev, idev);
}

static const struct of_device_id hi8435_dt_ids[] = {
	{ .compatible = "holt,hi8435" },
	{},
};
MODULE_DEVICE_TABLE(of, hi8435_dt_ids);

static const struct spi_device_id hi8435_id[] = {
	{ "hi8435", 0},
	{ }
};
MODULE_DEVICE_TABLE(spi, hi8435_id);

static struct spi_driver hi8435_driver = {
	.driver	= {
		.name		= DRV_NAME,
		.of_match_table	= hi8435_dt_ids,
	},
	.probe		= hi8435_probe,
	.id_table	= hi8435_id,
};
module_spi_driver(hi8435_driver);

MODULE_LICENSE("GPL");
MODULE_AUTHOR("Vladimir Barinov");
MODULE_DESCRIPTION("HI-8435 threshold detector");<|MERGE_RESOLUTION|>--- conflicted
+++ resolved
@@ -486,11 +486,6 @@
 	spi_set_drvdata(spi, idev);
 	mutex_init(&priv->lock);
 
-<<<<<<< HEAD
-	idev->dev.parent	= &spi->dev;
-	idev->dev.of_node	= spi->dev.of_node;
-=======
->>>>>>> 24b8d41d
 	idev->name		= spi_get_device_id(spi)->name;
 	idev->modes		= INDIO_DIRECT_MODE;
 	idev->info		= &hi8435_info;
