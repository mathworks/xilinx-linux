// SPDX-License-Identifier: GPL-2.0-only
/*
 * MAX1241 low-power, 12-bit serial ADC
 *
 * Datasheet: https://datasheets.maximintegrated.com/en/ds/MAX1240-MAX1241.pdf
 */

#include <linux/delay.h>
#include <linux/gpio/consumer.h>
#include <linux/iio/iio.h>
#include <linux/module.h>
#include <linux/regulator/consumer.h>
#include <linux/spi/spi.h>

#define MAX1241_VAL_MASK GENMASK(11, 0)
#define MAX1241_SHUTDOWN_DELAY_USEC 4

enum max1241_id {
	max1241,
};

struct max1241 {
	struct spi_device *spi;
	struct mutex lock;
	struct regulator *vref;
	struct gpio_desc *shutdown;

	__be16 data __aligned(IIO_DMA_MINALIGN);
};

static const struct iio_chan_spec max1241_channels[] = {
	{
		.type = IIO_VOLTAGE,
		.indexed = 1,
		.channel = 0,
		.info_mask_separate = BIT(IIO_CHAN_INFO_RAW) |
				BIT(IIO_CHAN_INFO_SCALE),
	},
};

static int max1241_read(struct max1241 *adc)
{
	struct spi_transfer xfers[] = {
		/*
		 * Begin conversion by bringing /CS low for at least
		 * tconv us.
		 */
		{
			.len = 0,
			.delay.value = 8,
			.delay.unit = SPI_DELAY_UNIT_USECS,
		},
		/*
		 * Then read two bytes of data in our RX buffer.
		 */
		{
			.rx_buf = &adc->data,
			.len = 2,
		},
	};

	return spi_sync_transfer(adc->spi, xfers, ARRAY_SIZE(xfers));
}

static int max1241_read_raw(struct iio_dev *indio_dev,
			struct iio_chan_spec const *chan,
			int *val, int *val2, long mask)
{
	int ret, vref_uV;
	struct max1241 *adc = iio_priv(indio_dev);

	switch (mask) {
	case IIO_CHAN_INFO_RAW:
		mutex_lock(&adc->lock);

		if (adc->shutdown) {
			gpiod_set_value(adc->shutdown, 0);
			udelay(MAX1241_SHUTDOWN_DELAY_USEC);
			ret = max1241_read(adc);
			gpiod_set_value(adc->shutdown, 1);
		} else
			ret = max1241_read(adc);

		if (ret) {
			mutex_unlock(&adc->lock);
			return ret;
		}

		*val = (be16_to_cpu(adc->data) >> 3) & MAX1241_VAL_MASK;

		mutex_unlock(&adc->lock);
		return IIO_VAL_INT;
	case IIO_CHAN_INFO_SCALE:
		vref_uV = regulator_get_voltage(adc->vref);

		if (vref_uV < 0)
			return vref_uV;

		*val = vref_uV / 1000;
		*val2 = 12;

		return IIO_VAL_FRACTIONAL_LOG2;
	default:
		return -EINVAL;
	}
}

static const struct iio_info max1241_info = {
	.read_raw = max1241_read_raw,
};

static void max1241_disable_vref_action(void *data)
{
	struct max1241 *adc = data;
	struct device *dev = &adc->spi->dev;
	int err;

	err = regulator_disable(adc->vref);
	if (err)
		dev_err(dev, "could not disable vref regulator.\n");
}

static int max1241_probe(struct spi_device *spi)
{
	struct device *dev = &spi->dev;
	struct iio_dev *indio_dev;
	struct max1241 *adc;
	int ret;

	indio_dev = devm_iio_device_alloc(dev, sizeof(*adc));
	if (!indio_dev)
		return -ENOMEM;

	adc = iio_priv(indio_dev);
	adc->spi = spi;
	mutex_init(&adc->lock);

<<<<<<< HEAD
	spi_set_drvdata(spi, indio_dev);

	adc->vdd = devm_regulator_get(dev, "vdd");
	if (IS_ERR(adc->vdd))
		return dev_err_probe(dev, PTR_ERR(adc->vdd),
				     "failed to get vdd regulator\n");

	ret = regulator_enable(adc->vdd);
=======
	ret = devm_regulator_get_enable(dev, "vdd");
>>>>>>> e475cc1c
	if (ret)
		return dev_err_probe(dev, ret,
				     "failed to get/enable vdd regulator\n");

	adc->vref = devm_regulator_get(dev, "vref");
	if (IS_ERR(adc->vref))
		return dev_err_probe(dev, PTR_ERR(adc->vref),
				     "failed to get vref regulator\n");

	ret = regulator_enable(adc->vref);
	if (ret)
		return ret;

	ret = devm_add_action_or_reset(dev, max1241_disable_vref_action, adc);
	if (ret) {
		dev_err(dev, "could not set up vref regulator cleanup action\n");
		return ret;
	}

	adc->shutdown = devm_gpiod_get_optional(dev, "shutdown",
						GPIOD_OUT_HIGH);
	if (IS_ERR(adc->shutdown))
		return dev_err_probe(dev, PTR_ERR(adc->shutdown),
				     "cannot get shutdown gpio\n");

	if (adc->shutdown)
		dev_dbg(dev, "shutdown pin passed, low-power mode enabled");
	else
		dev_dbg(dev, "no shutdown pin passed, low-power mode disabled");

	indio_dev->name = spi_get_device_id(spi)->name;
	indio_dev->info = &max1241_info;
	indio_dev->modes = INDIO_DIRECT_MODE;
	indio_dev->channels = max1241_channels;
	indio_dev->num_channels = ARRAY_SIZE(max1241_channels);

	return devm_iio_device_register(dev, indio_dev);
}

static const struct spi_device_id max1241_id[] = {
	{ "max1241", max1241 },
	{}
};

static const struct of_device_id max1241_dt_ids[] = {
	{ .compatible = "maxim,max1241" },
	{}
};
MODULE_DEVICE_TABLE(of, max1241_dt_ids);

static struct spi_driver max1241_spi_driver = {
	.driver = {
		.name = "max1241",
		.of_match_table = max1241_dt_ids,
	},
	.probe = max1241_probe,
	.id_table = max1241_id,
};
module_spi_driver(max1241_spi_driver);

MODULE_AUTHOR("Alexandru Lazar <alazar@startmail.com>");
MODULE_DESCRIPTION("MAX1241 ADC driver");
MODULE_LICENSE("GPL v2");<|MERGE_RESOLUTION|>--- conflicted
+++ resolved
@@ -22,6 +22,7 @@
 struct max1241 {
 	struct spi_device *spi;
 	struct mutex lock;
+	struct regulator *vdd;
 	struct regulator *vref;
 	struct gpio_desc *shutdown;
 
@@ -109,6 +110,17 @@
 	.read_raw = max1241_read_raw,
 };
 
+static void max1241_disable_vdd_action(void *data)
+{
+	struct max1241 *adc = data;
+	struct device *dev = &adc->spi->dev;
+	int err;
+
+	err = regulator_disable(adc->vdd);
+	if (err)
+		dev_err(dev, "could not disable vdd regulator.\n");
+}
+
 static void max1241_disable_vref_action(void *data)
 {
 	struct max1241 *adc = data;
@@ -135,21 +147,20 @@
 	adc->spi = spi;
 	mutex_init(&adc->lock);
 
-<<<<<<< HEAD
-	spi_set_drvdata(spi, indio_dev);
-
 	adc->vdd = devm_regulator_get(dev, "vdd");
 	if (IS_ERR(adc->vdd))
 		return dev_err_probe(dev, PTR_ERR(adc->vdd),
 				     "failed to get vdd regulator\n");
 
 	ret = regulator_enable(adc->vdd);
-=======
-	ret = devm_regulator_get_enable(dev, "vdd");
->>>>>>> e475cc1c
 	if (ret)
-		return dev_err_probe(dev, ret,
-				     "failed to get/enable vdd regulator\n");
+		return ret;
+
+	ret = devm_add_action_or_reset(dev, max1241_disable_vdd_action, adc);
+	if (ret) {
+		dev_err(dev, "could not set up vdd regulator cleanup action\n");
+		return ret;
+	}
 
 	adc->vref = devm_regulator_get(dev, "vref");
 	if (IS_ERR(adc->vref))
