#
# Frequency
#	Direct Digital Synthesis drivers (DDS)
#	Clock Distribution device drivers
#	Phase-Locked Loop (PLL) frequency synthesizers
#
# When adding new entries keep the list in alphabetical order

menu "Frequency Synthesizers DDS/PLL"

menu "Clock Generator/Distribution"

config AD9508
	tristate "Analog Devices AD9508 Clock Fanout Buffer"
	depends on SPI
	help
	  Say yes here to build support for Analog Devices AD9508 Clock Fanout Buffer with
	  Output Dividers and Delay Adjust. The driver provides direct access via sysfs.

	  To compile this driver as a module, choose M here: the
	  module will be called ad9508.

config AD9523
	tristate "Analog Devices AD9523 Low Jitter Clock Generator"
	depends on SPI
	depends on COMMON_CLK
	help
	  Say yes here to build support for Analog Devices AD9523 Low Jitter
	  Clock Generator. The driver provides direct access via sysfs.

	  To compile this driver as a module, choose M here: the
	  module will be called ad9523.

config AD9528
	tristate "Analog Devices AD9528 Low Jitter Clock Generator"
	depends on SPI
	depends on COMMON_CLK
	help
	  Say yes here to build support for Analog Devices AD9528 Low Jitter
	  Clock Generator. The driver provides direct access via sysfs.

	  To compile this driver as a module, choose M here: the
	  module will be called ad9528.

config AD9548
	tristate "Analog Devices AD9548 Network Clock Generator/Synchronizer"
	depends on SPI
	help
	  Say yes here to build support for Analog Devices AD9548
	  Quad/Octal Input Network Clock Generator/Synchronizer.

	  To compile this driver as a module, choose M here: the
	  module will be called ad9548.

config AD9517
	tristate "Analog Devices AD9517 12-Output Clock Generator"
	depends on SPI
	depends on COMMON_CLK
	help
	  Say yes here to build support for Analog Devices AD9517
	  12-Output Clock Generator.

	  To compile this driver as a module, choose M here: the
	  module will be called ad9517.

<<<<<<< HEAD
=======
config HMC7044
	tristate "Analog Devices HMC7044 Clock Jitter Attenuator with JESD204B"
	depends on SPI
	depends on COMMON_CLK
	help
	  Say yes here to build support for Analog Devices HMC7044 Clock Jitter
	  Attenuator with JESD204B. The driver provides direct access via sysfs.

	  To compile this driver as a module, choose M here: the
	  module will be called hmc7044.

>>>>>>> 94a99341
endmenu

menu "Direct Digital Synthesis"

config CF_AXI_DDS
	tristate "Analog Devices CoreFPGA AXI DDS driver"
	depends on SPI
	depends on COMMON_CLK
	select IIO_BUFFER_DMAENGINE
	help
	  Say yes here to build support for Analog Devices DDS chip
	  AD9122, provides direct access via sysfs.

config CF_AXI_DDS_AD9122
	tristate "Analog Devices AD9122 DAC"
	depends on CF_AXI_DDS
	help
	  Say yes here to build support for Analog Devices AD9122 DAC chip
	  ad9122, provides direct access via sysfs.

config CF_AXI_DDS_AD9144
	tristate "Analog Devices AD9144 DAC"
	depends on CF_AXI_DDS
	select REGMAP_SPI
	help
	  Say yes here to build support for Analog Devices AD9144 DAC chip
	  ad9144, provides direct access via sysfs.

config CF_AXI_DDS_AD9162
	tristate "Analog Devices AD9162 DAC"
	depends on CF_AXI_DDS
	help
	  Say yes here to build support for Analog Devices AD9162 DAC chip
	  ad9162, provides direct access via sysfs.


config CF_AXI_DDS_AD9739A
	tristate "Analog Devices AD9739A DAC"
	depends on CF_AXI_DDS
	help
	  Say yes here to build support for Analog Devices AD9739A DAC chip
	  ad9739a, provides direct access via sysfs.

endmenu

#
# Phase-Locked Loop (PLL) frequency synthesizers
#

menu "Phase-Locked Loop (PLL) frequency synthesizers"

config ADF4350
	tristate "Analog Devices ADF4350/ADF4351 Wideband Synthesizers"
	depends on SPI
	help
	  Say yes here to build support for Analog Devices  ADF4350/ADF4351
	  Wideband Synthesizers. The driver provides direct access via sysfs.

	  To compile this driver as a module, choose M here: the
	  module will be called adf4350.

config ADF5355
	tristate "Analog Devices ADF5355/ADF4355 Wideband Synthesizers"
	depends on SPI
	depends on COMMON_CLK
	help
	  Say yes here to build support for Analog Devices ADF5355/ADF4355
	  Wideband Synthesizers. The driver provides direct access via sysfs.

	  To compile this driver as a module, choose M here: the
	  module will be called adf5355.

endmenu
endmenu<|MERGE_RESOLUTION|>--- conflicted
+++ resolved
@@ -63,8 +63,6 @@
 	  To compile this driver as a module, choose M here: the
 	  module will be called ad9517.
 
-<<<<<<< HEAD
-=======
 config HMC7044
 	tristate "Analog Devices HMC7044 Clock Jitter Attenuator with JESD204B"
 	depends on SPI
@@ -76,7 +74,6 @@
 	  To compile this driver as a module, choose M here: the
 	  module will be called hmc7044.
 
->>>>>>> 94a99341
 endmenu
 
 menu "Direct Digital Synthesis"
