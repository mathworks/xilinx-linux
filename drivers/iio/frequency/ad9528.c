--- conflicted
+++ resolved
@@ -858,11 +858,7 @@
 	init.ops = &ad9528_clk_ops;
 
 	init.num_parents = 0;
-<<<<<<< HEAD
-	init.flags = 0;
-=======
 	init.flags = CLK_GET_RATE_NOCACHE;
->>>>>>> 24b8d41d
 	output->hw.init = &init;
 	output->indio_dev = indio_dev;
 	output->num = num;
