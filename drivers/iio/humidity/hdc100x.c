// SPDX-License-Identifier: GPL-2.0+
/*
 * hdc100x.c - Support for the TI HDC100x temperature + humidity sensors
 *
 * Copyright (C) 2015, 2018
 * Author: Matt Ranostay <matt.ranostay@konsulko.com>
 *
 * Datasheets:
 * https://www.ti.com/product/HDC1000/datasheet
 * https://www.ti.com/product/HDC1008/datasheet
 * https://www.ti.com/product/HDC1010/datasheet
 * https://www.ti.com/product/HDC1050/datasheet
 * https://www.ti.com/product/HDC1080/datasheet
 */

#include <linux/delay.h>
#include <linux/module.h>
#include <linux/mod_devicetable.h>
#include <linux/init.h>
#include <linux/i2c.h>

#include <linux/iio/iio.h>
#include <linux/iio/sysfs.h>
#include <linux/iio/buffer.h>
#include <linux/iio/trigger_consumer.h>
#include <linux/iio/triggered_buffer.h>

#define HDC100X_REG_TEMP			0x00
#define HDC100X_REG_HUMIDITY			0x01

#define HDC100X_REG_CONFIG			0x02
#define HDC100X_REG_CONFIG_ACQ_MODE		BIT(12)
#define HDC100X_REG_CONFIG_HEATER_EN		BIT(13)

struct hdc100x_data {
	struct i2c_client *client;
	struct mutex lock;
	u16 config;

	/* integration time of the sensor */
	int adc_int_us[2];
	/* Ensure natural alignment of timestamp */
	struct {
		__be16 channels[2];
		s64 ts __aligned(8);
	} scan;
};

/* integration time in us */
static const int hdc100x_int_time[][3] = {
	{ 6350, 3650, 0 },	/* IIO_TEMP channel*/
	{ 6500, 3850, 2500 },	/* IIO_HUMIDITYRELATIVE channel */
};

/* HDC100X_REG_CONFIG shift and mask values */
static const struct {
	int shift;
	int mask;
} hdc100x_resolution_shift[2] = {
	{ /* IIO_TEMP channel */
		.shift = 10,
		.mask = 1
	},
	{ /* IIO_HUMIDITYRELATIVE channel */
		.shift = 8,
		.mask = 3,
	},
};

static IIO_CONST_ATTR(temp_integration_time_available,
		"0.00365 0.00635");

static IIO_CONST_ATTR(humidityrelative_integration_time_available,
		"0.0025 0.00385 0.0065");

static IIO_CONST_ATTR(out_current_heater_raw_available,
		"0 1");

static struct attribute *hdc100x_attributes[] = {
	&iio_const_attr_temp_integration_time_available.dev_attr.attr,
	&iio_const_attr_humidityrelative_integration_time_available.dev_attr.attr,
	&iio_const_attr_out_current_heater_raw_available.dev_attr.attr,
	NULL
};

static const struct attribute_group hdc100x_attribute_group = {
	.attrs = hdc100x_attributes,
};

static const struct iio_chan_spec hdc100x_channels[] = {
	{
		.type = IIO_TEMP,
		.address = HDC100X_REG_TEMP,
		.info_mask_separate = BIT(IIO_CHAN_INFO_RAW) |
			BIT(IIO_CHAN_INFO_SCALE) |
			BIT(IIO_CHAN_INFO_INT_TIME) |
			BIT(IIO_CHAN_INFO_OFFSET),
		.scan_index = 0,
		.scan_type = {
			.sign = 's',
			.realbits = 16,
			.storagebits = 16,
			.endianness = IIO_BE,
		},
	},
	{
		.type = IIO_HUMIDITYRELATIVE,
		.address = HDC100X_REG_HUMIDITY,
		.info_mask_separate = BIT(IIO_CHAN_INFO_RAW) |
			BIT(IIO_CHAN_INFO_SCALE) |
			BIT(IIO_CHAN_INFO_INT_TIME),
		.scan_index = 1,
		.scan_type = {
			.sign = 'u',
			.realbits = 16,
			.storagebits = 16,
			.endianness = IIO_BE,
		},
	},
	{
		.type = IIO_CURRENT,
		.info_mask_separate = BIT(IIO_CHAN_INFO_RAW),
		.extend_name = "heater",
		.output = 1,
		.scan_index = -1,
	},
	IIO_CHAN_SOFT_TIMESTAMP(2),
};

static const unsigned long hdc100x_scan_masks[] = {0x3, 0};

static int hdc100x_update_config(struct hdc100x_data *data, int mask, int val)
{
	int tmp = (~mask & data->config) | val;
	int ret;

	ret = i2c_smbus_write_word_swapped(data->client,
						HDC100X_REG_CONFIG, tmp);
	if (!ret)
		data->config = tmp;

	return ret;
}

static int hdc100x_set_it_time(struct hdc100x_data *data, int chan, int val2)
{
	int shift = hdc100x_resolution_shift[chan].shift;
	int ret = -EINVAL;
	int i;

	for (i = 0; i < ARRAY_SIZE(hdc100x_int_time[chan]); i++) {
		if (val2 && val2 == hdc100x_int_time[chan][i]) {
			ret = hdc100x_update_config(data,
				hdc100x_resolution_shift[chan].mask << shift,
				i << shift);
			if (!ret)
				data->adc_int_us[chan] = val2;
			break;
		}
	}

	return ret;
}

static int hdc100x_get_measurement(struct hdc100x_data *data,
				   struct iio_chan_spec const *chan)
{
	struct i2c_client *client = data->client;
	int delay = data->adc_int_us[chan->address];
	int ret;
	__be16 val;

	/* start measurement */
	ret = i2c_smbus_write_byte(client, chan->address);
	if (ret < 0) {
		dev_err(&client->dev, "cannot start measurement");
		return ret;
	}

	/* wait for integration time to pass */
	usleep_range(delay, delay + 1000);

	/* read measurement */
	ret = i2c_master_recv(data->client, (char *)&val, sizeof(val));
	if (ret < 0) {
		dev_err(&client->dev, "cannot read sensor data\n");
		return ret;
	}
	return be16_to_cpu(val);
}

static int hdc100x_get_heater_status(struct hdc100x_data *data)
{
	return !!(data->config & HDC100X_REG_CONFIG_HEATER_EN);
}

static int hdc100x_read_raw(struct iio_dev *indio_dev,
			    struct iio_chan_spec const *chan, int *val,
			    int *val2, long mask)
{
	struct hdc100x_data *data = iio_priv(indio_dev);

	switch (mask) {
	case IIO_CHAN_INFO_RAW: {
		int ret;

		mutex_lock(&data->lock);
		if (chan->type == IIO_CURRENT) {
			*val = hdc100x_get_heater_status(data);
			ret = IIO_VAL_INT;
		} else {
			ret = iio_device_claim_direct_mode(indio_dev);
			if (ret) {
				mutex_unlock(&data->lock);
				return ret;
			}

			ret = hdc100x_get_measurement(data, chan);
			iio_device_release_direct_mode(indio_dev);
			if (ret >= 0) {
				*val = ret;
				ret = IIO_VAL_INT;
			}
		}
		mutex_unlock(&data->lock);
		return ret;
	}
	case IIO_CHAN_INFO_INT_TIME:
		*val = 0;
		*val2 = data->adc_int_us[chan->address];
		return IIO_VAL_INT_PLUS_MICRO;
	case IIO_CHAN_INFO_SCALE:
		if (chan->type == IIO_TEMP) {
			*val = 165000;
			*val2 = 65536;
			return IIO_VAL_FRACTIONAL;
		} else {
<<<<<<< HEAD
			*val = 100;
=======
			*val = 100000;
>>>>>>> 24b8d41d
			*val2 = 65536;
			return IIO_VAL_FRACTIONAL;
		}
		break;
	case IIO_CHAN_INFO_OFFSET:
		*val = -15887;
		*val2 = 515151;
		return IIO_VAL_INT_PLUS_MICRO;
	default:
		return -EINVAL;
	}
}

static int hdc100x_write_raw(struct iio_dev *indio_dev,
			     struct iio_chan_spec const *chan,
			     int val, int val2, long mask)
{
	struct hdc100x_data *data = iio_priv(indio_dev);
	int ret = -EINVAL;

	switch (mask) {
	case IIO_CHAN_INFO_INT_TIME:
		if (val != 0)
			return -EINVAL;

		mutex_lock(&data->lock);
		ret = hdc100x_set_it_time(data, chan->address, val2);
		mutex_unlock(&data->lock);
		return ret;
	case IIO_CHAN_INFO_RAW:
		if (chan->type != IIO_CURRENT || val2 != 0)
			return -EINVAL;

		mutex_lock(&data->lock);
		ret = hdc100x_update_config(data, HDC100X_REG_CONFIG_HEATER_EN,
					val ? HDC100X_REG_CONFIG_HEATER_EN : 0);
		mutex_unlock(&data->lock);
		return ret;
	default:
		return -EINVAL;
	}
}

static int hdc100x_buffer_postenable(struct iio_dev *indio_dev)
{
	struct hdc100x_data *data = iio_priv(indio_dev);
	int ret;

	/* Buffer is enabled. First set ACQ Mode, then attach poll func */
	mutex_lock(&data->lock);
	ret = hdc100x_update_config(data, HDC100X_REG_CONFIG_ACQ_MODE,
				    HDC100X_REG_CONFIG_ACQ_MODE);
	mutex_unlock(&data->lock);

	return ret;
}

static int hdc100x_buffer_predisable(struct iio_dev *indio_dev)
{
	struct hdc100x_data *data = iio_priv(indio_dev);
	int ret;

	mutex_lock(&data->lock);
	ret = hdc100x_update_config(data, HDC100X_REG_CONFIG_ACQ_MODE, 0);
	mutex_unlock(&data->lock);

	return ret;
}

static const struct iio_buffer_setup_ops hdc_buffer_setup_ops = {
	.postenable  = hdc100x_buffer_postenable,
	.predisable  = hdc100x_buffer_predisable,
};

static irqreturn_t hdc100x_trigger_handler(int irq, void *p)
{
	struct iio_poll_func *pf = p;
	struct iio_dev *indio_dev = pf->indio_dev;
	struct hdc100x_data *data = iio_priv(indio_dev);
	struct i2c_client *client = data->client;
	int delay = data->adc_int_us[0] + data->adc_int_us[1];
	int ret;

	/* dual read starts at temp register */
	mutex_lock(&data->lock);
	ret = i2c_smbus_write_byte(client, HDC100X_REG_TEMP);
	if (ret < 0) {
		dev_err(&client->dev, "cannot start measurement\n");
		goto err;
	}
	usleep_range(delay, delay + 1000);

	ret = i2c_master_recv(client, (u8 *)data->scan.channels, 4);
	if (ret < 0) {
		dev_err(&client->dev, "cannot read sensor data\n");
		goto err;
	}

	iio_push_to_buffers_with_timestamp(indio_dev, &data->scan,
					   iio_get_time_ns(indio_dev));
err:
	mutex_unlock(&data->lock);
	iio_trigger_notify_done(indio_dev->trig);

	return IRQ_HANDLED;
}

static const struct iio_info hdc100x_info = {
	.read_raw = hdc100x_read_raw,
	.write_raw = hdc100x_write_raw,
	.attrs = &hdc100x_attribute_group,
};

static int hdc100x_probe(struct i2c_client *client,
			 const struct i2c_device_id *id)
{
	struct iio_dev *indio_dev;
	struct hdc100x_data *data;
	int ret;

	if (!i2c_check_functionality(client->adapter, I2C_FUNC_SMBUS_WORD_DATA |
				     I2C_FUNC_SMBUS_BYTE | I2C_FUNC_I2C))
		return -EOPNOTSUPP;

	indio_dev = devm_iio_device_alloc(&client->dev, sizeof(*data));
	if (!indio_dev)
		return -ENOMEM;

	data = iio_priv(indio_dev);
	i2c_set_clientdata(client, indio_dev);
	data->client = client;
	mutex_init(&data->lock);

	indio_dev->name = dev_name(&client->dev);
	indio_dev->modes = INDIO_DIRECT_MODE;
	indio_dev->info = &hdc100x_info;

	indio_dev->channels = hdc100x_channels;
	indio_dev->num_channels = ARRAY_SIZE(hdc100x_channels);
	indio_dev->available_scan_masks = hdc100x_scan_masks;

	/* be sure we are in a known state */
	hdc100x_set_it_time(data, 0, hdc100x_int_time[0][0]);
	hdc100x_set_it_time(data, 1, hdc100x_int_time[1][0]);
	hdc100x_update_config(data, HDC100X_REG_CONFIG_ACQ_MODE, 0);

	ret = devm_iio_triggered_buffer_setup(&client->dev,
					 indio_dev, NULL,
					 hdc100x_trigger_handler,
					 &hdc_buffer_setup_ops);
	if (ret < 0) {
		dev_err(&client->dev, "iio triggered buffer setup failed\n");
		return ret;
	}

	return devm_iio_device_register(&client->dev, indio_dev);
}

static const struct i2c_device_id hdc100x_id[] = {
	{ "hdc100x", 0 },
	{ "hdc1000", 0 },
	{ "hdc1008", 0 },
	{ "hdc1010", 0 },
	{ "hdc1050", 0 },
	{ "hdc1080", 0 },
	{ }
};
MODULE_DEVICE_TABLE(i2c, hdc100x_id);

static const struct of_device_id hdc100x_dt_ids[] = {
	{ .compatible = "ti,hdc1000" },
	{ .compatible = "ti,hdc1008" },
	{ .compatible = "ti,hdc1010" },
	{ .compatible = "ti,hdc1050" },
	{ .compatible = "ti,hdc1080" },
	{ }
};
MODULE_DEVICE_TABLE(of, hdc100x_dt_ids);

static struct i2c_driver hdc100x_driver = {
	.driver = {
		.name	= "hdc100x",
		.of_match_table = hdc100x_dt_ids,
	},
	.probe = hdc100x_probe,
	.id_table = hdc100x_id,
};
module_i2c_driver(hdc100x_driver);

MODULE_AUTHOR("Matt Ranostay <matt.ranostay@konsulko.com>");
MODULE_DESCRIPTION("TI HDC100x humidity and temperature sensor driver");
MODULE_LICENSE("GPL");<|MERGE_RESOLUTION|>--- conflicted
+++ resolved
@@ -235,11 +235,7 @@
 			*val2 = 65536;
 			return IIO_VAL_FRACTIONAL;
 		} else {
-<<<<<<< HEAD
-			*val = 100;
-=======
 			*val = 100000;
->>>>>>> 24b8d41d
 			*val2 = 65536;
 			return IIO_VAL_FRACTIONAL;
 		}
