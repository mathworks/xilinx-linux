// SPDX-License-Identifier: GPL-2.0-only
/*
 * htu21.c - Support for Measurement-Specialties
 *           htu21 temperature & humidity sensor
 *	     and humidity part of MS8607 sensor
 *
 * Copyright (c) 2014 Measurement-Specialties
 *
 * (7-bit I2C slave address 0x40)
 *
 * Datasheet:
 *  http://www.meas-spec.com/downloads/HTU21D.pdf
 * Datasheet:
 *  http://www.meas-spec.com/downloads/MS8607-02BA01.pdf
 */

#include <linux/init.h>
#include <linux/device.h>
#include <linux/kernel.h>
#include <linux/stat.h>
#include <linux/module.h>
#include <linux/mod_devicetable.h>
#include <linux/iio/iio.h>
#include <linux/iio/sysfs.h>

#include "../common/ms_sensors/ms_sensors_i2c.h"

#define HTU21_RESET				0xFE

enum {
	HTU21,
	MS8607
};

static const int htu21_samp_freq[4] = { 20, 40, 70, 120 };
/* String copy of the above const for readability purpose */
static const char htu21_show_samp_freq[] = "20 40 70 120";

static int htu21_read_raw(struct iio_dev *indio_dev,
			  struct iio_chan_spec const *channel, int *val,
			  int *val2, long mask)
{
	int ret, temperature;
	unsigned int humidity;
	struct ms_ht_dev *dev_data = iio_priv(indio_dev);

	switch (mask) {
	case IIO_CHAN_INFO_PROCESSED:
		switch (channel->type) {
		case IIO_TEMP:	/* in milli °C */
			ret = ms_sensors_ht_read_temperature(dev_data,
							     &temperature);
			if (ret)
				return ret;
			*val = temperature;

			return IIO_VAL_INT;
		case IIO_HUMIDITYRELATIVE:	/* in milli %RH */
			ret = ms_sensors_ht_read_humidity(dev_data,
							  &humidity);
			if (ret)
				return ret;
			*val = humidity;

			return IIO_VAL_INT;
		default:
			return -EINVAL;
		}
	case IIO_CHAN_INFO_SAMP_FREQ:
		*val = htu21_samp_freq[dev_data->res_index];

		return IIO_VAL_INT;
	default:
		return -EINVAL;
	}
}

static int htu21_write_raw(struct iio_dev *indio_dev,
			   struct iio_chan_spec const *chan,
			   int val, int val2, long mask)
{
	struct ms_ht_dev *dev_data = iio_priv(indio_dev);
	int i, ret;

	switch (mask) {
	case IIO_CHAN_INFO_SAMP_FREQ:
		i = ARRAY_SIZE(htu21_samp_freq);
		while (i-- > 0)
			if (val == htu21_samp_freq[i])
				break;
		if (i < 0)
			return -EINVAL;
		mutex_lock(&dev_data->lock);
		dev_data->res_index = i;
		ret = ms_sensors_write_resolution(dev_data, i);
		mutex_unlock(&dev_data->lock);

		return ret;
	default:
		return -EINVAL;
	}
}

static const struct iio_chan_spec htu21_channels[] = {
	{
		.type = IIO_TEMP,
		.info_mask_shared_by_type = BIT(IIO_CHAN_INFO_PROCESSED),
		.info_mask_shared_by_all = BIT(IIO_CHAN_INFO_SAMP_FREQ),
	 },
	{
		.type = IIO_HUMIDITYRELATIVE,
		.info_mask_shared_by_type = BIT(IIO_CHAN_INFO_PROCESSED),
		.info_mask_shared_by_all = BIT(IIO_CHAN_INFO_SAMP_FREQ),
	 }
};

/*
 * Meas Spec recommendation is to not read temperature
 * on this driver part for MS8607
 */
static const struct iio_chan_spec ms8607_channels[] = {
	{
		.type = IIO_HUMIDITYRELATIVE,
		.info_mask_shared_by_type = BIT(IIO_CHAN_INFO_PROCESSED),
		.info_mask_shared_by_all = BIT(IIO_CHAN_INFO_SAMP_FREQ),
	 }
};

static ssize_t htu21_show_battery_low(struct device *dev,
				      struct device_attribute *attr, char *buf)
{
	struct iio_dev *indio_dev = dev_to_iio_dev(dev);
	struct ms_ht_dev *dev_data = iio_priv(indio_dev);

	return ms_sensors_show_battery_low(dev_data, buf);
}

static ssize_t htu21_show_heater(struct device *dev,
				 struct device_attribute *attr, char *buf)
{
	struct iio_dev *indio_dev = dev_to_iio_dev(dev);
	struct ms_ht_dev *dev_data = iio_priv(indio_dev);

	return ms_sensors_show_heater(dev_data, buf);
}

static ssize_t htu21_write_heater(struct device *dev,
				  struct device_attribute *attr,
				  const char *buf, size_t len)
{
	struct iio_dev *indio_dev = dev_to_iio_dev(dev);
	struct ms_ht_dev *dev_data = iio_priv(indio_dev);

	return ms_sensors_write_heater(dev_data, buf, len);
}

static IIO_CONST_ATTR_SAMP_FREQ_AVAIL(htu21_show_samp_freq);
static IIO_DEVICE_ATTR(battery_low, S_IRUGO,
		       htu21_show_battery_low, NULL, 0);
static IIO_DEVICE_ATTR(heater_enable, S_IRUGO | S_IWUSR,
		       htu21_show_heater, htu21_write_heater, 0);

static struct attribute *htu21_attributes[] = {
	&iio_const_attr_sampling_frequency_available.dev_attr.attr,
	&iio_dev_attr_battery_low.dev_attr.attr,
	&iio_dev_attr_heater_enable.dev_attr.attr,
	NULL,
};

static const struct attribute_group htu21_attribute_group = {
	.attrs = htu21_attributes,
};

static const struct iio_info htu21_info = {
	.read_raw = htu21_read_raw,
	.write_raw = htu21_write_raw,
	.attrs = &htu21_attribute_group,
};

static int htu21_probe(struct i2c_client *client,
		       const struct i2c_device_id *id)
{
	struct ms_ht_dev *dev_data;
	struct iio_dev *indio_dev;
	int ret;
	u64 serial_number;

	if (!i2c_check_functionality(client->adapter,
				     I2C_FUNC_SMBUS_WRITE_BYTE_DATA |
				     I2C_FUNC_SMBUS_WRITE_BYTE |
				     I2C_FUNC_SMBUS_READ_I2C_BLOCK)) {
		dev_err(&client->dev,
			"Adapter does not support some i2c transaction\n");
		return -EOPNOTSUPP;
	}

	indio_dev = devm_iio_device_alloc(&client->dev, sizeof(*dev_data));
	if (!indio_dev)
		return -ENOMEM;

	dev_data = iio_priv(indio_dev);
	dev_data->client = client;
	dev_data->res_index = 0;
	mutex_init(&dev_data->lock);

	indio_dev->info = &htu21_info;
	indio_dev->name = id->name;
	indio_dev->modes = INDIO_DIRECT_MODE;

	if (id->driver_data == MS8607) {
		indio_dev->channels = ms8607_channels;
		indio_dev->num_channels = ARRAY_SIZE(ms8607_channels);
	} else {
		indio_dev->channels = htu21_channels;
		indio_dev->num_channels = ARRAY_SIZE(htu21_channels);
	}

	i2c_set_clientdata(client, indio_dev);

	ret = ms_sensors_reset(client, HTU21_RESET, 15000);
	if (ret)
		return ret;

	ret = ms_sensors_read_serial(client, &serial_number);
	if (ret)
		return ret;
	dev_info(&client->dev, "Serial number : %llx", serial_number);

	return devm_iio_device_register(&client->dev, indio_dev);
}

static const struct i2c_device_id htu21_id[] = {
	{"htu21", HTU21},
	{"ms8607-humidity", MS8607},
	{}
};
MODULE_DEVICE_TABLE(i2c, htu21_id);
<<<<<<< HEAD
=======

static const struct of_device_id htu21_of_match[] = {
	{ .compatible = "meas,htu21", },
	{ .compatible = "meas,ms8607-humidity", },
	{ },
};
MODULE_DEVICE_TABLE(of, htu21_of_match);
>>>>>>> 24b8d41d

static struct i2c_driver htu21_driver = {
	.probe = htu21_probe,
	.id_table = htu21_id,
	.driver = {
		   .name = "htu21",
		   .of_match_table = htu21_of_match,
		   },
};

module_i2c_driver(htu21_driver);

MODULE_DESCRIPTION("Measurement-Specialties htu21 temperature and humidity driver");
MODULE_AUTHOR("William Markezana <william.markezana@meas-spec.com>");
MODULE_AUTHOR("Ludovic Tancerel <ludovic.tancerel@maplehightech.com>");
MODULE_LICENSE("GPL v2");<|MERGE_RESOLUTION|>--- conflicted
+++ resolved
@@ -235,8 +235,6 @@
 	{}
 };
 MODULE_DEVICE_TABLE(i2c, htu21_id);
-<<<<<<< HEAD
-=======
 
 static const struct of_device_id htu21_of_match[] = {
 	{ .compatible = "meas,htu21", },
@@ -244,7 +242,6 @@
 	{ },
 };
 MODULE_DEVICE_TABLE(of, htu21_of_match);
->>>>>>> 24b8d41d
 
 static struct i2c_driver htu21_driver = {
 	.probe = htu21_probe,
