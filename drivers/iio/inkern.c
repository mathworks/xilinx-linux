--- conflicted
+++ resolved
@@ -5,18 +5,12 @@
  */
 #include <linux/err.h>
 #include <linux/export.h>
-<<<<<<< HEAD
+#include <linux/property.h>
 #include <linux/slab.h>
 #include <linux/mutex.h>
-#include <linux/of.h>
-=======
-#include <linux/minmax.h>
-#include <linux/mutex.h>
-#include <linux/property.h>
-#include <linux/slab.h>
->>>>>>> e475cc1c
 
 #include <linux/iio/iio.h>
+#include <linux/iio/iio-opaque.h>
 #include "iio_core.h"
 #include <linux/iio/buffer_impl.h>
 #include <linux/iio/machine.h>
@@ -32,18 +26,33 @@
 static LIST_HEAD(iio_map_list);
 static DEFINE_MUTEX(iio_map_list_lock);
 
+static int iio_map_array_unregister_locked(struct iio_dev *indio_dev)
+{
+	int ret = -ENODEV;
+	struct iio_map_internal *mapi, *next;
+
+	list_for_each_entry_safe(mapi, next, &iio_map_list, l) {
+		if (indio_dev == mapi->indio_dev) {
+			list_del(&mapi->l);
+			kfree(mapi);
+			ret = 0;
+		}
+	}
+	return ret;
+}
+
 int iio_map_array_register(struct iio_dev *indio_dev, struct iio_map *maps)
 {
 	int i = 0, ret = 0;
 	struct iio_map_internal *mapi;
 
-	if (maps == NULL)
+	if (!maps)
 		return 0;
 
 	mutex_lock(&iio_map_list_lock);
-	while (maps[i].consumer_dev_name != NULL) {
+	while (maps[i].consumer_dev_name) {
 		mapi = kzalloc(sizeof(*mapi), GFP_KERNEL);
-		if (mapi == NULL) {
+		if (!mapi) {
 			ret = -ENOMEM;
 			goto error_ret;
 		}
@@ -53,33 +62,45 @@
 		i++;
 	}
 error_ret:
+	if (ret)
+		iio_map_array_unregister_locked(indio_dev);
 	mutex_unlock(&iio_map_list_lock);
 
 	return ret;
 }
 EXPORT_SYMBOL_GPL(iio_map_array_register);
-
 
 /*
  * Remove all map entries associated with the given iio device
  */
 int iio_map_array_unregister(struct iio_dev *indio_dev)
 {
-	int ret = -ENODEV;
-	struct iio_map_internal *mapi, *next;
+	int ret;
 
 	mutex_lock(&iio_map_list_lock);
-	list_for_each_entry_safe(mapi, next, &iio_map_list, l) {
-		if (indio_dev == mapi->indio_dev) {
-			list_del(&mapi->l);
-			kfree(mapi);
-			ret = 0;
-		}
-	}
+	ret = iio_map_array_unregister_locked(indio_dev);
 	mutex_unlock(&iio_map_list_lock);
+
 	return ret;
 }
 EXPORT_SYMBOL_GPL(iio_map_array_unregister);
+
+static void iio_map_array_unregister_cb(void *indio_dev)
+{
+	iio_map_array_unregister(indio_dev);
+}
+
+int devm_iio_map_array_register(struct device *dev, struct iio_dev *indio_dev, struct iio_map *maps)
+{
+	int ret;
+
+	ret = iio_map_array_register(indio_dev, maps);
+	if (ret)
+		return ret;
+
+	return devm_add_action_or_reset(dev, iio_map_array_unregister_cb, indio_dev);
+}
+EXPORT_SYMBOL_GPL(devm_iio_map_array_register);
 
 static const struct iio_chan_spec
 *iio_chan_spec_from_name(const struct iio_dev *indio_dev, const char *name)
@@ -96,15 +117,8 @@
 	return chan;
 }
 
-#ifdef CONFIG_OF
-
-static int iio_dev_node_match(struct device *dev, const void *data)
-{
-	return dev->of_node == data && dev->type == &iio_device_type;
-}
-
 /**
- * __of_iio_simple_xlate - translate iiospec to the IIO channel index
+ * __fwnode_iio_simple_xlate - translate iiospec to the IIO channel index
  * @indio_dev:	pointer to the iio_dev structure
  * @iiospec:	IIO specifier as found in the device tree
  *
@@ -113,14 +127,14 @@
  * whether IIO index is less than num_channels (that is specified in the
  * iio_dev).
  */
-static int __of_iio_simple_xlate(struct iio_dev *indio_dev,
-				const struct of_phandle_args *iiospec)
-{
-	if (!iiospec->args_count)
+static int __fwnode_iio_simple_xlate(struct iio_dev *indio_dev,
+				     const struct fwnode_reference_args *iiospec)
+{
+	if (!iiospec->nargs)
 		return 0;
 
 	if (iiospec->args[0] >= indio_dev->num_channels) {
-		dev_err(&indio_dev->dev, "invalid channel index %u\n",
+		dev_err(&indio_dev->dev, "invalid channel index %llu\n",
 			iiospec->args[0]);
 		return -EINVAL;
 	}
@@ -128,32 +142,33 @@
 	return iiospec->args[0];
 }
 
-static int __of_iio_channel_get(struct iio_channel *channel,
-				struct device_node *np, int index)
-{
+static int __fwnode_iio_channel_get(struct iio_channel *channel,
+				    struct fwnode_handle *fwnode, int index)
+{
+	struct fwnode_reference_args iiospec;
 	struct device *idev;
 	struct iio_dev *indio_dev;
 	int err;
-	struct of_phandle_args iiospec;
-
-	err = of_parse_phandle_with_args(np, "io-channels",
-					 "#io-channel-cells",
-					 index, &iiospec);
+
+	err = fwnode_property_get_reference_args(fwnode, "io-channels",
+						 "#io-channel-cells", 0,
+						 index, &iiospec);
 	if (err)
 		return err;
 
-	idev = bus_find_device(&iio_bus_type, NULL, iiospec.np,
-			       iio_dev_node_match);
-	of_node_put(iiospec.np);
-	if (idev == NULL)
+	idev = bus_find_device_by_fwnode(&iio_bus_type, iiospec.fwnode);
+	if (!idev) {
+		fwnode_handle_put(iiospec.fwnode);
 		return -EPROBE_DEFER;
+	}
 
 	indio_dev = dev_to_iio_dev(idev);
 	channel->indio_dev = indio_dev;
-	if (indio_dev->info->of_xlate)
-		index = indio_dev->info->of_xlate(indio_dev, &iiospec);
+	if (indio_dev->info->fwnode_xlate)
+		index = indio_dev->info->fwnode_xlate(indio_dev, &iiospec);
 	else
-		index = __of_iio_simple_xlate(indio_dev, &iiospec);
+		index = __fwnode_iio_simple_xlate(indio_dev, &iiospec);
+	fwnode_handle_put(iiospec.fwnode);
 	if (index < 0)
 		goto err_put;
 	channel->channel = &indio_dev->channels[index];
@@ -166,7 +181,8 @@
 	return index;
 }
 
-static struct iio_channel *of_iio_channel_get(struct device_node *np, int index)
+static struct iio_channel *fwnode_iio_channel_get(struct fwnode_handle *fwnode,
+						  int index)
 {
 	struct iio_channel *channel;
 	int err;
@@ -175,10 +191,10 @@
 		return ERR_PTR(-EINVAL);
 
 	channel = kzalloc(sizeof(*channel), GFP_KERNEL);
-	if (channel == NULL)
+	if (!channel)
 		return ERR_PTR(-ENOMEM);
 
-	err = __of_iio_channel_get(channel, np, index);
+	err = __fwnode_iio_channel_get(channel, fwnode, index);
 	if (err)
 		goto err_free_channel;
 
@@ -189,73 +205,116 @@
 	return ERR_PTR(err);
 }
 
-static struct iio_channel *of_iio_channel_get_by_name(struct device_node *np,
-						      const char *name)
-{
-	struct iio_channel *chan = NULL;
+static struct iio_channel *
+__fwnode_iio_channel_get_by_name(struct fwnode_handle *fwnode, const char *name)
+{
+	struct iio_channel *chan;
+	int index = 0;
+
+	/*
+	 * For named iio channels, first look up the name in the
+	 * "io-channel-names" property.  If it cannot be found, the
+	 * index will be an error code, and fwnode_iio_channel_get()
+	 * will fail.
+	 */
+	if (name)
+		index = fwnode_property_match_string(fwnode, "io-channel-names",
+						     name);
+
+	chan = fwnode_iio_channel_get(fwnode, index);
+	if (!IS_ERR(chan) || PTR_ERR(chan) == -EPROBE_DEFER)
+		return chan;
+	if (name) {
+		if (index >= 0) {
+			pr_err("ERROR: could not get IIO channel %pfw:%s(%i)\n",
+			       fwnode, name, index);
+			/*
+			 * In this case, we found 'name' in 'io-channel-names'
+			 * but somehow we still fail so that we should not proceed
+			 * with any other lookup. Hence, explicitly return -EINVAL
+			 * (maybe not the better error code) so that the caller
+			 * won't do a system lookup.
+			 */
+			return ERR_PTR(-EINVAL);
+		}
+		/*
+		 * If index < 0, then fwnode_property_get_reference_args() fails
+		 * with -EINVAL or -ENOENT (ACPI case) which is expected. We
+		 * should not proceed if we get any other error.
+		 */
+		if (PTR_ERR(chan) != -EINVAL && PTR_ERR(chan) != -ENOENT)
+			return chan;
+	} else if (PTR_ERR(chan) != -ENOENT) {
+		/*
+		 * if !name, then we should only proceed the lookup if
+		 * fwnode_property_get_reference_args() returns -ENOENT.
+		 */
+		return chan;
+	}
+
+	/* so we continue the lookup */
+	return ERR_PTR(-ENODEV);
+}
+
+struct iio_channel *fwnode_iio_channel_get_by_name(struct fwnode_handle *fwnode,
+						   const char *name)
+{
+	struct fwnode_handle *parent;
+	struct iio_channel *chan;
 
 	/* Walk up the tree of devices looking for a matching iio channel */
-	while (np) {
-		int index = 0;
-
-		/*
-		 * For named iio channels, first look up the name in the
-		 * "io-channel-names" property.  If it cannot be found, the
-		 * index will be an error code, and of_iio_channel_get()
-		 * will fail.
-		 */
-		if (name)
-			index = of_property_match_string(np, "io-channel-names",
-							 name);
-		chan = of_iio_channel_get(np, index);
-		if (!IS_ERR(chan) || PTR_ERR(chan) == -EPROBE_DEFER)
-			break;
-		else if (name && index >= 0) {
-			pr_err("ERROR: could not get IIO channel %pOF:%s(%i)\n",
-				np, name ? name : "", index);
-			return NULL;
+	chan = __fwnode_iio_channel_get_by_name(fwnode, name);
+	if (!IS_ERR(chan) || PTR_ERR(chan) != -ENODEV)
+		return chan;
+
+	/*
+	 * No matching IIO channel found on this node.
+	 * If the parent node has a "io-channel-ranges" property,
+	 * then we can try one of its channels.
+	 */
+	fwnode_for_each_parent_node(fwnode, parent) {
+		if (!fwnode_property_present(parent, "io-channel-ranges")) {
+			fwnode_handle_put(parent);
+			return ERR_PTR(-ENODEV);
 		}
 
-		/*
-		 * No matching IIO channel found on this node.
-		 * If the parent node has a "io-channel-ranges" property,
-		 * then we can try one of its channels.
-		 */
-		np = np->parent;
-		if (np && !of_get_property(np, "io-channel-ranges", NULL))
-			return NULL;
-	}
-
-	return chan;
-}
-
-static struct iio_channel *of_iio_channel_get_all(struct device *dev)
-{
+		chan = __fwnode_iio_channel_get_by_name(fwnode, name);
+		if (!IS_ERR(chan) || PTR_ERR(chan) != -ENODEV) {
+			fwnode_handle_put(parent);
+ 			return chan;
+		}
+	}
+
+	return ERR_PTR(-ENODEV);
+}
+EXPORT_SYMBOL_GPL(fwnode_iio_channel_get_by_name);
+
+static struct iio_channel *fwnode_iio_channel_get_all(struct device *dev)
+{
+	struct fwnode_handle *fwnode = dev_fwnode(dev);
 	struct iio_channel *chans;
 	int i, mapind, nummaps = 0;
 	int ret;
 
 	do {
-		ret = of_parse_phandle_with_args(dev->of_node,
-						 "io-channels",
-						 "#io-channel-cells",
-						 nummaps, NULL);
+		ret = fwnode_property_get_reference_args(fwnode, "io-channels",
+							 "#io-channel-cells", 0,
+							 nummaps, NULL);
 		if (ret < 0)
 			break;
 	} while (++nummaps);
 
-	if (nummaps == 0)	/* no error, return NULL to search map table */
-		return NULL;
+	if (nummaps == 0)
+		return ERR_PTR(-ENODEV);
 
 	/* NULL terminated array to save passing size */
 	chans = kcalloc(nummaps + 1, sizeof(*chans), GFP_KERNEL);
-	if (chans == NULL)
+	if (!chans)
 		return ERR_PTR(-ENOMEM);
 
-	/* Search for OF matches */
+	/* Search for FW matches */
 	for (mapind = 0; mapind < nummaps; mapind++) {
-		ret = __of_iio_channel_get(&chans[mapind], dev->of_node,
-					   mapind);
+		ret = __fwnode_iio_channel_get(&chans[mapind], fwnode, mapind);
 		if (ret)
 			goto error_free_chans;
 	}
@@ -268,21 +327,6 @@
 	return ERR_PTR(ret);
 }
 
-#else /* CONFIG_OF */
-
-static inline struct iio_channel *
-of_iio_channel_get_by_name(struct device_node *np, const char *name)
-{
-	return NULL;
-}
-
-static inline struct iio_channel *of_iio_channel_get_all(struct device *dev)
-{
-	return NULL;
-}
-
-#endif /* CONFIG_OF */
-
 static struct iio_channel *iio_channel_get_sys(const char *name,
 					       const char *channel_name)
 {
@@ -290,7 +334,7 @@
 	struct iio_channel *channel;
 	int err;
 
-	if (name == NULL && channel_name == NULL)
+	if (!(name || channel_name))
 		return ERR_PTR(-ENODEV);
 
 	/* first find matching entry the channel map */
@@ -305,11 +349,11 @@
 		break;
 	}
 	mutex_unlock(&iio_map_list_lock);
-	if (c == NULL)
+	if (!c)
 		return ERR_PTR(-ENODEV);
 
 	channel = kzalloc(sizeof(*channel), GFP_KERNEL);
-	if (channel == NULL) {
+	if (!channel) {
 		err = -ENOMEM;
 		goto error_no_mem;
 	}
@@ -321,7 +365,7 @@
 			iio_chan_spec_from_name(channel->indio_dev,
 						c->map->adc_channel_label);
 
-		if (channel->channel == NULL) {
+		if (!channel->channel) {
 			err = -EINVAL;
 			goto error_no_chan;
 		}
@@ -343,9 +387,9 @@
 	struct iio_channel *channel;
 
 	if (dev) {
-		channel = of_iio_channel_get_by_name(dev->of_node,
-						     channel_name);
-		if (channel != NULL)
+		channel = fwnode_iio_channel_get_by_name(dev_fwnode(dev),
+							 channel_name);
+		if (!IS_ERR(channel) || PTR_ERR(channel) != -ENODEV)
 			return channel;
 	}
 
@@ -362,34 +406,47 @@
 }
 EXPORT_SYMBOL_GPL(iio_channel_release);
 
-static void devm_iio_channel_free(struct device *dev, void *res)
-{
-	struct iio_channel *channel = *(struct iio_channel **)res;
-
-	iio_channel_release(channel);
+static void devm_iio_channel_free(void *iio_channel)
+{
+	iio_channel_release(iio_channel);
 }
 
 struct iio_channel *devm_iio_channel_get(struct device *dev,
 					 const char *channel_name)
 {
-	struct iio_channel **ptr, *channel;
-
-	ptr = devres_alloc(devm_iio_channel_free, sizeof(*ptr), GFP_KERNEL);
-	if (!ptr)
-		return ERR_PTR(-ENOMEM);
+	struct iio_channel *channel;
+	int ret;
 
 	channel = iio_channel_get(dev, channel_name);
-	if (IS_ERR(channel)) {
-		devres_free(ptr);
+	if (IS_ERR(channel))
 		return channel;
-	}
-
-	*ptr = channel;
-	devres_add(dev, ptr);
+
+	ret = devm_add_action_or_reset(dev, devm_iio_channel_free, channel);
+	if (ret)
+		return ERR_PTR(ret);
 
 	return channel;
 }
 EXPORT_SYMBOL_GPL(devm_iio_channel_get);
+
+struct iio_channel *devm_fwnode_iio_channel_get_by_name(struct device *dev,
+							struct fwnode_handle *fwnode,
+							const char *channel_name)
+{
+	struct iio_channel *channel;
+	int ret;
+
+	channel = fwnode_iio_channel_get_by_name(fwnode, channel_name);
+	if (IS_ERR(channel))
+		return channel;
+
+	ret = devm_add_action_or_reset(dev, devm_iio_channel_free, channel);
+	if (ret)
+		return ERR_PTR(ret);
+
+	return channel;
+}
+EXPORT_SYMBOL_GPL(devm_fwnode_iio_channel_get_by_name);
 
 struct iio_channel *iio_channel_get_all(struct device *dev)
 {
@@ -400,11 +457,15 @@
 	int mapind = 0;
 	int i, ret;
 
-	if (dev == NULL)
+	if (!dev)
 		return ERR_PTR(-EINVAL);
 
-	chans = of_iio_channel_get_all(dev);
-	if (chans)
+	chans = fwnode_iio_channel_get_all(dev);
+	/*
+	 * We only want to carry on if the error is -ENODEV.  Anything else
+	 * should be reported up the stack.
+	 */
+	if (!IS_ERR(chans) || PTR_ERR(chans) != -ENODEV)
 		return chans;
 
 	name = dev_name(dev);
@@ -424,7 +485,7 @@
 
 	/* NULL terminated array to save passing size */
 	chans = kcalloc(nummaps + 1, sizeof(*chans), GFP_KERNEL);
-	if (chans == NULL) {
+	if (!chans) {
 		ret = -ENOMEM;
 		goto error_ret;
 	}
@@ -438,7 +499,7 @@
 		chans[mapind].channel =
 			iio_chan_spec_from_name(chans[mapind].indio_dev,
 						c->map->adc_channel_label);
-		if (chans[mapind].channel == NULL) {
+		if (!chans[mapind].channel) {
 			ret = -EINVAL;
 			goto error_free_chans;
 		}
@@ -476,43 +537,38 @@
 }
 EXPORT_SYMBOL_GPL(iio_channel_release_all);
 
-static void devm_iio_channel_free_all(struct device *dev, void *res)
-{
-	struct iio_channel *channels = *(struct iio_channel **)res;
-
-	iio_channel_release_all(channels);
+static void devm_iio_channel_free_all(void *iio_channels)
+{
+	iio_channel_release_all(iio_channels);
 }
 
 struct iio_channel *devm_iio_channel_get_all(struct device *dev)
 {
-	struct iio_channel **ptr, *channels;
-
-	ptr = devres_alloc(devm_iio_channel_free_all, sizeof(*ptr), GFP_KERNEL);
-	if (!ptr)
-		return ERR_PTR(-ENOMEM);
+	struct iio_channel *channels;
+	int ret;
 
 	channels = iio_channel_get_all(dev);
-	if (IS_ERR(channels)) {
-		devres_free(ptr);
+	if (IS_ERR(channels))
 		return channels;
-	}
-
-	*ptr = channels;
-	devres_add(dev, ptr);
+
+	ret = devm_add_action_or_reset(dev, devm_iio_channel_free_all,
+				       channels);
+	if (ret)
+		return ERR_PTR(ret);
 
 	return channels;
 }
 EXPORT_SYMBOL_GPL(devm_iio_channel_get_all);
 
 static int iio_channel_read(struct iio_channel *chan, int *val, int *val2,
-	enum iio_chan_info_enum info)
+			    enum iio_chan_info_enum info)
 {
 	int unused;
 	int vals[INDIO_MAX_RAW_ELEMENTS];
 	int ret;
 	int val_len = 2;
 
-	if (val2 == NULL)
+	if (!val2)
 		val2 = &unused;
 
 	if (!iio_channel_has_info(chan->channel, info))
@@ -524,26 +580,28 @@
 					vals, &val_len, info);
 		*val = vals[0];
 		*val2 = vals[1];
-	} else
+	} else {
 		ret = chan->indio_dev->info->read_raw(chan->indio_dev,
 					chan->channel, val, val2, info);
+	}
 
 	return ret;
 }
 
 int iio_read_channel_raw(struct iio_channel *chan, int *val)
 {
-	int ret;
-
-	mutex_lock(&chan->indio_dev->info_exist_lock);
-	if (chan->indio_dev->info == NULL) {
+	struct iio_dev_opaque *iio_dev_opaque = to_iio_dev_opaque(chan->indio_dev);
+	int ret;
+
+	mutex_lock(&iio_dev_opaque->info_exist_lock);
+	if (!chan->indio_dev->info) {
 		ret = -ENODEV;
 		goto err_unlock;
 	}
 
 	ret = iio_channel_read(chan, val, NULL, IIO_CHAN_INFO_RAW);
 err_unlock:
-	mutex_unlock(&chan->indio_dev->info_exist_lock);
+	mutex_unlock(&iio_dev_opaque->info_exist_lock);
 
 	return ret;
 }
@@ -551,47 +609,71 @@
 
 int iio_read_channel_average_raw(struct iio_channel *chan, int *val)
 {
-	int ret;
-
-	mutex_lock(&chan->indio_dev->info_exist_lock);
-	if (chan->indio_dev->info == NULL) {
+	struct iio_dev_opaque *iio_dev_opaque = to_iio_dev_opaque(chan->indio_dev);
+	int ret;
+
+	mutex_lock(&iio_dev_opaque->info_exist_lock);
+	if (!chan->indio_dev->info) {
 		ret = -ENODEV;
 		goto err_unlock;
 	}
 
 	ret = iio_channel_read(chan, val, NULL, IIO_CHAN_INFO_AVERAGE_RAW);
 err_unlock:
-	mutex_unlock(&chan->indio_dev->info_exist_lock);
+	mutex_unlock(&iio_dev_opaque->info_exist_lock);
 
 	return ret;
 }
 EXPORT_SYMBOL_GPL(iio_read_channel_average_raw);
 
 static int iio_convert_raw_to_processed_unlocked(struct iio_channel *chan,
-	int raw, int *processed, unsigned int scale)
-{
-	int scale_type, scale_val, scale_val2, offset;
+						 int raw, int *processed,
+						 unsigned int scale)
+{
+	int scale_type, scale_val, scale_val2;
+	int offset_type, offset_val, offset_val2;
 	s64 raw64 = raw;
-	int ret;
-
-	ret = iio_channel_read(chan, &offset, NULL, IIO_CHAN_INFO_OFFSET);
-	if (ret >= 0)
-		raw64 += offset;
+
+	offset_type = iio_channel_read(chan, &offset_val, &offset_val2,
+				       IIO_CHAN_INFO_OFFSET);
+	if (offset_type >= 0) {
+		switch (offset_type) {
+		case IIO_VAL_INT:
+			break;
+		case IIO_VAL_INT_PLUS_MICRO:
+		case IIO_VAL_INT_PLUS_NANO:
+			/*
+			 * Both IIO_VAL_INT_PLUS_MICRO and IIO_VAL_INT_PLUS_NANO
+			 * implicitely truncate the offset to it's integer form.
+			 */
+			break;
+		case IIO_VAL_FRACTIONAL:
+			offset_val /= offset_val2;
+			break;
+		case IIO_VAL_FRACTIONAL_LOG2:
+			offset_val >>= offset_val2;
+			break;
+		default:
+			return -EINVAL;
+		}
+
+		raw64 += offset_val;
+	}
 
 	scale_type = iio_channel_read(chan, &scale_val, &scale_val2,
-					IIO_CHAN_INFO_SCALE);
+				      IIO_CHAN_INFO_SCALE);
 	if (scale_type < 0) {
 		/*
-		 * Just pass raw values as processed if no scaling is
-		 * available.
+		 * If no channel scaling is available apply consumer scale to
+		 * raw value and return.
 		 */
-		*processed = raw;
+		*processed = raw * scale;
 		return 0;
 	}
 
 	switch (scale_type) {
 	case IIO_VAL_INT:
-		*processed = raw64 * scale_val;
+		*processed = raw64 * scale_val * scale;
 		break;
 	case IIO_VAL_INT_PLUS_MICRO:
 		if (scale_val2 < 0)
@@ -624,20 +706,21 @@
 }
 
 int iio_convert_raw_to_processed(struct iio_channel *chan, int raw,
-	int *processed, unsigned int scale)
-{
-	int ret;
-
-	mutex_lock(&chan->indio_dev->info_exist_lock);
-	if (chan->indio_dev->info == NULL) {
+				 int *processed, unsigned int scale)
+{
+	struct iio_dev_opaque *iio_dev_opaque = to_iio_dev_opaque(chan->indio_dev);
+	int ret;
+
+	mutex_lock(&iio_dev_opaque->info_exist_lock);
+	if (!chan->indio_dev->info) {
 		ret = -ENODEV;
 		goto err_unlock;
 	}
 
 	ret = iio_convert_raw_to_processed_unlocked(chan, raw, processed,
-							scale);
+						    scale);
 err_unlock:
-	mutex_unlock(&chan->indio_dev->info_exist_lock);
+	mutex_unlock(&iio_dev_opaque->info_exist_lock);
 
 	return ret;
 }
@@ -646,17 +729,18 @@
 int iio_read_channel_attribute(struct iio_channel *chan, int *val, int *val2,
 			       enum iio_chan_info_enum attribute)
 {
-	int ret;
-
-	mutex_lock(&chan->indio_dev->info_exist_lock);
-	if (chan->indio_dev->info == NULL) {
+	struct iio_dev_opaque *iio_dev_opaque = to_iio_dev_opaque(chan->indio_dev);
+	int ret;
+
+	mutex_lock(&iio_dev_opaque->info_exist_lock);
+	if (!chan->indio_dev->info) {
 		ret = -ENODEV;
 		goto err_unlock;
 	}
 
 	ret = iio_channel_read(chan, val, val2, attribute);
 err_unlock:
-	mutex_unlock(&chan->indio_dev->info_exist_lock);
+	mutex_unlock(&iio_dev_opaque->info_exist_lock);
 
 	return ret;
 }
@@ -668,12 +752,14 @@
 }
 EXPORT_SYMBOL_GPL(iio_read_channel_offset);
 
-int iio_read_channel_processed(struct iio_channel *chan, int *val)
-{
-	int ret;
-
-	mutex_lock(&chan->indio_dev->info_exist_lock);
-	if (chan->indio_dev->info == NULL) {
+int iio_read_channel_processed_scale(struct iio_channel *chan, int *val,
+				     unsigned int scale)
+{
+	struct iio_dev_opaque *iio_dev_opaque = to_iio_dev_opaque(chan->indio_dev);
+	int ret;
+
+	mutex_lock(&iio_dev_opaque->info_exist_lock);
+	if (!chan->indio_dev->info) {
 		ret = -ENODEV;
 		goto err_unlock;
 	}
@@ -681,17 +767,28 @@
 	if (iio_channel_has_info(chan->channel, IIO_CHAN_INFO_PROCESSED)) {
 		ret = iio_channel_read(chan, val, NULL,
 				       IIO_CHAN_INFO_PROCESSED);
+		if (ret < 0)
+			goto err_unlock;
+		*val *= scale;
 	} else {
 		ret = iio_channel_read(chan, val, NULL, IIO_CHAN_INFO_RAW);
 		if (ret < 0)
 			goto err_unlock;
-		ret = iio_convert_raw_to_processed_unlocked(chan, *val, val, 1);
+		ret = iio_convert_raw_to_processed_unlocked(chan, *val, val,
+							    scale);
 	}
 
 err_unlock:
-	mutex_unlock(&chan->indio_dev->info_exist_lock);
-
-	return ret;
+	mutex_unlock(&iio_dev_opaque->info_exist_lock);
+
+	return ret;
+}
+EXPORT_SYMBOL_GPL(iio_read_channel_processed_scale);
+
+int iio_read_channel_processed(struct iio_channel *chan, int *val)
+{
+	/* This is just a special case with scale factor 1 */
+	return iio_read_channel_processed_scale(chan, val, 1);
 }
 EXPORT_SYMBOL_GPL(iio_read_channel_processed);
 
@@ -716,9 +813,10 @@
 				     const int **vals, int *type, int *length,
 				     enum iio_chan_info_enum attribute)
 {
-	int ret;
-
-	mutex_lock(&chan->indio_dev->info_exist_lock);
+	struct iio_dev_opaque *iio_dev_opaque = to_iio_dev_opaque(chan->indio_dev);
+	int ret;
+
+	mutex_lock(&iio_dev_opaque->info_exist_lock);
 	if (!chan->indio_dev->info) {
 		ret = -ENODEV;
 		goto err_unlock;
@@ -726,7 +824,7 @@
 
 	ret = iio_channel_read_avail(chan, vals, type, length, attribute);
 err_unlock:
-	mutex_unlock(&chan->indio_dev->info_exist_lock);
+	mutex_unlock(&iio_dev_opaque->info_exist_lock);
 
 	return ret;
 }
@@ -739,7 +837,7 @@
 	int type;
 
 	ret = iio_read_avail_channel_attribute(chan, vals, &type, length,
-					 IIO_CHAN_INFO_RAW);
+					       IIO_CHAN_INFO_RAW);
 
 	if (ret >= 0 && type != IIO_VAL_INT)
 		/* raw values are assumed to be IIO_VAL_INT */
@@ -753,14 +851,15 @@
 				int *val, int *val2, int *type,
 				enum iio_chan_info_enum info)
 {
+	int unused;
 	const int *vals;
 	int length;
 	int ret;
 
+	if (!val2)
+		val2 = &unused;
+
 	ret = iio_channel_read_avail(chan, &vals, type, &length, info);
-	if (ret < 0)
-		return ret;
-
 	switch (ret) {
 	case IIO_AVAIL_RANGE:
 		switch (*type) {
@@ -769,8 +868,7 @@
 			break;
 		default:
 			*val = vals[4];
-			if (val2)
-				*val2 = vals[5];
+			*val2 = vals[5];
 		}
 		return 0;
 
@@ -779,82 +877,24 @@
 			return -EINVAL;
 		switch (*type) {
 		case IIO_VAL_INT:
-			*val = max_array(vals, length);
+			*val = vals[--length];
+			while (length) {
+				if (vals[--length] > *val)
+					*val = vals[length];
+			}
 			break;
 		default:
-			/* TODO: learn about max for other iio values */
+			/* FIXME: learn about max for other iio values */
 			return -EINVAL;
 		}
 		return 0;
 
 	default:
-		return -EINVAL;
+		return ret;
 	}
 }
 
 int iio_read_max_channel_raw(struct iio_channel *chan, int *val)
-{
-	int ret;
-	int type;
-
-	mutex_lock(&chan->indio_dev->info_exist_lock);
-	if (!chan->indio_dev->info) {
-		ret = -ENODEV;
-		goto err_unlock;
-	}
-
-	ret = iio_channel_read_max(chan, val, NULL, &type, IIO_CHAN_INFO_RAW);
-err_unlock:
-	mutex_unlock(&chan->indio_dev->info_exist_lock);
-
-	return ret;
-}
-EXPORT_SYMBOL_GPL(iio_read_max_channel_raw);
-
-static int iio_channel_read_min(struct iio_channel *chan,
-				int *val, int *val2, int *type,
-				enum iio_chan_info_enum info)
-{
-	const int *vals;
-	int length;
-	int ret;
-
-	ret = iio_channel_read_avail(chan, &vals, type, &length, info);
-	if (ret < 0)
-		return ret;
-
-	switch (ret) {
-	case IIO_AVAIL_RANGE:
-		switch (*type) {
-		case IIO_VAL_INT:
-			*val = vals[0];
-			break;
-		default:
-			*val = vals[0];
-			if (val2)
-				*val2 = vals[1];
-		}
-		return 0;
-
-	case IIO_AVAIL_LIST:
-		if (length <= 0)
-			return -EINVAL;
-		switch (*type) {
-		case IIO_VAL_INT:
-			*val = min_array(vals, length);
-			break;
-		default:
-			/* TODO: learn about min for other iio values */
-			return -EINVAL;
-		}
-		return 0;
-
-	default:
-		return -EINVAL;
-	}
-}
-
-int iio_read_min_channel_raw(struct iio_channel *chan, int *val)
 {
 	struct iio_dev_opaque *iio_dev_opaque = to_iio_dev_opaque(chan->indio_dev);
 	int ret;
@@ -866,28 +906,29 @@
 		goto err_unlock;
 	}
 
-	ret = iio_channel_read_min(chan, val, NULL, &type, IIO_CHAN_INFO_RAW);
+	ret = iio_channel_read_max(chan, val, NULL, &type, IIO_CHAN_INFO_RAW);
 err_unlock:
 	mutex_unlock(&iio_dev_opaque->info_exist_lock);
 
 	return ret;
 }
-EXPORT_SYMBOL_GPL(iio_read_min_channel_raw);
+EXPORT_SYMBOL_GPL(iio_read_max_channel_raw);
 
 int iio_get_channel_type(struct iio_channel *chan, enum iio_chan_type *type)
 {
+	struct iio_dev_opaque *iio_dev_opaque = to_iio_dev_opaque(chan->indio_dev);
 	int ret = 0;
 	/* Need to verify underlying driver has not gone away */
 
-	mutex_lock(&chan->indio_dev->info_exist_lock);
-	if (chan->indio_dev->info == NULL) {
+	mutex_lock(&iio_dev_opaque->info_exist_lock);
+	if (!chan->indio_dev->info) {
 		ret = -ENODEV;
 		goto err_unlock;
 	}
 
 	*type = chan->channel->type;
 err_unlock:
-	mutex_unlock(&chan->indio_dev->info_exist_lock);
+	mutex_unlock(&iio_dev_opaque->info_exist_lock);
 
 	return ret;
 }
@@ -903,17 +944,18 @@
 int iio_write_channel_attribute(struct iio_channel *chan, int val, int val2,
 				enum iio_chan_info_enum attribute)
 {
-	int ret;
-
-	mutex_lock(&chan->indio_dev->info_exist_lock);
-	if (chan->indio_dev->info == NULL) {
+	struct iio_dev_opaque *iio_dev_opaque = to_iio_dev_opaque(chan->indio_dev);
+	int ret;
+
+	mutex_lock(&iio_dev_opaque->info_exist_lock);
+	if (!chan->indio_dev->info) {
 		ret = -ENODEV;
 		goto err_unlock;
 	}
 
 	ret = iio_channel_write(chan, val, val2, attribute);
 err_unlock:
-	mutex_unlock(&chan->indio_dev->info_exist_lock);
+	mutex_unlock(&iio_dev_opaque->info_exist_lock);
 
 	return ret;
 }
@@ -968,9 +1010,8 @@
 }
 EXPORT_SYMBOL_GPL(iio_get_channel_ext_info_count);
 
-static const struct iio_chan_spec_ext_info *iio_lookup_ext_info(
-						const struct iio_channel *chan,
-						const char *attr)
+static const struct iio_chan_spec_ext_info *
+iio_lookup_ext_info(const struct iio_channel *chan, const char *attr)
 {
 	const struct iio_chan_spec_ext_info *ext_info;
 
