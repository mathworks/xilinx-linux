--- conflicted
+++ resolved
@@ -14,7 +14,7 @@
 #include <linux/list.h>
 #include <linux/mod_devicetable.h>
 #include <linux/module.h>
-#include <linux/of_gpio.h>
+#include <linux/property.h>
 #include <linux/regmap.h>
 #include <linux/spi/spi.h>
 
@@ -232,10 +232,7 @@
 	 */
 	__be32 temp __aligned(IIO_DMA_MINALIGN);
 	__be32 chan_val;
-<<<<<<< HEAD
-=======
 	__be32 eeprom_key;
->>>>>>> e475cc1c
 };
 
 struct ltc2983_sensor {
@@ -428,7 +425,10 @@
 	u8 index, n_entries;
 	int ret;
 
-	n_entries = of_property_count_elems_of_size(np, propname, e_size);
+	if (is_steinhart)
+		n_entries = fwnode_property_count_u32(fn, propname);
+	else
+		n_entries = fwnode_property_count_u64(fn, propname);
 	/* n_entries must be an even number */
 	if (!n_entries || (n_entries % 2) != 0) {
 		dev_err(dev, "Number of entries either 0 or not even\n");
@@ -463,17 +463,26 @@
 	if (!new_custom->table)
 		return ERR_PTR(-ENOMEM);
 
-	for (index = 0; index < n_entries; index++) {
-		u64 temp = 0, j;
-		/*
-		 * Steinhart sensors are configured with raw values in the
-		 * devicetree. For the other sensors we must convert the
-		 * value to raw. The odd index's correspond to temperarures
-		 * and always have 1/1024 of resolution. Temperatures also
-		 * come in kelvin, so signed values is not possible
-		 */
-		if (!is_steinhart) {
-			of_property_read_u64_index(np, propname, index, &temp);
+	/*
+	 * Steinhart sensors are configured with raw values in the firmware
+	 * node. For the other sensors we must convert the value to raw.
+	 * The odd index's correspond to temperatures and always have 1/1024
+	 * of resolution. Temperatures also come in Kelvin, so signed values
+	 * are not possible.
+	 */
+	if (is_steinhart) {
+		ret = fwnode_property_read_u32_array(fn, propname, new_custom->table, n_entries);
+		if (ret < 0)
+			return ERR_PTR(ret);
+
+		cpu_to_be32_array(new_custom->table, new_custom->table, n_entries);
+	} else {
+		ret = fwnode_property_read_u64_array(fn, propname, new_custom->table, n_entries);
+		if (ret < 0)
+			return ERR_PTR(ret);
+
+		for (index = 0; index < n_entries; index++) {
+			u64 temp = ((u64 *)new_custom->table)[index];
 
 			if ((index % 2) != 0)
 				temp = __convert_to_raw(temp, 1024);
