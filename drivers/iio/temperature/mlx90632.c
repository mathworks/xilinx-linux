--- conflicted
+++ resolved
@@ -6,21 +6,19 @@
  *
  * Driver for the Melexis MLX90632 I2C 16-bit IR thermopile sensor
  */
-#include <linux/bitfield.h>
 #include <linux/delay.h>
-#include <linux/device.h>
 #include <linux/err.h>
 #include <linux/gpio/consumer.h>
 #include <linux/i2c.h>
 #include <linux/iopoll.h>
-#include <linux/jiffies.h>
 #include <linux/kernel.h>
 #include <linux/limits.h>
+#include <linux/mod_devicetable.h>
 #include <linux/module.h>
 #include <linux/math64.h>
-#include <linux/of.h>
 #include <linux/pm_runtime.h>
 #include <linux/regmap.h>
+#include <linux/regulator/consumer.h>
 
 #include <linux/iio/iio.h>
 #include <linux/iio/sysfs.h>
@@ -57,12 +55,6 @@
 #define MLX90632_EE_Ha		0x2481 /* Ha customer calib value reg 16bit */
 #define MLX90632_EE_Hb		0x2482 /* Hb customer calib value reg 16bit */
 
-#define MLX90632_EE_MEDICAL_MEAS1      0x24E1 /* Medical measurement 1 16bit */
-#define MLX90632_EE_MEDICAL_MEAS2      0x24E2 /* Medical measurement 2 16bit */
-#define MLX90632_EE_EXTENDED_MEAS1     0x24F1 /* Extended measurement 1 16bit */
-#define MLX90632_EE_EXTENDED_MEAS2     0x24F2 /* Extended measurement 2 16bit */
-#define MLX90632_EE_EXTENDED_MEAS3     0x24F3 /* Extended measurement 3 16bit */
-
 /* Register addresses - volatile */
 #define MLX90632_REG_I2C_ADDR	0x3000 /* Chip I2C address register */
 
@@ -70,19 +62,13 @@
 #define MLX90632_REG_CONTROL	0x3001 /* Control Register address */
 #define   MLX90632_CFG_PWR_MASK		GENMASK(2, 1) /* PowerMode Mask */
 #define   MLX90632_CFG_MTYP_MASK		GENMASK(8, 4) /* Meas select Mask */
-#define   MLX90632_CFG_SOB_MASK BIT(11)
 
 /* PowerModes statuses */
 #define MLX90632_PWR_STATUS(ctrl_val) (ctrl_val << 1)
 #define MLX90632_PWR_STATUS_HALT MLX90632_PWR_STATUS(0) /* hold */
-#define MLX90632_PWR_STATUS_SLEEP_STEP MLX90632_PWR_STATUS(1) /* sleep step */
+#define MLX90632_PWR_STATUS_SLEEP_STEP MLX90632_PWR_STATUS(1) /* sleep step*/
 #define MLX90632_PWR_STATUS_STEP MLX90632_PWR_STATUS(2) /* step */
-#define MLX90632_PWR_STATUS_CONTINUOUS MLX90632_PWR_STATUS(3) /* continuous */
-
-#define MLX90632_EE_RR GENMASK(10, 8) /* Only Refresh Rate bits */
-#define MLX90632_REFRESH_RATE(ee_val) FIELD_GET(MLX90632_EE_RR, ee_val)
-					/* Extract Refresh Rate from ee register */
-#define MLX90632_REFRESH_RATE_STATUS(refresh_rate) (refresh_rate << 8)
+#define MLX90632_PWR_STATUS_CONTINUOUS MLX90632_PWR_STATUS(3) /* continuous*/
 
 /* Measurement types */
 #define MLX90632_MTYP_MEDICAL 0
@@ -130,9 +116,8 @@
 #define MLX90632_REF_12 	12LL /* ResCtrlRef value of Ch 1 or Ch 2 */
 #define MLX90632_REF_3		12LL /* ResCtrlRef value of Channel 3 */
 #define MLX90632_MAX_MEAS_NUM	31 /* Maximum measurements in list */
-#define MLX90632_SLEEP_DELAY_MS 6000 /* Autosleep delay */
+#define MLX90632_SLEEP_DELAY_MS 3000 /* Autosleep delay */
 #define MLX90632_EXTENDED_LIMIT 27000 /* Extended mode raw value limit */
-#define MLX90632_MEAS_MAX_TIME 2000 /* Max measurement time in ms for the lowest refresh rate */
 
 /**
  * struct mlx90632_data - private data for the MLX90632 device
@@ -144,13 +129,7 @@
  *        calculations
  * @object_ambient_temperature: Ambient temperature at object (might differ of
  *                              the ambient temperature of sensor.
-<<<<<<< HEAD
-=======
  * @regulator: Regulator of the device
- * @powerstatus: Current POWER status of the device
- * @interaction_ts: Timestamp of the last temperature read that is used
- *		    for power management in jiffies
->>>>>>> e475cc1c
  */
 struct mlx90632_data {
 	struct i2c_client *client;
@@ -159,12 +138,7 @@
 	u16 emissivity;
 	u8 mtyp;
 	u32 object_ambient_temperature;
-<<<<<<< HEAD
-=======
 	struct regulator *regulator;
-	int powerstatus;
-	unsigned long interaction_ts;
->>>>>>> e475cc1c
 };
 
 static const struct regmap_range mlx90632_volatile_reg_range[] = {
@@ -184,8 +158,6 @@
 	regmap_reg_range(MLX90632_EE_VERSION, MLX90632_EE_Ka),
 	regmap_reg_range(MLX90632_EE_CTRL, MLX90632_EE_I2C_ADDR),
 	regmap_reg_range(MLX90632_EE_Ha, MLX90632_EE_Hb),
-	regmap_reg_range(MLX90632_EE_MEDICAL_MEAS1, MLX90632_EE_MEDICAL_MEAS2),
-	regmap_reg_range(MLX90632_EE_EXTENDED_MEAS1, MLX90632_EE_EXTENDED_MEAS3),
 	regmap_reg_range(MLX90632_REG_I2C_ADDR, MLX90632_REG_CONTROL),
 	regmap_reg_range(MLX90632_REG_I2C_CMD, MLX90632_REG_I2C_CMD),
 	regmap_reg_range(MLX90632_REG_STATUS, MLX90632_REG_STATUS),
@@ -224,45 +196,21 @@
 	.cache_type = REGCACHE_RBTREE,
 };
 
-static int mlx90632_pwr_set_sleep_step(struct regmap *regmap)
-{
-	struct mlx90632_data *data =
-		iio_priv(dev_get_drvdata(regmap_get_device(regmap)));
-	int ret;
-
-	if (data->powerstatus == MLX90632_PWR_STATUS_SLEEP_STEP)
-		return 0;
-
-	ret = regmap_write_bits(regmap, MLX90632_REG_CONTROL, MLX90632_CFG_PWR_MASK,
-				MLX90632_PWR_STATUS_SLEEP_STEP);
-	if (ret < 0)
-		return ret;
-
-	data->powerstatus = MLX90632_PWR_STATUS_SLEEP_STEP;
-	return 0;
-}
-
-static int mlx90632_pwr_continuous(struct regmap *regmap)
-{
-	struct mlx90632_data *data =
-		iio_priv(dev_get_drvdata(regmap_get_device(regmap)));
-	int ret;
-
-	if (data->powerstatus == MLX90632_PWR_STATUS_CONTINUOUS)
-		return 0;
-
-	ret = regmap_write_bits(regmap, MLX90632_REG_CONTROL, MLX90632_CFG_PWR_MASK,
-				MLX90632_PWR_STATUS_CONTINUOUS);
-	if (ret < 0)
-		return ret;
-
-	data->powerstatus = MLX90632_PWR_STATUS_CONTINUOUS;
-	return 0;
+static s32 mlx90632_pwr_set_sleep_step(struct regmap *regmap)
+{
+	return regmap_update_bits(regmap, MLX90632_REG_CONTROL,
+				  MLX90632_CFG_PWR_MASK,
+				  MLX90632_PWR_STATUS_SLEEP_STEP);
+}
+
+static s32 mlx90632_pwr_continuous(struct regmap *regmap)
+{
+	return regmap_update_bits(regmap, MLX90632_REG_CONTROL,
+				  MLX90632_CFG_PWR_MASK,
+				  MLX90632_PWR_STATUS_CONTINUOUS);
 }
 
 /**
-<<<<<<< HEAD
-=======
  * mlx90632_reset_delay() - Give the mlx90632 some time to reset properly
  * If this is not done, the following I2C command(s) will not be accepted.
  */
@@ -271,65 +219,7 @@
 	usleep_range(150, 200);
 }
 
-static int mlx90632_get_measurement_time(struct regmap *regmap, u16 meas)
-{
-	unsigned int reg;
-	int ret;
-
-	ret = regmap_read(regmap, meas, &reg);
-	if (ret < 0)
-		return ret;
-
-	return MLX90632_MEAS_MAX_TIME >> FIELD_GET(MLX90632_EE_RR, reg);
-}
-
-static int mlx90632_calculate_dataset_ready_time(struct mlx90632_data *data)
-{
-	unsigned int refresh_time;
-	int ret;
-
-	if (data->mtyp == MLX90632_MTYP_MEDICAL) {
-		ret = mlx90632_get_measurement_time(data->regmap,
-						    MLX90632_EE_MEDICAL_MEAS1);
-		if (ret < 0)
-			return ret;
-
-		refresh_time = ret;
-
-		ret = mlx90632_get_measurement_time(data->regmap,
-						    MLX90632_EE_MEDICAL_MEAS2);
-		if (ret < 0)
-			return ret;
-
-		refresh_time += ret;
-	} else {
-		ret = mlx90632_get_measurement_time(data->regmap,
-						    MLX90632_EE_EXTENDED_MEAS1);
-		if (ret < 0)
-			return ret;
-
-		refresh_time = ret;
-
-		ret = mlx90632_get_measurement_time(data->regmap,
-						    MLX90632_EE_EXTENDED_MEAS2);
-		if (ret < 0)
-			return ret;
-
-		refresh_time += ret;
-
-		ret = mlx90632_get_measurement_time(data->regmap,
-						    MLX90632_EE_EXTENDED_MEAS3);
-		if (ret < 0)
-			return ret;
-
-		refresh_time += ret;
-	}
-
-	return refresh_time;
-}
-
 /**
->>>>>>> e475cc1c
  * mlx90632_perform_measurement() - Trigger and retrieve current measurement cycle
  * @data: pointer to mlx90632_data object containing regmap information
  *
@@ -359,79 +249,26 @@
 	return (reg_status & MLX90632_STAT_CYCLE_POS) >> 2;
 }
 
-/**
- * mlx90632_perform_measurement_burst() - Trigger and retrieve current measurement
- * cycle in step sleep mode
- * @data: pointer to mlx90632_data object containing regmap information
- *
- * Perform a measurement and return 2 as measurement cycle position reported
- * by sensor. This is a blocking function for amount dependent on the sensor
- * refresh rate.
- */
-static int mlx90632_perform_measurement_burst(struct mlx90632_data *data)
-{
-	unsigned int reg_status;
+static int mlx90632_set_meas_type(struct regmap *regmap, u8 type)
+{
 	int ret;
 
-	ret = regmap_write_bits(data->regmap, MLX90632_REG_CONTROL,
-				MLX90632_CFG_SOB_MASK, MLX90632_CFG_SOB_MASK);
-	if (ret < 0)
-		return ret;
-
-	ret = mlx90632_calculate_dataset_ready_time(data);
-	if (ret < 0)
-		return ret;
-
-	msleep(ret); /* Wait minimum time for dataset to be ready */
-
-	ret = regmap_read_poll_timeout(data->regmap, MLX90632_REG_STATUS,
-				       reg_status,
-				       (reg_status & MLX90632_STAT_BUSY) == 0,
-				       10000, 100 * 10000);
-	if (ret < 0) {
-		dev_err(&data->client->dev, "data not ready");
-		return -ETIMEDOUT;
-	}
-
-	return 2;
-}
-
-static int mlx90632_set_meas_type(struct mlx90632_data *data, u8 type)
-{
-	int current_powerstatus;
-	int ret;
-
-	if (data->mtyp == type)
-		return 0;
-
-	current_powerstatus = data->powerstatus;
-	ret = mlx90632_pwr_continuous(data->regmap);
-	if (ret < 0)
-		return ret;
-
-	ret = regmap_write(data->regmap, MLX90632_REG_I2C_CMD, MLX90632_RESET_CMD);
-	if (ret < 0)
-		return ret;
-
-<<<<<<< HEAD
+	if ((type != MLX90632_MTYP_MEDICAL) && (type != MLX90632_MTYP_EXTENDED))
+		return -EINVAL;
+
+	ret = regmap_write(regmap, MLX90632_REG_I2C_CMD, MLX90632_RESET_CMD);
+	if (ret < 0)
+		return ret;
+
+	mlx90632_reset_delay();
+
 	ret = regmap_write_bits(regmap, MLX90632_REG_CONTROL,
-=======
-	mlx90632_reset_delay();
-
-	ret = regmap_update_bits(data->regmap, MLX90632_REG_CONTROL,
->>>>>>> e475cc1c
 				 (MLX90632_CFG_MTYP_MASK | MLX90632_CFG_PWR_MASK),
 				 (MLX90632_MTYP_STATUS(type) | MLX90632_PWR_STATUS_HALT));
 	if (ret < 0)
 		return ret;
 
-	data->mtyp = type;
-	data->powerstatus = MLX90632_PWR_STATUS_HALT;
-
-	if (current_powerstatus == MLX90632_PWR_STATUS_SLEEP_STEP)
-		return mlx90632_pwr_set_sleep_step(data->regmap);
-
-	return mlx90632_pwr_continuous(data->regmap);
+	return mlx90632_pwr_continuous(regmap);
 }
 
 static int mlx90632_channel_new_select(int perform_ret, uint8_t *channel_new,
@@ -447,7 +284,7 @@
 		*channel_old = 1;
 		break;
 	default:
-		return -ECHRNG;
+		return -EINVAL;
 	}
 
 	return 0;
@@ -456,8 +293,8 @@
 static int mlx90632_read_ambient_raw(struct regmap *regmap,
 				     s16 *ambient_new_raw, s16 *ambient_old_raw)
 {
+	int ret;
 	unsigned int read_tmp;
-	int ret;
 
 	ret = regmap_read(regmap, MLX90632_RAM_3(1), &read_tmp);
 	if (ret < 0)
@@ -476,11 +313,11 @@
 				    int perform_measurement_ret,
 				    s16 *object_new_raw, s16 *object_old_raw)
 {
+	int ret;
 	unsigned int read_tmp;
+	s16 read;
+	u8 channel = 0;
 	u8 channel_old = 0;
-	u8 channel = 0;
-	s16 read;
-	int ret;
 
 	ret = mlx90632_channel_new_select(perform_measurement_ret, &channel,
 					  &channel_old);
@@ -515,34 +352,14 @@
 				     s16 *ambient_new_raw, s16 *ambient_old_raw,
 				     s16 *object_new_raw, s16 *object_old_raw)
 {
-	s32 measurement;
-	int ret;
+	s32 ret, measurement;
 
 	mutex_lock(&data->lock);
-	ret = mlx90632_set_meas_type(data, MLX90632_MTYP_MEDICAL);
-	if (ret < 0)
+	measurement = mlx90632_perform_measurement(data);
+	if (measurement < 0) {
+		ret = measurement;
 		goto read_unlock;
-
-	switch (data->powerstatus) {
-	case MLX90632_PWR_STATUS_CONTINUOUS:
-		ret = mlx90632_perform_measurement(data);
-		if (ret < 0)
-			goto read_unlock;
-
-		break;
-	case MLX90632_PWR_STATUS_SLEEP_STEP:
-		ret = mlx90632_perform_measurement_burst(data);
-		if (ret < 0)
-			goto read_unlock;
-
-		break;
-	default:
-		ret = -EOPNOTSUPP;
-		goto read_unlock;
-	}
-
-	measurement = ret; /* If we came here ret holds the measurement position */
-
+	}
 	ret = mlx90632_read_ambient_raw(data->regmap, ambient_new_raw,
 					ambient_old_raw);
 	if (ret < 0)
@@ -624,26 +441,14 @@
 	s32 ret, meas;
 
 	mutex_lock(&data->lock);
-	ret = mlx90632_set_meas_type(data, MLX90632_MTYP_EXTENDED);
+	ret = mlx90632_set_meas_type(data->regmap, MLX90632_MTYP_EXTENDED);
 	if (ret < 0)
 		goto read_unlock;
 
-	switch (data->powerstatus) {
-	case MLX90632_PWR_STATUS_CONTINUOUS:
-		ret = read_poll_timeout(mlx90632_perform_measurement, meas, meas == 19,
-					50000, 800000, false, data);
-		if (ret)
-			goto read_unlock;
-		break;
-	case MLX90632_PWR_STATUS_SLEEP_STEP:
-		ret = mlx90632_perform_measurement_burst(data);
-		if (ret < 0)
-			goto read_unlock;
-		break;
-	default:
-		ret = -EOPNOTSUPP;
+	ret = read_poll_timeout(mlx90632_perform_measurement, meas, meas == 19,
+				50000, 800000, false, data);
+	if (ret != 0)
 		goto read_unlock;
-	}
 
 	ret = mlx90632_read_object_raw_extended(data->regmap, object_new_raw);
 	if (ret < 0)
@@ -652,6 +457,8 @@
 	ret = mlx90632_read_ambient_raw_extended(data->regmap, ambient_new_raw, ambient_old_raw);
 
 read_unlock:
+	(void) mlx90632_set_meas_type(data->regmap, MLX90632_MTYP_MEDICAL);
+
 	mutex_unlock(&data->lock);
 	return ret;
 }
@@ -659,9 +466,9 @@
 static int mlx90632_read_ee_register(struct regmap *regmap, u16 reg_lsb,
 				     s32 *reg_value)
 {
+	s32 ret;
 	unsigned int read;
 	u32 value;
-	int ret;
 
 	ret = regmap_read(regmap, reg_lsb, &read);
 	if (ret < 0)
@@ -825,12 +632,12 @@
 
 static int mlx90632_calc_object_dsp105(struct mlx90632_data *data, int *val)
 {
-	s16 ambient_new_raw, ambient_old_raw, object_new_raw, object_old_raw;
+	s32 ret;
 	s32 Ea, Eb, Fa, Fb, Ga;
 	unsigned int read_tmp;
+	s16 Ha, Hb, Gb, Ka;
+	s16 ambient_new_raw, ambient_old_raw, object_new_raw, object_old_raw;
 	s64 object, ambient;
-	s16 Ha, Hb, Gb, Ka;
-	int ret;
 
 	ret = mlx90632_read_ee_register(data->regmap, MLX90632_EE_Ea, &Ea);
 	if (ret < 0)
@@ -904,11 +711,11 @@
 
 static int mlx90632_calc_ambient_dsp105(struct mlx90632_data *data, int *val)
 {
-	s16 ambient_new_raw, ambient_old_raw;
+	s32 ret;
 	unsigned int read_tmp;
 	s32 PT, PR, PG, PO;
-	int ret;
 	s16 Gb;
+	s16 ambient_new_raw, ambient_old_raw;
 
 	ret = mlx90632_read_ee_register(data->regmap, MLX90632_EE_P_R, &PR);
 	if (ret < 0)
@@ -936,73 +743,12 @@
 	return ret;
 }
 
-static int mlx90632_get_refresh_rate(struct mlx90632_data *data,
-				     int *refresh_rate)
-{
-	unsigned int meas1;
-	int ret;
-
-	ret = regmap_read(data->regmap, MLX90632_EE_MEDICAL_MEAS1, &meas1);
-	if (ret < 0)
-		return ret;
-
-	*refresh_rate = MLX90632_REFRESH_RATE(meas1);
-
-	return ret;
-}
-
-static const int mlx90632_freqs[][2] = {
-	{0, 500000},
-	{1, 0},
-	{2, 0},
-	{4, 0},
-	{8, 0},
-	{16, 0},
-	{32, 0},
-	{64, 0}
-};
-
-/**
- * mlx90632_pm_interraction_wakeup() - Measure time between user interactions to change powermode
- * @data: pointer to mlx90632_data object containing interaction_ts information
- *
- * Switch to continuous mode when interaction is faster than MLX90632_MEAS_MAX_TIME. Update the
- * interaction_ts for each function call with the jiffies to enable measurement between function
- * calls. Initial value of the interaction_ts needs to be set before this function call.
- */
-static int mlx90632_pm_interraction_wakeup(struct mlx90632_data *data)
-{
-	unsigned long now;
-	int ret;
-
-	now = jiffies;
-	if (time_in_range(now, data->interaction_ts,
-			  data->interaction_ts +
-			  msecs_to_jiffies(MLX90632_MEAS_MAX_TIME + 100))) {
-		if (data->powerstatus == MLX90632_PWR_STATUS_SLEEP_STEP) {
-			ret = mlx90632_pwr_continuous(data->regmap);
-			if (ret < 0)
-				return ret;
-		}
-	}
-
-	data->interaction_ts = now;
-
-	return 0;
-}
-
 static int mlx90632_read_raw(struct iio_dev *indio_dev,
 			     struct iio_chan_spec const *channel, int *val,
 			     int *val2, long mask)
 {
 	struct mlx90632_data *data = iio_priv(indio_dev);
 	int ret;
-	int cr;
-
-	pm_runtime_get_sync(&data->client->dev);
-	ret = mlx90632_pm_interraction_wakeup(data);
-	if (ret < 0)
-		goto mlx90632_read_raw_pm;
 
 	switch (mask) {
 	case IIO_CHAN_INFO_PROCESSED:
@@ -1010,22 +756,16 @@
 		case IIO_MOD_TEMP_AMBIENT:
 			ret = mlx90632_calc_ambient_dsp105(data, val);
 			if (ret < 0)
-				goto mlx90632_read_raw_pm;
-
-			ret = IIO_VAL_INT;
-			break;
+				return ret;
+			return IIO_VAL_INT;
 		case IIO_MOD_TEMP_OBJECT:
 			ret = mlx90632_calc_object_dsp105(data, val);
 			if (ret < 0)
-				goto mlx90632_read_raw_pm;
-
-			ret = IIO_VAL_INT;
-			break;
+				return ret;
+			return IIO_VAL_INT;
 		default:
-			ret = -EINVAL;
-			break;
+			return -EINVAL;
 		}
-		break;
 	case IIO_CHAN_INFO_CALIBEMISSIVITY:
 		if (data->emissivity == 1000) {
 			*val = 1;
@@ -1034,30 +774,13 @@
 			*val = 0;
 			*val2 = data->emissivity * 1000;
 		}
-		ret = IIO_VAL_INT_PLUS_MICRO;
-		break;
+		return IIO_VAL_INT_PLUS_MICRO;
 	case IIO_CHAN_INFO_CALIBAMBIENT:
 		*val = data->object_ambient_temperature;
-		ret = IIO_VAL_INT;
-		break;
-	case IIO_CHAN_INFO_SAMP_FREQ:
-		ret = mlx90632_get_refresh_rate(data, &cr);
-		if (ret < 0)
-			goto mlx90632_read_raw_pm;
-
-		*val = mlx90632_freqs[cr][0];
-		*val2 = mlx90632_freqs[cr][1];
-		ret = IIO_VAL_INT_PLUS_MICRO;
-		break;
+		return IIO_VAL_INT;
 	default:
-		ret = -EINVAL;
-		break;
-	}
-
-mlx90632_read_raw_pm:
-	pm_runtime_mark_last_busy(&data->client->dev);
-	pm_runtime_put_autosuspend(&data->client->dev);
-	return ret;
+		return -EINVAL;
+	}
 }
 
 static int mlx90632_write_raw(struct iio_dev *indio_dev,
@@ -1082,30 +805,12 @@
 	}
 }
 
-static int mlx90632_read_avail(struct iio_dev *indio_dev,
-			       struct iio_chan_spec const *chan,
-			       const int **vals, int *type, int *length,
-			       long mask)
-{
-	switch (mask) {
-	case IIO_CHAN_INFO_SAMP_FREQ:
-		*vals = (int *)mlx90632_freqs;
-		*type = IIO_VAL_INT_PLUS_MICRO;
-		*length = 2 * ARRAY_SIZE(mlx90632_freqs);
-		return IIO_AVAIL_LIST;
-	default:
-		return -EINVAL;
-	}
-}
-
 static const struct iio_chan_spec mlx90632_channels[] = {
 	{
 		.type = IIO_TEMP,
 		.modified = 1,
 		.channel2 = IIO_MOD_TEMP_AMBIENT,
 		.info_mask_separate = BIT(IIO_CHAN_INFO_PROCESSED),
-		.info_mask_shared_by_all = BIT(IIO_CHAN_INFO_SAMP_FREQ),
-		.info_mask_shared_by_all_available = BIT(IIO_CHAN_INFO_SAMP_FREQ),
 	},
 	{
 		.type = IIO_TEMP,
@@ -1113,29 +818,19 @@
 		.channel2 = IIO_MOD_TEMP_OBJECT,
 		.info_mask_separate = BIT(IIO_CHAN_INFO_PROCESSED) |
 			BIT(IIO_CHAN_INFO_CALIBEMISSIVITY) | BIT(IIO_CHAN_INFO_CALIBAMBIENT),
-		.info_mask_shared_by_all = BIT(IIO_CHAN_INFO_SAMP_FREQ),
-		.info_mask_shared_by_all_available = BIT(IIO_CHAN_INFO_SAMP_FREQ),
 	},
 };
 
 static const struct iio_info mlx90632_info = {
 	.read_raw = mlx90632_read_raw,
 	.write_raw = mlx90632_write_raw,
-	.read_avail = mlx90632_read_avail,
-};
-
-static void mlx90632_sleep(void *_data)
-{
-	struct mlx90632_data *data = _data;
-
-	mlx90632_pwr_set_sleep_step(data->regmap);
-}
-
-static int mlx90632_suspend(struct mlx90632_data *data)
+};
+
+static int mlx90632_sleep(struct mlx90632_data *data)
 {
 	regcache_mark_dirty(data->regmap);
 
-	dev_dbg(&data->client->dev, "Requesting suspend");
+	dev_dbg(&data->client->dev, "Requesting sleep");
 	return mlx90632_pwr_set_sleep_step(data->regmap);
 }
 
@@ -1154,10 +849,6 @@
 	return mlx90632_pwr_continuous(data->regmap);
 }
 
-<<<<<<< HEAD
-static int mlx90632_probe(struct i2c_client *client,
-			  const struct i2c_device_id *id)
-=======
 static void mlx90632_disable_regulator(void *_data)
 {
 	struct mlx90632_data *data = _data;
@@ -1184,15 +875,14 @@
 	return ret;
 }
 
-static int mlx90632_probe(struct i2c_client *client)
->>>>>>> e475cc1c
-{
-	const struct i2c_device_id *id = i2c_client_get_device_id(client);
+static int mlx90632_probe(struct i2c_client *client,
+			  const struct i2c_device_id *id)
+{
+	struct iio_dev *indio_dev;
 	struct mlx90632_data *mlx90632;
-	struct iio_dev *indio_dev;
 	struct regmap *regmap;
+	int ret;
 	unsigned int read;
-	int ret;
 
 	indio_dev = devm_iio_device_alloc(&client->dev, sizeof(*mlx90632));
 	if (!indio_dev) {
@@ -1212,7 +902,6 @@
 	mlx90632->client = client;
 	mlx90632->regmap = regmap;
 	mlx90632->mtyp = MLX90632_MTYP_MEDICAL;
-	mlx90632->powerstatus = MLX90632_PWR_STATUS_HALT;
 
 	mutex_init(&mlx90632->lock);
 	indio_dev->name = id->name;
@@ -1221,16 +910,26 @@
 	indio_dev->channels = mlx90632_channels;
 	indio_dev->num_channels = ARRAY_SIZE(mlx90632_channels);
 
+	mlx90632->regulator = devm_regulator_get(&client->dev, "vdd");
+	if (IS_ERR(mlx90632->regulator))
+		return dev_err_probe(&client->dev, PTR_ERR(mlx90632->regulator),
+				     "failed to get vdd regulator");
+
+	ret = mlx90632_enable_regulator(mlx90632);
+	if (ret < 0)
+		return ret;
+
+	ret = devm_add_action_or_reset(&client->dev, mlx90632_disable_regulator,
+				       mlx90632);
+	if (ret < 0) {
+		dev_err(&client->dev, "Failed to setup regulator cleanup action %d\n",
+			ret);
+		return ret;
+	}
+
 	ret = mlx90632_wakeup(mlx90632);
 	if (ret < 0) {
 		dev_err(&client->dev, "Wakeup failed: %d\n", ret);
-		return ret;
-	}
-
-	ret = devm_add_action_or_reset(&client->dev, mlx90632_sleep, mlx90632);
-	if (ret < 0) {
-		dev_err(&client->dev, "Failed to setup low power cleanup action %d\n",
-			ret);
 		return ret;
 	}
 
@@ -1262,24 +961,21 @@
 
 	mlx90632->emissivity = 1000;
 	mlx90632->object_ambient_temperature = 25000; /* 25 degrees milliCelsius */
-	mlx90632->interaction_ts = jiffies; /* Set initial value */
-
-	pm_runtime_get_noresume(&client->dev);
-	pm_runtime_set_active(&client->dev);
-
-	ret = devm_pm_runtime_enable(&client->dev);
-	if (ret)
-		return ret;
-
+
+	pm_runtime_disable(&client->dev);
+	ret = pm_runtime_set_active(&client->dev);
+	if (ret < 0) {
+		mlx90632_sleep(mlx90632);
+		return ret;
+	}
+	pm_runtime_enable(&client->dev);
 	pm_runtime_set_autosuspend_delay(&client->dev, MLX90632_SLEEP_DELAY_MS);
 	pm_runtime_use_autosuspend(&client->dev);
-	pm_runtime_put_autosuspend(&client->dev);
-
-<<<<<<< HEAD
+
 	return iio_device_register(indio_dev);
 }
 
-static int mlx90632_remove(struct i2c_client *client)
+static void mlx90632_remove(struct i2c_client *client)
 {
 	struct iio_dev *indio_dev = i2c_get_clientdata(client);
 	struct mlx90632_data *data = iio_priv(indio_dev);
@@ -1291,11 +987,6 @@
 	pm_runtime_put_noidle(&client->dev);
 
 	mlx90632_sleep(data);
-
-	return 0;
-=======
-	return devm_iio_device_register(&client->dev, indio_dev);
->>>>>>> e475cc1c
 }
 
 static const struct i2c_device_id mlx90632_id[] = {
@@ -1310,54 +1001,33 @@
 };
 MODULE_DEVICE_TABLE(of, mlx90632_of_match);
 
-static int mlx90632_pm_suspend(struct device *dev)
-{
-	struct mlx90632_data *data = iio_priv(dev_get_drvdata(dev));
-	int ret;
-
-	ret = mlx90632_suspend(data);
-	if (ret < 0)
-		return ret;
-
-	ret = regulator_disable(data->regulator);
-	if (ret < 0)
-		dev_err(regmap_get_device(data->regmap),
-			"Failed to disable power regulator: %d\n", ret);
-
-	return ret;
-}
-
-static int mlx90632_pm_resume(struct device *dev)
-{
-	struct mlx90632_data *data = iio_priv(dev_get_drvdata(dev));
-	int ret;
-
-	ret = mlx90632_enable_regulator(data);
-	if (ret < 0)
-		return ret;
+static int __maybe_unused mlx90632_pm_suspend(struct device *dev)
+{
+	struct iio_dev *indio_dev = i2c_get_clientdata(to_i2c_client(dev));
+	struct mlx90632_data *data = iio_priv(indio_dev);
+
+	return mlx90632_sleep(data);
+}
+
+static int __maybe_unused mlx90632_pm_resume(struct device *dev)
+{
+	struct iio_dev *indio_dev = i2c_get_clientdata(to_i2c_client(dev));
+	struct mlx90632_data *data = iio_priv(indio_dev);
 
 	return mlx90632_wakeup(data);
 }
 
-static int mlx90632_pm_runtime_suspend(struct device *dev)
-{
-	struct mlx90632_data *data = iio_priv(dev_get_drvdata(dev));
-
-	return mlx90632_pwr_set_sleep_step(data->regmap);
-}
-
-static const struct dev_pm_ops mlx90632_pm_ops = {
-	SYSTEM_SLEEP_PM_OPS(mlx90632_pm_suspend, mlx90632_pm_resume)
-	RUNTIME_PM_OPS(mlx90632_pm_runtime_suspend, NULL, NULL)
-};
+static UNIVERSAL_DEV_PM_OPS(mlx90632_pm_ops, mlx90632_pm_suspend,
+			    mlx90632_pm_resume, NULL);
 
 static struct i2c_driver mlx90632_driver = {
 	.driver = {
 		.name	= "mlx90632",
 		.of_match_table = mlx90632_of_match,
-		.pm	= pm_ptr(&mlx90632_pm_ops),
+		.pm	= &mlx90632_pm_ops,
 	},
 	.probe = mlx90632_probe,
+	.remove = mlx90632_remove,
 	.id_table = mlx90632_id,
 };
 module_i2c_driver(mlx90632_driver);
