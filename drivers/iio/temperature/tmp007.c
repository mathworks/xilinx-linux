--- conflicted
+++ resolved
@@ -439,21 +439,16 @@
 	return (manf_id == TMP007_MANUFACTURER_MAGIC && dev_id == TMP007_DEVICE_MAGIC);
 }
 
-<<<<<<< HEAD
+static void tmp007_powerdown_action_cb(void *priv)
+{
+	struct tmp007_data *data = priv;
+
+	tmp007_powerdown(data);
+}
+
 static int tmp007_probe(struct i2c_client *client,
 			const struct i2c_device_id *tmp007_id)
-=======
-static void tmp007_powerdown_action_cb(void *priv)
-{
-	struct tmp007_data *data = priv;
-
-	tmp007_powerdown(data);
-}
-
-static int tmp007_probe(struct i2c_client *client)
->>>>>>> e475cc1c
-{
-	const struct i2c_device_id *tmp007_id = i2c_client_get_device_id(client);
+{
 	struct tmp007_data *data;
 	struct iio_dev *indio_dev;
 	int ret;
@@ -499,6 +494,10 @@
 	ret = i2c_smbus_write_word_swapped(data->client, TMP007_CONFIG,
 					data->config);
 	if (ret < 0)
+		return ret;
+
+	ret = devm_add_action_or_reset(&client->dev, tmp007_powerdown_action_cb, data);
+	if (ret)
 		return ret;
 
 	/*
@@ -514,7 +513,7 @@
 
 	ret = i2c_smbus_read_word_swapped(data->client, TMP007_STATUS_MASK);
 	if (ret < 0)
-		goto error_powerdown;
+		return ret;
 
 	data->status_mask = ret;
 	data->status_mask |= (TMP007_STATUS_OHF | TMP007_STATUS_OLF
@@ -522,7 +521,7 @@
 
 	ret = i2c_smbus_write_word_swapped(data->client, TMP007_STATUS_MASK, data->status_mask);
 	if (ret < 0)
-		goto error_powerdown;
+		return ret;
 
 	if (client->irq) {
 		ret = devm_request_threaded_irq(&client->dev, client->irq,
@@ -531,27 +530,11 @@
 				tmp007_id->name, indio_dev);
 		if (ret) {
 			dev_err(&client->dev, "irq request error %d\n", -ret);
-			goto error_powerdown;
+			return ret;
 		}
 	}
 
-	return iio_device_register(indio_dev);
-
-error_powerdown:
-	tmp007_powerdown(data);
-
-	return ret;
-}
-
-static int tmp007_remove(struct i2c_client *client)
-{
-	struct iio_dev *indio_dev = i2c_get_clientdata(client);
-	struct tmp007_data *data = iio_priv(indio_dev);
-
-	iio_device_unregister(indio_dev);
-	tmp007_powerdown(data);
-
-	return 0;
+	return devm_iio_device_register(&client->dev, indio_dev);
 }
 
 static int tmp007_suspend(struct device *dev)
@@ -592,7 +575,6 @@
 		.pm	= pm_sleep_ptr(&tmp007_pm_ops),
 	},
 	.probe		= tmp007_probe,
-	.remove		= tmp007_remove,
 	.id_table	= tmp007_id,
 };
 module_i2c_driver(tmp007_driver);
