--- conflicted
+++ resolved
@@ -15,7 +15,6 @@
 #include <linux/i2c.h>
 #include <linux/delay.h>
 #include <linux/module.h>
-#include <linux/mod_devicetable.h>
 #include <linux/pm.h>
 #include <linux/bitops.h>
 
@@ -194,10 +193,6 @@
 	return mid == TMP006_MANUFACTURER_MAGIC && did == TMP006_DEVICE_MAGIC;
 }
 
-<<<<<<< HEAD
-static int tmp006_probe(struct i2c_client *client,
-			 const struct i2c_device_id *id)
-=======
 static int tmp006_power(struct device *dev, bool up)
 {
 	struct iio_dev *indio_dev = i2c_get_clientdata(to_i2c_client(dev));
@@ -217,8 +212,8 @@
 	tmp006_power(dev, false);
 }
 
-static int tmp006_probe(struct i2c_client *client)
->>>>>>> e475cc1c
+static int tmp006_probe(struct i2c_client *client,
+			 const struct i2c_device_id *id)
 {
 	struct iio_dev *indio_dev;
 	struct tmp006_data *data;
@@ -252,46 +247,31 @@
 		return ret;
 	data->config = ret;
 
-	return iio_device_register(indio_dev);
-}
-
-static int tmp006_powerdown(struct tmp006_data *data)
-{
-	return i2c_smbus_write_word_swapped(data->client, TMP006_CONFIG,
-		data->config & ~TMP006_CONFIG_MOD_MASK);
-}
-
-static int tmp006_remove(struct i2c_client *client)
-{
-	struct iio_dev *indio_dev = i2c_get_clientdata(client);
-
-	iio_device_unregister(indio_dev);
-	tmp006_powerdown(iio_priv(indio_dev));
-
-	return 0;
+	if ((ret & TMP006_CONFIG_MOD_MASK) != TMP006_CONFIG_MOD_MASK) {
+		ret = tmp006_power(&client->dev, true);
+		if (ret < 0)
+			return ret;
+	}
+
+	ret = devm_add_action_or_reset(&client->dev, tmp006_powerdown_cleanup,
+				       &client->dev);
+	if (ret < 0)
+		return ret;
+
+	return devm_iio_device_register(&client->dev, indio_dev);
 }
 
 static int tmp006_suspend(struct device *dev)
 {
-	struct iio_dev *indio_dev = i2c_get_clientdata(to_i2c_client(dev));
-	return tmp006_powerdown(iio_priv(indio_dev));
+	return tmp006_power(dev, false);
 }
 
 static int tmp006_resume(struct device *dev)
 {
-	struct tmp006_data *data = iio_priv(i2c_get_clientdata(
-		to_i2c_client(dev)));
-	return i2c_smbus_write_word_swapped(data->client, TMP006_CONFIG,
-		data->config | TMP006_CONFIG_MOD_MASK);
+	return tmp006_power(dev, true);
 }
 
 static DEFINE_SIMPLE_DEV_PM_OPS(tmp006_pm_ops, tmp006_suspend, tmp006_resume);
-
-static const struct of_device_id tmp006_of_match[] = {
-	{ .compatible = "ti,tmp006" },
-	{ }
-};
-MODULE_DEVICE_TABLE(of, tmp006_of_match);
 
 static const struct i2c_device_id tmp006_id[] = {
 	{ "tmp006", 0 },
@@ -302,11 +282,9 @@
 static struct i2c_driver tmp006_driver = {
 	.driver = {
 		.name	= "tmp006",
-		.of_match_table = tmp006_of_match,
 		.pm	= pm_sleep_ptr(&tmp006_pm_ops),
 	},
 	.probe = tmp006_probe,
-	.remove = tmp006_remove,
 	.id_table = tmp006_id,
 };
 module_i2c_driver(tmp006_driver);
