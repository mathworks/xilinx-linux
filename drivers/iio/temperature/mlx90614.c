--- conflicted
+++ resolved
@@ -1,15 +1,12 @@
 // SPDX-License-Identifier: GPL-2.0-only
 /*
- * mlx90614.c - Support for Melexis MLX90614/MLX90615 contactless IR temperature sensor
+ * mlx90614.c - Support for Melexis MLX90614 contactless IR temperature sensor
  *
  * Copyright (c) 2014 Peter Meerwald <pmeerw@pmeerw.net>
  * Copyright (c) 2015 Essensium NV
  * Copyright (c) 2015 Melexis
  *
- * Driver for the Melexis MLX90614/MLX90615 I2C 16-bit IR thermopile sensor
- *
- * MLX90614 - 17-bit ADC + MLX90302 DSP
- * MLX90615 - 16-bit ADC + MLX90325 DSP
+ * Driver for the Melexis MLX90614 I2C 16-bit IR thermopile sensor
  *
  * (7-bit I2C slave address 0x5a, 100KHz bus speed only!)
  *
@@ -22,13 +19,12 @@
  * the "wakeup" GPIO is not given, power management will be disabled.
  */
 
+#include <linux/err.h>
+#include <linux/i2c.h>
+#include <linux/module.h>
 #include <linux/delay.h>
-#include <linux/err.h>
+#include <linux/jiffies.h>
 #include <linux/gpio/consumer.h>
-#include <linux/i2c.h>
-#include <linux/jiffies.h>
-#include <linux/mod_devicetable.h>
-#include <linux/module.h>
 #include <linux/pm_runtime.h>
 
 #include <linux/iio/iio.h>
@@ -38,9 +34,16 @@
 #define MLX90614_OP_EEPROM	0x20
 #define MLX90614_OP_SLEEP	0xff
 
-#define MLX90615_OP_EEPROM	0x10
-#define MLX90615_OP_RAM		0x20
-#define MLX90615_OP_SLEEP	0xc6
+/* RAM offsets with 16-bit data, MSB first */
+#define MLX90614_RAW1	(MLX90614_OP_RAM | 0x04) /* raw data IR channel 1 */
+#define MLX90614_RAW2	(MLX90614_OP_RAM | 0x05) /* raw data IR channel 2 */
+#define MLX90614_TA	(MLX90614_OP_RAM | 0x06) /* ambient temperature */
+#define MLX90614_TOBJ1	(MLX90614_OP_RAM | 0x07) /* object 1 temperature */
+#define MLX90614_TOBJ2	(MLX90614_OP_RAM | 0x08) /* object 2 temperature */
+
+/* EEPROM offsets with 16-bit data, MSB first */
+#define MLX90614_EMISSIVITY	(MLX90614_OP_EEPROM | 0x04) /* emissivity correction coefficient */
+#define MLX90614_CONFIG		(MLX90614_OP_EEPROM | 0x05) /* configuration register */
 
 /* Control bits in configuration register */
 #define MLX90614_CONFIG_IIR_SHIFT 0 /* IIR coefficient */
@@ -49,59 +52,42 @@
 #define MLX90614_CONFIG_DUAL_MASK (1 << MLX90614_CONFIG_DUAL_SHIFT)
 #define MLX90614_CONFIG_FIR_SHIFT 8 /* FIR coefficient */
 #define MLX90614_CONFIG_FIR_MASK (0x7 << MLX90614_CONFIG_FIR_SHIFT)
-
-#define MLX90615_CONFIG_IIR_SHIFT 12 /* IIR coefficient */
-#define MLX90615_CONFIG_IIR_MASK (0x7 << MLX90615_CONFIG_IIR_SHIFT)
+#define MLX90614_CONFIG_GAIN_SHIFT 11 /* gain */
+#define MLX90614_CONFIG_GAIN_MASK (0x7 << MLX90614_CONFIG_GAIN_SHIFT)
 
 /* Timings (in ms) */
 #define MLX90614_TIMING_EEPROM 20 /* time for EEPROM write/erase to complete */
 #define MLX90614_TIMING_WAKEUP 34 /* time to hold SDA low for wake-up */
 #define MLX90614_TIMING_STARTUP 250 /* time before first data after wake-up */
 
-#define MLX90615_TIMING_WAKEUP 22 /* time to hold SCL low for wake-up */
-
 #define MLX90614_AUTOSLEEP_DELAY 5000 /* default autosleep delay */
 
 /* Magic constants */
 #define MLX90614_CONST_OFFSET_DEC -13657 /* decimal part of the Kelvin offset */
 #define MLX90614_CONST_OFFSET_REM 500000 /* remainder of offset (273.15*50) */
 #define MLX90614_CONST_SCALE 20 /* Scale in milliKelvin (0.02 * 1000) */
+#define MLX90614_CONST_RAW_EMISSIVITY_MAX 65535 /* max value for emissivity */
+#define MLX90614_CONST_EMISSIVITY_RESOLUTION 15259 /* 1/65535 ~ 0.000015259 */
 #define MLX90614_CONST_FIR 0x7 /* Fixed value for FIR part of low pass filter */
-
-/* Non-constant mask variant of FIELD_GET() and FIELD_PREP() */
-#define field_get(_mask, _reg)	(((_reg) & (_mask)) >> (ffs(_mask) - 1))
-#define field_prep(_mask, _val)	(((_val) << (ffs(_mask) - 1)) & (_mask))
-
-struct mlx_chip_info {
-	/* EEPROM offsets with 16-bit data, MSB first */
-	/* emissivity correction coefficient */
-	u8			op_eeprom_emissivity;
-	u8			op_eeprom_config1;
-	/* RAM offsets with 16-bit data, MSB first */
-	/* ambient temperature */
-	u8			op_ram_ta;
-	/* object 1 temperature */
-	u8			op_ram_tobj1;
-	/* object 2 temperature */
-	u8			op_ram_tobj2;
-	u8			op_sleep;
-	/* support for two input channels (MLX90614 only) */
-	u8			dual_channel;
-	u8			wakeup_delay_ms;
-	u16			emissivity_max;
-	u16			fir_config_mask;
-	u16			iir_config_mask;
-	int			iir_valid_offset;
-	u16			iir_values[8];
-	int			iir_freqs[8][2];
-};
 
 struct mlx90614_data {
 	struct i2c_client *client;
 	struct mutex lock; /* for EEPROM access only */
 	struct gpio_desc *wakeup_gpio; /* NULL to disable sleep/wake-up */
-	const struct mlx_chip_info *chip_info; /* Chip hardware details */
 	unsigned long ready_timestamp; /* in jiffies */
+};
+
+/* Bandwidth values for IIR filtering */
+static const int mlx90614_iir_values[] = {77, 31, 20, 15, 723, 153, 110, 86};
+static const int mlx90614_freqs[][2] = {
+	{0, 150000},
+	{0, 200000},
+	{0, 310000},
+	{0, 770000},
+	{0, 860000},
+	{1, 100000},
+	{1, 530000},
+	{7, 230000}
 };
 
 /*
@@ -143,26 +129,21 @@
 }
 
 /*
- * Find the IIR value inside iir_values array and return its position
+ * Find the IIR value inside mlx90614_iir_values array and return its position
  * which is equivalent to the bit value in sensor register
  */
 static inline s32 mlx90614_iir_search(const struct i2c_client *client,
 				      int value)
 {
-	struct iio_dev *indio_dev = i2c_get_clientdata(client);
-	struct mlx90614_data *data = iio_priv(indio_dev);
-	const struct mlx_chip_info *chip_info = data->chip_info;
 	int i;
 	s32 ret;
 
-	for (i = chip_info->iir_valid_offset;
-	     i < ARRAY_SIZE(chip_info->iir_values);
-	     i++) {
-		if (value == chip_info->iir_values[i])
+	for (i = 0; i < ARRAY_SIZE(mlx90614_iir_values); ++i) {
+		if (value == mlx90614_iir_values[i])
 			break;
 	}
 
-	if (i == ARRAY_SIZE(chip_info->iir_values))
+	if (i == ARRAY_SIZE(mlx90614_iir_values))
 		return -EINVAL;
 
 	/*
@@ -170,21 +151,17 @@
 	 * we must read them before we actually write
 	 * changes
 	 */
-	ret = i2c_smbus_read_word_data(client, chip_info->op_eeprom_config1);
+	ret = i2c_smbus_read_word_data(client, MLX90614_CONFIG);
 	if (ret < 0)
 		return ret;
 
-	/* Modify FIR on parts which have configurable FIR filter */
-	if (chip_info->fir_config_mask) {
-		ret &= ~chip_info->fir_config_mask;
-		ret |= field_prep(chip_info->fir_config_mask, MLX90614_CONST_FIR);
-	}
-
-	ret &= ~chip_info->iir_config_mask;
-	ret |= field_prep(chip_info->iir_config_mask, i);
+	ret &= ~MLX90614_CONFIG_FIR_MASK;
+	ret |= MLX90614_CONST_FIR << MLX90614_CONFIG_FIR_SHIFT;
+	ret &= ~MLX90614_CONFIG_IIR_MASK;
+	ret |= i << MLX90614_CONFIG_IIR_SHIFT;
 
 	/* Write changed values */
-	ret = mlx90614_write_word(client, chip_info->op_eeprom_config1, ret);
+	ret = mlx90614_write_word(client, MLX90614_CONFIG, ret);
 	return ret;
 }
 
@@ -198,11 +175,14 @@
 static int mlx90614_power_get(struct mlx90614_data *data, bool startup)
 {
 	unsigned long now;
+	int ret;
 
 	if (!data->wakeup_gpio)
 		return 0;
 
-	pm_runtime_get_sync(&data->client->dev);
+	ret = pm_runtime_resume_and_get(&data->client->dev);
+	if (ret < 0)
+		return ret;
 
 	if (startup) {
 		now = jiffies;
@@ -241,26 +221,22 @@
 			    int *val2, long mask)
 {
 	struct mlx90614_data *data = iio_priv(indio_dev);
-	const struct mlx_chip_info *chip_info = data->chip_info;
-	u8 cmd, idx;
+	u8 cmd;
 	s32 ret;
 
 	switch (mask) {
 	case IIO_CHAN_INFO_RAW: /* 0.02K / LSB */
 		switch (channel->channel2) {
 		case IIO_MOD_TEMP_AMBIENT:
-			cmd = chip_info->op_ram_ta;
+			cmd = MLX90614_TA;
 			break;
 		case IIO_MOD_TEMP_OBJECT:
-			if (chip_info->dual_channel && channel->channel)
-				return -EINVAL;
-
 			switch (channel->channel) {
 			case 0:
-				cmd = chip_info->op_ram_tobj1;
+				cmd = MLX90614_TOBJ1;
 				break;
 			case 1:
-				cmd = chip_info->op_ram_tobj2;
+				cmd = MLX90614_TOBJ2;
 				break;
 			default:
 				return -EINVAL;
@@ -292,59 +268,45 @@
 	case IIO_CHAN_INFO_SCALE:
 		*val = MLX90614_CONST_SCALE;
 		return IIO_VAL_INT;
-<<<<<<< HEAD
 	case IIO_CHAN_INFO_CALIBEMISSIVITY: /* 1/65535 / LSB */
-		mlx90614_power_get(data, false);
-=======
-	case IIO_CHAN_INFO_CALIBEMISSIVITY: /* 1/emissivity_max / LSB */
 		ret = mlx90614_power_get(data, false);
 		if (ret < 0)
 			return ret;
 
->>>>>>> e475cc1c
 		mutex_lock(&data->lock);
 		ret = i2c_smbus_read_word_data(data->client,
-					       chip_info->op_eeprom_emissivity);
+					       MLX90614_EMISSIVITY);
 		mutex_unlock(&data->lock);
 		mlx90614_power_put(data);
 
 		if (ret < 0)
 			return ret;
 
-		if (ret == chip_info->emissivity_max) {
+		if (ret == MLX90614_CONST_RAW_EMISSIVITY_MAX) {
 			*val = 1;
 			*val2 = 0;
 		} else {
 			*val = 0;
-			*val2 = ret * NSEC_PER_SEC / chip_info->emissivity_max;
+			*val2 = ret * MLX90614_CONST_EMISSIVITY_RESOLUTION;
 		}
 		return IIO_VAL_INT_PLUS_NANO;
-<<<<<<< HEAD
 	case IIO_CHAN_INFO_LOW_PASS_FILTER_3DB_FREQUENCY: /* IIR setting with
 							     FIR = 1024 */
-		mlx90614_power_get(data, false);
-=======
-	/* IIR setting with FIR=1024 (MLX90614) or FIR=65536 (MLX90615) */
-	case IIO_CHAN_INFO_LOW_PASS_FILTER_3DB_FREQUENCY:
 		ret = mlx90614_power_get(data, false);
 		if (ret < 0)
 			return ret;
 
->>>>>>> e475cc1c
 		mutex_lock(&data->lock);
-		ret = i2c_smbus_read_word_data(data->client,
-					       chip_info->op_eeprom_config1);
+		ret = i2c_smbus_read_word_data(data->client, MLX90614_CONFIG);
 		mutex_unlock(&data->lock);
 		mlx90614_power_put(data);
 
 		if (ret < 0)
 			return ret;
 
-		idx = field_get(chip_info->iir_config_mask, ret) -
-		      chip_info->iir_valid_offset;
-
-		*val = chip_info->iir_values[idx] / 100;
-		*val2 = (chip_info->iir_values[idx] % 100) * 10000;
+		*val = mlx90614_iir_values[ret & MLX90614_CONFIG_IIR_MASK] / 100;
+		*val2 = (mlx90614_iir_values[ret & MLX90614_CONFIG_IIR_MASK] % 100) *
+			10000;
 		return IIO_VAL_INT_PLUS_MICRO;
 	default:
 		return -EINVAL;
@@ -356,20 +318,22 @@
 			     int val2, long mask)
 {
 	struct mlx90614_data *data = iio_priv(indio_dev);
-	const struct mlx_chip_info *chip_info = data->chip_info;
 	s32 ret;
 
 	switch (mask) {
-	case IIO_CHAN_INFO_CALIBEMISSIVITY: /* 1/emissivity_max / LSB */
+	case IIO_CHAN_INFO_CALIBEMISSIVITY: /* 1/65535 / LSB */
 		if (val < 0 || val2 < 0 || val > 1 || (val == 1 && val2 != 0))
 			return -EINVAL;
-		val = val * chip_info->emissivity_max +
-		      val2 * chip_info->emissivity_max / NSEC_PER_SEC;
-
-		mlx90614_power_get(data, false);
+		val = val * MLX90614_CONST_RAW_EMISSIVITY_MAX +
+			val2 / MLX90614_CONST_EMISSIVITY_RESOLUTION;
+
+		ret = mlx90614_power_get(data, false);
+		if (ret < 0)
+			return ret;
+
 		mutex_lock(&data->lock);
-		ret = mlx90614_write_word(data->client,
-					  chip_info->op_eeprom_emissivity, val);
+		ret = mlx90614_write_word(data->client, MLX90614_EMISSIVITY,
+					  val);
 		mutex_unlock(&data->lock);
 		mlx90614_power_put(data);
 
@@ -378,7 +342,10 @@
 		if (val < 0 || val2 < 0)
 			return -EINVAL;
 
-		mlx90614_power_get(data, false);
+		ret = mlx90614_power_get(data, false);
+		if (ret < 0)
+			return ret;
+
 		mutex_lock(&data->lock);
 		ret = mlx90614_iir_search(data->client,
 					  val * 100 + val2 / 10000);
@@ -410,15 +377,11 @@
 			       const int **vals, int *type, int *length,
 			       long mask)
 {
-	struct mlx90614_data *data = iio_priv(indio_dev);
-	const struct mlx_chip_info *chip_info = data->chip_info;
-
 	switch (mask) {
 	case IIO_CHAN_INFO_LOW_PASS_FILTER_3DB_FREQUENCY:
-		*vals = (int *)chip_info->iir_freqs;
+		*vals = (int *)mlx90614_freqs;
 		*type = IIO_VAL_INT_PLUS_MICRO;
-		*length = 2 * (ARRAY_SIZE(chip_info->iir_freqs) -
-			       chip_info->iir_valid_offset);
+		*length = 2 * ARRAY_SIZE(mlx90614_freqs);
 		return IIO_AVAIL_LIST;
 	default:
 		return -EINVAL;
@@ -472,7 +435,6 @@
 #ifdef CONFIG_PM
 static int mlx90614_sleep(struct mlx90614_data *data)
 {
-	const struct mlx_chip_info *chip_info = data->chip_info;
 	s32 ret;
 
 	if (!data->wakeup_gpio) {
@@ -485,7 +447,7 @@
 	mutex_lock(&data->lock);
 	ret = i2c_smbus_xfer(data->client->adapter, data->client->addr,
 			     data->client->flags | I2C_CLIENT_PEC,
-			     I2C_SMBUS_WRITE, chip_info->op_sleep,
+			     I2C_SMBUS_WRITE, MLX90614_OP_SLEEP,
 			     I2C_SMBUS_BYTE, NULL);
 	mutex_unlock(&data->lock);
 
@@ -494,8 +456,6 @@
 
 static int mlx90614_wakeup(struct mlx90614_data *data)
 {
-	const struct mlx_chip_info *chip_info = data->chip_info;
-
 	if (!data->wakeup_gpio) {
 		dev_dbg(&data->client->dev, "Wake-up disabled");
 		return -ENOSYS;
@@ -505,7 +465,7 @@
 
 	i2c_lock_bus(data->client->adapter, I2C_LOCK_ROOT_ADAPTER);
 	gpiod_direction_output(data->wakeup_gpio, 0);
-	msleep(chip_info->wakeup_delay_ms);
+	msleep(MLX90614_TIMING_WAKEUP);
 	gpiod_direction_input(data->wakeup_gpio);
 	i2c_unlock_bus(data->client->adapter, I2C_LOCK_ROOT_ADAPTER);
 
@@ -518,7 +478,7 @@
 	 * If the read fails, the controller will probably be reset so that
 	 * further reads will work.
 	 */
-	i2c_smbus_read_word_data(data->client, chip_info->op_eeprom_config1);
+	i2c_smbus_read_word_data(data->client, MLX90614_CONFIG);
 
 	return 0;
 }
@@ -567,15 +527,9 @@
 /* Return 0 for single sensor, 1 for dual sensor, <0 on error. */
 static int mlx90614_probe_num_ir_sensors(struct i2c_client *client)
 {
-	struct iio_dev *indio_dev = i2c_get_clientdata(client);
-	struct mlx90614_data *data = iio_priv(indio_dev);
-	const struct mlx_chip_info *chip_info = data->chip_info;
 	s32 ret;
 
-	if (chip_info->dual_channel)
-		return 0;
-
-	ret = i2c_smbus_read_word_data(client, chip_info->op_eeprom_config1);
+	ret = i2c_smbus_read_word_data(client, MLX90614_CONFIG);
 
 	if (ret < 0)
 		return ret;
@@ -583,9 +537,9 @@
 	return (ret & MLX90614_CONFIG_DUAL_MASK) ? 1 : 0;
 }
 
-static int mlx90614_probe(struct i2c_client *client)
-{
-	const struct i2c_device_id *id = i2c_client_get_device_id(client);
+static int mlx90614_probe(struct i2c_client *client,
+			 const struct i2c_device_id *id)
+{
 	struct iio_dev *indio_dev;
 	struct mlx90614_data *data;
 	int ret;
@@ -602,7 +556,6 @@
 	data->client = client;
 	mutex_init(&data->lock);
 	data->wakeup_gpio = mlx90614_probe_wakeup(client);
-	data->chip_info = device_get_match_data(&client->dev);
 
 	mlx90614_wakeup(data);
 
@@ -652,68 +605,14 @@
 	}
 }
 
-static const struct mlx_chip_info mlx90614_chip_info = {
-	.op_eeprom_emissivity		= MLX90614_OP_EEPROM | 0x04,
-	.op_eeprom_config1		= MLX90614_OP_EEPROM | 0x05,
-	.op_ram_ta			= MLX90614_OP_RAM | 0x06,
-	.op_ram_tobj1			= MLX90614_OP_RAM | 0x07,
-	.op_ram_tobj2			= MLX90614_OP_RAM | 0x08,
-	.op_sleep			= MLX90614_OP_SLEEP,
-	.dual_channel			= true,
-	.wakeup_delay_ms		= MLX90614_TIMING_WAKEUP,
-	.emissivity_max			= 65535,
-	.fir_config_mask		= MLX90614_CONFIG_FIR_MASK,
-	.iir_config_mask		= MLX90614_CONFIG_IIR_MASK,
-	.iir_valid_offset		= 0,
-	.iir_values			= { 77, 31, 20, 15, 723, 153, 110, 86 },
-	.iir_freqs			= {
-		{ 0, 150000 },	/* 13% ~= 0.15 Hz */
-		{ 0, 200000 },	/* 17% ~= 0.20 Hz */
-		{ 0, 310000 },	/* 25% ~= 0.31 Hz */
-		{ 0, 770000 },	/* 50% ~= 0.77 Hz */
-		{ 0, 860000 },	/* 57% ~= 0.86 Hz */
-		{ 1, 100000 },	/* 67% ~= 1.10 Hz */
-		{ 1, 530000 },	/* 80% ~= 1.53 Hz */
-		{ 7, 230000 }	/* 100% ~= 7.23 Hz */
-	},
-};
-
-static const struct mlx_chip_info mlx90615_chip_info = {
-	.op_eeprom_emissivity		= MLX90615_OP_EEPROM | 0x03,
-	.op_eeprom_config1		= MLX90615_OP_EEPROM | 0x02,
-	.op_ram_ta			= MLX90615_OP_RAM | 0x06,
-	.op_ram_tobj1			= MLX90615_OP_RAM | 0x07,
-	.op_ram_tobj2			= MLX90615_OP_RAM | 0x08,
-	.op_sleep			= MLX90615_OP_SLEEP,
-	.dual_channel			= false,
-	.wakeup_delay_ms		= MLX90615_TIMING_WAKEUP,
-	.emissivity_max			= 16383,
-	.fir_config_mask		= 0,	/* MLX90615 FIR is fixed */
-	.iir_config_mask		= MLX90615_CONFIG_IIR_MASK,
-	/* IIR value 0 is FORBIDDEN COMBINATION on MLX90615 */
-	.iir_valid_offset		= 1,
-	.iir_values			= { 500, 50, 30, 20, 15, 13, 10 },
-	.iir_freqs			= {
-		{ 0, 100000 },	/* 14% ~= 0.10 Hz */
-		{ 0, 130000 },	/* 17% ~= 0.13 Hz */
-		{ 0, 150000 },	/* 20% ~= 0.15 Hz */
-		{ 0, 200000 },	/* 25% ~= 0.20 Hz */
-		{ 0, 300000 },	/* 33% ~= 0.30 Hz */
-		{ 0, 500000 },	/* 50% ~= 0.50 Hz */
-		{ 5, 000000 },	/* 100% ~= 5.00 Hz */
-	},
-};
-
 static const struct i2c_device_id mlx90614_id[] = {
-	{ "mlx90614", .driver_data = (kernel_ulong_t)&mlx90614_chip_info },
-	{ "mlx90615", .driver_data = (kernel_ulong_t)&mlx90615_chip_info },
+	{ "mlx90614", 0 },
 	{ }
 };
 MODULE_DEVICE_TABLE(i2c, mlx90614_id);
 
 static const struct of_device_id mlx90614_of_match[] = {
-	{ .compatible = "melexis,mlx90614", .data = &mlx90614_chip_info },
-	{ .compatible = "melexis,mlx90615", .data = &mlx90615_chip_info },
+	{ .compatible = "melexis,mlx90614" },
 	{ }
 };
 MODULE_DEVICE_TABLE(of, mlx90614_of_match);
