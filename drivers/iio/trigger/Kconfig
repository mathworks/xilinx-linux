--- conflicted
+++ resolved
@@ -25,8 +25,6 @@
 	  To compile this driver as a module, choose M here: the
 	  module will be called iio-trig-interrupt.
 
-<<<<<<< HEAD
-=======
 config IIO_STM32_LPTIMER_TRIGGER
 	tristate "STM32 Low-Power Timer Trigger"
 	depends on MFD_STM32_LPTIMER || COMPILE_TEST
@@ -47,7 +45,6 @@
 	  To compile this driver as a module, choose M here: the
 	  module will be called stm32-timer-trigger.
 
->>>>>>> 24b8d41d
 config IIO_TIGHTLOOP_TRIGGER
 	tristate "A kthread based hammering loop trigger"
 	depends on IIO_SW_TRIGGER
