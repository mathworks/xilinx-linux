// SPDX-License-Identifier: GPL-2.0-or-later
/*
 * Copyright (C) 2020 Invensense, Inc.
 */

#include <linux/kernel.h>
#include <linux/device.h>
#include <linux/mutex.h>
#include <linux/pm_runtime.h>
#include <linux/regmap.h>
#include <linux/delay.h>
#include <linux/math64.h>

#include <linux/iio/buffer.h>
#include <linux/iio/common/inv_sensors_timestamp.h>
#include <linux/iio/iio.h>
#include <linux/iio/kfifo_buf.h>

#include "inv_icm42600.h"
#include "inv_icm42600_temp.h"
#include "inv_icm42600_buffer.h"

#define INV_ICM42600_ACCEL_CHAN(_modifier, _index, _ext_info)		\
	{								\
		.type = IIO_ACCEL,					\
		.modified = 1,						\
		.channel2 = _modifier,					\
		.info_mask_separate =					\
			BIT(IIO_CHAN_INFO_RAW) |			\
			BIT(IIO_CHAN_INFO_CALIBBIAS),			\
		.info_mask_shared_by_type =				\
			BIT(IIO_CHAN_INFO_SCALE),			\
		.info_mask_shared_by_type_available =			\
			BIT(IIO_CHAN_INFO_SCALE) |			\
			BIT(IIO_CHAN_INFO_CALIBBIAS),			\
		.info_mask_shared_by_all =				\
			BIT(IIO_CHAN_INFO_SAMP_FREQ),			\
		.info_mask_shared_by_all_available =			\
			BIT(IIO_CHAN_INFO_SAMP_FREQ),			\
		.scan_index = _index,					\
		.scan_type = {						\
			.sign = 's',					\
			.realbits = 16,					\
			.storagebits = 16,				\
			.endianness = IIO_BE,				\
		},							\
		.ext_info = _ext_info,					\
	}

enum inv_icm42600_accel_scan {
	INV_ICM42600_ACCEL_SCAN_X,
	INV_ICM42600_ACCEL_SCAN_Y,
	INV_ICM42600_ACCEL_SCAN_Z,
	INV_ICM42600_ACCEL_SCAN_TEMP,
	INV_ICM42600_ACCEL_SCAN_TIMESTAMP,
};

static const struct iio_chan_spec_ext_info inv_icm42600_accel_ext_infos[] = {
	IIO_MOUNT_MATRIX(IIO_SHARED_BY_ALL, inv_icm42600_get_mount_matrix),
	{},
};

static const struct iio_chan_spec inv_icm42600_accel_channels[] = {
	INV_ICM42600_ACCEL_CHAN(IIO_MOD_X, INV_ICM42600_ACCEL_SCAN_X,
				inv_icm42600_accel_ext_infos),
	INV_ICM42600_ACCEL_CHAN(IIO_MOD_Y, INV_ICM42600_ACCEL_SCAN_Y,
				inv_icm42600_accel_ext_infos),
	INV_ICM42600_ACCEL_CHAN(IIO_MOD_Z, INV_ICM42600_ACCEL_SCAN_Z,
				inv_icm42600_accel_ext_infos),
	INV_ICM42600_TEMP_CHAN(INV_ICM42600_ACCEL_SCAN_TEMP),
	IIO_CHAN_SOFT_TIMESTAMP(INV_ICM42600_ACCEL_SCAN_TIMESTAMP),
};

/*
 * IIO buffer data: size must be a power of 2 and timestamp aligned
 * 16 bytes: 6 bytes acceleration, 2 bytes temperature, 8 bytes timestamp
 */
struct inv_icm42600_accel_buffer {
	struct inv_icm42600_fifo_sensor_data accel;
	int16_t temp;
	int64_t timestamp __aligned(8);
};

#define INV_ICM42600_SCAN_MASK_ACCEL_3AXIS				\
	(BIT(INV_ICM42600_ACCEL_SCAN_X) |				\
	BIT(INV_ICM42600_ACCEL_SCAN_Y) |				\
	BIT(INV_ICM42600_ACCEL_SCAN_Z))

#define INV_ICM42600_SCAN_MASK_TEMP	BIT(INV_ICM42600_ACCEL_SCAN_TEMP)

static const unsigned long inv_icm42600_accel_scan_masks[] = {
	/* 3-axis accel + temperature */
	INV_ICM42600_SCAN_MASK_ACCEL_3AXIS | INV_ICM42600_SCAN_MASK_TEMP,
	0,
};

/* enable accelerometer sensor and FIFO write */
static int inv_icm42600_accel_update_scan_mode(struct iio_dev *indio_dev,
					       const unsigned long *scan_mask)
{
	struct inv_icm42600_state *st = iio_device_get_drvdata(indio_dev);
	struct inv_sensors_timestamp *ts = iio_priv(indio_dev);
	struct inv_icm42600_sensor_conf conf = INV_ICM42600_SENSOR_CONF_INIT;
	unsigned int fifo_en = 0;
	unsigned int sleep_temp = 0;
	unsigned int sleep_accel = 0;
	unsigned int sleep;
	int ret;

	mutex_lock(&st->lock);

	if (*scan_mask & INV_ICM42600_SCAN_MASK_TEMP) {
		/* enable temp sensor */
		ret = inv_icm42600_set_temp_conf(st, true, &sleep_temp);
		if (ret)
			goto out_unlock;
		fifo_en |= INV_ICM42600_SENSOR_TEMP;
	}

	if (*scan_mask & INV_ICM42600_SCAN_MASK_ACCEL_3AXIS) {
		/* enable accel sensor */
		conf.mode = INV_ICM42600_SENSOR_MODE_LOW_NOISE;
		ret = inv_icm42600_set_accel_conf(st, &conf, &sleep_accel);
		if (ret)
			goto out_unlock;
		fifo_en |= INV_ICM42600_SENSOR_ACCEL;
	}

	/* update data FIFO write */
	inv_sensors_timestamp_apply_odr(ts, 0, 0, 0);
	ret = inv_icm42600_buffer_set_fifo_en(st, fifo_en | st->fifo.en);
	if (ret)
		goto out_unlock;

	ret = inv_icm42600_buffer_update_watermark(st);

out_unlock:
	mutex_unlock(&st->lock);
	/* sleep maximum required time */
	if (sleep_accel > sleep_temp)
		sleep = sleep_accel;
	else
		sleep = sleep_temp;
	if (sleep)
		msleep(sleep);
	return ret;
}

static int inv_icm42600_accel_read_sensor(struct inv_icm42600_state *st,
					  struct iio_chan_spec const *chan,
					  int16_t *val)
{
	struct device *dev = regmap_get_device(st->map);
	struct inv_icm42600_sensor_conf conf = INV_ICM42600_SENSOR_CONF_INIT;
	unsigned int reg;
	__be16 *data;
	int ret;

	if (chan->type != IIO_ACCEL)
		return -EINVAL;

	switch (chan->channel2) {
	case IIO_MOD_X:
		reg = INV_ICM42600_REG_ACCEL_DATA_X;
		break;
	case IIO_MOD_Y:
		reg = INV_ICM42600_REG_ACCEL_DATA_Y;
		break;
	case IIO_MOD_Z:
		reg = INV_ICM42600_REG_ACCEL_DATA_Z;
		break;
	default:
		return -EINVAL;
	}

	pm_runtime_get_sync(dev);
	mutex_lock(&st->lock);

	/* enable accel sensor */
	conf.mode = INV_ICM42600_SENSOR_MODE_LOW_NOISE;
	ret = inv_icm42600_set_accel_conf(st, &conf, NULL);
	if (ret)
		goto exit;

	/* read accel register data */
	data = (__be16 *)&st->buffer[0];
	ret = regmap_bulk_read(st->map, reg, data, sizeof(*data));
	if (ret)
		goto exit;

	*val = (int16_t)be16_to_cpup(data);
	if (*val == INV_ICM42600_DATA_INVALID)
		ret = -EINVAL;
exit:
	mutex_unlock(&st->lock);
	pm_runtime_mark_last_busy(dev);
	pm_runtime_put_autosuspend(dev);
	return ret;
}

/* IIO format int + nano */
static const int inv_icm42600_accel_scale[] = {
	/* +/- 16G => 0.004788403 m/s-2 */
	[2 * INV_ICM42600_ACCEL_FS_16G] = 0,
	[2 * INV_ICM42600_ACCEL_FS_16G + 1] = 4788403,
	/* +/- 8G => 0.002394202 m/s-2 */
	[2 * INV_ICM42600_ACCEL_FS_8G] = 0,
	[2 * INV_ICM42600_ACCEL_FS_8G + 1] = 2394202,
	/* +/- 4G => 0.001197101 m/s-2 */
	[2 * INV_ICM42600_ACCEL_FS_4G] = 0,
	[2 * INV_ICM42600_ACCEL_FS_4G + 1] = 1197101,
	/* +/- 2G => 0.000598550 m/s-2 */
	[2 * INV_ICM42600_ACCEL_FS_2G] = 0,
	[2 * INV_ICM42600_ACCEL_FS_2G + 1] = 598550,
};

static int inv_icm42600_accel_read_scale(struct inv_icm42600_state *st,
					 int *val, int *val2)
{
	unsigned int idx;

	idx = st->conf.accel.fs;

	*val = inv_icm42600_accel_scale[2 * idx];
	*val2 = inv_icm42600_accel_scale[2 * idx + 1];
	return IIO_VAL_INT_PLUS_NANO;
}

static int inv_icm42600_accel_write_scale(struct inv_icm42600_state *st,
					  int val, int val2)
{
	struct device *dev = regmap_get_device(st->map);
	unsigned int idx;
	struct inv_icm42600_sensor_conf conf = INV_ICM42600_SENSOR_CONF_INIT;
	int ret;

	for (idx = 0; idx < ARRAY_SIZE(inv_icm42600_accel_scale); idx += 2) {
		if (val == inv_icm42600_accel_scale[idx] &&
		    val2 == inv_icm42600_accel_scale[idx + 1])
			break;
	}
	if (idx >= ARRAY_SIZE(inv_icm42600_accel_scale))
		return -EINVAL;

	conf.fs = idx / 2;

	pm_runtime_get_sync(dev);
	mutex_lock(&st->lock);

	ret = inv_icm42600_set_accel_conf(st, &conf, NULL);

	mutex_unlock(&st->lock);
	pm_runtime_mark_last_busy(dev);
	pm_runtime_put_autosuspend(dev);

	return ret;
}

/* IIO format int + micro */
static const int inv_icm42600_accel_odr[] = {
	/* 12.5Hz */
	12, 500000,
	/* 25Hz */
	25, 0,
	/* 50Hz */
	50, 0,
	/* 100Hz */
	100, 0,
	/* 200Hz */
	200, 0,
	/* 1kHz */
	1000, 0,
	/* 2kHz */
	2000, 0,
	/* 4kHz */
	4000, 0,
};

static const int inv_icm42600_accel_odr_conv[] = {
	INV_ICM42600_ODR_12_5HZ,
	INV_ICM42600_ODR_25HZ,
	INV_ICM42600_ODR_50HZ,
	INV_ICM42600_ODR_100HZ,
	INV_ICM42600_ODR_200HZ,
	INV_ICM42600_ODR_1KHZ_LN,
	INV_ICM42600_ODR_2KHZ_LN,
	INV_ICM42600_ODR_4KHZ_LN,
};

static int inv_icm42600_accel_read_odr(struct inv_icm42600_state *st,
				       int *val, int *val2)
{
	unsigned int odr;
	unsigned int i;

	odr = st->conf.accel.odr;

	for (i = 0; i < ARRAY_SIZE(inv_icm42600_accel_odr_conv); ++i) {
		if (inv_icm42600_accel_odr_conv[i] == odr)
			break;
	}
	if (i >= ARRAY_SIZE(inv_icm42600_accel_odr_conv))
		return -EINVAL;

	*val = inv_icm42600_accel_odr[2 * i];
	*val2 = inv_icm42600_accel_odr[2 * i + 1];

	return IIO_VAL_INT_PLUS_MICRO;
}

static int inv_icm42600_accel_write_odr(struct iio_dev *indio_dev,
					int val, int val2)
{
	struct inv_icm42600_state *st = iio_device_get_drvdata(indio_dev);
	struct inv_sensors_timestamp *ts = iio_priv(indio_dev);
	struct device *dev = regmap_get_device(st->map);
	unsigned int idx;
	struct inv_icm42600_sensor_conf conf = INV_ICM42600_SENSOR_CONF_INIT;
	int ret;

	for (idx = 0; idx < ARRAY_SIZE(inv_icm42600_accel_odr); idx += 2) {
		if (val == inv_icm42600_accel_odr[idx] &&
		    val2 == inv_icm42600_accel_odr[idx + 1])
			break;
	}
	if (idx >= ARRAY_SIZE(inv_icm42600_accel_odr))
		return -EINVAL;

	conf.odr = inv_icm42600_accel_odr_conv[idx / 2];

	pm_runtime_get_sync(dev);
	mutex_lock(&st->lock);

	ret = inv_sensors_timestamp_update_odr(ts, inv_icm42600_odr_to_period(conf.odr),
					       iio_buffer_enabled(indio_dev));
	if (ret)
		goto out_unlock;

	ret = inv_icm42600_set_accel_conf(st, &conf, NULL);
	if (ret)
		goto out_unlock;
	inv_icm42600_buffer_update_fifo_period(st);
	inv_icm42600_buffer_update_watermark(st);

out_unlock:
	mutex_unlock(&st->lock);
	pm_runtime_mark_last_busy(dev);
	pm_runtime_put_autosuspend(dev);

	return ret;
}

/*
 * Calibration bias values, IIO range format int + micro.
 * Value is limited to +/-1g coded on 12 bits signed. Step is 0.5mg.
 */
static int inv_icm42600_accel_calibbias[] = {
	-10, 42010,		/* min: -10.042010 m/s² */
	0, 4903,		/* step: 0.004903 m/s² */
	10, 37106,		/* max: 10.037106 m/s² */
};

static int inv_icm42600_accel_read_offset(struct inv_icm42600_state *st,
					  struct iio_chan_spec const *chan,
					  int *val, int *val2)
{
	struct device *dev = regmap_get_device(st->map);
	int64_t val64;
	int32_t bias;
	unsigned int reg;
	int16_t offset;
	uint8_t data[2];
	int ret;

	if (chan->type != IIO_ACCEL)
		return -EINVAL;

	switch (chan->channel2) {
	case IIO_MOD_X:
		reg = INV_ICM42600_REG_OFFSET_USER4;
		break;
	case IIO_MOD_Y:
		reg = INV_ICM42600_REG_OFFSET_USER6;
		break;
	case IIO_MOD_Z:
		reg = INV_ICM42600_REG_OFFSET_USER7;
		break;
	default:
		return -EINVAL;
	}

	pm_runtime_get_sync(dev);
	mutex_lock(&st->lock);

	ret = regmap_bulk_read(st->map, reg, st->buffer, sizeof(data));
	memcpy(data, st->buffer, sizeof(data));

	mutex_unlock(&st->lock);
	pm_runtime_mark_last_busy(dev);
	pm_runtime_put_autosuspend(dev);
	if (ret)
		return ret;

	/* 12 bits signed value */
	switch (chan->channel2) {
	case IIO_MOD_X:
		offset = sign_extend32(((data[0] & 0xF0) << 4) | data[1], 11);
		break;
	case IIO_MOD_Y:
		offset = sign_extend32(((data[1] & 0x0F) << 8) | data[0], 11);
		break;
	case IIO_MOD_Z:
		offset = sign_extend32(((data[0] & 0xF0) << 4) | data[1], 11);
		break;
	default:
		return -EINVAL;
	}

	/*
	 * convert raw offset to g then to m/s²
	 * 12 bits signed raw step 0.5mg to g: 5 / 10000
	 * g to m/s²: 9.806650
	 * result in micro (1000000)
	 * (offset * 5 * 9.806650 * 1000000) / 10000
	 */
	val64 = (int64_t)offset * 5LL * 9806650LL;
	/* for rounding, add + or - divisor (10000) divided by 2 */
	if (val64 >= 0)
		val64 += 10000LL / 2LL;
	else
		val64 -= 10000LL / 2LL;
	bias = div_s64(val64, 10000L);
	*val = bias / 1000000L;
	*val2 = bias % 1000000L;

	return IIO_VAL_INT_PLUS_MICRO;
}

static int inv_icm42600_accel_write_offset(struct inv_icm42600_state *st,
					   struct iio_chan_spec const *chan,
					   int val, int val2)
{
	struct device *dev = regmap_get_device(st->map);
	int64_t val64;
	int32_t min, max;
	unsigned int reg, regval;
	int16_t offset;
	int ret;

	if (chan->type != IIO_ACCEL)
		return -EINVAL;

	switch (chan->channel2) {
	case IIO_MOD_X:
		reg = INV_ICM42600_REG_OFFSET_USER4;
		break;
	case IIO_MOD_Y:
		reg = INV_ICM42600_REG_OFFSET_USER6;
		break;
	case IIO_MOD_Z:
		reg = INV_ICM42600_REG_OFFSET_USER7;
		break;
	default:
		return -EINVAL;
	}

	/* inv_icm42600_accel_calibbias: min - step - max in micro */
	min = inv_icm42600_accel_calibbias[0] * 1000000L +
	      inv_icm42600_accel_calibbias[1];
	max = inv_icm42600_accel_calibbias[4] * 1000000L +
	      inv_icm42600_accel_calibbias[5];
	val64 = (int64_t)val * 1000000LL + (int64_t)val2;
	if (val64 < min || val64 > max)
		return -EINVAL;

	/*
	 * convert m/s² to g then to raw value
	 * m/s² to g: 1 / 9.806650
	 * g to raw 12 bits signed, step 0.5mg: 10000 / 5
	 * val in micro (1000000)
	 * val * 10000 / (9.806650 * 1000000 * 5)
	 */
	val64 = val64 * 10000LL;
	/* for rounding, add + or - divisor (9806650 * 5) divided by 2 */
	if (val64 >= 0)
		val64 += 9806650 * 5 / 2;
	else
		val64 -= 9806650 * 5 / 2;
	offset = div_s64(val64, 9806650 * 5);

	/* clamp value limited to 12 bits signed */
	if (offset < -2048)
		offset = -2048;
	else if (offset > 2047)
		offset = 2047;

	pm_runtime_get_sync(dev);
	mutex_lock(&st->lock);

	switch (chan->channel2) {
	case IIO_MOD_X:
		/* OFFSET_USER4 register is shared */
		ret = regmap_read(st->map, INV_ICM42600_REG_OFFSET_USER4,
				  &regval);
		if (ret)
			goto out_unlock;
		st->buffer[0] = ((offset & 0xF00) >> 4) | (regval & 0x0F);
		st->buffer[1] = offset & 0xFF;
		break;
	case IIO_MOD_Y:
		/* OFFSET_USER7 register is shared */
		ret = regmap_read(st->map, INV_ICM42600_REG_OFFSET_USER7,
				  &regval);
		if (ret)
			goto out_unlock;
		st->buffer[0] = offset & 0xFF;
		st->buffer[1] = ((offset & 0xF00) >> 8) | (regval & 0xF0);
		break;
	case IIO_MOD_Z:
		/* OFFSET_USER7 register is shared */
		ret = regmap_read(st->map, INV_ICM42600_REG_OFFSET_USER7,
				  &regval);
		if (ret)
			goto out_unlock;
		st->buffer[0] = ((offset & 0xF00) >> 4) | (regval & 0x0F);
		st->buffer[1] = offset & 0xFF;
		break;
	default:
		ret = -EINVAL;
		goto out_unlock;
	}

	ret = regmap_bulk_write(st->map, reg, st->buffer, 2);

out_unlock:
	mutex_unlock(&st->lock);
	pm_runtime_mark_last_busy(dev);
	pm_runtime_put_autosuspend(dev);
	return ret;
}

static int inv_icm42600_accel_read_raw(struct iio_dev *indio_dev,
				       struct iio_chan_spec const *chan,
				       int *val, int *val2, long mask)
{
	struct inv_icm42600_state *st = iio_device_get_drvdata(indio_dev);
	int16_t data;
	int ret;

	switch (chan->type) {
	case IIO_ACCEL:
		break;
	case IIO_TEMP:
		return inv_icm42600_temp_read_raw(indio_dev, chan, val, val2, mask);
	default:
		return -EINVAL;
	}

	switch (mask) {
	case IIO_CHAN_INFO_RAW:
		ret = iio_device_claim_direct_mode(indio_dev);
		if (ret)
			return ret;
		ret = inv_icm42600_accel_read_sensor(st, chan, &data);
		iio_device_release_direct_mode(indio_dev);
		if (ret)
			return ret;
		*val = data;
		return IIO_VAL_INT;
	case IIO_CHAN_INFO_SCALE:
		return inv_icm42600_accel_read_scale(st, val, val2);
	case IIO_CHAN_INFO_SAMP_FREQ:
		return inv_icm42600_accel_read_odr(st, val, val2);
	case IIO_CHAN_INFO_CALIBBIAS:
		return inv_icm42600_accel_read_offset(st, chan, val, val2);
	default:
		return -EINVAL;
	}
}

static int inv_icm42600_accel_read_avail(struct iio_dev *indio_dev,
					 struct iio_chan_spec const *chan,
					 const int **vals,
					 int *type, int *length, long mask)
{
	if (chan->type != IIO_ACCEL)
		return -EINVAL;

	switch (mask) {
	case IIO_CHAN_INFO_SCALE:
		*vals = inv_icm42600_accel_scale;
		*type = IIO_VAL_INT_PLUS_NANO;
		*length = ARRAY_SIZE(inv_icm42600_accel_scale);
		return IIO_AVAIL_LIST;
	case IIO_CHAN_INFO_SAMP_FREQ:
		*vals = inv_icm42600_accel_odr;
		*type = IIO_VAL_INT_PLUS_MICRO;
		*length = ARRAY_SIZE(inv_icm42600_accel_odr);
		return IIO_AVAIL_LIST;
	case IIO_CHAN_INFO_CALIBBIAS:
		*vals = inv_icm42600_accel_calibbias;
		*type = IIO_VAL_INT_PLUS_MICRO;
		return IIO_AVAIL_RANGE;
	default:
		return -EINVAL;
	}
}

static int inv_icm42600_accel_write_raw(struct iio_dev *indio_dev,
					struct iio_chan_spec const *chan,
					int val, int val2, long mask)
{
	struct inv_icm42600_state *st = iio_device_get_drvdata(indio_dev);
	int ret;

	if (chan->type != IIO_ACCEL)
		return -EINVAL;

	switch (mask) {
	case IIO_CHAN_INFO_SCALE:
		ret = iio_device_claim_direct_mode(indio_dev);
		if (ret)
			return ret;
		ret = inv_icm42600_accel_write_scale(st, val, val2);
		iio_device_release_direct_mode(indio_dev);
		return ret;
	case IIO_CHAN_INFO_SAMP_FREQ:
		return inv_icm42600_accel_write_odr(indio_dev, val, val2);
	case IIO_CHAN_INFO_CALIBBIAS:
		ret = iio_device_claim_direct_mode(indio_dev);
		if (ret)
			return ret;
		ret = inv_icm42600_accel_write_offset(st, chan, val, val2);
		iio_device_release_direct_mode(indio_dev);
		return ret;
	default:
		return -EINVAL;
	}
}

static int inv_icm42600_accel_write_raw_get_fmt(struct iio_dev *indio_dev,
						struct iio_chan_spec const *chan,
						long mask)
{
	if (chan->type != IIO_ACCEL)
		return -EINVAL;

	switch (mask) {
	case IIO_CHAN_INFO_SCALE:
		return IIO_VAL_INT_PLUS_NANO;
	case IIO_CHAN_INFO_SAMP_FREQ:
		return IIO_VAL_INT_PLUS_MICRO;
	case IIO_CHAN_INFO_CALIBBIAS:
		return IIO_VAL_INT_PLUS_MICRO;
	default:
		return -EINVAL;
	}
}

static int inv_icm42600_accel_hwfifo_set_watermark(struct iio_dev *indio_dev,
						   unsigned int val)
{
	struct inv_icm42600_state *st = iio_device_get_drvdata(indio_dev);
	int ret;

	mutex_lock(&st->lock);

	st->fifo.watermark.accel = val;
	ret = inv_icm42600_buffer_update_watermark(st);

	mutex_unlock(&st->lock);

	return ret;
}

static int inv_icm42600_accel_hwfifo_flush(struct iio_dev *indio_dev,
					   unsigned int count)
{
	struct inv_icm42600_state *st = iio_device_get_drvdata(indio_dev);
	int ret;

	if (count == 0)
		return 0;

	mutex_lock(&st->lock);

	ret = inv_icm42600_buffer_hwfifo_flush(st, count);
	if (!ret)
		ret = st->fifo.nb.accel;

	mutex_unlock(&st->lock);

	return ret;
}

static const struct iio_info inv_icm42600_accel_info = {
	.read_raw = inv_icm42600_accel_read_raw,
	.read_avail = inv_icm42600_accel_read_avail,
	.write_raw = inv_icm42600_accel_write_raw,
	.write_raw_get_fmt = inv_icm42600_accel_write_raw_get_fmt,
	.debugfs_reg_access = inv_icm42600_debugfs_reg,
	.update_scan_mode = inv_icm42600_accel_update_scan_mode,
	.hwfifo_set_watermark = inv_icm42600_accel_hwfifo_set_watermark,
	.hwfifo_flush_to_buffer = inv_icm42600_accel_hwfifo_flush,
};

struct iio_dev *inv_icm42600_accel_init(struct inv_icm42600_state *st)
{
	struct device *dev = regmap_get_device(st->map);
	const char *name;
	struct inv_sensors_timestamp_chip ts_chip;
	struct inv_sensors_timestamp *ts;
	struct iio_dev *indio_dev;
	struct iio_buffer *buffer;
	int ret;

	name = devm_kasprintf(dev, GFP_KERNEL, "%s-accel", st->name);
	if (!name)
		return ERR_PTR(-ENOMEM);

	indio_dev = devm_iio_device_alloc(dev, sizeof(*ts));
	if (!indio_dev)
		return ERR_PTR(-ENOMEM);

<<<<<<< HEAD
	buffer = devm_iio_kfifo_allocate(dev);
	if (!buffer)
		return ERR_PTR(-ENOMEM);

=======
	/*
	 * clock period is 32kHz (31250ns)
	 * jitter is +/- 2% (20 per mille)
	 */
	ts_chip.clock_period = 31250;
	ts_chip.jitter = 20;
	ts_chip.init_period = inv_icm42600_odr_to_period(st->conf.accel.odr);
>>>>>>> e475cc1c
	ts = iio_priv(indio_dev);
	inv_sensors_timestamp_init(ts, &ts_chip);

	iio_device_set_drvdata(indio_dev, st);
	indio_dev->name = name;
	indio_dev->info = &inv_icm42600_accel_info;
	indio_dev->modes = INDIO_DIRECT_MODE | INDIO_BUFFER_SOFTWARE;
	indio_dev->channels = inv_icm42600_accel_channels;
	indio_dev->num_channels = ARRAY_SIZE(inv_icm42600_accel_channels);
	indio_dev->available_scan_masks = inv_icm42600_accel_scan_masks;
	indio_dev->setup_ops = &inv_icm42600_buffer_ops;

	iio_device_attach_buffer(indio_dev, buffer);

	ret = devm_iio_device_register(dev, indio_dev);
	if (ret)
		return ERR_PTR(ret);

	return indio_dev;
}

int inv_icm42600_accel_parse_fifo(struct iio_dev *indio_dev)
{
	struct inv_icm42600_state *st = iio_device_get_drvdata(indio_dev);
	struct inv_sensors_timestamp *ts = iio_priv(indio_dev);
	ssize_t i, size;
	unsigned int no;
	const void *accel, *gyro, *timestamp;
	const int8_t *temp;
	unsigned int odr;
	int64_t ts_val;
	struct inv_icm42600_accel_buffer buffer;

	/* parse all fifo packets */
	for (i = 0, no = 0; i < st->fifo.count; i += size, ++no) {
		size = inv_icm42600_fifo_decode_packet(&st->fifo.data[i],
				&accel, &gyro, &temp, &timestamp, &odr);
		/* quit if error or FIFO is empty */
		if (size <= 0)
			return size;

		/* skip packet if no accel data or data is invalid */
		if (accel == NULL || !inv_icm42600_fifo_is_data_valid(accel))
			continue;

		/* update odr */
		if (odr & INV_ICM42600_SENSOR_ACCEL)
			inv_sensors_timestamp_apply_odr(ts, st->fifo.period,
							st->fifo.nb.total, no);

		/* buffer is copied to userspace, zeroing it to avoid any data leak */
		memset(&buffer, 0, sizeof(buffer));
		memcpy(&buffer.accel, accel, sizeof(buffer.accel));
		/* convert 8 bits FIFO temperature in high resolution format */
		buffer.temp = temp ? (*temp * 64) : 0;
		ts_val = inv_sensors_timestamp_pop(ts);
		iio_push_to_buffers_with_timestamp(indio_dev, &buffer, ts_val);
	}

	return 0;
}<|MERGE_RESOLUTION|>--- conflicted
+++ resolved
@@ -10,15 +10,14 @@
 #include <linux/regmap.h>
 #include <linux/delay.h>
 #include <linux/math64.h>
-
+#include <linux/iio/iio.h>
 #include <linux/iio/buffer.h>
-#include <linux/iio/common/inv_sensors_timestamp.h>
-#include <linux/iio/iio.h>
 #include <linux/iio/kfifo_buf.h>
 
 #include "inv_icm42600.h"
 #include "inv_icm42600_temp.h"
 #include "inv_icm42600_buffer.h"
+#include "inv_icm42600_timestamp.h"
 
 #define INV_ICM42600_ACCEL_CHAN(_modifier, _index, _ext_info)		\
 	{								\
@@ -99,7 +98,7 @@
 					       const unsigned long *scan_mask)
 {
 	struct inv_icm42600_state *st = iio_device_get_drvdata(indio_dev);
-	struct inv_sensors_timestamp *ts = iio_priv(indio_dev);
+	struct inv_icm42600_timestamp *ts = iio_priv(indio_dev);
 	struct inv_icm42600_sensor_conf conf = INV_ICM42600_SENSOR_CONF_INIT;
 	unsigned int fifo_en = 0;
 	unsigned int sleep_temp = 0;
@@ -127,7 +126,7 @@
 	}
 
 	/* update data FIFO write */
-	inv_sensors_timestamp_apply_odr(ts, 0, 0, 0);
+	inv_icm42600_timestamp_apply_odr(ts, 0, 0, 0);
 	ret = inv_icm42600_buffer_set_fifo_en(st, fifo_en | st->fifo.en);
 	if (ret)
 		goto out_unlock;
@@ -312,7 +311,7 @@
 					int val, int val2)
 {
 	struct inv_icm42600_state *st = iio_device_get_drvdata(indio_dev);
-	struct inv_sensors_timestamp *ts = iio_priv(indio_dev);
+	struct inv_icm42600_timestamp *ts = iio_priv(indio_dev);
 	struct device *dev = regmap_get_device(st->map);
 	unsigned int idx;
 	struct inv_icm42600_sensor_conf conf = INV_ICM42600_SENSOR_CONF_INIT;
@@ -331,8 +330,8 @@
 	pm_runtime_get_sync(dev);
 	mutex_lock(&st->lock);
 
-	ret = inv_sensors_timestamp_update_odr(ts, inv_icm42600_odr_to_period(conf.odr),
-					       iio_buffer_enabled(indio_dev));
+	ret = inv_icm42600_timestamp_update_odr(ts, inv_icm42600_odr_to_period(conf.odr),
+						iio_buffer_enabled(indio_dev));
 	if (ret)
 		goto out_unlock;
 
@@ -708,10 +707,8 @@
 {
 	struct device *dev = regmap_get_device(st->map);
 	const char *name;
-	struct inv_sensors_timestamp_chip ts_chip;
-	struct inv_sensors_timestamp *ts;
+	struct inv_icm42600_timestamp *ts;
 	struct iio_dev *indio_dev;
-	struct iio_buffer *buffer;
 	int ret;
 
 	name = devm_kasprintf(dev, GFP_KERNEL, "%s-accel", st->name);
@@ -722,33 +719,21 @@
 	if (!indio_dev)
 		return ERR_PTR(-ENOMEM);
 
-<<<<<<< HEAD
-	buffer = devm_iio_kfifo_allocate(dev);
-	if (!buffer)
-		return ERR_PTR(-ENOMEM);
-
-=======
-	/*
-	 * clock period is 32kHz (31250ns)
-	 * jitter is +/- 2% (20 per mille)
-	 */
-	ts_chip.clock_period = 31250;
-	ts_chip.jitter = 20;
-	ts_chip.init_period = inv_icm42600_odr_to_period(st->conf.accel.odr);
->>>>>>> e475cc1c
 	ts = iio_priv(indio_dev);
-	inv_sensors_timestamp_init(ts, &ts_chip);
+	inv_icm42600_timestamp_init(ts, inv_icm42600_odr_to_period(st->conf.accel.odr));
 
 	iio_device_set_drvdata(indio_dev, st);
 	indio_dev->name = name;
 	indio_dev->info = &inv_icm42600_accel_info;
-	indio_dev->modes = INDIO_DIRECT_MODE | INDIO_BUFFER_SOFTWARE;
+	indio_dev->modes = INDIO_DIRECT_MODE;
 	indio_dev->channels = inv_icm42600_accel_channels;
 	indio_dev->num_channels = ARRAY_SIZE(inv_icm42600_accel_channels);
 	indio_dev->available_scan_masks = inv_icm42600_accel_scan_masks;
-	indio_dev->setup_ops = &inv_icm42600_buffer_ops;
-
-	iio_device_attach_buffer(indio_dev, buffer);
+
+	ret = devm_iio_kfifo_buffer_setup(dev, indio_dev,
+					  &inv_icm42600_buffer_ops);
+	if (ret)
+		return ERR_PTR(ret);
 
 	ret = devm_iio_device_register(dev, indio_dev);
 	if (ret)
@@ -760,7 +745,7 @@
 int inv_icm42600_accel_parse_fifo(struct iio_dev *indio_dev)
 {
 	struct inv_icm42600_state *st = iio_device_get_drvdata(indio_dev);
-	struct inv_sensors_timestamp *ts = iio_priv(indio_dev);
+	struct inv_icm42600_timestamp *ts = iio_priv(indio_dev);
 	ssize_t i, size;
 	unsigned int no;
 	const void *accel, *gyro, *timestamp;
@@ -783,15 +768,15 @@
 
 		/* update odr */
 		if (odr & INV_ICM42600_SENSOR_ACCEL)
-			inv_sensors_timestamp_apply_odr(ts, st->fifo.period,
-							st->fifo.nb.total, no);
+			inv_icm42600_timestamp_apply_odr(ts, st->fifo.period,
+							 st->fifo.nb.total, no);
 
 		/* buffer is copied to userspace, zeroing it to avoid any data leak */
 		memset(&buffer, 0, sizeof(buffer));
 		memcpy(&buffer.accel, accel, sizeof(buffer.accel));
 		/* convert 8 bits FIFO temperature in high resolution format */
 		buffer.temp = temp ? (*temp * 64) : 0;
-		ts_val = inv_sensors_timestamp_pop(ts);
+		ts_val = inv_icm42600_timestamp_pop(ts);
 		iio_push_to_buffers_with_timestamp(indio_dev, &buffer, ts_val);
 	}
 
