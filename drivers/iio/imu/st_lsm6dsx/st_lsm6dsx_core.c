--- conflicted
+++ resolved
@@ -15,35 +15,23 @@
  *
  * Supported sensors:
  * - LSM6DS3:
- *   - Accelerometer/Gyroscope supported ODR [Hz]: 13, 26, 52, 104, 208, 416
+ *   - Accelerometer/Gyroscope supported ODR [Hz]: 12.5, 26, 52, 104, 208, 416
  *   - Accelerometer supported full-scale [g]: +-2/+-4/+-8/+-16
  *   - Gyroscope supported full-scale [dps]: +-125/+-245/+-500/+-1000/+-2000
  *   - FIFO size: 8KB
  *
  * - LSM6DS3H/LSM6DSL/LSM6DSM/ISM330DLC/LSM6DS3TR-C:
- *   - Accelerometer/Gyroscope supported ODR [Hz]: 13, 26, 52, 104, 208, 416
+ *   - Accelerometer/Gyroscope supported ODR [Hz]: 12.5, 26, 52, 104, 208, 416
  *   - Accelerometer supported full-scale [g]: +-2/+-4/+-8/+-16
  *   - Gyroscope supported full-scale [dps]: +-125/+-245/+-500/+-1000/+-2000
  *   - FIFO size: 4KB
  *
-<<<<<<< HEAD
- * - LSM6DSO/LSM6DSOX/ASM330LHH/LSM6DSR/ISM330DHCX:
- *   - Accelerometer/Gyroscope supported ODR [Hz]: 13, 26, 52, 104, 208, 416,
-=======
  * - LSM6DSO/LSM6DSOX/ASM330LHH/ASM330LHHX/LSM6DSR/ISM330DHCX/LSM6DST/LSM6DSOP/
- *   LSM6DSTX/LSM6DSO16IS/ISM330IS:
+ *   LSM6DSTX:
  *   - Accelerometer/Gyroscope supported ODR [Hz]: 12.5, 26, 52, 104, 208, 416,
->>>>>>> e475cc1c
  *     833
  *   - Accelerometer supported full-scale [g]: +-2/+-4/+-8/+-16
  *   - Gyroscope supported full-scale [dps]: +-125/+-245/+-500/+-1000/+-2000
- *   - FIFO size: 3KB
- *
- * - LSM6DSV/LSM6DSV16X:
- *   - Accelerometer/Gyroscope supported ODR [Hz]: 7.5, 15, 30, 60, 120, 240,
- *     480, 960
- *   - Accelerometer supported full-scale [g]: +-2/+-4/+-8/+-16
- *   - Gyroscope supported full-scale [dps]: +-125/+-250/+-500/+-1000/+-2000
  *   - FIFO size: 3KB
  *
  * - LSM9DS1/LSM6DS0:
@@ -61,15 +49,13 @@
 
 #include <linux/kernel.h>
 #include <linux/module.h>
-#include <linux/acpi.h>
 #include <linux/delay.h>
 #include <linux/iio/events.h>
 #include <linux/iio/iio.h>
 #include <linux/iio/sysfs.h>
-#include <linux/iio/triggered_buffer.h>
-#include <linux/iio/trigger_consumer.h>
 #include <linux/interrupt.h>
 #include <linux/irq.h>
+#include <linux/minmax.h>
 #include <linux/pm.h>
 #include <linux/property.h>
 #include <linux/regmap.h>
@@ -106,7 +92,6 @@
 
 static const struct st_lsm6dsx_settings st_lsm6dsx_sensor_settings[] = {
 	{
-		.wai = 0x68,
 		.reset = {
 			.addr = 0x22,
 			.mask = BIT(0),
@@ -119,14 +104,15 @@
 			.addr = 0x22,
 			.mask = BIT(6),
 		},
-		.max_fifo_size = 32,
 		.id = {
 			{
 				.hw_id = ST_LSM9DS1_ID,
 				.name = ST_LSM9DS1_DEV_NAME,
+				.wai = 0x68,
 			}, {
 				.hw_id = ST_LSM6DS0_ID,
 				.name = ST_LSM6DS0_DEV_NAME,
+				.wai = 0x68,
 			},
 		},
 		.channels = {
@@ -209,9 +195,11 @@
 				.mask = BIT(4),
 			},
 		},
+		.fifo_ops = {
+			.max_size = 32,
+		},
 	},
 	{
-		.wai = 0x69,
 		.reset = {
 			.addr = 0x12,
 			.mask = BIT(0),
@@ -224,11 +212,11 @@
 			.addr = 0x12,
 			.mask = BIT(6),
 		},
-		.max_fifo_size = 1365,
 		.id = {
 			{
 				.hw_id = ST_LSM6DS3_ID,
 				.name = ST_LSM6DS3_DEV_NAME,
+				.wai = 0x69,
 			},
 		},
 		.channels = {
@@ -344,6 +332,7 @@
 				.addr = 0x3a,
 				.mask = GENMASK(11, 0),
 			},
+			.max_size = 1365,
 			.th_wl = 3, /* 1LSB = 2B */
 		},
 		.ts_settings = {
@@ -377,7 +366,6 @@
 		},
 	},
 	{
-		.wai = 0x69,
 		.reset = {
 			.addr = 0x12,
 			.mask = BIT(0),
@@ -390,11 +378,11 @@
 			.addr = 0x12,
 			.mask = BIT(6),
 		},
-		.max_fifo_size = 682,
 		.id = {
 			{
 				.hw_id = ST_LSM6DS3H_ID,
 				.name = ST_LSM6DS3H_DEV_NAME,
+				.wai = 0x69,
 			},
 		},
 		.channels = {
@@ -510,6 +498,7 @@
 				.addr = 0x3a,
 				.mask = GENMASK(11, 0),
 			},
+			.max_size = 682,
 			.th_wl = 3, /* 1LSB = 2B */
 		},
 		.ts_settings = {
@@ -543,7 +532,6 @@
 		},
 	},
 	{
-		.wai = 0x6a,
 		.reset = {
 			.addr = 0x12,
 			.mask = BIT(0),
@@ -556,20 +544,23 @@
 			.addr = 0x12,
 			.mask = BIT(6),
 		},
-		.max_fifo_size = 682,
 		.id = {
 			{
 				.hw_id = ST_LSM6DSL_ID,
 				.name = ST_LSM6DSL_DEV_NAME,
+				.wai = 0x6a,
 			}, {
 				.hw_id = ST_LSM6DSM_ID,
 				.name = ST_LSM6DSM_DEV_NAME,
+				.wai = 0x6a,
 			}, {
 				.hw_id = ST_ISM330DLC_ID,
 				.name = ST_ISM330DLC_DEV_NAME,
+				.wai = 0x6a,
 			}, {
 				.hw_id = ST_LSM6DS3TRC_ID,
 				.name = ST_LSM6DS3TRC_DEV_NAME,
+				.wai = 0x6a,
 			},
 		},
 		.channels = {
@@ -634,24 +625,6 @@
 				.fs_len = 4,
 			},
 		},
-		.samples_to_discard = {
-			[ST_LSM6DSX_ID_ACC] = {
-				.val[0] = {  12500, 1 },
-				.val[1] = {  26000, 1 },
-				.val[2] = {  52000, 1 },
-				.val[3] = { 104000, 2 },
-				.val[4] = { 208000, 2 },
-				.val[5] = { 416000, 2 },
-			},
-			[ST_LSM6DSX_ID_GYRO] = {
-				.val[0] = {  12500,  2 },
-				.val[1] = {  26000,  5 },
-				.val[2] = {  52000,  7 },
-				.val[3] = { 104000, 12 },
-				.val[4] = { 208000, 20 },
-				.val[5] = { 416000, 36 },
-			},
-		},
 		.irq_config = {
 			.irq1 = {
 				.addr = 0x0d,
@@ -707,6 +680,7 @@
 				.addr = 0x3a,
 				.mask = GENMASK(10, 0),
 			},
+			.max_size = 682,
 			.th_wl = 3, /* 1LSB = 2B */
 		},
 		.ts_settings = {
@@ -777,7 +751,6 @@
 		},
 	},
 	{
-		.wai = 0x6c,
 		.reset = {
 			.addr = 0x12,
 			.mask = BIT(0),
@@ -790,14 +763,39 @@
 			.addr = 0x12,
 			.mask = BIT(6),
 		},
-		.max_fifo_size = 512,
 		.id = {
 			{
+				.hw_id = ST_LSM6DSR_ID,
+				.name = ST_LSM6DSR_DEV_NAME,
+				.wai = 0x6b,
+			}, {
+				.hw_id = ST_ISM330DHCX_ID,
+				.name = ST_ISM330DHCX_DEV_NAME,
+				.wai = 0x6b,
+			}, {
+				.hw_id = ST_LSM6DSRX_ID,
+				.name = ST_LSM6DSRX_DEV_NAME,
+				.wai = 0x6b,
+			}, {
 				.hw_id = ST_LSM6DSO_ID,
 				.name = ST_LSM6DSO_DEV_NAME,
+				.wai = 0x6c,
 			}, {
 				.hw_id = ST_LSM6DSOX_ID,
 				.name = ST_LSM6DSOX_DEV_NAME,
+				.wai = 0x6c,
+			}, {
+				.hw_id = ST_LSM6DST_ID,
+				.name = ST_LSM6DST_DEV_NAME,
+				.wai = 0x6d,
+			}, {
+				.hw_id = ST_ASM330LHHX_ID,
+				.name = ST_ASM330LHHX_DEV_NAME,
+				.wai = 0x6b,
+			}, {
+				.hw_id = ST_LSM6DSTX_ID,
+				.name = ST_LSM6DSTX_DEV_NAME,
+				.wai = 0x6d,
 			},
 		},
 		.channels = {
@@ -923,6 +921,7 @@
 				.addr = 0x3a,
 				.mask = GENMASK(9, 0),
 			},
+			.max_size = 512,
 			.th_wl = 1,
 		},
 		.ts_settings = {
@@ -985,7 +984,6 @@
 		},
 	},
 	{
-		.wai = 0x6b,
 		.reset = {
 			.addr = 0x12,
 			.mask = BIT(0),
@@ -998,23 +996,15 @@
 			.addr = 0x12,
 			.mask = BIT(6),
 		},
-		.max_fifo_size = 512,
 		.id = {
 			{
 				.hw_id = ST_ASM330LHH_ID,
 				.name = ST_ASM330LHH_DEV_NAME,
-<<<<<<< HEAD
-=======
 				.wai = 0x6b,
 			}, {
 				.hw_id = ST_LSM6DSOP_ID,
 				.name = ST_LSM6DSOP_DEV_NAME,
 				.wai = 0x6c,
-			}, {
-				.hw_id = ST_ASM330LHB_ID,
-				.name = ST_ASM330LHB_DEV_NAME,
-				.wai = 0x6b,
->>>>>>> e475cc1c
 			},
 		},
 		.channels = {
@@ -1140,6 +1130,7 @@
 				.addr = 0x3a,
 				.mask = GENMASK(9, 0),
 			},
+			.max_size = 512,
 			.th_wl = 1,
 		},
 		.ts_settings = {
@@ -1168,461 +1159,6 @@
 			.wakeup_src_y_mask = BIT(1),
 			.wakeup_src_x_mask = BIT(2),
 		},
-	},
-	{
-<<<<<<< HEAD
-		.wai = 0x6b,
-=======
->>>>>>> e475cc1c
-		.reset = {
-			.addr = 0x12,
-			.mask = BIT(0),
-		},
-		.boot = {
-			.addr = 0x12,
-			.mask = BIT(7),
-		},
-		.bdu = {
-			.addr = 0x12,
-			.mask = BIT(6),
-		},
-<<<<<<< HEAD
-		.max_fifo_size = 512,
-		.id = {
-			{
-				.hw_id = ST_LSM6DSR_ID,
-				.name = ST_LSM6DSR_DEV_NAME,
-			}, {
-				.hw_id = ST_ISM330DHCX_ID,
-				.name = ST_ISM330DHCX_DEV_NAME,
-			}, {
-				.hw_id = ST_LSM6DSRX_ID,
-				.name = ST_LSM6DSRX_DEV_NAME,
-=======
-		.id = {
-			{
-				.hw_id = ST_LSM6DSV_ID,
-				.name = ST_LSM6DSV_DEV_NAME,
-				.wai = 0x70,
-			}, {
-				.hw_id = ST_LSM6DSV16X_ID,
-				.name = ST_LSM6DSV16X_DEV_NAME,
-				.wai = 0x70,
->>>>>>> e475cc1c
-			},
-		},
-		.channels = {
-			[ST_LSM6DSX_ID_ACC] = {
-				.chan = st_lsm6dsx_acc_channels,
-				.len = ARRAY_SIZE(st_lsm6dsx_acc_channels),
-			},
-			[ST_LSM6DSX_ID_GYRO] = {
-				.chan = st_lsm6dsx_gyro_channels,
-				.len = ARRAY_SIZE(st_lsm6dsx_gyro_channels),
-			},
-		},
-		.drdy_mask = {
-			.addr = 0x13,
-			.mask = BIT(3),
-		},
-		.odr_table = {
-			[ST_LSM6DSX_ID_ACC] = {
-				.reg = {
-					.addr = 0x10,
-<<<<<<< HEAD
-					.mask = GENMASK(7, 4),
-				},
-				.odr_avl[0] = {  12500, 0x01 },
-				.odr_avl[1] = {  26000, 0x02 },
-				.odr_avl[2] = {  52000, 0x03 },
-				.odr_avl[3] = { 104000, 0x04 },
-				.odr_avl[4] = { 208000, 0x05 },
-				.odr_avl[5] = { 416000, 0x06 },
-				.odr_avl[6] = { 833000, 0x07 },
-				.odr_len = 7,
-=======
-					.mask = GENMASK(3, 0),
-				},
-				.odr_avl[0] = {   7500, 0x02 },
-				.odr_avl[1] = {  15000, 0x03 },
-				.odr_avl[2] = {  30000, 0x04 },
-				.odr_avl[3] = {  60000, 0x05 },
-				.odr_avl[4] = { 120000, 0x06 },
-				.odr_avl[5] = { 240000, 0x07 },
-				.odr_avl[6] = { 480000, 0x08 },
-				.odr_avl[7] = { 960000, 0x09 },
-				.odr_len = 8,
->>>>>>> e475cc1c
-			},
-			[ST_LSM6DSX_ID_GYRO] = {
-				.reg = {
-					.addr = 0x11,
-<<<<<<< HEAD
-					.mask = GENMASK(7, 4),
-				},
-				.odr_avl[0] = {  12500, 0x01 },
-				.odr_avl[1] = {  26000, 0x02 },
-				.odr_avl[2] = {  52000, 0x03 },
-				.odr_avl[3] = { 104000, 0x04 },
-				.odr_avl[4] = { 208000, 0x05 },
-				.odr_avl[5] = { 416000, 0x06 },
-				.odr_avl[6] = { 833000, 0x07 },
-				.odr_len = 7,
-=======
-					.mask = GENMASK(3, 0),
-				},
-				.odr_avl[0] = {   7500, 0x02 },
-				.odr_avl[1] = {  15000, 0x03 },
-				.odr_avl[2] = {  30000, 0x04 },
-				.odr_avl[3] = {  60000, 0x05 },
-				.odr_avl[4] = { 120000, 0x06 },
-				.odr_avl[5] = { 240000, 0x07 },
-				.odr_avl[6] = { 480000, 0x08 },
-				.odr_avl[7] = { 960000, 0x09 },
-				.odr_len = 8,
->>>>>>> e475cc1c
-			},
-		},
-		.fs_table = {
-			[ST_LSM6DSX_ID_ACC] = {
-				.reg = {
-<<<<<<< HEAD
-					.addr = 0x10,
-					.mask = GENMASK(3, 2),
-				},
-				.fs_avl[0] = {  IIO_G_TO_M_S_2(61000), 0x0 },
-				.fs_avl[1] = { IIO_G_TO_M_S_2(122000), 0x2 },
-				.fs_avl[2] = { IIO_G_TO_M_S_2(244000), 0x3 },
-				.fs_avl[3] = { IIO_G_TO_M_S_2(488000), 0x1 },
-=======
-					.addr = 0x17,
-					.mask = GENMASK(1, 0),
-				},
-				.fs_avl[0] = {  IIO_G_TO_M_S_2(61000), 0x0 },
-				.fs_avl[1] = { IIO_G_TO_M_S_2(122000), 0x1 },
-				.fs_avl[2] = { IIO_G_TO_M_S_2(244000), 0x2 },
-				.fs_avl[3] = { IIO_G_TO_M_S_2(488000), 0x3 },
->>>>>>> e475cc1c
-				.fs_len = 4,
-			},
-			[ST_LSM6DSX_ID_GYRO] = {
-				.reg = {
-<<<<<<< HEAD
-					.addr = 0x11,
-					.mask = GENMASK(3, 2),
-				},
-				.fs_avl[0] = {  IIO_DEGREE_TO_RAD(8750000), 0x0 },
-				.fs_avl[1] = { IIO_DEGREE_TO_RAD(17500000), 0x1 },
-				.fs_avl[2] = { IIO_DEGREE_TO_RAD(35000000), 0x2 },
-				.fs_avl[3] = { IIO_DEGREE_TO_RAD(70000000), 0x3 },
-=======
-					.addr = 0x15,
-					.mask = GENMASK(3, 0),
-				},
-				.fs_avl[0] = {  IIO_DEGREE_TO_RAD(8750000), 0x1 },
-				.fs_avl[1] = { IIO_DEGREE_TO_RAD(17500000), 0x2 },
-				.fs_avl[2] = { IIO_DEGREE_TO_RAD(35000000), 0x3 },
-				.fs_avl[3] = { IIO_DEGREE_TO_RAD(70000000), 0x4 },
->>>>>>> e475cc1c
-				.fs_len = 4,
-			},
-		},
-		.irq_config = {
-			.irq1 = {
-				.addr = 0x0d,
-				.mask = BIT(3),
-			},
-			.irq2 = {
-				.addr = 0x0e,
-				.mask = BIT(3),
-			},
-			.lir = {
-				.addr = 0x56,
-				.mask = BIT(0),
-			},
-<<<<<<< HEAD
-			.clear_on_read = {
-				.addr = 0x56,
-				.mask = BIT(6),
-			},
-=======
->>>>>>> e475cc1c
-			.irq1_func = {
-				.addr = 0x5e,
-				.mask = BIT(5),
-			},
-			.irq2_func = {
-				.addr = 0x5f,
-				.mask = BIT(5),
-			},
-			.hla = {
-<<<<<<< HEAD
-				.addr = 0x12,
-				.mask = BIT(5),
-			},
-			.od = {
-				.addr = 0x12,
-				.mask = BIT(4),
-=======
-				.addr = 0x03,
-				.mask = BIT(4),
-			},
-			.od = {
-				.addr = 0x03,
-				.mask = BIT(3),
->>>>>>> e475cc1c
-			},
-		},
-		.batch = {
-			[ST_LSM6DSX_ID_ACC] = {
-				.addr = 0x09,
-				.mask = GENMASK(3, 0),
-			},
-			[ST_LSM6DSX_ID_GYRO] = {
-				.addr = 0x09,
-				.mask = GENMASK(7, 4),
-			},
-		},
-		.fifo_ops = {
-			.update_fifo = st_lsm6dsx_update_fifo,
-			.read_fifo = st_lsm6dsx_read_tagged_fifo,
-			.fifo_th = {
-				.addr = 0x07,
-<<<<<<< HEAD
-				.mask = GENMASK(8, 0),
-			},
-			.fifo_diff = {
-				.addr = 0x3a,
-				.mask = GENMASK(9, 0),
-			},
-=======
-				.mask = GENMASK(7, 0),
-			},
-			.fifo_diff = {
-				.addr = 0x1b,
-				.mask = GENMASK(8, 0),
-			},
-			.max_size = 512,
->>>>>>> e475cc1c
-			.th_wl = 1,
-		},
-		.ts_settings = {
-			.timer_en = {
-<<<<<<< HEAD
-				.addr = 0x19,
-				.mask = BIT(5),
-=======
-				.addr = 0x50,
-				.mask = BIT(6),
->>>>>>> e475cc1c
-			},
-			.decimator = {
-				.addr = 0x0a,
-				.mask = GENMASK(7, 6),
-			},
-<<<<<<< HEAD
-			.freq_fine = 0x63,
-=======
-			.freq_fine = 0x4f,
->>>>>>> e475cc1c
-		},
-		.shub_settings = {
-			.page_mux = {
-				.addr = 0x01,
-				.mask = BIT(6),
-			},
-			.master_en = {
-				.sec_page = true,
-				.addr = 0x14,
-				.mask = BIT(2),
-			},
-			.pullup_en = {
-<<<<<<< HEAD
-				.sec_page = true,
-				.addr = 0x14,
-				.mask = BIT(3),
-=======
-				.addr = 0x03,
-				.mask = BIT(6),
->>>>>>> e475cc1c
-			},
-			.aux_sens = {
-				.addr = 0x14,
-				.mask = GENMASK(1, 0),
-			},
-			.wr_once = {
-				.addr = 0x14,
-				.mask = BIT(6),
-			},
-			.num_ext_dev = 3,
-			.shub_out = {
-				.sec_page = true,
-				.addr = 0x02,
-			},
-			.slv0_addr = 0x15,
-			.dw_slv0_addr = 0x21,
-			.batch_en = BIT(3),
-		},
-		.event_settings = {
-			.enable_reg = {
-<<<<<<< HEAD
-				.addr = 0x58,
-				.mask = BIT(7),
-			},
-			.wakeup_reg = {
-				.addr = 0x5B,
-				.mask = GENMASK(5, 0),
-			},
-			.wakeup_src_reg = 0x1b,
-=======
-				.addr = 0x50,
-				.mask = BIT(7),
-			},
-			.wakeup_reg = {
-				.addr = 0x5b,
-				.mask = GENMASK(5, 0),
-			},
-			.wakeup_src_reg = 0x45,
->>>>>>> e475cc1c
-			.wakeup_src_status_mask = BIT(3),
-			.wakeup_src_z_mask = BIT(0),
-			.wakeup_src_y_mask = BIT(1),
-			.wakeup_src_x_mask = BIT(2),
-<<<<<<< HEAD
-		}
-=======
-		},
-	},
-	{
-		.reset = {
-			.addr = 0x12,
-			.mask = BIT(0),
-		},
-		.boot = {
-			.addr = 0x12,
-			.mask = BIT(7),
-		},
-		.bdu = {
-			.addr = 0x12,
-			.mask = BIT(6),
-		},
-		.id = {
-			{
-				.hw_id = ST_LSM6DSO16IS_ID,
-				.name = ST_LSM6DSO16IS_DEV_NAME,
-				.wai = 0x22,
-			}, {
-				.hw_id = ST_ISM330IS_ID,
-				.name = ST_ISM330IS_DEV_NAME,
-				.wai = 0x22,
-			}
-		},
-		.channels = {
-			[ST_LSM6DSX_ID_ACC] = {
-				.chan = st_lsm6dsx_acc_channels,
-				.len = ARRAY_SIZE(st_lsm6dsx_acc_channels),
-			},
-			[ST_LSM6DSX_ID_GYRO] = {
-				.chan = st_lsm6dsx_gyro_channels,
-				.len = ARRAY_SIZE(st_lsm6dsx_gyro_channels),
-			},
-		},
-		.odr_table = {
-			[ST_LSM6DSX_ID_ACC] = {
-				.reg = {
-					.addr = 0x10,
-					.mask = GENMASK(7, 4),
-				},
-				.odr_avl[0] = {  12500, 0x01 },
-				.odr_avl[1] = {  26000, 0x02 },
-				.odr_avl[2] = {  52000, 0x03 },
-				.odr_avl[3] = { 104000, 0x04 },
-				.odr_avl[4] = { 208000, 0x05 },
-				.odr_avl[5] = { 416000, 0x06 },
-				.odr_avl[6] = { 833000, 0x07 },
-				.odr_len = 7,
-			},
-			[ST_LSM6DSX_ID_GYRO] = {
-				.reg = {
-					.addr = 0x11,
-					.mask = GENMASK(7, 4),
-				},
-				.odr_avl[0] = {  12500, 0x01 },
-				.odr_avl[1] = {  26000, 0x02 },
-				.odr_avl[2] = {  52000, 0x03 },
-				.odr_avl[3] = { 104000, 0x04 },
-				.odr_avl[4] = { 208000, 0x05 },
-				.odr_avl[5] = { 416000, 0x06 },
-				.odr_avl[6] = { 833000, 0x07 },
-				.odr_len = 7,
-			},
-		},
-		.fs_table = {
-			[ST_LSM6DSX_ID_ACC] = {
-				.reg = {
-					.addr = 0x10,
-					.mask = GENMASK(3, 2),
-				},
-				.fs_avl[0] = {  IIO_G_TO_M_S_2(61000), 0x0 },
-				.fs_avl[1] = { IIO_G_TO_M_S_2(122000), 0x2 },
-				.fs_avl[2] = { IIO_G_TO_M_S_2(244000), 0x3 },
-				.fs_avl[3] = { IIO_G_TO_M_S_2(488000), 0x1 },
-				.fs_len = 4,
-			},
-			[ST_LSM6DSX_ID_GYRO] = {
-				.reg = {
-					.addr = 0x11,
-					.mask = GENMASK(3, 2),
-				},
-				.fs_avl[0] = {  IIO_DEGREE_TO_RAD(8750000), 0x0 },
-				.fs_avl[1] = { IIO_DEGREE_TO_RAD(17500000), 0x1 },
-				.fs_avl[2] = { IIO_DEGREE_TO_RAD(35000000), 0x2 },
-				.fs_avl[3] = { IIO_DEGREE_TO_RAD(70000000), 0x3 },
-				.fs_len = 4,
-			},
-		},
-		.irq_config = {
-			.hla = {
-				.addr = 0x12,
-				.mask = BIT(5),
-			},
-			.od = {
-				.addr = 0x12,
-				.mask = BIT(4),
-			},
-		},
-		.shub_settings = {
-			.page_mux = {
-				.addr = 0x01,
-				.mask = BIT(6),
-			},
-			.master_en = {
-				.sec_page = true,
-				.addr = 0x14,
-				.mask = BIT(2),
-			},
-			.pullup_en = {
-				.sec_page = true,
-				.addr = 0x14,
-				.mask = BIT(3),
-			},
-			.aux_sens = {
-				.addr = 0x14,
-				.mask = GENMASK(1, 0),
-			},
-			.wr_once = {
-				.addr = 0x14,
-				.mask = BIT(6),
-			},
-			.num_ext_dev = 3,
-			.shub_out = {
-				.sec_page = true,
-				.addr = 0x02,
-			},
-			.slv0_addr = 0x15,
-			.dw_slv0_addr = 0x21,
-		},
->>>>>>> e475cc1c
 	},
 };
 
@@ -1667,7 +1203,7 @@
 		return err;
 	}
 
-	if (data != st_lsm6dsx_sensor_settings[i].wai) {
+	if (data != st_lsm6dsx_sensor_settings[i].id[j].wai) {
 		dev_err(hw->dev, "unsupported whoami [%02x]\n", data);
 		return -ENODEV;
 	}
@@ -1755,6 +1291,8 @@
 	int err;
 
 	switch (sensor->id) {
+	case ST_LSM6DSX_ID_GYRO:
+		break;
 	case ST_LSM6DSX_ID_EXT0:
 	case ST_LSM6DSX_ID_EXT1:
 	case ST_LSM6DSX_ID_EXT2:
@@ -1780,8 +1318,8 @@
 		}
 		break;
 	}
-	default:
-		break;
+	default: /* should never occur */
+		return -EINVAL;
 	}
 
 	if (req_odr > 0) {
@@ -1846,8 +1384,12 @@
 	if (err < 0)
 		return err;
 
+	/*
+	 * we need to wait for sensor settling time before
+	 * reading data in order to avoid corrupted samples
+	 */
 	delay = 1000000000 / sensor->odr;
-	usleep_range(delay, 2 * delay);
+	usleep_range(3 * delay, 4 * delay);
 
 	err = st_lsm6dsx_read_locked(hw, addr, &data, sizeof(data));
 	if (err < 0)
@@ -2079,8 +1621,7 @@
 	struct st_lsm6dsx_hw *hw = sensor->hw;
 	int err;
 
-	if (val < 1 || val > hw->settings->max_fifo_size)
-		return -EINVAL;
+	val = clamp_val(val, 1, hw->settings->fifo_ops.max_size);
 
 	mutex_lock(&hw->conf_lock);
 
@@ -2101,7 +1642,7 @@
 					  struct device_attribute *attr,
 					  char *buf)
 {
-	struct st_lsm6dsx_sensor *sensor = iio_priv(dev_get_drvdata(dev));
+	struct st_lsm6dsx_sensor *sensor = iio_priv(dev_to_iio_dev(dev));
 	const struct st_lsm6dsx_odr_table_entry *odr_table;
 	int i, len = 0;
 
@@ -2119,7 +1660,7 @@
 					    struct device_attribute *attr,
 					    char *buf)
 {
-	struct st_lsm6dsx_sensor *sensor = iio_priv(dev_get_drvdata(dev));
+	struct st_lsm6dsx_sensor *sensor = iio_priv(dev_to_iio_dev(dev));
 	const struct st_lsm6dsx_fs_table_entry *fs_table;
 	struct st_lsm6dsx_hw *hw = sensor->hw;
 	int i, len = 0;
@@ -2545,45 +2086,35 @@
 static irqreturn_t st_lsm6dsx_handler_thread(int irq, void *private)
 {
 	struct st_lsm6dsx_hw *hw = private;
+	int fifo_len = 0, len;
 	bool event;
-	int count;
 
 	event = st_lsm6dsx_report_motion_event(hw);
 
 	if (!hw->settings->fifo_ops.read_fifo)
 		return event ? IRQ_HANDLED : IRQ_NONE;
 
-	mutex_lock(&hw->fifo_lock);
-	count = hw->settings->fifo_ops.read_fifo(hw);
-	mutex_unlock(&hw->fifo_lock);
-
-	return count || event ? IRQ_HANDLED : IRQ_NONE;
-}
-
-static irqreturn_t st_lsm6dsx_sw_trigger_handler_thread(int irq,
-							void *private)
-{
-	struct iio_poll_func *pf = private;
-	struct iio_dev *iio_dev = pf->indio_dev;
-	struct st_lsm6dsx_sensor *sensor = iio_priv(iio_dev);
-	struct st_lsm6dsx_hw *hw = sensor->hw;
-
-	if (sensor->id == ST_LSM6DSX_ID_EXT0 ||
-	    sensor->id == ST_LSM6DSX_ID_EXT1 ||
-	    sensor->id == ST_LSM6DSX_ID_EXT2)
-		st_lsm6dsx_shub_read_output(hw,
-					    (u8 *)hw->scan[sensor->id].channels,
-					    sizeof(hw->scan[sensor->id].channels));
-	else
-		st_lsm6dsx_read_locked(hw, iio_dev->channels[0].address,
-				       hw->scan[sensor->id].channels,
-				       sizeof(hw->scan[sensor->id].channels));
-
-	iio_push_to_buffers_with_timestamp(iio_dev, &hw->scan[sensor->id],
-					   iio_get_time_ns(iio_dev));
-	iio_trigger_notify_done(iio_dev->trig);
-
-	return IRQ_HANDLED;
+	/*
+	 * If we are using edge IRQs, new samples can arrive while
+	 * processing current interrupt since there are no hw
+	 * guarantees the irq line stays "low" long enough to properly
+	 * detect the new interrupt. In this case the new sample will
+	 * be missed.
+	 * Polling FIFO status register allow us to read new
+	 * samples even if the interrupt arrives while processing
+	 * previous data and the timeslot where the line is "low" is
+	 * too short to be properly detected.
+	 */
+	do {
+		mutex_lock(&hw->fifo_lock);
+		len = hw->settings->fifo_ops.read_fifo(hw);
+		mutex_unlock(&hw->fifo_lock);
+
+		if (len > 0)
+			fifo_len += len;
+	} while (len > 0);
+
+	return fifo_len || event ? IRQ_HANDLED : IRQ_NONE;
 }
 
 static int st_lsm6dsx_irq_setup(struct st_lsm6dsx_hw *hw)
@@ -2644,132 +2175,38 @@
 	return 0;
 }
 
-<<<<<<< HEAD
-=======
-static int st_lsm6dsx_sw_buffer_preenable(struct iio_dev *iio_dev)
-{
-	struct st_lsm6dsx_sensor *sensor = iio_priv(iio_dev);
-
-	return st_lsm6dsx_device_set_enable(sensor, true);
-}
-
-static int st_lsm6dsx_sw_buffer_postdisable(struct iio_dev *iio_dev)
-{
-	struct st_lsm6dsx_sensor *sensor = iio_priv(iio_dev);
-
-	return st_lsm6dsx_device_set_enable(sensor, false);
-}
-
-static const struct iio_buffer_setup_ops st_lsm6dsx_sw_buffer_ops = {
-	.preenable = st_lsm6dsx_sw_buffer_preenable,
-	.postdisable = st_lsm6dsx_sw_buffer_postdisable,
-};
-
-static int st_lsm6dsx_sw_buffers_setup(struct st_lsm6dsx_hw *hw)
-{
-	int i;
-
-	for (i = 0; i < ST_LSM6DSX_ID_MAX; i++) {
-		int err;
-
-		if (!hw->iio_devs[i])
-			continue;
-
-		err = devm_iio_triggered_buffer_setup(hw->dev,
-					hw->iio_devs[i], NULL,
-					st_lsm6dsx_sw_trigger_handler_thread,
-					&st_lsm6dsx_sw_buffer_ops);
-		if (err)
-			return err;
-	}
+static int st_lsm6dsx_init_regulators(struct device *dev)
+{
+	struct st_lsm6dsx_hw *hw = dev_get_drvdata(dev);
+	int err;
+
+	/* vdd-vddio power regulators */
+	hw->regulators[0].supply = "vdd";
+	hw->regulators[1].supply = "vddio";
+	err = devm_regulator_bulk_get(dev, ARRAY_SIZE(hw->regulators),
+				      hw->regulators);
+	if (err)
+		return dev_err_probe(dev, err, "failed to get regulators\n");
+
+	err = regulator_bulk_enable(ARRAY_SIZE(hw->regulators),
+				    hw->regulators);
+	if (err) {
+		dev_err(dev, "failed to enable regulators: %d\n", err);
+		return err;
+	}
+
+	msleep(50);
 
 	return 0;
 }
 
-static int st_lsm6dsx_init_regulators(struct device *dev)
-{
-	/* vdd-vddio power regulators */
-	static const char * const regulators[] = { "vdd", "vddio" };
-	int err;
-
-	err = devm_regulator_bulk_get_enable(dev, ARRAY_SIZE(regulators),
-					     regulators);
-	if (err)
-		return dev_err_probe(dev, err, "failed to enable regulators\n");
-
-	msleep(50);
-
-	return 0;
-}
-
-#ifdef CONFIG_ACPI
-
-static int lsm6dsx_get_acpi_mount_matrix(struct device *dev,
-					 struct iio_mount_matrix *orientation)
-{
-	struct acpi_buffer buffer = { ACPI_ALLOCATE_BUFFER, NULL };
-	struct acpi_device *adev = ACPI_COMPANION(dev);
-	union acpi_object *obj, *elements;
-	acpi_status status;
-	int i, j, val[3];
-	char *str;
-
-	if (!has_acpi_companion(dev))
-		return -EINVAL;
-
-	if (!acpi_has_method(adev->handle, "ROTM"))
-		return -EINVAL;
-
-	status = acpi_evaluate_object(adev->handle, "ROTM", NULL, &buffer);
-	if (ACPI_FAILURE(status)) {
-		dev_warn(dev, "Failed to get ACPI mount matrix: %d\n", status);
-		return -EINVAL;
-	}
-
-	obj = buffer.pointer;
-	if (obj->type != ACPI_TYPE_PACKAGE || obj->package.count != 3)
-		goto unknown_format;
-
-	elements = obj->package.elements;
-	for (i = 0; i < 3; i++) {
-		if (elements[i].type != ACPI_TYPE_STRING)
-			goto unknown_format;
-
-		str = elements[i].string.pointer;
-		if (sscanf(str, "%d %d %d", &val[0], &val[1], &val[2]) != 3)
-			goto unknown_format;
-
-		for (j = 0; j < 3; j++) {
-			switch (val[j]) {
-			case -1: str = "-1"; break;
-			case 0:  str = "0";  break;
-			case 1:  str = "1";  break;
-			default: goto unknown_format;
-			}
-			orientation->rotation[i * 3 + j] = str;
-		}
-	}
-
-	kfree(buffer.pointer);
-	return 0;
-
-unknown_format:
-	dev_warn(dev, "Unknown ACPI mount matrix format, ignoring\n");
-	kfree(buffer.pointer);
-	return -EINVAL;
-}
-
-#else
-
-static int lsm6dsx_get_acpi_mount_matrix(struct device *dev,
-					  struct iio_mount_matrix *orientation)
-{
-	return -EOPNOTSUPP;
-}
-
-#endif
-
->>>>>>> e475cc1c
+static void st_lsm6dsx_chip_uninit(void *data)
+{
+	struct st_lsm6dsx_hw *hw = data;
+
+	regulator_bulk_disable(ARRAY_SIZE(hw->regulators), hw->regulators);
+}
+
 int st_lsm6dsx_probe(struct device *dev, int irq, int hw_id,
 		     struct regmap *regmap)
 {
@@ -2789,13 +2226,14 @@
 	mutex_init(&hw->conf_lock);
 	mutex_init(&hw->page_lock);
 
-<<<<<<< HEAD
-=======
 	err = st_lsm6dsx_init_regulators(dev);
 	if (err)
 		return err;
 
->>>>>>> e475cc1c
+	err = devm_add_action_or_reset(dev, st_lsm6dsx_chip_uninit, hw);
+	if (err)
+		return err;
+
 	hw->buff = devm_kzalloc(dev, ST_LSM6DSX_BUFF_SIZE, GFP_KERNEL);
 	if (!hw->buff)
 		return -ENOMEM;
@@ -2819,7 +2257,9 @@
 		return err;
 
 	hub_settings = &hw->settings->shub_settings;
-	if (hub_settings->master_en.addr) {
+	if (hub_settings->master_en.addr &&
+	    (!dev_fwnode(dev) ||
+	     !device_property_read_bool(dev, "st,disable-sensor-hub"))) {
 		err = st_lsm6dsx_shub_probe(hw, name);
 		if (err < 0)
 			return err;
@@ -2835,28 +2275,9 @@
 			return err;
 	}
 
-<<<<<<< HEAD
-	err = iio_read_mount_matrix(hw->dev, "mount-matrix", &hw->orientation);
+	err = iio_read_mount_matrix(hw->dev, &hw->orientation);
 	if (err)
 		return err;
-=======
-	if (!hw->irq || !hw->settings->fifo_ops.read_fifo) {
-		/*
-		 * Rely on sw triggers (e.g. hr-timers) if irq pin is not
-		 * connected of if the device does not support HW FIFO
-		 */
-		err = st_lsm6dsx_sw_buffers_setup(hw);
-		if (err)
-			return err;
-	}
-
-	err = lsm6dsx_get_acpi_mount_matrix(hw->dev, &hw->orientation);
-	if (err) {
-		err = iio_read_mount_matrix(hw->dev, &hw->orientation);
-		if (err)
-			return err;
-	}
->>>>>>> e475cc1c
 
 	for (i = 0; i < ST_LSM6DSX_ID_MAX; i++) {
 		if (!hw->iio_devs[i])
@@ -2873,9 +2294,9 @@
 
 	return 0;
 }
-EXPORT_SYMBOL(st_lsm6dsx_probe);
-
-static int __maybe_unused st_lsm6dsx_suspend(struct device *dev)
+EXPORT_SYMBOL_NS(st_lsm6dsx_probe, IIO_LSM6DSX);
+
+static int st_lsm6dsx_suspend(struct device *dev)
 {
 	struct st_lsm6dsx_hw *hw = dev_get_drvdata(dev);
 	struct st_lsm6dsx_sensor *sensor;
@@ -2896,7 +2317,12 @@
 			continue;
 		}
 
-		err = st_lsm6dsx_device_set_enable(sensor, false);
+		if (sensor->id == ST_LSM6DSX_ID_EXT0 ||
+		    sensor->id == ST_LSM6DSX_ID_EXT1 ||
+		    sensor->id == ST_LSM6DSX_ID_EXT2)
+			err = st_lsm6dsx_shub_set_enable(sensor, false);
+		else
+			err = st_lsm6dsx_sensor_set_enable(sensor, false);
 		if (err < 0)
 			return err;
 
@@ -2909,7 +2335,7 @@
 	return err;
 }
 
-static int __maybe_unused st_lsm6dsx_resume(struct device *dev)
+static int st_lsm6dsx_resume(struct device *dev)
 {
 	struct st_lsm6dsx_hw *hw = dev_get_drvdata(dev);
 	struct st_lsm6dsx_sensor *sensor;
@@ -2927,7 +2353,12 @@
 		if (!(hw->suspend_mask & BIT(sensor->id)))
 			continue;
 
-		err = st_lsm6dsx_device_set_enable(sensor, true);
+		if (sensor->id == ST_LSM6DSX_ID_EXT0 ||
+		    sensor->id == ST_LSM6DSX_ID_EXT1 ||
+		    sensor->id == ST_LSM6DSX_ID_EXT2)
+			err = st_lsm6dsx_shub_set_enable(sensor, true);
+		else
+			err = st_lsm6dsx_sensor_set_enable(sensor, true);
 		if (err < 0)
 			return err;
 
@@ -2940,10 +2371,8 @@
 	return err;
 }
 
-const struct dev_pm_ops st_lsm6dsx_pm_ops = {
-	SET_SYSTEM_SLEEP_PM_OPS(st_lsm6dsx_suspend, st_lsm6dsx_resume)
-};
-EXPORT_SYMBOL(st_lsm6dsx_pm_ops);
+EXPORT_NS_SIMPLE_DEV_PM_OPS(st_lsm6dsx_pm_ops, st_lsm6dsx_suspend,
+			    st_lsm6dsx_resume, IIO_LSM6DSX);
 
 MODULE_AUTHOR("Lorenzo Bianconi <lorenzo.bianconi@st.com>");
 MODULE_AUTHOR("Denis Ciocca <denis.ciocca@st.com>");
