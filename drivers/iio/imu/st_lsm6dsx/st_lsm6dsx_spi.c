--- conflicted
+++ resolved
@@ -29,8 +29,7 @@
 
 	regmap = devm_regmap_init_spi(spi, &st_lsm6dsx_spi_regmap_config);
 	if (IS_ERR(regmap)) {
-		dev_err(&spi->dev, "Failed to register spi regmap %d\n",
-			(int)PTR_ERR(regmap));
+		dev_err(&spi->dev, "Failed to register spi regmap %ld\n", PTR_ERR(regmap));
 		return PTR_ERR(regmap);
 	}
 
@@ -94,8 +93,6 @@
 		.compatible = "st,lsm6dsrx",
 		.data = (void *)ST_LSM6DSRX_ID,
 	},
-<<<<<<< HEAD
-=======
 	{
 		.compatible = "st,lsm6dst",
 		.data = (void *)ST_LSM6DST_ID,
@@ -112,27 +109,6 @@
 		.compatible = "st,lsm6dstx",
 		.data = (void *)ST_LSM6DSTX_ID,
 	},
-	{
-		.compatible = "st,lsm6dsv",
-		.data = (void *)ST_LSM6DSV_ID,
-	},
-	{
-		.compatible = "st,lsm6dsv16x",
-		.data = (void *)ST_LSM6DSV16X_ID,
-	},
-	{
-		.compatible = "st,lsm6dso16is",
-		.data = (void *)ST_LSM6DSO16IS_ID,
-	},
-	{
-		.compatible = "st,ism330is",
-		.data = (void *)ST_ISM330IS_ID,
-	},
-	{
-		.compatible = "st,asm330lhb",
-		.data = (void *)ST_ASM330LHB_ID,
-	},
->>>>>>> e475cc1c
 	{},
 };
 MODULE_DEVICE_TABLE(of, st_lsm6dsx_spi_of_match);
@@ -152,18 +128,10 @@
 	{ ST_LSM9DS1_DEV_NAME, ST_LSM9DS1_ID },
 	{ ST_LSM6DS0_DEV_NAME, ST_LSM6DS0_ID },
 	{ ST_LSM6DSRX_DEV_NAME, ST_LSM6DSRX_ID },
-<<<<<<< HEAD
-=======
 	{ ST_LSM6DST_DEV_NAME, ST_LSM6DST_ID },
 	{ ST_LSM6DSOP_DEV_NAME, ST_LSM6DSOP_ID },
 	{ ST_ASM330LHHX_DEV_NAME, ST_ASM330LHHX_ID },
 	{ ST_LSM6DSTX_DEV_NAME, ST_LSM6DSTX_ID },
-	{ ST_LSM6DSV_DEV_NAME, ST_LSM6DSV_ID },
-	{ ST_LSM6DSV16X_DEV_NAME, ST_LSM6DSV16X_ID },
-	{ ST_LSM6DSO16IS_DEV_NAME, ST_LSM6DSO16IS_ID },
-	{ ST_ISM330IS_DEV_NAME, ST_ISM330IS_ID },
-	{ ST_ASM330LHB_DEV_NAME, ST_ASM330LHB_ID },
->>>>>>> e475cc1c
 	{},
 };
 MODULE_DEVICE_TABLE(spi, st_lsm6dsx_spi_id_table);
@@ -171,7 +139,7 @@
 static struct spi_driver st_lsm6dsx_driver = {
 	.driver = {
 		.name = "st_lsm6dsx_spi",
-		.pm = &st_lsm6dsx_pm_ops,
+		.pm = pm_sleep_ptr(&st_lsm6dsx_pm_ops),
 		.of_match_table = st_lsm6dsx_spi_of_match,
 	},
 	.probe = st_lsm6dsx_spi_probe,
@@ -182,4 +150,5 @@
 MODULE_AUTHOR("Lorenzo Bianconi <lorenzo.bianconi@st.com>");
 MODULE_AUTHOR("Denis Ciocca <denis.ciocca@st.com>");
 MODULE_DESCRIPTION("STMicroelectronics st_lsm6dsx spi driver");
-MODULE_LICENSE("GPL v2");+MODULE_LICENSE("GPL v2");
+MODULE_IMPORT_NS(IIO_LSM6DSX);