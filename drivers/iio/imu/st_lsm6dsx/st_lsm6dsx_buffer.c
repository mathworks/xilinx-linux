--- conflicted
+++ resolved
@@ -14,12 +14,8 @@
  * (e.g. Gx, Gy, Gz, Ax, Ay, Az), then data are repeated depending on the
  * value of the decimation factor and ODR set for each FIFO data set.
  *
-<<<<<<< HEAD
- * LSM6DSO/LSM6DSOX/ASM330LHH/LSM6DSR/LSM6DSRX/ISM330DHCX:
-=======
  * LSM6DSO/LSM6DSOX/ASM330LHH/ASM330LHHX/LSM6DSR/LSM6DSRX/ISM330DHCX/
- * LSM6DST/LSM6DSOP/LSM6DSTX/LSM6DSV/ASM330LHB:
->>>>>>> e475cc1c
+ * LSM6DST/LSM6DSOP/LSM6DSTX:
  * The FIFO buffer can be configured to store data from gyroscope and
  * accelerometer. Each sample is queued with a tag (1B) indicating data
  * source (gyroscope, accelerometer, hw timer).
@@ -461,31 +457,17 @@
 			}
 
 			if (gyro_sip > 0 && !(sip % gyro_sensor->decimator)) {
-				/*
-				 * We need to discards gyro samples during
-				 * filters settling time
-				 */
-				if (gyro_sensor->samples_to_discard > 0)
-					gyro_sensor->samples_to_discard--;
-				else
-					iio_push_to_buffers_with_timestamp(
-						hw->iio_devs[ST_LSM6DSX_ID_GYRO],
-						&hw->scan[ST_LSM6DSX_ID_GYRO],
-						gyro_sensor->ts_ref + ts);
+				iio_push_to_buffers_with_timestamp(
+					hw->iio_devs[ST_LSM6DSX_ID_GYRO],
+					&hw->scan[ST_LSM6DSX_ID_GYRO],
+					gyro_sensor->ts_ref + ts);
 				gyro_sip--;
 			}
 			if (acc_sip > 0 && !(sip % acc_sensor->decimator)) {
-				/*
-				 * We need to discards accel samples during
-				 * filters settling time
-				 */
-				if (acc_sensor->samples_to_discard > 0)
-					acc_sensor->samples_to_discard--;
-				else
-					iio_push_to_buffers_with_timestamp(
-						hw->iio_devs[ST_LSM6DSX_ID_ACC],
-						&hw->scan[ST_LSM6DSX_ID_ACC],
-						acc_sensor->ts_ref + ts);
+				iio_push_to_buffers_with_timestamp(
+					hw->iio_devs[ST_LSM6DSX_ID_ACC],
+					&hw->scan[ST_LSM6DSX_ID_ACC],
+					acc_sensor->ts_ref + ts);
 				acc_sip--;
 			}
 			if (ext_sip > 0 && !(sip % ext_sensor->decimator)) {
@@ -672,30 +654,6 @@
 	return err;
 }
 
-static void
-st_lsm6dsx_update_samples_to_discard(struct st_lsm6dsx_sensor *sensor)
-{
-	const struct st_lsm6dsx_samples_to_discard *data;
-	struct st_lsm6dsx_hw *hw = sensor->hw;
-	int i;
-
-	if (sensor->id != ST_LSM6DSX_ID_GYRO &&
-	    sensor->id != ST_LSM6DSX_ID_ACC)
-		return;
-
-	/* check if drdy mask is supported in hw */
-	if (hw->settings->drdy_mask.addr)
-		return;
-
-	data = &hw->settings->samples_to_discard[sensor->id];
-	for (i = 0; i < ST_LSM6DSX_ODR_LIST_SIZE; i++) {
-		if (data->val[i].milli_hz == sensor->odr) {
-			sensor->samples_to_discard = data->val[i].samples;
-			return;
-		}
-	}
-}
-
 int st_lsm6dsx_update_fifo(struct st_lsm6dsx_sensor *sensor, bool enable)
 {
 	struct st_lsm6dsx_hw *hw = sensor->hw;
@@ -715,12 +673,17 @@
 			goto out;
 	}
 
-	if (enable)
-		st_lsm6dsx_update_samples_to_discard(sensor);
-
-	err = st_lsm6dsx_device_set_enable(sensor, enable);
-	if (err < 0)
-		goto out;
+	if (sensor->id == ST_LSM6DSX_ID_EXT0 ||
+	    sensor->id == ST_LSM6DSX_ID_EXT1 ||
+	    sensor->id == ST_LSM6DSX_ID_EXT2) {
+		err = st_lsm6dsx_shub_set_enable(sensor, enable);
+		if (err < 0)
+			goto out;
+	} else {
+		err = st_lsm6dsx_sensor_set_enable(sensor, enable);
+		if (err < 0)
+			goto out;
+	}
 
 	err = st_lsm6dsx_set_fifo_odr(sensor, enable);
 	if (err < 0)
@@ -777,20 +740,16 @@
 
 int st_lsm6dsx_fifo_setup(struct st_lsm6dsx_hw *hw)
 {
-	struct iio_buffer *buffer;
-	int i;
+	int i, ret;
 
 	for (i = 0; i < ST_LSM6DSX_ID_MAX; i++) {
 		if (!hw->iio_devs[i])
 			continue;
 
-		buffer = devm_iio_kfifo_allocate(hw->dev);
-		if (!buffer)
-			return -ENOMEM;
-
-		iio_device_attach_buffer(hw->iio_devs[i], buffer);
-		hw->iio_devs[i]->modes |= INDIO_BUFFER_SOFTWARE;
-		hw->iio_devs[i]->setup_ops = &st_lsm6dsx_buffer_ops;
+		ret = devm_iio_kfifo_buffer_setup(hw->dev, hw->iio_devs[i],
+						  &st_lsm6dsx_buffer_ops);
+		if (ret)
+			return ret;
 	}
 
 	return 0;
