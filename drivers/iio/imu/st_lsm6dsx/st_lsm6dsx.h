/* SPDX-License-Identifier: GPL-2.0-only */
/*
 * STMicroelectronics st_lsm6dsx sensor driver
 *
 * Copyright 2016 STMicroelectronics Inc.
 *
 * Lorenzo Bianconi <lorenzo.bianconi@st.com>
 * Denis Ciocca <denis.ciocca@st.com>
 */

#ifndef ST_LSM6DSX_H
#define ST_LSM6DSX_H

#include <linux/device.h>
#include <linux/iio/iio.h>

#define ST_LSM6DS3_DEV_NAME	"lsm6ds3"
#define ST_LSM6DS3H_DEV_NAME	"lsm6ds3h"
#define ST_LSM6DSL_DEV_NAME	"lsm6dsl"
#define ST_LSM6DSM_DEV_NAME	"lsm6dsm"
#define ST_ISM330DLC_DEV_NAME	"ism330dlc"
#define ST_LSM6DSO_DEV_NAME	"lsm6dso"
#define ST_ASM330LHH_DEV_NAME	"asm330lhh"
#define ST_LSM6DSOX_DEV_NAME	"lsm6dsox"
#define ST_LSM6DSR_DEV_NAME	"lsm6dsr"
#define ST_LSM6DS3TRC_DEV_NAME	"lsm6ds3tr-c"
#define ST_ISM330DHCX_DEV_NAME	"ism330dhcx"
#define ST_LSM9DS1_DEV_NAME	"lsm9ds1-imu"
#define ST_LSM6DS0_DEV_NAME	"lsm6ds0"
#define ST_LSM6DSRX_DEV_NAME	"lsm6dsrx"
<<<<<<< HEAD
=======
#define ST_LSM6DST_DEV_NAME	"lsm6dst"
#define ST_LSM6DSOP_DEV_NAME	"lsm6dsop"
#define ST_ASM330LHHX_DEV_NAME	"asm330lhhx"
#define ST_LSM6DSTX_DEV_NAME	"lsm6dstx"
#define ST_LSM6DSV_DEV_NAME	"lsm6dsv"
#define ST_LSM6DSV16X_DEV_NAME	"lsm6dsv16x"
#define ST_LSM6DSO16IS_DEV_NAME	"lsm6dso16is"
#define ST_ISM330IS_DEV_NAME	"ism330is"
#define ST_ASM330LHB_DEV_NAME	"asm330lhb"
>>>>>>> e475cc1c

enum st_lsm6dsx_hw_id {
	ST_LSM6DS3_ID = 1,
	ST_LSM6DS3H_ID,
	ST_LSM6DSL_ID,
	ST_LSM6DSM_ID,
	ST_ISM330DLC_ID,
	ST_LSM6DSO_ID,
	ST_ASM330LHH_ID,
	ST_LSM6DSOX_ID,
	ST_LSM6DSR_ID,
	ST_LSM6DS3TRC_ID,
	ST_ISM330DHCX_ID,
	ST_LSM9DS1_ID,
	ST_LSM6DS0_ID,
	ST_LSM6DSRX_ID,
<<<<<<< HEAD
=======
	ST_LSM6DST_ID,
	ST_LSM6DSOP_ID,
	ST_ASM330LHHX_ID,
	ST_LSM6DSTX_ID,
	ST_LSM6DSV_ID,
	ST_LSM6DSV16X_ID,
	ST_LSM6DSO16IS_ID,
	ST_ISM330IS_ID,
	ST_ASM330LHB_ID,
>>>>>>> e475cc1c
	ST_LSM6DSX_MAX_ID,
};

#define ST_LSM6DSX_BUFF_SIZE		512
#define ST_LSM6DSX_CHAN_SIZE		2
#define ST_LSM6DSX_SAMPLE_SIZE		6
#define ST_LSM6DSX_TAG_SIZE		1
#define ST_LSM6DSX_TAGGED_SAMPLE_SIZE	(ST_LSM6DSX_SAMPLE_SIZE + \
					 ST_LSM6DSX_TAG_SIZE)
#define ST_LSM6DSX_MAX_WORD_LEN		((32 / ST_LSM6DSX_SAMPLE_SIZE) * \
					 ST_LSM6DSX_SAMPLE_SIZE)
#define ST_LSM6DSX_MAX_TAGGED_WORD_LEN	((32 / ST_LSM6DSX_TAGGED_SAMPLE_SIZE) \
					 * ST_LSM6DSX_TAGGED_SAMPLE_SIZE)
#define ST_LSM6DSX_SHIFT_VAL(val, mask)	(((val) << __ffs(mask)) & (mask))

#define ST_LSM6DSX_CHANNEL_ACC(chan_type, addr, mod, scan_idx)		\
{									\
	.type = chan_type,						\
	.address = addr,						\
	.modified = 1,							\
	.channel2 = mod,						\
	.info_mask_separate = BIT(IIO_CHAN_INFO_RAW),			\
	.info_mask_shared_by_type = BIT(IIO_CHAN_INFO_SCALE),		\
	.info_mask_shared_by_all = BIT(IIO_CHAN_INFO_SAMP_FREQ),	\
	.scan_index = scan_idx,						\
	.scan_type = {							\
		.sign = 's',						\
		.realbits = 16,						\
		.storagebits = 16,					\
		.endianness = IIO_LE,					\
	},								\
	.event_spec = &st_lsm6dsx_event,				\
	.ext_info = st_lsm6dsx_ext_info,				\
	.num_event_specs = 1,						\
}

#define ST_LSM6DSX_CHANNEL(chan_type, addr, mod, scan_idx)		\
{									\
	.type = chan_type,						\
	.address = addr,						\
	.modified = 1,							\
	.channel2 = mod,						\
	.info_mask_separate = BIT(IIO_CHAN_INFO_RAW),			\
	.info_mask_shared_by_type = BIT(IIO_CHAN_INFO_SCALE),		\
	.info_mask_shared_by_all = BIT(IIO_CHAN_INFO_SAMP_FREQ),	\
	.scan_index = scan_idx,						\
	.scan_type = {							\
		.sign = 's',						\
		.realbits = 16,						\
		.storagebits = 16,					\
		.endianness = IIO_LE,					\
	},								\
	.ext_info = st_lsm6dsx_ext_info,				\
}

struct st_lsm6dsx_reg {
	u8 addr;
	u8 mask;
};

struct st_lsm6dsx_sensor;
struct st_lsm6dsx_hw;

struct st_lsm6dsx_odr {
	u32 milli_hz;
	u8 val;
};

#define ST_LSM6DSX_ODR_LIST_SIZE	8
struct st_lsm6dsx_odr_table_entry {
	struct st_lsm6dsx_reg reg;

	struct st_lsm6dsx_odr odr_avl[ST_LSM6DSX_ODR_LIST_SIZE];
	int odr_len;
};

struct st_lsm6dsx_samples_to_discard {
	struct {
		u32 milli_hz;
		u16 samples;
	} val[ST_LSM6DSX_ODR_LIST_SIZE];
};

struct st_lsm6dsx_fs {
	u32 gain;
	u8 val;
};

#define ST_LSM6DSX_FS_LIST_SIZE		4
struct st_lsm6dsx_fs_table_entry {
	struct st_lsm6dsx_reg reg;

	struct st_lsm6dsx_fs fs_avl[ST_LSM6DSX_FS_LIST_SIZE];
	int fs_len;
};

/**
 * struct st_lsm6dsx_fifo_ops - ST IMU FIFO settings
 * @update_fifo: Update FIFO configuration callback.
 * @read_fifo: Read FIFO callback.
 * @fifo_th: FIFO threshold register info (addr + mask).
 * @fifo_diff: FIFO diff status register info (addr + mask).
 * @th_wl: FIFO threshold word length.
 */
struct st_lsm6dsx_fifo_ops {
	int (*update_fifo)(struct st_lsm6dsx_sensor *sensor, bool enable);
	int (*read_fifo)(struct st_lsm6dsx_hw *hw);
	struct {
		u8 addr;
		u16 mask;
	} fifo_th;
	struct {
		u8 addr;
		u16 mask;
	} fifo_diff;
	u8 th_wl;
};

/**
 * struct st_lsm6dsx_hw_ts_settings - ST IMU hw timer settings
 * @timer_en: Hw timer enable register info (addr + mask).
 * @hr_timer: Hw timer resolution register info (addr + mask).
 * @fifo_en: Hw timer FIFO enable register info (addr + mask).
 * @decimator: Hw timer FIFO decimator register info (addr + mask).
 * @freq_fine: Difference in % of ODR with respect to the typical.
 */
struct st_lsm6dsx_hw_ts_settings {
	struct st_lsm6dsx_reg timer_en;
	struct st_lsm6dsx_reg hr_timer;
	struct st_lsm6dsx_reg fifo_en;
	struct st_lsm6dsx_reg decimator;
	u8 freq_fine;
};

/**
 * struct st_lsm6dsx_shub_settings - ST IMU hw i2c controller settings
 * @page_mux: register page mux info (addr + mask).
 * @master_en: master config register info (addr + mask).
 * @pullup_en: i2c controller pull-up register info (addr + mask).
 * @aux_sens: aux sensor register info (addr + mask).
 * @wr_once: write_once register info (addr + mask).
 * @emb_func:  embedded function register info (addr + mask).
 * @num_ext_dev: max number of slave devices.
 * @shub_out: sensor hub first output register info.
 * @slv0_addr: slave0 address in secondary page.
 * @dw_slv0_addr: slave0 write register address in secondary page.
 * @batch_en: Enable/disable FIFO batching.
 * @pause: controller pause value.
 */
struct st_lsm6dsx_shub_settings {
	struct st_lsm6dsx_reg page_mux;
	struct {
		bool sec_page;
		u8 addr;
		u8 mask;
	} master_en;
	struct {
		bool sec_page;
		u8 addr;
		u8 mask;
	} pullup_en;
	struct st_lsm6dsx_reg aux_sens;
	struct st_lsm6dsx_reg wr_once;
	struct st_lsm6dsx_reg emb_func;
	u8 num_ext_dev;
	struct {
		bool sec_page;
		u8 addr;
	} shub_out;
	u8 slv0_addr;
	u8 dw_slv0_addr;
	u8 batch_en;
	u8 pause;
};

struct st_lsm6dsx_event_settings {
	struct st_lsm6dsx_reg enable_reg;
	struct st_lsm6dsx_reg wakeup_reg;
	u8 wakeup_src_reg;
	u8 wakeup_src_status_mask;
	u8 wakeup_src_z_mask;
	u8 wakeup_src_y_mask;
	u8 wakeup_src_x_mask;
};

enum st_lsm6dsx_ext_sensor_id {
	ST_LSM6DSX_ID_MAGN,
};

/**
 * struct st_lsm6dsx_ext_dev_settings - i2c controller slave settings
 * @i2c_addr: I2c slave address list.
 * @wai: Wai address info.
 * @id: external sensor id.
 * @odr_table: Output data rate of the sensor [Hz].
 * @fs_table: Configured sensor sensitivity table depending on full scale.
 * @temp_comp: Temperature compensation register info (addr + mask).
 * @pwr_table: Power on register info (addr + mask).
 * @off_canc: Offset cancellation register info (addr + mask).
 * @bdu: Block data update register info (addr + mask).
 * @out: Output register info.
 */
struct st_lsm6dsx_ext_dev_settings {
	u8 i2c_addr[2];
	struct {
		u8 addr;
		u8 val;
	} wai;
	enum st_lsm6dsx_ext_sensor_id id;
	struct st_lsm6dsx_odr_table_entry odr_table;
	struct st_lsm6dsx_fs_table_entry fs_table;
	struct st_lsm6dsx_reg temp_comp;
	struct {
		struct st_lsm6dsx_reg reg;
		u8 off_val;
		u8 on_val;
	} pwr_table;
	struct st_lsm6dsx_reg off_canc;
	struct st_lsm6dsx_reg bdu;
	struct {
		u8 addr;
		u8 len;
	} out;
};

/**
 * struct st_lsm6dsx_settings - ST IMU sensor settings
 * @wai: Sensor WhoAmI default value.
 * @reset: register address for reset.
 * @boot: register address for boot.
 * @bdu: register address for Block Data Update.
 * @max_fifo_size: Sensor max fifo length in FIFO words.
 * @id: List of hw id/device name supported by the driver configuration.
 * @channels: IIO channels supported by the device.
 * @irq_config: interrupts related registers.
 * @drdy_mask: register info for data-ready mask (addr + mask).
 * @odr_table: Hw sensors odr table (Hz + val).
 * @samples_to_discard: Number of samples to discard for filters settling time.
 * @fs_table: Hw sensors gain table (gain + val).
 * @decimator: List of decimator register info (addr + mask).
 * @batch: List of FIFO batching register info (addr + mask).
 * @fifo_ops: Sensor hw FIFO parameters.
 * @ts_settings: Hw timer related settings.
 * @shub_settings: i2c controller related settings.
 */
struct st_lsm6dsx_settings {
	u8 wai;
	struct st_lsm6dsx_reg reset;
	struct st_lsm6dsx_reg boot;
	struct st_lsm6dsx_reg bdu;
	u16 max_fifo_size;
	struct {
		enum st_lsm6dsx_hw_id hw_id;
		const char *name;
	} id[ST_LSM6DSX_MAX_ID];
	struct {
		const struct iio_chan_spec *chan;
		int len;
	} channels[2];
	struct {
		struct st_lsm6dsx_reg irq1;
		struct st_lsm6dsx_reg irq2;
		struct st_lsm6dsx_reg irq1_func;
		struct st_lsm6dsx_reg irq2_func;
		struct st_lsm6dsx_reg lir;
		struct st_lsm6dsx_reg clear_on_read;
		struct st_lsm6dsx_reg hla;
		struct st_lsm6dsx_reg od;
	} irq_config;
	struct st_lsm6dsx_reg drdy_mask;
	struct st_lsm6dsx_odr_table_entry odr_table[2];
	struct st_lsm6dsx_samples_to_discard samples_to_discard[2];
	struct st_lsm6dsx_fs_table_entry fs_table[2];
	struct st_lsm6dsx_reg decimator[ST_LSM6DSX_MAX_ID];
	struct st_lsm6dsx_reg batch[ST_LSM6DSX_MAX_ID];
	struct st_lsm6dsx_fifo_ops fifo_ops;
	struct st_lsm6dsx_hw_ts_settings ts_settings;
	struct st_lsm6dsx_shub_settings shub_settings;
	struct st_lsm6dsx_event_settings event_settings;
};

enum st_lsm6dsx_sensor_id {
	ST_LSM6DSX_ID_GYRO,
	ST_LSM6DSX_ID_ACC,
	ST_LSM6DSX_ID_EXT0,
	ST_LSM6DSX_ID_EXT1,
	ST_LSM6DSX_ID_EXT2,
	ST_LSM6DSX_ID_MAX,
};

enum st_lsm6dsx_fifo_mode {
	ST_LSM6DSX_FIFO_BYPASS = 0x0,
	ST_LSM6DSX_FIFO_CONT = 0x6,
};

/**
 * struct st_lsm6dsx_sensor - ST IMU sensor instance
 * @name: Sensor name.
 * @id: Sensor identifier.
 * @hw: Pointer to instance of struct st_lsm6dsx_hw.
 * @gain: Configured sensor sensitivity.
 * @odr: Output data rate of the sensor [Hz].
 * @samples_to_discard: Number of samples to discard for filters settling time.
 * @watermark: Sensor watermark level.
 * @decimator: Sensor decimation factor.
 * @sip: Number of samples in a given pattern.
 * @ts_ref: Sensor timestamp reference for hw one.
 * @ext_info: Sensor settings if it is connected to i2c controller
 */
struct st_lsm6dsx_sensor {
	char name[32];
	enum st_lsm6dsx_sensor_id id;
	struct st_lsm6dsx_hw *hw;

	u32 gain;
	u32 odr;

	u16 samples_to_discard;
	u16 watermark;
	u8 decimator;
	u8 sip;
	s64 ts_ref;

	struct {
		const struct st_lsm6dsx_ext_dev_settings *settings;
		u32 slv_odr;
		u8 addr;
	} ext_info;
};

/**
 * struct st_lsm6dsx_hw - ST IMU MEMS hw instance
 * @dev: Pointer to instance of struct device (I2C or SPI).
 * @regmap: Register map of the device.
 * @irq: Device interrupt line (I2C or SPI).
 * @fifo_lock: Mutex to prevent concurrent access to the hw FIFO.
 * @conf_lock: Mutex to prevent concurrent FIFO configuration update.
 * @page_lock: Mutex to prevent concurrent memory page configuration.
 * @suspend_mask: Suspended sensor bitmask.
 * @enable_mask: Enabled sensor bitmask.
 * @fifo_mask: Enabled hw FIFO bitmask.
 * @ts_gain: Hw timestamp rate after internal calibration.
 * @ts_sip: Total number of timestamp samples in a given pattern.
 * @sip: Total number of samples (acc/gyro/ts) in a given pattern.
 * @buff: Device read buffer.
 * @irq_routing: pointer to interrupt routing configuration.
 * @event_threshold: wakeup event threshold.
 * @enable_event: enabled event bitmask.
 * @iio_devs: Pointers to acc/gyro iio_dev instances.
 * @settings: Pointer to the specific sensor settings in use.
 * @orientation: sensor chip orientation relative to main hardware.
 * @scan: Temporary buffers used to align data before iio_push_to_buffers()
 */
struct st_lsm6dsx_hw {
	struct device *dev;
	struct regmap *regmap;
	int irq;

	struct mutex fifo_lock;
	struct mutex conf_lock;
	struct mutex page_lock;

	u8 suspend_mask;
	u8 enable_mask;
	u8 fifo_mask;
	s64 ts_gain;
	u8 ts_sip;
	u8 sip;

	const struct st_lsm6dsx_reg *irq_routing;
	u8 event_threshold;
	u8 enable_event;

	u8 *buff;

	struct iio_dev *iio_devs[ST_LSM6DSX_ID_MAX];

	const struct st_lsm6dsx_settings *settings;

	struct iio_mount_matrix orientation;
	/* Ensure natural alignment of buffer elements */
	struct {
		__le16 channels[3];
		s64 ts __aligned(8);
	} scan[ST_LSM6DSX_ID_MAX];
};

static __maybe_unused const struct iio_event_spec st_lsm6dsx_event = {
	.type = IIO_EV_TYPE_THRESH,
	.dir = IIO_EV_DIR_EITHER,
	.mask_separate = BIT(IIO_EV_INFO_VALUE) |
			 BIT(IIO_EV_INFO_ENABLE)
};

static __maybe_unused const unsigned long st_lsm6dsx_available_scan_masks[] = {
	0x7, 0x0,
};

extern const struct dev_pm_ops st_lsm6dsx_pm_ops;

int st_lsm6dsx_probe(struct device *dev, int irq, int hw_id,
		     struct regmap *regmap);
int st_lsm6dsx_sensor_set_enable(struct st_lsm6dsx_sensor *sensor,
				 bool enable);
int st_lsm6dsx_fifo_setup(struct st_lsm6dsx_hw *hw);
int st_lsm6dsx_set_watermark(struct iio_dev *iio_dev, unsigned int val);
int st_lsm6dsx_update_watermark(struct st_lsm6dsx_sensor *sensor,
				u16 watermark);
int st_lsm6dsx_update_fifo(struct st_lsm6dsx_sensor *sensor, bool enable);
int st_lsm6dsx_flush_fifo(struct st_lsm6dsx_hw *hw);
int st_lsm6dsx_resume_fifo(struct st_lsm6dsx_hw *hw);
int st_lsm6dsx_read_fifo(struct st_lsm6dsx_hw *hw);
int st_lsm6dsx_read_tagged_fifo(struct st_lsm6dsx_hw *hw);
int st_lsm6dsx_check_odr(struct st_lsm6dsx_sensor *sensor, u32 odr, u8 *val);
int st_lsm6dsx_shub_probe(struct st_lsm6dsx_hw *hw, const char *name);
int st_lsm6dsx_shub_set_enable(struct st_lsm6dsx_sensor *sensor, bool enable);
int st_lsm6dsx_shub_read_output(struct st_lsm6dsx_hw *hw, u8 *data, int len);
int st_lsm6dsx_set_page(struct st_lsm6dsx_hw *hw, bool enable);

static inline int
st_lsm6dsx_update_bits_locked(struct st_lsm6dsx_hw *hw, unsigned int addr,
			      unsigned int mask, unsigned int val)
{
	int err;

	mutex_lock(&hw->page_lock);
	err = regmap_update_bits(hw->regmap, addr, mask, val);
	mutex_unlock(&hw->page_lock);

	return err;
}

static inline int
st_lsm6dsx_read_locked(struct st_lsm6dsx_hw *hw, unsigned int addr,
		       void *val, unsigned int len)
{
	int err;

	mutex_lock(&hw->page_lock);
	err = regmap_bulk_read(hw->regmap, addr, val, len);
	mutex_unlock(&hw->page_lock);

	return err;
}

static inline int
st_lsm6dsx_write_locked(struct st_lsm6dsx_hw *hw, unsigned int addr,
			unsigned int val)
{
	int err;

	mutex_lock(&hw->page_lock);
	err = regmap_write(hw->regmap, addr, val);
	mutex_unlock(&hw->page_lock);

	return err;
}

static inline const struct iio_mount_matrix *
st_lsm6dsx_get_mount_matrix(const struct iio_dev *iio_dev,
			    const struct iio_chan_spec *chan)
{
	struct st_lsm6dsx_sensor *sensor = iio_priv(iio_dev);
	struct st_lsm6dsx_hw *hw = sensor->hw;

	return &hw->orientation;
}

static inline int
st_lsm6dsx_device_set_enable(struct st_lsm6dsx_sensor *sensor, bool enable)
{
	if (sensor->id == ST_LSM6DSX_ID_EXT0 ||
	    sensor->id == ST_LSM6DSX_ID_EXT1 ||
	    sensor->id == ST_LSM6DSX_ID_EXT2)
		return st_lsm6dsx_shub_set_enable(sensor, enable);

	return st_lsm6dsx_sensor_set_enable(sensor, enable);
}

static const
struct iio_chan_spec_ext_info __maybe_unused st_lsm6dsx_ext_info[] = {
	IIO_MOUNT_MATRIX(IIO_SHARED_BY_ALL, st_lsm6dsx_get_mount_matrix),
	{ }
};

#endif /* ST_LSM6DSX_H */<|MERGE_RESOLUTION|>--- conflicted
+++ resolved
@@ -13,6 +13,7 @@
 
 #include <linux/device.h>
 #include <linux/iio/iio.h>
+#include <linux/regulator/consumer.h>
 
 #define ST_LSM6DS3_DEV_NAME	"lsm6ds3"
 #define ST_LSM6DS3H_DEV_NAME	"lsm6ds3h"
@@ -28,21 +29,13 @@
 #define ST_LSM9DS1_DEV_NAME	"lsm9ds1-imu"
 #define ST_LSM6DS0_DEV_NAME	"lsm6ds0"
 #define ST_LSM6DSRX_DEV_NAME	"lsm6dsrx"
-<<<<<<< HEAD
-=======
 #define ST_LSM6DST_DEV_NAME	"lsm6dst"
 #define ST_LSM6DSOP_DEV_NAME	"lsm6dsop"
 #define ST_ASM330LHHX_DEV_NAME	"asm330lhhx"
 #define ST_LSM6DSTX_DEV_NAME	"lsm6dstx"
-#define ST_LSM6DSV_DEV_NAME	"lsm6dsv"
-#define ST_LSM6DSV16X_DEV_NAME	"lsm6dsv16x"
-#define ST_LSM6DSO16IS_DEV_NAME	"lsm6dso16is"
-#define ST_ISM330IS_DEV_NAME	"ism330is"
-#define ST_ASM330LHB_DEV_NAME	"asm330lhb"
->>>>>>> e475cc1c
 
 enum st_lsm6dsx_hw_id {
-	ST_LSM6DS3_ID = 1,
+	ST_LSM6DS3_ID,
 	ST_LSM6DS3H_ID,
 	ST_LSM6DSL_ID,
 	ST_LSM6DSM_ID,
@@ -56,18 +49,10 @@
 	ST_LSM9DS1_ID,
 	ST_LSM6DS0_ID,
 	ST_LSM6DSRX_ID,
-<<<<<<< HEAD
-=======
 	ST_LSM6DST_ID,
 	ST_LSM6DSOP_ID,
 	ST_ASM330LHHX_ID,
 	ST_LSM6DSTX_ID,
-	ST_LSM6DSV_ID,
-	ST_LSM6DSV16X_ID,
-	ST_LSM6DSO16IS_ID,
-	ST_ISM330IS_ID,
-	ST_ASM330LHB_ID,
->>>>>>> e475cc1c
 	ST_LSM6DSX_MAX_ID,
 };
 
@@ -100,7 +85,7 @@
 		.endianness = IIO_LE,					\
 	},								\
 	.event_spec = &st_lsm6dsx_event,				\
-	.ext_info = st_lsm6dsx_ext_info,				\
+	.ext_info = st_lsm6dsx_accel_ext_info,				\
 	.num_event_specs = 1,						\
 }
 
@@ -120,7 +105,6 @@
 		.storagebits = 16,					\
 		.endianness = IIO_LE,					\
 	},								\
-	.ext_info = st_lsm6dsx_ext_info,				\
 }
 
 struct st_lsm6dsx_reg {
@@ -142,13 +126,6 @@
 
 	struct st_lsm6dsx_odr odr_avl[ST_LSM6DSX_ODR_LIST_SIZE];
 	int odr_len;
-};
-
-struct st_lsm6dsx_samples_to_discard {
-	struct {
-		u32 milli_hz;
-		u16 samples;
-	} val[ST_LSM6DSX_ODR_LIST_SIZE];
 };
 
 struct st_lsm6dsx_fs {
@@ -170,6 +147,7 @@
  * @read_fifo: Read FIFO callback.
  * @fifo_th: FIFO threshold register info (addr + mask).
  * @fifo_diff: FIFO diff status register info (addr + mask).
+ * @max_size: Sensor max fifo length in FIFO words.
  * @th_wl: FIFO threshold word length.
  */
 struct st_lsm6dsx_fifo_ops {
@@ -183,6 +161,7 @@
 		u8 addr;
 		u16 mask;
 	} fifo_diff;
+	u16 max_size;
 	u8 th_wl;
 };
 
@@ -295,17 +274,14 @@
 
 /**
  * struct st_lsm6dsx_settings - ST IMU sensor settings
- * @wai: Sensor WhoAmI default value.
  * @reset: register address for reset.
  * @boot: register address for boot.
  * @bdu: register address for Block Data Update.
- * @max_fifo_size: Sensor max fifo length in FIFO words.
  * @id: List of hw id/device name supported by the driver configuration.
  * @channels: IIO channels supported by the device.
  * @irq_config: interrupts related registers.
  * @drdy_mask: register info for data-ready mask (addr + mask).
  * @odr_table: Hw sensors odr table (Hz + val).
- * @samples_to_discard: Number of samples to discard for filters settling time.
  * @fs_table: Hw sensors gain table (gain + val).
  * @decimator: List of decimator register info (addr + mask).
  * @batch: List of FIFO batching register info (addr + mask).
@@ -314,14 +290,13 @@
  * @shub_settings: i2c controller related settings.
  */
 struct st_lsm6dsx_settings {
-	u8 wai;
 	struct st_lsm6dsx_reg reset;
 	struct st_lsm6dsx_reg boot;
 	struct st_lsm6dsx_reg bdu;
-	u16 max_fifo_size;
 	struct {
 		enum st_lsm6dsx_hw_id hw_id;
 		const char *name;
+		u8 wai;
 	} id[ST_LSM6DSX_MAX_ID];
 	struct {
 		const struct iio_chan_spec *chan;
@@ -339,7 +314,6 @@
 	} irq_config;
 	struct st_lsm6dsx_reg drdy_mask;
 	struct st_lsm6dsx_odr_table_entry odr_table[2];
-	struct st_lsm6dsx_samples_to_discard samples_to_discard[2];
 	struct st_lsm6dsx_fs_table_entry fs_table[2];
 	struct st_lsm6dsx_reg decimator[ST_LSM6DSX_MAX_ID];
 	struct st_lsm6dsx_reg batch[ST_LSM6DSX_MAX_ID];
@@ -370,7 +344,6 @@
  * @hw: Pointer to instance of struct st_lsm6dsx_hw.
  * @gain: Configured sensor sensitivity.
  * @odr: Output data rate of the sensor [Hz].
- * @samples_to_discard: Number of samples to discard for filters settling time.
  * @watermark: Sensor watermark level.
  * @decimator: Sensor decimation factor.
  * @sip: Number of samples in a given pattern.
@@ -385,7 +358,6 @@
 	u32 gain;
 	u32 odr;
 
-	u16 samples_to_discard;
 	u16 watermark;
 	u8 decimator;
 	u8 sip;
@@ -402,6 +374,7 @@
  * struct st_lsm6dsx_hw - ST IMU MEMS hw instance
  * @dev: Pointer to instance of struct device (I2C or SPI).
  * @regmap: Register map of the device.
+ * @regulators: VDD/VDDIO voltage regulators.
  * @irq: Device interrupt line (I2C or SPI).
  * @fifo_lock: Mutex to prevent concurrent access to the hw FIFO.
  * @conf_lock: Mutex to prevent concurrent FIFO configuration update.
@@ -424,6 +397,7 @@
 struct st_lsm6dsx_hw {
 	struct device *dev;
 	struct regmap *regmap;
+	struct regulator_bulk_data regulators[2];
 	int irq;
 
 	struct mutex fifo_lock;
@@ -452,7 +426,7 @@
 	struct {
 		__le16 channels[3];
 		s64 ts __aligned(8);
-	} scan[ST_LSM6DSX_ID_MAX];
+	} scan[3];
 };
 
 static __maybe_unused const struct iio_event_spec st_lsm6dsx_event = {
@@ -484,7 +458,6 @@
 int st_lsm6dsx_check_odr(struct st_lsm6dsx_sensor *sensor, u32 odr, u8 *val);
 int st_lsm6dsx_shub_probe(struct st_lsm6dsx_hw *hw, const char *name);
 int st_lsm6dsx_shub_set_enable(struct st_lsm6dsx_sensor *sensor, bool enable);
-int st_lsm6dsx_shub_read_output(struct st_lsm6dsx_hw *hw, u8 *data, int len);
 int st_lsm6dsx_set_page(struct st_lsm6dsx_hw *hw, bool enable);
 
 static inline int
@@ -536,19 +509,8 @@
 	return &hw->orientation;
 }
 
-static inline int
-st_lsm6dsx_device_set_enable(struct st_lsm6dsx_sensor *sensor, bool enable)
-{
-	if (sensor->id == ST_LSM6DSX_ID_EXT0 ||
-	    sensor->id == ST_LSM6DSX_ID_EXT1 ||
-	    sensor->id == ST_LSM6DSX_ID_EXT2)
-		return st_lsm6dsx_shub_set_enable(sensor, enable);
-
-	return st_lsm6dsx_sensor_set_enable(sensor, enable);
-}
-
 static const
-struct iio_chan_spec_ext_info __maybe_unused st_lsm6dsx_ext_info[] = {
+struct iio_chan_spec_ext_info __maybe_unused st_lsm6dsx_accel_ext_info[] = {
 	IIO_MOUNT_MATRIX(IIO_SHARED_BY_ALL, st_lsm6dsx_get_mount_matrix),
 	{ }
 };
