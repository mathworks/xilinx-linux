/* SPDX-License-Identifier: GPL-2.0-only */
/*
* Copyright (C) 2012 Invensense, Inc.
*/

#ifndef INV_MPU_IIO_H_
#define INV_MPU_IIO_H_

#include <linux/i2c.h>
#include <linux/i2c-mux.h>
<<<<<<< HEAD
#include <linux/kfifo.h>
#include <linux/spinlock.h>
=======
#include <linux/mutex.h>
>>>>>>> 24b8d41d
#include <linux/iio/iio.h>
#include <linux/iio/buffer.h>
#include <linux/regmap.h>
#include <linux/iio/sysfs.h>
#include <linux/iio/kfifo_buf.h>
#include <linux/iio/trigger.h>
#include <linux/iio/triggered_buffer.h>
#include <linux/iio/trigger_consumer.h>
#include <linux/platform_data/invensense_mpu6050.h>

/**
 *  struct inv_mpu6050_reg_map - Notable registers.
 *  @sample_rate_div:	Divider applied to gyro output rate.
 *  @lpf:		Configures internal low pass filter.
 *  @accel_lpf:		Configures accelerometer low pass filter.
 *  @user_ctrl:		Enables/resets the FIFO.
 *  @fifo_en:		Determines which data will appear in FIFO.
 *  @gyro_config:	gyro config register.
 *  @accl_config:	accel config register
 *  @fifo_count_h:	Upper byte of FIFO count.
 *  @fifo_r_w:		FIFO register.
 *  @raw_gyro:		Address of first gyro register.
 *  @raw_accl:		Address of first accel register.
 *  @temperature:	temperature register
 *  @int_enable:	Interrupt enable register.
 *  @int_status:	Interrupt status register.
 *  @pwr_mgmt_1:	Controls chip's power state and clock source.
 *  @pwr_mgmt_2:	Controls power state of individual sensors.
 *  @int_pin_cfg;	Controls interrupt pin configuration.
 *  @accl_offset:	Controls the accelerometer calibration offset.
 *  @gyro_offset:	Controls the gyroscope calibration offset.
 *  @i2c_if:		Controls the i2c interface
 */
struct inv_mpu6050_reg_map {
	u8 sample_rate_div;
	u8 lpf;
	u8 accel_lpf;
	u8 user_ctrl;
	u8 fifo_en;
	u8 gyro_config;
	u8 accl_config;
	u8 fifo_count_h;
	u8 fifo_r_w;
	u8 raw_gyro;
	u8 raw_accl;
	u8 temperature;
	u8 int_enable;
	u8 int_status;
	u8 pwr_mgmt_1;
	u8 pwr_mgmt_2;
	u8 int_pin_cfg;
	u8 accl_offset;
	u8 gyro_offset;
	u8 i2c_if;
};

/*device enum */
enum inv_devices {
	INV_MPU6050,
	INV_MPU6500,
	INV_MPU6515,
	INV_MPU6000,
	INV_MPU9150,
<<<<<<< HEAD
	INV_ICM20608,
=======
	INV_MPU9250,
	INV_MPU9255,
	INV_ICM20608,
	INV_ICM20609,
	INV_ICM20689,
	INV_ICM20602,
	INV_ICM20690,
	INV_IAM20680,
>>>>>>> 24b8d41d
	INV_NUM_PARTS
};

/* chip sensors mask: accelerometer, gyroscope, temperature, magnetometer */
#define INV_MPU6050_SENSOR_ACCL		BIT(0)
#define INV_MPU6050_SENSOR_GYRO		BIT(1)
#define INV_MPU6050_SENSOR_TEMP		BIT(2)
#define INV_MPU6050_SENSOR_MAGN		BIT(3)

/**
 *  struct inv_mpu6050_chip_config - Cached chip configuration data.
 *  @clk:		selected chip clock
 *  @fsr:		Full scale range.
 *  @lpf:		Digital low pass filter frequency.
 *  @accl_fs:		accel full scale range.
 *  @accl_en:		accel engine enabled
 *  @gyro_en:		gyro engine enabled
 *  @temp_en:		temperature sensor enabled
 *  @magn_en:		magn engine (i2c master) enabled
 *  @accl_fifo_enable:	enable accel data output
 *  @gyro_fifo_enable:	enable gyro data output
 *  @temp_fifo_enable:	enable temp data output
 *  @magn_fifo_enable:	enable magn data output
 *  @divider:		chip sample rate divider (sample rate divider - 1)
 */
struct inv_mpu6050_chip_config {
	unsigned int clk:3;
	unsigned int fsr:2;
	unsigned int lpf:3;
	unsigned int accl_fs:2;
	unsigned int accl_en:1;
	unsigned int gyro_en:1;
	unsigned int temp_en:1;
	unsigned int magn_en:1;
	unsigned int accl_fifo_enable:1;
	unsigned int gyro_fifo_enable:1;
	unsigned int temp_fifo_enable:1;
	unsigned int magn_fifo_enable:1;
	u8 divider;
	u8 user_ctrl;
};

/*
 * Maximum of 6 + 6 + 2 + 7 (for MPU9x50) = 21 round up to 24 and plus 8.
 * May be less if fewer channels are enabled, as long as the timestamp
 * remains 8 byte aligned
 */
#define INV_MPU6050_OUTPUT_DATA_SIZE         32

/**
 *  struct inv_mpu6050_hw - Other important hardware information.
 *  @whoami:	Self identification byte from WHO_AM_I register
 *  @name:      name of the chip.
 *  @reg:   register map of the chip.
 *  @config:    configuration of the chip.
 *  @fifo_size:	size of the FIFO in bytes.
 *  @temp:	offset and scale to apply to raw temperature.
 */
struct inv_mpu6050_hw {
	u8 whoami;
	u8 *name;
	const struct inv_mpu6050_reg_map *reg;
	const struct inv_mpu6050_chip_config *config;
	size_t fifo_size;
	struct {
		int offset;
		int scale;
	} temp;
};

/*
 *  struct inv_mpu6050_state - Driver state variables.
 *  @lock:              Chip access lock.
 *  @trig:              IIO trigger.
 *  @chip_config:	Cached attribute information.
 *  @reg:		Map of important registers.
 *  @hw:		Other hardware-specific information.
 *  @chip_type:		chip type.
<<<<<<< HEAD
 *  @time_stamp_lock:	spin lock to time stamp.
 *  @plat_data:		platform data (deprecated in favor of @orientation).
 *  @orientation:	sensor chip orientation relative to main hardware.
 *  @timestamps:        kfifo queue to store time stamp.
=======
 *  @plat_data:		platform data (deprecated in favor of @orientation).
 *  @orientation:	sensor chip orientation relative to main hardware.
>>>>>>> 24b8d41d
 *  @map		regmap pointer.
 *  @irq		interrupt number.
 *  @irq_mask		the int_pin_cfg mask to configure interrupt type.
 *  @chip_period:	chip internal period estimation (~1kHz).
 *  @it_timestamp:	timestamp from previous interrupt.
 *  @data_timestamp:	timestamp for next data sample.
 *  @vdd_supply:	VDD voltage regulator for the chip.
 *  @vddio_supply	I/O voltage regulator for the chip.
 *  @magn_disabled:     magnetometer disabled for backward compatibility reason.
 *  @magn_raw_to_gauss:	coefficient to convert mag raw value to Gauss.
 *  @magn_orient:       magnetometer sensor chip orientation if available.
 *  @suspended_sensors:	sensors mask of sensors turned off for suspend
 *  @data:		dma safe buffer used for bulk reads.
 */
struct inv_mpu6050_state {
	struct mutex lock;
	struct iio_trigger  *trig;
	struct inv_mpu6050_chip_config chip_config;
	const struct inv_mpu6050_reg_map *reg;
	const struct inv_mpu6050_hw *hw;
	enum   inv_devices chip_type;
<<<<<<< HEAD
	spinlock_t time_stamp_lock;
=======
>>>>>>> 24b8d41d
	struct i2c_mux_core *muxc;
	struct i2c_client *mux_client;
	struct inv_mpu6050_platform_data plat_data;
	struct iio_mount_matrix orientation;
<<<<<<< HEAD
	DECLARE_KFIFO(timestamps, long long, TIMESTAMP_FIFO_SIZE);
=======
>>>>>>> 24b8d41d
	struct regmap *map;
	int irq;
	u8 irq_mask;
	unsigned skip_samples;
	s64 chip_period;
	s64 it_timestamp;
	s64 data_timestamp;
	struct regulator *vdd_supply;
	struct regulator *vddio_supply;
	bool magn_disabled;
	s32 magn_raw_to_gauss[3];
	struct iio_mount_matrix magn_orient;
	unsigned int suspended_sensors;
	u8 data[INV_MPU6050_OUTPUT_DATA_SIZE] ____cacheline_aligned;
};

/*register and associated bit definition*/
#define INV_MPU6050_REG_ACCEL_OFFSET        0x06
#define INV_MPU6050_REG_GYRO_OFFSET         0x13

#define INV_MPU6050_REG_SAMPLE_RATE_DIV     0x19
#define INV_MPU6050_REG_CONFIG              0x1A
#define INV_MPU6050_REG_GYRO_CONFIG         0x1B
#define INV_MPU6050_REG_ACCEL_CONFIG        0x1C

#define INV_MPU6050_REG_FIFO_EN             0x23
#define INV_MPU6050_BIT_SLAVE_0             0x01
#define INV_MPU6050_BIT_SLAVE_1             0x02
#define INV_MPU6050_BIT_SLAVE_2             0x04
#define INV_MPU6050_BIT_ACCEL_OUT           0x08
#define INV_MPU6050_BITS_GYRO_OUT           0x70
#define INV_MPU6050_BIT_TEMP_OUT            0x80

#define INV_MPU6050_REG_I2C_MST_CTRL        0x24
#define INV_MPU6050_BITS_I2C_MST_CLK_400KHZ 0x0D
#define INV_MPU6050_BIT_I2C_MST_P_NSR       0x10
#define INV_MPU6050_BIT_SLV3_FIFO_EN        0x20
#define INV_MPU6050_BIT_WAIT_FOR_ES         0x40
#define INV_MPU6050_BIT_MULT_MST_EN         0x80

/* control I2C slaves from 0 to 3 */
#define INV_MPU6050_REG_I2C_SLV_ADDR(_x)    (0x25 + 3 * (_x))
#define INV_MPU6050_BIT_I2C_SLV_RNW         0x80

#define INV_MPU6050_REG_I2C_SLV_REG(_x)     (0x26 + 3 * (_x))

#define INV_MPU6050_REG_I2C_SLV_CTRL(_x)    (0x27 + 3 * (_x))
#define INV_MPU6050_BIT_SLV_GRP             0x10
#define INV_MPU6050_BIT_SLV_REG_DIS         0x20
#define INV_MPU6050_BIT_SLV_BYTE_SW         0x40
#define INV_MPU6050_BIT_SLV_EN              0x80

/* I2C master delay register */
#define INV_MPU6050_REG_I2C_SLV4_CTRL       0x34
#define INV_MPU6050_BITS_I2C_MST_DLY(_x)    ((_x) & 0x1F)

#define INV_MPU6050_REG_I2C_MST_STATUS      0x36
#define INV_MPU6050_BIT_I2C_SLV0_NACK       0x01
#define INV_MPU6050_BIT_I2C_SLV1_NACK       0x02
#define INV_MPU6050_BIT_I2C_SLV2_NACK       0x04
#define INV_MPU6050_BIT_I2C_SLV3_NACK       0x08

#define INV_MPU6050_REG_INT_ENABLE          0x38
#define INV_MPU6050_BIT_DATA_RDY_EN         0x01
#define INV_MPU6050_BIT_DMP_INT_EN          0x02

#define INV_MPU6050_REG_RAW_ACCEL           0x3B
#define INV_MPU6050_REG_TEMPERATURE         0x41
#define INV_MPU6050_REG_RAW_GYRO            0x43

#define INV_MPU6050_REG_INT_STATUS          0x3A
#define INV_MPU6050_BIT_FIFO_OVERFLOW_INT   0x10
#define INV_MPU6050_BIT_RAW_DATA_RDY_INT    0x01

#define INV_MPU6050_REG_EXT_SENS_DATA       0x49

/* I2C slaves data output from 0 to 3 */
#define INV_MPU6050_REG_I2C_SLV_DO(_x)      (0x63 + (_x))

#define INV_MPU6050_REG_I2C_MST_DELAY_CTRL  0x67
#define INV_MPU6050_BIT_I2C_SLV0_DLY_EN     0x01
#define INV_MPU6050_BIT_I2C_SLV1_DLY_EN     0x02
#define INV_MPU6050_BIT_I2C_SLV2_DLY_EN     0x04
#define INV_MPU6050_BIT_I2C_SLV3_DLY_EN     0x08
#define INV_MPU6050_BIT_DELAY_ES_SHADOW     0x80

#define INV_MPU6050_REG_SIGNAL_PATH_RESET   0x68
#define INV_MPU6050_BIT_TEMP_RST            BIT(0)
#define INV_MPU6050_BIT_ACCEL_RST           BIT(1)
#define INV_MPU6050_BIT_GYRO_RST            BIT(2)

#define INV_MPU6050_REG_USER_CTRL           0x6A
#define INV_MPU6050_BIT_SIG_COND_RST        0x01
#define INV_MPU6050_BIT_FIFO_RST            0x04
#define INV_MPU6050_BIT_DMP_RST             0x08
#define INV_MPU6050_BIT_I2C_MST_EN          0x20
#define INV_MPU6050_BIT_FIFO_EN             0x40
#define INV_MPU6050_BIT_DMP_EN              0x80
#define INV_MPU6050_BIT_I2C_IF_DIS          0x10

#define INV_MPU6050_REG_PWR_MGMT_1          0x6B
#define INV_MPU6050_BIT_H_RESET             0x80
#define INV_MPU6050_BIT_SLEEP               0x40
#define INV_MPU6050_BIT_TEMP_DIS            0x08
#define INV_MPU6050_BIT_CLK_MASK            0x7

#define INV_MPU6050_REG_PWR_MGMT_2          0x6C
#define INV_MPU6050_BIT_PWR_ACCL_STBY       0x38
#define INV_MPU6050_BIT_PWR_GYRO_STBY       0x07

/* ICM20602 register */
#define INV_ICM20602_REG_I2C_IF             0x70
#define INV_ICM20602_BIT_I2C_IF_DIS         0x40

#define INV_MPU6050_REG_FIFO_COUNT_H        0x72
#define INV_MPU6050_REG_FIFO_R_W            0x74

#define INV_MPU6050_BYTES_PER_3AXIS_SENSOR   6
#define INV_MPU6050_FIFO_COUNT_BYTE          2

/* MPU9X50 9-axis magnetometer */
#define INV_MPU9X50_BYTES_MAGN               7

/* FIFO temperature sample size */
#define INV_MPU6050_BYTES_PER_TEMP_SENSOR   2

/* mpu6500 registers */
#define INV_MPU6500_REG_ACCEL_CONFIG_2      0x1D
#define INV_ICM20689_BITS_FIFO_SIZE_MAX     0xC0
#define INV_MPU6500_REG_ACCEL_OFFSET        0x77

/* delay time in milliseconds */
#define INV_MPU6050_POWER_UP_TIME            100
#define INV_MPU6050_TEMP_UP_TIME             100
#define INV_MPU6050_ACCEL_UP_TIME            20
#define INV_MPU6050_GYRO_UP_TIME             35
#define INV_MPU6050_GYRO_DOWN_TIME           150
#define INV_MPU6050_SUSPEND_DELAY_MS         2000

/* delay time in microseconds */
#define INV_MPU6050_REG_UP_TIME_MIN          5000
#define INV_MPU6050_REG_UP_TIME_MAX          10000

#define INV_MPU6050_TEMP_OFFSET	             12420
#define INV_MPU6050_TEMP_SCALE               2941176
#define INV_MPU6050_MAX_GYRO_FS_PARAM        3
#define INV_MPU6050_MAX_ACCL_FS_PARAM        3
#define INV_MPU6050_THREE_AXIS               3
#define INV_MPU6050_GYRO_CONFIG_FSR_SHIFT    3
#define INV_ICM20690_GYRO_CONFIG_FSR_SHIFT   2
#define INV_MPU6050_ACCL_CONFIG_FSR_SHIFT    3

#define INV_MPU6500_TEMP_OFFSET              7011
#define INV_MPU6500_TEMP_SCALE               2995178

#define INV_ICM20608_TEMP_OFFSET	     8170
#define INV_ICM20608_TEMP_SCALE		     3059976

#define INV_MPU6050_REG_INT_PIN_CFG	0x37
#define INV_MPU6050_ACTIVE_HIGH		0x00
#define INV_MPU6050_ACTIVE_LOW		0x80
/* enable level triggering */
#define INV_MPU6050_LATCH_INT_EN	0x20
#define INV_MPU6050_BIT_BYPASS_EN	0x2

/* Allowed timestamp period jitter in percent */
#define INV_MPU6050_TS_PERIOD_JITTER	4

/* init parameters */
#define INV_MPU6050_MAX_FIFO_RATE            1000
#define INV_MPU6050_MIN_FIFO_RATE            4

<<<<<<< HEAD
=======
/* chip internal frequency: 1KHz */
#define INV_MPU6050_INTERNAL_FREQ_HZ		1000
/* return the frequency divider (chip sample rate divider + 1) */
#define INV_MPU6050_FREQ_DIVIDER(st)					\
	((st)->chip_config.divider + 1)
/* chip sample rate divider to fifo rate */
#define INV_MPU6050_FIFO_RATE_TO_DIVIDER(fifo_rate)			\
	((INV_MPU6050_INTERNAL_FREQ_HZ / (fifo_rate)) - 1)
#define INV_MPU6050_DIVIDER_TO_FIFO_RATE(divider)			\
	(INV_MPU6050_INTERNAL_FREQ_HZ / ((divider) + 1))

>>>>>>> 24b8d41d
#define INV_MPU6050_REG_WHOAMI			117

#define INV_MPU6000_WHOAMI_VALUE		0x68
#define INV_MPU6050_WHOAMI_VALUE		0x68
#define INV_MPU6500_WHOAMI_VALUE		0x70
#define INV_MPU9150_WHOAMI_VALUE		0x68
<<<<<<< HEAD
#define INV_ICM20608_WHOAMI_VALUE		0xAF

/* scan element definition */
=======
#define INV_MPU9250_WHOAMI_VALUE		0x71
#define INV_MPU9255_WHOAMI_VALUE		0x73
#define INV_MPU6515_WHOAMI_VALUE		0x74
#define INV_ICM20608_WHOAMI_VALUE		0xAF
#define INV_ICM20609_WHOAMI_VALUE		0xA6
#define INV_ICM20689_WHOAMI_VALUE		0x98
#define INV_ICM20602_WHOAMI_VALUE		0x12
#define INV_ICM20690_WHOAMI_VALUE		0x20
#define INV_IAM20680_WHOAMI_VALUE		0xA9

/* scan element definition for generic MPU6xxx devices */
>>>>>>> 24b8d41d
enum inv_mpu6050_scan {
	INV_MPU6050_SCAN_ACCL_X,
	INV_MPU6050_SCAN_ACCL_Y,
	INV_MPU6050_SCAN_ACCL_Z,
	INV_MPU6050_SCAN_TEMP,
	INV_MPU6050_SCAN_GYRO_X,
	INV_MPU6050_SCAN_GYRO_Y,
	INV_MPU6050_SCAN_GYRO_Z,
	INV_MPU6050_SCAN_TIMESTAMP,

	INV_MPU9X50_SCAN_MAGN_X = INV_MPU6050_SCAN_GYRO_Z + 1,
	INV_MPU9X50_SCAN_MAGN_Y,
	INV_MPU9X50_SCAN_MAGN_Z,
	INV_MPU9X50_SCAN_TIMESTAMP,
};

enum inv_mpu6050_filter_e {
	INV_MPU6050_FILTER_NOLPF2 = 0,
	INV_MPU6050_FILTER_200HZ,
	INV_MPU6050_FILTER_100HZ,
	INV_MPU6050_FILTER_45HZ,
	INV_MPU6050_FILTER_20HZ,
	INV_MPU6050_FILTER_10HZ,
	INV_MPU6050_FILTER_5HZ,
	INV_MPU6050_FILTER_NOLPF,
	NUM_MPU6050_FILTER
};

/* IIO attribute address */
enum INV_MPU6050_IIO_ATTR_ADDR {
	ATTR_GYRO_MATRIX,
	ATTR_ACCL_MATRIX,
};

enum inv_mpu6050_accl_fs_e {
	INV_MPU6050_FS_02G = 0,
	INV_MPU6050_FS_04G,
	INV_MPU6050_FS_08G,
	INV_MPU6050_FS_16G,
	NUM_ACCL_FSR
};

enum inv_mpu6050_fsr_e {
	INV_MPU6050_FSR_250DPS = 0,
	INV_MPU6050_FSR_500DPS,
	INV_MPU6050_FSR_1000DPS,
	INV_MPU6050_FSR_2000DPS,
	NUM_MPU6050_FSR
};

enum inv_mpu6050_clock_sel_e {
	INV_CLK_INTERNAL = 0,
	INV_CLK_PLL,
	NUM_CLK
};

irqreturn_t inv_mpu6050_read_fifo(int irq, void *p);
int inv_mpu6050_probe_trigger(struct iio_dev *indio_dev, int irq_type);
int inv_mpu6050_prepare_fifo(struct inv_mpu6050_state *st, bool enable);
int inv_mpu6050_switch_engine(struct inv_mpu6050_state *st, bool en,
			      unsigned int mask);
int inv_mpu6050_write_reg(struct inv_mpu6050_state *st, int reg, u8 val);
int inv_mpu_acpi_create_mux_client(struct i2c_client *client);
void inv_mpu_acpi_delete_mux_client(struct i2c_client *client);
int inv_mpu_core_probe(struct regmap *regmap, int irq, const char *name,
		int (*inv_mpu_bus_setup)(struct iio_dev *), int chip_type);
extern const struct dev_pm_ops inv_mpu_pmops;

#endif<|MERGE_RESOLUTION|>--- conflicted
+++ resolved
@@ -8,12 +8,7 @@
 
 #include <linux/i2c.h>
 #include <linux/i2c-mux.h>
-<<<<<<< HEAD
-#include <linux/kfifo.h>
-#include <linux/spinlock.h>
-=======
 #include <linux/mutex.h>
->>>>>>> 24b8d41d
 #include <linux/iio/iio.h>
 #include <linux/iio/buffer.h>
 #include <linux/regmap.h>
@@ -77,9 +72,6 @@
 	INV_MPU6515,
 	INV_MPU6000,
 	INV_MPU9150,
-<<<<<<< HEAD
-	INV_ICM20608,
-=======
 	INV_MPU9250,
 	INV_MPU9255,
 	INV_ICM20608,
@@ -88,7 +80,6 @@
 	INV_ICM20602,
 	INV_ICM20690,
 	INV_IAM20680,
->>>>>>> 24b8d41d
 	INV_NUM_PARTS
 };
 
@@ -167,15 +158,8 @@
  *  @reg:		Map of important registers.
  *  @hw:		Other hardware-specific information.
  *  @chip_type:		chip type.
-<<<<<<< HEAD
- *  @time_stamp_lock:	spin lock to time stamp.
  *  @plat_data:		platform data (deprecated in favor of @orientation).
  *  @orientation:	sensor chip orientation relative to main hardware.
- *  @timestamps:        kfifo queue to store time stamp.
-=======
- *  @plat_data:		platform data (deprecated in favor of @orientation).
- *  @orientation:	sensor chip orientation relative to main hardware.
->>>>>>> 24b8d41d
  *  @map		regmap pointer.
  *  @irq		interrupt number.
  *  @irq_mask		the int_pin_cfg mask to configure interrupt type.
@@ -197,18 +181,10 @@
 	const struct inv_mpu6050_reg_map *reg;
 	const struct inv_mpu6050_hw *hw;
 	enum   inv_devices chip_type;
-<<<<<<< HEAD
-	spinlock_t time_stamp_lock;
-=======
->>>>>>> 24b8d41d
 	struct i2c_mux_core *muxc;
 	struct i2c_client *mux_client;
 	struct inv_mpu6050_platform_data plat_data;
 	struct iio_mount_matrix orientation;
-<<<<<<< HEAD
-	DECLARE_KFIFO(timestamps, long long, TIMESTAMP_FIFO_SIZE);
-=======
->>>>>>> 24b8d41d
 	struct regmap *map;
 	int irq;
 	u8 irq_mask;
@@ -381,8 +357,6 @@
 #define INV_MPU6050_MAX_FIFO_RATE            1000
 #define INV_MPU6050_MIN_FIFO_RATE            4
 
-<<<<<<< HEAD
-=======
 /* chip internal frequency: 1KHz */
 #define INV_MPU6050_INTERNAL_FREQ_HZ		1000
 /* return the frequency divider (chip sample rate divider + 1) */
@@ -394,18 +368,12 @@
 #define INV_MPU6050_DIVIDER_TO_FIFO_RATE(divider)			\
 	(INV_MPU6050_INTERNAL_FREQ_HZ / ((divider) + 1))
 
->>>>>>> 24b8d41d
 #define INV_MPU6050_REG_WHOAMI			117
 
 #define INV_MPU6000_WHOAMI_VALUE		0x68
 #define INV_MPU6050_WHOAMI_VALUE		0x68
 #define INV_MPU6500_WHOAMI_VALUE		0x70
 #define INV_MPU9150_WHOAMI_VALUE		0x68
-<<<<<<< HEAD
-#define INV_ICM20608_WHOAMI_VALUE		0xAF
-
-/* scan element definition */
-=======
 #define INV_MPU9250_WHOAMI_VALUE		0x71
 #define INV_MPU9255_WHOAMI_VALUE		0x73
 #define INV_MPU6515_WHOAMI_VALUE		0x74
@@ -417,7 +385,6 @@
 #define INV_IAM20680_WHOAMI_VALUE		0xA9
 
 /* scan element definition for generic MPU6xxx devices */
->>>>>>> 24b8d41d
 enum inv_mpu6050_scan {
 	INV_MPU6050_SCAN_ACCL_X,
 	INV_MPU6050_SCAN_ACCL_Y,
