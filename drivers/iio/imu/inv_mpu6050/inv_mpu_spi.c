// SPDX-License-Identifier: GPL-2.0-only
/*
* Copyright (C) 2015 Intel Corporation Inc.
*/
#include <linux/module.h>
#include <linux/acpi.h>
#include <linux/of.h>
#include <linux/property.h>
#include <linux/spi/spi.h>
#include <linux/regmap.h>
#include <linux/iio/iio.h>
#include "inv_mpu_iio.h"

static const struct regmap_config inv_mpu_regmap_config = {
	.reg_bits = 8,
	.val_bits = 8,
};

static int inv_mpu_i2c_disable(struct iio_dev *indio_dev)
{
	struct inv_mpu6050_state *st = iio_priv(indio_dev);
	int ret = 0;

	if (st->reg->i2c_if) {
		ret = regmap_write(st->map, st->reg->i2c_if,
				   INV_ICM20602_BIT_I2C_IF_DIS);
	} else {
		st->chip_config.user_ctrl |= INV_MPU6050_BIT_I2C_IF_DIS;
		ret = regmap_write(st->map, st->reg->user_ctrl,
				   st->chip_config.user_ctrl);
	}

	return ret;
}

static int inv_mpu_probe(struct spi_device *spi)
{
	const void *match;
	struct regmap *regmap;
	const struct spi_device_id *spi_id;
<<<<<<< HEAD
	const struct acpi_device_id *acpi_id;
=======
>>>>>>> 24b8d41d
	const char *name = NULL;
	enum inv_devices chip_type;

	if ((spi_id = spi_get_device_id(spi))) {
		chip_type = (enum inv_devices)spi_id->driver_data;
		name = spi_id->name;
<<<<<<< HEAD
	} else if ((acpi_id = acpi_match_device(spi->dev.driver->acpi_match_table, &spi->dev))) {
		chip_type = (enum inv_devices)acpi_id->driver_data;
=======
	} else if ((match = device_get_match_data(&spi->dev))) {
		chip_type = (enum inv_devices)match;
		name = dev_name(&spi->dev);
>>>>>>> 24b8d41d
	} else {
		return -ENODEV;
	}

	regmap = devm_regmap_init_spi(spi, &inv_mpu_regmap_config);
	if (IS_ERR(regmap)) {
		dev_err(&spi->dev, "Failed to register spi regmap: %pe\n",
			regmap);
		return PTR_ERR(regmap);
	}

	return inv_mpu_core_probe(regmap, spi->irq, name,
				  inv_mpu_i2c_disable, chip_type);
}

/*
 * device id table is used to identify what device can be
 * supported by this driver
 */
static const struct spi_device_id inv_mpu_id[] = {
	{"mpu6000", INV_MPU6000},
	{"mpu6500", INV_MPU6500},
<<<<<<< HEAD
	{"mpu9150", INV_MPU9150},
	{"icm20608", INV_ICM20608},
=======
	{"mpu6515", INV_MPU6515},
	{"mpu9250", INV_MPU9250},
	{"mpu9255", INV_MPU9255},
	{"icm20608", INV_ICM20608},
	{"icm20609", INV_ICM20609},
	{"icm20689", INV_ICM20689},
	{"icm20602", INV_ICM20602},
	{"icm20690", INV_ICM20690},
	{"iam20680", INV_IAM20680},
>>>>>>> 24b8d41d
	{}
};

MODULE_DEVICE_TABLE(spi, inv_mpu_id);

static const struct of_device_id inv_of_match[] = {
	{
		.compatible = "invensense,mpu6000",
		.data = (void *)INV_MPU6000
	},
	{
		.compatible = "invensense,mpu6500",
		.data = (void *)INV_MPU6500
	},
	{
		.compatible = "invensense,mpu6515",
		.data = (void *)INV_MPU6515
	},
	{
		.compatible = "invensense,mpu9250",
		.data = (void *)INV_MPU9250
	},
	{
		.compatible = "invensense,mpu9255",
		.data = (void *)INV_MPU9255
	},
	{
		.compatible = "invensense,icm20608",
		.data = (void *)INV_ICM20608
	},
	{
		.compatible = "invensense,icm20609",
		.data = (void *)INV_ICM20609
	},
	{
		.compatible = "invensense,icm20689",
		.data = (void *)INV_ICM20689
	},
	{
		.compatible = "invensense,icm20602",
		.data = (void *)INV_ICM20602
	},
	{
		.compatible = "invensense,icm20690",
		.data = (void *)INV_ICM20690
	},
	{
		.compatible = "invensense,iam20680",
		.data = (void *)INV_IAM20680
	},
	{ }
};
MODULE_DEVICE_TABLE(of, inv_of_match);

static const struct acpi_device_id inv_acpi_match[] = {
	{"INVN6000", INV_MPU6000},
	{ },
};
MODULE_DEVICE_TABLE(acpi, inv_acpi_match);

static struct spi_driver inv_mpu_driver = {
	.probe		=	inv_mpu_probe,
	.id_table	=	inv_mpu_id,
	.driver = {
		.of_match_table = inv_of_match,
		.acpi_match_table = ACPI_PTR(inv_acpi_match),
		.name	=	"inv-mpu6000-spi",
		.pm     =       &inv_mpu_pmops,
	},
};

module_spi_driver(inv_mpu_driver);

MODULE_AUTHOR("Adriana Reus <adriana.reus@intel.com>");
MODULE_DESCRIPTION("Invensense device MPU6000 driver");
MODULE_LICENSE("GPL");<|MERGE_RESOLUTION|>--- conflicted
+++ resolved
@@ -38,24 +38,15 @@
 	const void *match;
 	struct regmap *regmap;
 	const struct spi_device_id *spi_id;
-<<<<<<< HEAD
-	const struct acpi_device_id *acpi_id;
-=======
->>>>>>> 24b8d41d
 	const char *name = NULL;
 	enum inv_devices chip_type;
 
 	if ((spi_id = spi_get_device_id(spi))) {
 		chip_type = (enum inv_devices)spi_id->driver_data;
 		name = spi_id->name;
-<<<<<<< HEAD
-	} else if ((acpi_id = acpi_match_device(spi->dev.driver->acpi_match_table, &spi->dev))) {
-		chip_type = (enum inv_devices)acpi_id->driver_data;
-=======
 	} else if ((match = device_get_match_data(&spi->dev))) {
 		chip_type = (enum inv_devices)match;
 		name = dev_name(&spi->dev);
->>>>>>> 24b8d41d
 	} else {
 		return -ENODEV;
 	}
@@ -78,10 +69,6 @@
 static const struct spi_device_id inv_mpu_id[] = {
 	{"mpu6000", INV_MPU6000},
 	{"mpu6500", INV_MPU6500},
-<<<<<<< HEAD
-	{"mpu9150", INV_MPU9150},
-	{"icm20608", INV_ICM20608},
-=======
 	{"mpu6515", INV_MPU6515},
 	{"mpu9250", INV_MPU9250},
 	{"mpu9255", INV_MPU9255},
@@ -91,7 +78,6 @@
 	{"icm20602", INV_ICM20602},
 	{"icm20690", INV_ICM20690},
 	{"iam20680", INV_IAM20680},
->>>>>>> 24b8d41d
 	{}
 };
 
