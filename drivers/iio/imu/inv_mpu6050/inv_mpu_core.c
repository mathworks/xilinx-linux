--- conflicted
+++ resolved
@@ -141,11 +141,8 @@
 		.name = "MPU6050",
 		.reg = &reg_set_6050,
 		.config = &chip_config_6050,
-<<<<<<< HEAD
-=======
 		.fifo_size = 1024,
 		.temp = {INV_MPU6050_TEMP_OFFSET, INV_MPU6050_TEMP_SCALE},
->>>>>>> 24b8d41d
 	},
 	{
 		.whoami = INV_MPU6500_WHOAMI_VALUE,
@@ -172,13 +169,8 @@
 		.temp = {INV_MPU6050_TEMP_OFFSET, INV_MPU6050_TEMP_SCALE},
 	},
 	{
-<<<<<<< HEAD
-		.whoami = INV_MPU6000_WHOAMI_VALUE,
-		.name = "MPU6000",
-=======
 		.whoami = INV_MPU9150_WHOAMI_VALUE,
 		.name = "MPU9150",
->>>>>>> 24b8d41d
 		.reg = &reg_set_6050,
 		.config = &chip_config_6050,
 		.fifo_size = 1024,
@@ -248,18 +240,6 @@
 		.fifo_size = 512,
 		.temp = {INV_ICM20608_TEMP_OFFSET, INV_ICM20608_TEMP_SCALE},
 	},
-	{
-		.whoami = INV_MPU9150_WHOAMI_VALUE,
-		.name = "MPU9150",
-		.reg = &reg_set_6050,
-		.config = &chip_config_6050,
-	},
-	{
-		.whoami = INV_ICM20608_WHOAMI_VALUE,
-		.name = "ICM20608",
-		.reg = &reg_set_6500,
-		.config = &chip_config_6050,
-	},
 };
 
 static int inv_mpu6050_pwr_mgmt_1_write(struct inv_mpu6050_state *st, bool sleep,
@@ -1038,9 +1018,6 @@
 inv_get_mount_matrix(const struct iio_dev *indio_dev,
 		     const struct iio_chan_spec *chan)
 {
-<<<<<<< HEAD
-	return &((struct inv_mpu6050_state *)iio_priv(indio_dev))->orientation;
-=======
 	struct inv_mpu6050_state *data = iio_priv(indio_dev);
 	const struct iio_mount_matrix *matrix;
 
@@ -1050,16 +1027,11 @@
 		matrix = &data->orientation;
 
 	return matrix;
->>>>>>> 24b8d41d
 }
 
 static const struct iio_chan_spec_ext_info inv_ext_info[] = {
 	IIO_MOUNT_MATRIX(IIO_SHARED_BY_TYPE, inv_get_mount_matrix),
-<<<<<<< HEAD
-	{ },
-=======
 	{ }
->>>>>>> 24b8d41d
 };
 
 #define INV_MPU6050_CHAN(_type, _channel2, _index)                    \
@@ -1079,8 +1051,6 @@
 				.endianness = IIO_BE,                 \
 			     },                                       \
 		.ext_info = inv_ext_info,                             \
-<<<<<<< HEAD
-=======
 	}
 
 #define INV_MPU6050_TEMP_CHAN(_index)				\
@@ -1097,7 +1067,6 @@
 			.shift = 0,				\
 			.endianness = IIO_BE,			\
 		},						\
->>>>>>> 24b8d41d
 	}
 
 static const struct iio_chan_spec inv_mpu_channels[] = {
@@ -1312,12 +1281,8 @@
 static int inv_check_and_setup_chip(struct inv_mpu6050_state *st)
 {
 	int result;
-<<<<<<< HEAD
-	unsigned int regval;
-=======
 	unsigned int regval, mask;
 	int i;
->>>>>>> 24b8d41d
 
 	st->hw  = &hw_info[st->chip_type];
 	st->reg = hw_info[st->chip_type].reg;
@@ -1354,17 +1319,6 @@
 	if (result)
 		return result;
 	msleep(INV_MPU6050_POWER_UP_TIME);
-<<<<<<< HEAD
-
-	/* check chip self-identification */
-	result = regmap_read(st->map, INV_MPU6050_REG_WHOAMI, &regval);
-	if (result)
-		return result;
-	if (regval != st->hw->whoami) {
-		dev_warn(regmap_get_device(st->map),
-				"whoami mismatch got %#02x expected %#02hhx for %s\n",
-				regval, st->hw->whoami, st->hw->name);
-=======
 	switch (st->chip_type) {
 	case INV_MPU6000:
 	case INV_MPU6500:
@@ -1382,7 +1336,6 @@
 		break;
 	default:
 		break;
->>>>>>> 24b8d41d
 	}
 
 	/*
@@ -1485,13 +1438,8 @@
 
 	pdata = dev_get_platdata(dev);
 	if (!pdata) {
-<<<<<<< HEAD
-		result = of_iio_read_mount_matrix(dev, "mount-matrix",
-						  &st->orientation);
-=======
 		result = iio_read_mount_matrix(dev, "mount-matrix",
 					       &st->orientation);
->>>>>>> 24b8d41d
 		if (result) {
 			dev_err(dev, "Failed to retrieve mounting matrix %d\n",
 				result);
@@ -1501,8 +1449,6 @@
 		st->plat_data = *pdata;
 	}
 
-<<<<<<< HEAD
-=======
 	desc = irq_get_irq_data(irq);
 	if (!desc) {
 		dev_err(dev, "Could not find IRQ %d\n", irq);
@@ -1564,7 +1510,6 @@
 	if (result)
 		return result;
 
->>>>>>> 24b8d41d
 	/* power is turned on inside check chip type*/
 	result = inv_check_and_setup_chip(st);
 	if (result)
