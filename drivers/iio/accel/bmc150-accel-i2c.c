--- conflicted
+++ resolved
@@ -1,13 +1,6 @@
 // SPDX-License-Identifier: GPL-2.0-only
 /*
- * 3-axis accelerometer driver supporting following I2C Bosch-Sensortec chips:
- *  - BMC150
- *  - BMI055
- *  - BMA255
- *  - BMA250E
- *  - BMA222E
- *  - BMA280
- *
+ * 3-axis accelerometer driver supporting many I2C Bosch-Sensortec chips
  * Copyright (c) 2014, Intel Corporation.
  */
 
@@ -20,10 +13,6 @@
 
 #include "bmc150-accel.h"
 
-<<<<<<< HEAD
-static int bmc150_accel_probe(struct i2c_client *client,
-			      const struct i2c_device_id *id)
-=======
 #ifdef CONFIG_ACPI
 static const struct acpi_device_id bmc150_acpi_dual_accel_ids[] = {
 	{"BOSC0200"},
@@ -182,16 +171,17 @@
 static void bmc150_acpi_dual_accel_remove(struct i2c_client *client) {}
 #endif
 
-static int bmc150_accel_probe(struct i2c_client *client)
->>>>>>> e475cc1c
-{
-	const struct i2c_device_id *id = i2c_client_get_device_id(client);
+static int bmc150_accel_probe(struct i2c_client *client,
+			      const struct i2c_device_id *id)
+{
 	struct regmap *regmap;
 	const char *name = NULL;
+	enum bmc150_type type = BOSCH_UNKNOWN;
 	bool block_supported =
 		i2c_check_functionality(client->adapter, I2C_FUNC_I2C) ||
 		i2c_check_functionality(client->adapter,
 					I2C_FUNC_SMBUS_READ_I2C_BLOCK);
+	int ret;
 
 	regmap = devm_regmap_init_i2c(client, &bmc150_regmap_conf);
 	if (IS_ERR(regmap)) {
@@ -199,50 +189,75 @@
 		return PTR_ERR(regmap);
 	}
 
-	if (id)
+	if (id) {
 		name = id->name;
-
-	return bmc150_accel_core_probe(&client->dev, regmap, client->irq, name,
-				       block_supported);
-}
-
-static int bmc150_accel_remove(struct i2c_client *client)
-{
-	return bmc150_accel_core_remove(&client->dev);
+		type = id->driver_data;
+	}
+
+	ret = bmc150_accel_core_probe(&client->dev, regmap, client->irq,
+				      type, name, block_supported);
+	if (ret)
+		return ret;
+
+	/*
+	 * The !id check avoids recursion when probe() gets called
+	 * for the second client.
+	 */
+	if (!id && has_acpi_companion(&client->dev))
+		bmc150_acpi_dual_accel_probe(client);
+
+	return 0;
+}
+
+static void bmc150_accel_remove(struct i2c_client *client)
+{
+	bmc150_acpi_dual_accel_remove(client);
+
+	bmc150_accel_core_remove(&client->dev);
 }
 
 static const struct acpi_device_id bmc150_accel_acpi_match[] = {
-	{"BSBA0150",	bmc150},
-	{"BMC150A",	bmc150},
-	{"BMI055A",	bmi055},
-	{"BMA0255",	bma255},
-	{"BMA250E",	bma250e},
-	{"BMA222E",	bma222e},
-	{"BMA0280",	bma280},
+	{"BMA0255"},
+	{"BMA0280"},
+	{"BMA222"},
+	{"BMA222E"},
+	{"BMA250E"},
+	{"BMC150A"},
+	{"BMI055A"},
 	{"BOSC0200"},
+	{"BSBA0150"},
+	{"DUAL250E"},
 	{ },
 };
 MODULE_DEVICE_TABLE(acpi, bmc150_accel_acpi_match);
 
 static const struct i2c_device_id bmc150_accel_id[] = {
-	{"bmc150_accel",	bmc150},
-	{"bmi055_accel",	bmi055},
-	{"bma255",		bma255},
-	{"bma250e",		bma250e},
-	{"bma222e",		bma222e},
-	{"bma280",		bma280},
+	{"bma222"},
+	{"bma222e"},
+	{"bma250e"},
+	{"bma253"},
+	{"bma254"},
+	{"bma255"},
+	{"bma280"},
+	{"bmc150_accel"},
+	{"bmc156_accel", BOSCH_BMC156},
+	{"bmi055_accel"},
 	{}
 };
 
 MODULE_DEVICE_TABLE(i2c, bmc150_accel_id);
 
 static const struct of_device_id bmc150_accel_of_match[] = {
+	{ .compatible = "bosch,bma222" },
+	{ .compatible = "bosch,bma222e" },
+	{ .compatible = "bosch,bma250e" },
+	{ .compatible = "bosch,bma253" },
+	{ .compatible = "bosch,bma254" },
+	{ .compatible = "bosch,bma255" },
+	{ .compatible = "bosch,bma280" },
 	{ .compatible = "bosch,bmc150_accel" },
+	{ .compatible = "bosch,bmc156_accel" },
 	{ .compatible = "bosch,bmi055_accel" },
-	{ .compatible = "bosch,bma255" },
-	{ .compatible = "bosch,bma250e" },
-	{ .compatible = "bosch,bma222e" },
-	{ .compatible = "bosch,bma280" },
 	{ },
 };
 MODULE_DEVICE_TABLE(of, bmc150_accel_of_match);
@@ -262,4 +277,5 @@
 
 MODULE_AUTHOR("Srinivas Pandruvada <srinivas.pandruvada@linux.intel.com>");
 MODULE_LICENSE("GPL v2");
-MODULE_DESCRIPTION("BMC150 I2C accelerometer driver");+MODULE_DESCRIPTION("BMC150 I2C accelerometer driver");
+MODULE_IMPORT_NS(IIO_BMC150);