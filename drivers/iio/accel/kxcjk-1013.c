// SPDX-License-Identifier: GPL-2.0-only
/*
 * KXCJK-1013 3-axis accelerometer driver
 * Copyright (c) 2014, Intel Corporation.
 */

#include <linux/module.h>
#include <linux/i2c.h>
#include <linux/interrupt.h>
#include <linux/delay.h>
#include <linux/bitops.h>
#include <linux/slab.h>
#include <linux/string.h>
#include <linux/acpi.h>
#include <linux/pm.h>
#include <linux/pm_runtime.h>
#include <linux/iio/iio.h>
#include <linux/iio/sysfs.h>
#include <linux/iio/buffer.h>
#include <linux/iio/trigger.h>
#include <linux/iio/events.h>
#include <linux/iio/trigger_consumer.h>
#include <linux/iio/triggered_buffer.h>
#include <linux/iio/accel/kxcjk_1013.h>

#define KXCJK1013_DRV_NAME "kxcjk1013"
#define KXCJK1013_IRQ_NAME "kxcjk1013_event"

#define KXTF9_REG_HP_XOUT_L		0x00
#define KXTF9_REG_HP_XOUT_H		0x01
#define KXTF9_REG_HP_YOUT_L		0x02
#define KXTF9_REG_HP_YOUT_H		0x03
#define KXTF9_REG_HP_ZOUT_L		0x04
#define KXTF9_REG_HP_ZOUT_H		0x05

#define KXCJK1013_REG_XOUT_L		0x06
/*
 * From low byte X axis register, all the other addresses of Y and Z can be
 * obtained by just applying axis offset. The following axis defines are just
 * provide clarity, but not used.
 */
#define KXCJK1013_REG_XOUT_H		0x07
#define KXCJK1013_REG_YOUT_L		0x08
#define KXCJK1013_REG_YOUT_H		0x09
#define KXCJK1013_REG_ZOUT_L		0x0A
#define KXCJK1013_REG_ZOUT_H		0x0B

#define KXCJK1013_REG_DCST_RESP		0x0C
#define KXCJK1013_REG_WHO_AM_I		0x0F
#define KXTF9_REG_TILT_POS_CUR		0x10
#define KXTF9_REG_TILT_POS_PREV		0x11
#define KXTF9_REG_INT_SRC1		0x15
#define KXCJK1013_REG_INT_SRC1		0x16	/* compatible, but called INT_SRC2 in KXTF9 ds */
#define KXCJK1013_REG_INT_SRC2		0x17
#define KXCJK1013_REG_STATUS_REG	0x18
#define KXCJK1013_REG_INT_REL		0x1A
#define KXCJK1013_REG_CTRL1		0x1B
#define KXTF9_REG_CTRL2			0x1C
#define KXCJK1013_REG_CTRL2		0x1D	/* mostly compatible, CTRL_REG3 in KTXF9 ds */
#define KXCJK1013_REG_INT_CTRL1		0x1E
#define KXCJK1013_REG_INT_CTRL2		0x1F
#define KXTF9_REG_INT_CTRL3		0x20
#define KXCJK1013_REG_DATA_CTRL		0x21
#define KXTF9_REG_TILT_TIMER		0x28
#define KXCJK1013_REG_WAKE_TIMER	0x29
#define KXTF9_REG_TDT_TIMER		0x2B
#define KXTF9_REG_TDT_THRESH_H		0x2C
#define KXTF9_REG_TDT_THRESH_L		0x2D
#define KXTF9_REG_TDT_TAP_TIMER		0x2E
#define KXTF9_REG_TDT_TOTAL_TIMER	0x2F
#define KXTF9_REG_TDT_LATENCY_TIMER	0x30
#define KXTF9_REG_TDT_WINDOW_TIMER	0x31
#define KXCJK1013_REG_SELF_TEST		0x3A
#define KXTF9_REG_WAKE_THRESH		0x5A
#define KXTF9_REG_TILT_ANGLE		0x5C
#define KXTF9_REG_HYST_SET		0x5F
#define KXCJK1013_REG_WAKE_THRES	0x6A

#define KXCJK1013_REG_CTRL1_BIT_PC1	BIT(7)
#define KXCJK1013_REG_CTRL1_BIT_RES	BIT(6)
#define KXCJK1013_REG_CTRL1_BIT_DRDY	BIT(5)
#define KXCJK1013_REG_CTRL1_BIT_GSEL1	BIT(4)
#define KXCJK1013_REG_CTRL1_BIT_GSEL0	BIT(3)
#define KXCJK1013_REG_CTRL1_BIT_WUFE	BIT(1)

#define KXCJK1013_REG_INT_CTRL1_BIT_IEU	BIT(2)	/* KXTF9 */
#define KXCJK1013_REG_INT_CTRL1_BIT_IEL	BIT(3)
#define KXCJK1013_REG_INT_CTRL1_BIT_IEA	BIT(4)
#define KXCJK1013_REG_INT_CTRL1_BIT_IEN	BIT(5)

#define KXTF9_REG_TILT_BIT_LEFT_EDGE	BIT(5)
#define KXTF9_REG_TILT_BIT_RIGHT_EDGE	BIT(4)
#define KXTF9_REG_TILT_BIT_LOWER_EDGE	BIT(3)
#define KXTF9_REG_TILT_BIT_UPPER_EDGE	BIT(2)
#define KXTF9_REG_TILT_BIT_FACE_DOWN	BIT(1)
#define KXTF9_REG_TILT_BIT_FACE_UP	BIT(0)

#define KXCJK1013_DATA_MASK_12_BIT	0x0FFF
#define KXCJK1013_MAX_STARTUP_TIME_US	100000

#define KXCJK1013_SLEEP_DELAY_MS	2000

#define KXCJK1013_REG_INT_SRC1_BIT_TPS	BIT(0)	/* KXTF9 */
#define KXCJK1013_REG_INT_SRC1_BIT_WUFS	BIT(1)
#define KXCJK1013_REG_INT_SRC1_MASK_TDTS	(BIT(2) | BIT(3))	/* KXTF9 */
#define KXCJK1013_REG_INT_SRC1_TAP_NONE		0
#define KXCJK1013_REG_INT_SRC1_TAP_SINGLE		BIT(2)
#define KXCJK1013_REG_INT_SRC1_TAP_DOUBLE		BIT(3)
#define KXCJK1013_REG_INT_SRC1_BIT_DRDY	BIT(4)

/* KXCJK: INT_SOURCE2: motion detect, KXTF9: INT_SRC_REG1: tap detect */
#define KXCJK1013_REG_INT_SRC2_BIT_ZP	BIT(0)
#define KXCJK1013_REG_INT_SRC2_BIT_ZN	BIT(1)
#define KXCJK1013_REG_INT_SRC2_BIT_YP	BIT(2)
#define KXCJK1013_REG_INT_SRC2_BIT_YN	BIT(3)
#define KXCJK1013_REG_INT_SRC2_BIT_XP	BIT(4)
#define KXCJK1013_REG_INT_SRC2_BIT_XN	BIT(5)

#define KXCJK1013_DEFAULT_WAKE_THRES	1

enum kx_chipset {
	KXCJK1013,
	KXCJ91008,
	KXTJ21009,
	KXTF9,
	KX_MAX_CHIPS /* this must be last */
};

enum kx_acpi_type {
	ACPI_GENERIC,
	ACPI_SMO8500,
	ACPI_KIOX010A,
};

struct kxcjk1013_data {
	struct i2c_client *client;
	struct iio_trigger *dready_trig;
	struct iio_trigger *motion_trig;
	struct iio_mount_matrix orientation;
	struct mutex mutex;
	s16 buffer[8];
	u8 odr_bits;
	u8 range;
	int wake_thres;
	int wake_dur;
	bool active_high_intr;
	bool dready_trigger_on;
	int ev_enable_state;
	bool motion_trigger_on;
	int64_t timestamp;
	enum kx_chipset chipset;
	enum kx_acpi_type acpi_type;
};

enum kxcjk1013_axis {
	AXIS_X,
	AXIS_Y,
	AXIS_Z,
	AXIS_MAX,
};

enum kxcjk1013_mode {
	STANDBY,
	OPERATION,
};

enum kxcjk1013_range {
	KXCJK1013_RANGE_2G,
	KXCJK1013_RANGE_4G,
	KXCJK1013_RANGE_8G,
};

struct kx_odr_map {
	int val;
	int val2;
	int odr_bits;
	int wuf_bits;
};

static const struct kx_odr_map samp_freq_table[] = {
	{ 0, 781000, 0x08, 0x00 },
	{ 1, 563000, 0x09, 0x01 },
	{ 3, 125000, 0x0A, 0x02 },
	{ 6, 250000, 0x0B, 0x03 },
	{ 12, 500000, 0x00, 0x04 },
	{ 25, 0, 0x01, 0x05 },
	{ 50, 0, 0x02, 0x06 },
	{ 100, 0, 0x03, 0x06 },
	{ 200, 0, 0x04, 0x06 },
	{ 400, 0, 0x05, 0x06 },
	{ 800, 0, 0x06, 0x06 },
	{ 1600, 0, 0x07, 0x06 },
};

static const char *const kxcjk1013_samp_freq_avail =
	"0.781000 1.563000 3.125000 6.250000 12.500000 25 50 100 200 400 800 1600";

static const struct kx_odr_map kxtf9_samp_freq_table[] = {
	{ 25, 0, 0x01, 0x00 },
	{ 50, 0, 0x02, 0x01 },
	{ 100, 0, 0x03, 0x01 },
	{ 200, 0, 0x04, 0x01 },
	{ 400, 0, 0x05, 0x01 },
	{ 800, 0, 0x06, 0x01 },
};

static const char *const kxtf9_samp_freq_avail =
	"25 50 100 200 400 800";

/* Refer to section 4 of the specification */
static const struct {
	int odr_bits;
	int usec;
} odr_start_up_times[KX_MAX_CHIPS][12] = {
	/* KXCJK-1013 */
	{
		{0x08, 100000},
		{0x09, 100000},
		{0x0A, 100000},
		{0x0B, 100000},
		{0, 80000},
		{0x01, 41000},
		{0x02, 21000},
		{0x03, 11000},
		{0x04, 6400},
		{0x05, 3900},
		{0x06, 2700},
		{0x07, 2100},
	},
	/* KXCJ9-1008 */
	{
		{0x08, 100000},
		{0x09, 100000},
		{0x0A, 100000},
		{0x0B, 100000},
		{0, 80000},
		{0x01, 41000},
		{0x02, 21000},
		{0x03, 11000},
		{0x04, 6400},
		{0x05, 3900},
		{0x06, 2700},
		{0x07, 2100},
	},
	/* KXCTJ2-1009 */
	{
		{0x08, 1240000},
		{0x09, 621000},
		{0x0A, 309000},
		{0x0B, 151000},
		{0, 80000},
		{0x01, 41000},
		{0x02, 21000},
		{0x03, 11000},
		{0x04, 6000},
		{0x05, 4000},
		{0x06, 3000},
		{0x07, 2000},
	},
	/* KXTF9 */
	{
		{0x01, 81000},
		{0x02, 41000},
		{0x03, 21000},
		{0x04, 11000},
		{0x05, 5100},
		{0x06, 2700},
	},
};

static const struct {
	u16 scale;
	u8 gsel_0;
	u8 gsel_1;
} KXCJK1013_scale_table[] = { {9582, 0, 0},
			      {19163, 1, 0},
			      {38326, 0, 1} };

#ifdef CONFIG_ACPI
enum kiox010a_fn_index {
	KIOX010A_SET_LAPTOP_MODE = 1,
	KIOX010A_SET_TABLET_MODE = 2,
};

static int kiox010a_dsm(struct device *dev, int fn_index)
{
	acpi_handle handle = ACPI_HANDLE(dev);
	guid_t kiox010a_dsm_guid;
	union acpi_object *obj;

	if (!handle)
		return -ENODEV;

	guid_parse("1f339696-d475-4e26-8cad-2e9f8e6d7a91", &kiox010a_dsm_guid);

	obj = acpi_evaluate_dsm(handle, &kiox010a_dsm_guid, 1, fn_index, NULL);
	if (!obj)
		return -EIO;

	ACPI_FREE(obj);
	return 0;
}
#endif

static int kxcjk1013_set_mode(struct kxcjk1013_data *data,
			      enum kxcjk1013_mode mode)
{
	int ret;

	ret = i2c_smbus_read_byte_data(data->client, KXCJK1013_REG_CTRL1);
	if (ret < 0) {
		dev_err(&data->client->dev, "Error reading reg_ctrl1\n");
		return ret;
	}

	if (mode == STANDBY)
		ret &= ~KXCJK1013_REG_CTRL1_BIT_PC1;
	else
		ret |= KXCJK1013_REG_CTRL1_BIT_PC1;

	ret = i2c_smbus_write_byte_data(data->client,
					KXCJK1013_REG_CTRL1, ret);
	if (ret < 0) {
		dev_err(&data->client->dev, "Error writing reg_ctrl1\n");
		return ret;
	}

	return 0;
}

static int kxcjk1013_get_mode(struct kxcjk1013_data *data,
			      enum kxcjk1013_mode *mode)
{
	int ret;

	ret = i2c_smbus_read_byte_data(data->client, KXCJK1013_REG_CTRL1);
	if (ret < 0) {
		dev_err(&data->client->dev, "Error reading reg_ctrl1\n");
		return ret;
	}

	if (ret & KXCJK1013_REG_CTRL1_BIT_PC1)
		*mode = OPERATION;
	else
		*mode = STANDBY;

	return 0;
}

static int kxcjk1013_set_range(struct kxcjk1013_data *data, int range_index)
{
	int ret;

	ret = i2c_smbus_read_byte_data(data->client, KXCJK1013_REG_CTRL1);
	if (ret < 0) {
		dev_err(&data->client->dev, "Error reading reg_ctrl1\n");
		return ret;
	}

	ret &= ~(KXCJK1013_REG_CTRL1_BIT_GSEL0 |
		 KXCJK1013_REG_CTRL1_BIT_GSEL1);
	ret |= (KXCJK1013_scale_table[range_index].gsel_0 << 3);
	ret |= (KXCJK1013_scale_table[range_index].gsel_1 << 4);

	ret = i2c_smbus_write_byte_data(data->client,
					KXCJK1013_REG_CTRL1,
					ret);
	if (ret < 0) {
		dev_err(&data->client->dev, "Error writing reg_ctrl1\n");
		return ret;
	}

	data->range = range_index;

	return 0;
}

static int kxcjk1013_chip_init(struct kxcjk1013_data *data)
{
	int ret;

#ifdef CONFIG_ACPI
	if (data->acpi_type == ACPI_KIOX010A) {
		/* Make sure the kbd and touchpad on 2-in-1s using 2 KXCJ91008-s work */
		kiox010a_dsm(&data->client->dev, KIOX010A_SET_LAPTOP_MODE);
	}
#endif

	ret = i2c_smbus_read_byte_data(data->client, KXCJK1013_REG_WHO_AM_I);
	if (ret < 0) {
		dev_err(&data->client->dev, "Error reading who_am_i\n");
		return ret;
	}

	dev_dbg(&data->client->dev, "KXCJK1013 Chip Id %x\n", ret);

	ret = kxcjk1013_set_mode(data, STANDBY);
	if (ret < 0)
		return ret;

	ret = i2c_smbus_read_byte_data(data->client, KXCJK1013_REG_CTRL1);
	if (ret < 0) {
		dev_err(&data->client->dev, "Error reading reg_ctrl1\n");
		return ret;
	}

	/* Set 12 bit mode */
	ret |= KXCJK1013_REG_CTRL1_BIT_RES;

	ret = i2c_smbus_write_byte_data(data->client, KXCJK1013_REG_CTRL1,
					ret);
	if (ret < 0) {
		dev_err(&data->client->dev, "Error reading reg_ctrl\n");
		return ret;
	}

	/* Setting range to 4G */
	ret = kxcjk1013_set_range(data, KXCJK1013_RANGE_4G);
	if (ret < 0)
		return ret;

	ret = i2c_smbus_read_byte_data(data->client, KXCJK1013_REG_DATA_CTRL);
	if (ret < 0) {
		dev_err(&data->client->dev, "Error reading reg_data_ctrl\n");
		return ret;
	}

	data->odr_bits = ret;

	/* Set up INT polarity */
	ret = i2c_smbus_read_byte_data(data->client, KXCJK1013_REG_INT_CTRL1);
	if (ret < 0) {
		dev_err(&data->client->dev, "Error reading reg_int_ctrl1\n");
		return ret;
	}

	if (data->active_high_intr)
		ret |= KXCJK1013_REG_INT_CTRL1_BIT_IEA;
	else
		ret &= ~KXCJK1013_REG_INT_CTRL1_BIT_IEA;

	ret = i2c_smbus_write_byte_data(data->client, KXCJK1013_REG_INT_CTRL1,
					ret);
	if (ret < 0) {
		dev_err(&data->client->dev, "Error writing reg_int_ctrl1\n");
		return ret;
	}

	ret = kxcjk1013_set_mode(data, OPERATION);
	if (ret < 0)
		return ret;

	data->wake_thres = KXCJK1013_DEFAULT_WAKE_THRES;

	return 0;
}

#ifdef CONFIG_PM
static int kxcjk1013_get_startup_times(struct kxcjk1013_data *data)
{
	int i;
	int idx = data->chipset;

	for (i = 0; i < ARRAY_SIZE(odr_start_up_times[idx]); ++i) {
		if (odr_start_up_times[idx][i].odr_bits == data->odr_bits)
			return odr_start_up_times[idx][i].usec;
	}

	return KXCJK1013_MAX_STARTUP_TIME_US;
}
#endif

static int kxcjk1013_set_power_state(struct kxcjk1013_data *data, bool on)
{
#ifdef CONFIG_PM
	int ret;

	if (on)
		ret = pm_runtime_get_sync(&data->client->dev);
	else {
		pm_runtime_mark_last_busy(&data->client->dev);
		ret = pm_runtime_put_autosuspend(&data->client->dev);
	}
	if (ret < 0) {
		dev_err(&data->client->dev,
			"Failed: %s for %d\n", __func__, on);
		if (on)
			pm_runtime_put_noidle(&data->client->dev);
		return ret;
	}
#endif

	return 0;
}

static int kxcjk1013_chip_update_thresholds(struct kxcjk1013_data *data)
{
	int waketh_reg, ret;

	ret = i2c_smbus_write_byte_data(data->client,
					KXCJK1013_REG_WAKE_TIMER,
					data->wake_dur);
	if (ret < 0) {
		dev_err(&data->client->dev,
			"Error writing reg_wake_timer\n");
		return ret;
	}

	waketh_reg = data->chipset == KXTF9 ?
		KXTF9_REG_WAKE_THRESH : KXCJK1013_REG_WAKE_THRES;
	ret = i2c_smbus_write_byte_data(data->client, waketh_reg,
					data->wake_thres);
	if (ret < 0) {
		dev_err(&data->client->dev, "Error writing reg_wake_thres\n");
		return ret;
	}

	return 0;
}

static int kxcjk1013_setup_any_motion_interrupt(struct kxcjk1013_data *data,
						bool status)
{
	int ret;
	enum kxcjk1013_mode store_mode;

	ret = kxcjk1013_get_mode(data, &store_mode);
	if (ret < 0)
		return ret;

	/* This is requirement by spec to change state to STANDBY */
	ret = kxcjk1013_set_mode(data, STANDBY);
	if (ret < 0)
		return ret;

	ret = kxcjk1013_chip_update_thresholds(data);
	if (ret < 0)
		return ret;

	ret = i2c_smbus_read_byte_data(data->client, KXCJK1013_REG_INT_CTRL1);
	if (ret < 0) {
		dev_err(&data->client->dev, "Error reading reg_int_ctrl1\n");
		return ret;
	}

	if (status)
		ret |= KXCJK1013_REG_INT_CTRL1_BIT_IEN;
	else
		ret &= ~KXCJK1013_REG_INT_CTRL1_BIT_IEN;

	ret = i2c_smbus_write_byte_data(data->client, KXCJK1013_REG_INT_CTRL1,
					ret);
	if (ret < 0) {
		dev_err(&data->client->dev, "Error writing reg_int_ctrl1\n");
		return ret;
	}

	ret = i2c_smbus_read_byte_data(data->client, KXCJK1013_REG_CTRL1);
	if (ret < 0) {
		dev_err(&data->client->dev, "Error reading reg_ctrl1\n");
		return ret;
	}

	if (status)
		ret |= KXCJK1013_REG_CTRL1_BIT_WUFE;
	else
		ret &= ~KXCJK1013_REG_CTRL1_BIT_WUFE;

	ret = i2c_smbus_write_byte_data(data->client,
					KXCJK1013_REG_CTRL1, ret);
	if (ret < 0) {
		dev_err(&data->client->dev, "Error writing reg_ctrl1\n");
		return ret;
	}

	if (store_mode == OPERATION) {
		ret = kxcjk1013_set_mode(data, OPERATION);
		if (ret < 0)
			return ret;
	}

	return 0;
}

static int kxcjk1013_setup_new_data_interrupt(struct kxcjk1013_data *data,
					      bool status)
{
	int ret;
	enum kxcjk1013_mode store_mode;

	ret = kxcjk1013_get_mode(data, &store_mode);
	if (ret < 0)
		return ret;

	/* This is requirement by spec to change state to STANDBY */
	ret = kxcjk1013_set_mode(data, STANDBY);
	if (ret < 0)
		return ret;

	ret = i2c_smbus_read_byte_data(data->client, KXCJK1013_REG_INT_CTRL1);
	if (ret < 0) {
		dev_err(&data->client->dev, "Error reading reg_int_ctrl1\n");
		return ret;
	}

	if (status)
		ret |= KXCJK1013_REG_INT_CTRL1_BIT_IEN;
	else
		ret &= ~KXCJK1013_REG_INT_CTRL1_BIT_IEN;

	ret = i2c_smbus_write_byte_data(data->client, KXCJK1013_REG_INT_CTRL1,
					ret);
	if (ret < 0) {
		dev_err(&data->client->dev, "Error writing reg_int_ctrl1\n");
		return ret;
	}

	ret = i2c_smbus_read_byte_data(data->client, KXCJK1013_REG_CTRL1);
	if (ret < 0) {
		dev_err(&data->client->dev, "Error reading reg_ctrl1\n");
		return ret;
	}

	if (status)
		ret |= KXCJK1013_REG_CTRL1_BIT_DRDY;
	else
		ret &= ~KXCJK1013_REG_CTRL1_BIT_DRDY;

	ret = i2c_smbus_write_byte_data(data->client,
					KXCJK1013_REG_CTRL1, ret);
	if (ret < 0) {
		dev_err(&data->client->dev, "Error writing reg_ctrl1\n");
		return ret;
	}

	if (store_mode == OPERATION) {
		ret = kxcjk1013_set_mode(data, OPERATION);
		if (ret < 0)
			return ret;
	}

	return 0;
}

static const struct kx_odr_map *kxcjk1013_find_odr_value(
	const struct kx_odr_map *map, size_t map_size, int val, int val2)
{
	int i;

	for (i = 0; i < map_size; ++i) {
		if (map[i].val == val && map[i].val2 == val2)
			return &map[i];
	}

	return ERR_PTR(-EINVAL);
}

static int kxcjk1013_convert_odr_value(const struct kx_odr_map *map,
				       size_t map_size, int odr_bits,
				       int *val, int *val2)
{
	int i;

	for (i = 0; i < map_size; ++i) {
		if (map[i].odr_bits == odr_bits) {
			*val = map[i].val;
			*val2 = map[i].val2;
			return IIO_VAL_INT_PLUS_MICRO;
		}
	}

	return -EINVAL;
}

static int kxcjk1013_set_odr(struct kxcjk1013_data *data, int val, int val2)
{
	int ret;
	enum kxcjk1013_mode store_mode;
	const struct kx_odr_map *odr_setting;

	ret = kxcjk1013_get_mode(data, &store_mode);
	if (ret < 0)
		return ret;

	if (data->chipset == KXTF9)
		odr_setting = kxcjk1013_find_odr_value(kxtf9_samp_freq_table,
						       ARRAY_SIZE(kxtf9_samp_freq_table),
						       val, val2);
	else
		odr_setting = kxcjk1013_find_odr_value(samp_freq_table,
						       ARRAY_SIZE(samp_freq_table),
						       val, val2);

	if (IS_ERR(odr_setting))
		return PTR_ERR(odr_setting);

	/* To change ODR, the chip must be set to STANDBY as per spec */
	ret = kxcjk1013_set_mode(data, STANDBY);
	if (ret < 0)
		return ret;

	ret = i2c_smbus_write_byte_data(data->client, KXCJK1013_REG_DATA_CTRL,
					odr_setting->odr_bits);
	if (ret < 0) {
		dev_err(&data->client->dev, "Error writing data_ctrl\n");
		return ret;
	}

	data->odr_bits = odr_setting->odr_bits;

	ret = i2c_smbus_write_byte_data(data->client, KXCJK1013_REG_CTRL2,
					odr_setting->wuf_bits);
	if (ret < 0) {
		dev_err(&data->client->dev, "Error writing reg_ctrl2\n");
		return ret;
	}

	if (store_mode == OPERATION) {
		ret = kxcjk1013_set_mode(data, OPERATION);
		if (ret < 0)
			return ret;
	}

	return 0;
}

static int kxcjk1013_get_odr(struct kxcjk1013_data *data, int *val, int *val2)
{
	if (data->chipset == KXTF9)
		return kxcjk1013_convert_odr_value(kxtf9_samp_freq_table,
						   ARRAY_SIZE(kxtf9_samp_freq_table),
						   data->odr_bits, val, val2);
	else
		return kxcjk1013_convert_odr_value(samp_freq_table,
						   ARRAY_SIZE(samp_freq_table),
						   data->odr_bits, val, val2);
}

static int kxcjk1013_get_acc_reg(struct kxcjk1013_data *data, int axis)
{
	u8 reg = KXCJK1013_REG_XOUT_L + axis * 2;
	int ret;

	ret = i2c_smbus_read_word_data(data->client, reg);
	if (ret < 0) {
		dev_err(&data->client->dev,
			"failed to read accel_%c registers\n", 'x' + axis);
		return ret;
	}

	return ret;
}

static int kxcjk1013_set_scale(struct kxcjk1013_data *data, int val)
{
	int ret, i;
	enum kxcjk1013_mode store_mode;

	for (i = 0; i < ARRAY_SIZE(KXCJK1013_scale_table); ++i) {
		if (KXCJK1013_scale_table[i].scale == val) {
			ret = kxcjk1013_get_mode(data, &store_mode);
			if (ret < 0)
				return ret;

			ret = kxcjk1013_set_mode(data, STANDBY);
			if (ret < 0)
				return ret;

			ret = kxcjk1013_set_range(data, i);
			if (ret < 0)
				return ret;

			if (store_mode == OPERATION) {
				ret = kxcjk1013_set_mode(data, OPERATION);
				if (ret)
					return ret;
			}

			return 0;
		}
	}

	return -EINVAL;
}

static int kxcjk1013_read_raw(struct iio_dev *indio_dev,
			      struct iio_chan_spec const *chan, int *val,
			      int *val2, long mask)
{
	struct kxcjk1013_data *data = iio_priv(indio_dev);
	int ret;

	switch (mask) {
	case IIO_CHAN_INFO_RAW:
		mutex_lock(&data->mutex);
		if (iio_buffer_enabled(indio_dev))
			ret = -EBUSY;
		else {
			ret = kxcjk1013_set_power_state(data, true);
			if (ret < 0) {
				mutex_unlock(&data->mutex);
				return ret;
			}
			ret = kxcjk1013_get_acc_reg(data, chan->scan_index);
			if (ret < 0) {
				kxcjk1013_set_power_state(data, false);
				mutex_unlock(&data->mutex);
				return ret;
			}
			*val = sign_extend32(ret >> 4, 11);
			ret = kxcjk1013_set_power_state(data, false);
		}
		mutex_unlock(&data->mutex);

		if (ret < 0)
			return ret;

		return IIO_VAL_INT;

	case IIO_CHAN_INFO_SCALE:
		*val = 0;
		*val2 = KXCJK1013_scale_table[data->range].scale;
		return IIO_VAL_INT_PLUS_MICRO;

	case IIO_CHAN_INFO_SAMP_FREQ:
		mutex_lock(&data->mutex);
		ret = kxcjk1013_get_odr(data, val, val2);
		mutex_unlock(&data->mutex);
		return ret;

	default:
		return -EINVAL;
	}
}

static int kxcjk1013_write_raw(struct iio_dev *indio_dev,
			       struct iio_chan_spec const *chan, int val,
			       int val2, long mask)
{
	struct kxcjk1013_data *data = iio_priv(indio_dev);
	int ret;

	switch (mask) {
	case IIO_CHAN_INFO_SAMP_FREQ:
		mutex_lock(&data->mutex);
		ret = kxcjk1013_set_odr(data, val, val2);
		mutex_unlock(&data->mutex);
		break;
	case IIO_CHAN_INFO_SCALE:
		if (val)
			return -EINVAL;

		mutex_lock(&data->mutex);
		ret = kxcjk1013_set_scale(data, val2);
		mutex_unlock(&data->mutex);
		break;
	default:
		ret = -EINVAL;
	}

	return ret;
}

static int kxcjk1013_read_event(struct iio_dev *indio_dev,
				   const struct iio_chan_spec *chan,
				   enum iio_event_type type,
				   enum iio_event_direction dir,
				   enum iio_event_info info,
				   int *val, int *val2)
{
	struct kxcjk1013_data *data = iio_priv(indio_dev);

	*val2 = 0;
	switch (info) {
	case IIO_EV_INFO_VALUE:
		*val = data->wake_thres;
		break;
	case IIO_EV_INFO_PERIOD:
		*val = data->wake_dur;
		break;
	default:
		return -EINVAL;
	}

	return IIO_VAL_INT;
}

static int kxcjk1013_write_event(struct iio_dev *indio_dev,
				    const struct iio_chan_spec *chan,
				    enum iio_event_type type,
				    enum iio_event_direction dir,
				    enum iio_event_info info,
				    int val, int val2)
{
	struct kxcjk1013_data *data = iio_priv(indio_dev);

	if (data->ev_enable_state)
		return -EBUSY;

	switch (info) {
	case IIO_EV_INFO_VALUE:
		data->wake_thres = val;
		break;
	case IIO_EV_INFO_PERIOD:
		data->wake_dur = val;
		break;
	default:
		return -EINVAL;
	}

	return 0;
}

static int kxcjk1013_read_event_config(struct iio_dev *indio_dev,
					  const struct iio_chan_spec *chan,
					  enum iio_event_type type,
					  enum iio_event_direction dir)
{
	struct kxcjk1013_data *data = iio_priv(indio_dev);

	return data->ev_enable_state;
}

static int kxcjk1013_write_event_config(struct iio_dev *indio_dev,
					   const struct iio_chan_spec *chan,
					   enum iio_event_type type,
					   enum iio_event_direction dir,
					   int state)
{
	struct kxcjk1013_data *data = iio_priv(indio_dev);
	int ret;

	if (state && data->ev_enable_state)
		return 0;

	mutex_lock(&data->mutex);

	if (!state && data->motion_trigger_on) {
		data->ev_enable_state = 0;
		mutex_unlock(&data->mutex);
		return 0;
	}

	/*
	 * We will expect the enable and disable to do operation in
	 * in reverse order. This will happen here anyway as our
	 * resume operation uses sync mode runtime pm calls, the
	 * suspend operation will be delayed by autosuspend delay
	 * So the disable operation will still happen in reverse of
	 * enable operation. When runtime pm is disabled the mode
	 * is always on so sequence doesn't matter
	 */
	ret = kxcjk1013_set_power_state(data, state);
	if (ret < 0) {
		mutex_unlock(&data->mutex);
		return ret;
	}

	ret =  kxcjk1013_setup_any_motion_interrupt(data, state);
	if (ret < 0) {
		kxcjk1013_set_power_state(data, false);
		data->ev_enable_state = 0;
		mutex_unlock(&data->mutex);
		return ret;
	}

	data->ev_enable_state = state;
	mutex_unlock(&data->mutex);

	return 0;
}

static int kxcjk1013_buffer_preenable(struct iio_dev *indio_dev)
{
	struct kxcjk1013_data *data = iio_priv(indio_dev);

	return kxcjk1013_set_power_state(data, true);
}

static int kxcjk1013_buffer_postdisable(struct iio_dev *indio_dev)
{
	struct kxcjk1013_data *data = iio_priv(indio_dev);

	return kxcjk1013_set_power_state(data, false);
}

static ssize_t kxcjk1013_get_samp_freq_avail(struct device *dev,
					     struct device_attribute *attr,
					     char *buf)
{
	struct iio_dev *indio_dev = dev_to_iio_dev(dev);
	struct kxcjk1013_data *data = iio_priv(indio_dev);
	const char *str;

	if (data->chipset == KXTF9)
		str = kxtf9_samp_freq_avail;
	else
		str = kxcjk1013_samp_freq_avail;

	return sprintf(buf, "%s\n", str);
}

static IIO_DEVICE_ATTR(in_accel_sampling_frequency_available, S_IRUGO,
		       kxcjk1013_get_samp_freq_avail, NULL, 0);

static IIO_CONST_ATTR(in_accel_scale_available, "0.009582 0.019163 0.038326");

static struct attribute *kxcjk1013_attributes[] = {
	&iio_dev_attr_in_accel_sampling_frequency_available.dev_attr.attr,
	&iio_const_attr_in_accel_scale_available.dev_attr.attr,
	NULL,
};

static const struct attribute_group kxcjk1013_attrs_group = {
	.attrs = kxcjk1013_attributes,
};

static const struct iio_event_spec kxcjk1013_event = {
		.type = IIO_EV_TYPE_THRESH,
		.dir = IIO_EV_DIR_EITHER,
		.mask_separate = BIT(IIO_EV_INFO_VALUE) |
				 BIT(IIO_EV_INFO_ENABLE) |
				 BIT(IIO_EV_INFO_PERIOD)
};

static const struct iio_mount_matrix *
kxcjk1013_get_mount_matrix(const struct iio_dev *indio_dev,
			   const struct iio_chan_spec *chan)
{
	struct kxcjk1013_data *data = iio_priv(indio_dev);

	return &data->orientation;
}

static const struct iio_chan_spec_ext_info kxcjk1013_ext_info[] = {
	IIO_MOUNT_MATRIX(IIO_SHARED_BY_TYPE, kxcjk1013_get_mount_matrix),
	{ }
};

#define KXCJK1013_CHANNEL(_axis) {					\
	.type = IIO_ACCEL,						\
	.modified = 1,							\
	.channel2 = IIO_MOD_##_axis,					\
	.info_mask_separate = BIT(IIO_CHAN_INFO_RAW),			\
	.info_mask_shared_by_type = BIT(IIO_CHAN_INFO_SCALE) |		\
				BIT(IIO_CHAN_INFO_SAMP_FREQ),		\
	.scan_index = AXIS_##_axis,					\
	.scan_type = {							\
		.sign = 's',						\
		.realbits = 12,						\
		.storagebits = 16,					\
		.shift = 4,						\
		.endianness = IIO_LE,					\
	},								\
	.event_spec = &kxcjk1013_event,				\
	.ext_info = kxcjk1013_ext_info,					\
	.num_event_specs = 1						\
}

static const struct iio_chan_spec kxcjk1013_channels[] = {
	KXCJK1013_CHANNEL(X),
	KXCJK1013_CHANNEL(Y),
	KXCJK1013_CHANNEL(Z),
	IIO_CHAN_SOFT_TIMESTAMP(3),
};

static const struct iio_buffer_setup_ops kxcjk1013_buffer_setup_ops = {
	.preenable		= kxcjk1013_buffer_preenable,
	.postdisable		= kxcjk1013_buffer_postdisable,
};

static const struct iio_info kxcjk1013_info = {
	.attrs			= &kxcjk1013_attrs_group,
	.read_raw		= kxcjk1013_read_raw,
	.write_raw		= kxcjk1013_write_raw,
	.read_event_value	= kxcjk1013_read_event,
	.write_event_value	= kxcjk1013_write_event,
	.write_event_config	= kxcjk1013_write_event_config,
	.read_event_config	= kxcjk1013_read_event_config,
};

static const unsigned long kxcjk1013_scan_masks[] = {0x7, 0};

static irqreturn_t kxcjk1013_trigger_handler(int irq, void *p)
{
	struct iio_poll_func *pf = p;
	struct iio_dev *indio_dev = pf->indio_dev;
	struct kxcjk1013_data *data = iio_priv(indio_dev);
	int ret;

	mutex_lock(&data->mutex);
	ret = i2c_smbus_read_i2c_block_data_or_emulated(data->client,
							KXCJK1013_REG_XOUT_L,
							AXIS_MAX * 2,
							(u8 *)data->buffer);
	mutex_unlock(&data->mutex);
	if (ret < 0)
		goto err;

	iio_push_to_buffers_with_timestamp(indio_dev, data->buffer,
					   data->timestamp);
err:
	iio_trigger_notify_done(indio_dev->trig);

	return IRQ_HANDLED;
}

static int kxcjk1013_trig_try_reen(struct iio_trigger *trig)
{
	struct iio_dev *indio_dev = iio_trigger_get_drvdata(trig);
	struct kxcjk1013_data *data = iio_priv(indio_dev);
	int ret;

	ret = i2c_smbus_read_byte_data(data->client, KXCJK1013_REG_INT_REL);
	if (ret < 0) {
		dev_err(&data->client->dev, "Error reading reg_int_rel\n");
		return ret;
	}

	return 0;
}

static int kxcjk1013_data_rdy_trigger_set_state(struct iio_trigger *trig,
						bool state)
{
	struct iio_dev *indio_dev = iio_trigger_get_drvdata(trig);
	struct kxcjk1013_data *data = iio_priv(indio_dev);
	int ret;

	mutex_lock(&data->mutex);

	if (!state && data->ev_enable_state && data->motion_trigger_on) {
		data->motion_trigger_on = false;
		mutex_unlock(&data->mutex);
		return 0;
	}

	ret = kxcjk1013_set_power_state(data, state);
	if (ret < 0) {
		mutex_unlock(&data->mutex);
		return ret;
	}
	if (data->motion_trig == trig)
		ret = kxcjk1013_setup_any_motion_interrupt(data, state);
	else
		ret = kxcjk1013_setup_new_data_interrupt(data, state);
	if (ret < 0) {
		kxcjk1013_set_power_state(data, false);
		mutex_unlock(&data->mutex);
		return ret;
	}
	if (data->motion_trig == trig)
		data->motion_trigger_on = state;
	else
		data->dready_trigger_on = state;

	mutex_unlock(&data->mutex);

	return 0;
}

static const struct iio_trigger_ops kxcjk1013_trigger_ops = {
	.set_trigger_state = kxcjk1013_data_rdy_trigger_set_state,
	.try_reenable = kxcjk1013_trig_try_reen,
};

static void kxcjk1013_report_motion_event(struct iio_dev *indio_dev)
{
	struct kxcjk1013_data *data = iio_priv(indio_dev);

	int ret = i2c_smbus_read_byte_data(data->client,
					   KXCJK1013_REG_INT_SRC2);
	if (ret < 0) {
		dev_err(&data->client->dev, "Error reading reg_int_src2\n");
		return;
	}

	if (ret & KXCJK1013_REG_INT_SRC2_BIT_XN)
		iio_push_event(indio_dev,
			       IIO_MOD_EVENT_CODE(IIO_ACCEL,
						  0,
						  IIO_MOD_X,
						  IIO_EV_TYPE_THRESH,
						  IIO_EV_DIR_FALLING),
			       data->timestamp);

	if (ret & KXCJK1013_REG_INT_SRC2_BIT_XP)
		iio_push_event(indio_dev,
			       IIO_MOD_EVENT_CODE(IIO_ACCEL,
						  0,
						  IIO_MOD_X,
						  IIO_EV_TYPE_THRESH,
						  IIO_EV_DIR_RISING),
			       data->timestamp);

	if (ret & KXCJK1013_REG_INT_SRC2_BIT_YN)
		iio_push_event(indio_dev,
			       IIO_MOD_EVENT_CODE(IIO_ACCEL,
						  0,
						  IIO_MOD_Y,
						  IIO_EV_TYPE_THRESH,
						  IIO_EV_DIR_FALLING),
			       data->timestamp);

	if (ret & KXCJK1013_REG_INT_SRC2_BIT_YP)
		iio_push_event(indio_dev,
			       IIO_MOD_EVENT_CODE(IIO_ACCEL,
						  0,
						  IIO_MOD_Y,
						  IIO_EV_TYPE_THRESH,
						  IIO_EV_DIR_RISING),
			       data->timestamp);

	if (ret & KXCJK1013_REG_INT_SRC2_BIT_ZN)
		iio_push_event(indio_dev,
			       IIO_MOD_EVENT_CODE(IIO_ACCEL,
						  0,
						  IIO_MOD_Z,
						  IIO_EV_TYPE_THRESH,
						  IIO_EV_DIR_FALLING),
			       data->timestamp);

	if (ret & KXCJK1013_REG_INT_SRC2_BIT_ZP)
		iio_push_event(indio_dev,
			       IIO_MOD_EVENT_CODE(IIO_ACCEL,
						  0,
						  IIO_MOD_Z,
						  IIO_EV_TYPE_THRESH,
						  IIO_EV_DIR_RISING),
			       data->timestamp);
}

static irqreturn_t kxcjk1013_event_handler(int irq, void *private)
{
	struct iio_dev *indio_dev = private;
	struct kxcjk1013_data *data = iio_priv(indio_dev);
	int ret;

	ret = i2c_smbus_read_byte_data(data->client, KXCJK1013_REG_INT_SRC1);
	if (ret < 0) {
		dev_err(&data->client->dev, "Error reading reg_int_src1\n");
		goto ack_intr;
	}

	if (ret & KXCJK1013_REG_INT_SRC1_BIT_WUFS) {
		if (data->chipset == KXTF9)
			iio_push_event(indio_dev,
				       IIO_MOD_EVENT_CODE(IIO_ACCEL,
				       0,
				       IIO_MOD_X_AND_Y_AND_Z,
				       IIO_EV_TYPE_THRESH,
				       IIO_EV_DIR_RISING),
				       data->timestamp);
		else
			kxcjk1013_report_motion_event(indio_dev);
	}

ack_intr:
	if (data->dready_trigger_on)
		return IRQ_HANDLED;

	ret = i2c_smbus_read_byte_data(data->client, KXCJK1013_REG_INT_REL);
	if (ret < 0)
		dev_err(&data->client->dev, "Error reading reg_int_rel\n");

	return IRQ_HANDLED;
}

static irqreturn_t kxcjk1013_data_rdy_trig_poll(int irq, void *private)
{
	struct iio_dev *indio_dev = private;
	struct kxcjk1013_data *data = iio_priv(indio_dev);

	data->timestamp = iio_get_time_ns(indio_dev);

	if (data->dready_trigger_on)
		iio_trigger_poll(data->dready_trig);
	else if (data->motion_trigger_on)
		iio_trigger_poll(data->motion_trig);

	if (data->ev_enable_state)
		return IRQ_WAKE_THREAD;
	else
		return IRQ_HANDLED;
}

static const char *kxcjk1013_match_acpi_device(struct device *dev,
					       enum kx_chipset *chipset,
					       enum kx_acpi_type *acpi_type)
{
	const struct acpi_device_id *id;

	id = acpi_match_device(dev->driver->acpi_match_table, dev);
	if (!id)
		return NULL;

	if (strcmp(id->id, "SMO8500") == 0)
		*acpi_type = ACPI_SMO8500;
	else if (strcmp(id->id, "KIOX010A") == 0)
		*acpi_type = ACPI_KIOX010A;

	*chipset = (enum kx_chipset)id->driver_data;

	return dev_name(dev);
}

<<<<<<< HEAD
static int kxcjk1013_probe(struct i2c_client *client,
			   const struct i2c_device_id *id)
=======
static int kxcjk1013_probe(struct i2c_client *client)
>>>>>>> e475cc1c
{
	const struct i2c_device_id *id = i2c_client_get_device_id(client);
	static const char * const regulator_names[] = { "vdd", "vddio" };
	struct kxcjk1013_data *data;
	struct iio_dev *indio_dev;
	struct kxcjk_1013_platform_data *pdata;
	const char *name;
	int ret;

	indio_dev = devm_iio_device_alloc(&client->dev, sizeof(*data));
	if (!indio_dev)
		return -ENOMEM;

	data = iio_priv(indio_dev);
	i2c_set_clientdata(client, indio_dev);
	data->client = client;

	pdata = dev_get_platdata(&client->dev);
	if (pdata) {
		data->active_high_intr = pdata->active_high_intr;
		data->orientation = pdata->orientation;
	} else {
		data->active_high_intr = true; /* default polarity */

		ret = iio_read_mount_matrix(&client->dev, "mount-matrix",
					    &data->orientation);
		if (ret)
			return ret;
	}

<<<<<<< HEAD
=======
	ret = devm_regulator_bulk_get_enable(&client->dev,
					     ARRAY_SIZE(regulator_names),
					     regulator_names);
	if (ret)
		return dev_err_probe(&client->dev, ret, "Failed to get regulators\n");

	/*
	 * A typical delay of 10ms is required for powering up
	 * according to the data sheets of supported chips.
	 * Hence double that to play safe.
	 */
	msleep(20);

>>>>>>> e475cc1c
	if (id) {
		data->chipset = (enum kx_chipset)(id->driver_data);
		name = id->name;
	} else if (ACPI_HANDLE(&client->dev)) {
		name = kxcjk1013_match_acpi_device(&client->dev,
						   &data->chipset,
						   &data->acpi_type);
	} else
		return -ENODEV;

	ret = kxcjk1013_chip_init(data);
	if (ret < 0)
		return ret;

	mutex_init(&data->mutex);

	indio_dev->channels = kxcjk1013_channels;
	indio_dev->num_channels = ARRAY_SIZE(kxcjk1013_channels);
	indio_dev->available_scan_masks = kxcjk1013_scan_masks;
	indio_dev->name = name;
	indio_dev->modes = INDIO_DIRECT_MODE;
	indio_dev->info = &kxcjk1013_info;

	if (client->irq > 0 && data->acpi_type != ACPI_SMO8500) {
		ret = devm_request_threaded_irq(&client->dev, client->irq,
						kxcjk1013_data_rdy_trig_poll,
						kxcjk1013_event_handler,
						IRQF_TRIGGER_RISING,
						KXCJK1013_IRQ_NAME,
						indio_dev);
		if (ret)
			goto err_poweroff;

		data->dready_trig = devm_iio_trigger_alloc(&client->dev,
							   "%s-dev%d",
							   indio_dev->name,
							   indio_dev->id);
		if (!data->dready_trig) {
			ret = -ENOMEM;
			goto err_poweroff;
		}

		data->motion_trig = devm_iio_trigger_alloc(&client->dev,
							  "%s-any-motion-dev%d",
							  indio_dev->name,
							  indio_dev->id);
		if (!data->motion_trig) {
			ret = -ENOMEM;
			goto err_poweroff;
		}

		data->dready_trig->dev.parent = &client->dev;
		data->dready_trig->ops = &kxcjk1013_trigger_ops;
		iio_trigger_set_drvdata(data->dready_trig, indio_dev);
		indio_dev->trig = data->dready_trig;
		iio_trigger_get(indio_dev->trig);
		ret = iio_trigger_register(data->dready_trig);
		if (ret)
			goto err_poweroff;

		data->motion_trig->dev.parent = &client->dev;
		data->motion_trig->ops = &kxcjk1013_trigger_ops;
		iio_trigger_set_drvdata(data->motion_trig, indio_dev);
		ret = iio_trigger_register(data->motion_trig);
		if (ret) {
			data->motion_trig = NULL;
			goto err_trigger_unregister;
		}
	}

	ret = iio_triggered_buffer_setup(indio_dev,
					 &iio_pollfunc_store_time,
					 kxcjk1013_trigger_handler,
					 &kxcjk1013_buffer_setup_ops);
	if (ret < 0) {
		dev_err(&client->dev, "iio triggered buffer setup failed\n");
		goto err_trigger_unregister;
	}

	ret = pm_runtime_set_active(&client->dev);
	if (ret)
		goto err_buffer_cleanup;

	pm_runtime_enable(&client->dev);
	pm_runtime_set_autosuspend_delay(&client->dev,
					 KXCJK1013_SLEEP_DELAY_MS);
	pm_runtime_use_autosuspend(&client->dev);

	ret = iio_device_register(indio_dev);
	if (ret < 0) {
		dev_err(&client->dev, "unable to register iio device\n");
		goto err_buffer_cleanup;
	}

	return 0;

err_buffer_cleanup:
	if (data->dready_trig)
		iio_triggered_buffer_cleanup(indio_dev);
err_trigger_unregister:
	if (data->dready_trig)
		iio_trigger_unregister(data->dready_trig);
	if (data->motion_trig)
		iio_trigger_unregister(data->motion_trig);
err_poweroff:
	kxcjk1013_set_mode(data, STANDBY);

	return ret;
}

static int kxcjk1013_remove(struct i2c_client *client)
{
	struct iio_dev *indio_dev = i2c_get_clientdata(client);
	struct kxcjk1013_data *data = iio_priv(indio_dev);

	iio_device_unregister(indio_dev);

	pm_runtime_disable(&client->dev);
	pm_runtime_set_suspended(&client->dev);
	pm_runtime_put_noidle(&client->dev);

	if (data->dready_trig) {
		iio_triggered_buffer_cleanup(indio_dev);
		iio_trigger_unregister(data->dready_trig);
		iio_trigger_unregister(data->motion_trig);
	}

	mutex_lock(&data->mutex);
	kxcjk1013_set_mode(data, STANDBY);
	mutex_unlock(&data->mutex);

	return 0;
}

#ifdef CONFIG_PM_SLEEP
static int kxcjk1013_suspend(struct device *dev)
{
	struct iio_dev *indio_dev = i2c_get_clientdata(to_i2c_client(dev));
	struct kxcjk1013_data *data = iio_priv(indio_dev);
	int ret;

	mutex_lock(&data->mutex);
	ret = kxcjk1013_set_mode(data, STANDBY);
	mutex_unlock(&data->mutex);

	return ret;
}

static int kxcjk1013_resume(struct device *dev)
{
	struct iio_dev *indio_dev = i2c_get_clientdata(to_i2c_client(dev));
	struct kxcjk1013_data *data = iio_priv(indio_dev);
	int ret = 0;

	mutex_lock(&data->mutex);
	ret = kxcjk1013_set_mode(data, OPERATION);
	if (ret == 0)
		ret = kxcjk1013_set_range(data, data->range);
	mutex_unlock(&data->mutex);

	return ret;
}
#endif

#ifdef CONFIG_PM
static int kxcjk1013_runtime_suspend(struct device *dev)
{
	struct iio_dev *indio_dev = i2c_get_clientdata(to_i2c_client(dev));
	struct kxcjk1013_data *data = iio_priv(indio_dev);
	int ret;

	ret = kxcjk1013_set_mode(data, STANDBY);
	if (ret < 0) {
		dev_err(&data->client->dev, "powering off device failed\n");
		return -EAGAIN;
	}
	return 0;
}

static int kxcjk1013_runtime_resume(struct device *dev)
{
	struct iio_dev *indio_dev = i2c_get_clientdata(to_i2c_client(dev));
	struct kxcjk1013_data *data = iio_priv(indio_dev);
	int ret;
	int sleep_val;

	ret = kxcjk1013_set_mode(data, OPERATION);
	if (ret < 0)
		return ret;

	sleep_val = kxcjk1013_get_startup_times(data);
	if (sleep_val < 20000)
		usleep_range(sleep_val, 20000);
	else
		msleep_interruptible(sleep_val/1000);

	return 0;
}
#endif

static const struct dev_pm_ops kxcjk1013_pm_ops = {
	SET_SYSTEM_SLEEP_PM_OPS(kxcjk1013_suspend, kxcjk1013_resume)
	SET_RUNTIME_PM_OPS(kxcjk1013_runtime_suspend,
			   kxcjk1013_runtime_resume, NULL)
};

static const struct acpi_device_id kx_acpi_match[] = {
	{"KXCJ1013", KXCJK1013},
	{"KXCJ1008", KXCJ91008},
	{"KXCJ9000", KXCJ91008},
	{"KIOX0008", KXCJ91008},
	{"KIOX0009", KXTJ21009},
	{"KIOX000A", KXCJ91008},
	{"KIOX010A", KXCJ91008}, /* KXCJ91008 in the display of a yoga 2-in-1 */
	{"KIOX020A", KXCJ91008}, /* KXCJ91008 in the base of a yoga 2-in-1 */
	{"KXTJ1009", KXTJ21009},
	{"KXJ2109",  KXTJ21009},
	{"SMO8500",  KXCJ91008},
	{ },
};
MODULE_DEVICE_TABLE(acpi, kx_acpi_match);

static const struct i2c_device_id kxcjk1013_id[] = {
	{"kxcjk1013", KXCJK1013},
	{"kxcj91008", KXCJ91008},
	{"kxtj21009", KXTJ21009},
	{"kxtf9",     KXTF9},
	{"SMO8500",   KXCJ91008},
	{}
};

MODULE_DEVICE_TABLE(i2c, kxcjk1013_id);

static const struct of_device_id kxcjk1013_of_match[] = {
	{ .compatible = "kionix,kxcjk1013", },
	{ .compatible = "kionix,kxcj91008", },
	{ .compatible = "kionix,kxtj21009", },
	{ .compatible = "kionix,kxtf9", },
	{ }
};
MODULE_DEVICE_TABLE(of, kxcjk1013_of_match);

static struct i2c_driver kxcjk1013_driver = {
	.driver = {
		.name	= KXCJK1013_DRV_NAME,
		.acpi_match_table = ACPI_PTR(kx_acpi_match),
		.of_match_table = kxcjk1013_of_match,
		.pm	= &kxcjk1013_pm_ops,
	},
	.probe		= kxcjk1013_probe,
	.remove		= kxcjk1013_remove,
	.id_table	= kxcjk1013_id,
};
module_i2c_driver(kxcjk1013_driver);

MODULE_AUTHOR("Srinivas Pandruvada <srinivas.pandruvada@linux.intel.com>");
MODULE_LICENSE("GPL v2");
MODULE_DESCRIPTION("KXCJK1013 accelerometer driver");<|MERGE_RESOLUTION|>--- conflicted
+++ resolved
@@ -14,6 +14,7 @@
 #include <linux/acpi.h>
 #include <linux/pm.h>
 #include <linux/pm_runtime.h>
+#include <linux/regulator/consumer.h>
 #include <linux/iio/iio.h>
 #include <linux/iio/sysfs.h>
 #include <linux/iio/buffer.h>
@@ -50,13 +51,15 @@
 #define KXTF9_REG_TILT_POS_CUR		0x10
 #define KXTF9_REG_TILT_POS_PREV		0x11
 #define KXTF9_REG_INT_SRC1		0x15
-#define KXCJK1013_REG_INT_SRC1		0x16	/* compatible, but called INT_SRC2 in KXTF9 ds */
+#define KXTF9_REG_INT_SRC2		0x16
+#define KXCJK1013_REG_INT_SRC1		0x16
 #define KXCJK1013_REG_INT_SRC2		0x17
 #define KXCJK1013_REG_STATUS_REG	0x18
 #define KXCJK1013_REG_INT_REL		0x1A
 #define KXCJK1013_REG_CTRL1		0x1B
 #define KXTF9_REG_CTRL2			0x1C
-#define KXCJK1013_REG_CTRL2		0x1D	/* mostly compatible, CTRL_REG3 in KTXF9 ds */
+#define KXTF9_REG_CTRL3			0x1D
+#define KXCJK1013_REG_CTRL2		0x1D
 #define KXCJK1013_REG_INT_CTRL1		0x1E
 #define KXCJK1013_REG_INT_CTRL2		0x1F
 #define KXTF9_REG_INT_CTRL3		0x20
@@ -76,6 +79,45 @@
 #define KXTF9_REG_HYST_SET		0x5F
 #define KXCJK1013_REG_WAKE_THRES	0x6A
 
+/* Everything up to 0x11 is equal to KXCJK1013/KXTF9 above */
+#define KX023_REG_INS1			0x12
+#define KX023_REG_INS2			0x13
+#define KX023_REG_INS3			0x14
+#define KX023_REG_STAT			0x15
+#define KX023_REG_INT_REL		0x17
+#define KX023_REG_CNTL1			0x18
+#define KX023_REG_CNTL2			0x19
+#define KX023_REG_CNTL3			0x1A
+#define KX023_REG_ODCNTL		0x1B
+#define KX023_REG_INC1			0x1C
+#define KX023_REG_INC2			0x1D
+#define KX023_REG_INC3			0x1E
+#define KX023_REG_INC4			0x1F
+#define KX023_REG_INC5			0x20
+#define KX023_REG_INC6			0x21
+#define KX023_REG_TILT_TIMER		0x22
+#define KX023_REG_WUFC			0x23
+#define KX023_REG_TDTRC			0x24
+#define KX023_REG_TDTC			0x25
+#define KX023_REG_TTH			0x26
+#define KX023_REG_TTL			0x27
+#define KX023_REG_FTD			0x28
+#define KX023_REG_STD			0x29
+#define KX023_REG_TLT			0x2A
+#define KX023_REG_TWS			0x2B
+#define KX023_REG_ATH			0x30
+#define KX023_REG_TILT_ANGLE_LL		0x32
+#define KX023_REG_TILT_ANGLE_HL		0x33
+#define KX023_REG_HYST_SET		0x34
+#define KX023_REG_LP_CNTL		0x35
+#define KX023_REG_BUF_CNTL1		0x3A
+#define KX023_REG_BUF_CNTL2		0x3B
+#define KX023_REG_BUF_STATUS_1		0x3C
+#define KX023_REG_BUF_STATUS_2		0x3D
+#define KX023_REG_BUF_CLEAR		0x3E
+#define KX023_REG_BUF_READ		0x3F
+#define KX023_REG_SELF_TEST		0x60
+
 #define KXCJK1013_REG_CTRL1_BIT_PC1	BIT(7)
 #define KXCJK1013_REG_CTRL1_BIT_RES	BIT(6)
 #define KXCJK1013_REG_CTRL1_BIT_DRDY	BIT(5)
@@ -116,6 +158,14 @@
 #define KXCJK1013_REG_INT_SRC2_BIT_XP	BIT(4)
 #define KXCJK1013_REG_INT_SRC2_BIT_XN	BIT(5)
 
+/* KX023 interrupt routing to INT1. INT2 can be configured with INC6 */
+#define KX023_REG_INC4_BFI1		BIT(6)
+#define KX023_REG_INC4_WMI1		BIT(5)
+#define KX023_REG_INC4_DRDY1		BIT(4)
+#define KX023_REG_INC4_TDTI1		BIT(2)
+#define KX023_REG_INC4_WUFI1		BIT(1)
+#define KX023_REG_INC4_TPI1		BIT(0)
+
 #define KXCJK1013_DEFAULT_WAKE_THRES	1
 
 enum kx_chipset {
@@ -123,6 +173,7 @@
 	KXCJ91008,
 	KXTJ21009,
 	KXTF9,
+	KX0231025,
 	KX_MAX_CHIPS /* this must be last */
 };
 
@@ -132,13 +183,75 @@
 	ACPI_KIOX010A,
 };
 
+struct kx_chipset_regs {
+	u8 int_src1;
+	u8 int_src2;
+	u8 int_rel;
+	u8 ctrl1;
+	u8 wuf_ctrl;
+	u8 int_ctrl1;
+	u8 data_ctrl;
+	u8 wake_timer;
+	u8 wake_thres;
+};
+
+static const struct kx_chipset_regs kxcjk1013_regs = {
+	.int_src1	= KXCJK1013_REG_INT_SRC1,
+	.int_src2	= KXCJK1013_REG_INT_SRC2,
+	.int_rel	= KXCJK1013_REG_INT_REL,
+	.ctrl1		= KXCJK1013_REG_CTRL1,
+	.wuf_ctrl	= KXCJK1013_REG_CTRL2,
+	.int_ctrl1	= KXCJK1013_REG_INT_CTRL1,
+	.data_ctrl	= KXCJK1013_REG_DATA_CTRL,
+	.wake_timer	= KXCJK1013_REG_WAKE_TIMER,
+	.wake_thres	= KXCJK1013_REG_WAKE_THRES,
+};
+
+static const struct kx_chipset_regs kxtf9_regs = {
+	/* .int_src1 was moved to INT_SRC2 on KXTF9 */
+	.int_src1	= KXTF9_REG_INT_SRC2,
+	/* .int_src2 is not available */
+	.int_rel	= KXCJK1013_REG_INT_REL,
+	.ctrl1		= KXCJK1013_REG_CTRL1,
+	.wuf_ctrl	= KXTF9_REG_CTRL3,
+	.int_ctrl1	= KXCJK1013_REG_INT_CTRL1,
+	.data_ctrl	= KXCJK1013_REG_DATA_CTRL,
+	.wake_timer	= KXCJK1013_REG_WAKE_TIMER,
+	.wake_thres	= KXTF9_REG_WAKE_THRESH,
+};
+
+/* The registers have totally different names but the bits are compatible */
+static const struct kx_chipset_regs kx0231025_regs = {
+	.int_src1	= KX023_REG_INS2,
+	.int_src2	= KX023_REG_INS3,
+	.int_rel	= KX023_REG_INT_REL,
+	.ctrl1		= KX023_REG_CNTL1,
+	.wuf_ctrl	= KX023_REG_CNTL3,
+	.int_ctrl1	= KX023_REG_INC1,
+	.data_ctrl	= KX023_REG_ODCNTL,
+	.wake_timer	= KX023_REG_WUFC,
+	.wake_thres	= KX023_REG_ATH,
+};
+
+enum kxcjk1013_axis {
+	AXIS_X,
+	AXIS_Y,
+	AXIS_Z,
+	AXIS_MAX
+};
+
 struct kxcjk1013_data {
+	struct regulator_bulk_data regulators[2];
 	struct i2c_client *client;
 	struct iio_trigger *dready_trig;
 	struct iio_trigger *motion_trig;
 	struct iio_mount_matrix orientation;
 	struct mutex mutex;
-	s16 buffer[8];
+	/* Ensure timestamp naturally aligned */
+	struct {
+		s16 chans[AXIS_MAX];
+		s64 timestamp __aligned(8);
+	} scan;
 	u8 odr_bits;
 	u8 range;
 	int wake_thres;
@@ -150,13 +263,7 @@
 	int64_t timestamp;
 	enum kx_chipset chipset;
 	enum kx_acpi_type acpi_type;
-};
-
-enum kxcjk1013_axis {
-	AXIS_X,
-	AXIS_Y,
-	AXIS_Z,
-	AXIS_MAX,
+	const struct kx_chipset_regs *regs;
 };
 
 enum kxcjk1013_mode {
@@ -208,7 +315,7 @@
 	"25 50 100 200 400 800";
 
 /* Refer to section 4 of the specification */
-static const struct {
+static __maybe_unused const struct {
 	int odr_bits;
 	int usec;
 } odr_start_up_times[KX_MAX_CHIPS][12] = {
@@ -266,6 +373,22 @@
 		{0x05, 5100},
 		{0x06, 2700},
 	},
+	/* KX023-1025 */
+	{
+		/* First 4 are not in datasheet, taken from KXCTJ2-1009 */
+		{0x08, 1240000},
+		{0x09, 621000},
+		{0x0A, 309000},
+		{0x0B, 151000},
+		{0, 81000},
+		{0x01, 40000},
+		{0x02, 22000},
+		{0x03, 12000},
+		{0x04, 7000},
+		{0x05, 4400},
+		{0x06, 3000},
+		{0x07, 3000},
+	},
 };
 
 static const struct {
@@ -307,7 +430,7 @@
 {
 	int ret;
 
-	ret = i2c_smbus_read_byte_data(data->client, KXCJK1013_REG_CTRL1);
+	ret = i2c_smbus_read_byte_data(data->client, data->regs->ctrl1);
 	if (ret < 0) {
 		dev_err(&data->client->dev, "Error reading reg_ctrl1\n");
 		return ret;
@@ -318,8 +441,7 @@
 	else
 		ret |= KXCJK1013_REG_CTRL1_BIT_PC1;
 
-	ret = i2c_smbus_write_byte_data(data->client,
-					KXCJK1013_REG_CTRL1, ret);
+	ret = i2c_smbus_write_byte_data(data->client, data->regs->ctrl1, ret);
 	if (ret < 0) {
 		dev_err(&data->client->dev, "Error writing reg_ctrl1\n");
 		return ret;
@@ -333,7 +455,7 @@
 {
 	int ret;
 
-	ret = i2c_smbus_read_byte_data(data->client, KXCJK1013_REG_CTRL1);
+	ret = i2c_smbus_read_byte_data(data->client, data->regs->ctrl1);
 	if (ret < 0) {
 		dev_err(&data->client->dev, "Error reading reg_ctrl1\n");
 		return ret;
@@ -351,7 +473,7 @@
 {
 	int ret;
 
-	ret = i2c_smbus_read_byte_data(data->client, KXCJK1013_REG_CTRL1);
+	ret = i2c_smbus_read_byte_data(data->client, data->regs->ctrl1);
 	if (ret < 0) {
 		dev_err(&data->client->dev, "Error reading reg_ctrl1\n");
 		return ret;
@@ -362,9 +484,7 @@
 	ret |= (KXCJK1013_scale_table[range_index].gsel_0 << 3);
 	ret |= (KXCJK1013_scale_table[range_index].gsel_1 << 4);
 
-	ret = i2c_smbus_write_byte_data(data->client,
-					KXCJK1013_REG_CTRL1,
-					ret);
+	ret = i2c_smbus_write_byte_data(data->client, data->regs->ctrl1, ret);
 	if (ret < 0) {
 		dev_err(&data->client->dev, "Error writing reg_ctrl1\n");
 		return ret;
@@ -398,7 +518,7 @@
 	if (ret < 0)
 		return ret;
 
-	ret = i2c_smbus_read_byte_data(data->client, KXCJK1013_REG_CTRL1);
+	ret = i2c_smbus_read_byte_data(data->client, data->regs->ctrl1);
 	if (ret < 0) {
 		dev_err(&data->client->dev, "Error reading reg_ctrl1\n");
 		return ret;
@@ -407,8 +527,7 @@
 	/* Set 12 bit mode */
 	ret |= KXCJK1013_REG_CTRL1_BIT_RES;
 
-	ret = i2c_smbus_write_byte_data(data->client, KXCJK1013_REG_CTRL1,
-					ret);
+	ret = i2c_smbus_write_byte_data(data->client, data->regs->ctrl1, ret);
 	if (ret < 0) {
 		dev_err(&data->client->dev, "Error reading reg_ctrl\n");
 		return ret;
@@ -419,7 +538,7 @@
 	if (ret < 0)
 		return ret;
 
-	ret = i2c_smbus_read_byte_data(data->client, KXCJK1013_REG_DATA_CTRL);
+	ret = i2c_smbus_read_byte_data(data->client, data->regs->data_ctrl);
 	if (ret < 0) {
 		dev_err(&data->client->dev, "Error reading reg_data_ctrl\n");
 		return ret;
@@ -428,7 +547,7 @@
 	data->odr_bits = ret;
 
 	/* Set up INT polarity */
-	ret = i2c_smbus_read_byte_data(data->client, KXCJK1013_REG_INT_CTRL1);
+	ret = i2c_smbus_read_byte_data(data->client, data->regs->int_ctrl1);
 	if (ret < 0) {
 		dev_err(&data->client->dev, "Error reading reg_int_ctrl1\n");
 		return ret;
@@ -439,11 +558,21 @@
 	else
 		ret &= ~KXCJK1013_REG_INT_CTRL1_BIT_IEA;
 
-	ret = i2c_smbus_write_byte_data(data->client, KXCJK1013_REG_INT_CTRL1,
-					ret);
+	ret = i2c_smbus_write_byte_data(data->client, data->regs->int_ctrl1, ret);
 	if (ret < 0) {
 		dev_err(&data->client->dev, "Error writing reg_int_ctrl1\n");
 		return ret;
+	}
+
+	/* On KX023, route all used interrupts to INT1 for now */
+	if (data->chipset == KX0231025 && data->client->irq > 0) {
+		ret = i2c_smbus_write_byte_data(data->client, KX023_REG_INC4,
+						KX023_REG_INC4_DRDY1 |
+						KX023_REG_INC4_WUFI1);
+		if (ret < 0) {
+			dev_err(&data->client->dev, "Error writing reg_inc4\n");
+			return ret;
+		}
 	}
 
 	ret = kxcjk1013_set_mode(data, OPERATION);
@@ -476,7 +605,7 @@
 	int ret;
 
 	if (on)
-		ret = pm_runtime_get_sync(&data->client->dev);
+		ret = pm_runtime_resume_and_get(&data->client->dev);
 	else {
 		pm_runtime_mark_last_busy(&data->client->dev);
 		ret = pm_runtime_put_autosuspend(&data->client->dev);
@@ -484,8 +613,6 @@
 	if (ret < 0) {
 		dev_err(&data->client->dev,
 			"Failed: %s for %d\n", __func__, on);
-		if (on)
-			pm_runtime_put_noidle(&data->client->dev);
 		return ret;
 	}
 #endif
@@ -495,10 +622,9 @@
 
 static int kxcjk1013_chip_update_thresholds(struct kxcjk1013_data *data)
 {
-	int waketh_reg, ret;
-
-	ret = i2c_smbus_write_byte_data(data->client,
-					KXCJK1013_REG_WAKE_TIMER,
+	int ret;
+
+	ret = i2c_smbus_write_byte_data(data->client, data->regs->wake_timer,
 					data->wake_dur);
 	if (ret < 0) {
 		dev_err(&data->client->dev,
@@ -506,9 +632,7 @@
 		return ret;
 	}
 
-	waketh_reg = data->chipset == KXTF9 ?
-		KXTF9_REG_WAKE_THRESH : KXCJK1013_REG_WAKE_THRES;
-	ret = i2c_smbus_write_byte_data(data->client, waketh_reg,
+	ret = i2c_smbus_write_byte_data(data->client, data->regs->wake_thres,
 					data->wake_thres);
 	if (ret < 0) {
 		dev_err(&data->client->dev, "Error writing reg_wake_thres\n");
@@ -537,7 +661,7 @@
 	if (ret < 0)
 		return ret;
 
-	ret = i2c_smbus_read_byte_data(data->client, KXCJK1013_REG_INT_CTRL1);
+	ret = i2c_smbus_read_byte_data(data->client, data->regs->int_ctrl1);
 	if (ret < 0) {
 		dev_err(&data->client->dev, "Error reading reg_int_ctrl1\n");
 		return ret;
@@ -548,14 +672,13 @@
 	else
 		ret &= ~KXCJK1013_REG_INT_CTRL1_BIT_IEN;
 
-	ret = i2c_smbus_write_byte_data(data->client, KXCJK1013_REG_INT_CTRL1,
-					ret);
+	ret = i2c_smbus_write_byte_data(data->client, data->regs->int_ctrl1, ret);
 	if (ret < 0) {
 		dev_err(&data->client->dev, "Error writing reg_int_ctrl1\n");
 		return ret;
 	}
 
-	ret = i2c_smbus_read_byte_data(data->client, KXCJK1013_REG_CTRL1);
+	ret = i2c_smbus_read_byte_data(data->client, data->regs->ctrl1);
 	if (ret < 0) {
 		dev_err(&data->client->dev, "Error reading reg_ctrl1\n");
 		return ret;
@@ -566,8 +689,7 @@
 	else
 		ret &= ~KXCJK1013_REG_CTRL1_BIT_WUFE;
 
-	ret = i2c_smbus_write_byte_data(data->client,
-					KXCJK1013_REG_CTRL1, ret);
+	ret = i2c_smbus_write_byte_data(data->client, data->regs->ctrl1, ret);
 	if (ret < 0) {
 		dev_err(&data->client->dev, "Error writing reg_ctrl1\n");
 		return ret;
@@ -597,7 +719,7 @@
 	if (ret < 0)
 		return ret;
 
-	ret = i2c_smbus_read_byte_data(data->client, KXCJK1013_REG_INT_CTRL1);
+	ret = i2c_smbus_read_byte_data(data->client, data->regs->int_ctrl1);
 	if (ret < 0) {
 		dev_err(&data->client->dev, "Error reading reg_int_ctrl1\n");
 		return ret;
@@ -608,14 +730,13 @@
 	else
 		ret &= ~KXCJK1013_REG_INT_CTRL1_BIT_IEN;
 
-	ret = i2c_smbus_write_byte_data(data->client, KXCJK1013_REG_INT_CTRL1,
-					ret);
+	ret = i2c_smbus_write_byte_data(data->client, data->regs->int_ctrl1, ret);
 	if (ret < 0) {
 		dev_err(&data->client->dev, "Error writing reg_int_ctrl1\n");
 		return ret;
 	}
 
-	ret = i2c_smbus_read_byte_data(data->client, KXCJK1013_REG_CTRL1);
+	ret = i2c_smbus_read_byte_data(data->client, data->regs->ctrl1);
 	if (ret < 0) {
 		dev_err(&data->client->dev, "Error reading reg_ctrl1\n");
 		return ret;
@@ -626,8 +747,7 @@
 	else
 		ret &= ~KXCJK1013_REG_CTRL1_BIT_DRDY;
 
-	ret = i2c_smbus_write_byte_data(data->client,
-					KXCJK1013_REG_CTRL1, ret);
+	ret = i2c_smbus_write_byte_data(data->client, data->regs->ctrl1, ret);
 	if (ret < 0) {
 		dev_err(&data->client->dev, "Error writing reg_ctrl1\n");
 		return ret;
@@ -699,7 +819,7 @@
 	if (ret < 0)
 		return ret;
 
-	ret = i2c_smbus_write_byte_data(data->client, KXCJK1013_REG_DATA_CTRL,
+	ret = i2c_smbus_write_byte_data(data->client, data->regs->data_ctrl,
 					odr_setting->odr_bits);
 	if (ret < 0) {
 		dev_err(&data->client->dev, "Error writing data_ctrl\n");
@@ -708,7 +828,7 @@
 
 	data->odr_bits = odr_setting->odr_bits;
 
-	ret = i2c_smbus_write_byte_data(data->client, KXCJK1013_REG_CTRL2,
+	ret = i2c_smbus_write_byte_data(data->client, data->regs->wuf_ctrl,
 					odr_setting->wuf_bits);
 	if (ret < 0) {
 		dev_err(&data->client->dev, "Error writing reg_ctrl2\n");
@@ -807,7 +927,8 @@
 				mutex_unlock(&data->mutex);
 				return ret;
 			}
-			*val = sign_extend32(ret >> 4, 11);
+			*val = sign_extend32(ret >> chan->scan_type.shift,
+					     chan->scan_type.realbits - 1);
 			ret = kxcjk1013_set_power_state(data, false);
 		}
 		mutex_unlock(&data->mutex);
@@ -943,7 +1064,7 @@
 
 	/*
 	 * We will expect the enable and disable to do operation in
-	 * in reverse order. This will happen here anyway as our
+	 * reverse order. This will happen here anyway as our
 	 * resume operation uses sync mode runtime pm calls, the
 	 * suspend operation will be delayed by autosuspend delay
 	 * So the disable operation will still happen in reverse of
@@ -1092,12 +1213,12 @@
 	ret = i2c_smbus_read_i2c_block_data_or_emulated(data->client,
 							KXCJK1013_REG_XOUT_L,
 							AXIS_MAX * 2,
-							(u8 *)data->buffer);
+							(u8 *)data->scan.chans);
 	mutex_unlock(&data->mutex);
 	if (ret < 0)
 		goto err;
 
-	iio_push_to_buffers_with_timestamp(indio_dev, data->buffer,
+	iio_push_to_buffers_with_timestamp(indio_dev, &data->scan,
 					   data->timestamp);
 err:
 	iio_trigger_notify_done(indio_dev->trig);
@@ -1105,19 +1226,15 @@
 	return IRQ_HANDLED;
 }
 
-static int kxcjk1013_trig_try_reen(struct iio_trigger *trig)
+static void kxcjk1013_trig_reen(struct iio_trigger *trig)
 {
 	struct iio_dev *indio_dev = iio_trigger_get_drvdata(trig);
 	struct kxcjk1013_data *data = iio_priv(indio_dev);
 	int ret;
 
-	ret = i2c_smbus_read_byte_data(data->client, KXCJK1013_REG_INT_REL);
-	if (ret < 0) {
+	ret = i2c_smbus_read_byte_data(data->client, data->regs->int_rel);
+	if (ret < 0)
 		dev_err(&data->client->dev, "Error reading reg_int_rel\n");
-		return ret;
-	}
-
-	return 0;
 }
 
 static int kxcjk1013_data_rdy_trigger_set_state(struct iio_trigger *trig,
@@ -1161,15 +1278,14 @@
 
 static const struct iio_trigger_ops kxcjk1013_trigger_ops = {
 	.set_trigger_state = kxcjk1013_data_rdy_trigger_set_state,
-	.try_reenable = kxcjk1013_trig_try_reen,
+	.reenable = kxcjk1013_trig_reen,
 };
 
 static void kxcjk1013_report_motion_event(struct iio_dev *indio_dev)
 {
 	struct kxcjk1013_data *data = iio_priv(indio_dev);
 
-	int ret = i2c_smbus_read_byte_data(data->client,
-					   KXCJK1013_REG_INT_SRC2);
+	int ret = i2c_smbus_read_byte_data(data->client, data->regs->int_src2);
 	if (ret < 0) {
 		dev_err(&data->client->dev, "Error reading reg_int_src2\n");
 		return;
@@ -1236,7 +1352,7 @@
 	struct kxcjk1013_data *data = iio_priv(indio_dev);
 	int ret;
 
-	ret = i2c_smbus_read_byte_data(data->client, KXCJK1013_REG_INT_SRC1);
+	ret = i2c_smbus_read_byte_data(data->client, data->regs->int_src1);
 	if (ret < 0) {
 		dev_err(&data->client->dev, "Error reading reg_int_src1\n");
 		goto ack_intr;
@@ -1259,7 +1375,7 @@
 	if (data->dready_trigger_on)
 		return IRQ_HANDLED;
 
-	ret = i2c_smbus_read_byte_data(data->client, KXCJK1013_REG_INT_REL);
+	ret = i2c_smbus_read_byte_data(data->client, data->regs->int_rel);
 	if (ret < 0)
 		dev_err(&data->client->dev, "Error reading reg_int_rel\n");
 
@@ -1286,7 +1402,8 @@
 
 static const char *kxcjk1013_match_acpi_device(struct device *dev,
 					       enum kx_chipset *chipset,
-					       enum kx_acpi_type *acpi_type)
+					       enum kx_acpi_type *acpi_type,
+					       const char **label)
 {
 	const struct acpi_device_id *id;
 
@@ -1294,25 +1411,30 @@
 	if (!id)
 		return NULL;
 
-	if (strcmp(id->id, "SMO8500") == 0)
+	if (strcmp(id->id, "SMO8500") == 0) {
 		*acpi_type = ACPI_SMO8500;
-	else if (strcmp(id->id, "KIOX010A") == 0)
+	} else if (strcmp(id->id, "KIOX010A") == 0) {
 		*acpi_type = ACPI_KIOX010A;
+		*label = "accel-display";
+	} else if (strcmp(id->id, "KIOX020A") == 0) {
+		*label = "accel-base";
+	}
 
 	*chipset = (enum kx_chipset)id->driver_data;
 
 	return dev_name(dev);
 }
 
-<<<<<<< HEAD
+static void kxcjk1013_disable_regulators(void *d)
+{
+	struct kxcjk1013_data *data = d;
+
+	regulator_bulk_disable(ARRAY_SIZE(data->regulators), data->regulators);
+}
+
 static int kxcjk1013_probe(struct i2c_client *client,
 			   const struct i2c_device_id *id)
-=======
-static int kxcjk1013_probe(struct i2c_client *client)
->>>>>>> e475cc1c
-{
-	const struct i2c_device_id *id = i2c_client_get_device_id(client);
-	static const char * const regulator_names[] = { "vdd", "vddio" };
+{
 	struct kxcjk1013_data *data;
 	struct iio_dev *indio_dev;
 	struct kxcjk_1013_platform_data *pdata;
@@ -1334,19 +1456,26 @@
 	} else {
 		data->active_high_intr = true; /* default polarity */
 
-		ret = iio_read_mount_matrix(&client->dev, "mount-matrix",
-					    &data->orientation);
+		ret = iio_read_mount_matrix(&client->dev, &data->orientation);
 		if (ret)
 			return ret;
 	}
 
-<<<<<<< HEAD
-=======
-	ret = devm_regulator_bulk_get_enable(&client->dev,
-					     ARRAY_SIZE(regulator_names),
-					     regulator_names);
+	data->regulators[0].supply = "vdd";
+	data->regulators[1].supply = "vddio";
+	ret = devm_regulator_bulk_get(&client->dev, ARRAY_SIZE(data->regulators),
+				      data->regulators);
 	if (ret)
 		return dev_err_probe(&client->dev, ret, "Failed to get regulators\n");
+
+	ret = regulator_bulk_enable(ARRAY_SIZE(data->regulators),
+				    data->regulators);
+	if (ret)
+		return ret;
+
+	ret = devm_add_action_or_reset(&client->dev, kxcjk1013_disable_regulators, data);
+	if (ret)
+		return ret;
 
 	/*
 	 * A typical delay of 10ms is required for powering up
@@ -1355,16 +1484,32 @@
 	 */
 	msleep(20);
 
->>>>>>> e475cc1c
 	if (id) {
 		data->chipset = (enum kx_chipset)(id->driver_data);
 		name = id->name;
 	} else if (ACPI_HANDLE(&client->dev)) {
 		name = kxcjk1013_match_acpi_device(&client->dev,
 						   &data->chipset,
-						   &data->acpi_type);
+						   &data->acpi_type,
+						   &indio_dev->label);
 	} else
 		return -ENODEV;
+
+	switch (data->chipset) {
+	case KXCJK1013:
+	case KXCJ91008:
+	case KXTJ21009:
+		data->regs = &kxcjk1013_regs;
+		break;
+	case KXTF9:
+		data->regs = &kxtf9_regs;
+		break;
+	case KX0231025:
+		data->regs = &kx0231025_regs;
+		break;
+	default:
+		return -EINVAL;
+	}
 
 	ret = kxcjk1013_chip_init(data);
 	if (ret < 0)
@@ -1392,7 +1537,7 @@
 		data->dready_trig = devm_iio_trigger_alloc(&client->dev,
 							   "%s-dev%d",
 							   indio_dev->name,
-							   indio_dev->id);
+							   iio_device_id(indio_dev));
 		if (!data->dready_trig) {
 			ret = -ENOMEM;
 			goto err_poweroff;
@@ -1401,22 +1546,20 @@
 		data->motion_trig = devm_iio_trigger_alloc(&client->dev,
 							  "%s-any-motion-dev%d",
 							  indio_dev->name,
-							  indio_dev->id);
+							  iio_device_id(indio_dev));
 		if (!data->motion_trig) {
 			ret = -ENOMEM;
 			goto err_poweroff;
 		}
 
-		data->dready_trig->dev.parent = &client->dev;
 		data->dready_trig->ops = &kxcjk1013_trigger_ops;
 		iio_trigger_set_drvdata(data->dready_trig, indio_dev);
-		indio_dev->trig = data->dready_trig;
-		iio_trigger_get(indio_dev->trig);
 		ret = iio_trigger_register(data->dready_trig);
 		if (ret)
 			goto err_poweroff;
 
-		data->motion_trig->dev.parent = &client->dev;
+		indio_dev->trig = iio_trigger_get(data->dready_trig);
+
 		data->motion_trig->ops = &kxcjk1013_trigger_ops;
 		iio_trigger_set_drvdata(data->motion_trig, indio_dev);
 		ret = iio_trigger_register(data->motion_trig);
@@ -1447,14 +1590,16 @@
 	ret = iio_device_register(indio_dev);
 	if (ret < 0) {
 		dev_err(&client->dev, "unable to register iio device\n");
-		goto err_buffer_cleanup;
+		goto err_pm_cleanup;
 	}
 
 	return 0;
 
+err_pm_cleanup:
+	pm_runtime_dont_use_autosuspend(&client->dev);
+	pm_runtime_disable(&client->dev);
 err_buffer_cleanup:
-	if (data->dready_trig)
-		iio_triggered_buffer_cleanup(indio_dev);
+	iio_triggered_buffer_cleanup(indio_dev);
 err_trigger_unregister:
 	if (data->dready_trig)
 		iio_trigger_unregister(data->dready_trig);
@@ -1466,7 +1611,7 @@
 	return ret;
 }
 
-static int kxcjk1013_remove(struct i2c_client *client)
+static void kxcjk1013_remove(struct i2c_client *client)
 {
 	struct iio_dev *indio_dev = i2c_get_clientdata(client);
 	struct kxcjk1013_data *data = iio_priv(indio_dev);
@@ -1475,10 +1620,9 @@
 
 	pm_runtime_disable(&client->dev);
 	pm_runtime_set_suspended(&client->dev);
-	pm_runtime_put_noidle(&client->dev);
-
+
+	iio_triggered_buffer_cleanup(indio_dev);
 	if (data->dready_trig) {
-		iio_triggered_buffer_cleanup(indio_dev);
 		iio_trigger_unregister(data->dready_trig);
 		iio_trigger_unregister(data->motion_trig);
 	}
@@ -1486,8 +1630,6 @@
 	mutex_lock(&data->mutex);
 	kxcjk1013_set_mode(data, STANDBY);
 	mutex_unlock(&data->mutex);
-
-	return 0;
 }
 
 #ifdef CONFIG_PM_SLEEP
@@ -1583,6 +1725,7 @@
 	{"kxcj91008", KXCJ91008},
 	{"kxtj21009", KXTJ21009},
 	{"kxtf9",     KXTF9},
+	{"kx023-1025", KX0231025},
 	{"SMO8500",   KXCJ91008},
 	{}
 };
@@ -1594,6 +1737,7 @@
 	{ .compatible = "kionix,kxcj91008", },
 	{ .compatible = "kionix,kxtj21009", },
 	{ .compatible = "kionix,kxtf9", },
+	{ .compatible = "kionix,kx023-1025", },
 	{ }
 };
 MODULE_DEVICE_TABLE(of, kxcjk1013_of_match);
