// SPDX-License-Identifier: GPL-2.0-only
/*
 * KXCJK-1013 3-axis accelerometer driver
 * Copyright (c) 2014, Intel Corporation.
 */

#include <linux/module.h>
#include <linux/i2c.h>
#include <linux/interrupt.h>
#include <linux/delay.h>
#include <linux/bitops.h>
#include <linux/slab.h>
#include <linux/string.h>
#include <linux/acpi.h>
#include <linux/pm.h>
#include <linux/pm_runtime.h>
#include <linux/iio/iio.h>
#include <linux/iio/sysfs.h>
#include <linux/iio/buffer.h>
#include <linux/iio/trigger.h>
#include <linux/iio/events.h>
#include <linux/iio/trigger_consumer.h>
#include <linux/iio/triggered_buffer.h>
#include <linux/iio/accel/kxcjk_1013.h>

#define KXCJK1013_DRV_NAME "kxcjk1013"
#define KXCJK1013_IRQ_NAME "kxcjk1013_event"

#define KXTF9_REG_HP_XOUT_L		0x00
#define KXTF9_REG_HP_XOUT_H		0x01
#define KXTF9_REG_HP_YOUT_L		0x02
#define KXTF9_REG_HP_YOUT_H		0x03
#define KXTF9_REG_HP_ZOUT_L		0x04
#define KXTF9_REG_HP_ZOUT_H		0x05

#define KXCJK1013_REG_XOUT_L		0x06
/*
 * From low byte X axis register, all the other addresses of Y and Z can be
 * obtained by just applying axis offset. The following axis defines are just
 * provide clarity, but not used.
 */
#define KXCJK1013_REG_XOUT_H		0x07
#define KXCJK1013_REG_YOUT_L		0x08
#define KXCJK1013_REG_YOUT_H		0x09
#define KXCJK1013_REG_ZOUT_L		0x0A
#define KXCJK1013_REG_ZOUT_H		0x0B

#define KXCJK1013_REG_DCST_RESP		0x0C
#define KXCJK1013_REG_WHO_AM_I		0x0F
#define KXTF9_REG_TILT_POS_CUR		0x10
#define KXTF9_REG_TILT_POS_PREV		0x11
#define KXTF9_REG_INT_SRC1		0x15
#define KXCJK1013_REG_INT_SRC1		0x16	/* compatible, but called INT_SRC2 in KXTF9 ds */
#define KXCJK1013_REG_INT_SRC2		0x17
#define KXCJK1013_REG_STATUS_REG	0x18
#define KXCJK1013_REG_INT_REL		0x1A
#define KXCJK1013_REG_CTRL1		0x1B
#define KXTF9_REG_CTRL2			0x1C
#define KXCJK1013_REG_CTRL2		0x1D	/* mostly compatible, CTRL_REG3 in KTXF9 ds */
#define KXCJK1013_REG_INT_CTRL1		0x1E
#define KXCJK1013_REG_INT_CTRL2		0x1F
#define KXTF9_REG_INT_CTRL3		0x20
#define KXCJK1013_REG_DATA_CTRL		0x21
#define KXTF9_REG_TILT_TIMER		0x28
#define KXCJK1013_REG_WAKE_TIMER	0x29
#define KXTF9_REG_TDT_TIMER		0x2B
#define KXTF9_REG_TDT_THRESH_H		0x2C
#define KXTF9_REG_TDT_THRESH_L		0x2D
#define KXTF9_REG_TDT_TAP_TIMER		0x2E
#define KXTF9_REG_TDT_TOTAL_TIMER	0x2F
#define KXTF9_REG_TDT_LATENCY_TIMER	0x30
#define KXTF9_REG_TDT_WINDOW_TIMER	0x31
#define KXCJK1013_REG_SELF_TEST		0x3A
#define KXTF9_REG_WAKE_THRESH		0x5A
#define KXTF9_REG_TILT_ANGLE		0x5C
#define KXTF9_REG_HYST_SET		0x5F
#define KXCJK1013_REG_WAKE_THRES	0x6A

#define KXCJK1013_REG_CTRL1_BIT_PC1	BIT(7)
#define KXCJK1013_REG_CTRL1_BIT_RES	BIT(6)
#define KXCJK1013_REG_CTRL1_BIT_DRDY	BIT(5)
#define KXCJK1013_REG_CTRL1_BIT_GSEL1	BIT(4)
#define KXCJK1013_REG_CTRL1_BIT_GSEL0	BIT(3)
#define KXCJK1013_REG_CTRL1_BIT_WUFE	BIT(1)

#define KXCJK1013_REG_INT_CTRL1_BIT_IEU	BIT(2)	/* KXTF9 */
#define KXCJK1013_REG_INT_CTRL1_BIT_IEL	BIT(3)
#define KXCJK1013_REG_INT_CTRL1_BIT_IEA	BIT(4)
#define KXCJK1013_REG_INT_CTRL1_BIT_IEN	BIT(5)

#define KXTF9_REG_TILT_BIT_LEFT_EDGE	BIT(5)
#define KXTF9_REG_TILT_BIT_RIGHT_EDGE	BIT(4)
#define KXTF9_REG_TILT_BIT_LOWER_EDGE	BIT(3)
#define KXTF9_REG_TILT_BIT_UPPER_EDGE	BIT(2)
#define KXTF9_REG_TILT_BIT_FACE_DOWN	BIT(1)
#define KXTF9_REG_TILT_BIT_FACE_UP	BIT(0)

#define KXCJK1013_DATA_MASK_12_BIT	0x0FFF
#define KXCJK1013_MAX_STARTUP_TIME_US	100000

#define KXCJK1013_SLEEP_DELAY_MS	2000

#define KXCJK1013_REG_INT_SRC1_BIT_TPS	BIT(0)	/* KXTF9 */
#define KXCJK1013_REG_INT_SRC1_BIT_WUFS	BIT(1)
#define KXCJK1013_REG_INT_SRC1_MASK_TDTS	(BIT(2) | BIT(3))	/* KXTF9 */
#define KXCJK1013_REG_INT_SRC1_TAP_NONE		0
#define KXCJK1013_REG_INT_SRC1_TAP_SINGLE		BIT(2)
#define KXCJK1013_REG_INT_SRC1_TAP_DOUBLE		BIT(3)
#define KXCJK1013_REG_INT_SRC1_BIT_DRDY	BIT(4)

/* KXCJK: INT_SOURCE2: motion detect, KXTF9: INT_SRC_REG1: tap detect */
#define KXCJK1013_REG_INT_SRC2_BIT_ZP	BIT(0)
#define KXCJK1013_REG_INT_SRC2_BIT_ZN	BIT(1)
#define KXCJK1013_REG_INT_SRC2_BIT_YP	BIT(2)
#define KXCJK1013_REG_INT_SRC2_BIT_YN	BIT(3)
#define KXCJK1013_REG_INT_SRC2_BIT_XP	BIT(4)
#define KXCJK1013_REG_INT_SRC2_BIT_XN	BIT(5)

#define KXCJK1013_DEFAULT_WAKE_THRES	1

enum kx_chipset {
	KXCJK1013,
	KXCJ91008,
	KXTJ21009,
	KXTF9,
	KX_MAX_CHIPS /* this must be last */
};

enum kx_acpi_type {
	ACPI_GENERIC,
	ACPI_SMO8500,
	ACPI_KIOX010A,
};

struct kxcjk1013_data {
	struct i2c_client *client;
	struct iio_trigger *dready_trig;
	struct iio_trigger *motion_trig;
	struct iio_mount_matrix orientation;
	struct mutex mutex;
	s16 buffer[8];
	u8 odr_bits;
	u8 range;
	int wake_thres;
	int wake_dur;
	bool active_high_intr;
	bool dready_trigger_on;
	int ev_enable_state;
	bool motion_trigger_on;
	int64_t timestamp;
	enum kx_chipset chipset;
	enum kx_acpi_type acpi_type;
};

enum kxcjk1013_axis {
	AXIS_X,
	AXIS_Y,
	AXIS_Z,
	AXIS_MAX,
};

enum kxcjk1013_mode {
	STANDBY,
	OPERATION,
};

enum kxcjk1013_range {
	KXCJK1013_RANGE_2G,
	KXCJK1013_RANGE_4G,
	KXCJK1013_RANGE_8G,
};

struct kx_odr_map {
	int val;
	int val2;
	int odr_bits;
	int wuf_bits;
};

static const struct kx_odr_map samp_freq_table[] = {
	{ 0, 781000, 0x08, 0x00 },
	{ 1, 563000, 0x09, 0x01 },
	{ 3, 125000, 0x0A, 0x02 },
	{ 6, 250000, 0x0B, 0x03 },
	{ 12, 500000, 0x00, 0x04 },
	{ 25, 0, 0x01, 0x05 },
	{ 50, 0, 0x02, 0x06 },
	{ 100, 0, 0x03, 0x06 },
	{ 200, 0, 0x04, 0x06 },
	{ 400, 0, 0x05, 0x06 },
	{ 800, 0, 0x06, 0x06 },
	{ 1600, 0, 0x07, 0x06 },
};

static const char *const kxcjk1013_samp_freq_avail =
	"0.781000 1.563000 3.125000 6.250000 12.500000 25 50 100 200 400 800 1600";

static const struct kx_odr_map kxtf9_samp_freq_table[] = {
	{ 25, 0, 0x01, 0x00 },
	{ 50, 0, 0x02, 0x01 },
	{ 100, 0, 0x03, 0x01 },
	{ 200, 0, 0x04, 0x01 },
	{ 400, 0, 0x05, 0x01 },
	{ 800, 0, 0x06, 0x01 },
};

static const char *const kxtf9_samp_freq_avail =
	"25 50 100 200 400 800";

/* Refer to section 4 of the specification */
static const struct {
	int odr_bits;
	int usec;
} odr_start_up_times[KX_MAX_CHIPS][12] = {
	/* KXCJK-1013 */
	{
		{0x08, 100000},
		{0x09, 100000},
		{0x0A, 100000},
		{0x0B, 100000},
		{0, 80000},
		{0x01, 41000},
		{0x02, 21000},
		{0x03, 11000},
		{0x04, 6400},
		{0x05, 3900},
		{0x06, 2700},
		{0x07, 2100},
	},
	/* KXCJ9-1008 */
	{
		{0x08, 100000},
		{0x09, 100000},
		{0x0A, 100000},
		{0x0B, 100000},
		{0, 80000},
		{0x01, 41000},
		{0x02, 21000},
		{0x03, 11000},
		{0x04, 6400},
		{0x05, 3900},
		{0x06, 2700},
		{0x07, 2100},
	},
	/* KXCTJ2-1009 */
	{
		{0x08, 1240000},
		{0x09, 621000},
		{0x0A, 309000},
		{0x0B, 151000},
		{0, 80000},
		{0x01, 41000},
		{0x02, 21000},
		{0x03, 11000},
		{0x04, 6000},
		{0x05, 4000},
		{0x06, 3000},
		{0x07, 2000},
	},
	/* KXTF9 */
	{
		{0x01, 81000},
		{0x02, 41000},
		{0x03, 21000},
		{0x04, 11000},
		{0x05, 5100},
		{0x06, 2700},
	},
};

static const struct {
	u16 scale;
	u8 gsel_0;
	u8 gsel_1;
} KXCJK1013_scale_table[] = { {9582, 0, 0},
			      {19163, 1, 0},
			      {38326, 0, 1} };

#ifdef CONFIG_ACPI
enum kiox010a_fn_index {
	KIOX010A_SET_LAPTOP_MODE = 1,
	KIOX010A_SET_TABLET_MODE = 2,
};

static int kiox010a_dsm(struct device *dev, int fn_index)
{
	acpi_handle handle = ACPI_HANDLE(dev);
	guid_t kiox010a_dsm_guid;
	union acpi_object *obj;

	if (!handle)
		return -ENODEV;

	guid_parse("1f339696-d475-4e26-8cad-2e9f8e6d7a91", &kiox010a_dsm_guid);

	obj = acpi_evaluate_dsm(handle, &kiox010a_dsm_guid, 1, fn_index, NULL);
	if (!obj)
		return -EIO;

	ACPI_FREE(obj);
	return 0;
}
#endif

static int kxcjk1013_set_mode(struct kxcjk1013_data *data,
			      enum kxcjk1013_mode mode)
{
	int ret;

	ret = i2c_smbus_read_byte_data(data->client, KXCJK1013_REG_CTRL1);
	if (ret < 0) {
		dev_err(&data->client->dev, "Error reading reg_ctrl1\n");
		return ret;
	}

	if (mode == STANDBY)
		ret &= ~KXCJK1013_REG_CTRL1_BIT_PC1;
	else
		ret |= KXCJK1013_REG_CTRL1_BIT_PC1;

	ret = i2c_smbus_write_byte_data(data->client,
					KXCJK1013_REG_CTRL1, ret);
	if (ret < 0) {
		dev_err(&data->client->dev, "Error writing reg_ctrl1\n");
		return ret;
	}

	return 0;
}

static int kxcjk1013_get_mode(struct kxcjk1013_data *data,
			      enum kxcjk1013_mode *mode)
{
	int ret;

	ret = i2c_smbus_read_byte_data(data->client, KXCJK1013_REG_CTRL1);
	if (ret < 0) {
		dev_err(&data->client->dev, "Error reading reg_ctrl1\n");
		return ret;
	}

	if (ret & KXCJK1013_REG_CTRL1_BIT_PC1)
		*mode = OPERATION;
	else
		*mode = STANDBY;

	return 0;
}

static int kxcjk1013_set_range(struct kxcjk1013_data *data, int range_index)
{
	int ret;

	ret = i2c_smbus_read_byte_data(data->client, KXCJK1013_REG_CTRL1);
	if (ret < 0) {
		dev_err(&data->client->dev, "Error reading reg_ctrl1\n");
		return ret;
	}

	ret &= ~(KXCJK1013_REG_CTRL1_BIT_GSEL0 |
		 KXCJK1013_REG_CTRL1_BIT_GSEL1);
	ret |= (KXCJK1013_scale_table[range_index].gsel_0 << 3);
	ret |= (KXCJK1013_scale_table[range_index].gsel_1 << 4);

	ret = i2c_smbus_write_byte_data(data->client,
					KXCJK1013_REG_CTRL1,
					ret);
	if (ret < 0) {
		dev_err(&data->client->dev, "Error writing reg_ctrl1\n");
		return ret;
	}

	data->range = range_index;

	return 0;
}

static int kxcjk1013_chip_init(struct kxcjk1013_data *data)
{
	int ret;

#ifdef CONFIG_ACPI
	if (data->acpi_type == ACPI_KIOX010A) {
		/* Make sure the kbd and touchpad on 2-in-1s using 2 KXCJ91008-s work */
		kiox010a_dsm(&data->client->dev, KIOX010A_SET_LAPTOP_MODE);
	}
#endif

	ret = i2c_smbus_read_byte_data(data->client, KXCJK1013_REG_WHO_AM_I);
	if (ret < 0) {
		dev_err(&data->client->dev, "Error reading who_am_i\n");
		return ret;
	}

	dev_dbg(&data->client->dev, "KXCJK1013 Chip Id %x\n", ret);

	ret = kxcjk1013_set_mode(data, STANDBY);
	if (ret < 0)
		return ret;

	ret = i2c_smbus_read_byte_data(data->client, KXCJK1013_REG_CTRL1);
	if (ret < 0) {
		dev_err(&data->client->dev, "Error reading reg_ctrl1\n");
		return ret;
	}

	/* Set 12 bit mode */
	ret |= KXCJK1013_REG_CTRL1_BIT_RES;

	ret = i2c_smbus_write_byte_data(data->client, KXCJK1013_REG_CTRL1,
					ret);
	if (ret < 0) {
		dev_err(&data->client->dev, "Error reading reg_ctrl\n");
		return ret;
	}

	/* Setting range to 4G */
	ret = kxcjk1013_set_range(data, KXCJK1013_RANGE_4G);
	if (ret < 0)
		return ret;

	ret = i2c_smbus_read_byte_data(data->client, KXCJK1013_REG_DATA_CTRL);
	if (ret < 0) {
		dev_err(&data->client->dev, "Error reading reg_data_ctrl\n");
		return ret;
	}

	data->odr_bits = ret;

	/* Set up INT polarity */
	ret = i2c_smbus_read_byte_data(data->client, KXCJK1013_REG_INT_CTRL1);
	if (ret < 0) {
		dev_err(&data->client->dev, "Error reading reg_int_ctrl1\n");
		return ret;
	}

	if (data->active_high_intr)
		ret |= KXCJK1013_REG_INT_CTRL1_BIT_IEA;
	else
		ret &= ~KXCJK1013_REG_INT_CTRL1_BIT_IEA;

	ret = i2c_smbus_write_byte_data(data->client, KXCJK1013_REG_INT_CTRL1,
					ret);
	if (ret < 0) {
		dev_err(&data->client->dev, "Error writing reg_int_ctrl1\n");
		return ret;
	}

	ret = kxcjk1013_set_mode(data, OPERATION);
	if (ret < 0)
		return ret;

	data->wake_thres = KXCJK1013_DEFAULT_WAKE_THRES;

	return 0;
}

#ifdef CONFIG_PM
static int kxcjk1013_get_startup_times(struct kxcjk1013_data *data)
{
	int i;
	int idx = data->chipset;

	for (i = 0; i < ARRAY_SIZE(odr_start_up_times[idx]); ++i) {
		if (odr_start_up_times[idx][i].odr_bits == data->odr_bits)
			return odr_start_up_times[idx][i].usec;
	}

	return KXCJK1013_MAX_STARTUP_TIME_US;
}
#endif

static int kxcjk1013_set_power_state(struct kxcjk1013_data *data, bool on)
{
#ifdef CONFIG_PM
	int ret;

	if (on)
		ret = pm_runtime_get_sync(&data->client->dev);
	else {
		pm_runtime_mark_last_busy(&data->client->dev);
		ret = pm_runtime_put_autosuspend(&data->client->dev);
	}
	if (ret < 0) {
		dev_err(&data->client->dev,
			"Failed: %s for %d\n", __func__, on);
		if (on)
			pm_runtime_put_noidle(&data->client->dev);
		return ret;
	}
#endif

	return 0;
}

static int kxcjk1013_chip_update_thresholds(struct kxcjk1013_data *data)
{
	int waketh_reg, ret;

	ret = i2c_smbus_write_byte_data(data->client,
					KXCJK1013_REG_WAKE_TIMER,
					data->wake_dur);
	if (ret < 0) {
		dev_err(&data->client->dev,
			"Error writing reg_wake_timer\n");
		return ret;
	}

	waketh_reg = data->chipset == KXTF9 ?
		KXTF9_REG_WAKE_THRESH : KXCJK1013_REG_WAKE_THRES;
	ret = i2c_smbus_write_byte_data(data->client, waketh_reg,
					data->wake_thres);
	if (ret < 0) {
		dev_err(&data->client->dev, "Error writing reg_wake_thres\n");
		return ret;
	}

	return 0;
}

static int kxcjk1013_setup_any_motion_interrupt(struct kxcjk1013_data *data,
						bool status)
{
	int ret;
	enum kxcjk1013_mode store_mode;

	ret = kxcjk1013_get_mode(data, &store_mode);
	if (ret < 0)
		return ret;

	/* This is requirement by spec to change state to STANDBY */
	ret = kxcjk1013_set_mode(data, STANDBY);
	if (ret < 0)
		return ret;

	ret = kxcjk1013_chip_update_thresholds(data);
	if (ret < 0)
		return ret;

	ret = i2c_smbus_read_byte_data(data->client, KXCJK1013_REG_INT_CTRL1);
	if (ret < 0) {
		dev_err(&data->client->dev, "Error reading reg_int_ctrl1\n");
		return ret;
	}

	if (status)
		ret |= KXCJK1013_REG_INT_CTRL1_BIT_IEN;
	else
		ret &= ~KXCJK1013_REG_INT_CTRL1_BIT_IEN;

	ret = i2c_smbus_write_byte_data(data->client, KXCJK1013_REG_INT_CTRL1,
					ret);
	if (ret < 0) {
		dev_err(&data->client->dev, "Error writing reg_int_ctrl1\n");
		return ret;
	}

	ret = i2c_smbus_read_byte_data(data->client, KXCJK1013_REG_CTRL1);
	if (ret < 0) {
		dev_err(&data->client->dev, "Error reading reg_ctrl1\n");
		return ret;
	}

	if (status)
		ret |= KXCJK1013_REG_CTRL1_BIT_WUFE;
	else
		ret &= ~KXCJK1013_REG_CTRL1_BIT_WUFE;

	ret = i2c_smbus_write_byte_data(data->client,
					KXCJK1013_REG_CTRL1, ret);
	if (ret < 0) {
		dev_err(&data->client->dev, "Error writing reg_ctrl1\n");
		return ret;
	}

	if (store_mode == OPERATION) {
		ret = kxcjk1013_set_mode(data, OPERATION);
		if (ret < 0)
			return ret;
	}

	return 0;
}

static int kxcjk1013_setup_new_data_interrupt(struct kxcjk1013_data *data,
					      bool status)
{
	int ret;
	enum kxcjk1013_mode store_mode;

	ret = kxcjk1013_get_mode(data, &store_mode);
	if (ret < 0)
		return ret;

	/* This is requirement by spec to change state to STANDBY */
	ret = kxcjk1013_set_mode(data, STANDBY);
	if (ret < 0)
		return ret;

	ret = i2c_smbus_read_byte_data(data->client, KXCJK1013_REG_INT_CTRL1);
	if (ret < 0) {
		dev_err(&data->client->dev, "Error reading reg_int_ctrl1\n");
		return ret;
	}

	if (status)
		ret |= KXCJK1013_REG_INT_CTRL1_BIT_IEN;
	else
		ret &= ~KXCJK1013_REG_INT_CTRL1_BIT_IEN;

	ret = i2c_smbus_write_byte_data(data->client, KXCJK1013_REG_INT_CTRL1,
					ret);
	if (ret < 0) {
		dev_err(&data->client->dev, "Error writing reg_int_ctrl1\n");
		return ret;
	}

	ret = i2c_smbus_read_byte_data(data->client, KXCJK1013_REG_CTRL1);
	if (ret < 0) {
		dev_err(&data->client->dev, "Error reading reg_ctrl1\n");
		return ret;
	}

	if (status)
		ret |= KXCJK1013_REG_CTRL1_BIT_DRDY;
	else
		ret &= ~KXCJK1013_REG_CTRL1_BIT_DRDY;

	ret = i2c_smbus_write_byte_data(data->client,
					KXCJK1013_REG_CTRL1, ret);
	if (ret < 0) {
		dev_err(&data->client->dev, "Error writing reg_ctrl1\n");
		return ret;
	}

	if (store_mode == OPERATION) {
		ret = kxcjk1013_set_mode(data, OPERATION);
		if (ret < 0)
			return ret;
	}

	return 0;
}

static const struct kx_odr_map *kxcjk1013_find_odr_value(
	const struct kx_odr_map *map, size_t map_size, int val, int val2)
{
	int i;

	for (i = 0; i < map_size; ++i) {
		if (map[i].val == val && map[i].val2 == val2)
			return &map[i];
	}

	return ERR_PTR(-EINVAL);
}

static int kxcjk1013_convert_odr_value(const struct kx_odr_map *map,
				       size_t map_size, int odr_bits,
				       int *val, int *val2)
{
	int i;

	for (i = 0; i < map_size; ++i) {
		if (map[i].odr_bits == odr_bits) {
			*val = map[i].val;
			*val2 = map[i].val2;
			return IIO_VAL_INT_PLUS_MICRO;
		}
	}

	return -EINVAL;
}

static int kxcjk1013_set_odr(struct kxcjk1013_data *data, int val, int val2)
{
	int ret;
	enum kxcjk1013_mode store_mode;
	const struct kx_odr_map *odr_setting;

	ret = kxcjk1013_get_mode(data, &store_mode);
	if (ret < 0)
		return ret;

	if (data->chipset == KXTF9)
		odr_setting = kxcjk1013_find_odr_value(kxtf9_samp_freq_table,
						       ARRAY_SIZE(kxtf9_samp_freq_table),
						       val, val2);
	else
		odr_setting = kxcjk1013_find_odr_value(samp_freq_table,
						       ARRAY_SIZE(samp_freq_table),
						       val, val2);

	if (IS_ERR(odr_setting))
		return PTR_ERR(odr_setting);

	/* To change ODR, the chip must be set to STANDBY as per spec */
	ret = kxcjk1013_set_mode(data, STANDBY);
	if (ret < 0)
		return ret;

	ret = i2c_smbus_write_byte_data(data->client, KXCJK1013_REG_DATA_CTRL,
					odr_setting->odr_bits);
	if (ret < 0) {
		dev_err(&data->client->dev, "Error writing data_ctrl\n");
		return ret;
	}

	data->odr_bits = odr_setting->odr_bits;

	ret = i2c_smbus_write_byte_data(data->client, KXCJK1013_REG_CTRL2,
					odr_setting->wuf_bits);
	if (ret < 0) {
		dev_err(&data->client->dev, "Error writing reg_ctrl2\n");
		return ret;
	}

	if (store_mode == OPERATION) {
		ret = kxcjk1013_set_mode(data, OPERATION);
		if (ret < 0)
			return ret;
	}

	return 0;
}

static int kxcjk1013_get_odr(struct kxcjk1013_data *data, int *val, int *val2)
{
	if (data->chipset == KXTF9)
		return kxcjk1013_convert_odr_value(kxtf9_samp_freq_table,
						   ARRAY_SIZE(kxtf9_samp_freq_table),
						   data->odr_bits, val, val2);
	else
		return kxcjk1013_convert_odr_value(samp_freq_table,
						   ARRAY_SIZE(samp_freq_table),
						   data->odr_bits, val, val2);
}

static int kxcjk1013_get_acc_reg(struct kxcjk1013_data *data, int axis)
{
	u8 reg = KXCJK1013_REG_XOUT_L + axis * 2;
	int ret;

	ret = i2c_smbus_read_word_data(data->client, reg);
	if (ret < 0) {
		dev_err(&data->client->dev,
			"failed to read accel_%c registers\n", 'x' + axis);
		return ret;
	}

	return ret;
}

static int kxcjk1013_set_scale(struct kxcjk1013_data *data, int val)
{
	int ret, i;
	enum kxcjk1013_mode store_mode;

	for (i = 0; i < ARRAY_SIZE(KXCJK1013_scale_table); ++i) {
		if (KXCJK1013_scale_table[i].scale == val) {
			ret = kxcjk1013_get_mode(data, &store_mode);
			if (ret < 0)
				return ret;

			ret = kxcjk1013_set_mode(data, STANDBY);
			if (ret < 0)
				return ret;

			ret = kxcjk1013_set_range(data, i);
			if (ret < 0)
				return ret;

			if (store_mode == OPERATION) {
				ret = kxcjk1013_set_mode(data, OPERATION);
				if (ret)
					return ret;
			}

			return 0;
		}
	}

	return -EINVAL;
}

static int kxcjk1013_read_raw(struct iio_dev *indio_dev,
			      struct iio_chan_spec const *chan, int *val,
			      int *val2, long mask)
{
	struct kxcjk1013_data *data = iio_priv(indio_dev);
	int ret;

	switch (mask) {
	case IIO_CHAN_INFO_RAW:
		mutex_lock(&data->mutex);
		if (iio_buffer_enabled(indio_dev))
			ret = -EBUSY;
		else {
			ret = kxcjk1013_set_power_state(data, true);
			if (ret < 0) {
				mutex_unlock(&data->mutex);
				return ret;
			}
			ret = kxcjk1013_get_acc_reg(data, chan->scan_index);
			if (ret < 0) {
				kxcjk1013_set_power_state(data, false);
				mutex_unlock(&data->mutex);
				return ret;
			}
			*val = sign_extend32(ret >> 4, 11);
			ret = kxcjk1013_set_power_state(data, false);
		}
		mutex_unlock(&data->mutex);

		if (ret < 0)
			return ret;

		return IIO_VAL_INT;

	case IIO_CHAN_INFO_SCALE:
		*val = 0;
		*val2 = KXCJK1013_scale_table[data->range].scale;
		return IIO_VAL_INT_PLUS_MICRO;

	case IIO_CHAN_INFO_SAMP_FREQ:
		mutex_lock(&data->mutex);
		ret = kxcjk1013_get_odr(data, val, val2);
		mutex_unlock(&data->mutex);
		return ret;

	default:
		return -EINVAL;
	}
}

static int kxcjk1013_write_raw(struct iio_dev *indio_dev,
			       struct iio_chan_spec const *chan, int val,
			       int val2, long mask)
{
	struct kxcjk1013_data *data = iio_priv(indio_dev);
	int ret;

	switch (mask) {
	case IIO_CHAN_INFO_SAMP_FREQ:
		mutex_lock(&data->mutex);
		ret = kxcjk1013_set_odr(data, val, val2);
		mutex_unlock(&data->mutex);
		break;
	case IIO_CHAN_INFO_SCALE:
		if (val)
			return -EINVAL;

		mutex_lock(&data->mutex);
		ret = kxcjk1013_set_scale(data, val2);
		mutex_unlock(&data->mutex);
		break;
	default:
		ret = -EINVAL;
	}

	return ret;
}

static int kxcjk1013_read_event(struct iio_dev *indio_dev,
				   const struct iio_chan_spec *chan,
				   enum iio_event_type type,
				   enum iio_event_direction dir,
				   enum iio_event_info info,
				   int *val, int *val2)
{
	struct kxcjk1013_data *data = iio_priv(indio_dev);

	*val2 = 0;
	switch (info) {
	case IIO_EV_INFO_VALUE:
		*val = data->wake_thres;
		break;
	case IIO_EV_INFO_PERIOD:
		*val = data->wake_dur;
		break;
	default:
		return -EINVAL;
	}

	return IIO_VAL_INT;
}

static int kxcjk1013_write_event(struct iio_dev *indio_dev,
				    const struct iio_chan_spec *chan,
				    enum iio_event_type type,
				    enum iio_event_direction dir,
				    enum iio_event_info info,
				    int val, int val2)
{
	struct kxcjk1013_data *data = iio_priv(indio_dev);

	if (data->ev_enable_state)
		return -EBUSY;

	switch (info) {
	case IIO_EV_INFO_VALUE:
		data->wake_thres = val;
		break;
	case IIO_EV_INFO_PERIOD:
		data->wake_dur = val;
		break;
	default:
		return -EINVAL;
	}

	return 0;
}

static int kxcjk1013_read_event_config(struct iio_dev *indio_dev,
					  const struct iio_chan_spec *chan,
					  enum iio_event_type type,
					  enum iio_event_direction dir)
{
	struct kxcjk1013_data *data = iio_priv(indio_dev);

	return data->ev_enable_state;
}

static int kxcjk1013_write_event_config(struct iio_dev *indio_dev,
					   const struct iio_chan_spec *chan,
					   enum iio_event_type type,
					   enum iio_event_direction dir,
					   int state)
{
	struct kxcjk1013_data *data = iio_priv(indio_dev);
	int ret;

	if (state && data->ev_enable_state)
		return 0;

	mutex_lock(&data->mutex);

	if (!state && data->motion_trigger_on) {
		data->ev_enable_state = 0;
		mutex_unlock(&data->mutex);
		return 0;
	}

	/*
	 * We will expect the enable and disable to do operation in
	 * in reverse order. This will happen here anyway as our
	 * resume operation uses sync mode runtime pm calls, the
	 * suspend operation will be delayed by autosuspend delay
	 * So the disable operation will still happen in reverse of
	 * enable operation. When runtime pm is disabled the mode
	 * is always on so sequence doesn't matter
	 */
	ret = kxcjk1013_set_power_state(data, state);
	if (ret < 0) {
		mutex_unlock(&data->mutex);
		return ret;
	}

	ret =  kxcjk1013_setup_any_motion_interrupt(data, state);
	if (ret < 0) {
		kxcjk1013_set_power_state(data, false);
		data->ev_enable_state = 0;
		mutex_unlock(&data->mutex);
		return ret;
	}

	data->ev_enable_state = state;
	mutex_unlock(&data->mutex);

	return 0;
}

static int kxcjk1013_buffer_preenable(struct iio_dev *indio_dev)
{
	struct kxcjk1013_data *data = iio_priv(indio_dev);

	return kxcjk1013_set_power_state(data, true);
}

static int kxcjk1013_buffer_postdisable(struct iio_dev *indio_dev)
{
	struct kxcjk1013_data *data = iio_priv(indio_dev);

	return kxcjk1013_set_power_state(data, false);
}

static ssize_t kxcjk1013_get_samp_freq_avail(struct device *dev,
					     struct device_attribute *attr,
					     char *buf)
{
	struct iio_dev *indio_dev = dev_to_iio_dev(dev);
	struct kxcjk1013_data *data = iio_priv(indio_dev);
	const char *str;

	if (data->chipset == KXTF9)
		str = kxtf9_samp_freq_avail;
	else
		str = kxcjk1013_samp_freq_avail;

	return sprintf(buf, "%s\n", str);
}

static IIO_DEVICE_ATTR(in_accel_sampling_frequency_available, S_IRUGO,
		       kxcjk1013_get_samp_freq_avail, NULL, 0);

static IIO_CONST_ATTR(in_accel_scale_available, "0.009582 0.019163 0.038326");

static struct attribute *kxcjk1013_attributes[] = {
	&iio_dev_attr_in_accel_sampling_frequency_available.dev_attr.attr,
	&iio_const_attr_in_accel_scale_available.dev_attr.attr,
	NULL,
};

static const struct attribute_group kxcjk1013_attrs_group = {
	.attrs = kxcjk1013_attributes,
};

static const struct iio_event_spec kxcjk1013_event = {
		.type = IIO_EV_TYPE_THRESH,
		.dir = IIO_EV_DIR_EITHER,
		.mask_separate = BIT(IIO_EV_INFO_VALUE) |
				 BIT(IIO_EV_INFO_ENABLE) |
				 BIT(IIO_EV_INFO_PERIOD)
};

static const struct iio_mount_matrix *
kxcjk1013_get_mount_matrix(const struct iio_dev *indio_dev,
			   const struct iio_chan_spec *chan)
{
	struct kxcjk1013_data *data = iio_priv(indio_dev);

	return &data->orientation;
}

static const struct iio_chan_spec_ext_info kxcjk1013_ext_info[] = {
	IIO_MOUNT_MATRIX(IIO_SHARED_BY_TYPE, kxcjk1013_get_mount_matrix),
	{ }
};

#define KXCJK1013_CHANNEL(_axis) {					\
	.type = IIO_ACCEL,						\
	.modified = 1,							\
	.channel2 = IIO_MOD_##_axis,					\
	.info_mask_separate = BIT(IIO_CHAN_INFO_RAW),			\
	.info_mask_shared_by_type = BIT(IIO_CHAN_INFO_SCALE) |		\
				BIT(IIO_CHAN_INFO_SAMP_FREQ),		\
	.scan_index = AXIS_##_axis,					\
	.scan_type = {							\
		.sign = 's',						\
		.realbits = 12,						\
		.storagebits = 16,					\
		.shift = 4,						\
		.endianness = IIO_LE,					\
	},								\
	.event_spec = &kxcjk1013_event,				\
	.ext_info = kxcjk1013_ext_info,					\
	.num_event_specs = 1						\
}

static const struct iio_chan_spec kxcjk1013_channels[] = {
	KXCJK1013_CHANNEL(X),
	KXCJK1013_CHANNEL(Y),
	KXCJK1013_CHANNEL(Z),
	IIO_CHAN_SOFT_TIMESTAMP(3),
};

static const struct iio_buffer_setup_ops kxcjk1013_buffer_setup_ops = {
	.preenable		= kxcjk1013_buffer_preenable,
	.postdisable		= kxcjk1013_buffer_postdisable,
};

static const struct iio_info kxcjk1013_info = {
	.attrs			= &kxcjk1013_attrs_group,
	.read_raw		= kxcjk1013_read_raw,
	.write_raw		= kxcjk1013_write_raw,
	.read_event_value	= kxcjk1013_read_event,
	.write_event_value	= kxcjk1013_write_event,
	.write_event_config	= kxcjk1013_write_event_config,
	.read_event_config	= kxcjk1013_read_event_config,
};

static const unsigned long kxcjk1013_scan_masks[] = {0x7, 0};

static irqreturn_t kxcjk1013_trigger_handler(int irq, void *p)
{
	struct iio_poll_func *pf = p;
	struct iio_dev *indio_dev = pf->indio_dev;
	struct kxcjk1013_data *data = iio_priv(indio_dev);
	int ret;

	mutex_lock(&data->mutex);
	ret = i2c_smbus_read_i2c_block_data_or_emulated(data->client,
							KXCJK1013_REG_XOUT_L,
							AXIS_MAX * 2,
							(u8 *)data->buffer);
	mutex_unlock(&data->mutex);
	if (ret < 0)
		goto err;

	iio_push_to_buffers_with_timestamp(indio_dev, data->buffer,
					   data->timestamp);
err:
	iio_trigger_notify_done(indio_dev->trig);

	return IRQ_HANDLED;
}

static int kxcjk1013_trig_try_reen(struct iio_trigger *trig)
{
	struct iio_dev *indio_dev = iio_trigger_get_drvdata(trig);
	struct kxcjk1013_data *data = iio_priv(indio_dev);
	int ret;

	ret = i2c_smbus_read_byte_data(data->client, KXCJK1013_REG_INT_REL);
	if (ret < 0) {
		dev_err(&data->client->dev, "Error reading reg_int_rel\n");
		return ret;
	}

	return 0;
}

static int kxcjk1013_data_rdy_trigger_set_state(struct iio_trigger *trig,
						bool state)
{
	struct iio_dev *indio_dev = iio_trigger_get_drvdata(trig);
	struct kxcjk1013_data *data = iio_priv(indio_dev);
	int ret;

	mutex_lock(&data->mutex);

	if (!state && data->ev_enable_state && data->motion_trigger_on) {
		data->motion_trigger_on = false;
		mutex_unlock(&data->mutex);
		return 0;
	}

	ret = kxcjk1013_set_power_state(data, state);
	if (ret < 0) {
		mutex_unlock(&data->mutex);
		return ret;
	}
	if (data->motion_trig == trig)
		ret = kxcjk1013_setup_any_motion_interrupt(data, state);
	else
		ret = kxcjk1013_setup_new_data_interrupt(data, state);
	if (ret < 0) {
		kxcjk1013_set_power_state(data, false);
		mutex_unlock(&data->mutex);
		return ret;
	}
	if (data->motion_trig == trig)
		data->motion_trigger_on = state;
	else
		data->dready_trigger_on = state;

	mutex_unlock(&data->mutex);

	return 0;
}

static const struct iio_trigger_ops kxcjk1013_trigger_ops = {
	.set_trigger_state = kxcjk1013_data_rdy_trigger_set_state,
	.try_reenable = kxcjk1013_trig_try_reen,
};

static void kxcjk1013_report_motion_event(struct iio_dev *indio_dev)
{
	struct kxcjk1013_data *data = iio_priv(indio_dev);

	int ret = i2c_smbus_read_byte_data(data->client,
					   KXCJK1013_REG_INT_SRC2);
	if (ret < 0) {
		dev_err(&data->client->dev, "Error reading reg_int_src2\n");
		return;
	}

	if (ret & KXCJK1013_REG_INT_SRC2_BIT_XN)
		iio_push_event(indio_dev,
			       IIO_MOD_EVENT_CODE(IIO_ACCEL,
						  0,
						  IIO_MOD_X,
						  IIO_EV_TYPE_THRESH,
						  IIO_EV_DIR_FALLING),
			       data->timestamp);

	if (ret & KXCJK1013_REG_INT_SRC2_BIT_XP)
		iio_push_event(indio_dev,
			       IIO_MOD_EVENT_CODE(IIO_ACCEL,
						  0,
						  IIO_MOD_X,
						  IIO_EV_TYPE_THRESH,
						  IIO_EV_DIR_RISING),
			       data->timestamp);

	if (ret & KXCJK1013_REG_INT_SRC2_BIT_YN)
		iio_push_event(indio_dev,
			       IIO_MOD_EVENT_CODE(IIO_ACCEL,
						  0,
						  IIO_MOD_Y,
						  IIO_EV_TYPE_THRESH,
						  IIO_EV_DIR_FALLING),
			       data->timestamp);

	if (ret & KXCJK1013_REG_INT_SRC2_BIT_YP)
		iio_push_event(indio_dev,
			       IIO_MOD_EVENT_CODE(IIO_ACCEL,
						  0,
						  IIO_MOD_Y,
						  IIO_EV_TYPE_THRESH,
						  IIO_EV_DIR_RISING),
			       data->timestamp);

	if (ret & KXCJK1013_REG_INT_SRC2_BIT_ZN)
		iio_push_event(indio_dev,
			       IIO_MOD_EVENT_CODE(IIO_ACCEL,
						  0,
						  IIO_MOD_Z,
						  IIO_EV_TYPE_THRESH,
						  IIO_EV_DIR_FALLING),
			       data->timestamp);

	if (ret & KXCJK1013_REG_INT_SRC2_BIT_ZP)
		iio_push_event(indio_dev,
			       IIO_MOD_EVENT_CODE(IIO_ACCEL,
						  0,
						  IIO_MOD_Z,
						  IIO_EV_TYPE_THRESH,
						  IIO_EV_DIR_RISING),
			       data->timestamp);
}

static irqreturn_t kxcjk1013_event_handler(int irq, void *private)
{
	struct iio_dev *indio_dev = private;
	struct kxcjk1013_data *data = iio_priv(indio_dev);
	int ret;

	ret = i2c_smbus_read_byte_data(data->client, KXCJK1013_REG_INT_SRC1);
	if (ret < 0) {
		dev_err(&data->client->dev, "Error reading reg_int_src1\n");
		goto ack_intr;
	}

	if (ret & KXCJK1013_REG_INT_SRC1_BIT_WUFS) {
		if (data->chipset == KXTF9)
			iio_push_event(indio_dev,
				       IIO_MOD_EVENT_CODE(IIO_ACCEL,
				       0,
				       IIO_MOD_X_AND_Y_AND_Z,
				       IIO_EV_TYPE_THRESH,
				       IIO_EV_DIR_RISING),
				       data->timestamp);
		else
			kxcjk1013_report_motion_event(indio_dev);
	}

ack_intr:
	if (data->dready_trigger_on)
		return IRQ_HANDLED;

	ret = i2c_smbus_read_byte_data(data->client, KXCJK1013_REG_INT_REL);
	if (ret < 0)
		dev_err(&data->client->dev, "Error reading reg_int_rel\n");

	return IRQ_HANDLED;
}

static irqreturn_t kxcjk1013_data_rdy_trig_poll(int irq, void *private)
{
	struct iio_dev *indio_dev = private;
	struct kxcjk1013_data *data = iio_priv(indio_dev);

	data->timestamp = iio_get_time_ns(indio_dev);

	if (data->dready_trigger_on)
		iio_trigger_poll(data->dready_trig);
	else if (data->motion_trigger_on)
		iio_trigger_poll(data->motion_trig);

	if (data->ev_enable_state)
		return IRQ_WAKE_THREAD;
	else
		return IRQ_HANDLED;
}

static const char *kxcjk1013_match_acpi_device(struct device *dev,
					       enum kx_chipset *chipset,
					       enum kx_acpi_type *acpi_type)
{
	const struct acpi_device_id *id;

	id = acpi_match_device(dev->driver->acpi_match_table, dev);
	if (!id)
		return NULL;

	if (strcmp(id->id, "SMO8500") == 0)
		*acpi_type = ACPI_SMO8500;
	else if (strcmp(id->id, "KIOX010A") == 0)
		*acpi_type = ACPI_KIOX010A;

	*chipset = (enum kx_chipset)id->driver_data;

	return dev_name(dev);
}

static int kxcjk1013_probe(struct i2c_client *client,
			   const struct i2c_device_id *id)
{
	struct kxcjk1013_data *data;
	struct iio_dev *indio_dev;
	struct kxcjk_1013_platform_data *pdata;
	const char *name;
	int ret;

	indio_dev = devm_iio_device_alloc(&client->dev, sizeof(*data));
	if (!indio_dev)
		return -ENOMEM;

	data = iio_priv(indio_dev);
	i2c_set_clientdata(client, indio_dev);
	data->client = client;

	pdata = dev_get_platdata(&client->dev);
	if (pdata) {
		data->active_high_intr = pdata->active_high_intr;
		data->orientation = pdata->orientation;
	} else {
		data->active_high_intr = true; /* default polarity */

		ret = iio_read_mount_matrix(&client->dev, "mount-matrix",
					    &data->orientation);
		if (ret)
			return ret;
	}

	if (id) {
		data->chipset = (enum kx_chipset)(id->driver_data);
		name = id->name;
	} else if (ACPI_HANDLE(&client->dev)) {
		name = kxcjk1013_match_acpi_device(&client->dev,
						   &data->chipset,
						   &data->acpi_type);
	} else
		return -ENODEV;

	ret = kxcjk1013_chip_init(data);
	if (ret < 0)
		return ret;

	mutex_init(&data->mutex);

	indio_dev->channels = kxcjk1013_channels;
	indio_dev->num_channels = ARRAY_SIZE(kxcjk1013_channels);
	indio_dev->available_scan_masks = kxcjk1013_scan_masks;
	indio_dev->name = name;
	indio_dev->modes = INDIO_DIRECT_MODE;
	indio_dev->info = &kxcjk1013_info;

	if (client->irq > 0 && data->acpi_type != ACPI_SMO8500) {
		ret = devm_request_threaded_irq(&client->dev, client->irq,
						kxcjk1013_data_rdy_trig_poll,
						kxcjk1013_event_handler,
						IRQF_TRIGGER_RISING,
						KXCJK1013_IRQ_NAME,
						indio_dev);
		if (ret)
			goto err_poweroff;

		data->dready_trig = devm_iio_trigger_alloc(&client->dev,
							   "%s-dev%d",
							   indio_dev->name,
							   indio_dev->id);
		if (!data->dready_trig) {
			ret = -ENOMEM;
			goto err_poweroff;
		}

		data->motion_trig = devm_iio_trigger_alloc(&client->dev,
							  "%s-any-motion-dev%d",
							  indio_dev->name,
							  indio_dev->id);
		if (!data->motion_trig) {
			ret = -ENOMEM;
			goto err_poweroff;
		}

		data->dready_trig->dev.parent = &client->dev;
		data->dready_trig->ops = &kxcjk1013_trigger_ops;
		iio_trigger_set_drvdata(data->dready_trig, indio_dev);
		indio_dev->trig = data->dready_trig;
		iio_trigger_get(indio_dev->trig);
		ret = iio_trigger_register(data->dready_trig);
		if (ret)
			goto err_poweroff;

		data->motion_trig->dev.parent = &client->dev;
		data->motion_trig->ops = &kxcjk1013_trigger_ops;
		iio_trigger_set_drvdata(data->motion_trig, indio_dev);
		ret = iio_trigger_register(data->motion_trig);
		if (ret) {
			data->motion_trig = NULL;
			goto err_trigger_unregister;
		}
	}

	ret = iio_triggered_buffer_setup(indio_dev,
					 &iio_pollfunc_store_time,
					 kxcjk1013_trigger_handler,
					 &kxcjk1013_buffer_setup_ops);
	if (ret < 0) {
		dev_err(&client->dev, "iio triggered buffer setup failed\n");
		goto err_trigger_unregister;
	}

	ret = pm_runtime_set_active(&client->dev);
	if (ret)
		goto err_buffer_cleanup;

	pm_runtime_enable(&client->dev);
	pm_runtime_set_autosuspend_delay(&client->dev,
					 KXCJK1013_SLEEP_DELAY_MS);
	pm_runtime_use_autosuspend(&client->dev);

	ret = iio_device_register(indio_dev);
	if (ret < 0) {
		dev_err(&client->dev, "unable to register iio device\n");
		goto err_buffer_cleanup;
	}

	return 0;

err_buffer_cleanup:
	if (data->dready_trig)
		iio_triggered_buffer_cleanup(indio_dev);
err_trigger_unregister:
	if (data->dready_trig)
		iio_trigger_unregister(data->dready_trig);
	if (data->motion_trig)
		iio_trigger_unregister(data->motion_trig);
err_poweroff:
	kxcjk1013_set_mode(data, STANDBY);

	return ret;
}

static int kxcjk1013_remove(struct i2c_client *client)
{
	struct iio_dev *indio_dev = i2c_get_clientdata(client);
	struct kxcjk1013_data *data = iio_priv(indio_dev);

	iio_device_unregister(indio_dev);

	pm_runtime_disable(&client->dev);
	pm_runtime_set_suspended(&client->dev);
	pm_runtime_put_noidle(&client->dev);

	if (data->dready_trig) {
		iio_triggered_buffer_cleanup(indio_dev);
		iio_trigger_unregister(data->dready_trig);
		iio_trigger_unregister(data->motion_trig);
	}

	mutex_lock(&data->mutex);
	kxcjk1013_set_mode(data, STANDBY);
	mutex_unlock(&data->mutex);

	return 0;
}

#ifdef CONFIG_PM_SLEEP
static int kxcjk1013_suspend(struct device *dev)
{
	struct iio_dev *indio_dev = i2c_get_clientdata(to_i2c_client(dev));
	struct kxcjk1013_data *data = iio_priv(indio_dev);
	int ret;

	mutex_lock(&data->mutex);
	ret = kxcjk1013_set_mode(data, STANDBY);
	mutex_unlock(&data->mutex);

	return ret;
}

static int kxcjk1013_resume(struct device *dev)
{
	struct iio_dev *indio_dev = i2c_get_clientdata(to_i2c_client(dev));
	struct kxcjk1013_data *data = iio_priv(indio_dev);
	int ret = 0;

	mutex_lock(&data->mutex);
	ret = kxcjk1013_set_mode(data, OPERATION);
	if (ret == 0)
		ret = kxcjk1013_set_range(data, data->range);
	mutex_unlock(&data->mutex);

	return ret;
}
#endif

#ifdef CONFIG_PM
static int kxcjk1013_runtime_suspend(struct device *dev)
{
	struct iio_dev *indio_dev = i2c_get_clientdata(to_i2c_client(dev));
	struct kxcjk1013_data *data = iio_priv(indio_dev);
	int ret;

	ret = kxcjk1013_set_mode(data, STANDBY);
	if (ret < 0) {
		dev_err(&data->client->dev, "powering off device failed\n");
		return -EAGAIN;
	}
	return 0;
}

static int kxcjk1013_runtime_resume(struct device *dev)
{
	struct iio_dev *indio_dev = i2c_get_clientdata(to_i2c_client(dev));
	struct kxcjk1013_data *data = iio_priv(indio_dev);
	int ret;
	int sleep_val;

	ret = kxcjk1013_set_mode(data, OPERATION);
	if (ret < 0)
		return ret;

	sleep_val = kxcjk1013_get_startup_times(data);
	if (sleep_val < 20000)
		usleep_range(sleep_val, 20000);
	else
		msleep_interruptible(sleep_val/1000);

	return 0;
}
#endif

static const struct dev_pm_ops kxcjk1013_pm_ops = {
	SET_SYSTEM_SLEEP_PM_OPS(kxcjk1013_suspend, kxcjk1013_resume)
	SET_RUNTIME_PM_OPS(kxcjk1013_runtime_suspend,
			   kxcjk1013_runtime_resume, NULL)
};

static const struct acpi_device_id kx_acpi_match[] = {
	{"KXCJ1013", KXCJK1013},
	{"KXCJ1008", KXCJ91008},
	{"KXCJ9000", KXCJ91008},
<<<<<<< HEAD
	{"KIOX000A", KXCJ91008},
=======
	{"KIOX0008", KXCJ91008},
	{"KIOX0009", KXTJ21009},
	{"KIOX000A", KXCJ91008},
	{"KIOX010A", KXCJ91008}, /* KXCJ91008 in the display of a yoga 2-in-1 */
	{"KIOX020A", KXCJ91008}, /* KXCJ91008 in the base of a yoga 2-in-1 */
>>>>>>> 24b8d41d
	{"KXTJ1009", KXTJ21009},
	{"KXJ2109",  KXTJ21009},
	{"SMO8500",  KXCJ91008},
	{ },
};
MODULE_DEVICE_TABLE(acpi, kx_acpi_match);

static const struct i2c_device_id kxcjk1013_id[] = {
	{"kxcjk1013", KXCJK1013},
	{"kxcj91008", KXCJ91008},
	{"kxtj21009", KXTJ21009},
	{"kxtf9",     KXTF9},
	{"SMO8500",   KXCJ91008},
	{}
};

MODULE_DEVICE_TABLE(i2c, kxcjk1013_id);

static const struct of_device_id kxcjk1013_of_match[] = {
	{ .compatible = "kionix,kxcjk1013", },
	{ .compatible = "kionix,kxcj91008", },
	{ .compatible = "kionix,kxtj21009", },
	{ .compatible = "kionix,kxtf9", },
	{ }
};
MODULE_DEVICE_TABLE(of, kxcjk1013_of_match);

static struct i2c_driver kxcjk1013_driver = {
	.driver = {
		.name	= KXCJK1013_DRV_NAME,
		.acpi_match_table = ACPI_PTR(kx_acpi_match),
		.of_match_table = kxcjk1013_of_match,
		.pm	= &kxcjk1013_pm_ops,
	},
	.probe		= kxcjk1013_probe,
	.remove		= kxcjk1013_remove,
	.id_table	= kxcjk1013_id,
};
module_i2c_driver(kxcjk1013_driver);

MODULE_AUTHOR("Srinivas Pandruvada <srinivas.pandruvada@linux.intel.com>");
MODULE_LICENSE("GPL v2");
MODULE_DESCRIPTION("KXCJK1013 accelerometer driver");<|MERGE_RESOLUTION|>--- conflicted
+++ resolved
@@ -1544,15 +1544,11 @@
 	{"KXCJ1013", KXCJK1013},
 	{"KXCJ1008", KXCJ91008},
 	{"KXCJ9000", KXCJ91008},
-<<<<<<< HEAD
-	{"KIOX000A", KXCJ91008},
-=======
 	{"KIOX0008", KXCJ91008},
 	{"KIOX0009", KXTJ21009},
 	{"KIOX000A", KXCJ91008},
 	{"KIOX010A", KXCJ91008}, /* KXCJ91008 in the display of a yoga 2-in-1 */
 	{"KIOX020A", KXCJ91008}, /* KXCJ91008 in the base of a yoga 2-in-1 */
->>>>>>> 24b8d41d
 	{"KXTJ1009", KXTJ21009},
 	{"KXJ2109",  KXTJ21009},
 	{"SMO8500",  KXCJ91008},
