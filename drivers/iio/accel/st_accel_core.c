// SPDX-License-Identifier: GPL-2.0-only
/*
 * STMicroelectronics accelerometers driver
 *
 * Copyright 2012-2013 STMicroelectronics Inc.
 *
 * Denis Ciocca <denis.ciocca@st.com>
 */

#include <linux/kernel.h>
#include <linux/module.h>
#include <linux/slab.h>
#include <linux/acpi.h>
#include <linux/errno.h>
#include <linux/types.h>
#include <linux/interrupt.h>
#include <linux/i2c.h>
#include <linux/irq.h>
#include <linux/iio/iio.h>
#include <linux/iio/sysfs.h>
#include <linux/iio/trigger.h>
#include <linux/iio/buffer.h>

#include <linux/iio/common/st_sensors.h>
#include "st_accel.h"

#define ST_ACCEL_NUMBER_DATA_CHANNELS		3

/* DEFAULT VALUE FOR SENSORS */
#define ST_ACCEL_DEFAULT_OUT_X_L_ADDR		0x28
#define ST_ACCEL_DEFAULT_OUT_Y_L_ADDR		0x2a
#define ST_ACCEL_DEFAULT_OUT_Z_L_ADDR		0x2c

/* FULLSCALE */
#define ST_ACCEL_FS_AVL_2G			2
#define ST_ACCEL_FS_AVL_4G			4
#define ST_ACCEL_FS_AVL_6G			6
#define ST_ACCEL_FS_AVL_8G			8
#define ST_ACCEL_FS_AVL_16G			16
#define ST_ACCEL_FS_AVL_100G			100
#define ST_ACCEL_FS_AVL_200G			200
#define ST_ACCEL_FS_AVL_400G			400

static const struct iio_chan_spec st_accel_8bit_channels[] = {
	ST_SENSORS_LSM_CHANNELS(IIO_ACCEL,
			BIT(IIO_CHAN_INFO_RAW) | BIT(IIO_CHAN_INFO_SCALE),
			ST_SENSORS_SCAN_X, 1, IIO_MOD_X, 's', IIO_LE, 8, 8,
			ST_ACCEL_DEFAULT_OUT_X_L_ADDR+1),
	ST_SENSORS_LSM_CHANNELS(IIO_ACCEL,
			BIT(IIO_CHAN_INFO_RAW) | BIT(IIO_CHAN_INFO_SCALE),
			ST_SENSORS_SCAN_Y, 1, IIO_MOD_Y, 's', IIO_LE, 8, 8,
			ST_ACCEL_DEFAULT_OUT_Y_L_ADDR+1),
	ST_SENSORS_LSM_CHANNELS(IIO_ACCEL,
			BIT(IIO_CHAN_INFO_RAW) | BIT(IIO_CHAN_INFO_SCALE),
			ST_SENSORS_SCAN_Z, 1, IIO_MOD_Z, 's', IIO_LE, 8, 8,
			ST_ACCEL_DEFAULT_OUT_Z_L_ADDR+1),
	IIO_CHAN_SOFT_TIMESTAMP(3)
};

static const struct iio_chan_spec st_accel_12bit_channels[] = {
	ST_SENSORS_LSM_CHANNELS(IIO_ACCEL,
			BIT(IIO_CHAN_INFO_RAW) | BIT(IIO_CHAN_INFO_SCALE),
			ST_SENSORS_SCAN_X, 1, IIO_MOD_X, 's', IIO_LE, 12, 16,
			ST_ACCEL_DEFAULT_OUT_X_L_ADDR),
	ST_SENSORS_LSM_CHANNELS(IIO_ACCEL,
			BIT(IIO_CHAN_INFO_RAW) | BIT(IIO_CHAN_INFO_SCALE),
			ST_SENSORS_SCAN_Y, 1, IIO_MOD_Y, 's', IIO_LE, 12, 16,
			ST_ACCEL_DEFAULT_OUT_Y_L_ADDR),
	ST_SENSORS_LSM_CHANNELS(IIO_ACCEL,
			BIT(IIO_CHAN_INFO_RAW) | BIT(IIO_CHAN_INFO_SCALE),
			ST_SENSORS_SCAN_Z, 1, IIO_MOD_Z, 's', IIO_LE, 12, 16,
			ST_ACCEL_DEFAULT_OUT_Z_L_ADDR),
	IIO_CHAN_SOFT_TIMESTAMP(3)
};

static const struct iio_chan_spec st_accel_16bit_channels[] = {
	ST_SENSORS_LSM_CHANNELS(IIO_ACCEL,
			BIT(IIO_CHAN_INFO_RAW) | BIT(IIO_CHAN_INFO_SCALE),
			ST_SENSORS_SCAN_X, 1, IIO_MOD_X, 's', IIO_LE, 16, 16,
			ST_ACCEL_DEFAULT_OUT_X_L_ADDR),
	ST_SENSORS_LSM_CHANNELS(IIO_ACCEL,
			BIT(IIO_CHAN_INFO_RAW) | BIT(IIO_CHAN_INFO_SCALE),
			ST_SENSORS_SCAN_Y, 1, IIO_MOD_Y, 's', IIO_LE, 16, 16,
			ST_ACCEL_DEFAULT_OUT_Y_L_ADDR),
	ST_SENSORS_LSM_CHANNELS(IIO_ACCEL,
			BIT(IIO_CHAN_INFO_RAW) | BIT(IIO_CHAN_INFO_SCALE),
			ST_SENSORS_SCAN_Z, 1, IIO_MOD_Z, 's', IIO_LE, 16, 16,
			ST_ACCEL_DEFAULT_OUT_Z_L_ADDR),
	IIO_CHAN_SOFT_TIMESTAMP(3)
};

static const struct st_sensor_settings st_accel_sensors_settings[] = {
	{
		.wai = 0x33,
		.wai_addr = ST_SENSORS_DEFAULT_WAI_ADDRESS,
		.sensors_supported = {
			[0] = LIS3DH_ACCEL_DEV_NAME,
			[1] = LSM303DLHC_ACCEL_DEV_NAME,
			[2] = LSM330D_ACCEL_DEV_NAME,
			[3] = LSM330DL_ACCEL_DEV_NAME,
			[4] = LSM330DLC_ACCEL_DEV_NAME,
			[5] = LSM303AGR_ACCEL_DEV_NAME,
			[6] = LIS2DH12_ACCEL_DEV_NAME,
			[7] = LIS3DE_ACCEL_DEV_NAME,
		},
		.ch = (struct iio_chan_spec *)st_accel_12bit_channels,
		.odr = {
			.addr = 0x20,
			.mask = 0xf0,
			.odr_avl = {
				{ .hz = 1, .value = 0x01, },
				{ .hz = 10, .value = 0x02, },
				{ .hz = 25, .value = 0x03, },
				{ .hz = 50, .value = 0x04, },
				{ .hz = 100, .value = 0x05, },
				{ .hz = 200, .value = 0x06, },
				{ .hz = 400, .value = 0x07, },
				{ .hz = 1600, .value = 0x08, },
			},
		},
		.pw = {
			.addr = 0x20,
			.mask = 0xf0,
			.value_off = ST_SENSORS_DEFAULT_POWER_OFF_VALUE,
		},
		.enable_axis = {
			.addr = ST_SENSORS_DEFAULT_AXIS_ADDR,
			.mask = ST_SENSORS_DEFAULT_AXIS_MASK,
		},
		.fs = {
			.addr = 0x23,
			.mask = 0x30,
			.fs_avl = {
				[0] = {
					.num = ST_ACCEL_FS_AVL_2G,
					.value = 0x00,
					.gain = IIO_G_TO_M_S_2(1000),
				},
				[1] = {
					.num = ST_ACCEL_FS_AVL_4G,
					.value = 0x01,
					.gain = IIO_G_TO_M_S_2(2000),
				},
				[2] = {
					.num = ST_ACCEL_FS_AVL_8G,
					.value = 0x02,
					.gain = IIO_G_TO_M_S_2(4000),
				},
				[3] = {
					.num = ST_ACCEL_FS_AVL_16G,
					.value = 0x03,
					.gain = IIO_G_TO_M_S_2(12000),
				},
			},
		},
		.bdu = {
			.addr = 0x23,
			.mask = 0x80,
		},
		.drdy_irq = {
			.int1 = {
				.addr = 0x22,
				.mask = 0x10,
			},
			.addr_ihl = 0x25,
			.mask_ihl = 0x02,
			.stat_drdy = {
				.addr = ST_SENSORS_DEFAULT_STAT_ADDR,
				.mask = 0x07,
			},
		},
		.sim = {
			.addr = 0x23,
			.value = BIT(0),
		},
		.multi_read_bit = true,
		.bootime = 2,
	},
	{
		.wai = 0x32,
		.wai_addr = ST_SENSORS_DEFAULT_WAI_ADDRESS,
		.sensors_supported = {
			[0] = LIS331DLH_ACCEL_DEV_NAME,
			[1] = LSM303DL_ACCEL_DEV_NAME,
			[2] = LSM303DLH_ACCEL_DEV_NAME,
			[3] = LSM303DLM_ACCEL_DEV_NAME,
		},
		.ch = (struct iio_chan_spec *)st_accel_12bit_channels,
		.odr = {
			.addr = 0x20,
			.mask = 0x18,
			.odr_avl = {
				{ .hz = 50, .value = 0x00, },
				{ .hz = 100, .value = 0x01, },
				{ .hz = 400, .value = 0x02, },
				{ .hz = 1000, .value = 0x03, },
			},
		},
		.pw = {
			.addr = 0x20,
			.mask = 0xe0,
			.value_on = ST_SENSORS_DEFAULT_POWER_ON_VALUE,
			.value_off = ST_SENSORS_DEFAULT_POWER_OFF_VALUE,
		},
		.enable_axis = {
			.addr = ST_SENSORS_DEFAULT_AXIS_ADDR,
			.mask = ST_SENSORS_DEFAULT_AXIS_MASK,
		},
		.fs = {
			.addr = 0x23,
			.mask = 0x30,
			.fs_avl = {
				[0] = {
					.num = ST_ACCEL_FS_AVL_2G,
					.value = 0x00,
					.gain = IIO_G_TO_M_S_2(1000),
				},
				[1] = {
					.num = ST_ACCEL_FS_AVL_4G,
					.value = 0x01,
					.gain = IIO_G_TO_M_S_2(2000),
				},
				[2] = {
					.num = ST_ACCEL_FS_AVL_8G,
					.value = 0x03,
					.gain = IIO_G_TO_M_S_2(3900),
				},
			},
		},
		.bdu = {
			.addr = 0x23,
			.mask = 0x80,
		},
		.drdy_irq = {
			.int1 = {
				.addr = 0x22,
				.mask = 0x02,
				.addr_od = 0x22,
				.mask_od = 0x40,
			},
			.int2 = {
				.addr = 0x22,
				.mask = 0x10,
				.addr_od = 0x22,
				.mask_od = 0x40,
			},
			.addr_ihl = 0x22,
			.mask_ihl = 0x80,
			.stat_drdy = {
				.addr = ST_SENSORS_DEFAULT_STAT_ADDR,
				.mask = 0x07,
			},
		},
		.sim = {
			.addr = 0x23,
			.value = BIT(0),
		},
		.multi_read_bit = true,
		.bootime = 2,
	},
	{
		.wai = 0x40,
		.wai_addr = ST_SENSORS_DEFAULT_WAI_ADDRESS,
		.sensors_supported = {
			[0] = LSM330_ACCEL_DEV_NAME,
		},
		.ch = (struct iio_chan_spec *)st_accel_16bit_channels,
		.odr = {
			.addr = 0x20,
			.mask = 0xf0,
			.odr_avl = {
				{ .hz = 3, .value = 0x01, },
				{ .hz = 6, .value = 0x02, },
				{ .hz = 12, .value = 0x03, },
				{ .hz = 25, .value = 0x04, },
				{ .hz = 50, .value = 0x05, },
				{ .hz = 100, .value = 0x06, },
				{ .hz = 200, .value = 0x07, },
				{ .hz = 400, .value = 0x08, },
				{ .hz = 800, .value = 0x09, },
				{ .hz = 1600, .value = 0x0a, },
			},
		},
		.pw = {
			.addr = 0x20,
			.mask = 0xf0,
			.value_off = ST_SENSORS_DEFAULT_POWER_OFF_VALUE,
		},
		.enable_axis = {
			.addr = ST_SENSORS_DEFAULT_AXIS_ADDR,
			.mask = ST_SENSORS_DEFAULT_AXIS_MASK,
		},
		.fs = {
			.addr = 0x24,
			.mask = 0x38,
			.fs_avl = {
				[0] = {
					.num = ST_ACCEL_FS_AVL_2G,
					.value = 0x00,
					.gain = IIO_G_TO_M_S_2(61),
				},
				[1] = {
					.num = ST_ACCEL_FS_AVL_4G,
					.value = 0x01,
					.gain = IIO_G_TO_M_S_2(122),
				},
				[2] = {
					.num = ST_ACCEL_FS_AVL_6G,
					.value = 0x02,
					.gain = IIO_G_TO_M_S_2(183),
				},
				[3] = {
					.num = ST_ACCEL_FS_AVL_8G,
					.value = 0x03,
					.gain = IIO_G_TO_M_S_2(244),
				},
				[4] = {
					.num = ST_ACCEL_FS_AVL_16G,
					.value = 0x04,
					.gain = IIO_G_TO_M_S_2(732),
				},
			},
		},
		.bdu = {
			.addr = 0x20,
			.mask = 0x08,
		},
		.drdy_irq = {
			.int1 = {
				.addr = 0x23,
				.mask = 0x80,
			},
			.addr_ihl = 0x23,
			.mask_ihl = 0x40,
			.stat_drdy = {
				.addr = ST_SENSORS_DEFAULT_STAT_ADDR,
				.mask = 0x07,
			},
			.ig1 = {
				.en_addr = 0x23,
				.en_mask = 0x08,
			},
		},
		.sim = {
			.addr = 0x24,
			.value = BIT(0),
		},
		.multi_read_bit = false,
		.bootime = 2,
	},
	{
		.wai = 0x3a,
		.wai_addr = ST_SENSORS_DEFAULT_WAI_ADDRESS,
		.sensors_supported = {
			[0] = LIS3LV02DL_ACCEL_DEV_NAME,
		},
		.ch = (struct iio_chan_spec *)st_accel_12bit_channels,
		.odr = {
			.addr = 0x20,
			.mask = 0x30, /* DF1 and DF0 */
			.odr_avl = {
				{ .hz = 40, .value = 0x00, },
				{ .hz = 160, .value = 0x01, },
				{ .hz = 640, .value = 0x02, },
				{ .hz = 2560, .value = 0x03, },
			},
		},
		.pw = {
			.addr = 0x20,
			.mask = 0xc0,
			.value_on = ST_SENSORS_DEFAULT_POWER_ON_VALUE,
			.value_off = ST_SENSORS_DEFAULT_POWER_OFF_VALUE,
		},
		.enable_axis = {
			.addr = ST_SENSORS_DEFAULT_AXIS_ADDR,
			.mask = ST_SENSORS_DEFAULT_AXIS_MASK,
		},
		.fs = {
			.addr = 0x21,
			.mask = 0x80,
			.fs_avl = {
				[0] = {
					.num = ST_ACCEL_FS_AVL_2G,
					.value = 0x00,
					.gain = IIO_G_TO_M_S_2(1000),
				},
				[1] = {
					.num = ST_ACCEL_FS_AVL_6G,
					.value = 0x01,
					.gain = IIO_G_TO_M_S_2(3000),
				},
			},
		},
		.bdu = {
			.addr = 0x21,
			.mask = 0x40,
		},
		/*
		 * Data Alignment Setting - needs to be set to get
		 * left-justified data like all other sensors.
		 */
		.das = {
			.addr = 0x21,
			.mask = 0x01,
		},
		.drdy_irq = {
			.int1 = {
				.addr = 0x21,
				.mask = 0x04,
			},
			.stat_drdy = {
				.addr = ST_SENSORS_DEFAULT_STAT_ADDR,
				.mask = 0x07,
			},
		},
		.sim = {
			.addr = 0x21,
			.value = BIT(1),
		},
		.multi_read_bit = true,
		.bootime = 2, /* guess */
	},
	{
		.wai = 0x3b,
		.wai_addr = ST_SENSORS_DEFAULT_WAI_ADDRESS,
		.sensors_supported = {
			[0] = LIS331DL_ACCEL_DEV_NAME,
		},
		.ch = (struct iio_chan_spec *)st_accel_8bit_channels,
		.odr = {
			.addr = 0x20,
			.mask = 0x80,
			.odr_avl = {
				{ .hz = 100, .value = 0x00, },
				{ .hz = 400, .value = 0x01, },
			},
		},
		.pw = {
			.addr = 0x20,
			.mask = 0x40,
			.value_on = ST_SENSORS_DEFAULT_POWER_ON_VALUE,
			.value_off = ST_SENSORS_DEFAULT_POWER_OFF_VALUE,
		},
		.enable_axis = {
			.addr = ST_SENSORS_DEFAULT_AXIS_ADDR,
			.mask = ST_SENSORS_DEFAULT_AXIS_MASK,
		},
		.fs = {
			.addr = 0x20,
			.mask = 0x20,
			/*
			 * TODO: check these resulting gain settings, these are
			 * not in the datsheet
			 */
			.fs_avl = {
				[0] = {
					.num = ST_ACCEL_FS_AVL_2G,
					.value = 0x00,
					.gain = IIO_G_TO_M_S_2(18000),
				},
				[1] = {
					.num = ST_ACCEL_FS_AVL_8G,
					.value = 0x01,
					.gain = IIO_G_TO_M_S_2(72000),
				},
			},
		},
		.drdy_irq = {
			.int1 = {
				.addr = 0x22,
				.mask = 0x04,
				.addr_od = 0x22,
				.mask_od = 0x40,
			},
			.int2 = {
				.addr = 0x22,
				.mask = 0x20,
				.addr_od = 0x22,
				.mask_od = 0x40,
			},
			.addr_ihl = 0x22,
			.mask_ihl = 0x80,
			.stat_drdy = {
				.addr = ST_SENSORS_DEFAULT_STAT_ADDR,
				.mask = 0x07,
			},
		},
		.sim = {
			.addr = 0x21,
			.value = BIT(7),
		},
		.multi_read_bit = false,
		.bootime = 2, /* guess */
	},
	{
		.wai = 0x32,
		.wai_addr = ST_SENSORS_DEFAULT_WAI_ADDRESS,
		.sensors_supported = {
			[0] = H3LIS331DL_ACCEL_DEV_NAME,
			[1] = IIS328DQ_ACCEL_DEV_NAME,
		},
		.ch = (struct iio_chan_spec *)st_accel_12bit_channels,
		.odr = {
			.addr = 0x20,
			.mask = 0x18,
			.odr_avl = {
				{ .hz = 50, .value = 0x00, },
				{ .hz = 100, .value = 0x01, },
				{ .hz = 400, .value = 0x02, },
				{ .hz = 1000, .value = 0x03, },
			},
		},
		.pw = {
			.addr = 0x20,
			.mask = 0x20,
			.value_on = ST_SENSORS_DEFAULT_POWER_ON_VALUE,
			.value_off = ST_SENSORS_DEFAULT_POWER_OFF_VALUE,
		},
		.enable_axis = {
			.addr = ST_SENSORS_DEFAULT_AXIS_ADDR,
			.mask = ST_SENSORS_DEFAULT_AXIS_MASK,
		},
		.fs = {
			.addr = 0x23,
			.mask = 0x30,
			.fs_avl = {
				[0] = {
					.num = ST_ACCEL_FS_AVL_100G,
					.value = 0x00,
					.gain = IIO_G_TO_M_S_2(49000),
				},
				[1] = {
					.num = ST_ACCEL_FS_AVL_200G,
					.value = 0x01,
					.gain = IIO_G_TO_M_S_2(98000),
				},
				[2] = {
					.num = ST_ACCEL_FS_AVL_400G,
					.value = 0x03,
					.gain = IIO_G_TO_M_S_2(195000),
				},
			},
		},
		.bdu = {
			.addr = 0x23,
			.mask = 0x80,
		},
		.drdy_irq = {
			.int1 = {
				.addr = 0x22,
				.mask = 0x02,
			},
			.int2 = {
				.addr = 0x22,
				.mask = 0x10,
			},
			.addr_ihl = 0x22,
			.mask_ihl = 0x80,
		},
		.sim = {
			.addr = 0x23,
			.value = BIT(0),
		},
		.multi_read_bit = true,
		.bootime = 2,
	},
	{
		/* No WAI register present */
		.sensors_supported = {
			[0] = LIS3L02DQ_ACCEL_DEV_NAME,
		},
		.ch = (struct iio_chan_spec *)st_accel_12bit_channels,
		.odr = {
			.addr = 0x20,
			.mask = 0x30,
			.odr_avl = {
				{ .hz = 280, .value = 0x00, },
				{ .hz = 560, .value = 0x01, },
				{ .hz = 1120, .value = 0x02, },
				{ .hz = 4480, .value = 0x03, },
			},
		},
		.pw = {
			.addr = 0x20,
			.mask = 0xc0,
			.value_on = ST_SENSORS_DEFAULT_POWER_ON_VALUE,
			.value_off = ST_SENSORS_DEFAULT_POWER_OFF_VALUE,
		},
		.enable_axis = {
			.addr = ST_SENSORS_DEFAULT_AXIS_ADDR,
			.mask = ST_SENSORS_DEFAULT_AXIS_MASK,
		},
		.fs = {
			.fs_avl = {
				[0] = {
					.num = ST_ACCEL_FS_AVL_2G,
					.gain = IIO_G_TO_M_S_2(488),
				},
			},
		},
		/*
		 * The part has a BDU bit but if set the data is never
		 * updated so don't set it.
		 */
		.bdu = {
		},
		.drdy_irq = {
			.int1 = {
				.addr = 0x21,
				.mask = 0x04,
			},
			.stat_drdy = {
				.addr = ST_SENSORS_DEFAULT_STAT_ADDR,
				.mask = 0x07,
			},
		},
		.sim = {
			.addr = 0x21,
			.value = BIT(1),
		},
		.multi_read_bit = false,
		.bootime = 2,
	},
	{
		.wai = 0x33,
		.wai_addr = ST_SENSORS_DEFAULT_WAI_ADDRESS,
		.sensors_supported = {
			[0] = LNG2DM_ACCEL_DEV_NAME,
		},
		.ch = (struct iio_chan_spec *)st_accel_8bit_channels,
		.odr = {
			.addr = 0x20,
			.mask = 0xf0,
			.odr_avl = {
				{ .hz = 1, .value = 0x01, },
				{ .hz = 10, .value = 0x02, },
				{ .hz = 25, .value = 0x03, },
				{ .hz = 50, .value = 0x04, },
				{ .hz = 100, .value = 0x05, },
				{ .hz = 200, .value = 0x06, },
				{ .hz = 400, .value = 0x07, },
				{ .hz = 1600, .value = 0x08, },
			},
		},
		.pw = {
			.addr = 0x20,
			.mask = 0xf0,
			.value_off = ST_SENSORS_DEFAULT_POWER_OFF_VALUE,
		},
		.enable_axis = {
			.addr = ST_SENSORS_DEFAULT_AXIS_ADDR,
			.mask = ST_SENSORS_DEFAULT_AXIS_MASK,
		},
		.fs = {
			.addr = 0x23,
			.mask = 0x30,
			.fs_avl = {
				[0] = {
					.num = ST_ACCEL_FS_AVL_2G,
					.value = 0x00,
					.gain = IIO_G_TO_M_S_2(15600),
				},
				[1] = {
					.num = ST_ACCEL_FS_AVL_4G,
					.value = 0x01,
					.gain = IIO_G_TO_M_S_2(31200),
				},
				[2] = {
					.num = ST_ACCEL_FS_AVL_8G,
					.value = 0x02,
					.gain = IIO_G_TO_M_S_2(62500),
				},
				[3] = {
					.num = ST_ACCEL_FS_AVL_16G,
					.value = 0x03,
					.gain = IIO_G_TO_M_S_2(187500),
				},
			},
		},
		.drdy_irq = {
			.int1 = {
				.addr = 0x22,
				.mask = 0x10,
			},
			.addr_ihl = 0x25,
			.mask_ihl = 0x02,
			.stat_drdy = {
				.addr = ST_SENSORS_DEFAULT_STAT_ADDR,
				.mask = 0x07,
			},
		},
		.sim = {
			.addr = 0x23,
			.value = BIT(0),
		},
		.multi_read_bit = true,
		.bootime = 2,
	},
	{
		.wai = 0x44,
		.wai_addr = ST_SENSORS_DEFAULT_WAI_ADDRESS,
		.sensors_supported = {
			[0] = LIS2DW12_ACCEL_DEV_NAME,
		},
		.ch = (struct iio_chan_spec *)st_accel_12bit_channels,
		.odr = {
			.addr = 0x20,
			.mask = 0xf0,
			.odr_avl = {
				{ .hz = 1, .value = 0x01, },
				{ .hz = 12, .value = 0x02, },
				{ .hz = 25, .value = 0x03, },
				{ .hz = 50, .value = 0x04, },
				{ .hz = 100, .value = 0x05, },
				{ .hz = 200, .value = 0x06, },
			},
		},
		.pw = {
			.addr = 0x20,
			.mask = 0xf0,
			.value_off = ST_SENSORS_DEFAULT_POWER_OFF_VALUE,
		},
		.fs = {
			.addr = 0x25,
			.mask = 0x30,
			.fs_avl = {
				[0] = {
					.num = ST_ACCEL_FS_AVL_2G,
					.value = 0x00,
					.gain = IIO_G_TO_M_S_2(976),
				},
				[1] = {
					.num = ST_ACCEL_FS_AVL_4G,
					.value = 0x01,
					.gain = IIO_G_TO_M_S_2(1952),
				},
				[2] = {
					.num = ST_ACCEL_FS_AVL_8G,
					.value = 0x02,
					.gain = IIO_G_TO_M_S_2(3904),
				},
				[3] = {
					.num = ST_ACCEL_FS_AVL_16G,
					.value = 0x03,
					.gain = IIO_G_TO_M_S_2(7808),
				},
			},
		},
		.bdu = {
			.addr = 0x21,
			.mask = 0x08,
		},
		.drdy_irq = {
			.int1 = {
				.addr = 0x23,
				.mask = 0x01,
				.addr_od = 0x22,
				.mask_od = 0x20,
			},
			.int2 = {
				.addr = 0x24,
				.mask = 0x01,
				.addr_od = 0x22,
				.mask_od = 0x20,
			},
			.addr_ihl = 0x22,
			.mask_ihl = 0x08,
			.stat_drdy = {
				.addr = ST_SENSORS_DEFAULT_STAT_ADDR,
				.mask = 0x01,
			},
		},
		.sim = {
			.addr = 0x21,
			.value = BIT(0),
		},
		.multi_read_bit = false,
		.bootime = 2,
	},
	{
		.wai = 0x11,
		.wai_addr = ST_SENSORS_DEFAULT_WAI_ADDRESS,
		.sensors_supported = {
			[0] = LIS3DHH_ACCEL_DEV_NAME,
		},
		.ch = (struct iio_chan_spec *)st_accel_16bit_channels,
		.odr = {
			/* just ODR = 1100Hz available */
			.odr_avl = {
				{ .hz = 1100, .value = 0x00, },
			},
		},
		.pw = {
			.addr = 0x20,
			.mask = 0x80,
			.value_on = ST_SENSORS_DEFAULT_POWER_ON_VALUE,
			.value_off = ST_SENSORS_DEFAULT_POWER_OFF_VALUE,
		},
		.fs = {
			.fs_avl = {
				[0] = {
					.num = ST_ACCEL_FS_AVL_2G,
					.gain = IIO_G_TO_M_S_2(76),
				},
			},
		},
		.bdu = {
			.addr = 0x20,
			.mask = 0x01,
		},
		.drdy_irq = {
			.int1 = {
				.addr = 0x21,
				.mask = 0x80,
				.addr_od = 0x23,
				.mask_od = 0x04,
			},
			.int2 = {
				.addr = 0x22,
				.mask = 0x80,
				.addr_od = 0x23,
				.mask_od = 0x08,
			},
			.stat_drdy = {
				.addr = ST_SENSORS_DEFAULT_STAT_ADDR,
				.mask = 0x07,
			},
		},
		.multi_read_bit = false,
		.bootime = 2,
	},
	{
		.wai = 0x33,
		.wai_addr = ST_SENSORS_DEFAULT_WAI_ADDRESS,
		.sensors_supported = {
			[0] = LIS2DE12_ACCEL_DEV_NAME,
		},
		.ch = (struct iio_chan_spec *)st_accel_8bit_channels,
		.odr = {
			.addr = 0x20,
			.mask = 0xf0,
			.odr_avl = {
				{ .hz = 1, .value = 0x01, },
				{ .hz = 10, .value = 0x02, },
				{ .hz = 25, .value = 0x03, },
				{ .hz = 50, .value = 0x04, },
				{ .hz = 100, .value = 0x05, },
				{ .hz = 200, .value = 0x06, },
				{ .hz = 400, .value = 0x07, },
				{ .hz = 1620, .value = 0x08, },
				{ .hz = 5376, .value = 0x09, },
			},
		},
		.pw = {
			.addr = 0x20,
			.mask = 0xf0,
			.value_off = ST_SENSORS_DEFAULT_POWER_OFF_VALUE,
		},
		.enable_axis = {
			.addr = ST_SENSORS_DEFAULT_AXIS_ADDR,
			.mask = ST_SENSORS_DEFAULT_AXIS_MASK,
		},
		.fs = {
			.addr = 0x23,
			.mask = 0x30,
			.fs_avl = {
				[0] = {
					.num = ST_ACCEL_FS_AVL_2G,
					.value = 0x00,
					.gain = IIO_G_TO_M_S_2(15600),
				},
				[1] = {
					.num = ST_ACCEL_FS_AVL_4G,
					.value = 0x01,
					.gain = IIO_G_TO_M_S_2(31200),
				},
				[2] = {
					.num = ST_ACCEL_FS_AVL_8G,
					.value = 0x02,
					.gain = IIO_G_TO_M_S_2(62500),
				},
				[3] = {
					.num = ST_ACCEL_FS_AVL_16G,
					.value = 0x03,
					.gain = IIO_G_TO_M_S_2(187500),
				},
			},
		},
		.drdy_irq = {
			.int1 = {
				.addr = 0x22,
				.mask = 0x10,
			},
			.addr_ihl = 0x25,
			.mask_ihl = 0x02,
			.stat_drdy = {
				.addr = ST_SENSORS_DEFAULT_STAT_ADDR,
				.mask = 0x07,
			},
		},
		.sim = {
			.addr = 0x23,
			.value = BIT(0),
		},
		.multi_read_bit = true,
		.bootime = 2,
	},
	{
		.wai = 0x41,
		.wai_addr = ST_SENSORS_DEFAULT_WAI_ADDRESS,
		.sensors_supported = {
			[0] = LIS2HH12_ACCEL_DEV_NAME,
			[1] = LSM303C_ACCEL_DEV_NAME,
		},
		.ch = (struct iio_chan_spec *)st_accel_16bit_channels,
		.odr = {
			.addr = 0x20,
			.mask = 0x70,
			.odr_avl = {
				{ .hz = 10, .value = 0x01, },
				{ .hz = 50, .value = 0x02, },
				{ .hz = 100, .value = 0x03, },
				{ .hz = 200, .value = 0x04, },
				{ .hz = 400, .value = 0x05, },
				{ .hz = 800, .value = 0x06, },
			},
		},
		.pw = {
			.addr = 0x20,
			.mask = 0x70,
			.value_off = ST_SENSORS_DEFAULT_POWER_OFF_VALUE,
		},
		.enable_axis = {
			.addr = ST_SENSORS_DEFAULT_AXIS_ADDR,
			.mask = ST_SENSORS_DEFAULT_AXIS_MASK,
		},
		.fs = {
			.addr = 0x23,
			.mask = 0x30,
			.fs_avl = {
				[0] = {
					.num = ST_ACCEL_FS_AVL_2G,
					.value = 0x00,
					.gain = IIO_G_TO_M_S_2(61),
				},
				[1] = {
					.num = ST_ACCEL_FS_AVL_4G,
					.value = 0x02,
					.gain = IIO_G_TO_M_S_2(122),
				},
				[2] = {
					.num = ST_ACCEL_FS_AVL_8G,
					.value = 0x03,
					.gain = IIO_G_TO_M_S_2(244),
				},
			},
		},
		.bdu = {
			.addr = 0x20,
			.mask = 0x08,
		},
		.drdy_irq = {
			.int1 = {
				.addr = 0x22,
				.mask = 0x01,
			},
			.int2 = {
				.addr = 0x25,
				.mask = 0x01,
			},
			.addr_ihl = 0x24,
			.mask_ihl = 0x02,
			.stat_drdy = {
				.addr = ST_SENSORS_DEFAULT_STAT_ADDR,
				.mask = 0x07,
			},
		},
		.sim = {
			.addr = 0x23,
			.value = BIT(0),
		},
		.multi_read_bit = true,
		.bootime = 2,
	},
<<<<<<< HEAD
=======
	{
		.wai = 0x49,
		.wai_addr = ST_SENSORS_DEFAULT_WAI_ADDRESS,
		.sensors_supported = {
			[0] = LSM9DS0_IMU_DEV_NAME,
			[1] = LSM303D_IMU_DEV_NAME,
		},
		.ch = (struct iio_chan_spec *)st_accel_16bit_channels,
		.odr = {
			.addr = 0x20,
			.mask = GENMASK(7, 4),
			.odr_avl = {
				{ 3, 0x01, },
				{ 6, 0x02, },
				{ 12, 0x03, },
				{ 25, 0x04, },
				{ 50, 0x05, },
				{ 100, 0x06, },
				{ 200, 0x07, },
				{ 400, 0x08, },
				{ 800, 0x09, },
				{ 1600, 0x0a, },
			},
		},
		.pw = {
			.addr = 0x20,
			.mask = GENMASK(7, 4),
			.value_off = ST_SENSORS_DEFAULT_POWER_OFF_VALUE,
		},
		.enable_axis = {
			.addr = ST_SENSORS_DEFAULT_AXIS_ADDR,
			.mask = ST_SENSORS_DEFAULT_AXIS_MASK,
		},
		.fs = {
			.addr = 0x21,
			.mask = GENMASK(5, 3),
			.fs_avl = {
				[0] = {
					.num = ST_ACCEL_FS_AVL_2G,
					.value = 0x00,
					.gain = IIO_G_TO_M_S_2(61),
				},
				[1] = {
					.num = ST_ACCEL_FS_AVL_4G,
					.value = 0x01,
					.gain = IIO_G_TO_M_S_2(122),
				},
				[2] = {
					.num = ST_ACCEL_FS_AVL_6G,
					.value = 0x02,
					.gain = IIO_G_TO_M_S_2(183),
				},
				[3] = {
					.num = ST_ACCEL_FS_AVL_8G,
					.value = 0x03,
					.gain = IIO_G_TO_M_S_2(244),
				},
				[4] = {
					.num = ST_ACCEL_FS_AVL_16G,
					.value = 0x04,
					.gain = IIO_G_TO_M_S_2(732),
				},
			},
		},
		.bdu = {
			.addr = 0x20,
			.mask = BIT(3),
		},
		.drdy_irq = {
			.int1 = {
				.addr = 0x22,
				.mask = BIT(2),
			},
			.int2 = {
				.addr = 0x23,
				.mask = BIT(3),
			},
			.stat_drdy = {
				.addr = ST_SENSORS_DEFAULT_STAT_ADDR,
				.mask = GENMASK(2, 0),
			},
		},
		.sim = {
			.addr = 0x21,
			.value = BIT(0),
		},
		.multi_read_bit = true,
		.bootime = 2,
	},
	{
		/*
		 * Not an ST part. Register-compatible with the LIS2DH, even
		 * though the WAI value is different.
		 */
		.wai = 0x11,
		.wai_addr = ST_SENSORS_DEFAULT_WAI_ADDRESS,
		.sensors_supported = {
			[0] = SC7A20_ACCEL_DEV_NAME,
		},
		.ch = (struct iio_chan_spec *)st_accel_12bit_channels,
		.odr = {
			.addr = 0x20,
			.mask = 0xf0,
			.odr_avl = {
				{ .hz = 1, .value = 0x01, },
				{ .hz = 10, .value = 0x02, },
				{ .hz = 25, .value = 0x03, },
				{ .hz = 50, .value = 0x04, },
				{ .hz = 100, .value = 0x05, },
				{ .hz = 200, .value = 0x06, },
				{ .hz = 400, .value = 0x07, },
				{ .hz = 1600, .value = 0x08, },
			},
		},
		.pw = {
			.addr = 0x20,
			.mask = 0xf0,
			.value_off = ST_SENSORS_DEFAULT_POWER_OFF_VALUE,
		},
		.enable_axis = {
			.addr = ST_SENSORS_DEFAULT_AXIS_ADDR,
			.mask = ST_SENSORS_DEFAULT_AXIS_MASK,
		},
		.fs = {
			.addr = 0x23,
			.mask = 0x30,
			.fs_avl = {
				[0] = {
					.num = ST_ACCEL_FS_AVL_2G,
					.value = 0x00,
					.gain = IIO_G_TO_M_S_2(1000),
				},
				[1] = {
					.num = ST_ACCEL_FS_AVL_4G,
					.value = 0x01,
					.gain = IIO_G_TO_M_S_2(2000),
				},
				[2] = {
					.num = ST_ACCEL_FS_AVL_8G,
					.value = 0x02,
					.gain = IIO_G_TO_M_S_2(4000),
				},
				[3] = {
					.num = ST_ACCEL_FS_AVL_16G,
					.value = 0x03,
					.gain = IIO_G_TO_M_S_2(12000),
				},
			},
		},
		.bdu = {
			.addr = 0x23,
			.mask = 0x80,
		},
		.drdy_irq = {
			.int1 = {
				.addr = 0x22,
				.mask = 0x10,
			},
			.addr_ihl = 0x25,
			.mask_ihl = 0x02,
			.stat_drdy = {
				.addr = ST_SENSORS_DEFAULT_STAT_ADDR,
				.mask = 0x07,
			},
		},
		.sim = {
			.addr = 0x23,
			.value = BIT(0),
		},
		.multi_read_bit = true,
		.bootime = 2,
	},
};
>>>>>>> e475cc1c

};

static int st_accel_read_raw(struct iio_dev *indio_dev,
			struct iio_chan_spec const *ch, int *val,
							int *val2, long mask)
{
	int err;
	struct st_sensor_data *adata = iio_priv(indio_dev);

	switch (mask) {
	case IIO_CHAN_INFO_RAW:
		err = st_sensors_read_info_raw(indio_dev, ch, val);
		if (err < 0)
			goto read_error;

		return IIO_VAL_INT;
	case IIO_CHAN_INFO_SCALE:
		*val = adata->current_fullscale->gain / 1000000;
		*val2 = adata->current_fullscale->gain % 1000000;
		return IIO_VAL_INT_PLUS_MICRO;
	case IIO_CHAN_INFO_SAMP_FREQ:
		*val = adata->odr;
		return IIO_VAL_INT;
	default:
		return -EINVAL;
	}

read_error:
	return err;
}

static int st_accel_write_raw(struct iio_dev *indio_dev,
		struct iio_chan_spec const *chan, int val, int val2, long mask)
{
	int err;

	switch (mask) {
	case IIO_CHAN_INFO_SCALE: {
		int gain;

		gain = val * 1000000 + val2;
		err = st_sensors_set_fullscale_by_gain(indio_dev, gain);
		break;
	}
	case IIO_CHAN_INFO_SAMP_FREQ:
		if (val2)
			return -EINVAL;
		mutex_lock(&indio_dev->mlock);
		err = st_sensors_set_odr(indio_dev, val);
		mutex_unlock(&indio_dev->mlock);
		return err;
	default:
		return -EINVAL;
	}

	return err;
}

static ST_SENSORS_DEV_ATTR_SAMP_FREQ_AVAIL();
static ST_SENSORS_DEV_ATTR_SCALE_AVAIL(in_accel_scale_available);

static struct attribute *st_accel_attributes[] = {
	&iio_dev_attr_sampling_frequency_available.dev_attr.attr,
	&iio_dev_attr_in_accel_scale_available.dev_attr.attr,
	NULL,
};

static const struct attribute_group st_accel_attribute_group = {
	.attrs = st_accel_attributes,
};

static const struct iio_info accel_info = {
	.attrs = &st_accel_attribute_group,
	.read_raw = &st_accel_read_raw,
	.write_raw = &st_accel_write_raw,
	.debugfs_reg_access = &st_sensors_debugfs_reg_access,
};

#ifdef CONFIG_IIO_TRIGGER
static const struct iio_trigger_ops st_accel_trigger_ops = {
	.set_trigger_state = ST_ACCEL_TRIGGER_SET_STATE,
	.validate_device = st_sensors_validate_device,
};
#define ST_ACCEL_TRIGGER_OPS (&st_accel_trigger_ops)
#else
#define ST_ACCEL_TRIGGER_OPS NULL
#endif

#ifdef CONFIG_ACPI
static const struct iio_mount_matrix *
get_mount_matrix(const struct iio_dev *indio_dev,
		 const struct iio_chan_spec *chan)
{
	struct st_sensor_data *adata = iio_priv(indio_dev);

	return adata->mount_matrix;
}

static const struct iio_chan_spec_ext_info mount_matrix_ext_info[] = {
	IIO_MOUNT_MATRIX(IIO_SHARED_BY_ALL, get_mount_matrix),
	{ },
};

/* Read ST-specific _ONT orientation data from ACPI and generate an
 * appropriate mount matrix.
 */
static int apply_acpi_orientation(struct iio_dev *indio_dev,
				  struct iio_chan_spec *channels)
{
	struct st_sensor_data *adata = iio_priv(indio_dev);
	struct acpi_buffer buffer = {ACPI_ALLOCATE_BUFFER, NULL};
	struct acpi_device *adev;
	union acpi_object *ont;
	union acpi_object *elements;
	acpi_status status;
	int ret = -EINVAL;
	unsigned int val;
	int i, j;
	int final_ont[3][3] = { { 0 }, };

	/* For some reason, ST's _ONT translation does not apply directly
	 * to the data read from the sensor. Another translation must be
	 * performed first, as described by the matrix below. Perhaps
	 * ST required this specific translation for the first product
	 * where the device was mounted?
	 */
	const int default_ont[3][3] = {
		{  0,  1,  0 },
		{ -1,  0,  0 },
		{  0,  0, -1 },
	};


	adev = ACPI_COMPANION(adata->dev);
	if (!adev)
		return -ENXIO;

	/* Read _ONT data, which should be a package of 6 integers. */
	status = acpi_evaluate_object(adev->handle, "_ONT", NULL, &buffer);
	if (status == AE_NOT_FOUND) {
		return -ENXIO;
	} else if (ACPI_FAILURE(status)) {
		dev_warn(&indio_dev->dev, "failed to execute _ONT: %d\n",
			 status);
		return status;
	}

	ont = buffer.pointer;
	if (ont->type != ACPI_TYPE_PACKAGE || ont->package.count != 6)
		goto out;

	/* The first 3 integers provide axis order information.
	 * e.g. 0 1 2 would indicate normal X,Y,Z ordering.
	 * e.g. 1 0 2 indicates that data arrives in order Y,X,Z.
	 */
	elements = ont->package.elements;
	for (i = 0; i < 3; i++) {
		if (elements[i].type != ACPI_TYPE_INTEGER)
			goto out;

		val = elements[i].integer.value;
		if (val > 2)
			goto out;

		/* Avoiding full matrix multiplication, we simply reorder the
		 * columns in the default_ont matrix according to the
		 * ordering provided by _ONT.
		 */
		final_ont[0][i] = default_ont[0][val];
		final_ont[1][i] = default_ont[1][val];
		final_ont[2][i] = default_ont[2][val];
	}

	/* The final 3 integers provide sign flip information.
	 * 0 means no change, 1 means flip.
	 * e.g. 0 0 1 means that Z data should be sign-flipped.
	 * This is applied after the axis reordering from above.
	 */
	elements += 3;
	for (i = 0; i < 3; i++) {
		if (elements[i].type != ACPI_TYPE_INTEGER)
			goto out;

		val = elements[i].integer.value;
		if (val != 0 && val != 1)
			goto out;
		if (!val)
			continue;

		/* Flip the values in the indicated column */
		final_ont[0][i] *= -1;
		final_ont[1][i] *= -1;
		final_ont[2][i] *= -1;
	}

	/* Convert our integer matrix to a string-based iio_mount_matrix */
	adata->mount_matrix = devm_kmalloc(&indio_dev->dev,
					   sizeof(*adata->mount_matrix),
					   GFP_KERNEL);
	if (!adata->mount_matrix) {
		ret = -ENOMEM;
		goto out;
	}

	for (i = 0; i < 3; i++) {
		for (j = 0; j < 3; j++) {
			int matrix_val = final_ont[i][j];
			char *str_value;

			switch (matrix_val) {
			case -1:
				str_value = "-1";
				break;
			case 0:
				str_value = "0";
				break;
			case 1:
				str_value = "1";
				break;
			default:
				goto out;
			}
			adata->mount_matrix->rotation[i * 3 + j] = str_value;
		}
	}

	/* Expose the mount matrix via ext_info */
	for (i = 0; i < indio_dev->num_channels; i++)
		channels[i].ext_info = mount_matrix_ext_info;

	ret = 0;
	dev_info(&indio_dev->dev, "computed mount matrix from ACPI\n");

out:
	kfree(buffer.pointer);
	return ret;
}
#else /* !CONFIG_ACPI */
static int apply_acpi_orientation(struct iio_dev *indio_dev,
				  struct iio_chan_spec *channels)
{
	return 0;
}
#endif

/*
 * st_accel_get_settings() - get sensor settings from device name
 * @name: device name buffer reference.
 *
 * Return: valid reference on success, NULL otherwise.
 */
const struct st_sensor_settings *st_accel_get_settings(const char *name)
{
	int index = st_sensors_get_settings_index(name,
					st_accel_sensors_settings,
					ARRAY_SIZE(st_accel_sensors_settings));
	if (index < 0)
		return NULL;

	return &st_accel_sensors_settings[index];
}
EXPORT_SYMBOL(st_accel_get_settings);

int st_accel_common_probe(struct iio_dev *indio_dev)
{
	struct st_sensor_data *adata = iio_priv(indio_dev);
	struct st_sensors_platform_data *pdata = dev_get_platdata(adata->dev);
	struct iio_chan_spec *channels;
	size_t channels_size;
	int err;

	indio_dev->modes = INDIO_DIRECT_MODE;
	indio_dev->info = &accel_info;

	err = st_sensors_power_enable(indio_dev);
	if (err)
		return err;

	err = st_sensors_verify_id(indio_dev);
	if (err < 0)
		goto st_accel_power_off;

	adata->num_data_channels = ST_ACCEL_NUMBER_DATA_CHANNELS;
	indio_dev->num_channels = ST_SENSORS_NUMBER_ALL_CHANNELS;

	channels_size = indio_dev->num_channels * sizeof(struct iio_chan_spec);
	channels = devm_kmemdup(&indio_dev->dev,
				adata->sensor_settings->ch,
				channels_size, GFP_KERNEL);
	if (!channels) {
		err = -ENOMEM;
		goto st_accel_power_off;
	}

	if (apply_acpi_orientation(indio_dev, channels))
		dev_warn(&indio_dev->dev,
			 "failed to apply ACPI orientation data: %d\n", err);

	indio_dev->channels = channels;
	adata->current_fullscale = &adata->sensor_settings->fs.fs_avl[0];
	adata->odr = adata->sensor_settings->odr.odr_avl[0].hz;

	if (!pdata)
		pdata = (struct st_sensors_platform_data *)&default_accel_pdata;

	err = st_sensors_init_sensor(indio_dev, pdata);
	if (err < 0)
		goto st_accel_power_off;

	err = st_accel_allocate_ring(indio_dev);
	if (err < 0)
		goto st_accel_power_off;

	if (adata->irq > 0) {
		err = st_sensors_allocate_trigger(indio_dev,
						 ST_ACCEL_TRIGGER_OPS);
		if (err < 0)
			goto st_accel_probe_trigger_error;
	}

	err = iio_device_register(indio_dev);
	if (err)
		goto st_accel_device_register_error;

	dev_info(&indio_dev->dev, "registered accelerometer %s\n",
		 indio_dev->name);

	return 0;

st_accel_device_register_error:
	if (adata->irq > 0)
		st_sensors_deallocate_trigger(indio_dev);
st_accel_probe_trigger_error:
	st_accel_deallocate_ring(indio_dev);
st_accel_power_off:
	st_sensors_power_disable(indio_dev);

	return err;
}
EXPORT_SYMBOL(st_accel_common_probe);

void st_accel_common_remove(struct iio_dev *indio_dev)
{
	struct st_sensor_data *adata = iio_priv(indio_dev);

	st_sensors_power_disable(indio_dev);

	iio_device_unregister(indio_dev);
	if (adata->irq > 0)
		st_sensors_deallocate_trigger(indio_dev);

	st_accel_deallocate_ring(indio_dev);
}
EXPORT_SYMBOL(st_accel_common_remove);

MODULE_AUTHOR("Denis Ciocca <denis.ciocca@st.com>");
MODULE_DESCRIPTION("STMicroelectronics accelerometers driver");
MODULE_LICENSE("GPL v2");<|MERGE_RESOLUTION|>--- conflicted
+++ resolved
@@ -9,17 +9,13 @@
 
 #include <linux/kernel.h>
 #include <linux/module.h>
+#include <linux/mutex.h>
+#include <linux/sysfs.h>
 #include <linux/slab.h>
 #include <linux/acpi.h>
-#include <linux/errno.h>
-#include <linux/types.h>
-#include <linux/interrupt.h>
-#include <linux/i2c.h>
-#include <linux/irq.h>
 #include <linux/iio/iio.h>
 #include <linux/iio/sysfs.h>
 #include <linux/iio/trigger.h>
-#include <linux/iio/buffer.h>
 
 #include <linux/iio/common/st_sensors.h>
 #include "st_accel.h"
@@ -41,51 +37,74 @@
 #define ST_ACCEL_FS_AVL_200G			200
 #define ST_ACCEL_FS_AVL_400G			400
 
+static const struct iio_mount_matrix *
+st_accel_get_mount_matrix(const struct iio_dev *indio_dev,
+			  const struct iio_chan_spec *chan)
+{
+	struct st_sensor_data *adata = iio_priv(indio_dev);
+
+	return &adata->mount_matrix;
+}
+
+static const struct iio_chan_spec_ext_info st_accel_mount_matrix_ext_info[] = {
+	IIO_MOUNT_MATRIX(IIO_SHARED_BY_ALL, st_accel_get_mount_matrix),
+	{ }
+};
+
 static const struct iio_chan_spec st_accel_8bit_channels[] = {
-	ST_SENSORS_LSM_CHANNELS(IIO_ACCEL,
+	ST_SENSORS_LSM_CHANNELS_EXT(IIO_ACCEL,
 			BIT(IIO_CHAN_INFO_RAW) | BIT(IIO_CHAN_INFO_SCALE),
 			ST_SENSORS_SCAN_X, 1, IIO_MOD_X, 's', IIO_LE, 8, 8,
-			ST_ACCEL_DEFAULT_OUT_X_L_ADDR+1),
-	ST_SENSORS_LSM_CHANNELS(IIO_ACCEL,
+			ST_ACCEL_DEFAULT_OUT_X_L_ADDR+1,
+			st_accel_mount_matrix_ext_info),
+	ST_SENSORS_LSM_CHANNELS_EXT(IIO_ACCEL,
 			BIT(IIO_CHAN_INFO_RAW) | BIT(IIO_CHAN_INFO_SCALE),
 			ST_SENSORS_SCAN_Y, 1, IIO_MOD_Y, 's', IIO_LE, 8, 8,
-			ST_ACCEL_DEFAULT_OUT_Y_L_ADDR+1),
-	ST_SENSORS_LSM_CHANNELS(IIO_ACCEL,
+			ST_ACCEL_DEFAULT_OUT_Y_L_ADDR+1,
+			st_accel_mount_matrix_ext_info),
+	ST_SENSORS_LSM_CHANNELS_EXT(IIO_ACCEL,
 			BIT(IIO_CHAN_INFO_RAW) | BIT(IIO_CHAN_INFO_SCALE),
 			ST_SENSORS_SCAN_Z, 1, IIO_MOD_Z, 's', IIO_LE, 8, 8,
-			ST_ACCEL_DEFAULT_OUT_Z_L_ADDR+1),
+			ST_ACCEL_DEFAULT_OUT_Z_L_ADDR+1,
+			st_accel_mount_matrix_ext_info),
 	IIO_CHAN_SOFT_TIMESTAMP(3)
 };
 
 static const struct iio_chan_spec st_accel_12bit_channels[] = {
-	ST_SENSORS_LSM_CHANNELS(IIO_ACCEL,
+	ST_SENSORS_LSM_CHANNELS_EXT(IIO_ACCEL,
 			BIT(IIO_CHAN_INFO_RAW) | BIT(IIO_CHAN_INFO_SCALE),
 			ST_SENSORS_SCAN_X, 1, IIO_MOD_X, 's', IIO_LE, 12, 16,
-			ST_ACCEL_DEFAULT_OUT_X_L_ADDR),
-	ST_SENSORS_LSM_CHANNELS(IIO_ACCEL,
+			ST_ACCEL_DEFAULT_OUT_X_L_ADDR,
+			st_accel_mount_matrix_ext_info),
+	ST_SENSORS_LSM_CHANNELS_EXT(IIO_ACCEL,
 			BIT(IIO_CHAN_INFO_RAW) | BIT(IIO_CHAN_INFO_SCALE),
 			ST_SENSORS_SCAN_Y, 1, IIO_MOD_Y, 's', IIO_LE, 12, 16,
-			ST_ACCEL_DEFAULT_OUT_Y_L_ADDR),
-	ST_SENSORS_LSM_CHANNELS(IIO_ACCEL,
+			ST_ACCEL_DEFAULT_OUT_Y_L_ADDR,
+			st_accel_mount_matrix_ext_info),
+	ST_SENSORS_LSM_CHANNELS_EXT(IIO_ACCEL,
 			BIT(IIO_CHAN_INFO_RAW) | BIT(IIO_CHAN_INFO_SCALE),
 			ST_SENSORS_SCAN_Z, 1, IIO_MOD_Z, 's', IIO_LE, 12, 16,
-			ST_ACCEL_DEFAULT_OUT_Z_L_ADDR),
+			ST_ACCEL_DEFAULT_OUT_Z_L_ADDR,
+			st_accel_mount_matrix_ext_info),
 	IIO_CHAN_SOFT_TIMESTAMP(3)
 };
 
 static const struct iio_chan_spec st_accel_16bit_channels[] = {
-	ST_SENSORS_LSM_CHANNELS(IIO_ACCEL,
+	ST_SENSORS_LSM_CHANNELS_EXT(IIO_ACCEL,
 			BIT(IIO_CHAN_INFO_RAW) | BIT(IIO_CHAN_INFO_SCALE),
 			ST_SENSORS_SCAN_X, 1, IIO_MOD_X, 's', IIO_LE, 16, 16,
-			ST_ACCEL_DEFAULT_OUT_X_L_ADDR),
-	ST_SENSORS_LSM_CHANNELS(IIO_ACCEL,
+			ST_ACCEL_DEFAULT_OUT_X_L_ADDR,
+			st_accel_mount_matrix_ext_info),
+	ST_SENSORS_LSM_CHANNELS_EXT(IIO_ACCEL,
 			BIT(IIO_CHAN_INFO_RAW) | BIT(IIO_CHAN_INFO_SCALE),
 			ST_SENSORS_SCAN_Y, 1, IIO_MOD_Y, 's', IIO_LE, 16, 16,
-			ST_ACCEL_DEFAULT_OUT_Y_L_ADDR),
-	ST_SENSORS_LSM_CHANNELS(IIO_ACCEL,
+			ST_ACCEL_DEFAULT_OUT_Y_L_ADDR,
+			st_accel_mount_matrix_ext_info),
+	ST_SENSORS_LSM_CHANNELS_EXT(IIO_ACCEL,
 			BIT(IIO_CHAN_INFO_RAW) | BIT(IIO_CHAN_INFO_SCALE),
 			ST_SENSORS_SCAN_Z, 1, IIO_MOD_Z, 's', IIO_LE, 16, 16,
-			ST_ACCEL_DEFAULT_OUT_Z_L_ADDR),
+			ST_ACCEL_DEFAULT_OUT_Z_L_ADDR,
+			st_accel_mount_matrix_ext_info),
 	IIO_CHAN_SOFT_TIMESTAMP(3)
 };
 
@@ -425,6 +444,7 @@
 		.wai_addr = ST_SENSORS_DEFAULT_WAI_ADDRESS,
 		.sensors_supported = {
 			[0] = LIS331DL_ACCEL_DEV_NAME,
+			[1] = LIS302DL_ACCEL_DEV_NAME,
 		},
 		.ch = (struct iio_chan_spec *)st_accel_8bit_channels,
 		.odr = {
@@ -497,7 +517,6 @@
 		.wai_addr = ST_SENSORS_DEFAULT_WAI_ADDRESS,
 		.sensors_supported = {
 			[0] = H3LIS331DL_ACCEL_DEV_NAME,
-			[1] = IIS328DQ_ACCEL_DEV_NAME,
 		},
 		.ch = (struct iio_chan_spec *)st_accel_12bit_channels,
 		.odr = {
@@ -910,7 +929,6 @@
 		.wai_addr = ST_SENSORS_DEFAULT_WAI_ADDRESS,
 		.sensors_supported = {
 			[0] = LIS2HH12_ACCEL_DEV_NAME,
-			[1] = LSM303C_ACCEL_DEV_NAME,
 		},
 		.ch = (struct iio_chan_spec *)st_accel_16bit_channels,
 		.odr = {
@@ -982,14 +1000,11 @@
 		.multi_read_bit = true,
 		.bootime = 2,
 	},
-<<<<<<< HEAD
-=======
 	{
 		.wai = 0x49,
 		.wai_addr = ST_SENSORS_DEFAULT_WAI_ADDRESS,
 		.sensors_supported = {
 			[0] = LSM9DS0_IMU_DEV_NAME,
-			[1] = LSM303D_IMU_DEV_NAME,
 		},
 		.ch = (struct iio_chan_spec *)st_accel_16bit_channels,
 		.odr = {
@@ -1157,8 +1172,10 @@
 		.bootime = 2,
 	},
 };
->>>>>>> e475cc1c
-
+
+/* Default accel DRDY is available on INT1 pin */
+static const struct st_sensors_platform_data default_accel_pdata = {
+	.drdy_int_pin = 1,
 };
 
 static int st_accel_read_raw(struct iio_dev *indio_dev,
@@ -1193,28 +1210,21 @@
 static int st_accel_write_raw(struct iio_dev *indio_dev,
 		struct iio_chan_spec const *chan, int val, int val2, long mask)
 {
-	int err;
-
 	switch (mask) {
 	case IIO_CHAN_INFO_SCALE: {
 		int gain;
 
 		gain = val * 1000000 + val2;
-		err = st_sensors_set_fullscale_by_gain(indio_dev, gain);
-		break;
+		return st_sensors_set_fullscale_by_gain(indio_dev, gain);
 	}
 	case IIO_CHAN_INFO_SAMP_FREQ:
 		if (val2)
 			return -EINVAL;
-		mutex_lock(&indio_dev->mlock);
-		err = st_sensors_set_odr(indio_dev, val);
-		mutex_unlock(&indio_dev->mlock);
-		return err;
+
+		return st_sensors_set_odr(indio_dev, val);
 	default:
 		return -EINVAL;
 	}
-
-	return err;
 }
 
 static ST_SENSORS_DEV_ATTR_SAMP_FREQ_AVAIL();
@@ -1248,25 +1258,10 @@
 #endif
 
 #ifdef CONFIG_ACPI
-static const struct iio_mount_matrix *
-get_mount_matrix(const struct iio_dev *indio_dev,
-		 const struct iio_chan_spec *chan)
-{
-	struct st_sensor_data *adata = iio_priv(indio_dev);
-
-	return adata->mount_matrix;
-}
-
-static const struct iio_chan_spec_ext_info mount_matrix_ext_info[] = {
-	IIO_MOUNT_MATRIX(IIO_SHARED_BY_ALL, get_mount_matrix),
-	{ },
-};
-
 /* Read ST-specific _ONT orientation data from ACPI and generate an
  * appropriate mount matrix.
  */
-static int apply_acpi_orientation(struct iio_dev *indio_dev,
-				  struct iio_chan_spec *channels)
+static int apply_acpi_orientation(struct iio_dev *indio_dev)
 {
 	struct st_sensor_data *adata = iio_priv(indio_dev);
 	struct acpi_buffer buffer = {ACPI_ALLOCATE_BUFFER, NULL};
@@ -1292,14 +1287,14 @@
 	};
 
 
-	adev = ACPI_COMPANION(adata->dev);
+	adev = ACPI_COMPANION(indio_dev->dev.parent);
 	if (!adev)
-		return -ENXIO;
+		return 0;
 
 	/* Read _ONT data, which should be a package of 6 integers. */
 	status = acpi_evaluate_object(adev->handle, "_ONT", NULL, &buffer);
 	if (status == AE_NOT_FOUND) {
-		return -ENXIO;
+		return 0;
 	} else if (ACPI_FAILURE(status)) {
 		dev_warn(&indio_dev->dev, "failed to execute _ONT: %d\n",
 			 status);
@@ -1355,14 +1350,6 @@
 	}
 
 	/* Convert our integer matrix to a string-based iio_mount_matrix */
-	adata->mount_matrix = devm_kmalloc(&indio_dev->dev,
-					   sizeof(*adata->mount_matrix),
-					   GFP_KERNEL);
-	if (!adata->mount_matrix) {
-		ret = -ENOMEM;
-		goto out;
-	}
-
 	for (i = 0; i < 3; i++) {
 		for (j = 0; j < 3; j++) {
 			int matrix_val = final_ont[i][j];
@@ -1381,26 +1368,25 @@
 			default:
 				goto out;
 			}
-			adata->mount_matrix->rotation[i * 3 + j] = str_value;
+			adata->mount_matrix.rotation[i * 3 + j] = str_value;
 		}
 	}
 
-	/* Expose the mount matrix via ext_info */
-	for (i = 0; i < indio_dev->num_channels; i++)
-		channels[i].ext_info = mount_matrix_ext_info;
-
 	ret = 0;
 	dev_info(&indio_dev->dev, "computed mount matrix from ACPI\n");
 
 out:
 	kfree(buffer.pointer);
+	if (ret)
+		dev_dbg(&indio_dev->dev,
+			"failed to apply ACPI orientation data: %d\n", ret);
+
 	return ret;
 }
 #else /* !CONFIG_ACPI */
-static int apply_acpi_orientation(struct iio_dev *indio_dev,
-				  struct iio_chan_spec *channels)
+static int apply_acpi_orientation(struct iio_dev *indio_dev)
 {
-	return 0;
+	return -EINVAL;
 }
 #endif
 
@@ -1420,44 +1406,37 @@
 
 	return &st_accel_sensors_settings[index];
 }
-EXPORT_SYMBOL(st_accel_get_settings);
+EXPORT_SYMBOL_NS(st_accel_get_settings, IIO_ST_SENSORS);
 
 int st_accel_common_probe(struct iio_dev *indio_dev)
 {
 	struct st_sensor_data *adata = iio_priv(indio_dev);
-	struct st_sensors_platform_data *pdata = dev_get_platdata(adata->dev);
-	struct iio_chan_spec *channels;
-	size_t channels_size;
+	struct device *parent = indio_dev->dev.parent;
+	struct st_sensors_platform_data *pdata = dev_get_platdata(parent);
 	int err;
 
 	indio_dev->modes = INDIO_DIRECT_MODE;
 	indio_dev->info = &accel_info;
 
-	err = st_sensors_power_enable(indio_dev);
-	if (err)
-		return err;
-
 	err = st_sensors_verify_id(indio_dev);
 	if (err < 0)
-		goto st_accel_power_off;
+		return err;
 
 	adata->num_data_channels = ST_ACCEL_NUMBER_DATA_CHANNELS;
+	indio_dev->channels = adata->sensor_settings->ch;
 	indio_dev->num_channels = ST_SENSORS_NUMBER_ALL_CHANNELS;
 
-	channels_size = indio_dev->num_channels * sizeof(struct iio_chan_spec);
-	channels = devm_kmemdup(&indio_dev->dev,
-				adata->sensor_settings->ch,
-				channels_size, GFP_KERNEL);
-	if (!channels) {
-		err = -ENOMEM;
-		goto st_accel_power_off;
+	/*
+	 * First try specific ACPI methods to retrieve orientation then try the
+	 * generic function.
+	 */
+	err = apply_acpi_orientation(indio_dev);
+	if (err) {
+		err = iio_read_mount_matrix(parent, &adata->mount_matrix);
+		if (err)
+			return err;
 	}
 
-	if (apply_acpi_orientation(indio_dev, channels))
-		dev_warn(&indio_dev->dev,
-			 "failed to apply ACPI orientation data: %d\n", err);
-
-	indio_dev->channels = channels;
 	adata->current_fullscale = &adata->sensor_settings->fs.fs_avl[0];
 	adata->odr = adata->sensor_settings->odr.odr_avl[0].hz;
 
@@ -1466,54 +1445,24 @@
 
 	err = st_sensors_init_sensor(indio_dev, pdata);
 	if (err < 0)
-		goto st_accel_power_off;
+		return err;
 
 	err = st_accel_allocate_ring(indio_dev);
 	if (err < 0)
-		goto st_accel_power_off;
+		return err;
 
 	if (adata->irq > 0) {
 		err = st_sensors_allocate_trigger(indio_dev,
 						 ST_ACCEL_TRIGGER_OPS);
 		if (err < 0)
-			goto st_accel_probe_trigger_error;
+			return err;
 	}
 
-	err = iio_device_register(indio_dev);
-	if (err)
-		goto st_accel_device_register_error;
-
-	dev_info(&indio_dev->dev, "registered accelerometer %s\n",
-		 indio_dev->name);
-
-	return 0;
-
-st_accel_device_register_error:
-	if (adata->irq > 0)
-		st_sensors_deallocate_trigger(indio_dev);
-st_accel_probe_trigger_error:
-	st_accel_deallocate_ring(indio_dev);
-st_accel_power_off:
-	st_sensors_power_disable(indio_dev);
-
-	return err;
+	return devm_iio_device_register(parent, indio_dev);
 }
-EXPORT_SYMBOL(st_accel_common_probe);
-
-void st_accel_common_remove(struct iio_dev *indio_dev)
-{
-	struct st_sensor_data *adata = iio_priv(indio_dev);
-
-	st_sensors_power_disable(indio_dev);
-
-	iio_device_unregister(indio_dev);
-	if (adata->irq > 0)
-		st_sensors_deallocate_trigger(indio_dev);
-
-	st_accel_deallocate_ring(indio_dev);
-}
-EXPORT_SYMBOL(st_accel_common_remove);
+EXPORT_SYMBOL_NS(st_accel_common_probe, IIO_ST_SENSORS);
 
 MODULE_AUTHOR("Denis Ciocca <denis.ciocca@st.com>");
 MODULE_DESCRIPTION("STMicroelectronics accelerometers driver");
-MODULE_LICENSE("GPL v2");+MODULE_LICENSE("GPL v2");
+MODULE_IMPORT_NS(IIO_ST_SENSORS);