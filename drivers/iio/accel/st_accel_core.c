// SPDX-License-Identifier: GPL-2.0-only
/*
 * STMicroelectronics accelerometers driver
 *
 * Copyright 2012-2013 STMicroelectronics Inc.
 *
 * Denis Ciocca <denis.ciocca@st.com>
 */

#include <linux/kernel.h>
#include <linux/module.h>
#include <linux/slab.h>
#include <linux/acpi.h>
#include <linux/errno.h>
#include <linux/types.h>
#include <linux/interrupt.h>
#include <linux/i2c.h>
#include <linux/irq.h>
#include <linux/iio/iio.h>
#include <linux/iio/sysfs.h>
#include <linux/iio/trigger.h>
#include <linux/iio/buffer.h>

#include <linux/iio/common/st_sensors.h>
#include "st_accel.h"

#define ST_ACCEL_NUMBER_DATA_CHANNELS		3

/* DEFAULT VALUE FOR SENSORS */
#define ST_ACCEL_DEFAULT_OUT_X_L_ADDR		0x28
#define ST_ACCEL_DEFAULT_OUT_Y_L_ADDR		0x2a
#define ST_ACCEL_DEFAULT_OUT_Z_L_ADDR		0x2c

/* FULLSCALE */
#define ST_ACCEL_FS_AVL_2G			2
#define ST_ACCEL_FS_AVL_4G			4
#define ST_ACCEL_FS_AVL_6G			6
#define ST_ACCEL_FS_AVL_8G			8
#define ST_ACCEL_FS_AVL_16G			16
#define ST_ACCEL_FS_AVL_100G			100
#define ST_ACCEL_FS_AVL_200G			200
#define ST_ACCEL_FS_AVL_400G			400
<<<<<<< HEAD

/* CUSTOM VALUES FOR SENSOR 1 */
#define ST_ACCEL_1_WAI_EXP			0x33
#define ST_ACCEL_1_ODR_ADDR			0x20
#define ST_ACCEL_1_ODR_MASK			0xf0
#define ST_ACCEL_1_ODR_AVL_1HZ_VAL		0x01
#define ST_ACCEL_1_ODR_AVL_10HZ_VAL		0x02
#define ST_ACCEL_1_ODR_AVL_25HZ_VAL		0x03
#define ST_ACCEL_1_ODR_AVL_50HZ_VAL		0x04
#define ST_ACCEL_1_ODR_AVL_100HZ_VAL		0x05
#define ST_ACCEL_1_ODR_AVL_200HZ_VAL		0x06
#define ST_ACCEL_1_ODR_AVL_400HZ_VAL		0x07
#define ST_ACCEL_1_ODR_AVL_1600HZ_VAL		0x08
#define ST_ACCEL_1_FS_ADDR			0x23
#define ST_ACCEL_1_FS_MASK			0x30
#define ST_ACCEL_1_FS_AVL_2_VAL			0x00
#define ST_ACCEL_1_FS_AVL_4_VAL			0x01
#define ST_ACCEL_1_FS_AVL_8_VAL			0x02
#define ST_ACCEL_1_FS_AVL_16_VAL		0x03
#define ST_ACCEL_1_FS_AVL_2_GAIN		IIO_G_TO_M_S_2(1000)
#define ST_ACCEL_1_FS_AVL_4_GAIN		IIO_G_TO_M_S_2(2000)
#define ST_ACCEL_1_FS_AVL_8_GAIN		IIO_G_TO_M_S_2(4000)
#define ST_ACCEL_1_FS_AVL_16_GAIN		IIO_G_TO_M_S_2(12000)
#define ST_ACCEL_1_BDU_ADDR			0x23
#define ST_ACCEL_1_BDU_MASK			0x80
#define ST_ACCEL_1_DRDY_IRQ_ADDR		0x22
#define ST_ACCEL_1_DRDY_IRQ_INT1_MASK		0x10
#define ST_ACCEL_1_DRDY_IRQ_INT2_MASK		0x08
#define ST_ACCEL_1_IHL_IRQ_ADDR			0x25
#define ST_ACCEL_1_IHL_IRQ_MASK			0x02
#define ST_ACCEL_1_MULTIREAD_BIT		true

/* CUSTOM VALUES FOR SENSOR 2 */
#define ST_ACCEL_2_WAI_EXP			0x32
#define ST_ACCEL_2_ODR_ADDR			0x20
#define ST_ACCEL_2_ODR_MASK			0x18
#define ST_ACCEL_2_ODR_AVL_50HZ_VAL		0x00
#define ST_ACCEL_2_ODR_AVL_100HZ_VAL		0x01
#define ST_ACCEL_2_ODR_AVL_400HZ_VAL		0x02
#define ST_ACCEL_2_ODR_AVL_1000HZ_VAL		0x03
#define ST_ACCEL_2_PW_ADDR			0x20
#define ST_ACCEL_2_PW_MASK			0xe0
#define ST_ACCEL_2_FS_ADDR			0x23
#define ST_ACCEL_2_FS_MASK			0x30
#define ST_ACCEL_2_FS_AVL_2_VAL			0X00
#define ST_ACCEL_2_FS_AVL_4_VAL			0X01
#define ST_ACCEL_2_FS_AVL_8_VAL			0x03
#define ST_ACCEL_2_FS_AVL_2_GAIN		IIO_G_TO_M_S_2(1000)
#define ST_ACCEL_2_FS_AVL_4_GAIN		IIO_G_TO_M_S_2(2000)
#define ST_ACCEL_2_FS_AVL_8_GAIN		IIO_G_TO_M_S_2(3900)
#define ST_ACCEL_2_BDU_ADDR			0x23
#define ST_ACCEL_2_BDU_MASK			0x80
#define ST_ACCEL_2_DRDY_IRQ_ADDR		0x22
#define ST_ACCEL_2_DRDY_IRQ_INT1_MASK		0x02
#define ST_ACCEL_2_DRDY_IRQ_INT2_MASK		0x10
#define ST_ACCEL_2_IHL_IRQ_ADDR			0x22
#define ST_ACCEL_2_IHL_IRQ_MASK			0x80
#define ST_ACCEL_2_OD_IRQ_ADDR			0x22
#define ST_ACCEL_2_OD_IRQ_MASK			0x40
#define ST_ACCEL_2_MULTIREAD_BIT		true

/* CUSTOM VALUES FOR SENSOR 3 */
#define ST_ACCEL_3_WAI_EXP			0x40
#define ST_ACCEL_3_ODR_ADDR			0x20
#define ST_ACCEL_3_ODR_MASK			0xf0
#define ST_ACCEL_3_ODR_AVL_3HZ_VAL		0x01
#define ST_ACCEL_3_ODR_AVL_6HZ_VAL		0x02
#define ST_ACCEL_3_ODR_AVL_12HZ_VAL		0x03
#define ST_ACCEL_3_ODR_AVL_25HZ_VAL		0x04
#define ST_ACCEL_3_ODR_AVL_50HZ_VAL		0x05
#define ST_ACCEL_3_ODR_AVL_100HZ_VAL		0x06
#define ST_ACCEL_3_ODR_AVL_200HZ_VAL		0x07
#define ST_ACCEL_3_ODR_AVL_400HZ_VAL		0x08
#define ST_ACCEL_3_ODR_AVL_800HZ_VAL		0x09
#define ST_ACCEL_3_ODR_AVL_1600HZ_VAL		0x0a
#define ST_ACCEL_3_FS_ADDR			0x24
#define ST_ACCEL_3_FS_MASK			0x38
#define ST_ACCEL_3_FS_AVL_2_VAL			0X00
#define ST_ACCEL_3_FS_AVL_4_VAL			0X01
#define ST_ACCEL_3_FS_AVL_6_VAL			0x02
#define ST_ACCEL_3_FS_AVL_8_VAL			0x03
#define ST_ACCEL_3_FS_AVL_16_VAL		0x04
#define ST_ACCEL_3_FS_AVL_2_GAIN		IIO_G_TO_M_S_2(61)
#define ST_ACCEL_3_FS_AVL_4_GAIN		IIO_G_TO_M_S_2(122)
#define ST_ACCEL_3_FS_AVL_6_GAIN		IIO_G_TO_M_S_2(183)
#define ST_ACCEL_3_FS_AVL_8_GAIN		IIO_G_TO_M_S_2(244)
#define ST_ACCEL_3_FS_AVL_16_GAIN		IIO_G_TO_M_S_2(732)
#define ST_ACCEL_3_BDU_ADDR			0x20
#define ST_ACCEL_3_BDU_MASK			0x08
#define ST_ACCEL_3_DRDY_IRQ_ADDR		0x23
#define ST_ACCEL_3_DRDY_IRQ_INT1_MASK		0x80
#define ST_ACCEL_3_DRDY_IRQ_INT2_MASK		0x00
#define ST_ACCEL_3_IHL_IRQ_ADDR			0x23
#define ST_ACCEL_3_IHL_IRQ_MASK			0x40
#define ST_ACCEL_3_IG1_EN_ADDR			0x23
#define ST_ACCEL_3_IG1_EN_MASK			0x08
#define ST_ACCEL_3_MULTIREAD_BIT		false

/* CUSTOM VALUES FOR SENSOR 4 */
#define ST_ACCEL_4_WAI_EXP			0x3a
#define ST_ACCEL_4_ODR_ADDR			0x20
#define ST_ACCEL_4_ODR_MASK			0x30 /* DF1 and DF0 */
#define ST_ACCEL_4_ODR_AVL_40HZ_VAL		0x00
#define ST_ACCEL_4_ODR_AVL_160HZ_VAL		0x01
#define ST_ACCEL_4_ODR_AVL_640HZ_VAL		0x02
#define ST_ACCEL_4_ODR_AVL_2560HZ_VAL		0x03
#define ST_ACCEL_4_PW_ADDR			0x20
#define ST_ACCEL_4_PW_MASK			0xc0
#define ST_ACCEL_4_FS_ADDR			0x21
#define ST_ACCEL_4_FS_MASK			0x80
#define ST_ACCEL_4_FS_AVL_2_VAL			0X00
#define ST_ACCEL_4_FS_AVL_6_VAL			0X01
#define ST_ACCEL_4_FS_AVL_2_GAIN		IIO_G_TO_M_S_2(1024)
#define ST_ACCEL_4_FS_AVL_6_GAIN		IIO_G_TO_M_S_2(340)
#define ST_ACCEL_4_BDU_ADDR			0x21
#define ST_ACCEL_4_BDU_MASK			0x40
#define ST_ACCEL_4_DRDY_IRQ_ADDR		0x21
#define ST_ACCEL_4_DRDY_IRQ_INT1_MASK		0x04
#define ST_ACCEL_4_MULTIREAD_BIT		true

/* CUSTOM VALUES FOR SENSOR 5 */
#define ST_ACCEL_5_WAI_EXP			0x3b
#define ST_ACCEL_5_ODR_ADDR			0x20
#define ST_ACCEL_5_ODR_MASK			0x80
#define ST_ACCEL_5_ODR_AVL_100HZ_VAL		0x00
#define ST_ACCEL_5_ODR_AVL_400HZ_VAL		0x01
#define ST_ACCEL_5_PW_ADDR			0x20
#define ST_ACCEL_5_PW_MASK			0x40
#define ST_ACCEL_5_FS_ADDR			0x20
#define ST_ACCEL_5_FS_MASK			0x20
#define ST_ACCEL_5_FS_AVL_2_VAL			0X00
#define ST_ACCEL_5_FS_AVL_8_VAL			0X01
/* TODO: check these resulting gain settings, these are not in the datsheet */
#define ST_ACCEL_5_FS_AVL_2_GAIN		IIO_G_TO_M_S_2(18000)
#define ST_ACCEL_5_FS_AVL_8_GAIN		IIO_G_TO_M_S_2(72000)
#define ST_ACCEL_5_DRDY_IRQ_ADDR		0x22
#define ST_ACCEL_5_DRDY_IRQ_INT1_MASK		0x04
#define ST_ACCEL_5_DRDY_IRQ_INT2_MASK		0x20
#define ST_ACCEL_5_IHL_IRQ_ADDR			0x22
#define ST_ACCEL_5_IHL_IRQ_MASK			0x80
#define ST_ACCEL_5_OD_IRQ_ADDR			0x22
#define ST_ACCEL_5_OD_IRQ_MASK			0x40
#define ST_ACCEL_5_IG1_EN_ADDR			0x21
#define ST_ACCEL_5_IG1_EN_MASK			0x08
#define ST_ACCEL_5_MULTIREAD_BIT		false
=======
>>>>>>> 24b8d41d

/* CUSTOM VALUES FOR SENSOR 6 */
#define ST_ACCEL_6_WAI_EXP			0x32
#define ST_ACCEL_6_ODR_ADDR			0x20
#define ST_ACCEL_6_ODR_MASK			0x18
#define ST_ACCEL_6_ODR_AVL_50HZ_VAL		0x00
#define ST_ACCEL_6_ODR_AVL_100HZ_VAL		0x01
#define ST_ACCEL_6_ODR_AVL_400HZ_VAL		0x02
#define ST_ACCEL_6_ODR_AVL_1000HZ_VAL		0x03
#define ST_ACCEL_6_PW_ADDR			0x20
#define ST_ACCEL_6_PW_MASK			0x20
#define ST_ACCEL_6_FS_ADDR			0x23
#define ST_ACCEL_6_FS_MASK			0x30
#define ST_ACCEL_6_FS_AVL_100_VAL		0x00
#define ST_ACCEL_6_FS_AVL_200_VAL		0x01
#define ST_ACCEL_6_FS_AVL_400_VAL		0x03
#define ST_ACCEL_6_FS_AVL_100_GAIN		IIO_G_TO_M_S_2(49000)
#define ST_ACCEL_6_FS_AVL_200_GAIN		IIO_G_TO_M_S_2(98000)
#define ST_ACCEL_6_FS_AVL_400_GAIN		IIO_G_TO_M_S_2(195000)
#define ST_ACCEL_6_BDU_ADDR			0x23
#define ST_ACCEL_6_BDU_MASK			0x80
#define ST_ACCEL_6_DRDY_IRQ_ADDR		0x22
#define ST_ACCEL_6_DRDY_IRQ_INT1_MASK		0x02
#define ST_ACCEL_6_DRDY_IRQ_INT2_MASK		0x10
#define ST_ACCEL_6_IHL_IRQ_ADDR			0x22
#define ST_ACCEL_6_IHL_IRQ_MASK			0x80
#define ST_ACCEL_6_MULTIREAD_BIT		true

/* CUSTOM VALUES FOR SENSOR 7 */
#define ST_ACCEL_7_ODR_ADDR			0x20
#define ST_ACCEL_7_ODR_MASK			0x30
#define ST_ACCEL_7_ODR_AVL_280HZ_VAL		0x00
#define ST_ACCEL_7_ODR_AVL_560HZ_VAL		0x01
#define ST_ACCEL_7_ODR_AVL_1120HZ_VAL		0x02
#define ST_ACCEL_7_ODR_AVL_4480HZ_VAL		0x03
#define ST_ACCEL_7_PW_ADDR			0x20
#define ST_ACCEL_7_PW_MASK			0xc0
#define ST_ACCEL_7_FS_AVL_2_GAIN		IIO_G_TO_M_S_2(488)
#define ST_ACCEL_7_BDU_ADDR			0x21
#define ST_ACCEL_7_BDU_MASK			0x40
#define ST_ACCEL_7_DRDY_IRQ_ADDR		0x21
#define ST_ACCEL_7_DRDY_IRQ_INT1_MASK		0x04
#define ST_ACCEL_7_MULTIREAD_BIT		false

static const struct iio_chan_spec st_accel_8bit_channels[] = {
	ST_SENSORS_LSM_CHANNELS(IIO_ACCEL,
			BIT(IIO_CHAN_INFO_RAW) | BIT(IIO_CHAN_INFO_SCALE),
			ST_SENSORS_SCAN_X, 1, IIO_MOD_X, 's', IIO_LE, 8, 8,
			ST_ACCEL_DEFAULT_OUT_X_L_ADDR+1),
	ST_SENSORS_LSM_CHANNELS(IIO_ACCEL,
			BIT(IIO_CHAN_INFO_RAW) | BIT(IIO_CHAN_INFO_SCALE),
			ST_SENSORS_SCAN_Y, 1, IIO_MOD_Y, 's', IIO_LE, 8, 8,
			ST_ACCEL_DEFAULT_OUT_Y_L_ADDR+1),
	ST_SENSORS_LSM_CHANNELS(IIO_ACCEL,
			BIT(IIO_CHAN_INFO_RAW) | BIT(IIO_CHAN_INFO_SCALE),
			ST_SENSORS_SCAN_Z, 1, IIO_MOD_Z, 's', IIO_LE, 8, 8,
			ST_ACCEL_DEFAULT_OUT_Z_L_ADDR+1),
	IIO_CHAN_SOFT_TIMESTAMP(3)
};

static const struct iio_chan_spec st_accel_12bit_channels[] = {
	ST_SENSORS_LSM_CHANNELS(IIO_ACCEL,
			BIT(IIO_CHAN_INFO_RAW) | BIT(IIO_CHAN_INFO_SCALE),
			ST_SENSORS_SCAN_X, 1, IIO_MOD_X, 's', IIO_LE, 12, 16,
			ST_ACCEL_DEFAULT_OUT_X_L_ADDR),
	ST_SENSORS_LSM_CHANNELS(IIO_ACCEL,
			BIT(IIO_CHAN_INFO_RAW) | BIT(IIO_CHAN_INFO_SCALE),
			ST_SENSORS_SCAN_Y, 1, IIO_MOD_Y, 's', IIO_LE, 12, 16,
			ST_ACCEL_DEFAULT_OUT_Y_L_ADDR),
	ST_SENSORS_LSM_CHANNELS(IIO_ACCEL,
			BIT(IIO_CHAN_INFO_RAW) | BIT(IIO_CHAN_INFO_SCALE),
			ST_SENSORS_SCAN_Z, 1, IIO_MOD_Z, 's', IIO_LE, 12, 16,
			ST_ACCEL_DEFAULT_OUT_Z_L_ADDR),
	IIO_CHAN_SOFT_TIMESTAMP(3)
};

static const struct iio_chan_spec st_accel_16bit_channels[] = {
	ST_SENSORS_LSM_CHANNELS(IIO_ACCEL,
			BIT(IIO_CHAN_INFO_RAW) | BIT(IIO_CHAN_INFO_SCALE),
			ST_SENSORS_SCAN_X, 1, IIO_MOD_X, 's', IIO_LE, 16, 16,
			ST_ACCEL_DEFAULT_OUT_X_L_ADDR),
	ST_SENSORS_LSM_CHANNELS(IIO_ACCEL,
			BIT(IIO_CHAN_INFO_RAW) | BIT(IIO_CHAN_INFO_SCALE),
			ST_SENSORS_SCAN_Y, 1, IIO_MOD_Y, 's', IIO_LE, 16, 16,
			ST_ACCEL_DEFAULT_OUT_Y_L_ADDR),
	ST_SENSORS_LSM_CHANNELS(IIO_ACCEL,
			BIT(IIO_CHAN_INFO_RAW) | BIT(IIO_CHAN_INFO_SCALE),
			ST_SENSORS_SCAN_Z, 1, IIO_MOD_Z, 's', IIO_LE, 16, 16,
			ST_ACCEL_DEFAULT_OUT_Z_L_ADDR),
	IIO_CHAN_SOFT_TIMESTAMP(3)
};

static const struct st_sensor_settings st_accel_sensors_settings[] = {
	{
		.wai = 0x33,
		.wai_addr = ST_SENSORS_DEFAULT_WAI_ADDRESS,
		.sensors_supported = {
			[0] = LIS3DH_ACCEL_DEV_NAME,
			[1] = LSM303DLHC_ACCEL_DEV_NAME,
			[2] = LSM330D_ACCEL_DEV_NAME,
			[3] = LSM330DL_ACCEL_DEV_NAME,
			[4] = LSM330DLC_ACCEL_DEV_NAME,
			[5] = LSM303AGR_ACCEL_DEV_NAME,
			[6] = LIS2DH12_ACCEL_DEV_NAME,
			[7] = LIS3DE_ACCEL_DEV_NAME,
		},
		.ch = (struct iio_chan_spec *)st_accel_12bit_channels,
		.odr = {
			.addr = 0x20,
			.mask = 0xf0,
			.odr_avl = {
				{ .hz = 1, .value = 0x01, },
				{ .hz = 10, .value = 0x02, },
				{ .hz = 25, .value = 0x03, },
				{ .hz = 50, .value = 0x04, },
				{ .hz = 100, .value = 0x05, },
				{ .hz = 200, .value = 0x06, },
				{ .hz = 400, .value = 0x07, },
				{ .hz = 1600, .value = 0x08, },
			},
		},
		.pw = {
			.addr = 0x20,
			.mask = 0xf0,
			.value_off = ST_SENSORS_DEFAULT_POWER_OFF_VALUE,
		},
		.enable_axis = {
			.addr = ST_SENSORS_DEFAULT_AXIS_ADDR,
			.mask = ST_SENSORS_DEFAULT_AXIS_MASK,
		},
		.fs = {
			.addr = 0x23,
			.mask = 0x30,
			.fs_avl = {
				[0] = {
					.num = ST_ACCEL_FS_AVL_2G,
					.value = 0x00,
					.gain = IIO_G_TO_M_S_2(1000),
				},
				[1] = {
					.num = ST_ACCEL_FS_AVL_4G,
					.value = 0x01,
					.gain = IIO_G_TO_M_S_2(2000),
				},
				[2] = {
					.num = ST_ACCEL_FS_AVL_8G,
					.value = 0x02,
					.gain = IIO_G_TO_M_S_2(4000),
				},
				[3] = {
					.num = ST_ACCEL_FS_AVL_16G,
					.value = 0x03,
					.gain = IIO_G_TO_M_S_2(12000),
				},
			},
		},
		.bdu = {
			.addr = 0x23,
			.mask = 0x80,
		},
		.drdy_irq = {
<<<<<<< HEAD
			.addr = ST_ACCEL_1_DRDY_IRQ_ADDR,
			.mask_int1 = ST_ACCEL_1_DRDY_IRQ_INT1_MASK,
			.mask_int2 = ST_ACCEL_1_DRDY_IRQ_INT2_MASK,
			.addr_ihl = ST_ACCEL_1_IHL_IRQ_ADDR,
			.mask_ihl = ST_ACCEL_1_IHL_IRQ_MASK,
			.addr_stat_drdy = ST_SENSORS_DEFAULT_STAT_ADDR,
=======
			.int1 = {
				.addr = 0x22,
				.mask = 0x10,
			},
			.addr_ihl = 0x25,
			.mask_ihl = 0x02,
			.stat_drdy = {
				.addr = ST_SENSORS_DEFAULT_STAT_ADDR,
				.mask = 0x07,
			},
		},
		.sim = {
			.addr = 0x23,
			.value = BIT(0),
>>>>>>> 24b8d41d
		},
		.multi_read_bit = true,
		.bootime = 2,
	},
	{
		.wai = 0x32,
		.wai_addr = ST_SENSORS_DEFAULT_WAI_ADDRESS,
		.sensors_supported = {
			[0] = LIS331DLH_ACCEL_DEV_NAME,
			[1] = LSM303DL_ACCEL_DEV_NAME,
			[2] = LSM303DLH_ACCEL_DEV_NAME,
			[3] = LSM303DLM_ACCEL_DEV_NAME,
		},
		.ch = (struct iio_chan_spec *)st_accel_12bit_channels,
		.odr = {
			.addr = 0x20,
			.mask = 0x18,
			.odr_avl = {
				{ .hz = 50, .value = 0x00, },
				{ .hz = 100, .value = 0x01, },
				{ .hz = 400, .value = 0x02, },
				{ .hz = 1000, .value = 0x03, },
			},
		},
		.pw = {
			.addr = 0x20,
			.mask = 0xe0,
			.value_on = ST_SENSORS_DEFAULT_POWER_ON_VALUE,
			.value_off = ST_SENSORS_DEFAULT_POWER_OFF_VALUE,
		},
		.enable_axis = {
			.addr = ST_SENSORS_DEFAULT_AXIS_ADDR,
			.mask = ST_SENSORS_DEFAULT_AXIS_MASK,
		},
		.fs = {
			.addr = 0x23,
			.mask = 0x30,
			.fs_avl = {
				[0] = {
					.num = ST_ACCEL_FS_AVL_2G,
					.value = 0x00,
					.gain = IIO_G_TO_M_S_2(1000),
				},
				[1] = {
					.num = ST_ACCEL_FS_AVL_4G,
					.value = 0x01,
					.gain = IIO_G_TO_M_S_2(2000),
				},
				[2] = {
					.num = ST_ACCEL_FS_AVL_8G,
					.value = 0x03,
					.gain = IIO_G_TO_M_S_2(3900),
				},
			},
		},
		.bdu = {
			.addr = 0x23,
			.mask = 0x80,
		},
		.drdy_irq = {
<<<<<<< HEAD
			.addr = ST_ACCEL_2_DRDY_IRQ_ADDR,
			.mask_int1 = ST_ACCEL_2_DRDY_IRQ_INT1_MASK,
			.mask_int2 = ST_ACCEL_2_DRDY_IRQ_INT2_MASK,
			.addr_ihl = ST_ACCEL_2_IHL_IRQ_ADDR,
			.mask_ihl = ST_ACCEL_2_IHL_IRQ_MASK,
			.addr_od = ST_ACCEL_2_OD_IRQ_ADDR,
			.mask_od = ST_ACCEL_2_OD_IRQ_MASK,
			.addr_stat_drdy = ST_SENSORS_DEFAULT_STAT_ADDR,
=======
			.int1 = {
				.addr = 0x22,
				.mask = 0x02,
				.addr_od = 0x22,
				.mask_od = 0x40,
			},
			.int2 = {
				.addr = 0x22,
				.mask = 0x10,
				.addr_od = 0x22,
				.mask_od = 0x40,
			},
			.addr_ihl = 0x22,
			.mask_ihl = 0x80,
			.stat_drdy = {
				.addr = ST_SENSORS_DEFAULT_STAT_ADDR,
				.mask = 0x07,
			},
		},
		.sim = {
			.addr = 0x23,
			.value = BIT(0),
>>>>>>> 24b8d41d
		},
		.multi_read_bit = true,
		.bootime = 2,
	},
	{
		.wai = 0x40,
		.wai_addr = ST_SENSORS_DEFAULT_WAI_ADDRESS,
		.sensors_supported = {
			[0] = LSM330_ACCEL_DEV_NAME,
		},
		.ch = (struct iio_chan_spec *)st_accel_16bit_channels,
		.odr = {
			.addr = 0x20,
			.mask = 0xf0,
			.odr_avl = {
				{ .hz = 3, .value = 0x01, },
				{ .hz = 6, .value = 0x02, },
				{ .hz = 12, .value = 0x03, },
				{ .hz = 25, .value = 0x04, },
				{ .hz = 50, .value = 0x05, },
				{ .hz = 100, .value = 0x06, },
				{ .hz = 200, .value = 0x07, },
				{ .hz = 400, .value = 0x08, },
				{ .hz = 800, .value = 0x09, },
				{ .hz = 1600, .value = 0x0a, },
			},
		},
		.pw = {
			.addr = 0x20,
			.mask = 0xf0,
			.value_off = ST_SENSORS_DEFAULT_POWER_OFF_VALUE,
		},
		.enable_axis = {
			.addr = ST_SENSORS_DEFAULT_AXIS_ADDR,
			.mask = ST_SENSORS_DEFAULT_AXIS_MASK,
		},
		.fs = {
			.addr = 0x24,
			.mask = 0x38,
			.fs_avl = {
				[0] = {
					.num = ST_ACCEL_FS_AVL_2G,
					.value = 0x00,
					.gain = IIO_G_TO_M_S_2(61),
				},
				[1] = {
					.num = ST_ACCEL_FS_AVL_4G,
					.value = 0x01,
					.gain = IIO_G_TO_M_S_2(122),
				},
				[2] = {
					.num = ST_ACCEL_FS_AVL_6G,
					.value = 0x02,
					.gain = IIO_G_TO_M_S_2(183),
				},
				[3] = {
					.num = ST_ACCEL_FS_AVL_8G,
					.value = 0x03,
					.gain = IIO_G_TO_M_S_2(244),
				},
				[4] = {
					.num = ST_ACCEL_FS_AVL_16G,
					.value = 0x04,
					.gain = IIO_G_TO_M_S_2(732),
				},
			},
		},
		.bdu = {
			.addr = 0x20,
			.mask = 0x08,
		},
		.drdy_irq = {
<<<<<<< HEAD
			.addr = ST_ACCEL_3_DRDY_IRQ_ADDR,
			.mask_int1 = ST_ACCEL_3_DRDY_IRQ_INT1_MASK,
			.mask_int2 = ST_ACCEL_3_DRDY_IRQ_INT2_MASK,
			.addr_ihl = ST_ACCEL_3_IHL_IRQ_ADDR,
			.mask_ihl = ST_ACCEL_3_IHL_IRQ_MASK,
			.addr_stat_drdy = ST_SENSORS_DEFAULT_STAT_ADDR,
=======
			.int1 = {
				.addr = 0x23,
				.mask = 0x80,
			},
			.addr_ihl = 0x23,
			.mask_ihl = 0x40,
			.stat_drdy = {
				.addr = ST_SENSORS_DEFAULT_STAT_ADDR,
				.mask = 0x07,
			},
>>>>>>> 24b8d41d
			.ig1 = {
				.en_addr = 0x23,
				.en_mask = 0x08,
			},
		},
		.sim = {
			.addr = 0x24,
			.value = BIT(0),
		},
		.multi_read_bit = false,
		.bootime = 2,
	},
	{
		.wai = 0x3a,
		.wai_addr = ST_SENSORS_DEFAULT_WAI_ADDRESS,
		.sensors_supported = {
			[0] = LIS3LV02DL_ACCEL_DEV_NAME,
		},
		.ch = (struct iio_chan_spec *)st_accel_12bit_channels,
		.odr = {
			.addr = 0x20,
			.mask = 0x30, /* DF1 and DF0 */
			.odr_avl = {
				{ .hz = 40, .value = 0x00, },
				{ .hz = 160, .value = 0x01, },
				{ .hz = 640, .value = 0x02, },
				{ .hz = 2560, .value = 0x03, },
			},
		},
		.pw = {
			.addr = 0x20,
			.mask = 0xc0,
			.value_on = ST_SENSORS_DEFAULT_POWER_ON_VALUE,
			.value_off = ST_SENSORS_DEFAULT_POWER_OFF_VALUE,
		},
		.enable_axis = {
			.addr = ST_SENSORS_DEFAULT_AXIS_ADDR,
			.mask = ST_SENSORS_DEFAULT_AXIS_MASK,
		},
		.fs = {
			.addr = 0x21,
			.mask = 0x80,
			.fs_avl = {
				[0] = {
					.num = ST_ACCEL_FS_AVL_2G,
					.value = 0x00,
					.gain = IIO_G_TO_M_S_2(1000),
				},
				[1] = {
					.num = ST_ACCEL_FS_AVL_6G,
					.value = 0x01,
					.gain = IIO_G_TO_M_S_2(3000),
				},
			},
		},
		.bdu = {
			.addr = 0x21,
			.mask = 0x40,
		},
		/*
		 * Data Alignment Setting - needs to be set to get
		 * left-justified data like all other sensors.
		 */
		.das = {
			.addr = 0x21,
			.mask = 0x01,
		},
		.drdy_irq = {
<<<<<<< HEAD
			.addr = ST_ACCEL_4_DRDY_IRQ_ADDR,
			.mask_int1 = ST_ACCEL_4_DRDY_IRQ_INT1_MASK,
			.addr_stat_drdy = ST_SENSORS_DEFAULT_STAT_ADDR,
=======
			.int1 = {
				.addr = 0x21,
				.mask = 0x04,
			},
			.stat_drdy = {
				.addr = ST_SENSORS_DEFAULT_STAT_ADDR,
				.mask = 0x07,
			},
		},
		.sim = {
			.addr = 0x21,
			.value = BIT(1),
>>>>>>> 24b8d41d
		},
		.multi_read_bit = true,
		.bootime = 2, /* guess */
	},
	{
		.wai = 0x3b,
		.wai_addr = ST_SENSORS_DEFAULT_WAI_ADDRESS,
		.sensors_supported = {
			[0] = LIS331DL_ACCEL_DEV_NAME,
		},
		.ch = (struct iio_chan_spec *)st_accel_8bit_channels,
		.odr = {
			.addr = 0x20,
			.mask = 0x80,
			.odr_avl = {
				{ .hz = 100, .value = 0x00, },
				{ .hz = 400, .value = 0x01, },
			},
		},
		.pw = {
			.addr = 0x20,
			.mask = 0x40,
			.value_on = ST_SENSORS_DEFAULT_POWER_ON_VALUE,
			.value_off = ST_SENSORS_DEFAULT_POWER_OFF_VALUE,
		},
		.enable_axis = {
			.addr = ST_SENSORS_DEFAULT_AXIS_ADDR,
			.mask = ST_SENSORS_DEFAULT_AXIS_MASK,
		},
		.fs = {
			.addr = 0x20,
			.mask = 0x20,
			/*
			 * TODO: check these resulting gain settings, these are
			 * not in the datsheet
			 */
			.fs_avl = {
				[0] = {
					.num = ST_ACCEL_FS_AVL_2G,
					.value = 0x00,
					.gain = IIO_G_TO_M_S_2(18000),
				},
				[1] = {
					.num = ST_ACCEL_FS_AVL_8G,
					.value = 0x01,
					.gain = IIO_G_TO_M_S_2(72000),
				},
			},
		},
		.drdy_irq = {
<<<<<<< HEAD
			.addr = ST_ACCEL_5_DRDY_IRQ_ADDR,
			.mask_int1 = ST_ACCEL_5_DRDY_IRQ_INT1_MASK,
			.mask_int2 = ST_ACCEL_5_DRDY_IRQ_INT2_MASK,
			.addr_ihl = ST_ACCEL_5_IHL_IRQ_ADDR,
			.mask_ihl = ST_ACCEL_5_IHL_IRQ_MASK,
			.addr_od = ST_ACCEL_5_OD_IRQ_ADDR,
			.mask_od = ST_ACCEL_5_OD_IRQ_MASK,
			.addr_stat_drdy = ST_SENSORS_DEFAULT_STAT_ADDR,
=======
			.int1 = {
				.addr = 0x22,
				.mask = 0x04,
				.addr_od = 0x22,
				.mask_od = 0x40,
			},
			.int2 = {
				.addr = 0x22,
				.mask = 0x20,
				.addr_od = 0x22,
				.mask_od = 0x40,
			},
			.addr_ihl = 0x22,
			.mask_ihl = 0x80,
			.stat_drdy = {
				.addr = ST_SENSORS_DEFAULT_STAT_ADDR,
				.mask = 0x07,
			},
>>>>>>> 24b8d41d
		},
		.sim = {
			.addr = 0x21,
			.value = BIT(7),
		},
		.multi_read_bit = false,
		.bootime = 2, /* guess */
	},
	{
<<<<<<< HEAD
		.wai = ST_ACCEL_6_WAI_EXP,
		.wai_addr = ST_SENSORS_DEFAULT_WAI_ADDRESS,
		.sensors_supported = {
			[0] = H3LIS331DL_DRIVER_NAME,
		},
		.ch = (struct iio_chan_spec *)st_accel_12bit_channels,
		.odr = {
			.addr = ST_ACCEL_6_ODR_ADDR,
			.mask = ST_ACCEL_6_ODR_MASK,
			.odr_avl = {
				{ 50, ST_ACCEL_6_ODR_AVL_50HZ_VAL },
				{ 100, ST_ACCEL_6_ODR_AVL_100HZ_VAL, },
				{ 400, ST_ACCEL_6_ODR_AVL_400HZ_VAL, },
				{ 1000, ST_ACCEL_6_ODR_AVL_1000HZ_VAL, },
			},
		},
		.pw = {
			.addr = ST_ACCEL_6_PW_ADDR,
			.mask = ST_ACCEL_6_PW_MASK,
=======
		.wai = 0x32,
		.wai_addr = ST_SENSORS_DEFAULT_WAI_ADDRESS,
		.sensors_supported = {
			[0] = H3LIS331DL_ACCEL_DEV_NAME,
		},
		.ch = (struct iio_chan_spec *)st_accel_12bit_channels,
		.odr = {
			.addr = 0x20,
			.mask = 0x18,
			.odr_avl = {
				{ .hz = 50, .value = 0x00, },
				{ .hz = 100, .value = 0x01, },
				{ .hz = 400, .value = 0x02, },
				{ .hz = 1000, .value = 0x03, },
			},
		},
		.pw = {
			.addr = 0x20,
			.mask = 0x20,
>>>>>>> 24b8d41d
			.value_on = ST_SENSORS_DEFAULT_POWER_ON_VALUE,
			.value_off = ST_SENSORS_DEFAULT_POWER_OFF_VALUE,
		},
		.enable_axis = {
			.addr = ST_SENSORS_DEFAULT_AXIS_ADDR,
			.mask = ST_SENSORS_DEFAULT_AXIS_MASK,
		},
		.fs = {
<<<<<<< HEAD
			.addr = ST_ACCEL_6_FS_ADDR,
			.mask = ST_ACCEL_6_FS_MASK,
			.fs_avl = {
				[0] = {
					.num = ST_ACCEL_FS_AVL_100G,
					.value = ST_ACCEL_6_FS_AVL_100_VAL,
					.gain = ST_ACCEL_6_FS_AVL_100_GAIN,
				},
				[1] = {
					.num = ST_ACCEL_FS_AVL_200G,
					.value = ST_ACCEL_6_FS_AVL_200_VAL,
					.gain = ST_ACCEL_6_FS_AVL_200_GAIN,
				},
				[2] = {
					.num = ST_ACCEL_FS_AVL_400G,
					.value = ST_ACCEL_6_FS_AVL_400_VAL,
					.gain = ST_ACCEL_6_FS_AVL_400_GAIN,
=======
			.addr = 0x23,
			.mask = 0x30,
			.fs_avl = {
				[0] = {
					.num = ST_ACCEL_FS_AVL_100G,
					.value = 0x00,
					.gain = IIO_G_TO_M_S_2(49000),
				},
				[1] = {
					.num = ST_ACCEL_FS_AVL_200G,
					.value = 0x01,
					.gain = IIO_G_TO_M_S_2(98000),
				},
				[2] = {
					.num = ST_ACCEL_FS_AVL_400G,
					.value = 0x03,
					.gain = IIO_G_TO_M_S_2(195000),
>>>>>>> 24b8d41d
				},
			},
		},
		.bdu = {
<<<<<<< HEAD
			.addr = ST_ACCEL_6_BDU_ADDR,
			.mask = ST_ACCEL_6_BDU_MASK,
		},
		.drdy_irq = {
			.addr = ST_ACCEL_6_DRDY_IRQ_ADDR,
			.mask_int1 = ST_ACCEL_6_DRDY_IRQ_INT1_MASK,
			.mask_int2 = ST_ACCEL_6_DRDY_IRQ_INT2_MASK,
			.addr_ihl = ST_ACCEL_6_IHL_IRQ_ADDR,
			.mask_ihl = ST_ACCEL_6_IHL_IRQ_MASK,
		},
		.multi_read_bit = ST_ACCEL_6_MULTIREAD_BIT,
=======
			.addr = 0x23,
			.mask = 0x80,
		},
		.drdy_irq = {
			.int1 = {
				.addr = 0x22,
				.mask = 0x02,
			},
			.int2 = {
				.addr = 0x22,
				.mask = 0x10,
			},
			.addr_ihl = 0x22,
			.mask_ihl = 0x80,
		},
		.sim = {
			.addr = 0x23,
			.value = BIT(0),
		},
		.multi_read_bit = true,
>>>>>>> 24b8d41d
		.bootime = 2,
	},
	{
		/* No WAI register present */
		.sensors_supported = {
			[0] = LIS3L02DQ_ACCEL_DEV_NAME,
		},
		.ch = (struct iio_chan_spec *)st_accel_12bit_channels,
		.odr = {
<<<<<<< HEAD
			.addr = ST_ACCEL_7_ODR_ADDR,
			.mask = ST_ACCEL_7_ODR_MASK,
			.odr_avl = {
				{ 280, ST_ACCEL_7_ODR_AVL_280HZ_VAL, },
				{ 560, ST_ACCEL_7_ODR_AVL_560HZ_VAL, },
				{ 1120, ST_ACCEL_7_ODR_AVL_1120HZ_VAL, },
				{ 4480, ST_ACCEL_7_ODR_AVL_4480HZ_VAL, },
			},
		},
		.pw = {
			.addr = ST_ACCEL_7_PW_ADDR,
			.mask = ST_ACCEL_7_PW_MASK,
=======
			.addr = 0x20,
			.mask = 0x30,
			.odr_avl = {
				{ .hz = 280, .value = 0x00, },
				{ .hz = 560, .value = 0x01, },
				{ .hz = 1120, .value = 0x02, },
				{ .hz = 4480, .value = 0x03, },
			},
		},
		.pw = {
			.addr = 0x20,
			.mask = 0xc0,
>>>>>>> 24b8d41d
			.value_on = ST_SENSORS_DEFAULT_POWER_ON_VALUE,
			.value_off = ST_SENSORS_DEFAULT_POWER_OFF_VALUE,
		},
		.enable_axis = {
			.addr = ST_SENSORS_DEFAULT_AXIS_ADDR,
			.mask = ST_SENSORS_DEFAULT_AXIS_MASK,
		},
		.fs = {
			.fs_avl = {
				[0] = {
					.num = ST_ACCEL_FS_AVL_2G,
<<<<<<< HEAD
					.gain = ST_ACCEL_7_FS_AVL_2_GAIN,
=======
					.gain = IIO_G_TO_M_S_2(488),
>>>>>>> 24b8d41d
				},
			},
		},
		/*
		 * The part has a BDU bit but if set the data is never
		 * updated so don't set it.
		 */
		.bdu = {
		},
		.drdy_irq = {
<<<<<<< HEAD
			.addr = ST_ACCEL_7_DRDY_IRQ_ADDR,
			.mask_int1 = ST_ACCEL_7_DRDY_IRQ_INT1_MASK,
			.addr_stat_drdy = ST_SENSORS_DEFAULT_STAT_ADDR,
		},
		.multi_read_bit = ST_ACCEL_7_MULTIREAD_BIT,
		.bootime = 2,
	},
=======
			.int1 = {
				.addr = 0x21,
				.mask = 0x04,
			},
			.stat_drdy = {
				.addr = ST_SENSORS_DEFAULT_STAT_ADDR,
				.mask = 0x07,
			},
		},
		.sim = {
			.addr = 0x21,
			.value = BIT(1),
		},
		.multi_read_bit = false,
		.bootime = 2,
	},
	{
		.wai = 0x33,
		.wai_addr = ST_SENSORS_DEFAULT_WAI_ADDRESS,
		.sensors_supported = {
			[0] = LNG2DM_ACCEL_DEV_NAME,
		},
		.ch = (struct iio_chan_spec *)st_accel_8bit_channels,
		.odr = {
			.addr = 0x20,
			.mask = 0xf0,
			.odr_avl = {
				{ .hz = 1, .value = 0x01, },
				{ .hz = 10, .value = 0x02, },
				{ .hz = 25, .value = 0x03, },
				{ .hz = 50, .value = 0x04, },
				{ .hz = 100, .value = 0x05, },
				{ .hz = 200, .value = 0x06, },
				{ .hz = 400, .value = 0x07, },
				{ .hz = 1600, .value = 0x08, },
			},
		},
		.pw = {
			.addr = 0x20,
			.mask = 0xf0,
			.value_off = ST_SENSORS_DEFAULT_POWER_OFF_VALUE,
		},
		.enable_axis = {
			.addr = ST_SENSORS_DEFAULT_AXIS_ADDR,
			.mask = ST_SENSORS_DEFAULT_AXIS_MASK,
		},
		.fs = {
			.addr = 0x23,
			.mask = 0x30,
			.fs_avl = {
				[0] = {
					.num = ST_ACCEL_FS_AVL_2G,
					.value = 0x00,
					.gain = IIO_G_TO_M_S_2(15600),
				},
				[1] = {
					.num = ST_ACCEL_FS_AVL_4G,
					.value = 0x01,
					.gain = IIO_G_TO_M_S_2(31200),
				},
				[2] = {
					.num = ST_ACCEL_FS_AVL_8G,
					.value = 0x02,
					.gain = IIO_G_TO_M_S_2(62500),
				},
				[3] = {
					.num = ST_ACCEL_FS_AVL_16G,
					.value = 0x03,
					.gain = IIO_G_TO_M_S_2(187500),
				},
			},
		},
		.drdy_irq = {
			.int1 = {
				.addr = 0x22,
				.mask = 0x10,
			},
			.addr_ihl = 0x25,
			.mask_ihl = 0x02,
			.stat_drdy = {
				.addr = ST_SENSORS_DEFAULT_STAT_ADDR,
				.mask = 0x07,
			},
		},
		.sim = {
			.addr = 0x23,
			.value = BIT(0),
		},
		.multi_read_bit = true,
		.bootime = 2,
	},
	{
		.wai = 0x44,
		.wai_addr = ST_SENSORS_DEFAULT_WAI_ADDRESS,
		.sensors_supported = {
			[0] = LIS2DW12_ACCEL_DEV_NAME,
		},
		.ch = (struct iio_chan_spec *)st_accel_12bit_channels,
		.odr = {
			.addr = 0x20,
			.mask = 0xf0,
			.odr_avl = {
				{ .hz = 1, .value = 0x01, },
				{ .hz = 12, .value = 0x02, },
				{ .hz = 25, .value = 0x03, },
				{ .hz = 50, .value = 0x04, },
				{ .hz = 100, .value = 0x05, },
				{ .hz = 200, .value = 0x06, },
			},
		},
		.pw = {
			.addr = 0x20,
			.mask = 0xf0,
			.value_off = ST_SENSORS_DEFAULT_POWER_OFF_VALUE,
		},
		.fs = {
			.addr = 0x25,
			.mask = 0x30,
			.fs_avl = {
				[0] = {
					.num = ST_ACCEL_FS_AVL_2G,
					.value = 0x00,
					.gain = IIO_G_TO_M_S_2(976),
				},
				[1] = {
					.num = ST_ACCEL_FS_AVL_4G,
					.value = 0x01,
					.gain = IIO_G_TO_M_S_2(1952),
				},
				[2] = {
					.num = ST_ACCEL_FS_AVL_8G,
					.value = 0x02,
					.gain = IIO_G_TO_M_S_2(3904),
				},
				[3] = {
					.num = ST_ACCEL_FS_AVL_16G,
					.value = 0x03,
					.gain = IIO_G_TO_M_S_2(7808),
				},
			},
		},
		.bdu = {
			.addr = 0x21,
			.mask = 0x08,
		},
		.drdy_irq = {
			.int1 = {
				.addr = 0x23,
				.mask = 0x01,
				.addr_od = 0x22,
				.mask_od = 0x20,
			},
			.int2 = {
				.addr = 0x24,
				.mask = 0x01,
				.addr_od = 0x22,
				.mask_od = 0x20,
			},
			.addr_ihl = 0x22,
			.mask_ihl = 0x08,
			.stat_drdy = {
				.addr = ST_SENSORS_DEFAULT_STAT_ADDR,
				.mask = 0x01,
			},
		},
		.sim = {
			.addr = 0x21,
			.value = BIT(0),
		},
		.multi_read_bit = false,
		.bootime = 2,
	},
	{
		.wai = 0x11,
		.wai_addr = ST_SENSORS_DEFAULT_WAI_ADDRESS,
		.sensors_supported = {
			[0] = LIS3DHH_ACCEL_DEV_NAME,
		},
		.ch = (struct iio_chan_spec *)st_accel_16bit_channels,
		.odr = {
			/* just ODR = 1100Hz available */
			.odr_avl = {
				{ .hz = 1100, .value = 0x00, },
			},
		},
		.pw = {
			.addr = 0x20,
			.mask = 0x80,
			.value_on = ST_SENSORS_DEFAULT_POWER_ON_VALUE,
			.value_off = ST_SENSORS_DEFAULT_POWER_OFF_VALUE,
		},
		.fs = {
			.fs_avl = {
				[0] = {
					.num = ST_ACCEL_FS_AVL_2G,
					.gain = IIO_G_TO_M_S_2(76),
				},
			},
		},
		.bdu = {
			.addr = 0x20,
			.mask = 0x01,
		},
		.drdy_irq = {
			.int1 = {
				.addr = 0x21,
				.mask = 0x80,
				.addr_od = 0x23,
				.mask_od = 0x04,
			},
			.int2 = {
				.addr = 0x22,
				.mask = 0x80,
				.addr_od = 0x23,
				.mask_od = 0x08,
			},
			.stat_drdy = {
				.addr = ST_SENSORS_DEFAULT_STAT_ADDR,
				.mask = 0x07,
			},
		},
		.multi_read_bit = false,
		.bootime = 2,
	},
	{
		.wai = 0x33,
		.wai_addr = ST_SENSORS_DEFAULT_WAI_ADDRESS,
		.sensors_supported = {
			[0] = LIS2DE12_ACCEL_DEV_NAME,
		},
		.ch = (struct iio_chan_spec *)st_accel_8bit_channels,
		.odr = {
			.addr = 0x20,
			.mask = 0xf0,
			.odr_avl = {
				{ .hz = 1, .value = 0x01, },
				{ .hz = 10, .value = 0x02, },
				{ .hz = 25, .value = 0x03, },
				{ .hz = 50, .value = 0x04, },
				{ .hz = 100, .value = 0x05, },
				{ .hz = 200, .value = 0x06, },
				{ .hz = 400, .value = 0x07, },
				{ .hz = 1620, .value = 0x08, },
				{ .hz = 5376, .value = 0x09, },
			},
		},
		.pw = {
			.addr = 0x20,
			.mask = 0xf0,
			.value_off = ST_SENSORS_DEFAULT_POWER_OFF_VALUE,
		},
		.enable_axis = {
			.addr = ST_SENSORS_DEFAULT_AXIS_ADDR,
			.mask = ST_SENSORS_DEFAULT_AXIS_MASK,
		},
		.fs = {
			.addr = 0x23,
			.mask = 0x30,
			.fs_avl = {
				[0] = {
					.num = ST_ACCEL_FS_AVL_2G,
					.value = 0x00,
					.gain = IIO_G_TO_M_S_2(15600),
				},
				[1] = {
					.num = ST_ACCEL_FS_AVL_4G,
					.value = 0x01,
					.gain = IIO_G_TO_M_S_2(31200),
				},
				[2] = {
					.num = ST_ACCEL_FS_AVL_8G,
					.value = 0x02,
					.gain = IIO_G_TO_M_S_2(62500),
				},
				[3] = {
					.num = ST_ACCEL_FS_AVL_16G,
					.value = 0x03,
					.gain = IIO_G_TO_M_S_2(187500),
				},
			},
		},
		.drdy_irq = {
			.int1 = {
				.addr = 0x22,
				.mask = 0x10,
			},
			.addr_ihl = 0x25,
			.mask_ihl = 0x02,
			.stat_drdy = {
				.addr = ST_SENSORS_DEFAULT_STAT_ADDR,
				.mask = 0x07,
			},
		},
		.sim = {
			.addr = 0x23,
			.value = BIT(0),
		},
		.multi_read_bit = true,
		.bootime = 2,
	},
	{
		.wai = 0x41,
		.wai_addr = ST_SENSORS_DEFAULT_WAI_ADDRESS,
		.sensors_supported = {
			[0] = LIS2HH12_ACCEL_DEV_NAME,
		},
		.ch = (struct iio_chan_spec *)st_accel_16bit_channels,
		.odr = {
			.addr = 0x20,
			.mask = 0x70,
			.odr_avl = {
				{ .hz = 10, .value = 0x01, },
				{ .hz = 50, .value = 0x02, },
				{ .hz = 100, .value = 0x03, },
				{ .hz = 200, .value = 0x04, },
				{ .hz = 400, .value = 0x05, },
				{ .hz = 800, .value = 0x06, },
			},
		},
		.pw = {
			.addr = 0x20,
			.mask = 0x70,
			.value_off = ST_SENSORS_DEFAULT_POWER_OFF_VALUE,
		},
		.enable_axis = {
			.addr = ST_SENSORS_DEFAULT_AXIS_ADDR,
			.mask = ST_SENSORS_DEFAULT_AXIS_MASK,
		},
		.fs = {
			.addr = 0x23,
			.mask = 0x30,
			.fs_avl = {
				[0] = {
					.num = ST_ACCEL_FS_AVL_2G,
					.value = 0x00,
					.gain = IIO_G_TO_M_S_2(61),
				},
				[1] = {
					.num = ST_ACCEL_FS_AVL_4G,
					.value = 0x02,
					.gain = IIO_G_TO_M_S_2(122),
				},
				[2] = {
					.num = ST_ACCEL_FS_AVL_8G,
					.value = 0x03,
					.gain = IIO_G_TO_M_S_2(244),
				},
			},
		},
		.bdu = {
			.addr = 0x20,
			.mask = 0x08,
		},
		.drdy_irq = {
			.int1 = {
				.addr = 0x22,
				.mask = 0x01,
			},
			.int2 = {
				.addr = 0x25,
				.mask = 0x01,
			},
			.addr_ihl = 0x24,
			.mask_ihl = 0x02,
			.stat_drdy = {
				.addr = ST_SENSORS_DEFAULT_STAT_ADDR,
				.mask = 0x07,
			},
		},
		.sim = {
			.addr = 0x23,
			.value = BIT(0),
		},
		.multi_read_bit = true,
		.bootime = 2,
	},

>>>>>>> 24b8d41d
};

static int st_accel_read_raw(struct iio_dev *indio_dev,
			struct iio_chan_spec const *ch, int *val,
							int *val2, long mask)
{
	int err;
	struct st_sensor_data *adata = iio_priv(indio_dev);

	switch (mask) {
	case IIO_CHAN_INFO_RAW:
		err = st_sensors_read_info_raw(indio_dev, ch, val);
		if (err < 0)
			goto read_error;

		return IIO_VAL_INT;
	case IIO_CHAN_INFO_SCALE:
		*val = adata->current_fullscale->gain / 1000000;
		*val2 = adata->current_fullscale->gain % 1000000;
		return IIO_VAL_INT_PLUS_MICRO;
	case IIO_CHAN_INFO_SAMP_FREQ:
		*val = adata->odr;
		return IIO_VAL_INT;
	default:
		return -EINVAL;
	}

read_error:
	return err;
}

static int st_accel_write_raw(struct iio_dev *indio_dev,
		struct iio_chan_spec const *chan, int val, int val2, long mask)
{
	int err;

	switch (mask) {
	case IIO_CHAN_INFO_SCALE: {
		int gain;

		gain = val * 1000000 + val2;
		err = st_sensors_set_fullscale_by_gain(indio_dev, gain);
		break;
	}
	case IIO_CHAN_INFO_SAMP_FREQ:
		if (val2)
			return -EINVAL;
		mutex_lock(&indio_dev->mlock);
		err = st_sensors_set_odr(indio_dev, val);
		mutex_unlock(&indio_dev->mlock);
		return err;
	default:
		return -EINVAL;
	}

	return err;
}

static ST_SENSORS_DEV_ATTR_SAMP_FREQ_AVAIL();
static ST_SENSORS_DEV_ATTR_SCALE_AVAIL(in_accel_scale_available);

static struct attribute *st_accel_attributes[] = {
	&iio_dev_attr_sampling_frequency_available.dev_attr.attr,
	&iio_dev_attr_in_accel_scale_available.dev_attr.attr,
	NULL,
};

static const struct attribute_group st_accel_attribute_group = {
	.attrs = st_accel_attributes,
};

static const struct iio_info accel_info = {
	.attrs = &st_accel_attribute_group,
	.read_raw = &st_accel_read_raw,
	.write_raw = &st_accel_write_raw,
	.debugfs_reg_access = &st_sensors_debugfs_reg_access,
};

#ifdef CONFIG_IIO_TRIGGER
static const struct iio_trigger_ops st_accel_trigger_ops = {
	.set_trigger_state = ST_ACCEL_TRIGGER_SET_STATE,
	.validate_device = st_sensors_validate_device,
};
#define ST_ACCEL_TRIGGER_OPS (&st_accel_trigger_ops)
#else
#define ST_ACCEL_TRIGGER_OPS NULL
#endif

#ifdef CONFIG_ACPI
static const struct iio_mount_matrix *
get_mount_matrix(const struct iio_dev *indio_dev,
		 const struct iio_chan_spec *chan)
{
	struct st_sensor_data *adata = iio_priv(indio_dev);

	return adata->mount_matrix;
}

static const struct iio_chan_spec_ext_info mount_matrix_ext_info[] = {
	IIO_MOUNT_MATRIX(IIO_SHARED_BY_ALL, get_mount_matrix),
	{ },
};

/* Read ST-specific _ONT orientation data from ACPI and generate an
 * appropriate mount matrix.
 */
static int apply_acpi_orientation(struct iio_dev *indio_dev,
				  struct iio_chan_spec *channels)
{
	struct st_sensor_data *adata = iio_priv(indio_dev);
	struct acpi_buffer buffer = {ACPI_ALLOCATE_BUFFER, NULL};
	struct acpi_device *adev;
	union acpi_object *ont;
	union acpi_object *elements;
	acpi_status status;
	int ret = -EINVAL;
	unsigned int val;
	int i, j;
	int final_ont[3][3] = { { 0 }, };

	/* For some reason, ST's _ONT translation does not apply directly
	 * to the data read from the sensor. Another translation must be
	 * performed first, as described by the matrix below. Perhaps
	 * ST required this specific translation for the first product
	 * where the device was mounted?
	 */
	const int default_ont[3][3] = {
		{  0,  1,  0 },
		{ -1,  0,  0 },
		{  0,  0, -1 },
	};


	adev = ACPI_COMPANION(adata->dev);
	if (!adev)
		return 0;

	/* Read _ONT data, which should be a package of 6 integers. */
	status = acpi_evaluate_object(adev->handle, "_ONT", NULL, &buffer);
	if (status == AE_NOT_FOUND) {
		return 0;
	} else if (ACPI_FAILURE(status)) {
		dev_warn(&indio_dev->dev, "failed to execute _ONT: %d\n",
			 status);
		return status;
	}

	ont = buffer.pointer;
	if (ont->type != ACPI_TYPE_PACKAGE || ont->package.count != 6)
		goto out;

	/* The first 3 integers provide axis order information.
	 * e.g. 0 1 2 would indicate normal X,Y,Z ordering.
	 * e.g. 1 0 2 indicates that data arrives in order Y,X,Z.
	 */
	elements = ont->package.elements;
	for (i = 0; i < 3; i++) {
		if (elements[i].type != ACPI_TYPE_INTEGER)
			goto out;

		val = elements[i].integer.value;
		if (val > 2)
			goto out;

		/* Avoiding full matrix multiplication, we simply reorder the
		 * columns in the default_ont matrix according to the
		 * ordering provided by _ONT.
		 */
		final_ont[0][i] = default_ont[0][val];
		final_ont[1][i] = default_ont[1][val];
		final_ont[2][i] = default_ont[2][val];
	}

	/* The final 3 integers provide sign flip information.
	 * 0 means no change, 1 means flip.
	 * e.g. 0 0 1 means that Z data should be sign-flipped.
	 * This is applied after the axis reordering from above.
	 */
	elements += 3;
	for (i = 0; i < 3; i++) {
		if (elements[i].type != ACPI_TYPE_INTEGER)
			goto out;

		val = elements[i].integer.value;
		if (val != 0 && val != 1)
			goto out;
		if (!val)
			continue;

		/* Flip the values in the indicated column */
		final_ont[0][i] *= -1;
		final_ont[1][i] *= -1;
		final_ont[2][i] *= -1;
	}

	/* Convert our integer matrix to a string-based iio_mount_matrix */
	adata->mount_matrix = devm_kmalloc(&indio_dev->dev,
					   sizeof(*adata->mount_matrix),
					   GFP_KERNEL);
	if (!adata->mount_matrix) {
		ret = -ENOMEM;
		goto out;
	}

	for (i = 0; i < 3; i++) {
		for (j = 0; j < 3; j++) {
			int matrix_val = final_ont[i][j];
			char *str_value;

			switch (matrix_val) {
			case -1:
				str_value = "-1";
				break;
			case 0:
				str_value = "0";
				break;
			case 1:
				str_value = "1";
				break;
			default:
				goto out;
			}
			adata->mount_matrix->rotation[i * 3 + j] = str_value;
		}
	}

	/* Expose the mount matrix via ext_info */
	for (i = 0; i < indio_dev->num_channels; i++)
		channels[i].ext_info = mount_matrix_ext_info;

	ret = 0;
	dev_info(&indio_dev->dev, "computed mount matrix from ACPI\n");

out:
	kfree(buffer.pointer);
	return ret;
}
#else /* !CONFIG_ACPI */
static int apply_acpi_orientation(struct iio_dev *indio_dev,
				  struct iio_chan_spec *channels)
{
	return 0;
}
#endif

/*
 * st_accel_get_settings() - get sensor settings from device name
 * @name: device name buffer reference.
 *
 * Return: valid reference on success, NULL otherwise.
 */
const struct st_sensor_settings *st_accel_get_settings(const char *name)
{
	int index = st_sensors_get_settings_index(name,
					st_accel_sensors_settings,
					ARRAY_SIZE(st_accel_sensors_settings));
	if (index < 0)
		return NULL;

	return &st_accel_sensors_settings[index];
}
EXPORT_SYMBOL(st_accel_get_settings);

int st_accel_common_probe(struct iio_dev *indio_dev)
{
	struct st_sensor_data *adata = iio_priv(indio_dev);
	struct st_sensors_platform_data *pdata = dev_get_platdata(adata->dev);
	struct iio_chan_spec *channels;
	size_t channels_size;
	int err;

	indio_dev->modes = INDIO_DIRECT_MODE;
	indio_dev->info = &accel_info;

	err = st_sensors_power_enable(indio_dev);
	if (err)
		return err;

	err = st_sensors_verify_id(indio_dev);
	if (err < 0)
		goto st_accel_power_off;

	adata->num_data_channels = ST_ACCEL_NUMBER_DATA_CHANNELS;
	indio_dev->num_channels = ST_SENSORS_NUMBER_ALL_CHANNELS;

	channels_size = indio_dev->num_channels * sizeof(struct iio_chan_spec);
	channels = devm_kmemdup(&indio_dev->dev,
				adata->sensor_settings->ch,
				channels_size, GFP_KERNEL);
	if (!channels) {
		err = -ENOMEM;
		goto st_accel_power_off;
	}

	if (apply_acpi_orientation(indio_dev, channels))
		dev_warn(&indio_dev->dev,
			 "failed to apply ACPI orientation data: %d\n", err);

	indio_dev->channels = channels;
	adata->current_fullscale = &adata->sensor_settings->fs.fs_avl[0];
	adata->odr = adata->sensor_settings->odr.odr_avl[0].hz;

	if (!pdata)
		pdata = (struct st_sensors_platform_data *)&default_accel_pdata;

	err = st_sensors_init_sensor(indio_dev, pdata);
	if (err < 0)
		goto st_accel_power_off;

	err = st_accel_allocate_ring(indio_dev);
	if (err < 0)
		goto st_accel_power_off;

	if (adata->irq > 0) {
		err = st_sensors_allocate_trigger(indio_dev,
						 ST_ACCEL_TRIGGER_OPS);
		if (err < 0)
			goto st_accel_probe_trigger_error;
	}

	err = iio_device_register(indio_dev);
	if (err)
		goto st_accel_device_register_error;

	dev_info(&indio_dev->dev, "registered accelerometer %s\n",
		 indio_dev->name);

	return 0;

st_accel_device_register_error:
	if (adata->irq > 0)
		st_sensors_deallocate_trigger(indio_dev);
st_accel_probe_trigger_error:
	st_accel_deallocate_ring(indio_dev);
st_accel_power_off:
	st_sensors_power_disable(indio_dev);

	return err;
}
EXPORT_SYMBOL(st_accel_common_probe);

void st_accel_common_remove(struct iio_dev *indio_dev)
{
	struct st_sensor_data *adata = iio_priv(indio_dev);

	st_sensors_power_disable(indio_dev);

	iio_device_unregister(indio_dev);
	if (adata->irq > 0)
		st_sensors_deallocate_trigger(indio_dev);

	st_accel_deallocate_ring(indio_dev);
}
EXPORT_SYMBOL(st_accel_common_remove);

MODULE_AUTHOR("Denis Ciocca <denis.ciocca@st.com>");
MODULE_DESCRIPTION("STMicroelectronics accelerometers driver");
MODULE_LICENSE("GPL v2");<|MERGE_RESOLUTION|>--- conflicted
+++ resolved
@@ -40,197 +40,6 @@
 #define ST_ACCEL_FS_AVL_100G			100
 #define ST_ACCEL_FS_AVL_200G			200
 #define ST_ACCEL_FS_AVL_400G			400
-<<<<<<< HEAD
-
-/* CUSTOM VALUES FOR SENSOR 1 */
-#define ST_ACCEL_1_WAI_EXP			0x33
-#define ST_ACCEL_1_ODR_ADDR			0x20
-#define ST_ACCEL_1_ODR_MASK			0xf0
-#define ST_ACCEL_1_ODR_AVL_1HZ_VAL		0x01
-#define ST_ACCEL_1_ODR_AVL_10HZ_VAL		0x02
-#define ST_ACCEL_1_ODR_AVL_25HZ_VAL		0x03
-#define ST_ACCEL_1_ODR_AVL_50HZ_VAL		0x04
-#define ST_ACCEL_1_ODR_AVL_100HZ_VAL		0x05
-#define ST_ACCEL_1_ODR_AVL_200HZ_VAL		0x06
-#define ST_ACCEL_1_ODR_AVL_400HZ_VAL		0x07
-#define ST_ACCEL_1_ODR_AVL_1600HZ_VAL		0x08
-#define ST_ACCEL_1_FS_ADDR			0x23
-#define ST_ACCEL_1_FS_MASK			0x30
-#define ST_ACCEL_1_FS_AVL_2_VAL			0x00
-#define ST_ACCEL_1_FS_AVL_4_VAL			0x01
-#define ST_ACCEL_1_FS_AVL_8_VAL			0x02
-#define ST_ACCEL_1_FS_AVL_16_VAL		0x03
-#define ST_ACCEL_1_FS_AVL_2_GAIN		IIO_G_TO_M_S_2(1000)
-#define ST_ACCEL_1_FS_AVL_4_GAIN		IIO_G_TO_M_S_2(2000)
-#define ST_ACCEL_1_FS_AVL_8_GAIN		IIO_G_TO_M_S_2(4000)
-#define ST_ACCEL_1_FS_AVL_16_GAIN		IIO_G_TO_M_S_2(12000)
-#define ST_ACCEL_1_BDU_ADDR			0x23
-#define ST_ACCEL_1_BDU_MASK			0x80
-#define ST_ACCEL_1_DRDY_IRQ_ADDR		0x22
-#define ST_ACCEL_1_DRDY_IRQ_INT1_MASK		0x10
-#define ST_ACCEL_1_DRDY_IRQ_INT2_MASK		0x08
-#define ST_ACCEL_1_IHL_IRQ_ADDR			0x25
-#define ST_ACCEL_1_IHL_IRQ_MASK			0x02
-#define ST_ACCEL_1_MULTIREAD_BIT		true
-
-/* CUSTOM VALUES FOR SENSOR 2 */
-#define ST_ACCEL_2_WAI_EXP			0x32
-#define ST_ACCEL_2_ODR_ADDR			0x20
-#define ST_ACCEL_2_ODR_MASK			0x18
-#define ST_ACCEL_2_ODR_AVL_50HZ_VAL		0x00
-#define ST_ACCEL_2_ODR_AVL_100HZ_VAL		0x01
-#define ST_ACCEL_2_ODR_AVL_400HZ_VAL		0x02
-#define ST_ACCEL_2_ODR_AVL_1000HZ_VAL		0x03
-#define ST_ACCEL_2_PW_ADDR			0x20
-#define ST_ACCEL_2_PW_MASK			0xe0
-#define ST_ACCEL_2_FS_ADDR			0x23
-#define ST_ACCEL_2_FS_MASK			0x30
-#define ST_ACCEL_2_FS_AVL_2_VAL			0X00
-#define ST_ACCEL_2_FS_AVL_4_VAL			0X01
-#define ST_ACCEL_2_FS_AVL_8_VAL			0x03
-#define ST_ACCEL_2_FS_AVL_2_GAIN		IIO_G_TO_M_S_2(1000)
-#define ST_ACCEL_2_FS_AVL_4_GAIN		IIO_G_TO_M_S_2(2000)
-#define ST_ACCEL_2_FS_AVL_8_GAIN		IIO_G_TO_M_S_2(3900)
-#define ST_ACCEL_2_BDU_ADDR			0x23
-#define ST_ACCEL_2_BDU_MASK			0x80
-#define ST_ACCEL_2_DRDY_IRQ_ADDR		0x22
-#define ST_ACCEL_2_DRDY_IRQ_INT1_MASK		0x02
-#define ST_ACCEL_2_DRDY_IRQ_INT2_MASK		0x10
-#define ST_ACCEL_2_IHL_IRQ_ADDR			0x22
-#define ST_ACCEL_2_IHL_IRQ_MASK			0x80
-#define ST_ACCEL_2_OD_IRQ_ADDR			0x22
-#define ST_ACCEL_2_OD_IRQ_MASK			0x40
-#define ST_ACCEL_2_MULTIREAD_BIT		true
-
-/* CUSTOM VALUES FOR SENSOR 3 */
-#define ST_ACCEL_3_WAI_EXP			0x40
-#define ST_ACCEL_3_ODR_ADDR			0x20
-#define ST_ACCEL_3_ODR_MASK			0xf0
-#define ST_ACCEL_3_ODR_AVL_3HZ_VAL		0x01
-#define ST_ACCEL_3_ODR_AVL_6HZ_VAL		0x02
-#define ST_ACCEL_3_ODR_AVL_12HZ_VAL		0x03
-#define ST_ACCEL_3_ODR_AVL_25HZ_VAL		0x04
-#define ST_ACCEL_3_ODR_AVL_50HZ_VAL		0x05
-#define ST_ACCEL_3_ODR_AVL_100HZ_VAL		0x06
-#define ST_ACCEL_3_ODR_AVL_200HZ_VAL		0x07
-#define ST_ACCEL_3_ODR_AVL_400HZ_VAL		0x08
-#define ST_ACCEL_3_ODR_AVL_800HZ_VAL		0x09
-#define ST_ACCEL_3_ODR_AVL_1600HZ_VAL		0x0a
-#define ST_ACCEL_3_FS_ADDR			0x24
-#define ST_ACCEL_3_FS_MASK			0x38
-#define ST_ACCEL_3_FS_AVL_2_VAL			0X00
-#define ST_ACCEL_3_FS_AVL_4_VAL			0X01
-#define ST_ACCEL_3_FS_AVL_6_VAL			0x02
-#define ST_ACCEL_3_FS_AVL_8_VAL			0x03
-#define ST_ACCEL_3_FS_AVL_16_VAL		0x04
-#define ST_ACCEL_3_FS_AVL_2_GAIN		IIO_G_TO_M_S_2(61)
-#define ST_ACCEL_3_FS_AVL_4_GAIN		IIO_G_TO_M_S_2(122)
-#define ST_ACCEL_3_FS_AVL_6_GAIN		IIO_G_TO_M_S_2(183)
-#define ST_ACCEL_3_FS_AVL_8_GAIN		IIO_G_TO_M_S_2(244)
-#define ST_ACCEL_3_FS_AVL_16_GAIN		IIO_G_TO_M_S_2(732)
-#define ST_ACCEL_3_BDU_ADDR			0x20
-#define ST_ACCEL_3_BDU_MASK			0x08
-#define ST_ACCEL_3_DRDY_IRQ_ADDR		0x23
-#define ST_ACCEL_3_DRDY_IRQ_INT1_MASK		0x80
-#define ST_ACCEL_3_DRDY_IRQ_INT2_MASK		0x00
-#define ST_ACCEL_3_IHL_IRQ_ADDR			0x23
-#define ST_ACCEL_3_IHL_IRQ_MASK			0x40
-#define ST_ACCEL_3_IG1_EN_ADDR			0x23
-#define ST_ACCEL_3_IG1_EN_MASK			0x08
-#define ST_ACCEL_3_MULTIREAD_BIT		false
-
-/* CUSTOM VALUES FOR SENSOR 4 */
-#define ST_ACCEL_4_WAI_EXP			0x3a
-#define ST_ACCEL_4_ODR_ADDR			0x20
-#define ST_ACCEL_4_ODR_MASK			0x30 /* DF1 and DF0 */
-#define ST_ACCEL_4_ODR_AVL_40HZ_VAL		0x00
-#define ST_ACCEL_4_ODR_AVL_160HZ_VAL		0x01
-#define ST_ACCEL_4_ODR_AVL_640HZ_VAL		0x02
-#define ST_ACCEL_4_ODR_AVL_2560HZ_VAL		0x03
-#define ST_ACCEL_4_PW_ADDR			0x20
-#define ST_ACCEL_4_PW_MASK			0xc0
-#define ST_ACCEL_4_FS_ADDR			0x21
-#define ST_ACCEL_4_FS_MASK			0x80
-#define ST_ACCEL_4_FS_AVL_2_VAL			0X00
-#define ST_ACCEL_4_FS_AVL_6_VAL			0X01
-#define ST_ACCEL_4_FS_AVL_2_GAIN		IIO_G_TO_M_S_2(1024)
-#define ST_ACCEL_4_FS_AVL_6_GAIN		IIO_G_TO_M_S_2(340)
-#define ST_ACCEL_4_BDU_ADDR			0x21
-#define ST_ACCEL_4_BDU_MASK			0x40
-#define ST_ACCEL_4_DRDY_IRQ_ADDR		0x21
-#define ST_ACCEL_4_DRDY_IRQ_INT1_MASK		0x04
-#define ST_ACCEL_4_MULTIREAD_BIT		true
-
-/* CUSTOM VALUES FOR SENSOR 5 */
-#define ST_ACCEL_5_WAI_EXP			0x3b
-#define ST_ACCEL_5_ODR_ADDR			0x20
-#define ST_ACCEL_5_ODR_MASK			0x80
-#define ST_ACCEL_5_ODR_AVL_100HZ_VAL		0x00
-#define ST_ACCEL_5_ODR_AVL_400HZ_VAL		0x01
-#define ST_ACCEL_5_PW_ADDR			0x20
-#define ST_ACCEL_5_PW_MASK			0x40
-#define ST_ACCEL_5_FS_ADDR			0x20
-#define ST_ACCEL_5_FS_MASK			0x20
-#define ST_ACCEL_5_FS_AVL_2_VAL			0X00
-#define ST_ACCEL_5_FS_AVL_8_VAL			0X01
-/* TODO: check these resulting gain settings, these are not in the datsheet */
-#define ST_ACCEL_5_FS_AVL_2_GAIN		IIO_G_TO_M_S_2(18000)
-#define ST_ACCEL_5_FS_AVL_8_GAIN		IIO_G_TO_M_S_2(72000)
-#define ST_ACCEL_5_DRDY_IRQ_ADDR		0x22
-#define ST_ACCEL_5_DRDY_IRQ_INT1_MASK		0x04
-#define ST_ACCEL_5_DRDY_IRQ_INT2_MASK		0x20
-#define ST_ACCEL_5_IHL_IRQ_ADDR			0x22
-#define ST_ACCEL_5_IHL_IRQ_MASK			0x80
-#define ST_ACCEL_5_OD_IRQ_ADDR			0x22
-#define ST_ACCEL_5_OD_IRQ_MASK			0x40
-#define ST_ACCEL_5_IG1_EN_ADDR			0x21
-#define ST_ACCEL_5_IG1_EN_MASK			0x08
-#define ST_ACCEL_5_MULTIREAD_BIT		false
-=======
->>>>>>> 24b8d41d
-
-/* CUSTOM VALUES FOR SENSOR 6 */
-#define ST_ACCEL_6_WAI_EXP			0x32
-#define ST_ACCEL_6_ODR_ADDR			0x20
-#define ST_ACCEL_6_ODR_MASK			0x18
-#define ST_ACCEL_6_ODR_AVL_50HZ_VAL		0x00
-#define ST_ACCEL_6_ODR_AVL_100HZ_VAL		0x01
-#define ST_ACCEL_6_ODR_AVL_400HZ_VAL		0x02
-#define ST_ACCEL_6_ODR_AVL_1000HZ_VAL		0x03
-#define ST_ACCEL_6_PW_ADDR			0x20
-#define ST_ACCEL_6_PW_MASK			0x20
-#define ST_ACCEL_6_FS_ADDR			0x23
-#define ST_ACCEL_6_FS_MASK			0x30
-#define ST_ACCEL_6_FS_AVL_100_VAL		0x00
-#define ST_ACCEL_6_FS_AVL_200_VAL		0x01
-#define ST_ACCEL_6_FS_AVL_400_VAL		0x03
-#define ST_ACCEL_6_FS_AVL_100_GAIN		IIO_G_TO_M_S_2(49000)
-#define ST_ACCEL_6_FS_AVL_200_GAIN		IIO_G_TO_M_S_2(98000)
-#define ST_ACCEL_6_FS_AVL_400_GAIN		IIO_G_TO_M_S_2(195000)
-#define ST_ACCEL_6_BDU_ADDR			0x23
-#define ST_ACCEL_6_BDU_MASK			0x80
-#define ST_ACCEL_6_DRDY_IRQ_ADDR		0x22
-#define ST_ACCEL_6_DRDY_IRQ_INT1_MASK		0x02
-#define ST_ACCEL_6_DRDY_IRQ_INT2_MASK		0x10
-#define ST_ACCEL_6_IHL_IRQ_ADDR			0x22
-#define ST_ACCEL_6_IHL_IRQ_MASK			0x80
-#define ST_ACCEL_6_MULTIREAD_BIT		true
-
-/* CUSTOM VALUES FOR SENSOR 7 */
-#define ST_ACCEL_7_ODR_ADDR			0x20
-#define ST_ACCEL_7_ODR_MASK			0x30
-#define ST_ACCEL_7_ODR_AVL_280HZ_VAL		0x00
-#define ST_ACCEL_7_ODR_AVL_560HZ_VAL		0x01
-#define ST_ACCEL_7_ODR_AVL_1120HZ_VAL		0x02
-#define ST_ACCEL_7_ODR_AVL_4480HZ_VAL		0x03
-#define ST_ACCEL_7_PW_ADDR			0x20
-#define ST_ACCEL_7_PW_MASK			0xc0
-#define ST_ACCEL_7_FS_AVL_2_GAIN		IIO_G_TO_M_S_2(488)
-#define ST_ACCEL_7_BDU_ADDR			0x21
-#define ST_ACCEL_7_BDU_MASK			0x40
-#define ST_ACCEL_7_DRDY_IRQ_ADDR		0x21
-#define ST_ACCEL_7_DRDY_IRQ_INT1_MASK		0x04
-#define ST_ACCEL_7_MULTIREAD_BIT		false
 
 static const struct iio_chan_spec st_accel_8bit_channels[] = {
 	ST_SENSORS_LSM_CHANNELS(IIO_ACCEL,
@@ -349,14 +158,6 @@
 			.mask = 0x80,
 		},
 		.drdy_irq = {
-<<<<<<< HEAD
-			.addr = ST_ACCEL_1_DRDY_IRQ_ADDR,
-			.mask_int1 = ST_ACCEL_1_DRDY_IRQ_INT1_MASK,
-			.mask_int2 = ST_ACCEL_1_DRDY_IRQ_INT2_MASK,
-			.addr_ihl = ST_ACCEL_1_IHL_IRQ_ADDR,
-			.mask_ihl = ST_ACCEL_1_IHL_IRQ_MASK,
-			.addr_stat_drdy = ST_SENSORS_DEFAULT_STAT_ADDR,
-=======
 			.int1 = {
 				.addr = 0x22,
 				.mask = 0x10,
@@ -371,7 +172,6 @@
 		.sim = {
 			.addr = 0x23,
 			.value = BIT(0),
->>>>>>> 24b8d41d
 		},
 		.multi_read_bit = true,
 		.bootime = 2,
@@ -432,16 +232,6 @@
 			.mask = 0x80,
 		},
 		.drdy_irq = {
-<<<<<<< HEAD
-			.addr = ST_ACCEL_2_DRDY_IRQ_ADDR,
-			.mask_int1 = ST_ACCEL_2_DRDY_IRQ_INT1_MASK,
-			.mask_int2 = ST_ACCEL_2_DRDY_IRQ_INT2_MASK,
-			.addr_ihl = ST_ACCEL_2_IHL_IRQ_ADDR,
-			.mask_ihl = ST_ACCEL_2_IHL_IRQ_MASK,
-			.addr_od = ST_ACCEL_2_OD_IRQ_ADDR,
-			.mask_od = ST_ACCEL_2_OD_IRQ_MASK,
-			.addr_stat_drdy = ST_SENSORS_DEFAULT_STAT_ADDR,
-=======
 			.int1 = {
 				.addr = 0x22,
 				.mask = 0x02,
@@ -464,7 +254,6 @@
 		.sim = {
 			.addr = 0x23,
 			.value = BIT(0),
->>>>>>> 24b8d41d
 		},
 		.multi_read_bit = true,
 		.bootime = 2,
@@ -537,14 +326,6 @@
 			.mask = 0x08,
 		},
 		.drdy_irq = {
-<<<<<<< HEAD
-			.addr = ST_ACCEL_3_DRDY_IRQ_ADDR,
-			.mask_int1 = ST_ACCEL_3_DRDY_IRQ_INT1_MASK,
-			.mask_int2 = ST_ACCEL_3_DRDY_IRQ_INT2_MASK,
-			.addr_ihl = ST_ACCEL_3_IHL_IRQ_ADDR,
-			.mask_ihl = ST_ACCEL_3_IHL_IRQ_MASK,
-			.addr_stat_drdy = ST_SENSORS_DEFAULT_STAT_ADDR,
-=======
 			.int1 = {
 				.addr = 0x23,
 				.mask = 0x80,
@@ -555,7 +336,6 @@
 				.addr = ST_SENSORS_DEFAULT_STAT_ADDR,
 				.mask = 0x07,
 			},
->>>>>>> 24b8d41d
 			.ig1 = {
 				.en_addr = 0x23,
 				.en_mask = 0x08,
@@ -624,11 +404,6 @@
 			.mask = 0x01,
 		},
 		.drdy_irq = {
-<<<<<<< HEAD
-			.addr = ST_ACCEL_4_DRDY_IRQ_ADDR,
-			.mask_int1 = ST_ACCEL_4_DRDY_IRQ_INT1_MASK,
-			.addr_stat_drdy = ST_SENSORS_DEFAULT_STAT_ADDR,
-=======
 			.int1 = {
 				.addr = 0x21,
 				.mask = 0x04,
@@ -641,7 +416,6 @@
 		.sim = {
 			.addr = 0x21,
 			.value = BIT(1),
->>>>>>> 24b8d41d
 		},
 		.multi_read_bit = true,
 		.bootime = 2, /* guess */
@@ -692,16 +466,6 @@
 			},
 		},
 		.drdy_irq = {
-<<<<<<< HEAD
-			.addr = ST_ACCEL_5_DRDY_IRQ_ADDR,
-			.mask_int1 = ST_ACCEL_5_DRDY_IRQ_INT1_MASK,
-			.mask_int2 = ST_ACCEL_5_DRDY_IRQ_INT2_MASK,
-			.addr_ihl = ST_ACCEL_5_IHL_IRQ_ADDR,
-			.mask_ihl = ST_ACCEL_5_IHL_IRQ_MASK,
-			.addr_od = ST_ACCEL_5_OD_IRQ_ADDR,
-			.mask_od = ST_ACCEL_5_OD_IRQ_MASK,
-			.addr_stat_drdy = ST_SENSORS_DEFAULT_STAT_ADDR,
-=======
 			.int1 = {
 				.addr = 0x22,
 				.mask = 0x04,
@@ -720,7 +484,6 @@
 				.addr = ST_SENSORS_DEFAULT_STAT_ADDR,
 				.mask = 0x07,
 			},
->>>>>>> 24b8d41d
 		},
 		.sim = {
 			.addr = 0x21,
@@ -730,27 +493,6 @@
 		.bootime = 2, /* guess */
 	},
 	{
-<<<<<<< HEAD
-		.wai = ST_ACCEL_6_WAI_EXP,
-		.wai_addr = ST_SENSORS_DEFAULT_WAI_ADDRESS,
-		.sensors_supported = {
-			[0] = H3LIS331DL_DRIVER_NAME,
-		},
-		.ch = (struct iio_chan_spec *)st_accel_12bit_channels,
-		.odr = {
-			.addr = ST_ACCEL_6_ODR_ADDR,
-			.mask = ST_ACCEL_6_ODR_MASK,
-			.odr_avl = {
-				{ 50, ST_ACCEL_6_ODR_AVL_50HZ_VAL },
-				{ 100, ST_ACCEL_6_ODR_AVL_100HZ_VAL, },
-				{ 400, ST_ACCEL_6_ODR_AVL_400HZ_VAL, },
-				{ 1000, ST_ACCEL_6_ODR_AVL_1000HZ_VAL, },
-			},
-		},
-		.pw = {
-			.addr = ST_ACCEL_6_PW_ADDR,
-			.mask = ST_ACCEL_6_PW_MASK,
-=======
 		.wai = 0x32,
 		.wai_addr = ST_SENSORS_DEFAULT_WAI_ADDRESS,
 		.sensors_supported = {
@@ -770,7 +512,6 @@
 		.pw = {
 			.addr = 0x20,
 			.mask = 0x20,
->>>>>>> 24b8d41d
 			.value_on = ST_SENSORS_DEFAULT_POWER_ON_VALUE,
 			.value_off = ST_SENSORS_DEFAULT_POWER_OFF_VALUE,
 		},
@@ -779,25 +520,6 @@
 			.mask = ST_SENSORS_DEFAULT_AXIS_MASK,
 		},
 		.fs = {
-<<<<<<< HEAD
-			.addr = ST_ACCEL_6_FS_ADDR,
-			.mask = ST_ACCEL_6_FS_MASK,
-			.fs_avl = {
-				[0] = {
-					.num = ST_ACCEL_FS_AVL_100G,
-					.value = ST_ACCEL_6_FS_AVL_100_VAL,
-					.gain = ST_ACCEL_6_FS_AVL_100_GAIN,
-				},
-				[1] = {
-					.num = ST_ACCEL_FS_AVL_200G,
-					.value = ST_ACCEL_6_FS_AVL_200_VAL,
-					.gain = ST_ACCEL_6_FS_AVL_200_GAIN,
-				},
-				[2] = {
-					.num = ST_ACCEL_FS_AVL_400G,
-					.value = ST_ACCEL_6_FS_AVL_400_VAL,
-					.gain = ST_ACCEL_6_FS_AVL_400_GAIN,
-=======
 			.addr = 0x23,
 			.mask = 0x30,
 			.fs_avl = {
@@ -815,24 +537,10 @@
 					.num = ST_ACCEL_FS_AVL_400G,
 					.value = 0x03,
 					.gain = IIO_G_TO_M_S_2(195000),
->>>>>>> 24b8d41d
 				},
 			},
 		},
 		.bdu = {
-<<<<<<< HEAD
-			.addr = ST_ACCEL_6_BDU_ADDR,
-			.mask = ST_ACCEL_6_BDU_MASK,
-		},
-		.drdy_irq = {
-			.addr = ST_ACCEL_6_DRDY_IRQ_ADDR,
-			.mask_int1 = ST_ACCEL_6_DRDY_IRQ_INT1_MASK,
-			.mask_int2 = ST_ACCEL_6_DRDY_IRQ_INT2_MASK,
-			.addr_ihl = ST_ACCEL_6_IHL_IRQ_ADDR,
-			.mask_ihl = ST_ACCEL_6_IHL_IRQ_MASK,
-		},
-		.multi_read_bit = ST_ACCEL_6_MULTIREAD_BIT,
-=======
 			.addr = 0x23,
 			.mask = 0x80,
 		},
@@ -853,7 +561,6 @@
 			.value = BIT(0),
 		},
 		.multi_read_bit = true,
->>>>>>> 24b8d41d
 		.bootime = 2,
 	},
 	{
@@ -863,20 +570,6 @@
 		},
 		.ch = (struct iio_chan_spec *)st_accel_12bit_channels,
 		.odr = {
-<<<<<<< HEAD
-			.addr = ST_ACCEL_7_ODR_ADDR,
-			.mask = ST_ACCEL_7_ODR_MASK,
-			.odr_avl = {
-				{ 280, ST_ACCEL_7_ODR_AVL_280HZ_VAL, },
-				{ 560, ST_ACCEL_7_ODR_AVL_560HZ_VAL, },
-				{ 1120, ST_ACCEL_7_ODR_AVL_1120HZ_VAL, },
-				{ 4480, ST_ACCEL_7_ODR_AVL_4480HZ_VAL, },
-			},
-		},
-		.pw = {
-			.addr = ST_ACCEL_7_PW_ADDR,
-			.mask = ST_ACCEL_7_PW_MASK,
-=======
 			.addr = 0x20,
 			.mask = 0x30,
 			.odr_avl = {
@@ -889,7 +582,6 @@
 		.pw = {
 			.addr = 0x20,
 			.mask = 0xc0,
->>>>>>> 24b8d41d
 			.value_on = ST_SENSORS_DEFAULT_POWER_ON_VALUE,
 			.value_off = ST_SENSORS_DEFAULT_POWER_OFF_VALUE,
 		},
@@ -901,11 +593,7 @@
 			.fs_avl = {
 				[0] = {
 					.num = ST_ACCEL_FS_AVL_2G,
-<<<<<<< HEAD
-					.gain = ST_ACCEL_7_FS_AVL_2_GAIN,
-=======
 					.gain = IIO_G_TO_M_S_2(488),
->>>>>>> 24b8d41d
 				},
 			},
 		},
@@ -916,15 +604,6 @@
 		.bdu = {
 		},
 		.drdy_irq = {
-<<<<<<< HEAD
-			.addr = ST_ACCEL_7_DRDY_IRQ_ADDR,
-			.mask_int1 = ST_ACCEL_7_DRDY_IRQ_INT1_MASK,
-			.addr_stat_drdy = ST_SENSORS_DEFAULT_STAT_ADDR,
-		},
-		.multi_read_bit = ST_ACCEL_7_MULTIREAD_BIT,
-		.bootime = 2,
-	},
-=======
 			.int1 = {
 				.addr = 0x21,
 				.mask = 0x04,
@@ -1302,7 +981,6 @@
 		.bootime = 2,
 	},
 
->>>>>>> 24b8d41d
 };
 
 static int st_accel_read_raw(struct iio_dev *indio_dev,
