--- conflicted
+++ resolved
@@ -1035,33 +1035,32 @@
 	return sprintf(buf, "%d\n", st->watermark);
 }
 
-<<<<<<< HEAD
-static IIO_CONST_ATTR(hwfifo_watermark_min, "1");
-static IIO_CONST_ATTR(hwfifo_watermark_max,
-		      __stringify(ADXL372_FIFO_SIZE));
-=======
-IIO_STATIC_CONST_DEVICE_ATTR(hwfifo_watermark_min, "1");
-IIO_STATIC_CONST_DEVICE_ATTR(hwfifo_watermark_max,
-			     __stringify(ADXL372_FIFO_SIZE));
->>>>>>> e475cc1c
+static ssize_t hwfifo_watermark_min_show(struct device *dev,
+					 struct device_attribute *attr,
+					 char *buf)
+{
+	return sysfs_emit(buf, "%s\n", "1");
+}
+
+static ssize_t hwfifo_watermark_max_show(struct device *dev,
+					 struct device_attribute *attr,
+					 char *buf)
+{
+	return sysfs_emit(buf, "%s\n", __stringify(ADXL372_FIFO_SIZE));
+}
+
+static IIO_DEVICE_ATTR_RO(hwfifo_watermark_min, 0);
+static IIO_DEVICE_ATTR_RO(hwfifo_watermark_max, 0);
 static IIO_DEVICE_ATTR(hwfifo_watermark, 0444,
 		       adxl372_get_fifo_watermark, NULL, 0);
 static IIO_DEVICE_ATTR(hwfifo_enabled, 0444,
 		       adxl372_get_fifo_enabled, NULL, 0);
 
-<<<<<<< HEAD
 static const struct attribute *adxl372_fifo_attributes[] = {
-	&iio_const_attr_hwfifo_watermark_min.dev_attr.attr,
-	&iio_const_attr_hwfifo_watermark_max.dev_attr.attr,
+	&iio_dev_attr_hwfifo_watermark_min.dev_attr.attr,
+	&iio_dev_attr_hwfifo_watermark_max.dev_attr.attr,
 	&iio_dev_attr_hwfifo_watermark.dev_attr.attr,
 	&iio_dev_attr_hwfifo_enabled.dev_attr.attr,
-=======
-static const struct iio_dev_attr *adxl372_fifo_attributes[] = {
-	&iio_dev_attr_hwfifo_watermark_min,
-	&iio_dev_attr_hwfifo_watermark_max,
-	&iio_dev_attr_hwfifo_watermark,
-	&iio_dev_attr_hwfifo_enabled,
->>>>>>> e475cc1c
 	NULL,
 };
 
@@ -1227,7 +1226,7 @@
 {
 	return (reg == ADXL372_FIFO_DATA);
 }
-EXPORT_SYMBOL_GPL(adxl372_readable_noinc_reg);
+EXPORT_SYMBOL_NS_GPL(adxl372_readable_noinc_reg, IIO_ADXL372);
 
 int adxl372_probe(struct device *dev, struct regmap *regmap,
 		  int irq, const char *name)
@@ -1262,34 +1261,32 @@
 		return ret;
 	}
 
-	ret = devm_iio_triggered_buffer_setup(dev,
-					      indio_dev, NULL,
-					      adxl372_trigger_handler,
-					      &adxl372_buffer_ops);
-	if (ret < 0)
-		return ret;
-
-	iio_buffer_set_attrs(indio_dev->buffer, adxl372_fifo_attributes);
+	ret = devm_iio_triggered_buffer_setup_ext(dev,
+						  indio_dev, NULL,
+						  adxl372_trigger_handler,
+						  IIO_BUFFER_DIRECTION_IN,
+						  &adxl372_buffer_ops,
+						  adxl372_fifo_attributes);
+	if (ret < 0)
+		return ret;
 
 	if (st->irq) {
 		st->dready_trig = devm_iio_trigger_alloc(dev,
 							 "%s-dev%d",
 							 indio_dev->name,
-							 indio_dev->id);
+							 iio_device_id(indio_dev));
 		if (st->dready_trig == NULL)
 			return -ENOMEM;
 
 		st->peak_datardy_trig = devm_iio_trigger_alloc(dev,
 							       "%s-dev%d-peak",
 							       indio_dev->name,
-							       indio_dev->id);
+							       iio_device_id(indio_dev));
 		if (!st->peak_datardy_trig)
 			return -ENOMEM;
 
 		st->dready_trig->ops = &adxl372_trigger_ops;
 		st->peak_datardy_trig->ops = &adxl372_peak_data_trigger_ops;
-		st->dready_trig->dev.parent = dev;
-		st->peak_datardy_trig->dev.parent = dev;
 		iio_trigger_set_drvdata(st->dready_trig, indio_dev);
 		iio_trigger_set_drvdata(st->peak_datardy_trig, indio_dev);
 		ret = devm_iio_trigger_register(dev, st->dready_trig);
@@ -1313,7 +1310,7 @@
 
 	return devm_iio_device_register(dev, indio_dev);
 }
-EXPORT_SYMBOL_GPL(adxl372_probe);
+EXPORT_SYMBOL_NS_GPL(adxl372_probe, IIO_ADXL372);
 
 MODULE_AUTHOR("Stefan Popa <stefan.popa@analog.com>");
 MODULE_DESCRIPTION("Analog Devices ADXL372 3-axis accelerometer driver");
