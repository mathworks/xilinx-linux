// SPDX-License-Identifier: GPL-2.0-only
/*
 * ADXL345 3-Axis Digital Accelerometer I2C driver
 *
 * Copyright (c) 2017 Eva Rachel Retuya <eraretuya@gmail.com>
 *
 * 7-bit I2C slave address: 0x1D (ALT ADDRESS pin tied to VDDIO) or
 * 0x53 (ALT ADDRESS pin grounded)
 */

#include <linux/i2c.h>
#include <linux/module.h>
#include <linux/regmap.h>

#include "adxl345.h"

static const struct regmap_config adxl345_i2c_regmap_config = {
	.reg_bits = 8,
	.val_bits = 8,
};

static int adxl345_i2c_probe(struct i2c_client *client,
			     const struct i2c_device_id *id)
{
	struct regmap *regmap;

	if (!id)
		return -ENODEV;

	regmap = devm_regmap_init_i2c(client, &adxl345_i2c_regmap_config);
	if (IS_ERR(regmap)) {
		dev_err(&client->dev, "Error initializing i2c regmap: %ld\n",
			PTR_ERR(regmap));
		return PTR_ERR(regmap);
	}

	return adxl345_core_probe(&client->dev, regmap, id->driver_data,
				  id->name);
}

static int adxl345_i2c_remove(struct i2c_client *client)
{
	return adxl345_core_remove(&client->dev);
}

static const struct i2c_device_id adxl345_i2c_id[] = {
	{ "adxl345", ADXL345 },
	{ "adxl375", ADXL375 },
	{ }
};

MODULE_DEVICE_TABLE(i2c, adxl345_i2c_id);

static const struct of_device_id adxl345_of_match[] = {
	{ .compatible = "adi,adxl345" },
	{ .compatible = "adi,adxl375" },
	{ },
};

MODULE_DEVICE_TABLE(of, adxl345_of_match);

static struct i2c_driver adxl345_i2c_driver = {
	.driver = {
		.name	= "adxl345_i2c",
		.of_match_table = adxl345_of_match,
	},
	.probe		= adxl345_i2c_probe,
<<<<<<< HEAD
	.remove		= adxl345_i2c_remove,
=======
>>>>>>> e475cc1c
	.id_table	= adxl345_i2c_id,
};

module_i2c_driver(adxl345_i2c_driver);

MODULE_AUTHOR("Eva Rachel Retuya <eraretuya@gmail.com>");
MODULE_DESCRIPTION("ADXL345 3-Axis Digital Accelerometer I2C driver");
MODULE_LICENSE("GPL v2");<|MERGE_RESOLUTION|>--- conflicted
+++ resolved
@@ -19,28 +19,15 @@
 	.val_bits = 8,
 };
 
-static int adxl345_i2c_probe(struct i2c_client *client,
-			     const struct i2c_device_id *id)
+static int adxl345_i2c_probe(struct i2c_client *client)
 {
 	struct regmap *regmap;
 
-	if (!id)
-		return -ENODEV;
+	regmap = devm_regmap_init_i2c(client, &adxl345_i2c_regmap_config);
+	if (IS_ERR(regmap))
+		return dev_err_probe(&client->dev, PTR_ERR(regmap), "Error initializing regmap\n");
 
-	regmap = devm_regmap_init_i2c(client, &adxl345_i2c_regmap_config);
-	if (IS_ERR(regmap)) {
-		dev_err(&client->dev, "Error initializing i2c regmap: %ld\n",
-			PTR_ERR(regmap));
-		return PTR_ERR(regmap);
-	}
-
-	return adxl345_core_probe(&client->dev, regmap, id->driver_data,
-				  id->name);
-}
-
-static int adxl345_i2c_remove(struct i2c_client *client)
-{
-	return adxl345_core_remove(&client->dev);
+	return adxl345_core_probe(&client->dev, regmap);
 }
 
 static const struct i2c_device_id adxl345_i2c_id[] = {
@@ -48,32 +35,33 @@
 	{ "adxl375", ADXL375 },
 	{ }
 };
-
 MODULE_DEVICE_TABLE(i2c, adxl345_i2c_id);
 
 static const struct of_device_id adxl345_of_match[] = {
-	{ .compatible = "adi,adxl345" },
-	{ .compatible = "adi,adxl375" },
-	{ },
+	{ .compatible = "adi,adxl345", .data = (const void *)ADXL345 },
+	{ .compatible = "adi,adxl375", .data = (const void *)ADXL375 },
+	{ }
 };
+MODULE_DEVICE_TABLE(of, adxl345_of_match);
 
-MODULE_DEVICE_TABLE(of, adxl345_of_match);
+static const struct acpi_device_id adxl345_acpi_match[] = {
+	{ "ADS0345", ADXL345 },
+	{ }
+};
+MODULE_DEVICE_TABLE(acpi, adxl345_acpi_match);
 
 static struct i2c_driver adxl345_i2c_driver = {
 	.driver = {
 		.name	= "adxl345_i2c",
 		.of_match_table = adxl345_of_match,
+		.acpi_match_table = adxl345_acpi_match,
 	},
-	.probe		= adxl345_i2c_probe,
-<<<<<<< HEAD
-	.remove		= adxl345_i2c_remove,
-=======
->>>>>>> e475cc1c
+	.probe_new	= adxl345_i2c_probe,
 	.id_table	= adxl345_i2c_id,
 };
-
 module_i2c_driver(adxl345_i2c_driver);
 
 MODULE_AUTHOR("Eva Rachel Retuya <eraretuya@gmail.com>");
 MODULE_DESCRIPTION("ADXL345 3-Axis Digital Accelerometer I2C driver");
-MODULE_LICENSE("GPL v2");+MODULE_LICENSE("GPL v2");
+MODULE_IMPORT_NS(IIO_ADXL345);