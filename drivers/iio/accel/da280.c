--- conflicted
+++ resolved
@@ -1,11 +1,6 @@
 // SPDX-License-Identifier: GPL-2.0-only
-<<<<<<< HEAD
-/**
+/*
  * IIO driver for the MiraMEMS DA280 3-axis accelerometer and
-=======
-/*
- * IIO driver for the MiraMEMS DA217 and DA280 3-axis accelerometer and
->>>>>>> e475cc1c
  * IIO driver for the MiraMEMS DA226 2-axis accelerometer
  *
  * Copyright (c) 2016 Hans de Goede <hdegoede@redhat.com>
@@ -28,7 +23,7 @@
 #define DA280_MODE_ENABLE		0x1e
 #define DA280_MODE_DISABLE		0x9e
 
-enum da280_chipset { da217, da226, da280 };
+enum da280_chipset { da226, da280 };
 
 /*
  * a value of + or -4096 corresponds to + or - 1G
@@ -105,19 +100,14 @@
 	return (enum da280_chipset) id->driver_data;
 }
 
-<<<<<<< HEAD
-static int da280_probe(struct i2c_client *client,
-			const struct i2c_device_id *id)
-=======
 static void da280_disable(void *client)
 {
 	da280_enable(client, false);
 }
 
-static int da280_probe(struct i2c_client *client)
->>>>>>> e475cc1c
+static int da280_probe(struct i2c_client *client,
+			const struct i2c_device_id *id)
 {
-	const struct i2c_device_id *id = i2c_client_get_device_id(client);
 	int ret;
 	struct iio_dev *indio_dev;
 	struct da280_data *data;
@@ -133,7 +123,6 @@
 
 	data = iio_priv(indio_dev);
 	data->client = client;
-	i2c_set_clientdata(client, indio_dev);
 
 	indio_dev->info = &da280_info;
 	indio_dev->modes = INDIO_DIRECT_MODE;
@@ -145,10 +134,7 @@
 		chip = id->driver_data;
 	}
 
-	if (chip == da217) {
-		indio_dev->name = "da217";
-		indio_dev->num_channels = 3;
-	} else if (chip == da226) {
+	if (chip == da226) {
 		indio_dev->name = "da226";
 		indio_dev->num_channels = 2;
 	} else {
@@ -160,22 +146,11 @@
 	if (ret < 0)
 		return ret;
 
-	ret = iio_device_register(indio_dev);
-	if (ret < 0) {
-		dev_err(&client->dev, "device_register failed\n");
-		da280_enable(client, false);
-	}
+	ret = devm_add_action_or_reset(&client->dev, da280_disable, client);
+	if (ret)
+		return ret;
 
-	return ret;
-}
-
-static int da280_remove(struct i2c_client *client)
-{
-	struct iio_dev *indio_dev = i2c_get_clientdata(client);
-
-	iio_device_unregister(indio_dev);
-
-	return da280_enable(client, false);
+	return devm_iio_device_register(&client->dev, indio_dev);
 }
 
 static int da280_suspend(struct device *dev)
@@ -191,14 +166,12 @@
 static DEFINE_SIMPLE_DEV_PM_OPS(da280_pm_ops, da280_suspend, da280_resume);
 
 static const struct acpi_device_id da280_acpi_match[] = {
-	{"NSA2513", da217},
 	{"MIRAACC", da280},
 	{},
 };
 MODULE_DEVICE_TABLE(acpi, da280_acpi_match);
 
 static const struct i2c_device_id da280_i2c_id[] = {
-	{ "da217", da217 },
 	{ "da226", da226 },
 	{ "da280", da280 },
 	{}
@@ -212,7 +185,6 @@
 		.pm = pm_sleep_ptr(&da280_pm_ops),
 	},
 	.probe		= da280_probe,
-	.remove		= da280_remove,
 	.id_table	= da280_i2c_id,
 };
 
