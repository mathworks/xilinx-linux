// SPDX-License-Identifier: GPL-2.0+
/*
 * ADXL372 3-Axis Digital Accelerometer I2C driver
 *
 * Copyright 2018 Analog Devices Inc.
 */

#include <linux/i2c.h>
#include <linux/mod_devicetable.h>
#include <linux/module.h>
#include <linux/regmap.h>

#include "adxl372.h"

static const struct regmap_config adxl372_regmap_config = {
	.reg_bits = 8,
	.val_bits = 8,
	.readable_noinc_reg = adxl372_readable_noinc_reg,
};

static int adxl372_i2c_probe(struct i2c_client *client,
			     const struct i2c_device_id *id)
{
	struct regmap *regmap;
	unsigned int regval;
	int ret;

	regmap = devm_regmap_init_i2c(client, &adxl372_regmap_config);
	if (IS_ERR(regmap))
		return PTR_ERR(regmap);

	ret = regmap_read(regmap, ADXL372_REVID, &regval);
	if (ret < 0)
		return ret;

	/* Starting with the 3rd revision an I2C chip bug was fixed */
	if (regval < 3)
		dev_warn(&client->dev,
		"I2C might not work properly with other devices on the bus");

	return adxl372_probe(&client->dev, regmap, client->irq, id->name);
}

static const struct i2c_device_id adxl372_i2c_id[] = {
	{ "adxl372", 0 },
	{}
};
MODULE_DEVICE_TABLE(i2c, adxl372_i2c_id);

static const struct of_device_id adxl372_of_match[] = {
	{ .compatible = "adi,adxl372" },
<<<<<<< HEAD
	{ },
=======
	{ }
>>>>>>> 256af411
};
MODULE_DEVICE_TABLE(of, adxl372_of_match);

static struct i2c_driver adxl372_i2c_driver = {
	.driver = {
		.name = "adxl372_i2c",
		.of_match_table = adxl372_of_match,
	},
	.probe = adxl372_i2c_probe,
	.id_table = adxl372_i2c_id,
};

module_i2c_driver(adxl372_i2c_driver);

MODULE_AUTHOR("Stefan Popa <stefan.popa@analog.com>");
MODULE_DESCRIPTION("Analog Devices ADXL372 3-axis accelerometer I2C driver");
MODULE_LICENSE("GPL");<|MERGE_RESOLUTION|>--- conflicted
+++ resolved
@@ -49,11 +49,7 @@
 
 static const struct of_device_id adxl372_of_match[] = {
 	{ .compatible = "adi,adxl372" },
-<<<<<<< HEAD
-	{ },
-=======
 	{ }
->>>>>>> 256af411
 };
 MODULE_DEVICE_TABLE(of, adxl372_of_match);
 
