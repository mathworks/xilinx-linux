--- conflicted
+++ resolved
@@ -14,14 +14,6 @@
 
 #include "adxl313.h"
 
-<<<<<<< HEAD
-static const struct regmap_config adxl313_i2c_regmap_config = {
-	.reg_bits	= 8,
-	.val_bits	= 8,
-	.rd_table	= &adxl313_readable_regs_table,
-	.wr_table	= &adxl313_writable_regs_table,
-	.max_register	= 0x39,
-=======
 static const struct regmap_config adxl31x_i2c_regmap_config[] = {
 	[ADXL312] = {
 		.reg_bits	= 8,
@@ -48,57 +40,52 @@
 
 static const struct i2c_device_id adxl313_i2c_id[] = {
 	{ .name = "adxl312", .driver_data = (kernel_ulong_t)&adxl31x_chip_info[ADXL312] },
-	{ .name = "adxl313", .driver_data = (kernel_ulong_t)&adxl31x_chip_info[ADXL313] },
-	{ .name = "adxl314", .driver_data = (kernel_ulong_t)&adxl31x_chip_info[ADXL314] },
+	{ .name = "adxl313", .driver_data = (kernel_ulong_t)&adxl31x_chip_info[ADXL312] },
+	{ .name = "adxl314", .driver_data = (kernel_ulong_t)&adxl31x_chip_info[ADXL312] },
 	{ }
->>>>>>> e475cc1c
 };
+
+MODULE_DEVICE_TABLE(i2c, adxl313_i2c_id);
+
+static const struct of_device_id adxl313_of_match[] = {
+	{ .compatible = "adi,adxl312", .data = &adxl31x_chip_info[ADXL312] },
+	{ .compatible = "adi,adxl313", .data = &adxl31x_chip_info[ADXL313] },
+	{ .compatible = "adi,adxl314", .data = &adxl31x_chip_info[ADXL314] },
+	{ }
+};
+
+MODULE_DEVICE_TABLE(of, adxl313_of_match);
 
 static int adxl313_i2c_probe(struct i2c_client *client)
 {
+	const struct adxl313_chip_info *chip_data;
 	struct regmap *regmap;
 
-<<<<<<< HEAD
-	regmap = devm_regmap_init_i2c(client, &adxl313_i2c_regmap_config);
-=======
 	/*
 	 * Retrieves device specific data as a pointer to a
 	 * adxl313_chip_info structure
 	 */
-	chip_data = i2c_get_match_data(client);
+	chip_data = device_get_match_data(&client->dev);
+	if (!chip_data)
+		chip_data = (const struct adxl313_chip_info *)i2c_match_id(adxl313_i2c_id, client)->driver_data;
 
 	regmap = devm_regmap_init_i2c(client,
 				      &adxl31x_i2c_regmap_config[chip_data->type]);
->>>>>>> e475cc1c
 	if (IS_ERR(regmap)) {
 		dev_err(&client->dev, "Error initializing i2c regmap: %ld\n",
 			PTR_ERR(regmap));
 		return PTR_ERR(regmap);
 	}
 
-	return adxl313_core_probe(&client->dev, regmap, client->name, NULL);
+	return adxl313_core_probe(&client->dev, regmap, chip_data, NULL);
 }
-
-static const struct i2c_device_id adxl313_i2c_id[] = {
-	{ "adxl313" },
-	{ }
-};
-
-MODULE_DEVICE_TABLE(i2c, adxl313_i2c_id);
-
-static const struct of_device_id adxl313_of_match[] = {
-	{ .compatible = "adi,adxl313" },
-	{ }
-};
-
-MODULE_DEVICE_TABLE(of, adxl313_of_match);
 
 static struct i2c_driver adxl313_i2c_driver = {
 	.driver = {
 		.name	= "adxl313_i2c",
 		.of_match_table = adxl313_of_match,
 	},
-	.probe		= adxl313_i2c_probe,
+	.probe_new	= adxl313_i2c_probe,
 	.id_table	= adxl313_i2c_id,
 };
 
