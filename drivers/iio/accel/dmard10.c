--- conflicted
+++ resolved
@@ -1,5 +1,5 @@
 // SPDX-License-Identifier: GPL-2.0-only
-/**
+/*
  * IIO driver for the 3-axis accelerometer Domintech ARD10.
  *
  * Copyright (c) 2016 Hans de Goede <hdegoede@redhat.com>
@@ -170,17 +170,13 @@
 	.read_raw	= dmard10_read_raw,
 };
 
-<<<<<<< HEAD
+static void dmard10_shutdown_cleanup(void *client)
+{
+	dmard10_shutdown(client);
+}
+
 static int dmard10_probe(struct i2c_client *client,
 			const struct i2c_device_id *id)
-=======
-static void dmard10_shutdown_cleanup(void *client)
-{
-	dmard10_shutdown(client);
-}
-
-static int dmard10_probe(struct i2c_client *client)
->>>>>>> e475cc1c
 {
 	int ret;
 	struct iio_dev *indio_dev;
@@ -203,7 +199,6 @@
 
 	data = iio_priv(indio_dev);
 	data->client = client;
-	i2c_set_clientdata(client, indio_dev);
 
 	indio_dev->info = &dmard10_info;
 	indio_dev->name = "dmard10";
@@ -215,22 +210,12 @@
 	if (ret < 0)
 		return ret;
 
-	ret = iio_device_register(indio_dev);
-	if (ret < 0) {
-		dev_err(&client->dev, "device_register failed\n");
-		dmard10_shutdown(client);
-	}
-
-	return ret;
-}
-
-static int dmard10_remove(struct i2c_client *client)
-{
-	struct iio_dev *indio_dev = i2c_get_clientdata(client);
-
-	iio_device_unregister(indio_dev);
-
-	return dmard10_shutdown(client);
+	ret = devm_add_action_or_reset(&client->dev, dmard10_shutdown_cleanup,
+				       client);
+	if (ret)
+		return ret;
+
+	return devm_iio_device_register(&client->dev, indio_dev);
 }
 
 static int dmard10_suspend(struct device *dev)
@@ -258,7 +243,6 @@
 		.pm = pm_sleep_ptr(&dmard10_pm_ops),
 	},
 	.probe		= dmard10_probe,
-	.remove		= dmard10_remove,
 	.id_table	= dmard10_i2c_id,
 };
 
