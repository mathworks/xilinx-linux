// SPDX-License-Identifier: GPL-2.0-only
/*
 * 3-axis accelerometer driver supporting following Bosch-Sensortec chips:
 *  - BMC150
 *  - BMI055
 *  - BMA255
 *  - BMA250E
 *  - BMA222E
 *  - BMA280
 *
 * Copyright (c) 2014, Intel Corporation.
 */

#include <linux/module.h>
#include <linux/i2c.h>
#include <linux/interrupt.h>
#include <linux/delay.h>
#include <linux/slab.h>
#include <linux/acpi.h>
#include <linux/pm.h>
#include <linux/pm_runtime.h>
#include <linux/iio/iio.h>
#include <linux/iio/sysfs.h>
#include <linux/iio/buffer.h>
#include <linux/iio/events.h>
#include <linux/iio/trigger.h>
#include <linux/iio/trigger_consumer.h>
#include <linux/iio/triggered_buffer.h>
#include <linux/regmap.h>

#include "bmc150-accel.h"

#define BMC150_ACCEL_DRV_NAME			"bmc150_accel"
#define BMC150_ACCEL_IRQ_NAME			"bmc150_accel_event"

#define BMC150_ACCEL_REG_CHIP_ID		0x00

#define BMC150_ACCEL_REG_INT_STATUS_2		0x0B
#define BMC150_ACCEL_ANY_MOTION_MASK		0x07
#define BMC150_ACCEL_ANY_MOTION_BIT_X		BIT(0)
#define BMC150_ACCEL_ANY_MOTION_BIT_Y		BIT(1)
#define BMC150_ACCEL_ANY_MOTION_BIT_Z		BIT(2)
#define BMC150_ACCEL_ANY_MOTION_BIT_SIGN	BIT(3)

#define BMC150_ACCEL_REG_PMU_LPW		0x11
#define BMC150_ACCEL_PMU_MODE_MASK		0xE0
#define BMC150_ACCEL_PMU_MODE_SHIFT		5
#define BMC150_ACCEL_PMU_BIT_SLEEP_DUR_MASK	0x17
#define BMC150_ACCEL_PMU_BIT_SLEEP_DUR_SHIFT	1

#define BMC150_ACCEL_REG_PMU_RANGE		0x0F

#define BMC150_ACCEL_DEF_RANGE_2G		0x03
#define BMC150_ACCEL_DEF_RANGE_4G		0x05
#define BMC150_ACCEL_DEF_RANGE_8G		0x08
#define BMC150_ACCEL_DEF_RANGE_16G		0x0C

/* Default BW: 125Hz */
#define BMC150_ACCEL_REG_PMU_BW		0x10
#define BMC150_ACCEL_DEF_BW			125

#define BMC150_ACCEL_REG_RESET			0x14
#define BMC150_ACCEL_RESET_VAL			0xB6

#define BMC150_ACCEL_REG_INT_MAP_0		0x19
#define BMC150_ACCEL_INT_MAP_0_BIT_SLOPE	BIT(2)

#define BMC150_ACCEL_REG_INT_MAP_1		0x1A
#define BMC150_ACCEL_INT_MAP_1_BIT_DATA		BIT(0)
#define BMC150_ACCEL_INT_MAP_1_BIT_FWM		BIT(1)
#define BMC150_ACCEL_INT_MAP_1_BIT_FFULL	BIT(2)

#define BMC150_ACCEL_REG_INT_RST_LATCH		0x21
#define BMC150_ACCEL_INT_MODE_LATCH_RESET	0x80
#define BMC150_ACCEL_INT_MODE_LATCH_INT	0x0F
#define BMC150_ACCEL_INT_MODE_NON_LATCH_INT	0x00

#define BMC150_ACCEL_REG_INT_EN_0		0x16
#define BMC150_ACCEL_INT_EN_BIT_SLP_X		BIT(0)
#define BMC150_ACCEL_INT_EN_BIT_SLP_Y		BIT(1)
#define BMC150_ACCEL_INT_EN_BIT_SLP_Z		BIT(2)

#define BMC150_ACCEL_REG_INT_EN_1		0x17
#define BMC150_ACCEL_INT_EN_BIT_DATA_EN		BIT(4)
#define BMC150_ACCEL_INT_EN_BIT_FFULL_EN	BIT(5)
#define BMC150_ACCEL_INT_EN_BIT_FWM_EN		BIT(6)

#define BMC150_ACCEL_REG_INT_OUT_CTRL		0x20
#define BMC150_ACCEL_INT_OUT_CTRL_INT1_LVL	BIT(0)

#define BMC150_ACCEL_REG_INT_5			0x27
#define BMC150_ACCEL_SLOPE_DUR_MASK		0x03

#define BMC150_ACCEL_REG_INT_6			0x28
#define BMC150_ACCEL_SLOPE_THRES_MASK		0xFF

/* Slope duration in terms of number of samples */
#define BMC150_ACCEL_DEF_SLOPE_DURATION		1
/* in terms of multiples of g's/LSB, based on range */
#define BMC150_ACCEL_DEF_SLOPE_THRESHOLD	1

#define BMC150_ACCEL_REG_XOUT_L		0x02

#define BMC150_ACCEL_MAX_STARTUP_TIME_MS	100

/* Sleep Duration values */
#define BMC150_ACCEL_SLEEP_500_MICRO		0x05
#define BMC150_ACCEL_SLEEP_1_MS		0x06
#define BMC150_ACCEL_SLEEP_2_MS		0x07
#define BMC150_ACCEL_SLEEP_4_MS		0x08
#define BMC150_ACCEL_SLEEP_6_MS		0x09
#define BMC150_ACCEL_SLEEP_10_MS		0x0A
#define BMC150_ACCEL_SLEEP_25_MS		0x0B
#define BMC150_ACCEL_SLEEP_50_MS		0x0C
#define BMC150_ACCEL_SLEEP_100_MS		0x0D
#define BMC150_ACCEL_SLEEP_500_MS		0x0E
#define BMC150_ACCEL_SLEEP_1_SEC		0x0F

#define BMC150_ACCEL_REG_TEMP			0x08
#define BMC150_ACCEL_TEMP_CENTER_VAL		23

#define BMC150_ACCEL_AXIS_TO_REG(axis)	(BMC150_ACCEL_REG_XOUT_L + (axis * 2))
#define BMC150_AUTO_SUSPEND_DELAY_MS		2000

#define BMC150_ACCEL_REG_FIFO_STATUS		0x0E
#define BMC150_ACCEL_REG_FIFO_CONFIG0		0x30
#define BMC150_ACCEL_REG_FIFO_CONFIG1		0x3E
#define BMC150_ACCEL_REG_FIFO_DATA		0x3F
#define BMC150_ACCEL_FIFO_LENGTH		32

enum bmc150_accel_axis {
	AXIS_X,
	AXIS_Y,
	AXIS_Z,
	AXIS_MAX,
};

enum bmc150_power_modes {
	BMC150_ACCEL_SLEEP_MODE_NORMAL,
	BMC150_ACCEL_SLEEP_MODE_DEEP_SUSPEND,
	BMC150_ACCEL_SLEEP_MODE_LPM,
	BMC150_ACCEL_SLEEP_MODE_SUSPEND = 0x04,
};

struct bmc150_scale_info {
	int scale;
	u8 reg_range;
};

struct bmc150_accel_chip_info {
	const char *name;
	u8 chip_id;
	const struct iio_chan_spec *channels;
	int num_channels;
	const struct bmc150_scale_info scale_table[4];
};

struct bmc150_accel_interrupt {
	const struct bmc150_accel_interrupt_info *info;
	atomic_t users;
};

struct bmc150_accel_trigger {
	struct bmc150_accel_data *data;
	struct iio_trigger *indio_trig;
	int (*setup)(struct bmc150_accel_trigger *t, bool state);
	int intr;
	bool enabled;
};

enum bmc150_accel_interrupt_id {
	BMC150_ACCEL_INT_DATA_READY,
	BMC150_ACCEL_INT_ANY_MOTION,
	BMC150_ACCEL_INT_WATERMARK,
	BMC150_ACCEL_INTERRUPTS,
};

enum bmc150_accel_trigger_id {
	BMC150_ACCEL_TRIGGER_DATA_READY,
	BMC150_ACCEL_TRIGGER_ANY_MOTION,
	BMC150_ACCEL_TRIGGERS,
};

struct bmc150_accel_data {
	struct regmap *regmap;
	int irq;
	struct bmc150_accel_interrupt interrupts[BMC150_ACCEL_INTERRUPTS];
	struct bmc150_accel_trigger triggers[BMC150_ACCEL_TRIGGERS];
	struct mutex mutex;
	u8 fifo_mode, watermark;
	s16 buffer[8];
	/*
	 * Ensure there is sufficient space and correct alignment for
	 * the timestamp if enabled
	 */
	struct {
		__le16 channels[3];
		s64 ts __aligned(8);
	} scan;
	u8 bw_bits;
	u32 slope_dur;
	u32 slope_thres;
	u32 range;
	int ev_enable_state;
	int64_t timestamp, old_timestamp; /* Only used in hw fifo mode. */
	const struct bmc150_accel_chip_info *chip_info;
	struct iio_mount_matrix orientation;
};

static const struct {
	int val;
	int val2;
	u8 bw_bits;
} bmc150_accel_samp_freq_table[] = { {15, 620000, 0x08},
				     {31, 260000, 0x09},
				     {62, 500000, 0x0A},
				     {125, 0, 0x0B},
				     {250, 0, 0x0C},
				     {500, 0, 0x0D},
				     {1000, 0, 0x0E},
				     {2000, 0, 0x0F} };

static const struct {
	int bw_bits;
	int msec;
} bmc150_accel_sample_upd_time[] = { {0x08, 64},
				     {0x09, 32},
				     {0x0A, 16},
				     {0x0B, 8},
				     {0x0C, 4},
				     {0x0D, 2},
				     {0x0E, 1},
				     {0x0F, 1} };

static const struct {
	int sleep_dur;
	u8 reg_value;
} bmc150_accel_sleep_value_table[] = { {0, 0},
				       {500, BMC150_ACCEL_SLEEP_500_MICRO},
				       {1000, BMC150_ACCEL_SLEEP_1_MS},
				       {2000, BMC150_ACCEL_SLEEP_2_MS},
				       {4000, BMC150_ACCEL_SLEEP_4_MS},
				       {6000, BMC150_ACCEL_SLEEP_6_MS},
				       {10000, BMC150_ACCEL_SLEEP_10_MS},
				       {25000, BMC150_ACCEL_SLEEP_25_MS},
				       {50000, BMC150_ACCEL_SLEEP_50_MS},
				       {100000, BMC150_ACCEL_SLEEP_100_MS},
				       {500000, BMC150_ACCEL_SLEEP_500_MS},
				       {1000000, BMC150_ACCEL_SLEEP_1_SEC} };

const struct regmap_config bmc150_regmap_conf = {
	.reg_bits = 8,
	.val_bits = 8,
	.max_register = 0x3f,
};
EXPORT_SYMBOL_GPL(bmc150_regmap_conf);

static int bmc150_accel_set_mode(struct bmc150_accel_data *data,
				 enum bmc150_power_modes mode,
				 int dur_us)
{
	struct device *dev = regmap_get_device(data->regmap);
	int i;
	int ret;
	u8 lpw_bits;
	int dur_val = -1;

	if (dur_us > 0) {
		for (i = 0; i < ARRAY_SIZE(bmc150_accel_sleep_value_table);
									 ++i) {
			if (bmc150_accel_sleep_value_table[i].sleep_dur ==
									dur_us)
				dur_val =
				bmc150_accel_sleep_value_table[i].reg_value;
		}
	} else {
		dur_val = 0;
	}

	if (dur_val < 0)
		return -EINVAL;

	lpw_bits = mode << BMC150_ACCEL_PMU_MODE_SHIFT;
	lpw_bits |= (dur_val << BMC150_ACCEL_PMU_BIT_SLEEP_DUR_SHIFT);

	dev_dbg(dev, "Set Mode bits %x\n", lpw_bits);

	ret = regmap_write(data->regmap, BMC150_ACCEL_REG_PMU_LPW, lpw_bits);
	if (ret < 0) {
		dev_err(dev, "Error writing reg_pmu_lpw\n");
		return ret;
	}

	return 0;
}

static int bmc150_accel_set_bw(struct bmc150_accel_data *data, int val,
			       int val2)
{
	int i;
	int ret;

	for (i = 0; i < ARRAY_SIZE(bmc150_accel_samp_freq_table); ++i) {
		if (bmc150_accel_samp_freq_table[i].val == val &&
		    bmc150_accel_samp_freq_table[i].val2 == val2) {
			ret = regmap_write(data->regmap,
				BMC150_ACCEL_REG_PMU_BW,
				bmc150_accel_samp_freq_table[i].bw_bits);
			if (ret < 0)
				return ret;

			data->bw_bits =
				bmc150_accel_samp_freq_table[i].bw_bits;
			return 0;
		}
	}

	return -EINVAL;
}

static int bmc150_accel_update_slope(struct bmc150_accel_data *data)
{
	struct device *dev = regmap_get_device(data->regmap);
	int ret;

	ret = regmap_write(data->regmap, BMC150_ACCEL_REG_INT_6,
					data->slope_thres);
	if (ret < 0) {
		dev_err(dev, "Error writing reg_int_6\n");
		return ret;
	}

	ret = regmap_update_bits(data->regmap, BMC150_ACCEL_REG_INT_5,
				 BMC150_ACCEL_SLOPE_DUR_MASK, data->slope_dur);
	if (ret < 0) {
		dev_err(dev, "Error updating reg_int_5\n");
		return ret;
	}

<<<<<<< HEAD
	dev_dbg(dev, "%s: %x %x\n", __func__, data->slope_thres,
		data->slope_dur);
=======
	dev_dbg(dev, "%x %x\n", data->slope_thres, data->slope_dur);
>>>>>>> 24b8d41d

	return ret;
}

static int bmc150_accel_any_motion_setup(struct bmc150_accel_trigger *t,
					 bool state)
{
	if (state)
		return bmc150_accel_update_slope(t->data);

	return 0;
}

static int bmc150_accel_get_bw(struct bmc150_accel_data *data, int *val,
			       int *val2)
{
	int i;

	for (i = 0; i < ARRAY_SIZE(bmc150_accel_samp_freq_table); ++i) {
		if (bmc150_accel_samp_freq_table[i].bw_bits == data->bw_bits) {
			*val = bmc150_accel_samp_freq_table[i].val;
			*val2 = bmc150_accel_samp_freq_table[i].val2;
			return IIO_VAL_INT_PLUS_MICRO;
		}
	}

	return -EINVAL;
}

#ifdef CONFIG_PM
static int bmc150_accel_get_startup_times(struct bmc150_accel_data *data)
{
	int i;

	for (i = 0; i < ARRAY_SIZE(bmc150_accel_sample_upd_time); ++i) {
		if (bmc150_accel_sample_upd_time[i].bw_bits == data->bw_bits)
			return bmc150_accel_sample_upd_time[i].msec;
	}

	return BMC150_ACCEL_MAX_STARTUP_TIME_MS;
}

static int bmc150_accel_set_power_state(struct bmc150_accel_data *data, bool on)
{
	struct device *dev = regmap_get_device(data->regmap);
	int ret;

	if (on) {
		ret = pm_runtime_get_sync(dev);
	} else {
		pm_runtime_mark_last_busy(dev);
		ret = pm_runtime_put_autosuspend(dev);
	}

	if (ret < 0) {
		dev_err(dev,
<<<<<<< HEAD
			"Failed: bmc150_accel_set_power_state for %d\n", on);
=======
			"Failed: %s for %d\n", __func__, on);
>>>>>>> 24b8d41d
		if (on)
			pm_runtime_put_noidle(dev);

		return ret;
	}

	return 0;
}
#else
static int bmc150_accel_set_power_state(struct bmc150_accel_data *data, bool on)
{
	return 0;
}
#endif

static const struct bmc150_accel_interrupt_info {
	u8 map_reg;
	u8 map_bitmask;
	u8 en_reg;
	u8 en_bitmask;
} bmc150_accel_interrupts[BMC150_ACCEL_INTERRUPTS] = {
	{ /* data ready interrupt */
		.map_reg = BMC150_ACCEL_REG_INT_MAP_1,
		.map_bitmask = BMC150_ACCEL_INT_MAP_1_BIT_DATA,
		.en_reg = BMC150_ACCEL_REG_INT_EN_1,
		.en_bitmask = BMC150_ACCEL_INT_EN_BIT_DATA_EN,
	},
	{  /* motion interrupt */
		.map_reg = BMC150_ACCEL_REG_INT_MAP_0,
		.map_bitmask = BMC150_ACCEL_INT_MAP_0_BIT_SLOPE,
		.en_reg = BMC150_ACCEL_REG_INT_EN_0,
		.en_bitmask =  BMC150_ACCEL_INT_EN_BIT_SLP_X |
			BMC150_ACCEL_INT_EN_BIT_SLP_Y |
			BMC150_ACCEL_INT_EN_BIT_SLP_Z
	},
	{ /* fifo watermark interrupt */
		.map_reg = BMC150_ACCEL_REG_INT_MAP_1,
		.map_bitmask = BMC150_ACCEL_INT_MAP_1_BIT_FWM,
		.en_reg = BMC150_ACCEL_REG_INT_EN_1,
		.en_bitmask = BMC150_ACCEL_INT_EN_BIT_FWM_EN,
	},
};

static void bmc150_accel_interrupts_setup(struct iio_dev *indio_dev,
					  struct bmc150_accel_data *data)
{
	int i;

	for (i = 0; i < BMC150_ACCEL_INTERRUPTS; i++)
		data->interrupts[i].info = &bmc150_accel_interrupts[i];
}

static int bmc150_accel_set_interrupt(struct bmc150_accel_data *data, int i,
				      bool state)
{
	struct device *dev = regmap_get_device(data->regmap);
	struct bmc150_accel_interrupt *intr = &data->interrupts[i];
	const struct bmc150_accel_interrupt_info *info = intr->info;
	int ret;

	if (state) {
		if (atomic_inc_return(&intr->users) > 1)
			return 0;
	} else {
		if (atomic_dec_return(&intr->users) > 0)
			return 0;
	}

	/*
	 * We will expect the enable and disable to do operation in reverse
	 * order. This will happen here anyway, as our resume operation uses
	 * sync mode runtime pm calls. The suspend operation will be delayed
	 * by autosuspend delay.
	 * So the disable operation will still happen in reverse order of
	 * enable operation. When runtime pm is disabled the mode is always on,
	 * so sequence doesn't matter.
	 */
	ret = bmc150_accel_set_power_state(data, state);
	if (ret < 0)
		return ret;

	/* map the interrupt to the appropriate pins */
	ret = regmap_update_bits(data->regmap, info->map_reg, info->map_bitmask,
				 (state ? info->map_bitmask : 0));
	if (ret < 0) {
		dev_err(dev, "Error updating reg_int_map\n");
		goto out_fix_power_state;
	}

	/* enable/disable the interrupt */
	ret = regmap_update_bits(data->regmap, info->en_reg, info->en_bitmask,
				 (state ? info->en_bitmask : 0));
	if (ret < 0) {
		dev_err(dev, "Error updating reg_int_en\n");
		goto out_fix_power_state;
	}

	return 0;

out_fix_power_state:
	bmc150_accel_set_power_state(data, false);
	return ret;
}

static int bmc150_accel_set_scale(struct bmc150_accel_data *data, int val)
{
	struct device *dev = regmap_get_device(data->regmap);
	int ret, i;

	for (i = 0; i < ARRAY_SIZE(data->chip_info->scale_table); ++i) {
		if (data->chip_info->scale_table[i].scale == val) {
			ret = regmap_write(data->regmap,
				     BMC150_ACCEL_REG_PMU_RANGE,
				     data->chip_info->scale_table[i].reg_range);
			if (ret < 0) {
				dev_err(dev, "Error writing pmu_range\n");
				return ret;
			}

			data->range = data->chip_info->scale_table[i].reg_range;
			return 0;
		}
	}

	return -EINVAL;
}

static int bmc150_accel_get_temp(struct bmc150_accel_data *data, int *val)
{
	struct device *dev = regmap_get_device(data->regmap);
	int ret;
	unsigned int value;

	mutex_lock(&data->mutex);

	ret = regmap_read(data->regmap, BMC150_ACCEL_REG_TEMP, &value);
	if (ret < 0) {
		dev_err(dev, "Error reading reg_temp\n");
		mutex_unlock(&data->mutex);
		return ret;
	}
	*val = sign_extend32(value, 7);

	mutex_unlock(&data->mutex);

	return IIO_VAL_INT;
}

static int bmc150_accel_get_axis(struct bmc150_accel_data *data,
				 struct iio_chan_spec const *chan,
				 int *val)
{
	struct device *dev = regmap_get_device(data->regmap);
	int ret;
	int axis = chan->scan_index;
	__le16 raw_val;

	mutex_lock(&data->mutex);
	ret = bmc150_accel_set_power_state(data, true);
	if (ret < 0) {
		mutex_unlock(&data->mutex);
		return ret;
	}

	ret = regmap_bulk_read(data->regmap, BMC150_ACCEL_AXIS_TO_REG(axis),
			       &raw_val, sizeof(raw_val));
	if (ret < 0) {
		dev_err(dev, "Error reading axis %d\n", axis);
		bmc150_accel_set_power_state(data, false);
		mutex_unlock(&data->mutex);
		return ret;
	}
	*val = sign_extend32(le16_to_cpu(raw_val) >> chan->scan_type.shift,
			     chan->scan_type.realbits - 1);
	ret = bmc150_accel_set_power_state(data, false);
	mutex_unlock(&data->mutex);
	if (ret < 0)
		return ret;

	return IIO_VAL_INT;
}

static int bmc150_accel_read_raw(struct iio_dev *indio_dev,
				 struct iio_chan_spec const *chan,
				 int *val, int *val2, long mask)
{
	struct bmc150_accel_data *data = iio_priv(indio_dev);
	int ret;

	switch (mask) {
	case IIO_CHAN_INFO_RAW:
		switch (chan->type) {
		case IIO_TEMP:
			return bmc150_accel_get_temp(data, val);
		case IIO_ACCEL:
			if (iio_buffer_enabled(indio_dev))
				return -EBUSY;
			else
				return bmc150_accel_get_axis(data, chan, val);
		default:
			return -EINVAL;
		}
	case IIO_CHAN_INFO_OFFSET:
		if (chan->type == IIO_TEMP) {
			*val = BMC150_ACCEL_TEMP_CENTER_VAL;
			return IIO_VAL_INT;
		} else {
			return -EINVAL;
		}
	case IIO_CHAN_INFO_SCALE:
		*val = 0;
		switch (chan->type) {
		case IIO_TEMP:
			*val2 = 500000;
			return IIO_VAL_INT_PLUS_MICRO;
		case IIO_ACCEL:
		{
			int i;
			const struct bmc150_scale_info *si;
			int st_size = ARRAY_SIZE(data->chip_info->scale_table);

			for (i = 0; i < st_size; ++i) {
				si = &data->chip_info->scale_table[i];
				if (si->reg_range == data->range) {
					*val2 = si->scale;
					return IIO_VAL_INT_PLUS_MICRO;
				}
			}
			return -EINVAL;
		}
		default:
			return -EINVAL;
		}
	case IIO_CHAN_INFO_SAMP_FREQ:
		mutex_lock(&data->mutex);
		ret = bmc150_accel_get_bw(data, val, val2);
		mutex_unlock(&data->mutex);
		return ret;
	default:
		return -EINVAL;
	}
}

static int bmc150_accel_write_raw(struct iio_dev *indio_dev,
				  struct iio_chan_spec const *chan,
				  int val, int val2, long mask)
{
	struct bmc150_accel_data *data = iio_priv(indio_dev);
	int ret;

	switch (mask) {
	case IIO_CHAN_INFO_SAMP_FREQ:
		mutex_lock(&data->mutex);
		ret = bmc150_accel_set_bw(data, val, val2);
		mutex_unlock(&data->mutex);
		break;
	case IIO_CHAN_INFO_SCALE:
		if (val)
			return -EINVAL;

		mutex_lock(&data->mutex);
		ret = bmc150_accel_set_scale(data, val2);
		mutex_unlock(&data->mutex);
		return ret;
	default:
		ret = -EINVAL;
	}

	return ret;
}

static int bmc150_accel_read_event(struct iio_dev *indio_dev,
				   const struct iio_chan_spec *chan,
				   enum iio_event_type type,
				   enum iio_event_direction dir,
				   enum iio_event_info info,
				   int *val, int *val2)
{
	struct bmc150_accel_data *data = iio_priv(indio_dev);

	*val2 = 0;
	switch (info) {
	case IIO_EV_INFO_VALUE:
		*val = data->slope_thres;
		break;
	case IIO_EV_INFO_PERIOD:
		*val = data->slope_dur;
		break;
	default:
		return -EINVAL;
	}

	return IIO_VAL_INT;
}

static int bmc150_accel_write_event(struct iio_dev *indio_dev,
				    const struct iio_chan_spec *chan,
				    enum iio_event_type type,
				    enum iio_event_direction dir,
				    enum iio_event_info info,
				    int val, int val2)
{
	struct bmc150_accel_data *data = iio_priv(indio_dev);

	if (data->ev_enable_state)
		return -EBUSY;

	switch (info) {
	case IIO_EV_INFO_VALUE:
		data->slope_thres = val & BMC150_ACCEL_SLOPE_THRES_MASK;
		break;
	case IIO_EV_INFO_PERIOD:
		data->slope_dur = val & BMC150_ACCEL_SLOPE_DUR_MASK;
		break;
	default:
		return -EINVAL;
	}

	return 0;
}

static int bmc150_accel_read_event_config(struct iio_dev *indio_dev,
					  const struct iio_chan_spec *chan,
					  enum iio_event_type type,
					  enum iio_event_direction dir)
{
	struct bmc150_accel_data *data = iio_priv(indio_dev);

	return data->ev_enable_state;
}

static int bmc150_accel_write_event_config(struct iio_dev *indio_dev,
					   const struct iio_chan_spec *chan,
					   enum iio_event_type type,
					   enum iio_event_direction dir,
					   int state)
{
	struct bmc150_accel_data *data = iio_priv(indio_dev);
	int ret;

	if (state == data->ev_enable_state)
		return 0;

	mutex_lock(&data->mutex);

	ret = bmc150_accel_set_interrupt(data, BMC150_ACCEL_INT_ANY_MOTION,
					 state);
	if (ret < 0) {
		mutex_unlock(&data->mutex);
		return ret;
	}

	data->ev_enable_state = state;
	mutex_unlock(&data->mutex);

	return 0;
}

static int bmc150_accel_validate_trigger(struct iio_dev *indio_dev,
					 struct iio_trigger *trig)
{
	struct bmc150_accel_data *data = iio_priv(indio_dev);
	int i;

	for (i = 0; i < BMC150_ACCEL_TRIGGERS; i++) {
		if (data->triggers[i].indio_trig == trig)
			return 0;
	}

	return -EINVAL;
}

static ssize_t bmc150_accel_get_fifo_watermark(struct device *dev,
					       struct device_attribute *attr,
					       char *buf)
{
	struct iio_dev *indio_dev = dev_to_iio_dev(dev);
	struct bmc150_accel_data *data = iio_priv(indio_dev);
	int wm;

	mutex_lock(&data->mutex);
	wm = data->watermark;
	mutex_unlock(&data->mutex);

	return sprintf(buf, "%d\n", wm);
}

static ssize_t bmc150_accel_get_fifo_state(struct device *dev,
					   struct device_attribute *attr,
					   char *buf)
{
	struct iio_dev *indio_dev = dev_to_iio_dev(dev);
	struct bmc150_accel_data *data = iio_priv(indio_dev);
	bool state;

	mutex_lock(&data->mutex);
	state = data->fifo_mode;
	mutex_unlock(&data->mutex);

	return sprintf(buf, "%d\n", state);
}

static const struct iio_mount_matrix *
bmc150_accel_get_mount_matrix(const struct iio_dev *indio_dev,
				const struct iio_chan_spec *chan)
{
	struct bmc150_accel_data *data = iio_priv(indio_dev);

	return &data->orientation;
}

static const struct iio_chan_spec_ext_info bmc150_accel_ext_info[] = {
	IIO_MOUNT_MATRIX(IIO_SHARED_BY_DIR, bmc150_accel_get_mount_matrix),
	{ }
};

static IIO_CONST_ATTR(hwfifo_watermark_min, "1");
static IIO_CONST_ATTR(hwfifo_watermark_max,
		      __stringify(BMC150_ACCEL_FIFO_LENGTH));
static IIO_DEVICE_ATTR(hwfifo_enabled, S_IRUGO,
		       bmc150_accel_get_fifo_state, NULL, 0);
static IIO_DEVICE_ATTR(hwfifo_watermark, S_IRUGO,
		       bmc150_accel_get_fifo_watermark, NULL, 0);

static const struct attribute *bmc150_accel_fifo_attributes[] = {
	&iio_const_attr_hwfifo_watermark_min.dev_attr.attr,
	&iio_const_attr_hwfifo_watermark_max.dev_attr.attr,
	&iio_dev_attr_hwfifo_watermark.dev_attr.attr,
	&iio_dev_attr_hwfifo_enabled.dev_attr.attr,
	NULL,
};

static int bmc150_accel_set_watermark(struct iio_dev *indio_dev, unsigned val)
{
	struct bmc150_accel_data *data = iio_priv(indio_dev);

	if (val > BMC150_ACCEL_FIFO_LENGTH)
		val = BMC150_ACCEL_FIFO_LENGTH;

	mutex_lock(&data->mutex);
	data->watermark = val;
	mutex_unlock(&data->mutex);

	return 0;
}

/*
 * We must read at least one full frame in one burst, otherwise the rest of the
 * frame data is discarded.
 */
static int bmc150_accel_fifo_transfer(struct bmc150_accel_data *data,
				      char *buffer, int samples)
{
	struct device *dev = regmap_get_device(data->regmap);
	int sample_length = 3 * 2;
	int ret;
	int total_length = samples * sample_length;

	ret = regmap_raw_read(data->regmap, BMC150_ACCEL_REG_FIFO_DATA,
			      buffer, total_length);
	if (ret)
		dev_err(dev,
<<<<<<< HEAD
			"Error transferring data from fifo in single steps of %zu\n",
			step);
=======
			"Error transferring data from fifo: %d\n", ret);
>>>>>>> 24b8d41d

	return ret;
}

static int __bmc150_accel_fifo_flush(struct iio_dev *indio_dev,
				     unsigned samples, bool irq)
{
	struct bmc150_accel_data *data = iio_priv(indio_dev);
	struct device *dev = regmap_get_device(data->regmap);
	int ret, i;
	u8 count;
	u16 buffer[BMC150_ACCEL_FIFO_LENGTH * 3];
	int64_t tstamp;
	uint64_t sample_period;
	unsigned int val;

	ret = regmap_read(data->regmap, BMC150_ACCEL_REG_FIFO_STATUS, &val);
	if (ret < 0) {
		dev_err(dev, "Error reading reg_fifo_status\n");
		return ret;
	}

	count = val & 0x7F;

	if (!count)
		return 0;

	/*
	 * If we getting called from IRQ handler we know the stored timestamp is
	 * fairly accurate for the last stored sample. Otherwise, if we are
	 * called as a result of a read operation from userspace and hence
	 * before the watermark interrupt was triggered, take a timestamp
	 * now. We can fall anywhere in between two samples so the error in this
	 * case is at most one sample period.
	 */
	if (!irq) {
		data->old_timestamp = data->timestamp;
		data->timestamp = iio_get_time_ns(indio_dev);
	}

	/*
	 * Approximate timestamps for each of the sample based on the sampling
	 * frequency, timestamp for last sample and number of samples.
	 *
	 * Note that we can't use the current bandwidth settings to compute the
	 * sample period because the sample rate varies with the device
	 * (e.g. between 31.70ms to 32.20ms for a bandwidth of 15.63HZ). That
	 * small variation adds when we store a large number of samples and
	 * creates significant jitter between the last and first samples in
	 * different batches (e.g. 32ms vs 21ms).
	 *
	 * To avoid this issue we compute the actual sample period ourselves
	 * based on the timestamp delta between the last two flush operations.
	 */
	sample_period = (data->timestamp - data->old_timestamp);
	do_div(sample_period, count);
	tstamp = data->timestamp - (count - 1) * sample_period;

	if (samples && count > samples)
		count = samples;

	ret = bmc150_accel_fifo_transfer(data, (u8 *)buffer, count);
	if (ret)
		return ret;

	/*
	 * Ideally we want the IIO core to handle the demux when running in fifo
	 * mode but not when running in triggered buffer mode. Unfortunately
	 * this does not seem to be possible, so stick with driver demux for
	 * now.
	 */
	for (i = 0; i < count; i++) {
		int j, bit;

		j = 0;
		for_each_set_bit(bit, indio_dev->active_scan_mask,
				 indio_dev->masklength)
			memcpy(&data->scan.channels[j++], &buffer[i * 3 + bit],
			       sizeof(data->scan.channels[0]));

		iio_push_to_buffers_with_timestamp(indio_dev, &data->scan,
						   tstamp);

		tstamp += sample_period;
	}

	return count;
}

static int bmc150_accel_fifo_flush(struct iio_dev *indio_dev, unsigned samples)
{
	struct bmc150_accel_data *data = iio_priv(indio_dev);
	int ret;

	mutex_lock(&data->mutex);
	ret = __bmc150_accel_fifo_flush(indio_dev, samples, false);
	mutex_unlock(&data->mutex);

	return ret;
}

static IIO_CONST_ATTR_SAMP_FREQ_AVAIL(
		"15.620000 31.260000 62.50000 125 250 500 1000 2000");

static struct attribute *bmc150_accel_attributes[] = {
	&iio_const_attr_sampling_frequency_available.dev_attr.attr,
	NULL,
};

static const struct attribute_group bmc150_accel_attrs_group = {
	.attrs = bmc150_accel_attributes,
};

static const struct iio_event_spec bmc150_accel_event = {
		.type = IIO_EV_TYPE_ROC,
		.dir = IIO_EV_DIR_EITHER,
		.mask_separate = BIT(IIO_EV_INFO_VALUE) |
				 BIT(IIO_EV_INFO_ENABLE) |
				 BIT(IIO_EV_INFO_PERIOD)
};

#define BMC150_ACCEL_CHANNEL(_axis, bits) {				\
	.type = IIO_ACCEL,						\
	.modified = 1,							\
	.channel2 = IIO_MOD_##_axis,					\
	.info_mask_separate = BIT(IIO_CHAN_INFO_RAW),			\
	.info_mask_shared_by_type = BIT(IIO_CHAN_INFO_SCALE) |		\
				BIT(IIO_CHAN_INFO_SAMP_FREQ),		\
	.scan_index = AXIS_##_axis,					\
	.scan_type = {							\
		.sign = 's',						\
		.realbits = (bits),					\
		.storagebits = 16,					\
		.shift = 16 - (bits),					\
		.endianness = IIO_LE,					\
	},								\
	.ext_info = bmc150_accel_ext_info,				\
	.event_spec = &bmc150_accel_event,				\
	.num_event_specs = 1						\
}

#define BMC150_ACCEL_CHANNELS(bits) {					\
	{								\
		.type = IIO_TEMP,					\
		.info_mask_separate = BIT(IIO_CHAN_INFO_RAW) |		\
				      BIT(IIO_CHAN_INFO_SCALE) |	\
				      BIT(IIO_CHAN_INFO_OFFSET),	\
		.scan_index = -1,					\
	},								\
	BMC150_ACCEL_CHANNEL(X, bits),					\
	BMC150_ACCEL_CHANNEL(Y, bits),					\
	BMC150_ACCEL_CHANNEL(Z, bits),					\
	IIO_CHAN_SOFT_TIMESTAMP(3),					\
}

static const struct iio_chan_spec bma222e_accel_channels[] =
	BMC150_ACCEL_CHANNELS(8);
static const struct iio_chan_spec bma250e_accel_channels[] =
	BMC150_ACCEL_CHANNELS(10);
static const struct iio_chan_spec bmc150_accel_channels[] =
	BMC150_ACCEL_CHANNELS(12);
static const struct iio_chan_spec bma280_accel_channels[] =
	BMC150_ACCEL_CHANNELS(14);

static const struct bmc150_accel_chip_info bmc150_accel_chip_info_tbl[] = {
	[bmc150] = {
		.name = "BMC150A",
		.chip_id = 0xFA,
		.channels = bmc150_accel_channels,
		.num_channels = ARRAY_SIZE(bmc150_accel_channels),
		.scale_table = { {9610, BMC150_ACCEL_DEF_RANGE_2G},
				 {19122, BMC150_ACCEL_DEF_RANGE_4G},
				 {38344, BMC150_ACCEL_DEF_RANGE_8G},
				 {76590, BMC150_ACCEL_DEF_RANGE_16G} },
	},
	[bmi055] = {
		.name = "BMI055A",
		.chip_id = 0xFA,
		.channels = bmc150_accel_channels,
		.num_channels = ARRAY_SIZE(bmc150_accel_channels),
		.scale_table = { {9610, BMC150_ACCEL_DEF_RANGE_2G},
				 {19122, BMC150_ACCEL_DEF_RANGE_4G},
				 {38344, BMC150_ACCEL_DEF_RANGE_8G},
				 {76590, BMC150_ACCEL_DEF_RANGE_16G} },
	},
	[bma255] = {
		.name = "BMA0255",
		.chip_id = 0xFA,
		.channels = bmc150_accel_channels,
		.num_channels = ARRAY_SIZE(bmc150_accel_channels),
		.scale_table = { {9610, BMC150_ACCEL_DEF_RANGE_2G},
				 {19122, BMC150_ACCEL_DEF_RANGE_4G},
				 {38344, BMC150_ACCEL_DEF_RANGE_8G},
				 {76590, BMC150_ACCEL_DEF_RANGE_16G} },
	},
	[bma250e] = {
		.name = "BMA250E",
		.chip_id = 0xF9,
		.channels = bma250e_accel_channels,
		.num_channels = ARRAY_SIZE(bma250e_accel_channels),
		.scale_table = { {38344, BMC150_ACCEL_DEF_RANGE_2G},
				 {76590, BMC150_ACCEL_DEF_RANGE_4G},
				 {153277, BMC150_ACCEL_DEF_RANGE_8G},
				 {306457, BMC150_ACCEL_DEF_RANGE_16G} },
	},
	[bma222e] = {
		.name = "BMA222E",
		.chip_id = 0xF8,
		.channels = bma222e_accel_channels,
		.num_channels = ARRAY_SIZE(bma222e_accel_channels),
		.scale_table = { {153277, BMC150_ACCEL_DEF_RANGE_2G},
				 {306457, BMC150_ACCEL_DEF_RANGE_4G},
				 {612915, BMC150_ACCEL_DEF_RANGE_8G},
				 {1225831, BMC150_ACCEL_DEF_RANGE_16G} },
	},
	[bma280] = {
		.name = "BMA0280",
		.chip_id = 0xFB,
		.channels = bma280_accel_channels,
		.num_channels = ARRAY_SIZE(bma280_accel_channels),
		.scale_table = { {2392, BMC150_ACCEL_DEF_RANGE_2G},
				 {4785, BMC150_ACCEL_DEF_RANGE_4G},
				 {9581, BMC150_ACCEL_DEF_RANGE_8G},
				 {19152, BMC150_ACCEL_DEF_RANGE_16G} },
	},
};

static const struct iio_info bmc150_accel_info = {
	.attrs			= &bmc150_accel_attrs_group,
	.read_raw		= bmc150_accel_read_raw,
	.write_raw		= bmc150_accel_write_raw,
	.read_event_value	= bmc150_accel_read_event,
	.write_event_value	= bmc150_accel_write_event,
	.write_event_config	= bmc150_accel_write_event_config,
	.read_event_config	= bmc150_accel_read_event_config,
};

static const struct iio_info bmc150_accel_info_fifo = {
	.attrs			= &bmc150_accel_attrs_group,
	.read_raw		= bmc150_accel_read_raw,
	.write_raw		= bmc150_accel_write_raw,
	.read_event_value	= bmc150_accel_read_event,
	.write_event_value	= bmc150_accel_write_event,
	.write_event_config	= bmc150_accel_write_event_config,
	.read_event_config	= bmc150_accel_read_event_config,
	.validate_trigger	= bmc150_accel_validate_trigger,
	.hwfifo_set_watermark	= bmc150_accel_set_watermark,
	.hwfifo_flush_to_buffer	= bmc150_accel_fifo_flush,
};

static const unsigned long bmc150_accel_scan_masks[] = {
					BIT(AXIS_X) | BIT(AXIS_Y) | BIT(AXIS_Z),
					0};

static irqreturn_t bmc150_accel_trigger_handler(int irq, void *p)
{
	struct iio_poll_func *pf = p;
	struct iio_dev *indio_dev = pf->indio_dev;
	struct bmc150_accel_data *data = iio_priv(indio_dev);
	int ret;

	mutex_lock(&data->mutex);
	ret = regmap_bulk_read(data->regmap, BMC150_ACCEL_REG_XOUT_L,
			       data->buffer, AXIS_MAX * 2);
	mutex_unlock(&data->mutex);
	if (ret < 0)
		goto err_read;

	iio_push_to_buffers_with_timestamp(indio_dev, data->buffer,
					   pf->timestamp);
err_read:
	iio_trigger_notify_done(indio_dev->trig);

	return IRQ_HANDLED;
}

static int bmc150_accel_trig_try_reen(struct iio_trigger *trig)
{
	struct bmc150_accel_trigger *t = iio_trigger_get_drvdata(trig);
	struct bmc150_accel_data *data = t->data;
	struct device *dev = regmap_get_device(data->regmap);
	int ret;

	/* new data interrupts don't need ack */
	if (t == &t->data->triggers[BMC150_ACCEL_TRIGGER_DATA_READY])
		return 0;

	mutex_lock(&data->mutex);
	/* clear any latched interrupt */
	ret = regmap_write(data->regmap, BMC150_ACCEL_REG_INT_RST_LATCH,
			   BMC150_ACCEL_INT_MODE_LATCH_INT |
			   BMC150_ACCEL_INT_MODE_LATCH_RESET);
	mutex_unlock(&data->mutex);
	if (ret < 0) {
		dev_err(dev, "Error writing reg_int_rst_latch\n");
		return ret;
	}

	return 0;
}

static int bmc150_accel_trigger_set_state(struct iio_trigger *trig,
					  bool state)
{
	struct bmc150_accel_trigger *t = iio_trigger_get_drvdata(trig);
	struct bmc150_accel_data *data = t->data;
	int ret;

	mutex_lock(&data->mutex);

	if (t->enabled == state) {
		mutex_unlock(&data->mutex);
		return 0;
	}

	if (t->setup) {
		ret = t->setup(t, state);
		if (ret < 0) {
			mutex_unlock(&data->mutex);
			return ret;
		}
	}

	ret = bmc150_accel_set_interrupt(data, t->intr, state);
	if (ret < 0) {
		mutex_unlock(&data->mutex);
		return ret;
	}

	t->enabled = state;

	mutex_unlock(&data->mutex);

	return ret;
}

static const struct iio_trigger_ops bmc150_accel_trigger_ops = {
	.set_trigger_state = bmc150_accel_trigger_set_state,
	.try_reenable = bmc150_accel_trig_try_reen,
};

static int bmc150_accel_handle_roc_event(struct iio_dev *indio_dev)
{
	struct bmc150_accel_data *data = iio_priv(indio_dev);
	struct device *dev = regmap_get_device(data->regmap);
	int dir;
	int ret;
	unsigned int val;

	ret = regmap_read(data->regmap, BMC150_ACCEL_REG_INT_STATUS_2, &val);
	if (ret < 0) {
		dev_err(dev, "Error reading reg_int_status_2\n");
		return ret;
	}

	if (val & BMC150_ACCEL_ANY_MOTION_BIT_SIGN)
		dir = IIO_EV_DIR_FALLING;
	else
		dir = IIO_EV_DIR_RISING;

	if (val & BMC150_ACCEL_ANY_MOTION_BIT_X)
		iio_push_event(indio_dev,
			       IIO_MOD_EVENT_CODE(IIO_ACCEL,
						  0,
						  IIO_MOD_X,
						  IIO_EV_TYPE_ROC,
						  dir),
			       data->timestamp);

	if (val & BMC150_ACCEL_ANY_MOTION_BIT_Y)
		iio_push_event(indio_dev,
			       IIO_MOD_EVENT_CODE(IIO_ACCEL,
						  0,
						  IIO_MOD_Y,
						  IIO_EV_TYPE_ROC,
						  dir),
			       data->timestamp);

	if (val & BMC150_ACCEL_ANY_MOTION_BIT_Z)
		iio_push_event(indio_dev,
			       IIO_MOD_EVENT_CODE(IIO_ACCEL,
						  0,
						  IIO_MOD_Z,
						  IIO_EV_TYPE_ROC,
						  dir),
			       data->timestamp);

	return ret;
}

static irqreturn_t bmc150_accel_irq_thread_handler(int irq, void *private)
{
	struct iio_dev *indio_dev = private;
	struct bmc150_accel_data *data = iio_priv(indio_dev);
	struct device *dev = regmap_get_device(data->regmap);
	bool ack = false;
	int ret;

	mutex_lock(&data->mutex);

	if (data->fifo_mode) {
		ret = __bmc150_accel_fifo_flush(indio_dev,
						BMC150_ACCEL_FIFO_LENGTH, true);
		if (ret > 0)
			ack = true;
	}

	if (data->ev_enable_state) {
		ret = bmc150_accel_handle_roc_event(indio_dev);
		if (ret > 0)
			ack = true;
	}

	if (ack) {
		ret = regmap_write(data->regmap, BMC150_ACCEL_REG_INT_RST_LATCH,
				   BMC150_ACCEL_INT_MODE_LATCH_INT |
				   BMC150_ACCEL_INT_MODE_LATCH_RESET);
		if (ret)
			dev_err(dev, "Error writing reg_int_rst_latch\n");

		ret = IRQ_HANDLED;
	} else {
		ret = IRQ_NONE;
	}

	mutex_unlock(&data->mutex);

	return ret;
}

static irqreturn_t bmc150_accel_irq_handler(int irq, void *private)
{
	struct iio_dev *indio_dev = private;
	struct bmc150_accel_data *data = iio_priv(indio_dev);
	bool ack = false;
	int i;

	data->old_timestamp = data->timestamp;
	data->timestamp = iio_get_time_ns(indio_dev);

	for (i = 0; i < BMC150_ACCEL_TRIGGERS; i++) {
		if (data->triggers[i].enabled) {
			iio_trigger_poll(data->triggers[i].indio_trig);
			ack = true;
			break;
		}
	}

	if (data->ev_enable_state || data->fifo_mode)
		return IRQ_WAKE_THREAD;

	if (ack)
		return IRQ_HANDLED;

	return IRQ_NONE;
}

static const struct {
	int intr;
	const char *name;
	int (*setup)(struct bmc150_accel_trigger *t, bool state);
} bmc150_accel_triggers[BMC150_ACCEL_TRIGGERS] = {
	{
		.intr = 0,
		.name = "%s-dev%d",
	},
	{
		.intr = 1,
		.name = "%s-any-motion-dev%d",
		.setup = bmc150_accel_any_motion_setup,
	},
};

static void bmc150_accel_unregister_triggers(struct bmc150_accel_data *data,
					     int from)
{
	int i;

	for (i = from; i >= 0; i--) {
		if (data->triggers[i].indio_trig) {
			iio_trigger_unregister(data->triggers[i].indio_trig);
			data->triggers[i].indio_trig = NULL;
		}
	}
}

static int bmc150_accel_triggers_setup(struct iio_dev *indio_dev,
				       struct bmc150_accel_data *data)
{
	struct device *dev = regmap_get_device(data->regmap);
	int i, ret;

	for (i = 0; i < BMC150_ACCEL_TRIGGERS; i++) {
		struct bmc150_accel_trigger *t = &data->triggers[i];

		t->indio_trig = devm_iio_trigger_alloc(dev,
					bmc150_accel_triggers[i].name,
						       indio_dev->name,
						       indio_dev->id);
		if (!t->indio_trig) {
			ret = -ENOMEM;
			break;
		}

		t->indio_trig->dev.parent = dev;
		t->indio_trig->ops = &bmc150_accel_trigger_ops;
		t->intr = bmc150_accel_triggers[i].intr;
		t->data = data;
		t->setup = bmc150_accel_triggers[i].setup;
		iio_trigger_set_drvdata(t->indio_trig, t);

		ret = iio_trigger_register(t->indio_trig);
		if (ret)
			break;
	}

	if (ret)
		bmc150_accel_unregister_triggers(data, i - 1);

	return ret;
}

#define BMC150_ACCEL_FIFO_MODE_STREAM          0x80
#define BMC150_ACCEL_FIFO_MODE_FIFO            0x40
#define BMC150_ACCEL_FIFO_MODE_BYPASS          0x00

static int bmc150_accel_fifo_set_mode(struct bmc150_accel_data *data)
{
	struct device *dev = regmap_get_device(data->regmap);
	u8 reg = BMC150_ACCEL_REG_FIFO_CONFIG1;
	int ret;

	ret = regmap_write(data->regmap, reg, data->fifo_mode);
	if (ret < 0) {
		dev_err(dev, "Error writing reg_fifo_config1\n");
		return ret;
	}

	if (!data->fifo_mode)
		return 0;

	ret = regmap_write(data->regmap, BMC150_ACCEL_REG_FIFO_CONFIG0,
			   data->watermark);
	if (ret < 0)
		dev_err(dev, "Error writing reg_fifo_config0\n");

	return ret;
}

static int bmc150_accel_buffer_preenable(struct iio_dev *indio_dev)
{
	struct bmc150_accel_data *data = iio_priv(indio_dev);

	return bmc150_accel_set_power_state(data, true);
}

static int bmc150_accel_buffer_postenable(struct iio_dev *indio_dev)
{
	struct bmc150_accel_data *data = iio_priv(indio_dev);
	int ret = 0;

	if (indio_dev->currentmode == INDIO_BUFFER_TRIGGERED)
		return 0;

	mutex_lock(&data->mutex);

	if (!data->watermark)
		goto out;

	ret = bmc150_accel_set_interrupt(data, BMC150_ACCEL_INT_WATERMARK,
					 true);
	if (ret)
		goto out;

	data->fifo_mode = BMC150_ACCEL_FIFO_MODE_FIFO;

	ret = bmc150_accel_fifo_set_mode(data);
	if (ret) {
		data->fifo_mode = 0;
		bmc150_accel_set_interrupt(data, BMC150_ACCEL_INT_WATERMARK,
					   false);
	}

out:
	mutex_unlock(&data->mutex);

	return ret;
}

static int bmc150_accel_buffer_predisable(struct iio_dev *indio_dev)
{
	struct bmc150_accel_data *data = iio_priv(indio_dev);

	if (indio_dev->currentmode == INDIO_BUFFER_TRIGGERED)
		return 0;

	mutex_lock(&data->mutex);

	if (!data->fifo_mode)
		goto out;

	bmc150_accel_set_interrupt(data, BMC150_ACCEL_INT_WATERMARK, false);
	__bmc150_accel_fifo_flush(indio_dev, BMC150_ACCEL_FIFO_LENGTH, false);
	data->fifo_mode = 0;
	bmc150_accel_fifo_set_mode(data);

out:
	mutex_unlock(&data->mutex);

	return 0;
}

static int bmc150_accel_buffer_postdisable(struct iio_dev *indio_dev)
{
	struct bmc150_accel_data *data = iio_priv(indio_dev);

	return bmc150_accel_set_power_state(data, false);
}

static const struct iio_buffer_setup_ops bmc150_accel_buffer_ops = {
	.preenable = bmc150_accel_buffer_preenable,
	.postenable = bmc150_accel_buffer_postenable,
	.predisable = bmc150_accel_buffer_predisable,
	.postdisable = bmc150_accel_buffer_postdisable,
};

static int bmc150_accel_chip_init(struct bmc150_accel_data *data)
{
	struct device *dev = regmap_get_device(data->regmap);
	int ret, i;
	unsigned int val;

	/*
	 * Reset chip to get it in a known good state. A delay of 1.8ms after
	 * reset is required according to the data sheets of supported chips.
	 */
	regmap_write(data->regmap, BMC150_ACCEL_REG_RESET,
		     BMC150_ACCEL_RESET_VAL);
	usleep_range(1800, 2500);

	ret = regmap_read(data->regmap, BMC150_ACCEL_REG_CHIP_ID, &val);
	if (ret < 0) {
		dev_err(dev, "Error: Reading chip id\n");
		return ret;
	}

	dev_dbg(dev, "Chip Id %x\n", val);
	for (i = 0; i < ARRAY_SIZE(bmc150_accel_chip_info_tbl); i++) {
		if (bmc150_accel_chip_info_tbl[i].chip_id == val) {
			data->chip_info = &bmc150_accel_chip_info_tbl[i];
			break;
		}
	}

	if (!data->chip_info) {
		dev_err(dev, "Invalid chip %x\n", val);
		return -ENODEV;
	}

	ret = bmc150_accel_set_mode(data, BMC150_ACCEL_SLEEP_MODE_NORMAL, 0);
	if (ret < 0)
		return ret;

	/* Set Bandwidth */
	ret = bmc150_accel_set_bw(data, BMC150_ACCEL_DEF_BW, 0);
	if (ret < 0)
		return ret;

	/* Set Default Range */
	ret = regmap_write(data->regmap, BMC150_ACCEL_REG_PMU_RANGE,
			   BMC150_ACCEL_DEF_RANGE_4G);
	if (ret < 0) {
		dev_err(dev, "Error writing reg_pmu_range\n");
		return ret;
	}

	data->range = BMC150_ACCEL_DEF_RANGE_4G;

	/* Set default slope duration and thresholds */
	data->slope_thres = BMC150_ACCEL_DEF_SLOPE_THRESHOLD;
	data->slope_dur = BMC150_ACCEL_DEF_SLOPE_DURATION;
	ret = bmc150_accel_update_slope(data);
	if (ret < 0)
		return ret;

	/* Set default as latched interrupts */
	ret = regmap_write(data->regmap, BMC150_ACCEL_REG_INT_RST_LATCH,
			   BMC150_ACCEL_INT_MODE_LATCH_INT |
			   BMC150_ACCEL_INT_MODE_LATCH_RESET);
	if (ret < 0) {
		dev_err(dev, "Error writing reg_int_rst_latch\n");
		return ret;
	}

	return 0;
}

int bmc150_accel_core_probe(struct device *dev, struct regmap *regmap, int irq,
			    const char *name, bool block_supported)
{
	struct bmc150_accel_data *data;
	struct iio_dev *indio_dev;
	int ret;

	indio_dev = devm_iio_device_alloc(dev, sizeof(*data));
	if (!indio_dev)
		return -ENOMEM;

	data = iio_priv(indio_dev);
	dev_set_drvdata(dev, indio_dev);
	data->irq = irq;

	data->regmap = regmap;

	ret = iio_read_mount_matrix(dev, "mount-matrix",
				     &data->orientation);
	if (ret)
		return ret;

	ret = bmc150_accel_chip_init(data);
	if (ret < 0)
		return ret;

	mutex_init(&data->mutex);

	indio_dev->channels = data->chip_info->channels;
	indio_dev->num_channels = data->chip_info->num_channels;
	indio_dev->name = name ? name : data->chip_info->name;
	indio_dev->available_scan_masks = bmc150_accel_scan_masks;
	indio_dev->modes = INDIO_DIRECT_MODE;
	indio_dev->info = &bmc150_accel_info;

	ret = iio_triggered_buffer_setup(indio_dev,
					 &iio_pollfunc_store_time,
					 bmc150_accel_trigger_handler,
					 &bmc150_accel_buffer_ops);
	if (ret < 0) {
		dev_err(dev, "Failed: iio triggered buffer setup\n");
		return ret;
	}

	if (data->irq > 0) {
		ret = devm_request_threaded_irq(
						dev, data->irq,
						bmc150_accel_irq_handler,
						bmc150_accel_irq_thread_handler,
						IRQF_TRIGGER_RISING,
						BMC150_ACCEL_IRQ_NAME,
						indio_dev);
		if (ret)
			goto err_buffer_cleanup;

		/*
		 * Set latched mode interrupt. While certain interrupts are
		 * non-latched regardless of this settings (e.g. new data) we
		 * want to use latch mode when we can to prevent interrupt
		 * flooding.
		 */
		ret = regmap_write(data->regmap, BMC150_ACCEL_REG_INT_RST_LATCH,
				   BMC150_ACCEL_INT_MODE_LATCH_RESET);
		if (ret < 0) {
			dev_err(dev, "Error writing reg_int_rst_latch\n");
			goto err_buffer_cleanup;
		}

		bmc150_accel_interrupts_setup(indio_dev, data);

		ret = bmc150_accel_triggers_setup(indio_dev, data);
		if (ret)
			goto err_buffer_cleanup;

		if (block_supported) {
			indio_dev->modes |= INDIO_BUFFER_SOFTWARE;
			indio_dev->info = &bmc150_accel_info_fifo;
			iio_buffer_set_attrs(indio_dev->buffer,
					     bmc150_accel_fifo_attributes);
		}
	}

	ret = pm_runtime_set_active(dev);
	if (ret)
		goto err_trigger_unregister;

	pm_runtime_enable(dev);
	pm_runtime_set_autosuspend_delay(dev, BMC150_AUTO_SUSPEND_DELAY_MS);
	pm_runtime_use_autosuspend(dev);

	ret = iio_device_register(indio_dev);
	if (ret < 0) {
		dev_err(dev, "Unable to register iio device\n");
		goto err_trigger_unregister;
	}

	return 0;

err_trigger_unregister:
	bmc150_accel_unregister_triggers(data, BMC150_ACCEL_TRIGGERS - 1);
err_buffer_cleanup:
	iio_triggered_buffer_cleanup(indio_dev);

	return ret;
}
EXPORT_SYMBOL_GPL(bmc150_accel_core_probe);

int bmc150_accel_core_remove(struct device *dev)
{
	struct iio_dev *indio_dev = dev_get_drvdata(dev);
	struct bmc150_accel_data *data = iio_priv(indio_dev);

	iio_device_unregister(indio_dev);

	pm_runtime_disable(dev);
	pm_runtime_set_suspended(dev);
	pm_runtime_put_noidle(dev);

	bmc150_accel_unregister_triggers(data, BMC150_ACCEL_TRIGGERS - 1);

	iio_triggered_buffer_cleanup(indio_dev);

	mutex_lock(&data->mutex);
	bmc150_accel_set_mode(data, BMC150_ACCEL_SLEEP_MODE_DEEP_SUSPEND, 0);
	mutex_unlock(&data->mutex);

	return 0;
}
EXPORT_SYMBOL_GPL(bmc150_accel_core_remove);

#ifdef CONFIG_PM_SLEEP
static int bmc150_accel_suspend(struct device *dev)
{
	struct iio_dev *indio_dev = dev_get_drvdata(dev);
	struct bmc150_accel_data *data = iio_priv(indio_dev);

	mutex_lock(&data->mutex);
	bmc150_accel_set_mode(data, BMC150_ACCEL_SLEEP_MODE_SUSPEND, 0);
	mutex_unlock(&data->mutex);

	return 0;
}

static int bmc150_accel_resume(struct device *dev)
{
	struct iio_dev *indio_dev = dev_get_drvdata(dev);
	struct bmc150_accel_data *data = iio_priv(indio_dev);

	mutex_lock(&data->mutex);
	bmc150_accel_set_mode(data, BMC150_ACCEL_SLEEP_MODE_NORMAL, 0);
	bmc150_accel_fifo_set_mode(data);
	mutex_unlock(&data->mutex);

	return 0;
}
#endif

#ifdef CONFIG_PM
static int bmc150_accel_runtime_suspend(struct device *dev)
{
	struct iio_dev *indio_dev = dev_get_drvdata(dev);
	struct bmc150_accel_data *data = iio_priv(indio_dev);
	int ret;

<<<<<<< HEAD
	dev_dbg(dev,  __func__);
=======
>>>>>>> 24b8d41d
	ret = bmc150_accel_set_mode(data, BMC150_ACCEL_SLEEP_MODE_SUSPEND, 0);
	if (ret < 0)
		return -EAGAIN;

	return 0;
}

static int bmc150_accel_runtime_resume(struct device *dev)
{
	struct iio_dev *indio_dev = dev_get_drvdata(dev);
	struct bmc150_accel_data *data = iio_priv(indio_dev);
	int ret;
	int sleep_val;

<<<<<<< HEAD
	dev_dbg(dev,  __func__);

=======
>>>>>>> 24b8d41d
	ret = bmc150_accel_set_mode(data, BMC150_ACCEL_SLEEP_MODE_NORMAL, 0);
	if (ret < 0)
		return ret;
	ret = bmc150_accel_fifo_set_mode(data);
	if (ret < 0)
		return ret;

	sleep_val = bmc150_accel_get_startup_times(data);
	if (sleep_val < 20)
		usleep_range(sleep_val * 1000, 20000);
	else
		msleep_interruptible(sleep_val);

	return 0;
}
#endif

const struct dev_pm_ops bmc150_accel_pm_ops = {
	SET_SYSTEM_SLEEP_PM_OPS(bmc150_accel_suspend, bmc150_accel_resume)
	SET_RUNTIME_PM_OPS(bmc150_accel_runtime_suspend,
			   bmc150_accel_runtime_resume, NULL)
};
EXPORT_SYMBOL_GPL(bmc150_accel_pm_ops);

MODULE_AUTHOR("Srinivas Pandruvada <srinivas.pandruvada@linux.intel.com>");
MODULE_LICENSE("GPL v2");
MODULE_DESCRIPTION("BMC150 accelerometer driver");<|MERGE_RESOLUTION|>--- conflicted
+++ resolved
@@ -337,12 +337,7 @@
 		return ret;
 	}
 
-<<<<<<< HEAD
-	dev_dbg(dev, "%s: %x %x\n", __func__, data->slope_thres,
-		data->slope_dur);
-=======
 	dev_dbg(dev, "%x %x\n", data->slope_thres, data->slope_dur);
->>>>>>> 24b8d41d
 
 	return ret;
 }
@@ -399,11 +394,7 @@
 
 	if (ret < 0) {
 		dev_err(dev,
-<<<<<<< HEAD
-			"Failed: bmc150_accel_set_power_state for %d\n", on);
-=======
 			"Failed: %s for %d\n", __func__, on);
->>>>>>> 24b8d41d
 		if (on)
 			pm_runtime_put_noidle(dev);
 
@@ -866,12 +857,7 @@
 			      buffer, total_length);
 	if (ret)
 		dev_err(dev,
-<<<<<<< HEAD
-			"Error transferring data from fifo in single steps of %zu\n",
-			step);
-=======
 			"Error transferring data from fifo: %d\n", ret);
->>>>>>> 24b8d41d
 
 	return ret;
 }
@@ -1733,10 +1719,6 @@
 	struct bmc150_accel_data *data = iio_priv(indio_dev);
 	int ret;
 
-<<<<<<< HEAD
-	dev_dbg(dev,  __func__);
-=======
->>>>>>> 24b8d41d
 	ret = bmc150_accel_set_mode(data, BMC150_ACCEL_SLEEP_MODE_SUSPEND, 0);
 	if (ret < 0)
 		return -EAGAIN;
@@ -1751,11 +1733,6 @@
 	int ret;
 	int sleep_val;
 
-<<<<<<< HEAD
-	dev_dbg(dev,  __func__);
-
-=======
->>>>>>> 24b8d41d
 	ret = bmc150_accel_set_mode(data, BMC150_ACCEL_SLEEP_MODE_NORMAL, 0);
 	if (ret < 0)
 		return ret;
