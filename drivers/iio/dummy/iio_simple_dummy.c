--- conflicted
+++ resolved
@@ -23,11 +23,7 @@
 #include <linux/iio/sw_device.h>
 #include "iio_simple_dummy.h"
 
-<<<<<<< HEAD
-static struct config_item_type iio_dummy_type = {
-=======
 static const struct config_item_type iio_dummy_type = {
->>>>>>> 24b8d41d
 	.ct_owner = THIS_MODULE,
 };
 
@@ -570,8 +566,6 @@
 	struct iio_dev *indio_dev;
 	struct iio_dummy_state *st;
 	struct iio_sw_device *swd;
-<<<<<<< HEAD
-=======
 	struct device *parent = NULL;
 
 	/*
@@ -579,7 +573,6 @@
 	 * parent = &spi->dev;
 	 * parent = &client->dev;
 	 */
->>>>>>> 24b8d41d
 
 	swd = kzalloc(sizeof(*swd), GFP_KERNEL);
 	if (!swd) {
@@ -693,18 +686,11 @@
 	/* Free all structures */
 	kfree(indio_dev->name);
 	iio_device_free(indio_dev);
-<<<<<<< HEAD
 
 	return 0;
 }
-/**
-=======
-
-	return 0;
-}
 
 /*
->>>>>>> 24b8d41d
  * module_iio_sw_device_driver() -  device driver registration
  *
  * Varies depending on bus type of the device. As there is no device
