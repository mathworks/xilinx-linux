--- conflicted
+++ resolved
@@ -10,21 +10,12 @@
 	tristate
 
 config IIO_SIMPLE_DUMMY
-<<<<<<< HEAD
-       tristate "An example driver with no hardware requirements"
-       depends on IIO_SW_DEVICE
-       help
-	 Driver intended mainly as documentation for how to write
-	 a driver. May also be useful for testing userspace code
-	 without hardware.
-=======
 	tristate "An example driver with no hardware requirements"
 	depends on IIO_SW_DEVICE
 	help
 	  Driver intended mainly as documentation for how to write
 	  a driver. May also be useful for testing userspace code
 	  without hardware.
->>>>>>> 24b8d41d
 
 if IIO_SIMPLE_DUMMY
 
