// SPDX-License-Identifier: GPL-2.0-only
/*
 * STMicroelectronics magnetometers driver
 *
 * Copyright 2012-2013 STMicroelectronics Inc.
 *
 * Denis Ciocca <denis.ciocca@st.com>
 */

#include <linux/kernel.h>
#include <linux/module.h>
#include <linux/slab.h>
#include <linux/i2c.h>
#include <linux/iio/iio.h>

#include <linux/iio/common/st_sensors.h>
#include <linux/iio/common/st_sensors_i2c.h>
#include "st_magn.h"

static const struct of_device_id st_magn_of_match[] = {
	{
		.compatible = "st,lsm303dlh-magn",
		.data = LSM303DLH_MAGN_DEV_NAME,
	},
	{
		.compatible = "st,lsm303dlhc-magn",
		.data = LSM303DLHC_MAGN_DEV_NAME,
	},
	{
		.compatible = "st,lsm303dlm-magn",
		.data = LSM303DLM_MAGN_DEV_NAME,
	},
	{
		.compatible = "st,lis3mdl-magn",
		.data = LIS3MDL_MAGN_DEV_NAME,
	},
	{
		.compatible = "st,lsm303agr-magn",
		.data = LSM303AGR_MAGN_DEV_NAME,
	},
	{
		.compatible = "st,lis2mdl",
		.data = LIS2MDL_MAGN_DEV_NAME,
	},
	{
		.compatible = "st,lsm9ds1-magn",
		.data = LSM9DS1_MAGN_DEV_NAME,
	},
<<<<<<< HEAD
=======
	{
		.compatible = "st,iis2mdc",
		.data = IIS2MDC_MAGN_DEV_NAME,
	},
	{
		.compatible = "st,lsm303c-magn",
		.data = LSM303C_MAGN_DEV_NAME,
	},
>>>>>>> e475cc1c
	{},
};
MODULE_DEVICE_TABLE(of, st_magn_of_match);

static int st_magn_i2c_probe(struct i2c_client *client)
{
	const struct st_sensor_settings *settings;
	struct st_sensor_data *mdata;
	struct iio_dev *indio_dev;
	int err;

	st_sensors_dev_name_probe(&client->dev, client->name, sizeof(client->name));

	settings = st_magn_get_settings(client->name);
	if (!settings) {
		dev_err(&client->dev, "device name %s not recognized.\n",
			client->name);
		return -ENODEV;
	}

	indio_dev = devm_iio_device_alloc(&client->dev, sizeof(*mdata));
	if (!indio_dev)
		return -ENOMEM;

	mdata = iio_priv(indio_dev);
	mdata->sensor_settings = (struct st_sensor_settings *)settings;

	err = st_sensors_i2c_configure(indio_dev, client);
	if (err < 0)
		return err;

	err = st_magn_common_probe(indio_dev);
	if (err < 0)
		return err;

	return 0;
}

static int st_magn_i2c_remove(struct i2c_client *client)
{
	struct iio_dev *indio_dev = i2c_get_clientdata(client);
	st_magn_common_remove(indio_dev);

	return 0;
}

static const struct i2c_device_id st_magn_id_table[] = {
	{ LSM303DLH_MAGN_DEV_NAME },
	{ LSM303DLHC_MAGN_DEV_NAME },
	{ LSM303DLM_MAGN_DEV_NAME },
	{ LIS3MDL_MAGN_DEV_NAME },
	{ LSM303AGR_MAGN_DEV_NAME },
	{ LIS2MDL_MAGN_DEV_NAME },
	{ LSM9DS1_MAGN_DEV_NAME },
<<<<<<< HEAD
=======
	{ IIS2MDC_MAGN_DEV_NAME },
	{ LSM303C_MAGN_DEV_NAME },
>>>>>>> e475cc1c
	{},
};
MODULE_DEVICE_TABLE(i2c, st_magn_id_table);

static struct i2c_driver st_magn_driver = {
	.driver = {
		.name = "st-magn-i2c",
		.of_match_table = st_magn_of_match,
	},
	.probe = st_magn_i2c_probe,
	.remove = st_magn_i2c_remove,
	.id_table = st_magn_id_table,
};
module_i2c_driver(st_magn_driver);

MODULE_AUTHOR("Denis Ciocca <denis.ciocca@st.com>");
MODULE_DESCRIPTION("STMicroelectronics magnetometers i2c driver");
MODULE_LICENSE("GPL v2");<|MERGE_RESOLUTION|>--- conflicted
+++ resolved
@@ -9,7 +9,7 @@
 
 #include <linux/kernel.h>
 #include <linux/module.h>
-#include <linux/slab.h>
+#include <linux/mod_devicetable.h>
 #include <linux/i2c.h>
 #include <linux/iio/iio.h>
 
@@ -46,22 +46,16 @@
 		.compatible = "st,lsm9ds1-magn",
 		.data = LSM9DS1_MAGN_DEV_NAME,
 	},
-<<<<<<< HEAD
-=======
 	{
 		.compatible = "st,iis2mdc",
 		.data = IIS2MDC_MAGN_DEV_NAME,
 	},
-	{
-		.compatible = "st,lsm303c-magn",
-		.data = LSM303C_MAGN_DEV_NAME,
-	},
->>>>>>> e475cc1c
 	{},
 };
 MODULE_DEVICE_TABLE(of, st_magn_of_match);
 
-static int st_magn_i2c_probe(struct i2c_client *client)
+static int st_magn_i2c_probe(struct i2c_client *client,
+			     const struct i2c_device_id *id)
 {
 	const struct st_sensor_settings *settings;
 	struct st_sensor_data *mdata;
@@ -88,19 +82,11 @@
 	if (err < 0)
 		return err;
 
-	err = st_magn_common_probe(indio_dev);
-	if (err < 0)
+	err = st_sensors_power_enable(indio_dev);
+	if (err)
 		return err;
 
-	return 0;
-}
-
-static int st_magn_i2c_remove(struct i2c_client *client)
-{
-	struct iio_dev *indio_dev = i2c_get_clientdata(client);
-	st_magn_common_remove(indio_dev);
-
-	return 0;
+	return st_magn_common_probe(indio_dev);
 }
 
 static const struct i2c_device_id st_magn_id_table[] = {
@@ -111,11 +97,7 @@
 	{ LSM303AGR_MAGN_DEV_NAME },
 	{ LIS2MDL_MAGN_DEV_NAME },
 	{ LSM9DS1_MAGN_DEV_NAME },
-<<<<<<< HEAD
-=======
 	{ IIS2MDC_MAGN_DEV_NAME },
-	{ LSM303C_MAGN_DEV_NAME },
->>>>>>> e475cc1c
 	{},
 };
 MODULE_DEVICE_TABLE(i2c, st_magn_id_table);
@@ -126,11 +108,11 @@
 		.of_match_table = st_magn_of_match,
 	},
 	.probe = st_magn_i2c_probe,
-	.remove = st_magn_i2c_remove,
 	.id_table = st_magn_id_table,
 };
 module_i2c_driver(st_magn_driver);
 
 MODULE_AUTHOR("Denis Ciocca <denis.ciocca@st.com>");
 MODULE_DESCRIPTION("STMicroelectronics magnetometers i2c driver");
-MODULE_LICENSE("GPL v2");+MODULE_LICENSE("GPL v2");
+MODULE_IMPORT_NS(IIO_ST_SENSORS);