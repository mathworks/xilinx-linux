// SPDX-License-Identifier: GPL-2.0-only
/*
 * STMicroelectronics magnetometers driver
 *
 * Copyright 2012-2013 STMicroelectronics Inc.
 *
 * Denis Ciocca <denis.ciocca@st.com>
 */

#include <linux/kernel.h>
#include <linux/module.h>
#include <linux/slab.h>
#include <linux/errno.h>
#include <linux/types.h>
#include <linux/interrupt.h>
#include <linux/i2c.h>
#include <linux/irq.h>
#include <linux/delay.h>
#include <linux/iio/iio.h>
#include <linux/iio/sysfs.h>
#include <linux/iio/buffer.h>

#include <linux/iio/common/st_sensors.h>
#include "st_magn.h"

#define ST_MAGN_NUMBER_DATA_CHANNELS		3

/* DEFAULT VALUE FOR SENSORS */
#define ST_MAGN_DEFAULT_OUT_X_H_ADDR		0x03
#define ST_MAGN_DEFAULT_OUT_Y_H_ADDR		0x07
#define ST_MAGN_DEFAULT_OUT_Z_H_ADDR		0x05

/* FULLSCALE */
#define ST_MAGN_FS_AVL_1300MG			1300
#define ST_MAGN_FS_AVL_1900MG			1900
#define ST_MAGN_FS_AVL_2500MG			2500
#define ST_MAGN_FS_AVL_4000MG			4000
#define ST_MAGN_FS_AVL_4700MG			4700
#define ST_MAGN_FS_AVL_5600MG			5600
#define ST_MAGN_FS_AVL_8000MG			8000
#define ST_MAGN_FS_AVL_8100MG			8100
#define ST_MAGN_FS_AVL_12000MG			12000
#define ST_MAGN_FS_AVL_15000MG			15000
#define ST_MAGN_FS_AVL_16000MG			16000

/* Special L addresses for Sensor 2 */
#define ST_MAGN_2_OUT_X_L_ADDR			0x28
#define ST_MAGN_2_OUT_Y_L_ADDR			0x2a
#define ST_MAGN_2_OUT_Z_L_ADDR			0x2c

/* Special L addresses for sensor 3 */
#define ST_MAGN_3_OUT_X_L_ADDR			0x68
#define ST_MAGN_3_OUT_Y_L_ADDR			0x6a
#define ST_MAGN_3_OUT_Z_L_ADDR			0x6c

static const struct iio_chan_spec st_magn_16bit_channels[] = {
	ST_SENSORS_LSM_CHANNELS(IIO_MAGN,
			BIT(IIO_CHAN_INFO_RAW) | BIT(IIO_CHAN_INFO_SCALE),
			ST_SENSORS_SCAN_X, 1, IIO_MOD_X, 's', IIO_BE, 16, 16,
			ST_MAGN_DEFAULT_OUT_X_H_ADDR),
	ST_SENSORS_LSM_CHANNELS(IIO_MAGN,
			BIT(IIO_CHAN_INFO_RAW) | BIT(IIO_CHAN_INFO_SCALE),
			ST_SENSORS_SCAN_Y, 1, IIO_MOD_Y, 's', IIO_BE, 16, 16,
			ST_MAGN_DEFAULT_OUT_Y_H_ADDR),
	ST_SENSORS_LSM_CHANNELS(IIO_MAGN,
			BIT(IIO_CHAN_INFO_RAW) | BIT(IIO_CHAN_INFO_SCALE),
			ST_SENSORS_SCAN_Z, 1, IIO_MOD_Z, 's', IIO_BE, 16, 16,
			ST_MAGN_DEFAULT_OUT_Z_H_ADDR),
	IIO_CHAN_SOFT_TIMESTAMP(3)
};

static const struct iio_chan_spec st_magn_2_16bit_channels[] = {
	ST_SENSORS_LSM_CHANNELS(IIO_MAGN,
			BIT(IIO_CHAN_INFO_RAW) | BIT(IIO_CHAN_INFO_SCALE),
			ST_SENSORS_SCAN_X, 1, IIO_MOD_X, 's', IIO_LE, 16, 16,
			ST_MAGN_2_OUT_X_L_ADDR),
	ST_SENSORS_LSM_CHANNELS(IIO_MAGN,
			BIT(IIO_CHAN_INFO_RAW) | BIT(IIO_CHAN_INFO_SCALE),
			ST_SENSORS_SCAN_Y, 1, IIO_MOD_Y, 's', IIO_LE, 16, 16,
			ST_MAGN_2_OUT_Y_L_ADDR),
	ST_SENSORS_LSM_CHANNELS(IIO_MAGN,
			BIT(IIO_CHAN_INFO_RAW) | BIT(IIO_CHAN_INFO_SCALE),
			ST_SENSORS_SCAN_Z, 1, IIO_MOD_Z, 's', IIO_LE, 16, 16,
			ST_MAGN_2_OUT_Z_L_ADDR),
	IIO_CHAN_SOFT_TIMESTAMP(3)
};

static const struct iio_chan_spec st_magn_3_16bit_channels[] = {
	ST_SENSORS_LSM_CHANNELS(IIO_MAGN,
			BIT(IIO_CHAN_INFO_RAW) | BIT(IIO_CHAN_INFO_SCALE),
			ST_SENSORS_SCAN_X, 1, IIO_MOD_X, 's', IIO_LE, 16, 16,
			ST_MAGN_3_OUT_X_L_ADDR),
	ST_SENSORS_LSM_CHANNELS(IIO_MAGN,
			BIT(IIO_CHAN_INFO_RAW) | BIT(IIO_CHAN_INFO_SCALE),
			ST_SENSORS_SCAN_Y, 1, IIO_MOD_Y, 's', IIO_LE, 16, 16,
			ST_MAGN_3_OUT_Y_L_ADDR),
	ST_SENSORS_LSM_CHANNELS(IIO_MAGN,
			BIT(IIO_CHAN_INFO_RAW) | BIT(IIO_CHAN_INFO_SCALE),
			ST_SENSORS_SCAN_Z, 1, IIO_MOD_Z, 's', IIO_LE, 16, 16,
			ST_MAGN_3_OUT_Z_L_ADDR),
	IIO_CHAN_SOFT_TIMESTAMP(3)
};

static const struct st_sensor_settings st_magn_sensors_settings[] = {
	{
		.wai = 0, /* This sensor has no valid WhoAmI report 0 */
		.wai_addr = ST_SENSORS_DEFAULT_WAI_ADDRESS,
		.sensors_supported = {
			[0] = LSM303DLH_MAGN_DEV_NAME,
		},
		.ch = (struct iio_chan_spec *)st_magn_16bit_channels,
		.odr = {
			.addr = 0x00,
			.mask = 0x1c,
			.odr_avl = {
				{ .hz = 1, .value = 0x00 },
				{ .hz = 2, .value = 0x01 },
				{ .hz = 3, .value = 0x02 },
				{ .hz = 8, .value = 0x03 },
				{ .hz = 15, .value = 0x04 },
				{ .hz = 30, .value = 0x05 },
				{ .hz = 75, .value = 0x06 },
				/* 220 Hz, 0x07 reportedly exist */
			},
		},
		.pw = {
			.addr = 0x02,
			.mask = 0x03,
			.value_on = 0x00,
			.value_off = 0x03,
		},
		.fs = {
			.addr = 0x01,
			.mask = 0xe0,
			.fs_avl = {
				[0] = {
					.num = ST_MAGN_FS_AVL_1300MG,
					.value = 0x01,
					.gain = 1100,
					.gain2 = 980,
				},
				[1] = {
					.num = ST_MAGN_FS_AVL_1900MG,
					.value = 0x02,
					.gain = 855,
					.gain2 = 760,
				},
				[2] = {
					.num = ST_MAGN_FS_AVL_2500MG,
					.value = 0x03,
					.gain = 670,
					.gain2 = 600,
				},
				[3] = {
					.num = ST_MAGN_FS_AVL_4000MG,
					.value = 0x04,
					.gain = 450,
					.gain2 = 400,
				},
				[4] = {
					.num = ST_MAGN_FS_AVL_4700MG,
					.value = 0x05,
					.gain = 400,
					.gain2 = 355,
				},
				[5] = {
					.num = ST_MAGN_FS_AVL_5600MG,
					.value = 0x06,
					.gain = 330,
					.gain2 = 295,
				},
				[6] = {
					.num = ST_MAGN_FS_AVL_8100MG,
					.value = 0x07,
					.gain = 230,
					.gain2 = 205,
				},
			},
		},
		.multi_read_bit = false,
		.bootime = 2,
	},
	{
		.wai = 0x3c,
		.wai_addr = ST_SENSORS_DEFAULT_WAI_ADDRESS,
		.sensors_supported = {
			[0] = LSM303DLHC_MAGN_DEV_NAME,
			[1] = LSM303DLM_MAGN_DEV_NAME,
		},
		.ch = (struct iio_chan_spec *)st_magn_16bit_channels,
		.odr = {
			.addr = 0x00,
			.mask = 0x1c,
			.odr_avl = {
				{ .hz = 1, .value = 0x00 },
				{ .hz = 2, .value = 0x01 },
				{ .hz = 3, .value = 0x02 },
				{ .hz = 8, .value = 0x03 },
				{ .hz = 15, .value = 0x04 },
				{ .hz = 30, .value = 0x05 },
				{ .hz = 75, .value = 0x06 },
				{ .hz = 220, .value = 0x07 },
			},
		},
		.pw = {
			.addr = 0x02,
			.mask = 0x03,
			.value_on = 0x00,
			.value_off = 0x03,
		},
		.fs = {
			.addr = 0x01,
			.mask = 0xe0,
			.fs_avl = {
				[0] = {
					.num = ST_MAGN_FS_AVL_1300MG,
					.value = 0x01,
					.gain = 909,
					.gain2 = 1020,
				},
				[1] = {
					.num = ST_MAGN_FS_AVL_1900MG,
					.value = 0x02,
					.gain = 1169,
					.gain2 = 1315,
				},
				[2] = {
					.num = ST_MAGN_FS_AVL_2500MG,
					.value = 0x03,
					.gain = 1492,
					.gain2 = 1666,
				},
				[3] = {
					.num = ST_MAGN_FS_AVL_4000MG,
					.value = 0x04,
					.gain = 2222,
					.gain2 = 2500,
				},
				[4] = {
					.num = ST_MAGN_FS_AVL_4700MG,
					.value = 0x05,
					.gain = 2500,
					.gain2 = 2816,
				},
				[5] = {
					.num = ST_MAGN_FS_AVL_5600MG,
					.value = 0x06,
					.gain = 3030,
					.gain2 = 3389,
				},
				[6] = {
					.num = ST_MAGN_FS_AVL_8100MG,
					.value = 0x07,
					.gain = 4347,
					.gain2 = 4878,
				},
			},
		},
		.multi_read_bit = false,
		.bootime = 2,
	},
	{
		.wai = 0x3d,
		.wai_addr = ST_SENSORS_DEFAULT_WAI_ADDRESS,
		.sensors_supported = {
			[0] = LIS3MDL_MAGN_DEV_NAME,
			[1] = LSM9DS1_MAGN_DEV_NAME,
			[2] = LSM303C_MAGN_DEV_NAME,
		},
		.ch = (struct iio_chan_spec *)st_magn_2_16bit_channels,
		.odr = {
			.addr = 0x20,
			.mask = 0x1c,
			.odr_avl = {
				{ .hz = 1, .value = 0x00 },
				{ .hz = 2, .value = 0x01 },
				{ .hz = 3, .value = 0x02 },
				{ .hz = 5, .value = 0x03 },
				{ .hz = 10, .value = 0x04 },
				{ .hz = 20, .value = 0x05 },
				{ .hz = 40, .value = 0x06 },
				{ .hz = 80, .value = 0x07 },
			},
		},
		.pw = {
			.addr = 0x22,
			.mask = 0x03,
			.value_on = 0x00,
			.value_off = 0x03,
		},
		.fs = {
			.addr = 0x21,
			.mask = 0x60,
			.fs_avl = {
				[0] = {
					.num = ST_MAGN_FS_AVL_4000MG,
					.value = 0x00,
					.gain = 146,
				},
				[1] = {
					.num = ST_MAGN_FS_AVL_8000MG,
					.value = 0x01,
					.gain = 292,
				},
				[2] = {
					.num = ST_MAGN_FS_AVL_12000MG,
					.value = 0x02,
					.gain = 438,
				},
				[3] = {
					.num = ST_MAGN_FS_AVL_16000MG,
					.value = 0x03,
					.gain = 584,
				},
			},
		},
		.bdu = {
			.addr = 0x24,
			.mask = 0x40,
		},
		.drdy_irq = {
			/* drdy line is routed drdy pin */
			.stat_drdy = {
				.addr = ST_SENSORS_DEFAULT_STAT_ADDR,
				.mask = 0x07,
			},
		},
		.sim = {
			.addr = 0x22,
			.value = BIT(2),
		},
		.multi_read_bit = true,
		.bootime = 2,
	},
	{
		.wai = 0x40,
		.wai_addr = 0x4f,
		.sensors_supported = {
			[0] = LSM303AGR_MAGN_DEV_NAME,
			[1] = LIS2MDL_MAGN_DEV_NAME,
		},
		.ch = (struct iio_chan_spec *)st_magn_3_16bit_channels,
		.odr = {
			.addr = 0x60,
			.mask = 0x0c,
			.odr_avl = {
				{ .hz = 10, .value = 0x00 },
				{ .hz = 20, .value = 0x01 },
				{ .hz = 50, .value = 0x02 },
				{ .hz = 100, .value = 0x03 },
			},
		},
		.pw = {
			.addr = 0x60,
			.mask = 0x03,
			.value_on = 0x00,
			.value_off = 0x03,
		},
		.fs = {
			.fs_avl = {
				[0] = {
					.num = ST_MAGN_FS_AVL_15000MG,
					.gain = 1500,
				},
			},
		},
		.bdu = {
			.addr = 0x62,
			.mask = 0x10,
		},
		.drdy_irq = {
			.int1 = {
				.addr = 0x62,
				.mask = 0x01,
			},
			.stat_drdy = {
				.addr = 0x67,
				.mask = 0x07,
			},
		},
		.multi_read_bit = false,
		.bootime = 2,
	},
<<<<<<< HEAD
=======
	{
		.wai = 0x49,
		.wai_addr = ST_SENSORS_DEFAULT_WAI_ADDRESS,
		.sensors_supported = {
			[0] = LSM9DS0_IMU_DEV_NAME,
			[1] = LSM303D_IMU_DEV_NAME,
		},
		.ch = (struct iio_chan_spec *)st_magn_4_16bit_channels,
		.odr = {
			.addr = 0x24,
			.mask = GENMASK(4, 2),
			.odr_avl = {
				{ 3, 0x00, },
				{ 6, 0x01, },
				{ 12, 0x02, },
				{ 25, 0x03, },
				{ 50, 0x04, },
				{ 100, 0x05, },
			},
		},
		.pw = {
			.addr = 0x26,
			.mask = GENMASK(1, 0),
			.value_on = 0x00,
			.value_off = 0x03,
		},
		.fs = {
			.addr = 0x25,
			.mask = GENMASK(6, 5),
			.fs_avl = {
				[0] = {
					.num = ST_MAGN_FS_AVL_2000MG,
					.value = 0x00,
					.gain = 73,
				},
				[1] = {
					.num = ST_MAGN_FS_AVL_4000MG,
					.value = 0x01,
					.gain = 146,
				},
				[2] = {
					.num = ST_MAGN_FS_AVL_8000MG,
					.value = 0x02,
					.gain = 292,
				},
				[3] = {
					.num = ST_MAGN_FS_AVL_12000MG,
					.value = 0x03,
					.gain = 438,
				},
			},
		},
		.bdu = {
			.addr = 0x20,
			.mask = BIT(3),
		},
		.drdy_irq = {
			.int1 = {
				.addr = 0x22,
				.mask = BIT(1),
			},
			.int2 = {
				.addr = 0x23,
				.mask = BIT(2),
			},
			.stat_drdy = {
				.addr = 0x07,
				.mask = GENMASK(2, 0),
			},
		},
		.sim = {
			.addr = 0x21,
			.value = BIT(0),
		},
		.multi_read_bit = true,
		.bootime = 2,
	},
};

/* Default magn DRDY is available on INT2 pin */
static const struct st_sensors_platform_data default_magn_pdata = {
	.drdy_int_pin = 2,
>>>>>>> e475cc1c
};

static int st_magn_read_raw(struct iio_dev *indio_dev,
			struct iio_chan_spec const *ch, int *val,
							int *val2, long mask)
{
	int err;
	struct st_sensor_data *mdata = iio_priv(indio_dev);

	switch (mask) {
	case IIO_CHAN_INFO_RAW:
		err = st_sensors_read_info_raw(indio_dev, ch, val);
		if (err < 0)
			goto read_error;

		return IIO_VAL_INT;
	case IIO_CHAN_INFO_SCALE:
		*val = 0;
		if ((ch->scan_index == ST_SENSORS_SCAN_Z) &&
					(mdata->current_fullscale->gain2 != 0))
			*val2 = mdata->current_fullscale->gain2;
		else
			*val2 = mdata->current_fullscale->gain;
		return IIO_VAL_INT_PLUS_MICRO;
	case IIO_CHAN_INFO_SAMP_FREQ:
		*val = mdata->odr;
		return IIO_VAL_INT;
	default:
		return -EINVAL;
	}

read_error:
	return err;
}

static int st_magn_write_raw(struct iio_dev *indio_dev,
		struct iio_chan_spec const *chan, int val, int val2, long mask)
{
	int err;

	switch (mask) {
	case IIO_CHAN_INFO_SCALE:
		return st_sensors_set_fullscale_by_gain(indio_dev, val2);
	case IIO_CHAN_INFO_SAMP_FREQ:
		if (val2)
			return -EINVAL;
		mutex_lock(&indio_dev->mlock);
		err = st_sensors_set_odr(indio_dev, val);
		mutex_unlock(&indio_dev->mlock);
		return err;
	default:
		err = -EINVAL;
	}

	return err;
}

static ST_SENSORS_DEV_ATTR_SAMP_FREQ_AVAIL();
static ST_SENSORS_DEV_ATTR_SCALE_AVAIL(in_magn_scale_available);

static struct attribute *st_magn_attributes[] = {
	&iio_dev_attr_sampling_frequency_available.dev_attr.attr,
	&iio_dev_attr_in_magn_scale_available.dev_attr.attr,
	NULL,
};

static const struct attribute_group st_magn_attribute_group = {
	.attrs = st_magn_attributes,
};

static const struct iio_info magn_info = {
	.attrs = &st_magn_attribute_group,
	.read_raw = &st_magn_read_raw,
	.write_raw = &st_magn_write_raw,
	.debugfs_reg_access = &st_sensors_debugfs_reg_access,
};

#ifdef CONFIG_IIO_TRIGGER
static const struct iio_trigger_ops st_magn_trigger_ops = {
	.set_trigger_state = ST_MAGN_TRIGGER_SET_STATE,
	.validate_device = st_sensors_validate_device,
};
#define ST_MAGN_TRIGGER_OPS (&st_magn_trigger_ops)
#else
#define ST_MAGN_TRIGGER_OPS NULL
#endif

/*
 * st_magn_get_settings() - get sensor settings from device name
 * @name: device name buffer reference.
 *
 * Return: valid reference on success, NULL otherwise.
 */
const struct st_sensor_settings *st_magn_get_settings(const char *name)
{
	int index = st_sensors_get_settings_index(name,
					st_magn_sensors_settings,
					ARRAY_SIZE(st_magn_sensors_settings));
	if (index < 0)
		return NULL;

	return &st_magn_sensors_settings[index];
}
EXPORT_SYMBOL(st_magn_get_settings);

int st_magn_common_probe(struct iio_dev *indio_dev)
{
	struct st_sensor_data *mdata = iio_priv(indio_dev);
	int err;

	indio_dev->modes = INDIO_DIRECT_MODE;
	indio_dev->info = &magn_info;

	err = st_sensors_power_enable(indio_dev);
	if (err)
		return err;

	err = st_sensors_verify_id(indio_dev);
	if (err < 0)
		goto st_magn_power_off;

	mdata->num_data_channels = ST_MAGN_NUMBER_DATA_CHANNELS;
	indio_dev->channels = mdata->sensor_settings->ch;
	indio_dev->num_channels = ST_SENSORS_NUMBER_ALL_CHANNELS;

	mdata->current_fullscale = &mdata->sensor_settings->fs.fs_avl[0];
	mdata->odr = mdata->sensor_settings->odr.odr_avl[0].hz;

	err = st_sensors_init_sensor(indio_dev, NULL);
	if (err < 0)
		goto st_magn_power_off;

	err = st_magn_allocate_ring(indio_dev);
	if (err < 0)
		goto st_magn_power_off;

	if (mdata->irq > 0) {
		err = st_sensors_allocate_trigger(indio_dev,
						ST_MAGN_TRIGGER_OPS);
		if (err < 0)
			goto st_magn_probe_trigger_error;
	}

	err = iio_device_register(indio_dev);
	if (err)
		goto st_magn_device_register_error;

	dev_info(&indio_dev->dev, "registered magnetometer %s\n",
		 indio_dev->name);

	return 0;

st_magn_device_register_error:
	if (mdata->irq > 0)
		st_sensors_deallocate_trigger(indio_dev);
st_magn_probe_trigger_error:
	st_magn_deallocate_ring(indio_dev);
st_magn_power_off:
	st_sensors_power_disable(indio_dev);

	return err;
}
EXPORT_SYMBOL(st_magn_common_probe);

void st_magn_common_remove(struct iio_dev *indio_dev)
{
	struct st_sensor_data *mdata = iio_priv(indio_dev);

	st_sensors_power_disable(indio_dev);

	iio_device_unregister(indio_dev);
	if (mdata->irq > 0)
		st_sensors_deallocate_trigger(indio_dev);

	st_magn_deallocate_ring(indio_dev);
}
EXPORT_SYMBOL(st_magn_common_remove);

MODULE_AUTHOR("Denis Ciocca <denis.ciocca@st.com>");
MODULE_DESCRIPTION("STMicroelectronics magnetometers driver");
MODULE_LICENSE("GPL v2");<|MERGE_RESOLUTION|>--- conflicted
+++ resolved
@@ -9,16 +9,11 @@
 
 #include <linux/kernel.h>
 #include <linux/module.h>
-#include <linux/slab.h>
-#include <linux/errno.h>
-#include <linux/types.h>
-#include <linux/interrupt.h>
-#include <linux/i2c.h>
-#include <linux/irq.h>
-#include <linux/delay.h>
+#include <linux/mutex.h>
+#include <linux/sysfs.h>
 #include <linux/iio/iio.h>
 #include <linux/iio/sysfs.h>
-#include <linux/iio/buffer.h>
+#include <linux/iio/trigger.h>
 
 #include <linux/iio/common/st_sensors.h>
 #include "st_magn.h"
@@ -33,6 +28,7 @@
 /* FULLSCALE */
 #define ST_MAGN_FS_AVL_1300MG			1300
 #define ST_MAGN_FS_AVL_1900MG			1900
+#define ST_MAGN_FS_AVL_2000MG			2000
 #define ST_MAGN_FS_AVL_2500MG			2500
 #define ST_MAGN_FS_AVL_4000MG			4000
 #define ST_MAGN_FS_AVL_4700MG			4700
@@ -53,51 +49,95 @@
 #define ST_MAGN_3_OUT_Y_L_ADDR			0x6a
 #define ST_MAGN_3_OUT_Z_L_ADDR			0x6c
 
+/* Special L addresses for sensor 4 */
+#define ST_MAGN_4_OUT_X_L_ADDR			0x08
+#define ST_MAGN_4_OUT_Y_L_ADDR			0x0a
+#define ST_MAGN_4_OUT_Z_L_ADDR			0x0c
+
+static const struct iio_mount_matrix *
+st_magn_get_mount_matrix(const struct iio_dev *indio_dev,
+			 const struct iio_chan_spec *chan)
+{
+	struct st_sensor_data *mdata = iio_priv(indio_dev);
+
+	return &mdata->mount_matrix;
+}
+
+static const struct iio_chan_spec_ext_info st_magn_mount_matrix_ext_info[] = {
+	IIO_MOUNT_MATRIX(IIO_SHARED_BY_ALL, st_magn_get_mount_matrix),
+	{ }
+};
+
 static const struct iio_chan_spec st_magn_16bit_channels[] = {
+	ST_SENSORS_LSM_CHANNELS_EXT(IIO_MAGN,
+			BIT(IIO_CHAN_INFO_RAW) | BIT(IIO_CHAN_INFO_SCALE),
+			ST_SENSORS_SCAN_X, 1, IIO_MOD_X, 's', IIO_BE, 16, 16,
+			ST_MAGN_DEFAULT_OUT_X_H_ADDR,
+			st_magn_mount_matrix_ext_info),
+	ST_SENSORS_LSM_CHANNELS_EXT(IIO_MAGN,
+			BIT(IIO_CHAN_INFO_RAW) | BIT(IIO_CHAN_INFO_SCALE),
+			ST_SENSORS_SCAN_Y, 1, IIO_MOD_Y, 's', IIO_BE, 16, 16,
+			ST_MAGN_DEFAULT_OUT_Y_H_ADDR,
+			st_magn_mount_matrix_ext_info),
+	ST_SENSORS_LSM_CHANNELS_EXT(IIO_MAGN,
+			BIT(IIO_CHAN_INFO_RAW) | BIT(IIO_CHAN_INFO_SCALE),
+			ST_SENSORS_SCAN_Z, 1, IIO_MOD_Z, 's', IIO_BE, 16, 16,
+			ST_MAGN_DEFAULT_OUT_Z_H_ADDR,
+			st_magn_mount_matrix_ext_info),
+	IIO_CHAN_SOFT_TIMESTAMP(3)
+};
+
+static const struct iio_chan_spec st_magn_2_16bit_channels[] = {
+	ST_SENSORS_LSM_CHANNELS_EXT(IIO_MAGN,
+			BIT(IIO_CHAN_INFO_RAW) | BIT(IIO_CHAN_INFO_SCALE),
+			ST_SENSORS_SCAN_X, 1, IIO_MOD_X, 's', IIO_LE, 16, 16,
+			ST_MAGN_2_OUT_X_L_ADDR,
+			st_magn_mount_matrix_ext_info),
+	ST_SENSORS_LSM_CHANNELS_EXT(IIO_MAGN,
+			BIT(IIO_CHAN_INFO_RAW) | BIT(IIO_CHAN_INFO_SCALE),
+			ST_SENSORS_SCAN_Y, 1, IIO_MOD_Y, 's', IIO_LE, 16, 16,
+			ST_MAGN_2_OUT_Y_L_ADDR,
+			st_magn_mount_matrix_ext_info),
+	ST_SENSORS_LSM_CHANNELS_EXT(IIO_MAGN,
+			BIT(IIO_CHAN_INFO_RAW) | BIT(IIO_CHAN_INFO_SCALE),
+			ST_SENSORS_SCAN_Z, 1, IIO_MOD_Z, 's', IIO_LE, 16, 16,
+			ST_MAGN_2_OUT_Z_L_ADDR,
+			st_magn_mount_matrix_ext_info),
+	IIO_CHAN_SOFT_TIMESTAMP(3)
+};
+
+static const struct iio_chan_spec st_magn_3_16bit_channels[] = {
+	ST_SENSORS_LSM_CHANNELS_EXT(IIO_MAGN,
+			BIT(IIO_CHAN_INFO_RAW) | BIT(IIO_CHAN_INFO_SCALE),
+			ST_SENSORS_SCAN_X, 1, IIO_MOD_X, 's', IIO_LE, 16, 16,
+			ST_MAGN_3_OUT_X_L_ADDR,
+			st_magn_mount_matrix_ext_info),
+	ST_SENSORS_LSM_CHANNELS_EXT(IIO_MAGN,
+			BIT(IIO_CHAN_INFO_RAW) | BIT(IIO_CHAN_INFO_SCALE),
+			ST_SENSORS_SCAN_Y, 1, IIO_MOD_Y, 's', IIO_LE, 16, 16,
+			ST_MAGN_3_OUT_Y_L_ADDR,
+			st_magn_mount_matrix_ext_info),
+	ST_SENSORS_LSM_CHANNELS_EXT(IIO_MAGN,
+			BIT(IIO_CHAN_INFO_RAW) | BIT(IIO_CHAN_INFO_SCALE),
+			ST_SENSORS_SCAN_Z, 1, IIO_MOD_Z, 's', IIO_LE, 16, 16,
+			ST_MAGN_3_OUT_Z_L_ADDR,
+			st_magn_mount_matrix_ext_info),
+	IIO_CHAN_SOFT_TIMESTAMP(3)
+};
+
+static const struct iio_chan_spec st_magn_4_16bit_channels[] = {
 	ST_SENSORS_LSM_CHANNELS(IIO_MAGN,
 			BIT(IIO_CHAN_INFO_RAW) | BIT(IIO_CHAN_INFO_SCALE),
-			ST_SENSORS_SCAN_X, 1, IIO_MOD_X, 's', IIO_BE, 16, 16,
-			ST_MAGN_DEFAULT_OUT_X_H_ADDR),
+			ST_SENSORS_SCAN_X, 1, IIO_MOD_X, 's', IIO_LE, 16, 16,
+			ST_MAGN_4_OUT_X_L_ADDR),
 	ST_SENSORS_LSM_CHANNELS(IIO_MAGN,
 			BIT(IIO_CHAN_INFO_RAW) | BIT(IIO_CHAN_INFO_SCALE),
-			ST_SENSORS_SCAN_Y, 1, IIO_MOD_Y, 's', IIO_BE, 16, 16,
-			ST_MAGN_DEFAULT_OUT_Y_H_ADDR),
+			ST_SENSORS_SCAN_Y, 1, IIO_MOD_Y, 's', IIO_LE, 16, 16,
+			ST_MAGN_4_OUT_Y_L_ADDR),
 	ST_SENSORS_LSM_CHANNELS(IIO_MAGN,
 			BIT(IIO_CHAN_INFO_RAW) | BIT(IIO_CHAN_INFO_SCALE),
-			ST_SENSORS_SCAN_Z, 1, IIO_MOD_Z, 's', IIO_BE, 16, 16,
-			ST_MAGN_DEFAULT_OUT_Z_H_ADDR),
-	IIO_CHAN_SOFT_TIMESTAMP(3)
-};
-
-static const struct iio_chan_spec st_magn_2_16bit_channels[] = {
-	ST_SENSORS_LSM_CHANNELS(IIO_MAGN,
-			BIT(IIO_CHAN_INFO_RAW) | BIT(IIO_CHAN_INFO_SCALE),
-			ST_SENSORS_SCAN_X, 1, IIO_MOD_X, 's', IIO_LE, 16, 16,
-			ST_MAGN_2_OUT_X_L_ADDR),
-	ST_SENSORS_LSM_CHANNELS(IIO_MAGN,
-			BIT(IIO_CHAN_INFO_RAW) | BIT(IIO_CHAN_INFO_SCALE),
-			ST_SENSORS_SCAN_Y, 1, IIO_MOD_Y, 's', IIO_LE, 16, 16,
-			ST_MAGN_2_OUT_Y_L_ADDR),
-	ST_SENSORS_LSM_CHANNELS(IIO_MAGN,
-			BIT(IIO_CHAN_INFO_RAW) | BIT(IIO_CHAN_INFO_SCALE),
 			ST_SENSORS_SCAN_Z, 1, IIO_MOD_Z, 's', IIO_LE, 16, 16,
-			ST_MAGN_2_OUT_Z_L_ADDR),
-	IIO_CHAN_SOFT_TIMESTAMP(3)
-};
-
-static const struct iio_chan_spec st_magn_3_16bit_channels[] = {
-	ST_SENSORS_LSM_CHANNELS(IIO_MAGN,
-			BIT(IIO_CHAN_INFO_RAW) | BIT(IIO_CHAN_INFO_SCALE),
-			ST_SENSORS_SCAN_X, 1, IIO_MOD_X, 's', IIO_LE, 16, 16,
-			ST_MAGN_3_OUT_X_L_ADDR),
-	ST_SENSORS_LSM_CHANNELS(IIO_MAGN,
-			BIT(IIO_CHAN_INFO_RAW) | BIT(IIO_CHAN_INFO_SCALE),
-			ST_SENSORS_SCAN_Y, 1, IIO_MOD_Y, 's', IIO_LE, 16, 16,
-			ST_MAGN_3_OUT_Y_L_ADDR),
-	ST_SENSORS_LSM_CHANNELS(IIO_MAGN,
-			BIT(IIO_CHAN_INFO_RAW) | BIT(IIO_CHAN_INFO_SCALE),
-			ST_SENSORS_SCAN_Z, 1, IIO_MOD_Z, 's', IIO_LE, 16, 16,
-			ST_MAGN_3_OUT_Z_L_ADDR),
+			ST_MAGN_4_OUT_Z_L_ADDR),
 	IIO_CHAN_SOFT_TIMESTAMP(3)
 };
 
@@ -265,7 +305,6 @@
 		.sensors_supported = {
 			[0] = LIS3MDL_MAGN_DEV_NAME,
 			[1] = LSM9DS1_MAGN_DEV_NAME,
-			[2] = LSM303C_MAGN_DEV_NAME,
 		},
 		.ch = (struct iio_chan_spec *)st_magn_2_16bit_channels,
 		.odr = {
@@ -338,6 +377,7 @@
 		.sensors_supported = {
 			[0] = LSM303AGR_MAGN_DEV_NAME,
 			[1] = LIS2MDL_MAGN_DEV_NAME,
+			[2] = IIS2MDC_MAGN_DEV_NAME,
 		},
 		.ch = (struct iio_chan_spec *)st_magn_3_16bit_channels,
 		.odr = {
@@ -381,14 +421,11 @@
 		.multi_read_bit = false,
 		.bootime = 2,
 	},
-<<<<<<< HEAD
-=======
 	{
 		.wai = 0x49,
 		.wai_addr = ST_SENSORS_DEFAULT_WAI_ADDRESS,
 		.sensors_supported = {
 			[0] = LSM9DS0_IMU_DEV_NAME,
-			[1] = LSM303D_IMU_DEV_NAME,
 		},
 		.ch = (struct iio_chan_spec *)st_magn_4_16bit_channels,
 		.odr = {
@@ -465,7 +502,6 @@
 /* Default magn DRDY is available on INT2 pin */
 static const struct st_sensors_platform_data default_magn_pdata = {
 	.drdy_int_pin = 2,
->>>>>>> e475cc1c
 };
 
 static int st_magn_read_raw(struct iio_dev *indio_dev,
@@ -504,23 +540,17 @@
 static int st_magn_write_raw(struct iio_dev *indio_dev,
 		struct iio_chan_spec const *chan, int val, int val2, long mask)
 {
-	int err;
-
 	switch (mask) {
 	case IIO_CHAN_INFO_SCALE:
 		return st_sensors_set_fullscale_by_gain(indio_dev, val2);
 	case IIO_CHAN_INFO_SAMP_FREQ:
 		if (val2)
 			return -EINVAL;
-		mutex_lock(&indio_dev->mlock);
-		err = st_sensors_set_odr(indio_dev, val);
-		mutex_unlock(&indio_dev->mlock);
-		return err;
+
+		return st_sensors_set_odr(indio_dev, val);
 	default:
-		err = -EINVAL;
+		return -EINVAL;
 	}
-
-	return err;
 }
 
 static ST_SENSORS_DEV_ATTR_SAMP_FREQ_AVAIL();
@@ -569,81 +599,56 @@
 
 	return &st_magn_sensors_settings[index];
 }
-EXPORT_SYMBOL(st_magn_get_settings);
+EXPORT_SYMBOL_NS(st_magn_get_settings, IIO_ST_SENSORS);
 
 int st_magn_common_probe(struct iio_dev *indio_dev)
 {
 	struct st_sensor_data *mdata = iio_priv(indio_dev);
+	struct device *parent = indio_dev->dev.parent;
+	struct st_sensors_platform_data *pdata = dev_get_platdata(parent);
 	int err;
 
 	indio_dev->modes = INDIO_DIRECT_MODE;
 	indio_dev->info = &magn_info;
 
-	err = st_sensors_power_enable(indio_dev);
-	if (err)
-		return err;
-
 	err = st_sensors_verify_id(indio_dev);
 	if (err < 0)
-		goto st_magn_power_off;
+		return err;
 
 	mdata->num_data_channels = ST_MAGN_NUMBER_DATA_CHANNELS;
 	indio_dev->channels = mdata->sensor_settings->ch;
 	indio_dev->num_channels = ST_SENSORS_NUMBER_ALL_CHANNELS;
 
+	err = iio_read_mount_matrix(parent, &mdata->mount_matrix);
+	if (err)
+		return err;
+
 	mdata->current_fullscale = &mdata->sensor_settings->fs.fs_avl[0];
 	mdata->odr = mdata->sensor_settings->odr.odr_avl[0].hz;
 
-	err = st_sensors_init_sensor(indio_dev, NULL);
+	if (!pdata)
+		pdata = (struct st_sensors_platform_data *)&default_magn_pdata;
+
+	err = st_sensors_init_sensor(indio_dev, pdata);
 	if (err < 0)
-		goto st_magn_power_off;
+		return err;
 
 	err = st_magn_allocate_ring(indio_dev);
 	if (err < 0)
-		goto st_magn_power_off;
+		return err;
 
 	if (mdata->irq > 0) {
 		err = st_sensors_allocate_trigger(indio_dev,
 						ST_MAGN_TRIGGER_OPS);
 		if (err < 0)
-			goto st_magn_probe_trigger_error;
+			return err;
 	}
 
-	err = iio_device_register(indio_dev);
-	if (err)
-		goto st_magn_device_register_error;
-
-	dev_info(&indio_dev->dev, "registered magnetometer %s\n",
-		 indio_dev->name);
-
-	return 0;
-
-st_magn_device_register_error:
-	if (mdata->irq > 0)
-		st_sensors_deallocate_trigger(indio_dev);
-st_magn_probe_trigger_error:
-	st_magn_deallocate_ring(indio_dev);
-st_magn_power_off:
-	st_sensors_power_disable(indio_dev);
-
-	return err;
+	return devm_iio_device_register(parent, indio_dev);
 }
-EXPORT_SYMBOL(st_magn_common_probe);
-
-void st_magn_common_remove(struct iio_dev *indio_dev)
-{
-	struct st_sensor_data *mdata = iio_priv(indio_dev);
-
-	st_sensors_power_disable(indio_dev);
-
-	iio_device_unregister(indio_dev);
-	if (mdata->irq > 0)
-		st_sensors_deallocate_trigger(indio_dev);
-
-	st_magn_deallocate_ring(indio_dev);
-}
-EXPORT_SYMBOL(st_magn_common_remove);
+EXPORT_SYMBOL_NS(st_magn_common_probe, IIO_ST_SENSORS);
 
 MODULE_AUTHOR("Denis Ciocca <denis.ciocca@st.com>");
 MODULE_DESCRIPTION("STMicroelectronics magnetometers driver");
-MODULE_LICENSE("GPL v2");+MODULE_LICENSE("GPL v2");
+MODULE_IMPORT_NS(IIO_ST_SENSORS);