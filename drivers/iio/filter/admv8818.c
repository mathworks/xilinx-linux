--- conflicted
+++ resolved
@@ -8,17 +8,16 @@
 #include <linux/bitfield.h>
 #include <linux/bits.h>
 #include <linux/clk.h>
-#include <linux/clkdev.h>
 #include <linux/clk/clkscale.h>
-#include <linux/clk-provider.h>
 #include <linux/device.h>
 #include <linux/iio/iio.h>
 #include <linux/module.h>
+#include <linux/mod_devicetable.h>
 #include <linux/mutex.h>
 #include <linux/notifier.h>
 #include <linux/regmap.h>
 #include <linux/spi/spi.h>
-#include <linux/iio/sysfs.h>
+#include <linux/units.h>
 
 /* ADMV8818 Register Map */
 #define ADMV8818_REG_SPI_CONFIG_A		0x0
@@ -77,9 +76,6 @@
 	ADMV8818_CENTER_FREQ
 };
 
-<<<<<<< HEAD
-struct admv8818_dev {
-=======
 enum {
 	ADMV8818_AUTO_MODE,
 	ADMV8818_MANUAL_MODE,
@@ -87,19 +83,15 @@
 };
 
 struct admv8818_state {
->>>>>>> e475cc1c
 	struct spi_device	*spi;
 	struct regmap		*regmap;
 	struct clk		*clkin;
 	struct clock_scale	clkscale;
 	struct notifier_block	nb;
+	/* Protect against concurrent accesses to the device and data content*/
 	struct mutex		lock;
-	unsigned int		freq_scale;
 	unsigned int		filter_mode;
-	unsigned int		center_freq;
-	unsigned int		bw_freq;
-	u64			bw_hz;
-	u64			clkin_freq;
+	u64			cf_hz;
 };
 
 static const unsigned long long freq_range_hpf[4][2] = {
@@ -125,16 +117,11 @@
 
 static const char * const admv8818_modes[] = {
 	[0] = "auto",
-<<<<<<< HEAD
-	[1] = "bypass",
-	[2] = "manual"
-=======
 	[1] = "manual",
 	[2] = "bypass"
->>>>>>> e475cc1c
-};
-
-static int __admv8818_hpf_select(struct admv8818_dev *dev, u64 freq)
+};
+
+static int __admv8818_hpf_select(struct admv8818_state *st, u64 freq)
 {
 	unsigned int hpf_step = 0, hpf_band = 0, i, j;
 	u64 freq_step;
@@ -154,8 +141,8 @@
 		freq_step = div_u64((freq_range_hpf[i][1] -
 			freq_range_hpf[i][0]), 15);
 
-		if ((freq > freq_range_hpf[i][0]) &&
-			(freq < freq_range_hpf[i][1] + freq_step)) {
+		if (freq > freq_range_hpf[i][0] &&
+		    (freq < freq_range_hpf[i][1] + freq_step)) {
 			hpf_band = i + 1;
 
 			for (j = 1; j <= 16; j++) {
@@ -169,37 +156,37 @@
 	}
 
 	/* Close HPF frequency gap between 12 and 12.5 GHz */
-	if (freq >= 12000000000 && freq <= 12500000000) {
+	if (freq >= 12000 * HZ_PER_MHZ && freq <= 12500 * HZ_PER_MHZ) {
 		hpf_band = 3;
 		hpf_step = 15;
 	}
 
 hpf_write:
-	ret = regmap_update_bits(dev->regmap, ADMV8818_REG_WR0_SW,
-				ADMV8818_SW_IN_SET_WR0_MSK |
-				ADMV8818_SW_IN_WR0_MSK,
-				FIELD_PREP(ADMV8818_SW_IN_SET_WR0_MSK, 1) |
-				FIELD_PREP(ADMV8818_SW_IN_WR0_MSK, hpf_band));
-	if (ret)
-		return ret;
-
-	return regmap_update_bits(dev->regmap, ADMV8818_REG_WR0_FILTER,
-				ADMV8818_HPF_WR0_MSK,
-				FIELD_PREP(ADMV8818_HPF_WR0_MSK, hpf_step));
-}
-
-static int admv8818_hpf_select(struct admv8818_dev *dev, u64 freq)
-{
-	int ret;
-
-	mutex_lock(&dev->lock);
-	ret = __admv8818_hpf_select(dev, freq);
-	mutex_unlock(&dev->lock);
-
-	return ret;
-}
-
-static int __admv8818_lpf_select(struct admv8818_dev *dev, u64 freq)
+	ret = regmap_update_bits(st->regmap, ADMV8818_REG_WR0_SW,
+				 ADMV8818_SW_IN_SET_WR0_MSK |
+				 ADMV8818_SW_IN_WR0_MSK,
+				 FIELD_PREP(ADMV8818_SW_IN_SET_WR0_MSK, 1) |
+				 FIELD_PREP(ADMV8818_SW_IN_WR0_MSK, hpf_band));
+	if (ret)
+		return ret;
+
+	return regmap_update_bits(st->regmap, ADMV8818_REG_WR0_FILTER,
+				  ADMV8818_HPF_WR0_MSK,
+				  FIELD_PREP(ADMV8818_HPF_WR0_MSK, hpf_step));
+}
+
+static int admv8818_hpf_select(struct admv8818_state *st, u64 freq)
+{
+	int ret;
+
+	mutex_lock(&st->lock);
+	ret = __admv8818_hpf_select(st, freq);
+	mutex_unlock(&st->lock);
+
+	return ret;
+}
+
+static int __admv8818_lpf_select(struct admv8818_state *st, u64 freq)
 {
 	unsigned int lpf_step = 0, lpf_band = 0, i, j;
 	u64 freq_step;
@@ -215,7 +202,7 @@
 	}
 
 	for (i = 0; i < 4; i++) {
-		if ((freq > freq_range_lpf[i][0]) && freq < freq_range_lpf[i][1]) {
+		if (freq > freq_range_lpf[i][0] && freq < freq_range_lpf[i][1]) {
 			lpf_band = i + 1;
 			freq_step = div_u64((freq_range_lpf[i][1] - freq_range_lpf[i][0]), 15);
 
@@ -230,93 +217,55 @@
 	}
 
 lpf_write:
-	ret = regmap_update_bits(dev->regmap, ADMV8818_REG_WR0_SW,
-				ADMV8818_SW_OUT_SET_WR0_MSK |
-				ADMV8818_SW_OUT_WR0_MSK,
-				FIELD_PREP(ADMV8818_SW_OUT_SET_WR0_MSK, 1) |
-				FIELD_PREP(ADMV8818_SW_OUT_WR0_MSK, lpf_band));
-	if (ret)
-		return ret;
-
-	return regmap_update_bits(dev->regmap, ADMV8818_REG_WR0_FILTER,
-				ADMV8818_LPF_WR0_MSK,
-				FIELD_PREP(ADMV8818_LPF_WR0_MSK, lpf_step));
-}
-
-static int admv8818_lpf_select(struct admv8818_dev *dev, u64 freq)
-{
-	int ret;
-
-	mutex_lock(&dev->lock);
-	ret = __admv8818_lpf_select(dev, freq);
-	mutex_unlock(&dev->lock);
-
-	return ret;
-}
-
-static int admv8818_filter_bypass(struct admv8818_dev *dev)
-{
-	int ret;
-
-	mutex_lock(&dev->lock);
-
-	ret = regmap_update_bits(dev->regmap, ADMV8818_REG_WR0_SW,
-				ADMV8818_SW_IN_SET_WR0_MSK |
-				ADMV8818_SW_IN_WR0_MSK |
-				ADMV8818_SW_OUT_SET_WR0_MSK |
-				ADMV8818_SW_OUT_WR0_MSK,
-				FIELD_PREP(ADMV8818_SW_IN_SET_WR0_MSK, 1) |
-				FIELD_PREP(ADMV8818_SW_IN_WR0_MSK, 0) |
-				FIELD_PREP(ADMV8818_SW_OUT_SET_WR0_MSK, 1) |
-				FIELD_PREP(ADMV8818_SW_OUT_WR0_MSK, 0));
+	ret = regmap_update_bits(st->regmap, ADMV8818_REG_WR0_SW,
+				 ADMV8818_SW_OUT_SET_WR0_MSK |
+				 ADMV8818_SW_OUT_WR0_MSK,
+				 FIELD_PREP(ADMV8818_SW_OUT_SET_WR0_MSK, 1) |
+				 FIELD_PREP(ADMV8818_SW_OUT_WR0_MSK, lpf_band));
+	if (ret)
+		return ret;
+
+	return regmap_update_bits(st->regmap, ADMV8818_REG_WR0_FILTER,
+				  ADMV8818_LPF_WR0_MSK,
+				  FIELD_PREP(ADMV8818_LPF_WR0_MSK, lpf_step));
+}
+
+static int admv8818_lpf_select(struct admv8818_state *st, u64 freq)
+{
+	int ret;
+
+	mutex_lock(&st->lock);
+	ret = __admv8818_lpf_select(st, freq);
+	mutex_unlock(&st->lock);
+
+	return ret;
+}
+
+static int admv8818_rfin_band_select(struct admv8818_state *st)
+{
+	int ret;
+
+	/* Differ from upstream given the fact CCF does not support u64 frequencies on ARM */
+	st->cf_hz = clk_get_rate_scaled(st->clkin, &st->clkscale);
+
+	mutex_lock(&st->lock);
+
+	ret = __admv8818_hpf_select(st, st->cf_hz);
 	if (ret)
 		goto exit;
 
-	ret = regmap_update_bits(dev->regmap, ADMV8818_REG_WR0_FILTER,
-				ADMV8818_HPF_WR0_MSK |
-				ADMV8818_LPF_WR0_MSK,
-				FIELD_PREP(ADMV8818_HPF_WR0_MSK, 0) |
-				FIELD_PREP(ADMV8818_LPF_WR0_MSK, 0));
-
+	ret = __admv8818_lpf_select(st, st->cf_hz);
 exit:
-	mutex_unlock(&dev->lock);
-
-	return ret;
-}
-
-static int admv8818_rfin_band_select(struct admv8818_dev *dev)
-{
-	int ret;
-	u64 lpf, hpf;
-
-	dev->center_freq = div_u64(dev->clkin_freq, dev->freq_scale);
-
-	if (!dev->bw_freq) {
-		lpf = dev->clkin_freq;
-		hpf = dev->clkin_freq;
-	} else {
-		lpf = dev->clkin_freq + div_u64(dev->bw_freq * dev->freq_scale, 2);
-		hpf = dev->clkin_freq - div_u64(dev->bw_freq * dev->freq_scale, 2);
-	}
-
-	mutex_lock(&dev->lock);
-
-	ret = __admv8818_hpf_select(dev, hpf);
-	if (ret)
-		goto exit;
-
-	ret = __admv8818_lpf_select(dev, lpf);
-exit:
-	mutex_unlock(&dev->lock);
-	return ret;
-}
-
-static int __admv8818_read_hpf_freq(struct admv8818_dev *dev, unsigned int *hpf_freq)
+	mutex_unlock(&st->lock);
+	return ret;
+}
+
+static int __admv8818_read_hpf_freq(struct admv8818_state *st, u64 *hpf_freq)
 {
 	unsigned int data, hpf_band, hpf_state;
 	int ret;
 
-	ret = regmap_read(dev->regmap, ADMV8818_REG_WR0_SW, &data);
+	ret = regmap_read(st->regmap, ADMV8818_REG_WR0_SW, &data);
 	if (ret)
 		return ret;
 
@@ -326,35 +275,35 @@
 		return ret;
 	}
 
-	ret = regmap_read(dev->regmap, ADMV8818_REG_WR0_FILTER, &data);
+	ret = regmap_read(st->regmap, ADMV8818_REG_WR0_FILTER, &data);
 	if (ret)
 		return ret;
 
 	hpf_state = FIELD_GET(ADMV8818_HPF_WR0_MSK, data);
 
-	*hpf_freq = div_u64(freq_range_hpf[hpf_band-1][1] - freq_range_hpf[hpf_band-1][0], dev->freq_scale * 15);
-	*hpf_freq = div_u64(freq_range_hpf[hpf_band-1][0], dev->freq_scale) + (*hpf_freq * hpf_state);
-
-	return ret;
-}
-
-static int admv8818_read_hpf_freq(struct admv8818_dev *dev, unsigned int *hpf_freq)
-{
-	int ret;
-
-	mutex_lock(&dev->lock);
-	ret = __admv8818_read_hpf_freq(dev, hpf_freq);
-	mutex_unlock(&dev->lock);
-
-	return ret;
-}
-
-static int __admv8818_read_lpf_freq(struct admv8818_dev *dev, unsigned int *lpf_freq)
+	*hpf_freq = div_u64(freq_range_hpf[hpf_band - 1][1] - freq_range_hpf[hpf_band - 1][0], 15);
+	*hpf_freq = freq_range_hpf[hpf_band - 1][0] + (*hpf_freq * hpf_state);
+
+	return ret;
+}
+
+static int admv8818_read_hpf_freq(struct admv8818_state *st, u64 *hpf_freq)
+{
+	int ret;
+
+	mutex_lock(&st->lock);
+	ret = __admv8818_read_hpf_freq(st, hpf_freq);
+	mutex_unlock(&st->lock);
+
+	return ret;
+}
+
+static int __admv8818_read_lpf_freq(struct admv8818_state *st, u64 *lpf_freq)
 {
 	unsigned int data, lpf_band, lpf_state;
 	int ret;
 
-	ret = regmap_read(dev->regmap, ADMV8818_REG_WR0_SW, &data);
+	ret = regmap_read(st->regmap, ADMV8818_REG_WR0_SW, &data);
 	if (ret)
 		return ret;
 
@@ -364,96 +313,92 @@
 		return ret;
 	}
 
-	ret = regmap_read(dev->regmap, ADMV8818_REG_WR0_FILTER, &data);
+	ret = regmap_read(st->regmap, ADMV8818_REG_WR0_FILTER, &data);
 	if (ret)
 		return ret;
 
 	lpf_state = FIELD_GET(ADMV8818_LPF_WR0_MSK, data);
 
-	*lpf_freq = div_u64(freq_range_lpf[lpf_band-1][1] - freq_range_lpf[lpf_band-1][0], dev->freq_scale * 15);
-	*lpf_freq = div_u64(freq_range_lpf[lpf_band-1][0], dev->freq_scale) + (*lpf_freq * lpf_state);
-
-	return ret;
-}
-
-static int admv8818_read_lpf_freq(struct admv8818_dev *dev, unsigned int *lpf_freq)
-{
-	int ret;
-
-	mutex_lock(&dev->lock);
-	ret = __admv8818_read_lpf_freq(dev, lpf_freq);
-	mutex_unlock(&dev->lock);
+	*lpf_freq = div_u64(freq_range_lpf[lpf_band - 1][1] - freq_range_lpf[lpf_band - 1][0], 15);
+	*lpf_freq = freq_range_lpf[lpf_band - 1][0] + (*lpf_freq * lpf_state);
+
+	return ret;
+}
+
+static int admv8818_read_lpf_freq(struct admv8818_state *st, u64 *lpf_freq)
+{
+	int ret;
+
+	mutex_lock(&st->lock);
+	ret = __admv8818_read_lpf_freq(st, lpf_freq);
+	mutex_unlock(&st->lock);
 
 	return ret;
 }
 
 static int admv8818_write_raw(struct iio_dev *indio_dev,
-			     struct iio_chan_spec const *chan,
-			     int val, int val2, long info)
-{
-	struct admv8818_dev *dev = iio_priv(indio_dev);
-	u64 freq = (u64)val * dev->freq_scale;
+			      struct iio_chan_spec const *chan,
+			      int val, int val2, long info)
+{
+	struct admv8818_state *st = iio_priv(indio_dev);
+
+	u64 freq = ((u64)val2 << 32 | (u32)val);
 
 	switch (info) {
 	case IIO_CHAN_INFO_LOW_PASS_FILTER_3DB_FREQUENCY:
-		return admv8818_lpf_select(dev, freq);
+		return admv8818_lpf_select(st, freq);
 	case IIO_CHAN_INFO_HIGH_PASS_FILTER_3DB_FREQUENCY:
-		return admv8818_hpf_select(dev, freq);
-	case IIO_CHAN_INFO_SCALE:
-		dev->freq_scale = val;
-		return 0;
+		return admv8818_hpf_select(st, freq);
 	default:
 		return -EINVAL;
 	}
 }
 
 static int admv8818_read_raw(struct iio_dev *indio_dev,
-			    struct iio_chan_spec const *chan,
-			    int *val, int *val2, long info)
-{
-	struct admv8818_dev *dev = iio_priv(indio_dev);
-	int ret;
+			     struct iio_chan_spec const *chan,
+			     int *val, int *val2, long info)
+{
+	struct admv8818_state *st = iio_priv(indio_dev);
+	int ret;
+	u64 freq;
 
 	switch (info) {
 	case IIO_CHAN_INFO_LOW_PASS_FILTER_3DB_FREQUENCY:
-		ret = admv8818_read_lpf_freq(dev, val);
+		ret = admv8818_read_lpf_freq(st, &freq);
 		if (ret)
 			return ret;
 
-		return IIO_VAL_INT;
+		*val = (u32)freq;
+		*val2 = (u32)(freq >> 32);
+
+		return IIO_VAL_INT_64;
 	case IIO_CHAN_INFO_HIGH_PASS_FILTER_3DB_FREQUENCY:
-		ret = admv8818_read_hpf_freq(dev, val);
+		ret = admv8818_read_hpf_freq(st, &freq);
 		if (ret)
 			return ret;
 
-		return IIO_VAL_INT;
-	case IIO_CHAN_INFO_SCALE:
-		*val = dev->freq_scale;
-		return IIO_VAL_INT;
+		*val = (u32)freq;
+		*val2 = (u32)(freq >> 32);
+
+		return IIO_VAL_INT_64;
 	default:
 		return -EINVAL;
 	}
 }
 
 static int admv8818_reg_access(struct iio_dev *indio_dev,
-				unsigned int reg,
-				unsigned int write_val,
-				unsigned int *read_val)
-{
-	struct admv8818_dev *dev = iio_priv(indio_dev);
+			       unsigned int reg,
+			       unsigned int write_val,
+			       unsigned int *read_val)
+{
+	struct admv8818_state *st = iio_priv(indio_dev);
 
 	if (read_val)
-		return regmap_read(dev->regmap, reg, read_val);
+		return regmap_read(st->regmap, reg, read_val);
 	else
-		return regmap_write(dev->regmap, reg, write_val);
-}
-
-<<<<<<< HEAD
-static ssize_t admv8818_read(struct iio_dev *indio_dev,
-			    uintptr_t private,
-			    const struct iio_chan_spec *chan,
-			    char *buf)
-=======
+		return regmap_write(st->regmap, reg, write_val);
+}
+
 static int admv8818_filter_bypass(struct admv8818_state *st)
 {
 	int ret;
@@ -486,62 +431,19 @@
 
 static int admv8818_get_mode(struct iio_dev *indio_dev,
 			     const struct iio_chan_spec *chan)
->>>>>>> e475cc1c
-{
-	struct admv8818_dev *dev = iio_priv(indio_dev);
-	unsigned int val, lpf_freq, hpf_freq;
-	int ret;
-
-	mutex_lock(&dev->lock);
-
-	ret = __admv8818_read_lpf_freq(dev, &lpf_freq);
-	if (ret)
-		goto exit;
-
-	ret = __admv8818_read_hpf_freq(dev, &hpf_freq);
-
-exit:
-	mutex_unlock(&dev->lock);
-
-	if (ret)
-		return ret;
-
-	switch ((u32)private) {
-	case ADMV8818_BW_FREQ:
-		val = lpf_freq - hpf_freq;
-		break;
-	case ADMV8818_CENTER_FREQ:
-		val = hpf_freq + (lpf_freq - hpf_freq) / 2;
-		break;
-	default:
-		return -EINVAL;
-	}
-
-	return sysfs_emit(buf, "%u\n", val);
-}
-
-static ssize_t admv8818_write(struct iio_dev *indio_dev,
-			     uintptr_t private,
+{
+	struct admv8818_state *st = iio_priv(indio_dev);
+
+	return st->filter_mode;
+}
+
+static int admv8818_set_mode(struct iio_dev *indio_dev,
 			     const struct iio_chan_spec *chan,
-			     const char *buf, size_t len)
-{
-	struct admv8818_dev *dev = iio_priv(indio_dev);
-	unsigned long long freq, freq_scaled, lpf_freq, hpf_freq;
-	int ret;
-
-<<<<<<< HEAD
-	ret = kstrtoull(buf, 10, &freq);
-	if (ret)
-		return ret;
-
-	freq_scaled = freq * dev->freq_scale;
-
-	switch ((u32)private) {
-	case ADMV8818_BW_FREQ:
-		dev->bw_freq = freq;
-		hpf_freq = dev->center_freq * dev->freq_scale - div_u64(freq_scaled, 2);
-		lpf_freq = hpf_freq + freq_scaled;
-=======
+			     unsigned int mode)
+{
+	struct admv8818_state *st = iio_priv(indio_dev);
+	int ret = 0;
+
 	if (!st->clkin) {
 		if (mode == ADMV8818_MANUAL_MODE)
 			goto set_mode;
@@ -553,123 +455,50 @@
 
 			goto set_mode;
 		}
->>>>>>> e475cc1c
-
-		break;
-	case ADMV8818_CENTER_FREQ:
-		dev->center_freq = freq;
-		hpf_freq = freq_scaled - div_u64(dev->bw_freq * dev->freq_scale, 2);
-		lpf_freq = hpf_freq + (dev->bw_freq * dev->freq_scale);
-
-		break;
-	default:
+
 		return -EINVAL;
 	}
 
-<<<<<<< HEAD
-	mutex_lock(&dev->lock);
-=======
 	switch (mode) {
 	case ADMV8818_AUTO_MODE:
 		if (st->filter_mode == ADMV8818_AUTO_MODE)
 			return 0;
->>>>>>> e475cc1c
-
-	ret = __admv8818_lpf_select(dev, lpf_freq);
-	if (ret)
-		goto exit;
-
-	ret = __admv8818_hpf_select(dev, hpf_freq);
-
-exit:
-	mutex_unlock(&dev->lock);
-
-	return ret ? ret : len;
-}
-
-static int admv8818_get_mode(struct iio_dev *indio_dev,
-				const struct iio_chan_spec *chan)
-{
-	struct admv8818_dev *dev = iio_priv(indio_dev);
-
-	return dev->filter_mode;
-}
-
-static int admv8818_set_mode(struct iio_dev *indio_dev,
-				   const struct iio_chan_spec *chan,
-				   unsigned int mode)
-{
-	struct admv8818_dev *dev = iio_priv(indio_dev);
-	int ret = 0;
-
-	switch (mode) {
-	case 0:
-		if (dev->filter_mode && dev->clkin) {
-			ret = clk_prepare_enable(dev->clkin);
-			if (ret)
-				return ret;
-
-			ret = clk_notifier_register(dev->clkin, &dev->nb);
-			if (ret)
-				return ret;
-		} else {
+
+		ret = clk_prepare_enable(st->clkin);
+		if (ret)
+			return ret;
+
+		ret = clk_notifier_register(st->clkin, &st->nb);
+		if (ret) {
+			clk_disable_unprepare(st->clkin);
+
 			return ret;
 		}
 
 		break;
-<<<<<<< HEAD
-	case 1:
-		if (dev->filter_mode == 0 && dev->clkin) {
-			clk_disable_unprepare(dev->clkin);
-
-			ret = clk_notifier_unregister(dev->clkin, &dev->nb);
-=======
 	case ADMV8818_MANUAL_MODE:
 	case ADMV8818_BYPASS_MODE:
 		if (st->filter_mode == ADMV8818_AUTO_MODE) {
 			clk_disable_unprepare(st->clkin);
 
 			ret = clk_notifier_unregister(st->clkin, &st->nb);
->>>>>>> e475cc1c
 			if (ret)
 				return ret;
 		}
 
-<<<<<<< HEAD
-		ret = admv8818_filter_bypass(dev);
-		if (ret)
-			return ret;
-=======
 		if (mode == ADMV8818_BYPASS_MODE) {
 			ret = admv8818_filter_bypass(st);
 			if (ret)
 				return ret;
 		}
->>>>>>> e475cc1c
-
-		break;
-	case 2:
-		if (dev->filter_mode == 0 && dev->clkin) {
-			clk_disable_unprepare(dev->clkin);
-
-			ret = clk_notifier_unregister(dev->clkin, &dev->nb);
-			if (ret)
-				return ret;
-		} else {
-			return ret;
-		}
 
 		break;
 	default:
 		return -EINVAL;
 	}
 
-<<<<<<< HEAD
-	dev->filter_mode = mode;
-=======
 set_mode:
 	st->filter_mode = mode;
->>>>>>> e475cc1c
 
 	return ret;
 }
@@ -679,14 +508,6 @@
 	.read_raw = admv8818_read_raw,
 	.debugfs_reg_access = &admv8818_reg_access,
 };
-
-#define _ADMV8818_EXT_INFO(_name, _shared, _ident) { \
-		.name = _name, \
-		.read = admv8818_read, \
-		.write = admv8818_write, \
-		.private = _ident, \
-		.shared = _shared, \
-}
 
 static const struct iio_enum admv8818_mode_enum = {
 	.items = admv8818_modes,
@@ -696,13 +517,8 @@
 };
 
 static const struct iio_chan_spec_ext_info admv8818_ext_info[] = {
-	_ADMV8818_EXT_INFO("filter_band_pass_bandwidth_3db_frequency", IIO_SEPARATE,
-		ADMV8818_BW_FREQ),
-	_ADMV8818_EXT_INFO("filter_band_pass_center_frequency", IIO_SEPARATE,
-		ADMV8818_CENTER_FREQ),
-	IIO_ENUM("mode", IIO_SEPARATE, &admv8818_mode_enum),
-	IIO_ENUM_AVAILABLE_SHARED("mode", IIO_SEPARATE,
-		&admv8818_mode_enum),
+	IIO_ENUM("filter_mode", IIO_SHARED_BY_ALL, &admv8818_mode_enum),
+	IIO_ENUM_AVAILABLE("filter_mode", IIO_SHARED_BY_ALL, &admv8818_mode_enum),
 	{ },
 };
 
@@ -713,8 +529,7 @@
 	.channel = _channel,					\
 	.info_mask_separate =					\
 		BIT(IIO_CHAN_INFO_LOW_PASS_FILTER_3DB_FREQUENCY) | \
-		BIT(IIO_CHAN_INFO_HIGH_PASS_FILTER_3DB_FREQUENCY) | \
-		BIT(IIO_CHAN_INFO_SCALE) \
+		BIT(IIO_CHAN_INFO_HIGH_PASS_FILTER_3DB_FREQUENCY) \
 }
 
 #define ADMV8818_CHAN_BW_CF(_channel, _admv8818_ext_info) {	\
@@ -732,68 +547,57 @@
 
 static int admv8818_freq_change(struct notifier_block *nb, unsigned long action, void *data)
 {
-	struct admv8818_dev *dev = container_of(nb, struct admv8818_dev, nb);
-	struct clk_notifier_data *cnd = data;
-	unsigned long long rate;
-
-	if (action == PRE_RATE_CHANGE) {
-		/* cache the new rate */
-		rate = from_ccf_scaled(cnd->new_rate, &dev->clkscale);
-
-		if (rate == dev->clkin_freq)
-			return NOTIFY_OK;
-
-		dev->clkin_freq = rate;
-
-		return notifier_from_errno(admv8818_rfin_band_select(dev));
-	}
+	struct admv8818_state *st = container_of(nb, struct admv8818_state, nb);
+
+	if (action == POST_RATE_CHANGE)
+		return notifier_from_errno(admv8818_rfin_band_select(st));
 
 	return NOTIFY_OK;
 }
 
 static void admv8818_clk_notifier_unreg(void *data)
 {
-	struct admv8818_dev *dev = data;
-
-	if (dev->filter_mode == 0)
-		clk_notifier_unregister(dev->clkin, &dev->nb);
+	struct admv8818_state *st = data;
+
+	if (st->filter_mode == 0)
+		clk_notifier_unregister(st->clkin, &st->nb);
 }
 
 static void admv8818_clk_disable(void *data)
 {
-	struct admv8818_dev *dev = data;
-
-	if (dev->filter_mode == 0)
-		clk_disable_unprepare(dev->clkin);
-}
-
-static int admv8818_init(struct admv8818_dev *dev)
-{
-	int ret;
-	struct spi_device *spi = dev->spi;
+	struct admv8818_state *st = data;
+
+	if (st->filter_mode == 0)
+		clk_disable_unprepare(st->clkin);
+}
+
+static int admv8818_init(struct admv8818_state *st)
+{
+	int ret;
+	struct spi_device *spi = st->spi;
 	unsigned int chip_id;
 
-	ret = regmap_update_bits(dev->regmap, ADMV8818_REG_SPI_CONFIG_A,
-					ADMV8818_SOFTRESET_N_MSK |
-					ADMV8818_SOFTRESET_MSK,
-					FIELD_PREP(ADMV8818_SOFTRESET_N_MSK, 1) |
-					FIELD_PREP(ADMV8818_SOFTRESET_MSK, 1));
+	ret = regmap_update_bits(st->regmap, ADMV8818_REG_SPI_CONFIG_A,
+				 ADMV8818_SOFTRESET_N_MSK |
+				 ADMV8818_SOFTRESET_MSK,
+				 FIELD_PREP(ADMV8818_SOFTRESET_N_MSK, 1) |
+				 FIELD_PREP(ADMV8818_SOFTRESET_MSK, 1));
 	if (ret) {
 		dev_err(&spi->dev, "ADMV8818 Soft Reset failed.\n");
 		return ret;
 	}
 
-	ret = regmap_update_bits(dev->regmap, ADMV8818_REG_SPI_CONFIG_A,
-					ADMV8818_SDOACTIVE_N_MSK |
-					ADMV8818_SDOACTIVE_MSK,
-					FIELD_PREP(ADMV8818_SDOACTIVE_N_MSK, 1) |
-					FIELD_PREP(ADMV8818_SDOACTIVE_MSK, 1));
+	ret = regmap_update_bits(st->regmap, ADMV8818_REG_SPI_CONFIG_A,
+				 ADMV8818_SDOACTIVE_N_MSK |
+				 ADMV8818_SDOACTIVE_MSK,
+				 FIELD_PREP(ADMV8818_SDOACTIVE_N_MSK, 1) |
+				 FIELD_PREP(ADMV8818_SDOACTIVE_MSK, 1));
 	if (ret) {
 		dev_err(&spi->dev, "ADMV8818 SDO Enable failed.\n");
 		return ret;
 	}
 
-	ret = regmap_read(dev->regmap, ADMV8818_REG_CHIPTYPE, &chip_id);
+	ret = regmap_read(st->regmap, ADMV8818_REG_CHIPTYPE, &chip_id);
 	if (ret) {
 		dev_err(&spi->dev, "ADMV8818 Chip ID read failed.\n");
 		return ret;
@@ -804,71 +608,60 @@
 		return -EINVAL;
 	}
 
-	ret = regmap_update_bits(dev->regmap, ADMV8818_REG_SPI_CONFIG_B,
-					ADMV8818_SINGLE_INSTRUCTION_MSK,
-					FIELD_PREP(ADMV8818_SINGLE_INSTRUCTION_MSK, 1));
+	ret = regmap_update_bits(st->regmap, ADMV8818_REG_SPI_CONFIG_B,
+				 ADMV8818_SINGLE_INSTRUCTION_MSK,
+				 FIELD_PREP(ADMV8818_SINGLE_INSTRUCTION_MSK, 1));
 	if (ret) {
 		dev_err(&spi->dev, "ADMV8818 Single Instruction failed.\n");
 		return ret;
 	}
 
-	if (dev->clkin)
-		return admv8818_rfin_band_select(dev);
+	if (st->clkin)
+		return admv8818_rfin_band_select(st);
 	else
 		return 0;
 }
 
-static int admv8818_clk_setup(struct admv8818_dev *dev)
-{
-	struct spi_device *spi = dev->spi;
-	int ret;
-
-	dev->clkin = devm_clk_get_optional(&spi->dev, "rf_in");
-	if (IS_ERR(dev->clkin))
-		return PTR_ERR(dev->clkin);
-	else if (!dev->clkin)
+static int admv8818_clk_setup(struct admv8818_state *st)
+{
+	struct spi_device *spi = st->spi;
+	int ret;
+
+	st->clkin = devm_clk_get_optional(&spi->dev, "rf_in");
+	if (IS_ERR(st->clkin))
+		return dev_err_probe(&spi->dev, PTR_ERR(st->clkin),
+				     "failed to get the input clock\n");
+	else if (!st->clkin)
 		return 0;
 
-	ret = of_clk_get_scale(spi->dev.of_node, NULL, &dev->clkscale);
-	if (ret)
-		return ret;
-
-	of_property_read_u64(spi->dev.of_node,
-			"adi,bw-hz", &dev->bw_hz);
-
-	/* Initial frequency scale */
-	dev->freq_scale = 1000000;
-
-	/* Scale the initial BW dt attribute */
-	if (dev->bw_hz)
-		dev->bw_freq = div_u64(dev->bw_hz, dev->freq_scale);
-
-	ret = clk_prepare_enable(dev->clkin);
-	if (ret)
-		return ret;
-
-	ret = devm_add_action_or_reset(&spi->dev, admv8818_clk_disable, dev);
-	if (ret)
-		return ret;
-
-	dev->clkin_freq = clk_get_rate_scaled(dev->clkin, &dev->clkscale);
-
-	dev->nb.notifier_call = admv8818_freq_change;
-	ret = clk_notifier_register(dev->clkin, &dev->nb);
+	ret = clk_prepare_enable(st->clkin);
+	if (ret)
+		return ret;
+
+	ret = devm_add_action_or_reset(&spi->dev, admv8818_clk_disable, st);
+	if (ret)
+		return ret;
+
+	ret = of_clk_get_scale(spi->dev.of_node, NULL, &st->clkscale);
+	if (ret)
+		return ret;
+
+	st->nb.notifier_call = admv8818_freq_change;
+	ret = clk_notifier_register(st->clkin, &st->nb);
 	if (ret < 0)
 		return ret;
 
-	return devm_add_action_or_reset(&spi->dev, admv8818_clk_notifier_unreg, dev);
+	return devm_add_action_or_reset(&spi->dev, admv8818_clk_notifier_unreg, st);
 }
 
 static int admv8818_probe(struct spi_device *spi)
 {
 	struct iio_dev *indio_dev;
 	struct regmap *regmap;
-	struct admv8818_dev *dev;
-	int ret;
-
-	indio_dev = devm_iio_device_alloc(&spi->dev, sizeof(*dev));
+	struct admv8818_state *st;
+	int ret;
+
+	indio_dev = devm_iio_device_alloc(&spi->dev, sizeof(*st));
 	if (!indio_dev)
 		return -ENOMEM;
 
@@ -876,24 +669,23 @@
 	if (IS_ERR(regmap))
 		return PTR_ERR(regmap);
 
-	dev = iio_priv(indio_dev);
-	dev->regmap = regmap;
-
-	indio_dev->dev.parent = &spi->dev;
+	st = iio_priv(indio_dev);
+	st->regmap = regmap;
+
 	indio_dev->info = &admv8818_info;
 	indio_dev->name = "admv8818";
 	indio_dev->channels = admv8818_channels;
 	indio_dev->num_channels = ARRAY_SIZE(admv8818_channels);
 
-	dev->spi = spi;
-
-	ret = admv8818_clk_setup(dev);
-	if (ret)
-		return ret;
-
-	mutex_init(&dev->lock);
-
-	ret = admv8818_init(dev);
+	st->spi = spi;
+
+	ret = admv8818_clk_setup(st);
+	if (ret)
+		return ret;
+
+	mutex_init(&st->lock);
+
+	ret = admv8818_init(st);
 	if (ret)
 		return ret;
 
