--- conflicted
+++ resolved
@@ -117,14 +117,10 @@
 			 * drain settings, but only for INT1 and not
 			 * for the DRDY line on INT2.
 			 */
-<<<<<<< HEAD
-			.addr_stat_drdy = ST_SENSORS_DEFAULT_STAT_ADDR,
-=======
 			.stat_drdy = {
 				.addr = ST_SENSORS_DEFAULT_STAT_ADDR,
 				.mask = 0x07,
 			},
->>>>>>> 24b8d41d
 		},
 		.sim = {
 			.addr = 0x23,
@@ -142,7 +138,6 @@
 			[2] = LSM330DLC_GYRO_DEV_NAME,
 			[3] = L3G4IS_GYRO_DEV_NAME,
 			[4] = LSM330_GYRO_DEV_NAME,
-			[5] = LSM9DS0_GYRO_DEV_NAME,
 		},
 		.ch = (struct iio_chan_spec *)st_gyro_16bit_channels,
 		.odr = {
@@ -200,9 +195,6 @@
 			 * drain settings, but only for INT1 and not
 			 * for the DRDY line on INT2.
 			 */
-<<<<<<< HEAD
-			.addr_stat_drdy = ST_SENSORS_DEFAULT_STAT_ADDR,
-=======
 			.stat_drdy = {
 				.addr = ST_SENSORS_DEFAULT_STAT_ADDR,
 				.mask = 0x07,
@@ -211,7 +203,6 @@
 		.sim = {
 			.addr = 0x23,
 			.value = BIT(0),
->>>>>>> 24b8d41d
 		},
 		.multi_read_bit = true,
 		.bootime = 2,
@@ -220,11 +211,7 @@
 		.wai = 0xd4,
 		.wai_addr = ST_SENSORS_DEFAULT_WAI_ADDRESS,
 		.sensors_supported = {
-<<<<<<< HEAD
-			[0] = L3GD20H_GYRO_DEV_NAME,
-=======
 			[0] = LSM9DS0_GYRO_DEV_NAME,
->>>>>>> 24b8d41d
 		},
 		.ch = (struct iio_chan_spec *)st_gyro_16bit_channels,
 		.odr = {
@@ -282,9 +269,6 @@
 			 * drain settings, but only for INT1 and not
 			 * for the DRDY line on INT2.
 			 */
-<<<<<<< HEAD
-			.addr_stat_drdy = ST_SENSORS_DEFAULT_STAT_ADDR,
-=======
 			.stat_drdy = {
 				.addr = ST_SENSORS_DEFAULT_STAT_ADDR,
 				.mask = GENMASK(2, 0),
@@ -293,7 +277,6 @@
 		.sim = {
 			.addr = 0x23,
 			.value = BIT(0),
->>>>>>> 24b8d41d
 		},
 		.multi_read_bit = true,
 		.bootime = 2,
