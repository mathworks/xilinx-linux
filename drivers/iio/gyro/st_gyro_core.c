--- conflicted
+++ resolved
@@ -389,17 +389,23 @@
 static int st_gyro_write_raw(struct iio_dev *indio_dev,
 		struct iio_chan_spec const *chan, int val, int val2, long mask)
 {
+	int err;
+
 	switch (mask) {
 	case IIO_CHAN_INFO_SCALE:
 		return st_sensors_set_fullscale_by_gain(indio_dev, val2);
 	case IIO_CHAN_INFO_SAMP_FREQ:
 		if (val2)
 			return -EINVAL;
-
-		return st_sensors_set_odr(indio_dev, val);
+		mutex_lock(&indio_dev->mlock);
+		err = st_sensors_set_odr(indio_dev, val);
+		mutex_unlock(&indio_dev->mlock);
+		return err;
 	default:
-		return -EINVAL;
+		err = -EINVAL;
 	}
+
+	return err;
 }
 
 static ST_SENSORS_DEV_ATTR_SAMP_FREQ_AVAIL();
@@ -448,13 +454,12 @@
 
 	return &st_gyro_sensors_settings[index];
 }
-EXPORT_SYMBOL_NS(st_gyro_get_settings, IIO_ST_SENSORS);
+EXPORT_SYMBOL(st_gyro_get_settings);
 
 int st_gyro_common_probe(struct iio_dev *indio_dev)
 {
 	struct st_sensor_data *gdata = iio_priv(indio_dev);
 	struct st_sensors_platform_data *pdata;
-	struct device *parent = indio_dev->dev.parent;
 	int err;
 
 	indio_dev->modes = INDIO_DIRECT_MODE;
@@ -472,13 +477,6 @@
 	indio_dev->channels = gdata->sensor_settings->ch;
 	indio_dev->num_channels = ST_SENSORS_NUMBER_ALL_CHANNELS;
 
-<<<<<<< HEAD
-=======
-	err = iio_read_mount_matrix(parent, &gdata->mount_matrix);
-	if (err)
-		return err;
-
->>>>>>> cb1f2dbc
 	gdata->current_fullscale = &gdata->sensor_settings->fs.fs_avl[0];
 	gdata->odr = gdata->sensor_settings->odr.odr_avl[0].hz;
 
@@ -499,7 +497,6 @@
 			goto st_gyro_probe_trigger_error;
 	}
 
-<<<<<<< HEAD
 	err = iio_device_register(indio_dev);
 	if (err)
 		goto st_gyro_device_register_error;
@@ -532,13 +529,9 @@
 		st_sensors_deallocate_trigger(indio_dev);
 
 	st_gyro_deallocate_ring(indio_dev);
-=======
-	return devm_iio_device_register(parent, indio_dev);
->>>>>>> cb1f2dbc
 }
-EXPORT_SYMBOL_NS(st_gyro_common_probe, IIO_ST_SENSORS);
+EXPORT_SYMBOL(st_gyro_common_remove);
 
 MODULE_AUTHOR("Denis Ciocca <denis.ciocca@st.com>");
 MODULE_DESCRIPTION("STMicroelectronics gyroscopes driver");
-MODULE_LICENSE("GPL v2");
-MODULE_IMPORT_NS(IIO_ST_SENSORS);+MODULE_LICENSE("GPL v2");