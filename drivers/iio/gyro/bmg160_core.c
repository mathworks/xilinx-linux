--- conflicted
+++ resolved
@@ -19,6 +19,7 @@
 #include <linux/iio/trigger_consumer.h>
 #include <linux/iio/triggered_buffer.h>
 #include <linux/regmap.h>
+#include <linux/regulator/consumer.h>
 #include "bmg160.h"
 
 #define BMG160_IRQ_NAME		"bmg160_event"
@@ -92,11 +93,16 @@
 
 struct bmg160_data {
 	struct regmap *regmap;
+	struct regulator_bulk_data regulators[2];
 	struct iio_trigger *dready_trig;
 	struct iio_trigger *motion_trig;
 	struct iio_mount_matrix orientation;
 	struct mutex mutex;
-	s16 buffer[8];
+	/* Ensure naturally aligned timestamp */
+	struct {
+		s16 chans[3];
+		s64 timestamp __aligned(8);
+	} scan;
 	u32 dps_range;
 	int ev_enable_state;
 	int slope_thres;
@@ -880,12 +886,12 @@
 
 	mutex_lock(&data->mutex);
 	ret = regmap_bulk_read(data->regmap, BMG160_REG_XOUT_L,
-			       data->buffer, AXIS_MAX * 2);
+			       data->scan.chans, AXIS_MAX * 2);
 	mutex_unlock(&data->mutex);
 	if (ret < 0)
 		goto err;
 
-	iio_push_to_buffers_with_timestamp(indio_dev, data->buffer,
+	iio_push_to_buffers_with_timestamp(indio_dev, &data->scan,
 					   pf->timestamp);
 err:
 	iio_trigger_notify_done(indio_dev->trig);
@@ -893,7 +899,7 @@
 	return IRQ_HANDLED;
 }
 
-static int bmg160_trig_try_reen(struct iio_trigger *trig)
+static void bmg160_trig_reen(struct iio_trigger *trig)
 {
 	struct iio_dev *indio_dev = iio_trigger_get_drvdata(trig);
 	struct bmg160_data *data = iio_priv(indio_dev);
@@ -902,18 +908,14 @@
 
 	/* new data interrupts don't need ack */
 	if (data->dready_trigger_on)
-		return 0;
+		return;
 
 	/* Set latched mode interrupt and clear any latched interrupt */
 	ret = regmap_write(data->regmap, BMG160_REG_INT_RST_LATCH,
 			   BMG160_INT_MODE_LATCH_INT |
 			   BMG160_INT_MODE_LATCH_RESET);
-	if (ret < 0) {
+	if (ret < 0)
 		dev_err(dev, "Error writing reg_rst_latch\n");
-		return ret;
-	}
-
-	return 0;
 }
 
 static int bmg160_data_rdy_trigger_set_state(struct iio_trigger *trig,
@@ -961,7 +963,7 @@
 
 static const struct iio_trigger_ops bmg160_trigger_ops = {
 	.set_trigger_state = bmg160_data_rdy_trigger_set_state,
-	.try_reenable = bmg160_trig_try_reen,
+	.reenable = bmg160_trig_reen,
 };
 
 static irqreturn_t bmg160_event_handler(int irq, void *private)
@@ -1065,10 +1067,16 @@
 	return dev_name(dev);
 }
 
+static void bmg160_disable_regulators(void *d)
+{
+	struct bmg160_data *data = d;
+
+	regulator_bulk_disable(ARRAY_SIZE(data->regulators), data->regulators);
+}
+
 int bmg160_core_probe(struct device *dev, struct regmap *regmap, int irq,
 		      const char *name)
 {
-	static const char * const regulators[] = { "vdd", "vddio" };
 	struct bmg160_data *data;
 	struct iio_dev *indio_dev;
 	int ret;
@@ -1082,17 +1090,23 @@
 	data->irq = irq;
 	data->regmap = regmap;
 
-<<<<<<< HEAD
-	ret = iio_read_mount_matrix(dev, "mount-matrix",
-				&data->orientation);
-=======
-	ret = devm_regulator_bulk_get_enable(dev, ARRAY_SIZE(regulators),
-					     regulators);
+	data->regulators[0].supply = "vdd";
+	data->regulators[1].supply = "vddio";
+	ret = devm_regulator_bulk_get(dev, ARRAY_SIZE(data->regulators),
+				      data->regulators);
 	if (ret)
 		return dev_err_probe(dev, ret, "Failed to get regulators\n");
 
+	ret = regulator_bulk_enable(ARRAY_SIZE(data->regulators),
+				    data->regulators);
+	if (ret)
+		return ret;
+
+	ret = devm_add_action_or_reset(dev, bmg160_disable_regulators, data);
+	if (ret)
+		return ret;
+
 	ret = iio_read_mount_matrix(dev, &data->orientation);
->>>>>>> e475cc1c
 	if (ret)
 		return ret;
 
@@ -1126,25 +1140,23 @@
 		data->dready_trig = devm_iio_trigger_alloc(dev,
 							   "%s-dev%d",
 							   indio_dev->name,
-							   indio_dev->id);
+							   iio_device_id(indio_dev));
 		if (!data->dready_trig)
 			return -ENOMEM;
 
 		data->motion_trig = devm_iio_trigger_alloc(dev,
 							  "%s-any-motion-dev%d",
 							  indio_dev->name,
-							  indio_dev->id);
+							  iio_device_id(indio_dev));
 		if (!data->motion_trig)
 			return -ENOMEM;
 
-		data->dready_trig->dev.parent = dev;
 		data->dready_trig->ops = &bmg160_trigger_ops;
 		iio_trigger_set_drvdata(data->dready_trig, indio_dev);
 		ret = iio_trigger_register(data->dready_trig);
 		if (ret)
 			return ret;
 
-		data->motion_trig->dev.parent = dev;
 		data->motion_trig->ops = &bmg160_trigger_ops;
 		iio_trigger_set_drvdata(data->motion_trig, indio_dev);
 		ret = iio_trigger_register(data->motion_trig);
