--- conflicted
+++ resolved
@@ -2,11 +2,7 @@
 /*
  * AFE4404 Heart Rate Monitors and Low-Cost Pulse Oximeters
  *
-<<<<<<< HEAD
- * Copyright (C) 2015-2016 Texas Instruments Incorporated - http://www.ti.com/
-=======
  * Copyright (C) 2015-2016 Texas Instruments Incorporated - https://www.ti.com/
->>>>>>> 24b8d41d
  *	Andrew F. Davis <afd@ti.com>
  */
 
@@ -87,10 +83,7 @@
  * @regulator: Pointer to the regulator for the IC
  * @trig: IIO trigger for this device
  * @irq: ADC_RDY line interrupt number
-<<<<<<< HEAD
-=======
  * @buffer: Used to construct a scan to push to the iio buffer.
->>>>>>> 24b8d41d
  */
 struct afe4404_data {
 	struct device *dev;
@@ -341,11 +334,7 @@
 	for_each_set_bit(bit, indio_dev->active_scan_mask,
 			 indio_dev->masklength) {
 		ret = regmap_read(afe->regmap, afe4404_channel_values[bit],
-<<<<<<< HEAD
-				  &buffer[i++]);
-=======
 				  &afe->buffer[i++]);
->>>>>>> 24b8d41d
 		if (ret)
 			goto err;
 	}
