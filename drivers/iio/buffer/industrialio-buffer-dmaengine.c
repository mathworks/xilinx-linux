--- conflicted
+++ resolved
@@ -70,11 +70,7 @@
 
 	if (direction == DMA_DEV_TO_MEM)
 		block->block.bytes_used = block->block.size;
-<<<<<<< HEAD
-	block->block.bytes_used = min(block->block.bytes_used,
-=======
 	block->block.bytes_used = min_t(size_t, block->block.bytes_used,
->>>>>>> 94a99341
 			dmaengine_buffer->max_size);
 	block->block.bytes_used = rounddown(block->block.bytes_used,
 			dmaengine_buffer->align);
@@ -96,11 +92,7 @@
 		if (!desc)
 			return -ENOMEM;
 
-<<<<<<< HEAD
-		desc->callback = iio_dmaengine_buffer_block_done;
-=======
 		desc->callback_result = iio_dmaengine_buffer_block_done;
->>>>>>> 94a99341
 		desc->callback_param = block;
 	}
 
@@ -165,8 +157,6 @@
 	.abort = iio_dmaengine_buffer_abort,
 };
 #endif
-<<<<<<< HEAD
-=======
 
 static ssize_t iio_dmaengine_buffer_get_length_align(struct device *dev,
 	struct device_attribute *attr, char *buf)
@@ -185,7 +175,6 @@
 	&iio_dev_attr_length_align_bytes.dev_attr.attr,
 	NULL,
 };
->>>>>>> 94a99341
 
 /**
  * iio_dmaengine_buffer_alloc() - Allocate new buffer which uses DMAengine
@@ -247,11 +236,8 @@
 
 	iio_dma_buffer_init(&dmaengine_buffer->queue, chan->device->dev, ops,
 		driver_data);
-<<<<<<< HEAD
-=======
 	iio_buffer_set_attrs(&dmaengine_buffer->queue.buffer,
 		iio_dmaengine_buffer_attrs);
->>>>>>> 94a99341
 
 	dmaengine_buffer->queue.buffer.access = &iio_dmaengine_buffer_ops;
 
