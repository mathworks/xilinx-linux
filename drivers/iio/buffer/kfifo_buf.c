--- conflicted
+++ resolved
@@ -138,16 +138,16 @@
 	kfree(kf);
 }
 
-static bool iio_kfifo_buf_space_available(struct iio_buffer *r)
-{
-	struct iio_kfifo *kf = iio_to_kfifo(r);
-	bool full;
+static size_t iio_kfifo_buf_space_available(struct iio_buffer *r)
+{
+	struct iio_kfifo *kf = iio_to_kfifo(r);
+	size_t avail;
 
 	mutex_lock(&kf->user_lock);
-	full = kfifo_is_full(&kf->kf);
-	mutex_unlock(&kf->user_lock);
-
-	return !full;
+	avail = kfifo_avail(&kf->kf);
+	mutex_unlock(&kf->user_lock);
+
+	return avail;
 }
 
 static int iio_kfifo_remove_from(struct iio_buffer *r, void *data)
@@ -155,14 +155,14 @@
 	int ret;
 	struct iio_kfifo *kf = iio_to_kfifo(r);
 
-	if (kfifo_len(&kf->kf) < 1)
+	if (kfifo_size(&kf->kf) < 1)
 		return -EBUSY;
 
 	ret = kfifo_out(&kf->kf, data, 1);
 	if (ret != 1)
 		return -EBUSY;
 
-	wake_up_interruptible_poll(&r->pollq, POLLOUT | POLLWRNORM);
+	wake_up_interruptible_poll(&r->pollq, EPOLLOUT | EPOLLWRNORM);
 
 	return 0;
 }
@@ -230,13 +230,13 @@
 }
 
 /**
- * devm_iio_fifo_allocate - Resource-managed iio_kfifo_allocate()
+ * devm_iio_kfifo_allocate - Resource-managed iio_kfifo_allocate()
  * @dev:		Device to allocate kfifo buffer for
  *
  * RETURNS:
  * Pointer to allocated iio_buffer on success, NULL on failure.
  */
-struct iio_buffer *devm_iio_kfifo_allocate(struct device *dev)
+static struct iio_buffer *devm_iio_kfifo_allocate(struct device *dev)
 {
 	struct iio_buffer **ptr, *r;
 
@@ -254,9 +254,6 @@
 
 	return r;
 }
-<<<<<<< HEAD
-EXPORT_SYMBOL(devm_iio_kfifo_allocate);
-=======
 
 /**
  * devm_iio_kfifo_buffer_setup_ext - Allocate a kfifo buffer & attach it to an IIO device
@@ -273,7 +270,7 @@
 int devm_iio_kfifo_buffer_setup_ext(struct device *dev,
 				    struct iio_dev *indio_dev,
 				    const struct iio_buffer_setup_ops *setup_ops,
-				    const struct iio_dev_attr **buffer_attrs)
+				    const struct attribute **buffer_attrs)
 {
 	struct iio_buffer *buffer;
 
@@ -289,6 +286,5 @@
 	return iio_device_attach_buffer(indio_dev, buffer);
 }
 EXPORT_SYMBOL_GPL(devm_iio_kfifo_buffer_setup_ext);
->>>>>>> e475cc1c
 
 MODULE_LICENSE("GPL");