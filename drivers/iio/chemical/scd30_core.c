--- conflicted
+++ resolved
@@ -354,7 +354,7 @@
 	ssize_t len = 0;
 
 	do {
-		len += sysfs_emit_at(buf, len, "0.%09u ", 1000000000 / i);
+		len += scnprintf(buf + len, PAGE_SIZE - len, "0.%09u ", 1000000000 / i);
 		/*
 		 * Not all values fit PAGE_SIZE buffer hence print every 6th
 		 * (each frequency differs by 6s in time domain from the
@@ -380,7 +380,7 @@
 	ret = scd30_command_read(state, CMD_ASC, &val);
 	mutex_unlock(&state->lock);
 
-	return ret ?: sysfs_emit(buf, "%d\n", val);
+	return ret ?: sprintf(buf, "%d\n", val);
 }
 
 static ssize_t calibration_auto_enable_store(struct device *dev, struct device_attribute *attr,
@@ -414,7 +414,7 @@
 	ret = scd30_command_read(state, CMD_FRC, &val);
 	mutex_unlock(&state->lock);
 
-	return ret ?: sysfs_emit(buf, "%d\n", val);
+	return ret ?: sprintf(buf, "%d\n", val);
 }
 
 static ssize_t calibration_forced_value_store(struct device *dev, struct device_attribute *attr,
@@ -640,20 +640,13 @@
 	struct iio_trigger *trig;
 	int ret;
 
-<<<<<<< HEAD
-	trig = devm_iio_trigger_alloc(dev, "%s-dev%d", indio_dev->name, indio_dev->id);
+	trig = devm_iio_trigger_alloc(dev, "%s-dev%d", indio_dev->name,
+				      iio_device_id(indio_dev));
 	if (!trig) {
 		dev_err(dev, "failed to allocate trigger\n");
 		return -ENOMEM;
 	}
-=======
-	trig = devm_iio_trigger_alloc(dev, "%s-dev%d", indio_dev->name,
-				      iio_device_id(indio_dev));
-	if (!trig)
-		return dev_err_probe(dev, -ENOMEM, "failed to allocate trigger\n");
->>>>>>> e475cc1c
-
-	trig->dev.parent = dev;
+
 	trig->ops = &scd30_trigger_ops;
 	iio_trigger_set_drvdata(trig, indio_dev);
 
@@ -663,24 +656,20 @@
 
 	indio_dev->trig = iio_trigger_get(trig);
 
-	ret = devm_request_threaded_irq(dev, state->irq, scd30_irq_handler,
-					scd30_irq_thread_handler, IRQF_TRIGGER_HIGH | IRQF_ONESHOT,
-					indio_dev->name, indio_dev);
-	if (ret)
-		return dev_err_probe(dev, ret, "failed to request irq\n");
-
-<<<<<<< HEAD
 	/*
 	 * Interrupt is enabled just before taking a fresh measurement
-	 * and disabled afterwards. This means we need to disable it here
-	 * to keep calls to enable/disable balanced.
+	 * and disabled afterwards. This means we need to ensure it is not
+	 * enabled here to keep calls to enable/disable balanced.
 	 */
-	disable_irq(state->irq);
+	ret = devm_request_threaded_irq(dev, state->irq, scd30_irq_handler,
+					scd30_irq_thread_handler,
+					IRQF_TRIGGER_HIGH | IRQF_ONESHOT |
+					IRQF_NO_AUTOEN,
+					indio_dev->name, indio_dev);
+	if (ret)
+		dev_err(dev, "failed to request irq\n");
 
 	return ret;
-=======
-	return 0;
->>>>>>> e475cc1c
 }
 
 int scd30_probe(struct device *dev, int irq, const char *name, void *priv,
@@ -728,13 +717,17 @@
 		return ret;
 
 	ret = scd30_reset(state);
-	if (ret)
-		return dev_err_probe(dev, ret, "failed to reset device\n");
+	if (ret) {
+		dev_err(dev, "failed to reset device: %d\n", ret);
+		return ret;
+	}
 
 	if (state->irq > 0) {
 		ret = scd30_setup_trigger(indio_dev);
-		if (ret)
-			return dev_err_probe(dev, ret, "failed to setup trigger\n");
+		if (ret) {
+			dev_err(dev, "failed to setup trigger: %d\n", ret);
+			return ret;
+		}
 	}
 
 	ret = devm_iio_triggered_buffer_setup(dev, indio_dev, NULL, scd30_trigger_handler, NULL);
@@ -742,17 +735,23 @@
 		return ret;
 
 	ret = scd30_command_read(state, CMD_FW_VERSION, &val);
-	if (ret)
-		return dev_err_probe(dev, ret, "failed to read firmware version\n");
+	if (ret) {
+		dev_err(dev, "failed to read firmware version: %d\n", ret);
+		return ret;
+	}
 	dev_info(dev, "firmware version: %d.%d\n", val >> 8, (char)val);
 
 	ret = scd30_command_write(state, CMD_MEAS_INTERVAL, state->meas_interval);
-	if (ret)
-		return dev_err_probe(dev, ret, "failed to set measurement interval\n");
+	if (ret) {
+		dev_err(dev, "failed to set measurement interval: %d\n", ret);
+		return ret;
+	}
 
 	ret = scd30_command_write(state, CMD_START_MEAS, state->pressure_comp);
-	if (ret)
-		return dev_err_probe(dev, ret, "failed to start measurement\n");
+	if (ret) {
+		dev_err(dev, "failed to start measurement: %d\n", ret);
+		return ret;
+	}
 
 	ret = devm_add_action_or_reset(dev, scd30_stop_meas, state);
 	if (ret)
