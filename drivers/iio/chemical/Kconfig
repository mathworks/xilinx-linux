# SPDX-License-Identifier: GPL-2.0-only
#
# Chemical sensors
#

menu "Chemical Sensors"

config ATLAS_PH_SENSOR
	tristate "Atlas Scientific OEM SM sensors"
	depends on I2C
	select REGMAP_I2C
	select IIO_BUFFER
	select IIO_TRIGGERED_BUFFER
	select IRQ_WORK
	help
<<<<<<< HEAD
	 Say Y here to build I2C interface support for the following
	 Atlas Scientific OEM SM sensors:
=======
	  Say Y here to build I2C interface support for the following
	  Atlas Scientific OEM SM sensors:
>>>>>>> 24b8d41d
	    * pH SM sensor
	    * EC SM sensor
	    * ORP SM sensor

	  To compile this driver as module, choose M here: the
	  module will be called atlas-ph-sensor.

config ATLAS_EZO_SENSOR
	tristate "Atlas Scientific EZO sensors"
	depends on I2C
	help
	  Say Y here to build I2C interface support for the following
	  Atlas Scientific EZO sensors
	    * CO2 EZO Sensor

	  To compile this driver as module, choose M here: the
	  module will be called atlas-ezo-sensor.

config BME680
	tristate "Bosch Sensortec BME680 sensor driver"
	depends on (I2C || SPI)
	select REGMAP
	select BME680_I2C if I2C
	select BME680_SPI if SPI
	help
	  Say yes here to build support for Bosch Sensortec BME680 sensor with
	  temperature, pressure, humidity and gas sensing capability.

	  This driver can also be built as a module. If so, the module for I2C
	  would be called bme680_i2c and bme680_spi for SPI support.

config BME680_I2C
	tristate
	depends on I2C && BME680
	select REGMAP_I2C

config BME680_SPI
	tristate
	depends on SPI && BME680
	select REGMAP_SPI

config CCS811
	tristate "AMS CCS811 VOC sensor"
	depends on I2C
	select IIO_BUFFER
	select IIO_TRIGGERED_BUFFER
	help
	  Say Y here to build I2C interface support for the AMS
	  CCS811 VOC (Volatile Organic Compounds) sensor

config IAQCORE
	tristate "AMS iAQ-Core VOC sensors"
	depends on I2C
	help
	  Say Y here to build I2C interface support for the AMS
	  iAQ-Core Continuous/Pulsed VOC (Volatile Organic Compounds)
	  sensors

config PMS7003
	tristate "Plantower PMS7003 particulate matter sensor"
	depends on SERIAL_DEV_BUS
	select IIO_BUFFER
	select IIO_TRIGGERED_BUFFER
	help
	  Say Y here to build support for the Plantower PMS7003 particulate
	  matter sensor.

	  To compile this driver as a module, choose M here: the module will
	  be called pms7003.

config SCD30_CORE
	tristate "SCD30 carbon dioxide sensor driver"
	select IIO_BUFFER
	select IIO_TRIGGERED_BUFFER
	help
	  Say Y here to build support for the Sensirion SCD30 sensor with carbon
	  dioxide, relative humidity and temperature sensing capabilities.

	  To compile this driver as a module, choose M here: the module will
	  be called scd30_core.

config SCD30_I2C
	tristate "SCD30 carbon dioxide sensor I2C driver"
	depends on SCD30_CORE && I2C
	select CRC8
	help
	  Say Y here to build support for the Sensirion SCD30 I2C interface
	  driver.

	  To compile this driver as a module, choose M here: the module will
	  be called scd30_i2c.

config SCD30_SERIAL
	tristate "SCD30 carbon dioxide sensor serial driver"
	depends on SCD30_CORE && SERIAL_DEV_BUS
	select CRC16
	help
	  Say Y here to build support for the Sensirion SCD30 serial interface
	  driver.

	  To compile this driver as a module, choose M here: the module will
	  be called scd30_serial.

config SENSIRION_SGP30
	tristate "Sensirion SGPxx gas sensors"
	depends on I2C
	select CRC8
	help
	  Say Y here to build I2C interface support for the following
	  Sensirion SGP gas sensors:
	    * SGP30 gas sensor
	    * SGPC3 low power gas sensor

	  To compile this driver as module, choose M here: the
	  module will be called sgp30.

config SPS30
	tristate "SPS30 particulate matter sensor"
	depends on I2C
	select CRC8
	select IIO_BUFFER
	select IIO_TRIGGERED_BUFFER
	help
	  Say Y here to build support for the Sensirion SPS30 particulate
	  matter sensor.

	  To compile this driver as a module, choose M here: the module will
	  be called sps30.

config VZ89X
	tristate "SGX Sensortech MiCS VZ89X VOC sensor"
	depends on I2C
	help
	  Say Y here to build I2C interface support for the SGX
	  Sensortech MiCS VZ89X VOC (Volatile Organic Compounds)
	  sensors

endmenu<|MERGE_RESOLUTION|>--- conflicted
+++ resolved
@@ -13,13 +13,8 @@
 	select IIO_TRIGGERED_BUFFER
 	select IRQ_WORK
 	help
-<<<<<<< HEAD
-	 Say Y here to build I2C interface support for the following
-	 Atlas Scientific OEM SM sensors:
-=======
 	  Say Y here to build I2C interface support for the following
 	  Atlas Scientific OEM SM sensors:
->>>>>>> 24b8d41d
 	    * pH SM sensor
 	    * EC SM sensor
 	    * ORP SM sensor
