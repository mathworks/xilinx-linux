--- conflicted
+++ resolved
@@ -1,6 +1,6 @@
 // SPDX-License-Identifier: GPL-2.0
 /*
- * AD5671R, AD5673R, AD5675R, AD5677R, AD5691R, AD5692R, AD5693,
+ * AD5338R, AD5671R, AD5673R, AD5675R, AD5677R, AD5691R, AD5692R, AD5693,
  * AD5693R, AD5694, AD5694R, AD5695R, AD5696, AD5696R
  * Digital to analog converters driver
  *
@@ -58,9 +58,9 @@
 	return (ret != 3) ? -EIO : 0;
 }
 
-static int ad5686_i2c_probe(struct i2c_client *i2c)
+static int ad5686_i2c_probe(struct i2c_client *i2c,
+			    const struct i2c_device_id *id)
 {
-	const struct i2c_device_id *id = i2c_client_get_device_id(i2c);
 	return ad5686_probe(&i2c->dev, id->driver_data, id->name,
 			    ad5686_i2c_write, ad5686_i2c_read, i2c->irq);
 }
@@ -72,11 +72,7 @@
 
 static const struct i2c_device_id ad5686_i2c_id[] = {
 	{"ad5311r", ID_AD5311R},
-<<<<<<< HEAD
-=======
-	{"ad5337r", ID_AD5337R},
 	{"ad5338r", ID_AD5338R},
->>>>>>> e475cc1c
 	{"ad5671r", ID_AD5671R},
 	{"ad5673r", ID_AD5673R},
 	{"ad5675r", ID_AD5675R},
@@ -94,11 +90,8 @@
 };
 MODULE_DEVICE_TABLE(i2c, ad5686_i2c_id);
 
-<<<<<<< HEAD
-=======
 static const struct of_device_id ad5686_of_match[] = {
 	{ .compatible = "adi,ad5311r" },
-	{ .compatible = "adi,ad5337r" },
 	{ .compatible = "adi,ad5338r" },
 	{ .compatible = "adi,ad5671r" },
 	{ .compatible = "adi,ad5675r" },
@@ -115,10 +108,10 @@
 };
 MODULE_DEVICE_TABLE(of, ad5686_of_match);
 
->>>>>>> e475cc1c
 static struct i2c_driver ad5686_i2c_driver = {
 	.driver = {
 		.name = "ad5696",
+		.of_match_table = ad5686_of_match,
 	},
 	.probe = ad5686_i2c_probe,
 	.remove = ad5686_i2c_remove,
