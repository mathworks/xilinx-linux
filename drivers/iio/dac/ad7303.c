--- conflicted
+++ resolved
@@ -56,14 +56,10 @@
 
 	struct mutex lock;
 	/*
-	 * DMA (thus cache coherency maintenance) may require the
+	 * DMA (thus cache coherency maintenance) requires the
 	 * transfer buffers to live in their own cache lines.
 	 */
-<<<<<<< HEAD
 	__be16 data[2] ____cacheline_aligned;
-=======
-	__be16 data __aligned(IIO_DMA_MINALIGN);
->>>>>>> cb1f2dbc
 };
 
 static irqreturn_t ad7303_trigger_handler(int irq, void *p)
@@ -149,7 +145,7 @@
 	bool pwr_down;
 	int ret;
 
-	ret = kstrtobool(buf, &pwr_down);
+	ret = strtobool(buf, &pwr_down);
 	if (ret)
 		return ret;
 
@@ -274,11 +270,6 @@
 	AD7303_CHANNEL(1),
 };
 
-static void ad7303_reg_disable(void *reg)
-{
-	regulator_disable(reg);
-}
-
 static int ad7303_probe(struct spi_device *spi)
 {
 	const struct spi_device_id *id = spi_get_device_id(spi);
@@ -291,6 +282,7 @@
 		return -ENOMEM;
 
 	st = iio_priv(indio_dev);
+	spi_set_drvdata(spi, indio_dev);
 
 	st->spi = spi;
 
@@ -301,10 +293,6 @@
 		return PTR_ERR(st->vdd_reg);
 
 	ret = regulator_enable(st->vdd_reg);
-	if (ret)
-		return ret;
-
-	ret = devm_add_action_or_reset(&spi->dev, ad7303_reg_disable, st->vdd_reg);
 	if (ret)
 		return ret;
 
@@ -312,19 +300,14 @@
 	if (IS_ERR(st->vref_reg)) {
 		ret = PTR_ERR(st->vref_reg);
 		if (ret != -ENODEV)
-			return ret;
+			goto err_disable_vdd_reg;
 		st->vref_reg = NULL;
 	}
 
 	if (st->vref_reg) {
 		ret = regulator_enable(st->vref_reg);
 		if (ret)
-			return ret;
-
-		ret = devm_add_action_or_reset(&spi->dev, ad7303_reg_disable,
-					       st->vref_reg);
-		if (ret)
-			return ret;
+			goto err_disable_vdd_reg;
 
 		st->config |= AD7303_CFG_EXTERNAL_VREF;
 	}
@@ -336,7 +319,6 @@
 	indio_dev->num_channels = ARRAY_SIZE(ad7303_channels);
 	indio_dev->direction = IIO_DEVICE_DIRECTION_OUT;
 
-<<<<<<< HEAD
 	ret = iio_triggered_buffer_setup(indio_dev, NULL,
 		&ad7303_trigger_handler, NULL);
 	if (ret)
@@ -358,7 +340,7 @@
 	return ret;
 }
 
-static int ad7303_remove(struct spi_device *spi)
+static void ad7303_remove(struct spi_device *spi)
 {
 	struct iio_dev *indio_dev = spi_get_drvdata(spi);
 	struct ad7303_state *st = iio_priv(indio_dev);
@@ -369,11 +351,6 @@
 	if (st->vref_reg)
 		regulator_disable(st->vref_reg);
 	regulator_disable(st->vdd_reg);
-
-	return 0;
-=======
-	return devm_iio_device_register(&spi->dev, indio_dev);
->>>>>>> cb1f2dbc
 }
 
 static const struct of_device_id ad7303_spi_of_match[] = {
@@ -394,6 +371,7 @@
 		.of_match_table = ad7303_spi_of_match,
 	},
 	.probe = ad7303_probe,
+	.remove = ad7303_remove,
 	.id_table = ad7303_spi_ids,
 };
 module_spi_driver(ad7303_driver);
