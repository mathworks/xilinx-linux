--- conflicted
+++ resolved
@@ -2,27 +2,13 @@
 /*
  * AD8366 and similar Gain Amplifiers
  * This driver supports the following gain amplifiers:
-<<<<<<< HEAD
- *   AD8366: DC to 600 MHz, Dual-Digital Variable Gain Amplifiers
- *   ADA4961: Low Distortion, 3.2 GHz, RF DGA
- *   ADL5240: 100 MHz TO 4000 MHz RF/IF Digitally Controlled VGA
- *   ADRF5720: 0.5 dB LSB, 6-Bit, Silicon Digital Attenuator, 9 kHz to 40 GHz
- *   ADRF5730: 0.5 dB LSB, 6-Bit, Silicon Digital Attenuator, 100 MHz to 40 GHz
- *   ADRF5731: 2 dB LSB, 4-Bit, Silicon Digital Attenuator, 100 MHz to 40 GHz
- *   HMC271A: 1dB LSB 5-Bit Digital Attenuator SMT, 0.7 - 3.7 GHz
- *   HMC792A: 0.25 dB LSB GaAs MMIC 6-BIT DIGITAL ATTENUATOR, DC - 6 GHz
- *   HMC1018A: 1.0 dB LSB GaAs MMIC 5-BIT DIGITAL ATTENUATOR, 0.1 - 30 GHz
- *   HMC1019A: 0.5 dB LSB GaAs MMIC 5-BIT DIGITAL ATTENUATOR, 0.1 - 30 GHz
- *   HMC1119: 0.25 dB LSB, 7-Bit, Silicon Digital Attenuator, 0.1 GHz to 6.0 GHz
-=======
  *   AD8366 Dual-Digital Variable Gain Amplifier (VGA)
  *   ADA4961 BiCMOS RF Digital Gain Amplifier (DGA)
  *   ADL5240 Digitally controlled variable gain amplifier (VGA)
  *   HMC792A 0.25 dB LSB GaAs MMIC 6-Bit Digital Attenuator
  *   HMC1119 0.25 dB LSB, 7-Bit, Silicon Digital Attenuator
->>>>>>> e475cc1c
  *
- * Copyright 2012-2021 Analog Devices Inc.
+ * Copyright 2012-2019 Analog Devices Inc.
  */
 
 #include <linux/device.h>
@@ -43,17 +29,7 @@
 	ID_AD8366,
 	ID_ADA4961,
 	ID_ADL5240,
-<<<<<<< HEAD
-	ID_ADRF5720,
-	ID_ADRF5730,
-	ID_ADRF5731,
-	ID_HMC271,
 	ID_HMC792,
-	ID_HMC1018,
-	ID_HMC1019,
-=======
-	ID_HMC792,
->>>>>>> e475cc1c
 	ID_HMC1119,
 };
 
@@ -67,15 +43,14 @@
 	struct regulator	*reg;
 	struct mutex            lock; /* protect sensor state */
 	struct gpio_desc	*reset_gpio;
-	struct gpio_desc	*enable_gpio;
 	unsigned char		ch[2];
 	enum ad8366_type	type;
 	struct ad8366_info	*info;
 	/*
-	 * DMA (thus cache coherency maintenance) requires the
+	 * DMA (thus cache coherency maintenance) may require the
 	 * transfer buffers to live in their own cache lines.
 	 */
-	unsigned char		data[2] ____cacheline_aligned;
+	unsigned char		data[2] __aligned(IIO_DMA_MINALIGN);
 };
 
 static struct ad8366_info ad8366_infos[] = {
@@ -91,40 +66,10 @@
 		.gain_min = -11500,
 		.gain_max = 20000,
 	},
-<<<<<<< HEAD
-	[ID_ADRF5720] = {
-		.gain_min = -31500,
-		.gain_max = 0,
-	},
-	[ID_ADRF5730] = {
-		.gain_min = -31500,
-		.gain_max = 0,
-	},
-	[ID_ADRF5731] = {
-		.gain_min = -30000,
-		.gain_max = 0,
-	},
-	[ID_HMC271] = {
-		.gain_min = -31000,
-		.gain_max = 0,
-	},
-=======
->>>>>>> e475cc1c
 	[ID_HMC792] = {
 		.gain_min = -15750,
 		.gain_max = 0,
 	},
-<<<<<<< HEAD
-	[ID_HMC1018] = {
-		.gain_min = -31000,
-		.gain_max = 0,
-	},
-	[ID_HMC1019] = {
-		.gain_min = -15500,
-		.gain_max = 0,
-	},
-=======
->>>>>>> e475cc1c
 	[ID_HMC1119] = {
 		.gain_min = -31750,
 		.gain_max = 0,
@@ -149,21 +94,9 @@
 		st->data[0] = ch_a & 0x1F;
 		break;
 	case ID_ADL5240:
-	case ID_ADRF5720:
-	case ID_ADRF5730:
-	case ID_ADRF5731:
 		st->data[0] = (ch_a & 0x3F);
 		break;
-<<<<<<< HEAD
-	case ID_HMC271:
-		st->data[0] = bitrev8(ch_a & 0x1F) >> 3;
-		break;
 	case ID_HMC792:
-	case ID_HMC1018:
-	case ID_HMC1019:
-=======
-	case ID_HMC792:
->>>>>>> e475cc1c
 	case ID_HMC1119:
 		st->data[0] = ch_a;
 		break;
@@ -201,29 +134,9 @@
 		case ID_ADL5240:
 			gain = 20000 - 31500 + code * 500;
 			break;
-<<<<<<< HEAD
-		case ID_ADRF5720:
-		case ID_ADRF5730:
-			gain = -1 * code * 500;
-			break;
-		case ID_ADRF5731:
-			gain = -1 * code * 500;
-			break;
-		case ID_HMC271:
 		case ID_HMC792:
 			gain = -1 * code * 500;
 			break;
-		case ID_HMC1018:
-			gain = -31000 + code * 1000;
-			break;
-		case ID_HMC1019:
-			gain = -15500 + code * 500;
-			break;
-=======
-		case ID_HMC792:
-			gain = -1 * code * 500;
-			break;
->>>>>>> e475cc1c
 		case ID_HMC1119:
 			gain = -1 * code * 250;
 			break;
@@ -273,29 +186,9 @@
 	case ID_ADL5240:
 		code = ((gain - 500 - 20000) / 500) & 0x3F;
 		break;
-<<<<<<< HEAD
-	case ID_ADRF5720:
-	case ID_ADRF5730:
-		code = (abs(gain) / 500) & 0x3F;
-		break;
-	case ID_ADRF5731:
-		code = (abs(gain) / 500) & 0x3C;
-		break;
-	case ID_HMC271:
 	case ID_HMC792:
 		code = (abs(gain) / 500) & 0x3F;
 		break;
-	case ID_HMC1018:
-		code = ((gain - 1000) / 1000) & 0x1F;
-		break;
-	case ID_HMC1019:
-		code = ((gain - 500) / 500) & 0x1F;
-		break;
-=======
-	case ID_HMC792:
-		code = (abs(gain) / 500) & 0x3F;
-		break;
->>>>>>> e475cc1c
 	case ID_HMC1119:
 		code = (abs(gain) / 250) & 0x7F;
 		break;
@@ -374,14 +267,6 @@
 	st->spi = spi;
 	st->type = spi_get_device_id(spi)->driver_data;
 
-	/* try to get a unique name */
-	if (spi->dev.platform_data)
-		indio_dev->name = spi->dev.platform_data;
-	else if (spi->dev.of_node)
-		indio_dev->name = spi->dev.of_node->name;
-	else
-		indio_dev->name = spi_get_device_id(spi)->name;
-
 	switch (st->type) {
 	case ID_AD8366:
 		indio_dev->channels = ad8366_channels;
@@ -389,26 +274,13 @@
 		break;
 	case ID_ADA4961:
 	case ID_ADL5240:
-<<<<<<< HEAD
-	case ID_HMC271:
-=======
->>>>>>> e475cc1c
 	case ID_HMC792:
 	case ID_HMC1119:
-	case ID_ADRF5720:
-	case ID_ADRF5730:
-	case ID_ADRF5731:
-	case ID_HMC1018:
-	case ID_HMC1019:
 		st->reset_gpio = devm_gpiod_get_optional(&spi->dev, "reset", GPIOD_OUT_HIGH);
 		if (IS_ERR(st->reset_gpio)) {
 			ret = PTR_ERR(st->reset_gpio);
 			goto error_disable_reg;
 		}
-
-		st->enable_gpio = devm_gpiod_get(&spi->dev, "enable",
-			GPIOD_OUT_HIGH);
-
 		indio_dev->channels = ada4961_channels;
 		indio_dev->num_channels = ARRAY_SIZE(ada4961_channels);
 		break;
@@ -450,24 +322,13 @@
 
 	if (!IS_ERR(reg))
 		regulator_disable(reg);
-
 }
 
 static const struct spi_device_id ad8366_id[] = {
-	{"ad8366", ID_AD8366},
+	{"ad8366",  ID_AD8366},
 	{"ada4961", ID_ADA4961},
-	{"adrf5720", ID_ADRF5720},
-	{"adrf5730", ID_ADRF5730},
-	{"adrf5731", ID_ADRF5731},
 	{"adl5240", ID_ADL5240},
-<<<<<<< HEAD
-	{"hmc271", ID_HMC271},
 	{"hmc792a", ID_HMC792},
-	{"hmc1018a", ID_HMC1018},
-	{"hmc1019a", ID_HMC1019},
-=======
-	{"hmc792a", ID_HMC792},
->>>>>>> e475cc1c
 	{"hmc1119", ID_HMC1119},
 	{}
 };
