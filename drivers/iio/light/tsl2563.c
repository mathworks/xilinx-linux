--- conflicted
+++ resolved
@@ -11,67 +11,69 @@
  * Amit Kucheria <amit.kucheria@verdurent.com>
  */
 
-<<<<<<< HEAD
 #include <linux/module.h>
-=======
-#include <linux/bits.h>
-#include <linux/delay.h>
-#include <linux/err.h>
->>>>>>> e475cc1c
+#include <linux/mod_devicetable.h>
+#include <linux/property.h>
 #include <linux/i2c.h>
 #include <linux/interrupt.h>
 #include <linux/irq.h>
-#include <linux/math.h>
-#include <linux/mod_devicetable.h>
-#include <linux/module.h>
+#include <linux/sched.h>
 #include <linux/mutex.h>
+#include <linux/delay.h>
 #include <linux/pm.h>
-#include <linux/property.h>
-#include <linux/sched.h>
+#include <linux/err.h>
 #include <linux/slab.h>
 
-#include <linux/iio/events.h>
 #include <linux/iio/iio.h>
 #include <linux/iio/sysfs.h>
+#include <linux/iio/events.h>
+#include <linux/platform_data/tsl2563.h>
 
 /* Use this many bits for fraction part. */
 #define ADC_FRAC_BITS		14
 
 /* Given number of 1/10000's in ADC_FRAC_BITS precision. */
-#define FRAC10K(f)		(((f) * BIT(ADC_FRAC_BITS)) / (10000))
+#define FRAC10K(f)		(((f) * (1L << (ADC_FRAC_BITS))) / (10000))
 
 /* Bits used for fraction in calibration coefficients.*/
 #define CALIB_FRAC_BITS		10
+/* 0.5 in CALIB_FRAC_BITS precision */
+#define CALIB_FRAC_HALF		(1 << (CALIB_FRAC_BITS - 1))
+/* Make a fraction from a number n that was multiplied with b. */
+#define CALIB_FRAC(n, b)	(((n) << CALIB_FRAC_BITS) / (b))
 /* Decimal 10^(digits in sysfs presentation) */
 #define CALIB_BASE_SYSFS	1000
 
-#define TSL2563_CMD		BIT(7)
-#define TSL2563_CLEARINT	BIT(6)
+#define TSL2563_CMD		0x80
+#define TSL2563_CLEARINT	0x40
 
 #define TSL2563_REG_CTRL	0x00
 #define TSL2563_REG_TIMING	0x01
-#define TSL2563_REG_LOW		0x02 /* data0 low threshold, 2 bytes */
-#define TSL2563_REG_HIGH	0x04 /* data0 high threshold, 2 bytes */
+#define TSL2563_REG_LOWLOW	0x02 /* data0 low threshold, 2 bytes */
+#define TSL2563_REG_LOWHIGH	0x03
+#define TSL2563_REG_HIGHLOW	0x04 /* data0 high threshold, 2 bytes */
+#define TSL2563_REG_HIGHHIGH	0x05
 #define TSL2563_REG_INT		0x06
 #define TSL2563_REG_ID		0x0a
-#define TSL2563_REG_DATA0	0x0c /* broadband sensor value, 2 bytes */
-#define TSL2563_REG_DATA1	0x0e /* infrared sensor value, 2 bytes */
+#define TSL2563_REG_DATA0LOW	0x0c /* broadband sensor value, 2 bytes */
+#define TSL2563_REG_DATA0HIGH	0x0d
+#define TSL2563_REG_DATA1LOW	0x0e /* infrared sensor value, 2 bytes */
+#define TSL2563_REG_DATA1HIGH	0x0f
 
 #define TSL2563_CMD_POWER_ON	0x03
 #define TSL2563_CMD_POWER_OFF	0x00
-#define TSL2563_CTRL_POWER_MASK	GENMASK(1, 0)
+#define TSL2563_CTRL_POWER_MASK	0x03
 
 #define TSL2563_TIMING_13MS	0x00
 #define TSL2563_TIMING_100MS	0x01
 #define TSL2563_TIMING_400MS	0x02
-#define TSL2563_TIMING_MASK	GENMASK(1, 0)
+#define TSL2563_TIMING_MASK	0x03
 #define TSL2563_TIMING_GAIN16	0x10
 #define TSL2563_TIMING_GAIN1	0x00
 
 #define TSL2563_INT_DISABLED	0x00
 #define TSL2563_INT_LEVEL	0x10
-#define TSL2563_INT_MASK	GENMASK(5, 4)
-#define TSL2563_INT_PERSIST(n)	((n) & GENMASK(3, 0))
+#define TSL2563_INT_PERSIST(n)	((n) & 0x0F)
 
 struct tsl2563_gainlevel_coeff {
 	u8 gaintime;
@@ -159,16 +161,24 @@
 			chip->gainlevel->gaintime);
 	if (ret)
 		goto error_ret;
-	ret = i2c_smbus_write_word_data(chip->client,
-			TSL2563_CMD | TSL2563_REG_HIGH,
-			chip->high_thres);
+	ret = i2c_smbus_write_byte_data(chip->client,
+			TSL2563_CMD | TSL2563_REG_HIGHLOW,
+			chip->high_thres & 0xFF);
 	if (ret)
 		goto error_ret;
-	ret = i2c_smbus_write_word_data(chip->client,
-			TSL2563_CMD | TSL2563_REG_LOW,
-			chip->low_thres);
+	ret = i2c_smbus_write_byte_data(chip->client,
+			TSL2563_CMD | TSL2563_REG_HIGHHIGH,
+			(chip->high_thres >> 8) & 0xFF);
 	if (ret)
 		goto error_ret;
+	ret = i2c_smbus_write_byte_data(chip->client,
+			TSL2563_CMD | TSL2563_REG_LOWLOW,
+			chip->low_thres & 0xFF);
+	if (ret)
+		goto error_ret;
+	ret = i2c_smbus_write_byte_data(chip->client,
+			TSL2563_CMD | TSL2563_REG_LOWHIGH,
+			(chip->low_thres >> 8) & 0xFF);
 /*
  * Interrupt register is automatically written anyway if it is relevant
  * so is not here.
@@ -210,24 +220,6 @@
 
 	*id = ret;
 
-	return 0;
-}
-
-static int tsl2563_configure_irq(struct tsl2563_chip *chip, bool enable)
-{
-	int ret;
-
-	chip->intr &= ~TSL2563_INT_MASK;
-	if (enable)
-		chip->intr |= TSL2563_INT_LEVEL;
-
-	ret = i2c_smbus_write_byte_data(chip->client,
-					TSL2563_CMD | TSL2563_REG_INT,
-					chip->intr);
-	if (ret < 0)
-		return ret;
-
-	chip->int_enabled = enable;
 	return 0;
 }
 
@@ -333,13 +325,13 @@
 
 	while (retry) {
 		ret = i2c_smbus_read_word_data(client,
-				TSL2563_CMD | TSL2563_REG_DATA0);
+				TSL2563_CMD | TSL2563_REG_DATA0LOW);
 		if (ret < 0)
 			goto out;
 		adc0 = ret;
 
 		ret = i2c_smbus_read_word_data(client,
-				TSL2563_CMD | TSL2563_REG_DATA1);
+				TSL2563_CMD | TSL2563_REG_DATA1LOW);
 		if (ret < 0)
 			goto out;
 		adc1 = ret;
@@ -360,12 +352,12 @@
 
 static inline int tsl2563_calib_to_sysfs(u32 calib)
 {
-	return (int)DIV_ROUND_CLOSEST(calib * CALIB_BASE_SYSFS, BIT(CALIB_FRAC_BITS));
+	return (int) (((calib * CALIB_BASE_SYSFS) +
+		       CALIB_FRAC_HALF) >> CALIB_FRAC_BITS);
 }
 
 static inline u32 tsl2563_calib_from_sysfs(int value)
 {
-	/* Make a fraction from a number n that was multiplied with b. */
 	return (((u32) value) << CALIB_FRAC_BITS) / CALIB_BASE_SYSFS;
 }
 
@@ -592,18 +584,20 @@
 {
 	struct tsl2563_chip *chip = iio_priv(indio_dev);
 	int ret;
-
+	u8 address;
+
+	if (dir == IIO_EV_DIR_RISING)
+		address = TSL2563_REG_HIGHLOW;
+	else
+		address = TSL2563_REG_LOWLOW;
 	mutex_lock(&chip->lock);
-
-	if (dir == IIO_EV_DIR_RISING)
-		ret = i2c_smbus_write_word_data(chip->client,
-						TSL2563_CMD | TSL2563_REG_HIGH, val);
-	else
-		ret = i2c_smbus_write_word_data(chip->client,
-						TSL2563_CMD | TSL2563_REG_LOW, val);
+	ret = i2c_smbus_write_byte_data(chip->client, TSL2563_CMD | address,
+					val & 0xFF);
 	if (ret)
 		goto error_ret;
-
+	ret = i2c_smbus_write_byte_data(chip->client,
+					TSL2563_CMD | (address + 1),
+					(val >> 8) & 0xFF);
 	if (dir == IIO_EV_DIR_RISING)
 		chip->high_thres = val;
 	else
@@ -640,7 +634,9 @@
 	int ret = 0;
 
 	mutex_lock(&chip->lock);
-	if (state && !(chip->intr & TSL2563_INT_MASK)) {
+	if (state && !(chip->intr & 0x30)) {
+		chip->intr &= ~0x30;
+		chip->intr |= 0x10;
 		/* ensure the chip is actually on */
 		cancel_delayed_work_sync(&chip->poweroff_work);
 		if (!tsl2563_get_power(chip)) {
@@ -651,11 +647,18 @@
 			if (ret)
 				goto out;
 		}
-		ret = tsl2563_configure_irq(chip, true);
-	}
-
-	if (!state && (chip->intr & TSL2563_INT_MASK)) {
-		ret = tsl2563_configure_irq(chip, false);
+		ret = i2c_smbus_write_byte_data(chip->client,
+						TSL2563_CMD | TSL2563_REG_INT,
+						chip->intr);
+		chip->int_enabled = true;
+	}
+
+	if (!state && (chip->intr & 0x30)) {
+		chip->intr &= ~0x30;
+		ret = i2c_smbus_write_byte_data(chip->client,
+						TSL2563_CMD | TSL2563_REG_INT,
+						chip->intr);
+		chip->int_enabled = false;
 		/* now the interrupt is not enabled, we can go to sleep */
 		schedule_delayed_work(&chip->poweroff_work, 5 * HZ);
 	}
@@ -679,7 +682,7 @@
 	if (ret < 0)
 		return ret;
 
-	return !!(ret & TSL2563_INT_MASK);
+	return !!(ret & 0x30);
 }
 
 static const struct iio_info tsl2563_info_no_irq = {
@@ -696,22 +699,16 @@
 	.write_event_config = &tsl2563_write_interrupt_config,
 };
 
-static int tsl2563_probe(struct i2c_client *client)
-{
-	struct device *dev = &client->dev;
+static int tsl2563_probe(struct i2c_client *client,
+				const struct i2c_device_id *device_id)
+{
 	struct iio_dev *indio_dev;
 	struct tsl2563_chip *chip;
-<<<<<<< HEAD
 	struct tsl2563_platform_data *pdata = client->dev.platform_data;
-	struct device_node *np = client->dev.of_node;
 	int err = 0;
-=======
-	unsigned long irq_flags;
->>>>>>> e475cc1c
 	u8 id = 0;
-	int err;
-
-	indio_dev = devm_iio_device_alloc(dev, sizeof(*chip));
+
+	indio_dev = devm_iio_device_alloc(&client->dev, sizeof(*chip));
 	if (!indio_dev)
 		return -ENOMEM;
 
@@ -721,12 +718,16 @@
 	chip->client = client;
 
 	err = tsl2563_detect(chip);
-	if (err)
-		return dev_err_probe(dev, err, "detect error\n");
+	if (err) {
+		dev_err(&client->dev, "detect error %d\n", -err);
+		return err;
+	}
 
 	err = tsl2563_read_id(chip, &id);
-	if (err)
-		return dev_err_probe(dev, err, "read id error\n");
+	if (err) {
+		dev_err(&client->dev, "read id error %d\n", -err);
+		return err;
+	}
 
 	mutex_init(&chip->lock);
 
@@ -738,20 +739,16 @@
 	chip->calib0 = tsl2563_calib_from_sysfs(CALIB_BASE_SYSFS);
 	chip->calib1 = tsl2563_calib_from_sysfs(CALIB_BASE_SYSFS);
 
-<<<<<<< HEAD
-	if (pdata)
+	if (pdata) {
 		chip->cover_comp_gain = pdata->cover_comp_gain;
-	else if (np)
-		of_property_read_u32(np, "amstaos,cover-comp-gain",
-				     &chip->cover_comp_gain);
-	else
-		chip->cover_comp_gain = 1;
-=======
-	chip->cover_comp_gain = 1;
-	device_property_read_u32(dev, "amstaos,cover-comp-gain", &chip->cover_comp_gain);
->>>>>>> e475cc1c
-
-	dev_info(dev, "model %d, rev. %d\n", id >> 4, id & 0x0f);
+	} else {
+		err = device_property_read_u32(&client->dev, "amstaos,cover-comp-gain",
+					       &chip->cover_comp_gain);
+		if (err)
+			chip->cover_comp_gain = 1;
+	}
+
+	dev_info(&client->dev, "model %d, rev. %d\n", id >> 4, id & 0x0f);
 	indio_dev->name = client->name;
 	indio_dev->channels = tsl2563_channels;
 	indio_dev->num_channels = ARRAY_SIZE(tsl2563_channels);
@@ -763,24 +760,23 @@
 		indio_dev->info = &tsl2563_info_no_irq;
 
 	if (client->irq) {
-		irq_flags = irq_get_trigger_type(client->irq);
-		if (irq_flags == IRQF_TRIGGER_NONE)
-			irq_flags = IRQF_TRIGGER_RISING;
-		irq_flags |= IRQF_ONESHOT;
-
-		err = devm_request_threaded_irq(dev, client->irq,
+		err = devm_request_threaded_irq(&client->dev, client->irq,
 					   NULL,
 					   &tsl2563_event_handler,
-					   irq_flags,
+					   IRQF_TRIGGER_RISING | IRQF_ONESHOT,
 					   "tsl2563_event",
 					   indio_dev);
-		if (err)
-			return dev_err_probe(dev, err, "irq request error\n");
+		if (err) {
+			dev_err(&client->dev, "irq request error %d\n", -err);
+			return err;
+		}
 	}
 
 	err = tsl2563_configure(chip);
-	if (err)
-		return dev_err_probe(dev, err, "configure error\n");
+	if (err) {
+		dev_err(&client->dev, "configure error %d\n", -err);
+		return err;
+	}
 
 	INIT_DELAYED_WORK(&chip->poweroff_work, tsl2563_poweroff_work);
 
@@ -789,7 +785,7 @@
 
 	err = iio_device_register(indio_dev);
 	if (err) {
-		dev_err_probe(dev, err, "iio registration error\n");
+		dev_err(&client->dev, "iio registration error %d\n", -err);
 		goto fail;
 	}
 
@@ -809,13 +805,15 @@
 	if (!chip->int_enabled)
 		cancel_delayed_work_sync(&chip->poweroff_work);
 	/* Ensure that interrupts are disabled - then flush any bottom halves */
-	tsl2563_configure_irq(chip, false);
+	chip->intr &= ~0x30;
+	i2c_smbus_write_byte_data(chip->client, TSL2563_CMD | TSL2563_REG_INT,
+				  chip->intr);
 	tsl2563_set_power(chip, 0);
 }
 
 static int tsl2563_suspend(struct device *dev)
 {
-	struct iio_dev *indio_dev = dev_get_drvdata(dev);
+	struct iio_dev *indio_dev = i2c_get_clientdata(to_i2c_client(dev));
 	struct tsl2563_chip *chip = iio_priv(indio_dev);
 	int ret;
 
@@ -834,7 +832,7 @@
 
 static int tsl2563_resume(struct device *dev)
 {
-	struct iio_dev *indio_dev = dev_get_drvdata(dev);
+	struct iio_dev *indio_dev = i2c_get_clientdata(to_i2c_client(dev));
 	struct tsl2563_chip *chip = iio_priv(indio_dev);
 	int ret;
 
