// SPDX-License-Identifier: GPL-2.0-only
/*
 * tcs3414.c - Support for TAOS TCS3414 digital color sensor
 *
 * Copyright (c) 2014 Peter Meerwald <pmeerw@pmeerw.net>
 *
 * Digital color sensor with 16-bit channels for red, green, blue, clear);
 * 7-bit I2C slave address 0x39 (TCS3414) or 0x29, 0x49, 0x59 (TCS3413,
 * TCS3415, TCS3416, resp.)
 *
 * TODO: sync, interrupt support, thresholds, prescaler
 */

#include <linux/module.h>
#include <linux/i2c.h>
#include <linux/delay.h>
#include <linux/pm.h>

#include <linux/iio/iio.h>
#include <linux/iio/sysfs.h>
#include <linux/iio/trigger_consumer.h>
#include <linux/iio/buffer.h>
#include <linux/iio/triggered_buffer.h>

#define TCS3414_DRV_NAME "tcs3414"

#define TCS3414_COMMAND BIT(7)
#define TCS3414_COMMAND_WORD (TCS3414_COMMAND | BIT(5))

#define TCS3414_CONTROL (TCS3414_COMMAND | 0x00)
#define TCS3414_TIMING (TCS3414_COMMAND | 0x01)
#define TCS3414_ID (TCS3414_COMMAND | 0x04)
#define TCS3414_GAIN (TCS3414_COMMAND | 0x07)
#define TCS3414_DATA_GREEN (TCS3414_COMMAND_WORD | 0x10)
#define TCS3414_DATA_RED (TCS3414_COMMAND_WORD | 0x12)
#define TCS3414_DATA_BLUE (TCS3414_COMMAND_WORD | 0x14)
#define TCS3414_DATA_CLEAR (TCS3414_COMMAND_WORD | 0x16)

#define TCS3414_CONTROL_ADC_VALID BIT(4)
#define TCS3414_CONTROL_ADC_EN BIT(1)
#define TCS3414_CONTROL_POWER BIT(0)

#define TCS3414_INTEG_MASK GENMASK(1, 0)
#define TCS3414_INTEG_12MS 0x0
#define TCS3414_INTEG_100MS 0x1
#define TCS3414_INTEG_400MS 0x2

#define TCS3414_GAIN_MASK GENMASK(5, 4)
#define TCS3414_GAIN_SHIFT 4

struct tcs3414_data {
	struct i2c_client *client;
	u8 control;
	u8 gain;
	u8 timing;
	u16 buffer[8]; /* 4x 16-bit + 8 bytes timestamp */
};

#define TCS3414_CHANNEL(_color, _si, _addr) { \
	.type = IIO_INTENSITY, \
	.modified = 1, \
	.info_mask_separate = BIT(IIO_CHAN_INFO_RAW), \
	.info_mask_shared_by_type = BIT(IIO_CHAN_INFO_SCALE) | \
		BIT(IIO_CHAN_INFO_INT_TIME), \
	.channel2 = IIO_MOD_LIGHT_##_color, \
	.address = _addr, \
	.scan_index = _si, \
	.scan_type = { \
		.sign = 'u', \
		.realbits = 16, \
		.storagebits = 16, \
		.endianness = IIO_CPU, \
	}, \
}

/* scale factors: 1/gain */
static const int tcs3414_scales[][2] = {
	{1, 0}, {0, 250000}, {0, 62500}, {0, 15625}
};

/* integration time in ms */
static const int tcs3414_times[] = { 12, 100, 400 };

static const struct iio_chan_spec tcs3414_channels[] = {
	TCS3414_CHANNEL(GREEN, 0, TCS3414_DATA_GREEN),
	TCS3414_CHANNEL(RED, 1, TCS3414_DATA_RED),
	TCS3414_CHANNEL(BLUE, 2, TCS3414_DATA_BLUE),
	TCS3414_CHANNEL(CLEAR, 3, TCS3414_DATA_CLEAR),
	IIO_CHAN_SOFT_TIMESTAMP(4),
};

static int tcs3414_req_data(struct tcs3414_data *data)
{
	int tries = 25;
	int ret;

	ret = i2c_smbus_write_byte_data(data->client, TCS3414_CONTROL,
		data->control | TCS3414_CONTROL_ADC_EN);
	if (ret < 0)
		return ret;

	while (tries--) {
		ret = i2c_smbus_read_byte_data(data->client, TCS3414_CONTROL);
		if (ret < 0)
			return ret;
		if (ret & TCS3414_CONTROL_ADC_VALID)
			break;
		msleep(20);
	}

	ret = i2c_smbus_write_byte_data(data->client, TCS3414_CONTROL,
		data->control);
	if (ret < 0)
		return ret;

	if (tries < 0) {
		dev_err(&data->client->dev, "data not ready\n");
		return -EIO;
	}

	return 0;
}

static int tcs3414_read_raw(struct iio_dev *indio_dev,
			   struct iio_chan_spec const *chan,
			   int *val, int *val2, long mask)
{
	struct tcs3414_data *data = iio_priv(indio_dev);
	int i, ret;

	switch (mask) {
	case IIO_CHAN_INFO_RAW:
		ret = iio_device_claim_direct_mode(indio_dev);
		if (ret)
			return ret;
		ret = tcs3414_req_data(data);
		if (ret < 0) {
			iio_device_release_direct_mode(indio_dev);
			return ret;
		}
		ret = i2c_smbus_read_word_data(data->client, chan->address);
		iio_device_release_direct_mode(indio_dev);
		if (ret < 0)
			return ret;
		*val = ret;
		return IIO_VAL_INT;
	case IIO_CHAN_INFO_SCALE:
		i = (data->gain & TCS3414_GAIN_MASK) >> TCS3414_GAIN_SHIFT;
		*val = tcs3414_scales[i][0];
		*val2 = tcs3414_scales[i][1];
		return IIO_VAL_INT_PLUS_MICRO;
	case IIO_CHAN_INFO_INT_TIME:
		*val = 0;
		*val2 = tcs3414_times[data->timing & TCS3414_INTEG_MASK] * 1000;
		return IIO_VAL_INT_PLUS_MICRO;
	}
	return -EINVAL;
}

static int tcs3414_write_raw(struct iio_dev *indio_dev,
			       struct iio_chan_spec const *chan,
			       int val, int val2, long mask)
{
	struct tcs3414_data *data = iio_priv(indio_dev);
	int i;

	switch (mask) {
	case IIO_CHAN_INFO_SCALE:
		for (i = 0; i < ARRAY_SIZE(tcs3414_scales); i++) {
			if (val == tcs3414_scales[i][0] &&
				val2 == tcs3414_scales[i][1]) {
				data->gain &= ~TCS3414_GAIN_MASK;
				data->gain |= i << TCS3414_GAIN_SHIFT;
				return i2c_smbus_write_byte_data(
					data->client, TCS3414_GAIN,
					data->gain);
			}
		}
		return -EINVAL;
	case IIO_CHAN_INFO_INT_TIME:
		if (val != 0)
			return -EINVAL;
		for (i = 0; i < ARRAY_SIZE(tcs3414_times); i++) {
			if (val2 == tcs3414_times[i] * 1000) {
				data->timing &= ~TCS3414_INTEG_MASK;
				data->timing |= i;
				return i2c_smbus_write_byte_data(
					data->client, TCS3414_TIMING,
					data->timing);
			}
		}
		return -EINVAL;
	default:
		return -EINVAL;
	}
}

static irqreturn_t tcs3414_trigger_handler(int irq, void *p)
{
	struct iio_poll_func *pf = p;
	struct iio_dev *indio_dev = pf->indio_dev;
	struct tcs3414_data *data = iio_priv(indio_dev);
	int i, j = 0;

	for_each_set_bit(i, indio_dev->active_scan_mask,
		indio_dev->masklength) {
		int ret = i2c_smbus_read_word_data(data->client,
			TCS3414_DATA_GREEN + 2*i);
		if (ret < 0)
			goto done;

		data->buffer[j++] = ret;
	}

	iio_push_to_buffers_with_timestamp(indio_dev, data->buffer,
		iio_get_time_ns(indio_dev));

done:
	iio_trigger_notify_done(indio_dev->trig);

	return IRQ_HANDLED;
}

static IIO_CONST_ATTR(scale_available, "1 0.25 0.0625 0.015625");
static IIO_CONST_ATTR_INT_TIME_AVAIL("0.012 0.1 0.4");

static struct attribute *tcs3414_attributes[] = {
	&iio_const_attr_scale_available.dev_attr.attr,
	&iio_const_attr_integration_time_available.dev_attr.attr,
	NULL
};

static const struct attribute_group tcs3414_attribute_group = {
	.attrs = tcs3414_attributes,
};

static const struct iio_info tcs3414_info = {
	.read_raw = tcs3414_read_raw,
	.write_raw = tcs3414_write_raw,
	.attrs = &tcs3414_attribute_group,
};

static int tcs3414_buffer_postenable(struct iio_dev *indio_dev)
{
	struct tcs3414_data *data = iio_priv(indio_dev);

	data->control |= TCS3414_CONTROL_ADC_EN;
	return i2c_smbus_write_byte_data(data->client, TCS3414_CONTROL,
		data->control);
}

static int tcs3414_buffer_predisable(struct iio_dev *indio_dev)
{
	struct tcs3414_data *data = iio_priv(indio_dev);

	data->control &= ~TCS3414_CONTROL_ADC_EN;
	return i2c_smbus_write_byte_data(data->client, TCS3414_CONTROL,
		data->control);
}

static const struct iio_buffer_setup_ops tcs3414_buffer_setup_ops = {
	.postenable = tcs3414_buffer_postenable,
	.predisable = tcs3414_buffer_predisable,
};

<<<<<<< HEAD
static int tcs3414_probe(struct i2c_client *client,
			   const struct i2c_device_id *id)
=======
static int tcs3414_powerdown(struct tcs3414_data *data)
{
	return i2c_smbus_write_byte_data(data->client, TCS3414_CONTROL,
		data->control & ~(TCS3414_CONTROL_POWER |
		TCS3414_CONTROL_ADC_EN));
}

static void tcs3414_powerdown_cleanup(void *data)
{
	tcs3414_powerdown(data);
}

static int tcs3414_probe(struct i2c_client *client)
>>>>>>> e475cc1c
{
	struct tcs3414_data *data;
	struct iio_dev *indio_dev;
	int ret;

	indio_dev = devm_iio_device_alloc(&client->dev, sizeof(*data));
	if (indio_dev == NULL)
		return -ENOMEM;

	data = iio_priv(indio_dev);
	i2c_set_clientdata(client, indio_dev);
	data->client = client;

	indio_dev->info = &tcs3414_info;
	indio_dev->name = TCS3414_DRV_NAME;
	indio_dev->channels = tcs3414_channels;
	indio_dev->num_channels = ARRAY_SIZE(tcs3414_channels);
	indio_dev->modes = INDIO_DIRECT_MODE;

	ret = i2c_smbus_read_byte_data(data->client, TCS3414_ID);
	if (ret < 0)
		return ret;

	switch (ret & 0xf0) {
	case 0x00:
		dev_info(&client->dev, "TCS3404 found\n");
		break;
	case 0x10:
		dev_info(&client->dev, "TCS3413/14/15/16 found\n");
		break;
	default:
		return -ENODEV;
	}

	data->control = TCS3414_CONTROL_POWER;
	ret = i2c_smbus_write_byte_data(data->client, TCS3414_CONTROL,
		data->control);
	if (ret < 0)
		return ret;

	data->timing = TCS3414_INTEG_12MS; /* free running */
	ret = i2c_smbus_write_byte_data(data->client, TCS3414_TIMING,
		data->timing);
	if (ret < 0)
		return ret;

	ret = i2c_smbus_read_byte_data(data->client, TCS3414_GAIN);
	if (ret < 0)
		return ret;
	data->gain = ret;

	ret = iio_triggered_buffer_setup(indio_dev, NULL,
		tcs3414_trigger_handler, &tcs3414_buffer_setup_ops);
	if (ret < 0)
		return ret;

	ret = iio_device_register(indio_dev);
	if (ret < 0)
		goto buffer_cleanup;

	return 0;

buffer_cleanup:
	iio_triggered_buffer_cleanup(indio_dev);
	return ret;
}

static int tcs3414_powerdown(struct tcs3414_data *data)
{
	return i2c_smbus_write_byte_data(data->client, TCS3414_CONTROL,
		data->control & ~(TCS3414_CONTROL_POWER |
		TCS3414_CONTROL_ADC_EN));
}

static int tcs3414_remove(struct i2c_client *client)
{
	struct iio_dev *indio_dev = i2c_get_clientdata(client);

	iio_device_unregister(indio_dev);
	iio_triggered_buffer_cleanup(indio_dev);
	tcs3414_powerdown(iio_priv(indio_dev));

	return 0;
}

static int tcs3414_suspend(struct device *dev)
{
	struct tcs3414_data *data = iio_priv(i2c_get_clientdata(
		to_i2c_client(dev)));
	return tcs3414_powerdown(data);
}

static int tcs3414_resume(struct device *dev)
{
	struct tcs3414_data *data = iio_priv(i2c_get_clientdata(
		to_i2c_client(dev)));
	return i2c_smbus_write_byte_data(data->client, TCS3414_CONTROL,
		data->control);
}

static DEFINE_SIMPLE_DEV_PM_OPS(tcs3414_pm_ops, tcs3414_suspend,
				tcs3414_resume);

static const struct i2c_device_id tcs3414_id[] = {
	{ "tcs3414", 0 },
	{ }
};
MODULE_DEVICE_TABLE(i2c, tcs3414_id);

static struct i2c_driver tcs3414_driver = {
	.driver = {
		.name	= TCS3414_DRV_NAME,
		.pm	= pm_sleep_ptr(&tcs3414_pm_ops),
	},
	.probe		= tcs3414_probe,
	.remove		= tcs3414_remove,
	.id_table	= tcs3414_id,
};
module_i2c_driver(tcs3414_driver);

MODULE_AUTHOR("Peter Meerwald <pmeerw@pmeerw.net>");
MODULE_DESCRIPTION("TCS3414 digital color sensors driver");
MODULE_LICENSE("GPL");<|MERGE_RESOLUTION|>--- conflicted
+++ resolved
@@ -53,7 +53,11 @@
 	u8 control;
 	u8 gain;
 	u8 timing;
-	u16 buffer[8]; /* 4x 16-bit + 8 bytes timestamp */
+	/* Ensure timestamp is naturally aligned */
+	struct {
+		u16 chans[4];
+		s64 timestamp __aligned(8);
+	} scan;
 };
 
 #define TCS3414_CHANNEL(_color, _si, _addr) { \
@@ -209,10 +213,10 @@
 		if (ret < 0)
 			goto done;
 
-		data->buffer[j++] = ret;
-	}
-
-	iio_push_to_buffers_with_timestamp(indio_dev, data->buffer,
+		data->scan.chans[j++] = ret;
+	}
+
+	iio_push_to_buffers_with_timestamp(indio_dev, &data->scan,
 		iio_get_time_ns(indio_dev));
 
 done:
@@ -263,10 +267,6 @@
 	.predisable = tcs3414_buffer_predisable,
 };
 
-<<<<<<< HEAD
-static int tcs3414_probe(struct i2c_client *client,
-			   const struct i2c_device_id *id)
-=======
 static int tcs3414_powerdown(struct tcs3414_data *data)
 {
 	return i2c_smbus_write_byte_data(data->client, TCS3414_CONTROL,
@@ -279,8 +279,8 @@
 	tcs3414_powerdown(data);
 }
 
-static int tcs3414_probe(struct i2c_client *client)
->>>>>>> e475cc1c
+static int tcs3414_probe(struct i2c_client *client,
+			   const struct i2c_device_id *id)
 {
 	struct tcs3414_data *data;
 	struct iio_dev *indio_dev;
@@ -321,6 +321,11 @@
 	if (ret < 0)
 		return ret;
 
+	ret = devm_add_action_or_reset(&client->dev, tcs3414_powerdown_cleanup,
+				       data);
+	if (ret < 0)
+		return ret;
+
 	data->timing = TCS3414_INTEG_12MS; /* free running */
 	ret = i2c_smbus_write_byte_data(data->client, TCS3414_TIMING,
 		data->timing);
@@ -332,38 +337,12 @@
 		return ret;
 	data->gain = ret;
 
-	ret = iio_triggered_buffer_setup(indio_dev, NULL,
+	ret = devm_iio_triggered_buffer_setup(&client->dev, indio_dev, NULL,
 		tcs3414_trigger_handler, &tcs3414_buffer_setup_ops);
 	if (ret < 0)
 		return ret;
 
-	ret = iio_device_register(indio_dev);
-	if (ret < 0)
-		goto buffer_cleanup;
-
-	return 0;
-
-buffer_cleanup:
-	iio_triggered_buffer_cleanup(indio_dev);
-	return ret;
-}
-
-static int tcs3414_powerdown(struct tcs3414_data *data)
-{
-	return i2c_smbus_write_byte_data(data->client, TCS3414_CONTROL,
-		data->control & ~(TCS3414_CONTROL_POWER |
-		TCS3414_CONTROL_ADC_EN));
-}
-
-static int tcs3414_remove(struct i2c_client *client)
-{
-	struct iio_dev *indio_dev = i2c_get_clientdata(client);
-
-	iio_device_unregister(indio_dev);
-	iio_triggered_buffer_cleanup(indio_dev);
-	tcs3414_powerdown(iio_priv(indio_dev));
-
-	return 0;
+	return devm_iio_device_register(&client->dev, indio_dev);
 }
 
 static int tcs3414_suspend(struct device *dev)
@@ -396,7 +375,6 @@
 		.pm	= pm_sleep_ptr(&tcs3414_pm_ops),
 	},
 	.probe		= tcs3414_probe,
-	.remove		= tcs3414_remove,
 	.id_table	= tcs3414_id,
 };
 module_i2c_driver(tcs3414_driver);
