// SPDX-License-Identifier: GPL-2.0-only
/*
 * HID Sensors Driver
 * Copyright (c) 2012, Intel Corporation.
 */
#include <linux/device.h>
#include <linux/platform_device.h>
#include <linux/module.h>
#include <linux/interrupt.h>
#include <linux/irq.h>
#include <linux/slab.h>
#include <linux/delay.h>
#include <linux/hid-sensor-hub.h>
#include <linux/iio/iio.h>
#include <linux/iio/sysfs.h>
#include <linux/iio/buffer.h>
#include "../common/hid-sensors/hid-sensor-trigger.h"

enum {
	CHANNEL_SCAN_INDEX_INTENSITY = 0,
	CHANNEL_SCAN_INDEX_ILLUM = 1,
	CHANNEL_SCAN_INDEX_MAX
};

struct als_state {
	struct hid_sensor_hub_callbacks callbacks;
	struct hid_sensor_common common_attributes;
	struct hid_sensor_hub_attribute_info als_illum;
	u32 illum[CHANNEL_SCAN_INDEX_MAX];
	int scale_pre_decml;
	int scale_post_decml;
	int scale_precision;
	int value_offset;
};

/* Channel definitions */
static const struct iio_chan_spec als_channels[] = {
	{
		.type = IIO_INTENSITY,
		.modified = 1,
		.channel2 = IIO_MOD_LIGHT_BOTH,
		.info_mask_separate = BIT(IIO_CHAN_INFO_RAW),
		.info_mask_shared_by_type = BIT(IIO_CHAN_INFO_OFFSET) |
		BIT(IIO_CHAN_INFO_SCALE) |
		BIT(IIO_CHAN_INFO_SAMP_FREQ) |
		BIT(IIO_CHAN_INFO_HYSTERESIS),
		.scan_index = CHANNEL_SCAN_INDEX_INTENSITY,
	},
	{
		.type = IIO_LIGHT,
		.info_mask_separate = BIT(IIO_CHAN_INFO_RAW),
		.info_mask_shared_by_type = BIT(IIO_CHAN_INFO_OFFSET) |
		BIT(IIO_CHAN_INFO_SCALE) |
		BIT(IIO_CHAN_INFO_SAMP_FREQ) |
		BIT(IIO_CHAN_INFO_HYSTERESIS),
		.scan_index = CHANNEL_SCAN_INDEX_ILLUM,
	}
};

/* Adjust channel real bits based on report descriptor */
static void als_adjust_channel_bit_mask(struct iio_chan_spec *channels,
					int channel, int size)
{
	channels[channel].scan_type.sign = 's';
	/* Real storage bits will change based on the report desc. */
	channels[channel].scan_type.realbits = size * 8;
	/* Maximum size of a sample to capture is u32 */
	channels[channel].scan_type.storagebits = sizeof(u32) * 8;
}

/* Channel read_raw handler */
static int als_read_raw(struct iio_dev *indio_dev,
			      struct iio_chan_spec const *chan,
			      int *val, int *val2,
			      long mask)
{
	struct als_state *als_state = iio_priv(indio_dev);
	struct hid_sensor_hub_device *hsdev = als_state->common_attributes.hsdev;
	int report_id = -1;
	u32 address;
	int ret_type;
	s32 min;

	*val = 0;
	*val2 = 0;
	switch (mask) {
	case IIO_CHAN_INFO_RAW:
		switch (chan->scan_index) {
		case  CHANNEL_SCAN_INDEX_INTENSITY:
		case  CHANNEL_SCAN_INDEX_ILLUM:
			report_id = als_state->als_illum.report_id;
			min = als_state->als_illum.logical_minimum;
			address = HID_USAGE_SENSOR_LIGHT_ILLUM;
			break;
		default:
			report_id = -1;
			break;
		}
		if (report_id >= 0) {
			hid_sensor_power_state(&als_state->common_attributes,
						true);
			*val = sensor_hub_input_attr_get_raw_value(
					hsdev, hsdev->usage, address, report_id,
					SENSOR_HUB_SYNC, min < 0);
			hid_sensor_power_state(&als_state->common_attributes,
						false);
		} else {
			*val = 0;
			return -EINVAL;
		}
		ret_type = IIO_VAL_INT;
		break;
	case IIO_CHAN_INFO_SCALE:
		*val = als_state->scale_pre_decml;
		*val2 = als_state->scale_post_decml;
		ret_type = als_state->scale_precision;
		break;
	case IIO_CHAN_INFO_OFFSET:
		*val = als_state->value_offset;
		ret_type = IIO_VAL_INT;
		break;
	case IIO_CHAN_INFO_SAMP_FREQ:
		ret_type = hid_sensor_read_samp_freq_value(
				&als_state->common_attributes, val, val2);
		break;
	case IIO_CHAN_INFO_HYSTERESIS:
		ret_type = hid_sensor_read_raw_hyst_value(
				&als_state->common_attributes, val, val2);
		break;
	default:
		ret_type = -EINVAL;
		break;
	}

	return ret_type;
}

/* Channel write_raw handler */
static int als_write_raw(struct iio_dev *indio_dev,
			       struct iio_chan_spec const *chan,
			       int val,
			       int val2,
			       long mask)
{
	struct als_state *als_state = iio_priv(indio_dev);
	int ret = 0;

	switch (mask) {
	case IIO_CHAN_INFO_SAMP_FREQ:
		ret = hid_sensor_write_samp_freq_value(
				&als_state->common_attributes, val, val2);
		break;
	case IIO_CHAN_INFO_HYSTERESIS:
		ret = hid_sensor_write_raw_hyst_value(
				&als_state->common_attributes, val, val2);
		break;
	default:
		ret = -EINVAL;
	}

	return ret;
}

static const struct iio_info als_info = {
	.read_raw = &als_read_raw,
	.write_raw = &als_write_raw,
};

/* Function to push data to buffer */
static void hid_sensor_push_data(struct iio_dev *indio_dev, const void *data,
					int len)
{
	dev_dbg(&indio_dev->dev, "hid_sensor_push_data\n");
	iio_push_to_buffers(indio_dev, data);
}

/* Callback handler to send event after all samples are received and captured */
static int als_proc_event(struct hid_sensor_hub_device *hsdev,
				unsigned usage_id,
				void *priv)
{
	struct iio_dev *indio_dev = platform_get_drvdata(priv);
	struct als_state *als_state = iio_priv(indio_dev);

	dev_dbg(&indio_dev->dev, "als_proc_event\n");
	if (atomic_read(&als_state->common_attributes.data_ready))
		hid_sensor_push_data(indio_dev,
				&als_state->illum,
				sizeof(als_state->illum));

	return 0;
}

/* Capture samples in local storage */
static int als_capture_sample(struct hid_sensor_hub_device *hsdev,
				unsigned usage_id,
				size_t raw_len, char *raw_data,
				void *priv)
{
	struct iio_dev *indio_dev = platform_get_drvdata(priv);
	struct als_state *als_state = iio_priv(indio_dev);
	int ret = -EINVAL;
	u32 sample_data = *(u32 *)raw_data;

	switch (usage_id) {
	case HID_USAGE_SENSOR_LIGHT_ILLUM:
		als_state->illum[CHANNEL_SCAN_INDEX_INTENSITY] = sample_data;
		als_state->illum[CHANNEL_SCAN_INDEX_ILLUM] = sample_data;
		ret = 0;
		break;
	default:
		break;
	}

	return ret;
}

/* Parse report which is specific to an usage id*/
static int als_parse_report(struct platform_device *pdev,
				struct hid_sensor_hub_device *hsdev,
				struct iio_chan_spec *channels,
				unsigned usage_id,
				struct als_state *st)
{
	int ret;

	ret = sensor_hub_input_get_attribute_info(hsdev, HID_INPUT_REPORT,
			usage_id,
			HID_USAGE_SENSOR_LIGHT_ILLUM,
			&st->als_illum);
	if (ret < 0)
		return ret;
	als_adjust_channel_bit_mask(channels, CHANNEL_SCAN_INDEX_INTENSITY,
				    st->als_illum.size);
	als_adjust_channel_bit_mask(channels, CHANNEL_SCAN_INDEX_ILLUM,
					st->als_illum.size);

	dev_dbg(&pdev->dev, "als %x:%x\n", st->als_illum.index,
			st->als_illum.report_id);

	st->scale_precision = hid_sensor_format_scale(usage_id, &st->als_illum,
				&st->scale_pre_decml, &st->scale_post_decml);

	/* Set Sensitivity field ids, when there is no individual modifier */
	if (st->common_attributes.sensitivity.index < 0) {
		sensor_hub_input_get_attribute_info(hsdev,
			HID_FEATURE_REPORT, usage_id,
			HID_USAGE_SENSOR_DATA_MOD_CHANGE_SENSITIVITY_ABS |
			HID_USAGE_SENSOR_DATA_LIGHT,
			&st->common_attributes.sensitivity);
		dev_dbg(&pdev->dev, "Sensitivity index:report %d:%d\n",
			st->common_attributes.sensitivity.index,
			st->common_attributes.sensitivity.report_id);
	}
	return ret;
}

/* Function to initialize the processing for usage id */
static int hid_als_probe(struct platform_device *pdev)
{
	int ret = 0;
	static const char *name = "als";
	struct iio_dev *indio_dev;
	struct als_state *als_state;
	struct hid_sensor_hub_device *hsdev = pdev->dev.platform_data;

	indio_dev = devm_iio_device_alloc(&pdev->dev, sizeof(struct als_state));
	if (!indio_dev)
		return -ENOMEM;
	platform_set_drvdata(pdev, indio_dev);

	als_state = iio_priv(indio_dev);
	als_state->common_attributes.hsdev = hsdev;
	als_state->common_attributes.pdev = pdev;

<<<<<<< HEAD
	ret = hid_sensor_parse_common_attributes(hsdev, HID_USAGE_SENSOR_ALS,
					&als_state->common_attributes);
=======
	ret = hid_sensor_parse_common_attributes(hsdev,
					hsdev->usage,
					&als_state->common_attributes,
					als_sensitivity_addresses,
					ARRAY_SIZE(als_sensitivity_addresses));
>>>>>>> e475cc1c
	if (ret) {
		dev_err(&pdev->dev, "failed to setup common attributes\n");
		return ret;
	}

	indio_dev->channels = kmemdup(als_channels,
				      sizeof(als_channels), GFP_KERNEL);
	if (!indio_dev->channels) {
		dev_err(&pdev->dev, "failed to duplicate channels\n");
		return -ENOMEM;
	}

	ret = als_parse_report(pdev, hsdev,
			       (struct iio_chan_spec *)indio_dev->channels,
			       hsdev->usage,
			       als_state);
	if (ret) {
		dev_err(&pdev->dev, "failed to setup attributes\n");
		goto error_free_dev_mem;
	}

	indio_dev->num_channels =
				ARRAY_SIZE(als_channels);
	indio_dev->info = &als_info;
	indio_dev->name = name;
	indio_dev->modes = INDIO_DIRECT_MODE;

	atomic_set(&als_state->common_attributes.data_ready, 0);

	ret = hid_sensor_setup_trigger(indio_dev, name,
				&als_state->common_attributes);
	if (ret < 0) {
		dev_err(&pdev->dev, "trigger setup failed\n");
		goto error_free_dev_mem;
	}

	ret = iio_device_register(indio_dev);
	if (ret) {
		dev_err(&pdev->dev, "device register failed\n");
		goto error_remove_trigger;
	}

	als_state->callbacks.send_event = als_proc_event;
	als_state->callbacks.capture_sample = als_capture_sample;
	als_state->callbacks.pdev = pdev;
	ret = sensor_hub_register_callback(hsdev, hsdev->usage, &als_state->callbacks);
	if (ret < 0) {
		dev_err(&pdev->dev, "callback reg failed\n");
		goto error_iio_unreg;
	}

	return ret;

error_iio_unreg:
	iio_device_unregister(indio_dev);
error_remove_trigger:
	hid_sensor_remove_trigger(indio_dev, &als_state->common_attributes);
error_free_dev_mem:
	kfree(indio_dev->channels);
	return ret;
}

/* Function to deinitialize the processing for usage id */
static int hid_als_remove(struct platform_device *pdev)
{
	struct hid_sensor_hub_device *hsdev = pdev->dev.platform_data;
	struct iio_dev *indio_dev = platform_get_drvdata(pdev);
	struct als_state *als_state = iio_priv(indio_dev);

	sensor_hub_remove_callback(hsdev, hsdev->usage);
	iio_device_unregister(indio_dev);
	hid_sensor_remove_trigger(indio_dev, &als_state->common_attributes);
	kfree(indio_dev->channels);

	return 0;
}

static const struct platform_device_id hid_als_ids[] = {
	{
		/* Format: HID-SENSOR-usage_id_in_hex_lowercase */
		.name = "HID-SENSOR-200041",
	},
	{
		/* Format: HID-SENSOR-custom_sensor_tag-usage_id_in_hex_lowercase */
		.name = "HID-SENSOR-LISS-0041",
	},
	{ /* sentinel */ }
};
MODULE_DEVICE_TABLE(platform, hid_als_ids);

static struct platform_driver hid_als_platform_driver = {
	.id_table = hid_als_ids,
	.driver = {
		.name	= KBUILD_MODNAME,
		.pm	= &hid_sensor_pm_ops,
	},
	.probe		= hid_als_probe,
	.remove		= hid_als_remove,
};
module_platform_driver(hid_als_platform_driver);

MODULE_DESCRIPTION("HID Sensor ALS");
MODULE_AUTHOR("Srinivas Pandruvada <srinivas.pandruvada@intel.com>");
MODULE_LICENSE("GPL");<|MERGE_RESOLUTION|>--- conflicted
+++ resolved
@@ -6,13 +6,10 @@
 #include <linux/device.h>
 #include <linux/platform_device.h>
 #include <linux/module.h>
-#include <linux/interrupt.h>
-#include <linux/irq.h>
+#include <linux/mod_devicetable.h>
 #include <linux/slab.h>
-#include <linux/delay.h>
 #include <linux/hid-sensor-hub.h>
 #include <linux/iio/iio.h>
-#include <linux/iio/sysfs.h>
 #include <linux/iio/buffer.h>
 #include "../common/hid-sensors/hid-sensor-trigger.h"
 
@@ -22,15 +19,26 @@
 	CHANNEL_SCAN_INDEX_MAX
 };
 
+#define CHANNEL_SCAN_INDEX_TIMESTAMP CHANNEL_SCAN_INDEX_MAX
+
 struct als_state {
 	struct hid_sensor_hub_callbacks callbacks;
 	struct hid_sensor_common common_attributes;
 	struct hid_sensor_hub_attribute_info als_illum;
-	u32 illum[CHANNEL_SCAN_INDEX_MAX];
+	struct {
+		u32 illum[CHANNEL_SCAN_INDEX_MAX];
+		u64 timestamp __aligned(8);
+	} scan;
 	int scale_pre_decml;
 	int scale_post_decml;
 	int scale_precision;
 	int value_offset;
+	s64 timestamp;
+};
+
+static const u32 als_sensitivity_addresses[] = {
+	HID_USAGE_SENSOR_DATA_LIGHT,
+	HID_USAGE_SENSOR_LIGHT_ILLUM,
 };
 
 /* Channel definitions */
@@ -43,7 +51,8 @@
 		.info_mask_shared_by_type = BIT(IIO_CHAN_INFO_OFFSET) |
 		BIT(IIO_CHAN_INFO_SCALE) |
 		BIT(IIO_CHAN_INFO_SAMP_FREQ) |
-		BIT(IIO_CHAN_INFO_HYSTERESIS),
+		BIT(IIO_CHAN_INFO_HYSTERESIS) |
+		BIT(IIO_CHAN_INFO_HYSTERESIS_RELATIVE),
 		.scan_index = CHANNEL_SCAN_INDEX_INTENSITY,
 	},
 	{
@@ -52,9 +61,11 @@
 		.info_mask_shared_by_type = BIT(IIO_CHAN_INFO_OFFSET) |
 		BIT(IIO_CHAN_INFO_SCALE) |
 		BIT(IIO_CHAN_INFO_SAMP_FREQ) |
-		BIT(IIO_CHAN_INFO_HYSTERESIS),
+		BIT(IIO_CHAN_INFO_HYSTERESIS) |
+		BIT(IIO_CHAN_INFO_HYSTERESIS_RELATIVE),
 		.scan_index = CHANNEL_SCAN_INDEX_ILLUM,
-	}
+	},
+	IIO_CHAN_SOFT_TIMESTAMP(CHANNEL_SCAN_INDEX_TIMESTAMP)
 };
 
 /* Adjust channel real bits based on report descriptor */
@@ -75,7 +86,6 @@
 			      long mask)
 {
 	struct als_state *als_state = iio_priv(indio_dev);
-	struct hid_sensor_hub_device *hsdev = als_state->common_attributes.hsdev;
 	int report_id = -1;
 	u32 address;
 	int ret_type;
@@ -100,8 +110,11 @@
 			hid_sensor_power_state(&als_state->common_attributes,
 						true);
 			*val = sensor_hub_input_attr_get_raw_value(
-					hsdev, hsdev->usage, address, report_id,
-					SENSOR_HUB_SYNC, min < 0);
+					als_state->common_attributes.hsdev,
+					HID_USAGE_SENSOR_ALS, address,
+					report_id,
+					SENSOR_HUB_SYNC,
+					min < 0);
 			hid_sensor_power_state(&als_state->common_attributes,
 						false);
 		} else {
@@ -127,6 +140,10 @@
 		ret_type = hid_sensor_read_raw_hyst_value(
 				&als_state->common_attributes, val, val2);
 		break;
+	case IIO_CHAN_INFO_HYSTERESIS_RELATIVE:
+		ret_type = hid_sensor_read_raw_hyst_rel_value(
+				&als_state->common_attributes, val, val2);
+		break;
 	default:
 		ret_type = -EINVAL;
 		break;
@@ -154,6 +171,10 @@
 		ret = hid_sensor_write_raw_hyst_value(
 				&als_state->common_attributes, val, val2);
 		break;
+	case IIO_CHAN_INFO_HYSTERESIS_RELATIVE:
+		ret = hid_sensor_write_raw_hyst_rel_value(
+				&als_state->common_attributes, val, val2);
+		break;
 	default:
 		ret = -EINVAL;
 	}
@@ -165,14 +186,6 @@
 	.read_raw = &als_read_raw,
 	.write_raw = &als_write_raw,
 };
-
-/* Function to push data to buffer */
-static void hid_sensor_push_data(struct iio_dev *indio_dev, const void *data,
-					int len)
-{
-	dev_dbg(&indio_dev->dev, "hid_sensor_push_data\n");
-	iio_push_to_buffers(indio_dev, data);
-}
 
 /* Callback handler to send event after all samples are received and captured */
 static int als_proc_event(struct hid_sensor_hub_device *hsdev,
@@ -183,10 +196,14 @@
 	struct als_state *als_state = iio_priv(indio_dev);
 
 	dev_dbg(&indio_dev->dev, "als_proc_event\n");
-	if (atomic_read(&als_state->common_attributes.data_ready))
-		hid_sensor_push_data(indio_dev,
-				&als_state->illum,
-				sizeof(als_state->illum));
+	if (atomic_read(&als_state->common_attributes.data_ready)) {
+		if (!als_state->timestamp)
+			als_state->timestamp = iio_get_time_ns(indio_dev);
+
+		iio_push_to_buffers_with_timestamp(indio_dev, &als_state->scan,
+						   als_state->timestamp);
+		als_state->timestamp = 0;
+	}
 
 	return 0;
 }
@@ -204,9 +221,13 @@
 
 	switch (usage_id) {
 	case HID_USAGE_SENSOR_LIGHT_ILLUM:
-		als_state->illum[CHANNEL_SCAN_INDEX_INTENSITY] = sample_data;
-		als_state->illum[CHANNEL_SCAN_INDEX_ILLUM] = sample_data;
+		als_state->scan.illum[CHANNEL_SCAN_INDEX_INTENSITY] = sample_data;
+		als_state->scan.illum[CHANNEL_SCAN_INDEX_ILLUM] = sample_data;
 		ret = 0;
+		break;
+	case HID_USAGE_SENSOR_TIME_TIMESTAMP:
+		als_state->timestamp = hid_sensor_convert_timestamp(&als_state->common_attributes,
+								    *(s64 *)raw_data);
 		break;
 	default:
 		break;
@@ -238,20 +259,11 @@
 	dev_dbg(&pdev->dev, "als %x:%x\n", st->als_illum.index,
 			st->als_illum.report_id);
 
-	st->scale_precision = hid_sensor_format_scale(usage_id, &st->als_illum,
+	st->scale_precision = hid_sensor_format_scale(
+				HID_USAGE_SENSOR_ALS,
+				&st->als_illum,
 				&st->scale_pre_decml, &st->scale_post_decml);
 
-	/* Set Sensitivity field ids, when there is no individual modifier */
-	if (st->common_attributes.sensitivity.index < 0) {
-		sensor_hub_input_get_attribute_info(hsdev,
-			HID_FEATURE_REPORT, usage_id,
-			HID_USAGE_SENSOR_DATA_MOD_CHANGE_SENSITIVITY_ABS |
-			HID_USAGE_SENSOR_DATA_LIGHT,
-			&st->common_attributes.sensitivity);
-		dev_dbg(&pdev->dev, "Sensitivity index:report %d:%d\n",
-			st->common_attributes.sensitivity.index,
-			st->common_attributes.sensitivity.report_id);
-	}
 	return ret;
 }
 
@@ -273,23 +285,17 @@
 	als_state->common_attributes.hsdev = hsdev;
 	als_state->common_attributes.pdev = pdev;
 
-<<<<<<< HEAD
 	ret = hid_sensor_parse_common_attributes(hsdev, HID_USAGE_SENSOR_ALS,
-					&als_state->common_attributes);
-=======
-	ret = hid_sensor_parse_common_attributes(hsdev,
-					hsdev->usage,
 					&als_state->common_attributes,
 					als_sensitivity_addresses,
 					ARRAY_SIZE(als_sensitivity_addresses));
->>>>>>> e475cc1c
 	if (ret) {
 		dev_err(&pdev->dev, "failed to setup common attributes\n");
 		return ret;
 	}
 
-	indio_dev->channels = kmemdup(als_channels,
-				      sizeof(als_channels), GFP_KERNEL);
+	indio_dev->channels = devm_kmemdup(&pdev->dev, als_channels,
+					   sizeof(als_channels), GFP_KERNEL);
 	if (!indio_dev->channels) {
 		dev_err(&pdev->dev, "failed to duplicate channels\n");
 		return -ENOMEM;
@@ -297,11 +303,10 @@
 
 	ret = als_parse_report(pdev, hsdev,
 			       (struct iio_chan_spec *)indio_dev->channels,
-			       hsdev->usage,
-			       als_state);
+			       HID_USAGE_SENSOR_ALS, als_state);
 	if (ret) {
 		dev_err(&pdev->dev, "failed to setup attributes\n");
-		goto error_free_dev_mem;
+		return ret;
 	}
 
 	indio_dev->num_channels =
@@ -316,7 +321,7 @@
 				&als_state->common_attributes);
 	if (ret < 0) {
 		dev_err(&pdev->dev, "trigger setup failed\n");
-		goto error_free_dev_mem;
+		return ret;
 	}
 
 	ret = iio_device_register(indio_dev);
@@ -328,7 +333,8 @@
 	als_state->callbacks.send_event = als_proc_event;
 	als_state->callbacks.capture_sample = als_capture_sample;
 	als_state->callbacks.pdev = pdev;
-	ret = sensor_hub_register_callback(hsdev, hsdev->usage, &als_state->callbacks);
+	ret = sensor_hub_register_callback(hsdev, HID_USAGE_SENSOR_ALS,
+					&als_state->callbacks);
 	if (ret < 0) {
 		dev_err(&pdev->dev, "callback reg failed\n");
 		goto error_iio_unreg;
@@ -340,8 +346,6 @@
 	iio_device_unregister(indio_dev);
 error_remove_trigger:
 	hid_sensor_remove_trigger(indio_dev, &als_state->common_attributes);
-error_free_dev_mem:
-	kfree(indio_dev->channels);
 	return ret;
 }
 
@@ -352,10 +356,9 @@
 	struct iio_dev *indio_dev = platform_get_drvdata(pdev);
 	struct als_state *als_state = iio_priv(indio_dev);
 
-	sensor_hub_remove_callback(hsdev, hsdev->usage);
+	sensor_hub_remove_callback(hsdev, HID_USAGE_SENSOR_ALS);
 	iio_device_unregister(indio_dev);
 	hid_sensor_remove_trigger(indio_dev, &als_state->common_attributes);
-	kfree(indio_dev->channels);
 
 	return 0;
 }
@@ -364,10 +367,6 @@
 	{
 		/* Format: HID-SENSOR-usage_id_in_hex_lowercase */
 		.name = "HID-SENSOR-200041",
-	},
-	{
-		/* Format: HID-SENSOR-custom_sensor_tag-usage_id_in_hex_lowercase */
-		.name = "HID-SENSOR-LISS-0041",
 	},
 	{ /* sentinel */ }
 };
@@ -386,4 +385,5 @@
 
 MODULE_DESCRIPTION("HID Sensor ALS");
 MODULE_AUTHOR("Srinivas Pandruvada <srinivas.pandruvada@intel.com>");
-MODULE_LICENSE("GPL");+MODULE_LICENSE("GPL");
+MODULE_IMPORT_NS(IIO_HID);