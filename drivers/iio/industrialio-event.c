--- conflicted
+++ resolved
@@ -31,6 +31,7 @@
  * @flags:		file operations related flags including busy flag.
  * @group:		event interface sysfs attribute group
  * @read_lock:		lock to protect kfifo read operations
+ * @ioctl_handler:	handler for event ioctl() calls
  */
 struct iio_event_interface {
 	wait_queue_head_t	wait;
@@ -40,6 +41,7 @@
 	unsigned long		flags;
 	struct attribute_group	group;
 	struct mutex		read_lock;
+	struct iio_ioctl_handler	ioctl_handler;
 };
 
 bool iio_event_enabled(const struct iio_event_interface *ev_int)
@@ -187,7 +189,7 @@
 	.llseek = noop_llseek,
 };
 
-int iio_event_getfd(struct iio_dev *indio_dev)
+static int iio_event_getfd(struct iio_dev *indio_dev)
 {
 	struct iio_dev_opaque *iio_dev_opaque = to_iio_dev_opaque(indio_dev);
 	struct iio_event_interface *ev_int = iio_dev_opaque->event_interface;
@@ -196,7 +198,7 @@
 	if (ev_int == NULL)
 		return -ENODEV;
 
-	fd = mutex_lock_interruptible(&iio_dev_opaque->mlock);
+	fd = mutex_lock_interruptible(&indio_dev->mlock);
 	if (fd)
 		return fd;
 
@@ -217,7 +219,7 @@
 	}
 
 unlock:
-	mutex_unlock(&iio_dev_opaque->mlock);
+	mutex_unlock(&indio_dev->mlock);
 	return fd;
 }
 
@@ -229,12 +231,15 @@
 	[IIO_EV_TYPE_MAG_ADAPTIVE] = "mag_adaptive",
 	[IIO_EV_TYPE_CHANGE] = "change",
 	[IIO_EV_TYPE_MAG_REFERENCED] = "mag_referenced",
+	[IIO_EV_TYPE_GESTURE] = "gesture",
 };
 
 static const char * const iio_ev_dir_text[] = {
 	[IIO_EV_DIR_EITHER] = "either",
 	[IIO_EV_DIR_RISING] = "rising",
-	[IIO_EV_DIR_FALLING] = "falling"
+	[IIO_EV_DIR_FALLING] = "falling",
+	[IIO_EV_DIR_SINGLETAP] = "singletap",
+	[IIO_EV_DIR_DOUBLETAP] = "doubletap",
 };
 
 static const char * const iio_ev_info_text[] = {
@@ -244,14 +249,9 @@
 	[IIO_EV_INFO_PERIOD] = "period",
 	[IIO_EV_INFO_HIGH_PASS_FILTER_3DB] = "high_pass_filter_3db",
 	[IIO_EV_INFO_LOW_PASS_FILTER_3DB] = "low_pass_filter_3db",
-<<<<<<< HEAD
-=======
 	[IIO_EV_INFO_TIMEOUT] = "timeout",
 	[IIO_EV_INFO_RESET_TIMEOUT] = "reset_timeout",
 	[IIO_EV_INFO_TAP2_MIN_DELAY] = "tap2_min_delay",
-	[IIO_EV_INFO_RUNNING_PERIOD] = "runningperiod",
-	[IIO_EV_INFO_RUNNING_COUNT] = "runningcount",
->>>>>>> e475cc1c
 };
 
 static enum iio_event_direction iio_ev_attr_dir(struct iio_dev_attr *attr)
@@ -279,7 +279,7 @@
 	int ret;
 	bool val;
 
-	ret = strtobool(buf, &val);
+	ret = kstrtobool(buf, &val);
 	if (ret < 0)
 		return ret;
 
@@ -304,7 +304,7 @@
 	if (val < 0)
 		return val;
 	else
-		return sprintf(buf, "%d\n", val);
+		return sysfs_emit(buf, "%d\n", val);
 }
 
 static ssize_t iio_ev_value_show(struct device *dev,
@@ -353,15 +353,31 @@
 	return len;
 }
 
+static ssize_t iio_ev_label_show(struct device *dev,
+				 struct device_attribute *attr,
+				 char *buf)
+{
+	struct iio_dev *indio_dev = dev_to_iio_dev(dev);
+	struct iio_dev_attr *this_attr = to_iio_dev_attr(attr);
+
+	if (indio_dev->info->read_event_label)
+		return indio_dev->info->read_event_label(indio_dev,
+				 this_attr->c, iio_ev_attr_type(this_attr),
+				 iio_ev_attr_dir(this_attr), buf);
+
+	return -EINVAL;
+}
+
 static int iio_device_add_event(struct iio_dev *indio_dev,
 	const struct iio_chan_spec *chan, unsigned int spec_index,
 	enum iio_event_type type, enum iio_event_direction dir,
 	enum iio_shared_by shared_by, const unsigned long *mask)
 {
 	struct iio_dev_opaque *iio_dev_opaque = to_iio_dev_opaque(indio_dev);
-	ssize_t (*show)(struct device *, struct device_attribute *, char *);
-	ssize_t (*store)(struct device *, struct device_attribute *,
-		const char *, size_t);
+	ssize_t (*show)(struct device *dev, struct device_attribute *attr,
+		char *buf);
+	ssize_t (*store)(struct device *dev, struct device_attribute *attr,
+		const char *buf, size_t len);
 	unsigned int attrcount = 0;
 	unsigned int i;
 	char *postfix;
@@ -392,6 +408,7 @@
 
 		ret = __iio_add_chan_devattr(postfix, chan, show, store,
 			 (i << 16) | spec_index, shared_by, &indio_dev->dev,
+			 NULL,
 			&iio_dev_opaque->event_interface->dev_attr_list);
 		kfree(postfix);
 
@@ -405,6 +422,41 @@
 	}
 
 	return attrcount;
+}
+
+static int iio_device_add_event_label(struct iio_dev *indio_dev,
+				      const struct iio_chan_spec *chan,
+				      unsigned int spec_index,
+				      enum iio_event_type type,
+				      enum iio_event_direction dir)
+{
+	struct iio_dev_opaque *iio_dev_opaque = to_iio_dev_opaque(indio_dev);
+	char *postfix;
+	int ret;
+
+	if (!indio_dev->info->read_event_label)
+		return 0;
+
+	if (dir != IIO_EV_DIR_NONE)
+		postfix = kasprintf(GFP_KERNEL, "%s_%s_label",
+				iio_ev_type_text[type],
+				iio_ev_dir_text[dir]);
+	else
+		postfix = kasprintf(GFP_KERNEL, "%s_label",
+				iio_ev_type_text[type]);
+	if (postfix == NULL)
+		return -ENOMEM;
+
+	ret = __iio_add_chan_devattr(postfix, chan, &iio_ev_label_show, NULL,
+				spec_index, IIO_SEPARATE, &indio_dev->dev, NULL,
+				&iio_dev_opaque->event_interface->dev_attr_list);
+
+	kfree(postfix);
+
+	if (ret < 0)
+		return ret;
+
+	return 1;
 }
 
 static int iio_device_add_event_sysfs(struct iio_dev *indio_dev,
@@ -441,6 +493,11 @@
 		ret = iio_device_add_event(indio_dev, chan, i, type, dir,
 			IIO_SHARED_BY_ALL,
 			&chan->event_spec[i].mask_shared_by_all);
+		if (ret < 0)
+			return ret;
+		attrcount += ret;
+
+		ret = iio_device_add_event_label(indio_dev, chan, i, type, dir);
 		if (ret < 0)
 			return ret;
 		attrcount += ret;
@@ -480,6 +537,24 @@
 	INIT_KFIFO(ev_int->det_events);
 	init_waitqueue_head(&ev_int->wait);
 	mutex_init(&ev_int->read_lock);
+}
+
+static long iio_event_ioctl(struct iio_dev *indio_dev, struct file *filp,
+			    unsigned int cmd, unsigned long arg)
+{
+	int __user *ip = (int __user *)arg;
+	int fd;
+
+	if (cmd == IIO_GET_EVENT_FD_IOCTL) {
+		fd = iio_event_getfd(indio_dev);
+		if (fd < 0)
+			return fd;
+		if (copy_to_user(ip, &fd, sizeof(fd)))
+			return -EFAULT;
+		return 0;
+	}
+
+	return IIO_IOCTL_UNHANDLED;
 }
 
 static const char *iio_event_group_name = "events";
@@ -533,23 +608,17 @@
 	/* Add all elements from the list. */
 	list_for_each_entry(p, &ev_int->dev_attr_list, l)
 		ev_int->group.attrs[attrn++] = &p->dev_attr.attr;
-<<<<<<< HEAD
-	indio_dev->groups[indio_dev->groupcounter++] = &ev_int->group;
-=======
 
 	ret = iio_device_register_sysfs_group(indio_dev, &ev_int->group);
 	if (ret)
-		goto error_free_group_attrs;
+		goto error_free_setup_event_lines;
 
 	ev_int->ioctl_handler.ioctl = iio_event_ioctl;
 	iio_device_ioctl_handler_register(&iio_dev_opaque->indio_dev,
 					  &ev_int->ioctl_handler);
->>>>>>> e475cc1c
 
 	return 0;
 
-error_free_group_attrs:
-	kfree(ev_int->group.attrs);
 error_free_setup_event_lines:
 	iio_free_chan_devattr_list(&ev_int->dev_attr_list);
 	kfree(ev_int);
@@ -580,6 +649,8 @@
 
 	if (ev_int == NULL)
 		return;
+
+	iio_device_ioctl_handler_unregister(&ev_int->ioctl_handler);
 	iio_free_chan_devattr_list(&ev_int->dev_attr_list);
 	kfree(ev_int->group.attrs);
 	kfree(ev_int);
