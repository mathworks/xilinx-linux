#
# ADC DAC drivers
#
# When adding new entries keep the list in alphabetical order

menu "Analog to digital and digital to analog converters"

config AD74115
	tristate "Analog Devices AD74115H driver"
	depends on GPIOLIB && SPI
	select CRC8
	select IIO_BUFFER
	select IIO_TRIGGERED_BUFFER
	select REGMAP_SPI
	help
	  Say yes here to build support for Analog Devices AD74115H
	  single-channel software configurable input/output solution.

	  To compile this driver as a module, choose M here: the
	  module will be called ad74115.

config AD74413R
	tristate "Analog Devices AD74412R/AD74413R driver"
	depends on GPIOLIB && SPI
	select REGMAP_SPI
	select CRC8
	select IIO_BUFFER
	select IIO_TRIGGERED_BUFFER
	help
	  Say yes here to build support for Analog Devices AD74412R/AD74413R
	  quad-channel software configurable input/output solution.

	  To compile this driver as a module, choose M here: the
	  module will be called ad74413r.

<<<<<<< HEAD
config ONE_BIT_ADC_DAC
	tristate "Analog Devices ONE_BIT_ADC_DAC driver"
=======
config STX104
	tristate "Apex Embedded Systems STX104 driver"
	depends on PC104 && X86
	select ISA_BUS_API
	select REGMAP_MMIO
	select GPIOLIB
	select GPIO_REGMAP
>>>>>>> e475cc1c
	help
	  Say yes here to build support for Analog Devices ONE_BIT_ADC_DAC
	  driver.

 	  To compile this driver as a module, choose M here: the
	  module will be called one-bit-adc-dac.

endmenu<|MERGE_RESOLUTION|>--- conflicted
+++ resolved
@@ -33,23 +33,29 @@
 	  To compile this driver as a module, choose M here: the
 	  module will be called ad74413r.
 
-<<<<<<< HEAD
-config ONE_BIT_ADC_DAC
-	tristate "Analog Devices ONE_BIT_ADC_DAC driver"
-=======
 config STX104
 	tristate "Apex Embedded Systems STX104 driver"
 	depends on PC104 && X86
 	select ISA_BUS_API
-	select REGMAP_MMIO
 	select GPIOLIB
-	select GPIO_REGMAP
->>>>>>> e475cc1c
+	help
+	  Say yes here to build support for the Apex Embedded Systems STX104
+	  integrated analog PC/104 card.
+
+	  This driver supports the 16 channels of single-ended (8 channels of
+	  differential) analog inputs, 2 channels of analog output, 4 digital
+	  inputs, and 4 digital outputs provided by the STX104.
+
+	  The base port addresses for the devices may be configured via the base
+	  array module parameter.
+
+config ONE_BIT_ADC_DAC
+	tristate "Analog Devices ONE_BIT_ADC_DAC driver"
 	help
 	  Say yes here to build support for Analog Devices ONE_BIT_ADC_DAC
 	  driver.
 
- 	  To compile this driver as a module, choose M here: the
+	  To compile this driver as a module, choose M here: the
 	  module will be called one-bit-adc-dac.
 
 endmenu