--- conflicted
+++ resolved
@@ -80,12 +80,9 @@
 	[IIO_CONCENTRATION] = "concentration",
 	[IIO_RESISTANCE] = "resistance",
 	[IIO_PH] = "ph",
-<<<<<<< HEAD
+	[IIO_UVINDEX] = "uvindex",
 	[IIO_GENERIC_DATA] = "data",
-=======
-	[IIO_UVINDEX] = "uvindex",
 	[IIO_ELECTRICALCONDUCTIVITY] = "electricalconductivity",
->>>>>>> 41d036b3
 };
 
 static const char * const iio_modifier_names[] = {
