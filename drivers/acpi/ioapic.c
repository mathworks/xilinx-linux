// SPDX-License-Identifier: GPL-2.0-only
/*
 * IOAPIC/IOxAPIC/IOSAPIC driver
 *
 * Copyright (C) 2009 Fujitsu Limited.
 * (c) Copyright 2009 Hewlett-Packard Development Company, L.P.
 *
 * Copyright (C) 2014 Intel Corporation
 *
 * Based on original drivers/pci/ioapic.c
 *	Yinghai Lu <yinghai@kernel.org>
 *	Jiang Liu <jiang.liu@intel.com>
 */

/*
 * This driver manages I/O APICs added by hotplug after boot.
 * We try to claim all I/O APIC devices, but those present at boot were
 * registered when we parsed the ACPI MADT.
 */

#define pr_fmt(fmt) "ACPI: IOAPIC: " fmt

#include <linux/slab.h>
#include <linux/acpi.h>
#include <linux/pci.h>
#include <acpi/acpi.h>

struct acpi_pci_ioapic {
	acpi_handle	root_handle;
	acpi_handle	handle;
	u32		gsi_base;
	struct resource	res;
	struct pci_dev	*pdev;
	struct list_head list;
};

static LIST_HEAD(ioapic_list);
static DEFINE_MUTEX(ioapic_list_lock);

static acpi_status setup_res(struct acpi_resource *acpi_res, void *data)
{
	struct resource *res = data;
	struct resource_win win;

	/*
	 * We might assign this to 'res' later, make sure all pointers are
	 * cleared before the resource is added to the global list
	 */
	memset(&win, 0, sizeof(win));

	res->flags = 0;
	if (acpi_dev_filter_resource_type(acpi_res, IORESOURCE_MEM))
		return AE_OK;

	if (!acpi_dev_resource_memory(acpi_res, res)) {
		if (acpi_dev_resource_address_space(acpi_res, &win) ||
		    acpi_dev_resource_ext_address_space(acpi_res, &win))
			*res = win.res;
	}
	if ((res->flags & IORESOURCE_PREFETCH) ||
	    (res->flags & IORESOURCE_DISABLED))
		res->flags = 0;

	return AE_CTRL_TERMINATE;
}

static bool acpi_is_ioapic(acpi_handle handle, char **type)
{
	acpi_status status;
	struct acpi_device_info *info;
	char *hid = NULL;
	bool match = false;

	if (!acpi_has_method(handle, "_GSB"))
		return false;

	status = acpi_get_object_info(handle, &info);
	if (ACPI_SUCCESS(status)) {
		if (info->valid & ACPI_VALID_HID)
			hid = info->hardware_id.string;
		if (hid) {
			if (strcmp(hid, "ACPI0009") == 0) {
				*type = "IOxAPIC";
				match = true;
			} else if (strcmp(hid, "ACPI000A") == 0) {
				*type = "IOAPIC";
				match = true;
			}
		}
		kfree(info);
	}

	return match;
}

static acpi_status handle_ioapic_add(acpi_handle handle, u32 lvl,
				     void *context, void **rv)
{
	acpi_status status;
	unsigned long long gsi_base;
	struct acpi_pci_ioapic *ioapic;
	struct pci_dev *dev = NULL;
	struct resource *res = NULL, *pci_res = NULL, *crs_res;
	char *type = NULL;

	if (!acpi_is_ioapic(handle, &type))
		return AE_OK;

	mutex_lock(&ioapic_list_lock);
	list_for_each_entry(ioapic, &ioapic_list, list)
		if (ioapic->handle == handle) {
			mutex_unlock(&ioapic_list_lock);
			return AE_OK;
		}

	status = acpi_evaluate_integer(handle, "_GSB", NULL, &gsi_base);
	if (ACPI_FAILURE(status)) {
		acpi_handle_warn(handle, "failed to evaluate _GSB method\n");
		goto exit;
	}

	ioapic = kzalloc(sizeof(*ioapic), GFP_KERNEL);
	if (!ioapic) {
		pr_err("cannot allocate memory for new IOAPIC\n");
		goto exit;
	} else {
		ioapic->root_handle = (acpi_handle)context;
		ioapic->handle = handle;
		ioapic->gsi_base = (u32)gsi_base;
		INIT_LIST_HEAD(&ioapic->list);
	}

	if (acpi_ioapic_registered(handle, (u32)gsi_base))
		goto done;

	dev = acpi_get_pci_dev(handle);
	if (dev && pci_resource_len(dev, 0)) {
		if (pci_enable_device(dev) < 0)
			goto exit_put;
		pci_set_master(dev);
		if (pci_request_region(dev, 0, type))
			goto exit_disable;
		pci_res = &dev->resource[0];
		ioapic->pdev = dev;
	} else {
		pci_dev_put(dev);
		dev = NULL;
	}

	crs_res = &ioapic->res;
	acpi_walk_resources(handle, METHOD_NAME__CRS, setup_res, crs_res);
	crs_res->name = type;
	crs_res->flags |= IORESOURCE_BUSY;
	if (crs_res->flags == 0) {
		acpi_handle_warn(handle, "failed to get resource\n");
		goto exit_release;
	} else if (insert_resource(&iomem_resource, crs_res)) {
		acpi_handle_warn(handle, "failed to insert resource\n");
		goto exit_release;
	}

	/* try pci resource first, then "_CRS" resource */
	res = pci_res;
	if (!res || !res->flags)
		res = crs_res;

	if (acpi_register_ioapic(handle, res->start, (u32)gsi_base)) {
		acpi_handle_warn(handle, "failed to register IOAPIC\n");
		goto exit_release;
	}
done:
	list_add(&ioapic->list, &ioapic_list);
	mutex_unlock(&ioapic_list_lock);

	if (dev)
		dev_info(&dev->dev, "%s at %pR, GSI %u\n",
			 type, res, (u32)gsi_base);
	else
		acpi_handle_info(handle, "%s at %pR, GSI %u\n",
				 type, res, (u32)gsi_base);

	return AE_OK;

exit_release:
	if (dev)
		pci_release_region(dev, 0);
	if (ioapic->res.flags && ioapic->res.parent)
		release_resource(&ioapic->res);
exit_disable:
	if (dev)
		pci_disable_device(dev);
exit_put:
	pci_dev_put(dev);
	kfree(ioapic);
exit:
	mutex_unlock(&ioapic_list_lock);
	*(acpi_status *)rv = AE_ERROR;
	return AE_OK;
}

int acpi_ioapic_add(acpi_handle root_handle)
{
	acpi_status status, retval = AE_OK;

	status = acpi_walk_namespace(ACPI_TYPE_DEVICE, root_handle,
				     UINT_MAX, handle_ioapic_add, NULL,
				     root_handle, (void **)&retval);

	return ACPI_SUCCESS(status) && ACPI_SUCCESS(retval) ? 0 : -ENODEV;
}

void pci_ioapic_remove(struct acpi_pci_root *root)
{
	struct acpi_pci_ioapic *ioapic, *tmp;

	mutex_lock(&ioapic_list_lock);
	list_for_each_entry_safe(ioapic, tmp, &ioapic_list, list) {
		if (root->device->handle != ioapic->root_handle)
			continue;
		if (ioapic->pdev) {
			pci_release_region(ioapic->pdev, 0);
			pci_disable_device(ioapic->pdev);
			pci_dev_put(ioapic->pdev);
		}
<<<<<<< HEAD
=======
	}
	mutex_unlock(&ioapic_list_lock);
}

int acpi_ioapic_remove(struct acpi_pci_root *root)
{
	int retval = 0;
	struct acpi_pci_ioapic *ioapic, *tmp;

	mutex_lock(&ioapic_list_lock);
	list_for_each_entry_safe(ioapic, tmp, &ioapic_list, list) {
		if (root->device->handle != ioapic->root_handle)
			continue;
		if (acpi_unregister_ioapic(ioapic->handle, ioapic->gsi_base))
			retval = -EBUSY;
>>>>>>> 24b8d41d
		if (ioapic->res.flags && ioapic->res.parent)
			release_resource(&ioapic->res);
		list_del(&ioapic->list);
		kfree(ioapic);
	}
	mutex_unlock(&ioapic_list_lock);

	return retval;
}<|MERGE_RESOLUTION|>--- conflicted
+++ resolved
@@ -222,8 +222,6 @@
 			pci_disable_device(ioapic->pdev);
 			pci_dev_put(ioapic->pdev);
 		}
-<<<<<<< HEAD
-=======
 	}
 	mutex_unlock(&ioapic_list_lock);
 }
@@ -239,7 +237,6 @@
 			continue;
 		if (acpi_unregister_ioapic(ioapic->handle, ioapic->gsi_base))
 			retval = -EBUSY;
->>>>>>> 24b8d41d
 		if (ioapic->res.flags && ioapic->res.parent)
 			release_resource(&ioapic->res);
 		list_del(&ioapic->list);
