--- conflicted
+++ resolved
@@ -8,18 +8,10 @@
 
 menuconfig ACPI
 	bool "ACPI (Advanced Configuration and Power Interface) Support"
-<<<<<<< HEAD
-	depends on !IA64_HP_SIM
-	depends on IA64 || X86 || ARM64
-	depends on PCI
-	select PNP
-	default y if (IA64 || X86)
-=======
 	depends on ARCH_SUPPORTS_ACPI
 	select PNP
 	select NLS
 	default y if X86
->>>>>>> 24b8d41d
 	help
 	  Advanced Configuration and Power Interface (ACPI) support for 
 	  Linux requires an ACPI-compliant platform (hardware/firmware),
@@ -88,9 +80,6 @@
 endif
 
 config ACPI_SPCR_TABLE
-<<<<<<< HEAD
-	bool
-=======
 	bool "ACPI Serial Port Console Redirection Support"
 	default y if X86
 	help
@@ -102,7 +91,6 @@
 	bool
 	depends on X86_64
 	default y
->>>>>>> 24b8d41d
 
 config ACPI_SLEEP
 	bool
@@ -259,10 +247,7 @@
 
 config ACPI_PROCESSOR_CSTATE
 	def_bool y
-<<<<<<< HEAD
-=======
 	depends on ACPI_PROCESSOR
->>>>>>> 24b8d41d
 	depends on IA64 || X86
 
 config ACPI_PROCESSOR_IDLE
@@ -341,15 +326,6 @@
 	  To compile this driver as a module, choose M here:
 	  the module will be called thermal.
 
-<<<<<<< HEAD
-config ACPI_NUMA
-	bool "NUMA support"
-	depends on NUMA
-	depends on (X86 || IA64 || ARM64)
-	default y if IA64_GENERIC || IA64_SGI_SN2 || ARM64
-
-=======
->>>>>>> 24b8d41d
 config ACPI_CUSTOM_DSDT_FILE
 	string "Custom DSDT Table file to include"
 	default ""
@@ -498,11 +474,7 @@
 	  If you are unsure what to do, do not enable this option.
 
 source "drivers/acpi/nfit/Kconfig"
-<<<<<<< HEAD
-
-=======
 source "drivers/acpi/numa/Kconfig"
->>>>>>> 24b8d41d
 source "drivers/acpi/apei/Kconfig"
 source "drivers/acpi/dptf/Kconfig"
 
@@ -543,29 +515,8 @@
 if ARM64
 source "drivers/acpi/arm64/Kconfig"
 
-<<<<<<< HEAD
-config BXT_WC_PMIC_OPREGION
-	bool "ACPI operation region support for BXT WhiskeyCove PMIC"
-	depends on INTEL_SOC_PMIC
-	help
-	  This config adds ACPI operation region support for BXT WhiskeyCove PMIC.
-
-endif
-
-config ACPI_CONFIGFS
-	tristate "ACPI configfs support"
-	select CONFIGFS_FS
-	help
-	  Select this option to enable support for ACPI configuration from
-	  userspace. The configurable ACPI groups will be visible under
-	  /config/acpi, assuming configfs is mounted under /config.
-
-if ARM64
-source "drivers/acpi/arm64/Kconfig"
-=======
 config ACPI_PPTT
 	bool
->>>>>>> 24b8d41d
 endif
 
 source "drivers/acpi/pmic/Kconfig"
