--- conflicted
+++ resolved
@@ -641,11 +641,7 @@
  * some old BIOSes do expect a buffer or an integer etc.
  */
 union acpi_object *
-<<<<<<< HEAD
-acpi_evaluate_dsm(acpi_handle handle, const u8 *uuid, u64 rev, u64 func,
-=======
 acpi_evaluate_dsm(acpi_handle handle, const guid_t *guid, u64 rev, u64 func,
->>>>>>> 24b8d41d
 		  union acpi_object *argv4)
 {
 	acpi_status ret;
@@ -694,11 +690,7 @@
  * functions. Currently only support 64 functions at maximum, should be
  * enough for now.
  */
-<<<<<<< HEAD
-bool acpi_check_dsm(acpi_handle handle, const u8 *uuid, u64 rev, u64 funcs)
-=======
 bool acpi_check_dsm(acpi_handle handle, const guid_t *guid, u64 rev, u64 funcs)
->>>>>>> 24b8d41d
 {
 	int i;
 	u64 mask = 0;
@@ -731,8 +723,6 @@
 EXPORT_SYMBOL(acpi_check_dsm);
 
 /**
-<<<<<<< HEAD
-=======
  * acpi_dev_hid_uid_match - Match device by supplied HID and UID
  * @adev: ACPI device to match.
  * @hid2: Hardware ID of the device.
@@ -758,7 +748,6 @@
 EXPORT_SYMBOL(acpi_dev_hid_uid_match);
 
 /**
->>>>>>> 24b8d41d
  * acpi_dev_found - Detect presence of a given ACPI device in the namespace.
  * @hid: Hardware ID of the device.
  *
@@ -787,8 +776,6 @@
 	return found;
 }
 EXPORT_SYMBOL(acpi_dev_found);
-<<<<<<< HEAD
-=======
 
 struct acpi_dev_match_info {
 	struct acpi_device_id hid[2];
@@ -854,7 +841,6 @@
 	return !!dev;
 }
 EXPORT_SYMBOL(acpi_dev_present);
->>>>>>> 24b8d41d
 
 /**
  * acpi_dev_get_first_match_dev - Return the first match of ACPI device
