// SPDX-License-Identifier: GPL-2.0
/*
 * sysfs.c - ACPI sysfs interface to userspace.
 */

#define pr_fmt(fmt) "ACPI: " fmt

#include <linux/init.h>
#include <linux/kernel.h>
#include <linux/moduleparam.h>
#include <linux/acpi.h>

#include "internal.h"

#define _COMPONENT		ACPI_SYSTEM_COMPONENT
ACPI_MODULE_NAME("sysfs");

#ifdef CONFIG_ACPI_DEBUG
/*
 * ACPI debug sysfs I/F, including:
 * /sys/modules/acpi/parameters/debug_layer
 * /sys/modules/acpi/parameters/debug_level
 * /sys/modules/acpi/parameters/trace_method_name
 * /sys/modules/acpi/parameters/trace_state
 * /sys/modules/acpi/parameters/trace_debug_layer
 * /sys/modules/acpi/parameters/trace_debug_level
 */

struct acpi_dlayer {
	const char *name;
	unsigned long value;
};
struct acpi_dlevel {
	const char *name;
	unsigned long value;
};
#define ACPI_DEBUG_INIT(v)	{ .name = #v, .value = v }

static const struct acpi_dlayer acpi_debug_layers[] = {
	ACPI_DEBUG_INIT(ACPI_UTILITIES),
	ACPI_DEBUG_INIT(ACPI_HARDWARE),
	ACPI_DEBUG_INIT(ACPI_EVENTS),
	ACPI_DEBUG_INIT(ACPI_TABLES),
	ACPI_DEBUG_INIT(ACPI_NAMESPACE),
	ACPI_DEBUG_INIT(ACPI_PARSER),
	ACPI_DEBUG_INIT(ACPI_DISPATCHER),
	ACPI_DEBUG_INIT(ACPI_EXECUTER),
	ACPI_DEBUG_INIT(ACPI_RESOURCES),
	ACPI_DEBUG_INIT(ACPI_CA_DEBUGGER),
	ACPI_DEBUG_INIT(ACPI_OS_SERVICES),
	ACPI_DEBUG_INIT(ACPI_CA_DISASSEMBLER),
	ACPI_DEBUG_INIT(ACPI_COMPILER),
	ACPI_DEBUG_INIT(ACPI_TOOLS),

	ACPI_DEBUG_INIT(ACPI_BUS_COMPONENT),
	ACPI_DEBUG_INIT(ACPI_AC_COMPONENT),
	ACPI_DEBUG_INIT(ACPI_BATTERY_COMPONENT),
	ACPI_DEBUG_INIT(ACPI_BUTTON_COMPONENT),
	ACPI_DEBUG_INIT(ACPI_SBS_COMPONENT),
	ACPI_DEBUG_INIT(ACPI_FAN_COMPONENT),
	ACPI_DEBUG_INIT(ACPI_PCI_COMPONENT),
	ACPI_DEBUG_INIT(ACPI_POWER_COMPONENT),
	ACPI_DEBUG_INIT(ACPI_CONTAINER_COMPONENT),
	ACPI_DEBUG_INIT(ACPI_SYSTEM_COMPONENT),
	ACPI_DEBUG_INIT(ACPI_THERMAL_COMPONENT),
	ACPI_DEBUG_INIT(ACPI_MEMORY_DEVICE_COMPONENT),
	ACPI_DEBUG_INIT(ACPI_VIDEO_COMPONENT),
	ACPI_DEBUG_INIT(ACPI_PROCESSOR_COMPONENT),
};

static const struct acpi_dlevel acpi_debug_levels[] = {
	ACPI_DEBUG_INIT(ACPI_LV_INIT),
	ACPI_DEBUG_INIT(ACPI_LV_DEBUG_OBJECT),
	ACPI_DEBUG_INIT(ACPI_LV_INFO),
	ACPI_DEBUG_INIT(ACPI_LV_REPAIR),
	ACPI_DEBUG_INIT(ACPI_LV_TRACE_POINT),

	ACPI_DEBUG_INIT(ACPI_LV_INIT_NAMES),
	ACPI_DEBUG_INIT(ACPI_LV_PARSE),
	ACPI_DEBUG_INIT(ACPI_LV_LOAD),
	ACPI_DEBUG_INIT(ACPI_LV_DISPATCH),
	ACPI_DEBUG_INIT(ACPI_LV_EXEC),
	ACPI_DEBUG_INIT(ACPI_LV_NAMES),
	ACPI_DEBUG_INIT(ACPI_LV_OPREGION),
	ACPI_DEBUG_INIT(ACPI_LV_BFIELD),
	ACPI_DEBUG_INIT(ACPI_LV_TABLES),
	ACPI_DEBUG_INIT(ACPI_LV_VALUES),
	ACPI_DEBUG_INIT(ACPI_LV_OBJECTS),
	ACPI_DEBUG_INIT(ACPI_LV_RESOURCES),
	ACPI_DEBUG_INIT(ACPI_LV_USER_REQUESTS),
	ACPI_DEBUG_INIT(ACPI_LV_PACKAGE),

	ACPI_DEBUG_INIT(ACPI_LV_ALLOCATIONS),
	ACPI_DEBUG_INIT(ACPI_LV_FUNCTIONS),
	ACPI_DEBUG_INIT(ACPI_LV_OPTIMIZATIONS),

	ACPI_DEBUG_INIT(ACPI_LV_MUTEX),
	ACPI_DEBUG_INIT(ACPI_LV_THREADS),
	ACPI_DEBUG_INIT(ACPI_LV_IO),
	ACPI_DEBUG_INIT(ACPI_LV_INTERRUPTS),

	ACPI_DEBUG_INIT(ACPI_LV_AML_DISASSEMBLE),
	ACPI_DEBUG_INIT(ACPI_LV_VERBOSE_INFO),
	ACPI_DEBUG_INIT(ACPI_LV_FULL_TABLES),
	ACPI_DEBUG_INIT(ACPI_LV_EVENTS),
};

static int param_get_debug_layer(char *buffer, const struct kernel_param *kp)
{
	int result = 0;
	int i;

	result = sprintf(buffer, "%-25s\tHex        SET\n", "Description");

	for (i = 0; i < ARRAY_SIZE(acpi_debug_layers); i++) {
		result += sprintf(buffer + result, "%-25s\t0x%08lX [%c]\n",
				  acpi_debug_layers[i].name,
				  acpi_debug_layers[i].value,
				  (acpi_dbg_layer & acpi_debug_layers[i].value)
				  ? '*' : ' ');
	}
	result +=
	    sprintf(buffer + result, "%-25s\t0x%08X [%c]\n", "ACPI_ALL_DRIVERS",
		    ACPI_ALL_DRIVERS,
		    (acpi_dbg_layer & ACPI_ALL_DRIVERS) ==
		    ACPI_ALL_DRIVERS ? '*' : (acpi_dbg_layer & ACPI_ALL_DRIVERS)
		    == 0 ? ' ' : '-');
	result +=
	    sprintf(buffer + result,
		    "--\ndebug_layer = 0x%08X ( * = enabled)\n",
		    acpi_dbg_layer);

	return result;
}

static int param_get_debug_level(char *buffer, const struct kernel_param *kp)
{
	int result = 0;
	int i;

	result = sprintf(buffer, "%-25s\tHex        SET\n", "Description");

	for (i = 0; i < ARRAY_SIZE(acpi_debug_levels); i++) {
		result += sprintf(buffer + result, "%-25s\t0x%08lX [%c]\n",
				  acpi_debug_levels[i].name,
				  acpi_debug_levels[i].value,
				  (acpi_dbg_level & acpi_debug_levels[i].value)
				  ? '*' : ' ');
	}
	result +=
	    sprintf(buffer + result, "--\ndebug_level = 0x%08X (* = enabled)\n",
		    acpi_dbg_level);

	return result;
}

static const struct kernel_param_ops param_ops_debug_layer = {
	.set = param_set_uint,
	.get = param_get_debug_layer,
};

static const struct kernel_param_ops param_ops_debug_level = {
	.set = param_set_uint,
	.get = param_get_debug_level,
};

module_param_cb(debug_layer, &param_ops_debug_layer, &acpi_dbg_layer, 0644);
module_param_cb(debug_level, &param_ops_debug_level, &acpi_dbg_level, 0644);

static char trace_method_name[1024];

static int param_set_trace_method_name(const char *val,
				       const struct kernel_param *kp)
{
	u32 saved_flags = 0;
	bool is_abs_path = true;

	if (*val != '\\')
		is_abs_path = false;

	if ((is_abs_path && strlen(val) > 1023) ||
	    (!is_abs_path && strlen(val) > 1022)) {
		pr_err("%s: string parameter too long\n", kp->name);
		return -ENOSPC;
	}

	/*
	 * It's not safe to update acpi_gbl_trace_method_name without
	 * having the tracer stopped, so we save the original tracer
	 * state and disable it.
	 */
	saved_flags = acpi_gbl_trace_flags;
	(void)acpi_debug_trace(NULL,
			       acpi_gbl_trace_dbg_level,
			       acpi_gbl_trace_dbg_layer,
			       0);

	/* This is a hack.  We can't kmalloc in early boot. */
	if (is_abs_path)
		strcpy(trace_method_name, val);
	else {
		trace_method_name[0] = '\\';
		strcpy(trace_method_name+1, val);
	}

	/* Restore the original tracer state */
	(void)acpi_debug_trace(trace_method_name,
			       acpi_gbl_trace_dbg_level,
			       acpi_gbl_trace_dbg_layer,
			       saved_flags);

	return 0;
}

static int param_get_trace_method_name(char *buffer, const struct kernel_param *kp)
{
	return scnprintf(buffer, PAGE_SIZE, "%s\n", acpi_gbl_trace_method_name);
}

static const struct kernel_param_ops param_ops_trace_method = {
	.set = param_set_trace_method_name,
	.get = param_get_trace_method_name,
};

static const struct kernel_param_ops param_ops_trace_attrib = {
	.set = param_set_uint,
	.get = param_get_uint,
};

module_param_cb(trace_method_name, &param_ops_trace_method, &trace_method_name, 0644);
module_param_cb(trace_debug_layer, &param_ops_trace_attrib, &acpi_gbl_trace_dbg_layer, 0644);
module_param_cb(trace_debug_level, &param_ops_trace_attrib, &acpi_gbl_trace_dbg_level, 0644);

static int param_set_trace_state(const char *val,
				 const struct kernel_param *kp)
{
	acpi_status status;
	const char *method = trace_method_name;
	u32 flags = 0;

/* So "xxx-once" comparison should go prior than "xxx" comparison */
#define acpi_compare_param(val, key)	\
	strncmp((val), (key), sizeof(key) - 1)

	if (!acpi_compare_param(val, "enable")) {
		method = NULL;
		flags = ACPI_TRACE_ENABLED;
	} else if (!acpi_compare_param(val, "disable"))
		method = NULL;
	else if (!acpi_compare_param(val, "method-once"))
		flags = ACPI_TRACE_ENABLED | ACPI_TRACE_ONESHOT;
	else if (!acpi_compare_param(val, "method"))
		flags = ACPI_TRACE_ENABLED;
	else if (!acpi_compare_param(val, "opcode-once"))
		flags = ACPI_TRACE_ENABLED | ACPI_TRACE_ONESHOT | ACPI_TRACE_OPCODE;
	else if (!acpi_compare_param(val, "opcode"))
		flags = ACPI_TRACE_ENABLED | ACPI_TRACE_OPCODE;
	else
		return -EINVAL;

	status = acpi_debug_trace(method,
				  acpi_gbl_trace_dbg_level,
				  acpi_gbl_trace_dbg_layer,
				  flags);
	if (ACPI_FAILURE(status))
		return -EBUSY;

	return 0;
}

static int param_get_trace_state(char *buffer, const struct kernel_param *kp)
{
	if (!(acpi_gbl_trace_flags & ACPI_TRACE_ENABLED))
		return sprintf(buffer, "disable\n");
	else {
		if (acpi_gbl_trace_method_name) {
			if (acpi_gbl_trace_flags & ACPI_TRACE_ONESHOT)
				return sprintf(buffer, "method-once\n");
			else
				return sprintf(buffer, "method\n");
		} else
			return sprintf(buffer, "enable\n");
	}
	return 0;
}

module_param_call(trace_state, param_set_trace_state, param_get_trace_state,
		  NULL, 0644);
#endif /* CONFIG_ACPI_DEBUG */


/* /sys/modules/acpi/parameters/aml_debug_output */

module_param_named(aml_debug_output, acpi_gbl_enable_aml_debug_object,
		   byte, 0644);
MODULE_PARM_DESC(aml_debug_output,
		 "To enable/disable the ACPI Debug Object output.");

/* /sys/module/acpi/parameters/acpica_version */
static int param_get_acpica_version(char *buffer,
				    const struct kernel_param *kp)
{
	int result;

	result = sprintf(buffer, "%x\n", ACPI_CA_VERSION);

	return result;
}

module_param_call(acpica_version, NULL, param_get_acpica_version, NULL, 0444);

/*
 * ACPI table sysfs I/F:
 * /sys/firmware/acpi/tables/
 * /sys/firmware/acpi/tables/data/
 * /sys/firmware/acpi/tables/dynamic/
 */

static LIST_HEAD(acpi_table_attr_list);
static struct kobject *tables_kobj;
static struct kobject *tables_data_kobj;
static struct kobject *dynamic_tables_kobj;
static struct kobject *hotplug_kobj;

#define ACPI_MAX_TABLE_INSTANCES	999
#define ACPI_INST_SIZE			4 /* including trailing 0 */

struct acpi_table_attr {
	struct bin_attribute attr;
<<<<<<< HEAD
	char name[ACPI_NAME_SIZE];
	int instance;
	char filename[ACPI_NAME_SIZE+ACPI_INST_SIZE];
=======
	char name[ACPI_NAMESEG_SIZE];
	int instance;
	char filename[ACPI_NAMESEG_SIZE+ACPI_INST_SIZE];
>>>>>>> 24b8d41d
	struct list_head node;
};

struct acpi_data_attr {
	struct bin_attribute attr;
	u64	addr;
};

static ssize_t acpi_table_show(struct file *filp, struct kobject *kobj,
			       struct bin_attribute *bin_attr, char *buf,
			       loff_t offset, size_t count)
{
	struct acpi_table_attr *table_attr =
	    container_of(bin_attr, struct acpi_table_attr, attr);
	struct acpi_table_header *table_header = NULL;
	acpi_status status;
<<<<<<< HEAD
=======
	ssize_t rc;
>>>>>>> 24b8d41d

	status = acpi_get_table(table_attr->name, table_attr->instance,
				&table_header);
	if (ACPI_FAILURE(status))
		return -ENODEV;

	rc = memory_read_from_buffer(buf, count, &offset, table_header,
			table_header->length);
	acpi_put_table(table_header);
	return rc;
}

static int acpi_table_attr_init(struct kobject *tables_obj,
				struct acpi_table_attr *table_attr,
				struct acpi_table_header *table_header)
{
	struct acpi_table_header *header = NULL;
	struct acpi_table_attr *attr = NULL;
	char instance_str[ACPI_INST_SIZE];

	sysfs_attr_init(&table_attr->attr.attr);
<<<<<<< HEAD
	ACPI_MOVE_NAME(table_attr->name, table_header->signature);

	list_for_each_entry(attr, &acpi_table_attr_list, node) {
		if (ACPI_COMPARE_NAME(table_attr->name, attr->name))
=======
	ACPI_COPY_NAMESEG(table_attr->name, table_header->signature);

	list_for_each_entry(attr, &acpi_table_attr_list, node) {
		if (ACPI_COMPARE_NAMESEG(table_attr->name, attr->name))
>>>>>>> 24b8d41d
			if (table_attr->instance < attr->instance)
				table_attr->instance = attr->instance;
	}
	table_attr->instance++;
	if (table_attr->instance > ACPI_MAX_TABLE_INSTANCES) {
		pr_warn("%4.4s: too many table instances\n",
			table_attr->name);
		return -ERANGE;
	}

<<<<<<< HEAD
	ACPI_MOVE_NAME(table_attr->filename, table_header->signature);
	table_attr->filename[ACPI_NAME_SIZE] = '\0';
=======
	ACPI_COPY_NAMESEG(table_attr->filename, table_header->signature);
	table_attr->filename[ACPI_NAMESEG_SIZE] = '\0';
>>>>>>> 24b8d41d
	if (table_attr->instance > 1 || (table_attr->instance == 1 &&
					 !acpi_get_table
					 (table_header->signature, 2, &header))) {
		snprintf(instance_str, sizeof(instance_str), "%u",
			 table_attr->instance);
		strcat(table_attr->filename, instance_str);
	}

	table_attr->attr.size = table_header->length;
	table_attr->attr.read = acpi_table_show;
	table_attr->attr.attr.name = table_attr->filename;
	table_attr->attr.attr.mode = 0400;

	return sysfs_create_bin_file(tables_obj, &table_attr->attr);
}

acpi_status acpi_sysfs_table_handler(u32 event, void *table, void *context)
{
	struct acpi_table_attr *table_attr;

	switch (event) {
	case ACPI_TABLE_EVENT_INSTALL:
		table_attr =
		    kzalloc(sizeof(struct acpi_table_attr), GFP_KERNEL);
		if (!table_attr)
			return AE_NO_MEMORY;

		if (acpi_table_attr_init(dynamic_tables_kobj,
					 table_attr, table)) {
			kfree(table_attr);
			return AE_ERROR;
		}
		list_add_tail(&table_attr->node, &acpi_table_attr_list);
		break;
	case ACPI_TABLE_EVENT_LOAD:
	case ACPI_TABLE_EVENT_UNLOAD:
	case ACPI_TABLE_EVENT_UNINSTALL:
		/*
		 * we do not need to do anything right now
		 * because the table is not deleted from the
		 * global table list when unloading it.
		 */
		break;
	default:
		return AE_BAD_PARAMETER;
	}
	return AE_OK;
}

static ssize_t acpi_data_show(struct file *filp, struct kobject *kobj,
			      struct bin_attribute *bin_attr, char *buf,
			      loff_t offset, size_t count)
{
	struct acpi_data_attr *data_attr;
	void __iomem *base;
	ssize_t rc;

	data_attr = container_of(bin_attr, struct acpi_data_attr, attr);

	base = acpi_os_map_memory(data_attr->addr, data_attr->attr.size);
	if (!base)
		return -ENOMEM;
	rc = memory_read_from_buffer(buf, count, &offset, base,
				     data_attr->attr.size);
	acpi_os_unmap_memory(base, data_attr->attr.size);

	return rc;
}

static int acpi_bert_data_init(void *th, struct acpi_data_attr *data_attr)
{
	struct acpi_table_bert *bert = th;

	if (bert->header.length < sizeof(struct acpi_table_bert) ||
	    bert->region_length < sizeof(struct acpi_hest_generic_status)) {
		kfree(data_attr);
		return -EINVAL;
	}
	data_attr->addr = bert->address;
	data_attr->attr.size = bert->region_length;
	data_attr->attr.attr.name = "BERT";

	return sysfs_create_bin_file(tables_data_kobj, &data_attr->attr);
}

static struct acpi_data_obj {
	char *name;
	int (*fn)(void *, struct acpi_data_attr *);
} acpi_data_objs[] = {
	{ ACPI_SIG_BERT, acpi_bert_data_init },
};

#define NUM_ACPI_DATA_OBJS ARRAY_SIZE(acpi_data_objs)

static int acpi_table_data_init(struct acpi_table_header *th)
{
	struct acpi_data_attr *data_attr;
	int i;

	for (i = 0; i < NUM_ACPI_DATA_OBJS; i++) {
		if (ACPI_COMPARE_NAMESEG(th->signature, acpi_data_objs[i].name)) {
			data_attr = kzalloc(sizeof(*data_attr), GFP_KERNEL);
			if (!data_attr)
				return -ENOMEM;
			sysfs_attr_init(&data_attr->attr.attr);
			data_attr->attr.read = acpi_data_show;
			data_attr->attr.attr.mode = 0400;
			return acpi_data_objs[i].fn(th, data_attr);
		}
	}
	return 0;
}

static int acpi_tables_sysfs_init(void)
{
	struct acpi_table_attr *table_attr;
	struct acpi_table_header *table_header = NULL;
	int table_index;
	acpi_status status;
	int ret;

	tables_kobj = kobject_create_and_add("tables", acpi_kobj);
	if (!tables_kobj)
		goto err;

	tables_data_kobj = kobject_create_and_add("data", tables_kobj);
	if (!tables_data_kobj)
		goto err_tables_data;

	dynamic_tables_kobj = kobject_create_and_add("dynamic", tables_kobj);
	if (!dynamic_tables_kobj)
		goto err_dynamic_tables;

	for (table_index = 0;; table_index++) {
		status = acpi_get_table_by_index(table_index, &table_header);

		if (status == AE_BAD_PARAMETER)
			break;

		if (ACPI_FAILURE(status))
			continue;

		table_attr = kzalloc(sizeof(*table_attr), GFP_KERNEL);
		if (!table_attr)
			return -ENOMEM;

		ret = acpi_table_attr_init(tables_kobj,
					   table_attr, table_header);
		if (ret) {
			kfree(table_attr);
			return ret;
		}
		list_add_tail(&table_attr->node, &acpi_table_attr_list);
		acpi_table_data_init(table_header);
	}

	kobject_uevent(tables_kobj, KOBJ_ADD);
	kobject_uevent(tables_data_kobj, KOBJ_ADD);
	kobject_uevent(dynamic_tables_kobj, KOBJ_ADD);

	return 0;
err_dynamic_tables:
	kobject_put(tables_data_kobj);
err_tables_data:
	kobject_put(tables_kobj);
err:
	return -ENOMEM;
}

/*
 * Detailed ACPI IRQ counters:
 * /sys/firmware/acpi/interrupts/
 */

u32 acpi_irq_handled;
u32 acpi_irq_not_handled;

#define COUNT_GPE 0
#define COUNT_SCI 1		/* acpi_irq_handled */
#define COUNT_SCI_NOT 2		/* acpi_irq_not_handled */
#define COUNT_ERROR 3		/* other */
#define NUM_COUNTERS_EXTRA 4

struct event_counter {
	u32 count;
	u32 flags;
};

static struct event_counter *all_counters;
static u32 num_gpes;
static u32 num_counters;
static struct attribute **all_attrs;
static u32 acpi_gpe_count;

static struct attribute_group interrupt_stats_attr_group = {
	.name = "interrupts",
};

static struct kobj_attribute *counter_attrs;

static void delete_gpe_attr_array(void)
{
	struct event_counter *tmp = all_counters;

	all_counters = NULL;
	kfree(tmp);

	if (counter_attrs) {
		int i;

		for (i = 0; i < num_gpes; i++)
			kfree(counter_attrs[i].attr.name);

		kfree(counter_attrs);
	}
	kfree(all_attrs);

	return;
}

static void gpe_count(u32 gpe_number)
{
	acpi_gpe_count++;

	if (!all_counters)
		return;

	if (gpe_number < num_gpes)
		all_counters[gpe_number].count++;
	else
		all_counters[num_gpes + ACPI_NUM_FIXED_EVENTS +
			     COUNT_ERROR].count++;

	return;
}

static void fixed_event_count(u32 event_number)
{
	if (!all_counters)
		return;

	if (event_number < ACPI_NUM_FIXED_EVENTS)
		all_counters[num_gpes + event_number].count++;
	else
		all_counters[num_gpes + ACPI_NUM_FIXED_EVENTS +
			     COUNT_ERROR].count++;

	return;
}

static void acpi_global_event_handler(u32 event_type, acpi_handle device,
	u32 event_number, void *context)
{
	if (event_type == ACPI_EVENT_TYPE_GPE) {
		gpe_count(event_number);
		pr_debug("GPE event 0x%02x\n", event_number);
	} else if (event_type == ACPI_EVENT_TYPE_FIXED) {
		fixed_event_count(event_number);
		pr_debug("Fixed event 0x%02x\n", event_number);
	} else {
		pr_debug("Other event 0x%02x\n", event_number);
	}
}

static int get_status(u32 index, acpi_event_status *ret,
		      acpi_handle *handle)
{
<<<<<<< HEAD
	int result;
=======
	acpi_status status;
>>>>>>> 24b8d41d

	if (index >= num_gpes + ACPI_NUM_FIXED_EVENTS)
		return -EINVAL;

	if (index < num_gpes) {
		status = acpi_get_gpe_device(index, handle);
		if (ACPI_FAILURE(status)) {
			ACPI_EXCEPTION((AE_INFO, AE_NOT_FOUND,
					"Invalid GPE 0x%x", index));
<<<<<<< HEAD
			return result;
=======
			return -ENXIO;
>>>>>>> 24b8d41d
		}
		status = acpi_get_gpe_status(*handle, index, ret);
	} else {
		status = acpi_get_event_status(index - num_gpes, ret);
	}
	if (ACPI_FAILURE(status))
		return -EIO;

<<<<<<< HEAD
	return result;
=======
	return 0;
>>>>>>> 24b8d41d
}

static ssize_t counter_show(struct kobject *kobj,
			    struct kobj_attribute *attr, char *buf)
{
	int index = attr - counter_attrs;
	int size;
	acpi_handle handle;
	acpi_event_status status;
	int result = 0;

	all_counters[num_gpes + ACPI_NUM_FIXED_EVENTS + COUNT_SCI].count =
	    acpi_irq_handled;
	all_counters[num_gpes + ACPI_NUM_FIXED_EVENTS + COUNT_SCI_NOT].count =
	    acpi_irq_not_handled;
	all_counters[num_gpes + ACPI_NUM_FIXED_EVENTS + COUNT_GPE].count =
	    acpi_gpe_count;
	size = sprintf(buf, "%8u", all_counters[index].count);

	/* "gpe_all" or "sci" */
	if (index >= num_gpes + ACPI_NUM_FIXED_EVENTS)
		goto end;

	result = get_status(index, &status, &handle);
	if (result)
		goto end;

	if (status & ACPI_EVENT_FLAG_ENABLE_SET)
		size += sprintf(buf + size, "  EN");
	else
		size += sprintf(buf + size, "    ");
	if (status & ACPI_EVENT_FLAG_STATUS_SET)
		size += sprintf(buf + size, " STS");
	else
		size += sprintf(buf + size, "    ");

	if (!(status & ACPI_EVENT_FLAG_HAS_HANDLER))
		size += sprintf(buf + size, " invalid     ");
	else if (status & ACPI_EVENT_FLAG_ENABLED)
		size += sprintf(buf + size, " enabled     ");
	else if (status & ACPI_EVENT_FLAG_WAKE_ENABLED)
		size += sprintf(buf + size, " wake_enabled");
<<<<<<< HEAD
	else
		size += sprintf(buf + size, " disabled    ");
	if (status & ACPI_EVENT_FLAG_MASKED)
		size += sprintf(buf + size, " masked  ");
	else
=======
	else
		size += sprintf(buf + size, " disabled    ");
	if (status & ACPI_EVENT_FLAG_MASKED)
		size += sprintf(buf + size, " masked  ");
	else
>>>>>>> 24b8d41d
		size += sprintf(buf + size, " unmasked");

end:
	size += sprintf(buf + size, "\n");
	return result ? result : size;
}

/*
 * counter_set() sets the specified counter.
 * setting the total "sci" file to any value clears all counters.
 * enable/disable/clear a gpe/fixed event in user space.
 */
static ssize_t counter_set(struct kobject *kobj,
			   struct kobj_attribute *attr, const char *buf,
			   size_t size)
{
	int index = attr - counter_attrs;
	acpi_event_status status;
	acpi_handle handle;
	int result = 0;
	unsigned long tmp;

	if (index == num_gpes + ACPI_NUM_FIXED_EVENTS + COUNT_SCI) {
		int i;
		for (i = 0; i < num_counters; ++i)
			all_counters[i].count = 0;
		acpi_gpe_count = 0;
		acpi_irq_handled = 0;
		acpi_irq_not_handled = 0;
		goto end;
	}

	/* show the event status for both GPEs and Fixed Events */
	result = get_status(index, &status, &handle);
	if (result)
		goto end;

	if (!(status & ACPI_EVENT_FLAG_HAS_HANDLER)) {
		printk(KERN_WARNING PREFIX
		       "Can not change Invalid GPE/Fixed Event status\n");
		return -EINVAL;
	}

	if (index < num_gpes) {
		if (!strcmp(buf, "disable\n") &&
		    (status & ACPI_EVENT_FLAG_ENABLED))
			result = acpi_disable_gpe(handle, index);
		else if (!strcmp(buf, "enable\n") &&
			 !(status & ACPI_EVENT_FLAG_ENABLED))
			result = acpi_enable_gpe(handle, index);
		else if (!strcmp(buf, "clear\n") &&
			 (status & ACPI_EVENT_FLAG_STATUS_SET))
			result = acpi_clear_gpe(handle, index);
		else if (!strcmp(buf, "mask\n"))
			result = acpi_mask_gpe(handle, index, TRUE);
		else if (!strcmp(buf, "unmask\n"))
			result = acpi_mask_gpe(handle, index, FALSE);
		else if (!kstrtoul(buf, 0, &tmp))
			all_counters[index].count = tmp;
		else
			result = -EINVAL;
	} else if (index < num_gpes + ACPI_NUM_FIXED_EVENTS) {
		int event = index - num_gpes;
		if (!strcmp(buf, "disable\n") &&
		    (status & ACPI_EVENT_FLAG_ENABLE_SET))
			result = acpi_disable_event(event, ACPI_NOT_ISR);
		else if (!strcmp(buf, "enable\n") &&
			 !(status & ACPI_EVENT_FLAG_ENABLE_SET))
			result = acpi_enable_event(event, ACPI_NOT_ISR);
		else if (!strcmp(buf, "clear\n") &&
			 (status & ACPI_EVENT_FLAG_STATUS_SET))
			result = acpi_clear_event(event);
		else if (!kstrtoul(buf, 0, &tmp))
			all_counters[index].count = tmp;
		else
			result = -EINVAL;
	} else
		all_counters[index].count = strtoul(buf, NULL, 0);

	if (ACPI_FAILURE(result))
		result = -EINVAL;
end:
	return result ? result : size;
}

/*
 * A Quirk Mechanism for GPE Flooding Prevention:
 *
 * Quirks may be needed to prevent GPE flooding on a specific GPE. The
 * flooding typically cannot be detected and automatically prevented by
 * ACPI_GPE_DISPATCH_NONE check because there is a _Lxx/_Exx prepared in
 * the AML tables. This normally indicates a feature gap in Linux, thus
 * instead of providing endless quirk tables, we provide a boot parameter
 * for those who want this quirk. For example, if the users want to prevent
 * the GPE flooding for GPE 00, they need to specify the following boot
 * parameter:
 *   acpi_mask_gpe=0x00
 * The masking status can be modified by the following runtime controlling
 * interface:
 *   echo unmask > /sys/firmware/acpi/interrupts/gpe00
 */
#define ACPI_MASKABLE_GPE_MAX	0x100
static DECLARE_BITMAP(acpi_masked_gpes_map, ACPI_MASKABLE_GPE_MAX) __initdata;

static int __init acpi_gpe_set_masked_gpes(char *val)
{
	u8 gpe;

	if (kstrtou8(val, 0, &gpe))
		return -EINVAL;
	set_bit(gpe, acpi_masked_gpes_map);

	return 1;
}
__setup("acpi_mask_gpe=", acpi_gpe_set_masked_gpes);

void __init acpi_gpe_apply_masked_gpes(void)
{
	acpi_handle handle;
	acpi_status status;
	u16 gpe;

	for_each_set_bit(gpe, acpi_masked_gpes_map, ACPI_MASKABLE_GPE_MAX) {
		status = acpi_get_gpe_device(gpe, &handle);
		if (ACPI_SUCCESS(status)) {
			pr_info("Masking GPE 0x%x.\n", gpe);
			(void)acpi_mask_gpe(handle, gpe, TRUE);
		}
	}
}

void acpi_irq_stats_init(void)
{
	acpi_status status;
	int i;

	if (all_counters)
		return;

	num_gpes = acpi_current_gpe_count;
	num_counters = num_gpes + ACPI_NUM_FIXED_EVENTS + NUM_COUNTERS_EXTRA;

	all_attrs = kcalloc(num_counters + 1, sizeof(struct attribute *),
			    GFP_KERNEL);
	if (all_attrs == NULL)
		return;

	all_counters = kcalloc(num_counters, sizeof(struct event_counter),
			       GFP_KERNEL);
	if (all_counters == NULL)
		goto fail;

	status = acpi_install_global_event_handler(acpi_global_event_handler, NULL);
	if (ACPI_FAILURE(status))
		goto fail;

	counter_attrs = kcalloc(num_counters, sizeof(struct kobj_attribute),
				GFP_KERNEL);
	if (counter_attrs == NULL)
		goto fail;

	for (i = 0; i < num_counters; ++i) {
		char buffer[12];
		char *name;

		if (i < num_gpes)
			sprintf(buffer, "gpe%02X", i);
		else if (i == num_gpes + ACPI_EVENT_PMTIMER)
			sprintf(buffer, "ff_pmtimer");
		else if (i == num_gpes + ACPI_EVENT_GLOBAL)
			sprintf(buffer, "ff_gbl_lock");
		else if (i == num_gpes + ACPI_EVENT_POWER_BUTTON)
			sprintf(buffer, "ff_pwr_btn");
		else if (i == num_gpes + ACPI_EVENT_SLEEP_BUTTON)
			sprintf(buffer, "ff_slp_btn");
		else if (i == num_gpes + ACPI_EVENT_RTC)
			sprintf(buffer, "ff_rt_clk");
		else if (i == num_gpes + ACPI_NUM_FIXED_EVENTS + COUNT_GPE)
			sprintf(buffer, "gpe_all");
		else if (i == num_gpes + ACPI_NUM_FIXED_EVENTS + COUNT_SCI)
			sprintf(buffer, "sci");
		else if (i == num_gpes + ACPI_NUM_FIXED_EVENTS + COUNT_SCI_NOT)
			sprintf(buffer, "sci_not");
		else if (i == num_gpes + ACPI_NUM_FIXED_EVENTS + COUNT_ERROR)
			sprintf(buffer, "error");
		else
			sprintf(buffer, "bug%02X", i);

		name = kstrdup(buffer, GFP_KERNEL);
		if (name == NULL)
			goto fail;

		sysfs_attr_init(&counter_attrs[i].attr);
		counter_attrs[i].attr.name = name;
		counter_attrs[i].attr.mode = 0644;
		counter_attrs[i].show = counter_show;
		counter_attrs[i].store = counter_set;

		all_attrs[i] = &counter_attrs[i].attr;
	}

	interrupt_stats_attr_group.attrs = all_attrs;
	if (!sysfs_create_group(acpi_kobj, &interrupt_stats_attr_group))
		return;

fail:
	delete_gpe_attr_array();
	return;
}

static void __exit interrupt_stats_exit(void)
{
	sysfs_remove_group(acpi_kobj, &interrupt_stats_attr_group);

	delete_gpe_attr_array();

	return;
}

static ssize_t
acpi_show_profile(struct kobject *kobj, struct kobj_attribute *attr,
		  char *buf)
{
	return sprintf(buf, "%d\n", acpi_gbl_FADT.preferred_profile);
}

static const struct kobj_attribute pm_profile_attr =
	__ATTR(pm_profile, S_IRUGO, acpi_show_profile, NULL);

static ssize_t hotplug_enabled_show(struct kobject *kobj,
				    struct kobj_attribute *attr, char *buf)
{
	struct acpi_hotplug_profile *hotplug = to_acpi_hotplug_profile(kobj);

	return sprintf(buf, "%d\n", hotplug->enabled);
}

static ssize_t hotplug_enabled_store(struct kobject *kobj,
				     struct kobj_attribute *attr,
				     const char *buf, size_t size)
{
	struct acpi_hotplug_profile *hotplug = to_acpi_hotplug_profile(kobj);
	unsigned int val;

	if (kstrtouint(buf, 10, &val) || val > 1)
		return -EINVAL;

	acpi_scan_hotplug_enabled(hotplug, val);
	return size;
}

static struct kobj_attribute hotplug_enabled_attr =
	__ATTR(enabled, S_IRUGO | S_IWUSR, hotplug_enabled_show,
		hotplug_enabled_store);

static struct attribute *hotplug_profile_attrs[] = {
	&hotplug_enabled_attr.attr,
	NULL
};

static struct kobj_type acpi_hotplug_profile_ktype = {
	.sysfs_ops = &kobj_sysfs_ops,
	.default_attrs = hotplug_profile_attrs,
};

void acpi_sysfs_add_hotplug_profile(struct acpi_hotplug_profile *hotplug,
				    const char *name)
{
	int error;

	if (!hotplug_kobj)
		goto err_out;

	error = kobject_init_and_add(&hotplug->kobj,
		&acpi_hotplug_profile_ktype, hotplug_kobj, "%s", name);
	if (error) {
		kobject_put(&hotplug->kobj);
		goto err_out;
	}

	kobject_uevent(&hotplug->kobj, KOBJ_ADD);
	return;

 err_out:
	pr_err(PREFIX "Unable to add hotplug profile '%s'\n", name);
}

static ssize_t force_remove_show(struct kobject *kobj,
				 struct kobj_attribute *attr, char *buf)
{
	return sprintf(buf, "%d\n", 0);
}

static ssize_t force_remove_store(struct kobject *kobj,
				  struct kobj_attribute *attr,
				  const char *buf, size_t size)
{
	bool val;
	int ret;

	ret = strtobool(buf, &val);
	if (ret < 0)
		return ret;

	if (val) {
		pr_err("Enabling force_remove is not supported anymore. Please report to linux-acpi@vger.kernel.org if you depend on this functionality\n");
		return -EINVAL;
	}
	return size;
}

static const struct kobj_attribute force_remove_attr =
	__ATTR(force_remove, S_IRUGO | S_IWUSR, force_remove_show,
	       force_remove_store);

int __init acpi_sysfs_init(void)
{
	int result;

	result = acpi_tables_sysfs_init();
	if (result)
		return result;

	hotplug_kobj = kobject_create_and_add("hotplug", acpi_kobj);
	if (!hotplug_kobj)
		return -ENOMEM;

	result = sysfs_create_file(hotplug_kobj, &force_remove_attr.attr);
	if (result)
		return result;

	result = sysfs_create_file(acpi_kobj, &pm_profile_attr.attr);
	return result;
}<|MERGE_RESOLUTION|>--- conflicted
+++ resolved
@@ -327,15 +327,9 @@
 
 struct acpi_table_attr {
 	struct bin_attribute attr;
-<<<<<<< HEAD
-	char name[ACPI_NAME_SIZE];
-	int instance;
-	char filename[ACPI_NAME_SIZE+ACPI_INST_SIZE];
-=======
 	char name[ACPI_NAMESEG_SIZE];
 	int instance;
 	char filename[ACPI_NAMESEG_SIZE+ACPI_INST_SIZE];
->>>>>>> 24b8d41d
 	struct list_head node;
 };
 
@@ -352,10 +346,7 @@
 	    container_of(bin_attr, struct acpi_table_attr, attr);
 	struct acpi_table_header *table_header = NULL;
 	acpi_status status;
-<<<<<<< HEAD
-=======
 	ssize_t rc;
->>>>>>> 24b8d41d
 
 	status = acpi_get_table(table_attr->name, table_attr->instance,
 				&table_header);
@@ -377,17 +368,10 @@
 	char instance_str[ACPI_INST_SIZE];
 
 	sysfs_attr_init(&table_attr->attr.attr);
-<<<<<<< HEAD
-	ACPI_MOVE_NAME(table_attr->name, table_header->signature);
-
-	list_for_each_entry(attr, &acpi_table_attr_list, node) {
-		if (ACPI_COMPARE_NAME(table_attr->name, attr->name))
-=======
 	ACPI_COPY_NAMESEG(table_attr->name, table_header->signature);
 
 	list_for_each_entry(attr, &acpi_table_attr_list, node) {
 		if (ACPI_COMPARE_NAMESEG(table_attr->name, attr->name))
->>>>>>> 24b8d41d
 			if (table_attr->instance < attr->instance)
 				table_attr->instance = attr->instance;
 	}
@@ -398,13 +382,8 @@
 		return -ERANGE;
 	}
 
-<<<<<<< HEAD
-	ACPI_MOVE_NAME(table_attr->filename, table_header->signature);
-	table_attr->filename[ACPI_NAME_SIZE] = '\0';
-=======
 	ACPI_COPY_NAMESEG(table_attr->filename, table_header->signature);
 	table_attr->filename[ACPI_NAMESEG_SIZE] = '\0';
->>>>>>> 24b8d41d
 	if (table_attr->instance > 1 || (table_attr->instance == 1 &&
 					 !acpi_get_table
 					 (table_header->signature, 2, &header))) {
@@ -672,11 +651,7 @@
 static int get_status(u32 index, acpi_event_status *ret,
 		      acpi_handle *handle)
 {
-<<<<<<< HEAD
-	int result;
-=======
 	acpi_status status;
->>>>>>> 24b8d41d
 
 	if (index >= num_gpes + ACPI_NUM_FIXED_EVENTS)
 		return -EINVAL;
@@ -686,11 +661,7 @@
 		if (ACPI_FAILURE(status)) {
 			ACPI_EXCEPTION((AE_INFO, AE_NOT_FOUND,
 					"Invalid GPE 0x%x", index));
-<<<<<<< HEAD
-			return result;
-=======
 			return -ENXIO;
->>>>>>> 24b8d41d
 		}
 		status = acpi_get_gpe_status(*handle, index, ret);
 	} else {
@@ -699,11 +670,7 @@
 	if (ACPI_FAILURE(status))
 		return -EIO;
 
-<<<<<<< HEAD
-	return result;
-=======
 	return 0;
->>>>>>> 24b8d41d
 }
 
 static ssize_t counter_show(struct kobject *kobj,
@@ -746,19 +713,11 @@
 		size += sprintf(buf + size, " enabled     ");
 	else if (status & ACPI_EVENT_FLAG_WAKE_ENABLED)
 		size += sprintf(buf + size, " wake_enabled");
-<<<<<<< HEAD
 	else
 		size += sprintf(buf + size, " disabled    ");
 	if (status & ACPI_EVENT_FLAG_MASKED)
 		size += sprintf(buf + size, " masked  ");
 	else
-=======
-	else
-		size += sprintf(buf + size, " disabled    ");
-	if (status & ACPI_EVENT_FLAG_MASKED)
-		size += sprintf(buf + size, " masked  ");
-	else
->>>>>>> 24b8d41d
 		size += sprintf(buf + size, " unmasked");
 
 end:
