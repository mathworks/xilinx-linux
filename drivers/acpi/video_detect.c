/*
 *  Copyright (C) 2015       Red Hat Inc.
 *                           Hans de Goede <hdegoede@redhat.com>
 *  Copyright (C) 2008       SuSE Linux Products GmbH
 *                           Thomas Renninger <trenn@suse.de>
 *
 *  May be copied or modified under the terms of the GNU General Public License
 *
 * video_detect.c:
 * After PCI devices are glued with ACPI devices
 * acpi_get_pci_dev() can be called to identify ACPI graphics
 * devices for which a real graphics card is plugged in
 *
 * Depending on whether ACPI graphics extensions (cmp. ACPI spec Appendix B)
 * are available, video.ko should be used to handle the device.
 *
 * Otherwise vendor specific drivers like thinkpad_acpi, asus-laptop,
 * sony_acpi,... can take care about backlight brightness.
 *
 * Backlight drivers can use acpi_video_get_backlight_type() to determine which
 * driver should handle the backlight. RAW/GPU-driver backlight drivers must
 * use the acpi_video_backlight_use_native() helper for this.
 *
 * If CONFIG_ACPI_VIDEO is neither set as "compiled in" (y) nor as a module (m)
 * this file will not be compiled and acpi_video_get_backlight_type() will
 * always return acpi_backlight_vendor.
 */

#include <linux/export.h>
#include <linux/acpi.h>
#include <linux/apple-gmux.h>
#include <linux/backlight.h>
#include <linux/dmi.h>
#include <linux/module.h>
#include <linux/pci.h>
#include <linux/platform_data/x86/nvidia-wmi-ec-backlight.h>
#include <linux/pnp.h>
#include <linux/types.h>
#include <linux/workqueue.h>
#include <acpi/video.h>

static enum acpi_backlight_type acpi_backlight_cmdline = acpi_backlight_undef;
static enum acpi_backlight_type acpi_backlight_dmi = acpi_backlight_undef;

static void acpi_video_parse_cmdline(void)
{
	if (!strcmp("vendor", acpi_video_backlight_string))
		acpi_backlight_cmdline = acpi_backlight_vendor;
	if (!strcmp("video", acpi_video_backlight_string))
		acpi_backlight_cmdline = acpi_backlight_video;
	if (!strcmp("native", acpi_video_backlight_string))
		acpi_backlight_cmdline = acpi_backlight_native;
	if (!strcmp("nvidia_wmi_ec", acpi_video_backlight_string))
		acpi_backlight_cmdline = acpi_backlight_nvidia_wmi_ec;
	if (!strcmp("apple_gmux", acpi_video_backlight_string))
		acpi_backlight_cmdline = acpi_backlight_apple_gmux;
	if (!strcmp("none", acpi_video_backlight_string))
		acpi_backlight_cmdline = acpi_backlight_none;
}

static acpi_status
find_video(acpi_handle handle, u32 lvl, void *context, void **rv)
{
	struct acpi_device *acpi_dev = acpi_fetch_acpi_dev(handle);
	long *cap = context;
	struct pci_dev *dev;

	static const struct acpi_device_id video_ids[] = {
		{ACPI_VIDEO_HID, 0},
		{"", 0},
	};

	if (acpi_dev && !acpi_match_device_ids(acpi_dev, video_ids)) {
		dev = acpi_get_pci_dev(handle);
		if (!dev)
			return AE_OK;
		pci_dev_put(dev);
		*cap |= acpi_is_video_device(handle);
	}
	return AE_OK;
}

/* This depends on ACPI_WMI which is X86 only */
#ifdef CONFIG_X86
static bool nvidia_wmi_ec_supported(void)
{
	struct wmi_brightness_args args = {
		.mode = WMI_BRIGHTNESS_MODE_GET,
		.val = 0,
		.ret = 0,
	};
	struct acpi_buffer buf = { (acpi_size)sizeof(args), &args };
	acpi_status status;

	status = wmi_evaluate_method(WMI_BRIGHTNESS_GUID, 0,
				     WMI_BRIGHTNESS_METHOD_SOURCE, &buf, &buf);
	if (ACPI_FAILURE(status))
		return false;

	/*
	 * If brightness is handled by the EC then nvidia-wmi-ec-backlight
	 * should be used, else the GPU driver(s) should be used.
	 */
	return args.ret == WMI_BRIGHTNESS_SOURCE_EC;
}
#else
static bool nvidia_wmi_ec_supported(void)
{
	return false;
}
#endif

static bool apple_gmux_backlight_present(void)
{
	struct acpi_device *adev;
	struct device *dev;

	adev = acpi_dev_get_first_match_dev(GMUX_ACPI_HID, NULL, -1);
	if (!adev)
		return false;

	dev = acpi_get_first_physical_node(adev);
	if (!dev)
		return false;

	/*
	 * drivers/platform/x86/apple-gmux.c only supports old style
	 * Apple GMUX with an IO-resource.
	 */
	return pnp_get_resource(to_pnp_dev(dev), IORESOURCE_IO, 0) != NULL;
}

/* Force to use vendor driver when the ACPI device is known to be
 * buggy */
static int video_detect_force_vendor(const struct dmi_system_id *d)
{
	acpi_backlight_dmi = acpi_backlight_vendor;
	return 0;
}

static int video_detect_force_video(const struct dmi_system_id *d)
{
	acpi_backlight_dmi = acpi_backlight_video;
	return 0;
}

static int video_detect_force_native(const struct dmi_system_id *d)
{
	acpi_backlight_dmi = acpi_backlight_native;
	return 0;
}

static const struct dmi_system_id video_detect_dmi_table[] = {
	/*
	 * Models which should use the vendor backlight interface,
	 * because of broken ACPI video backlight control.
	 */
	{
	 /* https://bugzilla.redhat.com/show_bug.cgi?id=1128309 */
	 .callback = video_detect_force_vendor,
	 /* Acer KAV80 */
	 .matches = {
		DMI_MATCH(DMI_SYS_VENDOR, "Acer"),
		DMI_MATCH(DMI_PRODUCT_NAME, "KAV80"),
		},
	},
	{
	 .callback = video_detect_force_vendor,
	 /* Asus UL30VT */
	 .matches = {
		DMI_MATCH(DMI_SYS_VENDOR, "ASUSTeK Computer Inc."),
		DMI_MATCH(DMI_PRODUCT_NAME, "UL30VT"),
		},
	},
	{
	 .callback = video_detect_force_vendor,
	 /* Asus UL30A */
	 .matches = {
		DMI_MATCH(DMI_SYS_VENDOR, "ASUSTeK Computer Inc."),
		DMI_MATCH(DMI_PRODUCT_NAME, "UL30A"),
		},
	},
	{
	 .callback = video_detect_force_vendor,
	 /* Asus X55U */
	 .matches = {
		DMI_MATCH(DMI_SYS_VENDOR, "ASUSTeK COMPUTER INC."),
		DMI_MATCH(DMI_PRODUCT_NAME, "X55U"),
		},
	},
	{
	 /* https://bugs.launchpad.net/bugs/1000146 */
	 .callback = video_detect_force_vendor,
	 /* Asus X101CH */
	 .matches = {
		DMI_MATCH(DMI_SYS_VENDOR, "ASUSTeK COMPUTER INC."),
		DMI_MATCH(DMI_PRODUCT_NAME, "X101CH"),
		},
	},
	{
	 .callback = video_detect_force_vendor,
	 /* Asus X401U */
	 .matches = {
		DMI_MATCH(DMI_SYS_VENDOR, "ASUSTeK COMPUTER INC."),
		DMI_MATCH(DMI_PRODUCT_NAME, "X401U"),
		},
	},
	{
	 .callback = video_detect_force_vendor,
	 /* Asus X501U */
	 .matches = {
		DMI_MATCH(DMI_SYS_VENDOR, "ASUSTeK COMPUTER INC."),
		DMI_MATCH(DMI_PRODUCT_NAME, "X501U"),
		},
	},
	{
	 /* https://bugs.launchpad.net/bugs/1000146 */
	 .callback = video_detect_force_vendor,
	 /* Asus 1015CX */
	 .matches = {
		DMI_MATCH(DMI_SYS_VENDOR, "ASUSTeK COMPUTER INC."),
		DMI_MATCH(DMI_PRODUCT_NAME, "1015CX"),
		},
	},
	{
	 .callback = video_detect_force_vendor,
	 /* Samsung N150/N210/N220 */
	 .matches = {
		DMI_MATCH(DMI_SYS_VENDOR, "SAMSUNG ELECTRONICS CO., LTD."),
		DMI_MATCH(DMI_PRODUCT_NAME, "N150/N210/N220"),
		DMI_MATCH(DMI_BOARD_NAME, "N150/N210/N220"),
		},
	},
	{
	 .callback = video_detect_force_vendor,
	 /* Samsung NF110/NF210/NF310 */
	 .matches = {
		DMI_MATCH(DMI_SYS_VENDOR, "SAMSUNG ELECTRONICS CO., LTD."),
		DMI_MATCH(DMI_PRODUCT_NAME, "NF110/NF210/NF310"),
		DMI_MATCH(DMI_BOARD_NAME, "NF110/NF210/NF310"),
		},
	},
	{
	 .callback = video_detect_force_vendor,
	 /* Samsung NC210 */
	 .matches = {
		DMI_MATCH(DMI_SYS_VENDOR, "SAMSUNG ELECTRONICS CO., LTD."),
		DMI_MATCH(DMI_PRODUCT_NAME, "NC210/NC110"),
		DMI_MATCH(DMI_BOARD_NAME, "NC210/NC110"),
		},
	},
	{
	 .callback = video_detect_force_vendor,
	 /* Xiaomi Mi Pad 2 */
	 .matches = {
			DMI_MATCH(DMI_SYS_VENDOR, "Xiaomi Inc"),
			DMI_MATCH(DMI_PRODUCT_NAME, "Mipad2"),
		},
	},

	/*
	 * Models which should use the vendor backlight interface,
	 * because of broken native backlight control.
	 */
	{
	 .callback = video_detect_force_vendor,
	 /* Sony Vaio PCG-FRV35 */
	 .matches = {
		DMI_MATCH(DMI_SYS_VENDOR, "Sony Corporation"),
		DMI_MATCH(DMI_PRODUCT_NAME, "PCG-FRV35"),
		},
	},

	/*
	 * Toshiba models with Transflective display, these need to use
	 * the toshiba_acpi vendor driver for proper Transflective handling.
	 */
	{
	 .callback = video_detect_force_vendor,
	 .matches = {
		DMI_MATCH(DMI_SYS_VENDOR, "TOSHIBA"),
		DMI_MATCH(DMI_PRODUCT_NAME, "PORTEGE R500"),
		},
	},
	{
	 .callback = video_detect_force_vendor,
	 .matches = {
		DMI_MATCH(DMI_SYS_VENDOR, "TOSHIBA"),
		DMI_MATCH(DMI_PRODUCT_NAME, "PORTEGE R600"),
		},
	},

	/*
	 * Models which need acpi_video backlight control where the GPU drivers
	 * do not call acpi_video_register_backlight() because no internal panel
	 * is detected. Typically these are all-in-ones (monitors with builtin
	 * PC) where the panel connection shows up as regular DP instead of eDP.
	 */
	{
	 .callback = video_detect_force_video,
	 /* Apple iMac14,1 */
	 .matches = {
		DMI_MATCH(DMI_SYS_VENDOR, "Apple Inc."),
		DMI_MATCH(DMI_PRODUCT_NAME, "iMac14,1"),
		},
	},
	{
	 .callback = video_detect_force_video,
	 /* Apple iMac14,2 */
	 .matches = {
		DMI_MATCH(DMI_SYS_VENDOR, "Apple Inc."),
		DMI_MATCH(DMI_PRODUCT_NAME, "iMac14,2"),
		},
	},

	/*
	 * These models have a working acpi_video backlight control, and using
	 * native backlight causes a regression where backlight does not work
	 * when userspace is not handling brightness key events. Disable
	 * native_backlight on these to fix this:
	 * https://bugzilla.kernel.org/show_bug.cgi?id=81691
	 */
	{
	 .callback = video_detect_force_video,
	 /* ThinkPad T420 */
	 .matches = {
		DMI_MATCH(DMI_SYS_VENDOR, "LENOVO"),
		DMI_MATCH(DMI_PRODUCT_VERSION, "ThinkPad T420"),
		},
	},
	{
	 .callback = video_detect_force_video,
	 /* ThinkPad T520 */
	 .matches = {
		DMI_MATCH(DMI_SYS_VENDOR, "LENOVO"),
		DMI_MATCH(DMI_PRODUCT_VERSION, "ThinkPad T520"),
		},
	},
	{
	 .callback = video_detect_force_video,
	 /* ThinkPad X201s */
	 .matches = {
		DMI_MATCH(DMI_SYS_VENDOR, "LENOVO"),
		DMI_MATCH(DMI_PRODUCT_VERSION, "ThinkPad X201s"),
		},
	},
	{
	 .callback = video_detect_force_video,
	 /* ThinkPad X201T */
	 .matches = {
		DMI_MATCH(DMI_SYS_VENDOR, "LENOVO"),
		DMI_MATCH(DMI_PRODUCT_VERSION, "ThinkPad X201T"),
		},
	},

	/* The native backlight controls do not work on some older machines */
	{
	 /* https://bugs.freedesktop.org/show_bug.cgi?id=81515 */
	 .callback = video_detect_force_video,
	 /* HP ENVY 15 Notebook */
	 .matches = {
		DMI_MATCH(DMI_SYS_VENDOR, "Hewlett-Packard"),
		DMI_MATCH(DMI_PRODUCT_NAME, "HP ENVY 15 Notebook PC"),
		},
	},
	{
	 .callback = video_detect_force_video,
	 /* SAMSUNG 870Z5E/880Z5E/680Z5E */
	 .matches = {
		DMI_MATCH(DMI_SYS_VENDOR, "SAMSUNG ELECTRONICS CO., LTD."),
		DMI_MATCH(DMI_PRODUCT_NAME, "870Z5E/880Z5E/680Z5E"),
		},
	},
	{
	 .callback = video_detect_force_video,
	 /* SAMSUNG 370R4E/370R4V/370R5E/3570RE/370R5V */
	 .matches = {
		DMI_MATCH(DMI_SYS_VENDOR, "SAMSUNG ELECTRONICS CO., LTD."),
		DMI_MATCH(DMI_PRODUCT_NAME,
			  "370R4E/370R4V/370R5E/3570RE/370R5V"),
		},
	},
	{
	 /* https://bugzilla.redhat.com/show_bug.cgi?id=1186097 */
	 .callback = video_detect_force_video,
	 /* SAMSUNG 3570R/370R/470R/450R/510R/4450RV */
	 .matches = {
		DMI_MATCH(DMI_SYS_VENDOR, "SAMSUNG ELECTRONICS CO., LTD."),
		DMI_MATCH(DMI_PRODUCT_NAME,
			  "3570R/370R/470R/450R/510R/4450RV"),
		},
	},
	{
	 /* https://bugzilla.redhat.com/show_bug.cgi?id=1557060 */
	 .callback = video_detect_force_video,
	 /* SAMSUNG 670Z5E */
	 .matches = {
		DMI_MATCH(DMI_SYS_VENDOR, "SAMSUNG ELECTRONICS CO., LTD."),
		DMI_MATCH(DMI_PRODUCT_NAME, "670Z5E"),
		},
	},
	{
	 /* https://bugzilla.redhat.com/show_bug.cgi?id=1094948 */
	 .callback = video_detect_force_video,
	 /* SAMSUNG 730U3E/740U3E */
	 .matches = {
		DMI_MATCH(DMI_SYS_VENDOR, "SAMSUNG ELECTRONICS CO., LTD."),
		DMI_MATCH(DMI_PRODUCT_NAME, "730U3E/740U3E"),
		},
	},
	{
	 /* https://bugs.freedesktop.org/show_bug.cgi?id=87286 */
	 .callback = video_detect_force_video,
	 /* SAMSUNG 900X3C/900X3D/900X3E/900X4C/900X4D */
	 .matches = {
		DMI_MATCH(DMI_SYS_VENDOR, "SAMSUNG ELECTRONICS CO., LTD."),
		DMI_MATCH(DMI_PRODUCT_NAME,
			  "900X3C/900X3D/900X3E/900X4C/900X4D"),
		},
	},
	{
	 /* https://bugzilla.redhat.com/show_bug.cgi?id=1272633 */
	 .callback = video_detect_force_video,
	 /* Dell XPS14 L421X */
	 .matches = {
		DMI_MATCH(DMI_SYS_VENDOR, "Dell Inc."),
		DMI_MATCH(DMI_PRODUCT_NAME, "XPS L421X"),
		},
	},
	{
	 /* https://bugzilla.redhat.com/show_bug.cgi?id=1163574 */
	 .callback = video_detect_force_video,
	 /* Dell XPS15 L521X */
	 .matches = {
		DMI_MATCH(DMI_SYS_VENDOR, "Dell Inc."),
		DMI_MATCH(DMI_PRODUCT_NAME, "XPS L521X"),
		},
	},
	{
	 /* https://bugzilla.kernel.org/show_bug.cgi?id=108971 */
	 .callback = video_detect_force_video,
	 /* SAMSUNG 530U4E/540U4E */
	 .matches = {
		DMI_MATCH(DMI_SYS_VENDOR, "SAMSUNG ELECTRONICS CO., LTD."),
		DMI_MATCH(DMI_PRODUCT_NAME, "530U4E/540U4E"),
		},
	},
	{
	 /* https://bugs.launchpad.net/bugs/1894667 */
	 .callback = video_detect_force_video,
	 /* HP 635 Notebook */
	 .matches = {
		DMI_MATCH(DMI_SYS_VENDOR, "Hewlett-Packard"),
		DMI_MATCH(DMI_PRODUCT_NAME, "HP 635 Notebook PC"),
		},
	},

	/* Non win8 machines which need native backlight nevertheless */
	{
	 /* https://bugzilla.redhat.com/show_bug.cgi?id=1201530 */
	 .callback = video_detect_force_native,
	 /* Lenovo Ideapad S405 */
	 .matches = {
		DMI_MATCH(DMI_SYS_VENDOR, "LENOVO"),
		DMI_MATCH(DMI_BOARD_NAME, "Lenovo IdeaPad S405"),
		},
	},
	{
	 /* https://bugzilla.suse.com/show_bug.cgi?id=1208724 */
	 .callback = video_detect_force_native,
	 /* Lenovo Ideapad Z470 */
	 .matches = {
		DMI_MATCH(DMI_SYS_VENDOR, "LENOVO"),
		DMI_MATCH(DMI_PRODUCT_VERSION, "IdeaPad Z470"),
		},
	},
	{
	 /* https://bugzilla.redhat.com/show_bug.cgi?id=1187004 */
	 .callback = video_detect_force_native,
	 /* Lenovo Ideapad Z570 */
	 .matches = {
		DMI_MATCH(DMI_SYS_VENDOR, "LENOVO"),
		DMI_MATCH(DMI_PRODUCT_VERSION, "Ideapad Z570"),
		},
	},
	{
	 .callback = video_detect_force_native,
	 /* Lenovo E41-25 */
	 .matches = {
		DMI_MATCH(DMI_SYS_VENDOR, "LENOVO"),
		DMI_MATCH(DMI_PRODUCT_NAME, "81FS"),
		},
	},
	{
	 .callback = video_detect_force_native,
	 /* Lenovo E41-45 */
	 .matches = {
		DMI_MATCH(DMI_SYS_VENDOR, "LENOVO"),
		DMI_MATCH(DMI_PRODUCT_NAME, "82BK"),
		},
	},
	{
	 .callback = video_detect_force_native,
	 /* Lenovo ThinkPad X131e (3371 AMD version) */
	 .matches = {
		DMI_MATCH(DMI_SYS_VENDOR, "LENOVO"),
		DMI_MATCH(DMI_PRODUCT_NAME, "3371"),
		},
	},
	{
	 .callback = video_detect_force_native,
	 /* Apple iMac11,3 */
	 .matches = {
		DMI_MATCH(DMI_SYS_VENDOR, "Apple Inc."),
		DMI_MATCH(DMI_PRODUCT_NAME, "iMac11,3"),
		},
	},
	{
	 /* https://gitlab.freedesktop.org/drm/amd/-/issues/1838 */
	 .callback = video_detect_force_native,
	 /* Apple iMac12,1 */
	 .matches = {
		DMI_MATCH(DMI_SYS_VENDOR, "Apple Inc."),
		DMI_MATCH(DMI_PRODUCT_NAME, "iMac12,1"),
		},
	},
	{
	 /* https://gitlab.freedesktop.org/drm/amd/-/issues/2753 */
	 .callback = video_detect_force_native,
	 /* Apple iMac12,2 */
	 .matches = {
		DMI_MATCH(DMI_SYS_VENDOR, "Apple Inc."),
		DMI_MATCH(DMI_PRODUCT_NAME, "iMac12,2"),
		},
	},
	{
	 /* https://bugzilla.redhat.com/show_bug.cgi?id=1217249 */
	 .callback = video_detect_force_native,
	 /* Apple MacBook Pro 12,1 */
	 .matches = {
		DMI_MATCH(DMI_SYS_VENDOR, "Apple Inc."),
		DMI_MATCH(DMI_PRODUCT_NAME, "MacBookPro12,1"),
		},
	},
	{
	 .callback = video_detect_force_native,
	 /* Dell Inspiron N4010 */
	 .matches = {
		DMI_MATCH(DMI_SYS_VENDOR, "Dell Inc."),
		DMI_MATCH(DMI_PRODUCT_NAME, "Inspiron N4010"),
		},
	},
	{
	 .callback = video_detect_force_native,
	 /* Dell Vostro V131 */
	 .matches = {
		DMI_MATCH(DMI_SYS_VENDOR, "Dell Inc."),
		DMI_MATCH(DMI_PRODUCT_NAME, "Vostro V131"),
		},
	},
	{
	 /* https://bugzilla.redhat.com/show_bug.cgi?id=1123661 */
	 .callback = video_detect_force_native,
	 /* Dell XPS 17 L702X */
	 .matches = {
		DMI_MATCH(DMI_SYS_VENDOR, "Dell Inc."),
		DMI_MATCH(DMI_PRODUCT_NAME, "Dell System XPS L702X"),
		},
	},
	{
	 .callback = video_detect_force_native,
	 /* Dell Precision 7510 */
	 .matches = {
		DMI_MATCH(DMI_SYS_VENDOR, "Dell Inc."),
		DMI_MATCH(DMI_PRODUCT_NAME, "Precision 7510"),
		},
	},
	{
	 .callback = video_detect_force_native,
	 /* Dell Studio 1569 */
	 .matches = {
		DMI_MATCH(DMI_SYS_VENDOR, "Dell Inc."),
		DMI_MATCH(DMI_PRODUCT_NAME, "Studio 1569"),
		},
	},
	{
	 .callback = video_detect_force_native,
	 /* Acer Aspire 3830TG */
	 .matches = {
		DMI_MATCH(DMI_SYS_VENDOR, "Acer"),
		DMI_MATCH(DMI_PRODUCT_NAME, "Aspire 3830TG"),
		},
	},
	{
	 .callback = video_detect_force_native,
	 /* Acer Aspire 4810T */
	 .matches = {
		DMI_MATCH(DMI_SYS_VENDOR, "Acer"),
		DMI_MATCH(DMI_PRODUCT_NAME, "Aspire 4810T"),
		},
	},
	{
	 .callback = video_detect_force_native,
	 /* Acer Aspire 5738z */
	 .matches = {
		DMI_MATCH(DMI_SYS_VENDOR, "Acer"),
		DMI_MATCH(DMI_PRODUCT_NAME, "Aspire 5738"),
		DMI_MATCH(DMI_BOARD_NAME, "JV50"),
		},
	},
	{
	 /* https://bugzilla.redhat.com/show_bug.cgi?id=1012674 */
	 .callback = video_detect_force_native,
	 /* Acer Aspire 5741 */
	 .matches = {
		DMI_MATCH(DMI_BOARD_VENDOR, "Acer"),
		DMI_MATCH(DMI_PRODUCT_NAME, "Aspire 5741"),
		},
	},
	{
	 /* https://bugzilla.kernel.org/show_bug.cgi?id=42993 */
	 .callback = video_detect_force_native,
	 /* Acer Aspire 5750 */
	 .matches = {
		DMI_MATCH(DMI_BOARD_VENDOR, "Acer"),
		DMI_MATCH(DMI_PRODUCT_NAME, "Aspire 5750"),
		},
	},
	{
	 /* https://bugzilla.kernel.org/show_bug.cgi?id=42833 */
	 .callback = video_detect_force_native,
	 /* Acer Extensa 5235 */
	 .matches = {
		DMI_MATCH(DMI_BOARD_VENDOR, "Acer"),
		DMI_MATCH(DMI_PRODUCT_NAME, "Extensa 5235"),
		},
	},
	{
	 .callback = video_detect_force_native,
	 /* Acer TravelMate 4750 */
	 .matches = {
		DMI_MATCH(DMI_BOARD_VENDOR, "Acer"),
		DMI_MATCH(DMI_PRODUCT_NAME, "TravelMate 4750"),
		},
	},
	{
	 /* https://bugzilla.kernel.org/show_bug.cgi?id=207835 */
	 .callback = video_detect_force_native,
	 /* Acer TravelMate 5735Z */
	 .matches = {
		DMI_MATCH(DMI_SYS_VENDOR, "Acer"),
		DMI_MATCH(DMI_PRODUCT_NAME, "TravelMate 5735Z"),
		DMI_MATCH(DMI_BOARD_NAME, "BA51_MV"),
		},
	},
	{
	 /* https://bugzilla.kernel.org/show_bug.cgi?id=36322 */
	 .callback = video_detect_force_native,
	 /* Acer TravelMate 5760 */
	 .matches = {
		DMI_MATCH(DMI_BOARD_VENDOR, "Acer"),
		DMI_MATCH(DMI_PRODUCT_NAME, "TravelMate 5760"),
		},
	},
	{
	 .callback = video_detect_force_native,
	 /* ASUSTeK COMPUTER INC. GA401 */
	 .matches = {
		DMI_MATCH(DMI_SYS_VENDOR, "ASUSTeK COMPUTER INC."),
		DMI_MATCH(DMI_PRODUCT_NAME, "GA401"),
		},
	},
	{
	 .callback = video_detect_force_native,
	 /* ASUSTeK COMPUTER INC. GA502 */
	 .matches = {
		DMI_MATCH(DMI_SYS_VENDOR, "ASUSTeK COMPUTER INC."),
		DMI_MATCH(DMI_PRODUCT_NAME, "GA502"),
		},
	},
	{
	 .callback = video_detect_force_native,
	 /* ASUSTeK COMPUTER INC. GA503 */
	 .matches = {
		DMI_MATCH(DMI_SYS_VENDOR, "ASUSTeK COMPUTER INC."),
		DMI_MATCH(DMI_PRODUCT_NAME, "GA503"),
		},
	},
	{
	 .callback = video_detect_force_native,
	 /* Asus U46E */
	 .matches = {
		DMI_MATCH(DMI_SYS_VENDOR, "ASUSTeK Computer Inc."),
		DMI_MATCH(DMI_PRODUCT_NAME, "U46E"),
		},
	},
	{
	 .callback = video_detect_force_native,
	 /* Asus UX303UB */
	 .matches = {
		DMI_MATCH(DMI_SYS_VENDOR, "ASUSTeK COMPUTER INC."),
		DMI_MATCH(DMI_PRODUCT_NAME, "UX303UB"),
		},
	},
	{
	 .callback = video_detect_force_native,
	 /* HP EliteBook 8460p */
	 .matches = {
		DMI_MATCH(DMI_SYS_VENDOR, "Hewlett-Packard"),
		DMI_MATCH(DMI_PRODUCT_NAME, "HP EliteBook 8460p"),
		},
	},
	{
	 .callback = video_detect_force_native,
	 /* HP Pavilion g6-1d80nr / B4U19UA */
	 .matches = {
		DMI_MATCH(DMI_SYS_VENDOR, "Hewlett-Packard"),
		DMI_MATCH(DMI_PRODUCT_NAME, "HP Pavilion g6 Notebook PC"),
		DMI_MATCH(DMI_PRODUCT_SKU, "B4U19UA"),
		},
	},
	{
	 .callback = video_detect_force_native,
	 /* Samsung N150P */
	 .matches = {
		DMI_MATCH(DMI_SYS_VENDOR, "SAMSUNG ELECTRONICS CO., LTD."),
		DMI_MATCH(DMI_PRODUCT_NAME, "N150P"),
		DMI_MATCH(DMI_BOARD_NAME, "N150P"),
		},
	},
	{
	 .callback = video_detect_force_native,
	 /* Samsung N145P/N250P/N260P */
	 .matches = {
		DMI_MATCH(DMI_SYS_VENDOR, "SAMSUNG ELECTRONICS CO., LTD."),
		DMI_MATCH(DMI_PRODUCT_NAME, "N145P/N250P/N260P"),
		DMI_MATCH(DMI_BOARD_NAME, "N145P/N250P/N260P"),
		},
	},
	{
	 .callback = video_detect_force_native,
	 /* Samsung N250P */
	 .matches = {
		DMI_MATCH(DMI_SYS_VENDOR, "SAMSUNG ELECTRONICS CO., LTD."),
		DMI_MATCH(DMI_PRODUCT_NAME, "N250P"),
		DMI_MATCH(DMI_BOARD_NAME, "N250P"),
		},
	},
	{
	 /* https://bugzilla.kernel.org/show_bug.cgi?id=202401 */
	 .callback = video_detect_force_native,
	 /* Sony Vaio VPCEH3U1E */
	 .matches = {
		DMI_MATCH(DMI_SYS_VENDOR, "Sony Corporation"),
		DMI_MATCH(DMI_PRODUCT_NAME, "VPCEH3U1E"),
		},
	},
	{
	 .callback = video_detect_force_native,
	 /* Sony Vaio VPCY11S1E */
	 .matches = {
		DMI_MATCH(DMI_SYS_VENDOR, "Sony Corporation"),
		DMI_MATCH(DMI_PRODUCT_NAME, "VPCY11S1E"),
		},
	},

	/*
	 * These Toshibas have a broken acpi-video interface for brightness
	 * control. They also have an issue where the panel is off after
	 * suspend until a special firmware call is made to turn it back
	 * on. This is handled by the toshiba_acpi kernel module, so that
	 * module must be enabled for these models to work correctly.
	 */
	{
	 /* https://bugzilla.kernel.org/show_bug.cgi?id=21012 */
	 .callback = video_detect_force_native,
	 /* Toshiba Portégé R700 */
	 .matches = {
		DMI_MATCH(DMI_SYS_VENDOR, "TOSHIBA"),
		DMI_MATCH(DMI_PRODUCT_NAME, "PORTEGE R700"),
		},
	},
	{
	 /* Portégé: https://bugs.freedesktop.org/show_bug.cgi?id=82634 */
	 /* Satellite: https://bugzilla.kernel.org/show_bug.cgi?id=21012 */
	 .callback = video_detect_force_native,
	 /* Toshiba Satellite/Portégé R830 */
	 .matches = {
		DMI_MATCH(DMI_SYS_VENDOR, "TOSHIBA"),
		DMI_MATCH(DMI_PRODUCT_NAME, "R830"),
		},
	},
	{
	 .callback = video_detect_force_native,
	 /* Toshiba Satellite/Portégé Z830 */
	 .matches = {
		DMI_MATCH(DMI_SYS_VENDOR, "TOSHIBA"),
		DMI_MATCH(DMI_PRODUCT_NAME, "Z830"),
		},
	},

	/*
	 * Models which have nvidia-ec-wmi support, but should not use it.
	 * Note this indicates a likely firmware bug on these models and should
	 * be revisited if/when Linux gets support for dynamic mux mode.
	 */
	{
	 .callback = video_detect_force_native,
	 /* Dell G15 5515 */
	 .matches = {
		DMI_MATCH(DMI_SYS_VENDOR, "Dell Inc."),
		DMI_MATCH(DMI_PRODUCT_NAME, "Dell G15 5515"),
		},
	},
	{
	 .callback = video_detect_force_native,
	 .matches = {
		DMI_MATCH(DMI_SYS_VENDOR, "Dell Inc."),
<<<<<<< HEAD
		DMI_MATCH(DMI_PRODUCT_NAME, "OptiPlex 9020M"),
		},
	},
	{
	 .callback = video_detect_force_none,
	 /* GIGABYTE GB-BXBT-2807 */
	 .matches = {
		DMI_MATCH(DMI_SYS_VENDOR, "GIGABYTE"),
		DMI_MATCH(DMI_PRODUCT_NAME, "GB-BXBT-2807"),
		},
	},
	{
	 .callback = video_detect_force_none,
	 /* MSI MS-7721 */
	 .matches = {
		DMI_MATCH(DMI_SYS_VENDOR, "MSI"),
		DMI_MATCH(DMI_PRODUCT_NAME, "MS-7721"),
=======
		DMI_MATCH(DMI_PRODUCT_NAME, "Vostro 15 3535"),
>>>>>>> e475cc1c
		},
	},
	{ },
};

static bool google_cros_ec_present(void)
{
	return acpi_dev_found("GOOG0004") || acpi_dev_found("GOOG000C");
}

/*
 * Windows 8 and newer no longer use the ACPI video interface, so it often
 * does not work. So on win8+ systems prefer native brightness control.
 * Chromebooks should always prefer native backlight control.
 */
static bool prefer_native_over_acpi_video(void)
{
	return acpi_osi_is_win8() || google_cros_ec_present();
}

/*
 * Determine which type of backlight interface to use on this system,
 * First check cmdline, then dmi quirks, then do autodetect.
 */
enum acpi_backlight_type __acpi_video_get_backlight_type(bool native, bool *auto_detect)
{
	static DEFINE_MUTEX(init_mutex);
	static bool nvidia_wmi_ec_present;
	static bool apple_gmux_present;
	static bool native_available;
	static bool init_done;
	static long video_caps;

	/* Parse cmdline, dmi and acpi only once */
	mutex_lock(&init_mutex);
	if (!init_done) {
		acpi_video_parse_cmdline();
		dmi_check_system(video_detect_dmi_table);
		acpi_walk_namespace(ACPI_TYPE_DEVICE, ACPI_ROOT_OBJECT,
				    ACPI_UINT32_MAX, find_video, NULL,
				    &video_caps, NULL);
		nvidia_wmi_ec_present = nvidia_wmi_ec_supported();
		apple_gmux_present = apple_gmux_detect(NULL, NULL);
		init_done = true;
	}
	if (native)
		native_available = true;
	mutex_unlock(&init_mutex);

	if (auto_detect)
		*auto_detect = false;

	/*
	 * The below heuristics / detection steps are in order of descending
	 * presedence. The commandline takes presedence over anything else.
	 */
	if (acpi_backlight_cmdline != acpi_backlight_undef)
		return acpi_backlight_cmdline;

	/* DMI quirks override any autodetection. */
	if (acpi_backlight_dmi != acpi_backlight_undef)
		return acpi_backlight_dmi;

	if (auto_detect)
		*auto_detect = true;

	/* Special cases such as nvidia_wmi_ec and apple gmux. */
	if (nvidia_wmi_ec_present)
		return acpi_backlight_nvidia_wmi_ec;

<<<<<<< HEAD
	if (apple_gmux_backlight_present())
=======
	if (apple_gmux_present)
>>>>>>> e475cc1c
		return acpi_backlight_apple_gmux;

	/* Use ACPI video if available, except when native should be preferred. */
	if ((video_caps & ACPI_VIDEO_BACKLIGHT) &&
	     !(native_available && prefer_native_over_acpi_video()))
		return acpi_backlight_video;
<<<<<<< HEAD

	/* Use native if available */
	if (native_available)
		return acpi_backlight_native;

	/* No ACPI video/native (old hw), use vendor specific fw methods. */
	return acpi_backlight_vendor;
}
=======
>>>>>>> e475cc1c

	/* Use native if available */
	if (native_available)
		return acpi_backlight_native;

<<<<<<< HEAD
bool acpi_video_backlight_use_native(void)
{
	return __acpi_video_get_backlight_type(true) == acpi_backlight_native;
=======
	/*
	 * The vendor specific BIOS interfaces are only necessary for
	 * laptops from before ~2008.
	 *
	 * For laptops from ~2008 till ~2023 this point is never reached
	 * because on those (video_caps & ACPI_VIDEO_BACKLIGHT) above is true.
	 *
	 * Laptops from after ~2023 no longer support ACPI_VIDEO_BACKLIGHT,
	 * if this point is reached on those, this likely means that
	 * the GPU kms driver which sets native_available has not loaded yet.
	 *
	 * Returning acpi_backlight_vendor in this case is known to sometimes
	 * cause a non working vendor specific /sys/class/backlight device to
	 * get registered.
	 *
	 * Return acpi_backlight_none on laptops with ACPI tables written
	 * for Windows 8 (laptops from after ~2012) to avoid this problem.
	 */
	if (acpi_osi_is_win8())
		return acpi_backlight_none;

	/* No ACPI video/native (old hw), use vendor specific fw methods. */
	return acpi_backlight_vendor;
>>>>>>> e475cc1c
}
EXPORT_SYMBOL(__acpi_video_get_backlight_type);<|MERGE_RESOLUTION|>--- conflicted
+++ resolved
@@ -110,26 +110,6 @@
 }
 #endif
 
-static bool apple_gmux_backlight_present(void)
-{
-	struct acpi_device *adev;
-	struct device *dev;
-
-	adev = acpi_dev_get_first_match_dev(GMUX_ACPI_HID, NULL, -1);
-	if (!adev)
-		return false;
-
-	dev = acpi_get_first_physical_node(adev);
-	if (!dev)
-		return false;
-
-	/*
-	 * drivers/platform/x86/apple-gmux.c only supports old style
-	 * Apple GMUX with an IO-resource.
-	 */
-	return pnp_get_resource(to_pnp_dev(dev), IORESOURCE_IO, 0) != NULL;
-}
-
 /* Force to use vendor driver when the ACPI device is known to be
  * buggy */
 static int video_detect_force_vendor(const struct dmi_system_id *d)
@@ -816,27 +796,7 @@
 	 .callback = video_detect_force_native,
 	 .matches = {
 		DMI_MATCH(DMI_SYS_VENDOR, "Dell Inc."),
-<<<<<<< HEAD
-		DMI_MATCH(DMI_PRODUCT_NAME, "OptiPlex 9020M"),
-		},
-	},
-	{
-	 .callback = video_detect_force_none,
-	 /* GIGABYTE GB-BXBT-2807 */
-	 .matches = {
-		DMI_MATCH(DMI_SYS_VENDOR, "GIGABYTE"),
-		DMI_MATCH(DMI_PRODUCT_NAME, "GB-BXBT-2807"),
-		},
-	},
-	{
-	 .callback = video_detect_force_none,
-	 /* MSI MS-7721 */
-	 .matches = {
-		DMI_MATCH(DMI_SYS_VENDOR, "MSI"),
-		DMI_MATCH(DMI_PRODUCT_NAME, "MS-7721"),
-=======
 		DMI_MATCH(DMI_PRODUCT_NAME, "Vostro 15 3535"),
->>>>>>> e475cc1c
 		},
 	},
 	{ },
@@ -907,38 +867,18 @@
 	if (nvidia_wmi_ec_present)
 		return acpi_backlight_nvidia_wmi_ec;
 
-<<<<<<< HEAD
-	if (apple_gmux_backlight_present())
-=======
 	if (apple_gmux_present)
->>>>>>> e475cc1c
 		return acpi_backlight_apple_gmux;
 
 	/* Use ACPI video if available, except when native should be preferred. */
 	if ((video_caps & ACPI_VIDEO_BACKLIGHT) &&
 	     !(native_available && prefer_native_over_acpi_video()))
 		return acpi_backlight_video;
-<<<<<<< HEAD
 
 	/* Use native if available */
 	if (native_available)
 		return acpi_backlight_native;
 
-	/* No ACPI video/native (old hw), use vendor specific fw methods. */
-	return acpi_backlight_vendor;
-}
-=======
->>>>>>> e475cc1c
-
-	/* Use native if available */
-	if (native_available)
-		return acpi_backlight_native;
-
-<<<<<<< HEAD
-bool acpi_video_backlight_use_native(void)
-{
-	return __acpi_video_get_backlight_type(true) == acpi_backlight_native;
-=======
 	/*
 	 * The vendor specific BIOS interfaces are only necessary for
 	 * laptops from before ~2008.
@@ -962,6 +902,5 @@
 
 	/* No ACPI video/native (old hw), use vendor specific fw methods. */
 	return acpi_backlight_vendor;
->>>>>>> e475cc1c
 }
 EXPORT_SYMBOL(__acpi_video_get_backlight_type);