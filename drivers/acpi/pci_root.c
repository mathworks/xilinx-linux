--- conflicted
+++ resolved
@@ -741,12 +741,8 @@
 	}
 }
 
-<<<<<<< HEAD
-static void acpi_pci_root_remap_iospace(struct resource_entry *entry)
-=======
 static void acpi_pci_root_remap_iospace(struct fwnode_handle *fwnode,
 			struct resource_entry *entry)
->>>>>>> 24b8d41d
 {
 #ifdef PCI_IOBASE
 	struct resource *res = entry->res;
@@ -755,11 +751,7 @@
 	resource_size_t length = resource_size(res);
 	unsigned long port;
 
-<<<<<<< HEAD
-	if (pci_register_io_range(cpu_addr, length))
-=======
 	if (pci_register_io_range(fwnode, cpu_addr, length))
->>>>>>> 24b8d41d
 		goto err;
 
 	port = pci_address_to_pio(cpu_addr);
@@ -801,12 +793,8 @@
 	else {
 		resource_list_for_each_entry_safe(entry, tmp, list) {
 			if (entry->res->flags & IORESOURCE_IO)
-<<<<<<< HEAD
-				acpi_pci_root_remap_iospace(entry);
-=======
 				acpi_pci_root_remap_iospace(&device->fwnode,
 						entry);
->>>>>>> 24b8d41d
 
 			if (entry->res->flags & IORESOURCE_DISABLED)
 				resource_list_destroy_entry(entry);
