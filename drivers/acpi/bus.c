// SPDX-License-Identifier: GPL-2.0-or-later
/*
 *  acpi_bus.c - ACPI Bus Driver ($Revision: 80 $)
 *
 *  Copyright (C) 2001, 2002 Paul Diefenbaugh <paul.s.diefenbaugh@intel.com>
 */

#include <linux/module.h>
#include <linux/init.h>
#include <linux/ioport.h>
#include <linux/kernel.h>
#include <linux/list.h>
#include <linux/sched.h>
#include <linux/pm.h>
#include <linux/device.h>
#include <linux/proc_fs.h>
#include <linux/acpi.h>
#include <linux/slab.h>
#include <linux/regulator/machine.h>
#include <linux/workqueue.h>
#include <linux/reboot.h>
#include <linux/delay.h>
#ifdef CONFIG_X86
#include <asm/mpspec.h>
#include <linux/dmi.h>
#endif
#include <linux/acpi_iort.h>
#include <linux/pci.h>
#include <acpi/apei.h>
#include <linux/suspend.h>

#include "internal.h"

#define _COMPONENT		ACPI_BUS_COMPONENT
ACPI_MODULE_NAME("bus");

struct acpi_device *acpi_root;
struct proc_dir_entry *acpi_root_dir;
EXPORT_SYMBOL(acpi_root_dir);

#ifdef CONFIG_X86
#ifdef CONFIG_ACPI_CUSTOM_DSDT
static inline int set_copy_dsdt(const struct dmi_system_id *id)
{
	return 0;
}
#else
static int set_copy_dsdt(const struct dmi_system_id *id)
{
	printk(KERN_NOTICE "%s detected - "
		"force copy of DSDT to local memory\n", id->ident);
	acpi_gbl_copy_dsdt_locally = 1;
	return 0;
}
#endif

static const struct dmi_system_id dsdt_dmi_table[] __initconst = {
	/*
	 * Invoke DSDT corruption work-around on all Toshiba Satellite.
	 * https://bugzilla.kernel.org/show_bug.cgi?id=14679
	 */
	{
	 .callback = set_copy_dsdt,
	 .ident = "TOSHIBA Satellite",
	 .matches = {
		DMI_MATCH(DMI_SYS_VENDOR, "TOSHIBA"),
		DMI_MATCH(DMI_PRODUCT_NAME, "Satellite"),
		},
	},
	{}
};
#endif

/* --------------------------------------------------------------------------
                                Device Management
   -------------------------------------------------------------------------- */

acpi_status acpi_bus_get_status_handle(acpi_handle handle,
				       unsigned long long *sta)
{
	acpi_status status;

	status = acpi_evaluate_integer(handle, "_STA", NULL, sta);
	if (ACPI_SUCCESS(status))
		return AE_OK;

	if (status == AE_NOT_FOUND) {
		*sta = ACPI_STA_DEVICE_PRESENT | ACPI_STA_DEVICE_ENABLED |
		       ACPI_STA_DEVICE_UI      | ACPI_STA_DEVICE_FUNCTIONING;
		return AE_OK;
	}
	return status;
}
EXPORT_SYMBOL_GPL(acpi_bus_get_status_handle);

int acpi_bus_get_status(struct acpi_device *device)
{
	acpi_status status;
	unsigned long long sta;

	if (acpi_device_always_present(device)) {
		acpi_set_device_status(device, ACPI_STA_DEFAULT);
		return 0;
	}

	/* Battery devices must have their deps met before calling _STA */
	if (acpi_device_is_battery(device) && device->dep_unmet) {
		acpi_set_device_status(device, 0);
		return 0;
	}

	status = acpi_bus_get_status_handle(device->handle, &sta);
	if (ACPI_FAILURE(status))
		return -ENODEV;

	acpi_set_device_status(device, sta);

	if (device->status.functional && !device->status.present) {
		ACPI_DEBUG_PRINT((ACPI_DB_INFO, "Device [%s] status [%08x]: "
		       "functional but not present;\n",
			device->pnp.bus_id, (u32)sta));
	}

	ACPI_DEBUG_PRINT((ACPI_DB_INFO, "Device [%s] status [%08x]\n",
			  device->pnp.bus_id, (u32)sta));
	return 0;
}
EXPORT_SYMBOL(acpi_bus_get_status);

void acpi_bus_private_data_handler(acpi_handle handle,
				   void *context)
{
	return;
}
EXPORT_SYMBOL(acpi_bus_private_data_handler);

int acpi_bus_attach_private_data(acpi_handle handle, void *data)
{
	acpi_status status;

	status = acpi_attach_data(handle,
			acpi_bus_private_data_handler, data);
	if (ACPI_FAILURE(status)) {
		acpi_handle_debug(handle, "Error attaching device data\n");
		return -ENODEV;
	}

	return 0;
}
EXPORT_SYMBOL_GPL(acpi_bus_attach_private_data);

int acpi_bus_get_private_data(acpi_handle handle, void **data)
{
	acpi_status status;

	if (!data)
		return -EINVAL;

	status = acpi_get_data(handle, acpi_bus_private_data_handler, data);
	if (ACPI_FAILURE(status)) {
		acpi_handle_debug(handle, "No context for object\n");
		return -ENODEV;
	}

	return 0;
}
EXPORT_SYMBOL_GPL(acpi_bus_get_private_data);

void acpi_bus_detach_private_data(acpi_handle handle)
{
	acpi_detach_data(handle, acpi_bus_private_data_handler);
}
EXPORT_SYMBOL_GPL(acpi_bus_detach_private_data);

static void acpi_print_osc_error(acpi_handle handle,
				 struct acpi_osc_context *context, char *error)
{
	int i;

	acpi_handle_debug(handle, "(%s): %s\n", context->uuid_str, error);

	pr_debug("_OSC request data:");
	for (i = 0; i < context->cap.length; i += sizeof(u32))
		pr_debug(" %x", *((u32 *)(context->cap.pointer + i)));
<<<<<<< HEAD

	pr_debug("\n");
}
=======
>>>>>>> 24b8d41d

	pr_debug("\n");
}

acpi_status acpi_run_osc(acpi_handle handle, struct acpi_osc_context *context)
{
	acpi_status status;
	struct acpi_object_list input;
	union acpi_object in_params[4];
	union acpi_object *out_obj;
	guid_t guid;
	u32 errors;
	struct acpi_buffer output = {ACPI_ALLOCATE_BUFFER, NULL};

	if (!context)
		return AE_ERROR;
	if (guid_parse(context->uuid_str, &guid))
		return AE_ERROR;
	context->ret.length = ACPI_ALLOCATE_BUFFER;
	context->ret.pointer = NULL;

	/* Setting up input parameters */
	input.count = 4;
	input.pointer = in_params;
	in_params[0].type 		= ACPI_TYPE_BUFFER;
	in_params[0].buffer.length 	= 16;
	in_params[0].buffer.pointer	= (u8 *)&guid;
	in_params[1].type 		= ACPI_TYPE_INTEGER;
	in_params[1].integer.value 	= context->rev;
	in_params[2].type 		= ACPI_TYPE_INTEGER;
	in_params[2].integer.value	= context->cap.length/sizeof(u32);
	in_params[3].type		= ACPI_TYPE_BUFFER;
	in_params[3].buffer.length 	= context->cap.length;
	in_params[3].buffer.pointer 	= context->cap.pointer;

	status = acpi_evaluate_object(handle, "_OSC", &input, &output);
	if (ACPI_FAILURE(status))
		return status;

	if (!output.length)
		return AE_NULL_OBJECT;

	out_obj = output.pointer;
	if (out_obj->type != ACPI_TYPE_BUFFER
		|| out_obj->buffer.length != context->cap.length) {
		acpi_print_osc_error(handle, context,
			"_OSC evaluation returned wrong type");
		status = AE_TYPE;
		goto out_kfree;
	}
	/* Need to ignore the bit0 in result code */
	errors = *((u32 *)out_obj->buffer.pointer) & ~(1 << 0);
	if (errors) {
		if (errors & OSC_REQUEST_ERROR)
			acpi_print_osc_error(handle, context,
				"_OSC request failed");
		if (errors & OSC_INVALID_UUID_ERROR)
			acpi_print_osc_error(handle, context,
				"_OSC invalid UUID");
		if (errors & OSC_INVALID_REVISION_ERROR)
			acpi_print_osc_error(handle, context,
				"_OSC invalid revision");
		if (errors & OSC_CAPABILITIES_MASK_ERROR) {
			if (((u32 *)context->cap.pointer)[OSC_QUERY_DWORD]
			    & OSC_QUERY_ENABLE)
				goto out_success;
			status = AE_SUPPORT;
			goto out_kfree;
		}
		status = AE_ERROR;
		goto out_kfree;
	}
out_success:
	context->ret.length = out_obj->buffer.length;
	context->ret.pointer = kmemdup(out_obj->buffer.pointer,
				       context->ret.length, GFP_KERNEL);
	if (!context->ret.pointer) {
		status =  AE_NO_MEMORY;
		goto out_kfree;
	}
	status =  AE_OK;

out_kfree:
	kfree(output.pointer);
	if (status != AE_OK)
		context->ret.pointer = NULL;
	return status;
}
EXPORT_SYMBOL(acpi_run_osc);

bool osc_sb_apei_support_acked;

/*
 * ACPI 6.0 Section 8.4.4.2 Idle State Coordination
 * OSPM supports platform coordinated low power idle(LPI) states
 */
bool osc_pc_lpi_support_confirmed;
EXPORT_SYMBOL_GPL(osc_pc_lpi_support_confirmed);

static u8 sb_uuid_str[] = "0811B06E-4A27-44F9-8D60-3CBBC22E7B48";
static void acpi_bus_osc_support(void)
{
	u32 capbuf[2];
	struct acpi_osc_context context = {
		.uuid_str = sb_uuid_str,
		.rev = 1,
		.cap.length = 8,
		.cap.pointer = capbuf,
	};
	acpi_handle handle;

	capbuf[OSC_QUERY_DWORD] = OSC_QUERY_ENABLE;
	capbuf[OSC_SUPPORT_DWORD] = OSC_SB_PR3_SUPPORT; /* _PR3 is in use */
	if (IS_ENABLED(CONFIG_ACPI_PROCESSOR_AGGREGATOR))
		capbuf[OSC_SUPPORT_DWORD] |= OSC_SB_PAD_SUPPORT;
	if (IS_ENABLED(CONFIG_ACPI_PROCESSOR))
		capbuf[OSC_SUPPORT_DWORD] |= OSC_SB_PPC_OST_SUPPORT;

	capbuf[OSC_SUPPORT_DWORD] |= OSC_SB_HOTPLUG_OST_SUPPORT;
	capbuf[OSC_SUPPORT_DWORD] |= OSC_SB_PCLPI_SUPPORT;
<<<<<<< HEAD
=======

#ifdef CONFIG_ARM64
	capbuf[OSC_SUPPORT_DWORD] |= OSC_SB_GENERIC_INITIATOR_SUPPORT;
#endif
#ifdef CONFIG_X86
	capbuf[OSC_SUPPORT_DWORD] |= OSC_SB_GENERIC_INITIATOR_SUPPORT;
	if (boot_cpu_has(X86_FEATURE_HWP)) {
		capbuf[OSC_SUPPORT_DWORD] |= OSC_SB_CPC_SUPPORT;
		capbuf[OSC_SUPPORT_DWORD] |= OSC_SB_CPCV2_SUPPORT;
	}
#endif

	if (IS_ENABLED(CONFIG_SCHED_MC_PRIO))
		capbuf[OSC_SUPPORT_DWORD] |= OSC_SB_CPC_DIVERSE_HIGH_SUPPORT;
>>>>>>> 24b8d41d

	if (!ghes_disable)
		capbuf[OSC_SUPPORT_DWORD] |= OSC_SB_APEI_SUPPORT;
	if (ACPI_FAILURE(acpi_get_handle(NULL, "\\_SB", &handle)))
		return;
	if (ACPI_SUCCESS(acpi_run_osc(handle, &context))) {
		u32 *capbuf_ret = context.ret.pointer;
		if (context.ret.length > OSC_SUPPORT_DWORD) {
			osc_sb_apei_support_acked =
				capbuf_ret[OSC_SUPPORT_DWORD] & OSC_SB_APEI_SUPPORT;
			osc_pc_lpi_support_confirmed =
				capbuf_ret[OSC_SUPPORT_DWORD] & OSC_SB_PCLPI_SUPPORT;
		}
		kfree(context.ret.pointer);
	}
	/* do we need to check other returned cap? Sounds no */
}

/* --------------------------------------------------------------------------
                             Notification Handling
   -------------------------------------------------------------------------- */

/**
 * acpi_bus_notify
 * ---------------
 * Callback for all 'system-level' device notifications (values 0x00-0x7F).
 */
static void acpi_bus_notify(acpi_handle handle, u32 type, void *data)
{
	struct acpi_device *adev;
	struct acpi_driver *driver;
	u32 ost_code = ACPI_OST_SC_NON_SPECIFIC_FAILURE;
	bool hotplug_event = false;

	switch (type) {
	case ACPI_NOTIFY_BUS_CHECK:
		acpi_handle_debug(handle, "ACPI_NOTIFY_BUS_CHECK event\n");
		hotplug_event = true;
		break;

	case ACPI_NOTIFY_DEVICE_CHECK:
		acpi_handle_debug(handle, "ACPI_NOTIFY_DEVICE_CHECK event\n");
		hotplug_event = true;
		break;

	case ACPI_NOTIFY_DEVICE_WAKE:
		acpi_handle_debug(handle, "ACPI_NOTIFY_DEVICE_WAKE event\n");
		break;

	case ACPI_NOTIFY_EJECT_REQUEST:
		acpi_handle_debug(handle, "ACPI_NOTIFY_EJECT_REQUEST event\n");
		hotplug_event = true;
		break;

	case ACPI_NOTIFY_DEVICE_CHECK_LIGHT:
		acpi_handle_debug(handle, "ACPI_NOTIFY_DEVICE_CHECK_LIGHT event\n");
		/* TBD: Exactly what does 'light' mean? */
		break;

	case ACPI_NOTIFY_FREQUENCY_MISMATCH:
		acpi_handle_err(handle, "Device cannot be configured due "
				"to a frequency mismatch\n");
		break;

	case ACPI_NOTIFY_BUS_MODE_MISMATCH:
		acpi_handle_err(handle, "Device cannot be configured due "
				"to a bus mode mismatch\n");
		break;

	case ACPI_NOTIFY_POWER_FAULT:
		acpi_handle_err(handle, "Device has suffered a power fault\n");
		break;

	default:
		acpi_handle_debug(handle, "Unknown event type 0x%x\n", type);
		break;
	}

	adev = acpi_bus_get_acpi_device(handle);
	if (!adev)
		goto err;

	driver = adev->driver;
	if (driver && driver->ops.notify &&
	    (driver->flags & ACPI_DRIVER_ALL_NOTIFY_EVENTS))
		driver->ops.notify(adev, type);

	if (!hotplug_event) {
		acpi_bus_put_acpi_device(adev);
		return;
	}

	if (ACPI_SUCCESS(acpi_hotplug_schedule(adev, type)))
		return;

	acpi_bus_put_acpi_device(adev);

 err:
	acpi_evaluate_ost(handle, type, ost_code, NULL);
}

static void acpi_device_notify(acpi_handle handle, u32 event, void *data)
{
	struct acpi_device *device = data;

	device->driver->ops.notify(device, event);
}

static void acpi_device_notify_fixed(void *data)
{
	struct acpi_device *device = data;

	/* Fixed hardware devices have no handles */
	acpi_device_notify(NULL, ACPI_FIXED_HARDWARE_EVENT, device);
}

static u32 acpi_device_fixed_event(void *data)
{
	acpi_os_execute(OSL_NOTIFY_HANDLER, acpi_device_notify_fixed, data);
	return ACPI_INTERRUPT_HANDLED;
}

static int acpi_device_install_notify_handler(struct acpi_device *device)
{
	acpi_status status;

	if (device->device_type == ACPI_BUS_TYPE_POWER_BUTTON)
		status =
		    acpi_install_fixed_event_handler(ACPI_EVENT_POWER_BUTTON,
						     acpi_device_fixed_event,
						     device);
	else if (device->device_type == ACPI_BUS_TYPE_SLEEP_BUTTON)
		status =
		    acpi_install_fixed_event_handler(ACPI_EVENT_SLEEP_BUTTON,
						     acpi_device_fixed_event,
						     device);
	else
		status = acpi_install_notify_handler(device->handle,
						     ACPI_DEVICE_NOTIFY,
						     acpi_device_notify,
						     device);

	if (ACPI_FAILURE(status))
		return -EINVAL;
	return 0;
}

static void acpi_device_remove_notify_handler(struct acpi_device *device)
{
	if (device->device_type == ACPI_BUS_TYPE_POWER_BUTTON)
		acpi_remove_fixed_event_handler(ACPI_EVENT_POWER_BUTTON,
						acpi_device_fixed_event);
	else if (device->device_type == ACPI_BUS_TYPE_SLEEP_BUTTON)
		acpi_remove_fixed_event_handler(ACPI_EVENT_SLEEP_BUTTON,
						acpi_device_fixed_event);
	else
		acpi_remove_notify_handler(device->handle, ACPI_DEVICE_NOTIFY,
					   acpi_device_notify);
}

/* Handle events targeting \_SB device (at present only graceful shutdown) */

#define ACPI_SB_NOTIFY_SHUTDOWN_REQUEST 0x81
#define ACPI_SB_INDICATE_INTERVAL	10000

static void sb_notify_work(struct work_struct *dummy)
{
	acpi_handle sb_handle;

	orderly_poweroff(true);

	/*
	 * After initiating graceful shutdown, the ACPI spec requires OSPM
	 * to evaluate _OST method once every 10seconds to indicate that
	 * the shutdown is in progress
	 */
	acpi_get_handle(NULL, "\\_SB", &sb_handle);
	while (1) {
		pr_info("Graceful shutdown in progress.\n");
		acpi_evaluate_ost(sb_handle, ACPI_OST_EC_OSPM_SHUTDOWN,
				ACPI_OST_SC_OS_SHUTDOWN_IN_PROGRESS, NULL);
		msleep(ACPI_SB_INDICATE_INTERVAL);
	}
}

static void acpi_sb_notify(acpi_handle handle, u32 event, void *data)
{
	static DECLARE_WORK(acpi_sb_work, sb_notify_work);

	if (event == ACPI_SB_NOTIFY_SHUTDOWN_REQUEST) {
		if (!work_busy(&acpi_sb_work))
			schedule_work(&acpi_sb_work);
	} else
		pr_warn("event %x is not supported by \\_SB device\n", event);
}

static int __init acpi_setup_sb_notify_handler(void)
{
	acpi_handle sb_handle;

	if (ACPI_FAILURE(acpi_get_handle(NULL, "\\_SB", &sb_handle)))
		return -ENXIO;

	if (ACPI_FAILURE(acpi_install_notify_handler(sb_handle, ACPI_DEVICE_NOTIFY,
						acpi_sb_notify, NULL)))
		return -EINVAL;

	return 0;
}

/* --------------------------------------------------------------------------
                             Device Matching
   -------------------------------------------------------------------------- */

/**
 * acpi_get_first_physical_node - Get first physical node of an ACPI device
 * @adev:	ACPI device in question
 *
 * Return: First physical node of ACPI device @adev
 */
struct device *acpi_get_first_physical_node(struct acpi_device *adev)
{
	struct mutex *physical_node_lock = &adev->physical_node_lock;
	struct device *phys_dev;

	mutex_lock(physical_node_lock);
	if (list_empty(&adev->physical_node_list)) {
		phys_dev = NULL;
	} else {
		const struct acpi_device_physical_node *node;

		node = list_first_entry(&adev->physical_node_list,
					struct acpi_device_physical_node, node);

		phys_dev = node->dev;
	}
	mutex_unlock(physical_node_lock);
	return phys_dev;
}
EXPORT_SYMBOL_GPL(acpi_get_first_physical_node);

static struct acpi_device *acpi_primary_dev_companion(struct acpi_device *adev,
						      const struct device *dev)
{
	const struct device *phys_dev = acpi_get_first_physical_node(adev);

	return phys_dev && phys_dev == dev ? adev : NULL;
}

/**
 * acpi_device_is_first_physical_node - Is given dev first physical node
 * @adev: ACPI companion device
 * @dev: Physical device to check
 *
 * Function checks if given @dev is the first physical devices attached to
 * the ACPI companion device. This distinction is needed in some cases
 * where the same companion device is shared between many physical devices.
 *
 * Note that the caller have to provide valid @adev pointer.
 */
bool acpi_device_is_first_physical_node(struct acpi_device *adev,
					const struct device *dev)
{
	return !!acpi_primary_dev_companion(adev, dev);
}

/*
 * acpi_companion_match() - Can we match via ACPI companion device
 * @dev: Device in question
 *
 * Check if the given device has an ACPI companion and if that companion has
 * a valid list of PNP IDs, and if the device is the first (primary) physical
 * device associated with it.  Return the companion pointer if that's the case
 * or NULL otherwise.
 *
 * If multiple physical devices are attached to a single ACPI companion, we need
 * to be careful.  The usage scenario for this kind of relationship is that all
 * of the physical devices in question use resources provided by the ACPI
 * companion.  A typical case is an MFD device where all the sub-devices share
 * the parent's ACPI companion.  In such cases we can only allow the primary
 * (first) physical device to be matched with the help of the companion's PNP
 * IDs.
 *
 * Additional physical devices sharing the ACPI companion can still use
 * resources available from it but they will be matched normally using functions
 * provided by their bus types (and analogously for their modalias).
 */
struct acpi_device *acpi_companion_match(const struct device *dev)
{
	struct acpi_device *adev;

	adev = ACPI_COMPANION(dev);
	if (!adev)
		return NULL;

	if (list_empty(&adev->pnp.ids))
		return NULL;

	return acpi_primary_dev_companion(adev, dev);
}

/**
 * acpi_of_match_device - Match device object using the "compatible" property.
 * @adev: ACPI device object to match.
 * @of_match_table: List of device IDs to match against.
 * @of_id: OF ID if matched
 *
 * If @dev has an ACPI companion which has ACPI_DT_NAMESPACE_HID in its list of
 * identifiers and a _DSD object with the "compatible" property, use that
 * property to match against the given list of identifiers.
 */
static bool acpi_of_match_device(struct acpi_device *adev,
				 const struct of_device_id *of_match_table,
				 const struct of_device_id **of_id)
{
	const union acpi_object *of_compatible, *obj;
	int i, nval;

	if (!adev)
		return false;

	of_compatible = adev->data.of_compatible;
	if (!of_match_table || !of_compatible)
		return false;

	if (of_compatible->type == ACPI_TYPE_PACKAGE) {
		nval = of_compatible->package.count;
		obj = of_compatible->package.elements;
	} else { /* Must be ACPI_TYPE_STRING. */
		nval = 1;
		obj = of_compatible;
	}
	/* Now we can look for the driver DT compatible strings */
	for (i = 0; i < nval; i++, obj++) {
		const struct of_device_id *id;

		for (id = of_match_table; id->compatible[0]; id++)
			if (!strcasecmp(obj->string.pointer, id->compatible)) {
				if (of_id)
					*of_id = id;
				return true;
			}
	}

	return false;
}

static bool acpi_of_modalias(struct acpi_device *adev,
			     char *modalias, size_t len)
{
	const union acpi_object *of_compatible;
	const union acpi_object *obj;
	const char *str, *chr;

	of_compatible = adev->data.of_compatible;
	if (!of_compatible)
		return false;

	if (of_compatible->type == ACPI_TYPE_PACKAGE)
		obj = of_compatible->package.elements;
	else /* Must be ACPI_TYPE_STRING. */
		obj = of_compatible;

	str = obj->string.pointer;
	chr = strchr(str, ',');
	strlcpy(modalias, chr ? chr + 1 : str, len);

	return true;
}

/**
 * acpi_set_modalias - Set modalias using "compatible" property or supplied ID
 * @adev:	ACPI device object to match
 * @default_id:	ID string to use as default if no compatible string found
 * @modalias:   Pointer to buffer that modalias value will be copied into
 * @len:	Length of modalias buffer
 *
 * This is a counterpart of of_modalias_node() for struct acpi_device objects.
 * If there is a compatible string for @adev, it will be copied to @modalias
 * with the vendor prefix stripped; otherwise, @default_id will be used.
 */
void acpi_set_modalias(struct acpi_device *adev, const char *default_id,
		       char *modalias, size_t len)
{
	if (!acpi_of_modalias(adev, modalias, len))
		strlcpy(modalias, default_id, len);
}
EXPORT_SYMBOL_GPL(acpi_set_modalias);

static bool __acpi_match_device_cls(const struct acpi_device_id *id,
				    struct acpi_hardware_id *hwid)
{
	int i, msk, byte_shift;
	char buf[3];

	if (!id->cls)
		return false;

	/* Apply class-code bitmask, before checking each class-code byte */
	for (i = 1; i <= 3; i++) {
		byte_shift = 8 * (3 - i);
		msk = (id->cls_msk >> byte_shift) & 0xFF;
		if (!msk)
			continue;

		sprintf(buf, "%02x", (id->cls >> byte_shift) & msk);
		if (strncmp(buf, &hwid->id[(i - 1) * 2], 2))
			return false;
	}
	return true;
}

static bool __acpi_match_device(struct acpi_device *device,
				const struct acpi_device_id *acpi_ids,
				const struct of_device_id *of_ids,
				const struct acpi_device_id **acpi_id,
				const struct of_device_id **of_id)
{
	const struct acpi_device_id *id;
	struct acpi_hardware_id *hwid;

	/*
	 * If the device is not present, it is unnecessary to load device
	 * driver for it.
	 */
	if (!device || !device->status.present)
		return false;

	list_for_each_entry(hwid, &device->pnp.ids, list) {
		/* First, check the ACPI/PNP IDs provided by the caller. */
		if (acpi_ids) {
			for (id = acpi_ids; id->id[0] || id->cls; id++) {
				if (id->id[0] && !strcmp((char *)id->id, hwid->id))
					goto out_acpi_match;
				if (id->cls && __acpi_match_device_cls(id, hwid))
					goto out_acpi_match;
			}
		}

		/*
		 * Next, check ACPI_DT_NAMESPACE_HID and try to match the
		 * "compatible" property if found.
		 */
		if (!strcmp(ACPI_DT_NAMESPACE_HID, hwid->id))
			return acpi_of_match_device(device, of_ids, of_id);
	}
	return false;

out_acpi_match:
	if (acpi_id)
		*acpi_id = id;
	return true;
}

/**
 * acpi_match_device - Match a struct device against a given list of ACPI IDs
 * @ids: Array of struct acpi_device_id object to match against.
 * @dev: The device structure to match.
 *
 * Check if @dev has a valid ACPI handle and if there is a struct acpi_device
 * object for that handle and use that object to match against a given list of
 * device IDs.
 *
 * Return a pointer to the first matching ID on success or %NULL on failure.
 */
const struct acpi_device_id *acpi_match_device(const struct acpi_device_id *ids,
					       const struct device *dev)
{
	const struct acpi_device_id *id = NULL;

	__acpi_match_device(acpi_companion_match(dev), ids, NULL, &id, NULL);
	return id;
}
EXPORT_SYMBOL_GPL(acpi_match_device);

static const void *acpi_of_device_get_match_data(const struct device *dev)
{
	struct acpi_device *adev = ACPI_COMPANION(dev);
	const struct of_device_id *match = NULL;

	if (!acpi_of_match_device(adev, dev->driver->of_match_table, &match))
		return NULL;

	return match->data;
}

const void *acpi_device_get_match_data(const struct device *dev)
{
	const struct acpi_device_id *match;

	if (!dev->driver->acpi_match_table)
		return acpi_of_device_get_match_data(dev);

	match = acpi_match_device(dev->driver->acpi_match_table, dev);
	if (!match)
		return NULL;

	return (const void *)match->driver_data;
}
EXPORT_SYMBOL_GPL(acpi_device_get_match_data);

int acpi_match_device_ids(struct acpi_device *device,
			  const struct acpi_device_id *ids)
{
	return __acpi_match_device(device, ids, NULL, NULL, NULL) ? 0 : -ENOENT;
}
EXPORT_SYMBOL(acpi_match_device_ids);

bool acpi_driver_match_device(struct device *dev,
			      const struct device_driver *drv)
{
	if (!drv->acpi_match_table)
		return acpi_of_match_device(ACPI_COMPANION(dev),
					    drv->of_match_table,
					    NULL);

	return __acpi_match_device(acpi_companion_match(dev),
				   drv->acpi_match_table, drv->of_match_table,
				   NULL, NULL);
}
EXPORT_SYMBOL_GPL(acpi_driver_match_device);

/* --------------------------------------------------------------------------
                              ACPI Driver Management
   -------------------------------------------------------------------------- */

/**
 * acpi_bus_register_driver - register a driver with the ACPI bus
 * @driver: driver being registered
 *
 * Registers a driver with the ACPI bus.  Searches the namespace for all
 * devices that match the driver's criteria and binds.  Returns zero for
 * success or a negative error status for failure.
 */
int acpi_bus_register_driver(struct acpi_driver *driver)
{
	int ret;

	if (acpi_disabled)
		return -ENODEV;
	driver->drv.name = driver->name;
	driver->drv.bus = &acpi_bus_type;
	driver->drv.owner = driver->owner;

	ret = driver_register(&driver->drv);
	return ret;
}

EXPORT_SYMBOL(acpi_bus_register_driver);

/**
 * acpi_bus_unregister_driver - unregisters a driver with the ACPI bus
 * @driver: driver to unregister
 *
 * Unregisters a driver with the ACPI bus.  Searches the namespace for all
 * devices that match the driver's criteria and unbinds.
 */
void acpi_bus_unregister_driver(struct acpi_driver *driver)
{
	driver_unregister(&driver->drv);
}

EXPORT_SYMBOL(acpi_bus_unregister_driver);

/* --------------------------------------------------------------------------
                              ACPI Bus operations
   -------------------------------------------------------------------------- */

static int acpi_bus_match(struct device *dev, struct device_driver *drv)
{
	struct acpi_device *acpi_dev = to_acpi_device(dev);
	struct acpi_driver *acpi_drv = to_acpi_driver(drv);

	return acpi_dev->flags.match_driver
		&& !acpi_match_device_ids(acpi_dev, acpi_drv->ids);
}

static int acpi_device_uevent(struct device *dev, struct kobj_uevent_env *env)
{
	return __acpi_device_uevent_modalias(to_acpi_device(dev), env);
}

static int acpi_device_probe(struct device *dev)
{
	struct acpi_device *acpi_dev = to_acpi_device(dev);
	struct acpi_driver *acpi_drv = to_acpi_driver(dev->driver);
	int ret;

	if (acpi_dev->handler && !acpi_is_pnp_device(acpi_dev))
		return -EINVAL;

	if (!acpi_drv->ops.add)
		return -ENOSYS;

	ret = acpi_drv->ops.add(acpi_dev);
	if (ret)
		return ret;

	acpi_dev->driver = acpi_drv;
	ACPI_DEBUG_PRINT((ACPI_DB_INFO,
			  "Driver [%s] successfully bound to device [%s]\n",
			  acpi_drv->name, acpi_dev->pnp.bus_id));

	if (acpi_drv->ops.notify) {
		ret = acpi_device_install_notify_handler(acpi_dev);
		if (ret) {
			if (acpi_drv->ops.remove)
				acpi_drv->ops.remove(acpi_dev);

			acpi_dev->driver = NULL;
			acpi_dev->driver_data = NULL;
			return ret;
		}
	}

	ACPI_DEBUG_PRINT((ACPI_DB_INFO, "Found driver [%s] for device [%s]\n",
			  acpi_drv->name, acpi_dev->pnp.bus_id));
	get_device(dev);
	return 0;
}

static int acpi_device_remove(struct device *dev)
{
	struct acpi_device *acpi_dev = to_acpi_device(dev);
	struct acpi_driver *acpi_drv = acpi_dev->driver;

	if (acpi_drv) {
		if (acpi_drv->ops.notify)
			acpi_device_remove_notify_handler(acpi_dev);
		if (acpi_drv->ops.remove)
			acpi_drv->ops.remove(acpi_dev);
	}
	acpi_dev->driver = NULL;
	acpi_dev->driver_data = NULL;

	put_device(dev);
	return 0;
}

struct bus_type acpi_bus_type = {
	.name		= "acpi",
	.match		= acpi_bus_match,
	.probe		= acpi_device_probe,
	.remove		= acpi_device_remove,
	.uevent		= acpi_device_uevent,
};

/* --------------------------------------------------------------------------
                             Initialization/Cleanup
   -------------------------------------------------------------------------- */

static int __init acpi_bus_init_irq(void)
{
	acpi_status status;
	char *message = NULL;


	/*
	 * Let the system know what interrupt model we are using by
	 * evaluating the \_PIC object, if exists.
	 */

	switch (acpi_irq_model) {
	case ACPI_IRQ_MODEL_PIC:
		message = "PIC";
		break;
	case ACPI_IRQ_MODEL_IOAPIC:
		message = "IOAPIC";
		break;
	case ACPI_IRQ_MODEL_IOSAPIC:
		message = "IOSAPIC";
		break;
	case ACPI_IRQ_MODEL_GIC:
		message = "GIC";
		break;
	case ACPI_IRQ_MODEL_PLATFORM:
		message = "platform specific model";
		break;
	default:
		printk(KERN_WARNING PREFIX "Unknown interrupt routing model\n");
		return -ENODEV;
	}

	printk(KERN_INFO PREFIX "Using %s for interrupt routing\n", message);

	status = acpi_execute_simple_method(NULL, "\\_PIC", acpi_irq_model);
	if (ACPI_FAILURE(status) && (status != AE_NOT_FOUND)) {
		ACPI_EXCEPTION((AE_INFO, status, "Evaluating _PIC"));
		return -ENODEV;
	}

	return 0;
}

/**
 * acpi_early_init - Initialize ACPICA and populate the ACPI namespace.
 *
 * The ACPI tables are accessible after this, but the handling of events has not
 * been initialized and the global lock is not available yet, so AML should not
 * be executed at this point.
 *
 * Doing this before switching the EFI runtime services to virtual mode allows
 * the EfiBootServices memory to be freed slightly earlier on boot.
 */
void __init acpi_early_init(void)
{
	acpi_status status;

	if (acpi_disabled)
		return;

	printk(KERN_INFO PREFIX "Core revision %08x\n", ACPI_CA_VERSION);

	/* enable workarounds, unless strict ACPI spec. compliance */
	if (!acpi_strict)
		acpi_gbl_enable_interpreter_slack = TRUE;

	acpi_permanent_mmap = true;

#ifdef CONFIG_X86
	/*
	 * If the machine falls into the DMI check table,
	 * DSDT will be copied to memory.
	 * Note that calling dmi_check_system() here on other architectures
	 * would not be OK because only x86 initializes dmi early enough.
	 * Thankfully only x86 systems need such quirks for now.
	 */
	dmi_check_system(dsdt_dmi_table);
#endif

	status = acpi_reallocate_root_table();
	if (ACPI_FAILURE(status)) {
		printk(KERN_ERR PREFIX
		       "Unable to reallocate ACPI tables\n");
		goto error0;
	}

	status = acpi_initialize_subsystem();
	if (ACPI_FAILURE(status)) {
		printk(KERN_ERR PREFIX
		       "Unable to initialize the ACPI Interpreter\n");
		goto error0;
	}

<<<<<<< HEAD
	if (!acpi_gbl_parse_table_as_term_list &&
	    acpi_gbl_group_module_level_code) {
		status = acpi_load_tables();
		if (ACPI_FAILURE(status)) {
			printk(KERN_ERR PREFIX
			       "Unable to load the System Description Tables\n");
			goto error0;
		}
	}

=======
>>>>>>> 24b8d41d
#ifdef CONFIG_X86
	if (!acpi_ioapic) {
		/* compatible (0) means level (3) */
		if (!(acpi_sci_flags & ACPI_MADT_TRIGGER_MASK)) {
			acpi_sci_flags &= ~ACPI_MADT_TRIGGER_MASK;
			acpi_sci_flags |= ACPI_MADT_TRIGGER_LEVEL;
		}
		/* Set PIC-mode SCI trigger type */
		acpi_pic_sci_set_trigger(acpi_gbl_FADT.sci_interrupt,
					 (acpi_sci_flags & ACPI_MADT_TRIGGER_MASK) >> 2);
	} else {
		/*
		 * now that acpi_gbl_FADT is initialized,
		 * update it with result from INT_SRC_OVR parsing
		 */
		acpi_gbl_FADT.sci_interrupt = acpi_sci_override_gsi;
	}
#endif
	return;

 error0:
	disable_acpi();
}

/**
 * acpi_subsystem_init - Finalize the early initialization of ACPI.
 *
 * Switch over the platform to the ACPI mode (if possible).
 *
 * Doing this too early is generally unsafe, but at the same time it needs to be
 * done before all things that really depend on ACPI.  The right spot appears to
 * be before finalizing the EFI initialization.
 */
void __init acpi_subsystem_init(void)
{
	acpi_status status;

	if (acpi_disabled)
		return;

	status = acpi_enable_subsystem(~ACPI_NO_ACPI_ENABLE);
	if (ACPI_FAILURE(status)) {
		printk(KERN_ERR PREFIX "Unable to enable ACPI\n");
		disable_acpi();
	} else {
		/*
		 * If the system is using ACPI then we can be reasonably
		 * confident that any regulators are managed by the firmware
		 * so tell the regulator core it has everything it needs to
		 * know.
		 */
		regulator_has_full_constraints();
	}
}

static acpi_status acpi_bus_table_handler(u32 event, void *table, void *context)
{
	acpi_scan_table_handler(event, table, context);

	return acpi_sysfs_table_handler(event, table, context);
}

static int __init acpi_bus_init(void)
{
	int result;
	acpi_status status;

	acpi_os_initialize1();

<<<<<<< HEAD
	/*
	 * ACPI 2.0 requires the EC driver to be loaded and work before
	 * the EC device is found in the namespace (i.e. before
	 * acpi_load_tables() is called).
=======
	status = acpi_load_tables();
	if (ACPI_FAILURE(status)) {
		printk(KERN_ERR PREFIX
		       "Unable to load the System Description Tables\n");
		goto error1;
	}

	/*
	 * ACPI 2.0 requires the EC driver to be loaded and work before the EC
	 * device is found in the namespace.
>>>>>>> 24b8d41d
	 *
	 * This is accomplished by looking for the ECDT table and getting the EC
	 * parameters out of that.
	 *
	 * Do that before calling acpi_initialize_objects() which may trigger EC
	 * address space accesses.
	 */
	acpi_ec_ecdt_probe();

	status = acpi_enable_subsystem(ACPI_NO_ACPI_ENABLE);
	if (ACPI_FAILURE(status)) {
		printk(KERN_ERR PREFIX
		       "Unable to start the ACPI Interpreter\n");
		goto error1;
	}

	if (acpi_gbl_parse_table_as_term_list ||
	    !acpi_gbl_group_module_level_code) {
		status = acpi_load_tables();
		if (ACPI_FAILURE(status)) {
			printk(KERN_ERR PREFIX
			       "Unable to load the System Description Tables\n");
			goto error1;
		}
	}

	status = acpi_enable_subsystem(ACPI_NO_ACPI_ENABLE);
	if (ACPI_FAILURE(status)) {
		printk(KERN_ERR PREFIX
		       "Unable to start the ACPI Interpreter\n");
		goto error1;
	}

	status = acpi_initialize_objects(ACPI_FULL_INITIALIZATION);
	if (ACPI_FAILURE(status)) {
		printk(KERN_ERR PREFIX "Unable to initialize ACPI objects\n");
		goto error1;
	}

	/* Set capability bits for _OSC under processor scope */
	acpi_early_processor_osc();

	/*
	 * _OSC method may exist in module level code,
	 * so it must be run after ACPI_FULL_INITIALIZATION
	 */
	acpi_bus_osc_support();

	/*
	 * _PDC control method may load dynamic SSDT tables,
	 * and we need to install the table handler before that.
	 */
	status = acpi_install_table_handler(acpi_bus_table_handler, NULL);

	acpi_sysfs_init();

	acpi_early_processor_set_pdc();

	/*
	 * Maybe EC region is required at bus_scan/acpi_get_devices. So it
	 * is necessary to enable it as early as possible.
	 */
	acpi_ec_dsdt_probe();

	printk(KERN_INFO PREFIX "Interpreter enabled\n");

	/* Initialize sleep structures */
	acpi_sleep_init();

	/*
	 * Get the system interrupt model and evaluate \_PIC.
	 */
	result = acpi_bus_init_irq();
	if (result)
		goto error1;

	/*
	 * Register the for all standard device notifications.
	 */
	status =
	    acpi_install_notify_handler(ACPI_ROOT_OBJECT, ACPI_SYSTEM_NOTIFY,
					&acpi_bus_notify, NULL);
	if (ACPI_FAILURE(status)) {
		printk(KERN_ERR PREFIX
		       "Unable to register for device notifications\n");
		goto error1;
	}

	/*
	 * Create the top ACPI proc directory
	 */
	acpi_root_dir = proc_mkdir(ACPI_BUS_FILE_ROOT, NULL);

	result = bus_register(&acpi_bus_type);
	if (!result)
		return 0;

	/* Mimic structured exception handling */
      error1:
	acpi_terminate();
	return -ENODEV;
}

struct kobject *acpi_kobj;
EXPORT_SYMBOL_GPL(acpi_kobj);

static int __init acpi_init(void)
{
	int result;

	if (acpi_disabled) {
		printk(KERN_INFO PREFIX "Interpreter disabled.\n");
		return -ENODEV;
	}

	acpi_kobj = kobject_create_and_add("acpi", firmware_kobj);
	if (!acpi_kobj) {
		printk(KERN_WARNING "%s: kset create error\n", __func__);
		acpi_kobj = NULL;
	}

	result = acpi_bus_init();
	if (result) {
		disable_acpi();
		return result;
	}

	pci_mmcfg_late_init();
	acpi_iort_init();
	acpi_scan_init();
	acpi_ec_init();
	acpi_debugfs_init();
	acpi_sleep_proc_init();
	acpi_wakeup_device_init();
	acpi_debugger_init();
	acpi_setup_sb_notify_handler();
<<<<<<< HEAD
	acpi_set_processor_mapping();
=======
>>>>>>> 24b8d41d
	return 0;
}

subsys_initcall(acpi_init);<|MERGE_RESOLUTION|>--- conflicted
+++ resolved
@@ -182,12 +182,6 @@
 	pr_debug("_OSC request data:");
 	for (i = 0; i < context->cap.length; i += sizeof(u32))
 		pr_debug(" %x", *((u32 *)(context->cap.pointer + i)));
-<<<<<<< HEAD
-
-	pr_debug("\n");
-}
-=======
->>>>>>> 24b8d41d
 
 	pr_debug("\n");
 }
@@ -308,8 +302,6 @@
 
 	capbuf[OSC_SUPPORT_DWORD] |= OSC_SB_HOTPLUG_OST_SUPPORT;
 	capbuf[OSC_SUPPORT_DWORD] |= OSC_SB_PCLPI_SUPPORT;
-<<<<<<< HEAD
-=======
 
 #ifdef CONFIG_ARM64
 	capbuf[OSC_SUPPORT_DWORD] |= OSC_SB_GENERIC_INITIATOR_SUPPORT;
@@ -324,7 +316,6 @@
 
 	if (IS_ENABLED(CONFIG_SCHED_MC_PRIO))
 		capbuf[OSC_SUPPORT_DWORD] |= OSC_SB_CPC_DIVERSE_HIGH_SUPPORT;
->>>>>>> 24b8d41d
 
 	if (!ghes_disable)
 		capbuf[OSC_SUPPORT_DWORD] |= OSC_SB_APEI_SUPPORT;
@@ -1069,19 +1060,6 @@
 		goto error0;
 	}
 
-<<<<<<< HEAD
-	if (!acpi_gbl_parse_table_as_term_list &&
-	    acpi_gbl_group_module_level_code) {
-		status = acpi_load_tables();
-		if (ACPI_FAILURE(status)) {
-			printk(KERN_ERR PREFIX
-			       "Unable to load the System Description Tables\n");
-			goto error0;
-		}
-	}
-
-=======
->>>>>>> 24b8d41d
 #ifdef CONFIG_X86
 	if (!acpi_ioapic) {
 		/* compatible (0) means level (3) */
@@ -1151,12 +1129,6 @@
 
 	acpi_os_initialize1();
 
-<<<<<<< HEAD
-	/*
-	 * ACPI 2.0 requires the EC driver to be loaded and work before
-	 * the EC device is found in the namespace (i.e. before
-	 * acpi_load_tables() is called).
-=======
 	status = acpi_load_tables();
 	if (ACPI_FAILURE(status)) {
 		printk(KERN_ERR PREFIX
@@ -1167,7 +1139,6 @@
 	/*
 	 * ACPI 2.0 requires the EC driver to be loaded and work before the EC
 	 * device is found in the namespace.
->>>>>>> 24b8d41d
 	 *
 	 * This is accomplished by looking for the ECDT table and getting the EC
 	 * parameters out of that.
@@ -1176,23 +1147,6 @@
 	 * address space accesses.
 	 */
 	acpi_ec_ecdt_probe();
-
-	status = acpi_enable_subsystem(ACPI_NO_ACPI_ENABLE);
-	if (ACPI_FAILURE(status)) {
-		printk(KERN_ERR PREFIX
-		       "Unable to start the ACPI Interpreter\n");
-		goto error1;
-	}
-
-	if (acpi_gbl_parse_table_as_term_list ||
-	    !acpi_gbl_group_module_level_code) {
-		status = acpi_load_tables();
-		if (ACPI_FAILURE(status)) {
-			printk(KERN_ERR PREFIX
-			       "Unable to load the System Description Tables\n");
-			goto error1;
-		}
-	}
 
 	status = acpi_enable_subsystem(ACPI_NO_ACPI_ENABLE);
 	if (ACPI_FAILURE(status)) {
@@ -1304,10 +1258,6 @@
 	acpi_wakeup_device_init();
 	acpi_debugger_init();
 	acpi_setup_sb_notify_handler();
-<<<<<<< HEAD
-	acpi_set_processor_mapping();
-=======
->>>>>>> 24b8d41d
 	return 0;
 }
 
