// SPDX-License-Identifier: GPL-2.0-only
/*
 * Copyright (C) 2005 Intel Corporation
 * Copyright (C) 2009 Hewlett-Packard Development Company, L.P.
 *
 *	Alex Chiang <achiang@hp.com>
 *	- Unified x86/ia64 implementations
 *
 * I/O APIC hotplug support
 *	Yinghai Lu <yinghai@kernel.org>
 *	Jiang Liu <jiang.liu@intel.com>
 */
#include <linux/export.h>
#include <linux/acpi.h>
#include <acpi/processor.h>

static struct acpi_table_madt *get_madt_table(void)
{
	static struct acpi_table_madt *madt;
	static int read_madt;

	if (!read_madt) {
		if (ACPI_FAILURE(acpi_get_table(ACPI_SIG_MADT, 0,
					(struct acpi_table_header **)&madt)))
			madt = NULL;
		read_madt++;
	}

	return madt;
}

static int map_lapic_id(struct acpi_subtable_header *entry,
		 u32 acpi_id, phys_cpuid_t *apic_id, bool ignore_disabled)
{
	struct acpi_madt_local_apic *lapic =
		container_of(entry, struct acpi_madt_local_apic, header);

	if (ignore_disabled && !(lapic->lapic_flags & ACPI_MADT_ENABLED))
		return -ENODEV;

	if (lapic->processor_id != acpi_id)
		return -EINVAL;

	*apic_id = lapic->id;
	return 0;
}

static int map_x2apic_id(struct acpi_subtable_header *entry,
		int device_declaration, u32 acpi_id, phys_cpuid_t *apic_id,
		bool ignore_disabled)
{
	struct acpi_madt_local_x2apic *apic =
		container_of(entry, struct acpi_madt_local_x2apic, header);

	if (ignore_disabled && !(apic->lapic_flags & ACPI_MADT_ENABLED))
		return -ENODEV;

	if (device_declaration && (apic->uid == acpi_id)) {
		*apic_id = apic->local_apic_id;
		return 0;
	}

	return -EINVAL;
}

static int map_lsapic_id(struct acpi_subtable_header *entry,
		int device_declaration, u32 acpi_id, phys_cpuid_t *apic_id,
		bool ignore_disabled)
{
	struct acpi_madt_local_sapic *lsapic =
		container_of(entry, struct acpi_madt_local_sapic, header);

	if (ignore_disabled && !(lsapic->lapic_flags & ACPI_MADT_ENABLED))
		return -ENODEV;

	if (device_declaration) {
		if ((entry->length < 16) || (lsapic->uid != acpi_id))
			return -EINVAL;
	} else if (lsapic->processor_id != acpi_id)
		return -EINVAL;

	*apic_id = (lsapic->id << 8) | lsapic->eid;
	return 0;
}

/*
 * Retrieve the ARM CPU physical identifier (MPIDR)
 */
static int map_gicc_mpidr(struct acpi_subtable_header *entry,
		int device_declaration, u32 acpi_id, phys_cpuid_t *mpidr,
		bool ignore_disabled)
{
	struct acpi_madt_generic_interrupt *gicc =
	    container_of(entry, struct acpi_madt_generic_interrupt, header);

	if (ignore_disabled && !(gicc->flags & ACPI_MADT_ENABLED))
		return -ENODEV;

	/* device_declaration means Device object in DSDT, in the
	 * GIC interrupt model, logical processors are required to
	 * have a Processor Device object in the DSDT, so we should
	 * check device_declaration here
	 */
	if (device_declaration && (gicc->uid == acpi_id)) {
		*mpidr = gicc->arm_mpidr;
		return 0;
	}

	return -EINVAL;
}

static phys_cpuid_t map_madt_entry(struct acpi_table_madt *madt,
<<<<<<< HEAD
				   int type, u32 acpi_id, bool ignore_disabled)
=======
				   int type, u32 acpi_id)
>>>>>>> 24b8d41d
{
	unsigned long madt_end, entry;
	phys_cpuid_t phys_id = PHYS_CPUID_INVALID;	/* CPU hardware ID */

	if (!madt)
		return phys_id;

	entry = (unsigned long)madt;
	madt_end = entry + madt->header.length;

	/* Parse all entries looking for a match. */

	entry += sizeof(struct acpi_table_madt);
	while (entry + sizeof(struct acpi_subtable_header) < madt_end) {
		struct acpi_subtable_header *header =
			(struct acpi_subtable_header *)entry;
		if (header->type == ACPI_MADT_TYPE_LOCAL_APIC) {
			if (!map_lapic_id(header, acpi_id, &phys_id,
					  ignore_disabled))
				break;
		} else if (header->type == ACPI_MADT_TYPE_LOCAL_X2APIC) {
			if (!map_x2apic_id(header, type, acpi_id, &phys_id,
					   ignore_disabled))
				break;
		} else if (header->type == ACPI_MADT_TYPE_LOCAL_SAPIC) {
			if (!map_lsapic_id(header, type, acpi_id, &phys_id,
					   ignore_disabled))
				break;
		} else if (header->type == ACPI_MADT_TYPE_GENERIC_INTERRUPT) {
			if (!map_gicc_mpidr(header, type, acpi_id, &phys_id,
					    ignore_disabled))
				break;
		}
		entry += header->length;
	}
	return phys_id;
}

phys_cpuid_t __init acpi_map_madt_entry(u32 acpi_id)
{
	struct acpi_table_madt *madt = NULL;
<<<<<<< HEAD
	acpi_size tbl_size;
	phys_cpuid_t rv;

	acpi_get_table_with_size(ACPI_SIG_MADT, 0,
				 (struct acpi_table_header **)&madt,
				 &tbl_size);
	if (!madt)
		return PHYS_CPUID_INVALID;

	rv = map_madt_entry(madt, 1, acpi_id, true);

	early_acpi_os_unmap_memory(madt, tbl_size);
=======
	phys_cpuid_t rv;

	acpi_get_table(ACPI_SIG_MADT, 0,
		       (struct acpi_table_header **)&madt);
	if (!madt)
		return PHYS_CPUID_INVALID;

	rv = map_madt_entry(madt, 1, acpi_id);

	acpi_put_table((struct acpi_table_header *)madt);
>>>>>>> 24b8d41d

	return rv;
}

<<<<<<< HEAD
static phys_cpuid_t map_mat_entry(acpi_handle handle, int type, u32 acpi_id,
				  bool ignore_disabled)
=======
static phys_cpuid_t map_mat_entry(acpi_handle handle, int type, u32 acpi_id)
>>>>>>> 24b8d41d
{
	struct acpi_buffer buffer = { ACPI_ALLOCATE_BUFFER, NULL };
	union acpi_object *obj;
	struct acpi_subtable_header *header;
	phys_cpuid_t phys_id = PHYS_CPUID_INVALID;

	if (ACPI_FAILURE(acpi_evaluate_object(handle, "_MAT", NULL, &buffer)))
		goto exit;

	if (!buffer.length || !buffer.pointer)
		goto exit;

	obj = buffer.pointer;
	if (obj->type != ACPI_TYPE_BUFFER ||
	    obj->buffer.length < sizeof(struct acpi_subtable_header)) {
		goto exit;
	}

	header = (struct acpi_subtable_header *)obj->buffer.pointer;
	if (header->type == ACPI_MADT_TYPE_LOCAL_APIC)
		map_lapic_id(header, acpi_id, &phys_id, ignore_disabled);
	else if (header->type == ACPI_MADT_TYPE_LOCAL_SAPIC)
		map_lsapic_id(header, type, acpi_id, &phys_id, ignore_disabled);
	else if (header->type == ACPI_MADT_TYPE_LOCAL_X2APIC)
		map_x2apic_id(header, type, acpi_id, &phys_id, ignore_disabled);
	else if (header->type == ACPI_MADT_TYPE_GENERIC_INTERRUPT)
		map_gicc_mpidr(header, type, acpi_id, &phys_id,
			       ignore_disabled);

exit:
	kfree(buffer.pointer);
	return phys_id;
}

static phys_cpuid_t __acpi_get_phys_id(acpi_handle handle, int type,
				       u32 acpi_id, bool ignore_disabled)
{
	phys_cpuid_t phys_id;

	phys_id = map_mat_entry(handle, type, acpi_id, ignore_disabled);
	if (invalid_phys_cpuid(phys_id))
<<<<<<< HEAD
		phys_id = map_madt_entry(get_madt_table(), type, acpi_id,
					   ignore_disabled);
=======
		phys_id = map_madt_entry(get_madt_table(), type, acpi_id);
>>>>>>> 24b8d41d

	return phys_id;
}
EXPORT_SYMBOL_GPL(acpi_get_phys_id);

phys_cpuid_t acpi_get_phys_id(acpi_handle handle, int type, u32 acpi_id)
{
	return __acpi_get_phys_id(handle, type, acpi_id, true);
}

int acpi_map_cpuid(phys_cpuid_t phys_id, u32 acpi_id)
{
#ifdef CONFIG_SMP
	int i;
#endif

	if (invalid_phys_cpuid(phys_id)) {
		/*
		 * On UP processor, there is no _MAT or MADT table.
		 * So above phys_id is always set to PHYS_CPUID_INVALID.
		 *
		 * BIOS may define multiple CPU handles even for UP processor.
		 * For example,
		 *
		 * Scope (_PR)
		 * {
		 *     Processor (CPU0, 0x00, 0x00000410, 0x06) {}
		 *     Processor (CPU1, 0x01, 0x00000410, 0x06) {}
		 *     Processor (CPU2, 0x02, 0x00000410, 0x06) {}
		 *     Processor (CPU3, 0x03, 0x00000410, 0x06) {}
		 * }
		 *
		 * Ignores phys_id and always returns 0 for the processor
		 * handle with acpi id 0 if nr_cpu_ids is 1.
		 * This should be the case if SMP tables are not found.
		 * Return -EINVAL for other CPU's handle.
		 */
		if (nr_cpu_ids <= 1 && acpi_id == 0)
			return acpi_id;
		else
			return -EINVAL;
	}

#ifdef CONFIG_SMP
	for_each_possible_cpu(i) {
		if (cpu_physical_id(i) == phys_id)
			return i;
	}
#else
	/* In UP kernel, only processor 0 is valid */
	if (phys_id == 0)
		return phys_id;
#endif
	return -ENODEV;
}

int acpi_get_cpuid(acpi_handle handle, int type, u32 acpi_id)
{
	phys_cpuid_t phys_id;

	phys_id = acpi_get_phys_id(handle, type, acpi_id);

	return acpi_map_cpuid(phys_id, acpi_id);
}
EXPORT_SYMBOL_GPL(acpi_get_cpuid);

#ifdef CONFIG_ACPI_HOTPLUG_CPU
static bool __init
map_processor(acpi_handle handle, phys_cpuid_t *phys_id, int *cpuid)
{
	int type, id;
	u32 acpi_id;
	acpi_status status;
	acpi_object_type acpi_type;
	unsigned long long tmp;
	union acpi_object object = { 0 };
	struct acpi_buffer buffer = { sizeof(union acpi_object), &object };

	status = acpi_get_type(handle, &acpi_type);
	if (ACPI_FAILURE(status))
		return false;

	switch (acpi_type) {
	case ACPI_TYPE_PROCESSOR:
		status = acpi_evaluate_object(handle, NULL, NULL, &buffer);
		if (ACPI_FAILURE(status))
			return false;
		acpi_id = object.processor.proc_id;

		/* validate the acpi_id */
		if(acpi_processor_validate_proc_id(acpi_id))
			return false;
		break;
	case ACPI_TYPE_DEVICE:
		status = acpi_evaluate_integer(handle, "_UID", NULL, &tmp);
		if (ACPI_FAILURE(status))
			return false;
		acpi_id = tmp;
		break;
	default:
		return false;
	}

	type = (acpi_type == ACPI_TYPE_DEVICE) ? 1 : 0;

	*phys_id = __acpi_get_phys_id(handle, type, acpi_id, false);
	id = acpi_map_cpuid(*phys_id, acpi_id);

	if (id < 0)
		return false;
	*cpuid = id;
	return true;
}

static acpi_status __init
set_processor_node_mapping(acpi_handle handle, u32 lvl, void *context,
			   void **rv)
{
	phys_cpuid_t phys_id;
	int cpu_id;

	if (!map_processor(handle, &phys_id, &cpu_id))
		return AE_ERROR;

	acpi_map_cpu2node(handle, cpu_id, phys_id);
	return AE_OK;
}

void __init acpi_set_processor_mapping(void)
{
	/* Set persistent cpu <-> node mapping for all processors. */
	acpi_walk_namespace(ACPI_TYPE_PROCESSOR, ACPI_ROOT_OBJECT,
			    ACPI_UINT32_MAX, set_processor_node_mapping,
			    NULL, NULL, NULL);
}
#else
void __init acpi_set_processor_mapping(void) {}
#endif /* CONFIG_ACPI_HOTPLUG_CPU */

#ifdef CONFIG_ACPI_HOTPLUG_IOAPIC
static int get_ioapic_id(struct acpi_subtable_header *entry, u32 gsi_base,
			 u64 *phys_addr, int *ioapic_id)
{
	struct acpi_madt_io_apic *ioapic = (struct acpi_madt_io_apic *)entry;

	if (ioapic->global_irq_base != gsi_base)
		return 0;

	*phys_addr = ioapic->address;
	*ioapic_id = ioapic->id;
	return 1;
}

static int parse_madt_ioapic_entry(u32 gsi_base, u64 *phys_addr)
{
	struct acpi_subtable_header *hdr;
	unsigned long madt_end, entry;
	struct acpi_table_madt *madt;
	int apic_id = -1;

	madt = get_madt_table();
	if (!madt)
		return apic_id;

	entry = (unsigned long)madt;
	madt_end = entry + madt->header.length;

	/* Parse all entries looking for a match. */
	entry += sizeof(struct acpi_table_madt);
	while (entry + sizeof(struct acpi_subtable_header) < madt_end) {
		hdr = (struct acpi_subtable_header *)entry;
		if (hdr->type == ACPI_MADT_TYPE_IO_APIC &&
		    get_ioapic_id(hdr, gsi_base, phys_addr, &apic_id))
			break;
		else
			entry += hdr->length;
	}

	return apic_id;
}

static int parse_mat_ioapic_entry(acpi_handle handle, u32 gsi_base,
				  u64 *phys_addr)
{
	struct acpi_buffer buffer = { ACPI_ALLOCATE_BUFFER, NULL };
	struct acpi_subtable_header *header;
	union acpi_object *obj;
	int apic_id = -1;

	if (ACPI_FAILURE(acpi_evaluate_object(handle, "_MAT", NULL, &buffer)))
		goto exit;

	if (!buffer.length || !buffer.pointer)
		goto exit;

	obj = buffer.pointer;
	if (obj->type != ACPI_TYPE_BUFFER ||
	    obj->buffer.length < sizeof(struct acpi_subtable_header))
		goto exit;

	header = (struct acpi_subtable_header *)obj->buffer.pointer;
	if (header->type == ACPI_MADT_TYPE_IO_APIC)
		get_ioapic_id(header, gsi_base, phys_addr, &apic_id);

exit:
	kfree(buffer.pointer);
	return apic_id;
}

/**
 * acpi_get_ioapic_id - Get IOAPIC ID and physical address matching @gsi_base
 * @handle:	ACPI object for IOAPIC device
 * @gsi_base:	GSI base to match with
 * @phys_addr:	Pointer to store physical address of matching IOAPIC record
 *
 * Walk resources returned by ACPI_MAT method, then ACPI MADT table, to search
 * for an ACPI IOAPIC record matching @gsi_base.
 * Return IOAPIC id and store physical address in @phys_addr if found a match,
 * otherwise return <0.
 */
int acpi_get_ioapic_id(acpi_handle handle, u32 gsi_base, u64 *phys_addr)
{
	int apic_id;

	apic_id = parse_mat_ioapic_entry(handle, gsi_base, phys_addr);
	if (apic_id == -1)
		apic_id = parse_madt_ioapic_entry(gsi_base, phys_addr);

	return apic_id;
}
#endif /* CONFIG_ACPI_HOTPLUG_IOAPIC */<|MERGE_RESOLUTION|>--- conflicted
+++ resolved
@@ -30,12 +30,12 @@
 }
 
 static int map_lapic_id(struct acpi_subtable_header *entry,
-		 u32 acpi_id, phys_cpuid_t *apic_id, bool ignore_disabled)
+		 u32 acpi_id, phys_cpuid_t *apic_id)
 {
 	struct acpi_madt_local_apic *lapic =
 		container_of(entry, struct acpi_madt_local_apic, header);
 
-	if (ignore_disabled && !(lapic->lapic_flags & ACPI_MADT_ENABLED))
+	if (!(lapic->lapic_flags & ACPI_MADT_ENABLED))
 		return -ENODEV;
 
 	if (lapic->processor_id != acpi_id)
@@ -46,13 +46,12 @@
 }
 
 static int map_x2apic_id(struct acpi_subtable_header *entry,
-		int device_declaration, u32 acpi_id, phys_cpuid_t *apic_id,
-		bool ignore_disabled)
+		int device_declaration, u32 acpi_id, phys_cpuid_t *apic_id)
 {
 	struct acpi_madt_local_x2apic *apic =
 		container_of(entry, struct acpi_madt_local_x2apic, header);
 
-	if (ignore_disabled && !(apic->lapic_flags & ACPI_MADT_ENABLED))
+	if (!(apic->lapic_flags & ACPI_MADT_ENABLED))
 		return -ENODEV;
 
 	if (device_declaration && (apic->uid == acpi_id)) {
@@ -64,13 +63,12 @@
 }
 
 static int map_lsapic_id(struct acpi_subtable_header *entry,
-		int device_declaration, u32 acpi_id, phys_cpuid_t *apic_id,
-		bool ignore_disabled)
+		int device_declaration, u32 acpi_id, phys_cpuid_t *apic_id)
 {
 	struct acpi_madt_local_sapic *lsapic =
 		container_of(entry, struct acpi_madt_local_sapic, header);
 
-	if (ignore_disabled && !(lsapic->lapic_flags & ACPI_MADT_ENABLED))
+	if (!(lsapic->lapic_flags & ACPI_MADT_ENABLED))
 		return -ENODEV;
 
 	if (device_declaration) {
@@ -87,13 +85,12 @@
  * Retrieve the ARM CPU physical identifier (MPIDR)
  */
 static int map_gicc_mpidr(struct acpi_subtable_header *entry,
-		int device_declaration, u32 acpi_id, phys_cpuid_t *mpidr,
-		bool ignore_disabled)
+		int device_declaration, u32 acpi_id, phys_cpuid_t *mpidr)
 {
 	struct acpi_madt_generic_interrupt *gicc =
 	    container_of(entry, struct acpi_madt_generic_interrupt, header);
 
-	if (ignore_disabled && !(gicc->flags & ACPI_MADT_ENABLED))
+	if (!(gicc->flags & ACPI_MADT_ENABLED))
 		return -ENODEV;
 
 	/* device_declaration means Device object in DSDT, in the
@@ -110,11 +107,7 @@
 }
 
 static phys_cpuid_t map_madt_entry(struct acpi_table_madt *madt,
-<<<<<<< HEAD
-				   int type, u32 acpi_id, bool ignore_disabled)
-=======
 				   int type, u32 acpi_id)
->>>>>>> 24b8d41d
 {
 	unsigned long madt_end, entry;
 	phys_cpuid_t phys_id = PHYS_CPUID_INVALID;	/* CPU hardware ID */
@@ -132,20 +125,16 @@
 		struct acpi_subtable_header *header =
 			(struct acpi_subtable_header *)entry;
 		if (header->type == ACPI_MADT_TYPE_LOCAL_APIC) {
-			if (!map_lapic_id(header, acpi_id, &phys_id,
-					  ignore_disabled))
+			if (!map_lapic_id(header, acpi_id, &phys_id))
 				break;
 		} else if (header->type == ACPI_MADT_TYPE_LOCAL_X2APIC) {
-			if (!map_x2apic_id(header, type, acpi_id, &phys_id,
-					   ignore_disabled))
+			if (!map_x2apic_id(header, type, acpi_id, &phys_id))
 				break;
 		} else if (header->type == ACPI_MADT_TYPE_LOCAL_SAPIC) {
-			if (!map_lsapic_id(header, type, acpi_id, &phys_id,
-					   ignore_disabled))
+			if (!map_lsapic_id(header, type, acpi_id, &phys_id))
 				break;
 		} else if (header->type == ACPI_MADT_TYPE_GENERIC_INTERRUPT) {
-			if (!map_gicc_mpidr(header, type, acpi_id, &phys_id,
-					    ignore_disabled))
+			if (!map_gicc_mpidr(header, type, acpi_id, &phys_id))
 				break;
 		}
 		entry += header->length;
@@ -156,20 +145,6 @@
 phys_cpuid_t __init acpi_map_madt_entry(u32 acpi_id)
 {
 	struct acpi_table_madt *madt = NULL;
-<<<<<<< HEAD
-	acpi_size tbl_size;
-	phys_cpuid_t rv;
-
-	acpi_get_table_with_size(ACPI_SIG_MADT, 0,
-				 (struct acpi_table_header **)&madt,
-				 &tbl_size);
-	if (!madt)
-		return PHYS_CPUID_INVALID;
-
-	rv = map_madt_entry(madt, 1, acpi_id, true);
-
-	early_acpi_os_unmap_memory(madt, tbl_size);
-=======
 	phys_cpuid_t rv;
 
 	acpi_get_table(ACPI_SIG_MADT, 0,
@@ -180,17 +155,11 @@
 	rv = map_madt_entry(madt, 1, acpi_id);
 
 	acpi_put_table((struct acpi_table_header *)madt);
->>>>>>> 24b8d41d
 
 	return rv;
 }
 
-<<<<<<< HEAD
-static phys_cpuid_t map_mat_entry(acpi_handle handle, int type, u32 acpi_id,
-				  bool ignore_disabled)
-=======
 static phys_cpuid_t map_mat_entry(acpi_handle handle, int type, u32 acpi_id)
->>>>>>> 24b8d41d
 {
 	struct acpi_buffer buffer = { ACPI_ALLOCATE_BUFFER, NULL };
 	union acpi_object *obj;
@@ -211,42 +180,30 @@
 
 	header = (struct acpi_subtable_header *)obj->buffer.pointer;
 	if (header->type == ACPI_MADT_TYPE_LOCAL_APIC)
-		map_lapic_id(header, acpi_id, &phys_id, ignore_disabled);
+		map_lapic_id(header, acpi_id, &phys_id);
 	else if (header->type == ACPI_MADT_TYPE_LOCAL_SAPIC)
-		map_lsapic_id(header, type, acpi_id, &phys_id, ignore_disabled);
+		map_lsapic_id(header, type, acpi_id, &phys_id);
 	else if (header->type == ACPI_MADT_TYPE_LOCAL_X2APIC)
-		map_x2apic_id(header, type, acpi_id, &phys_id, ignore_disabled);
+		map_x2apic_id(header, type, acpi_id, &phys_id);
 	else if (header->type == ACPI_MADT_TYPE_GENERIC_INTERRUPT)
-		map_gicc_mpidr(header, type, acpi_id, &phys_id,
-			       ignore_disabled);
+		map_gicc_mpidr(header, type, acpi_id, &phys_id);
 
 exit:
 	kfree(buffer.pointer);
 	return phys_id;
 }
 
-static phys_cpuid_t __acpi_get_phys_id(acpi_handle handle, int type,
-				       u32 acpi_id, bool ignore_disabled)
+phys_cpuid_t acpi_get_phys_id(acpi_handle handle, int type, u32 acpi_id)
 {
 	phys_cpuid_t phys_id;
 
-	phys_id = map_mat_entry(handle, type, acpi_id, ignore_disabled);
+	phys_id = map_mat_entry(handle, type, acpi_id);
 	if (invalid_phys_cpuid(phys_id))
-<<<<<<< HEAD
-		phys_id = map_madt_entry(get_madt_table(), type, acpi_id,
-					   ignore_disabled);
-=======
 		phys_id = map_madt_entry(get_madt_table(), type, acpi_id);
->>>>>>> 24b8d41d
 
 	return phys_id;
 }
 EXPORT_SYMBOL_GPL(acpi_get_phys_id);
-
-phys_cpuid_t acpi_get_phys_id(acpi_handle handle, int type, u32 acpi_id)
-{
-	return __acpi_get_phys_id(handle, type, acpi_id, true);
-}
 
 int acpi_map_cpuid(phys_cpuid_t phys_id, u32 acpi_id)
 {
@@ -304,79 +261,6 @@
 }
 EXPORT_SYMBOL_GPL(acpi_get_cpuid);
 
-#ifdef CONFIG_ACPI_HOTPLUG_CPU
-static bool __init
-map_processor(acpi_handle handle, phys_cpuid_t *phys_id, int *cpuid)
-{
-	int type, id;
-	u32 acpi_id;
-	acpi_status status;
-	acpi_object_type acpi_type;
-	unsigned long long tmp;
-	union acpi_object object = { 0 };
-	struct acpi_buffer buffer = { sizeof(union acpi_object), &object };
-
-	status = acpi_get_type(handle, &acpi_type);
-	if (ACPI_FAILURE(status))
-		return false;
-
-	switch (acpi_type) {
-	case ACPI_TYPE_PROCESSOR:
-		status = acpi_evaluate_object(handle, NULL, NULL, &buffer);
-		if (ACPI_FAILURE(status))
-			return false;
-		acpi_id = object.processor.proc_id;
-
-		/* validate the acpi_id */
-		if(acpi_processor_validate_proc_id(acpi_id))
-			return false;
-		break;
-	case ACPI_TYPE_DEVICE:
-		status = acpi_evaluate_integer(handle, "_UID", NULL, &tmp);
-		if (ACPI_FAILURE(status))
-			return false;
-		acpi_id = tmp;
-		break;
-	default:
-		return false;
-	}
-
-	type = (acpi_type == ACPI_TYPE_DEVICE) ? 1 : 0;
-
-	*phys_id = __acpi_get_phys_id(handle, type, acpi_id, false);
-	id = acpi_map_cpuid(*phys_id, acpi_id);
-
-	if (id < 0)
-		return false;
-	*cpuid = id;
-	return true;
-}
-
-static acpi_status __init
-set_processor_node_mapping(acpi_handle handle, u32 lvl, void *context,
-			   void **rv)
-{
-	phys_cpuid_t phys_id;
-	int cpu_id;
-
-	if (!map_processor(handle, &phys_id, &cpu_id))
-		return AE_ERROR;
-
-	acpi_map_cpu2node(handle, cpu_id, phys_id);
-	return AE_OK;
-}
-
-void __init acpi_set_processor_mapping(void)
-{
-	/* Set persistent cpu <-> node mapping for all processors. */
-	acpi_walk_namespace(ACPI_TYPE_PROCESSOR, ACPI_ROOT_OBJECT,
-			    ACPI_UINT32_MAX, set_processor_node_mapping,
-			    NULL, NULL, NULL);
-}
-#else
-void __init acpi_set_processor_mapping(void) {}
-#endif /* CONFIG_ACPI_HOTPLUG_CPU */
-
 #ifdef CONFIG_ACPI_HOTPLUG_IOAPIC
 static int get_ioapic_id(struct acpi_subtable_header *entry, u32 gsi_base,
 			 u64 *phys_addr, int *ioapic_id)
