# SPDX-License-Identifier: GPL-2.0
#
# Makefile for ACPICA Core interpreter
#

ccflags-y			:= -Os -D_LINUX -DBUILDING_ACPICA
ccflags-$(CONFIG_ACPI_DEBUG)	+= -DACPI_DEBUG_OUTPUT

# use acpi.o to put all files here into acpi.o modparam namespace
obj-y	+= acpi.o

acpi-y :=		\
	dsargs.o	\
	dscontrol.o	\
	dsdebug.o	\
	dsfield.o	\
	dsinit.o	\
	dsmethod.o	\
	dsmthdat.o	\
	dsobject.o	\
	dsopcode.o	\
	dspkginit.o	\
	dsutils.o	\
	dswexec.o	\
	dswload.o	\
	dswload2.o	\
	dswscope.o	\
	dswstate.o

acpi-y +=		\
	evevent.o	\
	evgpe.o		\
	evgpeblk.o	\
	evgpeinit.o	\
	evgpeutil.o	\
	evglock.o	\
	evhandler.o	\
	evmisc.o	\
	evregion.o	\
	evrgnini.o	\
	evsci.o		\
	evxface.o	\
	evxfevnt.o	\
	evxfgpe.o	\
	evxfregn.o

acpi-y +=		\
	exconcat.o	\
	exconfig.o	\
	exconvrt.o	\
	excreate.o	\
	exdebug.o	\
	exdump.o	\
	exfield.o	\
	exfldio.o	\
	exmisc.o	\
	exmutex.o	\
	exnames.o	\
	exoparg1.o	\
	exoparg2.o	\
	exoparg3.o	\
	exoparg6.o	\
	exprep.o	\
	exregion.o	\
	exresnte.o	\
	exresolv.o	\
	exresop.o	\
	exserial.o	\
	exstore.o	\
	exstoren.o	\
	exstorob.o	\
	exsystem.o	\
	extrace.o	\
	exutils.o

acpi-y +=		\
	hwacpi.o	\
	hwesleep.o	\
	hwgpe.o		\
	hwregs.o	\
	hwsleep.o	\
	hwvalid.o	\
	hwxface.o	\
	hwxfsleep.o

acpi-$(CONFIG_PCI) += hwpci.o
acpi-$(ACPI_FUTURE_USAGE) += hwtimer.o

acpi-y +=		\
	nsaccess.o	\
	nsalloc.o	\
	nsarguments.o	\
	nsconvert.o	\
	nsdump.o	\
	nseval.o	\
	nsinit.o	\
	nsload.o	\
	nsnames.o	\
	nsobject.o	\
	nsparse.o	\
	nspredef.o	\
	nsprepkg.o	\
	nsrepair.o	\
	nsrepair2.o	\
	nssearch.o	\
	nsutils.o	\
	nswalk.o	\
	nsxfeval.o	\
	nsxfname.o	\
	nsxfobj.o

acpi-$(ACPI_FUTURE_USAGE) += nsdumpdv.o

acpi-y +=		\
	psargs.o	\
	psloop.o	\
	psobject.o	\
	psopcode.o	\
	psopinfo.o	\
	psparse.o	\
	psscope.o	\
	pstree.o	\
	psutils.o	\
	pswalk.o	\
	psxface.o

acpi-y +=		\
	rsaddr.o	\
	rscalc.o	\
	rscreate.o	\
	rsdumpinfo.o	\
	rsinfo.o	\
	rsio.o		\
	rsirq.o		\
	rslist.o	\
	rsmemory.o	\
	rsmisc.o	\
	rsserial.o	\
	rsutils.o	\
	rsxface.o

acpi-y +=		\
	tbdata.o	\
	tbfadt.o	\
	tbfind.o	\
	tbinstal.o	\
	tbprint.o	\
	tbutils.o	\
	tbxface.o	\
	tbxfload.o	\
	tbxfroot.o

acpi-y +=		\
	utaddress.o	\
	utalloc.o	\
	utascii.o	\
	utbuffer.o	\
	utcopy.o	\
	utexcep.o	\
	utdebug.o	\
	utdecode.o	\
	utdelete.o	\
	uterror.o	\
	uteval.o	\
	utglobal.o	\
	uthex.o		\
	utids.o		\
	utinit.o	\
	utlock.o	\
	utmath.o	\
	utmisc.o	\
	utmutex.o	\
	utnonansi.o	\
	utobject.o	\
	utosi.o		\
	utownerid.o	\
	utpredef.o	\
	utresdecode.o	\
	utresrc.o	\
	utstate.o	\
	utstring.o	\
<<<<<<< HEAD
=======
	utstrsuppt.o	\
>>>>>>> 24b8d41d
	utstrtoul64.o	\
	utxface.o	\
	utxfinit.o	\
	utxferror.o	\
	utxfmutex.o

acpi-$(CONFIG_ACPI_DEBUGGER) +=	\
	dbcmds.o		\
	dbconvert.o		\
	dbdisply.o		\
	dbexec.o		\
	dbhistry.o		\
	dbinput.o		\
	dbmethod.o		\
	dbnames.o		\
	dbobject.o		\
	dbstats.o		\
	dbutils.o		\
	dbxface.o		\
	rsdump.o		\

acpi-$(ACPI_FUTURE_USAGE) +=	\
	dbfileio.o		\
	dbtest.o		\
	utcache.o		\
	utprint.o		\
	uttrack.o		\
	utuuid.o
<|MERGE_RESOLUTION|>--- conflicted
+++ resolved
@@ -179,10 +179,7 @@
 	utresrc.o	\
 	utstate.o	\
 	utstring.o	\
-<<<<<<< HEAD
-=======
 	utstrsuppt.o	\
->>>>>>> 24b8d41d
 	utstrtoul64.o	\
 	utxface.o	\
 	utxfinit.o	\
