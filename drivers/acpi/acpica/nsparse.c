// SPDX-License-Identifier: BSD-3-Clause OR GPL-2.0
/******************************************************************************
 *
 * Module Name: nsparse - namespace interface to AML parser
 *
 * Copyright (C) 2000 - 2020, Intel Corp.
 *
 *****************************************************************************/

#include <acpi/acpi.h>
#include "accommon.h"
#include "acnamesp.h"
#include "acparser.h"
#include "acdispat.h"
#include "actables.h"
#include "acinterp.h"

#define _COMPONENT          ACPI_NAMESPACE
ACPI_MODULE_NAME("nsparse")

/*******************************************************************************
 *
 * FUNCTION:    ns_execute_table
 *
 * PARAMETERS:  table_desc      - An ACPI table descriptor for table to parse
 *              start_node      - Where to enter the table into the namespace
 *
 * RETURN:      Status
 *
<<<<<<< HEAD
 * DESCRIPTION: Load ACPI/AML table by executing the entire table as a
 *              term_list.
=======
 * DESCRIPTION: Load ACPI/AML table by executing the entire table as a single
 *              large control method.
 *
 * NOTE: The point of this is to execute any module-level code in-place
 * as the table is parsed. Some AML code depends on this behavior.
 *
 * It is a run-time option at this time, but will eventually become
 * the default.
 *
 * Note: This causes the table to only have a single-pass parse.
 * However, this is compatible with other ACPI implementations.
>>>>>>> 24b8d41d
 *
 ******************************************************************************/
acpi_status
acpi_ns_execute_table(u32 table_index, struct acpi_namespace_node *start_node)
{
	acpi_status status;
	struct acpi_table_header *table;
	acpi_owner_id owner_id;
	struct acpi_evaluate_info *info = NULL;
	u32 aml_length;
	u8 *aml_start;
	union acpi_operand_object *method_obj = NULL;

	ACPI_FUNCTION_TRACE(ns_execute_table);

	status = acpi_get_table_by_index(table_index, &table);
	if (ACPI_FAILURE(status)) {
		return_ACPI_STATUS(status);
	}

	/* Table must consist of at least a complete header */

	if (table->length < sizeof(struct acpi_table_header)) {
		return_ACPI_STATUS(AE_BAD_HEADER);
	}

	aml_start = (u8 *)table + sizeof(struct acpi_table_header);
	aml_length = table->length - sizeof(struct acpi_table_header);

	status = acpi_tb_get_owner_id(table_index, &owner_id);
	if (ACPI_FAILURE(status)) {
		return_ACPI_STATUS(status);
	}

	/* Create, initialize, and link a new temporary method object */

	method_obj = acpi_ut_create_internal_object(ACPI_TYPE_METHOD);
	if (!method_obj) {
		return_ACPI_STATUS(AE_NO_MEMORY);
	}

	/* Allocate the evaluation information block */

	info = ACPI_ALLOCATE_ZEROED(sizeof(struct acpi_evaluate_info));
	if (!info) {
		status = AE_NO_MEMORY;
		goto cleanup;
	}

<<<<<<< HEAD
	ACPI_DEBUG_PRINT((ACPI_DB_PARSE,
			  "Create table code block: %p\n", method_obj));
=======
	ACPI_DEBUG_PRINT_RAW((ACPI_DB_PARSE,
			      "%s: Create table pseudo-method for [%4.4s] @%p, method %p\n",
			      ACPI_GET_FUNCTION_NAME, table->signature, table,
			      method_obj));
>>>>>>> 24b8d41d

	method_obj->method.aml_start = aml_start;
	method_obj->method.aml_length = aml_length;
	method_obj->method.owner_id = owner_id;
	method_obj->method.info_flags |= ACPI_METHOD_MODULE_LEVEL;

	info->pass_number = ACPI_IMODE_EXECUTE;
	info->node = start_node;
	info->obj_desc = method_obj;
	info->node_flags = info->node->flags;
	info->full_pathname = acpi_ns_get_normalized_pathname(info->node, TRUE);
	if (!info->full_pathname) {
		status = AE_NO_MEMORY;
		goto cleanup;
	}

<<<<<<< HEAD
	status = acpi_ps_execute_table(info);

=======
	/* Optional object evaluation log */

	ACPI_DEBUG_PRINT_RAW((ACPI_DB_EVALUATION,
			      "%-26s:  (Definition Block level)\n",
			      "Module-level evaluation"));

	status = acpi_ps_execute_table(info);

	/* Optional object evaluation log */

	ACPI_DEBUG_PRINT_RAW((ACPI_DB_EVALUATION,
			      "%-26s:  (Definition Block level)\n",
			      "Module-level complete"));

>>>>>>> 24b8d41d
cleanup:
	if (info) {
		ACPI_FREE(info->full_pathname);
		info->full_pathname = NULL;
	}
	ACPI_FREE(info);
	acpi_ut_remove_reference(method_obj);
	return_ACPI_STATUS(status);
}

/*******************************************************************************
 *
 * FUNCTION:    ns_one_complete_parse
 *
 * PARAMETERS:  pass_number             - 1 or 2
 *              table_desc              - The table to be parsed.
 *
 * RETURN:      Status
 *
 * DESCRIPTION: Perform one complete parse of an ACPI/AML table.
 *
 ******************************************************************************/

acpi_status
acpi_ns_one_complete_parse(u32 pass_number,
			   u32 table_index,
			   struct acpi_namespace_node *start_node)
{
	union acpi_parse_object *parse_root;
	acpi_status status;
	u32 aml_length;
	u8 *aml_start;
	struct acpi_walk_state *walk_state;
	struct acpi_table_header *table;
	acpi_owner_id owner_id;

	ACPI_FUNCTION_TRACE(ns_one_complete_parse);

	status = acpi_get_table_by_index(table_index, &table);
	if (ACPI_FAILURE(status)) {
		return_ACPI_STATUS(status);
	}

	/* Table must consist of at least a complete header */

	if (table->length < sizeof(struct acpi_table_header)) {
		return_ACPI_STATUS(AE_BAD_HEADER);
	}

	aml_start = (u8 *)table + sizeof(struct acpi_table_header);
	aml_length = table->length - sizeof(struct acpi_table_header);

	status = acpi_tb_get_owner_id(table_index, &owner_id);
	if (ACPI_FAILURE(status)) {
		return_ACPI_STATUS(status);
	}

	/* Create and init a Root Node */

	parse_root = acpi_ps_create_scope_op(aml_start);
	if (!parse_root) {
		return_ACPI_STATUS(AE_NO_MEMORY);
	}

	/* Create and initialize a new walk state */

	walk_state = acpi_ds_create_walk_state(owner_id, NULL, NULL, NULL);
	if (!walk_state) {
		acpi_ps_free_op(parse_root);
		return_ACPI_STATUS(AE_NO_MEMORY);
	}

	status = acpi_ds_init_aml_walk(walk_state, parse_root, NULL,
				       aml_start, aml_length, NULL,
				       (u8)pass_number);
	if (ACPI_FAILURE(status)) {
		acpi_ds_delete_walk_state(walk_state);
		goto cleanup;
	}

	/* Found OSDT table, enable the namespace override feature */

	if (ACPI_COMPARE_NAMESEG(table->signature, ACPI_SIG_OSDT) &&
	    pass_number == ACPI_IMODE_LOAD_PASS1) {
		walk_state->namespace_override = TRUE;
	}

	/* start_node is the default location to load the table */

	if (start_node && start_node != acpi_gbl_root_node) {
		status =
		    acpi_ds_scope_stack_push(start_node, ACPI_TYPE_METHOD,
					     walk_state);
		if (ACPI_FAILURE(status)) {
			acpi_ds_delete_walk_state(walk_state);
			goto cleanup;
		}
	}

	/* Parse the AML */

	ACPI_DEBUG_PRINT((ACPI_DB_PARSE,
			  "*PARSE* pass %u parse\n", pass_number));
	acpi_ex_enter_interpreter();
	status = acpi_ps_parse_aml(walk_state);
	acpi_ex_exit_interpreter();

cleanup:
	acpi_ps_delete_parse_tree(parse_root);
	return_ACPI_STATUS(status);
}

/*******************************************************************************
 *
 * FUNCTION:    acpi_ns_parse_table
 *
 * PARAMETERS:  table_desc      - An ACPI table descriptor for table to parse
 *              start_node      - Where to enter the table into the namespace
 *
 * RETURN:      Status
 *
 * DESCRIPTION: Parse AML within an ACPI table and return a tree of ops
 *
 ******************************************************************************/

acpi_status
acpi_ns_parse_table(u32 table_index, struct acpi_namespace_node *start_node)
{
	acpi_status status;

	ACPI_FUNCTION_TRACE(ns_parse_table);

<<<<<<< HEAD
	if (acpi_gbl_parse_table_as_term_list) {
		ACPI_DEBUG_PRINT((ACPI_DB_PARSE, "**** Start load pass\n"));

		status = acpi_ns_execute_table(table_index, start_node);
		if (ACPI_FAILURE(status)) {
			return_ACPI_STATUS(status);
		}
	} else {
		/*
		 * AML Parse, pass 1
		 *
		 * In this pass, we load most of the namespace. Control methods
		 * are not parsed until later. A parse tree is not created.
		 * Instead, each Parser Op subtree is deleted when it is finished.
		 * This saves a great deal of memory, and allows a small cache of
		 * parse objects to service the entire parse. The second pass of
		 * the parse then performs another complete parse of the AML.
		 */
		ACPI_DEBUG_PRINT((ACPI_DB_PARSE, "**** Start pass 1\n"));

		status = acpi_ns_one_complete_parse(ACPI_IMODE_LOAD_PASS1,
						    table_index, start_node);
		if (ACPI_FAILURE(status)) {
			return_ACPI_STATUS(status);
		}

		/*
		 * AML Parse, pass 2
		 *
		 * In this pass, we resolve forward references and other things
		 * that could not be completed during the first pass.
		 * Another complete parse of the AML is performed, but the
		 * overhead of this is compensated for by the fact that the
		 * parse objects are all cached.
		 */
		ACPI_DEBUG_PRINT((ACPI_DB_PARSE, "**** Start pass 2\n"));
		status = acpi_ns_one_complete_parse(ACPI_IMODE_LOAD_PASS2,
						    table_index, start_node);
		if (ACPI_FAILURE(status)) {
			return_ACPI_STATUS(status);
		}
	}
=======
	/*
	 * Executes the AML table as one large control method.
	 * The point of this is to execute any module-level code in-place
	 * as the table is parsed. Some AML code depends on this behavior.
	 *
	 * Note: This causes the table to only have a single-pass parse.
	 * However, this is compatible with other ACPI implementations.
	 */
	ACPI_DEBUG_PRINT_RAW((ACPI_DB_PARSE,
			      "%s: **** Start table execution pass\n",
			      ACPI_GET_FUNCTION_NAME));

	status = acpi_ns_execute_table(table_index, start_node);
>>>>>>> 24b8d41d

	return_ACPI_STATUS(status);
}<|MERGE_RESOLUTION|>--- conflicted
+++ resolved
@@ -27,10 +27,6 @@
  *
  * RETURN:      Status
  *
-<<<<<<< HEAD
- * DESCRIPTION: Load ACPI/AML table by executing the entire table as a
- *              term_list.
-=======
  * DESCRIPTION: Load ACPI/AML table by executing the entire table as a single
  *              large control method.
  *
@@ -42,7 +38,6 @@
  *
  * Note: This causes the table to only have a single-pass parse.
  * However, this is compatible with other ACPI implementations.
->>>>>>> 24b8d41d
  *
  ******************************************************************************/
 acpi_status
@@ -92,15 +87,10 @@
 		goto cleanup;
 	}
 
-<<<<<<< HEAD
-	ACPI_DEBUG_PRINT((ACPI_DB_PARSE,
-			  "Create table code block: %p\n", method_obj));
-=======
 	ACPI_DEBUG_PRINT_RAW((ACPI_DB_PARSE,
 			      "%s: Create table pseudo-method for [%4.4s] @%p, method %p\n",
 			      ACPI_GET_FUNCTION_NAME, table->signature, table,
 			      method_obj));
->>>>>>> 24b8d41d
 
 	method_obj->method.aml_start = aml_start;
 	method_obj->method.aml_length = aml_length;
@@ -117,10 +107,6 @@
 		goto cleanup;
 	}
 
-<<<<<<< HEAD
-	status = acpi_ps_execute_table(info);
-
-=======
 	/* Optional object evaluation log */
 
 	ACPI_DEBUG_PRINT_RAW((ACPI_DB_EVALUATION,
@@ -135,7 +121,6 @@
 			      "%-26s:  (Definition Block level)\n",
 			      "Module-level complete"));
 
->>>>>>> 24b8d41d
 cleanup:
 	if (info) {
 		ACPI_FREE(info->full_pathname);
@@ -268,50 +253,6 @@
 
 	ACPI_FUNCTION_TRACE(ns_parse_table);
 
-<<<<<<< HEAD
-	if (acpi_gbl_parse_table_as_term_list) {
-		ACPI_DEBUG_PRINT((ACPI_DB_PARSE, "**** Start load pass\n"));
-
-		status = acpi_ns_execute_table(table_index, start_node);
-		if (ACPI_FAILURE(status)) {
-			return_ACPI_STATUS(status);
-		}
-	} else {
-		/*
-		 * AML Parse, pass 1
-		 *
-		 * In this pass, we load most of the namespace. Control methods
-		 * are not parsed until later. A parse tree is not created.
-		 * Instead, each Parser Op subtree is deleted when it is finished.
-		 * This saves a great deal of memory, and allows a small cache of
-		 * parse objects to service the entire parse. The second pass of
-		 * the parse then performs another complete parse of the AML.
-		 */
-		ACPI_DEBUG_PRINT((ACPI_DB_PARSE, "**** Start pass 1\n"));
-
-		status = acpi_ns_one_complete_parse(ACPI_IMODE_LOAD_PASS1,
-						    table_index, start_node);
-		if (ACPI_FAILURE(status)) {
-			return_ACPI_STATUS(status);
-		}
-
-		/*
-		 * AML Parse, pass 2
-		 *
-		 * In this pass, we resolve forward references and other things
-		 * that could not be completed during the first pass.
-		 * Another complete parse of the AML is performed, but the
-		 * overhead of this is compensated for by the fact that the
-		 * parse objects are all cached.
-		 */
-		ACPI_DEBUG_PRINT((ACPI_DB_PARSE, "**** Start pass 2\n"));
-		status = acpi_ns_one_complete_parse(ACPI_IMODE_LOAD_PASS2,
-						    table_index, start_node);
-		if (ACPI_FAILURE(status)) {
-			return_ACPI_STATUS(status);
-		}
-	}
-=======
 	/*
 	 * Executes the AML table as one large control method.
 	 * The point of this is to execute any module-level code in-place
@@ -325,7 +266,6 @@
 			      ACPI_GET_FUNCTION_NAME));
 
 	status = acpi_ns_execute_table(table_index, start_node);
->>>>>>> 24b8d41d
 
 	return_ACPI_STATUS(status);
 }