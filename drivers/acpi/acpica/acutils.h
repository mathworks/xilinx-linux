--- conflicted
+++ resolved
@@ -84,12 +84,6 @@
 #ifndef ACPI_MSG_ERROR
 #define ACPI_MSG_ERROR          "ACPI Error: "
 #endif
-<<<<<<< HEAD
-#ifndef ACPI_MSG_EXCEPTION
-#define ACPI_MSG_EXCEPTION      "ACPI Exception: "
-#endif
-=======
->>>>>>> 24b8d41d
 #ifndef ACPI_MSG_WARNING
 #define ACPI_MSG_WARNING        "ACPI Warning: "
 #endif
@@ -98,17 +92,10 @@
 #endif
 
 #ifndef ACPI_MSG_BIOS_ERROR
-<<<<<<< HEAD
-#define ACPI_MSG_BIOS_ERROR     "ACPI BIOS Error (bug): "
-#endif
-#ifndef ACPI_MSG_BIOS_WARNING
-#define ACPI_MSG_BIOS_WARNING   "ACPI BIOS Warning (bug): "
-=======
 #define ACPI_MSG_BIOS_ERROR     "Firmware Error (ACPI): "
 #endif
 #ifndef ACPI_MSG_BIOS_WARNING
 #define ACPI_MSG_BIOS_WARNING   "Firmware Warning (ACPI): "
->>>>>>> 24b8d41d
 #endif
 
 /*
@@ -171,15 +158,6 @@
 void acpi_ut_check_and_repair_ascii(u8 *name, char *repaired_name, u32 count);
 
 /*
- * utascii - ASCII utilities
- */
-u8 acpi_ut_valid_nameseg(char *signature);
-
-u8 acpi_ut_valid_name_char(char character, u32 position);
-
-void acpi_ut_check_and_repair_ascii(u8 *name, char *repaired_name, u32 count);
-
-/*
  * utnonansi - Non-ANSI C library functions
  */
 void acpi_ut_strupr(char *src_string);
@@ -188,17 +166,6 @@
 
 int acpi_ut_stricmp(char *string1, char *string2);
 
-<<<<<<< HEAD
-acpi_status acpi_ut_strtoul64(char *string, u32 flags, u64 *ret_integer);
-
-/*
- * Values for Flags above
- * Note: LIMIT values correspond to acpi_gbl_integer_byte_width values (4/8)
- */
-#define ACPI_STRTOUL_32BIT          0x04	/* 4 bytes */
-#define ACPI_STRTOUL_64BIT          0x08	/* 8 bytes */
-#define ACPI_STRTOUL_BASE16         0x10	/* Default: Base10/16 */
-=======
 /*
  * utstrsuppt - string-to-integer conversion support functions
  */
@@ -226,7 +193,6 @@
 u64 acpi_ut_explicit_strtoul64(char *string);
 
 u64 acpi_ut_implicit_strtoul64(char *string);
->>>>>>> 24b8d41d
 
 /*
  * utglobal - Global data structures and procedures
