--- conflicted
+++ resolved
@@ -129,44 +129,7 @@
 
 	/* Acquire the table lock */
 
-<<<<<<< HEAD
-	status = acpi_tb_verify_temp_table(&new_table_desc, NULL);
-	if (ACPI_FAILURE(status)) {
-		goto release_and_exit;
-	}
-
-	if (reload) {
-		/*
-		 * Validate the incoming table signature.
-		 *
-		 * 1) Originally, we checked the table signature for "SSDT" or "PSDT".
-		 * 2) We added support for OEMx tables, signature "OEM".
-		 * 3) Valid tables were encountered with a null signature, so we just
-		 *    gave up on validating the signature, (05/2008).
-		 * 4) We encountered non-AML tables such as the MADT, which caused
-		 *    interpreter errors and kernel faults. So now, we once again allow
-		 *    only "SSDT", "OEMx", and now, also a null signature. (05/2011).
-		 */
-		if ((new_table_desc.signature.ascii[0] != 0x00) &&
-		    (!ACPI_COMPARE_NAME
-		     (&new_table_desc.signature, ACPI_SIG_SSDT))
-		    && (strncmp(new_table_desc.signature.ascii, "OEM", 3))) {
-			ACPI_BIOS_ERROR((AE_INFO,
-					 "Table has invalid signature [%4.4s] (0x%8.8X), "
-					 "must be SSDT or OEMx",
-					 acpi_ut_valid_nameseg(new_table_desc.
-							       signature.
-							       ascii) ?
-					 new_table_desc.signature.
-					 ascii : "????",
-					 new_table_desc.signature.integer));
-
-			status = AE_BAD_SIGNATURE;
-			goto release_and_exit;
-		}
-=======
 	(void)acpi_ut_acquire_mutex(ACPI_MTX_TABLES);
->>>>>>> 24b8d41d
 
 	/* Validate and verify a table before installation */
 
@@ -194,15 +157,6 @@
 	acpi_tb_install_table_with_override(&new_table_desc, override,
 					    table_index);
 
-<<<<<<< HEAD
-	/* Invoke table handler if present */
-
-	if (acpi_gbl_table_handler) {
-		(void)acpi_gbl_table_handler(ACPI_TABLE_EVENT_INSTALL,
-					     new_table_desc.pointer,
-					     acpi_gbl_table_handler_context);
-	}
-=======
 	/* Invoke table handler */
 
 	(void)acpi_ut_release_mutex(ACPI_MTX_TABLES);
@@ -214,7 +168,6 @@
 	/* Release the table lock */
 
 	(void)acpi_ut_release_mutex(ACPI_MTX_TABLES);
->>>>>>> 24b8d41d
 
 release_and_exit:
 
