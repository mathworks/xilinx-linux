--- conflicted
+++ resolved
@@ -520,11 +520,6 @@
 			/* Either the method parse or actual execution failed */
 
 			acpi_ex_exit_interpreter();
-<<<<<<< HEAD
-			ACPI_ERROR_METHOD("Method parse/execution failed",
-					  walk_state->method_node, NULL,
-					  status);
-=======
 			if (status == AE_ABORT_METHOD) {
 				acpi_ns_print_node_pathname(walk_state->
 							    method_node,
@@ -535,7 +530,6 @@
 						  walk_state->method_node, NULL,
 						  status);
 			}
->>>>>>> 24b8d41d
 			acpi_ex_enter_interpreter();
 
 			/* Check for possible multi-thread reentrancy problem */
