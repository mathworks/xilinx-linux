// SPDX-License-Identifier: BSD-3-Clause OR GPL-2.0
/******************************************************************************
 *
 * Module Name: exconvrt - Object conversion routines
 *
 * Copyright (C) 2000 - 2020, Intel Corp.
 *
 *****************************************************************************/

#include <acpi/acpi.h>
#include "accommon.h"
#include "acinterp.h"
#include "amlcode.h"

#define _COMPONENT          ACPI_EXECUTER
ACPI_MODULE_NAME("exconvrt")

/* Local prototypes */
static u32
acpi_ex_convert_to_ascii(u64 integer, u16 base, u8 *string, u8 max_length);

/*******************************************************************************
 *
 * FUNCTION:    acpi_ex_convert_to_integer
 *
 * PARAMETERS:  obj_desc            - Object to be converted. Must be an
 *                                    Integer, Buffer, or String
 *              result_desc         - Where the new Integer object is returned
 *              implicit_conversion - Used for string conversion
 *
 * RETURN:      Status
 *
 * DESCRIPTION: Convert an ACPI Object to an integer.
 *
 ******************************************************************************/

acpi_status
acpi_ex_convert_to_integer(union acpi_operand_object *obj_desc,
			   union acpi_operand_object **result_desc,
			   u32 implicit_conversion)
{
	union acpi_operand_object *return_desc;
	u8 *pointer;
	u64 result;
	u32 i;
	u32 count;

	ACPI_FUNCTION_TRACE_PTR(ex_convert_to_integer, obj_desc);

	switch (obj_desc->common.type) {
	case ACPI_TYPE_INTEGER:

		/* No conversion necessary */

		*result_desc = obj_desc;
		return_ACPI_STATUS(AE_OK);

	case ACPI_TYPE_BUFFER:
	case ACPI_TYPE_STRING:

		/* Note: Takes advantage of common buffer/string fields */

		pointer = obj_desc->buffer.pointer;
		count = obj_desc->buffer.length;
		break;

	default:

		return_ACPI_STATUS(AE_TYPE);
	}

	/*
	 * Convert the buffer/string to an integer. Note that both buffers and
	 * strings are treated as raw data - we don't convert ascii to hex for
	 * strings.
	 *
	 * There are two terminating conditions for the loop:
	 * 1) The size of an integer has been reached, or
	 * 2) The end of the buffer or string has been reached
	 */
	result = 0;

	/* String conversion is different than Buffer conversion */

	switch (obj_desc->common.type) {
	case ACPI_TYPE_STRING:
		/*
		 * Convert string to an integer - for most cases, the string must be
		 * hexadecimal as per the ACPI specification. The only exception (as
		 * of ACPI 3.0) is that the to_integer() operator allows both decimal
		 * and hexadecimal strings (hex prefixed with "0x").
		 *
		 * Explicit conversion is used only by to_integer.
		 * All other string-to-integer conversions are implicit conversions.
		 */
<<<<<<< HEAD
		status = acpi_ut_strtoul64(ACPI_CAST_PTR(char, pointer),
					   (acpi_gbl_integer_byte_width |
					    flags), &result);
		if (ACPI_FAILURE(status)) {
			return_ACPI_STATUS(status);
=======
		if (implicit_conversion) {
			result =
			    acpi_ut_implicit_strtoul64(ACPI_CAST_PTR
						       (char, pointer));
		} else {
			result =
			    acpi_ut_explicit_strtoul64(ACPI_CAST_PTR
						       (char, pointer));
>>>>>>> 24b8d41d
		}
		break;

	case ACPI_TYPE_BUFFER:

		/* Check for zero-length buffer */

		if (!count) {
			return_ACPI_STATUS(AE_AML_BUFFER_LIMIT);
		}

		/* Transfer no more than an integer's worth of data */

		if (count > acpi_gbl_integer_byte_width) {
			count = acpi_gbl_integer_byte_width;
		}

		/*
		 * Convert buffer to an integer - we simply grab enough raw data
		 * from the buffer to fill an integer
		 */
		for (i = 0; i < count; i++) {
			/*
			 * Get next byte and shift it into the Result.
			 * Little endian is used, meaning that the first byte of the buffer
			 * is the LSB of the integer
			 */
			result |= (((u64) pointer[i]) << (i * 8));
		}
		break;

	default:

		/* No other types can get here */

		break;
	}

	/* Create a new integer */

	return_desc = acpi_ut_create_integer_object(result);
	if (!return_desc) {
		return_ACPI_STATUS(AE_NO_MEMORY);
	}

	ACPI_DEBUG_PRINT((ACPI_DB_EXEC, "Converted value: %8.8X%8.8X\n",
			  ACPI_FORMAT_UINT64(result)));

	/* Save the Result */

	(void)acpi_ex_truncate_for32bit_table(return_desc);
	*result_desc = return_desc;
	return_ACPI_STATUS(AE_OK);
}

/*******************************************************************************
 *
 * FUNCTION:    acpi_ex_convert_to_buffer
 *
 * PARAMETERS:  obj_desc        - Object to be converted. Must be an
 *                                Integer, Buffer, or String
 *              result_desc     - Where the new buffer object is returned
 *
 * RETURN:      Status
 *
 * DESCRIPTION: Convert an ACPI Object to a Buffer
 *
 ******************************************************************************/

acpi_status
acpi_ex_convert_to_buffer(union acpi_operand_object *obj_desc,
			  union acpi_operand_object **result_desc)
{
	union acpi_operand_object *return_desc;
	u8 *new_buf;

	ACPI_FUNCTION_TRACE_PTR(ex_convert_to_buffer, obj_desc);

	switch (obj_desc->common.type) {
	case ACPI_TYPE_BUFFER:

		/* No conversion necessary */

		*result_desc = obj_desc;
		return_ACPI_STATUS(AE_OK);

	case ACPI_TYPE_INTEGER:
		/*
		 * Create a new Buffer object.
		 * Need enough space for one integer
		 */
		return_desc =
		    acpi_ut_create_buffer_object(acpi_gbl_integer_byte_width);
		if (!return_desc) {
			return_ACPI_STATUS(AE_NO_MEMORY);
		}

		/* Copy the integer to the buffer, LSB first */

		new_buf = return_desc->buffer.pointer;
		memcpy(new_buf, &obj_desc->integer.value,
		       acpi_gbl_integer_byte_width);
		break;

	case ACPI_TYPE_STRING:
		/*
		 * Create a new Buffer object
		 * Size will be the string length
		 *
		 * NOTE: Add one to the string length to include the null terminator.
		 * The ACPI spec is unclear on this subject, but there is existing
		 * ASL/AML code that depends on the null being transferred to the new
		 * buffer.
		 */
		return_desc = acpi_ut_create_buffer_object((acpi_size)
							   obj_desc->string.
							   length + 1);
		if (!return_desc) {
			return_ACPI_STATUS(AE_NO_MEMORY);
		}

		/* Copy the string to the buffer */

		new_buf = return_desc->buffer.pointer;
		strncpy((char *)new_buf, (char *)obj_desc->string.pointer,
			obj_desc->string.length);
		break;

	default:

		return_ACPI_STATUS(AE_TYPE);
	}

	/* Mark buffer initialized */

	return_desc->common.flags |= AOPOBJ_DATA_VALID;
	*result_desc = return_desc;
	return_ACPI_STATUS(AE_OK);
}

/*******************************************************************************
 *
 * FUNCTION:    acpi_ex_convert_to_ascii
 *
 * PARAMETERS:  integer         - Value to be converted
 *              base            - ACPI_STRING_DECIMAL or ACPI_STRING_HEX
 *              string          - Where the string is returned
 *              data_width      - Size of data item to be converted, in bytes
 *
 * RETURN:      Actual string length
 *
 * DESCRIPTION: Convert an ACPI Integer to a hex or decimal string
 *
 ******************************************************************************/

static u32
acpi_ex_convert_to_ascii(u64 integer, u16 base, u8 *string, u8 data_width)
{
	u64 digit;
	u32 i;
	u32 j;
	u32 k = 0;
	u32 hex_length;
	u32 decimal_length;
	u32 remainder;
	u8 supress_zeros;

	ACPI_FUNCTION_ENTRY();

	switch (base) {
	case 10:

		/* Setup max length for the decimal number */

		switch (data_width) {
		case 1:

			decimal_length = ACPI_MAX8_DECIMAL_DIGITS;
			break;

		case 4:

			decimal_length = ACPI_MAX32_DECIMAL_DIGITS;
			break;

		case 8:
		default:

			decimal_length = ACPI_MAX64_DECIMAL_DIGITS;
			break;
		}

		supress_zeros = TRUE;	/* No leading zeros */
		remainder = 0;

		for (i = decimal_length; i > 0; i--) {

			/* Divide by nth factor of 10 */

			digit = integer;
			for (j = 0; j < i; j++) {
				(void)acpi_ut_short_divide(digit, 10, &digit,
							   &remainder);
			}

			/* Handle leading zeros */

			if (remainder != 0) {
				supress_zeros = FALSE;
			}

			if (!supress_zeros) {
				string[k] = (u8) (ACPI_ASCII_ZERO + remainder);
				k++;
			}
		}
		break;

	case 16:

		/* hex_length: 2 ascii hex chars per data byte */

		hex_length = (data_width * 2);
		for (i = 0, j = (hex_length - 1); i < hex_length; i++, j--) {

			/* Get one hex digit, most significant digits first */

			string[k] = (u8)
			    acpi_ut_hex_to_ascii_char(integer, ACPI_MUL_4(j));
			k++;
		}
		break;

	default:
		return (0);
	}

	/*
	 * Since leading zeros are suppressed, we must check for the case where
	 * the integer equals 0
	 *
	 * Finally, null terminate the string and return the length
	 */
	if (!k) {
		string[0] = ACPI_ASCII_ZERO;
		k = 1;
	}

	string[k] = 0;
	return ((u32) k);
}

/*******************************************************************************
 *
 * FUNCTION:    acpi_ex_convert_to_string
 *
 * PARAMETERS:  obj_desc        - Object to be converted. Must be an
 *                                Integer, Buffer, or String
 *              result_desc     - Where the string object is returned
 *              type            - String flags (base and conversion type)
 *
 * RETURN:      Status
 *
 * DESCRIPTION: Convert an ACPI Object to a string. Supports both implicit
 *              and explicit conversions and related rules.
 *
 ******************************************************************************/

acpi_status
acpi_ex_convert_to_string(union acpi_operand_object * obj_desc,
			  union acpi_operand_object ** result_desc, u32 type)
{
	union acpi_operand_object *return_desc;
	u8 *new_buf;
	u32 i;
	u32 string_length = 0;
	u16 base = 16;
	u8 separator = ',';

	ACPI_FUNCTION_TRACE_PTR(ex_convert_to_string, obj_desc);

	switch (obj_desc->common.type) {
	case ACPI_TYPE_STRING:

		/* No conversion necessary */

		*result_desc = obj_desc;
		return_ACPI_STATUS(AE_OK);

	case ACPI_TYPE_INTEGER:

		switch (type) {
		case ACPI_EXPLICIT_CONVERT_DECIMAL:
			/*
			 * From to_decimal_string, integer source.
			 *
			 * Make room for the maximum decimal number size
			 */
			string_length = ACPI_MAX_DECIMAL_DIGITS;
			base = 10;
			break;

		default:

			/* Two hex string characters for each integer byte */

			string_length = ACPI_MUL_2(acpi_gbl_integer_byte_width);
			break;
		}

		/*
		 * Create a new String
		 * Need enough space for one ASCII integer (plus null terminator)
		 */
		return_desc =
		    acpi_ut_create_string_object((acpi_size)string_length);
		if (!return_desc) {
			return_ACPI_STATUS(AE_NO_MEMORY);
		}

		new_buf = return_desc->buffer.pointer;

		/* Convert integer to string */

		string_length =
		    acpi_ex_convert_to_ascii(obj_desc->integer.value, base,
					     new_buf,
					     acpi_gbl_integer_byte_width);

		/* Null terminate at the correct place */

		return_desc->string.length = string_length;
		new_buf[string_length] = 0;
		break;

	case ACPI_TYPE_BUFFER:

		/* Setup string length, base, and separator */

		switch (type) {
		case ACPI_EXPLICIT_CONVERT_DECIMAL:	/* Used by to_decimal_string */
			/*
			 * Explicit conversion from the to_decimal_string ASL operator.
			 *
			 * From ACPI: "If the input is a buffer, it is converted to a
			 * a string of decimal values separated by commas."
			 */
			base = 10;

			/*
			 * Calculate the final string length. Individual string values
			 * are variable length (include separator for each)
			 */
			for (i = 0; i < obj_desc->buffer.length; i++) {
				if (obj_desc->buffer.pointer[i] >= 100) {
					string_length += 4;
				} else if (obj_desc->buffer.pointer[i] >= 10) {
					string_length += 3;
				} else {
					string_length += 2;
				}
			}
			break;

		case ACPI_IMPLICIT_CONVERT_HEX:
			/*
			 * Implicit buffer-to-string conversion
			 *
			 * From the ACPI spec:
			 * "The entire contents of the buffer are converted to a string of
			 * two-character hexadecimal numbers, each separated by a space."
			 *
			 * Each hex number is prefixed with 0x (11/2018)
			 */
			separator = ' ';
			string_length = (obj_desc->buffer.length * 5);
			break;

		case ACPI_EXPLICIT_CONVERT_HEX:
			/*
			 * Explicit conversion from the to_hex_string ASL operator.
			 *
			 * From ACPI: "If Data is a buffer, it is converted to a string of
			 * hexadecimal values separated by commas."
			 *
			 * Each hex number is prefixed with 0x (11/2018)
			 */
			separator = ',';
			string_length = (obj_desc->buffer.length * 5);
			break;

		default:
			return_ACPI_STATUS(AE_BAD_PARAMETER);
		}

		/*
		 * Create a new string object and string buffer
		 * (-1 because of extra separator included in string_length from above)
		 * Allow creation of zero-length strings from zero-length buffers.
		 */
		if (string_length) {
			string_length--;
		}

		return_desc =
		    acpi_ut_create_string_object((acpi_size)string_length);
		if (!return_desc) {
			return_ACPI_STATUS(AE_NO_MEMORY);
		}

		new_buf = return_desc->buffer.pointer;

		/*
		 * Convert buffer bytes to hex or decimal values
		 * (separated by commas or spaces)
		 */
		for (i = 0; i < obj_desc->buffer.length; i++) {
			if (base == 16) {

				/* Emit 0x prefix for explicit/implicit hex conversion */

				*new_buf++ = '0';
				*new_buf++ = 'x';
			}

			new_buf += acpi_ex_convert_to_ascii((u64) obj_desc->
							    buffer.pointer[i],
							    base, new_buf, 1);

			/* Each digit is separated by either a comma or space */

			*new_buf++ = separator;
		}

		/*
		 * Null terminate the string
		 * (overwrites final comma/space from above)
		 */
		if (obj_desc->buffer.length) {
			new_buf--;
		}
		*new_buf = 0;
		break;

	default:

		return_ACPI_STATUS(AE_TYPE);
	}

	*result_desc = return_desc;
	return_ACPI_STATUS(AE_OK);
}

/*******************************************************************************
 *
 * FUNCTION:    acpi_ex_convert_to_target_type
 *
 * PARAMETERS:  destination_type    - Current type of the destination
 *              source_desc         - Source object to be converted.
 *              result_desc         - Where the converted object is returned
 *              walk_state          - Current method state
 *
 * RETURN:      Status
 *
 * DESCRIPTION: Implements "implicit conversion" rules for storing an object.
 *
 ******************************************************************************/

acpi_status
acpi_ex_convert_to_target_type(acpi_object_type destination_type,
			       union acpi_operand_object *source_desc,
			       union acpi_operand_object **result_desc,
			       struct acpi_walk_state *walk_state)
{
	acpi_status status = AE_OK;

	ACPI_FUNCTION_TRACE(ex_convert_to_target_type);

	/* Default behavior */

	*result_desc = source_desc;

	/*
	 * If required by the target,
	 * perform implicit conversion on the source before we store it.
	 */
	switch (GET_CURRENT_ARG_TYPE(walk_state->op_info->runtime_args)) {
	case ARGI_SIMPLE_TARGET:
	case ARGI_FIXED_TARGET:
	case ARGI_INTEGER_REF:	/* Handles Increment, Decrement cases */

		switch (destination_type) {
		case ACPI_TYPE_LOCAL_REGION_FIELD:
			/*
			 * Named field can always handle conversions
			 */
			break;

		default:

			/* No conversion allowed for these types */

			if (destination_type != source_desc->common.type) {
				ACPI_DEBUG_PRINT((ACPI_DB_INFO,
						  "Explicit operator, will store (%s) over existing type (%s)\n",
						  acpi_ut_get_object_type_name
						  (source_desc),
						  acpi_ut_get_type_name
						  (destination_type)));
				status = AE_TYPE;
			}
		}
		break;

	case ARGI_TARGETREF:
	case ARGI_STORE_TARGET:

		switch (destination_type) {
		case ACPI_TYPE_INTEGER:
		case ACPI_TYPE_BUFFER_FIELD:
		case ACPI_TYPE_LOCAL_BANK_FIELD:
		case ACPI_TYPE_LOCAL_INDEX_FIELD:
			/*
			 * These types require an Integer operand. We can convert
			 * a Buffer or a String to an Integer if necessary.
			 */
			status =
			    acpi_ex_convert_to_integer(source_desc, result_desc,
<<<<<<< HEAD
						       ACPI_STRTOUL_BASE16);
=======
						       ACPI_IMPLICIT_CONVERSION);
>>>>>>> 24b8d41d
			break;

		case ACPI_TYPE_STRING:
			/*
			 * The operand must be a String. We can convert an
			 * Integer or Buffer if necessary
			 */
			status =
			    acpi_ex_convert_to_string(source_desc, result_desc,
						      ACPI_IMPLICIT_CONVERT_HEX);
			break;

		case ACPI_TYPE_BUFFER:
			/*
			 * The operand must be a Buffer. We can convert an
			 * Integer or String if necessary
			 */
			status =
			    acpi_ex_convert_to_buffer(source_desc, result_desc);
			break;

		default:

			ACPI_ERROR((AE_INFO,
				    "Bad destination type during conversion: 0x%X",
				    destination_type));
			status = AE_AML_INTERNAL;
			break;
		}
		break;

	case ARGI_REFERENCE:
		/*
		 * create_xxxx_field cases - we are storing the field object into the name
		 */
		break;

	default:

		ACPI_ERROR((AE_INFO,
			    "Unknown Target type ID 0x%X AmlOpcode 0x%X DestType %s",
			    GET_CURRENT_ARG_TYPE(walk_state->op_info->
						 runtime_args),
			    walk_state->opcode,
			    acpi_ut_get_type_name(destination_type)));
		status = AE_AML_INTERNAL;
	}

	/*
	 * Source-to-Target conversion semantics:
	 *
	 * If conversion to the target type cannot be performed, then simply
	 * overwrite the target with the new object and type.
	 */
	if (status == AE_TYPE) {
		status = AE_OK;
	}

	return_ACPI_STATUS(status);
}<|MERGE_RESOLUTION|>--- conflicted
+++ resolved
@@ -93,13 +93,6 @@
 		 * Explicit conversion is used only by to_integer.
 		 * All other string-to-integer conversions are implicit conversions.
 		 */
-<<<<<<< HEAD
-		status = acpi_ut_strtoul64(ACPI_CAST_PTR(char, pointer),
-					   (acpi_gbl_integer_byte_width |
-					    flags), &result);
-		if (ACPI_FAILURE(status)) {
-			return_ACPI_STATUS(status);
-=======
 		if (implicit_conversion) {
 			result =
 			    acpi_ut_implicit_strtoul64(ACPI_CAST_PTR
@@ -108,7 +101,6 @@
 			result =
 			    acpi_ut_explicit_strtoul64(ACPI_CAST_PTR
 						       (char, pointer));
->>>>>>> 24b8d41d
 		}
 		break;
 
@@ -637,11 +629,7 @@
 			 */
 			status =
 			    acpi_ex_convert_to_integer(source_desc, result_desc,
-<<<<<<< HEAD
-						       ACPI_STRTOUL_BASE16);
-=======
 						       ACPI_IMPLICIT_CONVERSION);
->>>>>>> 24b8d41d
 			break;
 
 		case ACPI_TYPE_STRING:
