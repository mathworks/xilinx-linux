--- conflicted
+++ resolved
@@ -556,11 +556,7 @@
 				 * 64-bit X length field.
 				 * Note: If the legacy length field is > 0xFF bits, ignore
 				 * this check. (GPE registers can be larger than the
-<<<<<<< HEAD
-				 * 64-bit GAS structure can accomodate, 0xFF bits).
-=======
 				 * 64-bit GAS structure can accommodate, 0xFF bits).
->>>>>>> 24b8d41d
 				 */
 				if ((ACPI_MUL_8(length) <= ACPI_UINT8_MAX) &&
 				    (address64->bit_width !=
