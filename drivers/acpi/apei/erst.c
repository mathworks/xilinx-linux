--- conflicted
+++ resolved
@@ -914,21 +914,9 @@
 
 static int erst_open_pstore(struct pstore_info *psi);
 static int erst_close_pstore(struct pstore_info *psi);
-<<<<<<< HEAD
-static ssize_t erst_reader(u64 *id, enum pstore_type_id *type, int *count,
-			   struct timespec *time, char **buf,
-			   bool *compressed, ssize_t *ecc_notice_size,
-			   struct pstore_info *psi);
-static int erst_writer(enum pstore_type_id type, enum kmsg_dump_reason reason,
-		       u64 *id, unsigned int part, int count, bool compressed,
-		       size_t size, struct pstore_info *psi);
-static int erst_clearer(enum pstore_type_id type, u64 id, int count,
-			struct timespec time, struct pstore_info *psi);
-=======
 static ssize_t erst_reader(struct pstore_record *record);
 static int erst_writer(struct pstore_record *record);
 static int erst_clearer(struct pstore_record *record);
->>>>>>> 24b8d41d
 
 static struct pstore_info erst_info = {
 	.owner		= THIS_MODULE,
@@ -981,14 +969,7 @@
 	return 0;
 }
 
-<<<<<<< HEAD
-static ssize_t erst_reader(u64 *id, enum pstore_type_id *type, int *count,
-			   struct timespec *time, char **buf,
-			   bool *compressed, ssize_t *ecc_notice_size,
-			   struct pstore_info *psi)
-=======
 static ssize_t erst_reader(struct pstore_record *record)
->>>>>>> 24b8d41d
 {
 	int rc;
 	ssize_t len = 0;
@@ -1031,22 +1012,6 @@
 		rc = -ENOMEM;
 		goto out;
 	}
-<<<<<<< HEAD
-	memcpy(*buf, rcd->data, len - sizeof(*rcd));
-	*id = record_id;
-	*compressed = false;
-	*ecc_notice_size = 0;
-	if (uuid_le_cmp(rcd->sec_hdr.section_type,
-			CPER_SECTION_TYPE_DMESG_Z) == 0) {
-		*type = PSTORE_TYPE_DMESG;
-		*compressed = true;
-	} else if (uuid_le_cmp(rcd->sec_hdr.section_type,
-			CPER_SECTION_TYPE_DMESG) == 0)
-		*type = PSTORE_TYPE_DMESG;
-	else if (uuid_le_cmp(rcd->sec_hdr.section_type,
-			     CPER_SECTION_TYPE_MCE) == 0)
-		*type = PSTORE_TYPE_MCE;
-=======
 	memcpy(record->buf, rcd->data, len - sizeof(*rcd));
 	record->id = record_id;
 	record->compressed = false;
@@ -1058,7 +1023,6 @@
 		record->type = PSTORE_TYPE_DMESG;
 	else if (guid_equal(&rcd->sec_hdr.section_type, &CPER_SECTION_TYPE_MCE))
 		record->type = PSTORE_TYPE_MCE;
->>>>>>> 24b8d41d
 	else
 		record->type = PSTORE_TYPE_MAX;
 
