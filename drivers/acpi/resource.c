--- conflicted
+++ resolved
@@ -440,8 +440,6 @@
 		},
 	},
 	{
-<<<<<<< HEAD
-=======
 		.ident = "Asus ExpertBook B1402CBA",
 		.matches = {
 			DMI_MATCH(DMI_SYS_VENDOR, "ASUSTeK COMPUTER INC."),
@@ -470,7 +468,6 @@
 		},
 	},
 	{
->>>>>>> e475cc1c
 		.ident = "Asus ExpertBook B2502",
 		.matches = {
 			DMI_MATCH(DMI_SYS_VENDOR, "ASUSTeK COMPUTER INC."),
@@ -480,18 +477,7 @@
 	{ }
 };
 
-<<<<<<< HEAD
-static const struct dmi_system_id lenovo_laptop[] = {
-	{
-		.ident = "LENOVO IdeaPad Flex 5 14ALC7",
-		.matches = {
-			DMI_MATCH(DMI_SYS_VENDOR, "LENOVO"),
-			DMI_MATCH(DMI_PRODUCT_NAME, "82R9"),
-		},
-	},
-=======
 static const struct dmi_system_id tongfang_gm_rg[] = {
->>>>>>> e475cc1c
 	{
 		.ident = "TongFang GMxRGxx/XMG CORE 15 (M22)/TUXEDO Stellaris 15 Gen4 AMD",
 		.matches = {
@@ -547,17 +533,6 @@
 		.matches = {
 			DMI_MATCH(DMI_SYS_VENDOR, "LG Electronics"),
 			DMI_MATCH(DMI_BOARD_NAME, "17U70P"),
-		},
-	},
-	{ }
-};
-
-static const struct dmi_system_id schenker_gm_rg[] = {
-	{
-		.ident = "XMG CORE 15 (M22)",
-		.matches = {
-			DMI_MATCH(DMI_SYS_VENDOR, "SchenkerTechnologiesGmbH"),
-			DMI_MATCH(DMI_BOARD_NAME, "GMxRGxx"),
 		},
 	},
 	{ }
@@ -575,16 +550,10 @@
 static const struct irq_override_cmp override_table[] = {
 	{ medion_laptop, 1, ACPI_LEVEL_SENSITIVE, ACPI_ACTIVE_LOW, 0, false },
 	{ asus_laptop, 1, ACPI_LEVEL_SENSITIVE, ACPI_ACTIVE_LOW, 0, false },
-<<<<<<< HEAD
-	{ lenovo_laptop, 6, ACPI_LEVEL_SENSITIVE, ACPI_ACTIVE_LOW, 0, true },
-	{ lenovo_laptop, 10, ACPI_LEVEL_SENSITIVE, ACPI_ACTIVE_LOW, 0, true },
-	{ schenker_gm_rg, 1, ACPI_EDGE_SENSITIVE, ACPI_ACTIVE_LOW, 1, true },
-=======
 	{ tongfang_gm_rg, 1, ACPI_EDGE_SENSITIVE, ACPI_ACTIVE_LOW, 1, true },
 	{ maingear_laptop, 1, ACPI_EDGE_SENSITIVE, ACPI_ACTIVE_LOW, 1, true },
 	{ pcspecialist_laptop, 1, ACPI_EDGE_SENSITIVE, ACPI_ACTIVE_LOW, 1, true },
 	{ lg_laptop, 1, ACPI_LEVEL_SENSITIVE, ACPI_ACTIVE_LOW, 0, false },
->>>>>>> e475cc1c
 };
 
 static bool acpi_dev_irq_override(u32 gsi, u8 triggering, u8 polarity,
