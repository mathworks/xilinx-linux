/* SPDX-License-Identifier: GPL-2.0-only */
/*
 * acpi/internal.h
 * For use by Linux/ACPI infrastructure, not drivers
 *
 * Copyright (c) 2009, Intel Corporation.
 */

#ifndef _ACPI_INTERNAL_H_
#define _ACPI_INTERNAL_H_

#define PREFIX "ACPI: "

int early_acpi_osi_init(void);
int acpi_osi_init(void);
acpi_status acpi_os_initialize1(void);
int acpi_scan_init(void);
#ifdef CONFIG_PCI
void acpi_pci_root_init(void);
void acpi_pci_link_init(void);
#else
static inline void acpi_pci_root_init(void) {}
static inline void acpi_pci_link_init(void) {}
#endif
void acpi_processor_init(void);
void acpi_platform_init(void);
void acpi_pnp_init(void);
void acpi_int340x_thermal_init(void);
#ifdef CONFIG_ARM_AMBA
void acpi_amba_init(void);
#else
static inline void acpi_amba_init(void) {}
#endif
int acpi_sysfs_init(void);
void acpi_gpe_apply_masked_gpes(void);
void acpi_container_init(void);
void acpi_memory_hotplug_init(void);
#ifdef	CONFIG_ACPI_HOTPLUG_IOAPIC
<<<<<<< HEAD
int acpi_ioapic_remove(struct acpi_pci_root *root);
#else
=======
void pci_ioapic_remove(struct acpi_pci_root *root);
int acpi_ioapic_remove(struct acpi_pci_root *root);
#else
static inline void pci_ioapic_remove(struct acpi_pci_root *root) { return; }
>>>>>>> 24b8d41d
static inline int acpi_ioapic_remove(struct acpi_pci_root *root) { return 0; }
#endif
#ifdef CONFIG_ACPI_DOCK
void register_dock_dependent_device(struct acpi_device *adev,
				    acpi_handle dshandle);
int dock_notify(struct acpi_device *adev, u32 event);
void acpi_dock_add(struct acpi_device *adev);
#else
static inline void register_dock_dependent_device(struct acpi_device *adev,
						  acpi_handle dshandle) {}
static inline int dock_notify(struct acpi_device *adev, u32 event) { return -ENODEV; }
static inline void acpi_dock_add(struct acpi_device *adev) {}
#endif
#ifdef CONFIG_X86
void acpi_cmos_rtc_init(void);
#else
static inline void acpi_cmos_rtc_init(void) {}
#endif
int acpi_rev_override_setup(char *str);

void acpi_sysfs_add_hotplug_profile(struct acpi_hotplug_profile *hotplug,
				    const char *name);
int acpi_scan_add_handler_with_hotplug(struct acpi_scan_handler *handler,
				       const char *hotplug_profile_name);
void acpi_scan_hotplug_enabled(struct acpi_hotplug_profile *hotplug, bool val);

#ifdef CONFIG_DEBUG_FS
extern struct dentry *acpi_debugfs_dir;
void acpi_debugfs_init(void);
#else
static inline void acpi_debugfs_init(void) { return; }
#endif
#ifdef CONFIG_PCI
void acpi_lpss_init(void);
#else
static inline void acpi_lpss_init(void) {}
#endif

void acpi_apd_init(void);

acpi_status acpi_hotplug_schedule(struct acpi_device *adev, u32 src);
bool acpi_queue_hotplug_work(struct work_struct *work);
void acpi_device_hotplug(struct acpi_device *adev, u32 src);
bool acpi_scan_is_offline(struct acpi_device *adev, bool uevent);

acpi_status acpi_sysfs_table_handler(u32 event, void *table, void *context);
void acpi_scan_table_handler(u32 event, void *table, void *context);

/* --------------------------------------------------------------------------
                     Device Node Initialization / Removal
   -------------------------------------------------------------------------- */
#define ACPI_STA_DEFAULT (ACPI_STA_DEVICE_PRESENT | ACPI_STA_DEVICE_ENABLED | \
			  ACPI_STA_DEVICE_UI | ACPI_STA_DEVICE_FUNCTIONING)

extern struct list_head acpi_bus_id_list;

struct acpi_device_bus_id {
	char bus_id[15];
	unsigned int instance_no;
	struct list_head node;
};

int acpi_device_add(struct acpi_device *device,
		    void (*release)(struct device *));
void acpi_init_device_object(struct acpi_device *device, acpi_handle handle,
			     int type, unsigned long long sta);
int acpi_device_setup_files(struct acpi_device *dev);
void acpi_device_remove_files(struct acpi_device *dev);
void acpi_device_add_finalize(struct acpi_device *device);
void acpi_free_pnp_ids(struct acpi_device_pnp *pnp);
bool acpi_device_is_present(const struct acpi_device *adev);
bool acpi_device_is_battery(struct acpi_device *adev);
bool acpi_device_is_first_physical_node(struct acpi_device *adev,
					const struct device *dev);
<<<<<<< HEAD
=======
int acpi_bus_register_early_device(int type);
>>>>>>> 24b8d41d

/* --------------------------------------------------------------------------
                     Device Matching and Notification
   -------------------------------------------------------------------------- */
struct acpi_device *acpi_companion_match(const struct device *dev);
int __acpi_device_uevent_modalias(struct acpi_device *adev,
				  struct kobj_uevent_env *env);

/* --------------------------------------------------------------------------
                                  Power Resource
   -------------------------------------------------------------------------- */
int acpi_power_init(void);
void acpi_power_resources_list_free(struct list_head *list);
int acpi_extract_power_resources(union acpi_object *package, unsigned int start,
				 struct list_head *list);
int acpi_add_power_resource(acpi_handle handle);
void acpi_power_add_remove_device(struct acpi_device *adev, bool add);
int acpi_power_wakeup_list_init(struct list_head *list, int *system_level);
int acpi_device_sleep_wake(struct acpi_device *dev,
			   int enable, int sleep_state, int dev_state);
int acpi_power_get_inferred_state(struct acpi_device *device, int *state);
int acpi_power_on_resources(struct acpi_device *device, int state);
int acpi_power_transition(struct acpi_device *device, int state);

/* --------------------------------------------------------------------------
                              Device Power Management
   -------------------------------------------------------------------------- */
int acpi_device_get_power(struct acpi_device *device, int *state);
int acpi_wakeup_device_init(void);

/* --------------------------------------------------------------------------
                                  Processor
   -------------------------------------------------------------------------- */
#ifdef CONFIG_ARCH_MIGHT_HAVE_ACPI_PDC
void acpi_early_processor_set_pdc(void);
#else
static inline void acpi_early_processor_set_pdc(void) {}
#endif

#ifdef CONFIG_X86
void acpi_early_processor_osc(void);
#else
static inline void acpi_early_processor_osc(void) {}
#endif

/* --------------------------------------------------------------------------
                                  Embedded Controller
   -------------------------------------------------------------------------- */
struct acpi_ec {
	acpi_handle handle;
	int gpe;
	int irq;
	unsigned long command_addr;
	unsigned long data_addr;
	bool global_lock;
	unsigned long flags;
	unsigned long reference_count;
	struct mutex mutex;
	wait_queue_head_t wait;
	struct list_head list;
	struct transaction *curr;
	spinlock_t lock;
	struct work_struct work;
	unsigned long timestamp;
	unsigned long nr_pending_queries;
<<<<<<< HEAD
	bool saved_busy_polling;
	unsigned int saved_polling_guard;
=======
	bool busy_polling;
	unsigned int polling_guard;
>>>>>>> 24b8d41d
};

extern struct acpi_ec *first_ec;

/* If we find an EC via the ECDT, we need to keep a ptr to its context */
/* External interfaces use first EC only, so remember */
typedef int (*acpi_ec_query_func) (void *data);

<<<<<<< HEAD
int acpi_ec_init(void);
int acpi_ec_ecdt_probe(void);
int acpi_ec_dsdt_probe(void);
int acpi_ec_ecdt_start(void);
=======
void acpi_ec_init(void);
void acpi_ec_ecdt_probe(void);
void acpi_ec_dsdt_probe(void);
>>>>>>> 24b8d41d
void acpi_ec_block_transactions(void);
void acpi_ec_unblock_transactions(void);
int acpi_ec_add_query_handler(struct acpi_ec *ec, u8 query_bit,
			      acpi_handle handle, acpi_ec_query_func func,
			      void *data);
void acpi_ec_remove_query_handler(struct acpi_ec *ec, u8 query_bit);

#ifdef CONFIG_PM_SLEEP
void acpi_ec_flush_work(void);
bool acpi_ec_dispatch_gpe(void);
#endif


/*--------------------------------------------------------------------------
                                  Suspend/Resume
  -------------------------------------------------------------------------- */
#ifdef CONFIG_ACPI_SYSTEM_POWER_STATES_SUPPORT
extern bool acpi_s2idle_wakeup(void);
extern int acpi_sleep_init(void);
#else
static inline bool acpi_s2idle_wakeup(void) { return false; }
static inline int acpi_sleep_init(void) { return -ENXIO; }
#endif

#ifdef CONFIG_ACPI_SLEEP
void acpi_sleep_proc_init(void);
int suspend_nvs_alloc(void);
void suspend_nvs_free(void);
int suspend_nvs_save(void);
void suspend_nvs_restore(void);
#else
static inline void acpi_sleep_proc_init(void) {}
static inline int suspend_nvs_alloc(void) { return 0; }
static inline void suspend_nvs_free(void) {}
static inline int suspend_nvs_save(void) { return 0; }
static inline void suspend_nvs_restore(void) {}
#endif

/*--------------------------------------------------------------------------
				Device properties
  -------------------------------------------------------------------------- */
#define ACPI_DT_NAMESPACE_HID	"PRP0001"

void acpi_init_properties(struct acpi_device *adev);
void acpi_free_properties(struct acpi_device *adev);

<<<<<<< HEAD
=======
#ifdef CONFIG_X86
void acpi_extract_apple_properties(struct acpi_device *adev);
#else
static inline void acpi_extract_apple_properties(struct acpi_device *adev) {}
#endif

>>>>>>> 24b8d41d
/*--------------------------------------------------------------------------
				Watchdog
  -------------------------------------------------------------------------- */

#ifdef CONFIG_ACPI_WATCHDOG
void acpi_watchdog_init(void);
#else
static inline void acpi_watchdog_init(void) {}
#endif

<<<<<<< HEAD
=======
#ifdef CONFIG_ACPI_LPIT
void acpi_init_lpit(void);
#else
static inline void acpi_init_lpit(void) { }
#endif

>>>>>>> 24b8d41d
#endif /* _ACPI_INTERNAL_H_ */<|MERGE_RESOLUTION|>--- conflicted
+++ resolved
@@ -36,15 +36,10 @@
 void acpi_container_init(void);
 void acpi_memory_hotplug_init(void);
 #ifdef	CONFIG_ACPI_HOTPLUG_IOAPIC
-<<<<<<< HEAD
-int acpi_ioapic_remove(struct acpi_pci_root *root);
-#else
-=======
 void pci_ioapic_remove(struct acpi_pci_root *root);
 int acpi_ioapic_remove(struct acpi_pci_root *root);
 #else
 static inline void pci_ioapic_remove(struct acpi_pci_root *root) { return; }
->>>>>>> 24b8d41d
 static inline int acpi_ioapic_remove(struct acpi_pci_root *root) { return 0; }
 #endif
 #ifdef CONFIG_ACPI_DOCK
@@ -119,10 +114,7 @@
 bool acpi_device_is_battery(struct acpi_device *adev);
 bool acpi_device_is_first_physical_node(struct acpi_device *adev,
 					const struct device *dev);
-<<<<<<< HEAD
-=======
 int acpi_bus_register_early_device(int type);
->>>>>>> 24b8d41d
 
 /* --------------------------------------------------------------------------
                      Device Matching and Notification
@@ -188,13 +180,8 @@
 	struct work_struct work;
 	unsigned long timestamp;
 	unsigned long nr_pending_queries;
-<<<<<<< HEAD
-	bool saved_busy_polling;
-	unsigned int saved_polling_guard;
-=======
 	bool busy_polling;
 	unsigned int polling_guard;
->>>>>>> 24b8d41d
 };
 
 extern struct acpi_ec *first_ec;
@@ -203,16 +190,9 @@
 /* External interfaces use first EC only, so remember */
 typedef int (*acpi_ec_query_func) (void *data);
 
-<<<<<<< HEAD
-int acpi_ec_init(void);
-int acpi_ec_ecdt_probe(void);
-int acpi_ec_dsdt_probe(void);
-int acpi_ec_ecdt_start(void);
-=======
 void acpi_ec_init(void);
 void acpi_ec_ecdt_probe(void);
 void acpi_ec_dsdt_probe(void);
->>>>>>> 24b8d41d
 void acpi_ec_block_transactions(void);
 void acpi_ec_unblock_transactions(void);
 int acpi_ec_add_query_handler(struct acpi_ec *ec, u8 query_bit,
@@ -259,15 +239,12 @@
 void acpi_init_properties(struct acpi_device *adev);
 void acpi_free_properties(struct acpi_device *adev);
 
-<<<<<<< HEAD
-=======
 #ifdef CONFIG_X86
 void acpi_extract_apple_properties(struct acpi_device *adev);
 #else
 static inline void acpi_extract_apple_properties(struct acpi_device *adev) {}
 #endif
 
->>>>>>> 24b8d41d
 /*--------------------------------------------------------------------------
 				Watchdog
   -------------------------------------------------------------------------- */
@@ -278,13 +255,10 @@
 static inline void acpi_watchdog_init(void) {}
 #endif
 
-<<<<<<< HEAD
-=======
 #ifdef CONFIG_ACPI_LPIT
 void acpi_init_lpit(void);
 #else
 static inline void acpi_init_lpit(void) { }
 #endif
 
->>>>>>> 24b8d41d
 #endif /* _ACPI_INTERNAL_H_ */