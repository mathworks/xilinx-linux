--- conflicted
+++ resolved
@@ -6,14 +6,9 @@
  *  Copyright (C) 2001, 2002 Paul Diefenbaugh <paul.s.diefenbaugh@intel.com>
  */
 
-<<<<<<< HEAD
-#define pr_fmt(fmt) "ACPI : button: " fmt
-
-=======
 #define pr_fmt(fmt) "ACPI: button: " fmt
 
 #include <linux/compiler.h>
->>>>>>> 24b8d41d
 #include <linux/kernel.h>
 #include <linux/module.h>
 #include <linux/init.h>
@@ -45,11 +40,6 @@
 #define ACPI_BUTTON_DEVICE_NAME_LID	"Lid Switch"
 #define ACPI_BUTTON_TYPE_LID		0x05
 
-<<<<<<< HEAD
-#define ACPI_BUTTON_LID_INIT_IGNORE	0x00
-#define ACPI_BUTTON_LID_INIT_OPEN	0x01
-#define ACPI_BUTTON_LID_INIT_METHOD	0x02
-=======
 enum {
 	ACPI_BUTTON_LID_INIT_IGNORE,
 	ACPI_BUTTON_LID_INIT_OPEN,
@@ -63,7 +53,6 @@
 	[ACPI_BUTTON_LID_INIT_METHOD]		= "method",
 	[ACPI_BUTTON_LID_INIT_DISABLED]		= "disabled",
 };
->>>>>>> 24b8d41d
 
 #define _COMPONENT		ACPI_BUTTON_COMPONENT
 ACPI_MODULE_NAME("button");
@@ -166,11 +155,7 @@
 };
 
 static struct acpi_device *lid_device;
-<<<<<<< HEAD
-static u8 lid_init_state = ACPI_BUTTON_LID_INIT_METHOD;
-=======
 static long lid_init_state = -1;
->>>>>>> 24b8d41d
 
 static unsigned long lid_report_interval __read_mostly = 500;
 module_param(lid_report_interval, ulong, 0644);
@@ -184,7 +169,6 @@
 static struct proc_dir_entry *acpi_lid_dir;
 
 static int acpi_lid_evaluate_state(struct acpi_device *device)
-<<<<<<< HEAD
 {
 	unsigned long long lid_state;
 	acpi_status status;
@@ -199,7 +183,6 @@
 static int acpi_lid_notify_state(struct acpi_device *device, int state)
 {
 	struct acpi_button *button = acpi_driver_data(device);
-	int ret;
 	ktime_t next_report;
 	bool do_update;
 
@@ -268,122 +251,6 @@
 	}
 	/* Send the platform triggered reliable event */
 	if (do_update) {
-		input_report_switch(button->input, SW_LID, !state);
-		input_sync(button->input);
-		button->last_state = !!state;
-		button->last_time = ktime_get();
-	}
-
-	if (state)
-		pm_wakeup_event(&device->dev, 0);
-
-	ret = blocking_notifier_call_chain(&acpi_lid_notifier, state, device);
-	if (ret == NOTIFY_DONE)
-		ret = blocking_notifier_call_chain(&acpi_lid_notifier, state,
-						   device);
-	if (ret == NOTIFY_DONE || ret == NOTIFY_OK) {
-		/*
-		 * It is also regarded as success if the notifier_chain
-		 * returns NOTIFY_OK or NOTIFY_DONE.
-		 */
-		ret = 0;
-	}
-	return ret;
-}
-
-static int acpi_button_state_seq_show(struct seq_file *seq, void *offset)
-{
-	struct acpi_device *device = seq->private;
-	int state;
-
-	state = acpi_lid_evaluate_state(device);
-	seq_printf(seq, "state:      %s\n",
-		   state < 0 ? "unsupported" : (state ? "open" : "closed"));
-	return 0;
-=======
-{
-	unsigned long long lid_state;
-	acpi_status status;
-
-	status = acpi_evaluate_integer(device->handle, "_LID", NULL, &lid_state);
-	if (ACPI_FAILURE(status))
-		return -ENODEV;
-
-	return lid_state ? 1 : 0;
->>>>>>> 24b8d41d
-}
-
-static int acpi_lid_notify_state(struct acpi_device *device, int state)
-{
-	struct acpi_button *button = acpi_driver_data(device);
-	ktime_t next_report;
-	bool do_update;
-
-	/*
-	 * In lid_init_state=ignore mode, if user opens/closes lid
-	 * frequently with "open" missing, and "last_time" is also updated
-	 * frequently, "close" cannot be delivered to the userspace.
-	 * So "last_time" is only updated after a timeout or an actual
-	 * switch.
-	 */
-	if (lid_init_state != ACPI_BUTTON_LID_INIT_IGNORE ||
-	    button->last_state != !!state)
-		do_update = true;
-	else
-		do_update = false;
-
-	next_report = ktime_add(button->last_time,
-				ms_to_ktime(lid_report_interval));
-	if (button->last_state == !!state &&
-	    ktime_after(ktime_get(), next_report)) {
-		/* Complain the buggy firmware */
-		pr_warn_once("The lid device is not compliant to SW_LID.\n");
-
-		/*
-		 * Send the unreliable complement switch event:
-		 *
-		 * On most platforms, the lid device is reliable. However
-		 * there are exceptions:
-		 * 1. Platforms returning initial lid state as "close" by
-		 *    default after booting/resuming:
-		 *     https://bugzilla.kernel.org/show_bug.cgi?id=89211
-		 *     https://bugzilla.kernel.org/show_bug.cgi?id=106151
-		 * 2. Platforms never reporting "open" events:
-		 *     https://bugzilla.kernel.org/show_bug.cgi?id=106941
-		 * On these buggy platforms, the usage model of the ACPI
-		 * lid device actually is:
-		 * 1. The initial returning value of _LID may not be
-		 *    reliable.
-		 * 2. The open event may not be reliable.
-		 * 3. The close event is reliable.
-		 *
-		 * But SW_LID is typed as input switch event, the input
-		 * layer checks if the event is redundant. Hence if the
-		 * state is not switched, the userspace cannot see this
-		 * platform triggered reliable event. By inserting a
-		 * complement switch event, it then is guaranteed that the
-		 * platform triggered reliable one can always be seen by
-		 * the userspace.
-		 */
-		if (lid_init_state == ACPI_BUTTON_LID_INIT_IGNORE) {
-			do_update = true;
-			/*
-			 * Do generate complement switch event for "close"
-			 * as "close" is reliable and wrong "open" won't
-			 * trigger unexpected behaviors.
-			 * Do not generate complement switch event for
-			 * "open" as "open" is not reliable and wrong
-			 * "close" will trigger unexpected behaviors.
-			 */
-			if (!state) {
-				input_report_switch(button->input,
-						    SW_LID, state);
-				input_sync(button->input);
-			}
-		}
-	}
-	/* Send the platform triggered reliable event */
-	if (do_update) {
 		acpi_handle_debug(device->handle, "ACPI LID %s\n",
 				  state ? "open" : "closed");
 		input_report_switch(button->input, SW_LID, !state);
@@ -498,58 +365,38 @@
 }
 EXPORT_SYMBOL(acpi_lid_open);
 
-<<<<<<< HEAD
-static int acpi_lid_update_state(struct acpi_device *device)
+static int acpi_lid_update_state(struct acpi_device *device,
+				 bool signal_wakeup)
 {
 	int state;
 
 	state = acpi_lid_evaluate_state(device);
 	if (state < 0)
 		return state;
-=======
-static int acpi_lid_update_state(struct acpi_device *device,
-				 bool signal_wakeup)
-{
-	int state;
-
-	state = acpi_lid_evaluate_state(device);
-	if (state < 0)
-		return state;
 
 	if (state && signal_wakeup)
 		acpi_pm_wakeup_event(&device->dev);
->>>>>>> 24b8d41d
 
 	return acpi_lid_notify_state(device, state);
 }
 
 static void acpi_lid_initialize_state(struct acpi_device *device)
 {
-<<<<<<< HEAD
-=======
-	struct acpi_button *button = acpi_driver_data(device);
-
->>>>>>> 24b8d41d
+	struct acpi_button *button = acpi_driver_data(device);
+
 	switch (lid_init_state) {
 	case ACPI_BUTTON_LID_INIT_OPEN:
 		(void)acpi_lid_notify_state(device, 1);
 		break;
 	case ACPI_BUTTON_LID_INIT_METHOD:
-<<<<<<< HEAD
-		(void)acpi_lid_update_state(device);
-=======
 		(void)acpi_lid_update_state(device, false);
->>>>>>> 24b8d41d
 		break;
 	case ACPI_BUTTON_LID_INIT_IGNORE:
 	default:
 		break;
 	}
-<<<<<<< HEAD
-=======
 
 	button->lid_state_initialized = true;
->>>>>>> 24b8d41d
 }
 
 static void acpi_button_notify(struct acpi_device *device, u32 event)
@@ -564,12 +411,8 @@
 	case ACPI_BUTTON_NOTIFY_STATUS:
 		input = button->input;
 		if (button->type == ACPI_BUTTON_TYPE_LID) {
-<<<<<<< HEAD
-			acpi_lid_update_state(device);
-=======
 			if (button->lid_state_initialized)
 				acpi_lid_update_state(device, true);
->>>>>>> 24b8d41d
 		} else {
 			int keycode;
 
@@ -613,16 +456,11 @@
 	struct acpi_button *button = acpi_driver_data(device);
 
 	button->suspended = false;
-<<<<<<< HEAD
-	if (button->type == ACPI_BUTTON_TYPE_LID)
-		acpi_lid_initialize_state(device);
-=======
 	if (button->type == ACPI_BUTTON_TYPE_LID) {
 		button->last_state = !!acpi_lid_evaluate_state(device);
 		button->last_time = ktime_get();
 		acpi_lid_initialize_state(device);
 	}
->>>>>>> 24b8d41d
 	return 0;
 }
 #endif
@@ -683,12 +521,7 @@
 		strcpy(name, ACPI_BUTTON_DEVICE_NAME_LID);
 		sprintf(class, "%s/%s",
 			ACPI_BUTTON_CLASS, ACPI_BUTTON_SUBCLASS_LID);
-<<<<<<< HEAD
-		button->last_state = !!acpi_lid_evaluate_state(device);
-		button->last_time = ktime_get();
-=======
 		input->open = acpi_lid_input_open;
->>>>>>> 24b8d41d
 	} else {
 		printk(KERN_ERR PREFIX "Unsupported hid [%s]\n", hid);
 		error = -ENODEV;
@@ -726,10 +559,6 @@
 	if (error)
 		goto err_remove_fs;
 	if (button->type == ACPI_BUTTON_TYPE_LID) {
-<<<<<<< HEAD
-		acpi_lid_initialize_state(device);
-=======
->>>>>>> 24b8d41d
 		/*
 		 * This assumes there's only one lid device, or if there are
 		 * more we only care about the last one...
@@ -760,39 +589,6 @@
 	return 0;
 }
 
-<<<<<<< HEAD
-static int param_set_lid_init_state(const char *val, struct kernel_param *kp)
-{
-	int result = 0;
-
-	if (!strncmp(val, "open", sizeof("open") - 1)) {
-		lid_init_state = ACPI_BUTTON_LID_INIT_OPEN;
-		pr_info("Notify initial lid state as open\n");
-	} else if (!strncmp(val, "method", sizeof("method") - 1)) {
-		lid_init_state = ACPI_BUTTON_LID_INIT_METHOD;
-		pr_info("Notify initial lid state with _LID return value\n");
-	} else if (!strncmp(val, "ignore", sizeof("ignore") - 1)) {
-		lid_init_state = ACPI_BUTTON_LID_INIT_IGNORE;
-		pr_info("Do not notify initial lid state\n");
-	} else
-		result = -EINVAL;
-	return result;
-}
-
-static int param_get_lid_init_state(char *buffer, struct kernel_param *kp)
-{
-	switch (lid_init_state) {
-	case ACPI_BUTTON_LID_INIT_OPEN:
-		return sprintf(buffer, "open");
-	case ACPI_BUTTON_LID_INIT_METHOD:
-		return sprintf(buffer, "method");
-	case ACPI_BUTTON_LID_INIT_IGNORE:
-		return sprintf(buffer, "ignore");
-	default:
-		return sprintf(buffer, "invalid");
-	}
-	return 0;
-=======
 static int param_set_lid_init_state(const char *val,
 				    const struct kernel_param *kp)
 {
@@ -820,7 +616,6 @@
 	buf[c - 1] = '\n'; /* Replace the final space with a newline */
 
 	return c;
->>>>>>> 24b8d41d
 }
 
 module_param_call(lid_init_state,
@@ -828,9 +623,6 @@
 		  NULL, 0644);
 MODULE_PARM_DESC(lid_init_state, "Behavior for reporting LID initial state");
 
-<<<<<<< HEAD
-module_acpi_driver(acpi_button_driver);
-=======
 static int acpi_button_register_driver(struct acpi_driver *driver)
 {
 	const struct dmi_system_id *dmi_id;
@@ -863,5 +655,4 @@
 }
 
 module_driver(acpi_button_driver, acpi_button_register_driver,
-	       acpi_button_unregister_driver);
->>>>>>> 24b8d41d
+	       acpi_button_unregister_driver);