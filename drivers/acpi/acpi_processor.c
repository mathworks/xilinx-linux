--- conflicted
+++ resolved
@@ -180,11 +180,6 @@
 
 void __weak arch_unregister_cpu(int cpu) {}
 
-int __weak acpi_map_cpu2node(acpi_handle handle, int cpu, int physid)
-{
-	return -ENODEV;
-}
-
 static int acpi_processor_hotadd_init(struct acpi_processor *pr)
 {
 	unsigned long long sta;
@@ -588,11 +583,7 @@
 static int nr_unique_ids __initdata;
 
 /* The number of the duplicate processor IDs */
-<<<<<<< HEAD
-static int nr_duplicate_ids __initdata;
-=======
 static int nr_duplicate_ids;
->>>>>>> 24b8d41d
 
 /* Used to store the unique processor IDs */
 static int unique_processor_ids[] __initdata = {
@@ -600,11 +591,7 @@
 };
 
 /* Used to store the duplicate processor IDs */
-<<<<<<< HEAD
-static int duplicate_processor_ids[] __initdata = {
-=======
 static int duplicate_processor_ids[] = {
->>>>>>> 24b8d41d
 	[0 ... NR_CPUS - 1] = -1,
 };
 
@@ -649,18 +636,6 @@
 						  void **rv)
 {
 	acpi_status status;
-<<<<<<< HEAD
-	union acpi_object object = { 0 };
-	struct acpi_buffer buffer = { sizeof(union acpi_object), &object };
-
-	status = acpi_evaluate_object(handle, NULL, NULL, &buffer);
-	if (ACPI_FAILURE(status))
-		acpi_handle_info(handle, "Not get the processor object\n");
-	else
-		processor_validated_ids_update(object.processor.proc_id);
-
-	return AE_OK;
-=======
 	acpi_object_type acpi_type;
 	unsigned long long uid;
 	union acpi_object object = { 0 };
@@ -695,31 +670,20 @@
 	acpi_handle_info(handle, "Invalid processor object\n");
 	return AE_OK;
 
->>>>>>> 24b8d41d
 }
 
 static void __init acpi_processor_check_duplicates(void)
 {
-<<<<<<< HEAD
-	/* Search all processor nodes in ACPI namespace */
-=======
 	/* check the correctness for all processors in ACPI namespace */
->>>>>>> 24b8d41d
 	acpi_walk_namespace(ACPI_TYPE_PROCESSOR, ACPI_ROOT_OBJECT,
 						ACPI_UINT32_MAX,
 						acpi_processor_ids_walk,
 						NULL, NULL, NULL);
-<<<<<<< HEAD
-}
-
-bool __init acpi_processor_validate_proc_id(int proc_id)
-=======
 	acpi_get_devices(ACPI_PROCESSOR_DEVICE_HID, acpi_processor_ids_walk,
 						NULL, NULL);
 }
 
 bool acpi_duplicate_processor_id(int proc_id)
->>>>>>> 24b8d41d
 {
 	int i;
 
