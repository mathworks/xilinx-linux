// SPDX-License-Identifier: GPL-2.0-only
/*
 * AMD ACPI support for ACPI2platform device.
 *
 * Copyright (c) 2014,2015 AMD Corporation.
 * Authors: Ken Xue <Ken.Xue@amd.com>
 *	Wu, Jeff <Jeff.Wu@amd.com>
 */

#include <linux/acpi.h>
#include <linux/clkdev.h>
#include <linux/clk-provider.h>
#include <linux/err.h>
#include <linux/io.h>
#include <linux/platform_data/clk-fch.h>
#include <linux/platform_device.h>

#include "internal.h"

struct apd_private_data;

/**
 * struct apd_device_desc - a descriptor for apd device
 * @fixed_clk_rate: fixed rate input clock source for acpi device;
 *			0 means no fixed rate input clock source
 * @properties: build-in properties of the device such as UART
 * @setup: a hook routine to set device resource during create platform device
 *
 * Device description defined as acpi_device_id.driver_data
 */
struct apd_device_desc {
	unsigned int fixed_clk_rate;
	struct property_entry *properties;
	int (*setup)(struct apd_private_data *pdata);
};

struct apd_private_data {
	struct clk *clk;
	struct acpi_device *adev;
	const struct apd_device_desc *dev_desc;
};

#if defined(CONFIG_X86_AMD_PLATFORM_DEVICE) || defined(CONFIG_ARM64)
#define APD_ADDR(desc)	((unsigned long)&desc)

static int acpi_apd_setup(struct apd_private_data *pdata)
{
	const struct apd_device_desc *dev_desc = pdata->dev_desc;
	struct clk *clk;

	if (dev_desc->fixed_clk_rate) {
		clk = clk_register_fixed_rate(&pdata->adev->dev,
					dev_name(&pdata->adev->dev),
					NULL, 0, dev_desc->fixed_clk_rate);
		clk_register_clkdev(clk, NULL, dev_name(&pdata->adev->dev));
		pdata->clk = clk;
	}

	return 0;
}

#ifdef CONFIG_X86_AMD_PLATFORM_DEVICE
<<<<<<< HEAD
=======
static int misc_check_res(struct acpi_resource *ares, void *data)
{
	struct resource res;

	return !acpi_dev_resource_memory(ares, &res);
}

static int fch_misc_setup(struct apd_private_data *pdata)
{
	struct acpi_device *adev = pdata->adev;
	const union acpi_object *obj;
	struct platform_device *clkdev;
	struct fch_clk_data *clk_data;
	struct resource_entry *rentry;
	struct list_head resource_list;
	int ret;

	clk_data = devm_kzalloc(&adev->dev, sizeof(*clk_data), GFP_KERNEL);
	if (!clk_data)
		return -ENOMEM;

	INIT_LIST_HEAD(&resource_list);
	ret = acpi_dev_get_resources(adev, &resource_list, misc_check_res,
				     NULL);
	if (ret < 0)
		return -ENOENT;

	if (!acpi_dev_get_property(adev, "is-rv", ACPI_TYPE_INTEGER, &obj))
		clk_data->is_rv = obj->integer.value;

	list_for_each_entry(rentry, &resource_list, node) {
		clk_data->base = devm_ioremap(&adev->dev, rentry->res->start,
					      resource_size(rentry->res));
		break;
	}

	acpi_dev_free_resource_list(&resource_list);

	clkdev = platform_device_register_data(&adev->dev, "clk-fch",
					       PLATFORM_DEVID_NONE, clk_data,
					       sizeof(*clk_data));
	return PTR_ERR_OR_ZERO(clkdev);
}

>>>>>>> 24b8d41d
static const struct apd_device_desc cz_i2c_desc = {
	.setup = acpi_apd_setup,
	.fixed_clk_rate = 133000000,
};

<<<<<<< HEAD
=======
static const struct apd_device_desc wt_i2c_desc = {
	.setup = acpi_apd_setup,
	.fixed_clk_rate = 150000000,
};

>>>>>>> 24b8d41d
static struct property_entry uart_properties[] = {
	PROPERTY_ENTRY_U32("reg-io-width", 4),
	PROPERTY_ENTRY_U32("reg-shift", 2),
	PROPERTY_ENTRY_BOOL("snps,uart-16550-compatible"),
	{ },
};

static const struct apd_device_desc cz_uart_desc = {
	.setup = acpi_apd_setup,
	.fixed_clk_rate = 48000000,
	.properties = uart_properties,
};

static const struct apd_device_desc fch_misc_desc = {
	.setup = fch_misc_setup,
};
#endif /* CONFIG_X86_AMD_PLATFORM_DEVICE */

#ifdef CONFIG_ARM64
static const struct apd_device_desc xgene_i2c_desc = {
	.setup = acpi_apd_setup,
	.fixed_clk_rate = 100000000,
};
<<<<<<< HEAD

static const struct apd_device_desc vulcan_spi_desc = {
	.setup = acpi_apd_setup,
	.fixed_clk_rate = 133000000,
};
#endif
=======
>>>>>>> 24b8d41d

static const struct apd_device_desc vulcan_spi_desc = {
	.setup = acpi_apd_setup,
	.fixed_clk_rate = 133000000,
};

static const struct apd_device_desc hip07_i2c_desc = {
	.setup = acpi_apd_setup,
	.fixed_clk_rate = 200000000,
};

static const struct apd_device_desc hip08_i2c_desc = {
	.setup = acpi_apd_setup,
	.fixed_clk_rate = 250000000,
};

static const struct apd_device_desc hip08_lite_i2c_desc = {
	.setup = acpi_apd_setup,
	.fixed_clk_rate = 125000000,
};

static const struct apd_device_desc thunderx2_i2c_desc = {
	.setup = acpi_apd_setup,
	.fixed_clk_rate = 125000000,
};

static const struct apd_device_desc nxp_i2c_desc = {
	.setup = acpi_apd_setup,
	.fixed_clk_rate = 350000000,
};

static const struct apd_device_desc hip08_spi_desc = {
	.setup = acpi_apd_setup,
	.fixed_clk_rate = 250000000,
};
#endif /* CONFIG_ARM64 */

#endif

/**
* Create platform device during acpi scan attach handle.
* Return value > 0 on success of creating device.
*/
static int acpi_apd_create_device(struct acpi_device *adev,
				   const struct acpi_device_id *id)
{
	const struct apd_device_desc *dev_desc = (void *)id->driver_data;
	struct apd_private_data *pdata;
	struct platform_device *pdev;
	int ret;

	if (!dev_desc) {
		pdev = acpi_create_platform_device(adev, NULL);
		return IS_ERR_OR_NULL(pdev) ? PTR_ERR(pdev) : 1;
	}

	pdata = kzalloc(sizeof(*pdata), GFP_KERNEL);
	if (!pdata)
		return -ENOMEM;

	pdata->adev = adev;
	pdata->dev_desc = dev_desc;

	if (dev_desc->setup) {
		ret = dev_desc->setup(pdata);
		if (ret)
			goto err_out;
	}

	adev->driver_data = pdata;
	pdev = acpi_create_platform_device(adev, dev_desc->properties);
	if (!IS_ERR_OR_NULL(pdev))
		return 1;

	ret = PTR_ERR(pdev);
	adev->driver_data = NULL;

 err_out:
	kfree(pdata);
	return ret;
}

static const struct acpi_device_id acpi_apd_device_ids[] = {
	/* Generic apd devices */
#ifdef CONFIG_X86_AMD_PLATFORM_DEVICE
	{ "AMD0010", APD_ADDR(cz_i2c_desc) },
	{ "AMDI0010", APD_ADDR(wt_i2c_desc) },
	{ "AMD0020", APD_ADDR(cz_uart_desc) },
	{ "AMDI0020", APD_ADDR(cz_uart_desc) },
	{ "AMD0030", },
	{ "AMD0040", APD_ADDR(fch_misc_desc)},
	{ "HYGO0010", APD_ADDR(wt_i2c_desc) },
#endif
#ifdef CONFIG_ARM64
	{ "APMC0D0F", APD_ADDR(xgene_i2c_desc) },
	{ "BRCM900D", APD_ADDR(vulcan_spi_desc) },
<<<<<<< HEAD
=======
	{ "CAV900D",  APD_ADDR(vulcan_spi_desc) },
	{ "CAV9007",  APD_ADDR(thunderx2_i2c_desc) },
	{ "HISI02A1", APD_ADDR(hip07_i2c_desc) },
	{ "HISI02A2", APD_ADDR(hip08_i2c_desc) },
	{ "HISI02A3", APD_ADDR(hip08_lite_i2c_desc) },
	{ "HISI0173", APD_ADDR(hip08_spi_desc) },
	{ "NXP0001", APD_ADDR(nxp_i2c_desc) },
>>>>>>> 24b8d41d
#endif
	{ }
};

static struct acpi_scan_handler apd_handler = {
	.ids = acpi_apd_device_ids,
	.attach = acpi_apd_create_device,
};

void __init acpi_apd_init(void)
{
	acpi_scan_add_handler(&apd_handler);
}<|MERGE_RESOLUTION|>--- conflicted
+++ resolved
@@ -60,8 +60,6 @@
 }
 
 #ifdef CONFIG_X86_AMD_PLATFORM_DEVICE
-<<<<<<< HEAD
-=======
 static int misc_check_res(struct acpi_resource *ares, void *data)
 {
 	struct resource res;
@@ -106,20 +104,16 @@
 	return PTR_ERR_OR_ZERO(clkdev);
 }
 
->>>>>>> 24b8d41d
 static const struct apd_device_desc cz_i2c_desc = {
 	.setup = acpi_apd_setup,
 	.fixed_clk_rate = 133000000,
 };
 
-<<<<<<< HEAD
-=======
 static const struct apd_device_desc wt_i2c_desc = {
 	.setup = acpi_apd_setup,
 	.fixed_clk_rate = 150000000,
 };
 
->>>>>>> 24b8d41d
 static struct property_entry uart_properties[] = {
 	PROPERTY_ENTRY_U32("reg-io-width", 4),
 	PROPERTY_ENTRY_U32("reg-shift", 2),
@@ -143,15 +137,6 @@
 	.setup = acpi_apd_setup,
 	.fixed_clk_rate = 100000000,
 };
-<<<<<<< HEAD
-
-static const struct apd_device_desc vulcan_spi_desc = {
-	.setup = acpi_apd_setup,
-	.fixed_clk_rate = 133000000,
-};
-#endif
-=======
->>>>>>> 24b8d41d
 
 static const struct apd_device_desc vulcan_spi_desc = {
 	.setup = acpi_apd_setup,
@@ -248,8 +233,6 @@
 #ifdef CONFIG_ARM64
 	{ "APMC0D0F", APD_ADDR(xgene_i2c_desc) },
 	{ "BRCM900D", APD_ADDR(vulcan_spi_desc) },
-<<<<<<< HEAD
-=======
 	{ "CAV900D",  APD_ADDR(vulcan_spi_desc) },
 	{ "CAV9007",  APD_ADDR(thunderx2_i2c_desc) },
 	{ "HISI02A1", APD_ADDR(hip07_i2c_desc) },
@@ -257,7 +240,6 @@
 	{ "HISI02A3", APD_ADDR(hip08_lite_i2c_desc) },
 	{ "HISI0173", APD_ADDR(hip08_spi_desc) },
 	{ "NXP0001", APD_ADDR(nxp_i2c_desc) },
->>>>>>> 24b8d41d
 #endif
 	{ }
 };
