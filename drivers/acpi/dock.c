// SPDX-License-Identifier: GPL-2.0-or-later
/*
 *  dock.c - ACPI dock station driver
 *
 *  Copyright (C) 2006, 2014, Intel Corp.
 *  Author: Kristen Carlson Accardi <kristen.c.accardi@intel.com>
 *          Rafael J. Wysocki <rafael.j.wysocki@intel.com>
 */

#include <linux/kernel.h>
#include <linux/moduleparam.h>
#include <linux/slab.h>
#include <linux/init.h>
#include <linux/types.h>
#include <linux/notifier.h>
#include <linux/platform_device.h>
#include <linux/jiffies.h>
#include <linux/stddef.h>
#include <linux/acpi.h>

#include "internal.h"

<<<<<<< HEAD
ACPI_MODULE_NAME("dock");

=======
>>>>>>> 24b8d41d
static bool immediate_undock = 1;
module_param(immediate_undock, bool, 0644);
MODULE_PARM_DESC(immediate_undock, "1 (default) will cause the driver to "
	"undock immediately when the undock button is pressed, 0 will cause"
	" the driver to wait for userspace to write the undock sysfs file "
	" before undocking");

struct dock_station {
	acpi_handle handle;
	unsigned long last_dock_time;
	u32 flags;
	struct list_head dependent_devices;

	struct list_head sibling;
	struct platform_device *dock_device;
};
static LIST_HEAD(dock_stations);
static int dock_station_count;

struct dock_dependent_device {
	struct list_head list;
	struct acpi_device *adev;
};

#define DOCK_DOCKING	0x00000001
#define DOCK_UNDOCKING  0x00000002
#define DOCK_IS_DOCK	0x00000010
#define DOCK_IS_ATA	0x00000020
#define DOCK_IS_BAT	0x00000040
#define DOCK_EVENT	3
#define UNDOCK_EVENT	2

enum dock_callback_type {
	DOCK_CALL_HANDLER,
	DOCK_CALL_FIXUP,
	DOCK_CALL_UEVENT,
};

/*****************************************************************************
 *                         Dock Dependent device functions                   *
 *****************************************************************************/
/**
 * add_dock_dependent_device - associate a device with the dock station
 * @ds: Dock station.
 * @adev: Dependent ACPI device object.
 *
 * Add the dependent device to the dock's dependent device list.
 */
static int add_dock_dependent_device(struct dock_station *ds,
				     struct acpi_device *adev)
{
	struct dock_dependent_device *dd;

	dd = kzalloc(sizeof(*dd), GFP_KERNEL);
	if (!dd)
		return -ENOMEM;

	dd->adev = adev;
	INIT_LIST_HEAD(&dd->list);
	list_add_tail(&dd->list, &ds->dependent_devices);

	return 0;
}

static void dock_hotplug_event(struct dock_dependent_device *dd, u32 event,
			       enum dock_callback_type cb_type)
{
	struct acpi_device *adev = dd->adev;

	acpi_lock_hp_context();

	if (!adev->hp)
		goto out;

	if (cb_type == DOCK_CALL_FIXUP) {
		void (*fixup)(struct acpi_device *);

		fixup = adev->hp->fixup;
		if (fixup) {
			acpi_unlock_hp_context();
			fixup(adev);
			return;
		}
	} else if (cb_type == DOCK_CALL_UEVENT) {
		void (*uevent)(struct acpi_device *, u32);

		uevent = adev->hp->uevent;
		if (uevent) {
			acpi_unlock_hp_context();
			uevent(adev, event);
			return;
		}
	} else {
		int (*notify)(struct acpi_device *, u32);

		notify = adev->hp->notify;
		if (notify) {
			acpi_unlock_hp_context();
			notify(adev, event);
			return;
		}
	}

 out:
	acpi_unlock_hp_context();
}

static struct dock_station *find_dock_station(acpi_handle handle)
{
	struct dock_station *ds;

	list_for_each_entry(ds, &dock_stations, sibling)
		if (ds->handle == handle)
			return ds;

	return NULL;
}

/**
 * find_dock_dependent_device - get a device dependent on this dock
 * @ds: the dock station
 * @adev: ACPI device object to find.
 *
 * iterate over the dependent device list for this dock.  If the
 * dependent device matches the handle, return.
 */
static struct dock_dependent_device *
find_dock_dependent_device(struct dock_station *ds, struct acpi_device *adev)
{
	struct dock_dependent_device *dd;

	list_for_each_entry(dd, &ds->dependent_devices, list)
		if (adev == dd->adev)
			return dd;

	return NULL;
}

void register_dock_dependent_device(struct acpi_device *adev,
				    acpi_handle dshandle)
{
	struct dock_station *ds = find_dock_station(dshandle);

	if (ds && !find_dock_dependent_device(ds, adev))
		add_dock_dependent_device(ds, adev);
}

/*****************************************************************************
 *                         Dock functions                                    *
 *****************************************************************************/

/**
 * is_dock_device - see if a device is on a dock station
 * @adev: ACPI device object to check.
 *
 * If this device is either the dock station itself,
 * or is a device dependent on the dock station, then it
 * is a dock device
 */
int is_dock_device(struct acpi_device *adev)
{
	struct dock_station *dock_station;

	if (!dock_station_count)
		return 0;

	if (acpi_dock_match(adev->handle))
		return 1;

	list_for_each_entry(dock_station, &dock_stations, sibling)
		if (find_dock_dependent_device(dock_station, adev))
			return 1;

	return 0;
}
EXPORT_SYMBOL_GPL(is_dock_device);

/**
 * dock_present - see if the dock station is present.
 * @ds: the dock station
 *
 * execute the _STA method.  note that present does not
 * imply that we are docked.
 */
static int dock_present(struct dock_station *ds)
{
	unsigned long long sta;
	acpi_status status;

	if (ds) {
		status = acpi_evaluate_integer(ds->handle, "_STA", NULL, &sta);
		if (ACPI_SUCCESS(status) && sta)
			return 1;
	}
	return 0;
}

/**
 * hot_remove_dock_devices - Remove dock station devices.
 * @ds: Dock station.
 */
static void hot_remove_dock_devices(struct dock_station *ds)
{
	struct dock_dependent_device *dd;

	/*
	 * Walk the list in reverse order so that devices that have been added
	 * last are removed first (in case there are some indirect dependencies
	 * between them).
	 */
	list_for_each_entry_reverse(dd, &ds->dependent_devices, list)
		dock_hotplug_event(dd, ACPI_NOTIFY_EJECT_REQUEST,
				   DOCK_CALL_HANDLER);

	list_for_each_entry_reverse(dd, &ds->dependent_devices, list)
		acpi_bus_trim(dd->adev);
}

/**
 * hotplug_dock_devices - Insert devices on a dock station.
 * @ds: the dock station
 * @event: either bus check or device check request
 *
 * Some devices on the dock station need to have drivers called
 * to perform hotplug operations after a dock event has occurred.
 * Traverse the list of dock devices that have registered a
 * hotplug handler, and call the handler.
 */
static void hotplug_dock_devices(struct dock_station *ds, u32 event)
{
	struct dock_dependent_device *dd;

	/* Call driver specific post-dock fixups. */
	list_for_each_entry(dd, &ds->dependent_devices, list)
		dock_hotplug_event(dd, event, DOCK_CALL_FIXUP);

	/* Call driver specific hotplug functions. */
	list_for_each_entry(dd, &ds->dependent_devices, list)
		dock_hotplug_event(dd, event, DOCK_CALL_HANDLER);

	/*
	 * Check if all devices have been enumerated already.  If not, run
	 * acpi_bus_scan() for them and that will cause scan handlers to be
	 * attached to device objects or acpi_drivers to be stopped/started if
	 * they are present.
	 */
	list_for_each_entry(dd, &ds->dependent_devices, list) {
		struct acpi_device *adev = dd->adev;

		if (!acpi_device_enumerated(adev)) {
			int ret = acpi_bus_scan(adev->handle);
			if (ret)
				dev_dbg(&adev->dev, "scan error %d\n", -ret);
		}
	}
}

static void dock_event(struct dock_station *ds, u32 event, int num)
{
	struct device *dev = &ds->dock_device->dev;
	char event_string[13];
	char *envp[] = { event_string, NULL };
	struct dock_dependent_device *dd;

	if (num == UNDOCK_EVENT)
		sprintf(event_string, "EVENT=undock");
	else
		sprintf(event_string, "EVENT=dock");

	/*
	 * Indicate that the status of the dock station has
	 * changed.
	 */
	if (num == DOCK_EVENT)
		kobject_uevent_env(&dev->kobj, KOBJ_CHANGE, envp);

	list_for_each_entry(dd, &ds->dependent_devices, list)
		dock_hotplug_event(dd, event, DOCK_CALL_UEVENT);

	if (num != DOCK_EVENT)
		kobject_uevent_env(&dev->kobj, KOBJ_CHANGE, envp);
}

/**
 * handle_dock - handle a dock event
 * @ds: the dock station
 * @dock: to dock, or undock - that is the question
 *
 * Execute the _DCK method in response to an acpi event
 */
static void handle_dock(struct dock_station *ds, int dock)
{
	acpi_status status;
	struct acpi_object_list arg_list;
	union acpi_object arg;
	unsigned long long value;

	acpi_handle_info(ds->handle, "%s\n", dock ? "docking" : "undocking");

	/* _DCK method has one argument */
	arg_list.count = 1;
	arg_list.pointer = &arg;
	arg.type = ACPI_TYPE_INTEGER;
	arg.integer.value = dock;
	status = acpi_evaluate_integer(ds->handle, "_DCK", &arg_list, &value);
	if (ACPI_FAILURE(status) && status != AE_NOT_FOUND)
		acpi_handle_err(ds->handle, "Failed to execute _DCK (0x%x)\n",
				status);
}

static inline void dock(struct dock_station *ds)
{
	handle_dock(ds, 1);
}

static inline void undock(struct dock_station *ds)
{
	handle_dock(ds, 0);
}

static inline void begin_dock(struct dock_station *ds)
{
	ds->flags |= DOCK_DOCKING;
}

static inline void complete_dock(struct dock_station *ds)
{
	ds->flags &= ~(DOCK_DOCKING);
	ds->last_dock_time = jiffies;
}

static inline void begin_undock(struct dock_station *ds)
{
	ds->flags |= DOCK_UNDOCKING;
}

static inline void complete_undock(struct dock_station *ds)
{
	ds->flags &= ~(DOCK_UNDOCKING);
}

/**
 * dock_in_progress - see if we are in the middle of handling a dock event
 * @ds: the dock station
 *
 * Sometimes while docking, false dock events can be sent to the driver
 * because good connections aren't made or some other reason.  Ignore these
 * if we are in the middle of doing something.
 */
static int dock_in_progress(struct dock_station *ds)
{
	if ((ds->flags & DOCK_DOCKING) ||
	    time_before(jiffies, (ds->last_dock_time + HZ)))
		return 1;
	return 0;
}

/**
 * handle_eject_request - handle an undock request checking for error conditions
 *
 * Check to make sure the dock device is still present, then undock and
 * hotremove all the devices that may need removing.
 */
static int handle_eject_request(struct dock_station *ds, u32 event)
{
	if (dock_in_progress(ds))
		return -EBUSY;

	/*
	 * here we need to generate the undock
	 * event prior to actually doing the undock
	 * so that the device struct still exists.
	 * Also, even send the dock event if the
	 * device is not present anymore
	 */
	dock_event(ds, event, UNDOCK_EVENT);

	hot_remove_dock_devices(ds);
	undock(ds);
	acpi_evaluate_lck(ds->handle, 0);
	acpi_evaluate_ej0(ds->handle);
	if (dock_present(ds)) {
		acpi_handle_err(ds->handle, "Unable to undock!\n");
		return -EBUSY;
	}
	complete_undock(ds);
	return 0;
}

/**
 * dock_notify - Handle ACPI dock notification.
 * @adev: Dock station's ACPI device object.
 * @event: Event code.
 *
 * If we are notified to dock, then check to see if the dock is
 * present and then dock.  Notify all drivers of the dock event,
 * and then hotplug and devices that may need hotplugging.
 */
int dock_notify(struct acpi_device *adev, u32 event)
{
	acpi_handle handle = adev->handle;
	struct dock_station *ds = find_dock_station(handle);
	int surprise_removal = 0;

	if (!ds)
		return -ENODEV;

	/*
	 * According to acpi spec 3.0a, if a DEVICE_CHECK notification
	 * is sent and _DCK is present, it is assumed to mean an undock
	 * request.
	 */
	if ((ds->flags & DOCK_IS_DOCK) && event == ACPI_NOTIFY_DEVICE_CHECK)
		event = ACPI_NOTIFY_EJECT_REQUEST;

	/*
	 * dock station: BUS_CHECK - docked or surprise removal
	 *		 DEVICE_CHECK - undocked
	 * other device: BUS_CHECK/DEVICE_CHECK - added or surprise removal
	 *
	 * To simplify event handling, dock dependent device handler always
	 * get ACPI_NOTIFY_BUS_CHECK/ACPI_NOTIFY_DEVICE_CHECK for add and
	 * ACPI_NOTIFY_EJECT_REQUEST for removal
	 */
	switch (event) {
	case ACPI_NOTIFY_BUS_CHECK:
	case ACPI_NOTIFY_DEVICE_CHECK:
		if (!dock_in_progress(ds) && !acpi_device_enumerated(adev)) {
			begin_dock(ds);
			dock(ds);
			if (!dock_present(ds)) {
				acpi_handle_err(handle, "Unable to dock!\n");
				complete_dock(ds);
				break;
			}
			hotplug_dock_devices(ds, event);
			complete_dock(ds);
			dock_event(ds, event, DOCK_EVENT);
			acpi_evaluate_lck(ds->handle, 1);
			acpi_update_all_gpes();
			break;
		}
		if (dock_present(ds) || dock_in_progress(ds))
			break;
		/* This is a surprise removal */
		surprise_removal = 1;
		event = ACPI_NOTIFY_EJECT_REQUEST;
		/* Fall back */
		fallthrough;
	case ACPI_NOTIFY_EJECT_REQUEST:
		begin_undock(ds);
		if ((immediate_undock && !(ds->flags & DOCK_IS_ATA))
		   || surprise_removal)
			handle_eject_request(ds, event);
		else
			dock_event(ds, event, UNDOCK_EVENT);
		break;
	}
	return 0;
}

/*
 * show_docked - read method for "docked" file in sysfs
 */
static ssize_t show_docked(struct device *dev,
			   struct device_attribute *attr, char *buf)
{
	struct dock_station *dock_station = dev->platform_data;
	struct acpi_device *adev = NULL;

	acpi_bus_get_device(dock_station->handle, &adev);
	return snprintf(buf, PAGE_SIZE, "%u\n", acpi_device_enumerated(adev));
}
static DEVICE_ATTR(docked, S_IRUGO, show_docked, NULL);

/*
 * show_flags - read method for flags file in sysfs
 */
static ssize_t show_flags(struct device *dev,
			  struct device_attribute *attr, char *buf)
{
	struct dock_station *dock_station = dev->platform_data;
	return snprintf(buf, PAGE_SIZE, "%d\n", dock_station->flags);

}
static DEVICE_ATTR(flags, S_IRUGO, show_flags, NULL);

/*
 * write_undock - write method for "undock" file in sysfs
 */
static ssize_t write_undock(struct device *dev, struct device_attribute *attr,
			   const char *buf, size_t count)
{
	int ret;
	struct dock_station *dock_station = dev->platform_data;

	if (!count)
		return -EINVAL;

	acpi_scan_lock_acquire();
	begin_undock(dock_station);
	ret = handle_eject_request(dock_station, ACPI_NOTIFY_EJECT_REQUEST);
	acpi_scan_lock_release();
	return ret ? ret: count;
}
static DEVICE_ATTR(undock, S_IWUSR, NULL, write_undock);

/*
 * show_dock_uid - read method for "uid" file in sysfs
 */
static ssize_t show_dock_uid(struct device *dev,
			     struct device_attribute *attr, char *buf)
{
	unsigned long long lbuf;
	struct dock_station *dock_station = dev->platform_data;
	acpi_status status = acpi_evaluate_integer(dock_station->handle,
					"_UID", NULL, &lbuf);
	if (ACPI_FAILURE(status))
	    return 0;

	return snprintf(buf, PAGE_SIZE, "%llx\n", lbuf);
}
static DEVICE_ATTR(uid, S_IRUGO, show_dock_uid, NULL);

static ssize_t show_dock_type(struct device *dev,
		struct device_attribute *attr, char *buf)
{
	struct dock_station *dock_station = dev->platform_data;
	char *type;

	if (dock_station->flags & DOCK_IS_DOCK)
		type = "dock_station";
	else if (dock_station->flags & DOCK_IS_ATA)
		type = "ata_bay";
	else if (dock_station->flags & DOCK_IS_BAT)
		type = "battery_bay";
	else
		type = "unknown";

	return snprintf(buf, PAGE_SIZE, "%s\n", type);
}
static DEVICE_ATTR(type, S_IRUGO, show_dock_type, NULL);

static struct attribute *dock_attributes[] = {
	&dev_attr_docked.attr,
	&dev_attr_flags.attr,
	&dev_attr_undock.attr,
	&dev_attr_uid.attr,
	&dev_attr_type.attr,
	NULL
};

static const struct attribute_group dock_attribute_group = {
	.attrs = dock_attributes
};

/**
 * acpi_dock_add - Add a new dock station
 * @adev: Dock station ACPI device object.
 *
 * allocated and initialize a new dock station device.
 */
void acpi_dock_add(struct acpi_device *adev)
{
	struct dock_station *dock_station, ds = { NULL, };
	struct platform_device_info pdevinfo;
	acpi_handle handle = adev->handle;
	struct platform_device *dd;
	int ret;

	memset(&pdevinfo, 0, sizeof(pdevinfo));
	pdevinfo.name = "dock";
	pdevinfo.id = dock_station_count;
	pdevinfo.fwnode = acpi_fwnode_handle(adev);
	pdevinfo.data = &ds;
	pdevinfo.size_data = sizeof(ds);
	dd = platform_device_register_full(&pdevinfo);
	if (IS_ERR(dd))
		return;

	dock_station = dd->dev.platform_data;

	dock_station->handle = handle;
	dock_station->dock_device = dd;
	dock_station->last_dock_time = jiffies - HZ;

	INIT_LIST_HEAD(&dock_station->sibling);
	INIT_LIST_HEAD(&dock_station->dependent_devices);

	/* we want the dock device to send uevents */
	dev_set_uevent_suppress(&dd->dev, 0);

	if (acpi_dock_match(handle))
		dock_station->flags |= DOCK_IS_DOCK;
	if (acpi_ata_match(handle))
		dock_station->flags |= DOCK_IS_ATA;
	if (acpi_device_is_battery(adev))
		dock_station->flags |= DOCK_IS_BAT;

	ret = sysfs_create_group(&dd->dev.kobj, &dock_attribute_group);
	if (ret)
		goto err_unregister;

	/* add the dock station as a device dependent on itself */
	ret = add_dock_dependent_device(dock_station, adev);
	if (ret)
		goto err_rmgroup;

	dock_station_count++;
	list_add(&dock_station->sibling, &dock_stations);
	adev->flags.is_dock_station = true;
	dev_info(&adev->dev, "ACPI dock station (docks/bays count: %d)\n",
		 dock_station_count);
	return;

err_rmgroup:
	sysfs_remove_group(&dd->dev.kobj, &dock_attribute_group);

err_unregister:
	platform_device_unregister(dd);
	acpi_handle_err(handle, "%s encountered error %d\n", __func__, ret);
}<|MERGE_RESOLUTION|>--- conflicted
+++ resolved
@@ -20,11 +20,6 @@
 
 #include "internal.h"
 
-<<<<<<< HEAD
-ACPI_MODULE_NAME("dock");
-
-=======
->>>>>>> 24b8d41d
 static bool immediate_undock = 1;
 module_param(immediate_undock, bool, 0644);
 MODULE_PARM_DESC(immediate_undock, "1 (default) will cause the driver to "
