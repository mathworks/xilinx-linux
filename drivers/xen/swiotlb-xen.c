--- conflicted
+++ resolved
@@ -429,14 +429,8 @@
  * After this call, reads by the cpu to the buffer are guaranteed to see
  * whatever the device wrote there.
  */
-<<<<<<< HEAD
-static void xen_unmap_single(struct device *hwdev, dma_addr_t dev_addr,
-			     size_t size, enum dma_data_direction dir,
-			     unsigned long attrs)
-=======
 static void xen_swiotlb_unmap_page(struct device *hwdev, dma_addr_t dev_addr,
 		size_t size, enum dma_data_direction dir, unsigned long attrs)
->>>>>>> 24b8d41d
 {
 	phys_addr_t paddr = xen_dma_to_phys(hwdev, dev_addr);
 
@@ -449,29 +443,9 @@
 			xen_dma_sync_for_cpu(hwdev, dev_addr, size, dir);
 	}
 
-<<<<<<< HEAD
-	if (dir != DMA_FROM_DEVICE)
-		return;
-
-	/*
-	 * phys_to_virt doesn't work with hihgmem page but we could
-	 * call dma_mark_clean() with hihgmem page here. However, we
-	 * are fine since dma_mark_clean() is null on POWERPC. We can
-	 * make dma_mark_clean() take a physical address if necessary.
-	 */
-	dma_mark_clean(phys_to_virt(paddr), size);
-}
-
-void xen_swiotlb_unmap_page(struct device *hwdev, dma_addr_t dev_addr,
-			    size_t size, enum dma_data_direction dir,
-			    unsigned long attrs)
-{
-	xen_unmap_single(hwdev, dev_addr, size, dir, attrs);
-=======
 	/* NOTE: We use dev_addr here, not paddr! */
 	if (is_xen_swiotlb_buffer(hwdev, dev_addr))
 		swiotlb_tbl_unmap_single(hwdev, paddr, size, size, dir, attrs);
->>>>>>> 24b8d41d
 }
 
 static void
@@ -491,40 +465,9 @@
 		swiotlb_tbl_sync_single(dev, paddr, size, dir, SYNC_FOR_CPU);
 }
 
-<<<<<<< HEAD
-void
-xen_swiotlb_sync_single_for_device(struct device *hwdev, dma_addr_t dev_addr,
-				   size_t size, enum dma_data_direction dir)
-{
-	xen_swiotlb_sync_single(hwdev, dev_addr, size, dir, SYNC_FOR_DEVICE);
-}
-EXPORT_SYMBOL_GPL(xen_swiotlb_sync_single_for_device);
-
-/*
- * Map a set of buffers described by scatterlist in streaming mode for DMA.
- * This is the scatter-gather version of the above xen_swiotlb_map_page
- * interface.  Here the scatter gather list elements are each tagged with the
- * appropriate dma address and length.  They are obtained via
- * sg_dma_{address,length}(SG).
- *
- * NOTE: An implementation may be able to use a smaller number of
- *       DMA address/length pairs than there are SG table elements.
- *       (for example via virtual mapping capabilities)
- *       The routine returns the number of addr/length pairs actually
- *       used, at most nents.
- *
- * Device ownership issues as mentioned above for xen_swiotlb_map_page are the
- * same here.
- */
-int
-xen_swiotlb_map_sg_attrs(struct device *hwdev, struct scatterlist *sgl,
-			 int nelems, enum dma_data_direction dir,
-			 unsigned long attrs)
-=======
 static void
 xen_swiotlb_sync_single_for_device(struct device *dev, dma_addr_t dma_addr,
 		size_t size, enum dma_data_direction dir)
->>>>>>> 24b8d41d
 {
 	phys_addr_t paddr = xen_dma_to_phys(dev, dma_addr);
 
@@ -543,16 +486,9 @@
  * Unmap a set of streaming mode DMA translations.  Again, cpu read rules
  * concerning calls here are the same as for swiotlb_unmap_page() above.
  */
-<<<<<<< HEAD
-void
-xen_swiotlb_unmap_sg_attrs(struct device *hwdev, struct scatterlist *sgl,
-			   int nelems, enum dma_data_direction dir,
-			   unsigned long attrs)
-=======
 static void
 xen_swiotlb_unmap_sg(struct device *hwdev, struct scatterlist *sgl, int nelems,
 		enum dma_data_direction dir, unsigned long attrs)
->>>>>>> 24b8d41d
 {
 	struct scatterlist *sg;
 	int i;
