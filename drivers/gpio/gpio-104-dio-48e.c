// SPDX-License-Identifier: GPL-2.0-only
/*
 * GPIO driver for the ACCES 104-DIO-48E series
 * Copyright (C) 2016 William Breathitt Gray
 *
<<<<<<< HEAD
 * This program is free software; you can redistribute it and/or modify
 * it under the terms of the GNU General Public License, version 2, as
 * published by the Free Software Foundation.
 *
 * This program is distributed in the hope that it will be useful, but
 * WITHOUT ANY WARRANTY; without even the implied warranty of
 * MERCHANTABILITY or FITNESS FOR A PARTICULAR PURPOSE.  See the GNU
 * General Public License for more details.
 *
=======
>>>>>>> 24b8d41d
 * This driver supports the following ACCES devices: 104-DIO-48E and
 * 104-DIO-24E.
 */
#include <linux/bitmap.h>
#include <linux/bitops.h>
#include <linux/device.h>
#include <linux/errno.h>
#include <linux/gpio/driver.h>
#include <linux/io.h>
#include <linux/ioport.h>
#include <linux/interrupt.h>
#include <linux/irqdesc.h>
#include <linux/isa.h>
#include <linux/kernel.h>
#include <linux/module.h>
#include <linux/moduleparam.h>
#include <linux/spinlock.h>

#define DIO48E_EXTENT 16
#define MAX_NUM_DIO48E max_num_isa_dev(DIO48E_EXTENT)

static unsigned int base[MAX_NUM_DIO48E];
static unsigned int num_dio48e;
<<<<<<< HEAD
module_param_array(base, uint, &num_dio48e, 0);
MODULE_PARM_DESC(base, "ACCES 104-DIO-48E base addresses");

static unsigned int irq[MAX_NUM_DIO48E];
module_param_array(irq, uint, NULL, 0);
=======
module_param_hw_array(base, uint, ioport, &num_dio48e, 0);
MODULE_PARM_DESC(base, "ACCES 104-DIO-48E base addresses");

static unsigned int irq[MAX_NUM_DIO48E];
module_param_hw_array(irq, uint, irq, NULL, 0);
>>>>>>> 24b8d41d
MODULE_PARM_DESC(irq, "ACCES 104-DIO-48E interrupt line numbers");

/**
 * struct dio48e_gpio - GPIO device private data structure
 * @chip:	instance of the gpio_chip
 * @io_state:	bit I/O state (whether bit is set to input or output)
 * @out_state:	output bits state
 * @control:	Control registers state
 * @lock:	synchronization lock to prevent I/O race conditions
 * @base:	base port address of the GPIO device
 * @irq_mask:	I/O bits affected by interrupts
 */
struct dio48e_gpio {
	struct gpio_chip chip;
	unsigned char io_state[6];
	unsigned char out_state[6];
	unsigned char control[2];
	raw_spinlock_t lock;
	unsigned base;
	unsigned char irq_mask;
};

static int dio48e_gpio_get_direction(struct gpio_chip *chip, unsigned offset)
{
	struct dio48e_gpio *const dio48egpio = gpiochip_get_data(chip);
	const unsigned port = offset / 8;
	const unsigned mask = BIT(offset % 8);

	if (dio48egpio->io_state[port] & mask)
		return  GPIO_LINE_DIRECTION_IN;

	return GPIO_LINE_DIRECTION_OUT;
}

static int dio48e_gpio_direction_input(struct gpio_chip *chip, unsigned offset)
{
	struct dio48e_gpio *const dio48egpio = gpiochip_get_data(chip);
	const unsigned io_port = offset / 8;
	const unsigned int control_port = io_port / 3;
	const unsigned control_addr = dio48egpio->base + 3 + control_port*4;
	unsigned long flags;
	unsigned control;

	raw_spin_lock_irqsave(&dio48egpio->lock, flags);

	/* Check if configuring Port C */
	if (io_port == 2 || io_port == 5) {
		/* Port C can be configured by nibble */
		if (offset % 8 > 3) {
			dio48egpio->io_state[io_port] |= 0xF0;
			dio48egpio->control[control_port] |= BIT(3);
		} else {
			dio48egpio->io_state[io_port] |= 0x0F;
			dio48egpio->control[control_port] |= BIT(0);
		}
	} else {
		dio48egpio->io_state[io_port] |= 0xFF;
		if (io_port == 0 || io_port == 3)
			dio48egpio->control[control_port] |= BIT(4);
		else
			dio48egpio->control[control_port] |= BIT(1);
	}

	control = BIT(7) | dio48egpio->control[control_port];
	outb(control, control_addr);
	control &= ~BIT(7);
	outb(control, control_addr);

	raw_spin_unlock_irqrestore(&dio48egpio->lock, flags);

	return 0;
}

static int dio48e_gpio_direction_output(struct gpio_chip *chip, unsigned offset,
	int value)
{
	struct dio48e_gpio *const dio48egpio = gpiochip_get_data(chip);
	const unsigned io_port = offset / 8;
	const unsigned int control_port = io_port / 3;
	const unsigned mask = BIT(offset % 8);
	const unsigned control_addr = dio48egpio->base + 3 + control_port*4;
	const unsigned out_port = (io_port > 2) ? io_port + 1 : io_port;
	unsigned long flags;
	unsigned control;

	raw_spin_lock_irqsave(&dio48egpio->lock, flags);

	/* Check if configuring Port C */
	if (io_port == 2 || io_port == 5) {
		/* Port C can be configured by nibble */
		if (offset % 8 > 3) {
			dio48egpio->io_state[io_port] &= 0x0F;
			dio48egpio->control[control_port] &= ~BIT(3);
		} else {
			dio48egpio->io_state[io_port] &= 0xF0;
			dio48egpio->control[control_port] &= ~BIT(0);
		}
	} else {
		dio48egpio->io_state[io_port] &= 0x00;
		if (io_port == 0 || io_port == 3)
			dio48egpio->control[control_port] &= ~BIT(4);
		else
			dio48egpio->control[control_port] &= ~BIT(1);
	}

	if (value)
		dio48egpio->out_state[io_port] |= mask;
	else
		dio48egpio->out_state[io_port] &= ~mask;

	control = BIT(7) | dio48egpio->control[control_port];
	outb(control, control_addr);

	outb(dio48egpio->out_state[io_port], dio48egpio->base + out_port);

	control &= ~BIT(7);
	outb(control, control_addr);

	raw_spin_unlock_irqrestore(&dio48egpio->lock, flags);

	return 0;
}

static int dio48e_gpio_get(struct gpio_chip *chip, unsigned offset)
{
	struct dio48e_gpio *const dio48egpio = gpiochip_get_data(chip);
	const unsigned port = offset / 8;
	const unsigned mask = BIT(offset % 8);
	const unsigned in_port = (port > 2) ? port + 1 : port;
	unsigned long flags;
	unsigned port_state;

	raw_spin_lock_irqsave(&dio48egpio->lock, flags);

	/* ensure that GPIO is set for input */
	if (!(dio48egpio->io_state[port] & mask)) {
		raw_spin_unlock_irqrestore(&dio48egpio->lock, flags);
		return -EINVAL;
	}

	port_state = inb(dio48egpio->base + in_port);

	raw_spin_unlock_irqrestore(&dio48egpio->lock, flags);

	return !!(port_state & mask);
}

static const size_t ports[] = { 0, 1, 2, 4, 5, 6 };

static int dio48e_gpio_get_multiple(struct gpio_chip *chip, unsigned long *mask,
	unsigned long *bits)
{
	struct dio48e_gpio *const dio48egpio = gpiochip_get_data(chip);
	unsigned long offset;
	unsigned long gpio_mask;
	unsigned int port_addr;
	unsigned long port_state;

	/* clear bits array to a clean slate */
	bitmap_zero(bits, chip->ngpio);

	for_each_set_clump8(offset, gpio_mask, mask, ARRAY_SIZE(ports) * 8) {
		port_addr = dio48egpio->base + ports[offset / 8];
		port_state = inb(port_addr) & gpio_mask;

		bitmap_set_value8(bits, port_state, offset);
	}

	return 0;
}

static void dio48e_gpio_set(struct gpio_chip *chip, unsigned offset, int value)
{
	struct dio48e_gpio *const dio48egpio = gpiochip_get_data(chip);
	const unsigned port = offset / 8;
	const unsigned mask = BIT(offset % 8);
	const unsigned out_port = (port > 2) ? port + 1 : port;
	unsigned long flags;

	raw_spin_lock_irqsave(&dio48egpio->lock, flags);

	if (value)
		dio48egpio->out_state[port] |= mask;
	else
		dio48egpio->out_state[port] &= ~mask;

	outb(dio48egpio->out_state[port], dio48egpio->base + out_port);

	raw_spin_unlock_irqrestore(&dio48egpio->lock, flags);
}

static void dio48e_gpio_set_multiple(struct gpio_chip *chip,
	unsigned long *mask, unsigned long *bits)
{
	struct dio48e_gpio *const dio48egpio = gpiochip_get_data(chip);
	unsigned long offset;
	unsigned long gpio_mask;
	size_t index;
	unsigned int port_addr;
	unsigned long bitmask;
	unsigned long flags;

	for_each_set_clump8(offset, gpio_mask, mask, ARRAY_SIZE(ports) * 8) {
		index = offset / 8;
		port_addr = dio48egpio->base + ports[index];

		bitmask = bitmap_get_value8(bits, offset) & gpio_mask;

		raw_spin_lock_irqsave(&dio48egpio->lock, flags);

		/* update output state data and set device gpio register */
		dio48egpio->out_state[index] &= ~gpio_mask;
		dio48egpio->out_state[index] |= bitmask;
		outb(dio48egpio->out_state[index], port_addr);

		raw_spin_unlock_irqrestore(&dio48egpio->lock, flags);
	}
}

static void dio48e_irq_ack(struct irq_data *data)
{
}

static void dio48e_irq_mask(struct irq_data *data)
{
	struct gpio_chip *chip = irq_data_get_irq_chip_data(data);
	struct dio48e_gpio *const dio48egpio = gpiochip_get_data(chip);
	const unsigned long offset = irqd_to_hwirq(data);
	unsigned long flags;

	/* only bit 3 on each respective Port C supports interrupts */
	if (offset != 19 && offset != 43)
		return;

	raw_spin_lock_irqsave(&dio48egpio->lock, flags);

	if (offset == 19)
		dio48egpio->irq_mask &= ~BIT(0);
	else
		dio48egpio->irq_mask &= ~BIT(1);

	if (!dio48egpio->irq_mask)
		/* disable interrupts */
		inb(dio48egpio->base + 0xB);

	raw_spin_unlock_irqrestore(&dio48egpio->lock, flags);
}

static void dio48e_irq_unmask(struct irq_data *data)
{
	struct gpio_chip *chip = irq_data_get_irq_chip_data(data);
	struct dio48e_gpio *const dio48egpio = gpiochip_get_data(chip);
	const unsigned long offset = irqd_to_hwirq(data);
	unsigned long flags;

	/* only bit 3 on each respective Port C supports interrupts */
	if (offset != 19 && offset != 43)
		return;

	raw_spin_lock_irqsave(&dio48egpio->lock, flags);

	if (!dio48egpio->irq_mask) {
		/* enable interrupts */
		outb(0x00, dio48egpio->base + 0xF);
		outb(0x00, dio48egpio->base + 0xB);
	}

	if (offset == 19)
		dio48egpio->irq_mask |= BIT(0);
	else
		dio48egpio->irq_mask |= BIT(1);

	raw_spin_unlock_irqrestore(&dio48egpio->lock, flags);
}

static int dio48e_irq_set_type(struct irq_data *data, unsigned flow_type)
{
	const unsigned long offset = irqd_to_hwirq(data);

	/* only bit 3 on each respective Port C supports interrupts */
	if (offset != 19 && offset != 43)
		return -EINVAL;

	if (flow_type != IRQ_TYPE_NONE && flow_type != IRQ_TYPE_EDGE_RISING)
		return -EINVAL;

	return 0;
}

static struct irq_chip dio48e_irqchip = {
	.name = "104-dio-48e",
	.irq_ack = dio48e_irq_ack,
	.irq_mask = dio48e_irq_mask,
	.irq_unmask = dio48e_irq_unmask,
	.irq_set_type = dio48e_irq_set_type
};

static irqreturn_t dio48e_irq_handler(int irq, void *dev_id)
{
	struct dio48e_gpio *const dio48egpio = dev_id;
	struct gpio_chip *const chip = &dio48egpio->chip;
	const unsigned long irq_mask = dio48egpio->irq_mask;
	unsigned long gpio;

	for_each_set_bit(gpio, &irq_mask, 2)
		generic_handle_irq(irq_find_mapping(chip->irq.domain,
			19 + gpio*24));

	raw_spin_lock(&dio48egpio->lock);

	outb(0x00, dio48egpio->base + 0xF);

	raw_spin_unlock(&dio48egpio->lock);

	return IRQ_HANDLED;
}

<<<<<<< HEAD
=======
#define DIO48E_NGPIO 48
static const char *dio48e_names[DIO48E_NGPIO] = {
	"PPI Group 0 Port A 0", "PPI Group 0 Port A 1", "PPI Group 0 Port A 2",
	"PPI Group 0 Port A 3", "PPI Group 0 Port A 4", "PPI Group 0 Port A 5",
	"PPI Group 0 Port A 6", "PPI Group 0 Port A 7",	"PPI Group 0 Port B 0",
	"PPI Group 0 Port B 1", "PPI Group 0 Port B 2", "PPI Group 0 Port B 3",
	"PPI Group 0 Port B 4", "PPI Group 0 Port B 5", "PPI Group 0 Port B 6",
	"PPI Group 0 Port B 7", "PPI Group 0 Port C 0", "PPI Group 0 Port C 1",
	"PPI Group 0 Port C 2", "PPI Group 0 Port C 3", "PPI Group 0 Port C 4",
	"PPI Group 0 Port C 5", "PPI Group 0 Port C 6", "PPI Group 0 Port C 7",
	"PPI Group 1 Port A 0", "PPI Group 1 Port A 1", "PPI Group 1 Port A 2",
	"PPI Group 1 Port A 3", "PPI Group 1 Port A 4", "PPI Group 1 Port A 5",
	"PPI Group 1 Port A 6", "PPI Group 1 Port A 7",	"PPI Group 1 Port B 0",
	"PPI Group 1 Port B 1", "PPI Group 1 Port B 2", "PPI Group 1 Port B 3",
	"PPI Group 1 Port B 4", "PPI Group 1 Port B 5", "PPI Group 1 Port B 6",
	"PPI Group 1 Port B 7", "PPI Group 1 Port C 0", "PPI Group 1 Port C 1",
	"PPI Group 1 Port C 2", "PPI Group 1 Port C 3", "PPI Group 1 Port C 4",
	"PPI Group 1 Port C 5", "PPI Group 1 Port C 6", "PPI Group 1 Port C 7"
};

static int dio48e_irq_init_hw(struct gpio_chip *gc)
{
	struct dio48e_gpio *const dio48egpio = gpiochip_get_data(gc);

	/* Disable IRQ by default */
	inb(dio48egpio->base + 0xB);

	return 0;
}

>>>>>>> 24b8d41d
static int dio48e_probe(struct device *dev, unsigned int id)
{
	struct dio48e_gpio *dio48egpio;
	const char *const name = dev_name(dev);
	struct gpio_irq_chip *girq;
	int err;

	dio48egpio = devm_kzalloc(dev, sizeof(*dio48egpio), GFP_KERNEL);
	if (!dio48egpio)
		return -ENOMEM;

	if (!devm_request_region(dev, base[id], DIO48E_EXTENT, name)) {
		dev_err(dev, "Unable to lock port addresses (0x%X-0x%X)\n",
			base[id], base[id] + DIO48E_EXTENT);
		return -EBUSY;
	}

	dio48egpio->chip.label = name;
	dio48egpio->chip.parent = dev;
	dio48egpio->chip.owner = THIS_MODULE;
	dio48egpio->chip.base = -1;
	dio48egpio->chip.ngpio = DIO48E_NGPIO;
	dio48egpio->chip.names = dio48e_names;
	dio48egpio->chip.get_direction = dio48e_gpio_get_direction;
	dio48egpio->chip.direction_input = dio48e_gpio_direction_input;
	dio48egpio->chip.direction_output = dio48e_gpio_direction_output;
	dio48egpio->chip.get = dio48e_gpio_get;
	dio48egpio->chip.get_multiple = dio48e_gpio_get_multiple;
	dio48egpio->chip.set = dio48e_gpio_set;
<<<<<<< HEAD
	dio48egpio->base = base[id];
	dio48egpio->irq = irq[id];
=======
	dio48egpio->chip.set_multiple = dio48e_gpio_set_multiple;
	dio48egpio->base = base[id];
>>>>>>> 24b8d41d

	girq = &dio48egpio->chip.irq;
	girq->chip = &dio48e_irqchip;
	/* This will let us handle the parent IRQ in the driver */
	girq->parent_handler = NULL;
	girq->num_parents = 0;
	girq->parents = NULL;
	girq->default_type = IRQ_TYPE_NONE;
	girq->handler = handle_edge_irq;
	girq->init_hw = dio48e_irq_init_hw;

	raw_spin_lock_init(&dio48egpio->lock);

	/* initialize all GPIO as output */
	outb(0x80, base[id] + 3);
	outb(0x00, base[id]);
	outb(0x00, base[id] + 1);
	outb(0x00, base[id] + 2);
	outb(0x00, base[id] + 3);
	outb(0x80, base[id] + 7);
	outb(0x00, base[id] + 4);
	outb(0x00, base[id] + 5);
	outb(0x00, base[id] + 6);
	outb(0x00, base[id] + 7);

	err = devm_gpiochip_add_data(dev, &dio48egpio->chip, dio48egpio);
	if (err) {
		dev_err(dev, "GPIO registering failed (%d)\n", err);
		return err;
	}

<<<<<<< HEAD
	/* initialize all GPIO as output */
	outb(0x80, base[id] + 3);
	outb(0x00, base[id]);
	outb(0x00, base[id] + 1);
	outb(0x00, base[id] + 2);
	outb(0x00, base[id] + 3);
	outb(0x80, base[id] + 7);
	outb(0x00, base[id] + 4);
	outb(0x00, base[id] + 5);
	outb(0x00, base[id] + 6);
	outb(0x00, base[id] + 7);

	/* disable IRQ by default */
	inb(base[id] + 0xB);

	err = gpiochip_irqchip_add(&dio48egpio->chip, &dio48e_irqchip, 0,
		handle_edge_irq, IRQ_TYPE_NONE);
	if (err) {
		dev_err(dev, "Could not add irqchip (%d)\n", err);
		goto err_gpiochip_remove;
	}

	err = request_irq(irq[id], dio48e_irq_handler, 0, name, dio48egpio);
=======
	err = devm_request_irq(dev, irq[id], dio48e_irq_handler, 0, name,
		dio48egpio);
>>>>>>> 24b8d41d
	if (err) {
		dev_err(dev, "IRQ handler registering failed (%d)\n", err);
		return err;
	}

	return 0;
<<<<<<< HEAD

err_gpiochip_remove:
	gpiochip_remove(&dio48egpio->chip);
	return err;
}

static int dio48e_remove(struct device *dev, unsigned int id)
{
	struct dio48e_gpio *const dio48egpio = dev_get_drvdata(dev);

	free_irq(dio48egpio->irq, dio48egpio);
	gpiochip_remove(&dio48egpio->chip);

	return 0;
=======
>>>>>>> 24b8d41d
}

static struct isa_driver dio48e_driver = {
	.probe = dio48e_probe,
	.driver = {
		.name = "104-dio-48e"
	},
};
module_isa_driver(dio48e_driver, num_dio48e);

MODULE_AUTHOR("William Breathitt Gray <vilhelm.gray@gmail.com>");
MODULE_DESCRIPTION("ACCES 104-DIO-48E GPIO driver");
MODULE_LICENSE("GPL v2");<|MERGE_RESOLUTION|>--- conflicted
+++ resolved
@@ -3,18 +3,6 @@
  * GPIO driver for the ACCES 104-DIO-48E series
  * Copyright (C) 2016 William Breathitt Gray
  *
-<<<<<<< HEAD
- * This program is free software; you can redistribute it and/or modify
- * it under the terms of the GNU General Public License, version 2, as
- * published by the Free Software Foundation.
- *
- * This program is distributed in the hope that it will be useful, but
- * WITHOUT ANY WARRANTY; without even the implied warranty of
- * MERCHANTABILITY or FITNESS FOR A PARTICULAR PURPOSE.  See the GNU
- * General Public License for more details.
- *
-=======
->>>>>>> 24b8d41d
  * This driver supports the following ACCES devices: 104-DIO-48E and
  * 104-DIO-24E.
  */
@@ -38,19 +26,11 @@
 
 static unsigned int base[MAX_NUM_DIO48E];
 static unsigned int num_dio48e;
-<<<<<<< HEAD
-module_param_array(base, uint, &num_dio48e, 0);
-MODULE_PARM_DESC(base, "ACCES 104-DIO-48E base addresses");
-
-static unsigned int irq[MAX_NUM_DIO48E];
-module_param_array(irq, uint, NULL, 0);
-=======
 module_param_hw_array(base, uint, ioport, &num_dio48e, 0);
 MODULE_PARM_DESC(base, "ACCES 104-DIO-48E base addresses");
 
 static unsigned int irq[MAX_NUM_DIO48E];
 module_param_hw_array(irq, uint, irq, NULL, 0);
->>>>>>> 24b8d41d
 MODULE_PARM_DESC(irq, "ACCES 104-DIO-48E interrupt line numbers");
 
 /**
@@ -368,8 +348,6 @@
 	return IRQ_HANDLED;
 }
 
-<<<<<<< HEAD
-=======
 #define DIO48E_NGPIO 48
 static const char *dio48e_names[DIO48E_NGPIO] = {
 	"PPI Group 0 Port A 0", "PPI Group 0 Port A 1", "PPI Group 0 Port A 2",
@@ -400,7 +378,6 @@
 	return 0;
 }
 
->>>>>>> 24b8d41d
 static int dio48e_probe(struct device *dev, unsigned int id)
 {
 	struct dio48e_gpio *dio48egpio;
@@ -430,13 +407,8 @@
 	dio48egpio->chip.get = dio48e_gpio_get;
 	dio48egpio->chip.get_multiple = dio48e_gpio_get_multiple;
 	dio48egpio->chip.set = dio48e_gpio_set;
-<<<<<<< HEAD
-	dio48egpio->base = base[id];
-	dio48egpio->irq = irq[id];
-=======
 	dio48egpio->chip.set_multiple = dio48e_gpio_set_multiple;
 	dio48egpio->base = base[id];
->>>>>>> 24b8d41d
 
 	girq = &dio48egpio->chip.irq;
 	girq->chip = &dio48e_irqchip;
@@ -468,57 +440,14 @@
 		return err;
 	}
 
-<<<<<<< HEAD
-	/* initialize all GPIO as output */
-	outb(0x80, base[id] + 3);
-	outb(0x00, base[id]);
-	outb(0x00, base[id] + 1);
-	outb(0x00, base[id] + 2);
-	outb(0x00, base[id] + 3);
-	outb(0x80, base[id] + 7);
-	outb(0x00, base[id] + 4);
-	outb(0x00, base[id] + 5);
-	outb(0x00, base[id] + 6);
-	outb(0x00, base[id] + 7);
-
-	/* disable IRQ by default */
-	inb(base[id] + 0xB);
-
-	err = gpiochip_irqchip_add(&dio48egpio->chip, &dio48e_irqchip, 0,
-		handle_edge_irq, IRQ_TYPE_NONE);
-	if (err) {
-		dev_err(dev, "Could not add irqchip (%d)\n", err);
-		goto err_gpiochip_remove;
-	}
-
-	err = request_irq(irq[id], dio48e_irq_handler, 0, name, dio48egpio);
-=======
 	err = devm_request_irq(dev, irq[id], dio48e_irq_handler, 0, name,
 		dio48egpio);
->>>>>>> 24b8d41d
 	if (err) {
 		dev_err(dev, "IRQ handler registering failed (%d)\n", err);
 		return err;
 	}
 
 	return 0;
-<<<<<<< HEAD
-
-err_gpiochip_remove:
-	gpiochip_remove(&dio48egpio->chip);
-	return err;
-}
-
-static int dio48e_remove(struct device *dev, unsigned int id)
-{
-	struct dio48e_gpio *const dio48egpio = dev_get_drvdata(dev);
-
-	free_irq(dio48egpio->irq, dio48egpio);
-	gpiochip_remove(&dio48egpio->chip);
-
-	return 0;
-=======
->>>>>>> 24b8d41d
 }
 
 static struct isa_driver dio48e_driver = {
