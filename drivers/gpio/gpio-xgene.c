--- conflicted
+++ resolved
@@ -80,14 +80,10 @@
 	bank_offset = GPIO_SET_DR_OFFSET + GPIO_BANK_OFFSET(offset);
 	bit_offset = GPIO_BIT_OFFSET(offset);
 
-<<<<<<< HEAD
-	return !!(ioread32(chip->base + bank_offset) & BIT(bit_offset));
-=======
 	if (ioread32(chip->base + bank_offset) & BIT(bit_offset))
 		return GPIO_LINE_DIRECTION_IN;
 
 	return GPIO_LINE_DIRECTION_OUT;
->>>>>>> 24b8d41d
 }
 
 static int xgene_gpio_dir_in(struct gpio_chip *gc, unsigned int offset)
@@ -215,11 +211,7 @@
 		.name = "xgene-gpio",
 		.of_match_table = xgene_gpio_of_match,
 		.acpi_match_table = ACPI_PTR(xgene_gpio_acpi_match),
-<<<<<<< HEAD
-		.pm     = XGENE_GPIO_PM_OPS,
-=======
 		.pm     = &xgene_gpio_pm,
->>>>>>> 24b8d41d
 	},
 	.probe = xgene_gpio_probe,
 };
