--- conflicted
+++ resolved
@@ -1843,8 +1843,6 @@
 	return call_poll_locked(file, wait, le->gdev, lineevent_poll_unlocked);
 }
 
-<<<<<<< HEAD
-=======
 static int lineevent_unregistered_notify(struct notifier_block *nb,
 					 unsigned long action, void *data)
 {
@@ -1856,7 +1854,6 @@
 	return NOTIFY_OK;
 }
 
->>>>>>> e475cc1c
 struct compat_gpioeevent_data {
 	compat_u64	timestamp;
 	u32		id;
@@ -2559,8 +2556,6 @@
 	return NOTIFY_OK;
 }
 
-<<<<<<< HEAD
-=======
 static int gpio_device_unregistered_notify(struct notifier_block *nb,
 					   unsigned long action, void *data)
 {
@@ -2573,7 +2568,6 @@
 	return NOTIFY_OK;
 }
 
->>>>>>> e475cc1c
 static __poll_t lineinfo_watch_poll_unlocked(struct file *file,
 					     struct poll_table_struct *pollt)
 {
@@ -2743,8 +2737,6 @@
 
 	up_read(&gdev->sem);
 
-	up_read(&gdev->sem);
-
 	return ret;
 
 out_unregister_device_notifier:
