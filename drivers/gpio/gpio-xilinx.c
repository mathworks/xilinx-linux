--- conflicted
+++ resolved
@@ -17,20 +17,32 @@
 #include <linux/errno.h>
 #include <linux/module.h>
 #include <linux/of_device.h>
+#include <linux/of_irq.h>
 #include <linux/of_platform.h>
 #include <linux/of_gpio.h>
+#include <linux/interrupt.h>
 #include <linux/io.h>
+#include <linux/irq.h>
+#include <linux/irqchip/chained_irq.h>
+#include <linux/irqdomain.h>
 #include <linux/gpio.h>
 #include <linux/slab.h>
+#include <linux/pm_runtime.h>
+#include <linux/clk.h>
 
 /* Register Offset Definitions */
-#define XGPIO_DATA_OFFSET   (0x0)	/* Data register  */
-#define XGPIO_TRI_OFFSET    (0x4)	/* I/O direction register  */
+#define XGPIO_DATA_OFFSET	0x0 /* Data register */
+#define XGPIO_TRI_OFFSET	0x4 /* I/O direction register */
+#define XGPIO_GIER_OFFSET	0x11c /* Global Interrupt Enable */
+#define XGPIO_GIER_IE		BIT(31)
+
+#define XGPIO_IPISR_OFFSET	0x120 /* IP Interrupt Status */
+#define XGPIO_IPIER_OFFSET	0x128 /* IP Interrupt Enable */
 
 #define XGPIO_CHANNEL_OFFSET	0x8
 
 /* Read/Write access to the GPIO registers */
-#if defined(CONFIG_ARCH_ZYNQ) || defined(CONFIG_X86)
+#if defined(CONFIG_ARCH_ZYNQ) || defined(CONFIG_ARM64)
 # define xgpio_readreg(offset)		readl(offset)
 # define xgpio_writereg(offset, val)	writel(val, offset)
 #else
@@ -41,26 +53,18 @@
 /**
  * struct xgpio_instance - Stores information about GPIO device
  * @mmchip: OF GPIO chip for memory mapped banks
- * @gpio_width: GPIO width for every channel
  * @gpio_state: GPIO state shadow register
  * @gpio_dir: GPIO direction shadow register
-<<<<<<< HEAD
-=======
  * @offset: GPIO channel offset
  * @irq_base: GPIO channel irq base address
  * @irq_enable: GPIO irq enable/disable bitfield
  * @no_init: No intitialisation at probe
->>>>>>> c0c2a76a
  * @gpio_lock: Lock used for synchronization
+ * @irq_domain: irq_domain of the controller
+ * @clk: clock resource for this driver
  */
 struct xgpio_instance {
 	struct of_mm_gpio_chip mmchip;
-<<<<<<< HEAD
-	unsigned int gpio_width[2];
-	u32 gpio_state[2];
-	u32 gpio_dir[2];
-	spinlock_t gpio_lock[2];
-=======
 	u32 gpio_state;
 	u32 gpio_dir;
 	u32 offset;
@@ -70,32 +74,7 @@
 	spinlock_t gpio_lock;
 	struct irq_domain *irq_domain;
 	struct clk *clk;
->>>>>>> c0c2a76a
 };
-
-static inline int xgpio_index(struct xgpio_instance *chip, int gpio)
-{
-	if (gpio >= chip->gpio_width[0])
-		return 1;
-
-	return 0;
-}
-
-static inline int xgpio_regoffset(struct xgpio_instance *chip, int gpio)
-{
-	if (xgpio_index(chip, gpio))
-		return XGPIO_CHANNEL_OFFSET;
-
-	return 0;
-}
-
-static inline int xgpio_offset(struct xgpio_instance *chip, int gpio)
-{
-	if (xgpio_index(chip, gpio))
-		return gpio - chip->gpio_width[0];
-
-	return gpio;
-}
 
 /**
  * xgpio_get - Read the specified signal of the GPIO device.
@@ -111,13 +90,12 @@
 static int xgpio_get(struct gpio_chip *gc, unsigned int gpio)
 {
 	struct of_mm_gpio_chip *mm_gc = to_of_mm_gpio_chip(gc);
-	struct xgpio_instance *chip = gpiochip_get_data(gc);
-	u32 val;
-
-	val = xgpio_readreg(mm_gc->regs + XGPIO_DATA_OFFSET +
-			    xgpio_regoffset(chip, gpio));
-
-	return !!(val & BIT(xgpio_offset(chip, gpio)));
+	struct xgpio_instance *chip =
+	    container_of(mm_gc, struct xgpio_instance, mmchip);
+
+	void __iomem *regs = mm_gc->regs + chip->offset;
+
+	return !!(xgpio_readreg(regs + XGPIO_DATA_OFFSET) & BIT(gpio));
 }
 
 /**
@@ -133,22 +111,22 @@
 {
 	unsigned long flags;
 	struct of_mm_gpio_chip *mm_gc = to_of_mm_gpio_chip(gc);
-	struct xgpio_instance *chip = gpiochip_get_data(gc);
-	int index =  xgpio_index(chip, gpio);
-	int offset =  xgpio_offset(chip, gpio);
-
-	spin_lock_irqsave(&chip->gpio_lock[index], flags);
+	struct xgpio_instance *chip =
+	    container_of(mm_gc, struct xgpio_instance, mmchip);
+	void __iomem *regs = mm_gc->regs;
+
+	spin_lock_irqsave(&chip->gpio_lock, flags);
 
 	/* Write to GPIO signal and set its direction to output */
 	if (val)
-		chip->gpio_state[index] |= BIT(offset);
+		chip->gpio_state |= BIT(gpio);
 	else
-		chip->gpio_state[index] &= ~BIT(offset);
-
-	xgpio_writereg(mm_gc->regs + XGPIO_DATA_OFFSET +
-		       xgpio_regoffset(chip, gpio), chip->gpio_state[index]);
-
-	spin_unlock_irqrestore(&chip->gpio_lock[index], flags);
+		chip->gpio_state &= ~BIT(gpio);
+
+	xgpio_writereg(regs + chip->offset + XGPIO_DATA_OFFSET,
+							 chip->gpio_state);
+
+	spin_unlock_irqrestore(&chip->gpio_lock, flags);
 }
 
 /**
@@ -165,37 +143,29 @@
 {
 	unsigned long flags;
 	struct of_mm_gpio_chip *mm_gc = to_of_mm_gpio_chip(gc);
-	struct xgpio_instance *chip = gpiochip_get_data(gc);
-	int index = xgpio_index(chip, 0);
-	int offset, i;
-
-	spin_lock_irqsave(&chip->gpio_lock[index], flags);
+	struct xgpio_instance *chip =
+	    container_of(mm_gc, struct xgpio_instance, mmchip);
+	void __iomem *regs = mm_gc->regs;
+	int i;
+
+	spin_lock_irqsave(&chip->gpio_lock, flags);
 
 	/* Write to GPIO signals */
 	for (i = 0; i < gc->ngpio; i++) {
 		if (*mask == 0)
 			break;
-		if (index !=  xgpio_index(chip, i)) {
-			xgpio_writereg(mm_gc->regs + XGPIO_DATA_OFFSET +
-				       xgpio_regoffset(chip, i),
-				       chip->gpio_state[index]);
-			spin_unlock_irqrestore(&chip->gpio_lock[index], flags);
-			index =  xgpio_index(chip, i);
-			spin_lock_irqsave(&chip->gpio_lock[index], flags);
+		if (__test_and_clear_bit(i, mask)) {
+			if (test_bit(i, bits))
+				chip->gpio_state |= BIT(i);
+			else
+				chip->gpio_state &= ~BIT(i);
 		}
-		if (__test_and_clear_bit(i, mask)) {
-			offset =  xgpio_offset(chip, i);
-			if (test_bit(i, bits))
-				chip->gpio_state[index] |= BIT(offset);
-			else
-				chip->gpio_state[index] &= ~BIT(offset);
-		}
-	}
-
-	xgpio_writereg(mm_gc->regs + XGPIO_DATA_OFFSET +
-		       xgpio_regoffset(chip, i), chip->gpio_state[index]);
-
-	spin_unlock_irqrestore(&chip->gpio_lock[index], flags);
+	}
+
+	xgpio_writereg(regs + chip->offset + XGPIO_DATA_OFFSET,
+		       chip->gpio_state);
+
+	spin_unlock_irqrestore(&chip->gpio_lock, flags);
 }
 
 /**
@@ -203,6 +173,8 @@
  * @gc:     Pointer to gpio_chip device structure.
  * @gpio:   GPIO signal number.
  *
+ * This function sets the direction of specified GPIO signal as input.
+ *
  * Return:
  * 0 - if direction of GPIO signals is set as input
  * otherwise it returns negative error value.
@@ -211,18 +183,17 @@
 {
 	unsigned long flags;
 	struct of_mm_gpio_chip *mm_gc = to_of_mm_gpio_chip(gc);
-	struct xgpio_instance *chip = gpiochip_get_data(gc);
-	int index =  xgpio_index(chip, gpio);
-	int offset =  xgpio_offset(chip, gpio);
-
-	spin_lock_irqsave(&chip->gpio_lock[index], flags);
+	struct xgpio_instance *chip =
+	    container_of(mm_gc, struct xgpio_instance, mmchip);
+	void __iomem *regs = mm_gc->regs;
+
+	spin_lock_irqsave(&chip->gpio_lock, flags);
 
 	/* Set the GPIO bit in shadow register and set direction as input */
-	chip->gpio_dir[index] |= BIT(offset);
-	xgpio_writereg(mm_gc->regs + XGPIO_TRI_OFFSET +
-		       xgpio_regoffset(chip, gpio), chip->gpio_dir[index]);
-
-	spin_unlock_irqrestore(&chip->gpio_lock[index], flags);
+	chip->gpio_dir |= BIT(gpio);
+	xgpio_writereg(regs + chip->offset + XGPIO_TRI_OFFSET, chip->gpio_dir);
+
+	spin_unlock_irqrestore(&chip->gpio_lock, flags);
 
 	return 0;
 }
@@ -243,26 +214,25 @@
 {
 	unsigned long flags;
 	struct of_mm_gpio_chip *mm_gc = to_of_mm_gpio_chip(gc);
-	struct xgpio_instance *chip = gpiochip_get_data(gc);
-	int index =  xgpio_index(chip, gpio);
-	int offset =  xgpio_offset(chip, gpio);
-
-	spin_lock_irqsave(&chip->gpio_lock[index], flags);
+	struct xgpio_instance *chip =
+	    container_of(mm_gc, struct xgpio_instance, mmchip);
+	void __iomem *regs = mm_gc->regs;
+
+	spin_lock_irqsave(&chip->gpio_lock, flags);
 
 	/* Write state of GPIO signal */
 	if (val)
-		chip->gpio_state[index] |= BIT(offset);
+		chip->gpio_state |= BIT(gpio);
 	else
-		chip->gpio_state[index] &= ~BIT(offset);
-	xgpio_writereg(mm_gc->regs + XGPIO_DATA_OFFSET +
-			xgpio_regoffset(chip, gpio), chip->gpio_state[index]);
+		chip->gpio_state &= ~BIT(gpio);
+	xgpio_writereg(regs + chip->offset + XGPIO_DATA_OFFSET,
+		       chip->gpio_state);
 
 	/* Clear the GPIO bit in shadow register and set direction as output */
-	chip->gpio_dir[index] &= ~BIT(offset);
-	xgpio_writereg(mm_gc->regs + XGPIO_TRI_OFFSET +
-			xgpio_regoffset(chip, gpio), chip->gpio_dir[index]);
-
-	spin_unlock_irqrestore(&chip->gpio_lock[index], flags);
+	chip->gpio_dir &= ~BIT(gpio);
+	xgpio_writereg(regs + chip->offset + XGPIO_TRI_OFFSET, chip->gpio_dir);
+
+	spin_unlock_irqrestore(&chip->gpio_lock, flags);
 
 	return 0;
 }
@@ -274,9 +244,6 @@
 static void xgpio_save_regs(struct of_mm_gpio_chip *mm_gc)
 {
 	struct xgpio_instance *chip =
-<<<<<<< HEAD
-		container_of(mm_gc, struct xgpio_instance, mmchip);
-=======
 	    container_of(mm_gc, struct xgpio_instance, mmchip);
 	if (chip->no_init) {
 		chip->gpio_state = xgpio_readreg(mm_gc->regs +
@@ -398,19 +365,197 @@
 	/* Only rising edge case is supported now */
 	if (type == IRQ_TYPE_EDGE_RISING)
 		return 0;
->>>>>>> c0c2a76a
-
-	xgpio_writereg(mm_gc->regs + XGPIO_DATA_OFFSET,	chip->gpio_state[0]);
-	xgpio_writereg(mm_gc->regs + XGPIO_TRI_OFFSET, chip->gpio_dir[0]);
-
-	if (!chip->gpio_width[1])
-		return;
-
-	xgpio_writereg(mm_gc->regs + XGPIO_DATA_OFFSET + XGPIO_CHANNEL_OFFSET,
-		       chip->gpio_state[1]);
-	xgpio_writereg(mm_gc->regs + XGPIO_TRI_OFFSET + XGPIO_CHANNEL_OFFSET,
-		       chip->gpio_dir[1]);
-}
+
+	return -EINVAL;
+}
+
+/* irq chip descriptor */
+static struct irq_chip xgpio_irqchip = {
+	.name		= "xgpio",
+	.irq_mask	= xgpio_irq_mask,
+	.irq_unmask	= xgpio_irq_unmask,
+	.irq_set_type	= xgpio_set_irq_type,
+};
+
+/**
+ * xgpio_to_irq - Find out gpio to Linux irq mapping
+ * @gc: Pointer to gpio_chip device structure.
+ * @offset: Gpio pin offset
+ *
+ * Return:
+ * irq number otherwise -EINVAL
+ */
+static int xgpio_to_irq(struct gpio_chip *gc, unsigned int offset)
+{
+	struct of_mm_gpio_chip *mm_gc = to_of_mm_gpio_chip(gc);
+	struct xgpio_instance *chip = container_of(mm_gc, struct xgpio_instance,
+						   mmchip);
+
+	return irq_find_mapping(chip->irq_domain, offset);
+}
+
+/**
+ * xgpio_irqhandler - Gpio interrupt service routine
+ * @desc: Pointer to interrupt description
+ */
+static void xgpio_irqhandler(struct irq_desc *desc)
+{
+	unsigned int irq = irq_desc_get_irq(desc);
+
+	struct xgpio_instance *chip = (struct xgpio_instance *)
+						irq_get_handler_data(irq);
+	struct of_mm_gpio_chip *mm_gc = &chip->mmchip;
+	struct irq_chip *irqchip = irq_desc_get_chip(desc);
+	int offset;
+	unsigned long val;
+
+	chained_irq_enter(irqchip, desc);
+
+	val = xgpio_readreg(mm_gc->regs + chip->offset);
+	/* Only rising edge is supported */
+	val &= chip->irq_enable;
+
+	for_each_set_bit(offset, &val, chip->mmchip.gc.ngpio) {
+		generic_handle_irq(chip->irq_base + offset);
+	}
+
+	xgpio_writereg(mm_gc->regs + XGPIO_IPISR_OFFSET,
+		       chip->offset / XGPIO_CHANNEL_OFFSET + 1);
+
+	chained_irq_exit(irqchip, desc);
+}
+
+static struct lock_class_key gpio_lock_class;
+
+/**
+ * xgpio_irq_setup - Allocate irq for gpio and setup appropriate functions
+ * @np: Device node of the GPIO chip
+ * @chip: Pointer to private gpio channel structure
+ *
+ * Return:
+ * 0 if success, otherwise -1
+ */
+static int xgpio_irq_setup(struct device_node *np, struct xgpio_instance *chip)
+{
+	u32 pin_num;
+	struct resource res;
+
+	int ret = of_irq_to_resource(np, 0, &res);
+
+	if (!ret) {
+		pr_info("GPIO IRQ not connected\n");
+		return 0;
+	}
+
+	chip->mmchip.gc.to_irq = xgpio_to_irq;
+
+	chip->irq_base = irq_alloc_descs(-1, 0, chip->mmchip.gc.ngpio, 0);
+	if (chip->irq_base < 0) {
+		pr_err("Couldn't allocate IRQ numbers\n");
+		return -1;
+	}
+	chip->irq_domain = irq_domain_add_legacy(np, chip->mmchip.gc.ngpio,
+						 chip->irq_base, 0,
+						 &irq_domain_simple_ops, NULL);
+
+	/*
+	 * set the irq chip, handler and irq chip data for callbacks for
+	 * each pin
+	 */
+	for (pin_num = 0; pin_num < chip->mmchip.gc.ngpio; pin_num++) {
+		u32 gpio_irq = irq_find_mapping(chip->irq_domain, pin_num);
+
+		irq_set_lockdep_class(gpio_irq, &gpio_lock_class);
+		pr_debug("IRQ Base: %d, Pin %d = IRQ %d\n",
+			chip->irq_base,	pin_num, gpio_irq);
+		irq_set_chip_and_handler(gpio_irq, &xgpio_irqchip,
+					 handle_simple_irq);
+		irq_set_chip_data(gpio_irq, (void *)chip);
+	}
+	irq_set_handler_data(res.start, (void *)chip);
+	irq_set_chained_handler(res.start, xgpio_irqhandler);
+
+	return 0;
+}
+
+static int xgpio_request(struct gpio_chip *chip, unsigned int offset)
+{
+	int ret = pm_runtime_get_sync(chip->parent);
+
+	/*
+	 * If the device is already active pm_runtime_get() will return 1 on
+	 * success, but gpio_request still needs to return 0.
+	 */
+	return ret < 0 ? ret : 0;
+}
+
+static void xgpio_free(struct gpio_chip *chip, unsigned int offset)
+{
+	pm_runtime_put(chip->parent);
+}
+
+static int __maybe_unused xgpio_suspend(struct device *dev)
+{
+	struct platform_device *pdev = to_platform_device(dev);
+	int irq;
+	struct irq_data *data;
+
+	irq = platform_get_irq(pdev, 0);
+	if (irq <= 0) {
+		dev_dbg(dev, "failed to get IRQ\n");
+		return 0;
+	}
+
+	data = irq_get_irq_data(irq);
+	if (!irqd_is_wakeup_set(data))
+		return pm_runtime_force_suspend(dev);
+
+	return 0;
+}
+
+static int __maybe_unused xgpio_resume(struct device *dev)
+{
+	struct platform_device *pdev = to_platform_device(dev);
+	int irq;
+	struct irq_data *data;
+
+
+	irq = platform_get_irq(pdev, 0);
+	if (irq <= 0) {
+		dev_dbg(dev, "failed to get IRQ\n");
+		return 0;
+	}
+
+	data = irq_get_irq_data(irq);
+	if (!irqd_is_wakeup_set(data))
+		return pm_runtime_force_resume(dev);
+
+	return 0;
+}
+
+static int __maybe_unused xgpio_runtime_suspend(struct device *dev)
+{
+	struct platform_device *pdev = to_platform_device(dev);
+	struct xgpio_instance *gpio = platform_get_drvdata(pdev);
+
+	clk_disable(gpio->clk);
+
+	return 0;
+}
+
+static int __maybe_unused xgpio_runtime_resume(struct device *dev)
+{
+	struct platform_device *pdev = to_platform_device(dev);
+	struct xgpio_instance *gpio = platform_get_drvdata(pdev);
+
+	return clk_enable(gpio->clk);
+}
+
+static const struct dev_pm_ops xgpio_dev_pm_ops = {
+	SET_SYSTEM_SLEEP_PM_OPS(xgpio_suspend, xgpio_resume)
+	SET_RUNTIME_PM_OPS(xgpio_runtime_suspend,
+			xgpio_runtime_resume, NULL)
+};
 
 /**
  * xgpio_remove - Remove method for the GPIO device.
@@ -431,121 +576,211 @@
 
 /**
  * xgpio_of_probe - Probe method for the GPIO device.
- * @pdev: pointer to the platform device
+ * @pdev:       platform device instance
+ *
+ * This function probes the GPIO device in the device tree. It initializes the
+ * driver data structure.
  *
  * Return:
  * It returns 0, if the driver is bound to the GPIO device, or
  * a negative value if there is an error.
  */
-static int xgpio_probe(struct platform_device *pdev)
-{
+static int xgpio_of_probe(struct platform_device *pdev)
+{
+	struct device_node *np = pdev->dev.of_node;
 	struct xgpio_instance *chip;
 	int status = 0;
-	struct device_node *np = pdev->dev.of_node;
-	u32 is_dual;
+	const u32 *tree_info;
+	u32 ngpio;
+	u32 cells = 2;
 
 	chip = devm_kzalloc(&pdev->dev, sizeof(*chip), GFP_KERNEL);
 	if (!chip)
 		return -ENOMEM;
 
-	platform_set_drvdata(pdev, chip);
-
 	/* Update GPIO state shadow register with default value */
-	of_property_read_u32(np, "xlnx,dout-default", &chip->gpio_state[0]);
+	of_property_read_u32(np, "xlnx,dout-default", &chip->gpio_state);
+
+	/* By default, all pins are inputs */
+	chip->gpio_dir = 0xFFFFFFFF;
 
 	/* Update GPIO direction shadow register with default value */
-<<<<<<< HEAD
-	if (of_property_read_u32(np, "xlnx,tri-default", &chip->gpio_dir[0]))
-		chip->gpio_dir[0] = 0xFFFFFFFF;
-=======
 	of_property_read_u32(np, "xlnx,tri-default", &chip->gpio_dir);
 
 	chip->no_init = of_property_read_bool(np, "xlnx,no-init");
 
 	/* Update cells with gpio-cells value */
 	of_property_read_u32(np, "#gpio-cells", &cells);
->>>>>>> c0c2a76a
 
 	/*
 	 * Check device node and parent device node for device width
 	 * and assume default width of 32
 	 */
-	if (of_property_read_u32(np, "xlnx,gpio-width", &chip->gpio_width[0]))
-		chip->gpio_width[0] = 32;
-
-	spin_lock_init(&chip->gpio_lock[0]);
-
-	if (of_property_read_u32(np, "xlnx,is-dual", &is_dual))
-		is_dual = 0;
-
-	if (is_dual) {
+	if (of_property_read_u32(np, "xlnx,gpio-width", &ngpio))
+		ngpio = 32;
+	chip->mmchip.gc.ngpio = (u16)ngpio;
+
+	spin_lock_init(&chip->gpio_lock);
+
+	chip->mmchip.gc.parent = &pdev->dev;
+	chip->mmchip.gc.owner = THIS_MODULE;
+	chip->mmchip.gc.of_xlate = xgpio_xlate;
+	chip->mmchip.gc.of_gpio_n_cells = cells;
+	chip->mmchip.gc.direction_input = xgpio_dir_in;
+	chip->mmchip.gc.direction_output = xgpio_dir_out;
+	chip->mmchip.gc.get = xgpio_get;
+	chip->mmchip.gc.set = xgpio_set;
+	chip->mmchip.gc.request = xgpio_request;
+	chip->mmchip.gc.free = xgpio_free;
+	chip->mmchip.gc.set_multiple = xgpio_set_multiple;
+
+	chip->mmchip.save_regs = xgpio_save_regs;
+
+	platform_set_drvdata(pdev, chip);
+
+	chip->clk = devm_clk_get(&pdev->dev, "s_axi_aclk");
+	if (IS_ERR(chip->clk)) {
+		if ((PTR_ERR(chip->clk) != -ENOENT) ||
+				(PTR_ERR(chip->clk) != -EPROBE_DEFER)) {
+			dev_err(&pdev->dev, "Input clock not found\n");
+			return PTR_ERR(chip->clk);
+		}
+
+		/*
+		 * Clock framework support is optional, continue on
+		 * anyways if we don't find a matching clock.
+		 */
+		chip->clk = NULL;
+	}
+
+	status = clk_prepare_enable(chip->clk);
+	if (status < 0) {
+		dev_err(&pdev->dev, "Failed to prepare clk\n");
+		return status;
+	}
+
+	pm_runtime_enable(&pdev->dev);
+	status = pm_runtime_get_sync(&pdev->dev);
+	if (status < 0)
+		goto err_unprepare_clk;
+
+	/* Call the OF gpio helper to setup and register the GPIO device */
+	status = of_mm_gpiochip_add(np, &chip->mmchip);
+	if (status) {
+		pr_err("%pOF: error in probe function with status %d\n",
+		       np, status);
+		goto err_pm_put;
+	}
+
+	status = xgpio_irq_setup(np, chip);
+	if (status) {
+		pr_err("%s: GPIO IRQ initialization failed %d\n",
+		       np->full_name, status);
+		goto err_pm_put;
+	}
+
+	pr_info("XGpio: %s: registered, base is %d\n", np->full_name,
+							chip->mmchip.gc.base);
+
+	tree_info = of_get_property(np, "xlnx,is-dual", NULL);
+	if (tree_info && be32_to_cpup(tree_info)) {
+		chip = devm_kzalloc(&pdev->dev, sizeof(*chip), GFP_KERNEL);
+		if (!chip)
+			return -ENOMEM;
+
+		/* Add dual channel offset */
+		chip->offset = XGPIO_CHANNEL_OFFSET;
+
 		/* Update GPIO state shadow register with default value */
 		of_property_read_u32(np, "xlnx,dout-default-2",
-				     &chip->gpio_state[1]);
+				     &chip->gpio_state);
+
+		/* By default, all pins are inputs */
+		chip->gpio_dir = 0xFFFFFFFF;
 
 		/* Update GPIO direction shadow register with default value */
-		if (of_property_read_u32(np, "xlnx,tri-default-2",
-					 &chip->gpio_dir[1]))
-			chip->gpio_dir[1] = 0xFFFFFFFF;
+		of_property_read_u32(np, "xlnx,tri-default-2", &chip->gpio_dir);
 
 		/*
 		 * Check device node and parent device node for device width
 		 * and assume default width of 32
 		 */
-		if (of_property_read_u32(np, "xlnx,gpio2-width",
-					 &chip->gpio_width[1]))
-			chip->gpio_width[1] = 32;
-
-		spin_lock_init(&chip->gpio_lock[1]);
-	}
-
-	chip->mmchip.gc.ngpio = chip->gpio_width[0] + chip->gpio_width[1];
-	chip->mmchip.gc.parent = &pdev->dev;
-	chip->mmchip.gc.direction_input = xgpio_dir_in;
-	chip->mmchip.gc.direction_output = xgpio_dir_out;
-	chip->mmchip.gc.get = xgpio_get;
-	chip->mmchip.gc.set = xgpio_set;
-	chip->mmchip.gc.set_multiple = xgpio_set_multiple;
-
-	chip->mmchip.save_regs = xgpio_save_regs;
-
-	/* Call the OF gpio helper to setup and register the GPIO device */
-	status = of_mm_gpiochip_add_data(np, &chip->mmchip, chip);
-	if (status) {
-		pr_err("%pOF: error in probe function with status %d\n",
-		       np, status);
-		return status;
-	}
-
+		if (of_property_read_u32(np, "xlnx,gpio2-width", &ngpio))
+			ngpio = 32;
+		chip->mmchip.gc.ngpio = (u16)ngpio;
+
+		spin_lock_init(&chip->gpio_lock);
+
+		chip->mmchip.gc.parent = &pdev->dev;
+		chip->mmchip.gc.owner = THIS_MODULE;
+		chip->mmchip.gc.of_xlate = xgpio_xlate;
+		chip->mmchip.gc.of_gpio_n_cells = cells;
+		chip->mmchip.gc.direction_input = xgpio_dir_in;
+		chip->mmchip.gc.direction_output = xgpio_dir_out;
+		chip->mmchip.gc.get = xgpio_get;
+		chip->mmchip.gc.set = xgpio_set;
+		chip->mmchip.gc.request = xgpio_request;
+		chip->mmchip.gc.free = xgpio_free;
+		chip->mmchip.gc.set_multiple = xgpio_set_multiple;
+
+		chip->mmchip.save_regs = xgpio_save_regs;
+
+		status = xgpio_irq_setup(np, chip);
+		if (status) {
+			pr_err("%s: GPIO IRQ initialization failed %d\n",
+			      np->full_name, status);
+			goto err_pm_put;
+		}
+
+		/* Call the OF gpio helper to setup and register the GPIO dev */
+		status = of_mm_gpiochip_add(np, &chip->mmchip);
+		if (status) {
+			pr_err("%s: error in probe function with status %d\n",
+			       np->full_name, status);
+			goto err_pm_put;
+		}
+		pr_info("XGpio: %s: dual channel registered, base is %d\n",
+					np->full_name, chip->mmchip.gc.base);
+	}
+
+	pm_runtime_put(&pdev->dev);
 	return 0;
+
+err_pm_put:
+	pm_runtime_put(&pdev->dev);
+err_unprepare_clk:
+	pm_runtime_disable(&pdev->dev);
+	clk_disable_unprepare(chip->clk);
+	return status;
 }
 
 static const struct of_device_id xgpio_of_match[] = {
 	{ .compatible = "xlnx,xps-gpio-1.00.a", },
 	{ /* end of list */ },
 };
-
 MODULE_DEVICE_TABLE(of, xgpio_of_match);
 
-static struct platform_driver xgpio_plat_driver = {
-	.probe		= xgpio_probe,
-	.remove		= xgpio_remove,
-	.driver		= {
-			.name = "gpio-xilinx",
-			.of_match_table	= xgpio_of_match,
+static struct platform_driver xilinx_gpio_driver = {
+	.probe = xgpio_of_probe,
+	.remove = xgpio_remove,
+	.driver = {
+		.name = "xilinx-gpio",
+		.of_match_table = xgpio_of_match,
+		.pm = &xgpio_dev_pm_ops,
 	},
 };
 
 static int __init xgpio_init(void)
 {
-	return platform_driver_register(&xgpio_plat_driver);
-}
-
+	return platform_driver_register(&xilinx_gpio_driver);
+}
+
+/* Make sure we get initialized before anyone else tries to use us */
 subsys_initcall(xgpio_init);
 
 static void __exit xgpio_exit(void)
 {
-	platform_driver_unregister(&xgpio_plat_driver);
+	platform_driver_unregister(&xilinx_gpio_driver);
 }
 module_exit(xgpio_exit);
 
