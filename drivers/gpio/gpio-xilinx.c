// SPDX-License-Identifier: GPL-2.0-only
/*
 * Xilinx gpio driver for xps/axi_gpio IP.
 *
 * Copyright 2008 - 2013 Xilinx, Inc.
 */

#include <linux/bitmap.h>
#include <linux/bitops.h>
#include <linux/init.h>
#include <linux/errno.h>
#include <linux/module.h>
#include <linux/of_device.h>
#include <linux/of_irq.h>
#include <linux/of_platform.h>
#include <linux/io.h>
#include <linux/gpio/driver.h>
#include <linux/slab.h>

/* Register Offset Definitions */
<<<<<<< HEAD
#define XGPIO_DATA_OFFSET	0x0 /* Data register */
#define XGPIO_TRI_OFFSET	0x4 /* I/O direction register */
=======
#define XGPIO_DATA_OFFSET   (0x0)	/* Data register  */
#define XGPIO_TRI_OFFSET    (0x4)	/* I/O direction register  */

#define XGPIO_CHANNEL0_OFFSET	0x0
#define XGPIO_CHANNEL1_OFFSET	0x8

>>>>>>> 0b70857c
#define XGPIO_GIER_OFFSET	0x11c /* Global Interrupt Enable */
#define XGPIO_GIER_IE		BIT(31)

#define XGPIO_IPISR_OFFSET	0x120 /* IP Interrupt Status */
#define XGPIO_IPIER_OFFSET	0x128 /* IP Interrupt Enable */

#define XGPIO_CHANNEL_OFFSET	0x8

/* Read/Write access to the GPIO registers */
#if defined(CONFIG_ARCH_ZYNQ) || defined(CONFIG_ARM64)
# define xgpio_readreg(offset)		readl(offset)
# define xgpio_writereg(offset, val)	writel(val, offset)
#else
# define xgpio_readreg(offset)		__raw_readl(offset)
# define xgpio_writereg(offset, val)	__raw_writel(val, offset)
#endif

/**
 * struct xgpio_instance - Stores information about GPIO device
 * @gc: GPIO chip
 * @regs: register block
<<<<<<< HEAD
 * @gpio_width: GPIO width for every channel
 * @gpio_state: GPIO state shadow register
 * @gpio_dir: GPIO direction shadow register
 * @offset: GPIO channel offset
 * @irq_base: GPIO channel irq base address
 * @irq_enable: GPIO irq enable/disable bitfield
 * @gpio_lock: Lock used for synchronization
=======
 * @hw_map: GPIO pin mapping on hardware side
 * @sw_map: GPIO pin mapping on software side
 * @state: GPIO write state shadow register
 * @last_irq_read: GPIO read state register from last interrupt
 * @dir: GPIO direction shadow register
 * @gpio_lock: Lock used for synchronization
 * @irq: IRQ used by GPIO device
 * @irqchip: IRQ chip
 * @enable: GPIO IRQ enable/disable bitfield
 * @rising_edge: GPIO IRQ rising edge enable/disable bitfield
 * @falling_edge: GPIO IRQ falling edge enable/disable bitfield
 * @clk: clock resource for this driver
>>>>>>> 0b70857c
 */
struct xgpio_instance {
	struct gpio_chip gc;
	void __iomem *regs;
<<<<<<< HEAD
	unsigned int gpio_width[2];
	u32 gpio_state[2];
	u32 gpio_dir[2];
	spinlock_t gpio_lock[2];
};

=======
	DECLARE_BITMAP(hw_map, 64);
	DECLARE_BITMAP(sw_map, 64);
	DECLARE_BITMAP(state, 64);
	DECLARE_BITMAP(last_irq_read, 64);
	DECLARE_BITMAP(dir, 64);
	spinlock_t gpio_lock;	/* For serializing operations */
	int irq;
	struct irq_chip irqchip;
	DECLARE_BITMAP(enable, 64);
	DECLARE_BITMAP(rising_edge, 64);
	DECLARE_BITMAP(falling_edge, 64);
	struct clk *clk;
};

static inline int xgpio_from_bit(struct xgpio_instance *chip, int bit)
{
	return bitmap_bitremap(bit, chip->hw_map, chip->sw_map, 64);
}

static inline int xgpio_to_bit(struct xgpio_instance *chip, int gpio)
{
	return bitmap_bitremap(gpio, chip->sw_map, chip->hw_map, 64);
}

static inline u32 xgpio_get_value32(const unsigned long *map, int bit)
{
	const size_t index = BIT_WORD(bit);
	const unsigned long offset = (bit % BITS_PER_LONG) & BIT(5);

	return (map[index] >> offset) & 0xFFFFFFFFul;
}

static inline void xgpio_set_value32(unsigned long *map, int bit, u32 v)
{
	const size_t index = BIT_WORD(bit);
	const unsigned long offset = (bit % BITS_PER_LONG) & BIT(5);

	map[index] &= ~(0xFFFFFFFFul << offset);
	map[index] |= v << offset;
}

static inline int xgpio_regoffset(struct xgpio_instance *chip, int ch)
{
	switch (ch) {
	case 0:
		return XGPIO_CHANNEL0_OFFSET;
	case 1:
		return XGPIO_CHANNEL1_OFFSET;
	default:
		return -EINVAL;
	}
}

static void xgpio_read_ch(struct xgpio_instance *chip, int reg, int bit, unsigned long *a)
{
	void __iomem *addr = chip->regs + reg + xgpio_regoffset(chip, bit / 32);

	xgpio_set_value32(a, bit, xgpio_readreg(addr));
}

static void xgpio_write_ch(struct xgpio_instance *chip, int reg, int bit, unsigned long *a)
{
	void __iomem *addr = chip->regs + reg + xgpio_regoffset(chip, bit / 32);

	xgpio_writereg(addr, xgpio_get_value32(a, bit));
}

static void xgpio_read_ch_all(struct xgpio_instance *chip, int reg, unsigned long *a)
{
	int bit, lastbit = xgpio_to_bit(chip, chip->gc.ngpio - 1);

	for (bit = 0; bit <= lastbit ; bit += 32)
		xgpio_read_ch(chip, reg, bit, a);
}

static void xgpio_write_ch_all(struct xgpio_instance *chip, int reg, unsigned long *a)
{
	int bit, lastbit = xgpio_to_bit(chip, chip->gc.ngpio - 1);

	for (bit = 0; bit <= lastbit ; bit += 32)
		xgpio_write_ch(chip, reg, bit, a);
}

>>>>>>> 0b70857c
/**
 * xgpio_get - Read the specified signal of the GPIO device.
 * @gc:     Pointer to gpio_chip device structure.
 * @gpio:   GPIO signal number.
 *
 * This function reads the specified signal of the GPIO device.
 *
 * Return:
 * 0 if direction of GPIO signals is set as input otherwise it
 * returns negative error value.
 */
static int xgpio_get(struct gpio_chip *gc, unsigned int gpio)
{
	struct xgpio_instance *chip = gpiochip_get_data(gc);
	int bit = xgpio_to_bit(chip, gpio);
	DECLARE_BITMAP(state, 64);

	xgpio_read_ch(chip, XGPIO_DATA_OFFSET, bit, state);

<<<<<<< HEAD
	return !!(xgpio_readreg(regs + XGPIO_DATA_OFFSET) & BIT(gpio));
=======
	return test_bit(bit, state);
>>>>>>> 0b70857c
}

/**
 * xgpio_set - Write the specified signal of the GPIO device.
 * @gc:     Pointer to gpio_chip device structure.
 * @gpio:   GPIO signal number.
 * @val:    Value to be written to specified signal.
 *
 * This function writes the specified value in to the specified signal of the
 * GPIO device.
 */
static void xgpio_set(struct gpio_chip *gc, unsigned int gpio, int val)
{
	unsigned long flags;
	struct xgpio_instance *chip = gpiochip_get_data(gc);
	int bit = xgpio_to_bit(chip, gpio);

	spin_lock_irqsave(&chip->gpio_lock, flags);

	/* Write to GPIO signal and set its direction to output */
<<<<<<< HEAD
	if (val)
		chip->gpio_state |= BIT(gpio);
	else
		chip->gpio_state &= ~BIT(gpio);
=======
	__assign_bit(bit, chip->state, val);
>>>>>>> 0b70857c

	xgpio_write_ch(chip, XGPIO_DATA_OFFSET, bit, chip->state);

	spin_unlock_irqrestore(&chip->gpio_lock, flags);
}

/**
 * xgpio_set_multiple - Write the specified signals of the GPIO device.
 * @gc:     Pointer to gpio_chip device structure.
 * @mask:   Mask of the GPIOS to modify.
 * @bits:   Value to be wrote on each GPIO
 *
 * This function writes the specified values into the specified signals of the
 * GPIO devices.
 */
static void xgpio_set_multiple(struct gpio_chip *gc, unsigned long *mask,
			       unsigned long *bits)
{
	DECLARE_BITMAP(hw_mask, 64);
	DECLARE_BITMAP(hw_bits, 64);
	DECLARE_BITMAP(state, 64);
	unsigned long flags;
	struct xgpio_instance *chip = gpiochip_get_data(gc);

	bitmap_remap(hw_mask, mask, chip->sw_map, chip->hw_map, 64);
	bitmap_remap(hw_bits, bits, chip->sw_map, chip->hw_map, 64);

	spin_lock_irqsave(&chip->gpio_lock, flags);

<<<<<<< HEAD
	/* Write to GPIO signals */
	for (i = 0; i < gc->ngpio; i++) {
		if (index != xgpio_index(chip, i)) {
			xgpio_writereg(chip->regs + XGPIO_DATA_OFFSET +
				       xgpio_regoffset(chip, i - 1),
				       chip->gpio_state[index]);
			spin_unlock_irqrestore(&chip->gpio_lock[index], flags);
			index = xgpio_index(chip, i);
			spin_lock_irqsave(&chip->gpio_lock[index], flags);
		}
		if (__test_and_clear_bit(i, mask)) {
			offset = xgpio_offset(chip, i);
			if (test_bit(i, bits))
				chip->gpio_state |= BIT(i);
			else
				chip->gpio_state &= ~BIT(i);
		}
	}

	xgpio_writereg(chip->regs + XGPIO_DATA_OFFSET +
		       xgpio_regoffset(chip, i), chip->gpio_state[index]);
=======
	bitmap_replace(state, chip->state, hw_bits, hw_mask, 64);

	xgpio_write_ch_all(chip, XGPIO_DATA_OFFSET, state);

	bitmap_copy(chip->state, state, 64);
>>>>>>> 0b70857c

	spin_unlock_irqrestore(&chip->gpio_lock, flags);
}

/**
 * xgpio_dir_in - Set the direction of the specified GPIO signal as input.
 * @gc:     Pointer to gpio_chip device structure.
 * @gpio:   GPIO signal number.
 *
 * This function sets the direction of specified GPIO signal as input.
 *
 * Return:
 * 0 - if direction of GPIO signals is set as input
 * otherwise it returns negative error value.
 */
static int xgpio_dir_in(struct gpio_chip *gc, unsigned int gpio)
{
	unsigned long flags;
	struct xgpio_instance *chip = gpiochip_get_data(gc);
	int bit = xgpio_to_bit(chip, gpio);

	spin_lock_irqsave(&chip->gpio_lock, flags);

	/* Set the GPIO bit in shadow register and set direction as input */
	__set_bit(bit, chip->dir);
	xgpio_write_ch(chip, XGPIO_TRI_OFFSET, bit, chip->dir);

	spin_unlock_irqrestore(&chip->gpio_lock, flags);

	return 0;
}

/**
 * xgpio_dir_out - Set the direction of the specified GPIO signal as output.
 * @gc:     Pointer to gpio_chip device structure.
 * @gpio:   GPIO signal number.
 * @val:    Value to be written to specified signal.
 *
 * This function sets the direction of specified GPIO signal as output.
 *
 * Return:
 * If all GPIO signals of GPIO chip is configured as input then it returns
 * error otherwise it returns 0.
 */
static int xgpio_dir_out(struct gpio_chip *gc, unsigned int gpio, int val)
{
	unsigned long flags;
	struct xgpio_instance *chip = gpiochip_get_data(gc);
	int bit = xgpio_to_bit(chip, gpio);

	spin_lock_irqsave(&chip->gpio_lock, flags);

	/* Write state of GPIO signal */
<<<<<<< HEAD
	if (val)
		chip->gpio_state |= BIT(gpio);
	else
		chip->gpio_state[index] &= ~BIT(offset);
	xgpio_writereg(chip->regs + XGPIO_DATA_OFFSET +
			xgpio_regoffset(chip, gpio), chip->gpio_state[index]);
=======
	__assign_bit(bit, chip->state, val);
	xgpio_write_ch(chip, XGPIO_DATA_OFFSET, bit, chip->state);
>>>>>>> 0b70857c

	/* Clear the GPIO bit in shadow register and set direction as output */
	__clear_bit(bit, chip->dir);
	xgpio_write_ch(chip, XGPIO_TRI_OFFSET, bit, chip->dir);

	spin_unlock_irqrestore(&chip->gpio_lock, flags);

	return 0;
}

/**
 * xgpio_save_regs - Set initial values of GPIO pins
 * @chip: Pointer to GPIO instance
 */
static void xgpio_save_regs(struct xgpio_instance *chip)
{
<<<<<<< HEAD
	xgpio_writereg(chip->regs + XGPIO_DATA_OFFSET,	chip->gpio_state[0]);
	xgpio_writereg(chip->regs + XGPIO_TRI_OFFSET, chip->gpio_dir[0]);

	return -EINVAL;
=======
	xgpio_write_ch_all(chip, XGPIO_DATA_OFFSET, chip->state);
	xgpio_write_ch_all(chip, XGPIO_TRI_OFFSET, chip->dir);
}

static int xgpio_request(struct gpio_chip *chip, unsigned int offset)
{
	int ret;

	ret = pm_runtime_get_sync(chip->parent);
	/*
	 * If the device is already active pm_runtime_get() will return 1 on
	 * success, but gpio_request still needs to return 0.
	 */
	return ret < 0 ? ret : 0;
}

static void xgpio_free(struct gpio_chip *chip, unsigned int offset)
{
	pm_runtime_put(chip->parent);
}

static int __maybe_unused xgpio_suspend(struct device *dev)
{
	struct xgpio_instance *gpio = dev_get_drvdata(dev);
	struct irq_data *data = irq_get_irq_data(gpio->irq);

	if (!data) {
		dev_dbg(dev, "IRQ not connected\n");
		return pm_runtime_force_suspend(dev);
	}

	if (!irqd_is_wakeup_set(data))
		return pm_runtime_force_suspend(dev);

	return 0;
}

/**
 * xgpio_remove - Remove method for the GPIO device.
 * @pdev: pointer to the platform device
 *
 * This function remove gpiochips and frees all the allocated resources.
 *
 * Return: 0 always
 */
static int xgpio_remove(struct platform_device *pdev)
{
	struct xgpio_instance *gpio = platform_get_drvdata(pdev);

	pm_runtime_get_sync(&pdev->dev);
	pm_runtime_put_noidle(&pdev->dev);
	pm_runtime_disable(&pdev->dev);
	clk_disable_unprepare(gpio->clk);

	return 0;
}

/**
 * xgpio_irq_ack - Acknowledge a child GPIO interrupt.
 * @irq_data: per IRQ and chip data passed down to chip functions
 * This currently does nothing, but irq_ack is unconditionally called by
 * handle_edge_irq and therefore must be defined.
 */
static void xgpio_irq_ack(struct irq_data *irq_data)
{
}

static int __maybe_unused xgpio_resume(struct device *dev)
{
	struct xgpio_instance *gpio = dev_get_drvdata(dev);
	struct irq_data *data = irq_get_irq_data(gpio->irq);

	if (!data) {
		dev_dbg(dev, "IRQ not connected\n");
		return pm_runtime_force_resume(dev);
	}

	if (!irqd_is_wakeup_set(data))
		return pm_runtime_force_resume(dev);

	return 0;
}

static int __maybe_unused xgpio_runtime_suspend(struct device *dev)
{
	struct platform_device *pdev = to_platform_device(dev);
	struct xgpio_instance *gpio = platform_get_drvdata(pdev);

	clk_disable(gpio->clk);

	return 0;
>>>>>>> 0b70857c
}

/* irq chip descriptor */
static struct irq_chip xgpio_irqchip = {
	.name		= "xgpio",
	.irq_mask	= xgpio_irq_mask,
	.irq_unmask	= xgpio_irq_unmask,
	.irq_set_type	= xgpio_set_irq_type,
};

/**
<<<<<<< HEAD
 * xgpio_to_irq - Find out gpio to Linux irq mapping
 * @gc: Pointer to gpio_chip device structure.
 * @offset: Gpio pin offset
=======
 * xgpio_irq_mask - Write the specified signal of the GPIO device.
 * @irq_data: per IRQ and chip data passed down to chip functions
 */
static void xgpio_irq_mask(struct irq_data *irq_data)
{
	unsigned long flags;
	struct xgpio_instance *chip = irq_data_get_irq_chip_data(irq_data);
	int irq_offset = irqd_to_hwirq(irq_data);
	int bit = xgpio_to_bit(chip, irq_offset);
	u32 mask = BIT(bit / 32), temp;

	spin_lock_irqsave(&chip->gpio_lock, flags);

	__clear_bit(bit, chip->enable);

	if (xgpio_get_value32(chip->enable, bit) == 0) {
		/* Disable per channel interrupt */
		temp = xgpio_readreg(chip->regs + XGPIO_IPIER_OFFSET);
		temp &= ~mask;
		xgpio_writereg(chip->regs + XGPIO_IPIER_OFFSET, temp);
	}
	spin_unlock_irqrestore(&chip->gpio_lock, flags);
}

/**
 * xgpio_irq_unmask - Write the specified signal of the GPIO device.
 * @irq_data: per IRQ and chip data passed down to chip functions
 */
static void xgpio_irq_unmask(struct irq_data *irq_data)
{
	unsigned long flags;
	struct xgpio_instance *chip = irq_data_get_irq_chip_data(irq_data);
	int irq_offset = irqd_to_hwirq(irq_data);
	int bit = xgpio_to_bit(chip, irq_offset);
	u32 old_enable = xgpio_get_value32(chip->enable, bit);
	u32 mask = BIT(bit / 32), val;

	spin_lock_irqsave(&chip->gpio_lock, flags);

	__set_bit(bit, chip->enable);

	if (old_enable == 0) {
		/* Clear any existing per-channel interrupts */
		val = xgpio_readreg(chip->regs + XGPIO_IPISR_OFFSET);
		val &= mask;
		xgpio_writereg(chip->regs + XGPIO_IPISR_OFFSET, val);

		/* Update GPIO IRQ read data before enabling interrupt*/
		xgpio_read_ch(chip, XGPIO_DATA_OFFSET, bit, chip->last_irq_read);

		/* Enable per channel interrupt */
		val = xgpio_readreg(chip->regs + XGPIO_IPIER_OFFSET);
		val |= mask;
		xgpio_writereg(chip->regs + XGPIO_IPIER_OFFSET, val);
	}

	spin_unlock_irqrestore(&chip->gpio_lock, flags);
}

/**
 * xgpio_set_irq_type - Write the specified signal of the GPIO device.
 * @irq_data: Per IRQ and chip data passed down to chip functions
 * @type: Interrupt type that is to be set for the gpio pin
>>>>>>> 0b70857c
 *
 * Return:
 * irq number otherwise -EINVAL
 */
static int xgpio_to_irq(struct gpio_chip *gc, unsigned offset)
{
<<<<<<< HEAD
	struct of_mm_gpio_chip *mm_gc = to_of_mm_gpio_chip(gc);
	struct xgpio_instance *chip = container_of(mm_gc, struct xgpio_instance,
						   mmchip);

	xgpio_writereg(chip->regs + XGPIO_DATA_OFFSET + XGPIO_CHANNEL_OFFSET,
		       chip->gpio_state[1]);
	xgpio_writereg(chip->regs + XGPIO_TRI_OFFSET + XGPIO_CHANNEL_OFFSET,
		       chip->gpio_dir[1]);
}

/**
 * xgpio_of_probe - Probe method for the GPIO device.
 * @np: pointer to device tree node
 *
 * This function probes the GPIO device in the device tree. It initializes the
 * driver data structure.
=======
	struct xgpio_instance *chip = irq_data_get_irq_chip_data(irq_data);
	int irq_offset = irqd_to_hwirq(irq_data);
	int bit = xgpio_to_bit(chip, irq_offset);

	/*
	 * The Xilinx GPIO hardware provides a single interrupt status
	 * indication for any state change in a given GPIO channel (bank).
	 * Therefore, only rising edge or falling edge triggers are
	 * supported.
	 */
	switch (type & IRQ_TYPE_SENSE_MASK) {
	case IRQ_TYPE_EDGE_BOTH:
		__set_bit(bit, chip->rising_edge);
		__set_bit(bit, chip->falling_edge);
		break;
	case IRQ_TYPE_EDGE_RISING:
		__set_bit(bit, chip->rising_edge);
		__clear_bit(bit, chip->falling_edge);
		break;
	case IRQ_TYPE_EDGE_FALLING:
		__clear_bit(bit, chip->rising_edge);
		__set_bit(bit, chip->falling_edge);
		break;
	default:
		return -EINVAL;
	}

	irq_set_handler_locked(irq_data, handle_edge_irq);
	return 0;
}

/**
 * xgpio_irqhandler - Gpio interrupt service routine
 * @desc: Pointer to interrupt description
 */
static void xgpio_irqhandler(struct irq_desc *desc)
{
	struct xgpio_instance *chip = irq_desc_get_handler_data(desc);
	struct gpio_chip *gc = &chip->gc;
	struct irq_chip *irqchip = irq_desc_get_chip(desc);
	DECLARE_BITMAP(rising, 64);
	DECLARE_BITMAP(falling, 64);
	DECLARE_BITMAP(all, 64);
	int irq_offset;
	u32 status;
	u32 bit;

	status = xgpio_readreg(chip->regs + XGPIO_IPISR_OFFSET);
	xgpio_writereg(chip->regs + XGPIO_IPISR_OFFSET, status);

	chained_irq_enter(irqchip, desc);

	spin_lock(&chip->gpio_lock);

	xgpio_read_ch_all(chip, XGPIO_DATA_OFFSET, all);

	bitmap_complement(rising, chip->last_irq_read, 64);
	bitmap_and(rising, rising, all, 64);
	bitmap_and(rising, rising, chip->enable, 64);
	bitmap_and(rising, rising, chip->rising_edge, 64);

	bitmap_complement(falling, all, 64);
	bitmap_and(falling, falling, chip->last_irq_read, 64);
	bitmap_and(falling, falling, chip->enable, 64);
	bitmap_and(falling, falling, chip->falling_edge, 64);

	bitmap_copy(chip->last_irq_read, all, 64);
	bitmap_or(all, rising, falling, 64);

	spin_unlock(&chip->gpio_lock);

	dev_dbg(gc->parent, "IRQ rising %*pb falling %*pb\n", 64, rising, 64, falling);

	for_each_set_bit(bit, all, 64) {
		irq_offset = xgpio_from_bit(chip, bit);
		generic_handle_domain_irq(gc->irq.domain, irq_offset);
	}

	chained_irq_exit(irqchip, desc);
}

/**
 * xgpio_probe - Probe method for the GPIO device.
 * @pdev: pointer to the platform device
>>>>>>> 0b70857c
 *
 * Return:
 * It returns 0, if the driver is bound to the GPIO device, or
 * a negative value if there is an error.
 */
static int xgpio_of_probe(struct platform_device *pdev)
{
	struct device_node *np = pdev->dev.of_node;
	struct xgpio_instance *chip;
	int status = 0;
<<<<<<< HEAD
	const u32 *tree_info;
	u32 ngpio;
=======
	struct device_node *np = pdev->dev.of_node;
	u32 is_dual = 0;
	u32 cells = 2;
	u32 width[2];
	u32 state[2];
	u32 dir[2];
	struct gpio_irq_chip *girq;
	u32 temp;
>>>>>>> 0b70857c

	chip = devm_kzalloc(&pdev->dev, sizeof(*chip), GFP_KERNEL);
	if (!chip)
		return -ENOMEM;

<<<<<<< HEAD
	/* Update GPIO state shadow register with default value */
	of_property_read_u32(np, "xlnx,dout-default", &chip->gpio_state);

	/* By default, all pins are inputs */
	chip->gpio_dir = 0xFFFFFFFF;

	/* Update GPIO direction shadow register with default value */
	of_property_read_u32(np, "xlnx,tri-default", &chip->gpio_dir);
=======
	platform_set_drvdata(pdev, chip);

	/* First, check if the device is dual-channel */
	of_property_read_u32(np, "xlnx,is-dual", &is_dual);

	/* Setup defaults */
	memset32(width, 0, ARRAY_SIZE(width));
	memset32(state, 0, ARRAY_SIZE(state));
	memset32(dir, 0xFFFFFFFF, ARRAY_SIZE(dir));

	/* Update GPIO state shadow register with default value */
	of_property_read_u32(np, "xlnx,dout-default", &state[0]);
	of_property_read_u32(np, "xlnx,dout-default-2", &state[1]);

	bitmap_from_arr32(chip->state, state, 64);

	/* Update GPIO direction shadow register with default value */
	of_property_read_u32(np, "xlnx,tri-default", &dir[0]);
	of_property_read_u32(np, "xlnx,tri-default-2", &dir[1]);

	bitmap_from_arr32(chip->dir, dir, 64);

	/* Update cells with gpio-cells value */
	if (of_property_read_u32(np, "#gpio-cells", &cells))
		dev_dbg(&pdev->dev, "Missing gpio-cells property\n");

	if (cells != 2) {
		dev_err(&pdev->dev, "#gpio-cells mismatch\n");
		return -EINVAL;
	}
>>>>>>> 0b70857c

	/*
	 * Check device node and parent device node for device width
	 * and assume default width of 32
	 */
<<<<<<< HEAD
	if (of_property_read_u32(np, "xlnx,gpio-width", &ngpio))
		ngpio = 32;
	chip->mmchip.gc.ngpio = (u16)ngpio;
=======
	if (of_property_read_u32(np, "xlnx,gpio-width", &width[0]))
		width[0] = 32;

	if (width[0] > 32)
		return -EINVAL;
>>>>>>> 0b70857c

	if (is_dual && of_property_read_u32(np, "xlnx,gpio2-width", &width[1]))
		width[1] = 32;

<<<<<<< HEAD
	chip->mmchip.gc.parent = &pdev->dev;
	chip->mmchip.gc.owner = THIS_MODULE;
	chip->mmchip.gc.of_xlate = xgpio_xlate;
	chip->mmchip.gc.of_gpio_n_cells = 2;
	chip->mmchip.gc.direction_input = xgpio_dir_in;
	chip->mmchip.gc.direction_output = xgpio_dir_out;
	chip->mmchip.gc.get = xgpio_get;
	chip->mmchip.gc.set = xgpio_set;
	chip->mmchip.gc.request = xgpio_request;
	chip->mmchip.gc.free = xgpio_free;
	chip->mmchip.gc.set_multiple = xgpio_set_multiple;

	chip->mmchip.save_regs = xgpio_save_regs;

	platform_set_drvdata(pdev, chip);

	if (is_dual) {
		/* Update GPIO state shadow register with default value */
		of_property_read_u32(np, "xlnx,dout-default-2",
				     &chip->gpio_state[1]);

		/* Update GPIO direction shadow register with default value */
		if (of_property_read_u32(np, "xlnx,tri-default-2",
					 &chip->gpio_dir[1]))
			chip->gpio_dir[1] = 0xFFFFFFFF;

		/*
		 * Clock framework support is optional, continue on
		 * anyways if we don't find a matching clock.
		 */
		chip->clk = NULL;
	}

	status = clk_prepare(chip->clk);
	if (status < 0) {
		dev_err(&pdev->dev, "Failed to preapre clk\n");
		return status;
	}
=======
	if (width[1] > 32)
		return -EINVAL;

	/* Setup software pin mapping */
	bitmap_set(chip->sw_map, 0, width[0] + width[1]);

	/* Setup hardware pin mapping */
	bitmap_set(chip->hw_map,  0, width[0]);
	bitmap_set(chip->hw_map, 32, width[1]);

	spin_lock_init(&chip->gpio_lock);
>>>>>>> 0b70857c

	chip->gc.base = -1;
	chip->gc.ngpio = bitmap_weight(chip->hw_map, 64);
	chip->gc.parent = &pdev->dev;
	chip->gc.direction_input = xgpio_dir_in;
	chip->gc.direction_output = xgpio_dir_out;
	chip->gc.get = xgpio_get;
	chip->gc.set = xgpio_set;
	chip->gc.set_multiple = xgpio_set_multiple;

	chip->gc.label = dev_name(&pdev->dev);

	chip->regs = devm_platform_ioremap_resource(pdev, 0);
	if (IS_ERR(chip->regs)) {
		dev_err(&pdev->dev, "failed to ioremap memory resource\n");
		return PTR_ERR(chip->regs);
	}

	xgpio_save_regs(chip);

	status = devm_gpiochip_add_data(&pdev->dev, &chip->gc, chip);
	if (status) {
		dev_err(&pdev->dev, "failed to add GPIO chip\n");
		return status;
	}

	return 0;
}

static const struct of_device_id xgpio_of_match[] = {
	{ .compatible = "xlnx,xps-gpio-1.00.a", },
	{ /* end of list */ },
};
MODULE_DEVICE_TABLE(of, xgpio_of_match);

static struct platform_driver xgpio_plat_driver = {
	.probe		= xgpio_probe,
	.driver		= {
			.name = "gpio-xilinx",
			.of_match_table	= xgpio_of_match,
	},
};

static int __init xgpio_init(void)
{
	return platform_driver_register(&xilinx_gpio_driver);
}

/* Make sure we get initialized before anyone else tries to use us */
subsys_initcall(xgpio_init);

static void __exit xgpio_exit(void)
{
	platform_driver_unregister(&xgpio_plat_driver);
}
module_exit(xgpio_exit);

MODULE_AUTHOR("Xilinx, Inc.");
MODULE_DESCRIPTION("Xilinx GPIO driver");
MODULE_LICENSE("GPL");<|MERGE_RESOLUTION|>--- conflicted
+++ resolved
@@ -7,38 +7,33 @@
 
 #include <linux/bitmap.h>
 #include <linux/bitops.h>
+#include <linux/clk.h>
+#include <linux/errno.h>
+#include <linux/gpio/driver.h>
 #include <linux/init.h>
-#include <linux/errno.h>
+#include <linux/interrupt.h>
+#include <linux/io.h>
+#include <linux/irq.h>
 #include <linux/module.h>
 #include <linux/of_device.h>
-#include <linux/of_irq.h>
 #include <linux/of_platform.h>
-#include <linux/io.h>
-#include <linux/gpio/driver.h>
+#include <linux/pm_runtime.h>
 #include <linux/slab.h>
 
 /* Register Offset Definitions */
-<<<<<<< HEAD
-#define XGPIO_DATA_OFFSET	0x0 /* Data register */
-#define XGPIO_TRI_OFFSET	0x4 /* I/O direction register */
-=======
 #define XGPIO_DATA_OFFSET   (0x0)	/* Data register  */
 #define XGPIO_TRI_OFFSET    (0x4)	/* I/O direction register  */
 
 #define XGPIO_CHANNEL0_OFFSET	0x0
 #define XGPIO_CHANNEL1_OFFSET	0x8
 
->>>>>>> 0b70857c
 #define XGPIO_GIER_OFFSET	0x11c /* Global Interrupt Enable */
 #define XGPIO_GIER_IE		BIT(31)
-
 #define XGPIO_IPISR_OFFSET	0x120 /* IP Interrupt Status */
 #define XGPIO_IPIER_OFFSET	0x128 /* IP Interrupt Enable */
 
-#define XGPIO_CHANNEL_OFFSET	0x8
-
 /* Read/Write access to the GPIO registers */
-#if defined(CONFIG_ARCH_ZYNQ) || defined(CONFIG_ARM64)
+#if defined(CONFIG_ARCH_ZYNQ) || defined(CONFIG_X86)
 # define xgpio_readreg(offset)		readl(offset)
 # define xgpio_writereg(offset, val)	writel(val, offset)
 #else
@@ -50,15 +45,6 @@
  * struct xgpio_instance - Stores information about GPIO device
  * @gc: GPIO chip
  * @regs: register block
-<<<<<<< HEAD
- * @gpio_width: GPIO width for every channel
- * @gpio_state: GPIO state shadow register
- * @gpio_dir: GPIO direction shadow register
- * @offset: GPIO channel offset
- * @irq_base: GPIO channel irq base address
- * @irq_enable: GPIO irq enable/disable bitfield
- * @gpio_lock: Lock used for synchronization
-=======
  * @hw_map: GPIO pin mapping on hardware side
  * @sw_map: GPIO pin mapping on software side
  * @state: GPIO write state shadow register
@@ -71,19 +57,10 @@
  * @rising_edge: GPIO IRQ rising edge enable/disable bitfield
  * @falling_edge: GPIO IRQ falling edge enable/disable bitfield
  * @clk: clock resource for this driver
->>>>>>> 0b70857c
  */
 struct xgpio_instance {
 	struct gpio_chip gc;
 	void __iomem *regs;
-<<<<<<< HEAD
-	unsigned int gpio_width[2];
-	u32 gpio_state[2];
-	u32 gpio_dir[2];
-	spinlock_t gpio_lock[2];
-};
-
-=======
 	DECLARE_BITMAP(hw_map, 64);
 	DECLARE_BITMAP(sw_map, 64);
 	DECLARE_BITMAP(state, 64);
@@ -167,7 +144,6 @@
 		xgpio_write_ch(chip, reg, bit, a);
 }
 
->>>>>>> 0b70857c
 /**
  * xgpio_get - Read the specified signal of the GPIO device.
  * @gc:     Pointer to gpio_chip device structure.
@@ -187,11 +163,7 @@
 
 	xgpio_read_ch(chip, XGPIO_DATA_OFFSET, bit, state);
 
-<<<<<<< HEAD
-	return !!(xgpio_readreg(regs + XGPIO_DATA_OFFSET) & BIT(gpio));
-=======
 	return test_bit(bit, state);
->>>>>>> 0b70857c
 }
 
 /**
@@ -212,14 +184,7 @@
 	spin_lock_irqsave(&chip->gpio_lock, flags);
 
 	/* Write to GPIO signal and set its direction to output */
-<<<<<<< HEAD
-	if (val)
-		chip->gpio_state |= BIT(gpio);
-	else
-		chip->gpio_state &= ~BIT(gpio);
-=======
 	__assign_bit(bit, chip->state, val);
->>>>>>> 0b70857c
 
 	xgpio_write_ch(chip, XGPIO_DATA_OFFSET, bit, chip->state);
 
@@ -249,35 +214,11 @@
 
 	spin_lock_irqsave(&chip->gpio_lock, flags);
 
-<<<<<<< HEAD
-	/* Write to GPIO signals */
-	for (i = 0; i < gc->ngpio; i++) {
-		if (index != xgpio_index(chip, i)) {
-			xgpio_writereg(chip->regs + XGPIO_DATA_OFFSET +
-				       xgpio_regoffset(chip, i - 1),
-				       chip->gpio_state[index]);
-			spin_unlock_irqrestore(&chip->gpio_lock[index], flags);
-			index = xgpio_index(chip, i);
-			spin_lock_irqsave(&chip->gpio_lock[index], flags);
-		}
-		if (__test_and_clear_bit(i, mask)) {
-			offset = xgpio_offset(chip, i);
-			if (test_bit(i, bits))
-				chip->gpio_state |= BIT(i);
-			else
-				chip->gpio_state &= ~BIT(i);
-		}
-	}
-
-	xgpio_writereg(chip->regs + XGPIO_DATA_OFFSET +
-		       xgpio_regoffset(chip, i), chip->gpio_state[index]);
-=======
 	bitmap_replace(state, chip->state, hw_bits, hw_mask, 64);
 
 	xgpio_write_ch_all(chip, XGPIO_DATA_OFFSET, state);
 
 	bitmap_copy(chip->state, state, 64);
->>>>>>> 0b70857c
 
 	spin_unlock_irqrestore(&chip->gpio_lock, flags);
 }
@@ -286,8 +227,6 @@
  * xgpio_dir_in - Set the direction of the specified GPIO signal as input.
  * @gc:     Pointer to gpio_chip device structure.
  * @gpio:   GPIO signal number.
- *
- * This function sets the direction of specified GPIO signal as input.
  *
  * Return:
  * 0 - if direction of GPIO signals is set as input
@@ -331,17 +270,8 @@
 	spin_lock_irqsave(&chip->gpio_lock, flags);
 
 	/* Write state of GPIO signal */
-<<<<<<< HEAD
-	if (val)
-		chip->gpio_state |= BIT(gpio);
-	else
-		chip->gpio_state[index] &= ~BIT(offset);
-	xgpio_writereg(chip->regs + XGPIO_DATA_OFFSET +
-			xgpio_regoffset(chip, gpio), chip->gpio_state[index]);
-=======
 	__assign_bit(bit, chip->state, val);
 	xgpio_write_ch(chip, XGPIO_DATA_OFFSET, bit, chip->state);
->>>>>>> 0b70857c
 
 	/* Clear the GPIO bit in shadow register and set direction as output */
 	__clear_bit(bit, chip->dir);
@@ -358,12 +288,6 @@
  */
 static void xgpio_save_regs(struct xgpio_instance *chip)
 {
-<<<<<<< HEAD
-	xgpio_writereg(chip->regs + XGPIO_DATA_OFFSET,	chip->gpio_state[0]);
-	xgpio_writereg(chip->regs + XGPIO_TRI_OFFSET, chip->gpio_dir[0]);
-
-	return -EINVAL;
-=======
 	xgpio_write_ch_all(chip, XGPIO_DATA_OFFSET, chip->state);
 	xgpio_write_ch_all(chip, XGPIO_TRI_OFFSET, chip->dir);
 }
@@ -455,23 +379,23 @@
 	clk_disable(gpio->clk);
 
 	return 0;
->>>>>>> 0b70857c
-}
-
-/* irq chip descriptor */
-static struct irq_chip xgpio_irqchip = {
-	.name		= "xgpio",
-	.irq_mask	= xgpio_irq_mask,
-	.irq_unmask	= xgpio_irq_unmask,
-	.irq_set_type	= xgpio_set_irq_type,
+}
+
+static int __maybe_unused xgpio_runtime_resume(struct device *dev)
+{
+	struct platform_device *pdev = to_platform_device(dev);
+	struct xgpio_instance *gpio = platform_get_drvdata(pdev);
+
+	return clk_enable(gpio->clk);
+}
+
+static const struct dev_pm_ops xgpio_dev_pm_ops = {
+	SET_SYSTEM_SLEEP_PM_OPS(xgpio_suspend, xgpio_resume)
+	SET_RUNTIME_PM_OPS(xgpio_runtime_suspend,
+			   xgpio_runtime_resume, NULL)
 };
 
 /**
-<<<<<<< HEAD
- * xgpio_to_irq - Find out gpio to Linux irq mapping
- * @gc: Pointer to gpio_chip device structure.
- * @offset: Gpio pin offset
-=======
  * xgpio_irq_mask - Write the specified signal of the GPIO device.
  * @irq_data: per IRQ and chip data passed down to chip functions
  */
@@ -535,31 +459,12 @@
  * xgpio_set_irq_type - Write the specified signal of the GPIO device.
  * @irq_data: Per IRQ and chip data passed down to chip functions
  * @type: Interrupt type that is to be set for the gpio pin
->>>>>>> 0b70857c
  *
  * Return:
- * irq number otherwise -EINVAL
- */
-static int xgpio_to_irq(struct gpio_chip *gc, unsigned offset)
-{
-<<<<<<< HEAD
-	struct of_mm_gpio_chip *mm_gc = to_of_mm_gpio_chip(gc);
-	struct xgpio_instance *chip = container_of(mm_gc, struct xgpio_instance,
-						   mmchip);
-
-	xgpio_writereg(chip->regs + XGPIO_DATA_OFFSET + XGPIO_CHANNEL_OFFSET,
-		       chip->gpio_state[1]);
-	xgpio_writereg(chip->regs + XGPIO_TRI_OFFSET + XGPIO_CHANNEL_OFFSET,
-		       chip->gpio_dir[1]);
-}
-
-/**
- * xgpio_of_probe - Probe method for the GPIO device.
- * @np: pointer to device tree node
- *
- * This function probes the GPIO device in the device tree. It initializes the
- * driver data structure.
-=======
+ * 0 if interrupt type is supported otherwise -EINVAL
+ */
+static int xgpio_set_irq_type(struct irq_data *irq_data, unsigned int type)
+{
 	struct xgpio_instance *chip = irq_data_get_irq_chip_data(irq_data);
 	int irq_offset = irqd_to_hwirq(irq_data);
 	int bit = xgpio_to_bit(chip, irq_offset);
@@ -644,21 +549,15 @@
 /**
  * xgpio_probe - Probe method for the GPIO device.
  * @pdev: pointer to the platform device
->>>>>>> 0b70857c
  *
  * Return:
  * It returns 0, if the driver is bound to the GPIO device, or
  * a negative value if there is an error.
  */
-static int xgpio_of_probe(struct platform_device *pdev)
-{
-	struct device_node *np = pdev->dev.of_node;
+static int xgpio_probe(struct platform_device *pdev)
+{
 	struct xgpio_instance *chip;
 	int status = 0;
-<<<<<<< HEAD
-	const u32 *tree_info;
-	u32 ngpio;
-=======
 	struct device_node *np = pdev->dev.of_node;
 	u32 is_dual = 0;
 	u32 cells = 2;
@@ -667,22 +566,11 @@
 	u32 dir[2];
 	struct gpio_irq_chip *girq;
 	u32 temp;
->>>>>>> 0b70857c
 
 	chip = devm_kzalloc(&pdev->dev, sizeof(*chip), GFP_KERNEL);
 	if (!chip)
 		return -ENOMEM;
 
-<<<<<<< HEAD
-	/* Update GPIO state shadow register with default value */
-	of_property_read_u32(np, "xlnx,dout-default", &chip->gpio_state);
-
-	/* By default, all pins are inputs */
-	chip->gpio_dir = 0xFFFFFFFF;
-
-	/* Update GPIO direction shadow register with default value */
-	of_property_read_u32(np, "xlnx,tri-default", &chip->gpio_dir);
-=======
 	platform_set_drvdata(pdev, chip);
 
 	/* First, check if the device is dual-channel */
@@ -713,87 +601,41 @@
 		dev_err(&pdev->dev, "#gpio-cells mismatch\n");
 		return -EINVAL;
 	}
->>>>>>> 0b70857c
 
 	/*
 	 * Check device node and parent device node for device width
 	 * and assume default width of 32
 	 */
-<<<<<<< HEAD
-	if (of_property_read_u32(np, "xlnx,gpio-width", &ngpio))
-		ngpio = 32;
-	chip->mmchip.gc.ngpio = (u16)ngpio;
-=======
 	if (of_property_read_u32(np, "xlnx,gpio-width", &width[0]))
 		width[0] = 32;
 
 	if (width[0] > 32)
 		return -EINVAL;
->>>>>>> 0b70857c
 
 	if (is_dual && of_property_read_u32(np, "xlnx,gpio2-width", &width[1]))
 		width[1] = 32;
 
-<<<<<<< HEAD
-	chip->mmchip.gc.parent = &pdev->dev;
-	chip->mmchip.gc.owner = THIS_MODULE;
-	chip->mmchip.gc.of_xlate = xgpio_xlate;
-	chip->mmchip.gc.of_gpio_n_cells = 2;
-	chip->mmchip.gc.direction_input = xgpio_dir_in;
-	chip->mmchip.gc.direction_output = xgpio_dir_out;
-	chip->mmchip.gc.get = xgpio_get;
-	chip->mmchip.gc.set = xgpio_set;
-	chip->mmchip.gc.request = xgpio_request;
-	chip->mmchip.gc.free = xgpio_free;
-	chip->mmchip.gc.set_multiple = xgpio_set_multiple;
-
-	chip->mmchip.save_regs = xgpio_save_regs;
-
-	platform_set_drvdata(pdev, chip);
-
-	if (is_dual) {
-		/* Update GPIO state shadow register with default value */
-		of_property_read_u32(np, "xlnx,dout-default-2",
-				     &chip->gpio_state[1]);
-
-		/* Update GPIO direction shadow register with default value */
-		if (of_property_read_u32(np, "xlnx,tri-default-2",
-					 &chip->gpio_dir[1]))
-			chip->gpio_dir[1] = 0xFFFFFFFF;
-
-		/*
-		 * Clock framework support is optional, continue on
-		 * anyways if we don't find a matching clock.
-		 */
-		chip->clk = NULL;
-	}
-
-	status = clk_prepare(chip->clk);
-	if (status < 0) {
-		dev_err(&pdev->dev, "Failed to preapre clk\n");
-		return status;
-	}
-=======
 	if (width[1] > 32)
 		return -EINVAL;
 
-	/* Setup software pin mapping */
-	bitmap_set(chip->sw_map, 0, width[0] + width[1]);
+	platform_set_drvdata(pdev, chip);
 
 	/* Setup hardware pin mapping */
 	bitmap_set(chip->hw_map,  0, width[0]);
 	bitmap_set(chip->hw_map, 32, width[1]);
 
 	spin_lock_init(&chip->gpio_lock);
->>>>>>> 0b70857c
 
 	chip->gc.base = -1;
 	chip->gc.ngpio = bitmap_weight(chip->hw_map, 64);
 	chip->gc.parent = &pdev->dev;
 	chip->gc.direction_input = xgpio_dir_in;
 	chip->gc.direction_output = xgpio_dir_out;
+	chip->gc.of_gpio_n_cells = cells;
 	chip->gc.get = xgpio_get;
 	chip->gc.set = xgpio_set;
+	chip->gc.request = xgpio_request;
+	chip->gc.free = xgpio_free;
 	chip->gc.set_multiple = xgpio_set_multiple;
 
 	chip->gc.label = dev_name(&pdev->dev);
@@ -804,14 +646,62 @@
 		return PTR_ERR(chip->regs);
 	}
 
+	chip->clk = devm_clk_get_optional(&pdev->dev, NULL);
+	if (IS_ERR(chip->clk))
+		return dev_err_probe(&pdev->dev, PTR_ERR(chip->clk), "input clock not found.\n");
+
+	status = clk_prepare_enable(chip->clk);
+	if (status < 0) {
+		dev_err(&pdev->dev, "Failed to prepare clk\n");
+		return status;
+	}
+	pm_runtime_get_noresume(&pdev->dev);
+	pm_runtime_set_active(&pdev->dev);
+	pm_runtime_enable(&pdev->dev);
+
 	xgpio_save_regs(chip);
 
+	chip->irq = platform_get_irq_optional(pdev, 0);
+	if (chip->irq <= 0)
+		goto skip_irq;
+
+	chip->irqchip.name = "gpio-xilinx";
+	chip->irqchip.irq_ack = xgpio_irq_ack;
+	chip->irqchip.irq_mask = xgpio_irq_mask;
+	chip->irqchip.irq_unmask = xgpio_irq_unmask;
+	chip->irqchip.irq_set_type = xgpio_set_irq_type;
+
+	/* Disable per-channel interrupts */
+	xgpio_writereg(chip->regs + XGPIO_IPIER_OFFSET, 0);
+	/* Clear any existing per-channel interrupts */
+	temp = xgpio_readreg(chip->regs + XGPIO_IPISR_OFFSET);
+	xgpio_writereg(chip->regs + XGPIO_IPISR_OFFSET, temp);
+	/* Enable global interrupts */
+	xgpio_writereg(chip->regs + XGPIO_GIER_OFFSET, XGPIO_GIER_IE);
+
+	girq = &chip->gc.irq;
+	girq->chip = &chip->irqchip;
+	girq->parent_handler = xgpio_irqhandler;
+	girq->num_parents = 1;
+	girq->parents = devm_kcalloc(&pdev->dev, 1,
+				     sizeof(*girq->parents),
+				     GFP_KERNEL);
+	if (!girq->parents) {
+		status = -ENOMEM;
+		goto err_pm_put;
+	}
+	girq->parents[0] = chip->irq;
+	girq->default_type = IRQ_TYPE_NONE;
+	girq->handler = handle_bad_irq;
+
+skip_irq:
 	status = devm_gpiochip_add_data(&pdev->dev, &chip->gc, chip);
 	if (status) {
 		dev_err(&pdev->dev, "failed to add GPIO chip\n");
-		return status;
-	}
-
+		goto err_pm_put;
+	}
+
+	pm_runtime_put(&pdev->dev);
 	return 0;
 }
 
@@ -819,22 +709,24 @@
 	{ .compatible = "xlnx,xps-gpio-1.00.a", },
 	{ /* end of list */ },
 };
+
 MODULE_DEVICE_TABLE(of, xgpio_of_match);
 
 static struct platform_driver xgpio_plat_driver = {
 	.probe		= xgpio_probe,
+	.remove		= xgpio_remove,
 	.driver		= {
 			.name = "gpio-xilinx",
 			.of_match_table	= xgpio_of_match,
+			.pm = &xgpio_dev_pm_ops,
 	},
 };
 
 static int __init xgpio_init(void)
 {
-	return platform_driver_register(&xilinx_gpio_driver);
-}
-
-/* Make sure we get initialized before anyone else tries to use us */
+	return platform_driver_register(&xgpio_plat_driver);
+}
+
 subsys_initcall(xgpio_init);
 
 static void __exit xgpio_exit(void)
