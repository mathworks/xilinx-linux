--- conflicted
+++ resolved
@@ -27,8 +27,6 @@
 #include <linux/irqdomain.h>
 #include <linux/gpio.h>
 #include <linux/slab.h>
-#include <linux/pm_runtime.h>
-#include <linux/clk.h>
 
 /* Register Offset Definitions */
 #define XGPIO_DATA_OFFSET	0x0 /* Data register */
@@ -59,19 +57,6 @@
  * @irq_base: GPIO channel irq base address
  * @irq_enable: GPIO irq enable/disable bitfield
  * @gpio_lock: Lock used for synchronization
- * @irq_domain: irq_domain of the controller
- * @clk: clock resource for this driver
- */
-struct xgpio_instance {
-	struct of_mm_gpio_chip mmchip;
-	u32 gpio_state;
-	u32 gpio_dir;
-	u32 offset;
-	int irq_base;
-	u32 irq_enable;
-	spinlock_t gpio_lock;
-	struct irq_domain *irq_domain;
-	struct clk *clk;
 };
 
 /**
@@ -164,53 +149,6 @@
 		       chip->gpio_state);
 
 	spin_unlock_irqrestore(&chip->gpio_lock, flags);
-}
-
-/**
- * xgpio_set_multiple - Write the specified signals of the GPIO device.
- * @gc:     Pointer to gpio_chip device structure.
- * @mask:   Mask of the GPIOS to modify.
- * @bits:   Value to be wrote on each GPIO
- *
- * This function writes the specified values into the specified signals of the
- * GPIO devices.
- */
-static void xgpio_set_multiple(struct gpio_chip *gc, unsigned long *mask,
-			       unsigned long *bits)
-{
-	unsigned long flags;
-	struct of_mm_gpio_chip *mm_gc = to_of_mm_gpio_chip(gc);
-	struct xgpio_instance *chip = gpiochip_get_data(gc);
-	int index = xgpio_index(chip, 0);
-	int offset, i;
-
-	spin_lock_irqsave(&chip->gpio_lock[index], flags);
-
-	/* Write to GPIO signals */
-	for (i = 0; i < gc->ngpio; i++) {
-		if (*mask == 0)
-			break;
-		if (index !=  xgpio_index(chip, i)) {
-			xgpio_writereg(mm_gc->regs + XGPIO_DATA_OFFSET +
-				       xgpio_regoffset(chip, i),
-				       chip->gpio_state[index]);
-			spin_unlock_irqrestore(&chip->gpio_lock[index], flags);
-			index =  xgpio_index(chip, i);
-			spin_lock_irqsave(&chip->gpio_lock[index], flags);
-		}
-		if (__test_and_clear_bit(i, mask)) {
-			offset =  xgpio_offset(chip, i);
-			if (test_bit(i, bits))
-				chip->gpio_state[index] |= BIT(offset);
-			else
-				chip->gpio_state[index] &= ~BIT(offset);
-		}
-	}
-
-	xgpio_writereg(mm_gc->regs + XGPIO_DATA_OFFSET +
-		       xgpio_regoffset(chip, i), chip->gpio_state[index]);
-
-	spin_unlock_irqrestore(&chip->gpio_lock[index], flags);
 }
 
 /**
@@ -515,102 +453,6 @@
 	return 0;
 }
 
-static int xgpio_request(struct gpio_chip *chip, unsigned int offset)
-{
-	int ret = pm_runtime_get_sync(chip->parent);
-
-	/*
-	 * If the device is already active pm_runtime_get() will return 1 on
-	 * success, but gpio_request still needs to return 0.
-	 */
-	return ret < 0 ? ret : 0;
-}
-
-static void xgpio_free(struct gpio_chip *chip, unsigned int offset)
-{
-	pm_runtime_put(chip->parent);
-}
-
-static int __maybe_unused xgpio_suspend(struct device *dev)
-{
-	struct platform_device *pdev = to_platform_device(dev);
-	int irq;
-	struct irq_data *data;
-
-	irq = platform_get_irq(pdev, 0);
-	if (irq <= 0) {
-		dev_dbg(dev, "failed to get IRQ\n");
-		return 0;
-	}
-
-	data = irq_get_irq_data(irq);
-	if (!irqd_is_wakeup_set(data))
-		return pm_runtime_force_suspend(dev);
-
-	return 0;
-}
-
-static int __maybe_unused xgpio_resume(struct device *dev)
-{
-	struct platform_device *pdev = to_platform_device(dev);
-	int irq;
-	struct irq_data *data;
-
-
-	irq = platform_get_irq(pdev, 0);
-	if (irq <= 0) {
-		dev_dbg(dev, "failed to get IRQ\n");
-		return 0;
-	}
-
-	data = irq_get_irq_data(irq);
-	if (!irqd_is_wakeup_set(data))
-		return pm_runtime_force_resume(dev);
-
-	return 0;
-}
-
-static int __maybe_unused xgpio_runtime_suspend(struct device *dev)
-{
-	struct platform_device *pdev = to_platform_device(dev);
-	struct xgpio_instance *gpio = platform_get_drvdata(pdev);
-
-	clk_disable(gpio->clk);
-
-	return 0;
-}
-
-static int __maybe_unused xgpio_runtime_resume(struct device *dev)
-{
-	struct platform_device *pdev = to_platform_device(dev);
-	struct xgpio_instance *gpio = platform_get_drvdata(pdev);
-
-	return clk_enable(gpio->clk);
-}
-
-static const struct dev_pm_ops xgpio_dev_pm_ops = {
-	SET_SYSTEM_SLEEP_PM_OPS(xgpio_suspend, xgpio_resume)
-	SET_RUNTIME_PM_OPS(xgpio_runtime_suspend,
-			xgpio_runtime_resume, NULL)
-};
-
-/**
- * xgpio_remove - Remove method for the GPIO device.
- * @pdev: pointer to the platform device
- *
- * This function remove gpiochips and frees all the allocated resources.
- *
- * Return: 0 always
- */
-static int xgpio_remove(struct platform_device *pdev)
-{
-	struct xgpio_instance *chip = platform_get_drvdata(pdev);
-
-	of_mm_gpiochip_remove(&chip->mmchip);
-
-	return 0;
-}
-
 /**
  * xgpio_of_probe - Probe method for the GPIO device.
  * @np: pointer to device tree node
@@ -653,145 +495,23 @@
 
 	spin_lock_init(&chip->gpio_lock);
 
-	chip->mmchip.gc.parent = &pdev->dev;
-	chip->mmchip.gc.owner = THIS_MODULE;
-	chip->mmchip.gc.of_xlate = xgpio_xlate;
-	chip->mmchip.gc.of_gpio_n_cells = 2;
-	chip->mmchip.gc.direction_input = xgpio_dir_in;
-	chip->mmchip.gc.direction_output = xgpio_dir_out;
-	chip->mmchip.gc.get = xgpio_get;
-	chip->mmchip.gc.set = xgpio_set;
-	chip->mmchip.gc.request = xgpio_request;
-	chip->mmchip.gc.free = xgpio_free;
-	chip->mmchip.gc.set_multiple = xgpio_set_multiple;
-
-	chip->mmchip.save_regs = xgpio_save_regs;
-
-	platform_set_drvdata(pdev, chip);
-
-	chip->clk = devm_clk_get(&pdev->dev, "axi_clk");
-	if (IS_ERR(chip->clk)) {
-		if (PTR_ERR(chip->clk) != -ENOENT) {
-			dev_err(&pdev->dev, "Input clock not found\n");
-			return PTR_ERR(chip->clk);
-		}
-
-		/*
-		 * Clock framework support is optional, continue on
-		 * anyways if we don't find a matching clock.
-		 */
-		chip->clk = NULL;
-	}
-
-<<<<<<< HEAD
-	status = clk_prepare(chip->clk);
-	if (status < 0) {
-		dev_err(&pdev->dev, "Failed to preapre clk\n");
-		return status;
-	}
-=======
-	chip->mmchip.gc.ngpio = chip->gpio_width[0] + chip->gpio_width[1];
-	chip->mmchip.gc.parent = &pdev->dev;
 	chip->mmchip.gc.direction_input = xgpio_dir_in;
 	chip->mmchip.gc.direction_output = xgpio_dir_out;
 	chip->mmchip.gc.get = xgpio_get;
 	chip->mmchip.gc.set = xgpio_set;
 	chip->mmchip.gc.set_multiple = xgpio_set_multiple;
->>>>>>> 863b8ff9
-
-	pm_runtime_enable(&pdev->dev);
-	status = pm_runtime_get_sync(&pdev->dev);
-	if (status < 0)
-		goto err_unprepare_clk;
+
+	chip->mmchip.save_regs = xgpio_save_regs;
 
 	/* Call the OF gpio helper to setup and register the GPIO device */
 	status = of_mm_gpiochip_add(np, &chip->mmchip);
 	if (status) {
 		pr_err("%s: error in probe function with status %d\n",
 		       np->full_name, status);
-		goto err_pm_put;
-	}
-
-	status = xgpio_irq_setup(np, chip);
-	if (status) {
-		pr_err("%s: GPIO IRQ initialization failed %d\n",
-		       np->full_name, status);
-		goto err_pm_put;
-	}
-
-	pr_info("XGpio: %s: registered, base is %d\n", np->full_name,
-							chip->mmchip.gc.base);
-
-	tree_info = of_get_property(np, "xlnx,is-dual", NULL);
-	if (tree_info && be32_to_cpup(tree_info)) {
-		chip = devm_kzalloc(&pdev->dev, sizeof(*chip), GFP_KERNEL);
-		if (!chip)
-			return -ENOMEM;
-
-		/* Add dual channel offset */
-		chip->offset = XGPIO_CHANNEL_OFFSET;
-
-		/* Update GPIO state shadow register with default value */
-		of_property_read_u32(np, "xlnx,dout-default-2",
-				     &chip->gpio_state);
-
-		/* By default, all pins are inputs */
-		chip->gpio_dir = 0xFFFFFFFF;
-
-		/* Update GPIO direction shadow register with default value */
-		of_property_read_u32(np, "xlnx,tri-default-2", &chip->gpio_dir);
-
-		/*
-		 * Check device node and parent device node for device width
-		 * and assume default width of 32
-		 */
-		if (of_property_read_u32(np, "xlnx,gpio2-width", &ngpio))
-			ngpio = 32;
-		chip->mmchip.gc.ngpio = (u16)ngpio;
-
-		spin_lock_init(&chip->gpio_lock);
-
-		chip->mmchip.gc.parent = &pdev->dev;
-		chip->mmchip.gc.owner = THIS_MODULE;
-		chip->mmchip.gc.of_xlate = xgpio_xlate;
-		chip->mmchip.gc.of_gpio_n_cells = 2;
-		chip->mmchip.gc.direction_input = xgpio_dir_in;
-		chip->mmchip.gc.direction_output = xgpio_dir_out;
-		chip->mmchip.gc.get = xgpio_get;
-		chip->mmchip.gc.set = xgpio_set;
-		chip->mmchip.gc.request = xgpio_request;
-		chip->mmchip.gc.free = xgpio_free;
-		chip->mmchip.gc.set_multiple = xgpio_set_multiple;
-
-		chip->mmchip.save_regs = xgpio_save_regs;
-
-		status = xgpio_irq_setup(np, chip);
-		if (status) {
-			pr_err("%s: GPIO IRQ initialization failed %d\n",
-			      np->full_name, status);
-			goto err_pm_put;
-		}
-
-		/* Call the OF gpio helper to setup and register the GPIO dev */
-		status = of_mm_gpiochip_add(np, &chip->mmchip);
-		if (status) {
-			pr_err("%s: error in probe function with status %d\n",
-			       np->full_name, status);
-			goto err_pm_put;
-		}
-		pr_info("XGpio: %s: dual channel registered, base is %d\n",
-					np->full_name, chip->mmchip.gc.base);
-	}
-
-	pm_runtime_put(&pdev->dev);
+		return status;
+	}
+
 	return 0;
-
-err_pm_put:
-	pm_runtime_put(&pdev->dev);
-err_unprepare_clk:
-	pm_runtime_disable(&pdev->dev);
-	clk_unprepare(chip->clk);
-	return status;
 }
 
 static const struct of_device_id xgpio_of_match[] = {
@@ -800,13 +520,6 @@
 };
 MODULE_DEVICE_TABLE(of, xgpio_of_match);
 
-static struct platform_driver xilinx_gpio_driver = {
-	.probe = xgpio_of_probe,
-	.remove = xgpio_remove,
-	.driver = {
-		.name = "xilinx-gpio",
-		.of_match_table = xgpio_of_match,
-		.pm = &xgpio_dev_pm_ops,
 	},
 };
 
@@ -820,7 +533,6 @@
 
 static void __exit xgpio_exit(void)
 {
-	platform_driver_unregister(&xilinx_gpio_driver);
 }
 module_exit(xgpio_exit);
 
