// SPDX-License-Identifier: GPL-2.0-only
/*
 * Support functions for OMAP GPIO
 *
 * Copyright (C) 2003-2005 Nokia Corporation
 * Written by Juha Yrjölä <juha.yrjola@nokia.com>
 *
 * Copyright (C) 2009 Texas Instruments
 * Added OMAP4 support - Santosh Shilimkar <santosh.shilimkar@ti.com>
 */

#include <linux/init.h>
#include <linux/module.h>
#include <linux/interrupt.h>
#include <linux/syscore_ops.h>
#include <linux/err.h>
#include <linux/clk.h>
#include <linux/io.h>
#include <linux/cpu_pm.h>
#include <linux/device.h>
#include <linux/pm_runtime.h>
#include <linux/pm.h>
#include <linux/of.h>
#include <linux/of_device.h>
#include <linux/gpio/driver.h>
#include <linux/bitops.h>
#include <linux/platform_data/gpio-omap.h>

#define OMAP4_GPIO_DEBOUNCINGTIME_MASK 0xFF

struct gpio_regs {
	u32 irqenable1;
	u32 irqenable2;
	u32 wake_en;
	u32 ctrl;
	u32 oe;
	u32 leveldetect0;
	u32 leveldetect1;
	u32 risingdetect;
	u32 fallingdetect;
	u32 dataout;
	u32 debounce;
	u32 debounce_en;
};

struct gpio_bank {
	void __iomem *base;
	const struct omap_gpio_reg_offs *regs;

	int irq;
	u32 non_wakeup_gpios;
	u32 enabled_non_wakeup_gpios;
	struct gpio_regs context;
	u32 saved_datain;
	u32 level_mask;
	u32 toggle_mask;
	raw_spinlock_t lock;
	raw_spinlock_t wa_lock;
	struct gpio_chip chip;
	struct clk *dbck;
	struct notifier_block nb;
	unsigned int is_suspended:1;
	unsigned int needs_resume:1;
	u32 mod_usage;
	u32 irq_usage;
	u32 dbck_enable_mask;
	bool dbck_enabled;
	bool is_mpuio;
	bool dbck_flag;
	bool loses_context;
	bool context_valid;
	int stride;
	u32 width;
	int context_loss_count;

	void (*set_dataout)(struct gpio_bank *bank, unsigned gpio, int enable);
	int (*get_context_loss_count)(struct device *dev);
};

#define GPIO_MOD_CTRL_BIT	BIT(0)

#define BANK_USED(bank) (bank->mod_usage || bank->irq_usage)
#define LINE_USED(line, offset) (line & (BIT(offset)))

static void omap_gpio_unmask_irq(struct irq_data *d);

static inline struct gpio_bank *omap_irq_data_get_bank(struct irq_data *d)
{
	struct gpio_chip *chip = irq_data_get_irq_chip_data(d);
	return gpiochip_get_data(chip);
}

static inline u32 omap_gpio_rmw(void __iomem *reg, u32 mask, bool set)
{
	u32 val = readl_relaxed(reg);

	if (set)
		val |= mask;
	else
		val &= ~mask;

	writel_relaxed(val, reg);

	return val;
}

static void omap_set_gpio_direction(struct gpio_bank *bank, int gpio,
				    int is_input)
{
	bank->context.oe = omap_gpio_rmw(bank->base + bank->regs->direction,
					 BIT(gpio), is_input);
}


/* set data out value using dedicate set/clear register */
static void omap_set_gpio_dataout_reg(struct gpio_bank *bank, unsigned offset,
				      int enable)
{
	void __iomem *reg = bank->base;
	u32 l = BIT(offset);

	if (enable) {
		reg += bank->regs->set_dataout;
		bank->context.dataout |= l;
	} else {
		reg += bank->regs->clr_dataout;
		bank->context.dataout &= ~l;
	}

	writel_relaxed(l, reg);
}

/* set data out value using mask register */
static void omap_set_gpio_dataout_mask(struct gpio_bank *bank, unsigned offset,
				       int enable)
{
	bank->context.dataout = omap_gpio_rmw(bank->base + bank->regs->dataout,
					      BIT(offset), enable);
}

static inline void omap_gpio_dbck_enable(struct gpio_bank *bank)
{
	if (bank->dbck_enable_mask && !bank->dbck_enabled) {
		clk_enable(bank->dbck);
		bank->dbck_enabled = true;

		writel_relaxed(bank->dbck_enable_mask,
			     bank->base + bank->regs->debounce_en);
	}
}

static inline void omap_gpio_dbck_disable(struct gpio_bank *bank)
{
	if (bank->dbck_enable_mask && bank->dbck_enabled) {
		/*
		 * Disable debounce before cutting it's clock. If debounce is
		 * enabled but the clock is not, GPIO module seems to be unable
		 * to detect events and generate interrupts at least on OMAP3.
		 */
		writel_relaxed(0, bank->base + bank->regs->debounce_en);

		clk_disable(bank->dbck);
		bank->dbck_enabled = false;
	}
}

/**
 * omap2_set_gpio_debounce - low level gpio debounce time
 * @bank: the gpio bank we're acting upon
 * @offset: the gpio number on this @bank
 * @debounce: debounce time to use
 *
 * OMAP's debounce time is in 31us steps
 *   <debounce time> = (GPIO_DEBOUNCINGTIME[7:0].DEBOUNCETIME + 1) x 31
 * so we need to convert and round up to the closest unit.
 *
 * Return: 0 on success, negative error otherwise.
 */
static int omap2_set_gpio_debounce(struct gpio_bank *bank, unsigned offset,
				   unsigned debounce)
{
	u32			val;
	u32			l;
	bool			enable = !!debounce;

	if (!bank->dbck_flag)
		return -ENOTSUPP;

	if (enable) {
		debounce = DIV_ROUND_UP(debounce, 31) - 1;
		if ((debounce & OMAP4_GPIO_DEBOUNCINGTIME_MASK) != debounce)
			return -EINVAL;
	}

	l = BIT(offset);

	clk_enable(bank->dbck);
	writel_relaxed(debounce, bank->base + bank->regs->debounce);

	val = omap_gpio_rmw(bank->base + bank->regs->debounce_en, l, enable);
	bank->dbck_enable_mask = val;

	clk_disable(bank->dbck);
	/*
	 * Enable debounce clock per module.
	 * This call is mandatory because in omap_gpio_request() when
	 * *_runtime_get_sync() is called,  _gpio_dbck_enable() within
	 * runtime callbck fails to turn on dbck because dbck_enable_mask
	 * used within _gpio_dbck_enable() is still not initialized at
	 * that point. Therefore we have to enable dbck here.
	 */
	omap_gpio_dbck_enable(bank);
	if (bank->dbck_enable_mask) {
		bank->context.debounce = debounce;
		bank->context.debounce_en = val;
	}

	return 0;
}

/**
 * omap_clear_gpio_debounce - clear debounce settings for a gpio
 * @bank: the gpio bank we're acting upon
 * @offset: the gpio number on this @bank
 *
 * If a gpio is using debounce, then clear the debounce enable bit and if
 * this is the only gpio in this bank using debounce, then clear the debounce
 * time too. The debounce clock will also be disabled when calling this function
 * if this is the only gpio in the bank using debounce.
 */
static void omap_clear_gpio_debounce(struct gpio_bank *bank, unsigned offset)
{
	u32 gpio_bit = BIT(offset);

	if (!bank->dbck_flag)
		return;

	if (!(bank->dbck_enable_mask & gpio_bit))
		return;

	bank->dbck_enable_mask &= ~gpio_bit;
	bank->context.debounce_en &= ~gpio_bit;
        writel_relaxed(bank->context.debounce_en,
		     bank->base + bank->regs->debounce_en);

	if (!bank->dbck_enable_mask) {
		bank->context.debounce = 0;
		writel_relaxed(bank->context.debounce, bank->base +
			     bank->regs->debounce);
		clk_disable(bank->dbck);
		bank->dbck_enabled = false;
	}
}

/*
 * Off mode wake-up capable GPIOs in bank(s) that are in the wakeup domain.
 * See TRM section for GPIO for "Wake-Up Generation" for the list of GPIOs
 * in wakeup domain. If bank->non_wakeup_gpios is not configured, assume none
 * are capable waking up the system from off mode.
 */
static bool omap_gpio_is_off_wakeup_capable(struct gpio_bank *bank, u32 gpio_mask)
{
	u32 no_wake = bank->non_wakeup_gpios;

	if (no_wake)
		return !!(~no_wake & gpio_mask);

	return false;
}

static inline void omap_set_gpio_trigger(struct gpio_bank *bank, int gpio,
						unsigned trigger)
{
	void __iomem *base = bank->base;
	u32 gpio_bit = BIT(gpio);

	omap_gpio_rmw(base + bank->regs->leveldetect0, gpio_bit,
		      trigger & IRQ_TYPE_LEVEL_LOW);
	omap_gpio_rmw(base + bank->regs->leveldetect1, gpio_bit,
		      trigger & IRQ_TYPE_LEVEL_HIGH);

	/*
	 * We need the edge detection enabled for to allow the GPIO block
	 * to be woken from idle state.  Set the appropriate edge detection
	 * in addition to the level detection.
	 */
	omap_gpio_rmw(base + bank->regs->risingdetect, gpio_bit,
		      trigger & (IRQ_TYPE_EDGE_RISING | IRQ_TYPE_LEVEL_HIGH));
	omap_gpio_rmw(base + bank->regs->fallingdetect, gpio_bit,
		      trigger & (IRQ_TYPE_EDGE_FALLING | IRQ_TYPE_LEVEL_LOW));

	bank->context.leveldetect0 =
			readl_relaxed(bank->base + bank->regs->leveldetect0);
	bank->context.leveldetect1 =
			readl_relaxed(bank->base + bank->regs->leveldetect1);
	bank->context.risingdetect =
			readl_relaxed(bank->base + bank->regs->risingdetect);
	bank->context.fallingdetect =
			readl_relaxed(bank->base + bank->regs->fallingdetect);

	bank->level_mask = bank->context.leveldetect0 |
			   bank->context.leveldetect1;

	/* This part needs to be executed always for OMAP{34xx, 44xx} */
	if (!bank->regs->irqctrl && !omap_gpio_is_off_wakeup_capable(bank, gpio)) {
		/*
		 * Log the edge gpio and manually trigger the IRQ
		 * after resume if the input level changes
		 * to avoid irq lost during PER RET/OFF mode
		 * Applies for omap2 non-wakeup gpio and all omap3 gpios
		 */
		if (trigger & IRQ_TYPE_EDGE_BOTH)
			bank->enabled_non_wakeup_gpios |= gpio_bit;
		else
			bank->enabled_non_wakeup_gpios &= ~gpio_bit;
	}
}

/*
 * This only applies to chips that can't do both rising and falling edge
 * detection at once.  For all other chips, this function is a noop.
 */
static void omap_toggle_gpio_edge_triggering(struct gpio_bank *bank, int gpio)
{
	if (IS_ENABLED(CONFIG_ARCH_OMAP1) && bank->regs->irqctrl) {
		void __iomem *reg = bank->base + bank->regs->irqctrl;

		writel_relaxed(readl_relaxed(reg) ^ BIT(gpio), reg);
	}
}

static int omap_set_gpio_triggering(struct gpio_bank *bank, int gpio,
				    unsigned trigger)
{
	void __iomem *reg = bank->base;
	u32 l = 0;

	if (bank->regs->leveldetect0 && bank->regs->wkup_en) {
		omap_set_gpio_trigger(bank, gpio, trigger);
	} else if (bank->regs->irqctrl) {
		reg += bank->regs->irqctrl;

		l = readl_relaxed(reg);
		if ((trigger & IRQ_TYPE_SENSE_MASK) == IRQ_TYPE_EDGE_BOTH)
			bank->toggle_mask |= BIT(gpio);
		if (trigger & IRQ_TYPE_EDGE_RISING)
			l |= BIT(gpio);
		else if (trigger & IRQ_TYPE_EDGE_FALLING)
			l &= ~(BIT(gpio));
		else
			return -EINVAL;

		writel_relaxed(l, reg);
	} else if (bank->regs->edgectrl1) {
		if (gpio & 0x08)
			reg += bank->regs->edgectrl2;
		else
			reg += bank->regs->edgectrl1;

		gpio &= 0x07;
		l = readl_relaxed(reg);
		l &= ~(3 << (gpio << 1));
		if (trigger & IRQ_TYPE_EDGE_RISING)
			l |= 2 << (gpio << 1);
		if (trigger & IRQ_TYPE_EDGE_FALLING)
			l |= BIT(gpio << 1);
		writel_relaxed(l, reg);
	}
	return 0;
}

static void omap_enable_gpio_module(struct gpio_bank *bank, unsigned offset)
{
	if (bank->regs->pinctrl) {
		void __iomem *reg = bank->base + bank->regs->pinctrl;

		/* Claim the pin for MPU */
		writel_relaxed(readl_relaxed(reg) | (BIT(offset)), reg);
	}

	if (bank->regs->ctrl && !BANK_USED(bank)) {
		void __iomem *reg = bank->base + bank->regs->ctrl;
		u32 ctrl;

		ctrl = readl_relaxed(reg);
		/* Module is enabled, clocks are not gated */
		ctrl &= ~GPIO_MOD_CTRL_BIT;
		writel_relaxed(ctrl, reg);
		bank->context.ctrl = ctrl;
	}
}

static void omap_disable_gpio_module(struct gpio_bank *bank, unsigned offset)
{
	if (bank->regs->ctrl && !BANK_USED(bank)) {
		void __iomem *reg = bank->base + bank->regs->ctrl;
		u32 ctrl;

		ctrl = readl_relaxed(reg);
		/* Module is disabled, clocks are gated */
		ctrl |= GPIO_MOD_CTRL_BIT;
		writel_relaxed(ctrl, reg);
		bank->context.ctrl = ctrl;
	}
}

static int omap_gpio_is_input(struct gpio_bank *bank, unsigned offset)
{
	void __iomem *reg = bank->base + bank->regs->direction;

	return readl_relaxed(reg) & BIT(offset);
}

static void omap_gpio_init_irq(struct gpio_bank *bank, unsigned offset)
{
	if (!LINE_USED(bank->mod_usage, offset)) {
		omap_enable_gpio_module(bank, offset);
		omap_set_gpio_direction(bank, offset, 1);
	}
	bank->irq_usage |= BIT(offset);
}

static int omap_gpio_irq_type(struct irq_data *d, unsigned type)
{
	struct gpio_bank *bank = omap_irq_data_get_bank(d);
	int retval;
	unsigned long flags;
	unsigned offset = d->hwirq;

	if (type & ~IRQ_TYPE_SENSE_MASK)
		return -EINVAL;

	if (!bank->regs->leveldetect0 &&
		(type & (IRQ_TYPE_LEVEL_LOW|IRQ_TYPE_LEVEL_HIGH)))
		return -EINVAL;

	raw_spin_lock_irqsave(&bank->lock, flags);
	retval = omap_set_gpio_triggering(bank, offset, type);
	if (retval) {
		raw_spin_unlock_irqrestore(&bank->lock, flags);
		goto error;
	}
	omap_gpio_init_irq(bank, offset);
	if (!omap_gpio_is_input(bank, offset)) {
		raw_spin_unlock_irqrestore(&bank->lock, flags);
		retval = -EINVAL;
		goto error;
	}
	raw_spin_unlock_irqrestore(&bank->lock, flags);

	if (type & (IRQ_TYPE_LEVEL_LOW | IRQ_TYPE_LEVEL_HIGH))
		irq_set_handler_locked(d, handle_level_irq);
	else if (type & (IRQ_TYPE_EDGE_FALLING | IRQ_TYPE_EDGE_RISING))
		/*
		 * Edge IRQs are already cleared/acked in irq_handler and
		 * not need to be masked, as result handle_edge_irq()
		 * logic is excessed here and may cause lose of interrupts.
		 * So just use handle_simple_irq.
		 */
		irq_set_handler_locked(d, handle_simple_irq);

	return 0;

error:
	return retval;
}

static void omap_clear_gpio_irqbank(struct gpio_bank *bank, int gpio_mask)
{
	void __iomem *reg = bank->base;

	reg += bank->regs->irqstatus;
	writel_relaxed(gpio_mask, reg);

	/* Workaround for clearing DSP GPIO interrupts to allow retention */
	if (bank->regs->irqstatus2) {
		reg = bank->base + bank->regs->irqstatus2;
		writel_relaxed(gpio_mask, reg);
	}

	/* Flush posted write for the irq status to avoid spurious interrupts */
	readl_relaxed(reg);
}

static inline void omap_clear_gpio_irqstatus(struct gpio_bank *bank,
					     unsigned offset)
{
	omap_clear_gpio_irqbank(bank, BIT(offset));
}

static u32 omap_get_gpio_irqbank_mask(struct gpio_bank *bank)
{
	void __iomem *reg = bank->base;
	u32 l;
	u32 mask = (BIT(bank->width)) - 1;

	reg += bank->regs->irqenable;
	l = readl_relaxed(reg);
	if (bank->regs->irqenable_inv)
		l = ~l;
	l &= mask;
	return l;
}

static inline void omap_set_gpio_irqenable(struct gpio_bank *bank,
					   unsigned offset, int enable)
{
	void __iomem *reg = bank->base;
	u32 gpio_mask = BIT(offset);

	if (bank->regs->set_irqenable && bank->regs->clr_irqenable) {
		if (enable) {
			reg += bank->regs->set_irqenable;
			bank->context.irqenable1 |= gpio_mask;
		} else {
			reg += bank->regs->clr_irqenable;
			bank->context.irqenable1 &= ~gpio_mask;
		}
		writel_relaxed(gpio_mask, reg);
	} else {
		bank->context.irqenable1 =
			omap_gpio_rmw(reg + bank->regs->irqenable, gpio_mask,
				      enable ^ bank->regs->irqenable_inv);
	}

<<<<<<< HEAD
	writel_relaxed(l, reg);
}

static inline void omap_set_gpio_irqenable(struct gpio_bank *bank,
					   unsigned offset, int enable)
{
	if (enable)
		omap_enable_gpio_irqbank(bank, BIT(offset));
	else
		omap_disable_gpio_irqbank(bank, BIT(offset));
=======
	/*
	 * Program GPIO wakeup along with IRQ enable to satisfy OMAP4430 TRM
	 * note requiring correlation between the IRQ enable registers and
	 * the wakeup registers.  In any case, we want wakeup from idle
	 * enabled for the GPIOs which support this feature.
	 */
	if (bank->regs->wkup_en &&
	    (bank->regs->edgectrl1 || !(bank->non_wakeup_gpios & gpio_mask))) {
		bank->context.wake_en =
			omap_gpio_rmw(bank->base + bank->regs->wkup_en,
				      gpio_mask, enable);
	}
>>>>>>> 24b8d41d
}

/* Use disable_irq_wake() and enable_irq_wake() functions from drivers */
static int omap_gpio_wake_enable(struct irq_data *d, unsigned int enable)
{
	struct gpio_bank *bank = omap_irq_data_get_bank(d);
<<<<<<< HEAD

	return irq_set_irq_wake(bank->irq, enable);
}

static int omap_gpio_request(struct gpio_chip *chip, unsigned offset)
{
	struct gpio_bank *bank = gpiochip_get_data(chip);
	unsigned long flags;

	/*
	 * If this is the first gpio_request for the bank,
	 * enable the bank module.
	 */
	if (!BANK_USED(bank))
		pm_runtime_get_sync(chip->parent);

	raw_spin_lock_irqsave(&bank->lock, flags);
	omap_enable_gpio_module(bank, offset);
	bank->mod_usage |= BIT(offset);
	raw_spin_unlock_irqrestore(&bank->lock, flags);

	return 0;
}
=======
>>>>>>> 24b8d41d

	return irq_set_irq_wake(bank->irq, enable);
}

/*
 * We need to unmask the GPIO bank interrupt as soon as possible to
 * avoid missing GPIO interrupts for other lines in the bank.
 * Then we need to mask-read-clear-unmask the triggered GPIO lines
 * in the bank to avoid missing nested interrupts for a GPIO line.
 * If we wait to unmask individual GPIO lines in the bank after the
 * line's interrupt handler has been run, we may miss some nested
 * interrupts.
 */
static irqreturn_t omap_gpio_irq_handler(int irq, void *gpiobank)
{
	void __iomem *isr_reg = NULL;
	u32 enabled, isr, edge;
	unsigned int bit;
	struct gpio_bank *bank = gpiobank;
	unsigned long wa_lock_flags;
	unsigned long lock_flags;

	isr_reg = bank->base + bank->regs->irqstatus;
	if (WARN_ON(!isr_reg))
		goto exit;

	if (WARN_ONCE(!pm_runtime_active(bank->chip.parent),
		      "gpio irq%i while runtime suspended?\n", irq))
		return IRQ_NONE;

	while (1) {
		raw_spin_lock_irqsave(&bank->lock, lock_flags);

		enabled = omap_get_gpio_irqbank_mask(bank);
		isr = readl_relaxed(isr_reg) & enabled;

		/*
		 * Clear edge sensitive interrupts before calling handler(s)
		 * so subsequent edge transitions are not missed while the
		 * handlers are running.
		 */
		edge = isr & ~bank->level_mask;
		if (edge)
			omap_clear_gpio_irqbank(bank, edge);

		raw_spin_unlock_irqrestore(&bank->lock, lock_flags);

		if (!isr)
			break;

		while (isr) {
			bit = __ffs(isr);
			isr &= ~(BIT(bit));

			raw_spin_lock_irqsave(&bank->lock, lock_flags);
			/*
			 * Some chips can't respond to both rising and falling
			 * at the same time.  If this irq was requested with
			 * both flags, we need to flip the ICR data for the IRQ
			 * to respond to the IRQ for the opposite direction.
			 * This will be indicated in the bank toggle_mask.
			 */
			if (bank->toggle_mask & (BIT(bit)))
				omap_toggle_gpio_edge_triggering(bank, bit);

			raw_spin_unlock_irqrestore(&bank->lock, lock_flags);

			raw_spin_lock_irqsave(&bank->wa_lock, wa_lock_flags);

			generic_handle_irq(irq_find_mapping(bank->chip.irq.domain,
							    bit));

			raw_spin_unlock_irqrestore(&bank->wa_lock,
						   wa_lock_flags);
		}
	}
exit:
	return IRQ_HANDLED;
}

static unsigned int omap_gpio_irq_startup(struct irq_data *d)
{
	struct gpio_bank *bank = omap_irq_data_get_bank(d);
	unsigned long flags;
	unsigned offset = d->hwirq;

	raw_spin_lock_irqsave(&bank->lock, flags);

	if (!LINE_USED(bank->mod_usage, offset))
		omap_set_gpio_direction(bank, offset, 1);
	omap_enable_gpio_module(bank, offset);
	bank->irq_usage |= BIT(offset);

	raw_spin_unlock_irqrestore(&bank->lock, flags);
	omap_gpio_unmask_irq(d);

	return 0;
}

static void omap_gpio_irq_shutdown(struct irq_data *d)
{
	struct gpio_bank *bank = omap_irq_data_get_bank(d);
	unsigned long flags;
	unsigned offset = d->hwirq;

	raw_spin_lock_irqsave(&bank->lock, flags);
	bank->irq_usage &= ~(BIT(offset));
	omap_set_gpio_triggering(bank, offset, IRQ_TYPE_NONE);
	omap_clear_gpio_irqstatus(bank, offset);
	omap_set_gpio_irqenable(bank, offset, 0);
	if (!LINE_USED(bank->mod_usage, offset))
		omap_clear_gpio_debounce(bank, offset);
	omap_disable_gpio_module(bank, offset);
	raw_spin_unlock_irqrestore(&bank->lock, flags);
}

static void omap_gpio_irq_bus_lock(struct irq_data *data)
{
	struct gpio_bank *bank = omap_irq_data_get_bank(data);

	pm_runtime_get_sync(bank->chip.parent);
}

static void gpio_irq_bus_sync_unlock(struct irq_data *data)
{
	struct gpio_bank *bank = omap_irq_data_get_bank(data);

	pm_runtime_put(bank->chip.parent);
}

static void omap_gpio_mask_irq(struct irq_data *d)
{
	struct gpio_bank *bank = omap_irq_data_get_bank(d);
	unsigned offset = d->hwirq;
	unsigned long flags;

	raw_spin_lock_irqsave(&bank->lock, flags);
	omap_set_gpio_triggering(bank, offset, IRQ_TYPE_NONE);
	omap_set_gpio_irqenable(bank, offset, 0);
	raw_spin_unlock_irqrestore(&bank->lock, flags);
}

static void omap_gpio_unmask_irq(struct irq_data *d)
{
	struct gpio_bank *bank = omap_irq_data_get_bank(d);
	unsigned offset = d->hwirq;
	u32 trigger = irqd_get_trigger_type(d);
	unsigned long flags;

	raw_spin_lock_irqsave(&bank->lock, flags);
	omap_set_gpio_irqenable(bank, offset, 1);

	/*
	 * For level-triggered GPIOs, clearing must be done after the source
	 * is cleared, thus after the handler has run. OMAP4 needs this done
	 * after enabing the interrupt to clear the wakeup status.
	 */
	if (bank->regs->leveldetect0 && bank->regs->wkup_en &&
	    trigger & (IRQ_TYPE_LEVEL_HIGH | IRQ_TYPE_LEVEL_LOW))
		omap_clear_gpio_irqstatus(bank, offset);

	if (trigger)
		omap_set_gpio_triggering(bank, offset, trigger);

	raw_spin_unlock_irqrestore(&bank->lock, flags);
}

/*---------------------------------------------------------------------*/

static int omap_mpuio_suspend_noirq(struct device *dev)
{
	struct gpio_bank	*bank = dev_get_drvdata(dev);
	void __iomem		*mask_reg = bank->base +
					OMAP_MPUIO_GPIO_MASKIT / bank->stride;
	unsigned long		flags;

	raw_spin_lock_irqsave(&bank->lock, flags);
	writel_relaxed(0xffff & ~bank->context.wake_en, mask_reg);
	raw_spin_unlock_irqrestore(&bank->lock, flags);

	return 0;
}

static int omap_mpuio_resume_noirq(struct device *dev)
{
	struct gpio_bank	*bank = dev_get_drvdata(dev);
	void __iomem		*mask_reg = bank->base +
					OMAP_MPUIO_GPIO_MASKIT / bank->stride;
	unsigned long		flags;

	raw_spin_lock_irqsave(&bank->lock, flags);
	writel_relaxed(bank->context.wake_en, mask_reg);
	raw_spin_unlock_irqrestore(&bank->lock, flags);

	return 0;
}

static const struct dev_pm_ops omap_mpuio_dev_pm_ops = {
	.suspend_noirq = omap_mpuio_suspend_noirq,
	.resume_noirq = omap_mpuio_resume_noirq,
};

/* use platform_driver for this. */
static struct platform_driver omap_mpuio_driver = {
	.driver		= {
		.name	= "mpuio",
		.pm	= &omap_mpuio_dev_pm_ops,
	},
};

static struct platform_device omap_mpuio_device = {
	.name		= "mpuio",
	.id		= -1,
	.dev = {
		.driver = &omap_mpuio_driver.driver,
	}
	/* could list the /proc/iomem resources */
};

static inline void omap_mpuio_init(struct gpio_bank *bank)
{
	platform_set_drvdata(&omap_mpuio_device, bank);

	if (platform_driver_register(&omap_mpuio_driver) == 0)
		(void) platform_device_register(&omap_mpuio_device);
}

/*---------------------------------------------------------------------*/

static int omap_gpio_request(struct gpio_chip *chip, unsigned offset)
{
	struct gpio_bank *bank = gpiochip_get_data(chip);
	unsigned long flags;

	pm_runtime_get_sync(chip->parent);

	raw_spin_lock_irqsave(&bank->lock, flags);
	omap_enable_gpio_module(bank, offset);
	bank->mod_usage |= BIT(offset);
	raw_spin_unlock_irqrestore(&bank->lock, flags);

	return 0;
}

static void omap_gpio_free(struct gpio_chip *chip, unsigned offset)
{
	struct gpio_bank *bank = gpiochip_get_data(chip);
	unsigned long flags;

	raw_spin_lock_irqsave(&bank->lock, flags);
	bank->mod_usage &= ~(BIT(offset));
	if (!LINE_USED(bank->irq_usage, offset)) {
		omap_set_gpio_direction(bank, offset, 1);
		omap_clear_gpio_debounce(bank, offset);
	}
	omap_disable_gpio_module(bank, offset);
	raw_spin_unlock_irqrestore(&bank->lock, flags);

	pm_runtime_put(chip->parent);
}

static int omap_gpio_get_direction(struct gpio_chip *chip, unsigned offset)
{
	struct gpio_bank *bank = gpiochip_get_data(chip);

	if (readl_relaxed(bank->base + bank->regs->direction) & BIT(offset))
		return GPIO_LINE_DIRECTION_IN;

	return GPIO_LINE_DIRECTION_OUT;
}

static int omap_gpio_input(struct gpio_chip *chip, unsigned offset)
{
	struct gpio_bank *bank;
	unsigned long flags;

	bank = gpiochip_get_data(chip);
	raw_spin_lock_irqsave(&bank->lock, flags);
	omap_set_gpio_direction(bank, offset, 1);
	raw_spin_unlock_irqrestore(&bank->lock, flags);
	return 0;
}

static int omap_gpio_get(struct gpio_chip *chip, unsigned offset)
{
	struct gpio_bank *bank = gpiochip_get_data(chip);
	void __iomem *reg;

	if (omap_gpio_is_input(bank, offset))
		reg = bank->base + bank->regs->datain;
	else
		reg = bank->base + bank->regs->dataout;

	return (readl_relaxed(reg) & BIT(offset)) != 0;
}

static int omap_gpio_output(struct gpio_chip *chip, unsigned offset, int value)
{
	struct gpio_bank *bank;
	unsigned long flags;

	bank = gpiochip_get_data(chip);
	raw_spin_lock_irqsave(&bank->lock, flags);
	bank->set_dataout(bank, offset, value);
	omap_set_gpio_direction(bank, offset, 0);
	raw_spin_unlock_irqrestore(&bank->lock, flags);
	return 0;
}

static int omap_gpio_get_multiple(struct gpio_chip *chip, unsigned long *mask,
				  unsigned long *bits)
{
	struct gpio_bank *bank = gpiochip_get_data(chip);
	void __iomem *base = bank->base;
	u32 direction, m, val = 0;

	direction = readl_relaxed(base + bank->regs->direction);

	m = direction & *mask;
	if (m)
		val |= readl_relaxed(base + bank->regs->datain) & m;

	m = ~direction & *mask;
	if (m)
		val |= readl_relaxed(base + bank->regs->dataout) & m;

	*bits = val;

	return 0;
}

static int omap_gpio_debounce(struct gpio_chip *chip, unsigned offset,
			      unsigned debounce)
{
	struct gpio_bank *bank;
	unsigned long flags;
	int ret;

	bank = gpiochip_get_data(chip);

	raw_spin_lock_irqsave(&bank->lock, flags);
	ret = omap2_set_gpio_debounce(bank, offset, debounce);
	raw_spin_unlock_irqrestore(&bank->lock, flags);

	if (ret)
		dev_info(chip->parent,
			 "Could not set line %u debounce to %u microseconds (%d)",
			 offset, debounce, ret);

	return ret;
}

static int omap_gpio_set_config(struct gpio_chip *chip, unsigned offset,
				unsigned long config)
{
	u32 debounce;
	int ret = -ENOTSUPP;

	switch (pinconf_to_config_param(config)) {
	case PIN_CONFIG_BIAS_DISABLE:
	case PIN_CONFIG_BIAS_PULL_UP:
	case PIN_CONFIG_BIAS_PULL_DOWN:
		ret = gpiochip_generic_config(chip, offset, config);
		break;
	case PIN_CONFIG_INPUT_DEBOUNCE:
		debounce = pinconf_to_config_argument(config);
		ret = omap_gpio_debounce(chip, offset, debounce);
		break;
	default:
		break;
	}

	return ret;
}

static void omap_gpio_set(struct gpio_chip *chip, unsigned offset, int value)
{
	struct gpio_bank *bank;
	unsigned long flags;

	bank = gpiochip_get_data(chip);
	raw_spin_lock_irqsave(&bank->lock, flags);
	bank->set_dataout(bank, offset, value);
	raw_spin_unlock_irqrestore(&bank->lock, flags);
}

static void omap_gpio_set_multiple(struct gpio_chip *chip, unsigned long *mask,
				   unsigned long *bits)
{
	struct gpio_bank *bank = gpiochip_get_data(chip);
	void __iomem *reg = bank->base + bank->regs->dataout;
	unsigned long flags;
	u32 l;

	raw_spin_lock_irqsave(&bank->lock, flags);
	l = (readl_relaxed(reg) & ~*mask) | (*bits & *mask);
	writel_relaxed(l, reg);
	bank->context.dataout = l;
	raw_spin_unlock_irqrestore(&bank->lock, flags);
}

/*---------------------------------------------------------------------*/

static void omap_gpio_show_rev(struct gpio_bank *bank)
{
	static bool called;
	u32 rev;

	if (called || bank->regs->revision == USHRT_MAX)
		return;

	rev = readw_relaxed(bank->base + bank->regs->revision);
	pr_info("OMAP GPIO hardware version %d.%d\n",
		(rev >> 4) & 0x0f, rev & 0x0f);

	called = true;
}

static void omap_gpio_mod_init(struct gpio_bank *bank)
{
	void __iomem *base = bank->base;
	u32 l = 0xffffffff;

	if (bank->width == 16)
		l = 0xffff;

	if (bank->is_mpuio) {
		writel_relaxed(l, bank->base + bank->regs->irqenable);
		return;
	}

	omap_gpio_rmw(base + bank->regs->irqenable, l,
		      bank->regs->irqenable_inv);
	omap_gpio_rmw(base + bank->regs->irqstatus, l,
		      !bank->regs->irqenable_inv);
	if (bank->regs->debounce_en)
		writel_relaxed(0, base + bank->regs->debounce_en);

	/* Save OE default value (0xffffffff) in the context */
	bank->context.oe = readl_relaxed(bank->base + bank->regs->direction);
	 /* Initialize interface clk ungated, module enabled */
	if (bank->regs->ctrl)
		writel_relaxed(0, base + bank->regs->ctrl);
}

static int omap_gpio_chip_init(struct gpio_bank *bank, struct irq_chip *irqc)
{
	struct gpio_irq_chip *irq;
	static int gpio;
	const char *label;
	int irq_base = 0;
	int ret;

	/*
	 * REVISIT eventually switch from OMAP-specific gpio structs
	 * over to the generic ones
	 */
	bank->chip.request = omap_gpio_request;
	bank->chip.free = omap_gpio_free;
	bank->chip.get_direction = omap_gpio_get_direction;
	bank->chip.direction_input = omap_gpio_input;
	bank->chip.get = omap_gpio_get;
	bank->chip.get_multiple = omap_gpio_get_multiple;
	bank->chip.direction_output = omap_gpio_output;
	bank->chip.set_config = omap_gpio_set_config;
	bank->chip.set = omap_gpio_set;
	bank->chip.set_multiple = omap_gpio_set_multiple;
	if (bank->is_mpuio) {
		bank->chip.label = "mpuio";
		if (bank->regs->wkup_en)
			bank->chip.parent = &omap_mpuio_device.dev;
		bank->chip.base = OMAP_MPUIO(0);
	} else {
		label = devm_kasprintf(bank->chip.parent, GFP_KERNEL, "gpio-%d-%d",
				       gpio, gpio + bank->width - 1);
		if (!label)
			return -ENOMEM;
		bank->chip.label = label;
		bank->chip.base = gpio;
	}
	bank->chip.ngpio = bank->width;

#ifdef CONFIG_ARCH_OMAP1
	/*
	 * REVISIT: Once we have OMAP1 supporting SPARSE_IRQ, we can drop
	 * irq_alloc_descs() since a base IRQ offset will no longer be needed.
	 */
	irq_base = devm_irq_alloc_descs(bank->chip.parent,
					-1, 0, bank->width, 0);
	if (irq_base < 0) {
		dev_err(bank->chip.parent, "Couldn't allocate IRQ numbers\n");
		return -ENODEV;
	}
#endif

	/* MPUIO is a bit different, reading IRQ status clears it */
	if (bank->is_mpuio && !bank->regs->wkup_en)
		irqc->irq_set_wake = NULL;

	irq = &bank->chip.irq;
	irq->chip = irqc;
	irq->handler = handle_bad_irq;
	irq->default_type = IRQ_TYPE_NONE;
	irq->num_parents = 1;
	irq->parents = &bank->irq;
	irq->first = irq_base;

	ret = gpiochip_add_data(&bank->chip, bank);
	if (ret) {
		dev_err(bank->chip.parent,
			"Could not register gpio chip %d\n", ret);
		return ret;
	}

	ret = devm_request_irq(bank->chip.parent, bank->irq,
			       omap_gpio_irq_handler,
			       0, dev_name(bank->chip.parent), bank);
	if (ret)
		gpiochip_remove(&bank->chip);

	if (!bank->is_mpuio)
		gpio += bank->width;

	return ret;
}

static void omap_gpio_init_context(struct gpio_bank *p)
{
<<<<<<< HEAD
	struct device *dev = &pdev->dev;
	struct device_node *node = dev->of_node;
	const struct of_device_id *match;
	const struct omap_gpio_platform_data *pdata;
	struct resource *res;
	struct gpio_bank *bank;
	struct irq_chip *irqc;
	int ret;

	match = of_match_device(of_match_ptr(omap_gpio_match), dev);

	pdata = match ? match->data : dev_get_platdata(dev);
	if (!pdata)
		return -EINVAL;

	bank = devm_kzalloc(dev, sizeof(struct gpio_bank), GFP_KERNEL);
	if (!bank) {
		dev_err(dev, "Memory alloc failed\n");
		return -ENOMEM;
	}

	irqc = devm_kzalloc(dev, sizeof(*irqc), GFP_KERNEL);
	if (!irqc)
		return -ENOMEM;

	irqc->irq_startup = omap_gpio_irq_startup,
	irqc->irq_shutdown = omap_gpio_irq_shutdown,
	irqc->irq_ack = omap_gpio_ack_irq,
	irqc->irq_mask = omap_gpio_mask_irq,
	irqc->irq_unmask = omap_gpio_unmask_irq,
	irqc->irq_set_type = omap_gpio_irq_type,
	irqc->irq_set_wake = omap_gpio_wake_enable,
	irqc->irq_bus_lock = omap_gpio_irq_bus_lock,
	irqc->irq_bus_sync_unlock = gpio_irq_bus_sync_unlock,
	irqc->name = dev_name(&pdev->dev);
	irqc->flags = IRQCHIP_MASK_ON_SUSPEND;

	bank->irq = platform_get_irq(pdev, 0);
	if (bank->irq <= 0) {
		if (!bank->irq)
			bank->irq = -ENXIO;
		if (bank->irq != -EPROBE_DEFER)
			dev_err(dev,
				"can't get irq resource ret=%d\n", bank->irq);
		return bank->irq;
	}

	bank->chip.parent = dev;
	bank->chip.owner = THIS_MODULE;
	bank->dbck_flag = pdata->dbck_flag;
	bank->stride = pdata->bank_stride;
	bank->width = pdata->bank_width;
	bank->is_mpuio = pdata->is_mpuio;
	bank->non_wakeup_gpios = pdata->non_wakeup_gpios;
	bank->regs = pdata->regs;
#ifdef CONFIG_OF_GPIO
	bank->chip.of_node = of_node_get(node);
#endif
	if (node) {
		if (!of_property_read_bool(node, "ti,gpio-always-on"))
			bank->loses_context = true;
	} else {
		bank->loses_context = pdata->loses_context;

		if (bank->loses_context)
			bank->get_context_loss_count =
				pdata->get_context_loss_count;
	}

	if (bank->regs->set_dataout && bank->regs->clr_dataout)
		bank->set_dataout = omap_set_gpio_dataout_reg;
	else
		bank->set_dataout = omap_set_gpio_dataout_mask;

	raw_spin_lock_init(&bank->lock);
	raw_spin_lock_init(&bank->wa_lock);

	/* Static mapping, never released */
	res = platform_get_resource(pdev, IORESOURCE_MEM, 0);
	bank->base = devm_ioremap_resource(dev, res);
	if (IS_ERR(bank->base)) {
		return PTR_ERR(bank->base);
	}

	if (bank->dbck_flag) {
		bank->dbck = devm_clk_get(dev, "dbclk");
		if (IS_ERR(bank->dbck)) {
			dev_err(dev,
				"Could not get gpio dbck. Disable debounce\n");
			bank->dbck_flag = false;
		} else {
			clk_prepare(bank->dbck);
		}
	}
=======
	const struct omap_gpio_reg_offs *regs = p->regs;
	void __iomem *base = p->base;
>>>>>>> 24b8d41d

	p->context.ctrl		= readl_relaxed(base + regs->ctrl);
	p->context.oe		= readl_relaxed(base + regs->direction);
	p->context.wake_en	= readl_relaxed(base + regs->wkup_en);
	p->context.leveldetect0	= readl_relaxed(base + regs->leveldetect0);
	p->context.leveldetect1	= readl_relaxed(base + regs->leveldetect1);
	p->context.risingdetect	= readl_relaxed(base + regs->risingdetect);
	p->context.fallingdetect = readl_relaxed(base + regs->fallingdetect);
	p->context.irqenable1	= readl_relaxed(base + regs->irqenable);
	p->context.irqenable2	= readl_relaxed(base + regs->irqenable2);
	p->context.dataout	= readl_relaxed(base + regs->dataout);

	p->context_valid = true;
}

static void omap_gpio_restore_context(struct gpio_bank *bank)
{
	const struct omap_gpio_reg_offs *regs = bank->regs;
	void __iomem *base = bank->base;

	writel_relaxed(bank->context.wake_en, base + regs->wkup_en);
	writel_relaxed(bank->context.ctrl, base + regs->ctrl);
	writel_relaxed(bank->context.leveldetect0, base + regs->leveldetect0);
	writel_relaxed(bank->context.leveldetect1, base + regs->leveldetect1);
	writel_relaxed(bank->context.risingdetect, base + regs->risingdetect);
	writel_relaxed(bank->context.fallingdetect, base + regs->fallingdetect);
	writel_relaxed(bank->context.dataout, base + regs->dataout);
	writel_relaxed(bank->context.oe, base + regs->direction);

	if (bank->dbck_enable_mask) {
		writel_relaxed(bank->context.debounce, base + regs->debounce);
		writel_relaxed(bank->context.debounce_en,
			       base + regs->debounce_en);
	}

	writel_relaxed(bank->context.irqenable1, base + regs->irqenable);
	writel_relaxed(bank->context.irqenable2, base + regs->irqenable2);
}

static void omap_gpio_idle(struct gpio_bank *bank, bool may_lose_context)
{
	struct device *dev = bank->chip.parent;
	void __iomem *base = bank->base;
	u32 mask, nowake;

	bank->saved_datain = readl_relaxed(base + bank->regs->datain);

	if (!bank->enabled_non_wakeup_gpios)
		goto update_gpio_context_count;

	/* Check for pending EDGE_FALLING, ignore EDGE_BOTH */
	mask = bank->enabled_non_wakeup_gpios & bank->context.fallingdetect;
	mask &= ~bank->context.risingdetect;
	bank->saved_datain |= mask;

	/* Check for pending EDGE_RISING, ignore EDGE_BOTH */
	mask = bank->enabled_non_wakeup_gpios & bank->context.risingdetect;
	mask &= ~bank->context.fallingdetect;
	bank->saved_datain &= ~mask;

	if (!may_lose_context)
		goto update_gpio_context_count;

	/*
	 * If going to OFF, remove triggering for all wkup domain
	 * non-wakeup GPIOs.  Otherwise spurious IRQs will be
	 * generated.  See OMAP2420 Errata item 1.101.
	 */
	if (!bank->loses_context && bank->enabled_non_wakeup_gpios) {
		nowake = bank->enabled_non_wakeup_gpios;
		omap_gpio_rmw(base + bank->regs->fallingdetect, nowake, ~nowake);
		omap_gpio_rmw(base + bank->regs->risingdetect, nowake, ~nowake);
	}

update_gpio_context_count:
	if (bank->get_context_loss_count)
		bank->context_loss_count =
				bank->get_context_loss_count(dev);

	omap_gpio_dbck_disable(bank);
}

static void omap_gpio_unidle(struct gpio_bank *bank)
{
	struct device *dev = bank->chip.parent;
	u32 l = 0, gen, gen0, gen1;
	int c;

	/*
	 * On the first resume during the probe, the context has not
	 * been initialised and so initialise it now. Also initialise
	 * the context loss count.
	 */
	if (bank->loses_context && !bank->context_valid) {
		omap_gpio_init_context(bank);

		if (bank->get_context_loss_count)
			bank->context_loss_count =
				bank->get_context_loss_count(dev);
	}

	omap_gpio_dbck_enable(bank);

	if (bank->loses_context) {
		if (!bank->get_context_loss_count) {
			omap_gpio_restore_context(bank);
		} else {
			c = bank->get_context_loss_count(dev);
			if (c != bank->context_loss_count) {
				omap_gpio_restore_context(bank);
			} else {
				return;
			}
		}
	} else {
		/* Restore changes done for OMAP2420 errata 1.101 */
		writel_relaxed(bank->context.fallingdetect,
			       bank->base + bank->regs->fallingdetect);
		writel_relaxed(bank->context.risingdetect,
			       bank->base + bank->regs->risingdetect);
	}

	l = readl_relaxed(bank->base + bank->regs->datain);

	/*
	 * Check if any of the non-wakeup interrupt GPIOs have changed
	 * state.  If so, generate an IRQ by software.  This is
	 * horribly racy, but it's the best we can do to work around
	 * this silicon bug.
	 */
	l ^= bank->saved_datain;
	l &= bank->enabled_non_wakeup_gpios;

	/*
	 * No need to generate IRQs for the rising edge for gpio IRQs
	 * configured with falling edge only; and vice versa.
	 */
	gen0 = l & bank->context.fallingdetect;
	gen0 &= bank->saved_datain;

	gen1 = l & bank->context.risingdetect;
	gen1 &= ~(bank->saved_datain);

	/* FIXME: Consider GPIO IRQs with level detections properly! */
	gen = l & (~(bank->context.fallingdetect) &
					 ~(bank->context.risingdetect));
	/* Consider all GPIO IRQs needed to be updated */
	gen |= gen0 | gen1;

	if (gen) {
		u32 old0, old1;

		old0 = readl_relaxed(bank->base + bank->regs->leveldetect0);
		old1 = readl_relaxed(bank->base + bank->regs->leveldetect1);

		if (!bank->regs->irqstatus_raw0) {
			writel_relaxed(old0 | gen, bank->base +
						bank->regs->leveldetect0);
			writel_relaxed(old1 | gen, bank->base +
						bank->regs->leveldetect1);
		}

		if (bank->regs->irqstatus_raw0) {
			writel_relaxed(old0 | l, bank->base +
						bank->regs->leveldetect0);
			writel_relaxed(old1 | l, bank->base +
						bank->regs->leveldetect1);
		}
		writel_relaxed(old0, bank->base + bank->regs->leveldetect0);
		writel_relaxed(old1, bank->base + bank->regs->leveldetect1);
	}
}

static int gpio_omap_cpu_notifier(struct notifier_block *nb,
				  unsigned long cmd, void *v)
{
	struct gpio_bank *bank;
	unsigned long flags;
	int ret = NOTIFY_OK;
	u32 isr, mask;

	bank = container_of(nb, struct gpio_bank, nb);

	raw_spin_lock_irqsave(&bank->lock, flags);
	if (bank->is_suspended)
		goto out_unlock;

	switch (cmd) {
	case CPU_CLUSTER_PM_ENTER:
		mask = omap_get_gpio_irqbank_mask(bank);
		isr = readl_relaxed(bank->base + bank->regs->irqstatus) & mask;
		if (isr) {
			ret = NOTIFY_BAD;
			break;
		}
		omap_gpio_idle(bank, true);
		break;
	case CPU_CLUSTER_PM_ENTER_FAILED:
	case CPU_CLUSTER_PM_EXIT:
		omap_gpio_unidle(bank);
		break;
	}

out_unlock:
	raw_spin_unlock_irqrestore(&bank->lock, flags);

	return ret;
}

static const struct omap_gpio_reg_offs omap2_gpio_regs = {
	.revision =		OMAP24XX_GPIO_REVISION,
	.direction =		OMAP24XX_GPIO_OE,
	.datain =		OMAP24XX_GPIO_DATAIN,
	.dataout =		OMAP24XX_GPIO_DATAOUT,
	.set_dataout =		OMAP24XX_GPIO_SETDATAOUT,
	.clr_dataout =		OMAP24XX_GPIO_CLEARDATAOUT,
	.irqstatus =		OMAP24XX_GPIO_IRQSTATUS1,
	.irqstatus2 =		OMAP24XX_GPIO_IRQSTATUS2,
	.irqenable =		OMAP24XX_GPIO_IRQENABLE1,
	.irqenable2 =		OMAP24XX_GPIO_IRQENABLE2,
	.set_irqenable =	OMAP24XX_GPIO_SETIRQENABLE1,
	.clr_irqenable =	OMAP24XX_GPIO_CLEARIRQENABLE1,
	.debounce =		OMAP24XX_GPIO_DEBOUNCE_VAL,
	.debounce_en =		OMAP24XX_GPIO_DEBOUNCE_EN,
	.ctrl =			OMAP24XX_GPIO_CTRL,
	.wkup_en =		OMAP24XX_GPIO_WAKE_EN,
	.leveldetect0 =		OMAP24XX_GPIO_LEVELDETECT0,
	.leveldetect1 =		OMAP24XX_GPIO_LEVELDETECT1,
	.risingdetect =		OMAP24XX_GPIO_RISINGDETECT,
	.fallingdetect =	OMAP24XX_GPIO_FALLINGDETECT,
};

static const struct omap_gpio_reg_offs omap4_gpio_regs = {
	.revision =		OMAP4_GPIO_REVISION,
	.direction =		OMAP4_GPIO_OE,
	.datain =		OMAP4_GPIO_DATAIN,
	.dataout =		OMAP4_GPIO_DATAOUT,
	.set_dataout =		OMAP4_GPIO_SETDATAOUT,
	.clr_dataout =		OMAP4_GPIO_CLEARDATAOUT,
	.irqstatus =		OMAP4_GPIO_IRQSTATUS0,
	.irqstatus2 =		OMAP4_GPIO_IRQSTATUS1,
	.irqstatus_raw0 =	OMAP4_GPIO_IRQSTATUSRAW0,
	.irqstatus_raw1 =	OMAP4_GPIO_IRQSTATUSRAW1,
	.irqenable =		OMAP4_GPIO_IRQSTATUSSET0,
	.irqenable2 =		OMAP4_GPIO_IRQSTATUSSET1,
	.set_irqenable =	OMAP4_GPIO_IRQSTATUSSET0,
	.clr_irqenable =	OMAP4_GPIO_IRQSTATUSCLR0,
	.debounce =		OMAP4_GPIO_DEBOUNCINGTIME,
	.debounce_en =		OMAP4_GPIO_DEBOUNCENABLE,
	.ctrl =			OMAP4_GPIO_CTRL,
	.wkup_en =		OMAP4_GPIO_IRQWAKEN0,
	.leveldetect0 =		OMAP4_GPIO_LEVELDETECT0,
	.leveldetect1 =		OMAP4_GPIO_LEVELDETECT1,
	.risingdetect =		OMAP4_GPIO_RISINGDETECT,
	.fallingdetect =	OMAP4_GPIO_FALLINGDETECT,
};

static const struct omap_gpio_platform_data omap2_pdata = {
	.regs = &omap2_gpio_regs,
	.bank_width = 32,
	.dbck_flag = false,
};

static const struct omap_gpio_platform_data omap3_pdata = {
	.regs = &omap2_gpio_regs,
	.bank_width = 32,
	.dbck_flag = true,
};

static const struct omap_gpio_platform_data omap4_pdata = {
	.regs = &omap4_gpio_regs,
	.bank_width = 32,
	.dbck_flag = true,
};

static const struct of_device_id omap_gpio_match[] = {
	{
		.compatible = "ti,omap4-gpio",
		.data = &omap4_pdata,
	},
	{
		.compatible = "ti,omap3-gpio",
		.data = &omap3_pdata,
	},
	{
		.compatible = "ti,omap2-gpio",
		.data = &omap2_pdata,
	},
	{ },
};
MODULE_DEVICE_TABLE(of, omap_gpio_match);

static int omap_gpio_probe(struct platform_device *pdev)
{
	struct device *dev = &pdev->dev;
	struct device_node *node = dev->of_node;
	const struct of_device_id *match;
	const struct omap_gpio_platform_data *pdata;
	struct gpio_bank *bank;
	struct irq_chip *irqc;
	int ret;

	match = of_match_device(of_match_ptr(omap_gpio_match), dev);

	pdata = match ? match->data : dev_get_platdata(dev);
	if (!pdata)
		return -EINVAL;

	bank = devm_kzalloc(dev, sizeof(*bank), GFP_KERNEL);
	if (!bank)
		return -ENOMEM;

	irqc = devm_kzalloc(dev, sizeof(*irqc), GFP_KERNEL);
	if (!irqc)
		return -ENOMEM;

	irqc->irq_startup = omap_gpio_irq_startup,
	irqc->irq_shutdown = omap_gpio_irq_shutdown,
	irqc->irq_ack = dummy_irq_chip.irq_ack,
	irqc->irq_mask = omap_gpio_mask_irq,
	irqc->irq_unmask = omap_gpio_unmask_irq,
	irqc->irq_set_type = omap_gpio_irq_type,
	irqc->irq_set_wake = omap_gpio_wake_enable,
	irqc->irq_bus_lock = omap_gpio_irq_bus_lock,
	irqc->irq_bus_sync_unlock = gpio_irq_bus_sync_unlock,
	irqc->name = dev_name(&pdev->dev);
	irqc->flags = IRQCHIP_MASK_ON_SUSPEND;
	irqc->parent_device = dev;

	bank->irq = platform_get_irq(pdev, 0);
	if (bank->irq <= 0) {
		if (!bank->irq)
			bank->irq = -ENXIO;
		return dev_err_probe(dev, bank->irq, "can't get irq resource\n");
	}

	bank->chip.parent = dev;
	bank->chip.owner = THIS_MODULE;
	bank->dbck_flag = pdata->dbck_flag;
	bank->stride = pdata->bank_stride;
	bank->width = pdata->bank_width;
	bank->is_mpuio = pdata->is_mpuio;
	bank->non_wakeup_gpios = pdata->non_wakeup_gpios;
	bank->regs = pdata->regs;
#ifdef CONFIG_OF_GPIO
	bank->chip.of_node = of_node_get(node);
#endif

	if (node) {
		if (!of_property_read_bool(node, "ti,gpio-always-on"))
			bank->loses_context = true;
	} else {
		bank->loses_context = pdata->loses_context;

		if (bank->loses_context)
			bank->get_context_loss_count =
				pdata->get_context_loss_count;
	}

	if (bank->regs->set_dataout && bank->regs->clr_dataout)
		bank->set_dataout = omap_set_gpio_dataout_reg;
	else
		bank->set_dataout = omap_set_gpio_dataout_mask;

	raw_spin_lock_init(&bank->lock);
	raw_spin_lock_init(&bank->wa_lock);

	/* Static mapping, never released */
	bank->base = devm_platform_ioremap_resource(pdev, 0);
	if (IS_ERR(bank->base)) {
		return PTR_ERR(bank->base);
	}

	if (bank->dbck_flag) {
		bank->dbck = devm_clk_get(dev, "dbclk");
		if (IS_ERR(bank->dbck)) {
			dev_err(dev,
				"Could not get gpio dbck. Disable debounce\n");
			bank->dbck_flag = false;
		} else {
			clk_prepare(bank->dbck);
		}
	}

	platform_set_drvdata(pdev, bank);

	pm_runtime_enable(dev);
	pm_runtime_get_sync(dev);

	if (bank->is_mpuio)
		omap_mpuio_init(bank);

	omap_gpio_mod_init(bank);

	ret = omap_gpio_chip_init(bank, irqc);
	if (ret) {
		pm_runtime_put_sync(dev);
		pm_runtime_disable(dev);
		if (bank->dbck_flag)
			clk_unprepare(bank->dbck);
		return ret;
	}

	omap_gpio_show_rev(bank);

	bank->nb.notifier_call = gpio_omap_cpu_notifier;
	cpu_pm_register_notifier(&bank->nb);

	pm_runtime_put(dev);

	return 0;
}

static int omap_gpio_remove(struct platform_device *pdev)
{
	struct gpio_bank *bank = platform_get_drvdata(pdev);

	cpu_pm_unregister_notifier(&bank->nb);
	gpiochip_remove(&bank->chip);
	pm_runtime_disable(&pdev->dev);
	if (bank->dbck_flag)
		clk_unprepare(bank->dbck);

	return 0;
}

static int __maybe_unused omap_gpio_runtime_suspend(struct device *dev)
{
	struct gpio_bank *bank = dev_get_drvdata(dev);
	unsigned long flags;

	raw_spin_lock_irqsave(&bank->lock, flags);
	omap_gpio_idle(bank, true);
	bank->is_suspended = true;
	raw_spin_unlock_irqrestore(&bank->lock, flags);

	return 0;
}

static int __maybe_unused omap_gpio_runtime_resume(struct device *dev)
{
	struct gpio_bank *bank = dev_get_drvdata(dev);
	unsigned long flags;

	raw_spin_lock_irqsave(&bank->lock, flags);
	omap_gpio_unidle(bank);
	bank->is_suspended = false;
	raw_spin_unlock_irqrestore(&bank->lock, flags);

	return 0;
}

static int __maybe_unused omap_gpio_suspend(struct device *dev)
{
	struct gpio_bank *bank = dev_get_drvdata(dev);

	if (bank->is_suspended)
		return 0;

	bank->needs_resume = 1;

	return omap_gpio_runtime_suspend(dev);
}

static int __maybe_unused omap_gpio_resume(struct device *dev)
{
	struct gpio_bank *bank = dev_get_drvdata(dev);

	if (!bank->needs_resume)
		return 0;

	bank->needs_resume = 0;

	return omap_gpio_runtime_resume(dev);
}

static const struct dev_pm_ops gpio_pm_ops = {
	SET_RUNTIME_PM_OPS(omap_gpio_runtime_suspend, omap_gpio_runtime_resume,
									NULL)
	SET_LATE_SYSTEM_SLEEP_PM_OPS(omap_gpio_suspend, omap_gpio_resume)
};

static struct platform_driver omap_gpio_driver = {
	.probe		= omap_gpio_probe,
	.remove		= omap_gpio_remove,
	.driver		= {
		.name	= "omap_gpio",
		.pm	= &gpio_pm_ops,
		.of_match_table = omap_gpio_match,
	},
};

/*
 * gpio driver register needs to be done before
 * machine_init functions access gpio APIs.
 * Hence omap_gpio_drv_reg() is a postcore_initcall.
 */
static int __init omap_gpio_drv_reg(void)
{
	return platform_driver_register(&omap_gpio_driver);
}
postcore_initcall(omap_gpio_drv_reg);

static void __exit omap_gpio_exit(void)
{
	platform_driver_unregister(&omap_gpio_driver);
}
module_exit(omap_gpio_exit);

MODULE_DESCRIPTION("omap gpio driver");
MODULE_ALIAS("platform:gpio-omap");
MODULE_LICENSE("GPL v2");<|MERGE_RESOLUTION|>--- conflicted
+++ resolved
@@ -523,18 +523,6 @@
 				      enable ^ bank->regs->irqenable_inv);
 	}
 
-<<<<<<< HEAD
-	writel_relaxed(l, reg);
-}
-
-static inline void omap_set_gpio_irqenable(struct gpio_bank *bank,
-					   unsigned offset, int enable)
-{
-	if (enable)
-		omap_enable_gpio_irqbank(bank, BIT(offset));
-	else
-		omap_disable_gpio_irqbank(bank, BIT(offset));
-=======
 	/*
 	 * Program GPIO wakeup along with IRQ enable to satisfy OMAP4430 TRM
 	 * note requiring correlation between the IRQ enable registers and
@@ -547,39 +535,12 @@
 			omap_gpio_rmw(bank->base + bank->regs->wkup_en,
 				      gpio_mask, enable);
 	}
->>>>>>> 24b8d41d
 }
 
 /* Use disable_irq_wake() and enable_irq_wake() functions from drivers */
 static int omap_gpio_wake_enable(struct irq_data *d, unsigned int enable)
 {
 	struct gpio_bank *bank = omap_irq_data_get_bank(d);
-<<<<<<< HEAD
-
-	return irq_set_irq_wake(bank->irq, enable);
-}
-
-static int omap_gpio_request(struct gpio_chip *chip, unsigned offset)
-{
-	struct gpio_bank *bank = gpiochip_get_data(chip);
-	unsigned long flags;
-
-	/*
-	 * If this is the first gpio_request for the bank,
-	 * enable the bank module.
-	 */
-	if (!BANK_USED(bank))
-		pm_runtime_get_sync(chip->parent);
-
-	raw_spin_lock_irqsave(&bank->lock, flags);
-	omap_enable_gpio_module(bank, offset);
-	bank->mod_usage |= BIT(offset);
-	raw_spin_unlock_irqrestore(&bank->lock, flags);
-
-	return 0;
-}
-=======
->>>>>>> 24b8d41d
 
 	return irq_set_irq_wake(bank->irq, enable);
 }
@@ -1108,105 +1069,8 @@
 
 static void omap_gpio_init_context(struct gpio_bank *p)
 {
-<<<<<<< HEAD
-	struct device *dev = &pdev->dev;
-	struct device_node *node = dev->of_node;
-	const struct of_device_id *match;
-	const struct omap_gpio_platform_data *pdata;
-	struct resource *res;
-	struct gpio_bank *bank;
-	struct irq_chip *irqc;
-	int ret;
-
-	match = of_match_device(of_match_ptr(omap_gpio_match), dev);
-
-	pdata = match ? match->data : dev_get_platdata(dev);
-	if (!pdata)
-		return -EINVAL;
-
-	bank = devm_kzalloc(dev, sizeof(struct gpio_bank), GFP_KERNEL);
-	if (!bank) {
-		dev_err(dev, "Memory alloc failed\n");
-		return -ENOMEM;
-	}
-
-	irqc = devm_kzalloc(dev, sizeof(*irqc), GFP_KERNEL);
-	if (!irqc)
-		return -ENOMEM;
-
-	irqc->irq_startup = omap_gpio_irq_startup,
-	irqc->irq_shutdown = omap_gpio_irq_shutdown,
-	irqc->irq_ack = omap_gpio_ack_irq,
-	irqc->irq_mask = omap_gpio_mask_irq,
-	irqc->irq_unmask = omap_gpio_unmask_irq,
-	irqc->irq_set_type = omap_gpio_irq_type,
-	irqc->irq_set_wake = omap_gpio_wake_enable,
-	irqc->irq_bus_lock = omap_gpio_irq_bus_lock,
-	irqc->irq_bus_sync_unlock = gpio_irq_bus_sync_unlock,
-	irqc->name = dev_name(&pdev->dev);
-	irqc->flags = IRQCHIP_MASK_ON_SUSPEND;
-
-	bank->irq = platform_get_irq(pdev, 0);
-	if (bank->irq <= 0) {
-		if (!bank->irq)
-			bank->irq = -ENXIO;
-		if (bank->irq != -EPROBE_DEFER)
-			dev_err(dev,
-				"can't get irq resource ret=%d\n", bank->irq);
-		return bank->irq;
-	}
-
-	bank->chip.parent = dev;
-	bank->chip.owner = THIS_MODULE;
-	bank->dbck_flag = pdata->dbck_flag;
-	bank->stride = pdata->bank_stride;
-	bank->width = pdata->bank_width;
-	bank->is_mpuio = pdata->is_mpuio;
-	bank->non_wakeup_gpios = pdata->non_wakeup_gpios;
-	bank->regs = pdata->regs;
-#ifdef CONFIG_OF_GPIO
-	bank->chip.of_node = of_node_get(node);
-#endif
-	if (node) {
-		if (!of_property_read_bool(node, "ti,gpio-always-on"))
-			bank->loses_context = true;
-	} else {
-		bank->loses_context = pdata->loses_context;
-
-		if (bank->loses_context)
-			bank->get_context_loss_count =
-				pdata->get_context_loss_count;
-	}
-
-	if (bank->regs->set_dataout && bank->regs->clr_dataout)
-		bank->set_dataout = omap_set_gpio_dataout_reg;
-	else
-		bank->set_dataout = omap_set_gpio_dataout_mask;
-
-	raw_spin_lock_init(&bank->lock);
-	raw_spin_lock_init(&bank->wa_lock);
-
-	/* Static mapping, never released */
-	res = platform_get_resource(pdev, IORESOURCE_MEM, 0);
-	bank->base = devm_ioremap_resource(dev, res);
-	if (IS_ERR(bank->base)) {
-		return PTR_ERR(bank->base);
-	}
-
-	if (bank->dbck_flag) {
-		bank->dbck = devm_clk_get(dev, "dbclk");
-		if (IS_ERR(bank->dbck)) {
-			dev_err(dev,
-				"Could not get gpio dbck. Disable debounce\n");
-			bank->dbck_flag = false;
-		} else {
-			clk_prepare(bank->dbck);
-		}
-	}
-=======
 	const struct omap_gpio_reg_offs *regs = p->regs;
 	void __iomem *base = p->base;
->>>>>>> 24b8d41d
 
 	p->context.ctrl		= readl_relaxed(base + regs->ctrl);
 	p->context.oe		= readl_relaxed(base + regs->direction);
