--- conflicted
+++ resolved
@@ -5,14 +5,6 @@
  *  Copyright (c) 2010, 2011 Intel Corporation
  *
  *  Author: Hans J. Koch <hjk@linutronix.de>
-<<<<<<< HEAD
- *
- *  This program is free software; you can redistribute it and/or modify
- *  it under the terms of the GNU General Public License 2 as published
- *  by the Free Software Foundation.
- *
-=======
->>>>>>> 24b8d41d
  */
 
 #include <linux/errno.h>
@@ -22,10 +14,7 @@
 #include <linux/io.h>
 #include <linux/irq.h>
 #include <linux/kernel.h>
-<<<<<<< HEAD
-=======
 #include <linux/of_irq.h>
->>>>>>> 24b8d41d
 #include <linux/pci.h>
 #include <linux/platform_device.h>
 
@@ -238,19 +227,6 @@
 	pci_set_drvdata(pdev, sd);
 	dev_info(&pdev->dev, "Sodaville GPIO driver registered.\n");
 	return 0;
-<<<<<<< HEAD
-
-unmap:
-	iounmap(sd->gpio_pub_base);
-release_reg:
-	pci_release_region(pdev, GPIO_BAR);
-disable_pci:
-	pci_disable_device(pdev);
-done:
-	kfree(sd);
-	return ret;
-=======
->>>>>>> 24b8d41d
 }
 
 static const struct pci_device_id sdv_gpio_pci_ids[] = {
