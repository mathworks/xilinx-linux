menu "Rpmsg drivers"

# RPMSG always gets selected by whoever wants it
config RPMSG
	tristate
<<<<<<< HEAD

config RPMSG_QCOM_SMD
	tristate "Qualcomm Shared Memory Driver (SMD)"
	depends on QCOM_SMEM
	depends on QCOM_SMD=n
	select RPMSG
	help
	  Say y here to enable support for the Qualcomm Shared Memory Driver
	  providing communication channels to remote processors in Qualcomm
	  platforms.

config RPMSG_VIRTIO
	tristate
	select RPMSG
	select VIRTIO
	select VIRTUALIZATION
=======
>>>>>>> 863b8ff9

config RPMSG_QCOM_SMD
	tristate "Qualcomm Shared Memory Driver (SMD)"
	depends on QCOM_SMEM
	depends on QCOM_SMD=n
	select RPMSG
	help
	  Say y here to enable support for the Qualcomm Shared Memory Driver
	  providing communication channels to remote processors in Qualcomm
	  platforms.

config RPMSG_VIRTIO
	tristate
	select RPMSG
	select VIRTIO
	select VIRTUALIZATION

endmenu<|MERGE_RESOLUTION|>--- conflicted
+++ resolved
@@ -3,25 +3,6 @@
 # RPMSG always gets selected by whoever wants it
 config RPMSG
 	tristate
-<<<<<<< HEAD
-
-config RPMSG_QCOM_SMD
-	tristate "Qualcomm Shared Memory Driver (SMD)"
-	depends on QCOM_SMEM
-	depends on QCOM_SMD=n
-	select RPMSG
-	help
-	  Say y here to enable support for the Qualcomm Shared Memory Driver
-	  providing communication channels to remote processors in Qualcomm
-	  platforms.
-
-config RPMSG_VIRTIO
-	tristate
-	select RPMSG
-	select VIRTIO
-	select VIRTUALIZATION
-=======
->>>>>>> 863b8ff9
 
 config RPMSG_QCOM_SMD
 	tristate "Qualcomm Shared Memory Driver (SMD)"
