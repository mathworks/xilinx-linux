# SPDX-License-Identifier: GPL-2.0-only
config NVME_CORE
	tristate
	select BLK_DEV_INTEGRITY_T10 if BLK_DEV_INTEGRITY

config BLK_DEV_NVME
	tristate "NVM Express block device"
	depends on PCI && BLOCK
	select NVME_CORE
	help
	  The NVM Express driver is for solid state drives directly
	  connected to the PCI or PCI Express bus.  If you know you
	  don't have one of these, it is safe to answer N.

	  To compile this driver as a module, choose M here: the
	  module will be called nvme.

config NVME_MULTIPATH
	bool "NVMe multipath support"
	depends on NVME_CORE
<<<<<<< HEAD
	---help---
	  This adds support for the SG_IO ioctl on the NVMe character
	  and block devices nodes, as well as a translation for a small
	  number of selected SCSI commands to NVMe commands to the NVMe
	  driver.  If you don't know what this means you probably want
	  to say N here, unless you run a distro that abuses the SCSI
	  emulation to provide stable device names for mount by id, like
	  some OpenSuSE and SLES versions.
=======
	help
	   This option enables support for multipath access to NVMe
	   subsystems.  If this option is enabled only a single
	   /dev/nvmeXnY device will show up for each NVMe namespaces,
	   even if it is accessible through multiple controllers.

config NVME_HWMON
	bool "NVMe hardware monitoring"
	depends on (NVME_CORE=y && HWMON=y) || (NVME_CORE=m && HWMON)
	help
	  This provides support for NVMe hardware monitoring. If enabled,
	  a hardware monitoring device will be created for each NVMe drive
	  in the system.
>>>>>>> 24b8d41d

config NVME_FABRICS
	tristate

config NVME_RDMA
	tristate "NVM Express over Fabrics RDMA host driver"
<<<<<<< HEAD
	depends on INFINIBAND && BLOCK
=======
	depends on INFINIBAND && INFINIBAND_ADDR_TRANS && BLOCK
>>>>>>> 24b8d41d
	select NVME_CORE
	select NVME_FABRICS
	select SG_POOL
	help
	  This provides support for the NVMe over Fabrics protocol using
	  the RDMA (Infiniband, RoCE, iWarp) transport.  This allows you
	  to use remote block devices exported using the NVMe protocol set.

	  To configure a NVMe over Fabrics controller use the nvme-cli tool
	  from https://github.com/linux-nvme/nvme-cli.

<<<<<<< HEAD
=======
	  If unsure, say N.

config NVME_FC
	tristate "NVM Express over Fabrics FC host driver"
	depends on BLOCK
	depends on HAS_DMA
	select NVME_CORE
	select NVME_FABRICS
	select SG_POOL
	help
	  This provides support for the NVMe over Fabrics protocol using
	  the FC transport.  This allows you to use remote block devices
	  exported using the NVMe protocol set.

	  To configure a NVMe over Fabrics controller use the nvme-cli tool
	  from https://github.com/linux-nvme/nvme-cli.

	  If unsure, say N.

config NVME_TCP
	tristate "NVM Express over Fabrics TCP host driver"
	depends on INET
	depends on BLK_DEV_NVME
	select NVME_FABRICS
	select CRYPTO
	select CRYPTO_CRC32C
	help
	  This provides support for the NVMe over Fabrics protocol using
	  the TCP transport.  This allows you to use remote block devices
	  exported using the NVMe protocol set.

	  To configure a NVMe over Fabrics controller use the nvme-cli tool
	  from https://github.com/linux-nvme/nvme-cli.

>>>>>>> 24b8d41d
	  If unsure, say N.<|MERGE_RESOLUTION|>--- conflicted
+++ resolved
@@ -18,16 +18,6 @@
 config NVME_MULTIPATH
 	bool "NVMe multipath support"
 	depends on NVME_CORE
-<<<<<<< HEAD
-	---help---
-	  This adds support for the SG_IO ioctl on the NVMe character
-	  and block devices nodes, as well as a translation for a small
-	  number of selected SCSI commands to NVMe commands to the NVMe
-	  driver.  If you don't know what this means you probably want
-	  to say N here, unless you run a distro that abuses the SCSI
-	  emulation to provide stable device names for mount by id, like
-	  some OpenSuSE and SLES versions.
-=======
 	help
 	   This option enables support for multipath access to NVMe
 	   subsystems.  If this option is enabled only a single
@@ -41,18 +31,13 @@
 	  This provides support for NVMe hardware monitoring. If enabled,
 	  a hardware monitoring device will be created for each NVMe drive
 	  in the system.
->>>>>>> 24b8d41d
 
 config NVME_FABRICS
 	tristate
 
 config NVME_RDMA
 	tristate "NVM Express over Fabrics RDMA host driver"
-<<<<<<< HEAD
-	depends on INFINIBAND && BLOCK
-=======
 	depends on INFINIBAND && INFINIBAND_ADDR_TRANS && BLOCK
->>>>>>> 24b8d41d
 	select NVME_CORE
 	select NVME_FABRICS
 	select SG_POOL
@@ -64,8 +49,6 @@
 	  To configure a NVMe over Fabrics controller use the nvme-cli tool
 	  from https://github.com/linux-nvme/nvme-cli.
 
-<<<<<<< HEAD
-=======
 	  If unsure, say N.
 
 config NVME_FC
@@ -100,5 +83,4 @@
 	  To configure a NVMe over Fabrics controller use the nvme-cli tool
 	  from https://github.com/linux-nvme/nvme-cli.
 
->>>>>>> 24b8d41d
 	  If unsure, say N.