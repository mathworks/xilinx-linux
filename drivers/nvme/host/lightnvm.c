// SPDX-License-Identifier: GPL-2.0
/*
 * nvme-lightnvm.c - LightNVM NVMe device
 *
 * Copyright (C) 2014-2015 IT University of Copenhagen
 * Initial release: Matias Bjorling <mb@lightnvm.io>
 */

#include "nvme.h"

#include <linux/nvme.h>
#include <linux/bitops.h>
#include <linux/lightnvm.h>
#include <linux/vmalloc.h>
#include <linux/sched/sysctl.h>
#include <uapi/linux/lightnvm.h>

enum nvme_nvm_admin_opcode {
	nvme_nvm_admin_identity		= 0xe2,
	nvme_nvm_admin_get_bb_tbl	= 0xf2,
	nvme_nvm_admin_set_bb_tbl	= 0xf1,
};

enum nvme_nvm_log_page {
	NVME_NVM_LOG_REPORT_CHUNK	= 0xca,
};

struct nvme_nvm_ph_rw {
	__u8			opcode;
	__u8			flags;
	__u16			command_id;
	__le32			nsid;
	__u64			rsvd2;
	__le64			metadata;
	__le64			prp1;
	__le64			prp2;
	__le64			spba;
	__le16			length;
	__le16			control;
	__le32			dsmgmt;
	__le64			resv;
};

struct nvme_nvm_erase_blk {
	__u8			opcode;
	__u8			flags;
	__u16			command_id;
	__le32			nsid;
	__u64			rsvd[2];
	__le64			prp1;
	__le64			prp2;
	__le64			spba;
	__le16			length;
	__le16			control;
	__le32			dsmgmt;
	__le64			resv;
};

struct nvme_nvm_identity {
	__u8			opcode;
	__u8			flags;
	__u16			command_id;
	__le32			nsid;
	__u64			rsvd[2];
	__le64			prp1;
	__le64			prp2;
	__u32			rsvd11[6];
};

struct nvme_nvm_getbbtbl {
	__u8			opcode;
	__u8			flags;
	__u16			command_id;
	__le32			nsid;
	__u64			rsvd[2];
	__le64			prp1;
	__le64			prp2;
	__le64			spba;
	__u32			rsvd4[4];
};

struct nvme_nvm_setbbtbl {
	__u8			opcode;
	__u8			flags;
	__u16			command_id;
	__le32			nsid;
	__le64			rsvd[2];
	__le64			prp1;
	__le64			prp2;
	__le64			spba;
	__le16			nlb;
	__u8			value;
	__u8			rsvd3;
	__u32			rsvd4[3];
};

struct nvme_nvm_command {
	union {
		struct nvme_common_command common;
		struct nvme_nvm_ph_rw ph_rw;
		struct nvme_nvm_erase_blk erase;
		struct nvme_nvm_identity identity;
		struct nvme_nvm_getbbtbl get_bb;
		struct nvme_nvm_setbbtbl set_bb;
	};
};

<<<<<<< HEAD
struct nvme_nvm_completion {
	__le64	result;		/* Used by LightNVM to return ppa completions */
	__le16	sq_head;	/* how much of this queue may be reclaimed */
	__le16	sq_id;		/* submission queue that generated this entry */
	__u16	command_id;	/* of the command which completed */
	__le16	status;		/* did the command fail, and if so, why? */
};

#define NVME_NVM_LP_MLC_PAIRS 886
struct nvme_nvm_lp_mlc {
	__le16			num_pairs;
	__u8			pairs[NVME_NVM_LP_MLC_PAIRS];
};

struct nvme_nvm_lp_tbl {
	__u8			id[8];
	struct nvme_nvm_lp_mlc	mlc;
};

struct nvme_nvm_id_group {
=======
struct nvme_nvm_id12_grp {
>>>>>>> 24b8d41d
	__u8			mtype;
	__u8			fmtype;
	__le16			res16;
	__u8			num_ch;
	__u8			num_lun;
	__u8			num_pln;
	__u8			rsvd1;
	__le16			num_chk;
	__le16			num_pg;
	__le16			fpg_sz;
	__le16			csecs;
	__le16			sos;
	__le16			rsvd2;
	__le32			trdt;
	__le32			trdm;
	__le32			tprt;
	__le32			tprm;
	__le32			tbet;
	__le32			tbem;
	__le32			mpos;
	__le32			mccap;
	__le16			cpar;
	__u8			reserved[906];
} __packed;

struct nvme_nvm_id12_addrf {
	__u8			ch_offset;
	__u8			ch_len;
	__u8			lun_offset;
	__u8			lun_len;
	__u8			pln_offset;
	__u8			pln_len;
	__u8			blk_offset;
	__u8			blk_len;
	__u8			pg_offset;
	__u8			pg_len;
	__u8			sec_offset;
	__u8			sec_len;
	__u8			res[4];
} __packed;

struct nvme_nvm_id12 {
	__u8			ver_id;
	__u8			vmnt;
	__u8			cgrps;
	__u8			res;
	__le32			cap;
	__le32			dom;
	struct nvme_nvm_id12_addrf ppaf;
	__u8			resv[228];
	struct nvme_nvm_id12_grp grp;
	__u8			resv2[2880];
} __packed;

struct nvme_nvm_bb_tbl {
	__u8	tblid[4];
	__le16	verid;
	__le16	revid;
	__le32	rvsd1;
	__le32	tblks;
	__le32	tfact;
	__le32	tgrown;
	__le32	tdresv;
	__le32	thresv;
	__le32	rsvd2[8];
	__u8	blk[];
};

struct nvme_nvm_id20_addrf {
	__u8			grp_len;
	__u8			pu_len;
	__u8			chk_len;
	__u8			lba_len;
	__u8			resv[4];
};

struct nvme_nvm_id20 {
	__u8			mjr;
	__u8			mnr;
	__u8			resv[6];

	struct nvme_nvm_id20_addrf lbaf;

	__le32			mccap;
	__u8			resv2[12];

	__u8			wit;
	__u8			resv3[31];

	/* Geometry */
	__le16			num_grp;
	__le16			num_pu;
	__le32			num_chk;
	__le32			clba;
	__u8			resv4[52];

	/* Write data requirements */
	__le32			ws_min;
	__le32			ws_opt;
	__le32			mw_cunits;
	__le32			maxoc;
	__le32			maxocpu;
	__u8			resv5[44];

	/* Performance related metrics */
	__le32			trdt;
	__le32			trdm;
	__le32			twrt;
	__le32			twrm;
	__le32			tcrst;
	__le32			tcrsm;
	__u8			resv6[40];

	/* Reserved area */
	__u8			resv7[2816];

	/* Vendor specific */
	__u8			vs[1024];
};

struct nvme_nvm_chk_meta {
	__u8	state;
	__u8	type;
	__u8	wi;
	__u8	rsvd[5];
	__le64	slba;
	__le64	cnlb;
	__le64	wp;
};

/*
 * Check we didn't inadvertently grow the command struct
 */
static inline void _nvme_nvm_check_size(void)
{
	BUILD_BUG_ON(sizeof(struct nvme_nvm_identity) != 64);
	BUILD_BUG_ON(sizeof(struct nvme_nvm_ph_rw) != 64);
	BUILD_BUG_ON(sizeof(struct nvme_nvm_erase_blk) != 64);
	BUILD_BUG_ON(sizeof(struct nvme_nvm_getbbtbl) != 64);
	BUILD_BUG_ON(sizeof(struct nvme_nvm_setbbtbl) != 64);
	BUILD_BUG_ON(sizeof(struct nvme_nvm_id12_grp) != 960);
	BUILD_BUG_ON(sizeof(struct nvme_nvm_id12_addrf) != 16);
	BUILD_BUG_ON(sizeof(struct nvme_nvm_id12) != NVME_IDENTIFY_DATA_SIZE);
	BUILD_BUG_ON(sizeof(struct nvme_nvm_bb_tbl) != 64);
	BUILD_BUG_ON(sizeof(struct nvme_nvm_id20_addrf) != 8);
	BUILD_BUG_ON(sizeof(struct nvme_nvm_id20) != NVME_IDENTIFY_DATA_SIZE);
	BUILD_BUG_ON(sizeof(struct nvme_nvm_chk_meta) != 32);
	BUILD_BUG_ON(sizeof(struct nvme_nvm_chk_meta) !=
						sizeof(struct nvm_chk_meta));
}

static void nvme_nvm_set_addr_12(struct nvm_addrf_12 *dst,
				 struct nvme_nvm_id12_addrf *src)
{
	dst->ch_len = src->ch_len;
	dst->lun_len = src->lun_len;
	dst->blk_len = src->blk_len;
	dst->pg_len = src->pg_len;
	dst->pln_len = src->pln_len;
	dst->sec_len = src->sec_len;

	dst->ch_offset = src->ch_offset;
	dst->lun_offset = src->lun_offset;
	dst->blk_offset = src->blk_offset;
	dst->pg_offset = src->pg_offset;
	dst->pln_offset = src->pln_offset;
	dst->sec_offset = src->sec_offset;

	dst->ch_mask = ((1ULL << dst->ch_len) - 1) << dst->ch_offset;
	dst->lun_mask = ((1ULL << dst->lun_len) - 1) << dst->lun_offset;
	dst->blk_mask = ((1ULL << dst->blk_len) - 1) << dst->blk_offset;
	dst->pg_mask = ((1ULL << dst->pg_len) - 1) << dst->pg_offset;
	dst->pln_mask = ((1ULL << dst->pln_len) - 1) << dst->pln_offset;
	dst->sec_mask = ((1ULL << dst->sec_len) - 1) << dst->sec_offset;
}

static int nvme_nvm_setup_12(struct nvme_nvm_id12 *id,
			     struct nvm_geo *geo)
{
	struct nvme_nvm_id12_grp *src;
	int sec_per_pg, sec_per_pl, pg_per_blk;

	if (id->cgrps != 1)
		return -EINVAL;

	src = &id->grp;

	if (src->mtype != 0) {
		pr_err("nvm: memory type not supported\n");
		return -EINVAL;
	}

	/* 1.2 spec. only reports a single version id - unfold */
	geo->major_ver_id = id->ver_id;
	geo->minor_ver_id = 2;

	/* Set compacted version for upper layers */
	geo->version = NVM_OCSSD_SPEC_12;

	geo->num_ch = src->num_ch;
	geo->num_lun = src->num_lun;
	geo->all_luns = geo->num_ch * geo->num_lun;

	geo->num_chk = le16_to_cpu(src->num_chk);

	geo->csecs = le16_to_cpu(src->csecs);
	geo->sos = le16_to_cpu(src->sos);

	pg_per_blk = le16_to_cpu(src->num_pg);
	sec_per_pg = le16_to_cpu(src->fpg_sz) / geo->csecs;
	sec_per_pl = sec_per_pg * src->num_pln;
	geo->clba = sec_per_pl * pg_per_blk;

	geo->all_chunks = geo->all_luns * geo->num_chk;
	geo->total_secs = geo->clba * geo->all_chunks;

	geo->ws_min = sec_per_pg;
	geo->ws_opt = sec_per_pg;
	geo->mw_cunits = geo->ws_opt << 3;	/* default to MLC safe values */

	/* Do not impose values for maximum number of open blocks as it is
	 * unspecified in 1.2. Users of 1.2 must be aware of this and eventually
	 * specify these values through a quirk if restrictions apply.
	 */
	geo->maxoc = geo->all_luns * geo->num_chk;
	geo->maxocpu = geo->num_chk;

	geo->mccap = le32_to_cpu(src->mccap);

	geo->trdt = le32_to_cpu(src->trdt);
	geo->trdm = le32_to_cpu(src->trdm);
	geo->tprt = le32_to_cpu(src->tprt);
	geo->tprm = le32_to_cpu(src->tprm);
	geo->tbet = le32_to_cpu(src->tbet);
	geo->tbem = le32_to_cpu(src->tbem);

	/* 1.2 compatibility */
	geo->vmnt = id->vmnt;
	geo->cap = le32_to_cpu(id->cap);
	geo->dom = le32_to_cpu(id->dom);

	geo->mtype = src->mtype;
	geo->fmtype = src->fmtype;

	geo->cpar = le16_to_cpu(src->cpar);
	geo->mpos = le32_to_cpu(src->mpos);

	geo->pln_mode = NVM_PLANE_SINGLE;

	if (geo->mpos & 0x020202) {
		geo->pln_mode = NVM_PLANE_DOUBLE;
		geo->ws_opt <<= 1;
	} else if (geo->mpos & 0x040404) {
		geo->pln_mode = NVM_PLANE_QUAD;
		geo->ws_opt <<= 2;
	}

	geo->num_pln = src->num_pln;
	geo->num_pg = le16_to_cpu(src->num_pg);
	geo->fpg_sz = le16_to_cpu(src->fpg_sz);

	nvme_nvm_set_addr_12((struct nvm_addrf_12 *)&geo->addrf, &id->ppaf);

	return 0;
}

static void nvme_nvm_set_addr_20(struct nvm_addrf *dst,
				 struct nvme_nvm_id20_addrf *src)
{
	dst->ch_len = src->grp_len;
	dst->lun_len = src->pu_len;
	dst->chk_len = src->chk_len;
	dst->sec_len = src->lba_len;

	dst->sec_offset = 0;
	dst->chk_offset = dst->sec_len;
	dst->lun_offset = dst->chk_offset + dst->chk_len;
	dst->ch_offset = dst->lun_offset + dst->lun_len;

	dst->ch_mask = ((1ULL << dst->ch_len) - 1) << dst->ch_offset;
	dst->lun_mask = ((1ULL << dst->lun_len) - 1) << dst->lun_offset;
	dst->chk_mask = ((1ULL << dst->chk_len) - 1) << dst->chk_offset;
	dst->sec_mask = ((1ULL << dst->sec_len) - 1) << dst->sec_offset;
}

static int nvme_nvm_setup_20(struct nvme_nvm_id20 *id,
			     struct nvm_geo *geo)
{
	geo->major_ver_id = id->mjr;
	geo->minor_ver_id = id->mnr;

	/* Set compacted version for upper layers */
	geo->version = NVM_OCSSD_SPEC_20;

	geo->num_ch = le16_to_cpu(id->num_grp);
	geo->num_lun = le16_to_cpu(id->num_pu);
	geo->all_luns = geo->num_ch * geo->num_lun;

<<<<<<< HEAD
		ret = nvme_submit_sync_cmd(ns->ctrl->admin_q,
				(struct nvme_command *)&c, entries, len);
		if (ret) {
			dev_err(ns->ctrl->device,
				"L2P table transfer failed (%d)\n", ret);
			ret = -EIO;
			goto out;
		}
=======
	geo->num_chk = le32_to_cpu(id->num_chk);
	geo->clba = le32_to_cpu(id->clba);
>>>>>>> 24b8d41d

	geo->all_chunks = geo->all_luns * geo->num_chk;
	geo->total_secs = geo->clba * geo->all_chunks;

	geo->ws_min = le32_to_cpu(id->ws_min);
	geo->ws_opt = le32_to_cpu(id->ws_opt);
	geo->mw_cunits = le32_to_cpu(id->mw_cunits);
	geo->maxoc = le32_to_cpu(id->maxoc);
	geo->maxocpu = le32_to_cpu(id->maxocpu);

	geo->trdt = le32_to_cpu(id->trdt);
	geo->trdm = le32_to_cpu(id->trdm);
	geo->tprt = le32_to_cpu(id->twrt);
	geo->tprm = le32_to_cpu(id->twrm);
	geo->tbet = le32_to_cpu(id->tcrst);
	geo->tbem = le32_to_cpu(id->tcrsm);

	nvme_nvm_set_addr_20(&geo->addrf, &id->lbaf);

	return 0;
}

<<<<<<< HEAD
=======
static int nvme_nvm_identity(struct nvm_dev *nvmdev)
{
	struct nvme_ns *ns = nvmdev->q->queuedata;
	struct nvme_nvm_id12 *id;
	struct nvme_nvm_command c = {};
	int ret;

	c.identity.opcode = nvme_nvm_admin_identity;
	c.identity.nsid = cpu_to_le32(ns->head->ns_id);

	id = kmalloc(sizeof(struct nvme_nvm_id12), GFP_KERNEL);
	if (!id)
		return -ENOMEM;

	ret = nvme_submit_sync_cmd(ns->ctrl->admin_q, (struct nvme_command *)&c,
				id, sizeof(struct nvme_nvm_id12));
	if (ret) {
		ret = -EIO;
		goto out;
	}

	/*
	 * The 1.2 and 2.0 specifications share the first byte in their geometry
	 * command to make it possible to know what version a device implements.
	 */
	switch (id->ver_id) {
	case 1:
		ret = nvme_nvm_setup_12(id, &nvmdev->geo);
		break;
	case 2:
		ret = nvme_nvm_setup_20((struct nvme_nvm_id20 *)id,
							&nvmdev->geo);
		break;
	default:
		dev_err(ns->ctrl->device, "OCSSD revision not supported (%d)\n",
							id->ver_id);
		ret = -EINVAL;
	}

out:
	kfree(id);
	return ret;
}

>>>>>>> 24b8d41d
static int nvme_nvm_get_bb_tbl(struct nvm_dev *nvmdev, struct ppa_addr ppa,
								u8 *blks)
{
	struct request_queue *q = nvmdev->q;
	struct nvm_geo *geo = &nvmdev->geo;
	struct nvme_ns *ns = q->queuedata;
	struct nvme_ctrl *ctrl = ns->ctrl;
	struct nvme_nvm_command c = {};
	struct nvme_nvm_bb_tbl *bb_tbl;
<<<<<<< HEAD
	int nr_blks = nvmdev->blks_per_lun * nvmdev->plane_mode;
=======
	int nr_blks = geo->num_chk * geo->num_pln;
>>>>>>> 24b8d41d
	int tblsz = sizeof(struct nvme_nvm_bb_tbl) + nr_blks;
	int ret = 0;

	c.get_bb.opcode = nvme_nvm_admin_get_bb_tbl;
	c.get_bb.nsid = cpu_to_le32(ns->head->ns_id);
	c.get_bb.spba = cpu_to_le64(ppa.ppa);

	bb_tbl = kzalloc(tblsz, GFP_KERNEL);
	if (!bb_tbl)
		return -ENOMEM;

	ret = nvme_submit_sync_cmd(ctrl->admin_q, (struct nvme_command *)&c,
								bb_tbl, tblsz);
	if (ret) {
		dev_err(ctrl->device, "get bad block table failed (%d)\n", ret);
		ret = -EIO;
		goto out;
	}

	if (bb_tbl->tblid[0] != 'B' || bb_tbl->tblid[1] != 'B' ||
		bb_tbl->tblid[2] != 'L' || bb_tbl->tblid[3] != 'T') {
		dev_err(ctrl->device, "bbt format mismatch\n");
		ret = -EINVAL;
		goto out;
	}

	if (le16_to_cpu(bb_tbl->verid) != 1) {
		ret = -EINVAL;
		dev_err(ctrl->device, "bbt version not supported\n");
		goto out;
	}

	if (le32_to_cpu(bb_tbl->tblks) != nr_blks) {
		ret = -EINVAL;
		dev_err(ctrl->device,
				"bbt unsuspected blocks returned (%u!=%u)",
				le32_to_cpu(bb_tbl->tblks), nr_blks);
		goto out;
	}

<<<<<<< HEAD
	memcpy(blks, bb_tbl->blk, nvmdev->blks_per_lun * nvmdev->plane_mode);
=======
	memcpy(blks, bb_tbl->blk, geo->num_chk * geo->num_pln);
>>>>>>> 24b8d41d
out:
	kfree(bb_tbl);
	return ret;
}

static int nvme_nvm_set_bb_tbl(struct nvm_dev *nvmdev, struct ppa_addr *ppas,
							int nr_ppas, int type)
{
	struct nvme_ns *ns = nvmdev->q->queuedata;
	struct nvme_nvm_command c = {};
	int ret = 0;

	c.set_bb.opcode = nvme_nvm_admin_set_bb_tbl;
<<<<<<< HEAD
	c.set_bb.nsid = cpu_to_le32(ns->ns_id);
=======
	c.set_bb.nsid = cpu_to_le32(ns->head->ns_id);
>>>>>>> 24b8d41d
	c.set_bb.spba = cpu_to_le64(ppas->ppa);
	c.set_bb.nlb = cpu_to_le16(nr_ppas - 1);
	c.set_bb.value = type;

	ret = nvme_submit_sync_cmd(ns->ctrl->admin_q, (struct nvme_command *)&c,
								NULL, 0);
	if (ret)
		dev_err(ns->ctrl->device, "set bad block table failed (%d)\n",
									ret);
	return ret;
}

/*
 * Expect the lba in device format
 */
static int nvme_nvm_get_chk_meta(struct nvm_dev *ndev,
				 sector_t slba, int nchks,
				 struct nvm_chk_meta *meta)
{
	struct nvm_geo *geo = &ndev->geo;
	struct nvme_ns *ns = ndev->q->queuedata;
	struct nvme_ctrl *ctrl = ns->ctrl;
	struct nvme_nvm_chk_meta *dev_meta, *dev_meta_off;
	struct ppa_addr ppa;
	size_t left = nchks * sizeof(struct nvme_nvm_chk_meta);
	size_t log_pos, offset, len;
	int i, max_len;
	int ret = 0;

	/*
	 * limit requests to maximum 256K to avoid issuing arbitrary large
	 * requests when the device does not specific a maximum transfer size.
	 */
	max_len = min_t(unsigned int, ctrl->max_hw_sectors << 9, 256 * 1024);

	dev_meta = kmalloc(max_len, GFP_KERNEL);
	if (!dev_meta)
		return -ENOMEM;

	/* Normalize lba address space to obtain log offset */
	ppa.ppa = slba;
	ppa = dev_to_generic_addr(ndev, ppa);

	log_pos = ppa.m.chk;
	log_pos += ppa.m.pu * geo->num_chk;
	log_pos += ppa.m.grp * geo->num_lun * geo->num_chk;

	offset = log_pos * sizeof(struct nvme_nvm_chk_meta);

	while (left) {
		len = min_t(unsigned int, left, max_len);

		memset(dev_meta, 0, max_len);
		dev_meta_off = dev_meta;

		ret = nvme_get_log(ctrl, ns->head->ns_id,
				NVME_NVM_LOG_REPORT_CHUNK, 0, NVME_CSI_NVM,
				dev_meta, len, offset);
		if (ret) {
			dev_err(ctrl->device, "Get REPORT CHUNK log error\n");
			break;
		}

		for (i = 0; i < len; i += sizeof(struct nvme_nvm_chk_meta)) {
			meta->state = dev_meta_off->state;
			meta->type = dev_meta_off->type;
			meta->wi = dev_meta_off->wi;
			meta->slba = le64_to_cpu(dev_meta_off->slba);
			meta->cnlb = le64_to_cpu(dev_meta_off->cnlb);
			meta->wp = le64_to_cpu(dev_meta_off->wp);

			meta++;
			dev_meta_off++;
		}

		offset += len;
		left -= len;
	}

	kfree(dev_meta);

	return ret;
}

static inline void nvme_nvm_rqtocmd(struct nvm_rq *rqd, struct nvme_ns *ns,
				    struct nvme_nvm_command *c)
{
	c->ph_rw.opcode = rqd->opcode;
	c->ph_rw.nsid = cpu_to_le32(ns->head->ns_id);
	c->ph_rw.spba = cpu_to_le64(rqd->ppa_addr.ppa);
	c->ph_rw.metadata = cpu_to_le64(rqd->dma_meta_list);
	c->ph_rw.control = cpu_to_le16(rqd->flags);
	c->ph_rw.length = cpu_to_le16(rqd->nr_ppas - 1);
<<<<<<< HEAD

	if (rqd->opcode == NVM_OP_HBWRITE || rqd->opcode == NVM_OP_HBREAD)
		c->hb_rw.slba = cpu_to_le64(nvme_block_nr(ns,
					rqd->bio->bi_iter.bi_sector));
=======
>>>>>>> 24b8d41d
}

static void nvme_nvm_end_io(struct request *rq, blk_status_t status)
{
	struct nvm_rq *rqd = rq->end_io_data;

	rqd->ppa_status = le64_to_cpu(nvme_req(rq)->result.u64);
	rqd->error = nvme_req(rq)->status;
	nvm_end_io(rqd);

	kfree(nvme_req(rq)->cmd);
	blk_mq_free_request(rq);
}

static struct request *nvme_nvm_alloc_request(struct request_queue *q,
					      struct nvm_rq *rqd,
					      struct nvme_nvm_command *cmd)
{
	struct nvme_ns *ns = q->queuedata;
	struct request *rq;

<<<<<<< HEAD
	rq = blk_mq_alloc_request(q, bio_data_dir(bio), 0);
=======
	nvme_nvm_rqtocmd(rqd, ns, cmd);

	rq = nvme_alloc_request(q, (struct nvme_command *)cmd, 0, NVME_QID_ANY);
>>>>>>> 24b8d41d
	if (IS_ERR(rq))
		return rq;

	rq->cmd_flags &= ~REQ_FAILFAST_DRIVER;

	if (rqd->bio)
		blk_rq_append_bio(rq, &rqd->bio);
	else
		rq->ioprio = IOPRIO_PRIO_VALUE(IOPRIO_CLASS_BE, IOPRIO_NORM);

	return rq;
}

static int nvme_nvm_submit_io(struct nvm_dev *dev, struct nvm_rq *rqd,
			      void *buf)
{
	struct nvm_geo *geo = &dev->geo;
	struct request_queue *q = dev->q;
	struct nvme_nvm_command *cmd;
	struct request *rq;
	int ret;

	cmd = kzalloc(sizeof(struct nvme_nvm_command), GFP_KERNEL);
	if (!cmd)
		return -ENOMEM;

	rq = nvme_nvm_alloc_request(q, rqd, cmd);
	if (IS_ERR(rq)) {
		ret = PTR_ERR(rq);
		goto err_free_cmd;
	}

	if (buf) {
		ret = blk_rq_map_kern(q, rq, buf, geo->csecs * rqd->nr_ppas,
				GFP_KERNEL);
		if (ret)
			goto err_free_cmd;
	}

	rq->end_io_data = rqd;

	blk_execute_rq_nowait(q, NULL, rq, 0, nvme_nvm_end_io);

	return 0;

<<<<<<< HEAD
	c.erase.opcode = NVM_OP_ERASE;
	c.erase.nsid = cpu_to_le32(ns->ns_id);
	c.erase.spba = cpu_to_le64(rqd->ppa_addr.ppa);
	c.erase.length = cpu_to_le16(rqd->nr_ppas - 1);

	return nvme_submit_sync_cmd(q, (struct nvme_command *)&c, NULL, 0);
=======
err_free_cmd:
	kfree(cmd);
	return ret;
>>>>>>> 24b8d41d
}

static void *nvme_nvm_create_dma_pool(struct nvm_dev *nvmdev, char *name,
					int size)
{
	struct nvme_ns *ns = nvmdev->q->queuedata;

	return dma_pool_create(name, ns->ctrl->dev, size, PAGE_SIZE, 0);
}

static void nvme_nvm_destroy_dma_pool(void *pool)
{
	struct dma_pool *dma_pool = pool;

	dma_pool_destroy(dma_pool);
}

static void *nvme_nvm_dev_dma_alloc(struct nvm_dev *dev, void *pool,
				    gfp_t mem_flags, dma_addr_t *dma_handler)
{
	return dma_pool_alloc(pool, mem_flags, dma_handler);
}

static void nvme_nvm_dev_dma_free(void *pool, void *addr,
							dma_addr_t dma_handler)
{
	dma_pool_free(pool, addr, dma_handler);
}

static struct nvm_dev_ops nvme_nvm_dev_ops = {
	.identity		= nvme_nvm_identity,

	.get_bb_tbl		= nvme_nvm_get_bb_tbl,
	.set_bb_tbl		= nvme_nvm_set_bb_tbl,

	.get_chk_meta		= nvme_nvm_get_chk_meta,

	.submit_io		= nvme_nvm_submit_io,

	.create_dma_pool	= nvme_nvm_create_dma_pool,
	.destroy_dma_pool	= nvme_nvm_destroy_dma_pool,
	.dev_dma_alloc		= nvme_nvm_dev_dma_alloc,
	.dev_dma_free		= nvme_nvm_dev_dma_free,
};

<<<<<<< HEAD
int nvme_nvm_register(struct nvme_ns *ns, char *disk_name, int node,
		      const struct attribute_group *attrs)
{
	struct request_queue *q = ns->queue;
	struct nvm_dev *dev;
	int ret;

	dev = nvm_alloc_dev(node);
	if (!dev)
		return -ENOMEM;

	dev->q = q;
	memcpy(dev->name, disk_name, DISK_NAME_LEN);
	dev->ops = &nvme_nvm_dev_ops;
	dev->parent_dev = ns->ctrl->device;
	dev->private_data = ns;
	ns->ndev = dev;

	ret = nvm_register(dev);

	ns->lba_shift = ilog2(dev->sec_size);

	if (sysfs_create_group(&dev->dev.kobj, attrs))
		pr_warn("%s: failed to create sysfs group for identification\n",
			disk_name);
	return ret;
}

void nvme_nvm_unregister(struct nvme_ns *ns)
{
	nvm_unregister(ns->ndev);
=======
static int nvme_nvm_submit_user_cmd(struct request_queue *q,
				struct nvme_ns *ns,
				struct nvme_nvm_command *vcmd,
				void __user *ubuf, unsigned int bufflen,
				void __user *meta_buf, unsigned int meta_len,
				void __user *ppa_buf, unsigned int ppa_len,
				u32 *result, u64 *status, unsigned int timeout)
{
	bool write = nvme_is_write((struct nvme_command *)vcmd);
	struct nvm_dev *dev = ns->ndev;
	struct gendisk *disk = ns->disk;
	struct request *rq;
	struct bio *bio = NULL;
	__le64 *ppa_list = NULL;
	dma_addr_t ppa_dma;
	__le64 *metadata = NULL;
	dma_addr_t metadata_dma;
	DECLARE_COMPLETION_ONSTACK(wait);
	int ret = 0;

	rq = nvme_alloc_request(q, (struct nvme_command *)vcmd, 0,
			NVME_QID_ANY);
	if (IS_ERR(rq)) {
		ret = -ENOMEM;
		goto err_cmd;
	}

	rq->timeout = timeout ? timeout : ADMIN_TIMEOUT;

	if (ppa_buf && ppa_len) {
		ppa_list = dma_pool_alloc(dev->dma_pool, GFP_KERNEL, &ppa_dma);
		if (!ppa_list) {
			ret = -ENOMEM;
			goto err_rq;
		}
		if (copy_from_user(ppa_list, (void __user *)ppa_buf,
						sizeof(u64) * (ppa_len + 1))) {
			ret = -EFAULT;
			goto err_ppa;
		}
		vcmd->ph_rw.spba = cpu_to_le64(ppa_dma);
	} else {
		vcmd->ph_rw.spba = cpu_to_le64((uintptr_t)ppa_buf);
	}

	if (ubuf && bufflen) {
		ret = blk_rq_map_user(q, rq, NULL, ubuf, bufflen, GFP_KERNEL);
		if (ret)
			goto err_ppa;
		bio = rq->bio;

		if (meta_buf && meta_len) {
			metadata = dma_pool_alloc(dev->dma_pool, GFP_KERNEL,
								&metadata_dma);
			if (!metadata) {
				ret = -ENOMEM;
				goto err_map;
			}

			if (write) {
				if (copy_from_user(metadata,
						(void __user *)meta_buf,
						meta_len)) {
					ret = -EFAULT;
					goto err_meta;
				}
			}
			vcmd->ph_rw.metadata = cpu_to_le64(metadata_dma);
		}

		bio->bi_disk = disk;
	}

	blk_execute_rq(q, NULL, rq, 0);

	if (nvme_req(rq)->flags & NVME_REQ_CANCELLED)
		ret = -EINTR;
	else if (nvme_req(rq)->status & 0x7ff)
		ret = -EIO;
	if (result)
		*result = nvme_req(rq)->status & 0x7ff;
	if (status)
		*status = le64_to_cpu(nvme_req(rq)->result.u64);

	if (metadata && !ret && !write) {
		if (copy_to_user(meta_buf, (void *)metadata, meta_len))
			ret = -EFAULT;
	}
err_meta:
	if (meta_buf && meta_len)
		dma_pool_free(dev->dma_pool, metadata, metadata_dma);
err_map:
	if (bio)
		blk_rq_unmap_user(bio);
err_ppa:
	if (ppa_buf && ppa_len)
		dma_pool_free(dev->dma_pool, ppa_list, ppa_dma);
err_rq:
	blk_mq_free_request(rq);
err_cmd:
	return ret;
}

static int nvme_nvm_submit_vio(struct nvme_ns *ns,
					struct nvm_user_vio __user *uvio)
{
	struct nvm_user_vio vio;
	struct nvme_nvm_command c;
	unsigned int length;
	int ret;

	if (copy_from_user(&vio, uvio, sizeof(vio)))
		return -EFAULT;
	if (vio.flags)
		return -EINVAL;

	memset(&c, 0, sizeof(c));
	c.ph_rw.opcode = vio.opcode;
	c.ph_rw.nsid = cpu_to_le32(ns->head->ns_id);
	c.ph_rw.control = cpu_to_le16(vio.control);
	c.ph_rw.length = cpu_to_le16(vio.nppas);

	length = (vio.nppas + 1) << ns->lba_shift;

	ret = nvme_nvm_submit_user_cmd(ns->queue, ns, &c,
			(void __user *)(uintptr_t)vio.addr, length,
			(void __user *)(uintptr_t)vio.metadata,
							vio.metadata_len,
			(void __user *)(uintptr_t)vio.ppa_list, vio.nppas,
			&vio.result, &vio.status, 0);

	if (ret && copy_to_user(uvio, &vio, sizeof(vio)))
		return -EFAULT;

	return ret;
>>>>>>> 24b8d41d
}

static int nvme_nvm_user_vcmd(struct nvme_ns *ns, int admin,
					struct nvm_passthru_vio __user *uvcmd)
{
	struct nvm_passthru_vio vcmd;
	struct nvme_nvm_command c;
	struct request_queue *q;
	unsigned int timeout = 0;
	int ret;

	if (copy_from_user(&vcmd, uvcmd, sizeof(vcmd)))
		return -EFAULT;
	if ((vcmd.opcode != 0xF2) && (!capable(CAP_SYS_ADMIN)))
		return -EACCES;
	if (vcmd.flags)
		return -EINVAL;

	memset(&c, 0, sizeof(c));
	c.common.opcode = vcmd.opcode;
	c.common.nsid = cpu_to_le32(ns->head->ns_id);
	c.common.cdw2[0] = cpu_to_le32(vcmd.cdw2);
	c.common.cdw2[1] = cpu_to_le32(vcmd.cdw3);
	/* cdw11-12 */
	c.ph_rw.length = cpu_to_le16(vcmd.nppas);
	c.ph_rw.control  = cpu_to_le16(vcmd.control);
	c.common.cdw13 = cpu_to_le32(vcmd.cdw13);
	c.common.cdw14 = cpu_to_le32(vcmd.cdw14);
	c.common.cdw15 = cpu_to_le32(vcmd.cdw15);

	if (vcmd.timeout_ms)
		timeout = msecs_to_jiffies(vcmd.timeout_ms);

	q = admin ? ns->ctrl->admin_q : ns->queue;

	ret = nvme_nvm_submit_user_cmd(q, ns,
			(struct nvme_nvm_command *)&c,
			(void __user *)(uintptr_t)vcmd.addr, vcmd.data_len,
			(void __user *)(uintptr_t)vcmd.metadata,
							vcmd.metadata_len,
			(void __user *)(uintptr_t)vcmd.ppa_list, vcmd.nppas,
			&vcmd.result, &vcmd.status, timeout);

	if (ret && copy_to_user(uvcmd, &vcmd, sizeof(vcmd)))
		return -EFAULT;

	return ret;
}

int nvme_nvm_ioctl(struct nvme_ns *ns, unsigned int cmd, unsigned long arg)
{
	switch (cmd) {
	case NVME_NVM_IOCTL_ADMIN_VIO:
		return nvme_nvm_user_vcmd(ns, 1, (void __user *)arg);
	case NVME_NVM_IOCTL_IO_VIO:
		return nvme_nvm_user_vcmd(ns, 0, (void __user *)arg);
	case NVME_NVM_IOCTL_SUBMIT_VIO:
		return nvme_nvm_submit_vio(ns, (void __user *)arg);
	default:
		return -ENOTTY;
	}
}

int nvme_nvm_register(struct nvme_ns *ns, char *disk_name, int node)
{
	struct request_queue *q = ns->queue;
	struct nvm_dev *dev;
	struct nvm_geo *geo;

	_nvme_nvm_check_size();

	dev = nvm_alloc_dev(node);
	if (!dev)
		return -ENOMEM;

	/* Note that csecs and sos will be overridden if it is a 1.2 drive. */
	geo = &dev->geo;
	geo->csecs = 1 << ns->lba_shift;
	geo->sos = ns->ms;
	if (ns->features & NVME_NS_EXT_LBAS)
		geo->ext = true;
	else
		geo->ext = false;
	geo->mdts = ns->ctrl->max_hw_sectors;

	dev->q = q;
	memcpy(dev->name, disk_name, DISK_NAME_LEN);
	dev->ops = &nvme_nvm_dev_ops;
	dev->private_data = ns;
	ns->ndev = dev;

	return nvm_register(dev);
}

void nvme_nvm_unregister(struct nvme_ns *ns)
{
	nvm_unregister(ns->ndev);
}

static ssize_t nvm_dev_attr_show(struct device *dev,
		struct device_attribute *dattr, char *page)
{
	struct nvme_ns *ns = nvme_get_ns_from_dev(dev);
	struct nvm_dev *ndev = ns->ndev;
	struct nvm_geo *geo = &ndev->geo;
	struct attribute *attr;

	if (!ndev)
		return 0;

	attr = &dattr->attr;

	if (strcmp(attr->name, "version") == 0) {
		if (geo->major_ver_id == 1)
			return scnprintf(page, PAGE_SIZE, "%u\n",
						geo->major_ver_id);
		else
			return scnprintf(page, PAGE_SIZE, "%u.%u\n",
						geo->major_ver_id,
						geo->minor_ver_id);
	} else if (strcmp(attr->name, "capabilities") == 0) {
		return scnprintf(page, PAGE_SIZE, "%u\n", geo->cap);
	} else if (strcmp(attr->name, "read_typ") == 0) {
		return scnprintf(page, PAGE_SIZE, "%u\n", geo->trdt);
	} else if (strcmp(attr->name, "read_max") == 0) {
		return scnprintf(page, PAGE_SIZE, "%u\n", geo->trdm);
	} else {
		return scnprintf(page,
				 PAGE_SIZE,
				 "Unhandled attr(%s) in `%s`\n",
				 attr->name, __func__);
	}
}

static ssize_t nvm_dev_attr_show_ppaf(struct nvm_addrf_12 *ppaf, char *page)
{
	return scnprintf(page, PAGE_SIZE,
		"0x%02x%02x%02x%02x%02x%02x%02x%02x%02x%02x%02x%02x\n",
				ppaf->ch_offset, ppaf->ch_len,
				ppaf->lun_offset, ppaf->lun_len,
				ppaf->pln_offset, ppaf->pln_len,
				ppaf->blk_offset, ppaf->blk_len,
				ppaf->pg_offset, ppaf->pg_len,
				ppaf->sec_offset, ppaf->sec_len);
}

static ssize_t nvm_dev_attr_show_12(struct device *dev,
		struct device_attribute *dattr, char *page)
{
	struct nvme_ns *ns = nvme_get_ns_from_dev(dev);
	struct nvm_dev *ndev = ns->ndev;
	struct nvm_geo *geo = &ndev->geo;
	struct attribute *attr;

	if (!ndev)
		return 0;

	attr = &dattr->attr;

	if (strcmp(attr->name, "vendor_opcode") == 0) {
		return scnprintf(page, PAGE_SIZE, "%u\n", geo->vmnt);
	} else if (strcmp(attr->name, "device_mode") == 0) {
		return scnprintf(page, PAGE_SIZE, "%u\n", geo->dom);
	/* kept for compatibility */
	} else if (strcmp(attr->name, "media_manager") == 0) {
		return scnprintf(page, PAGE_SIZE, "%s\n", "gennvm");
	} else if (strcmp(attr->name, "ppa_format") == 0) {
		return nvm_dev_attr_show_ppaf((void *)&geo->addrf, page);
	} else if (strcmp(attr->name, "media_type") == 0) {	/* u8 */
		return scnprintf(page, PAGE_SIZE, "%u\n", geo->mtype);
	} else if (strcmp(attr->name, "flash_media_type") == 0) {
		return scnprintf(page, PAGE_SIZE, "%u\n", geo->fmtype);
	} else if (strcmp(attr->name, "num_channels") == 0) {
		return scnprintf(page, PAGE_SIZE, "%u\n", geo->num_ch);
	} else if (strcmp(attr->name, "num_luns") == 0) {
		return scnprintf(page, PAGE_SIZE, "%u\n", geo->num_lun);
	} else if (strcmp(attr->name, "num_planes") == 0) {
		return scnprintf(page, PAGE_SIZE, "%u\n", geo->num_pln);
	} else if (strcmp(attr->name, "num_blocks") == 0) {	/* u16 */
		return scnprintf(page, PAGE_SIZE, "%u\n", geo->num_chk);
	} else if (strcmp(attr->name, "num_pages") == 0) {
		return scnprintf(page, PAGE_SIZE, "%u\n", geo->num_pg);
	} else if (strcmp(attr->name, "page_size") == 0) {
		return scnprintf(page, PAGE_SIZE, "%u\n", geo->fpg_sz);
	} else if (strcmp(attr->name, "hw_sector_size") == 0) {
		return scnprintf(page, PAGE_SIZE, "%u\n", geo->csecs);
	} else if (strcmp(attr->name, "oob_sector_size") == 0) {/* u32 */
		return scnprintf(page, PAGE_SIZE, "%u\n", geo->sos);
	} else if (strcmp(attr->name, "prog_typ") == 0) {
		return scnprintf(page, PAGE_SIZE, "%u\n", geo->tprt);
	} else if (strcmp(attr->name, "prog_max") == 0) {
		return scnprintf(page, PAGE_SIZE, "%u\n", geo->tprm);
	} else if (strcmp(attr->name, "erase_typ") == 0) {
		return scnprintf(page, PAGE_SIZE, "%u\n", geo->tbet);
	} else if (strcmp(attr->name, "erase_max") == 0) {
		return scnprintf(page, PAGE_SIZE, "%u\n", geo->tbem);
	} else if (strcmp(attr->name, "multiplane_modes") == 0) {
		return scnprintf(page, PAGE_SIZE, "0x%08x\n", geo->mpos);
	} else if (strcmp(attr->name, "media_capabilities") == 0) {
		return scnprintf(page, PAGE_SIZE, "0x%08x\n", geo->mccap);
	} else if (strcmp(attr->name, "max_phys_secs") == 0) {
		return scnprintf(page, PAGE_SIZE, "%u\n", NVM_MAX_VLBA);
	} else {
		return scnprintf(page, PAGE_SIZE,
			"Unhandled attr(%s) in `%s`\n",
			attr->name, __func__);
	}
}

static ssize_t nvm_dev_attr_show_20(struct device *dev,
		struct device_attribute *dattr, char *page)
{
	struct nvme_ns *ns = nvme_get_ns_from_dev(dev);
	struct nvm_dev *ndev = ns->ndev;
	struct nvm_geo *geo = &ndev->geo;
	struct attribute *attr;

	if (!ndev)
		return 0;

	attr = &dattr->attr;

	if (strcmp(attr->name, "groups") == 0) {
		return scnprintf(page, PAGE_SIZE, "%u\n", geo->num_ch);
	} else if (strcmp(attr->name, "punits") == 0) {
		return scnprintf(page, PAGE_SIZE, "%u\n", geo->num_lun);
	} else if (strcmp(attr->name, "chunks") == 0) {
		return scnprintf(page, PAGE_SIZE, "%u\n", geo->num_chk);
	} else if (strcmp(attr->name, "clba") == 0) {
		return scnprintf(page, PAGE_SIZE, "%u\n", geo->clba);
	} else if (strcmp(attr->name, "ws_min") == 0) {
		return scnprintf(page, PAGE_SIZE, "%u\n", geo->ws_min);
	} else if (strcmp(attr->name, "ws_opt") == 0) {
		return scnprintf(page, PAGE_SIZE, "%u\n", geo->ws_opt);
	} else if (strcmp(attr->name, "maxoc") == 0) {
		return scnprintf(page, PAGE_SIZE, "%u\n", geo->maxoc);
	} else if (strcmp(attr->name, "maxocpu") == 0) {
		return scnprintf(page, PAGE_SIZE, "%u\n", geo->maxocpu);
	} else if (strcmp(attr->name, "mw_cunits") == 0) {
		return scnprintf(page, PAGE_SIZE, "%u\n", geo->mw_cunits);
	} else if (strcmp(attr->name, "write_typ") == 0) {
		return scnprintf(page, PAGE_SIZE, "%u\n", geo->tprt);
	} else if (strcmp(attr->name, "write_max") == 0) {
		return scnprintf(page, PAGE_SIZE, "%u\n", geo->tprm);
	} else if (strcmp(attr->name, "reset_typ") == 0) {
		return scnprintf(page, PAGE_SIZE, "%u\n", geo->tbet);
	} else if (strcmp(attr->name, "reset_max") == 0) {
		return scnprintf(page, PAGE_SIZE, "%u\n", geo->tbem);
	} else {
		return scnprintf(page, PAGE_SIZE,
			"Unhandled attr(%s) in `%s`\n",
			attr->name, __func__);
	}
}

#define NVM_DEV_ATTR_RO(_name)					\
	DEVICE_ATTR(_name, S_IRUGO, nvm_dev_attr_show, NULL)
#define NVM_DEV_ATTR_12_RO(_name)					\
	DEVICE_ATTR(_name, S_IRUGO, nvm_dev_attr_show_12, NULL)
#define NVM_DEV_ATTR_20_RO(_name)					\
	DEVICE_ATTR(_name, S_IRUGO, nvm_dev_attr_show_20, NULL)

/* general attributes */
static NVM_DEV_ATTR_RO(version);
static NVM_DEV_ATTR_RO(capabilities);

static NVM_DEV_ATTR_RO(read_typ);
static NVM_DEV_ATTR_RO(read_max);

/* 1.2 values */
static NVM_DEV_ATTR_12_RO(vendor_opcode);
static NVM_DEV_ATTR_12_RO(device_mode);
static NVM_DEV_ATTR_12_RO(ppa_format);
static NVM_DEV_ATTR_12_RO(media_manager);
static NVM_DEV_ATTR_12_RO(media_type);
static NVM_DEV_ATTR_12_RO(flash_media_type);
static NVM_DEV_ATTR_12_RO(num_channels);
static NVM_DEV_ATTR_12_RO(num_luns);
static NVM_DEV_ATTR_12_RO(num_planes);
static NVM_DEV_ATTR_12_RO(num_blocks);
static NVM_DEV_ATTR_12_RO(num_pages);
static NVM_DEV_ATTR_12_RO(page_size);
static NVM_DEV_ATTR_12_RO(hw_sector_size);
static NVM_DEV_ATTR_12_RO(oob_sector_size);
static NVM_DEV_ATTR_12_RO(prog_typ);
static NVM_DEV_ATTR_12_RO(prog_max);
static NVM_DEV_ATTR_12_RO(erase_typ);
static NVM_DEV_ATTR_12_RO(erase_max);
static NVM_DEV_ATTR_12_RO(multiplane_modes);
static NVM_DEV_ATTR_12_RO(media_capabilities);
static NVM_DEV_ATTR_12_RO(max_phys_secs);

/* 2.0 values */
static NVM_DEV_ATTR_20_RO(groups);
static NVM_DEV_ATTR_20_RO(punits);
static NVM_DEV_ATTR_20_RO(chunks);
static NVM_DEV_ATTR_20_RO(clba);
static NVM_DEV_ATTR_20_RO(ws_min);
static NVM_DEV_ATTR_20_RO(ws_opt);
static NVM_DEV_ATTR_20_RO(maxoc);
static NVM_DEV_ATTR_20_RO(maxocpu);
static NVM_DEV_ATTR_20_RO(mw_cunits);
static NVM_DEV_ATTR_20_RO(write_typ);
static NVM_DEV_ATTR_20_RO(write_max);
static NVM_DEV_ATTR_20_RO(reset_typ);
static NVM_DEV_ATTR_20_RO(reset_max);

static struct attribute *nvm_dev_attrs[] = {
	/* version agnostic attrs */
	&dev_attr_version.attr,
	&dev_attr_capabilities.attr,
	&dev_attr_read_typ.attr,
	&dev_attr_read_max.attr,

	/* 1.2 attrs */
	&dev_attr_vendor_opcode.attr,
	&dev_attr_device_mode.attr,
	&dev_attr_media_manager.attr,
	&dev_attr_ppa_format.attr,
	&dev_attr_media_type.attr,
	&dev_attr_flash_media_type.attr,
	&dev_attr_num_channels.attr,
	&dev_attr_num_luns.attr,
	&dev_attr_num_planes.attr,
	&dev_attr_num_blocks.attr,
	&dev_attr_num_pages.attr,
	&dev_attr_page_size.attr,
	&dev_attr_hw_sector_size.attr,
	&dev_attr_oob_sector_size.attr,
	&dev_attr_prog_typ.attr,
	&dev_attr_prog_max.attr,
	&dev_attr_erase_typ.attr,
	&dev_attr_erase_max.attr,
	&dev_attr_multiplane_modes.attr,
	&dev_attr_media_capabilities.attr,
	&dev_attr_max_phys_secs.attr,

	/* 2.0 attrs */
	&dev_attr_groups.attr,
	&dev_attr_punits.attr,
	&dev_attr_chunks.attr,
	&dev_attr_clba.attr,
	&dev_attr_ws_min.attr,
	&dev_attr_ws_opt.attr,
	&dev_attr_maxoc.attr,
	&dev_attr_maxocpu.attr,
	&dev_attr_mw_cunits.attr,

	&dev_attr_write_typ.attr,
	&dev_attr_write_max.attr,
	&dev_attr_reset_typ.attr,
	&dev_attr_reset_max.attr,

	NULL,
};

static umode_t nvm_dev_attrs_visible(struct kobject *kobj,
				     struct attribute *attr, int index)
{
	struct device *dev = container_of(kobj, struct device, kobj);
	struct gendisk *disk = dev_to_disk(dev);
	struct nvme_ns *ns = disk->private_data;
	struct nvm_dev *ndev = ns->ndev;
	struct device_attribute *dev_attr =
		container_of(attr, typeof(*dev_attr), attr);

	if (!ndev)
		return 0;

	if (dev_attr->show == nvm_dev_attr_show)
		return attr->mode;

	switch (ndev->geo.major_ver_id) {
	case 1:
		if (dev_attr->show == nvm_dev_attr_show_12)
			return attr->mode;
		break;
	case 2:
		if (dev_attr->show == nvm_dev_attr_show_20)
			return attr->mode;
		break;
	}

	return 0;
}

const struct attribute_group nvme_nvm_attr_group = {
	.name		= "lightnvm",
	.attrs		= nvm_dev_attrs,
	.is_visible	= nvm_dev_attrs_visible,
};<|MERGE_RESOLUTION|>--- conflicted
+++ resolved
@@ -105,30 +105,7 @@
 	};
 };
 
-<<<<<<< HEAD
-struct nvme_nvm_completion {
-	__le64	result;		/* Used by LightNVM to return ppa completions */
-	__le16	sq_head;	/* how much of this queue may be reclaimed */
-	__le16	sq_id;		/* submission queue that generated this entry */
-	__u16	command_id;	/* of the command which completed */
-	__le16	status;		/* did the command fail, and if so, why? */
-};
-
-#define NVME_NVM_LP_MLC_PAIRS 886
-struct nvme_nvm_lp_mlc {
-	__le16			num_pairs;
-	__u8			pairs[NVME_NVM_LP_MLC_PAIRS];
-};
-
-struct nvme_nvm_lp_tbl {
-	__u8			id[8];
-	struct nvme_nvm_lp_mlc	mlc;
-};
-
-struct nvme_nvm_id_group {
-=======
 struct nvme_nvm_id12_grp {
->>>>>>> 24b8d41d
 	__u8			mtype;
 	__u8			fmtype;
 	__le16			res16;
@@ -427,19 +404,8 @@
 	geo->num_lun = le16_to_cpu(id->num_pu);
 	geo->all_luns = geo->num_ch * geo->num_lun;
 
-<<<<<<< HEAD
-		ret = nvme_submit_sync_cmd(ns->ctrl->admin_q,
-				(struct nvme_command *)&c, entries, len);
-		if (ret) {
-			dev_err(ns->ctrl->device,
-				"L2P table transfer failed (%d)\n", ret);
-			ret = -EIO;
-			goto out;
-		}
-=======
 	geo->num_chk = le32_to_cpu(id->num_chk);
 	geo->clba = le32_to_cpu(id->clba);
->>>>>>> 24b8d41d
 
 	geo->all_chunks = geo->all_luns * geo->num_chk;
 	geo->total_secs = geo->clba * geo->all_chunks;
@@ -462,8 +428,6 @@
 	return 0;
 }
 
-<<<<<<< HEAD
-=======
 static int nvme_nvm_identity(struct nvm_dev *nvmdev)
 {
 	struct nvme_ns *ns = nvmdev->q->queuedata;
@@ -508,7 +472,6 @@
 	return ret;
 }
 
->>>>>>> 24b8d41d
 static int nvme_nvm_get_bb_tbl(struct nvm_dev *nvmdev, struct ppa_addr ppa,
 								u8 *blks)
 {
@@ -518,11 +481,7 @@
 	struct nvme_ctrl *ctrl = ns->ctrl;
 	struct nvme_nvm_command c = {};
 	struct nvme_nvm_bb_tbl *bb_tbl;
-<<<<<<< HEAD
-	int nr_blks = nvmdev->blks_per_lun * nvmdev->plane_mode;
-=======
 	int nr_blks = geo->num_chk * geo->num_pln;
->>>>>>> 24b8d41d
 	int tblsz = sizeof(struct nvme_nvm_bb_tbl) + nr_blks;
 	int ret = 0;
 
@@ -563,11 +522,7 @@
 		goto out;
 	}
 
-<<<<<<< HEAD
-	memcpy(blks, bb_tbl->blk, nvmdev->blks_per_lun * nvmdev->plane_mode);
-=======
 	memcpy(blks, bb_tbl->blk, geo->num_chk * geo->num_pln);
->>>>>>> 24b8d41d
 out:
 	kfree(bb_tbl);
 	return ret;
@@ -581,11 +536,7 @@
 	int ret = 0;
 
 	c.set_bb.opcode = nvme_nvm_admin_set_bb_tbl;
-<<<<<<< HEAD
-	c.set_bb.nsid = cpu_to_le32(ns->ns_id);
-=======
 	c.set_bb.nsid = cpu_to_le32(ns->head->ns_id);
->>>>>>> 24b8d41d
 	c.set_bb.spba = cpu_to_le64(ppas->ppa);
 	c.set_bb.nlb = cpu_to_le16(nr_ppas - 1);
 	c.set_bb.value = type;
@@ -679,13 +630,6 @@
 	c->ph_rw.metadata = cpu_to_le64(rqd->dma_meta_list);
 	c->ph_rw.control = cpu_to_le16(rqd->flags);
 	c->ph_rw.length = cpu_to_le16(rqd->nr_ppas - 1);
-<<<<<<< HEAD
-
-	if (rqd->opcode == NVM_OP_HBWRITE || rqd->opcode == NVM_OP_HBREAD)
-		c->hb_rw.slba = cpu_to_le64(nvme_block_nr(ns,
-					rqd->bio->bi_iter.bi_sector));
-=======
->>>>>>> 24b8d41d
 }
 
 static void nvme_nvm_end_io(struct request *rq, blk_status_t status)
@@ -707,13 +651,9 @@
 	struct nvme_ns *ns = q->queuedata;
 	struct request *rq;
 
-<<<<<<< HEAD
-	rq = blk_mq_alloc_request(q, bio_data_dir(bio), 0);
-=======
 	nvme_nvm_rqtocmd(rqd, ns, cmd);
 
 	rq = nvme_alloc_request(q, (struct nvme_command *)cmd, 0, NVME_QID_ANY);
->>>>>>> 24b8d41d
 	if (IS_ERR(rq))
 		return rq;
 
@@ -759,18 +699,9 @@
 
 	return 0;
 
-<<<<<<< HEAD
-	c.erase.opcode = NVM_OP_ERASE;
-	c.erase.nsid = cpu_to_le32(ns->ns_id);
-	c.erase.spba = cpu_to_le64(rqd->ppa_addr.ppa);
-	c.erase.length = cpu_to_le16(rqd->nr_ppas - 1);
-
-	return nvme_submit_sync_cmd(q, (struct nvme_command *)&c, NULL, 0);
-=======
 err_free_cmd:
 	kfree(cmd);
 	return ret;
->>>>>>> 24b8d41d
 }
 
 static void *nvme_nvm_create_dma_pool(struct nvm_dev *nvmdev, char *name,
@@ -816,39 +747,6 @@
 	.dev_dma_free		= nvme_nvm_dev_dma_free,
 };
 
-<<<<<<< HEAD
-int nvme_nvm_register(struct nvme_ns *ns, char *disk_name, int node,
-		      const struct attribute_group *attrs)
-{
-	struct request_queue *q = ns->queue;
-	struct nvm_dev *dev;
-	int ret;
-
-	dev = nvm_alloc_dev(node);
-	if (!dev)
-		return -ENOMEM;
-
-	dev->q = q;
-	memcpy(dev->name, disk_name, DISK_NAME_LEN);
-	dev->ops = &nvme_nvm_dev_ops;
-	dev->parent_dev = ns->ctrl->device;
-	dev->private_data = ns;
-	ns->ndev = dev;
-
-	ret = nvm_register(dev);
-
-	ns->lba_shift = ilog2(dev->sec_size);
-
-	if (sysfs_create_group(&dev->dev.kobj, attrs))
-		pr_warn("%s: failed to create sysfs group for identification\n",
-			disk_name);
-	return ret;
-}
-
-void nvme_nvm_unregister(struct nvme_ns *ns)
-{
-	nvm_unregister(ns->ndev);
-=======
 static int nvme_nvm_submit_user_cmd(struct request_queue *q,
 				struct nvme_ns *ns,
 				struct nvme_nvm_command *vcmd,
@@ -984,7 +882,6 @@
 		return -EFAULT;
 
 	return ret;
->>>>>>> 24b8d41d
 }
 
 static int nvme_nvm_user_vcmd(struct nvme_ns *ns, int admin,
