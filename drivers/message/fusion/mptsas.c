--- conflicted
+++ resolved
@@ -2272,14 +2272,8 @@
 		       MPI_SGE_FLAGS_DIRECTION)
 		       << MPI_SGE_FLAGS_SHIFT;
 
-<<<<<<< HEAD
-	dma_addr_out = pci_map_single(ioc->pcidev, bio_data(req->bio),
-				      blk_rq_bytes(req), PCI_DMA_BIDIRECTIONAL);
-	if (pci_dma_mapping_error(ioc->pcidev, dma_addr_out))
-=======
 	if (!dma_map_sg(&ioc->pcidev->dev, job->request_payload.sg_list,
 			1, PCI_DMA_BIDIRECTIONAL))
->>>>>>> 24b8d41d
 		goto put_mf;
 
 	flagsLength |= (sg_dma_len(job->request_payload.sg_list) - 4);
@@ -2294,14 +2288,6 @@
 		MPI_SGE_FLAGS_END_OF_BUFFER;
 
 	flagsLength = flagsLength << MPI_SGE_FLAGS_SHIFT;
-<<<<<<< HEAD
-	flagsLength |= blk_rq_bytes(rsp) + 4;
-	dma_addr_in =  pci_map_single(ioc->pcidev, bio_data(rsp->bio),
-				      blk_rq_bytes(rsp), PCI_DMA_BIDIRECTIONAL);
-	if (pci_dma_mapping_error(ioc->pcidev, dma_addr_in))
-		goto unmap;
-	ioc->add_sge(psge, flagsLength, dma_addr_in);
-=======
 
 	if (!dma_map_sg(&ioc->pcidev->dev, job->reply_payload.sg_list,
 			1, PCI_DMA_BIDIRECTIONAL))
@@ -2309,7 +2295,6 @@
 	flagsLength |= sg_dma_len(job->reply_payload.sg_list) + 4;
 	ioc->add_sge(psge, flagsLength,
 			sg_dma_address(job->reply_payload.sg_list));
->>>>>>> 24b8d41d
 
 	INITIALIZE_MGMT_STATUS(ioc->sas_mgmt.status)
 	mpt_put_msg_frame(mptsasMgmtCtx, ioc, mf);
