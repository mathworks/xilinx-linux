# SPDX-License-Identifier: GPL-2.0-only
menuconfig NVMEM
	bool "NVMEM Support"
	help
	  Support for NVMEM(Non Volatile Memory) devices like EEPROM, EFUSES...

	  This framework is designed to provide a generic interface to NVMEM
	  from both the Linux Kernel and the userspace.

	  If unsure, say no.

if NVMEM

config NVMEM_SYSFS
	bool "/sys/bus/nvmem/devices/*/nvmem (sysfs interface)"
	depends on SYSFS
	default y
	help
	 Say Y here to add a sysfs interface for NVMEM.

	 This interface is mostly used by userspace applications to
	 read/write directly into nvmem.

<<<<<<< HEAD
config NVMEM_AXI_SYSID
	tristate "Analog Devices AXI System ID Support"
	depends on ARCH_ZYNQMP || ARCH_ZYNQ || MICROBLAZE || ARCH_SOCFPGA || NIOS2
	depends on HAS_IOMEM
	help
	  Say Y here to include AXI System ID support.
	  To compile this driver as a module, choose M here: the module
	  will be called axi_sysid.
=======
# Devices

config NVMEM_APPLE_EFUSES
	tristate "Apple eFuse support"
	depends on ARCH_APPLE || COMPILE_TEST
	default ARCH_APPLE
	help
	  Say y here to enable support for reading eFuses on Apple SoCs
	  such as the M1. These are e.g. used to store factory programmed
	  calibration data required for the PCIe or the USB-C PHY.

	  This driver can also be built as a module. If so, the module will
	  be called nvmem-apple-efuses.

config NVMEM_BCM_OCOTP
	tristate "Broadcom On-Chip OTP Controller support"
	depends on ARCH_BCM_IPROC || COMPILE_TEST
	depends on HAS_IOMEM
	default ARCH_BCM_IPROC
	help
	  Say y here to enable read/write access to the Broadcom OTP
	  controller.

	  This driver can also be built as a module. If so, the module
	  will be called nvmem-bcm-ocotp.

config NVMEM_BRCM_NVRAM
	tristate "Broadcom's NVRAM support"
	depends on ARCH_BCM_5301X || COMPILE_TEST
	depends on HAS_IOMEM
	help
	  This driver provides support for Broadcom's NVRAM that can be accessed
	  using I/O mapping.
>>>>>>> cb1f2dbc

config NVMEM_IMX_IIM
	tristate "i.MX IC Identification Module support"
	depends on ARCH_MXC || COMPILE_TEST
	help
	  This is a driver for the IC Identification Module (IIM) available on
	  i.MX SoCs, providing access to 4 Kbits of programmable
	  eFuses.

	  This driver can also be built as a module. If so, the module
	  will be called nvmem-imx-iim.

config NVMEM_IMX_OCOTP
	tristate "i.MX 6/7/8 On-Chip OTP Controller support"
	depends on ARCH_MXC || COMPILE_TEST
	depends on HAS_IOMEM
	help
	  This is a driver for the On-Chip OTP Controller (OCOTP) available on
	  i.MX6 SoCs, providing access to 4 Kbits of one-time programmable
	  eFuses.

	  This driver can also be built as a module. If so, the module
	  will be called nvmem-imx-ocotp.

config NVMEM_IMX_OCOTP_SCU
	tristate "i.MX8 SCU On-Chip OTP Controller support"
	depends on IMX_SCU
	depends on HAVE_ARM_SMCCC
	help
	  This is a driver for the SCU On-Chip OTP Controller (OCOTP)
	  available on i.MX8 SoCs.

config NVMEM_JZ4780_EFUSE
	tristate "JZ4780 EFUSE Memory Support"
	depends on MACH_INGENIC || COMPILE_TEST
	depends on HAS_IOMEM
	depends on OF
	select REGMAP_MMIO
	help
	  Say Y here to include support for JZ4780 efuse memory found on
	  all JZ4780 SoC based devices.
	  To compile this driver as a module, choose M here: the module
	  will be called nvmem_jz4780_efuse.

config NVMEM_LAN9662_OTPC
	tristate "Microchip LAN9662 OTP controller support"
	depends on SOC_LAN966 || COMPILE_TEST
	depends on HAS_IOMEM
	help
	  This driver enables the OTP controller available on Microchip LAN9662
	  SoCs. It controls the access to the OTP memory connected to it.

config NVMEM_LAYERSCAPE_SFP
	tristate "Layerscape SFP (Security Fuse Processor) support"
	depends on ARCH_LAYERSCAPE || COMPILE_TEST
	depends on HAS_IOMEM
	select REGMAP_MMIO
	help
	  This driver provides support to read the eFuses on Freescale
	  Layerscape SoC's. For example, the vendor provides a per part
	  unique ID there.

	  This driver can also be built as a module. If so, the module
	  will be called layerscape-sfp.

config NVMEM_LPC18XX_EEPROM
	tristate "NXP LPC18XX EEPROM Memory Support"
	depends on ARCH_LPC18XX || COMPILE_TEST
	depends on HAS_IOMEM
	help
	  Say Y here to include support for NXP LPC18xx EEPROM memory found in
	  NXP LPC185x/3x and LPC435x/3x/2x/1x devices.
	  To compile this driver as a module, choose M here: the module
	  will be called nvmem_lpc18xx_eeprom.

config NVMEM_LPC18XX_OTP
	tristate "NXP LPC18XX OTP Memory Support"
	depends on ARCH_LPC18XX || COMPILE_TEST
	depends on HAS_IOMEM
	help
	  Say Y here to include support for NXP LPC18xx OTP memory found on
	  all LPC18xx and LPC43xx devices.
	  To compile this driver as a module, choose M here: the module
	  will be called nvmem_lpc18xx_otp.

config NVMEM_MESON_EFUSE
	tristate "Amlogic Meson GX eFuse Support"
	depends on (ARCH_MESON || COMPILE_TEST) && MESON_SM
	help
	  This is a driver to retrieve specific values from the eFuse found on
	  the Amlogic Meson GX SoCs.

	  This driver can also be built as a module. If so, the module
	  will be called nvmem_meson_efuse.

config NVMEM_MESON_MX_EFUSE
	tristate "Amlogic Meson6/Meson8/Meson8b eFuse Support"
	depends on ARCH_MESON || COMPILE_TEST
	help
	  This is a driver to retrieve specific values from the eFuse found on
	  the Amlogic Meson6, Meson8 and Meson8b SoCs.

	  This driver can also be built as a module. If so, the module
	  will be called nvmem_meson_mx_efuse.

config NVMEM_MICROCHIP_OTPC
	tristate "Microchip OTPC support"
	depends on ARCH_AT91 || COMPILE_TEST
	help
	  This driver enable the OTP controller available on Microchip SAMA7G5
	  SoCs. It controlls the access to the OTP memory connected to it.

config NVMEM_MTK_EFUSE
	tristate "Mediatek SoCs EFUSE support"
	depends on ARCH_MEDIATEK || COMPILE_TEST
	depends on HAS_IOMEM
	help
	  This is a driver to access hardware related data like sensor
	  calibration, HDMI impedance etc.

	  This driver can also be built as a module. If so, the module
	  will be called efuse-mtk.

config NVMEM_MXS_OCOTP
	tristate "Freescale MXS On-Chip OTP Memory Support"
	depends on ARCH_MXS || COMPILE_TEST
	depends on HAS_IOMEM
	help
	  If you say Y here, you will get readonly access to the
	  One Time Programmable memory pages that are stored
	  on the Freescale i.MX23/i.MX28 processor.

	  This driver can also be built as a module. If so, the module
	  will be called nvmem-mxs-ocotp.

config NVMEM_NINTENDO_OTP
	tristate "Nintendo Wii and Wii U OTP Support"
	depends on WII || COMPILE_TEST
	help
	  This is a driver exposing the OTP of a Nintendo Wii or Wii U console.

	  This memory contains common and per-console keys, signatures and
	  related data required to access peripherals.

	  This driver can also be built as a module. If so, the module
	  will be called nvmem-nintendo-otp.

config NVMEM_QCOM_QFPROM
	tristate "QCOM QFPROM Support"
	depends on ARCH_QCOM || COMPILE_TEST
	depends on HAS_IOMEM
	help
	  Say y here to enable QFPROM support. The QFPROM provides access
	  functions for QFPROM data to rest of the drivers via nvmem interface.

	  This driver can also be built as a module. If so, the module
	  will be called nvmem_qfprom.

config NVMEM_RAVE_SP_EEPROM
	tristate "Rave SP EEPROM Support"
	depends on RAVE_SP_CORE
	help
	  Say y here to enable Rave SP EEPROM support.

config NVMEM_RMEM
	tristate "Reserved Memory Based Driver Support"
	depends on HAS_IOMEM
	help
	  This driver maps reserved memory into an nvmem device. It might be
	  useful to expose information left by firmware in memory.

	  This driver can also be built as a module. If so, the module
	  will be called nvmem-rmem.

config NVMEM_ROCKCHIP_EFUSE
	tristate "Rockchip eFuse Support"
	depends on ARCH_ROCKCHIP || COMPILE_TEST
	depends on HAS_IOMEM
	help
	  This is a simple drive to dump specified values of Rockchip SoC
	  from eFuse, such as cpu-leakage.

	  This driver can also be built as a module. If so, the module
	  will be called nvmem_rockchip_efuse.

config NVMEM_ROCKCHIP_OTP
	tristate "Rockchip OTP controller support"
	depends on ARCH_ROCKCHIP || COMPILE_TEST
	depends on HAS_IOMEM
	help
	  This is a simple drive to dump specified values of Rockchip SoC
	  from otp, such as cpu-leakage.

	  This driver can also be built as a module. If so, the module
	  will be called nvmem_rockchip_otp.

config NVMEM_SC27XX_EFUSE
	tristate "Spreadtrum SC27XX eFuse Support"
	depends on MFD_SC27XX_PMIC || COMPILE_TEST
	depends on HAS_IOMEM
	help
	  This is a simple driver to dump specified values of Spreadtrum
	  SC27XX PMICs from eFuse.

	  This driver can also be built as a module. If so, the module
	  will be called nvmem-sc27xx-efuse.

config NVMEM_SNVS_LPGPR
	tristate "Support for Low Power General Purpose Register"
	depends on ARCH_MXC || COMPILE_TEST
	help
	  This is a driver for Low Power General Purpose Register (LPGPR) available on
	  i.MX6 and i.MX7 SoCs in Secure Non-Volatile Storage (SNVS) of this chip.

	  This driver can also be built as a module. If so, the module
	  will be called nvmem-snvs-lpgpr.

config NVMEM_SPMI_SDAM
	tristate "SPMI SDAM Support"
	depends on SPMI
	help
	  This driver supports the Shared Direct Access Memory Module on
	  Qualcomm Technologies, Inc. PMICs. It provides the clients
	  an interface to read/write to the SDAM module's shared memory.

config NVMEM_SPRD_EFUSE
	tristate "Spreadtrum SoC eFuse Support"
	depends on ARCH_SPRD || COMPILE_TEST
	depends on HAS_IOMEM
	help
	  This is a simple driver to dump specified values of Spreadtrum
	  SoCs from eFuse.

	  This driver can also be built as a module. If so, the module
	  will be called nvmem-sprd-efuse.

config NVMEM_STM32_ROMEM
	tristate "STMicroelectronics STM32 factory-programmed memory support"
	depends on ARCH_STM32 || COMPILE_TEST
	help
	  Say y here to enable read-only access for STMicroelectronics STM32
	  factory-programmed memory area.

	  This driver can also be built as a module. If so, the module
	  will be called nvmem-stm32-romem.

config NVMEM_SUNPLUS_OCOTP
	tristate "Sunplus SoC OTP support"
	depends on SOC_SP7021 || COMPILE_TEST
	depends on HAS_IOMEM
	help
	  This is a driver for the On-chip OTP controller (OCOTP) available
	  on Sunplus SoCs. It provides access to 128 bytes of one-time
	  programmable eFuse.

	  This driver can also be built as a module. If so, the module
	  will be called nvmem-sunplus-ocotp.

config NVMEM_SUNXI_SID
	tristate "Allwinner SoCs SID support"
	depends on ARCH_SUNXI
	help
	  This is a driver for the 'security ID' available on various Allwinner
	  devices.

	  This driver can also be built as a module. If so, the module
	  will be called nvmem_sunxi_sid.

config NVMEM_U_BOOT_ENV
	tristate "U-Boot environment variables support"
	depends on OF && MTD
	select CRC32
	help
	  U-Boot stores its setup as environment variables. This driver adds
	  support for verifying & exporting such data. It also exposes variables
	  as NVMEM cells so they can be referenced by other drivers.

	  Currently this drivers works only with env variables on top of MTD.

	  If compiled as module it will be called nvmem_u-boot-env.

config NVMEM_UNIPHIER_EFUSE
	tristate "UniPhier SoCs eFuse support"
	depends on ARCH_UNIPHIER || COMPILE_TEST
	depends on HAS_IOMEM
	help
	  This is a simple driver to dump specified values of UniPhier SoC
	  from eFuse.

	  This driver can also be built as a module. If so, the module
	  will be called nvmem-uniphier-efuse.

config NVMEM_VF610_OCOTP
	tristate "VF610 SoC OCOTP support"
	depends on SOC_VF610 || COMPILE_TEST
	depends on HAS_IOMEM
	help
	  This is a driver for the 'OCOTP' peripheral available on Vybrid
	  devices like VF5xx and VF6xx.

	  This driver can also be build as a module. If so, the module will
	  be called nvmem-vf610-ocotp.

config NVMEM_ZYNQMP
	bool "Xilinx ZYNQMP SoC nvmem firmware support"
	depends on ARCH_ZYNQMP
	help
	  This is a driver to access hardware related data like
	  soc revision, IDCODE... etc by using the firmware
	  interface.

	  If sure, say yes. If unsure, say no.

config XLNX_SEC_CFG
	tristate "Xilinx Secure Configuration nvmem firmware support"
	depends on ARCH_ZYNQMP
	help
	  This is a driver to support secure configuration for Versal.
	  The supported features are programming and zeroization of BBRAM AES key,
	  programming, reading user data in BBRAM and locking user data for write.
	  It also supports of programming AES keys in volatile user keys.

	  If sure, say yes. If unsure, say no.

endif<|MERGE_RESOLUTION|>--- conflicted
+++ resolved
@@ -21,7 +21,6 @@
 	 This interface is mostly used by userspace applications to
 	 read/write directly into nvmem.
 
-<<<<<<< HEAD
 config NVMEM_AXI_SYSID
 	tristate "Analog Devices AXI System ID Support"
 	depends on ARCH_ZYNQMP || ARCH_ZYNQ || MICROBLAZE || ARCH_SOCFPGA || NIOS2
@@ -30,41 +29,6 @@
 	  Say Y here to include AXI System ID support.
 	  To compile this driver as a module, choose M here: the module
 	  will be called axi_sysid.
-=======
-# Devices
-
-config NVMEM_APPLE_EFUSES
-	tristate "Apple eFuse support"
-	depends on ARCH_APPLE || COMPILE_TEST
-	default ARCH_APPLE
-	help
-	  Say y here to enable support for reading eFuses on Apple SoCs
-	  such as the M1. These are e.g. used to store factory programmed
-	  calibration data required for the PCIe or the USB-C PHY.
-
-	  This driver can also be built as a module. If so, the module will
-	  be called nvmem-apple-efuses.
-
-config NVMEM_BCM_OCOTP
-	tristate "Broadcom On-Chip OTP Controller support"
-	depends on ARCH_BCM_IPROC || COMPILE_TEST
-	depends on HAS_IOMEM
-	default ARCH_BCM_IPROC
-	help
-	  Say y here to enable read/write access to the Broadcom OTP
-	  controller.
-
-	  This driver can also be built as a module. If so, the module
-	  will be called nvmem-bcm-ocotp.
-
-config NVMEM_BRCM_NVRAM
-	tristate "Broadcom's NVRAM support"
-	depends on ARCH_BCM_5301X || COMPILE_TEST
-	depends on HAS_IOMEM
-	help
-	  This driver provides support for Broadcom's NVRAM that can be accessed
-	  using I/O mapping.
->>>>>>> cb1f2dbc
 
 config NVMEM_IMX_IIM
 	tristate "i.MX IC Identification Module support"
@@ -97,7 +61,7 @@
 	  This is a driver for the SCU On-Chip OTP Controller (OCOTP)
 	  available on i.MX8 SoCs.
 
-config NVMEM_JZ4780_EFUSE
+config JZ4780_EFUSE
 	tristate "JZ4780 EFUSE Memory Support"
 	depends on MACH_INGENIC || COMPILE_TEST
 	depends on HAS_IOMEM
@@ -109,27 +73,6 @@
 	  To compile this driver as a module, choose M here: the module
 	  will be called nvmem_jz4780_efuse.
 
-config NVMEM_LAN9662_OTPC
-	tristate "Microchip LAN9662 OTP controller support"
-	depends on SOC_LAN966 || COMPILE_TEST
-	depends on HAS_IOMEM
-	help
-	  This driver enables the OTP controller available on Microchip LAN9662
-	  SoCs. It controls the access to the OTP memory connected to it.
-
-config NVMEM_LAYERSCAPE_SFP
-	tristate "Layerscape SFP (Security Fuse Processor) support"
-	depends on ARCH_LAYERSCAPE || COMPILE_TEST
-	depends on HAS_IOMEM
-	select REGMAP_MMIO
-	help
-	  This driver provides support to read the eFuses on Freescale
-	  Layerscape SoC's. For example, the vendor provides a per part
-	  unique ID there.
-
-	  This driver can also be built as a module. If so, the module
-	  will be called layerscape-sfp.
-
 config NVMEM_LPC18XX_EEPROM
 	tristate "NXP LPC18XX EEPROM Memory Support"
 	depends on ARCH_LPC18XX || COMPILE_TEST
@@ -150,55 +93,27 @@
 	  To compile this driver as a module, choose M here: the module
 	  will be called nvmem_lpc18xx_otp.
 
-config NVMEM_MESON_EFUSE
-	tristate "Amlogic Meson GX eFuse Support"
-	depends on (ARCH_MESON || COMPILE_TEST) && MESON_SM
-	help
-	  This is a driver to retrieve specific values from the eFuse found on
-	  the Amlogic Meson GX SoCs.
-
-	  This driver can also be built as a module. If so, the module
-	  will be called nvmem_meson_efuse.
-
-config NVMEM_MESON_MX_EFUSE
-	tristate "Amlogic Meson6/Meson8/Meson8b eFuse Support"
-	depends on ARCH_MESON || COMPILE_TEST
-	help
-	  This is a driver to retrieve specific values from the eFuse found on
-	  the Amlogic Meson6, Meson8 and Meson8b SoCs.
-
-	  This driver can also be built as a module. If so, the module
-	  will be called nvmem_meson_mx_efuse.
-
-config NVMEM_MICROCHIP_OTPC
-	tristate "Microchip OTPC support"
-	depends on ARCH_AT91 || COMPILE_TEST
-	help
-	  This driver enable the OTP controller available on Microchip SAMA7G5
-	  SoCs. It controlls the access to the OTP memory connected to it.
-
-config NVMEM_MTK_EFUSE
-	tristate "Mediatek SoCs EFUSE support"
-	depends on ARCH_MEDIATEK || COMPILE_TEST
-	depends on HAS_IOMEM
-	help
-	  This is a driver to access hardware related data like sensor
-	  calibration, HDMI impedance etc.
-
-	  This driver can also be built as a module. If so, the module
-	  will be called efuse-mtk.
-
 config NVMEM_MXS_OCOTP
 	tristate "Freescale MXS On-Chip OTP Memory Support"
 	depends on ARCH_MXS || COMPILE_TEST
 	depends on HAS_IOMEM
 	help
-	  If you say Y here, you will get readonly access to the
-	  One Time Programmable memory pages that are stored
-	  on the Freescale i.MX23/i.MX28 processor.
+	  This is a driver to retrieve specific values from the eFuse found on
+	  the Amlogic Meson GX SoCs.
 
 	  This driver can also be built as a module. If so, the module
 	  will be called nvmem-mxs-ocotp.
+
+config MTK_EFUSE
+	tristate "Mediatek SoCs EFUSE support"
+	depends on ARCH_MEDIATEK || COMPILE_TEST
+	depends on HAS_IOMEM
+	help
+	  This is a driver to access hardware related data like sensor
+	  calibration, HDMI impedance etc.
+
+	  This driver can also be built as a module. If so, the module
+	  will be called efuse-mtk.
 
 config NVMEM_NINTENDO_OTP
 	tristate "Nintendo Wii and Wii U OTP Support"
@@ -212,7 +127,7 @@
 	  This driver can also be built as a module. If so, the module
 	  will be called nvmem-nintendo-otp.
 
-config NVMEM_QCOM_QFPROM
+config QCOM_QFPROM
 	tristate "QCOM QFPROM Support"
 	depends on ARCH_QCOM || COMPILE_TEST
 	depends on HAS_IOMEM
@@ -223,23 +138,15 @@
 	  This driver can also be built as a module. If so, the module
 	  will be called nvmem_qfprom.
 
-config NVMEM_RAVE_SP_EEPROM
-	tristate "Rave SP EEPROM Support"
-	depends on RAVE_SP_CORE
-	help
-	  Say y here to enable Rave SP EEPROM support.
-
-config NVMEM_RMEM
-	tristate "Reserved Memory Based Driver Support"
-	depends on HAS_IOMEM
-	help
-	  This driver maps reserved memory into an nvmem device. It might be
-	  useful to expose information left by firmware in memory.
-
-	  This driver can also be built as a module. If so, the module
-	  will be called nvmem-rmem.
-
-config NVMEM_ROCKCHIP_EFUSE
+config NVMEM_SPMI_SDAM
+	tristate "SPMI SDAM Support"
+	depends on SPMI
+	help
+	  This driver supports the Shared Direct Access Memory Module on
+	  Qualcomm Technologies, Inc. PMICs. It provides the clients
+	  an interface to read/write to the SDAM module's shared memory.
+
+config ROCKCHIP_EFUSE
 	tristate "Rockchip eFuse Support"
 	depends on ARCH_ROCKCHIP || COMPILE_TEST
 	depends on HAS_IOMEM
@@ -250,7 +157,7 @@
 	  This driver can also be built as a module. If so, the module
 	  will be called nvmem_rockchip_efuse.
 
-config NVMEM_ROCKCHIP_OTP
+config ROCKCHIP_OTP
 	tristate "Rockchip OTP controller support"
 	depends on ARCH_ROCKCHIP || COMPILE_TEST
 	depends on HAS_IOMEM
@@ -261,16 +168,79 @@
 	  This driver can also be built as a module. If so, the module
 	  will be called nvmem_rockchip_otp.
 
-config NVMEM_SC27XX_EFUSE
-	tristate "Spreadtrum SC27XX eFuse Support"
-	depends on MFD_SC27XX_PMIC || COMPILE_TEST
-	depends on HAS_IOMEM
+config NVMEM_BCM_OCOTP
+	tristate "Broadcom On-Chip OTP Controller support"
+	depends on ARCH_BCM_IPROC || COMPILE_TEST
+	depends on HAS_IOMEM
+	default ARCH_BCM_IPROC
 	help
 	  This is a simple driver to dump specified values of Spreadtrum
 	  SC27XX PMICs from eFuse.
 
 	  This driver can also be built as a module. If so, the module
-	  will be called nvmem-sc27xx-efuse.
+	  will be called nvmem-bcm-ocotp.
+
+config NVMEM_STM32_ROMEM
+	tristate "STMicroelectronics STM32 factory-programmed memory support"
+	depends on ARCH_STM32 || COMPILE_TEST
+	help
+	  Say y here to enable read-only access for STMicroelectronics STM32
+	  factory-programmed memory area.
+
+	  This driver can also be built as a module. If so, the module
+	  will be called nvmem-stm32-romem.
+
+config NVMEM_SUNXI_SID
+	tristate "Allwinner SoCs SID support"
+	depends on ARCH_SUNXI
+	help
+	  This is a driver for the 'security ID' available on various Allwinner
+	  devices.
+
+	  This driver can also be built as a module. If so, the module
+	  will be called nvmem_sunxi_sid.
+
+config UNIPHIER_EFUSE
+	tristate "UniPhier SoCs eFuse support"
+	depends on ARCH_UNIPHIER || COMPILE_TEST
+	depends on HAS_IOMEM
+	help
+	  This is a simple driver to dump specified values of UniPhier SoC
+	  from eFuse.
+
+	  This driver can also be built as a module. If so, the module
+	  will be called nvmem-uniphier-efuse.
+
+config NVMEM_VF610_OCOTP
+	tristate "VF610 SoC OCOTP support"
+	depends on SOC_VF610 || COMPILE_TEST
+	depends on HAS_IOMEM
+	help
+	  This is a driver for the 'OCOTP' peripheral available on Vybrid
+	  devices like VF5xx and VF6xx.
+
+	  This driver can also be build as a module. If so, the module will
+	  be called nvmem-vf610-ocotp.
+
+config MESON_EFUSE
+	tristate "Amlogic Meson GX eFuse Support"
+	depends on (ARCH_MESON || COMPILE_TEST) && MESON_SM
+	help
+	  This is a driver to retrieve specific values from the eFuse found on
+	  the Amlogic Meson GX SoCs.
+
+	  This driver can also be built as a module. If so, the module
+	  will be called nvmem_meson_efuse.
+
+config MESON_MX_EFUSE
+	tristate "Amlogic Meson6/Meson8/Meson8b eFuse Support"
+	depends on ARCH_MESON || COMPILE_TEST
+	help
+	  This is a driver to retrieve specific values from the eFuse found on
+	  the Amlogic Meson6, Meson8 and Meson8b SoCs.
+
+	  This driver can also be built as a module. If so, the module
+	  will be called nvmem_meson_mx_efuse.
 
 config NVMEM_SNVS_LPGPR
 	tristate "Support for Low Power General Purpose Register"
@@ -282,91 +252,22 @@
 	  This driver can also be built as a module. If so, the module
 	  will be called nvmem-snvs-lpgpr.
 
-config NVMEM_SPMI_SDAM
-	tristate "SPMI SDAM Support"
-	depends on SPMI
-	help
-	  This driver supports the Shared Direct Access Memory Module on
-	  Qualcomm Technologies, Inc. PMICs. It provides the clients
-	  an interface to read/write to the SDAM module's shared memory.
-
-config NVMEM_SPRD_EFUSE
-	tristate "Spreadtrum SoC eFuse Support"
-	depends on ARCH_SPRD || COMPILE_TEST
+config RAVE_SP_EEPROM
+	tristate "Rave SP EEPROM Support"
+	depends on RAVE_SP_CORE
+	help
+	  Say y here to enable Rave SP EEPROM support.
+
+config SC27XX_EFUSE
+	tristate "Spreadtrum SC27XX eFuse Support"
+	depends on MFD_SC27XX_PMIC || COMPILE_TEST
 	depends on HAS_IOMEM
 	help
 	  This is a simple driver to dump specified values of Spreadtrum
-	  SoCs from eFuse.
-
-	  This driver can also be built as a module. If so, the module
-	  will be called nvmem-sprd-efuse.
-
-config NVMEM_STM32_ROMEM
-	tristate "STMicroelectronics STM32 factory-programmed memory support"
-	depends on ARCH_STM32 || COMPILE_TEST
-	help
-	  Say y here to enable read-only access for STMicroelectronics STM32
-	  factory-programmed memory area.
-
-	  This driver can also be built as a module. If so, the module
-	  will be called nvmem-stm32-romem.
-
-config NVMEM_SUNPLUS_OCOTP
-	tristate "Sunplus SoC OTP support"
-	depends on SOC_SP7021 || COMPILE_TEST
-	depends on HAS_IOMEM
-	help
-	  This is a driver for the On-chip OTP controller (OCOTP) available
-	  on Sunplus SoCs. It provides access to 128 bytes of one-time
-	  programmable eFuse.
-
-	  This driver can also be built as a module. If so, the module
-	  will be called nvmem-sunplus-ocotp.
-
-config NVMEM_SUNXI_SID
-	tristate "Allwinner SoCs SID support"
-	depends on ARCH_SUNXI
-	help
-	  This is a driver for the 'security ID' available on various Allwinner
-	  devices.
-
-	  This driver can also be built as a module. If so, the module
-	  will be called nvmem_sunxi_sid.
-
-config NVMEM_U_BOOT_ENV
-	tristate "U-Boot environment variables support"
-	depends on OF && MTD
-	select CRC32
-	help
-	  U-Boot stores its setup as environment variables. This driver adds
-	  support for verifying & exporting such data. It also exposes variables
-	  as NVMEM cells so they can be referenced by other drivers.
-
-	  Currently this drivers works only with env variables on top of MTD.
-
-	  If compiled as module it will be called nvmem_u-boot-env.
-
-config NVMEM_UNIPHIER_EFUSE
-	tristate "UniPhier SoCs eFuse support"
-	depends on ARCH_UNIPHIER || COMPILE_TEST
-	depends on HAS_IOMEM
-	help
-	  This is a simple driver to dump specified values of UniPhier SoC
-	  from eFuse.
-
-	  This driver can also be built as a module. If so, the module
-	  will be called nvmem-uniphier-efuse.
-
-config NVMEM_VF610_OCOTP
-	tristate "VF610 SoC OCOTP support"
-	depends on SOC_VF610 || COMPILE_TEST
-	depends on HAS_IOMEM
-	help
-	  This is a driver for the 'OCOTP' peripheral available on Vybrid
-	  devices like VF5xx and VF6xx.
-
-	  This driver can also be build as a module. If so, the module will
-	  be called nvmem-vf610-ocotp.
+	  SC27XX PMICs from eFuse.
+
+	  This driver can also be built as a module. If so, the module
+	  will be called nvmem-sc27xx-efuse.
 
 config NVMEM_ZYNQMP
 	bool "Xilinx ZYNQMP SoC nvmem firmware support"
@@ -389,4 +290,33 @@
 
 	  If sure, say yes. If unsure, say no.
 
+config SPRD_EFUSE
+	tristate "Spreadtrum SoC eFuse Support"
+	depends on ARCH_SPRD || COMPILE_TEST
+	depends on HAS_IOMEM
+	help
+	  This is a simple driver to dump specified values of Spreadtrum
+	  SoCs from eFuse.
+
+	  This driver can also be built as a module. If so, the module
+	  will be called nvmem-sprd-efuse.
+
+config NVMEM_RMEM
+	tristate "Reserved Memory Based Driver Support"
+	depends on HAS_IOMEM
+	help
+	  This driver maps reserved memory into an nvmem device. It might be
+	  useful to expose information left by firmware in memory.
+
+	  This driver can also be built as a module. If so, the module
+	  will be called nvmem-rmem.
+
+config NVMEM_BRCM_NVRAM
+	tristate "Broadcom's NVRAM support"
+	depends on ARCH_BCM_5301X || COMPILE_TEST
+	depends on HAS_IOMEM
+	help
+	  This driver provides support for Broadcom's NVRAM that can be accessed
+	  using I/O mapping.
+
 endif