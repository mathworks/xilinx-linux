--- conflicted
+++ resolved
@@ -157,10 +157,6 @@
 	.word_size = 4,
 	.reg_read = lpc18xx_eeprom_read,
 	.reg_write = lpc18xx_eeprom_gather_write,
-<<<<<<< HEAD
-	.owner = THIS_MODULE,
-=======
->>>>>>> 24b8d41d
 };
 
 static int lpc18xx_eeprom_probe(struct platform_device *pdev)
