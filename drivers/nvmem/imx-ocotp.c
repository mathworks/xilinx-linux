// SPDX-License-Identifier: GPL-2.0-only
/*
 * i.MX6 OCOTP fusebox driver
 *
 * Copyright (c) 2015 Pengutronix, Philipp Zabel <p.zabel@pengutronix.de>
 *
 * Based on the barebox ocotp driver,
 * Copyright (c) 2010 Baruch Siach <baruch@tkos.co.il>,
 *	Orex Computed Radiography
 *
 * Write support based on the fsl_otp driver,
 * Copyright (C) 2010-2013 Freescale Semiconductor, Inc
 */

#include <linux/clk.h>
#include <linux/device.h>
#include <linux/io.h>
#include <linux/module.h>
#include <linux/nvmem-provider.h>
#include <linux/of.h>
#include <linux/of_device.h>
#include <linux/platform_device.h>
#include <linux/slab.h>
#include <linux/delay.h>

#define IMX_OCOTP_OFFSET_B0W0		0x400 /* Offset from base address of the
					       * OTP Bank0 Word0
					       */
#define IMX_OCOTP_OFFSET_PER_WORD	0x10  /* Offset between the start addr
					       * of two consecutive OTP words.
					       */

#define IMX_OCOTP_ADDR_CTRL		0x0000
#define IMX_OCOTP_ADDR_CTRL_SET		0x0004
#define IMX_OCOTP_ADDR_CTRL_CLR		0x0008
#define IMX_OCOTP_ADDR_TIMING		0x0010
#define IMX_OCOTP_ADDR_DATA0		0x0020
#define IMX_OCOTP_ADDR_DATA1		0x0030
#define IMX_OCOTP_ADDR_DATA2		0x0040
#define IMX_OCOTP_ADDR_DATA3		0x0050

#define IMX_OCOTP_BM_CTRL_ADDR		0x000000FF
#define IMX_OCOTP_BM_CTRL_BUSY		0x00000100
#define IMX_OCOTP_BM_CTRL_ERROR		0x00000200
#define IMX_OCOTP_BM_CTRL_REL_SHADOWS	0x00000400

#define IMX_OCOTP_BM_CTRL_ADDR_8MP		0x000001FF
#define IMX_OCOTP_BM_CTRL_BUSY_8MP		0x00000200
#define IMX_OCOTP_BM_CTRL_ERROR_8MP		0x00000400
#define IMX_OCOTP_BM_CTRL_REL_SHADOWS_8MP	0x00000800

#define IMX_OCOTP_BM_CTRL_DEFAULT				\
	{							\
		.bm_addr = IMX_OCOTP_BM_CTRL_ADDR,		\
		.bm_busy = IMX_OCOTP_BM_CTRL_BUSY,		\
		.bm_error = IMX_OCOTP_BM_CTRL_ERROR,		\
		.bm_rel_shadows = IMX_OCOTP_BM_CTRL_REL_SHADOWS,\
	}

#define IMX_OCOTP_BM_CTRL_8MP					\
	{							\
		.bm_addr = IMX_OCOTP_BM_CTRL_ADDR_8MP,		\
		.bm_busy = IMX_OCOTP_BM_CTRL_BUSY_8MP,		\
		.bm_error = IMX_OCOTP_BM_CTRL_ERROR_8MP,	\
		.bm_rel_shadows = IMX_OCOTP_BM_CTRL_REL_SHADOWS_8MP,\
	}

#define TIMING_STROBE_PROG_US		10	/* Min time to blow a fuse */
#define TIMING_STROBE_READ_NS		37	/* Min time before read */
#define TIMING_RELAX_NS			17
#define DEF_FSOURCE			1001	/* > 1000 ns */
#define DEF_STROBE_PROG			10000	/* IPG clocks */
#define IMX_OCOTP_WR_UNLOCK		0x3E770000
#define IMX_OCOTP_READ_LOCKED_VAL	0xBADABADA

static DEFINE_MUTEX(ocotp_mutex);

struct ocotp_priv {
	struct device *dev;
	struct clk *clk;
	void __iomem *base;
	const struct ocotp_params *params;
	struct nvmem_config *config;
};

struct ocotp_ctrl_reg {
	u32 bm_addr;
	u32 bm_busy;
	u32 bm_error;
	u32 bm_rel_shadows;
};

struct ocotp_params {
	unsigned int nregs;
	unsigned int bank_address_words;
	void (*set_timing)(struct ocotp_priv *priv);
	struct ocotp_ctrl_reg ctrl;
};

<<<<<<< HEAD
=======
static int imx_ocotp_wait_for_busy(struct ocotp_priv *priv, u32 flags)
{
	int count;
	u32 c, mask;
	u32 bm_ctrl_busy, bm_ctrl_error;
	void __iomem *base = priv->base;

	bm_ctrl_busy = priv->params->ctrl.bm_busy;
	bm_ctrl_error = priv->params->ctrl.bm_error;

	mask = bm_ctrl_busy | bm_ctrl_error | flags;

	for (count = 10000; count >= 0; count--) {
		c = readl(base + IMX_OCOTP_ADDR_CTRL);
		if (!(c & mask))
			break;
		cpu_relax();
	}

	if (count < 0) {
		/* HW_OCOTP_CTRL[ERROR] will be set under the following
		 * conditions:
		 * - A write is performed to a shadow register during a shadow
		 *   reload (essentially, while HW_OCOTP_CTRL[RELOAD_SHADOWS] is
		 *   set. In addition, the contents of the shadow register shall
		 *   not be updated.
		 * - A write is performed to a shadow register which has been
		 *   locked.
		 * - A read is performed to from a shadow register which has
		 *   been read locked.
		 * - A program is performed to a fuse word which has been locked
		 * - A read is performed to from a fuse word which has been read
		 *   locked.
		 */
		if (c & bm_ctrl_error)
			return -EPERM;
		return -ETIMEDOUT;
	}

	return 0;
}

static void imx_ocotp_clr_err_if_set(struct ocotp_priv *priv)
{
	u32 c, bm_ctrl_error;
	void __iomem *base = priv->base;

	bm_ctrl_error = priv->params->ctrl.bm_error;

	c = readl(base + IMX_OCOTP_ADDR_CTRL);
	if (!(c & bm_ctrl_error))
		return;

	writel(bm_ctrl_error, base + IMX_OCOTP_ADDR_CTRL_CLR);
}

>>>>>>> 24b8d41d
static int imx_ocotp_read(void *context, unsigned int offset,
			  void *val, size_t bytes)
{
	struct ocotp_priv *priv = context;
	unsigned int count;
	u32 *buf = val;
	int i, ret;
	u32 index;

	index = offset >> 2;
	count = bytes >> 2;
<<<<<<< HEAD
=======

	if (count > (priv->params->nregs - index))
		count = priv->params->nregs - index;
>>>>>>> 24b8d41d

	mutex_lock(&ocotp_mutex);

	ret = clk_prepare_enable(priv->clk);
	if (ret < 0) {
		mutex_unlock(&ocotp_mutex);
		dev_err(priv->dev, "failed to prepare/enable ocotp clk\n");
		return ret;
	}

	ret = imx_ocotp_wait_for_busy(priv, 0);
	if (ret < 0) {
		dev_err(priv->dev, "timeout during read setup\n");
		goto read_end;
	}

<<<<<<< HEAD
	ret = clk_prepare_enable(priv->clk);
	if (ret < 0) {
		dev_err(priv->dev, "failed to prepare/enable ocotp clk\n");
		return ret;
=======
	for (i = index; i < (index + count); i++) {
		*buf++ = readl(priv->base + IMX_OCOTP_OFFSET_B0W0 +
			       i * IMX_OCOTP_OFFSET_PER_WORD);

		/* 47.3.1.2
		 * For "read locked" registers 0xBADABADA will be returned and
		 * HW_OCOTP_CTRL[ERROR] will be set. It must be cleared by
		 * software before any new write, read or reload access can be
		 * issued
		 */
		if (*(buf - 1) == IMX_OCOTP_READ_LOCKED_VAL)
			imx_ocotp_clr_err_if_set(priv);
>>>>>>> 24b8d41d
	}
	for (i = index; i < (index + count); i++)
		*buf++ = readl(priv->base + 0x400 + i * 0x10);

<<<<<<< HEAD
	clk_disable_unprepare(priv->clk);

	return 0;
}

static struct nvmem_config imx_ocotp_nvmem_config = {
	.name = "imx-ocotp",
	.read_only = true,
	.word_size = 4,
	.stride = 4,
	.owner = THIS_MODULE,
	.reg_read = imx_ocotp_read,
=======
read_end:
	clk_disable_unprepare(priv->clk);
	mutex_unlock(&ocotp_mutex);
	return ret;
}

static void imx_ocotp_set_imx6_timing(struct ocotp_priv *priv)
{
	unsigned long clk_rate;
	unsigned long strobe_read, relax, strobe_prog;
	u32 timing;

	/* 47.3.1.3.1
	 * Program HW_OCOTP_TIMING[STROBE_PROG] and HW_OCOTP_TIMING[RELAX]
	 * fields with timing values to match the current frequency of the
	 * ipg_clk. OTP writes will work at maximum bus frequencies as long
	 * as the HW_OCOTP_TIMING parameters are set correctly.
	 *
	 * Note: there are minimum timings required to ensure an OTP fuse burns
	 * correctly that are independent of the ipg_clk. Those values are not
	 * formally documented anywhere however, working from the minimum
	 * timings given in u-boot we can say:
	 *
	 * - Minimum STROBE_PROG time is 10 microseconds. Intuitively 10
	 *   microseconds feels about right as representative of a minimum time
	 *   to physically burn out a fuse.
	 *
	 * - Minimum STROBE_READ i.e. the time to wait post OTP fuse burn before
	 *   performing another read is 37 nanoseconds
	 *
	 * - Minimum RELAX timing is 17 nanoseconds. This final RELAX minimum
	 *   timing is not entirely clear the documentation says "This
	 *   count value specifies the time to add to all default timing
	 *   parameters other than the Tpgm and Trd. It is given in number
	 *   of ipg_clk periods." where Tpgm and Trd refer to STROBE_PROG
	 *   and STROBE_READ respectively. What the other timing parameters
	 *   are though, is not specified. Experience shows a zero RELAX
	 *   value will mess up a re-load of the shadow registers post OTP
	 *   burn.
	 */
	clk_rate = clk_get_rate(priv->clk);

	relax = DIV_ROUND_UP(clk_rate * TIMING_RELAX_NS, 1000000000) - 1;
	strobe_read = DIV_ROUND_UP(clk_rate * TIMING_STROBE_READ_NS,
				   1000000000);
	strobe_read += 2 * (relax + 1) - 1;
	strobe_prog = DIV_ROUND_CLOSEST(clk_rate * TIMING_STROBE_PROG_US,
					1000000);
	strobe_prog += 2 * (relax + 1) - 1;

	timing = readl(priv->base + IMX_OCOTP_ADDR_TIMING) & 0x0FC00000;
	timing |= strobe_prog & 0x00000FFF;
	timing |= (relax       << 12) & 0x0000F000;
	timing |= (strobe_read << 16) & 0x003F0000;

	writel(timing, priv->base + IMX_OCOTP_ADDR_TIMING);
}

static void imx_ocotp_set_imx7_timing(struct ocotp_priv *priv)
{
	unsigned long clk_rate;
	u64 fsource, strobe_prog;
	u32 timing;

	/* i.MX 7Solo Applications Processor Reference Manual, Rev. 0.1
	 * 6.4.3.3
	 */
	clk_rate = clk_get_rate(priv->clk);
	fsource = DIV_ROUND_UP_ULL((u64)clk_rate * DEF_FSOURCE,
				   NSEC_PER_SEC) + 1;
	strobe_prog = DIV_ROUND_CLOSEST_ULL((u64)clk_rate * DEF_STROBE_PROG,
					    NSEC_PER_SEC) + 1;

	timing = strobe_prog & 0x00000FFF;
	timing |= (fsource << 12) & 0x000FF000;

	writel(timing, priv->base + IMX_OCOTP_ADDR_TIMING);
}

static int imx_ocotp_write(void *context, unsigned int offset, void *val,
			   size_t bytes)
{
	struct ocotp_priv *priv = context;
	u32 *buf = val;
	int ret;

	u32 ctrl;
	u8 waddr;
	u8 word = 0;

	/* allow only writing one complete OTP word at a time */
	if ((bytes != priv->config->word_size) ||
	    (offset % priv->config->word_size))
		return -EINVAL;

	mutex_lock(&ocotp_mutex);

	ret = clk_prepare_enable(priv->clk);
	if (ret < 0) {
		mutex_unlock(&ocotp_mutex);
		dev_err(priv->dev, "failed to prepare/enable ocotp clk\n");
		return ret;
	}

	/* Setup the write timing values */
	priv->params->set_timing(priv);

	/* 47.3.1.3.2
	 * Check that HW_OCOTP_CTRL[BUSY] and HW_OCOTP_CTRL[ERROR] are clear.
	 * Overlapped accesses are not supported by the controller. Any pending
	 * write or reload must be completed before a write access can be
	 * requested.
	 */
	ret = imx_ocotp_wait_for_busy(priv, 0);
	if (ret < 0) {
		dev_err(priv->dev, "timeout during timing setup\n");
		goto write_end;
	}

	/* 47.3.1.3.3
	 * Write the requested address to HW_OCOTP_CTRL[ADDR] and program the
	 * unlock code into HW_OCOTP_CTRL[WR_UNLOCK]. This must be programmed
	 * for each write access. The lock code is documented in the register
	 * description. Both the unlock code and address can be written in the
	 * same operation.
	 */
	if (priv->params->bank_address_words != 0) {
		/*
		 * In banked/i.MX7 mode the OTP register bank goes into waddr
		 * see i.MX 7Solo Applications Processor Reference Manual, Rev.
		 * 0.1 section 6.4.3.1
		 */
		offset = offset / priv->config->word_size;
		waddr = offset / priv->params->bank_address_words;
		word  = offset & (priv->params->bank_address_words - 1);
	} else {
		/*
		 * Non-banked i.MX6 mode.
		 * OTP write/read address specifies one of 128 word address
		 * locations
		 */
		waddr = offset / 4;
	}

	ctrl = readl(priv->base + IMX_OCOTP_ADDR_CTRL);
	ctrl &= ~priv->params->ctrl.bm_addr;
	ctrl |= waddr & priv->params->ctrl.bm_addr;
	ctrl |= IMX_OCOTP_WR_UNLOCK;

	writel(ctrl, priv->base + IMX_OCOTP_ADDR_CTRL);

	/* 47.3.1.3.4
	 * Write the data to the HW_OCOTP_DATA register. This will automatically
	 * set HW_OCOTP_CTRL[BUSY] and clear HW_OCOTP_CTRL[WR_UNLOCK]. To
	 * protect programming same OTP bit twice, before program OCOTP will
	 * automatically read fuse value in OTP and use read value to mask
	 * program data. The controller will use masked program data to program
	 * a 32-bit word in the OTP per the address in HW_OCOTP_CTRL[ADDR]. Bit
	 * fields with 1's will result in that OTP bit being programmed. Bit
	 * fields with 0's will be ignored. At the same time that the write is
	 * accepted, the controller makes an internal copy of
	 * HW_OCOTP_CTRL[ADDR] which cannot be updated until the next write
	 * sequence is initiated. This copy guarantees that erroneous writes to
	 * HW_OCOTP_CTRL[ADDR] will not affect an active write operation. It
	 * should also be noted that during the programming HW_OCOTP_DATA will
	 * shift right (with zero fill). This shifting is required to program
	 * the OTP serially. During the write operation, HW_OCOTP_DATA cannot be
	 * modified.
	 * Note: on i.MX7 there are four data fields to write for banked write
	 *       with the fuse blowing operation only taking place after data0
	 *	 has been written. This is why data0 must always be the last
	 *	 register written.
	 */
	if (priv->params->bank_address_words != 0) {
		/* Banked/i.MX7 mode */
		switch (word) {
		case 0:
			writel(0, priv->base + IMX_OCOTP_ADDR_DATA1);
			writel(0, priv->base + IMX_OCOTP_ADDR_DATA2);
			writel(0, priv->base + IMX_OCOTP_ADDR_DATA3);
			writel(*buf, priv->base + IMX_OCOTP_ADDR_DATA0);
			break;
		case 1:
			writel(*buf, priv->base + IMX_OCOTP_ADDR_DATA1);
			writel(0, priv->base + IMX_OCOTP_ADDR_DATA2);
			writel(0, priv->base + IMX_OCOTP_ADDR_DATA3);
			writel(0, priv->base + IMX_OCOTP_ADDR_DATA0);
			break;
		case 2:
			writel(0, priv->base + IMX_OCOTP_ADDR_DATA1);
			writel(*buf, priv->base + IMX_OCOTP_ADDR_DATA2);
			writel(0, priv->base + IMX_OCOTP_ADDR_DATA3);
			writel(0, priv->base + IMX_OCOTP_ADDR_DATA0);
			break;
		case 3:
			writel(0, priv->base + IMX_OCOTP_ADDR_DATA1);
			writel(0, priv->base + IMX_OCOTP_ADDR_DATA2);
			writel(*buf, priv->base + IMX_OCOTP_ADDR_DATA3);
			writel(0, priv->base + IMX_OCOTP_ADDR_DATA0);
			break;
		}
	} else {
		/* Non-banked i.MX6 mode */
		writel(*buf, priv->base + IMX_OCOTP_ADDR_DATA0);
	}

	/* 47.4.1.4.5
	 * Once complete, the controller will clear BUSY. A write request to a
	 * protected or locked region will result in no OTP access and no
	 * setting of HW_OCOTP_CTRL[BUSY]. In addition HW_OCOTP_CTRL[ERROR] will
	 * be set. It must be cleared by software before any new write access
	 * can be issued.
	 */
	ret = imx_ocotp_wait_for_busy(priv, 0);
	if (ret < 0) {
		if (ret == -EPERM) {
			dev_err(priv->dev, "failed write to locked region");
			imx_ocotp_clr_err_if_set(priv);
		} else {
			dev_err(priv->dev, "timeout during data write\n");
		}
		goto write_end;
	}

	/* 47.3.1.4
	 * Write Postamble: Due to internal electrical characteristics of the
	 * OTP during writes, all OTP operations following a write must be
	 * separated by 2 us after the clearing of HW_OCOTP_CTRL_BUSY following
	 * the write.
	 */
	udelay(2);

	/* reload all shadow registers */
	writel(priv->params->ctrl.bm_rel_shadows,
	       priv->base + IMX_OCOTP_ADDR_CTRL_SET);
	ret = imx_ocotp_wait_for_busy(priv,
				      priv->params->ctrl.bm_rel_shadows);
	if (ret < 0)
		dev_err(priv->dev, "timeout during shadow register reload\n");

write_end:
	clk_disable_unprepare(priv->clk);
	mutex_unlock(&ocotp_mutex);
	return ret < 0 ? ret : bytes;
}

static struct nvmem_config imx_ocotp_nvmem_config = {
	.name = "imx-ocotp",
	.read_only = false,
	.word_size = 4,
	.stride = 4,
	.reg_read = imx_ocotp_read,
	.reg_write = imx_ocotp_write,
};

static const struct ocotp_params imx6q_params = {
	.nregs = 128,
	.bank_address_words = 0,
	.set_timing = imx_ocotp_set_imx6_timing,
	.ctrl = IMX_OCOTP_BM_CTRL_DEFAULT,
};

static const struct ocotp_params imx6sl_params = {
	.nregs = 64,
	.bank_address_words = 0,
	.set_timing = imx_ocotp_set_imx6_timing,
	.ctrl = IMX_OCOTP_BM_CTRL_DEFAULT,
};

static const struct ocotp_params imx6sll_params = {
	.nregs = 128,
	.bank_address_words = 0,
	.set_timing = imx_ocotp_set_imx6_timing,
	.ctrl = IMX_OCOTP_BM_CTRL_DEFAULT,
};

static const struct ocotp_params imx6sx_params = {
	.nregs = 128,
	.bank_address_words = 0,
	.set_timing = imx_ocotp_set_imx6_timing,
	.ctrl = IMX_OCOTP_BM_CTRL_DEFAULT,
};

static const struct ocotp_params imx6ul_params = {
	.nregs = 128,
	.bank_address_words = 0,
	.set_timing = imx_ocotp_set_imx6_timing,
	.ctrl = IMX_OCOTP_BM_CTRL_DEFAULT,
};

static const struct ocotp_params imx6ull_params = {
	.nregs = 64,
	.bank_address_words = 0,
	.set_timing = imx_ocotp_set_imx6_timing,
	.ctrl = IMX_OCOTP_BM_CTRL_DEFAULT,
};

static const struct ocotp_params imx7d_params = {
	.nregs = 64,
	.bank_address_words = 4,
	.set_timing = imx_ocotp_set_imx7_timing,
	.ctrl = IMX_OCOTP_BM_CTRL_DEFAULT,
};

static const struct ocotp_params imx7ulp_params = {
	.nregs = 256,
	.bank_address_words = 0,
	.ctrl = IMX_OCOTP_BM_CTRL_DEFAULT,
};

static const struct ocotp_params imx8mq_params = {
	.nregs = 256,
	.bank_address_words = 0,
	.set_timing = imx_ocotp_set_imx6_timing,
	.ctrl = IMX_OCOTP_BM_CTRL_DEFAULT,
};

static const struct ocotp_params imx8mm_params = {
	.nregs = 256,
	.bank_address_words = 0,
	.set_timing = imx_ocotp_set_imx6_timing,
	.ctrl = IMX_OCOTP_BM_CTRL_DEFAULT,
};

static const struct ocotp_params imx8mn_params = {
	.nregs = 256,
	.bank_address_words = 0,
	.set_timing = imx_ocotp_set_imx6_timing,
	.ctrl = IMX_OCOTP_BM_CTRL_DEFAULT,
};

static const struct ocotp_params imx8mp_params = {
	.nregs = 384,
	.bank_address_words = 0,
	.set_timing = imx_ocotp_set_imx6_timing,
	.ctrl = IMX_OCOTP_BM_CTRL_8MP,
>>>>>>> 24b8d41d
};

static const struct of_device_id imx_ocotp_dt_ids[] = {
	{ .compatible = "fsl,imx6q-ocotp",  .data = &imx6q_params },
	{ .compatible = "fsl,imx6sl-ocotp", .data = &imx6sl_params },
	{ .compatible = "fsl,imx6sx-ocotp", .data = &imx6sx_params },
	{ .compatible = "fsl,imx6ul-ocotp", .data = &imx6ul_params },
	{ .compatible = "fsl,imx6ull-ocotp", .data = &imx6ull_params },
	{ .compatible = "fsl,imx7d-ocotp",  .data = &imx7d_params },
	{ .compatible = "fsl,imx6sll-ocotp", .data = &imx6sll_params },
	{ .compatible = "fsl,imx7ulp-ocotp", .data = &imx7ulp_params },
	{ .compatible = "fsl,imx8mq-ocotp", .data = &imx8mq_params },
	{ .compatible = "fsl,imx8mm-ocotp", .data = &imx8mm_params },
	{ .compatible = "fsl,imx8mn-ocotp", .data = &imx8mn_params },
	{ .compatible = "fsl,imx8mp-ocotp", .data = &imx8mp_params },
	{ },
};
MODULE_DEVICE_TABLE(of, imx_ocotp_dt_ids);

static int imx_ocotp_probe(struct platform_device *pdev)
{
	struct device *dev = &pdev->dev;
<<<<<<< HEAD
	struct resource *res;
=======
>>>>>>> 24b8d41d
	struct ocotp_priv *priv;
	struct nvmem_device *nvmem;

	priv = devm_kzalloc(dev, sizeof(*priv), GFP_KERNEL);
	if (!priv)
		return -ENOMEM;

	priv->dev = dev;

	priv->base = devm_platform_ioremap_resource(pdev, 0);
	if (IS_ERR(priv->base))
		return PTR_ERR(priv->base);

<<<<<<< HEAD
	priv->clk = devm_clk_get(&pdev->dev, NULL);
	if (IS_ERR(priv->clk))
		return PTR_ERR(priv->clk);

	of_id = of_match_device(imx_ocotp_dt_ids, dev);
	priv->nregs = (unsigned long)of_id->data;
	imx_ocotp_nvmem_config.size = 4 * priv->nregs;
	imx_ocotp_nvmem_config.dev = dev;
	imx_ocotp_nvmem_config.priv = priv;
	nvmem = nvmem_register(&imx_ocotp_nvmem_config);
	if (IS_ERR(nvmem))
		return PTR_ERR(nvmem);

	platform_set_drvdata(pdev, nvmem);
=======
	priv->clk = devm_clk_get(dev, NULL);
	if (IS_ERR(priv->clk))
		return PTR_ERR(priv->clk);

	priv->params = of_device_get_match_data(&pdev->dev);
	imx_ocotp_nvmem_config.size = 4 * priv->params->nregs;
	imx_ocotp_nvmem_config.dev = dev;
	imx_ocotp_nvmem_config.priv = priv;
	priv->config = &imx_ocotp_nvmem_config;
>>>>>>> 24b8d41d

	clk_prepare_enable(priv->clk);
	imx_ocotp_clr_err_if_set(priv);
	clk_disable_unprepare(priv->clk);

	nvmem = devm_nvmem_register(dev, &imx_ocotp_nvmem_config);

	return PTR_ERR_OR_ZERO(nvmem);
}

static struct platform_driver imx_ocotp_driver = {
	.probe	= imx_ocotp_probe,
	.driver = {
		.name	= "imx_ocotp",
		.of_match_table = imx_ocotp_dt_ids,
	},
};
module_platform_driver(imx_ocotp_driver);

MODULE_AUTHOR("Philipp Zabel <p.zabel@pengutronix.de>");
MODULE_DESCRIPTION("i.MX6/i.MX7 OCOTP fuse box driver");
MODULE_LICENSE("GPL v2");<|MERGE_RESOLUTION|>--- conflicted
+++ resolved
@@ -97,8 +97,6 @@
 	struct ocotp_ctrl_reg ctrl;
 };
 
-<<<<<<< HEAD
-=======
 static int imx_ocotp_wait_for_busy(struct ocotp_priv *priv, u32 flags)
 {
 	int count;
@@ -155,7 +153,6 @@
 	writel(bm_ctrl_error, base + IMX_OCOTP_ADDR_CTRL_CLR);
 }
 
->>>>>>> 24b8d41d
 static int imx_ocotp_read(void *context, unsigned int offset,
 			  void *val, size_t bytes)
 {
@@ -167,12 +164,9 @@
 
 	index = offset >> 2;
 	count = bytes >> 2;
-<<<<<<< HEAD
-=======
 
 	if (count > (priv->params->nregs - index))
 		count = priv->params->nregs - index;
->>>>>>> 24b8d41d
 
 	mutex_lock(&ocotp_mutex);
 
@@ -189,12 +183,6 @@
 		goto read_end;
 	}
 
-<<<<<<< HEAD
-	ret = clk_prepare_enable(priv->clk);
-	if (ret < 0) {
-		dev_err(priv->dev, "failed to prepare/enable ocotp clk\n");
-		return ret;
-=======
 	for (i = index; i < (index + count); i++) {
 		*buf++ = readl(priv->base + IMX_OCOTP_OFFSET_B0W0 +
 			       i * IMX_OCOTP_OFFSET_PER_WORD);
@@ -207,25 +195,8 @@
 		 */
 		if (*(buf - 1) == IMX_OCOTP_READ_LOCKED_VAL)
 			imx_ocotp_clr_err_if_set(priv);
->>>>>>> 24b8d41d
-	}
-	for (i = index; i < (index + count); i++)
-		*buf++ = readl(priv->base + 0x400 + i * 0x10);
-
-<<<<<<< HEAD
-	clk_disable_unprepare(priv->clk);
-
-	return 0;
-}
-
-static struct nvmem_config imx_ocotp_nvmem_config = {
-	.name = "imx-ocotp",
-	.read_only = true,
-	.word_size = 4,
-	.stride = 4,
-	.owner = THIS_MODULE,
-	.reg_read = imx_ocotp_read,
-=======
+	}
+
 read_end:
 	clk_disable_unprepare(priv->clk);
 	mutex_unlock(&ocotp_mutex);
@@ -562,7 +533,6 @@
 	.bank_address_words = 0,
 	.set_timing = imx_ocotp_set_imx6_timing,
 	.ctrl = IMX_OCOTP_BM_CTRL_8MP,
->>>>>>> 24b8d41d
 };
 
 static const struct of_device_id imx_ocotp_dt_ids[] = {
@@ -585,10 +555,6 @@
 static int imx_ocotp_probe(struct platform_device *pdev)
 {
 	struct device *dev = &pdev->dev;
-<<<<<<< HEAD
-	struct resource *res;
-=======
->>>>>>> 24b8d41d
 	struct ocotp_priv *priv;
 	struct nvmem_device *nvmem;
 
@@ -602,22 +568,6 @@
 	if (IS_ERR(priv->base))
 		return PTR_ERR(priv->base);
 
-<<<<<<< HEAD
-	priv->clk = devm_clk_get(&pdev->dev, NULL);
-	if (IS_ERR(priv->clk))
-		return PTR_ERR(priv->clk);
-
-	of_id = of_match_device(imx_ocotp_dt_ids, dev);
-	priv->nregs = (unsigned long)of_id->data;
-	imx_ocotp_nvmem_config.size = 4 * priv->nregs;
-	imx_ocotp_nvmem_config.dev = dev;
-	imx_ocotp_nvmem_config.priv = priv;
-	nvmem = nvmem_register(&imx_ocotp_nvmem_config);
-	if (IS_ERR(nvmem))
-		return PTR_ERR(nvmem);
-
-	platform_set_drvdata(pdev, nvmem);
-=======
 	priv->clk = devm_clk_get(dev, NULL);
 	if (IS_ERR(priv->clk))
 		return PTR_ERR(priv->clk);
@@ -627,7 +577,6 @@
 	imx_ocotp_nvmem_config.dev = dev;
 	imx_ocotp_nvmem_config.priv = priv;
 	priv->config = &imx_ocotp_nvmem_config;
->>>>>>> 24b8d41d
 
 	clk_prepare_enable(priv->clk);
 	imx_ocotp_clr_err_if_set(priv);
