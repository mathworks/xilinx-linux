// SPDX-License-Identifier: GPL-2.0-only
/*
 * Copyright (C) 2015 Srinivas Kandagatla <srinivas.kandagatla@linaro.org>
 */

#include <linux/clk.h>
#include <linux/device.h>
#include <linux/io.h>
#include <linux/iopoll.h>
#include <linux/kernel.h>
#include <linux/module.h>
<<<<<<< HEAD
#include <linux/io.h>
#include <linux/nvmem-provider.h>
#include <linux/platform_device.h>

static int qfprom_reg_read(void *context,
			unsigned int reg, void *_val, size_t bytes)
{
	void __iomem *base = context;
	u32 *val = _val;
	int i = 0, words = bytes / 4;

	while (words--)
		*val++ = readl(base + reg + (i++ * 4));

	return 0;
}

static int qfprom_reg_write(void *context,
			 unsigned int reg, void *_val, size_t bytes)
{
	void __iomem *base = context;
	u32 *val = _val;
	int i = 0, words = bytes / 4;

	while (words--)
		writel(*val++, base + reg + (i++ * 4));

	return 0;
}
=======
#include <linux/mod_devicetable.h>
#include <linux/nvmem-provider.h>
#include <linux/platform_device.h>
#include <linux/regulator/consumer.h>

/* Blow timer clock frequency in Mhz */
#define QFPROM_BLOW_TIMER_OFFSET 0x03c

/* Amount of time required to hold charge to blow fuse in micro-seconds */
#define QFPROM_FUSE_BLOW_POLL_US	100
#define QFPROM_FUSE_BLOW_TIMEOUT_US	1000

#define QFPROM_BLOW_STATUS_OFFSET	0x048
#define QFPROM_BLOW_STATUS_BUSY		0x1
#define QFPROM_BLOW_STATUS_READY	0x0

#define QFPROM_ACCEL_OFFSET		0x044

#define QFPROM_VERSION_OFFSET		0x0
#define QFPROM_MAJOR_VERSION_SHIFT	28
#define QFPROM_MAJOR_VERSION_MASK	GENMASK(31, QFPROM_MAJOR_VERSION_SHIFT)
#define QFPROM_MINOR_VERSION_SHIFT	16
#define QFPROM_MINOR_VERSION_MASK	GENMASK(27, QFPROM_MINOR_VERSION_SHIFT)

static bool read_raw_data;
module_param(read_raw_data, bool, 0644);
MODULE_PARM_DESC(read_raw_data, "Read raw instead of corrected data");

/**
 * struct qfprom_soc_data - config that varies from SoC to SoC.
 *
 * @accel_value:             Should contain qfprom accel value.
 * @qfprom_blow_timer_value: The timer value of qfprom when doing efuse blow.
 * @qfprom_blow_set_freq:    The frequency required to set when we start the
 *                           fuse blowing.
 */
struct qfprom_soc_data {
	u32 accel_value;
	u32 qfprom_blow_timer_value;
	u32 qfprom_blow_set_freq;
};

/**
 * struct qfprom_priv - structure holding qfprom attributes
 *
 * @qfpraw:       iomapped memory space for qfprom-efuse raw address space.
 * @qfpconf:      iomapped memory space for qfprom-efuse configuration address
 *                space.
 * @qfpcorrected: iomapped memory space for qfprom corrected address space.
 * @qfpsecurity:  iomapped memory space for qfprom security control space.
 * @dev:          qfprom device structure.
 * @secclk:       Clock supply.
 * @vcc:          Regulator supply.
 * @soc_data:     Data that for things that varies from SoC to SoC.
 */
struct qfprom_priv {
	void __iomem *qfpraw;
	void __iomem *qfpconf;
	void __iomem *qfpcorrected;
	void __iomem *qfpsecurity;
	struct device *dev;
	struct clk *secclk;
	struct regulator *vcc;
	const struct qfprom_soc_data *soc_data;
};

/**
 * struct qfprom_touched_values - saved values to restore after blowing
 *
 * @clk_rate: The rate the clock was at before blowing.
 * @accel_val: The value of the accel reg before blowing.
 * @timer_val: The value of the timer before blowing.
 */
struct qfprom_touched_values {
	unsigned long clk_rate;
	u32 accel_val;
	u32 timer_val;
};
>>>>>>> 24b8d41d

/**
 * qfprom_disable_fuse_blowing() - Undo enabling of fuse blowing.
 * @priv: Our driver data.
 * @old:  The data that was stashed from before fuse blowing.
 *
 * Resets the value of the blow timer, accel register and the clock
 * and voltage settings.
 *
 * Prints messages if there are errors but doesn't return an error code
 * since there's not much we can do upon failure.
 */
static void qfprom_disable_fuse_blowing(const struct qfprom_priv *priv,
					const struct qfprom_touched_values *old)
{
	int ret;

	ret = regulator_disable(priv->vcc);
	if (ret)
		dev_warn(priv->dev, "Failed to disable regulator (ignoring)\n");

	ret = clk_set_rate(priv->secclk, old->clk_rate);
	if (ret)
		dev_warn(priv->dev,
			 "Failed to set clock rate for disable (ignoring)\n");

	clk_disable_unprepare(priv->secclk);

	writel(old->timer_val, priv->qfpconf + QFPROM_BLOW_TIMER_OFFSET);
	writel(old->accel_val, priv->qfpconf + QFPROM_ACCEL_OFFSET);
}

/**
 * qfprom_enable_fuse_blowing() - Enable fuse blowing.
 * @priv: Our driver data.
 * @old:  We'll stash stuff here to use when disabling.
 *
 * Sets the value of the blow timer, accel register and the clock
 * and voltage settings.
 *
 * Prints messages if there are errors so caller doesn't need to.
 *
 * Return: 0 or -err.
 */
static int qfprom_enable_fuse_blowing(const struct qfprom_priv *priv,
				      struct qfprom_touched_values *old)
{
	int ret;

	ret = clk_prepare_enable(priv->secclk);
	if (ret) {
		dev_err(priv->dev, "Failed to enable clock\n");
		return ret;
	}

	old->clk_rate = clk_get_rate(priv->secclk);
	ret = clk_set_rate(priv->secclk, priv->soc_data->qfprom_blow_set_freq);
	if (ret) {
		dev_err(priv->dev, "Failed to set clock rate for enable\n");
		goto err_clk_prepared;
	}

	ret = regulator_enable(priv->vcc);
	if (ret) {
		dev_err(priv->dev, "Failed to enable regulator\n");
		goto err_clk_rate_set;
	}

	old->timer_val = readl(priv->qfpconf + QFPROM_BLOW_TIMER_OFFSET);
	old->accel_val = readl(priv->qfpconf + QFPROM_ACCEL_OFFSET);
	writel(priv->soc_data->qfprom_blow_timer_value,
	       priv->qfpconf + QFPROM_BLOW_TIMER_OFFSET);
	writel(priv->soc_data->accel_value,
	       priv->qfpconf + QFPROM_ACCEL_OFFSET);

	return 0;

err_clk_rate_set:
	clk_set_rate(priv->secclk, old->clk_rate);
err_clk_prepared:
	clk_disable_unprepare(priv->secclk);
	return ret;
}

/**
 * qfprom_efuse_reg_write() - Write to fuses.
 * @context: Our driver data.
 * @reg:     The offset to write at.
 * @_val:    Pointer to data to write.
 * @bytes:   The number of bytes to write.
 *
 * Writes to fuses.  WARNING: THIS IS PERMANENT.
 *
 * Return: 0 or -err.
 */
static int qfprom_reg_write(void *context, unsigned int reg, void *_val,
			    size_t bytes)
{
	struct qfprom_priv *priv = context;
	struct qfprom_touched_values old;
	int words = bytes / 4;
	u32 *value = _val;
	u32 blow_status;
	int ret;
	int i;

	dev_dbg(priv->dev,
		"Writing to raw qfprom region : %#010x of size: %zu\n",
		reg, bytes);

	/*
	 * The hardware only allows us to write word at a time, but we can
	 * read byte at a time.  Until the nvmem framework allows a separate
	 * word_size and stride for reading vs. writing, we'll enforce here.
	 */
	if (bytes % 4) {
		dev_err(priv->dev,
			"%zu is not an integral number of words\n", bytes);
		return -EINVAL;
	}
	if (reg % 4) {
		dev_err(priv->dev,
			"Invalid offset: %#x.  Must be word aligned\n", reg);
		return -EINVAL;
	}

	ret = qfprom_enable_fuse_blowing(priv, &old);
	if (ret)
		return ret;

	ret = readl_relaxed_poll_timeout(
		priv->qfpconf + QFPROM_BLOW_STATUS_OFFSET,
		blow_status, blow_status == QFPROM_BLOW_STATUS_READY,
		QFPROM_FUSE_BLOW_POLL_US, QFPROM_FUSE_BLOW_TIMEOUT_US);

	if (ret) {
		dev_err(priv->dev,
			"Timeout waiting for initial ready; aborting.\n");
		goto exit_enabled_fuse_blowing;
	}

	for (i = 0; i < words; i++)
		writel(value[i], priv->qfpraw + reg + (i * 4));

	ret = readl_relaxed_poll_timeout(
		priv->qfpconf + QFPROM_BLOW_STATUS_OFFSET,
		blow_status, blow_status == QFPROM_BLOW_STATUS_READY,
		QFPROM_FUSE_BLOW_POLL_US, QFPROM_FUSE_BLOW_TIMEOUT_US);

	/* Give an error, but not much we can do in this case */
	if (ret)
		dev_err(priv->dev, "Timeout waiting for finish.\n");

exit_enabled_fuse_blowing:
	qfprom_disable_fuse_blowing(priv, &old);

	return ret;
}

<<<<<<< HEAD
static struct nvmem_config econfig = {
	.name = "qfprom",
	.owner = THIS_MODULE,
	.stride = 4,
	.word_size = 1,
	.reg_read = qfprom_reg_read,
	.reg_write = qfprom_reg_write,
=======
static int qfprom_reg_read(void *context,
			unsigned int reg, void *_val, size_t bytes)
{
	struct qfprom_priv *priv = context;
	u8 *val = _val;
	int i = 0, words = bytes;
	void __iomem *base = priv->qfpcorrected;

	if (read_raw_data && priv->qfpraw)
		base = priv->qfpraw;

	while (words--)
		*val++ = readb(base + reg + i++);

	return 0;
}

static const struct qfprom_soc_data qfprom_7_8_data = {
	.accel_value = 0xD10,
	.qfprom_blow_timer_value = 25,
	.qfprom_blow_set_freq = 4800000,
>>>>>>> 24b8d41d
};

static int qfprom_probe(struct platform_device *pdev)
{
	struct nvmem_config econfig = {
		.name = "qfprom",
		.stride = 1,
		.word_size = 1,
		.id = NVMEM_DEVID_AUTO,
		.reg_read = qfprom_reg_read,
	};
	struct device *dev = &pdev->dev;
	struct resource *res;
	struct nvmem_device *nvmem;
<<<<<<< HEAD
	void __iomem *base;
=======
	struct qfprom_priv *priv;
	int ret;
>>>>>>> 24b8d41d

	priv = devm_kzalloc(dev, sizeof(*priv), GFP_KERNEL);
	if (!priv)
		return -ENOMEM;

	/* The corrected section is always provided */
	res = platform_get_resource(pdev, IORESOURCE_MEM, 0);
	priv->qfpcorrected = devm_ioremap_resource(dev, res);
	if (IS_ERR(priv->qfpcorrected))
		return PTR_ERR(priv->qfpcorrected);

	econfig.size = resource_size(res);
	econfig.dev = dev;
<<<<<<< HEAD
	econfig.priv = base;

	nvmem = nvmem_register(&econfig);
	if (IS_ERR(nvmem))
		return PTR_ERR(nvmem);
=======
	econfig.priv = priv;

	priv->dev = dev;

	/*
	 * If more than one region is provided then the OS has the ability
	 * to write.
	 */
	res = platform_get_resource(pdev, IORESOURCE_MEM, 1);
	if (res) {
		u32 version;
		int major_version, minor_version;

		priv->qfpraw = devm_ioremap_resource(dev, res);
		if (IS_ERR(priv->qfpraw))
			return PTR_ERR(priv->qfpraw);
		res = platform_get_resource(pdev, IORESOURCE_MEM, 2);
		priv->qfpconf = devm_ioremap_resource(dev, res);
		if (IS_ERR(priv->qfpconf))
			return PTR_ERR(priv->qfpconf);
		res = platform_get_resource(pdev, IORESOURCE_MEM, 3);
		priv->qfpsecurity = devm_ioremap_resource(dev, res);
		if (IS_ERR(priv->qfpsecurity))
			return PTR_ERR(priv->qfpsecurity);

		version = readl(priv->qfpsecurity + QFPROM_VERSION_OFFSET);
		major_version = (version & QFPROM_MAJOR_VERSION_MASK) >>
				QFPROM_MAJOR_VERSION_SHIFT;
		minor_version = (version & QFPROM_MINOR_VERSION_MASK) >>
				QFPROM_MINOR_VERSION_SHIFT;

		if (major_version == 7 && minor_version == 8)
			priv->soc_data = &qfprom_7_8_data;

		priv->vcc = devm_regulator_get(&pdev->dev, "vcc");
		if (IS_ERR(priv->vcc))
			return PTR_ERR(priv->vcc);

		priv->secclk = devm_clk_get(dev, "core");
		if (IS_ERR(priv->secclk)) {
			ret = PTR_ERR(priv->secclk);
			if (ret != -EPROBE_DEFER)
				dev_err(dev, "Error getting clock: %d\n", ret);
			return ret;
		}

		/* Only enable writing if we have SoC data. */
		if (priv->soc_data)
			econfig.reg_write = qfprom_reg_write;
	}
>>>>>>> 24b8d41d

	nvmem = devm_nvmem_register(dev, &econfig);

	return PTR_ERR_OR_ZERO(nvmem);
}

static const struct of_device_id qfprom_of_match[] = {
	{ .compatible = "qcom,qfprom",},
	{/* sentinel */},
};
MODULE_DEVICE_TABLE(of, qfprom_of_match);

static struct platform_driver qfprom_driver = {
	.probe = qfprom_probe,
	.driver = {
		.name = "qcom,qfprom",
		.of_match_table = qfprom_of_match,
	},
};
module_platform_driver(qfprom_driver);
MODULE_AUTHOR("Srinivas Kandagatla <srinivas.kandagatla@linaro.org>");
MODULE_DESCRIPTION("Qualcomm QFPROM driver");
MODULE_LICENSE("GPL v2");<|MERGE_RESOLUTION|>--- conflicted
+++ resolved
@@ -9,37 +9,6 @@
 #include <linux/iopoll.h>
 #include <linux/kernel.h>
 #include <linux/module.h>
-<<<<<<< HEAD
-#include <linux/io.h>
-#include <linux/nvmem-provider.h>
-#include <linux/platform_device.h>
-
-static int qfprom_reg_read(void *context,
-			unsigned int reg, void *_val, size_t bytes)
-{
-	void __iomem *base = context;
-	u32 *val = _val;
-	int i = 0, words = bytes / 4;
-
-	while (words--)
-		*val++ = readl(base + reg + (i++ * 4));
-
-	return 0;
-}
-
-static int qfprom_reg_write(void *context,
-			 unsigned int reg, void *_val, size_t bytes)
-{
-	void __iomem *base = context;
-	u32 *val = _val;
-	int i = 0, words = bytes / 4;
-
-	while (words--)
-		writel(*val++, base + reg + (i++ * 4));
-
-	return 0;
-}
-=======
 #include <linux/mod_devicetable.h>
 #include <linux/nvmem-provider.h>
 #include <linux/platform_device.h>
@@ -118,7 +87,6 @@
 	u32 accel_val;
 	u32 timer_val;
 };
->>>>>>> 24b8d41d
 
 /**
  * qfprom_disable_fuse_blowing() - Undo enabling of fuse blowing.
@@ -278,15 +246,6 @@
 	return ret;
 }
 
-<<<<<<< HEAD
-static struct nvmem_config econfig = {
-	.name = "qfprom",
-	.owner = THIS_MODULE,
-	.stride = 4,
-	.word_size = 1,
-	.reg_read = qfprom_reg_read,
-	.reg_write = qfprom_reg_write,
-=======
 static int qfprom_reg_read(void *context,
 			unsigned int reg, void *_val, size_t bytes)
 {
@@ -308,7 +267,6 @@
 	.accel_value = 0xD10,
 	.qfprom_blow_timer_value = 25,
 	.qfprom_blow_set_freq = 4800000,
->>>>>>> 24b8d41d
 };
 
 static int qfprom_probe(struct platform_device *pdev)
@@ -323,12 +281,8 @@
 	struct device *dev = &pdev->dev;
 	struct resource *res;
 	struct nvmem_device *nvmem;
-<<<<<<< HEAD
-	void __iomem *base;
-=======
 	struct qfprom_priv *priv;
 	int ret;
->>>>>>> 24b8d41d
 
 	priv = devm_kzalloc(dev, sizeof(*priv), GFP_KERNEL);
 	if (!priv)
@@ -342,13 +296,6 @@
 
 	econfig.size = resource_size(res);
 	econfig.dev = dev;
-<<<<<<< HEAD
-	econfig.priv = base;
-
-	nvmem = nvmem_register(&econfig);
-	if (IS_ERR(nvmem))
-		return PTR_ERR(nvmem);
-=======
 	econfig.priv = priv;
 
 	priv->dev = dev;
@@ -399,7 +346,6 @@
 		if (priv->soc_data)
 			econfig.reg_write = qfprom_reg_write;
 	}
->>>>>>> 24b8d41d
 
 	nvmem = devm_nvmem_register(dev, &econfig);
 
