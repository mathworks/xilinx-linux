--- conflicted
+++ resolved
@@ -24,8 +24,6 @@
 #define RK3288_STROBE		BIT(1)
 #define RK3288_CSB		BIT(0)
 
-<<<<<<< HEAD
-=======
 #define RK3328_SECURE_SIZES	96
 #define RK3328_INT_STATUS	0x0018
 #define RK3328_DOUT		0x0020
@@ -34,7 +32,6 @@
 #define RK3328_AUTO_ENB		BIT(0)
 #define RK3328_AUTO_RD		BIT(1)
 
->>>>>>> 24b8d41d
 #define RK3399_A_SHIFT		16
 #define RK3399_A_MASK		0x3ff
 #define RK3399_NBYTES		4
@@ -95,20 +92,12 @@
 	return 0;
 }
 
-<<<<<<< HEAD
-static int rockchip_rk3399_efuse_read(void *context, unsigned int offset,
-=======
 static int rockchip_rk3328_efuse_read(void *context, unsigned int offset,
->>>>>>> 24b8d41d
 				      void *val, size_t bytes)
 {
 	struct rockchip_efuse_chip *efuse = context;
 	unsigned int addr_start, addr_end, addr_offset, addr_len;
-<<<<<<< HEAD
-	u32 out_value;
-=======
 	u32 out_value, status;
->>>>>>> 24b8d41d
 	u8 *buf;
 	int ret, i = 0;
 
@@ -118,19 +107,13 @@
 		return ret;
 	}
 
-<<<<<<< HEAD
-=======
 	/* 128 Byte efuse, 96 Byte for secure, 32 Byte for non-secure */
 	offset += RK3328_SECURE_SIZES;
->>>>>>> 24b8d41d
 	addr_start = rounddown(offset, RK3399_NBYTES) / RK3399_NBYTES;
 	addr_end = roundup(offset + bytes, RK3399_NBYTES) / RK3399_NBYTES;
 	addr_offset = offset % RK3399_NBYTES;
 	addr_len = addr_end - addr_start;
 
-<<<<<<< HEAD
-	buf = kzalloc(sizeof(*buf) * addr_len * RK3399_NBYTES, GFP_KERNEL);
-=======
 	buf = kzalloc(array3_size(addr_len, RK3399_NBYTES, sizeof(*buf)),
 		      GFP_KERNEL);
 	if (!buf) {
@@ -186,7 +169,6 @@
 
 	buf = kzalloc(array3_size(addr_len, RK3399_NBYTES, sizeof(*buf)),
 		      GFP_KERNEL);
->>>>>>> 24b8d41d
 	if (!buf) {
 		clk_disable_unprepare(efuse->clk);
 		return -ENOMEM;
@@ -223,10 +205,6 @@
 
 static struct nvmem_config econfig = {
 	.name = "rockchip-efuse",
-<<<<<<< HEAD
-	.owner = THIS_MODULE,
-=======
->>>>>>> 24b8d41d
 	.stride = 1,
 	.word_size = 1,
 	.read_only = true,
@@ -247,19 +225,14 @@
 		.data = (void *)&rockchip_rk3288_efuse_read,
 	},
 	{
-<<<<<<< HEAD
-=======
 		.compatible = "rockchip,rk3228-efuse",
 		.data = (void *)&rockchip_rk3288_efuse_read,
 	},
 	{
->>>>>>> 24b8d41d
 		.compatible = "rockchip,rk3288-efuse",
 		.data = (void *)&rockchip_rk3288_efuse_read,
 	},
 	{
-<<<<<<< HEAD
-=======
 		.compatible = "rockchip,rk3368-efuse",
 		.data = (void *)&rockchip_rk3288_efuse_read,
 	},
@@ -268,7 +241,6 @@
 		.data = (void *)&rockchip_rk3328_efuse_read,
 	},
 	{
->>>>>>> 24b8d41d
 		.compatible = "rockchip,rk3399-efuse",
 		.data = (void *)&rockchip_rk3399_efuse_read,
 	},
@@ -281,19 +253,8 @@
 	struct resource *res;
 	struct nvmem_device *nvmem;
 	struct rockchip_efuse_chip *efuse;
-<<<<<<< HEAD
-	const struct of_device_id *match;
-	struct device *dev = &pdev->dev;
-
-	match = of_match_device(dev->driver->of_match_table, dev);
-	if (!match || !match->data) {
-		dev_err(dev, "failed to get match data\n");
-		return -EINVAL;
-	}
-=======
 	const void *data;
 	struct device *dev = &pdev->dev;
->>>>>>> 24b8d41d
 
 	data = of_device_get_match_data(dev);
 	if (!data) {
@@ -315,17 +276,11 @@
 	if (IS_ERR(efuse->clk))
 		return PTR_ERR(efuse->clk);
 
-<<<<<<< HEAD
-	efuse->dev = &pdev->dev;
-	econfig.size = resource_size(res);
-	econfig.reg_read = match->data;
-=======
 	efuse->dev = dev;
 	if (of_property_read_u32(dev->of_node, "rockchip,efuse-size",
 				 &econfig.size))
 		econfig.size = resource_size(res);
 	econfig.reg_read = data;
->>>>>>> 24b8d41d
 	econfig.priv = efuse;
 	econfig.dev = efuse->dev;
 	nvmem = devm_nvmem_register(dev, &econfig);
