// SPDX-License-Identifier: GPL-2.0-only
/*
 * Copyright(c) 2013-2015 Intel Corporation. All rights reserved.
 */
#include <linux/blkdev.h>
#include <linux/device.h>
#include <linux/genhd.h>
#include <linux/sizes.h>
#include <linux/slab.h>
#include <linux/fs.h>
#include <linux/mm.h>
#include "nd-core.h"
#include "btt.h"
#include "nd.h"

static void nd_btt_release(struct device *dev)
{
	struct nd_region *nd_region = to_nd_region(dev->parent);
	struct nd_btt *nd_btt = to_nd_btt(dev);

	dev_dbg(dev, "trace\n");
	nd_detach_ndns(&nd_btt->dev, &nd_btt->ndns);
	ida_simple_remove(&nd_region->btt_ida, nd_btt->id);
	kfree(nd_btt->uuid);
	kfree(nd_btt);
}

struct nd_btt *to_nd_btt(struct device *dev)
{
	struct nd_btt *nd_btt = container_of(dev, struct nd_btt, dev);

	WARN_ON(!is_nd_btt(dev));
	return nd_btt;
}
EXPORT_SYMBOL(to_nd_btt);

static const unsigned long btt_lbasize_supported[] = { 512, 520, 528,
	4096, 4104, 4160, 4224, 0 };

static ssize_t sector_size_show(struct device *dev,
		struct device_attribute *attr, char *buf)
{
	struct nd_btt *nd_btt = to_nd_btt(dev);

	return nd_size_select_show(nd_btt->lbasize, btt_lbasize_supported, buf);
}

static ssize_t sector_size_store(struct device *dev,
		struct device_attribute *attr, const char *buf, size_t len)
{
	struct nd_btt *nd_btt = to_nd_btt(dev);
	ssize_t rc;

	nd_device_lock(dev);
	nvdimm_bus_lock(dev);
	rc = nd_size_select_store(dev, buf, &nd_btt->lbasize,
			btt_lbasize_supported);
	dev_dbg(dev, "result: %zd wrote: %s%s", rc, buf,
			buf[len - 1] == '\n' ? "" : "\n");
	nvdimm_bus_unlock(dev);
	nd_device_unlock(dev);

	return rc ? rc : len;
}
static DEVICE_ATTR_RW(sector_size);

static ssize_t uuid_show(struct device *dev,
		struct device_attribute *attr, char *buf)
{
	struct nd_btt *nd_btt = to_nd_btt(dev);

	if (nd_btt->uuid)
		return sprintf(buf, "%pUb\n", nd_btt->uuid);
	return sprintf(buf, "\n");
}

static ssize_t uuid_store(struct device *dev,
		struct device_attribute *attr, const char *buf, size_t len)
{
	struct nd_btt *nd_btt = to_nd_btt(dev);
	ssize_t rc;

	nd_device_lock(dev);
	rc = nd_uuid_store(dev, &nd_btt->uuid, buf, len);
	dev_dbg(dev, "result: %zd wrote: %s%s", rc, buf,
			buf[len - 1] == '\n' ? "" : "\n");
	nd_device_unlock(dev);

	return rc ? rc : len;
}
static DEVICE_ATTR_RW(uuid);

static ssize_t namespace_show(struct device *dev,
		struct device_attribute *attr, char *buf)
{
	struct nd_btt *nd_btt = to_nd_btt(dev);
	ssize_t rc;

	nvdimm_bus_lock(dev);
	rc = sprintf(buf, "%s\n", nd_btt->ndns
			? dev_name(&nd_btt->ndns->dev) : "");
	nvdimm_bus_unlock(dev);
	return rc;
}

static ssize_t namespace_store(struct device *dev,
		struct device_attribute *attr, const char *buf, size_t len)
{
	struct nd_btt *nd_btt = to_nd_btt(dev);
	ssize_t rc;

	nd_device_lock(dev);
	nvdimm_bus_lock(dev);
	rc = nd_namespace_store(dev, &nd_btt->ndns, buf, len);
	dev_dbg(dev, "result: %zd wrote: %s%s", rc, buf,
			buf[len - 1] == '\n' ? "" : "\n");
	nvdimm_bus_unlock(dev);
	nd_device_unlock(dev);

	return rc;
}
static DEVICE_ATTR_RW(namespace);

static ssize_t size_show(struct device *dev,
		struct device_attribute *attr, char *buf)
{
	struct nd_btt *nd_btt = to_nd_btt(dev);
	ssize_t rc;

<<<<<<< HEAD
	device_lock(dev);
=======
	nd_device_lock(dev);
>>>>>>> 24b8d41d
	if (dev->driver)
		rc = sprintf(buf, "%llu\n", nd_btt->size);
	else {
		/* no size to convey if the btt instance is disabled */
		rc = -ENXIO;
	}
<<<<<<< HEAD
	device_unlock(dev);
=======
	nd_device_unlock(dev);
>>>>>>> 24b8d41d

	return rc;
}
static DEVICE_ATTR_RO(size);

<<<<<<< HEAD
=======
static ssize_t log_zero_flags_show(struct device *dev,
		struct device_attribute *attr, char *buf)
{
	return sprintf(buf, "Y\n");
}
static DEVICE_ATTR_RO(log_zero_flags);

>>>>>>> 24b8d41d
static struct attribute *nd_btt_attributes[] = {
	&dev_attr_sector_size.attr,
	&dev_attr_namespace.attr,
	&dev_attr_uuid.attr,
	&dev_attr_size.attr,
<<<<<<< HEAD
=======
	&dev_attr_log_zero_flags.attr,
>>>>>>> 24b8d41d
	NULL,
};

static struct attribute_group nd_btt_attribute_group = {
	.attrs = nd_btt_attributes,
};

static const struct attribute_group *nd_btt_attribute_groups[] = {
	&nd_btt_attribute_group,
	&nd_device_attribute_group,
	&nd_numa_attribute_group,
	NULL,
};

static const struct device_type nd_btt_device_type = {
	.name = "nd_btt",
	.release = nd_btt_release,
	.groups = nd_btt_attribute_groups,
};

bool is_nd_btt(struct device *dev)
{
	return dev->type == &nd_btt_device_type;
}
EXPORT_SYMBOL(is_nd_btt);

static struct device *__nd_btt_create(struct nd_region *nd_region,
		unsigned long lbasize, u8 *uuid,
		struct nd_namespace_common *ndns)
{
	struct nd_btt *nd_btt;
	struct device *dev;

	nd_btt = kzalloc(sizeof(*nd_btt), GFP_KERNEL);
	if (!nd_btt)
		return NULL;

	nd_btt->id = ida_simple_get(&nd_region->btt_ida, 0, 0, GFP_KERNEL);
	if (nd_btt->id < 0)
		goto out_nd_btt;

	nd_btt->lbasize = lbasize;
	if (uuid) {
		uuid = kmemdup(uuid, 16, GFP_KERNEL);
		if (!uuid)
			goto out_put_id;
	}
	nd_btt->uuid = uuid;
	dev = &nd_btt->dev;
	dev_set_name(dev, "btt%d.%d", nd_region->id, nd_btt->id);
	dev->parent = &nd_region->dev;
	dev->type = &nd_btt_device_type;
	device_initialize(&nd_btt->dev);
	if (ndns && !__nd_attach_ndns(&nd_btt->dev, ndns, &nd_btt->ndns)) {
		dev_dbg(&ndns->dev, "failed, already claimed by %s\n",
				dev_name(ndns->claim));
		put_device(dev);
		return NULL;
	}
	return dev;

out_put_id:
	ida_simple_remove(&nd_region->btt_ida, nd_btt->id);

out_nd_btt:
	kfree(nd_btt);
	return NULL;
}

struct device *nd_btt_create(struct nd_region *nd_region)
{
	struct device *dev = __nd_btt_create(nd_region, 0, NULL, NULL);

	__nd_device_register(dev);
	return dev;
}

/**
 * nd_btt_arena_is_valid - check if the metadata layout is valid
 * @nd_btt:	device with BTT geometry and backing device info
 * @super:	pointer to the arena's info block being tested
 *
 * Check consistency of the btt info block with itself by validating
 * the checksum, and with the parent namespace by verifying the
 * parent_uuid contained in the info block with the one supplied in.
 *
 * Returns:
 * false for an invalid info block, true for a valid one
 */
bool nd_btt_arena_is_valid(struct nd_btt *nd_btt, struct btt_sb *super)
{
	const u8 *parent_uuid = nd_dev_to_uuid(&nd_btt->ndns->dev);
	u64 checksum;

	if (memcmp(super->signature, BTT_SIG, BTT_SIG_LEN) != 0)
		return false;

	if (!guid_is_null((guid_t *)&super->parent_uuid))
		if (memcmp(super->parent_uuid, parent_uuid, 16) != 0)
			return false;

	checksum = le64_to_cpu(super->checksum);
	super->checksum = 0;
	if (checksum != nd_sb_checksum((struct nd_gen_sb *) super))
		return false;
	super->checksum = cpu_to_le64(checksum);

	/* TODO: figure out action for this */
	if ((le32_to_cpu(super->flags) & IB_FLAG_ERROR_MASK) != 0)
		dev_info(&nd_btt->dev, "Found arena with an error flag\n");

	return true;
}
EXPORT_SYMBOL(nd_btt_arena_is_valid);

int nd_btt_version(struct nd_btt *nd_btt, struct nd_namespace_common *ndns,
		struct btt_sb *btt_sb)
{
	if (ndns->claim_class == NVDIMM_CCLASS_BTT2) {
		/* Probe/setup for BTT v2.0 */
		nd_btt->initial_offset = 0;
		nd_btt->version_major = 2;
		nd_btt->version_minor = 0;
		if (nvdimm_read_bytes(ndns, 0, btt_sb, sizeof(*btt_sb), 0))
			return -ENXIO;
		if (!nd_btt_arena_is_valid(nd_btt, btt_sb))
			return -ENODEV;
		if ((le16_to_cpu(btt_sb->version_major) != 2) ||
				(le16_to_cpu(btt_sb->version_minor) != 0))
			return -ENODEV;
	} else {
		/*
		 * Probe/setup for BTT v1.1 (NVDIMM_CCLASS_NONE or
		 * NVDIMM_CCLASS_BTT)
		 */
		nd_btt->initial_offset = SZ_4K;
		nd_btt->version_major = 1;
		nd_btt->version_minor = 1;
		if (nvdimm_read_bytes(ndns, SZ_4K, btt_sb, sizeof(*btt_sb), 0))
			return -ENXIO;
		if (!nd_btt_arena_is_valid(nd_btt, btt_sb))
			return -ENODEV;
		if ((le16_to_cpu(btt_sb->version_major) != 1) ||
				(le16_to_cpu(btt_sb->version_minor) != 1))
			return -ENODEV;
	}
	return 0;
}
EXPORT_SYMBOL(nd_btt_version);

static int __nd_btt_probe(struct nd_btt *nd_btt,
		struct nd_namespace_common *ndns, struct btt_sb *btt_sb)
{
	int rc;

	if (!btt_sb || !ndns || !nd_btt)
		return -ENODEV;

	if (nvdimm_namespace_capacity(ndns) < SZ_16M)
		return -ENXIO;

	rc = nd_btt_version(nd_btt, ndns, btt_sb);
	if (rc < 0)
		return rc;

	nd_btt->lbasize = le32_to_cpu(btt_sb->external_lbasize);
	nd_btt->uuid = kmemdup(btt_sb->uuid, 16, GFP_KERNEL);
	if (!nd_btt->uuid)
		return -ENOMEM;

	__nd_device_register(&nd_btt->dev);

	return 0;
}

int nd_btt_probe(struct device *dev, struct nd_namespace_common *ndns)
{
	int rc;
	struct device *btt_dev;
	struct btt_sb *btt_sb;
	struct nd_region *nd_region = to_nd_region(ndns->dev.parent);

	if (ndns->force_raw)
		return -ENODEV;

	switch (ndns->claim_class) {
	case NVDIMM_CCLASS_NONE:
	case NVDIMM_CCLASS_BTT:
	case NVDIMM_CCLASS_BTT2:
		break;
	default:
		return -ENODEV;
	}

	nvdimm_bus_lock(&ndns->dev);
	btt_dev = __nd_btt_create(nd_region, 0, NULL, ndns);
	nvdimm_bus_unlock(&ndns->dev);
	if (!btt_dev)
		return -ENOMEM;
	btt_sb = devm_kzalloc(dev, sizeof(*btt_sb), GFP_KERNEL);
	rc = __nd_btt_probe(to_nd_btt(btt_dev), ndns, btt_sb);
<<<<<<< HEAD
	dev_dbg(dev, "%s: btt: %s\n", __func__,
			rc == 0 ? dev_name(btt_dev) : "<none>");
	if (rc < 0) {
		struct nd_btt *nd_btt = to_nd_btt(btt_dev);

		__nd_detach_ndns(btt_dev, &nd_btt->ndns);
=======
	dev_dbg(dev, "btt: %s\n", rc == 0 ? dev_name(btt_dev) : "<none>");
	if (rc < 0) {
		struct nd_btt *nd_btt = to_nd_btt(btt_dev);

		nd_detach_ndns(btt_dev, &nd_btt->ndns);
>>>>>>> 24b8d41d
		put_device(btt_dev);
	}

	return rc;
}
EXPORT_SYMBOL(nd_btt_probe);<|MERGE_RESOLUTION|>--- conflicted
+++ resolved
@@ -127,29 +127,19 @@
 	struct nd_btt *nd_btt = to_nd_btt(dev);
 	ssize_t rc;
 
-<<<<<<< HEAD
-	device_lock(dev);
-=======
 	nd_device_lock(dev);
->>>>>>> 24b8d41d
 	if (dev->driver)
 		rc = sprintf(buf, "%llu\n", nd_btt->size);
 	else {
 		/* no size to convey if the btt instance is disabled */
 		rc = -ENXIO;
 	}
-<<<<<<< HEAD
-	device_unlock(dev);
-=======
 	nd_device_unlock(dev);
->>>>>>> 24b8d41d
 
 	return rc;
 }
 static DEVICE_ATTR_RO(size);
 
-<<<<<<< HEAD
-=======
 static ssize_t log_zero_flags_show(struct device *dev,
 		struct device_attribute *attr, char *buf)
 {
@@ -157,16 +147,12 @@
 }
 static DEVICE_ATTR_RO(log_zero_flags);
 
->>>>>>> 24b8d41d
 static struct attribute *nd_btt_attributes[] = {
 	&dev_attr_sector_size.attr,
 	&dev_attr_namespace.attr,
 	&dev_attr_uuid.attr,
 	&dev_attr_size.attr,
-<<<<<<< HEAD
-=======
 	&dev_attr_log_zero_flags.attr,
->>>>>>> 24b8d41d
 	NULL,
 };
 
@@ -368,20 +354,11 @@
 		return -ENOMEM;
 	btt_sb = devm_kzalloc(dev, sizeof(*btt_sb), GFP_KERNEL);
 	rc = __nd_btt_probe(to_nd_btt(btt_dev), ndns, btt_sb);
-<<<<<<< HEAD
-	dev_dbg(dev, "%s: btt: %s\n", __func__,
-			rc == 0 ? dev_name(btt_dev) : "<none>");
-	if (rc < 0) {
-		struct nd_btt *nd_btt = to_nd_btt(btt_dev);
-
-		__nd_detach_ndns(btt_dev, &nd_btt->ndns);
-=======
 	dev_dbg(dev, "btt: %s\n", rc == 0 ? dev_name(btt_dev) : "<none>");
 	if (rc < 0) {
 		struct nd_btt *nd_btt = to_nd_btt(btt_dev);
 
 		nd_detach_ndns(btt_dev, &nd_btt->ndns);
->>>>>>> 24b8d41d
 		put_device(btt_dev);
 	}
 
