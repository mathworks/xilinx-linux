// SPDX-License-Identifier: GPL-2.0-only
/*
 * Copyright(c) 2013-2015 Intel Corporation. All rights reserved.
 */
#include <linux/module.h>
#include <linux/device.h>
#include <linux/sort.h>
#include <linux/slab.h>
<<<<<<< HEAD
#include <linux/pmem.h>
=======
>>>>>>> 24b8d41d
#include <linux/list.h>
#include <linux/nd.h>
#include "nd-core.h"
#include "pmem.h"
#include "pfn.h"
#include "nd.h"

static void namespace_io_release(struct device *dev)
{
	struct nd_namespace_io *nsio = to_nd_namespace_io(dev);

	kfree(nsio);
}

static void namespace_pmem_release(struct device *dev)
{
	struct nd_namespace_pmem *nspm = to_nd_namespace_pmem(dev);
	struct nd_region *nd_region = to_nd_region(dev->parent);

	if (nspm->id >= 0)
		ida_simple_remove(&nd_region->ns_ida, nspm->id);
	kfree(nspm->alt_name);
	kfree(nspm->uuid);
	kfree(nspm);
}

static void namespace_blk_release(struct device *dev)
{
	struct nd_namespace_blk *nsblk = to_nd_namespace_blk(dev);
	struct nd_region *nd_region = to_nd_region(dev->parent);

	if (nsblk->id >= 0)
		ida_simple_remove(&nd_region->ns_ida, nsblk->id);
	kfree(nsblk->alt_name);
	kfree(nsblk->uuid);
	kfree(nsblk->res);
	kfree(nsblk);
}

<<<<<<< HEAD
static struct device_type namespace_io_device_type = {
	.name = "nd_namespace_io",
	.release = namespace_io_release,
};

static struct device_type namespace_pmem_device_type = {
	.name = "nd_namespace_pmem",
	.release = namespace_pmem_release,
};

static struct device_type namespace_blk_device_type = {
	.name = "nd_namespace_blk",
	.release = namespace_blk_release,
};

static bool is_namespace_pmem(const struct device *dev)
{
	return dev ? dev->type == &namespace_pmem_device_type : false;
}

static bool is_namespace_blk(const struct device *dev)
{
	return dev ? dev->type == &namespace_blk_device_type : false;
}

static bool is_namespace_io(const struct device *dev)
{
	return dev ? dev->type == &namespace_io_device_type : false;
}
=======
static bool is_namespace_pmem(const struct device *dev);
static bool is_namespace_blk(const struct device *dev);
static bool is_namespace_io(const struct device *dev);
>>>>>>> 24b8d41d

static int is_uuid_busy(struct device *dev, void *data)
{
	u8 *uuid1 = data, *uuid2 = NULL;

	if (is_namespace_pmem(dev)) {
		struct nd_namespace_pmem *nspm = to_nd_namespace_pmem(dev);

		uuid2 = nspm->uuid;
	} else if (is_namespace_blk(dev)) {
		struct nd_namespace_blk *nsblk = to_nd_namespace_blk(dev);

		uuid2 = nsblk->uuid;
	} else if (is_nd_btt(dev)) {
		struct nd_btt *nd_btt = to_nd_btt(dev);

		uuid2 = nd_btt->uuid;
	} else if (is_nd_pfn(dev)) {
		struct nd_pfn *nd_pfn = to_nd_pfn(dev);

		uuid2 = nd_pfn->uuid;
	}

	if (uuid2 && memcmp(uuid1, uuid2, NSLABEL_UUID_LEN) == 0)
		return -EBUSY;

	return 0;
}

static int is_namespace_uuid_busy(struct device *dev, void *data)
{
	if (is_nd_region(dev))
		return device_for_each_child(dev, data, is_uuid_busy);
	return 0;
}

/**
 * nd_is_uuid_unique - verify that no other namespace has @uuid
 * @dev: any device on a nvdimm_bus
 * @uuid: uuid to check
 */
bool nd_is_uuid_unique(struct device *dev, u8 *uuid)
{
	struct nvdimm_bus *nvdimm_bus = walk_to_nvdimm_bus(dev);

	if (!nvdimm_bus)
		return false;
	WARN_ON_ONCE(!is_nvdimm_bus_locked(&nvdimm_bus->dev));
	if (device_for_each_child(&nvdimm_bus->dev, uuid,
				is_namespace_uuid_busy) != 0)
		return false;
	return true;
}

bool pmem_should_map_pages(struct device *dev)
{
	struct nd_region *nd_region = to_nd_region(dev->parent);
	struct nd_namespace_common *ndns = to_ndns(dev);
	struct nd_namespace_io *nsio;

	if (!IS_ENABLED(CONFIG_ZONE_DEVICE))
		return false;

	if (!test_bit(ND_REGION_PAGEMAP, &nd_region->flags))
		return false;

	if (is_nd_pfn(dev) || is_nd_btt(dev))
		return false;

	if (ndns->force_raw)
		return false;

	nsio = to_nd_namespace_io(dev);
	if (region_intersects(nsio->res.start, resource_size(&nsio->res),
				IORESOURCE_SYSTEM_RAM,
				IORES_DESC_NONE) == REGION_MIXED)
		return false;

	return ARCH_MEMREMAP_PMEM == MEMREMAP_WB;
}
EXPORT_SYMBOL(pmem_should_map_pages);

unsigned int pmem_sector_size(struct nd_namespace_common *ndns)
{
	if (is_namespace_pmem(&ndns->dev)) {
		struct nd_namespace_pmem *nspm;

		nspm = to_nd_namespace_pmem(&ndns->dev);
		if (nspm->lbasize == 0 || nspm->lbasize == 512)
			/* default */;
		else if (nspm->lbasize == 4096)
			return 4096;
		else
			dev_WARN(&ndns->dev, "unsupported sector size: %ld\n",
					nspm->lbasize);
	}

	/*
	 * There is no namespace label (is_namespace_io()), or the label
	 * indicates the default sector size.
	 */
	return 512;
}
EXPORT_SYMBOL(pmem_sector_size);

const char *nvdimm_namespace_disk_name(struct nd_namespace_common *ndns,
		char *name)
{
	struct nd_region *nd_region = to_nd_region(ndns->dev.parent);
	const char *suffix = NULL;

	if (ndns->claim && is_nd_btt(ndns->claim))
		suffix = "s";

	if (is_namespace_pmem(&ndns->dev) || is_namespace_io(&ndns->dev)) {
		int nsidx = 0;

		if (is_namespace_pmem(&ndns->dev)) {
			struct nd_namespace_pmem *nspm;

			nspm = to_nd_namespace_pmem(&ndns->dev);
			nsidx = nspm->id;
		}

		if (nsidx)
			sprintf(name, "pmem%d.%d%s", nd_region->id, nsidx,
					suffix ? suffix : "");
		else
			sprintf(name, "pmem%d%s", nd_region->id,
					suffix ? suffix : "");
	} else if (is_namespace_blk(&ndns->dev)) {
		struct nd_namespace_blk *nsblk;

		nsblk = to_nd_namespace_blk(&ndns->dev);
		sprintf(name, "ndblk%d.%d%s", nd_region->id, nsblk->id,
				suffix ? suffix : "");
	} else {
		return NULL;
	}

	return name;
}
EXPORT_SYMBOL(nvdimm_namespace_disk_name);

const u8 *nd_dev_to_uuid(struct device *dev)
{
	static const u8 null_uuid[16];

	if (!dev)
		return null_uuid;

	if (is_namespace_pmem(dev)) {
		struct nd_namespace_pmem *nspm = to_nd_namespace_pmem(dev);

		return nspm->uuid;
	} else if (is_namespace_blk(dev)) {
		struct nd_namespace_blk *nsblk = to_nd_namespace_blk(dev);

		return nsblk->uuid;
	} else
		return null_uuid;
}
EXPORT_SYMBOL(nd_dev_to_uuid);

static ssize_t nstype_show(struct device *dev,
		struct device_attribute *attr, char *buf)
{
	struct nd_region *nd_region = to_nd_region(dev->parent);

	return sprintf(buf, "%d\n", nd_region_to_nstype(nd_region));
}
static DEVICE_ATTR_RO(nstype);

static ssize_t __alt_name_store(struct device *dev, const char *buf,
		const size_t len)
{
	char *input, *pos, *alt_name, **ns_altname;
	ssize_t rc;

	if (is_namespace_pmem(dev)) {
		struct nd_namespace_pmem *nspm = to_nd_namespace_pmem(dev);

		ns_altname = &nspm->alt_name;
	} else if (is_namespace_blk(dev)) {
		struct nd_namespace_blk *nsblk = to_nd_namespace_blk(dev);

		ns_altname = &nsblk->alt_name;
	} else
		return -ENXIO;

	if (dev->driver || to_ndns(dev)->claim)
		return -EBUSY;

	input = kstrndup(buf, len, GFP_KERNEL);
	if (!input)
		return -ENOMEM;

	pos = strim(input);
	if (strlen(pos) + 1 > NSLABEL_NAME_LEN) {
		rc = -EINVAL;
		goto out;
	}

	alt_name = kzalloc(NSLABEL_NAME_LEN, GFP_KERNEL);
	if (!alt_name) {
		rc = -ENOMEM;
		goto out;
	}
	kfree(*ns_altname);
	*ns_altname = alt_name;
	sprintf(*ns_altname, "%s", pos);
	rc = len;

out:
	kfree(input);
	return rc;
}

static resource_size_t nd_namespace_blk_size(struct nd_namespace_blk *nsblk)
{
	struct nd_region *nd_region = to_nd_region(nsblk->common.dev.parent);
	struct nd_mapping *nd_mapping = &nd_region->mapping[0];
	struct nvdimm_drvdata *ndd = to_ndd(nd_mapping);
	struct nd_label_id label_id;
	resource_size_t size = 0;
	struct resource *res;

	if (!nsblk->uuid)
		return 0;
	nd_label_gen_id(&label_id, nsblk->uuid, NSLABEL_FLAG_LOCAL);
	for_each_dpa_resource(ndd, res)
		if (strcmp(res->name, label_id.id) == 0)
			size += resource_size(res);
	return size;
}

static bool __nd_namespace_blk_validate(struct nd_namespace_blk *nsblk)
{
	struct nd_region *nd_region = to_nd_region(nsblk->common.dev.parent);
	struct nd_mapping *nd_mapping = &nd_region->mapping[0];
	struct nvdimm_drvdata *ndd = to_ndd(nd_mapping);
	struct nd_label_id label_id;
	struct resource *res;
	int count, i;

	if (!nsblk->uuid || !nsblk->lbasize || !ndd)
		return false;

	count = 0;
	nd_label_gen_id(&label_id, nsblk->uuid, NSLABEL_FLAG_LOCAL);
	for_each_dpa_resource(ndd, res) {
		if (strcmp(res->name, label_id.id) != 0)
			continue;
		/*
		 * Resources with unacknowledged adjustments indicate a
		 * failure to update labels
		 */
		if (res->flags & DPA_RESOURCE_ADJUSTED)
			return false;
		count++;
	}

	/* These values match after a successful label update */
	if (count != nsblk->num_resources)
		return false;

	for (i = 0; i < nsblk->num_resources; i++) {
		struct resource *found = NULL;

		for_each_dpa_resource(ndd, res)
			if (res == nsblk->res[i]) {
				found = res;
				break;
			}
		/* stale resource */
		if (!found)
			return false;
	}

	return true;
}

resource_size_t nd_namespace_blk_validate(struct nd_namespace_blk *nsblk)
{
	resource_size_t size;

	nvdimm_bus_lock(&nsblk->common.dev);
	size = __nd_namespace_blk_validate(nsblk);
	nvdimm_bus_unlock(&nsblk->common.dev);

	return size;
}
EXPORT_SYMBOL(nd_namespace_blk_validate);


static int nd_namespace_label_update(struct nd_region *nd_region,
		struct device *dev)
{
	dev_WARN_ONCE(dev, dev->driver || to_ndns(dev)->claim,
			"namespace must be idle during label update\n");
	if (dev->driver || to_ndns(dev)->claim)
		return 0;

	/*
	 * Only allow label writes that will result in a valid namespace
	 * or deletion of an existing namespace.
	 */
	if (is_namespace_pmem(dev)) {
		struct nd_namespace_pmem *nspm = to_nd_namespace_pmem(dev);
		resource_size_t size = resource_size(&nspm->nsio.res);

		if (size == 0 && nspm->uuid)
			/* delete allocation */;
		else if (!nspm->uuid)
			return 0;

		return nd_pmem_namespace_label_update(nd_region, nspm, size);
	} else if (is_namespace_blk(dev)) {
		struct nd_namespace_blk *nsblk = to_nd_namespace_blk(dev);
		resource_size_t size = nd_namespace_blk_size(nsblk);

		if (size == 0 && nsblk->uuid)
			/* delete allocation */;
		else if (!nsblk->uuid || !nsblk->lbasize)
			return 0;

		return nd_blk_namespace_label_update(nd_region, nsblk, size);
	} else
		return -ENXIO;
}

static ssize_t alt_name_store(struct device *dev,
		struct device_attribute *attr, const char *buf, size_t len)
{
	struct nd_region *nd_region = to_nd_region(dev->parent);
	ssize_t rc;

	nd_device_lock(dev);
	nvdimm_bus_lock(dev);
	wait_nvdimm_bus_probe_idle(dev);
	rc = __alt_name_store(dev, buf, len);
	if (rc >= 0)
		rc = nd_namespace_label_update(nd_region, dev);
	dev_dbg(dev, "%s(%zd)\n", rc < 0 ? "fail " : "", rc);
	nvdimm_bus_unlock(dev);
	nd_device_unlock(dev);

	return rc < 0 ? rc : len;
}

static ssize_t alt_name_show(struct device *dev,
		struct device_attribute *attr, char *buf)
{
	char *ns_altname;

	if (is_namespace_pmem(dev)) {
		struct nd_namespace_pmem *nspm = to_nd_namespace_pmem(dev);

		ns_altname = nspm->alt_name;
	} else if (is_namespace_blk(dev)) {
		struct nd_namespace_blk *nsblk = to_nd_namespace_blk(dev);

		ns_altname = nsblk->alt_name;
	} else
		return -ENXIO;

	return sprintf(buf, "%s\n", ns_altname ? ns_altname : "");
}
static DEVICE_ATTR_RW(alt_name);

static int scan_free(struct nd_region *nd_region,
		struct nd_mapping *nd_mapping, struct nd_label_id *label_id,
		resource_size_t n)
{
	bool is_blk = strncmp(label_id->id, "blk", 3) == 0;
	struct nvdimm_drvdata *ndd = to_ndd(nd_mapping);
	int rc = 0;

	while (n) {
		struct resource *res, *last;
		resource_size_t new_start;

		last = NULL;
		for_each_dpa_resource(ndd, res)
			if (strcmp(res->name, label_id->id) == 0)
				last = res;
		res = last;
		if (!res)
			return 0;

		if (n >= resource_size(res)) {
			n -= resource_size(res);
			nd_dbg_dpa(nd_region, ndd, res, "delete %d\n", rc);
			nvdimm_free_dpa(ndd, res);
			/* retry with last resource deleted */
			continue;
		}

		/*
		 * Keep BLK allocations relegated to high DPA as much as
		 * possible
		 */
		if (is_blk)
			new_start = res->start + n;
		else
			new_start = res->start;

		rc = adjust_resource(res, new_start, resource_size(res) - n);
		if (rc == 0)
			res->flags |= DPA_RESOURCE_ADJUSTED;
		nd_dbg_dpa(nd_region, ndd, res, "shrink %d\n", rc);
		break;
	}

	return rc;
}

/**
 * shrink_dpa_allocation - for each dimm in region free n bytes for label_id
 * @nd_region: the set of dimms to reclaim @n bytes from
 * @label_id: unique identifier for the namespace consuming this dpa range
 * @n: number of bytes per-dimm to release
 *
 * Assumes resources are ordered.  Starting from the end try to
 * adjust_resource() the allocation to @n, but if @n is larger than the
 * allocation delete it and find the 'new' last allocation in the label
 * set.
 */
static int shrink_dpa_allocation(struct nd_region *nd_region,
		struct nd_label_id *label_id, resource_size_t n)
{
	int i;

	for (i = 0; i < nd_region->ndr_mappings; i++) {
		struct nd_mapping *nd_mapping = &nd_region->mapping[i];
		int rc;

		rc = scan_free(nd_region, nd_mapping, label_id, n);
		if (rc)
			return rc;
	}

	return 0;
}

static resource_size_t init_dpa_allocation(struct nd_label_id *label_id,
		struct nd_region *nd_region, struct nd_mapping *nd_mapping,
		resource_size_t n)
{
	bool is_blk = strncmp(label_id->id, "blk", 3) == 0;
	struct nvdimm_drvdata *ndd = to_ndd(nd_mapping);
	resource_size_t first_dpa;
	struct resource *res;
	int rc = 0;

	/* allocate blk from highest dpa first */
	if (is_blk)
		first_dpa = nd_mapping->start + nd_mapping->size - n;
	else
		first_dpa = nd_mapping->start;

	/* first resource allocation for this label-id or dimm */
	res = nvdimm_allocate_dpa(ndd, label_id, first_dpa, n);
	if (!res)
		rc = -EBUSY;

	nd_dbg_dpa(nd_region, ndd, res, "init %d\n", rc);
	return rc ? n : 0;
}


/**
 * space_valid() - validate free dpa space against constraints
 * @nd_region: hosting region of the free space
 * @ndd: dimm device data for debug
 * @label_id: namespace id to allocate space
 * @prev: potential allocation that precedes free space
 * @next: allocation that follows the given free space range
 * @exist: first allocation with same id in the mapping
 * @n: range that must satisfied for pmem allocations
 * @valid: free space range to validate
 *
 * BLK-space is valid as long as it does not precede a PMEM
 * allocation in a given region. PMEM-space must be contiguous
 * and adjacent to an existing existing allocation (if one
 * exists).  If reserving PMEM any space is valid.
 */
static void space_valid(struct nd_region *nd_region, struct nvdimm_drvdata *ndd,
		struct nd_label_id *label_id, struct resource *prev,
		struct resource *next, struct resource *exist,
		resource_size_t n, struct resource *valid)
{
	bool is_reserve = strcmp(label_id->id, "pmem-reserve") == 0;
	bool is_pmem = strncmp(label_id->id, "pmem", 4) == 0;
<<<<<<< HEAD
=======
	unsigned long align;

	align = nd_region->align / nd_region->ndr_mappings;
	valid->start = ALIGN(valid->start, align);
	valid->end = ALIGN_DOWN(valid->end + 1, align) - 1;
>>>>>>> 24b8d41d

	if (valid->start >= valid->end)
		goto invalid;

	if (is_reserve)
		return;

	if (!is_pmem) {
		struct nd_mapping *nd_mapping = &nd_region->mapping[0];
		struct nvdimm_bus *nvdimm_bus;
		struct blk_alloc_info info = {
			.nd_mapping = nd_mapping,
			.available = nd_mapping->size,
			.res = valid,
		};

		WARN_ON(!is_nd_blk(&nd_region->dev));
		nvdimm_bus = walk_to_nvdimm_bus(&nd_region->dev);
		device_for_each_child(&nvdimm_bus->dev, &info, alias_dpa_busy);
		return;
	}

	/* allocation needs to be contiguous, so this is all or nothing */
	if (resource_size(valid) < n)
		goto invalid;

	/* we've got all the space we need and no existing allocation */
	if (!exist)
		return;

	/* allocation needs to be contiguous with the existing namespace */
	if (valid->start == exist->end + 1
			|| valid->end == exist->start - 1)
		return;

 invalid:
	/* truncate @valid size to 0 */
	valid->end = valid->start - 1;
}

enum alloc_loc {
	ALLOC_ERR = 0, ALLOC_BEFORE, ALLOC_MID, ALLOC_AFTER,
};

static resource_size_t scan_allocate(struct nd_region *nd_region,
		struct nd_mapping *nd_mapping, struct nd_label_id *label_id,
		resource_size_t n)
{
	resource_size_t mapping_end = nd_mapping->start + nd_mapping->size - 1;
	bool is_pmem = strncmp(label_id->id, "pmem", 4) == 0;
	struct nvdimm_drvdata *ndd = to_ndd(nd_mapping);
	struct resource *res, *exist = NULL, valid;
	const resource_size_t to_allocate = n;
	int first;

	for_each_dpa_resource(ndd, res)
		if (strcmp(label_id->id, res->name) == 0)
			exist = res;

	valid.start = nd_mapping->start;
	valid.end = mapping_end;
	valid.name = "free space";
 retry:
	first = 0;
	for_each_dpa_resource(ndd, res) {
		struct resource *next = res->sibling, *new_res = NULL;
		resource_size_t allocate, available = 0;
		enum alloc_loc loc = ALLOC_ERR;
		const char *action;
		int rc = 0;

		/* ignore resources outside this nd_mapping */
		if (res->start > mapping_end)
			continue;
		if (res->end < nd_mapping->start)
			continue;

		/* space at the beginning of the mapping */
		if (!first++ && res->start > nd_mapping->start) {
			valid.start = nd_mapping->start;
			valid.end = res->start - 1;
			space_valid(nd_region, ndd, label_id, NULL, next, exist,
					to_allocate, &valid);
			available = resource_size(&valid);
			if (available)
				loc = ALLOC_BEFORE;
		}

		/* space between allocations */
		if (!loc && next) {
			valid.start = res->start + resource_size(res);
			valid.end = min(mapping_end, next->start - 1);
			space_valid(nd_region, ndd, label_id, res, next, exist,
					to_allocate, &valid);
			available = resource_size(&valid);
			if (available)
				loc = ALLOC_MID;
		}

		/* space at the end of the mapping */
		if (!loc && !next) {
			valid.start = res->start + resource_size(res);
			valid.end = mapping_end;
			space_valid(nd_region, ndd, label_id, res, next, exist,
					to_allocate, &valid);
			available = resource_size(&valid);
			if (available)
				loc = ALLOC_AFTER;
		}

		if (!loc || !available)
			continue;
		allocate = min(available, n);
		switch (loc) {
		case ALLOC_BEFORE:
			if (strcmp(res->name, label_id->id) == 0) {
				/* adjust current resource up */
				rc = adjust_resource(res, res->start - allocate,
						resource_size(res) + allocate);
				action = "cur grow up";
			} else
				action = "allocate";
			break;
		case ALLOC_MID:
			if (strcmp(next->name, label_id->id) == 0) {
				/* adjust next resource up */
				rc = adjust_resource(next, next->start
						- allocate, resource_size(next)
						+ allocate);
				new_res = next;
				action = "next grow up";
			} else if (strcmp(res->name, label_id->id) == 0) {
				action = "grow down";
			} else
				action = "allocate";
			break;
		case ALLOC_AFTER:
			if (strcmp(res->name, label_id->id) == 0)
				action = "grow down";
			else
				action = "allocate";
			break;
		default:
			return n;
		}

		if (strcmp(action, "allocate") == 0) {
			/* BLK allocate bottom up */
			if (!is_pmem)
				valid.start += available - allocate;

			new_res = nvdimm_allocate_dpa(ndd, label_id,
					valid.start, allocate);
			if (!new_res)
				rc = -EBUSY;
		} else if (strcmp(action, "grow down") == 0) {
			/* adjust current resource down */
			rc = adjust_resource(res, res->start, resource_size(res)
					+ allocate);
			if (rc == 0)
				res->flags |= DPA_RESOURCE_ADJUSTED;
		}

		if (!new_res)
			new_res = res;

		nd_dbg_dpa(nd_region, ndd, new_res, "%s(%d) %d\n",
				action, loc, rc);

		if (rc)
			return n;

		n -= allocate;
		if (n) {
			/*
			 * Retry scan with newly inserted resources.
			 * For example, if we did an ALLOC_BEFORE
			 * insertion there may also have been space
			 * available for an ALLOC_AFTER insertion, so we
			 * need to check this same resource again
			 */
			goto retry;
		} else
			return 0;
	}

	/*
	 * If we allocated nothing in the BLK case it may be because we are in
	 * an initial "pmem-reserve pass".  Only do an initial BLK allocation
	 * when none of the DPA space is reserved.
	 */
	if ((is_pmem || !ndd->dpa.child) && n == to_allocate)
		return init_dpa_allocation(label_id, nd_region, nd_mapping, n);
	return n;
}

static int merge_dpa(struct nd_region *nd_region,
		struct nd_mapping *nd_mapping, struct nd_label_id *label_id)
{
	struct nvdimm_drvdata *ndd = to_ndd(nd_mapping);
	struct resource *res;

	if (strncmp("pmem", label_id->id, 4) == 0)
		return 0;
 retry:
	for_each_dpa_resource(ndd, res) {
		int rc;
		struct resource *next = res->sibling;
		resource_size_t end = res->start + resource_size(res);

		if (!next || strcmp(res->name, label_id->id) != 0
				|| strcmp(next->name, label_id->id) != 0
				|| end != next->start)
			continue;
		end += resource_size(next);
		nvdimm_free_dpa(ndd, next);
		rc = adjust_resource(res, res->start, end - res->start);
		nd_dbg_dpa(nd_region, ndd, res, "merge %d\n", rc);
		if (rc)
			return rc;
		res->flags |= DPA_RESOURCE_ADJUSTED;
		goto retry;
	}

	return 0;
}

int __reserve_free_pmem(struct device *dev, void *data)
{
	struct nvdimm *nvdimm = data;
	struct nd_region *nd_region;
	struct nd_label_id label_id;
	int i;

	if (!is_memory(dev))
		return 0;

	nd_region = to_nd_region(dev);
	if (nd_region->ndr_mappings == 0)
		return 0;

	memset(&label_id, 0, sizeof(label_id));
	strcat(label_id.id, "pmem-reserve");
	for (i = 0; i < nd_region->ndr_mappings; i++) {
		struct nd_mapping *nd_mapping = &nd_region->mapping[i];
		resource_size_t n, rem = 0;

		if (nd_mapping->nvdimm != nvdimm)
			continue;

		n = nd_pmem_available_dpa(nd_region, nd_mapping, &rem);
		if (n == 0)
			return 0;
		rem = scan_allocate(nd_region, nd_mapping, &label_id, n);
		dev_WARN_ONCE(&nd_region->dev, rem,
				"pmem reserve underrun: %#llx of %#llx bytes\n",
				(unsigned long long) n - rem,
				(unsigned long long) n);
		return rem ? -ENXIO : 0;
	}

	return 0;
}

void release_free_pmem(struct nvdimm_bus *nvdimm_bus,
		struct nd_mapping *nd_mapping)
{
	struct nvdimm_drvdata *ndd = to_ndd(nd_mapping);
	struct resource *res, *_res;

	for_each_dpa_resource_safe(ndd, res, _res)
		if (strcmp(res->name, "pmem-reserve") == 0)
			nvdimm_free_dpa(ndd, res);
}

static int reserve_free_pmem(struct nvdimm_bus *nvdimm_bus,
		struct nd_mapping *nd_mapping)
{
	struct nvdimm *nvdimm = nd_mapping->nvdimm;
	int rc;

	rc = device_for_each_child(&nvdimm_bus->dev, nvdimm,
			__reserve_free_pmem);
	if (rc)
		release_free_pmem(nvdimm_bus, nd_mapping);
	return rc;
}

/**
 * grow_dpa_allocation - for each dimm allocate n bytes for @label_id
 * @nd_region: the set of dimms to allocate @n more bytes from
 * @label_id: unique identifier for the namespace consuming this dpa range
 * @n: number of bytes per-dimm to add to the existing allocation
 *
 * Assumes resources are ordered.  For BLK regions, first consume
 * BLK-only available DPA free space, then consume PMEM-aliased DPA
 * space starting at the highest DPA.  For PMEM regions start
 * allocations from the start of an interleave set and end at the first
 * BLK allocation or the end of the interleave set, whichever comes
 * first.
 */
static int grow_dpa_allocation(struct nd_region *nd_region,
		struct nd_label_id *label_id, resource_size_t n)
{
	struct nvdimm_bus *nvdimm_bus = walk_to_nvdimm_bus(&nd_region->dev);
	bool is_pmem = strncmp(label_id->id, "pmem", 4) == 0;
	int i;

	for (i = 0; i < nd_region->ndr_mappings; i++) {
		struct nd_mapping *nd_mapping = &nd_region->mapping[i];
		resource_size_t rem = n;
		int rc, j;

		/*
		 * In the BLK case try once with all unallocated PMEM
		 * reserved, and once without
		 */
		for (j = is_pmem; j < 2; j++) {
			bool blk_only = j == 0;

			if (blk_only) {
				rc = reserve_free_pmem(nvdimm_bus, nd_mapping);
				if (rc)
					return rc;
			}
			rem = scan_allocate(nd_region, nd_mapping,
					label_id, rem);
			if (blk_only)
				release_free_pmem(nvdimm_bus, nd_mapping);

			/* try again and allow encroachments into PMEM */
			if (rem == 0)
				break;
		}

		dev_WARN_ONCE(&nd_region->dev, rem,
				"allocation underrun: %#llx of %#llx bytes\n",
				(unsigned long long) n - rem,
				(unsigned long long) n);
		if (rem)
			return -ENXIO;

		rc = merge_dpa(nd_region, nd_mapping, label_id);
		if (rc)
			return rc;
	}

	return 0;
}

static void nd_namespace_pmem_set_resource(struct nd_region *nd_region,
		struct nd_namespace_pmem *nspm, resource_size_t size)
{
	struct resource *res = &nspm->nsio.res;
	resource_size_t offset = 0;

	if (size && !nspm->uuid) {
		WARN_ON_ONCE(1);
		size = 0;
	}

	if (size && nspm->uuid) {
		struct nd_mapping *nd_mapping = &nd_region->mapping[0];
		struct nvdimm_drvdata *ndd = to_ndd(nd_mapping);
		struct nd_label_id label_id;
		struct resource *res;

		if (!ndd) {
			size = 0;
			goto out;
		}

		nd_label_gen_id(&label_id, nspm->uuid, 0);

		/* calculate a spa offset from the dpa allocation offset */
		for_each_dpa_resource(ndd, res)
			if (strcmp(res->name, label_id.id) == 0) {
				offset = (res->start - nd_mapping->start)
					* nd_region->ndr_mappings;
				goto out;
			}

		WARN_ON_ONCE(1);
		size = 0;
	}

 out:
	res->start = nd_region->ndr_start + offset;
	res->end = res->start + size - 1;
}

static bool uuid_not_set(const u8 *uuid, struct device *dev, const char *where)
{
	if (!uuid) {
		dev_dbg(dev, "%s: uuid not set\n", where);
		return true;
	}
	return false;
}

static ssize_t __size_store(struct device *dev, unsigned long long val)
{
	resource_size_t allocated = 0, available = 0;
	struct nd_region *nd_region = to_nd_region(dev->parent);
	struct nd_namespace_common *ndns = to_ndns(dev);
	struct nd_mapping *nd_mapping;
	struct nvdimm_drvdata *ndd;
	struct nd_label_id label_id;
	u32 flags = 0, remainder;
	int rc, i, id = -1;
	u8 *uuid = NULL;

	if (dev->driver || ndns->claim)
		return -EBUSY;

	if (is_namespace_pmem(dev)) {
		struct nd_namespace_pmem *nspm = to_nd_namespace_pmem(dev);

		uuid = nspm->uuid;
		id = nspm->id;
	} else if (is_namespace_blk(dev)) {
		struct nd_namespace_blk *nsblk = to_nd_namespace_blk(dev);

		uuid = nsblk->uuid;
		flags = NSLABEL_FLAG_LOCAL;
		id = nsblk->id;
	}

	/*
	 * We need a uuid for the allocation-label and dimm(s) on which
	 * to store the label.
	 */
	if (uuid_not_set(uuid, dev, __func__))
		return -ENXIO;
	if (nd_region->ndr_mappings == 0) {
		dev_dbg(dev, "not associated with dimm(s)\n");
		return -ENXIO;
	}

	div_u64_rem(val, nd_region->align, &remainder);
	if (remainder) {
		dev_dbg(dev, "%llu is not %ldK aligned\n", val,
				nd_region->align / SZ_1K);
		return -EINVAL;
	}

	nd_label_gen_id(&label_id, uuid, flags);
	for (i = 0; i < nd_region->ndr_mappings; i++) {
		nd_mapping = &nd_region->mapping[i];
		ndd = to_ndd(nd_mapping);

		/*
		 * All dimms in an interleave set, or the base dimm for a blk
		 * region, need to be enabled for the size to be changed.
		 */
		if (!ndd)
			return -ENXIO;

		allocated += nvdimm_allocated_dpa(ndd, &label_id);
	}
	available = nd_region_allocatable_dpa(nd_region);

	if (val > available + allocated)
		return -ENOSPC;

	if (val == allocated)
		return 0;

	val = div_u64(val, nd_region->ndr_mappings);
	allocated = div_u64(allocated, nd_region->ndr_mappings);
	if (val < allocated)
		rc = shrink_dpa_allocation(nd_region, &label_id,
				allocated - val);
	else
		rc = grow_dpa_allocation(nd_region, &label_id, val - allocated);

	if (rc)
		return rc;

	if (is_namespace_pmem(dev)) {
		struct nd_namespace_pmem *nspm = to_nd_namespace_pmem(dev);

		nd_namespace_pmem_set_resource(nd_region, nspm,
				val * nd_region->ndr_mappings);
	}

	/*
	 * Try to delete the namespace if we deleted all of its
	 * allocation, this is not the seed or 0th device for the
	 * region, and it is not actively claimed by a btt, pfn, or dax
	 * instance.
	 */
	if (val == 0 && id != 0 && nd_region->ns_seed != dev && !ndns->claim)
		nd_device_unregister(dev, ND_ASYNC);

	return rc;
}

static ssize_t size_store(struct device *dev,
		struct device_attribute *attr, const char *buf, size_t len)
{
	struct nd_region *nd_region = to_nd_region(dev->parent);
	unsigned long long val;
	u8 **uuid = NULL;
	int rc;

	rc = kstrtoull(buf, 0, &val);
	if (rc)
		return rc;

	nd_device_lock(dev);
	nvdimm_bus_lock(dev);
	wait_nvdimm_bus_probe_idle(dev);
	rc = __size_store(dev, val);
	if (rc >= 0)
		rc = nd_namespace_label_update(nd_region, dev);

	if (is_namespace_pmem(dev)) {
		struct nd_namespace_pmem *nspm = to_nd_namespace_pmem(dev);

		uuid = &nspm->uuid;
	} else if (is_namespace_blk(dev)) {
		struct nd_namespace_blk *nsblk = to_nd_namespace_blk(dev);

		uuid = &nsblk->uuid;
	}

	if (rc == 0 && val == 0 && uuid) {
		/* setting size zero == 'delete namespace' */
		kfree(*uuid);
		*uuid = NULL;
	}

	dev_dbg(dev, "%llx %s (%d)\n", val, rc < 0 ? "fail" : "success", rc);

	nvdimm_bus_unlock(dev);
	nd_device_unlock(dev);

	return rc < 0 ? rc : len;
}

resource_size_t __nvdimm_namespace_capacity(struct nd_namespace_common *ndns)
{
	struct device *dev = &ndns->dev;

	if (is_namespace_pmem(dev)) {
		struct nd_namespace_pmem *nspm = to_nd_namespace_pmem(dev);

		return resource_size(&nspm->nsio.res);
	} else if (is_namespace_blk(dev)) {
		return nd_namespace_blk_size(to_nd_namespace_blk(dev));
	} else if (is_namespace_io(dev)) {
		struct nd_namespace_io *nsio = to_nd_namespace_io(dev);

		return resource_size(&nsio->res);
	} else
		WARN_ONCE(1, "unknown namespace type\n");
	return 0;
}

resource_size_t nvdimm_namespace_capacity(struct nd_namespace_common *ndns)
{
	resource_size_t size;

	nvdimm_bus_lock(&ndns->dev);
	size = __nvdimm_namespace_capacity(ndns);
	nvdimm_bus_unlock(&ndns->dev);

	return size;
}
EXPORT_SYMBOL(nvdimm_namespace_capacity);

bool nvdimm_namespace_locked(struct nd_namespace_common *ndns)
{
	int i;
	bool locked = false;
	struct device *dev = &ndns->dev;
	struct nd_region *nd_region = to_nd_region(dev->parent);

	for (i = 0; i < nd_region->ndr_mappings; i++) {
		struct nd_mapping *nd_mapping = &nd_region->mapping[i];
		struct nvdimm *nvdimm = nd_mapping->nvdimm;

		if (test_bit(NDD_LOCKED, &nvdimm->flags)) {
			dev_dbg(dev, "%s locked\n", nvdimm_name(nvdimm));
			locked = true;
		}
	}
	return locked;
}
EXPORT_SYMBOL(nvdimm_namespace_locked);

static ssize_t size_show(struct device *dev,
		struct device_attribute *attr, char *buf)
{
	return sprintf(buf, "%llu\n", (unsigned long long)
			nvdimm_namespace_capacity(to_ndns(dev)));
}
static DEVICE_ATTR(size, 0444, size_show, size_store);

static u8 *namespace_to_uuid(struct device *dev)
{
	if (is_namespace_pmem(dev)) {
		struct nd_namespace_pmem *nspm = to_nd_namespace_pmem(dev);

		return nspm->uuid;
	} else if (is_namespace_blk(dev)) {
		struct nd_namespace_blk *nsblk = to_nd_namespace_blk(dev);

		return nsblk->uuid;
	} else
		return ERR_PTR(-ENXIO);
}

static ssize_t uuid_show(struct device *dev,
		struct device_attribute *attr, char *buf)
{
	u8 *uuid = namespace_to_uuid(dev);

	if (IS_ERR(uuid))
		return PTR_ERR(uuid);
	if (uuid)
		return sprintf(buf, "%pUb\n", uuid);
	return sprintf(buf, "\n");
}

/**
 * namespace_update_uuid - check for a unique uuid and whether we're "renaming"
 * @nd_region: parent region so we can updates all dimms in the set
 * @dev: namespace type for generating label_id
 * @new_uuid: incoming uuid
 * @old_uuid: reference to the uuid storage location in the namespace object
 */
static int namespace_update_uuid(struct nd_region *nd_region,
		struct device *dev, u8 *new_uuid, u8 **old_uuid)
{
	u32 flags = is_namespace_blk(dev) ? NSLABEL_FLAG_LOCAL : 0;
	struct nd_label_id old_label_id;
	struct nd_label_id new_label_id;
	int i;

	if (!nd_is_uuid_unique(dev, new_uuid))
		return -EINVAL;

	if (*old_uuid == NULL)
		goto out;

	/*
	 * If we've already written a label with this uuid, then it's
	 * too late to rename because we can't reliably update the uuid
	 * without losing the old namespace.  Userspace must delete this
	 * namespace to abandon the old uuid.
	 */
	for (i = 0; i < nd_region->ndr_mappings; i++) {
		struct nd_mapping *nd_mapping = &nd_region->mapping[i];

		/*
		 * This check by itself is sufficient because old_uuid
		 * would be NULL above if this uuid did not exist in the
		 * currently written set.
		 *
		 * FIXME: can we delete uuid with zero dpa allocated?
		 */
		if (list_empty(&nd_mapping->labels))
			return -EBUSY;
	}

	nd_label_gen_id(&old_label_id, *old_uuid, flags);
	nd_label_gen_id(&new_label_id, new_uuid, flags);
	for (i = 0; i < nd_region->ndr_mappings; i++) {
		struct nd_mapping *nd_mapping = &nd_region->mapping[i];
		struct nvdimm_drvdata *ndd = to_ndd(nd_mapping);
		struct nd_label_ent *label_ent;
		struct resource *res;

		for_each_dpa_resource(ndd, res)
			if (strcmp(res->name, old_label_id.id) == 0)
				sprintf((void *) res->name, "%s",
						new_label_id.id);

		mutex_lock(&nd_mapping->lock);
		list_for_each_entry(label_ent, &nd_mapping->labels, list) {
			struct nd_namespace_label *nd_label = label_ent->label;
			struct nd_label_id label_id;

			if (!nd_label)
				continue;
			nd_label_gen_id(&label_id, nd_label->uuid,
					__le32_to_cpu(nd_label->flags));
			if (strcmp(old_label_id.id, label_id.id) == 0)
				set_bit(ND_LABEL_REAP, &label_ent->flags);
		}
		mutex_unlock(&nd_mapping->lock);
	}
	kfree(*old_uuid);
 out:
	*old_uuid = new_uuid;
	return 0;
}

static ssize_t uuid_store(struct device *dev,
		struct device_attribute *attr, const char *buf, size_t len)
{
	struct nd_region *nd_region = to_nd_region(dev->parent);
	u8 *uuid = NULL;
	ssize_t rc = 0;
	u8 **ns_uuid;

	if (is_namespace_pmem(dev)) {
		struct nd_namespace_pmem *nspm = to_nd_namespace_pmem(dev);

		ns_uuid = &nspm->uuid;
	} else if (is_namespace_blk(dev)) {
		struct nd_namespace_blk *nsblk = to_nd_namespace_blk(dev);

		ns_uuid = &nsblk->uuid;
	} else
		return -ENXIO;

	nd_device_lock(dev);
	nvdimm_bus_lock(dev);
	wait_nvdimm_bus_probe_idle(dev);
	if (to_ndns(dev)->claim)
		rc = -EBUSY;
	if (rc >= 0)
		rc = nd_uuid_store(dev, &uuid, buf, len);
	if (rc >= 0)
		rc = namespace_update_uuid(nd_region, dev, uuid, ns_uuid);
	if (rc >= 0)
		rc = nd_namespace_label_update(nd_region, dev);
	else
		kfree(uuid);
	dev_dbg(dev, "result: %zd wrote: %s%s", rc, buf,
			buf[len - 1] == '\n' ? "" : "\n");
	nvdimm_bus_unlock(dev);
	nd_device_unlock(dev);

	return rc < 0 ? rc : len;
}
static DEVICE_ATTR_RW(uuid);

static ssize_t resource_show(struct device *dev,
		struct device_attribute *attr, char *buf)
{
	struct resource *res;

	if (is_namespace_pmem(dev)) {
		struct nd_namespace_pmem *nspm = to_nd_namespace_pmem(dev);

		res = &nspm->nsio.res;
	} else if (is_namespace_io(dev)) {
		struct nd_namespace_io *nsio = to_nd_namespace_io(dev);

		res = &nsio->res;
	} else
		return -ENXIO;

	/* no address to convey if the namespace has no allocation */
	if (resource_size(res) == 0)
		return -ENXIO;
	return sprintf(buf, "%#llx\n", (unsigned long long) res->start);
}
static DEVICE_ATTR_ADMIN_RO(resource);

static const unsigned long blk_lbasize_supported[] = { 512, 520, 528,
	4096, 4104, 4160, 4224, 0 };

static const unsigned long pmem_lbasize_supported[] = { 512, 4096, 0 };

static ssize_t sector_size_show(struct device *dev,
		struct device_attribute *attr, char *buf)
{
	if (is_namespace_blk(dev)) {
		struct nd_namespace_blk *nsblk = to_nd_namespace_blk(dev);

		return nd_size_select_show(nsblk->lbasize,
				blk_lbasize_supported, buf);
	}

	if (is_namespace_pmem(dev)) {
		struct nd_namespace_pmem *nspm = to_nd_namespace_pmem(dev);

		return nd_size_select_show(nspm->lbasize,
				pmem_lbasize_supported, buf);
	}
	return -ENXIO;
}

static ssize_t sector_size_store(struct device *dev,
		struct device_attribute *attr, const char *buf, size_t len)
{
	struct nd_region *nd_region = to_nd_region(dev->parent);
	const unsigned long *supported;
	unsigned long *lbasize;
	ssize_t rc = 0;

	if (is_namespace_blk(dev)) {
		struct nd_namespace_blk *nsblk = to_nd_namespace_blk(dev);

		lbasize = &nsblk->lbasize;
		supported = blk_lbasize_supported;
	} else if (is_namespace_pmem(dev)) {
		struct nd_namespace_pmem *nspm = to_nd_namespace_pmem(dev);

		lbasize = &nspm->lbasize;
		supported = pmem_lbasize_supported;
	} else
		return -ENXIO;

	nd_device_lock(dev);
	nvdimm_bus_lock(dev);
	if (to_ndns(dev)->claim)
		rc = -EBUSY;
	if (rc >= 0)
		rc = nd_size_select_store(dev, buf, lbasize, supported);
	if (rc >= 0)
		rc = nd_namespace_label_update(nd_region, dev);
	dev_dbg(dev, "result: %zd %s: %s%s", rc, rc < 0 ? "tried" : "wrote",
			buf, buf[len - 1] == '\n' ? "" : "\n");
	nvdimm_bus_unlock(dev);
	nd_device_unlock(dev);

	return rc ? rc : len;
}
static DEVICE_ATTR_RW(sector_size);

static ssize_t dpa_extents_show(struct device *dev,
		struct device_attribute *attr, char *buf)
{
	struct nd_region *nd_region = to_nd_region(dev->parent);
	struct nd_label_id label_id;
	int count = 0, i;
	u8 *uuid = NULL;
	u32 flags = 0;

	nvdimm_bus_lock(dev);
	if (is_namespace_pmem(dev)) {
		struct nd_namespace_pmem *nspm = to_nd_namespace_pmem(dev);

		uuid = nspm->uuid;
		flags = 0;
	} else if (is_namespace_blk(dev)) {
		struct nd_namespace_blk *nsblk = to_nd_namespace_blk(dev);

		uuid = nsblk->uuid;
		flags = NSLABEL_FLAG_LOCAL;
	}

	if (!uuid)
		goto out;

	nd_label_gen_id(&label_id, uuid, flags);
	for (i = 0; i < nd_region->ndr_mappings; i++) {
		struct nd_mapping *nd_mapping = &nd_region->mapping[i];
		struct nvdimm_drvdata *ndd = to_ndd(nd_mapping);
		struct resource *res;

		for_each_dpa_resource(ndd, res)
			if (strcmp(res->name, label_id.id) == 0)
				count++;
	}
 out:
	nvdimm_bus_unlock(dev);

	return sprintf(buf, "%d\n", count);
}
static DEVICE_ATTR_RO(dpa_extents);

static int btt_claim_class(struct device *dev)
{
	struct nd_region *nd_region = to_nd_region(dev->parent);
	int i, loop_bitmask = 0;

	for (i = 0; i < nd_region->ndr_mappings; i++) {
		struct nd_mapping *nd_mapping = &nd_region->mapping[i];
		struct nvdimm_drvdata *ndd = to_ndd(nd_mapping);
		struct nd_namespace_index *nsindex;

		/*
		 * If any of the DIMMs do not support labels the only
		 * possible BTT format is v1.
		 */
		if (!ndd) {
			loop_bitmask = 0;
			break;
		}

		nsindex = to_namespace_index(ndd, ndd->ns_current);
		if (nsindex == NULL)
			loop_bitmask |= 1;
		else {
			/* check whether existing labels are v1.1 or v1.2 */
			if (__le16_to_cpu(nsindex->major) == 1
					&& __le16_to_cpu(nsindex->minor) == 1)
				loop_bitmask |= 2;
			else
				loop_bitmask |= 4;
		}
	}
	/*
	 * If nsindex is null loop_bitmask's bit 0 will be set, and if an index
	 * block is found, a v1.1 label for any mapping will set bit 1, and a
	 * v1.2 label will set bit 2.
	 *
	 * At the end of the loop, at most one of the three bits must be set.
	 * If multiple bits were set, it means the different mappings disagree
	 * about their labels, and this must be cleaned up first.
	 *
	 * If all the label index blocks are found to agree, nsindex of NULL
	 * implies labels haven't been initialized yet, and when they will,
	 * they will be of the 1.2 format, so we can assume BTT2.0
	 *
	 * If 1.1 labels are found, we enforce BTT1.1, and if 1.2 labels are
	 * found, we enforce BTT2.0
	 *
	 * If the loop was never entered, default to BTT1.1 (legacy namespaces)
	 */
	switch (loop_bitmask) {
	case 0:
	case 2:
		return NVDIMM_CCLASS_BTT;
	case 1:
	case 4:
		return NVDIMM_CCLASS_BTT2;
	default:
		return -ENXIO;
	}
}

static ssize_t holder_show(struct device *dev,
		struct device_attribute *attr, char *buf)
{
	struct nd_namespace_common *ndns = to_ndns(dev);
	ssize_t rc;

	nd_device_lock(dev);
	rc = sprintf(buf, "%s\n", ndns->claim ? dev_name(ndns->claim) : "");
	nd_device_unlock(dev);

	return rc;
}
static DEVICE_ATTR_RO(holder);

static int __holder_class_store(struct device *dev, const char *buf)
{
	struct nd_namespace_common *ndns = to_ndns(dev);

	if (dev->driver || ndns->claim)
		return -EBUSY;

	if (sysfs_streq(buf, "btt")) {
		int rc = btt_claim_class(dev);

		if (rc < NVDIMM_CCLASS_NONE)
			return rc;
		ndns->claim_class = rc;
	} else if (sysfs_streq(buf, "pfn"))
		ndns->claim_class = NVDIMM_CCLASS_PFN;
	else if (sysfs_streq(buf, "dax"))
		ndns->claim_class = NVDIMM_CCLASS_DAX;
	else if (sysfs_streq(buf, ""))
		ndns->claim_class = NVDIMM_CCLASS_NONE;
	else
		return -EINVAL;

	return 0;
}

static ssize_t holder_class_store(struct device *dev,
		struct device_attribute *attr, const char *buf, size_t len)
{
	struct nd_region *nd_region = to_nd_region(dev->parent);
	int rc;

	nd_device_lock(dev);
	nvdimm_bus_lock(dev);
	wait_nvdimm_bus_probe_idle(dev);
	rc = __holder_class_store(dev, buf);
	if (rc >= 0)
		rc = nd_namespace_label_update(nd_region, dev);
	dev_dbg(dev, "%s(%d)\n", rc < 0 ? "fail " : "", rc);
	nvdimm_bus_unlock(dev);
	nd_device_unlock(dev);

	return rc < 0 ? rc : len;
}

static ssize_t holder_class_show(struct device *dev,
		struct device_attribute *attr, char *buf)
{
	struct nd_namespace_common *ndns = to_ndns(dev);
	ssize_t rc;

	nd_device_lock(dev);
	if (ndns->claim_class == NVDIMM_CCLASS_NONE)
		rc = sprintf(buf, "\n");
	else if ((ndns->claim_class == NVDIMM_CCLASS_BTT) ||
			(ndns->claim_class == NVDIMM_CCLASS_BTT2))
		rc = sprintf(buf, "btt\n");
	else if (ndns->claim_class == NVDIMM_CCLASS_PFN)
		rc = sprintf(buf, "pfn\n");
	else if (ndns->claim_class == NVDIMM_CCLASS_DAX)
		rc = sprintf(buf, "dax\n");
	else
		rc = sprintf(buf, "<unknown>\n");
	nd_device_unlock(dev);

	return rc;
}
static DEVICE_ATTR_RW(holder_class);

static ssize_t mode_show(struct device *dev,
		struct device_attribute *attr, char *buf)
{
	struct nd_namespace_common *ndns = to_ndns(dev);
	struct device *claim;
	char *mode;
	ssize_t rc;

	nd_device_lock(dev);
	claim = ndns->claim;
	if (claim && is_nd_btt(claim))
		mode = "safe";
	else if (claim && is_nd_pfn(claim))
		mode = "memory";
	else if (claim && is_nd_dax(claim))
		mode = "dax";
	else if (!claim && pmem_should_map_pages(dev))
		mode = "memory";
	else
		mode = "raw";
	rc = sprintf(buf, "%s\n", mode);
	nd_device_unlock(dev);

	return rc;
}
static DEVICE_ATTR_RO(mode);

static ssize_t force_raw_store(struct device *dev,
		struct device_attribute *attr, const char *buf, size_t len)
{
	bool force_raw;
	int rc = strtobool(buf, &force_raw);

	if (rc)
		return rc;

	to_ndns(dev)->force_raw = force_raw;
	return len;
}

static ssize_t force_raw_show(struct device *dev,
		struct device_attribute *attr, char *buf)
{
	return sprintf(buf, "%d\n", to_ndns(dev)->force_raw);
}
static DEVICE_ATTR_RW(force_raw);

static struct attribute *nd_namespace_attributes[] = {
	&dev_attr_nstype.attr,
	&dev_attr_size.attr,
	&dev_attr_mode.attr,
	&dev_attr_uuid.attr,
	&dev_attr_holder.attr,
	&dev_attr_resource.attr,
	&dev_attr_alt_name.attr,
	&dev_attr_force_raw.attr,
	&dev_attr_sector_size.attr,
	&dev_attr_dpa_extents.attr,
	&dev_attr_holder_class.attr,
	NULL,
};

static umode_t namespace_visible(struct kobject *kobj,
		struct attribute *a, int n)
{
	struct device *dev = container_of(kobj, struct device, kobj);

	if (a == &dev_attr_resource.attr && is_namespace_blk(dev))
		return 0;

	if (is_namespace_pmem(dev) || is_namespace_blk(dev)) {
		if (a == &dev_attr_size.attr)
			return 0644;

		return a->mode;
	}

	if (a == &dev_attr_nstype.attr || a == &dev_attr_size.attr
			|| a == &dev_attr_holder.attr
			|| a == &dev_attr_holder_class.attr
			|| a == &dev_attr_force_raw.attr
			|| a == &dev_attr_mode.attr)
		return a->mode;

	return 0;
}

static struct attribute_group nd_namespace_attribute_group = {
	.attrs = nd_namespace_attributes,
	.is_visible = namespace_visible,
};

static const struct attribute_group *nd_namespace_attribute_groups[] = {
	&nd_device_attribute_group,
	&nd_namespace_attribute_group,
	&nd_numa_attribute_group,
	NULL,
};

static const struct device_type namespace_io_device_type = {
	.name = "nd_namespace_io",
	.release = namespace_io_release,
	.groups = nd_namespace_attribute_groups,
};

static const struct device_type namespace_pmem_device_type = {
	.name = "nd_namespace_pmem",
	.release = namespace_pmem_release,
	.groups = nd_namespace_attribute_groups,
};

static const struct device_type namespace_blk_device_type = {
	.name = "nd_namespace_blk",
	.release = namespace_blk_release,
	.groups = nd_namespace_attribute_groups,
};

static bool is_namespace_pmem(const struct device *dev)
{
	return dev ? dev->type == &namespace_pmem_device_type : false;
}

static bool is_namespace_blk(const struct device *dev)
{
	return dev ? dev->type == &namespace_blk_device_type : false;
}

static bool is_namespace_io(const struct device *dev)
{
	return dev ? dev->type == &namespace_io_device_type : false;
}

struct nd_namespace_common *nvdimm_namespace_common_probe(struct device *dev)
{
	struct nd_btt *nd_btt = is_nd_btt(dev) ? to_nd_btt(dev) : NULL;
	struct nd_pfn *nd_pfn = is_nd_pfn(dev) ? to_nd_pfn(dev) : NULL;
	struct nd_dax *nd_dax = is_nd_dax(dev) ? to_nd_dax(dev) : NULL;
	struct nd_namespace_common *ndns = NULL;
	resource_size_t size;

	if (nd_btt || nd_pfn || nd_dax) {
		if (nd_btt)
			ndns = nd_btt->ndns;
		else if (nd_pfn)
			ndns = nd_pfn->ndns;
		else if (nd_dax)
			ndns = nd_dax->nd_pfn.ndns;

		if (!ndns)
			return ERR_PTR(-ENODEV);

		/*
		 * Flush any in-progess probes / removals in the driver
		 * for the raw personality of this namespace.
		 */
		nd_device_lock(&ndns->dev);
		nd_device_unlock(&ndns->dev);
		if (ndns->dev.driver) {
			dev_dbg(&ndns->dev, "is active, can't bind %s\n",
					dev_name(dev));
			return ERR_PTR(-EBUSY);
		}
		if (dev_WARN_ONCE(&ndns->dev, ndns->claim != dev,
					"host (%s) vs claim (%s) mismatch\n",
					dev_name(dev),
					dev_name(ndns->claim)))
			return ERR_PTR(-ENXIO);
	} else {
		ndns = to_ndns(dev);
		if (ndns->claim) {
			dev_dbg(dev, "claimed by %s, failing probe\n",
				dev_name(ndns->claim));

			return ERR_PTR(-ENXIO);
		}
	}

	if (nvdimm_namespace_locked(ndns))
		return ERR_PTR(-EACCES);

	size = nvdimm_namespace_capacity(ndns);
	if (size < ND_MIN_NAMESPACE_SIZE) {
		dev_dbg(&ndns->dev, "%pa, too small must be at least %#x\n",
				&size, ND_MIN_NAMESPACE_SIZE);
		return ERR_PTR(-ENODEV);
	}

	/*
	 * Note, alignment validation for fsdax and devdax mode
	 * namespaces happens in nd_pfn_validate() where infoblock
	 * padding parameters can be applied.
	 */
	if (pmem_should_map_pages(dev)) {
		struct nd_namespace_io *nsio = to_nd_namespace_io(&ndns->dev);
		struct resource *res = &nsio->res;

		if (!IS_ALIGNED(res->start | (res->end + 1),
					memremap_compat_align())) {
			dev_err(&ndns->dev, "%pr misaligned, unable to map\n", res);
			return ERR_PTR(-EOPNOTSUPP);
		}
	}

	if (is_namespace_pmem(&ndns->dev)) {
		struct nd_namespace_pmem *nspm;

		nspm = to_nd_namespace_pmem(&ndns->dev);
		if (uuid_not_set(nspm->uuid, &ndns->dev, __func__))
			return ERR_PTR(-ENODEV);
	} else if (is_namespace_blk(&ndns->dev)) {
		struct nd_namespace_blk *nsblk;

		nsblk = to_nd_namespace_blk(&ndns->dev);
		if (uuid_not_set(nsblk->uuid, &ndns->dev, __func__))
			return ERR_PTR(-ENODEV);
		if (!nsblk->lbasize) {
			dev_dbg(&ndns->dev, "sector size not set\n");
			return ERR_PTR(-ENODEV);
		}
		if (!nd_namespace_blk_validate(nsblk))
			return ERR_PTR(-ENODEV);
	}

	return ndns;
}
EXPORT_SYMBOL(nvdimm_namespace_common_probe);

int devm_namespace_enable(struct device *dev, struct nd_namespace_common *ndns,
		resource_size_t size)
{
	if (is_namespace_blk(&ndns->dev))
		return 0;
	return devm_nsio_enable(dev, to_nd_namespace_io(&ndns->dev), size);
}
EXPORT_SYMBOL_GPL(devm_namespace_enable);

void devm_namespace_disable(struct device *dev, struct nd_namespace_common *ndns)
{
	if (is_namespace_blk(&ndns->dev))
		return;
	devm_nsio_disable(dev, to_nd_namespace_io(&ndns->dev));
}
EXPORT_SYMBOL_GPL(devm_namespace_disable);

static struct device **create_namespace_io(struct nd_region *nd_region)
{
	struct nd_namespace_io *nsio;
	struct device *dev, **devs;
	struct resource *res;

	nsio = kzalloc(sizeof(*nsio), GFP_KERNEL);
	if (!nsio)
		return NULL;

	devs = kcalloc(2, sizeof(struct device *), GFP_KERNEL);
	if (!devs) {
		kfree(nsio);
		return NULL;
	}

	dev = &nsio->common.dev;
	dev->type = &namespace_io_device_type;
	dev->parent = &nd_region->dev;
	res = &nsio->res;
	res->name = dev_name(&nd_region->dev);
	res->flags = IORESOURCE_MEM;
	res->start = nd_region->ndr_start;
	res->end = res->start + nd_region->ndr_size - 1;

	devs[0] = dev;
	return devs;
}

static bool has_uuid_at_pos(struct nd_region *nd_region, u8 *uuid,
		u64 cookie, u16 pos)
{
	struct nd_namespace_label *found = NULL;
	int i;

	for (i = 0; i < nd_region->ndr_mappings; i++) {
		struct nd_mapping *nd_mapping = &nd_region->mapping[i];
<<<<<<< HEAD
=======
		struct nd_interleave_set *nd_set = nd_region->nd_set;
		struct nvdimm_drvdata *ndd = to_ndd(nd_mapping);
>>>>>>> 24b8d41d
		struct nd_label_ent *label_ent;
		bool found_uuid = false;

		list_for_each_entry(label_ent, &nd_mapping->labels, list) {
			struct nd_namespace_label *nd_label = label_ent->label;
			u16 position, nlabel;
			u64 isetcookie;

			if (!nd_label)
				continue;
			isetcookie = __le64_to_cpu(nd_label->isetcookie);
			position = __le16_to_cpu(nd_label->position);
			nlabel = __le16_to_cpu(nd_label->nlabel);

			if (isetcookie != cookie)
				continue;

			if (memcmp(nd_label->uuid, uuid, NSLABEL_UUID_LEN) != 0)
				continue;

			if (namespace_label_has(ndd, type_guid)
					&& !guid_equal(&nd_set->type_guid,
						&nd_label->type_guid)) {
				dev_dbg(ndd->dev, "expect type_guid %pUb got %pUb\n",
						&nd_set->type_guid,
						&nd_label->type_guid);
				continue;
			}

			if (found_uuid) {
				dev_dbg(ndd->dev, "duplicate entry for uuid\n");
				return false;
			}
			found_uuid = true;
			if (nlabel != nd_region->ndr_mappings)
				continue;
			if (position != pos)
				continue;
			found = nd_label;
			break;
		}
		if (found)
			break;
	}
	return found != NULL;
}

static int select_pmem_id(struct nd_region *nd_region, u8 *pmem_id)
{
	int i;

	if (!pmem_id)
		return -ENODEV;

	for (i = 0; i < nd_region->ndr_mappings; i++) {
		struct nd_mapping *nd_mapping = &nd_region->mapping[i];
		struct nvdimm_drvdata *ndd = to_ndd(nd_mapping);
		struct nd_namespace_label *nd_label = NULL;
		u64 hw_start, hw_end, pmem_start, pmem_end;
		struct nd_label_ent *label_ent;

<<<<<<< HEAD
		WARN_ON(!mutex_is_locked(&nd_mapping->lock));
=======
		lockdep_assert_held(&nd_mapping->lock);
>>>>>>> 24b8d41d
		list_for_each_entry(label_ent, &nd_mapping->labels, list) {
			nd_label = label_ent->label;
			if (!nd_label)
				continue;
			if (memcmp(nd_label->uuid, pmem_id, NSLABEL_UUID_LEN) == 0)
				break;
			nd_label = NULL;
		}

		if (!nd_label) {
			WARN_ON(1);
			return -EINVAL;
		}

		/*
		 * Check that this label is compliant with the dpa
		 * range published in NFIT
		 */
		hw_start = nd_mapping->start;
		hw_end = hw_start + nd_mapping->size;
		pmem_start = __le64_to_cpu(nd_label->dpa);
		pmem_end = pmem_start + __le64_to_cpu(nd_label->rawsize);
		if (pmem_start >= hw_start && pmem_start < hw_end
				&& pmem_end <= hw_end && pmem_end > hw_start)
			/* pass */;
		else {
			dev_dbg(&nd_region->dev, "%s invalid label for %pUb\n",
					dev_name(ndd->dev), nd_label->uuid);
			return -EINVAL;
		}

		/* move recently validated label to the front of the list */
		list_move(&label_ent->list, &nd_mapping->labels);
	}
	return 0;
}

/**
 * create_namespace_pmem - validate interleave set labelling, retrieve label0
 * @nd_region: region with mappings to validate
 * @nspm: target namespace to create
 * @nd_label: target pmem namespace label to evaluate
 */
<<<<<<< HEAD
struct device *create_namespace_pmem(struct nd_region *nd_region,
		struct nd_namespace_label *nd_label)
{
	u64 cookie = nd_region_interleave_set_cookie(nd_region);
=======
static struct device *create_namespace_pmem(struct nd_region *nd_region,
		struct nd_namespace_index *nsindex,
		struct nd_namespace_label *nd_label)
{
	u64 cookie = nd_region_interleave_set_cookie(nd_region, nsindex);
	u64 altcookie = nd_region_interleave_set_altcookie(nd_region);
>>>>>>> 24b8d41d
	struct nd_label_ent *label_ent;
	struct nd_namespace_pmem *nspm;
	struct nd_mapping *nd_mapping;
	resource_size_t size = 0;
	struct resource *res;
	struct device *dev;
	int rc = 0;
	u16 i;

	if (cookie == 0) {
		dev_dbg(&nd_region->dev, "invalid interleave-set-cookie\n");
		return ERR_PTR(-ENXIO);
	}

	if (__le64_to_cpu(nd_label->isetcookie) != cookie) {
		dev_dbg(&nd_region->dev, "invalid cookie in label: %pUb\n",
				nd_label->uuid);
<<<<<<< HEAD
		return ERR_PTR(-EAGAIN);
	}

	nspm = kzalloc(sizeof(*nspm), GFP_KERNEL);
	if (!nspm)
		return ERR_PTR(-ENOMEM);

	nspm->id = -1;
	dev = &nspm->nsio.common.dev;
	dev->type = &namespace_pmem_device_type;
	dev->parent = &nd_region->dev;
	res = &nspm->nsio.res;
	res->name = dev_name(&nd_region->dev);
	res->flags = IORESOURCE_MEM;

	for (i = 0; i < nd_region->ndr_mappings; i++)
		if (!has_uuid_at_pos(nd_region, nd_label->uuid, cookie, i))
			break;
	if (i < nd_region->ndr_mappings) {
		struct nvdimm_drvdata *ndd = to_ndd(&nd_region->mapping[i]);
=======
		if (__le64_to_cpu(nd_label->isetcookie) != altcookie)
			return ERR_PTR(-EAGAIN);

		dev_dbg(&nd_region->dev, "valid altcookie in label: %pUb\n",
				nd_label->uuid);
	}

	nspm = kzalloc(sizeof(*nspm), GFP_KERNEL);
	if (!nspm)
		return ERR_PTR(-ENOMEM);

	nspm->id = -1;
	dev = &nspm->nsio.common.dev;
	dev->type = &namespace_pmem_device_type;
	dev->parent = &nd_region->dev;
	res = &nspm->nsio.res;
	res->name = dev_name(&nd_region->dev);
	res->flags = IORESOURCE_MEM;

	for (i = 0; i < nd_region->ndr_mappings; i++) {
		if (has_uuid_at_pos(nd_region, nd_label->uuid, cookie, i))
			continue;
		if (has_uuid_at_pos(nd_region, nd_label->uuid, altcookie, i))
			continue;
		break;
	}

	if (i < nd_region->ndr_mappings) {
		struct nvdimm *nvdimm = nd_region->mapping[i].nvdimm;
>>>>>>> 24b8d41d

		/*
		 * Give up if we don't find an instance of a uuid at each
		 * position (from 0 to nd_region->ndr_mappings - 1), or if we
		 * find a dimm with two instances of the same uuid.
		 */
		dev_err(&nd_region->dev, "%s missing label for %pUb\n",
<<<<<<< HEAD
				dev_name(ndd->dev), nd_label->uuid);
=======
				nvdimm_name(nvdimm), nd_label->uuid);
>>>>>>> 24b8d41d
		rc = -EINVAL;
		goto err;
	}

	/*
	 * Fix up each mapping's 'labels' to have the validated pmem label for
	 * that position at labels[0], and NULL at labels[1].  In the process,
	 * check that the namespace aligns with interleave-set.  We know
	 * that it does not overlap with any blk namespaces by virtue of
	 * the dimm being enabled (i.e. nd_label_reserve_dpa()
	 * succeeded).
	 */
	rc = select_pmem_id(nd_region, nd_label->uuid);
	if (rc)
		goto err;

	/* Calculate total size and populate namespace properties from label0 */
	for (i = 0; i < nd_region->ndr_mappings; i++) {
		struct nd_namespace_label *label0;
<<<<<<< HEAD
=======
		struct nvdimm_drvdata *ndd;
>>>>>>> 24b8d41d

		nd_mapping = &nd_region->mapping[i];
		label_ent = list_first_entry_or_null(&nd_mapping->labels,
				typeof(*label_ent), list);
<<<<<<< HEAD
		label0 = label_ent ? label_ent->label : 0;
=======
		label0 = label_ent ? label_ent->label : NULL;
>>>>>>> 24b8d41d

		if (!label0) {
			WARN_ON(1);
			continue;
		}

		size += __le64_to_cpu(label0->rawsize);
		if (__le16_to_cpu(label0->position) != 0)
			continue;
		WARN_ON(nspm->alt_name || nspm->uuid);
		nspm->alt_name = kmemdup((void __force *) label0->name,
				NSLABEL_NAME_LEN, GFP_KERNEL);
		nspm->uuid = kmemdup((void __force *) label0->uuid,
				NSLABEL_UUID_LEN, GFP_KERNEL);
		nspm->lbasize = __le64_to_cpu(label0->lbasize);
		ndd = to_ndd(nd_mapping);
		if (namespace_label_has(ndd, abstraction_guid))
			nspm->nsio.common.claim_class
				= to_nvdimm_cclass(&label0->abstraction_guid);

	}

	if (!nspm->alt_name || !nspm->uuid) {
		rc = -ENOMEM;
		goto err;
	}

	nd_namespace_pmem_set_resource(nd_region, nspm, size);

	return dev;
 err:
	namespace_pmem_release(dev);
	switch (rc) {
	case -EINVAL:
		dev_dbg(&nd_region->dev, "invalid label(s)\n");
		break;
	case -ENODEV:
		dev_dbg(&nd_region->dev, "label not found\n");
		break;
	default:
		dev_dbg(&nd_region->dev, "unexpected err: %d\n", rc);
		break;
	}
	return ERR_PTR(rc);
}

struct resource *nsblk_add_resource(struct nd_region *nd_region,
		struct nvdimm_drvdata *ndd, struct nd_namespace_blk *nsblk,
		resource_size_t start)
{
	struct nd_label_id label_id;
	struct resource *res;

	nd_label_gen_id(&label_id, nsblk->uuid, NSLABEL_FLAG_LOCAL);
	res = krealloc(nsblk->res,
			sizeof(void *) * (nsblk->num_resources + 1),
			GFP_KERNEL);
	if (!res)
		return NULL;
	nsblk->res = (struct resource **) res;
	for_each_dpa_resource(ndd, res)
		if (strcmp(res->name, label_id.id) == 0
				&& res->start == start) {
			nsblk->res[nsblk->num_resources++] = res;
			return res;
		}
	return NULL;
}

static struct device *nd_namespace_blk_create(struct nd_region *nd_region)
{
	struct nd_namespace_blk *nsblk;
	struct device *dev;

	if (!is_nd_blk(&nd_region->dev))
		return NULL;

	nsblk = kzalloc(sizeof(*nsblk), GFP_KERNEL);
	if (!nsblk)
		return NULL;

	dev = &nsblk->common.dev;
	dev->type = &namespace_blk_device_type;
	nsblk->id = ida_simple_get(&nd_region->ns_ida, 0, 0, GFP_KERNEL);
	if (nsblk->id < 0) {
		kfree(nsblk);
		return NULL;
	}
	dev_set_name(dev, "namespace%d.%d", nd_region->id, nsblk->id);
	dev->parent = &nd_region->dev;

	return &nsblk->common.dev;
}

static struct device *nd_namespace_pmem_create(struct nd_region *nd_region)
{
	struct nd_namespace_pmem *nspm;
	struct resource *res;
	struct device *dev;

<<<<<<< HEAD
	if (!is_nd_pmem(&nd_region->dev))
=======
	if (!is_memory(&nd_region->dev))
>>>>>>> 24b8d41d
		return NULL;

	nspm = kzalloc(sizeof(*nspm), GFP_KERNEL);
	if (!nspm)
		return NULL;

	dev = &nspm->nsio.common.dev;
	dev->type = &namespace_pmem_device_type;
	dev->parent = &nd_region->dev;
	res = &nspm->nsio.res;
	res->name = dev_name(&nd_region->dev);
	res->flags = IORESOURCE_MEM;

	nspm->id = ida_simple_get(&nd_region->ns_ida, 0, 0, GFP_KERNEL);
	if (nspm->id < 0) {
		kfree(nspm);
		return NULL;
	}
	dev_set_name(dev, "namespace%d.%d", nd_region->id, nspm->id);
<<<<<<< HEAD
	dev->parent = &nd_region->dev;
	dev->groups = nd_namespace_attribute_groups;
=======
>>>>>>> 24b8d41d
	nd_namespace_pmem_set_resource(nd_region, nspm, 0);

	return dev;
}

void nd_region_create_ns_seed(struct nd_region *nd_region)
{
	WARN_ON(!is_nvdimm_bus_locked(&nd_region->dev));

	if (nd_region_to_nstype(nd_region) == ND_DEVICE_NAMESPACE_IO)
		return;

	if (is_nd_blk(&nd_region->dev))
		nd_region->ns_seed = nd_namespace_blk_create(nd_region);
	else
		nd_region->ns_seed = nd_namespace_pmem_create(nd_region);

	/*
	 * Seed creation failures are not fatal, provisioning is simply
	 * disabled until memory becomes available
	 */
	if (!nd_region->ns_seed)
		dev_err(&nd_region->dev, "failed to create %s namespace\n",
				is_nd_blk(&nd_region->dev) ? "blk" : "pmem");
	else
		nd_device_register(nd_region->ns_seed);
}

void nd_region_create_dax_seed(struct nd_region *nd_region)
{
	WARN_ON(!is_nvdimm_bus_locked(&nd_region->dev));
	nd_region->dax_seed = nd_dax_create(nd_region);
	/*
	 * Seed creation failures are not fatal, provisioning is simply
	 * disabled until memory becomes available
	 */
	if (!nd_region->dax_seed)
		dev_err(&nd_region->dev, "failed to create dax namespace\n");
}

void nd_region_create_pfn_seed(struct nd_region *nd_region)
{
	WARN_ON(!is_nvdimm_bus_locked(&nd_region->dev));
	nd_region->pfn_seed = nd_pfn_create(nd_region);
	/*
	 * Seed creation failures are not fatal, provisioning is simply
	 * disabled until memory becomes available
	 */
	if (!nd_region->pfn_seed)
		dev_err(&nd_region->dev, "failed to create pfn namespace\n");
}

void nd_region_create_btt_seed(struct nd_region *nd_region)
{
	WARN_ON(!is_nvdimm_bus_locked(&nd_region->dev));
	nd_region->btt_seed = nd_btt_create(nd_region);
	/*
	 * Seed creation failures are not fatal, provisioning is simply
	 * disabled until memory becomes available
	 */
	if (!nd_region->btt_seed)
		dev_err(&nd_region->dev, "failed to create btt namespace\n");
}

static int add_namespace_resource(struct nd_region *nd_region,
		struct nd_namespace_label *nd_label, struct device **devs,
		int count)
{
	struct nd_mapping *nd_mapping = &nd_region->mapping[0];
	struct nvdimm_drvdata *ndd = to_ndd(nd_mapping);
	int i;

	for (i = 0; i < count; i++) {
		u8 *uuid = namespace_to_uuid(devs[i]);
		struct resource *res;

		if (IS_ERR_OR_NULL(uuid)) {
			WARN_ON(1);
			continue;
		}

		if (memcmp(uuid, nd_label->uuid, NSLABEL_UUID_LEN) != 0)
			continue;
		if (is_namespace_blk(devs[i])) {
			res = nsblk_add_resource(nd_region, ndd,
					to_nd_namespace_blk(devs[i]),
					__le64_to_cpu(nd_label->dpa));
			if (!res)
				return -ENXIO;
			nd_dbg_dpa(nd_region, ndd, res, "%d assign\n", count);
		} else {
			dev_err(&nd_region->dev,
					"error: conflicting extents for uuid: %pUb\n",
					nd_label->uuid);
			return -ENXIO;
		}
		break;
	}

	return i;
}

<<<<<<< HEAD
struct device *create_namespace_blk(struct nd_region *nd_region,
=======
static struct device *create_namespace_blk(struct nd_region *nd_region,
>>>>>>> 24b8d41d
		struct nd_namespace_label *nd_label, int count)
{

	struct nd_mapping *nd_mapping = &nd_region->mapping[0];
<<<<<<< HEAD
	struct nvdimm_drvdata *ndd = to_ndd(nd_mapping);
	struct nd_namespace_blk *nsblk;
	char *name[NSLABEL_NAME_LEN];
	struct device *dev = NULL;
	struct resource *res;

=======
	struct nd_interleave_set *nd_set = nd_region->nd_set;
	struct nvdimm_drvdata *ndd = to_ndd(nd_mapping);
	struct nd_namespace_blk *nsblk;
	char name[NSLABEL_NAME_LEN];
	struct device *dev = NULL;
	struct resource *res;

	if (namespace_label_has(ndd, type_guid)) {
		if (!guid_equal(&nd_set->type_guid, &nd_label->type_guid)) {
			dev_dbg(ndd->dev, "expect type_guid %pUb got %pUb\n",
					&nd_set->type_guid,
					&nd_label->type_guid);
			return ERR_PTR(-EAGAIN);
		}

		if (nd_label->isetcookie != __cpu_to_le64(nd_set->cookie2)) {
			dev_dbg(ndd->dev, "expect cookie %#llx got %#llx\n",
					nd_set->cookie2,
					__le64_to_cpu(nd_label->isetcookie));
			return ERR_PTR(-EAGAIN);
		}
	}

>>>>>>> 24b8d41d
	nsblk = kzalloc(sizeof(*nsblk), GFP_KERNEL);
	if (!nsblk)
		return ERR_PTR(-ENOMEM);
	dev = &nsblk->common.dev;
	dev->type = &namespace_blk_device_type;
	dev->parent = &nd_region->dev;
	nsblk->id = -1;
	nsblk->lbasize = __le64_to_cpu(nd_label->lbasize);
	nsblk->uuid = kmemdup(nd_label->uuid, NSLABEL_UUID_LEN,
			GFP_KERNEL);
<<<<<<< HEAD
	if (!nsblk->uuid)
		goto blk_err;
	memcpy(name, nd_label->name, NSLABEL_NAME_LEN);
	if (name[0])
		nsblk->alt_name = kmemdup(name, NSLABEL_NAME_LEN,
				GFP_KERNEL);
=======
	if (namespace_label_has(ndd, abstraction_guid))
		nsblk->common.claim_class
			= to_nvdimm_cclass(&nd_label->abstraction_guid);
	if (!nsblk->uuid)
		goto blk_err;
	memcpy(name, nd_label->name, NSLABEL_NAME_LEN);
	if (name[0]) {
		nsblk->alt_name = kmemdup(name, NSLABEL_NAME_LEN,
				GFP_KERNEL);
		if (!nsblk->alt_name)
			goto blk_err;
	}
>>>>>>> 24b8d41d
	res = nsblk_add_resource(nd_region, ndd, nsblk,
			__le64_to_cpu(nd_label->dpa));
	if (!res)
		goto blk_err;
	nd_dbg_dpa(nd_region, ndd, res, "%d: assign\n", count);
	return dev;
 blk_err:
	namespace_blk_release(dev);
	return ERR_PTR(-ENXIO);
}

static int cmp_dpa(const void *a, const void *b)
{
	const struct device *dev_a = *(const struct device **) a;
	const struct device *dev_b = *(const struct device **) b;
	struct nd_namespace_blk *nsblk_a, *nsblk_b;
	struct nd_namespace_pmem *nspm_a, *nspm_b;

	if (is_namespace_io(dev_a))
		return 0;
<<<<<<< HEAD

	if (is_namespace_blk(dev_a)) {
		nsblk_a = to_nd_namespace_blk(dev_a);
		nsblk_b = to_nd_namespace_blk(dev_b);

		return memcmp(&nsblk_a->res[0]->start, &nsblk_b->res[0]->start,
				sizeof(resource_size_t));
	}

	nspm_a = to_nd_namespace_pmem(dev_a);
	nspm_b = to_nd_namespace_pmem(dev_b);

=======

	if (is_namespace_blk(dev_a)) {
		nsblk_a = to_nd_namespace_blk(dev_a);
		nsblk_b = to_nd_namespace_blk(dev_b);

		return memcmp(&nsblk_a->res[0]->start, &nsblk_b->res[0]->start,
				sizeof(resource_size_t));
	}

	nspm_a = to_nd_namespace_pmem(dev_a);
	nspm_b = to_nd_namespace_pmem(dev_b);

>>>>>>> 24b8d41d
	return memcmp(&nspm_a->nsio.res.start, &nspm_b->nsio.res.start,
			sizeof(resource_size_t));
}

static struct device **scan_labels(struct nd_region *nd_region)
{
	int i, count = 0;
	struct device *dev, **devs = NULL;
	struct nd_label_ent *label_ent, *e;
	struct nd_mapping *nd_mapping = &nd_region->mapping[0];
	resource_size_t map_end = nd_mapping->start + nd_mapping->size - 1;

	/* "safe" because create_namespace_pmem() might list_move() label_ent */
	list_for_each_entry_safe(label_ent, e, &nd_mapping->labels, list) {
		struct nd_namespace_label *nd_label = label_ent->label;
		struct device **__devs;
		u32 flags;

		if (!nd_label)
			continue;
		flags = __le32_to_cpu(nd_label->flags);
		if (is_nd_blk(&nd_region->dev)
				== !!(flags & NSLABEL_FLAG_LOCAL))
			/* pass, region matches label type */;
		else
			continue;

		/* skip labels that describe extents outside of the region */
<<<<<<< HEAD
		if (nd_label->dpa < nd_mapping->start || nd_label->dpa > map_end)
			continue;
=======
		if (__le64_to_cpu(nd_label->dpa) < nd_mapping->start ||
		    __le64_to_cpu(nd_label->dpa) > map_end)
				continue;
>>>>>>> 24b8d41d

		i = add_namespace_resource(nd_region, nd_label, devs, count);
		if (i < 0)
			goto err;
		if (i < count)
			continue;
		__devs = kcalloc(count + 2, sizeof(dev), GFP_KERNEL);
		if (!__devs)
			goto err;
		memcpy(__devs, devs, sizeof(dev) * count);
		kfree(devs);
		devs = __devs;

<<<<<<< HEAD
		if (is_nd_blk(&nd_region->dev)) {
			dev = create_namespace_blk(nd_region, nd_label, count);
			if (IS_ERR(dev))
				goto err;
			devs[count++] = dev;
		} else {
			dev = create_namespace_pmem(nd_region, nd_label);
			if (IS_ERR(dev)) {
				switch (PTR_ERR(dev)) {
				case -EAGAIN:
					/* skip invalid labels */
					continue;
				case -ENODEV:
					/* fallthrough to seed creation */
					break;
				default:
					goto err;
				}
			} else
				devs[count++] = dev;
		}
	}

	dev_dbg(&nd_region->dev, "%s: discovered %d %s namespace%s\n",
			__func__, count, is_nd_blk(&nd_region->dev)
=======
		if (is_nd_blk(&nd_region->dev))
			dev = create_namespace_blk(nd_region, nd_label, count);
		else {
			struct nvdimm_drvdata *ndd = to_ndd(nd_mapping);
			struct nd_namespace_index *nsindex;

			nsindex = to_namespace_index(ndd, ndd->ns_current);
			dev = create_namespace_pmem(nd_region, nsindex, nd_label);
		}

		if (IS_ERR(dev)) {
			switch (PTR_ERR(dev)) {
			case -EAGAIN:
				/* skip invalid labels */
				continue;
			case -ENODEV:
				/* fallthrough to seed creation */
				break;
			default:
				goto err;
			}
		} else
			devs[count++] = dev;

	}

	dev_dbg(&nd_region->dev, "discovered %d %s namespace%s\n",
			count, is_nd_blk(&nd_region->dev)
>>>>>>> 24b8d41d
			? "blk" : "pmem", count == 1 ? "" : "s");

	if (count == 0) {
		/* Publish a zero-sized namespace for userspace to configure. */
		nd_mapping_free_labels(nd_mapping);

		devs = kcalloc(2, sizeof(dev), GFP_KERNEL);
		if (!devs)
			goto err;
		if (is_nd_blk(&nd_region->dev)) {
			struct nd_namespace_blk *nsblk;

			nsblk = kzalloc(sizeof(*nsblk), GFP_KERNEL);
			if (!nsblk)
				goto err;
			dev = &nsblk->common.dev;
			dev->type = &namespace_blk_device_type;
		} else {
			struct nd_namespace_pmem *nspm;

			nspm = kzalloc(sizeof(*nspm), GFP_KERNEL);
			if (!nspm)
				goto err;
			dev = &nspm->nsio.common.dev;
			dev->type = &namespace_pmem_device_type;
			nd_namespace_pmem_set_resource(nd_region, nspm, 0);
		}
		dev->parent = &nd_region->dev;
		devs[count++] = dev;
<<<<<<< HEAD
	} else if (is_nd_pmem(&nd_region->dev)) {
=======
	} else if (is_memory(&nd_region->dev)) {
>>>>>>> 24b8d41d
		/* clean unselected labels */
		for (i = 0; i < nd_region->ndr_mappings; i++) {
			struct list_head *l, *e;
			LIST_HEAD(list);
			int j;

			nd_mapping = &nd_region->mapping[i];
			if (list_empty(&nd_mapping->labels)) {
				WARN_ON(1);
				continue;
			}

			j = count;
			list_for_each_safe(l, e, &nd_mapping->labels) {
				if (!j--)
					break;
				list_move_tail(l, &list);
			}
			nd_mapping_free_labels(nd_mapping);
			list_splice_init(&list, &nd_mapping->labels);
		}
	}

	if (count > 1)
		sort(devs, count, sizeof(struct device *), cmp_dpa, NULL);

	return devs;

 err:
	if (devs) {
		for (i = 0; devs[i]; i++)
			if (is_nd_blk(&nd_region->dev))
				namespace_blk_release(devs[i]);
			else
				namespace_pmem_release(devs[i]);
		kfree(devs);
	}
	return NULL;
}

static struct device **create_namespaces(struct nd_region *nd_region)
{
<<<<<<< HEAD
	struct nd_mapping *nd_mapping = &nd_region->mapping[0];
=======
	struct nd_mapping *nd_mapping;
>>>>>>> 24b8d41d
	struct device **devs;
	int i;

	if (nd_region->ndr_mappings == 0)
		return NULL;

	/* lock down all mappings while we scan labels */
	for (i = 0; i < nd_region->ndr_mappings; i++) {
		nd_mapping = &nd_region->mapping[i];
		mutex_lock_nested(&nd_mapping->lock, i);
	}

	devs = scan_labels(nd_region);

	for (i = 0; i < nd_region->ndr_mappings; i++) {
		int reverse = nd_region->ndr_mappings - 1 - i;

		nd_mapping = &nd_region->mapping[reverse];
		mutex_unlock(&nd_mapping->lock);
	}

	return devs;
}

<<<<<<< HEAD
=======
static void deactivate_labels(void *region)
{
	struct nd_region *nd_region = region;
	int i;

	for (i = 0; i < nd_region->ndr_mappings; i++) {
		struct nd_mapping *nd_mapping = &nd_region->mapping[i];
		struct nvdimm_drvdata *ndd = nd_mapping->ndd;
		struct nvdimm *nvdimm = nd_mapping->nvdimm;

		mutex_lock(&nd_mapping->lock);
		nd_mapping_free_labels(nd_mapping);
		mutex_unlock(&nd_mapping->lock);

		put_ndd(ndd);
		nd_mapping->ndd = NULL;
		if (ndd)
			atomic_dec(&nvdimm->busy);
	}
}

>>>>>>> 24b8d41d
static int init_active_labels(struct nd_region *nd_region)
{
	int i;

	for (i = 0; i < nd_region->ndr_mappings; i++) {
		struct nd_mapping *nd_mapping = &nd_region->mapping[i];
		struct nvdimm_drvdata *ndd = to_ndd(nd_mapping);
		struct nvdimm *nvdimm = nd_mapping->nvdimm;
		struct nd_label_ent *label_ent;
		int count, j;

		/*
		 * If the dimm is disabled then we may need to prevent
		 * the region from being activated.
		 */
		if (!ndd) {
			if (test_bit(NDD_LOCKED, &nvdimm->flags))
				/* fail, label data may be unreadable */;
			else if (test_bit(NDD_LABELING, &nvdimm->flags))
				/* fail, labels needed to disambiguate dpa */;
			else
				return 0;

			dev_err(&nd_region->dev, "%s: is %s, failing probe\n",
					dev_name(&nd_mapping->nvdimm->dev),
					test_bit(NDD_LOCKED, &nvdimm->flags)
					? "locked" : "disabled");
			return -ENXIO;
		}
		nd_mapping->ndd = ndd;
		atomic_inc(&nvdimm->busy);
		get_ndd(ndd);

		count = nd_label_active_count(ndd);
		dev_dbg(ndd->dev, "count: %d\n", count);
		if (!count)
			continue;
		for (j = 0; j < count; j++) {
			struct nd_namespace_label *label;

			label_ent = kzalloc(sizeof(*label_ent), GFP_KERNEL);
			if (!label_ent)
				break;
			label = nd_label_active(ndd, j);
<<<<<<< HEAD
=======
			if (test_bit(NDD_NOBLK, &nvdimm->flags)) {
				u32 flags = __le32_to_cpu(label->flags);

				flags &= ~NSLABEL_FLAG_LOCAL;
				label->flags = __cpu_to_le32(flags);
			}
>>>>>>> 24b8d41d
			label_ent->label = label;

			mutex_lock(&nd_mapping->lock);
			list_add_tail(&label_ent->list, &nd_mapping->labels);
			mutex_unlock(&nd_mapping->lock);
		}

<<<<<<< HEAD
		if (j >= count)
			continue;

		mutex_lock(&nd_mapping->lock);
		nd_mapping_free_labels(nd_mapping);
		mutex_unlock(&nd_mapping->lock);
		return -ENOMEM;
=======
		if (j < count)
			break;
>>>>>>> 24b8d41d
	}

	if (i < nd_region->ndr_mappings) {
		deactivate_labels(nd_region);
		return -ENOMEM;
	}

	return devm_add_action_or_reset(&nd_region->dev, deactivate_labels,
			nd_region);
}

int nd_region_register_namespaces(struct nd_region *nd_region, int *err)
{
	struct device **devs = NULL;
	int i, rc = 0, type;

	*err = 0;
	nvdimm_bus_lock(&nd_region->dev);
	rc = init_active_labels(nd_region);
	if (rc) {
		nvdimm_bus_unlock(&nd_region->dev);
		return rc;
	}

	type = nd_region_to_nstype(nd_region);
	switch (type) {
	case ND_DEVICE_NAMESPACE_IO:
		devs = create_namespace_io(nd_region);
		break;
	case ND_DEVICE_NAMESPACE_PMEM:
	case ND_DEVICE_NAMESPACE_BLK:
		devs = create_namespaces(nd_region);
		break;
	default:
		break;
	}
	nvdimm_bus_unlock(&nd_region->dev);

	if (!devs)
		return -ENODEV;

	for (i = 0; devs[i]; i++) {
		struct device *dev = devs[i];
		int id;

		if (type == ND_DEVICE_NAMESPACE_BLK) {
			struct nd_namespace_blk *nsblk;

			nsblk = to_nd_namespace_blk(dev);
			id = ida_simple_get(&nd_region->ns_ida, 0, 0,
					GFP_KERNEL);
			nsblk->id = id;
		} else if (type == ND_DEVICE_NAMESPACE_PMEM) {
			struct nd_namespace_pmem *nspm;

			nspm = to_nd_namespace_pmem(dev);
			id = ida_simple_get(&nd_region->ns_ida, 0, 0,
					GFP_KERNEL);
			nspm->id = id;
		} else
			id = i;

		if (id < 0)
			break;
		dev_set_name(dev, "namespace%d.%d", nd_region->id, id);
		nd_device_register(dev);
	}
	if (i)
		nd_region->ns_seed = devs[0];

	if (devs[i]) {
		int j;

		for (j = i; devs[j]; j++) {
			struct device *dev = devs[j];

			device_initialize(dev);
			put_device(dev);
		}
		*err = j - i;
		/*
		 * All of the namespaces we tried to register failed, so
		 * fail region activation.
		 */
		if (*err == 0)
			rc = -ENODEV;
	}
	kfree(devs);

	if (rc == -ENODEV)
		return rc;

	return i;
}<|MERGE_RESOLUTION|>--- conflicted
+++ resolved
@@ -6,10 +6,6 @@
 #include <linux/device.h>
 #include <linux/sort.h>
 #include <linux/slab.h>
-<<<<<<< HEAD
-#include <linux/pmem.h>
-=======
->>>>>>> 24b8d41d
 #include <linux/list.h>
 #include <linux/nd.h>
 #include "nd-core.h"
@@ -49,41 +45,9 @@
 	kfree(nsblk);
 }
 
-<<<<<<< HEAD
-static struct device_type namespace_io_device_type = {
-	.name = "nd_namespace_io",
-	.release = namespace_io_release,
-};
-
-static struct device_type namespace_pmem_device_type = {
-	.name = "nd_namespace_pmem",
-	.release = namespace_pmem_release,
-};
-
-static struct device_type namespace_blk_device_type = {
-	.name = "nd_namespace_blk",
-	.release = namespace_blk_release,
-};
-
-static bool is_namespace_pmem(const struct device *dev)
-{
-	return dev ? dev->type == &namespace_pmem_device_type : false;
-}
-
-static bool is_namespace_blk(const struct device *dev)
-{
-	return dev ? dev->type == &namespace_blk_device_type : false;
-}
-
-static bool is_namespace_io(const struct device *dev)
-{
-	return dev ? dev->type == &namespace_io_device_type : false;
-}
-=======
 static bool is_namespace_pmem(const struct device *dev);
 static bool is_namespace_blk(const struct device *dev);
 static bool is_namespace_io(const struct device *dev);
->>>>>>> 24b8d41d
 
 static int is_uuid_busy(struct device *dev, void *data)
 {
@@ -578,14 +542,11 @@
 {
 	bool is_reserve = strcmp(label_id->id, "pmem-reserve") == 0;
 	bool is_pmem = strncmp(label_id->id, "pmem", 4) == 0;
-<<<<<<< HEAD
-=======
 	unsigned long align;
 
 	align = nd_region->align / nd_region->ndr_mappings;
 	valid->start = ALIGN(valid->start, align);
 	valid->end = ALIGN_DOWN(valid->end + 1, align) - 1;
->>>>>>> 24b8d41d
 
 	if (valid->start >= valid->end)
 		goto invalid;
@@ -1878,11 +1839,8 @@
 
 	for (i = 0; i < nd_region->ndr_mappings; i++) {
 		struct nd_mapping *nd_mapping = &nd_region->mapping[i];
-<<<<<<< HEAD
-=======
 		struct nd_interleave_set *nd_set = nd_region->nd_set;
 		struct nvdimm_drvdata *ndd = to_ndd(nd_mapping);
->>>>>>> 24b8d41d
 		struct nd_label_ent *label_ent;
 		bool found_uuid = false;
 
@@ -1944,11 +1902,7 @@
 		u64 hw_start, hw_end, pmem_start, pmem_end;
 		struct nd_label_ent *label_ent;
 
-<<<<<<< HEAD
-		WARN_ON(!mutex_is_locked(&nd_mapping->lock));
-=======
 		lockdep_assert_held(&nd_mapping->lock);
->>>>>>> 24b8d41d
 		list_for_each_entry(label_ent, &nd_mapping->labels, list) {
 			nd_label = label_ent->label;
 			if (!nd_label)
@@ -1992,19 +1946,12 @@
  * @nspm: target namespace to create
  * @nd_label: target pmem namespace label to evaluate
  */
-<<<<<<< HEAD
-struct device *create_namespace_pmem(struct nd_region *nd_region,
-		struct nd_namespace_label *nd_label)
-{
-	u64 cookie = nd_region_interleave_set_cookie(nd_region);
-=======
 static struct device *create_namespace_pmem(struct nd_region *nd_region,
 		struct nd_namespace_index *nsindex,
 		struct nd_namespace_label *nd_label)
 {
 	u64 cookie = nd_region_interleave_set_cookie(nd_region, nsindex);
 	u64 altcookie = nd_region_interleave_set_altcookie(nd_region);
->>>>>>> 24b8d41d
 	struct nd_label_ent *label_ent;
 	struct nd_namespace_pmem *nspm;
 	struct nd_mapping *nd_mapping;
@@ -2022,8 +1969,11 @@
 	if (__le64_to_cpu(nd_label->isetcookie) != cookie) {
 		dev_dbg(&nd_region->dev, "invalid cookie in label: %pUb\n",
 				nd_label->uuid);
-<<<<<<< HEAD
-		return ERR_PTR(-EAGAIN);
+		if (__le64_to_cpu(nd_label->isetcookie) != altcookie)
+			return ERR_PTR(-EAGAIN);
+
+		dev_dbg(&nd_region->dev, "valid altcookie in label: %pUb\n",
+				nd_label->uuid);
 	}
 
 	nspm = kzalloc(sizeof(*nspm), GFP_KERNEL);
@@ -2038,31 +1988,6 @@
 	res->name = dev_name(&nd_region->dev);
 	res->flags = IORESOURCE_MEM;
 
-	for (i = 0; i < nd_region->ndr_mappings; i++)
-		if (!has_uuid_at_pos(nd_region, nd_label->uuid, cookie, i))
-			break;
-	if (i < nd_region->ndr_mappings) {
-		struct nvdimm_drvdata *ndd = to_ndd(&nd_region->mapping[i]);
-=======
-		if (__le64_to_cpu(nd_label->isetcookie) != altcookie)
-			return ERR_PTR(-EAGAIN);
-
-		dev_dbg(&nd_region->dev, "valid altcookie in label: %pUb\n",
-				nd_label->uuid);
-	}
-
-	nspm = kzalloc(sizeof(*nspm), GFP_KERNEL);
-	if (!nspm)
-		return ERR_PTR(-ENOMEM);
-
-	nspm->id = -1;
-	dev = &nspm->nsio.common.dev;
-	dev->type = &namespace_pmem_device_type;
-	dev->parent = &nd_region->dev;
-	res = &nspm->nsio.res;
-	res->name = dev_name(&nd_region->dev);
-	res->flags = IORESOURCE_MEM;
-
 	for (i = 0; i < nd_region->ndr_mappings; i++) {
 		if (has_uuid_at_pos(nd_region, nd_label->uuid, cookie, i))
 			continue;
@@ -2073,7 +1998,6 @@
 
 	if (i < nd_region->ndr_mappings) {
 		struct nvdimm *nvdimm = nd_region->mapping[i].nvdimm;
->>>>>>> 24b8d41d
 
 		/*
 		 * Give up if we don't find an instance of a uuid at each
@@ -2081,11 +2005,7 @@
 		 * find a dimm with two instances of the same uuid.
 		 */
 		dev_err(&nd_region->dev, "%s missing label for %pUb\n",
-<<<<<<< HEAD
-				dev_name(ndd->dev), nd_label->uuid);
-=======
 				nvdimm_name(nvdimm), nd_label->uuid);
->>>>>>> 24b8d41d
 		rc = -EINVAL;
 		goto err;
 	}
@@ -2105,19 +2025,12 @@
 	/* Calculate total size and populate namespace properties from label0 */
 	for (i = 0; i < nd_region->ndr_mappings; i++) {
 		struct nd_namespace_label *label0;
-<<<<<<< HEAD
-=======
 		struct nvdimm_drvdata *ndd;
->>>>>>> 24b8d41d
 
 		nd_mapping = &nd_region->mapping[i];
 		label_ent = list_first_entry_or_null(&nd_mapping->labels,
 				typeof(*label_ent), list);
-<<<<<<< HEAD
-		label0 = label_ent ? label_ent->label : 0;
-=======
 		label0 = label_ent ? label_ent->label : NULL;
->>>>>>> 24b8d41d
 
 		if (!label0) {
 			WARN_ON(1);
@@ -2218,11 +2131,7 @@
 	struct resource *res;
 	struct device *dev;
 
-<<<<<<< HEAD
-	if (!is_nd_pmem(&nd_region->dev))
-=======
 	if (!is_memory(&nd_region->dev))
->>>>>>> 24b8d41d
 		return NULL;
 
 	nspm = kzalloc(sizeof(*nspm), GFP_KERNEL);
@@ -2242,11 +2151,6 @@
 		return NULL;
 	}
 	dev_set_name(dev, "namespace%d.%d", nd_region->id, nspm->id);
-<<<<<<< HEAD
-	dev->parent = &nd_region->dev;
-	dev->groups = nd_namespace_attribute_groups;
-=======
->>>>>>> 24b8d41d
 	nd_namespace_pmem_set_resource(nd_region, nspm, 0);
 
 	return dev;
@@ -2349,23 +2253,11 @@
 	return i;
 }
 
-<<<<<<< HEAD
-struct device *create_namespace_blk(struct nd_region *nd_region,
-=======
 static struct device *create_namespace_blk(struct nd_region *nd_region,
->>>>>>> 24b8d41d
 		struct nd_namespace_label *nd_label, int count)
 {
 
 	struct nd_mapping *nd_mapping = &nd_region->mapping[0];
-<<<<<<< HEAD
-	struct nvdimm_drvdata *ndd = to_ndd(nd_mapping);
-	struct nd_namespace_blk *nsblk;
-	char *name[NSLABEL_NAME_LEN];
-	struct device *dev = NULL;
-	struct resource *res;
-
-=======
 	struct nd_interleave_set *nd_set = nd_region->nd_set;
 	struct nvdimm_drvdata *ndd = to_ndd(nd_mapping);
 	struct nd_namespace_blk *nsblk;
@@ -2389,7 +2281,6 @@
 		}
 	}
 
->>>>>>> 24b8d41d
 	nsblk = kzalloc(sizeof(*nsblk), GFP_KERNEL);
 	if (!nsblk)
 		return ERR_PTR(-ENOMEM);
@@ -2400,14 +2291,6 @@
 	nsblk->lbasize = __le64_to_cpu(nd_label->lbasize);
 	nsblk->uuid = kmemdup(nd_label->uuid, NSLABEL_UUID_LEN,
 			GFP_KERNEL);
-<<<<<<< HEAD
-	if (!nsblk->uuid)
-		goto blk_err;
-	memcpy(name, nd_label->name, NSLABEL_NAME_LEN);
-	if (name[0])
-		nsblk->alt_name = kmemdup(name, NSLABEL_NAME_LEN,
-				GFP_KERNEL);
-=======
 	if (namespace_label_has(ndd, abstraction_guid))
 		nsblk->common.claim_class
 			= to_nvdimm_cclass(&nd_label->abstraction_guid);
@@ -2420,7 +2303,6 @@
 		if (!nsblk->alt_name)
 			goto blk_err;
 	}
->>>>>>> 24b8d41d
 	res = nsblk_add_resource(nd_region, ndd, nsblk,
 			__le64_to_cpu(nd_label->dpa));
 	if (!res)
@@ -2441,7 +2323,6 @@
 
 	if (is_namespace_io(dev_a))
 		return 0;
-<<<<<<< HEAD
 
 	if (is_namespace_blk(dev_a)) {
 		nsblk_a = to_nd_namespace_blk(dev_a);
@@ -2454,20 +2335,6 @@
 	nspm_a = to_nd_namespace_pmem(dev_a);
 	nspm_b = to_nd_namespace_pmem(dev_b);
 
-=======
-
-	if (is_namespace_blk(dev_a)) {
-		nsblk_a = to_nd_namespace_blk(dev_a);
-		nsblk_b = to_nd_namespace_blk(dev_b);
-
-		return memcmp(&nsblk_a->res[0]->start, &nsblk_b->res[0]->start,
-				sizeof(resource_size_t));
-	}
-
-	nspm_a = to_nd_namespace_pmem(dev_a);
-	nspm_b = to_nd_namespace_pmem(dev_b);
-
->>>>>>> 24b8d41d
 	return memcmp(&nspm_a->nsio.res.start, &nspm_b->nsio.res.start,
 			sizeof(resource_size_t));
 }
@@ -2496,14 +2363,9 @@
 			continue;
 
 		/* skip labels that describe extents outside of the region */
-<<<<<<< HEAD
-		if (nd_label->dpa < nd_mapping->start || nd_label->dpa > map_end)
-			continue;
-=======
 		if (__le64_to_cpu(nd_label->dpa) < nd_mapping->start ||
 		    __le64_to_cpu(nd_label->dpa) > map_end)
 				continue;
->>>>>>> 24b8d41d
 
 		i = add_namespace_resource(nd_region, nd_label, devs, count);
 		if (i < 0)
@@ -2517,33 +2379,6 @@
 		kfree(devs);
 		devs = __devs;
 
-<<<<<<< HEAD
-		if (is_nd_blk(&nd_region->dev)) {
-			dev = create_namespace_blk(nd_region, nd_label, count);
-			if (IS_ERR(dev))
-				goto err;
-			devs[count++] = dev;
-		} else {
-			dev = create_namespace_pmem(nd_region, nd_label);
-			if (IS_ERR(dev)) {
-				switch (PTR_ERR(dev)) {
-				case -EAGAIN:
-					/* skip invalid labels */
-					continue;
-				case -ENODEV:
-					/* fallthrough to seed creation */
-					break;
-				default:
-					goto err;
-				}
-			} else
-				devs[count++] = dev;
-		}
-	}
-
-	dev_dbg(&nd_region->dev, "%s: discovered %d %s namespace%s\n",
-			__func__, count, is_nd_blk(&nd_region->dev)
-=======
 		if (is_nd_blk(&nd_region->dev))
 			dev = create_namespace_blk(nd_region, nd_label, count);
 		else {
@@ -2572,7 +2407,6 @@
 
 	dev_dbg(&nd_region->dev, "discovered %d %s namespace%s\n",
 			count, is_nd_blk(&nd_region->dev)
->>>>>>> 24b8d41d
 			? "blk" : "pmem", count == 1 ? "" : "s");
 
 	if (count == 0) {
@@ -2602,11 +2436,7 @@
 		}
 		dev->parent = &nd_region->dev;
 		devs[count++] = dev;
-<<<<<<< HEAD
-	} else if (is_nd_pmem(&nd_region->dev)) {
-=======
 	} else if (is_memory(&nd_region->dev)) {
->>>>>>> 24b8d41d
 		/* clean unselected labels */
 		for (i = 0; i < nd_region->ndr_mappings; i++) {
 			struct list_head *l, *e;
@@ -2649,11 +2479,7 @@
 
 static struct device **create_namespaces(struct nd_region *nd_region)
 {
-<<<<<<< HEAD
-	struct nd_mapping *nd_mapping = &nd_region->mapping[0];
-=======
 	struct nd_mapping *nd_mapping;
->>>>>>> 24b8d41d
 	struct device **devs;
 	int i;
 
@@ -2678,8 +2504,6 @@
 	return devs;
 }
 
-<<<<<<< HEAD
-=======
 static void deactivate_labels(void *region)
 {
 	struct nd_region *nd_region = region;
@@ -2701,7 +2525,6 @@
 	}
 }
 
->>>>>>> 24b8d41d
 static int init_active_labels(struct nd_region *nd_region)
 {
 	int i;
@@ -2746,15 +2569,12 @@
 			if (!label_ent)
 				break;
 			label = nd_label_active(ndd, j);
-<<<<<<< HEAD
-=======
 			if (test_bit(NDD_NOBLK, &nvdimm->flags)) {
 				u32 flags = __le32_to_cpu(label->flags);
 
 				flags &= ~NSLABEL_FLAG_LOCAL;
 				label->flags = __cpu_to_le32(flags);
 			}
->>>>>>> 24b8d41d
 			label_ent->label = label;
 
 			mutex_lock(&nd_mapping->lock);
@@ -2762,18 +2582,8 @@
 			mutex_unlock(&nd_mapping->lock);
 		}
 
-<<<<<<< HEAD
-		if (j >= count)
-			continue;
-
-		mutex_lock(&nd_mapping->lock);
-		nd_mapping_free_labels(nd_mapping);
-		mutex_unlock(&nd_mapping->lock);
-		return -ENOMEM;
-=======
 		if (j < count)
 			break;
->>>>>>> 24b8d41d
 	}
 
 	if (i < nd_region->ndr_mappings) {
