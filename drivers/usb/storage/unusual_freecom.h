<<<<<<< HEAD
/*
 * Unusual Devices File for the Freecom USB/IDE adaptor
 *
 * This program is free software; you can redistribute it and/or modify it
 * under the terms of the GNU General Public License as published by the
 * Free Software Foundation; either version 2, or (at your option) any
 * later version.
 *
 * This program is distributed in the hope that it will be useful, but
 * WITHOUT ANY WARRANTY; without even the implied warranty of
 * MERCHANTABILITY or FITNESS FOR A PARTICULAR PURPOSE.  See the GNU
 * General Public License for more details.
 *
 * You should have received a copy of the GNU General Public License along
 * with this program; if not, write to the Free Software Foundation, Inc.,
 * 675 Mass Ave, Cambridge, MA 02139, USA.
=======
/* SPDX-License-Identifier: GPL-2.0+ */
/*
 * Unusual Devices File for the Freecom USB/IDE adaptor
>>>>>>> 24b8d41d
 */

#if defined(CONFIG_USB_STORAGE_FREECOM) || \
		defined(CONFIG_USB_STORAGE_FREECOM_MODULE)

UNUSUAL_DEV(  0x07ab, 0xfc01, 0x0000, 0x9999,
		"Freecom",
		"USB-IDE",
		USB_SC_QIC, USB_PR_FREECOM, init_freecom, 0),

#endif /* defined(CONFIG_USB_STORAGE_FREECOM) || ... */<|MERGE_RESOLUTION|>--- conflicted
+++ resolved
@@ -1,25 +1,6 @@
-<<<<<<< HEAD
-/*
- * Unusual Devices File for the Freecom USB/IDE adaptor
- *
- * This program is free software; you can redistribute it and/or modify it
- * under the terms of the GNU General Public License as published by the
- * Free Software Foundation; either version 2, or (at your option) any
- * later version.
- *
- * This program is distributed in the hope that it will be useful, but
- * WITHOUT ANY WARRANTY; without even the implied warranty of
- * MERCHANTABILITY or FITNESS FOR A PARTICULAR PURPOSE.  See the GNU
- * General Public License for more details.
- *
- * You should have received a copy of the GNU General Public License along
- * with this program; if not, write to the Free Software Foundation, Inc.,
- * 675 Mass Ave, Cambridge, MA 02139, USA.
-=======
 /* SPDX-License-Identifier: GPL-2.0+ */
 /*
  * Unusual Devices File for the Freecom USB/IDE adaptor
->>>>>>> 24b8d41d
  */
 
 #if defined(CONFIG_USB_STORAGE_FREECOM) || \
