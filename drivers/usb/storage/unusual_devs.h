--- conflicted
+++ resolved
@@ -1,7 +1,4 @@
-<<<<<<< HEAD
-=======
 /* SPDX-License-Identifier: GPL-2.0+ */
->>>>>>> 24b8d41d
 /*
  * Driver for USB Mass Storage compliant devices
  * Unusual Devices File
@@ -160,11 +157,7 @@
 
 /*
  * Reported by Andrew Nayenko <relan@bk.ru>
-<<<<<<< HEAD
- * Updated for new firmware by Phillip Potter <phillipinda@hotmail.com>
-=======
  * Updated for new firmware by Phillip Potter <phil@philpotter.co.uk>
->>>>>>> 24b8d41d
  */
 UNUSUAL_DEV(  0x0421, 0x0019, 0x0592, 0x0610,
 		"Nokia",
@@ -1279,8 +1272,6 @@
 		US_FL_FIX_CAPACITY ),
 
 /*
-<<<<<<< HEAD
-=======
  * Reported by Icenowy Zheng <icenowy@aosc.io>
  * The SMI SM3350 USB-UFS bridge controller will enter a wrong state
  * that do not process read/write command if a long sense is requested,
@@ -1293,7 +1284,6 @@
 		US_FL_BAD_SENSE ),
 
 /*
->>>>>>> 24b8d41d
  * Reported by Paul Hartman <paul.hartman+linux@gmail.com>
  * This card reader returns "Illegal Request, Logical Block Address
  * Out of Range" for the first READ(10) after a new card is inserted.
@@ -2122,8 +2112,6 @@
 		USB_SC_DEVICE, USB_PR_DEVICE, NULL,
 		US_FL_BROKEN_FUA ),
 
-<<<<<<< HEAD
-=======
 /* Reported by David Kozub <zub@linux.fjfi.cvut.cz> */
 UNUSUAL_DEV(0x152d, 0x0578, 0x0000, 0x9999,
 		"JMicron",
@@ -2131,7 +2119,6 @@
 		USB_SC_DEVICE, USB_PR_DEVICE, NULL,
 		US_FL_BROKEN_FUA),
 
->>>>>>> 24b8d41d
 /*
  * Reported by Alexandre Oliva <oliva@lsd.ic.unicamp.br>
  * JMicron responds to USN and several other SCSI ioctls with a
@@ -2149,8 +2136,6 @@
 		USB_SC_DEVICE, USB_PR_DEVICE, NULL,
 		US_FL_BROKEN_FUA ),
 
-<<<<<<< HEAD
-=======
 /* Reported by Teijo Kinnunen <teijo.kinnunen@code-q.fi> */
 UNUSUAL_DEV(  0x152d, 0x2567, 0x0117, 0x0117,
 		"JMicron",
@@ -2165,7 +2150,6 @@
 		USB_SC_DEVICE, USB_PR_DEVICE, NULL,
 		US_FL_NO_REPORT_OPCODES),
 
->>>>>>> 24b8d41d
 /*
  * Entrega Technologies U1-SC25 (later Xircom PortGear PGSCSI)
  * and Mac USB Dock USB-SCSI */
@@ -2322,8 +2306,6 @@
 		USB_SC_DEVICE, USB_PR_DEVICE, NULL,
 		US_FL_GO_SLOW ),
 
-<<<<<<< HEAD
-=======
 /* Reported-by: Tim Anderson <tsa@biglakesoftware.com> */
 UNUSUAL_DEV(  0x2ca3, 0x0031, 0x0000, 0x9999,
 		"DJI",
@@ -2331,7 +2313,6 @@
 		USB_SC_DEVICE, USB_PR_DEVICE, NULL,
 		US_FL_NO_ATA_1X),
 
->>>>>>> 24b8d41d
 /*
  * Reported by Frederic Marchal <frederic.marchal@wowcompany.com>
  * Mio Moov 330
