--- conflicted
+++ resolved
@@ -1,7 +1,4 @@
-<<<<<<< HEAD
-=======
 // SPDX-License-Identifier: GPL-2.0+
->>>>>>> 24b8d41d
 /*
  * Driver for USB Mass Storage compliant devices
  * SCSI layer glue code
@@ -80,25 +77,8 @@
 	sdev->inquiry_len = 36;
 
 	/*
-<<<<<<< HEAD
-	 * USB has unusual DMA-alignment requirements: Although the
-	 * starting address of each scatter-gather element doesn't matter,
-	 * the length of each element except the last must be divisible
-	 * by the Bulk maxpacket value.  There's currently no way to
-	 * express this by block-layer constraints, so we'll cop out
-	 * and simply require addresses to be aligned at 512-byte
-	 * boundaries.  This is okay since most block I/O involves
-	 * hardware sectors that are multiples of 512 bytes in length,
-	 * and since host controllers up through USB 2.0 have maxpacket
-	 * values no larger than 512.
-	 *
-	 * But it doesn't suffice for Wireless USB, where Bulk maxpacket
-	 * values can be as large as 2048.  To make that work properly
-	 * will require changes to the block layer.
-=======
 	 * Some host controllers may have alignment requirements.
 	 * We'll play it safe by requiring 512-byte alignment always.
->>>>>>> 24b8d41d
 	 */
 	blk_queue_update_dma_alignment(sdev->request_queue, (512 - 1));
 
@@ -143,11 +123,6 @@
 	}
 
 	/*
-<<<<<<< HEAD
-	 * Some USB host controllers can't do DMA; they have to use PIO.
-	 * They indicate this by setting their dma_mask to NULL.  For
-	 * such controllers we need to make sure the block layer sets
-=======
 	 * The max_hw_sectors should be up to maximum size of a mapping for
 	 * the device. Otherwise, a DMA API might fail on swiotlb environment.
 	 */
@@ -158,7 +133,6 @@
 	/*
 	 * Some USB host controllers can't do DMA; they have to use PIO.
 	 * For such controllers we need to make sure the block layer sets
->>>>>>> 24b8d41d
 	 * up bounce buffers in addressable memory.
 	 */
 	if (!hcd_uses_dma(bus_to_hcd(us->pusb_dev->bus)) ||
@@ -324,11 +298,7 @@
 	} else {
 
 		/*
-<<<<<<< HEAD
-		 * Non-disk-type devices don't need to blacklist any pages
-=======
 		 * Non-disk-type devices don't need to ignore any pages
->>>>>>> 24b8d41d
 		 * or to force 192-byte transfer lengths for MODE SENSE.
 		 * But they do need to use MODE SENSE(10).
 		 */
@@ -656,7 +626,6 @@
 	/* lots of sg segments can be handled */
 	.sg_tablesize =			SG_MAX_SEGMENTS,
 
-<<<<<<< HEAD
 
 	/*
 	 * Limit the total size of a transfer to 120 KB.
@@ -677,32 +646,6 @@
 	 */
 	.max_sectors =                  240,
 
-	/*
-	 * merge commands... this seems to help performance, but
-	 * periodically someone should test to see which setting is more
-	 * optimal.
-=======
-
-	/*
-	 * Limit the total size of a transfer to 120 KB.
-	 *
-	 * Some devices are known to choke with anything larger. It seems like
-	 * the problem stems from the fact that original IDE controllers had
-	 * only an 8-bit register to hold the number of sectors in one transfer
-	 * and even those couldn't handle a full 256 sectors.
-	 *
-	 * Because we want to make sure we interoperate with as many devices as
-	 * possible, we will maintain a 240 sector transfer size limit for USB
-	 * Mass Storage devices.
-	 *
-	 * Tests show that other operating have similar limits with Microsoft
-	 * Windows 7 limiting transfers to 128 sectors for both USB2 and USB3
-	 * and Apple Mac OS X 10.11 limiting transfers to 256 sectors for USB2
-	 * and 2048 for USB3 devices.
->>>>>>> 24b8d41d
-	 */
-	.max_sectors =                  240,
-
 	/* emulated HBA */
 	.emulated =			1,
 
