// SPDX-License-Identifier: GPL-1.0+
/*
 * Open Host Controller Interface (OHCI) driver for USB.
 *
 * Maintainer: Alan Stern <stern@rowland.harvard.edu>
 *
 * (C) Copyright 1999 Roman Weissgaerber <weissg@vienna.at>
 * (C) Copyright 2000-2004 David Brownell <dbrownell@users.sourceforge.net>
 *
 * [ Initialisation is based on Linus'  ]
 * [ uhci code and gregs ohci fragments ]
 * [ (C) Copyright 1999 Linus Torvalds  ]
 * [ (C) Copyright 1999 Gregory P. Smith]
 *
 *
 * OHCI is the main "non-Intel/VIA" standard for USB 1.1 host controller
 * interfaces (though some non-x86 Intel chips use it).  It supports
 * smarter hardware than UHCI.  A download link for the spec available
 * through the https://www.usb.org website.
 *
 * This file is licenced under the GPL.
 */

#include <linux/module.h>
#include <linux/moduleparam.h>
#include <linux/pci.h>
#include <linux/kernel.h>
#include <linux/delay.h>
#include <linux/ioport.h>
#include <linux/sched.h>
#include <linux/slab.h>
#include <linux/errno.h>
#include <linux/init.h>
#include <linux/timer.h>
#include <linux/list.h>
#include <linux/usb.h>
#include <linux/usb/otg.h>
#include <linux/usb/hcd.h>
#include <linux/dma-mapping.h>
#include <linux/dmapool.h>
#include <linux/workqueue.h>
#include <linux/debugfs.h>
#include <linux/genalloc.h>

#include <asm/io.h>
#include <asm/irq.h>
#include <asm/unaligned.h>
#include <asm/byteorder.h>


#define DRIVER_AUTHOR "Roman Weissgaerber, David Brownell"
#define DRIVER_DESC "USB 1.1 'Open' Host Controller (OHCI) Driver"

/*-------------------------------------------------------------------------*/

/* For initializing controller (mask in an HCFS mode too) */
#define	OHCI_CONTROL_INIT	OHCI_CTRL_CBSR
#define	OHCI_INTR_INIT \
		(OHCI_INTR_MIE | OHCI_INTR_RHSC | OHCI_INTR_UE \
		| OHCI_INTR_RD | OHCI_INTR_WDH)

#ifdef __hppa__
/* On PA-RISC, PDC can leave IR set incorrectly; ignore it there. */
#define	IR_DISABLE
#endif

#ifdef CONFIG_ARCH_OMAP
/* OMAP doesn't support IR (no SMM; not needed) */
#define	IR_DISABLE
#endif

/*-------------------------------------------------------------------------*/

static const char	hcd_name [] = "ohci_hcd";

#define	STATECHANGE_DELAY	msecs_to_jiffies(300)
#define	IO_WATCHDOG_DELAY	msecs_to_jiffies(275)
<<<<<<< HEAD
=======
#define	IO_WATCHDOG_OFF		0xffffff00
>>>>>>> 24b8d41d

#include "ohci.h"
#include "pci-quirks.h"

static void ohci_dump(struct ohci_hcd *ohci);
static void ohci_stop(struct usb_hcd *hcd);
static void io_watchdog_func(struct timer_list *t);

#include "ohci-hub.c"
#include "ohci-dbg.c"
#include "ohci-mem.c"
#include "ohci-q.c"


/*
 * On architectures with edge-triggered interrupts we must never return
 * IRQ_NONE.
 */
#if defined(CONFIG_SA1111)  /* ... or other edge-triggered systems */
#define IRQ_NOTMINE	IRQ_HANDLED
#else
#define IRQ_NOTMINE	IRQ_NONE
#endif


/* Some boards misreport power switching/overcurrent */
static bool distrust_firmware;
module_param (distrust_firmware, bool, 0);
MODULE_PARM_DESC (distrust_firmware,
	"true to distrust firmware power/overcurrent setup");

/* Some boards leave IR set wrongly, since they fail BIOS/SMM handshakes */
static bool no_handshake;
module_param (no_handshake, bool, 0);
MODULE_PARM_DESC (no_handshake, "true (not default) disables BIOS handshake");

/*-------------------------------------------------------------------------*/

static int number_of_tds(struct urb *urb)
{
	int			len, i, num, this_sg_len;
	struct scatterlist	*sg;

	len = urb->transfer_buffer_length;
	i = urb->num_mapped_sgs;

	if (len > 0 && i > 0) {		/* Scatter-gather transfer */
		num = 0;
		sg = urb->sg;
		for (;;) {
			this_sg_len = min_t(int, sg_dma_len(sg), len);
			num += DIV_ROUND_UP(this_sg_len, 4096);
			len -= this_sg_len;
			if (--i <= 0 || len <= 0)
				break;
			sg = sg_next(sg);
		}

	} else {			/* Non-SG transfer */
		/* one TD for every 4096 Bytes (could be up to 8K) */
		num = DIV_ROUND_UP(len, 4096);
	}
	return num;
}

/*
 * queue up an urb for anything except the root hub
 */
static int ohci_urb_enqueue (
	struct usb_hcd	*hcd,
	struct urb	*urb,
	gfp_t		mem_flags
) {
	struct ohci_hcd	*ohci = hcd_to_ohci (hcd);
	struct ed	*ed;
	urb_priv_t	*urb_priv;
	unsigned int	pipe = urb->pipe;
	int		i, size = 0;
	unsigned long	flags;
	int		retval = 0;

	/* every endpoint has a ed, locate and maybe (re)initialize it */
	ed = ed_get(ohci, urb->ep, urb->dev, pipe, urb->interval);
	if (! ed)
		return -ENOMEM;

	/* for the private part of the URB we need the number of TDs (size) */
	switch (ed->type) {
		case PIPE_CONTROL:
			/* td_submit_urb() doesn't yet handle these */
			if (urb->transfer_buffer_length > 4096)
				return -EMSGSIZE;

			/* 1 TD for setup, 1 for ACK, plus ... */
			size = 2;
			/* FALLTHROUGH */
		// case PIPE_INTERRUPT:
		// case PIPE_BULK:
		default:
			size += number_of_tds(urb);
			/* maybe a zero-length packet to wrap it up */
			if (size == 0)
				size++;
			else if ((urb->transfer_flags & URB_ZERO_PACKET) != 0
				&& (urb->transfer_buffer_length
					% usb_maxpacket (urb->dev, pipe,
						usb_pipeout (pipe))) == 0)
				size++;
			break;
		case PIPE_ISOCHRONOUS: /* number of packets from URB */
			size = urb->number_of_packets;
			break;
	}

	/* allocate the private part of the URB */
	urb_priv = kzalloc (sizeof (urb_priv_t) + size * sizeof (struct td *),
			mem_flags);
	if (!urb_priv)
		return -ENOMEM;
	INIT_LIST_HEAD (&urb_priv->pending);
	urb_priv->length = size;
	urb_priv->ed = ed;

	/* allocate the TDs (deferring hash chain updates) */
	for (i = 0; i < size; i++) {
		urb_priv->td [i] = td_alloc (ohci, mem_flags);
		if (!urb_priv->td [i]) {
			urb_priv->length = i;
			urb_free_priv (ohci, urb_priv);
			return -ENOMEM;
		}
	}

	spin_lock_irqsave (&ohci->lock, flags);

	/* don't submit to a dead HC */
	if (!HCD_HW_ACCESSIBLE(hcd)) {
		retval = -ENODEV;
		goto fail;
	}
	if (ohci->rh_state != OHCI_RH_RUNNING) {
		retval = -ENODEV;
		goto fail;
	}
	retval = usb_hcd_link_urb_to_ep(hcd, urb);
	if (retval)
		goto fail;

	/* schedule the ed if needed */
	if (ed->state == ED_IDLE) {
		retval = ed_schedule (ohci, ed);
		if (retval < 0) {
			usb_hcd_unlink_urb_from_ep(hcd, urb);
			goto fail;
		}

		/* Start up the I/O watchdog timer, if it's not running */
		if (ohci->prev_frame_no == IO_WATCHDOG_OFF &&
				list_empty(&ohci->eds_in_use) &&
				!(ohci->flags & OHCI_QUIRK_QEMU)) {
			ohci->prev_frame_no = ohci_frame_no(ohci);
			mod_timer(&ohci->io_watchdog,
					jiffies + IO_WATCHDOG_DELAY);
		}
		list_add(&ed->in_use_list, &ohci->eds_in_use);

		if (ed->type == PIPE_ISOCHRONOUS) {
			u16	frame = ohci_frame_no(ohci);

			/* delay a few frames before the first TD */
			frame += max_t (u16, 8, ed->interval);
			frame &= ~(ed->interval - 1);
			frame |= ed->branch;
			urb->start_frame = frame;
			ed->last_iso = frame + ed->interval * (size - 1);
		}
	} else if (ed->type == PIPE_ISOCHRONOUS) {
		u16	next = ohci_frame_no(ohci) + 1;
		u16	frame = ed->last_iso + ed->interval;
		u16	length = ed->interval * (size - 1);

		/* Behind the scheduling threshold? */
		if (unlikely(tick_before(frame, next))) {

			/* URB_ISO_ASAP: Round up to the first available slot */
			if (urb->transfer_flags & URB_ISO_ASAP) {
				frame += (next - frame + ed->interval - 1) &
						-ed->interval;

			/*
			 * Not ASAP: Use the next slot in the stream,
			 * no matter what.
			 */
			} else {
				/*
				 * Some OHCI hardware doesn't handle late TDs
				 * correctly.  After retiring them it proceeds
				 * to the next ED instead of the next TD.
				 * Therefore we have to omit the late TDs
				 * entirely.
				 */
				urb_priv->td_cnt = DIV_ROUND_UP(
						(u16) (next - frame),
						ed->interval);
				if (urb_priv->td_cnt >= urb_priv->length) {
					++urb_priv->td_cnt;	/* Mark it */
					ohci_dbg(ohci, "iso underrun %p (%u+%u < %u)\n",
							urb, frame, length,
							next);
				}
			}
		}
		urb->start_frame = frame;
		ed->last_iso = frame + length;
	}

	/* fill the TDs and link them to the ed; and
	 * enable that part of the schedule, if needed
	 * and update count of queued periodic urbs
	 */
	urb->hcpriv = urb_priv;
	td_submit_urb (ohci, urb);

fail:
	if (retval)
		urb_free_priv (ohci, urb_priv);
	spin_unlock_irqrestore (&ohci->lock, flags);
	return retval;
}

/*
 * decouple the URB from the HC queues (TDs, urb_priv).
 * reporting is always done
 * asynchronously, and we might be dealing with an urb that's
 * partially transferred, or an ED with other urbs being unlinked.
 */
static int ohci_urb_dequeue(struct usb_hcd *hcd, struct urb *urb, int status)
{
	struct ohci_hcd		*ohci = hcd_to_ohci (hcd);
	unsigned long		flags;
	int			rc;
	urb_priv_t		*urb_priv;

	spin_lock_irqsave (&ohci->lock, flags);
	rc = usb_hcd_check_unlink_urb(hcd, urb, status);
	if (rc == 0) {

		/* Unless an IRQ completed the unlink while it was being
		 * handed to us, flag it for unlink and giveback, and force
		 * some upcoming INTR_SF to call finish_unlinks()
		 */
		urb_priv = urb->hcpriv;
		if (urb_priv->ed->state == ED_OPER)
			start_ed_unlink(ohci, urb_priv->ed);

		if (ohci->rh_state != OHCI_RH_RUNNING) {
			/* With HC dead, we can clean up right away */
			ohci_work(ohci);
		}
	}
	spin_unlock_irqrestore (&ohci->lock, flags);
	return rc;
}

/*-------------------------------------------------------------------------*/

/* frees config/altsetting state for endpoints,
 * including ED memory, dummy TD, and bulk/intr data toggle
 */

static void
ohci_endpoint_disable (struct usb_hcd *hcd, struct usb_host_endpoint *ep)
{
	struct ohci_hcd		*ohci = hcd_to_ohci (hcd);
	unsigned long		flags;
	struct ed		*ed = ep->hcpriv;
	unsigned		limit = 1000;

	/* ASSERT:  any requests/urbs are being unlinked */
	/* ASSERT:  nobody can be submitting urbs for this any more */

	if (!ed)
		return;

rescan:
	spin_lock_irqsave (&ohci->lock, flags);

	if (ohci->rh_state != OHCI_RH_RUNNING) {
sanitize:
		ed->state = ED_IDLE;
		ohci_work(ohci);
	}

	switch (ed->state) {
	case ED_UNLINK:		/* wait for hw to finish? */
		/* major IRQ delivery trouble loses INTR_SF too... */
		if (limit-- == 0) {
			ohci_warn(ohci, "ED unlink timeout\n");
			goto sanitize;
		}
		spin_unlock_irqrestore (&ohci->lock, flags);
		schedule_timeout_uninterruptible(1);
		goto rescan;
	case ED_IDLE:		/* fully unlinked */
		if (list_empty (&ed->td_list)) {
			td_free (ohci, ed->dummy);
			ed_free (ohci, ed);
			break;
		}
		fallthrough;
	default:
		/* caller was supposed to have unlinked any requests;
		 * that's not our job.  can't recover; must leak ed.
		 */
		ohci_err (ohci, "leak ed %p (#%02x) state %d%s\n",
			ed, ep->desc.bEndpointAddress, ed->state,
			list_empty (&ed->td_list) ? "" : " (has tds)");
		td_free (ohci, ed->dummy);
		break;
	}
	ep->hcpriv = NULL;
	spin_unlock_irqrestore (&ohci->lock, flags);
}

static int ohci_get_frame (struct usb_hcd *hcd)
{
	struct ohci_hcd		*ohci = hcd_to_ohci (hcd);

	return ohci_frame_no(ohci);
}

static void ohci_usb_reset (struct ohci_hcd *ohci)
{
	ohci->hc_control = ohci_readl (ohci, &ohci->regs->control);
	ohci->hc_control &= OHCI_CTRL_RWC;
	ohci_writel (ohci, ohci->hc_control, &ohci->regs->control);
	ohci->rh_state = OHCI_RH_HALTED;
}

/* ohci_shutdown forcibly disables IRQs and DMA, helping kexec and
 * other cases where the next software may expect clean state from the
 * "firmware".  this is bus-neutral, unlike shutdown() methods.
 */
static void _ohci_shutdown(struct usb_hcd *hcd)
{
	struct ohci_hcd *ohci;

	ohci = hcd_to_ohci (hcd);
	ohci_writel(ohci, (u32) ~0, &ohci->regs->intrdisable);

	/* Software reset, after which the controller goes into SUSPEND */
	ohci_writel(ohci, OHCI_HCR, &ohci->regs->cmdstatus);
	ohci_readl(ohci, &ohci->regs->cmdstatus);	/* flush the writes */
	udelay(10);

	ohci_writel(ohci, ohci->fminterval, &ohci->regs->fminterval);
	ohci->rh_state = OHCI_RH_HALTED;
}

static void ohci_shutdown(struct usb_hcd *hcd)
{
	struct ohci_hcd	*ohci = hcd_to_ohci(hcd);
	unsigned long flags;

	spin_lock_irqsave(&ohci->lock, flags);
	_ohci_shutdown(hcd);
	spin_unlock_irqrestore(&ohci->lock, flags);
}

/*-------------------------------------------------------------------------*
 * HC functions
 *-------------------------------------------------------------------------*/

/* init memory, and kick BIOS/SMM off */

static int ohci_init (struct ohci_hcd *ohci)
{
	int ret;
	struct usb_hcd *hcd = ohci_to_hcd(ohci);

	/* Accept arbitrarily long scatter-gather lists */
	if (!hcd->localmem_pool)
		hcd->self.sg_tablesize = ~0;

	if (distrust_firmware)
		ohci->flags |= OHCI_QUIRK_HUB_POWER;

	ohci->rh_state = OHCI_RH_HALTED;
	ohci->regs = hcd->regs;

	/* REVISIT this BIOS handshake is now moved into PCI "quirks", and
	 * was never needed for most non-PCI systems ... remove the code?
	 */

#ifndef IR_DISABLE
	/* SMM owns the HC?  not for long! */
	if (!no_handshake && ohci_readl (ohci,
					&ohci->regs->control) & OHCI_CTRL_IR) {
		u32 temp;

		ohci_dbg (ohci, "USB HC TakeOver from BIOS/SMM\n");

		/* this timeout is arbitrary.  we make it long, so systems
		 * depending on usb keyboards may be usable even if the
		 * BIOS/SMM code seems pretty broken.
		 */
		temp = 500;	/* arbitrary: five seconds */

		ohci_writel (ohci, OHCI_INTR_OC, &ohci->regs->intrenable);
		ohci_writel (ohci, OHCI_OCR, &ohci->regs->cmdstatus);
		while (ohci_readl (ohci, &ohci->regs->control) & OHCI_CTRL_IR) {
			msleep (10);
			if (--temp == 0) {
				ohci_err (ohci, "USB HC takeover failed!"
					"  (BIOS/SMM bug)\n");
				return -EBUSY;
			}
		}
		ohci_usb_reset (ohci);
	}
#endif

	/* Disable HC interrupts */
	ohci_writel (ohci, OHCI_INTR_MIE, &ohci->regs->intrdisable);

	/* flush the writes, and save key bits like RWC */
	if (ohci_readl (ohci, &ohci->regs->control) & OHCI_CTRL_RWC)
		ohci->hc_control |= OHCI_CTRL_RWC;

	/* Read the number of ports unless overridden */
	if (ohci->num_ports == 0)
		ohci->num_ports = roothub_a(ohci) & RH_A_NDP;

	if (ohci->hcca)
		return 0;

<<<<<<< HEAD
	setup_timer(&ohci->io_watchdog, io_watchdog_func,
			(unsigned long) ohci);

	ohci->hcca = dma_alloc_coherent (hcd->self.controller,
			sizeof(*ohci->hcca), &ohci->hcca_dma, GFP_KERNEL);
=======
	timer_setup(&ohci->io_watchdog, io_watchdog_func, 0);
	ohci->prev_frame_no = IO_WATCHDOG_OFF;

	if (hcd->localmem_pool)
		ohci->hcca = gen_pool_dma_alloc_align(hcd->localmem_pool,
						sizeof(*ohci->hcca),
						&ohci->hcca_dma, 256);
	else
		ohci->hcca = dma_alloc_coherent(hcd->self.controller,
						sizeof(*ohci->hcca),
						&ohci->hcca_dma,
						GFP_KERNEL);
>>>>>>> 24b8d41d
	if (!ohci->hcca)
		return -ENOMEM;

	if ((ret = ohci_mem_init (ohci)) < 0)
		ohci_stop (hcd);
	else {
		create_debug_files (ohci);
	}

	return ret;
}

/*-------------------------------------------------------------------------*/

/* Start an OHCI controller, set the BUS operational
 * resets USB and controller
 * enable interrupts
 */
static int ohci_run (struct ohci_hcd *ohci)
{
	u32			mask, val;
	int			first = ohci->fminterval == 0;
	struct usb_hcd		*hcd = ohci_to_hcd(ohci);

	ohci->rh_state = OHCI_RH_HALTED;

	/* boot firmware should have set this up (5.1.1.3.1) */
	if (first) {

		val = ohci_readl (ohci, &ohci->regs->fminterval);
		ohci->fminterval = val & 0x3fff;
		if (ohci->fminterval != FI)
			ohci_dbg (ohci, "fminterval delta %d\n",
				ohci->fminterval - FI);
		ohci->fminterval |= FSMP (ohci->fminterval) << 16;
		/* also: power/overcurrent flags in roothub.a */
	}

	/* Reset USB nearly "by the book".  RemoteWakeupConnected has
	 * to be checked in case boot firmware (BIOS/SMM/...) has set up
	 * wakeup in a way the bus isn't aware of (e.g., legacy PCI PM).
	 * If the bus glue detected wakeup capability then it should
	 * already be enabled; if so we'll just enable it again.
	 */
	if ((ohci->hc_control & OHCI_CTRL_RWC) != 0)
		device_set_wakeup_capable(hcd->self.controller, 1);

	switch (ohci->hc_control & OHCI_CTRL_HCFS) {
	case OHCI_USB_OPER:
		val = 0;
		break;
	case OHCI_USB_SUSPEND:
	case OHCI_USB_RESUME:
		ohci->hc_control &= OHCI_CTRL_RWC;
		ohci->hc_control |= OHCI_USB_RESUME;
		val = 10 /* msec wait */;
		break;
	// case OHCI_USB_RESET:
	default:
		ohci->hc_control &= OHCI_CTRL_RWC;
		ohci->hc_control |= OHCI_USB_RESET;
		val = 50 /* msec wait */;
		break;
	}
	ohci_writel (ohci, ohci->hc_control, &ohci->regs->control);
	// flush the writes
	(void) ohci_readl (ohci, &ohci->regs->control);
	msleep(val);

	memset (ohci->hcca, 0, sizeof (struct ohci_hcca));

	/* 2msec timelimit here means no irqs/preempt */
	spin_lock_irq (&ohci->lock);

retry:
	/* HC Reset requires max 10 us delay */
	ohci_writel (ohci, OHCI_HCR,  &ohci->regs->cmdstatus);
	val = 30;	/* ... allow extra time */
	while ((ohci_readl (ohci, &ohci->regs->cmdstatus) & OHCI_HCR) != 0) {
		if (--val == 0) {
			spin_unlock_irq (&ohci->lock);
			ohci_err (ohci, "USB HC reset timed out!\n");
			return -1;
		}
		udelay (1);
	}

	/* now we're in the SUSPEND state ... must go OPERATIONAL
	 * within 2msec else HC enters RESUME
	 *
	 * ... but some hardware won't init fmInterval "by the book"
	 * (SiS, OPTi ...), so reset again instead.  SiS doesn't need
	 * this if we write fmInterval after we're OPERATIONAL.
	 * Unclear about ALi, ServerWorks, and others ... this could
	 * easily be a longstanding bug in chip init on Linux.
	 */
	if (ohci->flags & OHCI_QUIRK_INITRESET) {
		ohci_writel (ohci, ohci->hc_control, &ohci->regs->control);
		// flush those writes
		(void) ohci_readl (ohci, &ohci->regs->control);
	}

	/* Tell the controller where the control and bulk lists are
	 * The lists are empty now. */
	ohci_writel (ohci, 0, &ohci->regs->ed_controlhead);
	ohci_writel (ohci, 0, &ohci->regs->ed_bulkhead);

	/* a reset clears this */
	ohci_writel (ohci, (u32) ohci->hcca_dma, &ohci->regs->hcca);

	periodic_reinit (ohci);

	/* some OHCI implementations are finicky about how they init.
	 * bogus values here mean not even enumeration could work.
	 */
	if ((ohci_readl (ohci, &ohci->regs->fminterval) & 0x3fff0000) == 0
			|| !ohci_readl (ohci, &ohci->regs->periodicstart)) {
		if (!(ohci->flags & OHCI_QUIRK_INITRESET)) {
			ohci->flags |= OHCI_QUIRK_INITRESET;
			ohci_dbg (ohci, "enabling initreset quirk\n");
			goto retry;
		}
		spin_unlock_irq (&ohci->lock);
		ohci_err (ohci, "init err (%08x %04x)\n",
			ohci_readl (ohci, &ohci->regs->fminterval),
			ohci_readl (ohci, &ohci->regs->periodicstart));
		return -EOVERFLOW;
	}

	/* use rhsc irqs after hub_wq is allocated */
	set_bit(HCD_FLAG_POLL_RH, &hcd->flags);
	hcd->uses_new_polling = 1;

	/* start controller operations */
	ohci->hc_control &= OHCI_CTRL_RWC;
	ohci->hc_control |= OHCI_CONTROL_INIT | OHCI_USB_OPER;
	ohci_writel (ohci, ohci->hc_control, &ohci->regs->control);
	ohci->rh_state = OHCI_RH_RUNNING;

	/* wake on ConnectStatusChange, matching external hubs */
	ohci_writel (ohci, RH_HS_DRWE, &ohci->regs->roothub.status);

	/* Choose the interrupts we care about now, others later on demand */
	mask = OHCI_INTR_INIT;
	ohci_writel (ohci, ~0, &ohci->regs->intrstatus);
	ohci_writel (ohci, mask, &ohci->regs->intrenable);

	/* handle root hub init quirks ... */
	val = roothub_a (ohci);
	/* Configure for per-port over-current protection by default */
	val &= ~RH_A_NOCP;
	val |= RH_A_OCPM;
	if (ohci->flags & OHCI_QUIRK_SUPERIO) {
		/* NSC 87560 and maybe others.
		 * Ganged power switching, no over-current protection.
		 */
		val |= RH_A_NOCP;
		val &= ~(RH_A_POTPGT | RH_A_NPS | RH_A_PSM | RH_A_OCPM);
	} else if ((ohci->flags & OHCI_QUIRK_AMD756) ||
			(ohci->flags & OHCI_QUIRK_HUB_POWER)) {
		/* hub power always on; required for AMD-756 and some
		 * Mac platforms.
		 */
		val |= RH_A_NPS;
	}
	ohci_writel(ohci, val, &ohci->regs->roothub.a);

	ohci_writel (ohci, RH_HS_LPSC, &ohci->regs->roothub.status);
	ohci_writel (ohci, (val & RH_A_NPS) ? 0 : RH_B_PPCM,
						&ohci->regs->roothub.b);
	// flush those writes
	(void) ohci_readl (ohci, &ohci->regs->control);

	ohci->next_statechange = jiffies + STATECHANGE_DELAY;
	spin_unlock_irq (&ohci->lock);

	// POTPGT delay is bits 24-31, in 2 ms units.
	mdelay ((val >> 23) & 0x1fe);

	ohci_dump(ohci);

	return 0;
}

/* ohci_setup routine for generic controller initialization */

int ohci_setup(struct usb_hcd *hcd)
{
	struct ohci_hcd		*ohci = hcd_to_ohci(hcd);

	ohci_hcd_init(ohci);
	
	return ohci_init(ohci);
}
EXPORT_SYMBOL_GPL(ohci_setup);

/* ohci_start routine for generic controller start of all OHCI bus glue */
static int ohci_start(struct usb_hcd *hcd)
{
	struct ohci_hcd		*ohci = hcd_to_ohci(hcd);
	int	ret;

	ret = ohci_run(ohci);
	if (ret < 0) {
		ohci_err(ohci, "can't start\n");
		ohci_stop(hcd);
	}
	return ret;
}

/*-------------------------------------------------------------------------*/

/*
 * Some OHCI controllers are known to lose track of completed TDs.  They
 * don't add the TDs to the hardware done queue, which means we never see
 * them as being completed.
 *
 * This watchdog routine checks for such problems.  Without some way to
 * tell when those TDs have completed, we would never take their EDs off
 * the unlink list.  As a result, URBs could never be dequeued and
 * endpoints could never be released.
 */
static void io_watchdog_func(struct timer_list *t)
{
	struct ohci_hcd	*ohci = from_timer(ohci, t, io_watchdog);
	bool		takeback_all_pending = false;
	u32		status;
	u32		head;
	struct ed	*ed;
	struct td	*td, *td_start, *td_next;
	unsigned	frame_no, prev_frame_no = IO_WATCHDOG_OFF;
	unsigned long	flags;

	spin_lock_irqsave(&ohci->lock, flags);

	/*
	 * One way to lose track of completed TDs is if the controller
	 * never writes back the done queue head.  If it hasn't been
	 * written back since the last time this function ran and if it
	 * was non-empty at that time, something is badly wrong with the
	 * hardware.
	 */
	status = ohci_readl(ohci, &ohci->regs->intrstatus);
	if (!(status & OHCI_INTR_WDH) && ohci->wdh_cnt == ohci->prev_wdh_cnt) {
		if (ohci->prev_donehead) {
			ohci_err(ohci, "HcDoneHead not written back; disabled\n");
 died:
			usb_hc_died(ohci_to_hcd(ohci));
			ohci_dump(ohci);
			_ohci_shutdown(ohci_to_hcd(ohci));
			goto done;
		} else {
			/* No write back because the done queue was empty */
			takeback_all_pending = true;
		}
	}

	/* Check every ED which might have pending TDs */
	list_for_each_entry(ed, &ohci->eds_in_use, in_use_list) {
		if (ed->pending_td) {
			if (takeback_all_pending ||
					OKAY_TO_TAKEBACK(ohci, ed)) {
				unsigned tmp = hc32_to_cpu(ohci, ed->hwINFO);

				ohci_dbg(ohci, "takeback pending TD for dev %d ep 0x%x\n",
						0x007f & tmp,
						(0x000f & (tmp >> 7)) +
							((tmp & ED_IN) >> 5));
				add_to_done_list(ohci, ed->pending_td);
			}
		}

		/* Starting from the latest pending TD, */
		td = ed->pending_td;

		/* or the last TD on the done list, */
		if (!td) {
			list_for_each_entry(td_next, &ed->td_list, td_list) {
				if (!td_next->next_dl_td)
					break;
				td = td_next;
			}
		}

		/* find the last TD processed by the controller. */
		head = hc32_to_cpu(ohci, READ_ONCE(ed->hwHeadP)) & TD_MASK;
		td_start = td;
		td_next = list_prepare_entry(td, &ed->td_list, td_list);
		list_for_each_entry_continue(td_next, &ed->td_list, td_list) {
			if (head == (u32) td_next->td_dma)
				break;
			td = td_next;	/* head pointer has passed this TD */
		}
		if (td != td_start) {
			/*
			 * In case a WDH cycle is in progress, we will wait
			 * for the next two cycles to complete before assuming
			 * this TD will never get on the done queue.
			 */
			ed->takeback_wdh_cnt = ohci->wdh_cnt + 2;
			ed->pending_td = td;
		}
	}

	ohci_work(ohci);

	if (ohci->rh_state == OHCI_RH_RUNNING) {

		/*
		 * Sometimes a controller just stops working.  We can tell
		 * by checking that the frame counter has advanced since
		 * the last time we ran.
		 *
		 * But be careful: Some controllers violate the spec by
		 * stopping their frame counter when no ports are active.
		 */
		frame_no = ohci_frame_no(ohci);
		if (frame_no == ohci->prev_frame_no) {
			int		active_cnt = 0;
			int		i;
			unsigned	tmp;

			for (i = 0; i < ohci->num_ports; ++i) {
				tmp = roothub_portstatus(ohci, i);
				/* Enabled and not suspended? */
				if ((tmp & RH_PS_PES) && !(tmp & RH_PS_PSS))
					++active_cnt;
			}

			if (active_cnt > 0) {
				ohci_err(ohci, "frame counter not updating; disabled\n");
				goto died;
			}
		}
		if (!list_empty(&ohci->eds_in_use)) {
			prev_frame_no = frame_no;
			ohci->prev_wdh_cnt = ohci->wdh_cnt;
			ohci->prev_donehead = ohci_readl(ohci,
					&ohci->regs->donehead);
			mod_timer(&ohci->io_watchdog,
					jiffies + IO_WATCHDOG_DELAY);
		}
	}

 done:
	ohci->prev_frame_no = prev_frame_no;
	spin_unlock_irqrestore(&ohci->lock, flags);
}

/* an interrupt happens */

static irqreturn_t ohci_irq (struct usb_hcd *hcd)
{
	struct ohci_hcd		*ohci = hcd_to_ohci (hcd);
	struct ohci_regs __iomem *regs = ohci->regs;
	int			ints;

	/* Read interrupt status (and flush pending writes).  We ignore the
	 * optimization of checking the LSB of hcca->done_head; it doesn't
	 * work on all systems (edge triggering for OHCI can be a factor).
	 */
	ints = ohci_readl(ohci, &regs->intrstatus);

	/* Check for an all 1's result which is a typical consequence
	 * of dead, unclocked, or unplugged (CardBus...) devices
	 */
	if (ints == ~(u32)0) {
		ohci->rh_state = OHCI_RH_HALTED;
		ohci_dbg (ohci, "device removed!\n");
		usb_hc_died(hcd);
		return IRQ_HANDLED;
	}

	/* We only care about interrupts that are enabled */
	ints &= ohci_readl(ohci, &regs->intrenable);

	/* interrupt for some other device? */
	if (ints == 0 || unlikely(ohci->rh_state == OHCI_RH_HALTED))
		return IRQ_NOTMINE;

	if (ints & OHCI_INTR_UE) {
		// e.g. due to PCI Master/Target Abort
		if (quirk_nec(ohci)) {
			/* Workaround for a silicon bug in some NEC chips used
			 * in Apple's PowerBooks. Adapted from Darwin code.
			 */
			ohci_err (ohci, "OHCI Unrecoverable Error, scheduling NEC chip restart\n");

			ohci_writel (ohci, OHCI_INTR_UE, &regs->intrdisable);

			schedule_work (&ohci->nec_work);
		} else {
			ohci_err (ohci, "OHCI Unrecoverable Error, disabled\n");
			ohci->rh_state = OHCI_RH_HALTED;
			usb_hc_died(hcd);
		}

		ohci_dump(ohci);
		ohci_usb_reset (ohci);
	}

	if (ints & OHCI_INTR_RHSC) {
		ohci_dbg(ohci, "rhsc\n");
		ohci->next_statechange = jiffies + STATECHANGE_DELAY;
		ohci_writel(ohci, OHCI_INTR_RD | OHCI_INTR_RHSC,
				&regs->intrstatus);

		/* NOTE: Vendors didn't always make the same implementation
		 * choices for RHSC.  Many followed the spec; RHSC triggers
		 * on an edge, like setting and maybe clearing a port status
		 * change bit.  With others it's level-triggered, active
		 * until hub_wq clears all the port status change bits.  We'll
		 * always disable it here and rely on polling until hub_wq
		 * re-enables it.
		 */
		ohci_writel(ohci, OHCI_INTR_RHSC, &regs->intrdisable);
		usb_hcd_poll_rh_status(hcd);
	}

	/* For connect and disconnect events, we expect the controller
	 * to turn on RHSC along with RD.  But for remote wakeup events
	 * this might not happen.
	 */
	else if (ints & OHCI_INTR_RD) {
		ohci_dbg(ohci, "resume detect\n");
		ohci_writel(ohci, OHCI_INTR_RD, &regs->intrstatus);
		set_bit(HCD_FLAG_POLL_RH, &hcd->flags);
		if (ohci->autostop) {
			spin_lock (&ohci->lock);
			ohci_rh_resume (ohci);
			spin_unlock (&ohci->lock);
		} else
			usb_hcd_resume_root_hub(hcd);
	}

	spin_lock(&ohci->lock);
	if (ints & OHCI_INTR_WDH)
		update_done_list(ohci);

	/* could track INTR_SO to reduce available PCI/... bandwidth */

	/* handle any pending URB/ED unlinks, leaving INTR_SF enabled
	 * when there's still unlinking to be done (next frame).
	 */
	ohci_work(ohci);
	if ((ints & OHCI_INTR_SF) != 0 && !ohci->ed_rm_list
			&& ohci->rh_state == OHCI_RH_RUNNING)
		ohci_writel (ohci, OHCI_INTR_SF, &regs->intrdisable);

	if (ohci->rh_state == OHCI_RH_RUNNING) {
		ohci_writel (ohci, ints, &regs->intrstatus);
		if (ints & OHCI_INTR_WDH)
			++ohci->wdh_cnt;

		ohci_writel (ohci, OHCI_INTR_MIE, &regs->intrenable);
		// flush those writes
		(void) ohci_readl (ohci, &ohci->regs->control);
	}
	spin_unlock(&ohci->lock);

	return IRQ_HANDLED;
}

/*-------------------------------------------------------------------------*/

static void ohci_stop (struct usb_hcd *hcd)
{
	struct ohci_hcd		*ohci = hcd_to_ohci (hcd);

	ohci_dump(ohci);

	if (quirk_nec(ohci))
		flush_work(&ohci->nec_work);
	del_timer_sync(&ohci->io_watchdog);
	ohci->prev_frame_no = IO_WATCHDOG_OFF;

	ohci_writel (ohci, OHCI_INTR_MIE, &ohci->regs->intrdisable);
	ohci_usb_reset(ohci);
	free_irq(hcd->irq, hcd);
	hcd->irq = 0;

	if (quirk_amdiso(ohci))
		usb_amd_dev_put();

	remove_debug_files (ohci);
	ohci_mem_cleanup (ohci);
	if (ohci->hcca) {
		if (hcd->localmem_pool)
			gen_pool_free(hcd->localmem_pool,
				      (unsigned long)ohci->hcca,
				      sizeof(*ohci->hcca));
		else
			dma_free_coherent(hcd->self.controller,
					  sizeof(*ohci->hcca),
					  ohci->hcca, ohci->hcca_dma);
		ohci->hcca = NULL;
		ohci->hcca_dma = 0;
	}
}

/*-------------------------------------------------------------------------*/

#if defined(CONFIG_PM) || defined(CONFIG_USB_PCI)

/* must not be called from interrupt context */
int ohci_restart(struct ohci_hcd *ohci)
{
	int temp;
	int i;
	struct urb_priv *priv;

	ohci_init(ohci);
	spin_lock_irq(&ohci->lock);
	ohci->rh_state = OHCI_RH_HALTED;

	/* Recycle any "live" eds/tds (and urbs). */
	if (!list_empty (&ohci->pending))
		ohci_dbg(ohci, "abort schedule...\n");
	list_for_each_entry (priv, &ohci->pending, pending) {
		struct urb	*urb = priv->td[0]->urb;
		struct ed	*ed = priv->ed;

		switch (ed->state) {
		case ED_OPER:
			ed->state = ED_UNLINK;
			ed->hwINFO |= cpu_to_hc32(ohci, ED_DEQUEUE);
			ed_deschedule (ohci, ed);

			ed->ed_next = ohci->ed_rm_list;
			ed->ed_prev = NULL;
			ohci->ed_rm_list = ed;
			fallthrough;
		case ED_UNLINK:
			break;
		default:
			ohci_dbg(ohci, "bogus ed %p state %d\n",
					ed, ed->state);
		}

		if (!urb->unlinked)
			urb->unlinked = -ESHUTDOWN;
	}
	ohci_work(ohci);
	spin_unlock_irq(&ohci->lock);

	/* paranoia, in case that didn't work: */

	/* empty the interrupt branches */
	for (i = 0; i < NUM_INTS; i++) ohci->load [i] = 0;
	for (i = 0; i < NUM_INTS; i++) ohci->hcca->int_table [i] = 0;

	/* no EDs to remove */
	ohci->ed_rm_list = NULL;

	/* empty control and bulk lists */
	ohci->ed_controltail = NULL;
	ohci->ed_bulktail    = NULL;

	if ((temp = ohci_run (ohci)) < 0) {
		ohci_err (ohci, "can't restart, %d\n", temp);
		return temp;
	}
	ohci_dbg(ohci, "restart complete\n");
	return 0;
}
EXPORT_SYMBOL_GPL(ohci_restart);

#endif

#ifdef CONFIG_PM

int ohci_suspend(struct usb_hcd *hcd, bool do_wakeup)
{
	struct ohci_hcd	*ohci = hcd_to_ohci (hcd);
	unsigned long	flags;
	int		rc = 0;

	/* Disable irq emission and mark HW unaccessible. Use
	 * the spinlock to properly synchronize with possible pending
	 * RH suspend or resume activity.
	 */
	spin_lock_irqsave (&ohci->lock, flags);
	ohci_writel(ohci, OHCI_INTR_MIE, &ohci->regs->intrdisable);
	(void)ohci_readl(ohci, &ohci->regs->intrdisable);

	clear_bit(HCD_FLAG_HW_ACCESSIBLE, &hcd->flags);
	spin_unlock_irqrestore (&ohci->lock, flags);

	synchronize_irq(hcd->irq);

	if (do_wakeup && HCD_WAKEUP_PENDING(hcd)) {
		ohci_resume(hcd, false);
		rc = -EBUSY;
	}
	return rc;
}
EXPORT_SYMBOL_GPL(ohci_suspend);


int ohci_resume(struct usb_hcd *hcd, bool hibernated)
{
	struct ohci_hcd		*ohci = hcd_to_ohci(hcd);
	int			port;
	bool			need_reinit = false;

	set_bit(HCD_FLAG_HW_ACCESSIBLE, &hcd->flags);

	/* Make sure resume from hibernation re-enumerates everything */
	if (hibernated)
		ohci_usb_reset(ohci);

	/* See if the controller is already running or has been reset */
	ohci->hc_control = ohci_readl(ohci, &ohci->regs->control);
	if (ohci->hc_control & (OHCI_CTRL_IR | OHCI_SCHED_ENABLES)) {
		need_reinit = true;
	} else {
		switch (ohci->hc_control & OHCI_CTRL_HCFS) {
		case OHCI_USB_OPER:
		case OHCI_USB_RESET:
			need_reinit = true;
		}
	}

	/* If needed, reinitialize and suspend the root hub */
	if (need_reinit) {
		spin_lock_irq(&ohci->lock);
		ohci_rh_resume(ohci);
		ohci_rh_suspend(ohci, 0);
		spin_unlock_irq(&ohci->lock);
	}

	/* Normally just turn on port power and enable interrupts */
	else {
		ohci_dbg(ohci, "powerup ports\n");
		for (port = 0; port < ohci->num_ports; port++)
			ohci_writel(ohci, RH_PS_PPS,
					&ohci->regs->roothub.portstatus[port]);

		ohci_writel(ohci, OHCI_INTR_MIE, &ohci->regs->intrenable);
		ohci_readl(ohci, &ohci->regs->intrenable);
		msleep(20);
	}

	usb_hcd_resume_root_hub(hcd);

	return 0;
}
EXPORT_SYMBOL_GPL(ohci_resume);

#endif

/*-------------------------------------------------------------------------*/

/*
 * Generic structure: This gets copied for platform drivers so that
 * individual entries can be overridden as needed.
 */

static const struct hc_driver ohci_hc_driver = {
	.description =          hcd_name,
	.product_desc =         "OHCI Host Controller",
	.hcd_priv_size =        sizeof(struct ohci_hcd),

	/*
	 * generic hardware linkage
	*/
	.irq =                  ohci_irq,
	.flags =                HCD_MEMORY | HCD_DMA | HCD_USB11,

	/*
	* basic lifecycle operations
	*/
	.reset =                ohci_setup,
	.start =                ohci_start,
	.stop =                 ohci_stop,
	.shutdown =             ohci_shutdown,

	/*
	 * managing i/o requests and associated device resources
	*/
	.urb_enqueue =          ohci_urb_enqueue,
	.urb_dequeue =          ohci_urb_dequeue,
	.endpoint_disable =     ohci_endpoint_disable,

	/*
	* scheduling support
	*/
	.get_frame_number =     ohci_get_frame,

	/*
	* root hub support
	*/
	.hub_status_data =      ohci_hub_status_data,
	.hub_control =          ohci_hub_control,
#ifdef CONFIG_PM
	.bus_suspend =          ohci_bus_suspend,
	.bus_resume =           ohci_bus_resume,
#endif
	.start_port_reset =	ohci_start_port_reset,
};

void ohci_init_driver(struct hc_driver *drv,
		const struct ohci_driver_overrides *over)
{
	/* Copy the generic table to drv and then apply the overrides */
	*drv = ohci_hc_driver;

	if (over) {
		drv->product_desc = over->product_desc;
		drv->hcd_priv_size += over->extra_priv_size;
		if (over->reset)
			drv->reset = over->reset;
	}
}
EXPORT_SYMBOL_GPL(ohci_init_driver);

/*-------------------------------------------------------------------------*/

MODULE_AUTHOR (DRIVER_AUTHOR);
MODULE_DESCRIPTION(DRIVER_DESC);
MODULE_LICENSE ("GPL");

#if defined(CONFIG_ARCH_SA1100) && defined(CONFIG_SA1111)
#include "ohci-sa1111.c"
#define SA1111_DRIVER		ohci_hcd_sa1111_driver
#endif

#ifdef CONFIG_USB_OHCI_HCD_PPC_OF
#include "ohci-ppc-of.c"
#define OF_PLATFORM_DRIVER	ohci_hcd_ppc_of_driver
#endif

#ifdef CONFIG_PPC_PS3
#include "ohci-ps3.c"
#define PS3_SYSTEM_BUS_DRIVER	ps3_ohci_driver
#endif

#ifdef CONFIG_MFD_SM501
#include "ohci-sm501.c"
#define SM501_OHCI_DRIVER	ohci_hcd_sm501_driver
#endif

#ifdef CONFIG_MFD_TC6393XB
#include "ohci-tmio.c"
#define TMIO_OHCI_DRIVER	ohci_hcd_tmio_driver
#endif

<<<<<<< HEAD
#ifdef CONFIG_TILE_USB
#include "ohci-tilegx.c"
#define PLATFORM_DRIVER		ohci_hcd_tilegx_driver
#endif

=======
>>>>>>> 24b8d41d
static int __init ohci_hcd_mod_init(void)
{
	int retval = 0;

	if (usb_disabled())
		return -ENODEV;

	printk(KERN_INFO "%s: " DRIVER_DESC "\n", hcd_name);
	pr_debug ("%s: block sizes: ed %zd td %zd\n", hcd_name,
		sizeof (struct ed), sizeof (struct td));
	set_bit(USB_OHCI_LOADED, &usb_hcds_loaded);

	ohci_debug_root = debugfs_create_dir("ohci", usb_debug_root);

#ifdef PS3_SYSTEM_BUS_DRIVER
	retval = ps3_ohci_driver_register(&PS3_SYSTEM_BUS_DRIVER);
	if (retval < 0)
		goto error_ps3;
#endif

#ifdef OF_PLATFORM_DRIVER
	retval = platform_driver_register(&OF_PLATFORM_DRIVER);
	if (retval < 0)
		goto error_of_platform;
#endif

#ifdef SA1111_DRIVER
	retval = sa1111_driver_register(&SA1111_DRIVER);
	if (retval < 0)
		goto error_sa1111;
#endif

#ifdef SM501_OHCI_DRIVER
	retval = platform_driver_register(&SM501_OHCI_DRIVER);
	if (retval < 0)
		goto error_sm501;
#endif

#ifdef TMIO_OHCI_DRIVER
	retval = platform_driver_register(&TMIO_OHCI_DRIVER);
	if (retval < 0)
		goto error_tmio;
#endif

	return retval;

	/* Error path */
#ifdef TMIO_OHCI_DRIVER
	platform_driver_unregister(&TMIO_OHCI_DRIVER);
 error_tmio:
#endif
#ifdef SM501_OHCI_DRIVER
	platform_driver_unregister(&SM501_OHCI_DRIVER);
 error_sm501:
#endif
#ifdef SA1111_DRIVER
	sa1111_driver_unregister(&SA1111_DRIVER);
 error_sa1111:
#endif
#ifdef OF_PLATFORM_DRIVER
	platform_driver_unregister(&OF_PLATFORM_DRIVER);
 error_of_platform:
#endif
#ifdef PS3_SYSTEM_BUS_DRIVER
	ps3_ohci_driver_unregister(&PS3_SYSTEM_BUS_DRIVER);
 error_ps3:
#endif
	debugfs_remove(ohci_debug_root);
	ohci_debug_root = NULL;

	clear_bit(USB_OHCI_LOADED, &usb_hcds_loaded);
	return retval;
}
module_init(ohci_hcd_mod_init);

static void __exit ohci_hcd_mod_exit(void)
{
#ifdef TMIO_OHCI_DRIVER
	platform_driver_unregister(&TMIO_OHCI_DRIVER);
#endif
#ifdef SM501_OHCI_DRIVER
	platform_driver_unregister(&SM501_OHCI_DRIVER);
#endif
#ifdef SA1111_DRIVER
	sa1111_driver_unregister(&SA1111_DRIVER);
#endif
#ifdef OF_PLATFORM_DRIVER
	platform_driver_unregister(&OF_PLATFORM_DRIVER);
#endif
#ifdef PS3_SYSTEM_BUS_DRIVER
	ps3_ohci_driver_unregister(&PS3_SYSTEM_BUS_DRIVER);
#endif
	debugfs_remove(ohci_debug_root);
	clear_bit(USB_OHCI_LOADED, &usb_hcds_loaded);
}
module_exit(ohci_hcd_mod_exit);
<|MERGE_RESOLUTION|>--- conflicted
+++ resolved
@@ -75,10 +75,7 @@
 
 #define	STATECHANGE_DELAY	msecs_to_jiffies(300)
 #define	IO_WATCHDOG_DELAY	msecs_to_jiffies(275)
-<<<<<<< HEAD
-=======
 #define	IO_WATCHDOG_OFF		0xffffff00
->>>>>>> 24b8d41d
 
 #include "ohci.h"
 #include "pci-quirks.h"
@@ -515,13 +512,6 @@
 	if (ohci->hcca)
 		return 0;
 
-<<<<<<< HEAD
-	setup_timer(&ohci->io_watchdog, io_watchdog_func,
-			(unsigned long) ohci);
-
-	ohci->hcca = dma_alloc_coherent (hcd->self.controller,
-			sizeof(*ohci->hcca), &ohci->hcca_dma, GFP_KERNEL);
-=======
 	timer_setup(&ohci->io_watchdog, io_watchdog_func, 0);
 	ohci->prev_frame_no = IO_WATCHDOG_OFF;
 
@@ -534,7 +524,6 @@
 						sizeof(*ohci->hcca),
 						&ohci->hcca_dma,
 						GFP_KERNEL);
->>>>>>> 24b8d41d
 	if (!ohci->hcca)
 		return -ENOMEM;
 
@@ -1282,14 +1271,6 @@
 #define TMIO_OHCI_DRIVER	ohci_hcd_tmio_driver
 #endif
 
-<<<<<<< HEAD
-#ifdef CONFIG_TILE_USB
-#include "ohci-tilegx.c"
-#define PLATFORM_DRIVER		ohci_hcd_tilegx_driver
-#endif
-
-=======
->>>>>>> 24b8d41d
 static int __init ohci_hcd_mod_init(void)
 {
 	int retval = 0;
