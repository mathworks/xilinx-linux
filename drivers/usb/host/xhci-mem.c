// SPDX-License-Identifier: GPL-2.0
/*
 * xHCI host controller driver
 *
 * Copyright (C) 2008 Intel Corp.
 *
 * Author: Sarah Sharp
 * Some code borrowed from the Linux EHCI driver.
 */

#include <linux/usb.h>
#include <linux/pci.h>
#include <linux/slab.h>
#include <linux/dmapool.h>
#include <linux/dma-mapping.h>

#include "xhci.h"
#include "xhci-trace.h"
#include "xhci-debugfs.h"

/*
 * Allocates a generic ring segment from the ring pool, sets the dma address,
 * initializes the segment to zero, and sets the private next pointer to NULL.
 *
 * Section 4.11.1.1:
 * "All components of all Command and Transfer TRBs shall be initialized to '0'"
 */
static struct xhci_segment *xhci_segment_alloc(struct xhci_hcd *xhci,
					       unsigned int cycle_state,
					       unsigned int max_packet,
					       gfp_t flags)
{
	struct xhci_segment *seg;
	dma_addr_t	dma;
	int		i;
	struct device *dev = xhci_to_hcd(xhci)->self.sysdev;

	seg = kzalloc_node(sizeof(*seg), flags, dev_to_node(dev));
	if (!seg)
		return NULL;

	seg->trbs = dma_pool_zalloc(xhci->segment_pool, flags, &dma);
	if (!seg->trbs) {
		kfree(seg);
		return NULL;
	}

	if (max_packet) {
<<<<<<< HEAD
		seg->bounce_buf = kzalloc(max_packet, flags | GFP_DMA);
=======
		seg->bounce_buf = kzalloc_node(max_packet, flags,
					dev_to_node(dev));
>>>>>>> 24b8d41d
		if (!seg->bounce_buf) {
			dma_pool_free(xhci->segment_pool, seg->trbs, dma);
			kfree(seg);
			return NULL;
		}
	}
	/* If the cycle state is 0, set the cycle bit to 1 for all the TRBs */
	if (cycle_state == 0) {
		for (i = 0; i < TRBS_PER_SEGMENT; i++)
			seg->trbs[i].link.control |= cpu_to_le32(TRB_CYCLE);
	}
	seg->dma = dma;
	seg->next = NULL;

	return seg;
}

static void xhci_segment_free(struct xhci_hcd *xhci, struct xhci_segment *seg)
{
	if (seg->trbs) {
		dma_pool_free(xhci->segment_pool, seg->trbs, seg->dma);
		seg->trbs = NULL;
	}
	kfree(seg->bounce_buf);
	kfree(seg);
}

static void xhci_free_segments_for_ring(struct xhci_hcd *xhci,
				struct xhci_segment *first)
{
	struct xhci_segment *seg;

	seg = first->next;
	while (seg != first) {
		struct xhci_segment *next = seg->next;
		xhci_segment_free(xhci, seg);
		seg = next;
	}
	xhci_segment_free(xhci, first);
}

/*
 * Make the prev segment point to the next segment.
 *
 * Change the last TRB in the prev segment to be a Link TRB which points to the
 * DMA address of the next segment.  The caller needs to set any Link TRB
 * related flags, such as End TRB, Toggle Cycle, and no snoop.
 */
static void xhci_link_segments(struct xhci_segment *prev,
			       struct xhci_segment *next,
			       enum xhci_ring_type type, bool chain_links)
{
	u32 val;

	if (!prev || !next)
		return;
	prev->next = next;
	if (type != TYPE_EVENT) {
		prev->trbs[TRBS_PER_SEGMENT-1].link.segment_ptr =
			cpu_to_le64(next->dma);

		/* Set the last TRB in the segment to have a TRB type ID of Link TRB */
		val = le32_to_cpu(prev->trbs[TRBS_PER_SEGMENT-1].link.control);
		val &= ~TRB_TYPE_BITMASK;
		val |= TRB_TYPE(TRB_LINK);
		if (chain_links)
			val |= TRB_CHAIN;
		prev->trbs[TRBS_PER_SEGMENT-1].link.control = cpu_to_le32(val);
	}
}

/*
 * Link the ring to the new segments.
 * Set Toggle Cycle for the new ring if needed.
 */
static void xhci_link_rings(struct xhci_hcd *xhci, struct xhci_ring *ring,
		struct xhci_segment *first, struct xhci_segment *last,
		unsigned int num_segs)
{
	struct xhci_segment *next;
	bool chain_links;

	if (!ring || !first || !last)
		return;

	/* Set chain bit for 0.95 hosts, and for isoc rings on AMD 0.96 host */
	chain_links = !!(xhci_link_trb_quirk(xhci) ||
			 (ring->type == TYPE_ISOC &&
			  (xhci->quirks & XHCI_AMD_0x96_HOST)));

	next = ring->enq_seg->next;
	xhci_link_segments(ring->enq_seg, first, ring->type, chain_links);
	xhci_link_segments(last, next, ring->type, chain_links);
	ring->num_segs += num_segs;
	ring->num_trbs_free += (TRBS_PER_SEGMENT - 1) * num_segs;

	if (ring->type != TYPE_EVENT && ring->enq_seg == ring->last_seg) {
		ring->last_seg->trbs[TRBS_PER_SEGMENT-1].link.control
			&= ~cpu_to_le32(LINK_TOGGLE);
		last->trbs[TRBS_PER_SEGMENT-1].link.control
			|= cpu_to_le32(LINK_TOGGLE);
		ring->last_seg = last;
	}
}

/*
 * We need a radix tree for mapping physical addresses of TRBs to which stream
 * ID they belong to.  We need to do this because the host controller won't tell
 * us which stream ring the TRB came from.  We could store the stream ID in an
 * event data TRB, but that doesn't help us for the cancellation case, since the
 * endpoint may stop before it reaches that event data TRB.
 *
 * The radix tree maps the upper portion of the TRB DMA address to a ring
 * segment that has the same upper portion of DMA addresses.  For example, say I
 * have segments of size 1KB, that are always 1KB aligned.  A segment may
 * start at 0x10c91000 and end at 0x10c913f0.  If I use the upper 10 bits, the
 * key to the stream ID is 0x43244.  I can use the DMA address of the TRB to
 * pass the radix tree a key to get the right stream ID:
 *
 *	0x10c90fff >> 10 = 0x43243
 *	0x10c912c0 >> 10 = 0x43244
 *	0x10c91400 >> 10 = 0x43245
 *
 * Obviously, only those TRBs with DMA addresses that are within the segment
 * will make the radix tree return the stream ID for that ring.
 *
 * Caveats for the radix tree:
 *
 * The radix tree uses an unsigned long as a key pair.  On 32-bit systems, an
 * unsigned long will be 32-bits; on a 64-bit system an unsigned long will be
 * 64-bits.  Since we only request 32-bit DMA addresses, we can use that as the
 * key on 32-bit or 64-bit systems (it would also be fine if we asked for 64-bit
 * PCI DMA addresses on a 64-bit system).  There might be a problem on 32-bit
 * extended systems (where the DMA address can be bigger than 32-bits),
 * if we allow the PCI dma mask to be bigger than 32-bits.  So don't do that.
 */
static int xhci_insert_segment_mapping(struct radix_tree_root *trb_address_map,
		struct xhci_ring *ring,
		struct xhci_segment *seg,
		gfp_t mem_flags)
{
	unsigned long key;
	int ret;

	key = (unsigned long)(seg->dma >> TRB_SEGMENT_SHIFT);
	/* Skip any segments that were already added. */
	if (radix_tree_lookup(trb_address_map, key))
		return 0;

	ret = radix_tree_maybe_preload(mem_flags);
	if (ret)
		return ret;
	ret = radix_tree_insert(trb_address_map,
			key, ring);
	radix_tree_preload_end();
	return ret;
}

static void xhci_remove_segment_mapping(struct radix_tree_root *trb_address_map,
		struct xhci_segment *seg)
{
	unsigned long key;

	key = (unsigned long)(seg->dma >> TRB_SEGMENT_SHIFT);
	if (radix_tree_lookup(trb_address_map, key))
		radix_tree_delete(trb_address_map, key);
}

static int xhci_update_stream_segment_mapping(
		struct radix_tree_root *trb_address_map,
		struct xhci_ring *ring,
		struct xhci_segment *first_seg,
		struct xhci_segment *last_seg,
		gfp_t mem_flags)
{
	struct xhci_segment *seg;
	struct xhci_segment *failed_seg;
	int ret;

	if (WARN_ON_ONCE(trb_address_map == NULL))
		return 0;

	seg = first_seg;
	do {
		ret = xhci_insert_segment_mapping(trb_address_map,
				ring, seg, mem_flags);
		if (ret)
			goto remove_streams;
		if (seg == last_seg)
			return 0;
		seg = seg->next;
	} while (seg != first_seg);

	return 0;

remove_streams:
	failed_seg = seg;
	seg = first_seg;
	do {
		xhci_remove_segment_mapping(trb_address_map, seg);
		if (seg == failed_seg)
			return ret;
		seg = seg->next;
	} while (seg != first_seg);

	return ret;
}

static void xhci_remove_stream_mapping(struct xhci_ring *ring)
{
	struct xhci_segment *seg;

	if (WARN_ON_ONCE(ring->trb_address_map == NULL))
		return;

	seg = ring->first_seg;
	do {
		xhci_remove_segment_mapping(ring->trb_address_map, seg);
		seg = seg->next;
	} while (seg != ring->first_seg);
}

static int xhci_update_stream_mapping(struct xhci_ring *ring, gfp_t mem_flags)
{
	return xhci_update_stream_segment_mapping(ring->trb_address_map, ring,
			ring->first_seg, ring->last_seg, mem_flags);
}

/* XXX: Do we need the hcd structure in all these functions? */
void xhci_ring_free(struct xhci_hcd *xhci, struct xhci_ring *ring)
{
	if (!ring)
		return;

	trace_xhci_ring_free(ring);

	if (ring->first_seg) {
		if (ring->type == TYPE_STREAM)
			xhci_remove_stream_mapping(ring);
		xhci_free_segments_for_ring(xhci, ring->first_seg);
	}

	kfree(ring);
}

void xhci_initialize_ring_info(struct xhci_ring *ring,
			       unsigned int cycle_state)
{
	/* The ring is empty, so the enqueue pointer == dequeue pointer */
	ring->enqueue = ring->first_seg->trbs;
	ring->enq_seg = ring->first_seg;
	ring->dequeue = ring->enqueue;
	ring->deq_seg = ring->first_seg;
	/* The ring is initialized to 0. The producer must write 1 to the cycle
	 * bit to handover ownership of the TRB, so PCS = 1.  The consumer must
	 * compare CCS to the cycle bit to check ownership, so CCS = 1.
	 *
	 * New rings are initialized with cycle state equal to 1; if we are
	 * handling ring expansion, set the cycle state equal to the old ring.
	 */
	ring->cycle_state = cycle_state;

	/*
	 * Each segment has a link TRB, and leave an extra TRB for SW
	 * accounting purpose
	 */
	ring->num_trbs_free = ring->num_segs * (TRBS_PER_SEGMENT - 1) - 1;
}

/* Allocate segments and link them for a ring */
static int xhci_alloc_segments_for_ring(struct xhci_hcd *xhci,
		struct xhci_segment **first, struct xhci_segment **last,
		unsigned int num_segs, unsigned int cycle_state,
		enum xhci_ring_type type, unsigned int max_packet, gfp_t flags)
{
	struct xhci_segment *prev;
	bool chain_links;

	/* Set chain bit for 0.95 hosts, and for isoc rings on AMD 0.96 host */
	chain_links = !!(xhci_link_trb_quirk(xhci) ||
			 (type == TYPE_ISOC &&
			  (xhci->quirks & XHCI_AMD_0x96_HOST)));

	prev = xhci_segment_alloc(xhci, cycle_state, max_packet, flags);
	if (!prev)
		return -ENOMEM;
	num_segs--;

	*first = prev;
	while (num_segs > 0) {
		struct xhci_segment	*next;

		next = xhci_segment_alloc(xhci, cycle_state, max_packet, flags);
		if (!next) {
			prev = *first;
			while (prev) {
				next = prev->next;
				xhci_segment_free(xhci, prev);
				prev = next;
			}
			return -ENOMEM;
		}
		xhci_link_segments(prev, next, type, chain_links);

		prev = next;
		num_segs--;
	}
	xhci_link_segments(prev, *first, type, chain_links);
	*last = prev;

	return 0;
}

/*
 * Create a new ring with zero or more segments.
 *
 * Link each segment together into a ring.
 * Set the end flag and the cycle toggle bit on the last segment.
 * See section 4.9.1 and figures 15 and 16.
 */
struct xhci_ring *xhci_ring_alloc(struct xhci_hcd *xhci,
		unsigned int num_segs, unsigned int cycle_state,
		enum xhci_ring_type type, unsigned int max_packet, gfp_t flags)
{
	struct xhci_ring	*ring;
	int ret;
	struct device *dev = xhci_to_hcd(xhci)->self.sysdev;

	ring = kzalloc_node(sizeof(*ring), flags, dev_to_node(dev));
	if (!ring)
		return NULL;

	ring->num_segs = num_segs;
	ring->bounce_buf_len = max_packet;
	INIT_LIST_HEAD(&ring->td_list);
	ring->type = type;
	if (num_segs == 0)
		return ring;

	ret = xhci_alloc_segments_for_ring(xhci, &ring->first_seg,
			&ring->last_seg, num_segs, cycle_state, type,
			max_packet, flags);
	if (ret)
		goto fail;

	/* Only event ring does not use link TRB */
	if (type != TYPE_EVENT) {
		/* See section 4.9.2.1 and 6.4.4.1 */
		ring->last_seg->trbs[TRBS_PER_SEGMENT - 1].link.control |=
			cpu_to_le32(LINK_TOGGLE);
	}
	xhci_initialize_ring_info(ring, cycle_state);
	trace_xhci_ring_alloc(ring);
	return ring;

fail:
	kfree(ring);
	return NULL;
}

void xhci_free_endpoint_ring(struct xhci_hcd *xhci,
		struct xhci_virt_device *virt_dev,
		unsigned int ep_index)
{
	xhci_ring_free(xhci, virt_dev->eps[ep_index].ring);
	virt_dev->eps[ep_index].ring = NULL;
}

/*
 * Expand an existing ring.
 * Allocate a new ring which has same segment numbers and link the two rings.
 */
int xhci_ring_expansion(struct xhci_hcd *xhci, struct xhci_ring *ring,
				unsigned int num_trbs, gfp_t flags)
{
	struct xhci_segment	*first;
	struct xhci_segment	*last;
	unsigned int		num_segs;
	unsigned int		num_segs_needed;
	int			ret;

	num_segs_needed = (num_trbs + (TRBS_PER_SEGMENT - 1) - 1) /
				(TRBS_PER_SEGMENT - 1);

	/* Allocate number of segments we needed, or double the ring size */
	num_segs = ring->num_segs > num_segs_needed ?
			ring->num_segs : num_segs_needed;

	ret = xhci_alloc_segments_for_ring(xhci, &first, &last,
			num_segs, ring->cycle_state, ring->type,
			ring->bounce_buf_len, flags);
	if (ret)
		return -ENOMEM;

	if (ring->type == TYPE_STREAM)
		ret = xhci_update_stream_segment_mapping(ring->trb_address_map,
						ring, first, last, flags);
	if (ret) {
		struct xhci_segment *next;
		do {
			next = first->next;
			xhci_segment_free(xhci, first);
			if (first == last)
				break;
			first = next;
		} while (true);
		return ret;
	}

	xhci_link_rings(xhci, ring, first, last, num_segs);
	trace_xhci_ring_expansion(ring);
	xhci_dbg_trace(xhci, trace_xhci_dbg_ring_expansion,
			"ring expansion succeed, now has %d segments",
			ring->num_segs);

	return 0;
}

struct xhci_container_ctx *xhci_alloc_container_ctx(struct xhci_hcd *xhci,
						    int type, gfp_t flags)
{
	struct xhci_container_ctx *ctx;
	struct device *dev = xhci_to_hcd(xhci)->self.sysdev;

	if ((type != XHCI_CTX_TYPE_DEVICE) && (type != XHCI_CTX_TYPE_INPUT))
		return NULL;

	ctx = kzalloc_node(sizeof(*ctx), flags, dev_to_node(dev));
	if (!ctx)
		return NULL;

	ctx->type = type;
	ctx->size = HCC_64BYTE_CONTEXT(xhci->hcc_params) ? 2048 : 1024;
	if (type == XHCI_CTX_TYPE_INPUT)
		ctx->size += CTX_SIZE(xhci->hcc_params);

	ctx->bytes = dma_pool_zalloc(xhci->device_pool, flags, &ctx->dma);
	if (!ctx->bytes) {
		kfree(ctx);
		return NULL;
	}
	return ctx;
}

void xhci_free_container_ctx(struct xhci_hcd *xhci,
			     struct xhci_container_ctx *ctx)
{
	if (!ctx)
		return;
	dma_pool_free(xhci->device_pool, ctx->bytes, ctx->dma);
	kfree(ctx);
}

struct xhci_input_control_ctx *xhci_get_input_control_ctx(
					      struct xhci_container_ctx *ctx)
{
	if (ctx->type != XHCI_CTX_TYPE_INPUT)
		return NULL;

	return (struct xhci_input_control_ctx *)ctx->bytes;
}

struct xhci_slot_ctx *xhci_get_slot_ctx(struct xhci_hcd *xhci,
					struct xhci_container_ctx *ctx)
{
	if (ctx->type == XHCI_CTX_TYPE_DEVICE)
		return (struct xhci_slot_ctx *)ctx->bytes;

	return (struct xhci_slot_ctx *)
		(ctx->bytes + CTX_SIZE(xhci->hcc_params));
}

struct xhci_ep_ctx *xhci_get_ep_ctx(struct xhci_hcd *xhci,
				    struct xhci_container_ctx *ctx,
				    unsigned int ep_index)
{
	/* increment ep index by offset of start of ep ctx array */
	ep_index++;
	if (ctx->type == XHCI_CTX_TYPE_INPUT)
		ep_index++;

	return (struct xhci_ep_ctx *)
		(ctx->bytes + (ep_index * CTX_SIZE(xhci->hcc_params)));
}


/***************** Streams structures manipulation *************************/

static void xhci_free_stream_ctx(struct xhci_hcd *xhci,
		unsigned int num_stream_ctxs,
		struct xhci_stream_ctx *stream_ctx, dma_addr_t dma)
{
	struct device *dev = xhci_to_hcd(xhci)->self.sysdev;
	size_t size = sizeof(struct xhci_stream_ctx) * num_stream_ctxs;

	if (size > MEDIUM_STREAM_ARRAY_SIZE)
		dma_free_coherent(dev, size,
				stream_ctx, dma);
	else if (size <= SMALL_STREAM_ARRAY_SIZE)
		return dma_pool_free(xhci->small_streams_pool,
				stream_ctx, dma);
	else
		return dma_pool_free(xhci->medium_streams_pool,
				stream_ctx, dma);
}

/*
 * The stream context array for each endpoint with bulk streams enabled can
 * vary in size, based on:
 *  - how many streams the endpoint supports,
 *  - the maximum primary stream array size the host controller supports,
 *  - and how many streams the device driver asks for.
 *
 * The stream context array must be a power of 2, and can be as small as
 * 64 bytes or as large as 1MB.
 */
static struct xhci_stream_ctx *xhci_alloc_stream_ctx(struct xhci_hcd *xhci,
		unsigned int num_stream_ctxs, dma_addr_t *dma,
		gfp_t mem_flags)
{
	struct device *dev = xhci_to_hcd(xhci)->self.sysdev;
	size_t size = sizeof(struct xhci_stream_ctx) * num_stream_ctxs;

	if (size > MEDIUM_STREAM_ARRAY_SIZE)
		return dma_alloc_coherent(dev, size,
				dma, mem_flags);
	else if (size <= SMALL_STREAM_ARRAY_SIZE)
		return dma_pool_alloc(xhci->small_streams_pool,
				mem_flags, dma);
	else
		return dma_pool_alloc(xhci->medium_streams_pool,
				mem_flags, dma);
}

struct xhci_ring *xhci_dma_to_transfer_ring(
		struct xhci_virt_ep *ep,
		u64 address)
{
	if (ep->ep_state & EP_HAS_STREAMS)
		return radix_tree_lookup(&ep->stream_info->trb_address_map,
				address >> TRB_SEGMENT_SHIFT);
	return ep->ring;
}

struct xhci_ring *xhci_stream_id_to_ring(
		struct xhci_virt_device *dev,
		unsigned int ep_index,
		unsigned int stream_id)
{
	struct xhci_virt_ep *ep = &dev->eps[ep_index];

	if (stream_id == 0)
		return ep->ring;
	if (!ep->stream_info)
		return NULL;

	if (stream_id >= ep->stream_info->num_streams)
		return NULL;
	return ep->stream_info->stream_rings[stream_id];
}

/*
 * Change an endpoint's internal structure so it supports stream IDs.  The
 * number of requested streams includes stream 0, which cannot be used by device
 * drivers.
 *
 * The number of stream contexts in the stream context array may be bigger than
 * the number of streams the driver wants to use.  This is because the number of
 * stream context array entries must be a power of two.
 */
struct xhci_stream_info *xhci_alloc_stream_info(struct xhci_hcd *xhci,
		unsigned int num_stream_ctxs,
		unsigned int num_streams,
		unsigned int max_packet, gfp_t mem_flags)
{
	struct xhci_stream_info *stream_info;
	u32 cur_stream;
	struct xhci_ring *cur_ring;
	u64 addr;
	int ret;
	struct device *dev = xhci_to_hcd(xhci)->self.sysdev;

	xhci_dbg(xhci, "Allocating %u streams and %u "
			"stream context array entries.\n",
			num_streams, num_stream_ctxs);
	if (xhci->cmd_ring_reserved_trbs == MAX_RSVD_CMD_TRBS) {
		xhci_dbg(xhci, "Command ring has no reserved TRBs available\n");
		return NULL;
	}
	xhci->cmd_ring_reserved_trbs++;

	stream_info = kzalloc_node(sizeof(*stream_info), mem_flags,
			dev_to_node(dev));
	if (!stream_info)
		goto cleanup_trbs;

	stream_info->num_streams = num_streams;
	stream_info->num_stream_ctxs = num_stream_ctxs;

	/* Initialize the array of virtual pointers to stream rings. */
	stream_info->stream_rings = kcalloc_node(
			num_streams, sizeof(struct xhci_ring *), mem_flags,
			dev_to_node(dev));
	if (!stream_info->stream_rings)
		goto cleanup_info;

	/* Initialize the array of DMA addresses for stream rings for the HW. */
	stream_info->stream_ctx_array = xhci_alloc_stream_ctx(xhci,
			num_stream_ctxs, &stream_info->ctx_array_dma,
			mem_flags);
	if (!stream_info->stream_ctx_array)
		goto cleanup_ctx;
	memset(stream_info->stream_ctx_array, 0,
			sizeof(struct xhci_stream_ctx)*num_stream_ctxs);

	/* Allocate everything needed to free the stream rings later */
	stream_info->free_streams_command =
		xhci_alloc_command_with_ctx(xhci, true, mem_flags);
	if (!stream_info->free_streams_command)
		goto cleanup_ctx;

	INIT_RADIX_TREE(&stream_info->trb_address_map, GFP_ATOMIC);

	/* Allocate rings for all the streams that the driver will use,
	 * and add their segment DMA addresses to the radix tree.
	 * Stream 0 is reserved.
	 */

	for (cur_stream = 1; cur_stream < num_streams; cur_stream++) {
		stream_info->stream_rings[cur_stream] =
			xhci_ring_alloc(xhci, 2, 1, TYPE_STREAM, max_packet,
					mem_flags);
		cur_ring = stream_info->stream_rings[cur_stream];
		if (!cur_ring)
			goto cleanup_rings;
		cur_ring->stream_id = cur_stream;
		cur_ring->trb_address_map = &stream_info->trb_address_map;
		/* Set deq ptr, cycle bit, and stream context type */
		addr = cur_ring->first_seg->dma |
			SCT_FOR_CTX(SCT_PRI_TR) |
			cur_ring->cycle_state;
		stream_info->stream_ctx_array[cur_stream].stream_ring =
			cpu_to_le64(addr);
		xhci_dbg(xhci, "Setting stream %d ring ptr to 0x%08llx\n",
				cur_stream, (unsigned long long) addr);

		if (xhci->quirks & XHCI_STREAM_QUIRK) {
			/* dwc3 host controller has an issue where it doesn't
			 * process BULK IN stream rings even after ringing
			 * DoorBell, so setup a timer to aviod hang condition.
			 */
			timer_setup(&cur_ring->stream_timer,
				xhci_stream_timeout, 0);
			cur_ring->xhci = xhci;
		}

		ret = xhci_update_stream_mapping(cur_ring, mem_flags);
		if (ret) {
			xhci_ring_free(xhci, cur_ring);
			stream_info->stream_rings[cur_stream] = NULL;
			goto cleanup_rings;
		}
	}
	/* Leave the other unused stream ring pointers in the stream context
	 * array initialized to zero.  This will cause the xHC to give us an
	 * error if the device asks for a stream ID we don't have setup (if it
	 * was any other way, the host controller would assume the ring is
	 * "empty" and wait forever for data to be queued to that stream ID).
	 */

	return stream_info;

cleanup_rings:
	for (cur_stream = 1; cur_stream < num_streams; cur_stream++) {
		cur_ring = stream_info->stream_rings[cur_stream];
		if (cur_ring) {
			xhci_ring_free(xhci, cur_ring);
			stream_info->stream_rings[cur_stream] = NULL;
		}
	}
	xhci_free_command(xhci, stream_info->free_streams_command);
cleanup_ctx:
	kfree(stream_info->stream_rings);
cleanup_info:
	kfree(stream_info);
cleanup_trbs:
	xhci->cmd_ring_reserved_trbs--;
	return NULL;
}
/*
 * Sets the MaxPStreams field and the Linear Stream Array field.
 * Sets the dequeue pointer to the stream context array.
 */
void xhci_setup_streams_ep_input_ctx(struct xhci_hcd *xhci,
		struct xhci_ep_ctx *ep_ctx,
		struct xhci_stream_info *stream_info)
{
	u32 max_primary_streams;
	/* MaxPStreams is the number of stream context array entries, not the
	 * number we're actually using.  Must be in 2^(MaxPstreams + 1) format.
	 * fls(0) = 0, fls(0x1) = 1, fls(0x10) = 2, fls(0x100) = 3, etc.
	 */
	max_primary_streams = fls(stream_info->num_stream_ctxs) - 2;
	xhci_dbg_trace(xhci,  trace_xhci_dbg_context_change,
			"Setting number of stream ctx array entries to %u",
			1 << (max_primary_streams + 1));
	ep_ctx->ep_info &= cpu_to_le32(~EP_MAXPSTREAMS_MASK);
	ep_ctx->ep_info |= cpu_to_le32(EP_MAXPSTREAMS(max_primary_streams)
				       | EP_HAS_LSA);
	ep_ctx->deq  = cpu_to_le64(stream_info->ctx_array_dma);
}

/*
 * Sets the MaxPStreams field and the Linear Stream Array field to 0.
 * Reinstalls the "normal" endpoint ring (at its previous dequeue mark,
 * not at the beginning of the ring).
 */
void xhci_setup_no_streams_ep_input_ctx(struct xhci_ep_ctx *ep_ctx,
		struct xhci_virt_ep *ep)
{
	dma_addr_t addr;
	ep_ctx->ep_info &= cpu_to_le32(~(EP_MAXPSTREAMS_MASK | EP_HAS_LSA));
	addr = xhci_trb_virt_to_dma(ep->ring->deq_seg, ep->ring->dequeue);
	ep_ctx->deq  = cpu_to_le64(addr | ep->ring->cycle_state);
}

/* Frees all stream contexts associated with the endpoint,
 *
 * Caller should fix the endpoint context streams fields.
 */
void xhci_free_stream_info(struct xhci_hcd *xhci,
		struct xhci_stream_info *stream_info)
{
	int cur_stream;
	struct xhci_ring *cur_ring;

	if (!stream_info)
		return;

	for (cur_stream = 1; cur_stream < stream_info->num_streams;
			cur_stream++) {
		cur_ring = stream_info->stream_rings[cur_stream];

		if (xhci->quirks & XHCI_STREAM_QUIRK)
			del_timer_sync(&cur_ring->stream_timer);

		if (cur_ring) {
			xhci_ring_free(xhci, cur_ring);
			stream_info->stream_rings[cur_stream] = NULL;
		}
	}
	xhci_free_command(xhci, stream_info->free_streams_command);
	xhci->cmd_ring_reserved_trbs--;
	if (stream_info->stream_ctx_array)
		xhci_free_stream_ctx(xhci,
				stream_info->num_stream_ctxs,
				stream_info->stream_ctx_array,
				stream_info->ctx_array_dma);

	kfree(stream_info->stream_rings);
	kfree(stream_info);
}


/***************** Device context manipulation *************************/

static void xhci_init_endpoint_timer(struct xhci_hcd *xhci,
		struct xhci_virt_ep *ep)
{
	timer_setup(&ep->stop_cmd_timer, xhci_stop_endpoint_command_watchdog,
		    0);
	ep->xhci = xhci;
}

static void xhci_free_tt_info(struct xhci_hcd *xhci,
		struct xhci_virt_device *virt_dev,
		int slot_id)
{
	struct list_head *tt_list_head;
	struct xhci_tt_bw_info *tt_info, *next;
	bool slot_found = false;

	/* If the device never made it past the Set Address stage,
	 * it may not have the real_port set correctly.
	 */
	if (virt_dev->real_port == 0 ||
			virt_dev->real_port > HCS_MAX_PORTS(xhci->hcs_params1)) {
		xhci_dbg(xhci, "Bad real port.\n");
		return;
	}

	tt_list_head = &(xhci->rh_bw[virt_dev->real_port - 1].tts);
	list_for_each_entry_safe(tt_info, next, tt_list_head, tt_list) {
		/* Multi-TT hubs will have more than one entry */
		if (tt_info->slot_id == slot_id) {
			slot_found = true;
			list_del(&tt_info->tt_list);
			kfree(tt_info);
		} else if (slot_found) {
			break;
		}
	}
}

int xhci_alloc_tt_info(struct xhci_hcd *xhci,
		struct xhci_virt_device *virt_dev,
		struct usb_device *hdev,
		struct usb_tt *tt, gfp_t mem_flags)
{
	struct xhci_tt_bw_info		*tt_info;
	unsigned int			num_ports;
	int				i, j;
	struct device *dev = xhci_to_hcd(xhci)->self.sysdev;

	if (!tt->multi)
		num_ports = 1;
	else
		num_ports = hdev->maxchild;

	for (i = 0; i < num_ports; i++, tt_info++) {
		struct xhci_interval_bw_table *bw_table;

		tt_info = kzalloc_node(sizeof(*tt_info), mem_flags,
				dev_to_node(dev));
		if (!tt_info)
			goto free_tts;
		INIT_LIST_HEAD(&tt_info->tt_list);
		list_add(&tt_info->tt_list,
				&xhci->rh_bw[virt_dev->real_port - 1].tts);
		tt_info->slot_id = virt_dev->udev->slot_id;
		if (tt->multi)
			tt_info->ttport = i+1;
		bw_table = &tt_info->bw_table;
		for (j = 0; j < XHCI_MAX_INTERVAL; j++)
			INIT_LIST_HEAD(&bw_table->interval_bw[j].endpoints);
	}
	return 0;

free_tts:
	xhci_free_tt_info(xhci, virt_dev, virt_dev->udev->slot_id);
	return -ENOMEM;
}


/* All the xhci_tds in the ring's TD list should be freed at this point.
 * Should be called with xhci->lock held if there is any chance the TT lists
 * will be manipulated by the configure endpoint, allocate device, or update
 * hub functions while this function is removing the TT entries from the list.
 */
void xhci_free_virt_device(struct xhci_hcd *xhci, int slot_id)
{
	struct xhci_virt_device *dev;
	int i;
	int old_active_eps = 0;

	/* Slot ID 0 is reserved */
	if (slot_id == 0 || !xhci->devs[slot_id])
		return;

	dev = xhci->devs[slot_id];

	xhci->dcbaa->dev_context_ptrs[slot_id] = 0;
	if (!dev)
		return;

	trace_xhci_free_virt_device(dev);

	if (dev->tt_info)
		old_active_eps = dev->tt_info->active_eps;

	for (i = 0; i < 31; i++) {
		if (dev->eps[i].ring)
			xhci_ring_free(xhci, dev->eps[i].ring);
		if (dev->eps[i].stream_info)
			xhci_free_stream_info(xhci,
					dev->eps[i].stream_info);
		/* Endpoints on the TT/root port lists should have been removed
		 * when usb_disable_device() was called for the device.
		 * We can't drop them anyway, because the udev might have gone
		 * away by this point, and we can't tell what speed it was.
		 */
		if (!list_empty(&dev->eps[i].bw_endpoint_list))
			xhci_warn(xhci, "Slot %u endpoint %u "
					"not removed from BW list!\n",
					slot_id, i);
	}
	/* If this is a hub, free the TT(s) from the TT list */
	xhci_free_tt_info(xhci, dev, slot_id);
	/* If necessary, update the number of active TTs on this root port */
	xhci_update_tt_active_eps(xhci, dev, old_active_eps);

	if (dev->in_ctx)
		xhci_free_container_ctx(xhci, dev->in_ctx);
	if (dev->out_ctx)
		xhci_free_container_ctx(xhci, dev->out_ctx);

	if (dev->udev && dev->udev->slot_id)
		dev->udev->slot_id = 0;
	kfree(xhci->devs[slot_id]);
	xhci->devs[slot_id] = NULL;
}

/*
 * Free a virt_device structure.
 * If the virt_device added a tt_info (a hub) and has children pointing to
 * that tt_info, then free the child first. Recursive.
 * We can't rely on udev at this point to find child-parent relationships.
 */
static void xhci_free_virt_devices_depth_first(struct xhci_hcd *xhci, int slot_id)
{
	struct xhci_virt_device *vdev;
	struct list_head *tt_list_head;
	struct xhci_tt_bw_info *tt_info, *next;
	int i;

	vdev = xhci->devs[slot_id];
	if (!vdev)
		return;

	if (vdev->real_port == 0 ||
			vdev->real_port > HCS_MAX_PORTS(xhci->hcs_params1)) {
		xhci_dbg(xhci, "Bad vdev->real_port.\n");
		goto out;
	}

	tt_list_head = &(xhci->rh_bw[vdev->real_port - 1].tts);
	list_for_each_entry_safe(tt_info, next, tt_list_head, tt_list) {
		/* is this a hub device that added a tt_info to the tts list */
		if (tt_info->slot_id == slot_id) {
			/* are any devices using this tt_info? */
			for (i = 1; i < HCS_MAX_SLOTS(xhci->hcs_params1); i++) {
				vdev = xhci->devs[i];
				if (vdev && (vdev->tt_info == tt_info))
					xhci_free_virt_devices_depth_first(
						xhci, i);
			}
		}
	}
out:
	/* we are now at a leaf device */
	xhci_debugfs_remove_slot(xhci, slot_id);
	xhci_free_virt_device(xhci, slot_id);
}

int xhci_alloc_virt_device(struct xhci_hcd *xhci, int slot_id,
		struct usb_device *udev, gfp_t flags)
{
	struct xhci_virt_device *dev;
	int i;

	/* Slot ID 0 is reserved */
	if (slot_id == 0 || xhci->devs[slot_id]) {
		xhci_warn(xhci, "Bad Slot ID %d\n", slot_id);
		return 0;
	}

	dev = kzalloc(sizeof(*dev), flags);
	if (!dev)
		return 0;

	/* Allocate the (output) device context that will be used in the HC. */
	dev->out_ctx = xhci_alloc_container_ctx(xhci, XHCI_CTX_TYPE_DEVICE, flags);
	if (!dev->out_ctx)
		goto fail;

	xhci_dbg(xhci, "Slot %d output ctx = 0x%llx (dma)\n", slot_id,
			(unsigned long long)dev->out_ctx->dma);

	/* Allocate the (input) device context for address device command */
	dev->in_ctx = xhci_alloc_container_ctx(xhci, XHCI_CTX_TYPE_INPUT, flags);
	if (!dev->in_ctx)
		goto fail;

	xhci_dbg(xhci, "Slot %d input ctx = 0x%llx (dma)\n", slot_id,
			(unsigned long long)dev->in_ctx->dma);

	/* Initialize the cancellation list and watchdog timers for each ep */
	for (i = 0; i < 31; i++) {
		xhci_init_endpoint_timer(xhci, &dev->eps[i]);
		INIT_LIST_HEAD(&dev->eps[i].cancelled_td_list);
		INIT_LIST_HEAD(&dev->eps[i].bw_endpoint_list);
	}

	/* Allocate endpoint 0 ring */
	dev->eps[0].ring = xhci_ring_alloc(xhci, 2, 1, TYPE_CTRL, 0, flags);
	if (!dev->eps[0].ring)
		goto fail;

	dev->udev = udev;

	/* Point to output device context in dcbaa. */
	xhci->dcbaa->dev_context_ptrs[slot_id] = cpu_to_le64(dev->out_ctx->dma);
	xhci_dbg(xhci, "Set slot id %d dcbaa entry %p to 0x%llx\n",
		 slot_id,
		 &xhci->dcbaa->dev_context_ptrs[slot_id],
		 le64_to_cpu(xhci->dcbaa->dev_context_ptrs[slot_id]));

	trace_xhci_alloc_virt_device(dev);

	xhci->devs[slot_id] = dev;

	return 1;
fail:

	if (dev->in_ctx)
		xhci_free_container_ctx(xhci, dev->in_ctx);
	if (dev->out_ctx)
		xhci_free_container_ctx(xhci, dev->out_ctx);
	kfree(dev);

	return 0;
}

void xhci_copy_ep0_dequeue_into_input_ctx(struct xhci_hcd *xhci,
		struct usb_device *udev)
{
	struct xhci_virt_device *virt_dev;
	struct xhci_ep_ctx	*ep0_ctx;
	struct xhci_ring	*ep_ring;

	virt_dev = xhci->devs[udev->slot_id];
	ep0_ctx = xhci_get_ep_ctx(xhci, virt_dev->in_ctx, 0);
	ep_ring = virt_dev->eps[0].ring;
	/*
	 * FIXME we don't keep track of the dequeue pointer very well after a
	 * Set TR dequeue pointer, so we're setting the dequeue pointer of the
	 * host to our enqueue pointer.  This should only be called after a
	 * configured device has reset, so all control transfers should have
	 * been completed or cancelled before the reset.
	 */
	ep0_ctx->deq = cpu_to_le64(xhci_trb_virt_to_dma(ep_ring->enq_seg,
							ep_ring->enqueue)
				   | ep_ring->cycle_state);
}

/*
 * The xHCI roothub may have ports of differing speeds in any order in the port
 * status registers.
 *
 * The xHCI hardware wants to know the roothub port number that the USB device
 * is attached to (or the roothub port its ancestor hub is attached to).  All we
 * know is the index of that port under either the USB 2.0 or the USB 3.0
 * roothub, but that doesn't give us the real index into the HW port status
 * registers. Call xhci_find_raw_port_number() to get real index.
 */
static u32 xhci_find_real_port_number(struct xhci_hcd *xhci,
		struct usb_device *udev)
{
	struct usb_device *top_dev;
	struct usb_hcd *hcd;

	if (udev->speed >= USB_SPEED_SUPER)
		hcd = xhci->shared_hcd;
	else
		hcd = xhci->main_hcd;

	for (top_dev = udev; top_dev->parent && top_dev->parent->parent;
			top_dev = top_dev->parent)
		/* Found device below root hub */;

	return	xhci_find_raw_port_number(hcd, top_dev->portnum);
}

/* Setup an xHCI virtual device for a Set Address command */
int xhci_setup_addressable_virt_dev(struct xhci_hcd *xhci, struct usb_device *udev)
{
	struct xhci_virt_device *dev;
	struct xhci_ep_ctx	*ep0_ctx;
	struct xhci_slot_ctx    *slot_ctx;
	u32			port_num;
	u32			max_packets;
	struct usb_device *top_dev;

	dev = xhci->devs[udev->slot_id];
	/* Slot ID 0 is reserved */
	if (udev->slot_id == 0 || !dev) {
		xhci_warn(xhci, "Slot ID %d is not assigned to this device\n",
				udev->slot_id);
		return -EINVAL;
	}
	ep0_ctx = xhci_get_ep_ctx(xhci, dev->in_ctx, 0);
	slot_ctx = xhci_get_slot_ctx(xhci, dev->in_ctx);

	/* 3) Only the control endpoint is valid - one endpoint context */
	slot_ctx->dev_info |= cpu_to_le32(LAST_CTX(1) | udev->route);
	switch (udev->speed) {
	case USB_SPEED_SUPER_PLUS:
		slot_ctx->dev_info |= cpu_to_le32(SLOT_SPEED_SSP);
		max_packets = MAX_PACKET(512);
		break;
	case USB_SPEED_SUPER:
		slot_ctx->dev_info |= cpu_to_le32(SLOT_SPEED_SS);
		max_packets = MAX_PACKET(512);
		break;
	case USB_SPEED_HIGH:
		slot_ctx->dev_info |= cpu_to_le32(SLOT_SPEED_HS);
		max_packets = MAX_PACKET(64);
		break;
	/* USB core guesses at a 64-byte max packet first for FS devices */
	case USB_SPEED_FULL:
		slot_ctx->dev_info |= cpu_to_le32(SLOT_SPEED_FS);
		max_packets = MAX_PACKET(64);
		break;
	case USB_SPEED_LOW:
		slot_ctx->dev_info |= cpu_to_le32(SLOT_SPEED_LS);
		max_packets = MAX_PACKET(8);
		break;
	case USB_SPEED_WIRELESS:
		xhci_dbg(xhci, "FIXME xHCI doesn't support wireless speeds\n");
		return -EINVAL;
		break;
	default:
		/* Speed was set earlier, this shouldn't happen. */
		return -EINVAL;
	}
	/* Find the root hub port this device is under */
	port_num = xhci_find_real_port_number(xhci, udev);
	if (!port_num)
		return -EINVAL;
	slot_ctx->dev_info2 |= cpu_to_le32(ROOT_HUB_PORT(port_num));
	/* Set the port number in the virtual_device to the faked port number */
	for (top_dev = udev; top_dev->parent && top_dev->parent->parent;
			top_dev = top_dev->parent)
		/* Found device below root hub */;
	dev->fake_port = top_dev->portnum;
	dev->real_port = port_num;
	xhci_dbg(xhci, "Set root hub portnum to %d\n", port_num);
	xhci_dbg(xhci, "Set fake root hub portnum to %d\n", dev->fake_port);

	/* Find the right bandwidth table that this device will be a part of.
	 * If this is a full speed device attached directly to a root port (or a
	 * decendent of one), it counts as a primary bandwidth domain, not a
	 * secondary bandwidth domain under a TT.  An xhci_tt_info structure
	 * will never be created for the HS root hub.
	 */
	if (!udev->tt || !udev->tt->hub->parent) {
		dev->bw_table = &xhci->rh_bw[port_num - 1].bw_table;
	} else {
		struct xhci_root_port_bw_info *rh_bw;
		struct xhci_tt_bw_info *tt_bw;

		rh_bw = &xhci->rh_bw[port_num - 1];
		/* Find the right TT. */
		list_for_each_entry(tt_bw, &rh_bw->tts, tt_list) {
			if (tt_bw->slot_id != udev->tt->hub->slot_id)
				continue;

			if (!dev->udev->tt->multi ||
					(udev->tt->multi &&
					 tt_bw->ttport == dev->udev->ttport)) {
				dev->bw_table = &tt_bw->bw_table;
				dev->tt_info = tt_bw;
				break;
			}
		}
		if (!dev->tt_info)
			xhci_warn(xhci, "WARN: Didn't find a matching TT\n");
	}

	/* Is this a LS/FS device under an external HS hub? */
	if (udev->tt && udev->tt->hub->parent) {
		slot_ctx->tt_info = cpu_to_le32(udev->tt->hub->slot_id |
						(udev->ttport << 8));
		if (udev->tt->multi)
			slot_ctx->dev_info |= cpu_to_le32(DEV_MTT);
	}
	xhci_dbg(xhci, "udev->tt = %p\n", udev->tt);
	xhci_dbg(xhci, "udev->ttport = 0x%x\n", udev->ttport);

	/* Step 4 - ring already allocated */
	/* Step 5 */
	ep0_ctx->ep_info2 = cpu_to_le32(EP_TYPE(CTRL_EP));

	/* EP 0 can handle "burst" sizes of 1, so Max Burst Size field is 0 */
	ep0_ctx->ep_info2 |= cpu_to_le32(MAX_BURST(0) | ERROR_COUNT(3) |
					 max_packets);

	ep0_ctx->deq = cpu_to_le64(dev->eps[0].ring->first_seg->dma |
				   dev->eps[0].ring->cycle_state);

	trace_xhci_setup_addressable_virt_device(dev);

	/* Steps 7 and 8 were done in xhci_alloc_virt_device() */

	return 0;
}

/*
 * Convert interval expressed as 2^(bInterval - 1) == interval into
 * straight exponent value 2^n == interval.
 *
 */
static unsigned int xhci_parse_exponent_interval(struct usb_device *udev,
		struct usb_host_endpoint *ep)
{
	unsigned int interval;

	interval = clamp_val(ep->desc.bInterval, 1, 16) - 1;
	if (interval != ep->desc.bInterval - 1)
		dev_warn(&udev->dev,
			 "ep %#x - rounding interval to %d %sframes\n",
			 ep->desc.bEndpointAddress,
			 1 << interval,
			 udev->speed == USB_SPEED_FULL ? "" : "micro");

	if (udev->speed == USB_SPEED_FULL) {
		/*
		 * Full speed isoc endpoints specify interval in frames,
		 * not microframes. We are using microframes everywhere,
		 * so adjust accordingly.
		 */
		interval += 3;	/* 1 frame = 2^3 uframes */
	}

	return interval;
}

/*
 * Convert bInterval expressed in microframes (in 1-255 range) to exponent of
 * microframes, rounded down to nearest power of 2.
 */
static unsigned int xhci_microframes_to_exponent(struct usb_device *udev,
		struct usb_host_endpoint *ep, unsigned int desc_interval,
		unsigned int min_exponent, unsigned int max_exponent)
{
	unsigned int interval;

	interval = fls(desc_interval) - 1;
	interval = clamp_val(interval, min_exponent, max_exponent);
	if ((1 << interval) != desc_interval)
		dev_dbg(&udev->dev,
			 "ep %#x - rounding interval to %d microframes, ep desc says %d microframes\n",
			 ep->desc.bEndpointAddress,
			 1 << interval,
			 desc_interval);

	return interval;
}

static unsigned int xhci_parse_microframe_interval(struct usb_device *udev,
		struct usb_host_endpoint *ep)
{
	if (ep->desc.bInterval == 0)
		return 0;
	return xhci_microframes_to_exponent(udev, ep,
			ep->desc.bInterval, 0, 15);
}


static unsigned int xhci_parse_frame_interval(struct usb_device *udev,
		struct usb_host_endpoint *ep)
{
	return xhci_microframes_to_exponent(udev, ep,
			ep->desc.bInterval * 8, 3, 10);
}

/* Return the polling or NAK interval.
 *
 * The polling interval is expressed in "microframes".  If xHCI's Interval field
 * is set to N, it will service the endpoint every 2^(Interval)*125us.
 *
 * The NAK interval is one NAK per 1 to 255 microframes, or no NAKs if interval
 * is set to 0.
 */
static unsigned int xhci_get_endpoint_interval(struct usb_device *udev,
		struct usb_host_endpoint *ep)
{
	unsigned int interval = 0;

	switch (udev->speed) {
	case USB_SPEED_HIGH:
		/* Max NAK rate */
		if (usb_endpoint_xfer_control(&ep->desc) ||
		    usb_endpoint_xfer_bulk(&ep->desc)) {
			interval = xhci_parse_microframe_interval(udev, ep);
			break;
		}
		fallthrough;	/* SS and HS isoc/int have same decoding */

	case USB_SPEED_SUPER_PLUS:
	case USB_SPEED_SUPER:
		if (usb_endpoint_xfer_int(&ep->desc) ||
		    usb_endpoint_xfer_isoc(&ep->desc)) {
			interval = xhci_parse_exponent_interval(udev, ep);
		}
		break;

	case USB_SPEED_FULL:
		if (usb_endpoint_xfer_isoc(&ep->desc)) {
			interval = xhci_parse_exponent_interval(udev, ep);
			break;
		}
		/*
		 * Fall through for interrupt endpoint interval decoding
		 * since it uses the same rules as low speed interrupt
		 * endpoints.
		 */
		fallthrough;

	case USB_SPEED_LOW:
		if (usb_endpoint_xfer_int(&ep->desc) ||
		    usb_endpoint_xfer_isoc(&ep->desc)) {

			interval = xhci_parse_frame_interval(udev, ep);
		}
		break;

	default:
		BUG();
	}
	return interval;
}

/* The "Mult" field in the endpoint context is only set for SuperSpeed isoc eps.
 * High speed endpoint descriptors can define "the number of additional
 * transaction opportunities per microframe", but that goes in the Max Burst
 * endpoint context field.
 */
static u32 xhci_get_endpoint_mult(struct usb_device *udev,
		struct usb_host_endpoint *ep)
{
	if (udev->speed < USB_SPEED_SUPER ||
			!usb_endpoint_xfer_isoc(&ep->desc))
		return 0;
	return ep->ss_ep_comp.bmAttributes;
}

static u32 xhci_get_endpoint_max_burst(struct usb_device *udev,
				       struct usb_host_endpoint *ep)
{
	/* Super speed and Plus have max burst in ep companion desc */
	if (udev->speed >= USB_SPEED_SUPER)
		return ep->ss_ep_comp.bMaxBurst;

	if (udev->speed == USB_SPEED_HIGH &&
	    (usb_endpoint_xfer_isoc(&ep->desc) ||
	     usb_endpoint_xfer_int(&ep->desc)))
		return usb_endpoint_maxp_mult(&ep->desc) - 1;

	return 0;
}

static u32 xhci_get_endpoint_type(struct usb_host_endpoint *ep)
{
	int in;

	in = usb_endpoint_dir_in(&ep->desc);

	switch (usb_endpoint_type(&ep->desc)) {
	case USB_ENDPOINT_XFER_CONTROL:
		return CTRL_EP;
	case USB_ENDPOINT_XFER_BULK:
		return in ? BULK_IN_EP : BULK_OUT_EP;
	case USB_ENDPOINT_XFER_ISOC:
		return in ? ISOC_IN_EP : ISOC_OUT_EP;
	case USB_ENDPOINT_XFER_INT:
		return in ? INT_IN_EP : INT_OUT_EP;
	}
	return 0;
}

/* Return the maximum endpoint service interval time (ESIT) payload.
 * Basically, this is the maxpacket size, multiplied by the burst size
 * and mult size.
 */
static u32 xhci_get_max_esit_payload(struct usb_device *udev,
		struct usb_host_endpoint *ep)
{
	int max_burst;
	int max_packet;

	/* Only applies for interrupt or isochronous endpoints */
	if (usb_endpoint_xfer_control(&ep->desc) ||
			usb_endpoint_xfer_bulk(&ep->desc))
		return 0;

	/* SuperSpeedPlus Isoc ep sending over 48k per esit */
	if ((udev->speed >= USB_SPEED_SUPER_PLUS) &&
	    USB_SS_SSP_ISOC_COMP(ep->ss_ep_comp.bmAttributes))
		return le32_to_cpu(ep->ssp_isoc_ep_comp.dwBytesPerInterval);
	/* SuperSpeed or SuperSpeedPlus Isoc ep with less than 48k per esit */
	else if (udev->speed >= USB_SPEED_SUPER)
		return le16_to_cpu(ep->ss_ep_comp.wBytesPerInterval);

	max_packet = usb_endpoint_maxp(&ep->desc);
	max_burst = usb_endpoint_maxp_mult(&ep->desc);
	/* A 0 in max burst means 1 transfer per ESIT */
	return max_packet * max_burst;
}

/* Set up an endpoint with one ring segment.  Do not allocate stream rings.
 * Drivers will have to call usb_alloc_streams() to do that.
 */
int xhci_endpoint_init(struct xhci_hcd *xhci,
		struct xhci_virt_device *virt_dev,
		struct usb_device *udev,
		struct usb_host_endpoint *ep,
		gfp_t mem_flags)
{
	unsigned int ep_index;
	struct xhci_ep_ctx *ep_ctx;
	struct xhci_ring *ep_ring;
	unsigned int max_packet;
	enum xhci_ring_type ring_type;
	u32 max_esit_payload;
	u32 endpoint_type;
	unsigned int max_burst;
	unsigned int interval;
	unsigned int mult;
	unsigned int avg_trb_len;
	unsigned int err_count = 0;

	ep_index = xhci_get_endpoint_index(&ep->desc);
	ep_ctx = xhci_get_ep_ctx(xhci, virt_dev->in_ctx, ep_index);

	endpoint_type = xhci_get_endpoint_type(ep);
	if (!endpoint_type)
		return -EINVAL;

	ring_type = usb_endpoint_type(&ep->desc);

	/*
	 * Get values to fill the endpoint context, mostly from ep descriptor.
	 * The average TRB buffer lengt for bulk endpoints is unclear as we
	 * have no clue on scatter gather list entry size. For Isoc and Int,
	 * set it to max available. See xHCI 1.1 spec 4.14.1.1 for details.
	 */
	max_esit_payload = xhci_get_max_esit_payload(udev, ep);
	interval = xhci_get_endpoint_interval(udev, ep);

	/* Periodic endpoint bInterval limit quirk */
	if (usb_endpoint_xfer_int(&ep->desc) ||
	    usb_endpoint_xfer_isoc(&ep->desc)) {
		if ((xhci->quirks & XHCI_LIMIT_ENDPOINT_INTERVAL_7) &&
		    udev->speed >= USB_SPEED_HIGH &&
		    interval >= 7) {
			interval = 6;
		}
	}

	mult = xhci_get_endpoint_mult(udev, ep);
	max_packet = usb_endpoint_maxp(&ep->desc);
	max_burst = xhci_get_endpoint_max_burst(udev, ep);
	avg_trb_len = max_esit_payload;

	/* FIXME dig Mult and streams info out of ep companion desc */

	/* Allow 3 retries for everything but isoc, set CErr = 3 */
	if (!usb_endpoint_xfer_isoc(&ep->desc))
		err_count = 3;
	/* HS bulk max packet should be 512, FS bulk supports 8, 16, 32 or 64 */
	if (usb_endpoint_xfer_bulk(&ep->desc)) {
		if (udev->speed == USB_SPEED_HIGH)
			max_packet = 512;
		if (udev->speed == USB_SPEED_FULL) {
			max_packet = rounddown_pow_of_two(max_packet);
			max_packet = clamp_val(max_packet, 8, 64);
		}
	}
	/* xHCI 1.0 and 1.1 indicates that ctrl ep avg TRB Length should be 8 */
	if (usb_endpoint_xfer_control(&ep->desc) && xhci->hci_version >= 0x100)
		avg_trb_len = 8;
	/* xhci 1.1 with LEC support doesn't use mult field, use RsvdZ */
	if ((xhci->hci_version > 0x100) && HCC2_LEC(xhci->hcc_params2))
		mult = 0;

	/* Set up the endpoint ring */
<<<<<<< HEAD
	if (virt_dev->num_rings_cached > 0) {
		/* Attempt to use the ring cache */
		virt_dev->num_rings_cached--;
		virt_dev->eps[ep_index].new_ring =
			virt_dev->ring_cache[virt_dev->num_rings_cached];
		virt_dev->ring_cache[virt_dev->num_rings_cached] = NULL;
		xhci_reinit_cached_ring(xhci, virt_dev->eps[ep_index].new_ring,
					1, ring_type);
	} else {
		virt_dev->eps[ep_index].new_ring =
			xhci_ring_alloc(xhci, 2, 1, ring_type, max_packet,
					mem_flags);
		if (!virt_dev->eps[ep_index].new_ring)
			return -ENOMEM;
	}
=======
	virt_dev->eps[ep_index].new_ring =
		xhci_ring_alloc(xhci, 2, 1, ring_type, max_packet, mem_flags);
	if (!virt_dev->eps[ep_index].new_ring)
		return -ENOMEM;
>>>>>>> 24b8d41d

	virt_dev->eps[ep_index].skip = false;
	ep_ring = virt_dev->eps[ep_index].new_ring;

	/* Fill the endpoint context */
	ep_ctx->ep_info = cpu_to_le32(EP_MAX_ESIT_PAYLOAD_HI(max_esit_payload) |
				      EP_INTERVAL(interval) |
				      EP_MULT(mult));
	ep_ctx->ep_info2 = cpu_to_le32(EP_TYPE(endpoint_type) |
				       MAX_PACKET(max_packet) |
				       MAX_BURST(max_burst) |
				       ERROR_COUNT(err_count));
	ep_ctx->deq = cpu_to_le64(ep_ring->first_seg->dma |
				  ep_ring->cycle_state);

	ep_ctx->tx_info = cpu_to_le32(EP_MAX_ESIT_PAYLOAD_LO(max_esit_payload) |
				      EP_AVG_TRB_LENGTH(avg_trb_len));

	return 0;
}

void xhci_endpoint_zero(struct xhci_hcd *xhci,
		struct xhci_virt_device *virt_dev,
		struct usb_host_endpoint *ep)
{
	unsigned int ep_index;
	struct xhci_ep_ctx *ep_ctx;

	ep_index = xhci_get_endpoint_index(&ep->desc);
	ep_ctx = xhci_get_ep_ctx(xhci, virt_dev->in_ctx, ep_index);

	ep_ctx->ep_info = 0;
	ep_ctx->ep_info2 = 0;
	ep_ctx->deq = 0;
	ep_ctx->tx_info = 0;
	/* Don't free the endpoint ring until the set interface or configuration
	 * request succeeds.
	 */
}

void xhci_clear_endpoint_bw_info(struct xhci_bw_info *bw_info)
{
	bw_info->ep_interval = 0;
	bw_info->mult = 0;
	bw_info->num_packets = 0;
	bw_info->max_packet_size = 0;
	bw_info->type = 0;
	bw_info->max_esit_payload = 0;
}

void xhci_update_bw_info(struct xhci_hcd *xhci,
		struct xhci_container_ctx *in_ctx,
		struct xhci_input_control_ctx *ctrl_ctx,
		struct xhci_virt_device *virt_dev)
{
	struct xhci_bw_info *bw_info;
	struct xhci_ep_ctx *ep_ctx;
	unsigned int ep_type;
	int i;

	for (i = 1; i < 31; i++) {
		bw_info = &virt_dev->eps[i].bw_info;

		/* We can't tell what endpoint type is being dropped, but
		 * unconditionally clearing the bandwidth info for non-periodic
		 * endpoints should be harmless because the info will never be
		 * set in the first place.
		 */
		if (!EP_IS_ADDED(ctrl_ctx, i) && EP_IS_DROPPED(ctrl_ctx, i)) {
			/* Dropped endpoint */
			xhci_clear_endpoint_bw_info(bw_info);
			continue;
		}

		if (EP_IS_ADDED(ctrl_ctx, i)) {
			ep_ctx = xhci_get_ep_ctx(xhci, in_ctx, i);
			ep_type = CTX_TO_EP_TYPE(le32_to_cpu(ep_ctx->ep_info2));

			/* Ignore non-periodic endpoints */
			if (ep_type != ISOC_OUT_EP && ep_type != INT_OUT_EP &&
					ep_type != ISOC_IN_EP &&
					ep_type != INT_IN_EP)
				continue;

			/* Added or changed endpoint */
			bw_info->ep_interval = CTX_TO_EP_INTERVAL(
					le32_to_cpu(ep_ctx->ep_info));
			/* Number of packets and mult are zero-based in the
			 * input context, but we want one-based for the
			 * interval table.
			 */
			bw_info->mult = CTX_TO_EP_MULT(
					le32_to_cpu(ep_ctx->ep_info)) + 1;
			bw_info->num_packets = CTX_TO_MAX_BURST(
					le32_to_cpu(ep_ctx->ep_info2)) + 1;
			bw_info->max_packet_size = MAX_PACKET_DECODED(
					le32_to_cpu(ep_ctx->ep_info2));
			bw_info->type = ep_type;
			bw_info->max_esit_payload = CTX_TO_MAX_ESIT_PAYLOAD(
					le32_to_cpu(ep_ctx->tx_info));
		}
	}
}

/* Copy output xhci_ep_ctx to the input xhci_ep_ctx copy.
 * Useful when you want to change one particular aspect of the endpoint and then
 * issue a configure endpoint command.
 */
void xhci_endpoint_copy(struct xhci_hcd *xhci,
		struct xhci_container_ctx *in_ctx,
		struct xhci_container_ctx *out_ctx,
		unsigned int ep_index)
{
	struct xhci_ep_ctx *out_ep_ctx;
	struct xhci_ep_ctx *in_ep_ctx;

	out_ep_ctx = xhci_get_ep_ctx(xhci, out_ctx, ep_index);
	in_ep_ctx = xhci_get_ep_ctx(xhci, in_ctx, ep_index);

	in_ep_ctx->ep_info = out_ep_ctx->ep_info;
	in_ep_ctx->ep_info2 = out_ep_ctx->ep_info2;
	in_ep_ctx->deq = out_ep_ctx->deq;
	in_ep_ctx->tx_info = out_ep_ctx->tx_info;
	if (xhci->quirks & XHCI_MTK_HOST) {
		in_ep_ctx->reserved[0] = out_ep_ctx->reserved[0];
		in_ep_ctx->reserved[1] = out_ep_ctx->reserved[1];
	}
}

/* Copy output xhci_slot_ctx to the input xhci_slot_ctx.
 * Useful when you want to change one particular aspect of the endpoint and then
 * issue a configure endpoint command.  Only the context entries field matters,
 * but we'll copy the whole thing anyway.
 */
void xhci_slot_copy(struct xhci_hcd *xhci,
		struct xhci_container_ctx *in_ctx,
		struct xhci_container_ctx *out_ctx)
{
	struct xhci_slot_ctx *in_slot_ctx;
	struct xhci_slot_ctx *out_slot_ctx;

	in_slot_ctx = xhci_get_slot_ctx(xhci, in_ctx);
	out_slot_ctx = xhci_get_slot_ctx(xhci, out_ctx);

	in_slot_ctx->dev_info = out_slot_ctx->dev_info;
	in_slot_ctx->dev_info2 = out_slot_ctx->dev_info2;
	in_slot_ctx->tt_info = out_slot_ctx->tt_info;
	in_slot_ctx->dev_state = out_slot_ctx->dev_state;
}

/* Set up the scratchpad buffer array and scratchpad buffers, if needed. */
static int scratchpad_alloc(struct xhci_hcd *xhci, gfp_t flags)
{
	int i;
	struct device *dev = xhci_to_hcd(xhci)->self.sysdev;
	int num_sp = HCS_MAX_SCRATCHPAD(xhci->hcs_params2);

	xhci_dbg_trace(xhci, trace_xhci_dbg_init,
			"Allocating %d scratchpad buffers", num_sp);

	if (!num_sp)
		return 0;

	xhci->scratchpad = kzalloc_node(sizeof(*xhci->scratchpad), flags,
				dev_to_node(dev));
	if (!xhci->scratchpad)
		goto fail_sp;

	xhci->scratchpad->sp_array = dma_alloc_coherent(dev,
				     num_sp * sizeof(u64),
				     &xhci->scratchpad->sp_dma, flags);
	if (!xhci->scratchpad->sp_array)
		goto fail_sp2;

	xhci->scratchpad->sp_buffers = kcalloc_node(num_sp, sizeof(void *),
					flags, dev_to_node(dev));
	if (!xhci->scratchpad->sp_buffers)
		goto fail_sp3;

	xhci->dcbaa->dev_context_ptrs[0] = cpu_to_le64(xhci->scratchpad->sp_dma);
	for (i = 0; i < num_sp; i++) {
		dma_addr_t dma;
		void *buf = dma_alloc_coherent(dev, xhci->page_size, &dma,
					       flags);
		if (!buf)
			goto fail_sp4;

		xhci->scratchpad->sp_array[i] = dma;
		xhci->scratchpad->sp_buffers[i] = buf;
	}

	return 0;

 fail_sp4:
	for (i = i - 1; i >= 0; i--) {
		dma_free_coherent(dev, xhci->page_size,
				    xhci->scratchpad->sp_buffers[i],
				    xhci->scratchpad->sp_array[i]);
	}

	kfree(xhci->scratchpad->sp_buffers);

 fail_sp3:
	dma_free_coherent(dev, num_sp * sizeof(u64),
			    xhci->scratchpad->sp_array,
			    xhci->scratchpad->sp_dma);

 fail_sp2:
	kfree(xhci->scratchpad);
	xhci->scratchpad = NULL;

 fail_sp:
	return -ENOMEM;
}

static void scratchpad_free(struct xhci_hcd *xhci)
{
	int num_sp;
	int i;
	struct device *dev = xhci_to_hcd(xhci)->self.sysdev;

	if (!xhci->scratchpad)
		return;

	num_sp = HCS_MAX_SCRATCHPAD(xhci->hcs_params2);

	for (i = 0; i < num_sp; i++) {
		dma_free_coherent(dev, xhci->page_size,
				    xhci->scratchpad->sp_buffers[i],
				    xhci->scratchpad->sp_array[i]);
	}
	kfree(xhci->scratchpad->sp_buffers);
	dma_free_coherent(dev, num_sp * sizeof(u64),
			    xhci->scratchpad->sp_array,
			    xhci->scratchpad->sp_dma);
	kfree(xhci->scratchpad);
	xhci->scratchpad = NULL;
}

struct xhci_command *xhci_alloc_command(struct xhci_hcd *xhci,
		bool allocate_completion, gfp_t mem_flags)
{
	struct xhci_command *command;
	struct device *dev = xhci_to_hcd(xhci)->self.sysdev;

	command = kzalloc_node(sizeof(*command), mem_flags, dev_to_node(dev));
	if (!command)
		return NULL;

	if (allocate_completion) {
		command->completion =
			kzalloc_node(sizeof(struct completion), mem_flags,
				dev_to_node(dev));
		if (!command->completion) {
			kfree(command);
			return NULL;
		}
		init_completion(command->completion);
	}

	command->status = 0;
	INIT_LIST_HEAD(&command->cmd_list);
	return command;
}

struct xhci_command *xhci_alloc_command_with_ctx(struct xhci_hcd *xhci,
		bool allocate_completion, gfp_t mem_flags)
{
	struct xhci_command *command;

	command = xhci_alloc_command(xhci, allocate_completion, mem_flags);
	if (!command)
		return NULL;

	command->in_ctx = xhci_alloc_container_ctx(xhci, XHCI_CTX_TYPE_INPUT,
						   mem_flags);
	if (!command->in_ctx) {
		kfree(command->completion);
		kfree(command);
		return NULL;
	}
	return command;
}

void xhci_urb_free_priv(struct urb_priv *urb_priv)
{
	kfree(urb_priv);
}

void xhci_free_command(struct xhci_hcd *xhci,
		struct xhci_command *command)
{
	xhci_free_container_ctx(xhci,
			command->in_ctx);
	kfree(command->completion);
	kfree(command);
}

int xhci_alloc_erst(struct xhci_hcd *xhci,
		    struct xhci_ring *evt_ring,
		    struct xhci_erst *erst,
		    gfp_t flags)
{
	size_t size;
	unsigned int val;
	struct xhci_segment *seg;
	struct xhci_erst_entry *entry;

	size = sizeof(struct xhci_erst_entry) * evt_ring->num_segs;
	erst->entries = dma_alloc_coherent(xhci_to_hcd(xhci)->self.sysdev,
					   size, &erst->erst_dma_addr, flags);
	if (!erst->entries)
		return -ENOMEM;

	erst->num_entries = evt_ring->num_segs;

	seg = evt_ring->first_seg;
	for (val = 0; val < evt_ring->num_segs; val++) {
		entry = &erst->entries[val];
		entry->seg_addr = cpu_to_le64(seg->dma);
		entry->seg_size = cpu_to_le32(TRBS_PER_SEGMENT);
		entry->rsvd = 0;
		seg = seg->next;
	}

	return 0;
}

void xhci_free_erst(struct xhci_hcd *xhci, struct xhci_erst *erst)
{
	size_t size;
	struct device *dev = xhci_to_hcd(xhci)->self.sysdev;

	size = sizeof(struct xhci_erst_entry) * (erst->num_entries);
	if (erst->entries)
		dma_free_coherent(dev, size,
				erst->entries,
				erst->erst_dma_addr);
	erst->entries = NULL;
}

void xhci_mem_cleanup(struct xhci_hcd *xhci)
{
	struct device	*dev = xhci_to_hcd(xhci)->self.sysdev;
	int i, j, num_ports;

	cancel_delayed_work_sync(&xhci->cmd_timer);

	xhci_free_erst(xhci, &xhci->erst);

	if (xhci->event_ring)
		xhci_ring_free(xhci, xhci->event_ring);
	xhci->event_ring = NULL;
	xhci_dbg_trace(xhci, trace_xhci_dbg_init, "Freed event ring");

	if (xhci->lpm_command)
		xhci_free_command(xhci, xhci->lpm_command);
	xhci->lpm_command = NULL;
	if (xhci->cmd_ring)
		xhci_ring_free(xhci, xhci->cmd_ring);
	xhci->cmd_ring = NULL;
	xhci_dbg_trace(xhci, trace_xhci_dbg_init, "Freed command ring");
	xhci_cleanup_command_queue(xhci);

	num_ports = HCS_MAX_PORTS(xhci->hcs_params1);
	for (i = 0; i < num_ports && xhci->rh_bw; i++) {
		struct xhci_interval_bw_table *bwt = &xhci->rh_bw[i].bw_table;
		for (j = 0; j < XHCI_MAX_INTERVAL; j++) {
			struct list_head *ep = &bwt->interval_bw[j].endpoints;
			while (!list_empty(ep))
				list_del_init(ep->next);
		}
	}

	for (i = HCS_MAX_SLOTS(xhci->hcs_params1); i > 0; i--)
		xhci_free_virt_devices_depth_first(xhci, i);

	dma_pool_destroy(xhci->segment_pool);
	xhci->segment_pool = NULL;
	xhci_dbg_trace(xhci, trace_xhci_dbg_init, "Freed segment pool");

	dma_pool_destroy(xhci->device_pool);
	xhci->device_pool = NULL;
	xhci_dbg_trace(xhci, trace_xhci_dbg_init, "Freed device context pool");

	dma_pool_destroy(xhci->small_streams_pool);
	xhci->small_streams_pool = NULL;
	xhci_dbg_trace(xhci, trace_xhci_dbg_init,
			"Freed small stream array pool");

	dma_pool_destroy(xhci->medium_streams_pool);
	xhci->medium_streams_pool = NULL;
	xhci_dbg_trace(xhci, trace_xhci_dbg_init,
			"Freed medium stream array pool");

	if (xhci->dcbaa)
		dma_free_coherent(dev, sizeof(*xhci->dcbaa),
				xhci->dcbaa, xhci->dcbaa->dma);
	xhci->dcbaa = NULL;

	scratchpad_free(xhci);

	if (!xhci->rh_bw)
		goto no_bw;

	for (i = 0; i < num_ports; i++) {
		struct xhci_tt_bw_info *tt, *n;
		list_for_each_entry_safe(tt, n, &xhci->rh_bw[i].tts, tt_list) {
			list_del(&tt->tt_list);
			kfree(tt);
		}
	}

no_bw:
	xhci->cmd_ring_reserved_trbs = 0;
	xhci->usb2_rhub.num_ports = 0;
	xhci->usb3_rhub.num_ports = 0;
	xhci->num_active_eps = 0;
	kfree(xhci->usb2_rhub.ports);
	kfree(xhci->usb3_rhub.ports);
	kfree(xhci->hw_ports);
	kfree(xhci->rh_bw);
	kfree(xhci->ext_caps);
	for (i = 0; i < xhci->num_port_caps; i++)
		kfree(xhci->port_caps[i].psi);
	kfree(xhci->port_caps);
	xhci->num_port_caps = 0;

	xhci->usb2_rhub.ports = NULL;
	xhci->usb3_rhub.ports = NULL;
	xhci->hw_ports = NULL;
	xhci->rh_bw = NULL;
	xhci->ext_caps = NULL;

	xhci->page_size = 0;
	xhci->page_shift = 0;
	xhci->usb2_rhub.bus_state.bus_suspended = 0;
	xhci->usb3_rhub.bus_state.bus_suspended = 0;
}

static int xhci_test_trb_in_td(struct xhci_hcd *xhci,
		struct xhci_segment *input_seg,
		union xhci_trb *start_trb,
		union xhci_trb *end_trb,
		dma_addr_t input_dma,
		struct xhci_segment *result_seg,
		char *test_name, int test_number)
{
	unsigned long long start_dma;
	unsigned long long end_dma;
	struct xhci_segment *seg;

	start_dma = xhci_trb_virt_to_dma(input_seg, start_trb);
	end_dma = xhci_trb_virt_to_dma(input_seg, end_trb);

	seg = trb_in_td(xhci, input_seg, start_trb, end_trb, input_dma, false);
	if (seg != result_seg) {
		xhci_warn(xhci, "WARN: %s TRB math test %d failed!\n",
				test_name, test_number);
		xhci_warn(xhci, "Tested TRB math w/ seg %p and "
				"input DMA 0x%llx\n",
				input_seg,
				(unsigned long long) input_dma);
		xhci_warn(xhci, "starting TRB %p (0x%llx DMA), "
				"ending TRB %p (0x%llx DMA)\n",
				start_trb, start_dma,
				end_trb, end_dma);
		xhci_warn(xhci, "Expected seg %p, got seg %p\n",
				result_seg, seg);
		trb_in_td(xhci, input_seg, start_trb, end_trb, input_dma,
			  true);
		return -1;
	}
	return 0;
}

/* TRB math checks for xhci_trb_in_td(), using the command and event rings. */
static int xhci_check_trb_in_td_math(struct xhci_hcd *xhci)
{
	struct {
		dma_addr_t		input_dma;
		struct xhci_segment	*result_seg;
	} simple_test_vector [] = {
		/* A zeroed DMA field should fail */
		{ 0, NULL },
		/* One TRB before the ring start should fail */
		{ xhci->event_ring->first_seg->dma - 16, NULL },
		/* One byte before the ring start should fail */
		{ xhci->event_ring->first_seg->dma - 1, NULL },
		/* Starting TRB should succeed */
		{ xhci->event_ring->first_seg->dma, xhci->event_ring->first_seg },
		/* Ending TRB should succeed */
		{ xhci->event_ring->first_seg->dma + (TRBS_PER_SEGMENT - 1)*16,
			xhci->event_ring->first_seg },
		/* One byte after the ring end should fail */
		{ xhci->event_ring->first_seg->dma + (TRBS_PER_SEGMENT - 1)*16 + 1, NULL },
		/* One TRB after the ring end should fail */
		{ xhci->event_ring->first_seg->dma + (TRBS_PER_SEGMENT)*16, NULL },
		/* An address of all ones should fail */
		{ (dma_addr_t) (~0), NULL },
	};
	struct {
		struct xhci_segment	*input_seg;
		union xhci_trb		*start_trb;
		union xhci_trb		*end_trb;
		dma_addr_t		input_dma;
		struct xhci_segment	*result_seg;
	} complex_test_vector [] = {
		/* Test feeding a valid DMA address from a different ring */
		{	.input_seg = xhci->event_ring->first_seg,
			.start_trb = xhci->event_ring->first_seg->trbs,
			.end_trb = &xhci->event_ring->first_seg->trbs[TRBS_PER_SEGMENT - 1],
			.input_dma = xhci->cmd_ring->first_seg->dma,
			.result_seg = NULL,
		},
		/* Test feeding a valid end TRB from a different ring */
		{	.input_seg = xhci->event_ring->first_seg,
			.start_trb = xhci->event_ring->first_seg->trbs,
			.end_trb = &xhci->cmd_ring->first_seg->trbs[TRBS_PER_SEGMENT - 1],
			.input_dma = xhci->cmd_ring->first_seg->dma,
			.result_seg = NULL,
		},
		/* Test feeding a valid start and end TRB from a different ring */
		{	.input_seg = xhci->event_ring->first_seg,
			.start_trb = xhci->cmd_ring->first_seg->trbs,
			.end_trb = &xhci->cmd_ring->first_seg->trbs[TRBS_PER_SEGMENT - 1],
			.input_dma = xhci->cmd_ring->first_seg->dma,
			.result_seg = NULL,
		},
		/* TRB in this ring, but after this TD */
		{	.input_seg = xhci->event_ring->first_seg,
			.start_trb = &xhci->event_ring->first_seg->trbs[0],
			.end_trb = &xhci->event_ring->first_seg->trbs[3],
			.input_dma = xhci->event_ring->first_seg->dma + 4*16,
			.result_seg = NULL,
		},
		/* TRB in this ring, but before this TD */
		{	.input_seg = xhci->event_ring->first_seg,
			.start_trb = &xhci->event_ring->first_seg->trbs[3],
			.end_trb = &xhci->event_ring->first_seg->trbs[6],
			.input_dma = xhci->event_ring->first_seg->dma + 2*16,
			.result_seg = NULL,
		},
		/* TRB in this ring, but after this wrapped TD */
		{	.input_seg = xhci->event_ring->first_seg,
			.start_trb = &xhci->event_ring->first_seg->trbs[TRBS_PER_SEGMENT - 3],
			.end_trb = &xhci->event_ring->first_seg->trbs[1],
			.input_dma = xhci->event_ring->first_seg->dma + 2*16,
			.result_seg = NULL,
		},
		/* TRB in this ring, but before this wrapped TD */
		{	.input_seg = xhci->event_ring->first_seg,
			.start_trb = &xhci->event_ring->first_seg->trbs[TRBS_PER_SEGMENT - 3],
			.end_trb = &xhci->event_ring->first_seg->trbs[1],
			.input_dma = xhci->event_ring->first_seg->dma + (TRBS_PER_SEGMENT - 4)*16,
			.result_seg = NULL,
		},
		/* TRB not in this ring, and we have a wrapped TD */
		{	.input_seg = xhci->event_ring->first_seg,
			.start_trb = &xhci->event_ring->first_seg->trbs[TRBS_PER_SEGMENT - 3],
			.end_trb = &xhci->event_ring->first_seg->trbs[1],
			.input_dma = xhci->cmd_ring->first_seg->dma + 2*16,
			.result_seg = NULL,
		},
	};

	unsigned int num_tests;
	int i, ret;

	num_tests = ARRAY_SIZE(simple_test_vector);
	for (i = 0; i < num_tests; i++) {
		ret = xhci_test_trb_in_td(xhci,
				xhci->event_ring->first_seg,
				xhci->event_ring->first_seg->trbs,
				&xhci->event_ring->first_seg->trbs[TRBS_PER_SEGMENT - 1],
				simple_test_vector[i].input_dma,
				simple_test_vector[i].result_seg,
				"Simple", i);
		if (ret < 0)
			return ret;
	}

	num_tests = ARRAY_SIZE(complex_test_vector);
	for (i = 0; i < num_tests; i++) {
		ret = xhci_test_trb_in_td(xhci,
				complex_test_vector[i].input_seg,
				complex_test_vector[i].start_trb,
				complex_test_vector[i].end_trb,
				complex_test_vector[i].input_dma,
				complex_test_vector[i].result_seg,
				"Complex", i);
		if (ret < 0)
			return ret;
	}
	xhci_dbg(xhci, "TRB math tests passed.\n");
	return 0;
}

static void xhci_set_hc_event_deq(struct xhci_hcd *xhci)
{
	u64 temp;
	dma_addr_t deq;

	deq = xhci_trb_virt_to_dma(xhci->event_ring->deq_seg,
			xhci->event_ring->dequeue);
	if (deq == 0 && !in_interrupt())
		xhci_warn(xhci, "WARN something wrong with SW event ring "
				"dequeue ptr.\n");
	/* Update HC event ring dequeue pointer */
	temp = xhci_read_64(xhci, &xhci->ir_set->erst_dequeue);
	temp &= ERST_PTR_MASK;
	/* Don't clear the EHB bit (which is RW1C) because
	 * there might be more events to service.
	 */
	temp &= ~ERST_EHB;
	xhci_dbg_trace(xhci, trace_xhci_dbg_init,
			"// Write event ring dequeue pointer, "
			"preserving EHB bit");
	xhci_write_64(xhci, ((u64) deq & (u64) ~ERST_PTR_MASK) | temp,
			&xhci->ir_set->erst_dequeue);
}

static void xhci_add_in_port(struct xhci_hcd *xhci, unsigned int num_ports,
		__le32 __iomem *addr, int max_caps)
{
	u32 temp, port_offset, port_count;
	int i;
	u8 major_revision, minor_revision;
	struct xhci_hub *rhub;
	struct device *dev = xhci_to_hcd(xhci)->self.sysdev;
	struct xhci_port_cap *port_cap;

	temp = readl(addr);
	major_revision = XHCI_EXT_PORT_MAJOR(temp);
	minor_revision = XHCI_EXT_PORT_MINOR(temp);

	if (major_revision == 0x03) {
		rhub = &xhci->usb3_rhub;
	} else if (major_revision <= 0x02) {
		rhub = &xhci->usb2_rhub;
	} else {
		xhci_warn(xhci, "Ignoring unknown port speed, "
				"Ext Cap %p, revision = 0x%x\n",
				addr, major_revision);
		/* Ignoring port protocol we can't understand. FIXME */
		return;
	}
	rhub->maj_rev = XHCI_EXT_PORT_MAJOR(temp);

	if (rhub->min_rev < minor_revision)
		rhub->min_rev = minor_revision;

	/* Port offset and count in the third dword, see section 7.2 */
	temp = readl(addr + 2);
	port_offset = XHCI_EXT_PORT_OFF(temp);
	port_count = XHCI_EXT_PORT_COUNT(temp);
	xhci_dbg_trace(xhci, trace_xhci_dbg_init,
			"Ext Cap %p, port offset = %u, "
			"count = %u, revision = 0x%x",
			addr, port_offset, port_count, major_revision);
	/* Port count includes the current port offset */
	if (port_offset == 0 || (port_offset + port_count - 1) > num_ports)
		/* WTF? "Valid values are ‘1’ to MaxPorts" */
		return;

	port_cap = &xhci->port_caps[xhci->num_port_caps++];
	if (xhci->num_port_caps > max_caps)
		return;

	port_cap->maj_rev = major_revision;
	port_cap->min_rev = minor_revision;
	port_cap->psi_count = XHCI_EXT_PORT_PSIC(temp);

	if (port_cap->psi_count) {
		port_cap->psi = kcalloc_node(port_cap->psi_count,
					     sizeof(*port_cap->psi),
					     GFP_KERNEL, dev_to_node(dev));
		if (!port_cap->psi)
			port_cap->psi_count = 0;

		port_cap->psi_uid_count++;
		for (i = 0; i < port_cap->psi_count; i++) {
			port_cap->psi[i] = readl(addr + 4 + i);

			/* count unique ID values, two consecutive entries can
			 * have the same ID if link is assymetric
			 */
			if (i && (XHCI_EXT_PORT_PSIV(port_cap->psi[i]) !=
				  XHCI_EXT_PORT_PSIV(port_cap->psi[i - 1])))
				port_cap->psi_uid_count++;

			xhci_dbg(xhci, "PSIV:%d PSIE:%d PLT:%d PFD:%d LP:%d PSIM:%d\n",
				  XHCI_EXT_PORT_PSIV(port_cap->psi[i]),
				  XHCI_EXT_PORT_PSIE(port_cap->psi[i]),
				  XHCI_EXT_PORT_PLT(port_cap->psi[i]),
				  XHCI_EXT_PORT_PFD(port_cap->psi[i]),
				  XHCI_EXT_PORT_LP(port_cap->psi[i]),
				  XHCI_EXT_PORT_PSIM(port_cap->psi[i]));
		}
	}
	/* cache usb2 port capabilities */
	if (major_revision < 0x03 && xhci->num_ext_caps < max_caps)
		xhci->ext_caps[xhci->num_ext_caps++] = temp;

	if ((xhci->hci_version >= 0x100) && (major_revision != 0x03) &&
		 (temp & XHCI_HLC)) {
		xhci_dbg_trace(xhci, trace_xhci_dbg_init,
			       "xHCI 1.0: support USB2 hardware lpm");
		xhci->hw_lpm_support = 1;
	}

	port_offset--;
	for (i = port_offset; i < (port_offset + port_count); i++) {
		struct xhci_port *hw_port = &xhci->hw_ports[i];
		/* Duplicate entry.  Ignore the port if the revisions differ. */
		if (hw_port->rhub) {
			xhci_warn(xhci, "Duplicate port entry, Ext Cap %p,"
					" port %u\n", addr, i);
			xhci_warn(xhci, "Port was marked as USB %u, "
					"duplicated as USB %u\n",
					hw_port->rhub->maj_rev, major_revision);
			/* Only adjust the roothub port counts if we haven't
			 * found a similar duplicate.
			 */
			if (hw_port->rhub != rhub &&
				 hw_port->hcd_portnum != DUPLICATE_ENTRY) {
				hw_port->rhub->num_ports--;
				hw_port->hcd_portnum = DUPLICATE_ENTRY;
			}
			continue;
		}
		hw_port->rhub = rhub;
		hw_port->port_cap = port_cap;
		rhub->num_ports++;
	}
	/* FIXME: Should we disable ports not in the Extended Capabilities? */
}

static void xhci_create_rhub_port_array(struct xhci_hcd *xhci,
					struct xhci_hub *rhub, gfp_t flags)
{
	int port_index = 0;
	int i;
	struct device *dev = xhci_to_hcd(xhci)->self.sysdev;

	if (!rhub->num_ports)
		return;
	rhub->ports = kcalloc_node(rhub->num_ports, sizeof(*rhub->ports),
			flags, dev_to_node(dev));
	for (i = 0; i < HCS_MAX_PORTS(xhci->hcs_params1); i++) {
		if (xhci->hw_ports[i].rhub != rhub ||
		    xhci->hw_ports[i].hcd_portnum == DUPLICATE_ENTRY)
			continue;
		xhci->hw_ports[i].hcd_portnum = port_index;
		rhub->ports[port_index] = &xhci->hw_ports[i];
		port_index++;
		if (port_index == rhub->num_ports)
			break;
	}
}

/*
 * Scan the Extended Capabilities for the "Supported Protocol Capabilities" that
 * specify what speeds each port is supposed to be.  We can't count on the port
 * speed bits in the PORTSC register being correct until a device is connected,
 * but we need to set up the two fake roothubs with the correct number of USB
 * 3.0 and USB 2.0 ports at host controller initialization time.
 */
static int xhci_setup_port_arrays(struct xhci_hcd *xhci, gfp_t flags)
{
	void __iomem *base;
	u32 offset;
	unsigned int num_ports;
	int i, j;
	int cap_count = 0;
	u32 cap_start;
	struct device *dev = xhci_to_hcd(xhci)->self.sysdev;

	num_ports = HCS_MAX_PORTS(xhci->hcs_params1);
	xhci->hw_ports = kcalloc_node(num_ports, sizeof(*xhci->hw_ports),
				flags, dev_to_node(dev));
	if (!xhci->hw_ports)
		return -ENOMEM;

	for (i = 0; i < num_ports; i++) {
		xhci->hw_ports[i].addr = &xhci->op_regs->port_status_base +
			NUM_PORT_REGS * i;
		xhci->hw_ports[i].hw_portnum = i;
	}

	xhci->rh_bw = kcalloc_node(num_ports, sizeof(*xhci->rh_bw), flags,
				   dev_to_node(dev));
	if (!xhci->rh_bw)
		return -ENOMEM;
	for (i = 0; i < num_ports; i++) {
		struct xhci_interval_bw_table *bw_table;

		INIT_LIST_HEAD(&xhci->rh_bw[i].tts);
		bw_table = &xhci->rh_bw[i].bw_table;
		for (j = 0; j < XHCI_MAX_INTERVAL; j++)
			INIT_LIST_HEAD(&bw_table->interval_bw[j].endpoints);
	}
	base = &xhci->cap_regs->hc_capbase;

	cap_start = xhci_find_next_ext_cap(base, 0, XHCI_EXT_CAPS_PROTOCOL);
	if (!cap_start) {
		xhci_err(xhci, "No Extended Capability registers, unable to set up roothub\n");
		return -ENODEV;
	}

	offset = cap_start;
	/* count extended protocol capability entries for later caching */
	while (offset) {
		cap_count++;
		offset = xhci_find_next_ext_cap(base, offset,
						      XHCI_EXT_CAPS_PROTOCOL);
	}

	xhci->ext_caps = kcalloc_node(cap_count, sizeof(*xhci->ext_caps),
				flags, dev_to_node(dev));
	if (!xhci->ext_caps)
		return -ENOMEM;

	xhci->port_caps = kcalloc_node(cap_count, sizeof(*xhci->port_caps),
				flags, dev_to_node(dev));
	if (!xhci->port_caps)
		return -ENOMEM;

	offset = cap_start;

	while (offset) {
		xhci_add_in_port(xhci, num_ports, base + offset, cap_count);
		if (xhci->usb2_rhub.num_ports + xhci->usb3_rhub.num_ports ==
		    num_ports)
			break;
		offset = xhci_find_next_ext_cap(base, offset,
						XHCI_EXT_CAPS_PROTOCOL);
	}
	if (xhci->usb2_rhub.num_ports == 0 && xhci->usb3_rhub.num_ports == 0) {
		xhci_warn(xhci, "No ports on the roothubs?\n");
		return -ENODEV;
	}
	xhci_dbg_trace(xhci, trace_xhci_dbg_init,
		       "Found %u USB 2.0 ports and %u USB 3.0 ports.",
		       xhci->usb2_rhub.num_ports, xhci->usb3_rhub.num_ports);

	/* Place limits on the number of roothub ports so that the hub
	 * descriptors aren't longer than the USB core will allocate.
	 */
	if (xhci->usb3_rhub.num_ports > USB_SS_MAXPORTS) {
		xhci_dbg_trace(xhci, trace_xhci_dbg_init,
				"Limiting USB 3.0 roothub ports to %u.",
				USB_SS_MAXPORTS);
		xhci->usb3_rhub.num_ports = USB_SS_MAXPORTS;
	}
	if (xhci->usb2_rhub.num_ports > USB_MAXCHILDREN) {
		xhci_dbg_trace(xhci, trace_xhci_dbg_init,
				"Limiting USB 2.0 roothub ports to %u.",
				USB_MAXCHILDREN);
		xhci->usb2_rhub.num_ports = USB_MAXCHILDREN;
	}

	/*
	 * Note we could have all USB 3.0 ports, or all USB 2.0 ports.
	 * Not sure how the USB core will handle a hub with no ports...
	 */

	xhci_create_rhub_port_array(xhci, &xhci->usb2_rhub, flags);
	xhci_create_rhub_port_array(xhci, &xhci->usb3_rhub, flags);

	return 0;
}

int xhci_mem_init(struct xhci_hcd *xhci, gfp_t flags)
{
	dma_addr_t	dma;
	struct device	*dev = xhci_to_hcd(xhci)->self.sysdev;
	unsigned int	val, val2;
	u64		val_64;
	u32		page_size, temp;
	int		i, ret;

	INIT_LIST_HEAD(&xhci->cmd_list);

	/* init command timeout work */
	INIT_DELAYED_WORK(&xhci->cmd_timer, xhci_handle_command_timeout);
	init_completion(&xhci->cmd_ring_stop_completion);

	page_size = readl(&xhci->op_regs->page_size);
	xhci_dbg_trace(xhci, trace_xhci_dbg_init,
			"Supported page size register = 0x%x", page_size);
	for (i = 0; i < 16; i++) {
		if ((0x1 & page_size) != 0)
			break;
		page_size = page_size >> 1;
	}
	if (i < 16)
		xhci_dbg_trace(xhci, trace_xhci_dbg_init,
			"Supported page size of %iK", (1 << (i+12)) / 1024);
	else
		xhci_warn(xhci, "WARN: no supported page size\n");
	/* Use 4K pages, since that's common and the minimum the HC supports */
	xhci->page_shift = 12;
	xhci->page_size = 1 << xhci->page_shift;
	xhci_dbg_trace(xhci, trace_xhci_dbg_init,
			"HCD page size set to %iK", xhci->page_size / 1024);

	/*
	 * Program the Number of Device Slots Enabled field in the CONFIG
	 * register with the max value of slots the HC can handle.
	 */
	val = HCS_MAX_SLOTS(readl(&xhci->cap_regs->hcs_params1));
	xhci_dbg_trace(xhci, trace_xhci_dbg_init,
			"// xHC can handle at most %d device slots.", val);
	val2 = readl(&xhci->op_regs->config_reg);
	val |= (val2 & ~HCS_SLOTS_MASK);
	xhci_dbg_trace(xhci, trace_xhci_dbg_init,
			"// Setting Max device slots reg = 0x%x.", val);
	writel(val, &xhci->op_regs->config_reg);

	/*
	 * xHCI section 5.4.6 - doorbell array must be
	 * "physically contiguous and 64-byte (cache line) aligned".
	 */
	xhci->dcbaa = dma_alloc_coherent(dev, sizeof(*xhci->dcbaa), &dma,
			flags);
	if (!xhci->dcbaa)
		goto fail;
	xhci->dcbaa->dma = dma;
	xhci_dbg_trace(xhci, trace_xhci_dbg_init,
			"// Device context base array address = 0x%llx (DMA), %p (virt)",
			(unsigned long long)xhci->dcbaa->dma, xhci->dcbaa);
	xhci_write_64(xhci, dma, &xhci->op_regs->dcbaa_ptr);

	/*
	 * Initialize the ring segment pool.  The ring must be a contiguous
	 * structure comprised of TRBs.  The TRBs must be 16 byte aligned,
	 * however, the command ring segment needs 64-byte aligned segments
	 * and our use of dma addresses in the trb_address_map radix tree needs
	 * TRB_SEGMENT_SIZE alignment, so we pick the greater alignment need.
	 */
	xhci->segment_pool = dma_pool_create("xHCI ring segments", dev,
			TRB_SEGMENT_SIZE, TRB_SEGMENT_SIZE, xhci->page_size);

	/* See Table 46 and Note on Figure 55 */
	xhci->device_pool = dma_pool_create("xHCI input/output contexts", dev,
			2112, 64, xhci->page_size);
	if (!xhci->segment_pool || !xhci->device_pool)
		goto fail;

	/* Linear stream context arrays don't have any boundary restrictions,
	 * and only need to be 16-byte aligned.
	 */
	xhci->small_streams_pool =
		dma_pool_create("xHCI 256 byte stream ctx arrays",
			dev, SMALL_STREAM_ARRAY_SIZE, 16, 0);
	xhci->medium_streams_pool =
		dma_pool_create("xHCI 1KB stream ctx arrays",
			dev, MEDIUM_STREAM_ARRAY_SIZE, 16, 0);
	/* Any stream context array bigger than MEDIUM_STREAM_ARRAY_SIZE
	 * will be allocated with dma_alloc_coherent()
	 */

	if (!xhci->small_streams_pool || !xhci->medium_streams_pool)
		goto fail;

	/* Set up the command ring to have one segments for now. */
	xhci->cmd_ring = xhci_ring_alloc(xhci, 1, 1, TYPE_COMMAND, 0, flags);
	if (!xhci->cmd_ring)
		goto fail;
	xhci_dbg_trace(xhci, trace_xhci_dbg_init,
			"Allocated command ring at %p", xhci->cmd_ring);
	xhci_dbg_trace(xhci, trace_xhci_dbg_init, "First segment DMA is 0x%llx",
			(unsigned long long)xhci->cmd_ring->first_seg->dma);

	/* Set the address in the Command Ring Control register */
	val_64 = xhci_read_64(xhci, &xhci->op_regs->cmd_ring);
	val_64 = (val_64 & (u64) CMD_RING_RSVD_BITS) |
		(xhci->cmd_ring->first_seg->dma & (u64) ~CMD_RING_RSVD_BITS) |
		xhci->cmd_ring->cycle_state;
	xhci_dbg_trace(xhci, trace_xhci_dbg_init,
			"// Setting command ring address to 0x%016llx", val_64);
	xhci_write_64(xhci, val_64, &xhci->op_regs->cmd_ring);

	xhci->lpm_command = xhci_alloc_command_with_ctx(xhci, true, flags);
	if (!xhci->lpm_command)
		goto fail;

	/* Reserve one command ring TRB for disabling LPM.
	 * Since the USB core grabs the shared usb_bus bandwidth mutex before
	 * disabling LPM, we only need to reserve one TRB for all devices.
	 */
	xhci->cmd_ring_reserved_trbs++;

	val = readl(&xhci->cap_regs->db_off);
	val &= DBOFF_MASK;
	xhci_dbg_trace(xhci, trace_xhci_dbg_init,
			"// Doorbell array is located at offset 0x%x"
			" from cap regs base addr", val);
	xhci->dba = (void __iomem *) xhci->cap_regs + val;
	/* Set ir_set to interrupt register set 0 */
	xhci->ir_set = &xhci->run_regs->ir_set[0];

	/*
	 * Event ring setup: Allocate a normal ring, but also setup
	 * the event ring segment table (ERST).  Section 4.9.3.
	 */
	xhci_dbg_trace(xhci, trace_xhci_dbg_init, "// Allocating event ring");
	xhci->event_ring = xhci_ring_alloc(xhci, ERST_NUM_SEGS, 1, TYPE_EVENT,
					0, flags);
	if (!xhci->event_ring)
		goto fail;
	if (xhci_check_trb_in_td_math(xhci) < 0)
		goto fail;

	ret = xhci_alloc_erst(xhci, xhci->event_ring, &xhci->erst, flags);
	if (ret)
		goto fail;

	/* set ERST count with the number of entries in the segment table */
	val = readl(&xhci->ir_set->erst_size);
	val &= ERST_SIZE_MASK;
	val |= ERST_NUM_SEGS;
	xhci_dbg_trace(xhci, trace_xhci_dbg_init,
			"// Write ERST size = %i to ir_set 0 (some bits preserved)",
			val);
	writel(val, &xhci->ir_set->erst_size);

	xhci_dbg_trace(xhci, trace_xhci_dbg_init,
			"// Set ERST entries to point to event ring.");
	/* set the segment table base address */
	xhci_dbg_trace(xhci, trace_xhci_dbg_init,
			"// Set ERST base address for ir_set 0 = 0x%llx",
			(unsigned long long)xhci->erst.erst_dma_addr);
	val_64 = xhci_read_64(xhci, &xhci->ir_set->erst_base);
	val_64 &= ERST_PTR_MASK;
	val_64 |= (xhci->erst.erst_dma_addr & (u64) ~ERST_PTR_MASK);
	xhci_write_64(xhci, val_64, &xhci->ir_set->erst_base);

	/* Set the event ring dequeue address */
	xhci_set_hc_event_deq(xhci);
	xhci_dbg_trace(xhci, trace_xhci_dbg_init,
			"Wrote ERST address to ir_set 0.");

	/*
	 * XXX: Might need to set the Interrupter Moderation Register to
	 * something other than the default (~1ms minimum between interrupts).
	 * See section 5.5.1.2.
	 */
	for (i = 0; i < MAX_HC_SLOTS; i++)
		xhci->devs[i] = NULL;
	for (i = 0; i < USB_MAXCHILDREN; i++) {
		xhci->usb2_rhub.bus_state.resume_done[i] = 0;
		xhci->usb3_rhub.bus_state.resume_done[i] = 0;
		/* Only the USB 2.0 completions will ever be used. */
		init_completion(&xhci->usb2_rhub.bus_state.rexit_done[i]);
		init_completion(&xhci->usb3_rhub.bus_state.u3exit_done[i]);
	}

	if (scratchpad_alloc(xhci, flags))
		goto fail;
	if (xhci_setup_port_arrays(xhci, flags))
		goto fail;

	/* Enable USB 3.0 device notifications for function remote wake, which
	 * is necessary for allowing USB 3.0 devices to do remote wakeup from
	 * U3 (device suspend).
	 */
	temp = readl(&xhci->op_regs->dev_notification);
	temp &= ~DEV_NOTE_MASK;
	temp |= DEV_NOTE_FWAKE;
	writel(temp, &xhci->op_regs->dev_notification);

	return 0;

fail:
	xhci_halt(xhci);
	xhci_reset(xhci);
	xhci_mem_cleanup(xhci);
	return -ENOMEM;
}<|MERGE_RESOLUTION|>--- conflicted
+++ resolved
@@ -46,12 +46,8 @@
 	}
 
 	if (max_packet) {
-<<<<<<< HEAD
-		seg->bounce_buf = kzalloc(max_packet, flags | GFP_DMA);
-=======
 		seg->bounce_buf = kzalloc_node(max_packet, flags,
 					dev_to_node(dev));
->>>>>>> 24b8d41d
 		if (!seg->bounce_buf) {
 			dma_pool_free(xhci->segment_pool, seg->trbs, dma);
 			kfree(seg);
@@ -1519,28 +1515,10 @@
 		mult = 0;
 
 	/* Set up the endpoint ring */
-<<<<<<< HEAD
-	if (virt_dev->num_rings_cached > 0) {
-		/* Attempt to use the ring cache */
-		virt_dev->num_rings_cached--;
-		virt_dev->eps[ep_index].new_ring =
-			virt_dev->ring_cache[virt_dev->num_rings_cached];
-		virt_dev->ring_cache[virt_dev->num_rings_cached] = NULL;
-		xhci_reinit_cached_ring(xhci, virt_dev->eps[ep_index].new_ring,
-					1, ring_type);
-	} else {
-		virt_dev->eps[ep_index].new_ring =
-			xhci_ring_alloc(xhci, 2, 1, ring_type, max_packet,
-					mem_flags);
-		if (!virt_dev->eps[ep_index].new_ring)
-			return -ENOMEM;
-	}
-=======
 	virt_dev->eps[ep_index].new_ring =
 		xhci_ring_alloc(xhci, 2, 1, ring_type, max_packet, mem_flags);
 	if (!virt_dev->eps[ep_index].new_ring)
 		return -ENOMEM;
->>>>>>> 24b8d41d
 
 	virt_dev->eps[ep_index].skip = false;
 	ep_ring = virt_dev->eps[ep_index].new_ring;
