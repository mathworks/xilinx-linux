--- conflicted
+++ resolved
@@ -2587,17 +2587,10 @@
 			xhci_dbg(xhci, "Stream transaction error ep %u no id\n",
 				 ep_index);
 			if (ep->err_count++ > MAX_SOFT_RETRY)
-<<<<<<< HEAD
-				xhci_handle_halted_endpoint(xhci, ep, 0, NULL,
-							    EP_HARD_RESET);
-			else
-				xhci_handle_halted_endpoint(xhci, ep, 0, NULL,
-=======
 				xhci_handle_halted_endpoint(xhci, ep, NULL,
 							    EP_HARD_RESET);
 			else
 				xhci_handle_halted_endpoint(xhci, ep, NULL,
->>>>>>> e475cc1c
 							    EP_SOFT_RESET);
 			goto cleanup;
 		case COMP_RING_UNDERRUN:
