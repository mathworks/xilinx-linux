// SPDX-License-Identifier: GPL-2.0
/*
 * xhci-plat.c - xHCI host controller driver platform Bus Glue.
 *
 * Copyright (C) 2012 Texas Instruments Incorporated - https://www.ti.com
 * Author: Sebastian Andrzej Siewior <bigeasy@linutronix.de>
 *
 * A lot of code borrowed from the Linux xHCI driver.
 */

#include <linux/clk.h>
#include <linux/dma-mapping.h>
#include <linux/module.h>
#include <linux/pci.h>
#include <linux/of.h>
#include <linux/of_device.h>
#include <linux/platform_device.h>
#include <linux/usb/phy.h>
#include <linux/slab.h>
#include <linux/acpi.h>
<<<<<<< HEAD
=======
#include <linux/usb/of.h>
>>>>>>> 24b8d41d
#include <linux/usb/otg.h>

#include "xhci.h"
#include "xhci-plat.h"
#include "xhci-mvebu.h"
#include "xhci-rcar.h"

static struct hc_driver __read_mostly xhci_plat_hc_driver;

static int xhci_plat_setup(struct usb_hcd *hcd);
static int xhci_plat_start(struct usb_hcd *hcd);

static const struct xhci_driver_overrides xhci_plat_overrides __initconst = {
	.extra_priv_size = sizeof(struct xhci_plat_priv),
	.reset = xhci_plat_setup,
	.start = xhci_plat_start,
};

static void xhci_priv_plat_start(struct usb_hcd *hcd)
{
	struct xhci_plat_priv *priv = hcd_to_xhci_priv(hcd);

	if (priv->plat_start)
		priv->plat_start(hcd);
}

static int xhci_priv_init_quirk(struct usb_hcd *hcd)
<<<<<<< HEAD
{
	struct xhci_plat_priv *priv = hcd_to_xhci_priv(hcd);
=======
{
	struct xhci_plat_priv *priv = hcd_to_xhci_priv(hcd);

	if (!priv->init_quirk)
		return 0;

	return priv->init_quirk(hcd);
}

static int xhci_priv_suspend_quirk(struct usb_hcd *hcd)
{
	struct xhci_plat_priv *priv = hcd_to_xhci_priv(hcd);

	if (!priv->suspend_quirk)
		return 0;

	return priv->suspend_quirk(hcd);
}

static int xhci_priv_resume_quirk(struct usb_hcd *hcd)
{
	struct xhci_plat_priv *priv = hcd_to_xhci_priv(hcd);

	if (!priv->resume_quirk)
		return 0;

	return priv->resume_quirk(hcd);
}

static void xhci_plat_quirks(struct device *dev, struct xhci_hcd *xhci)
{
	struct xhci_plat_priv *priv = xhci_to_priv(xhci);
>>>>>>> 24b8d41d

	if (!priv->init_quirk)
		return 0;

	return priv->init_quirk(hcd);
}

static void xhci_plat_quirks(struct device *dev, struct xhci_hcd *xhci)
{
	/*
	 * As of now platform drivers don't provide MSI support so we ensure
	 * here that the generic code does not try to make a pci_dev from our
	 * dev struct in order to setup MSI
	 */
<<<<<<< HEAD
	xhci->quirks |= XHCI_PLAT;
=======
	xhci->quirks |= XHCI_PLAT | priv->quirks;
>>>>>>> 24b8d41d
}

/* called during probe() after chip reset completes */
static int xhci_plat_setup(struct usb_hcd *hcd)
{
	int ret;


	ret = xhci_priv_init_quirk(hcd);
	if (ret)
		return ret;

	return xhci_gen_setup(hcd, xhci_plat_quirks);
}

static int xhci_plat_start(struct usb_hcd *hcd)
{
	xhci_priv_plat_start(hcd);
	return xhci_run(hcd);
}

#ifdef CONFIG_OF
static const struct xhci_plat_priv xhci_plat_marvell_armada = {
	.init_quirk = xhci_mvebu_mbus_init_quirk,
<<<<<<< HEAD
};

static const struct xhci_plat_priv xhci_plat_renesas_rcar_gen2 = {
	.firmware_name = XHCI_RCAR_FIRMWARE_NAME_V1,
	.init_quirk = xhci_rcar_init_quirk,
	.plat_start = xhci_rcar_start,
};

static const struct xhci_plat_priv xhci_plat_renesas_rcar_gen3 = {
	.firmware_name = XHCI_RCAR_FIRMWARE_NAME_V2,
	.init_quirk = xhci_rcar_init_quirk,
	.plat_start = xhci_rcar_start,
=======
};

static const struct xhci_plat_priv xhci_plat_marvell_armada3700 = {
	.init_quirk = xhci_mvebu_a3700_init_quirk,
};

static const struct xhci_plat_priv xhci_plat_renesas_rcar_gen2 = {
	SET_XHCI_PLAT_PRIV_FOR_RCAR(XHCI_RCAR_FIRMWARE_NAME_V1)
};

static const struct xhci_plat_priv xhci_plat_renesas_rcar_gen3 = {
	SET_XHCI_PLAT_PRIV_FOR_RCAR(XHCI_RCAR_FIRMWARE_NAME_V3)
};

static const struct xhci_plat_priv xhci_plat_brcm = {
	.quirks = XHCI_RESET_ON_RESUME,
>>>>>>> 24b8d41d
};

static const struct of_device_id usb_xhci_of_match[] = {
	{
		.compatible = "generic-xhci",
	}, {
		.compatible = "xhci-platform",
	}, {
		.compatible = "marvell,armada-375-xhci",
		.data = &xhci_plat_marvell_armada,
	}, {
		.compatible = "marvell,armada-380-xhci",
		.data = &xhci_plat_marvell_armada,
	}, {
		.compatible = "marvell,armada3700-xhci",
		.data = &xhci_plat_marvell_armada3700,
	}, {
		.compatible = "renesas,xhci-r8a7790",
		.data = &xhci_plat_renesas_rcar_gen2,
	}, {
		.compatible = "renesas,xhci-r8a7791",
		.data = &xhci_plat_renesas_rcar_gen2,
	}, {
		.compatible = "renesas,xhci-r8a7793",
		.data = &xhci_plat_renesas_rcar_gen2,
	}, {
		.compatible = "renesas,xhci-r8a7795",
		.data = &xhci_plat_renesas_rcar_gen3,
	}, {
		.compatible = "renesas,xhci-r8a7796",
		.data = &xhci_plat_renesas_rcar_gen3,
	}, {
		.compatible = "renesas,rcar-gen2-xhci",
		.data = &xhci_plat_renesas_rcar_gen2,
	}, {
		.compatible = "renesas,rcar-gen3-xhci",
		.data = &xhci_plat_renesas_rcar_gen3,
	}, {
		.compatible = "brcm,xhci-brcm-v2",
		.data = &xhci_plat_brcm,
	}, {
		.compatible = "brcm,bcm7445-xhci",
		.data = &xhci_plat_brcm,
	},
	{},
};
MODULE_DEVICE_TABLE(of, usb_xhci_of_match);
#endif

static int usb_otg_set_host(struct device *dev, struct usb_hcd *hcd, bool yes)
{
	int ret = 0;

	hcd->usb_phy = usb_get_phy(USB_PHY_TYPE_USB3);
	if (!IS_ERR_OR_NULL(hcd->usb_phy) && hcd->usb_phy->otg) {
		if (yes) {
			if (otg_set_host(hcd->usb_phy->otg, &hcd->self)) {
				usb_put_phy(hcd->usb_phy);
				goto disable_phy;
			}
		} else {
			ret = otg_set_host(hcd->usb_phy->otg, NULL);
			usb_put_phy(hcd->usb_phy);
			goto disable_phy;
		}

<<<<<<< HEAD
	} else
		goto disable_phy;
=======
	} else {
		goto disable_phy;
	}
>>>>>>> 24b8d41d

	return 0;

disable_phy:
	hcd->usb_phy = NULL;

	return ret;
}

static int xhci_plat_probe(struct platform_device *pdev)
{
<<<<<<< HEAD
	const struct of_device_id *match;
=======
	const struct xhci_plat_priv *priv_match;
>>>>>>> 24b8d41d
	const struct hc_driver	*driver;
	struct device		*sysdev, *tmpdev;
	struct xhci_hcd		*xhci;
	struct resource         *res;
	struct usb_hcd		*hcd;
	int			ret;
	int			irq;
	struct xhci_plat_priv	*priv = NULL;


	if (usb_disabled())
		return -ENODEV;

	driver = &xhci_plat_hc_driver;

	irq = platform_get_irq(pdev, 0);
	if (irq < 0)
		return irq;

	/*
	 * sysdev must point to a device that is known to the system firmware
	 * or PCI hardware. We handle these three cases here:
	 * 1. xhci_plat comes from firmware
	 * 2. xhci_plat is child of a device from firmware (dwc3-plat)
	 * 3. xhci_plat is grandchild of a pci device (dwc3-pci)
	 */
	for (sysdev = &pdev->dev; sysdev; sysdev = sysdev->parent) {
		if (is_of_node(sysdev->fwnode) ||
			is_acpi_device_node(sysdev->fwnode))
			break;
#ifdef CONFIG_PCI
		else if (sysdev->bus == &pci_bus_type)
			break;
#endif
	}

	if (!sysdev)
		sysdev = &pdev->dev;

	/* Try to set 64-bit DMA first */
	if (WARN_ON(!sysdev->dma_mask))
		/* Platform did not initialize dma_mask */
		ret = dma_coerce_mask_and_coherent(sysdev,
						   DMA_BIT_MASK(64));
	else
		ret = dma_set_mask_and_coherent(sysdev, DMA_BIT_MASK(64));

	/* If seting 64-bit DMA mask fails, fall back to 32-bit DMA mask */
	if (ret) {
		ret = dma_set_mask_and_coherent(sysdev, DMA_BIT_MASK(32));
		if (ret)
			return ret;
	}

	/* Set the controller as wakeup capable */
	device_set_wakeup_capable(&pdev->dev, true);

	pm_runtime_set_active(&pdev->dev);
	pm_runtime_enable(&pdev->dev);
	pm_runtime_get_noresume(&pdev->dev);

	hcd = __usb_create_hcd(driver, sysdev, &pdev->dev,
			       dev_name(&pdev->dev), NULL);
	if (!hcd) {
		ret = -ENOMEM;
		goto disable_runtime;
	}

	hcd->regs = devm_platform_get_and_ioremap_resource(pdev, 0, &res);
	if (IS_ERR(hcd->regs)) {
		ret = PTR_ERR(hcd->regs);
		goto put_hcd;
	}

	hcd->rsrc_start = res->start;
	hcd->rsrc_len = resource_size(res);

	xhci = hcd_to_xhci(hcd);

	/*
	 * Not all platforms have clks so it is not an error if the
	 * clock do not exist.
	 */
<<<<<<< HEAD
	clk = devm_clk_get(&pdev->dev, NULL);
	if (!IS_ERR(clk)) {
		ret = clk_prepare_enable(clk);
		if (ret)
			goto put_hcd;
	} else if (PTR_ERR(clk) == -EPROBE_DEFER) {
		ret = -EPROBE_DEFER;
		goto put_hcd;
	}

	xhci = hcd_to_xhci(hcd);
	match = of_match_node(usb_xhci_of_match, pdev->dev.of_node);
	if (match) {
		const struct xhci_plat_priv *priv_match = match->data;
		struct xhci_plat_priv *priv = hcd_to_xhci_priv(hcd);
=======
	xhci->reg_clk = devm_clk_get_optional(&pdev->dev, "reg");
	if (IS_ERR(xhci->reg_clk)) {
		ret = PTR_ERR(xhci->reg_clk);
		goto put_hcd;
	}

	ret = clk_prepare_enable(xhci->reg_clk);
	if (ret)
		goto put_hcd;
>>>>>>> 24b8d41d

	xhci->clk = devm_clk_get_optional(&pdev->dev, NULL);
	if (IS_ERR(xhci->clk)) {
		ret = PTR_ERR(xhci->clk);
		goto disable_reg_clk;
	}

<<<<<<< HEAD
	device_wakeup_enable(hcd->self.controller);
=======
	ret = clk_prepare_enable(xhci->clk);
	if (ret)
		goto disable_reg_clk;

	if (pdev->dev.of_node)
		priv_match = of_device_get_match_data(&pdev->dev);
	else
		priv_match = dev_get_platdata(&pdev->dev);

	if (priv_match) {
		priv = hcd_to_xhci_priv(hcd);
		/* Just copy data for now */
		*priv = *priv_match;
	}

	device_set_wakeup_capable(&pdev->dev, true);
>>>>>>> 24b8d41d

	xhci->main_hcd = hcd;
	xhci->shared_hcd = __usb_create_hcd(driver, sysdev, &pdev->dev,
			dev_name(&pdev->dev), hcd);
	if (!xhci->shared_hcd) {
		ret = -ENOMEM;
		goto disable_clk;
	}

<<<<<<< HEAD
	if (device_property_read_bool(&pdev->dev, "usb3-lpm-capable"))
		xhci->quirks |= XHCI_LPM_SUPPORT;

=======
	/* imod_interval is the interrupt moderation value in nanoseconds. */
	xhci->imod_interval = 40000;

	/* Iterate over all parent nodes for finding quirks */
	for (tmpdev = &pdev->dev; tmpdev; tmpdev = tmpdev->parent) {
>>>>>>> 24b8d41d

		if (device_property_read_bool(tmpdev, "usb2-lpm-disable"))
			xhci->quirks |= XHCI_HW_LPM_DISABLE;

		if (device_property_read_bool(tmpdev, "usb3-lpm-capable"))
			xhci->quirks |= XHCI_LPM_SUPPORT;

		if (device_property_read_bool(tmpdev, "quirk-broken-port-ped"))
			xhci->quirks |= XHCI_BROKEN_PORT_PED;

		device_property_read_u32(tmpdev, "imod-interval-ns",
					 &xhci->imod_interval);
	}

	hcd->usb_phy = devm_usb_get_phy_by_phandle(sysdev, "usb-phy", 0);
	if (IS_ERR(hcd->usb_phy)) {
		ret = PTR_ERR(hcd->usb_phy);
		if (ret == -EPROBE_DEFER)
			goto put_usb3_hcd;
		hcd->usb_phy = NULL;
	} else {
		ret = usb_phy_init(hcd->usb_phy);
		if (ret)
			goto put_usb3_hcd;
	}

	hcd->tpl_support = of_usb_host_tpl_support(sysdev->of_node);
	xhci->shared_hcd->tpl_support = hcd->tpl_support;
	if (priv && (priv->quirks & XHCI_SKIP_PHY_INIT))
		hcd->skip_phy_initialization = 1;

	ret = usb_add_hcd(hcd, irq, IRQF_SHARED);
	if (ret)
		goto disable_usb_phy;

	if (HCC_MAX_PSA(xhci->hcc_params) >= 4)
		xhci->shared_hcd->can_do_streams = 1;

	ret = usb_add_hcd(xhci->shared_hcd, irq, IRQF_SHARED);
	if (ret)
		goto dealloc_usb2_hcd;

<<<<<<< HEAD
	ret = usb_otg_set_host(&pdev->dev, hcd, 1);
	if (ret)
		goto dealloc_usb2_hcd;

=======
	ret = usb_otg_set_host(&pdev->dev, hcd, true);
	if (ret)
		goto dealloc_usb2_hcd;

	device_enable_async_suspend(&pdev->dev);
	pm_runtime_put_noidle(&pdev->dev);

	/*
	 * Prevent runtime pm from being on as default, users should enable
	 * runtime pm using power/control in sysfs.
	 */
	pm_runtime_forbid(&pdev->dev);

>>>>>>> 24b8d41d
	return 0;


dealloc_usb2_hcd:
	usb_remove_hcd(hcd);

disable_usb_phy:
	usb_phy_shutdown(hcd->usb_phy);

put_usb3_hcd:
	usb_put_hcd(xhci->shared_hcd);

disable_clk:
	clk_disable_unprepare(xhci->clk);

disable_reg_clk:
	clk_disable_unprepare(xhci->reg_clk);

put_hcd:
	usb_put_hcd(hcd);

disable_runtime:
	pm_runtime_put_noidle(&pdev->dev);
	pm_runtime_disable(&pdev->dev);

	return ret;
}

static int xhci_plat_remove(struct platform_device *dev)
{
	struct usb_hcd	*hcd = platform_get_drvdata(dev);
	struct xhci_hcd	*xhci = hcd_to_xhci(hcd);
	struct clk *clk = xhci->clk;
	struct clk *reg_clk = xhci->reg_clk;
	struct usb_hcd *shared_hcd = xhci->shared_hcd;

	pm_runtime_get_sync(&dev->dev);
	xhci->xhc_state |= XHCI_STATE_REMOVING;

<<<<<<< HEAD
	usb_otg_set_host(&dev->dev, hcd, 0);

	usb_remove_hcd(xhci->shared_hcd);
=======
	usb_remove_hcd(shared_hcd);
	xhci->shared_hcd = NULL;
>>>>>>> 24b8d41d
	usb_phy_shutdown(hcd->usb_phy);

	usb_otg_set_host(&dev->dev, hcd, false);

	usb_remove_hcd(hcd);
	usb_put_hcd(shared_hcd);

	clk_disable_unprepare(clk);
	clk_disable_unprepare(reg_clk);
	usb_put_hcd(hcd);

	pm_runtime_disable(&dev->dev);
	pm_runtime_put_noidle(&dev->dev);
	pm_runtime_set_suspended(&dev->dev);

	return 0;
}

static int __maybe_unused xhci_plat_suspend(struct device *dev)
{
	struct usb_hcd	*hcd = dev_get_drvdata(dev);
	struct xhci_hcd	*xhci = hcd_to_xhci(hcd);
	int ret;

	ret = xhci_priv_suspend_quirk(hcd);
	if (ret)
		return ret;
	/*
	 * xhci_suspend() needs `do_wakeup` to know whether host is allowed
	 * to do wakeup during suspend.
	 */
	return xhci_suspend(xhci, device_may_wakeup(dev));
}

static int __maybe_unused xhci_plat_resume(struct device *dev)
{
	struct usb_hcd	*hcd = dev_get_drvdata(dev);
	struct xhci_hcd	*xhci = hcd_to_xhci(hcd);
	int ret;

	ret = xhci_priv_resume_quirk(hcd);
	if (ret)
		return ret;

	ret = xhci_resume(xhci, 0);
	if (ret)
		return ret;

	pm_runtime_disable(dev);
	pm_runtime_set_active(dev);
	pm_runtime_enable(dev);

	return 0;
}

static int __maybe_unused xhci_plat_runtime_suspend(struct device *dev)
{
	struct usb_hcd  *hcd = dev_get_drvdata(dev);
	struct xhci_hcd *xhci = hcd_to_xhci(hcd);
	int ret;

	ret = xhci_priv_suspend_quirk(hcd);
	if (ret)
		return ret;

	return xhci_suspend(xhci, true);
}

static int __maybe_unused xhci_plat_runtime_resume(struct device *dev)
{
	struct usb_hcd  *hcd = dev_get_drvdata(dev);
	struct xhci_hcd *xhci = hcd_to_xhci(hcd);

	if (device_may_wakeup(&hcd->self.root_hub->dev))
		disable_irq_wake(hcd->irq);

	return xhci_resume(xhci, 0);
}

static const struct dev_pm_ops xhci_plat_pm_ops = {
	SET_SYSTEM_SLEEP_PM_OPS(xhci_plat_suspend, xhci_plat_resume)

	SET_RUNTIME_PM_OPS(xhci_plat_runtime_suspend,
			   xhci_plat_runtime_resume,
			   NULL)
};

#ifdef CONFIG_ACPI
static const struct acpi_device_id usb_xhci_acpi_match[] = {
	/* XHCI-compliant USB Controller */
	{ "PNP0D10", },
	{ }
};
MODULE_DEVICE_TABLE(acpi, usb_xhci_acpi_match);
#endif

static struct platform_driver usb_xhci_driver = {
	.probe	= xhci_plat_probe,
	.remove	= xhci_plat_remove,
	.shutdown = usb_hcd_platform_shutdown,
	.driver	= {
		.name = "xhci-hcd",
		.pm = &xhci_plat_pm_ops,
		.of_match_table = of_match_ptr(usb_xhci_of_match),
		.acpi_match_table = ACPI_PTR(usb_xhci_acpi_match),
	},
};
MODULE_ALIAS("platform:xhci-hcd");

static int __init xhci_plat_init(void)
{
	xhci_init_driver(&xhci_plat_hc_driver, &xhci_plat_overrides);
	return platform_driver_register(&usb_xhci_driver);
}
module_init(xhci_plat_init);

static void __exit xhci_plat_exit(void)
{
	platform_driver_unregister(&usb_xhci_driver);
}
module_exit(xhci_plat_exit);

MODULE_DESCRIPTION("xHCI Platform Host Controller Driver");
MODULE_LICENSE("GPL");<|MERGE_RESOLUTION|>--- conflicted
+++ resolved
@@ -18,10 +18,7 @@
 #include <linux/usb/phy.h>
 #include <linux/slab.h>
 #include <linux/acpi.h>
-<<<<<<< HEAD
-=======
 #include <linux/usb/of.h>
->>>>>>> 24b8d41d
 #include <linux/usb/otg.h>
 
 #include "xhci.h"
@@ -49,10 +46,6 @@
 }
 
 static int xhci_priv_init_quirk(struct usb_hcd *hcd)
-<<<<<<< HEAD
-{
-	struct xhci_plat_priv *priv = hcd_to_xhci_priv(hcd);
-=======
 {
 	struct xhci_plat_priv *priv = hcd_to_xhci_priv(hcd);
 
@@ -85,26 +78,13 @@
 static void xhci_plat_quirks(struct device *dev, struct xhci_hcd *xhci)
 {
 	struct xhci_plat_priv *priv = xhci_to_priv(xhci);
->>>>>>> 24b8d41d
-
-	if (!priv->init_quirk)
-		return 0;
-
-	return priv->init_quirk(hcd);
-}
-
-static void xhci_plat_quirks(struct device *dev, struct xhci_hcd *xhci)
-{
+
 	/*
 	 * As of now platform drivers don't provide MSI support so we ensure
 	 * here that the generic code does not try to make a pci_dev from our
 	 * dev struct in order to setup MSI
 	 */
-<<<<<<< HEAD
-	xhci->quirks |= XHCI_PLAT;
-=======
 	xhci->quirks |= XHCI_PLAT | priv->quirks;
->>>>>>> 24b8d41d
 }
 
 /* called during probe() after chip reset completes */
@@ -129,20 +109,6 @@
 #ifdef CONFIG_OF
 static const struct xhci_plat_priv xhci_plat_marvell_armada = {
 	.init_quirk = xhci_mvebu_mbus_init_quirk,
-<<<<<<< HEAD
-};
-
-static const struct xhci_plat_priv xhci_plat_renesas_rcar_gen2 = {
-	.firmware_name = XHCI_RCAR_FIRMWARE_NAME_V1,
-	.init_quirk = xhci_rcar_init_quirk,
-	.plat_start = xhci_rcar_start,
-};
-
-static const struct xhci_plat_priv xhci_plat_renesas_rcar_gen3 = {
-	.firmware_name = XHCI_RCAR_FIRMWARE_NAME_V2,
-	.init_quirk = xhci_rcar_init_quirk,
-	.plat_start = xhci_rcar_start,
-=======
 };
 
 static const struct xhci_plat_priv xhci_plat_marvell_armada3700 = {
@@ -159,7 +125,6 @@
 
 static const struct xhci_plat_priv xhci_plat_brcm = {
 	.quirks = XHCI_RESET_ON_RESUME,
->>>>>>> 24b8d41d
 };
 
 static const struct of_device_id usb_xhci_of_match[] = {
@@ -226,14 +191,9 @@
 			goto disable_phy;
 		}
 
-<<<<<<< HEAD
-	} else
-		goto disable_phy;
-=======
 	} else {
 		goto disable_phy;
 	}
->>>>>>> 24b8d41d
 
 	return 0;
 
@@ -245,11 +205,7 @@
 
 static int xhci_plat_probe(struct platform_device *pdev)
 {
-<<<<<<< HEAD
-	const struct of_device_id *match;
-=======
 	const struct xhci_plat_priv *priv_match;
->>>>>>> 24b8d41d
 	const struct hc_driver	*driver;
 	struct device		*sysdev, *tmpdev;
 	struct xhci_hcd		*xhci;
@@ -333,23 +289,6 @@
 	 * Not all platforms have clks so it is not an error if the
 	 * clock do not exist.
 	 */
-<<<<<<< HEAD
-	clk = devm_clk_get(&pdev->dev, NULL);
-	if (!IS_ERR(clk)) {
-		ret = clk_prepare_enable(clk);
-		if (ret)
-			goto put_hcd;
-	} else if (PTR_ERR(clk) == -EPROBE_DEFER) {
-		ret = -EPROBE_DEFER;
-		goto put_hcd;
-	}
-
-	xhci = hcd_to_xhci(hcd);
-	match = of_match_node(usb_xhci_of_match, pdev->dev.of_node);
-	if (match) {
-		const struct xhci_plat_priv *priv_match = match->data;
-		struct xhci_plat_priv *priv = hcd_to_xhci_priv(hcd);
-=======
 	xhci->reg_clk = devm_clk_get_optional(&pdev->dev, "reg");
 	if (IS_ERR(xhci->reg_clk)) {
 		ret = PTR_ERR(xhci->reg_clk);
@@ -359,7 +298,6 @@
 	ret = clk_prepare_enable(xhci->reg_clk);
 	if (ret)
 		goto put_hcd;
->>>>>>> 24b8d41d
 
 	xhci->clk = devm_clk_get_optional(&pdev->dev, NULL);
 	if (IS_ERR(xhci->clk)) {
@@ -367,9 +305,6 @@
 		goto disable_reg_clk;
 	}
 
-<<<<<<< HEAD
-	device_wakeup_enable(hcd->self.controller);
-=======
 	ret = clk_prepare_enable(xhci->clk);
 	if (ret)
 		goto disable_reg_clk;
@@ -386,7 +321,6 @@
 	}
 
 	device_set_wakeup_capable(&pdev->dev, true);
->>>>>>> 24b8d41d
 
 	xhci->main_hcd = hcd;
 	xhci->shared_hcd = __usb_create_hcd(driver, sysdev, &pdev->dev,
@@ -396,17 +330,11 @@
 		goto disable_clk;
 	}
 
-<<<<<<< HEAD
-	if (device_property_read_bool(&pdev->dev, "usb3-lpm-capable"))
-		xhci->quirks |= XHCI_LPM_SUPPORT;
-
-=======
 	/* imod_interval is the interrupt moderation value in nanoseconds. */
 	xhci->imod_interval = 40000;
 
 	/* Iterate over all parent nodes for finding quirks */
 	for (tmpdev = &pdev->dev; tmpdev; tmpdev = tmpdev->parent) {
->>>>>>> 24b8d41d
 
 		if (device_property_read_bool(tmpdev, "usb2-lpm-disable"))
 			xhci->quirks |= XHCI_HW_LPM_DISABLE;
@@ -449,12 +377,6 @@
 	if (ret)
 		goto dealloc_usb2_hcd;
 
-<<<<<<< HEAD
-	ret = usb_otg_set_host(&pdev->dev, hcd, 1);
-	if (ret)
-		goto dealloc_usb2_hcd;
-
-=======
 	ret = usb_otg_set_host(&pdev->dev, hcd, true);
 	if (ret)
 		goto dealloc_usb2_hcd;
@@ -468,7 +390,6 @@
 	 */
 	pm_runtime_forbid(&pdev->dev);
 
->>>>>>> 24b8d41d
 	return 0;
 
 
@@ -508,14 +429,8 @@
 	pm_runtime_get_sync(&dev->dev);
 	xhci->xhc_state |= XHCI_STATE_REMOVING;
 
-<<<<<<< HEAD
-	usb_otg_set_host(&dev->dev, hcd, 0);
-
-	usb_remove_hcd(xhci->shared_hcd);
-=======
 	usb_remove_hcd(shared_hcd);
 	xhci->shared_hcd = NULL;
->>>>>>> 24b8d41d
 	usb_phy_shutdown(hcd->usb_phy);
 
 	usb_otg_set_host(&dev->dev, hcd, false);
