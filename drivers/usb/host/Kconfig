# SPDX-License-Identifier: GPL-2.0
#
# USB Host Controller Drivers
#
comment "USB Host Controller Drivers"

config USB_C67X00_HCD
	tristate "Cypress C67x00 HCD support"
	depends on HAS_IOMEM
	help
	  The Cypress C67x00 (EZ-Host/EZ-OTG) chips are dual-role
	  host/peripheral/OTG USB controllers.

	  Enable this option to support this chip in host controller mode.
	  If unsure, say N.

	  To compile this driver as a module, choose M here: the
	  module will be called c67x00.

config USB_XHCI_HCD
	tristate "xHCI HCD (USB 3.0) support"
	depends on HAS_DMA && HAS_IOMEM
	help
	  The eXtensible Host Controller Interface (xHCI) is standard for USB 3.0
	  "SuperSpeed" host controller hardware.

	  To compile this driver as a module, choose M here: the
	  module will be called xhci-hcd.

if USB_XHCI_HCD
config USB_XHCI_DBGCAP
	bool "xHCI support for debug capability"
	depends on TTY
	help
	  Say 'Y' to enable the support for the xHCI debug capability. Make
	  sure that your xHCI host supports the extended debug capability and
	  you want a TTY serial device based on the xHCI debug capability
	  before enabling this option. If unsure, say 'N'.

config USB_XHCI_PCI
	tristate
	depends on USB_PCI
	depends on USB_XHCI_PCI_RENESAS || !USB_XHCI_PCI_RENESAS
	default y

config USB_XHCI_PCI_RENESAS
	tristate "Support for additional Renesas xHCI controller with firmware"
	help
	  Say 'Y' to enable the support for the Renesas xHCI controller with
	  firmware. Make sure you have the firwmare for the device and
	  installed on your system for this device to work.
	  If unsure, say 'N'.

config USB_XHCI_PLATFORM
	tristate "Generic xHCI driver for a platform device"
	select USB_XHCI_RCAR if ARCH_RENESAS
<<<<<<< HEAD
	---help---
=======
	help
>>>>>>> 24b8d41d
	  Adds an xHCI host driver for a generic platform device, which
	  provides a memory space and an irq.
	  It is also a prerequisite for platform specific drivers that
	  implement some extra quirks.

	  If unsure, say N.

config USB_XHCI_HISTB
	tristate "xHCI support for HiSilicon STB SoCs"
	depends on USB_XHCI_PLATFORM && (ARCH_HISI || COMPILE_TEST)
	help
	  Say 'Y' to enable the support for the xHCI host controller
	  found in HiSilicon STB SoCs.

config USB_XHCI_MTK
	tristate "xHCI support for MediaTek SoCs"
	select MFD_SYSCON
	depends on (MIPS && SOC_MT7621) || ARCH_MEDIATEK || COMPILE_TEST
	help
	  Say 'Y' to enable the support for the xHCI host controller
	  found in MediaTek SoCs.
	  If unsure, say N.

config USB_XHCI_MVEBU
	tristate "xHCI support for Marvell Armada 375/38x/37xx"
	select USB_XHCI_PLATFORM
	depends on HAS_IOMEM
	depends on ARCH_MVEBU || COMPILE_TEST
	help
	  Say 'Y' to enable the support for the xHCI host controller
	  found in Marvell Armada 375/38x/37xx ARM SOCs.

config USB_XHCI_RCAR
	tristate "xHCI support for Renesas R-Car SoCs"
	depends on USB_XHCI_PLATFORM
	depends on ARCH_RENESAS || COMPILE_TEST
	help
	  Say 'Y' to enable the support for the xHCI host controller
	  found in Renesas R-Car ARM SoCs.

config USB_XHCI_TEGRA
	tristate "xHCI support for NVIDIA Tegra SoCs"
	depends on PHY_TEGRA_XUSB
	depends on RESET_CONTROLLER
	select FW_LOADER
<<<<<<< HEAD
	---help---
=======
	help
>>>>>>> 24b8d41d
	  Say 'Y' to enable the support for the xHCI host controller
	  found in NVIDIA Tegra124 and later SoCs.

endif # USB_XHCI_HCD

config USB_EHCI_BRCMSTB
       tristate

config USB_BRCMSTB
	tristate "Broadcom STB USB support"
	depends on (ARCH_BRCMSTB && PHY_BRCM_USB) || COMPILE_TEST
	select USB_OHCI_HCD_PLATFORM if USB_OHCI_HCD
	select USB_EHCI_BRCMSTB if USB_EHCI_HCD
	select USB_XHCI_PLATFORM if USB_XHCI_HCD
	help
	  Enables support for XHCI, EHCI and OHCI host controllers
	  found in Broadcom STB SoC's.

	  To compile these drivers as modules, choose M here: the
	  modules will be called ohci-platform.ko, ehci-brcm.ko and
	  xhci-plat-hcd.ko

	  Disabling this will keep the controllers and corresponding
	  PHYs powered down.

config USB_EHCI_HCD
	tristate "EHCI HCD (USB 2.0) support"
	depends on HAS_DMA && HAS_IOMEM
	help
	  The Enhanced Host Controller Interface (EHCI) is standard for USB 2.0
	  "high speed" (480 Mbit/sec, 60 Mbyte/sec) host controller hardware.
	  If your USB host controller supports USB 2.0, you will likely want to
	  configure this Host Controller Driver.

	  EHCI controllers are packaged with "companion" host controllers (OHCI
	  or UHCI) to handle USB 1.1 devices connected to root hub ports.  Ports
	  will connect to EHCI if the device is high speed, otherwise they
	  connect to a companion controller.  If you configure EHCI, you should
	  probably configure the OHCI (for NEC and some other vendors) USB Host
	  Controller Driver or UHCI (for Via motherboards) Host Controller
	  Driver too.

	  You may want to read <file:Documentation/usb/ehci.rst>.

	  To compile this driver as a module, choose M here: the
	  module will be called ehci-hcd.

config USB_EHCI_ROOT_HUB_TT
	bool "Root Hub Transaction Translators"
	depends on USB_EHCI_HCD
	help
	  Some EHCI chips have vendor-specific extensions to integrate
	  transaction translators, so that no OHCI or UHCI companion
	  controller is needed.  It's safe to say "y" even if your
	  controller doesn't support this feature.

	  This supports the EHCI implementation that's originally
	  from ARC, and has since changed hands a few times.

config USB_EHCI_TT_NEWSCHED
	bool "Improved Transaction Translator scheduling"
	depends on USB_EHCI_HCD
	default y
	help
	  This changes the periodic scheduling code to fill more of the low
	  and full speed bandwidth available from the Transaction Translator
	  (TT) in USB 2.0 hubs.  Without this, only one transfer will be
	  issued in each microframe, significantly reducing the number of
	  periodic low/fullspeed transfers possible.

	  If you have multiple periodic low/fullspeed devices connected to a
	  highspeed USB hub which is connected to a highspeed USB Host
	  Controller, and some of those devices will not work correctly
	  (possibly due to "ENOSPC" or "-28" errors), say Y.  Conversely, if
	  you have only one such device and it doesn't work, you could try
	  saying N.

	  If unsure, say Y.

if USB_EHCI_HCD

config USB_EHCI_PCI
	tristate
	depends on USB_PCI
	default y

config USB_EHCI_HCD_PMC_MSP
	tristate "EHCI support for on-chip PMC MSP71xx USB controller"
	depends on MSP_HAS_USB
	select USB_EHCI_BIG_ENDIAN_DESC
	select USB_EHCI_BIG_ENDIAN_MMIO
	help
		Enables support for the onchip USB controller on the PMC_MSP7100 Family SoC's.
		If unsure, say N.

config XPS_USB_HCD_XILINX
	bool "Use Xilinx usb host EHCI controller core"
	depends on (PPC32 || MICROBLAZE)
	select USB_EHCI_BIG_ENDIAN_DESC
	select USB_EHCI_BIG_ENDIAN_MMIO
	help
		Xilinx xps USB host controller core is EHCI compliant and has
		transaction translator built-in. It can be configured to either
		support both high speed and full speed devices, or high speed
		devices only.

config USB_EHCI_FSL
	tristate "Support for Freescale on-chip EHCI USB controller"
	select USB_EHCI_ROOT_HUB_TT
	help
	  Variation of ARC USB block used in some Freescale chips.

config USB_EHCI_MXC
	tristate "Support for Freescale i.MX on-chip EHCI USB controller"
	depends on ARCH_MXC || COMPILE_TEST
	select USB_EHCI_ROOT_HUB_TT
	help
	  Variation of ARC USB block used in some Freescale chips.

config USB_EHCI_HCD_NPCM7XX
	tristate "Support for Nuvoton NPCM7XX on-chip EHCI USB controller"
	depends on (USB_EHCI_HCD && ARCH_NPCM7XX) || COMPILE_TEST
	default y if (USB_EHCI_HCD && ARCH_NPCM7XX)
	help
	  Enables support for the on-chip EHCI controller on
	  Nuvoton NPCM7XX chips.

config USB_EHCI_HCD_OMAP
	tristate "EHCI support for OMAP3 and later chips"
	depends on ARCH_OMAP
	depends on NOP_USB_XCEIV
	default y
	help
	  Enables support for the on-chip EHCI controller on
	  OMAP3 and later chips.

config USB_EHCI_HCD_ORION
	tristate  "Support for Marvell EBU on-chip EHCI USB controller"
	depends on USB_EHCI_HCD && (PLAT_ORION || ARCH_MVEBU || COMPILE_TEST)
	default y if (PLAT_ORION || ARCH_MVEBU)
	help
	  Enables support for the on-chip EHCI controller on Marvell's
	  embedded ARM SoCs, including Orion, Kirkwood, Dove, Armada XP,
	  Armada 370.  This is different from the EHCI implementation
	  on Marvell's mobile PXA and MMP SoC, see "EHCI support for
	  Marvell PXA/MMP USB controller" for those.

config USB_EHCI_HCD_SPEAR
	tristate "Support for ST SPEAr on-chip EHCI USB controller"
	depends on USB_EHCI_HCD && (PLAT_SPEAR || COMPILE_TEST)
	default y if PLAT_SPEAR
	help
	  Enables support for the on-chip EHCI controller on
	  ST SPEAr chips.

config USB_EHCI_HCD_STI
	tristate "Support for ST STiHxxx on-chip EHCI USB controller"
	depends on (ARCH_STI || COMPILE_TEST) && OF
	select GENERIC_PHY
	select USB_EHCI_HCD_PLATFORM
	help
	  Enable support for the on-chip EHCI controller found on
	  STMicroelectronics consumer electronics SoC's.

config USB_EHCI_HCD_AT91
	tristate  "Support for Atmel on-chip EHCI USB controller"
	depends on USB_EHCI_HCD && (ARCH_AT91 || COMPILE_TEST)
	default y if ARCH_AT91
	help
	  Enables support for the on-chip EHCI controller on
	  Atmel chips.

config USB_EHCI_TEGRA
	tristate "NVIDIA Tegra HCD support"
	depends on ARCH_TEGRA
	select USB_EHCI_ROOT_HUB_TT
	select USB_TEGRA_PHY
	help
	  This driver enables support for the internal USB Host Controllers
	  found in NVIDIA Tegra SoCs. The controllers are EHCI compliant.

config USB_EHCI_HCD_PPC_OF
	bool "EHCI support for PPC USB controller on OF platform bus"
	depends on PPC
	default y
	help
	  Enables support for the USB controller present on the PowerPC
	  OpenFirmware platform bus.

config USB_EHCI_SH
	bool "EHCI support for SuperH USB controller"
	depends on SUPERH || COMPILE_TEST
	help
	  Enables support for the on-chip EHCI controller on the SuperH.
	  If you use the PCI EHCI controller, this option is not necessary.

config USB_EHCI_EXYNOS
	tristate "EHCI support for Samsung S5P/Exynos SoC Series"
	depends on ARCH_S5PV210 || ARCH_EXYNOS || COMPILE_TEST
	help
	  Enable support for the Samsung Exynos SOC's on-chip EHCI controller.

config USB_EHCI_MV
	tristate "EHCI support for Marvell PXA/MMP USB controller"
	depends on ARCH_PXA || ARCH_MMP || COMPILE_TEST
	select USB_EHCI_ROOT_HUB_TT
	help
	  Enables support for Marvell (including PXA and MMP series) on-chip
	  USB SPH and OTG controller. SPH is a single port host, and it can
	  only be EHCI host. OTG is controller that can switch to host mode.
	  Note that this driver will not work on Marvell's other EHCI
	  controller used by the EBU-type SoCs including Orion, Kirkwood,
	  Dova, Armada 370 and Armada XP. See "Support for Marvell EBU
	  on-chip EHCI USB controller" for those.

config USB_CNS3XXX_EHCI
	bool "Cavium CNS3XXX EHCI Module (DEPRECATED)"
	depends on ARCH_CNS3XXX || COMPILE_TEST
	select USB_EHCI_HCD_PLATFORM
	help
	  This option is deprecated now and the driver was removed, use
	  USB_EHCI_HCD_PLATFORM instead.

	  Enable support for the CNS3XXX SOC's on-chip EHCI controller.
	  It is needed for high-speed (480Mbit/sec) USB 2.0 device
	  support.

config USB_EHCI_HCD_PLATFORM
	tristate "Generic EHCI driver for a platform device"
	help
	  Adds an EHCI host driver for a generic platform device, which
	  provides a memory space and an irq.

	  If unsure, say N.

config USB_OCTEON_EHCI
	bool "Octeon on-chip EHCI support (DEPRECATED)"
	depends on CAVIUM_OCTEON_SOC
	select USB_EHCI_BIG_ENDIAN_MMIO if CPU_BIG_ENDIAN
	select USB_EHCI_HCD_PLATFORM
	help
	  This option is deprecated now and the driver was removed, use
	  USB_EHCI_HCD_PLATFORM instead.

	  Enable support for the Octeon II SOC's on-chip EHCI
	  controller.  It is needed for high-speed (480Mbit/sec)
	  USB 2.0 device support.  All CN6XXX based chips with USB are
	  supported.

endif # USB_EHCI_HCD

config USB_OXU210HP_HCD
	tristate "OXU210HP HCD support"
	depends on HAS_IOMEM
	help
	  The OXU210HP is an USB host/OTG/device controller. Enable this
	  option if your board has this chip. If unsure, say N.

	  This driver does not support isochronous transfers and doesn't
	  implement OTG nor USB device controllers.

	  To compile this driver as a module, choose M here: the
	  module will be called oxu210hp-hcd.

config USB_ISP116X_HCD
	tristate "ISP116X HCD support"
	depends on HAS_IOMEM
	help
	  The ISP1160 and ISP1161 chips are USB host controllers. Enable this
	  option if your board has this chip. If unsure, say N.

	  This driver does not support isochronous transfers.

	  To compile this driver as a module, choose M here: the
	  module will be called isp116x-hcd.

config USB_ISP1362_HCD
	tristate "ISP1362 HCD support"
	depends on HAS_IOMEM
	depends on COMPILE_TEST # nothing uses this
	help
	  Supports the Philips ISP1362 chip as a host controller

	  This driver does not support isochronous transfers.

	  To compile this driver as a module, choose M here: the
	  module will be called isp1362-hcd.

config USB_FOTG210_HCD
	tristate "FOTG210 HCD support"
	depends on USB && HAS_DMA && HAS_IOMEM
	help
	  Faraday FOTG210 is an OTG controller which can be configured as
	  an USB2.0 host. It is designed to meet USB2.0 EHCI specification
	  with minor modification.

	  To compile this driver as a module, choose M here: the
	  module will be called fotg210-hcd.

config USB_MAX3421_HCD
	tristate "MAX3421E HCD (USB-over-SPI) support"
	depends on USB && SPI
	help
	  The Maxim MAX3421E chip supports standard USB 2.0-compliant
	  full-speed devices either in host or peripheral mode.  This
	  driver supports the host-mode of the MAX3421E only.

	  To compile this driver as a module, choose M here: the module will
	  be called max3421-hcd.

config USB_OHCI_HCD
	tristate "OHCI HCD (USB 1.1) support"
	depends on HAS_DMA && HAS_IOMEM
	help
	  The Open Host Controller Interface (OHCI) is a standard for accessing
	  USB 1.1 host controller hardware.  It does more in hardware than Intel's
	  UHCI specification.  If your USB host controller follows the OHCI spec,
	  say Y.  On most non-x86 systems, and on x86 hardware that's not using a
	  USB controller from Intel or VIA, this is appropriate.  If your host
	  controller doesn't use PCI, this is probably appropriate.  For a PCI
	  based system where you're not sure, the "lspci -v" entry will list the
	  right "prog-if" for your USB controller(s):  EHCI, OHCI, or UHCI.

	  To compile this driver as a module, choose M here: the
	  module will be called ohci-hcd.

if USB_OHCI_HCD

config USB_OHCI_HCD_OMAP1
	tristate "OHCI support for OMAP1/2 chips"
	depends on ARCH_OMAP1
	depends on ISP1301_OMAP || !(MACH_OMAP_H2 || MACH_OMAP_H3)
	default y
	help
	  Enables support for the OHCI controller on OMAP1/2 chips.

config USB_OHCI_HCD_SPEAR
	tristate "Support for ST SPEAr on-chip OHCI USB controller"
	depends on USB_OHCI_HCD && (PLAT_SPEAR || COMPILE_TEST)
	default y if PLAT_SPEAR
	help
	  Enables support for the on-chip OHCI controller on
	  ST SPEAr chips.

config USB_OHCI_HCD_STI
	tristate "Support for ST STiHxxx on-chip OHCI USB controller"
	depends on (ARCH_STI || COMPILE_TEST) && OF
	select GENERIC_PHY
	select USB_OHCI_HCD_PLATFORM
	help
	  Enable support for the on-chip OHCI controller found on
	  STMicroelectronics consumer electronics SoC's.

config USB_OHCI_HCD_S3C2410
	tristate "OHCI support for Samsung S3C24xx/S3C64xx SoC series"
	depends on USB_OHCI_HCD && (ARCH_S3C24XX || ARCH_S3C64XX || COMPILE_TEST)
	default y if (ARCH_S3C24XX || ARCH_S3C64XX)
	help
	  Enables support for the on-chip OHCI controller on
	  S3C24xx/S3C64xx chips.

config USB_OHCI_HCD_LPC32XX
	tristate "Support for LPC on-chip OHCI USB controller"
	depends on USB_OHCI_HCD
	depends on ARCH_LPC32XX || COMPILE_TEST
	depends on USB_ISP1301
	default y
	help
	  Enables support for the on-chip OHCI controller on
	  NXP chips.

config USB_OHCI_HCD_PXA27X
	tristate "Support for PXA27X/PXA3XX on-chip OHCI USB controller"
	depends on USB_OHCI_HCD && (PXA27x || PXA3xx)
	default y
	help
	  Enables support for the on-chip OHCI controller on
	  PXA27x/PXA3xx chips.

config USB_OHCI_HCD_AT91
	tristate "Support for Atmel on-chip OHCI USB controller"
	depends on USB_OHCI_HCD && (ARCH_AT91 || COMPILE_TEST) && OF
	default y if ARCH_AT91
	help
	  Enables support for the on-chip OHCI controller on
	  Atmel chips.

config USB_OHCI_HCD_OMAP3
	tristate "OHCI support for OMAP3 and later chips"
<<<<<<< HEAD
	depends on (ARCH_OMAP3 || ARCH_OMAP4 || SOC_OMAP5)
	default y
	---help---
=======
	depends on ARCH_OMAP3 || ARCH_OMAP4 || SOC_OMAP5 || COMPILE_TEST
	select USB_OHCI_HCD_PLATFORM
	default y if ARCH_OMAP3 || ARCH_OMAP4 || SOC_OMAP5
	help
	  This option is deprecated now and the driver was removed, use
	  USB_OHCI_HCD_PLATFORM instead.

>>>>>>> 24b8d41d
	  Enables support for the on-chip OHCI controller on
	  OMAP3 and later chips.

config USB_OHCI_HCD_DAVINCI
	tristate "OHCI support for TI DaVinci DA8xx"
	depends on ARCH_DAVINCI_DA8XX || COMPILE_TEST
	depends on USB_OHCI_HCD
	select PHY_DA8XX_USB
	default y if ARCH_DAVINCI_DA8XX
	help
	  Enables support for the DaVinci DA8xx integrated OHCI
	  controller. This driver cannot currently be a loadable
	  module because it lacks a proper PHY abstraction.

config USB_OHCI_HCD_PPC_OF_BE
	bool "OHCI support for OF platform bus (big endian)"
	depends on PPC
	select USB_OHCI_BIG_ENDIAN_DESC
	select USB_OHCI_BIG_ENDIAN_MMIO
	help
	  Enables support for big-endian USB controllers present on the
	  OpenFirmware platform bus.

config USB_OHCI_HCD_PPC_OF_LE
	bool "OHCI support for OF platform bus (little endian)"
	depends on PPC
	select USB_OHCI_LITTLE_ENDIAN
	help
	  Enables support for little-endian USB controllers present on the
	  OpenFirmware platform bus.

config USB_OHCI_HCD_PPC_OF
	bool
	depends on PPC
	default USB_OHCI_HCD_PPC_OF_BE || USB_OHCI_HCD_PPC_OF_LE

config USB_OHCI_HCD_PCI
	tristate "OHCI support for PCI-bus USB controllers"
	depends on USB_PCI
	default y
	select USB_OHCI_LITTLE_ENDIAN
	help
	  Enables support for PCI-bus plug-in USB controller cards.
	  If unsure, say Y.

config USB_OHCI_HCD_SSB
	bool "OHCI support for Broadcom SSB OHCI core (DEPRECATED)"
	depends on (SSB = y || SSB = USB_OHCI_HCD)
	select USB_HCD_SSB
	select USB_OHCI_HCD_PLATFORM
	help
	  This option is deprecated now and the driver was removed, use
	  USB_HCD_SSB and USB_OHCI_HCD_PLATFORM instead.

	  Support for the Sonics Silicon Backplane (SSB) attached
	  Broadcom USB OHCI core.

	  This device is present in some embedded devices with
	  Broadcom based SSB bus.

	  If unsure, say N.

config USB_OHCI_SH
	bool "OHCI support for SuperH USB controller (DEPRECATED)"
	depends on SUPERH || COMPILE_TEST
	select USB_OHCI_HCD_PLATFORM
	help
	  This option is deprecated now and the driver was removed, use
	  USB_OHCI_HCD_PLATFORM instead.

	  Enables support for the on-chip OHCI controller on the SuperH.
	  If you use the PCI OHCI controller, this option is not necessary.

config USB_OHCI_EXYNOS
	tristate "OHCI support for Samsung S5P/Exynos SoC Series"
	depends on ARCH_S5PV210 || ARCH_EXYNOS || COMPILE_TEST
	help
	  Enable support for the Samsung Exynos SOC's on-chip OHCI controller.

config USB_CNS3XXX_OHCI
	bool "Cavium CNS3XXX OHCI Module (DEPRECATED)"
	depends on ARCH_CNS3XXX || COMPILE_TEST
	select USB_OHCI_HCD_PLATFORM
	help
	  This option is deprecated now and the driver was removed, use
	  USB_OHCI_HCD_PLATFORM instead.

	  Enable support for the CNS3XXX SOC's on-chip OHCI controller.
	  It is needed for low-speed USB 1.0 device support.

config USB_OHCI_HCD_PLATFORM
	tristate "Generic OHCI driver for a platform device"
	help
	  Adds an OHCI host driver for a generic platform device, which
	  provides a memory space and an irq.

	  If unsure, say N.

config USB_OCTEON_OHCI
	bool "Octeon on-chip OHCI support (DEPRECATED)"
	depends on CAVIUM_OCTEON_SOC
	default USB_OCTEON_EHCI
	select USB_OHCI_BIG_ENDIAN_MMIO if CPU_BIG_ENDIAN
	select USB_OHCI_LITTLE_ENDIAN
	select USB_OHCI_HCD_PLATFORM
	help
	  This option is deprecated now and the driver was removed, use
	  USB_OHCI_HCD_PLATFORM instead.

	  Enable support for the Octeon II SOC's on-chip OHCI
	  controller.  It is needed for low-speed USB 1.0 device
	  support.  All CN6XXX based chips with USB are supported.

endif # USB_OHCI_HCD

config USB_UHCI_HCD
	tristate "UHCI HCD (most Intel and VIA) support"
	depends on USB_PCI || USB_UHCI_SUPPORT_NON_PCI_HC
	help
	  The Universal Host Controller Interface is a standard by Intel for
	  accessing the USB hardware in the PC (which is also called the USB
	  host controller). If your USB host controller conforms to this
	  standard, you may want to say Y, but see below. All recent boards
	  with Intel PCI chipsets (like intel 430TX, 440FX, 440LX, 440BX,
	  i810, i820) conform to this standard. Also all VIA PCI chipsets
	  (like VIA VP2, VP3, MVP3, Apollo Pro, Apollo Pro II or Apollo Pro
	  133) and LEON/GRLIB SoCs with the GRUSBHC controller.
	  If unsure, say Y.

	  To compile this driver as a module, choose M here: the
	  module will be called uhci-hcd.

config USB_UHCI_SUPPORT_NON_PCI_HC
	bool
	default y if (SPARC_LEON || USB_UHCI_PLATFORM)

config USB_UHCI_PLATFORM
	bool
	default y if (ARCH_VT8500 || ARCH_ASPEED)

config USB_UHCI_ASPEED
	bool
	default y if ARCH_ASPEED

config USB_FHCI_HCD
	tristate "Freescale QE USB Host Controller support"
	depends on OF_GPIO && QE_GPIO && QUICC_ENGINE
	select FSL_GTM
	select QE_USB
	help
	  This driver enables support for Freescale QE USB Host Controller
	  (as found on MPC8360 and MPC8323 processors), the driver supports
	  Full and Low Speed USB.

config FHCI_DEBUG
	bool "Freescale QE USB Host Controller debug support"
	depends on USB_FHCI_HCD && DEBUG_FS
	help
	  Say "y" to see some FHCI debug information and statistics
	  through debugfs.

config USB_U132_HCD
	tristate "Elan U132 Adapter Host Controller"
	depends on USB_FTDI_ELAN
	help
	  The U132 adapter is a USB to CardBus adapter specifically designed
	  for PC cards that contain an OHCI host controller. Typical PC cards
	  are the Orange Mobile 3G Option GlobeTrotter Fusion card. The U132
	  adapter will *NOT* work with PC cards that do not contain an OHCI
	  controller.

	  For those PC cards that contain multiple OHCI controllers only the
	  first one is used.

	  The driver consists of two modules, the "ftdi-elan" module is a
	  USB client driver that interfaces to the FTDI chip within ELAN's
	  USB-to-PCMCIA adapter, and this "u132-hcd" module is a USB host
	  controller driver that talks to the OHCI controller within the
	  CardBus cards that are inserted in the U132 adapter.

	  This driver has been tested with a CardBus OHCI USB adapter, and
	  worked with a USB PEN Drive inserted into the first USB port of
	  the PCCARD. A rather pointless thing to do, but useful for testing.

	  It is safe to say M here.

	  See also <http://www.elandigitalsystems.com/support/ufaq/u132linux.php>

config USB_SL811_HCD
	tristate "SL811HS HCD support"
	depends on HAS_IOMEM
	help
	  The SL811HS is a single-port USB controller that supports either
	  host side or peripheral side roles.  Enable this option if your
	  board has this chip, and you want to use it as a host controller. 
	  If unsure, say N.

	  To compile this driver as a module, choose M here: the
	  module will be called sl811-hcd.

config USB_SL811_HCD_ISO
	bool "partial ISO support"
	depends on USB_SL811_HCD
	help
	  The driver doesn't support iso_frame_desc (yet), but for some simple
	  devices that just queue one ISO frame per URB, then ISO transfers
	  "should" work using the normal urb status fields.

	  If unsure, say N.

config USB_SL811_CS
	tristate "CF/PCMCIA support for SL811HS HCD"
	depends on USB_SL811_HCD && PCMCIA
	help
	  Wraps a PCMCIA driver around the SL811HS HCD, supporting the RATOC
	  REX-CFU1U CF card (often used with PDAs).  If unsure, say N.

	  To compile this driver as a module, choose M here: the
	  module will be called "sl811_cs".

config USB_R8A66597_HCD
	tristate "R8A66597 HCD support"
	depends on HAS_IOMEM
	help
	  The R8A66597 is a USB 2.0 host and peripheral controller.

	  Enable this option if your board has this chip, and you want
	  to use it as a host controller.  If unsure, say N.

	  To compile this driver as a module, choose M here: the
	  module will be called r8a66597-hcd.

config USB_RENESAS_USBHS_HCD
	tristate "Renesas USBHS HCD support"
	depends on USB_RENESAS_USBHS
	help
	  The Renesas USBHS is a USB 2.0 host and peripheral controller.

	  Enable this option if your board has this chip, and you want
	  to use it as a host controller.  If unsure, say N.

	  To compile this driver as a module, choose M here: the
	  module will be called renesas-usbhs.

config USB_IMX21_HCD
	tristate "i.MX21 HCD support"
	depends on ARM && ARCH_MXC
	help
	  This driver enables support for the on-chip USB host in the
	  i.MX21 processor.

	  To compile this driver as a module, choose M here: the
	  module will be called "imx21-hcd".

config USB_HCD_BCMA
	tristate "BCMA usb host driver"
	depends on BCMA
	select USB_OHCI_HCD_PLATFORM if USB_OHCI_HCD
	select USB_EHCI_HCD_PLATFORM if USB_EHCI_HCD
	help
	  Enable support for the EHCI and OCHI host controller on an bcma bus.
	  It converts the bcma driver into two platform device drivers
	  for ehci and ohci.

	  If unsure, say N.

config USB_HCD_SSB
	tristate "SSB usb host driver"
	depends on SSB
	select USB_OHCI_HCD_PLATFORM if USB_OHCI_HCD
	select USB_EHCI_HCD_PLATFORM if USB_EHCI_HCD
	help
	  Enable support for the EHCI and OCHI host controller on an bcma bus.
	  It converts the bcma driver into two platform device drivers
	  for ehci and ohci.

	  If unsure, say N.

config USB_HCD_TEST_MODE
	bool "HCD test mode support"
	help
	  Say 'Y' to enable additional software test modes that may be
	  supported by the host controller drivers.

	  One such test mode is the Embedded High-speed Host Electrical Test
	  (EHSET) for EHCI host controller hardware, specifically the "Single
	  Step Set Feature" test.  Typically this will be enabled for On-the-Go
	  or embedded hosts that need to undergo USB-IF compliance testing with
	  the aid of special testing hardware.  In the future, this may expand
	  to include other tests that require support from a HCD driver.

	  This option is of interest only to developers who need to validate
	  their USB hardware designs.  It is not needed for normal use.  If
	  unsure, say N.<|MERGE_RESOLUTION|>--- conflicted
+++ resolved
@@ -54,11 +54,7 @@
 config USB_XHCI_PLATFORM
 	tristate "Generic xHCI driver for a platform device"
 	select USB_XHCI_RCAR if ARCH_RENESAS
-<<<<<<< HEAD
-	---help---
-=======
-	help
->>>>>>> 24b8d41d
+	help
 	  Adds an xHCI host driver for a generic platform device, which
 	  provides a memory space and an irq.
 	  It is also a prerequisite for platform specific drivers that
@@ -104,11 +100,7 @@
 	depends on PHY_TEGRA_XUSB
 	depends on RESET_CONTROLLER
 	select FW_LOADER
-<<<<<<< HEAD
-	---help---
-=======
-	help
->>>>>>> 24b8d41d
+	help
 	  Say 'Y' to enable the support for the xHCI host controller
 	  found in NVIDIA Tegra124 and later SoCs.
 
@@ -498,11 +490,6 @@
 
 config USB_OHCI_HCD_OMAP3
 	tristate "OHCI support for OMAP3 and later chips"
-<<<<<<< HEAD
-	depends on (ARCH_OMAP3 || ARCH_OMAP4 || SOC_OMAP5)
-	default y
-	---help---
-=======
 	depends on ARCH_OMAP3 || ARCH_OMAP4 || SOC_OMAP5 || COMPILE_TEST
 	select USB_OHCI_HCD_PLATFORM
 	default y if ARCH_OMAP3 || ARCH_OMAP4 || SOC_OMAP5
@@ -510,7 +497,6 @@
 	  This option is deprecated now and the driver was removed, use
 	  USB_OHCI_HCD_PLATFORM instead.
 
->>>>>>> 24b8d41d
 	  Enables support for the on-chip OHCI controller on
 	  OMAP3 and later chips.
 
