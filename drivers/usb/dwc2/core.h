--- conflicted
+++ resolved
@@ -65,63 +65,6 @@
 	DWC2_TRACE_SCHEDULER_VB(pr_fmt("%s: SCH: " fmt),		\
 				dev_name(hsotg->dev), ##__VA_ARGS__)
 
-<<<<<<< HEAD
-#ifdef CONFIG_MIPS
-/*
- * There are some MIPS machines that can run in either big-endian
- * or little-endian mode and that use the dwc2 register without
- * a byteswap in both ways.
- * Unlike other architectures, MIPS apparently does not require a
- * barrier before the __raw_writel() to synchronize with DMA but does
- * require the barrier after the __raw_writel() to serialize a set of
- * writes. This set of operations was added specifically for MIPS and
- * should only be used there.
- */
-static inline u32 dwc2_readl(const void __iomem *addr)
-{
-	u32 value = __raw_readl(addr);
-
-	/* In order to preserve endianness __raw_* operation is used. Therefore
-	 * a barrier is needed to ensure IO access is not re-ordered across
-	 * reads or writes
-	 */
-	mb();
-	return value;
-}
-
-static inline void dwc2_writel(u32 value, void __iomem *addr)
-{
-	__raw_writel(value, addr);
-
-	/*
-	 * In order to preserve endianness __raw_* operation is used. Therefore
-	 * a barrier is needed to ensure IO access is not re-ordered across
-	 * reads or writes
-	 */
-	mb();
-#ifdef DWC2_LOG_WRITES
-	pr_info("INFO:: wrote %08x to %p\n", value, addr);
-#endif
-}
-#else
-/* Normal architectures just use readl/write */
-static inline u32 dwc2_readl(const void __iomem *addr)
-{
-	return readl(addr);
-}
-
-static inline void dwc2_writel(u32 value, void __iomem *addr)
-{
-	writel(value, addr);
-
-#ifdef DWC2_LOG_WRITES
-	pr_info("info:: wrote %08x to %p\n", value, addr);
-#endif
-}
-#endif
-
-=======
->>>>>>> 24b8d41d
 /* Maximum number of Endpoints/HostChannels */
 #define MAX_EPS_CHANNELS	16
 
@@ -171,11 +114,7 @@
  *          means that it is sending data to the Host.
  * @index: The index for the endpoint registers.
  * @mc: Multi Count - number of transactions per microframe
-<<<<<<< HEAD
- * @interval - Interval for periodic endpoints, in frames or microframes.
-=======
  * @interval: Interval for periodic endpoints, in frames or microframes.
->>>>>>> 24b8d41d
  * @name: The name array passed to the USB core.
  * @halted: Set if the endpoint has been halted.
  * @periodic: Set if this is a periodic ep, such as Interrupt
@@ -233,8 +172,6 @@
 	unsigned int            target_frame;
 #define TARGET_FRAME_INITIAL   0xFFFFFFFF
 	bool			frame_overrun;
-<<<<<<< HEAD
-=======
 
 	dma_addr_t		desc_list_dma;
 	struct dwc2_dma_desc	*desc_list;
@@ -242,7 +179,6 @@
 
 	unsigned int		next_desc;
 	unsigned int		compl_desc;
->>>>>>> 24b8d41d
 
 	char                    name[10];
 };
@@ -1141,10 +1077,7 @@
 	int     irq;
 	struct clk *clk;
 	struct reset_control *reset;
-<<<<<<< HEAD
-=======
 	struct reset_control *reset_ecc;
->>>>>>> 24b8d41d
 
 	unsigned int queuing_high_bandwidth:1;
 	unsigned int srp_success:1;
@@ -1171,8 +1104,6 @@
 #define DWC2_CORE_REV_2_94a	0x4f54294a
 #define DWC2_CORE_REV_3_00a	0x4f54300a
 #define DWC2_CORE_REV_3_10a	0x4f54310a
-<<<<<<< HEAD
-=======
 #define DWC2_CORE_REV_4_00a	0x4f54400a
 #define DWC2_CORE_REV_4_20a	0x4f54420a
 #define DWC2_FS_IOT_REV_1_00a	0x5531100a
@@ -1183,7 +1114,6 @@
 #define DWC2_OTG_ID		0x4f540000
 #define DWC2_FS_IOT_ID		0x55310000
 #define DWC2_HS_IOT_ID		0x55320000
->>>>>>> 24b8d41d
 
 #if IS_ENABLED(CONFIG_USB_DWC2_HOST) || IS_ENABLED(CONFIG_USB_DWC2_DUAL_ROLE)
 	union dwc2_hcd_internal_flags {
