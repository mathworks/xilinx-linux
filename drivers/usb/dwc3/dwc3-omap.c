// SPDX-License-Identifier: GPL-2.0
/*
 * dwc3-omap.c - OMAP Specific Glue layer
 *
 * Copyright (C) 2010-2011 Texas Instruments Incorporated - https://www.ti.com
 *
 * Authors: Felipe Balbi <balbi@ti.com>,
 *	    Sebastian Andrzej Siewior <bigeasy@linutronix.de>
 */

#include <linux/module.h>
#include <linux/kernel.h>
#include <linux/slab.h>
#include <linux/irq.h>
#include <linux/interrupt.h>
#include <linux/platform_device.h>
#include <linux/pm_runtime.h>
#include <linux/dma-mapping.h>
#include <linux/ioport.h>
#include <linux/io.h>
#include <linux/of.h>
#include <linux/of_platform.h>
#include <linux/extcon.h>
#include <linux/regulator/consumer.h>

#include <linux/usb/otg.h>

/*
 * All these registers belong to OMAP's Wrapper around the
 * DesignWare USB3 Core.
 */

#define USBOTGSS_REVISION			0x0000
#define USBOTGSS_SYSCONFIG			0x0010
#define USBOTGSS_IRQ_EOI			0x0020
#define USBOTGSS_EOI_OFFSET			0x0008
#define USBOTGSS_IRQSTATUS_RAW_0		0x0024
#define USBOTGSS_IRQSTATUS_0			0x0028
#define USBOTGSS_IRQENABLE_SET_0		0x002c
#define USBOTGSS_IRQENABLE_CLR_0		0x0030
#define USBOTGSS_IRQ0_OFFSET			0x0004
#define USBOTGSS_IRQSTATUS_RAW_1		0x0030
#define USBOTGSS_IRQSTATUS_1			0x0034
#define USBOTGSS_IRQENABLE_SET_1		0x0038
#define USBOTGSS_IRQENABLE_CLR_1		0x003c
#define USBOTGSS_IRQSTATUS_RAW_2		0x0040
#define USBOTGSS_IRQSTATUS_2			0x0044
#define USBOTGSS_IRQENABLE_SET_2		0x0048
#define USBOTGSS_IRQENABLE_CLR_2		0x004c
#define USBOTGSS_IRQSTATUS_RAW_3		0x0050
#define USBOTGSS_IRQSTATUS_3			0x0054
#define USBOTGSS_IRQENABLE_SET_3		0x0058
#define USBOTGSS_IRQENABLE_CLR_3		0x005c
#define USBOTGSS_IRQSTATUS_EOI_MISC		0x0030
#define USBOTGSS_IRQSTATUS_RAW_MISC		0x0034
#define USBOTGSS_IRQSTATUS_MISC			0x0038
#define USBOTGSS_IRQENABLE_SET_MISC		0x003c
#define USBOTGSS_IRQENABLE_CLR_MISC		0x0040
#define USBOTGSS_IRQMISC_OFFSET			0x03fc
#define USBOTGSS_UTMI_OTG_STATUS		0x0080
#define USBOTGSS_UTMI_OTG_CTRL			0x0084
#define USBOTGSS_UTMI_OTG_OFFSET		0x0480
#define USBOTGSS_TXFIFO_DEPTH			0x0508
#define USBOTGSS_RXFIFO_DEPTH			0x050c
#define USBOTGSS_MMRAM_OFFSET			0x0100
#define USBOTGSS_FLADJ				0x0104
#define USBOTGSS_DEBUG_CFG			0x0108
#define USBOTGSS_DEBUG_DATA			0x010c
#define USBOTGSS_DEV_EBC_EN			0x0110
#define USBOTGSS_DEBUG_OFFSET			0x0600

/* SYSCONFIG REGISTER */
#define USBOTGSS_SYSCONFIG_DMADISABLE		BIT(16)

/* IRQ_EOI REGISTER */
#define USBOTGSS_IRQ_EOI_LINE_NUMBER		BIT(0)

/* IRQS0 BITS */
#define USBOTGSS_IRQO_COREIRQ_ST		BIT(0)

/* IRQMISC BITS */
#define USBOTGSS_IRQMISC_DMADISABLECLR		BIT(17)
#define USBOTGSS_IRQMISC_OEVT			BIT(16)
#define USBOTGSS_IRQMISC_DRVVBUS_RISE		BIT(13)
#define USBOTGSS_IRQMISC_CHRGVBUS_RISE		BIT(12)
#define USBOTGSS_IRQMISC_DISCHRGVBUS_RISE	BIT(11)
#define USBOTGSS_IRQMISC_IDPULLUP_RISE		BIT(8)
#define USBOTGSS_IRQMISC_DRVVBUS_FALL		BIT(5)
#define USBOTGSS_IRQMISC_CHRGVBUS_FALL		BIT(4)
#define USBOTGSS_IRQMISC_DISCHRGVBUS_FALL		BIT(3)
#define USBOTGSS_IRQMISC_IDPULLUP_FALL		BIT(0)

/* UTMI_OTG_STATUS REGISTER */
#define USBOTGSS_UTMI_OTG_STATUS_DRVVBUS	BIT(5)
#define USBOTGSS_UTMI_OTG_STATUS_CHRGVBUS	BIT(4)
#define USBOTGSS_UTMI_OTG_STATUS_DISCHRGVBUS	BIT(3)
#define USBOTGSS_UTMI_OTG_STATUS_IDPULLUP	BIT(0)

/* UTMI_OTG_CTRL REGISTER */
#define USBOTGSS_UTMI_OTG_CTRL_SW_MODE		BIT(31)
#define USBOTGSS_UTMI_OTG_CTRL_POWERPRESENT	BIT(9)
#define USBOTGSS_UTMI_OTG_CTRL_TXBITSTUFFENABLE BIT(8)
#define USBOTGSS_UTMI_OTG_CTRL_IDDIG		BIT(4)
#define USBOTGSS_UTMI_OTG_CTRL_SESSEND		BIT(3)
#define USBOTGSS_UTMI_OTG_CTRL_SESSVALID	BIT(2)
#define USBOTGSS_UTMI_OTG_CTRL_VBUSVALID	BIT(1)

enum dwc3_omap_utmi_mode {
	DWC3_OMAP_UTMI_MODE_UNKNOWN = 0,
	DWC3_OMAP_UTMI_MODE_HW,
	DWC3_OMAP_UTMI_MODE_SW,
};

struct dwc3_omap {
	struct device		*dev;

	int			irq;
	void __iomem		*base;

	u32			utmi_otg_ctrl;
	u32			utmi_otg_offset;
	u32			irqmisc_offset;
	u32			irq_eoi_offset;
	u32			debug_offset;
	u32			irq0_offset;

	struct extcon_dev	*edev;
	struct notifier_block	vbus_nb;
	struct notifier_block	id_nb;

	struct regulator	*vbus_reg;
};

enum omap_dwc3_vbus_id_status {
	OMAP_DWC3_ID_FLOAT,
	OMAP_DWC3_ID_GROUND,
	OMAP_DWC3_VBUS_OFF,
	OMAP_DWC3_VBUS_VALID,
};

static inline u32 dwc3_omap_readl(void __iomem *base, u32 offset)
{
	return readl(base + offset);
}

static inline void dwc3_omap_writel(void __iomem *base, u32 offset, u32 value)
{
	writel(value, base + offset);
}

static u32 dwc3_omap_read_utmi_ctrl(struct dwc3_omap *omap)
{
	return dwc3_omap_readl(omap->base, USBOTGSS_UTMI_OTG_CTRL +
							omap->utmi_otg_offset);
}

static void dwc3_omap_write_utmi_ctrl(struct dwc3_omap *omap, u32 value)
{
	dwc3_omap_writel(omap->base, USBOTGSS_UTMI_OTG_CTRL +
					omap->utmi_otg_offset, value);

}

static u32 dwc3_omap_read_irq0_status(struct dwc3_omap *omap)
{
	return dwc3_omap_readl(omap->base, USBOTGSS_IRQSTATUS_RAW_0 -
						omap->irq0_offset);
}

static void dwc3_omap_write_irq0_status(struct dwc3_omap *omap, u32 value)
{
	dwc3_omap_writel(omap->base, USBOTGSS_IRQSTATUS_0 -
						omap->irq0_offset, value);

}

static u32 dwc3_omap_read_irqmisc_status(struct dwc3_omap *omap)
{
	return dwc3_omap_readl(omap->base, USBOTGSS_IRQSTATUS_RAW_MISC +
						omap->irqmisc_offset);
}

static void dwc3_omap_write_irqmisc_status(struct dwc3_omap *omap, u32 value)
{
	dwc3_omap_writel(omap->base, USBOTGSS_IRQSTATUS_MISC +
					omap->irqmisc_offset, value);

}

static void dwc3_omap_write_irqmisc_set(struct dwc3_omap *omap, u32 value)
{
	dwc3_omap_writel(omap->base, USBOTGSS_IRQENABLE_SET_MISC +
						omap->irqmisc_offset, value);

}

static void dwc3_omap_write_irq0_set(struct dwc3_omap *omap, u32 value)
{
	dwc3_omap_writel(omap->base, USBOTGSS_IRQENABLE_SET_0 -
						omap->irq0_offset, value);
}

static void dwc3_omap_write_irqmisc_clr(struct dwc3_omap *omap, u32 value)
{
	dwc3_omap_writel(omap->base, USBOTGSS_IRQENABLE_CLR_MISC +
						omap->irqmisc_offset, value);
}

static void dwc3_omap_write_irq0_clr(struct dwc3_omap *omap, u32 value)
{
	dwc3_omap_writel(omap->base, USBOTGSS_IRQENABLE_CLR_0 -
						omap->irq0_offset, value);
}

static void dwc3_omap_set_mailbox(struct dwc3_omap *omap,
	enum omap_dwc3_vbus_id_status status)
{
	int	ret;
	u32	val;

	switch (status) {
	case OMAP_DWC3_ID_GROUND:
		if (omap->vbus_reg) {
			ret = regulator_enable(omap->vbus_reg);
			if (ret) {
				dev_err(omap->dev, "regulator enable failed\n");
				return;
			}
		}

		val = dwc3_omap_read_utmi_ctrl(omap);
		val &= ~USBOTGSS_UTMI_OTG_CTRL_IDDIG;
		dwc3_omap_write_utmi_ctrl(omap, val);
		break;

	case OMAP_DWC3_VBUS_VALID:
		val = dwc3_omap_read_utmi_ctrl(omap);
		val &= ~USBOTGSS_UTMI_OTG_CTRL_SESSEND;
		val |= USBOTGSS_UTMI_OTG_CTRL_VBUSVALID
				| USBOTGSS_UTMI_OTG_CTRL_SESSVALID;
		dwc3_omap_write_utmi_ctrl(omap, val);
		break;

	case OMAP_DWC3_ID_FLOAT:
		if (omap->vbus_reg)
			regulator_disable(omap->vbus_reg);
		val = dwc3_omap_read_utmi_ctrl(omap);
		val |= USBOTGSS_UTMI_OTG_CTRL_IDDIG;
		dwc3_omap_write_utmi_ctrl(omap, val);
<<<<<<< HEAD
=======
		break;
>>>>>>> 24b8d41d

	case OMAP_DWC3_VBUS_OFF:
		val = dwc3_omap_read_utmi_ctrl(omap);
		val &= ~(USBOTGSS_UTMI_OTG_CTRL_SESSVALID
				| USBOTGSS_UTMI_OTG_CTRL_VBUSVALID);
		val |= USBOTGSS_UTMI_OTG_CTRL_SESSEND;
		dwc3_omap_write_utmi_ctrl(omap, val);
		break;

	default:
		dev_WARN(omap->dev, "invalid state\n");
	}
}

static void dwc3_omap_enable_irqs(struct dwc3_omap *omap);
static void dwc3_omap_disable_irqs(struct dwc3_omap *omap);

static irqreturn_t dwc3_omap_interrupt(int irq, void *_omap)
{
	struct dwc3_omap	*omap = _omap;

	if (dwc3_omap_read_irqmisc_status(omap) ||
	    dwc3_omap_read_irq0_status(omap)) {
		/* mask irqs */
		dwc3_omap_disable_irqs(omap);
		return IRQ_WAKE_THREAD;
	}
<<<<<<< HEAD

	return IRQ_NONE;
}

static irqreturn_t dwc3_omap_interrupt_thread(int irq, void *_omap)
{
	struct dwc3_omap	*omap = _omap;
	u32			reg;

=======

	return IRQ_NONE;
}

static irqreturn_t dwc3_omap_interrupt_thread(int irq, void *_omap)
{
	struct dwc3_omap	*omap = _omap;
	u32			reg;

>>>>>>> 24b8d41d
	/* clear irq status flags */
	reg = dwc3_omap_read_irqmisc_status(omap);
	dwc3_omap_write_irqmisc_status(omap, reg);

	reg = dwc3_omap_read_irq0_status(omap);
	dwc3_omap_write_irq0_status(omap, reg);

	/* unmask irqs */
	dwc3_omap_enable_irqs(omap);

	return IRQ_HANDLED;
}

static void dwc3_omap_enable_irqs(struct dwc3_omap *omap)
{
	u32			reg;

	/* enable all IRQs */
	reg = USBOTGSS_IRQO_COREIRQ_ST;
	dwc3_omap_write_irq0_set(omap, reg);

	reg = (USBOTGSS_IRQMISC_OEVT |
			USBOTGSS_IRQMISC_DRVVBUS_RISE |
			USBOTGSS_IRQMISC_CHRGVBUS_RISE |
			USBOTGSS_IRQMISC_DISCHRGVBUS_RISE |
			USBOTGSS_IRQMISC_IDPULLUP_RISE |
			USBOTGSS_IRQMISC_DRVVBUS_FALL |
			USBOTGSS_IRQMISC_CHRGVBUS_FALL |
			USBOTGSS_IRQMISC_DISCHRGVBUS_FALL |
			USBOTGSS_IRQMISC_IDPULLUP_FALL);

	dwc3_omap_write_irqmisc_set(omap, reg);
}

static void dwc3_omap_disable_irqs(struct dwc3_omap *omap)
{
	u32			reg;

	/* disable all IRQs */
	reg = USBOTGSS_IRQO_COREIRQ_ST;
	dwc3_omap_write_irq0_clr(omap, reg);

	reg = (USBOTGSS_IRQMISC_OEVT |
			USBOTGSS_IRQMISC_DRVVBUS_RISE |
			USBOTGSS_IRQMISC_CHRGVBUS_RISE |
			USBOTGSS_IRQMISC_DISCHRGVBUS_RISE |
			USBOTGSS_IRQMISC_IDPULLUP_RISE |
			USBOTGSS_IRQMISC_DRVVBUS_FALL |
			USBOTGSS_IRQMISC_CHRGVBUS_FALL |
			USBOTGSS_IRQMISC_DISCHRGVBUS_FALL |
			USBOTGSS_IRQMISC_IDPULLUP_FALL);

	dwc3_omap_write_irqmisc_clr(omap, reg);
}

static int dwc3_omap_id_notifier(struct notifier_block *nb,
	unsigned long event, void *ptr)
{
	struct dwc3_omap *omap = container_of(nb, struct dwc3_omap, id_nb);

	if (event)
		dwc3_omap_set_mailbox(omap, OMAP_DWC3_ID_GROUND);
	else
		dwc3_omap_set_mailbox(omap, OMAP_DWC3_ID_FLOAT);

	return NOTIFY_DONE;
}

static int dwc3_omap_vbus_notifier(struct notifier_block *nb,
	unsigned long event, void *ptr)
{
	struct dwc3_omap *omap = container_of(nb, struct dwc3_omap, vbus_nb);

	if (event)
		dwc3_omap_set_mailbox(omap, OMAP_DWC3_VBUS_VALID);
	else
		dwc3_omap_set_mailbox(omap, OMAP_DWC3_VBUS_OFF);

	return NOTIFY_DONE;
}

static void dwc3_omap_map_offset(struct dwc3_omap *omap)
{
	struct device_node	*node = omap->dev->of_node;

	/*
	 * Differentiate between OMAP5 and AM437x.
	 *
	 * For OMAP5(ES2.0) and AM437x wrapper revision is same, even
	 * though there are changes in wrapper register offsets.
	 *
	 * Using dt compatible to differentiate AM437x.
	 */
	if (of_device_is_compatible(node, "ti,am437x-dwc3")) {
		omap->irq_eoi_offset = USBOTGSS_EOI_OFFSET;
		omap->irq0_offset = USBOTGSS_IRQ0_OFFSET;
		omap->irqmisc_offset = USBOTGSS_IRQMISC_OFFSET;
		omap->utmi_otg_offset = USBOTGSS_UTMI_OTG_OFFSET;
		omap->debug_offset = USBOTGSS_DEBUG_OFFSET;
	}
}

static void dwc3_omap_set_utmi_mode(struct dwc3_omap *omap)
{
	u32			reg;
	struct device_node	*node = omap->dev->of_node;
	u32			utmi_mode = 0;

	reg = dwc3_omap_read_utmi_ctrl(omap);

	of_property_read_u32(node, "utmi-mode", &utmi_mode);

	switch (utmi_mode) {
	case DWC3_OMAP_UTMI_MODE_SW:
		reg |= USBOTGSS_UTMI_OTG_CTRL_SW_MODE;
		break;
	case DWC3_OMAP_UTMI_MODE_HW:
		reg &= ~USBOTGSS_UTMI_OTG_CTRL_SW_MODE;
		break;
	default:
		dev_WARN(omap->dev, "UNKNOWN utmi mode %d\n", utmi_mode);
	}

	dwc3_omap_write_utmi_ctrl(omap, reg);
}

static int dwc3_omap_extcon_register(struct dwc3_omap *omap)
{
	int			ret;
	struct device_node	*node = omap->dev->of_node;
	struct extcon_dev	*edev;

	if (of_property_read_bool(node, "extcon")) {
		edev = extcon_get_edev_by_phandle(omap->dev, 0);
		if (IS_ERR(edev)) {
			dev_vdbg(omap->dev, "couldn't get extcon device\n");
			return -EPROBE_DEFER;
		}

		omap->vbus_nb.notifier_call = dwc3_omap_vbus_notifier;
		ret = devm_extcon_register_notifier(omap->dev, edev,
						EXTCON_USB, &omap->vbus_nb);
		if (ret < 0)
			dev_vdbg(omap->dev, "failed to register notifier for USB\n");

		omap->id_nb.notifier_call = dwc3_omap_id_notifier;
		ret = devm_extcon_register_notifier(omap->dev, edev,
						EXTCON_USB_HOST, &omap->id_nb);
		if (ret < 0)
			dev_vdbg(omap->dev, "failed to register notifier for USB-HOST\n");

		if (extcon_get_state(edev, EXTCON_USB) == true)
			dwc3_omap_set_mailbox(omap, OMAP_DWC3_VBUS_VALID);
		if (extcon_get_state(edev, EXTCON_USB_HOST) == true)
			dwc3_omap_set_mailbox(omap, OMAP_DWC3_ID_GROUND);

		omap->edev = edev;
	}

	return 0;
}

static int dwc3_omap_probe(struct platform_device *pdev)
{
	struct device_node	*node = pdev->dev.of_node;

	struct dwc3_omap	*omap;
	struct device		*dev = &pdev->dev;
	struct regulator	*vbus_reg = NULL;

	int			ret;
	int			irq;

	void __iomem		*base;

	if (!node) {
		dev_err(dev, "device node not found\n");
		return -EINVAL;
	}

	omap = devm_kzalloc(dev, sizeof(*omap), GFP_KERNEL);
	if (!omap)
		return -ENOMEM;

	platform_set_drvdata(pdev, omap);

	irq = platform_get_irq(pdev, 0);
	if (irq < 0)
		return irq;

	base = devm_platform_ioremap_resource(pdev, 0);
	if (IS_ERR(base))
		return PTR_ERR(base);

	if (of_property_read_bool(node, "vbus-supply")) {
		vbus_reg = devm_regulator_get(dev, "vbus");
		if (IS_ERR(vbus_reg)) {
			dev_err(dev, "vbus init failed\n");
			return PTR_ERR(vbus_reg);
		}
	}

	omap->dev	= dev;
	omap->irq	= irq;
	omap->base	= base;
	omap->vbus_reg	= vbus_reg;

	pm_runtime_enable(dev);
	ret = pm_runtime_get_sync(dev);
	if (ret < 0) {
		dev_err(dev, "get_sync failed with err %d\n", ret);
		goto err1;
	}

	dwc3_omap_map_offset(omap);
	dwc3_omap_set_utmi_mode(omap);

<<<<<<< HEAD
	/* check the DMA Status */
	reg = dwc3_omap_readl(omap->base, USBOTGSS_SYSCONFIG);

	ret = devm_request_threaded_irq(dev, omap->irq, dwc3_omap_interrupt,
					dwc3_omap_interrupt_thread, IRQF_SHARED,
					"dwc3-omap", omap);
	if (ret) {
		dev_err(dev, "failed to request IRQ #%d --> %d\n",
				omap->irq, ret);
		goto err1;
	}

=======
>>>>>>> 24b8d41d
	ret = dwc3_omap_extcon_register(omap);
	if (ret < 0)
		goto err1;

	ret = of_platform_populate(node, NULL, NULL, dev);
	if (ret) {
		dev_err(&pdev->dev, "failed to create dwc3 core\n");
		goto err1;
	}

	ret = devm_request_threaded_irq(dev, omap->irq, dwc3_omap_interrupt,
					dwc3_omap_interrupt_thread, IRQF_SHARED,
					"dwc3-omap", omap);
	if (ret) {
		dev_err(dev, "failed to request IRQ #%d --> %d\n",
			omap->irq, ret);
		goto err1;
	}
	dwc3_omap_enable_irqs(omap);
	return 0;

err1:
	pm_runtime_put_sync(dev);
	pm_runtime_disable(dev);

	return ret;
}

static int dwc3_omap_remove(struct platform_device *pdev)
{
	struct dwc3_omap	*omap = platform_get_drvdata(pdev);

	dwc3_omap_disable_irqs(omap);
	disable_irq(omap->irq);
	of_platform_depopulate(omap->dev);
	pm_runtime_put_sync(&pdev->dev);
	pm_runtime_disable(&pdev->dev);

	return 0;
}

static const struct of_device_id of_dwc3_match[] = {
	{
		.compatible =	"ti,dwc3"
	},
	{
		.compatible =	"ti,am437x-dwc3"
	},
	{ },
};
MODULE_DEVICE_TABLE(of, of_dwc3_match);

#ifdef CONFIG_PM_SLEEP
static int dwc3_omap_suspend(struct device *dev)
{
	struct dwc3_omap	*omap = dev_get_drvdata(dev);

	omap->utmi_otg_ctrl = dwc3_omap_read_utmi_ctrl(omap);
	dwc3_omap_disable_irqs(omap);

	return 0;
}

static int dwc3_omap_resume(struct device *dev)
{
	struct dwc3_omap	*omap = dev_get_drvdata(dev);

	dwc3_omap_write_utmi_ctrl(omap, omap->utmi_otg_ctrl);
	dwc3_omap_enable_irqs(omap);

	pm_runtime_disable(dev);
	pm_runtime_set_active(dev);
	pm_runtime_enable(dev);

	return 0;
}

static void dwc3_omap_complete(struct device *dev)
{
	struct dwc3_omap	*omap = dev_get_drvdata(dev);

	if (extcon_get_state(omap->edev, EXTCON_USB))
		dwc3_omap_set_mailbox(omap, OMAP_DWC3_VBUS_VALID);
	else
		dwc3_omap_set_mailbox(omap, OMAP_DWC3_VBUS_OFF);

	if (extcon_get_state(omap->edev, EXTCON_USB_HOST))
		dwc3_omap_set_mailbox(omap, OMAP_DWC3_ID_GROUND);
	else
		dwc3_omap_set_mailbox(omap, OMAP_DWC3_ID_FLOAT);
}

static const struct dev_pm_ops dwc3_omap_dev_pm_ops = {

	SET_SYSTEM_SLEEP_PM_OPS(dwc3_omap_suspend, dwc3_omap_resume)
	.complete = dwc3_omap_complete,
};

#define DEV_PM_OPS	(&dwc3_omap_dev_pm_ops)
#else
#define DEV_PM_OPS	NULL
#endif /* CONFIG_PM_SLEEP */

static struct platform_driver dwc3_omap_driver = {
	.probe		= dwc3_omap_probe,
	.remove		= dwc3_omap_remove,
	.driver		= {
		.name	= "omap-dwc3",
		.of_match_table	= of_dwc3_match,
		.pm	= DEV_PM_OPS,
	},
};

module_platform_driver(dwc3_omap_driver);

MODULE_ALIAS("platform:omap-dwc3");
MODULE_AUTHOR("Felipe Balbi <balbi@ti.com>");
MODULE_LICENSE("GPL v2");
MODULE_DESCRIPTION("DesignWare USB3 OMAP Glue Layer");<|MERGE_RESOLUTION|>--- conflicted
+++ resolved
@@ -247,10 +247,7 @@
 		val = dwc3_omap_read_utmi_ctrl(omap);
 		val |= USBOTGSS_UTMI_OTG_CTRL_IDDIG;
 		dwc3_omap_write_utmi_ctrl(omap, val);
-<<<<<<< HEAD
-=======
 		break;
->>>>>>> 24b8d41d
 
 	case OMAP_DWC3_VBUS_OFF:
 		val = dwc3_omap_read_utmi_ctrl(omap);
@@ -278,7 +275,6 @@
 		dwc3_omap_disable_irqs(omap);
 		return IRQ_WAKE_THREAD;
 	}
-<<<<<<< HEAD
 
 	return IRQ_NONE;
 }
@@ -288,17 +284,6 @@
 	struct dwc3_omap	*omap = _omap;
 	u32			reg;
 
-=======
-
-	return IRQ_NONE;
-}
-
-static irqreturn_t dwc3_omap_interrupt_thread(int irq, void *_omap)
-{
-	struct dwc3_omap	*omap = _omap;
-	u32			reg;
-
->>>>>>> 24b8d41d
 	/* clear irq status flags */
 	reg = dwc3_omap_read_irqmisc_status(omap);
 	dwc3_omap_write_irqmisc_status(omap, reg);
@@ -516,21 +501,6 @@
 	dwc3_omap_map_offset(omap);
 	dwc3_omap_set_utmi_mode(omap);
 
-<<<<<<< HEAD
-	/* check the DMA Status */
-	reg = dwc3_omap_readl(omap->base, USBOTGSS_SYSCONFIG);
-
-	ret = devm_request_threaded_irq(dev, omap->irq, dwc3_omap_interrupt,
-					dwc3_omap_interrupt_thread, IRQF_SHARED,
-					"dwc3-omap", omap);
-	if (ret) {
-		dev_err(dev, "failed to request IRQ #%d --> %d\n",
-				omap->irq, ret);
-		goto err1;
-	}
-
-=======
->>>>>>> 24b8d41d
 	ret = dwc3_omap_extcon_register(omap);
 	if (ret < 0)
 		goto err1;
