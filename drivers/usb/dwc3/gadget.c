/**
 * gadget.c - DesignWare USB3 DRD Controller Gadget Framework Link
 *
 * Copyright (C) 2010-2011 Texas Instruments Incorporated - http://www.ti.com
 *
 * Authors: Felipe Balbi <balbi@ti.com>,
 *	    Sebastian Andrzej Siewior <bigeasy@linutronix.de>
 *
 * This program is free software: you can redistribute it and/or modify
 * it under the terms of the GNU General Public License version 2  of
 * the License as published by the Free Software Foundation.
 *
 * This program is distributed in the hope that it will be useful,
 * but WITHOUT ANY WARRANTY; without even the implied warranty of
 * MERCHANTABILITY or FITNESS FOR A PARTICULAR PURPOSE.  See the
 * GNU General Public License for more details.
 */

#include <linux/kernel.h>
#include <linux/delay.h>
#include <linux/slab.h>
#include <linux/spinlock.h>
#include <linux/platform_device.h>
#include <linux/pm_runtime.h>
#include <linux/interrupt.h>
#include <linux/io.h>
#include <linux/list.h>
#include <linux/dma-mapping.h>

#include <linux/usb/ch9.h>
#include <linux/usb/gadget.h>

#include "debug.h"
#include "core.h"
#include "gadget.h"
#include "io.h"

/**
 * dwc3_gadget_set_test_mode - Enables USB2 Test Modes
 * @dwc: pointer to our context structure
 * @mode: the mode to set (J, K SE0 NAK, Force Enable)
 *
 * Caller should take care of locking. This function will
 * return 0 on success or -EINVAL if wrong Test Selector
 * is passed
 */
int dwc3_gadget_set_test_mode(struct dwc3 *dwc, int mode)
{
	u32		reg;

	reg = dwc3_readl(dwc->regs, DWC3_DCTL);
	reg &= ~DWC3_DCTL_TSTCTRL_MASK;

	switch (mode) {
	case TEST_J:
	case TEST_K:
	case TEST_SE0_NAK:
	case TEST_PACKET:
	case TEST_FORCE_EN:
		reg |= mode << 1;
		break;
	default:
		return -EINVAL;
	}

	dwc3_writel(dwc->regs, DWC3_DCTL, reg);

	return 0;
}

/**
 * dwc3_gadget_get_link_state - Gets current state of USB Link
 * @dwc: pointer to our context structure
 *
 * Caller should take care of locking. This function will
 * return the link state on success (>= 0) or -ETIMEDOUT.
 */
int dwc3_gadget_get_link_state(struct dwc3 *dwc)
{
	u32		reg;

	reg = dwc3_readl(dwc->regs, DWC3_DSTS);

	return DWC3_DSTS_USBLNKST(reg);
}

/**
 * dwc3_gadget_set_link_state - Sets USB Link to a particular State
 * @dwc: pointer to our context structure
 * @state: the state to put link into
 *
 * Caller should take care of locking. This function will
 * return 0 on success or -ETIMEDOUT.
 */
int dwc3_gadget_set_link_state(struct dwc3 *dwc, enum dwc3_link_state state)
{
	int		retries = 10000;
	u32		reg;

	/*
	 * Wait until device controller is ready. Only applies to 1.94a and
	 * later RTL.
	 */
	if (dwc->revision >= DWC3_REVISION_194A) {
		while (--retries) {
			reg = dwc3_readl(dwc->regs, DWC3_DSTS);
			if (reg & DWC3_DSTS_DCNRD)
				udelay(5);
			else
				break;
		}

		if (retries <= 0)
			return -ETIMEDOUT;
	}

	reg = dwc3_readl(dwc->regs, DWC3_DCTL);
	reg &= ~DWC3_DCTL_ULSTCHNGREQ_MASK;

	/* set requested state */
	reg |= DWC3_DCTL_ULSTCHNGREQ(state);
	dwc3_writel(dwc->regs, DWC3_DCTL, reg);

	/*
	 * The following code is racy when called from dwc3_gadget_wakeup,
	 * and is not needed, at least on newer versions
	 */
	if (dwc->revision >= DWC3_REVISION_194A)
		return 0;

	/* wait for a change in DSTS */
	retries = 10000;
	while (--retries) {
		reg = dwc3_readl(dwc->regs, DWC3_DSTS);

		if (DWC3_DSTS_USBLNKST(reg) == state)
			return 0;

		udelay(5);
	}

	dwc3_trace(trace_dwc3_gadget,
			"link state change request timed out");

	return -ETIMEDOUT;
}

/**
 * dwc3_ep_inc_trb() - Increment a TRB index.
 * @index - Pointer to the TRB index to increment.
 *
 * The index should never point to the link TRB. After incrementing,
 * if it is point to the link TRB, wrap around to the beginning. The
 * link TRB is always at the last TRB entry.
 */
static void dwc3_ep_inc_trb(u8 *index)
{
	(*index)++;
	if (*index == (DWC3_TRB_NUM - 1))
		*index = 0;
}

static void dwc3_ep_inc_enq(struct dwc3_ep *dep)
{
	dwc3_ep_inc_trb(&dep->trb_enqueue);
}

static void dwc3_ep_inc_deq(struct dwc3_ep *dep)
{
	dwc3_ep_inc_trb(&dep->trb_dequeue);
}

void dwc3_gadget_giveback(struct dwc3_ep *dep, struct dwc3_request *req,
		int status)
{
	struct dwc3			*dwc = dep->dwc;

	req->started = false;
	list_del(&req->list);
	req->trb = NULL;

	if (req->request.status == -EINPROGRESS)
		req->request.status = status;

	if (dwc->ep0_bounced && dep->number == 0)
		dwc->ep0_bounced = false;
	else
		usb_gadget_unmap_request(&dwc->gadget, &req->request,
				req->direction);

	trace_dwc3_gadget_giveback(req);

	spin_unlock(&dwc->lock);
	usb_gadget_giveback_request(&dep->endpoint, &req->request);
	spin_lock(&dwc->lock);

	if (dep->number > 1)
		pm_runtime_put(dwc->dev);
}

int dwc3_send_gadget_generic_command(struct dwc3 *dwc, unsigned cmd, u32 param)
{
	u32		timeout = 500;
	int		status = 0;
	int		ret = 0;
	u32		reg;

	dwc3_writel(dwc->regs, DWC3_DGCMDPAR, param);
	dwc3_writel(dwc->regs, DWC3_DGCMD, cmd | DWC3_DGCMD_CMDACT);

	do {
		reg = dwc3_readl(dwc->regs, DWC3_DGCMD);
		if (!(reg & DWC3_DGCMD_CMDACT)) {
			status = DWC3_DGCMD_STATUS(reg);
			if (status)
				ret = -EINVAL;
			break;
		}
	} while (timeout--);

	if (!timeout) {
		ret = -ETIMEDOUT;
		status = -ETIMEDOUT;
	}

	trace_dwc3_gadget_generic_cmd(cmd, param, status);

	return ret;
}

static int __dwc3_gadget_wakeup(struct dwc3 *dwc);

int dwc3_send_gadget_ep_cmd(struct dwc3_ep *dep, unsigned cmd,
		struct dwc3_gadget_ep_cmd_params *params)
{
	struct dwc3		*dwc = dep->dwc;
	u32			timeout = 500;
	u32			reg;

	int			cmd_status = 0;
	int			susphy = false;
	int			ret = -EINVAL;
<<<<<<< HEAD

	/*
	 * Synopsys Databook 2.60a states, on section 6.3.2.5.[1-8], that if
	 * we're issuing an endpoint command, we must check if
	 * GUSB2PHYCFG.SUSPHY bit is set. If it is, then we need to clear it.
	 *
	 * We will also set SUSPHY bit to what it was before returning as stated
	 * by the same section on Synopsys databook.
	 */
	if (dwc->gadget.speed <= USB_SPEED_HIGH) {
		reg = dwc3_readl(dwc->regs, DWC3_GUSB2PHYCFG(0));
		if (unlikely(reg & DWC3_GUSB2PHYCFG_SUSPHY)) {
			susphy = true;
			reg &= ~DWC3_GUSB2PHYCFG_SUSPHY;
			dwc3_writel(dwc->regs, DWC3_GUSB2PHYCFG(0), reg);
		}
	}

	if (cmd == DWC3_DEPCMD_STARTTRANSFER) {
		int		needs_wakeup;

		needs_wakeup = (dwc->link_state == DWC3_LINK_STATE_U1 ||
				dwc->link_state == DWC3_LINK_STATE_U2 ||
				dwc->link_state == DWC3_LINK_STATE_U3);

		if (unlikely(needs_wakeup)) {
			ret = __dwc3_gadget_wakeup(dwc);
			dev_WARN_ONCE(dwc->dev, ret, "wakeup failed --> %d\n",
					ret);
		}
	}

	dwc3_writel(dep->regs, DWC3_DEPCMDPAR0, params->param0);
	dwc3_writel(dep->regs, DWC3_DEPCMDPAR1, params->param1);
	dwc3_writel(dep->regs, DWC3_DEPCMDPAR2, params->param2);

=======

	/*
	 * Synopsys Databook 2.60a states, on section 6.3.2.5.[1-8], that if
	 * we're issuing an endpoint command, we must check if
	 * GUSB2PHYCFG.SUSPHY bit is set. If it is, then we need to clear it.
	 *
	 * We will also set SUSPHY bit to what it was before returning as stated
	 * by the same section on Synopsys databook.
	 */
	if (dwc->gadget.speed <= USB_SPEED_HIGH) {
		reg = dwc3_readl(dwc->regs, DWC3_GUSB2PHYCFG(0));
		if (unlikely(reg & DWC3_GUSB2PHYCFG_SUSPHY)) {
			susphy = true;
			reg &= ~DWC3_GUSB2PHYCFG_SUSPHY;
			dwc3_writel(dwc->regs, DWC3_GUSB2PHYCFG(0), reg);
		}
	}

	if (cmd == DWC3_DEPCMD_STARTTRANSFER) {
		int		needs_wakeup;

		needs_wakeup = (dwc->link_state == DWC3_LINK_STATE_U1 ||
				dwc->link_state == DWC3_LINK_STATE_U2 ||
				dwc->link_state == DWC3_LINK_STATE_U3);

		if (unlikely(needs_wakeup)) {
			ret = __dwc3_gadget_wakeup(dwc);
			dev_WARN_ONCE(dwc->dev, ret, "wakeup failed --> %d\n",
					ret);
		}
	}

	dwc3_writel(dep->regs, DWC3_DEPCMDPAR0, params->param0);
	dwc3_writel(dep->regs, DWC3_DEPCMDPAR1, params->param1);
	dwc3_writel(dep->regs, DWC3_DEPCMDPAR2, params->param2);

>>>>>>> 863b8ff9
	dwc3_writel(dep->regs, DWC3_DEPCMD, cmd | DWC3_DEPCMD_CMDACT);
	do {
		reg = dwc3_readl(dep->regs, DWC3_DEPCMD);
		if (!(reg & DWC3_DEPCMD_CMDACT)) {
			cmd_status = DWC3_DEPCMD_STATUS(reg);

			switch (cmd_status) {
			case 0:
				ret = 0;
				break;
			case DEPEVT_TRANSFER_NO_RESOURCE:
				ret = -EINVAL;
				break;
			case DEPEVT_TRANSFER_BUS_EXPIRY:
				/*
				 * SW issues START TRANSFER command to
				 * isochronous ep with future frame interval. If
				 * future interval time has already passed when
				 * core receives the command, it will respond
				 * with an error status of 'Bus Expiry'.
				 *
				 * Instead of always returning -EINVAL, let's
				 * give a hint to the gadget driver that this is
				 * the case by returning -EAGAIN.
				 */
				ret = -EAGAIN;
				break;
			default:
				dev_WARN(dwc->dev, "UNKNOWN cmd status\n");
			}

			break;
		}
	} while (--timeout);

	if (timeout == 0) {
		ret = -ETIMEDOUT;
		cmd_status = -ETIMEDOUT;
	}
<<<<<<< HEAD

	trace_dwc3_gadget_ep_cmd(dep, cmd, params, cmd_status);

=======

	trace_dwc3_gadget_ep_cmd(dep, cmd, params, cmd_status);

>>>>>>> 863b8ff9
	if (unlikely(susphy)) {
		reg = dwc3_readl(dwc->regs, DWC3_GUSB2PHYCFG(0));
		reg |= DWC3_GUSB2PHYCFG_SUSPHY;
		dwc3_writel(dwc->regs, DWC3_GUSB2PHYCFG(0), reg);
	}

	return ret;
}

static int dwc3_send_clear_stall_ep_cmd(struct dwc3_ep *dep)
{
	struct dwc3 *dwc = dep->dwc;
	struct dwc3_gadget_ep_cmd_params params;
	u32 cmd = DWC3_DEPCMD_CLEARSTALL;

	/*
	 * As of core revision 2.60a the recommended programming model
	 * is to set the ClearPendIN bit when issuing a Clear Stall EP
	 * command for IN endpoints. This is to prevent an issue where
	 * some (non-compliant) hosts may not send ACK TPs for pending
	 * IN transfers due to a mishandled error condition. Synopsys
	 * STAR 9000614252.
	 */
	if (dep->direction && (dwc->revision >= DWC3_REVISION_260A) &&
	    (dwc->gadget.speed >= USB_SPEED_SUPER))
		cmd |= DWC3_DEPCMD_CLEARPENDIN;

	memset(&params, 0, sizeof(params));

	return dwc3_send_gadget_ep_cmd(dep, cmd, &params);
}

static dma_addr_t dwc3_trb_dma_offset(struct dwc3_ep *dep,
		struct dwc3_trb *trb)
{
	u32		offset = (char *) trb - (char *) dep->trb_pool;

	return dep->trb_pool_dma + offset;
}

static int dwc3_alloc_trb_pool(struct dwc3_ep *dep)
{
	struct dwc3		*dwc = dep->dwc;

	if (dep->trb_pool)
		return 0;

	dep->trb_pool = dma_alloc_coherent(dwc->dev,
			sizeof(struct dwc3_trb) * DWC3_TRB_NUM,
			&dep->trb_pool_dma, GFP_KERNEL);
	if (!dep->trb_pool) {
		dev_err(dep->dwc->dev, "failed to allocate trb pool for %s\n",
				dep->name);
		return -ENOMEM;
	}

	return 0;
}

static void dwc3_free_trb_pool(struct dwc3_ep *dep)
{
	struct dwc3		*dwc = dep->dwc;

	dma_free_coherent(dwc->dev, sizeof(struct dwc3_trb) * DWC3_TRB_NUM,
			dep->trb_pool, dep->trb_pool_dma);

	dep->trb_pool = NULL;
	dep->trb_pool_dma = 0;
}

static int dwc3_gadget_set_xfer_resource(struct dwc3 *dwc, struct dwc3_ep *dep);

/**
 * dwc3_gadget_start_config - Configure EP resources
 * @dwc: pointer to our controller context structure
 * @dep: endpoint that is being enabled
 *
 * The assignment of transfer resources cannot perfectly follow the
 * data book due to the fact that the controller driver does not have
 * all knowledge of the configuration in advance. It is given this
 * information piecemeal by the composite gadget framework after every
 * SET_CONFIGURATION and SET_INTERFACE. Trying to follow the databook
 * programming model in this scenario can cause errors. For two
 * reasons:
 *
 * 1) The databook says to do DEPSTARTCFG for every SET_CONFIGURATION
 * and SET_INTERFACE (8.1.5). This is incorrect in the scenario of
 * multiple interfaces.
 *
 * 2) The databook does not mention doing more DEPXFERCFG for new
 * endpoint on alt setting (8.1.6).
 *
 * The following simplified method is used instead:
 *
 * All hardware endpoints can be assigned a transfer resource and this
 * setting will stay persistent until either a core reset or
 * hibernation. So whenever we do a DEPSTARTCFG(0) we can go ahead and
 * do DEPXFERCFG for every hardware endpoint as well. We are
 * guaranteed that there are as many transfer resources as endpoints.
 *
 * This function is called for each endpoint when it is being enabled
 * but is triggered only when called for EP0-out, which always happens
 * first, and which should only happen in one of the above conditions.
 */
static int dwc3_gadget_start_config(struct dwc3 *dwc, struct dwc3_ep *dep)
{
	struct dwc3_gadget_ep_cmd_params params;
	u32			cmd;
	int			i;
	int			ret;

	if (dep->number)
		return 0;

	memset(&params, 0x00, sizeof(params));
	cmd = DWC3_DEPCMD_DEPSTARTCFG;

	ret = dwc3_send_gadget_ep_cmd(dep, cmd, &params);
	if (ret)
		return ret;

	for (i = 0; i < DWC3_ENDPOINTS_NUM; i++) {
		struct dwc3_ep *dep = dwc->eps[i];

		if (!dep)
			continue;

		ret = dwc3_gadget_set_xfer_resource(dwc, dep);
		if (ret)
			return ret;
	}

	return 0;
}

static void dwc3_stop_active_transfer(struct dwc3 *dwc, u32 epnum, bool force);
static int __dwc3_gadget_kick_transfer(struct dwc3_ep *dep, u16 cmd_param);
static void stream_timeout_function(unsigned long arg)
{
	struct dwc3_ep *dep = (struct dwc3_ep *)arg;
	struct dwc3		*dwc = dep->dwc;
	unsigned long		flags;

	spin_lock_irqsave(&dwc->lock, flags);
	dwc3_stop_active_transfer(dwc, dep->number, true);
	__dwc3_gadget_kick_transfer(dep, 0);
	spin_unlock_irqrestore(&dwc->lock, flags);
}

static int dwc3_gadget_set_ep_config(struct dwc3 *dwc, struct dwc3_ep *dep,
		const struct usb_endpoint_descriptor *desc,
		const struct usb_ss_ep_comp_descriptor *comp_desc,
		bool modify, bool restore)
{
	struct dwc3_gadget_ep_cmd_params params;

	if (dev_WARN_ONCE(dwc->dev, modify && restore,
					"Can't modify and restore\n"))
		return -EINVAL;

	memset(&params, 0x00, sizeof(params));

	params.param0 = DWC3_DEPCFG_EP_TYPE(usb_endpoint_type(desc))
		| DWC3_DEPCFG_MAX_PACKET_SIZE(usb_endpoint_maxp(desc));

	/* Burst size is only needed in SuperSpeed mode */
	if (dwc->gadget.speed >= USB_SPEED_SUPER) {
		u32 burst = dep->endpoint.maxburst;
		params.param0 |= DWC3_DEPCFG_BURST_SIZE(burst - 1);
	}

	if (modify) {
		params.param0 |= DWC3_DEPCFG_ACTION_MODIFY;
	} else if (restore) {
		params.param0 |= DWC3_DEPCFG_ACTION_RESTORE;
		params.param2 |= dep->saved_state;
	} else {
		params.param0 |= DWC3_DEPCFG_ACTION_INIT;
	}

	if (usb_endpoint_xfer_control(desc))
		params.param1 = DWC3_DEPCFG_XFER_COMPLETE_EN;

	if (dep->number <= 1 || usb_endpoint_xfer_isoc(desc))
		params.param1 |= DWC3_DEPCFG_XFER_NOT_READY_EN;

	if (usb_ss_max_streams(comp_desc) && usb_endpoint_xfer_bulk(desc)) {
		params.param1 |= DWC3_DEPCFG_STREAM_CAPABLE
			| DWC3_DEPCFG_STREAM_EVENT_EN
			| DWC3_DEPCFG_XFER_COMPLETE_EN;
		dep->stream_capable = true;
		setup_timer(&dep->stream_timeout_timer,
			    stream_timeout_function, (unsigned long)dep);
	}

	if (!usb_endpoint_xfer_control(desc))
		params.param1 |= DWC3_DEPCFG_XFER_IN_PROGRESS_EN;

	/*
	 * We are doing 1:1 mapping for endpoints, meaning
	 * Physical Endpoints 2 maps to Logical Endpoint 2 and
	 * so on. We consider the direction bit as part of the physical
	 * endpoint number. So USB endpoint 0x81 is 0x03.
	 */
	params.param1 |= DWC3_DEPCFG_EP_NUMBER(dep->number);

	/*
	 * We must use the lower 16 TX FIFOs even though
	 * HW might have more
	 */
	if (dep->direction)
		params.param0 |= DWC3_DEPCFG_FIFO_NUMBER(dep->number >> 1);

	if (desc->bInterval) {
		params.param1 |= DWC3_DEPCFG_BINTERVAL_M1(desc->bInterval - 1);
		dep->interval = 1 << (desc->bInterval - 1);
	}

	return dwc3_send_gadget_ep_cmd(dep, DWC3_DEPCMD_SETEPCONFIG, &params);
}

static int dwc3_gadget_set_xfer_resource(struct dwc3 *dwc, struct dwc3_ep *dep)
{
	struct dwc3_gadget_ep_cmd_params params;

	memset(&params, 0x00, sizeof(params));

	params.param0 = DWC3_DEPXFERCFG_NUM_XFER_RES(1);

	return dwc3_send_gadget_ep_cmd(dep, DWC3_DEPCMD_SETTRANSFRESOURCE,
			&params);
}

/**
 * __dwc3_gadget_ep_enable - Initializes a HW endpoint
 * @dep: endpoint to be initialized
 * @desc: USB Endpoint Descriptor
 *
 * Caller should take care of locking
 */
int __dwc3_gadget_ep_enable(struct dwc3_ep *dep,
		const struct usb_endpoint_descriptor *desc,
		const struct usb_ss_ep_comp_descriptor *comp_desc,
		bool modify, bool restore)
{
	struct dwc3		*dwc = dep->dwc;
	u32			reg;
	int			ret;

	dwc3_trace(trace_dwc3_gadget, "Enabling %s", dep->name);

	if (!(dep->flags & DWC3_EP_ENABLED)) {
		ret = dwc3_gadget_start_config(dwc, dep);
		if (ret)
			return ret;
	}

	ret = dwc3_gadget_set_ep_config(dwc, dep, desc, comp_desc, modify,
			restore);
	if (ret)
		return ret;

	if (!(dep->flags & DWC3_EP_ENABLED)) {
		struct dwc3_trb	*trb_st_hw;
		struct dwc3_trb	*trb_link;

		dep->endpoint.desc = desc;
		dep->comp_desc = comp_desc;
		dep->type = usb_endpoint_type(desc);
		dep->flags |= DWC3_EP_ENABLED;

		reg = dwc3_readl(dwc->regs, DWC3_DALEPENA);
		reg |= DWC3_DALEPENA_EP(dep->number);
		dwc3_writel(dwc->regs, DWC3_DALEPENA, reg);

		if (usb_endpoint_xfer_control(desc))
			return 0;

		/* Initialize the TRB ring */
		dep->trb_dequeue = 0;
		dep->trb_enqueue = 0;
		memset(dep->trb_pool, 0,
		       sizeof(struct dwc3_trb) * DWC3_TRB_NUM);

		/* Link TRB. The HWO bit is never reset */
		trb_st_hw = &dep->trb_pool[0];

		trb_link = &dep->trb_pool[DWC3_TRB_NUM - 1];
		trb_link->bpl = lower_32_bits(dwc3_trb_dma_offset(dep, trb_st_hw));
		trb_link->bph = upper_32_bits(dwc3_trb_dma_offset(dep, trb_st_hw));
		trb_link->ctrl |= DWC3_TRBCTL_LINK_TRB;
		trb_link->ctrl |= DWC3_TRB_CTRL_HWO;
	}

	return 0;
}

static void dwc3_stop_active_transfer(struct dwc3 *dwc, u32 epnum, bool force);
static void dwc3_remove_requests(struct dwc3 *dwc, struct dwc3_ep *dep)
{
	struct dwc3_request		*req;

	dwc3_stop_active_transfer(dwc, dep->number, true);

	/* - giveback all requests to gadget driver */
	while (!list_empty(&dep->started_list)) {
		req = next_request(&dep->started_list);

		dwc3_gadget_giveback(dep, req, -ESHUTDOWN);
	}

	while (!list_empty(&dep->pending_list)) {
		req = next_request(&dep->pending_list);

		dwc3_gadget_giveback(dep, req, -ESHUTDOWN);
	}
}

/**
 * __dwc3_gadget_ep_disable - Disables a HW endpoint
 * @dep: the endpoint to disable
 *
 * This function also removes requests which are currently processed ny the
 * hardware and those which are not yet scheduled.
 * Caller should take care of locking.
 */
int __dwc3_gadget_ep_disable(struct dwc3_ep *dep)
{
	struct dwc3		*dwc = dep->dwc;
	u32			reg;

	dwc3_trace(trace_dwc3_gadget, "Disabling %s", dep->name);

	if (dep->stream_capable)
		del_timer(&dep->stream_timeout_timer);

	dwc3_remove_requests(dwc, dep);

	/* make sure HW endpoint isn't stalled */
	if (dep->flags & DWC3_EP_STALL)
		__dwc3_gadget_ep_set_halt(dep, 0, false);

	reg = dwc3_readl(dwc->regs, DWC3_DALEPENA);
	reg &= ~DWC3_DALEPENA_EP(dep->number);
	dwc3_writel(dwc->regs, DWC3_DALEPENA, reg);

	dep->stream_capable = false;
	dep->type = 0;
	dep->flags = 0;

	return 0;
}

/* -------------------------------------------------------------------------- */

static int dwc3_gadget_ep0_enable(struct usb_ep *ep,
		const struct usb_endpoint_descriptor *desc)
{
	return -EINVAL;
}

static int dwc3_gadget_ep0_disable(struct usb_ep *ep)
{
	return -EINVAL;
}

/* -------------------------------------------------------------------------- */

static int dwc3_gadget_ep_enable(struct usb_ep *ep,
		const struct usb_endpoint_descriptor *desc)
{
	struct dwc3_ep			*dep;
	struct dwc3			*dwc;
	unsigned long			flags;
	int				ret;

	if (!ep || !desc || desc->bDescriptorType != USB_DT_ENDPOINT) {
		pr_debug("dwc3: invalid parameters\n");
		return -EINVAL;
	}

	if (!desc->wMaxPacketSize) {
		pr_debug("dwc3: missing wMaxPacketSize\n");
		return -EINVAL;
	}

	dep = to_dwc3_ep(ep);
	dwc = dep->dwc;

	if (dev_WARN_ONCE(dwc->dev, dep->flags & DWC3_EP_ENABLED,
					"%s is already enabled\n",
					dep->name))
		return 0;

	spin_lock_irqsave(&dwc->lock, flags);
	ret = __dwc3_gadget_ep_enable(dep, desc, ep->comp_desc, false, false);
	spin_unlock_irqrestore(&dwc->lock, flags);

	return ret;
}

static int dwc3_gadget_ep_disable(struct usb_ep *ep)
{
	struct dwc3_ep			*dep;
	struct dwc3			*dwc;
	unsigned long			flags;
	int				ret;

	if (!ep) {
		pr_debug("dwc3: invalid parameters\n");
		return -EINVAL;
	}

	dep = to_dwc3_ep(ep);
	dwc = dep->dwc;

	if (dev_WARN_ONCE(dwc->dev, !(dep->flags & DWC3_EP_ENABLED),
					"%s is already disabled\n",
					dep->name))
		return 0;

	spin_lock_irqsave(&dwc->lock, flags);
	ret = __dwc3_gadget_ep_disable(dep);
	spin_unlock_irqrestore(&dwc->lock, flags);

	return ret;
}

static struct usb_request *dwc3_gadget_ep_alloc_request(struct usb_ep *ep,
	gfp_t gfp_flags)
{
	struct dwc3_request		*req;
	struct dwc3_ep			*dep = to_dwc3_ep(ep);

	req = kzalloc(sizeof(*req), gfp_flags);
	if (!req)
		return NULL;

	req->epnum	= dep->number;
	req->dep	= dep;

	dep->allocated_requests++;

	trace_dwc3_alloc_request(req);

	return &req->request;
}

static void dwc3_gadget_ep_free_request(struct usb_ep *ep,
		struct usb_request *request)
{
	struct dwc3_request		*req = to_dwc3_request(request);
	struct dwc3_ep			*dep = to_dwc3_ep(ep);

	dep->allocated_requests--;
	trace_dwc3_free_request(req);
	kfree(req);
}

static u32 dwc3_calc_trbs_left(struct dwc3_ep *dep);

/**
 * dwc3_prepare_one_trb - setup one TRB from one request
 * @dep: endpoint for which this request is prepared
 * @req: dwc3_request pointer
 */
static void dwc3_prepare_one_trb(struct dwc3_ep *dep,
		struct dwc3_request *req, dma_addr_t dma,
		unsigned length, unsigned chain, unsigned node)
{
	struct dwc3_trb		*trb;

	dwc3_trace(trace_dwc3_gadget, "%s: req %p dma %08llx length %d%s",
			dep->name, req, (unsigned long long) dma,
			length, chain ? " chain" : "");

	trb = &dep->trb_pool[dep->trb_enqueue];

	if (!req->trb) {
		dwc3_gadget_move_started_request(req);
		req->trb = trb;
		req->trb_dma = dwc3_trb_dma_offset(dep, trb);
		req->first_trb_index = dep->trb_enqueue;
		dep->queued_requests++;
	}

	dwc3_ep_inc_enq(dep);

	trb->size = DWC3_TRB_SIZE_LENGTH(length);
	trb->bpl = lower_32_bits(dma);
	trb->bph = upper_32_bits(dma);

	switch (usb_endpoint_type(dep->endpoint.desc)) {
	case USB_ENDPOINT_XFER_CONTROL:
		trb->ctrl = DWC3_TRBCTL_CONTROL_SETUP;
		break;

	case USB_ENDPOINT_XFER_ISOC:
		if (!node)
			trb->ctrl = DWC3_TRBCTL_ISOCHRONOUS_FIRST;
		else
			trb->ctrl = DWC3_TRBCTL_ISOCHRONOUS;

		/* always enable Interrupt on Missed ISOC */
		trb->ctrl |= DWC3_TRB_CTRL_ISP_IMI;
		break;

	case USB_ENDPOINT_XFER_BULK:
	case USB_ENDPOINT_XFER_INT:
		trb->ctrl = DWC3_TRBCTL_NORMAL;
		break;
	default:
		/*
		 * This is only possible with faulty memory because we
		 * checked it already :)
		 */
		BUG();
	}

	/* always enable Continue on Short Packet */
	trb->ctrl |= DWC3_TRB_CTRL_CSP;
<<<<<<< HEAD

	if ((!req->request.no_interrupt && !chain) ||
			(dwc3_calc_trbs_left(dep) == 0))
		trb->ctrl |= DWC3_TRB_CTRL_IOC | DWC3_TRB_CTRL_ISP_IMI;
=======
>>>>>>> 863b8ff9

	if (chain)
		trb->ctrl |= DWC3_TRB_CTRL_CHN;
	/*
	 * To start transfer on another stream number endpoint need to relase
	 * previously acquired transfer resource for doing that there is two
	 * ways 1. end transfer 2. set lst bit of control trb
	 *
	 * by using lst bit in ctrl trb we will be able to save the time of
	 * ending transfer hence improved performance
	 */
	else if (dep->stream_capable)
		trb->ctrl |= DWC3_TRB_CTRL_LST;

	if (usb_endpoint_xfer_bulk(dep->endpoint.desc) && dep->stream_capable)
		trb->ctrl |= DWC3_TRB_CTRL_SID_SOFN(req->request.stream_id);

	trb->ctrl |= DWC3_TRB_CTRL_HWO;

	if ((!req->request.no_interrupt && !chain) ||
	    (dwc3_calc_trbs_left(dep) == 0))
		trb->ctrl |= DWC3_TRB_CTRL_IOC | DWC3_TRB_CTRL_ISP_IMI;

	trace_dwc3_prepare_trb(dep, trb);
}

/**
 * dwc3_ep_prev_trb() - Returns the previous TRB in the ring
 * @dep: The endpoint with the TRB ring
 * @index: The index of the current TRB in the ring
 *
 * Returns the TRB prior to the one pointed to by the index. If the
 * index is 0, we will wrap backwards, skip the link TRB, and return
 * the one just before that.
 */
static struct dwc3_trb *dwc3_ep_prev_trb(struct dwc3_ep *dep, u8 index)
{
	u8 tmp = index;

	if (!tmp)
		tmp = DWC3_TRB_NUM - 1;

	return &dep->trb_pool[tmp - 1];
}

static u32 dwc3_calc_trbs_left(struct dwc3_ep *dep)
{
	struct dwc3_trb		*tmp;
	u8			trbs_left;

	/*
	 * If enqueue & dequeue are equal than it is either full or empty.
	 *
	 * One way to know for sure is if the TRB right before us has HWO bit
	 * set or not. If it has, then we're definitely full and can't fit any
	 * more transfers in our ring.
	 */
	if (dep->trb_enqueue == dep->trb_dequeue) {
		tmp = dwc3_ep_prev_trb(dep, dep->trb_enqueue);
		if (tmp->ctrl & DWC3_TRB_CTRL_HWO)
			return 0;

		return DWC3_TRB_NUM - 1;
	}

	trbs_left = dep->trb_dequeue - dep->trb_enqueue;
	trbs_left &= (DWC3_TRB_NUM - 1);

	if (dep->trb_dequeue < dep->trb_enqueue)
		trbs_left--;

	return trbs_left;
}

static void dwc3_prepare_one_trb_sg(struct dwc3_ep *dep,
		struct dwc3_request *req)
{
<<<<<<< HEAD
	struct scatterlist *sg = req->sg;
=======
	struct scatterlist *sg = req->sg_to_start;
>>>>>>> 863b8ff9
	struct scatterlist *s;
	unsigned int	length;
	dma_addr_t	dma;
	int		i;
<<<<<<< HEAD

	for_each_sg(sg, s, req->num_pending_sgs, i) {
=======
	unsigned int remaining = req->request.num_mapped_sgs
		- req->num_queued_sgs;

	for_each_sg(sg, s, remaining, i) {
>>>>>>> 863b8ff9
		unsigned chain = true;

		length = sg_dma_len(s);
		dma = sg_dma_address(s);

		if (sg_is_last(s))
			chain = false;

<<<<<<< HEAD
=======
		/* In the case where not able to queue trbs for all sgs in
		 * request because of trb not available, update sg_to_start
		 * to next sg from which we can start queing trbs once trbs
		 * availbale
		 */
		req->sg_to_start = sg_next(s);
		req->num_queued_sgs++;
>>>>>>> 863b8ff9
		dwc3_prepare_one_trb(dep, req, dma, length,
				chain, i);

		if (!dwc3_calc_trbs_left(dep))
			break;
	}
}

static void dwc3_prepare_one_trb_linear(struct dwc3_ep *dep,
		struct dwc3_request *req)
{
	unsigned int	length;
	dma_addr_t	dma;

	dma = req->request.dma;
	length = req->request.length;
<<<<<<< HEAD

	dwc3_prepare_one_trb(dep, req, dma, length,
			false, 0);
}

/*
 * dwc3_prepare_trbs - setup TRBs from requests
 * @dep: endpoint for which requests are being prepared
 *
 * The function goes through the requests list and sets up TRBs for the
 * transfers. The function returns once there are no more TRBs available or
 * it runs out of requests.
 */
static void dwc3_prepare_trbs(struct dwc3_ep *dep)
{
	struct dwc3_request	*req, *n;

	BUILD_BUG_ON_NOT_POWER_OF_2(DWC3_TRB_NUM);

	if (!dwc3_calc_trbs_left(dep))
		return;

	list_for_each_entry_safe(req, n, &dep->pending_list, list) {
		if (req->num_pending_sgs > 0)
			dwc3_prepare_one_trb_sg(dep, req);
		else
			dwc3_prepare_one_trb_linear(dep, req);

=======

	dwc3_prepare_one_trb(dep, req, dma, length,
			false, 0);
}

/*
 * dwc3_prepare_trbs - setup TRBs from requests
 * @dep: endpoint for which requests are being prepared
 *
 * The function goes through the requests list and sets up TRBs for the
 * transfers. The function returns once there are no more TRBs available or
 * it runs out of requests.
 */
static void dwc3_prepare_trbs(struct dwc3_ep *dep)
{
	struct dwc3_request	*req, *n;

	BUILD_BUG_ON_NOT_POWER_OF_2(DWC3_TRB_NUM);

	if (!dwc3_calc_trbs_left(dep))
		return;

	/*
	 * We can get in a situation where there's a request in the started list
	 * but there weren't enough TRBs to fully kick it in the first time
	 * around, so it has been waiting for more TRBs to be freed up.
	 *
	 * In that case, we should check if we have a request with pending_sgs
	 * in the started list and prepare TRBs for that request first,
	 * otherwise we will prepare TRBs completely out of order and that will
	 * break things.
	 */
	list_for_each_entry(req, &dep->started_list, list) {
		if (req->num_pending_sgs > 0)
			dwc3_prepare_one_trb_sg(dep, req);

		if (!dwc3_calc_trbs_left(dep))
			return;
	}

	list_for_each_entry_safe(req, n, &dep->pending_list, list) {
		if (req->num_pending_sgs > 0)
			dwc3_prepare_one_trb_sg(dep, req);
		else
			dwc3_prepare_one_trb_linear(dep, req);

>>>>>>> 863b8ff9
		if (!dwc3_calc_trbs_left(dep))
			return;
	}
}

static int __dwc3_gadget_kick_transfer(struct dwc3_ep *dep, u16 cmd_param)
{
	struct dwc3_gadget_ep_cmd_params params;
	struct dwc3_request		*req;
	struct dwc3			*dwc = dep->dwc;
	int				starting;
	int				ret;
	u32				cmd;

	starting = !(dep->flags & DWC3_EP_BUSY);

	dwc3_prepare_trbs(dep);
	req = next_request(&dep->started_list);
	if (!req) {
		dep->flags |= DWC3_EP_PENDING_REQUEST;
		return 0;
	}

	memset(&params, 0, sizeof(params));

	if (starting) {
		params.param0 = upper_32_bits(req->trb_dma);
		params.param1 = lower_32_bits(req->trb_dma);
<<<<<<< HEAD
		cmd = DWC3_DEPCMD_STARTTRANSFER |
			DWC3_DEPCMD_PARAM(cmd_param);
=======
		if (dep->stream_capable)
			cmd = DWC3_DEPCMD_STARTTRANSFER |
				DWC3_DEPCMD_PARAM(req->request.stream_id);
		else
			cmd = DWC3_DEPCMD_STARTTRANSFER |
				DWC3_DEPCMD_PARAM(cmd_param);
>>>>>>> 863b8ff9
	} else {
		cmd = DWC3_DEPCMD_UPDATETRANSFER |
			DWC3_DEPCMD_PARAM(dep->resource_index);
	}

	ret = dwc3_send_gadget_ep_cmd(dep, cmd, &params);
	if (ret < 0) {
		/*
		 * FIXME we need to iterate over the list of requests
		 * here and stop, unmap, free and del each of the linked
		 * requests instead of what we do now.
		 */
		usb_gadget_unmap_request(&dwc->gadget, &req->request,
				req->direction);
		list_del(&req->list);
		return ret;
	}

	dep->flags |= DWC3_EP_BUSY;

	if (starting) {
<<<<<<< HEAD
=======
		if (dep->stream_capable) {
			dep->stream_timeout_timer.expires = jiffies +
					msecs_to_jiffies(STREAM_TIMEOUT);
			add_timer(&dep->stream_timeout_timer);
		}
>>>>>>> 863b8ff9
		dep->resource_index = dwc3_gadget_ep_get_transfer_index(dep);
		WARN_ON_ONCE(!dep->resource_index);
	}

	return 0;
}

static void __dwc3_gadget_start_isoc(struct dwc3 *dwc,
		struct dwc3_ep *dep, u32 cur_uf)
{
	u32 uf;

	if (list_empty(&dep->pending_list)) {
		dwc3_trace(trace_dwc3_gadget,
				"ISOC ep %s run out for requests",
				dep->name);
		dep->flags |= DWC3_EP_PENDING_REQUEST;
		return;
	}

	/* 4 micro frames in the future */
	uf = cur_uf + dep->interval * 4;

	__dwc3_gadget_kick_transfer(dep, uf);
}

static void dwc3_gadget_start_isoc(struct dwc3 *dwc,
		struct dwc3_ep *dep, const struct dwc3_event_depevt *event)
{
	u32 cur_uf, mask;

	mask = ~(dep->interval - 1);
	cur_uf = event->parameters & mask;

	__dwc3_gadget_start_isoc(dwc, dep, cur_uf);
}

static int __dwc3_gadget_ep_queue(struct dwc3_ep *dep, struct dwc3_request *req)
{
	struct dwc3		*dwc = dep->dwc;
	int			ret;

	if (!dep->endpoint.desc) {
		dwc3_trace(trace_dwc3_gadget,
				"trying to queue request %p to disabled %s",
				&req->request, dep->endpoint.name);
		return -ESHUTDOWN;
	}

	if (WARN(req->dep != dep, "request %p belongs to '%s'\n",
				&req->request, req->dep->name)) {
		dwc3_trace(trace_dwc3_gadget, "request %p belongs to '%s'",
				&req->request, req->dep->name);
		return -EINVAL;
	}

	pm_runtime_get(dwc->dev);

	req->request.actual	= 0;
	req->request.status	= -EINPROGRESS;
	req->direction		= dep->direction;
	req->epnum		= dep->number;

	trace_dwc3_ep_queue(req);

	ret = usb_gadget_map_request(&dwc->gadget, &req->request,
			dep->direction);
	if (ret)
		return ret;

	req->sg			= req->request.sg;
<<<<<<< HEAD
=======
	req->sg_to_start	= req->sg;
	req->num_queued_sgs	= 0;
>>>>>>> 863b8ff9
	req->num_pending_sgs	= req->request.num_mapped_sgs;

	list_add_tail(&req->list, &dep->pending_list);

	/*
	 * NOTICE: Isochronous endpoints should NEVER be prestarted. We must
	 * wait for a XferNotReady event so we will know what's the current
	 * (micro-)frame number.
	 *
	 * Without this trick, we are very, very likely gonna get Bus Expiry
	 * errors which will force us issue EndTransfer command.
	 */
	if (usb_endpoint_xfer_isoc(dep->endpoint.desc)) {
		if ((dep->flags & DWC3_EP_PENDING_REQUEST) &&
				list_empty(&dep->started_list)) {
			dwc3_stop_active_transfer(dwc, dep->number, true);
			dep->flags = DWC3_EP_ENABLED;
		}
		return 0;
	}

	if (!dwc3_calc_trbs_left(dep))
		return 0;

	ret = __dwc3_gadget_kick_transfer(dep, 0);
	if (ret && ret != -EBUSY)
		dwc3_trace(trace_dwc3_gadget,
				"%s: failed to kick transfers",
				dep->name);
	if (ret == -EBUSY)
		ret = 0;

	return ret;
}

static void __dwc3_gadget_ep_zlp_complete(struct usb_ep *ep,
		struct usb_request *request)
{
	dwc3_gadget_ep_free_request(ep, request);
}

static int __dwc3_gadget_ep_queue_zlp(struct dwc3 *dwc, struct dwc3_ep *dep)
{
	struct dwc3_request		*req;
	struct usb_request		*request;
	struct usb_ep			*ep = &dep->endpoint;

	dwc3_trace(trace_dwc3_gadget, "queueing ZLP");
	request = dwc3_gadget_ep_alloc_request(ep, GFP_ATOMIC);
	if (!request)
		return -ENOMEM;

	request->length = 0;
	request->buf = dwc->zlp_buf;
	request->complete = __dwc3_gadget_ep_zlp_complete;

	req = to_dwc3_request(request);

	return __dwc3_gadget_ep_queue(dep, req);
}

static int dwc3_gadget_ep_queue(struct usb_ep *ep, struct usb_request *request,
	gfp_t gfp_flags)
{
	struct dwc3_request		*req = to_dwc3_request(request);
	struct dwc3_ep			*dep = to_dwc3_ep(ep);
	struct dwc3			*dwc = dep->dwc;

	unsigned long			flags;

	int				ret;

	spin_lock_irqsave(&dwc->lock, flags);
	ret = __dwc3_gadget_ep_queue(dep, req);

	/*
	 * Okay, here's the thing, if gadget driver has requested for a ZLP by
	 * setting request->zero, instead of doing magic, we will just queue an
	 * extra usb_request ourselves so that it gets handled the same way as
	 * any other request.
	 */
	if (ret == 0 && request->zero && request->length &&
	    (request->length % ep->maxpacket == 0))
		ret = __dwc3_gadget_ep_queue_zlp(dwc, dep);

	spin_unlock_irqrestore(&dwc->lock, flags);

	return ret;
}

static int dwc3_gadget_ep_dequeue(struct usb_ep *ep,
		struct usb_request *request)
{
	struct dwc3_request		*req = to_dwc3_request(request);
	struct dwc3_request		*r = NULL;

	struct dwc3_ep			*dep = to_dwc3_ep(ep);
	struct dwc3			*dwc = dep->dwc;

	unsigned long			flags;
	int				ret = 0;

	trace_dwc3_ep_dequeue(req);

	spin_lock_irqsave(&dwc->lock, flags);

	list_for_each_entry(r, &dep->pending_list, list) {
		if (r == req)
			break;
	}

	if (r != req) {
		list_for_each_entry(r, &dep->started_list, list) {
			if (r == req)
				break;
		}
		if (r == req) {
			/* wait until it is processed */
			dwc3_stop_active_transfer(dwc, dep->number, true);
			goto out1;
		}
		dev_err(dwc->dev, "request %p was not queued to %s\n",
				request, ep->name);
		ret = -EINVAL;
		goto out0;
	}

out1:
	/* giveback the request */
	dwc3_gadget_giveback(dep, req, -ECONNRESET);

out0:
	spin_unlock_irqrestore(&dwc->lock, flags);

	return ret;
}

int __dwc3_gadget_ep_set_halt(struct dwc3_ep *dep, int value, int protocol)
{
	struct dwc3_gadget_ep_cmd_params	params;
	struct dwc3				*dwc = dep->dwc;
	int					ret;

	if (usb_endpoint_xfer_isoc(dep->endpoint.desc)) {
		dev_err(dwc->dev, "%s is of Isochronous type\n", dep->name);
		return -EINVAL;
	}

	memset(&params, 0x00, sizeof(params));

	if (value) {
		struct dwc3_trb *trb;

		unsigned transfer_in_flight;
		unsigned started;

		if (dep->number > 1)
			trb = dwc3_ep_prev_trb(dep, dep->trb_enqueue);
		else
			trb = &dwc->ep0_trb[dep->trb_enqueue];

		transfer_in_flight = trb->ctrl & DWC3_TRB_CTRL_HWO;
		started = !list_empty(&dep->started_list);

		if (!protocol && ((dep->direction && transfer_in_flight) ||
				(!dep->direction && started))) {
			dwc3_trace(trace_dwc3_gadget,
					"%s: pending request, cannot halt",
					dep->name);
			return -EAGAIN;
		}

		ret = dwc3_send_gadget_ep_cmd(dep, DWC3_DEPCMD_SETSTALL,
				&params);
		if (ret)
			dev_err(dwc->dev, "failed to set STALL on %s\n",
					dep->name);
		else
			dep->flags |= DWC3_EP_STALL;
	} else {

		ret = dwc3_send_clear_stall_ep_cmd(dep);
		if (ret)
			dev_err(dwc->dev, "failed to clear STALL on %s\n",
					dep->name);
		else
			dep->flags &= ~(DWC3_EP_STALL | DWC3_EP_WEDGE);
	}

	return ret;
}

static int dwc3_gadget_ep_set_halt(struct usb_ep *ep, int value)
{
	struct dwc3_ep			*dep = to_dwc3_ep(ep);
	struct dwc3			*dwc = dep->dwc;

	unsigned long			flags;

	int				ret;

	spin_lock_irqsave(&dwc->lock, flags);
	ret = __dwc3_gadget_ep_set_halt(dep, value, false);
	spin_unlock_irqrestore(&dwc->lock, flags);

	return ret;
}

static int dwc3_gadget_ep_set_wedge(struct usb_ep *ep)
{
	struct dwc3_ep			*dep = to_dwc3_ep(ep);
	struct dwc3			*dwc = dep->dwc;
	unsigned long			flags;
	int				ret;

	spin_lock_irqsave(&dwc->lock, flags);
	dep->flags |= DWC3_EP_WEDGE;

	if (dep->number == 0 || dep->number == 1)
		ret = __dwc3_gadget_ep0_set_halt(ep, 1);
	else
		ret = __dwc3_gadget_ep_set_halt(dep, 1, false);
	spin_unlock_irqrestore(&dwc->lock, flags);

	return ret;
}

/* -------------------------------------------------------------------------- */

static struct usb_endpoint_descriptor dwc3_gadget_ep0_desc = {
	.bLength	= USB_DT_ENDPOINT_SIZE,
	.bDescriptorType = USB_DT_ENDPOINT,
	.bmAttributes	= USB_ENDPOINT_XFER_CONTROL,
};

static const struct usb_ep_ops dwc3_gadget_ep0_ops = {
	.enable		= dwc3_gadget_ep0_enable,
	.disable	= dwc3_gadget_ep0_disable,
	.alloc_request	= dwc3_gadget_ep_alloc_request,
	.free_request	= dwc3_gadget_ep_free_request,
	.queue		= dwc3_gadget_ep0_queue,
	.dequeue	= dwc3_gadget_ep_dequeue,
	.set_halt	= dwc3_gadget_ep0_set_halt,
	.set_wedge	= dwc3_gadget_ep_set_wedge,
};

static const struct usb_ep_ops dwc3_gadget_ep_ops = {
	.enable		= dwc3_gadget_ep_enable,
	.disable	= dwc3_gadget_ep_disable,
	.alloc_request	= dwc3_gadget_ep_alloc_request,
	.free_request	= dwc3_gadget_ep_free_request,
	.queue		= dwc3_gadget_ep_queue,
	.dequeue	= dwc3_gadget_ep_dequeue,
	.set_halt	= dwc3_gadget_ep_set_halt,
	.set_wedge	= dwc3_gadget_ep_set_wedge,
};

/* -------------------------------------------------------------------------- */

static int dwc3_gadget_get_frame(struct usb_gadget *g)
{
	struct dwc3		*dwc = gadget_to_dwc(g);
	u32			reg;

	reg = dwc3_readl(dwc->regs, DWC3_DSTS);
	return DWC3_DSTS_SOFFN(reg);
}

static int __dwc3_gadget_wakeup(struct dwc3 *dwc)
{
	int			retries;

	int			ret;
	u32			reg;

	u8			link_state;
	u8			speed;

	/*
	 * According to the Databook Remote wakeup request should
	 * be issued only when the device is in early suspend state.
	 *
	 * We can check that via USB Link State bits in DSTS register.
	 */
	reg = dwc3_readl(dwc->regs, DWC3_DSTS);

	speed = reg & DWC3_DSTS_CONNECTSPD;
	if ((speed == DWC3_DSTS_SUPERSPEED) ||
	    (speed == DWC3_DSTS_SUPERSPEED_PLUS)) {
		dwc3_trace(trace_dwc3_gadget, "no wakeup on SuperSpeed");
		return 0;
	}

	link_state = DWC3_DSTS_USBLNKST(reg);

	switch (link_state) {
	case DWC3_LINK_STATE_RX_DET:	/* in HS, means Early Suspend */
	case DWC3_LINK_STATE_U3:	/* in HS, means SUSPEND */
		break;
	default:
		dwc3_trace(trace_dwc3_gadget,
				"can't wakeup from '%s'",
				dwc3_gadget_link_string(link_state));
		return -EINVAL;
	}

	ret = dwc3_gadget_set_link_state(dwc, DWC3_LINK_STATE_RECOV);
	if (ret < 0) {
		dev_err(dwc->dev, "failed to put link in Recovery\n");
		return ret;
	}

	/* Recent versions do this automatically */
	if (dwc->revision < DWC3_REVISION_194A) {
		/* write zeroes to Link Change Request */
		reg = dwc3_readl(dwc->regs, DWC3_DCTL);
		reg &= ~DWC3_DCTL_ULSTCHNGREQ_MASK;
		dwc3_writel(dwc->regs, DWC3_DCTL, reg);
	}

	/* poll until Link State changes to ON */
	retries = 20000;

	while (retries--) {
		reg = dwc3_readl(dwc->regs, DWC3_DSTS);

		/* in HS, means ON */
		if (DWC3_DSTS_USBLNKST(reg) == DWC3_LINK_STATE_U0)
			break;
	}

	if (DWC3_DSTS_USBLNKST(reg) != DWC3_LINK_STATE_U0) {
		dev_err(dwc->dev, "failed to send remote wakeup\n");
		return -EINVAL;
	}

	return 0;
}

static int dwc3_gadget_wakeup(struct usb_gadget *g)
{
	struct dwc3		*dwc = gadget_to_dwc(g);
	unsigned long		flags;
	int			ret;

	spin_lock_irqsave(&dwc->lock, flags);
	ret = __dwc3_gadget_wakeup(dwc);
	spin_unlock_irqrestore(&dwc->lock, flags);

	return ret;
}

static int dwc3_gadget_set_selfpowered(struct usb_gadget *g,
		int is_selfpowered)
{
	struct dwc3		*dwc = gadget_to_dwc(g);
	unsigned long		flags;

	spin_lock_irqsave(&dwc->lock, flags);
	g->is_selfpowered = !!is_selfpowered;
	spin_unlock_irqrestore(&dwc->lock, flags);

	return 0;
}

static int dwc3_gadget_run_stop(struct dwc3 *dwc, int is_on, int suspend)
{
	u32			reg;
	u32			timeout = 500;

	if (pm_runtime_suspended(dwc->dev))
		return 0;

	reg = dwc3_readl(dwc->regs, DWC3_DCTL);
	if (is_on) {
		if (dwc->revision <= DWC3_REVISION_187A) {
			reg &= ~DWC3_DCTL_TRGTULST_MASK;
			reg |= DWC3_DCTL_TRGTULST_RX_DET;
		}

		if (dwc->revision >= DWC3_REVISION_194A)
			reg &= ~DWC3_DCTL_KEEP_CONNECT;
		reg |= DWC3_DCTL_RUN_STOP;

		if (dwc->has_hibernation)
			reg |= DWC3_DCTL_KEEP_CONNECT;

		dwc->pullups_connected = true;
	} else {
		reg &= ~DWC3_DCTL_RUN_STOP;

		if (dwc->has_hibernation && !suspend)
			reg &= ~DWC3_DCTL_KEEP_CONNECT;

		dwc->pullups_connected = false;
	}

	dwc3_writel(dwc->regs, DWC3_DCTL, reg);

	do {
		reg = dwc3_readl(dwc->regs, DWC3_DSTS);
		reg &= DWC3_DSTS_DEVCTRLHLT;
	} while (--timeout && !(!is_on ^ !reg));

	if (!timeout)
		return -ETIMEDOUT;

	dwc3_trace(trace_dwc3_gadget, "gadget %s data soft-%s",
			dwc->gadget_driver
			? dwc->gadget_driver->function : "no-function",
			is_on ? "connect" : "disconnect");

	return 0;
}

static int dwc3_gadget_pullup(struct usb_gadget *g, int is_on)
{
	struct dwc3		*dwc = gadget_to_dwc(g);
	unsigned long		flags;
	int			ret;

	is_on = !!is_on;

	spin_lock_irqsave(&dwc->lock, flags);
	ret = dwc3_gadget_run_stop(dwc, is_on, false);
	spin_unlock_irqrestore(&dwc->lock, flags);

	return ret;
}

void dwc3_gadget_enable_irq(struct dwc3 *dwc)
{
	u32			reg;

	/* Enable all but Start and End of Frame IRQs */
	reg = (DWC3_DEVTEN_VNDRDEVTSTRCVEDEN |
			DWC3_DEVTEN_EVNTOVERFLOWEN |
			DWC3_DEVTEN_CMDCMPLTEN |
			DWC3_DEVTEN_ERRTICERREN |
			DWC3_DEVTEN_WKUPEVTEN |
			DWC3_DEVTEN_ULSTCNGEN |
			DWC3_DEVTEN_CONNECTDONEEN |
			DWC3_DEVTEN_USBRSTEN |
			DWC3_DEVTEN_DISCONNEVTEN);

	dwc3_writel(dwc->regs, DWC3_DEVTEN, reg);
}

void dwc3_gadget_disable_irq(struct dwc3 *dwc)
{
	/* mask all interrupts */
	dwc3_writel(dwc->regs, DWC3_DEVTEN, 0x00);
}

static irqreturn_t dwc3_interrupt(int irq, void *_dwc);
static irqreturn_t dwc3_thread_interrupt(int irq, void *_dwc);

/**
 * dwc3_gadget_setup_nump - Calculate and initialize NUMP field of DCFG
 * dwc: pointer to our context structure
 *
 * The following looks like complex but it's actually very simple. In order to
 * calculate the number of packets we can burst at once on OUT transfers, we're
 * gonna use RxFIFO size.
 *
 * To calculate RxFIFO size we need two numbers:
 * MDWIDTH = size, in bits, of the internal memory bus
 * RAM2_DEPTH = depth, in MDWIDTH, of internal RAM2 (where RxFIFO sits)
 *
 * Given these two numbers, the formula is simple:
 *
 * RxFIFO Size = (RAM2_DEPTH * MDWIDTH / 8) - 24 - 16;
 *
 * 24 bytes is for 3x SETUP packets
 * 16 bytes is a clock domain crossing tolerance
 *
 * Given RxFIFO Size, NUMP = RxFIFOSize / 1024;
 */
static void dwc3_gadget_setup_nump(struct dwc3 *dwc)
{
	u32 ram2_depth;
	u32 mdwidth;
	u32 nump;
	u32 reg;

	ram2_depth = DWC3_GHWPARAMS7_RAM2_DEPTH(dwc->hwparams.hwparams7);
	mdwidth = DWC3_GHWPARAMS0_MDWIDTH(dwc->hwparams.hwparams0);

	nump = ((ram2_depth * mdwidth / 8) - 24 - 16) / 1024;
	nump = min_t(u32, nump, 16);

	/* update NumP */
	reg = dwc3_readl(dwc->regs, DWC3_DCFG);
	reg &= ~DWC3_DCFG_NUMP_MASK;
	reg |= nump << DWC3_DCFG_NUMP_SHIFT;
	dwc3_writel(dwc->regs, DWC3_DCFG, reg);
}

static int __dwc3_gadget_start(struct dwc3 *dwc)
{
	struct dwc3_ep		*dep;
	int			ret = 0;
	u32			reg;

	reg = dwc3_readl(dwc->regs, DWC3_DCFG);
	reg &= ~(DWC3_DCFG_SPEED_MASK);

	/**
	 * WORKAROUND: DWC3 revision < 2.20a have an issue
	 * which would cause metastability state on Run/Stop
	 * bit if we try to force the IP to USB2-only mode.
	 *
	 * Because of that, we cannot configure the IP to any
	 * speed other than the SuperSpeed
	 *
	 * Refers to:
	 *
	 * STAR#9000525659: Clock Domain Crossing on DCTL in
	 * USB 2.0 Mode
	 */
	if (dwc->revision < DWC3_REVISION_220A) {
		reg |= DWC3_DCFG_SUPERSPEED;
	} else {
		switch (dwc->maximum_speed) {
		case USB_SPEED_LOW:
			reg |= DWC3_DCFG_LOWSPEED;
			break;
		case USB_SPEED_FULL:
			reg |= DWC3_DCFG_FULLSPEED1;
			break;
		case USB_SPEED_HIGH:
			reg |= DWC3_DCFG_HIGHSPEED;
			break;
		case USB_SPEED_SUPER_PLUS:
			reg |= DWC3_DCFG_SUPERSPEED_PLUS;
			break;
		default:
			dev_err(dwc->dev, "invalid dwc->maximum_speed (%d)\n",
				dwc->maximum_speed);
			/* fall through */
		case USB_SPEED_SUPER:
			reg |= DWC3_DCFG_SUPERSPEED;
			break;
		}
	}
	dwc3_writel(dwc->regs, DWC3_DCFG, reg);

	/*
	 * We are telling dwc3 that we want to use DCFG.NUMP as ACK TP's NUMP
	 * field instead of letting dwc3 itself calculate that automatically.
	 *
	 * This way, we maximize the chances that we'll be able to get several
	 * bursts of data without going through any sort of endpoint throttling.
	 */
	reg = dwc3_readl(dwc->regs, DWC3_GRXTHRCFG);
	reg &= ~DWC3_GRXTHRCFG_PKTCNTSEL;
	dwc3_writel(dwc->regs, DWC3_GRXTHRCFG, reg);

	dwc3_gadget_setup_nump(dwc);

	/* For OTG mode, check if the core is currently in Host mode.
	 * This is not an error condition as there are times when the core is
	 * working as host and kernel is told to initiate bind operation with
	 * gadget class driver module.
	 * The below remaining operations are handled in OTG driver whenever
	 * required.
	 */
	if (dwc3_readl(dwc->regs, DWC3_GSTS) & DWC3_GSTS_CUR_MODE)
		return 0;

	/* Start with SuperSpeed Default */
	dwc3_gadget_ep0_desc.wMaxPacketSize = cpu_to_le16(512);

	dep = dwc->eps[0];
	ret = __dwc3_gadget_ep_enable(dep, &dwc3_gadget_ep0_desc, NULL, false,
			false);
	if (ret) {
		dev_err(dwc->dev, "failed to enable %s\n", dep->name);
		goto err0;
	}

	dep = dwc->eps[1];
	ret = __dwc3_gadget_ep_enable(dep, &dwc3_gadget_ep0_desc, NULL, false,
			false);
	if (ret) {
		dev_err(dwc->dev, "failed to enable %s\n", dep->name);
		goto err1;
	}

	/* begin to receive SETUP packets */
	dwc->ep0state = EP0_SETUP_PHASE;
	dwc3_ep0_out_start(dwc);

	dwc3_gadget_enable_irq(dwc);

	return 0;

err1:
	__dwc3_gadget_ep_disable(dwc->eps[0]);

err0:
	return ret;
}

static int dwc3_gadget_start(struct usb_gadget *g,
		struct usb_gadget_driver *driver)
{
	struct dwc3		*dwc = gadget_to_dwc(g);
	unsigned long		flags;
	int			ret = 0;
	int			irq;

	irq = dwc->irq_gadget;
	ret = request_threaded_irq(irq, dwc3_interrupt, dwc3_thread_interrupt,
			IRQF_SHARED, "dwc3", dwc->ev_buf);
	if (ret) {
		dev_err(dwc->dev, "failed to request irq #%d --> %d\n",
				irq, ret);
		goto err0;
	}

	spin_lock_irqsave(&dwc->lock, flags);
	if (dwc->gadget_driver) {
		dev_err(dwc->dev, "%s is already bound to %s\n",
				dwc->gadget.name,
				dwc->gadget_driver->driver.name);
		ret = -EBUSY;
		goto err1;
	}

	dwc->gadget_driver	= driver;

	if (pm_runtime_active(dwc->dev))
		__dwc3_gadget_start(dwc);

	spin_unlock_irqrestore(&dwc->lock, flags);

	return 0;

err1:
	spin_unlock_irqrestore(&dwc->lock, flags);
	free_irq(irq, dwc);

err0:
	return ret;
}

static void __dwc3_gadget_stop(struct dwc3 *dwc)
{
	if (pm_runtime_suspended(dwc->dev))
		return;

	dwc3_gadget_disable_irq(dwc);
	__dwc3_gadget_ep_disable(dwc->eps[0]);
	__dwc3_gadget_ep_disable(dwc->eps[1]);
}

static int dwc3_gadget_stop(struct usb_gadget *g)
{
	struct dwc3		*dwc = gadget_to_dwc(g);
	unsigned long		flags;

	spin_lock_irqsave(&dwc->lock, flags);
	__dwc3_gadget_stop(dwc);
	dwc->gadget_driver	= NULL;
	spin_unlock_irqrestore(&dwc->lock, flags);

	free_irq(dwc->irq_gadget, dwc->ev_buf);

	return 0;
}

static const struct usb_gadget_ops dwc3_gadget_ops = {
	.get_frame		= dwc3_gadget_get_frame,
	.wakeup			= dwc3_gadget_wakeup,
	.set_selfpowered	= dwc3_gadget_set_selfpowered,
	.pullup			= dwc3_gadget_pullup,
	.udc_start		= dwc3_gadget_start,
	.udc_stop		= dwc3_gadget_stop,
};

/* -------------------------------------------------------------------------- */

static int dwc3_gadget_init_hw_endpoints(struct dwc3 *dwc,
		u8 num, u32 direction)
{
	struct dwc3_ep			*dep;
	u8				i;

	for (i = 0; i < num; i++) {
		u8 epnum = (i << 1) | (direction ? 1 : 0);

		dep = kzalloc(sizeof(*dep), GFP_KERNEL);
		if (!dep)
			return -ENOMEM;

		dep->dwc = dwc;
		dep->number = epnum;
		dep->direction = !!direction;
		dep->regs = dwc->regs + DWC3_DEP_BASE(epnum);
		dwc->eps[epnum] = dep;

		snprintf(dep->name, sizeof(dep->name), "ep%d%s", epnum >> 1,
				(epnum & 1) ? "in" : "out");

		dep->endpoint.name = dep->name;
		spin_lock_init(&dep->lock);

		if (!(dep->number > 1)) {
			/* Start with SuperSpeed Default */
			dwc3_gadget_ep0_desc.wMaxPacketSize = cpu_to_le16(512);

			dep->endpoint.desc = &dwc3_gadget_ep0_desc;
			dep->endpoint.comp_desc = NULL;
		}

		dwc3_trace(trace_dwc3_gadget, "initializing %s", dep->name);

		if (epnum == 0 || epnum == 1) {
			usb_ep_set_maxpacket_limit(&dep->endpoint, 512);
			dep->endpoint.maxburst = 1;
			dep->endpoint.ops = &dwc3_gadget_ep0_ops;
			if (!epnum)
				dwc->gadget.ep0 = &dep->endpoint;
		} else {
			int		ret;

			usb_ep_set_maxpacket_limit(&dep->endpoint, 1024);
			dep->endpoint.max_streams = 15;
			dep->endpoint.ops = &dwc3_gadget_ep_ops;
			list_add_tail(&dep->endpoint.ep_list,
					&dwc->gadget.ep_list);

			ret = dwc3_alloc_trb_pool(dep);
			if (ret)
				return ret;
		}

		if (epnum == 0 || epnum == 1) {
			dep->endpoint.caps.type_control = true;
		} else {
			dep->endpoint.caps.type_iso = true;
			dep->endpoint.caps.type_bulk = true;
			dep->endpoint.caps.type_int = true;
		}

		dep->endpoint.caps.dir_in = !!direction;
		dep->endpoint.caps.dir_out = !direction;

		INIT_LIST_HEAD(&dep->pending_list);
		INIT_LIST_HEAD(&dep->started_list);
	}

	return 0;
}

static int dwc3_gadget_init_endpoints(struct dwc3 *dwc)
{
	int				ret;

	INIT_LIST_HEAD(&dwc->gadget.ep_list);

	ret = dwc3_gadget_init_hw_endpoints(dwc, dwc->num_out_eps, 0);
	if (ret < 0) {
		dwc3_trace(trace_dwc3_gadget,
				"failed to allocate OUT endpoints");
		return ret;
	}

	ret = dwc3_gadget_init_hw_endpoints(dwc, dwc->num_in_eps, 1);
	if (ret < 0) {
		dwc3_trace(trace_dwc3_gadget,
				"failed to allocate IN endpoints");
		return ret;
	}

	return 0;
}

static void dwc3_gadget_free_endpoints(struct dwc3 *dwc)
{
	struct dwc3_ep			*dep;
	u8				epnum;

	for (epnum = 0; epnum < DWC3_ENDPOINTS_NUM; epnum++) {
		dep = dwc->eps[epnum];
		if (!dep)
			continue;
		/*
		 * Physical endpoints 0 and 1 are special; they form the
		 * bi-directional USB endpoint 0.
		 *
		 * For those two physical endpoints, we don't allocate a TRB
		 * pool nor do we add them the endpoints list. Due to that, we
		 * shouldn't do these two operations otherwise we would end up
		 * with all sorts of bugs when removing dwc3.ko.
		 */
		if (epnum != 0 && epnum != 1) {
			dwc3_free_trb_pool(dep);
			list_del(&dep->endpoint.ep_list);
		}

		kfree(dep);
	}
}

/* -------------------------------------------------------------------------- */

static int __dwc3_cleanup_done_trbs(struct dwc3 *dwc, struct dwc3_ep *dep,
		struct dwc3_request *req, struct dwc3_trb *trb,
		const struct dwc3_event_depevt *event, int status,
		int chain)
{
	unsigned int		count;
	unsigned int		s_pkt = 0;
	unsigned int		trb_status;

	dwc3_ep_inc_deq(dep);

	if (req->trb == trb)
		dep->queued_requests--;

	trace_dwc3_complete_trb(dep, trb);

	/*
	 * If we're in the middle of series of chained TRBs and we
	 * receive a short transfer along the way, DWC3 will skip
	 * through all TRBs including the last TRB in the chain (the
	 * where CHN bit is zero. DWC3 will also avoid clearing HWO
	 * bit and SW has to do it manually.
	 *
	 * We're going to do that here to avoid problems of HW trying
	 * to use bogus TRBs for transfers.
	 */
	if (chain && (trb->ctrl & DWC3_TRB_CTRL_HWO))
		trb->ctrl &= ~DWC3_TRB_CTRL_HWO;

	if ((trb->ctrl & DWC3_TRB_CTRL_HWO) && status != -ESHUTDOWN)
		return 1;

	count = trb->size & DWC3_TRB_SIZE_MASK;
	req->request.actual += count;

	if (dep->direction) {
		if (count) {
			trb_status = DWC3_TRB_SIZE_TRBSTS(trb->size);
			if (trb_status == DWC3_TRBSTS_MISSED_ISOC) {
				dwc3_trace(trace_dwc3_gadget,
						"%s: incomplete IN transfer",
						dep->name);
				/*
				 * If missed isoc occurred and there is
				 * no request queued then issue END
				 * TRANSFER, so that core generates
				 * next xfernotready and we will issue
				 * a fresh START TRANSFER.
				 * If there are still queued request
				 * then wait, do not issue either END
				 * or UPDATE TRANSFER, just attach next
				 * request in pending_list during
				 * giveback.If any future queued request
				 * is successfully transferred then we
				 * will issue UPDATE TRANSFER for all
				 * request in the pending_list.
				 */
				dep->flags |= DWC3_EP_MISSED_ISOC;
			} else {
				dev_err(dwc->dev, "incomplete IN transfer %s\n",
						dep->name);
				status = -ECONNRESET;
			}
		} else {
			dep->flags &= ~DWC3_EP_MISSED_ISOC;
		}
	} else {
		if (count && (event->status & DEPEVT_STATUS_SHORT))
			s_pkt = 1;
	}

	if (s_pkt && !chain)
		return 1;

	if ((event->status & DEPEVT_STATUS_IOC) &&
			(trb->ctrl & DWC3_TRB_CTRL_IOC))
		return 1;

	return 0;
}

static int dwc3_cleanup_done_reqs(struct dwc3 *dwc, struct dwc3_ep *dep,
		const struct dwc3_event_depevt *event, int status)
{
	struct dwc3_request	*req, *n;
	struct dwc3_trb		*trb;
	bool			ioc = false;
	int			ret;

	list_for_each_entry_safe(req, n, &dep->started_list, list) {
		unsigned length;
		unsigned actual;
		int chain;
<<<<<<< HEAD

		length = req->request.length;
		chain = req->num_pending_sgs > 0;
		if (chain) {
			struct scatterlist *sg = req->sg;
			struct scatterlist *s;
			unsigned int pending = req->num_pending_sgs;
			unsigned int i;

=======

		length = req->request.length;
		chain = req->num_pending_sgs > 0;
		if (chain) {
			struct scatterlist *sg = req->sg;
			struct scatterlist *s;
			unsigned int pending = req->num_pending_sgs;
			unsigned int i;

>>>>>>> 863b8ff9
			for_each_sg(sg, s, pending, i) {
				trb = &dep->trb_pool[dep->trb_dequeue];

				req->sg = sg_next(s);
				req->num_pending_sgs--;

				ret = __dwc3_cleanup_done_trbs(dwc, dep, req, trb,
						event, status, chain);
				if (ret)
					break;
			}
		} else {
			trb = &dep->trb_pool[dep->trb_dequeue];
			ret = __dwc3_cleanup_done_trbs(dwc, dep, req, trb,
					event, status, chain);
		}

<<<<<<< HEAD
=======
		if (ret && chain && req->num_pending_sgs)
			return __dwc3_gadget_kick_transfer(dep, 0);

>>>>>>> 863b8ff9
		/*
		 * We assume here we will always receive the entire data block
		 * which we should receive. Meaning, if we program RX to
		 * receive 4K but we receive only 2K, we assume that's all we
		 * should receive and we simply bounce the request back to the
		 * gadget driver for further processing.
		 */
		actual = length - req->request.actual;
		req->request.actual = actual;
<<<<<<< HEAD

		if (ret && chain && (actual < length) && req->num_pending_sgs)
			return __dwc3_gadget_kick_transfer(dep, 0);
=======
>>>>>>> 863b8ff9

		dwc3_gadget_giveback(dep, req, status);

		if (ret) {
			if ((event->status & DEPEVT_STATUS_IOC) &&
			    (trb->ctrl & DWC3_TRB_CTRL_IOC))
				ioc = true;
			break;
		}
	}

	/*
	 * Our endpoint might get disabled by another thread during
	 * dwc3_gadget_giveback(). If that happens, we're just gonna return 1
	 * early on so DWC3_EP_BUSY flag gets cleared
	 */
	if (!dep->endpoint.desc)
		return 1;

	if (usb_endpoint_xfer_isoc(dep->endpoint.desc) &&
			list_empty(&dep->started_list)) {
		if (list_empty(&dep->pending_list)) {
			/*
			 * If there is no entry in request list then do
			 * not issue END TRANSFER now. Just set PENDING
			 * flag, so that END TRANSFER is issued when an
			 * entry is added into request list.
			 */
			dep->flags = DWC3_EP_PENDING_REQUEST;
		} else {
			dwc3_stop_active_transfer(dwc, dep->number, true);
			dep->flags = DWC3_EP_ENABLED;
		}
		return 1;
	}

	if (usb_endpoint_xfer_isoc(dep->endpoint.desc) && ioc)
		return 0;

	return 1;
}

static void dwc3_endpoint_transfer_complete(struct dwc3 *dwc,
		struct dwc3_ep *dep, const struct dwc3_event_depevt *event)
{
	unsigned		status = 0;
	int			clean_busy;
	u32			is_xfer_complete;

	is_xfer_complete = (event->endpoint_event == DWC3_DEPEVT_XFERCOMPLETE);

	if (event->status & DEPEVT_STATUS_BUSERR)
		status = -ECONNRESET;

	clean_busy = dwc3_cleanup_done_reqs(dwc, dep, event, status);
	if (clean_busy && (!dep->endpoint.desc || is_xfer_complete ||
				usb_endpoint_xfer_isoc(dep->endpoint.desc)))
		dep->flags &= ~DWC3_EP_BUSY;

	/*
	 * WORKAROUND: This is the 2nd half of U1/U2 -> U0 workaround.
	 * See dwc3_gadget_linksts_change_interrupt() for 1st half.
	 */
	if (dwc->revision < DWC3_REVISION_183A) {
		u32		reg;
		int		i;

		for (i = 0; i < DWC3_ENDPOINTS_NUM; i++) {
			dep = dwc->eps[i];

			if (!(dep->flags & DWC3_EP_ENABLED))
				continue;

			if (!list_empty(&dep->started_list))
				return;
		}

		reg = dwc3_readl(dwc->regs, DWC3_DCTL);
		reg |= dwc->u1u2;
		dwc3_writel(dwc->regs, DWC3_DCTL, reg);

		dwc->u1u2 = 0;
	}

	/*
	 * Our endpoint might get disabled by another thread during
	 * dwc3_gadget_giveback(). If that happens, we're just gonna return 1
	 * early on so DWC3_EP_BUSY flag gets cleared
	 */
	if (!dep->endpoint.desc)
		return;

	if (!usb_endpoint_xfer_isoc(dep->endpoint.desc)) {
		int ret;

		ret = __dwc3_gadget_kick_transfer(dep, 0);
		if (!ret || ret == -EBUSY)
			return;
	}
}

static void dwc3_endpoint_interrupt(struct dwc3 *dwc,
		const struct dwc3_event_depevt *event)
{
	struct dwc3_ep		*dep;
	u8			epnum = event->endpoint_number;

	dep = dwc->eps[epnum];

	if (!(dep->flags & DWC3_EP_ENABLED))
		return;

	if (epnum == 0 || epnum == 1) {
		dwc3_ep0_interrupt(dwc, event);
		return;
	}

	switch (event->endpoint_event) {
	case DWC3_DEPEVT_XFERCOMPLETE:
		dep->resource_index = 0;

		if (usb_endpoint_xfer_isoc(dep->endpoint.desc)) {
			dwc3_trace(trace_dwc3_gadget,
					"%s is an Isochronous endpoint",
					dep->name);
			return;
		}

		dwc3_endpoint_transfer_complete(dwc, dep, event);
		break;
	case DWC3_DEPEVT_XFERINPROGRESS:
		dwc3_endpoint_transfer_complete(dwc, dep, event);
		break;
	case DWC3_DEPEVT_XFERNOTREADY:
		if (usb_endpoint_xfer_isoc(dep->endpoint.desc)) {
			dwc3_gadget_start_isoc(dwc, dep, event);
		} else {
			int active;
			int ret;

			active = event->status & DEPEVT_STATUS_TRANSFER_ACTIVE;

			dwc3_trace(trace_dwc3_gadget, "%s: reason %s",
					dep->name, active ? "Transfer Active"
					: "Transfer Not Active");

			ret = __dwc3_gadget_kick_transfer(dep, 0);
			if (!ret || ret == -EBUSY)
				return;

			dwc3_trace(trace_dwc3_gadget,
					"%s: failed to kick transfers",
					dep->name);
		}

		break;
	case DWC3_DEPEVT_STREAMEVT:
		if (!usb_endpoint_xfer_bulk(dep->endpoint.desc)) {
			dev_err(dwc->dev, "Stream event for non-Bulk %s\n",
					dep->name);
			return;
		}

		switch (event->status) {
		case DEPEVT_STREAMEVT_FOUND:
			del_timer(&dep->stream_timeout_timer);
			dwc3_trace(trace_dwc3_gadget,
					"Stream %d found and started",
					event->parameters);

			break;
		case DEPEVT_STREAMEVT_NOTFOUND:
			/* FALLTHROUGH */
		default:
			dwc3_trace(trace_dwc3_gadget,
					"unable to find suitable stream");
		}
		break;
	case DWC3_DEPEVT_RXTXFIFOEVT:
		dwc3_trace(trace_dwc3_gadget, "%s FIFO Overrun", dep->name);
		break;
	case DWC3_DEPEVT_EPCMDCMPLT:
		dwc3_trace(trace_dwc3_gadget, "Endpoint Command Complete");
		break;
	}
}

static void dwc3_disconnect_gadget(struct dwc3 *dwc)
{
	if (dwc->gadget_driver && dwc->gadget_driver->disconnect) {
		spin_unlock(&dwc->lock);
		dwc->gadget_driver->disconnect(&dwc->gadget);
		spin_lock(&dwc->lock);
	}
}

static void dwc3_suspend_gadget(struct dwc3 *dwc)
{
	if (dwc->gadget_driver && dwc->gadget_driver->suspend) {
		spin_unlock(&dwc->lock);
		dwc->gadget_driver->suspend(&dwc->gadget);
		spin_lock(&dwc->lock);
	}
}

static void dwc3_resume_gadget(struct dwc3 *dwc)
{
	if (dwc->gadget_driver && dwc->gadget_driver->resume) {
		spin_unlock(&dwc->lock);
		dwc->gadget_driver->resume(&dwc->gadget);
		spin_lock(&dwc->lock);
	}
}

static void dwc3_reset_gadget(struct dwc3 *dwc)
{
	if (!dwc->gadget_driver)
		return;

	if (dwc->gadget.speed != USB_SPEED_UNKNOWN) {
		spin_unlock(&dwc->lock);
		usb_gadget_udc_reset(&dwc->gadget, dwc->gadget_driver);
		spin_lock(&dwc->lock);
	}
}

static void dwc3_stop_active_transfer(struct dwc3 *dwc, u32 epnum, bool force)
{
	struct dwc3_ep *dep;
	struct dwc3_gadget_ep_cmd_params params;
	u32 cmd;
	int ret;

	dep = dwc->eps[epnum];

	if (!dep->resource_index)
		return;

	/*
	 * NOTICE: We are violating what the Databook says about the
	 * EndTransfer command. Ideally we would _always_ wait for the
	 * EndTransfer Command Completion IRQ, but that's causing too
	 * much trouble synchronizing between us and gadget driver.
	 *
	 * We have discussed this with the IP Provider and it was
	 * suggested to giveback all requests here, but give HW some
	 * extra time to synchronize with the interconnect. We're using
	 * an arbitrary 100us delay for that.
	 *
	 * Note also that a similar handling was tested by Synopsys
	 * (thanks a lot Paul) and nothing bad has come out of it.
	 * In short, what we're doing is:
	 *
	 * - Issue EndTransfer WITH CMDIOC bit set
	 * - Wait 100us
	 *
	 * As of IP version 3.10a of the DWC_usb3 IP, the controller
	 * supports a mode to work around the above limitation. The
	 * software can poll the CMDACT bit in the DEPCMD register
	 * after issuing a EndTransfer command. This mode is enabled
	 * by writing GUCTL2[14]. This polling is already done in the
	 * dwc3_send_gadget_ep_cmd() function so if the mode is
	 * enabled, the EndTransfer command will have completed upon
	 * returning from this function and we don't need to delay for
	 * 100us.
	 *
	 * This mode is NOT available on the DWC_usb31 IP.
	 */

	cmd = DWC3_DEPCMD_ENDTRANSFER;
	cmd |= force ? DWC3_DEPCMD_HIPRI_FORCERM : 0;
	cmd |= DWC3_DEPCMD_CMDIOC;
	cmd |= DWC3_DEPCMD_PARAM(dep->resource_index);
	memset(&params, 0, sizeof(params));
	ret = dwc3_send_gadget_ep_cmd(dep, cmd, &params);
	WARN_ON_ONCE(ret);
	dep->flags &= ~DWC3_EP_BUSY;

	/*
	 * when transfer is stopped with force rm bit false, it can be
	 * restarted by passing resource_index in params; don't loose it
	 */
	if (force)
		dep->resource_index = 0;

	if (dwc3_is_usb31(dwc) || dwc->revision < DWC3_REVISION_310A)
		udelay(100);
}

static void dwc3_stop_active_transfers(struct dwc3 *dwc)
{
	u32 epnum;

	for (epnum = 2; epnum < DWC3_ENDPOINTS_NUM; epnum++) {
		struct dwc3_ep *dep;

		dep = dwc->eps[epnum];
		if (!dep)
			continue;

		if (!(dep->flags & DWC3_EP_ENABLED))
			continue;

		dwc3_remove_requests(dwc, dep);
	}
}

static void dwc3_clear_stall_all_ep(struct dwc3 *dwc)
{
	u32 epnum;

	for (epnum = 1; epnum < DWC3_ENDPOINTS_NUM; epnum++) {
		struct dwc3_ep *dep;
		int ret;

		dep = dwc->eps[epnum];
		if (!dep)
			continue;

		if (!(dep->flags & DWC3_EP_STALL))
			continue;

		dep->flags &= ~DWC3_EP_STALL;

		ret = dwc3_send_clear_stall_ep_cmd(dep);
		WARN_ON_ONCE(ret);
	}
}

static void dwc3_gadget_disconnect_interrupt(struct dwc3 *dwc)
{
	int			reg;

	reg = dwc3_readl(dwc->regs, DWC3_DCTL);
	reg &= ~DWC3_DCTL_INITU1ENA;
	dwc3_writel(dwc->regs, DWC3_DCTL, reg);

	reg &= ~DWC3_DCTL_INITU2ENA;
	dwc3_writel(dwc->regs, DWC3_DCTL, reg);

	dwc3_disconnect_gadget(dwc);

	dwc->gadget.speed = USB_SPEED_UNKNOWN;
	dwc->setup_packet_pending = false;
	usb_gadget_set_state(&dwc->gadget, USB_STATE_NOTATTACHED);

	dwc->connected = false;
}

static void dwc3_gadget_reset_interrupt(struct dwc3 *dwc)
{
	u32			reg;

	dwc->connected = true;

	/*
	 * WORKAROUND: DWC3 revisions <1.88a have an issue which
	 * would cause a missing Disconnect Event if there's a
	 * pending Setup Packet in the FIFO.
	 *
	 * There's no suggested workaround on the official Bug
	 * report, which states that "unless the driver/application
	 * is doing any special handling of a disconnect event,
	 * there is no functional issue".
	 *
	 * Unfortunately, it turns out that we _do_ some special
	 * handling of a disconnect event, namely complete all
	 * pending transfers, notify gadget driver of the
	 * disconnection, and so on.
	 *
	 * Our suggested workaround is to follow the Disconnect
	 * Event steps here, instead, based on a setup_packet_pending
	 * flag. Such flag gets set whenever we have a SETUP_PENDING
	 * status for EP0 TRBs and gets cleared on XferComplete for the
	 * same endpoint.
	 *
	 * Refers to:
	 *
	 * STAR#9000466709: RTL: Device : Disconnect event not
	 * generated if setup packet pending in FIFO
	 */
	if (dwc->revision < DWC3_REVISION_188A) {
		if (dwc->setup_packet_pending)
			dwc3_gadget_disconnect_interrupt(dwc);
	}

	dwc3_reset_gadget(dwc);

	reg = dwc3_readl(dwc->regs, DWC3_DCTL);
	reg &= ~DWC3_DCTL_TSTCTRL_MASK;
	dwc3_writel(dwc->regs, DWC3_DCTL, reg);
	dwc->test_mode = false;

	dwc3_stop_active_transfers(dwc);
	dwc3_clear_stall_all_ep(dwc);

	/* Reset device address to zero */
	reg = dwc3_readl(dwc->regs, DWC3_DCFG);
	reg &= ~(DWC3_DCFG_DEVADDR_MASK);
	dwc3_writel(dwc->regs, DWC3_DCFG, reg);
}

static void dwc3_update_ram_clk_sel(struct dwc3 *dwc, u32 speed)
{
	u32 reg;
	u32 usb30_clock = DWC3_GCTL_CLK_BUS;

	/*
	 * We change the clock only at SS but I dunno why I would want to do
	 * this. Maybe it becomes part of the power saving plan.
	 */

	if ((speed != DWC3_DSTS_SUPERSPEED) &&
	    (speed != DWC3_DSTS_SUPERSPEED_PLUS))
		return;

	/*
	 * RAMClkSel is reset to 0 after USB reset, so it must be reprogrammed
	 * each time on Connect Done.
	 */
	if (!usb30_clock)
		return;

	reg = dwc3_readl(dwc->regs, DWC3_GCTL);
	reg |= DWC3_GCTL_RAMCLKSEL(usb30_clock);
	dwc3_writel(dwc->regs, DWC3_GCTL, reg);
}

static void dwc3_gadget_conndone_interrupt(struct dwc3 *dwc)
{
	struct dwc3_ep		*dep;
	int			ret;
	u32			reg;
	u8			speed;

	reg = dwc3_readl(dwc->regs, DWC3_DSTS);
	speed = reg & DWC3_DSTS_CONNECTSPD;
	dwc->speed = speed;

	dwc3_update_ram_clk_sel(dwc, speed);

	switch (speed) {
	case DWC3_DSTS_SUPERSPEED_PLUS:
		dwc3_gadget_ep0_desc.wMaxPacketSize = cpu_to_le16(512);
		dwc->gadget.ep0->maxpacket = 512;
		dwc->gadget.speed = USB_SPEED_SUPER_PLUS;
		break;
	case DWC3_DSTS_SUPERSPEED:
		/*
		 * WORKAROUND: DWC3 revisions <1.90a have an issue which
		 * would cause a missing USB3 Reset event.
		 *
		 * In such situations, we should force a USB3 Reset
		 * event by calling our dwc3_gadget_reset_interrupt()
		 * routine.
		 *
		 * Refers to:
		 *
		 * STAR#9000483510: RTL: SS : USB3 reset event may
		 * not be generated always when the link enters poll
		 */
		if (dwc->revision < DWC3_REVISION_190A)
			dwc3_gadget_reset_interrupt(dwc);

		dwc3_gadget_ep0_desc.wMaxPacketSize = cpu_to_le16(512);
		dwc->gadget.ep0->maxpacket = 512;
		dwc->gadget.speed = USB_SPEED_SUPER;
		break;
	case DWC3_DSTS_HIGHSPEED:
		dwc3_gadget_ep0_desc.wMaxPacketSize = cpu_to_le16(64);
		dwc->gadget.ep0->maxpacket = 64;
		dwc->gadget.speed = USB_SPEED_HIGH;
		break;
	case DWC3_DSTS_FULLSPEED2:
	case DWC3_DSTS_FULLSPEED1:
		dwc3_gadget_ep0_desc.wMaxPacketSize = cpu_to_le16(64);
		dwc->gadget.ep0->maxpacket = 64;
		dwc->gadget.speed = USB_SPEED_FULL;
		break;
	case DWC3_DSTS_LOWSPEED:
		dwc3_gadget_ep0_desc.wMaxPacketSize = cpu_to_le16(8);
		dwc->gadget.ep0->maxpacket = 8;
		dwc->gadget.speed = USB_SPEED_LOW;
		break;
	}

	/* Enable USB2 LPM Capability */

	if ((dwc->revision > DWC3_REVISION_194A) &&
	    (speed != DWC3_DSTS_SUPERSPEED) &&
	    (speed != DWC3_DSTS_SUPERSPEED_PLUS)) {
		reg = dwc3_readl(dwc->regs, DWC3_DCFG);
		reg |= DWC3_DCFG_LPM_CAP;
		dwc3_writel(dwc->regs, DWC3_DCFG, reg);

		reg = dwc3_readl(dwc->regs, DWC3_DCTL);
		reg &= ~(DWC3_DCTL_HIRD_THRES_MASK | DWC3_DCTL_L1_HIBER_EN);

		reg |= DWC3_DCTL_HIRD_THRES(dwc->hird_threshold);

		/*
		 * When dwc3 revisions >= 2.40a, LPM Erratum is enabled and
		 * DCFG.LPMCap is set, core responses with an ACK and the
		 * BESL value in the LPM token is less than or equal to LPM
		 * NYET threshold.
		 */
		WARN_ONCE(dwc->revision < DWC3_REVISION_240A
				&& dwc->has_lpm_erratum,
				"LPM Erratum not available on dwc3 revisisions < 2.40a\n");

		if (dwc->has_lpm_erratum && dwc->revision >= DWC3_REVISION_240A)
			reg |= DWC3_DCTL_LPM_ERRATA(dwc->lpm_nyet_threshold);

		dwc3_writel(dwc->regs, DWC3_DCTL, reg);
	} else {
		reg = dwc3_readl(dwc->regs, DWC3_DCTL);
		reg &= ~DWC3_DCTL_HIRD_THRES_MASK;
		dwc3_writel(dwc->regs, DWC3_DCTL, reg);
	}

	dep = dwc->eps[0];
	ret = __dwc3_gadget_ep_enable(dep, &dwc3_gadget_ep0_desc, NULL, true,
			false);
	if (ret) {
		dev_err(dwc->dev, "failed to enable %s\n", dep->name);
		return;
	}

	dep = dwc->eps[1];
	ret = __dwc3_gadget_ep_enable(dep, &dwc3_gadget_ep0_desc, NULL, true,
			false);
	if (ret) {
		dev_err(dwc->dev, "failed to enable %s\n", dep->name);
		return;
	}

	/*
	 * Configure PHY via GUSB3PIPECTLn if required.
	 *
	 * Update GTXFIFOSIZn
	 *
	 * In both cases reset values should be sufficient.
	 */
}

static void dwc3_gadget_wakeup_interrupt(struct dwc3 *dwc)
{
	/*
	 * TODO take core out of low power mode when that's
	 * implemented.
	 */

	if (dwc->gadget_driver && dwc->gadget_driver->resume) {
		spin_unlock(&dwc->lock);
		dwc->gadget_driver->resume(&dwc->gadget);
		spin_lock(&dwc->lock);
	}
}

static void dwc3_gadget_linksts_change_interrupt(struct dwc3 *dwc,
		unsigned int evtinfo)
{
	enum dwc3_link_state	next = evtinfo & DWC3_LINK_STATE_MASK;
	unsigned int		pwropt;

	/*
	 * WORKAROUND: DWC3 < 2.50a have an issue when configured without
	 * Hibernation mode enabled which would show up when device detects
	 * host-initiated U3 exit.
	 *
	 * In that case, device will generate a Link State Change Interrupt
	 * from U3 to RESUME which is only necessary if Hibernation is
	 * configured in.
	 *
	 * There are no functional changes due to such spurious event and we
	 * just need to ignore it.
	 *
	 * Refers to:
	 *
	 * STAR#9000570034 RTL: SS Resume event generated in non-Hibernation
	 * operational mode
	 */
	pwropt = DWC3_GHWPARAMS1_EN_PWROPT(dwc->hwparams.hwparams1);
	if ((dwc->revision < DWC3_REVISION_250A) &&
			(pwropt != DWC3_GHWPARAMS1_EN_PWROPT_HIB)) {
		if ((dwc->link_state == DWC3_LINK_STATE_U3) &&
				(next == DWC3_LINK_STATE_RESUME)) {
			dwc3_trace(trace_dwc3_gadget,
					"ignoring transition U3 -> Resume");
			return;
		}
	}

	/*
	 * WORKAROUND: DWC3 Revisions <1.83a have an issue which, depending
	 * on the link partner, the USB session might do multiple entry/exit
	 * of low power states before a transfer takes place.
	 *
	 * Due to this problem, we might experience lower throughput. The
	 * suggested workaround is to disable DCTL[12:9] bits if we're
	 * transitioning from U1/U2 to U0 and enable those bits again
	 * after a transfer completes and there are no pending transfers
	 * on any of the enabled endpoints.
	 *
	 * This is the first half of that workaround.
	 *
	 * Refers to:
	 *
	 * STAR#9000446952: RTL: Device SS : if U1/U2 ->U0 takes >128us
	 * core send LGO_Ux entering U0
	 */
	if (dwc->revision < DWC3_REVISION_183A) {
		if (next == DWC3_LINK_STATE_U0) {
			u32	u1u2;
			u32	reg;

			switch (dwc->link_state) {
			case DWC3_LINK_STATE_U1:
			case DWC3_LINK_STATE_U2:
				reg = dwc3_readl(dwc->regs, DWC3_DCTL);
				u1u2 = reg & (DWC3_DCTL_INITU2ENA
						| DWC3_DCTL_ACCEPTU2ENA
						| DWC3_DCTL_INITU1ENA
						| DWC3_DCTL_ACCEPTU1ENA);

				if (!dwc->u1u2)
					dwc->u1u2 = reg & u1u2;

				reg &= ~u1u2;

				dwc3_writel(dwc->regs, DWC3_DCTL, reg);
				break;
			default:
				/* do nothing */
				break;
			}
		}
	}

	switch (next) {
	case DWC3_LINK_STATE_U1:
		if (dwc->speed == USB_SPEED_SUPER)
			dwc3_suspend_gadget(dwc);
		break;
	case DWC3_LINK_STATE_U2:
	case DWC3_LINK_STATE_U3:
		dwc3_suspend_gadget(dwc);
		break;
	case DWC3_LINK_STATE_RESUME:
		dwc3_resume_gadget(dwc);
		break;
	default:
		/* do nothing */
		break;
	}

	dwc->link_state = next;
}

static void dwc3_gadget_suspend_interrupt(struct dwc3 *dwc,
					  unsigned int evtinfo)
{
	enum dwc3_link_state next = evtinfo & DWC3_LINK_STATE_MASK;

	if (dwc->link_state != next && next == DWC3_LINK_STATE_U3)
		dwc3_suspend_gadget(dwc);

	dwc->link_state = next;
}

static void dwc3_gadget_hibernation_interrupt(struct dwc3 *dwc,
		unsigned int evtinfo)
{
	unsigned int is_ss = evtinfo & BIT(4);

	/**
	 * WORKAROUND: DWC3 revison 2.20a with hibernation support
	 * have a known issue which can cause USB CV TD.9.23 to fail
	 * randomly.
	 *
	 * Because of this issue, core could generate bogus hibernation
	 * events which SW needs to ignore.
	 *
	 * Refers to:
	 *
	 * STAR#9000546576: Device Mode Hibernation: Issue in USB 2.0
	 * Device Fallback from SuperSpeed
	 */
	if (!!is_ss ^ (dwc->speed >= DWC3_DSTS_SUPERSPEED))
		return;

	/* enter hibernation here */
}

static void dwc3_gadget_interrupt(struct dwc3 *dwc,
		const struct dwc3_event_devt *event)
{
	switch (event->type) {
	case DWC3_DEVICE_EVENT_DISCONNECT:
		dwc3_gadget_disconnect_interrupt(dwc);
		break;
	case DWC3_DEVICE_EVENT_RESET:
		dwc3_gadget_reset_interrupt(dwc);
		break;
	case DWC3_DEVICE_EVENT_CONNECT_DONE:
		dwc3_gadget_conndone_interrupt(dwc);
		break;
	case DWC3_DEVICE_EVENT_WAKEUP:
		dwc3_gadget_wakeup_interrupt(dwc);
		break;
	case DWC3_DEVICE_EVENT_HIBER_REQ:
		if (dev_WARN_ONCE(dwc->dev, !dwc->has_hibernation,
					"unexpected hibernation event\n"))
			break;

		dwc3_gadget_hibernation_interrupt(dwc, event->event_info);
		break;
	case DWC3_DEVICE_EVENT_LINK_STATUS_CHANGE:
		dwc3_gadget_linksts_change_interrupt(dwc, event->event_info);
		break;
	case DWC3_DEVICE_EVENT_EOPF:
		/* It changed to be suspend event for version 2.30a and above */
		if (dwc->revision < DWC3_REVISION_230A) {
			dwc3_trace(trace_dwc3_gadget, "End of Periodic Frame");
		} else {
			dwc3_trace(trace_dwc3_gadget, "U3/L1-L2 Suspend Event");

			/*
			 * Ignore suspend event until the gadget enters into
			 * USB_STATE_CONFIGURED state.
			 */
			if (dwc->gadget.state >= USB_STATE_CONFIGURED)
				dwc3_gadget_suspend_interrupt(dwc,
						event->event_info);
		}
		break;
	case DWC3_DEVICE_EVENT_SOF:
		dwc3_trace(trace_dwc3_gadget, "Start of Periodic Frame");
		break;
	case DWC3_DEVICE_EVENT_ERRATIC_ERROR:
		dwc3_trace(trace_dwc3_gadget, "Erratic Error");
		break;
	case DWC3_DEVICE_EVENT_CMD_CMPL:
		dwc3_trace(trace_dwc3_gadget, "Command Complete");
		break;
	case DWC3_DEVICE_EVENT_OVERFLOW:
		dwc3_trace(trace_dwc3_gadget, "Overflow");
		break;
	default:
		dev_WARN(dwc->dev, "UNKNOWN IRQ %d\n", event->type);
	}
}

static void dwc3_process_event_entry(struct dwc3 *dwc,
		const union dwc3_event *event)
{
	trace_dwc3_event(event->raw);

	/* Endpoint IRQ, handle it and return early */
	if (event->type.is_devspec == 0) {
		/* depevt */
		return dwc3_endpoint_interrupt(dwc, &event->depevt);
	}

	switch (event->type.type) {
	case DWC3_EVENT_TYPE_DEV:
		dwc3_gadget_interrupt(dwc, &event->devt);
		break;
	/* REVISIT what to do with Carkit and I2C events ? */
	default:
		dev_err(dwc->dev, "UNKNOWN IRQ type %d\n", event->raw);
	}
}

static irqreturn_t dwc3_process_event_buf(struct dwc3_event_buffer *evt)
{
	struct dwc3 *dwc = evt->dwc;
	irqreturn_t ret = IRQ_NONE;
	int left;
	u32 reg;

	left = evt->count;

	if (!(evt->flags & DWC3_EVENT_PENDING))
		return IRQ_NONE;

	while (left > 0) {
		union dwc3_event event;

		event.raw = *(u32 *) (evt->buf + evt->lpos);

		dwc3_process_event_entry(dwc, &event);

		/*
		 * FIXME we wrap around correctly to the next entry as
		 * almost all entries are 4 bytes in size. There is one
		 * entry which has 12 bytes which is a regular entry
		 * followed by 8 bytes data. ATM I don't know how
		 * things are organized if we get next to the a
		 * boundary so I worry about that once we try to handle
		 * that.
		 */
		evt->lpos = (evt->lpos + 4) % DWC3_EVENT_BUFFERS_SIZE;
		left -= 4;

		dwc3_writel(dwc->regs, DWC3_GEVNTCOUNT(0), 4);
	}

	evt->count = 0;
	evt->flags &= ~DWC3_EVENT_PENDING;
	ret = IRQ_HANDLED;

	/* Unmask interrupt */
	reg = dwc3_readl(dwc->regs, DWC3_GEVNTSIZ(0));
	reg &= ~DWC3_GEVNTSIZ_INTMASK;
	dwc3_writel(dwc->regs, DWC3_GEVNTSIZ(0), reg);

	return ret;
}

static irqreturn_t dwc3_thread_interrupt(int irq, void *_evt)
{
	struct dwc3_event_buffer *evt = _evt;
	struct dwc3 *dwc = evt->dwc;
	unsigned long flags;
	irqreturn_t ret = IRQ_NONE;

	spin_lock_irqsave(&dwc->lock, flags);
	ret = dwc3_process_event_buf(evt);
	spin_unlock_irqrestore(&dwc->lock, flags);

	return ret;
}

static irqreturn_t dwc3_check_event_buf(struct dwc3_event_buffer *evt)
{
	struct dwc3 *dwc = evt->dwc;
	u32 count;
	u32 reg;

	if (pm_runtime_suspended(dwc->dev)) {
		pm_runtime_get(dwc->dev);
		disable_irq_nosync(dwc->irq_gadget);
		dwc->pending_events = true;
		return IRQ_HANDLED;
	}

	count = dwc3_readl(dwc->regs, DWC3_GEVNTCOUNT(0));
	count &= DWC3_GEVNTCOUNT_MASK;
	if (!count)
		return IRQ_NONE;

	evt->count = count;
	evt->flags |= DWC3_EVENT_PENDING;

	/* Mask interrupt */
	reg = dwc3_readl(dwc->regs, DWC3_GEVNTSIZ(0));
	reg |= DWC3_GEVNTSIZ_INTMASK;
	dwc3_writel(dwc->regs, DWC3_GEVNTSIZ(0), reg);

	return IRQ_WAKE_THREAD;
}

static irqreturn_t dwc3_interrupt(int irq, void *_evt)
{
	struct dwc3_event_buffer	*evt = _evt;

	return dwc3_check_event_buf(evt);
}

/**
 * dwc3_gadget_init - Initializes gadget related registers
 * @dwc: pointer to our controller context structure
 *
 * Returns 0 on success otherwise negative errno.
 */
int dwc3_gadget_init(struct dwc3 *dwc)
{
	int ret, irq;
	struct platform_device *dwc3_pdev = to_platform_device(dwc->dev);

	irq = platform_get_irq_byname(dwc3_pdev, "peripheral");
	if (irq == -EPROBE_DEFER)
		return irq;

	if (irq <= 0) {
		irq = platform_get_irq_byname(dwc3_pdev, "dwc_usb3");
		if (irq == -EPROBE_DEFER)
			return irq;

		if (irq <= 0) {
			irq = platform_get_irq(dwc3_pdev, 0);
			if (irq <= 0) {
				if (irq != -EPROBE_DEFER) {
					dev_err(dwc->dev,
						"missing peripheral IRQ\n");
				}
				if (!irq)
					irq = -EINVAL;
				return irq;
			}
		}
	}

	dwc->irq_gadget = irq;

	if (dwc->dr_mode == USB_DR_MODE_OTG) {
		struct usb_phy *phy;

		/* Switch otg to peripheral mode */
		phy = usb_get_phy(USB_PHY_TYPE_USB3);
		if (!IS_ERR(phy)) {
			if (phy && phy->otg)
				otg_set_peripheral(phy->otg,
						(struct usb_gadget *)(long)1);
			usb_put_phy(phy);
		}
	}

	dwc->ctrl_req = dma_alloc_coherent(dwc->dev, sizeof(*dwc->ctrl_req),
			&dwc->ctrl_req_addr, GFP_KERNEL);
	if (!dwc->ctrl_req) {
		dev_err(dwc->dev, "failed to allocate ctrl request\n");
		ret = -ENOMEM;
		goto err0;
	}

	dwc->ep0_trb = dma_alloc_coherent(dwc->dev, sizeof(*dwc->ep0_trb) * 2,
			&dwc->ep0_trb_addr, GFP_KERNEL);
	if (!dwc->ep0_trb) {
		dev_err(dwc->dev, "failed to allocate ep0 trb\n");
		ret = -ENOMEM;
		goto err1;
	}

	dwc->setup_buf = kzalloc(DWC3_EP0_BOUNCE_SIZE, GFP_KERNEL);
	if (!dwc->setup_buf) {
		ret = -ENOMEM;
		goto err2;
	}

	dwc->ep0_bounce = dma_alloc_coherent(dwc->dev,
			DWC3_EP0_BOUNCE_SIZE, &dwc->ep0_bounce_addr,
			GFP_KERNEL);
	if (!dwc->ep0_bounce) {
		dev_err(dwc->dev, "failed to allocate ep0 bounce buffer\n");
		ret = -ENOMEM;
		goto err3;
	}

	dwc->zlp_buf = kzalloc(DWC3_ZLP_BUF_SIZE, GFP_KERNEL);
	if (!dwc->zlp_buf) {
		ret = -ENOMEM;
		goto err4;
	}

	dwc->gadget.ops			= &dwc3_gadget_ops;
	dwc->gadget.speed		= USB_SPEED_UNKNOWN;
	dwc->gadget.sg_supported	= true;
	dwc->gadget.name		= "dwc3-gadget";
	dwc->gadget.is_otg		= dwc->dr_mode == USB_DR_MODE_OTG;

	/*
	 * FIXME We might be setting max_speed to <SUPER, however versions
	 * <2.20a of dwc3 have an issue with metastability (documented
	 * elsewhere in this driver) which tells us we can't set max speed to
	 * anything lower than SUPER.
	 *
	 * Because gadget.max_speed is only used by composite.c and function
	 * drivers (i.e. it won't go into dwc3's registers) we are allowing this
	 * to happen so we avoid sending SuperSpeed Capability descriptor
	 * together with our BOS descriptor as that could confuse host into
	 * thinking we can handle super speed.
	 *
	 * Note that, in fact, we won't even support GetBOS requests when speed
	 * is less than super speed because we don't have means, yet, to tell
	 * composite.c that we are USB 2.0 + LPM ECN.
	 */
	if (dwc->revision < DWC3_REVISION_220A)
		dwc3_trace(trace_dwc3_gadget,
				"Changing max_speed on rev %08x",
				dwc->revision);

	dwc->gadget.max_speed		= dwc->maximum_speed;

	/*
	 * Per databook, DWC3 needs buffer size to be aligned to MaxPacketSize
	 * on ep out.
	 */
	dwc->gadget.quirk_ep_out_aligned_size = true;

	/*
	 * REVISIT: Here we should clear all pending IRQs to be
	 * sure we're starting from a well known location.
	 */

	ret = dwc3_gadget_init_endpoints(dwc);
	if (ret)
		goto err5;

	ret = usb_add_gadget_udc(dwc->dev, &dwc->gadget);
	if (ret) {
		dev_err(dwc->dev, "failed to register udc\n");
		goto err5;
	}

	if (dwc->dr_mode == USB_DR_MODE_OTG) {
		struct usb_phy *phy;

		phy = usb_get_phy(USB_PHY_TYPE_USB3);
		if (!IS_ERR(phy)) {
			if (phy && phy->otg) {
				ret = otg_set_peripheral(phy->otg,
						&dwc->gadget);
				if (ret) {
					dev_err(dwc->dev,
					"%s otg_set_peripheral failed\n",
							__func__);
					usb_put_phy(phy);
					phy = NULL;
					goto err4;
				}
			} else {
				usb_put_phy(phy);
				phy = NULL;
			}
		}
	}

	return 0;

err5:
	kfree(dwc->zlp_buf);

err4:
	dwc3_gadget_free_endpoints(dwc);
	dma_free_coherent(dwc->dev, DWC3_EP0_BOUNCE_SIZE,
			dwc->ep0_bounce, dwc->ep0_bounce_addr);

err3:
	kfree(dwc->setup_buf);

err2:
	dma_free_coherent(dwc->dev, sizeof(*dwc->ep0_trb) * 2,
			dwc->ep0_trb, dwc->ep0_trb_addr);

err1:
	dma_free_coherent(dwc->dev, sizeof(*dwc->ctrl_req),
			dwc->ctrl_req, dwc->ctrl_req_addr);

err0:
	return ret;
}

/* -------------------------------------------------------------------------- */

void dwc3_gadget_exit(struct dwc3 *dwc)
{
	usb_del_gadget_udc(&dwc->gadget);

	dwc3_gadget_free_endpoints(dwc);

	dma_free_coherent(dwc->dev, DWC3_EP0_BOUNCE_SIZE,
			dwc->ep0_bounce, dwc->ep0_bounce_addr);

	kfree(dwc->setup_buf);
	kfree(dwc->zlp_buf);

	dma_free_coherent(dwc->dev, sizeof(*dwc->ep0_trb) * 2,
			dwc->ep0_trb, dwc->ep0_trb_addr);

	dma_free_coherent(dwc->dev, sizeof(*dwc->ctrl_req),
			dwc->ctrl_req, dwc->ctrl_req_addr);
}

int dwc3_gadget_suspend(struct dwc3 *dwc)
{
	int ret;

	if (!dwc->gadget_driver)
		return 0;

	ret = dwc3_gadget_run_stop(dwc, false, false);
	if (ret < 0)
		return ret;

	dwc3_disconnect_gadget(dwc);
	__dwc3_gadget_stop(dwc);

	return 0;
}

int dwc3_gadget_resume(struct dwc3 *dwc)
{
	int			ret;

	if (!dwc->gadget_driver)
		return 0;

	ret = __dwc3_gadget_start(dwc);
	if (ret < 0)
		goto err0;

	ret = dwc3_gadget_run_stop(dwc, true, false);
	if (ret < 0)
		goto err1;

	return 0;

err1:
	__dwc3_gadget_stop(dwc);

err0:
	return ret;
}

void dwc3_gadget_process_pending_events(struct dwc3 *dwc)
{
	if (dwc->pending_events) {
		dwc3_interrupt(dwc->irq_gadget, dwc->ev_buf);
		dwc->pending_events = false;
		enable_irq(dwc->irq_gadget);
	}
}<|MERGE_RESOLUTION|>--- conflicted
+++ resolved
@@ -240,7 +240,6 @@
 	int			cmd_status = 0;
 	int			susphy = false;
 	int			ret = -EINVAL;
-<<<<<<< HEAD
 
 	/*
 	 * Synopsys Databook 2.60a states, on section 6.3.2.5.[1-8], that if
@@ -277,44 +276,6 @@
 	dwc3_writel(dep->regs, DWC3_DEPCMDPAR1, params->param1);
 	dwc3_writel(dep->regs, DWC3_DEPCMDPAR2, params->param2);
 
-=======
-
-	/*
-	 * Synopsys Databook 2.60a states, on section 6.3.2.5.[1-8], that if
-	 * we're issuing an endpoint command, we must check if
-	 * GUSB2PHYCFG.SUSPHY bit is set. If it is, then we need to clear it.
-	 *
-	 * We will also set SUSPHY bit to what it was before returning as stated
-	 * by the same section on Synopsys databook.
-	 */
-	if (dwc->gadget.speed <= USB_SPEED_HIGH) {
-		reg = dwc3_readl(dwc->regs, DWC3_GUSB2PHYCFG(0));
-		if (unlikely(reg & DWC3_GUSB2PHYCFG_SUSPHY)) {
-			susphy = true;
-			reg &= ~DWC3_GUSB2PHYCFG_SUSPHY;
-			dwc3_writel(dwc->regs, DWC3_GUSB2PHYCFG(0), reg);
-		}
-	}
-
-	if (cmd == DWC3_DEPCMD_STARTTRANSFER) {
-		int		needs_wakeup;
-
-		needs_wakeup = (dwc->link_state == DWC3_LINK_STATE_U1 ||
-				dwc->link_state == DWC3_LINK_STATE_U2 ||
-				dwc->link_state == DWC3_LINK_STATE_U3);
-
-		if (unlikely(needs_wakeup)) {
-			ret = __dwc3_gadget_wakeup(dwc);
-			dev_WARN_ONCE(dwc->dev, ret, "wakeup failed --> %d\n",
-					ret);
-		}
-	}
-
-	dwc3_writel(dep->regs, DWC3_DEPCMDPAR0, params->param0);
-	dwc3_writel(dep->regs, DWC3_DEPCMDPAR1, params->param1);
-	dwc3_writel(dep->regs, DWC3_DEPCMDPAR2, params->param2);
-
->>>>>>> 863b8ff9
 	dwc3_writel(dep->regs, DWC3_DEPCMD, cmd | DWC3_DEPCMD_CMDACT);
 	do {
 		reg = dwc3_readl(dep->regs, DWC3_DEPCMD);
@@ -354,15 +315,9 @@
 		ret = -ETIMEDOUT;
 		cmd_status = -ETIMEDOUT;
 	}
-<<<<<<< HEAD
 
 	trace_dwc3_gadget_ep_cmd(dep, cmd, params, cmd_status);
 
-=======
-
-	trace_dwc3_gadget_ep_cmd(dep, cmd, params, cmd_status);
-
->>>>>>> 863b8ff9
 	if (unlikely(susphy)) {
 		reg = dwc3_readl(dwc->regs, DWC3_GUSB2PHYCFG(0));
 		reg |= DWC3_GUSB2PHYCFG_SUSPHY;
@@ -884,13 +839,6 @@
 
 	/* always enable Continue on Short Packet */
 	trb->ctrl |= DWC3_TRB_CTRL_CSP;
-<<<<<<< HEAD
-
-	if ((!req->request.no_interrupt && !chain) ||
-			(dwc3_calc_trbs_left(dep) == 0))
-		trb->ctrl |= DWC3_TRB_CTRL_IOC | DWC3_TRB_CTRL_ISP_IMI;
-=======
->>>>>>> 863b8ff9
 
 	if (chain)
 		trb->ctrl |= DWC3_TRB_CTRL_CHN;
@@ -968,24 +916,15 @@
 static void dwc3_prepare_one_trb_sg(struct dwc3_ep *dep,
 		struct dwc3_request *req)
 {
-<<<<<<< HEAD
-	struct scatterlist *sg = req->sg;
-=======
 	struct scatterlist *sg = req->sg_to_start;
->>>>>>> 863b8ff9
 	struct scatterlist *s;
 	unsigned int	length;
 	dma_addr_t	dma;
 	int		i;
-<<<<<<< HEAD
-
-	for_each_sg(sg, s, req->num_pending_sgs, i) {
-=======
 	unsigned int remaining = req->request.num_mapped_sgs
 		- req->num_queued_sgs;
 
 	for_each_sg(sg, s, remaining, i) {
->>>>>>> 863b8ff9
 		unsigned chain = true;
 
 		length = sg_dma_len(s);
@@ -994,8 +933,6 @@
 		if (sg_is_last(s))
 			chain = false;
 
-<<<<<<< HEAD
-=======
 		/* In the case where not able to queue trbs for all sgs in
 		 * request because of trb not available, update sg_to_start
 		 * to next sg from which we can start queing trbs once trbs
@@ -1003,7 +940,6 @@
 		 */
 		req->sg_to_start = sg_next(s);
 		req->num_queued_sgs++;
->>>>>>> 863b8ff9
 		dwc3_prepare_one_trb(dep, req, dma, length,
 				chain, i);
 
@@ -1020,7 +956,6 @@
 
 	dma = req->request.dma;
 	length = req->request.length;
-<<<<<<< HEAD
 
 	dwc3_prepare_one_trb(dep, req, dma, length,
 			false, 0);
@@ -1043,35 +978,6 @@
 	if (!dwc3_calc_trbs_left(dep))
 		return;
 
-	list_for_each_entry_safe(req, n, &dep->pending_list, list) {
-		if (req->num_pending_sgs > 0)
-			dwc3_prepare_one_trb_sg(dep, req);
-		else
-			dwc3_prepare_one_trb_linear(dep, req);
-
-=======
-
-	dwc3_prepare_one_trb(dep, req, dma, length,
-			false, 0);
-}
-
-/*
- * dwc3_prepare_trbs - setup TRBs from requests
- * @dep: endpoint for which requests are being prepared
- *
- * The function goes through the requests list and sets up TRBs for the
- * transfers. The function returns once there are no more TRBs available or
- * it runs out of requests.
- */
-static void dwc3_prepare_trbs(struct dwc3_ep *dep)
-{
-	struct dwc3_request	*req, *n;
-
-	BUILD_BUG_ON_NOT_POWER_OF_2(DWC3_TRB_NUM);
-
-	if (!dwc3_calc_trbs_left(dep))
-		return;
-
 	/*
 	 * We can get in a situation where there's a request in the started list
 	 * but there weren't enough TRBs to fully kick it in the first time
@@ -1096,7 +1002,6 @@
 		else
 			dwc3_prepare_one_trb_linear(dep, req);
 
->>>>>>> 863b8ff9
 		if (!dwc3_calc_trbs_left(dep))
 			return;
 	}
@@ -1125,17 +1030,12 @@
 	if (starting) {
 		params.param0 = upper_32_bits(req->trb_dma);
 		params.param1 = lower_32_bits(req->trb_dma);
-<<<<<<< HEAD
-		cmd = DWC3_DEPCMD_STARTTRANSFER |
-			DWC3_DEPCMD_PARAM(cmd_param);
-=======
 		if (dep->stream_capable)
 			cmd = DWC3_DEPCMD_STARTTRANSFER |
 				DWC3_DEPCMD_PARAM(req->request.stream_id);
 		else
 			cmd = DWC3_DEPCMD_STARTTRANSFER |
 				DWC3_DEPCMD_PARAM(cmd_param);
->>>>>>> 863b8ff9
 	} else {
 		cmd = DWC3_DEPCMD_UPDATETRANSFER |
 			DWC3_DEPCMD_PARAM(dep->resource_index);
@@ -1157,14 +1057,11 @@
 	dep->flags |= DWC3_EP_BUSY;
 
 	if (starting) {
-<<<<<<< HEAD
-=======
 		if (dep->stream_capable) {
 			dep->stream_timeout_timer.expires = jiffies +
 					msecs_to_jiffies(STREAM_TIMEOUT);
 			add_timer(&dep->stream_timeout_timer);
 		}
->>>>>>> 863b8ff9
 		dep->resource_index = dwc3_gadget_ep_get_transfer_index(dep);
 		WARN_ON_ONCE(!dep->resource_index);
 	}
@@ -1236,11 +1133,8 @@
 		return ret;
 
 	req->sg			= req->request.sg;
-<<<<<<< HEAD
-=======
 	req->sg_to_start	= req->sg;
 	req->num_queued_sgs	= 0;
->>>>>>> 863b8ff9
 	req->num_pending_sgs	= req->request.num_mapped_sgs;
 
 	list_add_tail(&req->list, &dep->pending_list);
@@ -2142,7 +2036,6 @@
 		unsigned length;
 		unsigned actual;
 		int chain;
-<<<<<<< HEAD
 
 		length = req->request.length;
 		chain = req->num_pending_sgs > 0;
@@ -2152,17 +2045,6 @@
 			unsigned int pending = req->num_pending_sgs;
 			unsigned int i;
 
-=======
-
-		length = req->request.length;
-		chain = req->num_pending_sgs > 0;
-		if (chain) {
-			struct scatterlist *sg = req->sg;
-			struct scatterlist *s;
-			unsigned int pending = req->num_pending_sgs;
-			unsigned int i;
-
->>>>>>> 863b8ff9
 			for_each_sg(sg, s, pending, i) {
 				trb = &dep->trb_pool[dep->trb_dequeue];
 
@@ -2180,12 +2062,9 @@
 					event, status, chain);
 		}
 
-<<<<<<< HEAD
-=======
 		if (ret && chain && req->num_pending_sgs)
 			return __dwc3_gadget_kick_transfer(dep, 0);
 
->>>>>>> 863b8ff9
 		/*
 		 * We assume here we will always receive the entire data block
 		 * which we should receive. Meaning, if we program RX to
@@ -2195,12 +2074,6 @@
 		 */
 		actual = length - req->request.actual;
 		req->request.actual = actual;
-<<<<<<< HEAD
-
-		if (ret && chain && (actual < length) && req->num_pending_sgs)
-			return __dwc3_gadget_kick_transfer(dep, 0);
-=======
->>>>>>> 863b8ff9
 
 		dwc3_gadget_giveback(dep, req, status);
 
