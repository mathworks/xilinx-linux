/* SPDX-License-Identifier: GPL-2.0 */
/**
 * trace.h - DesignWare USB3 DRD Controller Trace Support
 *
 * Copyright (C) 2014 Texas Instruments Incorporated - https://www.ti.com
 *
 * Author: Felipe Balbi <balbi@ti.com>
 */

#undef TRACE_SYSTEM
#define TRACE_SYSTEM dwc3

#if !defined(__DWC3_TRACE_H) || defined(TRACE_HEADER_MULTI_READ)
#define __DWC3_TRACE_H

#include <linux/types.h>
#include <linux/tracepoint.h>
#include <asm/byteorder.h>
#include "core.h"
#include "debug.h"

DECLARE_EVENT_CLASS(dwc3_log_io,
	TP_PROTO(void *base, u32 offset, u32 value),
	TP_ARGS(base, offset, value),
	TP_STRUCT__entry(
		__field(void *, base)
		__field(u32, offset)
		__field(u32, value)
	),
	TP_fast_assign(
		__entry->base = base;
		__entry->offset = offset;
		__entry->value = value;
	),
	TP_printk("addr %p value %08x", __entry->base + __entry->offset,
			__entry->value)
);

DEFINE_EVENT(dwc3_log_io, dwc3_readl,
	TP_PROTO(void __iomem *base, u32 offset, u32 value),
	TP_ARGS(base, offset, value)
);

DEFINE_EVENT(dwc3_log_io, dwc3_writel,
	TP_PROTO(void __iomem *base, u32 offset, u32 value),
	TP_ARGS(base, offset, value)
);

DECLARE_EVENT_CLASS(dwc3_log_event,
	TP_PROTO(u32 event, struct dwc3 *dwc),
	TP_ARGS(event, dwc),
	TP_STRUCT__entry(
		__field(u32, event)
		__field(u32, ep0state)
		__dynamic_array(char, str, DWC3_MSG_MAX)
	),
	TP_fast_assign(
		__entry->event = event;
		__entry->ep0state = dwc->ep0state;
	),
	TP_printk("event (%08x): %s", __entry->event,
<<<<<<< HEAD
			dwc3_decode_event(__entry->event))
=======
			dwc3_decode_event(__get_str(str), DWC3_MSG_MAX,
					__entry->event, __entry->ep0state))
>>>>>>> 24b8d41d
);

DEFINE_EVENT(dwc3_log_event, dwc3_event,
	TP_PROTO(u32 event, struct dwc3 *dwc),
	TP_ARGS(event, dwc)
);

DECLARE_EVENT_CLASS(dwc3_log_ctrl,
	TP_PROTO(struct usb_ctrlrequest *ctrl),
	TP_ARGS(ctrl),
	TP_STRUCT__entry(
		__field(__u8, bRequestType)
		__field(__u8, bRequest)
		__field(__u16, wValue)
		__field(__u16, wIndex)
		__field(__u16, wLength)
<<<<<<< HEAD
=======
		__dynamic_array(char, str, DWC3_MSG_MAX)
>>>>>>> 24b8d41d
	),
	TP_fast_assign(
		__entry->bRequestType = ctrl->bRequestType;
		__entry->bRequest = ctrl->bRequest;
		__entry->wValue = le16_to_cpu(ctrl->wValue);
		__entry->wIndex = le16_to_cpu(ctrl->wIndex);
		__entry->wLength = le16_to_cpu(ctrl->wLength);
	),
<<<<<<< HEAD
	TP_printk("bRequestType %02x bRequest %02x wValue %04x wIndex %04x wLength %d",
		__entry->bRequestType, __entry->bRequest,
		__entry->wValue, __entry->wIndex,
		__entry->wLength
=======
	TP_printk("%s", usb_decode_ctrl(__get_str(str), DWC3_MSG_MAX,
					__entry->bRequestType,
					__entry->bRequest, __entry->wValue,
					__entry->wIndex, __entry->wLength)
>>>>>>> 24b8d41d
	)
);

DEFINE_EVENT(dwc3_log_ctrl, dwc3_ctrl_req,
	TP_PROTO(struct usb_ctrlrequest *ctrl),
	TP_ARGS(ctrl)
);

DECLARE_EVENT_CLASS(dwc3_log_request,
	TP_PROTO(struct dwc3_request *req),
	TP_ARGS(req),
	TP_STRUCT__entry(
		__string(name, req->dep->name)
		__field(struct dwc3_request *, req)
		__field(unsigned int, actual)
		__field(unsigned int, length)
		__field(int, status)
		__field(int, zero)
		__field(int, short_not_ok)
		__field(int, no_interrupt)
	),
	TP_fast_assign(
		__assign_str(name, req->dep->name);
		__entry->req = req;
		__entry->actual = req->request.actual;
		__entry->length = req->request.length;
		__entry->status = req->request.status;
		__entry->zero = req->request.zero;
		__entry->short_not_ok = req->request.short_not_ok;
		__entry->no_interrupt = req->request.no_interrupt;
	),
	TP_printk("%s: req %p length %u/%u %s%s%s ==> %d",
		__get_str(name), __entry->req, __entry->actual, __entry->length,
		__entry->zero ? "Z" : "z",
		__entry->short_not_ok ? "S" : "s",
		__entry->no_interrupt ? "i" : "I",
		__entry->status
	)
);

DEFINE_EVENT(dwc3_log_request, dwc3_alloc_request,
	TP_PROTO(struct dwc3_request *req),
	TP_ARGS(req)
);

DEFINE_EVENT(dwc3_log_request, dwc3_free_request,
	TP_PROTO(struct dwc3_request *req),
	TP_ARGS(req)
);

DEFINE_EVENT(dwc3_log_request, dwc3_ep_queue,
	TP_PROTO(struct dwc3_request *req),
	TP_ARGS(req)
);

DEFINE_EVENT(dwc3_log_request, dwc3_ep_dequeue,
	TP_PROTO(struct dwc3_request *req),
	TP_ARGS(req)
);

DEFINE_EVENT(dwc3_log_request, dwc3_gadget_giveback,
	TP_PROTO(struct dwc3_request *req),
	TP_ARGS(req)
);

DECLARE_EVENT_CLASS(dwc3_log_generic_cmd,
	TP_PROTO(unsigned int cmd, u32 param, int status),
	TP_ARGS(cmd, param, status),
	TP_STRUCT__entry(
		__field(unsigned int, cmd)
		__field(u32, param)
		__field(int, status)
	),
	TP_fast_assign(
		__entry->cmd = cmd;
		__entry->param = param;
		__entry->status = status;
	),
<<<<<<< HEAD
	TP_printk("cmd '%s' [%d] param %08x --> status: %s",
=======
	TP_printk("cmd '%s' [%x] param %08x --> status: %s",
>>>>>>> 24b8d41d
		dwc3_gadget_generic_cmd_string(__entry->cmd),
		__entry->cmd, __entry->param,
		dwc3_gadget_generic_cmd_status_string(__entry->status)
	)
);

DEFINE_EVENT(dwc3_log_generic_cmd, dwc3_gadget_generic_cmd,
	TP_PROTO(unsigned int cmd, u32 param, int status),
	TP_ARGS(cmd, param, status)
);

DECLARE_EVENT_CLASS(dwc3_log_gadget_ep_cmd,
	TP_PROTO(struct dwc3_ep *dep, unsigned int cmd,
		struct dwc3_gadget_ep_cmd_params *params, int cmd_status),
	TP_ARGS(dep, cmd, params, cmd_status),
	TP_STRUCT__entry(
		__string(name, dep->name)
		__field(unsigned int, cmd)
		__field(u32, param0)
		__field(u32, param1)
		__field(u32, param2)
		__field(int, cmd_status)
	),
	TP_fast_assign(
		__assign_str(name, dep->name);
		__entry->cmd = cmd;
		__entry->param0 = params->param0;
		__entry->param1 = params->param1;
		__entry->param2 = params->param2;
		__entry->cmd_status = cmd_status;
	),
<<<<<<< HEAD
	TP_printk("%s: cmd '%s' [%d] params %08x %08x %08x --> status: %s",
=======
	TP_printk("%s: cmd '%s' [%x] params %08x %08x %08x --> status: %s",
>>>>>>> 24b8d41d
		__get_str(name), dwc3_gadget_ep_cmd_string(__entry->cmd),
		__entry->cmd, __entry->param0,
		__entry->param1, __entry->param2,
		dwc3_ep_cmd_status_string(__entry->cmd_status)
	)
);

DEFINE_EVENT(dwc3_log_gadget_ep_cmd, dwc3_gadget_ep_cmd,
	TP_PROTO(struct dwc3_ep *dep, unsigned int cmd,
		struct dwc3_gadget_ep_cmd_params *params, int cmd_status),
	TP_ARGS(dep, cmd, params, cmd_status)
);

DECLARE_EVENT_CLASS(dwc3_log_trb,
	TP_PROTO(struct dwc3_ep *dep, struct dwc3_trb *trb),
	TP_ARGS(dep, trb),
	TP_STRUCT__entry(
		__string(name, dep->name)
		__field(struct dwc3_trb *, trb)
		__field(u32, allocated)
		__field(u32, queued)
		__field(u32, bpl)
		__field(u32, bph)
		__field(u32, size)
		__field(u32, ctrl)
		__field(u32, type)
		__field(u32, enqueue)
		__field(u32, dequeue)
	),
	TP_fast_assign(
		__assign_str(name, dep->name);
		__entry->trb = trb;
		__entry->allocated = dep->allocated_requests;
		__entry->queued = dep->queued_requests;
		__entry->bpl = trb->bpl;
		__entry->bph = trb->bph;
		__entry->size = trb->size;
		__entry->ctrl = trb->ctrl;
		__entry->type = usb_endpoint_type(dep->endpoint.desc);
		__entry->enqueue = dep->trb_enqueue;
		__entry->dequeue = dep->trb_dequeue;
	),
<<<<<<< HEAD
	TP_printk("%s: %d/%d trb %p buf %08x%08x size %d ctrl %08x (%c%c%c%c:%c%c:%s)",
		__get_str(name), __entry->queued, __entry->allocated,
		__entry->trb, __entry->bph, __entry->bpl,
		__entry->size, __entry->ctrl,
=======
	TP_printk("%s: trb %p (E%d:D%d) buf %08x%08x size %s%d ctrl %08x (%c%c%c%c:%c%c:%s)",
		__get_str(name), __entry->trb, __entry->enqueue,
		__entry->dequeue, __entry->bph, __entry->bpl,
		({char *s;
		int pcm = ((__entry->size >> 24) & 3) + 1;

		switch (__entry->type) {
		case USB_ENDPOINT_XFER_INT:
		case USB_ENDPOINT_XFER_ISOC:
			switch (pcm) {
			case 1:
				s = "1x ";
				break;
			case 2:
				s = "2x ";
				break;
			case 3:
			default:
				s = "3x ";
				break;
			}
			break;
		default:
			s = "";
		} s; }),
		DWC3_TRB_SIZE_LENGTH(__entry->size), __entry->ctrl,
>>>>>>> 24b8d41d
		__entry->ctrl & DWC3_TRB_CTRL_HWO ? 'H' : 'h',
		__entry->ctrl & DWC3_TRB_CTRL_LST ? 'L' : 'l',
		__entry->ctrl & DWC3_TRB_CTRL_CHN ? 'C' : 'c',
		__entry->ctrl & DWC3_TRB_CTRL_CSP ? 'S' : 's',
		__entry->ctrl & DWC3_TRB_CTRL_ISP_IMI ? 'S' : 's',
		__entry->ctrl & DWC3_TRB_CTRL_IOC ? 'C' : 'c',
<<<<<<< HEAD
		({char *s;
		switch (__entry->ctrl & 0x3f0) {
		case DWC3_TRBCTL_NORMAL:
			s = "normal";
			break;
		case DWC3_TRBCTL_CONTROL_SETUP:
			s = "setup";
			break;
		case DWC3_TRBCTL_CONTROL_STATUS2:
			s = "status2";
			break;
		case DWC3_TRBCTL_CONTROL_STATUS3:
			s = "status3";
			break;
		case DWC3_TRBCTL_CONTROL_DATA:
			s = "data";
			break;
		case DWC3_TRBCTL_ISOCHRONOUS_FIRST:
			s = "isoc-first";
			break;
		case DWC3_TRBCTL_ISOCHRONOUS:
			s = "isoc";
			break;
		case DWC3_TRBCTL_LINK_TRB:
			s = "link";
			break;
		default:
			s = "UNKNOWN";
			break;
		} s; })
=======
		  dwc3_trb_type_string(DWC3_TRBCTL_TYPE(__entry->ctrl))
>>>>>>> 24b8d41d
	)
);

DEFINE_EVENT(dwc3_log_trb, dwc3_prepare_trb,
	TP_PROTO(struct dwc3_ep *dep, struct dwc3_trb *trb),
	TP_ARGS(dep, trb)
);

DEFINE_EVENT(dwc3_log_trb, dwc3_complete_trb,
	TP_PROTO(struct dwc3_ep *dep, struct dwc3_trb *trb),
	TP_ARGS(dep, trb)
);

DECLARE_EVENT_CLASS(dwc3_log_ep,
	TP_PROTO(struct dwc3_ep *dep),
	TP_ARGS(dep),
	TP_STRUCT__entry(
		__string(name, dep->name)
		__field(unsigned int, maxpacket)
		__field(unsigned int, maxpacket_limit)
		__field(unsigned int, max_streams)
		__field(unsigned int, maxburst)
		__field(unsigned int, flags)
		__field(unsigned int, direction)
		__field(u8, trb_enqueue)
		__field(u8, trb_dequeue)
	),
	TP_fast_assign(
		__assign_str(name, dep->name);
		__entry->maxpacket = dep->endpoint.maxpacket;
		__entry->maxpacket_limit = dep->endpoint.maxpacket_limit;
		__entry->max_streams = dep->endpoint.max_streams;
		__entry->maxburst = dep->endpoint.maxburst;
		__entry->flags = dep->flags;
		__entry->direction = dep->direction;
		__entry->trb_enqueue = dep->trb_enqueue;
		__entry->trb_dequeue = dep->trb_dequeue;
	),
	TP_printk("%s: mps %d/%d streams %d burst %d ring %d/%d flags %c:%c%c%c%c:%c",
		__get_str(name), __entry->maxpacket,
		__entry->maxpacket_limit, __entry->max_streams,
		__entry->maxburst, __entry->trb_enqueue,
		__entry->trb_dequeue,
		__entry->flags & DWC3_EP_ENABLED ? 'E' : 'e',
		__entry->flags & DWC3_EP_STALL ? 'S' : 's',
		__entry->flags & DWC3_EP_WEDGE ? 'W' : 'w',
		__entry->flags & DWC3_EP_TRANSFER_STARTED ? 'B' : 'b',
		__entry->flags & DWC3_EP_PENDING_REQUEST ? 'P' : 'p',
		__entry->direction ? '<' : '>'
	)
);

DEFINE_EVENT(dwc3_log_ep, dwc3_gadget_ep_enable,
	TP_PROTO(struct dwc3_ep *dep),
	TP_ARGS(dep)
);

DEFINE_EVENT(dwc3_log_ep, dwc3_gadget_ep_disable,
	TP_PROTO(struct dwc3_ep *dep),
	TP_ARGS(dep)
);

#endif /* __DWC3_TRACE_H */

/* this part has to be here */

#undef TRACE_INCLUDE_PATH
#define TRACE_INCLUDE_PATH .

#undef TRACE_INCLUDE_FILE
#define TRACE_INCLUDE_FILE trace

#include <trace/define_trace.h><|MERGE_RESOLUTION|>--- conflicted
+++ resolved
@@ -59,12 +59,8 @@
 		__entry->ep0state = dwc->ep0state;
 	),
 	TP_printk("event (%08x): %s", __entry->event,
-<<<<<<< HEAD
-			dwc3_decode_event(__entry->event))
-=======
 			dwc3_decode_event(__get_str(str), DWC3_MSG_MAX,
 					__entry->event, __entry->ep0state))
->>>>>>> 24b8d41d
 );
 
 DEFINE_EVENT(dwc3_log_event, dwc3_event,
@@ -81,10 +77,7 @@
 		__field(__u16, wValue)
 		__field(__u16, wIndex)
 		__field(__u16, wLength)
-<<<<<<< HEAD
-=======
 		__dynamic_array(char, str, DWC3_MSG_MAX)
->>>>>>> 24b8d41d
 	),
 	TP_fast_assign(
 		__entry->bRequestType = ctrl->bRequestType;
@@ -93,17 +86,10 @@
 		__entry->wIndex = le16_to_cpu(ctrl->wIndex);
 		__entry->wLength = le16_to_cpu(ctrl->wLength);
 	),
-<<<<<<< HEAD
-	TP_printk("bRequestType %02x bRequest %02x wValue %04x wIndex %04x wLength %d",
-		__entry->bRequestType, __entry->bRequest,
-		__entry->wValue, __entry->wIndex,
-		__entry->wLength
-=======
 	TP_printk("%s", usb_decode_ctrl(__get_str(str), DWC3_MSG_MAX,
 					__entry->bRequestType,
 					__entry->bRequest, __entry->wValue,
 					__entry->wIndex, __entry->wLength)
->>>>>>> 24b8d41d
 	)
 );
 
@@ -182,11 +168,7 @@
 		__entry->param = param;
 		__entry->status = status;
 	),
-<<<<<<< HEAD
-	TP_printk("cmd '%s' [%d] param %08x --> status: %s",
-=======
 	TP_printk("cmd '%s' [%x] param %08x --> status: %s",
->>>>>>> 24b8d41d
 		dwc3_gadget_generic_cmd_string(__entry->cmd),
 		__entry->cmd, __entry->param,
 		dwc3_gadget_generic_cmd_status_string(__entry->status)
@@ -218,11 +200,7 @@
 		__entry->param2 = params->param2;
 		__entry->cmd_status = cmd_status;
 	),
-<<<<<<< HEAD
-	TP_printk("%s: cmd '%s' [%d] params %08x %08x %08x --> status: %s",
-=======
 	TP_printk("%s: cmd '%s' [%x] params %08x %08x %08x --> status: %s",
->>>>>>> 24b8d41d
 		__get_str(name), dwc3_gadget_ep_cmd_string(__entry->cmd),
 		__entry->cmd, __entry->param0,
 		__entry->param1, __entry->param2,
@@ -255,8 +233,6 @@
 	TP_fast_assign(
 		__assign_str(name, dep->name);
 		__entry->trb = trb;
-		__entry->allocated = dep->allocated_requests;
-		__entry->queued = dep->queued_requests;
 		__entry->bpl = trb->bpl;
 		__entry->bph = trb->bph;
 		__entry->size = trb->size;
@@ -265,12 +241,6 @@
 		__entry->enqueue = dep->trb_enqueue;
 		__entry->dequeue = dep->trb_dequeue;
 	),
-<<<<<<< HEAD
-	TP_printk("%s: %d/%d trb %p buf %08x%08x size %d ctrl %08x (%c%c%c%c:%c%c:%s)",
-		__get_str(name), __entry->queued, __entry->allocated,
-		__entry->trb, __entry->bph, __entry->bpl,
-		__entry->size, __entry->ctrl,
-=======
 	TP_printk("%s: trb %p (E%d:D%d) buf %08x%08x size %s%d ctrl %08x (%c%c%c%c:%c%c:%s)",
 		__get_str(name), __entry->trb, __entry->enqueue,
 		__entry->dequeue, __entry->bph, __entry->bpl,
@@ -297,47 +267,13 @@
 			s = "";
 		} s; }),
 		DWC3_TRB_SIZE_LENGTH(__entry->size), __entry->ctrl,
->>>>>>> 24b8d41d
 		__entry->ctrl & DWC3_TRB_CTRL_HWO ? 'H' : 'h',
 		__entry->ctrl & DWC3_TRB_CTRL_LST ? 'L' : 'l',
 		__entry->ctrl & DWC3_TRB_CTRL_CHN ? 'C' : 'c',
 		__entry->ctrl & DWC3_TRB_CTRL_CSP ? 'S' : 's',
 		__entry->ctrl & DWC3_TRB_CTRL_ISP_IMI ? 'S' : 's',
 		__entry->ctrl & DWC3_TRB_CTRL_IOC ? 'C' : 'c',
-<<<<<<< HEAD
-		({char *s;
-		switch (__entry->ctrl & 0x3f0) {
-		case DWC3_TRBCTL_NORMAL:
-			s = "normal";
-			break;
-		case DWC3_TRBCTL_CONTROL_SETUP:
-			s = "setup";
-			break;
-		case DWC3_TRBCTL_CONTROL_STATUS2:
-			s = "status2";
-			break;
-		case DWC3_TRBCTL_CONTROL_STATUS3:
-			s = "status3";
-			break;
-		case DWC3_TRBCTL_CONTROL_DATA:
-			s = "data";
-			break;
-		case DWC3_TRBCTL_ISOCHRONOUS_FIRST:
-			s = "isoc-first";
-			break;
-		case DWC3_TRBCTL_ISOCHRONOUS:
-			s = "isoc";
-			break;
-		case DWC3_TRBCTL_LINK_TRB:
-			s = "link";
-			break;
-		default:
-			s = "UNKNOWN";
-			break;
-		} s; })
-=======
 		  dwc3_trb_type_string(DWC3_TRBCTL_TYPE(__entry->ctrl))
->>>>>>> 24b8d41d
 	)
 );
 
