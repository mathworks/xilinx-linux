--- conflicted
+++ resolved
@@ -37,18 +37,7 @@
 	struct dwc3_trb			*trb;
 	struct dwc3			*dwc;
 
-<<<<<<< HEAD
-	int				ret;
-
-	dep = dwc->eps[epnum];
-	if (dep->flags & DWC3_EP_BUSY) {
-		dwc3_trace(trace_dwc3_ep0, "%s still busy", dep->name);
-		return 0;
-	}
-
-=======
 	dwc = dep->dwc;
->>>>>>> 24b8d41d
 	trb = &dwc->ep0_trb[dep->trb_enqueue];
 
 	if (chain)
@@ -86,24 +75,10 @@
 	params.param0 = upper_32_bits(dwc->ep0_trb_addr);
 	params.param1 = lower_32_bits(dwc->ep0_trb_addr);
 
-<<<<<<< HEAD
-	trace_dwc3_prepare_trb(dep, trb);
-
-	ret = dwc3_send_gadget_ep_cmd(dep, DWC3_DEPCMD_STARTTRANSFER, &params);
-	if (ret < 0) {
-		dwc3_trace(trace_dwc3_ep0, "%s STARTTRANSFER failed",
-				dep->name);
-		return ret;
-	}
-
-	dep->flags |= DWC3_EP_BUSY;
-	dep->resource_index = dwc3_gadget_ep_get_transfer_index(dep);
-=======
 	ret = dwc3_send_gadget_ep_cmd(dep, DWC3_DEPCMD_STARTTRANSFER, &params);
 	if (ret < 0)
 		return ret;
 
->>>>>>> 24b8d41d
 	dwc->ep0_next_event = DWC3_EP0_COMPLETE;
 
 	return 0;
@@ -489,45 +464,6 @@
 		else
 			dwc->remote_wakeup = 0;
 
-<<<<<<< HEAD
-		switch (wValue) {
-		case USB_DEVICE_REMOTE_WAKEUP:
-			if (set)
-				dwc->remote_wakeup = 1;
-			else
-				dwc->remote_wakeup = 0;
-			break;
-
-		case USB_DEVICE_B_HNP_ENABLE:
-			if (set) {
-				if (dwc->gadget.host_request_flag) {
-					struct usb_phy *phy =
-						usb_get_phy(USB_PHY_TYPE_USB3);
-
-					dwc->gadget.b_hnp_enable = 0;
-					dwc->gadget.host_request_flag = 0;
-					otg_start_hnp(phy->otg);
-					usb_put_phy(phy);
-				} else {
-					dwc->gadget.b_hnp_enable = 1;
-				}
-			} else
-				return -EINVAL;
-			break;
-
-		case USB_DEVICE_A_HNP_SUPPORT:
-			/* RH port supports HNP */
-			dev_dbg(dwc->dev,
-				   "SET_FEATURE: USB_DEVICE_A_HNP_SUPPORT\n");
-			break;
-
-		case USB_DEVICE_A_ALT_HNP_SUPPORT:
-			/* other RH port does */
-			dev_dbg(dwc->dev,
-				   "SET_FEATURE: USB_DEVICE_A_ALT_HNP_SUPPORT\n");
-			break;
-
-=======
 		break;
 	/*
 	 * 9.4.1 says only only for SS, in AddressState only for
@@ -590,7 +526,6 @@
 
 	switch (wValue) {
 	case USB_INTRF_FUNC_SUSPEND:
->>>>>>> 24b8d41d
 		/*
 		 * REVISIT: Ideally we would enable some low power mode here,
 		 * however it's unclear what we should be doing here.
@@ -632,25 +567,6 @@
 		if (!set && (dep->flags & DWC3_EP_END_TRANSFER_PENDING))
 			return USB_GADGET_DELAYED_STATUS;
 
-<<<<<<< HEAD
-			switch (wIndex >> 8) {
-			case TEST_J:
-			case TEST_K:
-			case TEST_SE0_NAK:
-			case TEST_PACKET:
-			case TEST_FORCE_EN:
-				dwc->test_mode_nr = wIndex >> 8;
-				dwc->test_mode = true;
-				break;
-			default:
-				return -EINVAL;
-			}
-			break;
-		default:
-			return -EINVAL;
-		}
-=======
->>>>>>> 24b8d41d
 		break;
 	default:
 		return -EINVAL;
@@ -675,24 +591,7 @@
 		ret = dwc3_ep0_handle_intf(dwc, ctrl, set);
 		break;
 	case USB_RECIP_ENDPOINT:
-<<<<<<< HEAD
-		switch (wValue) {
-		case USB_ENDPOINT_HALT:
-			dep = dwc3_wIndex_to_dep(dwc, ctrl->wIndex);
-			if (!dep)
-				return -EINVAL;
-			if (set == 0 && (dep->flags & DWC3_EP_WEDGE))
-				break;
-			ret = __dwc3_gadget_ep_set_halt(dep, set, true);
-			if (ret)
-				return -EINVAL;
-			break;
-		default:
-			return -EINVAL;
-		}
-=======
 		ret = dwc3_ep0_handle_endpoint(dwc, ctrl, set);
->>>>>>> 24b8d41d
 		break;
 	default:
 		ret = -EINVAL;
@@ -896,10 +795,6 @@
 
 	switch (ctrl->bRequest) {
 	case USB_REQ_GET_STATUS:
-<<<<<<< HEAD
-		dwc3_trace(trace_dwc3_ep0, "USB_REQ_GET_STATUS");
-=======
->>>>>>> 24b8d41d
 		if (le16_to_cpu(ctrl->wIndex) == OTG_STS_SELECTOR)
 			ret = dwc3_ep0_delegate_req(dwc, ctrl);
 		else
@@ -1005,33 +900,11 @@
 	transferred = ur->length - length;
 	ur->actual += transferred;
 
-<<<<<<< HEAD
-	maxp = ep0->endpoint.maxpacket;
-
-	if (dwc->ep0_bounced) {
-		/*
-		 * Handle the first TRB before handling the bounce buffer if
-		 * the request length is greater than the bounce buffer size
-		 */
-		if (ur->length > DWC3_EP0_BOUNCE_SIZE) {
-			transfer_size = ALIGN(ur->length - maxp, maxp);
-			transferred = transfer_size - length;
-			buf = (u8 *)buf + transferred;
-			ur->actual += transferred;
-			remaining_ur_length -= transferred;
-
-			trb++;
-			length = trb->size & DWC3_TRB_SIZE_MASK;
-
-			ep0->trb_enqueue = 0;
-		}
-=======
 	if ((IS_ALIGNED(ur->length, ep0->endpoint.maxpacket) &&
 	     ur->length && ur->zero) || dwc->ep0_bounced) {
 		trb++;
 		trb->ctrl &= ~DWC3_TRB_CTRL_HWO;
 		trace_dwc3_complete_trb(ep0, trb);
->>>>>>> 24b8d41d
 
 		if (r->direction)
 			dwc->eps[1]->trb_enqueue = 0;
@@ -1132,16 +1005,9 @@
 		u32	maxpacket;
 		u32	rem;
 
-<<<<<<< HEAD
-		ret = usb_gadget_map_request(&dwc->gadget, &req->request,
-				dep->number);
-		if (ret) {
-			dwc3_trace(trace_dwc3_ep0, "failed to map request");
-=======
 		ret = usb_gadget_map_request_by_dev(dwc->sysdev,
 				&req->request, dep->number);
 		if (ret)
->>>>>>> 24b8d41d
 			return;
 
 		maxpacket = dep->endpoint.maxpacket;
@@ -1187,16 +1053,9 @@
 					 false);
 		ret = dwc3_ep0_start_trans(dep);
 	} else {
-<<<<<<< HEAD
-		ret = usb_gadget_map_request(&dwc->gadget, &req->request,
-				dep->number);
-		if (ret) {
-			dwc3_trace(trace_dwc3_ep0, "failed to map request");
-=======
 		ret = usb_gadget_map_request_by_dev(dwc->sysdev,
 				&req->request, dep->number);
 		if (ret)
->>>>>>> 24b8d41d
 			return;
 
 		dwc3_ep0_prepare_one_trb(dep, req->request.dma,
@@ -1323,14 +1182,8 @@
 void dwc3_ep0_interrupt(struct dwc3 *dwc,
 		const struct dwc3_event_depevt *event)
 {
-<<<<<<< HEAD
-	dwc3_trace(trace_dwc3_ep0, "%s: state '%s'",
-			dwc3_ep_event_string(event),
-			dwc3_ep0_state_string(dwc->ep0state));
-=======
 	struct dwc3_ep	*dep = dwc->eps[event->endpoint_number];
 	u8		cmd;
->>>>>>> 24b8d41d
 
 	switch (event->endpoint_event) {
 	case DWC3_DEPEVT_XFERCOMPLETE:
