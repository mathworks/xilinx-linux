/**
 * core.h - DesignWare USB3 DRD Core Header
 *
 * Copyright (C) 2010-2011 Texas Instruments Incorporated - http://www.ti.com
 *
 * Authors: Felipe Balbi <balbi@ti.com>,
 *	    Sebastian Andrzej Siewior <bigeasy@linutronix.de>
 *
 * This program is free software: you can redistribute it and/or modify
 * it under the terms of the GNU General Public License version 2  of
 * the License as published by the Free Software Foundation.
 *
 * This program is distributed in the hope that it will be useful,
 * but WITHOUT ANY WARRANTY; without even the implied warranty of
 * MERCHANTABILITY or FITNESS FOR A PARTICULAR PURPOSE.  See the
 * GNU General Public License for more details.
 */

#ifndef __DRIVERS_USB_DWC3_CORE_H
#define __DRIVERS_USB_DWC3_CORE_H

#include <linux/device.h>
#include <linux/spinlock.h>
#include <linux/ioport.h>
#include <linux/list.h>
#include <linux/dma-mapping.h>
#include <linux/mm.h>
#include <linux/debugfs.h>

#include <linux/usb/ch9.h>
#include <linux/usb/gadget.h>
#include <linux/usb/otg.h>
#include <linux/ulpi/interface.h>

#include <linux/phy/phy.h>

#define DWC3_MSG_MAX	500

/* Global constants */
#define DWC3_ZLP_BUF_SIZE	1024	/* size of a superspeed bulk */
#define DWC3_EP0_BOUNCE_SIZE	512
#define DWC3_ENDPOINTS_NUM	32
#define DWC3_XHCI_RESOURCES_NUM	2

#define DWC3_SCRATCHBUF_SIZE	4096	/* each buffer is assumed to be 4KiB */
#define DWC3_EVENT_SIZE		4	/* bytes */
#define DWC3_EVENT_MAX_NUM	64	/* 2 events/endpoint */
#define DWC3_EVENT_BUFFERS_SIZE	(DWC3_EVENT_SIZE * DWC3_EVENT_MAX_NUM)
#define DWC3_EVENT_TYPE_MASK	0xfe

#define DWC3_EVENT_TYPE_DEV	0
#define DWC3_EVENT_TYPE_CARKIT	3
#define DWC3_EVENT_TYPE_I2C	4

#define DWC3_DEVICE_EVENT_DISCONNECT		0
#define DWC3_DEVICE_EVENT_RESET			1
#define DWC3_DEVICE_EVENT_CONNECT_DONE		2
#define DWC3_DEVICE_EVENT_LINK_STATUS_CHANGE	3
#define DWC3_DEVICE_EVENT_WAKEUP		4
#define DWC3_DEVICE_EVENT_HIBER_REQ		5
#define DWC3_DEVICE_EVENT_EOPF			6
#define DWC3_DEVICE_EVENT_SOF			7
#define DWC3_DEVICE_EVENT_ERRATIC_ERROR		9
#define DWC3_DEVICE_EVENT_CMD_CMPL		10
#define DWC3_DEVICE_EVENT_OVERFLOW		11

#define DWC3_GEVNTCOUNT_MASK	0xfffc
#define DWC3_GSNPSID_MASK	0xffff0000
#define DWC3_GSNPSREV_MASK	0xffff

/* DWC3 registers memory space boundries */
#define DWC3_XHCI_REGS_START		0x0
#define DWC3_XHCI_REGS_END		0x7fff
#define DWC3_GLOBALS_REGS_START		0xc100
#define DWC3_GLOBALS_REGS_END		0xc6ff
#define DWC3_DEVICE_REGS_START		0xc700
#define DWC3_DEVICE_REGS_END		0xcbff
#define DWC3_OTG_REGS_START		0xcc00
#define DWC3_OTG_REGS_END		0xccff

/* Global Registers */
#define DWC3_GSBUSCFG0		0xc100
#define DWC3_GSBUSCFG1		0xc104
#define DWC3_GTXTHRCFG		0xc108
#define DWC3_GRXTHRCFG		0xc10c
#define DWC3_GCTL		0xc110
#define DWC3_GEVTEN		0xc114
#define DWC3_GSTS		0xc118
#define DWC3_GUCTL1		0xc11c
#define DWC3_GSNPSID		0xc120
#define DWC3_GGPIO		0xc124
#define DWC3_GUID		0xc128
#define DWC3_GUCTL		0xc12c
#define DWC3_GBUSERRADDR0	0xc130
#define DWC3_GBUSERRADDR1	0xc134
#define DWC3_GPRTBIMAP0		0xc138
#define DWC3_GPRTBIMAP1		0xc13c
#define DWC3_GHWPARAMS0		0xc140
#define DWC3_GHWPARAMS1		0xc144
#define DWC3_GHWPARAMS2		0xc148
#define DWC3_GHWPARAMS3		0xc14c
#define DWC3_GHWPARAMS4		0xc150
#define DWC3_GHWPARAMS5		0xc154
#define DWC3_GHWPARAMS6		0xc158
#define DWC3_GHWPARAMS7		0xc15c
#define DWC3_GDBGFIFOSPACE	0xc160
#define DWC3_GDBGLTSSM		0xc164
#define DWC3_GPRTBIMAP_HS0	0xc180
#define DWC3_GPRTBIMAP_HS1	0xc184
#define DWC3_GPRTBIMAP_FS0	0xc188
#define DWC3_GPRTBIMAP_FS1	0xc18c
#define DWC3_GUCTL2		0xc19c

#define DWC3_VER_NUMBER		0xc1a0
#define DWC3_VER_TYPE		0xc1a4

#define DWC3_GUSB2PHYCFG(n)	(0xc200 + (n * 0x04))
#define DWC3_GUSB2I2CCTL(n)	(0xc240 + (n * 0x04))

#define DWC3_GUSB2PHYACC(n)	(0xc280 + (n * 0x04))

#define DWC3_GUSB3PIPECTL(n)	(0xc2c0 + (n * 0x04))

#define DWC3_GTXFIFOSIZ(n)	(0xc300 + (n * 0x04))
#define DWC3_GRXFIFOSIZ(n)	(0xc380 + (n * 0x04))

#define DWC3_GEVNTADRLO(n)	(0xc400 + (n * 0x10))
#define DWC3_GEVNTADRHI(n)	(0xc404 + (n * 0x10))
#define DWC3_GEVNTSIZ(n)	(0xc408 + (n * 0x10))
#define DWC3_GEVNTCOUNT(n)	(0xc40c + (n * 0x10))

#define DWC3_GHWPARAMS8		0xc600
#define DWC3_GFLADJ		0xc630

/* Device Registers */
#define DWC3_DCFG		0xc700
#define DWC3_DCTL		0xc704
#define DWC3_DEVTEN		0xc708
#define DWC3_DSTS		0xc70c
#define DWC3_DGCMDPAR		0xc710
#define DWC3_DGCMD		0xc714
#define DWC3_DALEPENA		0xc720

#define DWC3_DEP_BASE(n)	(0xc800 + (n * 0x10))
#define DWC3_DEPCMDPAR2		0x00
#define DWC3_DEPCMDPAR1		0x04
#define DWC3_DEPCMDPAR0		0x08
#define DWC3_DEPCMD		0x0c

/* OTG Registers */
#define DWC3_OCFG		0xcc00
#define DWC3_OCTL		0xcc04
#define DWC3_OEVT		0xcc08
#define DWC3_OEVTEN		0xcc0C
#define DWC3_OSTS		0xcc10

/* Bit fields */

/* Global Status Register */
#define DWC3_GSTS_CUR_MODE			(1 << 0)

/* Global Debug Queue/FIFO Space Available Register */
#define DWC3_GDBGFIFOSPACE_NUM(n)	((n) & 0x1f)
#define DWC3_GDBGFIFOSPACE_TYPE(n)	(((n) << 5) & 0x1e0)
#define DWC3_GDBGFIFOSPACE_SPACE_AVAILABLE(n) (((n) >> 16) & 0xffff)

#define DWC3_TXFIFOQ		1
#define DWC3_RXFIFOQ		3
#define DWC3_TXREQQ		5
#define DWC3_RXREQQ		7
#define DWC3_RXINFOQ		9
#define DWC3_DESCFETCHQ		13
#define DWC3_EVENTQ		15

/* Global SoC Bus Configuration Register */
#define DWC3_GSBUSCFG0_DATRDREQINFO	(0xf << 28)
#define DWC3_GSBUSCFG0_DESRDREQINFO	(0xf << 24)
#define DWC3_GSBUSCFG0_DATWRREQINFO	(0xf << 20)
#define DWC3_GSBUSCFG0_DESWRREQINFO	(0xf << 16)

/* Global RX Threshold Configuration Register */
#define DWC3_GRXTHRCFG_MAXRXBURSTSIZE(n) (((n) & 0x1f) << 19)
#define DWC3_GRXTHRCFG_RXPKTCNT(n) (((n) & 0xf) << 24)
#define DWC3_GRXTHRCFG_PKTCNTSEL (1 << 29)

/* Global Configuration Register */
#define DWC3_GCTL_PWRDNSCALE(n)	((n) << 19)
#define DWC3_GCTL_U2RSTECN	(1 << 16)
#define DWC3_GCTL_RAMCLKSEL(x)	(((x) & DWC3_GCTL_CLK_MASK) << 6)
#define DWC3_GCTL_CLK_BUS	(0)
#define DWC3_GCTL_CLK_PIPE	(1)
#define DWC3_GCTL_CLK_PIPEHALF	(2)
#define DWC3_GCTL_CLK_MASK	(3)

#define DWC3_GCTL_PRTCAP(n)	(((n) & (3 << 12)) >> 12)
#define DWC3_GCTL_PRTCAPDIR(n)	((n) << 12)
#define DWC3_GCTL_PRTCAP_HOST	1
#define DWC3_GCTL_PRTCAP_DEVICE	2
#define DWC3_GCTL_PRTCAP_OTG	3

#define DWC3_GCTL_CORESOFTRESET		(1 << 11)
#define DWC3_GCTL_SOFITPSYNC		(1 << 10)
#define DWC3_GCTL_SCALEDOWN(n)		((n) << 4)
#define DWC3_GCTL_SCALEDOWN_MASK	DWC3_GCTL_SCALEDOWN(3)
#define DWC3_GCTL_DISSCRAMBLE		(1 << 3)
#define DWC3_GCTL_U2EXIT_LFPS		(1 << 2)
#define DWC3_GCTL_GBLHIBERNATIONEN	(1 << 1)
#define DWC3_GCTL_DSBLCLKGTNG		(1 << 0)

/* Global USB2 PHY Configuration Register */
#define DWC3_GUSB2PHYCFG_PHYSOFTRST	(1 << 31)
#define DWC3_GUSB2PHYCFG_U2_FREECLK_EXISTS	(1 << 30)
#define DWC3_GUSB2PHYCFG_SUSPHY		(1 << 6)
#define DWC3_GUSB2PHYCFG_ULPI_UTMI	(1 << 4)
#define DWC3_GUSB2PHYCFG_ENBLSLPM	(1 << 8)
#define DWC3_GUSB2PHYCFG_PHYIF(n)	(n << 3)
#define DWC3_GUSB2PHYCFG_PHYIF_MASK	DWC3_GUSB2PHYCFG_PHYIF(1)
#define DWC3_GUSB2PHYCFG_USBTRDTIM(n)	(n << 10)
#define DWC3_GUSB2PHYCFG_USBTRDTIM_MASK	DWC3_GUSB2PHYCFG_USBTRDTIM(0xf)
#define USBTRDTIM_UTMI_8_BIT		9
#define USBTRDTIM_UTMI_16_BIT		5
#define UTMI_PHYIF_16_BIT		1
#define UTMI_PHYIF_8_BIT		0

/* Global USB2 PHY Vendor Control Register */
#define DWC3_GUSB2PHYACC_NEWREGREQ	(1 << 25)
#define DWC3_GUSB2PHYACC_BUSY		(1 << 23)
#define DWC3_GUSB2PHYACC_WRITE		(1 << 22)
#define DWC3_GUSB2PHYACC_ADDR(n)	(n << 16)
#define DWC3_GUSB2PHYACC_EXTEND_ADDR(n)	(n << 8)
#define DWC3_GUSB2PHYACC_DATA(n)	(n & 0xff)

/* Global USB3 PIPE Control Register */
#define DWC3_GUSB3PIPECTL_PHYSOFTRST	(1 << 31)
#define DWC3_GUSB3PIPECTL_U2SSINP3OK	(1 << 29)
#define DWC3_GUSB3PIPECTL_DISRXDETINP3	(1 << 28)
#define DWC3_GUSB3PIPECTL_REQP1P2P3	(1 << 24)
#define DWC3_GUSB3PIPECTL_DEP1P2P3(n)	((n) << 19)
#define DWC3_GUSB3PIPECTL_DEP1P2P3_MASK	DWC3_GUSB3PIPECTL_DEP1P2P3(7)
#define DWC3_GUSB3PIPECTL_DEP1P2P3_EN	DWC3_GUSB3PIPECTL_DEP1P2P3(1)
#define DWC3_GUSB3PIPECTL_DEPOCHANGE	(1 << 18)
#define DWC3_GUSB3PIPECTL_SUSPHY	(1 << 17)
#define DWC3_GUSB3PIPECTL_LFPSFILT	(1 << 9)
#define DWC3_GUSB3PIPECTL_RX_DETOPOLL	(1 << 8)
#define DWC3_GUSB3PIPECTL_TX_DEEPH_MASK	DWC3_GUSB3PIPECTL_TX_DEEPH(3)
#define DWC3_GUSB3PIPECTL_TX_DEEPH(n)	((n) << 1)

/* Global TX Fifo Size Register */
#define DWC3_GTXFIFOSIZ_TXFDEF(n)	((n) & 0xffff)
#define DWC3_GTXFIFOSIZ_TXFSTADDR(n)	((n) & 0xffff0000)

/* Global Event Size Registers */
#define DWC3_GEVNTSIZ_INTMASK		(1 << 31)
#define DWC3_GEVNTSIZ_SIZE(n)		((n) & 0xffff)

/* Global HWPARAMS0 Register */
#define DWC3_GHWPARAMS0_MODE(n)		((n) & 0x3)
#define DWC3_GHWPARAMS0_MODE_GADGET	0
#define DWC3_GHWPARAMS0_MODE_HOST	1
#define DWC3_GHWPARAMS0_MODE_DRD	2
#define DWC3_GHWPARAMS0_MBUS_TYPE(n)	(((n) >> 3) & 0x7)
#define DWC3_GHWPARAMS0_SBUS_TYPE(n)	(((n) >> 6) & 0x3)
#define DWC3_GHWPARAMS0_MDWIDTH(n)	(((n) >> 8) & 0xff)
#define DWC3_GHWPARAMS0_SDWIDTH(n)	(((n) >> 16) & 0xff)
#define DWC3_GHWPARAMS0_AWIDTH(n)	(((n) >> 24) & 0xff)

/* Global HWPARAMS1 Register */
#define DWC3_GHWPARAMS1_EN_PWROPT(n)	(((n) & (3 << 24)) >> 24)
#define DWC3_GHWPARAMS1_EN_PWROPT_NO	0
#define DWC3_GHWPARAMS1_EN_PWROPT_CLK	1
#define DWC3_GHWPARAMS1_EN_PWROPT_HIB	2
#define DWC3_GHWPARAMS1_PWROPT(n)	((n) << 24)
#define DWC3_GHWPARAMS1_PWROPT_MASK	DWC3_GHWPARAMS1_PWROPT(3)

/* Global HWPARAMS3 Register */
#define DWC3_GHWPARAMS3_SSPHY_IFC(n)		((n) & 3)
#define DWC3_GHWPARAMS3_SSPHY_IFC_DIS		0
#define DWC3_GHWPARAMS3_SSPHY_IFC_GEN1		1
#define DWC3_GHWPARAMS3_SSPHY_IFC_GEN2		2 /* DWC_usb31 only */
#define DWC3_GHWPARAMS3_HSPHY_IFC(n)		(((n) & (3 << 2)) >> 2)
#define DWC3_GHWPARAMS3_HSPHY_IFC_DIS		0
#define DWC3_GHWPARAMS3_HSPHY_IFC_UTMI		1
#define DWC3_GHWPARAMS3_HSPHY_IFC_ULPI		2
#define DWC3_GHWPARAMS3_HSPHY_IFC_UTMI_ULPI	3
#define DWC3_GHWPARAMS3_FSPHY_IFC(n)		(((n) & (3 << 4)) >> 4)
#define DWC3_GHWPARAMS3_FSPHY_IFC_DIS		0
#define DWC3_GHWPARAMS3_FSPHY_IFC_ENA		1

/* Global HWPARAMS4 Register */
#define DWC3_GHWPARAMS4_HIBER_SCRATCHBUFS(n)	(((n) & (0x0f << 13)) >> 13)
#define DWC3_MAX_HIBER_SCRATCHBUFS		15

/* Global HWPARAMS6 Register */
#define DWC3_GHWPARAMS6_EN_FPGA			(1 << 7)

/* Global HWPARAMS7 Register */
#define DWC3_GHWPARAMS7_RAM1_DEPTH(n)	((n) & 0xffff)
#define DWC3_GHWPARAMS7_RAM2_DEPTH(n)	(((n) >> 16) & 0xffff)

/* Global Frame Length Adjustment Register */
#define DWC3_GFLADJ_30MHZ_SDBND_SEL		(1 << 7)
#define DWC3_GFLADJ_30MHZ_MASK			0x3f
#define DWC3_GFLADJ_REFCLK_FLADJ		(0x3fff << 8)

<<<<<<< HEAD
=======
/* Global User Control Register 1 */
#define DWC3_GUCTL1_RESUME_QUIRK		(1 << 10)
#define DWC3_GUCTL1_IPD_QUIRK			(1 << 9)

>>>>>>> 863b8ff9
/* Global User Control Register 2 */
#define DWC3_GUCTL2_RST_ACTBITLATER		(1 << 14)

/* Device Configuration Register */
#define DWC3_DCFG_DEVADDR(addr)	((addr) << 3)
#define DWC3_DCFG_DEVADDR_MASK	DWC3_DCFG_DEVADDR(0x7f)

#define DWC3_DCFG_SPEED_MASK	(7 << 0)
#define DWC3_DCFG_SUPERSPEED_PLUS (5 << 0)  /* DWC_usb31 only */
#define DWC3_DCFG_SUPERSPEED	(4 << 0)
#define DWC3_DCFG_HIGHSPEED	(0 << 0)
#define DWC3_DCFG_FULLSPEED2	(1 << 0)
#define DWC3_DCFG_LOWSPEED	(2 << 0)
#define DWC3_DCFG_FULLSPEED1	(3 << 0)

#define DWC3_DCFG_NUMP_SHIFT	17
#define DWC3_DCFG_NUMP(n)	(((n) >> DWC3_DCFG_NUMP_SHIFT) & 0x1f)
#define DWC3_DCFG_NUMP_MASK	(0x1f << DWC3_DCFG_NUMP_SHIFT)
#define DWC3_DCFG_LPM_CAP	(1 << 22)

/* Device Control Register */
#define DWC3_DCTL_RUN_STOP	(1 << 31)
#define DWC3_DCTL_CSFTRST	(1 << 30)
#define DWC3_DCTL_LSFTRST	(1 << 29)

#define DWC3_DCTL_HIRD_THRES_MASK	(0x1f << 24)
#define DWC3_DCTL_HIRD_THRES(n)	((n) << 24)

#define DWC3_DCTL_APPL1RES	(1 << 23)

/* These apply for core versions 1.87a and earlier */
#define DWC3_DCTL_TRGTULST_MASK		(0x0f << 17)
#define DWC3_DCTL_TRGTULST(n)		((n) << 17)
#define DWC3_DCTL_TRGTULST_U2		(DWC3_DCTL_TRGTULST(2))
#define DWC3_DCTL_TRGTULST_U3		(DWC3_DCTL_TRGTULST(3))
#define DWC3_DCTL_TRGTULST_SS_DIS	(DWC3_DCTL_TRGTULST(4))
#define DWC3_DCTL_TRGTULST_RX_DET	(DWC3_DCTL_TRGTULST(5))
#define DWC3_DCTL_TRGTULST_SS_INACT	(DWC3_DCTL_TRGTULST(6))

/* These apply for core versions 1.94a and later */
#define DWC3_DCTL_LPM_ERRATA_MASK	DWC3_DCTL_LPM_ERRATA(0xf)
#define DWC3_DCTL_LPM_ERRATA(n)		((n) << 20)

#define DWC3_DCTL_KEEP_CONNECT		(1 << 19)
#define DWC3_DCTL_L1_HIBER_EN		(1 << 18)
#define DWC3_DCTL_CRS			(1 << 17)
#define DWC3_DCTL_CSS			(1 << 16)

#define DWC3_DCTL_INITU2ENA		(1 << 12)
#define DWC3_DCTL_ACCEPTU2ENA		(1 << 11)
#define DWC3_DCTL_INITU1ENA		(1 << 10)
#define DWC3_DCTL_ACCEPTU1ENA		(1 << 9)
#define DWC3_DCTL_TSTCTRL_MASK		(0xf << 1)

#define DWC3_DCTL_ULSTCHNGREQ_MASK	(0x0f << 5)
#define DWC3_DCTL_ULSTCHNGREQ(n) (((n) << 5) & DWC3_DCTL_ULSTCHNGREQ_MASK)

#define DWC3_DCTL_ULSTCHNG_NO_ACTION	(DWC3_DCTL_ULSTCHNGREQ(0))
#define DWC3_DCTL_ULSTCHNG_SS_DISABLED	(DWC3_DCTL_ULSTCHNGREQ(4))
#define DWC3_DCTL_ULSTCHNG_RX_DETECT	(DWC3_DCTL_ULSTCHNGREQ(5))
#define DWC3_DCTL_ULSTCHNG_SS_INACTIVE	(DWC3_DCTL_ULSTCHNGREQ(6))
#define DWC3_DCTL_ULSTCHNG_RECOVERY	(DWC3_DCTL_ULSTCHNGREQ(8))
#define DWC3_DCTL_ULSTCHNG_COMPLIANCE	(DWC3_DCTL_ULSTCHNGREQ(10))
#define DWC3_DCTL_ULSTCHNG_LOOPBACK	(DWC3_DCTL_ULSTCHNGREQ(11))

/* Device Event Enable Register */
#define DWC3_DEVTEN_VNDRDEVTSTRCVEDEN	(1 << 12)
#define DWC3_DEVTEN_EVNTOVERFLOWEN	(1 << 11)
#define DWC3_DEVTEN_CMDCMPLTEN		(1 << 10)
#define DWC3_DEVTEN_ERRTICERREN		(1 << 9)
#define DWC3_DEVTEN_SOFEN		(1 << 7)
#define DWC3_DEVTEN_EOPFEN		(1 << 6)
#define DWC3_DEVTEN_HIBERNATIONREQEVTEN	(1 << 5)
#define DWC3_DEVTEN_WKUPEVTEN		(1 << 4)
#define DWC3_DEVTEN_ULSTCNGEN		(1 << 3)
#define DWC3_DEVTEN_CONNECTDONEEN	(1 << 2)
#define DWC3_DEVTEN_USBRSTEN		(1 << 1)
#define DWC3_DEVTEN_DISCONNEVTEN	(1 << 0)

/* Device Status Register */
#define DWC3_DSTS_DCNRD			(1 << 29)

/* This applies for core versions 1.87a and earlier */
#define DWC3_DSTS_PWRUPREQ		(1 << 24)

/* These apply for core versions 1.94a and later */
#define DWC3_DSTS_RSS			(1 << 25)
#define DWC3_DSTS_SSS			(1 << 24)

#define DWC3_DSTS_COREIDLE		(1 << 23)
#define DWC3_DSTS_DEVCTRLHLT		(1 << 22)

#define DWC3_DSTS_USBLNKST_MASK		(0x0f << 18)
#define DWC3_DSTS_USBLNKST(n)		(((n) & DWC3_DSTS_USBLNKST_MASK) >> 18)

#define DWC3_DSTS_RXFIFOEMPTY		(1 << 17)

#define DWC3_DSTS_SOFFN_MASK		(0x3fff << 3)
#define DWC3_DSTS_SOFFN(n)		(((n) & DWC3_DSTS_SOFFN_MASK) >> 3)

#define DWC3_DSTS_CONNECTSPD		(7 << 0)

#define DWC3_DSTS_SUPERSPEED_PLUS	(5 << 0) /* DWC_usb31 only */
#define DWC3_DSTS_SUPERSPEED		(4 << 0)
#define DWC3_DSTS_HIGHSPEED		(0 << 0)
#define DWC3_DSTS_FULLSPEED2		(1 << 0)
#define DWC3_DSTS_LOWSPEED		(2 << 0)
#define DWC3_DSTS_FULLSPEED1		(3 << 0)

/* Device Generic Command Register */
#define DWC3_DGCMD_SET_LMP		0x01
#define DWC3_DGCMD_SET_PERIODIC_PAR	0x02
#define DWC3_DGCMD_XMIT_FUNCTION	0x03

/* These apply for core versions 1.94a and later */
#define DWC3_DGCMD_SET_SCRATCHPAD_ADDR_LO	0x04
#define DWC3_DGCMD_SET_SCRATCHPAD_ADDR_HI	0x05

#define DWC3_DGCMD_SELECTED_FIFO_FLUSH	0x09
#define DWC3_DGCMD_ALL_FIFO_FLUSH	0x0a
#define DWC3_DGCMD_SET_ENDPOINT_NRDY	0x0c
#define DWC3_DGCMD_RUN_SOC_BUS_LOOPBACK	0x10

#define DWC3_DGCMD_STATUS(n)		(((n) >> 12) & 0x0F)
#define DWC3_DGCMD_CMDACT		(1 << 10)
#define DWC3_DGCMD_CMDIOC		(1 << 8)

/* Device Generic Command Parameter Register */
#define DWC3_DGCMDPAR_FORCE_LINKPM_ACCEPT	(1 << 0)
#define DWC3_DGCMDPAR_FIFO_NUM(n)		((n) << 0)
#define DWC3_DGCMDPAR_RX_FIFO			(0 << 5)
#define DWC3_DGCMDPAR_TX_FIFO			(1 << 5)
#define DWC3_DGCMDPAR_LOOPBACK_DIS		(0 << 0)
#define DWC3_DGCMDPAR_LOOPBACK_ENA		(1 << 0)

/* Device Endpoint Command Register */
#define DWC3_DEPCMD_PARAM_SHIFT		16
#define DWC3_DEPCMD_PARAM(x)		((x) << DWC3_DEPCMD_PARAM_SHIFT)
#define DWC3_DEPCMD_GET_RSC_IDX(x)	(((x) >> DWC3_DEPCMD_PARAM_SHIFT) & 0x7f)
#define DWC3_DEPCMD_STATUS(x)		(((x) >> 12) & 0x0F)
#define DWC3_DEPCMD_HIPRI_FORCERM	(1 << 11)
#define DWC3_DEPCMD_CLEARPENDIN		(1 << 11)
#define DWC3_DEPCMD_CMDACT		(1 << 10)
#define DWC3_DEPCMD_CMDIOC		(1 << 8)

#define DWC3_DEPCMD_DEPSTARTCFG		(0x09 << 0)
#define DWC3_DEPCMD_ENDTRANSFER		(0x08 << 0)
#define DWC3_DEPCMD_UPDATETRANSFER	(0x07 << 0)
#define DWC3_DEPCMD_STARTTRANSFER	(0x06 << 0)
#define DWC3_DEPCMD_CLEARSTALL		(0x05 << 0)
#define DWC3_DEPCMD_SETSTALL		(0x04 << 0)
/* This applies for core versions 1.90a and earlier */
#define DWC3_DEPCMD_GETSEQNUMBER	(0x03 << 0)
/* This applies for core versions 1.94a and later */
#define DWC3_DEPCMD_GETEPSTATE		(0x03 << 0)
#define DWC3_DEPCMD_SETTRANSFRESOURCE	(0x02 << 0)
#define DWC3_DEPCMD_SETEPCONFIG		(0x01 << 0)

/* The EP number goes 0..31 so ep0 is always out and ep1 is always in */
#define DWC3_DALEPENA_EP(n)		(1 << n)

#define DWC3_DEPCMD_TYPE_CONTROL	0
#define DWC3_DEPCMD_TYPE_ISOC		1
#define DWC3_DEPCMD_TYPE_BULK		2
#define DWC3_DEPCMD_TYPE_INTR		3

/* Structures */

struct dwc3_trb;

/**
 * struct dwc3_event_buffer - Software event buffer representation
 * @buf: _THE_ buffer
 * @length: size of this buffer
 * @lpos: event offset
 * @count: cache of last read event count register
 * @flags: flags related to this event buffer
 * @dma: dma_addr_t
 * @dwc: pointer to DWC controller
 */
struct dwc3_event_buffer {
	void			*buf;
	unsigned		length;
	unsigned int		lpos;
	unsigned int		count;
	unsigned int		flags;

#define DWC3_EVENT_PENDING	BIT(0)

	dma_addr_t		dma;

	struct dwc3		*dwc;
};

#define DWC3_EP_FLAG_STALLED	(1 << 0)
#define DWC3_EP_FLAG_WEDGED	(1 << 1)

#define DWC3_EP_DIRECTION_TX	true
#define DWC3_EP_DIRECTION_RX	false

#define DWC3_TRB_NUM		256

/**
 * struct dwc3_ep - device side endpoint representation
 * @endpoint: usb endpoint
 * @pending_list: list of pending requests for this endpoint
 * @started_list: list of started requests on this endpoint
 * @lock: spinlock for endpoint request queue traversal
 * @regs: pointer to first endpoint register
 * @trb_pool: array of transaction buffers
 * @trb_pool_dma: dma address of @trb_pool
 * @trb_enqueue: enqueue 'pointer' into TRB array
 * @trb_dequeue: dequeue 'pointer' into TRB array
 * @desc: usb_endpoint_descriptor pointer
 * @dwc: pointer to DWC controller
 * @saved_state: ep state saved during hibernation
 * @flags: endpoint flags (wedged, stalled, ...)
 * @number: endpoint number (1 - 15)
 * @type: set to bmAttributes & USB_ENDPOINT_XFERTYPE_MASK
 * @resource_index: Resource transfer index
 * @interval: the interval on which the ISOC transfer is started
 * @allocated_requests: number of requests allocated
 * @queued_requests: number of requests queued for transfer
 * @name: a human readable name e.g. ep1out-bulk
 * @direction: true for TX, false for RX
 * @stream_capable: true when streams are enabled
 */
struct dwc3_ep {
	struct usb_ep		endpoint;
	struct list_head	pending_list;
	struct list_head	started_list;

	spinlock_t		lock;
	void __iomem		*regs;

	struct dwc3_trb		*trb_pool;
	dma_addr_t		trb_pool_dma;
	const struct usb_ss_ep_comp_descriptor *comp_desc;
	struct dwc3		*dwc;

	u32			saved_state;
	unsigned		flags;
#define DWC3_EP_ENABLED		(1 << 0)
#define DWC3_EP_STALL		(1 << 1)
#define DWC3_EP_WEDGE		(1 << 2)
#define DWC3_EP_BUSY		(1 << 4)
#define DWC3_EP_PENDING_REQUEST	(1 << 5)
#define DWC3_EP_MISSED_ISOC	(1 << 6)

	/* This last one is specific to EP0 */
#define DWC3_EP0_DIR_IN		(1 << 31)

	/*
	 * IMPORTANT: we *know* we have 256 TRBs in our @trb_pool, so we will
	 * use a u8 type here. If anybody decides to increase number of TRBs to
	 * anything larger than 256 - I can't see why people would want to do
	 * this though - then this type needs to be changed.
	 *
	 * By using u8 types we ensure that our % operator when incrementing
	 * enqueue and dequeue get optimized away by the compiler.
	 */
	u8			trb_enqueue;
	u8			trb_dequeue;

	u8			number;
	u8			type;
	u8			resource_index;
	u32			allocated_requests;
	u32			queued_requests;
	u32			interval;

	char			name[20];

	unsigned		direction:1;
	unsigned		stream_capable:1;
#define STREAM_TIMEOUT		50
	struct timer_list	stream_timeout_timer;
};

enum dwc3_phy {
	DWC3_PHY_UNKNOWN = 0,
	DWC3_PHY_USB3,
	DWC3_PHY_USB2,
};

enum dwc3_ep0_next {
	DWC3_EP0_UNKNOWN = 0,
	DWC3_EP0_COMPLETE,
	DWC3_EP0_NRDY_DATA,
	DWC3_EP0_NRDY_STATUS,
};

enum dwc3_ep0_state {
	EP0_UNCONNECTED		= 0,
	EP0_SETUP_PHASE,
	EP0_DATA_PHASE,
	EP0_STATUS_PHASE,
};

enum dwc3_link_state {
	/* In SuperSpeed */
	DWC3_LINK_STATE_U0		= 0x00, /* in HS, means ON */
	DWC3_LINK_STATE_U1		= 0x01,
	DWC3_LINK_STATE_U2		= 0x02, /* in HS, means SLEEP */
	DWC3_LINK_STATE_U3		= 0x03, /* in HS, means SUSPEND */
	DWC3_LINK_STATE_SS_DIS		= 0x04,
	DWC3_LINK_STATE_RX_DET		= 0x05, /* in HS, means Early Suspend */
	DWC3_LINK_STATE_SS_INACT	= 0x06,
	DWC3_LINK_STATE_POLL		= 0x07,
	DWC3_LINK_STATE_RECOV		= 0x08,
	DWC3_LINK_STATE_HRESET		= 0x09,
	DWC3_LINK_STATE_CMPLY		= 0x0a,
	DWC3_LINK_STATE_LPBK		= 0x0b,
	DWC3_LINK_STATE_RESET		= 0x0e,
	DWC3_LINK_STATE_RESUME		= 0x0f,
	DWC3_LINK_STATE_MASK		= 0x0f,
};

/* TRB Length, PCM and Status */
#define DWC3_TRB_SIZE_MASK	(0x00ffffff)
#define DWC3_TRB_SIZE_LENGTH(n)	((n) & DWC3_TRB_SIZE_MASK)
#define DWC3_TRB_SIZE_PCM1(n)	(((n) & 0x03) << 24)
#define DWC3_TRB_SIZE_TRBSTS(n)	(((n) & (0x0f << 28)) >> 28)

#define DWC3_TRBSTS_OK			0
#define DWC3_TRBSTS_MISSED_ISOC		1
#define DWC3_TRBSTS_SETUP_PENDING	2
#define DWC3_TRB_STS_XFER_IN_PROG	4

/* TRB Control */
#define DWC3_TRB_CTRL_HWO		(1 << 0)
#define DWC3_TRB_CTRL_LST		(1 << 1)
#define DWC3_TRB_CTRL_CHN		(1 << 2)
#define DWC3_TRB_CTRL_CSP		(1 << 3)
#define DWC3_TRB_CTRL_TRBCTL(n)		(((n) & 0x3f) << 4)
#define DWC3_TRB_CTRL_ISP_IMI		(1 << 10)
#define DWC3_TRB_CTRL_IOC		(1 << 11)
#define DWC3_TRB_CTRL_SID_SOFN(n)	(((n) & 0xffff) << 14)

#define DWC3_TRBCTL_TYPE(n)		((n) & (0x3f << 4))
#define DWC3_TRBCTL_NORMAL		DWC3_TRB_CTRL_TRBCTL(1)
#define DWC3_TRBCTL_CONTROL_SETUP	DWC3_TRB_CTRL_TRBCTL(2)
#define DWC3_TRBCTL_CONTROL_STATUS2	DWC3_TRB_CTRL_TRBCTL(3)
#define DWC3_TRBCTL_CONTROL_STATUS3	DWC3_TRB_CTRL_TRBCTL(4)
#define DWC3_TRBCTL_CONTROL_DATA	DWC3_TRB_CTRL_TRBCTL(5)
#define DWC3_TRBCTL_ISOCHRONOUS_FIRST	DWC3_TRB_CTRL_TRBCTL(6)
#define DWC3_TRBCTL_ISOCHRONOUS		DWC3_TRB_CTRL_TRBCTL(7)
#define DWC3_TRBCTL_LINK_TRB		DWC3_TRB_CTRL_TRBCTL(8)

/**
 * struct dwc3_trb - transfer request block (hw format)
 * @bpl: DW0-3
 * @bph: DW4-7
 * @size: DW8-B
 * @trl: DWC-F
 */
struct dwc3_trb {
	u32		bpl;
	u32		bph;
	u32		size;
	u32		ctrl;
} __packed;

/**
 * dwc3_hwparams - copy of HWPARAMS registers
 * @hwparams0 - GHWPARAMS0
 * @hwparams1 - GHWPARAMS1
 * @hwparams2 - GHWPARAMS2
 * @hwparams3 - GHWPARAMS3
 * @hwparams4 - GHWPARAMS4
 * @hwparams5 - GHWPARAMS5
 * @hwparams6 - GHWPARAMS6
 * @hwparams7 - GHWPARAMS7
 * @hwparams8 - GHWPARAMS8
 */
struct dwc3_hwparams {
	u32	hwparams0;
	u32	hwparams1;
	u32	hwparams2;
	u32	hwparams3;
	u32	hwparams4;
	u32	hwparams5;
	u32	hwparams6;
	u32	hwparams7;
	u32	hwparams8;
};

/* HWPARAMS0 */
#define DWC3_MODE(n)		((n) & 0x7)

#define DWC3_MDWIDTH(n)		(((n) & 0xff00) >> 8)

/* HWPARAMS1 */
#define DWC3_NUM_INT(n)		(((n) & (0x3f << 15)) >> 15)

/* HWPARAMS3 */
#define DWC3_NUM_IN_EPS_MASK	(0x1f << 18)
#define DWC3_NUM_EPS_MASK	(0x3f << 12)
#define DWC3_NUM_EPS(p)		(((p)->hwparams3 &		\
			(DWC3_NUM_EPS_MASK)) >> 12)
#define DWC3_NUM_IN_EPS(p)	(((p)->hwparams3 &		\
			(DWC3_NUM_IN_EPS_MASK)) >> 18)

/* HWPARAMS7 */
#define DWC3_RAM1_DEPTH(n)	((n) & 0xffff)

/**
 * struct dwc3_request - representation of a transfer request
 * @request: struct usb_request to be transferred
 * @list: a list_head used for request queueing
 * @dep: struct dwc3_ep owning this request
 * @sg: pointer to first incomplete sg
 * @num_pending_sgs: counter to pending sgs
 * @first_trb_index: index to first trb used by this request
 * @epnum: endpoint number to which this request refers
 * @trb: pointer to struct dwc3_trb
 * @trb_dma: DMA address of @trb
 * @direction: IN or OUT direction flag
 * @mapped: true when request has been dma-mapped
 * @queued: true when request has been queued to HW
 */
struct dwc3_request {
	struct usb_request	request;
	struct list_head	list;
	struct dwc3_ep		*dep;
	struct scatterlist	*sg;
<<<<<<< HEAD

	unsigned		num_pending_sgs;
=======
	struct scatterlist	*sg_to_start;

	unsigned		num_pending_sgs;
	unsigned int		num_queued_sgs;
>>>>>>> 863b8ff9
	u8			first_trb_index;
	u8			epnum;
	struct dwc3_trb		*trb;
	dma_addr_t		trb_dma;

	unsigned		direction:1;
	unsigned		mapped:1;
	unsigned		started:1;
};

/*
 * struct dwc3_scratchpad_array - hibernation scratchpad array
 * (format defined by hw)
 */
struct dwc3_scratchpad_array {
	__le64	dma_adr[DWC3_MAX_HIBER_SCRATCHBUFS];
};

/**
 * struct dwc3 - representation of our controller
 * @ctrl_req: usb control request which is used for ep0
 * @ep0_trb: trb which is used for the ctrl_req
 * @ep0_bounce: bounce buffer for ep0
 * @zlp_buf: used when request->zero is set
 * @setup_buf: used while precessing STD USB requests
 * @ctrl_req_addr: dma address of ctrl_req
 * @ep0_trb: dma address of ep0_trb
 * @ep0_usb_req: dummy req used while handling STD USB requests
 * @ep0_bounce_addr: dma address of ep0_bounce
 * @scratch_addr: dma address of scratchbuf
 * @lock: for synchronizing
 * @dev: pointer to our struct device
 * @xhci: pointer to our xHCI child
 * @event_buffer_list: a list of event buffers
 * @gadget: device side representation of the peripheral controller
 * @gadget_driver: pointer to the gadget driver
 * @otg: pointer to the dwc3_otg structure
 * @regs: base address for our registers
 * @regs_size: address space size
 * @fladj: frame length adjustment
 * @refclk_fladj: boolean to update GFLADJ_REFCLK_FLADJ field also
 * @irq_gadget: peripheral controller's IRQ number
 * @nr_scratch: number of scratch buffers
 * @u1u2: only used on revisions <1.83a for workaround
 * @maximum_speed: maximum speed requested (mainly for testing purposes)
 * @revision: revision register contents
 * @dr_mode: requested mode of operation
 * @hsphy_mode: UTMI phy mode, one of following:
 *		- USBPHY_INTERFACE_MODE_UTMI
 *		- USBPHY_INTERFACE_MODE_UTMIW
 * @usb2_phy: pointer to USB2 PHY
 * @usb3_phy: pointer to USB3 PHY
 * @usb2_generic_phy: pointer to USB2 PHY
 * @usb3_generic_phy: pointer to USB3 PHY
 * @ulpi: pointer to ulpi interface
 * @dcfg: saved contents of DCFG register
 * @gctl: saved contents of GCTL register
 * @isoch_delay: wValue from Set Isochronous Delay request;
 * @u2sel: parameter from Set SEL request.
 * @u2pel: parameter from Set SEL request.
 * @u1sel: parameter from Set SEL request.
 * @u1pel: parameter from Set SEL request.
 * @num_out_eps: number of out endpoints
 * @num_in_eps: number of in endpoints
 * @ep0_next_event: hold the next expected event
 * @ep0state: state of endpoint zero
 * @link_state: link state
 * @speed: device speed (super, high, full, low)
 * @mem: points to start of memory which is used for this struct.
 * @hwparams: copy of hwparams registers
 * @root: debugfs root folder pointer
 * @regset: debugfs pointer to regdump file
 * @test_mode: true when we're entering a USB test mode
 * @test_mode_nr: test feature selector
 * @lpm_nyet_threshold: LPM NYET response threshold
 * @hird_threshold: HIRD threshold
 * @hsphy_interface: "utmi" or "ulpi"
 * @connected: true when we're connected to a host, false otherwise
 * @delayed_status: true when gadget driver asks for delayed status
 * @ep0_bounced: true when we used bounce buffer
 * @ep0_expect_in: true when we expect a DATA IN transfer
 * @has_hibernation: true when dwc3 was configured with Hibernation
 * @has_lpm_erratum: true when core was configured with LPM Erratum. Note that
 *			there's now way for software to detect this in runtime.
 * @is_utmi_l1_suspend: the core asserts output signal
 * 	0	- utmi_sleep_n
 * 	1	- utmi_l1_suspend_n
 * @is_fpga: true when we are using the FPGA board
 * @pending_events: true when we have pending IRQs to be handled
 * @pullups_connected: true when Run/Stop bit is set
 * @setup_packet_pending: true when there's a Setup Packet in FIFO. Workaround
 * @start_config_issued: true when StartConfig command has been issued
 * @three_stage_setup: set if we perform a three phase setup
 * @usb3_lpm_capable: set if hadrware supports Link Power Management
 * @remote_wakeup: set if host supports Remote Wakeup from Peripheral
 * @disable_scramble_quirk: set if we enable the disable scramble quirk
 * @u2exit_lfps_quirk: set if we enable u2exit lfps quirk
 * @u2ss_inp3_quirk: set if we enable P3 OK for U2/SS Inactive quirk
 * @req_p1p2p3_quirk: set if we enable request p1p2p3 quirk
 * @del_p1p2p3_quirk: set if we enable delay p1p2p3 quirk
 * @del_phy_power_chg_quirk: set if we enable delay phy power change quirk
 * @lfps_filter_quirk: set if we enable LFPS filter quirk
 * @rx_detect_poll_quirk: set if we enable rx_detect to polling lfps quirk
 * @dis_u3_susphy_quirk: set if we disable usb3 suspend phy
 * @dis_u2_susphy_quirk: set if we disable usb2 suspend phy
 * @dis_enblslpm_quirk: set if we clear enblslpm in GUSB2PHYCFG,
 *                      disabling the suspend signal to the PHY.
 * @dis_u2_freeclk_exists_quirk : set if we clear u2_freeclk_exists
 *			in GUSB2PHYCFG, specify that USB2 PHY doesn't
 *			provide a free-running PHY clock.
 * @dis_del_phy_power_chg_quirk: set if we disable delay phy power
 *			change quirk.
<<<<<<< HEAD
=======
 * @enable_guctl1_resume_quirk: Set if we enable quirk for fixing improper crc
 *			generation after resume from suspend.
 * @enable_guctl1_ipd_quirk: set if we enable quirk for reducing timing of inter
 *			packet delay(ipd).
>>>>>>> 863b8ff9
 * @tx_de_emphasis_quirk: set if we enable Tx de-emphasis quirk
 * @tx_de_emphasis: Tx de-emphasis value
 * 	0	- -6dB de-emphasis
 * 	1	- -3.5dB de-emphasis
 * 	2	- No de-emphasis
 * 	3	- Reserved
 */
struct dwc3 {
	struct usb_ctrlrequest	*ctrl_req;
	struct dwc3_trb		*ep0_trb;
	void			*ep0_bounce;
	void			*zlp_buf;
	void			*scratchbuf;
	u8			*setup_buf;
	dma_addr_t		ctrl_req_addr;
	dma_addr_t		ep0_trb_addr;
	dma_addr_t		ep0_bounce_addr;
	dma_addr_t		scratch_addr;
	struct dwc3_request	ep0_usb_req;

	/* device lock */
	spinlock_t		lock;

	struct device		*dev;

	struct platform_device	*xhci;
	struct resource		xhci_resources[DWC3_XHCI_RESOURCES_NUM];

	struct dwc3_event_buffer *ev_buf;
	struct dwc3_ep		*eps[DWC3_ENDPOINTS_NUM];

	struct usb_gadget	gadget;
	struct usb_gadget_driver *gadget_driver;

	struct dwc3_otg		*otg;

	struct usb_phy		*usb2_phy;
	struct usb_phy		*usb3_phy;

	struct phy		*usb2_generic_phy;
	struct phy		*usb3_generic_phy;

	struct ulpi		*ulpi;

	void __iomem		*regs;
	size_t			regs_size;

	enum usb_dr_mode	dr_mode;
	enum usb_phy_interface	hsphy_mode;

	u32			fladj;
	bool			refclk_fladj;
	u32			irq_gadget;
	u32			nr_scratch;
	u32			u1u2;
	u32			maximum_speed;

	/*
	 * All 3.1 IP version constants are greater than the 3.0 IP
	 * version constants. This works for most version checks in
	 * dwc3. However, in the future, this may not apply as
	 * features may be developed on newer versions of the 3.0 IP
	 * that are not in the 3.1 IP.
	 */
	u32			revision;

#define DWC3_REVISION_173A	0x5533173a
#define DWC3_REVISION_175A	0x5533175a
#define DWC3_REVISION_180A	0x5533180a
#define DWC3_REVISION_183A	0x5533183a
#define DWC3_REVISION_185A	0x5533185a
#define DWC3_REVISION_187A	0x5533187a
#define DWC3_REVISION_188A	0x5533188a
#define DWC3_REVISION_190A	0x5533190a
#define DWC3_REVISION_194A	0x5533194a
#define DWC3_REVISION_200A	0x5533200a
#define DWC3_REVISION_202A	0x5533202a
#define DWC3_REVISION_210A	0x5533210a
#define DWC3_REVISION_220A	0x5533220a
#define DWC3_REVISION_230A	0x5533230a
#define DWC3_REVISION_240A	0x5533240a
#define DWC3_REVISION_250A	0x5533250a
#define DWC3_REVISION_260A	0x5533260a
#define DWC3_REVISION_270A	0x5533270a
#define DWC3_REVISION_280A	0x5533280a
#define DWC3_REVISION_300A	0x5533300a
#define DWC3_REVISION_310A	0x5533310a

/*
 * NOTICE: we're using bit 31 as a "is usb 3.1" flag. This is really
 * just so dwc31 revisions are always larger than dwc3.
 */
#define DWC3_REVISION_IS_DWC31		0x80000000
#define DWC3_USB31_REVISION_110A	(0x3131302a | DWC3_REVISION_IS_DWC31)

	enum dwc3_ep0_next	ep0_next_event;
	enum dwc3_ep0_state	ep0state;
	enum dwc3_link_state	link_state;

	u16			isoch_delay;
	u16			u2sel;
	u16			u2pel;
	u8			u1sel;
	u8			u1pel;

	u8			speed;

	u8			num_out_eps;
	u8			num_in_eps;

	void			*mem;

	struct dwc3_hwparams	hwparams;
	struct dentry		*root;
	struct debugfs_regset32	*regset;

	u8			test_mode;
	u8			test_mode_nr;
	u8			lpm_nyet_threshold;
	u8			hird_threshold;

	const char		*hsphy_interface;

	unsigned		connected:1;
	unsigned		delayed_status:1;
	unsigned		ep0_bounced:1;
	unsigned		ep0_expect_in:1;
	unsigned		has_hibernation:1;
	unsigned		has_lpm_erratum:1;
	unsigned		is_utmi_l1_suspend:1;
	unsigned		is_fpga:1;
	unsigned		pending_events:1;
	unsigned		pullups_connected:1;
	unsigned		setup_packet_pending:1;
	unsigned		three_stage_setup:1;
	unsigned		usb3_lpm_capable:1;
	unsigned                remote_wakeup:1;

	unsigned		disable_scramble_quirk:1;
	unsigned		u2exit_lfps_quirk:1;
	unsigned		u2ss_inp3_quirk:1;
	unsigned		req_p1p2p3_quirk:1;
	unsigned                del_p1p2p3_quirk:1;
	unsigned		del_phy_power_chg_quirk:1;
	unsigned		lfps_filter_quirk:1;
	unsigned		rx_detect_poll_quirk:1;
	unsigned		dis_u3_susphy_quirk:1;
	unsigned		dis_u2_susphy_quirk:1;
	unsigned		dis_enblslpm_quirk:1;
	unsigned		dis_rxdet_inp3_quirk:1;
	unsigned		dis_u2_freeclk_exists_quirk:1;
	unsigned		dis_del_phy_power_chg_quirk:1;
<<<<<<< HEAD
=======
	unsigned		enable_guctl1_resume_quirk:1;
	unsigned		enable_guctl1_ipd_quirk:1;
>>>>>>> 863b8ff9

	unsigned		tx_de_emphasis_quirk:1;
	unsigned		tx_de_emphasis:2;
};

/* -------------------------------------------------------------------------- */

/* -------------------------------------------------------------------------- */

struct dwc3_event_type {
	u32	is_devspec:1;
	u32	type:7;
	u32	reserved8_31:24;
} __packed;

#define DWC3_DEPEVT_XFERCOMPLETE	0x01
#define DWC3_DEPEVT_XFERINPROGRESS	0x02
#define DWC3_DEPEVT_XFERNOTREADY	0x03
#define DWC3_DEPEVT_RXTXFIFOEVT		0x04
#define DWC3_DEPEVT_STREAMEVT		0x06
#define DWC3_DEPEVT_EPCMDCMPLT		0x07

/**
 * struct dwc3_event_depvt - Device Endpoint Events
 * @one_bit: indicates this is an endpoint event (not used)
 * @endpoint_number: number of the endpoint
 * @endpoint_event: The event we have:
 *	0x00	- Reserved
 *	0x01	- XferComplete
 *	0x02	- XferInProgress
 *	0x03	- XferNotReady
 *	0x04	- RxTxFifoEvt (IN->Underrun, OUT->Overrun)
 *	0x05	- Reserved
 *	0x06	- StreamEvt
 *	0x07	- EPCmdCmplt
 * @reserved11_10: Reserved, don't use.
 * @status: Indicates the status of the event. Refer to databook for
 *	more information.
 * @parameters: Parameters of the current event. Refer to databook for
 *	more information.
 */
struct dwc3_event_depevt {
	u32	one_bit:1;
	u32	endpoint_number:5;
	u32	endpoint_event:4;
	u32	reserved11_10:2;
	u32	status:4;

/* Within XferNotReady */
#define DEPEVT_STATUS_TRANSFER_ACTIVE	(1 << 3)

/* Within XferComplete */
#define DEPEVT_STATUS_BUSERR	(1 << 0)
#define DEPEVT_STATUS_SHORT	(1 << 1)
#define DEPEVT_STATUS_IOC	(1 << 2)
#define DEPEVT_STATUS_LST	(1 << 3)

/* Stream event only */
#define DEPEVT_STREAMEVT_FOUND		1
#define DEPEVT_STREAMEVT_NOTFOUND	2

/* Control-only Status */
#define DEPEVT_STATUS_CONTROL_DATA	1
#define DEPEVT_STATUS_CONTROL_STATUS	2

/* In response to Start Transfer */
#define DEPEVT_TRANSFER_NO_RESOURCE	1
#define DEPEVT_TRANSFER_BUS_EXPIRY	2

	u32	parameters:16;
} __packed;

/**
 * struct dwc3_event_devt - Device Events
 * @one_bit: indicates this is a non-endpoint event (not used)
 * @device_event: indicates it's a device event. Should read as 0x00
 * @type: indicates the type of device event.
 *	0	- DisconnEvt
 *	1	- USBRst
 *	2	- ConnectDone
 *	3	- ULStChng
 *	4	- WkUpEvt
 *	5	- Reserved
 *	6	- EOPF
 *	7	- SOF
 *	8	- Reserved
 *	9	- ErrticErr
 *	10	- CmdCmplt
 *	11	- EvntOverflow
 *	12	- VndrDevTstRcved
 * @reserved15_12: Reserved, not used
 * @event_info: Information about this event
 * @reserved31_25: Reserved, not used
 */
struct dwc3_event_devt {
	u32	one_bit:1;
	u32	device_event:7;
	u32	type:4;
	u32	reserved15_12:4;
	u32	event_info:9;
	u32	reserved31_25:7;
} __packed;

/**
 * struct dwc3_event_gevt - Other Core Events
 * @one_bit: indicates this is a non-endpoint event (not used)
 * @device_event: indicates it's (0x03) Carkit or (0x04) I2C event.
 * @phy_port_number: self-explanatory
 * @reserved31_12: Reserved, not used.
 */
struct dwc3_event_gevt {
	u32	one_bit:1;
	u32	device_event:7;
	u32	phy_port_number:4;
	u32	reserved31_12:20;
} __packed;

/**
 * union dwc3_event - representation of Event Buffer contents
 * @raw: raw 32-bit event
 * @type: the type of the event
 * @depevt: Device Endpoint Event
 * @devt: Device Event
 * @gevt: Global Event
 */
union dwc3_event {
	u32				raw;
	struct dwc3_event_type		type;
	struct dwc3_event_depevt	depevt;
	struct dwc3_event_devt		devt;
	struct dwc3_event_gevt		gevt;
};

/**
 * struct dwc3_gadget_ep_cmd_params - representation of endpoint command
 * parameters
 * @param2: third parameter
 * @param1: second parameter
 * @param0: first parameter
 */
struct dwc3_gadget_ep_cmd_params {
	u32	param2;
	u32	param1;
	u32	param0;
};

/*
 * DWC3 Features to be used as Driver Data
 */

#define DWC3_HAS_PERIPHERAL		BIT(0)
#define DWC3_HAS_XHCI			BIT(1)
#define DWC3_HAS_OTG			BIT(3)

/* prototypes */
void dwc3_set_mode(struct dwc3 *dwc, u32 mode);
u32 dwc3_core_fifo_space(struct dwc3_ep *dep, u8 type);

/* check whether we are on the DWC_usb31 core */
static inline bool dwc3_is_usb31(struct dwc3 *dwc)
{
	return !!(dwc->revision & DWC3_REVISION_IS_DWC31);
}

#if IS_ENABLED(CONFIG_USB_DWC3_OF_SIMPLE)
int dwc3_enable_hw_coherency(struct device *dev);
void dwc3_set_phydata(struct device *dev, struct phy *phy);
<<<<<<< HEAD
=======
void dwc3_simple_wakeup_capable(struct device *dev, bool wakeup);
void dwc3_set_simple_data(struct dwc3 *dwc);
void dwc3_simple_check_quirks(struct dwc3 *dwc);
>>>>>>> 863b8ff9
#else
static inline int dwc3_enable_hw_coherency(struct device *dev)
{ return 1; }
static inline void dwc3_set_phydata(struct device *dev, struct phy *phy)
{ ; }
<<<<<<< HEAD
=======
void dwc3_simple_wakeup_capable(struct device *dev, bool wakeup)
{ ; }
void dwc3_set_simple_data(struct dwc3 *dwc)
{ ; }
void dwc3_simple_check_quirks(struct dwc3 *dwc)
{ ; }
>>>>>>> 863b8ff9
#endif

#if IS_ENABLED(CONFIG_USB_DWC3_HOST) || IS_ENABLED(CONFIG_USB_DWC3_DUAL_ROLE)\
	 || IS_ENABLED(CONFIG_USB_DWC3_OTG)
int dwc3_host_init(struct dwc3 *dwc);
void dwc3_host_exit(struct dwc3 *dwc);
#else
static inline int dwc3_host_init(struct dwc3 *dwc)
{ return 0; }
static inline void dwc3_host_exit(struct dwc3 *dwc)
{ }
#endif

#if IS_ENABLED(CONFIG_USB_DWC3_GADGET) || IS_ENABLED(CONFIG_USB_DWC3_DUAL_ROLE)\
	 || IS_ENABLED(CONFIG_USB_DWC3_OTG)
int dwc3_gadget_init(struct dwc3 *dwc);
void dwc3_gadget_exit(struct dwc3 *dwc);
int dwc3_gadget_set_test_mode(struct dwc3 *dwc, int mode);
int dwc3_gadget_get_link_state(struct dwc3 *dwc);
int dwc3_gadget_set_link_state(struct dwc3 *dwc, enum dwc3_link_state state);
int dwc3_send_gadget_ep_cmd(struct dwc3_ep *dep, unsigned cmd,
		struct dwc3_gadget_ep_cmd_params *params);
int dwc3_send_gadget_generic_command(struct dwc3 *dwc, unsigned cmd, u32 param);
#else
static inline int dwc3_gadget_init(struct dwc3 *dwc)
{ return 0; }
static inline void dwc3_gadget_exit(struct dwc3 *dwc)
{ }
static inline int dwc3_gadget_set_test_mode(struct dwc3 *dwc, int mode)
{ return 0; }
static inline int dwc3_gadget_get_link_state(struct dwc3 *dwc)
{ return 0; }
static inline int dwc3_gadget_set_link_state(struct dwc3 *dwc,
		enum dwc3_link_state state)
{ return 0; }

static inline int dwc3_send_gadget_ep_cmd(struct dwc3_ep *dep, unsigned cmd,
		struct dwc3_gadget_ep_cmd_params *params)
{ return 0; }
static inline int dwc3_send_gadget_generic_command(struct dwc3 *dwc,
		int cmd, u32 param)
{ return 0; }
#endif

#if IS_ENABLED(CONFIG_USB_DWC3_OTG)
int dwc3_otg_init(struct dwc3 *dwc);
#else
static inline int dwc3_otg_init(struct dwc3 *dwc)
{ return 0; }
#endif

/* power management interface */
#if !IS_ENABLED(CONFIG_USB_DWC3_HOST)
int dwc3_gadget_suspend(struct dwc3 *dwc);
int dwc3_gadget_resume(struct dwc3 *dwc);
void dwc3_gadget_process_pending_events(struct dwc3 *dwc);
#else
static inline int dwc3_gadget_suspend(struct dwc3 *dwc)
{
	return 0;
}

static inline int dwc3_gadget_resume(struct dwc3 *dwc)
{
	return 0;
}

static inline void dwc3_gadget_process_pending_events(struct dwc3 *dwc)
{
}
#endif /* !IS_ENABLED(CONFIG_USB_DWC3_HOST) */

#if IS_ENABLED(CONFIG_USB_DWC3_ULPI)
int dwc3_ulpi_init(struct dwc3 *dwc);
void dwc3_ulpi_exit(struct dwc3 *dwc);
#else
static inline int dwc3_ulpi_init(struct dwc3 *dwc)
{ return 0; }
static inline void dwc3_ulpi_exit(struct dwc3 *dwc)
{ }
#endif

int dwc3_alloc_event_buffers(struct dwc3 *dwc, unsigned length);
void dwc3_free_event_buffers(struct dwc3 *dwc);
int dwc3_event_buffers_setup(struct dwc3 *dwc);

#endif /* __DRIVERS_USB_DWC3_CORE_H */<|MERGE_RESOLUTION|>--- conflicted
+++ resolved
@@ -302,13 +302,10 @@
 #define DWC3_GFLADJ_30MHZ_MASK			0x3f
 #define DWC3_GFLADJ_REFCLK_FLADJ		(0x3fff << 8)
 
-<<<<<<< HEAD
-=======
 /* Global User Control Register 1 */
 #define DWC3_GUCTL1_RESUME_QUIRK		(1 << 10)
 #define DWC3_GUCTL1_IPD_QUIRK			(1 << 9)
 
->>>>>>> 863b8ff9
 /* Global User Control Register 2 */
 #define DWC3_GUCTL2_RST_ACTBITLATER		(1 << 14)
 
@@ -735,15 +732,10 @@
 	struct list_head	list;
 	struct dwc3_ep		*dep;
 	struct scatterlist	*sg;
-<<<<<<< HEAD
-
-	unsigned		num_pending_sgs;
-=======
 	struct scatterlist	*sg_to_start;
 
 	unsigned		num_pending_sgs;
 	unsigned int		num_queued_sgs;
->>>>>>> 863b8ff9
 	u8			first_trb_index;
 	u8			epnum;
 	struct dwc3_trb		*trb;
@@ -856,13 +848,10 @@
  *			provide a free-running PHY clock.
  * @dis_del_phy_power_chg_quirk: set if we disable delay phy power
  *			change quirk.
-<<<<<<< HEAD
-=======
  * @enable_guctl1_resume_quirk: Set if we enable quirk for fixing improper crc
  *			generation after resume from suspend.
  * @enable_guctl1_ipd_quirk: set if we enable quirk for reducing timing of inter
  *			packet delay(ipd).
->>>>>>> 863b8ff9
  * @tx_de_emphasis_quirk: set if we enable Tx de-emphasis quirk
  * @tx_de_emphasis: Tx de-emphasis value
  * 	0	- -6dB de-emphasis
@@ -1015,11 +1004,8 @@
 	unsigned		dis_rxdet_inp3_quirk:1;
 	unsigned		dis_u2_freeclk_exists_quirk:1;
 	unsigned		dis_del_phy_power_chg_quirk:1;
-<<<<<<< HEAD
-=======
 	unsigned		enable_guctl1_resume_quirk:1;
 	unsigned		enable_guctl1_ipd_quirk:1;
->>>>>>> 863b8ff9
 
 	unsigned		tx_de_emphasis_quirk:1;
 	unsigned		tx_de_emphasis:2;
@@ -1187,26 +1173,20 @@
 #if IS_ENABLED(CONFIG_USB_DWC3_OF_SIMPLE)
 int dwc3_enable_hw_coherency(struct device *dev);
 void dwc3_set_phydata(struct device *dev, struct phy *phy);
-<<<<<<< HEAD
-=======
 void dwc3_simple_wakeup_capable(struct device *dev, bool wakeup);
 void dwc3_set_simple_data(struct dwc3 *dwc);
 void dwc3_simple_check_quirks(struct dwc3 *dwc);
->>>>>>> 863b8ff9
 #else
 static inline int dwc3_enable_hw_coherency(struct device *dev)
 { return 1; }
 static inline void dwc3_set_phydata(struct device *dev, struct phy *phy)
 { ; }
-<<<<<<< HEAD
-=======
 void dwc3_simple_wakeup_capable(struct device *dev, bool wakeup)
 { ; }
 void dwc3_set_simple_data(struct dwc3 *dwc)
 { ; }
 void dwc3_simple_check_quirks(struct dwc3 *dwc)
 { ; }
->>>>>>> 863b8ff9
 #endif
 
 #if IS_ENABLED(CONFIG_USB_DWC3_HOST) || IS_ENABLED(CONFIG_USB_DWC3_DUAL_ROLE)\
