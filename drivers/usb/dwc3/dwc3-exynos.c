// SPDX-License-Identifier: GPL-2.0
/**
 * dwc3-exynos.c - Samsung Exynos DWC3 Specific Glue layer
 *
 * Copyright (c) 2012 Samsung Electronics Co., Ltd.
 *		http://www.samsung.com
 *
 * Author: Anton Tikhomirov <av.tikhomirov@samsung.com>
 */

#include <linux/module.h>
#include <linux/kernel.h>
#include <linux/slab.h>
#include <linux/platform_device.h>
#include <linux/clk.h>
#include <linux/of.h>
#include <linux/of_platform.h>
#include <linux/regulator/consumer.h>

#define DWC3_EXYNOS_MAX_CLOCKS	4

struct dwc3_exynos_driverdata {
	const char		*clk_names[DWC3_EXYNOS_MAX_CLOCKS];
	int			num_clks;
	int			suspend_clk_idx;
};

struct dwc3_exynos {
	struct device		*dev;

	const char		**clk_names;
	struct clk		*clks[DWC3_EXYNOS_MAX_CLOCKS];
	int			num_clks;
	int			suspend_clk_idx;

	struct regulator	*vdd33;
	struct regulator	*vdd10;
};

static int dwc3_exynos_remove_child(struct device *dev, void *unused)
{
	struct platform_device *pdev = to_platform_device(dev);

	platform_device_unregister(pdev);

	return 0;
}

static int dwc3_exynos_probe(struct platform_device *pdev)
{
	struct dwc3_exynos	*exynos;
	struct device		*dev = &pdev->dev;
	struct device_node	*node = dev->of_node;
	const struct dwc3_exynos_driverdata *driver_data;
	int			i, ret;

	exynos = devm_kzalloc(dev, sizeof(*exynos), GFP_KERNEL);
	if (!exynos)
		return -ENOMEM;

	driver_data = of_device_get_match_data(dev);
	exynos->dev = dev;
	exynos->num_clks = driver_data->num_clks;
	exynos->clk_names = (const char **)driver_data->clk_names;
	exynos->suspend_clk_idx = driver_data->suspend_clk_idx;

	platform_set_drvdata(pdev, exynos);

<<<<<<< HEAD
	exynos->dev	= dev;

	exynos->clk = devm_clk_get(dev, "usbdrd30");
	if (IS_ERR(exynos->clk)) {
		dev_err(dev, "couldn't get clock\n");
		return -EINVAL;
	}
	clk_prepare_enable(exynos->clk);

	exynos->susp_clk = devm_clk_get(dev, "usbdrd30_susp_clk");
	if (IS_ERR(exynos->susp_clk)) {
		dev_info(dev, "no suspend clk specified\n");
		exynos->susp_clk = NULL;
=======
	for (i = 0; i < exynos->num_clks; i++) {
		exynos->clks[i] = devm_clk_get(dev, exynos->clk_names[i]);
		if (IS_ERR(exynos->clks[i])) {
			dev_err(dev, "failed to get clock: %s\n",
				exynos->clk_names[i]);
			return PTR_ERR(exynos->clks[i]);
		}
>>>>>>> 24b8d41d
	}

	for (i = 0; i < exynos->num_clks; i++) {
		ret = clk_prepare_enable(exynos->clks[i]);
		if (ret) {
			while (i-- > 0)
				clk_disable_unprepare(exynos->clks[i]);
			return ret;
		}
	}

	if (exynos->suspend_clk_idx >= 0)
		clk_prepare_enable(exynos->clks[exynos->suspend_clk_idx]);

	exynos->vdd33 = devm_regulator_get(dev, "vdd33");
	if (IS_ERR(exynos->vdd33)) {
		ret = PTR_ERR(exynos->vdd33);
		goto vdd33_err;
	}
	ret = regulator_enable(exynos->vdd33);
	if (ret) {
		dev_err(dev, "Failed to enable VDD33 supply\n");
		goto vdd33_err;
	}

	exynos->vdd10 = devm_regulator_get(dev, "vdd10");
	if (IS_ERR(exynos->vdd10)) {
		ret = PTR_ERR(exynos->vdd10);
		goto vdd10_err;
	}
	ret = regulator_enable(exynos->vdd10);
	if (ret) {
		dev_err(dev, "Failed to enable VDD10 supply\n");
		goto vdd10_err;
	}

	ret = dwc3_exynos_register_phys(exynos);
	if (ret) {
		dev_err(dev, "couldn't register PHYs\n");
		goto err4;
	}

	if (node) {
		ret = of_platform_populate(node, NULL, NULL, dev);
		if (ret) {
			dev_err(dev, "failed to add dwc3 core\n");
<<<<<<< HEAD
			goto err5;
=======
			goto populate_err;
>>>>>>> 24b8d41d
		}
	} else {
		dev_err(dev, "no device node, failed to add dwc3 core\n");
		ret = -ENODEV;
<<<<<<< HEAD
		goto err5;
=======
		goto populate_err;
>>>>>>> 24b8d41d
	}

	return 0;

<<<<<<< HEAD
err5:
	platform_device_unregister(exynos->usb2_phy);
	platform_device_unregister(exynos->usb3_phy);
err4:
=======
populate_err:
>>>>>>> 24b8d41d
	regulator_disable(exynos->vdd10);
vdd10_err:
	regulator_disable(exynos->vdd33);
vdd33_err:
	for (i = exynos->num_clks - 1; i >= 0; i--)
		clk_disable_unprepare(exynos->clks[i]);

	if (exynos->suspend_clk_idx >= 0)
		clk_disable_unprepare(exynos->clks[exynos->suspend_clk_idx]);

	return ret;
}

static int dwc3_exynos_remove(struct platform_device *pdev)
{
	struct dwc3_exynos	*exynos = platform_get_drvdata(pdev);
	int i;

	device_for_each_child(&pdev->dev, NULL, dwc3_exynos_remove_child);

	for (i = exynos->num_clks - 1; i >= 0; i--)
		clk_disable_unprepare(exynos->clks[i]);

	if (exynos->suspend_clk_idx >= 0)
		clk_disable_unprepare(exynos->clks[exynos->suspend_clk_idx]);

	regulator_disable(exynos->vdd33);
	regulator_disable(exynos->vdd10);

	return 0;
}

static const struct dwc3_exynos_driverdata exynos5250_drvdata = {
	.clk_names = { "usbdrd30" },
	.num_clks = 1,
	.suspend_clk_idx = -1,
};

static const struct dwc3_exynos_driverdata exynos5433_drvdata = {
	.clk_names = { "aclk", "susp_clk", "pipe_pclk", "phyclk" },
	.num_clks = 4,
	.suspend_clk_idx = 1,
};

static const struct dwc3_exynos_driverdata exynos7_drvdata = {
	.clk_names = { "usbdrd30", "usbdrd30_susp_clk", "usbdrd30_axius_clk" },
	.num_clks = 3,
	.suspend_clk_idx = 1,
};

static const struct of_device_id exynos_dwc3_match[] = {
	{
		.compatible = "samsung,exynos5250-dwusb3",
		.data = &exynos5250_drvdata,
	}, {
		.compatible = "samsung,exynos5433-dwusb3",
		.data = &exynos5433_drvdata,
	}, {
		.compatible = "samsung,exynos7-dwusb3",
		.data = &exynos7_drvdata,
	}, {
	}
};
MODULE_DEVICE_TABLE(of, exynos_dwc3_match);

#ifdef CONFIG_PM_SLEEP
static int dwc3_exynos_suspend(struct device *dev)
{
	struct dwc3_exynos *exynos = dev_get_drvdata(dev);
	int i;

	for (i = exynos->num_clks - 1; i >= 0; i--)
		clk_disable_unprepare(exynos->clks[i]);

	regulator_disable(exynos->vdd33);
	regulator_disable(exynos->vdd10);

	return 0;
}

static int dwc3_exynos_resume(struct device *dev)
{
	struct dwc3_exynos *exynos = dev_get_drvdata(dev);
	int i, ret;

	ret = regulator_enable(exynos->vdd33);
	if (ret) {
		dev_err(dev, "Failed to enable VDD33 supply\n");
		return ret;
	}
	ret = regulator_enable(exynos->vdd10);
	if (ret) {
		dev_err(dev, "Failed to enable VDD10 supply\n");
		return ret;
	}

	for (i = 0; i < exynos->num_clks; i++) {
		ret = clk_prepare_enable(exynos->clks[i]);
		if (ret) {
			while (i-- > 0)
				clk_disable_unprepare(exynos->clks[i]);
			return ret;
		}
	}

	return 0;
}

static const struct dev_pm_ops dwc3_exynos_dev_pm_ops = {
	SET_SYSTEM_SLEEP_PM_OPS(dwc3_exynos_suspend, dwc3_exynos_resume)
};

#define DEV_PM_OPS	(&dwc3_exynos_dev_pm_ops)
#else
#define DEV_PM_OPS	NULL
#endif /* CONFIG_PM_SLEEP */

static struct platform_driver dwc3_exynos_driver = {
	.probe		= dwc3_exynos_probe,
	.remove		= dwc3_exynos_remove,
	.driver		= {
		.name	= "exynos-dwc3",
		.of_match_table = exynos_dwc3_match,
		.pm	= DEV_PM_OPS,
	},
};

module_platform_driver(dwc3_exynos_driver);

MODULE_AUTHOR("Anton Tikhomirov <av.tikhomirov@samsung.com>");
MODULE_LICENSE("GPL v2");
MODULE_DESCRIPTION("DesignWare USB3 Exynos Glue Layer");<|MERGE_RESOLUTION|>--- conflicted
+++ resolved
@@ -66,21 +66,6 @@
 
 	platform_set_drvdata(pdev, exynos);
 
-<<<<<<< HEAD
-	exynos->dev	= dev;
-
-	exynos->clk = devm_clk_get(dev, "usbdrd30");
-	if (IS_ERR(exynos->clk)) {
-		dev_err(dev, "couldn't get clock\n");
-		return -EINVAL;
-	}
-	clk_prepare_enable(exynos->clk);
-
-	exynos->susp_clk = devm_clk_get(dev, "usbdrd30_susp_clk");
-	if (IS_ERR(exynos->susp_clk)) {
-		dev_info(dev, "no suspend clk specified\n");
-		exynos->susp_clk = NULL;
-=======
 	for (i = 0; i < exynos->num_clks; i++) {
 		exynos->clks[i] = devm_clk_get(dev, exynos->clk_names[i]);
 		if (IS_ERR(exynos->clks[i])) {
@@ -88,7 +73,6 @@
 				exynos->clk_names[i]);
 			return PTR_ERR(exynos->clks[i]);
 		}
->>>>>>> 24b8d41d
 	}
 
 	for (i = 0; i < exynos->num_clks; i++) {
@@ -125,42 +109,21 @@
 		goto vdd10_err;
 	}
 
-	ret = dwc3_exynos_register_phys(exynos);
-	if (ret) {
-		dev_err(dev, "couldn't register PHYs\n");
-		goto err4;
-	}
-
 	if (node) {
 		ret = of_platform_populate(node, NULL, NULL, dev);
 		if (ret) {
 			dev_err(dev, "failed to add dwc3 core\n");
-<<<<<<< HEAD
-			goto err5;
-=======
 			goto populate_err;
->>>>>>> 24b8d41d
 		}
 	} else {
 		dev_err(dev, "no device node, failed to add dwc3 core\n");
 		ret = -ENODEV;
-<<<<<<< HEAD
-		goto err5;
-=======
 		goto populate_err;
->>>>>>> 24b8d41d
-	}
-
-	return 0;
-
-<<<<<<< HEAD
-err5:
-	platform_device_unregister(exynos->usb2_phy);
-	platform_device_unregister(exynos->usb3_phy);
-err4:
-=======
+	}
+
+	return 0;
+
 populate_err:
->>>>>>> 24b8d41d
 	regulator_disable(exynos->vdd10);
 vdd10_err:
 	regulator_disable(exynos->vdd33);
