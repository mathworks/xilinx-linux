// SPDX-License-Identifier: GPL-2.0
/*
 * Silicon Laboratories CP210x USB to RS232 serial adaptor driver
 *
 * Copyright (C) 2005 Craig Shelley (craig@microtron.org.uk)
 *
 * Support to set flow control line levels using TIOCMGET and TIOCMSET
 * thanks to Karl Hiramoto karl@hiramoto.org. RTSCTS hardware flow
 * control thanks to Munir Nassar nassarmu@real-time.com
 *
 */

#include <linux/kernel.h>
#include <linux/errno.h>
#include <linux/slab.h>
#include <linux/tty.h>
#include <linux/tty_flip.h>
#include <linux/module.h>
#include <linux/moduleparam.h>
#include <linux/usb.h>
#include <linux/uaccess.h>
#include <linux/usb/serial.h>
#include <linux/gpio/driver.h>
#include <linux/bitops.h>
#include <linux/mutex.h>

#define DRIVER_DESC "Silicon Labs CP210x RS232 serial adaptor driver"

/*
 * Function Prototypes
 */
static int cp210x_open(struct tty_struct *tty, struct usb_serial_port *);
static void cp210x_close(struct usb_serial_port *);
static void cp210x_get_termios(struct tty_struct *, struct usb_serial_port *);
static void cp210x_get_termios_port(struct usb_serial_port *port,
	tcflag_t *cflagp, unsigned int *baudp);
static void cp210x_change_speed(struct tty_struct *, struct usb_serial_port *,
							struct ktermios *);
static void cp210x_set_termios(struct tty_struct *, struct usb_serial_port *,
							struct ktermios*);
static bool cp210x_tx_empty(struct usb_serial_port *port);
static int cp210x_tiocmget(struct tty_struct *);
static int cp210x_tiocmset(struct tty_struct *, unsigned int, unsigned int);
static int cp210x_tiocmset_port(struct usb_serial_port *port,
		unsigned int, unsigned int);
static void cp210x_break_ctl(struct tty_struct *, int);
static int cp210x_attach(struct usb_serial *);
static void cp210x_disconnect(struct usb_serial *);
static void cp210x_release(struct usb_serial *);
static int cp210x_port_probe(struct usb_serial_port *);
static int cp210x_port_remove(struct usb_serial_port *);
static void cp210x_dtr_rts(struct usb_serial_port *p, int on);
static void cp210x_process_read_urb(struct urb *urb);
static void cp210x_enable_event_mode(struct usb_serial_port *port);
static void cp210x_disable_event_mode(struct usb_serial_port *port);

static const struct usb_device_id id_table[] = {
	{ USB_DEVICE(0x045B, 0x0053) }, /* Renesas RX610 RX-Stick */
	{ USB_DEVICE(0x0471, 0x066A) }, /* AKTAKOM ACE-1001 cable */
	{ USB_DEVICE(0x0489, 0xE000) }, /* Pirelli Broadband S.p.A, DP-L10 SIP/GSM Mobile */
	{ USB_DEVICE(0x0489, 0xE003) }, /* Pirelli Broadband S.p.A, DP-L10 SIP/GSM Mobile */
	{ USB_DEVICE(0x0745, 0x1000) }, /* CipherLab USB CCD Barcode Scanner 1000 */
	{ USB_DEVICE(0x0846, 0x1100) }, /* NetGear Managed Switch M4100 series, M5300 series, M7100 series */
	{ USB_DEVICE(0x08e6, 0x5501) }, /* Gemalto Prox-PU/CU contactless smartcard reader */
	{ USB_DEVICE(0x08FD, 0x000A) }, /* Digianswer A/S , ZigBee/802.15.4 MAC Device */
	{ USB_DEVICE(0x0908, 0x01FF) }, /* Siemens RUGGEDCOM USB Serial Console */
	{ USB_DEVICE(0x0B00, 0x3070) }, /* Ingenico 3070 */
	{ USB_DEVICE(0x0BED, 0x1100) }, /* MEI (TM) Cashflow-SC Bill/Voucher Acceptor */
	{ USB_DEVICE(0x0BED, 0x1101) }, /* MEI series 2000 Combo Acceptor */
	{ USB_DEVICE(0x0FCF, 0x1003) }, /* Dynastream ANT development board */
	{ USB_DEVICE(0x0FCF, 0x1004) }, /* Dynastream ANT2USB */
	{ USB_DEVICE(0x0FCF, 0x1006) }, /* Dynastream ANT development board */
	{ USB_DEVICE(0x0FDE, 0xCA05) }, /* OWL Wireless Electricity Monitor CM-160 */
	{ USB_DEVICE(0x10A6, 0xAA26) }, /* Knock-off DCU-11 cable */
	{ USB_DEVICE(0x10AB, 0x10C5) }, /* Siemens MC60 Cable */
	{ USB_DEVICE(0x10B5, 0xAC70) }, /* Nokia CA-42 USB */
	{ USB_DEVICE(0x10C4, 0x0F91) }, /* Vstabi */
	{ USB_DEVICE(0x10C4, 0x1101) }, /* Arkham Technology DS101 Bus Monitor */
	{ USB_DEVICE(0x10C4, 0x1601) }, /* Arkham Technology DS101 Adapter */
	{ USB_DEVICE(0x10C4, 0x800A) }, /* SPORTident BSM7-D-USB main station */
	{ USB_DEVICE(0x10C4, 0x803B) }, /* Pololu USB-serial converter */
	{ USB_DEVICE(0x10C4, 0x8044) }, /* Cygnal Debug Adapter */
	{ USB_DEVICE(0x10C4, 0x804E) }, /* Software Bisque Paramount ME build-in converter */
	{ USB_DEVICE(0x10C4, 0x8053) }, /* Enfora EDG1228 */
	{ USB_DEVICE(0x10C4, 0x8054) }, /* Enfora GSM2228 */
	{ USB_DEVICE(0x10C4, 0x8056) }, /* Lorenz Messtechnik devices */
	{ USB_DEVICE(0x10C4, 0x8066) }, /* Argussoft In-System Programmer */
	{ USB_DEVICE(0x10C4, 0x806F) }, /* IMS USB to RS422 Converter Cable */
	{ USB_DEVICE(0x10C4, 0x807A) }, /* Crumb128 board */
	{ USB_DEVICE(0x10C4, 0x80C4) }, /* Cygnal Integrated Products, Inc., Optris infrared thermometer */
	{ USB_DEVICE(0x10C4, 0x80CA) }, /* Degree Controls Inc */
	{ USB_DEVICE(0x10C4, 0x80DD) }, /* Tracient RFID */
	{ USB_DEVICE(0x10C4, 0x80F6) }, /* Suunto sports instrument */
	{ USB_DEVICE(0x10C4, 0x8115) }, /* Arygon NFC/Mifare Reader */
	{ USB_DEVICE(0x10C4, 0x813D) }, /* Burnside Telecom Deskmobile */
	{ USB_DEVICE(0x10C4, 0x813F) }, /* Tams Master Easy Control */
	{ USB_DEVICE(0x10C4, 0x814A) }, /* West Mountain Radio RIGblaster P&P */
	{ USB_DEVICE(0x10C4, 0x814B) }, /* West Mountain Radio RIGtalk */
	{ USB_DEVICE(0x2405, 0x0003) }, /* West Mountain Radio RIGblaster Advantage */
	{ USB_DEVICE(0x10C4, 0x8156) }, /* B&G H3000 link cable */
	{ USB_DEVICE(0x10C4, 0x815E) }, /* Helicomm IP-Link 1220-DVM */
	{ USB_DEVICE(0x10C4, 0x815F) }, /* Timewave HamLinkUSB */
	{ USB_DEVICE(0x10C4, 0x817C) }, /* CESINEL MEDCAL N Power Quality Monitor */
	{ USB_DEVICE(0x10C4, 0x817D) }, /* CESINEL MEDCAL NT Power Quality Monitor */
	{ USB_DEVICE(0x10C4, 0x817E) }, /* CESINEL MEDCAL S Power Quality Monitor */
	{ USB_DEVICE(0x10C4, 0x818B) }, /* AVIT Research USB to TTL */
	{ USB_DEVICE(0x10C4, 0x819F) }, /* MJS USB Toslink Switcher */
	{ USB_DEVICE(0x10C4, 0x81A6) }, /* ThinkOptics WavIt */
	{ USB_DEVICE(0x10C4, 0x81A9) }, /* Multiplex RC Interface */
	{ USB_DEVICE(0x10C4, 0x81AC) }, /* MSD Dash Hawk */
	{ USB_DEVICE(0x10C4, 0x81AD) }, /* INSYS USB Modem */
	{ USB_DEVICE(0x10C4, 0x81C8) }, /* Lipowsky Industrie Elektronik GmbH, Baby-JTAG */
	{ USB_DEVICE(0x10C4, 0x81D7) }, /* IAI Corp. RCB-CV-USB USB to RS485 Adaptor */
	{ USB_DEVICE(0x10C4, 0x81E2) }, /* Lipowsky Industrie Elektronik GmbH, Baby-LIN */
	{ USB_DEVICE(0x10C4, 0x81E7) }, /* Aerocomm Radio */
	{ USB_DEVICE(0x10C4, 0x81E8) }, /* Zephyr Bioharness */
	{ USB_DEVICE(0x10C4, 0x81F2) }, /* C1007 HF band RFID controller */
	{ USB_DEVICE(0x10C4, 0x8218) }, /* Lipowsky Industrie Elektronik GmbH, HARP-1 */
	{ USB_DEVICE(0x10C4, 0x822B) }, /* Modem EDGE(GSM) Comander 2 */
	{ USB_DEVICE(0x10C4, 0x826B) }, /* Cygnal Integrated Products, Inc., Fasttrax GPS demonstration module */
	{ USB_DEVICE(0x10C4, 0x8281) }, /* Nanotec Plug & Drive */
	{ USB_DEVICE(0x10C4, 0x8293) }, /* Telegesis ETRX2USB */
	{ USB_DEVICE(0x10C4, 0x82EF) }, /* CESINEL FALCO 6105 AC Power Supply */
	{ USB_DEVICE(0x10C4, 0x82F1) }, /* CESINEL MEDCAL EFD Earth Fault Detector */
	{ USB_DEVICE(0x10C4, 0x82F2) }, /* CESINEL MEDCAL ST Network Analyzer */
	{ USB_DEVICE(0x10C4, 0x82F4) }, /* Starizona MicroTouch */
	{ USB_DEVICE(0x10C4, 0x82F9) }, /* Procyon AVS */
	{ USB_DEVICE(0x10C4, 0x8341) }, /* Siemens MC35PU GPRS Modem */
	{ USB_DEVICE(0x10C4, 0x8382) }, /* Cygnal Integrated Products, Inc. */
	{ USB_DEVICE(0x10C4, 0x83A8) }, /* Amber Wireless AMB2560 */
	{ USB_DEVICE(0x10C4, 0x83AA) }, /* Mark-10 Digital Force Gauge */
	{ USB_DEVICE(0x10C4, 0x83D8) }, /* DekTec DTA Plus VHF/UHF Booster/Attenuator */
	{ USB_DEVICE(0x10C4, 0x8411) }, /* Kyocera GPS Module */
	{ USB_DEVICE(0x10C4, 0x8418) }, /* IRZ Automation Teleport SG-10 GSM/GPRS Modem */
	{ USB_DEVICE(0x10C4, 0x846E) }, /* BEI USB Sensor Interface (VCP) */
	{ USB_DEVICE(0x10C4, 0x8470) }, /* Juniper Networks BX Series System Console */
	{ USB_DEVICE(0x10C4, 0x8477) }, /* Balluff RFID */
	{ USB_DEVICE(0x10C4, 0x84B6) }, /* Starizona Hyperion */
	{ USB_DEVICE(0x10C4, 0x851E) }, /* CESINEL MEDCAL PT Network Analyzer */
	{ USB_DEVICE(0x10C4, 0x85A7) }, /* LifeScan OneTouch Verio IQ */
	{ USB_DEVICE(0x10C4, 0x85B8) }, /* CESINEL ReCon T Energy Logger */
	{ USB_DEVICE(0x10C4, 0x85EA) }, /* AC-Services IBUS-IF */
	{ USB_DEVICE(0x10C4, 0x85EB) }, /* AC-Services CIS-IBUS */
	{ USB_DEVICE(0x10C4, 0x85F8) }, /* Virtenio Preon32 */
	{ USB_DEVICE(0x10C4, 0x8664) }, /* AC-Services CAN-IF */
	{ USB_DEVICE(0x10C4, 0x8665) }, /* AC-Services OBD-IF */
	{ USB_DEVICE(0x10C4, 0x8856) },	/* CEL EM357 ZigBee USB Stick - LR */
	{ USB_DEVICE(0x10C4, 0x8857) },	/* CEL EM357 ZigBee USB Stick */
	{ USB_DEVICE(0x10C4, 0x88A4) }, /* MMB Networks ZigBee USB Device */
	{ USB_DEVICE(0x10C4, 0x88A5) }, /* Planet Innovation Ingeni ZigBee USB Device */
	{ USB_DEVICE(0x10C4, 0x88FB) }, /* CESINEL MEDCAL STII Network Analyzer */
	{ USB_DEVICE(0x10C4, 0x8938) }, /* CESINEL MEDCAL S II Network Analyzer */
	{ USB_DEVICE(0x10C4, 0x8946) }, /* Ketra N1 Wireless Interface */
	{ USB_DEVICE(0x10C4, 0x8962) }, /* Brim Brothers charging dock */
	{ USB_DEVICE(0x10C4, 0x8977) },	/* CEL MeshWorks DevKit Device */
	{ USB_DEVICE(0x10C4, 0x8998) }, /* KCF Technologies PRN */
	{ USB_DEVICE(0x10C4, 0x89A4) }, /* CESINEL FTBC Flexible Thyristor Bridge Controller */
	{ USB_DEVICE(0x10C4, 0x89FB) }, /* Qivicon ZigBee USB Radio Stick */
	{ USB_DEVICE(0x10C4, 0x8A2A) }, /* HubZ dual ZigBee and Z-Wave dongle */
	{ USB_DEVICE(0x10C4, 0x8A5E) }, /* CEL EM3588 ZigBee USB Stick Long Range */
	{ USB_DEVICE(0x10C4, 0x8B34) }, /* Qivicon ZigBee USB Radio Stick */
	{ USB_DEVICE(0x10C4, 0xEA60) }, /* Silicon Labs factory default */
	{ USB_DEVICE(0x10C4, 0xEA61) }, /* Silicon Labs factory default */
	{ USB_DEVICE(0x10C4, 0xEA63) }, /* Silicon Labs Windows Update (CP2101-4/CP2102N) */
	{ USB_DEVICE(0x10C4, 0xEA70) }, /* Silicon Labs factory default */
	{ USB_DEVICE(0x10C4, 0xEA71) }, /* Infinity GPS-MIC-1 Radio Monophone */
	{ USB_DEVICE(0x10C4, 0xEA7A) }, /* Silicon Labs Windows Update (CP2105) */
	{ USB_DEVICE(0x10C4, 0xEA7B) }, /* Silicon Labs Windows Update (CP2108) */
	{ USB_DEVICE(0x10C4, 0xF001) }, /* Elan Digital Systems USBscope50 */
	{ USB_DEVICE(0x10C4, 0xF002) }, /* Elan Digital Systems USBwave12 */
	{ USB_DEVICE(0x10C4, 0xF003) }, /* Elan Digital Systems USBpulse100 */
	{ USB_DEVICE(0x10C4, 0xF004) }, /* Elan Digital Systems USBcount50 */
	{ USB_DEVICE(0x10C5, 0xEA61) }, /* Silicon Labs MobiData GPRS USB Modem */
	{ USB_DEVICE(0x10CE, 0xEA6A) }, /* Silicon Labs MobiData GPRS USB Modem 100EU */
	{ USB_DEVICE(0x12B8, 0xEC60) }, /* Link G4 ECU */
	{ USB_DEVICE(0x12B8, 0xEC62) }, /* Link G4+ ECU */
	{ USB_DEVICE(0x13AD, 0x9999) }, /* Baltech card reader */
	{ USB_DEVICE(0x1555, 0x0004) }, /* Owen AC4 USB-RS485 Converter */
	{ USB_DEVICE(0x155A, 0x1006) },	/* ELDAT Easywave RX09 */
	{ USB_DEVICE(0x166A, 0x0201) }, /* Clipsal 5500PACA C-Bus Pascal Automation Controller */
	{ USB_DEVICE(0x166A, 0x0301) }, /* Clipsal 5800PC C-Bus Wireless PC Interface */
	{ USB_DEVICE(0x166A, 0x0303) }, /* Clipsal 5500PCU C-Bus USB interface */
	{ USB_DEVICE(0x166A, 0x0304) }, /* Clipsal 5000CT2 C-Bus Black and White Touchscreen */
	{ USB_DEVICE(0x166A, 0x0305) }, /* Clipsal C-5000CT2 C-Bus Spectrum Colour Touchscreen */
	{ USB_DEVICE(0x166A, 0x0401) }, /* Clipsal L51xx C-Bus Architectural Dimmer */
	{ USB_DEVICE(0x166A, 0x0101) }, /* Clipsal 5560884 C-Bus Multi-room Audio Matrix Switcher */
	{ USB_DEVICE(0x16C0, 0x09B0) }, /* Lunatico Seletek */
	{ USB_DEVICE(0x16C0, 0x09B1) }, /* Lunatico Seletek */
	{ USB_DEVICE(0x16D6, 0x0001) }, /* Jablotron serial interface */
	{ USB_DEVICE(0x16DC, 0x0010) }, /* W-IE-NE-R Plein & Baus GmbH PL512 Power Supply */
	{ USB_DEVICE(0x16DC, 0x0011) }, /* W-IE-NE-R Plein & Baus GmbH RCM Remote Control for MARATON Power Supply */
	{ USB_DEVICE(0x16DC, 0x0012) }, /* W-IE-NE-R Plein & Baus GmbH MPOD Multi Channel Power Supply */
	{ USB_DEVICE(0x16DC, 0x0015) }, /* W-IE-NE-R Plein & Baus GmbH CML Control, Monitoring and Data Logger */
	{ USB_DEVICE(0x17A8, 0x0001) }, /* Kamstrup Optical Eye/3-wire */
	{ USB_DEVICE(0x17A8, 0x0005) }, /* Kamstrup M-Bus Master MultiPort 250D */
	{ USB_DEVICE(0x17F4, 0xAAAA) }, /* Wavesense Jazz blood glucose meter */
	{ USB_DEVICE(0x1843, 0x0200) }, /* Vaisala USB Instrument Cable */
	{ USB_DEVICE(0x18EF, 0xE00F) }, /* ELV USB-I2C-Interface */
	{ USB_DEVICE(0x18EF, 0xE025) }, /* ELV Marble Sound Board 1 */
	{ USB_DEVICE(0x18EF, 0xE030) }, /* ELV ALC 8xxx Battery Charger */
	{ USB_DEVICE(0x18EF, 0xE032) }, /* ELV TFD500 Data Logger */
	{ USB_DEVICE(0x1901, 0x0190) }, /* GE B850 CP2105 Recorder interface */
	{ USB_DEVICE(0x1901, 0x0193) }, /* GE B650 CP2104 PMC interface */
	{ USB_DEVICE(0x1901, 0x0194) },	/* GE Healthcare Remote Alarm Box */
	{ USB_DEVICE(0x1901, 0x0195) },	/* GE B850/B650/B450 CP2104 DP UART interface */
	{ USB_DEVICE(0x1901, 0x0196) },	/* GE B850 CP2105 DP UART interface */
	{ USB_DEVICE(0x19CF, 0x3000) }, /* Parrot NMEA GPS Flight Recorder */
	{ USB_DEVICE(0x1ADB, 0x0001) }, /* Schweitzer Engineering C662 Cable */
	{ USB_DEVICE(0x1B1C, 0x1C00) }, /* Corsair USB Dongle */
	{ USB_DEVICE(0x1BA4, 0x0002) },	/* Silicon Labs 358x factory default */
	{ USB_DEVICE(0x1BE3, 0x07A6) }, /* WAGO 750-923 USB Service Cable */
	{ USB_DEVICE(0x1D6F, 0x0010) }, /* Seluxit ApS RF Dongle */
	{ USB_DEVICE(0x1E29, 0x0102) }, /* Festo CPX-USB */
	{ USB_DEVICE(0x1E29, 0x0501) }, /* Festo CMSP */
	{ USB_DEVICE(0x1FB9, 0x0100) }, /* Lake Shore Model 121 Current Source */
	{ USB_DEVICE(0x1FB9, 0x0200) }, /* Lake Shore Model 218A Temperature Monitor */
	{ USB_DEVICE(0x1FB9, 0x0201) }, /* Lake Shore Model 219 Temperature Monitor */
	{ USB_DEVICE(0x1FB9, 0x0202) }, /* Lake Shore Model 233 Temperature Transmitter */
	{ USB_DEVICE(0x1FB9, 0x0203) }, /* Lake Shore Model 235 Temperature Transmitter */
	{ USB_DEVICE(0x1FB9, 0x0300) }, /* Lake Shore Model 335 Temperature Controller */
	{ USB_DEVICE(0x1FB9, 0x0301) }, /* Lake Shore Model 336 Temperature Controller */
	{ USB_DEVICE(0x1FB9, 0x0302) }, /* Lake Shore Model 350 Temperature Controller */
	{ USB_DEVICE(0x1FB9, 0x0303) }, /* Lake Shore Model 371 AC Bridge */
	{ USB_DEVICE(0x1FB9, 0x0400) }, /* Lake Shore Model 411 Handheld Gaussmeter */
	{ USB_DEVICE(0x1FB9, 0x0401) }, /* Lake Shore Model 425 Gaussmeter */
	{ USB_DEVICE(0x1FB9, 0x0402) }, /* Lake Shore Model 455A Gaussmeter */
	{ USB_DEVICE(0x1FB9, 0x0403) }, /* Lake Shore Model 475A Gaussmeter */
	{ USB_DEVICE(0x1FB9, 0x0404) }, /* Lake Shore Model 465 Three Axis Gaussmeter */
	{ USB_DEVICE(0x1FB9, 0x0600) }, /* Lake Shore Model 625A Superconducting MPS */
	{ USB_DEVICE(0x1FB9, 0x0601) }, /* Lake Shore Model 642A Magnet Power Supply */
	{ USB_DEVICE(0x1FB9, 0x0602) }, /* Lake Shore Model 648 Magnet Power Supply */
	{ USB_DEVICE(0x1FB9, 0x0700) }, /* Lake Shore Model 737 VSM Controller */
	{ USB_DEVICE(0x1FB9, 0x0701) }, /* Lake Shore Model 776 Hall Matrix */
	{ USB_DEVICE(0x2626, 0xEA60) }, /* Aruba Networks 7xxx USB Serial Console */
	{ USB_DEVICE(0x3195, 0xF190) }, /* Link Instruments MSO-19 */
	{ USB_DEVICE(0x3195, 0xF280) }, /* Link Instruments MSO-28 */
	{ USB_DEVICE(0x3195, 0xF281) }, /* Link Instruments MSO-28 */
	{ USB_DEVICE(0x3923, 0x7A0B) }, /* National Instruments USB Serial Console */
	{ USB_DEVICE(0x413C, 0x9500) }, /* DW700 GPS USB interface */
	{ } /* Terminating Entry */
};

MODULE_DEVICE_TABLE(usb, id_table);

struct cp210x_serial_private {
#ifdef CONFIG_GPIOLIB
	struct gpio_chip	gc;
	bool			gpio_registered;
	u8			gpio_pushpull;
	u8			gpio_altfunc;
	u8			gpio_input;
#endif
	u8			partnum;
	speed_t			min_speed;
	speed_t			max_speed;
	bool			use_actual_rate;
};

enum cp210x_event_state {
	ES_DATA,
	ES_ESCAPE,
	ES_LSR,
	ES_LSR_DATA_0,
	ES_LSR_DATA_1,
	ES_MSR
};

struct cp210x_port_private {
	u8			bInterfaceNumber;
	bool			has_swapped_line_ctl;
	bool			event_mode;
	enum cp210x_event_state event_state;
	u8 lsr;
};

static struct usb_serial_driver cp210x_device = {
	.driver = {
		.owner =	THIS_MODULE,
		.name =		"cp210x",
	},
	.id_table		= id_table,
	.num_ports		= 1,
	.bulk_in_size		= 256,
	.bulk_out_size		= 256,
	.open			= cp210x_open,
	.close			= cp210x_close,
	.break_ctl		= cp210x_break_ctl,
	.set_termios		= cp210x_set_termios,
	.tx_empty		= cp210x_tx_empty,
	.throttle		= usb_serial_generic_throttle,
	.unthrottle		= usb_serial_generic_unthrottle,
	.tiocmget		= cp210x_tiocmget,
	.tiocmset		= cp210x_tiocmset,
	.get_icount		= usb_serial_generic_get_icount,
	.attach			= cp210x_attach,
	.disconnect		= cp210x_disconnect,
	.release		= cp210x_release,
	.port_probe		= cp210x_port_probe,
	.port_remove		= cp210x_port_remove,
	.dtr_rts		= cp210x_dtr_rts,
	.process_read_urb	= cp210x_process_read_urb,
};

static struct usb_serial_driver * const serial_drivers[] = {
	&cp210x_device, NULL
};

/* Config request types */
#define REQTYPE_HOST_TO_INTERFACE	0x41
#define REQTYPE_INTERFACE_TO_HOST	0xc1
#define REQTYPE_HOST_TO_DEVICE	0x40
#define REQTYPE_DEVICE_TO_HOST	0xc0

/* Config request codes */
#define CP210X_IFC_ENABLE	0x00
#define CP210X_SET_BAUDDIV	0x01
#define CP210X_GET_BAUDDIV	0x02
#define CP210X_SET_LINE_CTL	0x03
#define CP210X_GET_LINE_CTL	0x04
#define CP210X_SET_BREAK	0x05
#define CP210X_IMM_CHAR		0x06
#define CP210X_SET_MHS		0x07
#define CP210X_GET_MDMSTS	0x08
#define CP210X_SET_XON		0x09
#define CP210X_SET_XOFF		0x0A
#define CP210X_SET_EVENTMASK	0x0B
#define CP210X_GET_EVENTMASK	0x0C
#define CP210X_SET_CHAR		0x0D
#define CP210X_GET_CHARS	0x0E
#define CP210X_GET_PROPS	0x0F
#define CP210X_GET_COMM_STATUS	0x10
#define CP210X_RESET		0x11
#define CP210X_PURGE		0x12
#define CP210X_SET_FLOW		0x13
#define CP210X_GET_FLOW		0x14
#define CP210X_EMBED_EVENTS	0x15
#define CP210X_GET_EVENTSTATE	0x16
#define CP210X_SET_CHARS	0x19
#define CP210X_GET_BAUDRATE	0x1D
#define CP210X_SET_BAUDRATE	0x1E
#define CP210X_VENDOR_SPECIFIC	0xFF

/* CP210X_IFC_ENABLE */
#define UART_ENABLE		0x0001
#define UART_DISABLE		0x0000

/* CP210X_(SET|GET)_BAUDDIV */
#define BAUD_RATE_GEN_FREQ	0x384000

/* CP210X_(SET|GET)_LINE_CTL */
#define BITS_DATA_MASK		0X0f00
#define BITS_DATA_5		0X0500
#define BITS_DATA_6		0X0600
#define BITS_DATA_7		0X0700
#define BITS_DATA_8		0X0800
#define BITS_DATA_9		0X0900

#define BITS_PARITY_MASK	0x00f0
#define BITS_PARITY_NONE	0x0000
#define BITS_PARITY_ODD		0x0010
#define BITS_PARITY_EVEN	0x0020
#define BITS_PARITY_MARK	0x0030
#define BITS_PARITY_SPACE	0x0040

#define BITS_STOP_MASK		0x000f
#define BITS_STOP_1		0x0000
#define BITS_STOP_1_5		0x0001
#define BITS_STOP_2		0x0002

/* CP210X_SET_BREAK */
#define BREAK_ON		0x0001
#define BREAK_OFF		0x0000

/* CP210X_(SET_MHS|GET_MDMSTS) */
#define CONTROL_DTR		0x0001
#define CONTROL_RTS		0x0002
#define CONTROL_CTS		0x0010
#define CONTROL_DSR		0x0020
#define CONTROL_RING		0x0040
#define CONTROL_DCD		0x0080
#define CONTROL_WRITE_DTR	0x0100
#define CONTROL_WRITE_RTS	0x0200

/* CP210X_VENDOR_SPECIFIC values */
#define CP210X_READ_2NCONFIG	0x000E
#define CP210X_READ_LATCH	0x00C2
#define CP210X_GET_PARTNUM	0x370B
#define CP210X_GET_PORTCONFIG	0x370C
#define CP210X_GET_DEVICEMODE	0x3711
#define CP210X_WRITE_LATCH	0x37E1

/* Part number definitions */
#define CP210X_PARTNUM_CP2101	0x01
#define CP210X_PARTNUM_CP2102	0x02
#define CP210X_PARTNUM_CP2103	0x03
#define CP210X_PARTNUM_CP2104	0x04
#define CP210X_PARTNUM_CP2105	0x05
#define CP210X_PARTNUM_CP2108	0x08
#define CP210X_PARTNUM_CP2102N_QFN28	0x20
#define CP210X_PARTNUM_CP2102N_QFN24	0x21
#define CP210X_PARTNUM_CP2102N_QFN20	0x22
#define CP210X_PARTNUM_UNKNOWN	0xFF

/* CP210X_GET_COMM_STATUS returns these 0x13 bytes */
struct cp210x_comm_status {
	__le32   ulErrors;
	__le32   ulHoldReasons;
	__le32   ulAmountInInQueue;
	__le32   ulAmountInOutQueue;
	u8       bEofReceived;
	u8       bWaitForImmediate;
	u8       bReserved;
} __packed;

/*
 * CP210X_PURGE - 16 bits passed in wValue of USB request.
 * SiLabs app note AN571 gives a strange description of the 4 bits:
 * bit 0 or bit 2 clears the transmit queue and 1 or 3 receive.
 * writing 1 to all, however, purges cp2108 well enough to avoid the hang.
 */
#define PURGE_ALL		0x000f

<<<<<<< HEAD
=======
/* CP210X_EMBED_EVENTS */
#define CP210X_ESCCHAR		0xec

#define CP210X_LSR_OVERRUN	BIT(1)
#define CP210X_LSR_PARITY	BIT(2)
#define CP210X_LSR_FRAME	BIT(3)
#define CP210X_LSR_BREAK	BIT(4)


>>>>>>> 24b8d41d
/* CP210X_GET_FLOW/CP210X_SET_FLOW read/write these 0x10 bytes */
struct cp210x_flow_ctl {
	__le32	ulControlHandshake;
	__le32	ulFlowReplace;
	__le32	ulXonLimit;
	__le32	ulXoffLimit;
<<<<<<< HEAD
} __packed;
=======
};
>>>>>>> 24b8d41d

/* cp210x_flow_ctl::ulControlHandshake */
#define CP210X_SERIAL_DTR_MASK		GENMASK(1, 0)
#define CP210X_SERIAL_DTR_SHIFT(_mode)	(_mode)
#define CP210X_SERIAL_CTS_HANDSHAKE	BIT(3)
#define CP210X_SERIAL_DSR_HANDSHAKE	BIT(4)
#define CP210X_SERIAL_DCD_HANDSHAKE	BIT(5)
#define CP210X_SERIAL_DSR_SENSITIVITY	BIT(6)

/* values for cp210x_flow_ctl::ulControlHandshake::CP210X_SERIAL_DTR_MASK */
#define CP210X_SERIAL_DTR_INACTIVE	0
#define CP210X_SERIAL_DTR_ACTIVE	1
#define CP210X_SERIAL_DTR_FLOW_CTL	2

/* cp210x_flow_ctl::ulFlowReplace */
#define CP210X_SERIAL_AUTO_TRANSMIT	BIT(0)
#define CP210X_SERIAL_AUTO_RECEIVE	BIT(1)
#define CP210X_SERIAL_ERROR_CHAR	BIT(2)
#define CP210X_SERIAL_NULL_STRIPPING	BIT(3)
#define CP210X_SERIAL_BREAK_CHAR	BIT(4)
#define CP210X_SERIAL_RTS_MASK		GENMASK(7, 6)
#define CP210X_SERIAL_RTS_SHIFT(_mode)	(_mode << 6)
#define CP210X_SERIAL_XOFF_CONTINUE	BIT(31)

/* values for cp210x_flow_ctl::ulFlowReplace::CP210X_SERIAL_RTS_MASK */
#define CP210X_SERIAL_RTS_INACTIVE	0
#define CP210X_SERIAL_RTS_ACTIVE	1
#define CP210X_SERIAL_RTS_FLOW_CTL	2

<<<<<<< HEAD
=======
/* CP210X_VENDOR_SPECIFIC, CP210X_GET_DEVICEMODE call reads these 0x2 bytes. */
struct cp210x_pin_mode {
	u8	eci;
	u8	sci;
};

#define CP210X_PIN_MODE_MODEM		0
#define CP210X_PIN_MODE_GPIO		BIT(0)

/*
 * CP210X_VENDOR_SPECIFIC, CP210X_GET_PORTCONFIG call reads these 0xf bytes
 * on a CP2105 chip. Structure needs padding due to unused/unspecified bytes.
 */
struct cp210x_dual_port_config {
	__le16	gpio_mode;
	u8	__pad0[2];
	__le16	reset_state;
	u8	__pad1[4];
	__le16	suspend_state;
	u8	sci_cfg;
	u8	eci_cfg;
	u8	device_cfg;
} __packed;

/*
 * CP210X_VENDOR_SPECIFIC, CP210X_GET_PORTCONFIG call reads these 0xd bytes
 * on a CP2104 chip. Structure needs padding due to unused/unspecified bytes.
 */
struct cp210x_single_port_config {
	__le16	gpio_mode;
	u8	__pad0[2];
	__le16	reset_state;
	u8	__pad1[4];
	__le16	suspend_state;
	u8	device_cfg;
} __packed;

/* GPIO modes */
#define CP210X_SCI_GPIO_MODE_OFFSET	9
#define CP210X_SCI_GPIO_MODE_MASK	GENMASK(11, 9)

#define CP210X_ECI_GPIO_MODE_OFFSET	2
#define CP210X_ECI_GPIO_MODE_MASK	GENMASK(3, 2)

#define CP210X_GPIO_MODE_OFFSET		8
#define CP210X_GPIO_MODE_MASK		GENMASK(11, 8)

/* CP2105 port configuration values */
#define CP2105_GPIO0_TXLED_MODE		BIT(0)
#define CP2105_GPIO1_RXLED_MODE		BIT(1)
#define CP2105_GPIO1_RS485_MODE		BIT(2)

/* CP2104 port configuration values */
#define CP2104_GPIO0_TXLED_MODE		BIT(0)
#define CP2104_GPIO1_RXLED_MODE		BIT(1)
#define CP2104_GPIO2_RS485_MODE		BIT(2)

/* CP2102N configuration array indices */
#define CP210X_2NCONFIG_CONFIG_VERSION_IDX	2
#define CP210X_2NCONFIG_GPIO_MODE_IDX		581
#define CP210X_2NCONFIG_GPIO_RSTLATCH_IDX	587
#define CP210X_2NCONFIG_GPIO_CONTROL_IDX	600

/* CP210X_VENDOR_SPECIFIC, CP210X_WRITE_LATCH call writes these 0x2 bytes. */
struct cp210x_gpio_write {
	u8	mask;
	u8	state;
};

/*
 * Helper to get interface number when we only have struct usb_serial.
 */
static u8 cp210x_interface_num(struct usb_serial *serial)
{
	struct usb_host_interface *cur_altsetting;

	cur_altsetting = serial->interface->cur_altsetting;

	return cur_altsetting->desc.bInterfaceNumber;
}

>>>>>>> 24b8d41d
/*
 * Reads a variable-sized block of CP210X_ registers, identified by req.
 * Returns data into buf in native USB byte order.
 */
static int cp210x_read_reg_block(struct usb_serial_port *port, u8 req,
		void *buf, int bufsize)
{
	struct usb_serial *serial = port->serial;
	struct cp210x_port_private *port_priv = usb_get_serial_port_data(port);
	void *dmabuf;
	int result;

	dmabuf = kmalloc(bufsize, GFP_KERNEL);
	if (!dmabuf) {
		/*
		 * FIXME Some callers don't bother to check for error,
		 * at least give them consistent junk until they are fixed
		 */
		memset(buf, 0, bufsize);
		return -ENOMEM;
	}

	result = usb_control_msg(serial->dev, usb_rcvctrlpipe(serial->dev, 0),
			req, REQTYPE_INTERFACE_TO_HOST, 0,
			port_priv->bInterfaceNumber, dmabuf, bufsize,
			USB_CTRL_SET_TIMEOUT);
	if (result == bufsize) {
		memcpy(buf, dmabuf, bufsize);
		result = 0;
	} else {
		dev_err(&port->dev, "failed get req 0x%x size %d status: %d\n",
				req, bufsize, result);
		if (result >= 0)
			result = -EIO;

		/*
		 * FIXME Some callers don't bother to check for error,
		 * at least give them consistent junk until they are fixed
		 */
		memset(buf, 0, bufsize);
	}

	kfree(dmabuf);

	return result;
}

/*
 * Reads any 32-bit CP210X_ register identified by req.
 */
static int cp210x_read_u32_reg(struct usb_serial_port *port, u8 req, u32 *val)
{
	__le32 le32_val;
	int err;

	err = cp210x_read_reg_block(port, req, &le32_val, sizeof(le32_val));
	if (err) {
		/*
		 * FIXME Some callers don't bother to check for error,
		 * at least give them consistent junk until they are fixed
		 */
		*val = 0;
		return err;
	}

	*val = le32_to_cpu(le32_val);

	return 0;
}

/*
 * Reads any 16-bit CP210X_ register identified by req.
 */
static int cp210x_read_u16_reg(struct usb_serial_port *port, u8 req, u16 *val)
{
	__le16 le16_val;
	int err;

	err = cp210x_read_reg_block(port, req, &le16_val, sizeof(le16_val));
	if (err)
		return err;

	*val = le16_to_cpu(le16_val);

	return 0;
}

/*
 * Reads any 8-bit CP210X_ register identified by req.
 */
static int cp210x_read_u8_reg(struct usb_serial_port *port, u8 req, u8 *val)
{
	return cp210x_read_reg_block(port, req, val, sizeof(*val));
}

/*
 * Reads a variable-sized vendor block of CP210X_ registers, identified by val.
 * Returns data into buf in native USB byte order.
 */
static int cp210x_read_vendor_block(struct usb_serial *serial, u8 type, u16 val,
				    void *buf, int bufsize)
{
	void *dmabuf;
	int result;

	dmabuf = kmalloc(bufsize, GFP_KERNEL);
	if (!dmabuf)
		return -ENOMEM;

	result = usb_control_msg(serial->dev, usb_rcvctrlpipe(serial->dev, 0),
				 CP210X_VENDOR_SPECIFIC, type, val,
				 cp210x_interface_num(serial), dmabuf, bufsize,
				 USB_CTRL_GET_TIMEOUT);
	if (result == bufsize) {
		memcpy(buf, dmabuf, bufsize);
		result = 0;
	} else {
		dev_err(&serial->interface->dev,
			"failed to get vendor val 0x%04x size %d: %d\n", val,
			bufsize, result);
		if (result >= 0)
			result = -EIO;
	}

	kfree(dmabuf);

	return result;
}

/*
 * Writes any 16-bit CP210X_ register (req) whose value is passed
 * entirely in the wValue field of the USB request.
 */
static int cp210x_write_u16_reg(struct usb_serial_port *port, u8 req, u16 val)
{
	struct usb_serial *serial = port->serial;
	struct cp210x_port_private *port_priv = usb_get_serial_port_data(port);
	int result;

	result = usb_control_msg(serial->dev, usb_sndctrlpipe(serial->dev, 0),
			req, REQTYPE_HOST_TO_INTERFACE, val,
			port_priv->bInterfaceNumber, NULL, 0,
			USB_CTRL_SET_TIMEOUT);
	if (result < 0) {
		dev_err(&port->dev, "failed set request 0x%x status: %d\n",
				req, result);
	}

	return result;
}

/*
 * Writes a variable-sized block of CP210X_ registers, identified by req.
 * Data in buf must be in native USB byte order.
 */
static int cp210x_write_reg_block(struct usb_serial_port *port, u8 req,
		void *buf, int bufsize)
{
	struct usb_serial *serial = port->serial;
	struct cp210x_port_private *port_priv = usb_get_serial_port_data(port);
	void *dmabuf;
	int result;

	dmabuf = kmemdup(buf, bufsize, GFP_KERNEL);
	if (!dmabuf)
		return -ENOMEM;

	result = usb_control_msg(serial->dev, usb_sndctrlpipe(serial->dev, 0),
			req, REQTYPE_HOST_TO_INTERFACE, 0,
			port_priv->bInterfaceNumber, dmabuf, bufsize,
			USB_CTRL_SET_TIMEOUT);

	kfree(dmabuf);

	if (result == bufsize) {
		result = 0;
	} else {
		dev_err(&port->dev, "failed set req 0x%x size %d status: %d\n",
				req, bufsize, result);
		if (result >= 0)
			result = -EIO;
	}

	return result;
}

/*
 * Writes any 32-bit CP210X_ register identified by req.
 */
static int cp210x_write_u32_reg(struct usb_serial_port *port, u8 req, u32 val)
{
	__le32 le32_val;

	le32_val = cpu_to_le32(val);

	return cp210x_write_reg_block(port, req, &le32_val, sizeof(le32_val));
}

#ifdef CONFIG_GPIOLIB
/*
 * Writes a variable-sized vendor block of CP210X_ registers, identified by val.
 * Data in buf must be in native USB byte order.
 */
static int cp210x_write_vendor_block(struct usb_serial *serial, u8 type,
				     u16 val, void *buf, int bufsize)
{
	void *dmabuf;
	int result;

	dmabuf = kmemdup(buf, bufsize, GFP_KERNEL);
	if (!dmabuf)
		return -ENOMEM;

	result = usb_control_msg(serial->dev, usb_sndctrlpipe(serial->dev, 0),
				 CP210X_VENDOR_SPECIFIC, type, val,
				 cp210x_interface_num(serial), dmabuf, bufsize,
				 USB_CTRL_SET_TIMEOUT);

	kfree(dmabuf);

	if (result == bufsize) {
		result = 0;
	} else {
		dev_err(&serial->interface->dev,
			"failed to set vendor val 0x%04x size %d: %d\n", val,
			bufsize, result);
		if (result >= 0)
			result = -EIO;
	}

	return result;
}
#endif

/*
 * Detect CP2108 GET_LINE_CTL bug and activate workaround.
 * Write a known good value 0x800, read it back.
 * If it comes back swapped the bug is detected.
 * Preserve the original register value.
 */
static int cp210x_detect_swapped_line_ctl(struct usb_serial_port *port)
{
	struct cp210x_port_private *port_priv = usb_get_serial_port_data(port);
	u16 line_ctl_save;
	u16 line_ctl_test;
	int err;

	err = cp210x_read_u16_reg(port, CP210X_GET_LINE_CTL, &line_ctl_save);
	if (err)
		return err;

	err = cp210x_write_u16_reg(port, CP210X_SET_LINE_CTL, 0x800);
	if (err)
		return err;

	err = cp210x_read_u16_reg(port, CP210X_GET_LINE_CTL, &line_ctl_test);
	if (err)
		return err;

	if (line_ctl_test == 8) {
		port_priv->has_swapped_line_ctl = true;
		line_ctl_save = swab16(line_ctl_save);
	}

	return cp210x_write_u16_reg(port, CP210X_SET_LINE_CTL, line_ctl_save);
}

/*
 * Must always be called instead of cp210x_read_u16_reg(CP210X_GET_LINE_CTL)
 * to workaround cp2108 bug and get correct value.
 */
static int cp210x_get_line_ctl(struct usb_serial_port *port, u16 *ctl)
{
	struct cp210x_port_private *port_priv = usb_get_serial_port_data(port);
	int err;

	err = cp210x_read_u16_reg(port, CP210X_GET_LINE_CTL, ctl);
	if (err)
		return err;

	/* Workaround swapped bytes in 16-bit value from CP210X_GET_LINE_CTL */
	if (port_priv->has_swapped_line_ctl)
		*ctl = swab16(*ctl);

	return 0;
}

static int cp210x_open(struct tty_struct *tty, struct usb_serial_port *port)
{
	struct cp210x_port_private *port_priv = usb_get_serial_port_data(port);
	int result;

	result = cp210x_write_u16_reg(port, CP210X_IFC_ENABLE, UART_ENABLE);
	if (result) {
		dev_err(&port->dev, "%s - Unable to enable UART\n", __func__);
		return result;
	}

	/* Configure the termios structure */
	cp210x_get_termios(tty, port);

	if (tty) {
		/* The baud rate must be initialised on cp2104 */
		cp210x_change_speed(tty, port, NULL);

		if (I_INPCK(tty))
			cp210x_enable_event_mode(port);
	}

	result = usb_serial_generic_open(tty, port);
	if (result)
		goto err_disable;

	return 0;

err_disable:
	cp210x_write_u16_reg(port, CP210X_IFC_ENABLE, UART_DISABLE);
	port_priv->event_mode = false;

	return result;
}

static void cp210x_close(struct usb_serial_port *port)
{
	struct cp210x_port_private *port_priv = usb_get_serial_port_data(port);

	usb_serial_generic_close(port);

	/* Clear both queues; cp2108 needs this to avoid an occasional hang */
	cp210x_write_u16_reg(port, CP210X_PURGE, PURGE_ALL);

	cp210x_write_u16_reg(port, CP210X_IFC_ENABLE, UART_DISABLE);

	/* Disabling the interface disables event-insertion mode. */
	port_priv->event_mode = false;
}

static void cp210x_process_lsr(struct usb_serial_port *port, unsigned char lsr, char *flag)
{
	if (lsr & CP210X_LSR_BREAK) {
		port->icount.brk++;
		*flag = TTY_BREAK;
	} else if (lsr & CP210X_LSR_PARITY) {
		port->icount.parity++;
		*flag = TTY_PARITY;
	} else if (lsr & CP210X_LSR_FRAME) {
		port->icount.frame++;
		*flag = TTY_FRAME;
	}

	if (lsr & CP210X_LSR_OVERRUN) {
		port->icount.overrun++;
		tty_insert_flip_char(&port->port, 0, TTY_OVERRUN);
	}
}

static bool cp210x_process_char(struct usb_serial_port *port, unsigned char *ch, char *flag)
{
	struct cp210x_port_private *port_priv = usb_get_serial_port_data(port);

	switch (port_priv->event_state) {
	case ES_DATA:
		if (*ch == CP210X_ESCCHAR) {
			port_priv->event_state = ES_ESCAPE;
			break;
		}
		return false;
	case ES_ESCAPE:
		switch (*ch) {
		case 0:
			dev_dbg(&port->dev, "%s - escape char\n", __func__);
			*ch = CP210X_ESCCHAR;
			port_priv->event_state = ES_DATA;
			return false;
		case 1:
			port_priv->event_state = ES_LSR_DATA_0;
			break;
		case 2:
			port_priv->event_state = ES_LSR;
			break;
		case 3:
			port_priv->event_state = ES_MSR;
			break;
		default:
			dev_err(&port->dev, "malformed event 0x%02x\n", *ch);
			port_priv->event_state = ES_DATA;
			break;
		}
		break;
	case ES_LSR_DATA_0:
		port_priv->lsr = *ch;
		port_priv->event_state = ES_LSR_DATA_1;
		break;
	case ES_LSR_DATA_1:
		dev_dbg(&port->dev, "%s - lsr = 0x%02x, data = 0x%02x\n",
				__func__, port_priv->lsr, *ch);
		cp210x_process_lsr(port, port_priv->lsr, flag);
		port_priv->event_state = ES_DATA;
		return false;
	case ES_LSR:
		dev_dbg(&port->dev, "%s - lsr = 0x%02x\n", __func__, *ch);
		port_priv->lsr = *ch;
		cp210x_process_lsr(port, port_priv->lsr, flag);
		port_priv->event_state = ES_DATA;
		break;
	case ES_MSR:
		dev_dbg(&port->dev, "%s - msr = 0x%02x\n", __func__, *ch);
		/* unimplemented */
		port_priv->event_state = ES_DATA;
		break;
	}

	return true;
}

static void cp210x_process_read_urb(struct urb *urb)
{
	struct usb_serial_port *port = urb->context;
	struct cp210x_port_private *port_priv = usb_get_serial_port_data(port);
	unsigned char *ch = urb->transfer_buffer;
	char flag;
	int i;

	if (!urb->actual_length)
		return;

	if (port_priv->event_mode) {
		for (i = 0; i < urb->actual_length; i++, ch++) {
			flag = TTY_NORMAL;

			if (cp210x_process_char(port, ch, &flag))
				continue;

			tty_insert_flip_char(&port->port, *ch, flag);
		}
	} else {
		tty_insert_flip_string(&port->port, ch, urb->actual_length);
	}
	tty_flip_buffer_push(&port->port);
}

/*
 * Read how many bytes are waiting in the TX queue.
 */
static int cp210x_get_tx_queue_byte_count(struct usb_serial_port *port,
		u32 *count)
{
	struct usb_serial *serial = port->serial;
	struct cp210x_port_private *port_priv = usb_get_serial_port_data(port);
	struct cp210x_comm_status *sts;
	int result;

	sts = kmalloc(sizeof(*sts), GFP_KERNEL);
	if (!sts)
		return -ENOMEM;

	result = usb_control_msg(serial->dev, usb_rcvctrlpipe(serial->dev, 0),
			CP210X_GET_COMM_STATUS, REQTYPE_INTERFACE_TO_HOST,
			0, port_priv->bInterfaceNumber, sts, sizeof(*sts),
			USB_CTRL_GET_TIMEOUT);
	if (result == sizeof(*sts)) {
		*count = le32_to_cpu(sts->ulAmountInOutQueue);
		result = 0;
	} else {
		dev_err(&port->dev, "failed to get comm status: %d\n", result);
		if (result >= 0)
			result = -EIO;
	}

	kfree(sts);

	return result;
}

static bool cp210x_tx_empty(struct usb_serial_port *port)
{
	int err;
	u32 count;

	err = cp210x_get_tx_queue_byte_count(port, &count);
	if (err)
		return true;

	return !count;
}

/*
 * cp210x_get_termios
 * Reads the baud rate, data bits, parity, stop bits and flow control mode
 * from the device, corrects any unsupported values, and configures the
 * termios structure to reflect the state of the device
 */
static void cp210x_get_termios(struct tty_struct *tty,
	struct usb_serial_port *port)
{
	unsigned int baud;

	if (tty) {
		cp210x_get_termios_port(tty->driver_data,
			&tty->termios.c_cflag, &baud);
		tty_encode_baud_rate(tty, baud, baud);
	} else {
		tcflag_t cflag;
		cflag = 0;
		cp210x_get_termios_port(port, &cflag, &baud);
	}
}

/*
 * cp210x_get_termios_port
 * This is the heart of cp210x_get_termios which always uses a &usb_serial_port.
 */
static void cp210x_get_termios_port(struct usb_serial_port *port,
	tcflag_t *cflagp, unsigned int *baudp)
{
	struct device *dev = &port->dev;
<<<<<<< HEAD
	unsigned int cflag;
=======
	tcflag_t cflag;
>>>>>>> 24b8d41d
	struct cp210x_flow_ctl flow_ctl;
	u32 baud;
	u16 bits;
	u32 ctl_hs;
<<<<<<< HEAD
=======
	u32 flow_repl;
>>>>>>> 24b8d41d

	cp210x_read_u32_reg(port, CP210X_GET_BAUDRATE, &baud);

	dev_dbg(dev, "%s - baud rate = %d\n", __func__, baud);
	*baudp = baud;

	cflag = *cflagp;

	cp210x_get_line_ctl(port, &bits);
	cflag &= ~CSIZE;
	switch (bits & BITS_DATA_MASK) {
	case BITS_DATA_5:
		dev_dbg(dev, "%s - data bits = 5\n", __func__);
		cflag |= CS5;
		break;
	case BITS_DATA_6:
		dev_dbg(dev, "%s - data bits = 6\n", __func__);
		cflag |= CS6;
		break;
	case BITS_DATA_7:
		dev_dbg(dev, "%s - data bits = 7\n", __func__);
		cflag |= CS7;
		break;
	case BITS_DATA_8:
		dev_dbg(dev, "%s - data bits = 8\n", __func__);
		cflag |= CS8;
		break;
	case BITS_DATA_9:
		dev_dbg(dev, "%s - data bits = 9 (not supported, using 8 data bits)\n", __func__);
		cflag |= CS8;
		bits &= ~BITS_DATA_MASK;
		bits |= BITS_DATA_8;
		cp210x_write_u16_reg(port, CP210X_SET_LINE_CTL, bits);
		break;
	default:
		dev_dbg(dev, "%s - Unknown number of data bits, using 8\n", __func__);
		cflag |= CS8;
		bits &= ~BITS_DATA_MASK;
		bits |= BITS_DATA_8;
		cp210x_write_u16_reg(port, CP210X_SET_LINE_CTL, bits);
		break;
	}

	switch (bits & BITS_PARITY_MASK) {
	case BITS_PARITY_NONE:
		dev_dbg(dev, "%s - parity = NONE\n", __func__);
		cflag &= ~PARENB;
		break;
	case BITS_PARITY_ODD:
		dev_dbg(dev, "%s - parity = ODD\n", __func__);
		cflag |= (PARENB|PARODD);
		break;
	case BITS_PARITY_EVEN:
		dev_dbg(dev, "%s - parity = EVEN\n", __func__);
		cflag &= ~PARODD;
		cflag |= PARENB;
		break;
	case BITS_PARITY_MARK:
		dev_dbg(dev, "%s - parity = MARK\n", __func__);
		cflag |= (PARENB|PARODD|CMSPAR);
		break;
	case BITS_PARITY_SPACE:
		dev_dbg(dev, "%s - parity = SPACE\n", __func__);
		cflag &= ~PARODD;
		cflag |= (PARENB|CMSPAR);
		break;
	default:
		dev_dbg(dev, "%s - Unknown parity mode, disabling parity\n", __func__);
		cflag &= ~PARENB;
		bits &= ~BITS_PARITY_MASK;
		cp210x_write_u16_reg(port, CP210X_SET_LINE_CTL, bits);
		break;
	}

	cflag &= ~CSTOPB;
	switch (bits & BITS_STOP_MASK) {
	case BITS_STOP_1:
		dev_dbg(dev, "%s - stop bits = 1\n", __func__);
		break;
	case BITS_STOP_1_5:
		dev_dbg(dev, "%s - stop bits = 1.5 (not supported, using 1 stop bit)\n", __func__);
		bits &= ~BITS_STOP_MASK;
		cp210x_write_u16_reg(port, CP210X_SET_LINE_CTL, bits);
		break;
	case BITS_STOP_2:
		dev_dbg(dev, "%s - stop bits = 2\n", __func__);
		cflag |= CSTOPB;
		break;
	default:
		dev_dbg(dev, "%s - Unknown number of stop bits, using 1 stop bit\n", __func__);
		bits &= ~BITS_STOP_MASK;
		cp210x_write_u16_reg(port, CP210X_SET_LINE_CTL, bits);
		break;
	}

	cp210x_read_reg_block(port, CP210X_GET_FLOW, &flow_ctl,
			sizeof(flow_ctl));
	ctl_hs = le32_to_cpu(flow_ctl.ulControlHandshake);
	if (ctl_hs & CP210X_SERIAL_CTS_HANDSHAKE) {
		dev_dbg(dev, "%s - flow control = CRTSCTS\n", __func__);
		/*
		 * When the port is closed, the CP210x hardware disables
		 * auto-RTS and RTS is deasserted but it leaves auto-CTS when
		 * in hardware flow control mode. When re-opening the port, if
		 * auto-CTS is enabled on the cp210x, then auto-RTS must be
		 * re-enabled in the driver.
		 */
		flow_repl = le32_to_cpu(flow_ctl.ulFlowReplace);
		flow_repl &= ~CP210X_SERIAL_RTS_MASK;
		flow_repl |= CP210X_SERIAL_RTS_SHIFT(CP210X_SERIAL_RTS_FLOW_CTL);
		flow_ctl.ulFlowReplace = cpu_to_le32(flow_repl);
		cp210x_write_reg_block(port,
				CP210X_SET_FLOW,
				&flow_ctl,
				sizeof(flow_ctl));

		cflag |= CRTSCTS;
	} else {
		dev_dbg(dev, "%s - flow control = NONE\n", __func__);
		cflag &= ~CRTSCTS;
	}

	*cflagp = cflag;
}

struct cp210x_rate {
	speed_t rate;
	speed_t high;
};

static const struct cp210x_rate cp210x_an205_table1[] = {
	{ 300, 300 },
	{ 600, 600 },
	{ 1200, 1200 },
	{ 1800, 1800 },
	{ 2400, 2400 },
	{ 4000, 4000 },
	{ 4800, 4803 },
	{ 7200, 7207 },
	{ 9600, 9612 },
	{ 14400, 14428 },
	{ 16000, 16062 },
	{ 19200, 19250 },
	{ 28800, 28912 },
	{ 38400, 38601 },
	{ 51200, 51558 },
	{ 56000, 56280 },
	{ 57600, 58053 },
	{ 64000, 64111 },
	{ 76800, 77608 },
	{ 115200, 117028 },
	{ 128000, 129347 },
	{ 153600, 156868 },
	{ 230400, 237832 },
	{ 250000, 254234 },
	{ 256000, 273066 },
	{ 460800, 491520 },
	{ 500000, 567138 },
	{ 576000, 670254 },
	{ 921600, UINT_MAX }
};

/*
 * Quantises the baud rate as per AN205 Table 1
 */
static speed_t cp210x_get_an205_rate(speed_t baud)
{
	int i;

	for (i = 0; i < ARRAY_SIZE(cp210x_an205_table1); ++i) {
		if (baud <= cp210x_an205_table1[i].high)
			break;
	}

	return cp210x_an205_table1[i].rate;
}

static speed_t cp210x_get_actual_rate(speed_t baud)
{
	unsigned int prescale = 1;
	unsigned int div;

	if (baud <= 365)
		prescale = 4;

	div = DIV_ROUND_CLOSEST(48000000, 2 * prescale * baud);
	baud = 48000000 / (2 * prescale * div);

	return baud;
}

/*
 * CP2101 supports the following baud rates:
 *
 *	300, 600, 1200, 1800, 2400, 4800, 7200, 9600, 14400, 19200, 28800,
 *	38400, 56000, 57600, 115200, 128000, 230400, 460800, 921600
 *
 * CP2102 and CP2103 support the following additional rates:
 *
 *	4000, 16000, 51200, 64000, 76800, 153600, 250000, 256000, 500000,
 *	576000
 *
 * The device will map a requested rate to a supported one, but the result
 * of requests for rates greater than 1053257 is undefined (see AN205).
 *
 * CP2104, CP2105 and CP2110 support most rates up to 2M, 921k and 1M baud,
 * respectively, with an error less than 1%. The actual rates are determined
 * by
 *
 *	div = round(freq / (2 x prescale x request))
 *	actual = freq / (2 x prescale x div)
 *
 * For CP2104 and CP2105 freq is 48Mhz and prescale is 4 for request <= 365bps
 * or 1 otherwise.
 * For CP2110 freq is 24Mhz and prescale is 4 for request <= 300bps or 1
 * otherwise.
 */
static void cp210x_change_speed(struct tty_struct *tty,
		struct usb_serial_port *port, struct ktermios *old_termios)
{
	struct usb_serial *serial = port->serial;
	struct cp210x_serial_private *priv = usb_get_serial_data(serial);
	u32 baud;

	/*
	 * This maps the requested rate to the actual rate, a valid rate on
	 * cp2102 or cp2103, or to an arbitrary rate in [1M, max_speed].
	 *
	 * NOTE: B0 is not implemented.
	 */
	baud = clamp(tty->termios.c_ospeed, priv->min_speed, priv->max_speed);

	if (priv->use_actual_rate)
		baud = cp210x_get_actual_rate(baud);
	else if (baud < 1000000)
		baud = cp210x_get_an205_rate(baud);

	dev_dbg(&port->dev, "%s - setting baud rate to %u\n", __func__, baud);
	if (cp210x_write_u32_reg(port, CP210X_SET_BAUDRATE, baud)) {
		dev_warn(&port->dev, "failed to set baud rate to %u\n", baud);
		if (old_termios)
			baud = old_termios->c_ospeed;
		else
			baud = 9600;
	}

	tty_encode_baud_rate(tty, baud, baud);
}

static void cp210x_enable_event_mode(struct usb_serial_port *port)
{
	struct cp210x_port_private *port_priv = usb_get_serial_port_data(port);
	int ret;

	if (port_priv->event_mode)
		return;

	port_priv->event_state = ES_DATA;
	port_priv->event_mode = true;

	ret = cp210x_write_u16_reg(port, CP210X_EMBED_EVENTS, CP210X_ESCCHAR);
	if (ret) {
		dev_err(&port->dev, "failed to enable events: %d\n", ret);
		port_priv->event_mode = false;
	}
}

static void cp210x_disable_event_mode(struct usb_serial_port *port)
{
	struct cp210x_port_private *port_priv = usb_get_serial_port_data(port);
	int ret;

	if (!port_priv->event_mode)
		return;

	ret = cp210x_write_u16_reg(port, CP210X_EMBED_EVENTS, 0);
	if (ret) {
		dev_err(&port->dev, "failed to disable events: %d\n", ret);
		return;
	}

	port_priv->event_mode = false;
}

static void cp210x_set_termios(struct tty_struct *tty,
		struct usb_serial_port *port, struct ktermios *old_termios)
{
	struct device *dev = &port->dev;
	unsigned int cflag, old_cflag;
	u16 bits;

	cflag = tty->termios.c_cflag;
	old_cflag = old_termios->c_cflag;

	if (tty->termios.c_ospeed != old_termios->c_ospeed)
		cp210x_change_speed(tty, port, old_termios);

	/* If the number of data bits is to be updated */
	if ((cflag & CSIZE) != (old_cflag & CSIZE)) {
		cp210x_get_line_ctl(port, &bits);
		bits &= ~BITS_DATA_MASK;
		switch (cflag & CSIZE) {
		case CS5:
			bits |= BITS_DATA_5;
			dev_dbg(dev, "%s - data bits = 5\n", __func__);
			break;
		case CS6:
			bits |= BITS_DATA_6;
			dev_dbg(dev, "%s - data bits = 6\n", __func__);
			break;
		case CS7:
			bits |= BITS_DATA_7;
			dev_dbg(dev, "%s - data bits = 7\n", __func__);
			break;
		case CS8:
		default:
			bits |= BITS_DATA_8;
			dev_dbg(dev, "%s - data bits = 8\n", __func__);
			break;
		}
		if (cp210x_write_u16_reg(port, CP210X_SET_LINE_CTL, bits))
			dev_dbg(dev, "Number of data bits requested not supported by device\n");
	}

	if ((cflag     & (PARENB|PARODD|CMSPAR)) !=
	    (old_cflag & (PARENB|PARODD|CMSPAR))) {
		cp210x_get_line_ctl(port, &bits);
		bits &= ~BITS_PARITY_MASK;
		if (cflag & PARENB) {
			if (cflag & CMSPAR) {
				if (cflag & PARODD) {
					bits |= BITS_PARITY_MARK;
					dev_dbg(dev, "%s - parity = MARK\n", __func__);
				} else {
					bits |= BITS_PARITY_SPACE;
					dev_dbg(dev, "%s - parity = SPACE\n", __func__);
				}
			} else {
				if (cflag & PARODD) {
					bits |= BITS_PARITY_ODD;
					dev_dbg(dev, "%s - parity = ODD\n", __func__);
				} else {
					bits |= BITS_PARITY_EVEN;
					dev_dbg(dev, "%s - parity = EVEN\n", __func__);
				}
			}
		}
		if (cp210x_write_u16_reg(port, CP210X_SET_LINE_CTL, bits))
			dev_dbg(dev, "Parity mode not supported by device\n");
	}

	if ((cflag & CSTOPB) != (old_cflag & CSTOPB)) {
		cp210x_get_line_ctl(port, &bits);
		bits &= ~BITS_STOP_MASK;
		if (cflag & CSTOPB) {
			bits |= BITS_STOP_2;
			dev_dbg(dev, "%s - stop bits = 2\n", __func__);
		} else {
			bits |= BITS_STOP_1;
			dev_dbg(dev, "%s - stop bits = 1\n", __func__);
		}
		if (cp210x_write_u16_reg(port, CP210X_SET_LINE_CTL, bits))
			dev_dbg(dev, "Number of stop bits requested not supported by device\n");
	}

	if ((cflag & CRTSCTS) != (old_cflag & CRTSCTS)) {
		struct cp210x_flow_ctl flow_ctl;
		u32 ctl_hs;
		u32 flow_repl;

		cp210x_read_reg_block(port, CP210X_GET_FLOW, &flow_ctl,
				sizeof(flow_ctl));
		ctl_hs = le32_to_cpu(flow_ctl.ulControlHandshake);
		flow_repl = le32_to_cpu(flow_ctl.ulFlowReplace);
		dev_dbg(dev, "%s - read ulControlHandshake=0x%08x, ulFlowReplace=0x%08x\n",
				__func__, ctl_hs, flow_repl);

		ctl_hs &= ~CP210X_SERIAL_DSR_HANDSHAKE;
		ctl_hs &= ~CP210X_SERIAL_DCD_HANDSHAKE;
		ctl_hs &= ~CP210X_SERIAL_DSR_SENSITIVITY;
		ctl_hs &= ~CP210X_SERIAL_DTR_MASK;
		ctl_hs |= CP210X_SERIAL_DTR_SHIFT(CP210X_SERIAL_DTR_ACTIVE);
		if (cflag & CRTSCTS) {
			ctl_hs |= CP210X_SERIAL_CTS_HANDSHAKE;

			flow_repl &= ~CP210X_SERIAL_RTS_MASK;
			flow_repl |= CP210X_SERIAL_RTS_SHIFT(
					CP210X_SERIAL_RTS_FLOW_CTL);
			dev_dbg(dev, "%s - flow control = CRTSCTS\n", __func__);
		} else {
			ctl_hs &= ~CP210X_SERIAL_CTS_HANDSHAKE;

			flow_repl &= ~CP210X_SERIAL_RTS_MASK;
			flow_repl |= CP210X_SERIAL_RTS_SHIFT(
					CP210X_SERIAL_RTS_ACTIVE);
			dev_dbg(dev, "%s - flow control = NONE\n", __func__);
		}

		dev_dbg(dev, "%s - write ulControlHandshake=0x%08x, ulFlowReplace=0x%08x\n",
				__func__, ctl_hs, flow_repl);
		flow_ctl.ulControlHandshake = cpu_to_le32(ctl_hs);
		flow_ctl.ulFlowReplace = cpu_to_le32(flow_repl);
		cp210x_write_reg_block(port, CP210X_SET_FLOW, &flow_ctl,
				sizeof(flow_ctl));
	}

	/*
	 * Enable event-insertion mode only if input parity checking is
	 * enabled for now.
	 */
	if (I_INPCK(tty))
		cp210x_enable_event_mode(port);
	else
		cp210x_disable_event_mode(port);
}

static int cp210x_tiocmset(struct tty_struct *tty,
		unsigned int set, unsigned int clear)
{
	struct usb_serial_port *port = tty->driver_data;
	return cp210x_tiocmset_port(port, set, clear);
}

static int cp210x_tiocmset_port(struct usb_serial_port *port,
		unsigned int set, unsigned int clear)
{
	u16 control = 0;

	if (set & TIOCM_RTS) {
		control |= CONTROL_RTS;
		control |= CONTROL_WRITE_RTS;
	}
	if (set & TIOCM_DTR) {
		control |= CONTROL_DTR;
		control |= CONTROL_WRITE_DTR;
	}
	if (clear & TIOCM_RTS) {
		control &= ~CONTROL_RTS;
		control |= CONTROL_WRITE_RTS;
	}
	if (clear & TIOCM_DTR) {
		control &= ~CONTROL_DTR;
		control |= CONTROL_WRITE_DTR;
	}

	dev_dbg(&port->dev, "%s - control = 0x%.4x\n", __func__, control);

	return cp210x_write_u16_reg(port, CP210X_SET_MHS, control);
}

static void cp210x_dtr_rts(struct usb_serial_port *p, int on)
{
	if (on)
		cp210x_tiocmset_port(p, TIOCM_DTR|TIOCM_RTS, 0);
	else
		cp210x_tiocmset_port(p, 0, TIOCM_DTR|TIOCM_RTS);
}

static int cp210x_tiocmget(struct tty_struct *tty)
{
	struct usb_serial_port *port = tty->driver_data;
	u8 control;
	int result;

	result = cp210x_read_u8_reg(port, CP210X_GET_MDMSTS, &control);
	if (result)
		return result;

	result = ((control & CONTROL_DTR) ? TIOCM_DTR : 0)
		|((control & CONTROL_RTS) ? TIOCM_RTS : 0)
		|((control & CONTROL_CTS) ? TIOCM_CTS : 0)
		|((control & CONTROL_DSR) ? TIOCM_DSR : 0)
		|((control & CONTROL_RING)? TIOCM_RI  : 0)
		|((control & CONTROL_DCD) ? TIOCM_CD  : 0);

	dev_dbg(&port->dev, "%s - control = 0x%.2x\n", __func__, control);

	return result;
}

static void cp210x_break_ctl(struct tty_struct *tty, int break_state)
{
	struct usb_serial_port *port = tty->driver_data;
	u16 state;

	if (break_state == 0)
		state = BREAK_OFF;
	else
		state = BREAK_ON;
	dev_dbg(&port->dev, "%s - turning break %s\n", __func__,
		state == BREAK_OFF ? "off" : "on");
	cp210x_write_u16_reg(port, CP210X_SET_BREAK, state);
}

#ifdef CONFIG_GPIOLIB
static int cp210x_gpio_request(struct gpio_chip *gc, unsigned int offset)
{
	struct usb_serial *serial = gpiochip_get_data(gc);
	struct cp210x_serial_private *priv = usb_get_serial_data(serial);

	if (priv->gpio_altfunc & BIT(offset))
		return -ENODEV;

	return 0;
}

static int cp210x_gpio_get(struct gpio_chip *gc, unsigned int gpio)
{
	struct usb_serial *serial = gpiochip_get_data(gc);
	struct cp210x_serial_private *priv = usb_get_serial_data(serial);
	u8 req_type = REQTYPE_DEVICE_TO_HOST;
	int result;
	u8 buf;

	if (priv->partnum == CP210X_PARTNUM_CP2105)
		req_type = REQTYPE_INTERFACE_TO_HOST;

	result = usb_autopm_get_interface(serial->interface);
	if (result)
		return result;

	result = cp210x_read_vendor_block(serial, req_type,
					  CP210X_READ_LATCH, &buf, sizeof(buf));
	usb_autopm_put_interface(serial->interface);
	if (result < 0)
		return result;

	return !!(buf & BIT(gpio));
}

static void cp210x_gpio_set(struct gpio_chip *gc, unsigned int gpio, int value)
{
	struct usb_serial *serial = gpiochip_get_data(gc);
	struct cp210x_serial_private *priv = usb_get_serial_data(serial);
	struct cp210x_gpio_write buf;
	int result;

	if (value == 1)
		buf.state = BIT(gpio);
	else
		buf.state = 0;

	buf.mask = BIT(gpio);

	result = usb_autopm_get_interface(serial->interface);
	if (result)
		goto out;

	if (priv->partnum == CP210X_PARTNUM_CP2105) {
		result = cp210x_write_vendor_block(serial,
						   REQTYPE_HOST_TO_INTERFACE,
						   CP210X_WRITE_LATCH, &buf,
						   sizeof(buf));
	} else {
		u16 wIndex = buf.state << 8 | buf.mask;

		result = usb_control_msg(serial->dev,
					 usb_sndctrlpipe(serial->dev, 0),
					 CP210X_VENDOR_SPECIFIC,
					 REQTYPE_HOST_TO_DEVICE,
					 CP210X_WRITE_LATCH,
					 wIndex,
					 NULL, 0, USB_CTRL_SET_TIMEOUT);
	}

	usb_autopm_put_interface(serial->interface);
out:
	if (result < 0) {
		dev_err(&serial->interface->dev, "failed to set GPIO value: %d\n",
				result);
	}
}

static int cp210x_gpio_direction_get(struct gpio_chip *gc, unsigned int gpio)
{
	struct usb_serial *serial = gpiochip_get_data(gc);
	struct cp210x_serial_private *priv = usb_get_serial_data(serial);

	return priv->gpio_input & BIT(gpio);
}

static int cp210x_gpio_direction_input(struct gpio_chip *gc, unsigned int gpio)
{
	struct usb_serial *serial = gpiochip_get_data(gc);
	struct cp210x_serial_private *priv = usb_get_serial_data(serial);

	if (priv->partnum == CP210X_PARTNUM_CP2105) {
		/* hardware does not support an input mode */
		return -ENOTSUPP;
	}

	/* push-pull pins cannot be changed to be inputs */
	if (priv->gpio_pushpull & BIT(gpio))
		return -EINVAL;

	/* make sure to release pin if it is being driven low */
	cp210x_gpio_set(gc, gpio, 1);

	priv->gpio_input |= BIT(gpio);

	return 0;
}

static int cp210x_gpio_direction_output(struct gpio_chip *gc, unsigned int gpio,
					int value)
{
	struct usb_serial *serial = gpiochip_get_data(gc);
	struct cp210x_serial_private *priv = usb_get_serial_data(serial);

	priv->gpio_input &= ~BIT(gpio);
	cp210x_gpio_set(gc, gpio, value);

	return 0;
}

static int cp210x_gpio_set_config(struct gpio_chip *gc, unsigned int gpio,
				  unsigned long config)
{
	struct usb_serial *serial = gpiochip_get_data(gc);
	struct cp210x_serial_private *priv = usb_get_serial_data(serial);
	enum pin_config_param param = pinconf_to_config_param(config);

	/* Succeed only if in correct mode (this can't be set at runtime) */
	if ((param == PIN_CONFIG_DRIVE_PUSH_PULL) &&
	    (priv->gpio_pushpull & BIT(gpio)))
		return 0;

	if ((param == PIN_CONFIG_DRIVE_OPEN_DRAIN) &&
	    !(priv->gpio_pushpull & BIT(gpio)))
		return 0;

	return -ENOTSUPP;
}

/*
 * This function is for configuring GPIO using shared pins, where other signals
 * are made unavailable by configuring the use of GPIO. This is believed to be
 * only applicable to the cp2105 at this point, the other devices supported by
 * this driver that provide GPIO do so in a way that does not impact other
 * signals and are thus expected to have very different initialisation.
 */
static int cp2105_gpioconf_init(struct usb_serial *serial)
{
	struct cp210x_serial_private *priv = usb_get_serial_data(serial);
	struct cp210x_pin_mode mode;
	struct cp210x_dual_port_config config;
	u8 intf_num = cp210x_interface_num(serial);
	u8 iface_config;
	int result;

	result = cp210x_read_vendor_block(serial, REQTYPE_DEVICE_TO_HOST,
					  CP210X_GET_DEVICEMODE, &mode,
					  sizeof(mode));
	if (result < 0)
		return result;

	result = cp210x_read_vendor_block(serial, REQTYPE_DEVICE_TO_HOST,
					  CP210X_GET_PORTCONFIG, &config,
					  sizeof(config));
	if (result < 0)
		return result;

	/*  2 banks of GPIO - One for the pins taken from each serial port */
	if (intf_num == 0) {
		if (mode.eci == CP210X_PIN_MODE_MODEM) {
			/* mark all GPIOs of this interface as reserved */
			priv->gpio_altfunc = 0xff;
			return 0;
		}

		iface_config = config.eci_cfg;
		priv->gpio_pushpull = (u8)((le16_to_cpu(config.gpio_mode) &
						CP210X_ECI_GPIO_MODE_MASK) >>
						CP210X_ECI_GPIO_MODE_OFFSET);
		priv->gc.ngpio = 2;
	} else if (intf_num == 1) {
		if (mode.sci == CP210X_PIN_MODE_MODEM) {
			/* mark all GPIOs of this interface as reserved */
			priv->gpio_altfunc = 0xff;
			return 0;
		}

		iface_config = config.sci_cfg;
		priv->gpio_pushpull = (u8)((le16_to_cpu(config.gpio_mode) &
						CP210X_SCI_GPIO_MODE_MASK) >>
						CP210X_SCI_GPIO_MODE_OFFSET);
		priv->gc.ngpio = 3;
	} else {
		return -ENODEV;
	}

	/* mark all pins which are not in GPIO mode */
	if (iface_config & CP2105_GPIO0_TXLED_MODE)	/* GPIO 0 */
		priv->gpio_altfunc |= BIT(0);
	if (iface_config & (CP2105_GPIO1_RXLED_MODE |	/* GPIO 1 */
			CP2105_GPIO1_RS485_MODE))
		priv->gpio_altfunc |= BIT(1);

	/* driver implementation for CP2105 only supports outputs */
	priv->gpio_input = 0;

	return 0;
}

static int cp2104_gpioconf_init(struct usb_serial *serial)
{
	struct cp210x_serial_private *priv = usb_get_serial_data(serial);
	struct cp210x_single_port_config config;
	u8 iface_config;
	u8 gpio_latch;
	int result;
	u8 i;

	result = cp210x_read_vendor_block(serial, REQTYPE_DEVICE_TO_HOST,
					  CP210X_GET_PORTCONFIG, &config,
					  sizeof(config));
	if (result < 0)
		return result;

	priv->gc.ngpio = 4;

	iface_config = config.device_cfg;
	priv->gpio_pushpull = (u8)((le16_to_cpu(config.gpio_mode) &
					CP210X_GPIO_MODE_MASK) >>
					CP210X_GPIO_MODE_OFFSET);
	gpio_latch = (u8)((le16_to_cpu(config.reset_state) &
					CP210X_GPIO_MODE_MASK) >>
					CP210X_GPIO_MODE_OFFSET);

	/* mark all pins which are not in GPIO mode */
	if (iface_config & CP2104_GPIO0_TXLED_MODE)	/* GPIO 0 */
		priv->gpio_altfunc |= BIT(0);
	if (iface_config & CP2104_GPIO1_RXLED_MODE)	/* GPIO 1 */
		priv->gpio_altfunc |= BIT(1);
	if (iface_config & CP2104_GPIO2_RS485_MODE)	/* GPIO 2 */
		priv->gpio_altfunc |= BIT(2);

	/*
	 * Like CP2102N, CP2104 has also no strict input and output pin
	 * modes.
	 * Do the same input mode emulation as CP2102N.
	 */
	for (i = 0; i < priv->gc.ngpio; ++i) {
		/*
		 * Set direction to "input" iff pin is open-drain and reset
		 * value is 1.
		 */
		if (!(priv->gpio_pushpull & BIT(i)) && (gpio_latch & BIT(i)))
			priv->gpio_input |= BIT(i);
	}

	return 0;
}

static int cp2102n_gpioconf_init(struct usb_serial *serial)
{
	struct cp210x_serial_private *priv = usb_get_serial_data(serial);
	const u16 config_size = 0x02a6;
	u8 gpio_rst_latch;
	u8 config_version;
	u8 gpio_pushpull;
	u8 *config_buf;
	u8 gpio_latch;
	u8 gpio_ctrl;
	int result;
	u8 i;

	/*
	 * Retrieve device configuration from the device.
	 * The array received contains all customization settings done at the
	 * factory/manufacturer. Format of the array is documented at the
	 * time of writing at:
	 * https://www.silabs.com/community/interface/knowledge-base.entry.html/2017/03/31/cp2102n_setconfig-xsfa
	 */
	config_buf = kmalloc(config_size, GFP_KERNEL);
	if (!config_buf)
		return -ENOMEM;

	result = cp210x_read_vendor_block(serial,
					  REQTYPE_DEVICE_TO_HOST,
					  CP210X_READ_2NCONFIG,
					  config_buf,
					  config_size);
	if (result < 0) {
		kfree(config_buf);
		return result;
	}

	config_version = config_buf[CP210X_2NCONFIG_CONFIG_VERSION_IDX];
	gpio_pushpull = config_buf[CP210X_2NCONFIG_GPIO_MODE_IDX];
	gpio_ctrl = config_buf[CP210X_2NCONFIG_GPIO_CONTROL_IDX];
	gpio_rst_latch = config_buf[CP210X_2NCONFIG_GPIO_RSTLATCH_IDX];

	kfree(config_buf);

	/* Make sure this is a config format we understand. */
	if (config_version != 0x01)
		return -ENOTSUPP;

	priv->gc.ngpio = 4;

	/*
	 * Get default pin states after reset. Needed so we can determine
	 * the direction of an open-drain pin.
	 */
	gpio_latch = (gpio_rst_latch >> 3) & 0x0f;

	/* 0 indicates open-drain mode, 1 is push-pull */
	priv->gpio_pushpull = (gpio_pushpull >> 3) & 0x0f;

	/* 0 indicates GPIO mode, 1 is alternate function */
	priv->gpio_altfunc = (gpio_ctrl >> 2) & 0x0f;

	if (priv->partnum == CP210X_PARTNUM_CP2102N_QFN28) {
		/*
		 * For the QFN28 package, GPIO4-6 are controlled by
		 * the low three bits of the mode/latch fields.
		 * Contrary to the document linked above, the bits for
		 * the SUSPEND pins are elsewhere.  No alternate
		 * function is available for these pins.
		 */
		priv->gc.ngpio = 7;
		gpio_latch |= (gpio_rst_latch & 7) << 4;
		priv->gpio_pushpull |= (gpio_pushpull & 7) << 4;
	}

	/*
	 * The CP2102N does not strictly has input and output pin modes,
	 * it only knows open-drain and push-pull modes which is set at
	 * factory. An open-drain pin can function both as an
	 * input or an output. We emulate input mode for open-drain pins
	 * by making sure they are not driven low, and we do not allow
	 * push-pull pins to be set as an input.
	 */
	for (i = 0; i < priv->gc.ngpio; ++i) {
		/*
		 * Set direction to "input" iff pin is open-drain and reset
		 * value is 1.
		 */
		if (!(priv->gpio_pushpull & BIT(i)) && (gpio_latch & BIT(i)))
			priv->gpio_input |= BIT(i);
	}

	return 0;
}

static int cp210x_gpio_init(struct usb_serial *serial)
{
	struct cp210x_serial_private *priv = usb_get_serial_data(serial);
	int result;

	switch (priv->partnum) {
	case CP210X_PARTNUM_CP2104:
		result = cp2104_gpioconf_init(serial);
		break;
	case CP210X_PARTNUM_CP2105:
		result = cp2105_gpioconf_init(serial);
		break;
	case CP210X_PARTNUM_CP2102N_QFN28:
	case CP210X_PARTNUM_CP2102N_QFN24:
	case CP210X_PARTNUM_CP2102N_QFN20:
		result = cp2102n_gpioconf_init(serial);
		break;
	default:
		return 0;
	}

	if (result < 0)
		return result;

	priv->gc.label = "cp210x";
	priv->gc.request = cp210x_gpio_request;
	priv->gc.get_direction = cp210x_gpio_direction_get;
	priv->gc.direction_input = cp210x_gpio_direction_input;
	priv->gc.direction_output = cp210x_gpio_direction_output;
	priv->gc.get = cp210x_gpio_get;
	priv->gc.set = cp210x_gpio_set;
	priv->gc.set_config = cp210x_gpio_set_config;
	priv->gc.owner = THIS_MODULE;
	priv->gc.parent = &serial->interface->dev;
	priv->gc.base = -1;
	priv->gc.can_sleep = true;

	result = gpiochip_add_data(&priv->gc, serial);
	if (!result)
		priv->gpio_registered = true;

	return result;
}

static void cp210x_gpio_remove(struct usb_serial *serial)
{
	struct cp210x_serial_private *priv = usb_get_serial_data(serial);

	if (priv->gpio_registered) {
		gpiochip_remove(&priv->gc);
		priv->gpio_registered = false;
	}
}

#else

static int cp210x_gpio_init(struct usb_serial *serial)
{
	return 0;
}

static void cp210x_gpio_remove(struct usb_serial *serial)
{
	/* Nothing to do */
}

#endif

static int cp210x_port_probe(struct usb_serial_port *port)
{
	struct usb_serial *serial = port->serial;
	struct cp210x_port_private *port_priv;
	int ret;

	port_priv = kzalloc(sizeof(*port_priv), GFP_KERNEL);
	if (!port_priv)
		return -ENOMEM;

	port_priv->bInterfaceNumber = cp210x_interface_num(serial);

	usb_set_serial_port_data(port, port_priv);

	ret = cp210x_detect_swapped_line_ctl(port);
	if (ret) {
		kfree(port_priv);
		return ret;
	}

	return 0;
}

static int cp210x_port_remove(struct usb_serial_port *port)
{
	struct cp210x_port_private *port_priv;

	port_priv = usb_get_serial_port_data(port);
	kfree(port_priv);

	return 0;
}

static void cp210x_init_max_speed(struct usb_serial *serial)
{
	struct cp210x_serial_private *priv = usb_get_serial_data(serial);
	bool use_actual_rate = false;
	speed_t min = 300;
	speed_t max;

	switch (priv->partnum) {
	case CP210X_PARTNUM_CP2101:
		max = 921600;
		break;
	case CP210X_PARTNUM_CP2102:
	case CP210X_PARTNUM_CP2103:
		max = 1000000;
		break;
	case CP210X_PARTNUM_CP2104:
		use_actual_rate = true;
		max = 2000000;
		break;
	case CP210X_PARTNUM_CP2108:
		max = 2000000;
		break;
	case CP210X_PARTNUM_CP2105:
		if (cp210x_interface_num(serial) == 0) {
			use_actual_rate = true;
			max = 2000000;	/* ECI */
		} else {
			min = 2400;
			max = 921600;	/* SCI */
		}
		break;
	case CP210X_PARTNUM_CP2102N_QFN28:
	case CP210X_PARTNUM_CP2102N_QFN24:
	case CP210X_PARTNUM_CP2102N_QFN20:
		use_actual_rate = true;
		max = 3000000;
		break;
	default:
		max = 2000000;
		break;
	}

	priv->min_speed = min;
	priv->max_speed = max;
	priv->use_actual_rate = use_actual_rate;
}

static int cp210x_attach(struct usb_serial *serial)
{
	int result;
	struct cp210x_serial_private *priv;

	priv = kzalloc(sizeof(*priv), GFP_KERNEL);
	if (!priv)
		return -ENOMEM;

	result = cp210x_read_vendor_block(serial, REQTYPE_DEVICE_TO_HOST,
					  CP210X_GET_PARTNUM, &priv->partnum,
					  sizeof(priv->partnum));
	if (result < 0) {
		dev_warn(&serial->interface->dev,
			 "querying part number failed\n");
		priv->partnum = CP210X_PARTNUM_UNKNOWN;
	}

	usb_set_serial_data(serial, priv);

	cp210x_init_max_speed(serial);

	result = cp210x_gpio_init(serial);
	if (result < 0) {
		dev_err(&serial->interface->dev, "GPIO initialisation failed: %d\n",
				result);
	}

	return 0;
}

static void cp210x_disconnect(struct usb_serial *serial)
{
	cp210x_gpio_remove(serial);
}

static void cp210x_release(struct usb_serial *serial)
{
	struct cp210x_serial_private *priv = usb_get_serial_data(serial);

	cp210x_gpio_remove(serial);

	kfree(priv);
}

module_usb_serial_driver(serial_drivers, id_table);

MODULE_DESCRIPTION(DRIVER_DESC);
MODULE_LICENSE("GPL v2");<|MERGE_RESOLUTION|>--- conflicted
+++ resolved
@@ -420,8 +420,6 @@
  */
 #define PURGE_ALL		0x000f
 
-<<<<<<< HEAD
-=======
 /* CP210X_EMBED_EVENTS */
 #define CP210X_ESCCHAR		0xec
 
@@ -431,18 +429,13 @@
 #define CP210X_LSR_BREAK	BIT(4)
 
 
->>>>>>> 24b8d41d
 /* CP210X_GET_FLOW/CP210X_SET_FLOW read/write these 0x10 bytes */
 struct cp210x_flow_ctl {
 	__le32	ulControlHandshake;
 	__le32	ulFlowReplace;
 	__le32	ulXonLimit;
 	__le32	ulXoffLimit;
-<<<<<<< HEAD
-} __packed;
-=======
 };
->>>>>>> 24b8d41d
 
 /* cp210x_flow_ctl::ulControlHandshake */
 #define CP210X_SERIAL_DTR_MASK		GENMASK(1, 0)
@@ -472,8 +465,6 @@
 #define CP210X_SERIAL_RTS_ACTIVE	1
 #define CP210X_SERIAL_RTS_FLOW_CTL	2
 
-<<<<<<< HEAD
-=======
 /* CP210X_VENDOR_SPECIFIC, CP210X_GET_DEVICEMODE call reads these 0x2 bytes. */
 struct cp210x_pin_mode {
 	u8	eci;
@@ -555,7 +546,6 @@
 	return cur_altsetting->desc.bInterfaceNumber;
 }
 
->>>>>>> 24b8d41d
 /*
  * Reads a variable-sized block of CP210X_ registers, identified by req.
  * Returns data into buf in native USB byte order.
@@ -1072,19 +1062,12 @@
 	tcflag_t *cflagp, unsigned int *baudp)
 {
 	struct device *dev = &port->dev;
-<<<<<<< HEAD
-	unsigned int cflag;
-=======
 	tcflag_t cflag;
->>>>>>> 24b8d41d
 	struct cp210x_flow_ctl flow_ctl;
 	u32 baud;
 	u16 bits;
 	u32 ctl_hs;
-<<<<<<< HEAD
-=======
 	u32 flow_repl;
->>>>>>> 24b8d41d
 
 	cp210x_read_u32_reg(port, CP210X_GET_BAUDRATE, &baud);
 
