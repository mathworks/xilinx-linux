// SPDX-License-Identifier: GPL-2.0+
/* Siemens ID Mouse driver v0.6

  Copyright (C) 2004-5 by Florian 'Floe' Echtler  <echtler@fs.tum.de>
                      and Andreas  'ad'  Deresch <aderesch@fs.tum.de>

  Derived from the USB Skeleton driver 1.1,
  Copyright (C) 2003 Greg Kroah-Hartman (greg@kroah.com)

  Additional information provided by Martin Reising
  <Martin.Reising@natural-computing.de>

*/

#include <linux/kernel.h>
#include <linux/sched/signal.h>
#include <linux/errno.h>
#include <linux/delay.h>
#include <linux/slab.h>
#include <linux/module.h>
#include <linux/completion.h>
#include <linux/mutex.h>
#include <linux/uaccess.h>
#include <linux/usb.h>

/* image constants */
#define WIDTH 225
#define HEIGHT 289
#define HEADER "P5 225 289 255 "
#define IMGSIZE ((WIDTH * HEIGHT) + sizeof(HEADER)-1)

#define DRIVER_SHORT   "idmouse"
#define DRIVER_AUTHOR  "Florian 'Floe' Echtler <echtler@fs.tum.de>"
#define DRIVER_DESC    "Siemens ID Mouse FingerTIP Sensor Driver"

/* minor number for misc USB devices */
#define USB_IDMOUSE_MINOR_BASE 132

/* vendor and device IDs */
#define ID_SIEMENS 0x0681
#define ID_IDMOUSE 0x0005
#define ID_CHERRY  0x0010

/* device ID table */
static const struct usb_device_id idmouse_table[] = {
	{USB_DEVICE(ID_SIEMENS, ID_IDMOUSE)}, /* Siemens ID Mouse (Professional) */
	{USB_DEVICE(ID_SIEMENS, ID_CHERRY )}, /* Cherry FingerTIP ID Board       */
	{}                                    /* terminating null entry          */
};

/* sensor commands */
#define FTIP_RESET   0x20
#define FTIP_ACQUIRE 0x21
#define FTIP_RELEASE 0x22
#define FTIP_BLINK   0x23  /* LSB of value = blink pulse width */
#define FTIP_SCROLL  0x24

#define ftip_command(dev, command, value, index) \
	usb_control_msg(dev->udev, usb_sndctrlpipe(dev->udev, 0), command, \
	USB_TYPE_VENDOR | USB_RECIP_ENDPOINT | USB_DIR_OUT, value, index, NULL, 0, 1000)

MODULE_DEVICE_TABLE(usb, idmouse_table);

/* structure to hold all of our device specific stuff */
struct usb_idmouse {

	struct usb_device *udev; /* save off the usb device pointer */
	struct usb_interface *interface; /* the interface for this device */

	unsigned char *bulk_in_buffer; /* the buffer to receive data */
	size_t bulk_in_size; /* the maximum bulk packet size */
	size_t orig_bi_size; /* same as above, but reported by the device */
	__u8 bulk_in_endpointAddr; /* the address of the bulk in endpoint */

	int open; /* if the port is open or not */
	int present; /* if the device is not disconnected */
	struct mutex lock; /* locks this structure */

};

/* local function prototypes */
static ssize_t idmouse_read(struct file *file, char __user *buffer,
				size_t count, loff_t * ppos);

static int idmouse_open(struct inode *inode, struct file *file);
static int idmouse_release(struct inode *inode, struct file *file);

static int idmouse_probe(struct usb_interface *interface,
				const struct usb_device_id *id);

static void idmouse_disconnect(struct usb_interface *interface);
static int idmouse_suspend(struct usb_interface *intf, pm_message_t message);
static int idmouse_resume(struct usb_interface *intf);

/* file operation pointers */
static const struct file_operations idmouse_fops = {
	.owner = THIS_MODULE,
	.read = idmouse_read,
	.open = idmouse_open,
	.release = idmouse_release,
	.llseek = default_llseek,
};

/* class driver information */
static struct usb_class_driver idmouse_class = {
	.name = "idmouse%d",
	.fops = &idmouse_fops,
	.minor_base = USB_IDMOUSE_MINOR_BASE,
};

/* usb specific object needed to register this driver with the usb subsystem */
static struct usb_driver idmouse_driver = {
	.name = DRIVER_SHORT,
	.probe = idmouse_probe,
	.disconnect = idmouse_disconnect,
	.suspend = idmouse_suspend,
	.resume = idmouse_resume,
	.reset_resume = idmouse_resume,
	.id_table = idmouse_table,
	.supports_autosuspend = 1,
};

static int idmouse_create_image(struct usb_idmouse *dev)
{
	int bytes_read;
	int bulk_read;
	int result;

	memcpy(dev->bulk_in_buffer, HEADER, sizeof(HEADER)-1);
	bytes_read = sizeof(HEADER)-1;

	/* reset the device and set a fast blink rate */
	result = ftip_command(dev, FTIP_RELEASE, 0, 0);
	if (result < 0)
		goto reset;
	result = ftip_command(dev, FTIP_BLINK,   1, 0);
	if (result < 0)
		goto reset;

	/* initialize the sensor - sending this command twice */
	/* significantly reduces the rate of failed reads     */
	result = ftip_command(dev, FTIP_ACQUIRE, 0, 0);
	if (result < 0)
		goto reset;
	result = ftip_command(dev, FTIP_ACQUIRE, 0, 0);
	if (result < 0)
		goto reset;

	/* start the readout - sending this command twice */
	/* presumably enables the high dynamic range mode */
	result = ftip_command(dev, FTIP_RESET,   0, 0);
	if (result < 0)
		goto reset;
	result = ftip_command(dev, FTIP_RESET,   0, 0);
	if (result < 0)
		goto reset;

	/* loop over a blocking bulk read to get data from the device */
	while (bytes_read < IMGSIZE) {
		result = usb_bulk_msg(dev->udev,
				usb_rcvbulkpipe(dev->udev, dev->bulk_in_endpointAddr),
				dev->bulk_in_buffer + bytes_read,
				dev->bulk_in_size, &bulk_read, 5000);
		if (result < 0) {
			/* Maybe this error was caused by the increased packet size? */
			/* Reset to the original value and tell userspace to retry.  */
			if (dev->bulk_in_size != dev->orig_bi_size) {
				dev->bulk_in_size = dev->orig_bi_size;
				result = -EAGAIN;
			}
			break;
		}
		if (signal_pending(current)) {
			result = -EINTR;
			break;
		}
		bytes_read += bulk_read;
	}

	/* reset the device */
reset:
	ftip_command(dev, FTIP_RELEASE, 0, 0);

	/* check for valid image */
	/* right border should be black (0x00) */
	for (bytes_read = sizeof(HEADER)-1 + WIDTH-1; bytes_read < IMGSIZE; bytes_read += WIDTH)
		if (dev->bulk_in_buffer[bytes_read] != 0x00)
			return -EAGAIN;

	/* lower border should be white (0xFF) */
	for (bytes_read = IMGSIZE-WIDTH; bytes_read < IMGSIZE-1; bytes_read++)
		if (dev->bulk_in_buffer[bytes_read] != 0xFF)
			return -EAGAIN;

	/* should be IMGSIZE == 65040 */
	dev_dbg(&dev->interface->dev, "read %d bytes fingerprint data\n",
		bytes_read);
	return result;
}

/* PM operations are nops as this driver does IO only during open() */
static int idmouse_suspend(struct usb_interface *intf, pm_message_t message)
{
	return 0;
}

static int idmouse_resume(struct usb_interface *intf)
{
	return 0;
}

static inline void idmouse_delete(struct usb_idmouse *dev)
{
	kfree(dev->bulk_in_buffer);
	kfree(dev);
}

static int idmouse_open(struct inode *inode, struct file *file)
{
	struct usb_idmouse *dev;
	struct usb_interface *interface;
	int result;

	/* get the interface from minor number and driver information */
	interface = usb_find_interface(&idmouse_driver, iminor(inode));
	if (!interface)
		return -ENODEV;

	/* get the device information block from the interface */
	dev = usb_get_intfdata(interface);
	if (!dev)
		return -ENODEV;

	/* lock this device */
	mutex_lock(&dev->lock);

	/* check if already open */
	if (dev->open) {

		/* already open, so fail */
		result = -EBUSY;

	} else {

		/* create a new image and check for success */
		result = usb_autopm_get_interface(interface);
		if (result)
			goto error;
		result = idmouse_create_image(dev);
		usb_autopm_put_interface(interface);
		if (result)
			goto error;

		/* increment our usage count for the driver */
		++dev->open;

		/* save our object in the file's private structure */
		file->private_data = dev;

	} 

error:

	/* unlock this device */
	mutex_unlock(&dev->lock);
	return result;
}

static int idmouse_release(struct inode *inode, struct file *file)
{
	struct usb_idmouse *dev;

	dev = file->private_data;

	if (dev == NULL)
		return -ENODEV;

	/* lock our device */
	mutex_lock(&dev->lock);

	--dev->open;

	if (!dev->present) {
		/* the device was unplugged before the file was released */
		mutex_unlock(&dev->lock);
		idmouse_delete(dev);
	} else {
		mutex_unlock(&dev->lock);
	}
	return 0;
}

static ssize_t idmouse_read(struct file *file, char __user *buffer, size_t count,
				loff_t * ppos)
{
	struct usb_idmouse *dev = file->private_data;
	int result;

	/* lock this object */
	mutex_lock(&dev->lock);

	/* verify that the device wasn't unplugged */
	if (!dev->present) {
		mutex_unlock(&dev->lock);
		return -ENODEV;
	}

	result = simple_read_from_buffer(buffer, count, ppos,
					dev->bulk_in_buffer, IMGSIZE);
	/* unlock the device */
	mutex_unlock(&dev->lock);
	return result;
}

static int idmouse_probe(struct usb_interface *interface,
				const struct usb_device_id *id)
{
	struct usb_device *udev = interface_to_usbdev(interface);
	struct usb_idmouse *dev;
	struct usb_host_interface *iface_desc;
	struct usb_endpoint_descriptor *endpoint;
	int result;

	/* check if we have gotten the data or the hid interface */
	iface_desc = interface->cur_altsetting;
	if (iface_desc->desc.bInterfaceClass != 0x0A)
		return -ENODEV;

	if (iface_desc->desc.bNumEndpoints < 1)
		return -ENODEV;

	/* allocate memory for our device state and initialize it */
	dev = kzalloc(sizeof(*dev), GFP_KERNEL);
	if (dev == NULL)
		return -ENOMEM;

	mutex_init(&dev->lock);
	dev->udev = udev;
	dev->interface = interface;

	/* set up the endpoint information - use only the first bulk-in endpoint */
<<<<<<< HEAD
	endpoint = &iface_desc->endpoint[0].desc;
	if (!dev->bulk_in_endpointAddr && usb_endpoint_is_bulk_in(endpoint)) {
		/* we found a bulk in endpoint */
		dev->orig_bi_size = usb_endpoint_maxp(endpoint);
		dev->bulk_in_size = 0x200; /* works _much_ faster */
		dev->bulk_in_endpointAddr = endpoint->bEndpointAddress;
		dev->bulk_in_buffer =
			kmalloc(IMGSIZE + dev->bulk_in_size, GFP_KERNEL);

		if (!dev->bulk_in_buffer) {
			idmouse_delete(dev);
			return -ENOMEM;
		}
=======
	result = usb_find_bulk_in_endpoint(iface_desc, &endpoint);
	if (result) {
		dev_err(&interface->dev, "Unable to find bulk-in endpoint.\n");
		idmouse_delete(dev);
		return result;
>>>>>>> 24b8d41d
	}

	dev->orig_bi_size = usb_endpoint_maxp(endpoint);
	dev->bulk_in_size = 0x200; /* works _much_ faster */
	dev->bulk_in_endpointAddr = endpoint->bEndpointAddress;
	dev->bulk_in_buffer = kmalloc(IMGSIZE + dev->bulk_in_size, GFP_KERNEL);
	if (!dev->bulk_in_buffer) {
		idmouse_delete(dev);
		return -ENOMEM;
	}

	/* allow device read, write and ioctl */
	dev->present = 1;

	/* we can register the device now, as it is ready */
	usb_set_intfdata(interface, dev);
	result = usb_register_dev(interface, &idmouse_class);
	if (result) {
		/* something prevented us from registering this device */
		dev_err(&interface->dev, "Unable to allocate minor number.\n");
		idmouse_delete(dev);
		return result;
	}

	/* be noisy */
	dev_info(&interface->dev,"%s now attached\n",DRIVER_DESC);

	return 0;
}

static void idmouse_disconnect(struct usb_interface *interface)
{
	struct usb_idmouse *dev = usb_get_intfdata(interface);

	/* give back our minor */
	usb_deregister_dev(interface, &idmouse_class);

	/* lock the device */
	mutex_lock(&dev->lock);

	/* prevent device read, write and ioctl */
	dev->present = 0;

	/* if the device is opened, idmouse_release will clean this up */
	if (!dev->open) {
		mutex_unlock(&dev->lock);
		idmouse_delete(dev);
	} else {
		/* unlock */
		mutex_unlock(&dev->lock);
	}

	dev_info(&interface->dev, "disconnected\n");
}

module_usb_driver(idmouse_driver);

MODULE_AUTHOR(DRIVER_AUTHOR);
MODULE_DESCRIPTION(DRIVER_DESC);
MODULE_LICENSE("GPL");
<|MERGE_RESOLUTION|>--- conflicted
+++ resolved
@@ -339,27 +339,11 @@
 	dev->interface = interface;
 
 	/* set up the endpoint information - use only the first bulk-in endpoint */
-<<<<<<< HEAD
-	endpoint = &iface_desc->endpoint[0].desc;
-	if (!dev->bulk_in_endpointAddr && usb_endpoint_is_bulk_in(endpoint)) {
-		/* we found a bulk in endpoint */
-		dev->orig_bi_size = usb_endpoint_maxp(endpoint);
-		dev->bulk_in_size = 0x200; /* works _much_ faster */
-		dev->bulk_in_endpointAddr = endpoint->bEndpointAddress;
-		dev->bulk_in_buffer =
-			kmalloc(IMGSIZE + dev->bulk_in_size, GFP_KERNEL);
-
-		if (!dev->bulk_in_buffer) {
-			idmouse_delete(dev);
-			return -ENOMEM;
-		}
-=======
 	result = usb_find_bulk_in_endpoint(iface_desc, &endpoint);
 	if (result) {
 		dev_err(&interface->dev, "Unable to find bulk-in endpoint.\n");
 		idmouse_delete(dev);
 		return result;
->>>>>>> 24b8d41d
 	}
 
 	dev->orig_bi_size = usb_endpoint_maxp(endpoint);
