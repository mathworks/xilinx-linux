// SPDX-License-Identifier: GPL-2.0
/*
 * drivers/usb/misc/lvstest.c
 *
 * Test pattern generation for Link Layer Validation System Tests
 *
 * Copyright (C) 2014 ST Microelectronics
 * Pratyush Anand <pratyush.anand@gmail.com>
 */

#include <linux/init.h>
#include <linux/kernel.h>
#include <linux/module.h>
#include <linux/platform_device.h>
#include <linux/slab.h>
#include <linux/usb.h>
#include <linux/usb/ch11.h>
#include <linux/usb/hcd.h>
#include <linux/usb/phy.h>

struct lvs_rh {
	/* root hub interface */
	struct usb_interface *intf;
	/* if lvs device connected */
	bool present;
	/* port no at which lvs device is present */
	int portnum;
	/* urb buffer */
	u8 buffer[8];
	/* class descriptor */
	struct usb_hub_descriptor descriptor;
	/* urb for polling interrupt pipe */
	struct urb *urb;
	/* LVH RH work */
	struct work_struct	rh_work;
	/* RH port status */
	struct usb_port_status port_status;
};

static struct usb_device *create_lvs_device(struct usb_interface *intf)
{
	struct usb_device *udev, *hdev;
	struct usb_hcd *hcd;
	struct lvs_rh *lvs = usb_get_intfdata(intf);

	if (!lvs->present) {
		dev_err(&intf->dev, "No LVS device is present\n");
		return NULL;
	}

	hdev = interface_to_usbdev(intf);
	hcd = bus_to_hcd(hdev->bus);

	udev = usb_alloc_dev(hdev, hdev->bus, lvs->portnum);
	if (!udev) {
		dev_err(&intf->dev, "Could not allocate lvs udev\n");
		return NULL;
	}
	udev->speed = USB_SPEED_SUPER;
	udev->ep0.desc.wMaxPacketSize = cpu_to_le16(512);
	usb_set_device_state(udev, USB_STATE_DEFAULT);

	if (hcd->driver->enable_device) {
		if (hcd->driver->enable_device(hcd, udev) < 0) {
			dev_err(&intf->dev, "Failed to enable\n");
			usb_put_dev(udev);
			return NULL;
		}
	}

	return udev;
}

static void destroy_lvs_device(struct usb_device *udev)
{
	struct usb_device *hdev = udev->parent;
	struct usb_hcd *hcd = bus_to_hcd(hdev->bus);

	if (hcd->driver->free_dev)
		hcd->driver->free_dev(hcd, udev);

	usb_put_dev(udev);
}

static int lvs_rh_clear_port_feature(struct usb_device *hdev,
		int port1, int feature)
{
	return usb_control_msg(hdev, usb_sndctrlpipe(hdev, 0),
		USB_REQ_CLEAR_FEATURE, USB_RT_PORT, feature, port1,
		NULL, 0, 1000);
}

static int lvs_rh_set_port_feature(struct usb_device *hdev,
		int port1, int feature)
{
	return usb_control_msg(hdev, usb_sndctrlpipe(hdev, 0),
		USB_REQ_SET_FEATURE, USB_RT_PORT, feature, port1,
		NULL, 0, 1000);
}

static ssize_t u3_entry_store(struct device *dev,
		struct device_attribute *attr, const char *buf, size_t count)
{
	struct usb_interface *intf = to_usb_interface(dev);
	struct usb_device *hdev = interface_to_usbdev(intf);
	struct lvs_rh *lvs = usb_get_intfdata(intf);
	struct usb_device *udev;
	int ret;

	udev = create_lvs_device(intf);
	if (!udev) {
		dev_err(dev, "failed to create lvs device\n");
		return -ENOMEM;
	}

	ret = lvs_rh_set_port_feature(hdev, lvs->portnum,
			USB_PORT_FEAT_SUSPEND);
	if (ret < 0)
		dev_err(dev, "can't issue U3 entry %d\n", ret);

	destroy_lvs_device(udev);

	if (ret < 0)
		return ret;

	return count;
}
static DEVICE_ATTR_WO(u3_entry);

static ssize_t u3_exit_store(struct device *dev,
		struct device_attribute *attr, const char *buf, size_t count)
{
	struct usb_interface *intf = to_usb_interface(dev);
	struct usb_device *hdev = interface_to_usbdev(intf);
	struct lvs_rh *lvs = usb_get_intfdata(intf);
	struct usb_device *udev;
	int ret;

	udev = create_lvs_device(intf);
	if (!udev) {
		dev_err(dev, "failed to create lvs device\n");
		return -ENOMEM;
	}

	ret = lvs_rh_clear_port_feature(hdev, lvs->portnum,
			USB_PORT_FEAT_SUSPEND);
	if (ret < 0)
		dev_err(dev, "can't issue U3 exit %d\n", ret);

	destroy_lvs_device(udev);

	if (ret < 0)
		return ret;

	return count;
}
static DEVICE_ATTR_WO(u3_exit);

static ssize_t hot_reset_store(struct device *dev,
		struct device_attribute *attr, const char *buf, size_t count)
{
	struct usb_interface *intf = to_usb_interface(dev);
	struct usb_device *hdev = interface_to_usbdev(intf);
	struct lvs_rh *lvs = usb_get_intfdata(intf);
	int ret;

	ret = lvs_rh_set_port_feature(hdev, lvs->portnum,
			USB_PORT_FEAT_RESET);
	if (ret < 0) {
		dev_err(dev, "can't issue hot reset %d\n", ret);
		return ret;
	}

	return count;
}
static DEVICE_ATTR_WO(hot_reset);

static ssize_t warm_reset_store(struct device *dev,
		struct device_attribute *attr, const char *buf, size_t count)
{
	struct usb_interface *intf = to_usb_interface(dev);
	struct usb_device *hdev = interface_to_usbdev(intf);
	struct lvs_rh *lvs = usb_get_intfdata(intf);
	int ret;

	ret = lvs_rh_set_port_feature(hdev, lvs->portnum,
			USB_PORT_FEAT_BH_PORT_RESET);
	if (ret < 0) {
		dev_err(dev, "can't issue warm reset %d\n", ret);
		return ret;
	}

	return count;
}
static DEVICE_ATTR_WO(warm_reset);

static ssize_t u2_timeout_store(struct device *dev,
		struct device_attribute *attr, const char *buf, size_t count)
{
	struct usb_interface *intf = to_usb_interface(dev);
	struct usb_device *hdev = interface_to_usbdev(intf);
	struct lvs_rh *lvs = usb_get_intfdata(intf);
	unsigned long val;
	int ret;

	ret = kstrtoul(buf, 10, &val);
	if (ret < 0) {
		dev_err(dev, "couldn't parse string %d\n", ret);
		return ret;
	}

	if (val > 127)
		return -EINVAL;

	ret = lvs_rh_set_port_feature(hdev, lvs->portnum | (val << 8),
			USB_PORT_FEAT_U2_TIMEOUT);
	if (ret < 0) {
		dev_err(dev, "Error %d while setting U2 timeout %ld\n", ret, val);
		return ret;
	}

	return count;
}
static DEVICE_ATTR_WO(u2_timeout);

static ssize_t u1_timeout_store(struct device *dev,
		struct device_attribute *attr, const char *buf, size_t count)
{
	struct usb_interface *intf = to_usb_interface(dev);
	struct usb_device *hdev = interface_to_usbdev(intf);
	struct lvs_rh *lvs = usb_get_intfdata(intf);
	unsigned long val;
	int ret;

	ret = kstrtoul(buf, 10, &val);
	if (ret < 0) {
		dev_err(dev, "couldn't parse string %d\n", ret);
		return ret;
	}

	if (val > 127)
		return -EINVAL;

	ret = lvs_rh_set_port_feature(hdev, lvs->portnum | (val << 8),
			USB_PORT_FEAT_U1_TIMEOUT);
	if (ret < 0) {
		dev_err(dev, "Error %d while setting U1 timeout %ld\n", ret, val);
		return ret;
	}

	return count;
}
static DEVICE_ATTR_WO(u1_timeout);

static ssize_t get_dev_desc_store(struct device *dev,
		struct device_attribute *attr, const char *buf, size_t count)
{
	struct usb_interface *intf = to_usb_interface(dev);
	struct usb_device *udev;
	struct usb_device_descriptor *descriptor;
	int ret;

	descriptor = kmalloc(sizeof(*descriptor), GFP_KERNEL);
	if (!descriptor)
		return -ENOMEM;

	udev = create_lvs_device(intf);
	if (!udev) {
		dev_err(dev, "failed to create lvs device\n");
		ret = -ENOMEM;
		goto free_desc;
	}

	ret = usb_control_msg(udev, (PIPE_CONTROL << 30) | USB_DIR_IN,
			USB_REQ_GET_DESCRIPTOR, USB_DIR_IN, USB_DT_DEVICE << 8,
			0, descriptor, sizeof(*descriptor),
			USB_CTRL_GET_TIMEOUT);
	if (ret < 0)
		dev_err(dev, "can't read device descriptor %d\n", ret);

	destroy_lvs_device(udev);

free_desc:
	kfree(descriptor);

	if (ret < 0)
		return ret;

	return count;
}
static DEVICE_ATTR_WO(get_dev_desc);

static ssize_t enable_compliance_store(struct device *dev,
		struct device_attribute *attr, const char *buf, size_t count)
{
	struct usb_interface *intf = to_usb_interface(dev);
	struct usb_device *hdev = interface_to_usbdev(intf);
	struct lvs_rh *lvs = usb_get_intfdata(intf);
	int ret;

	ret = lvs_rh_set_port_feature(hdev,
			lvs->portnum | USB_SS_PORT_LS_COMP_MOD << 3,
			USB_PORT_FEAT_LINK_STATE);
	if (ret < 0) {
		dev_err(dev, "can't enable compliance mode %d\n", ret);
		return ret;
	}

	return count;
}
static DEVICE_ATTR_WO(enable_compliance);

static struct attribute *lvs_attrs[] = {
	&dev_attr_get_dev_desc.attr,
	&dev_attr_u1_timeout.attr,
	&dev_attr_u2_timeout.attr,
	&dev_attr_hot_reset.attr,
	&dev_attr_warm_reset.attr,
	&dev_attr_u3_entry.attr,
	&dev_attr_u3_exit.attr,
	&dev_attr_enable_compliance.attr,
	NULL
};
ATTRIBUTE_GROUPS(lvs);

static void lvs_rh_work(struct work_struct *work)
{
	struct lvs_rh *lvs = container_of(work, struct lvs_rh, rh_work);
	struct usb_interface *intf = lvs->intf;
	struct usb_device *hdev = interface_to_usbdev(intf);
	struct usb_hcd *hcd = bus_to_hcd(hdev->bus);
	struct usb_hub_descriptor *descriptor = &lvs->descriptor;
	struct usb_port_status *port_status = &lvs->port_status;
	int i, ret = 0;
	u16 portchange;

	/* Examine each root port */
	for (i = 1; i <= descriptor->bNbrPorts; i++) {
		ret = usb_control_msg(hdev, usb_rcvctrlpipe(hdev, 0),
			USB_REQ_GET_STATUS, USB_DIR_IN | USB_RT_PORT, 0, i,
			port_status, sizeof(*port_status), 1000);
		if (ret < 4)
			continue;

		portchange = le16_to_cpu(port_status->wPortChange);

		if (portchange & USB_PORT_STAT_C_LINK_STATE)
			lvs_rh_clear_port_feature(hdev, i,
					USB_PORT_FEAT_C_PORT_LINK_STATE);
		if (portchange & USB_PORT_STAT_C_ENABLE)
			lvs_rh_clear_port_feature(hdev, i,
					USB_PORT_FEAT_C_ENABLE);
		if (portchange & USB_PORT_STAT_C_RESET)
			lvs_rh_clear_port_feature(hdev, i,
					USB_PORT_FEAT_C_RESET);
		if (portchange & USB_PORT_STAT_C_BH_RESET)
			lvs_rh_clear_port_feature(hdev, i,
					USB_PORT_FEAT_C_BH_PORT_RESET);
		if (portchange & USB_PORT_STAT_C_CONNECTION) {
			lvs_rh_clear_port_feature(hdev, i,
					USB_PORT_FEAT_C_CONNECTION);

			if (le16_to_cpu(port_status->wPortStatus) &
					USB_PORT_STAT_CONNECTION) {
				lvs->present = true;
				lvs->portnum = i;
				if (hcd->usb_phy)
					usb_phy_notify_connect(hcd->usb_phy,
							USB_SPEED_SUPER);
			} else {
				lvs->present = false;
				if (hcd->usb_phy)
					usb_phy_notify_disconnect(hcd->usb_phy,
							USB_SPEED_SUPER);
			}
			break;
		}
	}

	ret = usb_submit_urb(lvs->urb, GFP_KERNEL);
	if (ret != 0 && ret != -ENODEV && ret != -EPERM)
		dev_err(&intf->dev, "urb resubmit error %d\n", ret);
}

static void lvs_rh_irq(struct urb *urb)
{
	struct lvs_rh *lvs = urb->context;

	schedule_work(&lvs->rh_work);
}

static int lvs_rh_probe(struct usb_interface *intf,
		const struct usb_device_id *id)
{
	struct usb_device *hdev;
	struct usb_host_interface *desc;
	struct usb_endpoint_descriptor *endpoint;
	struct lvs_rh *lvs;
	unsigned int pipe;
	int ret, maxp;

	hdev = interface_to_usbdev(intf);
	desc = intf->cur_altsetting;

	ret = usb_find_int_in_endpoint(desc, &endpoint);
	if (ret)
		return ret;

	/* valid only for SS root hub */
	if (hdev->descriptor.bDeviceProtocol != USB_HUB_PR_SS || hdev->parent) {
		dev_err(&intf->dev, "Bind LVS driver with SS root Hub only\n");
		return -EINVAL;
	}

	lvs = devm_kzalloc(&intf->dev, sizeof(*lvs), GFP_KERNEL);
	if (!lvs)
		return -ENOMEM;

	lvs->intf = intf;
	usb_set_intfdata(intf, lvs);

	/* how many number of ports this root hub has */
	ret = usb_control_msg(hdev, usb_rcvctrlpipe(hdev, 0),
			USB_REQ_GET_DESCRIPTOR, USB_DIR_IN | USB_RT_HUB,
			USB_DT_SS_HUB << 8, 0, &lvs->descriptor,
			USB_DT_SS_HUB_SIZE, USB_CTRL_GET_TIMEOUT);
	if (ret < (USB_DT_HUB_NONVAR_SIZE + 2)) {
		dev_err(&hdev->dev, "wrong root hub descriptor read %d\n", ret);
		return ret < 0 ? ret : -EINVAL;
	}

	/* submit urb to poll interrupt endpoint */
	lvs->urb = usb_alloc_urb(0, GFP_KERNEL);
	if (!lvs->urb)
		return -ENOMEM;

	INIT_WORK(&lvs->rh_work, lvs_rh_work);

<<<<<<< HEAD
	ret = sysfs_create_group(&intf->dev.kobj, &lvs_attr_group);
	if (ret < 0) {
		dev_err(&intf->dev, "Failed to create sysfs node %d\n", ret);
		goto free_urb;
	}

=======
>>>>>>> 24b8d41d
	pipe = usb_rcvintpipe(hdev, endpoint->bEndpointAddress);
	maxp = usb_maxpacket(hdev, pipe, usb_pipeout(pipe));
	usb_fill_int_urb(lvs->urb, hdev, pipe, &lvs->buffer[0], maxp,
			lvs_rh_irq, lvs, endpoint->bInterval);

	ret = usb_submit_urb(lvs->urb, GFP_KERNEL);
	if (ret < 0) {
		dev_err(&intf->dev, "couldn't submit lvs urb %d\n", ret);
		goto free_urb;
	}

	return ret;

<<<<<<< HEAD
sysfs_remove:
	sysfs_remove_group(&intf->dev.kobj, &lvs_attr_group);
=======
>>>>>>> 24b8d41d
free_urb:
	usb_free_urb(lvs->urb);
	return ret;
}

static void lvs_rh_disconnect(struct usb_interface *intf)
{
	struct lvs_rh *lvs = usb_get_intfdata(intf);

<<<<<<< HEAD
	sysfs_remove_group(&intf->dev.kobj, &lvs_attr_group);
=======
	usb_poison_urb(lvs->urb); /* used in scheduled work */
>>>>>>> 24b8d41d
	flush_work(&lvs->rh_work);
	usb_free_urb(lvs->urb);
}

static struct usb_driver lvs_driver = {
	.name =		"lvs",
	.probe =	lvs_rh_probe,
	.disconnect =	lvs_rh_disconnect,
	.dev_groups =	lvs_groups,
};

module_usb_driver(lvs_driver);

MODULE_DESCRIPTION("Link Layer Validation System Driver");
MODULE_LICENSE("GPL");<|MERGE_RESOLUTION|>--- conflicted
+++ resolved
@@ -436,15 +436,6 @@
 
 	INIT_WORK(&lvs->rh_work, lvs_rh_work);
 
-<<<<<<< HEAD
-	ret = sysfs_create_group(&intf->dev.kobj, &lvs_attr_group);
-	if (ret < 0) {
-		dev_err(&intf->dev, "Failed to create sysfs node %d\n", ret);
-		goto free_urb;
-	}
-
-=======
->>>>>>> 24b8d41d
 	pipe = usb_rcvintpipe(hdev, endpoint->bEndpointAddress);
 	maxp = usb_maxpacket(hdev, pipe, usb_pipeout(pipe));
 	usb_fill_int_urb(lvs->urb, hdev, pipe, &lvs->buffer[0], maxp,
@@ -458,11 +449,6 @@
 
 	return ret;
 
-<<<<<<< HEAD
-sysfs_remove:
-	sysfs_remove_group(&intf->dev.kobj, &lvs_attr_group);
-=======
->>>>>>> 24b8d41d
 free_urb:
 	usb_free_urb(lvs->urb);
 	return ret;
@@ -472,11 +458,7 @@
 {
 	struct lvs_rh *lvs = usb_get_intfdata(intf);
 
-<<<<<<< HEAD
-	sysfs_remove_group(&intf->dev.kobj, &lvs_attr_group);
-=======
 	usb_poison_urb(lvs->urb); /* used in scheduled work */
->>>>>>> 24b8d41d
 	flush_work(&lvs->rh_work);
 	usb_free_urb(lvs->urb);
 }
