--- conflicted
+++ resolved
@@ -166,11 +166,7 @@
 void sisusb_delete(struct kref *kref);
 int sisusb_writeb(struct sisusb_usb_data *sisusb, u32 adr, u8 data);
 int sisusb_readb(struct sisusb_usb_data *sisusb, u32 adr, u8 * data);
-<<<<<<< HEAD
-int sisusb_copy_memory(struct sisusb_usb_data *sisusb, char *src,
-=======
 int sisusb_copy_memory(struct sisusb_usb_data *sisusb, u8 *src,
->>>>>>> 24b8d41d
 		       u32 dest, int length);
 int sisusb_reset_text_mode(struct sisusb_usb_data *sisusb, int init);
 int sisusbcon_do_font_op(struct sisusb_usb_data *sisusb, int set, int slot,
