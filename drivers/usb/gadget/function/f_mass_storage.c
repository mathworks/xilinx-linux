// SPDX-License-Identifier: (GPL-2.0+ OR BSD-3-Clause)
/*
 * f_mass_storage.c -- Mass Storage USB Composite Function
 *
 * Copyright (C) 2003-2008 Alan Stern
 * Copyright (C) 2009 Samsung Electronics
 *                    Author: Michal Nazarewicz <mina86@mina86.com>
 * All rights reserved.
 *
 * Redistribution and use in source and binary forms, with or without
 * modification, are permitted provided that the following conditions
 * are met:
 * 1. Redistributions of source code must retain the above copyright
 *    notice, this list of conditions, and the following disclaimer,
 *    without modification.
 * 2. Redistributions in binary form must reproduce the above copyright
 *    notice, this list of conditions and the following disclaimer in the
 *    documentation and/or other materials provided with the distribution.
 * 3. The names of the above-listed copyright holders may not be used
 *    to endorse or promote products derived from this software without
 *    specific prior written permission.
 *
 * ALTERNATIVELY, this software may be distributed under the terms of the
 * GNU General Public License ("GPL") as published by the Free Software
 * Foundation, either version 2 of that License or (at your option) any
 * later version.
 *
 * THIS SOFTWARE IS PROVIDED BY THE COPYRIGHT HOLDERS AND CONTRIBUTORS "AS
 * IS" AND ANY EXPRESS OR IMPLIED WARRANTIES, INCLUDING, BUT NOT LIMITED TO,
 * THE IMPLIED WARRANTIES OF MERCHANTABILITY AND FITNESS FOR A PARTICULAR
 * PURPOSE ARE DISCLAIMED. IN NO EVENT SHALL THE COPYRIGHT OWNER OR
 * CONTRIBUTORS BE LIABLE FOR ANY DIRECT, INDIRECT, INCIDENTAL, SPECIAL,
 * EXEMPLARY, OR CONSEQUENTIAL DAMAGES (INCLUDING, BUT NOT LIMITED TO,
 * PROCUREMENT OF SUBSTITUTE GOODS OR SERVICES; LOSS OF USE, DATA, OR
 * PROFITS; OR BUSINESS INTERRUPTION) HOWEVER CAUSED AND ON ANY THEORY OF
 * LIABILITY, WHETHER IN CONTRACT, STRICT LIABILITY, OR TORT (INCLUDING
 * NEGLIGENCE OR OTHERWISE) ARISING IN ANY WAY OUT OF THE USE OF THIS
 * SOFTWARE, EVEN IF ADVISED OF THE POSSIBILITY OF SUCH DAMAGE.
 */

/*
 * The Mass Storage Function acts as a USB Mass Storage device,
 * appearing to the host as a disk drive or as a CD-ROM drive.  In
 * addition to providing an example of a genuinely useful composite
 * function for a USB device, it also illustrates a technique of
 * double-buffering for increased throughput.
 *
 * For more information about MSF and in particular its module
 * parameters and sysfs interface read the
 * <Documentation/usb/mass-storage.rst> file.
 */

/*
 * MSF is configured by specifying a fsg_config structure.  It has the
 * following fields:
 *
 *	nluns		Number of LUNs function have (anywhere from 1
 *				to FSG_MAX_LUNS).
 *	luns		An array of LUN configuration values.  This
 *				should be filled for each LUN that
 *				function will include (ie. for "nluns"
 *				LUNs).  Each element of the array has
 *				the following fields:
 *	->filename	The path to the backing file for the LUN.
 *				Required if LUN is not marked as
 *				removable.
 *	->ro		Flag specifying access to the LUN shall be
 *				read-only.  This is implied if CD-ROM
 *				emulation is enabled as well as when
 *				it was impossible to open "filename"
 *				in R/W mode.
 *	->removable	Flag specifying that LUN shall be indicated as
 *				being removable.
 *	->cdrom		Flag specifying that LUN shall be reported as
 *				being a CD-ROM.
 *	->nofua		Flag specifying that FUA flag in SCSI WRITE(10,12)
 *				commands for this LUN shall be ignored.
 *
 *	vendor_name
 *	product_name
 *	release		Information used as a reply to INQUIRY
 *				request.  To use default set to NULL,
 *				NULL, 0xffff respectively.  The first
 *				field should be 8 and the second 16
 *				characters or less.
 *
 *	can_stall	Set to permit function to halt bulk endpoints.
 *				Disabled on some USB devices known not
 *				to work correctly.  You should set it
 *				to true.
 *
 * If "removable" is not set for a LUN then a backing file must be
 * specified.  If it is set, then NULL filename means the LUN's medium
 * is not loaded (an empty string as "filename" in the fsg_config
 * structure causes error).  The CD-ROM emulation includes a single
 * data track and no audio tracks; hence there need be only one
 * backing file per LUN.
 *
 * This function is heavily based on "File-backed Storage Gadget" by
 * Alan Stern which in turn is heavily based on "Gadget Zero" by David
 * Brownell.  The driver's SCSI command interface was based on the
 * "Information technology - Small Computer System Interface - 2"
 * document from X3T9.2 Project 375D, Revision 10L, 7-SEP-93,
 * available at <http://www.t10.org/ftp/t10/drafts/s2/s2-r10l.pdf>.
 * The single exception is opcode 0x23 (READ FORMAT CAPACITIES), which
 * was based on the "Universal Serial Bus Mass Storage Class UFI
 * Command Specification" document, Revision 1.0, December 14, 1998,
 * available at
 * <http://www.usb.org/developers/devclass_docs/usbmass-ufi10.pdf>.
 */

/*
 *				Driver Design
 *
 * The MSF is fairly straightforward.  There is a main kernel
 * thread that handles most of the work.  Interrupt routines field
 * callbacks from the controller driver: bulk- and interrupt-request
 * completion notifications, endpoint-0 events, and disconnect events.
 * Completion events are passed to the main thread by wakeup calls.  Many
 * ep0 requests are handled at interrupt time, but SetInterface,
 * SetConfiguration, and device reset requests are forwarded to the
 * thread in the form of "exceptions" using SIGUSR1 signals (since they
 * should interrupt any ongoing file I/O operations).
 *
 * The thread's main routine implements the standard command/data/status
 * parts of a SCSI interaction.  It and its subroutines are full of tests
 * for pending signals/exceptions -- all this polling is necessary since
 * the kernel has no setjmp/longjmp equivalents.  (Maybe this is an
 * indication that the driver really wants to be running in userspace.)
 * An important point is that so long as the thread is alive it keeps an
 * open reference to the backing file.  This will prevent unmounting
 * the backing file's underlying filesystem and could cause problems
 * during system shutdown, for example.  To prevent such problems, the
 * thread catches INT, TERM, and KILL signals and converts them into
 * an EXIT exception.
 *
 * In normal operation the main thread is started during the gadget's
 * fsg_bind() callback and stopped during fsg_unbind().  But it can
 * also exit when it receives a signal, and there's no point leaving
 * the gadget running when the thread is dead.  As of this moment, MSF
 * provides no way to deregister the gadget when thread dies -- maybe
 * a callback functions is needed.
 *
 * To provide maximum throughput, the driver uses a circular pipeline of
 * buffer heads (struct fsg_buffhd).  In principle the pipeline can be
 * arbitrarily long; in practice the benefits don't justify having more
 * than 2 stages (i.e., double buffering).  But it helps to think of the
 * pipeline as being a long one.  Each buffer head contains a bulk-in and
 * a bulk-out request pointer (since the buffer can be used for both
 * output and input -- directions always are given from the host's
 * point of view) as well as a pointer to the buffer and various state
 * variables.
 *
 * Use of the pipeline follows a simple protocol.  There is a variable
 * (fsg->next_buffhd_to_fill) that points to the next buffer head to use.
 * At any time that buffer head may still be in use from an earlier
 * request, so each buffer head has a state variable indicating whether
 * it is EMPTY, FULL, or BUSY.  Typical use involves waiting for the
 * buffer head to be EMPTY, filling the buffer either by file I/O or by
 * USB I/O (during which the buffer head is BUSY), and marking the buffer
 * head FULL when the I/O is complete.  Then the buffer will be emptied
 * (again possibly by USB I/O, during which it is marked BUSY) and
 * finally marked EMPTY again (possibly by a completion routine).
 *
 * A module parameter tells the driver to avoid stalling the bulk
 * endpoints wherever the transport specification allows.  This is
 * necessary for some UDCs like the SuperH, which cannot reliably clear a
 * halt on a bulk endpoint.  However, under certain circumstances the
 * Bulk-only specification requires a stall.  In such cases the driver
 * will halt the endpoint and set a flag indicating that it should clear
 * the halt in software during the next device reset.  Hopefully this
 * will permit everything to work correctly.  Furthermore, although the
 * specification allows the bulk-out endpoint to halt when the host sends
 * too much data, implementing this would cause an unavoidable race.
 * The driver will always use the "no-stall" approach for OUT transfers.
 *
 * One subtle point concerns sending status-stage responses for ep0
 * requests.  Some of these requests, such as device reset, can involve
 * interrupting an ongoing file I/O operation, which might take an
 * arbitrarily long time.  During that delay the host might give up on
 * the original ep0 request and issue a new one.  When that happens the
 * driver should not notify the host about completion of the original
 * request, as the host will no longer be waiting for it.  So the driver
 * assigns to each ep0 request a unique tag, and it keeps track of the
 * tag value of the request associated with a long-running exception
 * (device-reset, interface-change, or configuration-change).  When the
 * exception handler is finished, the status-stage response is submitted
 * only if the current ep0 request tag is equal to the exception request
 * tag.  Thus only the most recently received ep0 request will get a
 * status-stage response.
 *
 * Warning: This driver source file is too long.  It ought to be split up
 * into a header file plus about 3 separate .c files, to handle the details
 * of the Gadget, USB Mass Storage, and SCSI protocols.
 */


/* #define VERBOSE_DEBUG */
/* #define DUMP_MSGS */

#include <linux/blkdev.h>
#include <linux/completion.h>
#include <linux/dcache.h>
#include <linux/delay.h>
#include <linux/device.h>
#include <linux/fcntl.h>
#include <linux/file.h>
#include <linux/fs.h>
#include <linux/kthread.h>
#include <linux/sched/signal.h>
#include <linux/limits.h>
#include <linux/rwsem.h>
#include <linux/slab.h>
#include <linux/spinlock.h>
#include <linux/string.h>
#include <linux/freezer.h>
#include <linux/module.h>
#include <linux/uaccess.h>
#include <asm/unaligned.h>

#include <linux/usb/ch9.h>
#include <linux/usb/gadget.h>
#include <linux/usb/composite.h>

#include <linux/nospec.h>

#include "configfs.h"


/*------------------------------------------------------------------------*/

#define FSG_DRIVER_DESC		"Mass Storage Function"
#define FSG_DRIVER_VERSION	"2009/09/11"

static const char fsg_string_interface[] = "Mass Storage";

#include "storage_common.h"
#include "f_mass_storage.h"

/* Static strings, in UTF-8 (for simplicity we use only ASCII characters) */
static struct usb_string		fsg_strings[] = {
	{FSG_STRING_INTERFACE,		fsg_string_interface},
	{}
};

static struct usb_gadget_strings	fsg_stringtab = {
	.language	= 0x0409,		/* en-us */
	.strings	= fsg_strings,
};

static struct usb_gadget_strings *fsg_strings_array[] = {
	&fsg_stringtab,
	NULL,
};

/*-------------------------------------------------------------------------*/

struct fsg_dev;
struct fsg_common;

/* Data shared by all the FSG instances. */
struct fsg_common {
	struct usb_gadget	*gadget;
	struct usb_composite_dev *cdev;
	struct fsg_dev		*fsg;
	wait_queue_head_t	io_wait;
	wait_queue_head_t	fsg_wait;

	/* filesem protects: backing files in use */
	struct rw_semaphore	filesem;

	/* lock protects: state and thread_task */
	spinlock_t		lock;

	struct usb_ep		*ep0;		/* Copy of gadget->ep0 */
	struct usb_request	*ep0req;	/* Copy of cdev->req */
	unsigned int		ep0_req_tag;

	struct fsg_buffhd	*next_buffhd_to_fill;
	struct fsg_buffhd	*next_buffhd_to_drain;
	struct fsg_buffhd	*buffhds;
	unsigned int		fsg_num_buffers;

	int			cmnd_size;
	u8			cmnd[MAX_COMMAND_SIZE];

	unsigned int		lun;
	struct fsg_lun		*luns[FSG_MAX_LUNS];
	struct fsg_lun		*curlun;

	unsigned int		bulk_out_maxpacket;
	enum fsg_state		state;		/* For exception handling */
	unsigned int		exception_req_tag;
	void			*exception_arg;

	enum data_direction	data_dir;
	u32			data_size;
	u32			data_size_from_cmnd;
	u32			tag;
	u32			residue;
	u32			usb_amount_left;

	unsigned int		can_stall:1;
	unsigned int		free_storage_on_release:1;
	unsigned int		phase_error:1;
	unsigned int		short_packet_received:1;
	unsigned int		bad_lun_okay:1;
	unsigned int		running:1;
	unsigned int		sysfs:1;

	struct completion	thread_notifier;
	struct task_struct	*thread_task;

	/* Gadget's private data. */
	void			*private_data;

	char inquiry_string[INQUIRY_STRING_LEN];
<<<<<<< HEAD

	struct kref		ref;
=======
>>>>>>> 24b8d41d
};

struct fsg_dev {
	struct usb_function	function;
	struct usb_gadget	*gadget;	/* Copy of cdev->gadget */
	struct fsg_common	*common;

	u16			interface_number;

	unsigned int		bulk_in_enabled:1;
	unsigned int		bulk_out_enabled:1;

	unsigned long		atomic_bitflags;
#define IGNORE_BULK_OUT		0

	struct usb_ep		*bulk_in;
	struct usb_ep		*bulk_out;
};

static inline int __fsg_is_set(struct fsg_common *common,
			       const char *func, unsigned line)
{
	if (common->fsg)
		return 1;
	ERROR(common, "common->fsg is NULL in %s at %u\n", func, line);
	WARN_ON(1);
	return 0;
}

#define fsg_is_set(common) likely(__fsg_is_set(common, __func__, __LINE__))

static inline struct fsg_dev *fsg_from_func(struct usb_function *f)
{
	return container_of(f, struct fsg_dev, function);
}

typedef void (*fsg_routine_t)(struct fsg_dev *);

static int exception_in_progress(struct fsg_common *common)
{
	return common->state > FSG_STATE_NORMAL;
}

/* Make bulk-out requests be divisible by the maxpacket size */
static void set_bulk_out_req_length(struct fsg_common *common,
				    struct fsg_buffhd *bh, unsigned int length)
{
	unsigned int	rem;

	bh->bulk_out_intended_length = length;
	rem = length % common->bulk_out_maxpacket;
	if (rem > 0)
		length += common->bulk_out_maxpacket - rem;
	bh->outreq->length = length;
}


/*-------------------------------------------------------------------------*/

static int fsg_set_halt(struct fsg_dev *fsg, struct usb_ep *ep)
{
	const char	*name;

	if (ep == fsg->bulk_in)
		name = "bulk-in";
	else if (ep == fsg->bulk_out)
		name = "bulk-out";
	else
		name = ep->name;
	DBG(fsg, "%s set halt\n", name);
	return usb_ep_set_halt(ep);
}


/*-------------------------------------------------------------------------*/

/* These routines may be called in process context or in_irq */

static void __raise_exception(struct fsg_common *common, enum fsg_state new_state,
			      void *arg)
{
	unsigned long		flags;

	/*
	 * Do nothing if a higher-priority exception is already in progress.
	 * If a lower-or-equal priority exception is in progress, preempt it
	 * and notify the main thread by sending it a signal.
	 */
	spin_lock_irqsave(&common->lock, flags);
	if (common->state <= new_state) {
		common->exception_req_tag = common->ep0_req_tag;
		common->state = new_state;
		common->exception_arg = arg;
		if (common->thread_task)
			send_sig_info(SIGUSR1, SEND_SIG_PRIV,
				      common->thread_task);
	}
	spin_unlock_irqrestore(&common->lock, flags);
}

static void raise_exception(struct fsg_common *common, enum fsg_state new_state)
{
	__raise_exception(common, new_state, NULL);
}

/*-------------------------------------------------------------------------*/

static int ep0_queue(struct fsg_common *common)
{
	int	rc;

	rc = usb_ep_queue(common->ep0, common->ep0req, GFP_ATOMIC);
	common->ep0->driver_data = common;
	if (rc != 0 && rc != -ESHUTDOWN) {
		/* We can't do much more than wait for a reset */
		WARNING(common, "error in submission: %s --> %d\n",
			common->ep0->name, rc);
	}
	return rc;
}


/*-------------------------------------------------------------------------*/

/* Completion handlers. These always run in_irq. */

static void bulk_in_complete(struct usb_ep *ep, struct usb_request *req)
{
	struct fsg_common	*common = ep->driver_data;
	struct fsg_buffhd	*bh = req->context;

	if (req->status || req->actual != req->length)
		DBG(common, "%s --> %d, %u/%u\n", __func__,
		    req->status, req->actual, req->length);
	if (req->status == -ECONNRESET)		/* Request was cancelled */
		usb_ep_fifo_flush(ep);

	/* Synchronize with the smp_load_acquire() in sleep_thread() */
	smp_store_release(&bh->state, BUF_STATE_EMPTY);
	wake_up(&common->io_wait);
}

static void bulk_out_complete(struct usb_ep *ep, struct usb_request *req)
{
	struct fsg_common	*common = ep->driver_data;
	struct fsg_buffhd	*bh = req->context;

	dump_msg(common, "bulk-out", req->buf, req->actual);
	if (req->status || req->actual != bh->bulk_out_intended_length)
		DBG(common, "%s --> %d, %u/%u\n", __func__,
		    req->status, req->actual, bh->bulk_out_intended_length);
	if (req->status == -ECONNRESET)		/* Request was cancelled */
		usb_ep_fifo_flush(ep);

	/* Synchronize with the smp_load_acquire() in sleep_thread() */
	smp_store_release(&bh->state, BUF_STATE_FULL);
	wake_up(&common->io_wait);
}

static int _fsg_common_get_max_lun(struct fsg_common *common)
{
	int i = ARRAY_SIZE(common->luns) - 1;

	while (i >= 0 && !common->luns[i])
		--i;

	return i;
}

static int fsg_setup(struct usb_function *f,
		     const struct usb_ctrlrequest *ctrl)
{
	struct fsg_dev		*fsg = fsg_from_func(f);
	struct usb_request	*req = fsg->common->ep0req;
	u16			w_index = le16_to_cpu(ctrl->wIndex);
	u16			w_value = le16_to_cpu(ctrl->wValue);
	u16			w_length = le16_to_cpu(ctrl->wLength);

	if (!fsg_is_set(fsg->common))
		return -EOPNOTSUPP;

	++fsg->common->ep0_req_tag;	/* Record arrival of a new request */
	req->context = NULL;
	req->length = 0;
	dump_msg(fsg, "ep0-setup", (u8 *) ctrl, sizeof(*ctrl));

	switch (ctrl->bRequest) {

	case US_BULK_RESET_REQUEST:
		if (ctrl->bRequestType !=
		    (USB_DIR_OUT | USB_TYPE_CLASS | USB_RECIP_INTERFACE))
			break;
		if (w_index != fsg->interface_number || w_value != 0 ||
				w_length != 0)
			return -EDOM;

		/*
		 * Raise an exception to stop the current operation
		 * and reinitialize our state.
		 */
		DBG(fsg, "bulk reset request\n");
		raise_exception(fsg->common, FSG_STATE_PROTOCOL_RESET);
		return USB_GADGET_DELAYED_STATUS;

	case US_BULK_GET_MAX_LUN:
		if (ctrl->bRequestType !=
		    (USB_DIR_IN | USB_TYPE_CLASS | USB_RECIP_INTERFACE))
			break;
		if (w_index != fsg->interface_number || w_value != 0 ||
				w_length != 1)
			return -EDOM;
		VDBG(fsg, "get max LUN\n");
		*(u8 *)req->buf = _fsg_common_get_max_lun(fsg->common);

		/* Respond with data/status */
		req->length = min((u16)1, w_length);
		return ep0_queue(fsg->common);
	}

	VDBG(fsg,
	     "unknown class-specific control req %02x.%02x v%04x i%04x l%u\n",
	     ctrl->bRequestType, ctrl->bRequest,
	     le16_to_cpu(ctrl->wValue), w_index, w_length);
	return -EOPNOTSUPP;
}


/*-------------------------------------------------------------------------*/

/* All the following routines run in process context */

/* Use this for bulk or interrupt transfers, not ep0 */
static int start_transfer(struct fsg_dev *fsg, struct usb_ep *ep,
			   struct usb_request *req)
{
	int	rc;

	if (ep == fsg->bulk_in)
		dump_msg(fsg, "bulk-in", req->buf, req->length);

	rc = usb_ep_queue(ep, req, GFP_KERNEL);
	if (rc) {

		/* We can't do much more than wait for a reset */
		req->status = rc;

		/*
		 * Note: currently the net2280 driver fails zero-length
		 * submissions if DMA is enabled.
		 */
		if (rc != -ESHUTDOWN &&
				!(rc == -EOPNOTSUPP && req->length == 0))
			WARNING(fsg, "error in submission: %s --> %d\n",
					ep->name, rc);
	}
	return rc;
}

static bool start_in_transfer(struct fsg_common *common, struct fsg_buffhd *bh)
{
	if (!fsg_is_set(common))
		return false;
	bh->state = BUF_STATE_SENDING;
	if (start_transfer(common->fsg, common->fsg->bulk_in, bh->inreq))
		bh->state = BUF_STATE_EMPTY;
	return true;
}

static bool start_out_transfer(struct fsg_common *common, struct fsg_buffhd *bh)
{
	if (!fsg_is_set(common))
		return false;
	bh->state = BUF_STATE_RECEIVING;
	if (start_transfer(common->fsg, common->fsg->bulk_out, bh->outreq))
		bh->state = BUF_STATE_FULL;
	return true;
}

static int sleep_thread(struct fsg_common *common, bool can_freeze,
		struct fsg_buffhd *bh)
{
	int	rc;

	/* Wait until a signal arrives or bh is no longer busy */
	if (can_freeze)
		/*
		 * synchronize with the smp_store_release(&bh->state) in
		 * bulk_in_complete() or bulk_out_complete()
		 */
		rc = wait_event_freezable(common->io_wait,
				bh && smp_load_acquire(&bh->state) >=
					BUF_STATE_EMPTY);
	else
		rc = wait_event_interruptible(common->io_wait,
				bh && smp_load_acquire(&bh->state) >=
					BUF_STATE_EMPTY);
	return rc ? -EINTR : 0;
}


/*-------------------------------------------------------------------------*/

static int do_read(struct fsg_common *common)
{
	struct fsg_lun		*curlun = common->curlun;
	u32			lba;
	struct fsg_buffhd	*bh;
	int			rc;
	u32			amount_left;
	loff_t			file_offset, file_offset_tmp;
	unsigned int		amount;
	ssize_t			nread;

	/*
	 * Get the starting Logical Block Address and check that it's
	 * not too big.
	 */
	if (common->cmnd[0] == READ_6)
		lba = get_unaligned_be24(&common->cmnd[1]);
	else {
		lba = get_unaligned_be32(&common->cmnd[2]);

		/*
		 * We allow DPO (Disable Page Out = don't save data in the
		 * cache) and FUA (Force Unit Access = don't read from the
		 * cache), but we don't implement them.
		 */
		if ((common->cmnd[1] & ~0x18) != 0) {
			curlun->sense_data = SS_INVALID_FIELD_IN_CDB;
			return -EINVAL;
		}
	}
	if (lba >= curlun->num_sectors) {
		curlun->sense_data = SS_LOGICAL_BLOCK_ADDRESS_OUT_OF_RANGE;
		return -EINVAL;
	}
	file_offset = ((loff_t) lba) << curlun->blkbits;

	/* Carry out the file reads */
	amount_left = common->data_size_from_cmnd;
	if (unlikely(amount_left == 0))
		return -EIO;		/* No default reply */

	for (;;) {
		/*
		 * Figure out how much we need to read:
		 * Try to read the remaining amount.
		 * But don't read more than the buffer size.
		 * And don't try to read past the end of the file.
		 */
		amount = min(amount_left, FSG_BUFLEN);
		amount = min((loff_t)amount,
			     curlun->file_length - file_offset);

		/* Wait for the next buffer to become available */
		bh = common->next_buffhd_to_fill;
		rc = sleep_thread(common, false, bh);
		if (rc)
			return rc;

		/*
		 * If we were asked to read past the end of file,
		 * end with an empty buffer.
		 */
		if (amount == 0) {
			curlun->sense_data =
					SS_LOGICAL_BLOCK_ADDRESS_OUT_OF_RANGE;
			curlun->sense_data_info =
					file_offset >> curlun->blkbits;
			curlun->info_valid = 1;
			bh->inreq->length = 0;
			bh->state = BUF_STATE_FULL;
			break;
		}

		/* Perform the read */
		file_offset_tmp = file_offset;
		nread = kernel_read(curlun->filp, bh->buf, amount,
				&file_offset_tmp);
		VLDBG(curlun, "file read %u @ %llu -> %d\n", amount,
		      (unsigned long long)file_offset, (int)nread);
		if (signal_pending(current))
			return -EINTR;

		if (nread < 0) {
			LDBG(curlun, "error in file read: %d\n", (int)nread);
			nread = 0;
		} else if (nread < amount) {
			LDBG(curlun, "partial file read: %d/%u\n",
			     (int)nread, amount);
			nread = round_down(nread, curlun->blksize);
		}
		file_offset  += nread;
		amount_left  -= nread;
		common->residue -= nread;

		/*
		 * Except at the end of the transfer, nread will be
		 * equal to the buffer size, which is divisible by the
		 * bulk-in maxpacket size.
		 */
		bh->inreq->length = nread;
		bh->state = BUF_STATE_FULL;

		/* If an error occurred, report it and its position */
		if (nread < amount) {
			curlun->sense_data = SS_UNRECOVERED_READ_ERROR;
			curlun->sense_data_info =
					file_offset >> curlun->blkbits;
			curlun->info_valid = 1;
			break;
		}

		if (amount_left == 0)
			break;		/* No more left to read */

		/* Send this buffer and go read some more */
		bh->inreq->zero = 0;
		if (!start_in_transfer(common, bh))
			/* Don't know what to do if common->fsg is NULL */
			return -EIO;
		common->next_buffhd_to_fill = bh->next;
	}

	return -EIO;		/* No default reply */
}


/*-------------------------------------------------------------------------*/

static int do_write(struct fsg_common *common)
{
	struct fsg_lun		*curlun = common->curlun;
	u32			lba;
	struct fsg_buffhd	*bh;
	int			get_some_more;
	u32			amount_left_to_req, amount_left_to_write;
	loff_t			usb_offset, file_offset, file_offset_tmp;
	unsigned int		amount;
	ssize_t			nwritten;
	int			rc;

	if (curlun->ro) {
		curlun->sense_data = SS_WRITE_PROTECTED;
		return -EINVAL;
	}
	spin_lock(&curlun->filp->f_lock);
	curlun->filp->f_flags &= ~O_SYNC;	/* Default is not to wait */
	spin_unlock(&curlun->filp->f_lock);

	/*
	 * Get the starting Logical Block Address and check that it's
	 * not too big
	 */
	if (common->cmnd[0] == WRITE_6)
		lba = get_unaligned_be24(&common->cmnd[1]);
	else {
		lba = get_unaligned_be32(&common->cmnd[2]);

		/*
		 * We allow DPO (Disable Page Out = don't save data in the
		 * cache) and FUA (Force Unit Access = write directly to the
		 * medium).  We don't implement DPO; we implement FUA by
		 * performing synchronous output.
		 */
		if (common->cmnd[1] & ~0x18) {
			curlun->sense_data = SS_INVALID_FIELD_IN_CDB;
			return -EINVAL;
		}
		if (!curlun->nofua && (common->cmnd[1] & 0x08)) { /* FUA */
			spin_lock(&curlun->filp->f_lock);
			curlun->filp->f_flags |= O_SYNC;
			spin_unlock(&curlun->filp->f_lock);
		}
	}
	if (lba >= curlun->num_sectors) {
		curlun->sense_data = SS_LOGICAL_BLOCK_ADDRESS_OUT_OF_RANGE;
		return -EINVAL;
	}

	/* Carry out the file writes */
	get_some_more = 1;
	file_offset = usb_offset = ((loff_t) lba) << curlun->blkbits;
	amount_left_to_req = common->data_size_from_cmnd;
	amount_left_to_write = common->data_size_from_cmnd;

	while (amount_left_to_write > 0) {

		/* Queue a request for more data from the host */
		bh = common->next_buffhd_to_fill;
		if (bh->state == BUF_STATE_EMPTY && get_some_more) {

			/*
			 * Figure out how much we want to get:
			 * Try to get the remaining amount,
			 * but not more than the buffer size.
			 */
			amount = min(amount_left_to_req, FSG_BUFLEN);

			/* Beyond the end of the backing file? */
			if (usb_offset >= curlun->file_length) {
				get_some_more = 0;
				curlun->sense_data =
					SS_LOGICAL_BLOCK_ADDRESS_OUT_OF_RANGE;
				curlun->sense_data_info =
					usb_offset >> curlun->blkbits;
				curlun->info_valid = 1;
				continue;
			}

			/* Get the next buffer */
			usb_offset += amount;
			common->usb_amount_left -= amount;
			amount_left_to_req -= amount;
			if (amount_left_to_req == 0)
				get_some_more = 0;

			/*
			 * Except at the end of the transfer, amount will be
			 * equal to the buffer size, which is divisible by
			 * the bulk-out maxpacket size.
			 */
			set_bulk_out_req_length(common, bh, amount);
			if (!start_out_transfer(common, bh))
				/* Dunno what to do if common->fsg is NULL */
				return -EIO;
			common->next_buffhd_to_fill = bh->next;
			continue;
		}

		/* Write the received data to the backing file */
		bh = common->next_buffhd_to_drain;
		if (bh->state == BUF_STATE_EMPTY && !get_some_more)
			break;			/* We stopped early */

		/* Wait for the data to be received */
		rc = sleep_thread(common, false, bh);
		if (rc)
			return rc;

		common->next_buffhd_to_drain = bh->next;
		bh->state = BUF_STATE_EMPTY;

		/* Did something go wrong with the transfer? */
		if (bh->outreq->status != 0) {
			curlun->sense_data = SS_COMMUNICATION_FAILURE;
			curlun->sense_data_info =
					file_offset >> curlun->blkbits;
			curlun->info_valid = 1;
			break;
		}

		amount = bh->outreq->actual;
		if (curlun->file_length - file_offset < amount) {
			LERROR(curlun, "write %u @ %llu beyond end %llu\n",
				       amount, (unsigned long long)file_offset,
				       (unsigned long long)curlun->file_length);
			amount = curlun->file_length - file_offset;
		}

		/*
		 * Don't accept excess data.  The spec doesn't say
		 * what to do in this case.  We'll ignore the error.
		 */
		amount = min(amount, bh->bulk_out_intended_length);

		/* Don't write a partial block */
		amount = round_down(amount, curlun->blksize);
		if (amount == 0)
			goto empty_write;

		/* Perform the write */
		file_offset_tmp = file_offset;
		nwritten = kernel_write(curlun->filp, bh->buf, amount,
				&file_offset_tmp);
		VLDBG(curlun, "file write %u @ %llu -> %d\n", amount,
				(unsigned long long)file_offset, (int)nwritten);
		if (signal_pending(current))
			return -EINTR;		/* Interrupted! */

		if (nwritten < 0) {
			LDBG(curlun, "error in file write: %d\n",
					(int) nwritten);
			nwritten = 0;
		} else if (nwritten < amount) {
			LDBG(curlun, "partial file write: %d/%u\n",
					(int) nwritten, amount);
			nwritten = round_down(nwritten, curlun->blksize);
		}
		file_offset += nwritten;
		amount_left_to_write -= nwritten;
		common->residue -= nwritten;

		/* If an error occurred, report it and its position */
		if (nwritten < amount) {
			curlun->sense_data = SS_WRITE_ERROR;
			curlun->sense_data_info =
					file_offset >> curlun->blkbits;
			curlun->info_valid = 1;
			break;
		}

 empty_write:
		/* Did the host decide to stop early? */
		if (bh->outreq->actual < bh->bulk_out_intended_length) {
			common->short_packet_received = 1;
			break;
		}
	}

	return -EIO;		/* No default reply */
}


/*-------------------------------------------------------------------------*/

static int do_synchronize_cache(struct fsg_common *common)
{
	struct fsg_lun	*curlun = common->curlun;
	int		rc;

	/* We ignore the requested LBA and write out all file's
	 * dirty data buffers. */
	rc = fsg_lun_fsync_sub(curlun);
	if (rc)
		curlun->sense_data = SS_WRITE_ERROR;
	return 0;
}


/*-------------------------------------------------------------------------*/

static void invalidate_sub(struct fsg_lun *curlun)
{
	struct file	*filp = curlun->filp;
	struct inode	*inode = file_inode(filp);
	unsigned long	rc;

	rc = invalidate_mapping_pages(inode->i_mapping, 0, -1);
	VLDBG(curlun, "invalidate_mapping_pages -> %ld\n", rc);
}

static int do_verify(struct fsg_common *common)
{
	struct fsg_lun		*curlun = common->curlun;
	u32			lba;
	u32			verification_length;
	struct fsg_buffhd	*bh = common->next_buffhd_to_fill;
	loff_t			file_offset, file_offset_tmp;
	u32			amount_left;
	unsigned int		amount;
	ssize_t			nread;

	/*
	 * Get the starting Logical Block Address and check that it's
	 * not too big.
	 */
	lba = get_unaligned_be32(&common->cmnd[2]);
	if (lba >= curlun->num_sectors) {
		curlun->sense_data = SS_LOGICAL_BLOCK_ADDRESS_OUT_OF_RANGE;
		return -EINVAL;
	}

	/*
	 * We allow DPO (Disable Page Out = don't save data in the
	 * cache) but we don't implement it.
	 */
	if (common->cmnd[1] & ~0x10) {
		curlun->sense_data = SS_INVALID_FIELD_IN_CDB;
		return -EINVAL;
	}

	verification_length = get_unaligned_be16(&common->cmnd[7]);
	if (unlikely(verification_length == 0))
		return -EIO;		/* No default reply */

	/* Prepare to carry out the file verify */
	amount_left = verification_length << curlun->blkbits;
	file_offset = ((loff_t) lba) << curlun->blkbits;

	/* Write out all the dirty buffers before invalidating them */
	fsg_lun_fsync_sub(curlun);
	if (signal_pending(current))
		return -EINTR;

	invalidate_sub(curlun);
	if (signal_pending(current))
		return -EINTR;

	/* Just try to read the requested blocks */
	while (amount_left > 0) {
		/*
		 * Figure out how much we need to read:
		 * Try to read the remaining amount, but not more than
		 * the buffer size.
		 * And don't try to read past the end of the file.
		 */
		amount = min(amount_left, FSG_BUFLEN);
		amount = min((loff_t)amount,
			     curlun->file_length - file_offset);
		if (amount == 0) {
			curlun->sense_data =
					SS_LOGICAL_BLOCK_ADDRESS_OUT_OF_RANGE;
			curlun->sense_data_info =
				file_offset >> curlun->blkbits;
			curlun->info_valid = 1;
			break;
		}

		/* Perform the read */
		file_offset_tmp = file_offset;
		nread = kernel_read(curlun->filp, bh->buf, amount,
				&file_offset_tmp);
		VLDBG(curlun, "file read %u @ %llu -> %d\n", amount,
				(unsigned long long) file_offset,
				(int) nread);
		if (signal_pending(current))
			return -EINTR;

		if (nread < 0) {
			LDBG(curlun, "error in file verify: %d\n", (int)nread);
			nread = 0;
		} else if (nread < amount) {
			LDBG(curlun, "partial file verify: %d/%u\n",
			     (int)nread, amount);
			nread = round_down(nread, curlun->blksize);
		}
		if (nread == 0) {
			curlun->sense_data = SS_UNRECOVERED_READ_ERROR;
			curlun->sense_data_info =
				file_offset >> curlun->blkbits;
			curlun->info_valid = 1;
			break;
		}
		file_offset += nread;
		amount_left -= nread;
	}
	return 0;
}


/*-------------------------------------------------------------------------*/

static int do_inquiry(struct fsg_common *common, struct fsg_buffhd *bh)
{
	struct fsg_lun *curlun = common->curlun;
	u8	*buf = (u8 *) bh->buf;

	if (!curlun) {		/* Unsupported LUNs are okay */
		common->bad_lun_okay = 1;
		memset(buf, 0, 36);
		buf[0] = TYPE_NO_LUN;	/* Unsupported, no device-type */
		buf[4] = 31;		/* Additional length */
		return 36;
	}

	buf[0] = curlun->cdrom ? TYPE_ROM : TYPE_DISK;
	buf[1] = curlun->removable ? 0x80 : 0;
	buf[2] = 2;		/* ANSI SCSI level 2 */
	buf[3] = 2;		/* SCSI-2 INQUIRY data format */
	buf[4] = 31;		/* Additional length */
	buf[5] = 0;		/* No special options */
	buf[6] = 0;
	buf[7] = 0;
	if (curlun->inquiry_string[0])
		memcpy(buf + 8, curlun->inquiry_string,
		       sizeof(curlun->inquiry_string));
	else
		memcpy(buf + 8, common->inquiry_string,
		       sizeof(common->inquiry_string));
	return 36;
}

static int do_request_sense(struct fsg_common *common, struct fsg_buffhd *bh)
{
	struct fsg_lun	*curlun = common->curlun;
	u8		*buf = (u8 *) bh->buf;
	u32		sd, sdinfo;
	int		valid;

	/*
	 * From the SCSI-2 spec., section 7.9 (Unit attention condition):
	 *
	 * If a REQUEST SENSE command is received from an initiator
	 * with a pending unit attention condition (before the target
	 * generates the contingent allegiance condition), then the
	 * target shall either:
	 *   a) report any pending sense data and preserve the unit
	 *	attention condition on the logical unit, or,
	 *   b) report the unit attention condition, may discard any
	 *	pending sense data, and clear the unit attention
	 *	condition on the logical unit for that initiator.
	 *
	 * FSG normally uses option a); enable this code to use option b).
	 */
#if 0
	if (curlun && curlun->unit_attention_data != SS_NO_SENSE) {
		curlun->sense_data = curlun->unit_attention_data;
		curlun->unit_attention_data = SS_NO_SENSE;
	}
#endif

	if (!curlun) {		/* Unsupported LUNs are okay */
		common->bad_lun_okay = 1;
		sd = SS_LOGICAL_UNIT_NOT_SUPPORTED;
		sdinfo = 0;
		valid = 0;
	} else {
		sd = curlun->sense_data;
		sdinfo = curlun->sense_data_info;
		valid = curlun->info_valid << 7;
		curlun->sense_data = SS_NO_SENSE;
		curlun->sense_data_info = 0;
		curlun->info_valid = 0;
	}

	memset(buf, 0, 18);
	buf[0] = valid | 0x70;			/* Valid, current error */
	buf[2] = SK(sd);
	put_unaligned_be32(sdinfo, &buf[3]);	/* Sense information */
	buf[7] = 18 - 8;			/* Additional sense length */
	buf[12] = ASC(sd);
	buf[13] = ASCQ(sd);
	return 18;
}

static int do_read_capacity(struct fsg_common *common, struct fsg_buffhd *bh)
{
	struct fsg_lun	*curlun = common->curlun;
	u32		lba = get_unaligned_be32(&common->cmnd[2]);
	int		pmi = common->cmnd[8];
	u8		*buf = (u8 *)bh->buf;

	/* Check the PMI and LBA fields */
	if (pmi > 1 || (pmi == 0 && lba != 0)) {
		curlun->sense_data = SS_INVALID_FIELD_IN_CDB;
		return -EINVAL;
	}

	put_unaligned_be32(curlun->num_sectors - 1, &buf[0]);
						/* Max logical block */
	put_unaligned_be32(curlun->blksize, &buf[4]);/* Block length */
	return 8;
}

static int do_read_header(struct fsg_common *common, struct fsg_buffhd *bh)
{
	struct fsg_lun	*curlun = common->curlun;
	int		msf = common->cmnd[1] & 0x02;
	u32		lba = get_unaligned_be32(&common->cmnd[2]);
	u8		*buf = (u8 *)bh->buf;

	if (common->cmnd[1] & ~0x02) {		/* Mask away MSF */
		curlun->sense_data = SS_INVALID_FIELD_IN_CDB;
		return -EINVAL;
	}
	if (lba >= curlun->num_sectors) {
		curlun->sense_data = SS_LOGICAL_BLOCK_ADDRESS_OUT_OF_RANGE;
		return -EINVAL;
	}

	memset(buf, 0, 8);
	buf[0] = 0x01;		/* 2048 bytes of user data, rest is EC */
	store_cdrom_address(&buf[4], msf, lba);
	return 8;
}

static int do_read_toc(struct fsg_common *common, struct fsg_buffhd *bh)
{
	struct fsg_lun	*curlun = common->curlun;
	int		msf = common->cmnd[1] & 0x02;
	int		start_track = common->cmnd[6];
	u8		*buf = (u8 *)bh->buf;

	if ((common->cmnd[1] & ~0x02) != 0 ||	/* Mask away MSF */
			start_track > 1) {
		curlun->sense_data = SS_INVALID_FIELD_IN_CDB;
		return -EINVAL;
	}

	memset(buf, 0, 20);
	buf[1] = (20-2);		/* TOC data length */
	buf[2] = 1;			/* First track number */
	buf[3] = 1;			/* Last track number */
	buf[5] = 0x16;			/* Data track, copying allowed */
	buf[6] = 0x01;			/* Only track is number 1 */
	store_cdrom_address(&buf[8], msf, 0);

	buf[13] = 0x16;			/* Lead-out track is data */
	buf[14] = 0xAA;			/* Lead-out track number */
	store_cdrom_address(&buf[16], msf, curlun->num_sectors);
	return 20;
}

static int do_mode_sense(struct fsg_common *common, struct fsg_buffhd *bh)
{
	struct fsg_lun	*curlun = common->curlun;
	int		mscmnd = common->cmnd[0];
	u8		*buf = (u8 *) bh->buf;
	u8		*buf0 = buf;
	int		pc, page_code;
	int		changeable_values, all_pages;
	int		valid_page = 0;
	int		len, limit;

	if ((common->cmnd[1] & ~0x08) != 0) {	/* Mask away DBD */
		curlun->sense_data = SS_INVALID_FIELD_IN_CDB;
		return -EINVAL;
	}
	pc = common->cmnd[2] >> 6;
	page_code = common->cmnd[2] & 0x3f;
	if (pc == 3) {
		curlun->sense_data = SS_SAVING_PARAMETERS_NOT_SUPPORTED;
		return -EINVAL;
	}
	changeable_values = (pc == 1);
	all_pages = (page_code == 0x3f);

	/*
	 * Write the mode parameter header.  Fixed values are: default
	 * medium type, no cache control (DPOFUA), and no block descriptors.
	 * The only variable value is the WriteProtect bit.  We will fill in
	 * the mode data length later.
	 */
	memset(buf, 0, 8);
	if (mscmnd == MODE_SENSE) {
		buf[2] = (curlun->ro ? 0x80 : 0x00);		/* WP, DPOFUA */
		buf += 4;
		limit = 255;
	} else {			/* MODE_SENSE_10 */
		buf[3] = (curlun->ro ? 0x80 : 0x00);		/* WP, DPOFUA */
		buf += 8;
		limit = 65535;		/* Should really be FSG_BUFLEN */
	}

	/* No block descriptors */

	/*
	 * The mode pages, in numerical order.  The only page we support
	 * is the Caching page.
	 */
	if (page_code == 0x08 || all_pages) {
		valid_page = 1;
		buf[0] = 0x08;		/* Page code */
		buf[1] = 10;		/* Page length */
		memset(buf+2, 0, 10);	/* None of the fields are changeable */

		if (!changeable_values) {
			buf[2] = 0x04;	/* Write cache enable, */
					/* Read cache not disabled */
					/* No cache retention priorities */
			put_unaligned_be16(0xffff, &buf[4]);
					/* Don't disable prefetch */
					/* Minimum prefetch = 0 */
			put_unaligned_be16(0xffff, &buf[8]);
					/* Maximum prefetch */
			put_unaligned_be16(0xffff, &buf[10]);
					/* Maximum prefetch ceiling */
		}
		buf += 12;
	}

	/*
	 * Check that a valid page was requested and the mode data length
	 * isn't too long.
	 */
	len = buf - buf0;
	if (!valid_page || len > limit) {
		curlun->sense_data = SS_INVALID_FIELD_IN_CDB;
		return -EINVAL;
	}

	/*  Store the mode data length */
	if (mscmnd == MODE_SENSE)
		buf0[0] = len - 1;
	else
		put_unaligned_be16(len - 2, buf0);
	return len;
}

static int do_start_stop(struct fsg_common *common)
{
	struct fsg_lun	*curlun = common->curlun;
	int		loej, start;

	if (!curlun) {
		return -EINVAL;
	} else if (!curlun->removable) {
		curlun->sense_data = SS_INVALID_COMMAND;
		return -EINVAL;
	} else if ((common->cmnd[1] & ~0x01) != 0 || /* Mask away Immed */
		   (common->cmnd[4] & ~0x03) != 0) { /* Mask LoEj, Start */
		curlun->sense_data = SS_INVALID_FIELD_IN_CDB;
		return -EINVAL;
	}

	loej  = common->cmnd[4] & 0x02;
	start = common->cmnd[4] & 0x01;

	/*
	 * Our emulation doesn't support mounting; the medium is
	 * available for use as soon as it is loaded.
	 */
	if (start) {
		if (!fsg_lun_is_open(curlun)) {
			curlun->sense_data = SS_MEDIUM_NOT_PRESENT;
			return -EINVAL;
		}
		return 0;
	}

	/* Are we allowed to unload the media? */
	if (curlun->prevent_medium_removal) {
		LDBG(curlun, "unload attempt prevented\n");
		curlun->sense_data = SS_MEDIUM_REMOVAL_PREVENTED;
		return -EINVAL;
	}

	if (!loej)
		return 0;

	up_read(&common->filesem);
	down_write(&common->filesem);
	fsg_lun_close(curlun);
	up_write(&common->filesem);
	down_read(&common->filesem);

	return 0;
}

static int do_prevent_allow(struct fsg_common *common)
{
	struct fsg_lun	*curlun = common->curlun;
	int		prevent;

	if (!common->curlun) {
		return -EINVAL;
	} else if (!common->curlun->removable) {
		common->curlun->sense_data = SS_INVALID_COMMAND;
		return -EINVAL;
	}

	prevent = common->cmnd[4] & 0x01;
	if ((common->cmnd[4] & ~0x01) != 0) {	/* Mask away Prevent */
		curlun->sense_data = SS_INVALID_FIELD_IN_CDB;
		return -EINVAL;
	}

	if (curlun->prevent_medium_removal && !prevent)
		fsg_lun_fsync_sub(curlun);
	curlun->prevent_medium_removal = prevent;
	return 0;
}

static int do_read_format_capacities(struct fsg_common *common,
			struct fsg_buffhd *bh)
{
	struct fsg_lun	*curlun = common->curlun;
	u8		*buf = (u8 *) bh->buf;

	buf[0] = buf[1] = buf[2] = 0;
	buf[3] = 8;	/* Only the Current/Maximum Capacity Descriptor */
	buf += 4;

	put_unaligned_be32(curlun->num_sectors, &buf[0]);
						/* Number of blocks */
	put_unaligned_be32(curlun->blksize, &buf[4]);/* Block length */
	buf[4] = 0x02;				/* Current capacity */
	return 12;
}

static int do_mode_select(struct fsg_common *common, struct fsg_buffhd *bh)
{
	struct fsg_lun	*curlun = common->curlun;

	/* We don't support MODE SELECT */
	if (curlun)
		curlun->sense_data = SS_INVALID_COMMAND;
	return -EINVAL;
}


/*-------------------------------------------------------------------------*/

static int halt_bulk_in_endpoint(struct fsg_dev *fsg)
{
	int	rc;

	rc = fsg_set_halt(fsg, fsg->bulk_in);
	if (rc == -EAGAIN)
		VDBG(fsg, "delayed bulk-in endpoint halt\n");
	while (rc != 0) {
		if (rc != -EAGAIN) {
			WARNING(fsg, "usb_ep_set_halt -> %d\n", rc);
			rc = 0;
			break;
		}

		/* Wait for a short time and then try again */
		if (msleep_interruptible(100) != 0)
			return -EINTR;
		rc = usb_ep_set_halt(fsg->bulk_in);
	}
	return rc;
}

static int wedge_bulk_in_endpoint(struct fsg_dev *fsg)
{
	int	rc;

	DBG(fsg, "bulk-in set wedge\n");
	rc = usb_ep_set_wedge(fsg->bulk_in);
	if (rc == -EAGAIN)
		VDBG(fsg, "delayed bulk-in endpoint wedge\n");
	while (rc != 0) {
		if (rc != -EAGAIN) {
			WARNING(fsg, "usb_ep_set_wedge -> %d\n", rc);
			rc = 0;
			break;
		}

		/* Wait for a short time and then try again */
		if (msleep_interruptible(100) != 0)
			return -EINTR;
		rc = usb_ep_set_wedge(fsg->bulk_in);
	}
	return rc;
}

static int throw_away_data(struct fsg_common *common)
{
	struct fsg_buffhd	*bh, *bh2;
	u32			amount;
	int			rc;

	for (bh = common->next_buffhd_to_drain;
	     bh->state != BUF_STATE_EMPTY || common->usb_amount_left > 0;
	     bh = common->next_buffhd_to_drain) {

		/* Try to submit another request if we need one */
		bh2 = common->next_buffhd_to_fill;
		if (bh2->state == BUF_STATE_EMPTY &&
				common->usb_amount_left > 0) {
			amount = min(common->usb_amount_left, FSG_BUFLEN);

			/*
			 * Except at the end of the transfer, amount will be
			 * equal to the buffer size, which is divisible by
			 * the bulk-out maxpacket size.
			 */
			set_bulk_out_req_length(common, bh2, amount);
			if (!start_out_transfer(common, bh2))
				/* Dunno what to do if common->fsg is NULL */
				return -EIO;
			common->next_buffhd_to_fill = bh2->next;
			common->usb_amount_left -= amount;
			continue;
		}

		/* Wait for the data to be received */
		rc = sleep_thread(common, false, bh);
		if (rc)
			return rc;

		/* Throw away the data in a filled buffer */
		bh->state = BUF_STATE_EMPTY;
		common->next_buffhd_to_drain = bh->next;

		/* A short packet or an error ends everything */
		if (bh->outreq->actual < bh->bulk_out_intended_length ||
				bh->outreq->status != 0) {
			raise_exception(common, FSG_STATE_ABORT_BULK_OUT);
			return -EINTR;
		}
	}
	return 0;
}

static int finish_reply(struct fsg_common *common)
{
	struct fsg_buffhd	*bh = common->next_buffhd_to_fill;
	int			rc = 0;

	switch (common->data_dir) {
	case DATA_DIR_NONE:
		break;			/* Nothing to send */

	/*
	 * If we don't know whether the host wants to read or write,
	 * this must be CB or CBI with an unknown command.  We mustn't
	 * try to send or receive any data.  So stall both bulk pipes
	 * if we can and wait for a reset.
	 */
	case DATA_DIR_UNKNOWN:
		if (!common->can_stall) {
			/* Nothing */
		} else if (fsg_is_set(common)) {
			fsg_set_halt(common->fsg, common->fsg->bulk_out);
			rc = halt_bulk_in_endpoint(common->fsg);
		} else {
			/* Don't know what to do if common->fsg is NULL */
			rc = -EIO;
		}
		break;

	/* All but the last buffer of data must have already been sent */
	case DATA_DIR_TO_HOST:
		if (common->data_size == 0) {
			/* Nothing to send */

		/* Don't know what to do if common->fsg is NULL */
		} else if (!fsg_is_set(common)) {
			rc = -EIO;

		/* If there's no residue, simply send the last buffer */
		} else if (common->residue == 0) {
			bh->inreq->zero = 0;
			if (!start_in_transfer(common, bh))
				return -EIO;
			common->next_buffhd_to_fill = bh->next;

		/*
		 * For Bulk-only, mark the end of the data with a short
		 * packet.  If we are allowed to stall, halt the bulk-in
		 * endpoint.  (Note: This violates the Bulk-Only Transport
		 * specification, which requires us to pad the data if we
		 * don't halt the endpoint.  Presumably nobody will mind.)
		 */
		} else {
			bh->inreq->zero = 1;
			if (!start_in_transfer(common, bh))
				rc = -EIO;
			common->next_buffhd_to_fill = bh->next;
			if (common->can_stall)
				rc = halt_bulk_in_endpoint(common->fsg);
		}
		break;

	/*
	 * We have processed all we want from the data the host has sent.
	 * There may still be outstanding bulk-out requests.
	 */
	case DATA_DIR_FROM_HOST:
		if (common->residue == 0) {
			/* Nothing to receive */

		/* Did the host stop sending unexpectedly early? */
		} else if (common->short_packet_received) {
			raise_exception(common, FSG_STATE_ABORT_BULK_OUT);
			rc = -EINTR;

		/*
		 * We haven't processed all the incoming data.  Even though
		 * we may be allowed to stall, doing so would cause a race.
		 * The controller may already have ACK'ed all the remaining
		 * bulk-out packets, in which case the host wouldn't see a
		 * STALL.  Not realizing the endpoint was halted, it wouldn't
		 * clear the halt -- leading to problems later on.
		 */
#if 0
		} else if (common->can_stall) {
			if (fsg_is_set(common))
				fsg_set_halt(common->fsg,
					     common->fsg->bulk_out);
			raise_exception(common, FSG_STATE_ABORT_BULK_OUT);
			rc = -EINTR;
#endif

		/*
		 * We can't stall.  Read in the excess data and throw it
		 * all away.
		 */
		} else {
			rc = throw_away_data(common);
		}
		break;
	}
	return rc;
}

static void send_status(struct fsg_common *common)
{
	struct fsg_lun		*curlun = common->curlun;
	struct fsg_buffhd	*bh;
	struct bulk_cs_wrap	*csw;
	int			rc;
	u8			status = US_BULK_STAT_OK;
	u32			sd, sdinfo = 0;

	/* Wait for the next buffer to become available */
	bh = common->next_buffhd_to_fill;
	rc = sleep_thread(common, false, bh);
	if (rc)
		return;

	if (curlun) {
		sd = curlun->sense_data;
		sdinfo = curlun->sense_data_info;
	} else if (common->bad_lun_okay)
		sd = SS_NO_SENSE;
	else
		sd = SS_LOGICAL_UNIT_NOT_SUPPORTED;

	if (common->phase_error) {
		DBG(common, "sending phase-error status\n");
		status = US_BULK_STAT_PHASE;
		sd = SS_INVALID_COMMAND;
	} else if (sd != SS_NO_SENSE) {
		DBG(common, "sending command-failure status\n");
		status = US_BULK_STAT_FAIL;
		VDBG(common, "  sense data: SK x%02x, ASC x%02x, ASCQ x%02x;"
				"  info x%x\n",
				SK(sd), ASC(sd), ASCQ(sd), sdinfo);
	}

	/* Store and send the Bulk-only CSW */
	csw = (void *)bh->buf;

	csw->Signature = cpu_to_le32(US_BULK_CS_SIGN);
	csw->Tag = common->tag;
	csw->Residue = cpu_to_le32(common->residue);
	csw->Status = status;

	bh->inreq->length = US_BULK_CS_WRAP_LEN;
	bh->inreq->zero = 0;
	if (!start_in_transfer(common, bh))
		/* Don't know what to do if common->fsg is NULL */
		return;

	common->next_buffhd_to_fill = bh->next;
	return;
}


/*-------------------------------------------------------------------------*/

/*
 * Check whether the command is properly formed and whether its data size
 * and direction agree with the values we already have.
 */
static int check_command(struct fsg_common *common, int cmnd_size,
			 enum data_direction data_dir, unsigned int mask,
			 int needs_medium, const char *name)
{
	int			i;
	unsigned int		lun = common->cmnd[1] >> 5;
	static const char	dirletter[4] = {'u', 'o', 'i', 'n'};
	char			hdlen[20];
	struct fsg_lun		*curlun;

	hdlen[0] = 0;
	if (common->data_dir != DATA_DIR_UNKNOWN)
		sprintf(hdlen, ", H%c=%u", dirletter[(int) common->data_dir],
			common->data_size);
	VDBG(common, "SCSI command: %s;  Dc=%d, D%c=%u;  Hc=%d%s\n",
	     name, cmnd_size, dirletter[(int) data_dir],
	     common->data_size_from_cmnd, common->cmnd_size, hdlen);

	/*
	 * We can't reply at all until we know the correct data direction
	 * and size.
	 */
	if (common->data_size_from_cmnd == 0)
		data_dir = DATA_DIR_NONE;
	if (common->data_size < common->data_size_from_cmnd) {
		/*
		 * Host data size < Device data size is a phase error.
		 * Carry out the command, but only transfer as much as
		 * we are allowed.
		 */
		common->data_size_from_cmnd = common->data_size;
		common->phase_error = 1;
	}
	common->residue = common->data_size;
	common->usb_amount_left = common->data_size;

	/* Conflicting data directions is a phase error */
	if (common->data_dir != data_dir && common->data_size_from_cmnd > 0) {
		common->phase_error = 1;
		return -EINVAL;
	}

	/* Verify the length of the command itself */
	if (cmnd_size != common->cmnd_size) {

		/*
		 * Special case workaround: There are plenty of buggy SCSI
		 * implementations. Many have issues with cbw->Length
		 * field passing a wrong command size. For those cases we
		 * always try to work around the problem by using the length
		 * sent by the host side provided it is at least as large
		 * as the correct command length.
		 * Examples of such cases would be MS-Windows, which issues
		 * REQUEST SENSE with cbw->Length == 12 where it should
		 * be 6, and xbox360 issuing INQUIRY, TEST UNIT READY and
		 * REQUEST SENSE with cbw->Length == 10 where it should
		 * be 6 as well.
		 */
		if (cmnd_size <= common->cmnd_size) {
			DBG(common, "%s is buggy! Expected length %d "
			    "but we got %d\n", name,
			    cmnd_size, common->cmnd_size);
			cmnd_size = common->cmnd_size;
		} else {
			common->phase_error = 1;
			return -EINVAL;
		}
	}

	/* Check that the LUN values are consistent */
	if (common->lun != lun)
		DBG(common, "using LUN %u from CBW, not LUN %u from CDB\n",
		    common->lun, lun);

	/* Check the LUN */
	curlun = common->curlun;
	if (curlun) {
		if (common->cmnd[0] != REQUEST_SENSE) {
			curlun->sense_data = SS_NO_SENSE;
			curlun->sense_data_info = 0;
			curlun->info_valid = 0;
		}
	} else {
		common->bad_lun_okay = 0;

		/*
		 * INQUIRY and REQUEST SENSE commands are explicitly allowed
		 * to use unsupported LUNs; all others may not.
		 */
		if (common->cmnd[0] != INQUIRY &&
		    common->cmnd[0] != REQUEST_SENSE) {
			DBG(common, "unsupported LUN %u\n", common->lun);
			return -EINVAL;
		}
	}

	/*
	 * If a unit attention condition exists, only INQUIRY and
	 * REQUEST SENSE commands are allowed; anything else must fail.
	 */
	if (curlun && curlun->unit_attention_data != SS_NO_SENSE &&
	    common->cmnd[0] != INQUIRY &&
	    common->cmnd[0] != REQUEST_SENSE) {
		curlun->sense_data = curlun->unit_attention_data;
		curlun->unit_attention_data = SS_NO_SENSE;
		return -EINVAL;
	}

	/* Check that only command bytes listed in the mask are non-zero */
	common->cmnd[1] &= 0x1f;			/* Mask away the LUN */
	for (i = 1; i < cmnd_size; ++i) {
		if (common->cmnd[i] && !(mask & (1 << i))) {
			if (curlun)
				curlun->sense_data = SS_INVALID_FIELD_IN_CDB;
			return -EINVAL;
		}
	}

	/* If the medium isn't mounted and the command needs to access
	 * it, return an error. */
	if (curlun && !fsg_lun_is_open(curlun) && needs_medium) {
		curlun->sense_data = SS_MEDIUM_NOT_PRESENT;
		return -EINVAL;
	}

	return 0;
}

/* wrapper of check_command for data size in blocks handling */
static int check_command_size_in_blocks(struct fsg_common *common,
		int cmnd_size, enum data_direction data_dir,
		unsigned int mask, int needs_medium, const char *name)
{
	if (common->curlun)
		common->data_size_from_cmnd <<= common->curlun->blkbits;
	return check_command(common, cmnd_size, data_dir,
			mask, needs_medium, name);
}

static int do_scsi_command(struct fsg_common *common)
{
	struct fsg_buffhd	*bh;
	int			rc;
	int			reply = -EINVAL;
	int			i;
	static char		unknown[16];

	dump_cdb(common);

	/* Wait for the next buffer to become available for data or status */
	bh = common->next_buffhd_to_fill;
	common->next_buffhd_to_drain = bh;
	rc = sleep_thread(common, false, bh);
	if (rc)
		return rc;

	common->phase_error = 0;
	common->short_packet_received = 0;

	down_read(&common->filesem);	/* We're using the backing file */
	switch (common->cmnd[0]) {

	case INQUIRY:
		common->data_size_from_cmnd = common->cmnd[4];
		reply = check_command(common, 6, DATA_DIR_TO_HOST,
				      (1<<4), 0,
				      "INQUIRY");
		if (reply == 0)
			reply = do_inquiry(common, bh);
		break;

	case MODE_SELECT:
		common->data_size_from_cmnd = common->cmnd[4];
		reply = check_command(common, 6, DATA_DIR_FROM_HOST,
				      (1<<1) | (1<<4), 0,
				      "MODE SELECT(6)");
		if (reply == 0)
			reply = do_mode_select(common, bh);
		break;

	case MODE_SELECT_10:
		common->data_size_from_cmnd =
			get_unaligned_be16(&common->cmnd[7]);
		reply = check_command(common, 10, DATA_DIR_FROM_HOST,
				      (1<<1) | (3<<7), 0,
				      "MODE SELECT(10)");
		if (reply == 0)
			reply = do_mode_select(common, bh);
		break;

	case MODE_SENSE:
		common->data_size_from_cmnd = common->cmnd[4];
		reply = check_command(common, 6, DATA_DIR_TO_HOST,
				      (1<<1) | (1<<2) | (1<<4), 0,
				      "MODE SENSE(6)");
		if (reply == 0)
			reply = do_mode_sense(common, bh);
		break;

	case MODE_SENSE_10:
		common->data_size_from_cmnd =
			get_unaligned_be16(&common->cmnd[7]);
		reply = check_command(common, 10, DATA_DIR_TO_HOST,
				      (1<<1) | (1<<2) | (3<<7), 0,
				      "MODE SENSE(10)");
		if (reply == 0)
			reply = do_mode_sense(common, bh);
		break;

	case ALLOW_MEDIUM_REMOVAL:
		common->data_size_from_cmnd = 0;
		reply = check_command(common, 6, DATA_DIR_NONE,
				      (1<<4), 0,
				      "PREVENT-ALLOW MEDIUM REMOVAL");
		if (reply == 0)
			reply = do_prevent_allow(common);
		break;

	case READ_6:
		i = common->cmnd[4];
		common->data_size_from_cmnd = (i == 0) ? 256 : i;
		reply = check_command_size_in_blocks(common, 6,
				      DATA_DIR_TO_HOST,
				      (7<<1) | (1<<4), 1,
				      "READ(6)");
		if (reply == 0)
			reply = do_read(common);
		break;

	case READ_10:
		common->data_size_from_cmnd =
				get_unaligned_be16(&common->cmnd[7]);
		reply = check_command_size_in_blocks(common, 10,
				      DATA_DIR_TO_HOST,
				      (1<<1) | (0xf<<2) | (3<<7), 1,
				      "READ(10)");
		if (reply == 0)
			reply = do_read(common);
		break;

	case READ_12:
		common->data_size_from_cmnd =
				get_unaligned_be32(&common->cmnd[6]);
		reply = check_command_size_in_blocks(common, 12,
				      DATA_DIR_TO_HOST,
				      (1<<1) | (0xf<<2) | (0xf<<6), 1,
				      "READ(12)");
		if (reply == 0)
			reply = do_read(common);
		break;

	case READ_CAPACITY:
		common->data_size_from_cmnd = 8;
		reply = check_command(common, 10, DATA_DIR_TO_HOST,
				      (0xf<<2) | (1<<8), 1,
				      "READ CAPACITY");
		if (reply == 0)
			reply = do_read_capacity(common, bh);
		break;

	case READ_HEADER:
		if (!common->curlun || !common->curlun->cdrom)
			goto unknown_cmnd;
		common->data_size_from_cmnd =
			get_unaligned_be16(&common->cmnd[7]);
		reply = check_command(common, 10, DATA_DIR_TO_HOST,
				      (3<<7) | (0x1f<<1), 1,
				      "READ HEADER");
		if (reply == 0)
			reply = do_read_header(common, bh);
		break;

	case READ_TOC:
		if (!common->curlun || !common->curlun->cdrom)
			goto unknown_cmnd;
		common->data_size_from_cmnd =
			get_unaligned_be16(&common->cmnd[7]);
		reply = check_command(common, 10, DATA_DIR_TO_HOST,
				      (7<<6) | (1<<1), 1,
				      "READ TOC");
		if (reply == 0)
			reply = do_read_toc(common, bh);
		break;

	case READ_FORMAT_CAPACITIES:
		common->data_size_from_cmnd =
			get_unaligned_be16(&common->cmnd[7]);
		reply = check_command(common, 10, DATA_DIR_TO_HOST,
				      (3<<7), 1,
				      "READ FORMAT CAPACITIES");
		if (reply == 0)
			reply = do_read_format_capacities(common, bh);
		break;

	case REQUEST_SENSE:
		common->data_size_from_cmnd = common->cmnd[4];
		reply = check_command(common, 6, DATA_DIR_TO_HOST,
				      (1<<4), 0,
				      "REQUEST SENSE");
		if (reply == 0)
			reply = do_request_sense(common, bh);
		break;

	case START_STOP:
		common->data_size_from_cmnd = 0;
		reply = check_command(common, 6, DATA_DIR_NONE,
				      (1<<1) | (1<<4), 0,
				      "START-STOP UNIT");
		if (reply == 0)
			reply = do_start_stop(common);
		break;

	case SYNCHRONIZE_CACHE:
		common->data_size_from_cmnd = 0;
		reply = check_command(common, 10, DATA_DIR_NONE,
				      (0xf<<2) | (3<<7), 1,
				      "SYNCHRONIZE CACHE");
		if (reply == 0)
			reply = do_synchronize_cache(common);
		break;

	case TEST_UNIT_READY:
		common->data_size_from_cmnd = 0;
		reply = check_command(common, 6, DATA_DIR_NONE,
				0, 1,
				"TEST UNIT READY");
		break;

	/*
	 * Although optional, this command is used by MS-Windows.  We
	 * support a minimal version: BytChk must be 0.
	 */
	case VERIFY:
		common->data_size_from_cmnd = 0;
		reply = check_command(common, 10, DATA_DIR_NONE,
				      (1<<1) | (0xf<<2) | (3<<7), 1,
				      "VERIFY");
		if (reply == 0)
			reply = do_verify(common);
		break;

	case WRITE_6:
		i = common->cmnd[4];
		common->data_size_from_cmnd = (i == 0) ? 256 : i;
		reply = check_command_size_in_blocks(common, 6,
				      DATA_DIR_FROM_HOST,
				      (7<<1) | (1<<4), 1,
				      "WRITE(6)");
		if (reply == 0)
			reply = do_write(common);
		break;

	case WRITE_10:
		common->data_size_from_cmnd =
				get_unaligned_be16(&common->cmnd[7]);
		reply = check_command_size_in_blocks(common, 10,
				      DATA_DIR_FROM_HOST,
				      (1<<1) | (0xf<<2) | (3<<7), 1,
				      "WRITE(10)");
		if (reply == 0)
			reply = do_write(common);
		break;

	case WRITE_12:
		common->data_size_from_cmnd =
				get_unaligned_be32(&common->cmnd[6]);
		reply = check_command_size_in_blocks(common, 12,
				      DATA_DIR_FROM_HOST,
				      (1<<1) | (0xf<<2) | (0xf<<6), 1,
				      "WRITE(12)");
		if (reply == 0)
			reply = do_write(common);
		break;

	/*
	 * Some mandatory commands that we recognize but don't implement.
	 * They don't mean much in this setting.  It's left as an exercise
	 * for anyone interested to implement RESERVE and RELEASE in terms
	 * of Posix locks.
	 */
	case FORMAT_UNIT:
	case RELEASE:
	case RESERVE:
	case SEND_DIAGNOSTIC:

	default:
unknown_cmnd:
		common->data_size_from_cmnd = 0;
		sprintf(unknown, "Unknown x%02x", common->cmnd[0]);
		reply = check_command(common, common->cmnd_size,
				      DATA_DIR_UNKNOWN, ~0, 0, unknown);
		if (reply == 0) {
			common->curlun->sense_data = SS_INVALID_COMMAND;
			reply = -EINVAL;
		}
		break;
	}
	up_read(&common->filesem);

	if (reply == -EINTR || signal_pending(current))
		return -EINTR;

	/* Set up the single reply buffer for finish_reply() */
	if (reply == -EINVAL)
		reply = 0;		/* Error reply length */
	if (reply >= 0 && common->data_dir == DATA_DIR_TO_HOST) {
		reply = min((u32)reply, common->data_size_from_cmnd);
		bh->inreq->length = reply;
		bh->state = BUF_STATE_FULL;
		common->residue -= reply;
	}				/* Otherwise it's already set */

	return 0;
}


/*-------------------------------------------------------------------------*/

static int received_cbw(struct fsg_dev *fsg, struct fsg_buffhd *bh)
{
	struct usb_request	*req = bh->outreq;
	struct bulk_cb_wrap	*cbw = req->buf;
	struct fsg_common	*common = fsg->common;

	/* Was this a real packet?  Should it be ignored? */
	if (req->status || test_bit(IGNORE_BULK_OUT, &fsg->atomic_bitflags))
		return -EINVAL;

	/* Is the CBW valid? */
	if (req->actual != US_BULK_CB_WRAP_LEN ||
			cbw->Signature != cpu_to_le32(
				US_BULK_CB_SIGN)) {
		DBG(fsg, "invalid CBW: len %u sig 0x%x\n",
				req->actual,
				le32_to_cpu(cbw->Signature));

		/*
		 * The Bulk-only spec says we MUST stall the IN endpoint
		 * (6.6.1), so it's unavoidable.  It also says we must
		 * retain this state until the next reset, but there's
		 * no way to tell the controller driver it should ignore
		 * Clear-Feature(HALT) requests.
		 *
		 * We aren't required to halt the OUT endpoint; instead
		 * we can simply accept and discard any data received
		 * until the next reset.
		 */
		wedge_bulk_in_endpoint(fsg);
		set_bit(IGNORE_BULK_OUT, &fsg->atomic_bitflags);
		return -EINVAL;
	}

	/* Is the CBW meaningful? */
	if (cbw->Lun >= ARRAY_SIZE(common->luns) ||
	    cbw->Flags & ~US_BULK_FLAG_IN || cbw->Length <= 0 ||
	    cbw->Length > MAX_COMMAND_SIZE) {
		DBG(fsg, "non-meaningful CBW: lun = %u, flags = 0x%x, "
				"cmdlen %u\n",
				cbw->Lun, cbw->Flags, cbw->Length);

		/*
		 * We can do anything we want here, so let's stall the
		 * bulk pipes if we are allowed to.
		 */
		if (common->can_stall) {
			fsg_set_halt(fsg, fsg->bulk_out);
			halt_bulk_in_endpoint(fsg);
		}
		return -EINVAL;
	}

	/* Save the command for later */
	common->cmnd_size = cbw->Length;
	memcpy(common->cmnd, cbw->CDB, common->cmnd_size);
	if (cbw->Flags & US_BULK_FLAG_IN)
		common->data_dir = DATA_DIR_TO_HOST;
	else
		common->data_dir = DATA_DIR_FROM_HOST;
	common->data_size = le32_to_cpu(cbw->DataTransferLength);
	if (common->data_size == 0)
		common->data_dir = DATA_DIR_NONE;
	common->lun = cbw->Lun;
	if (common->lun < ARRAY_SIZE(common->luns))
		common->curlun = common->luns[common->lun];
	else
		common->curlun = NULL;
	common->tag = cbw->Tag;
	return 0;
}

static int get_next_command(struct fsg_common *common)
{
	struct fsg_buffhd	*bh;
	int			rc = 0;

	/* Wait for the next buffer to become available */
	bh = common->next_buffhd_to_fill;
	rc = sleep_thread(common, true, bh);
	if (rc)
		return rc;

	/* Queue a request to read a Bulk-only CBW */
	set_bulk_out_req_length(common, bh, US_BULK_CB_WRAP_LEN);
	if (!start_out_transfer(common, bh))
		/* Don't know what to do if common->fsg is NULL */
		return -EIO;

	/*
	 * We will drain the buffer in software, which means we
	 * can reuse it for the next filling.  No need to advance
	 * next_buffhd_to_fill.
	 */

	/* Wait for the CBW to arrive */
	rc = sleep_thread(common, true, bh);
	if (rc)
		return rc;

	rc = fsg_is_set(common) ? received_cbw(common->fsg, bh) : -EIO;
	bh->state = BUF_STATE_EMPTY;

	return rc;
}


/*-------------------------------------------------------------------------*/

static int alloc_request(struct fsg_common *common, struct usb_ep *ep,
		struct usb_request **preq)
{
	*preq = usb_ep_alloc_request(ep, GFP_ATOMIC);
	if (*preq)
		return 0;
	ERROR(common, "can't allocate request for %s\n", ep->name);
	return -ENOMEM;
}

/* Reset interface setting and re-init endpoint state (toggle etc). */
static int do_set_interface(struct fsg_common *common, struct fsg_dev *new_fsg)
{
	struct fsg_dev *fsg;
	int i, rc = 0;

	if (common->running)
		DBG(common, "reset interface\n");

reset:
	/* Deallocate the requests */
	if (common->fsg) {
		fsg = common->fsg;

		for (i = 0; i < common->fsg_num_buffers; ++i) {
			struct fsg_buffhd *bh = &common->buffhds[i];

			if (bh->inreq) {
				usb_ep_free_request(fsg->bulk_in, bh->inreq);
				bh->inreq = NULL;
			}
			if (bh->outreq) {
				usb_ep_free_request(fsg->bulk_out, bh->outreq);
				bh->outreq = NULL;
			}
		}

		/* Disable the endpoints */
		if (fsg->bulk_in_enabled) {
			usb_ep_disable(fsg->bulk_in);
			fsg->bulk_in_enabled = 0;
		}
		if (fsg->bulk_out_enabled) {
			usb_ep_disable(fsg->bulk_out);
			fsg->bulk_out_enabled = 0;
		}

		common->fsg = NULL;
		wake_up(&common->fsg_wait);
	}

	common->running = 0;
	if (!new_fsg || rc)
		return rc;

	common->fsg = new_fsg;
	fsg = common->fsg;

	/* Enable the endpoints */
	rc = config_ep_by_speed(common->gadget, &(fsg->function), fsg->bulk_in);
	if (rc)
		goto reset;
	rc = usb_ep_enable(fsg->bulk_in);
	if (rc)
		goto reset;
	fsg->bulk_in->driver_data = common;
	fsg->bulk_in_enabled = 1;

	rc = config_ep_by_speed(common->gadget, &(fsg->function),
				fsg->bulk_out);
	if (rc)
		goto reset;
	rc = usb_ep_enable(fsg->bulk_out);
	if (rc)
		goto reset;
	fsg->bulk_out->driver_data = common;
	fsg->bulk_out_enabled = 1;
	common->bulk_out_maxpacket = usb_endpoint_maxp(fsg->bulk_out->desc);
	clear_bit(IGNORE_BULK_OUT, &fsg->atomic_bitflags);

	/* Allocate the requests */
	for (i = 0; i < common->fsg_num_buffers; ++i) {
		struct fsg_buffhd	*bh = &common->buffhds[i];

		rc = alloc_request(common, fsg->bulk_in, &bh->inreq);
		if (rc)
			goto reset;
		rc = alloc_request(common, fsg->bulk_out, &bh->outreq);
		if (rc)
			goto reset;
		bh->inreq->buf = bh->outreq->buf = bh->buf;
		bh->inreq->context = bh->outreq->context = bh;
		bh->inreq->complete = bulk_in_complete;
		bh->outreq->complete = bulk_out_complete;
	}

	common->running = 1;
	for (i = 0; i < ARRAY_SIZE(common->luns); ++i)
		if (common->luns[i])
			common->luns[i]->unit_attention_data =
				SS_RESET_OCCURRED;
	return rc;
}


/****************************** ALT CONFIGS ******************************/

static int fsg_set_alt(struct usb_function *f, unsigned intf, unsigned alt)
{
	struct fsg_dev *fsg = fsg_from_func(f);

	__raise_exception(fsg->common, FSG_STATE_CONFIG_CHANGE, fsg);
	return USB_GADGET_DELAYED_STATUS;
}

static void fsg_disable(struct usb_function *f)
{
	struct fsg_dev *fsg = fsg_from_func(f);

	__raise_exception(fsg->common, FSG_STATE_CONFIG_CHANGE, NULL);
}


/*-------------------------------------------------------------------------*/

static void handle_exception(struct fsg_common *common)
{
	int			i;
	struct fsg_buffhd	*bh;
	enum fsg_state		old_state;
	struct fsg_lun		*curlun;
	unsigned int		exception_req_tag;
	struct fsg_dev		*new_fsg;

	/*
	 * Clear the existing signals.  Anything but SIGUSR1 is converted
	 * into a high-priority EXIT exception.
	 */
	for (;;) {
		int sig = kernel_dequeue_signal();
		if (!sig)
			break;
		if (sig != SIGUSR1) {
			spin_lock_irq(&common->lock);
			if (common->state < FSG_STATE_EXIT)
				DBG(common, "Main thread exiting on signal\n");
			common->state = FSG_STATE_EXIT;
			spin_unlock_irq(&common->lock);
		}
	}

	/* Cancel all the pending transfers */
	if (likely(common->fsg)) {
		for (i = 0; i < common->fsg_num_buffers; ++i) {
			bh = &common->buffhds[i];
			if (bh->state == BUF_STATE_SENDING)
				usb_ep_dequeue(common->fsg->bulk_in, bh->inreq);
			if (bh->state == BUF_STATE_RECEIVING)
				usb_ep_dequeue(common->fsg->bulk_out,
					       bh->outreq);

			/* Wait for a transfer to become idle */
			if (sleep_thread(common, false, bh))
				return;
		}

		/* Clear out the controller's fifos */
		if (common->fsg->bulk_in_enabled)
			usb_ep_fifo_flush(common->fsg->bulk_in);
		if (common->fsg->bulk_out_enabled)
			usb_ep_fifo_flush(common->fsg->bulk_out);
	}

	/*
	 * Reset the I/O buffer states and pointers, the SCSI
	 * state, and the exception.  Then invoke the handler.
	 */
	spin_lock_irq(&common->lock);

	for (i = 0; i < common->fsg_num_buffers; ++i) {
		bh = &common->buffhds[i];
		bh->state = BUF_STATE_EMPTY;
	}
	common->next_buffhd_to_fill = &common->buffhds[0];
	common->next_buffhd_to_drain = &common->buffhds[0];
	exception_req_tag = common->exception_req_tag;
	new_fsg = common->exception_arg;
	old_state = common->state;
	common->state = FSG_STATE_NORMAL;

	if (old_state != FSG_STATE_ABORT_BULK_OUT) {
		for (i = 0; i < ARRAY_SIZE(common->luns); ++i) {
			curlun = common->luns[i];
			if (!curlun)
				continue;
			curlun->prevent_medium_removal = 0;
			curlun->sense_data = SS_NO_SENSE;
			curlun->unit_attention_data = SS_NO_SENSE;
			curlun->sense_data_info = 0;
			curlun->info_valid = 0;
		}
	}
	spin_unlock_irq(&common->lock);

	/* Carry out any extra actions required for the exception */
	switch (old_state) {
	case FSG_STATE_NORMAL:
		break;

	case FSG_STATE_ABORT_BULK_OUT:
		send_status(common);
		break;

	case FSG_STATE_PROTOCOL_RESET:
		/*
		 * In case we were forced against our will to halt a
		 * bulk endpoint, clear the halt now.  (The SuperH UDC
		 * requires this.)
		 */
		if (!fsg_is_set(common))
			break;
		if (test_and_clear_bit(IGNORE_BULK_OUT,
				       &common->fsg->atomic_bitflags))
			usb_ep_clear_halt(common->fsg->bulk_in);

		if (common->ep0_req_tag == exception_req_tag)
			ep0_queue(common);	/* Complete the status stage */

		/*
		 * Technically this should go here, but it would only be
		 * a waste of time.  Ditto for the INTERFACE_CHANGE and
		 * CONFIG_CHANGE cases.
		 */
		/* for (i = 0; i < common->ARRAY_SIZE(common->luns); ++i) */
		/*	if (common->luns[i]) */
		/*		common->luns[i]->unit_attention_data = */
		/*			SS_RESET_OCCURRED;  */
		break;

	case FSG_STATE_CONFIG_CHANGE:
		do_set_interface(common, new_fsg);
		if (new_fsg)
			usb_composite_setup_continue(common->cdev);
		break;

	case FSG_STATE_EXIT:
		do_set_interface(common, NULL);		/* Free resources */
		spin_lock_irq(&common->lock);
		common->state = FSG_STATE_TERMINATED;	/* Stop the thread */
		spin_unlock_irq(&common->lock);
		break;

	case FSG_STATE_TERMINATED:
		break;
	}
}


/*-------------------------------------------------------------------------*/

static int fsg_main_thread(void *common_)
{
	struct fsg_common	*common = common_;
	int			i;

	/*
	 * Allow the thread to be killed by a signal, but set the signal mask
	 * to block everything but INT, TERM, KILL, and USR1.
	 */
	allow_signal(SIGINT);
	allow_signal(SIGTERM);
	allow_signal(SIGKILL);
	allow_signal(SIGUSR1);

	/* Allow the thread to be frozen */
	set_freezable();

	/* The main loop */
	while (common->state != FSG_STATE_TERMINATED) {
		if (exception_in_progress(common) || signal_pending(current)) {
			handle_exception(common);
			continue;
		}

		if (!common->running) {
			sleep_thread(common, true, NULL);
			continue;
		}

		if (get_next_command(common) || exception_in_progress(common))
			continue;
		if (do_scsi_command(common) || exception_in_progress(common))
			continue;
		if (finish_reply(common) || exception_in_progress(common))
			continue;
		send_status(common);
	}

	spin_lock_irq(&common->lock);
	common->thread_task = NULL;
	spin_unlock_irq(&common->lock);

	/* Eject media from all LUNs */

	down_write(&common->filesem);
	for (i = 0; i < ARRAY_SIZE(common->luns); i++) {
		struct fsg_lun *curlun = common->luns[i];

		if (curlun && fsg_lun_is_open(curlun))
			fsg_lun_close(curlun);
	}
	up_write(&common->filesem);

	/* Let fsg_unbind() know the thread has exited */
	complete_and_exit(&common->thread_notifier, 0);
}


/*************************** DEVICE ATTRIBUTES ***************************/

static ssize_t ro_show(struct device *dev, struct device_attribute *attr, char *buf)
{
	struct fsg_lun		*curlun = fsg_lun_from_dev(dev);

	return fsg_show_ro(curlun, buf);
}

static ssize_t nofua_show(struct device *dev, struct device_attribute *attr,
			  char *buf)
{
	struct fsg_lun		*curlun = fsg_lun_from_dev(dev);

	return fsg_show_nofua(curlun, buf);
}

static ssize_t file_show(struct device *dev, struct device_attribute *attr,
			 char *buf)
{
	struct fsg_lun		*curlun = fsg_lun_from_dev(dev);
	struct rw_semaphore	*filesem = dev_get_drvdata(dev);

	return fsg_show_file(curlun, filesem, buf);
}

static ssize_t ro_store(struct device *dev, struct device_attribute *attr,
			const char *buf, size_t count)
{
	struct fsg_lun		*curlun = fsg_lun_from_dev(dev);
	struct rw_semaphore	*filesem = dev_get_drvdata(dev);

	return fsg_store_ro(curlun, filesem, buf, count);
}

static ssize_t nofua_store(struct device *dev, struct device_attribute *attr,
			   const char *buf, size_t count)
{
	struct fsg_lun		*curlun = fsg_lun_from_dev(dev);

	return fsg_store_nofua(curlun, buf, count);
}

static ssize_t file_store(struct device *dev, struct device_attribute *attr,
			  const char *buf, size_t count)
{
	struct fsg_lun		*curlun = fsg_lun_from_dev(dev);
	struct rw_semaphore	*filesem = dev_get_drvdata(dev);

	return fsg_store_file(curlun, filesem, buf, count);
}

static DEVICE_ATTR_RW(nofua);
/* mode wil be set in fsg_lun_attr_is_visible() */
static DEVICE_ATTR(ro, 0, ro_show, ro_store);
static DEVICE_ATTR(file, 0, file_show, file_store);

/****************************** FSG COMMON ******************************/

static void fsg_lun_release(struct device *dev)
{
	/* Nothing needs to be done */
}

<<<<<<< HEAD
void fsg_common_get(struct fsg_common *common)
{
	kref_get(&common->ref);
}
EXPORT_SYMBOL_GPL(fsg_common_get);

void fsg_common_put(struct fsg_common *common)
{
	kref_put(&common->ref, fsg_common_release);
}
EXPORT_SYMBOL_GPL(fsg_common_put);

=======
>>>>>>> 24b8d41d
static struct fsg_common *fsg_common_setup(struct fsg_common *common)
{
	if (!common) {
		common = kzalloc(sizeof(*common), GFP_KERNEL);
		if (!common)
			return ERR_PTR(-ENOMEM);
		common->free_storage_on_release = 1;
	} else {
		common->free_storage_on_release = 0;
	}
	init_rwsem(&common->filesem);
	spin_lock_init(&common->lock);
	init_completion(&common->thread_notifier);
	init_waitqueue_head(&common->io_wait);
	init_waitqueue_head(&common->fsg_wait);
	common->state = FSG_STATE_TERMINATED;
	memset(common->luns, 0, sizeof(common->luns));

	return common;
}

void fsg_common_set_sysfs(struct fsg_common *common, bool sysfs)
{
	common->sysfs = sysfs;
}
EXPORT_SYMBOL_GPL(fsg_common_set_sysfs);

static void _fsg_common_free_buffers(struct fsg_buffhd *buffhds, unsigned n)
{
	if (buffhds) {
		struct fsg_buffhd *bh = buffhds;
		while (n--) {
			kfree(bh->buf);
			++bh;
		}
		kfree(buffhds);
	}
}

int fsg_common_set_num_buffers(struct fsg_common *common, unsigned int n)
{
	struct fsg_buffhd *bh, *buffhds;
	int i;

	buffhds = kcalloc(n, sizeof(*buffhds), GFP_KERNEL);
	if (!buffhds)
		return -ENOMEM;

	/* Data buffers cyclic list */
	bh = buffhds;
	i = n;
	goto buffhds_first_it;
	do {
		bh->next = bh + 1;
		++bh;
buffhds_first_it:
		bh->buf = kmalloc(FSG_BUFLEN, GFP_KERNEL);
		if (unlikely(!bh->buf))
			goto error_release;
	} while (--i);
	bh->next = buffhds;

	_fsg_common_free_buffers(common->buffhds, common->fsg_num_buffers);
	common->fsg_num_buffers = n;
	common->buffhds = buffhds;

	return 0;

error_release:
	/*
	 * "buf"s pointed to by heads after n - i are NULL
	 * so releasing them won't hurt
	 */
	_fsg_common_free_buffers(buffhds, n);

	return -ENOMEM;
}
EXPORT_SYMBOL_GPL(fsg_common_set_num_buffers);

void fsg_common_remove_lun(struct fsg_lun *lun)
{
	if (device_is_registered(&lun->dev))
		device_unregister(&lun->dev);
	fsg_lun_close(lun);
	kfree(lun);
}
EXPORT_SYMBOL_GPL(fsg_common_remove_lun);

static void _fsg_common_remove_luns(struct fsg_common *common, int n)
{
	int i;

	for (i = 0; i < n; ++i)
		if (common->luns[i]) {
			fsg_common_remove_lun(common->luns[i]);
			common->luns[i] = NULL;
		}
}

void fsg_common_remove_luns(struct fsg_common *common)
{
	_fsg_common_remove_luns(common, ARRAY_SIZE(common->luns));
}
EXPORT_SYMBOL_GPL(fsg_common_remove_luns);

void fsg_common_free_buffers(struct fsg_common *common)
{
	_fsg_common_free_buffers(common->buffhds, common->fsg_num_buffers);
	common->buffhds = NULL;
}
EXPORT_SYMBOL_GPL(fsg_common_free_buffers);

int fsg_common_set_cdev(struct fsg_common *common,
			 struct usb_composite_dev *cdev, bool can_stall)
{
	struct usb_string *us;

	common->gadget = cdev->gadget;
	common->ep0 = cdev->gadget->ep0;
	common->ep0req = cdev->req;
	common->cdev = cdev;

	us = usb_gstrings_attach(cdev, fsg_strings_array,
				 ARRAY_SIZE(fsg_strings));
	if (IS_ERR(us))
		return PTR_ERR(us);

	fsg_intf_desc.iInterface = us[FSG_STRING_INTERFACE].id;

	/*
	 * Some peripheral controllers are known not to be able to
	 * halt bulk endpoints correctly.  If one of them is present,
	 * disable stalls.
	 */
	common->can_stall = can_stall &&
			gadget_is_stall_supported(common->gadget);

	return 0;
}
EXPORT_SYMBOL_GPL(fsg_common_set_cdev);

static struct attribute *fsg_lun_dev_attrs[] = {
	&dev_attr_ro.attr,
	&dev_attr_file.attr,
	&dev_attr_nofua.attr,
	NULL
};

static umode_t fsg_lun_dev_is_visible(struct kobject *kobj,
				      struct attribute *attr, int idx)
{
	struct device *dev = kobj_to_dev(kobj);
	struct fsg_lun *lun = fsg_lun_from_dev(dev);

	if (attr == &dev_attr_ro.attr)
		return lun->cdrom ? S_IRUGO : (S_IWUSR | S_IRUGO);
	if (attr == &dev_attr_file.attr)
		return lun->removable ? (S_IWUSR | S_IRUGO) : S_IRUGO;
	return attr->mode;
}

static const struct attribute_group fsg_lun_dev_group = {
	.attrs = fsg_lun_dev_attrs,
	.is_visible = fsg_lun_dev_is_visible,
};

static const struct attribute_group *fsg_lun_dev_groups[] = {
	&fsg_lun_dev_group,
	NULL
};

int fsg_common_create_lun(struct fsg_common *common, struct fsg_lun_config *cfg,
			  unsigned int id, const char *name,
			  const char **name_pfx)
{
	struct fsg_lun *lun;
	char *pathbuf, *p;
	int rc = -ENOMEM;

	if (id >= ARRAY_SIZE(common->luns))
		return -ENODEV;

	if (common->luns[id])
		return -EBUSY;

	if (!cfg->filename && !cfg->removable) {
		pr_err("no file given for LUN%d\n", id);
		return -EINVAL;
	}

	lun = kzalloc(sizeof(*lun), GFP_KERNEL);
	if (!lun)
		return -ENOMEM;

	lun->name_pfx = name_pfx;

	lun->cdrom = !!cfg->cdrom;
	lun->ro = cfg->cdrom || cfg->ro;
	lun->initially_ro = lun->ro;
	lun->removable = !!cfg->removable;

	if (!common->sysfs) {
		/* we DON'T own the name!*/
		lun->name = name;
	} else {
		lun->dev.release = fsg_lun_release;
		lun->dev.parent = &common->gadget->dev;
		lun->dev.groups = fsg_lun_dev_groups;
		dev_set_drvdata(&lun->dev, &common->filesem);
		dev_set_name(&lun->dev, "%s", name);
		lun->name = dev_name(&lun->dev);

		rc = device_register(&lun->dev);
		if (rc) {
			pr_info("failed to register LUN%d: %d\n", id, rc);
			put_device(&lun->dev);
			goto error_sysfs;
		}
	}

	common->luns[id] = lun;

	if (cfg->filename) {
		rc = fsg_lun_open(lun, cfg->filename);
		if (rc)
			goto error_lun;
	}

	pathbuf = kmalloc(PATH_MAX, GFP_KERNEL);
	p = "(no medium)";
	if (fsg_lun_is_open(lun)) {
		p = "(error)";
		if (pathbuf) {
			p = file_path(lun->filp, pathbuf, PATH_MAX);
			if (IS_ERR(p))
				p = "(error)";
		}
	}
	pr_info("LUN: %s%s%sfile: %s\n",
	      lun->removable ? "removable " : "",
	      lun->ro ? "read only " : "",
	      lun->cdrom ? "CD-ROM " : "",
	      p);
	kfree(pathbuf);

	return 0;

error_lun:
	if (device_is_registered(&lun->dev))
		device_unregister(&lun->dev);
	fsg_lun_close(lun);
	common->luns[id] = NULL;
error_sysfs:
	kfree(lun);
	return rc;
}
EXPORT_SYMBOL_GPL(fsg_common_create_lun);

int fsg_common_create_luns(struct fsg_common *common, struct fsg_config *cfg)
{
	char buf[8]; /* enough for 100000000 different numbers, decimal */
	int i, rc;

	fsg_common_remove_luns(common);

	for (i = 0; i < cfg->nluns; ++i) {
		snprintf(buf, sizeof(buf), "lun%d", i);
		rc = fsg_common_create_lun(common, &cfg->luns[i], i, buf, NULL);
		if (rc)
			goto fail;
	}

	pr_info("Number of LUNs=%d\n", cfg->nluns);

	return 0;

fail:
	_fsg_common_remove_luns(common, i);
	return rc;
}
EXPORT_SYMBOL_GPL(fsg_common_create_luns);

void fsg_common_set_inquiry_string(struct fsg_common *common, const char *vn,
				   const char *pn)
{
	int i;

	/* Prepare inquiryString */
	i = get_default_bcdDevice();
	snprintf(common->inquiry_string, sizeof(common->inquiry_string),
		 "%-8s%-16s%04x", vn ?: "Linux",
		 /* Assume product name dependent on the first LUN */
		 pn ?: ((*common->luns)->cdrom
		     ? "File-CD Gadget"
		     : "File-Stor Gadget"),
		 i);
}
EXPORT_SYMBOL_GPL(fsg_common_set_inquiry_string);

<<<<<<< HEAD
static void fsg_common_release(struct kref *ref)
=======
static void fsg_common_release(struct fsg_common *common)
>>>>>>> 24b8d41d
{
	int i;

	/* If the thread isn't already dead, tell it to exit now */
	if (common->state != FSG_STATE_TERMINATED) {
		raise_exception(common, FSG_STATE_EXIT);
		wait_for_completion(&common->thread_notifier);
		common->thread_task = NULL;
	}

	for (i = 0; i < ARRAY_SIZE(common->luns); ++i) {
		struct fsg_lun *lun = common->luns[i];
		if (!lun)
			continue;
		fsg_lun_close(lun);
		if (device_is_registered(&lun->dev))
			device_unregister(&lun->dev);
		kfree(lun);
	}

	_fsg_common_free_buffers(common->buffhds, common->fsg_num_buffers);
	if (common->free_storage_on_release)
		kfree(common);
}


/*-------------------------------------------------------------------------*/

static int fsg_bind(struct usb_configuration *c, struct usb_function *f)
{
	struct fsg_dev		*fsg = fsg_from_func(f);
	struct fsg_common	*common = fsg->common;
	struct usb_gadget	*gadget = c->cdev->gadget;
	int			i;
	struct usb_ep		*ep;
	unsigned		max_burst;
	int			ret;
	struct fsg_opts		*opts;

	/* Don't allow to bind if we don't have at least one LUN */
	ret = _fsg_common_get_max_lun(common);
	if (ret < 0) {
		pr_err("There should be at least one LUN.\n");
		return -EINVAL;
	}

	opts = fsg_opts_from_func_inst(f->fi);
	if (!opts->no_configfs) {
		ret = fsg_common_set_cdev(fsg->common, c->cdev,
					  fsg->common->can_stall);
		if (ret)
			return ret;
		fsg_common_set_inquiry_string(fsg->common, NULL, NULL);
	}

	if (!common->thread_task) {
<<<<<<< HEAD
		common->state = FSG_STATE_IDLE;
		common->thread_task =
			kthread_create(fsg_main_thread, common, "file-storage");
		if (IS_ERR(common->thread_task)) {
			int ret = PTR_ERR(common->thread_task);
=======
		common->state = FSG_STATE_NORMAL;
		common->thread_task =
			kthread_create(fsg_main_thread, common, "file-storage");
		if (IS_ERR(common->thread_task)) {
			ret = PTR_ERR(common->thread_task);
>>>>>>> 24b8d41d
			common->thread_task = NULL;
			common->state = FSG_STATE_TERMINATED;
			return ret;
		}
		DBG(common, "I/O thread pid: %d\n",
		    task_pid_nr(common->thread_task));
		wake_up_process(common->thread_task);
	}

	fsg->gadget = gadget;

	/* New interface */
	i = usb_interface_id(c, f);
	if (i < 0)
		goto fail;
	fsg_intf_desc.bInterfaceNumber = i;
	fsg->interface_number = i;

	/* Find all the endpoints we will use */
	ep = usb_ep_autoconfig(gadget, &fsg_fs_bulk_in_desc);
	if (!ep)
		goto autoconf_fail;
	fsg->bulk_in = ep;

	ep = usb_ep_autoconfig(gadget, &fsg_fs_bulk_out_desc);
	if (!ep)
		goto autoconf_fail;
	fsg->bulk_out = ep;

	/* Assume endpoint addresses are the same for both speeds */
	fsg_hs_bulk_in_desc.bEndpointAddress =
		fsg_fs_bulk_in_desc.bEndpointAddress;
	fsg_hs_bulk_out_desc.bEndpointAddress =
		fsg_fs_bulk_out_desc.bEndpointAddress;

	/* Calculate bMaxBurst, we know packet size is 1024 */
	max_burst = min_t(unsigned, FSG_BUFLEN / 1024, 15);

	fsg_ss_bulk_in_desc.bEndpointAddress =
		fsg_fs_bulk_in_desc.bEndpointAddress;
	fsg_ss_bulk_in_comp_desc.bMaxBurst = max_burst;

	fsg_ss_bulk_out_desc.bEndpointAddress =
		fsg_fs_bulk_out_desc.bEndpointAddress;
	fsg_ss_bulk_out_comp_desc.bMaxBurst = max_burst;

	ret = usb_assign_descriptors(f, fsg_fs_function, fsg_hs_function,
			fsg_ss_function, fsg_ss_function);
	if (ret)
		goto autoconf_fail;

	return 0;

autoconf_fail:
	ERROR(fsg, "unable to autoconfigure all endpoints\n");
	i = -ENOTSUPP;
fail:
	/* terminate the thread */
	if (fsg->common->state != FSG_STATE_TERMINATED) {
		raise_exception(fsg->common, FSG_STATE_EXIT);
		wait_for_completion(&fsg->common->thread_notifier);
	}
	return i;
}

/****************************** ALLOCATE FUNCTION *************************/

static void fsg_unbind(struct usb_configuration *c, struct usb_function *f)
{
	struct fsg_dev		*fsg = fsg_from_func(f);
	struct fsg_common	*common = fsg->common;

	DBG(fsg, "unbind\n");
	if (fsg->common->fsg == fsg) {
		__raise_exception(fsg->common, FSG_STATE_CONFIG_CHANGE, NULL);
		/* FIXME: make interruptible or killable somehow? */
		wait_event(common->fsg_wait, common->fsg != fsg);
	}

	usb_free_all_descriptors(&fsg->function);
}

static inline struct fsg_lun_opts *to_fsg_lun_opts(struct config_item *item)
{
	return container_of(to_config_group(item), struct fsg_lun_opts, group);
}

static inline struct fsg_opts *to_fsg_opts(struct config_item *item)
{
	return container_of(to_config_group(item), struct fsg_opts,
			    func_inst.group);
}

static void fsg_lun_attr_release(struct config_item *item)
{
	struct fsg_lun_opts *lun_opts;

	lun_opts = to_fsg_lun_opts(item);
	kfree(lun_opts);
}

static struct configfs_item_operations fsg_lun_item_ops = {
	.release		= fsg_lun_attr_release,
};

static ssize_t fsg_lun_opts_file_show(struct config_item *item, char *page)
{
	struct fsg_lun_opts *opts = to_fsg_lun_opts(item);
	struct fsg_opts *fsg_opts = to_fsg_opts(opts->group.cg_item.ci_parent);

	return fsg_show_file(opts->lun, &fsg_opts->common->filesem, page);
}

static ssize_t fsg_lun_opts_file_store(struct config_item *item,
				       const char *page, size_t len)
{
	struct fsg_lun_opts *opts = to_fsg_lun_opts(item);
	struct fsg_opts *fsg_opts = to_fsg_opts(opts->group.cg_item.ci_parent);

	return fsg_store_file(opts->lun, &fsg_opts->common->filesem, page, len);
}

CONFIGFS_ATTR(fsg_lun_opts_, file);

static ssize_t fsg_lun_opts_ro_show(struct config_item *item, char *page)
{
	return fsg_show_ro(to_fsg_lun_opts(item)->lun, page);
}

static ssize_t fsg_lun_opts_ro_store(struct config_item *item,
				       const char *page, size_t len)
{
	struct fsg_lun_opts *opts = to_fsg_lun_opts(item);
	struct fsg_opts *fsg_opts = to_fsg_opts(opts->group.cg_item.ci_parent);

	return fsg_store_ro(opts->lun, &fsg_opts->common->filesem, page, len);
}

CONFIGFS_ATTR(fsg_lun_opts_, ro);

static ssize_t fsg_lun_opts_removable_show(struct config_item *item,
					   char *page)
{
	return fsg_show_removable(to_fsg_lun_opts(item)->lun, page);
}

static ssize_t fsg_lun_opts_removable_store(struct config_item *item,
				       const char *page, size_t len)
{
	return fsg_store_removable(to_fsg_lun_opts(item)->lun, page, len);
}

CONFIGFS_ATTR(fsg_lun_opts_, removable);

static ssize_t fsg_lun_opts_cdrom_show(struct config_item *item, char *page)
{
	return fsg_show_cdrom(to_fsg_lun_opts(item)->lun, page);
}

static ssize_t fsg_lun_opts_cdrom_store(struct config_item *item,
				       const char *page, size_t len)
{
	struct fsg_lun_opts *opts = to_fsg_lun_opts(item);
	struct fsg_opts *fsg_opts = to_fsg_opts(opts->group.cg_item.ci_parent);

	return fsg_store_cdrom(opts->lun, &fsg_opts->common->filesem, page,
			       len);
}

CONFIGFS_ATTR(fsg_lun_opts_, cdrom);

static ssize_t fsg_lun_opts_nofua_show(struct config_item *item, char *page)
{
	return fsg_show_nofua(to_fsg_lun_opts(item)->lun, page);
}

static ssize_t fsg_lun_opts_nofua_store(struct config_item *item,
				       const char *page, size_t len)
{
	return fsg_store_nofua(to_fsg_lun_opts(item)->lun, page, len);
}

CONFIGFS_ATTR(fsg_lun_opts_, nofua);

static ssize_t fsg_lun_opts_inquiry_string_show(struct config_item *item,
						char *page)
{
	return fsg_show_inquiry_string(to_fsg_lun_opts(item)->lun, page);
}

static ssize_t fsg_lun_opts_inquiry_string_store(struct config_item *item,
						 const char *page, size_t len)
{
	return fsg_store_inquiry_string(to_fsg_lun_opts(item)->lun, page, len);
}

CONFIGFS_ATTR(fsg_lun_opts_, inquiry_string);

static struct configfs_attribute *fsg_lun_attrs[] = {
	&fsg_lun_opts_attr_file,
	&fsg_lun_opts_attr_ro,
	&fsg_lun_opts_attr_removable,
	&fsg_lun_opts_attr_cdrom,
	&fsg_lun_opts_attr_nofua,
	&fsg_lun_opts_attr_inquiry_string,
	NULL,
};

static const struct config_item_type fsg_lun_type = {
	.ct_item_ops	= &fsg_lun_item_ops,
	.ct_attrs	= fsg_lun_attrs,
	.ct_owner	= THIS_MODULE,
};

static struct config_group *fsg_lun_make(struct config_group *group,
					 const char *name)
{
	struct fsg_lun_opts *opts;
	struct fsg_opts *fsg_opts;
	struct fsg_lun_config config;
	char *num_str;
	u8 num;
	int ret;

	num_str = strchr(name, '.');
	if (!num_str) {
		pr_err("Unable to locate . in LUN.NUMBER\n");
		return ERR_PTR(-EINVAL);
	}
	num_str++;

	ret = kstrtou8(num_str, 0, &num);
	if (ret)
		return ERR_PTR(ret);

	fsg_opts = to_fsg_opts(&group->cg_item);
	if (num >= FSG_MAX_LUNS)
		return ERR_PTR(-ERANGE);
	num = array_index_nospec(num, FSG_MAX_LUNS);

	mutex_lock(&fsg_opts->lock);
	if (fsg_opts->refcnt || fsg_opts->common->luns[num]) {
		ret = -EBUSY;
		goto out;
	}

	opts = kzalloc(sizeof(*opts), GFP_KERNEL);
	if (!opts) {
		ret = -ENOMEM;
		goto out;
	}

	memset(&config, 0, sizeof(config));
	config.removable = true;

	ret = fsg_common_create_lun(fsg_opts->common, &config, num, name,
				    (const char **)&group->cg_item.ci_name);
	if (ret) {
		kfree(opts);
		goto out;
	}
	opts->lun = fsg_opts->common->luns[num];
	opts->lun_id = num;
	mutex_unlock(&fsg_opts->lock);

	config_group_init_type_name(&opts->group, name, &fsg_lun_type);

	return &opts->group;
out:
	mutex_unlock(&fsg_opts->lock);
	return ERR_PTR(ret);
}

static void fsg_lun_drop(struct config_group *group, struct config_item *item)
{
	struct fsg_lun_opts *lun_opts;
	struct fsg_opts *fsg_opts;

	lun_opts = to_fsg_lun_opts(item);
	fsg_opts = to_fsg_opts(&group->cg_item);

	mutex_lock(&fsg_opts->lock);
	if (fsg_opts->refcnt) {
		struct config_item *gadget;

		gadget = group->cg_item.ci_parent->ci_parent;
		unregister_gadget_item(gadget);
	}

	fsg_common_remove_lun(lun_opts->lun);
	fsg_opts->common->luns[lun_opts->lun_id] = NULL;
	lun_opts->lun_id = 0;
	mutex_unlock(&fsg_opts->lock);

	config_item_put(item);
}

static void fsg_attr_release(struct config_item *item)
{
	struct fsg_opts *opts = to_fsg_opts(item);

	usb_put_function_instance(&opts->func_inst);
}

static struct configfs_item_operations fsg_item_ops = {
	.release		= fsg_attr_release,
};

static ssize_t fsg_opts_stall_show(struct config_item *item, char *page)
{
	struct fsg_opts *opts = to_fsg_opts(item);
	int result;

	mutex_lock(&opts->lock);
	result = sprintf(page, "%d", opts->common->can_stall);
	mutex_unlock(&opts->lock);

	return result;
}

static ssize_t fsg_opts_stall_store(struct config_item *item, const char *page,
				    size_t len)
{
	struct fsg_opts *opts = to_fsg_opts(item);
	int ret;
	bool stall;

	mutex_lock(&opts->lock);

	if (opts->refcnt) {
		mutex_unlock(&opts->lock);
		return -EBUSY;
	}

	ret = strtobool(page, &stall);
	if (!ret) {
		opts->common->can_stall = stall;
		ret = len;
	}

	mutex_unlock(&opts->lock);

	return ret;
}

CONFIGFS_ATTR(fsg_opts_, stall);

#ifdef CONFIG_USB_GADGET_DEBUG_FILES
static ssize_t fsg_opts_num_buffers_show(struct config_item *item, char *page)
{
	struct fsg_opts *opts = to_fsg_opts(item);
	int result;

	mutex_lock(&opts->lock);
	result = sprintf(page, "%d", opts->common->fsg_num_buffers);
	mutex_unlock(&opts->lock);

	return result;
}

static ssize_t fsg_opts_num_buffers_store(struct config_item *item,
					  const char *page, size_t len)
{
	struct fsg_opts *opts = to_fsg_opts(item);
	int ret;
	u8 num;

	mutex_lock(&opts->lock);
	if (opts->refcnt) {
		ret = -EBUSY;
		goto end;
	}
	ret = kstrtou8(page, 0, &num);
	if (ret)
		goto end;

<<<<<<< HEAD
	fsg_common_set_num_buffers(opts->common, num);
=======
	ret = fsg_common_set_num_buffers(opts->common, num);
	if (ret)
		goto end;
>>>>>>> 24b8d41d
	ret = len;

end:
	mutex_unlock(&opts->lock);
	return ret;
}

CONFIGFS_ATTR(fsg_opts_, num_buffers);
#endif

static struct configfs_attribute *fsg_attrs[] = {
	&fsg_opts_attr_stall,
#ifdef CONFIG_USB_GADGET_DEBUG_FILES
	&fsg_opts_attr_num_buffers,
#endif
	NULL,
};

static struct configfs_group_operations fsg_group_ops = {
	.make_group	= fsg_lun_make,
	.drop_item	= fsg_lun_drop,
};

static const struct config_item_type fsg_func_type = {
	.ct_item_ops	= &fsg_item_ops,
	.ct_group_ops	= &fsg_group_ops,
	.ct_attrs	= fsg_attrs,
	.ct_owner	= THIS_MODULE,
};

static void fsg_free_inst(struct usb_function_instance *fi)
{
	struct fsg_opts *opts;

	opts = fsg_opts_from_func_inst(fi);
	fsg_common_release(opts->common);
	kfree(opts);
}

static struct usb_function_instance *fsg_alloc_inst(void)
{
	struct fsg_opts *opts;
	struct fsg_lun_config config;
	int rc;

	opts = kzalloc(sizeof(*opts), GFP_KERNEL);
	if (!opts)
		return ERR_PTR(-ENOMEM);
	mutex_init(&opts->lock);
	opts->func_inst.free_func_inst = fsg_free_inst;
	opts->common = fsg_common_setup(opts->common);
	if (IS_ERR(opts->common)) {
		rc = PTR_ERR(opts->common);
		goto release_opts;
	}

	rc = fsg_common_set_num_buffers(opts->common,
					CONFIG_USB_GADGET_STORAGE_NUM_BUFFERS);
	if (rc)
		goto release_common;

	pr_info(FSG_DRIVER_DESC ", version: " FSG_DRIVER_VERSION "\n");

	memset(&config, 0, sizeof(config));
	config.removable = true;
	rc = fsg_common_create_lun(opts->common, &config, 0, "lun.0",
			(const char **)&opts->func_inst.group.cg_item.ci_name);
	if (rc)
		goto release_buffers;

	opts->lun0.lun = opts->common->luns[0];
	opts->lun0.lun_id = 0;

	config_group_init_type_name(&opts->func_inst.group, "", &fsg_func_type);

	config_group_init_type_name(&opts->lun0.group, "lun.0", &fsg_lun_type);
	configfs_add_default_group(&opts->lun0.group, &opts->func_inst.group);

	return &opts->func_inst;

release_buffers:
	fsg_common_free_buffers(opts->common);
release_common:
	kfree(opts->common);
release_opts:
	kfree(opts);
	return ERR_PTR(rc);
}

static void fsg_free(struct usb_function *f)
{
	struct fsg_dev *fsg;
	struct fsg_opts *opts;

	fsg = container_of(f, struct fsg_dev, function);
	opts = container_of(f->fi, struct fsg_opts, func_inst);

	mutex_lock(&opts->lock);
	opts->refcnt--;
	mutex_unlock(&opts->lock);

	kfree(fsg);
}

static struct usb_function *fsg_alloc(struct usb_function_instance *fi)
{
	struct fsg_opts *opts = fsg_opts_from_func_inst(fi);
	struct fsg_common *common = opts->common;
	struct fsg_dev *fsg;

	fsg = kzalloc(sizeof(*fsg), GFP_KERNEL);
	if (unlikely(!fsg))
		return ERR_PTR(-ENOMEM);

	mutex_lock(&opts->lock);
	opts->refcnt++;
	mutex_unlock(&opts->lock);

	fsg->function.name	= FSG_DRIVER_DESC;
	fsg->function.bind	= fsg_bind;
	fsg->function.unbind	= fsg_unbind;
	fsg->function.setup	= fsg_setup;
	fsg->function.set_alt	= fsg_set_alt;
	fsg->function.disable	= fsg_disable;
	fsg->function.free_func	= fsg_free;

	fsg->common               = common;

	return &fsg->function;
}

DECLARE_USB_FUNCTION_INIT(mass_storage, fsg_alloc_inst, fsg_alloc);
MODULE_LICENSE("GPL");
MODULE_AUTHOR("Michal Nazarewicz");

/************************* Module parameters *************************/


void fsg_config_from_params(struct fsg_config *cfg,
		       const struct fsg_module_parameters *params,
		       unsigned int fsg_num_buffers)
{
	struct fsg_lun_config *lun;
	unsigned i;

	/* Configure LUNs */
	cfg->nluns =
		min(params->luns ?: (params->file_count ?: 1u),
		    (unsigned)FSG_MAX_LUNS);
	for (i = 0, lun = cfg->luns; i < cfg->nluns; ++i, ++lun) {
		lun->ro = !!params->ro[i];
		lun->cdrom = !!params->cdrom[i];
		lun->removable = !!params->removable[i];
		lun->filename =
			params->file_count > i && params->file[i][0]
			? params->file[i]
			: NULL;
	}

	/* Let MSF use defaults */
	cfg->vendor_name = NULL;
	cfg->product_name = NULL;

	cfg->ops = NULL;
	cfg->private_data = NULL;

	/* Finalise */
	cfg->can_stall = params->stall;
	cfg->fsg_num_buffers = fsg_num_buffers;
}
EXPORT_SYMBOL_GPL(fsg_config_from_params);<|MERGE_RESOLUTION|>--- conflicted
+++ resolved
@@ -315,11 +315,6 @@
 	void			*private_data;
 
 	char inquiry_string[INQUIRY_STRING_LEN];
-<<<<<<< HEAD
-
-	struct kref		ref;
-=======
->>>>>>> 24b8d41d
 };
 
 struct fsg_dev {
@@ -2569,21 +2564,6 @@
 	/* Nothing needs to be done */
 }
 
-<<<<<<< HEAD
-void fsg_common_get(struct fsg_common *common)
-{
-	kref_get(&common->ref);
-}
-EXPORT_SYMBOL_GPL(fsg_common_get);
-
-void fsg_common_put(struct fsg_common *common)
-{
-	kref_put(&common->ref, fsg_common_release);
-}
-EXPORT_SYMBOL_GPL(fsg_common_put);
-
-=======
->>>>>>> 24b8d41d
 static struct fsg_common *fsg_common_setup(struct fsg_common *common)
 {
 	if (!common) {
@@ -2883,11 +2863,7 @@
 }
 EXPORT_SYMBOL_GPL(fsg_common_set_inquiry_string);
 
-<<<<<<< HEAD
-static void fsg_common_release(struct kref *ref)
-=======
 static void fsg_common_release(struct fsg_common *common)
->>>>>>> 24b8d41d
 {
 	int i;
 
@@ -2895,7 +2871,6 @@
 	if (common->state != FSG_STATE_TERMINATED) {
 		raise_exception(common, FSG_STATE_EXIT);
 		wait_for_completion(&common->thread_notifier);
-		common->thread_task = NULL;
 	}
 
 	for (i = 0; i < ARRAY_SIZE(common->luns); ++i) {
@@ -2944,19 +2919,11 @@
 	}
 
 	if (!common->thread_task) {
-<<<<<<< HEAD
-		common->state = FSG_STATE_IDLE;
-		common->thread_task =
-			kthread_create(fsg_main_thread, common, "file-storage");
-		if (IS_ERR(common->thread_task)) {
-			int ret = PTR_ERR(common->thread_task);
-=======
 		common->state = FSG_STATE_NORMAL;
 		common->thread_task =
 			kthread_create(fsg_main_thread, common, "file-storage");
 		if (IS_ERR(common->thread_task)) {
 			ret = PTR_ERR(common->thread_task);
->>>>>>> 24b8d41d
 			common->thread_task = NULL;
 			common->state = FSG_STATE_TERMINATED;
 			return ret;
@@ -3333,13 +3300,9 @@
 	if (ret)
 		goto end;
 
-<<<<<<< HEAD
-	fsg_common_set_num_buffers(opts->common, num);
-=======
 	ret = fsg_common_set_num_buffers(opts->common, num);
 	if (ret)
 		goto end;
->>>>>>> 24b8d41d
 	ret = len;
 
 end:
