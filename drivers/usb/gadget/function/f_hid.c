--- conflicted
+++ resolved
@@ -1276,22 +1276,11 @@
 
 	device_initialize(&hidg->dev);
 	hidg->dev.release = hidg_release;
-<<<<<<< HEAD
-	hidg->dev.class = hidg_class;
-	hidg->dev.devt = MKDEV(major, opts->minor);
-	ret = dev_set_name(&hidg->dev, "hidg%d", opts->minor);
-	if (ret) {
-		--opts->refcnt;
-		mutex_unlock(&opts->lock);
-		return ERR_PTR(ret);
-	}
-=======
 	hidg->dev.class = &hidg_class;
 	hidg->dev.devt = MKDEV(major, opts->minor);
 	ret = dev_set_name(&hidg->dev, "hidg%d", opts->minor);
 	if (ret)
 		goto err_unlock;
->>>>>>> e475cc1c
 
 	hidg->bInterfaceSubClass = opts->subclass;
 	hidg->bInterfaceProtocol = opts->protocol;
@@ -1302,15 +1291,8 @@
 						 opts->report_desc_length,
 						 GFP_KERNEL);
 		if (!hidg->report_desc) {
-<<<<<<< HEAD
-			put_device(&hidg->dev);
-			--opts->refcnt;
-			mutex_unlock(&opts->lock);
-			return ERR_PTR(-ENOMEM);
-=======
 			ret = -ENOMEM;
 			goto err_put_device;
->>>>>>> e475cc1c
 		}
 	}
 	hidg->use_out_ep = !opts->no_out_endpoint;
