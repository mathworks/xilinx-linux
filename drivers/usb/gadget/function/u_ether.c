// SPDX-License-Identifier: GPL-2.0+
/*
 * u_ether.c -- Ethernet-over-USB link layer utilities for Gadget stack
 *
 * Copyright (C) 2003-2005,2008 David Brownell
 * Copyright (C) 2003-2004 Robert Schwebel, Benedikt Spranger
 * Copyright (C) 2008 Nokia Corporation
 */

/* #define VERBOSE_DEBUG */

#include <linux/kernel.h>
#include <linux/module.h>
#include <linux/gfp.h>
#include <linux/device.h>
#include <linux/ctype.h>
#include <linux/etherdevice.h>
#include <linux/ethtool.h>
#include <linux/if_vlan.h>

#include "u_ether.h"


/*
 * This component encapsulates the Ethernet link glue needed to provide
 * one (!) network link through the USB gadget stack, normally "usb0".
 *
 * The control and data models are handled by the function driver which
 * connects to this code; such as CDC Ethernet (ECM or EEM),
 * "CDC Subset", or RNDIS.  That includes all descriptor and endpoint
 * management.
 *
 * Link level addressing is handled by this component using module
 * parameters; if no such parameters are provided, random link level
 * addresses are used.  Each end of the link uses one address.  The
 * host end address is exported in various ways, and is often recorded
 * in configuration databases.
 *
 * The driver which assembles each configuration using such a link is
 * responsible for ensuring that each configuration includes at most one
 * instance of is network link.  (The network layer provides ways for
 * this single "physical" link to be used by multiple virtual links.)
 */

#define UETH__VERSION	"29-May-2008"

/* Experiments show that both Linux and Windows hosts allow up to 16k
 * frame sizes. Set the max size to 15k+52 to prevent allocating 32k
 * blocks and still have efficient handling. */
#define GETHER_MAX_ETH_FRAME_LEN 15412

struct eth_dev {
	/* lock is held while accessing port_usb
	 */
	spinlock_t		lock;
	struct gether		*port_usb;

	struct net_device	*net;
	struct usb_gadget	*gadget;

	spinlock_t		req_lock;	/* guard {rx,tx}_reqs */
	struct list_head	tx_reqs, rx_reqs;
	atomic_t		tx_qlen;

	struct sk_buff_head	rx_frames;

	unsigned		qmult;

	unsigned		header_len;
	struct sk_buff		*(*wrap)(struct gether *, struct sk_buff *skb);
	int			(*unwrap)(struct gether *,
						struct sk_buff *skb,
						struct sk_buff_head *list);

	struct work_struct	work;

	unsigned long		todo;
#define	WORK_RX_MEMORY		0

	bool			zlp;
	bool			no_skb_reserve;
	u8			host_mac[ETH_ALEN];
	u8			dev_mac[ETH_ALEN];
};

/*-------------------------------------------------------------------------*/

#define RX_EXTRA	20	/* bytes guarding against rx overflows */

#define DEFAULT_QLEN	2	/* double buffering by default */

/* for dual-speed hardware, use deeper queues at high/super speed */
static inline int qlen(struct usb_gadget *gadget, unsigned qmult)
{
	if (gadget_is_dualspeed(gadget) && (gadget->speed == USB_SPEED_HIGH ||
					    gadget->speed >= USB_SPEED_SUPER))
		return qmult * DEFAULT_QLEN;
	else
		return DEFAULT_QLEN;
}

/*-------------------------------------------------------------------------*/

/* REVISIT there must be a better way than having two sets
 * of debug calls ...
 */

#undef DBG
#undef VDBG
#undef ERROR
#undef INFO

#define xprintk(d, level, fmt, args...) \
	printk(level "%s: " fmt , (d)->net->name , ## args)

#ifdef DEBUG
#undef DEBUG
#define DBG(dev, fmt, args...) \
	xprintk(dev , KERN_DEBUG , fmt , ## args)
#else
#define DBG(dev, fmt, args...) \
	do { } while (0)
#endif /* DEBUG */

#ifdef VERBOSE_DEBUG
#define VDBG	DBG
#else
#define VDBG(dev, fmt, args...) \
	do { } while (0)
#endif /* DEBUG */

#define ERROR(dev, fmt, args...) \
	xprintk(dev , KERN_ERR , fmt , ## args)
#define INFO(dev, fmt, args...) \
	xprintk(dev , KERN_INFO , fmt , ## args)

/*-------------------------------------------------------------------------*/

/* NETWORK DRIVER HOOKUP (to the layer above this driver) */

static void eth_get_drvinfo(struct net_device *net, struct ethtool_drvinfo *p)
{
	struct eth_dev *dev = netdev_priv(net);

	strlcpy(p->driver, "g_ether", sizeof(p->driver));
	strlcpy(p->version, UETH__VERSION, sizeof(p->version));
	strlcpy(p->fw_version, dev->gadget->name, sizeof(p->fw_version));
	strlcpy(p->bus_info, dev_name(&dev->gadget->dev), sizeof(p->bus_info));
}

/* REVISIT can also support:
 *   - WOL (by tracking suspends and issuing remote wakeup)
 *   - msglevel (implies updated messaging)
 *   - ... probably more ethtool ops
 */

static const struct ethtool_ops ops = {
	.get_drvinfo = eth_get_drvinfo,
	.get_link = ethtool_op_get_link,
};

static void defer_kevent(struct eth_dev *dev, int flag)
{
	if (test_and_set_bit(flag, &dev->todo))
		return;
	if (!schedule_work(&dev->work))
		ERROR(dev, "kevent %d may have been dropped\n", flag);
	else
		DBG(dev, "kevent %d scheduled\n", flag);
}

static void rx_complete(struct usb_ep *ep, struct usb_request *req);

static int
rx_submit(struct eth_dev *dev, struct usb_request *req, gfp_t gfp_flags)
{
	struct usb_gadget *g = dev->gadget;
	struct sk_buff	*skb;
	int		retval = -ENOMEM;
	size_t		size = 0;
	struct usb_ep	*out;
	unsigned long	flags;

	spin_lock_irqsave(&dev->lock, flags);
	if (dev->port_usb)
		out = dev->port_usb->out_ep;
	else
		out = NULL;

	if (!out)
	{
		spin_unlock_irqrestore(&dev->lock, flags);
		return -ENOTCONN;
	}

	/* Padding up to RX_EXTRA handles minor disagreements with host.
	 * Normally we use the USB "terminate on short read" convention;
	 * so allow up to (N*maxpacket), since that memory is normally
	 * already allocated.  Some hardware doesn't deal well with short
	 * reads (e.g. DMA must be N*maxpacket), so for now don't trim a
	 * byte off the end (to force hardware errors on overflow).
	 *
	 * RNDIS uses internal framing, and explicitly allows senders to
	 * pad to end-of-packet.  That's potentially nice for speed, but
	 * means receivers can't recover lost synch on their own (because
	 * new packets don't only start after a short RX).
	 */
	size += sizeof(struct ethhdr) + dev->net->mtu + RX_EXTRA;
	size += dev->port_usb->header_len;

	if (g->quirk_ep_out_aligned_size) {
		size += out->maxpacket - 1;
		size -= size % out->maxpacket;
	}

	if (dev->port_usb->is_fixed)
		size = max_t(size_t, size, dev->port_usb->fixed_out_len);
	spin_unlock_irqrestore(&dev->lock, flags);

	skb = __netdev_alloc_skb(dev->net, size + NET_IP_ALIGN, gfp_flags);
	if (skb == NULL) {
		DBG(dev, "no rx skb\n");
		goto enomem;
	}

	/* Some platforms perform better when IP packets are aligned,
	 * but on at least one, checksumming fails otherwise.  Note:
	 * RNDIS headers involve variable numbers of LE32 values.
	 */
	if (likely(!dev->no_skb_reserve))
		skb_reserve(skb, NET_IP_ALIGN);

	req->buf = skb->data;
	req->length = size;
	req->complete = rx_complete;
	req->context = skb;

	retval = usb_ep_queue(out, req, gfp_flags);
	if (retval == -ENOMEM)
enomem:
		defer_kevent(dev, WORK_RX_MEMORY);
	if (retval) {
		DBG(dev, "rx submit --> %d\n", retval);
		if (skb)
			dev_kfree_skb_any(skb);
		spin_lock_irqsave(&dev->req_lock, flags);
		list_add(&req->list, &dev->rx_reqs);
		spin_unlock_irqrestore(&dev->req_lock, flags);
	}
	return retval;
}

static void rx_complete(struct usb_ep *ep, struct usb_request *req)
{
	struct sk_buff	*skb = req->context, *skb2;
	struct eth_dev	*dev = ep->driver_data;
	int		status = req->status;

	switch (status) {

	/* normal completion */
	case 0:
		skb_put(skb, req->actual);

		if (dev->unwrap) {
			unsigned long	flags;

			spin_lock_irqsave(&dev->lock, flags);
			if (dev->port_usb) {
				status = dev->unwrap(dev->port_usb,
							skb,
							&dev->rx_frames);
			} else {
				dev_kfree_skb_any(skb);
				status = -ENOTCONN;
			}
			spin_unlock_irqrestore(&dev->lock, flags);
		} else {
			skb_queue_tail(&dev->rx_frames, skb);
		}
		skb = NULL;

		skb2 = skb_dequeue(&dev->rx_frames);
		while (skb2) {
			if (status < 0
					|| ETH_HLEN > skb2->len
					|| skb2->len > GETHER_MAX_ETH_FRAME_LEN) {
				dev->net->stats.rx_errors++;
				dev->net->stats.rx_length_errors++;
				DBG(dev, "rx length %d\n", skb2->len);
				dev_kfree_skb_any(skb2);
				goto next_frame;
			}
			skb2->protocol = eth_type_trans(skb2, dev->net);
			dev->net->stats.rx_packets++;
			dev->net->stats.rx_bytes += skb2->len;

			/* no buffer copies needed, unless hardware can't
			 * use skb buffers.
			 */
			status = netif_rx(skb2);
next_frame:
			skb2 = skb_dequeue(&dev->rx_frames);
		}
		break;

	/* software-driven interface shutdown */
	case -ECONNRESET:		/* unlink */
	case -ESHUTDOWN:		/* disconnect etc */
		VDBG(dev, "rx shutdown, code %d\n", status);
		goto quiesce;

	/* for hardware automagic (such as pxa) */
	case -ECONNABORTED:		/* endpoint reset */
		DBG(dev, "rx %s reset\n", ep->name);
		defer_kevent(dev, WORK_RX_MEMORY);
quiesce:
		dev_kfree_skb_any(skb);
		goto clean;

	/* data overrun */
	case -EOVERFLOW:
		dev->net->stats.rx_over_errors++;
		fallthrough;

	default:
		dev->net->stats.rx_errors++;
		DBG(dev, "rx status %d\n", status);
		break;
	}

	if (skb)
		dev_kfree_skb_any(skb);
	if (!netif_running(dev->net)) {
clean:
		spin_lock(&dev->req_lock);
		list_add(&req->list, &dev->rx_reqs);
		spin_unlock(&dev->req_lock);
		req = NULL;
	}
	if (req)
		rx_submit(dev, req, GFP_ATOMIC);
}

static int prealloc(struct list_head *list, struct usb_ep *ep, unsigned n)
{
	unsigned		i;
	struct usb_request	*req;

	if (!n)
		return -ENOMEM;

	/* queue/recycle up to N requests */
	i = n;
	list_for_each_entry(req, list, list) {
		if (i-- == 0)
			goto extra;
	}
	while (i--) {
		req = usb_ep_alloc_request(ep, GFP_ATOMIC);
		if (!req)
			return list_empty(list) ? -ENOMEM : 0;
		list_add(&req->list, list);
	}
	return 0;

extra:
	/* free extras */
	for (;;) {
		struct list_head	*next;

		next = req->list.next;
		list_del(&req->list);
		usb_ep_free_request(ep, req);

		if (next == list)
			break;

		req = container_of(next, struct usb_request, list);
	}
	return 0;
}

static int alloc_requests(struct eth_dev *dev, struct gether *link, unsigned n)
{
	int	status;

	spin_lock(&dev->req_lock);
	status = prealloc(&dev->tx_reqs, link->in_ep, n);
	if (status < 0)
		goto fail;
	status = prealloc(&dev->rx_reqs, link->out_ep, n);
	if (status < 0)
		goto fail;
	goto done;
fail:
	DBG(dev, "can't alloc requests\n");
done:
	spin_unlock(&dev->req_lock);
	return status;
}

static void rx_fill(struct eth_dev *dev, gfp_t gfp_flags)
{
	struct usb_request	*req;
	unsigned long		flags;

	/* fill unused rxq slots with some skb */
	spin_lock_irqsave(&dev->req_lock, flags);
	while (!list_empty(&dev->rx_reqs)) {
		req = list_first_entry(&dev->rx_reqs, struct usb_request, list);
		list_del_init(&req->list);
		spin_unlock_irqrestore(&dev->req_lock, flags);

		if (rx_submit(dev, req, gfp_flags) < 0) {
			defer_kevent(dev, WORK_RX_MEMORY);
			return;
		}

		spin_lock_irqsave(&dev->req_lock, flags);
	}
	spin_unlock_irqrestore(&dev->req_lock, flags);
}

static void eth_work(struct work_struct *work)
{
	struct eth_dev	*dev = container_of(work, struct eth_dev, work);

	if (test_and_clear_bit(WORK_RX_MEMORY, &dev->todo)) {
		if (netif_running(dev->net))
			rx_fill(dev, GFP_KERNEL);
	}

	if (dev->todo)
		DBG(dev, "work done, flags = 0x%lx\n", dev->todo);
}

static void tx_complete(struct usb_ep *ep, struct usb_request *req)
{
	struct sk_buff	*skb = req->context;
	struct eth_dev	*dev = ep->driver_data;

	switch (req->status) {
	default:
		dev->net->stats.tx_errors++;
		VDBG(dev, "tx err %d\n", req->status);
		fallthrough;
	case -ECONNRESET:		/* unlink */
	case -ESHUTDOWN:		/* disconnect etc */
		dev_kfree_skb_any(skb);
		break;
	case 0:
		dev->net->stats.tx_bytes += skb->len;
		dev_consume_skb_any(skb);
	}
	dev->net->stats.tx_packets++;

	spin_lock(&dev->req_lock);
	list_add(&req->list, &dev->tx_reqs);
	spin_unlock(&dev->req_lock);

	atomic_dec(&dev->tx_qlen);
	if (netif_carrier_ok(dev->net))
		netif_wake_queue(dev->net);
}

static inline int is_promisc(u16 cdc_filter)
{
	return cdc_filter & USB_CDC_PACKET_TYPE_PROMISCUOUS;
}

static netdev_tx_t eth_start_xmit(struct sk_buff *skb,
					struct net_device *net)
{
	struct eth_dev		*dev = netdev_priv(net);
	int			length = 0;
	int			retval;
	struct usb_request	*req = NULL;
	unsigned long		flags;
	struct usb_ep		*in;
	u16			cdc_filter;

	spin_lock_irqsave(&dev->lock, flags);
	if (dev->port_usb) {
		in = dev->port_usb->in_ep;
		cdc_filter = dev->port_usb->cdc_filter;
	} else {
		in = NULL;
		cdc_filter = 0;
	}
	spin_unlock_irqrestore(&dev->lock, flags);

	if (skb && !in) {
		dev_kfree_skb_any(skb);
		return NETDEV_TX_OK;
	}

	/* apply outgoing CDC or RNDIS filters */
	if (skb && !is_promisc(cdc_filter)) {
		u8		*dest = skb->data;

		if (is_multicast_ether_addr(dest)) {
			u16	type;

			/* ignores USB_CDC_PACKET_TYPE_MULTICAST and host
			 * SET_ETHERNET_MULTICAST_FILTERS requests
			 */
			if (is_broadcast_ether_addr(dest))
				type = USB_CDC_PACKET_TYPE_BROADCAST;
			else
				type = USB_CDC_PACKET_TYPE_ALL_MULTICAST;
			if (!(cdc_filter & type)) {
				dev_kfree_skb_any(skb);
				return NETDEV_TX_OK;
			}
		}
		/* ignores USB_CDC_PACKET_TYPE_DIRECTED */
	}

	spin_lock_irqsave(&dev->req_lock, flags);
	/*
	 * this freelist can be empty if an interrupt triggered disconnect()
	 * and reconfigured the gadget (shutting down this queue) after the
	 * network stack decided to xmit but before we got the spinlock.
	 */
	if (list_empty(&dev->tx_reqs)) {
		spin_unlock_irqrestore(&dev->req_lock, flags);
		return NETDEV_TX_BUSY;
	}

	req = list_first_entry(&dev->tx_reqs, struct usb_request, list);
	list_del(&req->list);

	/* temporarily stop TX queue when the freelist empties */
	if (list_empty(&dev->tx_reqs))
		netif_stop_queue(net);
	spin_unlock_irqrestore(&dev->req_lock, flags);

	/* no buffer copies needed, unless the network stack did it
	 * or the hardware can't use skb buffers.
	 * or there's not enough space for extra headers we need
	 */
	if (dev->wrap) {
		unsigned long	flags;

		spin_lock_irqsave(&dev->lock, flags);
		if (dev->port_usb)
			skb = dev->wrap(dev->port_usb, skb);
		spin_unlock_irqrestore(&dev->lock, flags);
		if (!skb) {
			/* Multi frame CDC protocols may store the frame for
			 * later which is not a dropped frame.
			 */
			if (dev->port_usb &&
					dev->port_usb->supports_multi_frame)
				goto multiframe;
			goto drop;
		}
	}

	length = skb->len;
	req->buf = skb->data;
	req->context = skb;
	req->complete = tx_complete;

	/* NCM requires no zlp if transfer is dwNtbInMaxSize */
	if (dev->port_usb &&
	    dev->port_usb->is_fixed &&
	    length == dev->port_usb->fixed_in_len &&
	    (length % in->maxpacket) == 0)
		req->zero = 0;
	else
		req->zero = 1;

	/* use zlp framing on tx for strict CDC-Ether conformance,
	 * though any robust network rx path ignores extra padding.
	 * and some hardware doesn't like to write zlps.
	 */
	if (req->zero && !dev->zlp && (length % in->maxpacket) == 0)
		length++;

	req->length = length;

	retval = usb_ep_queue(in, req, GFP_ATOMIC);
	switch (retval) {
	default:
		DBG(dev, "tx queue err %d\n", retval);
		break;
	case 0:
		netif_trans_update(net);
		atomic_inc(&dev->tx_qlen);
	}

	if (retval) {
		dev_kfree_skb_any(skb);
drop:
		dev->net->stats.tx_dropped++;
multiframe:
		spin_lock_irqsave(&dev->req_lock, flags);
		if (list_empty(&dev->tx_reqs))
			netif_start_queue(net);
		list_add(&req->list, &dev->tx_reqs);
		spin_unlock_irqrestore(&dev->req_lock, flags);
	}
	return NETDEV_TX_OK;
}

/*-------------------------------------------------------------------------*/

static void eth_start(struct eth_dev *dev, gfp_t gfp_flags)
{
	DBG(dev, "%s\n", __func__);

	/* fill the rx queue */
	rx_fill(dev, gfp_flags);

	/* and open the tx floodgates */
	atomic_set(&dev->tx_qlen, 0);
	netif_wake_queue(dev->net);
}

static int eth_open(struct net_device *net)
{
	struct eth_dev	*dev = netdev_priv(net);
	struct gether	*link;

	DBG(dev, "%s\n", __func__);
	if (netif_carrier_ok(dev->net))
		eth_start(dev, GFP_KERNEL);

	spin_lock_irq(&dev->lock);
	link = dev->port_usb;
	if (link && link->open)
		link->open(link);
	spin_unlock_irq(&dev->lock);

	return 0;
}

static int eth_stop(struct net_device *net)
{
	struct eth_dev	*dev = netdev_priv(net);
	unsigned long	flags;

	VDBG(dev, "%s\n", __func__);
	netif_stop_queue(net);

	DBG(dev, "stop stats: rx/tx %ld/%ld, errs %ld/%ld\n",
		dev->net->stats.rx_packets, dev->net->stats.tx_packets,
		dev->net->stats.rx_errors, dev->net->stats.tx_errors
		);

	/* ensure there are no more active requests */
	spin_lock_irqsave(&dev->lock, flags);
	if (dev->port_usb) {
		struct gether	*link = dev->port_usb;
		const struct usb_endpoint_descriptor *in;
		const struct usb_endpoint_descriptor *out;

		if (link->close)
			link->close(link);

		/* NOTE:  we have no abort-queue primitive we could use
		 * to cancel all pending I/O.  Instead, we disable then
		 * reenable the endpoints ... this idiom may leave toggle
		 * wrong, but that's a self-correcting error.
		 *
		 * REVISIT:  we *COULD* just let the transfers complete at
		 * their own pace; the network stack can handle old packets.
		 * For the moment we leave this here, since it works.
		 */
		in = link->in_ep->desc;
		out = link->out_ep->desc;
		usb_ep_disable(link->in_ep);
		usb_ep_disable(link->out_ep);
		if (netif_carrier_ok(net)) {
			DBG(dev, "host still using in/out endpoints\n");
			link->in_ep->desc = in;
			link->out_ep->desc = out;
			usb_ep_enable(link->in_ep);
			usb_ep_enable(link->out_ep);
		}
	}
	spin_unlock_irqrestore(&dev->lock, flags);

	return 0;
}

/*-------------------------------------------------------------------------*/

static int get_ether_addr(const char *str, u8 *dev_addr)
{
	if (str) {
		unsigned	i;

		for (i = 0; i < 6; i++) {
			unsigned char num;

			if ((*str == '.') || (*str == ':'))
				str++;
			num = hex_to_bin(*str++) << 4;
			num |= hex_to_bin(*str++);
			dev_addr [i] = num;
		}
		if (is_valid_ether_addr(dev_addr))
			return 0;
	}
	eth_random_addr(dev_addr);
	return 1;
}

static int get_ether_addr_str(u8 dev_addr[ETH_ALEN], char *str, int len)
{
	if (len < 18)
		return -EINVAL;

	snprintf(str, len, "%pM", dev_addr);
	return 18;
}

static const struct net_device_ops eth_netdev_ops = {
	.ndo_open		= eth_open,
	.ndo_stop		= eth_stop,
	.ndo_start_xmit		= eth_start_xmit,
	.ndo_set_mac_address 	= eth_mac_addr,
	.ndo_validate_addr	= eth_validate_addr,
};

static struct device_type gadget_type = {
	.name	= "gadget",
};

/*
 * gether_setup_name - initialize one ethernet-over-usb link
 * @g: gadget to associated with these links
 * @ethaddr: NULL, or a buffer in which the ethernet address of the
 *	host side of the link is recorded
 * @netname: name for network device (for example, "usb")
 * Context: may sleep
 *
 * This sets up the single network link that may be exported by a
 * gadget driver using this framework.  The link layer addresses are
 * set up using module parameters.
 *
 * Returns an eth_dev pointer on success, or an ERR_PTR on failure.
 */
struct eth_dev *gether_setup_name(struct usb_gadget *g,
		const char *dev_addr, const char *host_addr,
		u8 ethaddr[ETH_ALEN], unsigned qmult, const char *netname)
{
	struct eth_dev		*dev;
	struct net_device	*net;
	int			status;

	net = alloc_etherdev(sizeof *dev);
	if (!net)
		return ERR_PTR(-ENOMEM);

	dev = netdev_priv(net);
	spin_lock_init(&dev->lock);
	spin_lock_init(&dev->req_lock);
	INIT_WORK(&dev->work, eth_work);
	INIT_LIST_HEAD(&dev->tx_reqs);
	INIT_LIST_HEAD(&dev->rx_reqs);

	skb_queue_head_init(&dev->rx_frames);

	/* network device setup */
	dev->net = net;
	dev->qmult = qmult;
	snprintf(net->name, sizeof(net->name), "%s%%d", netname);

	if (get_ether_addr(dev_addr, net->dev_addr))
		dev_warn(&g->dev,
			"using random %s ethernet address\n", "self");
	if (get_ether_addr(host_addr, dev->host_mac))
		dev_warn(&g->dev,
			"using random %s ethernet address\n", "host");

	if (ethaddr)
		memcpy(ethaddr, dev->host_mac, ETH_ALEN);

	net->netdev_ops = &eth_netdev_ops;

	net->ethtool_ops = &ops;

	/* MTU range: 14 - 15412 */
	net->min_mtu = ETH_HLEN;
	net->max_mtu = GETHER_MAX_ETH_FRAME_LEN;

	dev->gadget = g;
	SET_NETDEV_DEV(net, &g->dev);
	SET_NETDEV_DEVTYPE(net, &gadget_type);

	status = register_netdev(net);
	if (status < 0) {
		dev_dbg(&g->dev, "register_netdev failed, %d\n", status);
		free_netdev(net);
		dev = ERR_PTR(status);
	} else {
		INFO(dev, "MAC %pM\n", net->dev_addr);
		INFO(dev, "HOST MAC %pM\n", dev->host_mac);

		/*
		 * two kinds of host-initiated state changes:
		 *  - iff DATA transfer is active, carrier is "on"
		 *  - tx queueing enabled if open *and* carrier is "on"
		 */
		netif_carrier_off(net);
	}

	return dev;
}
EXPORT_SYMBOL_GPL(gether_setup_name);

struct net_device *gether_setup_name_default(const char *netname)
{
	struct net_device	*net;
	struct eth_dev		*dev;

	net = alloc_etherdev(sizeof(*dev));
	if (!net)
		return ERR_PTR(-ENOMEM);

	dev = netdev_priv(net);
	spin_lock_init(&dev->lock);
	spin_lock_init(&dev->req_lock);
	INIT_WORK(&dev->work, eth_work);
	INIT_LIST_HEAD(&dev->tx_reqs);
	INIT_LIST_HEAD(&dev->rx_reqs);

	skb_queue_head_init(&dev->rx_frames);

	/* network device setup */
	dev->net = net;
	dev->qmult = QMULT_DEFAULT;
	snprintf(net->name, sizeof(net->name), "%s%%d", netname);

	eth_random_addr(dev->dev_mac);
	pr_warn("using random %s ethernet address\n", "self");
	eth_random_addr(dev->host_mac);
	pr_warn("using random %s ethernet address\n", "host");

	net->netdev_ops = &eth_netdev_ops;

	net->ethtool_ops = &ops;
	SET_NETDEV_DEVTYPE(net, &gadget_type);

	/* MTU range: 14 - 15412 */
	net->min_mtu = ETH_HLEN;
	net->max_mtu = GETHER_MAX_ETH_FRAME_LEN;

	return net;
}
EXPORT_SYMBOL_GPL(gether_setup_name_default);

int gether_register_netdev(struct net_device *net)
{
	struct eth_dev *dev;
	struct usb_gadget *g;
	struct sockaddr sa;
	int status;

	if (!net->dev.parent)
		return -EINVAL;
	dev = netdev_priv(net);
	g = dev->gadget;
	status = register_netdev(net);
	if (status < 0) {
		dev_dbg(&g->dev, "register_netdev failed, %d\n", status);
		return status;
	} else {
		INFO(dev, "HOST MAC %pM\n", dev->host_mac);

		/* two kinds of host-initiated state changes:
		 *  - iff DATA transfer is active, carrier is "on"
		 *  - tx queueing enabled if open *and* carrier is "on"
		 */
		netif_carrier_off(net);
	}
	sa.sa_family = net->type;
	memcpy(sa.sa_data, dev->dev_mac, ETH_ALEN);
	rtnl_lock();
	status = dev_set_mac_address(net, &sa, NULL);
	rtnl_unlock();
	if (status)
		pr_warn("cannot set self ethernet address: %d\n", status);
	else
		INFO(dev, "MAC %pM\n", dev->dev_mac);

	return status;
}
EXPORT_SYMBOL_GPL(gether_register_netdev);

void gether_set_gadget(struct net_device *net, struct usb_gadget *g)
{
	struct eth_dev *dev;

	dev = netdev_priv(net);
	dev->gadget = g;
	SET_NETDEV_DEV(net, &g->dev);
}
EXPORT_SYMBOL_GPL(gether_set_gadget);

int gether_set_dev_addr(struct net_device *net, const char *dev_addr)
{
	struct eth_dev *dev;
	u8 new_addr[ETH_ALEN];

	dev = netdev_priv(net);
	if (get_ether_addr(dev_addr, new_addr))
		return -EINVAL;
	memcpy(dev->dev_mac, new_addr, ETH_ALEN);
	return 0;
}
EXPORT_SYMBOL_GPL(gether_set_dev_addr);

int gether_get_dev_addr(struct net_device *net, char *dev_addr, int len)
{
	struct eth_dev *dev;
	int ret;

	dev = netdev_priv(net);
	ret = get_ether_addr_str(dev->dev_mac, dev_addr, len);
	if (ret + 1 < len) {
		dev_addr[ret++] = '\n';
		dev_addr[ret] = '\0';
	}

	return ret;
}
EXPORT_SYMBOL_GPL(gether_get_dev_addr);

int gether_set_host_addr(struct net_device *net, const char *host_addr)
{
	struct eth_dev *dev;
	u8 new_addr[ETH_ALEN];

	dev = netdev_priv(net);
	if (get_ether_addr(host_addr, new_addr))
		return -EINVAL;
	memcpy(dev->host_mac, new_addr, ETH_ALEN);
	return 0;
}
EXPORT_SYMBOL_GPL(gether_set_host_addr);

int gether_get_host_addr(struct net_device *net, char *host_addr, int len)
{
	struct eth_dev *dev;
	int ret;

	dev = netdev_priv(net);
	ret = get_ether_addr_str(dev->host_mac, host_addr, len);
	if (ret + 1 < len) {
		host_addr[ret++] = '\n';
		host_addr[ret] = '\0';
	}

	return ret;
}
EXPORT_SYMBOL_GPL(gether_get_host_addr);

int gether_get_host_addr_cdc(struct net_device *net, char *host_addr, int len)
{
	struct eth_dev *dev;

	if (len < 13)
		return -EINVAL;

	dev = netdev_priv(net);
	snprintf(host_addr, len, "%pm", dev->host_mac);

	return strlen(host_addr);
}
EXPORT_SYMBOL_GPL(gether_get_host_addr_cdc);

void gether_get_host_addr_u8(struct net_device *net, u8 host_mac[ETH_ALEN])
{
	struct eth_dev *dev;

	dev = netdev_priv(net);
	memcpy(host_mac, dev->host_mac, ETH_ALEN);
}
EXPORT_SYMBOL_GPL(gether_get_host_addr_u8);

void gether_set_qmult(struct net_device *net, unsigned qmult)
{
	struct eth_dev *dev;

	dev = netdev_priv(net);
	dev->qmult = qmult;
}
EXPORT_SYMBOL_GPL(gether_set_qmult);

unsigned gether_get_qmult(struct net_device *net)
{
	struct eth_dev *dev;

	dev = netdev_priv(net);
	return dev->qmult;
}
EXPORT_SYMBOL_GPL(gether_get_qmult);

int gether_get_ifname(struct net_device *net, char *name, int len)
{
	int ret;

	rtnl_lock();
	ret = scnprintf(name, len, "%s\n", netdev_name(net));
	rtnl_unlock();
	return ret;
}
EXPORT_SYMBOL_GPL(gether_get_ifname);

/*
 * gether_cleanup - remove Ethernet-over-USB device
 * Context: may sleep
 *
 * This is called to free all resources allocated by @gether_setup().
 */
void gether_cleanup(struct eth_dev *dev)
{
	if (!dev)
		return;

	unregister_netdev(dev->net);
	flush_work(&dev->work);
	free_netdev(dev->net);
}
EXPORT_SYMBOL_GPL(gether_cleanup);

/**
 * gether_connect - notify network layer that USB link is active
 * @link: the USB link, set up with endpoints, descriptors matching
 *	current device speed, and any framing wrapper(s) set up.
 * Context: irqs blocked
 *
 * This is called to activate endpoints and let the network layer know
 * the connection is active ("carrier detect").  It may cause the I/O
 * queues to open and start letting network packets flow, but will in
 * any case activate the endpoints so that they respond properly to the
 * USB host.
 *
 * Verify net_device pointer returned using IS_ERR().  If it doesn't
 * indicate some error code (negative errno), ep->driver_data values
 * have been overwritten.
 */
struct net_device *gether_connect(struct gether *link)
{
	struct eth_dev		*dev = link->ioport;
	int			result = 0;

	if (!dev)
		return ERR_PTR(-EINVAL);

	link->in_ep->driver_data = dev;
	result = usb_ep_enable(link->in_ep);
	if (result != 0) {
		DBG(dev, "enable %s --> %d\n",
			link->in_ep->name, result);
		goto fail0;
	}

	link->out_ep->driver_data = dev;
	result = usb_ep_enable(link->out_ep);
	if (result != 0) {
		DBG(dev, "enable %s --> %d\n",
			link->out_ep->name, result);
		goto fail1;
	}

	if (result == 0)
		result = alloc_requests(dev, link, qlen(dev->gadget,
					dev->qmult));

	if (result == 0) {
		dev->zlp = link->is_zlp_ok;
<<<<<<< HEAD
		dev->no_skb_reserve = link->no_skb_reserve;
=======
		dev->no_skb_reserve = gadget_avoids_skb_reserve(dev->gadget);
>>>>>>> 24b8d41d
		DBG(dev, "qlen %d\n", qlen(dev->gadget, dev->qmult));

		dev->header_len = link->header_len;
		dev->unwrap = link->unwrap;
		dev->wrap = link->wrap;

		spin_lock(&dev->lock);
		dev->port_usb = link;
		if (netif_running(dev->net)) {
			if (link->open)
				link->open(link);
		} else {
			if (link->close)
				link->close(link);
		}
		spin_unlock(&dev->lock);

		netif_carrier_on(dev->net);
		if (netif_running(dev->net))
			eth_start(dev, GFP_ATOMIC);

	/* on error, disable any endpoints  */
	} else {
		(void) usb_ep_disable(link->out_ep);
fail1:
		(void) usb_ep_disable(link->in_ep);
	}
fail0:
	/* caller is responsible for cleanup on error */
	if (result < 0)
		return ERR_PTR(result);
	return dev->net;
}
EXPORT_SYMBOL_GPL(gether_connect);

/**
 * gether_disconnect - notify network layer that USB link is inactive
 * @link: the USB link, on which gether_connect() was called
 * Context: irqs blocked
 *
 * This is called to deactivate endpoints and let the network layer know
 * the connection went inactive ("no carrier").
 *
 * On return, the state is as if gether_connect() had never been called.
 * The endpoints are inactive, and accordingly without active USB I/O.
 * Pointers to endpoint descriptors and endpoint private data are nulled.
 */
void gether_disconnect(struct gether *link)
{
	struct eth_dev		*dev = link->ioport;
	struct usb_request	*req;

	WARN_ON(!dev);
	if (!dev)
		return;

	DBG(dev, "%s\n", __func__);

	netif_stop_queue(dev->net);
	netif_carrier_off(dev->net);

	/* disable endpoints, forcing (synchronous) completion
	 * of all pending i/o.  then free the request objects
	 * and forget about the endpoints.
	 */
	usb_ep_disable(link->in_ep);
	spin_lock(&dev->req_lock);
	while (!list_empty(&dev->tx_reqs)) {
		req = list_first_entry(&dev->tx_reqs, struct usb_request, list);
		list_del(&req->list);

		spin_unlock(&dev->req_lock);
		usb_ep_free_request(link->in_ep, req);
		spin_lock(&dev->req_lock);
	}
	spin_unlock(&dev->req_lock);
	link->in_ep->desc = NULL;

	usb_ep_disable(link->out_ep);
	spin_lock(&dev->req_lock);
	while (!list_empty(&dev->rx_reqs)) {
		req = list_first_entry(&dev->rx_reqs, struct usb_request, list);
		list_del(&req->list);

		spin_unlock(&dev->req_lock);
		usb_ep_free_request(link->out_ep, req);
		spin_lock(&dev->req_lock);
	}
	spin_unlock(&dev->req_lock);
	link->out_ep->desc = NULL;

	/* finish forgetting about this USB link episode */
	dev->header_len = 0;
	dev->unwrap = NULL;
	dev->wrap = NULL;

	spin_lock(&dev->lock);
	dev->port_usb = NULL;
	spin_unlock(&dev->lock);
}
EXPORT_SYMBOL_GPL(gether_disconnect);

MODULE_LICENSE("GPL");
MODULE_AUTHOR("David Brownell");<|MERGE_RESOLUTION|>--- conflicted
+++ resolved
@@ -1075,11 +1075,7 @@
 
 	if (result == 0) {
 		dev->zlp = link->is_zlp_ok;
-<<<<<<< HEAD
-		dev->no_skb_reserve = link->no_skb_reserve;
-=======
 		dev->no_skb_reserve = gadget_avoids_skb_reserve(dev->gadget);
->>>>>>> 24b8d41d
 		DBG(dev, "qlen %d\n", qlen(dev->gadget, dev->qmult));
 
 		dev->header_len = link->header_len;
