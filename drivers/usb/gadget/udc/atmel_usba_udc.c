--- conflicted
+++ resolved
@@ -2143,14 +2143,6 @@
 	if (!match)
 		return ERR_PTR(-EINVAL);
 
-<<<<<<< HEAD
-	udc->errata = match->data;
-	udc->pmc = syscon_regmap_lookup_by_compatible("atmel,at91sam9g45-pmc");
-	if (IS_ERR(udc->pmc))
-		udc->pmc = syscon_regmap_lookup_by_compatible("atmel,at91sam9x5-pmc");
-	if (udc->errata && IS_ERR(udc->pmc))
-		return ERR_CAST(udc->pmc);
-=======
 	udc_config = match->data;
 	udc->ep_prealloc = udc_config->ep_prealloc;
 	udc->errata = udc_config->errata;
@@ -2165,7 +2157,6 @@
 		if (IS_ERR(udc->pmc))
 			return ERR_CAST(udc->pmc);
 	}
->>>>>>> 24b8d41d
 
 	udc->num_ep = 0;
 
@@ -2221,17 +2212,8 @@
 		ep->can_dma = ep_cfg->can_dma;
 		ep->can_isoc = ep_cfg->can_isoc;
 
-<<<<<<< HEAD
-		ret = of_property_read_string(pp, "name", &name);
-		if (ret) {
-			dev_err(&pdev->dev, "of_probe: name error(%d)\n", ret);
-			goto err;
-		}
-		ep->ep.name = kasprintf(GFP_KERNEL, "ep%d", ep->index);
-=======
 		sprintf(ep->name, "ep%d", ep->index);
 		ep->ep.name = ep->name;
->>>>>>> 24b8d41d
 
 		ep->ep_regs = udc->regs + USBA_EPT_BASE(i);
 		ep->dma_regs = udc->regs + USBA_DMA_BASE(i);
