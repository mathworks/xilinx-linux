--- conflicted
+++ resolved
@@ -72,29 +72,17 @@
 		descriptors = f->ssp_descriptors;
 		if (descriptors)
 			break;
-<<<<<<< HEAD
-		/* FALLTHROUGH */
-=======
 		fallthrough;
->>>>>>> 24b8d41d
 	case USB_SPEED_SUPER:
 		descriptors = f->ss_descriptors;
 		if (descriptors)
 			break;
-<<<<<<< HEAD
-		/* FALLTHROUGH */
-=======
 		fallthrough;
->>>>>>> 24b8d41d
 	case USB_SPEED_HIGH:
 		descriptors = f->hs_descriptors;
 		if (descriptors)
 			break;
-<<<<<<< HEAD
-		/* FALLTHROUGH */
-=======
 		fallthrough;
->>>>>>> 24b8d41d
 	default:
 		descriptors = f->fs_descriptors;
 	}
@@ -1962,24 +1950,7 @@
 				break;
 			}
 
-<<<<<<< HEAD
-			if (value >= 0) {
-				req->length = value;
-				req->context = cdev;
-				req->zero = value < w_length;
-				value = composite_ep0_queue(cdev, req,
-							    GFP_ATOMIC);
-				if (value < 0) {
-					DBG(cdev, "ep_queue --> %d\n", value);
-					req->status = 0;
-					composite_setup_complete(gadget->ep0,
-								 req);
-				}
-			}
-			return value;
-=======
 			goto check_value;
->>>>>>> 24b8d41d
 		}
 
 		VDBG(cdev,
@@ -2242,11 +2213,7 @@
 					 GFP_KERNEL);
 	if (!cdev->os_desc_req->buf) {
 		ret = -ENOMEM;
-<<<<<<< HEAD
-		kfree(cdev->os_desc_req);
-=======
 		usb_ep_free_request(ep0, cdev->os_desc_req);
->>>>>>> 24b8d41d
 		goto end;
 	}
 	cdev->os_desc_req->context = cdev;
