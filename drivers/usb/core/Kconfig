--- conflicted
+++ resolved
@@ -103,9 +103,6 @@
 	help
 	  This driver allows LEDs to be controlled by USB events. Enabling this
 	  trigger allows specifying list of USB ports that should turn on LED
-<<<<<<< HEAD
-	  when some USB device gets connected.
-=======
 	  when some USB device gets connected.
 
 config USB_AUTOSUSPEND_DELAY
@@ -118,5 +115,4 @@
 
 	  The default value Linux has always had is 2 seconds.  Change
 	  this value if you want a different delay and cannot modify
-	  the command line or module parameter.
->>>>>>> 24b8d41d
+	  the command line or module parameter.