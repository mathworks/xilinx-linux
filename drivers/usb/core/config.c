--- conflicted
+++ resolved
@@ -191,13 +191,9 @@
 static const unsigned short high_speed_maxpacket_maxes[4] = {
 	[USB_ENDPOINT_XFER_CONTROL] = 64,
 	[USB_ENDPOINT_XFER_ISOC] = 1024,
-<<<<<<< HEAD
-	[USB_ENDPOINT_XFER_BULK] = 512,
-=======
 
 	/* Bulk should be 512, but some devices use 1024: we will warn below */
 	[USB_ENDPOINT_XFER_BULK] = 1024,
->>>>>>> 24b8d41d
 	[USB_ENDPOINT_XFER_INT] = 1024,
 };
 static const unsigned short super_speed_maxpacket_maxes[4] = {
@@ -207,11 +203,6 @@
 	[USB_ENDPOINT_XFER_INT] = 1024,
 };
 
-<<<<<<< HEAD
-static int usb_parse_endpoint(struct device *ddev, int cfgno, int inum,
-    int asnum, struct usb_host_interface *ifp, int num_ep,
-    unsigned char *buffer, int size)
-=======
 static bool endpoint_is_duplicate(struct usb_endpoint_descriptor *e1,
 		struct usb_endpoint_descriptor *e2)
 {
@@ -264,7 +255,6 @@
 		struct usb_host_config *config, int inum, int asnum,
 		struct usb_host_interface *ifp, int num_ep,
 		unsigned char *buffer, int size)
->>>>>>> 24b8d41d
 {
 	struct usb_device *udev = to_usb_device(ddev);
 	unsigned char *buffer0 = buffer;
@@ -410,42 +400,6 @@
 			endpoint->desc.wMaxPacketSize = cpu_to_le16(8);
 	}
 
-	/* Validate the wMaxPacketSize field */
-	maxp = usb_endpoint_maxp(&endpoint->desc);
-
-	/* Find the highest legal maxpacket size for this endpoint */
-	i = 0;		/* additional transactions per microframe */
-	switch (to_usb_device(ddev)->speed) {
-	case USB_SPEED_LOW:
-		maxpacket_maxes = low_speed_maxpacket_maxes;
-		break;
-	case USB_SPEED_FULL:
-		maxpacket_maxes = full_speed_maxpacket_maxes;
-		break;
-	case USB_SPEED_HIGH:
-		/* Bits 12..11 are allowed only for HS periodic endpoints */
-		if (usb_endpoint_xfer_int(d) || usb_endpoint_xfer_isoc(d)) {
-			i = maxp & (BIT(12) | BIT(11));
-			maxp &= ~i;
-		}
-		/* fallthrough */
-	default:
-		maxpacket_maxes = high_speed_maxpacket_maxes;
-		break;
-	case USB_SPEED_SUPER:
-	case USB_SPEED_SUPER_PLUS:
-		maxpacket_maxes = super_speed_maxpacket_maxes;
-		break;
-	}
-	j = maxpacket_maxes[usb_endpoint_type(&endpoint->desc)];
-
-	if (maxp > j) {
-		dev_warn(ddev, "config %d interface %d altsetting %d endpoint 0x%X has invalid maxpacket %d, setting to %d\n",
-		    cfgno, inum, asnum, d->bEndpointAddress, maxp, j);
-		maxp = j;
-		endpoint->desc.wMaxPacketSize = cpu_to_le16(i | maxp);
-	}
-
 	/*
 	 * Validate the wMaxPacketSize field.
 	 * Some devices have isochronous endpoints in altsetting 0;
@@ -496,12 +450,7 @@
 	 * maxpacket sizes other than 512.  High speed HCDs may not
 	 * be able to handle that particular bug, so let's warn...
 	 */
-<<<<<<< HEAD
-	if (to_usb_device(ddev)->speed == USB_SPEED_HIGH
-			&& usb_endpoint_xfer_bulk(d)) {
-=======
 	if (udev->speed == USB_SPEED_HIGH && usb_endpoint_xfer_bulk(d)) {
->>>>>>> 24b8d41d
 		if (maxp != 512)
 			dev_warn(ddev, "config %d interface %d altsetting %d "
 				"bulk endpoint 0x%X has invalid maxpacket %d\n",
