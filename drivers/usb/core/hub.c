/*
 * USB hub driver.
 *
 * (C) Copyright 1999 Linus Torvalds
 * (C) Copyright 1999 Johannes Erdfelt
 * (C) Copyright 1999 Gregory P. Smith
 * (C) Copyright 2001 Brad Hards (bhards@bigpond.net.au)
 *
 */

#include <linux/kernel.h>
#include <linux/errno.h>
#include <linux/module.h>
#include <linux/moduleparam.h>
#include <linux/completion.h>
#include <linux/sched.h>
#include <linux/list.h>
#include <linux/slab.h>
#include <linux/ioctl.h>
#include <linux/usb.h>
#include <linux/usbdevice_fs.h>
#include <linux/usb/hcd.h>
#include <linux/usb/otg.h>
#include <linux/usb/quirks.h>
#include <linux/kthread.h>
#include <linux/mutex.h>
#include <linux/freezer.h>
#include <linux/random.h>
#include <linux/pm_qos.h>

#include <asm/uaccess.h>
#include <asm/byteorder.h>

#include "hub.h"

#define USB_VENDOR_GENESYS_LOGIC		0x05e3
#define HUB_QUIRK_CHECK_PORT_AUTOSUSPEND	0x01

static inline int hub_is_superspeed(struct usb_device *hdev)
{
	return (hdev->descriptor.bDeviceProtocol == USB_HUB_PR_SS);
}

/* Protect struct usb_device->state and ->children members
 * Note: Both are also protected by ->dev.sem, except that ->state can
 * change to USB_STATE_NOTATTACHED even when the semaphore isn't held. */
static DEFINE_SPINLOCK(device_state_lock);

/* khubd's worklist and its lock */
static DEFINE_SPINLOCK(hub_event_lock);
static LIST_HEAD(hub_event_list);	/* List of hubs needing servicing */

/* Wakes up khubd */
static DECLARE_WAIT_QUEUE_HEAD(khubd_wait);

static struct task_struct *khubd_task;

/* cycle leds on hubs that aren't blinking for attention */
static bool blinkenlights = 0;
module_param (blinkenlights, bool, S_IRUGO);
MODULE_PARM_DESC (blinkenlights, "true to cycle leds on hubs");

/*
 * Device SATA8000 FW1.0 from DATAST0R Technology Corp requires about
 * 10 seconds to send reply for the initial 64-byte descriptor request.
 */
/* define initial 64-byte descriptor request timeout in milliseconds */
static int initial_descriptor_timeout = USB_CTRL_GET_TIMEOUT;
module_param(initial_descriptor_timeout, int, S_IRUGO|S_IWUSR);
MODULE_PARM_DESC(initial_descriptor_timeout,
		"initial 64-byte descriptor request timeout in milliseconds "
		"(default 5000 - 5.0 seconds)");

/*
 * As of 2.6.10 we introduce a new USB device initialization scheme which
 * closely resembles the way Windows works.  Hopefully it will be compatible
 * with a wider range of devices than the old scheme.  However some previously
 * working devices may start giving rise to "device not accepting address"
 * errors; if that happens the user can try the old scheme by adjusting the
 * following module parameters.
 *
 * For maximum flexibility there are two boolean parameters to control the
 * hub driver's behavior.  On the first initialization attempt, if the
 * "old_scheme_first" parameter is set then the old scheme will be used,
 * otherwise the new scheme is used.  If that fails and "use_both_schemes"
 * is set, then the driver will make another attempt, using the other scheme.
 */
static bool old_scheme_first = 0;
module_param(old_scheme_first, bool, S_IRUGO | S_IWUSR);
MODULE_PARM_DESC(old_scheme_first,
		 "start with the old device initialization scheme");

static bool use_both_schemes = 1;
module_param(use_both_schemes, bool, S_IRUGO | S_IWUSR);
MODULE_PARM_DESC(use_both_schemes,
		"try the other device initialization scheme if the "
		"first one fails");

/* Mutual exclusion for EHCI CF initialization.  This interferes with
 * port reset on some companion controllers.
 */
DECLARE_RWSEM(ehci_cf_port_reset_rwsem);
EXPORT_SYMBOL_GPL(ehci_cf_port_reset_rwsem);

#define HUB_DEBOUNCE_TIMEOUT	2000
#define HUB_DEBOUNCE_STEP	  25
#define HUB_DEBOUNCE_STABLE	 100

static void hub_release(struct kref *kref);
static int usb_reset_and_verify_device(struct usb_device *udev);

static inline char *portspeed(struct usb_hub *hub, int portstatus)
{
	if (hub_is_superspeed(hub->hdev))
		return "5.0 Gb/s";
	if (portstatus & USB_PORT_STAT_HIGH_SPEED)
		return "480 Mb/s";
	else if (portstatus & USB_PORT_STAT_LOW_SPEED)
		return "1.5 Mb/s";
	else
		return "12 Mb/s";
}

/* Note that hdev or one of its children must be locked! */
struct usb_hub *usb_hub_to_struct_hub(struct usb_device *hdev)
{
	if (!hdev || !hdev->actconfig || !hdev->maxchild)
		return NULL;
	return usb_get_intfdata(hdev->actconfig->interface[0]);
}

static int usb_device_supports_lpm(struct usb_device *udev)
{
	/* Some devices have trouble with LPM */
	if (udev->quirks & USB_QUIRK_NO_LPM)
		return 0;

	/* USB 2.1 (and greater) devices indicate LPM support through
	 * their USB 2.0 Extended Capabilities BOS descriptor.
	 */
	if (udev->speed == USB_SPEED_HIGH) {
		if (udev->bos->ext_cap &&
			(USB_LPM_SUPPORT &
			 le32_to_cpu(udev->bos->ext_cap->bmAttributes)))
			return 1;
		return 0;
	}

	/* All USB 3.0 must support LPM, but we need their max exit latency
	 * information from the SuperSpeed Extended Capabilities BOS descriptor.
	 */
	if (!udev->bos->ss_cap) {
		dev_warn(&udev->dev, "No LPM exit latency info found.  "
				"Power management will be impacted.\n");
		return 0;
	}
	if (udev->parent->lpm_capable)
		return 1;

	dev_warn(&udev->dev, "Parent hub missing LPM exit latency info.  "
			"Power management will be impacted.\n");
	return 0;
}

/*
 * Set the Maximum Exit Latency (MEL) for the host to initiate a transition from
 * either U1 or U2.
 */
static void usb_set_lpm_mel(struct usb_device *udev,
		struct usb3_lpm_parameters *udev_lpm_params,
		unsigned int udev_exit_latency,
		struct usb_hub *hub,
		struct usb3_lpm_parameters *hub_lpm_params,
		unsigned int hub_exit_latency)
{
	unsigned int total_mel;
	unsigned int device_mel;
	unsigned int hub_mel;

	/*
	 * Calculate the time it takes to transition all links from the roothub
	 * to the parent hub into U0.  The parent hub must then decode the
	 * packet (hub header decode latency) to figure out which port it was
	 * bound for.
	 *
	 * The Hub Header decode latency is expressed in 0.1us intervals (0x1
	 * means 0.1us).  Multiply that by 100 to get nanoseconds.
	 */
	total_mel = hub_lpm_params->mel +
		(hub->descriptor->u.ss.bHubHdrDecLat * 100);

	/*
	 * How long will it take to transition the downstream hub's port into
	 * U0?  The greater of either the hub exit latency or the device exit
	 * latency.
	 *
	 * The BOS U1/U2 exit latencies are expressed in 1us intervals.
	 * Multiply that by 1000 to get nanoseconds.
	 */
	device_mel = udev_exit_latency * 1000;
	hub_mel = hub_exit_latency * 1000;
	if (device_mel > hub_mel)
		total_mel += device_mel;
	else
		total_mel += hub_mel;

	udev_lpm_params->mel = total_mel;
}

/*
 * Set the maximum Device to Host Exit Latency (PEL) for the device to initiate
 * a transition from either U1 or U2.
 */
static void usb_set_lpm_pel(struct usb_device *udev,
		struct usb3_lpm_parameters *udev_lpm_params,
		unsigned int udev_exit_latency,
		struct usb_hub *hub,
		struct usb3_lpm_parameters *hub_lpm_params,
		unsigned int hub_exit_latency,
		unsigned int port_to_port_exit_latency)
{
	unsigned int first_link_pel;
	unsigned int hub_pel;

	/*
	 * First, the device sends an LFPS to transition the link between the
	 * device and the parent hub into U0.  The exit latency is the bigger of
	 * the device exit latency or the hub exit latency.
	 */
	if (udev_exit_latency > hub_exit_latency)
		first_link_pel = udev_exit_latency * 1000;
	else
		first_link_pel = hub_exit_latency * 1000;

	/*
	 * When the hub starts to receive the LFPS, there is a slight delay for
	 * it to figure out that one of the ports is sending an LFPS.  Then it
	 * will forward the LFPS to its upstream link.  The exit latency is the
	 * delay, plus the PEL that we calculated for this hub.
	 */
	hub_pel = port_to_port_exit_latency * 1000 + hub_lpm_params->pel;

	/*
	 * According to figure C-7 in the USB 3.0 spec, the PEL for this device
	 * is the greater of the two exit latencies.
	 */
	if (first_link_pel > hub_pel)
		udev_lpm_params->pel = first_link_pel;
	else
		udev_lpm_params->pel = hub_pel;
}

/*
 * Set the System Exit Latency (SEL) to indicate the total worst-case time from
 * when a device initiates a transition to U0, until when it will receive the
 * first packet from the host controller.
 *
 * Section C.1.5.1 describes the four components to this:
 *  - t1: device PEL
 *  - t2: time for the ERDY to make it from the device to the host.
 *  - t3: a host-specific delay to process the ERDY.
 *  - t4: time for the packet to make it from the host to the device.
 *
 * t3 is specific to both the xHCI host and the platform the host is integrated
 * into.  The Intel HW folks have said it's negligible, FIXME if a different
 * vendor says otherwise.
 */
static void usb_set_lpm_sel(struct usb_device *udev,
		struct usb3_lpm_parameters *udev_lpm_params)
{
	struct usb_device *parent;
	unsigned int num_hubs;
	unsigned int total_sel;

	/* t1 = device PEL */
	total_sel = udev_lpm_params->pel;
	/* How many external hubs are in between the device & the root port. */
	for (parent = udev->parent, num_hubs = 0; parent->parent;
			parent = parent->parent)
		num_hubs++;
	/* t2 = 2.1us + 250ns * (num_hubs - 1) */
	if (num_hubs > 0)
		total_sel += 2100 + 250 * (num_hubs - 1);

	/* t4 = 250ns * num_hubs */
	total_sel += 250 * num_hubs;

	udev_lpm_params->sel = total_sel;
}

static void usb_set_lpm_parameters(struct usb_device *udev)
{
	struct usb_hub *hub;
	unsigned int port_to_port_delay;
	unsigned int udev_u1_del;
	unsigned int udev_u2_del;
	unsigned int hub_u1_del;
	unsigned int hub_u2_del;

	if (!udev->lpm_capable || udev->speed < USB_SPEED_SUPER)
		return;

	hub = usb_hub_to_struct_hub(udev->parent);
	/* It doesn't take time to transition the roothub into U0, since it
	 * doesn't have an upstream link.
	 */
	if (!hub)
		return;

	udev_u1_del = udev->bos->ss_cap->bU1devExitLat;
	udev_u2_del = le16_to_cpu(udev->bos->ss_cap->bU2DevExitLat);
	hub_u1_del = udev->parent->bos->ss_cap->bU1devExitLat;
	hub_u2_del = le16_to_cpu(udev->parent->bos->ss_cap->bU2DevExitLat);

	usb_set_lpm_mel(udev, &udev->u1_params, udev_u1_del,
			hub, &udev->parent->u1_params, hub_u1_del);

	usb_set_lpm_mel(udev, &udev->u2_params, udev_u2_del,
			hub, &udev->parent->u2_params, hub_u2_del);

	/*
	 * Appendix C, section C.2.2.2, says that there is a slight delay from
	 * when the parent hub notices the downstream port is trying to
	 * transition to U0 to when the hub initiates a U0 transition on its
	 * upstream port.  The section says the delays are tPort2PortU1EL and
	 * tPort2PortU2EL, but it doesn't define what they are.
	 *
	 * The hub chapter, sections 10.4.2.4 and 10.4.2.5 seem to be talking
	 * about the same delays.  Use the maximum delay calculations from those
	 * sections.  For U1, it's tHubPort2PortExitLat, which is 1us max.  For
	 * U2, it's tHubPort2PortExitLat + U2DevExitLat - U1DevExitLat.  I
	 * assume the device exit latencies they are talking about are the hub
	 * exit latencies.
	 *
	 * What do we do if the U2 exit latency is less than the U1 exit
	 * latency?  It's possible, although not likely...
	 */
	port_to_port_delay = 1;

	usb_set_lpm_pel(udev, &udev->u1_params, udev_u1_del,
			hub, &udev->parent->u1_params, hub_u1_del,
			port_to_port_delay);

	if (hub_u2_del > hub_u1_del)
		port_to_port_delay = 1 + hub_u2_del - hub_u1_del;
	else
		port_to_port_delay = 1 + hub_u1_del;

	usb_set_lpm_pel(udev, &udev->u2_params, udev_u2_del,
			hub, &udev->parent->u2_params, hub_u2_del,
			port_to_port_delay);

	/* Now that we've got PEL, calculate SEL. */
	usb_set_lpm_sel(udev, &udev->u1_params);
	usb_set_lpm_sel(udev, &udev->u2_params);
}

/* USB 2.0 spec Section 11.24.4.5 */
static int get_hub_descriptor(struct usb_device *hdev, void *data)
{
	int i, ret, size;
	unsigned dtype;

	if (hub_is_superspeed(hdev)) {
		dtype = USB_DT_SS_HUB;
		size = USB_DT_SS_HUB_SIZE;
	} else {
		dtype = USB_DT_HUB;
		size = sizeof(struct usb_hub_descriptor);
	}

	for (i = 0; i < 3; i++) {
		ret = usb_control_msg(hdev, usb_rcvctrlpipe(hdev, 0),
			USB_REQ_GET_DESCRIPTOR, USB_DIR_IN | USB_RT_HUB,
			dtype << 8, 0, data, size,
			USB_CTRL_GET_TIMEOUT);
		if (ret >= (USB_DT_HUB_NONVAR_SIZE + 2))
			return ret;
	}
	return -EINVAL;
}

/*
 * USB 2.0 spec Section 11.24.2.1
 */
static int clear_hub_feature(struct usb_device *hdev, int feature)
{
	return usb_control_msg(hdev, usb_sndctrlpipe(hdev, 0),
		USB_REQ_CLEAR_FEATURE, USB_RT_HUB, feature, 0, NULL, 0, 1000);
}

/*
 * USB 2.0 spec Section 11.24.2.2
 */
int usb_clear_port_feature(struct usb_device *hdev, int port1, int feature)
{
	return usb_control_msg(hdev, usb_sndctrlpipe(hdev, 0),
		USB_REQ_CLEAR_FEATURE, USB_RT_PORT, feature, port1,
		NULL, 0, 1000);
}

/*
 * USB 2.0 spec Section 11.24.2.13
 */
static int set_port_feature(struct usb_device *hdev, int port1, int feature)
{
	return usb_control_msg(hdev, usb_sndctrlpipe(hdev, 0),
		USB_REQ_SET_FEATURE, USB_RT_PORT, feature, port1,
		NULL, 0, 1000);
}

/*
 * USB 2.0 spec Section 11.24.2.7.1.10 and table 11-7
 * for info about using port indicators
 */
static void set_port_led(
	struct usb_hub *hub,
	int port1,
	int selector
)
{
	int status = set_port_feature(hub->hdev, (selector << 8) | port1,
			USB_PORT_FEAT_INDICATOR);
	if (status < 0)
		dev_dbg (hub->intfdev,
			"port %d indicator %s status %d\n",
			port1,
			({ char *s; switch (selector) {
			case HUB_LED_AMBER: s = "amber"; break;
			case HUB_LED_GREEN: s = "green"; break;
			case HUB_LED_OFF: s = "off"; break;
			case HUB_LED_AUTO: s = "auto"; break;
			default: s = "??"; break;
			} s; }),
			status);
}

#define	LED_CYCLE_PERIOD	((2*HZ)/3)

static void led_work (struct work_struct *work)
{
	struct usb_hub		*hub =
		container_of(work, struct usb_hub, leds.work);
	struct usb_device	*hdev = hub->hdev;
	unsigned		i;
	unsigned		changed = 0;
	int			cursor = -1;

	if (hdev->state != USB_STATE_CONFIGURED || hub->quiescing)
		return;

	for (i = 0; i < hdev->maxchild; i++) {
		unsigned	selector, mode;

		/* 30%-50% duty cycle */

		switch (hub->indicator[i]) {
		/* cycle marker */
		case INDICATOR_CYCLE:
			cursor = i;
			selector = HUB_LED_AUTO;
			mode = INDICATOR_AUTO;
			break;
		/* blinking green = sw attention */
		case INDICATOR_GREEN_BLINK:
			selector = HUB_LED_GREEN;
			mode = INDICATOR_GREEN_BLINK_OFF;
			break;
		case INDICATOR_GREEN_BLINK_OFF:
			selector = HUB_LED_OFF;
			mode = INDICATOR_GREEN_BLINK;
			break;
		/* blinking amber = hw attention */
		case INDICATOR_AMBER_BLINK:
			selector = HUB_LED_AMBER;
			mode = INDICATOR_AMBER_BLINK_OFF;
			break;
		case INDICATOR_AMBER_BLINK_OFF:
			selector = HUB_LED_OFF;
			mode = INDICATOR_AMBER_BLINK;
			break;
		/* blink green/amber = reserved */
		case INDICATOR_ALT_BLINK:
			selector = HUB_LED_GREEN;
			mode = INDICATOR_ALT_BLINK_OFF;
			break;
		case INDICATOR_ALT_BLINK_OFF:
			selector = HUB_LED_AMBER;
			mode = INDICATOR_ALT_BLINK;
			break;
		default:
			continue;
		}
		if (selector != HUB_LED_AUTO)
			changed = 1;
		set_port_led(hub, i + 1, selector);
		hub->indicator[i] = mode;
	}
	if (!changed && blinkenlights) {
		cursor++;
		cursor %= hdev->maxchild;
		set_port_led(hub, cursor + 1, HUB_LED_GREEN);
		hub->indicator[cursor] = INDICATOR_CYCLE;
		changed++;
	}
	if (changed)
		schedule_delayed_work(&hub->leds, LED_CYCLE_PERIOD);
}

/* use a short timeout for hub/port status fetches */
#define	USB_STS_TIMEOUT		1000
#define	USB_STS_RETRIES		5

/*
 * USB 2.0 spec Section 11.24.2.6
 */
static int get_hub_status(struct usb_device *hdev,
		struct usb_hub_status *data)
{
	int i, status = -ETIMEDOUT;

	for (i = 0; i < USB_STS_RETRIES &&
			(status == -ETIMEDOUT || status == -EPIPE); i++) {
		status = usb_control_msg(hdev, usb_rcvctrlpipe(hdev, 0),
			USB_REQ_GET_STATUS, USB_DIR_IN | USB_RT_HUB, 0, 0,
			data, sizeof(*data), USB_STS_TIMEOUT);
	}
	return status;
}

/*
 * USB 2.0 spec Section 11.24.2.7
 */
static int get_port_status(struct usb_device *hdev, int port1,
		struct usb_port_status *data)
{
	int i, status = -ETIMEDOUT;

	for (i = 0; i < USB_STS_RETRIES &&
			(status == -ETIMEDOUT || status == -EPIPE); i++) {
		status = usb_control_msg(hdev, usb_rcvctrlpipe(hdev, 0),
			USB_REQ_GET_STATUS, USB_DIR_IN | USB_RT_PORT, 0, port1,
			data, sizeof(*data), USB_STS_TIMEOUT);
	}
	return status;
}

static int hub_port_status(struct usb_hub *hub, int port1,
		u16 *status, u16 *change)
{
	int ret;

	mutex_lock(&hub->status_mutex);
	ret = get_port_status(hub->hdev, port1, &hub->status->port);
	if (ret < 4) {
		if (ret != -ENODEV)
			dev_err(hub->intfdev,
				"%s failed (err = %d)\n", __func__, ret);
		if (ret >= 0)
			ret = -EIO;
	} else {
		*status = le16_to_cpu(hub->status->port.wPortStatus);
		*change = le16_to_cpu(hub->status->port.wPortChange);

		ret = 0;
	}
	mutex_unlock(&hub->status_mutex);
	return ret;
}

static void kick_khubd(struct usb_hub *hub)
{
	unsigned long	flags;

	spin_lock_irqsave(&hub_event_lock, flags);
	if (!hub->disconnected && list_empty(&hub->event_list)) {
		list_add_tail(&hub->event_list, &hub_event_list);

		/* Suppress autosuspend until khubd runs */
		usb_autopm_get_interface_no_resume(
				to_usb_interface(hub->intfdev));
		wake_up(&khubd_wait);
	}
	spin_unlock_irqrestore(&hub_event_lock, flags);
}

void usb_kick_khubd(struct usb_device *hdev)
{
	struct usb_hub *hub = usb_hub_to_struct_hub(hdev);

	if (hub)
		kick_khubd(hub);
}

/*
 * Let the USB core know that a USB 3.0 device has sent a Function Wake Device
 * Notification, which indicates it had initiated remote wakeup.
 *
 * USB 3.0 hubs do not report the port link state change from U3 to U0 when the
 * device initiates resume, so the USB core will not receive notice of the
 * resume through the normal hub interrupt URB.
 */
void usb_wakeup_notification(struct usb_device *hdev,
		unsigned int portnum)
{
	struct usb_hub *hub;

	if (!hdev)
		return;

	hub = usb_hub_to_struct_hub(hdev);
	if (hub) {
		set_bit(portnum, hub->wakeup_bits);
		kick_khubd(hub);
	}
}
EXPORT_SYMBOL_GPL(usb_wakeup_notification);

/* completion function, fires on port status changes and various faults */
static void hub_irq(struct urb *urb)
{
	struct usb_hub *hub = urb->context;
	int status = urb->status;
	unsigned i;
	unsigned long bits;

	switch (status) {
	case -ENOENT:		/* synchronous unlink */
	case -ECONNRESET:	/* async unlink */
	case -ESHUTDOWN:	/* hardware going away */
		return;

	default:		/* presumably an error */
		/* Cause a hub reset after 10 consecutive errors */
		dev_dbg (hub->intfdev, "transfer --> %d\n", status);
		if ((++hub->nerrors < 10) || hub->error)
			goto resubmit;
		hub->error = status;
		/* FALL THROUGH */

	/* let khubd handle things */
	case 0:			/* we got data:  port status changed */
		bits = 0;
		for (i = 0; i < urb->actual_length; ++i)
			bits |= ((unsigned long) ((*hub->buffer)[i]))
					<< (i*8);
		hub->event_bits[0] = bits;
		break;
	}

	hub->nerrors = 0;

	/* Something happened, let khubd figure it out */
	kick_khubd(hub);

resubmit:
	if (hub->quiescing)
		return;

	if ((status = usb_submit_urb (hub->urb, GFP_ATOMIC)) != 0
			&& status != -ENODEV && status != -EPERM)
		dev_err (hub->intfdev, "resubmit --> %d\n", status);
}

/* USB 2.0 spec Section 11.24.2.3 */
static inline int
hub_clear_tt_buffer (struct usb_device *hdev, u16 devinfo, u16 tt)
{
	/* Need to clear both directions for control ep */
	if (((devinfo >> 11) & USB_ENDPOINT_XFERTYPE_MASK) ==
			USB_ENDPOINT_XFER_CONTROL) {
		int status = usb_control_msg(hdev, usb_sndctrlpipe(hdev, 0),
				HUB_CLEAR_TT_BUFFER, USB_RT_PORT,
				devinfo ^ 0x8000, tt, NULL, 0, 1000);
		if (status)
			return status;
	}
	return usb_control_msg(hdev, usb_sndctrlpipe(hdev, 0),
			       HUB_CLEAR_TT_BUFFER, USB_RT_PORT, devinfo,
			       tt, NULL, 0, 1000);
}

/*
 * enumeration blocks khubd for a long time. we use keventd instead, since
 * long blocking there is the exception, not the rule.  accordingly, HCDs
 * talking to TTs must queue control transfers (not just bulk and iso), so
 * both can talk to the same hub concurrently.
 */
static void hub_tt_work(struct work_struct *work)
{
	struct usb_hub		*hub =
		container_of(work, struct usb_hub, tt.clear_work);
	unsigned long		flags;

	spin_lock_irqsave (&hub->tt.lock, flags);
	while (!list_empty(&hub->tt.clear_list)) {
		struct list_head	*next;
		struct usb_tt_clear	*clear;
		struct usb_device	*hdev = hub->hdev;
		const struct hc_driver	*drv;
		int			status;

		next = hub->tt.clear_list.next;
		clear = list_entry (next, struct usb_tt_clear, clear_list);
		list_del (&clear->clear_list);

		/* drop lock so HCD can concurrently report other TT errors */
		spin_unlock_irqrestore (&hub->tt.lock, flags);
		status = hub_clear_tt_buffer (hdev, clear->devinfo, clear->tt);
		if (status && status != -ENODEV)
			dev_err (&hdev->dev,
				"clear tt %d (%04x) error %d\n",
				clear->tt, clear->devinfo, status);

		/* Tell the HCD, even if the operation failed */
		drv = clear->hcd->driver;
		if (drv->clear_tt_buffer_complete)
			(drv->clear_tt_buffer_complete)(clear->hcd, clear->ep);

		kfree(clear);
		spin_lock_irqsave(&hub->tt.lock, flags);
	}
	spin_unlock_irqrestore (&hub->tt.lock, flags);
}

/**
 * usb_hub_set_port_power - control hub port's power state
 * @hdev: USB device belonging to the usb hub
 * @hub: target hub
 * @port1: port index
 * @set: expected status
 *
 * call this function to control port's power via setting or
 * clearing the port's PORT_POWER feature.
 *
 * Return: 0 if successful. A negative error code otherwise.
 */
int usb_hub_set_port_power(struct usb_device *hdev, struct usb_hub *hub,
			   int port1, bool set)
{
	int ret;
	struct usb_port *port_dev = hub->ports[port1 - 1];

	if (set)
		ret = set_port_feature(hdev, port1, USB_PORT_FEAT_POWER);
	else
		ret = usb_clear_port_feature(hdev, port1, USB_PORT_FEAT_POWER);

	if (!ret)
		port_dev->power_is_on = set;
	return ret;
}

/**
 * usb_hub_clear_tt_buffer - clear control/bulk TT state in high speed hub
 * @urb: an URB associated with the failed or incomplete split transaction
 *
 * High speed HCDs use this to tell the hub driver that some split control or
 * bulk transaction failed in a way that requires clearing internal state of
 * a transaction translator.  This is normally detected (and reported) from
 * interrupt context.
 *
 * It may not be possible for that hub to handle additional full (or low)
 * speed transactions until that state is fully cleared out.
 *
 * Return: 0 if successful. A negative error code otherwise.
 */
int usb_hub_clear_tt_buffer(struct urb *urb)
{
	struct usb_device	*udev = urb->dev;
	int			pipe = urb->pipe;
	struct usb_tt		*tt = udev->tt;
	unsigned long		flags;
	struct usb_tt_clear	*clear;

	/* we've got to cope with an arbitrary number of pending TT clears,
	 * since each TT has "at least two" buffers that can need it (and
	 * there can be many TTs per hub).  even if they're uncommon.
	 */
	if ((clear = kmalloc (sizeof *clear, GFP_ATOMIC)) == NULL) {
		dev_err (&udev->dev, "can't save CLEAR_TT_BUFFER state\n");
		/* FIXME recover somehow ... RESET_TT? */
		return -ENOMEM;
	}

	/* info that CLEAR_TT_BUFFER needs */
	clear->tt = tt->multi ? udev->ttport : 1;
	clear->devinfo = usb_pipeendpoint (pipe);
	clear->devinfo |= udev->devnum << 4;
	clear->devinfo |= usb_pipecontrol (pipe)
			? (USB_ENDPOINT_XFER_CONTROL << 11)
			: (USB_ENDPOINT_XFER_BULK << 11);
	if (usb_pipein (pipe))
		clear->devinfo |= 1 << 15;

	/* info for completion callback */
	clear->hcd = bus_to_hcd(udev->bus);
	clear->ep = urb->ep;

	/* tell keventd to clear state for this TT */
	spin_lock_irqsave (&tt->lock, flags);
	list_add_tail (&clear->clear_list, &tt->clear_list);
	schedule_work(&tt->clear_work);
	spin_unlock_irqrestore (&tt->lock, flags);
	return 0;
}
EXPORT_SYMBOL_GPL(usb_hub_clear_tt_buffer);

/* If do_delay is false, return the number of milliseconds the caller
 * needs to delay.
 */
static unsigned hub_power_on(struct usb_hub *hub, bool do_delay)
{
	int port1;
	unsigned pgood_delay = hub->descriptor->bPwrOn2PwrGood * 2;
	unsigned delay;
	u16 wHubCharacteristics =
			le16_to_cpu(hub->descriptor->wHubCharacteristics);

	/* Enable power on each port.  Some hubs have reserved values
	 * of LPSM (> 2) in their descriptors, even though they are
	 * USB 2.0 hubs.  Some hubs do not implement port-power switching
	 * but only emulate it.  In all cases, the ports won't work
	 * unless we send these messages to the hub.
	 */
	if ((wHubCharacteristics & HUB_CHAR_LPSM) < 2)
		dev_dbg(hub->intfdev, "enabling power on all ports\n");
	else
		dev_dbg(hub->intfdev, "trying to enable port power on "
				"non-switchable hub\n");
	for (port1 = 1; port1 <= hub->hdev->maxchild; port1++)
		if (hub->ports[port1 - 1]->power_is_on)
			set_port_feature(hub->hdev, port1, USB_PORT_FEAT_POWER);
		else
			usb_clear_port_feature(hub->hdev, port1,
						USB_PORT_FEAT_POWER);

	/* Wait at least 100 msec for power to become stable */
	delay = max(pgood_delay, (unsigned) 100);
	if (do_delay)
		msleep(delay);
	return delay;
}

static int hub_hub_status(struct usb_hub *hub,
		u16 *status, u16 *change)
{
	int ret;

	mutex_lock(&hub->status_mutex);
	ret = get_hub_status(hub->hdev, &hub->status->hub);
	if (ret < 0) {
		if (ret != -ENODEV)
			dev_err(hub->intfdev,
				"%s failed (err = %d)\n", __func__, ret);
	} else {
		*status = le16_to_cpu(hub->status->hub.wHubStatus);
		*change = le16_to_cpu(hub->status->hub.wHubChange);
		ret = 0;
	}
	mutex_unlock(&hub->status_mutex);
	return ret;
}

static int hub_set_port_link_state(struct usb_hub *hub, int port1,
			unsigned int link_status)
{
	return set_port_feature(hub->hdev,
			port1 | (link_status << 3),
			USB_PORT_FEAT_LINK_STATE);
}

/*
 * If USB 3.0 ports are placed into the Disabled state, they will no longer
 * detect any device connects or disconnects.  This is generally not what the
 * USB core wants, since it expects a disabled port to produce a port status
 * change event when a new device connects.
 *
 * Instead, set the link state to Disabled, wait for the link to settle into
 * that state, clear any change bits, and then put the port into the RxDetect
 * state.
 */
static int hub_usb3_port_disable(struct usb_hub *hub, int port1)
{
	int ret;
	int total_time;
	u16 portchange, portstatus;

	if (!hub_is_superspeed(hub->hdev))
		return -EINVAL;

	ret = hub_port_status(hub, port1, &portstatus, &portchange);
	if (ret < 0)
		return ret;

	/*
	 * USB controller Advanced Micro Devices, Inc. [AMD] FCH USB XHCI
	 * Controller [1022:7814] will have spurious result making the following
	 * usb 3.0 device hotplugging route to the 2.0 root hub and recognized
	 * as high-speed device if we set the usb 3.0 port link state to
	 * Disabled. Since it's already in USB_SS_PORT_LS_RX_DETECT state, we
	 * check the state here to avoid the bug.
	 */
	if ((portstatus & USB_PORT_STAT_LINK_STATE) ==
				USB_SS_PORT_LS_RX_DETECT) {
		dev_dbg(&hub->ports[port1 - 1]->dev,
			 "Not disabling port; link state is RxDetect\n");
		return ret;
	}

	ret = hub_set_port_link_state(hub, port1, USB_SS_PORT_LS_SS_DISABLED);
	if (ret)
		return ret;

	/* Wait for the link to enter the disabled state. */
	for (total_time = 0; ; total_time += HUB_DEBOUNCE_STEP) {
		ret = hub_port_status(hub, port1, &portstatus, &portchange);
		if (ret < 0)
			return ret;

		if ((portstatus & USB_PORT_STAT_LINK_STATE) ==
				USB_SS_PORT_LS_SS_DISABLED)
			break;
		if (total_time >= HUB_DEBOUNCE_TIMEOUT)
			break;
		msleep(HUB_DEBOUNCE_STEP);
	}
	if (total_time >= HUB_DEBOUNCE_TIMEOUT)
		dev_warn(hub->intfdev, "Could not disable port %d after %d ms\n",
				port1, total_time);

	return hub_set_port_link_state(hub, port1, USB_SS_PORT_LS_RX_DETECT);
}

static int hub_port_disable(struct usb_hub *hub, int port1, int set_state)
{
	struct usb_device *hdev = hub->hdev;
	int ret = 0;

	if (hub->ports[port1 - 1]->child && set_state)
		usb_set_device_state(hub->ports[port1 - 1]->child,
				USB_STATE_NOTATTACHED);
	if (!hub->error) {
		if (hub_is_superspeed(hub->hdev))
			ret = hub_usb3_port_disable(hub, port1);
		else
			ret = usb_clear_port_feature(hdev, port1,
					USB_PORT_FEAT_ENABLE);
	}
	if (ret && ret != -ENODEV)
		dev_err(hub->intfdev, "cannot disable port %d (err = %d)\n",
				port1, ret);
	return ret;
}

/*
 * Disable a port and mark a logical connect-change event, so that some
 * time later khubd will disconnect() any existing usb_device on the port
 * and will re-enumerate if there actually is a device attached.
 */
static void hub_port_logical_disconnect(struct usb_hub *hub, int port1)
{
	dev_dbg(hub->intfdev, "logical disconnect on port %d\n", port1);
	hub_port_disable(hub, port1, 1);

	/* FIXME let caller ask to power down the port:
	 *  - some devices won't enumerate without a VBUS power cycle
	 *  - SRP saves power that way
	 *  - ... new call, TBD ...
	 * That's easy if this hub can switch power per-port, and
	 * khubd reactivates the port later (timer, SRP, etc).
	 * Powerdown must be optional, because of reset/DFU.
	 */

	set_bit(port1, hub->change_bits);
	kick_khubd(hub);
}

/**
 * usb_remove_device - disable a device's port on its parent hub
 * @udev: device to be disabled and removed
 * Context: @udev locked, must be able to sleep.
 *
 * After @udev's port has been disabled, khubd is notified and it will
 * see that the device has been disconnected.  When the device is
 * physically unplugged and something is plugged in, the events will
 * be received and processed normally.
 *
 * Return: 0 if successful. A negative error code otherwise.
 */
int usb_remove_device(struct usb_device *udev)
{
	struct usb_hub *hub;
	struct usb_interface *intf;

	if (!udev->parent)	/* Can't remove a root hub */
		return -EINVAL;
	hub = usb_hub_to_struct_hub(udev->parent);
	intf = to_usb_interface(hub->intfdev);

	usb_autopm_get_interface(intf);
	set_bit(udev->portnum, hub->removed_bits);
	hub_port_logical_disconnect(hub, udev->portnum);
	usb_autopm_put_interface(intf);
	return 0;
}

enum hub_activation_type {
	HUB_INIT, HUB_INIT2, HUB_INIT3,		/* INITs must come first */
	HUB_POST_RESET, HUB_RESUME, HUB_RESET_RESUME,
};

static void hub_init_func2(struct work_struct *ws);
static void hub_init_func3(struct work_struct *ws);

static void hub_activate(struct usb_hub *hub, enum hub_activation_type type)
{
	struct usb_device *hdev = hub->hdev;
	struct usb_hcd *hcd;
	int ret;
	int port1;
	int status;
	bool need_debounce_delay = false;
	unsigned delay;

	/* Continue a partial initialization */
	if (type == HUB_INIT2 || type == HUB_INIT3) {
		device_lock(hub->intfdev);

		/* Was the hub disconnected while we were waiting? */
		if (hub->disconnected) {
			device_unlock(hub->intfdev);
			kref_put(&hub->kref, hub_release);
			return;
		}
		if (type == HUB_INIT2)
			goto init2;
		goto init3;
	}
	kref_get(&hub->kref);

	/* The superspeed hub except for root hub has to use Hub Depth
	 * value as an offset into the route string to locate the bits
	 * it uses to determine the downstream port number. So hub driver
	 * should send a set hub depth request to superspeed hub after
	 * the superspeed hub is set configuration in initialization or
	 * reset procedure.
	 *
	 * After a resume, port power should still be on.
	 * For any other type of activation, turn it on.
	 */
	if (type != HUB_RESUME) {
		if (hdev->parent && hub_is_superspeed(hdev)) {
			ret = usb_control_msg(hdev, usb_sndctrlpipe(hdev, 0),
					HUB_SET_DEPTH, USB_RT_HUB,
					hdev->level - 1, 0, NULL, 0,
					USB_CTRL_SET_TIMEOUT);
			if (ret < 0)
				dev_err(hub->intfdev,
						"set hub depth failed\n");
		}

		/* Speed up system boot by using a delayed_work for the
		 * hub's initial power-up delays.  This is pretty awkward
		 * and the implementation looks like a home-brewed sort of
		 * setjmp/longjmp, but it saves at least 100 ms for each
		 * root hub (assuming usbcore is compiled into the kernel
		 * rather than as a module).  It adds up.
		 *
		 * This can't be done for HUB_RESUME or HUB_RESET_RESUME
		 * because for those activation types the ports have to be
		 * operational when we return.  In theory this could be done
		 * for HUB_POST_RESET, but it's easier not to.
		 */
		if (type == HUB_INIT) {
			delay = hub_power_on(hub, false);
			PREPARE_DELAYED_WORK(&hub->init_work, hub_init_func2);
			schedule_delayed_work(&hub->init_work,
					msecs_to_jiffies(delay));

			/* Suppress autosuspend until init is done */
			usb_autopm_get_interface_no_resume(
					to_usb_interface(hub->intfdev));
			return;		/* Continues at init2: below */
		} else if (type == HUB_RESET_RESUME) {
			/* The internal host controller state for the hub device
			 * may be gone after a host power loss on system resume.
			 * Update the device's info so the HW knows it's a hub.
			 */
			hcd = bus_to_hcd(hdev->bus);
			if (hcd->driver->update_hub_device) {
				ret = hcd->driver->update_hub_device(hcd, hdev,
						&hub->tt, GFP_NOIO);
				if (ret < 0) {
					dev_err(hub->intfdev, "Host not "
							"accepting hub info "
							"update.\n");
					dev_err(hub->intfdev, "LS/FS devices "
							"and hubs may not work "
							"under this hub\n.");
				}
			}
			hub_power_on(hub, true);
		} else {
			hub_power_on(hub, true);
		}
	}
 init2:

	/* Check each port and set hub->change_bits to let khubd know
	 * which ports need attention.
	 */
	for (port1 = 1; port1 <= hdev->maxchild; ++port1) {
		struct usb_device *udev = hub->ports[port1 - 1]->child;
		u16 portstatus, portchange;

		portstatus = portchange = 0;
		status = hub_port_status(hub, port1, &portstatus, &portchange);
		if (udev || (portstatus & USB_PORT_STAT_CONNECTION))
			dev_dbg(hub->intfdev,
					"port %d: status %04x change %04x\n",
					port1, portstatus, portchange);

		/* After anything other than HUB_RESUME (i.e., initialization
		 * or any sort of reset), every port should be disabled.
		 * Unconnected ports should likewise be disabled (paranoia),
		 * and so should ports for which we have no usb_device.
		 */
		if ((portstatus & USB_PORT_STAT_ENABLE) && (
				type != HUB_RESUME ||
				!(portstatus & USB_PORT_STAT_CONNECTION) ||
				!udev ||
				udev->state == USB_STATE_NOTATTACHED)) {
			/*
			 * USB3 protocol ports will automatically transition
			 * to Enabled state when detect an USB3.0 device attach.
			 * Do not disable USB3 protocol ports, just pretend
			 * power was lost
			 */
			portstatus &= ~USB_PORT_STAT_ENABLE;
			if (!hub_is_superspeed(hdev))
				usb_clear_port_feature(hdev, port1,
						   USB_PORT_FEAT_ENABLE);
		}

		/* Clear status-change flags; we'll debounce later */
		if (portchange & USB_PORT_STAT_C_CONNECTION) {
			need_debounce_delay = true;
			usb_clear_port_feature(hub->hdev, port1,
					USB_PORT_FEAT_C_CONNECTION);
		}
		if (portchange & USB_PORT_STAT_C_ENABLE) {
			need_debounce_delay = true;
			usb_clear_port_feature(hub->hdev, port1,
					USB_PORT_FEAT_C_ENABLE);
		}
		if (portchange & USB_PORT_STAT_C_RESET) {
			need_debounce_delay = true;
			usb_clear_port_feature(hub->hdev, port1,
					USB_PORT_FEAT_C_RESET);
		}
		if ((portchange & USB_PORT_STAT_C_BH_RESET) &&
				hub_is_superspeed(hub->hdev)) {
			need_debounce_delay = true;
			usb_clear_port_feature(hub->hdev, port1,
					USB_PORT_FEAT_C_BH_PORT_RESET);
		}
		/* We can forget about a "removed" device when there's a
		 * physical disconnect or the connect status changes.
		 */
		if (!(portstatus & USB_PORT_STAT_CONNECTION) ||
				(portchange & USB_PORT_STAT_C_CONNECTION))
			clear_bit(port1, hub->removed_bits);

		if (!udev || udev->state == USB_STATE_NOTATTACHED) {
			/* Tell khubd to disconnect the device or
			 * check for a new connection
			 */
			if (udev || (portstatus & USB_PORT_STAT_CONNECTION) ||
			    (portstatus & USB_PORT_STAT_OVERCURRENT))
				set_bit(port1, hub->change_bits);

		} else if (portstatus & USB_PORT_STAT_ENABLE) {
			bool port_resumed = (portstatus &
					USB_PORT_STAT_LINK_STATE) ==
				USB_SS_PORT_LS_U0;
			/* The power session apparently survived the resume.
			 * If there was an overcurrent or suspend change
			 * (i.e., remote wakeup request), have khubd
			 * take care of it.  Look at the port link state
			 * for USB 3.0 hubs, since they don't have a suspend
			 * change bit, and they don't set the port link change
			 * bit on device-initiated resume.
			 */
			if (portchange || (hub_is_superspeed(hub->hdev) &&
						port_resumed))
				set_bit(port1, hub->change_bits);

		} else if (udev->persist_enabled) {
			struct usb_port *port_dev = hub->ports[port1 - 1];

#ifdef CONFIG_PM
			udev->reset_resume = 1;
#endif
			/* Don't set the change_bits when the device
			 * was powered off.
			 */
			if (port_dev->power_is_on)
				set_bit(port1, hub->change_bits);

		} else {
			/* The power session is gone; tell khubd */
			usb_set_device_state(udev, USB_STATE_NOTATTACHED);
			set_bit(port1, hub->change_bits);
		}
	}

	/* If no port-status-change flags were set, we don't need any
	 * debouncing.  If flags were set we can try to debounce the
	 * ports all at once right now, instead of letting khubd do them
	 * one at a time later on.
	 *
	 * If any port-status changes do occur during this delay, khubd
	 * will see them later and handle them normally.
	 */
	if (need_debounce_delay) {
		delay = HUB_DEBOUNCE_STABLE;

		/* Don't do a long sleep inside a workqueue routine */
		if (type == HUB_INIT2) {
			PREPARE_DELAYED_WORK(&hub->init_work, hub_init_func3);
			schedule_delayed_work(&hub->init_work,
					msecs_to_jiffies(delay));
			device_unlock(hub->intfdev);
			return;		/* Continues at init3: below */
		} else {
			msleep(delay);
		}
	}
 init3:
	hub->quiescing = 0;

	status = usb_submit_urb(hub->urb, GFP_NOIO);
	if (status < 0)
		dev_err(hub->intfdev, "activate --> %d\n", status);
	if (hub->has_indicators && blinkenlights)
		schedule_delayed_work(&hub->leds, LED_CYCLE_PERIOD);

	/* Scan all ports that need attention */
	kick_khubd(hub);

	/* Allow autosuspend if it was suppressed */
	if (type <= HUB_INIT3)
		usb_autopm_put_interface_async(to_usb_interface(hub->intfdev));

	if (type == HUB_INIT2 || type == HUB_INIT3)
		device_unlock(hub->intfdev);

	kref_put(&hub->kref, hub_release);
}

/* Implement the continuations for the delays above */
static void hub_init_func2(struct work_struct *ws)
{
	struct usb_hub *hub = container_of(ws, struct usb_hub, init_work.work);

	hub_activate(hub, HUB_INIT2);
}

static void hub_init_func3(struct work_struct *ws)
{
	struct usb_hub *hub = container_of(ws, struct usb_hub, init_work.work);

	hub_activate(hub, HUB_INIT3);
}

enum hub_quiescing_type {
	HUB_DISCONNECT, HUB_PRE_RESET, HUB_SUSPEND
};

static void hub_quiesce(struct usb_hub *hub, enum hub_quiescing_type type)
{
	struct usb_device *hdev = hub->hdev;
	int i;

	cancel_delayed_work_sync(&hub->init_work);

	/* khubd and related activity won't re-trigger */
	hub->quiescing = 1;

	if (type != HUB_SUSPEND) {
		/* Disconnect all the children */
		for (i = 0; i < hdev->maxchild; ++i) {
			if (hub->ports[i]->child)
				usb_disconnect(&hub->ports[i]->child);
		}
	}

	/* Stop khubd and related activity */
	usb_kill_urb(hub->urb);
	if (hub->has_indicators)
		cancel_delayed_work_sync(&hub->leds);
	if (hub->tt.hub)
		flush_work(&hub->tt.clear_work);
}

/* caller has locked the hub device */
static int hub_pre_reset(struct usb_interface *intf)
{
	struct usb_hub *hub = usb_get_intfdata(intf);

	hub_quiesce(hub, HUB_PRE_RESET);
	return 0;
}

/* caller has locked the hub device */
static int hub_post_reset(struct usb_interface *intf)
{
	struct usb_hub *hub = usb_get_intfdata(intf);

	hub_activate(hub, HUB_POST_RESET);
	return 0;
}

static int hub_configure(struct usb_hub *hub,
	struct usb_endpoint_descriptor *endpoint)
{
	struct usb_hcd *hcd;
	struct usb_device *hdev = hub->hdev;
	struct device *hub_dev = hub->intfdev;
	u16 hubstatus, hubchange;
	u16 wHubCharacteristics;
	unsigned int pipe;
	int maxp, ret, i;
	char *message = "out of memory";
	unsigned unit_load;
	unsigned full_load;

	hub->buffer = kmalloc(sizeof(*hub->buffer), GFP_KERNEL);
	if (!hub->buffer) {
		ret = -ENOMEM;
		goto fail;
	}

	hub->status = kmalloc(sizeof(*hub->status), GFP_KERNEL);
	if (!hub->status) {
		ret = -ENOMEM;
		goto fail;
	}
	mutex_init(&hub->status_mutex);

	hub->descriptor = kmalloc(sizeof(*hub->descriptor), GFP_KERNEL);
	if (!hub->descriptor) {
		ret = -ENOMEM;
		goto fail;
	}

	/* Request the entire hub descriptor.
	 * hub->descriptor can handle USB_MAXCHILDREN ports,
	 * but the hub can/will return fewer bytes here.
	 */
	ret = get_hub_descriptor(hdev, hub->descriptor);
	if (ret < 0) {
		message = "can't read hub descriptor";
		goto fail;
	} else if (hub->descriptor->bNbrPorts > USB_MAXCHILDREN) {
		message = "hub has too many ports!";
		ret = -ENODEV;
		goto fail;
	} else if (hub->descriptor->bNbrPorts == 0) {
		message = "hub doesn't have any ports!";
		ret = -ENODEV;
		goto fail;
	}

	hdev->maxchild = hub->descriptor->bNbrPorts;
	dev_info (hub_dev, "%d port%s detected\n", hdev->maxchild,
		(hdev->maxchild == 1) ? "" : "s");

	hub->ports = kzalloc(hdev->maxchild * sizeof(struct usb_port *),
			     GFP_KERNEL);
	if (!hub->ports) {
		ret = -ENOMEM;
		goto fail;
	}

	wHubCharacteristics = le16_to_cpu(hub->descriptor->wHubCharacteristics);
	if (hub_is_superspeed(hdev)) {
		unit_load = 150;
		full_load = 900;
	} else {
		unit_load = 100;
		full_load = 500;
	}

	/* FIXME for USB 3.0, skip for now */
	if ((wHubCharacteristics & HUB_CHAR_COMPOUND) &&
			!(hub_is_superspeed(hdev))) {
		int	i;
		char	portstr[USB_MAXCHILDREN + 1];

		for (i = 0; i < hdev->maxchild; i++)
			portstr[i] = hub->descriptor->u.hs.DeviceRemovable
				    [((i + 1) / 8)] & (1 << ((i + 1) % 8))
				? 'F' : 'R';
		portstr[hdev->maxchild] = 0;
		dev_dbg(hub_dev, "compound device; port removable status: %s\n", portstr);
	} else
		dev_dbg(hub_dev, "standalone hub\n");

	switch (wHubCharacteristics & HUB_CHAR_LPSM) {
	case HUB_CHAR_COMMON_LPSM:
		dev_dbg(hub_dev, "ganged power switching\n");
		break;
	case HUB_CHAR_INDV_PORT_LPSM:
		dev_dbg(hub_dev, "individual port power switching\n");
		break;
	case HUB_CHAR_NO_LPSM:
	case HUB_CHAR_LPSM:
		dev_dbg(hub_dev, "no power switching (usb 1.0)\n");
		break;
	}

	switch (wHubCharacteristics & HUB_CHAR_OCPM) {
	case HUB_CHAR_COMMON_OCPM:
		dev_dbg(hub_dev, "global over-current protection\n");
		break;
	case HUB_CHAR_INDV_PORT_OCPM:
		dev_dbg(hub_dev, "individual port over-current protection\n");
		break;
	case HUB_CHAR_NO_OCPM:
	case HUB_CHAR_OCPM:
		dev_dbg(hub_dev, "no over-current protection\n");
		break;
	}

	spin_lock_init (&hub->tt.lock);
	INIT_LIST_HEAD (&hub->tt.clear_list);
	INIT_WORK(&hub->tt.clear_work, hub_tt_work);
	switch (hdev->descriptor.bDeviceProtocol) {
	case USB_HUB_PR_FS:
		break;
	case USB_HUB_PR_HS_SINGLE_TT:
		dev_dbg(hub_dev, "Single TT\n");
		hub->tt.hub = hdev;
		break;
	case USB_HUB_PR_HS_MULTI_TT:
		ret = usb_set_interface(hdev, 0, 1);
		if (ret == 0) {
			dev_dbg(hub_dev, "TT per port\n");
			hub->tt.multi = 1;
		} else
			dev_err(hub_dev, "Using single TT (err %d)\n",
				ret);
		hub->tt.hub = hdev;
		break;
	case USB_HUB_PR_SS:
		/* USB 3.0 hubs don't have a TT */
		break;
	default:
		dev_dbg(hub_dev, "Unrecognized hub protocol %d\n",
			hdev->descriptor.bDeviceProtocol);
		break;
	}

	/* Note 8 FS bit times == (8 bits / 12000000 bps) ~= 666ns */
	switch (wHubCharacteristics & HUB_CHAR_TTTT) {
	case HUB_TTTT_8_BITS:
		if (hdev->descriptor.bDeviceProtocol != 0) {
			hub->tt.think_time = 666;
			dev_dbg(hub_dev, "TT requires at most %d "
					"FS bit times (%d ns)\n",
				8, hub->tt.think_time);
		}
		break;
	case HUB_TTTT_16_BITS:
		hub->tt.think_time = 666 * 2;
		dev_dbg(hub_dev, "TT requires at most %d "
				"FS bit times (%d ns)\n",
			16, hub->tt.think_time);
		break;
	case HUB_TTTT_24_BITS:
		hub->tt.think_time = 666 * 3;
		dev_dbg(hub_dev, "TT requires at most %d "
				"FS bit times (%d ns)\n",
			24, hub->tt.think_time);
		break;
	case HUB_TTTT_32_BITS:
		hub->tt.think_time = 666 * 4;
		dev_dbg(hub_dev, "TT requires at most %d "
				"FS bit times (%d ns)\n",
			32, hub->tt.think_time);
		break;
	}

	/* probe() zeroes hub->indicator[] */
	if (wHubCharacteristics & HUB_CHAR_PORTIND) {
		hub->has_indicators = 1;
		dev_dbg(hub_dev, "Port indicators are supported\n");
	}

	dev_dbg(hub_dev, "power on to power good time: %dms\n",
		hub->descriptor->bPwrOn2PwrGood * 2);

	/* power budgeting mostly matters with bus-powered hubs,
	 * and battery-powered root hubs (may provide just 8 mA).
	 */
	ret = usb_get_status(hdev, USB_RECIP_DEVICE, 0, &hubstatus);
	if (ret) {
		message = "can't get hub status";
		goto fail;
	}
	hcd = bus_to_hcd(hdev->bus);
	if (hdev == hdev->bus->root_hub) {
		if (hcd->power_budget > 0)
			hdev->bus_mA = hcd->power_budget;
		else
			hdev->bus_mA = full_load * hdev->maxchild;
		if (hdev->bus_mA >= full_load)
			hub->mA_per_port = full_load;
		else {
			hub->mA_per_port = hdev->bus_mA;
			hub->limited_power = 1;
		}
	} else if ((hubstatus & (1 << USB_DEVICE_SELF_POWERED)) == 0) {
		int remaining = hdev->bus_mA -
			hub->descriptor->bHubContrCurrent;

		dev_dbg(hub_dev, "hub controller current requirement: %dmA\n",
			hub->descriptor->bHubContrCurrent);
		hub->limited_power = 1;

		if (remaining < hdev->maxchild * unit_load)
			dev_warn(hub_dev,
					"insufficient power available "
					"to use all downstream ports\n");
		hub->mA_per_port = unit_load;	/* 7.2.1 */

	} else {	/* Self-powered external hub */
		/* FIXME: What about battery-powered external hubs that
		 * provide less current per port? */
		hub->mA_per_port = full_load;
	}
	if (hub->mA_per_port < full_load)
		dev_dbg(hub_dev, "%umA bus power budget for each child\n",
				hub->mA_per_port);

	/* Update the HCD's internal representation of this hub before khubd
	 * starts getting port status changes for devices under the hub.
	 */
	if (hcd->driver->update_hub_device) {
		ret = hcd->driver->update_hub_device(hcd, hdev,
				&hub->tt, GFP_KERNEL);
		if (ret < 0) {
			message = "can't update HCD hub info";
			goto fail;
		}
	}

	ret = hub_hub_status(hub, &hubstatus, &hubchange);
	if (ret < 0) {
		message = "can't get hub status";
		goto fail;
	}

	/* local power status reports aren't always correct */
	if (hdev->actconfig->desc.bmAttributes & USB_CONFIG_ATT_SELFPOWER)
		dev_dbg(hub_dev, "local power source is %s\n",
			(hubstatus & HUB_STATUS_LOCAL_POWER)
			? "lost (inactive)" : "good");

	if ((wHubCharacteristics & HUB_CHAR_OCPM) == 0)
		dev_dbg(hub_dev, "%sover-current condition exists\n",
			(hubstatus & HUB_STATUS_OVERCURRENT) ? "" : "no ");

	/* set up the interrupt endpoint
	 * We use the EP's maxpacket size instead of (PORTS+1+7)/8
	 * bytes as USB2.0[11.12.3] says because some hubs are known
	 * to send more data (and thus cause overflow). For root hubs,
	 * maxpktsize is defined in hcd.c's fake endpoint descriptors
	 * to be big enough for at least USB_MAXCHILDREN ports. */
	pipe = usb_rcvintpipe(hdev, endpoint->bEndpointAddress);
	maxp = usb_maxpacket(hdev, pipe, usb_pipeout(pipe));

	if (maxp > sizeof(*hub->buffer))
		maxp = sizeof(*hub->buffer);

	hub->urb = usb_alloc_urb(0, GFP_KERNEL);
	if (!hub->urb) {
		ret = -ENOMEM;
		goto fail;
	}

	usb_fill_int_urb(hub->urb, hdev, pipe, *hub->buffer, maxp, hub_irq,
		hub, endpoint->bInterval);

	/* maybe cycle the hub leds */
	if (hub->has_indicators && blinkenlights)
		hub->indicator[0] = INDICATOR_CYCLE;

	for (i = 0; i < hdev->maxchild; i++) {
		ret = usb_hub_create_port_device(hub, i + 1);
		if (ret < 0) {
			dev_err(hub->intfdev,
				"couldn't create port%d device.\n", i + 1);
			hdev->maxchild = i;
			goto fail_keep_maxchild;
		}
	}

	usb_hub_adjust_deviceremovable(hdev, hub->descriptor);

	hub_activate(hub, HUB_INIT);
	return 0;

fail:
	hdev->maxchild = 0;
fail_keep_maxchild:
	dev_err (hub_dev, "config failed, %s (err %d)\n",
			message, ret);
	/* hub_disconnect() frees urb and descriptor */
	return ret;
}

static void hub_release(struct kref *kref)
{
	struct usb_hub *hub = container_of(kref, struct usb_hub, kref);

	usb_put_intf(to_usb_interface(hub->intfdev));
	kfree(hub);
}

static unsigned highspeed_hubs;

static void hub_disconnect(struct usb_interface *intf)
{
	struct usb_hub *hub = usb_get_intfdata(intf);
	struct usb_device *hdev = interface_to_usbdev(intf);
	int port1;

	/* Take the hub off the event list and don't let it be added again */
	spin_lock_irq(&hub_event_lock);
	if (!list_empty(&hub->event_list)) {
		list_del_init(&hub->event_list);
		usb_autopm_put_interface_no_suspend(intf);
	}
	hub->disconnected = 1;
	spin_unlock_irq(&hub_event_lock);

	/* Disconnect all children and quiesce the hub */
	hub->error = 0;
	hub_quiesce(hub, HUB_DISCONNECT);

	/* Avoid races with recursively_mark_NOTATTACHED() */
	spin_lock_irq(&device_state_lock);
	port1 = hdev->maxchild;
	hdev->maxchild = 0;
	usb_set_intfdata(intf, NULL);
	spin_unlock_irq(&device_state_lock);

	for (; port1 > 0; --port1)
		usb_hub_remove_port_device(hub, port1);

	if (hub->hdev->speed == USB_SPEED_HIGH)
		highspeed_hubs--;

	usb_free_urb(hub->urb);
	kfree(hub->ports);
	kfree(hub->descriptor);
	kfree(hub->status);
	kfree(hub->buffer);

	pm_suspend_ignore_children(&intf->dev, false);
	kref_put(&hub->kref, hub_release);
}

static int hub_probe(struct usb_interface *intf, const struct usb_device_id *id)
{
	struct usb_host_interface *desc;
	struct usb_endpoint_descriptor *endpoint;
	struct usb_device *hdev;
	struct usb_hub *hub;

	desc = intf->cur_altsetting;
	hdev = interface_to_usbdev(intf);

	/*
	 * Set default autosuspend delay as 0 to speedup bus suspend,
	 * based on the below considerations:
	 *
	 * - Unlike other drivers, the hub driver does not rely on the
	 *   autosuspend delay to provide enough time to handle a wakeup
	 *   event, and the submitted status URB is just to check future
	 *   change on hub downstream ports, so it is safe to do it.
	 *
	 * - The patch might cause one or more auto supend/resume for
	 *   below very rare devices when they are plugged into hub
	 *   first time:
	 *
	 *   	devices having trouble initializing, and disconnect
	 *   	themselves from the bus and then reconnect a second
	 *   	or so later
	 *
	 *   	devices just for downloading firmware, and disconnects
	 *   	themselves after completing it
	 *
	 *   For these quite rare devices, their drivers may change the
	 *   autosuspend delay of their parent hub in the probe() to one
	 *   appropriate value to avoid the subtle problem if someone
	 *   does care it.
	 *
	 * - The patch may cause one or more auto suspend/resume on
	 *   hub during running 'lsusb', but it is probably too
	 *   infrequent to worry about.
	 *
	 * - Change autosuspend delay of hub can avoid unnecessary auto
	 *   suspend timer for hub, also may decrease power consumption
	 *   of USB bus.
	 *
	 * - If user has indicated to prevent autosuspend by passing
	 *   usbcore.autosuspend = -1 then keep autosuspend disabled.
	 */
#ifdef CONFIG_PM_RUNTIME
	if (hdev->dev.power.autosuspend_delay >= 0)
		pm_runtime_set_autosuspend_delay(&hdev->dev, 0);
#endif

	/*
	 * Hubs have proper suspend/resume support, except for root hubs
	 * where the controller driver doesn't have bus_suspend and
	 * bus_resume methods.
	 */
	if (hdev->parent) {		/* normal device */
		usb_enable_autosuspend(hdev);
	} else {			/* root hub */
		const struct hc_driver *drv = bus_to_hcd(hdev->bus)->driver;

<<<<<<< HEAD
	/* Hubs have proper suspend/resume support. */
#ifdef CONFIG_USB_ZYNQ_PHY
	usb_disable_autosuspend(hdev);
#else
	usb_enable_autosuspend(hdev);
#endif
=======
		if (drv->bus_suspend && drv->bus_resume)
			usb_enable_autosuspend(hdev);
	}
>>>>>>> b65f2f45

	if (hdev->level == MAX_TOPO_LEVEL) {
		dev_err(&intf->dev,
			"Unsupported bus topology: hub nested too deep\n");
		return -E2BIG;
	}

#ifdef	CONFIG_USB_OTG_BLACKLIST_HUB
	if (hdev->parent) {
		dev_warn(&intf->dev, "ignoring external hub\n");
		return -ENODEV;
	}
#endif

	/* Some hubs have a subclass of 1, which AFAICT according to the */
	/*  specs is not defined, but it works */
	if ((desc->desc.bInterfaceSubClass != 0) &&
	    (desc->desc.bInterfaceSubClass != 1)) {
descriptor_error:
		dev_err (&intf->dev, "bad descriptor, ignoring hub\n");
		return -EIO;
	}

	/* Multiple endpoints? What kind of mutant ninja-hub is this? */
	if (desc->desc.bNumEndpoints != 1)
		goto descriptor_error;

	endpoint = &desc->endpoint[0].desc;

	/* If it's not an interrupt in endpoint, we'd better punt! */
	if (!usb_endpoint_is_int_in(endpoint))
		goto descriptor_error;

	/* We found a hub */
	dev_info (&intf->dev, "USB hub found\n");

	hub = kzalloc(sizeof(*hub), GFP_KERNEL);
	if (!hub) {
		dev_dbg (&intf->dev, "couldn't kmalloc hub struct\n");
		return -ENOMEM;
	}

	kref_init(&hub->kref);
	INIT_LIST_HEAD(&hub->event_list);
	hub->intfdev = &intf->dev;
	hub->hdev = hdev;
	INIT_DELAYED_WORK(&hub->leds, led_work);
	INIT_DELAYED_WORK(&hub->init_work, NULL);
	usb_get_intf(intf);

	usb_set_intfdata (intf, hub);
	intf->needs_remote_wakeup = 1;
	pm_suspend_ignore_children(&intf->dev, true);

	if (hdev->speed == USB_SPEED_HIGH)
		highspeed_hubs++;

	if (id->driver_info & HUB_QUIRK_CHECK_PORT_AUTOSUSPEND)
		hub->quirk_check_port_auto_suspend = 1;

	if (hub_configure(hub, endpoint) >= 0)
		return 0;

	hub_disconnect (intf);
	return -ENODEV;
}

static int
hub_ioctl(struct usb_interface *intf, unsigned int code, void *user_data)
{
	struct usb_device *hdev = interface_to_usbdev (intf);
	struct usb_hub *hub = usb_hub_to_struct_hub(hdev);

	/* assert ifno == 0 (part of hub spec) */
	switch (code) {
	case USBDEVFS_HUB_PORTINFO: {
		struct usbdevfs_hub_portinfo *info = user_data;
		int i;

		spin_lock_irq(&device_state_lock);
		if (hdev->devnum <= 0)
			info->nports = 0;
		else {
			info->nports = hdev->maxchild;
			for (i = 0; i < info->nports; i++) {
				if (hub->ports[i]->child == NULL)
					info->port[i] = 0;
				else
					info->port[i] =
						hub->ports[i]->child->devnum;
			}
		}
		spin_unlock_irq(&device_state_lock);

		return info->nports + 1;
		}

	default:
		return -ENOSYS;
	}
}

/*
 * Allow user programs to claim ports on a hub.  When a device is attached
 * to one of these "claimed" ports, the program will "own" the device.
 */
static int find_port_owner(struct usb_device *hdev, unsigned port1,
		struct dev_state ***ppowner)
{
	struct usb_hub *hub = usb_hub_to_struct_hub(hdev);

	if (hdev->state == USB_STATE_NOTATTACHED)
		return -ENODEV;
	if (port1 == 0 || port1 > hdev->maxchild)
		return -EINVAL;

	/* Devices not managed by the hub driver
	 * will always have maxchild equal to 0.
	 */
	*ppowner = &(hub->ports[port1 - 1]->port_owner);
	return 0;
}

/* In the following three functions, the caller must hold hdev's lock */
int usb_hub_claim_port(struct usb_device *hdev, unsigned port1,
		       struct dev_state *owner)
{
	int rc;
	struct dev_state **powner;

	rc = find_port_owner(hdev, port1, &powner);
	if (rc)
		return rc;
	if (*powner)
		return -EBUSY;
	*powner = owner;
	return rc;
}

int usb_hub_release_port(struct usb_device *hdev, unsigned port1,
			 struct dev_state *owner)
{
	int rc;
	struct dev_state **powner;

	rc = find_port_owner(hdev, port1, &powner);
	if (rc)
		return rc;
	if (*powner != owner)
		return -ENOENT;
	*powner = NULL;
	return rc;
}

void usb_hub_release_all_ports(struct usb_device *hdev, struct dev_state *owner)
{
	struct usb_hub *hub = usb_hub_to_struct_hub(hdev);
	int n;

	for (n = 0; n < hdev->maxchild; n++) {
		if (hub->ports[n]->port_owner == owner)
			hub->ports[n]->port_owner = NULL;
	}

}

/* The caller must hold udev's lock */
bool usb_device_is_owned(struct usb_device *udev)
{
	struct usb_hub *hub;

	if (udev->state == USB_STATE_NOTATTACHED || !udev->parent)
		return false;
	hub = usb_hub_to_struct_hub(udev->parent);
	return !!hub->ports[udev->portnum - 1]->port_owner;
}

static void recursively_mark_NOTATTACHED(struct usb_device *udev)
{
	struct usb_hub *hub = usb_hub_to_struct_hub(udev);
	int i;

	for (i = 0; i < udev->maxchild; ++i) {
		if (hub->ports[i]->child)
			recursively_mark_NOTATTACHED(hub->ports[i]->child);
	}
	if (udev->state == USB_STATE_SUSPENDED)
		udev->active_duration -= jiffies;
	udev->state = USB_STATE_NOTATTACHED;
}

/**
 * usb_set_device_state - change a device's current state (usbcore, hcds)
 * @udev: pointer to device whose state should be changed
 * @new_state: new state value to be stored
 *
 * udev->state is _not_ fully protected by the device lock.  Although
 * most transitions are made only while holding the lock, the state can
 * can change to USB_STATE_NOTATTACHED at almost any time.  This
 * is so that devices can be marked as disconnected as soon as possible,
 * without having to wait for any semaphores to be released.  As a result,
 * all changes to any device's state must be protected by the
 * device_state_lock spinlock.
 *
 * Once a device has been added to the device tree, all changes to its state
 * should be made using this routine.  The state should _not_ be set directly.
 *
 * If udev->state is already USB_STATE_NOTATTACHED then no change is made.
 * Otherwise udev->state is set to new_state, and if new_state is
 * USB_STATE_NOTATTACHED then all of udev's descendants' states are also set
 * to USB_STATE_NOTATTACHED.
 */
void usb_set_device_state(struct usb_device *udev,
		enum usb_device_state new_state)
{
	unsigned long flags;
	int wakeup = -1;

	spin_lock_irqsave(&device_state_lock, flags);
	if (udev->state == USB_STATE_NOTATTACHED)
		;	/* do nothing */
	else if (new_state != USB_STATE_NOTATTACHED) {

		/* root hub wakeup capabilities are managed out-of-band
		 * and may involve silicon errata ... ignore them here.
		 */
		if (udev->parent) {
			if (udev->state == USB_STATE_SUSPENDED
					|| new_state == USB_STATE_SUSPENDED)
				;	/* No change to wakeup settings */
			else if (new_state == USB_STATE_CONFIGURED)
				wakeup = (udev->quirks &
					USB_QUIRK_IGNORE_REMOTE_WAKEUP) ? 0 :
					udev->actconfig->desc.bmAttributes &
					USB_CONFIG_ATT_WAKEUP;
			else
				wakeup = 0;
		}
		if (udev->state == USB_STATE_SUSPENDED &&
			new_state != USB_STATE_SUSPENDED)
			udev->active_duration -= jiffies;
		else if (new_state == USB_STATE_SUSPENDED &&
				udev->state != USB_STATE_SUSPENDED)
			udev->active_duration += jiffies;
		udev->state = new_state;
	} else
		recursively_mark_NOTATTACHED(udev);
	spin_unlock_irqrestore(&device_state_lock, flags);
	if (wakeup >= 0)
		device_set_wakeup_capable(&udev->dev, wakeup);
}
EXPORT_SYMBOL_GPL(usb_set_device_state);

/*
 * Choose a device number.
 *
 * Device numbers are used as filenames in usbfs.  On USB-1.1 and
 * USB-2.0 buses they are also used as device addresses, however on
 * USB-3.0 buses the address is assigned by the controller hardware
 * and it usually is not the same as the device number.
 *
 * WUSB devices are simple: they have no hubs behind, so the mapping
 * device <-> virtual port number becomes 1:1. Why? to simplify the
 * life of the device connection logic in
 * drivers/usb/wusbcore/devconnect.c. When we do the initial secret
 * handshake we need to assign a temporary address in the unauthorized
 * space. For simplicity we use the first virtual port number found to
 * be free [drivers/usb/wusbcore/devconnect.c:wusbhc_devconnect_ack()]
 * and that becomes it's address [X < 128] or its unauthorized address
 * [X | 0x80].
 *
 * We add 1 as an offset to the one-based USB-stack port number
 * (zero-based wusb virtual port index) for two reasons: (a) dev addr
 * 0 is reserved by USB for default address; (b) Linux's USB stack
 * uses always #1 for the root hub of the controller. So USB stack's
 * port #1, which is wusb virtual-port #0 has address #2.
 *
 * Devices connected under xHCI are not as simple.  The host controller
 * supports virtualization, so the hardware assigns device addresses and
 * the HCD must setup data structures before issuing a set address
 * command to the hardware.
 */
static void choose_devnum(struct usb_device *udev)
{
	int		devnum;
	struct usb_bus	*bus = udev->bus;

	/* If khubd ever becomes multithreaded, this will need a lock */
	if (udev->wusb) {
		devnum = udev->portnum + 1;
		BUG_ON(test_bit(devnum, bus->devmap.devicemap));
	} else {
		/* Try to allocate the next devnum beginning at
		 * bus->devnum_next. */
		devnum = find_next_zero_bit(bus->devmap.devicemap, 128,
					    bus->devnum_next);
		if (devnum >= 128)
			devnum = find_next_zero_bit(bus->devmap.devicemap,
						    128, 1);
		bus->devnum_next = (devnum >= 127 ? 1 : devnum + 1);
	}
	if (devnum < 128) {
		set_bit(devnum, bus->devmap.devicemap);
		udev->devnum = devnum;
	}
}

static void release_devnum(struct usb_device *udev)
{
	if (udev->devnum > 0) {
		clear_bit(udev->devnum, udev->bus->devmap.devicemap);
		udev->devnum = -1;
	}
}

static void update_devnum(struct usb_device *udev, int devnum)
{
	/* The address for a WUSB device is managed by wusbcore. */
	if (!udev->wusb)
		udev->devnum = devnum;
}

static void hub_free_dev(struct usb_device *udev)
{
	struct usb_hcd *hcd = bus_to_hcd(udev->bus);

	/* Root hubs aren't real devices, so don't free HCD resources */
	if (hcd->driver->free_dev && udev->parent)
		hcd->driver->free_dev(hcd, udev);
}

/**
 * usb_disconnect - disconnect a device (usbcore-internal)
 * @pdev: pointer to device being disconnected
 * Context: !in_interrupt ()
 *
 * Something got disconnected. Get rid of it and all of its children.
 *
 * If *pdev is a normal device then the parent hub must already be locked.
 * If *pdev is a root hub then the caller must hold the usb_bus_list_lock,
 * which protects the set of root hubs as well as the list of buses.
 *
 * Only hub drivers (including virtual root hub drivers for host
 * controllers) should ever call this.
 *
 * This call is synchronous, and may not be used in an interrupt context.
 */
void usb_disconnect(struct usb_device **pdev)
{
	struct usb_device	*udev = *pdev;
	struct usb_hub		*hub = usb_hub_to_struct_hub(udev);
	int			i;

	/* mark the device as inactive, so any further urb submissions for
	 * this device (and any of its children) will fail immediately.
	 * this quiesces everything except pending urbs.
	 */
	usb_set_device_state(udev, USB_STATE_NOTATTACHED);
	dev_info(&udev->dev, "USB disconnect, device number %d\n",
			udev->devnum);

	usb_lock_device(udev);

	/* Free up all the children before we remove this device */
	for (i = 0; i < udev->maxchild; i++) {
		if (hub->ports[i]->child)
			usb_disconnect(&hub->ports[i]->child);
	}

	/* deallocate hcd/hardware state ... nuking all pending urbs and
	 * cleaning up all state associated with the current configuration
	 * so that the hardware is now fully quiesced.
	 */
	dev_dbg (&udev->dev, "unregistering device\n");
	usb_disable_device(udev, 0);
	usb_hcd_synchronize_unlinks(udev);

	if (udev->parent) {
		struct usb_hub *hub = usb_hub_to_struct_hub(udev->parent);
		struct usb_port	*port_dev = hub->ports[udev->portnum - 1];

		sysfs_remove_link(&udev->dev.kobj, "port");
		sysfs_remove_link(&port_dev->dev.kobj, "device");

		if (!port_dev->did_runtime_put)
			pm_runtime_put(&port_dev->dev);
		else
			port_dev->did_runtime_put = false;
	}

	usb_remove_ep_devs(&udev->ep0);
	usb_unlock_device(udev);

	/* Unregister the device.  The device driver is responsible
	 * for de-configuring the device and invoking the remove-device
	 * notifier chain (used by usbfs and possibly others).
	 */
	device_del(&udev->dev);

	/* Free the device number and delete the parent's children[]
	 * (or root_hub) pointer.
	 */
	release_devnum(udev);

	/* Avoid races with recursively_mark_NOTATTACHED() */
	spin_lock_irq(&device_state_lock);
	*pdev = NULL;
	spin_unlock_irq(&device_state_lock);

	hub_free_dev(udev);

	put_device(&udev->dev);
}

#ifdef CONFIG_USB_ANNOUNCE_NEW_DEVICES
static void show_string(struct usb_device *udev, char *id, char *string)
{
	if (!string)
		return;
	dev_info(&udev->dev, "%s: %s\n", id, string);
}

static void announce_device(struct usb_device *udev)
{
	dev_info(&udev->dev, "New USB device found, idVendor=%04x, idProduct=%04x\n",
		le16_to_cpu(udev->descriptor.idVendor),
		le16_to_cpu(udev->descriptor.idProduct));
	dev_info(&udev->dev,
		"New USB device strings: Mfr=%d, Product=%d, SerialNumber=%d\n",
		udev->descriptor.iManufacturer,
		udev->descriptor.iProduct,
		udev->descriptor.iSerialNumber);
	show_string(udev, "Product", udev->product);
	show_string(udev, "Manufacturer", udev->manufacturer);
	show_string(udev, "SerialNumber", udev->serial);
}
#else
static inline void announce_device(struct usb_device *udev) { }
#endif

#ifdef	CONFIG_USB_OTG
#include "otg_whitelist.h"
#endif

/**
 * usb_enumerate_device_otg - FIXME (usbcore-internal)
 * @udev: newly addressed device (in ADDRESS state)
 *
 * Finish enumeration for On-The-Go devices
 *
 * Return: 0 if successful. A negative error code otherwise.
 */
static int usb_enumerate_device_otg(struct usb_device *udev)
{
	int err = 0;

#ifdef	CONFIG_USB_OTG
	/*
	 * OTG-aware devices on OTG-capable root hubs may be able to use SRP,
	 * to wake us after we've powered off VBUS; and HNP, switching roles
	 * "host" to "peripheral".  The OTG descriptor helps figure this out.
	 */
	if (!udev->bus->is_b_host
			&& udev->config
			&& udev->parent == udev->bus->root_hub) {
		struct usb_otg_descriptor	*desc = NULL;
		struct usb_bus			*bus = udev->bus;

		/* descriptor may appear anywhere in config */
		if (__usb_get_extra_descriptor (udev->rawdescriptors[0],
					le16_to_cpu(udev->config[0].desc.wTotalLength),
					USB_DT_OTG, (void **) &desc) == 0) {
			if (desc->bmAttributes & USB_OTG_HNP) {
				unsigned		port1 = udev->portnum;

				dev_info(&udev->dev,
					"Dual-Role OTG device on %sHNP port\n",
					(port1 == bus->otg_port)
						? "" : "non-");

				/* enable HNP before suspend, it's simpler */
				if (port1 == bus->otg_port)
					bus->b_hnp_enable = 1;
				err = usb_control_msg(udev,
					usb_sndctrlpipe(udev, 0),
					USB_REQ_SET_FEATURE, 0,
					bus->b_hnp_enable
						? USB_DEVICE_B_HNP_ENABLE
						: USB_DEVICE_A_ALT_HNP_SUPPORT,
					0, NULL, 0, USB_CTRL_SET_TIMEOUT);
				if (err < 0) {
					/* OTG MESSAGE: report errors here,
					 * customize to match your product.
					 */
					dev_info(&udev->dev,
						"can't set HNP mode: %d\n",
						err);
					bus->b_hnp_enable = 0;
				}
			}
		}
	}

	if (!is_targeted(udev)) {

		/* Maybe it can talk to us, though we can't talk to it.
		 * (Includes HNP test device.)
		 */
		if (udev->bus->b_hnp_enable || udev->bus->is_b_host) {
			err = usb_port_suspend(udev, PMSG_SUSPEND);
			if (err < 0)
				dev_dbg(&udev->dev, "HNP fail, %d\n", err);
		}
		err = -ENOTSUPP;
		goto fail;
	}
fail:
#endif
	return err;
}


/**
 * usb_enumerate_device - Read device configs/intfs/otg (usbcore-internal)
 * @udev: newly addressed device (in ADDRESS state)
 *
 * This is only called by usb_new_device() and usb_authorize_device()
 * and FIXME -- all comments that apply to them apply here wrt to
 * environment.
 *
 * If the device is WUSB and not authorized, we don't attempt to read
 * the string descriptors, as they will be errored out by the device
 * until it has been authorized.
 *
 * Return: 0 if successful. A negative error code otherwise.
 */
static int usb_enumerate_device(struct usb_device *udev)
{
	int err;

	if (udev->config == NULL) {
		err = usb_get_configuration(udev);
		if (err < 0) {
			if (err != -ENODEV)
				dev_err(&udev->dev, "can't read configurations, error %d\n",
						err);
			return err;
		}
	}

	/* read the standard strings and cache them if present */
	udev->product = usb_cache_string(udev, udev->descriptor.iProduct);
	udev->manufacturer = usb_cache_string(udev,
					      udev->descriptor.iManufacturer);
	udev->serial = usb_cache_string(udev, udev->descriptor.iSerialNumber);

	err = usb_enumerate_device_otg(udev);
	if (err < 0)
		return err;

	usb_detect_interface_quirks(udev);

	return 0;
}

static void set_usb_port_removable(struct usb_device *udev)
{
	struct usb_device *hdev = udev->parent;
	struct usb_hub *hub;
	u8 port = udev->portnum;
	u16 wHubCharacteristics;
	bool removable = true;

	if (!hdev)
		return;

	hub = usb_hub_to_struct_hub(udev->parent);

	wHubCharacteristics = le16_to_cpu(hub->descriptor->wHubCharacteristics);

	if (!(wHubCharacteristics & HUB_CHAR_COMPOUND))
		return;

	if (hub_is_superspeed(hdev)) {
		if (le16_to_cpu(hub->descriptor->u.ss.DeviceRemovable)
				& (1 << port))
			removable = false;
	} else {
		if (hub->descriptor->u.hs.DeviceRemovable[port / 8] & (1 << (port % 8)))
			removable = false;
	}

	if (removable)
		udev->removable = USB_DEVICE_REMOVABLE;
	else
		udev->removable = USB_DEVICE_FIXED;
}

/**
 * usb_new_device - perform initial device setup (usbcore-internal)
 * @udev: newly addressed device (in ADDRESS state)
 *
 * This is called with devices which have been detected but not fully
 * enumerated.  The device descriptor is available, but not descriptors
 * for any device configuration.  The caller must have locked either
 * the parent hub (if udev is a normal device) or else the
 * usb_bus_list_lock (if udev is a root hub).  The parent's pointer to
 * udev has already been installed, but udev is not yet visible through
 * sysfs or other filesystem code.
 *
 * This call is synchronous, and may not be used in an interrupt context.
 *
 * Only the hub driver or root-hub registrar should ever call this.
 *
 * Return: Whether the device is configured properly or not. Zero if the
 * interface was registered with the driver core; else a negative errno
 * value.
 *
 */
int usb_new_device(struct usb_device *udev)
{
	int err;

	if (udev->parent) {
		/* Initialize non-root-hub device wakeup to disabled;
		 * device (un)configuration controls wakeup capable
		 * sysfs power/wakeup controls wakeup enabled/disabled
		 */
		device_init_wakeup(&udev->dev, 0);
	}

	/* Tell the runtime-PM framework the device is active */
	pm_runtime_set_active(&udev->dev);
	pm_runtime_get_noresume(&udev->dev);
	pm_runtime_use_autosuspend(&udev->dev);
	pm_runtime_enable(&udev->dev);

	/* By default, forbid autosuspend for all devices.  It will be
	 * allowed for hubs during binding.
	 */
	usb_disable_autosuspend(udev);

	err = usb_enumerate_device(udev);	/* Read descriptors */
	if (err < 0)
		goto fail;
	dev_dbg(&udev->dev, "udev %d, busnum %d, minor = %d\n",
			udev->devnum, udev->bus->busnum,
			(((udev->bus->busnum-1) * 128) + (udev->devnum-1)));
	/* export the usbdev device-node for libusb */
	udev->dev.devt = MKDEV(USB_DEVICE_MAJOR,
			(((udev->bus->busnum-1) * 128) + (udev->devnum-1)));

	/* Tell the world! */
	announce_device(udev);

	if (udev->serial)
		add_device_randomness(udev->serial, strlen(udev->serial));
	if (udev->product)
		add_device_randomness(udev->product, strlen(udev->product));
	if (udev->manufacturer)
		add_device_randomness(udev->manufacturer,
				      strlen(udev->manufacturer));

	device_enable_async_suspend(&udev->dev);

	/*
	 * check whether the hub marks this port as non-removable. Do it
	 * now so that platform-specific data can override it in
	 * device_add()
	 */
	if (udev->parent)
		set_usb_port_removable(udev);

	/* Register the device.  The device driver is responsible
	 * for configuring the device and invoking the add-device
	 * notifier chain (used by usbfs and possibly others).
	 */
	err = device_add(&udev->dev);
	if (err) {
		dev_err(&udev->dev, "can't device_add, error %d\n", err);
		goto fail;
	}

	/* Create link files between child device and usb port device. */
	if (udev->parent) {
		struct usb_hub *hub = usb_hub_to_struct_hub(udev->parent);
		struct usb_port	*port_dev = hub->ports[udev->portnum - 1];

		err = sysfs_create_link(&udev->dev.kobj,
				&port_dev->dev.kobj, "port");
		if (err)
			goto fail;

		err = sysfs_create_link(&port_dev->dev.kobj,
				&udev->dev.kobj, "device");
		if (err) {
			sysfs_remove_link(&udev->dev.kobj, "port");
			goto fail;
		}

		pm_runtime_get_sync(&port_dev->dev);
	}

	(void) usb_create_ep_devs(&udev->dev, &udev->ep0, udev);
	usb_mark_last_busy(udev);
	pm_runtime_put_sync_autosuspend(&udev->dev);
	return err;

fail:
	usb_set_device_state(udev, USB_STATE_NOTATTACHED);
	pm_runtime_disable(&udev->dev);
	pm_runtime_set_suspended(&udev->dev);
	return err;
}


/**
 * usb_deauthorize_device - deauthorize a device (usbcore-internal)
 * @usb_dev: USB device
 *
 * Move the USB device to a very basic state where interfaces are disabled
 * and the device is in fact unconfigured and unusable.
 *
 * We share a lock (that we have) with device_del(), so we need to
 * defer its call.
 *
 * Return: 0.
 */
int usb_deauthorize_device(struct usb_device *usb_dev)
{
	usb_lock_device(usb_dev);
	if (usb_dev->authorized == 0)
		goto out_unauthorized;

	usb_dev->authorized = 0;
	usb_set_configuration(usb_dev, -1);

out_unauthorized:
	usb_unlock_device(usb_dev);
	return 0;
}


int usb_authorize_device(struct usb_device *usb_dev)
{
	int result = 0, c;

	usb_lock_device(usb_dev);
	if (usb_dev->authorized == 1)
		goto out_authorized;

	result = usb_autoresume_device(usb_dev);
	if (result < 0) {
		dev_err(&usb_dev->dev,
			"can't autoresume for authorization: %d\n", result);
		goto error_autoresume;
	}
	result = usb_get_device_descriptor(usb_dev, sizeof(usb_dev->descriptor));
	if (result < 0) {
		dev_err(&usb_dev->dev, "can't re-read device descriptor for "
			"authorization: %d\n", result);
		goto error_device_descriptor;
	}

	usb_dev->authorized = 1;
	/* Choose and set the configuration.  This registers the interfaces
	 * with the driver core and lets interface drivers bind to them.
	 */
	c = usb_choose_configuration(usb_dev);
	if (c >= 0) {
		result = usb_set_configuration(usb_dev, c);
		if (result) {
			dev_err(&usb_dev->dev,
				"can't set config #%d, error %d\n", c, result);
			/* This need not be fatal.  The user can try to
			 * set other configurations. */
		}
	}
	dev_info(&usb_dev->dev, "authorized to connect\n");

error_device_descriptor:
	usb_autosuspend_device(usb_dev);
error_autoresume:
out_authorized:
	usb_unlock_device(usb_dev);	/* complements locktree */
	return result;
}


/* Returns 1 if @hub is a WUSB root hub, 0 otherwise */
static unsigned hub_is_wusb(struct usb_hub *hub)
{
	struct usb_hcd *hcd;
	if (hub->hdev->parent != NULL)  /* not a root hub? */
		return 0;
	hcd = container_of(hub->hdev->bus, struct usb_hcd, self);
	return hcd->wireless;
}


#define PORT_RESET_TRIES	5
#define SET_ADDRESS_TRIES	2
#define GET_DESCRIPTOR_TRIES	2
#define SET_CONFIG_TRIES	(2 * (use_both_schemes + 1))
#define USE_NEW_SCHEME(i)	((i) / 2 == (int)old_scheme_first)

#define HUB_ROOT_RESET_TIME	50	/* times are in msec */
#define HUB_SHORT_RESET_TIME	10
#define HUB_BH_RESET_TIME	50
#define HUB_LONG_RESET_TIME	200
#define HUB_RESET_TIMEOUT	800

/*
 * "New scheme" enumeration causes an extra state transition to be
 * exposed to an xhci host and causes USB3 devices to receive control
 * commands in the default state.  This has been seen to cause
 * enumeration failures, so disable this enumeration scheme for USB3
 * devices.
 */
static bool use_new_scheme(struct usb_device *udev, int retry)
{
	if (udev->speed >= USB_SPEED_SUPER)
		return false;

	return USE_NEW_SCHEME(retry);
}

static int hub_port_reset(struct usb_hub *hub, int port1,
			struct usb_device *udev, unsigned int delay, bool warm);

/* Is a USB 3.0 port in the Inactive or Compliance Mode state?
 * Port worm reset is required to recover
 */
static bool hub_port_warm_reset_required(struct usb_hub *hub, u16 portstatus)
{
	return hub_is_superspeed(hub->hdev) &&
		(((portstatus & USB_PORT_STAT_LINK_STATE) ==
		  USB_SS_PORT_LS_SS_INACTIVE) ||
		 ((portstatus & USB_PORT_STAT_LINK_STATE) ==
		  USB_SS_PORT_LS_COMP_MOD)) ;
}

static int hub_port_wait_reset(struct usb_hub *hub, int port1,
			struct usb_device *udev, unsigned int delay, bool warm)
{
	int delay_time, ret;
	u16 portstatus;
	u16 portchange;

	for (delay_time = 0;
			delay_time < HUB_RESET_TIMEOUT;
			delay_time += delay) {
		/* wait to give the device a chance to reset */
		msleep(delay);

		/* read and decode port status */
		ret = hub_port_status(hub, port1, &portstatus, &portchange);
		if (ret < 0)
			return ret;

		/* The port state is unknown until the reset completes. */
		if (!(portstatus & USB_PORT_STAT_RESET))
			break;

		/* switch to the long delay after two short delay failures */
		if (delay_time >= 2 * HUB_SHORT_RESET_TIME)
			delay = HUB_LONG_RESET_TIME;

		dev_dbg (hub->intfdev,
			"port %d not %sreset yet, waiting %dms\n",
			port1, warm ? "warm " : "", delay);
	}

	if ((portstatus & USB_PORT_STAT_RESET))
		return -EBUSY;

	if (hub_port_warm_reset_required(hub, portstatus))
		return -ENOTCONN;

	/* Device went away? */
	if (!(portstatus & USB_PORT_STAT_CONNECTION))
		return -ENOTCONN;

	/* bomb out completely if the connection bounced.  A USB 3.0
	 * connection may bounce if multiple warm resets were issued,
	 * but the device may have successfully re-connected. Ignore it.
	 */
	if (!hub_is_superspeed(hub->hdev) &&
			(portchange & USB_PORT_STAT_C_CONNECTION))
		return -ENOTCONN;

	if (!(portstatus & USB_PORT_STAT_ENABLE))
		return -EBUSY;

	if (!udev)
		return 0;

	if (hub_is_wusb(hub))
		udev->speed = USB_SPEED_WIRELESS;
	else if (hub_is_superspeed(hub->hdev))
		udev->speed = USB_SPEED_SUPER;
	else if (portstatus & USB_PORT_STAT_HIGH_SPEED)
		udev->speed = USB_SPEED_HIGH;
	else if (portstatus & USB_PORT_STAT_LOW_SPEED)
		udev->speed = USB_SPEED_LOW;
	else
		udev->speed = USB_SPEED_FULL;
	return 0;
}

static void hub_port_finish_reset(struct usb_hub *hub, int port1,
			struct usb_device *udev, int *status)
{
	switch (*status) {
	case 0:
		/* TRSTRCY = 10 ms; plus some extra */
		msleep(10 + 40);
		if (udev) {
			struct usb_hcd *hcd = bus_to_hcd(udev->bus);

			update_devnum(udev, 0);
			/* The xHC may think the device is already reset,
			 * so ignore the status.
			 */
			if (hcd->driver->reset_device)
				hcd->driver->reset_device(hcd, udev);
		}
		/* FALL THROUGH */
	case -ENOTCONN:
	case -ENODEV:
		usb_clear_port_feature(hub->hdev,
				port1, USB_PORT_FEAT_C_RESET);
		if (hub_is_superspeed(hub->hdev)) {
			usb_clear_port_feature(hub->hdev, port1,
					USB_PORT_FEAT_C_BH_PORT_RESET);
			usb_clear_port_feature(hub->hdev, port1,
					USB_PORT_FEAT_C_PORT_LINK_STATE);
			usb_clear_port_feature(hub->hdev, port1,
					USB_PORT_FEAT_C_CONNECTION);
		}
		if (udev)
			usb_set_device_state(udev, *status
					? USB_STATE_NOTATTACHED
					: USB_STATE_DEFAULT);
		break;
	}
}

/* Handle port reset and port warm(BH) reset (for USB3 protocol ports) */
static int hub_port_reset(struct usb_hub *hub, int port1,
			struct usb_device *udev, unsigned int delay, bool warm)
{
	int i, status;
	u16 portchange, portstatus;

	if (!hub_is_superspeed(hub->hdev)) {
		if (warm) {
			dev_err(hub->intfdev, "only USB3 hub support "
						"warm reset\n");
			return -EINVAL;
		}
		/* Block EHCI CF initialization during the port reset.
		 * Some companion controllers don't like it when they mix.
		 */
		down_read(&ehci_cf_port_reset_rwsem);
	} else if (!warm) {
		/*
		 * If the caller hasn't explicitly requested a warm reset,
		 * double check and see if one is needed.
		 */
		status = hub_port_status(hub, port1,
					&portstatus, &portchange);
		if (status < 0)
			goto done;

		if (hub_port_warm_reset_required(hub, portstatus))
			warm = true;
	}

	/* Reset the port */
	for (i = 0; i < PORT_RESET_TRIES; i++) {
		status = set_port_feature(hub->hdev, port1, (warm ?
					USB_PORT_FEAT_BH_PORT_RESET :
					USB_PORT_FEAT_RESET));
		if (status == -ENODEV) {
			;	/* The hub is gone */
		} else if (status) {
			dev_err(hub->intfdev,
					"cannot %sreset port %d (err = %d)\n",
					warm ? "warm " : "", port1, status);
		} else {
			status = hub_port_wait_reset(hub, port1, udev, delay,
								warm);
			if (status && status != -ENOTCONN && status != -ENODEV)
				dev_dbg(hub->intfdev,
						"port_wait_reset: err = %d\n",
						status);
		}

		/* Check for disconnect or reset */
		if (status == 0 || status == -ENOTCONN || status == -ENODEV) {
			hub_port_finish_reset(hub, port1, udev, &status);

			if (!hub_is_superspeed(hub->hdev))
				goto done;

			/*
			 * If a USB 3.0 device migrates from reset to an error
			 * state, re-issue the warm reset.
			 */
			if (hub_port_status(hub, port1,
					&portstatus, &portchange) < 0)
				goto done;

			if (!hub_port_warm_reset_required(hub, portstatus))
				goto done;

			/*
			 * If the port is in SS.Inactive or Compliance Mode, the
			 * hot or warm reset failed.  Try another warm reset.
			 */
			if (!warm) {
				dev_dbg(hub->intfdev, "hot reset failed, warm reset port %d\n",
						port1);
				warm = true;
			}
		}

		dev_dbg (hub->intfdev,
			"port %d not enabled, trying %sreset again...\n",
			port1, warm ? "warm " : "");
		delay = HUB_LONG_RESET_TIME;
	}

	dev_err (hub->intfdev,
		"Cannot enable port %i.  Maybe the USB cable is bad?\n",
		port1);

done:
	if (!hub_is_superspeed(hub->hdev))
		up_read(&ehci_cf_port_reset_rwsem);

	return status;
}

/* Check if a port is power on */
static int port_is_power_on(struct usb_hub *hub, unsigned portstatus)
{
	int ret = 0;

	if (hub_is_superspeed(hub->hdev)) {
		if (portstatus & USB_SS_PORT_STAT_POWER)
			ret = 1;
	} else {
		if (portstatus & USB_PORT_STAT_POWER)
			ret = 1;
	}

	return ret;
}

#ifdef	CONFIG_PM

/* Check if a port is suspended(USB2.0 port) or in U3 state(USB3.0 port) */
static int port_is_suspended(struct usb_hub *hub, unsigned portstatus)
{
	int ret = 0;

	if (hub_is_superspeed(hub->hdev)) {
		if ((portstatus & USB_PORT_STAT_LINK_STATE)
				== USB_SS_PORT_LS_U3)
			ret = 1;
	} else {
		if (portstatus & USB_PORT_STAT_SUSPEND)
			ret = 1;
	}

	return ret;
}

/* Determine whether the device on a port is ready for a normal resume,
 * is ready for a reset-resume, or should be disconnected.
 */
static int check_port_resume_type(struct usb_device *udev,
		struct usb_hub *hub, int port1,
		int status, unsigned portchange, unsigned portstatus)
{
	/* Is the device still present? */
	if (status || port_is_suspended(hub, portstatus) ||
			!port_is_power_on(hub, portstatus) ||
			!(portstatus & USB_PORT_STAT_CONNECTION)) {
		if (status >= 0)
			status = -ENODEV;
	}

	/* Can't do a normal resume if the port isn't enabled,
	 * so try a reset-resume instead.
	 */
	else if (!(portstatus & USB_PORT_STAT_ENABLE) && !udev->reset_resume) {
		if (udev->persist_enabled)
			udev->reset_resume = 1;
		else
			status = -ENODEV;
	}

	if (status) {
		dev_dbg(hub->intfdev,
				"port %d status %04x.%04x after resume, %d\n",
				port1, portchange, portstatus, status);
	} else if (udev->reset_resume) {

		/* Late port handoff can set status-change bits */
		if (portchange & USB_PORT_STAT_C_CONNECTION)
			usb_clear_port_feature(hub->hdev, port1,
					USB_PORT_FEAT_C_CONNECTION);
		if (portchange & USB_PORT_STAT_C_ENABLE)
			usb_clear_port_feature(hub->hdev, port1,
					USB_PORT_FEAT_C_ENABLE);
	}

	return status;
}

int usb_disable_ltm(struct usb_device *udev)
{
	struct usb_hcd *hcd = bus_to_hcd(udev->bus);

	/* Check if the roothub and device supports LTM. */
	if (!usb_device_supports_ltm(hcd->self.root_hub) ||
			!usb_device_supports_ltm(udev))
		return 0;

	/* Clear Feature LTM Enable can only be sent if the device is
	 * configured.
	 */
	if (!udev->actconfig)
		return 0;

	return usb_control_msg(udev, usb_sndctrlpipe(udev, 0),
			USB_REQ_CLEAR_FEATURE, USB_RECIP_DEVICE,
			USB_DEVICE_LTM_ENABLE, 0, NULL, 0,
			USB_CTRL_SET_TIMEOUT);
}
EXPORT_SYMBOL_GPL(usb_disable_ltm);

void usb_enable_ltm(struct usb_device *udev)
{
	struct usb_hcd *hcd = bus_to_hcd(udev->bus);

	/* Check if the roothub and device supports LTM. */
	if (!usb_device_supports_ltm(hcd->self.root_hub) ||
			!usb_device_supports_ltm(udev))
		return;

	/* Set Feature LTM Enable can only be sent if the device is
	 * configured.
	 */
	if (!udev->actconfig)
		return;

	usb_control_msg(udev, usb_sndctrlpipe(udev, 0),
			USB_REQ_SET_FEATURE, USB_RECIP_DEVICE,
			USB_DEVICE_LTM_ENABLE, 0, NULL, 0,
			USB_CTRL_SET_TIMEOUT);
}
EXPORT_SYMBOL_GPL(usb_enable_ltm);

/*
 * usb_enable_remote_wakeup - enable remote wakeup for a device
 * @udev: target device
 *
 * For USB-2 devices: Set the device's remote wakeup feature.
 *
 * For USB-3 devices: Assume there's only one function on the device and
 * enable remote wake for the first interface.  FIXME if the interface
 * association descriptor shows there's more than one function.
 */
static int usb_enable_remote_wakeup(struct usb_device *udev)
{
	if (udev->speed < USB_SPEED_SUPER)
		return usb_control_msg(udev, usb_sndctrlpipe(udev, 0),
				USB_REQ_SET_FEATURE, USB_RECIP_DEVICE,
				USB_DEVICE_REMOTE_WAKEUP, 0, NULL, 0,
				USB_CTRL_SET_TIMEOUT);
	else
		return usb_control_msg(udev, usb_sndctrlpipe(udev, 0),
				USB_REQ_SET_FEATURE, USB_RECIP_INTERFACE,
				USB_INTRF_FUNC_SUSPEND,
				USB_INTRF_FUNC_SUSPEND_RW |
					USB_INTRF_FUNC_SUSPEND_LP,
				NULL, 0, USB_CTRL_SET_TIMEOUT);
}

/*
 * usb_disable_remote_wakeup - disable remote wakeup for a device
 * @udev: target device
 *
 * For USB-2 devices: Clear the device's remote wakeup feature.
 *
 * For USB-3 devices: Assume there's only one function on the device and
 * disable remote wake for the first interface.  FIXME if the interface
 * association descriptor shows there's more than one function.
 */
static int usb_disable_remote_wakeup(struct usb_device *udev)
{
	if (udev->speed < USB_SPEED_SUPER)
		return usb_control_msg(udev, usb_sndctrlpipe(udev, 0),
				USB_REQ_CLEAR_FEATURE, USB_RECIP_DEVICE,
				USB_DEVICE_REMOTE_WAKEUP, 0, NULL, 0,
				USB_CTRL_SET_TIMEOUT);
	else
		return usb_control_msg(udev, usb_sndctrlpipe(udev, 0),
				USB_REQ_CLEAR_FEATURE, USB_RECIP_INTERFACE,
				USB_INTRF_FUNC_SUSPEND,	0, NULL, 0,
				USB_CTRL_SET_TIMEOUT);
}

/* Count of wakeup-enabled devices at or below udev */
static unsigned wakeup_enabled_descendants(struct usb_device *udev)
{
	struct usb_hub *hub = usb_hub_to_struct_hub(udev);

	return udev->do_remote_wakeup +
			(hub ? hub->wakeup_enabled_descendants : 0);
}

/*
 * usb_port_suspend - suspend a usb device's upstream port
 * @udev: device that's no longer in active use, not a root hub
 * Context: must be able to sleep; device not locked; pm locks held
 *
 * Suspends a USB device that isn't in active use, conserving power.
 * Devices may wake out of a suspend, if anything important happens,
 * using the remote wakeup mechanism.  They may also be taken out of
 * suspend by the host, using usb_port_resume().  It's also routine
 * to disconnect devices while they are suspended.
 *
 * This only affects the USB hardware for a device; its interfaces
 * (and, for hubs, child devices) must already have been suspended.
 *
 * Selective port suspend reduces power; most suspended devices draw
 * less than 500 uA.  It's also used in OTG, along with remote wakeup.
 * All devices below the suspended port are also suspended.
 *
 * Devices leave suspend state when the host wakes them up.  Some devices
 * also support "remote wakeup", where the device can activate the USB
 * tree above them to deliver data, such as a keypress or packet.  In
 * some cases, this wakes the USB host.
 *
 * Suspending OTG devices may trigger HNP, if that's been enabled
 * between a pair of dual-role devices.  That will change roles, such
 * as from A-Host to A-Peripheral or from B-Host back to B-Peripheral.
 *
 * Devices on USB hub ports have only one "suspend" state, corresponding
 * to ACPI D2, "may cause the device to lose some context".
 * State transitions include:
 *
 *   - suspend, resume ... when the VBUS power link stays live
 *   - suspend, disconnect ... VBUS lost
 *
 * Once VBUS drop breaks the circuit, the port it's using has to go through
 * normal re-enumeration procedures, starting with enabling VBUS power.
 * Other than re-initializing the hub (plug/unplug, except for root hubs),
 * Linux (2.6) currently has NO mechanisms to initiate that:  no khubd
 * timer, no SRP, no requests through sysfs.
 *
 * If Runtime PM isn't enabled or used, non-SuperSpeed devices may not get
 * suspended until their bus goes into global suspend (i.e., the root
 * hub is suspended).  Nevertheless, we change @udev->state to
 * USB_STATE_SUSPENDED as this is the device's "logical" state.  The actual
 * upstream port setting is stored in @udev->port_is_suspended.
 *
 * Returns 0 on success, else negative errno.
 */
int usb_port_suspend(struct usb_device *udev, pm_message_t msg)
{
	struct usb_hub	*hub = usb_hub_to_struct_hub(udev->parent);
	struct usb_port *port_dev = hub->ports[udev->portnum - 1];
	int		port1 = udev->portnum;
	int		status;
	bool		really_suspend = true;

	/* enable remote wakeup when appropriate; this lets the device
	 * wake up the upstream hub (including maybe the root hub).
	 *
	 * NOTE:  OTG devices may issue remote wakeup (or SRP) even when
	 * we don't explicitly enable it here.
	 */
	if (udev->do_remote_wakeup) {
		status = usb_enable_remote_wakeup(udev);
		if (status) {
			dev_dbg(&udev->dev, "won't remote wakeup, status %d\n",
					status);
			/* bail if autosuspend is requested */
			if (PMSG_IS_AUTO(msg))
				goto err_wakeup;
		}
	}

	/* disable USB2 hardware LPM */
	if (udev->usb2_hw_lpm_enabled == 1)
		usb_set_usb2_hardware_lpm(udev, 0);

	if (usb_disable_ltm(udev)) {
		dev_err(&udev->dev, "Failed to disable LTM before suspend\n.");
		status = -ENOMEM;
		if (PMSG_IS_AUTO(msg))
			goto err_ltm;
	}
	if (usb_unlocked_disable_lpm(udev)) {
		dev_err(&udev->dev, "Failed to disable LPM before suspend\n.");
		status = -ENOMEM;
		if (PMSG_IS_AUTO(msg))
			goto err_lpm3;
	}

	/* see 7.1.7.6 */
	if (hub_is_superspeed(hub->hdev))
		status = hub_set_port_link_state(hub, port1, USB_SS_PORT_LS_U3);

	/*
	 * For system suspend, we do not need to enable the suspend feature
	 * on individual USB-2 ports.  The devices will automatically go
	 * into suspend a few ms after the root hub stops sending packets.
	 * The USB 2.0 spec calls this "global suspend".
	 *
	 * However, many USB hubs have a bug: They don't relay wakeup requests
	 * from a downstream port if the port's suspend feature isn't on.
	 * Therefore we will turn on the suspend feature if udev or any of its
	 * descendants is enabled for remote wakeup.
	 */
	else if (PMSG_IS_AUTO(msg) || wakeup_enabled_descendants(udev) > 0)
		status = set_port_feature(hub->hdev, port1,
				USB_PORT_FEAT_SUSPEND);
	else {
		really_suspend = false;
		status = 0;
	}
	if (status) {
		dev_dbg(hub->intfdev, "can't suspend port %d, status %d\n",
				port1, status);

		/* Try to enable USB3 LPM and LTM again */
		usb_unlocked_enable_lpm(udev);
 err_lpm3:
		usb_enable_ltm(udev);
 err_ltm:
		/* Try to enable USB2 hardware LPM again */
		if (udev->usb2_hw_lpm_capable == 1)
			usb_set_usb2_hardware_lpm(udev, 1);

		if (udev->do_remote_wakeup)
			(void) usb_disable_remote_wakeup(udev);
 err_wakeup:

		/* System sleep transitions should never fail */
		if (!PMSG_IS_AUTO(msg))
			status = 0;
	} else {
		dev_dbg(&udev->dev, "usb %ssuspend, wakeup %d\n",
				(PMSG_IS_AUTO(msg) ? "auto-" : ""),
				udev->do_remote_wakeup);
		if (really_suspend) {
			udev->port_is_suspended = 1;

			/* device has up to 10 msec to fully suspend */
			msleep(10);
		}
		usb_set_device_state(udev, USB_STATE_SUSPENDED);
	}

	if (status == 0 && !udev->do_remote_wakeup && udev->persist_enabled) {
		pm_runtime_put_sync(&port_dev->dev);
		port_dev->did_runtime_put = true;
	}

	usb_mark_last_busy(hub->hdev);
	return status;
}

/*
 * If the USB "suspend" state is in use (rather than "global suspend"),
 * many devices will be individually taken out of suspend state using
 * special "resume" signaling.  This routine kicks in shortly after
 * hardware resume signaling is finished, either because of selective
 * resume (by host) or remote wakeup (by device) ... now see what changed
 * in the tree that's rooted at this device.
 *
 * If @udev->reset_resume is set then the device is reset before the
 * status check is done.
 */
static int finish_port_resume(struct usb_device *udev)
{
	int	status = 0;
	u16	devstatus = 0;

	/* caller owns the udev device lock */
	dev_dbg(&udev->dev, "%s\n",
		udev->reset_resume ? "finish reset-resume" : "finish resume");

	/* usb ch9 identifies four variants of SUSPENDED, based on what
	 * state the device resumes to.  Linux currently won't see the
	 * first two on the host side; they'd be inside hub_port_init()
	 * during many timeouts, but khubd can't suspend until later.
	 */
	usb_set_device_state(udev, udev->actconfig
			? USB_STATE_CONFIGURED
			: USB_STATE_ADDRESS);

	/* 10.5.4.5 says not to reset a suspended port if the attached
	 * device is enabled for remote wakeup.  Hence the reset
	 * operation is carried out here, after the port has been
	 * resumed.
	 */
	if (udev->reset_resume)
 retry_reset_resume:
		status = usb_reset_and_verify_device(udev);

	/* 10.5.4.5 says be sure devices in the tree are still there.
	 * For now let's assume the device didn't go crazy on resume,
	 * and device drivers will know about any resume quirks.
	 */
	if (status == 0) {
		devstatus = 0;
		status = usb_get_status(udev, USB_RECIP_DEVICE, 0, &devstatus);

		/* If a normal resume failed, try doing a reset-resume */
		if (status && !udev->reset_resume && udev->persist_enabled) {
			dev_dbg(&udev->dev, "retry with reset-resume\n");
			udev->reset_resume = 1;
			goto retry_reset_resume;
		}
	}

	if (status) {
		dev_dbg(&udev->dev, "gone after usb resume? status %d\n",
				status);
	/*
	 * There are a few quirky devices which violate the standard
	 * by claiming to have remote wakeup enabled after a reset,
	 * which crash if the feature is cleared, hence check for
	 * udev->reset_resume
	 */
	} else if (udev->actconfig && !udev->reset_resume) {
		if (udev->speed < USB_SPEED_SUPER) {
			if (devstatus & (1 << USB_DEVICE_REMOTE_WAKEUP))
				status = usb_disable_remote_wakeup(udev);
		} else {
			status = usb_get_status(udev, USB_RECIP_INTERFACE, 0,
					&devstatus);
			if (!status && devstatus & (USB_INTRF_STAT_FUNC_RW_CAP
					| USB_INTRF_STAT_FUNC_RW))
				status = usb_disable_remote_wakeup(udev);
		}

		if (status)
			dev_dbg(&udev->dev,
				"disable remote wakeup, status %d\n",
				status);
		status = 0;
	}
	return status;
}

/*
 * There are some SS USB devices which take longer time for link training.
 * XHCI specs 4.19.4 says that when Link training is successful, port
 * sets CSC bit to 1. So if SW reads port status before successful link
 * training, then it will not find device to be present.
 * USB Analyzer log with such buggy devices show that in some cases
 * device switch on the RX termination after long delay of host enabling
 * the VBUS. In few other cases it has been seen that device fails to
 * negotiate link training in first attempt. It has been
 * reported till now that few devices take as long as 2000 ms to train
 * the link after host enabling its VBUS and termination. Following
 * routine implements a 2000 ms timeout for link training. If in a case
 * link trains before timeout, loop will exit earlier.
 *
 * FIXME: If a device was connected before suspend, but was removed
 * while system was asleep, then the loop in the following routine will
 * only exit at timeout.
 *
 * This routine should only be called when persist is enabled for a SS
 * device.
 */
static int wait_for_ss_port_enable(struct usb_device *udev,
		struct usb_hub *hub, int *port1,
		u16 *portchange, u16 *portstatus)
{
	int status = 0, delay_ms = 0;

	while (delay_ms < 2000) {
		if (status || *portstatus & USB_PORT_STAT_CONNECTION)
			break;
		msleep(20);
		delay_ms += 20;
		status = hub_port_status(hub, *port1, portstatus, portchange);
	}
	return status;
}

/*
 * usb_port_resume - re-activate a suspended usb device's upstream port
 * @udev: device to re-activate, not a root hub
 * Context: must be able to sleep; device not locked; pm locks held
 *
 * This will re-activate the suspended device, increasing power usage
 * while letting drivers communicate again with its endpoints.
 * USB resume explicitly guarantees that the power session between
 * the host and the device is the same as it was when the device
 * suspended.
 *
 * If @udev->reset_resume is set then this routine won't check that the
 * port is still enabled.  Furthermore, finish_port_resume() above will
 * reset @udev.  The end result is that a broken power session can be
 * recovered and @udev will appear to persist across a loss of VBUS power.
 *
 * For example, if a host controller doesn't maintain VBUS suspend current
 * during a system sleep or is reset when the system wakes up, all the USB
 * power sessions below it will be broken.  This is especially troublesome
 * for mass-storage devices containing mounted filesystems, since the
 * device will appear to have disconnected and all the memory mappings
 * to it will be lost.  Using the USB_PERSIST facility, the device can be
 * made to appear as if it had not disconnected.
 *
 * This facility can be dangerous.  Although usb_reset_and_verify_device() makes
 * every effort to insure that the same device is present after the
 * reset as before, it cannot provide a 100% guarantee.  Furthermore it's
 * quite possible for a device to remain unaltered but its media to be
 * changed.  If the user replaces a flash memory card while the system is
 * asleep, he will have only himself to blame when the filesystem on the
 * new card is corrupted and the system crashes.
 *
 * Returns 0 on success, else negative errno.
 */
int usb_port_resume(struct usb_device *udev, pm_message_t msg)
{
	struct usb_hub	*hub = usb_hub_to_struct_hub(udev->parent);
	struct usb_port *port_dev = hub->ports[udev->portnum  - 1];
	int		port1 = udev->portnum;
	int		status;
	u16		portchange, portstatus;

	if (port_dev->did_runtime_put) {
		status = pm_runtime_get_sync(&port_dev->dev);
		port_dev->did_runtime_put = false;
		if (status < 0) {
			dev_dbg(&udev->dev, "can't resume usb port, status %d\n",
					status);
			return status;
		}
	}

	/* Skip the initial Clear-Suspend step for a remote wakeup */
	status = hub_port_status(hub, port1, &portstatus, &portchange);
	if (status == 0 && !port_is_suspended(hub, portstatus))
		goto SuspendCleared;

	/* dev_dbg(hub->intfdev, "resume port %d\n", port1); */

	set_bit(port1, hub->busy_bits);

	/* see 7.1.7.7; affects power usage, but not budgeting */
	if (hub_is_superspeed(hub->hdev))
		status = hub_set_port_link_state(hub, port1, USB_SS_PORT_LS_U0);
	else
		status = usb_clear_port_feature(hub->hdev,
				port1, USB_PORT_FEAT_SUSPEND);
	if (status) {
		dev_dbg(hub->intfdev, "can't resume port %d, status %d\n",
				port1, status);
	} else {
		/* drive resume for USB_RESUME_TIMEOUT msec */
		dev_dbg(&udev->dev, "usb %sresume\n",
				(PMSG_IS_AUTO(msg) ? "auto-" : ""));
		msleep(USB_RESUME_TIMEOUT);

		/* Virtual root hubs can trigger on GET_PORT_STATUS to
		 * stop resume signaling.  Then finish the resume
		 * sequence.
		 */
		status = hub_port_status(hub, port1, &portstatus, &portchange);

		/* TRSMRCY = 10 msec */
		msleep(10);
	}

 SuspendCleared:
	if (status == 0) {
		udev->port_is_suspended = 0;
		if (hub_is_superspeed(hub->hdev)) {
			if (portchange & USB_PORT_STAT_C_LINK_STATE)
				usb_clear_port_feature(hub->hdev, port1,
					USB_PORT_FEAT_C_PORT_LINK_STATE);
		} else {
			if (portchange & USB_PORT_STAT_C_SUSPEND)
				usb_clear_port_feature(hub->hdev, port1,
						USB_PORT_FEAT_C_SUSPEND);
		}
	}

	clear_bit(port1, hub->busy_bits);

	if (udev->persist_enabled && hub_is_superspeed(hub->hdev))
		status = wait_for_ss_port_enable(udev, hub, &port1, &portchange,
				&portstatus);

	status = check_port_resume_type(udev,
			hub, port1, status, portchange, portstatus);
	if (status == 0)
		status = finish_port_resume(udev);
	if (status < 0) {
		dev_dbg(&udev->dev, "can't resume, status %d\n", status);
		hub_port_logical_disconnect(hub, port1);
	} else  {
		/* Try to enable USB2 hardware LPM */
		if (udev->usb2_hw_lpm_capable == 1)
			usb_set_usb2_hardware_lpm(udev, 1);

		/* Try to enable USB3 LTM and LPM */
		usb_enable_ltm(udev);
		usb_unlocked_enable_lpm(udev);
	}

	return status;
}

#ifdef	CONFIG_PM_RUNTIME

/* caller has locked udev */
int usb_remote_wakeup(struct usb_device *udev)
{
	int	status = 0;

	if (udev->state == USB_STATE_SUSPENDED) {
		dev_dbg(&udev->dev, "usb %sresume\n", "wakeup-");
		status = usb_autoresume_device(udev);
		if (status == 0) {
			/* Let the drivers do their thing, then... */
			usb_autosuspend_device(udev);
		}
	}
	return status;
}

#endif

static int check_ports_changed(struct usb_hub *hub)
{
	int port1;

	for (port1 = 1; port1 <= hub->hdev->maxchild; ++port1) {
		u16 portstatus, portchange;
		int status;

		status = hub_port_status(hub, port1, &portstatus, &portchange);
		if (!status && portchange)
			return 1;
	}
	return 0;
}

static int hub_suspend(struct usb_interface *intf, pm_message_t msg)
{
	struct usb_hub		*hub = usb_get_intfdata (intf);
	struct usb_device	*hdev = hub->hdev;
	unsigned		port1;
	int			status;

	/*
	 * Warn if children aren't already suspended.
	 * Also, add up the number of wakeup-enabled descendants.
	 */
	hub->wakeup_enabled_descendants = 0;
	for (port1 = 1; port1 <= hdev->maxchild; port1++) {
		struct usb_device	*udev;

		udev = hub->ports[port1 - 1]->child;
		if (udev && udev->can_submit) {
			dev_warn(&intf->dev, "port %d not suspended yet\n",
					port1);
			if (PMSG_IS_AUTO(msg))
				return -EBUSY;
		}
		if (udev)
			hub->wakeup_enabled_descendants +=
					wakeup_enabled_descendants(udev);
	}

	if (hdev->do_remote_wakeup && hub->quirk_check_port_auto_suspend) {
		/* check if there are changes pending on hub ports */
		if (check_ports_changed(hub)) {
			if (PMSG_IS_AUTO(msg))
				return -EBUSY;
			pm_wakeup_event(&hdev->dev, 2000);
		}
	}

	if (hub_is_superspeed(hdev) && hdev->do_remote_wakeup) {
		/* Enable hub to send remote wakeup for all ports. */
		for (port1 = 1; port1 <= hdev->maxchild; port1++) {
			status = set_port_feature(hdev,
					port1 |
					USB_PORT_FEAT_REMOTE_WAKE_CONNECT |
					USB_PORT_FEAT_REMOTE_WAKE_DISCONNECT |
					USB_PORT_FEAT_REMOTE_WAKE_OVER_CURRENT,
					USB_PORT_FEAT_REMOTE_WAKE_MASK);
		}
	}

	dev_dbg(&intf->dev, "%s\n", __func__);

	/* stop khubd and related activity */
	hub_quiesce(hub, HUB_SUSPEND);
	return 0;
}

static int hub_resume(struct usb_interface *intf)
{
	struct usb_hub *hub = usb_get_intfdata(intf);

	dev_dbg(&intf->dev, "%s\n", __func__);
	hub_activate(hub, HUB_RESUME);
	return 0;
}

static int hub_reset_resume(struct usb_interface *intf)
{
	struct usb_hub *hub = usb_get_intfdata(intf);

	dev_dbg(&intf->dev, "%s\n", __func__);
	hub_activate(hub, HUB_RESET_RESUME);
	return 0;
}

/**
 * usb_root_hub_lost_power - called by HCD if the root hub lost Vbus power
 * @rhdev: struct usb_device for the root hub
 *
 * The USB host controller driver calls this function when its root hub
 * is resumed and Vbus power has been interrupted or the controller
 * has been reset.  The routine marks @rhdev as having lost power.
 * When the hub driver is resumed it will take notice and carry out
 * power-session recovery for all the "USB-PERSIST"-enabled child devices;
 * the others will be disconnected.
 */
void usb_root_hub_lost_power(struct usb_device *rhdev)
{
	dev_warn(&rhdev->dev, "root hub lost power or was reset\n");
	rhdev->reset_resume = 1;
}
EXPORT_SYMBOL_GPL(usb_root_hub_lost_power);

static const char * const usb3_lpm_names[]  = {
	"U0",
	"U1",
	"U2",
	"U3",
};

/*
 * Send a Set SEL control transfer to the device, prior to enabling
 * device-initiated U1 or U2.  This lets the device know the exit latencies from
 * the time the device initiates a U1 or U2 exit, to the time it will receive a
 * packet from the host.
 *
 * This function will fail if the SEL or PEL values for udev are greater than
 * the maximum allowed values for the link state to be enabled.
 */
static int usb_req_set_sel(struct usb_device *udev, enum usb3_link_state state)
{
	struct usb_set_sel_req *sel_values;
	unsigned long long u1_sel;
	unsigned long long u1_pel;
	unsigned long long u2_sel;
	unsigned long long u2_pel;
	int ret;

	if (udev->state != USB_STATE_CONFIGURED)
		return 0;

	/* Convert SEL and PEL stored in ns to us */
	u1_sel = DIV_ROUND_UP(udev->u1_params.sel, 1000);
	u1_pel = DIV_ROUND_UP(udev->u1_params.pel, 1000);
	u2_sel = DIV_ROUND_UP(udev->u2_params.sel, 1000);
	u2_pel = DIV_ROUND_UP(udev->u2_params.pel, 1000);

	/*
	 * Make sure that the calculated SEL and PEL values for the link
	 * state we're enabling aren't bigger than the max SEL/PEL
	 * value that will fit in the SET SEL control transfer.
	 * Otherwise the device would get an incorrect idea of the exit
	 * latency for the link state, and could start a device-initiated
	 * U1/U2 when the exit latencies are too high.
	 */
	if ((state == USB3_LPM_U1 &&
				(u1_sel > USB3_LPM_MAX_U1_SEL_PEL ||
				 u1_pel > USB3_LPM_MAX_U1_SEL_PEL)) ||
			(state == USB3_LPM_U2 &&
			 (u2_sel > USB3_LPM_MAX_U2_SEL_PEL ||
			  u2_pel > USB3_LPM_MAX_U2_SEL_PEL))) {
		dev_dbg(&udev->dev, "Device-initiated %s disabled due to long SEL %llu us or PEL %llu us\n",
				usb3_lpm_names[state], u1_sel, u1_pel);
		return -EINVAL;
	}

	/*
	 * If we're enabling device-initiated LPM for one link state,
	 * but the other link state has a too high SEL or PEL value,
	 * just set those values to the max in the Set SEL request.
	 */
	if (u1_sel > USB3_LPM_MAX_U1_SEL_PEL)
		u1_sel = USB3_LPM_MAX_U1_SEL_PEL;

	if (u1_pel > USB3_LPM_MAX_U1_SEL_PEL)
		u1_pel = USB3_LPM_MAX_U1_SEL_PEL;

	if (u2_sel > USB3_LPM_MAX_U2_SEL_PEL)
		u2_sel = USB3_LPM_MAX_U2_SEL_PEL;

	if (u2_pel > USB3_LPM_MAX_U2_SEL_PEL)
		u2_pel = USB3_LPM_MAX_U2_SEL_PEL;

	/*
	 * usb_enable_lpm() can be called as part of a failed device reset,
	 * which may be initiated by an error path of a mass storage driver.
	 * Therefore, use GFP_NOIO.
	 */
	sel_values = kmalloc(sizeof *(sel_values), GFP_NOIO);
	if (!sel_values)
		return -ENOMEM;

	sel_values->u1_sel = u1_sel;
	sel_values->u1_pel = u1_pel;
	sel_values->u2_sel = cpu_to_le16(u2_sel);
	sel_values->u2_pel = cpu_to_le16(u2_pel);

	ret = usb_control_msg(udev, usb_sndctrlpipe(udev, 0),
			USB_REQ_SET_SEL,
			USB_RECIP_DEVICE,
			0, 0,
			sel_values, sizeof *(sel_values),
			USB_CTRL_SET_TIMEOUT);
	kfree(sel_values);
	return ret;
}

/*
 * Enable or disable device-initiated U1 or U2 transitions.
 */
static int usb_set_device_initiated_lpm(struct usb_device *udev,
		enum usb3_link_state state, bool enable)
{
	int ret;
	int feature;

	switch (state) {
	case USB3_LPM_U1:
		feature = USB_DEVICE_U1_ENABLE;
		break;
	case USB3_LPM_U2:
		feature = USB_DEVICE_U2_ENABLE;
		break;
	default:
		dev_warn(&udev->dev, "%s: Can't %s non-U1 or U2 state.\n",
				__func__, enable ? "enable" : "disable");
		return -EINVAL;
	}

	if (udev->state != USB_STATE_CONFIGURED) {
		dev_dbg(&udev->dev, "%s: Can't %s %s state "
				"for unconfigured device.\n",
				__func__, enable ? "enable" : "disable",
				usb3_lpm_names[state]);
		return 0;
	}

	if (enable) {
		/*
		 * Now send the control transfer to enable device-initiated LPM
		 * for either U1 or U2.
		 */
		ret = usb_control_msg(udev, usb_sndctrlpipe(udev, 0),
				USB_REQ_SET_FEATURE,
				USB_RECIP_DEVICE,
				feature,
				0, NULL, 0,
				USB_CTRL_SET_TIMEOUT);
	} else {
		ret = usb_control_msg(udev, usb_sndctrlpipe(udev, 0),
				USB_REQ_CLEAR_FEATURE,
				USB_RECIP_DEVICE,
				feature,
				0, NULL, 0,
				USB_CTRL_SET_TIMEOUT);
	}
	if (ret < 0) {
		dev_warn(&udev->dev, "%s of device-initiated %s failed.\n",
				enable ? "Enable" : "Disable",
				usb3_lpm_names[state]);
		return -EBUSY;
	}
	return 0;
}

static int usb_set_lpm_timeout(struct usb_device *udev,
		enum usb3_link_state state, int timeout)
{
	int ret;
	int feature;

	switch (state) {
	case USB3_LPM_U1:
		feature = USB_PORT_FEAT_U1_TIMEOUT;
		break;
	case USB3_LPM_U2:
		feature = USB_PORT_FEAT_U2_TIMEOUT;
		break;
	default:
		dev_warn(&udev->dev, "%s: Can't set timeout for non-U1 or U2 state.\n",
				__func__);
		return -EINVAL;
	}

	if (state == USB3_LPM_U1 && timeout > USB3_LPM_U1_MAX_TIMEOUT &&
			timeout != USB3_LPM_DEVICE_INITIATED) {
		dev_warn(&udev->dev, "Failed to set %s timeout to 0x%x, "
				"which is a reserved value.\n",
				usb3_lpm_names[state], timeout);
		return -EINVAL;
	}

	ret = set_port_feature(udev->parent,
			USB_PORT_LPM_TIMEOUT(timeout) | udev->portnum,
			feature);
	if (ret < 0) {
		dev_warn(&udev->dev, "Failed to set %s timeout to 0x%x,"
				"error code %i\n", usb3_lpm_names[state],
				timeout, ret);
		return -EBUSY;
	}
	if (state == USB3_LPM_U1)
		udev->u1_params.timeout = timeout;
	else
		udev->u2_params.timeout = timeout;
	return 0;
}

/*
 * Enable the hub-initiated U1/U2 idle timeouts, and enable device-initiated
 * U1/U2 entry.
 *
 * We will attempt to enable U1 or U2, but there are no guarantees that the
 * control transfers to set the hub timeout or enable device-initiated U1/U2
 * will be successful.
 *
 * If we cannot set the parent hub U1/U2 timeout, we attempt to let the xHCI
 * driver know about it.  If that call fails, it should be harmless, and just
 * take up more slightly more bus bandwidth for unnecessary U1/U2 exit latency.
 */
static void usb_enable_link_state(struct usb_hcd *hcd, struct usb_device *udev,
		enum usb3_link_state state)
{
	int timeout, ret;
	__u8 u1_mel = udev->bos->ss_cap->bU1devExitLat;
	__le16 u2_mel = udev->bos->ss_cap->bU2DevExitLat;

	/* If the device says it doesn't have *any* exit latency to come out of
	 * U1 or U2, it's probably lying.  Assume it doesn't implement that link
	 * state.
	 */
	if ((state == USB3_LPM_U1 && u1_mel == 0) ||
			(state == USB3_LPM_U2 && u2_mel == 0))
		return;

	/*
	 * First, let the device know about the exit latencies
	 * associated with the link state we're about to enable.
	 */
	ret = usb_req_set_sel(udev, state);
	if (ret < 0) {
		dev_warn(&udev->dev, "Set SEL for device-initiated %s failed.\n",
				usb3_lpm_names[state]);
		return;
	}

	/* We allow the host controller to set the U1/U2 timeout internally
	 * first, so that it can change its schedule to account for the
	 * additional latency to send data to a device in a lower power
	 * link state.
	 */
	timeout = hcd->driver->enable_usb3_lpm_timeout(hcd, udev, state);

	/* xHCI host controller doesn't want to enable this LPM state. */
	if (timeout == 0)
		return;

	if (timeout < 0) {
		dev_warn(&udev->dev, "Could not enable %s link state, "
				"xHCI error %i.\n", usb3_lpm_names[state],
				timeout);
		return;
	}

	if (usb_set_lpm_timeout(udev, state, timeout))
		/* If we can't set the parent hub U1/U2 timeout,
		 * device-initiated LPM won't be allowed either, so let the xHCI
		 * host know that this link state won't be enabled.
		 */
		hcd->driver->disable_usb3_lpm_timeout(hcd, udev, state);

	/* Only a configured device will accept the Set Feature U1/U2_ENABLE */
	else if (udev->actconfig)
		usb_set_device_initiated_lpm(udev, state, true);

}

/*
 * Disable the hub-initiated U1/U2 idle timeouts, and disable device-initiated
 * U1/U2 entry.
 *
 * If this function returns -EBUSY, the parent hub will still allow U1/U2 entry.
 * If zero is returned, the parent will not allow the link to go into U1/U2.
 *
 * If zero is returned, device-initiated U1/U2 entry may still be enabled, but
 * it won't have an effect on the bus link state because the parent hub will
 * still disallow device-initiated U1/U2 entry.
 *
 * If zero is returned, the xHCI host controller may still think U1/U2 entry is
 * possible.  The result will be slightly more bus bandwidth will be taken up
 * (to account for U1/U2 exit latency), but it should be harmless.
 */
static int usb_disable_link_state(struct usb_hcd *hcd, struct usb_device *udev,
		enum usb3_link_state state)
{
	int feature;

	switch (state) {
	case USB3_LPM_U1:
		feature = USB_PORT_FEAT_U1_TIMEOUT;
		break;
	case USB3_LPM_U2:
		feature = USB_PORT_FEAT_U2_TIMEOUT;
		break;
	default:
		dev_warn(&udev->dev, "%s: Can't disable non-U1 or U2 state.\n",
				__func__);
		return -EINVAL;
	}

	if (usb_set_lpm_timeout(udev, state, 0))
		return -EBUSY;

	usb_set_device_initiated_lpm(udev, state, false);

	if (hcd->driver->disable_usb3_lpm_timeout(hcd, udev, state))
		dev_warn(&udev->dev, "Could not disable xHCI %s timeout, "
				"bus schedule bandwidth may be impacted.\n",
				usb3_lpm_names[state]);
	return 0;
}

/*
 * Disable hub-initiated and device-initiated U1 and U2 entry.
 * Caller must own the bandwidth_mutex.
 *
 * This will call usb_enable_lpm() on failure, which will decrement
 * lpm_disable_count, and will re-enable LPM if lpm_disable_count reaches zero.
 */
int usb_disable_lpm(struct usb_device *udev)
{
	struct usb_hcd *hcd;

	if (!udev || !udev->parent ||
			udev->speed < USB_SPEED_SUPER ||
			!udev->lpm_capable)
		return 0;

	hcd = bus_to_hcd(udev->bus);
	if (!hcd || !hcd->driver->disable_usb3_lpm_timeout)
		return 0;

	udev->lpm_disable_count++;
	if ((udev->u1_params.timeout == 0 && udev->u2_params.timeout == 0))
		return 0;

	/* If LPM is enabled, attempt to disable it. */
	if (usb_disable_link_state(hcd, udev, USB3_LPM_U1))
		goto enable_lpm;
	if (usb_disable_link_state(hcd, udev, USB3_LPM_U2))
		goto enable_lpm;

	return 0;

enable_lpm:
	usb_enable_lpm(udev);
	return -EBUSY;
}
EXPORT_SYMBOL_GPL(usb_disable_lpm);

/* Grab the bandwidth_mutex before calling usb_disable_lpm() */
int usb_unlocked_disable_lpm(struct usb_device *udev)
{
	struct usb_hcd *hcd = bus_to_hcd(udev->bus);
	int ret;

	if (!hcd)
		return -EINVAL;

	mutex_lock(hcd->bandwidth_mutex);
	ret = usb_disable_lpm(udev);
	mutex_unlock(hcd->bandwidth_mutex);

	return ret;
}
EXPORT_SYMBOL_GPL(usb_unlocked_disable_lpm);

/*
 * Attempt to enable device-initiated and hub-initiated U1 and U2 entry.  The
 * xHCI host policy may prevent U1 or U2 from being enabled.
 *
 * Other callers may have disabled link PM, so U1 and U2 entry will be disabled
 * until the lpm_disable_count drops to zero.  Caller must own the
 * bandwidth_mutex.
 */
void usb_enable_lpm(struct usb_device *udev)
{
	struct usb_hcd *hcd;

	if (!udev || !udev->parent ||
			udev->speed < USB_SPEED_SUPER ||
			!udev->lpm_capable)
		return;

	udev->lpm_disable_count--;
	hcd = bus_to_hcd(udev->bus);
	/* Double check that we can both enable and disable LPM.
	 * Device must be configured to accept set feature U1/U2 timeout.
	 */
	if (!hcd || !hcd->driver->enable_usb3_lpm_timeout ||
			!hcd->driver->disable_usb3_lpm_timeout)
		return;

	if (udev->lpm_disable_count > 0)
		return;

	usb_enable_link_state(hcd, udev, USB3_LPM_U1);
	usb_enable_link_state(hcd, udev, USB3_LPM_U2);
}
EXPORT_SYMBOL_GPL(usb_enable_lpm);

/* Grab the bandwidth_mutex before calling usb_enable_lpm() */
void usb_unlocked_enable_lpm(struct usb_device *udev)
{
	struct usb_hcd *hcd = bus_to_hcd(udev->bus);

	if (!hcd)
		return;

	mutex_lock(hcd->bandwidth_mutex);
	usb_enable_lpm(udev);
	mutex_unlock(hcd->bandwidth_mutex);
}
EXPORT_SYMBOL_GPL(usb_unlocked_enable_lpm);


#else	/* CONFIG_PM */

#define hub_suspend		NULL
#define hub_resume		NULL
#define hub_reset_resume	NULL

int usb_disable_lpm(struct usb_device *udev)
{
	return 0;
}
EXPORT_SYMBOL_GPL(usb_disable_lpm);

void usb_enable_lpm(struct usb_device *udev) { }
EXPORT_SYMBOL_GPL(usb_enable_lpm);

int usb_unlocked_disable_lpm(struct usb_device *udev)
{
	return 0;
}
EXPORT_SYMBOL_GPL(usb_unlocked_disable_lpm);

void usb_unlocked_enable_lpm(struct usb_device *udev) { }
EXPORT_SYMBOL_GPL(usb_unlocked_enable_lpm);

int usb_disable_ltm(struct usb_device *udev)
{
	return 0;
}
EXPORT_SYMBOL_GPL(usb_disable_ltm);

void usb_enable_ltm(struct usb_device *udev) { }
EXPORT_SYMBOL_GPL(usb_enable_ltm);

#endif	/* CONFIG_PM */


/* USB 2.0 spec, 7.1.7.3 / fig 7-29:
 *
 * Between connect detection and reset signaling there must be a delay
 * of 100ms at least for debounce and power-settling.  The corresponding
 * timer shall restart whenever the downstream port detects a disconnect.
 *
 * Apparently there are some bluetooth and irda-dongles and a number of
 * low-speed devices for which this debounce period may last over a second.
 * Not covered by the spec - but easy to deal with.
 *
 * This implementation uses a 1500ms total debounce timeout; if the
 * connection isn't stable by then it returns -ETIMEDOUT.  It checks
 * every 25ms for transient disconnects.  When the port status has been
 * unchanged for 100ms it returns the port status.
 */
int hub_port_debounce(struct usb_hub *hub, int port1, bool must_be_connected)
{
	int ret;
	int total_time, stable_time = 0;
	u16 portchange, portstatus;
	unsigned connection = 0xffff;

	for (total_time = 0; ; total_time += HUB_DEBOUNCE_STEP) {
		ret = hub_port_status(hub, port1, &portstatus, &portchange);
		if (ret < 0)
			return ret;

		if (!(portchange & USB_PORT_STAT_C_CONNECTION) &&
		     (portstatus & USB_PORT_STAT_CONNECTION) == connection) {
			if (!must_be_connected ||
			     (connection == USB_PORT_STAT_CONNECTION))
				stable_time += HUB_DEBOUNCE_STEP;
			if (stable_time >= HUB_DEBOUNCE_STABLE)
				break;
		} else {
			stable_time = 0;
			connection = portstatus & USB_PORT_STAT_CONNECTION;
		}

		if (portchange & USB_PORT_STAT_C_CONNECTION) {
			usb_clear_port_feature(hub->hdev, port1,
					USB_PORT_FEAT_C_CONNECTION);
		}

		if (total_time >= HUB_DEBOUNCE_TIMEOUT)
			break;
		msleep(HUB_DEBOUNCE_STEP);
	}

	dev_dbg (hub->intfdev,
		"debounce: port %d: total %dms stable %dms status 0x%x\n",
		port1, total_time, stable_time, portstatus);

	if (stable_time < HUB_DEBOUNCE_STABLE)
		return -ETIMEDOUT;
	return portstatus;
}

void usb_ep0_reinit(struct usb_device *udev)
{
	usb_disable_endpoint(udev, 0 + USB_DIR_IN, true);
	usb_disable_endpoint(udev, 0 + USB_DIR_OUT, true);
	usb_enable_endpoint(udev, &udev->ep0, true);
}
EXPORT_SYMBOL_GPL(usb_ep0_reinit);

#define usb_sndaddr0pipe()	(PIPE_CONTROL << 30)
#define usb_rcvaddr0pipe()	((PIPE_CONTROL << 30) | USB_DIR_IN)

static int hub_set_address(struct usb_device *udev, int devnum)
{
	int retval;
	struct usb_hcd *hcd = bus_to_hcd(udev->bus);

	/*
	 * The host controller will choose the device address,
	 * instead of the core having chosen it earlier
	 */
	if (!hcd->driver->address_device && devnum <= 1)
		return -EINVAL;
	if (udev->state == USB_STATE_ADDRESS)
		return 0;
	if (udev->state != USB_STATE_DEFAULT)
		return -EINVAL;
	if (hcd->driver->address_device)
		retval = hcd->driver->address_device(hcd, udev);
	else
		retval = usb_control_msg(udev, usb_sndaddr0pipe(),
				USB_REQ_SET_ADDRESS, 0, devnum, 0,
				NULL, 0, USB_CTRL_SET_TIMEOUT);
	if (retval == 0) {
		update_devnum(udev, devnum);
		/* Device now using proper address. */
		usb_set_device_state(udev, USB_STATE_ADDRESS);
		usb_ep0_reinit(udev);
	}
	return retval;
}

/*
 * There are reports of USB 3.0 devices that say they support USB 2.0 Link PM
 * when they're plugged into a USB 2.0 port, but they don't work when LPM is
 * enabled.
 *
 * Only enable USB 2.0 Link PM if the port is internal (hardwired), or the
 * device says it supports the new USB 2.0 Link PM errata by setting the BESL
 * support bit in the BOS descriptor.
 */
static void hub_set_initial_usb2_lpm_policy(struct usb_device *udev)
{
	int connect_type;

	if (!udev->usb2_hw_lpm_capable)
		return;

	connect_type = usb_get_hub_port_connect_type(udev->parent,
			udev->portnum);

	if ((udev->bos->ext_cap->bmAttributes & USB_BESL_SUPPORT) ||
			connect_type == USB_PORT_CONNECT_TYPE_HARD_WIRED) {
		udev->usb2_hw_lpm_allowed = 1;
		usb_set_usb2_hardware_lpm(udev, 1);
	}
}

static int hub_enable_device(struct usb_device *udev)
{
	struct usb_hcd *hcd = bus_to_hcd(udev->bus);

	if (!hcd->driver->enable_device)
		return 0;
	if (udev->state == USB_STATE_ADDRESS)
		return 0;
	if (udev->state != USB_STATE_DEFAULT)
		return -EINVAL;

	return hcd->driver->enable_device(hcd, udev);
}

/* Reset device, (re)assign address, get device descriptor.
 * Device connection must be stable, no more debouncing needed.
 * Returns device in USB_STATE_ADDRESS, except on error.
 *
 * If this is called for an already-existing device (as part of
 * usb_reset_and_verify_device), the caller must own the device lock.  For a
 * newly detected device that is not accessible through any global
 * pointers, it's not necessary to lock the device.
 */
static int
hub_port_init (struct usb_hub *hub, struct usb_device *udev, int port1,
		int retry_counter)
{
	static DEFINE_MUTEX(usb_address0_mutex);

	struct usb_device	*hdev = hub->hdev;
	struct usb_hcd		*hcd = bus_to_hcd(hdev->bus);
	int			retries, operations, retval, i;
	unsigned		delay = HUB_SHORT_RESET_TIME;
	enum usb_device_speed	oldspeed = udev->speed;
	const char		*speed;
	int			devnum = udev->devnum;

	/* root hub ports have a slightly longer reset period
	 * (from USB 2.0 spec, section 7.1.7.5)
	 */
	if (!hdev->parent) {
		delay = HUB_ROOT_RESET_TIME;
		if (port1 == hdev->bus->otg_port)
			hdev->bus->b_hnp_enable = 0;
	}

	/* Some low speed devices have problems with the quick delay, so */
	/*  be a bit pessimistic with those devices. RHbug #23670 */
	if (oldspeed == USB_SPEED_LOW)
		delay = HUB_LONG_RESET_TIME;

	mutex_lock(&usb_address0_mutex);

	/* Reset the device; full speed may morph to high speed */
	/* FIXME a USB 2.0 device may morph into SuperSpeed on reset. */
	retval = hub_port_reset(hub, port1, udev, delay, false);
	if (retval < 0)		/* error or disconnect */
		goto fail;
	/* success, speed is known */

	retval = -ENODEV;

	/* Don't allow speed changes at reset, except usb 3.0 to faster */
	if (oldspeed != USB_SPEED_UNKNOWN && oldspeed != udev->speed &&
	    !(oldspeed == USB_SPEED_SUPER && udev->speed > oldspeed)) {
		dev_dbg(&udev->dev, "device reset changed speed!\n");
		goto fail;
	}
	oldspeed = udev->speed;

	/* USB 2.0 section 5.5.3 talks about ep0 maxpacket ...
	 * it's fixed size except for full speed devices.
	 * For Wireless USB devices, ep0 max packet is always 512 (tho
	 * reported as 0xff in the device descriptor). WUSB1.0[4.8.1].
	 */
	switch (udev->speed) {
	case USB_SPEED_SUPER_PLUS:
	case USB_SPEED_SUPER:
	case USB_SPEED_WIRELESS:	/* fixed at 512 */
		udev->ep0.desc.wMaxPacketSize = cpu_to_le16(512);
		break;
	case USB_SPEED_HIGH:		/* fixed at 64 */
		udev->ep0.desc.wMaxPacketSize = cpu_to_le16(64);
		break;
	case USB_SPEED_FULL:		/* 8, 16, 32, or 64 */
		/* to determine the ep0 maxpacket size, try to read
		 * the device descriptor to get bMaxPacketSize0 and
		 * then correct our initial guess.
		 */
		udev->ep0.desc.wMaxPacketSize = cpu_to_le16(64);
		break;
	case USB_SPEED_LOW:		/* fixed at 8 */
		udev->ep0.desc.wMaxPacketSize = cpu_to_le16(8);
		break;
	default:
		goto fail;
	}

	if (udev->speed == USB_SPEED_WIRELESS)
		speed = "variable speed Wireless";
	else
		speed = usb_speed_string(udev->speed);

	if (udev->speed < USB_SPEED_SUPER)
		dev_info(&udev->dev,
				"%s %s USB device number %d using %s\n",
				(udev->config) ? "reset" : "new", speed,
				devnum, udev->bus->controller->driver->name);

	/* Set up TT records, if needed  */
	if (hdev->tt) {
		udev->tt = hdev->tt;
		udev->ttport = hdev->ttport;
	} else if (udev->speed != USB_SPEED_HIGH
			&& hdev->speed == USB_SPEED_HIGH) {
		if (!hub->tt.hub) {
			dev_err(&udev->dev, "parent hub has no TT\n");
			retval = -EINVAL;
			goto fail;
		}
		udev->tt = &hub->tt;
		udev->ttport = port1;
	}

	/* Why interleave GET_DESCRIPTOR and SET_ADDRESS this way?
	 * Because device hardware and firmware is sometimes buggy in
	 * this area, and this is how Linux has done it for ages.
	 * Change it cautiously.
	 *
	 * NOTE:  If use_new_scheme() is true we will start by issuing
	 * a 64-byte GET_DESCRIPTOR request.  This is what Windows does,
	 * so it may help with some non-standards-compliant devices.
	 * Otherwise we start with SET_ADDRESS and then try to read the
	 * first 8 bytes of the device descriptor to get the ep0 maxpacket
	 * value.
	 */
	for (retries = 0; retries < GET_DESCRIPTOR_TRIES; (++retries, msleep(100))) {
		bool did_new_scheme = false;

		if (use_new_scheme(udev, retry_counter)) {
			struct usb_device_descriptor *buf;
			int r = 0;

			did_new_scheme = true;
			retval = hub_enable_device(udev);
			if (retval < 0)
				goto fail;

#define GET_DESCRIPTOR_BUFSIZE	64
			buf = kmalloc(GET_DESCRIPTOR_BUFSIZE, GFP_NOIO);
			if (!buf) {
				retval = -ENOMEM;
				continue;
			}

			/* Retry on all errors; some devices are flakey.
			 * 255 is for WUSB devices, we actually need to use
			 * 512 (WUSB1.0[4.8.1]).
			 */
			for (operations = 0; operations < 3; ++operations) {
				buf->bMaxPacketSize0 = 0;
				r = usb_control_msg(udev, usb_rcvaddr0pipe(),
					USB_REQ_GET_DESCRIPTOR, USB_DIR_IN,
					USB_DT_DEVICE << 8, 0,
					buf, GET_DESCRIPTOR_BUFSIZE,
					initial_descriptor_timeout);
				switch (buf->bMaxPacketSize0) {
				case 8: case 16: case 32: case 64: case 255:
					if (buf->bDescriptorType ==
							USB_DT_DEVICE) {
						r = 0;
						break;
					}
					/* FALL THROUGH */
				default:
					if (r == 0)
						r = -EPROTO;
					break;
				}
				/*
				 * Some devices time out if they are powered on
				 * when already connected. They need a second
				 * reset. But only on the first attempt,
				 * lest we get into a time out/reset loop
				 */
				if (r == 0  || (r == -ETIMEDOUT && retries == 0))
					break;
			}
			udev->descriptor.bMaxPacketSize0 =
					buf->bMaxPacketSize0;
			kfree(buf);

			retval = hub_port_reset(hub, port1, udev, delay, false);
			if (retval < 0)		/* error or disconnect */
				goto fail;
			if (oldspeed != udev->speed) {
				dev_dbg(&udev->dev,
					"device reset changed speed!\n");
				retval = -ENODEV;
				goto fail;
			}
			if (r) {
				if (r != -ENODEV)
					dev_err(&udev->dev, "device descriptor read/64, error %d\n",
							r);
				retval = -EMSGSIZE;
				continue;
			}
#undef GET_DESCRIPTOR_BUFSIZE
		}

		/*
		 * If device is WUSB, we already assigned an
		 * unauthorized address in the Connect Ack sequence;
		 * authorization will assign the final address.
		 */
		if (udev->wusb == 0) {
			for (operations = 0; operations < SET_ADDRESS_TRIES; ++operations) {
				retval = hub_set_address(udev, devnum);
				if (retval >= 0)
					break;
				msleep(200);
			}
			if (retval < 0) {
				if (retval != -ENODEV)
					dev_err(&udev->dev, "device not accepting address %d, error %d\n",
							devnum, retval);
				goto fail;
			}
			if (udev->speed >= USB_SPEED_SUPER) {
				devnum = udev->devnum;
				dev_info(&udev->dev,
						"%s SuperSpeed%s USB device number %d using %s\n",
						(udev->config) ? "reset" : "new",
					 (udev->speed == USB_SPEED_SUPER_PLUS) ? "Plus" : "",
						devnum, udev->bus->controller->driver->name);
			}

			/* cope with hardware quirkiness:
			 *  - let SET_ADDRESS settle, some device hardware wants it
			 *  - read ep0 maxpacket even for high and low speed,
			 */
			msleep(10);
			/* use_new_scheme() checks the speed which may have
			 * changed since the initial look so we cache the result
			 * in did_new_scheme
			 */
			if (did_new_scheme)
				break;
		}

		retval = usb_get_device_descriptor(udev, 8);
		if (retval < 8) {
			if (retval != -ENODEV)
				dev_err(&udev->dev,
					"device descriptor read/8, error %d\n",
					retval);
			if (retval >= 0)
				retval = -EMSGSIZE;
		} else {
			retval = 0;
			break;
		}
	}
	if (retval)
		goto fail;

	if (hcd->phy && !hdev->parent)
		usb_phy_notify_connect(hcd->phy, udev->speed);

	/*
	 * Some superspeed devices have finished the link training process
	 * and attached to a superspeed hub port, but the device descriptor
	 * got from those devices show they aren't superspeed devices. Warm
	 * reset the port attached by the devices can fix them.
	 */
	if ((udev->speed >= USB_SPEED_SUPER) &&
			(le16_to_cpu(udev->descriptor.bcdUSB) < 0x0300)) {
		dev_err(&udev->dev, "got a wrong device descriptor, "
				"warm reset device\n");
		hub_port_reset(hub, port1, udev,
				HUB_BH_RESET_TIME, true);
		retval = -EINVAL;
		goto fail;
	}

	if (udev->descriptor.bMaxPacketSize0 == 0xff ||
			udev->speed >= USB_SPEED_SUPER)
		i = 512;
	else
		i = udev->descriptor.bMaxPacketSize0;
	if (usb_endpoint_maxp(&udev->ep0.desc) != i) {
		if (udev->speed == USB_SPEED_LOW ||
				!(i == 8 || i == 16 || i == 32 || i == 64)) {
			dev_err(&udev->dev, "Invalid ep0 maxpacket: %d\n", i);
			retval = -EMSGSIZE;
			goto fail;
		}
		if (udev->speed == USB_SPEED_FULL)
			dev_dbg(&udev->dev, "ep0 maxpacket = %d\n", i);
		else
			dev_warn(&udev->dev, "Using ep0 maxpacket: %d\n", i);
		udev->ep0.desc.wMaxPacketSize = cpu_to_le16(i);
		usb_ep0_reinit(udev);
	}

	retval = usb_get_device_descriptor(udev, USB_DT_DEVICE_SIZE);
	if (retval < (signed)sizeof(udev->descriptor)) {
		if (retval != -ENODEV)
			dev_err(&udev->dev, "device descriptor read/all, error %d\n",
					retval);
		if (retval >= 0)
			retval = -ENOMSG;
		goto fail;
	}

	usb_detect_quirks(udev);

	if (udev->wusb == 0 && le16_to_cpu(udev->descriptor.bcdUSB) >= 0x0201) {
		retval = usb_get_bos_descriptor(udev);
		if (!retval) {
			udev->lpm_capable = usb_device_supports_lpm(udev);
			usb_set_lpm_parameters(udev);
		}
	}

	retval = 0;
	/* notify HCD that we have a device connected and addressed */
	if (hcd->driver->update_device)
		hcd->driver->update_device(hcd, udev);
	hub_set_initial_usb2_lpm_policy(udev);
fail:
	if (retval) {
		hub_port_disable(hub, port1, 0);
		update_devnum(udev, devnum);	/* for disconnect processing */
	}
	mutex_unlock(&usb_address0_mutex);
	return retval;
}

static void
check_highspeed (struct usb_hub *hub, struct usb_device *udev, int port1)
{
	struct usb_qualifier_descriptor	*qual;
	int				status;

	if (udev->quirks & USB_QUIRK_DEVICE_QUALIFIER)
		return;

	qual = kmalloc (sizeof *qual, GFP_KERNEL);
	if (qual == NULL)
		return;

	status = usb_get_descriptor (udev, USB_DT_DEVICE_QUALIFIER, 0,
			qual, sizeof *qual);
	if (status == sizeof *qual) {
		dev_info(&udev->dev, "not running at top speed; "
			"connect to a high speed hub\n");
		/* hub LEDs are probably harder to miss than syslog */
		if (hub->has_indicators) {
			hub->indicator[port1-1] = INDICATOR_GREEN_BLINK;
			schedule_delayed_work (&hub->leds, 0);
		}
	}
	kfree(qual);
}

static unsigned
hub_power_remaining (struct usb_hub *hub)
{
	struct usb_device *hdev = hub->hdev;
	int remaining;
	int port1;

	if (!hub->limited_power)
		return 0;

	remaining = hdev->bus_mA - hub->descriptor->bHubContrCurrent;
	for (port1 = 1; port1 <= hdev->maxchild; ++port1) {
		struct usb_device	*udev = hub->ports[port1 - 1]->child;
		int			delta;
		unsigned		unit_load;

		if (!udev)
			continue;
		if (hub_is_superspeed(udev))
			unit_load = 150;
		else
			unit_load = 100;

		/*
		 * Unconfigured devices may not use more than one unit load,
		 * or 8mA for OTG ports
		 */
		if (udev->actconfig)
			delta = usb_get_max_power(udev, udev->actconfig);
		else if (port1 != udev->bus->otg_port || hdev->parent)
			delta = unit_load;
		else
			delta = 8;
		if (delta > hub->mA_per_port)
			dev_warn(&udev->dev,
				 "%dmA is over %umA budget for port %d!\n",
				 delta, hub->mA_per_port, port1);
		remaining -= delta;
	}
	if (remaining < 0) {
		dev_warn(hub->intfdev, "%dmA over power budget!\n",
			-remaining);
		remaining = 0;
	}
	return remaining;
}

/* Handle physical or logical connection change events.
 * This routine is called when:
 * 	a port connection-change occurs;
 *	a port enable-change occurs (often caused by EMI);
 *	usb_reset_and_verify_device() encounters changed descriptors (as from
 *		a firmware download)
 * caller already locked the hub
 */
static void hub_port_connect_change(struct usb_hub *hub, int port1,
					u16 portstatus, u16 portchange)
{
	struct usb_device *hdev = hub->hdev;
	struct device *hub_dev = hub->intfdev;
	struct usb_hcd *hcd = bus_to_hcd(hdev->bus);
	unsigned wHubCharacteristics =
			le16_to_cpu(hub->descriptor->wHubCharacteristics);
	struct usb_device *udev;
	int status, i;
	unsigned unit_load;

	dev_dbg (hub_dev,
		"port %d, status %04x, change %04x, %s\n",
		port1, portstatus, portchange, portspeed(hub, portstatus));

	if (hub->has_indicators) {
		set_port_led(hub, port1, HUB_LED_AUTO);
		hub->indicator[port1-1] = INDICATOR_AUTO;
	}

#ifdef	CONFIG_USB_OTG
	/* during HNP, don't repeat the debounce */
	if (hdev->bus->is_b_host)
		portchange &= ~(USB_PORT_STAT_C_CONNECTION |
				USB_PORT_STAT_C_ENABLE);
#endif

	/* Try to resuscitate an existing device */
	udev = hub->ports[port1 - 1]->child;
	if ((portstatus & USB_PORT_STAT_CONNECTION) && udev &&
			udev->state != USB_STATE_NOTATTACHED) {
		usb_lock_device(udev);
		if (portstatus & USB_PORT_STAT_ENABLE) {
			status = 0;		/* Nothing to do */

#ifdef CONFIG_PM_RUNTIME
		} else if (udev->state == USB_STATE_SUSPENDED &&
				udev->persist_enabled) {
			/* For a suspended device, treat this as a
			 * remote wakeup event.
			 */
			status = usb_remote_wakeup(udev);
#endif

		} else {
			status = -ENODEV;	/* Don't resuscitate */
		}
		usb_unlock_device(udev);

		if (status == 0) {
			clear_bit(port1, hub->change_bits);
			return;
		}
	}

	/* Disconnect any existing devices under this port */
	if (udev) {
		if (hcd->phy && !hdev->parent &&
				!(portstatus & USB_PORT_STAT_CONNECTION))
			usb_phy_notify_disconnect(hcd->phy, udev->speed);
		usb_disconnect(&hub->ports[port1 - 1]->child);
	}
	clear_bit(port1, hub->change_bits);

	/* We can forget about a "removed" device when there's a physical
	 * disconnect or the connect status changes.
	 */
	if (!(portstatus & USB_PORT_STAT_CONNECTION) ||
			(portchange & USB_PORT_STAT_C_CONNECTION))
		clear_bit(port1, hub->removed_bits);

	if (portchange & (USB_PORT_STAT_C_CONNECTION |
				USB_PORT_STAT_C_ENABLE)) {
		status = hub_port_debounce_be_stable(hub, port1);
		if (status < 0) {
			if (status != -ENODEV && printk_ratelimit())
				dev_err(hub_dev, "connect-debounce failed, "
						"port %d disabled\n", port1);
			portstatus &= ~USB_PORT_STAT_CONNECTION;
		} else {
			portstatus = status;
		}
	}

	/* Return now if debouncing failed or nothing is connected or
	 * the device was "removed".
	 */
	if (!(portstatus & USB_PORT_STAT_CONNECTION) ||
			test_bit(port1, hub->removed_bits)) {

		/* maybe switch power back on (e.g. root hub was reset) */
		if ((wHubCharacteristics & HUB_CHAR_LPSM) < 2
				&& !port_is_power_on(hub, portstatus))
			set_port_feature(hdev, port1, USB_PORT_FEAT_POWER);

		if (portstatus & USB_PORT_STAT_ENABLE)
			goto done;
		return;
	}
	if (hub_is_superspeed(hub->hdev))
		unit_load = 150;
	else
		unit_load = 100;

	status = 0;
	for (i = 0; i < SET_CONFIG_TRIES; i++) {

		/* reallocate for each attempt, since references
		 * to the previous one can escape in various ways
		 */
		udev = usb_alloc_dev(hdev, hdev->bus, port1);
		if (!udev) {
			dev_err (hub_dev,
				"couldn't allocate port %d usb_device\n",
				port1);
			goto done;
		}

		usb_set_device_state(udev, USB_STATE_POWERED);
		udev->bus_mA = hub->mA_per_port;
		udev->level = hdev->level + 1;
		udev->wusb = hub_is_wusb(hub);

		/* Devices connected to SuperSpeed hubs are USB 3.0 or later */
		if (hub_is_superspeed(hub->hdev))
			udev->speed = USB_SPEED_SUPER;
		else
			udev->speed = USB_SPEED_UNKNOWN;

		choose_devnum(udev);
		if (udev->devnum <= 0) {
			status = -ENOTCONN;	/* Don't retry */
			goto loop;
		}

		/* reset (non-USB 3.0 devices) and get descriptor */
		status = hub_port_init(hub, udev, port1, i);
		if (status < 0)
			goto loop;

		if (udev->quirks & USB_QUIRK_DELAY_INIT)
			msleep(1000);

		/* consecutive bus-powered hubs aren't reliable; they can
		 * violate the voltage drop budget.  if the new child has
		 * a "powered" LED, users should notice we didn't enable it
		 * (without reading syslog), even without per-port LEDs
		 * on the parent.
		 */
		if (udev->descriptor.bDeviceClass == USB_CLASS_HUB
				&& udev->bus_mA <= unit_load) {
			u16	devstat;

			status = usb_get_status(udev, USB_RECIP_DEVICE, 0,
					&devstat);
			if (status) {
				dev_dbg(&udev->dev, "get status %d ?\n", status);
				goto loop_disable;
			}
			if ((devstat & (1 << USB_DEVICE_SELF_POWERED)) == 0) {
				dev_err(&udev->dev,
					"can't connect bus-powered hub "
					"to this port\n");
				if (hub->has_indicators) {
					hub->indicator[port1-1] =
						INDICATOR_AMBER_BLINK;
					schedule_delayed_work (&hub->leds, 0);
				}
				status = -ENOTCONN;	/* Don't retry */
				goto loop_disable;
			}
		}

		/* check for devices running slower than they could */
		if (le16_to_cpu(udev->descriptor.bcdUSB) >= 0x0200
				&& udev->speed == USB_SPEED_FULL
				&& highspeed_hubs != 0)
			check_highspeed (hub, udev, port1);

		/* Store the parent's children[] pointer.  At this point
		 * udev becomes globally accessible, although presumably
		 * no one will look at it until hdev is unlocked.
		 */
		status = 0;

		/* We mustn't add new devices if the parent hub has
		 * been disconnected; we would race with the
		 * recursively_mark_NOTATTACHED() routine.
		 */
		spin_lock_irq(&device_state_lock);
		if (hdev->state == USB_STATE_NOTATTACHED)
			status = -ENOTCONN;
		else
			hub->ports[port1 - 1]->child = udev;
		spin_unlock_irq(&device_state_lock);

		/* Run it through the hoops (find a driver, etc) */
		if (!status) {
			status = usb_new_device(udev);
			if (status) {
				spin_lock_irq(&device_state_lock);
				hub->ports[port1 - 1]->child = NULL;
				spin_unlock_irq(&device_state_lock);
			}
		}

		if (status)
			goto loop_disable;

		status = hub_power_remaining(hub);
		if (status)
			dev_dbg(hub_dev, "%dmA power budget left\n", status);

		return;

loop_disable:
		hub_port_disable(hub, port1, 1);
loop:
		usb_ep0_reinit(udev);
		release_devnum(udev);
		hub_free_dev(udev);
		usb_put_dev(udev);
		if ((status == -ENOTCONN) || (status == -ENOTSUPP))
			break;
	}
	if (hub->hdev->parent ||
			!hcd->driver->port_handed_over ||
			!(hcd->driver->port_handed_over)(hcd, port1)) {
		if (status != -ENOTCONN && status != -ENODEV)
			dev_err(hub_dev, "unable to enumerate USB device on port %d\n",
					port1);
	}

done:
	hub_port_disable(hub, port1, 1);
	if (hcd->driver->relinquish_port && !hub->hdev->parent)
		hcd->driver->relinquish_port(hcd, port1);
}

/* Returns 1 if there was a remote wakeup and a connect status change. */
static int hub_handle_remote_wakeup(struct usb_hub *hub, unsigned int port,
		u16 portstatus, u16 portchange)
{
	struct usb_device *hdev;
	struct usb_device *udev;
	int connect_change = 0;
	int ret;

	hdev = hub->hdev;
	udev = hub->ports[port - 1]->child;
	if (!hub_is_superspeed(hdev)) {
		if (!(portchange & USB_PORT_STAT_C_SUSPEND))
			return 0;
		usb_clear_port_feature(hdev, port, USB_PORT_FEAT_C_SUSPEND);
	} else {
		if (!udev || udev->state != USB_STATE_SUSPENDED ||
				 (portstatus & USB_PORT_STAT_LINK_STATE) !=
				 USB_SS_PORT_LS_U0)
			return 0;
	}

	if (udev) {
		/* TRSMRCY = 10 msec */
		msleep(10);

		usb_lock_device(udev);
		ret = usb_remote_wakeup(udev);
		usb_unlock_device(udev);
		if (ret < 0)
			connect_change = 1;
	} else {
		ret = -ENODEV;
		hub_port_disable(hub, port, 1);
	}
	dev_dbg(hub->intfdev, "resume on port %d, status %d\n",
			port, ret);
	return connect_change;
}

static void hub_events(void)
{
	struct list_head *tmp;
	struct usb_device *hdev;
	struct usb_interface *intf;
	struct usb_hub *hub;
	struct device *hub_dev;
	u16 hubstatus;
	u16 hubchange;
	u16 portstatus;
	u16 portchange;
	int i, ret;
	int connect_change, wakeup_change;

	/*
	 *  We restart the list every time to avoid a deadlock with
	 * deleting hubs downstream from this one. This should be
	 * safe since we delete the hub from the event list.
	 * Not the most efficient, but avoids deadlocks.
	 */
	while (1) {

		/* Grab the first entry at the beginning of the list */
		spin_lock_irq(&hub_event_lock);
		if (list_empty(&hub_event_list)) {
			spin_unlock_irq(&hub_event_lock);
			break;
		}

		tmp = hub_event_list.next;
		list_del_init(tmp);

		hub = list_entry(tmp, struct usb_hub, event_list);
		kref_get(&hub->kref);
		hdev = hub->hdev;
		usb_get_dev(hdev);
		spin_unlock_irq(&hub_event_lock);

		hub_dev = hub->intfdev;
		intf = to_usb_interface(hub_dev);
		dev_dbg(hub_dev, "state %d ports %d chg %04x evt %04x\n",
				hdev->state, hdev->maxchild,
				/* NOTE: expects max 15 ports... */
				(u16) hub->change_bits[0],
				(u16) hub->event_bits[0]);

		/* Lock the device, then check to see if we were
		 * disconnected while waiting for the lock to succeed. */
		usb_lock_device(hdev);
		if (unlikely(hub->disconnected))
			goto loop_disconnected;

		/* If the hub has died, clean up after it */
		if (hdev->state == USB_STATE_NOTATTACHED) {
			hub->error = -ENODEV;
			hub_quiesce(hub, HUB_DISCONNECT);
			goto loop;
		}

		/* Autoresume */
		ret = usb_autopm_get_interface(intf);
		if (ret) {
			dev_dbg(hub_dev, "Can't autoresume: %d\n", ret);
			goto loop;
		}

		/* If this is an inactive hub, do nothing */
		if (hub->quiescing)
			goto loop_autopm;

		if (hub->error) {
			dev_dbg (hub_dev, "resetting for error %d\n",
				hub->error);

			ret = usb_reset_device(hdev);
			if (ret) {
				dev_dbg (hub_dev,
					"error resetting hub: %d\n", ret);
				goto loop_autopm;
			}

			hub->nerrors = 0;
			hub->error = 0;
		}

		/* deal with port status changes */
		for (i = 1; i <= hdev->maxchild; i++) {
			if (test_bit(i, hub->busy_bits))
				continue;
			connect_change = test_bit(i, hub->change_bits);
			wakeup_change = test_and_clear_bit(i, hub->wakeup_bits);
			if (!test_and_clear_bit(i, hub->event_bits) &&
					!connect_change && !wakeup_change)
				continue;

			ret = hub_port_status(hub, i,
					&portstatus, &portchange);
			if (ret < 0)
				continue;

			if (portchange & USB_PORT_STAT_C_CONNECTION) {
				usb_clear_port_feature(hdev, i,
					USB_PORT_FEAT_C_CONNECTION);
				connect_change = 1;
			}

			if (portchange & USB_PORT_STAT_C_ENABLE) {
				if (!connect_change)
					dev_dbg (hub_dev,
						"port %d enable change, "
						"status %08x\n",
						i, portstatus);
				usb_clear_port_feature(hdev, i,
					USB_PORT_FEAT_C_ENABLE);

				/*
				 * EM interference sometimes causes badly
				 * shielded USB devices to be shutdown by
				 * the hub, this hack enables them again.
				 * Works at least with mouse driver.
				 */
				if (!(portstatus & USB_PORT_STAT_ENABLE)
				    && !connect_change
				    && hub->ports[i - 1]->child) {
					dev_err (hub_dev,
					    "port %i "
					    "disabled by hub (EMI?), "
					    "re-enabling...\n",
						i);
					connect_change = 1;
				}
			}

			if (hub_handle_remote_wakeup(hub, i,
						portstatus, portchange))
				connect_change = 1;

			if (portchange & USB_PORT_STAT_C_OVERCURRENT) {
				u16 status = 0;
				u16 unused;

				dev_dbg(hub_dev, "over-current change on port "
					"%d\n", i);
				usb_clear_port_feature(hdev, i,
					USB_PORT_FEAT_C_OVER_CURRENT);
				msleep(100);	/* Cool down */
				hub_power_on(hub, true);
				hub_port_status(hub, i, &status, &unused);
				if (status & USB_PORT_STAT_OVERCURRENT)
					dev_err(hub_dev, "over-current "
						"condition on port %d\n", i);
			}

			if (portchange & USB_PORT_STAT_C_RESET) {
				dev_dbg (hub_dev,
					"reset change on port %d\n",
					i);
				usb_clear_port_feature(hdev, i,
					USB_PORT_FEAT_C_RESET);
			}
			if ((portchange & USB_PORT_STAT_C_BH_RESET) &&
					hub_is_superspeed(hub->hdev)) {
				dev_dbg(hub_dev,
					"warm reset change on port %d\n",
					i);
				usb_clear_port_feature(hdev, i,
					USB_PORT_FEAT_C_BH_PORT_RESET);
			}
			if (portchange & USB_PORT_STAT_C_LINK_STATE) {
				usb_clear_port_feature(hub->hdev, i,
						USB_PORT_FEAT_C_PORT_LINK_STATE);
			}
			if (portchange & USB_PORT_STAT_C_CONFIG_ERROR) {
				dev_warn(hub_dev,
					"config error on port %d\n",
					i);
				usb_clear_port_feature(hub->hdev, i,
						USB_PORT_FEAT_C_PORT_CONFIG_ERROR);
			}

			/* Warm reset a USB3 protocol port if it's in
			 * SS.Inactive state.
			 */
			if (hub_port_warm_reset_required(hub, portstatus)) {
				int status;
				struct usb_device *udev =
					hub->ports[i - 1]->child;

				dev_dbg(hub_dev, "warm reset port %d\n", i);
				if (!udev ||
				    !(portstatus & USB_PORT_STAT_CONNECTION) ||
				    udev->state == USB_STATE_NOTATTACHED) {
					status = hub_port_reset(hub, i,
							NULL, HUB_BH_RESET_TIME,
							true);
					if (status < 0)
						hub_port_disable(hub, i, 1);
				} else {
					usb_lock_device(udev);
					status = usb_reset_device(udev);
					usb_unlock_device(udev);
					connect_change = 0;
				}
			}

			if (connect_change)
				hub_port_connect_change(hub, i,
						portstatus, portchange);
		} /* end for i */

		/* deal with hub status changes */
		if (test_and_clear_bit(0, hub->event_bits) == 0)
			;	/* do nothing */
		else if (hub_hub_status(hub, &hubstatus, &hubchange) < 0)
			dev_err (hub_dev, "get_hub_status failed\n");
		else {
			if (hubchange & HUB_CHANGE_LOCAL_POWER) {
				dev_dbg (hub_dev, "power change\n");
				clear_hub_feature(hdev, C_HUB_LOCAL_POWER);
				if (hubstatus & HUB_STATUS_LOCAL_POWER)
					/* FIXME: Is this always true? */
					hub->limited_power = 1;
				else
					hub->limited_power = 0;
			}
			if (hubchange & HUB_CHANGE_OVERCURRENT) {
				u16 status = 0;
				u16 unused;

				dev_dbg(hub_dev, "over-current change\n");
				clear_hub_feature(hdev, C_HUB_OVER_CURRENT);
				msleep(500);	/* Cool down */
				hub_power_on(hub, true);
				hub_hub_status(hub, &status, &unused);
				if (status & HUB_STATUS_OVERCURRENT)
					dev_err(hub_dev, "over-current "
						"condition\n");
			}
		}

 loop_autopm:
		/* Balance the usb_autopm_get_interface() above */
		usb_autopm_put_interface_no_suspend(intf);
 loop:
		/* Balance the usb_autopm_get_interface_no_resume() in
		 * kick_khubd() and allow autosuspend.
		 */
		usb_autopm_put_interface(intf);
 loop_disconnected:
		usb_unlock_device(hdev);
		usb_put_dev(hdev);
		kref_put(&hub->kref, hub_release);

	} /* end while (1) */
}

static int hub_thread(void *__unused)
{
	/* khubd needs to be freezable to avoid interfering with USB-PERSIST
	 * port handover.  Otherwise it might see that a full-speed device
	 * was gone before the EHCI controller had handed its port over to
	 * the companion full-speed controller.
	 */
	set_freezable();

	do {
		hub_events();
		wait_event_freezable(khubd_wait,
				!list_empty(&hub_event_list) ||
				kthread_should_stop());
	} while (!kthread_should_stop() || !list_empty(&hub_event_list));

	pr_debug("%s: khubd exiting\n", usbcore_name);
	return 0;
}

static const struct usb_device_id hub_id_table[] = {
    { .match_flags = USB_DEVICE_ID_MATCH_VENDOR
			| USB_DEVICE_ID_MATCH_INT_CLASS,
      .idVendor = USB_VENDOR_GENESYS_LOGIC,
      .bInterfaceClass = USB_CLASS_HUB,
      .driver_info = HUB_QUIRK_CHECK_PORT_AUTOSUSPEND},
    { .match_flags = USB_DEVICE_ID_MATCH_DEV_CLASS,
      .bDeviceClass = USB_CLASS_HUB},
    { .match_flags = USB_DEVICE_ID_MATCH_INT_CLASS,
      .bInterfaceClass = USB_CLASS_HUB},
    { }						/* Terminating entry */
};

MODULE_DEVICE_TABLE (usb, hub_id_table);

static struct usb_driver hub_driver = {
	.name =		"hub",
	.probe =	hub_probe,
	.disconnect =	hub_disconnect,
	.suspend =	hub_suspend,
	.resume =	hub_resume,
	.reset_resume =	hub_reset_resume,
	.pre_reset =	hub_pre_reset,
	.post_reset =	hub_post_reset,
	.unlocked_ioctl = hub_ioctl,
	.id_table =	hub_id_table,
	.supports_autosuspend =	1,
};

int usb_hub_init(void)
{
	if (usb_register(&hub_driver) < 0) {
		printk(KERN_ERR "%s: can't register hub driver\n",
			usbcore_name);
		return -1;
	}

	khubd_task = kthread_run(hub_thread, NULL, "khubd");
	if (!IS_ERR(khubd_task))
		return 0;

	/* Fall through if kernel_thread failed */
	usb_deregister(&hub_driver);
	printk(KERN_ERR "%s: can't start khubd\n", usbcore_name);

	return -1;
}

void usb_hub_cleanup(void)
{
	kthread_stop(khubd_task);

	/*
	 * Hub resources are freed for us by usb_deregister. It calls
	 * usb_driver_purge on every device which in turn calls that
	 * devices disconnect function if it is using this driver.
	 * The hub_disconnect function takes care of releasing the
	 * individual hub resources. -greg
	 */
	usb_deregister(&hub_driver);
} /* usb_hub_cleanup() */

static int descriptors_changed(struct usb_device *udev,
		struct usb_device_descriptor *old_device_descriptor,
		struct usb_host_bos *old_bos)
{
	int		changed = 0;
	unsigned	index;
	unsigned	serial_len = 0;
	unsigned	len;
	unsigned	old_length;
	int		length;
	char		*buf;

	if (memcmp(&udev->descriptor, old_device_descriptor,
			sizeof(*old_device_descriptor)) != 0)
		return 1;

	if ((old_bos && !udev->bos) || (!old_bos && udev->bos))
		return 1;
	if (udev->bos) {
		len = le16_to_cpu(udev->bos->desc->wTotalLength);
		if (len != le16_to_cpu(old_bos->desc->wTotalLength))
			return 1;
		if (memcmp(udev->bos->desc, old_bos->desc, len))
			return 1;
	}

	/* Since the idVendor, idProduct, and bcdDevice values in the
	 * device descriptor haven't changed, we will assume the
	 * Manufacturer and Product strings haven't changed either.
	 * But the SerialNumber string could be different (e.g., a
	 * different flash card of the same brand).
	 */
	if (udev->serial)
		serial_len = strlen(udev->serial) + 1;

	len = serial_len;
	for (index = 0; index < udev->descriptor.bNumConfigurations; index++) {
		old_length = le16_to_cpu(udev->config[index].desc.wTotalLength);
		len = max(len, old_length);
	}

	buf = kmalloc(len, GFP_NOIO);
	if (buf == NULL) {
		dev_err(&udev->dev, "no mem to re-read configs after reset\n");
		/* assume the worst */
		return 1;
	}
	for (index = 0; index < udev->descriptor.bNumConfigurations; index++) {
		old_length = le16_to_cpu(udev->config[index].desc.wTotalLength);
		length = usb_get_descriptor(udev, USB_DT_CONFIG, index, buf,
				old_length);
		if (length != old_length) {
			dev_dbg(&udev->dev, "config index %d, error %d\n",
					index, length);
			changed = 1;
			break;
		}
		if (memcmp (buf, udev->rawdescriptors[index], old_length)
				!= 0) {
			dev_dbg(&udev->dev, "config index %d changed (#%d)\n",
				index,
				((struct usb_config_descriptor *) buf)->
					bConfigurationValue);
			changed = 1;
			break;
		}
	}

	if (!changed && serial_len) {
		length = usb_string(udev, udev->descriptor.iSerialNumber,
				buf, serial_len);
		if (length + 1 != serial_len) {
			dev_dbg(&udev->dev, "serial string error %d\n",
					length);
			changed = 1;
		} else if (memcmp(buf, udev->serial, length) != 0) {
			dev_dbg(&udev->dev, "serial string changed\n");
			changed = 1;
		}
	}

	kfree(buf);
	return changed;
}

/**
 * usb_reset_and_verify_device - perform a USB port reset to reinitialize a device
 * @udev: device to reset (not in SUSPENDED or NOTATTACHED state)
 *
 * WARNING - don't use this routine to reset a composite device
 * (one with multiple interfaces owned by separate drivers)!
 * Use usb_reset_device() instead.
 *
 * Do a port reset, reassign the device's address, and establish its
 * former operating configuration.  If the reset fails, or the device's
 * descriptors change from their values before the reset, or the original
 * configuration and altsettings cannot be restored, a flag will be set
 * telling khubd to pretend the device has been disconnected and then
 * re-connected.  All drivers will be unbound, and the device will be
 * re-enumerated and probed all over again.
 *
 * Return: 0 if the reset succeeded, -ENODEV if the device has been
 * flagged for logical disconnection, or some other negative error code
 * if the reset wasn't even attempted.
 *
 * Note:
 * The caller must own the device lock.  For example, it's safe to use
 * this from a driver probe() routine after downloading new firmware.
 * For calls that might not occur during probe(), drivers should lock
 * the device using usb_lock_device_for_reset().
 *
 * Locking exception: This routine may also be called from within an
 * autoresume handler.  Such usage won't conflict with other tasks
 * holding the device lock because these tasks should always call
 * usb_autopm_resume_device(), thereby preventing any unwanted autoresume.
 */
static int usb_reset_and_verify_device(struct usb_device *udev)
{
	struct usb_device		*parent_hdev = udev->parent;
	struct usb_hub			*parent_hub;
	struct usb_hcd			*hcd = bus_to_hcd(udev->bus);
	struct usb_device_descriptor	descriptor = udev->descriptor;
	struct usb_host_bos		*bos;
	int 				i, ret = 0;
	int				port1 = udev->portnum;

	if (udev->state == USB_STATE_NOTATTACHED ||
			udev->state == USB_STATE_SUSPENDED) {
		dev_dbg(&udev->dev, "device reset not allowed in state %d\n",
				udev->state);
		return -EINVAL;
	}

	if (!parent_hdev) {
		/* this requires hcd-specific logic; see ohci_restart() */
		dev_dbg(&udev->dev, "%s for root hub!\n", __func__);
		return -EISDIR;
	}
	parent_hub = usb_hub_to_struct_hub(parent_hdev);

	/* Disable USB2 hardware LPM.
	 * It will be re-enabled by the enumeration process.
	 */
	if (udev->usb2_hw_lpm_enabled == 1)
		usb_set_usb2_hardware_lpm(udev, 0);

	bos = udev->bos;
	udev->bos = NULL;

	/* Disable LPM and LTM while we reset the device and reinstall the alt
	 * settings.  Device-initiated LPM settings, and system exit latency
	 * settings are cleared when the device is reset, so we have to set
	 * them up again.
	 */
	ret = usb_unlocked_disable_lpm(udev);
	if (ret) {
		dev_err(&udev->dev, "%s Failed to disable LPM\n.", __func__);
		goto re_enumerate;
	}
	ret = usb_disable_ltm(udev);
	if (ret) {
		dev_err(&udev->dev, "%s Failed to disable LTM\n.",
				__func__);
		goto re_enumerate;
	}

	set_bit(port1, parent_hub->busy_bits);
	for (i = 0; i < SET_CONFIG_TRIES; ++i) {

		/* ep0 maxpacket size may change; let the HCD know about it.
		 * Other endpoints will be handled by re-enumeration. */
		usb_ep0_reinit(udev);
		ret = hub_port_init(parent_hub, udev, port1, i);
		if (ret >= 0 || ret == -ENOTCONN || ret == -ENODEV)
			break;
	}
	clear_bit(port1, parent_hub->busy_bits);

	if (ret < 0)
		goto re_enumerate;

	/* Device might have changed firmware (DFU or similar) */
	if (descriptors_changed(udev, &descriptor, bos)) {
		dev_info(&udev->dev, "device firmware changed\n");
		udev->descriptor = descriptor;	/* for disconnect() calls */
		goto re_enumerate;
	}

	/* Restore the device's previous configuration */
	if (!udev->actconfig)
		goto done;

	mutex_lock(hcd->bandwidth_mutex);
	ret = usb_hcd_alloc_bandwidth(udev, udev->actconfig, NULL, NULL);
	if (ret < 0) {
		dev_warn(&udev->dev,
				"Busted HC?  Not enough HCD resources for "
				"old configuration.\n");
		mutex_unlock(hcd->bandwidth_mutex);
		goto re_enumerate;
	}
	ret = usb_control_msg(udev, usb_sndctrlpipe(udev, 0),
			USB_REQ_SET_CONFIGURATION, 0,
			udev->actconfig->desc.bConfigurationValue, 0,
			NULL, 0, USB_CTRL_SET_TIMEOUT);
	if (ret < 0) {
		dev_err(&udev->dev,
			"can't restore configuration #%d (error=%d)\n",
			udev->actconfig->desc.bConfigurationValue, ret);
		mutex_unlock(hcd->bandwidth_mutex);
		goto re_enumerate;
	}
	mutex_unlock(hcd->bandwidth_mutex);
	usb_set_device_state(udev, USB_STATE_CONFIGURED);

	/* Put interfaces back into the same altsettings as before.
	 * Don't bother to send the Set-Interface request for interfaces
	 * that were already in altsetting 0; besides being unnecessary,
	 * many devices can't handle it.  Instead just reset the host-side
	 * endpoint state.
	 */
	for (i = 0; i < udev->actconfig->desc.bNumInterfaces; i++) {
		struct usb_host_config *config = udev->actconfig;
		struct usb_interface *intf = config->interface[i];
		struct usb_interface_descriptor *desc;

		desc = &intf->cur_altsetting->desc;
		if (desc->bAlternateSetting == 0) {
			usb_disable_interface(udev, intf, true);
			usb_enable_interface(udev, intf, true);
			ret = 0;
		} else {
			/* Let the bandwidth allocation function know that this
			 * device has been reset, and it will have to use
			 * alternate setting 0 as the current alternate setting.
			 */
			intf->resetting_device = 1;
			ret = usb_set_interface(udev, desc->bInterfaceNumber,
					desc->bAlternateSetting);
			intf->resetting_device = 0;
		}
		if (ret < 0) {
			dev_err(&udev->dev, "failed to restore interface %d "
				"altsetting %d (error=%d)\n",
				desc->bInterfaceNumber,
				desc->bAlternateSetting,
				ret);
			goto re_enumerate;
		}
	}

done:
	/* Now that the alt settings are re-installed, enable LTM and LPM. */
	usb_set_usb2_hardware_lpm(udev, 1);
	usb_unlocked_enable_lpm(udev);
	usb_enable_ltm(udev);
	usb_release_bos_descriptor(udev);
	udev->bos = bos;
	return 0;

re_enumerate:
	/* LPM state doesn't matter when we're about to destroy the device. */
	hub_port_logical_disconnect(parent_hub, port1);
	usb_release_bos_descriptor(udev);
	udev->bos = bos;
	return -ENODEV;
}

/**
 * usb_reset_device - warn interface drivers and perform a USB port reset
 * @udev: device to reset (not in SUSPENDED or NOTATTACHED state)
 *
 * Warns all drivers bound to registered interfaces (using their pre_reset
 * method), performs the port reset, and then lets the drivers know that
 * the reset is over (using their post_reset method).
 *
 * Return: The same as for usb_reset_and_verify_device().
 *
 * Note:
 * The caller must own the device lock.  For example, it's safe to use
 * this from a driver probe() routine after downloading new firmware.
 * For calls that might not occur during probe(), drivers should lock
 * the device using usb_lock_device_for_reset().
 *
 * If an interface is currently being probed or disconnected, we assume
 * its driver knows how to handle resets.  For all other interfaces,
 * if the driver doesn't have pre_reset and post_reset methods then
 * we attempt to unbind it and rebind afterward.
 */
int usb_reset_device(struct usb_device *udev)
{
	int ret;
	int i;
	unsigned int noio_flag;
	struct usb_host_config *config = udev->actconfig;

	if (udev->state == USB_STATE_NOTATTACHED ||
			udev->state == USB_STATE_SUSPENDED) {
		dev_dbg(&udev->dev, "device reset not allowed in state %d\n",
				udev->state);
		return -EINVAL;
	}

	/*
	 * Don't allocate memory with GFP_KERNEL in current
	 * context to avoid possible deadlock if usb mass
	 * storage interface or usbnet interface(iSCSI case)
	 * is included in current configuration. The easist
	 * approach is to do it for every device reset,
	 * because the device 'memalloc_noio' flag may have
	 * not been set before reseting the usb device.
	 */
	noio_flag = memalloc_noio_save();

	/* Prevent autosuspend during the reset */
	usb_autoresume_device(udev);

	if (config) {
		for (i = 0; i < config->desc.bNumInterfaces; ++i) {
			struct usb_interface *cintf = config->interface[i];
			struct usb_driver *drv;
			int unbind = 0;

			if (cintf->dev.driver) {
				drv = to_usb_driver(cintf->dev.driver);
				if (drv->pre_reset && drv->post_reset)
					unbind = (drv->pre_reset)(cintf);
				else if (cintf->condition ==
						USB_INTERFACE_BOUND)
					unbind = 1;
				if (unbind)
					usb_forced_unbind_intf(cintf);
			}
		}
	}

	ret = usb_reset_and_verify_device(udev);

	if (config) {
		for (i = config->desc.bNumInterfaces - 1; i >= 0; --i) {
			struct usb_interface *cintf = config->interface[i];
			struct usb_driver *drv;
			int rebind = cintf->needs_binding;

			if (!rebind && cintf->dev.driver) {
				drv = to_usb_driver(cintf->dev.driver);
				if (drv->post_reset)
					rebind = (drv->post_reset)(cintf);
				else if (cintf->condition ==
						USB_INTERFACE_BOUND)
					rebind = 1;
				if (rebind)
					cintf->needs_binding = 1;
			}
		}
		usb_unbind_and_rebind_marked_interfaces(udev);
	}

	usb_autosuspend_device(udev);
	memalloc_noio_restore(noio_flag);
	return ret;
}
EXPORT_SYMBOL_GPL(usb_reset_device);


/**
 * usb_queue_reset_device - Reset a USB device from an atomic context
 * @iface: USB interface belonging to the device to reset
 *
 * This function can be used to reset a USB device from an atomic
 * context, where usb_reset_device() won't work (as it blocks).
 *
 * Doing a reset via this method is functionally equivalent to calling
 * usb_reset_device(), except for the fact that it is delayed to a
 * workqueue. This means that any drivers bound to other interfaces
 * might be unbound, as well as users from usbfs in user space.
 *
 * Corner cases:
 *
 * - Scheduling two resets at the same time from two different drivers
 *   attached to two different interfaces of the same device is
 *   possible; depending on how the driver attached to each interface
 *   handles ->pre_reset(), the second reset might happen or not.
 *
 * - If a driver is unbound and it had a pending reset, the reset will
 *   be cancelled.
 *
 * - This function can be called during .probe() or .disconnect()
 *   times. On return from .disconnect(), any pending resets will be
 *   cancelled.
 *
 * There is no no need to lock/unlock the @reset_ws as schedule_work()
 * does its own.
 *
 * NOTE: We don't do any reference count tracking because it is not
 *     needed. The lifecycle of the work_struct is tied to the
 *     usb_interface. Before destroying the interface we cancel the
 *     work_struct, so the fact that work_struct is queued and or
 *     running means the interface (and thus, the device) exist and
 *     are referenced.
 */
void usb_queue_reset_device(struct usb_interface *iface)
{
	schedule_work(&iface->reset_ws);
}
EXPORT_SYMBOL_GPL(usb_queue_reset_device);

/**
 * usb_hub_find_child - Get the pointer of child device
 * attached to the port which is specified by @port1.
 * @hdev: USB device belonging to the usb hub
 * @port1: port num to indicate which port the child device
 *	is attached to.
 *
 * USB drivers call this function to get hub's child device
 * pointer.
 *
 * Return: %NULL if input param is invalid and
 * child's usb_device pointer if non-NULL.
 */
struct usb_device *usb_hub_find_child(struct usb_device *hdev,
		int port1)
{
	struct usb_hub *hub = usb_hub_to_struct_hub(hdev);

	if (port1 < 1 || port1 > hdev->maxchild)
		return NULL;
	return hub->ports[port1 - 1]->child;
}
EXPORT_SYMBOL_GPL(usb_hub_find_child);

/**
 * usb_set_hub_port_connect_type - set hub port connect type.
 * @hdev: USB device belonging to the usb hub
 * @port1: port num of the port
 * @type: connect type of the port
 */
void usb_set_hub_port_connect_type(struct usb_device *hdev, int port1,
	enum usb_port_connect_type type)
{
	struct usb_hub *hub = usb_hub_to_struct_hub(hdev);

	if (hub)
		hub->ports[port1 - 1]->connect_type = type;
}

/**
 * usb_get_hub_port_connect_type - Get the port's connect type
 * @hdev: USB device belonging to the usb hub
 * @port1: port num of the port
 *
 * Return: The connect type of the port if successful. Or
 * USB_PORT_CONNECT_TYPE_UNKNOWN if input params are invalid.
 */
enum usb_port_connect_type
usb_get_hub_port_connect_type(struct usb_device *hdev, int port1)
{
	struct usb_hub *hub = usb_hub_to_struct_hub(hdev);

	if (!hub)
		return USB_PORT_CONNECT_TYPE_UNKNOWN;

	return hub->ports[port1 - 1]->connect_type;
}

void usb_hub_adjust_deviceremovable(struct usb_device *hdev,
		struct usb_hub_descriptor *desc)
{
	enum usb_port_connect_type connect_type;
	int i;

	if (!hub_is_superspeed(hdev)) {
		for (i = 1; i <= hdev->maxchild; i++) {
			connect_type = usb_get_hub_port_connect_type(hdev, i);

			if (connect_type == USB_PORT_CONNECT_TYPE_HARD_WIRED) {
				u8 mask = 1 << (i%8);

				if (!(desc->u.hs.DeviceRemovable[i/8] & mask)) {
					dev_dbg(&hdev->dev, "usb port%d's DeviceRemovable is changed to 1 according to platform information.\n",
						i);
					desc->u.hs.DeviceRemovable[i/8]	|= mask;
				}
			}
		}
	} else {
		u16 port_removable = le16_to_cpu(desc->u.ss.DeviceRemovable);

		for (i = 1; i <= hdev->maxchild; i++) {
			connect_type = usb_get_hub_port_connect_type(hdev, i);

			if (connect_type == USB_PORT_CONNECT_TYPE_HARD_WIRED) {
				u16 mask = 1 << i;

				if (!(port_removable & mask)) {
					dev_dbg(&hdev->dev, "usb port%d's DeviceRemovable is changed to 1 according to platform information.\n",
						i);
					port_removable |= mask;
				}
			}
		}

		desc->u.ss.DeviceRemovable = cpu_to_le16(port_removable);
	}
}

#ifdef CONFIG_ACPI
/**
 * usb_get_hub_port_acpi_handle - Get the usb port's acpi handle
 * @hdev: USB device belonging to the usb hub
 * @port1: port num of the port
 *
 * Return: Port's acpi handle if successful, %NULL if params are
 * invalid.
 */
acpi_handle usb_get_hub_port_acpi_handle(struct usb_device *hdev,
	int port1)
{
	struct usb_hub *hub = usb_hub_to_struct_hub(hdev);

	if (!hub)
		return NULL;

	return ACPI_HANDLE(&hub->ports[port1 - 1]->dev);
}
#endif<|MERGE_RESOLUTION|>--- conflicted
+++ resolved
@@ -1735,18 +1735,9 @@
 	} else {			/* root hub */
 		const struct hc_driver *drv = bus_to_hcd(hdev->bus)->driver;
 
-<<<<<<< HEAD
-	/* Hubs have proper suspend/resume support. */
-#ifdef CONFIG_USB_ZYNQ_PHY
-	usb_disable_autosuspend(hdev);
-#else
-	usb_enable_autosuspend(hdev);
-#endif
-=======
 		if (drv->bus_suspend && drv->bus_resume)
 			usb_enable_autosuspend(hdev);
 	}
->>>>>>> b65f2f45
 
 	if (hdev->level == MAX_TOPO_LEVEL) {
 		dev_err(&intf->dev,
