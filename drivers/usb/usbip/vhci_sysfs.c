--- conflicted
+++ resolved
@@ -2,24 +2,6 @@
 /*
  * Copyright (C) 2003-2008 Takahiro Hirofuchi
  * Copyright (C) 2015-2016 Nobuo Iwata
-<<<<<<< HEAD
- *
- * This is free software; you can redistribute it and/or modify
- * it under the terms of the GNU General Public License as published by
- * the Free Software Foundation; either version 2 of the License, or
- * (at your option) any later version.
- *
- * This is distributed in the hope that it will be useful,
- * but WITHOUT ANY WARRANTY; without even the implied warranty of
- * MERCHANTABILITY or FITNESS FOR A PARTICULAR PURPOSE.  See the
- * GNU General Public License for more details.
- *
- * You should have received a copy of the GNU General Public License
- * along with this program; if not, write to the Free Software
- * Foundation, Inc., 59 Temple Place - Suite 330, Boston, MA 02111-1307,
- * USA.
-=======
->>>>>>> 24b8d41d
  */
 
 #include <linux/kthread.h>
@@ -27,12 +9,9 @@
 #include <linux/net.h>
 #include <linux/platform_device.h>
 #include <linux/slab.h>
-<<<<<<< HEAD
-=======
 
 /* Hardening for Spectre-v1 */
 #include <linux/nospec.h>
->>>>>>> 24b8d41d
 
 #include "usbip_common.h"
 #include "vhci.h"
@@ -83,15 +62,10 @@
 /* Sysfs entry to show port status */
 static ssize_t status_show_vhci(int pdev_nr, char *out)
 {
-<<<<<<< HEAD
-	struct platform_device *pdev = *(vhci_pdevs + pdev_nr);
-	struct vhci_hcd *vhci;
-=======
 	struct platform_device *pdev = vhcis[pdev_nr].pdev;
 	struct vhci *vhci;
 	struct usb_hcd *hcd;
 	struct vhci_hcd *vhci_hcd;
->>>>>>> 24b8d41d
 	char *s = out;
 	int i;
 	unsigned long flags;
@@ -100,42 +74,6 @@
 		usbip_dbg_vhci_sysfs("show status error\n");
 		return 0;
 	}
-<<<<<<< HEAD
-
-	vhci = hcd_to_vhci(platform_get_drvdata(pdev));
-
-	spin_lock_irqsave(&vhci->lock, flags);
-
-	/*
-	 * output example:
-	 * port sta spd dev      socket           local_busid
-	 * 0000 004 000 00000000         c5a7bb80 1-2.3
-	 * 0001 004 000 00000000         d8cee980 2-3.4
-	 *
-	 * IP address can be retrieved from a socket pointer address by looking
-	 * up /proc/net/{tcp,tcp6}. Also, a userland program may remember a
-	 * port number and its peer IP address.
-	 */
-	for (i = 0; i < VHCI_HC_PORTS; i++) {
-		struct vhci_device *vdev = &vhci->vdev[i];
-
-		spin_lock(&vdev->ud.lock);
-		out += sprintf(out, "%04u %03u ",
-				    (pdev_nr * VHCI_HC_PORTS) + i,
-				    vdev->ud.status);
-
-		if (vdev->ud.status == VDEV_ST_USED) {
-			out += sprintf(out, "%03u %08x ",
-					    vdev->speed, vdev->devid);
-			out += sprintf(out, "%16p %s",
-					    vdev->ud.tcp_socket,
-					    dev_name(&vdev->udev->dev));
-
-		} else {
-			out += sprintf(out, "000 00000000 ");
-			out += sprintf(out, "0000000000000000 0-0");
-		}
-=======
 
 	hcd = platform_get_drvdata(pdev);
 	vhci_hcd = hcd_to_vhci_hcd(hcd);
@@ -165,7 +103,6 @@
 
 	return out - s;
 }
->>>>>>> 24b8d41d
 
 static ssize_t status_show_not_ready(int pdev_nr, char *out)
 {
@@ -204,41 +141,6 @@
 	if (ret < 0)
 		return ret;
 
-<<<<<<< HEAD
-	spin_unlock_irqrestore(&vhci->lock, flags);
-
-	return out - s;
-}
-
-static ssize_t status_show_not_ready(int pdev_nr, char *out)
-{
-	char *s = out;
-	int i = 0;
-
-	for (i = 0; i < VHCI_HC_PORTS; i++) {
-		out += sprintf(out, "%04u %03u ",
-				    (pdev_nr * VHCI_HC_PORTS) + i,
-				    VDEV_ST_NOTASSIGNED);
-		out += sprintf(out, "000 00000000 0000000000000000 0-0");
-		out += sprintf(out, "\n");
-	}
-	return out - s;
-}
-
-static int status_name_to_id(const char *name)
-{
-	char *c;
-	long val;
-	int ret;
-
-	c = strchr(name, '.');
-	if (c == NULL)
-		return 0;
-
-	ret = kstrtol(c+1, 10, &val);
-	if (ret < 0)
-		return ret;
-
 	return val;
 }
 
@@ -249,7 +151,7 @@
 	int pdev_nr;
 
 	out += sprintf(out,
-		       "port sta spd dev      socket           local_busid\n");
+		       "hub port sta spd dev      sockfd local_busid\n");
 
 	pdev_nr = status_name_to_id(attr->attr.name);
 	if (pdev_nr < 0)
@@ -265,55 +167,20 @@
 {
 	char *s = out;
 
-	out += sprintf(out, "%d\n", VHCI_HC_PORTS * vhci_num_controllers);
-=======
-	return val;
-}
-
-static ssize_t status_show(struct device *dev,
-			   struct device_attribute *attr, char *out)
-{
-	char *s = out;
-	int pdev_nr;
-
-	out += sprintf(out,
-		       "hub port sta spd dev      sockfd local_busid\n");
-
-	pdev_nr = status_name_to_id(attr->attr.name);
-	if (pdev_nr < 0)
-		out += status_show_not_ready(pdev_nr, out);
-	else
-		out += status_show_vhci(pdev_nr, out);
-
-	return out - s;
-}
-
-static ssize_t nports_show(struct device *dev, struct device_attribute *attr,
-			   char *out)
-{
-	char *s = out;
-
 	/*
 	 * Half the ports are for SPEED_HIGH and half for SPEED_SUPER,
 	 * thus the * 2.
 	 */
 	out += sprintf(out, "%d\n", VHCI_PORTS * vhci_num_controllers);
->>>>>>> 24b8d41d
 	return out - s;
 }
 static DEVICE_ATTR_RO(nports);
 
 /* Sysfs entry to shutdown a virtual connection */
-<<<<<<< HEAD
-static int vhci_port_disconnect(struct vhci_hcd *vhci, __u32 rhport)
-{
-	struct vhci_device *vdev = &vhci->vdev[rhport];
-=======
 static int vhci_port_disconnect(struct vhci_hcd *vhci_hcd, __u32 rhport)
 {
 	struct vhci_device *vdev = &vhci_hcd->vdev[rhport];
 	struct vhci *vhci = vhci_hcd->vhci;
->>>>>>> 24b8d41d
 	unsigned long flags;
 
 	usbip_dbg_vhci_sysfs("enter\n");
@@ -341,22 +208,6 @@
 	return 0;
 }
 
-<<<<<<< HEAD
-static int valid_port(__u32 pdev_nr, __u32 rhport)
-{
-	if (pdev_nr >= vhci_num_controllers) {
-		pr_err("pdev %u\n", pdev_nr);
-		return 0;
-	}
-	if (rhport >= VHCI_HC_PORTS) {
-		pr_err("rhport %u\n", rhport);
-		return 0;
-	}
-	return 1;
-}
-
-static ssize_t store_detach(struct device *dev, struct device_attribute *attr,
-=======
 static int valid_port(__u32 *pdev_nr, __u32 *rhport)
 {
 	if (*pdev_nr >= vhci_num_controllers) {
@@ -375,15 +226,11 @@
 }
 
 static ssize_t detach_store(struct device *dev, struct device_attribute *attr,
->>>>>>> 24b8d41d
 			    const char *buf, size_t count)
 {
 	__u32 port = 0, pdev_nr = 0, rhport = 0;
 	struct usb_hcd *hcd;
-<<<<<<< HEAD
-=======
 	struct vhci_hcd *vhci_hcd;
->>>>>>> 24b8d41d
 	int ret;
 
 	if (kstrtoint(buf, 10, &port) < 0)
@@ -392,25 +239,15 @@
 	pdev_nr = port_to_pdev_nr(port);
 	rhport = port_to_rhport(port);
 
-<<<<<<< HEAD
-	if (!valid_port(pdev_nr, rhport))
-		return -EINVAL;
-
-	hcd = platform_get_drvdata(*(vhci_pdevs + pdev_nr));
-=======
 	if (!valid_port(&pdev_nr, &rhport))
 		return -EINVAL;
 
 	hcd = platform_get_drvdata(vhcis[pdev_nr].pdev);
->>>>>>> 24b8d41d
 	if (hcd == NULL) {
 		dev_err(dev, "port is not ready %u\n", port);
 		return -EAGAIN;
 	}
 
-<<<<<<< HEAD
-	ret = vhci_port_disconnect(hcd_to_vhci(hcd), rhport);
-=======
 	usbip_dbg_vhci_sysfs("rhport %d\n", rhport);
 
 	if ((port / VHCI_HC_PORTS) % 2)
@@ -419,7 +256,6 @@
 		vhci_hcd = hcd_to_vhci_hcd(hcd)->vhci->vhci_hcd_hs;
 
 	ret = vhci_port_disconnect(vhci_hcd, rhport);
->>>>>>> 24b8d41d
 	if (ret < 0)
 		return -EINVAL;
 
@@ -429,12 +265,8 @@
 }
 static DEVICE_ATTR_WO(detach);
 
-<<<<<<< HEAD
-static int valid_args(__u32 pdev_nr, __u32 rhport, enum usb_device_speed speed)
-=======
 static int valid_args(__u32 *pdev_nr, __u32 *rhport,
 		      enum usb_device_speed speed)
->>>>>>> 24b8d41d
 {
 	if (!valid_port(pdev_nr, rhport)) {
 		return 0;
@@ -475,14 +307,9 @@
 	int sockfd = 0;
 	__u32 port = 0, pdev_nr = 0, rhport = 0, devid = 0, speed = 0;
 	struct usb_hcd *hcd;
-<<<<<<< HEAD
-	struct vhci_hcd *vhci;
-	struct vhci_device *vdev;
-=======
 	struct vhci_hcd *vhci_hcd;
 	struct vhci_device *vdev;
 	struct vhci *vhci;
->>>>>>> 24b8d41d
 	int err;
 	unsigned long flags;
 
@@ -503,25 +330,14 @@
 			     sockfd, devid, speed);
 
 	/* check received parameters */
-<<<<<<< HEAD
-	if (!valid_args(pdev_nr, rhport, speed))
-		return -EINVAL;
-
-	hcd = platform_get_drvdata(*(vhci_pdevs + pdev_nr));
-=======
 	if (!valid_args(&pdev_nr, &rhport, speed))
 		return -EINVAL;
 
 	hcd = platform_get_drvdata(vhcis[pdev_nr].pdev);
->>>>>>> 24b8d41d
 	if (hcd == NULL) {
 		dev_err(dev, "port %d is not ready\n", port);
 		return -EAGAIN;
 	}
-<<<<<<< HEAD
-	vhci = hcd_to_vhci(hcd);
-	vdev = &vhci->vdev[rhport];
-=======
 
 	vhci_hcd = hcd_to_vhci_hcd(hcd);
 	vhci = vhci_hcd->vhci;
@@ -530,7 +346,6 @@
 		vdev = &vhci->vhci_hcd_ss->vdev[rhport];
 	else
 		vdev = &vhci->vhci_hcd_hs->vdev[rhport];
->>>>>>> 24b8d41d
 
 	/* Extract socket from fd. */
 	socket = sockfd_lookup(sockfd, &err);
@@ -580,61 +395,13 @@
 
 	return count;
 }
-<<<<<<< HEAD
-static DEVICE_ATTR(attach, S_IWUSR, NULL, store_attach);
-=======
 static DEVICE_ATTR_WO(attach);
->>>>>>> 24b8d41d
 
 #define MAX_STATUS_NAME 16
 
 struct status_attr {
 	struct device_attribute attr;
 	char name[MAX_STATUS_NAME+1];
-<<<<<<< HEAD
-};
-
-static struct status_attr *status_attrs;
-
-static void set_status_attr(int id)
-{
-	struct status_attr *status;
-
-	status = status_attrs + id;
-	if (id == 0)
-		strcpy(status->name, "status");
-	else
-		snprintf(status->name, MAX_STATUS_NAME+1, "status.%d", id);
-	status->attr.attr.name = status->name;
-	status->attr.attr.mode = S_IRUGO;
-	status->attr.show = status_show;
-}
-
-static int init_status_attrs(void)
-{
-	int id;
-
-	status_attrs = kcalloc(vhci_num_controllers, sizeof(struct status_attr),
-			       GFP_KERNEL);
-	if (status_attrs == NULL)
-		return -ENOMEM;
-
-	for (id = 0; id < vhci_num_controllers; id++)
-		set_status_attr(id);
-
-	return 0;
-}
-
-static void finish_status_attrs(void)
-{
-	kfree(status_attrs);
-}
-
-struct attribute_group vhci_attr_group = {
-	.attrs = NULL,
-};
-
-=======
 };
 
 static struct status_attr *status_attrs;
@@ -678,7 +445,6 @@
 	.attrs = NULL,
 };
 
->>>>>>> 24b8d41d
 int vhci_init_attr_group(void)
 {
 	struct attribute **attrs;
