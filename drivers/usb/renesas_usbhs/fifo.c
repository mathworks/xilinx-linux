// SPDX-License-Identifier: GPL-1.0+
/*
 * Renesas USB driver
 *
 * Copyright (C) 2011 Renesas Solutions Corp.
 * Copyright (C) 2019 Renesas Electronics Corporation
 * Kuninori Morimoto <kuninori.morimoto.gx@renesas.com>
 */
#include <linux/delay.h>
#include <linux/io.h>
#include <linux/scatterlist.h>
#include "common.h"
#include "pipe.h"

#define usbhsf_get_cfifo(p)	(&((p)->fifo_info.cfifo))

#define usbhsf_fifo_is_busy(f)	((f)->pipe) /* see usbhs_pipe_select_fifo */

/*
 *		packet initialize
 */
void usbhs_pkt_init(struct usbhs_pkt *pkt)
{
	INIT_LIST_HEAD(&pkt->node);
}

/*
 *		packet control function
 */
static int usbhsf_null_handle(struct usbhs_pkt *pkt, int *is_done)
{
	struct usbhs_priv *priv = usbhs_pipe_to_priv(pkt->pipe);
	struct device *dev = usbhs_priv_to_dev(priv);

	dev_err(dev, "null handler\n");

	return -EINVAL;
}

static const struct usbhs_pkt_handle usbhsf_null_handler = {
	.prepare = usbhsf_null_handle,
	.try_run = usbhsf_null_handle,
};

void usbhs_pkt_push(struct usbhs_pipe *pipe, struct usbhs_pkt *pkt,
		    void (*done)(struct usbhs_priv *priv,
				 struct usbhs_pkt *pkt),
		    void *buf, int len, int zero, int sequence)
{
	struct usbhs_priv *priv = usbhs_pipe_to_priv(pipe);
	struct device *dev = usbhs_priv_to_dev(priv);
	unsigned long flags;

	if (!done) {
		dev_err(dev, "no done function\n");
		return;
	}

	/********************  spin lock ********************/
	usbhs_lock(priv, flags);

	if (!pipe->handler) {
		dev_err(dev, "no handler function\n");
		pipe->handler = &usbhsf_null_handler;
	}

	list_move_tail(&pkt->node, &pipe->list);

	/*
	 * each pkt must hold own handler.
	 * because handler might be changed by its situation.
	 * dma handler -> pio handler.
	 */
	pkt->pipe	= pipe;
	pkt->buf	= buf;
	pkt->handler	= pipe->handler;
	pkt->length	= len;
	pkt->zero	= zero;
	pkt->actual	= 0;
	pkt->done	= done;
	pkt->sequence	= sequence;

	usbhs_unlock(priv, flags);
	/********************  spin unlock ******************/
}

static void __usbhsf_pkt_del(struct usbhs_pkt *pkt)
{
	list_del_init(&pkt->node);
}

struct usbhs_pkt *__usbhsf_pkt_get(struct usbhs_pipe *pipe)
{
	return list_first_entry_or_null(&pipe->list, struct usbhs_pkt, node);
}

static void usbhsf_fifo_unselect(struct usbhs_pipe *pipe,
				 struct usbhs_fifo *fifo);
static struct dma_chan *usbhsf_dma_chan_get(struct usbhs_fifo *fifo,
					    struct usbhs_pkt *pkt);
#define usbhsf_dma_map(p)	__usbhsf_dma_map_ctrl(p, 1)
#define usbhsf_dma_unmap(p)	__usbhsf_dma_map_ctrl(p, 0)
static int __usbhsf_dma_map_ctrl(struct usbhs_pkt *pkt, int map);
struct usbhs_pkt *usbhs_pkt_pop(struct usbhs_pipe *pipe, struct usbhs_pkt *pkt)
{
	struct usbhs_priv *priv = usbhs_pipe_to_priv(pipe);
	struct usbhs_fifo *fifo = usbhs_pipe_to_fifo(pipe);
	unsigned long flags;

	/********************  spin lock ********************/
	usbhs_lock(priv, flags);

	usbhs_pipe_disable(pipe);

	if (!pkt)
		pkt = __usbhsf_pkt_get(pipe);

	if (pkt) {
		struct dma_chan *chan = NULL;

		if (fifo)
			chan = usbhsf_dma_chan_get(fifo, pkt);
		if (chan) {
			dmaengine_terminate_all(chan);
			usbhsf_dma_unmap(pkt);
		}

		usbhs_pipe_clear_without_sequence(pipe, 0, 0);

		__usbhsf_pkt_del(pkt);
	}

	if (fifo)
		usbhsf_fifo_unselect(pipe, fifo);

	usbhs_unlock(priv, flags);
	/********************  spin unlock ******************/

	return pkt;
}

enum {
	USBHSF_PKT_PREPARE,
	USBHSF_PKT_TRY_RUN,
	USBHSF_PKT_DMA_DONE,
};

static int usbhsf_pkt_handler(struct usbhs_pipe *pipe, int type)
{
	struct usbhs_priv *priv = usbhs_pipe_to_priv(pipe);
	struct usbhs_pkt *pkt;
	struct device *dev = usbhs_priv_to_dev(priv);
	int (*func)(struct usbhs_pkt *pkt, int *is_done);
	unsigned long flags;
	int ret = 0;
	int is_done = 0;

	/********************  spin lock ********************/
	usbhs_lock(priv, flags);

	pkt = __usbhsf_pkt_get(pipe);
	if (!pkt)
		goto __usbhs_pkt_handler_end;

	switch (type) {
	case USBHSF_PKT_PREPARE:
		func = pkt->handler->prepare;
		break;
	case USBHSF_PKT_TRY_RUN:
		func = pkt->handler->try_run;
		break;
	case USBHSF_PKT_DMA_DONE:
		func = pkt->handler->dma_done;
		break;
	default:
		dev_err(dev, "unknown pkt handler\n");
		goto __usbhs_pkt_handler_end;
	}

	if (likely(func))
		ret = func(pkt, &is_done);

	if (is_done)
		__usbhsf_pkt_del(pkt);

__usbhs_pkt_handler_end:
	usbhs_unlock(priv, flags);
	/********************  spin unlock ******************/

	if (is_done) {
		pkt->done(priv, pkt);
		usbhs_pkt_start(pipe);
	}

	return ret;
}

void usbhs_pkt_start(struct usbhs_pipe *pipe)
{
	usbhsf_pkt_handler(pipe, USBHSF_PKT_PREPARE);
}

/*
 *		irq enable/disable function
 */
#define usbhsf_irq_empty_ctrl(p, e) usbhsf_irq_callback_ctrl(p, irq_bempsts, e)
#define usbhsf_irq_ready_ctrl(p, e) usbhsf_irq_callback_ctrl(p, irq_brdysts, e)
#define usbhsf_irq_callback_ctrl(pipe, status, enable)			\
	({								\
		struct usbhs_priv *priv = usbhs_pipe_to_priv(pipe);	\
		struct usbhs_mod *mod = usbhs_mod_get_current(priv);	\
		u16 status = (1 << usbhs_pipe_number(pipe));		\
		if (!mod)						\
			return;						\
		if (enable)						\
			mod->status |= status;				\
		else							\
			mod->status &= ~status;				\
		usbhs_irq_callback_update(priv, mod);			\
	})

static void usbhsf_tx_irq_ctrl(struct usbhs_pipe *pipe, int enable)
{
	/*
	 * And DCP pipe can NOT use "ready interrupt" for "send"
	 * it should use "empty" interrupt.
	 * see
	 *   "Operation" - "Interrupt Function" - "BRDY Interrupt"
	 *
	 * on the other hand, normal pipe can use "ready interrupt" for "send"
	 * even though it is single/double buffer
	 */
	if (usbhs_pipe_is_dcp(pipe))
		usbhsf_irq_empty_ctrl(pipe, enable);
	else
		usbhsf_irq_ready_ctrl(pipe, enable);
}

static void usbhsf_rx_irq_ctrl(struct usbhs_pipe *pipe, int enable)
{
	usbhsf_irq_ready_ctrl(pipe, enable);
}

/*
 *		FIFO ctrl
 */
static void usbhsf_send_terminator(struct usbhs_pipe *pipe,
				   struct usbhs_fifo *fifo)
{
	struct usbhs_priv *priv = usbhs_pipe_to_priv(pipe);

	usbhs_bset(priv, fifo->ctr, BVAL, BVAL);
}

static int usbhsf_fifo_barrier(struct usbhs_priv *priv,
			       struct usbhs_fifo *fifo)
{
	/* The FIFO port is accessible */
	if (usbhs_read(priv, fifo->ctr) & FRDY)
		return 0;

	return -EBUSY;
}

static void usbhsf_fifo_clear(struct usbhs_pipe *pipe,
			      struct usbhs_fifo *fifo)
{
	struct usbhs_priv *priv = usbhs_pipe_to_priv(pipe);
	int ret = 0;

	if (!usbhs_pipe_is_dcp(pipe)) {
		/*
		 * This driver checks the pipe condition first to avoid -EBUSY
		 * from usbhsf_fifo_barrier() if the pipe is RX direction and
		 * empty.
		 */
		if (usbhs_pipe_is_dir_in(pipe))
			ret = usbhs_pipe_is_accessible(pipe);
		if (!ret)
			ret = usbhsf_fifo_barrier(priv, fifo);
	}

	/*
	 * if non-DCP pipe, this driver should set BCLR when
	 * usbhsf_fifo_barrier() returns 0.
	 */
	if (!ret)
		usbhs_write(priv, fifo->ctr, BCLR);
}

static int usbhsf_fifo_rcv_len(struct usbhs_priv *priv,
			       struct usbhs_fifo *fifo)
{
	return usbhs_read(priv, fifo->ctr) & DTLN_MASK;
}

static void usbhsf_fifo_unselect(struct usbhs_pipe *pipe,
				 struct usbhs_fifo *fifo)
{
	struct usbhs_priv *priv = usbhs_pipe_to_priv(pipe);

	usbhs_pipe_select_fifo(pipe, NULL);
	usbhs_write(priv, fifo->sel, 0);
}

static int usbhsf_fifo_select(struct usbhs_pipe *pipe,
			      struct usbhs_fifo *fifo,
			      int write)
{
	struct usbhs_priv *priv = usbhs_pipe_to_priv(pipe);
	struct device *dev = usbhs_priv_to_dev(priv);
	int timeout = 1024;
	u16 mask = ((1 << 5) | 0xF);		/* mask of ISEL | CURPIPE */
	u16 base = usbhs_pipe_number(pipe);	/* CURPIPE */

	if (usbhs_pipe_is_busy(pipe) ||
	    usbhsf_fifo_is_busy(fifo))
		return -EBUSY;

	if (usbhs_pipe_is_dcp(pipe)) {
		base |= (1 == write) << 5;	/* ISEL */

		if (usbhs_mod_is_host(priv))
			usbhs_dcp_dir_for_host(pipe, write);
	}

	/* "base" will be used below  */
	usbhs_write(priv, fifo->sel, base | MBW_32);

	/* check ISEL and CURPIPE value */
	while (timeout--) {
		if (base == (mask & usbhs_read(priv, fifo->sel))) {
			usbhs_pipe_select_fifo(pipe, fifo);
			return 0;
		}
		udelay(10);
	}

	dev_err(dev, "fifo select error\n");

	return -EIO;
}

/*
 *		DCP status stage
 */
static int usbhs_dcp_dir_switch_to_write(struct usbhs_pkt *pkt, int *is_done)
{
	struct usbhs_pipe *pipe = pkt->pipe;
	struct usbhs_priv *priv = usbhs_pipe_to_priv(pipe);
	struct usbhs_fifo *fifo = usbhsf_get_cfifo(priv); /* CFIFO */
	struct device *dev = usbhs_priv_to_dev(priv);
	int ret;

	usbhs_pipe_disable(pipe);

	ret = usbhsf_fifo_select(pipe, fifo, 1);
	if (ret < 0) {
		dev_err(dev, "%s() faile\n", __func__);
		return ret;
	}

	usbhs_pipe_sequence_data1(pipe); /* DATA1 */

	usbhsf_fifo_clear(pipe, fifo);
	usbhsf_send_terminator(pipe, fifo);

	usbhsf_fifo_unselect(pipe, fifo);

	usbhsf_tx_irq_ctrl(pipe, 1);
	usbhs_pipe_enable(pipe);

	return ret;
}

static int usbhs_dcp_dir_switch_to_read(struct usbhs_pkt *pkt, int *is_done)
{
	struct usbhs_pipe *pipe = pkt->pipe;
	struct usbhs_priv *priv = usbhs_pipe_to_priv(pipe);
	struct usbhs_fifo *fifo = usbhsf_get_cfifo(priv); /* CFIFO */
	struct device *dev = usbhs_priv_to_dev(priv);
	int ret;

	usbhs_pipe_disable(pipe);

	ret = usbhsf_fifo_select(pipe, fifo, 0);
	if (ret < 0) {
		dev_err(dev, "%s() fail\n", __func__);
		return ret;
	}

	usbhs_pipe_sequence_data1(pipe); /* DATA1 */
	usbhsf_fifo_clear(pipe, fifo);

	usbhsf_fifo_unselect(pipe, fifo);

	usbhsf_rx_irq_ctrl(pipe, 1);
	usbhs_pipe_enable(pipe);

	return ret;

}

static int usbhs_dcp_dir_switch_done(struct usbhs_pkt *pkt, int *is_done)
{
	struct usbhs_pipe *pipe = pkt->pipe;

	if (pkt->handler == &usbhs_dcp_status_stage_in_handler)
		usbhsf_tx_irq_ctrl(pipe, 0);
	else
		usbhsf_rx_irq_ctrl(pipe, 0);

	pkt->actual = pkt->length;
	*is_done = 1;

	return 0;
}

const struct usbhs_pkt_handle usbhs_dcp_status_stage_in_handler = {
	.prepare = usbhs_dcp_dir_switch_to_write,
	.try_run = usbhs_dcp_dir_switch_done,
};

const struct usbhs_pkt_handle usbhs_dcp_status_stage_out_handler = {
	.prepare = usbhs_dcp_dir_switch_to_read,
	.try_run = usbhs_dcp_dir_switch_done,
};

/*
 *		DCP data stage (push)
 */
static int usbhsf_dcp_data_stage_try_push(struct usbhs_pkt *pkt, int *is_done)
{
	struct usbhs_pipe *pipe = pkt->pipe;

	usbhs_pipe_sequence_data1(pipe); /* DATA1 */

	/*
	 * change handler to PIO push
	 */
	pkt->handler = &usbhs_fifo_pio_push_handler;

	return pkt->handler->prepare(pkt, is_done);
}

const struct usbhs_pkt_handle usbhs_dcp_data_stage_out_handler = {
	.prepare = usbhsf_dcp_data_stage_try_push,
};

/*
 *		DCP data stage (pop)
 */
static int usbhsf_dcp_data_stage_prepare_pop(struct usbhs_pkt *pkt,
					     int *is_done)
{
	struct usbhs_pipe *pipe = pkt->pipe;
	struct usbhs_priv *priv = usbhs_pipe_to_priv(pipe);
	struct usbhs_fifo *fifo = usbhsf_get_cfifo(priv);

	if (usbhs_pipe_is_busy(pipe))
		return 0;

	/*
	 * prepare pop for DCP should
	 *  - change DCP direction,
	 *  - clear fifo
	 *  - DATA1
	 */
	usbhs_pipe_disable(pipe);

	usbhs_pipe_sequence_data1(pipe); /* DATA1 */

	usbhsf_fifo_select(pipe, fifo, 0);
	usbhsf_fifo_clear(pipe, fifo);
	usbhsf_fifo_unselect(pipe, fifo);

	/*
	 * change handler to PIO pop
	 */
	pkt->handler = &usbhs_fifo_pio_pop_handler;

	return pkt->handler->prepare(pkt, is_done);
}

const struct usbhs_pkt_handle usbhs_dcp_data_stage_in_handler = {
	.prepare = usbhsf_dcp_data_stage_prepare_pop,
};

/*
 *		PIO push handler
 */
static int usbhsf_pio_try_push(struct usbhs_pkt *pkt, int *is_done)
{
	struct usbhs_pipe *pipe = pkt->pipe;
	struct usbhs_priv *priv = usbhs_pipe_to_priv(pipe);
	struct device *dev = usbhs_priv_to_dev(priv);
	struct usbhs_fifo *fifo = usbhsf_get_cfifo(priv); /* CFIFO */
	void __iomem *addr = priv->base + fifo->port;
	u8 *buf;
	int maxp = usbhs_pipe_get_maxpacket(pipe);
	int total_len;
	int i, ret, len;
	int is_short;

	usbhs_pipe_data_sequence(pipe, pkt->sequence);
	pkt->sequence = -1; /* -1 sequence will be ignored */

	usbhs_pipe_set_trans_count_if_bulk(pipe, pkt->length);

	ret = usbhsf_fifo_select(pipe, fifo, 1);
	if (ret < 0)
		return 0;

	ret = usbhs_pipe_is_accessible(pipe);
	if (ret < 0) {
		/* inaccessible pipe is not an error */
		ret = 0;
		goto usbhs_fifo_write_busy;
	}

	ret = usbhsf_fifo_barrier(priv, fifo);
	if (ret < 0)
		goto usbhs_fifo_write_busy;

	buf		= pkt->buf    + pkt->actual;
	len		= pkt->length - pkt->actual;
	len		= min(len, maxp);
	total_len	= len;
	is_short	= total_len < maxp;

	/*
	 * FIXME
	 *
	 * 32-bit access only
	 */
	if (len >= 4 && !((unsigned long)buf & 0x03)) {
		iowrite32_rep(addr, buf, len / 4);
		len %= 4;
		buf += total_len - len;
	}

	/* the rest operation */
	if (usbhs_get_dparam(priv, cfifo_byte_addr)) {
		for (i = 0; i < len; i++)
			iowrite8(buf[i], addr + (i & 0x03));
	} else {
		for (i = 0; i < len; i++)
			iowrite8(buf[i], addr + (0x03 - (i & 0x03)));
	}

	/*
	 * variable update
	 */
	pkt->actual += total_len;

	if (pkt->actual < pkt->length)
		*is_done = 0;		/* there are remainder data */
	else if (is_short)
		*is_done = 1;		/* short packet */
	else
		*is_done = !pkt->zero;	/* send zero packet ? */

	/*
	 * pipe/irq handling
	 */
	if (is_short)
		usbhsf_send_terminator(pipe, fifo);

	usbhsf_tx_irq_ctrl(pipe, !*is_done);
	usbhs_pipe_running(pipe, !*is_done);
	usbhs_pipe_enable(pipe);

	dev_dbg(dev, "  send %d (%d/ %d/ %d/ %d)\n",
		usbhs_pipe_number(pipe),
		pkt->length, pkt->actual, *is_done, pkt->zero);

	usbhsf_fifo_unselect(pipe, fifo);

	return 0;

usbhs_fifo_write_busy:
	usbhsf_fifo_unselect(pipe, fifo);

	/*
	 * pipe is busy.
	 * retry in interrupt
	 */
	usbhsf_tx_irq_ctrl(pipe, 1);
	usbhs_pipe_running(pipe, 1);

	return ret;
}

static int usbhsf_pio_prepare_push(struct usbhs_pkt *pkt, int *is_done)
{
	if (usbhs_pipe_is_running(pkt->pipe))
		return 0;

	return usbhsf_pio_try_push(pkt, is_done);
}

const struct usbhs_pkt_handle usbhs_fifo_pio_push_handler = {
	.prepare = usbhsf_pio_prepare_push,
	.try_run = usbhsf_pio_try_push,
};

/*
 *		PIO pop handler
 */
static int usbhsf_prepare_pop(struct usbhs_pkt *pkt, int *is_done)
{
	struct usbhs_pipe *pipe = pkt->pipe;
	struct usbhs_priv *priv = usbhs_pipe_to_priv(pipe);
	struct usbhs_fifo *fifo = usbhsf_get_cfifo(priv);

	if (usbhs_pipe_is_busy(pipe))
		return 0;

	if (usbhs_pipe_is_running(pipe))
		return 0;

	/*
	 * pipe enable to prepare packet receive
	 */
	usbhs_pipe_data_sequence(pipe, pkt->sequence);
	pkt->sequence = -1; /* -1 sequence will be ignored */

	if (usbhs_pipe_is_dcp(pipe))
		usbhsf_fifo_clear(pipe, fifo);

	usbhs_pipe_set_trans_count_if_bulk(pipe, pkt->length);
	usbhs_pipe_enable(pipe);
	usbhs_pipe_running(pipe, 1);
	usbhsf_rx_irq_ctrl(pipe, 1);

	return 0;
}

static int usbhsf_pio_try_pop(struct usbhs_pkt *pkt, int *is_done)
{
	struct usbhs_pipe *pipe = pkt->pipe;
	struct usbhs_priv *priv = usbhs_pipe_to_priv(pipe);
	struct device *dev = usbhs_priv_to_dev(priv);
	struct usbhs_fifo *fifo = usbhsf_get_cfifo(priv); /* CFIFO */
	void __iomem *addr = priv->base + fifo->port;
	u8 *buf;
	u32 data = 0;
	int maxp = usbhs_pipe_get_maxpacket(pipe);
	int rcv_len, len;
	int i, ret;
	int total_len = 0;

	ret = usbhsf_fifo_select(pipe, fifo, 0);
	if (ret < 0)
		return 0;

	ret = usbhsf_fifo_barrier(priv, fifo);
	if (ret < 0)
		goto usbhs_fifo_read_busy;

	rcv_len = usbhsf_fifo_rcv_len(priv, fifo);

	buf		= pkt->buf    + pkt->actual;
	len		= pkt->length - pkt->actual;
	len		= min(len, rcv_len);
	total_len	= len;

	/*
	 * update actual length first here to decide disable pipe.
	 * if this pipe keeps BUF status and all data were popped,
	 * then, next interrupt/token will be issued again
	 */
	pkt->actual += total_len;

	if ((pkt->actual == pkt->length) ||	/* receive all data */
	    (total_len < maxp)) {		/* short packet */
		*is_done = 1;
		usbhsf_rx_irq_ctrl(pipe, 0);
		usbhs_pipe_running(pipe, 0);
		/*
		 * If function mode, since this controller is possible to enter
		 * Control Write status stage at this timing, this driver
		 * should not disable the pipe. If such a case happens, this
		 * controller is not able to complete the status stage.
		 */
		if (!usbhs_mod_is_host(priv) && !usbhs_pipe_is_dcp(pipe))
			usbhs_pipe_disable(pipe);	/* disable pipe first */
	}

	/*
	 * Buffer clear if Zero-Length packet
	 *
	 * see
	 * "Operation" - "FIFO Buffer Memory" - "FIFO Port Function"
	 */
	if (0 == rcv_len) {
		pkt->zero = 1;
		usbhsf_fifo_clear(pipe, fifo);
		goto usbhs_fifo_read_end;
	}

	/*
	 * FIXME
	 *
	 * 32-bit access only
	 */
	if (len >= 4 && !((unsigned long)buf & 0x03)) {
		ioread32_rep(addr, buf, len / 4);
		len %= 4;
		buf += total_len - len;
	}

	/* the rest operation */
	for (i = 0; i < len; i++) {
		if (!(i & 0x03))
			data = ioread32(addr);

		buf[i] = (data >> ((i & 0x03) * 8)) & 0xff;
	}

usbhs_fifo_read_end:
	dev_dbg(dev, "  recv %d (%d/ %d/ %d/ %d)\n",
		usbhs_pipe_number(pipe),
		pkt->length, pkt->actual, *is_done, pkt->zero);

usbhs_fifo_read_busy:
	usbhsf_fifo_unselect(pipe, fifo);

	return ret;
}

const struct usbhs_pkt_handle usbhs_fifo_pio_pop_handler = {
	.prepare = usbhsf_prepare_pop,
	.try_run = usbhsf_pio_try_pop,
};

/*
 *		DCP ctrol statge handler
 */
static int usbhsf_ctrl_stage_end(struct usbhs_pkt *pkt, int *is_done)
{
	usbhs_dcp_control_transfer_done(pkt->pipe);

	*is_done = 1;

	return 0;
}

const struct usbhs_pkt_handle usbhs_ctrl_stage_end_handler = {
	.prepare = usbhsf_ctrl_stage_end,
	.try_run = usbhsf_ctrl_stage_end,
};

/*
 *		DMA fifo functions
 */
static struct dma_chan *usbhsf_dma_chan_get(struct usbhs_fifo *fifo,
					    struct usbhs_pkt *pkt)
{
	if (&usbhs_fifo_dma_push_handler == pkt->handler)
		return fifo->tx_chan;

	if (&usbhs_fifo_dma_pop_handler == pkt->handler)
		return fifo->rx_chan;

	return NULL;
}

static struct usbhs_fifo *usbhsf_get_dma_fifo(struct usbhs_priv *priv,
					      struct usbhs_pkt *pkt)
{
	struct usbhs_fifo *fifo;
	int i;

	usbhs_for_each_dfifo(priv, fifo, i) {
		if (usbhsf_dma_chan_get(fifo, pkt) &&
		    !usbhsf_fifo_is_busy(fifo))
			return fifo;
	}

	return NULL;
}

#define usbhsf_dma_start(p, f)	__usbhsf_dma_ctrl(p, f, DREQE)
#define usbhsf_dma_stop(p, f)	__usbhsf_dma_ctrl(p, f, 0)
static void __usbhsf_dma_ctrl(struct usbhs_pipe *pipe,
			      struct usbhs_fifo *fifo,
			      u16 dreqe)
{
	struct usbhs_priv *priv = usbhs_pipe_to_priv(pipe);

	usbhs_bset(priv, fifo->sel, DREQE, dreqe);
}

static int __usbhsf_dma_map_ctrl(struct usbhs_pkt *pkt, int map)
{
	struct usbhs_pipe *pipe = pkt->pipe;
	struct usbhs_priv *priv = usbhs_pipe_to_priv(pipe);
	struct usbhs_pipe_info *info = usbhs_priv_to_pipeinfo(priv);
	struct usbhs_fifo *fifo = usbhs_pipe_to_fifo(pipe);
	struct dma_chan *chan = usbhsf_dma_chan_get(fifo, pkt);

	return info->dma_map_ctrl(chan->device->dev, pkt, map);
}

static void usbhsf_dma_complete(void *arg,
				const struct dmaengine_result *result);
static void usbhsf_dma_xfer_preparing(struct usbhs_pkt *pkt)
{
	struct usbhs_pipe *pipe = pkt->pipe;
	struct usbhs_fifo *fifo;
	struct usbhs_priv *priv = usbhs_pipe_to_priv(pipe);
	struct dma_async_tx_descriptor *desc;
	struct dma_chan *chan;
	struct device *dev = usbhs_priv_to_dev(priv);
	enum dma_transfer_direction dir;
<<<<<<< HEAD
	unsigned long flags;

	usbhs_lock(priv, flags);
	fifo = usbhs_pipe_to_fifo(pipe);
	if (!fifo)
		goto xfer_work_end;
=======
	dma_cookie_t cookie;

	fifo = usbhs_pipe_to_fifo(pipe);
	if (!fifo)
		return;
>>>>>>> 24b8d41d

	chan = usbhsf_dma_chan_get(fifo, pkt);
	dir = usbhs_pipe_is_dir_in(pipe) ? DMA_DEV_TO_MEM : DMA_MEM_TO_DEV;

	desc = dmaengine_prep_slave_single(chan, pkt->dma + pkt->actual,
					pkt->trans, dir,
					DMA_PREP_INTERRUPT | DMA_CTRL_ACK);
	if (!desc)
		goto xfer_work_end;

	desc->callback_result	= usbhsf_dma_complete;
	desc->callback_param	= pkt;

	cookie = dmaengine_submit(desc);
	if (cookie < 0) {
		dev_err(dev, "Failed to submit dma descriptor\n");
		goto xfer_work_end;
	}

	dev_dbg(dev, "  %s %d (%d/ %d)\n",
		fifo->name, usbhs_pipe_number(pipe), pkt->length, pkt->zero);

	usbhs_pipe_running(pipe, 1);
	usbhs_pipe_set_trans_count_if_bulk(pipe, pkt->trans);
	dma_async_issue_pending(chan);
	usbhsf_dma_start(pipe, fifo);
	usbhs_pipe_enable(pipe);

xfer_work_end:
	usbhs_unlock(priv, flags);
}

static void xfer_work(struct work_struct *work)
{
	struct usbhs_pkt *pkt = container_of(work, struct usbhs_pkt, work);
	struct usbhs_pipe *pipe = pkt->pipe;
	struct usbhs_priv *priv = usbhs_pipe_to_priv(pipe);
	unsigned long flags;

	usbhs_lock(priv, flags);
	usbhsf_dma_xfer_preparing(pkt);
	usbhs_unlock(priv, flags);
}

/*
 *		DMA push handler
 */
static int usbhsf_dma_prepare_push(struct usbhs_pkt *pkt, int *is_done)
{
	struct usbhs_pipe *pipe = pkt->pipe;
	struct usbhs_priv *priv = usbhs_pipe_to_priv(pipe);
	struct usbhs_fifo *fifo;
	int len = pkt->length - pkt->actual;
	int ret;
	uintptr_t align_mask;

	if (usbhs_pipe_is_busy(pipe))
		return 0;

	/* use PIO if packet is less than pio_dma_border or pipe is DCP */
	if ((len < usbhs_get_dparam(priv, pio_dma_border)) ||
	    usbhs_pipe_type_is(pipe, USB_ENDPOINT_XFER_ISOC))
		goto usbhsf_pio_prepare_push;

	/* check data length if this driver don't use USB-DMAC */
	if (!usbhs_get_dparam(priv, has_usb_dmac) && len & 0x7)
		goto usbhsf_pio_prepare_push;

	/* check buffer alignment */
	align_mask = usbhs_get_dparam(priv, has_usb_dmac) ?
					USBHS_USB_DMAC_XFER_SIZE - 1 : 0x7;
	if ((uintptr_t)(pkt->buf + pkt->actual) & align_mask)
		goto usbhsf_pio_prepare_push;

	/* return at this time if the pipe is running */
	if (usbhs_pipe_is_running(pipe))
		return 0;

	/* get enable DMA fifo */
	fifo = usbhsf_get_dma_fifo(priv, pkt);
	if (!fifo)
		goto usbhsf_pio_prepare_push;

	ret = usbhsf_fifo_select(pipe, fifo, 0);
	if (ret < 0)
		goto usbhsf_pio_prepare_push;

	if (usbhsf_dma_map(pkt) < 0)
		goto usbhsf_pio_prepare_push_unselect;

	pkt->trans = len;

	usbhsf_tx_irq_ctrl(pipe, 0);
	/* FIXME: Workaound for usb dmac that driver can be used in atomic */
	if (usbhs_get_dparam(priv, has_usb_dmac)) {
		usbhsf_dma_xfer_preparing(pkt);
	} else {
		INIT_WORK(&pkt->work, xfer_work);
		schedule_work(&pkt->work);
	}

	return 0;

usbhsf_pio_prepare_push_unselect:
	usbhsf_fifo_unselect(pipe, fifo);
usbhsf_pio_prepare_push:
	/*
	 * change handler to PIO
	 */
	pkt->handler = &usbhs_fifo_pio_push_handler;

	return pkt->handler->prepare(pkt, is_done);
}

static int usbhsf_dma_push_done(struct usbhs_pkt *pkt, int *is_done)
{
	struct usbhs_pipe *pipe = pkt->pipe;
	int is_short = pkt->trans % usbhs_pipe_get_maxpacket(pipe);

	pkt->actual += pkt->trans;

	if (pkt->actual < pkt->length)
		*is_done = 0;		/* there are remainder data */
	else if (is_short)
		*is_done = 1;		/* short packet */
	else
		*is_done = !pkt->zero;	/* send zero packet? */

	usbhs_pipe_running(pipe, !*is_done);

	usbhsf_dma_stop(pipe, pipe->fifo);
	usbhsf_dma_unmap(pkt);
	usbhsf_fifo_unselect(pipe, pipe->fifo);

	if (!*is_done) {
		/* change handler to PIO */
		pkt->handler = &usbhs_fifo_pio_push_handler;
		return pkt->handler->try_run(pkt, is_done);
	}

	return 0;
}

const struct usbhs_pkt_handle usbhs_fifo_dma_push_handler = {
	.prepare	= usbhsf_dma_prepare_push,
	.dma_done	= usbhsf_dma_push_done,
};

/*
 *		DMA pop handler
 */

static int usbhsf_dma_prepare_pop_with_rx_irq(struct usbhs_pkt *pkt,
					      int *is_done)
{
	return usbhsf_prepare_pop(pkt, is_done);
}

static int usbhsf_dma_prepare_pop_with_usb_dmac(struct usbhs_pkt *pkt,
						int *is_done)
{
	struct usbhs_pipe *pipe = pkt->pipe;
	struct usbhs_priv *priv = usbhs_pipe_to_priv(pipe);
	struct usbhs_fifo *fifo;
	int ret;

	if (usbhs_pipe_is_busy(pipe))
		return 0;

	/* use PIO if packet is less than pio_dma_border or pipe is DCP */
	if ((pkt->length < usbhs_get_dparam(priv, pio_dma_border)) ||
	    usbhs_pipe_type_is(pipe, USB_ENDPOINT_XFER_ISOC))
		goto usbhsf_pio_prepare_pop;

	fifo = usbhsf_get_dma_fifo(priv, pkt);
	if (!fifo)
		goto usbhsf_pio_prepare_pop;

	if ((uintptr_t)pkt->buf & (USBHS_USB_DMAC_XFER_SIZE - 1))
		goto usbhsf_pio_prepare_pop;

	/* return at this time if the pipe is running */
	if (usbhs_pipe_is_running(pipe))
		return 0;

	usbhs_pipe_config_change_bfre(pipe, 1);

	ret = usbhsf_fifo_select(pipe, fifo, 0);
	if (ret < 0)
		goto usbhsf_pio_prepare_pop;

	if (usbhsf_dma_map(pkt) < 0)
		goto usbhsf_pio_prepare_pop_unselect;

	/* DMA */

	/*
	 * usbhs_fifo_dma_pop_handler :: prepare
	 * enabled irq to come here.
	 * but it is no longer needed for DMA. disable it.
	 */
	usbhsf_rx_irq_ctrl(pipe, 0);

	pkt->trans = pkt->length;

	usbhsf_dma_xfer_preparing(pkt);

	return 0;

usbhsf_pio_prepare_pop_unselect:
	usbhsf_fifo_unselect(pipe, fifo);
usbhsf_pio_prepare_pop:

	/*
	 * change handler to PIO
	 */
	pkt->handler = &usbhs_fifo_pio_pop_handler;
	usbhs_pipe_config_change_bfre(pipe, 0);

	return pkt->handler->prepare(pkt, is_done);
}

static int usbhsf_dma_prepare_pop(struct usbhs_pkt *pkt, int *is_done)
{
	struct usbhs_priv *priv = usbhs_pipe_to_priv(pkt->pipe);

	if (usbhs_get_dparam(priv, has_usb_dmac))
		return usbhsf_dma_prepare_pop_with_usb_dmac(pkt, is_done);
	else
		return usbhsf_dma_prepare_pop_with_rx_irq(pkt, is_done);
}

static int usbhsf_dma_try_pop_with_rx_irq(struct usbhs_pkt *pkt, int *is_done)
{
	struct usbhs_pipe *pipe = pkt->pipe;
	struct usbhs_priv *priv = usbhs_pipe_to_priv(pipe);
	struct usbhs_fifo *fifo;
	int len, ret;

	if (usbhs_pipe_is_busy(pipe))
		return 0;

	if (usbhs_pipe_is_dcp(pipe))
		goto usbhsf_pio_prepare_pop;

	/* get enable DMA fifo */
	fifo = usbhsf_get_dma_fifo(priv, pkt);
	if (!fifo)
		goto usbhsf_pio_prepare_pop;

	if ((uintptr_t)(pkt->buf + pkt->actual) & 0x7) /* 8byte alignment */
		goto usbhsf_pio_prepare_pop;

	ret = usbhsf_fifo_select(pipe, fifo, 0);
	if (ret < 0)
		goto usbhsf_pio_prepare_pop;

	/* use PIO if packet is less than pio_dma_border */
	len = usbhsf_fifo_rcv_len(priv, fifo);
	len = min(pkt->length - pkt->actual, len);
	if (len & 0x7) /* 8byte alignment */
		goto usbhsf_pio_prepare_pop_unselect;

	if (len < usbhs_get_dparam(priv, pio_dma_border))
		goto usbhsf_pio_prepare_pop_unselect;

	ret = usbhsf_fifo_barrier(priv, fifo);
	if (ret < 0)
		goto usbhsf_pio_prepare_pop_unselect;

	if (usbhsf_dma_map(pkt) < 0)
		goto usbhsf_pio_prepare_pop_unselect;

	/* DMA */

	/*
	 * usbhs_fifo_dma_pop_handler :: prepare
	 * enabled irq to come here.
	 * but it is no longer needed for DMA. disable it.
	 */
	usbhsf_rx_irq_ctrl(pipe, 0);

	pkt->trans = len;

	INIT_WORK(&pkt->work, xfer_work);
	schedule_work(&pkt->work);

	return 0;

usbhsf_pio_prepare_pop_unselect:
	usbhsf_fifo_unselect(pipe, fifo);
usbhsf_pio_prepare_pop:

	/*
	 * change handler to PIO
	 */
	pkt->handler = &usbhs_fifo_pio_pop_handler;

	return pkt->handler->try_run(pkt, is_done);
}

static int usbhsf_dma_try_pop(struct usbhs_pkt *pkt, int *is_done)
{
	struct usbhs_priv *priv = usbhs_pipe_to_priv(pkt->pipe);

	BUG_ON(usbhs_get_dparam(priv, has_usb_dmac));

	return usbhsf_dma_try_pop_with_rx_irq(pkt, is_done);
}

static int usbhsf_dma_pop_done_with_rx_irq(struct usbhs_pkt *pkt, int *is_done)
{
	struct usbhs_pipe *pipe = pkt->pipe;
	int maxp = usbhs_pipe_get_maxpacket(pipe);

	usbhsf_dma_stop(pipe, pipe->fifo);
	usbhsf_dma_unmap(pkt);
	usbhsf_fifo_unselect(pipe, pipe->fifo);

	pkt->actual += pkt->trans;

	if ((pkt->actual == pkt->length) ||	/* receive all data */
	    (pkt->trans < maxp)) {		/* short packet */
		*is_done = 1;
		usbhs_pipe_running(pipe, 0);
	} else {
		/* re-enable */
		usbhs_pipe_running(pipe, 0);
		usbhsf_prepare_pop(pkt, is_done);
	}

	return 0;
}

static size_t usbhs_dma_calc_received_size(struct usbhs_pkt *pkt,
					   struct dma_chan *chan, int dtln)
{
	struct usbhs_pipe *pipe = pkt->pipe;
	size_t received_size;
	int maxp = usbhs_pipe_get_maxpacket(pipe);

	received_size = pkt->length - pkt->dma_result->residue;

	if (dtln) {
		received_size -= USBHS_USB_DMAC_XFER_SIZE;
		received_size &= ~(maxp - 1);
		received_size += dtln;
	}

	return received_size;
}

static int usbhsf_dma_pop_done_with_usb_dmac(struct usbhs_pkt *pkt,
					     int *is_done)
{
	struct usbhs_pipe *pipe = pkt->pipe;
	struct usbhs_priv *priv = usbhs_pipe_to_priv(pipe);
	struct usbhs_fifo *fifo = usbhs_pipe_to_fifo(pipe);
	struct dma_chan *chan = usbhsf_dma_chan_get(fifo, pkt);
	int rcv_len;

	/*
	 * Since the driver disables rx_irq in DMA mode, the interrupt handler
	 * cannot the BRDYSTS. So, the function clears it here because the
	 * driver may use PIO mode next time.
	 */
	usbhs_xxxsts_clear(priv, BRDYSTS, usbhs_pipe_number(pipe));

	rcv_len = usbhsf_fifo_rcv_len(priv, fifo);
	usbhsf_fifo_clear(pipe, fifo);
	pkt->actual = usbhs_dma_calc_received_size(pkt, chan, rcv_len);

	usbhs_pipe_running(pipe, 0);
	usbhsf_dma_stop(pipe, fifo);
	usbhsf_dma_unmap(pkt);
	usbhsf_fifo_unselect(pipe, pipe->fifo);

	/* The driver can assume the rx transaction is always "done" */
	*is_done = 1;

	return 0;
}

static int usbhsf_dma_pop_done(struct usbhs_pkt *pkt, int *is_done)
{
	struct usbhs_priv *priv = usbhs_pipe_to_priv(pkt->pipe);

	if (usbhs_get_dparam(priv, has_usb_dmac))
		return usbhsf_dma_pop_done_with_usb_dmac(pkt, is_done);
	else
		return usbhsf_dma_pop_done_with_rx_irq(pkt, is_done);
}

const struct usbhs_pkt_handle usbhs_fifo_dma_pop_handler = {
	.prepare	= usbhsf_dma_prepare_pop,
	.try_run	= usbhsf_dma_try_pop,
	.dma_done	= usbhsf_dma_pop_done
};

/*
 *		DMA setting
 */
static bool usbhsf_dma_filter(struct dma_chan *chan, void *param)
{
	struct sh_dmae_slave *slave = param;

	/*
	 * FIXME
	 *
	 * usbhs doesn't recognize id = 0 as valid DMA
	 */
	if (0 == slave->shdma_slave.slave_id)
		return false;

	chan->private = slave;

	return true;
}

static void usbhsf_dma_quit(struct usbhs_priv *priv, struct usbhs_fifo *fifo)
{
	if (fifo->tx_chan)
		dma_release_channel(fifo->tx_chan);
	if (fifo->rx_chan)
		dma_release_channel(fifo->rx_chan);

	fifo->tx_chan = NULL;
	fifo->rx_chan = NULL;
}

static void usbhsf_dma_init_pdev(struct usbhs_fifo *fifo)
{
	dma_cap_mask_t mask;

	dma_cap_zero(mask);
	dma_cap_set(DMA_SLAVE, mask);
	fifo->tx_chan = dma_request_channel(mask, usbhsf_dma_filter,
					    &fifo->tx_slave);

	dma_cap_zero(mask);
	dma_cap_set(DMA_SLAVE, mask);
	fifo->rx_chan = dma_request_channel(mask, usbhsf_dma_filter,
					    &fifo->rx_slave);
}

static void usbhsf_dma_init_dt(struct device *dev, struct usbhs_fifo *fifo,
			       int channel)
{
	char name[16];

	/*
	 * To avoid complex handing for DnFIFOs, the driver uses each
	 * DnFIFO as TX or RX direction (not bi-direction).
	 * So, the driver uses odd channels for TX, even channels for RX.
	 */
	snprintf(name, sizeof(name), "ch%d", channel);
	if (channel & 1) {
		fifo->tx_chan = dma_request_chan(dev, name);
		if (IS_ERR(fifo->tx_chan))
			fifo->tx_chan = NULL;
	} else {
		fifo->rx_chan = dma_request_chan(dev, name);
		if (IS_ERR(fifo->rx_chan))
			fifo->rx_chan = NULL;
	}
}

static void usbhsf_dma_init(struct usbhs_priv *priv, struct usbhs_fifo *fifo,
			    int channel)
{
	struct device *dev = usbhs_priv_to_dev(priv);

	if (dev_of_node(dev))
		usbhsf_dma_init_dt(dev, fifo, channel);
	else
		usbhsf_dma_init_pdev(fifo);

	if (fifo->tx_chan || fifo->rx_chan)
		dev_dbg(dev, "enable DMAEngine (%s%s%s)\n",
			 fifo->name,
			 fifo->tx_chan ? "[TX]" : "    ",
			 fifo->rx_chan ? "[RX]" : "    ");
}

/*
 *		irq functions
 */
static int usbhsf_irq_empty(struct usbhs_priv *priv,
			    struct usbhs_irq_state *irq_state)
{
	struct usbhs_pipe *pipe;
	struct device *dev = usbhs_priv_to_dev(priv);
	int i, ret;

	if (!irq_state->bempsts) {
		dev_err(dev, "debug %s !!\n", __func__);
		return -EIO;
	}

	dev_dbg(dev, "irq empty [0x%04x]\n", irq_state->bempsts);

	/*
	 * search interrupted "pipe"
	 * not "uep".
	 */
	usbhs_for_each_pipe_with_dcp(pipe, priv, i) {
		if (!(irq_state->bempsts & (1 << i)))
			continue;

		ret = usbhsf_pkt_handler(pipe, USBHSF_PKT_TRY_RUN);
		if (ret < 0)
			dev_err(dev, "irq_empty run_error %d : %d\n", i, ret);
	}

	return 0;
}

static int usbhsf_irq_ready(struct usbhs_priv *priv,
			    struct usbhs_irq_state *irq_state)
{
	struct usbhs_pipe *pipe;
	struct device *dev = usbhs_priv_to_dev(priv);
	int i, ret;

	if (!irq_state->brdysts) {
		dev_err(dev, "debug %s !!\n", __func__);
		return -EIO;
	}

	dev_dbg(dev, "irq ready [0x%04x]\n", irq_state->brdysts);

	/*
	 * search interrupted "pipe"
	 * not "uep".
	 */
	usbhs_for_each_pipe_with_dcp(pipe, priv, i) {
		if (!(irq_state->brdysts & (1 << i)))
			continue;

		ret = usbhsf_pkt_handler(pipe, USBHSF_PKT_TRY_RUN);
		if (ret < 0)
			dev_err(dev, "irq_ready run_error %d : %d\n", i, ret);
	}

	return 0;
}

static void usbhsf_dma_complete(void *arg,
				const struct dmaengine_result *result)
{
	struct usbhs_pkt *pkt = arg;
	struct usbhs_pipe *pipe = pkt->pipe;
	struct usbhs_priv *priv = usbhs_pipe_to_priv(pipe);
	struct device *dev = usbhs_priv_to_dev(priv);
	int ret;

	pkt->dma_result = result;
	ret = usbhsf_pkt_handler(pipe, USBHSF_PKT_DMA_DONE);
	if (ret < 0)
		dev_err(dev, "dma_complete run_error %d : %d\n",
			usbhs_pipe_number(pipe), ret);
}

void usbhs_fifo_clear_dcp(struct usbhs_pipe *pipe)
{
	struct usbhs_priv *priv = usbhs_pipe_to_priv(pipe);
	struct usbhs_fifo *fifo = usbhsf_get_cfifo(priv); /* CFIFO */

	/* clear DCP FIFO of transmission */
	if (usbhsf_fifo_select(pipe, fifo, 1) < 0)
		return;
	usbhsf_fifo_clear(pipe, fifo);
	usbhsf_fifo_unselect(pipe, fifo);

	/* clear DCP FIFO of reception */
	if (usbhsf_fifo_select(pipe, fifo, 0) < 0)
		return;
	usbhsf_fifo_clear(pipe, fifo);
	usbhsf_fifo_unselect(pipe, fifo);
}

/*
 *		fifo init
 */
void usbhs_fifo_init(struct usbhs_priv *priv)
{
	struct usbhs_mod *mod = usbhs_mod_get_current(priv);
	struct usbhs_fifo *cfifo = usbhsf_get_cfifo(priv);
	struct usbhs_fifo *dfifo;
	int i;

	mod->irq_empty		= usbhsf_irq_empty;
	mod->irq_ready		= usbhsf_irq_ready;
	mod->irq_bempsts	= 0;
	mod->irq_brdysts	= 0;

	cfifo->pipe	= NULL;
	usbhs_for_each_dfifo(priv, dfifo, i)
		dfifo->pipe	= NULL;
}

void usbhs_fifo_quit(struct usbhs_priv *priv)
{
	struct usbhs_mod *mod = usbhs_mod_get_current(priv);

	mod->irq_empty		= NULL;
	mod->irq_ready		= NULL;
	mod->irq_bempsts	= 0;
	mod->irq_brdysts	= 0;
}

#define __USBHS_DFIFO_INIT(priv, fifo, channel, fifo_port)		\
do {									\
	fifo = usbhsf_get_dnfifo(priv, channel);			\
	fifo->name	= "D"#channel"FIFO";				\
	fifo->port	= fifo_port;					\
	fifo->sel	= D##channel##FIFOSEL;				\
	fifo->ctr	= D##channel##FIFOCTR;				\
	fifo->tx_slave.shdma_slave.slave_id =				\
			usbhs_get_dparam(priv, d##channel##_tx_id);	\
	fifo->rx_slave.shdma_slave.slave_id =				\
			usbhs_get_dparam(priv, d##channel##_rx_id);	\
	usbhsf_dma_init(priv, fifo, channel);				\
} while (0)

#define USBHS_DFIFO_INIT(priv, fifo, channel)				\
		__USBHS_DFIFO_INIT(priv, fifo, channel, D##channel##FIFO)
#define USBHS_DFIFO_INIT_NO_PORT(priv, fifo, channel)			\
		__USBHS_DFIFO_INIT(priv, fifo, channel, 0)

int usbhs_fifo_probe(struct usbhs_priv *priv)
{
	struct usbhs_fifo *fifo;

	/* CFIFO */
	fifo = usbhsf_get_cfifo(priv);
	fifo->name	= "CFIFO";
	fifo->port	= CFIFO;
	fifo->sel	= CFIFOSEL;
	fifo->ctr	= CFIFOCTR;

	/* DFIFO */
	USBHS_DFIFO_INIT(priv, fifo, 0);
	USBHS_DFIFO_INIT(priv, fifo, 1);
	USBHS_DFIFO_INIT_NO_PORT(priv, fifo, 2);
	USBHS_DFIFO_INIT_NO_PORT(priv, fifo, 3);

	return 0;
}

void usbhs_fifo_remove(struct usbhs_priv *priv)
{
	struct usbhs_fifo *fifo;
	int i;

	usbhs_for_each_dfifo(priv, fifo, i)
		usbhsf_dma_quit(priv, fifo);
}<|MERGE_RESOLUTION|>--- conflicted
+++ resolved
@@ -814,20 +814,11 @@
 	struct dma_chan *chan;
 	struct device *dev = usbhs_priv_to_dev(priv);
 	enum dma_transfer_direction dir;
-<<<<<<< HEAD
-	unsigned long flags;
-
-	usbhs_lock(priv, flags);
-	fifo = usbhs_pipe_to_fifo(pipe);
-	if (!fifo)
-		goto xfer_work_end;
-=======
 	dma_cookie_t cookie;
 
 	fifo = usbhs_pipe_to_fifo(pipe);
 	if (!fifo)
 		return;
->>>>>>> 24b8d41d
 
 	chan = usbhsf_dma_chan_get(fifo, pkt);
 	dir = usbhs_pipe_is_dir_in(pipe) ? DMA_DEV_TO_MEM : DMA_MEM_TO_DEV;
@@ -836,7 +827,7 @@
 					pkt->trans, dir,
 					DMA_PREP_INTERRUPT | DMA_CTRL_ACK);
 	if (!desc)
-		goto xfer_work_end;
+		return;
 
 	desc->callback_result	= usbhsf_dma_complete;
 	desc->callback_param	= pkt;
@@ -844,7 +835,7 @@
 	cookie = dmaengine_submit(desc);
 	if (cookie < 0) {
 		dev_err(dev, "Failed to submit dma descriptor\n");
-		goto xfer_work_end;
+		return;
 	}
 
 	dev_dbg(dev, "  %s %d (%d/ %d)\n",
@@ -855,9 +846,6 @@
 	dma_async_issue_pending(chan);
 	usbhsf_dma_start(pipe, fifo);
 	usbhs_pipe_enable(pipe);
-
-xfer_work_end:
-	usbhs_unlock(priv, flags);
 }
 
 static void xfer_work(struct work_struct *work)
