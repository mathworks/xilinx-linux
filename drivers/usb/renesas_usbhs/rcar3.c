// SPDX-License-Identifier: GPL-2.0
/*
 * Renesas USB driver R-Car Gen. 3 initialization and power control
 *
 * Copyright (C) 2016-2019 Renesas Electronics Corporation
 */

#include <linux/delay.h>
#include <linux/io.h>
#include "common.h"
#include "rcar3.h"

#define LPSTS		0x102
#define UGCTRL		0x180	/* 32-bit register */
#define UGCTRL2		0x184	/* 32-bit register */
#define UGSTS		0x188	/* 32-bit register */

/* Low Power Status register (LPSTS) */
#define LPSTS_SUSPM	0x4000

/* R-Car D3 only: USB General control register (UGCTRL) */
#define UGCTRL_PLLRESET		0x00000001
#define UGCTRL_CONNECT		0x00000004

/*
 * USB General control register 2 (UGCTRL2)
 * Remarks: bit[31:11] and bit[9:6] should be 0
 */
#define UGCTRL2_RESERVED_3	0x00000001	/* bit[3:0] should be B'0001 */
#define UGCTRL2_USB0SEL_HSUSB	0x00000020
#define UGCTRL2_USB0SEL_OTG	0x00000030
#define UGCTRL2_VBUSSEL		0x00000400

<<<<<<< HEAD
=======
/* R-Car D3 only: USB General status register (UGSTS) */
#define UGSTS_LOCK		0x00000100

>>>>>>> 24b8d41d
static void usbhs_write32(struct usbhs_priv *priv, u32 reg, u32 data)
{
	iowrite32(data, priv->base + reg);
}

static u32 usbhs_read32(struct usbhs_priv *priv, u32 reg)
{
	return ioread32(priv->base + reg);
}

static void usbhs_rcar3_set_ugctrl2(struct usbhs_priv *priv, u32 val)
{
	usbhs_write32(priv, UGCTRL2, val | UGCTRL2_RESERVED_3);
}

static int usbhs_rcar3_power_ctrl(struct platform_device *pdev,
				void __iomem *base, int enable)
{
	struct usbhs_priv *priv = usbhs_pdev_to_priv(pdev);

	usbhs_rcar3_set_ugctrl2(priv, UGCTRL2_USB0SEL_OTG | UGCTRL2_VBUSSEL);

	if (enable) {
		usbhs_bset(priv, LPSTS, LPSTS_SUSPM, LPSTS_SUSPM);
		/* The controller on R-Car Gen3 needs to wait up to 45 usec */
<<<<<<< HEAD
		udelay(45);
=======
		usleep_range(45, 90);
>>>>>>> 24b8d41d
	} else {
		usbhs_bset(priv, LPSTS, LPSTS_SUSPM, 0);
	}

	return 0;
}

/* R-Car D3 needs to release UGCTRL.PLLRESET */
static int usbhs_rcar3_power_and_pll_ctrl(struct platform_device *pdev,
					  void __iomem *base, int enable)
{
	struct usbhs_priv *priv = usbhs_pdev_to_priv(pdev);
	u32 val;
	int timeout = 1000;

	if (enable) {
		usbhs_write32(priv, UGCTRL, 0);	/* release PLLRESET */
		usbhs_rcar3_set_ugctrl2(priv,
					UGCTRL2_USB0SEL_OTG | UGCTRL2_VBUSSEL);

		usbhs_bset(priv, LPSTS, LPSTS_SUSPM, LPSTS_SUSPM);
		do {
			val = usbhs_read32(priv, UGSTS);
			udelay(1);
		} while (!(val & UGSTS_LOCK) && timeout--);
		usbhs_write32(priv, UGCTRL, UGCTRL_CONNECT);
	} else {
		usbhs_write32(priv, UGCTRL, 0);
		usbhs_bset(priv, LPSTS, LPSTS_SUSPM, 0);
		usbhs_write32(priv, UGCTRL, UGCTRL_PLLRESET);
	}

	return 0;
}

const struct renesas_usbhs_platform_info usbhs_rcar_gen3_plat_info = {
	.platform_callback = {
		.power_ctrl = usbhs_rcar3_power_ctrl,
		.get_id = usbhs_get_id_as_gadget,
	},
	.driver_param = {
		.has_usb_dmac = 1,
		.multi_clks = 1,
		.has_new_pipe_configs = 1,
	},
};

const struct renesas_usbhs_platform_info usbhs_rcar_gen3_with_pll_plat_info = {
	.platform_callback = {
		.power_ctrl = usbhs_rcar3_power_and_pll_ctrl,
		.get_id = usbhs_get_id_as_gadget,
	},
	.driver_param = {
		.has_usb_dmac = 1,
		.multi_clks = 1,
		.has_new_pipe_configs = 1,
	},
};<|MERGE_RESOLUTION|>--- conflicted
+++ resolved
@@ -31,12 +31,9 @@
 #define UGCTRL2_USB0SEL_OTG	0x00000030
 #define UGCTRL2_VBUSSEL		0x00000400
 
-<<<<<<< HEAD
-=======
 /* R-Car D3 only: USB General status register (UGSTS) */
 #define UGSTS_LOCK		0x00000100
 
->>>>>>> 24b8d41d
 static void usbhs_write32(struct usbhs_priv *priv, u32 reg, u32 data)
 {
 	iowrite32(data, priv->base + reg);
@@ -62,11 +59,7 @@
 	if (enable) {
 		usbhs_bset(priv, LPSTS, LPSTS_SUSPM, LPSTS_SUSPM);
 		/* The controller on R-Car Gen3 needs to wait up to 45 usec */
-<<<<<<< HEAD
-		udelay(45);
-=======
 		usleep_range(45, 90);
->>>>>>> 24b8d41d
 	} else {
 		usbhs_bset(priv, LPSTS, LPSTS_SUSPM, 0);
 	}
