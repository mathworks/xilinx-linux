--- conflicted
+++ resolved
@@ -334,11 +334,7 @@
 	 * Legacy SoCs using omap_device get confused if node is moved
 	 * because of interconnect properties mixed into the node.
 	 */
-<<<<<<< HEAD
-	if (of_get_property(np, "ti,hwmods", NULL)) {
-=======
 	if (of_property_present(np, "ti,hwmods")) {
->>>>>>> e475cc1c
 		dev_warn(&pdev->dev, "please update to probe with ti-sysc\n");
 		populate_irqs = true;
 	} else {
@@ -415,15 +411,10 @@
 		memset(musb_res, 0, sizeof(*musb_res) * ARRAY_SIZE(musb_res));
 
 		res = platform_get_resource(pdev, IORESOURCE_MEM, 0);
-<<<<<<< HEAD
-		if (!res)
-			goto err2;
-=======
 		if (!res) {
 			ret = -EINVAL;
 			goto err2;
 		}
->>>>>>> e475cc1c
 
 		musb_res[i].start = res->start;
 		musb_res[i].end = res->end;
