--- conflicted
+++ resolved
@@ -39,14 +39,11 @@
 #define GM_USBPHY_TX_TXCAL45DN(x)            (((x) & 0xf) << 8)
 #define GM_USBPHY_TX_D_CAL(x)                (((x) & 0xf) << 0)
 
-<<<<<<< HEAD
-=======
 /* imx7ulp */
 #define HW_USBPHY_PLL_SIC			0xa0
 #define HW_USBPHY_PLL_SIC_SET			0xa4
 #define HW_USBPHY_PLL_SIC_CLR			0xa8
 
->>>>>>> 24b8d41d
 #define BM_USBPHY_CTRL_SFTRST			BIT(31)
 #define BM_USBPHY_CTRL_CLKGATE			BIT(30)
 #define BM_USBPHY_CTRL_OTG_ID_VALUE		BIT(27)
@@ -247,8 +244,6 @@
 	}
 }
 
-<<<<<<< HEAD
-=======
 static int mxs_phy_pll_enable(void __iomem *base, bool enable)
 {
 	int ret = 0;
@@ -278,7 +273,6 @@
 	return ret;
 }
 
->>>>>>> 24b8d41d
 static int mxs_phy_hw_init(struct mxs_phy *mxs_phy)
 {
 	int ret;
@@ -314,8 +308,6 @@
 	if (mxs_phy->data->flags & MXS_PHY_NEED_IP_FIX)
 		writel(BM_USBPHY_IP_FIX, base + HW_USBPHY_IP_SET);
 
-<<<<<<< HEAD
-=======
 	if (mxs_phy->regmap_anatop) {
 		unsigned int reg = mxs_phy->port_id ?
 			ANADIG_USB1_CHRG_DETECT_SET :
@@ -329,7 +321,6 @@
 			     ANADIG_USB1_CHRG_DETECT_CHK_CHRG_B);
 	}
 
->>>>>>> 24b8d41d
 	mxs_phy_tx_init(mxs_phy);
 
 	return 0;
