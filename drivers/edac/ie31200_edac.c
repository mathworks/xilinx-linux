// SPDX-License-Identifier: GPL-2.0-only
/*
 * Intel E3-1200
 * Copyright (C) 2014 Jason Baron <jbaron@akamai.com>
 *
 * Support for the E3-1200 processor family. Heavily based on previous
 * Intel EDAC drivers.
 *
 * Since the DRAM controller is on the cpu chip, we can use its PCI device
 * id to identify these processors.
 *
 * PCI DRAM controller device ids (Taken from The PCI ID Repository - https://pci-ids.ucw.cz/)
 *
 * 0108: Xeon E3-1200 Processor Family DRAM Controller
 * 010c: Xeon E3-1200/2nd Generation Core Processor Family DRAM Controller
 * 0150: Xeon E3-1200 v2/3rd Gen Core processor DRAM Controller
 * 0158: Xeon E3-1200 v2/Ivy Bridge DRAM Controller
 * 015c: Xeon E3-1200 v2/3rd Gen Core processor DRAM Controller
 * 0c04: Xeon E3-1200 v3/4th Gen Core Processor DRAM Controller
 * 0c08: Xeon E3-1200 v3 Processor DRAM Controller
 * 1918: Xeon E3-1200 v5 Skylake Host Bridge/DRAM Registers
<<<<<<< HEAD
=======
 * 5918: Xeon E3-1200 Xeon E3-1200 v6/7th Gen Core Processor Host Bridge/DRAM Registers
 * 3e..: 8th/9th Gen Core Processor Host Bridge/DRAM Registers
>>>>>>> 24b8d41d
 *
 * Based on Intel specification:
 * https://www.intel.com/content/dam/www/public/us/en/documents/datasheets/xeon-e3-1200v3-vol-2-datasheet.pdf
 * http://www.intel.com/content/www/us/en/processors/xeon/xeon-e3-1200-family-vol-2-datasheet.html
 * https://www.intel.com/content/www/us/en/processors/core/7th-gen-core-family-mobile-h-processor-lines-datasheet-vol-2.html
 * https://www.intel.com/content/www/us/en/products/docs/processors/core/8th-gen-core-family-datasheet-vol-2.html
 *
 * According to the above datasheet (p.16):
 * "
 * 6. Software must not access B0/D0/F0 32-bit memory-mapped registers with
 * requests that cross a DW boundary.
 * "
 *
 * Thus, we make use of the explicit: lo_hi_readq(), which breaks the readq into
 * 2 readl() calls. This restriction may be lifted in subsequent chip releases,
 * but lo_hi_readq() ensures that we are safe across all e3-1200 processors.
 */

#include <linux/module.h>
#include <linux/init.h>
#include <linux/pci.h>
#include <linux/pci_ids.h>
#include <linux/edac.h>

#include <linux/io-64-nonatomic-lo-hi.h>
#include "edac_module.h"

#define EDAC_MOD_STR "ie31200_edac"

#define ie31200_printk(level, fmt, arg...) \
	edac_printk(level, "ie31200", fmt, ##arg)

#define PCI_DEVICE_ID_INTEL_IE31200_HB_1 0x0108
#define PCI_DEVICE_ID_INTEL_IE31200_HB_2 0x010c
#define PCI_DEVICE_ID_INTEL_IE31200_HB_3 0x0150
#define PCI_DEVICE_ID_INTEL_IE31200_HB_4 0x0158
#define PCI_DEVICE_ID_INTEL_IE31200_HB_5 0x015c
#define PCI_DEVICE_ID_INTEL_IE31200_HB_6 0x0c04
#define PCI_DEVICE_ID_INTEL_IE31200_HB_7 0x0c08
#define PCI_DEVICE_ID_INTEL_IE31200_HB_8 0x1918
<<<<<<< HEAD
=======
#define PCI_DEVICE_ID_INTEL_IE31200_HB_9 0x5918

/* Coffee Lake-S */
#define PCI_DEVICE_ID_INTEL_IE31200_HB_CFL_MASK 0x3e00
#define PCI_DEVICE_ID_INTEL_IE31200_HB_CFL_1    0x3e0f
#define PCI_DEVICE_ID_INTEL_IE31200_HB_CFL_2    0x3e18
#define PCI_DEVICE_ID_INTEL_IE31200_HB_CFL_3    0x3e1f
#define PCI_DEVICE_ID_INTEL_IE31200_HB_CFL_4    0x3e30
#define PCI_DEVICE_ID_INTEL_IE31200_HB_CFL_5    0x3e31
#define PCI_DEVICE_ID_INTEL_IE31200_HB_CFL_6    0x3e32
#define PCI_DEVICE_ID_INTEL_IE31200_HB_CFL_7    0x3e33
#define PCI_DEVICE_ID_INTEL_IE31200_HB_CFL_8    0x3ec2
#define PCI_DEVICE_ID_INTEL_IE31200_HB_CFL_9    0x3ec6
#define PCI_DEVICE_ID_INTEL_IE31200_HB_CFL_10   0x3eca

/* Test if HB is for Skylake or later. */
#define DEVICE_ID_SKYLAKE_OR_LATER(did)                                        \
	(((did) == PCI_DEVICE_ID_INTEL_IE31200_HB_8) ||                        \
	 ((did) == PCI_DEVICE_ID_INTEL_IE31200_HB_9) ||                        \
	 (((did) & PCI_DEVICE_ID_INTEL_IE31200_HB_CFL_MASK) ==                 \
	  PCI_DEVICE_ID_INTEL_IE31200_HB_CFL_MASK))
>>>>>>> 24b8d41d

#define IE31200_DIMMS			4
#define IE31200_RANKS			8
#define IE31200_RANKS_PER_CHANNEL	4
#define IE31200_DIMMS_PER_CHANNEL	2
#define IE31200_CHANNELS		2

/* Intel IE31200 register addresses - device 0 function 0 - DRAM Controller */
#define IE31200_MCHBAR_LOW		0x48
#define IE31200_MCHBAR_HIGH		0x4c
#define IE31200_MCHBAR_MASK		GENMASK_ULL(38, 15)
#define IE31200_MMR_WINDOW_SIZE		BIT(15)

/*
 * Error Status Register (16b)
 *
 * 15    reserved
 * 14    Isochronous TBWRR Run Behind FIFO Full
 *       (ITCV)
 * 13    Isochronous TBWRR Run Behind FIFO Put
 *       (ITSTV)
 * 12    reserved
 * 11    MCH Thermal Sensor Event
 *       for SMI/SCI/SERR (GTSE)
 * 10    reserved
 *  9    LOCK to non-DRAM Memory Flag (LCKF)
 *  8    reserved
 *  7    DRAM Throttle Flag (DTF)
 *  6:2  reserved
 *  1    Multi-bit DRAM ECC Error Flag (DMERR)
 *  0    Single-bit DRAM ECC Error Flag (DSERR)
 */
#define IE31200_ERRSTS			0xc8
#define IE31200_ERRSTS_UE		BIT(1)
#define IE31200_ERRSTS_CE		BIT(0)
#define IE31200_ERRSTS_BITS		(IE31200_ERRSTS_UE | IE31200_ERRSTS_CE)

/*
 * Channel 0 ECC Error Log (64b)
 *
 * 63:48 Error Column Address (ERRCOL)
 * 47:32 Error Row Address (ERRROW)
 * 31:29 Error Bank Address (ERRBANK)
 * 28:27 Error Rank Address (ERRRANK)
 * 26:24 reserved
 * 23:16 Error Syndrome (ERRSYND)
 * 15: 2 reserved
 *    1  Multiple Bit Error Status (MERRSTS)
 *    0  Correctable Error Status (CERRSTS)
 */

#define IE31200_C0ECCERRLOG			0x40c8
#define IE31200_C1ECCERRLOG			0x44c8
#define IE31200_C0ECCERRLOG_SKL			0x4048
#define IE31200_C1ECCERRLOG_SKL			0x4448
#define IE31200_ECCERRLOG_CE			BIT(0)
#define IE31200_ECCERRLOG_UE			BIT(1)
#define IE31200_ECCERRLOG_RANK_BITS		GENMASK_ULL(28, 27)
#define IE31200_ECCERRLOG_RANK_SHIFT		27
#define IE31200_ECCERRLOG_SYNDROME_BITS		GENMASK_ULL(23, 16)
#define IE31200_ECCERRLOG_SYNDROME_SHIFT	16

#define IE31200_ECCERRLOG_SYNDROME(log)		   \
	((log & IE31200_ECCERRLOG_SYNDROME_BITS) >> \
	 IE31200_ECCERRLOG_SYNDROME_SHIFT)

#define IE31200_CAPID0			0xe4
#define IE31200_CAPID0_PDCD		BIT(4)
#define IE31200_CAPID0_DDPCD		BIT(6)
#define IE31200_CAPID0_ECC		BIT(1)

#define IE31200_MAD_DIMM_0_OFFSET		0x5004
#define IE31200_MAD_DIMM_0_OFFSET_SKL		0x500C
#define IE31200_MAD_DIMM_SIZE			GENMASK_ULL(7, 0)
#define IE31200_MAD_DIMM_A_RANK			BIT(17)
#define IE31200_MAD_DIMM_A_RANK_SHIFT		17
#define IE31200_MAD_DIMM_A_RANK_SKL		BIT(10)
#define IE31200_MAD_DIMM_A_RANK_SKL_SHIFT	10
#define IE31200_MAD_DIMM_A_WIDTH		BIT(19)
#define IE31200_MAD_DIMM_A_WIDTH_SHIFT		19
#define IE31200_MAD_DIMM_A_WIDTH_SKL		GENMASK_ULL(9, 8)
#define IE31200_MAD_DIMM_A_WIDTH_SKL_SHIFT	8

/* Skylake reports 1GB increments, everything else is 256MB */
#define IE31200_PAGES(n, skl)	\
	(n << (28 + (2 * skl) - PAGE_SHIFT))

static int nr_channels;
static struct pci_dev *mci_pdev;
static int ie31200_registered = 1;

struct ie31200_priv {
	void __iomem *window;
	void __iomem *c0errlog;
	void __iomem *c1errlog;
};

enum ie31200_chips {
	IE31200 = 0,
};

struct ie31200_dev_info {
	const char *ctl_name;
};

struct ie31200_error_info {
	u16 errsts;
	u16 errsts2;
	u64 eccerrlog[IE31200_CHANNELS];
};

static const struct ie31200_dev_info ie31200_devs[] = {
	[IE31200] = {
		.ctl_name = "IE31200"
	},
};

struct dimm_data {
	u8 size; /* in multiples of 256MB, except Skylake is 1GB */
	u8 dual_rank : 1,
	   x16_width : 2; /* 0 means x8 width */
};

static int how_many_channels(struct pci_dev *pdev)
{
	int n_channels;
	unsigned char capid0_2b; /* 2nd byte of CAPID0 */

	pci_read_config_byte(pdev, IE31200_CAPID0 + 1, &capid0_2b);

	/* check PDCD: Dual Channel Disable */
	if (capid0_2b & IE31200_CAPID0_PDCD) {
		edac_dbg(0, "In single channel mode\n");
		n_channels = 1;
	} else {
		edac_dbg(0, "In dual channel mode\n");
		n_channels = 2;
	}

	/* check DDPCD - check if both channels are filled */
	if (capid0_2b & IE31200_CAPID0_DDPCD)
		edac_dbg(0, "2 DIMMS per channel disabled\n");
	else
		edac_dbg(0, "2 DIMMS per channel enabled\n");

	return n_channels;
}

static bool ecc_capable(struct pci_dev *pdev)
{
	unsigned char capid0_4b; /* 4th byte of CAPID0 */

	pci_read_config_byte(pdev, IE31200_CAPID0 + 3, &capid0_4b);
	if (capid0_4b & IE31200_CAPID0_ECC)
		return false;
	return true;
}

static int eccerrlog_row(u64 log)
{
	return ((log & IE31200_ECCERRLOG_RANK_BITS) >>
				IE31200_ECCERRLOG_RANK_SHIFT);
}

static void ie31200_clear_error_info(struct mem_ctl_info *mci)
{
	/*
	 * Clear any error bits.
	 * (Yes, we really clear bits by writing 1 to them.)
	 */
	pci_write_bits16(to_pci_dev(mci->pdev), IE31200_ERRSTS,
			 IE31200_ERRSTS_BITS, IE31200_ERRSTS_BITS);
}

static void ie31200_get_and_clear_error_info(struct mem_ctl_info *mci,
					     struct ie31200_error_info *info)
{
	struct pci_dev *pdev;
	struct ie31200_priv *priv = mci->pvt_info;

	pdev = to_pci_dev(mci->pdev);

	/*
	 * This is a mess because there is no atomic way to read all the
	 * registers at once and the registers can transition from CE being
	 * overwritten by UE.
	 */
	pci_read_config_word(pdev, IE31200_ERRSTS, &info->errsts);
	if (!(info->errsts & IE31200_ERRSTS_BITS))
		return;

	info->eccerrlog[0] = lo_hi_readq(priv->c0errlog);
	if (nr_channels == 2)
		info->eccerrlog[1] = lo_hi_readq(priv->c1errlog);

	pci_read_config_word(pdev, IE31200_ERRSTS, &info->errsts2);

	/*
	 * If the error is the same for both reads then the first set
	 * of reads is valid.  If there is a change then there is a CE
	 * with no info and the second set of reads is valid and
	 * should be UE info.
	 */
	if ((info->errsts ^ info->errsts2) & IE31200_ERRSTS_BITS) {
		info->eccerrlog[0] = lo_hi_readq(priv->c0errlog);
		if (nr_channels == 2)
			info->eccerrlog[1] =
				lo_hi_readq(priv->c1errlog);
	}

	ie31200_clear_error_info(mci);
}

static void ie31200_process_error_info(struct mem_ctl_info *mci,
				       struct ie31200_error_info *info)
{
	int channel;
	u64 log;

	if (!(info->errsts & IE31200_ERRSTS_BITS))
		return;

	if ((info->errsts ^ info->errsts2) & IE31200_ERRSTS_BITS) {
		edac_mc_handle_error(HW_EVENT_ERR_UNCORRECTED, mci, 1, 0, 0, 0,
				     -1, -1, -1, "UE overwrote CE", "");
		info->errsts = info->errsts2;
	}

	for (channel = 0; channel < nr_channels; channel++) {
		log = info->eccerrlog[channel];
		if (log & IE31200_ECCERRLOG_UE) {
			edac_mc_handle_error(HW_EVENT_ERR_UNCORRECTED, mci, 1,
					     0, 0, 0,
					     eccerrlog_row(log),
					     channel, -1,
					     "ie31200 UE", "");
		} else if (log & IE31200_ECCERRLOG_CE) {
			edac_mc_handle_error(HW_EVENT_ERR_CORRECTED, mci, 1,
					     0, 0,
					     IE31200_ECCERRLOG_SYNDROME(log),
					     eccerrlog_row(log),
					     channel, -1,
					     "ie31200 CE", "");
		}
	}
}

static void ie31200_check(struct mem_ctl_info *mci)
{
	struct ie31200_error_info info;

	edac_dbg(1, "MC%d\n", mci->mc_idx);
	ie31200_get_and_clear_error_info(mci, &info);
	ie31200_process_error_info(mci, &info);
}

static void __iomem *ie31200_map_mchbar(struct pci_dev *pdev)
{
	union {
		u64 mchbar;
		struct {
			u32 mchbar_low;
			u32 mchbar_high;
		};
	} u;
	void __iomem *window;

	pci_read_config_dword(pdev, IE31200_MCHBAR_LOW, &u.mchbar_low);
	pci_read_config_dword(pdev, IE31200_MCHBAR_HIGH, &u.mchbar_high);
	u.mchbar &= IE31200_MCHBAR_MASK;

	if (u.mchbar != (resource_size_t)u.mchbar) {
		ie31200_printk(KERN_ERR, "mmio space beyond accessible range (0x%llx)\n",
			       (unsigned long long)u.mchbar);
		return NULL;
	}

	window = ioremap(u.mchbar, IE31200_MMR_WINDOW_SIZE);
	if (!window)
		ie31200_printk(KERN_ERR, "Cannot map mmio space at 0x%llx\n",
			       (unsigned long long)u.mchbar);

	return window;
}

static void __skl_populate_dimm_info(struct dimm_data *dd, u32 addr_decode,
				     int chan)
{
	dd->size = (addr_decode >> (chan << 4)) & IE31200_MAD_DIMM_SIZE;
	dd->dual_rank = (addr_decode & (IE31200_MAD_DIMM_A_RANK_SKL << (chan << 4))) ? 1 : 0;
	dd->x16_width = ((addr_decode & (IE31200_MAD_DIMM_A_WIDTH_SKL << (chan << 4))) >>
				(IE31200_MAD_DIMM_A_WIDTH_SKL_SHIFT + (chan << 4)));
}

static void __populate_dimm_info(struct dimm_data *dd, u32 addr_decode,
				 int chan)
{
	dd->size = (addr_decode >> (chan << 3)) & IE31200_MAD_DIMM_SIZE;
	dd->dual_rank = (addr_decode & (IE31200_MAD_DIMM_A_RANK << chan)) ? 1 : 0;
	dd->x16_width = (addr_decode & (IE31200_MAD_DIMM_A_WIDTH << chan)) ? 1 : 0;
}

static void populate_dimm_info(struct dimm_data *dd, u32 addr_decode, int chan,
			       bool skl)
{
	if (skl)
		__skl_populate_dimm_info(dd, addr_decode, chan);
	else
		__populate_dimm_info(dd, addr_decode, chan);
}


static int ie31200_probe1(struct pci_dev *pdev, int dev_idx)
{
	int i, j, ret;
	struct mem_ctl_info *mci = NULL;
	struct edac_mc_layer layers[2];
	struct dimm_data dimm_info[IE31200_CHANNELS][IE31200_DIMMS_PER_CHANNEL];
	void __iomem *window;
	struct ie31200_priv *priv;
	u32 addr_decode, mad_offset;
<<<<<<< HEAD
	bool skl = (pdev->device == PCI_DEVICE_ID_INTEL_IE31200_HB_8);
=======

	/*
	 * Kaby Lake, Coffee Lake seem to work like Skylake. Please re-visit
	 * this logic when adding new CPU support.
	 */
	bool skl = DEVICE_ID_SKYLAKE_OR_LATER(pdev->device);
>>>>>>> 24b8d41d

	edac_dbg(0, "MC:\n");

	if (!ecc_capable(pdev)) {
		ie31200_printk(KERN_INFO, "No ECC support\n");
		return -ENODEV;
	}

	nr_channels = how_many_channels(pdev);
	layers[0].type = EDAC_MC_LAYER_CHIP_SELECT;
	layers[0].size = IE31200_DIMMS;
	layers[0].is_virt_csrow = true;
	layers[1].type = EDAC_MC_LAYER_CHANNEL;
	layers[1].size = nr_channels;
	layers[1].is_virt_csrow = false;
	mci = edac_mc_alloc(0, ARRAY_SIZE(layers), layers,
			    sizeof(struct ie31200_priv));
	if (!mci)
		return -ENOMEM;

	window = ie31200_map_mchbar(pdev);
	if (!window) {
		ret = -ENODEV;
		goto fail_free;
	}

	edac_dbg(3, "MC: init mci\n");
	mci->pdev = &pdev->dev;
	if (skl)
		mci->mtype_cap = MEM_FLAG_DDR4;
	else
		mci->mtype_cap = MEM_FLAG_DDR3;
	mci->edac_ctl_cap = EDAC_FLAG_SECDED;
	mci->edac_cap = EDAC_FLAG_SECDED;
	mci->mod_name = EDAC_MOD_STR;
	mci->ctl_name = ie31200_devs[dev_idx].ctl_name;
	mci->dev_name = pci_name(pdev);
	mci->edac_check = ie31200_check;
	mci->ctl_page_to_phys = NULL;
	priv = mci->pvt_info;
	priv->window = window;
	if (skl) {
		priv->c0errlog = window + IE31200_C0ECCERRLOG_SKL;
		priv->c1errlog = window + IE31200_C1ECCERRLOG_SKL;
		mad_offset = IE31200_MAD_DIMM_0_OFFSET_SKL;
	} else {
		priv->c0errlog = window + IE31200_C0ECCERRLOG;
		priv->c1errlog = window + IE31200_C1ECCERRLOG;
		mad_offset = IE31200_MAD_DIMM_0_OFFSET;
	}

	/* populate DIMM info */
	for (i = 0; i < IE31200_CHANNELS; i++) {
		addr_decode = readl(window + mad_offset +
					(i * 4));
		edac_dbg(0, "addr_decode: 0x%x\n", addr_decode);
		for (j = 0; j < IE31200_DIMMS_PER_CHANNEL; j++) {
			populate_dimm_info(&dimm_info[i][j], addr_decode, j,
					   skl);
			edac_dbg(0, "size: 0x%x, rank: %d, width: %d\n",
				 dimm_info[i][j].size,
				 dimm_info[i][j].dual_rank,
				 dimm_info[i][j].x16_width);
		}
	}

	/*
	 * The dram rank boundary (DRB) reg values are boundary addresses
	 * for each DRAM rank with a granularity of 64MB.  DRB regs are
	 * cumulative; the last one will contain the total memory
	 * contained in all ranks.
	 */
	for (i = 0; i < IE31200_DIMMS_PER_CHANNEL; i++) {
		for (j = 0; j < IE31200_CHANNELS; j++) {
			struct dimm_info *dimm;
			unsigned long nr_pages;

			nr_pages = IE31200_PAGES(dimm_info[j][i].size, skl);
			if (nr_pages == 0)
				continue;

			if (dimm_info[j][i].dual_rank) {
				nr_pages = nr_pages / 2;
				dimm = edac_get_dimm(mci, (i * 2) + 1, j, 0);
				dimm->nr_pages = nr_pages;
				edac_dbg(0, "set nr pages: 0x%lx\n", nr_pages);
				dimm->grain = 8; /* just a guess */
				if (skl)
					dimm->mtype = MEM_DDR4;
				else
					dimm->mtype = MEM_DDR3;
				dimm->dtype = DEV_UNKNOWN;
				dimm->edac_mode = EDAC_UNKNOWN;
			}
			dimm = edac_get_dimm(mci, i * 2, j, 0);
			dimm->nr_pages = nr_pages;
			edac_dbg(0, "set nr pages: 0x%lx\n", nr_pages);
			dimm->grain = 8; /* same guess */
			if (skl)
				dimm->mtype = MEM_DDR4;
			else
				dimm->mtype = MEM_DDR3;
			dimm->dtype = DEV_UNKNOWN;
			dimm->edac_mode = EDAC_UNKNOWN;
		}
	}

	ie31200_clear_error_info(mci);

	if (edac_mc_add_mc(mci)) {
		edac_dbg(3, "MC: failed edac_mc_add_mc()\n");
		ret = -ENODEV;
		goto fail_unmap;
	}

	/* get this far and it's successful */
	edac_dbg(3, "MC: success\n");
	return 0;

fail_unmap:
	iounmap(window);

fail_free:
	edac_mc_free(mci);

	return ret;
}

static int ie31200_init_one(struct pci_dev *pdev,
			    const struct pci_device_id *ent)
{
	int rc;

	edac_dbg(0, "MC:\n");
	if (pci_enable_device(pdev) < 0)
		return -EIO;
	rc = ie31200_probe1(pdev, ent->driver_data);
	if (rc == 0 && !mci_pdev)
		mci_pdev = pci_dev_get(pdev);

	return rc;
}

static void ie31200_remove_one(struct pci_dev *pdev)
{
	struct mem_ctl_info *mci;
	struct ie31200_priv *priv;

	edac_dbg(0, "\n");
	pci_dev_put(mci_pdev);
	mci_pdev = NULL;
	mci = edac_mc_del_mc(&pdev->dev);
	if (!mci)
		return;
	priv = mci->pvt_info;
	iounmap(priv->window);
	edac_mc_free(mci);
}

static const struct pci_device_id ie31200_pci_tbl[] = {
<<<<<<< HEAD
	{
		PCI_VEND_DEV(INTEL, IE31200_HB_1), PCI_ANY_ID, PCI_ANY_ID, 0, 0,
		IE31200},
	{
		PCI_VEND_DEV(INTEL, IE31200_HB_2), PCI_ANY_ID, PCI_ANY_ID, 0, 0,
		IE31200},
	{
		PCI_VEND_DEV(INTEL, IE31200_HB_3), PCI_ANY_ID, PCI_ANY_ID, 0, 0,
		IE31200},
	{
		PCI_VEND_DEV(INTEL, IE31200_HB_4), PCI_ANY_ID, PCI_ANY_ID, 0, 0,
		IE31200},
	{
		PCI_VEND_DEV(INTEL, IE31200_HB_5), PCI_ANY_ID, PCI_ANY_ID, 0, 0,
		IE31200},
	{
		PCI_VEND_DEV(INTEL, IE31200_HB_6), PCI_ANY_ID, PCI_ANY_ID, 0, 0,
		IE31200},
	{
		PCI_VEND_DEV(INTEL, IE31200_HB_7), PCI_ANY_ID, PCI_ANY_ID, 0, 0,
		IE31200},
	{
		PCI_VEND_DEV(INTEL, IE31200_HB_8), PCI_ANY_ID, PCI_ANY_ID, 0, 0,
		IE31200},
	{
		0,
	}            /* 0 terminated list. */
=======
	{ PCI_VEND_DEV(INTEL, IE31200_HB_1),      PCI_ANY_ID, PCI_ANY_ID, 0, 0, IE31200 },
	{ PCI_VEND_DEV(INTEL, IE31200_HB_2),      PCI_ANY_ID, PCI_ANY_ID, 0, 0, IE31200 },
	{ PCI_VEND_DEV(INTEL, IE31200_HB_3),      PCI_ANY_ID, PCI_ANY_ID, 0, 0, IE31200 },
	{ PCI_VEND_DEV(INTEL, IE31200_HB_4),      PCI_ANY_ID, PCI_ANY_ID, 0, 0, IE31200 },
	{ PCI_VEND_DEV(INTEL, IE31200_HB_5),      PCI_ANY_ID, PCI_ANY_ID, 0, 0, IE31200 },
	{ PCI_VEND_DEV(INTEL, IE31200_HB_6),      PCI_ANY_ID, PCI_ANY_ID, 0, 0, IE31200 },
	{ PCI_VEND_DEV(INTEL, IE31200_HB_7),      PCI_ANY_ID, PCI_ANY_ID, 0, 0, IE31200 },
	{ PCI_VEND_DEV(INTEL, IE31200_HB_8),      PCI_ANY_ID, PCI_ANY_ID, 0, 0, IE31200 },
	{ PCI_VEND_DEV(INTEL, IE31200_HB_9),      PCI_ANY_ID, PCI_ANY_ID, 0, 0, IE31200 },
	{ PCI_VEND_DEV(INTEL, IE31200_HB_CFL_1),  PCI_ANY_ID, PCI_ANY_ID, 0, 0, IE31200 },
	{ PCI_VEND_DEV(INTEL, IE31200_HB_CFL_2),  PCI_ANY_ID, PCI_ANY_ID, 0, 0, IE31200 },
	{ PCI_VEND_DEV(INTEL, IE31200_HB_CFL_3),  PCI_ANY_ID, PCI_ANY_ID, 0, 0, IE31200 },
	{ PCI_VEND_DEV(INTEL, IE31200_HB_CFL_4),  PCI_ANY_ID, PCI_ANY_ID, 0, 0, IE31200 },
	{ PCI_VEND_DEV(INTEL, IE31200_HB_CFL_5),  PCI_ANY_ID, PCI_ANY_ID, 0, 0, IE31200 },
	{ PCI_VEND_DEV(INTEL, IE31200_HB_CFL_6),  PCI_ANY_ID, PCI_ANY_ID, 0, 0, IE31200 },
	{ PCI_VEND_DEV(INTEL, IE31200_HB_CFL_7),  PCI_ANY_ID, PCI_ANY_ID, 0, 0, IE31200 },
	{ PCI_VEND_DEV(INTEL, IE31200_HB_CFL_8),  PCI_ANY_ID, PCI_ANY_ID, 0, 0, IE31200 },
	{ PCI_VEND_DEV(INTEL, IE31200_HB_CFL_9),  PCI_ANY_ID, PCI_ANY_ID, 0, 0, IE31200 },
	{ PCI_VEND_DEV(INTEL, IE31200_HB_CFL_10), PCI_ANY_ID, PCI_ANY_ID, 0, 0, IE31200 },
	{ 0, } /* 0 terminated list. */
>>>>>>> 24b8d41d
};
MODULE_DEVICE_TABLE(pci, ie31200_pci_tbl);

static struct pci_driver ie31200_driver = {
	.name = EDAC_MOD_STR,
	.probe = ie31200_init_one,
	.remove = ie31200_remove_one,
	.id_table = ie31200_pci_tbl,
};

static int __init ie31200_init(void)
{
	int pci_rc, i;

	edac_dbg(3, "MC:\n");
	/* Ensure that the OPSTATE is set correctly for POLL or NMI */
	opstate_init();

	pci_rc = pci_register_driver(&ie31200_driver);
	if (pci_rc < 0)
		goto fail0;

	if (!mci_pdev) {
		ie31200_registered = 0;
		for (i = 0; ie31200_pci_tbl[i].vendor != 0; i++) {
			mci_pdev = pci_get_device(ie31200_pci_tbl[i].vendor,
						  ie31200_pci_tbl[i].device,
						  NULL);
			if (mci_pdev)
				break;
		}
		if (!mci_pdev) {
			edac_dbg(0, "ie31200 pci_get_device fail\n");
			pci_rc = -ENODEV;
			goto fail1;
		}
		pci_rc = ie31200_init_one(mci_pdev, &ie31200_pci_tbl[i]);
		if (pci_rc < 0) {
			edac_dbg(0, "ie31200 init fail\n");
			pci_rc = -ENODEV;
			goto fail1;
		}
	}
	return 0;

fail1:
	pci_unregister_driver(&ie31200_driver);
fail0:
	pci_dev_put(mci_pdev);

	return pci_rc;
}

static void __exit ie31200_exit(void)
{
	edac_dbg(3, "MC:\n");
	pci_unregister_driver(&ie31200_driver);
	if (!ie31200_registered)
		ie31200_remove_one(mci_pdev);
}

module_init(ie31200_init);
module_exit(ie31200_exit);

MODULE_LICENSE("GPL");
MODULE_AUTHOR("Jason Baron <jbaron@akamai.com>");
MODULE_DESCRIPTION("MC support for Intel Processor E31200 memory hub controllers");<|MERGE_RESOLUTION|>--- conflicted
+++ resolved
@@ -19,11 +19,8 @@
  * 0c04: Xeon E3-1200 v3/4th Gen Core Processor DRAM Controller
  * 0c08: Xeon E3-1200 v3 Processor DRAM Controller
  * 1918: Xeon E3-1200 v5 Skylake Host Bridge/DRAM Registers
-<<<<<<< HEAD
-=======
  * 5918: Xeon E3-1200 Xeon E3-1200 v6/7th Gen Core Processor Host Bridge/DRAM Registers
  * 3e..: 8th/9th Gen Core Processor Host Bridge/DRAM Registers
->>>>>>> 24b8d41d
  *
  * Based on Intel specification:
  * https://www.intel.com/content/dam/www/public/us/en/documents/datasheets/xeon-e3-1200v3-vol-2-datasheet.pdf
@@ -64,8 +61,6 @@
 #define PCI_DEVICE_ID_INTEL_IE31200_HB_6 0x0c04
 #define PCI_DEVICE_ID_INTEL_IE31200_HB_7 0x0c08
 #define PCI_DEVICE_ID_INTEL_IE31200_HB_8 0x1918
-<<<<<<< HEAD
-=======
 #define PCI_DEVICE_ID_INTEL_IE31200_HB_9 0x5918
 
 /* Coffee Lake-S */
@@ -87,7 +82,6 @@
 	 ((did) == PCI_DEVICE_ID_INTEL_IE31200_HB_9) ||                        \
 	 (((did) & PCI_DEVICE_ID_INTEL_IE31200_HB_CFL_MASK) ==                 \
 	  PCI_DEVICE_ID_INTEL_IE31200_HB_CFL_MASK))
->>>>>>> 24b8d41d
 
 #define IE31200_DIMMS			4
 #define IE31200_RANKS			8
@@ -409,16 +403,12 @@
 	void __iomem *window;
 	struct ie31200_priv *priv;
 	u32 addr_decode, mad_offset;
-<<<<<<< HEAD
-	bool skl = (pdev->device == PCI_DEVICE_ID_INTEL_IE31200_HB_8);
-=======
 
 	/*
 	 * Kaby Lake, Coffee Lake seem to work like Skylake. Please re-visit
 	 * this logic when adding new CPU support.
 	 */
 	bool skl = DEVICE_ID_SKYLAKE_OR_LATER(pdev->device);
->>>>>>> 24b8d41d
 
 	edac_dbg(0, "MC:\n");
 
@@ -579,35 +569,6 @@
 }
 
 static const struct pci_device_id ie31200_pci_tbl[] = {
-<<<<<<< HEAD
-	{
-		PCI_VEND_DEV(INTEL, IE31200_HB_1), PCI_ANY_ID, PCI_ANY_ID, 0, 0,
-		IE31200},
-	{
-		PCI_VEND_DEV(INTEL, IE31200_HB_2), PCI_ANY_ID, PCI_ANY_ID, 0, 0,
-		IE31200},
-	{
-		PCI_VEND_DEV(INTEL, IE31200_HB_3), PCI_ANY_ID, PCI_ANY_ID, 0, 0,
-		IE31200},
-	{
-		PCI_VEND_DEV(INTEL, IE31200_HB_4), PCI_ANY_ID, PCI_ANY_ID, 0, 0,
-		IE31200},
-	{
-		PCI_VEND_DEV(INTEL, IE31200_HB_5), PCI_ANY_ID, PCI_ANY_ID, 0, 0,
-		IE31200},
-	{
-		PCI_VEND_DEV(INTEL, IE31200_HB_6), PCI_ANY_ID, PCI_ANY_ID, 0, 0,
-		IE31200},
-	{
-		PCI_VEND_DEV(INTEL, IE31200_HB_7), PCI_ANY_ID, PCI_ANY_ID, 0, 0,
-		IE31200},
-	{
-		PCI_VEND_DEV(INTEL, IE31200_HB_8), PCI_ANY_ID, PCI_ANY_ID, 0, 0,
-		IE31200},
-	{
-		0,
-	}            /* 0 terminated list. */
-=======
 	{ PCI_VEND_DEV(INTEL, IE31200_HB_1),      PCI_ANY_ID, PCI_ANY_ID, 0, 0, IE31200 },
 	{ PCI_VEND_DEV(INTEL, IE31200_HB_2),      PCI_ANY_ID, PCI_ANY_ID, 0, 0, IE31200 },
 	{ PCI_VEND_DEV(INTEL, IE31200_HB_3),      PCI_ANY_ID, PCI_ANY_ID, 0, 0, IE31200 },
@@ -628,7 +589,6 @@
 	{ PCI_VEND_DEV(INTEL, IE31200_HB_CFL_9),  PCI_ANY_ID, PCI_ANY_ID, 0, 0, IE31200 },
 	{ PCI_VEND_DEV(INTEL, IE31200_HB_CFL_10), PCI_ANY_ID, PCI_ANY_ID, 0, 0, IE31200 },
 	{ 0, } /* 0 terminated list. */
->>>>>>> 24b8d41d
 };
 MODULE_DEVICE_TABLE(pci, ie31200_pci_tbl);
 
