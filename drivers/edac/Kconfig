--- conflicted
+++ resolved
@@ -238,13 +238,6 @@
 
 config EDAC_SKX
 	tristate "Intel Skylake server Integrated MC"
-<<<<<<< HEAD
-	depends on EDAC_MM_EDAC && PCI && X86_64 && X86_MCE_INTEL
-	depends on PCI_MMCONFIG
-	help
-	  Support for error detection and correction the Intel
-	  Skylake server Integrated Memory Controllers.
-=======
 	depends on PCI && X86_64 && X86_MCE_INTEL && PCI_MMCONFIG && ACPI
 	depends on ACPI_NFIT || !ACPI_NFIT # if ACPI_NFIT=m, EDAC_SKX can't be y
 	select DMI
@@ -275,7 +268,6 @@
 	  Pondicherry2 Integrated Memory Controller. This SoC IP is
 	  first used on the Apollo Lake platform and Denverton
 	  micro-server but may appear on others in the future.
->>>>>>> 24b8d41d
 
 config EDAC_MPC85XX
 	bool "Freescale MPC83xx / MPC85xx"
@@ -286,11 +278,7 @@
 
 config EDAC_LAYERSCAPE
 	tristate "Freescale Layerscape DDR"
-<<<<<<< HEAD
-	depends on EDAC_MM_EDAC && ARCH_LAYERSCAPE
-=======
 	depends on ARCH_LAYERSCAPE || SOC_LS1021A
->>>>>>> 24b8d41d
 	help
 	  Support for error detection and correction on Freescale memory
 	  controllers on Layerscape SoCs.
@@ -486,8 +474,6 @@
 	  Support for error detection and correction on the
 	  Altera SDMMC FIFO Memory for Altera SoCs.
 
-<<<<<<< HEAD
-=======
 config EDAC_SIFIVE
 	bool "Sifive platform EDAC driver"
 	depends on EDAC=y && SIFIVE_L2
@@ -501,7 +487,6 @@
 	  Support for error correction and detection on the Marvell Aramada XP
 	  DDR RAM and L2 cache controllers.
 
->>>>>>> 24b8d41d
 config EDAC_SYNOPSYS
 	tristate "Synopsys DDR Memory Controller"
 	depends on ARCH_ZYNQ || ARCH_ZYNQMP
