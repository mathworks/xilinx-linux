--- conflicted
+++ resolved
@@ -10,11 +10,8 @@
 #include <linux/platform_data/cros_ec_proto.h>
 #include <linux/slab.h>
 #include <asm/unaligned.h>
-<<<<<<< HEAD
-=======
 
 #include "cros_ec_trace.h"
->>>>>>> 24b8d41d
 
 #define EC_COMMAND_RETRIES	50
 
@@ -347,8 +344,6 @@
 	return ret;
 }
 
-<<<<<<< HEAD
-=======
 /*
  * cros_ec_get_host_command_version_mask
  *
@@ -365,7 +360,6 @@
  * the caller has ec_dev->lock mutex or the caller knows there is
  * no other command in progress.
  */
->>>>>>> 24b8d41d
 static int cros_ec_get_host_command_version_mask(struct cros_ec_device *ec_dev,
 	u16 cmd, u32 *mask)
 {
@@ -387,11 +381,7 @@
 	pver = (struct ec_params_get_cmd_versions *)msg->data;
 	pver->cmd = cmd;
 
-<<<<<<< HEAD
-	ret = cros_ec_cmd_xfer(ec_dev, msg);
-=======
 	ret = send_command(ec_dev, msg);
->>>>>>> 24b8d41d
 	if (ret > 0) {
 		rver = (struct ec_response_get_cmd_versions *)msg->data;
 		*mask = rver->version_mask;
@@ -402,8 +392,6 @@
 	return ret;
 }
 
-<<<<<<< HEAD
-=======
 /**
  * cros_ec_query_all() -  Query the protocol version supported by the
  *         ChromeOS EC.
@@ -411,7 +399,6 @@
  *
  * Return: 0 on success or negative error code.
  */
->>>>>>> 24b8d41d
 int cros_ec_query_all(struct cros_ec_device *ec_dev)
 {
 	struct device *dev = ec_dev->dev;
@@ -514,9 +501,6 @@
 	if (ret < 0 || ver_mask == 0)
 		ec_dev->mkbp_event_supported = 0;
 	else
-<<<<<<< HEAD
-		ec_dev->mkbp_event_supported = 1;
-=======
 		ec_dev->mkbp_event_supported = fls(ver_mask);
 
 	dev_dbg(ec_dev->dev, "MKBP support version %u\n",
@@ -557,7 +541,6 @@
 	}
 
 	ret = 0;
->>>>>>> 24b8d41d
 
 exit:
 	kfree(proto_msg);
@@ -769,75 +752,6 @@
 
 	return ret;
 }
-<<<<<<< HEAD
-EXPORT_SYMBOL(cros_ec_cmd_xfer);
-
-int cros_ec_cmd_xfer_status(struct cros_ec_device *ec_dev,
-			    struct cros_ec_command *msg)
-{
-	int ret;
-
-	ret = cros_ec_cmd_xfer(ec_dev, msg);
-	if (ret < 0) {
-		dev_err(ec_dev->dev, "Command xfer error (err:%d)\n", ret);
-	} else if (msg->result != EC_RES_SUCCESS) {
-		dev_dbg(ec_dev->dev, "Command result (err: %d)\n", msg->result);
-		return -EPROTO;
-	}
-
-	return ret;
-}
-EXPORT_SYMBOL(cros_ec_cmd_xfer_status);
-
-static int get_next_event(struct cros_ec_device *ec_dev)
-{
-	u8 buffer[sizeof(struct cros_ec_command) + sizeof(ec_dev->event_data)];
-	struct cros_ec_command *msg = (struct cros_ec_command *)&buffer;
-	int ret;
-
-	msg->version = 0;
-	msg->command = EC_CMD_GET_NEXT_EVENT;
-	msg->insize = sizeof(ec_dev->event_data);
-	msg->outsize = 0;
-
-	ret = cros_ec_cmd_xfer(ec_dev, msg);
-	if (ret > 0) {
-		ec_dev->event_size = ret - 1;
-		memcpy(&ec_dev->event_data, msg->data,
-		       sizeof(ec_dev->event_data));
-	}
-
-	return ret;
-}
-
-static int get_keyboard_state_event(struct cros_ec_device *ec_dev)
-{
-	u8 buffer[sizeof(struct cros_ec_command) +
-		  sizeof(ec_dev->event_data.data)];
-	struct cros_ec_command *msg = (struct cros_ec_command *)&buffer;
-
-	msg->version = 0;
-	msg->command = EC_CMD_MKBP_STATE;
-	msg->insize = sizeof(ec_dev->event_data.data);
-	msg->outsize = 0;
-
-	ec_dev->event_size = cros_ec_cmd_xfer(ec_dev, msg);
-	ec_dev->event_data.event_type = EC_MKBP_EVENT_KEY_MATRIX;
-	memcpy(&ec_dev->event_data.data, msg->data,
-	       sizeof(ec_dev->event_data.data));
-
-	return ec_dev->event_size;
-}
-
-int cros_ec_get_next_event(struct cros_ec_device *ec_dev)
-{
-	if (ec_dev->mkbp_event_supported)
-		return get_next_event(ec_dev);
-	else
-		return get_keyboard_state_event(ec_dev);
-}
-EXPORT_SYMBOL(cros_ec_get_next_event);
-=======
 EXPORT_SYMBOL(cros_ec_get_next_event);
 
 /**
@@ -978,5 +892,4 @@
 	}
 	return sensor_count;
 }
-EXPORT_SYMBOL_GPL(cros_ec_get_sensor_count);
->>>>>>> 24b8d41d
+EXPORT_SYMBOL_GPL(cros_ec_get_sensor_count);