# SPDX-License-Identifier: GPL-2.0

<<<<<<< HEAD
obj-$(CONFIG_CHROMEOS_LAPTOP)		+= chromeos_laptop.o
obj-$(CONFIG_CHROMEOS_PSTORE)		+= chromeos_pstore.o
cros_ec_devs-objs			:= cros_ec_dev.o cros_ec_sysfs.o \
					   cros_ec_lightbar.o cros_ec_vbc.o
obj-$(CONFIG_CROS_EC_CHARDEV)		+= cros_ec_devs.o
obj-$(CONFIG_CROS_EC_LPC)		+= cros_ec_lpc.o
obj-$(CONFIG_CROS_EC_PROTO)		+= cros_ec_proto.o
obj-$(CONFIG_CROS_KBD_LED_BACKLIGHT)	+= cros_kbd_led_backlight.o
=======
# tell define_trace.h where to find the cros ec trace header
CFLAGS_cros_ec_trace.o:=		-I$(src)

obj-$(CONFIG_CHROMEOS_LAPTOP)		+= chromeos_laptop.o
obj-$(CONFIG_CHROMEOS_PSTORE)		+= chromeos_pstore.o
obj-$(CONFIG_CHROMEOS_TBMC)		+= chromeos_tbmc.o
obj-$(CONFIG_CROS_EC)			+= cros_ec.o
obj-$(CONFIG_CROS_EC_I2C)		+= cros_ec_i2c.o
obj-$(CONFIG_CROS_EC_ISHTP)		+= cros_ec_ishtp.o
obj-$(CONFIG_CROS_EC_RPMSG)		+= cros_ec_rpmsg.o
obj-$(CONFIG_CROS_EC_SPI)		+= cros_ec_spi.o
cros_ec_lpcs-objs			:= cros_ec_lpc.o cros_ec_lpc_mec.o
obj-$(CONFIG_CROS_EC_TYPEC)		+= cros_ec_typec.o
obj-$(CONFIG_CROS_EC_LPC)		+= cros_ec_lpcs.o
obj-$(CONFIG_CROS_EC_PROTO)		+= cros_ec_proto.o cros_ec_trace.o
obj-$(CONFIG_CROS_KBD_LED_BACKLIGHT)	+= cros_kbd_led_backlight.o
obj-$(CONFIG_CROS_EC_CHARDEV)		+= cros_ec_chardev.o
obj-$(CONFIG_CROS_EC_LIGHTBAR)		+= cros_ec_lightbar.o
obj-$(CONFIG_CROS_EC_VBC)		+= cros_ec_vbc.o
obj-$(CONFIG_CROS_EC_DEBUGFS)		+= cros_ec_debugfs.o
cros-ec-sensorhub-objs			:= cros_ec_sensorhub.o cros_ec_sensorhub_ring.o
obj-$(CONFIG_CROS_EC_SENSORHUB)		+= cros-ec-sensorhub.o
obj-$(CONFIG_CROS_EC_SYSFS)		+= cros_ec_sysfs.o
obj-$(CONFIG_CROS_USBPD_LOGGER)		+= cros_usbpd_logger.o
obj-$(CONFIG_CROS_USBPD_NOTIFY)		+= cros_usbpd_notify.o

obj-$(CONFIG_WILCO_EC)			+= wilco_ec/
>>>>>>> 24b8d41d
<|MERGE_RESOLUTION|>--- conflicted
+++ resolved
@@ -1,15 +1,5 @@
 # SPDX-License-Identifier: GPL-2.0
 
-<<<<<<< HEAD
-obj-$(CONFIG_CHROMEOS_LAPTOP)		+= chromeos_laptop.o
-obj-$(CONFIG_CHROMEOS_PSTORE)		+= chromeos_pstore.o
-cros_ec_devs-objs			:= cros_ec_dev.o cros_ec_sysfs.o \
-					   cros_ec_lightbar.o cros_ec_vbc.o
-obj-$(CONFIG_CROS_EC_CHARDEV)		+= cros_ec_devs.o
-obj-$(CONFIG_CROS_EC_LPC)		+= cros_ec_lpc.o
-obj-$(CONFIG_CROS_EC_PROTO)		+= cros_ec_proto.o
-obj-$(CONFIG_CROS_KBD_LED_BACKLIGHT)	+= cros_kbd_led_backlight.o
-=======
 # tell define_trace.h where to find the cros ec trace header
 CFLAGS_cros_ec_trace.o:=		-I$(src)
 
@@ -36,5 +26,4 @@
 obj-$(CONFIG_CROS_USBPD_LOGGER)		+= cros_usbpd_logger.o
 obj-$(CONFIG_CROS_USBPD_NOTIFY)		+= cros_usbpd_notify.o
 
-obj-$(CONFIG_WILCO_EC)			+= wilco_ec/
->>>>>>> 24b8d41d
+obj-$(CONFIG_WILCO_EC)			+= wilco_ec/