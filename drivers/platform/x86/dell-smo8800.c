// SPDX-License-Identifier: GPL-2.0-or-later
/*
 *  dell-smo8800.c - Dell Latitude ACPI SMO88XX freefall sensor driver
 *
 *  Copyright (C) 2012 Sonal Santan <sonal.santan@gmail.com>
 *  Copyright (C) 2014 Pali Rohár <pali@kernel.org>
 *
 *  This is loosely based on lis3lv02d driver.
 */

#define DRIVER_NAME "smo8800"

#include <linux/kernel.h>
#include <linux/module.h>
#include <linux/acpi.h>
#include <linux/interrupt.h>
#include <linux/miscdevice.h>
#include <linux/uaccess.h>
<<<<<<< HEAD
=======
#include <linux/fs.h>
>>>>>>> 24b8d41d

struct smo8800_device {
	u32 irq;                     /* acpi device irq */
	atomic_t counter;            /* count after last read */
	struct miscdevice miscdev;   /* for /dev/freefall */
	unsigned long misc_opened;   /* whether the device is open */
	wait_queue_head_t misc_wait; /* Wait queue for the misc dev */
	struct device *dev;          /* acpi device */
};

static irqreturn_t smo8800_interrupt_quick(int irq, void *data)
{
	struct smo8800_device *smo8800 = data;

	atomic_inc(&smo8800->counter);
	wake_up_interruptible(&smo8800->misc_wait);
	return IRQ_WAKE_THREAD;
}

static irqreturn_t smo8800_interrupt_thread(int irq, void *data)
{
	struct smo8800_device *smo8800 = data;

	dev_info(smo8800->dev, "detected free fall\n");
	return IRQ_HANDLED;
}

static acpi_status smo8800_get_resource(struct acpi_resource *resource,
					void *context)
{
	struct acpi_resource_extended_irq *irq;

	if (resource->type != ACPI_RESOURCE_TYPE_EXTENDED_IRQ)
		return AE_OK;

	irq = &resource->data.extended_irq;
	if (!irq || !irq->interrupt_count)
		return AE_OK;

	*((u32 *)context) = irq->interrupts[0];
	return AE_CTRL_TERMINATE;
}

static u32 smo8800_get_irq(struct acpi_device *device)
{
	u32 irq = 0;
	acpi_status status;

	status = acpi_walk_resources(device->handle, METHOD_NAME__CRS,
				     smo8800_get_resource, &irq);
	if (ACPI_FAILURE(status)) {
		dev_err(&device->dev, "acpi_walk_resources failed\n");
		return 0;
	}

	return irq;
}

static ssize_t smo8800_misc_read(struct file *file, char __user *buf,
				 size_t count, loff_t *pos)
{
	struct smo8800_device *smo8800 = container_of(file->private_data,
					 struct smo8800_device, miscdev);

	u32 data = 0;
	unsigned char byte_data;
	ssize_t retval = 1;

	if (count < 1)
		return -EINVAL;

	atomic_set(&smo8800->counter, 0);
	retval = wait_event_interruptible(smo8800->misc_wait,
				(data = atomic_xchg(&smo8800->counter, 0)));

	if (retval)
		return retval;

	retval = 1;

	if (data < 255)
		byte_data = data;
	else
		byte_data = 255;

	if (put_user(byte_data, buf))
		retval = -EFAULT;

	return retval;
}

static int smo8800_misc_open(struct inode *inode, struct file *file)
{
	struct smo8800_device *smo8800 = container_of(file->private_data,
					 struct smo8800_device, miscdev);

	if (test_and_set_bit(0, &smo8800->misc_opened))
		return -EBUSY; /* already open */

	atomic_set(&smo8800->counter, 0);
	return 0;
}

static int smo8800_misc_release(struct inode *inode, struct file *file)
{
	struct smo8800_device *smo8800 = container_of(file->private_data,
					 struct smo8800_device, miscdev);

	clear_bit(0, &smo8800->misc_opened); /* release the device */
	return 0;
}

static const struct file_operations smo8800_misc_fops = {
	.owner = THIS_MODULE,
	.read = smo8800_misc_read,
	.open = smo8800_misc_open,
	.release = smo8800_misc_release,
};

static int smo8800_add(struct acpi_device *device)
{
	int err;
	struct smo8800_device *smo8800;

	smo8800 = devm_kzalloc(&device->dev, sizeof(*smo8800), GFP_KERNEL);
	if (!smo8800) {
		dev_err(&device->dev, "failed to allocate device data\n");
		return -ENOMEM;
	}

	smo8800->dev = &device->dev;
	smo8800->miscdev.minor = MISC_DYNAMIC_MINOR;
	smo8800->miscdev.name = "freefall";
	smo8800->miscdev.fops = &smo8800_misc_fops;

	init_waitqueue_head(&smo8800->misc_wait);

	err = misc_register(&smo8800->miscdev);
	if (err) {
		dev_err(&device->dev, "failed to register misc dev: %d\n", err);
		return err;
	}

	device->driver_data = smo8800;

	smo8800->irq = smo8800_get_irq(device);
	if (!smo8800->irq) {
		dev_err(&device->dev, "failed to obtain IRQ\n");
		err = -EINVAL;
		goto error;
	}

	err = request_threaded_irq(smo8800->irq, smo8800_interrupt_quick,
				   smo8800_interrupt_thread,
				   IRQF_TRIGGER_RISING | IRQF_ONESHOT,
				   DRIVER_NAME, smo8800);
	if (err) {
		dev_err(&device->dev,
			"failed to request thread for IRQ %d: %d\n",
			smo8800->irq, err);
		goto error;
	}

	dev_dbg(&device->dev, "device /dev/freefall registered with IRQ %d\n",
		 smo8800->irq);
	return 0;

error:
	misc_deregister(&smo8800->miscdev);
	return err;
}

static int smo8800_remove(struct acpi_device *device)
{
	struct smo8800_device *smo8800 = device->driver_data;

	free_irq(smo8800->irq, smo8800);
	misc_deregister(&smo8800->miscdev);
	dev_dbg(&device->dev, "device /dev/freefall unregistered\n");
	return 0;
}

/* NOTE: Keep this list in sync with drivers/i2c/busses/i2c-i801.c */
static const struct acpi_device_id smo8800_ids[] = {
	{ "SMO8800", 0 },
	{ "SMO8801", 0 },
	{ "SMO8810", 0 },
	{ "SMO8811", 0 },
	{ "SMO8820", 0 },
	{ "SMO8821", 0 },
	{ "SMO8830", 0 },
	{ "SMO8831", 0 },
	{ "", 0 },
};

MODULE_DEVICE_TABLE(acpi, smo8800_ids);

static struct acpi_driver smo8800_driver = {
	.name = DRIVER_NAME,
	.class = "Latitude",
	.ids = smo8800_ids,
	.ops = {
		.add = smo8800_add,
		.remove = smo8800_remove,
	},
	.owner = THIS_MODULE,
};

module_acpi_driver(smo8800_driver);

MODULE_DESCRIPTION("Dell Latitude freefall driver (ACPI SMO88XX)");
MODULE_LICENSE("GPL");
MODULE_AUTHOR("Sonal Santan, Pali Rohár");<|MERGE_RESOLUTION|>--- conflicted
+++ resolved
@@ -16,10 +16,7 @@
 #include <linux/interrupt.h>
 #include <linux/miscdevice.h>
 #include <linux/uaccess.h>
-<<<<<<< HEAD
-=======
 #include <linux/fs.h>
->>>>>>> 24b8d41d
 
 struct smo8800_device {
 	u32 irq;                     /* acpi device irq */
