# SPDX-License-Identifier: GPL-2.0
#
# Makefile for linux/drivers/platform/x86
# x86 Platform-Specific Drivers
#

# Windows Management Interface
obj-$(CONFIG_ACPI_WMI)		+= wmi.o
obj-$(CONFIG_WMI_BMOF)		+= wmi-bmof.o

# WMI drivers
obj-$(CONFIG_ALIENWARE_WMI)		+= alienware-wmi.o
obj-$(CONFIG_HUAWEI_WMI)		+= huawei-wmi.o
obj-$(CONFIG_INTEL_WMI_SBL_FW_UPDATE)	+= intel-wmi-sbl-fw-update.o
obj-$(CONFIG_INTEL_WMI_THUNDERBOLT)	+= intel-wmi-thunderbolt.o
obj-$(CONFIG_MXM_WMI)			+= mxm-wmi.o
obj-$(CONFIG_PEAQ_WMI)			+= peaq-wmi.o
obj-$(CONFIG_XIAOMI_WMI)		+= xiaomi-wmi.o

# Acer
obj-$(CONFIG_ACERHDF)		+= acerhdf.o
obj-$(CONFIG_ACER_WIRELESS)	+= acer-wireless.o
obj-$(CONFIG_ACER_WMI)		+= acer-wmi.o

# Apple
obj-$(CONFIG_APPLE_GMUX)	+= apple-gmux.o

# ASUS
obj-$(CONFIG_ASUS_LAPTOP)	+= asus-laptop.o
obj-$(CONFIG_ASUS_WIRELESS)	+= asus-wireless.o
obj-$(CONFIG_ASUS_WMI)		+= asus-wmi.o
obj-$(CONFIG_ASUS_NB_WMI)	+= asus-nb-wmi.o
obj-$(CONFIG_EEEPC_LAPTOP)	+= eeepc-laptop.o
obj-$(CONFIG_EEEPC_WMI)		+= eeepc-wmi.o

# Dell
obj-$(CONFIG_DCDBAS)			+= dcdbas.o
obj-$(CONFIG_DELL_SMBIOS)		+= dell-smbios.o
dell-smbios-objs			:= dell-smbios-base.o
dell-smbios-$(CONFIG_DELL_SMBIOS_WMI)	+= dell-smbios-wmi.o
dell-smbios-$(CONFIG_DELL_SMBIOS_SMM)	+= dell-smbios-smm.o
obj-$(CONFIG_DELL_LAPTOP)		+= dell-laptop.o
obj-$(CONFIG_DELL_RBTN)			+= dell-rbtn.o
obj-$(CONFIG_DELL_RBU)			+= dell_rbu.o
obj-$(CONFIG_DELL_SMO8800)		+= dell-smo8800.o
obj-$(CONFIG_DELL_WMI)			+= dell-wmi.o
obj-$(CONFIG_DELL_WMI_DESCRIPTOR)	+= dell-wmi-descriptor.o
obj-$(CONFIG_DELL_WMI_AIO)		+= dell-wmi-aio.o
obj-$(CONFIG_DELL_WMI_LED)		+= dell-wmi-led.o

# Fujitsu
obj-$(CONFIG_AMILO_RFKILL)	+= amilo-rfkill.o
obj-$(CONFIG_FUJITSU_LAPTOP)	+= fujitsu-laptop.o
obj-$(CONFIG_FUJITSU_TABLET)	+= fujitsu-tablet.o

# GPD
obj-$(CONFIG_GPD_POCKET_FAN)	+= gpd-pocket-fan.o

# Hewlett Packard
obj-$(CONFIG_HP_ACCEL)		+= hp_accel.o
obj-$(CONFIG_HP_WIRELESS)	+= hp-wireless.o
obj-$(CONFIG_HP_WMI)		+= hp-wmi.o
obj-$(CONFIG_TC1100_WMI)	+= tc1100-wmi.o

# IBM Thinkpad and Lenovo
obj-$(CONFIG_IBM_RTL)		+= ibm_rtl.o
obj-$(CONFIG_IDEAPAD_LAPTOP)	+= ideapad-laptop.o
obj-$(CONFIG_SENSORS_HDAPS)	+= hdaps.o
obj-$(CONFIG_THINKPAD_ACPI)	+= thinkpad_acpi.o

# Intel
obj-$(CONFIG_INTEL_ATOMISP2_LED)	+= intel_atomisp2_led.o
obj-$(CONFIG_INTEL_ATOMISP2_PM)		+= intel_atomisp2_pm.o
obj-$(CONFIG_INTEL_CHT_INT33FE)		+= intel_cht_int33fe.o
intel_cht_int33fe-objs			:= intel_cht_int33fe_common.o \
					   intel_cht_int33fe_typec.o \
					   intel_cht_int33fe_microb.o
obj-$(CONFIG_INTEL_HID_EVENT)		+= intel-hid.o
obj-$(CONFIG_INTEL_INT0002_VGPIO)	+= intel_int0002_vgpio.o
obj-$(CONFIG_INTEL_MENLOW)		+= intel_menlow.o
obj-$(CONFIG_INTEL_OAKTRAIL)		+= intel_oaktrail.o
obj-$(CONFIG_INTEL_VBTN)		+= intel-vbtn.o

# Microsoft
obj-$(CONFIG_SURFACE3_WMI)		+= surface3-wmi.o
obj-$(CONFIG_SURFACE_3_BUTTON)		+= surface3_button.o
obj-$(CONFIG_SURFACE_3_POWER_OPREGION)	+= surface3_power.o
obj-$(CONFIG_SURFACE_PRO3_BUTTON)	+= surfacepro3_button.o

# MSI
obj-$(CONFIG_MSI_LAPTOP)	+= msi-laptop.o
obj-$(CONFIG_MSI_WMI)		+= msi-wmi.o

# OLPC
obj-$(CONFIG_XO15_EBOOK)	+= xo15-ebook.o
obj-$(CONFIG_XO1_RFKILL)	+= xo1-rfkill.o

# PC Engines
obj-$(CONFIG_PCENGINES_APU2)	+= pcengines-apuv2.o

# Samsung
obj-$(CONFIG_SAMSUNG_LAPTOP)	+= samsung-laptop.o
obj-$(CONFIG_SAMSUNG_Q10)	+= samsung-q10.o

# Toshiba
obj-$(CONFIG_TOSHIBA_BT_RFKILL)	+= toshiba_bluetooth.o
obj-$(CONFIG_TOSHIBA_HAPS)	+= toshiba_haps.o
obj-$(CONFIG_TOSHIBA_WMI)	+= toshiba-wmi.o
<<<<<<< HEAD
obj-$(CONFIG_INTEL_HID_EVENT)	+= intel-hid.o
obj-$(CONFIG_INTEL_VBTN)	+= intel-vbtn.o
obj-$(CONFIG_INTEL_SCU_IPC)	+= intel_scu_ipc.o
obj-$(CONFIG_INTEL_SCU_IPC_UTIL) += intel_scu_ipcutil.o
obj-$(CONFIG_INTEL_MFLD_THERMAL) += intel_mid_thermal.o
obj-$(CONFIG_INTEL_IPS)		+= intel_ips.o
obj-$(CONFIG_GPIO_INTEL_PMIC)	+= intel_pmic_gpio.o
obj-$(CONFIG_XO1_RFKILL)	+= xo1-rfkill.o
obj-$(CONFIG_XO15_EBOOK)	+= xo15-ebook.o
obj-$(CONFIG_IBM_RTL)		+= ibm_rtl.o
obj-$(CONFIG_SAMSUNG_LAPTOP)	+= samsung-laptop.o
obj-$(CONFIG_MXM_WMI)		+= mxm-wmi.o
obj-$(CONFIG_INTEL_MID_POWER_BUTTON)	+= intel_mid_powerbtn.o
obj-$(CONFIG_INTEL_OAKTRAIL)	+= intel_oaktrail.o
obj-$(CONFIG_SAMSUNG_Q10)	+= samsung-q10.o
obj-$(CONFIG_APPLE_GMUX)	+= apple-gmux.o
obj-$(CONFIG_INTEL_RST)		+= intel-rst.o
obj-$(CONFIG_INTEL_SMARTCONNECT)	+= intel-smartconnect.o

obj-$(CONFIG_PVPANIC)           += pvpanic.o
obj-$(CONFIG_ALIENWARE_WMI)	+= alienware-wmi.o
obj-$(CONFIG_INTEL_PMC_IPC)	+= intel_pmc_ipc.o
obj-$(CONFIG_SURFACE_PRO3_BUTTON)	+= surfacepro3_button.o
obj-$(CONFIG_INTEL_PUNIT_IPC)  += intel_punit_ipc.o
obj-$(CONFIG_INTEL_TELEMETRY)	+= intel_telemetry_core.o \
				   intel_telemetry_pltdrv.o \
				   intel_telemetry_debugfs.o
obj-$(CONFIG_INTEL_PMC_CORE)    += intel_pmc_core.o
=======

# toshiba_acpi must link after wmi to ensure that wmi devices are found
# before toshiba_acpi initializes
obj-$(CONFIG_ACPI_TOSHIBA)	+= toshiba_acpi.o

# Laptop drivers
obj-$(CONFIG_ACPI_CMPC)		+= classmate-laptop.o
obj-$(CONFIG_COMPAL_LAPTOP)	+= compal-laptop.o
obj-$(CONFIG_LG_LAPTOP)		+= lg-laptop.o
obj-$(CONFIG_PANASONIC_LAPTOP)	+= panasonic-laptop.o
obj-$(CONFIG_SONY_LAPTOP)	+= sony-laptop.o
obj-$(CONFIG_SYSTEM76_ACPI)	+= system76_acpi.o
obj-$(CONFIG_TOPSTAR_LAPTOP)	+= topstar-laptop.o

# Platform drivers
obj-$(CONFIG_I2C_MULTI_INSTANTIATE)	+= i2c-multi-instantiate.o
obj-$(CONFIG_MLX_PLATFORM)		+= mlx-platform.o
obj-$(CONFIG_TOUCHSCREEN_DMI)		+= touchscreen_dmi.o

# Intel uncore drivers
obj-$(CONFIG_INTEL_IPS)				+= intel_ips.o
obj-$(CONFIG_INTEL_RST)				+= intel-rst.o
obj-$(CONFIG_INTEL_SMARTCONNECT)		+= intel-smartconnect.o
obj-$(CONFIG_INTEL_SPEED_SELECT_INTERFACE)	+= intel_speed_select_if/
obj-$(CONFIG_INTEL_TURBO_MAX_3)			+= intel_turbo_max_3.o
obj-$(CONFIG_INTEL_UNCORE_FREQ_CONTROL)		+= intel-uncore-frequency.o

# Intel PMIC / PMC / P-Unit devices
obj-$(CONFIG_INTEL_BXTWC_PMIC_TMU)	+= intel_bxtwc_tmu.o
obj-$(CONFIG_INTEL_CHTDC_TI_PWRBTN)	+= intel_chtdc_ti_pwrbtn.o
obj-$(CONFIG_INTEL_MFLD_THERMAL)	+= intel_mid_thermal.o
obj-$(CONFIG_INTEL_MID_POWER_BUTTON)	+= intel_mid_powerbtn.o
obj-$(CONFIG_INTEL_MRFLD_PWRBTN)	+= intel_mrfld_pwrbtn.o
obj-$(CONFIG_INTEL_PMC_CORE)		+= intel_pmc_core.o intel_pmc_core_pltdrv.o
obj-$(CONFIG_INTEL_PUNIT_IPC)		+= intel_punit_ipc.o
obj-$(CONFIG_INTEL_SCU_IPC)		+= intel_scu_ipc.o
obj-$(CONFIG_INTEL_SCU_PCI)		+= intel_scu_pcidrv.o
obj-$(CONFIG_INTEL_SCU_PLATFORM)	+= intel_scu_pltdrv.o
obj-$(CONFIG_INTEL_SCU_IPC_UTIL)	+= intel_scu_ipcutil.o
obj-$(CONFIG_INTEL_TELEMETRY)		+= intel_telemetry_core.o \
					   intel_telemetry_pltdrv.o \
					   intel_telemetry_debugfs.o
obj-$(CONFIG_PMC_ATOM)			+= pmc_atom.o
>>>>>>> 24b8d41d
<|MERGE_RESOLUTION|>--- conflicted
+++ resolved
@@ -106,36 +106,6 @@
 obj-$(CONFIG_TOSHIBA_BT_RFKILL)	+= toshiba_bluetooth.o
 obj-$(CONFIG_TOSHIBA_HAPS)	+= toshiba_haps.o
 obj-$(CONFIG_TOSHIBA_WMI)	+= toshiba-wmi.o
-<<<<<<< HEAD
-obj-$(CONFIG_INTEL_HID_EVENT)	+= intel-hid.o
-obj-$(CONFIG_INTEL_VBTN)	+= intel-vbtn.o
-obj-$(CONFIG_INTEL_SCU_IPC)	+= intel_scu_ipc.o
-obj-$(CONFIG_INTEL_SCU_IPC_UTIL) += intel_scu_ipcutil.o
-obj-$(CONFIG_INTEL_MFLD_THERMAL) += intel_mid_thermal.o
-obj-$(CONFIG_INTEL_IPS)		+= intel_ips.o
-obj-$(CONFIG_GPIO_INTEL_PMIC)	+= intel_pmic_gpio.o
-obj-$(CONFIG_XO1_RFKILL)	+= xo1-rfkill.o
-obj-$(CONFIG_XO15_EBOOK)	+= xo15-ebook.o
-obj-$(CONFIG_IBM_RTL)		+= ibm_rtl.o
-obj-$(CONFIG_SAMSUNG_LAPTOP)	+= samsung-laptop.o
-obj-$(CONFIG_MXM_WMI)		+= mxm-wmi.o
-obj-$(CONFIG_INTEL_MID_POWER_BUTTON)	+= intel_mid_powerbtn.o
-obj-$(CONFIG_INTEL_OAKTRAIL)	+= intel_oaktrail.o
-obj-$(CONFIG_SAMSUNG_Q10)	+= samsung-q10.o
-obj-$(CONFIG_APPLE_GMUX)	+= apple-gmux.o
-obj-$(CONFIG_INTEL_RST)		+= intel-rst.o
-obj-$(CONFIG_INTEL_SMARTCONNECT)	+= intel-smartconnect.o
-
-obj-$(CONFIG_PVPANIC)           += pvpanic.o
-obj-$(CONFIG_ALIENWARE_WMI)	+= alienware-wmi.o
-obj-$(CONFIG_INTEL_PMC_IPC)	+= intel_pmc_ipc.o
-obj-$(CONFIG_SURFACE_PRO3_BUTTON)	+= surfacepro3_button.o
-obj-$(CONFIG_INTEL_PUNIT_IPC)  += intel_punit_ipc.o
-obj-$(CONFIG_INTEL_TELEMETRY)	+= intel_telemetry_core.o \
-				   intel_telemetry_pltdrv.o \
-				   intel_telemetry_debugfs.o
-obj-$(CONFIG_INTEL_PMC_CORE)    += intel_pmc_core.o
-=======
 
 # toshiba_acpi must link after wmi to ensure that wmi devices are found
 # before toshiba_acpi initializes
@@ -178,5 +148,4 @@
 obj-$(CONFIG_INTEL_TELEMETRY)		+= intel_telemetry_core.o \
 					   intel_telemetry_pltdrv.o \
 					   intel_telemetry_debugfs.o
-obj-$(CONFIG_PMC_ATOM)			+= pmc_atom.o
->>>>>>> 24b8d41d
+obj-$(CONFIG_PMC_ATOM)			+= pmc_atom.o