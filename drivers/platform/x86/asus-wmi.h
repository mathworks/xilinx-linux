--- conflicted
+++ resolved
@@ -26,18 +26,14 @@
 struct asus_wmi;
 
 struct quirk_entry {
-	bool no_rfkill;
 	bool hotplug_wireless;
 	bool scalar_panel_brightness;
 	bool store_backlight_power;
 	bool wmi_backlight_power;
 	bool wmi_backlight_native;
-<<<<<<< HEAD
-=======
 	bool wmi_backlight_set_devstate;
 	bool wmi_force_als_set;
 	bool use_kbd_dock_devid;
->>>>>>> 24b8d41d
 	int wapf;
 	/*
 	 * For machines with AMD graphic chips, it will send out WMI event
@@ -46,10 +42,7 @@
 	 * and let the ACPI interrupt to send out the key event.
 	 */
 	int no_display_toggle;
-<<<<<<< HEAD
-=======
 	u32 xusb2pr;
->>>>>>> 24b8d41d
 
 	bool (*i8042_filter)(unsigned char data, unsigned char str,
 			     struct serio *serio);
