--- conflicted
+++ resolved
@@ -1194,19 +1194,11 @@
 	rv = kstrtoint(buf, 0, &value);
 	if (rv < 0)
 		return rv;
-<<<<<<< HEAD
 
 	value = (0 < value) ? ((15 < value) ? 15 : value) : 0;
 	/* 0 <= value <= 15 */
 	asus_als_level(asus, value);
 
-=======
-
-	value = (0 < value) ? ((15 < value) ? 15 : value) : 0;
-	/* 0 <= value <= 15 */
-	asus_als_level(asus, value);
-
->>>>>>> 24b8d41d
 	return count;
 }
 static DEVICE_ATTR_RW(ls_level);
