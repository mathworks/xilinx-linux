--- conflicted
+++ resolved
@@ -47,12 +47,6 @@
 #include <linux/input.h>
 #include <linux/input/sparse-keymap.h>
 #include <linux/kfifo.h>
-<<<<<<< HEAD
-#include <linux/platform_device.h>
-#include <linux/slab.h>
-#if IS_ENABLED(CONFIG_LEDS_CLASS)
-=======
->>>>>>> 24b8d41d
 #include <linux/leds.h>
 #include <linux/platform_device.h>
 #include <acpi/video.h>
@@ -69,11 +63,8 @@
 #define ACPI_FUJITSU_LAPTOP_DRIVER_NAME	"Fujitsu laptop FUJ02E3 ACPI hotkeys driver"
 #define ACPI_FUJITSU_LAPTOP_DEVICE_NAME	"Fujitsu FUJ02E3"
 
-<<<<<<< HEAD
-=======
 #define ACPI_FUJITSU_NOTIFY_CODE	0x80
 
->>>>>>> 24b8d41d
 /* FUNC interface - command values */
 #define FUNC_FLAGS			BIT(12)
 #define FUNC_LEDS			(BIT(12) | BIT(0))
@@ -91,45 +82,6 @@
 #define FLAG_MICMUTE			BIT(29)
 #define FLAG_SOFTKEYS			(FLAG_RFKILL | FLAG_TOUCHPAD_TOGGLE | FLAG_MICMUTE)
 
-<<<<<<< HEAD
-#if IS_ENABLED(CONFIG_LEDS_CLASS)
-/* FUNC interface - LED control */
-#define FUNC_LED_OFF	0x1
-#define FUNC_LED_ON	0x30001
-#define KEYBOARD_LAMPS	0x100
-#define LOGOLAMP_POWERON 0x2000
-#define LOGOLAMP_ALWAYS  0x4000
-#define RADIO_LED_ON	0x20
-#define ECO_LED	0x10000
-#define ECO_LED_ON	0x80000
-#endif
-
-/* Hotkey details */
-#define KEY1_CODE	0x410	/* codes for the keys in the GIRB register */
-#define KEY2_CODE	0x411
-#define KEY3_CODE	0x412
-#define KEY4_CODE	0x413
-#define KEY5_CODE	0x420
-
-#define MAX_HOTKEY_RINGBUFFER_SIZE 100
-#define RINGBUFFERSIZE 40
-
-/* Debugging */
-#define FUJLAPTOP_DBG_ERROR	  0x0001
-#define FUJLAPTOP_DBG_WARN	  0x0002
-#define FUJLAPTOP_DBG_INFO	  0x0004
-#define FUJLAPTOP_DBG_TRACE	  0x0008
-
-#ifdef CONFIG_FUJITSU_LAPTOP_DEBUG
-#define vdbg_printk(a_dbg_level, format, arg...) \
-	do { if (dbg_level & a_dbg_level) \
-		printk(KERN_DEBUG pr_fmt("%s: " format), __func__, ## arg); \
-	} while (0)
-#else
-#define vdbg_printk(a_dbg_level, format, arg...) \
-	do { } while (0)
-#endif
-=======
 /* FUNC interface - LED control */
 #define FUNC_LED_OFF			BIT(0)
 #define FUNC_LED_ON			(BIT(0) | BIT(16) | BIT(17))
@@ -159,7 +111,6 @@
 /* Module parameters */
 static int use_alt_lcd_levels = -1;
 static bool disable_brightness_adjust;
->>>>>>> 24b8d41d
 
 /* Device controlling the backlight and associated keys */
 struct fujitsu_bl {
@@ -179,73 +130,11 @@
 	struct platform_device *pf_device;
 	struct kfifo fifo;
 	spinlock_t fifo_lock;
-<<<<<<< HEAD
-	int rfkill_supported;
-	int rfkill_state;
-	int logolamp_registered;
-	int kblamps_registered;
-	int radio_led_registered;
-	int eco_led_registered;
-};
-
-static struct fujitsu_hotkey_t *fujitsu_hotkey;
-
-static void acpi_fujitsu_hotkey_notify(struct acpi_device *device, u32 event);
-
-#if IS_ENABLED(CONFIG_LEDS_CLASS)
-static enum led_brightness logolamp_get(struct led_classdev *cdev);
-static void logolamp_set(struct led_classdev *cdev,
-			       enum led_brightness brightness);
-
-static struct led_classdev logolamp_led = {
- .name = "fujitsu::logolamp",
- .brightness_get = logolamp_get,
- .brightness_set = logolamp_set
-};
-
-static enum led_brightness kblamps_get(struct led_classdev *cdev);
-static void kblamps_set(struct led_classdev *cdev,
-			       enum led_brightness brightness);
-
-static struct led_classdev kblamps_led = {
- .name = "fujitsu::kblamps",
- .brightness_get = kblamps_get,
- .brightness_set = kblamps_set
-};
-
-static enum led_brightness radio_led_get(struct led_classdev *cdev);
-static void radio_led_set(struct led_classdev *cdev,
-			       enum led_brightness brightness);
-
-static struct led_classdev radio_led = {
- .name = "fujitsu::radio_led",
- .brightness_get = radio_led_get,
- .brightness_set = radio_led_set
-};
-
-static enum led_brightness eco_led_get(struct led_classdev *cdev);
-static void eco_led_set(struct led_classdev *cdev,
-			       enum led_brightness brightness);
-
-static struct led_classdev eco_led = {
- .name = "fujitsu::eco_led",
- .brightness_get = eco_led_get,
- .brightness_set = eco_led_set
-};
-#endif
-
-#ifdef CONFIG_FUJITSU_LAPTOP_DEBUG
-static u32 dbg_level = 0x03;
-#endif
-
-static void acpi_fujitsu_notify(struct acpi_device *device, u32 event);
-=======
 	int flags_supported;
 	int flags_state;
 };
 
 static struct acpi_device *fext;
->>>>>>> 24b8d41d
 
 /* Fujitsu ACPI interface function */
 
@@ -275,102 +164,6 @@
 	return value;
 }
 
-<<<<<<< HEAD
-#if IS_ENABLED(CONFIG_LEDS_CLASS)
-/* LED class callbacks */
-
-static void logolamp_set(struct led_classdev *cdev,
-			       enum led_brightness brightness)
-{
-	if (brightness >= LED_FULL) {
-		call_fext_func(FUNC_LEDS, 0x1, LOGOLAMP_POWERON, FUNC_LED_ON);
-		call_fext_func(FUNC_LEDS, 0x1, LOGOLAMP_ALWAYS, FUNC_LED_ON);
-	} else if (brightness >= LED_HALF) {
-		call_fext_func(FUNC_LEDS, 0x1, LOGOLAMP_POWERON, FUNC_LED_ON);
-		call_fext_func(FUNC_LEDS, 0x1, LOGOLAMP_ALWAYS, FUNC_LED_OFF);
-	} else {
-		call_fext_func(FUNC_LEDS, 0x1, LOGOLAMP_POWERON, FUNC_LED_OFF);
-	}
-}
-
-static void kblamps_set(struct led_classdev *cdev,
-			       enum led_brightness brightness)
-{
-	if (brightness >= LED_FULL)
-		call_fext_func(FUNC_LEDS, 0x1, KEYBOARD_LAMPS, FUNC_LED_ON);
-	else
-		call_fext_func(FUNC_LEDS, 0x1, KEYBOARD_LAMPS, FUNC_LED_OFF);
-}
-
-static void radio_led_set(struct led_classdev *cdev,
-				enum led_brightness brightness)
-{
-	if (brightness >= LED_FULL)
-		call_fext_func(FUNC_RFKILL, 0x5, RADIO_LED_ON, RADIO_LED_ON);
-	else
-		call_fext_func(FUNC_RFKILL, 0x5, RADIO_LED_ON, 0x0);
-}
-
-static void eco_led_set(struct led_classdev *cdev,
-				enum led_brightness brightness)
-{
-	int curr;
-
-	curr = call_fext_func(FUNC_LEDS, 0x2, ECO_LED, 0x0);
-	if (brightness >= LED_FULL)
-		call_fext_func(FUNC_LEDS, 0x1, ECO_LED, curr | ECO_LED_ON);
-	else
-		call_fext_func(FUNC_LEDS, 0x1, ECO_LED, curr & ~ECO_LED_ON);
-}
-
-static enum led_brightness logolamp_get(struct led_classdev *cdev)
-{
-	enum led_brightness brightness = LED_OFF;
-	int poweron, always;
-
-	poweron = call_fext_func(FUNC_LEDS, 0x2, LOGOLAMP_POWERON, 0x0);
-	if (poweron == FUNC_LED_ON) {
-		brightness = LED_HALF;
-		always = call_fext_func(FUNC_LEDS, 0x2, LOGOLAMP_ALWAYS, 0x0);
-		if (always == FUNC_LED_ON)
-			brightness = LED_FULL;
-	}
-	return brightness;
-}
-
-static enum led_brightness kblamps_get(struct led_classdev *cdev)
-{
-	enum led_brightness brightness = LED_OFF;
-
-	if (call_fext_func(FUNC_LEDS, 0x2, KEYBOARD_LAMPS, 0x0) == FUNC_LED_ON)
-		brightness = LED_FULL;
-
-	return brightness;
-}
-
-static enum led_brightness radio_led_get(struct led_classdev *cdev)
-{
-	enum led_brightness brightness = LED_OFF;
-
-	if (call_fext_func(FUNC_RFKILL, 0x4, 0x0, 0x0) & RADIO_LED_ON)
-		brightness = LED_FULL;
-
-	return brightness;
-}
-
-static enum led_brightness eco_led_get(struct led_classdev *cdev)
-{
-	enum led_brightness brightness = LED_OFF;
-
-	if (call_fext_func(FUNC_LEDS, 0x2, ECO_LED, 0x0) & ECO_LED_ON)
-		brightness = LED_FULL;
-
-	return brightness;
-}
-#endif
-
-=======
->>>>>>> 24b8d41d
 /* Hardware access for LCD brightness control */
 
 static int set_lcd_level(struct acpi_device *device, int level)
@@ -930,34 +723,6 @@
 			return ret;
 	}
 
-<<<<<<< HEAD
-	snprintf(fujitsu_hotkey->phys, sizeof(fujitsu_hotkey->phys),
-		 "%s/video/input0", acpi_device_hid(device));
-
-	input->name = acpi_device_name(device);
-	input->phys = fujitsu_hotkey->phys;
-	input->id.bustype = BUS_HOST;
-	input->id.product = 0x06;
-	input->dev.parent = &device->dev;
-
-	set_bit(EV_KEY, input->evbit);
-	set_bit(fujitsu->keycode1, input->keybit);
-	set_bit(fujitsu->keycode2, input->keybit);
-	set_bit(fujitsu->keycode3, input->keybit);
-	set_bit(fujitsu->keycode4, input->keybit);
-	set_bit(fujitsu->keycode5, input->keybit);
-	set_bit(KEY_TOUCHPAD_TOGGLE, input->keybit);
-	set_bit(KEY_UNKNOWN, input->keybit);
-
-	error = input_register_device(input);
-	if (error)
-		goto err_free_input_dev;
-
-	error = acpi_bus_update_power(fujitsu_hotkey->acpi_handle, &state);
-	if (error) {
-		pr_err("Error reading power state\n");
-		goto err_unregister_input_dev;
-=======
 	/*
 	 * Some Fujitsu laptops have a radio toggle button in place of a slide
 	 * switch and all such machines appear to also have an RF LED.  Based on
@@ -979,7 +744,6 @@
 		ret = devm_led_classdev_register(&device->dev, led);
 		if (ret)
 			return ret;
->>>>>>> 24b8d41d
 	}
 
 	/* Support for eco led is not always signaled in bit corresponding
@@ -1050,68 +814,6 @@
 						   0x0);
 
 	/* Suspect this is a keymap of the application panel, print it */
-<<<<<<< HEAD
-	pr_info("BTNI: [0x%x]\n", call_fext_func(FUNC_BUTTONS, 0x0, 0x0, 0x0));
-
-#if IS_ENABLED(CONFIG_LEDS_CLASS)
-	if (call_fext_func(FUNC_LEDS, 0x0, 0x0, 0x0) & LOGOLAMP_POWERON) {
-		result = led_classdev_register(&fujitsu->pf_device->dev,
-						&logolamp_led);
-		if (result == 0) {
-			fujitsu_hotkey->logolamp_registered = 1;
-		} else {
-			pr_err("Could not register LED handler for logo lamp, error %i\n",
-			       result);
-		}
-	}
-
-	if ((call_fext_func(FUNC_LEDS, 0x0, 0x0, 0x0) & KEYBOARD_LAMPS) &&
-	   (call_fext_func(FUNC_BUTTONS, 0x0, 0x0, 0x0) == 0x0)) {
-		result = led_classdev_register(&fujitsu->pf_device->dev,
-						&kblamps_led);
-		if (result == 0) {
-			fujitsu_hotkey->kblamps_registered = 1;
-		} else {
-			pr_err("Could not register LED handler for keyboard lamps, error %i\n",
-			       result);
-		}
-	}
-
-	/*
-	 * BTNI bit 24 seems to indicate the presence of a radio toggle
-	 * button in place of a slide switch, and all such machines appear
-	 * to also have an RF LED.  Therefore use bit 24 as an indicator
-	 * that an RF LED is present.
-	 */
-	if (call_fext_func(FUNC_BUTTONS, 0x0, 0x0, 0x0) & BIT(24)) {
-		result = led_classdev_register(&fujitsu->pf_device->dev,
-						&radio_led);
-		if (result == 0) {
-			fujitsu_hotkey->radio_led_registered = 1;
-		} else {
-			pr_err("Could not register LED handler for radio LED, error %i\n",
-			       result);
-		}
-	}
-
-	/* Support for eco led is not always signaled in bit corresponding
-	 * to the bit used to control the led. According to the DSDT table,
-	 * bit 14 seems to indicate presence of said led as well.
-	 * Confirm by testing the status.
-	*/
-	if ((call_fext_func(FUNC_LEDS, 0x0, 0x0, 0x0) & BIT(14)) &&
-	   (call_fext_func(FUNC_LEDS, 0x2, ECO_LED, 0x0) != UNSUPPORTED_CMD)) {
-		result = led_classdev_register(&fujitsu->pf_device->dev,
-						&eco_led);
-		if (result == 0) {
-			fujitsu_hotkey->eco_led_registered = 1;
-		} else {
-			pr_err("Could not register LED handler for eco LED, error %i\n",
-			       result);
-		}
-	}
-#endif
-=======
 	acpi_handle_info(device->handle, "BTNI: [0x%x]\n",
 			 call_fext_func(device, FUNC_BUTTONS, 0x0, 0x0, 0x0));
 
@@ -1128,7 +830,6 @@
 	ret = acpi_fujitsu_laptop_input_setup(device);
 	if (ret)
 		goto err_free_fifo;
->>>>>>> 24b8d41d
 
 	ret = acpi_fujitsu_laptop_leds_register(device);
 	if (ret)
@@ -1150,25 +851,9 @@
 {
 	struct fujitsu_laptop *priv = acpi_driver_data(device);
 
-<<<<<<< HEAD
-#if IS_ENABLED(CONFIG_LEDS_CLASS)
-	if (fujitsu_hotkey->logolamp_registered)
-		led_classdev_unregister(&logolamp_led);
-
-	if (fujitsu_hotkey->kblamps_registered)
-		led_classdev_unregister(&kblamps_led);
-
-	if (fujitsu_hotkey->radio_led_registered)
-		led_classdev_unregister(&radio_led);
-
-	if (fujitsu_hotkey->eco_led_registered)
-		led_classdev_unregister(&eco_led);
-#endif
-=======
 	fujitsu_laptop_platform_remove(device);
 
 	kfifo_free(&priv->fifo);
->>>>>>> 24b8d41d
 
 	return 0;
 }
@@ -1220,31 +905,6 @@
 		return;
 	}
 
-<<<<<<< HEAD
-		/* On some models (first seen on the Skylake-based Lifebook
-		 * E736/E746/E756), the touchpad toggle hotkey (Fn+F4) is
-		 * handled in software; its state is queried using FUNC_RFKILL
-		 */
-		if ((fujitsu_hotkey->rfkill_supported & BIT(26)) &&
-		    (call_fext_func(FUNC_RFKILL, 0x1, 0x0, 0x0) & BIT(26))) {
-			keycode = KEY_TOUCHPAD_TOGGLE;
-			input_report_key(input, keycode, 1);
-			input_sync(input);
-			input_report_key(input, keycode, 0);
-			input_sync(input);
-		}
-
-		break;
-	default:
-		keycode = KEY_UNKNOWN;
-		vdbg_printk(FUJLAPTOP_DBG_WARN,
-			    "Unsupported event [0x%x]\n", event);
-		input_report_key(input, keycode, 1);
-		input_sync(input);
-		input_report_key(input, keycode, 0);
-		input_sync(input);
-		break;
-=======
 	if (priv->flags_supported)
 		priv->flags_state = call_fext_func(device, FUNC_FLAGS, 0x4, 0x0,
 						   0x0);
@@ -1273,7 +933,6 @@
 		flags &= (FLAG_SOFTKEYS);
 		for_each_set_bit(i, &flags, BITS_PER_LONG)
 			sparse_keymap_report_event(priv->input, BIT(i), 1, true);
->>>>>>> 24b8d41d
 	}
 }
 
