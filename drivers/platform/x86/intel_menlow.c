--- conflicted
+++ resolved
@@ -303,11 +303,8 @@
 	int result;
 
 	result = sensor_get_auxtrip(attr->handle, idx, &value);
-<<<<<<< HEAD
-=======
 	if (result)
 		return result;
->>>>>>> 24b8d41d
 
 	return sprintf(buf, "%lu", deci_kelvin_to_celsius(value));
 }
@@ -338,13 +335,8 @@
 	if (value < 0)
 		return -EINVAL;
 
-<<<<<<< HEAD
-	result = sensor_set_auxtrip(attr->handle, idx, 
-				    CELSIUS_TO_DECI_KELVIN(value));
-=======
 	result = sensor_set_auxtrip(attr->handle, idx,
 				    celsius_to_deci_kelvin(value));
->>>>>>> 24b8d41d
 	return result ? result : count;
 }
 
