--- conflicted
+++ resolved
@@ -31,10 +31,7 @@
 #include <linux/sysfs.h>
 #include <linux/types.h>
 #include <linux/wmi.h>
-<<<<<<< HEAD
-=======
 #include "ideapad-laptop.h"
->>>>>>> e475cc1c
 
 #include <acpi/video.h>
 
@@ -185,15 +182,12 @@
 	"Enable driver based PS/2 aux port en-/dis-abling on touchpad on/off toggle. "
 	"If you need this please report this to: platform-driver-x86@vger.kernel.org");
 
-<<<<<<< HEAD
-=======
 static bool touchpad_ctrl_via_ec;
 module_param(touchpad_ctrl_via_ec, bool, 0444);
 MODULE_PARM_DESC(touchpad_ctrl_via_ec,
 	"Enable registering a 'touchpad' sysfs-attribute which can be used to manually "
 	"tell the EC to enable/disable the touchpad. This may not work on all models.");
 
->>>>>>> e475cc1c
 /*
  * shared data
  */
@@ -1080,7 +1074,6 @@
 	{ KE_KEY,  65, { KEY_PROG4 } },
 	{ KE_KEY,  66, { KEY_TOUCHPAD_OFF } },
 	{ KE_KEY,  67, { KEY_TOUCHPAD_ON } },
-	{ KE_KEY,  68, { KEY_TOUCHPAD_TOGGLE } },
 	{ KE_KEY, 128, { KEY_ESC } },
 
 	/*
@@ -1093,14 +1086,11 @@
 	{ KE_IGNORE,	0x03 | IDEAPAD_WMI_KEY },
 	/* Customizable Lenovo Hotkey ("star" with 'S' inside) */
 	{ KE_KEY,	0x01 | IDEAPAD_WMI_KEY, { KEY_FAVORITES } },
-<<<<<<< HEAD
-=======
 	{ KE_KEY,	0x04 | IDEAPAD_WMI_KEY, { KEY_SELECTIVE_SCREENSHOT } },
 	/* Lenovo Support */
 	{ KE_KEY,	0x07 | IDEAPAD_WMI_KEY, { KEY_HELP } },
 	{ KE_KEY,	0x0e | IDEAPAD_WMI_KEY, { KEY_PICKUP_PHONE } },
 	{ KE_KEY,	0x0f | IDEAPAD_WMI_KEY, { KEY_HANGUP_PHONE } },
->>>>>>> e475cc1c
 	/* Dark mode toggle */
 	{ KE_KEY,	0x13 | IDEAPAD_WMI_KEY, { KEY_PROG1 } },
 	/* Sound profile switch */
@@ -1494,20 +1484,6 @@
 	if (priv->features.ctrl_ps2_aux_port)
 		i8042_command(&param, value ? I8042_CMD_AUX_ENABLE : I8042_CMD_AUX_DISABLE);
 
-<<<<<<< HEAD
-	if (send_events) {
-		/*
-		 * On older models the EC controls the touchpad and toggles it
-		 * on/off itself, in this case we report KEY_TOUCHPAD_ON/_OFF.
-		 * If the EC did not toggle, report KEY_TOUCHPAD_TOGGLE.
-		 */
-		if (value != priv->r_touchpad_val) {
-			ideapad_input_report(priv, value ? 67 : 66);
-			sysfs_notify(&priv->platform_device->dev.kobj, NULL, "touchpad");
-		} else {
-			ideapad_input_report(priv, 68);
-		}
-=======
 	/*
 	 * On older models the EC controls the touchpad and toggles it on/off
 	 * itself, in this case we report KEY_TOUCHPAD_ON/_OFF. Some models do
@@ -1518,7 +1494,6 @@
 	if (send_events && value != priv->r_touchpad_val) {
 		ideapad_input_report(priv, value ? 67 : 66);
 		sysfs_notify(&priv->platform_device->dev.kobj, NULL, "touchpad");
->>>>>>> e475cc1c
 	}
 
 	priv->r_touchpad_val = value;
@@ -1638,7 +1613,6 @@
  * (PS/2) aux port.
  */
 static const struct dmi_system_id ctrl_ps2_aux_port_list[] = {
-<<<<<<< HEAD
 	{
 	/* Lenovo Ideapad Z570 */
 	.matches = {
@@ -1649,26 +1623,6 @@
 	{}
 };
 
-static const struct dmi_system_id no_touchpad_switch_list[] = {
-	{
-	.ident = "Lenovo Yoga 3 Pro 1370",
-	.matches = {
-		DMI_MATCH(DMI_SYS_VENDOR, "LENOVO"),
-		DMI_MATCH(DMI_PRODUCT_VERSION, "Lenovo YOGA 3"),
-		},
-	},
-=======
->>>>>>> e475cc1c
-	{
-	/* Lenovo Ideapad Z570 */
-	.matches = {
-		DMI_MATCH(DMI_SYS_VENDOR, "LENOVO"),
-		DMI_MATCH(DMI_PRODUCT_VERSION, "Ideapad Z570"),
-		},
-	},
-	{}
-};
-
 static void ideapad_check_features(struct ideapad_private *priv)
 {
 	acpi_handle handle = priv->adev->handle;
@@ -1680,18 +1634,7 @@
 		hw_rfkill_switch || dmi_check_system(hw_rfkill_list);
 	priv->features.ctrl_ps2_aux_port =
 		ctrl_ps2_aux_port || dmi_check_system(ctrl_ps2_aux_port_list);
-<<<<<<< HEAD
-
-	/* Most ideapads with ELAN0634 touchpad don't use EC touchpad switch */
-	if (acpi_dev_present("ELAN0634", NULL, -1))
-		priv->features.touchpad_ctrl_via_ec = 0;
-	else if (dmi_check_system(no_touchpad_switch_list))
-		priv->features.touchpad_ctrl_via_ec = 0;
-	else
-		priv->features.touchpad_ctrl_via_ec = 1;
-=======
 	priv->features.touchpad_ctrl_via_ec = touchpad_ctrl_via_ec;
->>>>>>> e475cc1c
 
 	if (!read_ec_data(handle, VPCCMD_R_FAN, &val))
 		priv->features.fan_mode = true;
