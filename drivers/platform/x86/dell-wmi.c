// SPDX-License-Identifier: GPL-2.0-or-later
/*
 * Dell WMI hotkeys
 *
 * Copyright (C) 2008 Red Hat <mjg@redhat.com>
 * Copyright (C) 2014-2015 Pali Rohár <pali@kernel.org>
 *
 * Portions based on wistron_btns.c:
 * Copyright (C) 2005 Miloslav Trmac <mitr@volny.cz>
 * Copyright (C) 2005 Bernhard Rosenkraenzer <bero@arklinux.org>
 * Copyright (C) 2005 Dmitry Torokhov <dtor@mail.ru>
 */

#define pr_fmt(fmt) KBUILD_MODNAME ": " fmt

#include <linux/kernel.h>
#include <linux/module.h>
#include <linux/init.h>
#include <linux/slab.h>
#include <linux/types.h>
#include <linux/input.h>
#include <linux/input/sparse-keymap.h>
#include <linux/acpi.h>
#include <linux/string.h>
#include <linux/dmi.h>
#include <linux/wmi.h>
#include <acpi/video.h>
#include "dell-smbios.h"
#include "dell-wmi-descriptor.h"

MODULE_AUTHOR("Matthew Garrett <mjg@redhat.com>");
MODULE_AUTHOR("Pali Rohár <pali@kernel.org>");
MODULE_DESCRIPTION("Dell laptop WMI hotkeys driver");
MODULE_LICENSE("GPL");

#define DELL_EVENT_GUID "9DBB5994-A997-11DA-B012-B622A1EF5492"

static bool wmi_requires_smbios_request;

struct dell_wmi_priv {
	struct input_dev *input_dev;
	u32 interface_version;
};

static int __init dmi_matched(const struct dmi_system_id *dmi)
{
	wmi_requires_smbios_request = 1;
	return 1;
}

static const struct dmi_system_id dell_wmi_smbios_list[] __initconst = {
	{
		.callback = dmi_matched,
		.ident = "Dell Inspiron M5110",
		.matches = {
			DMI_MATCH(DMI_SYS_VENDOR, "Dell Inc."),
			DMI_MATCH(DMI_PRODUCT_NAME, "Inspiron M5110"),
		},
	},
	{
		.callback = dmi_matched,
		.ident = "Dell Vostro V131",
		.matches = {
			DMI_MATCH(DMI_SYS_VENDOR, "Dell Inc."),
			DMI_MATCH(DMI_PRODUCT_NAME, "Vostro V131"),
		},
	},
	{ }
};

/*
 * Keymap for WMI events of type 0x0000
 *
 * Certain keys are flagged as KE_IGNORE. All of these are either
 * notifications (rather than requests for change) or are also sent
 * via the keyboard controller so should not be sent again.
 */
<<<<<<< HEAD
static const struct key_entry dell_wmi_keymap_type_0000[] __initconst = {
=======
static const struct key_entry dell_wmi_keymap_type_0000[] = {
>>>>>>> 24b8d41d
	{ KE_IGNORE, 0x003a, { KEY_CAPSLOCK } },

	/* Key code is followed by brightness level */
	{ KE_KEY,    0xe005, { KEY_BRIGHTNESSDOWN } },
	{ KE_KEY,    0xe006, { KEY_BRIGHTNESSUP } },

	/* Battery health status button */
	{ KE_KEY,    0xe007, { KEY_BATTERY } },

	/* Radio devices state change, key code is followed by other values */
	{ KE_IGNORE, 0xe008, { KEY_RFKILL } },

	{ KE_KEY,    0xe009, { KEY_EJECTCD } },
<<<<<<< HEAD

	/* Key code is followed by: next, active and attached devices */
	{ KE_KEY,    0xe00b, { KEY_SWITCHVIDEOMODE } },

=======

	/* Key code is followed by: next, active and attached devices */
	{ KE_KEY,    0xe00b, { KEY_SWITCHVIDEOMODE } },

>>>>>>> 24b8d41d
	/* Key code is followed by keyboard illumination level */
	{ KE_IGNORE, 0xe00c, { KEY_KBDILLUMTOGGLE } },

	/* BIOS error detected */
	{ KE_IGNORE, 0xe00d, { KEY_RESERVED } },

	/* Battery was removed or inserted */
	{ KE_IGNORE, 0xe00e, { KEY_RESERVED } },

	/* Wifi Catcher */
<<<<<<< HEAD
	{ KE_KEY,    0xe011, { KEY_PROG2 } },
=======
	{ KE_KEY,    0xe011, { KEY_WLAN } },
>>>>>>> 24b8d41d

	/* Ambient light sensor toggle */
	{ KE_IGNORE, 0xe013, { KEY_RESERVED } },

	{ KE_IGNORE, 0xe020, { KEY_MUTE } },

	/* Unknown, defined in ACPI DSDT */
	/* { KE_IGNORE, 0xe023, { KEY_RESERVED } }, */

	/* Untested, Dell Instant Launch key on Inspiron 7520 */
	/* { KE_IGNORE, 0xe024, { KEY_RESERVED } }, */

	/* Dell Instant Launch key */
	{ KE_KEY,    0xe025, { KEY_PROG4 } },

	/* Audio panel key */
	{ KE_IGNORE, 0xe026, { KEY_RESERVED } },

	/* LCD Display On/Off Control key */
	{ KE_KEY,    0xe027, { KEY_DISPLAYTOGGLE } },

	/* Untested, Multimedia key on Dell Vostro 3560 */
	/* { KE_IGNORE, 0xe028, { KEY_RESERVED } }, */

	/* Dell Instant Launch key */
	{ KE_KEY,    0xe029, { KEY_PROG4 } },

	/* Untested, Windows Mobility Center button on Inspiron 7520 */
	/* { KE_IGNORE, 0xe02a, { KEY_RESERVED } }, */

	/* Unknown, defined in ACPI DSDT */
	/* { KE_IGNORE, 0xe02b, { KEY_RESERVED } }, */

	/* Untested, Dell Audio With Preset Switch button on Inspiron 7520 */
	/* { KE_IGNORE, 0xe02c, { KEY_RESERVED } }, */

	{ KE_IGNORE, 0xe02e, { KEY_VOLUMEDOWN } },
	{ KE_IGNORE, 0xe030, { KEY_VOLUMEUP } },
	{ KE_IGNORE, 0xe033, { KEY_KBDILLUMUP } },
	{ KE_IGNORE, 0xe034, { KEY_KBDILLUMDOWN } },
	{ KE_IGNORE, 0xe03a, { KEY_CAPSLOCK } },

	/* NIC Link is Up */
	{ KE_IGNORE, 0xe043, { KEY_RESERVED } },

	/* NIC Link is Down */
	{ KE_IGNORE, 0xe044, { KEY_RESERVED } },

	/*
	 * This entry is very suspicious!
	 * Originally Matthew Garrett created this dell-wmi driver specially for
	 * "button with a picture of a battery" which has event code 0xe045.
	 * Later Mario Limonciello from Dell told us that event code 0xe045 is
	 * reported by Num Lock and should be ignored because key is send also
	 * by keyboard controller.
	 * So for now we will ignore this event to prevent potential double
	 * Num Lock key press.
	 */
	{ KE_IGNORE, 0xe045, { KEY_NUMLOCK } },

	/* Scroll lock and also going to tablet mode on portable devices */
	{ KE_IGNORE, 0xe046, { KEY_SCROLLLOCK } },

	/* Untested, going from tablet mode on portable devices */
	/* { KE_IGNORE, 0xe047, { KEY_RESERVED } }, */

	/* Dell Support Center key */
	{ KE_IGNORE, 0xe06e, { KEY_RESERVED } },

	{ KE_IGNORE, 0xe0f7, { KEY_MUTE } },
	{ KE_IGNORE, 0xe0f8, { KEY_VOLUMEDOWN } },
	{ KE_IGNORE, 0xe0f9, { KEY_VOLUMEUP } },
};

struct dell_bios_keymap_entry {
	u16 scancode;
	u16 keycode;
};

struct dell_bios_hotkey_table {
	struct dmi_header header;
	struct dell_bios_keymap_entry keymap[];

};

struct dell_dmi_results {
	int err;
	int keymap_size;
	struct key_entry *keymap;
};

/* Uninitialized entries here are KEY_RESERVED == 0. */
static const u16 bios_to_linux_keycode[256] = {
	[0]	= KEY_MEDIA,
	[1]	= KEY_NEXTSONG,
	[2]	= KEY_PLAYPAUSE,
	[3]	= KEY_PREVIOUSSONG,
	[4]	= KEY_STOPCD,
	[5]	= KEY_UNKNOWN,
	[6]	= KEY_UNKNOWN,
	[7]	= KEY_UNKNOWN,
	[8]	= KEY_WWW,
	[9]	= KEY_UNKNOWN,
	[10]	= KEY_VOLUMEDOWN,
	[11]	= KEY_MUTE,
	[12]	= KEY_VOLUMEUP,
	[13]	= KEY_UNKNOWN,
	[14]	= KEY_BATTERY,
	[15]	= KEY_EJECTCD,
	[16]	= KEY_UNKNOWN,
	[17]	= KEY_SLEEP,
	[18]	= KEY_PROG1,
	[19]	= KEY_BRIGHTNESSDOWN,
	[20]	= KEY_BRIGHTNESSUP,
	[21]	= KEY_BRIGHTNESS_AUTO,
	[22]	= KEY_KBDILLUMTOGGLE,
	[23]	= KEY_UNKNOWN,
	[24]	= KEY_SWITCHVIDEOMODE,
	[25]	= KEY_UNKNOWN,
	[26]	= KEY_UNKNOWN,
	[27]	= KEY_SWITCHVIDEOMODE,
	[28]	= KEY_UNKNOWN,
	[29]	= KEY_UNKNOWN,
	[30]	= KEY_PROG2,
	[31]	= KEY_UNKNOWN,
	[32]	= KEY_UNKNOWN,
	[33]	= KEY_UNKNOWN,
	[34]	= KEY_UNKNOWN,
	[35]	= KEY_UNKNOWN,
	[36]	= KEY_UNKNOWN,
	[37]	= KEY_UNKNOWN,
	[38]	= KEY_MICMUTE,
	[255]	= KEY_PROG3,
};

/*
 * Keymap for WMI events of type 0x0010
 *
 * These are applied if the 0xB2 DMI hotkey table is present and doesn't
 * override them.
 */
<<<<<<< HEAD
static const struct key_entry dell_wmi_keymap_type_0010[] __initconst = {
=======
static const struct key_entry dell_wmi_keymap_type_0010[] = {
	/* Fn-lock switched to function keys */
	{ KE_IGNORE, 0x0, { KEY_RESERVED } },

	/* Fn-lock switched to multimedia keys */
	{ KE_IGNORE, 0x1, { KEY_RESERVED } },

	/* Keyboard backlight change notification */
	{ KE_IGNORE, 0x3f, { KEY_RESERVED } },

	/* Backlight brightness level */
	{ KE_KEY,    0x57, { KEY_BRIGHTNESSDOWN } },
	{ KE_KEY,    0x58, { KEY_BRIGHTNESSUP } },

	/* Mic mute */
	{ KE_KEY, 0x150, { KEY_MICMUTE } },

>>>>>>> 24b8d41d
	/* Fn-lock */
	{ KE_IGNORE, 0x151, { KEY_RESERVED } },

	/* Change keyboard illumination */
	{ KE_IGNORE, 0x152, { KEY_KBDILLUMTOGGLE } },

	/*
	 * Radio disable (notify only -- there is no model for which the
	 * WMI event is supposed to trigger an action).
	 */
	{ KE_IGNORE, 0x153, { KEY_RFKILL } },

	/* RGB keyboard backlight control */
	{ KE_IGNORE, 0x154, { KEY_RESERVED } },

	/*
	 * Stealth mode toggle. This will "disable all lights and sounds".
	 * The action is performed by the BIOS and EC; the WMI event is just
	 * a notification. On the XPS 13 9350, this is Fn+F7, and there's
	 * a BIOS setting to enable and disable the hotkey.
	 */
	{ KE_IGNORE, 0x155, { KEY_RESERVED } },

	/* Rugged magnetic dock attach/detach events */
	{ KE_IGNORE, 0x156, { KEY_RESERVED } },
	{ KE_IGNORE, 0x157, { KEY_RESERVED } },

	/* Rugged programmable (P1/P2/P3 keys) */
	{ KE_KEY,    0x850, { KEY_PROG1 } },
	{ KE_KEY,    0x851, { KEY_PROG2 } },
	{ KE_KEY,    0x852, { KEY_PROG3 } },

	/*
	 * Radio disable (notify only -- there is no model for which the
	 * WMI event is supposed to trigger an action).
	 */
	{ KE_IGNORE, 0xe008, { KEY_RFKILL } },

	/* Fn-lock */
	{ KE_IGNORE, 0xe035, { KEY_RESERVED } },
};

/*
 * Keymap for WMI events of type 0x0011
 */
<<<<<<< HEAD
static const struct key_entry dell_wmi_keymap_type_0011[] __initconst = {
=======
static const struct key_entry dell_wmi_keymap_type_0011[] = {
>>>>>>> 24b8d41d
	/* Battery unplugged */
	{ KE_IGNORE, 0xfff0, { KEY_RESERVED } },

	/* Battery inserted */
	{ KE_IGNORE, 0xfff1, { KEY_RESERVED } },
<<<<<<< HEAD

	/* Keyboard backlight level changed */
	{ KE_IGNORE, 0x01e1, { KEY_RESERVED } },
	{ KE_IGNORE, 0x02ea, { KEY_RESERVED } },
	{ KE_IGNORE, 0x02eb, { KEY_RESERVED } },
	{ KE_IGNORE, 0x02ec, { KEY_RESERVED } },
	{ KE_IGNORE, 0x02f6, { KEY_RESERVED } },
};

static struct input_dev *dell_wmi_input_dev;

static void dell_wmi_process_key(int type, int code)
=======

	/*
	 * Detachable keyboard detached / undocked
	 * Note SW_TABLET_MODE is already reported through the intel_vbtn
	 * driver for this, so we ignore it.
	 */
	{ KE_IGNORE, 0xfff2, { KEY_RESERVED } },

	/* Detachable keyboard attached / docked */
	{ KE_IGNORE, 0xfff3, { KEY_RESERVED } },

	/* Keyboard backlight level changed */
	{ KE_IGNORE, KBD_LED_OFF_TOKEN,      { KEY_RESERVED } },
	{ KE_IGNORE, KBD_LED_ON_TOKEN,       { KEY_RESERVED } },
	{ KE_IGNORE, KBD_LED_AUTO_TOKEN,     { KEY_RESERVED } },
	{ KE_IGNORE, KBD_LED_AUTO_25_TOKEN,  { KEY_RESERVED } },
	{ KE_IGNORE, KBD_LED_AUTO_50_TOKEN,  { KEY_RESERVED } },
	{ KE_IGNORE, KBD_LED_AUTO_75_TOKEN,  { KEY_RESERVED } },
	{ KE_IGNORE, KBD_LED_AUTO_100_TOKEN, { KEY_RESERVED } },
};

/*
 * Keymap for WMI events of type 0x0012
 * They are events with extended data
 */
static const struct key_entry dell_wmi_keymap_type_0012[] = {
	/* Fn-lock button pressed */
	{ KE_IGNORE, 0xe035, { KEY_RESERVED } },
};

static void dell_wmi_process_key(struct wmi_device *wdev, int type, int code)
>>>>>>> 24b8d41d
{
	struct dell_wmi_priv *priv = dev_get_drvdata(&wdev->dev);
	const struct key_entry *key;

<<<<<<< HEAD
	key = sparse_keymap_entry_from_scancode(dell_wmi_input_dev,
=======
	key = sparse_keymap_entry_from_scancode(priv->input_dev,
>>>>>>> 24b8d41d
						(type << 16) | code);
	if (!key) {
		pr_info("Unknown key with type 0x%04x and code 0x%04x pressed\n",
			type, code);
		return;
	}

	pr_debug("Key with type 0x%04x and code 0x%04x pressed\n", type, code);

	/* Don't report brightness notifications that will also come via ACPI */
	if ((key->keycode == KEY_BRIGHTNESSUP ||
	     key->keycode == KEY_BRIGHTNESSDOWN) &&
	    acpi_video_handles_brightness_key_presses())
		return;

	if (type == 0x0000 && code == 0xe025 && !wmi_requires_smbios_request)
		return;

	if (key->keycode == KEY_KBDILLUMTOGGLE)
		dell_laptop_call_notifier(
			DELL_LAPTOP_KBD_BACKLIGHT_BRIGHTNESS_CHANGED, NULL);

	sparse_keymap_report_entry(priv->input_dev, key, 1, true);
}

static void dell_wmi_notify(struct wmi_device *wdev,
			    union acpi_object *obj)
{
	struct dell_wmi_priv *priv = dev_get_drvdata(&wdev->dev);
	u16 *buffer_entry, *buffer_end;
	acpi_size buffer_size;
	int len, i;

	if (obj->type != ACPI_TYPE_BUFFER) {
		pr_warn("bad response type %x\n", obj->type);
		return;
	}

	pr_debug("Received WMI event (%*ph)\n",
		obj->buffer.length, obj->buffer.pointer);

	buffer_entry = (u16 *)obj->buffer.pointer;
	buffer_size = obj->buffer.length/2;
	buffer_end = buffer_entry + buffer_size;

	/*
	 * BIOS/ACPI on devices with WMI interface version 0 does not clear
	 * buffer before filling it. So next time when BIOS/ACPI send WMI event
	 * which is smaller as previous then it contains garbage in buffer from
	 * previous event.
	 *
	 * BIOS/ACPI on devices with WMI interface version 1 clears buffer and
	 * sometimes send more events in buffer at one call.
	 *
	 * So to prevent reading garbage from buffer we will process only first
	 * one event on devices with WMI interface version 0.
	 */
	if (priv->interface_version == 0 && buffer_entry < buffer_end)
		if (buffer_end > buffer_entry + buffer_entry[0] + 1)
			buffer_end = buffer_entry + buffer_entry[0] + 1;

	while (buffer_entry < buffer_end) {

		len = buffer_entry[0];
		if (len == 0)
			break;

		len++;

		if (buffer_entry + len > buffer_end) {
			pr_warn("Invalid length of WMI event\n");
			break;
		}

		pr_debug("Process buffer (%*ph)\n", len*2, buffer_entry);

		switch (buffer_entry[1]) {
		case 0x0000: /* One key pressed or event occurred */
<<<<<<< HEAD
			if (len > 2)
				dell_wmi_process_key(0x0000, buffer_entry[2]);
			/* Other entries could contain additional information */
=======
		case 0x0012: /* Event with extended data occurred */
			if (len > 2)
				dell_wmi_process_key(wdev, buffer_entry[1],
						     buffer_entry[2]);
			/* Extended data is currently ignored */
>>>>>>> 24b8d41d
			break;
		case 0x0010: /* Sequence of keys pressed */
		case 0x0011: /* Sequence of events occurred */
			for (i = 2; i < len; ++i)
<<<<<<< HEAD
				dell_wmi_process_key(buffer_entry[1],
=======
				dell_wmi_process_key(wdev, buffer_entry[1],
>>>>>>> 24b8d41d
						     buffer_entry[i]);
			break;
		default: /* Unknown event */
			pr_info("Unknown WMI event type 0x%x\n",
				(int)buffer_entry[1]);
			break;
		}

		buffer_entry += len;

	}

}

static bool have_scancode(u32 scancode, const struct key_entry *keymap, int len)
{
	int i;

	for (i = 0; i < len; i++)
		if (keymap[i].code == scancode)
			return true;

	return false;
}

<<<<<<< HEAD
static void __init handle_dmi_entry(const struct dmi_header *dm,
				    void *opaque)

=======
static void handle_dmi_entry(const struct dmi_header *dm, void *opaque)
>>>>>>> 24b8d41d
{
	struct dell_dmi_results *results = opaque;
	struct dell_bios_hotkey_table *table;
	int hotkey_num, i, pos = 0;
	struct key_entry *keymap;

	if (results->err || results->keymap)
		return;		/* We already found the hotkey table. */

	/* The Dell hotkey table is type 0xB2.  Scan until we find it. */
	if (dm->type != 0xb2)
		return;

	table = container_of(dm, struct dell_bios_hotkey_table, header);

	hotkey_num = (table->header.length -
		      sizeof(struct dell_bios_hotkey_table)) /
				sizeof(struct dell_bios_keymap_entry);
	if (hotkey_num < 1) {
		/*
		 * Historically, dell-wmi would ignore a DMI entry of
		 * fewer than 7 bytes.  Sizes between 4 and 8 bytes are
		 * nonsensical (both the header and all entries are 4
		 * bytes), so we approximate the old behavior by
		 * ignoring tables with fewer than one entry.
		 */
		return;
	}

	keymap = kcalloc(hotkey_num, sizeof(struct key_entry), GFP_KERNEL);
	if (!keymap) {
		results->err = -ENOMEM;
		return;
	}

	for (i = 0; i < hotkey_num; i++) {
		const struct dell_bios_keymap_entry *bios_entry =
					&table->keymap[i];

		/* Uninitialized entries are 0 aka KEY_RESERVED. */
		u16 keycode = (bios_entry->keycode <
			       ARRAY_SIZE(bios_to_linux_keycode)) ?
			bios_to_linux_keycode[bios_entry->keycode] :
			(bios_entry->keycode == 0xffff ? KEY_UNKNOWN : KEY_RESERVED);

		/*
		 * Log if we find an entry in the DMI table that we don't
		 * understand.  If this happens, we should figure out what
		 * the entry means and add it to bios_to_linux_keycode.
		 */
		if (keycode == KEY_RESERVED) {
			pr_info("firmware scancode 0x%x maps to unrecognized keycode 0x%x\n",
				bios_entry->scancode, bios_entry->keycode);
			continue;
		}

		if (keycode == KEY_KBDILLUMTOGGLE)
			keymap[pos].type = KE_IGNORE;
		else
			keymap[pos].type = KE_KEY;
		keymap[pos].code = bios_entry->scancode;
		keymap[pos].keycode = keycode;

		pos++;
	}

	results->keymap = keymap;
	results->keymap_size = pos;
}

static int dell_wmi_input_setup(struct wmi_device *wdev)
{
	struct dell_wmi_priv *priv = dev_get_drvdata(&wdev->dev);
	struct dell_dmi_results dmi_results = {};
	struct key_entry *keymap;
	int err, i, pos = 0;

	priv->input_dev = input_allocate_device();
	if (!priv->input_dev)
		return -ENOMEM;

	priv->input_dev->name = "Dell WMI hotkeys";
	priv->input_dev->id.bustype = BUS_HOST;
	priv->input_dev->dev.parent = &wdev->dev;

	if (dmi_walk(handle_dmi_entry, &dmi_results)) {
		/*
		 * Historically, dell-wmi ignored dmi_walk errors.  A failure
		 * is certainly surprising, but it probably just indicates
		 * a very old laptop.
		 */
		pr_warn("no DMI; using the old-style hotkey interface\n");
	}

	if (dmi_results.err) {
		err = dmi_results.err;
		goto err_free_dev;
	}

	keymap = kcalloc(dmi_results.keymap_size +
			 ARRAY_SIZE(dell_wmi_keymap_type_0000) +
			 ARRAY_SIZE(dell_wmi_keymap_type_0010) +
			 ARRAY_SIZE(dell_wmi_keymap_type_0011) +
<<<<<<< HEAD
=======
			 ARRAY_SIZE(dell_wmi_keymap_type_0012) +
>>>>>>> 24b8d41d
			 1,
			 sizeof(struct key_entry), GFP_KERNEL);
	if (!keymap) {
		kfree(dmi_results.keymap);
		err = -ENOMEM;
<<<<<<< HEAD
		goto err_free_dev;
	}

	/* Append table with events of type 0x0010 which comes from DMI */
	for (i = 0; i < dmi_results.keymap_size; i++) {
		keymap[pos] = dmi_results.keymap[i];
		keymap[pos].code |= (0x0010 << 16);
		pos++;
	}

	kfree(dmi_results.keymap);

	/* Append table with extra events of type 0x0010 which are not in DMI */
	for (i = 0; i < ARRAY_SIZE(dell_wmi_keymap_type_0010); i++) {
		const struct key_entry *entry = &dell_wmi_keymap_type_0010[i];

		/*
		 * Check if we've already found this scancode.  This takes
		 * quadratic time, but it doesn't matter unless the list
		 * of extra keys gets very long.
		 */
		if (dmi_results.keymap_size &&
		    have_scancode(entry->code | (0x0010 << 16),
				  keymap, dmi_results.keymap_size)
		   )
			continue;

		keymap[pos] = *entry;
		keymap[pos].code |= (0x0010 << 16);
		pos++;
	}

	/* Append table with events of type 0x0011 */
	for (i = 0; i < ARRAY_SIZE(dell_wmi_keymap_type_0011); i++) {
		keymap[pos] = dell_wmi_keymap_type_0011[i];
		keymap[pos].code |= (0x0011 << 16);
		pos++;
	}

	/*
	 * Now append also table with "legacy" events of type 0x0000. Some of
	 * them are reported also on laptops which have scancodes in DMI.
	 */
	for (i = 0; i < ARRAY_SIZE(dell_wmi_keymap_type_0000); i++) {
		keymap[pos] = dell_wmi_keymap_type_0000[i];
		pos++;
	}

	keymap[pos].type = KE_END;

	err = sparse_keymap_setup(dell_wmi_input_dev, keymap, NULL);
	/*
	 * Sparse keymap library makes a copy of keymap so we don't need the
	 * original one that was allocated.
	 */
	kfree(keymap);
	if (err)
=======
>>>>>>> 24b8d41d
		goto err_free_dev;
	}

	/* Append table with events of type 0x0010 which comes from DMI */
	for (i = 0; i < dmi_results.keymap_size; i++) {
		keymap[pos] = dmi_results.keymap[i];
		keymap[pos].code |= (0x0010 << 16);
		pos++;
	}

	kfree(dmi_results.keymap);

	/* Append table with extra events of type 0x0010 which are not in DMI */
	for (i = 0; i < ARRAY_SIZE(dell_wmi_keymap_type_0010); i++) {
		const struct key_entry *entry = &dell_wmi_keymap_type_0010[i];

		/*
		 * Check if we've already found this scancode.  This takes
		 * quadratic time, but it doesn't matter unless the list
		 * of extra keys gets very long.
		 */
		if (dmi_results.keymap_size &&
		    have_scancode(entry->code | (0x0010 << 16),
				  keymap, dmi_results.keymap_size)
		   )
			continue;

		keymap[pos] = *entry;
		keymap[pos].code |= (0x0010 << 16);
		pos++;
	}

	/* Append table with events of type 0x0011 */
	for (i = 0; i < ARRAY_SIZE(dell_wmi_keymap_type_0011); i++) {
		keymap[pos] = dell_wmi_keymap_type_0011[i];
		keymap[pos].code |= (0x0011 << 16);
		pos++;
	}

	/* Append table with events of type 0x0012 */
	for (i = 0; i < ARRAY_SIZE(dell_wmi_keymap_type_0012); i++) {
		keymap[pos] = dell_wmi_keymap_type_0012[i];
		keymap[pos].code |= (0x0012 << 16);
		pos++;
	}

	/*
	 * Now append also table with "legacy" events of type 0x0000. Some of
	 * them are reported also on laptops which have scancodes in DMI.
	 */
	for (i = 0; i < ARRAY_SIZE(dell_wmi_keymap_type_0000); i++) {
		keymap[pos] = dell_wmi_keymap_type_0000[i];
		pos++;
	}

	keymap[pos].type = KE_END;

	err = sparse_keymap_setup(priv->input_dev, keymap, NULL);
	/*
	 * Sparse keymap library makes a copy of keymap so we don't need the
	 * original one that was allocated.
	 */
	kfree(keymap);
	if (err)
		goto err_free_dev;

	err = input_register_device(priv->input_dev);
	if (err)
		goto err_free_dev;

	return 0;

 err_free_dev:
	input_free_device(priv->input_dev);
	return err;
}

static void dell_wmi_input_destroy(struct wmi_device *wdev)
{
	struct dell_wmi_priv *priv = dev_get_drvdata(&wdev->dev);

	input_unregister_device(priv->input_dev);
}

/*
 * According to Dell SMBIOS documentation:
 *
 * 17  3  Application Program Registration
 *
 *     cbArg1 Application ID 1 = 0x00010000
 *     cbArg2 Application ID 2
 *            QUICKSET/DCP = 0x51534554 "QSET"
 *            ALS Driver   = 0x416c7353 "AlsS"
 *            Latitude ON  = 0x4c6f6e52 "LonR"
 *     cbArg3 Application version or revision number
 *     cbArg4 0 = Unregister application
 *            1 = Register application
 *     cbRes1 Standard return codes (0, -1, -2)
 */

static int dell_wmi_events_set_enabled(bool enable)
{
	struct calling_interface_buffer *buffer;
	int ret;

	buffer = kzalloc(sizeof(struct calling_interface_buffer), GFP_KERNEL);
	if (!buffer)
		return -ENOMEM;
	buffer->cmd_class = CLASS_INFO;
	buffer->cmd_select = SELECT_APP_REGISTRATION;
	buffer->input[0] = 0x10000;
	buffer->input[1] = 0x51534554;
	buffer->input[3] = enable;
	ret = dell_smbios_call(buffer);
	if (ret == 0)
		ret = buffer->output[0];
	kfree(buffer);

	return dell_smbios_error(ret);
}

static int dell_wmi_probe(struct wmi_device *wdev, const void *context)
{
	struct dell_wmi_priv *priv;
	int ret;

	ret = dell_wmi_get_descriptor_valid();
	if (ret)
		return ret;

	priv = devm_kzalloc(
		&wdev->dev, sizeof(struct dell_wmi_priv), GFP_KERNEL);
	if (!priv)
		return -ENOMEM;
	dev_set_drvdata(&wdev->dev, priv);

	if (!dell_wmi_get_interface_version(&priv->interface_version))
		return -EPROBE_DEFER;

	return dell_wmi_input_setup(wdev);
}

static int dell_wmi_remove(struct wmi_device *wdev)
{
	dell_wmi_input_destroy(wdev);
	return 0;
}
static const struct wmi_device_id dell_wmi_id_table[] = {
	{ .guid_string = DELL_EVENT_GUID },
	{ },
};

static struct wmi_driver dell_wmi_driver = {
	.driver = {
		.name = "dell-wmi",
	},
	.id_table = dell_wmi_id_table,
	.probe = dell_wmi_probe,
	.remove = dell_wmi_remove,
	.notify = dell_wmi_notify,
};

static int __init dell_wmi_init(void)
{
	int err;

	dmi_check_system(dell_wmi_smbios_list);

	if (wmi_requires_smbios_request) {
		err = dell_wmi_events_set_enabled(true);
		if (err) {
			pr_err("Failed to enable WMI events\n");
			return err;
		}
	}

	return wmi_driver_register(&dell_wmi_driver);
}
late_initcall(dell_wmi_init);

static void __exit dell_wmi_exit(void)
{
	if (wmi_requires_smbios_request)
		dell_wmi_events_set_enabled(false);

	wmi_driver_unregister(&dell_wmi_driver);
}
module_exit(dell_wmi_exit);

MODULE_DEVICE_TABLE(wmi, dell_wmi_id_table);<|MERGE_RESOLUTION|>--- conflicted
+++ resolved
@@ -75,11 +75,7 @@
  * notifications (rather than requests for change) or are also sent
  * via the keyboard controller so should not be sent again.
  */
-<<<<<<< HEAD
-static const struct key_entry dell_wmi_keymap_type_0000[] __initconst = {
-=======
 static const struct key_entry dell_wmi_keymap_type_0000[] = {
->>>>>>> 24b8d41d
 	{ KE_IGNORE, 0x003a, { KEY_CAPSLOCK } },
 
 	/* Key code is followed by brightness level */
@@ -93,17 +89,10 @@
 	{ KE_IGNORE, 0xe008, { KEY_RFKILL } },
 
 	{ KE_KEY,    0xe009, { KEY_EJECTCD } },
-<<<<<<< HEAD
 
 	/* Key code is followed by: next, active and attached devices */
 	{ KE_KEY,    0xe00b, { KEY_SWITCHVIDEOMODE } },
 
-=======
-
-	/* Key code is followed by: next, active and attached devices */
-	{ KE_KEY,    0xe00b, { KEY_SWITCHVIDEOMODE } },
-
->>>>>>> 24b8d41d
 	/* Key code is followed by keyboard illumination level */
 	{ KE_IGNORE, 0xe00c, { KEY_KBDILLUMTOGGLE } },
 
@@ -114,11 +103,7 @@
 	{ KE_IGNORE, 0xe00e, { KEY_RESERVED } },
 
 	/* Wifi Catcher */
-<<<<<<< HEAD
-	{ KE_KEY,    0xe011, { KEY_PROG2 } },
-=======
 	{ KE_KEY,    0xe011, { KEY_WLAN } },
->>>>>>> 24b8d41d
 
 	/* Ambient light sensor toggle */
 	{ KE_IGNORE, 0xe013, { KEY_RESERVED } },
@@ -260,9 +245,6 @@
  * These are applied if the 0xB2 DMI hotkey table is present and doesn't
  * override them.
  */
-<<<<<<< HEAD
-static const struct key_entry dell_wmi_keymap_type_0010[] __initconst = {
-=======
 static const struct key_entry dell_wmi_keymap_type_0010[] = {
 	/* Fn-lock switched to function keys */
 	{ KE_IGNORE, 0x0, { KEY_RESERVED } },
@@ -280,7 +262,6 @@
 	/* Mic mute */
 	{ KE_KEY, 0x150, { KEY_MICMUTE } },
 
->>>>>>> 24b8d41d
 	/* Fn-lock */
 	{ KE_IGNORE, 0x151, { KEY_RESERVED } },
 
@@ -326,30 +307,12 @@
 /*
  * Keymap for WMI events of type 0x0011
  */
-<<<<<<< HEAD
-static const struct key_entry dell_wmi_keymap_type_0011[] __initconst = {
-=======
 static const struct key_entry dell_wmi_keymap_type_0011[] = {
->>>>>>> 24b8d41d
 	/* Battery unplugged */
 	{ KE_IGNORE, 0xfff0, { KEY_RESERVED } },
 
 	/* Battery inserted */
 	{ KE_IGNORE, 0xfff1, { KEY_RESERVED } },
-<<<<<<< HEAD
-
-	/* Keyboard backlight level changed */
-	{ KE_IGNORE, 0x01e1, { KEY_RESERVED } },
-	{ KE_IGNORE, 0x02ea, { KEY_RESERVED } },
-	{ KE_IGNORE, 0x02eb, { KEY_RESERVED } },
-	{ KE_IGNORE, 0x02ec, { KEY_RESERVED } },
-	{ KE_IGNORE, 0x02f6, { KEY_RESERVED } },
-};
-
-static struct input_dev *dell_wmi_input_dev;
-
-static void dell_wmi_process_key(int type, int code)
-=======
 
 	/*
 	 * Detachable keyboard detached / undocked
@@ -381,16 +344,11 @@
 };
 
 static void dell_wmi_process_key(struct wmi_device *wdev, int type, int code)
->>>>>>> 24b8d41d
 {
 	struct dell_wmi_priv *priv = dev_get_drvdata(&wdev->dev);
 	const struct key_entry *key;
 
-<<<<<<< HEAD
-	key = sparse_keymap_entry_from_scancode(dell_wmi_input_dev,
-=======
 	key = sparse_keymap_entry_from_scancode(priv->input_dev,
->>>>>>> 24b8d41d
 						(type << 16) | code);
 	if (!key) {
 		pr_info("Unknown key with type 0x%04x and code 0x%04x pressed\n",
@@ -469,26 +427,16 @@
 
 		switch (buffer_entry[1]) {
 		case 0x0000: /* One key pressed or event occurred */
-<<<<<<< HEAD
-			if (len > 2)
-				dell_wmi_process_key(0x0000, buffer_entry[2]);
-			/* Other entries could contain additional information */
-=======
 		case 0x0012: /* Event with extended data occurred */
 			if (len > 2)
 				dell_wmi_process_key(wdev, buffer_entry[1],
 						     buffer_entry[2]);
 			/* Extended data is currently ignored */
->>>>>>> 24b8d41d
 			break;
 		case 0x0010: /* Sequence of keys pressed */
 		case 0x0011: /* Sequence of events occurred */
 			for (i = 2; i < len; ++i)
-<<<<<<< HEAD
-				dell_wmi_process_key(buffer_entry[1],
-=======
 				dell_wmi_process_key(wdev, buffer_entry[1],
->>>>>>> 24b8d41d
 						     buffer_entry[i]);
 			break;
 		default: /* Unknown event */
@@ -514,13 +462,7 @@
 	return false;
 }
 
-<<<<<<< HEAD
-static void __init handle_dmi_entry(const struct dmi_header *dm,
-				    void *opaque)
-
-=======
 static void handle_dmi_entry(const struct dmi_header *dm, void *opaque)
->>>>>>> 24b8d41d
 {
 	struct dell_dmi_results *results = opaque;
 	struct dell_bios_hotkey_table *table;
@@ -624,75 +566,12 @@
 			 ARRAY_SIZE(dell_wmi_keymap_type_0000) +
 			 ARRAY_SIZE(dell_wmi_keymap_type_0010) +
 			 ARRAY_SIZE(dell_wmi_keymap_type_0011) +
-<<<<<<< HEAD
-=======
 			 ARRAY_SIZE(dell_wmi_keymap_type_0012) +
->>>>>>> 24b8d41d
 			 1,
 			 sizeof(struct key_entry), GFP_KERNEL);
 	if (!keymap) {
 		kfree(dmi_results.keymap);
 		err = -ENOMEM;
-<<<<<<< HEAD
-		goto err_free_dev;
-	}
-
-	/* Append table with events of type 0x0010 which comes from DMI */
-	for (i = 0; i < dmi_results.keymap_size; i++) {
-		keymap[pos] = dmi_results.keymap[i];
-		keymap[pos].code |= (0x0010 << 16);
-		pos++;
-	}
-
-	kfree(dmi_results.keymap);
-
-	/* Append table with extra events of type 0x0010 which are not in DMI */
-	for (i = 0; i < ARRAY_SIZE(dell_wmi_keymap_type_0010); i++) {
-		const struct key_entry *entry = &dell_wmi_keymap_type_0010[i];
-
-		/*
-		 * Check if we've already found this scancode.  This takes
-		 * quadratic time, but it doesn't matter unless the list
-		 * of extra keys gets very long.
-		 */
-		if (dmi_results.keymap_size &&
-		    have_scancode(entry->code | (0x0010 << 16),
-				  keymap, dmi_results.keymap_size)
-		   )
-			continue;
-
-		keymap[pos] = *entry;
-		keymap[pos].code |= (0x0010 << 16);
-		pos++;
-	}
-
-	/* Append table with events of type 0x0011 */
-	for (i = 0; i < ARRAY_SIZE(dell_wmi_keymap_type_0011); i++) {
-		keymap[pos] = dell_wmi_keymap_type_0011[i];
-		keymap[pos].code |= (0x0011 << 16);
-		pos++;
-	}
-
-	/*
-	 * Now append also table with "legacy" events of type 0x0000. Some of
-	 * them are reported also on laptops which have scancodes in DMI.
-	 */
-	for (i = 0; i < ARRAY_SIZE(dell_wmi_keymap_type_0000); i++) {
-		keymap[pos] = dell_wmi_keymap_type_0000[i];
-		pos++;
-	}
-
-	keymap[pos].type = KE_END;
-
-	err = sparse_keymap_setup(dell_wmi_input_dev, keymap, NULL);
-	/*
-	 * Sparse keymap library makes a copy of keymap so we don't need the
-	 * original one that was allocated.
-	 */
-	kfree(keymap);
-	if (err)
-=======
->>>>>>> 24b8d41d
 		goto err_free_dev;
 	}
 
