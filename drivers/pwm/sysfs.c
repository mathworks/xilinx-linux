--- conflicted
+++ resolved
@@ -18,10 +18,7 @@
 	struct device child;
 	struct pwm_device *pwm;
 	struct mutex lock;
-<<<<<<< HEAD
-=======
 	struct pwm_state suspend;
->>>>>>> 24b8d41d
 };
 
 static struct pwm_export *child_to_pwm_export(struct device *child)
@@ -42,17 +39,10 @@
 {
 	const struct pwm_device *pwm = child_to_pwm_device(child);
 	struct pwm_state state;
-<<<<<<< HEAD
-
-	pwm_get_state(pwm, &state);
-
-	return sprintf(buf, "%u\n", state.period);
-=======
 
 	pwm_get_state(pwm, &state);
 
 	return sprintf(buf, "%llu\n", state.period);
->>>>>>> 24b8d41d
 }
 
 static ssize_t period_store(struct device *child,
@@ -62,11 +52,7 @@
 	struct pwm_export *export = child_to_pwm_export(child);
 	struct pwm_device *pwm = export->pwm;
 	struct pwm_state state;
-<<<<<<< HEAD
-	unsigned int val;
-=======
 	u64 val;
->>>>>>> 24b8d41d
 	int ret;
 
 	ret = kstrtou64(buf, 0, &val);
@@ -91,11 +77,7 @@
 
 	pwm_get_state(pwm, &state);
 
-<<<<<<< HEAD
-	return sprintf(buf, "%u\n", state.duty_cycle);
-=======
 	return sprintf(buf, "%llu\n", state.duty_cycle);
->>>>>>> 24b8d41d
 }
 
 static ssize_t duty_cycle_store(struct device *child,
@@ -105,11 +87,7 @@
 	struct pwm_export *export = child_to_pwm_export(child);
 	struct pwm_device *pwm = export->pwm;
 	struct pwm_state state;
-<<<<<<< HEAD
-	unsigned int val;
-=======
 	u64 val;
->>>>>>> 24b8d41d
 	int ret;
 
 	ret = kstrtou64(buf, 0, &val);
@@ -544,26 +522,6 @@
 	device_unregister(parent);
 }
 
-void pwmchip_sysfs_unexport_children(struct pwm_chip *chip)
-{
-	struct device *parent;
-	unsigned int i;
-
-	parent = class_find_device(&pwm_class, NULL, chip,
-				   pwmchip_sysfs_match);
-	if (!parent)
-		return;
-
-	for (i = 0; i < chip->npwm; i++) {
-		struct pwm_device *pwm = &chip->pwms[i];
-
-		if (test_bit(PWMF_EXPORTED, &pwm->flags))
-			pwm_unexport_child(parent, pwm);
-	}
-
-	put_device(parent);
-}
-
 static int __init pwm_sysfs_init(void)
 {
 	return class_register(&pwm_class);
