--- conflicted
+++ resolved
@@ -84,10 +84,6 @@
 {
 	struct berlin_pwm_channel *channel = pwm_get_chip_data(pwm);
 
-<<<<<<< HEAD
-	pwm_set_chip_data(pwm, NULL);
-=======
->>>>>>> 24b8d41d
 	kfree(channel);
 }
 
