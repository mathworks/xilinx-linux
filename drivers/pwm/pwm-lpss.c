// SPDX-License-Identifier: GPL-2.0-only
/*
 * Intel Low Power Subsystem PWM controller driver
 *
 * Copyright (C) 2014, Intel Corporation
 * Author: Mika Westerberg <mika.westerberg@linux.intel.com>
 * Author: Chew Kean Ho <kean.ho.chew@intel.com>
 * Author: Chang Rebecca Swee Fun <rebecca.swee.fun.chang@intel.com>
 * Author: Chew Chiau Ee <chiau.ee.chew@intel.com>
 * Author: Alan Cox <alan@linux.intel.com>
 */

#include <linux/delay.h>
#include <linux/io.h>
#include <linux/iopoll.h>
#include <linux/kernel.h>
#include <linux/module.h>
#include <linux/pm_runtime.h>
#include <linux/time.h>

#include "pwm-lpss.h"

#define PWM				0x00000000
#define PWM_ENABLE			BIT(31)
#define PWM_SW_UPDATE			BIT(30)
#define PWM_BASE_UNIT_SHIFT		8
#define PWM_ON_TIME_DIV_MASK		0x000000ff

/* Size of each PWM register space if multiple */
#define PWM_SIZE			0x400

static inline struct pwm_lpss_chip *to_lpwm(struct pwm_chip *chip)
{
	return container_of(chip, struct pwm_lpss_chip, chip);
}

static inline u32 pwm_lpss_read(const struct pwm_device *pwm)
{
	struct pwm_lpss_chip *lpwm = to_lpwm(pwm->chip);

	return readl(lpwm->regs + pwm->hwpwm * PWM_SIZE + PWM);
}

static inline void pwm_lpss_write(const struct pwm_device *pwm, u32 value)
{
	struct pwm_lpss_chip *lpwm = to_lpwm(pwm->chip);

	writel(value, lpwm->regs + pwm->hwpwm * PWM_SIZE + PWM);
}

static int pwm_lpss_wait_for_update(struct pwm_device *pwm)
{
	struct pwm_lpss_chip *lpwm = to_lpwm(pwm->chip);
	const void __iomem *addr = lpwm->regs + pwm->hwpwm * PWM_SIZE + PWM;
	const unsigned int ms = 500 * USEC_PER_MSEC;
	u32 val;
	int err;

	/*
	 * PWM Configuration register has SW_UPDATE bit that is set when a new
	 * configuration is written to the register. The bit is automatically
	 * cleared at the start of the next output cycle by the IP block.
	 *
	 * If one writes a new configuration to the register while it still has
	 * the bit enabled, PWM may freeze. That is, while one can still write
	 * to the register, it won't have an effect. Thus, we try to sleep long
	 * enough that the bit gets cleared and make sure the bit is not
	 * enabled while we update the configuration.
	 */
	err = readl_poll_timeout(addr, val, !(val & PWM_SW_UPDATE), 40, ms);
	if (err)
		dev_err(pwm->chip->dev, "PWM_SW_UPDATE was not cleared\n");

	return err;
}

static inline int pwm_lpss_is_updating(struct pwm_device *pwm)
{
<<<<<<< HEAD
	struct pwm_lpss_chip *lpwm = to_lpwm(chip);
=======
	return (pwm_lpss_read(pwm) & PWM_SW_UPDATE) ? -EBUSY : 0;
}

static void pwm_lpss_prepare(struct pwm_lpss_chip *lpwm, struct pwm_device *pwm,
			     int duty_ns, int period_ns)
{
>>>>>>> 24b8d41d
	unsigned long long on_time_div;
	unsigned long c = lpwm->info->clk_rate, base_unit_range;
	unsigned long long base_unit, freq = NSEC_PER_SEC;
	u32 ctrl;

	do_div(freq, period_ns);

	/*
	 * The equation is:
	 * base_unit = round(base_unit_range * freq / c)
	 */
	base_unit_range = BIT(lpwm->info->base_unit_bits);
	freq *= base_unit_range;
<<<<<<< HEAD

	base_unit = DIV_ROUND_CLOSEST_ULL(freq, c);

	if (duty_ns <= 0)
		duty_ns = 1;
	on_time_div = 255ULL * duty_ns;
	do_div(on_time_div, period_ns);
	on_time_div = 255ULL - on_time_div;
=======

	base_unit = DIV_ROUND_CLOSEST_ULL(freq, c);
	/* base_unit must not be 0 and we also want to avoid overflowing it */
	base_unit = clamp_val(base_unit, 1, base_unit_range - 1);
>>>>>>> 24b8d41d

	on_time_div = 255ULL * duty_ns;
	do_div(on_time_div, period_ns);
	on_time_div = 255ULL - on_time_div;

	ctrl = pwm_lpss_read(pwm);
	ctrl &= ~PWM_ON_TIME_DIV_MASK;
	ctrl &= ~((base_unit_range - 1) << PWM_BASE_UNIT_SHIFT);
	ctrl |= (u32) base_unit << PWM_BASE_UNIT_SHIFT;
	ctrl |= on_time_div;

	pwm_lpss_write(pwm, ctrl);
	pwm_lpss_write(pwm, ctrl | PWM_SW_UPDATE);
}

static inline void pwm_lpss_cond_enable(struct pwm_device *pwm, bool cond)
{
	if (cond)
		pwm_lpss_write(pwm, pwm_lpss_read(pwm) | PWM_ENABLE);
}

static int pwm_lpss_prepare_enable(struct pwm_lpss_chip *lpwm,
				   struct pwm_device *pwm,
				   const struct pwm_state *state)
{
	int ret;

	ret = pwm_lpss_is_updating(pwm);
	if (ret)
		return ret;

	pwm_lpss_prepare(lpwm, pwm, state->duty_cycle, state->period);
	pwm_lpss_cond_enable(pwm, lpwm->info->bypass == false);
	ret = pwm_lpss_wait_for_update(pwm);
	if (ret)
		return ret;

	pwm_lpss_cond_enable(pwm, lpwm->info->bypass == true);
	return 0;
}

static int pwm_lpss_apply(struct pwm_chip *chip, struct pwm_device *pwm,
			  const struct pwm_state *state)
{
	struct pwm_lpss_chip *lpwm = to_lpwm(chip);
	int ret = 0;

	if (state->enabled) {
		if (!pwm_is_enabled(pwm)) {
			pm_runtime_get_sync(chip->dev);
			ret = pwm_lpss_prepare_enable(lpwm, pwm, state);
			if (ret)
				pm_runtime_put(chip->dev);
		} else {
			ret = pwm_lpss_prepare_enable(lpwm, pwm, state);
		}
	} else if (pwm_is_enabled(pwm)) {
		pwm_lpss_write(pwm, pwm_lpss_read(pwm) & ~PWM_ENABLE);
		pm_runtime_put(chip->dev);
	}

	return ret;
}

static void pwm_lpss_get_state(struct pwm_chip *chip, struct pwm_device *pwm,
			       struct pwm_state *state)
{
	struct pwm_lpss_chip *lpwm = to_lpwm(chip);
	unsigned long base_unit_range;
	unsigned long long base_unit, freq, on_time_div;
	u32 ctrl;

	pm_runtime_get_sync(chip->dev);

	base_unit_range = BIT(lpwm->info->base_unit_bits);

	ctrl = pwm_lpss_read(pwm);
	on_time_div = 255 - (ctrl & PWM_ON_TIME_DIV_MASK);
	base_unit = (ctrl >> PWM_BASE_UNIT_SHIFT) & (base_unit_range - 1);

	freq = base_unit * lpwm->info->clk_rate;
	do_div(freq, base_unit_range);
	if (freq == 0)
		state->period = NSEC_PER_SEC;
	else
		state->period = NSEC_PER_SEC / (unsigned long)freq;

	on_time_div *= state->period;
	do_div(on_time_div, 255);
	state->duty_cycle = on_time_div;

	state->polarity = PWM_POLARITY_NORMAL;
	state->enabled = !!(ctrl & PWM_ENABLE);

	pm_runtime_put(chip->dev);
}

static const struct pwm_ops pwm_lpss_ops = {
	.apply = pwm_lpss_apply,
	.get_state = pwm_lpss_get_state,
	.owner = THIS_MODULE,
};

struct pwm_lpss_chip *pwm_lpss_probe(struct device *dev, struct resource *r,
				     const struct pwm_lpss_boardinfo *info)
{
	struct pwm_lpss_chip *lpwm;
	unsigned long c;
<<<<<<< HEAD
	int ret;
=======
	int i, ret;
	u32 ctrl;

	if (WARN_ON(info->npwm > MAX_PWMS))
		return ERR_PTR(-ENODEV);
>>>>>>> 24b8d41d

	lpwm = devm_kzalloc(dev, sizeof(*lpwm), GFP_KERNEL);
	if (!lpwm)
		return ERR_PTR(-ENOMEM);

	lpwm->regs = devm_ioremap_resource(dev, r);
	if (IS_ERR(lpwm->regs))
		return ERR_CAST(lpwm->regs);

	lpwm->info = info;

	c = lpwm->info->clk_rate;
	if (!c)
		return ERR_PTR(-EINVAL);

	lpwm->chip.dev = dev;
	lpwm->chip.ops = &pwm_lpss_ops;
	lpwm->chip.base = -1;
	lpwm->chip.npwm = info->npwm;

	ret = pwmchip_add(&lpwm->chip);
	if (ret) {
		dev_err(dev, "failed to add PWM chip: %d\n", ret);
		return ERR_PTR(ret);
	}

	for (i = 0; i < lpwm->info->npwm; i++) {
		ctrl = pwm_lpss_read(&lpwm->chip.pwms[i]);
		if (ctrl & PWM_ENABLE)
			pm_runtime_get(dev);
	}

	return lpwm;
}
EXPORT_SYMBOL_GPL(pwm_lpss_probe);

int pwm_lpss_remove(struct pwm_lpss_chip *lpwm)
{
	int i;

	for (i = 0; i < lpwm->info->npwm; i++) {
		if (pwm_is_enabled(&lpwm->chip.pwms[i]))
			pm_runtime_put(lpwm->chip.dev);
	}
	return pwmchip_remove(&lpwm->chip);
}
EXPORT_SYMBOL_GPL(pwm_lpss_remove);

MODULE_DESCRIPTION("PWM driver for Intel LPSS");
MODULE_AUTHOR("Mika Westerberg <mika.westerberg@linux.intel.com>");
MODULE_LICENSE("GPL v2");<|MERGE_RESOLUTION|>--- conflicted
+++ resolved
@@ -76,16 +76,12 @@
 
 static inline int pwm_lpss_is_updating(struct pwm_device *pwm)
 {
-<<<<<<< HEAD
-	struct pwm_lpss_chip *lpwm = to_lpwm(chip);
-=======
 	return (pwm_lpss_read(pwm) & PWM_SW_UPDATE) ? -EBUSY : 0;
 }
 
 static void pwm_lpss_prepare(struct pwm_lpss_chip *lpwm, struct pwm_device *pwm,
 			     int duty_ns, int period_ns)
 {
->>>>>>> 24b8d41d
 	unsigned long long on_time_div;
 	unsigned long c = lpwm->info->clk_rate, base_unit_range;
 	unsigned long long base_unit, freq = NSEC_PER_SEC;
@@ -99,21 +95,10 @@
 	 */
 	base_unit_range = BIT(lpwm->info->base_unit_bits);
 	freq *= base_unit_range;
-<<<<<<< HEAD
-
-	base_unit = DIV_ROUND_CLOSEST_ULL(freq, c);
-
-	if (duty_ns <= 0)
-		duty_ns = 1;
-	on_time_div = 255ULL * duty_ns;
-	do_div(on_time_div, period_ns);
-	on_time_div = 255ULL - on_time_div;
-=======
 
 	base_unit = DIV_ROUND_CLOSEST_ULL(freq, c);
 	/* base_unit must not be 0 and we also want to avoid overflowing it */
 	base_unit = clamp_val(base_unit, 1, base_unit_range - 1);
->>>>>>> 24b8d41d
 
 	on_time_div = 255ULL * duty_ns;
 	do_div(on_time_div, period_ns);
@@ -222,15 +207,11 @@
 {
 	struct pwm_lpss_chip *lpwm;
 	unsigned long c;
-<<<<<<< HEAD
-	int ret;
-=======
 	int i, ret;
 	u32 ctrl;
 
 	if (WARN_ON(info->npwm > MAX_PWMS))
 		return ERR_PTR(-ENODEV);
->>>>>>> 24b8d41d
 
 	lpwm = devm_kzalloc(dev, sizeof(*lpwm), GFP_KERNEL);
 	if (!lpwm)
