// SPDX-License-Identifier: GPL-2.0-only
/*
 * Copyright (C) 2015 Intel Corporation. All rights reserved.
 *
 * Author: Shobhit Kumar <shobhit.kumar@intel.com>
 */

#include <linux/platform_device.h>
#include <linux/regmap.h>
#include <linux/mfd/intel_soc_pmic.h>
#include <linux/pwm.h>

#define PWM0_CLK_DIV		0x4B
#define  PWM_OUTPUT_ENABLE	BIT(7)
#define  PWM_DIV_CLK_0		0x00 /* DIVIDECLK = BASECLK */
#define  PWM_DIV_CLK_100	0x63 /* DIVIDECLK = BASECLK/100 */
#define  PWM_DIV_CLK_128	0x7F /* DIVIDECLK = BASECLK/128 */

#define PWM0_DUTY_CYCLE		0x4E
#define BACKLIGHT_EN		0x51

#define PWM_MAX_LEVEL		0xFF

#define PWM_BASE_CLK_MHZ	6	/* 6 MHz */
#define PWM_MAX_PERIOD_NS	5461334	/* 183 Hz */

/**
 * struct crystalcove_pwm - Crystal Cove PWM controller
 * @chip: the abstract pwm_chip structure.
 * @regmap: the regmap from the parent device.
 */
struct crystalcove_pwm {
	struct pwm_chip chip;
	struct regmap *regmap;
};

static inline struct crystalcove_pwm *to_crc_pwm(struct pwm_chip *pc)
{
	return container_of(pc, struct crystalcove_pwm, chip);
}

static int crc_pwm_calc_clk_div(int period_ns)
{
	int clk_div;

	clk_div = PWM_BASE_CLK_MHZ * period_ns / (256 * NSEC_PER_USEC);
	/* clk_div 1 - 128, maps to register values 0-127 */
	if (clk_div > 0)
		clk_div--;

	return clk_div;
}

static int crc_pwm_apply(struct pwm_chip *chip, struct pwm_device *pwm,
			 const struct pwm_state *state)
{
	struct crystalcove_pwm *crc_pwm = to_crc_pwm(chip);
	struct device *dev = crc_pwm->chip.dev;
	int err;

	if (state->period > PWM_MAX_PERIOD_NS) {
		dev_err(dev, "un-supported period_ns\n");
		return -EINVAL;
	}

<<<<<<< HEAD
	if (pwm_get_period(pwm) != period_ns) {
		int clk_div;
=======
	if (state->polarity != PWM_POLARITY_NORMAL)
		return -EOPNOTSUPP;

	if (pwm_is_enabled(pwm) && !state->enabled) {
		err = regmap_write(crc_pwm->regmap, BACKLIGHT_EN, 0);
		if (err) {
			dev_err(dev, "Error writing BACKLIGHT_EN %d\n", err);
			return err;
		}
	}

	if (pwm_get_duty_cycle(pwm) != state->duty_cycle ||
	    pwm_get_period(pwm) != state->period) {
		u64 level = state->duty_cycle * PWM_MAX_LEVEL;

		do_div(level, state->period);
>>>>>>> 24b8d41d

		err = regmap_write(crc_pwm->regmap, PWM0_DUTY_CYCLE, level);
		if (err) {
			dev_err(dev, "Error writing PWM0_DUTY_CYCLE %d\n", err);
			return err;
		}
	}

	if (pwm_is_enabled(pwm) && state->enabled &&
	    pwm_get_period(pwm) != state->period) {
		/* changing the clk divisor, clear PWM_OUTPUT_ENABLE first */
		err = regmap_write(crc_pwm->regmap, PWM0_CLK_DIV, 0);
		if (err) {
			dev_err(dev, "Error writing PWM0_CLK_DIV %d\n", err);
			return err;
		}
	}

	if (pwm_get_period(pwm) != state->period ||
	    pwm_is_enabled(pwm) != state->enabled) {
		int clk_div = crc_pwm_calc_clk_div(state->period);
		int pwm_output_enable = state->enabled ? PWM_OUTPUT_ENABLE : 0;

		err = regmap_write(crc_pwm->regmap, PWM0_CLK_DIV,
				   clk_div | pwm_output_enable);
		if (err) {
			dev_err(dev, "Error writing PWM0_CLK_DIV %d\n", err);
			return err;
		}
	}

	if (!pwm_is_enabled(pwm) && state->enabled) {
		err = regmap_write(crc_pwm->regmap, BACKLIGHT_EN, 1);
		if (err) {
			dev_err(dev, "Error writing BACKLIGHT_EN %d\n", err);
			return err;
		}
	}

	return 0;
}

static void crc_pwm_get_state(struct pwm_chip *chip, struct pwm_device *pwm,
			      struct pwm_state *state)
{
	struct crystalcove_pwm *crc_pwm = to_crc_pwm(chip);
	struct device *dev = crc_pwm->chip.dev;
	unsigned int clk_div, clk_div_reg, duty_cycle_reg;
	int error;

	error = regmap_read(crc_pwm->regmap, PWM0_CLK_DIV, &clk_div_reg);
	if (error) {
		dev_err(dev, "Error reading PWM0_CLK_DIV %d\n", error);
		return;
	}

	error = regmap_read(crc_pwm->regmap, PWM0_DUTY_CYCLE, &duty_cycle_reg);
	if (error) {
		dev_err(dev, "Error reading PWM0_DUTY_CYCLE %d\n", error);
		return;
	}

	clk_div = (clk_div_reg & ~PWM_OUTPUT_ENABLE) + 1;

	state->period =
		DIV_ROUND_UP(clk_div * NSEC_PER_USEC * 256, PWM_BASE_CLK_MHZ);
	state->duty_cycle =
		DIV_ROUND_UP_ULL(duty_cycle_reg * state->period, PWM_MAX_LEVEL);
	state->polarity = PWM_POLARITY_NORMAL;
	state->enabled = !!(clk_div_reg & PWM_OUTPUT_ENABLE);
}

static const struct pwm_ops crc_pwm_ops = {
	.apply = crc_pwm_apply,
	.get_state = crc_pwm_get_state,
};

static int crystalcove_pwm_probe(struct platform_device *pdev)
{
	struct crystalcove_pwm *pwm;
	struct device *dev = pdev->dev.parent;
	struct intel_soc_pmic *pmic = dev_get_drvdata(dev);

	pwm = devm_kzalloc(&pdev->dev, sizeof(*pwm), GFP_KERNEL);
	if (!pwm)
		return -ENOMEM;

	pwm->chip.dev = &pdev->dev;
	pwm->chip.ops = &crc_pwm_ops;
	pwm->chip.base = -1;
	pwm->chip.npwm = 1;

	/* get the PMIC regmap */
	pwm->regmap = pmic->regmap;

	platform_set_drvdata(pdev, pwm);

	return pwmchip_add(&pwm->chip);
}

static int crystalcove_pwm_remove(struct platform_device *pdev)
{
	struct crystalcove_pwm *pwm = platform_get_drvdata(pdev);

	return pwmchip_remove(&pwm->chip);
}

static struct platform_driver crystalcove_pwm_driver = {
	.probe = crystalcove_pwm_probe,
	.remove = crystalcove_pwm_remove,
	.driver = {
		.name = "crystal_cove_pwm",
	},
};

builtin_platform_driver(crystalcove_pwm_driver);<|MERGE_RESOLUTION|>--- conflicted
+++ resolved
@@ -63,10 +63,6 @@
 		return -EINVAL;
 	}
 
-<<<<<<< HEAD
-	if (pwm_get_period(pwm) != period_ns) {
-		int clk_div;
-=======
 	if (state->polarity != PWM_POLARITY_NORMAL)
 		return -EOPNOTSUPP;
 
@@ -83,7 +79,6 @@
 		u64 level = state->duty_cycle * PWM_MAX_LEVEL;
 
 		do_div(level, state->period);
->>>>>>> 24b8d41d
 
 		err = regmap_write(crc_pwm->regmap, PWM0_DUTY_CYCLE, level);
 		if (err) {
