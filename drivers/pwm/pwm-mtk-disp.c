// SPDX-License-Identifier: GPL-2.0-only
/*
 * MediaTek display pulse-width-modulation controller driver.
 * Copyright (c) 2015 MediaTek Inc.
 * Author: YH Huang <yh.huang@mediatek.com>
 */

#include <linux/clk.h>
#include <linux/err.h>
#include <linux/io.h>
#include <linux/module.h>
#include <linux/of.h>
#include <linux/of_device.h>
#include <linux/platform_device.h>
#include <linux/pwm.h>
#include <linux/slab.h>

#define DISP_PWM_EN		0x00

#define PWM_CLKDIV_SHIFT	16
#define PWM_CLKDIV_MAX		0x3ff
#define PWM_CLKDIV_MASK		(PWM_CLKDIV_MAX << PWM_CLKDIV_SHIFT)

#define PWM_PERIOD_BIT_WIDTH	12
#define PWM_PERIOD_MASK		((1 << PWM_PERIOD_BIT_WIDTH) - 1)

#define PWM_HIGH_WIDTH_SHIFT	16
#define PWM_HIGH_WIDTH_MASK	(0x1fff << PWM_HIGH_WIDTH_SHIFT)

struct mtk_pwm_data {
	u32 enable_mask;
	unsigned int con0;
	u32 con0_sel;
	unsigned int con1;

	bool has_commit;
	unsigned int commit;
	unsigned int commit_mask;

	unsigned int bls_debug;
	u32 bls_debug_mask;
};

struct mtk_disp_pwm {
	struct pwm_chip chip;
	const struct mtk_pwm_data *data;
	struct clk *clk_main;
	struct clk *clk_mm;
	void __iomem *base;
};

static inline struct mtk_disp_pwm *to_mtk_disp_pwm(struct pwm_chip *chip)
{
	return container_of(chip, struct mtk_disp_pwm, chip);
}

static void mtk_disp_pwm_update_bits(struct mtk_disp_pwm *mdp, u32 offset,
				     u32 mask, u32 data)
{
	void __iomem *address = mdp->base + offset;
	u32 value;

	value = readl(address);
	value &= ~mask;
	value |= data;
	writel(value, address);
}

static int mtk_disp_pwm_config(struct pwm_chip *chip, struct pwm_device *pwm,
			       int duty_ns, int period_ns)
{
	struct mtk_disp_pwm *mdp = to_mtk_disp_pwm(chip);
	u32 clk_div, period, high_width, value;
	u64 div, rate;
	int err;

	/*
	 * Find period, high_width and clk_div to suit duty_ns and period_ns.
	 * Calculate proper div value to keep period value in the bound.
	 *
	 * period_ns = 10^9 * (clk_div + 1) * (period + 1) / PWM_CLK_RATE
	 * duty_ns = 10^9 * (clk_div + 1) * high_width / PWM_CLK_RATE
	 *
	 * period = (PWM_CLK_RATE * period_ns) / (10^9 * (clk_div + 1)) - 1
	 * high_width = (PWM_CLK_RATE * duty_ns) / (10^9 * (clk_div + 1))
	 */
	rate = clk_get_rate(mdp->clk_main);
	clk_div = div_u64(rate * period_ns, NSEC_PER_SEC) >>
			  PWM_PERIOD_BIT_WIDTH;
	if (clk_div > PWM_CLKDIV_MAX)
		return -EINVAL;

	div = NSEC_PER_SEC * (clk_div + 1);
	period = div64_u64(rate * period_ns, div);
	if (period > 0)
		period--;

	high_width = div64_u64(rate * duty_ns, div);
	value = period | (high_width << PWM_HIGH_WIDTH_SHIFT);

	err = clk_enable(mdp->clk_main);
	if (err < 0)
		return err;

	err = clk_enable(mdp->clk_mm);
	if (err < 0) {
		clk_disable(mdp->clk_main);
		return err;
	}

	mtk_disp_pwm_update_bits(mdp, mdp->data->con0,
				 PWM_CLKDIV_MASK,
				 clk_div << PWM_CLKDIV_SHIFT);
	mtk_disp_pwm_update_bits(mdp, mdp->data->con1,
				 PWM_PERIOD_MASK | PWM_HIGH_WIDTH_MASK,
				 value);

	if (mdp->data->has_commit) {
		mtk_disp_pwm_update_bits(mdp, mdp->data->commit,
					 mdp->data->commit_mask,
					 mdp->data->commit_mask);
		mtk_disp_pwm_update_bits(mdp, mdp->data->commit,
					 mdp->data->commit_mask,
					 0x0);
	}

	clk_disable(mdp->clk_mm);
	clk_disable(mdp->clk_main);

	return 0;
}

static int mtk_disp_pwm_enable(struct pwm_chip *chip, struct pwm_device *pwm)
{
	struct mtk_disp_pwm *mdp = to_mtk_disp_pwm(chip);
	int err;

	err = clk_enable(mdp->clk_main);
	if (err < 0)
		return err;

	err = clk_enable(mdp->clk_mm);
	if (err < 0) {
		clk_disable(mdp->clk_main);
		return err;
	}

	mtk_disp_pwm_update_bits(mdp, DISP_PWM_EN, mdp->data->enable_mask,
				 mdp->data->enable_mask);

	return 0;
}

static void mtk_disp_pwm_disable(struct pwm_chip *chip, struct pwm_device *pwm)
{
	struct mtk_disp_pwm *mdp = to_mtk_disp_pwm(chip);

	mtk_disp_pwm_update_bits(mdp, DISP_PWM_EN, mdp->data->enable_mask,
				 0x0);

	clk_disable(mdp->clk_mm);
	clk_disable(mdp->clk_main);
}

static const struct pwm_ops mtk_disp_pwm_ops = {
	.config = mtk_disp_pwm_config,
	.enable = mtk_disp_pwm_enable,
	.disable = mtk_disp_pwm_disable,
	.owner = THIS_MODULE,
};

static int mtk_disp_pwm_probe(struct platform_device *pdev)
{
	struct mtk_disp_pwm *mdp;
	struct resource *r;
	int ret;

	mdp = devm_kzalloc(&pdev->dev, sizeof(*mdp), GFP_KERNEL);
	if (!mdp)
		return -ENOMEM;

	mdp->data = of_device_get_match_data(&pdev->dev);

	r = platform_get_resource(pdev, IORESOURCE_MEM, 0);
	mdp->base = devm_ioremap_resource(&pdev->dev, r);
	if (IS_ERR(mdp->base))
		return PTR_ERR(mdp->base);

	mdp->clk_main = devm_clk_get(&pdev->dev, "main");
	if (IS_ERR(mdp->clk_main))
		return PTR_ERR(mdp->clk_main);

	mdp->clk_mm = devm_clk_get(&pdev->dev, "mm");
	if (IS_ERR(mdp->clk_mm))
		return PTR_ERR(mdp->clk_mm);

	ret = clk_prepare(mdp->clk_main);
	if (ret < 0)
		return ret;

	ret = clk_prepare(mdp->clk_mm);
	if (ret < 0)
		goto disable_clk_main;

	mdp->chip.dev = &pdev->dev;
	mdp->chip.ops = &mtk_disp_pwm_ops;
	mdp->chip.base = -1;
	mdp->chip.npwm = 1;

	ret = pwmchip_add(&mdp->chip);
	if (ret < 0) {
		dev_err(&pdev->dev, "pwmchip_add() failed: %d\n", ret);
		goto disable_clk_mm;
	}

	platform_set_drvdata(pdev, mdp);

	/*
	 * For MT2701, disable double buffer before writing register
	 * and select manual mode and use PWM_PERIOD/PWM_HIGH_WIDTH.
	 */
	if (!mdp->data->has_commit) {
		mtk_disp_pwm_update_bits(mdp, mdp->data->bls_debug,
					 mdp->data->bls_debug_mask,
					 mdp->data->bls_debug_mask);
		mtk_disp_pwm_update_bits(mdp, mdp->data->con0,
					 mdp->data->con0_sel,
					 mdp->data->con0_sel);
	}

	return 0;

disable_clk_mm:
	clk_unprepare(mdp->clk_mm);
disable_clk_main:
	clk_unprepare(mdp->clk_main);
	return ret;
}

static int mtk_disp_pwm_remove(struct platform_device *pdev)
{
	struct mtk_disp_pwm *mdp = platform_get_drvdata(pdev);
	int ret;

	ret = pwmchip_remove(&mdp->chip);
	clk_unprepare(mdp->clk_mm);
	clk_unprepare(mdp->clk_main);

	return ret;
}

static const struct mtk_pwm_data mt2701_pwm_data = {
	.enable_mask = BIT(16),
	.con0 = 0xa8,
	.con0_sel = 0x2,
	.con1 = 0xac,
	.has_commit = false,
	.bls_debug = 0xb0,
	.bls_debug_mask = 0x3,
};

static const struct mtk_pwm_data mt8173_pwm_data = {
	.enable_mask = BIT(0),
	.con0 = 0x10,
	.con0_sel = 0x0,
	.con1 = 0x14,
	.has_commit = true,
	.commit = 0x8,
	.commit_mask = 0x1,
};

<<<<<<< HEAD
=======
static const struct mtk_pwm_data mt8183_pwm_data = {
	.enable_mask = BIT(0),
	.con0 = 0x18,
	.con0_sel = 0x0,
	.con1 = 0x1c,
	.has_commit = false,
	.bls_debug = 0x80,
	.bls_debug_mask = 0x3,
};

>>>>>>> 24b8d41d
static const struct of_device_id mtk_disp_pwm_of_match[] = {
	{ .compatible = "mediatek,mt2701-disp-pwm", .data = &mt2701_pwm_data},
	{ .compatible = "mediatek,mt6595-disp-pwm", .data = &mt8173_pwm_data},
	{ .compatible = "mediatek,mt8173-disp-pwm", .data = &mt8173_pwm_data},
<<<<<<< HEAD
=======
	{ .compatible = "mediatek,mt8183-disp-pwm", .data = &mt8183_pwm_data},
>>>>>>> 24b8d41d
	{ }
};
MODULE_DEVICE_TABLE(of, mtk_disp_pwm_of_match);

static struct platform_driver mtk_disp_pwm_driver = {
	.driver = {
		.name = "mediatek-disp-pwm",
		.of_match_table = mtk_disp_pwm_of_match,
	},
	.probe = mtk_disp_pwm_probe,
	.remove = mtk_disp_pwm_remove,
};
module_platform_driver(mtk_disp_pwm_driver);

MODULE_AUTHOR("YH Huang <yh.huang@mediatek.com>");
MODULE_DESCRIPTION("MediaTek SoC display PWM driver");
MODULE_LICENSE("GPL v2");<|MERGE_RESOLUTION|>--- conflicted
+++ resolved
@@ -269,8 +269,6 @@
 	.commit_mask = 0x1,
 };
 
-<<<<<<< HEAD
-=======
 static const struct mtk_pwm_data mt8183_pwm_data = {
 	.enable_mask = BIT(0),
 	.con0 = 0x18,
@@ -281,15 +279,11 @@
 	.bls_debug_mask = 0x3,
 };
 
->>>>>>> 24b8d41d
 static const struct of_device_id mtk_disp_pwm_of_match[] = {
 	{ .compatible = "mediatek,mt2701-disp-pwm", .data = &mt2701_pwm_data},
 	{ .compatible = "mediatek,mt6595-disp-pwm", .data = &mt8173_pwm_data},
 	{ .compatible = "mediatek,mt8173-disp-pwm", .data = &mt8173_pwm_data},
-<<<<<<< HEAD
-=======
 	{ .compatible = "mediatek,mt8183-disp-pwm", .data = &mt8183_pwm_data},
->>>>>>> 24b8d41d
 	{ }
 };
 MODULE_DEVICE_TABLE(of, mtk_disp_pwm_of_match);
