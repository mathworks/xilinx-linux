// SPDX-License-Identifier: GPL-2.0-or-later
/*
 * PWM device driver for ST SoCs
<<<<<<< HEAD
 *
 * Copyright (C) 2013-2016 STMicroelectronics (R&D) Limited
 *
 * Author: Ajit Pal Singh <ajitpal.singh@st.com>
 *         Lee Jones <lee.jones@linaro.org>
=======
 *
 * Copyright (C) 2013-2016 STMicroelectronics (R&D) Limited
>>>>>>> 24b8d41d
 *
 * Author: Ajit Pal Singh <ajitpal.singh@st.com>
 *         Lee Jones <lee.jones@linaro.org>
 */

#include <linux/clk.h>
#include <linux/interrupt.h>
#include <linux/math64.h>
#include <linux/mfd/syscon.h>
#include <linux/module.h>
#include <linux/of.h>
#include <linux/platform_device.h>
#include <linux/pwm.h>
#include <linux/regmap.h>
#include <linux/sched.h>
#include <linux/slab.h>
#include <linux/time.h>
#include <linux/wait.h>

#define PWM_OUT_VAL(x)	(0x00 + (4 * (x))) /* Device's Duty Cycle register */
#define PWM_CPT_VAL(x)	(0x10 + (4 * (x))) /* Capture value */
#define PWM_CPT_EDGE(x) (0x30 + (4 * (x))) /* Edge to capture on */
<<<<<<< HEAD

#define STI_PWM_CTRL		0x50	/* Control/Config register */
#define STI_INT_EN		0x54	/* Interrupt Enable/Disable register */
#define STI_INT_STA		0x58	/* Interrupt Status register */
#define PWM_INT_ACK		0x5c
#define PWM_PRESCALE_LOW_MASK	0x0f
#define PWM_PRESCALE_HIGH_MASK	0xf0
#define PWM_CPT_EDGE_MASK	0x03
#define PWM_INT_ACK_MASK	0x1ff

=======

#define STI_PWM_CTRL		0x50	/* Control/Config register */
#define STI_INT_EN		0x54	/* Interrupt Enable/Disable register */
#define STI_INT_STA		0x58	/* Interrupt Status register */
#define PWM_INT_ACK		0x5c
#define PWM_PRESCALE_LOW_MASK	0x0f
#define PWM_PRESCALE_HIGH_MASK	0xf0
#define PWM_CPT_EDGE_MASK	0x03
#define PWM_INT_ACK_MASK	0x1ff

>>>>>>> 24b8d41d
#define STI_MAX_CPT_DEVS	4
#define CPT_DC_MAX		0xff

/* Regfield IDs */
enum {
	/* Bits in PWM_CTRL*/
	PWMCLK_PRESCALE_LOW,
	PWMCLK_PRESCALE_HIGH,
	CPTCLK_PRESCALE,

	PWM_OUT_EN,
	PWM_CPT_EN,

	PWM_CPT_INT_EN,
	PWM_CPT_INT_STAT,

	/* Keep last */
	MAX_REGFIELDS
};

/*
 * Each capture input can be programmed to detect rising-edge, falling-edge,
 * either edge or neither egde.
 */
enum sti_cpt_edge {
	CPT_EDGE_DISABLED,
	CPT_EDGE_RISING,
	CPT_EDGE_FALLING,
	CPT_EDGE_BOTH,
};

struct sti_cpt_ddata {
	u32 snapshot[3];
	unsigned int index;
	struct mutex lock;
	wait_queue_head_t wait;
};

struct sti_pwm_compat_data {
	const struct reg_field *reg_fields;
	unsigned int pwm_num_devs;
	unsigned int cpt_num_devs;
	unsigned int max_pwm_cnt;
	unsigned int max_prescale;
};

struct sti_pwm_chip {
	struct device *dev;
	struct clk *pwm_clk;
	struct clk *cpt_clk;
	struct regmap *regmap;
	struct sti_pwm_compat_data *cdata;
	struct regmap_field *prescale_low;
	struct regmap_field *prescale_high;
	struct regmap_field *pwm_out_en;
	struct regmap_field *pwm_cpt_en;
	struct regmap_field *pwm_cpt_int_en;
	struct regmap_field *pwm_cpt_int_stat;
	struct pwm_chip chip;
	struct pwm_device *cur;
	unsigned long configured;
	unsigned int en_count;
	struct mutex sti_pwm_lock; /* To sync between enable/disable calls */
	void __iomem *mmio;
};

static const struct reg_field sti_pwm_regfields[MAX_REGFIELDS] = {
	[PWMCLK_PRESCALE_LOW] = REG_FIELD(STI_PWM_CTRL, 0, 3),
	[PWMCLK_PRESCALE_HIGH] = REG_FIELD(STI_PWM_CTRL, 11, 14),
	[CPTCLK_PRESCALE] = REG_FIELD(STI_PWM_CTRL, 4, 8),
	[PWM_OUT_EN] = REG_FIELD(STI_PWM_CTRL, 9, 9),
	[PWM_CPT_EN] = REG_FIELD(STI_PWM_CTRL, 10, 10),
	[PWM_CPT_INT_EN] = REG_FIELD(STI_INT_EN, 1, 4),
	[PWM_CPT_INT_STAT] = REG_FIELD(STI_INT_STA, 1, 4),
};

static inline struct sti_pwm_chip *to_sti_pwmchip(struct pwm_chip *chip)
{
	return container_of(chip, struct sti_pwm_chip, chip);
}

/*
 * Calculate the prescaler value corresponding to the period.
 */
static int sti_pwm_get_prescale(struct sti_pwm_chip *pc, unsigned long period,
				unsigned int *prescale)
{
	struct sti_pwm_compat_data *cdata = pc->cdata;
	unsigned long clk_rate;
	unsigned long value;
	unsigned int ps;

	clk_rate = clk_get_rate(pc->pwm_clk);
	if (!clk_rate) {
		dev_err(pc->dev, "failed to get clock rate\n");
		return -EINVAL;
	}

	/*
	 * prescale = ((period_ns * clk_rate) / (10^9 * (max_pwm_cnt + 1)) - 1
	 */
	value = NSEC_PER_SEC / clk_rate;
	value *= cdata->max_pwm_cnt + 1;

	if (period % value)
		return -EINVAL;

	ps  = period / value - 1;
	if (ps > cdata->max_prescale)
		return -EINVAL;

	*prescale = ps;

	return 0;
}

/*
 * For STiH4xx PWM IP, the PWM period is fixed to 256 local clock cycles. The
 * only way to change the period (apart from changing the PWM input clock) is
 * to change the PWM clock prescaler.
 *
 * The prescaler is of 8 bits, so 256 prescaler values and hence 256 possible
 * period values are supported (for a particular clock rate). The requested
 * period will be applied only if it matches one of these 256 values.
 */
static int sti_pwm_config(struct pwm_chip *chip, struct pwm_device *pwm,
			  int duty_ns, int period_ns)
{
	struct sti_pwm_chip *pc = to_sti_pwmchip(chip);
	struct sti_pwm_compat_data *cdata = pc->cdata;
	unsigned int ncfg, value, prescale = 0;
	struct pwm_device *cur = pc->cur;
	struct device *dev = pc->dev;
	bool period_same = false;
	int ret;

	ncfg = hweight_long(pc->configured);
	if (ncfg)
		period_same = (period_ns == pwm_get_period(cur));

	/*
	 * Allow configuration changes if one of the following conditions
	 * satisfy.
	 * 1. No devices have been configured.
	 * 2. Only one device has been configured and the new request is for
	 *    the same device.
	 * 3. Only one device has been configured and the new request is for
	 *    a new device and period of the new device is same as the current
	 *    configured period.
	 * 4. More than one devices are configured and period of the new
	 *    requestis the same as the current period.
	 */
	if (!ncfg ||
	    ((ncfg == 1) && (pwm->hwpwm == cur->hwpwm)) ||
	    ((ncfg == 1) && (pwm->hwpwm != cur->hwpwm) && period_same) ||
	    ((ncfg > 1) && period_same)) {
		/* Enable clock before writing to PWM registers. */
		ret = clk_enable(pc->pwm_clk);
		if (ret)
			return ret;

		ret = clk_enable(pc->cpt_clk);
		if (ret)
			return ret;

		if (!period_same) {
			ret = sti_pwm_get_prescale(pc, period_ns, &prescale);
			if (ret)
				goto clk_dis;

			value = prescale & PWM_PRESCALE_LOW_MASK;

			ret = regmap_field_write(pc->prescale_low, value);
			if (ret)
				goto clk_dis;

			value = (prescale & PWM_PRESCALE_HIGH_MASK) >> 4;

			ret = regmap_field_write(pc->prescale_high, value);
			if (ret)
				goto clk_dis;
		}

		/*
		 * When PWMVal == 0, PWM pulse = 1 local clock cycle.
		 * When PWMVal == max_pwm_count,
		 * PWM pulse = (max_pwm_count + 1) local cycles,
		 * that is continuous pulse: signal never goes low.
		 */
		value = cdata->max_pwm_cnt * duty_ns / period_ns;

		ret = regmap_write(pc->regmap, PWM_OUT_VAL(pwm->hwpwm), value);
		if (ret)
			goto clk_dis;

		ret = regmap_field_write(pc->pwm_cpt_int_en, 0);

		set_bit(pwm->hwpwm, &pc->configured);
		pc->cur = pwm;

		dev_dbg(dev, "prescale:%u, period:%i, duty:%i, value:%u\n",
			prescale, period_ns, duty_ns, value);
	} else {
		return -EINVAL;
	}

clk_dis:
	clk_disable(pc->pwm_clk);
	clk_disable(pc->cpt_clk);
	return ret;
}

static int sti_pwm_enable(struct pwm_chip *chip, struct pwm_device *pwm)
{
	struct sti_pwm_chip *pc = to_sti_pwmchip(chip);
	struct device *dev = pc->dev;
	int ret = 0;

	/*
	 * Since we have a common enable for all PWM devices, do not enable if
	 * already enabled.
	 */
	mutex_lock(&pc->sti_pwm_lock);

	if (!pc->en_count) {
		ret = clk_enable(pc->pwm_clk);
		if (ret)
			goto out;

		ret = clk_enable(pc->cpt_clk);
		if (ret)
			goto out;

		ret = regmap_field_write(pc->pwm_out_en, 1);
		if (ret) {
			dev_err(dev, "failed to enable PWM device %u: %d\n",
				pwm->hwpwm, ret);
			goto out;
		}
	}

	pc->en_count++;

out:
	mutex_unlock(&pc->sti_pwm_lock);
	return ret;
}

static void sti_pwm_disable(struct pwm_chip *chip, struct pwm_device *pwm)
{
	struct sti_pwm_chip *pc = to_sti_pwmchip(chip);

	mutex_lock(&pc->sti_pwm_lock);

	if (--pc->en_count) {
		mutex_unlock(&pc->sti_pwm_lock);
		return;
	}

	regmap_field_write(pc->pwm_out_en, 0);

	clk_disable(pc->pwm_clk);
	clk_disable(pc->cpt_clk);

	mutex_unlock(&pc->sti_pwm_lock);
}

static void sti_pwm_free(struct pwm_chip *chip, struct pwm_device *pwm)
{
	struct sti_pwm_chip *pc = to_sti_pwmchip(chip);

	clear_bit(pwm->hwpwm, &pc->configured);
}

static int sti_pwm_capture(struct pwm_chip *chip, struct pwm_device *pwm,
			   struct pwm_capture *result, unsigned long timeout)
{
	struct sti_pwm_chip *pc = to_sti_pwmchip(chip);
	struct sti_pwm_compat_data *cdata = pc->cdata;
	struct sti_cpt_ddata *ddata = pwm_get_chip_data(pwm);
	struct device *dev = pc->dev;
	unsigned int effective_ticks;
	unsigned long long high, low;
	int ret;

	if (pwm->hwpwm >= cdata->cpt_num_devs) {
		dev_err(dev, "device %u is not valid\n", pwm->hwpwm);
		return -EINVAL;
	}

	mutex_lock(&ddata->lock);
	ddata->index = 0;

	/* Prepare capture measurement */
	regmap_write(pc->regmap, PWM_CPT_EDGE(pwm->hwpwm), CPT_EDGE_RISING);
	regmap_field_write(pc->pwm_cpt_int_en, BIT(pwm->hwpwm));

	/* Enable capture */
	ret = regmap_field_write(pc->pwm_cpt_en, 1);
	if (ret) {
		dev_err(dev, "failed to enable PWM capture %u: %d\n",
			pwm->hwpwm, ret);
		goto out;
	}

	ret = wait_event_interruptible_timeout(ddata->wait, ddata->index > 1,
					       msecs_to_jiffies(timeout));

	regmap_write(pc->regmap, PWM_CPT_EDGE(pwm->hwpwm), CPT_EDGE_DISABLED);

	if (ret == -ERESTARTSYS)
		goto out;

	switch (ddata->index) {
	case 0:
	case 1:
		/*
		 * Getting here could mean:
		 *  - input signal is constant of less than 1 Hz
		 *  - there is no input signal at all
		 *
		 * In such case the frequency is rounded down to 0
		 */
		result->period = 0;
		result->duty_cycle = 0;

		break;

	case 2:
		/* We have everying we need */
		high = ddata->snapshot[1] - ddata->snapshot[0];
		low = ddata->snapshot[2] - ddata->snapshot[1];

		effective_ticks = clk_get_rate(pc->cpt_clk);

		result->period = (high + low) * NSEC_PER_SEC;
		result->period /= effective_ticks;

		result->duty_cycle = high * NSEC_PER_SEC;
		result->duty_cycle /= effective_ticks;

		break;

	default:
		dev_err(dev, "internal error\n");
		break;
	}

out:
	/* Disable capture */
	regmap_field_write(pc->pwm_cpt_en, 0);

	mutex_unlock(&ddata->lock);
	return ret;
}

static const struct pwm_ops sti_pwm_ops = {
	.capture = sti_pwm_capture,
	.config = sti_pwm_config,
	.enable = sti_pwm_enable,
	.disable = sti_pwm_disable,
	.free = sti_pwm_free,
	.owner = THIS_MODULE,
};

static irqreturn_t sti_pwm_interrupt(int irq, void *data)
{
	struct sti_pwm_chip *pc = data;
	struct device *dev = pc->dev;
	struct sti_cpt_ddata *ddata;
	int devicenum;
	unsigned int cpt_int_stat;
	unsigned int reg;
	int ret = IRQ_NONE;

	ret = regmap_field_read(pc->pwm_cpt_int_stat, &cpt_int_stat);
	if (ret)
		return ret;

	while (cpt_int_stat) {
		devicenum = ffs(cpt_int_stat) - 1;

		ddata = pwm_get_chip_data(&pc->chip.pwms[devicenum]);

		/*
		 * Capture input:
		 *    _______                   _______
		 *   |       |                 |       |
		 * __|       |_________________|       |________
		 *   ^0      ^1                ^2
		 *
		 * Capture start by the first available rising edge. When a
		 * capture event occurs, capture value (CPT_VALx) is stored,
		 * index incremented, capture edge changed.
		 *
		 * After the capture, if the index > 1, we have collected the
		 * necessary data so we signal the thread waiting for it and
		 * disable the capture by setting capture edge to none
		 */

		regmap_read(pc->regmap,
			    PWM_CPT_VAL(devicenum),
			    &ddata->snapshot[ddata->index]);

		switch (ddata->index) {
		case 0:
		case 1:
			regmap_read(pc->regmap, PWM_CPT_EDGE(devicenum), &reg);
			reg ^= PWM_CPT_EDGE_MASK;
			regmap_write(pc->regmap, PWM_CPT_EDGE(devicenum), reg);

			ddata->index++;
			break;

		case 2:
			regmap_write(pc->regmap,
				     PWM_CPT_EDGE(devicenum),
				     CPT_EDGE_DISABLED);
			wake_up(&ddata->wait);
			break;

		default:
			dev_err(dev, "Internal error\n");
		}

		cpt_int_stat &= ~BIT_MASK(devicenum);

		ret = IRQ_HANDLED;
	}

	/* Just ACK everything */
	regmap_write(pc->regmap, PWM_INT_ACK, PWM_INT_ACK_MASK);

	return ret;
}

static int sti_pwm_probe_dt(struct sti_pwm_chip *pc)
{
	struct device *dev = pc->dev;
	const struct reg_field *reg_fields;
	struct device_node *np = dev->of_node;
	struct sti_pwm_compat_data *cdata = pc->cdata;
	u32 num_devs;
	int ret;

	ret = of_property_read_u32(np, "st,pwm-num-chan", &num_devs);
	if (!ret)
		cdata->pwm_num_devs = num_devs;
<<<<<<< HEAD

	ret = of_property_read_u32(np, "st,capture-num-chan", &num_devs);
	if (!ret)
		cdata->cpt_num_devs = num_devs;

=======

	ret = of_property_read_u32(np, "st,capture-num-chan", &num_devs);
	if (!ret)
		cdata->cpt_num_devs = num_devs;

>>>>>>> 24b8d41d
	if (!cdata->pwm_num_devs && !cdata->cpt_num_devs) {
		dev_err(dev, "No channels configured\n");
		return -EINVAL;
	}

	reg_fields = cdata->reg_fields;

	pc->prescale_low = devm_regmap_field_alloc(dev, pc->regmap,
					reg_fields[PWMCLK_PRESCALE_LOW]);
	if (IS_ERR(pc->prescale_low))
		return PTR_ERR(pc->prescale_low);

	pc->prescale_high = devm_regmap_field_alloc(dev, pc->regmap,
					reg_fields[PWMCLK_PRESCALE_HIGH]);
	if (IS_ERR(pc->prescale_high))
		return PTR_ERR(pc->prescale_high);


	pc->pwm_out_en = devm_regmap_field_alloc(dev, pc->regmap,
						 reg_fields[PWM_OUT_EN]);
	if (IS_ERR(pc->pwm_out_en))
		return PTR_ERR(pc->pwm_out_en);

	pc->pwm_cpt_en = devm_regmap_field_alloc(dev, pc->regmap,
						 reg_fields[PWM_CPT_EN]);
	if (IS_ERR(pc->pwm_cpt_en))
		return PTR_ERR(pc->pwm_cpt_en);

	pc->pwm_cpt_int_en = devm_regmap_field_alloc(dev, pc->regmap,
						reg_fields[PWM_CPT_INT_EN]);
	if (IS_ERR(pc->pwm_cpt_int_en))
		return PTR_ERR(pc->pwm_cpt_int_en);

	pc->pwm_cpt_int_stat = devm_regmap_field_alloc(dev, pc->regmap,
						reg_fields[PWM_CPT_INT_STAT]);
	if (PTR_ERR_OR_ZERO(pc->pwm_cpt_int_stat))
		return PTR_ERR(pc->pwm_cpt_int_stat);

	return 0;
}

static const struct regmap_config sti_pwm_regmap_config = {
	.reg_bits = 32,
	.val_bits = 32,
	.reg_stride = 4,
};

static int sti_pwm_probe(struct platform_device *pdev)
{
	struct device *dev = &pdev->dev;
	struct sti_pwm_compat_data *cdata;
	struct sti_pwm_chip *pc;
	struct resource *res;
	unsigned int i;
	int irq, ret;

	pc = devm_kzalloc(dev, sizeof(*pc), GFP_KERNEL);
	if (!pc)
		return -ENOMEM;

	cdata = devm_kzalloc(dev, sizeof(*cdata), GFP_KERNEL);
	if (!cdata)
		return -ENOMEM;

	res = platform_get_resource(pdev, IORESOURCE_MEM, 0);

	pc->mmio = devm_ioremap_resource(dev, res);
	if (IS_ERR(pc->mmio))
		return PTR_ERR(pc->mmio);

	pc->regmap = devm_regmap_init_mmio(dev, pc->mmio,
					   &sti_pwm_regmap_config);
	if (IS_ERR(pc->regmap))
		return PTR_ERR(pc->regmap);

	irq = platform_get_irq(pdev, 0);
<<<<<<< HEAD
	if (irq < 0) {
		dev_err(&pdev->dev, "Failed to obtain IRQ\n");
		return irq;
	}
=======
	if (irq < 0)
		return irq;
>>>>>>> 24b8d41d

	ret = devm_request_irq(&pdev->dev, irq, sti_pwm_interrupt, 0,
			       pdev->name, pc);
	if (ret < 0) {
		dev_err(&pdev->dev, "Failed to request IRQ\n");
		return ret;
	}

	/*
	 * Setup PWM data with default values: some values could be replaced
	 * with specific ones provided from Device Tree.
	 */
	cdata->reg_fields = sti_pwm_regfields;
	cdata->max_prescale = 0xff;
	cdata->max_pwm_cnt = 255;
	cdata->pwm_num_devs = 0;
	cdata->cpt_num_devs = 0;

	pc->cdata = cdata;
	pc->dev = dev;
	pc->en_count = 0;
	mutex_init(&pc->sti_pwm_lock);

	ret = sti_pwm_probe_dt(pc);
	if (ret)
		return ret;

	if (!cdata->pwm_num_devs)
		goto skip_pwm;

	pc->pwm_clk = of_clk_get_by_name(dev->of_node, "pwm");
	if (IS_ERR(pc->pwm_clk)) {
		dev_err(dev, "failed to get PWM clock\n");
		return PTR_ERR(pc->pwm_clk);
	}

	ret = clk_prepare(pc->pwm_clk);
	if (ret) {
		dev_err(dev, "failed to prepare clock\n");
		return ret;
	}

skip_pwm:
	if (!cdata->cpt_num_devs)
		goto skip_cpt;

	pc->cpt_clk = of_clk_get_by_name(dev->of_node, "capture");
	if (IS_ERR(pc->cpt_clk)) {
		dev_err(dev, "failed to get PWM capture clock\n");
		return PTR_ERR(pc->cpt_clk);
	}

	ret = clk_prepare(pc->cpt_clk);
	if (ret) {
		dev_err(dev, "failed to prepare clock\n");
		return ret;
	}

skip_cpt:
	pc->chip.dev = dev;
	pc->chip.ops = &sti_pwm_ops;
	pc->chip.base = -1;
	pc->chip.npwm = pc->cdata->pwm_num_devs;
<<<<<<< HEAD
	pc->chip.can_sleep = true;
=======
>>>>>>> 24b8d41d

	ret = pwmchip_add(&pc->chip);
	if (ret < 0) {
		clk_unprepare(pc->pwm_clk);
		clk_unprepare(pc->cpt_clk);
		return ret;
	}

	for (i = 0; i < cdata->cpt_num_devs; i++) {
		struct sti_cpt_ddata *ddata;

		ddata = devm_kzalloc(dev, sizeof(*ddata), GFP_KERNEL);
		if (!ddata)
			return -ENOMEM;

		init_waitqueue_head(&ddata->wait);
		mutex_init(&ddata->lock);

		pwm_set_chip_data(&pc->chip.pwms[i], ddata);
	}

	platform_set_drvdata(pdev, pc);

	return 0;
}

static int sti_pwm_remove(struct platform_device *pdev)
{
	struct sti_pwm_chip *pc = platform_get_drvdata(pdev);
	unsigned int i;

	for (i = 0; i < pc->cdata->pwm_num_devs; i++)
		pwm_disable(&pc->chip.pwms[i]);

	clk_unprepare(pc->pwm_clk);
	clk_unprepare(pc->cpt_clk);

	return pwmchip_remove(&pc->chip);
}

static const struct of_device_id sti_pwm_of_match[] = {
	{ .compatible = "st,sti-pwm", },
	{ /* sentinel */ }
};
MODULE_DEVICE_TABLE(of, sti_pwm_of_match);

static struct platform_driver sti_pwm_driver = {
	.driver = {
		.name = "sti-pwm",
		.of_match_table = sti_pwm_of_match,
	},
	.probe = sti_pwm_probe,
	.remove = sti_pwm_remove,
};
module_platform_driver(sti_pwm_driver);

MODULE_AUTHOR("Ajit Pal Singh <ajitpal.singh@st.com>");
MODULE_DESCRIPTION("STMicroelectronics ST PWM driver");
MODULE_LICENSE("GPL");<|MERGE_RESOLUTION|>--- conflicted
+++ resolved
@@ -1,16 +1,8 @@
 // SPDX-License-Identifier: GPL-2.0-or-later
 /*
  * PWM device driver for ST SoCs
-<<<<<<< HEAD
  *
  * Copyright (C) 2013-2016 STMicroelectronics (R&D) Limited
- *
- * Author: Ajit Pal Singh <ajitpal.singh@st.com>
- *         Lee Jones <lee.jones@linaro.org>
-=======
- *
- * Copyright (C) 2013-2016 STMicroelectronics (R&D) Limited
->>>>>>> 24b8d41d
  *
  * Author: Ajit Pal Singh <ajitpal.singh@st.com>
  *         Lee Jones <lee.jones@linaro.org>
@@ -33,7 +25,6 @@
 #define PWM_OUT_VAL(x)	(0x00 + (4 * (x))) /* Device's Duty Cycle register */
 #define PWM_CPT_VAL(x)	(0x10 + (4 * (x))) /* Capture value */
 #define PWM_CPT_EDGE(x) (0x30 + (4 * (x))) /* Edge to capture on */
-<<<<<<< HEAD
 
 #define STI_PWM_CTRL		0x50	/* Control/Config register */
 #define STI_INT_EN		0x54	/* Interrupt Enable/Disable register */
@@ -44,18 +35,6 @@
 #define PWM_CPT_EDGE_MASK	0x03
 #define PWM_INT_ACK_MASK	0x1ff
 
-=======
-
-#define STI_PWM_CTRL		0x50	/* Control/Config register */
-#define STI_INT_EN		0x54	/* Interrupt Enable/Disable register */
-#define STI_INT_STA		0x58	/* Interrupt Status register */
-#define PWM_INT_ACK		0x5c
-#define PWM_PRESCALE_LOW_MASK	0x0f
-#define PWM_PRESCALE_HIGH_MASK	0xf0
-#define PWM_CPT_EDGE_MASK	0x03
-#define PWM_INT_ACK_MASK	0x1ff
-
->>>>>>> 24b8d41d
 #define STI_MAX_CPT_DEVS	4
 #define CPT_DC_MAX		0xff
 
@@ -504,19 +483,11 @@
 	ret = of_property_read_u32(np, "st,pwm-num-chan", &num_devs);
 	if (!ret)
 		cdata->pwm_num_devs = num_devs;
-<<<<<<< HEAD
 
 	ret = of_property_read_u32(np, "st,capture-num-chan", &num_devs);
 	if (!ret)
 		cdata->cpt_num_devs = num_devs;
 
-=======
-
-	ret = of_property_read_u32(np, "st,capture-num-chan", &num_devs);
-	if (!ret)
-		cdata->cpt_num_devs = num_devs;
-
->>>>>>> 24b8d41d
 	if (!cdata->pwm_num_devs && !cdata->cpt_num_devs) {
 		dev_err(dev, "No channels configured\n");
 		return -EINVAL;
@@ -593,15 +564,8 @@
 		return PTR_ERR(pc->regmap);
 
 	irq = platform_get_irq(pdev, 0);
-<<<<<<< HEAD
-	if (irq < 0) {
-		dev_err(&pdev->dev, "Failed to obtain IRQ\n");
-		return irq;
-	}
-=======
 	if (irq < 0)
 		return irq;
->>>>>>> 24b8d41d
 
 	ret = devm_request_irq(&pdev->dev, irq, sti_pwm_interrupt, 0,
 			       pdev->name, pc);
@@ -665,10 +629,6 @@
 	pc->chip.ops = &sti_pwm_ops;
 	pc->chip.base = -1;
 	pc->chip.npwm = pc->cdata->pwm_num_devs;
-<<<<<<< HEAD
-	pc->chip.can_sleep = true;
-=======
->>>>>>> 24b8d41d
 
 	ret = pwmchip_add(&pc->chip);
 	if (ret < 0) {
