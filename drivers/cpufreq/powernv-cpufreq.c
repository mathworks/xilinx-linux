// SPDX-License-Identifier: GPL-2.0-or-later
/*
 * POWERNV cpufreq driver for the IBM POWER processors
 *
 * (C) Copyright IBM 2014
 *
 * Author: Vaidyanathan Srinivasan <svaidy at linux.vnet.ibm.com>
 */

#define pr_fmt(fmt)	"powernv-cpufreq: " fmt

#include <linux/kernel.h>
#include <linux/sysfs.h>
#include <linux/cpumask.h>
#include <linux/module.h>
#include <linux/cpufreq.h>
#include <linux/smp.h>
#include <linux/of.h>
#include <linux/reboot.h>
#include <linux/slab.h>
#include <linux/cpu.h>
#include <linux/hashtable.h>
#include <trace/events/power.h>

#include <asm/cputhreads.h>
#include <asm/firmware.h>
#include <asm/reg.h>
#include <asm/smp.h> /* Required for cpu_sibling_mask() in UP configs */
#include <asm/opal.h>
#include <linux/timer.h>

#define POWERNV_MAX_PSTATES_ORDER  8
#define POWERNV_MAX_PSTATES	(1UL << (POWERNV_MAX_PSTATES_ORDER))
#define PMSR_PSAFE_ENABLE	(1UL << 30)
#define PMSR_SPR_EM_DISABLE	(1UL << 31)
#define MAX_PSTATE_SHIFT	32
#define LPSTATE_SHIFT		48
#define GPSTATE_SHIFT		56

#define MAX_RAMP_DOWN_TIME				5120
/*
 * On an idle system we want the global pstate to ramp-down from max value to
 * min over a span of ~5 secs. Also we want it to initially ramp-down slowly and
 * then ramp-down rapidly later on.
 *
 * This gives a percentage rampdown for time elapsed in milliseconds.
 * ramp_down_percentage = ((ms * ms) >> 18)
 *			~= 3.8 * (sec * sec)
 *
 * At 0 ms	ramp_down_percent = 0
 * At 5120 ms	ramp_down_percent = 100
 */
#define ramp_down_percent(time)		((time * time) >> 18)

/* Interval after which the timer is queued to bring down global pstate */
#define GPSTATE_TIMER_INTERVAL				2000

/**
 * struct global_pstate_info -	Per policy data structure to maintain history of
 *				global pstates
 * @highest_lpstate_idx:	The local pstate index from which we are
 *				ramping down
 * @elapsed_time:		Time in ms spent in ramping down from
 *				highest_lpstate_idx
 * @last_sampled_time:		Time from boot in ms when global pstates were
 *				last set
 * @last_lpstate_idx:		Last set value of local pstate and global
 * @last_gpstate_idx:		pstate in terms of cpufreq table index
 * @timer:			Is used for ramping down if cpu goes idle for
 *				a long time with global pstate held high
 * @gpstate_lock:		A spinlock to maintain synchronization between
 *				routines called by the timer handler and
 *				governer's target_index calls
 * @policy:			Associated CPUFreq policy
 */
struct global_pstate_info {
	int highest_lpstate_idx;
	unsigned int elapsed_time;
	unsigned int last_sampled_time;
	int last_lpstate_idx;
	int last_gpstate_idx;
	spinlock_t gpstate_lock;
	struct timer_list timer;
	struct cpufreq_policy *policy;
};

#define MAX_RAMP_DOWN_TIME				5120
/*
 * On an idle system we want the global pstate to ramp-down from max value to
 * min over a span of ~5 secs. Also we want it to initially ramp-down slowly and
 * then ramp-down rapidly later on.
 *
 * This gives a percentage rampdown for time elapsed in milliseconds.
 * ramp_down_percentage = ((ms * ms) >> 18)
 *			~= 3.8 * (sec * sec)
 *
 * At 0 ms	ramp_down_percent = 0
 * At 5120 ms	ramp_down_percent = 100
 */
#define ramp_down_percent(time)		((time * time) >> 18)

/* Interval after which the timer is queued to bring down global pstate */
#define GPSTATE_TIMER_INTERVAL				2000

/**
 * struct global_pstate_info -	Per policy data structure to maintain history of
 *				global pstates
 * @highest_lpstate_idx:	The local pstate index from which we are
 *				ramping down
 * @elapsed_time:		Time in ms spent in ramping down from
 *				highest_lpstate_idx
 * @last_sampled_time:		Time from boot in ms when global pstates were
 *				last set
 * @last_lpstate_idx,		Last set value of local pstate and global
 * last_gpstate_idx		pstate in terms of cpufreq table index
 * @timer:			Is used for ramping down if cpu goes idle for
 *				a long time with global pstate held high
 * @gpstate_lock:		A spinlock to maintain synchronization between
 *				routines called by the timer handler and
 *				governer's target_index calls
 */
struct global_pstate_info {
	int highest_lpstate_idx;
	unsigned int elapsed_time;
	unsigned int last_sampled_time;
	int last_lpstate_idx;
	int last_gpstate_idx;
	spinlock_t gpstate_lock;
	struct timer_list timer;
};

static struct cpufreq_frequency_table powernv_freqs[POWERNV_MAX_PSTATES+1];

static DEFINE_HASHTABLE(pstate_revmap, POWERNV_MAX_PSTATES_ORDER);
/**
 * struct pstate_idx_revmap_data: Entry in the hashmap pstate_revmap
 *				  indexed by a function of pstate id.
 *
 * @pstate_id: pstate id for this entry.
 *
 * @cpufreq_table_idx: Index into the powernv_freqs
 *		       cpufreq_frequency_table for frequency
 *		       corresponding to pstate_id.
 *
 * @hentry: hlist_node that hooks this entry into the pstate_revmap
 *	    hashtable
 */
struct pstate_idx_revmap_data {
	u8 pstate_id;
	unsigned int cpufreq_table_idx;
	struct hlist_node hentry;
};

static bool rebooting, throttled, occ_reset;

static const char * const throttle_reason[] = {
	"No throttling",
	"Power Cap",
	"Processor Over Temperature",
	"Power Supply Failure",
	"Over Current",
	"OCC Reset"
};

enum throttle_reason_type {
	NO_THROTTLE = 0,
	POWERCAP,
	CPU_OVERTEMP,
	POWER_SUPPLY_FAILURE,
	OVERCURRENT,
	OCC_RESET_THROTTLE,
	OCC_MAX_REASON
};

static struct chip {
	unsigned int id;
	bool throttled;
	bool restore;
	u8 throttle_reason;
	cpumask_t mask;
	struct work_struct throttle;
	int throttle_turbo;
	int throttle_sub_turbo;
	int reason[OCC_MAX_REASON];
} *chips;

static int nr_chips;
static DEFINE_PER_CPU(struct chip *, chip_info);

/*
 * Note:
 * The set of pstates consists of contiguous integers.
 * powernv_pstate_info stores the index of the frequency table for
 * max, min and nominal frequencies. It also stores number of
 * available frequencies.
 *
 * powernv_pstate_info.nominal indicates the index to the highest
 * non-turbo frequency.
 */
static struct powernv_pstate_info {
	unsigned int min;
	unsigned int max;
	unsigned int nominal;
	unsigned int nr_pstates;
<<<<<<< HEAD
} powernv_pstate_info;

/* Use following macros for conversions between pstate_id and index */
static inline int idx_to_pstate(unsigned int i)
{
	if (unlikely(i >= powernv_pstate_info.nr_pstates)) {
		pr_warn_once("index %u is out of bound\n", i);
=======
	bool wof_enabled;
} powernv_pstate_info;

static inline u8 extract_pstate(u64 pmsr_val, unsigned int shift)
{
	return ((pmsr_val >> shift) & 0xFF);
}

#define extract_local_pstate(x) extract_pstate(x, LPSTATE_SHIFT)
#define extract_global_pstate(x) extract_pstate(x, GPSTATE_SHIFT)
#define extract_max_pstate(x)  extract_pstate(x, MAX_PSTATE_SHIFT)

/* Use following functions for conversions between pstate_id and index */

/*
 * idx_to_pstate : Returns the pstate id corresponding to the
 *		   frequency in the cpufreq frequency table
 *		   powernv_freqs indexed by @i.
 *
 *		   If @i is out of bound, this will return the pstate
 *		   corresponding to the nominal frequency.
 */
static inline u8 idx_to_pstate(unsigned int i)
{
	if (unlikely(i >= powernv_pstate_info.nr_pstates)) {
		pr_warn_once("idx_to_pstate: index %u is out of bound\n", i);
>>>>>>> 24b8d41d
		return powernv_freqs[powernv_pstate_info.nominal].driver_data;
	}

	return powernv_freqs[i].driver_data;
}

<<<<<<< HEAD
static inline unsigned int pstate_to_idx(int pstate)
{
	int min = powernv_freqs[powernv_pstate_info.min].driver_data;
	int max = powernv_freqs[powernv_pstate_info.max].driver_data;

	if (min > 0) {
		if (unlikely((pstate < max) || (pstate > min))) {
			pr_warn_once("pstate %d is out of bound\n", pstate);
			return powernv_pstate_info.nominal;
		}
	} else {
		if (unlikely((pstate > max) || (pstate < min))) {
			pr_warn_once("pstate %d is out of bound\n", pstate);
			return powernv_pstate_info.nominal;
		}
	}
	/*
	 * abs() is deliberately used so that is works with
	 * both monotonically increasing and decreasing
	 * pstate values
	 */
	return abs(pstate - idx_to_pstate(powernv_pstate_info.max));
=======
/*
 * pstate_to_idx : Returns the index in the cpufreq frequencytable
 *		   powernv_freqs for the frequency whose corresponding
 *		   pstate id is @pstate.
 *
 *		   If no frequency corresponding to @pstate is found,
 *		   this will return the index of the nominal
 *		   frequency.
 */
static unsigned int pstate_to_idx(u8 pstate)
{
	unsigned int key = pstate % POWERNV_MAX_PSTATES;
	struct pstate_idx_revmap_data *revmap_data;

	hash_for_each_possible(pstate_revmap, revmap_data, hentry, key) {
		if (revmap_data->pstate_id == pstate)
			return revmap_data->cpufreq_table_idx;
	}

	pr_warn_once("pstate_to_idx: pstate 0x%x not found\n", pstate);
	return powernv_pstate_info.nominal;
>>>>>>> 24b8d41d
}

static inline void reset_gpstates(struct cpufreq_policy *policy)
{
	struct global_pstate_info *gpstates = policy->driver_data;

	gpstates->highest_lpstate_idx = 0;
	gpstates->elapsed_time = 0;
	gpstates->last_sampled_time = 0;
	gpstates->last_lpstate_idx = 0;
	gpstates->last_gpstate_idx = 0;
}

/*
 * Initialize the freq table based on data obtained
 * from the firmware passed via device-tree
 */
static int init_powernv_pstates(void)
{
	struct device_node *power_mgt;
	int i, nr_pstates = 0;
	const __be32 *pstate_ids, *pstate_freqs;
	u32 len_ids, len_freqs;
	u32 pstate_min, pstate_max, pstate_nominal;
<<<<<<< HEAD
=======
	u32 pstate_turbo, pstate_ultra_turbo;
	int rc = -ENODEV;
>>>>>>> 24b8d41d

	power_mgt = of_find_node_by_path("/ibm,opal/power-mgt");
	if (!power_mgt) {
		pr_warn("power-mgt node not found\n");
		return -ENODEV;
	}

	if (of_property_read_u32(power_mgt, "ibm,pstate-min", &pstate_min)) {
		pr_warn("ibm,pstate-min node not found\n");
		goto out;
	}

	if (of_property_read_u32(power_mgt, "ibm,pstate-max", &pstate_max)) {
		pr_warn("ibm,pstate-max node not found\n");
		goto out;
	}

	if (of_property_read_u32(power_mgt, "ibm,pstate-nominal",
				 &pstate_nominal)) {
		pr_warn("ibm,pstate-nominal not found\n");
		goto out;
	}

	if (of_property_read_u32(power_mgt, "ibm,pstate-ultra-turbo",
				 &pstate_ultra_turbo)) {
		powernv_pstate_info.wof_enabled = false;
		goto next;
	}

	if (of_property_read_u32(power_mgt, "ibm,pstate-turbo",
				 &pstate_turbo)) {
		powernv_pstate_info.wof_enabled = false;
		goto next;
	}

	if (pstate_turbo == pstate_ultra_turbo)
		powernv_pstate_info.wof_enabled = false;
	else
		powernv_pstate_info.wof_enabled = true;

next:
	pr_info("cpufreq pstate min 0x%x nominal 0x%x max 0x%x\n", pstate_min,
		pstate_nominal, pstate_max);
	pr_info("Workload Optimized Frequency is %s in the platform\n",
		(powernv_pstate_info.wof_enabled) ? "enabled" : "disabled");

	pstate_ids = of_get_property(power_mgt, "ibm,pstate-ids", &len_ids);
	if (!pstate_ids) {
		pr_warn("ibm,pstate-ids not found\n");
		goto out;
	}

	pstate_freqs = of_get_property(power_mgt, "ibm,pstate-frequencies-mhz",
				      &len_freqs);
	if (!pstate_freqs) {
		pr_warn("ibm,pstate-frequencies-mhz not found\n");
		goto out;
	}

	if (len_ids != len_freqs) {
		pr_warn("Entries in ibm,pstate-ids and "
			"ibm,pstate-frequencies-mhz does not match\n");
	}

	nr_pstates = min(len_ids, len_freqs) / sizeof(u32);
	if (!nr_pstates) {
		pr_warn("No PStates found\n");
		goto out;
	}

	powernv_pstate_info.nr_pstates = nr_pstates;
	pr_debug("NR PStates %d\n", nr_pstates);

	for (i = 0; i < nr_pstates; i++) {
		u32 id = be32_to_cpu(pstate_ids[i]);
		u32 freq = be32_to_cpu(pstate_freqs[i]);
		struct pstate_idx_revmap_data *revmap_data;
		unsigned int key;

		pr_debug("PState id %d freq %d MHz\n", id, freq);
		powernv_freqs[i].frequency = freq * 1000; /* kHz */
<<<<<<< HEAD
		powernv_freqs[i].driver_data = id;

		if (id == pstate_max)
			powernv_pstate_info.max = i;
		else if (id == pstate_nominal)
			powernv_pstate_info.nominal = i;
		else if (id == pstate_min)
			powernv_pstate_info.min = i;
=======
		powernv_freqs[i].driver_data = id & 0xFF;

		revmap_data = kmalloc(sizeof(*revmap_data), GFP_KERNEL);
		if (!revmap_data) {
			rc = -ENOMEM;
			goto out;
		}

		revmap_data->pstate_id = id & 0xFF;
		revmap_data->cpufreq_table_idx = i;
		key = (revmap_data->pstate_id) % POWERNV_MAX_PSTATES;
		hash_add(pstate_revmap, &revmap_data->hentry, key);

		if (id == pstate_max)
			powernv_pstate_info.max = i;
		if (id == pstate_nominal)
			powernv_pstate_info.nominal = i;
		if (id == pstate_min)
			powernv_pstate_info.min = i;

		if (powernv_pstate_info.wof_enabled && id == pstate_turbo) {
			int j;

			for (j = i - 1; j >= (int)powernv_pstate_info.max; j--)
				powernv_freqs[j].flags = CPUFREQ_BOOST_FREQ;
		}
>>>>>>> 24b8d41d
	}

	/* End of list marker entry */
	powernv_freqs[i].frequency = CPUFREQ_TABLE_END;
<<<<<<< HEAD
=======

	of_node_put(power_mgt);
>>>>>>> 24b8d41d
	return 0;
out:
	of_node_put(power_mgt);
	return rc;
}

/* Returns the CPU frequency corresponding to the pstate_id. */
static unsigned int pstate_id_to_freq(u8 pstate_id)
{
	int i;

	i = pstate_to_idx(pstate_id);
	if (i >= powernv_pstate_info.nr_pstates || i < 0) {
<<<<<<< HEAD
		pr_warn("PState id %d outside of PState table, "
			"reporting nominal id %d instead\n",
=======
		pr_warn("PState id 0x%x outside of PState table, reporting nominal id 0x%x instead\n",
>>>>>>> 24b8d41d
			pstate_id, idx_to_pstate(powernv_pstate_info.nominal));
		i = powernv_pstate_info.nominal;
	}

	return powernv_freqs[i].frequency;
}

/*
 * cpuinfo_nominal_freq_show - Show the nominal CPU frequency as indicated by
 * the firmware
 */
static ssize_t cpuinfo_nominal_freq_show(struct cpufreq_policy *policy,
					char *buf)
{
	return sprintf(buf, "%u\n",
		powernv_freqs[powernv_pstate_info.nominal].frequency);
}

static struct freq_attr cpufreq_freq_attr_cpuinfo_nominal_freq =
	__ATTR_RO(cpuinfo_nominal_freq);

#define SCALING_BOOST_FREQS_ATTR_INDEX		2

static struct freq_attr *powernv_cpu_freq_attr[] = {
	&cpufreq_freq_attr_scaling_available_freqs,
	&cpufreq_freq_attr_cpuinfo_nominal_freq,
	&cpufreq_freq_attr_scaling_boost_freqs,
	NULL,
};

#define throttle_attr(name, member)					\
static ssize_t name##_show(struct cpufreq_policy *policy, char *buf)	\
{									\
	struct chip *chip = per_cpu(chip_info, policy->cpu);		\
									\
	return sprintf(buf, "%u\n", chip->member);			\
}									\
									\
static struct freq_attr throttle_attr_##name = __ATTR_RO(name)		\

throttle_attr(unthrottle, reason[NO_THROTTLE]);
throttle_attr(powercap, reason[POWERCAP]);
throttle_attr(overtemp, reason[CPU_OVERTEMP]);
throttle_attr(supply_fault, reason[POWER_SUPPLY_FAILURE]);
throttle_attr(overcurrent, reason[OVERCURRENT]);
throttle_attr(occ_reset, reason[OCC_RESET_THROTTLE]);
throttle_attr(turbo_stat, throttle_turbo);
throttle_attr(sub_turbo_stat, throttle_sub_turbo);

static struct attribute *throttle_attrs[] = {
	&throttle_attr_unthrottle.attr,
	&throttle_attr_powercap.attr,
	&throttle_attr_overtemp.attr,
	&throttle_attr_supply_fault.attr,
	&throttle_attr_overcurrent.attr,
	&throttle_attr_occ_reset.attr,
	&throttle_attr_turbo_stat.attr,
	&throttle_attr_sub_turbo_stat.attr,
	NULL,
};

static const struct attribute_group throttle_attr_grp = {
	.name	= "throttle_stats",
	.attrs	= throttle_attrs,
};

/* Helper routines */

/* Access helpers to power mgt SPR */

static inline unsigned long get_pmspr(unsigned long sprn)
{
	switch (sprn) {
	case SPRN_PMCR:
		return mfspr(SPRN_PMCR);

	case SPRN_PMICR:
		return mfspr(SPRN_PMICR);

	case SPRN_PMSR:
		return mfspr(SPRN_PMSR);
	}
	BUG();
}

static inline void set_pmspr(unsigned long sprn, unsigned long val)
{
	switch (sprn) {
	case SPRN_PMCR:
		mtspr(SPRN_PMCR, val);
		return;

	case SPRN_PMICR:
		mtspr(SPRN_PMICR, val);
		return;
	}
	BUG();
}

/*
 * Use objects of this type to query/update
 * pstates on a remote CPU via smp_call_function.
 */
struct powernv_smp_call_data {
	unsigned int freq;
<<<<<<< HEAD
	int pstate_id;
	int gpstate_id;
=======
	u8 pstate_id;
	u8 gpstate_id;
>>>>>>> 24b8d41d
};

/*
 * powernv_read_cpu_freq: Reads the current frequency on this CPU.
 *
 * Called via smp_call_function.
 *
 * Note: The caller of the smp_call_function should pass an argument of
 * the type 'struct powernv_smp_call_data *' along with this function.
 *
 * The current frequency on this CPU will be returned via
 * ((struct powernv_smp_call_data *)arg)->freq;
 */
static void powernv_read_cpu_freq(void *arg)
{
	unsigned long pmspr_val;
	struct powernv_smp_call_data *freq_data = arg;

	pmspr_val = get_pmspr(SPRN_PMSR);
	freq_data->pstate_id = extract_local_pstate(pmspr_val);
	freq_data->freq = pstate_id_to_freq(freq_data->pstate_id);

	pr_debug("cpu %d pmsr %016lX pstate_id 0x%x frequency %d kHz\n",
		 raw_smp_processor_id(), pmspr_val, freq_data->pstate_id,
		 freq_data->freq);
}

/*
 * powernv_cpufreq_get: Returns the CPU frequency as reported by the
 * firmware for CPU 'cpu'. This value is reported through the sysfs
 * file cpuinfo_cur_freq.
 */
static unsigned int powernv_cpufreq_get(unsigned int cpu)
{
	struct powernv_smp_call_data freq_data;

	smp_call_function_any(cpu_sibling_mask(cpu), powernv_read_cpu_freq,
			&freq_data, 1);

	return freq_data.freq;
}

/*
 * set_pstate: Sets the pstate on this CPU.
 *
 * This is called via an smp_call_function.
 *
 * The caller must ensure that freq_data is of the type
 * (struct powernv_smp_call_data *) and the pstate_id which needs to be set
 * on this CPU should be present in freq_data->pstate_id.
 */
static void set_pstate(void *data)
{
	unsigned long val;
	struct powernv_smp_call_data *freq_data = data;
	unsigned long pstate_ul = freq_data->pstate_id;
	unsigned long gpstate_ul = freq_data->gpstate_id;

	val = get_pmspr(SPRN_PMCR);
	val = val & 0x0000FFFFFFFFFFFFULL;

	pstate_ul = pstate_ul & 0xFF;
	gpstate_ul = gpstate_ul & 0xFF;

	/* Set both global(bits 56..63) and local(bits 48..55) PStates */
	val = val | (gpstate_ul << 56) | (pstate_ul << 48);

	pr_debug("Setting cpu %d pmcr to %016lX\n",
			raw_smp_processor_id(), val);
	set_pmspr(SPRN_PMCR, val);
}

/*
 * get_nominal_index: Returns the index corresponding to the nominal
 * pstate in the cpufreq table
 */
static inline unsigned int get_nominal_index(void)
{
	return powernv_pstate_info.nominal;
}

static void powernv_cpufreq_throttle_check(void *data)
{
	struct chip *chip;
	unsigned int cpu = smp_processor_id();
	unsigned long pmsr;
<<<<<<< HEAD
	int pmsr_pmax;
=======
	u8 pmsr_pmax;
>>>>>>> 24b8d41d
	unsigned int pmsr_pmax_idx;

	pmsr = get_pmspr(SPRN_PMSR);
	chip = this_cpu_read(chip_info);

	/* Check for Pmax Capping */
<<<<<<< HEAD
	pmsr_pmax = (s8)PMSR_MAX(pmsr);
=======
	pmsr_pmax = extract_max_pstate(pmsr);
>>>>>>> 24b8d41d
	pmsr_pmax_idx = pstate_to_idx(pmsr_pmax);
	if (pmsr_pmax_idx != powernv_pstate_info.max) {
		if (chip->throttled)
			goto next;
		chip->throttled = true;
		if (pmsr_pmax_idx > powernv_pstate_info.nominal) {
<<<<<<< HEAD
			pr_warn_once("CPU %d on Chip %u has Pmax(%d) reduced below nominal frequency(%d)\n",
=======
			pr_warn_once("CPU %d on Chip %u has Pmax(0x%x) reduced below that of nominal frequency(0x%x)\n",
>>>>>>> 24b8d41d
				     cpu, chip->id, pmsr_pmax,
				     idx_to_pstate(powernv_pstate_info.nominal));
			chip->throttle_sub_turbo++;
		} else {
			chip->throttle_turbo++;
		}
		trace_powernv_throttle(chip->id,
				      throttle_reason[chip->throttle_reason],
				      pmsr_pmax);
	} else if (chip->throttled) {
		chip->throttled = false;
		trace_powernv_throttle(chip->id,
				      throttle_reason[chip->throttle_reason],
				      pmsr_pmax);
	}

	/* Check if Psafe_mode_active is set in PMSR. */
next:
	if (pmsr & PMSR_PSAFE_ENABLE) {
		throttled = true;
		pr_info("Pstate set to safe frequency\n");
	}

	/* Check if SPR_EM_DISABLE is set in PMSR */
	if (pmsr & PMSR_SPR_EM_DISABLE) {
		throttled = true;
		pr_info("Frequency Control disabled from OS\n");
	}

	if (throttled) {
		pr_info("PMSR = %16lx\n", pmsr);
		pr_warn("CPU Frequency could be throttled\n");
	}
}

/**
 * calc_global_pstate - Calculate global pstate
 * @elapsed_time:		Elapsed time in milliseconds
 * @local_pstate_idx:		New local pstate
 * @highest_lpstate_idx:	pstate from which its ramping down
 *
 * Finds the appropriate global pstate based on the pstate from which its
 * ramping down and the time elapsed in ramping down. It follows a quadratic
 * equation which ensures that it reaches ramping down to pmin in 5sec.
 */
static inline int calc_global_pstate(unsigned int elapsed_time,
				     int highest_lpstate_idx,
				     int local_pstate_idx)
{
	int index_diff;

	/*
	 * Using ramp_down_percent we get the percentage of rampdown
	 * that we are expecting to be dropping. Difference between
	 * highest_lpstate_idx and powernv_pstate_info.min will give a absolute
	 * number of how many pstates we will drop eventually by the end of
	 * 5 seconds, then just scale it get the number pstates to be dropped.
	 */
	index_diff =  ((int)ramp_down_percent(elapsed_time) *
			(powernv_pstate_info.min - highest_lpstate_idx)) / 100;

	/* Ensure that global pstate is >= to local pstate */
	if (highest_lpstate_idx + index_diff >= local_pstate_idx)
		return local_pstate_idx;
	else
		return highest_lpstate_idx + index_diff;
}

static inline void  queue_gpstate_timer(struct global_pstate_info *gpstates)
{
	unsigned int timer_interval;

	/*
	 * Setting up timer to fire after GPSTATE_TIMER_INTERVAL ms, But
	 * if it exceeds MAX_RAMP_DOWN_TIME ms for ramp down time.
	 * Set timer such that it fires exactly at MAX_RAMP_DOWN_TIME
	 * seconds of ramp down time.
	 */
	if ((gpstates->elapsed_time + GPSTATE_TIMER_INTERVAL)
	     > MAX_RAMP_DOWN_TIME)
		timer_interval = MAX_RAMP_DOWN_TIME - gpstates->elapsed_time;
	else
		timer_interval = GPSTATE_TIMER_INTERVAL;

	mod_timer(&gpstates->timer, jiffies + msecs_to_jiffies(timer_interval));
}

/**
 * gpstate_timer_handler
 *
<<<<<<< HEAD
 * @data: pointer to cpufreq_policy on which timer was queued
=======
 * @t: Timer context used to fetch global pstate info struct
>>>>>>> 24b8d41d
 *
 * This handler brings down the global pstate closer to the local pstate
 * according quadratic equation. Queues a new timer if it is still not equal
 * to local pstate
 */
<<<<<<< HEAD
void gpstate_timer_handler(unsigned long data)
{
	struct cpufreq_policy *policy = (struct cpufreq_policy *)data;
	struct global_pstate_info *gpstates = policy->driver_data;
	int gpstate_idx;
=======
static void gpstate_timer_handler(struct timer_list *t)
{
	struct global_pstate_info *gpstates = from_timer(gpstates, t, timer);
	struct cpufreq_policy *policy = gpstates->policy;
	int gpstate_idx, lpstate_idx;
	unsigned long val;
>>>>>>> 24b8d41d
	unsigned int time_diff = jiffies_to_msecs(jiffies)
					- gpstates->last_sampled_time;
	struct powernv_smp_call_data freq_data;

	if (!spin_trylock(&gpstates->gpstate_lock))
		return;
<<<<<<< HEAD

	gpstates->last_sampled_time += time_diff;
	gpstates->elapsed_time += time_diff;
	freq_data.pstate_id = idx_to_pstate(gpstates->last_lpstate_idx);

	if ((gpstates->last_gpstate_idx == gpstates->last_lpstate_idx) ||
	    (gpstates->elapsed_time > MAX_RAMP_DOWN_TIME)) {
		gpstate_idx = pstate_to_idx(freq_data.pstate_id);
		reset_gpstates(policy);
		gpstates->highest_lpstate_idx = gpstate_idx;
	} else {
		gpstate_idx = calc_global_pstate(gpstates->elapsed_time,
						 gpstates->highest_lpstate_idx,
						 gpstates->last_lpstate_idx);
	}

=======
	/*
	 * If the timer has migrated to the different cpu then bring
	 * it back to one of the policy->cpus
	 */
	if (!cpumask_test_cpu(raw_smp_processor_id(), policy->cpus)) {
		gpstates->timer.expires = jiffies + msecs_to_jiffies(1);
		add_timer_on(&gpstates->timer, cpumask_first(policy->cpus));
		spin_unlock(&gpstates->gpstate_lock);
		return;
	}

	/*
	 * If PMCR was last updated was using fast_swtich then
	 * We may have wrong in gpstate->last_lpstate_idx
	 * value. Hence, read from PMCR to get correct data.
	 */
	val = get_pmspr(SPRN_PMCR);
	freq_data.gpstate_id = extract_global_pstate(val);
	freq_data.pstate_id = extract_local_pstate(val);
	if (freq_data.gpstate_id  == freq_data.pstate_id) {
		reset_gpstates(policy);
		spin_unlock(&gpstates->gpstate_lock);
		return;
	}

	gpstates->last_sampled_time += time_diff;
	gpstates->elapsed_time += time_diff;

	if (gpstates->elapsed_time > MAX_RAMP_DOWN_TIME) {
		gpstate_idx = pstate_to_idx(freq_data.pstate_id);
		lpstate_idx = gpstate_idx;
		reset_gpstates(policy);
		gpstates->highest_lpstate_idx = gpstate_idx;
	} else {
		lpstate_idx = pstate_to_idx(freq_data.pstate_id);
		gpstate_idx = calc_global_pstate(gpstates->elapsed_time,
						 gpstates->highest_lpstate_idx,
						 lpstate_idx);
	}
	freq_data.gpstate_id = idx_to_pstate(gpstate_idx);
	gpstates->last_gpstate_idx = gpstate_idx;
	gpstates->last_lpstate_idx = lpstate_idx;
>>>>>>> 24b8d41d
	/*
	 * If local pstate is equal to global pstate, rampdown is over
	 * So timer is not required to be queued.
	 */
	if (gpstate_idx != gpstates->last_lpstate_idx)
		queue_gpstate_timer(gpstates);

<<<<<<< HEAD
	freq_data.gpstate_id = idx_to_pstate(gpstate_idx);
	gpstates->last_gpstate_idx = pstate_to_idx(freq_data.gpstate_id);
	gpstates->last_lpstate_idx = pstate_to_idx(freq_data.pstate_id);

	spin_unlock(&gpstates->gpstate_lock);

	/* Timer may get migrated to a different cpu on cpu hot unplug */
	smp_call_function_any(policy->cpus, set_pstate, &freq_data, 1);
=======
	set_pstate(&freq_data);
	spin_unlock(&gpstates->gpstate_lock);
>>>>>>> 24b8d41d
}

/*
 * powernv_cpufreq_target_index: Sets the frequency corresponding to
 * the cpufreq table entry indexed by new_index on the cpus in the
 * mask policy->cpus
 */
static int powernv_cpufreq_target_index(struct cpufreq_policy *policy,
					unsigned int new_index)
{
	struct powernv_smp_call_data freq_data;
	unsigned int cur_msec, gpstate_idx;
	struct global_pstate_info *gpstates = policy->driver_data;

	if (unlikely(rebooting) && new_index != get_nominal_index())
		return 0;

	if (!throttled) {
		/* we don't want to be preempted while
		 * checking if the CPU frequency has been throttled
		 */
		preempt_disable();
		powernv_cpufreq_throttle_check(NULL);
		preempt_enable();
	}

	cur_msec = jiffies_to_msecs(get_jiffies_64());

	freq_data.pstate_id = idx_to_pstate(new_index);
	if (!gpstates) {
		freq_data.gpstate_id = freq_data.pstate_id;
		goto no_gpstate;
	}

	spin_lock(&gpstates->gpstate_lock);

	if (!gpstates->last_sampled_time) {
		gpstate_idx = new_index;
		gpstates->highest_lpstate_idx = new_index;
		goto gpstates_done;
	}

	if (gpstates->last_gpstate_idx < new_index) {
		gpstates->elapsed_time += cur_msec -
						 gpstates->last_sampled_time;

		/*
		 * If its has been ramping down for more than MAX_RAMP_DOWN_TIME
		 * we should be resetting all global pstate related data. Set it
		 * equal to local pstate to start fresh.
		 */
		if (gpstates->elapsed_time > MAX_RAMP_DOWN_TIME) {
			reset_gpstates(policy);
			gpstates->highest_lpstate_idx = new_index;
			gpstate_idx = new_index;
		} else {
		/* Elaspsed_time is less than 5 seconds, continue to rampdown */
			gpstate_idx = calc_global_pstate(gpstates->elapsed_time,
							 gpstates->highest_lpstate_idx,
							 new_index);
		}
	} else {
		reset_gpstates(policy);
		gpstates->highest_lpstate_idx = new_index;
		gpstate_idx = new_index;
	}

<<<<<<< HEAD
	cur_msec = jiffies_to_msecs(get_jiffies_64());

	spin_lock(&gpstates->gpstate_lock);
	freq_data.pstate_id = idx_to_pstate(new_index);

	if (!gpstates->last_sampled_time) {
		gpstate_idx = new_index;
		gpstates->highest_lpstate_idx = new_index;
		goto gpstates_done;
	}

	if (gpstates->last_gpstate_idx < new_index) {
		gpstates->elapsed_time += cur_msec -
						 gpstates->last_sampled_time;

		/*
		 * If its has been ramping down for more than MAX_RAMP_DOWN_TIME
		 * we should be resetting all global pstate related data. Set it
		 * equal to local pstate to start fresh.
		 */
		if (gpstates->elapsed_time > MAX_RAMP_DOWN_TIME) {
			reset_gpstates(policy);
			gpstates->highest_lpstate_idx = new_index;
			gpstate_idx = new_index;
		} else {
		/* Elaspsed_time is less than 5 seconds, continue to rampdown */
			gpstate_idx = calc_global_pstate(gpstates->elapsed_time,
							 gpstates->highest_lpstate_idx,
							 new_index);
		}
	} else {
		reset_gpstates(policy);
		gpstates->highest_lpstate_idx = new_index;
		gpstate_idx = new_index;
	}

=======
>>>>>>> 24b8d41d
	/*
	 * If local pstate is equal to global pstate, rampdown is over
	 * So timer is not required to be queued.
	 */
	if (gpstate_idx != new_index)
		queue_gpstate_timer(gpstates);
	else
		del_timer_sync(&gpstates->timer);

gpstates_done:
	freq_data.gpstate_id = idx_to_pstate(gpstate_idx);
	gpstates->last_sampled_time = cur_msec;
	gpstates->last_gpstate_idx = gpstate_idx;
	gpstates->last_lpstate_idx = new_index;
<<<<<<< HEAD

	spin_unlock(&gpstates->gpstate_lock);
=======
>>>>>>> 24b8d41d

	spin_unlock(&gpstates->gpstate_lock);

no_gpstate:
	/*
	 * Use smp_call_function to send IPI and execute the
	 * mtspr on target CPU.  We could do that without IPI
	 * if current CPU is within policy->cpus (core)
	 */
	smp_call_function_any(policy->cpus, set_pstate, &freq_data, 1);
	return 0;
}

static int powernv_cpufreq_cpu_init(struct cpufreq_policy *policy)
{
<<<<<<< HEAD
	int base, i, ret;
=======
	int base, i;
>>>>>>> 24b8d41d
	struct kernfs_node *kn;
	struct global_pstate_info *gpstates;

	base = cpu_first_thread_sibling(policy->cpu);

	for (i = 0; i < threads_per_core; i++)
		cpumask_set_cpu(base + i, policy->cpus);

	kn = kernfs_find_and_get(policy->kobj.sd, throttle_attr_grp.name);
	if (!kn) {
		int ret;

		ret = sysfs_create_group(&policy->kobj, &throttle_attr_grp);
		if (ret) {
			pr_info("Failed to create throttle stats directory for cpu %d\n",
				policy->cpu);
			return ret;
		}
	} else {
		kernfs_put(kn);
	}

<<<<<<< HEAD
=======
	policy->freq_table = powernv_freqs;
	policy->fast_switch_possible = true;

	if (pvr_version_is(PVR_POWER9))
		return 0;

	/* Initialise Gpstate ramp-down timer only on POWER8 */
>>>>>>> 24b8d41d
	gpstates =  kzalloc(sizeof(*gpstates), GFP_KERNEL);
	if (!gpstates)
		return -ENOMEM;

	policy->driver_data = gpstates;

	/* initialize timer */
<<<<<<< HEAD
	init_timer_pinned_deferrable(&gpstates->timer);
	gpstates->timer.data = (unsigned long)policy;
	gpstates->timer.function = gpstate_timer_handler;
	gpstates->timer.expires = jiffies +
				msecs_to_jiffies(GPSTATE_TIMER_INTERVAL);
	spin_lock_init(&gpstates->gpstate_lock);
	ret = cpufreq_table_validate_and_show(policy, powernv_freqs);

	if (ret < 0)
		kfree(policy->driver_data);

	return ret;
=======
	gpstates->policy = policy;
	timer_setup(&gpstates->timer, gpstate_timer_handler,
		    TIMER_PINNED | TIMER_DEFERRABLE);
	gpstates->timer.expires = jiffies +
				msecs_to_jiffies(GPSTATE_TIMER_INTERVAL);
	spin_lock_init(&gpstates->gpstate_lock);

	return 0;
>>>>>>> 24b8d41d
}

static int powernv_cpufreq_cpu_exit(struct cpufreq_policy *policy)
{
	/* timer is deleted in cpufreq_cpu_stop() */
	kfree(policy->driver_data);

	return 0;
}

static int powernv_cpufreq_reboot_notifier(struct notifier_block *nb,
				unsigned long action, void *unused)
{
	int cpu;
	struct cpufreq_policy *cpu_policy;

	rebooting = true;
	for_each_online_cpu(cpu) {
		cpu_policy = cpufreq_cpu_get(cpu);
		if (!cpu_policy)
			continue;
		powernv_cpufreq_target_index(cpu_policy, get_nominal_index());
		cpufreq_cpu_put(cpu_policy);
	}

	return NOTIFY_DONE;
}

static struct notifier_block powernv_cpufreq_reboot_nb = {
	.notifier_call = powernv_cpufreq_reboot_notifier,
};

static void powernv_cpufreq_work_fn(struct work_struct *work)
{
	struct chip *chip = container_of(work, struct chip, throttle);
	struct cpufreq_policy *policy;
	unsigned int cpu;
	cpumask_t mask;

	get_online_cpus();
	cpumask_and(&mask, &chip->mask, cpu_online_mask);
	smp_call_function_any(&mask,
			      powernv_cpufreq_throttle_check, NULL, 0);

	if (!chip->restore)
		goto out;

	chip->restore = false;
	for_each_cpu(cpu, &mask) {
		int index;

<<<<<<< HEAD
		cpufreq_get_policy(&policy, cpu);
		index = cpufreq_table_find_index_c(&policy, policy.cur);
		powernv_cpufreq_target_index(&policy, index);
		cpumask_andnot(&mask, &mask, policy.cpus);
=======
		policy = cpufreq_cpu_get(cpu);
		if (!policy)
			continue;
		index = cpufreq_table_find_index_c(policy, policy->cur);
		powernv_cpufreq_target_index(policy, index);
		cpumask_andnot(&mask, &mask, policy->cpus);
		cpufreq_cpu_put(policy);
>>>>>>> 24b8d41d
	}
out:
	put_online_cpus();
}

static int powernv_cpufreq_occ_msg(struct notifier_block *nb,
				   unsigned long msg_type, void *_msg)
{
	struct opal_msg *msg = _msg;
	struct opal_occ_msg omsg;
	int i;

	if (msg_type != OPAL_MSG_OCC)
		return 0;

	omsg.type = be64_to_cpu(msg->params[0]);

	switch (omsg.type) {
	case OCC_RESET:
		occ_reset = true;
		pr_info("OCC (On Chip Controller - enforces hard thermal/power limits) Resetting\n");
		/*
		 * powernv_cpufreq_throttle_check() is called in
		 * target() callback which can detect the throttle state
		 * for governors like ondemand.
		 * But static governors will not call target() often thus
		 * report throttling here.
		 */
		if (!throttled) {
			throttled = true;
			pr_warn("CPU frequency is throttled for duration\n");
		}

		break;
	case OCC_LOAD:
		pr_info("OCC Loading, CPU frequency is throttled until OCC is started\n");
		break;
	case OCC_THROTTLE:
		omsg.chip = be64_to_cpu(msg->params[1]);
		omsg.throttle_status = be64_to_cpu(msg->params[2]);

		if (occ_reset) {
			occ_reset = false;
			throttled = false;
			pr_info("OCC Active, CPU frequency is no longer throttled\n");

			for (i = 0; i < nr_chips; i++) {
				chips[i].restore = true;
				schedule_work(&chips[i].throttle);
			}

			return 0;
		}

		for (i = 0; i < nr_chips; i++)
			if (chips[i].id == omsg.chip)
				break;

		if (omsg.throttle_status >= 0 &&
		    omsg.throttle_status <= OCC_MAX_THROTTLE_STATUS) {
			chips[i].throttle_reason = omsg.throttle_status;
			chips[i].reason[omsg.throttle_status]++;
		}

		if (!omsg.throttle_status)
			chips[i].restore = true;

		schedule_work(&chips[i].throttle);
	}
	return 0;
}

static struct notifier_block powernv_cpufreq_opal_nb = {
	.notifier_call	= powernv_cpufreq_occ_msg,
	.next		= NULL,
	.priority	= 0,
};

static void powernv_cpufreq_stop_cpu(struct cpufreq_policy *policy)
{
	struct powernv_smp_call_data freq_data;
	struct global_pstate_info *gpstates = policy->driver_data;

	freq_data.pstate_id = idx_to_pstate(powernv_pstate_info.min);
	freq_data.gpstate_id = idx_to_pstate(powernv_pstate_info.min);
	smp_call_function_single(policy->cpu, set_pstate, &freq_data, 1);
<<<<<<< HEAD
	del_timer_sync(&gpstates->timer);
=======
	if (gpstates)
		del_timer_sync(&gpstates->timer);
}

static unsigned int powernv_fast_switch(struct cpufreq_policy *policy,
					unsigned int target_freq)
{
	int index;
	struct powernv_smp_call_data freq_data;

	index = cpufreq_table_find_index_dl(policy, target_freq);
	freq_data.pstate_id = powernv_freqs[index].driver_data;
	freq_data.gpstate_id = powernv_freqs[index].driver_data;
	set_pstate(&freq_data);

	return powernv_freqs[index].frequency;
>>>>>>> 24b8d41d
}

static struct cpufreq_driver powernv_cpufreq_driver = {
	.name		= "powernv-cpufreq",
	.flags		= CPUFREQ_CONST_LOOPS,
	.init		= powernv_cpufreq_cpu_init,
	.exit		= powernv_cpufreq_cpu_exit,
	.verify		= cpufreq_generic_frequency_table_verify,
	.target_index	= powernv_cpufreq_target_index,
	.fast_switch	= powernv_fast_switch,
	.get		= powernv_cpufreq_get,
	.stop_cpu	= powernv_cpufreq_stop_cpu,
	.attr		= powernv_cpu_freq_attr,
};

static int init_chip_info(void)
{
	unsigned int *chip;
	unsigned int cpu, i;
	unsigned int prev_chip_id = UINT_MAX;
	int ret = 0;

	chip = kcalloc(num_possible_cpus(), sizeof(*chip), GFP_KERNEL);
	if (!chip)
		return -ENOMEM;

	for_each_possible_cpu(cpu) {
		unsigned int id = cpu_to_chip_id(cpu);

		if (prev_chip_id != id) {
			prev_chip_id = id;
			chip[nr_chips++] = id;
		}
	}

	chips = kcalloc(nr_chips, sizeof(struct chip), GFP_KERNEL);
	if (!chips) {
		ret = -ENOMEM;
		goto free_and_return;
	}

	for (i = 0; i < nr_chips; i++) {
		chips[i].id = chip[i];
		cpumask_copy(&chips[i].mask, cpumask_of_node(chip[i]));
		INIT_WORK(&chips[i].throttle, powernv_cpufreq_work_fn);
		for_each_cpu(cpu, &chips[i].mask)
			per_cpu(chip_info, cpu) =  &chips[i];
	}

free_and_return:
	kfree(chip);
	return ret;
}

static inline void clean_chip_info(void)
{
	int i;

	/* flush any pending work items */
	if (chips)
		for (i = 0; i < nr_chips; i++)
			cancel_work_sync(&chips[i].throttle);
	kfree(chips);
}

static inline void unregister_all_notifiers(void)
{
	opal_message_notifier_unregister(OPAL_MSG_OCC,
					 &powernv_cpufreq_opal_nb);
	unregister_reboot_notifier(&powernv_cpufreq_reboot_nb);
}

static int __init powernv_cpufreq_init(void)
{
	int rc = 0;

	/* Don't probe on pseries (guest) platforms */
	if (!firmware_has_feature(FW_FEATURE_OPAL))
		return -ENODEV;

	/* Discover pstates from device tree and init */
	rc = init_powernv_pstates();
	if (rc)
		goto out;

	/* Populate chip info */
	rc = init_chip_info();
	if (rc)
		goto out;

	if (powernv_pstate_info.wof_enabled)
		powernv_cpufreq_driver.boost_enabled = true;
	else
		powernv_cpu_freq_attr[SCALING_BOOST_FREQS_ATTR_INDEX] = NULL;

	rc = cpufreq_register_driver(&powernv_cpufreq_driver);
	if (rc) {
		pr_info("Failed to register the cpufreq driver (%d)\n", rc);
		goto cleanup;
	}

	if (powernv_pstate_info.wof_enabled)
		cpufreq_enable_boost_support();

	register_reboot_notifier(&powernv_cpufreq_reboot_nb);
	opal_message_notifier_register(OPAL_MSG_OCC, &powernv_cpufreq_opal_nb);

	return 0;
cleanup:
	clean_chip_info();
out:
	pr_info("Platform driver disabled. System does not support PState control\n");
	return rc;
}
module_init(powernv_cpufreq_init);

static void __exit powernv_cpufreq_exit(void)
{
	cpufreq_unregister_driver(&powernv_cpufreq_driver);
	unregister_all_notifiers();
	clean_chip_info();
}
module_exit(powernv_cpufreq_exit);

MODULE_LICENSE("GPL");
MODULE_AUTHOR("Vaidyanathan Srinivasan <svaidy at linux.vnet.ibm.com>");<|MERGE_RESOLUTION|>--- conflicted
+++ resolved
@@ -84,51 +84,6 @@
 	struct cpufreq_policy *policy;
 };
 
-#define MAX_RAMP_DOWN_TIME				5120
-/*
- * On an idle system we want the global pstate to ramp-down from max value to
- * min over a span of ~5 secs. Also we want it to initially ramp-down slowly and
- * then ramp-down rapidly later on.
- *
- * This gives a percentage rampdown for time elapsed in milliseconds.
- * ramp_down_percentage = ((ms * ms) >> 18)
- *			~= 3.8 * (sec * sec)
- *
- * At 0 ms	ramp_down_percent = 0
- * At 5120 ms	ramp_down_percent = 100
- */
-#define ramp_down_percent(time)		((time * time) >> 18)
-
-/* Interval after which the timer is queued to bring down global pstate */
-#define GPSTATE_TIMER_INTERVAL				2000
-
-/**
- * struct global_pstate_info -	Per policy data structure to maintain history of
- *				global pstates
- * @highest_lpstate_idx:	The local pstate index from which we are
- *				ramping down
- * @elapsed_time:		Time in ms spent in ramping down from
- *				highest_lpstate_idx
- * @last_sampled_time:		Time from boot in ms when global pstates were
- *				last set
- * @last_lpstate_idx,		Last set value of local pstate and global
- * last_gpstate_idx		pstate in terms of cpufreq table index
- * @timer:			Is used for ramping down if cpu goes idle for
- *				a long time with global pstate held high
- * @gpstate_lock:		A spinlock to maintain synchronization between
- *				routines called by the timer handler and
- *				governer's target_index calls
- */
-struct global_pstate_info {
-	int highest_lpstate_idx;
-	unsigned int elapsed_time;
-	unsigned int last_sampled_time;
-	int last_lpstate_idx;
-	int last_gpstate_idx;
-	spinlock_t gpstate_lock;
-	struct timer_list timer;
-};
-
 static struct cpufreq_frequency_table powernv_freqs[POWERNV_MAX_PSTATES+1];
 
 static DEFINE_HASHTABLE(pstate_revmap, POWERNV_MAX_PSTATES_ORDER);
@@ -202,15 +157,6 @@
 	unsigned int max;
 	unsigned int nominal;
 	unsigned int nr_pstates;
-<<<<<<< HEAD
-} powernv_pstate_info;
-
-/* Use following macros for conversions between pstate_id and index */
-static inline int idx_to_pstate(unsigned int i)
-{
-	if (unlikely(i >= powernv_pstate_info.nr_pstates)) {
-		pr_warn_once("index %u is out of bound\n", i);
-=======
 	bool wof_enabled;
 } powernv_pstate_info;
 
@@ -237,37 +183,12 @@
 {
 	if (unlikely(i >= powernv_pstate_info.nr_pstates)) {
 		pr_warn_once("idx_to_pstate: index %u is out of bound\n", i);
->>>>>>> 24b8d41d
 		return powernv_freqs[powernv_pstate_info.nominal].driver_data;
 	}
 
 	return powernv_freqs[i].driver_data;
 }
 
-<<<<<<< HEAD
-static inline unsigned int pstate_to_idx(int pstate)
-{
-	int min = powernv_freqs[powernv_pstate_info.min].driver_data;
-	int max = powernv_freqs[powernv_pstate_info.max].driver_data;
-
-	if (min > 0) {
-		if (unlikely((pstate < max) || (pstate > min))) {
-			pr_warn_once("pstate %d is out of bound\n", pstate);
-			return powernv_pstate_info.nominal;
-		}
-	} else {
-		if (unlikely((pstate > max) || (pstate < min))) {
-			pr_warn_once("pstate %d is out of bound\n", pstate);
-			return powernv_pstate_info.nominal;
-		}
-	}
-	/*
-	 * abs() is deliberately used so that is works with
-	 * both monotonically increasing and decreasing
-	 * pstate values
-	 */
-	return abs(pstate - idx_to_pstate(powernv_pstate_info.max));
-=======
 /*
  * pstate_to_idx : Returns the index in the cpufreq frequencytable
  *		   powernv_freqs for the frequency whose corresponding
@@ -289,7 +210,6 @@
 
 	pr_warn_once("pstate_to_idx: pstate 0x%x not found\n", pstate);
 	return powernv_pstate_info.nominal;
->>>>>>> 24b8d41d
 }
 
 static inline void reset_gpstates(struct cpufreq_policy *policy)
@@ -314,11 +234,8 @@
 	const __be32 *pstate_ids, *pstate_freqs;
 	u32 len_ids, len_freqs;
 	u32 pstate_min, pstate_max, pstate_nominal;
-<<<<<<< HEAD
-=======
 	u32 pstate_turbo, pstate_ultra_turbo;
 	int rc = -ENODEV;
->>>>>>> 24b8d41d
 
 	power_mgt = of_find_node_by_path("/ibm,opal/power-mgt");
 	if (!power_mgt) {
@@ -400,16 +317,6 @@
 
 		pr_debug("PState id %d freq %d MHz\n", id, freq);
 		powernv_freqs[i].frequency = freq * 1000; /* kHz */
-<<<<<<< HEAD
-		powernv_freqs[i].driver_data = id;
-
-		if (id == pstate_max)
-			powernv_pstate_info.max = i;
-		else if (id == pstate_nominal)
-			powernv_pstate_info.nominal = i;
-		else if (id == pstate_min)
-			powernv_pstate_info.min = i;
-=======
 		powernv_freqs[i].driver_data = id & 0xFF;
 
 		revmap_data = kmalloc(sizeof(*revmap_data), GFP_KERNEL);
@@ -436,16 +343,12 @@
 			for (j = i - 1; j >= (int)powernv_pstate_info.max; j--)
 				powernv_freqs[j].flags = CPUFREQ_BOOST_FREQ;
 		}
->>>>>>> 24b8d41d
 	}
 
 	/* End of list marker entry */
 	powernv_freqs[i].frequency = CPUFREQ_TABLE_END;
-<<<<<<< HEAD
-=======
 
 	of_node_put(power_mgt);
->>>>>>> 24b8d41d
 	return 0;
 out:
 	of_node_put(power_mgt);
@@ -459,12 +362,7 @@
 
 	i = pstate_to_idx(pstate_id);
 	if (i >= powernv_pstate_info.nr_pstates || i < 0) {
-<<<<<<< HEAD
-		pr_warn("PState id %d outside of PState table, "
-			"reporting nominal id %d instead\n",
-=======
 		pr_warn("PState id 0x%x outside of PState table, reporting nominal id 0x%x instead\n",
->>>>>>> 24b8d41d
 			pstate_id, idx_to_pstate(powernv_pstate_info.nominal));
 		i = powernv_pstate_info.nominal;
 	}
@@ -570,13 +468,8 @@
  */
 struct powernv_smp_call_data {
 	unsigned int freq;
-<<<<<<< HEAD
-	int pstate_id;
-	int gpstate_id;
-=======
 	u8 pstate_id;
 	u8 gpstate_id;
->>>>>>> 24b8d41d
 };
 
 /*
@@ -663,33 +556,21 @@
 	struct chip *chip;
 	unsigned int cpu = smp_processor_id();
 	unsigned long pmsr;
-<<<<<<< HEAD
-	int pmsr_pmax;
-=======
 	u8 pmsr_pmax;
->>>>>>> 24b8d41d
 	unsigned int pmsr_pmax_idx;
 
 	pmsr = get_pmspr(SPRN_PMSR);
 	chip = this_cpu_read(chip_info);
 
 	/* Check for Pmax Capping */
-<<<<<<< HEAD
-	pmsr_pmax = (s8)PMSR_MAX(pmsr);
-=======
 	pmsr_pmax = extract_max_pstate(pmsr);
->>>>>>> 24b8d41d
 	pmsr_pmax_idx = pstate_to_idx(pmsr_pmax);
 	if (pmsr_pmax_idx != powernv_pstate_info.max) {
 		if (chip->throttled)
 			goto next;
 		chip->throttled = true;
 		if (pmsr_pmax_idx > powernv_pstate_info.nominal) {
-<<<<<<< HEAD
-			pr_warn_once("CPU %d on Chip %u has Pmax(%d) reduced below nominal frequency(%d)\n",
-=======
 			pr_warn_once("CPU %d on Chip %u has Pmax(0x%x) reduced below that of nominal frequency(0x%x)\n",
->>>>>>> 24b8d41d
 				     cpu, chip->id, pmsr_pmax,
 				     idx_to_pstate(powernv_pstate_info.nominal));
 			chip->throttle_sub_turbo++;
@@ -780,54 +661,24 @@
 /**
  * gpstate_timer_handler
  *
-<<<<<<< HEAD
- * @data: pointer to cpufreq_policy on which timer was queued
-=======
  * @t: Timer context used to fetch global pstate info struct
->>>>>>> 24b8d41d
  *
  * This handler brings down the global pstate closer to the local pstate
  * according quadratic equation. Queues a new timer if it is still not equal
  * to local pstate
  */
-<<<<<<< HEAD
-void gpstate_timer_handler(unsigned long data)
-{
-	struct cpufreq_policy *policy = (struct cpufreq_policy *)data;
-	struct global_pstate_info *gpstates = policy->driver_data;
-	int gpstate_idx;
-=======
 static void gpstate_timer_handler(struct timer_list *t)
 {
 	struct global_pstate_info *gpstates = from_timer(gpstates, t, timer);
 	struct cpufreq_policy *policy = gpstates->policy;
 	int gpstate_idx, lpstate_idx;
 	unsigned long val;
->>>>>>> 24b8d41d
 	unsigned int time_diff = jiffies_to_msecs(jiffies)
 					- gpstates->last_sampled_time;
 	struct powernv_smp_call_data freq_data;
 
 	if (!spin_trylock(&gpstates->gpstate_lock))
 		return;
-<<<<<<< HEAD
-
-	gpstates->last_sampled_time += time_diff;
-	gpstates->elapsed_time += time_diff;
-	freq_data.pstate_id = idx_to_pstate(gpstates->last_lpstate_idx);
-
-	if ((gpstates->last_gpstate_idx == gpstates->last_lpstate_idx) ||
-	    (gpstates->elapsed_time > MAX_RAMP_DOWN_TIME)) {
-		gpstate_idx = pstate_to_idx(freq_data.pstate_id);
-		reset_gpstates(policy);
-		gpstates->highest_lpstate_idx = gpstate_idx;
-	} else {
-		gpstate_idx = calc_global_pstate(gpstates->elapsed_time,
-						 gpstates->highest_lpstate_idx,
-						 gpstates->last_lpstate_idx);
-	}
-
-=======
 	/*
 	 * If the timer has migrated to the different cpu then bring
 	 * it back to one of the policy->cpus
@@ -870,7 +721,6 @@
 	freq_data.gpstate_id = idx_to_pstate(gpstate_idx);
 	gpstates->last_gpstate_idx = gpstate_idx;
 	gpstates->last_lpstate_idx = lpstate_idx;
->>>>>>> 24b8d41d
 	/*
 	 * If local pstate is equal to global pstate, rampdown is over
 	 * So timer is not required to be queued.
@@ -878,19 +728,8 @@
 	if (gpstate_idx != gpstates->last_lpstate_idx)
 		queue_gpstate_timer(gpstates);
 
-<<<<<<< HEAD
-	freq_data.gpstate_id = idx_to_pstate(gpstate_idx);
-	gpstates->last_gpstate_idx = pstate_to_idx(freq_data.gpstate_id);
-	gpstates->last_lpstate_idx = pstate_to_idx(freq_data.pstate_id);
-
-	spin_unlock(&gpstates->gpstate_lock);
-
-	/* Timer may get migrated to a different cpu on cpu hot unplug */
-	smp_call_function_any(policy->cpus, set_pstate, &freq_data, 1);
-=======
 	set_pstate(&freq_data);
 	spin_unlock(&gpstates->gpstate_lock);
->>>>>>> 24b8d41d
 }
 
 /*
@@ -958,45 +797,6 @@
 		gpstate_idx = new_index;
 	}
 
-<<<<<<< HEAD
-	cur_msec = jiffies_to_msecs(get_jiffies_64());
-
-	spin_lock(&gpstates->gpstate_lock);
-	freq_data.pstate_id = idx_to_pstate(new_index);
-
-	if (!gpstates->last_sampled_time) {
-		gpstate_idx = new_index;
-		gpstates->highest_lpstate_idx = new_index;
-		goto gpstates_done;
-	}
-
-	if (gpstates->last_gpstate_idx < new_index) {
-		gpstates->elapsed_time += cur_msec -
-						 gpstates->last_sampled_time;
-
-		/*
-		 * If its has been ramping down for more than MAX_RAMP_DOWN_TIME
-		 * we should be resetting all global pstate related data. Set it
-		 * equal to local pstate to start fresh.
-		 */
-		if (gpstates->elapsed_time > MAX_RAMP_DOWN_TIME) {
-			reset_gpstates(policy);
-			gpstates->highest_lpstate_idx = new_index;
-			gpstate_idx = new_index;
-		} else {
-		/* Elaspsed_time is less than 5 seconds, continue to rampdown */
-			gpstate_idx = calc_global_pstate(gpstates->elapsed_time,
-							 gpstates->highest_lpstate_idx,
-							 new_index);
-		}
-	} else {
-		reset_gpstates(policy);
-		gpstates->highest_lpstate_idx = new_index;
-		gpstate_idx = new_index;
-	}
-
-=======
->>>>>>> 24b8d41d
 	/*
 	 * If local pstate is equal to global pstate, rampdown is over
 	 * So timer is not required to be queued.
@@ -1011,11 +811,6 @@
 	gpstates->last_sampled_time = cur_msec;
 	gpstates->last_gpstate_idx = gpstate_idx;
 	gpstates->last_lpstate_idx = new_index;
-<<<<<<< HEAD
-
-	spin_unlock(&gpstates->gpstate_lock);
-=======
->>>>>>> 24b8d41d
 
 	spin_unlock(&gpstates->gpstate_lock);
 
@@ -1031,11 +826,7 @@
 
 static int powernv_cpufreq_cpu_init(struct cpufreq_policy *policy)
 {
-<<<<<<< HEAD
-	int base, i, ret;
-=======
 	int base, i;
->>>>>>> 24b8d41d
 	struct kernfs_node *kn;
 	struct global_pstate_info *gpstates;
 
@@ -1058,8 +849,6 @@
 		kernfs_put(kn);
 	}
 
-<<<<<<< HEAD
-=======
 	policy->freq_table = powernv_freqs;
 	policy->fast_switch_possible = true;
 
@@ -1067,7 +856,6 @@
 		return 0;
 
 	/* Initialise Gpstate ramp-down timer only on POWER8 */
->>>>>>> 24b8d41d
 	gpstates =  kzalloc(sizeof(*gpstates), GFP_KERNEL);
 	if (!gpstates)
 		return -ENOMEM;
@@ -1075,20 +863,6 @@
 	policy->driver_data = gpstates;
 
 	/* initialize timer */
-<<<<<<< HEAD
-	init_timer_pinned_deferrable(&gpstates->timer);
-	gpstates->timer.data = (unsigned long)policy;
-	gpstates->timer.function = gpstate_timer_handler;
-	gpstates->timer.expires = jiffies +
-				msecs_to_jiffies(GPSTATE_TIMER_INTERVAL);
-	spin_lock_init(&gpstates->gpstate_lock);
-	ret = cpufreq_table_validate_and_show(policy, powernv_freqs);
-
-	if (ret < 0)
-		kfree(policy->driver_data);
-
-	return ret;
-=======
 	gpstates->policy = policy;
 	timer_setup(&gpstates->timer, gpstate_timer_handler,
 		    TIMER_PINNED | TIMER_DEFERRABLE);
@@ -1097,7 +871,6 @@
 	spin_lock_init(&gpstates->gpstate_lock);
 
 	return 0;
->>>>>>> 24b8d41d
 }
 
 static int powernv_cpufreq_cpu_exit(struct cpufreq_policy *policy)
@@ -1149,12 +922,6 @@
 	for_each_cpu(cpu, &mask) {
 		int index;
 
-<<<<<<< HEAD
-		cpufreq_get_policy(&policy, cpu);
-		index = cpufreq_table_find_index_c(&policy, policy.cur);
-		powernv_cpufreq_target_index(&policy, index);
-		cpumask_andnot(&mask, &mask, policy.cpus);
-=======
 		policy = cpufreq_cpu_get(cpu);
 		if (!policy)
 			continue;
@@ -1162,7 +929,6 @@
 		powernv_cpufreq_target_index(policy, index);
 		cpumask_andnot(&mask, &mask, policy->cpus);
 		cpufreq_cpu_put(policy);
->>>>>>> 24b8d41d
 	}
 out:
 	put_online_cpus();
@@ -1249,9 +1015,6 @@
 	freq_data.pstate_id = idx_to_pstate(powernv_pstate_info.min);
 	freq_data.gpstate_id = idx_to_pstate(powernv_pstate_info.min);
 	smp_call_function_single(policy->cpu, set_pstate, &freq_data, 1);
-<<<<<<< HEAD
-	del_timer_sync(&gpstates->timer);
-=======
 	if (gpstates)
 		del_timer_sync(&gpstates->timer);
 }
@@ -1268,7 +1031,6 @@
 	set_pstate(&freq_data);
 
 	return powernv_freqs[index].frequency;
->>>>>>> 24b8d41d
 }
 
 static struct cpufreq_driver powernv_cpufreq_driver = {
