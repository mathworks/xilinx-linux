// SPDX-License-Identifier: GPL-2.0-only
/*
 *  linux/drivers/cpufreq/cpufreq.c
 *
 *  Copyright (C) 2001 Russell King
 *            (C) 2002 - 2003 Dominik Brodowski <linux@brodo.de>
 *            (C) 2013 Viresh Kumar <viresh.kumar@linaro.org>
 *
 *  Oct 2005 - Ashok Raj <ashok.raj@intel.com>
 *	Added handling for CPU hotplug
 *  Feb 2006 - Jacob Shin <jacob.shin@amd.com>
 *	Fix handling for CPU hotplug -- affected CPUs
 */

#define pr_fmt(fmt) KBUILD_MODNAME ": " fmt

#include <linux/cpu.h>
#include <linux/cpufreq.h>
#include <linux/cpu_cooling.h>
#include <linux/delay.h>
#include <linux/device.h>
#include <linux/init.h>
#include <linux/kernel_stat.h>
#include <linux/module.h>
#include <linux/mutex.h>
#include <linux/pm_qos.h>
#include <linux/slab.h>
#include <linux/suspend.h>
#include <linux/syscore_ops.h>
#include <linux/tick.h>
#include <trace/events/power.h>

static LIST_HEAD(cpufreq_policy_list);

/* Macros to iterate over CPU policies */
#define for_each_suitable_policy(__policy, __active)			 \
	list_for_each_entry(__policy, &cpufreq_policy_list, policy_list) \
		if ((__active) == !policy_is_inactive(__policy))

#define for_each_active_policy(__policy)		\
	for_each_suitable_policy(__policy, true)
#define for_each_inactive_policy(__policy)		\
	for_each_suitable_policy(__policy, false)

#define for_each_policy(__policy)			\
	list_for_each_entry(__policy, &cpufreq_policy_list, policy_list)

/* Iterate over governors */
static LIST_HEAD(cpufreq_governor_list);
#define for_each_governor(__governor)				\
	list_for_each_entry(__governor, &cpufreq_governor_list, governor_list)

static char default_governor[CPUFREQ_NAME_LEN];

/*
 * The "cpufreq driver" - the arch- or hardware-dependent low
 * level driver of CPUFreq support, and its spinlock. This lock
 * also protects the cpufreq_cpu_data array.
 */
static struct cpufreq_driver *cpufreq_driver;
static DEFINE_PER_CPU(struct cpufreq_policy *, cpufreq_cpu_data);
static DEFINE_RWLOCK(cpufreq_driver_lock);

static DEFINE_STATIC_KEY_FALSE(cpufreq_freq_invariance);
bool cpufreq_supports_freq_invariance(void)
{
	return static_branch_likely(&cpufreq_freq_invariance);
}

/* Flag to suspend/resume CPUFreq governors */
static bool cpufreq_suspended;

static inline bool has_target(void)
{
	return cpufreq_driver->target_index || cpufreq_driver->target;
}

/* internal prototypes */
static unsigned int __cpufreq_get(struct cpufreq_policy *policy);
static int cpufreq_init_governor(struct cpufreq_policy *policy);
static void cpufreq_exit_governor(struct cpufreq_policy *policy);
<<<<<<< HEAD
static int cpufreq_start_governor(struct cpufreq_policy *policy);
static void cpufreq_stop_governor(struct cpufreq_policy *policy);
static void cpufreq_governor_limits(struct cpufreq_policy *policy);
=======
static void cpufreq_governor_limits(struct cpufreq_policy *policy);
static int cpufreq_set_policy(struct cpufreq_policy *policy,
			      struct cpufreq_governor *new_gov,
			      unsigned int new_pol);
>>>>>>> 24b8d41d

/*
 * Two notifier lists: the "policy" list is involved in the
 * validation process for a new CPU frequency policy; the
 * "transition" list for kernel code that needs to handle
 * changes to devices when the CPU clock speed changes.
 * The mutex locks both lists.
 */
static BLOCKING_NOTIFIER_HEAD(cpufreq_policy_notifier_list);
SRCU_NOTIFIER_HEAD_STATIC(cpufreq_transition_notifier_list);

static int off __read_mostly;
static int cpufreq_disabled(void)
{
	return off;
}
void disable_cpufreq(void)
{
	off = 1;
}
static DEFINE_MUTEX(cpufreq_governor_mutex);

bool have_governor_per_policy(void)
{
	return !!(cpufreq_driver->flags & CPUFREQ_HAVE_GOVERNOR_PER_POLICY);
}
EXPORT_SYMBOL_GPL(have_governor_per_policy);

static struct kobject *cpufreq_global_kobject;

struct kobject *get_governor_parent_kobj(struct cpufreq_policy *policy)
{
	if (have_governor_per_policy())
		return &policy->kobj;
	else
		return cpufreq_global_kobject;
}
EXPORT_SYMBOL_GPL(get_governor_parent_kobj);

static inline u64 get_cpu_idle_time_jiffy(unsigned int cpu, u64 *wall)
{
	struct kernel_cpustat kcpustat;
	u64 cur_wall_time;
	u64 idle_time;
	u64 busy_time;

	cur_wall_time = jiffies64_to_nsecs(get_jiffies_64());

	kcpustat_cpu_fetch(&kcpustat, cpu);

	busy_time = kcpustat.cpustat[CPUTIME_USER];
	busy_time += kcpustat.cpustat[CPUTIME_SYSTEM];
	busy_time += kcpustat.cpustat[CPUTIME_IRQ];
	busy_time += kcpustat.cpustat[CPUTIME_SOFTIRQ];
	busy_time += kcpustat.cpustat[CPUTIME_STEAL];
	busy_time += kcpustat.cpustat[CPUTIME_NICE];

	idle_time = cur_wall_time - busy_time;
	if (wall)
		*wall = div_u64(cur_wall_time, NSEC_PER_USEC);

	return div_u64(idle_time, NSEC_PER_USEC);
}

u64 get_cpu_idle_time(unsigned int cpu, u64 *wall, int io_busy)
{
	u64 idle_time = get_cpu_idle_time_us(cpu, io_busy ? wall : NULL);

	if (idle_time == -1ULL)
		return get_cpu_idle_time_jiffy(cpu, wall);
	else if (!io_busy)
		idle_time += get_cpu_iowait_time_us(cpu, wall);

	return idle_time;
}
EXPORT_SYMBOL_GPL(get_cpu_idle_time);

/*
 * This is a generic cpufreq init() routine which can be used by cpufreq
 * drivers of SMP systems. It will do following:
 * - validate & show freq table passed
 * - set policies transition latency
 * - policy->cpus with all possible CPUs
 */
void cpufreq_generic_init(struct cpufreq_policy *policy,
		struct cpufreq_frequency_table *table,
		unsigned int transition_latency)
{
	policy->freq_table = table;
	policy->cpuinfo.transition_latency = transition_latency;

	/*
	 * The driver only supports the SMP configuration where all processors
	 * share the clock and voltage and clock.
	 */
	cpumask_setall(policy->cpus);
}
EXPORT_SYMBOL_GPL(cpufreq_generic_init);

struct cpufreq_policy *cpufreq_cpu_get_raw(unsigned int cpu)
{
	struct cpufreq_policy *policy = per_cpu(cpufreq_cpu_data, cpu);

	return policy && cpumask_test_cpu(cpu, policy->cpus) ? policy : NULL;
}
EXPORT_SYMBOL_GPL(cpufreq_cpu_get_raw);

unsigned int cpufreq_generic_get(unsigned int cpu)
{
	struct cpufreq_policy *policy = cpufreq_cpu_get_raw(cpu);

	if (!policy || IS_ERR(policy->clk)) {
		pr_err("%s: No %s associated to cpu: %d\n",
		       __func__, policy ? "clk" : "policy", cpu);
		return 0;
	}

	return clk_get_rate(policy->clk) / 1000;
}
EXPORT_SYMBOL_GPL(cpufreq_generic_get);

/**
 * cpufreq_cpu_get - Return policy for a CPU and mark it as busy.
 * @cpu: CPU to find the policy for.
 *
 * Call cpufreq_cpu_get_raw() to obtain a cpufreq policy for @cpu and increment
 * the kobject reference counter of that policy.  Return a valid policy on
 * success or NULL on failure.
 *
 * The policy returned by this function has to be released with the help of
 * cpufreq_cpu_put() to balance its kobject reference counter properly.
 */
struct cpufreq_policy *cpufreq_cpu_get(unsigned int cpu)
{
	struct cpufreq_policy *policy = NULL;
	unsigned long flags;

	if (WARN_ON(cpu >= nr_cpu_ids))
		return NULL;

	/* get the cpufreq driver */
	read_lock_irqsave(&cpufreq_driver_lock, flags);

	if (cpufreq_driver) {
		/* get the CPU */
		policy = cpufreq_cpu_get_raw(cpu);
		if (policy)
			kobject_get(&policy->kobj);
	}

	read_unlock_irqrestore(&cpufreq_driver_lock, flags);

	return policy;
}
EXPORT_SYMBOL_GPL(cpufreq_cpu_get);

/**
 * cpufreq_cpu_put - Decrement kobject usage counter for cpufreq policy.
 * @policy: cpufreq policy returned by cpufreq_cpu_get().
 */
void cpufreq_cpu_put(struct cpufreq_policy *policy)
{
	kobject_put(&policy->kobj);
}
EXPORT_SYMBOL_GPL(cpufreq_cpu_put);

/**
 * cpufreq_cpu_release - Unlock a policy and decrement its usage counter.
 * @policy: cpufreq policy returned by cpufreq_cpu_acquire().
 */
void cpufreq_cpu_release(struct cpufreq_policy *policy)
{
	if (WARN_ON(!policy))
		return;

	lockdep_assert_held(&policy->rwsem);

	up_write(&policy->rwsem);

	cpufreq_cpu_put(policy);
}

/**
 * cpufreq_cpu_acquire - Find policy for a CPU, mark it as busy and lock it.
 * @cpu: CPU to find the policy for.
 *
 * Call cpufreq_cpu_get() to get a reference on the cpufreq policy for @cpu and
 * if the policy returned by it is not NULL, acquire its rwsem for writing.
 * Return the policy if it is active or release it and return NULL otherwise.
 *
 * The policy returned by this function has to be released with the help of
 * cpufreq_cpu_release() in order to release its rwsem and balance its usage
 * counter properly.
 */
struct cpufreq_policy *cpufreq_cpu_acquire(unsigned int cpu)
{
	struct cpufreq_policy *policy = cpufreq_cpu_get(cpu);

	if (!policy)
		return NULL;

	down_write(&policy->rwsem);

	if (policy_is_inactive(policy)) {
		cpufreq_cpu_release(policy);
		return NULL;
	}

	return policy;
}

/*********************************************************************
 *            EXTERNALLY AFFECTING FREQUENCY CHANGES                 *
 *********************************************************************/

/*
 * adjust_jiffies - adjust the system "loops_per_jiffy"
 *
 * This function alters the system "loops_per_jiffy" for the clock
 * speed change. Note that loops_per_jiffy cannot be updated on SMP
 * systems as each CPU might be scaled differently. So, use the arch
 * per-CPU loops_per_jiffy value wherever possible.
 */
static void adjust_jiffies(unsigned long val, struct cpufreq_freqs *ci)
{
#ifndef CONFIG_SMP
	static unsigned long l_p_j_ref;
	static unsigned int l_p_j_ref_freq;

	if (ci->flags & CPUFREQ_CONST_LOOPS)
		return;

	if (!l_p_j_ref_freq) {
		l_p_j_ref = loops_per_jiffy;
		l_p_j_ref_freq = ci->old;
		pr_debug("saving %lu as reference value for loops_per_jiffy; freq is %u kHz\n",
			 l_p_j_ref, l_p_j_ref_freq);
	}
	if (val == CPUFREQ_POSTCHANGE && ci->old != ci->new) {
		loops_per_jiffy = cpufreq_scale(l_p_j_ref, l_p_j_ref_freq,
								ci->new);
		pr_debug("scaling loops_per_jiffy to %lu for frequency %u kHz\n",
			 loops_per_jiffy, ci->new);
	}
#endif
}

/**
 * cpufreq_notify_transition - Notify frequency transition and adjust_jiffies.
 * @policy: cpufreq policy to enable fast frequency switching for.
 * @freqs: contain details of the frequency update.
 * @state: set to CPUFREQ_PRECHANGE or CPUFREQ_POSTCHANGE.
 *
 * This function calls the transition notifiers and the "adjust_jiffies"
 * function. It is called twice on all CPU frequency changes that have
 * external effects.
 */
static void cpufreq_notify_transition(struct cpufreq_policy *policy,
				      struct cpufreq_freqs *freqs,
				      unsigned int state)
{
	int cpu;

	BUG_ON(irqs_disabled());

	if (cpufreq_disabled())
		return;

	freqs->policy = policy;
	freqs->flags = cpufreq_driver->flags;
	pr_debug("notification %u of frequency transition to %u kHz\n",
		 state, freqs->new);

	switch (state) {
	case CPUFREQ_PRECHANGE:
		/*
		 * Detect if the driver reported a value as "old frequency"
		 * which is not equal to what the cpufreq core thinks is
		 * "old frequency".
		 */
		if (policy->cur && policy->cur != freqs->old) {
			pr_debug("Warning: CPU frequency is %u, cpufreq assumed %u kHz\n",
				 freqs->old, policy->cur);
			freqs->old = policy->cur;
		}

		srcu_notifier_call_chain(&cpufreq_transition_notifier_list,
					 CPUFREQ_PRECHANGE, freqs);

		adjust_jiffies(CPUFREQ_PRECHANGE, freqs);
		break;

	case CPUFREQ_POSTCHANGE:
		adjust_jiffies(CPUFREQ_POSTCHANGE, freqs);
<<<<<<< HEAD
		pr_debug("FREQ: %lu - CPU: %lu\n",
			 (unsigned long)freqs->new, (unsigned long)freqs->cpu);
		trace_cpu_frequency(freqs->new, freqs->cpu);
		cpufreq_stats_record_transition(policy, freqs->new);
=======
		pr_debug("FREQ: %u - CPUs: %*pbl\n", freqs->new,
			 cpumask_pr_args(policy->cpus));

		for_each_cpu(cpu, policy->cpus)
			trace_cpu_frequency(freqs->new, cpu);

>>>>>>> 24b8d41d
		srcu_notifier_call_chain(&cpufreq_transition_notifier_list,
					 CPUFREQ_POSTCHANGE, freqs);

		cpufreq_stats_record_transition(policy, freqs->new);
		policy->cur = freqs->new;
	}
}

/* Do post notifications when there are chances that transition has failed */
static void cpufreq_notify_post_transition(struct cpufreq_policy *policy,
		struct cpufreq_freqs *freqs, int transition_failed)
{
	cpufreq_notify_transition(policy, freqs, CPUFREQ_POSTCHANGE);
	if (!transition_failed)
		return;

	swap(freqs->old, freqs->new);
	cpufreq_notify_transition(policy, freqs, CPUFREQ_PRECHANGE);
	cpufreq_notify_transition(policy, freqs, CPUFREQ_POSTCHANGE);
}

void cpufreq_freq_transition_begin(struct cpufreq_policy *policy,
		struct cpufreq_freqs *freqs)
{

	/*
	 * Catch double invocations of _begin() which lead to self-deadlock.
	 * ASYNC_NOTIFICATION drivers are left out because the cpufreq core
	 * doesn't invoke _begin() on their behalf, and hence the chances of
	 * double invocations are very low. Moreover, there are scenarios
	 * where these checks can emit false-positive warnings in these
	 * drivers; so we avoid that by skipping them altogether.
	 */
	WARN_ON(!(cpufreq_driver->flags & CPUFREQ_ASYNC_NOTIFICATION)
				&& current == policy->transition_task);

wait:
	wait_event(policy->transition_wait, !policy->transition_ongoing);

	spin_lock(&policy->transition_lock);

	if (unlikely(policy->transition_ongoing)) {
		spin_unlock(&policy->transition_lock);
		goto wait;
	}

	policy->transition_ongoing = true;
	policy->transition_task = current;

	spin_unlock(&policy->transition_lock);

	cpufreq_notify_transition(policy, freqs, CPUFREQ_PRECHANGE);
}
EXPORT_SYMBOL_GPL(cpufreq_freq_transition_begin);

void cpufreq_freq_transition_end(struct cpufreq_policy *policy,
		struct cpufreq_freqs *freqs, int transition_failed)
{
	if (WARN_ON(!policy->transition_ongoing))
		return;

	cpufreq_notify_post_transition(policy, freqs, transition_failed);

	arch_set_freq_scale(policy->related_cpus,
			    policy->cur,
			    policy->cpuinfo.max_freq);

	policy->transition_ongoing = false;
	policy->transition_task = NULL;

	wake_up(&policy->transition_wait);
}
EXPORT_SYMBOL_GPL(cpufreq_freq_transition_end);

/*
 * Fast frequency switching status count.  Positive means "enabled", negative
 * means "disabled" and 0 means "not decided yet".
 */
static int cpufreq_fast_switch_count;
static DEFINE_MUTEX(cpufreq_fast_switch_lock);

static void cpufreq_list_transition_notifiers(void)
{
	struct notifier_block *nb;

	pr_info("Registered transition notifiers:\n");

	mutex_lock(&cpufreq_transition_notifier_list.mutex);

	for (nb = cpufreq_transition_notifier_list.head; nb; nb = nb->next)
<<<<<<< HEAD
		pr_info("%pF\n", nb->notifier_call);
=======
		pr_info("%pS\n", nb->notifier_call);
>>>>>>> 24b8d41d

	mutex_unlock(&cpufreq_transition_notifier_list.mutex);
}

/**
 * cpufreq_enable_fast_switch - Enable fast frequency switching for policy.
 * @policy: cpufreq policy to enable fast frequency switching for.
 *
 * Try to enable fast frequency switching for @policy.
 *
 * The attempt will fail if there is at least one transition notifier registered
 * at this point, as fast frequency switching is quite fundamentally at odds
 * with transition notifiers.  Thus if successful, it will make registration of
 * transition notifiers fail going forward.
 */
void cpufreq_enable_fast_switch(struct cpufreq_policy *policy)
{
	lockdep_assert_held(&policy->rwsem);

	if (!policy->fast_switch_possible)
		return;

	mutex_lock(&cpufreq_fast_switch_lock);
	if (cpufreq_fast_switch_count >= 0) {
		cpufreq_fast_switch_count++;
		policy->fast_switch_enabled = true;
	} else {
		pr_warn("CPU%u: Fast frequency switching not enabled\n",
			policy->cpu);
		cpufreq_list_transition_notifiers();
	}
	mutex_unlock(&cpufreq_fast_switch_lock);
}
EXPORT_SYMBOL_GPL(cpufreq_enable_fast_switch);

/**
 * cpufreq_disable_fast_switch - Disable fast frequency switching for policy.
 * @policy: cpufreq policy to disable fast frequency switching for.
 */
void cpufreq_disable_fast_switch(struct cpufreq_policy *policy)
{
	mutex_lock(&cpufreq_fast_switch_lock);
	if (policy->fast_switch_enabled) {
		policy->fast_switch_enabled = false;
		if (!WARN_ON(cpufreq_fast_switch_count <= 0))
			cpufreq_fast_switch_count--;
	}
	mutex_unlock(&cpufreq_fast_switch_lock);
}
EXPORT_SYMBOL_GPL(cpufreq_disable_fast_switch);

/**
 * cpufreq_driver_resolve_freq - Map a target frequency to a driver-supported
 * one.
<<<<<<< HEAD
=======
 * @policy: associated policy to interrogate
>>>>>>> 24b8d41d
 * @target_freq: target frequency to resolve.
 *
 * The target to driver frequency mapping is cached in the policy.
 *
 * Return: Lowest driver-supported frequency greater than or equal to the
 * given target_freq, subject to policy (min/max) and driver limitations.
 */
unsigned int cpufreq_driver_resolve_freq(struct cpufreq_policy *policy,
					 unsigned int target_freq)
{
	target_freq = clamp_val(target_freq, policy->min, policy->max);
	policy->cached_target_freq = target_freq;

	if (cpufreq_driver->target_index) {
<<<<<<< HEAD
		int idx;
=======
		unsigned int idx;
>>>>>>> 24b8d41d

		idx = cpufreq_frequency_table_target(policy, target_freq,
						     CPUFREQ_RELATION_L);
		policy->cached_resolved_idx = idx;
		return policy->freq_table[idx].frequency;
	}

	if (cpufreq_driver->resolve_freq)
		return cpufreq_driver->resolve_freq(policy, target_freq);

	return target_freq;
}
EXPORT_SYMBOL_GPL(cpufreq_driver_resolve_freq);
<<<<<<< HEAD
=======

unsigned int cpufreq_policy_transition_delay_us(struct cpufreq_policy *policy)
{
	unsigned int latency;

	if (policy->transition_delay_us)
		return policy->transition_delay_us;

	latency = policy->cpuinfo.transition_latency / NSEC_PER_USEC;
	if (latency) {
		/*
		 * For platforms that can change the frequency very fast (< 10
		 * us), the above formula gives a decent transition delay. But
		 * for platforms where transition_latency is in milliseconds, it
		 * ends up giving unrealistic values.
		 *
		 * Cap the default transition delay to 10 ms, which seems to be
		 * a reasonable amount of time after which we should reevaluate
		 * the frequency.
		 */
		return min(latency * LATENCY_MULTIPLIER, (unsigned int)10000);
	}

	return LATENCY_MULTIPLIER;
}
EXPORT_SYMBOL_GPL(cpufreq_policy_transition_delay_us);
>>>>>>> 24b8d41d

/*********************************************************************
 *                          SYSFS INTERFACE                          *
 *********************************************************************/
static ssize_t show_boost(struct kobject *kobj,
			  struct kobj_attribute *attr, char *buf)
{
	return sprintf(buf, "%d\n", cpufreq_driver->boost_enabled);
}

static ssize_t store_boost(struct kobject *kobj, struct kobj_attribute *attr,
			   const char *buf, size_t count)
{
	int ret, enable;

	ret = sscanf(buf, "%d", &enable);
	if (ret != 1 || enable < 0 || enable > 1)
		return -EINVAL;

	if (cpufreq_boost_trigger_state(enable)) {
		pr_err("%s: Cannot %s BOOST!\n",
		       __func__, enable ? "enable" : "disable");
		return -EINVAL;
	}

	pr_debug("%s: cpufreq BOOST %s\n",
		 __func__, enable ? "enabled" : "disabled");

	return count;
}
define_one_global_rw(boost);

static struct cpufreq_governor *find_governor(const char *str_governor)
{
	struct cpufreq_governor *t;

	for_each_governor(t)
		if (!strncasecmp(str_governor, t->name, CPUFREQ_NAME_LEN))
			return t;

	return NULL;
}

static struct cpufreq_governor *get_governor(const char *str_governor)
{
	struct cpufreq_governor *t;

	mutex_lock(&cpufreq_governor_mutex);
	t = find_governor(str_governor);
	if (!t)
		goto unlock;

	if (!try_module_get(t->owner))
		t = NULL;

unlock:
	mutex_unlock(&cpufreq_governor_mutex);

	return t;
}

static unsigned int cpufreq_parse_policy(char *str_governor)
{
	if (!strncasecmp(str_governor, "performance", CPUFREQ_NAME_LEN))
		return CPUFREQ_POLICY_PERFORMANCE;

	if (!strncasecmp(str_governor, "powersave", CPUFREQ_NAME_LEN))
		return CPUFREQ_POLICY_POWERSAVE;

	return CPUFREQ_POLICY_UNKNOWN;
}

/**
 * cpufreq_parse_governor - parse a governor string only for has_target()
 * @str_governor: Governor name.
 */
static struct cpufreq_governor *cpufreq_parse_governor(char *str_governor)
{
	struct cpufreq_governor *t;

	t = get_governor(str_governor);
	if (t)
		return t;

	if (request_module("cpufreq_%s", str_governor))
		return NULL;

	return get_governor(str_governor);
}

/*
 * cpufreq_per_cpu_attr_read() / show_##file_name() -
 * print out cpufreq information
 *
 * Write out information from cpufreq_driver->policy[cpu]; object must be
 * "unsigned int".
 */

#define show_one(file_name, object)			\
static ssize_t show_##file_name				\
(struct cpufreq_policy *policy, char *buf)		\
{							\
	return sprintf(buf, "%u\n", policy->object);	\
}

show_one(cpuinfo_min_freq, cpuinfo.min_freq);
show_one(cpuinfo_max_freq, cpuinfo.max_freq);
show_one(cpuinfo_transition_latency, cpuinfo.transition_latency);
show_one(scaling_min_freq, min);
show_one(scaling_max_freq, max);

__weak unsigned int arch_freq_get_on_cpu(int cpu)
{
	return 0;
}

static ssize_t show_scaling_cur_freq(struct cpufreq_policy *policy, char *buf)
{
	ssize_t ret;
	unsigned int freq;

	freq = arch_freq_get_on_cpu(policy->cpu);
	if (freq)
		ret = sprintf(buf, "%u\n", freq);
	else if (cpufreq_driver->setpolicy && cpufreq_driver->get)
		ret = sprintf(buf, "%u\n", cpufreq_driver->get(policy->cpu));
	else
		ret = sprintf(buf, "%u\n", policy->cur);
	return ret;
}

/*
 * cpufreq_per_cpu_attr_write() / store_##file_name() - sysfs write access
 */
#define store_one(file_name, object)			\
static ssize_t store_##file_name					\
(struct cpufreq_policy *policy, const char *buf, size_t count)		\
{									\
	unsigned long val;						\
	int ret;							\
									\
	ret = sscanf(buf, "%lu", &val);					\
	if (ret != 1)							\
		return -EINVAL;						\
									\
	ret = freq_qos_update_request(policy->object##_freq_req, val);\
	return ret >= 0 ? count : ret;					\
}

store_one(scaling_min_freq, min);
store_one(scaling_max_freq, max);

/*
 * show_cpuinfo_cur_freq - current CPU frequency as detected by hardware
 */
static ssize_t show_cpuinfo_cur_freq(struct cpufreq_policy *policy,
					char *buf)
{
	unsigned int cur_freq = __cpufreq_get(policy);

	if (cur_freq)
		return sprintf(buf, "%u\n", cur_freq);

	return sprintf(buf, "<unknown>\n");
}

/*
 * show_scaling_governor - show the current policy for the specified CPU
 */
static ssize_t show_scaling_governor(struct cpufreq_policy *policy, char *buf)
{
	if (policy->policy == CPUFREQ_POLICY_POWERSAVE)
		return sprintf(buf, "powersave\n");
	else if (policy->policy == CPUFREQ_POLICY_PERFORMANCE)
		return sprintf(buf, "performance\n");
	else if (policy->governor)
		return scnprintf(buf, CPUFREQ_NAME_PLEN, "%s\n",
				policy->governor->name);
	return -EINVAL;
}

/*
 * store_scaling_governor - store policy for the specified CPU
 */
static ssize_t store_scaling_governor(struct cpufreq_policy *policy,
					const char *buf, size_t count)
{
	char str_governor[16];
	int ret;

	ret = sscanf(buf, "%15s", str_governor);
	if (ret != 1)
		return -EINVAL;

	if (cpufreq_driver->setpolicy) {
		unsigned int new_pol;

		new_pol = cpufreq_parse_policy(str_governor);
		if (!new_pol)
			return -EINVAL;

		ret = cpufreq_set_policy(policy, NULL, new_pol);
	} else {
		struct cpufreq_governor *new_gov;

		new_gov = cpufreq_parse_governor(str_governor);
		if (!new_gov)
			return -EINVAL;

		ret = cpufreq_set_policy(policy, new_gov,
					 CPUFREQ_POLICY_UNKNOWN);

		module_put(new_gov->owner);
	}

	return ret ? ret : count;
}

/*
 * show_scaling_driver - show the cpufreq driver currently loaded
 */
static ssize_t show_scaling_driver(struct cpufreq_policy *policy, char *buf)
{
	return scnprintf(buf, CPUFREQ_NAME_PLEN, "%s\n", cpufreq_driver->name);
}

/*
 * show_scaling_available_governors - show the available CPUfreq governors
 */
static ssize_t show_scaling_available_governors(struct cpufreq_policy *policy,
						char *buf)
{
	ssize_t i = 0;
	struct cpufreq_governor *t;

	if (!has_target()) {
		i += sprintf(buf, "performance powersave");
		goto out;
	}

	mutex_lock(&cpufreq_governor_mutex);
	for_each_governor(t) {
		if (i >= (ssize_t) ((PAGE_SIZE / sizeof(char))
		    - (CPUFREQ_NAME_LEN + 2)))
			break;
		i += scnprintf(&buf[i], CPUFREQ_NAME_PLEN, "%s ", t->name);
	}
	mutex_unlock(&cpufreq_governor_mutex);
out:
	i += sprintf(&buf[i], "\n");
	return i;
}

ssize_t cpufreq_show_cpus(const struct cpumask *mask, char *buf)
{
	ssize_t i = 0;
	unsigned int cpu;

	for_each_cpu(cpu, mask) {
		if (i)
			i += scnprintf(&buf[i], (PAGE_SIZE - i - 2), " ");
		i += scnprintf(&buf[i], (PAGE_SIZE - i - 2), "%u", cpu);
		if (i >= (PAGE_SIZE - 5))
			break;
	}
	i += sprintf(&buf[i], "\n");
	return i;
}
EXPORT_SYMBOL_GPL(cpufreq_show_cpus);

/*
 * show_related_cpus - show the CPUs affected by each transition even if
 * hw coordination is in use
 */
static ssize_t show_related_cpus(struct cpufreq_policy *policy, char *buf)
{
	return cpufreq_show_cpus(policy->related_cpus, buf);
}

/*
 * show_affected_cpus - show the CPUs affected by each transition
 */
static ssize_t show_affected_cpus(struct cpufreq_policy *policy, char *buf)
{
	return cpufreq_show_cpus(policy->cpus, buf);
}

static ssize_t store_scaling_setspeed(struct cpufreq_policy *policy,
					const char *buf, size_t count)
{
	unsigned int freq = 0;
	unsigned int ret;

	if (!policy->governor || !policy->governor->store_setspeed)
		return -EINVAL;

	ret = sscanf(buf, "%u", &freq);
	if (ret != 1)
		return -EINVAL;

	policy->governor->store_setspeed(policy, freq);

	return count;
}

static ssize_t show_scaling_setspeed(struct cpufreq_policy *policy, char *buf)
{
	if (!policy->governor || !policy->governor->show_setspeed)
		return sprintf(buf, "<unsupported>\n");

	return policy->governor->show_setspeed(policy, buf);
}

/*
 * show_bios_limit - show the current cpufreq HW/BIOS limitation
 */
static ssize_t show_bios_limit(struct cpufreq_policy *policy, char *buf)
{
	unsigned int limit;
	int ret;
	ret = cpufreq_driver->bios_limit(policy->cpu, &limit);
	if (!ret)
		return sprintf(buf, "%u\n", limit);
	return sprintf(buf, "%u\n", policy->cpuinfo.max_freq);
}

cpufreq_freq_attr_ro_perm(cpuinfo_cur_freq, 0400);
cpufreq_freq_attr_ro(cpuinfo_min_freq);
cpufreq_freq_attr_ro(cpuinfo_max_freq);
cpufreq_freq_attr_ro(cpuinfo_transition_latency);
cpufreq_freq_attr_ro(scaling_available_governors);
cpufreq_freq_attr_ro(scaling_driver);
cpufreq_freq_attr_ro(scaling_cur_freq);
cpufreq_freq_attr_ro(bios_limit);
cpufreq_freq_attr_ro(related_cpus);
cpufreq_freq_attr_ro(affected_cpus);
cpufreq_freq_attr_rw(scaling_min_freq);
cpufreq_freq_attr_rw(scaling_max_freq);
cpufreq_freq_attr_rw(scaling_governor);
cpufreq_freq_attr_rw(scaling_setspeed);

static struct attribute *default_attrs[] = {
	&cpuinfo_min_freq.attr,
	&cpuinfo_max_freq.attr,
	&cpuinfo_transition_latency.attr,
	&scaling_min_freq.attr,
	&scaling_max_freq.attr,
	&affected_cpus.attr,
	&related_cpus.attr,
	&scaling_governor.attr,
	&scaling_driver.attr,
	&scaling_available_governors.attr,
	&scaling_setspeed.attr,
	NULL
};

#define to_policy(k) container_of(k, struct cpufreq_policy, kobj)
#define to_attr(a) container_of(a, struct freq_attr, attr)

static ssize_t show(struct kobject *kobj, struct attribute *attr, char *buf)
{
	struct cpufreq_policy *policy = to_policy(kobj);
	struct freq_attr *fattr = to_attr(attr);
	ssize_t ret;

	if (!fattr->show)
		return -EIO;

	down_read(&policy->rwsem);
	ret = fattr->show(policy, buf);
	up_read(&policy->rwsem);

	return ret;
}

static ssize_t store(struct kobject *kobj, struct attribute *attr,
		     const char *buf, size_t count)
{
	struct cpufreq_policy *policy = to_policy(kobj);
	struct freq_attr *fattr = to_attr(attr);
	ssize_t ret = -EINVAL;

	if (!fattr->store)
		return -EIO;

	/*
	 * cpus_read_trylock() is used here to work around a circular lock
	 * dependency problem with respect to the cpufreq_register_driver().
	 */
	if (!cpus_read_trylock())
		return -EBUSY;

	if (cpu_online(policy->cpu)) {
		down_write(&policy->rwsem);
		ret = fattr->store(policy, buf, count);
		up_write(&policy->rwsem);
	}

	cpus_read_unlock();

	return ret;
}

static void cpufreq_sysfs_release(struct kobject *kobj)
{
	struct cpufreq_policy *policy = to_policy(kobj);
	pr_debug("last reference is dropped\n");
	complete(&policy->kobj_unregister);
}

static const struct sysfs_ops sysfs_ops = {
	.show	= show,
	.store	= store,
};

static struct kobj_type ktype_cpufreq = {
	.sysfs_ops	= &sysfs_ops,
	.default_attrs	= default_attrs,
	.release	= cpufreq_sysfs_release,
};

<<<<<<< HEAD
static int add_cpu_dev_symlink(struct cpufreq_policy *policy,
			       struct device *dev)
{
	dev_dbg(dev, "%s: Adding symlink\n", __func__);
	return sysfs_create_link(&dev->kobj, &policy->kobj, "cpufreq");
=======
static void add_cpu_dev_symlink(struct cpufreq_policy *policy, unsigned int cpu)
{
	struct device *dev = get_cpu_device(cpu);

	if (unlikely(!dev))
		return;

	if (cpumask_test_and_set_cpu(cpu, policy->real_cpus))
		return;

	dev_dbg(dev, "%s: Adding symlink\n", __func__);
	if (sysfs_create_link(&dev->kobj, &policy->kobj, "cpufreq"))
		dev_err(dev, "cpufreq symlink creation failed\n");
>>>>>>> 24b8d41d
}

static void remove_cpu_dev_symlink(struct cpufreq_policy *policy,
				   struct device *dev)
{
	dev_dbg(dev, "%s: Removing symlink\n", __func__);
	sysfs_remove_link(&dev->kobj, "cpufreq");
}

static int cpufreq_add_dev_interface(struct cpufreq_policy *policy)
{
	struct freq_attr **drv_attr;
	int ret = 0;

	/* set up files for this cpu device */
	drv_attr = cpufreq_driver->attr;
	while (drv_attr && *drv_attr) {
		ret = sysfs_create_file(&policy->kobj, &((*drv_attr)->attr));
		if (ret)
			return ret;
		drv_attr++;
	}
	if (cpufreq_driver->get) {
		ret = sysfs_create_file(&policy->kobj, &cpuinfo_cur_freq.attr);
		if (ret)
			return ret;
	}

	ret = sysfs_create_file(&policy->kobj, &scaling_cur_freq.attr);
	if (ret)
		return ret;

	if (cpufreq_driver->bios_limit) {
		ret = sysfs_create_file(&policy->kobj, &bios_limit.attr);
		if (ret)
			return ret;
	}

	return 0;
<<<<<<< HEAD
}

__weak struct cpufreq_governor *cpufreq_default_governor(void)
{
	return NULL;
=======
>>>>>>> 24b8d41d
}

static int cpufreq_init_policy(struct cpufreq_policy *policy)
{
	struct cpufreq_governor *gov = NULL;
	unsigned int pol = CPUFREQ_POLICY_UNKNOWN;
	int ret;

	if (has_target()) {
		/* Update policy governor to the one used before hotplug. */
		gov = get_governor(policy->last_governor);
		if (gov) {
			pr_debug("Restoring governor %s for cpu %d\n",
				 gov->name, policy->cpu);
		} else {
			gov = get_governor(default_governor);
		}

		if (!gov) {
			gov = cpufreq_default_governor();
			__module_get(gov->owner);
		}

	} else {

		/* Use the default policy if there is no last_policy. */
		if (policy->last_policy) {
			pol = policy->last_policy;
		} else {
			pol = cpufreq_parse_policy(default_governor);
			/*
			 * In case the default governor is neither "performance"
			 * nor "powersave", fall back to the initial policy
			 * value set by the driver.
			 */
			if (pol == CPUFREQ_POLICY_UNKNOWN)
				pol = policy->policy;
		}
		if (pol != CPUFREQ_POLICY_PERFORMANCE &&
		    pol != CPUFREQ_POLICY_POWERSAVE)
			return -ENODATA;
	}

	ret = cpufreq_set_policy(policy, gov, pol);
	if (gov)
		module_put(gov->owner);

	return ret;
}

static int cpufreq_add_policy_cpu(struct cpufreq_policy *policy, unsigned int cpu)
{
	int ret = 0;

	/* Has this CPU been taken care of already? */
	if (cpumask_test_cpu(cpu, policy->cpus))
		return 0;

	down_write(&policy->rwsem);
	if (has_target())
		cpufreq_stop_governor(policy);

	cpumask_set_cpu(cpu, policy->cpus);

	if (has_target()) {
		ret = cpufreq_start_governor(policy);
		if (ret)
			pr_err("%s: Failed to start governor\n", __func__);
	}
	up_write(&policy->rwsem);
	return ret;
}

void refresh_frequency_limits(struct cpufreq_policy *policy)
{
	if (!policy_is_inactive(policy)) {
		pr_debug("updating policy for CPU %u\n", policy->cpu);

		cpufreq_set_policy(policy, policy->governor, policy->policy);
	}
}
EXPORT_SYMBOL(refresh_frequency_limits);

static void handle_update(struct work_struct *work)
{
	struct cpufreq_policy *policy =
		container_of(work, struct cpufreq_policy, update);

	pr_debug("handle_update for cpu %u called\n", policy->cpu);
	down_write(&policy->rwsem);
	refresh_frequency_limits(policy);
	up_write(&policy->rwsem);
}

static int cpufreq_notifier_min(struct notifier_block *nb, unsigned long freq,
				void *data)
{
	struct cpufreq_policy *policy = container_of(nb, struct cpufreq_policy, nb_min);

	schedule_work(&policy->update);
	return 0;
}

static int cpufreq_notifier_max(struct notifier_block *nb, unsigned long freq,
				void *data)
{
	struct cpufreq_policy *policy = container_of(nb, struct cpufreq_policy, nb_max);

	schedule_work(&policy->update);
	return 0;
}

static void cpufreq_policy_put_kobj(struct cpufreq_policy *policy)
{
	struct kobject *kobj;
	struct completion *cmp;

	down_write(&policy->rwsem);
	cpufreq_stats_free_table(policy);
	kobj = &policy->kobj;
	cmp = &policy->kobj_unregister;
	up_write(&policy->rwsem);
	kobject_put(kobj);

	/*
	 * We need to make sure that the underlying kobj is
	 * actually not referenced anymore by anybody before we
	 * proceed with unloading.
	 */
	pr_debug("waiting for dropping of refcount\n");
	wait_for_completion(cmp);
	pr_debug("wait complete\n");
}

static struct cpufreq_policy *cpufreq_policy_alloc(unsigned int cpu)
{
	struct cpufreq_policy *policy;
	struct device *dev = get_cpu_device(cpu);
	int ret;

<<<<<<< HEAD
=======
	if (!dev)
		return NULL;

>>>>>>> 24b8d41d
	policy = kzalloc(sizeof(*policy), GFP_KERNEL);
	if (!policy)
		return NULL;

	if (!alloc_cpumask_var(&policy->cpus, GFP_KERNEL))
		goto err_free_policy;

	if (!zalloc_cpumask_var(&policy->related_cpus, GFP_KERNEL))
		goto err_free_cpumask;

	if (!zalloc_cpumask_var(&policy->real_cpus, GFP_KERNEL))
		goto err_free_rcpumask;

	ret = kobject_init_and_add(&policy->kobj, &ktype_cpufreq,
				   cpufreq_global_kobject, "policy%u", cpu);
	if (ret) {
		dev_err(dev, "%s: failed to init policy->kobj: %d\n", __func__, ret);
		/*
		 * The entire policy object will be freed below, but the extra
		 * memory allocated for the kobject name needs to be freed by
		 * releasing the kobject.
		 */
		kobject_put(&policy->kobj);
		goto err_free_real_cpus;
	}

	freq_constraints_init(&policy->constraints);

	policy->nb_min.notifier_call = cpufreq_notifier_min;
	policy->nb_max.notifier_call = cpufreq_notifier_max;

	ret = freq_qos_add_notifier(&policy->constraints, FREQ_QOS_MIN,
				    &policy->nb_min);
	if (ret) {
		dev_err(dev, "Failed to register MIN QoS notifier: %d (%*pbl)\n",
			ret, cpumask_pr_args(policy->cpus));
		goto err_kobj_remove;
	}

	ret = freq_qos_add_notifier(&policy->constraints, FREQ_QOS_MAX,
				    &policy->nb_max);
	if (ret) {
		dev_err(dev, "Failed to register MAX QoS notifier: %d (%*pbl)\n",
			ret, cpumask_pr_args(policy->cpus));
		goto err_min_qos_notifier;
	}

	INIT_LIST_HEAD(&policy->policy_list);
	init_rwsem(&policy->rwsem);
	spin_lock_init(&policy->transition_lock);
	init_waitqueue_head(&policy->transition_wait);
	init_completion(&policy->kobj_unregister);
	INIT_WORK(&policy->update, handle_update);

	policy->cpu = cpu;
	return policy;

err_min_qos_notifier:
	freq_qos_remove_notifier(&policy->constraints, FREQ_QOS_MIN,
				 &policy->nb_min);
err_kobj_remove:
	cpufreq_policy_put_kobj(policy);
err_free_real_cpus:
	free_cpumask_var(policy->real_cpus);
err_free_rcpumask:
	free_cpumask_var(policy->related_cpus);
err_free_cpumask:
	free_cpumask_var(policy->cpus);
err_free_policy:
	kfree(policy);

	return NULL;
}

<<<<<<< HEAD
static void cpufreq_policy_put_kobj(struct cpufreq_policy *policy, bool notify)
{
	struct kobject *kobj;
	struct completion *cmp;

	if (notify)
		blocking_notifier_call_chain(&cpufreq_policy_notifier_list,
					     CPUFREQ_REMOVE_POLICY, policy);

	down_write(&policy->rwsem);
	cpufreq_stats_free_table(policy);
	kobj = &policy->kobj;
	cmp = &policy->kobj_unregister;
	up_write(&policy->rwsem);
	kobject_put(kobj);

	/*
	 * We need to make sure that the underlying kobj is
	 * actually not referenced anymore by anybody before we
	 * proceed with unloading.
	 */
	pr_debug("waiting for dropping of refcount\n");
	wait_for_completion(cmp);
	pr_debug("wait complete\n");
}

static void cpufreq_policy_free(struct cpufreq_policy *policy, bool notify)
=======
static void cpufreq_policy_free(struct cpufreq_policy *policy)
>>>>>>> 24b8d41d
{
	unsigned long flags;
	int cpu;

	/* Remove policy from list */
	write_lock_irqsave(&cpufreq_driver_lock, flags);
	list_del(&policy->policy_list);

	for_each_cpu(cpu, policy->related_cpus)
		per_cpu(cpufreq_cpu_data, cpu) = NULL;
	write_unlock_irqrestore(&cpufreq_driver_lock, flags);

	freq_qos_remove_notifier(&policy->constraints, FREQ_QOS_MAX,
				 &policy->nb_max);
	freq_qos_remove_notifier(&policy->constraints, FREQ_QOS_MIN,
				 &policy->nb_min);

	/* Cancel any pending policy->update work before freeing the policy. */
	cancel_work_sync(&policy->update);

	if (policy->max_freq_req) {
		/*
		 * CPUFREQ_CREATE_POLICY notification is sent only after
		 * successfully adding max_freq_req request.
		 */
		blocking_notifier_call_chain(&cpufreq_policy_notifier_list,
					     CPUFREQ_REMOVE_POLICY, policy);
		freq_qos_remove_request(policy->max_freq_req);
	}

	freq_qos_remove_request(policy->min_freq_req);
	kfree(policy->min_freq_req);

	cpufreq_policy_put_kobj(policy);
	free_cpumask_var(policy->real_cpus);
	free_cpumask_var(policy->related_cpus);
	free_cpumask_var(policy->cpus);
	kfree(policy);
}

static int cpufreq_online(unsigned int cpu)
{
	struct cpufreq_policy *policy;
	bool new_policy;
	unsigned long flags;
	unsigned int j;
	int ret;

	pr_debug("%s: bringing CPU%u online\n", __func__, cpu);

	/* Check if this CPU already has a policy to manage it */
	policy = per_cpu(cpufreq_cpu_data, cpu);
	if (policy) {
		WARN_ON(!cpumask_test_cpu(cpu, policy->related_cpus));
		if (!policy_is_inactive(policy))
			return cpufreq_add_policy_cpu(policy, cpu);

		/* This is the only online CPU for the policy.  Start over. */
		new_policy = false;
		down_write(&policy->rwsem);
		policy->cpu = cpu;
		policy->governor = NULL;
		up_write(&policy->rwsem);
	} else {
		new_policy = true;
		policy = cpufreq_policy_alloc(cpu);
		if (!policy)
			return -ENOMEM;
	}

	if (!new_policy && cpufreq_driver->online) {
		ret = cpufreq_driver->online(policy);
		if (ret) {
			pr_debug("%s: %d: initialization failed\n", __func__,
				 __LINE__);
			goto out_exit_policy;
		}

		/* Recover policy->cpus using related_cpus */
		cpumask_copy(policy->cpus, policy->related_cpus);
	} else {
		cpumask_copy(policy->cpus, cpumask_of(cpu));

		/*
		 * Call driver. From then on the cpufreq must be able
		 * to accept all calls to ->verify and ->setpolicy for this CPU.
		 */
		ret = cpufreq_driver->init(policy);
		if (ret) {
			pr_debug("%s: %d: initialization failed\n", __func__,
				 __LINE__);
			goto out_free_policy;
		}

		ret = cpufreq_table_validate_and_sort(policy);
		if (ret)
			goto out_exit_policy;

		/* related_cpus should at least include policy->cpus. */
		cpumask_copy(policy->related_cpus, policy->cpus);
<<<<<<< HEAD
		/* Clear mask of registered CPUs */
		cpumask_clear(policy->real_cpus);
=======
>>>>>>> 24b8d41d
	}

	down_write(&policy->rwsem);
	/*
	 * affected cpus must always be the one, which are online. We aren't
	 * managing offline cpus here.
	 */
	cpumask_and(policy->cpus, policy->cpus, cpu_online_mask);

	if (new_policy) {
		for_each_cpu(j, policy->related_cpus) {
			per_cpu(cpufreq_cpu_data, j) = policy;
			add_cpu_dev_symlink(policy, j);
		}

		policy->min_freq_req = kzalloc(2 * sizeof(*policy->min_freq_req),
					       GFP_KERNEL);
		if (!policy->min_freq_req)
			goto out_destroy_policy;

		ret = freq_qos_add_request(&policy->constraints,
					   policy->min_freq_req, FREQ_QOS_MIN,
					   policy->min);
		if (ret < 0) {
			/*
			 * So we don't call freq_qos_remove_request() for an
			 * uninitialized request.
			 */
			kfree(policy->min_freq_req);
			policy->min_freq_req = NULL;
			goto out_destroy_policy;
		}

		/*
		 * This must be initialized right here to avoid calling
		 * freq_qos_remove_request() on uninitialized request in case
		 * of errors.
		 */
		policy->max_freq_req = policy->min_freq_req + 1;

		ret = freq_qos_add_request(&policy->constraints,
					   policy->max_freq_req, FREQ_QOS_MAX,
					   policy->max);
		if (ret < 0) {
			policy->max_freq_req = NULL;
			goto out_destroy_policy;
		}

		blocking_notifier_call_chain(&cpufreq_policy_notifier_list,
				CPUFREQ_CREATE_POLICY, policy);
	}

	if (cpufreq_driver->get && has_target()) {
		policy->cur = cpufreq_driver->get(policy->cpu);
		if (!policy->cur) {
			pr_err("%s: ->get() failed\n", __func__);
			goto out_destroy_policy;
		}
	}

	/*
	 * Sometimes boot loaders set CPU frequency to a value outside of
	 * frequency table present with cpufreq core. In such cases CPU might be
	 * unstable if it has to run on that frequency for long duration of time
	 * and so its better to set it to a frequency which is specified in
	 * freq-table. This also makes cpufreq stats inconsistent as
	 * cpufreq-stats would fail to register because current frequency of CPU
	 * isn't found in freq-table.
	 *
	 * Because we don't want this change to effect boot process badly, we go
	 * for the next freq which is >= policy->cur ('cur' must be set by now,
	 * otherwise we will end up setting freq to lowest of the table as 'cur'
	 * is initialized to zero).
	 *
	 * We are passing target-freq as "policy->cur - 1" otherwise
	 * __cpufreq_driver_target() would simply fail, as policy->cur will be
	 * equal to target-freq.
	 */
	if ((cpufreq_driver->flags & CPUFREQ_NEED_INITIAL_FREQ_CHECK)
	    && has_target()) {
		unsigned int old_freq = policy->cur;

		/* Are we running at unknown frequency ? */
		ret = cpufreq_frequency_table_get_index(policy, old_freq);
		if (ret == -EINVAL) {
			ret = __cpufreq_driver_target(policy, old_freq - 1,
						      CPUFREQ_RELATION_L);

			/*
			 * Reaching here after boot in a few seconds may not
			 * mean that system will remain stable at "unknown"
			 * frequency for longer duration. Hence, a BUG_ON().
			 */
			BUG_ON(ret);
			pr_info("%s: CPU%d: Running at unlisted initial frequency: %u KHz, changing to: %u KHz\n",
				__func__, policy->cpu, old_freq, policy->cur);
		}
	}

	if (new_policy) {
		ret = cpufreq_add_dev_interface(policy);
		if (ret)
<<<<<<< HEAD
			goto out_exit_policy;

		cpufreq_stats_create_table(policy);
		blocking_notifier_call_chain(&cpufreq_policy_notifier_list,
				CPUFREQ_CREATE_POLICY, policy);
=======
			goto out_destroy_policy;

		cpufreq_stats_create_table(policy);
>>>>>>> 24b8d41d

		write_lock_irqsave(&cpufreq_driver_lock, flags);
		list_add(&policy->policy_list, &cpufreq_policy_list);
		write_unlock_irqrestore(&cpufreq_driver_lock, flags);
	}

	blocking_notifier_call_chain(&cpufreq_policy_notifier_list,
				     CPUFREQ_START, policy);

	ret = cpufreq_init_policy(policy);
	if (ret) {
		pr_err("%s: Failed to initialize policy for cpu: %d (%d)\n",
		       __func__, cpu, ret);
		goto out_destroy_policy;
	}

	up_write(&policy->rwsem);

	kobject_uevent(&policy->kobj, KOBJ_ADD);

	/* Callback for handling stuff after policy is ready */
	if (cpufreq_driver->ready)
		cpufreq_driver->ready(policy);

	if (cpufreq_thermal_control_enabled(cpufreq_driver))
		policy->cdev = of_cpufreq_cooling_register(policy);

	pr_debug("initialization complete\n");

	return 0;

out_destroy_policy:
	for_each_cpu(j, policy->real_cpus)
		remove_cpu_dev_symlink(policy, get_cpu_device(j));

	up_write(&policy->rwsem);

out_exit_policy:
	if (cpufreq_driver->exit)
		cpufreq_driver->exit(policy);

out_free_policy:
	cpufreq_policy_free(policy);
	return ret;
}

static int cpufreq_offline(unsigned int cpu);

/**
 * cpufreq_add_dev - the cpufreq interface for a CPU device.
 * @dev: CPU device.
 * @sif: Subsystem interface structure pointer (not used)
 */
static int cpufreq_add_dev(struct device *dev, struct subsys_interface *sif)
{
	struct cpufreq_policy *policy;
	unsigned cpu = dev->id;
	int ret;

	dev_dbg(dev, "%s: adding CPU%u\n", __func__, cpu);

	if (cpu_online(cpu)) {
		ret = cpufreq_online(cpu);
		if (ret)
			return ret;
<<<<<<< HEAD
	}

	/* Create sysfs link on CPU registration */
	policy = per_cpu(cpufreq_cpu_data, cpu);
	if (!policy || cpumask_test_and_set_cpu(cpu, policy->real_cpus))
		return 0;

	ret = add_cpu_dev_symlink(policy, dev);
	if (ret) {
		cpumask_clear_cpu(cpu, policy->real_cpus);
		cpufreq_offline(cpu);
=======
>>>>>>> 24b8d41d
	}

	/* Create sysfs link on CPU registration */
	policy = per_cpu(cpufreq_cpu_data, cpu);
	if (policy)
		add_cpu_dev_symlink(policy, cpu);

	return 0;
}

static int cpufreq_offline(unsigned int cpu)
{
	struct cpufreq_policy *policy;
	int ret;

	pr_debug("%s: unregistering CPU %u\n", __func__, cpu);

	policy = cpufreq_cpu_get_raw(cpu);
	if (!policy) {
		pr_debug("%s: No cpu_data found\n", __func__);
		return 0;
	}

	down_write(&policy->rwsem);
	if (has_target())
		cpufreq_stop_governor(policy);

	cpumask_clear_cpu(cpu, policy->cpus);

	if (policy_is_inactive(policy)) {
		if (has_target())
			strncpy(policy->last_governor, policy->governor->name,
				CPUFREQ_NAME_LEN);
		else
			policy->last_policy = policy->policy;
	} else if (cpu == policy->cpu) {
		/* Nominate new CPU */
		policy->cpu = cpumask_any(policy->cpus);
	}

	/* Start governor again for active policy */
	if (!policy_is_inactive(policy)) {
		if (has_target()) {
			ret = cpufreq_start_governor(policy);
			if (ret)
				pr_err("%s: Failed to start governor\n", __func__);
		}

		goto unlock;
	}

	if (cpufreq_thermal_control_enabled(cpufreq_driver)) {
		cpufreq_cooling_unregister(policy->cdev);
		policy->cdev = NULL;
	}

	if (cpufreq_driver->stop_cpu)
		cpufreq_driver->stop_cpu(policy);

	if (has_target())
		cpufreq_exit_governor(policy);

	/*
	 * Perform the ->offline() during light-weight tear-down, as
	 * that allows fast recovery when the CPU comes back.
	 */
	if (cpufreq_driver->offline) {
		cpufreq_driver->offline(policy);
	} else if (cpufreq_driver->exit) {
		cpufreq_driver->exit(policy);
		policy->freq_table = NULL;
	}

unlock:
	up_write(&policy->rwsem);
	return 0;
}

/*
 * cpufreq_remove_dev - remove a CPU device
 *
 * Removes the cpufreq interface for a CPU device.
 */
static void cpufreq_remove_dev(struct device *dev, struct subsys_interface *sif)
{
	unsigned int cpu = dev->id;
	struct cpufreq_policy *policy = per_cpu(cpufreq_cpu_data, cpu);

	if (!policy)
		return;

	if (cpu_online(cpu))
		cpufreq_offline(cpu);

	cpumask_clear_cpu(cpu, policy->real_cpus);
	remove_cpu_dev_symlink(policy, dev);
<<<<<<< HEAD
=======

	if (cpumask_empty(policy->real_cpus)) {
		/* We did light-weight exit earlier, do full tear down now */
		if (cpufreq_driver->offline)
			cpufreq_driver->exit(policy);
>>>>>>> 24b8d41d

		cpufreq_policy_free(policy);
	}
}

/**
 *	cpufreq_out_of_sync - If actual and saved CPU frequency differs, we're
 *	in deep trouble.
 *	@policy: policy managing CPUs
 *	@new_freq: CPU frequency the CPU actually runs at
 *
 *	We adjust to current frequency first, and need to clean up later.
 *	So either call to cpufreq_update_policy() or schedule handle_update()).
 */
static void cpufreq_out_of_sync(struct cpufreq_policy *policy,
				unsigned int new_freq)
{
	struct cpufreq_freqs freqs;

	pr_debug("Warning: CPU frequency out of sync: cpufreq and timing core thinks of %u, is %u kHz\n",
		 policy->cur, new_freq);

	freqs.old = policy->cur;
	freqs.new = new_freq;

	cpufreq_freq_transition_begin(policy, &freqs);
	cpufreq_freq_transition_end(policy, &freqs, 0);
}

static unsigned int cpufreq_verify_current_freq(struct cpufreq_policy *policy, bool update)
{
	unsigned int new_freq;

	new_freq = cpufreq_driver->get(policy->cpu);
	if (!new_freq)
		return 0;

	/*
	 * If fast frequency switching is used with the given policy, the check
	 * against policy->cur is pointless, so skip it in that case.
	 */
	if (policy->fast_switch_enabled || !has_target())
		return new_freq;

	if (policy->cur != new_freq) {
		cpufreq_out_of_sync(policy, new_freq);
		if (update)
			schedule_work(&policy->update);
	}

	return new_freq;
}

/**
 * cpufreq_quick_get - get the CPU frequency (in kHz) from policy->cur
 * @cpu: CPU number
 *
 * This is the last known freq, without actually getting it from the driver.
 * Return value will be same as what is shown in scaling_cur_freq in sysfs.
 */
unsigned int cpufreq_quick_get(unsigned int cpu)
{
	struct cpufreq_policy *policy;
	unsigned int ret_freq = 0;
	unsigned long flags;

	read_lock_irqsave(&cpufreq_driver_lock, flags);

	if (cpufreq_driver && cpufreq_driver->setpolicy && cpufreq_driver->get) {
		ret_freq = cpufreq_driver->get(cpu);
		read_unlock_irqrestore(&cpufreq_driver_lock, flags);
		return ret_freq;
	}

	read_unlock_irqrestore(&cpufreq_driver_lock, flags);

	policy = cpufreq_cpu_get(cpu);
	if (policy) {
		ret_freq = policy->cur;
		cpufreq_cpu_put(policy);
	}

	return ret_freq;
}
EXPORT_SYMBOL(cpufreq_quick_get);

/**
 * cpufreq_quick_get_max - get the max reported CPU frequency for this CPU
 * @cpu: CPU number
 *
 * Just return the max possible frequency for a given CPU.
 */
unsigned int cpufreq_quick_get_max(unsigned int cpu)
{
	struct cpufreq_policy *policy = cpufreq_cpu_get(cpu);
	unsigned int ret_freq = 0;

	if (policy) {
		ret_freq = policy->max;
		cpufreq_cpu_put(policy);
	}

	return ret_freq;
}
EXPORT_SYMBOL(cpufreq_quick_get_max);

/**
 * cpufreq_get_hw_max_freq - get the max hardware frequency of the CPU
 * @cpu: CPU number
 *
 * The default return value is the max_freq field of cpuinfo.
 */
__weak unsigned int cpufreq_get_hw_max_freq(unsigned int cpu)
{
	struct cpufreq_policy *policy = cpufreq_cpu_get(cpu);
	unsigned int ret_freq = 0;

	if (policy) {
		ret_freq = policy->cpuinfo.max_freq;
		cpufreq_cpu_put(policy);
	}

	return ret_freq;
}
EXPORT_SYMBOL(cpufreq_get_hw_max_freq);

<<<<<<< HEAD
	/*
	 * Updating inactive policies is invalid, so avoid doing that.  Also
	 * if fast frequency switching is used with the given policy, the check
	 * against policy->cur is pointless, so skip it in that case too.
	 */
	if (unlikely(policy_is_inactive(policy)) || policy->fast_switch_enabled)
		return ret_freq;

	if (ret_freq && policy->cur &&
		!(cpufreq_driver->flags & CPUFREQ_CONST_LOOPS)) {
		/* verify no discrepancy between actual and
					saved value exists */
		if (unlikely(ret_freq != policy->cur)) {
			cpufreq_out_of_sync(policy, ret_freq);
			schedule_work(&policy->update);
		}
	}
=======
static unsigned int __cpufreq_get(struct cpufreq_policy *policy)
{
	if (unlikely(policy_is_inactive(policy)))
		return 0;
>>>>>>> 24b8d41d

	return cpufreq_verify_current_freq(policy, true);
}

/**
 * cpufreq_get - get the current CPU frequency (in kHz)
 * @cpu: CPU number
 *
 * Get the CPU current (static) CPU frequency
 */
unsigned int cpufreq_get(unsigned int cpu)
{
	struct cpufreq_policy *policy = cpufreq_cpu_get(cpu);
	unsigned int ret_freq = 0;

	if (policy) {
		down_read(&policy->rwsem);
		if (cpufreq_driver->get)
			ret_freq = __cpufreq_get(policy);
		up_read(&policy->rwsem);

		cpufreq_cpu_put(policy);
	}

	return ret_freq;
}
EXPORT_SYMBOL(cpufreq_get);

<<<<<<< HEAD
static unsigned int cpufreq_update_current_freq(struct cpufreq_policy *policy)
{
	unsigned int new_freq;

	new_freq = cpufreq_driver->get(policy->cpu);
	if (!new_freq)
		return 0;

	if (!policy->cur) {
		pr_debug("cpufreq: Driver did not initialize current freq\n");
		policy->cur = new_freq;
	} else if (policy->cur != new_freq && has_target()) {
		cpufreq_out_of_sync(policy, new_freq);
	}

	return new_freq;
}

=======
>>>>>>> 24b8d41d
static struct subsys_interface cpufreq_interface = {
	.name		= "cpufreq",
	.subsys		= &cpu_subsys,
	.add_dev	= cpufreq_add_dev,
	.remove_dev	= cpufreq_remove_dev,
};

/*
 * In case platform wants some specific frequency to be configured
 * during suspend..
 */
int cpufreq_generic_suspend(struct cpufreq_policy *policy)
{
	int ret;

	if (!policy->suspend_freq) {
		pr_debug("%s: suspend_freq not defined\n", __func__);
		return 0;
	}

	pr_debug("%s: Setting suspend-freq: %u\n", __func__,
			policy->suspend_freq);

	ret = __cpufreq_driver_target(policy, policy->suspend_freq,
			CPUFREQ_RELATION_H);
	if (ret)
		pr_err("%s: unable to set suspend-freq: %u. err: %d\n",
				__func__, policy->suspend_freq, ret);

	return ret;
}
EXPORT_SYMBOL(cpufreq_generic_suspend);

/**
 * cpufreq_suspend() - Suspend CPUFreq governors
 *
 * Called during system wide Suspend/Hibernate cycles for suspending governors
 * as some platforms can't change frequency after this point in suspend cycle.
 * Because some of the devices (like: i2c, regulators, etc) they use for
 * changing frequency are suspended quickly after this point.
 */
void cpufreq_suspend(void)
{
	struct cpufreq_policy *policy;

	if (!cpufreq_driver)
		return;

	if (!has_target() && !cpufreq_driver->suspend)
		goto suspend;

	pr_debug("%s: Suspending Governors\n", __func__);

	for_each_active_policy(policy) {
		if (has_target()) {
			down_write(&policy->rwsem);
			cpufreq_stop_governor(policy);
			up_write(&policy->rwsem);
		}

		if (cpufreq_driver->suspend && cpufreq_driver->suspend(policy))
			pr_err("%s: Failed to suspend driver: %s\n", __func__,
				cpufreq_driver->name);
	}

suspend:
	cpufreq_suspended = true;
}

/**
 * cpufreq_resume() - Resume CPUFreq governors
 *
 * Called during system wide Suspend/Hibernate cycle for resuming governors that
 * are suspended with cpufreq_suspend().
 */
void cpufreq_resume(void)
{
	struct cpufreq_policy *policy;
	int ret;

	if (!cpufreq_driver)
		return;

	if (unlikely(!cpufreq_suspended))
		return;

	cpufreq_suspended = false;

	if (!has_target() && !cpufreq_driver->resume)
		return;

	pr_debug("%s: Resuming Governors\n", __func__);

	for_each_active_policy(policy) {
		if (cpufreq_driver->resume && cpufreq_driver->resume(policy)) {
			pr_err("%s: Failed to resume driver: %p\n", __func__,
				policy);
		} else if (has_target()) {
			down_write(&policy->rwsem);
			ret = cpufreq_start_governor(policy);
			up_write(&policy->rwsem);

			if (ret)
				pr_err("%s: Failed to start governor for policy: %p\n",
				       __func__, policy);
		}
	}
}

/**
 * cpufreq_driver_test_flags - Test cpufreq driver's flags against given ones.
 * @flags: Flags to test against the current cpufreq driver's flags.
 *
 * Assumes that the driver is there, so callers must ensure that this is the
 * case.
 */
bool cpufreq_driver_test_flags(u16 flags)
{
	return !!(cpufreq_driver->flags & flags);
}

/**
 *	cpufreq_get_current_driver - return current driver's name
 *
 *	Return the name string of the currently loaded cpufreq driver
 *	or NULL, if none.
 */
const char *cpufreq_get_current_driver(void)
{
	if (cpufreq_driver)
		return cpufreq_driver->name;

	return NULL;
}
EXPORT_SYMBOL_GPL(cpufreq_get_current_driver);

/**
 *	cpufreq_get_driver_data - return current driver data
 *
 *	Return the private data of the currently loaded cpufreq
 *	driver, or NULL if no cpufreq driver is loaded.
 */
void *cpufreq_get_driver_data(void)
{
	if (cpufreq_driver)
		return cpufreq_driver->driver_data;

	return NULL;
}
EXPORT_SYMBOL_GPL(cpufreq_get_driver_data);

/*********************************************************************
 *                     NOTIFIER LISTS INTERFACE                      *
 *********************************************************************/

/**
 *	cpufreq_register_notifier - register a driver with cpufreq
 *	@nb: notifier function to register
 *      @list: CPUFREQ_TRANSITION_NOTIFIER or CPUFREQ_POLICY_NOTIFIER
 *
 *	Add a driver to one of two lists: either a list of drivers that
 *      are notified about clock rate changes (once before and once after
 *      the transition), or a list of drivers that are notified about
 *      changes in cpufreq policy.
 *
 *	This function may sleep, and has the same return conditions as
 *	blocking_notifier_chain_register.
 */
int cpufreq_register_notifier(struct notifier_block *nb, unsigned int list)
{
	int ret;

	if (cpufreq_disabled())
		return -EINVAL;

	switch (list) {
	case CPUFREQ_TRANSITION_NOTIFIER:
		mutex_lock(&cpufreq_fast_switch_lock);

		if (cpufreq_fast_switch_count > 0) {
			mutex_unlock(&cpufreq_fast_switch_lock);
			return -EBUSY;
		}
		ret = srcu_notifier_chain_register(
				&cpufreq_transition_notifier_list, nb);
		if (!ret)
			cpufreq_fast_switch_count--;

		mutex_unlock(&cpufreq_fast_switch_lock);
		break;
	case CPUFREQ_POLICY_NOTIFIER:
		ret = blocking_notifier_chain_register(
				&cpufreq_policy_notifier_list, nb);
		break;
	default:
		ret = -EINVAL;
	}

	return ret;
}
EXPORT_SYMBOL(cpufreq_register_notifier);

/**
 *	cpufreq_unregister_notifier - unregister a driver with cpufreq
 *	@nb: notifier block to be unregistered
 *	@list: CPUFREQ_TRANSITION_NOTIFIER or CPUFREQ_POLICY_NOTIFIER
 *
 *	Remove a driver from the CPU frequency notifier list.
 *
 *	This function may sleep, and has the same return conditions as
 *	blocking_notifier_chain_unregister.
 */
int cpufreq_unregister_notifier(struct notifier_block *nb, unsigned int list)
{
	int ret;

	if (cpufreq_disabled())
		return -EINVAL;

	switch (list) {
	case CPUFREQ_TRANSITION_NOTIFIER:
		mutex_lock(&cpufreq_fast_switch_lock);

		ret = srcu_notifier_chain_unregister(
				&cpufreq_transition_notifier_list, nb);
		if (!ret && !WARN_ON(cpufreq_fast_switch_count >= 0))
			cpufreq_fast_switch_count++;

		mutex_unlock(&cpufreq_fast_switch_lock);
		break;
	case CPUFREQ_POLICY_NOTIFIER:
		ret = blocking_notifier_chain_unregister(
				&cpufreq_policy_notifier_list, nb);
		break;
	default:
		ret = -EINVAL;
	}

	return ret;
}
EXPORT_SYMBOL(cpufreq_unregister_notifier);


/*********************************************************************
 *                              GOVERNORS                            *
 *********************************************************************/

/**
 * cpufreq_driver_fast_switch - Carry out a fast CPU frequency switch.
 * @policy: cpufreq policy to switch the frequency for.
 * @target_freq: New frequency to set (may be approximate).
 *
 * Carry out a fast frequency switch without sleeping.
 *
 * The driver's ->fast_switch() callback invoked by this function must be
 * suitable for being called from within RCU-sched read-side critical sections
 * and it is expected to select the minimum available frequency greater than or
 * equal to @target_freq (CPUFREQ_RELATION_L).
 *
 * This function must not be called if policy->fast_switch_enabled is unset.
 *
 * Governors calling this function must guarantee that it will never be invoked
 * twice in parallel for the same policy and that it will never be called in
 * parallel with either ->target() or ->target_index() for the same policy.
 *
<<<<<<< HEAD
 * If CPUFREQ_ENTRY_INVALID is returned by the driver's ->fast_switch()
 * callback to indicate an error condition, the hardware configuration must be
 * preserved.
=======
 * Returns the actual frequency set for the CPU.
 *
 * If 0 is returned by the driver's ->fast_switch() callback to indicate an
 * error condition, the hardware configuration must be preserved.
>>>>>>> 24b8d41d
 */
unsigned int cpufreq_driver_fast_switch(struct cpufreq_policy *policy,
					unsigned int target_freq)
{
<<<<<<< HEAD
	target_freq = clamp_val(target_freq, policy->min, policy->max);

	return cpufreq_driver->fast_switch(policy, target_freq);
=======
	unsigned int freq;
	int cpu;

	target_freq = clamp_val(target_freq, policy->min, policy->max);
	freq = cpufreq_driver->fast_switch(policy, target_freq);

	if (!freq)
		return 0;

	policy->cur = freq;
	arch_set_freq_scale(policy->related_cpus, freq,
			    policy->cpuinfo.max_freq);
	cpufreq_stats_record_transition(policy, freq);

	if (trace_cpu_frequency_enabled()) {
		for_each_cpu(cpu, policy->cpus)
			trace_cpu_frequency(freq, cpu);
	}

	return freq;
>>>>>>> 24b8d41d
}
EXPORT_SYMBOL_GPL(cpufreq_driver_fast_switch);

/* Must set freqs->new to intermediate frequency */
static int __target_intermediate(struct cpufreq_policy *policy,
				 struct cpufreq_freqs *freqs, int index)
{
	int ret;

	freqs->new = cpufreq_driver->get_intermediate(policy, index);

	/* We don't need to switch to intermediate freq */
	if (!freqs->new)
		return 0;

	pr_debug("%s: cpu: %d, switching to intermediate freq: oldfreq: %u, intermediate freq: %u\n",
		 __func__, policy->cpu, freqs->old, freqs->new);

	cpufreq_freq_transition_begin(policy, freqs);
	ret = cpufreq_driver->target_intermediate(policy, index);
	cpufreq_freq_transition_end(policy, freqs, ret);

	if (ret)
		pr_err("%s: Failed to change to intermediate frequency: %d\n",
		       __func__, ret);

	return ret;
}

static int __target_index(struct cpufreq_policy *policy, int index)
{
	struct cpufreq_freqs freqs = {.old = policy->cur, .flags = 0};
	unsigned int intermediate_freq = 0;
	unsigned int newfreq = policy->freq_table[index].frequency;
	int retval = -EINVAL;
	bool notify;

	if (newfreq == policy->cur)
		return 0;

	notify = !(cpufreq_driver->flags & CPUFREQ_ASYNC_NOTIFICATION);
	if (notify) {
		/* Handle switching to intermediate frequency */
		if (cpufreq_driver->get_intermediate) {
			retval = __target_intermediate(policy, &freqs, index);
			if (retval)
				return retval;

			intermediate_freq = freqs.new;
			/* Set old freq to intermediate */
			if (intermediate_freq)
				freqs.old = freqs.new;
		}

		freqs.new = newfreq;
		pr_debug("%s: cpu: %d, oldfreq: %u, new freq: %u\n",
			 __func__, policy->cpu, freqs.old, freqs.new);

		cpufreq_freq_transition_begin(policy, &freqs);
	}

	retval = cpufreq_driver->target_index(policy, index);
	if (retval)
		pr_err("%s: Failed to change cpu frequency: %d\n", __func__,
		       retval);

	if (notify) {
		cpufreq_freq_transition_end(policy, &freqs, retval);

		/*
		 * Failed after setting to intermediate freq? Driver should have
		 * reverted back to initial frequency and so should we. Check
		 * here for intermediate_freq instead of get_intermediate, in
		 * case we haven't switched to intermediate freq at all.
		 */
		if (unlikely(retval && intermediate_freq)) {
			freqs.old = intermediate_freq;
			freqs.new = policy->restore_freq;
			cpufreq_freq_transition_begin(policy, &freqs);
			cpufreq_freq_transition_end(policy, &freqs, 0);
		}
	}

	return retval;
}

int __cpufreq_driver_target(struct cpufreq_policy *policy,
			    unsigned int target_freq,
			    unsigned int relation)
{
	unsigned int old_target_freq = target_freq;
	int index;

	if (cpufreq_disabled())
		return -ENODEV;

	/* Make sure that target_freq is within supported range */
	target_freq = clamp_val(target_freq, policy->min, policy->max);

	pr_debug("target for CPU %u: %u kHz, relation %u, requested %u kHz\n",
		 policy->cpu, target_freq, relation, old_target_freq);

	/*
	 * This might look like a redundant call as we are checking it again
	 * after finding index. But it is left intentionally for cases where
	 * exactly same freq is called again and so we can save on few function
	 * calls.
	 */
	if (target_freq == policy->cur &&
	    !(cpufreq_driver->flags & CPUFREQ_NEED_UPDATE_LIMITS))
		return 0;

	/* Save last value to restore later on errors */
	policy->restore_freq = policy->cur;

	if (cpufreq_driver->target)
		return cpufreq_driver->target(policy, target_freq, relation);

	if (!cpufreq_driver->target_index)
		return -EINVAL;

	index = cpufreq_frequency_table_target(policy, target_freq, relation);

	return __target_index(policy, index);
}
EXPORT_SYMBOL_GPL(__cpufreq_driver_target);

int cpufreq_driver_target(struct cpufreq_policy *policy,
			  unsigned int target_freq,
			  unsigned int relation)
{
	int ret;

	down_write(&policy->rwsem);

	ret = __cpufreq_driver_target(policy, target_freq, relation);

	up_write(&policy->rwsem);

	return ret;
}
EXPORT_SYMBOL_GPL(cpufreq_driver_target);

__weak struct cpufreq_governor *cpufreq_fallback_governor(void)
{
	return NULL;
}

static int cpufreq_init_governor(struct cpufreq_policy *policy)
{
	int ret;

	/* Don't start any governor operations if we are entering suspend */
	if (cpufreq_suspended)
		return 0;
	/*
	 * Governor might not be initiated here if ACPI _PPC changed
	 * notification happened, so check it.
	 */
	if (!policy->governor)
		return -EINVAL;

	/* Platform doesn't want dynamic frequency switching ? */
	if (policy->governor->flags & CPUFREQ_GOV_DYNAMIC_SWITCHING &&
	    cpufreq_driver->flags & CPUFREQ_NO_AUTO_DYNAMIC_SWITCHING) {
		struct cpufreq_governor *gov = cpufreq_fallback_governor();

		if (gov) {
			pr_warn("Can't use %s governor as dynamic switching is disallowed. Fallback to %s governor\n",
				policy->governor->name, gov->name);
			policy->governor = gov;
		} else {
			return -EINVAL;
		}
	}

	if (!try_module_get(policy->governor->owner))
		return -EINVAL;

	pr_debug("%s: for CPU %u\n", __func__, policy->cpu);

	if (policy->governor->init) {
		ret = policy->governor->init(policy);
		if (ret) {
			module_put(policy->governor->owner);
			return ret;
		}
	}

<<<<<<< HEAD
	return 0;
}

=======
	policy->strict_target = !!(policy->governor->flags & CPUFREQ_GOV_STRICT_TARGET);

	return 0;
}

>>>>>>> 24b8d41d
static void cpufreq_exit_governor(struct cpufreq_policy *policy)
{
	if (cpufreq_suspended || !policy->governor)
		return;

	pr_debug("%s: for CPU %u\n", __func__, policy->cpu);

	if (policy->governor->exit)
		policy->governor->exit(policy);

	module_put(policy->governor->owner);
}

int cpufreq_start_governor(struct cpufreq_policy *policy)
{
	int ret;

	if (cpufreq_suspended)
		return 0;

	if (!policy->governor)
		return -EINVAL;

	pr_debug("%s: for CPU %u\n", __func__, policy->cpu);

<<<<<<< HEAD
	if (cpufreq_driver->get && !cpufreq_driver->setpolicy)
		cpufreq_update_current_freq(policy);

	if (policy->governor->start) {
		ret = policy->governor->start(policy);
		if (ret)
			return ret;
	}

	if (policy->governor->limits)
		policy->governor->limits(policy);

	return 0;
}

static void cpufreq_stop_governor(struct cpufreq_policy *policy)
{
	if (cpufreq_suspended || !policy->governor)
		return;

	pr_debug("%s: for CPU %u\n", __func__, policy->cpu);

	if (policy->governor->stop)
		policy->governor->stop(policy);
}

=======
	if (cpufreq_driver->get)
		cpufreq_verify_current_freq(policy, false);

	if (policy->governor->start) {
		ret = policy->governor->start(policy);
		if (ret)
			return ret;
	}

	if (policy->governor->limits)
		policy->governor->limits(policy);

	return 0;
}

void cpufreq_stop_governor(struct cpufreq_policy *policy)
{
	if (cpufreq_suspended || !policy->governor)
		return;

	pr_debug("%s: for CPU %u\n", __func__, policy->cpu);

	if (policy->governor->stop)
		policy->governor->stop(policy);
}

>>>>>>> 24b8d41d
static void cpufreq_governor_limits(struct cpufreq_policy *policy)
{
	if (cpufreq_suspended || !policy->governor)
		return;

	pr_debug("%s: for CPU %u\n", __func__, policy->cpu);

	if (policy->governor->limits)
		policy->governor->limits(policy);
}

int cpufreq_register_governor(struct cpufreq_governor *governor)
{
	int err;

	if (!governor)
		return -EINVAL;

	if (cpufreq_disabled())
		return -ENODEV;

	mutex_lock(&cpufreq_governor_mutex);

	err = -EBUSY;
	if (!find_governor(governor->name)) {
		err = 0;
		list_add(&governor->governor_list, &cpufreq_governor_list);
	}

	mutex_unlock(&cpufreq_governor_mutex);
	return err;
}
EXPORT_SYMBOL_GPL(cpufreq_register_governor);

void cpufreq_unregister_governor(struct cpufreq_governor *governor)
{
	struct cpufreq_policy *policy;
	unsigned long flags;

	if (!governor)
		return;

	if (cpufreq_disabled())
		return;

	/* clear last_governor for all inactive policies */
	read_lock_irqsave(&cpufreq_driver_lock, flags);
	for_each_inactive_policy(policy) {
		if (!strcmp(policy->last_governor, governor->name)) {
			policy->governor = NULL;
			strcpy(policy->last_governor, "\0");
		}
	}
	read_unlock_irqrestore(&cpufreq_driver_lock, flags);

	mutex_lock(&cpufreq_governor_mutex);
	list_del(&governor->governor_list);
	mutex_unlock(&cpufreq_governor_mutex);
}
EXPORT_SYMBOL_GPL(cpufreq_unregister_governor);


/*********************************************************************
 *                          POLICY INTERFACE                         *
 *********************************************************************/

/**
 * cpufreq_get_policy - get the current cpufreq_policy
 * @policy: struct cpufreq_policy into which the current cpufreq_policy
 *	is written
 * @cpu: CPU to find the policy for
 *
 * Reads the current cpufreq policy.
 */
int cpufreq_get_policy(struct cpufreq_policy *policy, unsigned int cpu)
{
	struct cpufreq_policy *cpu_policy;
	if (!policy)
		return -EINVAL;

	cpu_policy = cpufreq_cpu_get(cpu);
	if (!cpu_policy)
		return -EINVAL;

	memcpy(policy, cpu_policy, sizeof(*policy));

	cpufreq_cpu_put(cpu_policy);
	return 0;
}
EXPORT_SYMBOL(cpufreq_get_policy);

/**
 * cpufreq_set_policy - Modify cpufreq policy parameters.
 * @policy: Policy object to modify.
 * @new_gov: Policy governor pointer.
 * @new_pol: Policy value (for drivers with built-in governors).
 *
 * Invoke the cpufreq driver's ->verify() callback to sanity-check the frequency
 * limits to be set for the policy, update @policy with the verified limits
 * values and either invoke the driver's ->setpolicy() callback (if present) or
 * carry out a governor update for @policy.  That is, run the current governor's
 * ->limits() callback (if @new_gov points to the same object as the one in
 * @policy) or replace the governor for @policy with @new_gov.
 *
 * The cpuinfo part of @policy is not updated by this function.
 */
static int cpufreq_set_policy(struct cpufreq_policy *policy,
			      struct cpufreq_governor *new_gov,
			      unsigned int new_pol)
{
	struct cpufreq_policy_data new_data;
	struct cpufreq_governor *old_gov;
	int ret;

	memcpy(&new_data.cpuinfo, &policy->cpuinfo, sizeof(policy->cpuinfo));
	new_data.freq_table = policy->freq_table;
	new_data.cpu = policy->cpu;
	/*
	 * PM QoS framework collects all the requests from users and provide us
	 * the final aggregated value here.
	 */
	new_data.min = freq_qos_read_value(&policy->constraints, FREQ_QOS_MIN);
	new_data.max = freq_qos_read_value(&policy->constraints, FREQ_QOS_MAX);

	pr_debug("setting new policy for CPU %u: %u - %u kHz\n",
		 new_data.cpu, new_data.min, new_data.max);

	/*
	 * Verify that the CPU speed can be set within these limits and make sure
	 * that min <= max.
	 */
	ret = cpufreq_driver->verify(&new_data);
	if (ret)
		return ret;

	policy->min = new_data.min;
	policy->max = new_data.max;
	trace_cpu_frequency_limits(policy);

	policy->cached_target_freq = UINT_MAX;

	policy->cached_target_freq = UINT_MAX;

	pr_debug("new min and max freqs are %u - %u kHz\n",
		 policy->min, policy->max);

	if (cpufreq_driver->setpolicy) {
		policy->policy = new_pol;
		pr_debug("setting range\n");
		return cpufreq_driver->setpolicy(policy);
	}

<<<<<<< HEAD
	if (new_policy->governor == policy->governor) {
		pr_debug("cpufreq: governor limits update\n");
=======
	if (new_gov == policy->governor) {
		pr_debug("governor limits update\n");
>>>>>>> 24b8d41d
		cpufreq_governor_limits(policy);
		return 0;
	}

	pr_debug("governor switch\n");

	/* save old, working values */
	old_gov = policy->governor;
	/* end old governor */
	if (old_gov) {
		cpufreq_stop_governor(policy);
		cpufreq_exit_governor(policy);
	}

	/* start new governor */
<<<<<<< HEAD
	policy->governor = new_policy->governor;
=======
	policy->governor = new_gov;
>>>>>>> 24b8d41d
	ret = cpufreq_init_governor(policy);
	if (!ret) {
		ret = cpufreq_start_governor(policy);
		if (!ret) {
			pr_debug("governor change\n");
			sched_cpufreq_governor_change(policy, old_gov);
			return 0;
		}
		cpufreq_exit_governor(policy);
	}

	/* new governor failed, so re-start old one */
	pr_debug("starting governor %s failed\n", policy->governor->name);
	if (old_gov) {
		policy->governor = old_gov;
		if (cpufreq_init_governor(policy))
			policy->governor = NULL;
		else
			cpufreq_start_governor(policy);
	}

	return ret;
}

/**
 * cpufreq_update_policy - Re-evaluate an existing cpufreq policy.
 * @cpu: CPU to re-evaluate the policy for.
 *
 * Update the current frequency for the cpufreq policy of @cpu and use
 * cpufreq_set_policy() to re-apply the min and max limits, which triggers the
 * evaluation of policy notifiers and the cpufreq driver's ->verify() callback
 * for the policy in question, among other things.
 */
void cpufreq_update_policy(unsigned int cpu)
{
	struct cpufreq_policy *policy = cpufreq_cpu_acquire(cpu);

	if (!policy)
		return;

	/*
	 * BIOS might change freq behind our back
	 * -> ask driver for current freq and notify governors about a change
	 */
<<<<<<< HEAD
	if (cpufreq_driver->get && !cpufreq_driver->setpolicy) {
		if (cpufreq_suspended) {
			ret = -EAGAIN;
			goto unlock;
		}
		new_policy.cur = cpufreq_update_current_freq(policy);
		if (WARN_ON(!new_policy.cur)) {
			ret = -EIO;
			goto unlock;
		}
	}
=======
	if (cpufreq_driver->get && has_target() &&
	    (cpufreq_suspended || WARN_ON(!cpufreq_verify_current_freq(policy, false))))
		goto unlock;
>>>>>>> 24b8d41d

	refresh_frequency_limits(policy);

unlock:
	cpufreq_cpu_release(policy);
}
EXPORT_SYMBOL(cpufreq_update_policy);

<<<<<<< HEAD
=======
/**
 * cpufreq_update_limits - Update policy limits for a given CPU.
 * @cpu: CPU to update the policy limits for.
 *
 * Invoke the driver's ->update_limits callback if present or call
 * cpufreq_update_policy() for @cpu.
 */
void cpufreq_update_limits(unsigned int cpu)
{
	if (cpufreq_driver->update_limits)
		cpufreq_driver->update_limits(cpu);
	else
		cpufreq_update_policy(cpu);
}
EXPORT_SYMBOL_GPL(cpufreq_update_limits);

>>>>>>> 24b8d41d
/*********************************************************************
 *               BOOST						     *
 *********************************************************************/
static int cpufreq_boost_set_sw(struct cpufreq_policy *policy, int state)
{
<<<<<<< HEAD
	struct cpufreq_policy *policy;
	int ret = -EINVAL;

	for_each_active_policy(policy) {
		if (!policy->freq_table)
			continue;

		ret = cpufreq_frequency_table_cpuinfo(policy,
						      policy->freq_table);
		if (ret) {
			pr_err("%s: Policy frequency update failed\n",
			       __func__);
			break;
		}

		down_write(&policy->rwsem);
		policy->user_policy.max = policy->max;
		cpufreq_governor_limits(policy);
		up_write(&policy->rwsem);
=======
	int ret;

	if (!policy->freq_table)
		return -ENXIO;

	ret = cpufreq_frequency_table_cpuinfo(policy, policy->freq_table);
	if (ret) {
		pr_err("%s: Policy frequency update failed\n", __func__);
		return ret;
>>>>>>> 24b8d41d
	}

	ret = freq_qos_update_request(policy->max_freq_req, policy->max);
	if (ret < 0)
		return ret;

	return 0;
}

int cpufreq_boost_trigger_state(int state)
{
	struct cpufreq_policy *policy;
	unsigned long flags;
	int ret = 0;

	if (cpufreq_driver->boost_enabled == state)
		return 0;

	write_lock_irqsave(&cpufreq_driver_lock, flags);
	cpufreq_driver->boost_enabled = state;
	write_unlock_irqrestore(&cpufreq_driver_lock, flags);

	get_online_cpus();
	for_each_active_policy(policy) {
		ret = cpufreq_driver->set_boost(policy, state);
		if (ret)
			goto err_reset_state;
	}
	put_online_cpus();

	return 0;

err_reset_state:
	put_online_cpus();

	write_lock_irqsave(&cpufreq_driver_lock, flags);
	cpufreq_driver->boost_enabled = !state;
	write_unlock_irqrestore(&cpufreq_driver_lock, flags);

	pr_err("%s: Cannot %s BOOST\n",
	       __func__, state ? "enable" : "disable");

	return ret;
}

static bool cpufreq_boost_supported(void)
{
	return cpufreq_driver->set_boost;
}

static int create_boost_sysfs_file(void)
{
	int ret;

	ret = sysfs_create_file(cpufreq_global_kobject, &boost.attr);
	if (ret)
		pr_err("%s: cannot register global BOOST sysfs file\n",
		       __func__);

	return ret;
}

static void remove_boost_sysfs_file(void)
{
	if (cpufreq_boost_supported())
		sysfs_remove_file(cpufreq_global_kobject, &boost.attr);
}

int cpufreq_enable_boost_support(void)
{
	if (!cpufreq_driver)
		return -EINVAL;

	if (cpufreq_boost_supported())
		return 0;

	cpufreq_driver->set_boost = cpufreq_boost_set_sw;

	/* This will get removed on driver unregister */
	return create_boost_sysfs_file();
}
EXPORT_SYMBOL_GPL(cpufreq_enable_boost_support);

int cpufreq_boost_enabled(void)
{
	return cpufreq_driver->boost_enabled;
}
EXPORT_SYMBOL_GPL(cpufreq_boost_enabled);

/*********************************************************************
 *               REGISTER / UNREGISTER CPUFREQ DRIVER                *
 *********************************************************************/
static enum cpuhp_state hp_online;
<<<<<<< HEAD
=======

static int cpuhp_cpufreq_online(unsigned int cpu)
{
	cpufreq_online(cpu);

	return 0;
}

static int cpuhp_cpufreq_offline(unsigned int cpu)
{
	cpufreq_offline(cpu);

	return 0;
}
>>>>>>> 24b8d41d

/**
 * cpufreq_register_driver - register a CPU Frequency driver
 * @driver_data: A struct cpufreq_driver containing the values#
 * submitted by the CPU Frequency driver.
 *
 * Registers a CPU Frequency driver to this core code. This code
 * returns zero on success, -EEXIST when another driver got here first
 * (and isn't unregistered in the meantime).
 *
 */
int cpufreq_register_driver(struct cpufreq_driver *driver_data)
{
	unsigned long flags;
	int ret;

	if (cpufreq_disabled())
		return -ENODEV;

	/*
	 * The cpufreq core depends heavily on the availability of device
	 * structure, make sure they are available before proceeding further.
	 */
	if (!get_cpu_device(0))
		return -EPROBE_DEFER;

	if (!driver_data || !driver_data->verify || !driver_data->init ||
	    !(driver_data->setpolicy || driver_data->target_index ||
		    driver_data->target) ||
	     (driver_data->setpolicy && (driver_data->target_index ||
		    driver_data->target)) ||
	     (!driver_data->get_intermediate != !driver_data->target_intermediate) ||
	     (!driver_data->online != !driver_data->offline))
		return -EINVAL;

	pr_debug("trying to register driver %s\n", driver_data->name);

	/* Protect against concurrent CPU online/offline. */
	cpus_read_lock();

	write_lock_irqsave(&cpufreq_driver_lock, flags);
	if (cpufreq_driver) {
		write_unlock_irqrestore(&cpufreq_driver_lock, flags);
		ret = -EEXIST;
		goto out;
	}
	cpufreq_driver = driver_data;
	write_unlock_irqrestore(&cpufreq_driver_lock, flags);

	/*
	 * Mark support for the scheduler's frequency invariance engine for
	 * drivers that implement target(), target_index() or fast_switch().
	 */
	if (!cpufreq_driver->setpolicy) {
		static_branch_enable_cpuslocked(&cpufreq_freq_invariance);
		pr_debug("supports frequency invariance");
	}

	if (driver_data->setpolicy)
		driver_data->flags |= CPUFREQ_CONST_LOOPS;

	if (cpufreq_boost_supported()) {
		ret = create_boost_sysfs_file();
		if (ret)
			goto err_null_driver;
	}

	ret = subsys_interface_register(&cpufreq_interface);
	if (ret)
		goto err_boost_unreg;

	if (!(cpufreq_driver->flags & CPUFREQ_STICKY) &&
	    list_empty(&cpufreq_policy_list)) {
		/* if all ->init() calls failed, unregister */
		ret = -ENODEV;
		pr_debug("%s: No CPU initialized for driver %s\n", __func__,
			 driver_data->name);
		goto err_if_unreg;
	}

<<<<<<< HEAD
	ret = cpuhp_setup_state_nocalls(CPUHP_AP_ONLINE_DYN, "cpufreq:online",
					cpufreq_online,
					cpufreq_offline);
=======
	ret = cpuhp_setup_state_nocalls_cpuslocked(CPUHP_AP_ONLINE_DYN,
						   "cpufreq:online",
						   cpuhp_cpufreq_online,
						   cpuhp_cpufreq_offline);
>>>>>>> 24b8d41d
	if (ret < 0)
		goto err_if_unreg;
	hp_online = ret;
	ret = 0;

	pr_debug("driver %s up and running\n", driver_data->name);
	goto out;

err_if_unreg:
	subsys_interface_unregister(&cpufreq_interface);
err_boost_unreg:
	remove_boost_sysfs_file();
err_null_driver:
	write_lock_irqsave(&cpufreq_driver_lock, flags);
	cpufreq_driver = NULL;
	write_unlock_irqrestore(&cpufreq_driver_lock, flags);
out:
<<<<<<< HEAD
	put_online_cpus();
=======
	cpus_read_unlock();
>>>>>>> 24b8d41d
	return ret;
}
EXPORT_SYMBOL_GPL(cpufreq_register_driver);

/*
 * cpufreq_unregister_driver - unregister the current CPUFreq driver
 *
 * Unregister the current CPUFreq driver. Only call this if you have
 * the right to do so, i.e. if you have succeeded in initialising before!
 * Returns zero if successful, and -EINVAL if the cpufreq_driver is
 * currently not initialised.
 */
int cpufreq_unregister_driver(struct cpufreq_driver *driver)
{
	unsigned long flags;

	if (!cpufreq_driver || (driver != cpufreq_driver))
		return -EINVAL;

	pr_debug("unregistering driver %s\n", driver->name);

	/* Protect against concurrent cpu hotplug */
	cpus_read_lock();
	subsys_interface_unregister(&cpufreq_interface);
	remove_boost_sysfs_file();
<<<<<<< HEAD
	cpuhp_remove_state_nocalls(hp_online);
=======
	static_branch_disable_cpuslocked(&cpufreq_freq_invariance);
	cpuhp_remove_state_nocalls_cpuslocked(hp_online);
>>>>>>> 24b8d41d

	write_lock_irqsave(&cpufreq_driver_lock, flags);

	cpufreq_driver = NULL;

	write_unlock_irqrestore(&cpufreq_driver_lock, flags);
	cpus_read_unlock();

	return 0;
}
EXPORT_SYMBOL_GPL(cpufreq_unregister_driver);

static int __init cpufreq_core_init(void)
{
	struct cpufreq_governor *gov = cpufreq_default_governor();

	if (cpufreq_disabled())
		return -ENODEV;

	cpufreq_global_kobject = kobject_create_and_add("cpufreq", &cpu_subsys.dev_root->kobj);
	BUG_ON(!cpufreq_global_kobject);

	if (!strlen(default_governor))
		strncpy(default_governor, gov->name, CPUFREQ_NAME_LEN);

	return 0;
}
module_param(off, int, 0444);
module_param_string(default_governor, default_governor, CPUFREQ_NAME_LEN, 0444);
core_initcall(cpufreq_core_init);<|MERGE_RESOLUTION|>--- conflicted
+++ resolved
@@ -79,16 +79,10 @@
 static unsigned int __cpufreq_get(struct cpufreq_policy *policy);
 static int cpufreq_init_governor(struct cpufreq_policy *policy);
 static void cpufreq_exit_governor(struct cpufreq_policy *policy);
-<<<<<<< HEAD
-static int cpufreq_start_governor(struct cpufreq_policy *policy);
-static void cpufreq_stop_governor(struct cpufreq_policy *policy);
-static void cpufreq_governor_limits(struct cpufreq_policy *policy);
-=======
 static void cpufreq_governor_limits(struct cpufreq_policy *policy);
 static int cpufreq_set_policy(struct cpufreq_policy *policy,
 			      struct cpufreq_governor *new_gov,
 			      unsigned int new_pol);
->>>>>>> 24b8d41d
 
 /*
  * Two notifier lists: the "policy" list is involved in the
@@ -383,19 +377,12 @@
 
 	case CPUFREQ_POSTCHANGE:
 		adjust_jiffies(CPUFREQ_POSTCHANGE, freqs);
-<<<<<<< HEAD
-		pr_debug("FREQ: %lu - CPU: %lu\n",
-			 (unsigned long)freqs->new, (unsigned long)freqs->cpu);
-		trace_cpu_frequency(freqs->new, freqs->cpu);
-		cpufreq_stats_record_transition(policy, freqs->new);
-=======
 		pr_debug("FREQ: %u - CPUs: %*pbl\n", freqs->new,
 			 cpumask_pr_args(policy->cpus));
 
 		for_each_cpu(cpu, policy->cpus)
 			trace_cpu_frequency(freqs->new, cpu);
 
->>>>>>> 24b8d41d
 		srcu_notifier_call_chain(&cpufreq_transition_notifier_list,
 					 CPUFREQ_POSTCHANGE, freqs);
 
@@ -486,11 +473,7 @@
 	mutex_lock(&cpufreq_transition_notifier_list.mutex);
 
 	for (nb = cpufreq_transition_notifier_list.head; nb; nb = nb->next)
-<<<<<<< HEAD
-		pr_info("%pF\n", nb->notifier_call);
-=======
 		pr_info("%pS\n", nb->notifier_call);
->>>>>>> 24b8d41d
 
 	mutex_unlock(&cpufreq_transition_notifier_list.mutex);
 }
@@ -545,10 +528,7 @@
 /**
  * cpufreq_driver_resolve_freq - Map a target frequency to a driver-supported
  * one.
-<<<<<<< HEAD
-=======
  * @policy: associated policy to interrogate
->>>>>>> 24b8d41d
  * @target_freq: target frequency to resolve.
  *
  * The target to driver frequency mapping is cached in the policy.
@@ -563,11 +543,7 @@
 	policy->cached_target_freq = target_freq;
 
 	if (cpufreq_driver->target_index) {
-<<<<<<< HEAD
-		int idx;
-=======
 		unsigned int idx;
->>>>>>> 24b8d41d
 
 		idx = cpufreq_frequency_table_target(policy, target_freq,
 						     CPUFREQ_RELATION_L);
@@ -581,8 +557,6 @@
 	return target_freq;
 }
 EXPORT_SYMBOL_GPL(cpufreq_driver_resolve_freq);
-<<<<<<< HEAD
-=======
 
 unsigned int cpufreq_policy_transition_delay_us(struct cpufreq_policy *policy)
 {
@@ -609,7 +583,6 @@
 	return LATENCY_MULTIPLIER;
 }
 EXPORT_SYMBOL_GPL(cpufreq_policy_transition_delay_us);
->>>>>>> 24b8d41d
 
 /*********************************************************************
  *                          SYSFS INTERFACE                          *
@@ -1031,13 +1004,6 @@
 	.release	= cpufreq_sysfs_release,
 };
 
-<<<<<<< HEAD
-static int add_cpu_dev_symlink(struct cpufreq_policy *policy,
-			       struct device *dev)
-{
-	dev_dbg(dev, "%s: Adding symlink\n", __func__);
-	return sysfs_create_link(&dev->kobj, &policy->kobj, "cpufreq");
-=======
 static void add_cpu_dev_symlink(struct cpufreq_policy *policy, unsigned int cpu)
 {
 	struct device *dev = get_cpu_device(cpu);
@@ -1051,7 +1017,6 @@
 	dev_dbg(dev, "%s: Adding symlink\n", __func__);
 	if (sysfs_create_link(&dev->kobj, &policy->kobj, "cpufreq"))
 		dev_err(dev, "cpufreq symlink creation failed\n");
->>>>>>> 24b8d41d
 }
 
 static void remove_cpu_dev_symlink(struct cpufreq_policy *policy,
@@ -1091,14 +1056,6 @@
 	}
 
 	return 0;
-<<<<<<< HEAD
-}
-
-__weak struct cpufreq_governor *cpufreq_default_governor(void)
-{
-	return NULL;
-=======
->>>>>>> 24b8d41d
 }
 
 static int cpufreq_init_policy(struct cpufreq_policy *policy)
@@ -1239,12 +1196,9 @@
 	struct device *dev = get_cpu_device(cpu);
 	int ret;
 
-<<<<<<< HEAD
-=======
 	if (!dev)
 		return NULL;
 
->>>>>>> 24b8d41d
 	policy = kzalloc(sizeof(*policy), GFP_KERNEL);
 	if (!policy)
 		return NULL;
@@ -1319,37 +1273,7 @@
 	return NULL;
 }
 
-<<<<<<< HEAD
-static void cpufreq_policy_put_kobj(struct cpufreq_policy *policy, bool notify)
-{
-	struct kobject *kobj;
-	struct completion *cmp;
-
-	if (notify)
-		blocking_notifier_call_chain(&cpufreq_policy_notifier_list,
-					     CPUFREQ_REMOVE_POLICY, policy);
-
-	down_write(&policy->rwsem);
-	cpufreq_stats_free_table(policy);
-	kobj = &policy->kobj;
-	cmp = &policy->kobj_unregister;
-	up_write(&policy->rwsem);
-	kobject_put(kobj);
-
-	/*
-	 * We need to make sure that the underlying kobj is
-	 * actually not referenced anymore by anybody before we
-	 * proceed with unloading.
-	 */
-	pr_debug("waiting for dropping of refcount\n");
-	wait_for_completion(cmp);
-	pr_debug("wait complete\n");
-}
-
-static void cpufreq_policy_free(struct cpufreq_policy *policy, bool notify)
-=======
 static void cpufreq_policy_free(struct cpufreq_policy *policy)
->>>>>>> 24b8d41d
 {
 	unsigned long flags;
 	int cpu;
@@ -1450,11 +1374,6 @@
 
 		/* related_cpus should at least include policy->cpus. */
 		cpumask_copy(policy->related_cpus, policy->cpus);
-<<<<<<< HEAD
-		/* Clear mask of registered CPUs */
-		cpumask_clear(policy->real_cpus);
-=======
->>>>>>> 24b8d41d
 	}
 
 	down_write(&policy->rwsem);
@@ -1557,25 +1476,14 @@
 	if (new_policy) {
 		ret = cpufreq_add_dev_interface(policy);
 		if (ret)
-<<<<<<< HEAD
-			goto out_exit_policy;
+			goto out_destroy_policy;
 
 		cpufreq_stats_create_table(policy);
-		blocking_notifier_call_chain(&cpufreq_policy_notifier_list,
-				CPUFREQ_CREATE_POLICY, policy);
-=======
-			goto out_destroy_policy;
-
-		cpufreq_stats_create_table(policy);
->>>>>>> 24b8d41d
 
 		write_lock_irqsave(&cpufreq_driver_lock, flags);
 		list_add(&policy->policy_list, &cpufreq_policy_list);
 		write_unlock_irqrestore(&cpufreq_driver_lock, flags);
 	}
-
-	blocking_notifier_call_chain(&cpufreq_policy_notifier_list,
-				     CPUFREQ_START, policy);
 
 	ret = cpufreq_init_policy(policy);
 	if (ret) {
@@ -1614,8 +1522,6 @@
 	return ret;
 }
 
-static int cpufreq_offline(unsigned int cpu);
-
 /**
  * cpufreq_add_dev - the cpufreq interface for a CPU device.
  * @dev: CPU device.
@@ -1633,20 +1539,6 @@
 		ret = cpufreq_online(cpu);
 		if (ret)
 			return ret;
-<<<<<<< HEAD
-	}
-
-	/* Create sysfs link on CPU registration */
-	policy = per_cpu(cpufreq_cpu_data, cpu);
-	if (!policy || cpumask_test_and_set_cpu(cpu, policy->real_cpus))
-		return 0;
-
-	ret = add_cpu_dev_symlink(policy, dev);
-	if (ret) {
-		cpumask_clear_cpu(cpu, policy->real_cpus);
-		cpufreq_offline(cpu);
-=======
->>>>>>> 24b8d41d
 	}
 
 	/* Create sysfs link on CPU registration */
@@ -1743,14 +1635,11 @@
 
 	cpumask_clear_cpu(cpu, policy->real_cpus);
 	remove_cpu_dev_symlink(policy, dev);
-<<<<<<< HEAD
-=======
 
 	if (cpumask_empty(policy->real_cpus)) {
 		/* We did light-weight exit earlier, do full tear down now */
 		if (cpufreq_driver->offline)
 			cpufreq_driver->exit(policy);
->>>>>>> 24b8d41d
 
 		cpufreq_policy_free(policy);
 	}
@@ -1877,30 +1766,10 @@
 }
 EXPORT_SYMBOL(cpufreq_get_hw_max_freq);
 
-<<<<<<< HEAD
-	/*
-	 * Updating inactive policies is invalid, so avoid doing that.  Also
-	 * if fast frequency switching is used with the given policy, the check
-	 * against policy->cur is pointless, so skip it in that case too.
-	 */
-	if (unlikely(policy_is_inactive(policy)) || policy->fast_switch_enabled)
-		return ret_freq;
-
-	if (ret_freq && policy->cur &&
-		!(cpufreq_driver->flags & CPUFREQ_CONST_LOOPS)) {
-		/* verify no discrepancy between actual and
-					saved value exists */
-		if (unlikely(ret_freq != policy->cur)) {
-			cpufreq_out_of_sync(policy, ret_freq);
-			schedule_work(&policy->update);
-		}
-	}
-=======
 static unsigned int __cpufreq_get(struct cpufreq_policy *policy)
 {
 	if (unlikely(policy_is_inactive(policy)))
 		return 0;
->>>>>>> 24b8d41d
 
 	return cpufreq_verify_current_freq(policy, true);
 }
@@ -1929,27 +1798,6 @@
 }
 EXPORT_SYMBOL(cpufreq_get);
 
-<<<<<<< HEAD
-static unsigned int cpufreq_update_current_freq(struct cpufreq_policy *policy)
-{
-	unsigned int new_freq;
-
-	new_freq = cpufreq_driver->get(policy->cpu);
-	if (!new_freq)
-		return 0;
-
-	if (!policy->cur) {
-		pr_debug("cpufreq: Driver did not initialize current freq\n");
-		policy->cur = new_freq;
-	} else if (policy->cur != new_freq && has_target()) {
-		cpufreq_out_of_sync(policy, new_freq);
-	}
-
-	return new_freq;
-}
-
-=======
->>>>>>> 24b8d41d
 static struct subsys_interface cpufreq_interface = {
 	.name		= "cpufreq",
 	.subsys		= &cpu_subsys,
@@ -2215,25 +2063,14 @@
  * twice in parallel for the same policy and that it will never be called in
  * parallel with either ->target() or ->target_index() for the same policy.
  *
-<<<<<<< HEAD
- * If CPUFREQ_ENTRY_INVALID is returned by the driver's ->fast_switch()
- * callback to indicate an error condition, the hardware configuration must be
- * preserved.
-=======
  * Returns the actual frequency set for the CPU.
  *
  * If 0 is returned by the driver's ->fast_switch() callback to indicate an
  * error condition, the hardware configuration must be preserved.
->>>>>>> 24b8d41d
  */
 unsigned int cpufreq_driver_fast_switch(struct cpufreq_policy *policy,
 					unsigned int target_freq)
 {
-<<<<<<< HEAD
-	target_freq = clamp_val(target_freq, policy->min, policy->max);
-
-	return cpufreq_driver->fast_switch(policy, target_freq);
-=======
 	unsigned int freq;
 	int cpu;
 
@@ -2254,7 +2091,6 @@
 	}
 
 	return freq;
->>>>>>> 24b8d41d
 }
 EXPORT_SYMBOL_GPL(cpufreq_driver_fast_switch);
 
@@ -2444,17 +2280,11 @@
 		}
 	}
 
-<<<<<<< HEAD
+	policy->strict_target = !!(policy->governor->flags & CPUFREQ_GOV_STRICT_TARGET);
+
 	return 0;
 }
 
-=======
-	policy->strict_target = !!(policy->governor->flags & CPUFREQ_GOV_STRICT_TARGET);
-
-	return 0;
-}
-
->>>>>>> 24b8d41d
 static void cpufreq_exit_governor(struct cpufreq_policy *policy)
 {
 	if (cpufreq_suspended || !policy->governor)
@@ -2480,9 +2310,8 @@
 
 	pr_debug("%s: for CPU %u\n", __func__, policy->cpu);
 
-<<<<<<< HEAD
-	if (cpufreq_driver->get && !cpufreq_driver->setpolicy)
-		cpufreq_update_current_freq(policy);
+	if (cpufreq_driver->get)
+		cpufreq_verify_current_freq(policy, false);
 
 	if (policy->governor->start) {
 		ret = policy->governor->start(policy);
@@ -2496,7 +2325,7 @@
 	return 0;
 }
 
-static void cpufreq_stop_governor(struct cpufreq_policy *policy)
+void cpufreq_stop_governor(struct cpufreq_policy *policy)
 {
 	if (cpufreq_suspended || !policy->governor)
 		return;
@@ -2507,34 +2336,6 @@
 		policy->governor->stop(policy);
 }
 
-=======
-	if (cpufreq_driver->get)
-		cpufreq_verify_current_freq(policy, false);
-
-	if (policy->governor->start) {
-		ret = policy->governor->start(policy);
-		if (ret)
-			return ret;
-	}
-
-	if (policy->governor->limits)
-		policy->governor->limits(policy);
-
-	return 0;
-}
-
-void cpufreq_stop_governor(struct cpufreq_policy *policy)
-{
-	if (cpufreq_suspended || !policy->governor)
-		return;
-
-	pr_debug("%s: for CPU %u\n", __func__, policy->cpu);
-
-	if (policy->governor->stop)
-		policy->governor->stop(policy);
-}
-
->>>>>>> 24b8d41d
 static void cpufreq_governor_limits(struct cpufreq_policy *policy)
 {
 	if (cpufreq_suspended || !policy->governor)
@@ -2676,8 +2477,6 @@
 
 	policy->cached_target_freq = UINT_MAX;
 
-	policy->cached_target_freq = UINT_MAX;
-
 	pr_debug("new min and max freqs are %u - %u kHz\n",
 		 policy->min, policy->max);
 
@@ -2687,13 +2486,8 @@
 		return cpufreq_driver->setpolicy(policy);
 	}
 
-<<<<<<< HEAD
-	if (new_policy->governor == policy->governor) {
-		pr_debug("cpufreq: governor limits update\n");
-=======
 	if (new_gov == policy->governor) {
 		pr_debug("governor limits update\n");
->>>>>>> 24b8d41d
 		cpufreq_governor_limits(policy);
 		return 0;
 	}
@@ -2709,11 +2503,7 @@
 	}
 
 	/* start new governor */
-<<<<<<< HEAD
-	policy->governor = new_policy->governor;
-=======
 	policy->governor = new_gov;
->>>>>>> 24b8d41d
 	ret = cpufreq_init_governor(policy);
 	if (!ret) {
 		ret = cpufreq_start_governor(policy);
@@ -2758,23 +2548,9 @@
 	 * BIOS might change freq behind our back
 	 * -> ask driver for current freq and notify governors about a change
 	 */
-<<<<<<< HEAD
-	if (cpufreq_driver->get && !cpufreq_driver->setpolicy) {
-		if (cpufreq_suspended) {
-			ret = -EAGAIN;
-			goto unlock;
-		}
-		new_policy.cur = cpufreq_update_current_freq(policy);
-		if (WARN_ON(!new_policy.cur)) {
-			ret = -EIO;
-			goto unlock;
-		}
-	}
-=======
 	if (cpufreq_driver->get && has_target() &&
 	    (cpufreq_suspended || WARN_ON(!cpufreq_verify_current_freq(policy, false))))
 		goto unlock;
->>>>>>> 24b8d41d
 
 	refresh_frequency_limits(policy);
 
@@ -2783,8 +2559,6 @@
 }
 EXPORT_SYMBOL(cpufreq_update_policy);
 
-<<<<<<< HEAD
-=======
 /**
  * cpufreq_update_limits - Update policy limits for a given CPU.
  * @cpu: CPU to update the policy limits for.
@@ -2801,33 +2575,11 @@
 }
 EXPORT_SYMBOL_GPL(cpufreq_update_limits);
 
->>>>>>> 24b8d41d
 /*********************************************************************
  *               BOOST						     *
  *********************************************************************/
 static int cpufreq_boost_set_sw(struct cpufreq_policy *policy, int state)
 {
-<<<<<<< HEAD
-	struct cpufreq_policy *policy;
-	int ret = -EINVAL;
-
-	for_each_active_policy(policy) {
-		if (!policy->freq_table)
-			continue;
-
-		ret = cpufreq_frequency_table_cpuinfo(policy,
-						      policy->freq_table);
-		if (ret) {
-			pr_err("%s: Policy frequency update failed\n",
-			       __func__);
-			break;
-		}
-
-		down_write(&policy->rwsem);
-		policy->user_policy.max = policy->max;
-		cpufreq_governor_limits(policy);
-		up_write(&policy->rwsem);
-=======
 	int ret;
 
 	if (!policy->freq_table)
@@ -2837,7 +2589,6 @@
 	if (ret) {
 		pr_err("%s: Policy frequency update failed\n", __func__);
 		return ret;
->>>>>>> 24b8d41d
 	}
 
 	ret = freq_qos_update_request(policy->max_freq_req, policy->max);
@@ -2931,8 +2682,6 @@
  *               REGISTER / UNREGISTER CPUFREQ DRIVER                *
  *********************************************************************/
 static enum cpuhp_state hp_online;
-<<<<<<< HEAD
-=======
 
 static int cpuhp_cpufreq_online(unsigned int cpu)
 {
@@ -2947,7 +2696,6 @@
 
 	return 0;
 }
->>>>>>> 24b8d41d
 
 /**
  * cpufreq_register_driver - register a CPU Frequency driver
@@ -3028,16 +2776,10 @@
 		goto err_if_unreg;
 	}
 
-<<<<<<< HEAD
-	ret = cpuhp_setup_state_nocalls(CPUHP_AP_ONLINE_DYN, "cpufreq:online",
-					cpufreq_online,
-					cpufreq_offline);
-=======
 	ret = cpuhp_setup_state_nocalls_cpuslocked(CPUHP_AP_ONLINE_DYN,
 						   "cpufreq:online",
 						   cpuhp_cpufreq_online,
 						   cpuhp_cpufreq_offline);
->>>>>>> 24b8d41d
 	if (ret < 0)
 		goto err_if_unreg;
 	hp_online = ret;
@@ -3055,11 +2797,7 @@
 	cpufreq_driver = NULL;
 	write_unlock_irqrestore(&cpufreq_driver_lock, flags);
 out:
-<<<<<<< HEAD
-	put_online_cpus();
-=======
 	cpus_read_unlock();
->>>>>>> 24b8d41d
 	return ret;
 }
 EXPORT_SYMBOL_GPL(cpufreq_register_driver);
@@ -3085,12 +2823,8 @@
 	cpus_read_lock();
 	subsys_interface_unregister(&cpufreq_interface);
 	remove_boost_sysfs_file();
-<<<<<<< HEAD
-	cpuhp_remove_state_nocalls(hp_online);
-=======
 	static_branch_disable_cpuslocked(&cpufreq_freq_invariance);
 	cpuhp_remove_state_nocalls_cpuslocked(hp_online);
->>>>>>> 24b8d41d
 
 	write_lock_irqsave(&cpufreq_driver_lock, flags);
 
