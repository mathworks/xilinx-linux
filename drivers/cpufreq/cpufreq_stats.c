--- conflicted
+++ resolved
@@ -11,10 +11,6 @@
 #include <linux/module.h>
 #include <linux/slab.h>
 
-<<<<<<< HEAD
-static DEFINE_SPINLOCK(cpufreq_stats_lock);
-=======
->>>>>>> 24b8d41d
 
 struct cpufreq_stats {
 	unsigned int total_trans;
@@ -78,13 +74,6 @@
 	ssize_t len = 0;
 	int i;
 
-<<<<<<< HEAD
-	if (policy->fast_switch_enabled)
-		return 0;
-
-	cpufreq_stats_update(stats);
-=======
->>>>>>> 24b8d41d
 	for (i = 0; i < stats->state_num; i++) {
 		if (pending) {
 			if (i == stats->last_index) {
@@ -139,16 +128,8 @@
 	ssize_t len = 0;
 	int i, j, count;
 
-<<<<<<< HEAD
-	if (policy->fast_switch_enabled)
-		return 0;
-
-	len += snprintf(buf + len, PAGE_SIZE - len, "   From  :    To\n");
-	len += snprintf(buf + len, PAGE_SIZE - len, "         : ");
-=======
 	len += scnprintf(buf + len, PAGE_SIZE - len, "   From  :    To\n");
 	len += scnprintf(buf + len, PAGE_SIZE - len, "         : ");
->>>>>>> 24b8d41d
 	for (i = 0; i < stats->state_num; i++) {
 		if (len >= PAGE_SIZE)
 			break;
@@ -233,18 +214,10 @@
 	unsigned int i = 0, count = 0, ret = -ENOMEM;
 	struct cpufreq_stats *stats;
 	unsigned int alloc_size;
-<<<<<<< HEAD
-	struct cpufreq_frequency_table *pos, *table;
-
-	/* We need cpufreq table for creating stats table */
-	table = policy->freq_table;
-	if (unlikely(!table))
-=======
 	struct cpufreq_frequency_table *pos;
 
 	count = cpufreq_table_count_valid_entries(policy);
 	if (!count)
->>>>>>> 24b8d41d
 		return;
 
 	/* stats already initialized */
@@ -254,13 +227,6 @@
 	stats = kzalloc(sizeof(*stats), GFP_KERNEL);
 	if (!stats)
 		return;
-<<<<<<< HEAD
-
-	/* Find total allocation size */
-	cpufreq_for_each_valid_entry(pos, table)
-		count++;
-=======
->>>>>>> 24b8d41d
 
 	alloc_size = count * sizeof(int) + count * sizeof(u64);
 
@@ -304,29 +270,17 @@
 	struct cpufreq_stats *stats = policy->stats;
 	int old_index, new_index;
 
-<<<<<<< HEAD
-	if (!stats) {
-		pr_debug("%s: No stats found\n", __func__);
-		return;
-	}
-
-=======
 	if (unlikely(!stats))
 		return;
 
 	if (unlikely(READ_ONCE(stats->reset_pending)))
 		cpufreq_stats_reset_table(stats);
 
->>>>>>> 24b8d41d
 	old_index = stats->last_index;
 	new_index = freq_table_get_index(stats, new_freq);
 
 	/* We can't do stats->time_in_state[-1]= .. */
-<<<<<<< HEAD
-	if (old_index == -1 || new_index == -1 || old_index == new_index)
-=======
 	if (unlikely(old_index == -1 || new_index == -1 || old_index == new_index))
->>>>>>> 24b8d41d
 		return;
 
 	cpufreq_stats_update(stats, stats->last_time);
