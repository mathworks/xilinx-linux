--- conflicted
+++ resolved
@@ -119,9 +119,6 @@
 	priv.cpu_clk = of_clk_get_by_name(np, "cpu_clk");
 	if (IS_ERR(priv.cpu_clk)) {
 		dev_err(priv.dev, "Unable to get cpuclk\n");
-<<<<<<< HEAD
-		return PTR_ERR(priv.cpu_clk);
-=======
 		err = PTR_ERR(priv.cpu_clk);
 		goto out_node;
 	}
@@ -130,7 +127,6 @@
 	if (err) {
 		dev_err(priv.dev, "Unable to prepare cpuclk\n");
 		goto out_node;
->>>>>>> 24b8d41d
 	}
 
 	kirkwood_freq_table[0].frequency = clk_get_rate(priv.cpu_clk) / 1000;
@@ -167,12 +163,8 @@
 		goto out_powersave;
 	}
 
-<<<<<<< HEAD
-	dev_err(priv.dev, "Failed to register cpufreq driver\n");
-=======
 	of_node_put(np);
 	return 0;
->>>>>>> 24b8d41d
 
 out_powersave:
 	clk_disable_unprepare(priv.powersave_clk);
