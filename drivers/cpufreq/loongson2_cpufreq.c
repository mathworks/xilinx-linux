/*
 * Cpufreq driver for the loongson-2 processors
 *
 * The 2E revision of loongson processor not support this feature.
 *
 * Copyright (C) 2006 - 2008 Lemote Inc. & Institute of Computing Technology
 * Author: Yanhua, yanh@lemote.com
 *
 * This file is subject to the terms and conditions of the GNU General Public
 * License.  See the file "COPYING" in the main directory of this archive
 * for more details.
 */

#define pr_fmt(fmt) KBUILD_MODNAME ": " fmt

#include <linux/cpufreq.h>
#include <linux/module.h>
#include <linux/err.h>
#include <linux/sched.h>	/* set_cpus_allowed() */
#include <linux/delay.h>
#include <linux/platform_device.h>

#include <asm/idle.h>

#include <asm/mach-loongson2ef/loongson.h>

static uint nowait;

static void (*saved_cpu_wait) (void);

static int loongson2_cpu_freq_notifier(struct notifier_block *nb,
					unsigned long val, void *data);

static struct notifier_block loongson2_cpufreq_notifier_block = {
	.notifier_call = loongson2_cpu_freq_notifier
};

static int loongson2_cpu_freq_notifier(struct notifier_block *nb,
					unsigned long val, void *data)
{
	if (val == CPUFREQ_POSTCHANGE)
		current_cpu_data.udelay_val = loops_per_jiffy;

	return 0;
}

/*
 * Here we notify other drivers of the proposed change and the final change.
 */
static int loongson2_cpufreq_target(struct cpufreq_policy *policy,
				     unsigned int index)
{
	unsigned int freq;

	freq =
	    ((cpu_clock_freq / 1000) *
	     loongson2_clockmod_table[index].driver_data) / 8;

	/* setting the cpu frequency */
	loongson2_cpu_set_rate(freq);

	return 0;
}

static int loongson2_cpufreq_cpu_init(struct cpufreq_policy *policy)
{
	int i;
	unsigned long rate;
	int ret;

<<<<<<< HEAD
	cpuclk = clk_get(NULL, "cpu_clk");
	if (IS_ERR(cpuclk)) {
		pr_err("couldn't get CPU clk\n");
		return PTR_ERR(cpuclk);
	}

=======
>>>>>>> 24b8d41d
	rate = cpu_clock_freq / 1000;
	if (!rate)
		return -EINVAL;

	/* clock table init */
	for (i = 2;
	     (loongson2_clockmod_table[i].frequency != CPUFREQ_TABLE_END);
	     i++)
		loongson2_clockmod_table[i].frequency = (rate * i) / 8;

	ret = loongson2_cpu_set_rate(rate);
	if (ret)
		return ret;

	cpufreq_generic_init(policy, &loongson2_clockmod_table[0], 0);
	return 0;
}

static int loongson2_cpufreq_exit(struct cpufreq_policy *policy)
{
	return 0;
}

static struct cpufreq_driver loongson2_cpufreq_driver = {
	.name = "loongson2",
	.init = loongson2_cpufreq_cpu_init,
	.verify = cpufreq_generic_frequency_table_verify,
	.target_index = loongson2_cpufreq_target,
	.get = cpufreq_generic_get,
	.exit = loongson2_cpufreq_exit,
	.attr = cpufreq_generic_attr,
};

static const struct platform_device_id platform_device_ids[] = {
	{
		.name = "loongson2_cpufreq",
	},
	{}
};

MODULE_DEVICE_TABLE(platform, platform_device_ids);

static struct platform_driver platform_driver = {
	.driver = {
		.name = "loongson2_cpufreq",
	},
	.id_table = platform_device_ids,
};

/*
 * This is the simple version of Loongson-2 wait, Maybe we need do this in
 * interrupt disabled context.
 */

static DEFINE_SPINLOCK(loongson2_wait_lock);

static void loongson2_cpu_wait(void)
{
	unsigned long flags;
	u32 cpu_freq;

	spin_lock_irqsave(&loongson2_wait_lock, flags);
	cpu_freq = readl(LOONGSON_CHIPCFG);
	/* Put CPU into wait mode */
	writel(readl(LOONGSON_CHIPCFG) & ~0x7, LOONGSON_CHIPCFG);
	/* Restore CPU state */
	writel(cpu_freq, LOONGSON_CHIPCFG);
	spin_unlock_irqrestore(&loongson2_wait_lock, flags);
	local_irq_enable();
}

static int __init cpufreq_init(void)
{
	int ret;

	/* Register platform stuff */
	ret = platform_driver_register(&platform_driver);
	if (ret)
		return ret;

	pr_info("Loongson-2F CPU frequency driver\n");

	cpufreq_register_notifier(&loongson2_cpufreq_notifier_block,
				  CPUFREQ_TRANSITION_NOTIFIER);

	ret = cpufreq_register_driver(&loongson2_cpufreq_driver);

	if (!ret && !nowait) {
		saved_cpu_wait = cpu_wait;
		cpu_wait = loongson2_cpu_wait;
	}

	return ret;
}

static void __exit cpufreq_exit(void)
{
	if (!nowait && saved_cpu_wait)
		cpu_wait = saved_cpu_wait;
	cpufreq_unregister_driver(&loongson2_cpufreq_driver);
	cpufreq_unregister_notifier(&loongson2_cpufreq_notifier_block,
				    CPUFREQ_TRANSITION_NOTIFIER);

	platform_driver_unregister(&platform_driver);
}

module_init(cpufreq_init);
module_exit(cpufreq_exit);

module_param(nowait, uint, 0644);
MODULE_PARM_DESC(nowait, "Disable Loongson-2F specific wait");

MODULE_AUTHOR("Yanhua <yanh@lemote.com>");
MODULE_DESCRIPTION("cpufreq driver for Loongson2F");
MODULE_LICENSE("GPL");<|MERGE_RESOLUTION|>--- conflicted
+++ resolved
@@ -68,15 +68,6 @@
 	unsigned long rate;
 	int ret;
 
-<<<<<<< HEAD
-	cpuclk = clk_get(NULL, "cpu_clk");
-	if (IS_ERR(cpuclk)) {
-		pr_err("couldn't get CPU clk\n");
-		return PTR_ERR(cpuclk);
-	}
-
-=======
->>>>>>> 24b8d41d
 	rate = cpu_clock_freq / 1000;
 	if (!rate)
 		return -EINVAL;
