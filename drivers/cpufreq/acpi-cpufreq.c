// SPDX-License-Identifier: GPL-2.0-or-later
/*
 * acpi-cpufreq.c - ACPI Processor P-States Driver
 *
 *  Copyright (C) 2001, 2002 Andy Grover <andrew.grover@intel.com>
 *  Copyright (C) 2001, 2002 Paul Diefenbaugh <paul.s.diefenbaugh@intel.com>
 *  Copyright (C) 2002 - 2004 Dominik Brodowski <linux@brodo.de>
 *  Copyright (C) 2006       Denis Sadykov <denis.m.sadykov@intel.com>
 */

#define pr_fmt(fmt) KBUILD_MODNAME ": " fmt

#include <linux/kernel.h>
#include <linux/module.h>
#include <linux/init.h>
#include <linux/smp.h>
#include <linux/sched.h>
#include <linux/cpufreq.h>
#include <linux/compiler.h>
#include <linux/dmi.h>
#include <linux/slab.h>

#include <linux/acpi.h>
#include <linux/io.h>
#include <linux/delay.h>
#include <linux/uaccess.h>

#include <acpi/processor.h>

#include <asm/msr.h>
#include <asm/processor.h>
#include <asm/cpufeature.h>
#include <asm/cpu_device_id.h>

MODULE_AUTHOR("Paul Diefenbaugh, Dominik Brodowski");
MODULE_DESCRIPTION("ACPI Processor P-States Driver");
MODULE_LICENSE("GPL");

enum {
	UNDEFINED_CAPABLE = 0,
	SYSTEM_INTEL_MSR_CAPABLE,
	SYSTEM_AMD_MSR_CAPABLE,
	SYSTEM_IO_CAPABLE,
};

#define INTEL_MSR_RANGE		(0xffff)
#define AMD_MSR_RANGE		(0x7)
#define HYGON_MSR_RANGE		(0x7)

#define MSR_K7_HWCR_CPB_DIS	(1ULL << 25)

struct acpi_cpufreq_data {
	unsigned int resume;
	unsigned int cpu_feature;
	unsigned int acpi_perf_cpu;
	cpumask_var_t freqdomain_cpus;
	void (*cpu_freq_write)(struct acpi_pct_register *reg, u32 val);
	u32 (*cpu_freq_read)(struct acpi_pct_register *reg);
};

/* acpi_perf_data is a pointer to percpu data. */
static struct acpi_processor_performance __percpu *acpi_perf_data;

static inline struct acpi_processor_performance *to_perf_data(struct acpi_cpufreq_data *data)
{
	return per_cpu_ptr(acpi_perf_data, data->acpi_perf_cpu);
}

static struct cpufreq_driver acpi_cpufreq_driver;

static unsigned int acpi_pstate_strict;

static bool boost_state(unsigned int cpu)
{
	u32 lo, hi;
	u64 msr;

	switch (boot_cpu_data.x86_vendor) {
	case X86_VENDOR_INTEL:
		rdmsr_on_cpu(cpu, MSR_IA32_MISC_ENABLE, &lo, &hi);
		msr = lo | ((u64)hi << 32);
		return !(msr & MSR_IA32_MISC_ENABLE_TURBO_DISABLE);
	case X86_VENDOR_HYGON:
	case X86_VENDOR_AMD:
		rdmsr_on_cpu(cpu, MSR_K7_HWCR, &lo, &hi);
		msr = lo | ((u64)hi << 32);
		return !(msr & MSR_K7_HWCR_CPB_DIS);
	}
	return false;
}

static int boost_set_msr(bool enable)
{
	u32 msr_addr;
	u64 msr_mask, val;

	switch (boot_cpu_data.x86_vendor) {
	case X86_VENDOR_INTEL:
		msr_addr = MSR_IA32_MISC_ENABLE;
		msr_mask = MSR_IA32_MISC_ENABLE_TURBO_DISABLE;
		break;
	case X86_VENDOR_HYGON:
	case X86_VENDOR_AMD:
		msr_addr = MSR_K7_HWCR;
		msr_mask = MSR_K7_HWCR_CPB_DIS;
		break;
	default:
		return -EINVAL;
	}

	rdmsrl(msr_addr, val);

	if (enable)
		val &= ~msr_mask;
	else
		val |= msr_mask;

	wrmsrl(msr_addr, val);
	return 0;
}

static void boost_set_msr_each(void *p_en)
{
	bool enable = (bool) p_en;

	boost_set_msr(enable);
}

static int set_boost(struct cpufreq_policy *policy, int val)
{
	on_each_cpu_mask(policy->cpus, boost_set_msr_each,
			 (void *)(long)val, 1);
	pr_debug("CPU %*pbl: Core Boosting %sabled.\n",
		 cpumask_pr_args(policy->cpus), val ? "en" : "dis");

	return 0;
}

static ssize_t show_freqdomain_cpus(struct cpufreq_policy *policy, char *buf)
{
	struct acpi_cpufreq_data *data = policy->driver_data;

	if (unlikely(!data))
		return -ENODEV;

	return cpufreq_show_cpus(data->freqdomain_cpus, buf);
}

cpufreq_freq_attr_ro(freqdomain_cpus);

#ifdef CONFIG_X86_ACPI_CPUFREQ_CPB
static ssize_t store_cpb(struct cpufreq_policy *policy, const char *buf,
			 size_t count)
{
	int ret;
	unsigned int val = 0;

	if (!acpi_cpufreq_driver.set_boost)
		return -EINVAL;

	ret = kstrtouint(buf, 10, &val);
	if (ret || val > 1)
		return -EINVAL;

	get_online_cpus();
	set_boost(policy, val);
	put_online_cpus();

	return count;
}

static ssize_t show_cpb(struct cpufreq_policy *policy, char *buf)
{
	return sprintf(buf, "%u\n", acpi_cpufreq_driver.boost_enabled);
}

cpufreq_freq_attr_rw(cpb);
#endif

static int check_est_cpu(unsigned int cpuid)
{
	struct cpuinfo_x86 *cpu = &cpu_data(cpuid);

	return cpu_has(cpu, X86_FEATURE_EST);
}

static int check_amd_hwpstate_cpu(unsigned int cpuid)
{
	struct cpuinfo_x86 *cpu = &cpu_data(cpuid);

	return cpu_has(cpu, X86_FEATURE_HW_PSTATE);
}

static unsigned extract_io(struct cpufreq_policy *policy, u32 value)
{
	struct acpi_cpufreq_data *data = policy->driver_data;
	struct acpi_processor_performance *perf;
	int i;

	perf = to_perf_data(data);

	for (i = 0; i < perf->state_count; i++) {
		if (value == perf->states[i].status)
			return policy->freq_table[i].frequency;
	}
	return 0;
}

static unsigned extract_msr(struct cpufreq_policy *policy, u32 msr)
{
	struct acpi_cpufreq_data *data = policy->driver_data;
	struct cpufreq_frequency_table *pos;
	struct acpi_processor_performance *perf;

	if (boot_cpu_data.x86_vendor == X86_VENDOR_AMD)
		msr &= AMD_MSR_RANGE;
	else if (boot_cpu_data.x86_vendor == X86_VENDOR_HYGON)
		msr &= HYGON_MSR_RANGE;
	else
		msr &= INTEL_MSR_RANGE;

	perf = to_perf_data(data);

	cpufreq_for_each_entry(pos, policy->freq_table)
		if (msr == perf->states[pos->driver_data].status)
			return pos->frequency;
	return policy->freq_table[0].frequency;
}

static unsigned extract_freq(struct cpufreq_policy *policy, u32 val)
{
	struct acpi_cpufreq_data *data = policy->driver_data;

	switch (data->cpu_feature) {
	case SYSTEM_INTEL_MSR_CAPABLE:
	case SYSTEM_AMD_MSR_CAPABLE:
		return extract_msr(policy, val);
	case SYSTEM_IO_CAPABLE:
		return extract_io(policy, val);
	default:
		return 0;
	}
}

static u32 cpu_freq_read_intel(struct acpi_pct_register *not_used)
{
	u32 val, dummy __always_unused;

	rdmsr(MSR_IA32_PERF_CTL, val, dummy);
	return val;
}

static void cpu_freq_write_intel(struct acpi_pct_register *not_used, u32 val)
{
	u32 lo, hi;

	rdmsr(MSR_IA32_PERF_CTL, lo, hi);
	lo = (lo & ~INTEL_MSR_RANGE) | (val & INTEL_MSR_RANGE);
	wrmsr(MSR_IA32_PERF_CTL, lo, hi);
}

static u32 cpu_freq_read_amd(struct acpi_pct_register *not_used)
{
	u32 val, dummy __always_unused;

	rdmsr(MSR_AMD_PERF_CTL, val, dummy);
	return val;
}

static void cpu_freq_write_amd(struct acpi_pct_register *not_used, u32 val)
{
	wrmsr(MSR_AMD_PERF_CTL, val, 0);
}

static u32 cpu_freq_read_io(struct acpi_pct_register *reg)
{
	u32 val;

	acpi_os_read_port(reg->address, &val, reg->bit_width);
	return val;
}

static void cpu_freq_write_io(struct acpi_pct_register *reg, u32 val)
{
	acpi_os_write_port(reg->address, val, reg->bit_width);
}

struct drv_cmd {
	struct acpi_pct_register *reg;
	u32 val;
	union {
		void (*write)(struct acpi_pct_register *reg, u32 val);
		u32 (*read)(struct acpi_pct_register *reg);
	} func;
};

/* Called via smp_call_function_single(), on the target CPU */
static void do_drv_read(void *_cmd)
{
	struct drv_cmd *cmd = _cmd;

	cmd->val = cmd->func.read(cmd->reg);
}

static u32 drv_read(struct acpi_cpufreq_data *data, const struct cpumask *mask)
{
	struct acpi_processor_performance *perf = to_perf_data(data);
	struct drv_cmd cmd = {
		.reg = &perf->control_register,
		.func.read = data->cpu_freq_read,
	};
	int err;

	err = smp_call_function_any(mask, do_drv_read, &cmd, 1);
	WARN_ON_ONCE(err);	/* smp_call_function_any() was buggy? */
	return cmd.val;
}

/* Called via smp_call_function_many(), on the target CPUs */
static void do_drv_write(void *_cmd)
{
	struct drv_cmd *cmd = _cmd;

	cmd->func.write(cmd->reg, cmd->val);
}

static void drv_write(struct acpi_cpufreq_data *data,
		      const struct cpumask *mask, u32 val)
{
	struct acpi_processor_performance *perf = to_perf_data(data);
	struct drv_cmd cmd = {
		.reg = &perf->control_register,
		.val = val,
		.func.write = data->cpu_freq_write,
	};
	int this_cpu;

	this_cpu = get_cpu();
	if (cpumask_test_cpu(this_cpu, mask))
		do_drv_write(&cmd);

	smp_call_function_many(mask, do_drv_write, &cmd, 1);
	put_cpu();
}

static u32 get_cur_val(const struct cpumask *mask, struct acpi_cpufreq_data *data)
{
	u32 val;

	if (unlikely(cpumask_empty(mask)))
		return 0;

	val = drv_read(data, mask);

	pr_debug("%s = %u\n", __func__, val);

	return val;
}

static unsigned int get_cur_freq_on_cpu(unsigned int cpu)
{
	struct acpi_cpufreq_data *data;
	struct cpufreq_policy *policy;
	unsigned int freq;
	unsigned int cached_freq;

	pr_debug("%s (%d)\n", __func__, cpu);

	policy = cpufreq_cpu_get_raw(cpu);
	if (unlikely(!policy))
		return 0;

	data = policy->driver_data;
	if (unlikely(!data || !policy->freq_table))
		return 0;

	cached_freq = policy->freq_table[to_perf_data(data)->state].frequency;
	freq = extract_freq(policy, get_cur_val(cpumask_of(cpu), data));
	if (freq != cached_freq) {
		/*
		 * The dreaded BIOS frequency change behind our back.
		 * Force set the frequency on next target call.
		 */
		data->resume = 1;
	}

	pr_debug("cur freq = %u\n", freq);

	return freq;
}

static unsigned int check_freqs(struct cpufreq_policy *policy,
				const struct cpumask *mask, unsigned int freq)
{
	struct acpi_cpufreq_data *data = policy->driver_data;
	unsigned int cur_freq;
	unsigned int i;

	for (i = 0; i < 100; i++) {
		cur_freq = extract_freq(policy, get_cur_val(mask, data));
		if (cur_freq == freq)
			return 1;
		udelay(10);
	}
	return 0;
}

static int acpi_cpufreq_target(struct cpufreq_policy *policy,
			       unsigned int index)
{
	struct acpi_cpufreq_data *data = policy->driver_data;
	struct acpi_processor_performance *perf;
	const struct cpumask *mask;
	unsigned int next_perf_state = 0; /* Index into perf table */
	int result = 0;

	if (unlikely(!data)) {
		return -ENODEV;
	}

	perf = to_perf_data(data);
	next_perf_state = policy->freq_table[index].driver_data;
	if (perf->state == next_perf_state) {
		if (unlikely(data->resume)) {
			pr_debug("Called after resume, resetting to P%d\n",
				next_perf_state);
			data->resume = 0;
		} else {
			pr_debug("Already at target state (P%d)\n",
				next_perf_state);
			return 0;
		}
	}

	/*
	 * The core won't allow CPUs to go away until the governor has been
	 * stopped, so we can rely on the stability of policy->cpus.
	 */
	mask = policy->shared_type == CPUFREQ_SHARED_TYPE_ANY ?
		cpumask_of(policy->cpu) : policy->cpus;

	drv_write(data, mask, perf->states[next_perf_state].control);

	if (acpi_pstate_strict) {
		if (!check_freqs(policy, mask,
				 policy->freq_table[index].frequency)) {
<<<<<<< HEAD
			pr_debug("acpi_cpufreq_target failed (%d)\n",
				policy->cpu);
=======
			pr_debug("%s (%d)\n", __func__, policy->cpu);
>>>>>>> 24b8d41d
			result = -EAGAIN;
		}
	}

	if (!result)
		perf->state = next_perf_state;

	return result;
}

<<<<<<< HEAD
unsigned int acpi_cpufreq_fast_switch(struct cpufreq_policy *policy,
				      unsigned int target_freq)
=======
static unsigned int acpi_cpufreq_fast_switch(struct cpufreq_policy *policy,
					     unsigned int target_freq)
>>>>>>> 24b8d41d
{
	struct acpi_cpufreq_data *data = policy->driver_data;
	struct acpi_processor_performance *perf;
	struct cpufreq_frequency_table *entry;
	unsigned int next_perf_state, next_freq, index;

	/*
	 * Find the closest frequency above target_freq.
	 */
	if (policy->cached_target_freq == target_freq)
		index = policy->cached_resolved_idx;
	else
		index = cpufreq_table_find_index_dl(policy, target_freq);

	entry = &policy->freq_table[index];
	next_freq = entry->frequency;
	next_perf_state = entry->driver_data;

	perf = to_perf_data(data);
	if (perf->state == next_perf_state) {
		if (unlikely(data->resume))
			data->resume = 0;
		else
			return next_freq;
	}

	data->cpu_freq_write(&perf->control_register,
			     perf->states[next_perf_state].control);
	perf->state = next_perf_state;
	return next_freq;
}

static unsigned long
acpi_cpufreq_guess_freq(struct acpi_cpufreq_data *data, unsigned int cpu)
{
	struct acpi_processor_performance *perf;

	perf = to_perf_data(data);
	if (cpu_khz) {
		/* search the closest match to cpu_khz */
		unsigned int i;
		unsigned long freq;
		unsigned long freqn = perf->states[0].core_frequency * 1000;

		for (i = 0; i < (perf->state_count-1); i++) {
			freq = freqn;
			freqn = perf->states[i+1].core_frequency * 1000;
			if ((2 * cpu_khz) > (freqn + freq)) {
				perf->state = i;
				return freq;
			}
		}
		perf->state = perf->state_count-1;
		return freqn;
	} else {
		/* assume CPU is at P0... */
		perf->state = 0;
		return perf->states[0].core_frequency * 1000;
	}
}

static void free_acpi_perf_data(void)
{
	unsigned int i;

	/* Freeing a NULL pointer is OK, and alloc_percpu zeroes. */
	for_each_possible_cpu(i)
		free_cpumask_var(per_cpu_ptr(acpi_perf_data, i)
				 ->shared_cpu_map);
	free_percpu(acpi_perf_data);
}

static int cpufreq_boost_online(unsigned int cpu)
{
	/*
	 * On the CPU_UP path we simply keep the boost-disable flag
	 * in sync with the current global state.
	 */
	return boost_set_msr(acpi_cpufreq_driver.boost_enabled);
}

static int cpufreq_boost_down_prep(unsigned int cpu)
{
	/*
	 * Clear the boost-disable bit on the CPU_DOWN path so that
	 * this cpu cannot block the remaining ones from boosting.
	 */
	return boost_set_msr(1);
}

/*
 * acpi_cpufreq_early_init - initialize ACPI P-States library
 *
 * Initialize the ACPI P-States library (drivers/acpi/processor_perflib.c)
 * in order to determine correct frequency and voltage pairings. We can
 * do _PDC and _PSD and find out the processor dependency for the
 * actual init that will happen later...
 */
static int __init acpi_cpufreq_early_init(void)
{
	unsigned int i;
	pr_debug("%s\n", __func__);

	acpi_perf_data = alloc_percpu(struct acpi_processor_performance);
	if (!acpi_perf_data) {
		pr_debug("Memory allocation error for acpi_perf_data.\n");
		return -ENOMEM;
	}
	for_each_possible_cpu(i) {
		if (!zalloc_cpumask_var_node(
			&per_cpu_ptr(acpi_perf_data, i)->shared_cpu_map,
			GFP_KERNEL, cpu_to_node(i))) {

			/* Freeing a NULL pointer is OK: alloc_percpu zeroes. */
			free_acpi_perf_data();
			return -ENOMEM;
		}
	}

	/* Do initialization in ACPI core */
	acpi_processor_preregister_performance(acpi_perf_data);
	return 0;
}

#ifdef CONFIG_SMP
/*
 * Some BIOSes do SW_ANY coordination internally, either set it up in hw
 * or do it in BIOS firmware and won't inform about it to OS. If not
 * detected, this has a side effect of making CPU run at a different speed
 * than OS intended it to run at. Detect it and handle it cleanly.
 */
static int bios_with_sw_any_bug;

static int sw_any_bug_found(const struct dmi_system_id *d)
{
	bios_with_sw_any_bug = 1;
	return 0;
}

static const struct dmi_system_id sw_any_bug_dmi_table[] = {
	{
		.callback = sw_any_bug_found,
		.ident = "Supermicro Server X6DLP",
		.matches = {
			DMI_MATCH(DMI_SYS_VENDOR, "Supermicro"),
			DMI_MATCH(DMI_BIOS_VERSION, "080010"),
			DMI_MATCH(DMI_PRODUCT_NAME, "X6DLP"),
		},
	},
	{ }
};

static int acpi_cpufreq_blacklist(struct cpuinfo_x86 *c)
{
	/* Intel Xeon Processor 7100 Series Specification Update
	 * https://www.intel.com/Assets/PDF/specupdate/314554.pdf
	 * AL30: A Machine Check Exception (MCE) Occurring during an
	 * Enhanced Intel SpeedStep Technology Ratio Change May Cause
	 * Both Processor Cores to Lock Up. */
	if (c->x86_vendor == X86_VENDOR_INTEL) {
		if ((c->x86 == 15) &&
		    (c->x86_model == 6) &&
<<<<<<< HEAD
		    (c->x86_mask == 8)) {
=======
		    (c->x86_stepping == 8)) {
>>>>>>> 24b8d41d
			pr_info("Intel(R) Xeon(R) 7100 Errata AL30, processors may lock up on frequency changes: disabling acpi-cpufreq\n");
			return -ENODEV;
		    }
		}
	return 0;
}
#endif

static int acpi_cpufreq_cpu_init(struct cpufreq_policy *policy)
{
	unsigned int i;
	unsigned int valid_states = 0;
	unsigned int cpu = policy->cpu;
	struct acpi_cpufreq_data *data;
	unsigned int result = 0;
	struct cpuinfo_x86 *c = &cpu_data(policy->cpu);
	struct acpi_processor_performance *perf;
	struct cpufreq_frequency_table *freq_table;
#ifdef CONFIG_SMP
	static int blacklisted;
#endif

	pr_debug("%s\n", __func__);

#ifdef CONFIG_SMP
	if (blacklisted)
		return blacklisted;
	blacklisted = acpi_cpufreq_blacklist(c);
	if (blacklisted)
		return blacklisted;
#endif

	data = kzalloc(sizeof(*data), GFP_KERNEL);
	if (!data)
		return -ENOMEM;

	if (!zalloc_cpumask_var(&data->freqdomain_cpus, GFP_KERNEL)) {
		result = -ENOMEM;
		goto err_free;
	}

	perf = per_cpu_ptr(acpi_perf_data, cpu);
	data->acpi_perf_cpu = cpu;
	policy->driver_data = data;

	if (cpu_has(c, X86_FEATURE_CONSTANT_TSC))
		acpi_cpufreq_driver.flags |= CPUFREQ_CONST_LOOPS;

	result = acpi_processor_register_performance(perf, cpu);
	if (result)
		goto err_free_mask;

	policy->shared_type = perf->shared_type;

	/*
	 * Will let policy->cpus know about dependency only when software
	 * coordination is required.
	 */
	if (policy->shared_type == CPUFREQ_SHARED_TYPE_ALL ||
	    policy->shared_type == CPUFREQ_SHARED_TYPE_ANY) {
		cpumask_copy(policy->cpus, perf->shared_cpu_map);
	}
	cpumask_copy(data->freqdomain_cpus, perf->shared_cpu_map);

#ifdef CONFIG_SMP
	dmi_check_system(sw_any_bug_dmi_table);
	if (bios_with_sw_any_bug && !policy_is_shared(policy)) {
		policy->shared_type = CPUFREQ_SHARED_TYPE_ALL;
		cpumask_copy(policy->cpus, topology_core_cpumask(cpu));
	}

	if (check_amd_hwpstate_cpu(cpu) && boot_cpu_data.x86 < 0x19 &&
	    !acpi_pstate_strict) {
		cpumask_clear(policy->cpus);
		cpumask_set_cpu(cpu, policy->cpus);
		cpumask_copy(data->freqdomain_cpus,
			     topology_sibling_cpumask(cpu));
		policy->shared_type = CPUFREQ_SHARED_TYPE_HW;
		pr_info_once("overriding BIOS provided _PSD data\n");
	}
#endif

	/* capability check */
	if (perf->state_count <= 1) {
		pr_debug("No P-States\n");
		result = -ENODEV;
		goto err_unreg;
	}

	if (perf->control_register.space_id != perf->status_register.space_id) {
		result = -ENODEV;
		goto err_unreg;
	}

	switch (perf->control_register.space_id) {
	case ACPI_ADR_SPACE_SYSTEM_IO:
		if (boot_cpu_data.x86_vendor == X86_VENDOR_AMD &&
		    boot_cpu_data.x86 == 0xf) {
			pr_debug("AMD K8 systems must use native drivers.\n");
			result = -ENODEV;
			goto err_unreg;
		}
		pr_debug("SYSTEM IO addr space\n");
		data->cpu_feature = SYSTEM_IO_CAPABLE;
		data->cpu_freq_read = cpu_freq_read_io;
		data->cpu_freq_write = cpu_freq_write_io;
		break;
	case ACPI_ADR_SPACE_FIXED_HARDWARE:
		pr_debug("HARDWARE addr space\n");
		if (check_est_cpu(cpu)) {
			data->cpu_feature = SYSTEM_INTEL_MSR_CAPABLE;
			data->cpu_freq_read = cpu_freq_read_intel;
			data->cpu_freq_write = cpu_freq_write_intel;
			break;
		}
		if (check_amd_hwpstate_cpu(cpu)) {
			data->cpu_feature = SYSTEM_AMD_MSR_CAPABLE;
			data->cpu_freq_read = cpu_freq_read_amd;
			data->cpu_freq_write = cpu_freq_write_amd;
			break;
		}
		result = -ENODEV;
		goto err_unreg;
	default:
		pr_debug("Unknown addr space %d\n",
			(u32) (perf->control_register.space_id));
		result = -ENODEV;
		goto err_unreg;
	}

<<<<<<< HEAD
	freq_table = kzalloc(sizeof(*freq_table) *
		    (perf->state_count+1), GFP_KERNEL);
=======
	freq_table = kcalloc(perf->state_count + 1, sizeof(*freq_table),
			     GFP_KERNEL);
>>>>>>> 24b8d41d
	if (!freq_table) {
		result = -ENOMEM;
		goto err_unreg;
	}

	/* detect transition latency */
	policy->cpuinfo.transition_latency = 0;
	for (i = 0; i < perf->state_count; i++) {
		if ((perf->states[i].transition_latency * 1000) >
		    policy->cpuinfo.transition_latency)
			policy->cpuinfo.transition_latency =
			    perf->states[i].transition_latency * 1000;
	}

	/* Check for high latency (>20uS) from buggy BIOSes, like on T42 */
	if (perf->control_register.space_id == ACPI_ADR_SPACE_FIXED_HARDWARE &&
	    policy->cpuinfo.transition_latency > 20 * 1000) {
		policy->cpuinfo.transition_latency = 20 * 1000;
		pr_info_once("P-state transition latency capped at 20 uS\n");
	}

	/* table init */
	for (i = 0; i < perf->state_count; i++) {
		if (i > 0 && perf->states[i].core_frequency >=
		    freq_table[valid_states-1].frequency / 1000)
			continue;

		freq_table[valid_states].driver_data = i;
		freq_table[valid_states].frequency =
		    perf->states[i].core_frequency * 1000;
		valid_states++;
	}
	freq_table[valid_states].frequency = CPUFREQ_TABLE_END;
<<<<<<< HEAD
	perf->state = 0;

	result = cpufreq_table_validate_and_show(policy, freq_table);
	if (result)
		goto err_freqfree;

	if (perf->states[0].core_frequency * 1000 != policy->cpuinfo.max_freq)
		pr_warn(FW_WARN "P-state 0 is not max freq\n");

=======
	policy->freq_table = freq_table;
	perf->state = 0;

>>>>>>> 24b8d41d
	switch (perf->control_register.space_id) {
	case ACPI_ADR_SPACE_SYSTEM_IO:
		/*
		 * The core will not set policy->cur, because
		 * cpufreq_driver->get is NULL, so we need to set it here.
		 * However, we have to guess it, because the current speed is
		 * unknown and not detectable via IO ports.
		 */
		policy->cur = acpi_cpufreq_guess_freq(data, policy->cpu);
		break;
	case ACPI_ADR_SPACE_FIXED_HARDWARE:
		acpi_cpufreq_driver.get = get_cur_freq_on_cpu;
		break;
	default:
		break;
	}

	/* notify BIOS that we exist */
	acpi_processor_notify_smm(THIS_MODULE);

	pr_debug("CPU%u - ACPI performance management activated.\n", cpu);
	for (i = 0; i < perf->state_count; i++)
		pr_debug("     %cP%d: %d MHz, %d mW, %d uS\n",
			(i == perf->state ? '*' : ' '), i,
			(u32) perf->states[i].core_frequency,
			(u32) perf->states[i].power,
			(u32) perf->states[i].transition_latency);

	/*
	 * the first call to ->target() should result in us actually
	 * writing something to the appropriate registers.
	 */
	data->resume = 1;

	policy->fast_switch_possible = !acpi_pstate_strict &&
		!(policy_is_shared(policy) && policy->shared_type != CPUFREQ_SHARED_TYPE_ANY);

	return result;

<<<<<<< HEAD
err_freqfree:
	kfree(freq_table);
=======
>>>>>>> 24b8d41d
err_unreg:
	acpi_processor_unregister_performance(cpu);
err_free_mask:
	free_cpumask_var(data->freqdomain_cpus);
err_free:
	kfree(data);
	policy->driver_data = NULL;

	return result;
}

static int acpi_cpufreq_cpu_exit(struct cpufreq_policy *policy)
{
	struct acpi_cpufreq_data *data = policy->driver_data;

	pr_debug("%s\n", __func__);

	policy->fast_switch_possible = false;
	policy->driver_data = NULL;
	acpi_processor_unregister_performance(data->acpi_perf_cpu);
	free_cpumask_var(data->freqdomain_cpus);
	kfree(policy->freq_table);
	kfree(data);

	return 0;
}

static void acpi_cpufreq_cpu_ready(struct cpufreq_policy *policy)
{
	struct acpi_processor_performance *perf = per_cpu_ptr(acpi_perf_data,
							      policy->cpu);

	if (perf->states[0].core_frequency * 1000 != policy->cpuinfo.max_freq)
		pr_warn(FW_WARN "P-state 0 is not max freq\n");
}

static int acpi_cpufreq_resume(struct cpufreq_policy *policy)
{
	struct acpi_cpufreq_data *data = policy->driver_data;

	pr_debug("%s\n", __func__);

	data->resume = 1;

	return 0;
}

static struct freq_attr *acpi_cpufreq_attr[] = {
	&cpufreq_freq_attr_scaling_available_freqs,
	&freqdomain_cpus,
#ifdef CONFIG_X86_ACPI_CPUFREQ_CPB
	&cpb,
#endif
	NULL,
};

static struct cpufreq_driver acpi_cpufreq_driver = {
	.verify		= cpufreq_generic_frequency_table_verify,
	.target_index	= acpi_cpufreq_target,
	.fast_switch	= acpi_cpufreq_fast_switch,
	.bios_limit	= acpi_processor_get_bios_limit,
	.init		= acpi_cpufreq_cpu_init,
	.exit		= acpi_cpufreq_cpu_exit,
	.ready		= acpi_cpufreq_cpu_ready,
	.resume		= acpi_cpufreq_resume,
	.name		= "acpi-cpufreq",
	.attr		= acpi_cpufreq_attr,
};

static enum cpuhp_state acpi_cpufreq_online;

static void __init acpi_cpufreq_boost_init(void)
{
	int ret;

	if (!(boot_cpu_has(X86_FEATURE_CPB) || boot_cpu_has(X86_FEATURE_IDA))) {
		pr_debug("Boost capabilities not present in the processor\n");
		return;
	}

	acpi_cpufreq_driver.set_boost = set_boost;
	acpi_cpufreq_driver.boost_enabled = boost_state(0);

	/*
	 * This calls the online callback on all online cpu and forces all
	 * MSRs to the same value.
	 */
	ret = cpuhp_setup_state(CPUHP_AP_ONLINE_DYN, "cpufreq/acpi:online",
				cpufreq_boost_online, cpufreq_boost_down_prep);
	if (ret < 0) {
		pr_err("acpi_cpufreq: failed to register hotplug callbacks\n");
		return;
	}
	acpi_cpufreq_online = ret;
}

static void acpi_cpufreq_boost_exit(void)
{
	if (acpi_cpufreq_online > 0)
		cpuhp_remove_state_nocalls(acpi_cpufreq_online);
}

static int __init acpi_cpufreq_init(void)
{
	int ret;

	if (acpi_disabled)
		return -ENODEV;

	/* don't keep reloading if cpufreq_driver exists */
	if (cpufreq_get_current_driver())
		return -EEXIST;

	pr_debug("%s\n", __func__);

	ret = acpi_cpufreq_early_init();
	if (ret)
		return ret;

#ifdef CONFIG_X86_ACPI_CPUFREQ_CPB
	/* this is a sysfs file with a strange name and an even stranger
	 * semantic - per CPU instantiation, but system global effect.
	 * Lets enable it only on AMD CPUs for compatibility reasons and
	 * only if configured. This is considered legacy code, which
	 * will probably be removed at some point in the future.
	 */
	if (!check_amd_hwpstate_cpu(0)) {
		struct freq_attr **attr;

		pr_debug("CPB unsupported, do not expose it\n");

		for (attr = acpi_cpufreq_attr; *attr; attr++)
			if (*attr == &cpb) {
				*attr = NULL;
				break;
			}
	}
#endif
	acpi_cpufreq_boost_init();

	ret = cpufreq_register_driver(&acpi_cpufreq_driver);
	if (ret) {
		free_acpi_perf_data();
		acpi_cpufreq_boost_exit();
	}
	return ret;
}

static void __exit acpi_cpufreq_exit(void)
{
	pr_debug("%s\n", __func__);

	acpi_cpufreq_boost_exit();

	cpufreq_unregister_driver(&acpi_cpufreq_driver);

	free_acpi_perf_data();
}

module_param(acpi_pstate_strict, uint, 0644);
MODULE_PARM_DESC(acpi_pstate_strict,
	"value 0 or non-zero. non-zero -> strict ACPI checks are "
	"performed during frequency changes.");

late_initcall(acpi_cpufreq_init);
module_exit(acpi_cpufreq_exit);

static const struct x86_cpu_id __maybe_unused acpi_cpufreq_ids[] = {
	X86_MATCH_FEATURE(X86_FEATURE_ACPI, NULL),
	X86_MATCH_FEATURE(X86_FEATURE_HW_PSTATE, NULL),
	{}
};
MODULE_DEVICE_TABLE(x86cpu, acpi_cpufreq_ids);

static const struct acpi_device_id __maybe_unused processor_device_ids[] = {
	{ACPI_PROCESSOR_OBJECT_HID, },
	{ACPI_PROCESSOR_DEVICE_HID, },
	{},
};
MODULE_DEVICE_TABLE(acpi, processor_device_ids);

MODULE_ALIAS("acpi");<|MERGE_RESOLUTION|>--- conflicted
+++ resolved
@@ -444,12 +444,7 @@
 	if (acpi_pstate_strict) {
 		if (!check_freqs(policy, mask,
 				 policy->freq_table[index].frequency)) {
-<<<<<<< HEAD
-			pr_debug("acpi_cpufreq_target failed (%d)\n",
-				policy->cpu);
-=======
 			pr_debug("%s (%d)\n", __func__, policy->cpu);
->>>>>>> 24b8d41d
 			result = -EAGAIN;
 		}
 	}
@@ -460,13 +455,8 @@
 	return result;
 }
 
-<<<<<<< HEAD
-unsigned int acpi_cpufreq_fast_switch(struct cpufreq_policy *policy,
-				      unsigned int target_freq)
-=======
 static unsigned int acpi_cpufreq_fast_switch(struct cpufreq_policy *policy,
 					     unsigned int target_freq)
->>>>>>> 24b8d41d
 {
 	struct acpi_cpufreq_data *data = policy->driver_data;
 	struct acpi_processor_performance *perf;
@@ -629,11 +619,7 @@
 	if (c->x86_vendor == X86_VENDOR_INTEL) {
 		if ((c->x86 == 15) &&
 		    (c->x86_model == 6) &&
-<<<<<<< HEAD
-		    (c->x86_mask == 8)) {
-=======
 		    (c->x86_stepping == 8)) {
->>>>>>> 24b8d41d
 			pr_info("Intel(R) Xeon(R) 7100 Errata AL30, processors may lock up on frequency changes: disabling acpi-cpufreq\n");
 			return -ENODEV;
 		    }
@@ -764,13 +750,8 @@
 		goto err_unreg;
 	}
 
-<<<<<<< HEAD
-	freq_table = kzalloc(sizeof(*freq_table) *
-		    (perf->state_count+1), GFP_KERNEL);
-=======
 	freq_table = kcalloc(perf->state_count + 1, sizeof(*freq_table),
 			     GFP_KERNEL);
->>>>>>> 24b8d41d
 	if (!freq_table) {
 		result = -ENOMEM;
 		goto err_unreg;
@@ -804,21 +785,9 @@
 		valid_states++;
 	}
 	freq_table[valid_states].frequency = CPUFREQ_TABLE_END;
-<<<<<<< HEAD
-	perf->state = 0;
-
-	result = cpufreq_table_validate_and_show(policy, freq_table);
-	if (result)
-		goto err_freqfree;
-
-	if (perf->states[0].core_frequency * 1000 != policy->cpuinfo.max_freq)
-		pr_warn(FW_WARN "P-state 0 is not max freq\n");
-
-=======
 	policy->freq_table = freq_table;
 	perf->state = 0;
 
->>>>>>> 24b8d41d
 	switch (perf->control_register.space_id) {
 	case ACPI_ADR_SPACE_SYSTEM_IO:
 		/*
@@ -858,11 +827,6 @@
 
 	return result;
 
-<<<<<<< HEAD
-err_freqfree:
-	kfree(freq_table);
-=======
->>>>>>> 24b8d41d
 err_unreg:
 	acpi_processor_unregister_performance(cpu);
 err_free_mask:
