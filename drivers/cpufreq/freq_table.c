--- conflicted
+++ resolved
@@ -206,10 +206,7 @@
 		unsigned int freq)
 {
 	struct cpufreq_frequency_table *pos, *table = policy->freq_table;
-<<<<<<< HEAD
-=======
 	int idx;
->>>>>>> 24b8d41d
 
 	if (unlikely(!table)) {
 		pr_debug("%s: Unable to find frequency table\n", __func__);
@@ -294,7 +291,6 @@
 EXPORT_SYMBOL_GPL(cpufreq_generic_attr);
 
 static int set_freq_table_sorted(struct cpufreq_policy *policy)
-<<<<<<< HEAD
 {
 	struct cpufreq_frequency_table *pos, *table = policy->freq_table;
 	struct cpufreq_frequency_table *prev = NULL;
@@ -349,71 +345,6 @@
 	return 0;
 }
 
-int cpufreq_table_validate_and_show(struct cpufreq_policy *policy,
-				      struct cpufreq_frequency_table *table)
-{
-	int ret;
-
-	ret = cpufreq_frequency_table_cpuinfo(policy, table);
-	if (ret)
-		return ret;
-
-	policy->freq_table = table;
-=======
-{
-	struct cpufreq_frequency_table *pos, *table = policy->freq_table;
-	struct cpufreq_frequency_table *prev = NULL;
-	int ascending = 0;
-
-	policy->freq_table_sorted = CPUFREQ_TABLE_UNSORTED;
-
-	cpufreq_for_each_valid_entry(pos, table) {
-		if (!prev) {
-			prev = pos;
-			continue;
-		}
-
-		if (pos->frequency == prev->frequency) {
-			pr_warn("Duplicate freq-table entries: %u\n",
-				pos->frequency);
-			return -EINVAL;
-		}
-
-		/* Frequency increased from prev to pos */
-		if (pos->frequency > prev->frequency) {
-			/* But frequency was decreasing earlier */
-			if (ascending < 0) {
-				pr_debug("Freq table is unsorted\n");
-				return 0;
-			}
-
-			ascending++;
-		} else {
-			/* Frequency decreased from prev to pos */
-
-			/* But frequency was increasing earlier */
-			if (ascending > 0) {
-				pr_debug("Freq table is unsorted\n");
-				return 0;
-			}
-
-			ascending--;
-		}
-
-		prev = pos;
-	}
-
-	if (ascending > 0)
-		policy->freq_table_sorted = CPUFREQ_TABLE_SORTED_ASCENDING;
-	else
-		policy->freq_table_sorted = CPUFREQ_TABLE_SORTED_DESCENDING;
-
-	pr_debug("Freq table is sorted in %s order\n",
-		 ascending > 0 ? "ascending" : "descending");
-
-	return 0;
-}
-
 int cpufreq_table_validate_and_sort(struct cpufreq_policy *policy)
 {
 	int ret;
@@ -425,7 +356,6 @@
 	if (ret)
 		return ret;
 
->>>>>>> 24b8d41d
 	return set_freq_table_sorted(policy);
 }
 
