// SPDX-License-Identifier: GPL-2.0-only

/*
 *  linux/drivers/cpufreq/cpufreq_userspace.c
 *
 *  Copyright (C)  2001 Russell King
 *            (C)  2002 - 2004 Dominik Brodowski <linux@brodo.de>
 */

#define pr_fmt(fmt) KBUILD_MODNAME ": " fmt

#include <linux/cpufreq.h>
#include <linux/init.h>
#include <linux/module.h>
#include <linux/mutex.h>
#include <linux/slab.h>

static DEFINE_PER_CPU(unsigned int, cpu_is_managed);
static DEFINE_MUTEX(userspace_mutex);

/**
 * cpufreq_set - set the CPU frequency
 * @policy: pointer to policy struct where freq is being set
 * @freq: target frequency in kHz
 *
 * Sets the CPU frequency to freq.
 */
static int cpufreq_set(struct cpufreq_policy *policy, unsigned int freq)
{
	int ret = -EINVAL;
	unsigned int *setspeed = policy->governor_data;

	pr_debug("cpufreq_set for cpu %u, freq %u kHz\n", policy->cpu, freq);

	mutex_lock(&userspace_mutex);
	if (!per_cpu(cpu_is_managed, policy->cpu))
		goto err;

	*setspeed = freq;

	ret = __cpufreq_driver_target(policy, freq, CPUFREQ_RELATION_L);
 err:
	mutex_unlock(&userspace_mutex);
	return ret;
}

static ssize_t show_speed(struct cpufreq_policy *policy, char *buf)
{
	return sprintf(buf, "%u\n", policy->cur);
}

static int cpufreq_userspace_policy_init(struct cpufreq_policy *policy)
<<<<<<< HEAD
{
	unsigned int *setspeed;

	setspeed = kzalloc(sizeof(*setspeed), GFP_KERNEL);
	if (!setspeed)
		return -ENOMEM;

	policy->governor_data = setspeed;
	return 0;
}

static void cpufreq_userspace_policy_exit(struct cpufreq_policy *policy)
{
	mutex_lock(&userspace_mutex);
	kfree(policy->governor_data);
	policy->governor_data = NULL;
	mutex_unlock(&userspace_mutex);
}

static int cpufreq_userspace_policy_start(struct cpufreq_policy *policy)
{
	unsigned int *setspeed = policy->governor_data;

	BUG_ON(!policy->cur);
	pr_debug("started managing cpu %u\n", policy->cpu);

	mutex_lock(&userspace_mutex);
	per_cpu(cpu_is_managed, policy->cpu) = 1;
	*setspeed = policy->cur;
	mutex_unlock(&userspace_mutex);
	return 0;
}

static void cpufreq_userspace_policy_stop(struct cpufreq_policy *policy)
{
	unsigned int *setspeed = policy->governor_data;

	pr_debug("managing cpu %u stopped\n", policy->cpu);

	mutex_lock(&userspace_mutex);
	per_cpu(cpu_is_managed, policy->cpu) = 0;
	*setspeed = 0;
	mutex_unlock(&userspace_mutex);
}

static void cpufreq_userspace_policy_limits(struct cpufreq_policy *policy)
{
	unsigned int *setspeed = policy->governor_data;

	mutex_lock(&userspace_mutex);

	pr_debug("limit event for cpu %u: %u - %u kHz, currently %u kHz, last set to %u kHz\n",
		 policy->cpu, policy->min, policy->max, policy->cur, *setspeed);

	if (policy->max < *setspeed)
		__cpufreq_driver_target(policy, policy->max, CPUFREQ_RELATION_H);
	else if (policy->min > *setspeed)
		__cpufreq_driver_target(policy, policy->min, CPUFREQ_RELATION_L);
	else
		__cpufreq_driver_target(policy, *setspeed, CPUFREQ_RELATION_L);

	mutex_unlock(&userspace_mutex);
}

static struct cpufreq_governor cpufreq_gov_userspace = {
	.name		= "userspace",
	.init		= cpufreq_userspace_policy_init,
	.exit		= cpufreq_userspace_policy_exit,
	.start		= cpufreq_userspace_policy_start,
	.stop		= cpufreq_userspace_policy_stop,
	.limits		= cpufreq_userspace_policy_limits,
	.store_setspeed	= cpufreq_set,
	.show_setspeed	= show_speed,
	.owner		= THIS_MODULE,
};
=======
{
	unsigned int *setspeed;

	setspeed = kzalloc(sizeof(*setspeed), GFP_KERNEL);
	if (!setspeed)
		return -ENOMEM;

	policy->governor_data = setspeed;
	return 0;
}

static void cpufreq_userspace_policy_exit(struct cpufreq_policy *policy)
{
	mutex_lock(&userspace_mutex);
	kfree(policy->governor_data);
	policy->governor_data = NULL;
	mutex_unlock(&userspace_mutex);
}
>>>>>>> 24b8d41d

static int cpufreq_userspace_policy_start(struct cpufreq_policy *policy)
{
	unsigned int *setspeed = policy->governor_data;

	BUG_ON(!policy->cur);
	pr_debug("started managing cpu %u\n", policy->cpu);

	mutex_lock(&userspace_mutex);
	per_cpu(cpu_is_managed, policy->cpu) = 1;
	*setspeed = policy->cur;
	mutex_unlock(&userspace_mutex);
	return 0;
}

static void cpufreq_userspace_policy_stop(struct cpufreq_policy *policy)
{
	unsigned int *setspeed = policy->governor_data;

	pr_debug("managing cpu %u stopped\n", policy->cpu);

	mutex_lock(&userspace_mutex);
	per_cpu(cpu_is_managed, policy->cpu) = 0;
	*setspeed = 0;
	mutex_unlock(&userspace_mutex);
}

static void cpufreq_userspace_policy_limits(struct cpufreq_policy *policy)
{
	unsigned int *setspeed = policy->governor_data;

	mutex_lock(&userspace_mutex);

	pr_debug("limit event for cpu %u: %u - %u kHz, currently %u kHz, last set to %u kHz\n",
		 policy->cpu, policy->min, policy->max, policy->cur, *setspeed);

	if (policy->max < *setspeed)
		__cpufreq_driver_target(policy, policy->max, CPUFREQ_RELATION_H);
	else if (policy->min > *setspeed)
		__cpufreq_driver_target(policy, policy->min, CPUFREQ_RELATION_L);
	else
		__cpufreq_driver_target(policy, *setspeed, CPUFREQ_RELATION_L);

	mutex_unlock(&userspace_mutex);
}

static struct cpufreq_governor cpufreq_gov_userspace = {
	.name		= "userspace",
	.init		= cpufreq_userspace_policy_init,
	.exit		= cpufreq_userspace_policy_exit,
	.start		= cpufreq_userspace_policy_start,
	.stop		= cpufreq_userspace_policy_stop,
	.limits		= cpufreq_userspace_policy_limits,
	.store_setspeed	= cpufreq_set,
	.show_setspeed	= show_speed,
	.owner		= THIS_MODULE,
};

MODULE_AUTHOR("Dominik Brodowski <linux@brodo.de>, "
		"Russell King <rmk@arm.linux.org.uk>");
MODULE_DESCRIPTION("CPUfreq policy governor 'userspace'");
MODULE_LICENSE("GPL");

#ifdef CONFIG_CPU_FREQ_DEFAULT_GOV_USERSPACE
struct cpufreq_governor *cpufreq_default_governor(void)
{
	return &cpufreq_gov_userspace;
}
#endif

cpufreq_governor_init(cpufreq_gov_userspace);
cpufreq_governor_exit(cpufreq_gov_userspace);<|MERGE_RESOLUTION|>--- conflicted
+++ resolved
@@ -50,7 +50,6 @@
 }
 
 static int cpufreq_userspace_policy_init(struct cpufreq_policy *policy)
-<<<<<<< HEAD
 {
 	unsigned int *setspeed;
 
@@ -126,83 +125,6 @@
 	.show_setspeed	= show_speed,
 	.owner		= THIS_MODULE,
 };
-=======
-{
-	unsigned int *setspeed;
-
-	setspeed = kzalloc(sizeof(*setspeed), GFP_KERNEL);
-	if (!setspeed)
-		return -ENOMEM;
-
-	policy->governor_data = setspeed;
-	return 0;
-}
-
-static void cpufreq_userspace_policy_exit(struct cpufreq_policy *policy)
-{
-	mutex_lock(&userspace_mutex);
-	kfree(policy->governor_data);
-	policy->governor_data = NULL;
-	mutex_unlock(&userspace_mutex);
-}
->>>>>>> 24b8d41d
-
-static int cpufreq_userspace_policy_start(struct cpufreq_policy *policy)
-{
-	unsigned int *setspeed = policy->governor_data;
-
-	BUG_ON(!policy->cur);
-	pr_debug("started managing cpu %u\n", policy->cpu);
-
-	mutex_lock(&userspace_mutex);
-	per_cpu(cpu_is_managed, policy->cpu) = 1;
-	*setspeed = policy->cur;
-	mutex_unlock(&userspace_mutex);
-	return 0;
-}
-
-static void cpufreq_userspace_policy_stop(struct cpufreq_policy *policy)
-{
-	unsigned int *setspeed = policy->governor_data;
-
-	pr_debug("managing cpu %u stopped\n", policy->cpu);
-
-	mutex_lock(&userspace_mutex);
-	per_cpu(cpu_is_managed, policy->cpu) = 0;
-	*setspeed = 0;
-	mutex_unlock(&userspace_mutex);
-}
-
-static void cpufreq_userspace_policy_limits(struct cpufreq_policy *policy)
-{
-	unsigned int *setspeed = policy->governor_data;
-
-	mutex_lock(&userspace_mutex);
-
-	pr_debug("limit event for cpu %u: %u - %u kHz, currently %u kHz, last set to %u kHz\n",
-		 policy->cpu, policy->min, policy->max, policy->cur, *setspeed);
-
-	if (policy->max < *setspeed)
-		__cpufreq_driver_target(policy, policy->max, CPUFREQ_RELATION_H);
-	else if (policy->min > *setspeed)
-		__cpufreq_driver_target(policy, policy->min, CPUFREQ_RELATION_L);
-	else
-		__cpufreq_driver_target(policy, *setspeed, CPUFREQ_RELATION_L);
-
-	mutex_unlock(&userspace_mutex);
-}
-
-static struct cpufreq_governor cpufreq_gov_userspace = {
-	.name		= "userspace",
-	.init		= cpufreq_userspace_policy_init,
-	.exit		= cpufreq_userspace_policy_exit,
-	.start		= cpufreq_userspace_policy_start,
-	.stop		= cpufreq_userspace_policy_stop,
-	.limits		= cpufreq_userspace_policy_limits,
-	.store_setspeed	= cpufreq_set,
-	.show_setspeed	= show_speed,
-	.owner		= THIS_MODULE,
-};
 
 MODULE_AUTHOR("Dominik Brodowski <linux@brodo.de>, "
 		"Russell King <rmk@arm.linux.org.uk>");
