--- conflicted
+++ resolved
@@ -16,10 +16,7 @@
 #include <linux/cpu.h>
 #include <linux/cpufreq.h>
 #include <linux/dmi.h>
-<<<<<<< HEAD
-=======
 #include <linux/time.h>
->>>>>>> 24b8d41d
 #include <linux/vmalloc.h>
 
 #include <asm/unaligned.h>
@@ -40,11 +37,6 @@
  * requested etc.
  */
 static struct cppc_cpudata **all_cpu_data;
-<<<<<<< HEAD
-
-/* Capture the max KHz from DMI */
-static u64 cppc_dmi_max_khz;
-=======
 static bool boost_supported;
 
 struct cppc_workaround_oem_info {
@@ -64,7 +56,6 @@
 		.oem_revision	= 0,
 	}
 };
->>>>>>> 24b8d41d
 
 /* Callback function used to retrieve the max frequency from DMI */
 static void cppc_find_dmi_mhz(const struct dmi_header *dm, void *private)
@@ -95,8 +86,6 @@
 
 	return (1000 * mhz);
 }
-<<<<<<< HEAD
-=======
 
 /*
  * If CPPC lowest_freq and nominal_freq registers are exposed then we can
@@ -155,7 +144,6 @@
 
 	return (u64)freq * mul / div;
 }
->>>>>>> 24b8d41d
 
 static int cppc_cpufreq_set_target(struct cpufreq_policy *policy,
 		unsigned int target_freq,
@@ -168,11 +156,7 @@
 
 	cpu = all_cpu_data[policy->cpu];
 
-<<<<<<< HEAD
-	desired_perf = (u64)target_freq * cpu->perf_caps.highest_perf / cppc_dmi_max_khz;
-=======
 	desired_perf = cppc_cpufreq_khz_to_perf(cpu, target_freq);
->>>>>>> 24b8d41d
 	/* Return if it is exactly the same perf */
 	if (desired_perf == cpu->perf_ctrls.desired_perf)
 		return ret;
@@ -272,15 +256,6 @@
 		return ret;
 	}
 
-<<<<<<< HEAD
-	cppc_dmi_max_khz = cppc_get_dmi_max_khz();
-
-	policy->min = cpu->perf_caps.lowest_perf * cppc_dmi_max_khz / cpu->perf_caps.highest_perf;
-	policy->max = cppc_dmi_max_khz;
-	policy->cpuinfo.min_freq = policy->min;
-	policy->cpuinfo.max_freq = policy->max;
-	policy->cpuinfo.transition_latency = cppc_get_transition_latency(cpu_num);
-=======
 	/* Convert the lowest and nominal freq from MHz to KHz */
 	cpu->perf_caps.lowest_freq *= 1000;
 	cpu->perf_caps.nominal_freq *= 1000;
@@ -301,7 +276,6 @@
 	policy->cpuinfo.max_freq = cppc_cpufreq_perf_to_khz(cpu, cpu->perf_caps.nominal_perf);
 
 	policy->transition_delay_us = cppc_cpufreq_get_transition_delay_us(cpu_num);
->>>>>>> 24b8d41d
 	policy->shared_type = cpu->shared_type;
 
 	if (policy->shared_type == CPUFREQ_SHARED_TYPE_ANY) {
@@ -332,12 +306,8 @@
 		boost_supported = true;
 
 	/* Set policy->cur to max now. The governors will adjust later. */
-<<<<<<< HEAD
-	policy->cur = cppc_dmi_max_khz;
-=======
 	policy->cur = cppc_cpufreq_perf_to_khz(cpu,
 					cpu->perf_caps.highest_perf);
->>>>>>> 24b8d41d
 	cpu->perf_ctrls.desired_perf = cpu->perf_caps.highest_perf;
 
 	ret = cppc_set_perf(cpu_num, &cpu->perf_ctrls);
@@ -549,9 +519,6 @@
 MODULE_DESCRIPTION("CPUFreq driver based on the ACPI CPPC v5.0+ spec");
 MODULE_LICENSE("GPL");
 
-<<<<<<< HEAD
-late_initcall(cppc_cpufreq_init);
-=======
 late_initcall(cppc_cpufreq_init);
 
 static const struct acpi_device_id cppc_acpi_ids[] __used = {
@@ -559,5 +526,4 @@
 	{}
 };
 
-MODULE_DEVICE_TABLE(acpi, cppc_acpi_ids);
->>>>>>> 24b8d41d
+MODULE_DEVICE_TABLE(acpi, cppc_acpi_ids);