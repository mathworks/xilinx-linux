/*
 * This file is provided under a dual BSD/GPLv2 license.  When using or
 *   redistributing this file, you may do so under either license.
 *
 *   GPL LICENSE SUMMARY
 *
 *   Copyright (C) 2015 EMC Corporation. All Rights Reserved.
 *   Copyright (C) 2017 T-Platforms All Rights Reserved.
 *
 *   This program is free software; you can redistribute it and/or modify
 *   it under the terms of version 2 of the GNU General Public License as
 *   published by the Free Software Foundation.
 *
 *   This program is distributed in the hope that it will be useful, but
 *   WITHOUT ANY WARRANTY; without even the implied warranty of
 *   MERCHANTABILITY or FITNESS FOR A PARTICULAR PURPOSE.  See the GNU
 *   General Public License for more details.
 *
 *   BSD LICENSE
 *
 *   Copyright (C) 2015 EMC Corporation. All Rights Reserved.
 *   Copyright (C) 2017 T-Platforms All Rights Reserved.
 *
 *   Redistribution and use in source and binary forms, with or without
 *   modification, are permitted provided that the following conditions
 *   are met:
 *
 *     * Redistributions of source code must retain the above copyright
 *       notice, this list of conditions and the following disclaimer.
 *     * Redistributions in binary form must reproduce the above copy
 *       notice, this list of conditions and the following disclaimer in
 *       the documentation and/or other materials provided with the
 *       distribution.
 *     * Neither the name of Intel Corporation nor the names of its
 *       contributors may be used to endorse or promote products derived
 *       from this software without specific prior written permission.
 *
 *   THIS SOFTWARE IS PROVIDED BY THE COPYRIGHT HOLDERS AND CONTRIBUTORS
 *   "AS IS" AND ANY EXPRESS OR IMPLIED WARRANTIES, INCLUDING, BUT NOT
 *   LIMITED TO, THE IMPLIED WARRANTIES OF MERCHANTABILITY AND FITNESS FOR
 *   A PARTICULAR PURPOSE ARE DISCLAIMED. IN NO EVENT SHALL THE COPYRIGHT
 *   OWNER OR CONTRIBUTORS BE LIABLE FOR ANY DIRECT, INDIRECT, INCIDENTAL,
 *   SPECIAL, EXEMPLARY, OR CONSEQUENTIAL DAMAGES (INCLUDING, BUT NOT
 *   LIMITED TO, PROCUREMENT OF SUBSTITUTE GOODS OR SERVICES; LOSS OF USE,
 *   DATA, OR PROFITS; OR BUSINESS INTERRUPTION) HOWEVER CAUSED AND ON ANY
 *   THEORY OF LIABILITY, WHETHER IN CONTRACT, STRICT LIABILITY, OR TORT
 *   (INCLUDING NEGLIGENCE OR OTHERWISE) ARISING IN ANY WAY OUT OF THE USE
 *   OF THIS SOFTWARE, EVEN IF ADVISED OF THE POSSIBILITY OF SUCH DAMAGE.
 *
 * PCIe NTB Debugging Tool Linux driver
 */

/*
 * How to use this tool, by example.
 *
 * Assuming $DBG_DIR is something like:
 * '/sys/kernel/debug/ntb_tool/0000:00:03.0'
 * Suppose aside from local device there is at least one remote device
 * connected to NTB with index 0.
 *-----------------------------------------------------------------------------
 * Eg: check local/peer device information.
 *
 * # Get local device port number
 * root@self# cat $DBG_DIR/port
 *
 * # Check local device functionality
 * root@self# ls $DBG_DIR
 * db            msg1          msg_sts     peer4/        port
 * db_event      msg2          peer0/      peer5/        spad0
 * db_mask       msg3          peer1/      peer_db       spad1
 * link          msg_event     peer2/      peer_db_mask  spad2
 * msg0          msg_mask      peer3/      peer_spad     spad3
 * # As one can see it supports:
 * # 1) four inbound message registers
 * # 2) four inbound scratchpads
 * # 3) up to six peer devices
 *
 * # Check peer device port number
 * root@self# cat $DBG_DIR/peer0/port
 *
 * # Check peer device(s) functionality to be used
 * root@self# ls $DBG_DIR/peer0
 * link             mw_trans0       mw_trans6        port
 * link_event       mw_trans1       mw_trans7        spad0
 * msg0             mw_trans2       peer_mw_trans0   spad1
 * msg1             mw_trans3       peer_mw_trans1   spad2
 * msg2             mw_trans4       peer_mw_trans2   spad3
 * msg3             mw_trans5       peer_mw_trans3
 * # As one can see we got:
 * # 1) four outbound message registers
 * # 2) four outbound scratchpads
 * # 3) eight inbound memory windows
 * # 4) four outbound memory windows
 *-----------------------------------------------------------------------------
 * Eg: NTB link tests
 *
 * # Set local link up/down
 * root@self# echo Y > $DBG_DIR/link
 * root@self# echo N > $DBG_DIR/link
 *
 * # Check if link with peer device is up/down:
 * root@self# cat $DBG_DIR/peer0/link
 *
 * # Block until the link is up/down
 * root@self# echo Y > $DBG_DIR/peer0/link_event
 * root@self# echo N > $DBG_DIR/peer0/link_event
 *-----------------------------------------------------------------------------
 * Eg: Doorbell registers tests (some functionality might be absent)
 *
<<<<<<< HEAD
 * # Check the link status
 * root@self# cat $DBG_DIR/link
 *
 * # Block until the link is up
 * root@self# echo Y > $DBG_DIR/link_event
 *
 * # Set the doorbell mask
 * root@self# echo 's 1' > $DBG_DIR/mask
=======
 * # Set/clear/get local doorbell
 * root@self# echo 's 1' > $DBG_DIR/db
 * root@self# echo 'c 1' > $DBG_DIR/db
 * root@self# cat  $DBG_DIR/db
>>>>>>> 24b8d41d
 *
 * # Set/clear/get local doorbell mask
 * root@self# echo 's 1' > $DBG_DIR/db_mask
 * root@self# echo 'c 1' > $DBG_DIR/db_mask
 * root@self# cat $DBG_DIR/db_mask
 *
 * # Ring/clear/get peer doorbell
 * root@peer# echo 's 1' > $DBG_DIR/peer_db
 * root@peer# echo 'c 1' > $DBG_DIR/peer_db
 * root@peer# cat $DBG_DIR/peer_db
 *
 * # Set/clear/get peer doorbell mask
 * root@self# echo 's 1' > $DBG_DIR/peer_db_mask
 * root@self# echo 'c 1' > $DBG_DIR/peer_db_mask
 * root@self# cat $DBG_DIR/peer_db_mask
 *
 * # Block until local doorbell is set with specified value
 * root@self# echo 1 > $DBG_DIR/db_event
 *-----------------------------------------------------------------------------
 * Eg: Message registers tests (functionality might be absent)
 *
 * # Set/clear/get in/out message registers status
 * root@self# echo 's 1' > $DBG_DIR/msg_sts
 * root@self# echo 'c 1' > $DBG_DIR/msg_sts
 * root@self# cat $DBG_DIR/msg_sts
 *
 * # Set/clear in/out message registers mask
 * root@self# echo 's 1' > $DBG_DIR/msg_mask
 * root@self# echo 'c 1' > $DBG_DIR/msg_mask
 *
 * # Get inbound message register #0 value and source of port index
 * root@self# cat  $DBG_DIR/msg0
 *
 * # Send some data to peer over outbound message register #0
 * root@self# echo 0x01020304 > $DBG_DIR/peer0/msg0
 *-----------------------------------------------------------------------------
 * Eg: Scratchpad registers tests (functionality might be absent)
 *
 * # Write/read to/from local scratchpad register #0
 * root@peer# echo 0x01020304 > $DBG_DIR/spad0
 * root@peer# cat $DBG_DIR/spad0
 *
 * # Write/read to/from peer scratchpad register #0
 * root@peer# echo 0x01020304 > $DBG_DIR/peer0/spad0
 * root@peer# cat $DBG_DIR/peer0/spad0
 *-----------------------------------------------------------------------------
 * Eg: Memory windows tests
 *
 * # Create inbound memory window buffer of specified size/get its base address
 * root@peer# echo 16384 > $DBG_DIR/peer0/mw_trans0
 * root@peer# cat $DBG_DIR/peer0/mw_trans0
 *
 * # Write/read data to/from inbound memory window
 * root@peer# echo Hello > $DBG_DIR/peer0/mw0
 * root@peer# head -c 7 $DBG_DIR/peer0/mw0
 *
 * # Map outbound memory window/check it settings (on peer device)
 * root@peer# echo 0xADD0BA5E:16384 > $DBG_DIR/peer0/peer_mw_trans0
 * root@peer# cat $DBG_DIR/peer0/peer_mw_trans0
 *
<<<<<<< HEAD
 * Observe that spad 0 and 1 have the values set by the peer.
 *
 * # Check the memory window translation info
 * cat $DBG_DIR/peer_trans0
 *
 * # Setup a 16k memory window buffer
 * echo 16384 > $DBG_DIR/peer_trans0
 *
=======
 * # Write/read data to/from outbound memory window (on peer device)
 * root@peer# echo olleH > $DBG_DIR/peer0/peer_mw0
 * root@peer# head -c 7 $DBG_DIR/peer0/peer_mw0
>>>>>>> 24b8d41d
 */

#include <linux/init.h>
#include <linux/kernel.h>
#include <linux/module.h>

#include <linux/debugfs.h>
#include <linux/dma-mapping.h>
#include <linux/pci.h>
#include <linux/slab.h>
#include <linux/uaccess.h>

#include <linux/ntb.h>

#define DRIVER_NAME		"ntb_tool"
#define DRIVER_VERSION		"2.0"

MODULE_LICENSE("Dual BSD/GPL");
MODULE_VERSION(DRIVER_VERSION);
MODULE_AUTHOR("Allen Hubbe <Allen.Hubbe@emc.com>");
MODULE_DESCRIPTION("PCIe NTB Debugging Tool");

/*
 * Inbound and outbound memory windows descriptor. Union members selection
 * depends on the MW type the structure describes. mm_base/dma_base are the
 * virtual and DMA address of an inbound MW. io_base/tr_base are the MMIO
 * mapped virtual and xlat addresses of an outbound MW respectively.
 */
struct tool_mw {
	int widx;
	int pidx;
	struct tool_ctx *tc;
	union {
		u8 *mm_base;
		u8 __iomem *io_base;
	};
	union {
		dma_addr_t dma_base;
		u64 tr_base;
	};
	resource_size_t size;
	struct dentry *dbgfs_file;
};

/*
 * Wrapper structure is used to distinguish the outbound MW peers reference
 * within the corresponding DebugFS directory IO operation.
 */
struct tool_mw_wrap {
	int pidx;
	struct tool_mw *mw;
};

struct tool_msg {
	int midx;
	int pidx;
	struct tool_ctx *tc;
};

<<<<<<< HEAD
#define MAX_MWS 16

static struct dentry *tool_dbgfs;
=======
struct tool_spad {
	int sidx;
	int pidx;
	struct tool_ctx *tc;
};

struct tool_peer {
	int pidx;
	struct tool_ctx *tc;
	int inmw_cnt;
	struct tool_mw *inmws;
	int outmw_cnt;
	struct tool_mw_wrap *outmws;
	int outmsg_cnt;
	struct tool_msg *outmsgs;
	int outspad_cnt;
	struct tool_spad *outspads;
	struct dentry *dbgfs_dir;
};
>>>>>>> 24b8d41d

struct tool_mw {
	int idx;
	struct tool_ctx *tc;
	resource_size_t win_size;
	resource_size_t size;
	u8 __iomem *local;
	u8 *peer;
	dma_addr_t peer_dma;
	struct dentry *peer_dbg_file;
};

struct tool_ctx {
	struct ntb_dev *ntb;
<<<<<<< HEAD
	struct dentry *dbgfs;
	wait_queue_head_t link_wq;
	int mw_count;
	struct tool_mw mws[MAX_MWS];
=======
	wait_queue_head_t link_wq;
	wait_queue_head_t db_wq;
	wait_queue_head_t msg_wq;
	int outmw_cnt;
	struct tool_mw *outmws;
	int peer_cnt;
	struct tool_peer *peers;
	int inmsg_cnt;
	struct tool_msg *inmsgs;
	int inspad_cnt;
	struct tool_spad *inspads;
	struct dentry *dbgfs_dir;
>>>>>>> 24b8d41d
};

#define TOOL_FOPS_RDWR(__name, __read, __write) \
	const struct file_operations __name = {	\
		.owner = THIS_MODULE,		\
		.open = simple_open,		\
		.read = __read,			\
		.write = __write,		\
	}

#define TOOL_BUF_LEN 32

static struct dentry *tool_dbgfs_topdir;

/*==============================================================================
 *                               NTB events handlers
 *==============================================================================
 */

static void tool_link_event(void *ctx)
{
	struct tool_ctx *tc = ctx;
	enum ntb_speed speed;
	enum ntb_width width;
	int up;

	up = ntb_link_is_up(tc->ntb, &speed, &width);

	dev_dbg(&tc->ntb->dev, "link is %s speed %d width %d\n",
		up ? "up" : "down", speed, width);

	wake_up(&tc->link_wq);
}

static void tool_db_event(void *ctx, int vec)
{
	struct tool_ctx *tc = ctx;
	u64 db_bits, db_mask;

	db_mask = ntb_db_vector_mask(tc->ntb, vec);
	db_bits = ntb_db_read(tc->ntb);

	dev_dbg(&tc->ntb->dev, "doorbell vec %d mask %#llx bits %#llx\n",
		vec, db_mask, db_bits);

	wake_up(&tc->db_wq);
}

static void tool_msg_event(void *ctx)
{
	struct tool_ctx *tc = ctx;
	u64 msg_sts;

	msg_sts = ntb_msg_read_sts(tc->ntb);

	dev_dbg(&tc->ntb->dev, "message bits %#llx\n", msg_sts);

	wake_up(&tc->msg_wq);
}

static const struct ntb_ctx_ops tool_ops = {
	.link_event = tool_link_event,
	.db_event = tool_db_event,
	.msg_event = tool_msg_event
};

/*==============================================================================
 *                        Common read/write methods
 *==============================================================================
 */

static ssize_t tool_fn_read(struct tool_ctx *tc, char __user *ubuf,
			    size_t size, loff_t *offp,
			    u64 (*fn_read)(struct ntb_dev *))
{
	size_t buf_size;
	char buf[TOOL_BUF_LEN];
	ssize_t pos;

	if (!fn_read)
		return -EINVAL;

	buf_size = min(size, sizeof(buf));

	pos = scnprintf(buf, buf_size, "%#llx\n", fn_read(tc->ntb));

	return simple_read_from_buffer(ubuf, size, offp, buf, pos);
}

static ssize_t tool_fn_write(struct tool_ctx *tc,
			     const char __user *ubuf,
			     size_t size, loff_t *offp,
			     int (*fn_set)(struct ntb_dev *, u64),
			     int (*fn_clear)(struct ntb_dev *, u64))
{
	char *buf, cmd;
	ssize_t ret;
	u64 bits;
	int n;

	buf = kmalloc(size + 1, GFP_KERNEL);
	if (!buf)
		return -ENOMEM;

	ret = simple_write_to_buffer(buf, size, offp, ubuf, size);
	if (ret < 0) {
		kfree(buf);
		return ret;
	}

	buf[size] = 0;

	n = sscanf(buf, "%c %lli", &cmd, &bits);

	kfree(buf);

	if (n != 2) {
		ret = -EINVAL;
	} else if (cmd == 's') {
		if (!fn_set)
			ret = -EINVAL;
		else
			ret = fn_set(tc->ntb, bits);
	} else if (cmd == 'c') {
		if (!fn_clear)
			ret = -EINVAL;
		else
			ret = fn_clear(tc->ntb, bits);
	} else {
		ret = -EINVAL;
	}

	return ret ? : size;
}

/*==============================================================================
 *                            Port read/write methods
 *==============================================================================
 */

static ssize_t tool_port_read(struct file *filep, char __user *ubuf,
			      size_t size, loff_t *offp)
{
	struct tool_ctx *tc = filep->private_data;
	char buf[TOOL_BUF_LEN];
	int pos;

	pos = scnprintf(buf, sizeof(buf), "%d\n", ntb_port_number(tc->ntb));

	return simple_read_from_buffer(ubuf, size, offp, buf, pos);
}

static TOOL_FOPS_RDWR(tool_port_fops,
		      tool_port_read,
		      NULL);

static ssize_t tool_peer_port_read(struct file *filep, char __user *ubuf,
				   size_t size, loff_t *offp)
{
	struct tool_peer *peer = filep->private_data;
	struct tool_ctx *tc = peer->tc;
	char buf[TOOL_BUF_LEN];
	int pos;

	pos = scnprintf(buf, sizeof(buf), "%d\n",
		ntb_peer_port_number(tc->ntb, peer->pidx));

	return simple_read_from_buffer(ubuf, size, offp, buf, pos);
}

static TOOL_FOPS_RDWR(tool_peer_port_fops,
		      tool_peer_port_read,
		      NULL);

static int tool_init_peers(struct tool_ctx *tc)
{
	int pidx;

	tc->peer_cnt = ntb_peer_port_count(tc->ntb);
	tc->peers = devm_kcalloc(&tc->ntb->dev, tc->peer_cnt,
				 sizeof(*tc->peers), GFP_KERNEL);
	if (tc->peers == NULL)
		return -ENOMEM;

	for (pidx = 0; pidx < tc->peer_cnt; pidx++) {
		tc->peers[pidx].pidx = pidx;
		tc->peers[pidx].tc = tc;
	}

	return 0;
}

/*==============================================================================
 *                       Link state read/write methods
 *==============================================================================
 */

static ssize_t tool_link_write(struct file *filep, const char __user *ubuf,
			       size_t size, loff_t *offp)
{
	struct tool_ctx *tc = filep->private_data;
	bool val;
	int ret;

	ret = kstrtobool_from_user(ubuf, size, &val);
	if (ret)
		return ret;

	if (val)
		ret = ntb_link_enable(tc->ntb, NTB_SPEED_AUTO, NTB_WIDTH_AUTO);
	else
		ret = ntb_link_disable(tc->ntb);

	if (ret)
		return ret;

	return size;
}

static TOOL_FOPS_RDWR(tool_link_fops,
		      NULL,
		      tool_link_write);

static ssize_t tool_peer_link_read(struct file *filep, char __user *ubuf,
				   size_t size, loff_t *offp)
{
	struct tool_peer *peer = filep->private_data;
	struct tool_ctx *tc = peer->tc;
	char buf[3];

	if (ntb_link_is_up(tc->ntb, NULL, NULL) & BIT(peer->pidx))
		buf[0] = 'Y';
	else
		buf[0] = 'N';
	buf[1] = '\n';
	buf[2] = '\0';

	return simple_read_from_buffer(ubuf, size, offp, buf, 2);
}

static TOOL_FOPS_RDWR(tool_peer_link_fops,
		      tool_peer_link_read,
		      NULL);

static ssize_t tool_peer_link_event_write(struct file *filep,
					  const char __user *ubuf,
					  size_t size, loff_t *offp)
{
	struct tool_peer *peer = filep->private_data;
	struct tool_ctx *tc = peer->tc;
	u64 link_msk;
	bool val;
	int ret;

	ret = kstrtobool_from_user(ubuf, size, &val);
	if (ret)
		return ret;

	link_msk = BIT_ULL_MASK(peer->pidx);

	if (wait_event_interruptible(tc->link_wq,
		!!(ntb_link_is_up(tc->ntb, NULL, NULL) & link_msk) == val))
		return -ERESTART;

	return size;
}

static TOOL_FOPS_RDWR(tool_peer_link_event_fops,
		      NULL,
		      tool_peer_link_event_write);

/*==============================================================================
 *                  Memory windows read/write/setting methods
 *==============================================================================
 */

static ssize_t tool_mw_read(struct file *filep, char __user *ubuf,
			    size_t size, loff_t *offp)
{
	struct tool_mw *inmw = filep->private_data;

	if (inmw->mm_base == NULL)
		return -ENXIO;

	return simple_read_from_buffer(ubuf, size, offp,
				       inmw->mm_base, inmw->size);
}

static ssize_t tool_mw_write(struct file *filep, const char __user *ubuf,
			     size_t size, loff_t *offp)
{
	struct tool_mw *inmw = filep->private_data;

	if (inmw->mm_base == NULL)
		return -ENXIO;

	return simple_write_to_buffer(inmw->mm_base, inmw->size, offp,
				      ubuf, size);
}

static TOOL_FOPS_RDWR(tool_mw_fops,
		      tool_mw_read,
		      tool_mw_write);

static int tool_setup_mw(struct tool_ctx *tc, int pidx, int widx,
			 size_t req_size)
{
	resource_size_t size, addr_align, size_align;
	struct tool_mw *inmw = &tc->peers[pidx].inmws[widx];
	char buf[TOOL_BUF_LEN];
	int ret;

	if (inmw->mm_base != NULL)
		return 0;

	ret = ntb_mw_get_align(tc->ntb, pidx, widx, &addr_align,
				&size_align, &size);
	if (ret)
		return ret;

	inmw->size = min_t(resource_size_t, req_size, size);
	inmw->size = round_up(inmw->size, addr_align);
	inmw->size = round_up(inmw->size, size_align);
	inmw->mm_base = dma_alloc_coherent(&tc->ntb->pdev->dev, inmw->size,
					   &inmw->dma_base, GFP_KERNEL);
	if (!inmw->mm_base)
		return -ENOMEM;

	if (!IS_ALIGNED(inmw->dma_base, addr_align)) {
		ret = -ENOMEM;
		goto err_free_dma;
	}

	ret = ntb_mw_set_trans(tc->ntb, pidx, widx, inmw->dma_base, inmw->size);
	if (ret)
		goto err_free_dma;

	snprintf(buf, sizeof(buf), "mw%d", widx);
	inmw->dbgfs_file = debugfs_create_file(buf, 0600,
					       tc->peers[pidx].dbgfs_dir, inmw,
					       &tool_mw_fops);

	return 0;

err_free_dma:
	dma_free_coherent(&tc->ntb->pdev->dev, inmw->size, inmw->mm_base,
			  inmw->dma_base);
	inmw->mm_base = NULL;
	inmw->dma_base = 0;
	inmw->size = 0;

	return ret;
}

static void tool_free_mw(struct tool_ctx *tc, int pidx, int widx)
{
	struct tool_mw *inmw = &tc->peers[pidx].inmws[widx];

	debugfs_remove(inmw->dbgfs_file);

	if (inmw->mm_base != NULL) {
		ntb_mw_clear_trans(tc->ntb, pidx, widx);
		dma_free_coherent(&tc->ntb->pdev->dev, inmw->size,
				  inmw->mm_base, inmw->dma_base);
	}

	inmw->mm_base = NULL;
	inmw->dma_base = 0;
	inmw->size = 0;
	inmw->dbgfs_file = NULL;
}

static ssize_t tool_mw_trans_read(struct file *filep, char __user *ubuf,
				  size_t size, loff_t *offp)
{
	struct tool_mw *inmw = filep->private_data;
	resource_size_t addr_align;
	resource_size_t size_align;
	resource_size_t size_max;
	ssize_t ret, off = 0;
	size_t buf_size;
	char *buf;

<<<<<<< HEAD
	if (!spad_read_fn)
		return -EINVAL;

	spad_count = ntb_spad_count(tc->ntb);

	/*
	 * We multiply the number of spads by 15 to get the buffer size
	 * this is from 3 for the %d, 10 for the largest hex value
	 * (0x00000000) and 2 for the tab and line feed.
	 */
	buf_size = min_t(size_t, size, spad_count * 15);
=======
	buf_size = min_t(size_t, size, 512);
>>>>>>> 24b8d41d

	buf = kmalloc(buf_size, GFP_KERNEL);
	if (!buf)
		return -ENOMEM;

	ret = ntb_mw_get_align(inmw->tc->ntb, inmw->pidx, inmw->widx,
			       &addr_align, &size_align, &size_max);
	if (ret)
		goto err;

<<<<<<< HEAD
	for (i = 0; i < spad_count; ++i) {
		pos += scnprintf(buf + pos, buf_size - pos, "%d\t%#x\n",
				 i, spad_read_fn(tc->ntb, i));
	}
=======
	off += scnprintf(buf + off, buf_size - off,
			 "Inbound MW     \t%d\n",
			 inmw->widx);

	off += scnprintf(buf + off, buf_size - off,
			 "Port           \t%d (%d)\n",
			 ntb_peer_port_number(inmw->tc->ntb, inmw->pidx),
			 inmw->pidx);

	off += scnprintf(buf + off, buf_size - off,
			 "Window Address \t0x%pK\n", inmw->mm_base);

	off += scnprintf(buf + off, buf_size - off,
			 "DMA Address    \t%pad\n",
			 &inmw->dma_base);

	off += scnprintf(buf + off, buf_size - off,
			 "Window Size    \t%pap\n",
			 &inmw->size);
>>>>>>> 24b8d41d

	off += scnprintf(buf + off, buf_size - off,
			 "Alignment      \t%pap\n",
			 &addr_align);

	off += scnprintf(buf + off, buf_size - off,
			 "Size Alignment \t%pap\n",
			 &size_align);

	off += scnprintf(buf + off, buf_size - off,
			 "Size Max       \t%pap\n",
			 &size_max);

	ret = simple_read_from_buffer(ubuf, size, offp, buf, off);

err:
	kfree(buf);

	return ret;
}

static ssize_t tool_mw_trans_write(struct file *filep, const char __user *ubuf,
				   size_t size, loff_t *offp)
{
<<<<<<< HEAD
	int spad_idx;
	u32 spad_val;
	char *buf, *buf_ptr;
	int pos, n;
	ssize_t rc;
=======
	struct tool_mw *inmw = filep->private_data;
	unsigned int val;
	int ret;

	ret = kstrtouint_from_user(ubuf, size, 0, &val);
	if (ret)
		return ret;

	tool_free_mw(inmw->tc, inmw->pidx, inmw->widx);
	if (val) {
		ret = tool_setup_mw(inmw->tc, inmw->pidx, inmw->widx, val);
		if (ret)
			return ret;
	}
>>>>>>> 24b8d41d

	return size;
}

static TOOL_FOPS_RDWR(tool_mw_trans_fops,
		      tool_mw_trans_read,
		      tool_mw_trans_write);

static ssize_t tool_peer_mw_read(struct file *filep, char __user *ubuf,
				 size_t size, loff_t *offp)
{
	struct tool_mw *outmw = filep->private_data;
	loff_t pos = *offp;
	ssize_t ret;
	void *buf;

	if (outmw->io_base == NULL)
		return -EIO;

	if (pos >= outmw->size || !size)
		return 0;

	if (size > outmw->size - pos)
		size = outmw->size - pos;

	buf = kmalloc(size, GFP_KERNEL);
	if (!buf)
		return -ENOMEM;

	memcpy_fromio(buf, outmw->io_base + pos, size);
	ret = copy_to_user(ubuf, buf, size);
	if (ret == size) {
		ret = -EFAULT;
		goto err_free;
	}

	size -= ret;
	*offp = pos + size;
	ret = size;

err_free:
	kfree(buf);

	return ret;
}

static ssize_t tool_peer_mw_write(struct file *filep, const char __user *ubuf,
				  size_t size, loff_t *offp)
{
	struct tool_mw *outmw = filep->private_data;
	ssize_t ret;
	loff_t pos = *offp;
	void *buf;

	if (outmw->io_base == NULL)
		return -EIO;

	if (pos >= outmw->size || !size)
		return 0;
	if (size > outmw->size - pos)
		size = outmw->size - pos;

	buf = kmalloc(size, GFP_KERNEL);
	if (!buf)
		return -ENOMEM;

	ret = copy_from_user(buf, ubuf, size);
	if (ret == size) {
		ret = -EFAULT;
		goto err_free;
	}

<<<<<<< HEAD
	buf[size] = 0;
	buf_ptr = buf;
	n = sscanf(buf_ptr, "%d %i%n", &spad_idx, &spad_val, &pos);
	while (n == 2) {
		buf_ptr += pos;
		rc = spad_write_fn(tc->ntb, spad_idx, spad_val);
		if (rc)
			break;

		n = sscanf(buf_ptr, "%d %i%n", &spad_idx, &spad_val, &pos);
=======
	size -= ret;
	*offp = pos + size;
	ret = size;

	memcpy_toio(outmw->io_base + pos, buf, size);

err_free:
	kfree(buf);

	return ret;
}

static TOOL_FOPS_RDWR(tool_peer_mw_fops,
		      tool_peer_mw_read,
		      tool_peer_mw_write);

static int tool_setup_peer_mw(struct tool_ctx *tc, int pidx, int widx,
			      u64 req_addr, size_t req_size)
{
	struct tool_mw *outmw = &tc->outmws[widx];
	resource_size_t map_size;
	phys_addr_t map_base;
	char buf[TOOL_BUF_LEN];
	int ret;

	if (outmw->io_base != NULL)
		return 0;

	ret = ntb_peer_mw_get_addr(tc->ntb, widx, &map_base, &map_size);
	if (ret)
		return ret;

	ret = ntb_peer_mw_set_trans(tc->ntb, pidx, widx, req_addr, req_size);
	if (ret)
		return ret;

	outmw->io_base = ioremap_wc(map_base, map_size);
	if (outmw->io_base == NULL) {
		ret = -EFAULT;
		goto err_clear_trans;
	}

	outmw->tr_base = req_addr;
	outmw->size = req_size;
	outmw->pidx = pidx;

	snprintf(buf, sizeof(buf), "peer_mw%d", widx);
	outmw->dbgfs_file = debugfs_create_file(buf, 0600,
					       tc->peers[pidx].dbgfs_dir, outmw,
					       &tool_peer_mw_fops);

	return 0;

err_clear_trans:
	ntb_peer_mw_clear_trans(tc->ntb, pidx, widx);

	return ret;
}

static void tool_free_peer_mw(struct tool_ctx *tc, int widx)
{
	struct tool_mw *outmw = &tc->outmws[widx];

	debugfs_remove(outmw->dbgfs_file);

	if (outmw->io_base != NULL) {
		iounmap(tc->outmws[widx].io_base);
		ntb_peer_mw_clear_trans(tc->ntb, outmw->pidx, widx);
	}

	outmw->io_base = NULL;
	outmw->tr_base = 0;
	outmw->size = 0;
	outmw->pidx = -1;
	outmw->dbgfs_file = NULL;
}

static ssize_t tool_peer_mw_trans_read(struct file *filep, char __user *ubuf,
					size_t size, loff_t *offp)
{
	struct tool_mw_wrap *outmw_wrap = filep->private_data;
	struct tool_mw *outmw = outmw_wrap->mw;
	resource_size_t map_size;
	phys_addr_t map_base;
	ssize_t off = 0;
	size_t buf_size;
	char *buf;
	int ret;

	ret = ntb_peer_mw_get_addr(outmw->tc->ntb, outmw->widx,
				  &map_base, &map_size);
	if (ret)
		return ret;

	buf_size = min_t(size_t, size, 512);

	buf = kmalloc(buf_size, GFP_KERNEL);
	if (!buf)
		return -ENOMEM;

	off += scnprintf(buf + off, buf_size - off,
			 "Outbound MW:        \t%d\n", outmw->widx);

	if (outmw->io_base != NULL) {
		off += scnprintf(buf + off, buf_size - off,
			"Port attached       \t%d (%d)\n",
			ntb_peer_port_number(outmw->tc->ntb, outmw->pidx),
			outmw->pidx);
	} else {
		off += scnprintf(buf + off, buf_size - off,
				 "Port attached       \t-1 (-1)\n");
>>>>>>> 24b8d41d
	}

	off += scnprintf(buf + off, buf_size - off,
			 "Virtual address     \t0x%pK\n", outmw->io_base);

	off += scnprintf(buf + off, buf_size - off,
			 "Phys Address        \t%pap\n", &map_base);

	off += scnprintf(buf + off, buf_size - off,
			 "Mapping Size        \t%pap\n", &map_size);

	off += scnprintf(buf + off, buf_size - off,
			 "Translation Address \t0x%016llx\n", outmw->tr_base);

	off += scnprintf(buf + off, buf_size - off,
			 "Window Size         \t%pap\n", &outmw->size);

	ret = simple_read_from_buffer(ubuf, size, offp, buf, off);
	kfree(buf);

	return ret;
}

static ssize_t tool_peer_mw_trans_write(struct file *filep,
					const char __user *ubuf,
					size_t size, loff_t *offp)
{
	struct tool_mw_wrap *outmw_wrap = filep->private_data;
	struct tool_mw *outmw = outmw_wrap->mw;
	size_t buf_size, wsize;
	char buf[TOOL_BUF_LEN];
	int ret, n;
	u64 addr;

	buf_size = min(size, (sizeof(buf) - 1));
	if (copy_from_user(buf, ubuf, buf_size))
		return -EFAULT;

	buf[buf_size] = '\0';

	n = sscanf(buf, "%lli:%zi", &addr, &wsize);
	if (n != 2)
		return -EINVAL;

	tool_free_peer_mw(outmw->tc, outmw->widx);
	if (wsize) {
		ret = tool_setup_peer_mw(outmw->tc, outmw_wrap->pidx,
					 outmw->widx, addr, wsize);
		if (ret)
			return ret;
	}

	return size;
}

static TOOL_FOPS_RDWR(tool_peer_mw_trans_fops,
		      tool_peer_mw_trans_read,
		      tool_peer_mw_trans_write);

static int tool_init_mws(struct tool_ctx *tc)
{
	int widx, pidx;

	/* Initialize outbound memory windows */
	tc->outmw_cnt = ntb_peer_mw_count(tc->ntb);
	tc->outmws = devm_kcalloc(&tc->ntb->dev, tc->outmw_cnt,
				  sizeof(*tc->outmws), GFP_KERNEL);
	if (tc->outmws == NULL)
		return -ENOMEM;

	for (widx = 0; widx < tc->outmw_cnt; widx++) {
		tc->outmws[widx].widx = widx;
		tc->outmws[widx].pidx = -1;
		tc->outmws[widx].tc = tc;
	}

	/* Initialize inbound memory windows and outbound MWs wrapper */
	for (pidx = 0; pidx < tc->peer_cnt; pidx++) {
		tc->peers[pidx].inmw_cnt = ntb_mw_count(tc->ntb, pidx);
		tc->peers[pidx].inmws =
			devm_kcalloc(&tc->ntb->dev, tc->peers[pidx].inmw_cnt,
				    sizeof(*tc->peers[pidx].inmws), GFP_KERNEL);
		if (tc->peers[pidx].inmws == NULL)
			return -ENOMEM;

		for (widx = 0; widx < tc->peers[pidx].inmw_cnt; widx++) {
			tc->peers[pidx].inmws[widx].widx = widx;
			tc->peers[pidx].inmws[widx].pidx = pidx;
			tc->peers[pidx].inmws[widx].tc = tc;
		}

		tc->peers[pidx].outmw_cnt = ntb_peer_mw_count(tc->ntb);
		tc->peers[pidx].outmws =
			devm_kcalloc(&tc->ntb->dev, tc->peers[pidx].outmw_cnt,
				   sizeof(*tc->peers[pidx].outmws), GFP_KERNEL);

		for (widx = 0; widx < tc->peers[pidx].outmw_cnt; widx++) {
			tc->peers[pidx].outmws[widx].pidx = pidx;
			tc->peers[pidx].outmws[widx].mw = &tc->outmws[widx];
		}
	}

	return 0;
}

static void tool_clear_mws(struct tool_ctx *tc)
{
	int widx, pidx;

	/* Free outbound memory windows */
	for (widx = 0; widx < tc->outmw_cnt; widx++)
		tool_free_peer_mw(tc, widx);

	/* Free outbound memory windows */
	for (pidx = 0; pidx < tc->peer_cnt; pidx++)
		for (widx = 0; widx < tc->peers[pidx].inmw_cnt; widx++)
			tool_free_mw(tc, pidx, widx);
}

/*==============================================================================
 *                       Doorbell read/write methods
 *==============================================================================
 */

static ssize_t tool_db_read(struct file *filep, char __user *ubuf,
			    size_t size, loff_t *offp)
{
	struct tool_ctx *tc = filep->private_data;

	return tool_fn_read(tc, ubuf, size, offp, tc->ntb->ops->db_read);
}

static ssize_t tool_db_write(struct file *filep, const char __user *ubuf,
			     size_t size, loff_t *offp)
{
	struct tool_ctx *tc = filep->private_data;

	return tool_fn_write(tc, ubuf, size, offp, tc->ntb->ops->db_set,
			     tc->ntb->ops->db_clear);
}

static TOOL_FOPS_RDWR(tool_db_fops,
		      tool_db_read,
		      tool_db_write);

static ssize_t tool_db_valid_mask_read(struct file *filep, char __user *ubuf,
				       size_t size, loff_t *offp)
{
	struct tool_ctx *tc = filep->private_data;

	return tool_fn_read(tc, ubuf, size, offp, tc->ntb->ops->db_valid_mask);
}

static TOOL_FOPS_RDWR(tool_db_valid_mask_fops,
		      tool_db_valid_mask_read,
		      NULL);

static ssize_t tool_db_mask_read(struct file *filep, char __user *ubuf,
				 size_t size, loff_t *offp)
{
	struct tool_ctx *tc = filep->private_data;

	return tool_fn_read(tc, ubuf, size, offp, tc->ntb->ops->db_read_mask);
}

static ssize_t tool_db_mask_write(struct file *filep, const char __user *ubuf,
			       size_t size, loff_t *offp)
{
	struct tool_ctx *tc = filep->private_data;

	return tool_fn_write(tc, ubuf, size, offp, tc->ntb->ops->db_set_mask,
			     tc->ntb->ops->db_clear_mask);
}

static TOOL_FOPS_RDWR(tool_db_mask_fops,
		      tool_db_mask_read,
		      tool_db_mask_write);

static ssize_t tool_peer_db_read(struct file *filep, char __user *ubuf,
				 size_t size, loff_t *offp)
{
	struct tool_ctx *tc = filep->private_data;

	return tool_fn_read(tc, ubuf, size, offp, tc->ntb->ops->peer_db_read);
}

static ssize_t tool_peer_db_write(struct file *filep, const char __user *ubuf,
				  size_t size, loff_t *offp)
{
	struct tool_ctx *tc = filep->private_data;

	return tool_fn_write(tc, ubuf, size, offp, tc->ntb->ops->peer_db_set,
			     tc->ntb->ops->peer_db_clear);
}

static TOOL_FOPS_RDWR(tool_peer_db_fops,
		      tool_peer_db_read,
		      tool_peer_db_write);

static ssize_t tool_peer_db_mask_read(struct file *filep, char __user *ubuf,
				   size_t size, loff_t *offp)
{
	struct tool_ctx *tc = filep->private_data;

	return tool_fn_read(tc, ubuf, size, offp,
			    tc->ntb->ops->peer_db_read_mask);
}

static ssize_t tool_peer_db_mask_write(struct file *filep,
				       const char __user *ubuf,
				       size_t size, loff_t *offp)
{
	struct tool_ctx *tc = filep->private_data;

	return tool_fn_write(tc, ubuf, size, offp,
			     tc->ntb->ops->peer_db_set_mask,
			     tc->ntb->ops->peer_db_clear_mask);
}

static TOOL_FOPS_RDWR(tool_peer_db_mask_fops,
		      tool_peer_db_mask_read,
		      tool_peer_db_mask_write);

static ssize_t tool_db_event_write(struct file *filep,
				   const char __user *ubuf,
				   size_t size, loff_t *offp)
{
	struct tool_ctx *tc = filep->private_data;
	u64 val;
	int ret;

	ret = kstrtou64_from_user(ubuf, size, 0, &val);
	if (ret)
		return ret;

	if (wait_event_interruptible(tc->db_wq, ntb_db_read(tc->ntb) == val))
		return -ERESTART;

	return size;
}

static TOOL_FOPS_RDWR(tool_db_event_fops,
		      NULL,
		      tool_db_event_write);

/*==============================================================================
 *                       Scratchpads read/write methods
 *==============================================================================
 */

static ssize_t tool_spad_read(struct file *filep, char __user *ubuf,
			      size_t size, loff_t *offp)
{
	struct tool_spad *spad = filep->private_data;
	char buf[TOOL_BUF_LEN];
	ssize_t pos;

	if (!spad->tc->ntb->ops->spad_read)
		return -EINVAL;

	pos = scnprintf(buf, sizeof(buf), "%#x\n",
		ntb_spad_read(spad->tc->ntb, spad->sidx));

	return simple_read_from_buffer(ubuf, size, offp, buf, pos);
}

static ssize_t tool_spad_write(struct file *filep, const char __user *ubuf,
			       size_t size, loff_t *offp)
{
	struct tool_spad *spad = filep->private_data;
	u32 val;
	int ret;

	if (!spad->tc->ntb->ops->spad_write) {
		dev_dbg(&spad->tc->ntb->dev, "no spad write fn\n");
		return -EINVAL;
	}

	ret = kstrtou32_from_user(ubuf, size, 0, &val);
	if (ret)
		return ret;

	ret = ntb_spad_write(spad->tc->ntb, spad->sidx, val);

	return ret ?: size;
}

static TOOL_FOPS_RDWR(tool_spad_fops,
		      tool_spad_read,
		      tool_spad_write);

static ssize_t tool_peer_spad_read(struct file *filep, char __user *ubuf,
				   size_t size, loff_t *offp)
{
	struct tool_spad *spad = filep->private_data;
	char buf[TOOL_BUF_LEN];
	ssize_t pos;

	if (!spad->tc->ntb->ops->peer_spad_read)
		return -EINVAL;

	pos = scnprintf(buf, sizeof(buf), "%#x\n",
		ntb_peer_spad_read(spad->tc->ntb, spad->pidx, spad->sidx));

	return simple_read_from_buffer(ubuf, size, offp, buf, pos);
}

static ssize_t tool_peer_spad_write(struct file *filep, const char __user *ubuf,
				    size_t size, loff_t *offp)
{
	struct tool_spad *spad = filep->private_data;
	u32 val;
	int ret;

	if (!spad->tc->ntb->ops->peer_spad_write) {
		dev_dbg(&spad->tc->ntb->dev, "no spad write fn\n");
		return -EINVAL;
	}

	ret = kstrtou32_from_user(ubuf, size, 0, &val);
	if (ret)
		return ret;

	ret = ntb_peer_spad_write(spad->tc->ntb, spad->pidx, spad->sidx, val);

	return ret ?: size;
}

static TOOL_FOPS_RDWR(tool_peer_spad_fops,
		      tool_peer_spad_read,
		      tool_peer_spad_write);

<<<<<<< HEAD
static ssize_t tool_link_read(struct file *filep, char __user *ubuf,
			      size_t size, loff_t *offp)
{
	struct tool_ctx *tc = filep->private_data;
	char buf[3];

	buf[0] = ntb_link_is_up(tc->ntb, NULL, NULL) ? 'Y' : 'N';
	buf[1] = '\n';
	buf[2] = '\0';

	return simple_read_from_buffer(ubuf, size, offp, buf, 2);
}

static ssize_t tool_link_write(struct file *filep, const char __user *ubuf,
			       size_t size, loff_t *offp)
{
	struct tool_ctx *tc = filep->private_data;
	char buf[32];
	size_t buf_size;
	bool val;
	int rc;

	buf_size = min(size, (sizeof(buf) - 1));
	if (copy_from_user(buf, ubuf, buf_size))
		return -EFAULT;

	buf[buf_size] = '\0';

	rc = strtobool(buf, &val);
	if (rc)
		return rc;

	if (val)
		rc = ntb_link_enable(tc->ntb, NTB_SPEED_AUTO, NTB_WIDTH_AUTO);
	else
		rc = ntb_link_disable(tc->ntb);

	if (rc)
		return rc;

	return size;
}

static TOOL_FOPS_RDWR(tool_link_fops,
		      tool_link_read,
		      tool_link_write);

static ssize_t tool_link_event_write(struct file *filep,
				     const char __user *ubuf,
				     size_t size, loff_t *offp)
{
	struct tool_ctx *tc = filep->private_data;
	char buf[32];
	size_t buf_size;
	bool val;
	int rc;

	buf_size = min(size, (sizeof(buf) - 1));
	if (copy_from_user(buf, ubuf, buf_size))
		return -EFAULT;

	buf[buf_size] = '\0';

	rc = strtobool(buf, &val);
	if (rc)
		return rc;

	if (wait_event_interruptible(tc->link_wq,
		ntb_link_is_up(tc->ntb, NULL, NULL) == val))
		return -ERESTART;

	return size;
}

static TOOL_FOPS_RDWR(tool_link_event_fops,
		      NULL,
		      tool_link_event_write);

static ssize_t tool_mw_read(struct file *filep, char __user *ubuf,
			    size_t size, loff_t *offp)
{
	struct tool_mw *mw = filep->private_data;
	ssize_t rc;
	loff_t pos = *offp;
	void *buf;

	if (mw->local == NULL)
		return -EIO;
	if (pos < 0)
		return -EINVAL;
	if (pos >= mw->win_size || !size)
		return 0;
	if (size > mw->win_size - pos)
		size = mw->win_size - pos;

	buf = kmalloc(size, GFP_KERNEL);
	if (!buf)
		return -ENOMEM;

	memcpy_fromio(buf, mw->local + pos, size);
	rc = copy_to_user(ubuf, buf, size);
	if (rc == size) {
		rc = -EFAULT;
		goto err_free;
	}

	size -= rc;
	*offp = pos + size;
	rc = size;

err_free:
	kfree(buf);

	return rc;
}

static ssize_t tool_mw_write(struct file *filep, const char __user *ubuf,
			     size_t size, loff_t *offp)
{
	struct tool_mw *mw = filep->private_data;
	ssize_t rc;
	loff_t pos = *offp;
	void *buf;

	if (pos < 0)
		return -EINVAL;
	if (pos >= mw->win_size || !size)
		return 0;
	if (size > mw->win_size - pos)
		size = mw->win_size - pos;

	buf = kmalloc(size, GFP_KERNEL);
	if (!buf)
		return -ENOMEM;

	rc = copy_from_user(buf, ubuf, size);
	if (rc == size) {
		rc = -EFAULT;
		goto err_free;
	}

	size -= rc;
	*offp = pos + size;
	rc = size;

	memcpy_toio(mw->local + pos, buf, size);

err_free:
	kfree(buf);

	return rc;
}

static TOOL_FOPS_RDWR(tool_mw_fops,
		      tool_mw_read,
		      tool_mw_write);

static ssize_t tool_peer_mw_read(struct file *filep, char __user *ubuf,
				 size_t size, loff_t *offp)
{
	struct tool_mw *mw = filep->private_data;

	if (!mw->peer)
		return -ENXIO;

	return simple_read_from_buffer(ubuf, size, offp, mw->peer, mw->size);
}

static ssize_t tool_peer_mw_write(struct file *filep, const char __user *ubuf,
				  size_t size, loff_t *offp)
{
	struct tool_mw *mw = filep->private_data;

	if (!mw->peer)
		return -ENXIO;

	return simple_write_to_buffer(mw->peer, mw->size, offp, ubuf, size);
}

static TOOL_FOPS_RDWR(tool_peer_mw_fops,
		      tool_peer_mw_read,
		      tool_peer_mw_write);

static int tool_setup_mw(struct tool_ctx *tc, int idx, size_t req_size)
{
	int rc;
	struct tool_mw *mw = &tc->mws[idx];
	phys_addr_t base;
	resource_size_t size, align, align_size;
	char buf[16];

	if (mw->peer)
		return 0;

	rc = ntb_mw_get_range(tc->ntb, idx, &base, &size, &align,
			      &align_size);
	if (rc)
		return rc;

	mw->size = min_t(resource_size_t, req_size, size);
	mw->size = round_up(mw->size, align);
	mw->size = round_up(mw->size, align_size);
	mw->peer = dma_alloc_coherent(&tc->ntb->pdev->dev, mw->size,
				      &mw->peer_dma, GFP_KERNEL);

	if (!mw->peer)
		return -ENOMEM;

	rc = ntb_mw_set_trans(tc->ntb, idx, mw->peer_dma, mw->size);
	if (rc)
		goto err_free_dma;

	snprintf(buf, sizeof(buf), "peer_mw%d", idx);
	mw->peer_dbg_file = debugfs_create_file(buf, S_IRUSR | S_IWUSR,
						mw->tc->dbgfs, mw,
						&tool_peer_mw_fops);

	return 0;

err_free_dma:
	dma_free_coherent(&tc->ntb->pdev->dev, mw->size,
			  mw->peer,
			  mw->peer_dma);
	mw->peer = NULL;
	mw->peer_dma = 0;
	mw->size = 0;

	return rc;
}

static void tool_free_mw(struct tool_ctx *tc, int idx)
{
	struct tool_mw *mw = &tc->mws[idx];

	if (mw->peer) {
		ntb_mw_clear_trans(tc->ntb, idx);
		dma_free_coherent(&tc->ntb->pdev->dev, mw->size,
				  mw->peer,
				  mw->peer_dma);
	}

	mw->peer = NULL;
	mw->peer_dma = 0;

	debugfs_remove(mw->peer_dbg_file);

	mw->peer_dbg_file = NULL;
}

static ssize_t tool_peer_mw_trans_read(struct file *filep,
				       char __user *ubuf,
				       size_t size, loff_t *offp)
{
	struct tool_mw *mw = filep->private_data;

	char *buf;
	size_t buf_size;
	ssize_t ret, off = 0;

	phys_addr_t base;
	resource_size_t mw_size;
	resource_size_t align;
	resource_size_t align_size;

	buf_size = min_t(size_t, size, 512);

	buf = kmalloc(buf_size, GFP_KERNEL);
	if (!buf)
		return -ENOMEM;

	ntb_mw_get_range(mw->tc->ntb, mw->idx,
			 &base, &mw_size, &align, &align_size);

	off += scnprintf(buf + off, buf_size - off,
			 "Peer MW %d Information:\n", mw->idx);

	off += scnprintf(buf + off, buf_size - off,
			 "Physical Address      \t%pa[p]\n",
			 &base);

	off += scnprintf(buf + off, buf_size - off,
			 "Window Size           \t%lld\n",
			 (unsigned long long)mw_size);

	off += scnprintf(buf + off, buf_size - off,
			 "Alignment             \t%lld\n",
			 (unsigned long long)align);

	off += scnprintf(buf + off, buf_size - off,
			 "Size Alignment        \t%lld\n",
			 (unsigned long long)align_size);

	off += scnprintf(buf + off, buf_size - off,
			 "Ready                 \t%c\n",
			 (mw->peer) ? 'Y' : 'N');

	off += scnprintf(buf + off, buf_size - off,
			 "Allocated Size       \t%zd\n",
			 (mw->peer) ? (size_t)mw->size : 0);

	ret = simple_read_from_buffer(ubuf, size, offp, buf, off);
	kfree(buf);
	return ret;
}

static ssize_t tool_peer_mw_trans_write(struct file *filep,
					const char __user *ubuf,
					size_t size, loff_t *offp)
{
	struct tool_mw *mw = filep->private_data;

	char buf[32];
	size_t buf_size;
	unsigned long long val;
	int rc;

	buf_size = min(size, (sizeof(buf) - 1));
	if (copy_from_user(buf, ubuf, buf_size))
		return -EFAULT;

	buf[buf_size] = '\0';

	rc = kstrtoull(buf, 0, &val);
	if (rc)
		return rc;

	tool_free_mw(mw->tc, mw->idx);
	if (val)
		rc = tool_setup_mw(mw->tc, mw->idx, val);

	if (rc)
		return rc;

	return size;
}

static TOOL_FOPS_RDWR(tool_peer_mw_trans_fops,
		      tool_peer_mw_trans_read,
		      tool_peer_mw_trans_write);

static int tool_init_mw(struct tool_ctx *tc, int idx)
{
	struct tool_mw *mw = &tc->mws[idx];
	phys_addr_t base;
	int rc;

	rc = ntb_mw_get_range(tc->ntb, idx, &base, &mw->win_size,
			      NULL, NULL);
	if (rc)
		return rc;

	mw->tc = tc;
	mw->idx = idx;
	mw->local = ioremap_wc(base, mw->win_size);
	if (!mw->local)
		return -EFAULT;

	return 0;
}

static void tool_free_mws(struct tool_ctx *tc)
{
	int i;

	for (i = 0; i < tc->mw_count; i++) {
		tool_free_mw(tc, i);

		if (tc->mws[i].local)
			iounmap(tc->mws[i].local);

		tc->mws[i].local = NULL;
	}
=======
static int tool_init_spads(struct tool_ctx *tc)
{
	int sidx, pidx;

	/* Initialize inbound scratchpad structures */
	tc->inspad_cnt = ntb_spad_count(tc->ntb);
	tc->inspads = devm_kcalloc(&tc->ntb->dev, tc->inspad_cnt,
				   sizeof(*tc->inspads), GFP_KERNEL);
	if (tc->inspads == NULL)
		return -ENOMEM;

	for (sidx = 0; sidx < tc->inspad_cnt; sidx++) {
		tc->inspads[sidx].sidx = sidx;
		tc->inspads[sidx].pidx = -1;
		tc->inspads[sidx].tc = tc;
	}

	/* Initialize outbound scratchpad structures */
	for (pidx = 0; pidx < tc->peer_cnt; pidx++) {
		tc->peers[pidx].outspad_cnt = ntb_spad_count(tc->ntb);
		tc->peers[pidx].outspads =
			devm_kcalloc(&tc->ntb->dev, tc->peers[pidx].outspad_cnt,
				sizeof(*tc->peers[pidx].outspads), GFP_KERNEL);
		if (tc->peers[pidx].outspads == NULL)
			return -ENOMEM;

		for (sidx = 0; sidx < tc->peers[pidx].outspad_cnt; sidx++) {
			tc->peers[pidx].outspads[sidx].sidx = sidx;
			tc->peers[pidx].outspads[sidx].pidx = pidx;
			tc->peers[pidx].outspads[sidx].tc = tc;
		}
	}

	return 0;
}

/*==============================================================================
 *                       Messages read/write methods
 *==============================================================================
 */

static ssize_t tool_inmsg_read(struct file *filep, char __user *ubuf,
			       size_t size, loff_t *offp)
{
	struct tool_msg *msg = filep->private_data;
	char buf[TOOL_BUF_LEN];
	ssize_t pos;
	u32 data;
	int pidx;

	data = ntb_msg_read(msg->tc->ntb, &pidx, msg->midx);

	pos = scnprintf(buf, sizeof(buf), "0x%08x<-%d\n", data, pidx);

	return simple_read_from_buffer(ubuf, size, offp, buf, pos);
}

static TOOL_FOPS_RDWR(tool_inmsg_fops,
		      tool_inmsg_read,
		      NULL);

static ssize_t tool_outmsg_write(struct file *filep,
				 const char __user *ubuf,
				 size_t size, loff_t *offp)
{
	struct tool_msg *msg = filep->private_data;
	u32 val;
	int ret;

	ret = kstrtou32_from_user(ubuf, size, 0, &val);
	if (ret)
		return ret;

	ret = ntb_peer_msg_write(msg->tc->ntb, msg->pidx, msg->midx, val);

	return ret ? : size;
}

static TOOL_FOPS_RDWR(tool_outmsg_fops,
		      NULL,
		      tool_outmsg_write);

static ssize_t tool_msg_sts_read(struct file *filep, char __user *ubuf,
				 size_t size, loff_t *offp)
{
	struct tool_ctx *tc = filep->private_data;

	return tool_fn_read(tc, ubuf, size, offp, tc->ntb->ops->msg_read_sts);
}

static ssize_t tool_msg_sts_write(struct file *filep, const char __user *ubuf,
				  size_t size, loff_t *offp)
{
	struct tool_ctx *tc = filep->private_data;

	return tool_fn_write(tc, ubuf, size, offp, NULL,
			     tc->ntb->ops->msg_clear_sts);
}

static TOOL_FOPS_RDWR(tool_msg_sts_fops,
		      tool_msg_sts_read,
		      tool_msg_sts_write);

static ssize_t tool_msg_inbits_read(struct file *filep, char __user *ubuf,
				    size_t size, loff_t *offp)
{
	struct tool_ctx *tc = filep->private_data;

	return tool_fn_read(tc, ubuf, size, offp, tc->ntb->ops->msg_inbits);
}

static TOOL_FOPS_RDWR(tool_msg_inbits_fops,
		      tool_msg_inbits_read,
		      NULL);

static ssize_t tool_msg_outbits_read(struct file *filep, char __user *ubuf,
				     size_t size, loff_t *offp)
{
	struct tool_ctx *tc = filep->private_data;

	return tool_fn_read(tc, ubuf, size, offp, tc->ntb->ops->msg_outbits);
}

static TOOL_FOPS_RDWR(tool_msg_outbits_fops,
		      tool_msg_outbits_read,
		      NULL);

static ssize_t tool_msg_mask_write(struct file *filep, const char __user *ubuf,
				   size_t size, loff_t *offp)
{
	struct tool_ctx *tc = filep->private_data;

	return tool_fn_write(tc, ubuf, size, offp,
			     tc->ntb->ops->msg_set_mask,
			     tc->ntb->ops->msg_clear_mask);
}

static TOOL_FOPS_RDWR(tool_msg_mask_fops,
		      NULL,
		      tool_msg_mask_write);

static ssize_t tool_msg_event_write(struct file *filep,
				    const char __user *ubuf,
				    size_t size, loff_t *offp)
{
	struct tool_ctx *tc = filep->private_data;
	u64 val;
	int ret;

	ret = kstrtou64_from_user(ubuf, size, 0, &val);
	if (ret)
		return ret;

	if (wait_event_interruptible(tc->msg_wq,
		ntb_msg_read_sts(tc->ntb) == val))
		return -ERESTART;

	return size;
}

static TOOL_FOPS_RDWR(tool_msg_event_fops,
		      NULL,
		      tool_msg_event_write);

static int tool_init_msgs(struct tool_ctx *tc)
{
	int midx, pidx;

	/* Initialize inbound message structures */
	tc->inmsg_cnt = ntb_msg_count(tc->ntb);
	tc->inmsgs = devm_kcalloc(&tc->ntb->dev, tc->inmsg_cnt,
				   sizeof(*tc->inmsgs), GFP_KERNEL);
	if (tc->inmsgs == NULL)
		return -ENOMEM;

	for (midx = 0; midx < tc->inmsg_cnt; midx++) {
		tc->inmsgs[midx].midx = midx;
		tc->inmsgs[midx].pidx = -1;
		tc->inmsgs[midx].tc = tc;
	}

	/* Initialize outbound message structures */
	for (pidx = 0; pidx < tc->peer_cnt; pidx++) {
		tc->peers[pidx].outmsg_cnt = ntb_msg_count(tc->ntb);
		tc->peers[pidx].outmsgs =
			devm_kcalloc(&tc->ntb->dev, tc->peers[pidx].outmsg_cnt,
				sizeof(*tc->peers[pidx].outmsgs), GFP_KERNEL);
		if (tc->peers[pidx].outmsgs == NULL)
			return -ENOMEM;

		for (midx = 0; midx < tc->peers[pidx].outmsg_cnt; midx++) {
			tc->peers[pidx].outmsgs[midx].midx = midx;
			tc->peers[pidx].outmsgs[midx].pidx = pidx;
			tc->peers[pidx].outmsgs[midx].tc = tc;
		}
	}

	return 0;
}

/*==============================================================================
 *                          Initialization methods
 *==============================================================================
 */

static struct tool_ctx *tool_create_data(struct ntb_dev *ntb)
{
	struct tool_ctx *tc;

	tc = devm_kzalloc(&ntb->dev, sizeof(*tc), GFP_KERNEL);
	if (tc == NULL)
		return ERR_PTR(-ENOMEM);

	tc->ntb = ntb;
	init_waitqueue_head(&tc->link_wq);
	init_waitqueue_head(&tc->db_wq);
	init_waitqueue_head(&tc->msg_wq);

	if (ntb_db_is_unsafe(ntb))
		dev_dbg(&ntb->dev, "doorbell is unsafe\n");

	if (ntb_spad_is_unsafe(ntb))
		dev_dbg(&ntb->dev, "scratchpad is unsafe\n");

	return tc;
}

static void tool_clear_data(struct tool_ctx *tc)
{
	wake_up(&tc->link_wq);
	wake_up(&tc->db_wq);
	wake_up(&tc->msg_wq);
}

static int tool_init_ntb(struct tool_ctx *tc)
{
	return ntb_set_ctx(tc->ntb, tc, &tool_ops);
}

static void tool_clear_ntb(struct tool_ctx *tc)
{
	ntb_clear_ctx(tc->ntb);
	ntb_link_disable(tc->ntb);
>>>>>>> 24b8d41d
}

static void tool_setup_dbgfs(struct tool_ctx *tc)
{
<<<<<<< HEAD
	int i;
=======
	int pidx, widx, sidx, midx;
	char buf[TOOL_BUF_LEN];
>>>>>>> 24b8d41d

	/* This modules is useless without dbgfs... */
	if (!tool_dbgfs_topdir) {
		tc->dbgfs_dir = NULL;
		return;
	}

	tc->dbgfs_dir = debugfs_create_dir(dev_name(&tc->ntb->dev),
					   tool_dbgfs_topdir);
	if (!tc->dbgfs_dir)
		return;

	debugfs_create_file("port", 0600, tc->dbgfs_dir,
			    tc, &tool_port_fops);

	debugfs_create_file("link", 0600, tc->dbgfs_dir,
			    tc, &tool_link_fops);

	debugfs_create_file("db", 0600, tc->dbgfs_dir,
			    tc, &tool_db_fops);

	debugfs_create_file("db_valid_mask", 0600, tc->dbgfs_dir,
			    tc, &tool_db_valid_mask_fops);

	debugfs_create_file("db_mask", 0600, tc->dbgfs_dir,
			    tc, &tool_db_mask_fops);

	debugfs_create_file("db_event", 0600, tc->dbgfs_dir,
			    tc, &tool_db_event_fops);

	debugfs_create_file("peer_db", 0600, tc->dbgfs_dir,
			    tc, &tool_peer_db_fops);

	debugfs_create_file("peer_db_mask", 0600, tc->dbgfs_dir,
			    tc, &tool_peer_db_mask_fops);

	if (tc->inspad_cnt != 0) {
		for (sidx = 0; sidx < tc->inspad_cnt; sidx++) {
			snprintf(buf, sizeof(buf), "spad%d", sidx);

			debugfs_create_file(buf, 0600, tc->dbgfs_dir,
					   &tc->inspads[sidx], &tool_spad_fops);
		}
	}

<<<<<<< HEAD
	debugfs_create_file("peer_spad", S_IRUSR | S_IWUSR, tc->dbgfs,
			    tc, &tool_peer_spad_fops);

	debugfs_create_file("link", S_IRUSR | S_IWUSR, tc->dbgfs,
			    tc, &tool_link_fops);

	debugfs_create_file("link_event", S_IWUSR, tc->dbgfs,
			    tc, &tool_link_event_fops);

	for (i = 0; i < tc->mw_count; i++) {
		char buf[30];

		snprintf(buf, sizeof(buf), "mw%d", i);
		debugfs_create_file(buf, S_IRUSR | S_IWUSR, tc->dbgfs,
				    &tc->mws[i], &tool_mw_fops);

		snprintf(buf, sizeof(buf), "peer_trans%d", i);
		debugfs_create_file(buf, S_IRUSR | S_IWUSR, tc->dbgfs,
				    &tc->mws[i], &tool_peer_mw_trans_fops);
	}
=======
	if (tc->inmsg_cnt != 0) {
		for (midx = 0; midx < tc->inmsg_cnt; midx++) {
			snprintf(buf, sizeof(buf), "msg%d", midx);
			debugfs_create_file(buf, 0600, tc->dbgfs_dir,
					   &tc->inmsgs[midx], &tool_inmsg_fops);
		}

		debugfs_create_file("msg_sts", 0600, tc->dbgfs_dir,
				    tc, &tool_msg_sts_fops);

		debugfs_create_file("msg_inbits", 0600, tc->dbgfs_dir,
				    tc, &tool_msg_inbits_fops);

		debugfs_create_file("msg_outbits", 0600, tc->dbgfs_dir,
				    tc, &tool_msg_outbits_fops);

		debugfs_create_file("msg_mask", 0600, tc->dbgfs_dir,
				    tc, &tool_msg_mask_fops);

		debugfs_create_file("msg_event", 0600, tc->dbgfs_dir,
				    tc, &tool_msg_event_fops);
	}

	for (pidx = 0; pidx < tc->peer_cnt; pidx++) {
		snprintf(buf, sizeof(buf), "peer%d", pidx);
		tc->peers[pidx].dbgfs_dir =
			debugfs_create_dir(buf, tc->dbgfs_dir);

		debugfs_create_file("port", 0600,
				    tc->peers[pidx].dbgfs_dir,
				    &tc->peers[pidx], &tool_peer_port_fops);

		debugfs_create_file("link", 0200,
				    tc->peers[pidx].dbgfs_dir,
				    &tc->peers[pidx], &tool_peer_link_fops);

		debugfs_create_file("link_event", 0200,
				  tc->peers[pidx].dbgfs_dir,
				  &tc->peers[pidx], &tool_peer_link_event_fops);

		for (widx = 0; widx < tc->peers[pidx].inmw_cnt; widx++) {
			snprintf(buf, sizeof(buf), "mw_trans%d", widx);
			debugfs_create_file(buf, 0600,
					    tc->peers[pidx].dbgfs_dir,
					    &tc->peers[pidx].inmws[widx],
					    &tool_mw_trans_fops);
		}

		for (widx = 0; widx < tc->peers[pidx].outmw_cnt; widx++) {
			snprintf(buf, sizeof(buf), "peer_mw_trans%d", widx);
			debugfs_create_file(buf, 0600,
					    tc->peers[pidx].dbgfs_dir,
					    &tc->peers[pidx].outmws[widx],
					    &tool_peer_mw_trans_fops);
		}

		for (sidx = 0; sidx < tc->peers[pidx].outspad_cnt; sidx++) {
			snprintf(buf, sizeof(buf), "spad%d", sidx);

			debugfs_create_file(buf, 0600,
					    tc->peers[pidx].dbgfs_dir,
					    &tc->peers[pidx].outspads[sidx],
					    &tool_peer_spad_fops);
		}

		for (midx = 0; midx < tc->peers[pidx].outmsg_cnt; midx++) {
			snprintf(buf, sizeof(buf), "msg%d", midx);
			debugfs_create_file(buf, 0600,
					    tc->peers[pidx].dbgfs_dir,
					    &tc->peers[pidx].outmsgs[midx],
					    &tool_outmsg_fops);
		}
	}
}

static void tool_clear_dbgfs(struct tool_ctx *tc)
{
	debugfs_remove_recursive(tc->dbgfs_dir);
>>>>>>> 24b8d41d
}

static int tool_probe(struct ntb_client *self, struct ntb_dev *ntb)
{
	struct tool_ctx *tc;
<<<<<<< HEAD
	int rc;
	int i;
=======
	int ret;
>>>>>>> 24b8d41d

	tc = tool_create_data(ntb);
	if (IS_ERR(tc))
		return PTR_ERR(tc);

	ret = tool_init_peers(tc);
	if (ret != 0)
		goto err_clear_data;

<<<<<<< HEAD
	tc = kzalloc(sizeof(*tc), GFP_KERNEL);
	if (!tc) {
		rc = -ENOMEM;
		goto err_tc;
	}

	tc->ntb = ntb;
	init_waitqueue_head(&tc->link_wq);

	tc->mw_count = min(ntb_mw_count(tc->ntb), MAX_MWS);
	for (i = 0; i < tc->mw_count; i++) {
		rc = tool_init_mw(tc, i);
		if (rc)
			goto err_ctx;
	}
=======
	ret = tool_init_mws(tc);
	if (ret != 0)
		goto err_clear_data;

	ret = tool_init_spads(tc);
	if (ret != 0)
		goto err_clear_mws;
>>>>>>> 24b8d41d

	ret = tool_init_msgs(tc);
	if (ret != 0)
		goto err_clear_mws;

	ret = tool_init_ntb(tc);
	if (ret != 0)
		goto err_clear_mws;

	tool_setup_dbgfs(tc);

	return 0;

<<<<<<< HEAD
err_ctx:
	tool_free_mws(tc);
	debugfs_remove_recursive(tc->dbgfs);
	kfree(tc);
err_tc:
	return rc;
=======
err_clear_mws:
	tool_clear_mws(tc);

err_clear_data:
	tool_clear_data(tc);

	return ret;
>>>>>>> 24b8d41d
}

static void tool_remove(struct ntb_client *self, struct ntb_dev *ntb)
{
	struct tool_ctx *tc = ntb->ctx;

<<<<<<< HEAD
	tool_free_mws(tc);

	ntb_clear_ctx(ntb);
	ntb_link_disable(ntb);
=======
	tool_clear_dbgfs(tc);

	tool_clear_ntb(tc);

	tool_clear_mws(tc);
>>>>>>> 24b8d41d

	tool_clear_data(tc);
}

static struct ntb_client tool_client = {
	.ops = {
		.probe = tool_probe,
		.remove = tool_remove,
	}
};

static int __init tool_init(void)
{
	int ret;

	if (debugfs_initialized())
		tool_dbgfs_topdir = debugfs_create_dir(KBUILD_MODNAME, NULL);

	ret = ntb_register_client(&tool_client);
	if (ret)
		debugfs_remove_recursive(tool_dbgfs_topdir);

	return ret;
}
module_init(tool_init);

static void __exit tool_exit(void)
{
	ntb_unregister_client(&tool_client);
	debugfs_remove_recursive(tool_dbgfs_topdir);
}
module_exit(tool_exit);<|MERGE_RESOLUTION|>--- conflicted
+++ resolved
@@ -107,21 +107,10 @@
  *-----------------------------------------------------------------------------
  * Eg: Doorbell registers tests (some functionality might be absent)
  *
-<<<<<<< HEAD
- * # Check the link status
- * root@self# cat $DBG_DIR/link
- *
- * # Block until the link is up
- * root@self# echo Y > $DBG_DIR/link_event
- *
- * # Set the doorbell mask
- * root@self# echo 's 1' > $DBG_DIR/mask
-=======
  * # Set/clear/get local doorbell
  * root@self# echo 's 1' > $DBG_DIR/db
  * root@self# echo 'c 1' > $DBG_DIR/db
  * root@self# cat  $DBG_DIR/db
->>>>>>> 24b8d41d
  *
  * # Set/clear/get local doorbell mask
  * root@self# echo 's 1' > $DBG_DIR/db_mask
@@ -182,20 +171,9 @@
  * root@peer# echo 0xADD0BA5E:16384 > $DBG_DIR/peer0/peer_mw_trans0
  * root@peer# cat $DBG_DIR/peer0/peer_mw_trans0
  *
-<<<<<<< HEAD
- * Observe that spad 0 and 1 have the values set by the peer.
- *
- * # Check the memory window translation info
- * cat $DBG_DIR/peer_trans0
- *
- * # Setup a 16k memory window buffer
- * echo 16384 > $DBG_DIR/peer_trans0
- *
-=======
  * # Write/read data to/from outbound memory window (on peer device)
  * root@peer# echo olleH > $DBG_DIR/peer0/peer_mw0
  * root@peer# head -c 7 $DBG_DIR/peer0/peer_mw0
->>>>>>> 24b8d41d
  */
 
 #include <linux/init.h>
@@ -255,11 +233,6 @@
 	struct tool_ctx *tc;
 };
 
-<<<<<<< HEAD
-#define MAX_MWS 16
-
-static struct dentry *tool_dbgfs;
-=======
 struct tool_spad {
 	int sidx;
 	int pidx;
@@ -279,27 +252,9 @@
 	struct tool_spad *outspads;
 	struct dentry *dbgfs_dir;
 };
->>>>>>> 24b8d41d
-
-struct tool_mw {
-	int idx;
-	struct tool_ctx *tc;
-	resource_size_t win_size;
-	resource_size_t size;
-	u8 __iomem *local;
-	u8 *peer;
-	dma_addr_t peer_dma;
-	struct dentry *peer_dbg_file;
-};
 
 struct tool_ctx {
 	struct ntb_dev *ntb;
-<<<<<<< HEAD
-	struct dentry *dbgfs;
-	wait_queue_head_t link_wq;
-	int mw_count;
-	struct tool_mw mws[MAX_MWS];
-=======
 	wait_queue_head_t link_wq;
 	wait_queue_head_t db_wq;
 	wait_queue_head_t msg_wq;
@@ -312,7 +267,6 @@
 	int inspad_cnt;
 	struct tool_spad *inspads;
 	struct dentry *dbgfs_dir;
->>>>>>> 24b8d41d
 };
 
 #define TOOL_FOPS_RDWR(__name, __read, __write) \
@@ -696,21 +650,7 @@
 	size_t buf_size;
 	char *buf;
 
-<<<<<<< HEAD
-	if (!spad_read_fn)
-		return -EINVAL;
-
-	spad_count = ntb_spad_count(tc->ntb);
-
-	/*
-	 * We multiply the number of spads by 15 to get the buffer size
-	 * this is from 3 for the %d, 10 for the largest hex value
-	 * (0x00000000) and 2 for the tab and line feed.
-	 */
-	buf_size = min_t(size_t, size, spad_count * 15);
-=======
 	buf_size = min_t(size_t, size, 512);
->>>>>>> 24b8d41d
 
 	buf = kmalloc(buf_size, GFP_KERNEL);
 	if (!buf)
@@ -721,12 +661,6 @@
 	if (ret)
 		goto err;
 
-<<<<<<< HEAD
-	for (i = 0; i < spad_count; ++i) {
-		pos += scnprintf(buf + pos, buf_size - pos, "%d\t%#x\n",
-				 i, spad_read_fn(tc->ntb, i));
-	}
-=======
 	off += scnprintf(buf + off, buf_size - off,
 			 "Inbound MW     \t%d\n",
 			 inmw->widx);
@@ -746,7 +680,6 @@
 	off += scnprintf(buf + off, buf_size - off,
 			 "Window Size    \t%pap\n",
 			 &inmw->size);
->>>>>>> 24b8d41d
 
 	off += scnprintf(buf + off, buf_size - off,
 			 "Alignment      \t%pap\n",
@@ -771,13 +704,6 @@
 static ssize_t tool_mw_trans_write(struct file *filep, const char __user *ubuf,
 				   size_t size, loff_t *offp)
 {
-<<<<<<< HEAD
-	int spad_idx;
-	u32 spad_val;
-	char *buf, *buf_ptr;
-	int pos, n;
-	ssize_t rc;
-=======
 	struct tool_mw *inmw = filep->private_data;
 	unsigned int val;
 	int ret;
@@ -792,7 +718,6 @@
 		if (ret)
 			return ret;
 	}
->>>>>>> 24b8d41d
 
 	return size;
 }
@@ -865,18 +790,6 @@
 		goto err_free;
 	}
 
-<<<<<<< HEAD
-	buf[size] = 0;
-	buf_ptr = buf;
-	n = sscanf(buf_ptr, "%d %i%n", &spad_idx, &spad_val, &pos);
-	while (n == 2) {
-		buf_ptr += pos;
-		rc = spad_write_fn(tc->ntb, spad_idx, spad_val);
-		if (rc)
-			break;
-
-		n = sscanf(buf_ptr, "%d %i%n", &spad_idx, &spad_val, &pos);
-=======
 	size -= ret;
 	*offp = pos + size;
 	ret = size;
@@ -988,7 +901,6 @@
 	} else {
 		off += scnprintf(buf + off, buf_size - off,
 				 "Port attached       \t-1 (-1)\n");
->>>>>>> 24b8d41d
 	}
 
 	off += scnprintf(buf + off, buf_size - off,
@@ -1321,380 +1233,6 @@
 		      tool_peer_spad_read,
 		      tool_peer_spad_write);
 
-<<<<<<< HEAD
-static ssize_t tool_link_read(struct file *filep, char __user *ubuf,
-			      size_t size, loff_t *offp)
-{
-	struct tool_ctx *tc = filep->private_data;
-	char buf[3];
-
-	buf[0] = ntb_link_is_up(tc->ntb, NULL, NULL) ? 'Y' : 'N';
-	buf[1] = '\n';
-	buf[2] = '\0';
-
-	return simple_read_from_buffer(ubuf, size, offp, buf, 2);
-}
-
-static ssize_t tool_link_write(struct file *filep, const char __user *ubuf,
-			       size_t size, loff_t *offp)
-{
-	struct tool_ctx *tc = filep->private_data;
-	char buf[32];
-	size_t buf_size;
-	bool val;
-	int rc;
-
-	buf_size = min(size, (sizeof(buf) - 1));
-	if (copy_from_user(buf, ubuf, buf_size))
-		return -EFAULT;
-
-	buf[buf_size] = '\0';
-
-	rc = strtobool(buf, &val);
-	if (rc)
-		return rc;
-
-	if (val)
-		rc = ntb_link_enable(tc->ntb, NTB_SPEED_AUTO, NTB_WIDTH_AUTO);
-	else
-		rc = ntb_link_disable(tc->ntb);
-
-	if (rc)
-		return rc;
-
-	return size;
-}
-
-static TOOL_FOPS_RDWR(tool_link_fops,
-		      tool_link_read,
-		      tool_link_write);
-
-static ssize_t tool_link_event_write(struct file *filep,
-				     const char __user *ubuf,
-				     size_t size, loff_t *offp)
-{
-	struct tool_ctx *tc = filep->private_data;
-	char buf[32];
-	size_t buf_size;
-	bool val;
-	int rc;
-
-	buf_size = min(size, (sizeof(buf) - 1));
-	if (copy_from_user(buf, ubuf, buf_size))
-		return -EFAULT;
-
-	buf[buf_size] = '\0';
-
-	rc = strtobool(buf, &val);
-	if (rc)
-		return rc;
-
-	if (wait_event_interruptible(tc->link_wq,
-		ntb_link_is_up(tc->ntb, NULL, NULL) == val))
-		return -ERESTART;
-
-	return size;
-}
-
-static TOOL_FOPS_RDWR(tool_link_event_fops,
-		      NULL,
-		      tool_link_event_write);
-
-static ssize_t tool_mw_read(struct file *filep, char __user *ubuf,
-			    size_t size, loff_t *offp)
-{
-	struct tool_mw *mw = filep->private_data;
-	ssize_t rc;
-	loff_t pos = *offp;
-	void *buf;
-
-	if (mw->local == NULL)
-		return -EIO;
-	if (pos < 0)
-		return -EINVAL;
-	if (pos >= mw->win_size || !size)
-		return 0;
-	if (size > mw->win_size - pos)
-		size = mw->win_size - pos;
-
-	buf = kmalloc(size, GFP_KERNEL);
-	if (!buf)
-		return -ENOMEM;
-
-	memcpy_fromio(buf, mw->local + pos, size);
-	rc = copy_to_user(ubuf, buf, size);
-	if (rc == size) {
-		rc = -EFAULT;
-		goto err_free;
-	}
-
-	size -= rc;
-	*offp = pos + size;
-	rc = size;
-
-err_free:
-	kfree(buf);
-
-	return rc;
-}
-
-static ssize_t tool_mw_write(struct file *filep, const char __user *ubuf,
-			     size_t size, loff_t *offp)
-{
-	struct tool_mw *mw = filep->private_data;
-	ssize_t rc;
-	loff_t pos = *offp;
-	void *buf;
-
-	if (pos < 0)
-		return -EINVAL;
-	if (pos >= mw->win_size || !size)
-		return 0;
-	if (size > mw->win_size - pos)
-		size = mw->win_size - pos;
-
-	buf = kmalloc(size, GFP_KERNEL);
-	if (!buf)
-		return -ENOMEM;
-
-	rc = copy_from_user(buf, ubuf, size);
-	if (rc == size) {
-		rc = -EFAULT;
-		goto err_free;
-	}
-
-	size -= rc;
-	*offp = pos + size;
-	rc = size;
-
-	memcpy_toio(mw->local + pos, buf, size);
-
-err_free:
-	kfree(buf);
-
-	return rc;
-}
-
-static TOOL_FOPS_RDWR(tool_mw_fops,
-		      tool_mw_read,
-		      tool_mw_write);
-
-static ssize_t tool_peer_mw_read(struct file *filep, char __user *ubuf,
-				 size_t size, loff_t *offp)
-{
-	struct tool_mw *mw = filep->private_data;
-
-	if (!mw->peer)
-		return -ENXIO;
-
-	return simple_read_from_buffer(ubuf, size, offp, mw->peer, mw->size);
-}
-
-static ssize_t tool_peer_mw_write(struct file *filep, const char __user *ubuf,
-				  size_t size, loff_t *offp)
-{
-	struct tool_mw *mw = filep->private_data;
-
-	if (!mw->peer)
-		return -ENXIO;
-
-	return simple_write_to_buffer(mw->peer, mw->size, offp, ubuf, size);
-}
-
-static TOOL_FOPS_RDWR(tool_peer_mw_fops,
-		      tool_peer_mw_read,
-		      tool_peer_mw_write);
-
-static int tool_setup_mw(struct tool_ctx *tc, int idx, size_t req_size)
-{
-	int rc;
-	struct tool_mw *mw = &tc->mws[idx];
-	phys_addr_t base;
-	resource_size_t size, align, align_size;
-	char buf[16];
-
-	if (mw->peer)
-		return 0;
-
-	rc = ntb_mw_get_range(tc->ntb, idx, &base, &size, &align,
-			      &align_size);
-	if (rc)
-		return rc;
-
-	mw->size = min_t(resource_size_t, req_size, size);
-	mw->size = round_up(mw->size, align);
-	mw->size = round_up(mw->size, align_size);
-	mw->peer = dma_alloc_coherent(&tc->ntb->pdev->dev, mw->size,
-				      &mw->peer_dma, GFP_KERNEL);
-
-	if (!mw->peer)
-		return -ENOMEM;
-
-	rc = ntb_mw_set_trans(tc->ntb, idx, mw->peer_dma, mw->size);
-	if (rc)
-		goto err_free_dma;
-
-	snprintf(buf, sizeof(buf), "peer_mw%d", idx);
-	mw->peer_dbg_file = debugfs_create_file(buf, S_IRUSR | S_IWUSR,
-						mw->tc->dbgfs, mw,
-						&tool_peer_mw_fops);
-
-	return 0;
-
-err_free_dma:
-	dma_free_coherent(&tc->ntb->pdev->dev, mw->size,
-			  mw->peer,
-			  mw->peer_dma);
-	mw->peer = NULL;
-	mw->peer_dma = 0;
-	mw->size = 0;
-
-	return rc;
-}
-
-static void tool_free_mw(struct tool_ctx *tc, int idx)
-{
-	struct tool_mw *mw = &tc->mws[idx];
-
-	if (mw->peer) {
-		ntb_mw_clear_trans(tc->ntb, idx);
-		dma_free_coherent(&tc->ntb->pdev->dev, mw->size,
-				  mw->peer,
-				  mw->peer_dma);
-	}
-
-	mw->peer = NULL;
-	mw->peer_dma = 0;
-
-	debugfs_remove(mw->peer_dbg_file);
-
-	mw->peer_dbg_file = NULL;
-}
-
-static ssize_t tool_peer_mw_trans_read(struct file *filep,
-				       char __user *ubuf,
-				       size_t size, loff_t *offp)
-{
-	struct tool_mw *mw = filep->private_data;
-
-	char *buf;
-	size_t buf_size;
-	ssize_t ret, off = 0;
-
-	phys_addr_t base;
-	resource_size_t mw_size;
-	resource_size_t align;
-	resource_size_t align_size;
-
-	buf_size = min_t(size_t, size, 512);
-
-	buf = kmalloc(buf_size, GFP_KERNEL);
-	if (!buf)
-		return -ENOMEM;
-
-	ntb_mw_get_range(mw->tc->ntb, mw->idx,
-			 &base, &mw_size, &align, &align_size);
-
-	off += scnprintf(buf + off, buf_size - off,
-			 "Peer MW %d Information:\n", mw->idx);
-
-	off += scnprintf(buf + off, buf_size - off,
-			 "Physical Address      \t%pa[p]\n",
-			 &base);
-
-	off += scnprintf(buf + off, buf_size - off,
-			 "Window Size           \t%lld\n",
-			 (unsigned long long)mw_size);
-
-	off += scnprintf(buf + off, buf_size - off,
-			 "Alignment             \t%lld\n",
-			 (unsigned long long)align);
-
-	off += scnprintf(buf + off, buf_size - off,
-			 "Size Alignment        \t%lld\n",
-			 (unsigned long long)align_size);
-
-	off += scnprintf(buf + off, buf_size - off,
-			 "Ready                 \t%c\n",
-			 (mw->peer) ? 'Y' : 'N');
-
-	off += scnprintf(buf + off, buf_size - off,
-			 "Allocated Size       \t%zd\n",
-			 (mw->peer) ? (size_t)mw->size : 0);
-
-	ret = simple_read_from_buffer(ubuf, size, offp, buf, off);
-	kfree(buf);
-	return ret;
-}
-
-static ssize_t tool_peer_mw_trans_write(struct file *filep,
-					const char __user *ubuf,
-					size_t size, loff_t *offp)
-{
-	struct tool_mw *mw = filep->private_data;
-
-	char buf[32];
-	size_t buf_size;
-	unsigned long long val;
-	int rc;
-
-	buf_size = min(size, (sizeof(buf) - 1));
-	if (copy_from_user(buf, ubuf, buf_size))
-		return -EFAULT;
-
-	buf[buf_size] = '\0';
-
-	rc = kstrtoull(buf, 0, &val);
-	if (rc)
-		return rc;
-
-	tool_free_mw(mw->tc, mw->idx);
-	if (val)
-		rc = tool_setup_mw(mw->tc, mw->idx, val);
-
-	if (rc)
-		return rc;
-
-	return size;
-}
-
-static TOOL_FOPS_RDWR(tool_peer_mw_trans_fops,
-		      tool_peer_mw_trans_read,
-		      tool_peer_mw_trans_write);
-
-static int tool_init_mw(struct tool_ctx *tc, int idx)
-{
-	struct tool_mw *mw = &tc->mws[idx];
-	phys_addr_t base;
-	int rc;
-
-	rc = ntb_mw_get_range(tc->ntb, idx, &base, &mw->win_size,
-			      NULL, NULL);
-	if (rc)
-		return rc;
-
-	mw->tc = tc;
-	mw->idx = idx;
-	mw->local = ioremap_wc(base, mw->win_size);
-	if (!mw->local)
-		return -EFAULT;
-
-	return 0;
-}
-
-static void tool_free_mws(struct tool_ctx *tc)
-{
-	int i;
-
-	for (i = 0; i < tc->mw_count; i++) {
-		tool_free_mw(tc, i);
-
-		if (tc->mws[i].local)
-			iounmap(tc->mws[i].local);
-
-		tc->mws[i].local = NULL;
-	}
-=======
 static int tool_init_spads(struct tool_ctx *tc)
 {
 	int sidx, pidx;
@@ -1938,17 +1476,12 @@
 {
 	ntb_clear_ctx(tc->ntb);
 	ntb_link_disable(tc->ntb);
->>>>>>> 24b8d41d
 }
 
 static void tool_setup_dbgfs(struct tool_ctx *tc)
 {
-<<<<<<< HEAD
-	int i;
-=======
 	int pidx, widx, sidx, midx;
 	char buf[TOOL_BUF_LEN];
->>>>>>> 24b8d41d
 
 	/* This modules is useless without dbgfs... */
 	if (!tool_dbgfs_topdir) {
@@ -1994,28 +1527,6 @@
 		}
 	}
 
-<<<<<<< HEAD
-	debugfs_create_file("peer_spad", S_IRUSR | S_IWUSR, tc->dbgfs,
-			    tc, &tool_peer_spad_fops);
-
-	debugfs_create_file("link", S_IRUSR | S_IWUSR, tc->dbgfs,
-			    tc, &tool_link_fops);
-
-	debugfs_create_file("link_event", S_IWUSR, tc->dbgfs,
-			    tc, &tool_link_event_fops);
-
-	for (i = 0; i < tc->mw_count; i++) {
-		char buf[30];
-
-		snprintf(buf, sizeof(buf), "mw%d", i);
-		debugfs_create_file(buf, S_IRUSR | S_IWUSR, tc->dbgfs,
-				    &tc->mws[i], &tool_mw_fops);
-
-		snprintf(buf, sizeof(buf), "peer_trans%d", i);
-		debugfs_create_file(buf, S_IRUSR | S_IWUSR, tc->dbgfs,
-				    &tc->mws[i], &tool_peer_mw_trans_fops);
-	}
-=======
 	if (tc->inmsg_cnt != 0) {
 		for (midx = 0; midx < tc->inmsg_cnt; midx++) {
 			snprintf(buf, sizeof(buf), "msg%d", midx);
@@ -2094,18 +1605,12 @@
 static void tool_clear_dbgfs(struct tool_ctx *tc)
 {
 	debugfs_remove_recursive(tc->dbgfs_dir);
->>>>>>> 24b8d41d
 }
 
 static int tool_probe(struct ntb_client *self, struct ntb_dev *ntb)
 {
 	struct tool_ctx *tc;
-<<<<<<< HEAD
-	int rc;
-	int i;
-=======
 	int ret;
->>>>>>> 24b8d41d
 
 	tc = tool_create_data(ntb);
 	if (IS_ERR(tc))
@@ -2115,23 +1620,6 @@
 	if (ret != 0)
 		goto err_clear_data;
 
-<<<<<<< HEAD
-	tc = kzalloc(sizeof(*tc), GFP_KERNEL);
-	if (!tc) {
-		rc = -ENOMEM;
-		goto err_tc;
-	}
-
-	tc->ntb = ntb;
-	init_waitqueue_head(&tc->link_wq);
-
-	tc->mw_count = min(ntb_mw_count(tc->ntb), MAX_MWS);
-	for (i = 0; i < tc->mw_count; i++) {
-		rc = tool_init_mw(tc, i);
-		if (rc)
-			goto err_ctx;
-	}
-=======
 	ret = tool_init_mws(tc);
 	if (ret != 0)
 		goto err_clear_data;
@@ -2139,7 +1627,6 @@
 	ret = tool_init_spads(tc);
 	if (ret != 0)
 		goto err_clear_mws;
->>>>>>> 24b8d41d
 
 	ret = tool_init_msgs(tc);
 	if (ret != 0)
@@ -2153,14 +1640,6 @@
 
 	return 0;
 
-<<<<<<< HEAD
-err_ctx:
-	tool_free_mws(tc);
-	debugfs_remove_recursive(tc->dbgfs);
-	kfree(tc);
-err_tc:
-	return rc;
-=======
 err_clear_mws:
 	tool_clear_mws(tc);
 
@@ -2168,25 +1647,17 @@
 	tool_clear_data(tc);
 
 	return ret;
->>>>>>> 24b8d41d
 }
 
 static void tool_remove(struct ntb_client *self, struct ntb_dev *ntb)
 {
 	struct tool_ctx *tc = ntb->ctx;
 
-<<<<<<< HEAD
-	tool_free_mws(tc);
-
-	ntb_clear_ctx(ntb);
-	ntb_link_disable(ntb);
-=======
 	tool_clear_dbgfs(tc);
 
 	tool_clear_ntb(tc);
 
 	tool_clear_mws(tc);
->>>>>>> 24b8d41d
 
 	tool_clear_data(tc);
 }
