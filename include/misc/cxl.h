/* SPDX-License-Identifier: GPL-2.0-or-later */
/*
 * Copyright 2015 IBM Corp.
 */

#ifndef _MISC_CXL_H
#define _MISC_CXL_H

#include <linux/pci.h>
#include <linux/poll.h>
#include <linux/interrupt.h>
#include <uapi/misc/cxl.h>

/*
 * This documents the in kernel API for driver to use CXL. It allows kernel
 * drivers to bind to AFUs using an AFU configuration record exposed as a PCI
 * configuration record.
 *
 * This API enables control over AFU and contexts which can't be part of the
 * generic PCI API. This API is agnostic to the actual AFU.
 */

#define CXL_SLOT_FLAG_DMA 0x1

/*
 * Checks if the given card is in a cxl capable slot. Pass CXL_SLOT_FLAG_DMA if
 * the card requires CAPP DMA mode to also check if the system supports it.
 * This is intended to be used by bi-modal devices to determine if they can use
 * cxl mode or if they should continue running in PCI mode.
 *
 * Note that this only checks if the slot is cxl capable - it does not
 * currently check if the CAPP is currently available for chips where it can be
 * assigned to different PHBs on a first come first serve basis (i.e. P8)
 */
bool cxl_slot_is_supported(struct pci_dev *dev, int flags);


#define CXL_BIMODE_CXL 1
#define CXL_BIMODE_PCI 2

/*
 * Check the mode that the given bi-modal CXL adapter is currently in and
 * change it if necessary. This does not apply to AFU drivers.
 *
 * If the mode matches the requested mode this function will return 0 - if the
 * driver was expecting the generic CXL driver to have bound to the adapter and
 * it gets this return value it should fail the probe function to give the CXL
 * driver a chance to probe it.
 *
 * If the mode does not match it will start a background task to unplug the
 * device from Linux and switch its mode, and will return -EBUSY. At this
 * point the calling driver should make sure it has released the device and
 * fail its probe function.
 *
 * The offset of the CXL VSEC can be provided to this function. If 0 is passed,
 * this function will search for a CXL VSEC with ID 0x1280 and return -ENODEV
 * if it is not found.
 */
#ifdef CONFIG_CXL_BIMODAL
int cxl_check_and_switch_mode(struct pci_dev *dev, int mode, int vsec);
#endif

/* Get the AFU associated with a pci_dev */
struct cxl_afu *cxl_pci_to_afu(struct pci_dev *dev);

/* Get the AFU conf record number associated with a pci_dev */
unsigned int cxl_pci_to_cfg_record(struct pci_dev *dev);


/*
 * Context lifetime overview:
 *
 * An AFU context may be inited and then started and stoppped multiple times
 * before it's released. ie.
 *    - cxl_dev_context_init()
 *      - cxl_start_context()
 *      - cxl_stop_context()
 *      - cxl_start_context()
 *      - cxl_stop_context()
 *     ...repeat...
 *    - cxl_release_context()
 * Once released, a context can't be started again.
 *
 * One context is inited by the cxl driver for every pci_dev. This is to be
 * used as a default kernel context. cxl_get_context() will get this
 * context. This context will be released by PCI hot unplug, so doesn't need to
 * be released explicitly by drivers.
 *
 * Additional kernel contexts may be inited using cxl_dev_context_init().
 * These must be released using cxl_context_detach().
 *
 * Once a context has been inited, IRQs may be configured. Firstly these IRQs
 * must be allocated (cxl_allocate_afu_irqs()), then individually mapped to
 * specific handlers (cxl_map_afu_irq()).
 *
 * These IRQs can be unmapped (cxl_unmap_afu_irq()) and finally released
 * (cxl_free_afu_irqs()).
 *
 * The AFU can be reset (cxl_afu_reset()). This will cause the PSL/AFU
 * hardware to lose track of all contexts. It's upto the caller of
 * cxl_afu_reset() to restart these contexts.
 */

/*
 * On pci_enabled_device(), the cxl driver will init a single cxl context for
 * use by the driver. It doesn't start this context (as that will likely
 * generate DMA traffic for most AFUs).
 *
 * This gets the default context associated with this pci_dev.  This context
 * doesn't need to be released as this will be done by the PCI subsystem on hot
 * unplug.
 */
struct cxl_context *cxl_get_context(struct pci_dev *dev);
/*
 * Allocate and initalise a context associated with a AFU PCI device. This
 * doesn't start the context in the AFU.
 */
struct cxl_context *cxl_dev_context_init(struct pci_dev *dev);
/*
 * Release and free a context. Context should be stopped before calling.
 */
int cxl_release_context(struct cxl_context *ctx);

/*
 * Set and get private data associated with a context. Allows drivers to have a
 * back pointer to some useful structure.
 */
int cxl_set_priv(struct cxl_context *ctx, void *priv);
void *cxl_get_priv(struct cxl_context *ctx);

/*
 * Allocate AFU interrupts for this context. num=0 will allocate the default
 * for this AFU as given in the AFU descriptor. This number doesn't include the
 * interrupt 0 (CAIA defines AFU IRQ 0 for page faults). Each interrupt to be
 * used must map a handler with cxl_map_afu_irq.
 */
int cxl_allocate_afu_irqs(struct cxl_context *cxl, int num);
/* Free allocated interrupts */
void cxl_free_afu_irqs(struct cxl_context *cxl);

/*
 * Map a handler for an AFU interrupt associated with a particular context. AFU
 * IRQS numbers start from 1 (CAIA defines AFU IRQ 0 for page faults). cookie
 * is private data is that will be provided to the interrupt handler.
 */
int cxl_map_afu_irq(struct cxl_context *cxl, int num,
		    irq_handler_t handler, void *cookie, char *name);
/* unmap mapped IRQ handlers */
void cxl_unmap_afu_irq(struct cxl_context *cxl, int num, void *cookie);

/*
 * Start work on the AFU. This starts an cxl context and associates it with a
 * task. task == NULL will make it a kernel context.
 */
int cxl_start_context(struct cxl_context *ctx, u64 wed,
		      struct task_struct *task);
/*
 * Stop a context and remove it from the PSL
 */
int cxl_stop_context(struct cxl_context *ctx);

/* Reset the AFU */
int cxl_afu_reset(struct cxl_context *ctx);

/*
 * Set a context as a master context.
 * This sets the default problem space area mapped as the full space, rather
 * than just the per context area (for slaves).
 */
void cxl_set_master(struct cxl_context *ctx);

/*
 * Sets the context to use real mode memory accesses to operate with
 * translation disabled. Note that this only makes sense for kernel contexts
 * under bare metal, and will not work with virtualisation. May only be
 * performed on stopped contexts.
 */
int cxl_set_translation_mode(struct cxl_context *ctx, bool real_mode);

/*
 * Map and unmap the AFU Problem Space area. The amount and location mapped
 * depends on if this context is a master or slave.
 */
void __iomem *cxl_psa_map(struct cxl_context *ctx);
void cxl_psa_unmap(void __iomem *addr);

/*  Get the process element for this context */
int cxl_process_element(struct cxl_context *ctx);

<<<<<<< HEAD
/*
 * Limit the number of interrupts that a single context can allocate via
 * cxl_start_work. If using the api with a real phb, this may be used to
 * request that additional default contexts be created when allocating
 * interrupts via pci_enable_msix_range. These will be set to the same running
 * state as the default context, and if that is running it will reuse the
 * parameters previously passed to cxl_start_context for the default context.
 */
int cxl_set_max_irqs_per_process(struct pci_dev *dev, int irqs);
int cxl_get_max_irqs_per_process(struct pci_dev *dev);

/*
 * Use to simultaneously iterate over hardware interrupt numbers, contexts and
 * afu interrupt numbers allocated for the device via pci_enable_msix_range and
 * is a useful convenience function when working with hardware that has
 * limitations on the number of interrupts per process. *ctx and *afu_irq
 * should be NULL and 0 to start the iteration.
 */
int cxl_next_msi_hwirq(struct pci_dev *pdev, struct cxl_context **ctx, int *afu_irq);

=======
>>>>>>> 24b8d41d
/*
 * These calls allow drivers to create their own file descriptors and make them
 * identical to the cxl file descriptor user API. An example use case:
 *
 * struct file_operations cxl_my_fops = {};
 * ......
 *	// Init the context
 *	ctx = cxl_dev_context_init(dev);
 *	if (IS_ERR(ctx))
 *		return PTR_ERR(ctx);
 *	// Create and attach a new file descriptor to my file ops
 *	file = cxl_get_fd(ctx, &cxl_my_fops, &fd);
 *	// Start context
 *	rc = cxl_start_work(ctx, &work.work);
 *	if (rc) {
 *		fput(file);
 *		put_unused_fd(fd);
 *		return -ENODEV;
 *	}
 *	// No error paths after installing the fd
 *	fd_install(fd, file);
 *	return fd;
 *
 * This inits a context, and gets a file descriptor and associates some file
 * ops to that file descriptor. If the file ops are blank, the cxl driver will
 * fill them in with the default ones that mimic the standard user API.  Once
 * completed, the file descriptor can be installed. Once the file descriptor is
 * installed, it's visible to the user so no errors must occur past this point.
 *
 * If cxl_fd_release() file op call is installed, the context will be stopped
 * and released when the fd is released. Hence the driver won't need to manage
 * this itself.
 */

/*
 * Take a context and associate it with my file ops. Returns the associated
 * file and file descriptor. Any file ops which are blank are filled in by the
 * cxl driver with the default ops to mimic the standard API.
 */
struct file *cxl_get_fd(struct cxl_context *ctx, struct file_operations *fops,
			int *fd);
/* Get the context associated with this file */
struct cxl_context *cxl_fops_get_context(struct file *file);
/*
 * Start a context associated a struct cxl_ioctl_start_work used by the
 * standard cxl user API.
 */
int cxl_start_work(struct cxl_context *ctx,
		   struct cxl_ioctl_start_work *work);
/*
 * Export all the existing fops so drivers can use them
 */
int cxl_fd_open(struct inode *inode, struct file *file);
int cxl_fd_release(struct inode *inode, struct file *file);
long cxl_fd_ioctl(struct file *file, unsigned int cmd, unsigned long arg);
int cxl_fd_mmap(struct file *file, struct vm_area_struct *vm);
__poll_t cxl_fd_poll(struct file *file, struct poll_table_struct *poll);
ssize_t cxl_fd_read(struct file *file, char __user *buf, size_t count,
			   loff_t *off);

/*
 * For EEH, a driver may want to assert a PERST will reload the same image
 * from flash into the FPGA.
 *
 * This is a property of the entire adapter, not a single AFU, so drivers
 * should set this property with care!
 */
void cxl_perst_reloads_same_image(struct cxl_afu *afu,
				  bool perst_reloads_same_image);

/*
 * Read the VPD for the card where the AFU resides
 */
ssize_t cxl_read_adapter_vpd(struct pci_dev *dev, void *buf, size_t count);

/*
 * AFU driver ops allow an AFU driver to create their own events to pass to
 * userspace through the file descriptor as a simpler alternative to overriding
 * the read() and poll() calls that works with the generic cxl events. These
 * events are given priority over the generic cxl events, so they will be
 * delivered first if multiple types of events are pending.
 *
 * The AFU driver must call cxl_context_events_pending() to notify the cxl
 * driver that new events are ready to be delivered for a specific context.
 * cxl_context_events_pending() will adjust the current count of AFU driver
 * events for this context, and wake up anyone waiting on the context wait
 * queue.
 *
 * The cxl driver will then call fetch_event() to get a structure defining
 * the size and address of the driver specific event data. The cxl driver
 * will build a cxl header with type and process_element fields filled in,
 * and header.size set to sizeof(struct cxl_event_header) + data_size.
 * The total size of the event is limited to CXL_READ_MIN_SIZE (4K).
 *
 * fetch_event() is called with a spin lock held, so it must not sleep.
 *
 * The cxl driver will then deliver the event to userspace, and finally
 * call event_delivered() to return the status of the operation, identified
 * by cxl context and AFU driver event data pointers.
 *   0        Success
 *   -EFAULT  copy_to_user() has failed
 *   -EINVAL  Event data pointer is NULL, or event size is greater than
 *            CXL_READ_MIN_SIZE.
 */
struct cxl_afu_driver_ops {
	struct cxl_event_afu_driver_reserved *(*fetch_event) (
						struct cxl_context *ctx);
	void (*event_delivered) (struct cxl_context *ctx,
				 struct cxl_event_afu_driver_reserved *event,
				 int rc);
};

/*
 * Associate the above driver ops with a specific context.
 * Reset the current count of AFU driver events.
 */
void cxl_set_driver_ops(struct cxl_context *ctx,
			struct cxl_afu_driver_ops *ops);

/* Notify cxl driver that new events are ready to be delivered for context */
void cxl_context_events_pending(struct cxl_context *ctx,
				unsigned int new_events);

#endif /* _MISC_CXL_H */<|MERGE_RESOLUTION|>--- conflicted
+++ resolved
@@ -19,46 +19,6 @@
  * This API enables control over AFU and contexts which can't be part of the
  * generic PCI API. This API is agnostic to the actual AFU.
  */
-
-#define CXL_SLOT_FLAG_DMA 0x1
-
-/*
- * Checks if the given card is in a cxl capable slot. Pass CXL_SLOT_FLAG_DMA if
- * the card requires CAPP DMA mode to also check if the system supports it.
- * This is intended to be used by bi-modal devices to determine if they can use
- * cxl mode or if they should continue running in PCI mode.
- *
- * Note that this only checks if the slot is cxl capable - it does not
- * currently check if the CAPP is currently available for chips where it can be
- * assigned to different PHBs on a first come first serve basis (i.e. P8)
- */
-bool cxl_slot_is_supported(struct pci_dev *dev, int flags);
-
-
-#define CXL_BIMODE_CXL 1
-#define CXL_BIMODE_PCI 2
-
-/*
- * Check the mode that the given bi-modal CXL adapter is currently in and
- * change it if necessary. This does not apply to AFU drivers.
- *
- * If the mode matches the requested mode this function will return 0 - if the
- * driver was expecting the generic CXL driver to have bound to the adapter and
- * it gets this return value it should fail the probe function to give the CXL
- * driver a chance to probe it.
- *
- * If the mode does not match it will start a background task to unplug the
- * device from Linux and switch its mode, and will return -EBUSY. At this
- * point the calling driver should make sure it has released the device and
- * fail its probe function.
- *
- * The offset of the CXL VSEC can be provided to this function. If 0 is passed,
- * this function will search for a CXL VSEC with ID 0x1280 and return -ENODEV
- * if it is not found.
- */
-#ifdef CONFIG_CXL_BIMODAL
-int cxl_check_and_switch_mode(struct pci_dev *dev, int mode, int vsec);
-#endif
 
 /* Get the AFU associated with a pci_dev */
 struct cxl_afu *cxl_pci_to_afu(struct pci_dev *dev);
@@ -170,14 +130,6 @@
 void cxl_set_master(struct cxl_context *ctx);
 
 /*
- * Sets the context to use real mode memory accesses to operate with
- * translation disabled. Note that this only makes sense for kernel contexts
- * under bare metal, and will not work with virtualisation. May only be
- * performed on stopped contexts.
- */
-int cxl_set_translation_mode(struct cxl_context *ctx, bool real_mode);
-
-/*
  * Map and unmap the AFU Problem Space area. The amount and location mapped
  * depends on if this context is a master or slave.
  */
@@ -187,29 +139,6 @@
 /*  Get the process element for this context */
 int cxl_process_element(struct cxl_context *ctx);
 
-<<<<<<< HEAD
-/*
- * Limit the number of interrupts that a single context can allocate via
- * cxl_start_work. If using the api with a real phb, this may be used to
- * request that additional default contexts be created when allocating
- * interrupts via pci_enable_msix_range. These will be set to the same running
- * state as the default context, and if that is running it will reuse the
- * parameters previously passed to cxl_start_context for the default context.
- */
-int cxl_set_max_irqs_per_process(struct pci_dev *dev, int irqs);
-int cxl_get_max_irqs_per_process(struct pci_dev *dev);
-
-/*
- * Use to simultaneously iterate over hardware interrupt numbers, contexts and
- * afu interrupt numbers allocated for the device via pci_enable_msix_range and
- * is a useful convenience function when working with hardware that has
- * limitations on the number of interrupts per process. *ctx and *afu_irq
- * should be NULL and 0 to start the iteration.
- */
-int cxl_next_msi_hwirq(struct pci_dev *pdev, struct cxl_context **ctx, int *afu_irq);
-
-=======
->>>>>>> 24b8d41d
 /*
  * These calls allow drivers to create their own file descriptors and make them
  * identical to the cxl file descriptor user API. An example use case:
