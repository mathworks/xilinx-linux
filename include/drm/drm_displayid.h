--- conflicted
+++ resolved
@@ -89,10 +89,6 @@
 
 struct displayid_detailed_timing_block {
 	struct displayid_block base;
-<<<<<<< HEAD
-	struct displayid_detailed_timings_1 timings[0];
-};
-=======
 	struct displayid_detailed_timings_1 timings[];
 };
 
@@ -104,5 +100,4 @@
 	     (idx) += sizeof(struct displayid_block) + (block)->num_bytes, \
 	     (block) = (struct displayid_block *)&(displayid)[idx])
 
->>>>>>> 24b8d41d
 #endif