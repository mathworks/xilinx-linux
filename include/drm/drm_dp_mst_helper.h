--- conflicted
+++ resolved
@@ -567,20 +567,14 @@
  */
 struct drm_dp_mst_topology_mgr {
 	/**
-<<<<<<< HEAD
+	 * @base: Base private object for atomic
+	 */
+	struct drm_private_obj base;
+
+	/**
 	 * @dev: device pointer for adding i2c devices etc.
 	 */
-	struct device *dev;
-=======
-	 * @base: Base private object for atomic
-	 */
-	struct drm_private_obj base;
-
-	/**
-	 * @dev: device pointer for adding i2c devices etc.
-	 */
 	struct drm_device *dev;
->>>>>>> 24b8d41d
 	/**
 	 * @cbs: callbacks for connector addition and destruction.
 	 */
@@ -606,34 +600,11 @@
 	int conn_base_id;
 
 	/**
-<<<<<<< HEAD
-	 * @down_rep_recv: Message receiver state for down replies. This and
-	 * @up_req_recv are only ever access from the work item, which is
-	 * serialised.
-	 */
-	struct drm_dp_sideband_msg_rx down_rep_recv;
-	/**
-	 * @up_req_recv: Message receiver state for up requests. This and
-	 * @down_rep_recv are only ever access from the work item, which is
-	 * serialised.
-=======
 	 * @up_req_recv: Message receiver state for up requests.
->>>>>>> 24b8d41d
 	 */
 	struct drm_dp_sideband_msg_rx up_req_recv;
 
 	/**
-<<<<<<< HEAD
-	 * @lock: protects mst state, primary, dpcd.
-	 */
-	struct mutex lock;
-
-	/**
-	 * @mst_state: If this manager is enabled for an MST capable port. False
-	 * if no MST sink/branch devices is connected.
-	 */
-	bool mst_state;
-=======
 	 * @down_rep_recv: Message receiver state for replies to down
 	 * requests.
 	 */
@@ -664,7 +635,6 @@
 	 */
 	bool payload_id_table_cleared : 1;
 
->>>>>>> 24b8d41d
 	/**
 	 * @mst_primary: Pointer to the primary/first branch device.
 	 */
@@ -682,42 +652,19 @@
 	 * @pbn_div: PBN to slots divisor.
 	 */
 	int pbn_div;
-<<<<<<< HEAD
-	/**
-	 * @total_slots: Total slots that can be allocated.
-	 */
-	int total_slots;
-	/**
-	 * @avail_slots: Still available slots that can be allocated.
-	 */
-	int avail_slots;
-	/**
-	 * @total_pbn: Total PBN count.
-	 */
-	int total_pbn;
-
-	/**
-	 * @qlock: protects @tx_msg_downq, the tx_slots in struct
-	 * &drm_dp_mst_branch and txmsg->state once they are queued
+
+	/**
+	 * @funcs: Atomic helper callbacks
+	 */
+	const struct drm_private_state_funcs *funcs;
+
+	/**
+	 * @qlock: protects @tx_msg_downq and &drm_dp_sideband_msg_tx.state
 	 */
 	struct mutex qlock;
-	/**
-	 * @tx_msg_downq: List of pending down replies.
-=======
-
-	/**
-	 * @funcs: Atomic helper callbacks
-	 */
-	const struct drm_private_state_funcs *funcs;
-
-	/**
-	 * @qlock: protects @tx_msg_downq and &drm_dp_sideband_msg_tx.state
-	 */
-	struct mutex qlock;
 
 	/**
 	 * @tx_msg_downq: List of pending down requests
->>>>>>> 24b8d41d
 	 */
 	struct list_head tx_msg_downq;
 
@@ -727,14 +674,6 @@
 	struct mutex payload_lock;
 	/**
 	 * @proposed_vcpis: Array of pointers for the new VCPI allocation. The
-<<<<<<< HEAD
-	 * VCPI structure itself is embedded into the corresponding
-	 * &drm_dp_mst_port structure.
-	 */
-	struct drm_dp_vcpi **proposed_vcpis;
-	/**
-	 * @payloads: Array of payloads.
-=======
 	 * VCPI structure itself is &drm_dp_mst_port.vcpi, and the size of
 	 * this array is determined by @max_payloads.
 	 */
@@ -742,7 +681,6 @@
 	/**
 	 * @payloads: Array of payloads. The size of this array is determined
 	 * by @max_payloads.
->>>>>>> 24b8d41d
 	 */
 	struct drm_dp_payload *payloads;
 	/**
@@ -771,23 +709,6 @@
 	struct work_struct tx_work;
 
 	/**
-<<<<<<< HEAD
-	 * @destroy_connector_list: List of to be destroyed connectors.
-	 */
-	struct list_head destroy_connector_list;
-	/**
-	 * @destroy_connector_lock: Protects @connector_list.
-	 */
-	struct mutex destroy_connector_lock;
-	/**
-	 * @destroy_connector_work: Work item to destroy connectors. Needed to
-	 * avoid locking inversion.
-	 */
-	struct work_struct destroy_connector_work;
-};
-
-int drm_dp_mst_topology_mgr_init(struct drm_dp_mst_topology_mgr *mgr, struct device *dev, struct drm_dp_aux *aux, int max_dpcd_transaction_bytes, int max_payloads, int conn_base_id);
-=======
 	 * @destroy_port_list: List of to be destroyed connectors.
 	 */
 	struct list_head destroy_port_list;
@@ -845,7 +766,6 @@
 				 struct drm_device *dev, struct drm_dp_aux *aux,
 				 int max_dpcd_transaction_bytes,
 				 int max_payloads, int conn_base_id);
->>>>>>> 24b8d41d
 
 void drm_dp_mst_topology_mgr_destroy(struct drm_dp_mst_topology_mgr *mgr);
 
