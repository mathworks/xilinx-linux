--- conflicted
+++ resolved
@@ -363,38 +363,13 @@
 	kref_get(&obj->refcount);
 }
 
-<<<<<<< HEAD
-/**
- * __drm_gem_object_unreference - raw function to release a GEM BO reference
- * @obj: GEM buffer object
- *
- * This function is meant to be used by drivers which are not encumbered with
- * dev->struct_mutex legacy locking and which are using the
- * gem_free_object_unlocked callback. It avoids all the locking checks and
- * locking overhead of drm_gem_object_unreference() and
- * drm_gem_object_unreference_unlocked().
- *
- * Drivers should never call this directly in their code. Instead they should
- * wrap it up into a ``driver_gem_object_unreference(struct driver_gem_object
- * *obj)`` wrapper function, and use that. Shared code should never call this, to
- * avoid breaking drivers by accident which still depend upon dev->struct_mutex
- * locking.
- */
-static inline void
-__drm_gem_object_unreference(struct drm_gem_object *obj)
-=======
 __attribute__((nonnull))
 static inline void
 __drm_gem_object_put(struct drm_gem_object *obj)
->>>>>>> 24b8d41d
 {
 	kref_put(&obj->refcount, drm_gem_object_free);
 }
 
-<<<<<<< HEAD
-void drm_gem_object_unreference_unlocked(struct drm_gem_object *obj);
-void drm_gem_object_unreference(struct drm_gem_object *obj);
-=======
 /**
  * drm_gem_object_put - drop a GEM buffer object reference
  * @obj: GEM buffer object
@@ -407,7 +382,6 @@
 	if (obj)
 		__drm_gem_object_put(obj);
 }
->>>>>>> 24b8d41d
 
 void drm_gem_object_put_locked(struct drm_gem_object *obj);
 
@@ -425,9 +399,6 @@
 void drm_gem_put_pages(struct drm_gem_object *obj, struct page **pages,
 		bool dirty, bool accessed);
 
-<<<<<<< HEAD
-struct drm_gem_object *drm_gem_object_lookup(struct drm_file *filp, u32 handle);
-=======
 int drm_gem_objects_lookup(struct drm_file *filp, void __user *bo_handles,
 			   int count, struct drm_gem_object ***objs_out);
 struct drm_gem_object *drm_gem_object_lookup(struct drm_file *filp, u32 handle);
@@ -444,7 +415,6 @@
 				     bool write);
 int drm_gem_dumb_map_offset(struct drm_file *file, struct drm_device *dev,
 			    u32 handle, u64 *offset);
->>>>>>> 24b8d41d
 int drm_gem_dumb_destroy(struct drm_file *file,
 			 struct drm_device *dev,
 			 uint32_t handle);
