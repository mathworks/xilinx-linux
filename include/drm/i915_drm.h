--- conflicted
+++ resolved
@@ -95,13 +95,9 @@
 #define    I845_TSEG_SIZE_512K	(2 << 1)
 #define    I845_TSEG_SIZE_1M	(3 << 1)
 
-<<<<<<< HEAD
-#define INTEL_BSM 0x5c
-=======
 #define INTEL_BSM		0x5c
 #define INTEL_GEN11_BSM_DW0	0xc0
 #define INTEL_GEN11_BSM_DW1	0xc4
->>>>>>> 24b8d41d
 #define   INTEL_BSM_MASK	(-(1u << 20))
 
 #endif				/* _I915_DRM_H_ */