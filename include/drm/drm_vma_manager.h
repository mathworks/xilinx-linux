--- conflicted
+++ resolved
@@ -29,8 +29,6 @@
 #include <linux/spinlock.h>
 #include <linux/types.h>
 
-<<<<<<< HEAD
-=======
 /* We make up offsets for buffer objects so we can recognize them at
  * mmap time. pgoff in mmap is an unsigned long, so we need to make sure
  * that the faked up offset will fit
@@ -43,7 +41,6 @@
 #define DRM_FILE_PAGE_OFFSET_SIZE ((0xFFFFFFFUL >> PAGE_SHIFT) * 16)
 #endif
 
->>>>>>> 24b8d41d
 struct drm_file;
 
 struct drm_vma_offset_file {
