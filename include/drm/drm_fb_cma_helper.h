--- conflicted
+++ resolved
@@ -4,57 +4,14 @@
 
 #include <linux/types.h>
 
-struct drm_fb_helper_surface_size;
-struct drm_framebuffer_funcs;
-struct drm_fb_helper_funcs;
 struct drm_framebuffer;
-<<<<<<< HEAD
-struct drm_fb_helper;
-struct drm_device;
-struct drm_file;
-struct drm_mode_fb_cmd2;
-
-struct drm_fbdev_cma *drm_fbdev_cma_init_with_funcs(struct drm_device *dev,
-	unsigned int preferred_bpp, unsigned int num_crtc,
-	unsigned int max_conn_count, const struct drm_fb_helper_funcs *funcs);
-struct drm_fbdev_cma *drm_fbdev_cma_init(struct drm_device *dev,
-	unsigned int preferred_bpp, unsigned int num_crtc,
-	unsigned int max_conn_count);
-void drm_fbdev_cma_fini(struct drm_fbdev_cma *fbdev_cma);
-
-void drm_fbdev_cma_restore_mode(struct drm_fbdev_cma *fbdev_cma);
-void drm_fbdev_cma_hotplug_event(struct drm_fbdev_cma *fbdev_cma);
-void drm_fbdev_cma_set_suspend(struct drm_fbdev_cma *fbdev_cma, int state);
-int drm_fbdev_cma_create_with_funcs(struct drm_fb_helper *helper,
-	struct drm_fb_helper_surface_size *sizes,
-	const struct drm_framebuffer_funcs *funcs);
-
-void drm_fb_cma_destroy(struct drm_framebuffer *fb);
-int drm_fb_cma_create_handle(struct drm_framebuffer *fb,
-	struct drm_file *file_priv, unsigned int *handle);
-
-struct drm_framebuffer *drm_fb_cma_create_with_funcs(struct drm_device *dev,
-	struct drm_file *file_priv, const struct drm_mode_fb_cmd2 *mode_cmd,
-	const struct drm_framebuffer_funcs *funcs);
-struct drm_framebuffer *drm_fb_cma_create(struct drm_device *dev,
-	struct drm_file *file_priv, const struct drm_mode_fb_cmd2 *mode_cmd);
-=======
 struct drm_plane_state;
->>>>>>> 24b8d41d
 
 struct drm_gem_cma_object *drm_fb_cma_get_gem_obj(struct drm_framebuffer *fb,
 	unsigned int plane);
 
-<<<<<<< HEAD
-#ifdef CONFIG_DEBUG_FS
-struct seq_file;
-
-int drm_fb_cma_debugfs_show(struct seq_file *m, void *arg);
-#endif
-=======
 dma_addr_t drm_fb_cma_get_gem_addr(struct drm_framebuffer *fb,
 				   struct drm_plane_state *state,
 				   unsigned int plane);
->>>>>>> 24b8d41d
 
 #endif
