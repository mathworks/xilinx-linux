/*
 * Copyright (C) 2011-2013 Intel Corporation
 *
 * Permission is hereby granted, free of charge, to any person obtaining a
 * copy of this software and associated documentation files (the "Software"),
 * to deal in the Software without restriction, including without limitation
 * the rights to use, copy, modify, merge, publish, distribute, sublicense,
 * and/or sell copies of the Software, and to permit persons to whom the
 * Software is furnished to do so, subject to the following conditions:
 *
 * The above copyright notice and this permission notice (including the next
 * paragraph) shall be included in all copies or substantial portions of the
 * Software.
 *
 * THE SOFTWARE IS PROVIDED "AS IS", WITHOUT WARRANTY OF ANY KIND, EXPRESS OR
 * IMPLIED, INCLUDING BUT NOT LIMITED TO THE WARRANTIES OF MERCHANTABILITY,
 * FITNESS FOR A PARTICULAR PURPOSE AND NONINFRINGEMENT.  IN NO EVENT SHALL
 * THE AUTHORS OR COPYRIGHT HOLDERS BE LIABLE FOR ANY CLAIM, DAMAGES OR OTHER
 * LIABILITY, WHETHER IN AN ACTION OF CONTRACT, TORT OR OTHERWISE, ARISING FROM,
 * OUT OF OR IN CONNECTION WITH THE SOFTWARE OR THE USE OR OTHER DEALINGS IN THE
 * SOFTWARE.
 */

#ifndef DRM_PLANE_HELPER_H
#define DRM_PLANE_HELPER_H

#include <drm/drm_rect.h>
#include <drm/drm_crtc.h>
#include <drm/drm_modeset_helper_vtables.h>
#include <drm/drm_modeset_helper.h>

/*
 * Drivers that don't allow primary plane scaling may pass this macro in place
 * of the min/max scale parameters of the update checker function.
 *
 * Due to src being in 16.16 fixed point and dest being in integer pixels,
 * 1<<16 represents no scaling.
 */
#define DRM_PLANE_HELPER_NO_SCALING (1<<16)

<<<<<<< HEAD
int drm_plane_helper_check_state(struct drm_plane_state *state,
				 const struct drm_rect *clip,
				 int min_scale, int max_scale,
				 bool can_position,
				 bool can_update_disabled);
int drm_plane_helper_check_update(struct drm_plane *plane,
				  struct drm_crtc *crtc,
				  struct drm_framebuffer *fb,
				  struct drm_rect *src,
				  struct drm_rect *dest,
				  const struct drm_rect *clip,
				  unsigned int rotation,
				  int min_scale,
				  int max_scale,
				  bool can_position,
				  bool can_update_disabled,
				  bool *visible);
int drm_primary_helper_update(struct drm_plane *plane,
			      struct drm_crtc *crtc,
			      struct drm_framebuffer *fb,
			      int crtc_x, int crtc_y,
			      unsigned int crtc_w, unsigned int crtc_h,
			      uint32_t src_x, uint32_t src_y,
			      uint32_t src_w, uint32_t src_h);
int drm_primary_helper_disable(struct drm_plane *plane);
=======
>>>>>>> 24b8d41d
void drm_primary_helper_destroy(struct drm_plane *plane);
extern const struct drm_plane_funcs drm_primary_helper_funcs;

#endif<|MERGE_RESOLUTION|>--- conflicted
+++ resolved
@@ -38,34 +38,6 @@
  */
 #define DRM_PLANE_HELPER_NO_SCALING (1<<16)
 
-<<<<<<< HEAD
-int drm_plane_helper_check_state(struct drm_plane_state *state,
-				 const struct drm_rect *clip,
-				 int min_scale, int max_scale,
-				 bool can_position,
-				 bool can_update_disabled);
-int drm_plane_helper_check_update(struct drm_plane *plane,
-				  struct drm_crtc *crtc,
-				  struct drm_framebuffer *fb,
-				  struct drm_rect *src,
-				  struct drm_rect *dest,
-				  const struct drm_rect *clip,
-				  unsigned int rotation,
-				  int min_scale,
-				  int max_scale,
-				  bool can_position,
-				  bool can_update_disabled,
-				  bool *visible);
-int drm_primary_helper_update(struct drm_plane *plane,
-			      struct drm_crtc *crtc,
-			      struct drm_framebuffer *fb,
-			      int crtc_x, int crtc_y,
-			      unsigned int crtc_w, unsigned int crtc_h,
-			      uint32_t src_x, uint32_t src_y,
-			      uint32_t src_w, uint32_t src_h);
-int drm_primary_helper_disable(struct drm_plane *plane);
-=======
->>>>>>> 24b8d41d
 void drm_primary_helper_destroy(struct drm_plane *plane);
 extern const struct drm_plane_funcs drm_primary_helper_funcs;
 
