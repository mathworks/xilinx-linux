/*
 * Copyright © 2007-2008 Intel Corporation
 *   Jesse Barnes <jesse.barnes@intel.com>
 *
 * Permission is hereby granted, free of charge, to any person obtaining a
 * copy of this software and associated documentation files (the "Software"),
 * to deal in the Software without restriction, including without limitation
 * the rights to use, copy, modify, merge, publish, distribute, sublicense,
 * and/or sell copies of the Software, and to permit persons to whom the
 * Software is furnished to do so, subject to the following conditions:
 *
 * The above copyright notice and this permission notice shall be included in
 * all copies or substantial portions of the Software.
 *
 * THE SOFTWARE IS PROVIDED "AS IS", WITHOUT WARRANTY OF ANY KIND, EXPRESS OR
 * IMPLIED, INCLUDING BUT NOT LIMITED TO THE WARRANTIES OF MERCHANTABILITY,
 * FITNESS FOR A PARTICULAR PURPOSE AND NONINFRINGEMENT.  IN NO EVENT SHALL
 * THE COPYRIGHT HOLDER(S) OR AUTHOR(S) BE LIABLE FOR ANY CLAIM, DAMAGES OR
 * OTHER LIABILITY, WHETHER IN AN ACTION OF CONTRACT, TORT OR OTHERWISE,
 * ARISING FROM, OUT OF OR IN CONNECTION WITH THE SOFTWARE OR THE USE OR
 * OTHER DEALINGS IN THE SOFTWARE.
 */
#ifndef __DRM_EDID_H__
#define __DRM_EDID_H__

#include <linux/types.h>
#include <drm/drm_crtc.h>
#include <linux/hdmi.h>
#include <drm/drm_mode.h>

struct drm_device;
struct i2c_adapter;

struct drm_device;
struct i2c_adapter;

#define EDID_LENGTH 128
#define DDC_ADDR 0x50
#define DDC_ADDR2 0x52 /* E-DDC 1.2 - where DisplayID can hide */

#define CEA_EXT	    0x02
#define VTB_EXT	    0x10
#define DI_EXT	    0x40
#define LS_EXT	    0x50
#define MI_EXT	    0x60
#define DISPLAYID_EXT 0x70

struct est_timings {
	u8 t1;
	u8 t2;
	u8 mfg_rsvd;
} __attribute__((packed));

/* 00=16:10, 01=4:3, 10=5:4, 11=16:9 */
#define EDID_TIMING_ASPECT_SHIFT 6
#define EDID_TIMING_ASPECT_MASK  (0x3 << EDID_TIMING_ASPECT_SHIFT)

/* need to add 60 */
#define EDID_TIMING_VFREQ_SHIFT  0
#define EDID_TIMING_VFREQ_MASK   (0x3f << EDID_TIMING_VFREQ_SHIFT)

struct std_timing {
	u8 hsize; /* need to multiply by 8 then add 248 */
	u8 vfreq_aspect;
} __attribute__((packed));

#define DRM_EDID_PT_HSYNC_POSITIVE (1 << 1)
#define DRM_EDID_PT_VSYNC_POSITIVE (1 << 2)
#define DRM_EDID_PT_SEPARATE_SYNC  (3 << 3)
#define DRM_EDID_PT_STEREO         (1 << 5)
#define DRM_EDID_PT_INTERLACED     (1 << 7)

/* If detailed data is pixel timing */
struct detailed_pixel_timing {
	u8 hactive_lo;
	u8 hblank_lo;
	u8 hactive_hblank_hi;
	u8 vactive_lo;
	u8 vblank_lo;
	u8 vactive_vblank_hi;
	u8 hsync_offset_lo;
	u8 hsync_pulse_width_lo;
	u8 vsync_offset_pulse_width_lo;
	u8 hsync_vsync_offset_pulse_width_hi;
	u8 width_mm_lo;
	u8 height_mm_lo;
	u8 width_height_mm_hi;
	u8 hborder;
	u8 vborder;
	u8 misc;
} __attribute__((packed));

/* If it's not pixel timing, it'll be one of the below */
struct detailed_data_string {
	u8 str[13];
} __attribute__((packed));

#define DRM_EDID_DEFAULT_GTF_SUPPORT_FLAG   0x00
#define DRM_EDID_RANGE_LIMITS_ONLY_FLAG     0x01
#define DRM_EDID_SECONDARY_GTF_SUPPORT_FLAG 0x02
#define DRM_EDID_CVT_SUPPORT_FLAG           0x04

struct detailed_data_monitor_range {
	u8 min_vfreq;
	u8 max_vfreq;
	u8 min_hfreq_khz;
	u8 max_hfreq_khz;
	u8 pixel_clock_mhz; /* need to multiply by 10 */
	u8 flags;
	union {
		struct {
			u8 reserved;
			u8 hfreq_start_khz; /* need to multiply by 2 */
			u8 c; /* need to divide by 2 */
			__le16 m;
			u8 k;
			u8 j; /* need to divide by 2 */
		} __attribute__((packed)) gtf2;
		struct {
			u8 version;
			u8 data1; /* high 6 bits: extra clock resolution */
			u8 data2; /* plus low 2 of above: max hactive */
			u8 supported_aspects;
			u8 flags; /* preferred aspect and blanking support */
			u8 supported_scalings;
			u8 preferred_refresh;
		} __attribute__((packed)) cvt;
	} formula;
} __attribute__((packed));

struct detailed_data_wpindex {
	u8 white_yx_lo; /* Lower 2 bits each */
	u8 white_x_hi;
	u8 white_y_hi;
	u8 gamma; /* need to divide by 100 then add 1 */
} __attribute__((packed));

struct detailed_data_color_point {
	u8 windex1;
	u8 wpindex1[3];
	u8 windex2;
	u8 wpindex2[3];
} __attribute__((packed));

struct cvt_timing {
	u8 code[3];
} __attribute__((packed));

struct detailed_non_pixel {
	u8 pad1;
	u8 type; /* ff=serial, fe=string, fd=monitor range, fc=monitor name
		    fb=color point data, fa=standard timing data,
		    f9=undefined, f8=mfg. reserved */
	u8 pad2;
	union {
		struct detailed_data_string str;
		struct detailed_data_monitor_range range;
		struct detailed_data_wpindex color;
		struct std_timing timings[6];
		struct cvt_timing cvt[4];
	} data;
} __attribute__((packed));

#define EDID_DETAIL_EST_TIMINGS 0xf7
#define EDID_DETAIL_CVT_3BYTE 0xf8
#define EDID_DETAIL_COLOR_MGMT_DATA 0xf9
#define EDID_DETAIL_STD_MODES 0xfa
#define EDID_DETAIL_MONITOR_CPDATA 0xfb
#define EDID_DETAIL_MONITOR_NAME 0xfc
#define EDID_DETAIL_MONITOR_RANGE 0xfd
#define EDID_DETAIL_MONITOR_STRING 0xfe
#define EDID_DETAIL_MONITOR_SERIAL 0xff

struct detailed_timing {
	__le16 pixel_clock; /* need to multiply by 10 KHz */
	union {
		struct detailed_pixel_timing pixel_data;
		struct detailed_non_pixel other_data;
	} data;
} __attribute__((packed));

#define DRM_EDID_INPUT_SERRATION_VSYNC (1 << 0)
#define DRM_EDID_INPUT_SYNC_ON_GREEN   (1 << 1)
#define DRM_EDID_INPUT_COMPOSITE_SYNC  (1 << 2)
#define DRM_EDID_INPUT_SEPARATE_SYNCS  (1 << 3)
#define DRM_EDID_INPUT_BLANK_TO_BLACK  (1 << 4)
#define DRM_EDID_INPUT_VIDEO_LEVEL     (3 << 5)
#define DRM_EDID_INPUT_DIGITAL         (1 << 7)
#define DRM_EDID_DIGITAL_DEPTH_MASK    (7 << 4) /* 1.4 */
#define DRM_EDID_DIGITAL_DEPTH_UNDEF   (0 << 4) /* 1.4 */
#define DRM_EDID_DIGITAL_DEPTH_6       (1 << 4) /* 1.4 */
#define DRM_EDID_DIGITAL_DEPTH_8       (2 << 4) /* 1.4 */
#define DRM_EDID_DIGITAL_DEPTH_10      (3 << 4) /* 1.4 */
#define DRM_EDID_DIGITAL_DEPTH_12      (4 << 4) /* 1.4 */
#define DRM_EDID_DIGITAL_DEPTH_14      (5 << 4) /* 1.4 */
#define DRM_EDID_DIGITAL_DEPTH_16      (6 << 4) /* 1.4 */
#define DRM_EDID_DIGITAL_DEPTH_RSVD    (7 << 4) /* 1.4 */
#define DRM_EDID_DIGITAL_TYPE_MASK     (7 << 0) /* 1.4 */
#define DRM_EDID_DIGITAL_TYPE_UNDEF    (0 << 0) /* 1.4 */
#define DRM_EDID_DIGITAL_TYPE_DVI      (1 << 0) /* 1.4 */
#define DRM_EDID_DIGITAL_TYPE_HDMI_A   (2 << 0) /* 1.4 */
#define DRM_EDID_DIGITAL_TYPE_HDMI_B   (3 << 0) /* 1.4 */
#define DRM_EDID_DIGITAL_TYPE_MDDI     (4 << 0) /* 1.4 */
#define DRM_EDID_DIGITAL_TYPE_DP       (5 << 0) /* 1.4 */
#define DRM_EDID_DIGITAL_DFP_1_X       (1 << 0) /* 1.3 */

#define DRM_EDID_FEATURE_DEFAULT_GTF      (1 << 0)
#define DRM_EDID_FEATURE_PREFERRED_TIMING (1 << 1)
#define DRM_EDID_FEATURE_STANDARD_COLOR   (1 << 2)
/* If analog */
#define DRM_EDID_FEATURE_DISPLAY_TYPE     (3 << 3) /* 00=mono, 01=rgb, 10=non-rgb, 11=unknown */
/* If digital */
#define DRM_EDID_FEATURE_COLOR_MASK	  (3 << 3)
#define DRM_EDID_FEATURE_RGB		  (0 << 3)
#define DRM_EDID_FEATURE_RGB_YCRCB444	  (1 << 3)
#define DRM_EDID_FEATURE_RGB_YCRCB422	  (2 << 3)
#define DRM_EDID_FEATURE_RGB_YCRCB	  (3 << 3) /* both 4:4:4 and 4:2:2 */

#define DRM_EDID_FEATURE_PM_ACTIVE_OFF    (1 << 5)
#define DRM_EDID_FEATURE_PM_SUSPEND       (1 << 6)
#define DRM_EDID_FEATURE_PM_STANDBY       (1 << 7)

#define DRM_EDID_HDMI_DC_48               (1 << 6)
#define DRM_EDID_HDMI_DC_36               (1 << 5)
#define DRM_EDID_HDMI_DC_30               (1 << 4)
#define DRM_EDID_HDMI_DC_Y444             (1 << 3)

/* YCBCR 420 deep color modes */
#define DRM_EDID_YCBCR420_DC_48		  (1 << 2)
#define DRM_EDID_YCBCR420_DC_36		  (1 << 1)
#define DRM_EDID_YCBCR420_DC_30		  (1 << 0)
#define DRM_EDID_YCBCR420_DC_MASK (DRM_EDID_YCBCR420_DC_48 | \
				    DRM_EDID_YCBCR420_DC_36 | \
				    DRM_EDID_YCBCR420_DC_30)

/* ELD Header Block */
#define DRM_ELD_HEADER_BLOCK_SIZE	4

#define DRM_ELD_VER			0
# define DRM_ELD_VER_SHIFT		3
# define DRM_ELD_VER_MASK		(0x1f << 3)
# define DRM_ELD_VER_CEA861D		(2 << 3) /* supports 861D or below */
# define DRM_ELD_VER_CANNED		(0x1f << 3)

#define DRM_ELD_BASELINE_ELD_LEN	2	/* in dwords! */

/* ELD Baseline Block for ELD_Ver == 2 */
#define DRM_ELD_CEA_EDID_VER_MNL	4
# define DRM_ELD_CEA_EDID_VER_SHIFT	5
# define DRM_ELD_CEA_EDID_VER_MASK	(7 << 5)
# define DRM_ELD_CEA_EDID_VER_NONE	(0 << 5)
# define DRM_ELD_CEA_EDID_VER_CEA861	(1 << 5)
# define DRM_ELD_CEA_EDID_VER_CEA861A	(2 << 5)
# define DRM_ELD_CEA_EDID_VER_CEA861BCD	(3 << 5)
# define DRM_ELD_MNL_SHIFT		0
# define DRM_ELD_MNL_MASK		(0x1f << 0)

#define DRM_ELD_SAD_COUNT_CONN_TYPE	5
# define DRM_ELD_SAD_COUNT_SHIFT	4
# define DRM_ELD_SAD_COUNT_MASK		(0xf << 4)
# define DRM_ELD_CONN_TYPE_SHIFT	2
# define DRM_ELD_CONN_TYPE_MASK		(3 << 2)
# define DRM_ELD_CONN_TYPE_HDMI		(0 << 2)
# define DRM_ELD_CONN_TYPE_DP		(1 << 2)
# define DRM_ELD_SUPPORTS_AI		(1 << 1)
# define DRM_ELD_SUPPORTS_HDCP		(1 << 0)

#define DRM_ELD_AUD_SYNCH_DELAY		6	/* in units of 2 ms */
# define DRM_ELD_AUD_SYNCH_DELAY_MAX	0xfa	/* 500 ms */

#define DRM_ELD_SPEAKER			7
# define DRM_ELD_SPEAKER_MASK		0x7f
# define DRM_ELD_SPEAKER_RLRC		(1 << 6)
# define DRM_ELD_SPEAKER_FLRC		(1 << 5)
# define DRM_ELD_SPEAKER_RC		(1 << 4)
# define DRM_ELD_SPEAKER_RLR		(1 << 3)
# define DRM_ELD_SPEAKER_FC		(1 << 2)
# define DRM_ELD_SPEAKER_LFE		(1 << 1)
# define DRM_ELD_SPEAKER_FLR		(1 << 0)

#define DRM_ELD_PORT_ID			8	/* offsets 8..15 inclusive */
# define DRM_ELD_PORT_ID_LEN		8

#define DRM_ELD_MANUFACTURER_NAME0	16
#define DRM_ELD_MANUFACTURER_NAME1	17

#define DRM_ELD_PRODUCT_CODE0		18
#define DRM_ELD_PRODUCT_CODE1		19

#define DRM_ELD_MONITOR_NAME_STRING	20	/* offsets 20..(20+mnl-1) inclusive */

#define DRM_ELD_CEA_SAD(mnl, sad)	(20 + (mnl) + 3 * (sad))

struct edid {
	u8 header[8];
	/* Vendor & product info */
	u8 mfg_id[2];
	u8 prod_code[2];
	u32 serial; /* FIXME: byte order */
	u8 mfg_week;
	u8 mfg_year;
	/* EDID version */
	u8 version;
	u8 revision;
	/* Display info: */
	u8 input;
	u8 width_cm;
	u8 height_cm;
	u8 gamma;
	u8 features;
	/* Color characteristics */
	u8 red_green_lo;
	u8 black_white_lo;
	u8 red_x;
	u8 red_y;
	u8 green_x;
	u8 green_y;
	u8 blue_x;
	u8 blue_y;
	u8 white_x;
	u8 white_y;
	/* Est. timings and mfg rsvd timings*/
	struct est_timings established_timings;
	/* Standard timings 1-8*/
	struct std_timing standard_timings[8];
	/* Detailing timings 1-4 */
	struct detailed_timing detailed_timings[4];
	/* Number of 128 byte ext. blocks */
	u8 extensions;
	/* Checksum */
	u8 checksum;
} __attribute__((packed));

#define EDID_PRODUCT_ID(e) ((e)->prod_code[0] | ((e)->prod_code[1] << 8))

/* Short Audio Descriptor */
struct cea_sad {
	u8 format;
	u8 channels; /* max number of channels - 1 */
	u8 freq;
	u8 byte2; /* meaning depends on format */
};

struct drm_encoder;
struct drm_connector;
struct drm_connector_state;
struct drm_display_mode;

int drm_edid_to_sad(struct edid *edid, struct cea_sad **sads);
int drm_edid_to_speaker_allocation(struct edid *edid, u8 **sadb);
int drm_av_sync_delay(struct drm_connector *connector,
		      const struct drm_display_mode *mode);
<<<<<<< HEAD
struct drm_connector *drm_select_eld(struct drm_encoder *encoder);

#ifdef CONFIG_DRM_LOAD_EDID_FIRMWARE
int drm_load_edid_firmware(struct drm_connector *connector);
#else
static inline int drm_load_edid_firmware(struct drm_connector *connector)
{
	return 0;
}
#endif
=======

#ifdef CONFIG_DRM_LOAD_EDID_FIRMWARE
struct edid *drm_load_edid_firmware(struct drm_connector *connector);
int __drm_set_edid_firmware_path(const char *path);
int __drm_get_edid_firmware_path(char *buf, size_t bufsize);
#else
static inline struct edid *
drm_load_edid_firmware(struct drm_connector *connector)
{
	return ERR_PTR(-ENOENT);
}
#endif

bool drm_edid_are_equal(const struct edid *edid1, const struct edid *edid2);
>>>>>>> 24b8d41d

int
drm_hdmi_avi_infoframe_from_display_mode(struct hdmi_avi_infoframe *frame,
					 const struct drm_connector *connector,
					 const struct drm_display_mode *mode);
int
drm_hdmi_vendor_infoframe_from_display_mode(struct hdmi_vendor_infoframe *frame,
					    const struct drm_connector *connector,
					    const struct drm_display_mode *mode);

void
drm_hdmi_avi_infoframe_colorspace(struct hdmi_avi_infoframe *frame,
				  const struct drm_connector_state *conn_state);

void
drm_hdmi_avi_infoframe_bars(struct hdmi_avi_infoframe *frame,
			    const struct drm_connector_state *conn_state);

void
drm_hdmi_avi_infoframe_quant_range(struct hdmi_avi_infoframe *frame,
				   const struct drm_connector *connector,
				   const struct drm_display_mode *mode,
				   enum hdmi_quantization_range rgb_quant_range);

int
drm_hdmi_infoframe_set_hdr_metadata(struct hdmi_drm_infoframe *frame,
				    const struct drm_connector_state *conn_state);

int
drm_hdmi_infoframe_set_gen_hdr_metadata(struct hdmi_drm_infoframe *frame,
					const struct drm_connector_state *conn_state);

/**
 * drm_eld_mnl - Get ELD monitor name length in bytes.
 * @eld: pointer to an eld memory structure with mnl set
 */
static inline int drm_eld_mnl(const uint8_t *eld)
{
	return (eld[DRM_ELD_CEA_EDID_VER_MNL] & DRM_ELD_MNL_MASK) >> DRM_ELD_MNL_SHIFT;
}

/**
 * drm_eld_sad - Get ELD SAD structures.
 * @eld: pointer to an eld memory structure with sad_count set
 */
static inline const uint8_t *drm_eld_sad(const uint8_t *eld)
{
	unsigned int ver, mnl;

	ver = (eld[DRM_ELD_VER] & DRM_ELD_VER_MASK) >> DRM_ELD_VER_SHIFT;
	if (ver != 2 && ver != 31)
		return NULL;

	mnl = drm_eld_mnl(eld);
	if (mnl > 16)
		return NULL;

	return eld + DRM_ELD_CEA_SAD(mnl, 0);
}

/**
 * drm_eld_sad_count - Get ELD SAD count.
 * @eld: pointer to an eld memory structure with sad_count set
 */
static inline int drm_eld_sad_count(const uint8_t *eld)
{
	return (eld[DRM_ELD_SAD_COUNT_CONN_TYPE] & DRM_ELD_SAD_COUNT_MASK) >>
		DRM_ELD_SAD_COUNT_SHIFT;
}

/**
 * drm_eld_calc_baseline_block_size - Calculate baseline block size in bytes
 * @eld: pointer to an eld memory structure with mnl and sad_count set
 *
 * This is a helper for determining the payload size of the baseline block, in
 * bytes, for e.g. setting the Baseline_ELD_Len field in the ELD header block.
 */
static inline int drm_eld_calc_baseline_block_size(const uint8_t *eld)
{
	return DRM_ELD_MONITOR_NAME_STRING - DRM_ELD_HEADER_BLOCK_SIZE +
		drm_eld_mnl(eld) + drm_eld_sad_count(eld) * 3;
}

/**
 * drm_eld_size - Get ELD size in bytes
 * @eld: pointer to a complete eld memory structure
 *
 * The returned value does not include the vendor block. It's vendor specific,
 * and comprises of the remaining bytes in the ELD memory buffer after
 * drm_eld_size() bytes of header and baseline block.
 *
 * The returned value is guaranteed to be a multiple of 4.
 */
static inline int drm_eld_size(const uint8_t *eld)
{
	return DRM_ELD_HEADER_BLOCK_SIZE + eld[DRM_ELD_BASELINE_ELD_LEN] * 4;
}

/**
 * drm_connector_get_edid - Get current EDID from the given connector
 * @connector: pointer to the connector stucture
 *
 * This is a helper for accessing the drm blob buffered in the connector
 * struct (if any)
 */
static inline struct edid *drm_connector_get_edid(struct drm_connector *connector)
{
	if (!connector->edid_blob_ptr)
		return NULL;

	return (struct edid *)connector->edid_blob_ptr->data;
}

/**
 * drm_eld_get_spk_alloc - Get speaker allocation
 * @eld: pointer to an ELD memory structure
 *
 * The returned value is the speakers mask. User has to use %DRM_ELD_SPEAKER
 * field definitions to identify speakers.
 */
static inline u8 drm_eld_get_spk_alloc(const uint8_t *eld)
{
	return eld[DRM_ELD_SPEAKER] & DRM_ELD_SPEAKER_MASK;
}

/**
 * drm_eld_get_conn_type - Get device type hdmi/dp connected
 * @eld: pointer to an ELD memory structure
 *
 * The caller need to use %DRM_ELD_CONN_TYPE_HDMI or %DRM_ELD_CONN_TYPE_DP to
 * identify the display type connected.
 */
static inline u8 drm_eld_get_conn_type(const uint8_t *eld)
{
	return eld[DRM_ELD_SAD_COUNT_CONN_TYPE] & DRM_ELD_CONN_TYPE_MASK;
}

bool drm_probe_ddc(struct i2c_adapter *adapter);
struct edid *drm_do_get_edid(struct drm_connector *connector,
	int (*get_edid_block)(void *data, u8 *buf, unsigned int block,
			      size_t len),
	void *data);
struct edid *drm_get_edid(struct drm_connector *connector,
			  struct i2c_adapter *adapter);
struct edid *drm_get_edid_switcheroo(struct drm_connector *connector,
				     struct i2c_adapter *adapter);
struct edid *drm_edid_duplicate(const struct edid *edid);
int drm_add_edid_modes(struct drm_connector *connector, struct edid *edid);
<<<<<<< HEAD

u8 drm_match_cea_mode(const struct drm_display_mode *to_match);
enum hdmi_picture_aspect drm_get_cea_aspect_ratio(const u8 video_code);
bool drm_detect_hdmi_monitor(struct edid *edid);
bool drm_detect_monitor_audio(struct edid *edid);
bool drm_rgb_quant_range_selectable(struct edid *edid);
=======
int drm_add_override_edid_modes(struct drm_connector *connector);

u8 drm_match_cea_mode(const struct drm_display_mode *to_match);
bool drm_detect_hdmi_monitor(struct edid *edid);
bool drm_detect_monitor_audio(struct edid *edid);
enum hdmi_quantization_range
drm_default_rgb_quant_range(const struct drm_display_mode *mode);
>>>>>>> 24b8d41d
int drm_add_modes_noedid(struct drm_connector *connector,
			 int hdisplay, int vdisplay);
void drm_set_preferred_mode(struct drm_connector *connector,
			    int hpref, int vpref);

int drm_edid_header_is_valid(const u8 *raw_edid);
bool drm_edid_block_valid(u8 *raw_edid, int block, bool print_bad_edid,
			  bool *edid_corrupt);
bool drm_edid_is_valid(struct edid *edid);
void drm_edid_get_monitor_name(struct edid *edid, char *name,
			       int buflen);
struct drm_display_mode *drm_mode_find_dmt(struct drm_device *dev,
					   int hsize, int vsize, int fresh,
					   bool rb);
<<<<<<< HEAD
=======
struct drm_display_mode *
drm_display_mode_from_cea_vic(struct drm_device *dev,
			      u8 video_code);
>>>>>>> 24b8d41d

#endif /* __DRM_EDID_H__ */<|MERGE_RESOLUTION|>--- conflicted
+++ resolved
@@ -27,9 +27,6 @@
 #include <drm/drm_crtc.h>
 #include <linux/hdmi.h>
 #include <drm/drm_mode.h>
-
-struct drm_device;
-struct i2c_adapter;
 
 struct drm_device;
 struct i2c_adapter;
@@ -350,18 +347,6 @@
 int drm_edid_to_speaker_allocation(struct edid *edid, u8 **sadb);
 int drm_av_sync_delay(struct drm_connector *connector,
 		      const struct drm_display_mode *mode);
-<<<<<<< HEAD
-struct drm_connector *drm_select_eld(struct drm_encoder *encoder);
-
-#ifdef CONFIG_DRM_LOAD_EDID_FIRMWARE
-int drm_load_edid_firmware(struct drm_connector *connector);
-#else
-static inline int drm_load_edid_firmware(struct drm_connector *connector)
-{
-	return 0;
-}
-#endif
-=======
 
 #ifdef CONFIG_DRM_LOAD_EDID_FIRMWARE
 struct edid *drm_load_edid_firmware(struct drm_connector *connector);
@@ -376,7 +361,6 @@
 #endif
 
 bool drm_edid_are_equal(const struct edid *edid1, const struct edid *edid2);
->>>>>>> 24b8d41d
 
 int
 drm_hdmi_avi_infoframe_from_display_mode(struct hdmi_avi_infoframe *frame,
@@ -525,14 +509,6 @@
 				     struct i2c_adapter *adapter);
 struct edid *drm_edid_duplicate(const struct edid *edid);
 int drm_add_edid_modes(struct drm_connector *connector, struct edid *edid);
-<<<<<<< HEAD
-
-u8 drm_match_cea_mode(const struct drm_display_mode *to_match);
-enum hdmi_picture_aspect drm_get_cea_aspect_ratio(const u8 video_code);
-bool drm_detect_hdmi_monitor(struct edid *edid);
-bool drm_detect_monitor_audio(struct edid *edid);
-bool drm_rgb_quant_range_selectable(struct edid *edid);
-=======
 int drm_add_override_edid_modes(struct drm_connector *connector);
 
 u8 drm_match_cea_mode(const struct drm_display_mode *to_match);
@@ -540,7 +516,6 @@
 bool drm_detect_monitor_audio(struct edid *edid);
 enum hdmi_quantization_range
 drm_default_rgb_quant_range(const struct drm_display_mode *mode);
->>>>>>> 24b8d41d
 int drm_add_modes_noedid(struct drm_connector *connector,
 			 int hdisplay, int vdisplay);
 void drm_set_preferred_mode(struct drm_connector *connector,
@@ -555,11 +530,8 @@
 struct drm_display_mode *drm_mode_find_dmt(struct drm_device *dev,
 					   int hsize, int vsize, int fresh,
 					   bool rb);
-<<<<<<< HEAD
-=======
 struct drm_display_mode *
 drm_display_mode_from_cea_vic(struct drm_device *dev,
 			      u8 video_code);
->>>>>>> 24b8d41d
 
 #endif /* __DRM_EDID_H__ */