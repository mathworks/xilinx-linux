--- conflicted
+++ resolved
@@ -6,11 +6,8 @@
 #ifndef OPA_PORT_INFO_H
 #define OPA_PORT_INFO_H
 
-<<<<<<< HEAD
-=======
 #include <rdma/opa_smi.h>
 
->>>>>>> 24b8d41d
 #define OPA_PORT_LINK_MODE_NOP	0		/* No change */
 #define OPA_PORT_LINK_MODE_OPA	4		/* Port mode is OPA */
 
