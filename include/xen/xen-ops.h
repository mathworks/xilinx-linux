--- conflicted
+++ resolved
@@ -17,11 +17,8 @@
 	return per_cpu(xen_vcpu_id, cpu);
 }
 
-<<<<<<< HEAD
-=======
 #define XEN_VCPU_ID_INVALID U32_MAX
 
->>>>>>> 24b8d41d
 void xen_arch_pre_suspend(void);
 void xen_arch_post_suspend(int suspend_cancelled);
 
@@ -37,10 +34,7 @@
 bool xen_vcpu_stolen(int vcpu);
 void xen_setup_runstate_info(int cpu);
 void xen_time_setup_guest(void);
-<<<<<<< HEAD
-=======
 void xen_manage_runstate_time(int action);
->>>>>>> 24b8d41d
 void xen_get_runstate_snapshot(struct vcpu_runstate_info *res);
 u64 xen_steal_clock(int cpu);
 
@@ -212,50 +206,12 @@
 
 int xen_unmap_domain_gfn_range(struct vm_area_struct *vma,
 			       int numpgs, struct page **pages);
-<<<<<<< HEAD
-int xen_xlate_remap_gfn_array(struct vm_area_struct *vma,
-			      unsigned long addr,
-			      xen_pfn_t *gfn, int nr,
-			      int *err_ptr, pgprot_t prot,
-			      unsigned domid,
-			      struct page **pages);
-int xen_xlate_unmap_gfn_range(struct vm_area_struct *vma,
-			      int nr, struct page **pages);
+
 int xen_xlate_map_ballooned_pages(xen_pfn_t **pfns, void **vaddr,
 				  unsigned long nr_grant_frames);
 
 bool xen_running_on_version_or_later(unsigned int major, unsigned int minor);
 
-efi_status_t xen_efi_get_time(efi_time_t *tm, efi_time_cap_t *tc);
-efi_status_t xen_efi_set_time(efi_time_t *tm);
-efi_status_t xen_efi_get_wakeup_time(efi_bool_t *enabled, efi_bool_t *pending,
-				     efi_time_t *tm);
-efi_status_t xen_efi_set_wakeup_time(efi_bool_t enabled, efi_time_t *tm);
-efi_status_t xen_efi_get_variable(efi_char16_t *name, efi_guid_t *vendor,
-				  u32 *attr, unsigned long *data_size,
-				  void *data);
-efi_status_t xen_efi_get_next_variable(unsigned long *name_size,
-				       efi_char16_t *name, efi_guid_t *vendor);
-efi_status_t xen_efi_set_variable(efi_char16_t *name, efi_guid_t *vendor,
-				  u32 attr, unsigned long data_size,
-				  void *data);
-efi_status_t xen_efi_query_variable_info(u32 attr, u64 *storage_space,
-					 u64 *remaining_space,
-					 u64 *max_variable_size);
-efi_status_t xen_efi_get_next_high_mono_count(u32 *count);
-efi_status_t xen_efi_update_capsule(efi_capsule_header_t **capsules,
-				    unsigned long count, unsigned long sg_list);
-efi_status_t xen_efi_query_capsule_caps(efi_capsule_header_t **capsules,
-					unsigned long count, u64 *max_size,
-					int *reset_type);
-=======
-
-int xen_xlate_map_ballooned_pages(xen_pfn_t **pfns, void **vaddr,
-				  unsigned long nr_grant_frames);
->>>>>>> 24b8d41d
-
-bool xen_running_on_version_or_later(unsigned int major, unsigned int minor);
-
 void xen_efi_runtime_setup(void);
 
 
