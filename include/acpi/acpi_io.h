/* SPDX-License-Identifier: GPL-2.0 */
#ifndef _ACPI_IO_H_
#define _ACPI_IO_H_

#include <linux/io.h>

#include <asm/acpi.h>

#ifndef acpi_os_ioremap
static inline void __iomem *acpi_os_ioremap(acpi_physical_address phys,
					    acpi_size size)
{
       return ioremap_cache(phys, size);
}
#endif

<<<<<<< HEAD
void __iomem *__ref
acpi_os_map_iomem(acpi_physical_address phys, acpi_size size);
=======
extern bool acpi_permanent_mmap;

void __iomem __ref
*acpi_os_map_iomem(acpi_physical_address phys, acpi_size size);
>>>>>>> 24b8d41d
void __ref acpi_os_unmap_iomem(void __iomem *virt, acpi_size size);
void __iomem *acpi_os_get_iomem(acpi_physical_address phys, unsigned int size);

void __iomem *acpi_os_map_generic_address(struct acpi_generic_address *addr);
void acpi_os_unmap_generic_address(struct acpi_generic_address *addr);

#endif<|MERGE_RESOLUTION|>--- conflicted
+++ resolved
@@ -14,15 +14,10 @@
 }
 #endif
 
-<<<<<<< HEAD
-void __iomem *__ref
-acpi_os_map_iomem(acpi_physical_address phys, acpi_size size);
-=======
 extern bool acpi_permanent_mmap;
 
 void __iomem __ref
 *acpi_os_map_iomem(acpi_physical_address phys, acpi_size size);
->>>>>>> 24b8d41d
 void __ref acpi_os_unmap_iomem(void __iomem *virt, acpi_size size);
 void __iomem *acpi_os_get_iomem(acpi_physical_address phys, unsigned int size);
 
