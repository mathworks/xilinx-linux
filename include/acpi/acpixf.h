/* SPDX-License-Identifier: BSD-3-Clause OR GPL-2.0 */
/******************************************************************************
 *
 * Name: acpixf.h - External interfaces to the ACPI subsystem
 *
 * Copyright (C) 2000 - 2020, Intel Corp.
 *
 *****************************************************************************/

#ifndef __ACXFACE_H__
#define __ACXFACE_H__

/* Current ACPICA subsystem version in YYYYMMDD format */

<<<<<<< HEAD
#define ACPI_CA_VERSION                 0x20160831
=======
#define ACPI_CA_VERSION                 0x20200925
>>>>>>> 24b8d41d

#include <acpi/acconfig.h>
#include <acpi/actypes.h>
#include <acpi/actbl.h>
#include <acpi/acbuffer.h>

/*****************************************************************************
 *
 * Macros used for ACPICA globals and configuration
 *
 ****************************************************************************/

/*
 * Ensure that global variables are defined and initialized only once.
 *
 * The use of these macros allows for a single list of globals (here)
 * in order to simplify maintenance of the code.
 */
#ifdef DEFINE_ACPI_GLOBALS
#define ACPI_GLOBAL(type,name) \
	extern type name; \
	type name

#define ACPI_INIT_GLOBAL(type,name,value) \
	type name=value

#else
#ifndef ACPI_GLOBAL
#define ACPI_GLOBAL(type,name) \
	extern type name
#endif

#ifndef ACPI_INIT_GLOBAL
#define ACPI_INIT_GLOBAL(type,name,value) \
	extern type name
#endif
#endif

/*
 * These macros configure the various ACPICA interfaces. They are
 * useful for generating stub inline functions for features that are
 * configured out of the current kernel or ACPICA application.
 */
#ifndef ACPI_EXTERNAL_RETURN_STATUS
#define ACPI_EXTERNAL_RETURN_STATUS(prototype) \
	prototype;
#endif

#ifndef ACPI_EXTERNAL_RETURN_OK
#define ACPI_EXTERNAL_RETURN_OK(prototype) \
	prototype;
#endif

#ifndef ACPI_EXTERNAL_RETURN_VOID
#define ACPI_EXTERNAL_RETURN_VOID(prototype) \
	prototype;
#endif

#ifndef ACPI_EXTERNAL_RETURN_UINT32
#define ACPI_EXTERNAL_RETURN_UINT32(prototype) \
	prototype;
#endif

#ifndef ACPI_EXTERNAL_RETURN_PTR
#define ACPI_EXTERNAL_RETURN_PTR(prototype) \
	prototype;
#endif

/*****************************************************************************
 *
 * Public globals and runtime configuration options
 *
 ****************************************************************************/

/*
 * Enable "slack mode" of the AML interpreter?  Default is FALSE, and the
 * interpreter strictly follows the ACPI specification. Setting to TRUE
 * allows the interpreter to ignore certain errors and/or bad AML constructs.
 *
 * Currently, these features are enabled by this flag:
 *
 * 1) Allow "implicit return" of last value in a control method
 * 2) Allow access beyond the end of an operation region
 * 3) Allow access to uninitialized locals/args (auto-init to integer 0)
 * 4) Allow ANY object type to be a source operand for the Store() operator
 * 5) Allow unresolved references (invalid target name) in package objects
 * 6) Enable warning messages for behavior that is not ACPI spec compliant
 */
ACPI_INIT_GLOBAL(u8, acpi_gbl_enable_interpreter_slack, FALSE);

/*
 * Automatically serialize all methods that create named objects? Default
 * is TRUE, meaning that all non_serialized methods are scanned once at
 * table load time to determine those that create named objects. Methods
 * that create named objects are marked Serialized in order to prevent
 * possible run-time problems if they are entered by more than one thread.
 */
ACPI_INIT_GLOBAL(u8, acpi_gbl_auto_serialize_methods, TRUE);

/*
 * Create the predefined _OSI method in the namespace? Default is TRUE
 * because ACPICA is fully compatible with other ACPI implementations.
 * Changing this will revert ACPICA (and machine ASL) to pre-OSI behavior.
 */
ACPI_INIT_GLOBAL(u8, acpi_gbl_create_osi_method, TRUE);

/*
 * Optionally use default values for the ACPI register widths. Set this to
 * TRUE to use the defaults, if an FADT contains incorrect widths/lengths.
 */
ACPI_INIT_GLOBAL(u8, acpi_gbl_use_default_register_widths, TRUE);

/*
 * Whether or not to validate (map) an entire table to verify
 * checksum/duplication in early stage before install. Set this to TRUE to
 * allow early table validation before install it to the table manager.
 * Note that enabling this option causes errors to happen in some OSPMs
 * during early initialization stages. Default behavior is to allow such
 * validation.
 */
ACPI_INIT_GLOBAL(u8, acpi_gbl_enable_table_validation, TRUE);

/*
 * Optionally enable output from the AML Debug Object.
 */
ACPI_INIT_GLOBAL(u8, acpi_gbl_enable_aml_debug_object, FALSE);

/*
 * Optionally copy the entire DSDT to local memory (instead of simply
 * mapping it.) There are some BIOSs that corrupt or replace the original
 * DSDT, creating the need for this option. Default is FALSE, do not copy
 * the DSDT.
 */
ACPI_INIT_GLOBAL(u8, acpi_gbl_copy_dsdt_locally, FALSE);

/*
 * Optionally ignore an XSDT if present and use the RSDT instead.
 * Although the ACPI specification requires that an XSDT be used instead
 * of the RSDT, the XSDT has been found to be corrupt or ill-formed on
 * some machines. Default behavior is to use the XSDT if present.
 */
ACPI_INIT_GLOBAL(u8, acpi_gbl_do_not_use_xsdt, FALSE);

/*
<<<<<<< HEAD
 * Optionally support group module level code.
 */
ACPI_INIT_GLOBAL(u8, acpi_gbl_group_module_level_code, TRUE);

/*
 * Optionally support module level code by parsing the entire table as
 * a term_list. Default is FALSE, do not execute entire table until some
 * lock order issues are fixed.
 */
ACPI_INIT_GLOBAL(u8, acpi_gbl_parse_table_as_term_list, FALSE);

/*
=======
>>>>>>> 24b8d41d
 * Optionally use 32-bit FADT addresses if and when there is a conflict
 * (address mismatch) between the 32-bit and 64-bit versions of the
 * address. Although ACPICA adheres to the ACPI specification which
 * requires the use of the corresponding 64-bit address if it is non-zero,
 * some machines have been found to have a corrupted non-zero 64-bit
 * address. Default is FALSE, do not favor the 32-bit addresses.
 */
ACPI_INIT_GLOBAL(u8, acpi_gbl_use32_bit_fadt_addresses, FALSE);

/*
 * Optionally use 32-bit FACS table addresses.
 * It is reported that some platforms fail to resume from system suspending
 * if 64-bit FACS table address is selected:
 * https://bugzilla.kernel.org/show_bug.cgi?id=74021
 * Default is TRUE, favor the 32-bit addresses.
 */
ACPI_INIT_GLOBAL(u8, acpi_gbl_use32_bit_facs_addresses, TRUE);

/*
 * Optionally truncate I/O addresses to 16 bits. Provides compatibility
 * with other ACPI implementations. NOTE: During ACPICA initialization,
 * this value is set to TRUE if any Windows OSI strings have been
 * requested by the BIOS.
 */
ACPI_INIT_GLOBAL(u8, acpi_gbl_truncate_io_addresses, FALSE);

/*
 * Disable runtime checking and repair of values returned by control methods.
 * Use only if the repair is causing a problem on a particular machine.
 */
ACPI_INIT_GLOBAL(u8, acpi_gbl_disable_auto_repair, FALSE);

/*
 * Optionally do not install any SSDTs from the RSDT/XSDT during initialization.
 * This can be useful for debugging ACPI problems on some machines.
 */
ACPI_INIT_GLOBAL(u8, acpi_gbl_disable_ssdt_table_install, FALSE);

/*
 * Optionally enable runtime namespace override.
 */
ACPI_INIT_GLOBAL(u8, acpi_gbl_runtime_namespace_override, TRUE);

/*
 * We keep track of the latest version of Windows that has been requested by
 * the BIOS. ACPI 5.0.
 */
ACPI_INIT_GLOBAL(u8, acpi_gbl_osi_data, 0);

/*
 * ACPI 5.0 introduces the concept of a "reduced hardware platform", meaning
 * that the ACPI hardware is no longer required. A flag in the FADT indicates
 * a reduced HW machine, and that flag is duplicated here for convenience.
 */
ACPI_INIT_GLOBAL(u8, acpi_gbl_reduced_hardware, FALSE);

/*
 * Maximum timeout for While() loop iterations before forced method abort.
 * This mechanism is intended to prevent infinite loops during interpreter
 * execution within a host kernel.
 */
ACPI_INIT_GLOBAL(u32, acpi_gbl_max_loop_iterations, ACPI_MAX_LOOP_TIMEOUT);

/*
 * Optionally ignore AE_NOT_FOUND errors from named reference package elements
 * during DSDT/SSDT table loading. This reduces error "noise" in platforms
 * whose firmware is carrying around a bunch of unused package objects that
 * refer to non-existent named objects. However, If the AML actually tries to
 * use such a package, the unresolved element(s) will be replaced with NULL
 * elements.
 */
ACPI_INIT_GLOBAL(u8, acpi_gbl_ignore_package_resolution_errors, FALSE);

/*
 * This mechanism is used to trace a specified AML method. The method is
 * traced each time it is executed.
 */
ACPI_INIT_GLOBAL(u32, acpi_gbl_trace_flags, 0);
ACPI_INIT_GLOBAL(const char *, acpi_gbl_trace_method_name, NULL);
ACPI_INIT_GLOBAL(u32, acpi_gbl_trace_dbg_level, ACPI_TRACE_LEVEL_DEFAULT);
ACPI_INIT_GLOBAL(u32, acpi_gbl_trace_dbg_layer, ACPI_TRACE_LAYER_DEFAULT);

/*
 * Runtime configuration of debug output control masks. We want the debug
 * switches statically initialized so they are already set when the debugger
 * is entered.
 */
ACPI_INIT_GLOBAL(u32, acpi_dbg_level, ACPI_DEBUG_DEFAULT);
ACPI_INIT_GLOBAL(u32, acpi_dbg_layer, 0);

/* Optionally enable timer output with Debug Object output */

ACPI_INIT_GLOBAL(u8, acpi_gbl_display_debug_timer, FALSE);

/*
 * Debugger command handshake globals. Host OSes need to access these
 * variables to implement their own command handshake mechanism.
 */
#ifdef ACPI_DEBUGGER
ACPI_INIT_GLOBAL(u8, acpi_gbl_method_executing, FALSE);
ACPI_GLOBAL(char, acpi_gbl_db_line_buf[ACPI_DB_LINE_BUFFER_SIZE]);
#endif

/*
 * Other miscellaneous globals
 */
ACPI_GLOBAL(struct acpi_table_fadt, acpi_gbl_FADT);
ACPI_GLOBAL(u32, acpi_current_gpe_count);
ACPI_GLOBAL(u8, acpi_gbl_system_awake_and_running);

/*****************************************************************************
 *
 * ACPICA public interface configuration.
 *
 * Interfaces that are configured out of the ACPICA build are replaced
 * by inlined stubs by default.
 *
 ****************************************************************************/

/*
 * Hardware-reduced prototypes (default: Not hardware reduced).
 *
 * All ACPICA hardware-related interfaces that use these macros will be
 * configured out of the ACPICA build if the ACPI_REDUCED_HARDWARE flag
 * is set to TRUE.
 *
 * Note: This static build option for reduced hardware is intended to
 * reduce ACPICA code size if desired or necessary. However, even if this
 * option is not specified, the runtime behavior of ACPICA is dependent
 * on the actual FADT reduced hardware flag (HW_REDUCED_ACPI). If set,
 * the flag will enable similar behavior -- ACPICA will not attempt
 * to access any ACPI-relate hardware (SCI, GPEs, Fixed Events, etc.)
 */
#if (!ACPI_REDUCED_HARDWARE)
#define ACPI_HW_DEPENDENT_RETURN_STATUS(prototype) \
	ACPI_EXTERNAL_RETURN_STATUS(prototype)

#define ACPI_HW_DEPENDENT_RETURN_OK(prototype) \
	ACPI_EXTERNAL_RETURN_OK(prototype)

#define ACPI_HW_DEPENDENT_RETURN_UINT32(prototype) \
	ACPI_EXTERNAL_RETURN_UINT32(prototype)

#define ACPI_HW_DEPENDENT_RETURN_VOID(prototype) \
	ACPI_EXTERNAL_RETURN_VOID(prototype)

#else
#define ACPI_HW_DEPENDENT_RETURN_STATUS(prototype) \
	static ACPI_INLINE prototype {return(AE_NOT_CONFIGURED);}

#define ACPI_HW_DEPENDENT_RETURN_OK(prototype) \
	static ACPI_INLINE prototype {return(AE_OK);}

#define ACPI_HW_DEPENDENT_RETURN_UINT32(prototype) \
	static ACPI_INLINE prototype {return(0);}

#define ACPI_HW_DEPENDENT_RETURN_VOID(prototype) \
	static ACPI_INLINE prototype {return;}

#endif				/* !ACPI_REDUCED_HARDWARE */

/*
 * Error message prototypes (default: error messages enabled).
 *
 * All interfaces related to error and warning messages
 * will be configured out of the ACPICA build if the
 * ACPI_NO_ERROR_MESSAGE flag is defined.
 */
#ifndef ACPI_NO_ERROR_MESSAGES
#define ACPI_MSG_DEPENDENT_RETURN_VOID(prototype) \
	prototype;

#else
#define ACPI_MSG_DEPENDENT_RETURN_VOID(prototype) \
	static ACPI_INLINE prototype {return;}

#endif				/* ACPI_NO_ERROR_MESSAGES */

/*
 * Debugging output prototypes (default: no debug output).
 *
 * All interfaces related to debug output messages
 * will be configured out of the ACPICA build unless the
 * ACPI_DEBUG_OUTPUT flag is defined.
 */
#ifdef ACPI_DEBUG_OUTPUT
#define ACPI_DBG_DEPENDENT_RETURN_VOID(prototype) \
	prototype;

#else
#define ACPI_DBG_DEPENDENT_RETURN_VOID(prototype) \
	static ACPI_INLINE prototype {return;}

#endif				/* ACPI_DEBUG_OUTPUT */

/*
 * Application prototypes
 *
 * All interfaces used by application will be configured
 * out of the ACPICA build unless the ACPI_APPLICATION
 * flag is defined.
 */
#ifdef ACPI_APPLICATION
#define ACPI_APP_DEPENDENT_RETURN_VOID(prototype) \
	prototype;

#else
#define ACPI_APP_DEPENDENT_RETURN_VOID(prototype) \
	static ACPI_INLINE prototype {return;}

#endif				/* ACPI_APPLICATION */

/*
 * Debugger prototypes
 *
 * All interfaces used by debugger will be configured
 * out of the ACPICA build unless the ACPI_DEBUGGER
 * flag is defined.
 */
#ifdef ACPI_DEBUGGER
#define ACPI_DBR_DEPENDENT_RETURN_OK(prototype) \
	ACPI_EXTERNAL_RETURN_OK(prototype)

#define ACPI_DBR_DEPENDENT_RETURN_VOID(prototype) \
	ACPI_EXTERNAL_RETURN_VOID(prototype)

#else
#define ACPI_DBR_DEPENDENT_RETURN_OK(prototype) \
	static ACPI_INLINE prototype {return(AE_OK);}

#define ACPI_DBR_DEPENDENT_RETURN_VOID(prototype) \
	static ACPI_INLINE prototype {return;}

#endif				/* ACPI_DEBUGGER */

/*****************************************************************************
 *
 * ACPICA public interface prototypes
 *
 ****************************************************************************/

/*
 * Initialization
 */
ACPI_EXTERNAL_RETURN_STATUS(acpi_status ACPI_INIT_FUNCTION
			    acpi_initialize_tables(struct acpi_table_desc
						   *initial_storage,
						   u32 initial_table_count,
						   u8 allow_resize))
ACPI_EXTERNAL_RETURN_STATUS(acpi_status ACPI_INIT_FUNCTION
			     acpi_initialize_subsystem(void))
ACPI_EXTERNAL_RETURN_STATUS(acpi_status ACPI_INIT_FUNCTION
			     acpi_enable_subsystem(u32 flags))
ACPI_EXTERNAL_RETURN_STATUS(acpi_status ACPI_INIT_FUNCTION
			     acpi_initialize_objects(u32 flags))
ACPI_EXTERNAL_RETURN_STATUS(acpi_status ACPI_INIT_FUNCTION
			     acpi_terminate(void))

/*
 * Miscellaneous global interfaces
 */
ACPI_HW_DEPENDENT_RETURN_STATUS(acpi_status acpi_enable(void))
ACPI_HW_DEPENDENT_RETURN_STATUS(acpi_status acpi_disable(void))
ACPI_EXTERNAL_RETURN_STATUS(acpi_status acpi_subsystem_status(void))

ACPI_EXTERNAL_RETURN_STATUS(acpi_status
			    acpi_get_system_info(struct acpi_buffer
						 *ret_buffer))
ACPI_EXTERNAL_RETURN_STATUS(acpi_status
			     acpi_get_statistics(struct acpi_statistics *stats))
ACPI_EXTERNAL_RETURN_PTR(const char
			  *acpi_format_exception(acpi_status exception))
ACPI_EXTERNAL_RETURN_STATUS(acpi_status acpi_purge_cached_objects(void))

ACPI_EXTERNAL_RETURN_STATUS(acpi_status
			    acpi_install_interface(acpi_string interface_name))

ACPI_EXTERNAL_RETURN_STATUS(acpi_status
			    acpi_remove_interface(acpi_string interface_name))
ACPI_EXTERNAL_RETURN_STATUS(acpi_status acpi_update_interfaces(u8 action))

ACPI_EXTERNAL_RETURN_UINT32(u32
			    acpi_check_address_range(acpi_adr_space_type
						     space_id,
						     acpi_physical_address
						     address, acpi_size length,
						     u8 warn))
ACPI_EXTERNAL_RETURN_STATUS(acpi_status
			     acpi_decode_pld_buffer(u8 *in_buffer,
						    acpi_size length,
						    struct acpi_pld_info
						    **return_buffer))

/*
 * ACPI table load/unload interfaces
 */
ACPI_EXTERNAL_RETURN_STATUS(acpi_status ACPI_INIT_FUNCTION
			    acpi_install_table(acpi_physical_address address,
					       u8 physical))

ACPI_EXTERNAL_RETURN_STATUS(acpi_status
			    acpi_load_table(struct acpi_table_header *table,
					    u32 *table_idx))

ACPI_EXTERNAL_RETURN_STATUS(acpi_status
			    acpi_unload_table(u32 table_index))

ACPI_EXTERNAL_RETURN_STATUS(acpi_status
			    acpi_unload_parent_table(acpi_handle object))

ACPI_EXTERNAL_RETURN_STATUS(acpi_status ACPI_INIT_FUNCTION
			    acpi_load_tables(void))

/*
 * ACPI table manipulation interfaces
 */
ACPI_EXTERNAL_RETURN_STATUS(acpi_status ACPI_INIT_FUNCTION
			    acpi_reallocate_root_table(void))

ACPI_EXTERNAL_RETURN_STATUS(acpi_status ACPI_INIT_FUNCTION
			    acpi_find_root_pointer(acpi_physical_address
						   *rsdp_address))
ACPI_EXTERNAL_RETURN_STATUS(acpi_status
			     acpi_get_table_header(acpi_string signature,
						   u32 instance,
						   struct acpi_table_header
						   *out_table_header))
ACPI_EXTERNAL_RETURN_STATUS(acpi_status
			     acpi_get_table(acpi_string signature, u32 instance,
					    struct acpi_table_header
					    **out_table))
ACPI_EXTERNAL_RETURN_VOID(void acpi_put_table(struct acpi_table_header *table))

ACPI_EXTERNAL_RETURN_STATUS(acpi_status
			    acpi_get_table_by_index(u32 table_index,
						    struct acpi_table_header
						    **out_table))
ACPI_EXTERNAL_RETURN_STATUS(acpi_status
			     acpi_install_table_handler(acpi_table_handler
							handler, void *context))
ACPI_EXTERNAL_RETURN_STATUS(acpi_status
			     acpi_remove_table_handler(acpi_table_handler
						       handler))

/*
 * Namespace and name interfaces
 */
ACPI_EXTERNAL_RETURN_STATUS(acpi_status
			    acpi_walk_namespace(acpi_object_type type,
						acpi_handle start_object,
						u32 max_depth,
						acpi_walk_callback
						descending_callback,
						acpi_walk_callback
						ascending_callback,
						void *context,
						void **return_value))
ACPI_EXTERNAL_RETURN_STATUS(acpi_status
			     acpi_get_devices(const char *HID,
					      acpi_walk_callback user_function,
					      void *context,
					      void **return_value))
ACPI_EXTERNAL_RETURN_STATUS(acpi_status
			     acpi_get_name(acpi_handle object, u32 name_type,
					   struct acpi_buffer *ret_path_ptr))
ACPI_EXTERNAL_RETURN_STATUS(acpi_status
			     acpi_get_handle(acpi_handle parent,
					     acpi_string pathname,
					     acpi_handle *ret_handle))
ACPI_EXTERNAL_RETURN_STATUS(acpi_status
			     acpi_attach_data(acpi_handle object,
					      acpi_object_handler handler,
					      void *data))
ACPI_EXTERNAL_RETURN_STATUS(acpi_status
			     acpi_detach_data(acpi_handle object,
					      acpi_object_handler handler))
ACPI_EXTERNAL_RETURN_STATUS(acpi_status
			     acpi_get_data(acpi_handle object,
					   acpi_object_handler handler,
					   void **data))
ACPI_EXTERNAL_RETURN_STATUS(acpi_status
			     acpi_debug_trace(const char *name, u32 debug_level,
					      u32 debug_layer, u32 flags))

/*
 * Object manipulation and enumeration
 */
ACPI_EXTERNAL_RETURN_STATUS(acpi_status
			    acpi_evaluate_object(acpi_handle object,
						 acpi_string pathname,
						 struct acpi_object_list
						 *parameter_objects,
						 struct acpi_buffer
						 *return_object_buffer))
ACPI_EXTERNAL_RETURN_STATUS(acpi_status
			     acpi_evaluate_object_typed(acpi_handle object,
							acpi_string pathname,
							struct acpi_object_list
							*external_params,
							struct acpi_buffer
							*return_buffer,
							acpi_object_type
							return_type))
ACPI_EXTERNAL_RETURN_STATUS(acpi_status
			     acpi_get_object_info(acpi_handle object,
						  struct acpi_device_info
						  **return_buffer))
ACPI_EXTERNAL_RETURN_STATUS(acpi_status acpi_install_method(u8 *buffer))

ACPI_EXTERNAL_RETURN_STATUS(acpi_status
			    acpi_get_next_object(acpi_object_type type,
						 acpi_handle parent,
						 acpi_handle child,
						 acpi_handle *out_handle))

ACPI_EXTERNAL_RETURN_STATUS(acpi_status
			    acpi_get_type(acpi_handle object,
					  acpi_object_type *out_type))

ACPI_EXTERNAL_RETURN_STATUS(acpi_status
			    acpi_get_parent(acpi_handle object,
					    acpi_handle *out_handle))

/*
 * Handler interfaces
 */
ACPI_EXTERNAL_RETURN_STATUS(acpi_status
			    acpi_install_initialization_handler
			    (acpi_init_handler handler, u32 function))
ACPI_HW_DEPENDENT_RETURN_STATUS(acpi_status
				 acpi_install_sci_handler(acpi_sci_handler
							  address,
							  void *context))
ACPI_HW_DEPENDENT_RETURN_STATUS(acpi_status
				 acpi_remove_sci_handler(acpi_sci_handler
							 address))
ACPI_HW_DEPENDENT_RETURN_STATUS(acpi_status
				 acpi_install_global_event_handler
				 (acpi_gbl_event_handler handler,
				  void *context))
ACPI_HW_DEPENDENT_RETURN_STATUS(acpi_status
				 acpi_install_fixed_event_handler(u32
								  acpi_event,
								  acpi_event_handler
								  handler,
								  void
								  *context))
ACPI_HW_DEPENDENT_RETURN_STATUS(acpi_status
				 acpi_remove_fixed_event_handler(u32 acpi_event,
								 acpi_event_handler
								 handler))
ACPI_HW_DEPENDENT_RETURN_STATUS(acpi_status
				 acpi_install_gpe_handler(acpi_handle
							  gpe_device,
							  u32 gpe_number,
							  u32 type,
							  acpi_gpe_handler
							  address,
							  void *context))
ACPI_HW_DEPENDENT_RETURN_STATUS(acpi_status
				 acpi_install_gpe_raw_handler(acpi_handle
							      gpe_device,
							      u32 gpe_number,
							      u32 type,
							      acpi_gpe_handler
							      address,
							      void *context))
ACPI_HW_DEPENDENT_RETURN_STATUS(acpi_status
				 acpi_remove_gpe_handler(acpi_handle gpe_device,
							 u32 gpe_number,
							 acpi_gpe_handler
							 address))
ACPI_EXTERNAL_RETURN_STATUS(acpi_status
			     acpi_install_notify_handler(acpi_handle device,
							 u32 handler_type,
							 acpi_notify_handler
							 handler,
							 void *context))
ACPI_EXTERNAL_RETURN_STATUS(acpi_status
			     acpi_remove_notify_handler(acpi_handle device,
							u32 handler_type,
							acpi_notify_handler
							handler))
ACPI_EXTERNAL_RETURN_STATUS(acpi_status
			     acpi_install_address_space_handler(acpi_handle
								device,
								acpi_adr_space_type
								space_id,
								acpi_adr_space_handler
								handler,
								acpi_adr_space_setup
								setup,
								void *context))
ACPI_EXTERNAL_RETURN_STATUS(acpi_status
			     acpi_remove_address_space_handler(acpi_handle
							       device,
							       acpi_adr_space_type
							       space_id,
							       acpi_adr_space_handler
							       handler))
ACPI_EXTERNAL_RETURN_STATUS(acpi_status
			     acpi_install_exception_handler
			     (acpi_exception_handler handler))
ACPI_EXTERNAL_RETURN_STATUS(acpi_status
			     acpi_install_interface_handler
			     (acpi_interface_handler handler))

/*
 * Global Lock interfaces
 */
ACPI_HW_DEPENDENT_RETURN_STATUS(acpi_status
				acpi_acquire_global_lock(u16 timeout,
							 u32 *handle))

ACPI_HW_DEPENDENT_RETURN_STATUS(acpi_status
				acpi_release_global_lock(u32 handle))

/*
 * Interfaces to AML mutex objects
 */
ACPI_EXTERNAL_RETURN_STATUS(acpi_status
			    acpi_acquire_mutex(acpi_handle handle,
					       acpi_string pathname,
					       u16 timeout))

ACPI_EXTERNAL_RETURN_STATUS(acpi_status
			    acpi_release_mutex(acpi_handle handle,
					       acpi_string pathname))

/*
 * Fixed Event interfaces
 */
ACPI_HW_DEPENDENT_RETURN_STATUS(acpi_status
				acpi_enable_event(u32 event, u32 flags))

ACPI_HW_DEPENDENT_RETURN_STATUS(acpi_status
				acpi_disable_event(u32 event, u32 flags))
ACPI_HW_DEPENDENT_RETURN_STATUS(acpi_status acpi_clear_event(u32 event))

ACPI_HW_DEPENDENT_RETURN_STATUS(acpi_status
				acpi_get_event_status(u32 event,
						      acpi_event_status
						      *event_status))

/*
 * General Purpose Event (GPE) Interfaces
 */
ACPI_HW_DEPENDENT_RETURN_STATUS(acpi_status acpi_update_all_gpes(void))

ACPI_HW_DEPENDENT_RETURN_STATUS(acpi_status
				acpi_enable_gpe(acpi_handle gpe_device,
						u32 gpe_number))

ACPI_HW_DEPENDENT_RETURN_STATUS(acpi_status
				acpi_disable_gpe(acpi_handle gpe_device,
						 u32 gpe_number))

ACPI_HW_DEPENDENT_RETURN_STATUS(acpi_status
				acpi_clear_gpe(acpi_handle gpe_device,
					       u32 gpe_number))

ACPI_HW_DEPENDENT_RETURN_STATUS(acpi_status
				acpi_set_gpe(acpi_handle gpe_device,
					     u32 gpe_number, u8 action))

ACPI_HW_DEPENDENT_RETURN_STATUS(acpi_status
				acpi_finish_gpe(acpi_handle gpe_device,
						u32 gpe_number))

ACPI_HW_DEPENDENT_RETURN_STATUS(acpi_status
				acpi_mask_gpe(acpi_handle gpe_device,
					      u32 gpe_number, u8 is_masked))

ACPI_HW_DEPENDENT_RETURN_STATUS(acpi_status
				acpi_mark_gpe_for_wake(acpi_handle gpe_device,
						       u32 gpe_number))

ACPI_HW_DEPENDENT_RETURN_STATUS(acpi_status
				acpi_setup_gpe_for_wake(acpi_handle
							parent_device,
							acpi_handle gpe_device,
							u32 gpe_number))
ACPI_HW_DEPENDENT_RETURN_STATUS(acpi_status
				 acpi_set_gpe_wake_mask(acpi_handle gpe_device,
							u32 gpe_number,
							u8 action))
ACPI_HW_DEPENDENT_RETURN_STATUS(acpi_status
				 acpi_get_gpe_status(acpi_handle gpe_device,
						     u32 gpe_number,
						     acpi_event_status
						     *event_status))
ACPI_HW_DEPENDENT_RETURN_UINT32(u32 acpi_dispatch_gpe(acpi_handle gpe_device, u32 gpe_number))
ACPI_HW_DEPENDENT_RETURN_STATUS(acpi_status acpi_disable_all_gpes(void))
ACPI_HW_DEPENDENT_RETURN_STATUS(acpi_status acpi_enable_all_runtime_gpes(void))
ACPI_HW_DEPENDENT_RETURN_STATUS(acpi_status acpi_enable_all_wakeup_gpes(void))
ACPI_HW_DEPENDENT_RETURN_UINT32(u32 acpi_any_gpe_status_set(u32 gpe_skip_number))
ACPI_HW_DEPENDENT_RETURN_UINT32(u32 acpi_any_fixed_event_status_set(void))

ACPI_HW_DEPENDENT_RETURN_STATUS(acpi_status
				acpi_get_gpe_device(u32 gpe_index,
						    acpi_handle *gpe_device))

ACPI_HW_DEPENDENT_RETURN_STATUS(acpi_status
				acpi_install_gpe_block(acpi_handle gpe_device,
						       struct
						       acpi_generic_address
						       *gpe_block_address,
						       u32 register_count,
						       u32 interrupt_number))
ACPI_HW_DEPENDENT_RETURN_STATUS(acpi_status
				 acpi_remove_gpe_block(acpi_handle gpe_device))

/*
 * Resource interfaces
 */
typedef
acpi_status (*acpi_walk_resource_callback) (struct acpi_resource * resource,
					    void *context);

ACPI_EXTERNAL_RETURN_STATUS(acpi_status
			    acpi_get_vendor_resource(acpi_handle device,
						     char *name,
						     struct acpi_vendor_uuid
						     *uuid,
						     struct acpi_buffer
						     *ret_buffer))
ACPI_EXTERNAL_RETURN_STATUS(acpi_status
			     acpi_get_current_resources(acpi_handle device,
							struct acpi_buffer
							*ret_buffer))
ACPI_EXTERNAL_RETURN_STATUS(acpi_status
			     acpi_get_possible_resources(acpi_handle device,
							 struct acpi_buffer
							 *ret_buffer))
ACPI_EXTERNAL_RETURN_STATUS(acpi_status
			     acpi_get_event_resources(acpi_handle device_handle,
						      struct acpi_buffer
						      *ret_buffer))
ACPI_EXTERNAL_RETURN_STATUS(acpi_status
			     acpi_walk_resource_buffer(struct acpi_buffer
						       *buffer,
						       acpi_walk_resource_callback
						       user_function,
						       void *context))
ACPI_EXTERNAL_RETURN_STATUS(acpi_status
			     acpi_walk_resources(acpi_handle device, char *name,
						 acpi_walk_resource_callback
						 user_function, void *context))
ACPI_EXTERNAL_RETURN_STATUS(acpi_status
			     acpi_set_current_resources(acpi_handle device,
							struct acpi_buffer
							*in_buffer))
ACPI_EXTERNAL_RETURN_STATUS(acpi_status
			     acpi_get_irq_routing_table(acpi_handle device,
							struct acpi_buffer
							*ret_buffer))
ACPI_EXTERNAL_RETURN_STATUS(acpi_status
			     acpi_resource_to_address64(struct acpi_resource
							*resource,
							struct
							acpi_resource_address64
							*out))
ACPI_EXTERNAL_RETURN_STATUS(acpi_status
			     acpi_buffer_to_resource(u8 *aml_buffer,
						     u16 aml_buffer_length,
						     struct acpi_resource
						     **resource_ptr))

/*
 * Hardware (ACPI device) interfaces
 */
ACPI_EXTERNAL_RETURN_STATUS(acpi_status acpi_reset(void))

ACPI_EXTERNAL_RETURN_STATUS(acpi_status
			    acpi_read(u64 *value,
				      struct acpi_generic_address *reg))

ACPI_EXTERNAL_RETURN_STATUS(acpi_status
			    acpi_write(u64 value,
				       struct acpi_generic_address *reg))

ACPI_HW_DEPENDENT_RETURN_STATUS(acpi_status
				acpi_read_bit_register(u32 register_id,
						       u32 *return_value))

ACPI_HW_DEPENDENT_RETURN_STATUS(acpi_status
				acpi_write_bit_register(u32 register_id,
							u32 value))

/*
 * Sleep/Wake interfaces
 */
ACPI_EXTERNAL_RETURN_STATUS(acpi_status
			    acpi_get_sleep_type_data(u8 sleep_state,
						     u8 *slp_typ_a,
						     u8 *slp_typ_b))

ACPI_EXTERNAL_RETURN_STATUS(acpi_status
			    acpi_enter_sleep_state_prep(u8 sleep_state))
ACPI_EXTERNAL_RETURN_STATUS(acpi_status acpi_enter_sleep_state(u8 sleep_state))

ACPI_HW_DEPENDENT_RETURN_STATUS(acpi_status acpi_enter_sleep_state_s4bios(void))

ACPI_EXTERNAL_RETURN_STATUS(acpi_status
			    acpi_leave_sleep_state_prep(u8 sleep_state))
ACPI_EXTERNAL_RETURN_STATUS(acpi_status acpi_leave_sleep_state(u8 sleep_state))

ACPI_HW_DEPENDENT_RETURN_STATUS(acpi_status
				acpi_set_firmware_waking_vector
				(acpi_physical_address physical_address,
				 acpi_physical_address physical_address64))
/*
 * ACPI Timer interfaces
 */
ACPI_HW_DEPENDENT_RETURN_STATUS(acpi_status
				acpi_get_timer_resolution(u32 *resolution))
ACPI_HW_DEPENDENT_RETURN_STATUS(acpi_status acpi_get_timer(u32 *ticks))

ACPI_HW_DEPENDENT_RETURN_STATUS(acpi_status
				acpi_get_timer_duration(u32 start_ticks,
							u32 end_ticks,
							u32 *time_elapsed))

/*
 * Error/Warning output
 */
ACPI_MSG_DEPENDENT_RETURN_VOID(ACPI_PRINTF_LIKE(3)
			       void ACPI_INTERNAL_VAR_XFACE
			       acpi_error(const char *module_name,
					  u32 line_number,
					  const char *format, ...))
ACPI_MSG_DEPENDENT_RETURN_VOID(ACPI_PRINTF_LIKE(4)
				void ACPI_INTERNAL_VAR_XFACE
				acpi_exception(const char *module_name,
					       u32 line_number,
					       acpi_status status,
					       const char *format, ...))
ACPI_MSG_DEPENDENT_RETURN_VOID(ACPI_PRINTF_LIKE(3)
				void ACPI_INTERNAL_VAR_XFACE
				acpi_warning(const char *module_name,
					     u32 line_number,
					     const char *format, ...))
ACPI_MSG_DEPENDENT_RETURN_VOID(ACPI_PRINTF_LIKE(1)
				void ACPI_INTERNAL_VAR_XFACE
				acpi_info(const char *format, ...))
ACPI_MSG_DEPENDENT_RETURN_VOID(ACPI_PRINTF_LIKE(3)
				void ACPI_INTERNAL_VAR_XFACE
				acpi_bios_error(const char *module_name,
						u32 line_number,
						const char *format, ...))
ACPI_MSG_DEPENDENT_RETURN_VOID(ACPI_PRINTF_LIKE(4)
				void ACPI_INTERNAL_VAR_XFACE
				acpi_bios_exception(const char *module_name,
						    u32 line_number,
						    acpi_status status,
						    const char *format, ...))
ACPI_MSG_DEPENDENT_RETURN_VOID(ACPI_PRINTF_LIKE(3)
				void ACPI_INTERNAL_VAR_XFACE
				acpi_bios_warning(const char *module_name,
						  u32 line_number,
						  const char *format, ...))

/*
 * Debug output
 */
ACPI_DBG_DEPENDENT_RETURN_VOID(ACPI_PRINTF_LIKE(6)
			       void ACPI_INTERNAL_VAR_XFACE
			       acpi_debug_print(u32 requested_debug_level,
						u32 line_number,
						const char *function_name,
						const char *module_name,
						u32 component_id,
						const char *format, ...))
ACPI_DBG_DEPENDENT_RETURN_VOID(ACPI_PRINTF_LIKE(6)
				void ACPI_INTERNAL_VAR_XFACE
				acpi_debug_print_raw(u32 requested_debug_level,
						     u32 line_number,
						     const char *function_name,
						     const char *module_name,
						     u32 component_id,
						     const char *format, ...))

ACPI_DBG_DEPENDENT_RETURN_VOID(void
			       acpi_trace_point(acpi_trace_event_type type,
						u8 begin,
						u8 *aml, char *pathname))

acpi_status acpi_initialize_debugger(void);

void acpi_terminate_debugger(void);

/*
 * Divergences
 */
ACPI_EXTERNAL_RETURN_STATUS(acpi_status
			    acpi_get_data_full(acpi_handle object,
					       acpi_object_handler handler,
					       void **data,
					       void (*callback)(void *)))

void acpi_run_debugger(char *batch_buffer);

void acpi_set_debugger_thread_id(acpi_thread_id thread_id);

#endif				/* __ACXFACE_H__ */<|MERGE_RESOLUTION|>--- conflicted
+++ resolved
@@ -12,11 +12,7 @@
 
 /* Current ACPICA subsystem version in YYYYMMDD format */
 
-<<<<<<< HEAD
-#define ACPI_CA_VERSION                 0x20160831
-=======
 #define ACPI_CA_VERSION                 0x20200925
->>>>>>> 24b8d41d
 
 #include <acpi/acconfig.h>
 #include <acpi/actypes.h>
@@ -161,21 +157,6 @@
 ACPI_INIT_GLOBAL(u8, acpi_gbl_do_not_use_xsdt, FALSE);
 
 /*
-<<<<<<< HEAD
- * Optionally support group module level code.
- */
-ACPI_INIT_GLOBAL(u8, acpi_gbl_group_module_level_code, TRUE);
-
-/*
- * Optionally support module level code by parsing the entire table as
- * a term_list. Default is FALSE, do not execute entire table until some
- * lock order issues are fixed.
- */
-ACPI_INIT_GLOBAL(u8, acpi_gbl_parse_table_as_term_list, FALSE);
-
-/*
-=======
->>>>>>> 24b8d41d
  * Optionally use 32-bit FADT addresses if and when there is a conflict
  * (address mismatch) between the 32-bit and 64-bit versions of the
  * address. Although ACPICA adheres to the ACPI specification which
