--- conflicted
+++ resolved
@@ -111,15 +111,9 @@
 
 #define ACPI_ADDRESS_RANGE_MAX          2
 
-<<<<<<< HEAD
-/* Maximum number of While() loops before abort */
-
-#define ACPI_MAX_LOOP_COUNT             0xFFFF
-=======
 /* Maximum time (default 30s) of While() loops before abort */
 
 #define ACPI_MAX_LOOP_TIMEOUT           30
->>>>>>> 24b8d41d
 
 /******************************************************************************
  *
