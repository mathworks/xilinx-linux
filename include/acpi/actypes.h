--- conflicted
+++ resolved
@@ -620,11 +620,7 @@
 #define ACPI_NOTIFY_MEMORY_UPDATE       (u8) 0x0E
 #define ACPI_NOTIFY_DISCONNECT_RECOVER  (u8) 0x0F
 
-<<<<<<< HEAD
-#define ACPI_GENERIC_NOTIFY_MAX         0x0D
-=======
 #define ACPI_GENERIC_NOTIFY_MAX         0x0F
->>>>>>> 24b8d41d
 #define ACPI_SPECIFIC_NOTIFY_MAX        0x84
 
 /*
@@ -765,11 +761,7 @@
  *   |  | | |  +-- Type of dispatch:to method, handler, notify, or none
  *   |  | | +----- Interrupt type: edge or level triggered
  *   |  | +------- Is a Wake GPE
-<<<<<<< HEAD
- *   |  +--------- Is GPE masked by the software GPE masking machanism
-=======
  *   |  +--------- Has been enabled automatically at init time
->>>>>>> 24b8d41d
  *   +------------ <Reserved>
  */
 #define ACPI_GPE_DISPATCH_NONE          (u8) 0x00
@@ -896,18 +888,6 @@
 #define ACPI_ENABLE_EVENT                       1
 #define ACPI_DISABLE_EVENT                      0
 
-<<<<<<< HEAD
-/* Sleep function dispatch */
-
-typedef acpi_status (*acpi_sleep_function) (u8 sleep_state);
-
-struct acpi_sleep_functions {
-	acpi_sleep_function legacy_function;
-	acpi_sleep_function extended_function;
-};
-
-=======
->>>>>>> 24b8d41d
 /*
  * External ACPI object definition
  */
@@ -1089,15 +1069,9 @@
 
 typedef
 acpi_status (*acpi_table_handler) (u32 event, void *table, void *context);
-<<<<<<< HEAD
 
 /* Table Event Types */
 
-=======
-
-/* Table Event Types */
-
->>>>>>> 24b8d41d
 #define ACPI_TABLE_EVENT_LOAD           0x0
 #define ACPI_TABLE_EVENT_UNLOAD         0x1
 #define ACPI_TABLE_EVENT_INSTALL        0x2
@@ -1299,9 +1273,6 @@
 #define ACPI_OSI_WIN_VISTA_SP2          0x0A
 #define ACPI_OSI_WIN_7                  0x0B
 #define ACPI_OSI_WIN_8                  0x0C
-<<<<<<< HEAD
-#define ACPI_OSI_WIN_10                 0x0D
-=======
 #define ACPI_OSI_WIN_8_1                0x0D
 #define ACPI_OSI_WIN_10                 0x0E
 #define ACPI_OSI_WIN_10_RS1             0x0F
@@ -1310,7 +1281,6 @@
 #define ACPI_OSI_WIN_10_RS4             0x12
 #define ACPI_OSI_WIN_10_RS5             0x13
 #define ACPI_OSI_WIN_10_19H1            0x14
->>>>>>> 24b8d41d
 
 /* Definitions of getopt */
 
