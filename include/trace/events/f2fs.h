/* SPDX-License-Identifier: GPL-2.0 */
#undef TRACE_SYSTEM
#define TRACE_SYSTEM f2fs

#if !defined(_TRACE_F2FS_H) || defined(TRACE_HEADER_MULTI_READ)
#define _TRACE_F2FS_H

#include <linux/tracepoint.h>

#define show_dev(dev)		MAJOR(dev), MINOR(dev)
#define show_dev_ino(entry)	show_dev(entry->dev), (unsigned long)entry->ino

TRACE_DEFINE_ENUM(NODE);
TRACE_DEFINE_ENUM(DATA);
TRACE_DEFINE_ENUM(META);
TRACE_DEFINE_ENUM(META_FLUSH);
TRACE_DEFINE_ENUM(INMEM);
TRACE_DEFINE_ENUM(INMEM_DROP);
TRACE_DEFINE_ENUM(INMEM_INVALIDATE);
TRACE_DEFINE_ENUM(INMEM_REVOKE);
TRACE_DEFINE_ENUM(IPU);
TRACE_DEFINE_ENUM(OPU);
TRACE_DEFINE_ENUM(HOT);
TRACE_DEFINE_ENUM(WARM);
TRACE_DEFINE_ENUM(COLD);
TRACE_DEFINE_ENUM(CURSEG_HOT_DATA);
TRACE_DEFINE_ENUM(CURSEG_WARM_DATA);
TRACE_DEFINE_ENUM(CURSEG_COLD_DATA);
TRACE_DEFINE_ENUM(CURSEG_HOT_NODE);
TRACE_DEFINE_ENUM(CURSEG_WARM_NODE);
TRACE_DEFINE_ENUM(CURSEG_COLD_NODE);
TRACE_DEFINE_ENUM(NO_CHECK_TYPE);
TRACE_DEFINE_ENUM(GC_GREEDY);
TRACE_DEFINE_ENUM(GC_CB);
TRACE_DEFINE_ENUM(FG_GC);
TRACE_DEFINE_ENUM(BG_GC);
TRACE_DEFINE_ENUM(LFS);
TRACE_DEFINE_ENUM(SSR);
TRACE_DEFINE_ENUM(__REQ_RAHEAD);
TRACE_DEFINE_ENUM(__REQ_SYNC);
<<<<<<< HEAD
TRACE_DEFINE_ENUM(__REQ_NOIDLE);
=======
TRACE_DEFINE_ENUM(__REQ_IDLE);
>>>>>>> 24b8d41d
TRACE_DEFINE_ENUM(__REQ_PREFLUSH);
TRACE_DEFINE_ENUM(__REQ_FUA);
TRACE_DEFINE_ENUM(__REQ_PRIO);
TRACE_DEFINE_ENUM(__REQ_META);
TRACE_DEFINE_ENUM(CP_UMOUNT);
TRACE_DEFINE_ENUM(CP_FASTBOOT);
TRACE_DEFINE_ENUM(CP_SYNC);
TRACE_DEFINE_ENUM(CP_RECOVERY);
TRACE_DEFINE_ENUM(CP_DISCARD);
TRACE_DEFINE_ENUM(CP_TRIMMED);
TRACE_DEFINE_ENUM(CP_PAUSE);
TRACE_DEFINE_ENUM(CP_RESIZE);

#define show_block_type(type)						\
	__print_symbolic(type,						\
		{ NODE,		"NODE" },				\
		{ DATA,		"DATA" },				\
		{ META,		"META" },				\
		{ META_FLUSH,	"META_FLUSH" },				\
		{ INMEM,	"INMEM" },				\
		{ INMEM_DROP,	"INMEM_DROP" },				\
		{ INMEM_INVALIDATE,	"INMEM_INVALIDATE" },		\
		{ INMEM_REVOKE,	"INMEM_REVOKE" },			\
		{ IPU,		"IN-PLACE" },				\
		{ OPU,		"OUT-OF-PLACE" })

<<<<<<< HEAD
#define F2FS_BIO_FLAG_MASK(t)	(t & (REQ_RAHEAD | WRITE_FLUSH_FUA))
#define F2FS_BIO_EXTRA_MASK(t)	(t & (REQ_META | REQ_PRIO))

#define show_bio_type(op_flags)	show_bio_op_flags(op_flags), 		\
						show_bio_extra(op_flags)

#define show_bio_op_flags(flags)					\
	__print_symbolic(F2FS_BIO_FLAG_MASK(flags),			\
		{ 0,			"WRITE" },			\
		{ REQ_RAHEAD, 		"READAHEAD" },			\
		{ READ_SYNC, 		"READ_SYNC" },			\
		{ WRITE_SYNC, 		"WRITE_SYNC" },			\
		{ WRITE_FLUSH,		"WRITE_FLUSH" },		\
		{ WRITE_FUA, 		"WRITE_FUA" },			\
		{ WRITE_FLUSH_FUA,	"WRITE_FLUSH_FUA" })

#define show_bio_extra(type)						\
	__print_symbolic(F2FS_BIO_EXTRA_MASK(type),			\
		{ REQ_META, 		"(M)" },			\
		{ REQ_PRIO, 		"(P)" },			\
		{ REQ_META | REQ_PRIO,	"(MP)" },			\
		{ 0, " \b" })
=======
#define show_block_temp(temp)						\
	__print_symbolic(temp,						\
		{ HOT,		"HOT" },				\
		{ WARM,		"WARM" },				\
		{ COLD,		"COLD" })

#define F2FS_OP_FLAGS (REQ_RAHEAD | REQ_SYNC | REQ_META | REQ_PRIO |	\
			REQ_PREFLUSH | REQ_FUA)
#define F2FS_BIO_FLAG_MASK(t)	(t & F2FS_OP_FLAGS)

#define show_bio_type(op,op_flags)	show_bio_op(op),		\
						show_bio_op_flags(op_flags)

#define show_bio_op(op)		blk_op_str(op)

#define show_bio_op_flags(flags)					\
	__print_flags(F2FS_BIO_FLAG_MASK(flags), "|",			\
		{ REQ_RAHEAD,		"R" },				\
		{ REQ_SYNC,		"S" },				\
		{ REQ_META,		"M" },				\
		{ REQ_PRIO,		"P" },				\
		{ REQ_PREFLUSH,		"PF" },				\
		{ REQ_FUA,		"FUA" })
>>>>>>> 24b8d41d

#define show_data_type(type)						\
	__print_symbolic(type,						\
		{ CURSEG_HOT_DATA, 	"Hot DATA" },			\
		{ CURSEG_WARM_DATA, 	"Warm DATA" },			\
		{ CURSEG_COLD_DATA, 	"Cold DATA" },			\
		{ CURSEG_HOT_NODE, 	"Hot NODE" },			\
		{ CURSEG_WARM_NODE, 	"Warm NODE" },			\
		{ CURSEG_COLD_NODE, 	"Cold NODE" },			\
		{ NO_CHECK_TYPE, 	"No TYPE" })

#define show_file_type(type)						\
	__print_symbolic(type,						\
		{ 0,		"FILE" },				\
		{ 1,		"DIR" })

#define show_gc_type(type)						\
	__print_symbolic(type,						\
		{ FG_GC,	"Foreground GC" },			\
		{ BG_GC,	"Background GC" })

#define show_alloc_mode(type)						\
	__print_symbolic(type,						\
		{ LFS,		"LFS-mode" },				\
		{ SSR,		"SSR-mode" },				\
		{ AT_SSR,	"AT_SSR-mode" })

#define show_victim_policy(type)					\
	__print_symbolic(type,						\
		{ GC_GREEDY,	"Greedy" },				\
		{ GC_CB,	"Cost-Benefit" },			\
		{ GC_AT,	"Age-threshold" })

#define show_cpreason(type)						\
	__print_flags(type, "|",					\
		{ CP_UMOUNT,	"Umount" },				\
		{ CP_FASTBOOT,	"Fastboot" },				\
		{ CP_SYNC,	"Sync" },				\
		{ CP_RECOVERY,	"Recovery" },				\
		{ CP_DISCARD,	"Discard" },				\
		{ CP_PAUSE,	"Pause" },				\
		{ CP_TRIMMED,	"Trimmed" },				\
		{ CP_RESIZE,	"Resize" })

#define show_fsync_cpreason(type)					\
	__print_symbolic(type,						\
		{ CP_NO_NEEDED,		"no needed" },			\
		{ CP_NON_REGULAR,	"non regular" },		\
		{ CP_COMPRESSED,	"compressed" },			\
		{ CP_HARDLINK,		"hardlink" },			\
		{ CP_SB_NEED_CP,	"sb needs cp" },		\
		{ CP_WRONG_PINO,	"wrong pino" },			\
		{ CP_NO_SPC_ROLL,	"no space roll forward" },	\
		{ CP_NODE_NEED_CP,	"node needs cp" },		\
		{ CP_FASTBOOT_MODE,	"fastboot mode" },		\
		{ CP_SPEC_LOG_NUM,	"log type is 2" },		\
		{ CP_RECOVER_DIR,	"dir needs recovery" })

#define show_shutdown_mode(type)					\
	__print_symbolic(type,						\
		{ F2FS_GOING_DOWN_FULLSYNC,	"full sync" },		\
		{ F2FS_GOING_DOWN_METASYNC,	"meta sync" },		\
		{ F2FS_GOING_DOWN_NOSYNC,	"no sync" },		\
		{ F2FS_GOING_DOWN_METAFLUSH,	"meta flush" },		\
		{ F2FS_GOING_DOWN_NEED_FSCK,	"need fsck" })

#define show_compress_algorithm(type)					\
	__print_symbolic(type,						\
		{ COMPRESS_LZO,		"LZO" },			\
		{ COMPRESS_LZ4,		"LZ4" },			\
		{ COMPRESS_ZSTD,	"ZSTD" },			\
		{ COMPRESS_LZORLE,	"LZO-RLE" })

struct f2fs_sb_info;
struct f2fs_io_info;
struct extent_info;
struct victim_sel_policy;
struct f2fs_map_blocks;

DECLARE_EVENT_CLASS(f2fs__inode,

	TP_PROTO(struct inode *inode),

	TP_ARGS(inode),

	TP_STRUCT__entry(
		__field(dev_t,	dev)
		__field(ino_t,	ino)
		__field(ino_t,	pino)
		__field(umode_t, mode)
		__field(loff_t,	size)
		__field(unsigned int, nlink)
		__field(blkcnt_t, blocks)
		__field(__u8,	advise)
	),

	TP_fast_assign(
		__entry->dev	= inode->i_sb->s_dev;
		__entry->ino	= inode->i_ino;
		__entry->pino	= F2FS_I(inode)->i_pino;
		__entry->mode	= inode->i_mode;
		__entry->nlink	= inode->i_nlink;
		__entry->size	= inode->i_size;
		__entry->blocks	= inode->i_blocks;
		__entry->advise	= F2FS_I(inode)->i_advise;
	),

	TP_printk("dev = (%d,%d), ino = %lu, pino = %lu, i_mode = 0x%hx, "
		"i_size = %lld, i_nlink = %u, i_blocks = %llu, i_advise = 0x%x",
		show_dev_ino(__entry),
		(unsigned long)__entry->pino,
		__entry->mode,
		__entry->size,
		(unsigned int)__entry->nlink,
		(unsigned long long)__entry->blocks,
		(unsigned char)__entry->advise)
);

DECLARE_EVENT_CLASS(f2fs__inode_exit,

	TP_PROTO(struct inode *inode, int ret),

	TP_ARGS(inode, ret),

	TP_STRUCT__entry(
		__field(dev_t,	dev)
		__field(ino_t,	ino)
		__field(int,	ret)
	),

	TP_fast_assign(
		__entry->dev	= inode->i_sb->s_dev;
		__entry->ino	= inode->i_ino;
		__entry->ret	= ret;
	),

	TP_printk("dev = (%d,%d), ino = %lu, ret = %d",
		show_dev_ino(__entry),
		__entry->ret)
);

DEFINE_EVENT(f2fs__inode, f2fs_sync_file_enter,

	TP_PROTO(struct inode *inode),

	TP_ARGS(inode)
);

TRACE_EVENT(f2fs_sync_file_exit,

	TP_PROTO(struct inode *inode, int cp_reason, int datasync, int ret),

	TP_ARGS(inode, cp_reason, datasync, ret),

	TP_STRUCT__entry(
		__field(dev_t,	dev)
		__field(ino_t,	ino)
		__field(int,	cp_reason)
		__field(int,	datasync)
		__field(int,	ret)
	),

	TP_fast_assign(
		__entry->dev		= inode->i_sb->s_dev;
		__entry->ino		= inode->i_ino;
		__entry->cp_reason	= cp_reason;
		__entry->datasync	= datasync;
		__entry->ret		= ret;
	),

	TP_printk("dev = (%d,%d), ino = %lu, cp_reason: %s, "
		"datasync = %d, ret = %d",
		show_dev_ino(__entry),
		show_fsync_cpreason(__entry->cp_reason),
		__entry->datasync,
		__entry->ret)
);

TRACE_EVENT(f2fs_sync_fs,

	TP_PROTO(struct super_block *sb, int wait),

	TP_ARGS(sb, wait),

	TP_STRUCT__entry(
		__field(dev_t,	dev)
		__field(int,	dirty)
		__field(int,	wait)
	),

	TP_fast_assign(
		__entry->dev	= sb->s_dev;
		__entry->dirty	= is_sbi_flag_set(F2FS_SB(sb), SBI_IS_DIRTY);
		__entry->wait	= wait;
	),

	TP_printk("dev = (%d,%d), superblock is %s, wait = %d",
		show_dev(__entry->dev),
		__entry->dirty ? "dirty" : "not dirty",
		__entry->wait)
);

DEFINE_EVENT(f2fs__inode, f2fs_iget,

	TP_PROTO(struct inode *inode),

	TP_ARGS(inode)
);

DEFINE_EVENT(f2fs__inode_exit, f2fs_iget_exit,

	TP_PROTO(struct inode *inode, int ret),

	TP_ARGS(inode, ret)
);

DEFINE_EVENT(f2fs__inode, f2fs_evict_inode,

	TP_PROTO(struct inode *inode),

	TP_ARGS(inode)
);

DEFINE_EVENT(f2fs__inode_exit, f2fs_new_inode,

	TP_PROTO(struct inode *inode, int ret),

	TP_ARGS(inode, ret)
);

TRACE_EVENT(f2fs_unlink_enter,

	TP_PROTO(struct inode *dir, struct dentry *dentry),

	TP_ARGS(dir, dentry),

	TP_STRUCT__entry(
		__field(dev_t,	dev)
		__field(ino_t,	ino)
		__field(loff_t,	size)
		__field(blkcnt_t, blocks)
		__field(const char *,	name)
	),

	TP_fast_assign(
		__entry->dev	= dir->i_sb->s_dev;
		__entry->ino	= dir->i_ino;
		__entry->size	= dir->i_size;
		__entry->blocks	= dir->i_blocks;
		__entry->name	= dentry->d_name.name;
	),

	TP_printk("dev = (%d,%d), dir ino = %lu, i_size = %lld, "
		"i_blocks = %llu, name = %s",
		show_dev_ino(__entry),
		__entry->size,
		(unsigned long long)__entry->blocks,
		__entry->name)
);

DEFINE_EVENT(f2fs__inode_exit, f2fs_unlink_exit,

	TP_PROTO(struct inode *inode, int ret),

	TP_ARGS(inode, ret)
);

DEFINE_EVENT(f2fs__inode_exit, f2fs_drop_inode,

	TP_PROTO(struct inode *inode, int ret),

	TP_ARGS(inode, ret)
);

DEFINE_EVENT(f2fs__inode, f2fs_truncate,

	TP_PROTO(struct inode *inode),

	TP_ARGS(inode)
);

TRACE_EVENT(f2fs_truncate_data_blocks_range,

	TP_PROTO(struct inode *inode, nid_t nid, unsigned int ofs, int free),

	TP_ARGS(inode, nid,  ofs, free),

	TP_STRUCT__entry(
		__field(dev_t,	dev)
		__field(ino_t,	ino)
		__field(nid_t,	nid)
		__field(unsigned int,	ofs)
		__field(int,	free)
	),

	TP_fast_assign(
		__entry->dev	= inode->i_sb->s_dev;
		__entry->ino	= inode->i_ino;
		__entry->nid	= nid;
		__entry->ofs	= ofs;
		__entry->free	= free;
	),

	TP_printk("dev = (%d,%d), ino = %lu, nid = %u, offset = %u, freed = %d",
		show_dev_ino(__entry),
		(unsigned int)__entry->nid,
		__entry->ofs,
		__entry->free)
);

DECLARE_EVENT_CLASS(f2fs__truncate_op,

	TP_PROTO(struct inode *inode, u64 from),

	TP_ARGS(inode, from),

	TP_STRUCT__entry(
		__field(dev_t,	dev)
		__field(ino_t,	ino)
		__field(loff_t,	size)
		__field(blkcnt_t, blocks)
		__field(u64,	from)
	),

	TP_fast_assign(
		__entry->dev	= inode->i_sb->s_dev;
		__entry->ino	= inode->i_ino;
		__entry->size	= inode->i_size;
		__entry->blocks	= inode->i_blocks;
		__entry->from	= from;
	),

	TP_printk("dev = (%d,%d), ino = %lu, i_size = %lld, i_blocks = %llu, "
		"start file offset = %llu",
		show_dev_ino(__entry),
		__entry->size,
		(unsigned long long)__entry->blocks,
		(unsigned long long)__entry->from)
);

DEFINE_EVENT(f2fs__truncate_op, f2fs_truncate_blocks_enter,

	TP_PROTO(struct inode *inode, u64 from),

	TP_ARGS(inode, from)
);

DEFINE_EVENT(f2fs__inode_exit, f2fs_truncate_blocks_exit,

	TP_PROTO(struct inode *inode, int ret),

	TP_ARGS(inode, ret)
);

DEFINE_EVENT(f2fs__truncate_op, f2fs_truncate_inode_blocks_enter,

	TP_PROTO(struct inode *inode, u64 from),

	TP_ARGS(inode, from)
);

DEFINE_EVENT(f2fs__inode_exit, f2fs_truncate_inode_blocks_exit,

	TP_PROTO(struct inode *inode, int ret),

	TP_ARGS(inode, ret)
);

DECLARE_EVENT_CLASS(f2fs__truncate_node,

	TP_PROTO(struct inode *inode, nid_t nid, block_t blk_addr),

	TP_ARGS(inode, nid, blk_addr),

	TP_STRUCT__entry(
		__field(dev_t,	dev)
		__field(ino_t,	ino)
		__field(nid_t,	nid)
		__field(block_t,	blk_addr)
	),

	TP_fast_assign(
		__entry->dev		= inode->i_sb->s_dev;
		__entry->ino		= inode->i_ino;
		__entry->nid		= nid;
		__entry->blk_addr	= blk_addr;
	),

	TP_printk("dev = (%d,%d), ino = %lu, nid = %u, block_address = 0x%llx",
		show_dev_ino(__entry),
		(unsigned int)__entry->nid,
		(unsigned long long)__entry->blk_addr)
);

DEFINE_EVENT(f2fs__truncate_node, f2fs_truncate_nodes_enter,

	TP_PROTO(struct inode *inode, nid_t nid, block_t blk_addr),

	TP_ARGS(inode, nid, blk_addr)
);

DEFINE_EVENT(f2fs__inode_exit, f2fs_truncate_nodes_exit,

	TP_PROTO(struct inode *inode, int ret),

	TP_ARGS(inode, ret)
);

DEFINE_EVENT(f2fs__truncate_node, f2fs_truncate_node,

	TP_PROTO(struct inode *inode, nid_t nid, block_t blk_addr),

	TP_ARGS(inode, nid, blk_addr)
);

TRACE_EVENT(f2fs_truncate_partial_nodes,

	TP_PROTO(struct inode *inode, nid_t *nid, int depth, int err),

	TP_ARGS(inode, nid, depth, err),

	TP_STRUCT__entry(
		__field(dev_t,	dev)
		__field(ino_t,	ino)
		__field(nid_t,	nid[3])
		__field(int,	depth)
		__field(int,	err)
	),

	TP_fast_assign(
		__entry->dev	= inode->i_sb->s_dev;
		__entry->ino	= inode->i_ino;
		__entry->nid[0]	= nid[0];
		__entry->nid[1]	= nid[1];
		__entry->nid[2]	= nid[2];
		__entry->depth	= depth;
		__entry->err	= err;
	),

	TP_printk("dev = (%d,%d), ino = %lu, "
		"nid[0] = %u, nid[1] = %u, nid[2] = %u, depth = %d, err = %d",
		show_dev_ino(__entry),
		(unsigned int)__entry->nid[0],
		(unsigned int)__entry->nid[1],
		(unsigned int)__entry->nid[2],
		__entry->depth,
		__entry->err)
);

TRACE_EVENT(f2fs_file_write_iter,

	TP_PROTO(struct inode *inode, unsigned long offset,
		unsigned long length, int ret),

	TP_ARGS(inode, offset, length, ret),

	TP_STRUCT__entry(
		__field(dev_t,	dev)
		__field(ino_t,	ino)
		__field(unsigned long, offset)
		__field(unsigned long, length)
		__field(int,	ret)
	),

	TP_fast_assign(
		__entry->dev	= inode->i_sb->s_dev;
		__entry->ino	= inode->i_ino;
		__entry->offset	= offset;
		__entry->length	= length;
		__entry->ret	= ret;
	),

	TP_printk("dev = (%d,%d), ino = %lu, "
		"offset = %lu, length = %lu, written(err) = %d",
		show_dev_ino(__entry),
		__entry->offset,
		__entry->length,
		__entry->ret)
);

TRACE_EVENT(f2fs_map_blocks,
	TP_PROTO(struct inode *inode, struct f2fs_map_blocks *map, int ret),

	TP_ARGS(inode, map, ret),

	TP_STRUCT__entry(
		__field(dev_t,	dev)
		__field(ino_t,	ino)
		__field(block_t,	m_lblk)
		__field(block_t,	m_pblk)
		__field(unsigned int,	m_len)
		__field(unsigned int,	m_flags)
		__field(int,	m_seg_type)
		__field(bool,	m_may_create)
		__field(int,	ret)
	),

	TP_fast_assign(
		__entry->dev		= inode->i_sb->s_dev;
		__entry->ino		= inode->i_ino;
		__entry->m_lblk		= map->m_lblk;
		__entry->m_pblk		= map->m_pblk;
		__entry->m_len		= map->m_len;
		__entry->m_flags	= map->m_flags;
		__entry->m_seg_type	= map->m_seg_type;
		__entry->m_may_create	= map->m_may_create;
		__entry->ret		= ret;
	),

	TP_printk("dev = (%d,%d), ino = %lu, file offset = %llu, "
		"start blkaddr = 0x%llx, len = 0x%llx, flags = %u,"
		"seg_type = %d, may_create = %d, err = %d",
		show_dev_ino(__entry),
		(unsigned long long)__entry->m_lblk,
		(unsigned long long)__entry->m_pblk,
		(unsigned long long)__entry->m_len,
		__entry->m_flags,
		__entry->m_seg_type,
		__entry->m_may_create,
		__entry->ret)
);

TRACE_EVENT(f2fs_background_gc,

	TP_PROTO(struct super_block *sb, unsigned int wait_ms,
			unsigned int prefree, unsigned int free),

	TP_ARGS(sb, wait_ms, prefree, free),

	TP_STRUCT__entry(
		__field(dev_t,	dev)
		__field(unsigned int,	wait_ms)
		__field(unsigned int,	prefree)
		__field(unsigned int,	free)
	),

	TP_fast_assign(
		__entry->dev		= sb->s_dev;
		__entry->wait_ms	= wait_ms;
		__entry->prefree	= prefree;
		__entry->free		= free;
	),

	TP_printk("dev = (%d,%d), wait_ms = %u, prefree = %u, free = %u",
		show_dev(__entry->dev),
		__entry->wait_ms,
		__entry->prefree,
		__entry->free)
);

TRACE_EVENT(f2fs_gc_begin,

	TP_PROTO(struct super_block *sb, bool sync, bool background,
			long long dirty_nodes, long long dirty_dents,
			long long dirty_imeta, unsigned int free_sec,
			unsigned int free_seg, int reserved_seg,
			unsigned int prefree_seg),

	TP_ARGS(sb, sync, background, dirty_nodes, dirty_dents, dirty_imeta,
		free_sec, free_seg, reserved_seg, prefree_seg),

	TP_STRUCT__entry(
		__field(dev_t,		dev)
		__field(bool,		sync)
		__field(bool,		background)
		__field(long long,	dirty_nodes)
		__field(long long,	dirty_dents)
		__field(long long,	dirty_imeta)
		__field(unsigned int,	free_sec)
		__field(unsigned int,	free_seg)
		__field(int,		reserved_seg)
		__field(unsigned int,	prefree_seg)
	),

	TP_fast_assign(
		__entry->dev		= sb->s_dev;
		__entry->sync		= sync;
		__entry->background	= background;
		__entry->dirty_nodes	= dirty_nodes;
		__entry->dirty_dents	= dirty_dents;
		__entry->dirty_imeta	= dirty_imeta;
		__entry->free_sec	= free_sec;
		__entry->free_seg	= free_seg;
		__entry->reserved_seg	= reserved_seg;
		__entry->prefree_seg	= prefree_seg;
	),

	TP_printk("dev = (%d,%d), sync = %d, background = %d, nodes = %lld, "
		"dents = %lld, imeta = %lld, free_sec:%u, free_seg:%u, "
		"rsv_seg:%d, prefree_seg:%u",
		show_dev(__entry->dev),
		__entry->sync,
		__entry->background,
		__entry->dirty_nodes,
		__entry->dirty_dents,
		__entry->dirty_imeta,
		__entry->free_sec,
		__entry->free_seg,
		__entry->reserved_seg,
		__entry->prefree_seg)
);

TRACE_EVENT(f2fs_gc_end,

	TP_PROTO(struct super_block *sb, int ret, int seg_freed,
			int sec_freed, long long dirty_nodes,
			long long dirty_dents, long long dirty_imeta,
			unsigned int free_sec, unsigned int free_seg,
			int reserved_seg, unsigned int prefree_seg),

	TP_ARGS(sb, ret, seg_freed, sec_freed, dirty_nodes, dirty_dents,
		dirty_imeta, free_sec, free_seg, reserved_seg, prefree_seg),

	TP_STRUCT__entry(
		__field(dev_t,		dev)
		__field(int,		ret)
		__field(int,		seg_freed)
		__field(int,		sec_freed)
		__field(long long,	dirty_nodes)
		__field(long long,	dirty_dents)
		__field(long long,	dirty_imeta)
		__field(unsigned int,	free_sec)
		__field(unsigned int,	free_seg)
		__field(int,		reserved_seg)
		__field(unsigned int,	prefree_seg)
	),

	TP_fast_assign(
		__entry->dev		= sb->s_dev;
		__entry->ret		= ret;
		__entry->seg_freed	= seg_freed;
		__entry->sec_freed	= sec_freed;
		__entry->dirty_nodes	= dirty_nodes;
		__entry->dirty_dents	= dirty_dents;
		__entry->dirty_imeta	= dirty_imeta;
		__entry->free_sec	= free_sec;
		__entry->free_seg	= free_seg;
		__entry->reserved_seg	= reserved_seg;
		__entry->prefree_seg	= prefree_seg;
	),

	TP_printk("dev = (%d,%d), ret = %d, seg_freed = %d, sec_freed = %d, "
		"nodes = %lld, dents = %lld, imeta = %lld, free_sec:%u, "
		"free_seg:%u, rsv_seg:%d, prefree_seg:%u",
		show_dev(__entry->dev),
		__entry->ret,
		__entry->seg_freed,
		__entry->sec_freed,
		__entry->dirty_nodes,
		__entry->dirty_dents,
		__entry->dirty_imeta,
		__entry->free_sec,
		__entry->free_seg,
		__entry->reserved_seg,
		__entry->prefree_seg)
);

TRACE_EVENT(f2fs_get_victim,

	TP_PROTO(struct super_block *sb, int type, int gc_type,
			struct victim_sel_policy *p, unsigned int pre_victim,
			unsigned int prefree, unsigned int free),

	TP_ARGS(sb, type, gc_type, p, pre_victim, prefree, free),

	TP_STRUCT__entry(
		__field(dev_t,	dev)
		__field(int,	type)
		__field(int,	gc_type)
		__field(int,	alloc_mode)
		__field(int,	gc_mode)
		__field(unsigned int,	victim)
		__field(unsigned int,	cost)
		__field(unsigned int,	ofs_unit)
		__field(unsigned int,	pre_victim)
		__field(unsigned int,	prefree)
		__field(unsigned int,	free)
	),

	TP_fast_assign(
		__entry->dev		= sb->s_dev;
		__entry->type		= type;
		__entry->gc_type	= gc_type;
		__entry->alloc_mode	= p->alloc_mode;
		__entry->gc_mode	= p->gc_mode;
		__entry->victim		= p->min_segno;
		__entry->cost		= p->min_cost;
		__entry->ofs_unit	= p->ofs_unit;
		__entry->pre_victim	= pre_victim;
		__entry->prefree	= prefree;
		__entry->free		= free;
	),

	TP_printk("dev = (%d,%d), type = %s, policy = (%s, %s, %s), "
		"victim = %u, cost = %u, ofs_unit = %u, "
		"pre_victim_secno = %d, prefree = %u, free = %u",
		show_dev(__entry->dev),
		show_data_type(__entry->type),
		show_gc_type(__entry->gc_type),
		show_alloc_mode(__entry->alloc_mode),
		show_victim_policy(__entry->gc_mode),
		__entry->victim,
		__entry->cost,
		__entry->ofs_unit,
		(int)__entry->pre_victim,
		__entry->prefree,
		__entry->free)
);

TRACE_EVENT(f2fs_lookup_start,

	TP_PROTO(struct inode *dir, struct dentry *dentry, unsigned int flags),

	TP_ARGS(dir, dentry, flags),

	TP_STRUCT__entry(
		__field(dev_t,	dev)
		__field(ino_t,	ino)
		__field(const char *,	name)
		__field(unsigned int, flags)
	),

	TP_fast_assign(
		__entry->dev	= dir->i_sb->s_dev;
		__entry->ino	= dir->i_ino;
		__entry->name	= dentry->d_name.name;
		__entry->flags	= flags;
	),

	TP_printk("dev = (%d,%d), pino = %lu, name:%s, flags:%u",
		show_dev_ino(__entry),
		__entry->name,
		__entry->flags)
);

TRACE_EVENT(f2fs_lookup_end,

	TP_PROTO(struct inode *dir, struct dentry *dentry, nid_t ino,
		int err),

	TP_ARGS(dir, dentry, ino, err),

	TP_STRUCT__entry(
		__field(dev_t,	dev)
		__field(ino_t,	ino)
		__field(const char *,	name)
		__field(nid_t,	cino)
		__field(int,	err)
	),

	TP_fast_assign(
		__entry->dev	= dir->i_sb->s_dev;
		__entry->ino	= dir->i_ino;
		__entry->name	= dentry->d_name.name;
		__entry->cino	= ino;
		__entry->err	= err;
	),

	TP_printk("dev = (%d,%d), pino = %lu, name:%s, ino:%u, err:%d",
		show_dev_ino(__entry),
		__entry->name,
		__entry->cino,
		__entry->err)
);

TRACE_EVENT(f2fs_readdir,

	TP_PROTO(struct inode *dir, loff_t start_pos, loff_t end_pos, int err),

	TP_ARGS(dir, start_pos, end_pos, err),

	TP_STRUCT__entry(
		__field(dev_t,	dev)
		__field(ino_t,	ino)
		__field(loff_t,	start)
		__field(loff_t,	end)
		__field(int,	err)
	),

	TP_fast_assign(
		__entry->dev	= dir->i_sb->s_dev;
		__entry->ino	= dir->i_ino;
		__entry->start	= start_pos;
		__entry->end	= end_pos;
		__entry->err	= err;
	),

	TP_printk("dev = (%d,%d), ino = %lu, start_pos:%llu, end_pos:%llu, err:%d",
		show_dev_ino(__entry),
		__entry->start,
		__entry->end,
		__entry->err)
);

TRACE_EVENT(f2fs_fallocate,

	TP_PROTO(struct inode *inode, int mode,
				loff_t offset, loff_t len, int ret),

	TP_ARGS(inode, mode, offset, len, ret),

	TP_STRUCT__entry(
		__field(dev_t,	dev)
		__field(ino_t,	ino)
		__field(int,	mode)
		__field(loff_t,	offset)
		__field(loff_t,	len)
		__field(loff_t, size)
		__field(blkcnt_t, blocks)
		__field(int,	ret)
	),

	TP_fast_assign(
		__entry->dev	= inode->i_sb->s_dev;
		__entry->ino	= inode->i_ino;
		__entry->mode	= mode;
		__entry->offset	= offset;
		__entry->len	= len;
		__entry->size	= inode->i_size;
		__entry->blocks = inode->i_blocks;
		__entry->ret	= ret;
	),

	TP_printk("dev = (%d,%d), ino = %lu, mode = %x, offset = %lld, "
		"len = %lld,  i_size = %lld, i_blocks = %llu, ret = %d",
		show_dev_ino(__entry),
		__entry->mode,
		(unsigned long long)__entry->offset,
		(unsigned long long)__entry->len,
		(unsigned long long)__entry->size,
		(unsigned long long)__entry->blocks,
		__entry->ret)
);

TRACE_EVENT(f2fs_direct_IO_enter,

	TP_PROTO(struct inode *inode, loff_t offset, unsigned long len, int rw),

	TP_ARGS(inode, offset, len, rw),

	TP_STRUCT__entry(
		__field(dev_t,	dev)
		__field(ino_t,	ino)
		__field(loff_t,	pos)
		__field(unsigned long,	len)
		__field(int,	rw)
	),

	TP_fast_assign(
		__entry->dev	= inode->i_sb->s_dev;
		__entry->ino	= inode->i_ino;
		__entry->pos	= offset;
		__entry->len	= len;
		__entry->rw	= rw;
	),

	TP_printk("dev = (%d,%d), ino = %lu pos = %lld len = %lu rw = %d",
		show_dev_ino(__entry),
		__entry->pos,
		__entry->len,
		__entry->rw)
);

TRACE_EVENT(f2fs_direct_IO_exit,

	TP_PROTO(struct inode *inode, loff_t offset, unsigned long len,
		 int rw, int ret),

	TP_ARGS(inode, offset, len, rw, ret),

	TP_STRUCT__entry(
		__field(dev_t,	dev)
		__field(ino_t,	ino)
		__field(loff_t,	pos)
		__field(unsigned long,	len)
		__field(int,	rw)
		__field(int,	ret)
	),

	TP_fast_assign(
		__entry->dev	= inode->i_sb->s_dev;
		__entry->ino	= inode->i_ino;
		__entry->pos	= offset;
		__entry->len	= len;
		__entry->rw	= rw;
		__entry->ret	= ret;
	),

	TP_printk("dev = (%d,%d), ino = %lu pos = %lld len = %lu "
		"rw = %d ret = %d",
		show_dev_ino(__entry),
		__entry->pos,
		__entry->len,
		__entry->rw,
		__entry->ret)
);

TRACE_EVENT(f2fs_reserve_new_blocks,

	TP_PROTO(struct inode *inode, nid_t nid, unsigned int ofs_in_node,
							blkcnt_t count),

	TP_ARGS(inode, nid, ofs_in_node, count),

	TP_STRUCT__entry(
		__field(dev_t,	dev)
		__field(nid_t, nid)
		__field(unsigned int, ofs_in_node)
		__field(blkcnt_t, count)
	),

	TP_fast_assign(
		__entry->dev	= inode->i_sb->s_dev;
		__entry->nid	= nid;
		__entry->ofs_in_node = ofs_in_node;
		__entry->count = count;
	),

	TP_printk("dev = (%d,%d), nid = %u, ofs_in_node = %u, count = %llu",
<<<<<<< HEAD
		show_dev(__entry),
=======
		show_dev(__entry->dev),
>>>>>>> 24b8d41d
		(unsigned int)__entry->nid,
		__entry->ofs_in_node,
		(unsigned long long)__entry->count)
);

DECLARE_EVENT_CLASS(f2fs__submit_page_bio,

	TP_PROTO(struct page *page, struct f2fs_io_info *fio),

	TP_ARGS(page, fio),

	TP_STRUCT__entry(
		__field(dev_t, dev)
		__field(ino_t, ino)
		__field(pgoff_t, index)
		__field(block_t, old_blkaddr)
		__field(block_t, new_blkaddr)
		__field(int, op)
		__field(int, op_flags)
<<<<<<< HEAD
=======
		__field(int, temp)
>>>>>>> 24b8d41d
		__field(int, type)
	),

	TP_fast_assign(
		__entry->dev		= page_file_mapping(page)->host->i_sb->s_dev;
		__entry->ino		= page_file_mapping(page)->host->i_ino;
		__entry->index		= page->index;
		__entry->old_blkaddr	= fio->old_blkaddr;
		__entry->new_blkaddr	= fio->new_blkaddr;
		__entry->op		= fio->op;
		__entry->op_flags	= fio->op_flags;
<<<<<<< HEAD
=======
		__entry->temp		= fio->temp;
>>>>>>> 24b8d41d
		__entry->type		= fio->type;
	),

	TP_printk("dev = (%d,%d), ino = %lu, page_index = 0x%lx, "
<<<<<<< HEAD
		"oldaddr = 0x%llx, newaddr = 0x%llx, rw = %s%s, type = %s",
=======
		"oldaddr = 0x%llx, newaddr = 0x%llx, rw = %s(%s), type = %s_%s",
>>>>>>> 24b8d41d
		show_dev_ino(__entry),
		(unsigned long)__entry->index,
		(unsigned long long)__entry->old_blkaddr,
		(unsigned long long)__entry->new_blkaddr,
<<<<<<< HEAD
		show_bio_type(__entry->op_flags),
=======
		show_bio_type(__entry->op, __entry->op_flags),
		show_block_temp(__entry->temp),
>>>>>>> 24b8d41d
		show_block_type(__entry->type))
);

DEFINE_EVENT_CONDITION(f2fs__submit_page_bio, f2fs_submit_page_bio,

	TP_PROTO(struct page *page, struct f2fs_io_info *fio),

	TP_ARGS(page, fio),

	TP_CONDITION(page->mapping)
);

DEFINE_EVENT_CONDITION(f2fs__submit_page_bio, f2fs_submit_page_write,

	TP_PROTO(struct page *page, struct f2fs_io_info *fio),

	TP_ARGS(page, fio),

	TP_CONDITION(page->mapping)
);

DECLARE_EVENT_CLASS(f2fs__bio,

	TP_PROTO(struct super_block *sb, int type, struct bio *bio),

	TP_ARGS(sb, type, bio),

	TP_STRUCT__entry(
		__field(dev_t,	dev)
<<<<<<< HEAD
=======
		__field(dev_t,	target)
>>>>>>> 24b8d41d
		__field(int,	op)
		__field(int,	op_flags)
		__field(int,	type)
		__field(sector_t,	sector)
		__field(unsigned int,	size)
	),

	TP_fast_assign(
		__entry->dev		= sb->s_dev;
<<<<<<< HEAD
		__entry->op		= fio->op;
		__entry->op_flags	= fio->op_flags;
		__entry->type		= fio->type;
=======
		__entry->target		= bio_dev(bio);
		__entry->op		= bio_op(bio);
		__entry->op_flags	= bio->bi_opf;
		__entry->type		= type;
>>>>>>> 24b8d41d
		__entry->sector		= bio->bi_iter.bi_sector;
		__entry->size		= bio->bi_iter.bi_size;
	),

<<<<<<< HEAD
	TP_printk("dev = (%d,%d), rw = %s%s, %s, sector = %lld, size = %u",
		show_dev(__entry),
		show_bio_type(__entry->op_flags),
=======
	TP_printk("dev = (%d,%d)/(%d,%d), rw = %s(%s), %s, sector = %lld, size = %u",
		show_dev(__entry->target),
		show_dev(__entry->dev),
		show_bio_type(__entry->op, __entry->op_flags),
>>>>>>> 24b8d41d
		show_block_type(__entry->type),
		(unsigned long long)__entry->sector,
		__entry->size)
);

DEFINE_EVENT_CONDITION(f2fs__bio, f2fs_prepare_write_bio,

	TP_PROTO(struct super_block *sb, int type, struct bio *bio),

	TP_ARGS(sb, type, bio),

	TP_CONDITION(bio)
);

DEFINE_EVENT_CONDITION(f2fs__bio, f2fs_prepare_read_bio,

	TP_PROTO(struct super_block *sb, int type, struct bio *bio),

	TP_ARGS(sb, type, bio),

	TP_CONDITION(bio)
);

DEFINE_EVENT_CONDITION(f2fs__bio, f2fs_submit_read_bio,

	TP_PROTO(struct super_block *sb, int type, struct bio *bio),

	TP_ARGS(sb, type, bio),

	TP_CONDITION(bio)
);

DEFINE_EVENT_CONDITION(f2fs__bio, f2fs_submit_write_bio,

	TP_PROTO(struct super_block *sb, int type, struct bio *bio),

	TP_ARGS(sb, type, bio),

	TP_CONDITION(bio)
);

TRACE_EVENT(f2fs_write_begin,

	TP_PROTO(struct inode *inode, loff_t pos, unsigned int len,
				unsigned int flags),

	TP_ARGS(inode, pos, len, flags),

	TP_STRUCT__entry(
		__field(dev_t,	dev)
		__field(ino_t,	ino)
		__field(loff_t,	pos)
		__field(unsigned int, len)
		__field(unsigned int, flags)
	),

	TP_fast_assign(
		__entry->dev	= inode->i_sb->s_dev;
		__entry->ino	= inode->i_ino;
		__entry->pos	= pos;
		__entry->len	= len;
		__entry->flags	= flags;
	),

	TP_printk("dev = (%d,%d), ino = %lu, pos = %llu, len = %u, flags = %u",
		show_dev_ino(__entry),
		(unsigned long long)__entry->pos,
		__entry->len,
		__entry->flags)
);

TRACE_EVENT(f2fs_write_end,

	TP_PROTO(struct inode *inode, loff_t pos, unsigned int len,
				unsigned int copied),

	TP_ARGS(inode, pos, len, copied),

	TP_STRUCT__entry(
		__field(dev_t,	dev)
		__field(ino_t,	ino)
		__field(loff_t,	pos)
		__field(unsigned int, len)
		__field(unsigned int, copied)
	),

	TP_fast_assign(
		__entry->dev	= inode->i_sb->s_dev;
		__entry->ino	= inode->i_ino;
		__entry->pos	= pos;
		__entry->len	= len;
		__entry->copied	= copied;
	),

	TP_printk("dev = (%d,%d), ino = %lu, pos = %llu, len = %u, copied = %u",
		show_dev_ino(__entry),
		(unsigned long long)__entry->pos,
		__entry->len,
		__entry->copied)
);

DECLARE_EVENT_CLASS(f2fs__page,

	TP_PROTO(struct page *page, int type),

	TP_ARGS(page, type),

	TP_STRUCT__entry(
		__field(dev_t,	dev)
		__field(ino_t,	ino)
		__field(int, type)
		__field(int, dir)
		__field(pgoff_t, index)
		__field(int, dirty)
		__field(int, uptodate)
	),

	TP_fast_assign(
		__entry->dev	= page_file_mapping(page)->host->i_sb->s_dev;
		__entry->ino	= page_file_mapping(page)->host->i_ino;
		__entry->type	= type;
		__entry->dir	=
			S_ISDIR(page_file_mapping(page)->host->i_mode);
		__entry->index	= page->index;
		__entry->dirty	= PageDirty(page);
		__entry->uptodate = PageUptodate(page);
	),

	TP_printk("dev = (%d,%d), ino = %lu, %s, %s, index = %lu, "
		"dirty = %d, uptodate = %d",
		show_dev_ino(__entry),
		show_block_type(__entry->type),
		show_file_type(__entry->dir),
		(unsigned long)__entry->index,
		__entry->dirty,
		__entry->uptodate)
);

DEFINE_EVENT(f2fs__page, f2fs_writepage,

	TP_PROTO(struct page *page, int type),

	TP_ARGS(page, type)
);

DEFINE_EVENT(f2fs__page, f2fs_do_write_data_page,

	TP_PROTO(struct page *page, int type),

	TP_ARGS(page, type)
);

DEFINE_EVENT(f2fs__page, f2fs_readpage,

	TP_PROTO(struct page *page, int type),

	TP_ARGS(page, type)
);

DEFINE_EVENT(f2fs__page, f2fs_set_page_dirty,

	TP_PROTO(struct page *page, int type),

	TP_ARGS(page, type)
);

DEFINE_EVENT(f2fs__page, f2fs_vm_page_mkwrite,

	TP_PROTO(struct page *page, int type),

	TP_ARGS(page, type)
);

DEFINE_EVENT(f2fs__page, f2fs_register_inmem_page,

	TP_PROTO(struct page *page, int type),

	TP_ARGS(page, type)
);

DEFINE_EVENT(f2fs__page, f2fs_commit_inmem_page,

	TP_PROTO(struct page *page, int type),

	TP_ARGS(page, type)
);

TRACE_EVENT(f2fs_filemap_fault,

	TP_PROTO(struct inode *inode, pgoff_t index, unsigned long ret),

	TP_ARGS(inode, index, ret),

	TP_STRUCT__entry(
		__field(dev_t,	dev)
		__field(ino_t,	ino)
		__field(pgoff_t, index)
		__field(unsigned long, ret)
	),

	TP_fast_assign(
		__entry->dev	= inode->i_sb->s_dev;
		__entry->ino	= inode->i_ino;
		__entry->index	= index;
		__entry->ret	= ret;
	),

	TP_printk("dev = (%d,%d), ino = %lu, index = %lu, ret = %lx",
		show_dev_ino(__entry),
		(unsigned long)__entry->index,
		__entry->ret)
);

TRACE_EVENT(f2fs_writepages,

	TP_PROTO(struct inode *inode, struct writeback_control *wbc, int type),

	TP_ARGS(inode, wbc, type),

	TP_STRUCT__entry(
		__field(dev_t,	dev)
		__field(ino_t,	ino)
		__field(int,	type)
		__field(int,	dir)
		__field(long,	nr_to_write)
		__field(long,	pages_skipped)
		__field(loff_t,	range_start)
		__field(loff_t,	range_end)
		__field(pgoff_t, writeback_index)
		__field(int,	sync_mode)
		__field(char,	for_kupdate)
		__field(char,	for_background)
		__field(char,	tagged_writepages)
		__field(char,	for_reclaim)
		__field(char,	range_cyclic)
		__field(char,	for_sync)
	),

	TP_fast_assign(
		__entry->dev		= inode->i_sb->s_dev;
		__entry->ino		= inode->i_ino;
		__entry->type		= type;
		__entry->dir		= S_ISDIR(inode->i_mode);
		__entry->nr_to_write	= wbc->nr_to_write;
		__entry->pages_skipped	= wbc->pages_skipped;
		__entry->range_start	= wbc->range_start;
		__entry->range_end	= wbc->range_end;
		__entry->writeback_index = inode->i_mapping->writeback_index;
		__entry->sync_mode	= wbc->sync_mode;
		__entry->for_kupdate	= wbc->for_kupdate;
		__entry->for_background	= wbc->for_background;
		__entry->tagged_writepages	= wbc->tagged_writepages;
		__entry->for_reclaim	= wbc->for_reclaim;
		__entry->range_cyclic	= wbc->range_cyclic;
		__entry->for_sync	= wbc->for_sync;
	),

	TP_printk("dev = (%d,%d), ino = %lu, %s, %s, nr_to_write %ld, "
		"skipped %ld, start %lld, end %lld, wb_idx %lu, sync_mode %d, "
		"kupdate %u background %u tagged %u reclaim %u cyclic %u sync %u",
		show_dev_ino(__entry),
		show_block_type(__entry->type),
		show_file_type(__entry->dir),
		__entry->nr_to_write,
		__entry->pages_skipped,
		__entry->range_start,
		__entry->range_end,
		(unsigned long)__entry->writeback_index,
		__entry->sync_mode,
		__entry->for_kupdate,
		__entry->for_background,
		__entry->tagged_writepages,
		__entry->for_reclaim,
		__entry->range_cyclic,
		__entry->for_sync)
);

TRACE_EVENT(f2fs_readpages,

	TP_PROTO(struct inode *inode, pgoff_t start, unsigned int nrpage),

	TP_ARGS(inode, start, nrpage),

	TP_STRUCT__entry(
		__field(dev_t,	dev)
		__field(ino_t,	ino)
		__field(pgoff_t,	start)
		__field(unsigned int,	nrpage)
	),

	TP_fast_assign(
		__entry->dev	= inode->i_sb->s_dev;
		__entry->ino	= inode->i_ino;
		__entry->start	= start;
		__entry->nrpage	= nrpage;
	),

	TP_printk("dev = (%d,%d), ino = %lu, start = %lu nrpage = %u",
		show_dev_ino(__entry),
		(unsigned long)__entry->start,
		__entry->nrpage)
);

TRACE_EVENT(f2fs_write_checkpoint,

	TP_PROTO(struct super_block *sb, int reason, char *msg),

	TP_ARGS(sb, reason, msg),

	TP_STRUCT__entry(
		__field(dev_t,	dev)
		__field(int,	reason)
		__field(char *,	msg)
	),

	TP_fast_assign(
		__entry->dev		= sb->s_dev;
		__entry->reason		= reason;
		__entry->msg		= msg;
	),

	TP_printk("dev = (%d,%d), checkpoint for %s, state = %s",
		show_dev(__entry->dev),
		show_cpreason(__entry->reason),
		__entry->msg)
);

DECLARE_EVENT_CLASS(f2fs_discard,

	TP_PROTO(struct block_device *dev, block_t blkstart, block_t blklen),

	TP_ARGS(dev, blkstart, blklen),

	TP_STRUCT__entry(
		__field(dev_t,	dev)
		__field(block_t, blkstart)
		__field(block_t, blklen)
	),

	TP_fast_assign(
		__entry->dev	= dev->bd_dev;
		__entry->blkstart = blkstart;
		__entry->blklen = blklen;
	),

	TP_printk("dev = (%d,%d), blkstart = 0x%llx, blklen = 0x%llx",
		show_dev(__entry->dev),
		(unsigned long long)__entry->blkstart,
		(unsigned long long)__entry->blklen)
);

DEFINE_EVENT(f2fs_discard, f2fs_queue_discard,

	TP_PROTO(struct block_device *dev, block_t blkstart, block_t blklen),

	TP_ARGS(dev, blkstart, blklen)
);

DEFINE_EVENT(f2fs_discard, f2fs_issue_discard,

	TP_PROTO(struct block_device *dev, block_t blkstart, block_t blklen),

	TP_ARGS(dev, blkstart, blklen)
);

DEFINE_EVENT(f2fs_discard, f2fs_remove_discard,

	TP_PROTO(struct block_device *dev, block_t blkstart, block_t blklen),

	TP_ARGS(dev, blkstart, blklen)
);

TRACE_EVENT(f2fs_issue_reset_zone,

	TP_PROTO(struct block_device *dev, block_t blkstart),

	TP_ARGS(dev, blkstart),

	TP_STRUCT__entry(
		__field(dev_t,	dev)
		__field(block_t, blkstart)
	),

	TP_fast_assign(
		__entry->dev	= dev->bd_dev;
		__entry->blkstart = blkstart;
	),

	TP_printk("dev = (%d,%d), reset zone at block = 0x%llx",
		show_dev(__entry->dev),
		(unsigned long long)__entry->blkstart)
);

TRACE_EVENT(f2fs_issue_flush,

	TP_PROTO(struct block_device *dev, unsigned int nobarrier,
				unsigned int flush_merge, int ret),

	TP_ARGS(dev, nobarrier, flush_merge, ret),

	TP_STRUCT__entry(
		__field(dev_t,	dev)
		__field(unsigned int, nobarrier)
		__field(unsigned int, flush_merge)
		__field(int,  ret)
	),

	TP_fast_assign(
		__entry->dev	= dev->bd_dev;
		__entry->nobarrier = nobarrier;
		__entry->flush_merge = flush_merge;
		__entry->ret = ret;
	),

	TP_printk("dev = (%d,%d), %s %s, ret = %d",
		show_dev(__entry->dev),
		__entry->nobarrier ? "skip (nobarrier)" : "issue",
		__entry->flush_merge ? " with flush_merge" : "",
		__entry->ret)
);

TRACE_EVENT(f2fs_lookup_extent_tree_start,

	TP_PROTO(struct inode *inode, unsigned int pgofs),

	TP_ARGS(inode, pgofs),

	TP_STRUCT__entry(
		__field(dev_t,	dev)
		__field(ino_t,	ino)
		__field(unsigned int, pgofs)
	),

	TP_fast_assign(
		__entry->dev = inode->i_sb->s_dev;
		__entry->ino = inode->i_ino;
		__entry->pgofs = pgofs;
	),

	TP_printk("dev = (%d,%d), ino = %lu, pgofs = %u",
		show_dev_ino(__entry),
		__entry->pgofs)
);

TRACE_EVENT_CONDITION(f2fs_lookup_extent_tree_end,

	TP_PROTO(struct inode *inode, unsigned int pgofs,
						struct extent_info *ei),

	TP_ARGS(inode, pgofs, ei),

	TP_CONDITION(ei),

	TP_STRUCT__entry(
		__field(dev_t,	dev)
		__field(ino_t,	ino)
		__field(unsigned int, pgofs)
		__field(unsigned int, fofs)
		__field(u32, blk)
		__field(unsigned int, len)
	),

	TP_fast_assign(
		__entry->dev = inode->i_sb->s_dev;
		__entry->ino = inode->i_ino;
		__entry->pgofs = pgofs;
		__entry->fofs = ei->fofs;
		__entry->blk = ei->blk;
		__entry->len = ei->len;
	),

	TP_printk("dev = (%d,%d), ino = %lu, pgofs = %u, "
		"ext_info(fofs: %u, blk: %u, len: %u)",
		show_dev_ino(__entry),
		__entry->pgofs,
		__entry->fofs,
		__entry->blk,
		__entry->len)
);

TRACE_EVENT(f2fs_update_extent_tree_range,

	TP_PROTO(struct inode *inode, unsigned int pgofs, block_t blkaddr,
						unsigned int len),

	TP_ARGS(inode, pgofs, blkaddr, len),

	TP_STRUCT__entry(
		__field(dev_t,	dev)
		__field(ino_t,	ino)
		__field(unsigned int, pgofs)
		__field(u32, blk)
		__field(unsigned int, len)
	),

	TP_fast_assign(
		__entry->dev = inode->i_sb->s_dev;
		__entry->ino = inode->i_ino;
		__entry->pgofs = pgofs;
		__entry->blk = blkaddr;
		__entry->len = len;
	),

	TP_printk("dev = (%d,%d), ino = %lu, pgofs = %u, "
					"blkaddr = %u, len = %u",
		show_dev_ino(__entry),
		__entry->pgofs,
		__entry->blk,
		__entry->len)
);

TRACE_EVENT(f2fs_shrink_extent_tree,

	TP_PROTO(struct f2fs_sb_info *sbi, unsigned int node_cnt,
						unsigned int tree_cnt),

	TP_ARGS(sbi, node_cnt, tree_cnt),

	TP_STRUCT__entry(
		__field(dev_t,	dev)
		__field(unsigned int, node_cnt)
		__field(unsigned int, tree_cnt)
	),

	TP_fast_assign(
		__entry->dev = sbi->sb->s_dev;
		__entry->node_cnt = node_cnt;
		__entry->tree_cnt = tree_cnt;
	),

	TP_printk("dev = (%d,%d), shrunk: node_cnt = %u, tree_cnt = %u",
		show_dev(__entry->dev),
		__entry->node_cnt,
		__entry->tree_cnt)
);

TRACE_EVENT(f2fs_destroy_extent_tree,

	TP_PROTO(struct inode *inode, unsigned int node_cnt),

	TP_ARGS(inode, node_cnt),

	TP_STRUCT__entry(
		__field(dev_t,	dev)
		__field(ino_t,	ino)
		__field(unsigned int, node_cnt)
	),

	TP_fast_assign(
		__entry->dev = inode->i_sb->s_dev;
		__entry->ino = inode->i_ino;
		__entry->node_cnt = node_cnt;
	),

	TP_printk("dev = (%d,%d), ino = %lu, destroyed: node_cnt = %u",
		show_dev_ino(__entry),
		__entry->node_cnt)
);

DECLARE_EVENT_CLASS(f2fs_sync_dirty_inodes,

	TP_PROTO(struct super_block *sb, int type, s64 count),

	TP_ARGS(sb, type, count),

	TP_STRUCT__entry(
		__field(dev_t, dev)
		__field(int, type)
		__field(s64, count)
	),

	TP_fast_assign(
		__entry->dev	= sb->s_dev;
		__entry->type	= type;
		__entry->count	= count;
	),

	TP_printk("dev = (%d,%d), %s, dirty count = %lld",
<<<<<<< HEAD
		show_dev(__entry),
=======
		show_dev(__entry->dev),
>>>>>>> 24b8d41d
		show_file_type(__entry->type),
		__entry->count)
);

DEFINE_EVENT(f2fs_sync_dirty_inodes, f2fs_sync_dirty_inodes_enter,

	TP_PROTO(struct super_block *sb, int type, s64 count),

	TP_ARGS(sb, type, count)
);

DEFINE_EVENT(f2fs_sync_dirty_inodes, f2fs_sync_dirty_inodes_exit,

	TP_PROTO(struct super_block *sb, int type, s64 count),

	TP_ARGS(sb, type, count)
);

TRACE_EVENT(f2fs_shutdown,

	TP_PROTO(struct f2fs_sb_info *sbi, unsigned int mode, int ret),

	TP_ARGS(sbi, mode, ret),

	TP_STRUCT__entry(
		__field(dev_t,	dev)
		__field(unsigned int, mode)
		__field(int, ret)
	),

	TP_fast_assign(
		__entry->dev = sbi->sb->s_dev;
		__entry->mode = mode;
		__entry->ret = ret;
	),

	TP_printk("dev = (%d,%d), mode: %s, ret:%d",
		show_dev(__entry->dev),
		show_shutdown_mode(__entry->mode),
		__entry->ret)
);

DECLARE_EVENT_CLASS(f2fs_zip_start,

	TP_PROTO(struct inode *inode, pgoff_t cluster_idx,
			unsigned int cluster_size, unsigned char algtype),

	TP_ARGS(inode, cluster_idx, cluster_size, algtype),

	TP_STRUCT__entry(
		__field(dev_t,	dev)
		__field(ino_t,	ino)
		__field(pgoff_t, idx)
		__field(unsigned int, size)
		__field(unsigned int, algtype)
	),

	TP_fast_assign(
		__entry->dev = inode->i_sb->s_dev;
		__entry->ino = inode->i_ino;
		__entry->idx = cluster_idx;
		__entry->size = cluster_size;
		__entry->algtype = algtype;
	),

	TP_printk("dev = (%d,%d), ino = %lu, cluster_idx:%lu, "
		"cluster_size = %u, algorithm = %s",
		show_dev_ino(__entry),
		__entry->idx,
		__entry->size,
		show_compress_algorithm(__entry->algtype))
);

DECLARE_EVENT_CLASS(f2fs_zip_end,

	TP_PROTO(struct inode *inode, pgoff_t cluster_idx,
			unsigned int compressed_size, int ret),

	TP_ARGS(inode, cluster_idx, compressed_size, ret),

	TP_STRUCT__entry(
		__field(dev_t,	dev)
		__field(ino_t,	ino)
		__field(pgoff_t, idx)
		__field(unsigned int, size)
		__field(unsigned int, ret)
	),

	TP_fast_assign(
		__entry->dev = inode->i_sb->s_dev;
		__entry->ino = inode->i_ino;
		__entry->idx = cluster_idx;
		__entry->size = compressed_size;
		__entry->ret = ret;
	),

	TP_printk("dev = (%d,%d), ino = %lu, cluster_idx:%lu, "
		"compressed_size = %u, ret = %d",
		show_dev_ino(__entry),
		__entry->idx,
		__entry->size,
		__entry->ret)
);

DEFINE_EVENT(f2fs_zip_start, f2fs_compress_pages_start,

	TP_PROTO(struct inode *inode, pgoff_t cluster_idx,
		unsigned int cluster_size, unsigned char algtype),

	TP_ARGS(inode, cluster_idx, cluster_size, algtype)
);

DEFINE_EVENT(f2fs_zip_start, f2fs_decompress_pages_start,

	TP_PROTO(struct inode *inode, pgoff_t cluster_idx,
		unsigned int cluster_size, unsigned char algtype),

	TP_ARGS(inode, cluster_idx, cluster_size, algtype)
);

DEFINE_EVENT(f2fs_zip_end, f2fs_compress_pages_end,

	TP_PROTO(struct inode *inode, pgoff_t cluster_idx,
			unsigned int compressed_size, int ret),

	TP_ARGS(inode, cluster_idx, compressed_size, ret)
);

DEFINE_EVENT(f2fs_zip_end, f2fs_decompress_pages_end,

	TP_PROTO(struct inode *inode, pgoff_t cluster_idx,
			unsigned int compressed_size, int ret),

	TP_ARGS(inode, cluster_idx, compressed_size, ret)
);

TRACE_EVENT(f2fs_iostat,

	TP_PROTO(struct f2fs_sb_info *sbi, unsigned long long *iostat),

	TP_ARGS(sbi, iostat),

	TP_STRUCT__entry(
		__field(dev_t,	dev)
		__field(unsigned long long,	app_dio)
		__field(unsigned long long,	app_bio)
		__field(unsigned long long,	app_wio)
		__field(unsigned long long,	app_mio)
		__field(unsigned long long,	fs_dio)
		__field(unsigned long long,	fs_nio)
		__field(unsigned long long,	fs_mio)
		__field(unsigned long long,	fs_gc_dio)
		__field(unsigned long long,	fs_gc_nio)
		__field(unsigned long long,	fs_cp_dio)
		__field(unsigned long long,	fs_cp_nio)
		__field(unsigned long long,	fs_cp_mio)
		__field(unsigned long long,	app_drio)
		__field(unsigned long long,	app_brio)
		__field(unsigned long long,	app_rio)
		__field(unsigned long long,	app_mrio)
		__field(unsigned long long,	fs_drio)
		__field(unsigned long long,	fs_gdrio)
		__field(unsigned long long,	fs_cdrio)
		__field(unsigned long long,	fs_nrio)
		__field(unsigned long long,	fs_mrio)
		__field(unsigned long long,	fs_discard)
	),

	TP_fast_assign(
		__entry->dev		= sbi->sb->s_dev;
		__entry->app_dio	= iostat[APP_DIRECT_IO];
		__entry->app_bio	= iostat[APP_BUFFERED_IO];
		__entry->app_wio	= iostat[APP_WRITE_IO];
		__entry->app_mio	= iostat[APP_MAPPED_IO];
		__entry->fs_dio		= iostat[FS_DATA_IO];
		__entry->fs_nio		= iostat[FS_NODE_IO];
		__entry->fs_mio		= iostat[FS_META_IO];
		__entry->fs_gc_dio	= iostat[FS_GC_DATA_IO];
		__entry->fs_gc_nio	= iostat[FS_GC_NODE_IO];
		__entry->fs_cp_dio	= iostat[FS_CP_DATA_IO];
		__entry->fs_cp_nio	= iostat[FS_CP_NODE_IO];
		__entry->fs_cp_mio	= iostat[FS_CP_META_IO];
		__entry->app_drio	= iostat[APP_DIRECT_READ_IO];
		__entry->app_brio	= iostat[APP_BUFFERED_READ_IO];
		__entry->app_rio	= iostat[APP_READ_IO];
		__entry->app_mrio	= iostat[APP_MAPPED_READ_IO];
		__entry->fs_drio	= iostat[FS_DATA_READ_IO];
		__entry->fs_gdrio	= iostat[FS_GDATA_READ_IO];
		__entry->fs_cdrio	= iostat[FS_CDATA_READ_IO];
		__entry->fs_nrio	= iostat[FS_NODE_READ_IO];
		__entry->fs_mrio	= iostat[FS_META_READ_IO];
		__entry->fs_discard	= iostat[FS_DISCARD];
	),

	TP_printk("dev = (%d,%d), "
		"app [write=%llu (direct=%llu, buffered=%llu), mapped=%llu], "
		"fs [data=%llu, node=%llu, meta=%llu, discard=%llu], "
		"gc [data=%llu, node=%llu], "
		"cp [data=%llu, node=%llu, meta=%llu], "
		"app [read=%llu (direct=%llu, buffered=%llu), mapped=%llu], "
		"fs [data=%llu, (gc_data=%llu, compr_data=%llu), "
		"node=%llu, meta=%llu]",
		show_dev(__entry->dev), __entry->app_wio, __entry->app_dio,
		__entry->app_bio, __entry->app_mio, __entry->fs_dio,
		__entry->fs_nio, __entry->fs_mio, __entry->fs_discard,
		__entry->fs_gc_dio, __entry->fs_gc_nio, __entry->fs_cp_dio,
		__entry->fs_cp_nio, __entry->fs_cp_mio,
		__entry->app_rio, __entry->app_drio, __entry->app_brio,
		__entry->app_mrio, __entry->fs_drio, __entry->fs_gdrio,
		__entry->fs_cdrio, __entry->fs_nrio, __entry->fs_mrio)
);

TRACE_EVENT(f2fs_bmap,

	TP_PROTO(struct inode *inode, sector_t lblock, sector_t pblock),

	TP_ARGS(inode, lblock, pblock),

	TP_STRUCT__entry(
		__field(dev_t, dev)
		__field(ino_t, ino)
		__field(sector_t, lblock)
		__field(sector_t, pblock)
	),

	TP_fast_assign(
		__entry->dev		= inode->i_sb->s_dev;
		__entry->ino		= inode->i_ino;
		__entry->lblock		= lblock;
		__entry->pblock		= pblock;
	),

	TP_printk("dev = (%d,%d), ino = %lu, lblock:%lld, pblock:%lld",
		show_dev_ino(__entry),
		(unsigned long long)__entry->lblock,
		(unsigned long long)__entry->pblock)
);

TRACE_EVENT(f2fs_fiemap,

	TP_PROTO(struct inode *inode, sector_t lblock, sector_t pblock,
		unsigned long long len, unsigned int flags, int ret),

	TP_ARGS(inode, lblock, pblock, len, flags, ret),

	TP_STRUCT__entry(
		__field(dev_t, dev)
		__field(ino_t, ino)
		__field(sector_t, lblock)
		__field(sector_t, pblock)
		__field(unsigned long long, len)
		__field(unsigned int, flags)
		__field(int, ret)
	),

	TP_fast_assign(
		__entry->dev		= inode->i_sb->s_dev;
		__entry->ino		= inode->i_ino;
		__entry->lblock		= lblock;
		__entry->pblock		= pblock;
		__entry->len		= len;
		__entry->flags		= flags;
		__entry->ret		= ret;
	),

	TP_printk("dev = (%d,%d), ino = %lu, lblock:%lld, pblock:%lld, "
		"len:%llu, flags:%u, ret:%d",
		show_dev_ino(__entry),
		(unsigned long long)__entry->lblock,
		(unsigned long long)__entry->pblock,
		__entry->len,
		__entry->flags,
		__entry->ret)
);

#endif /* _TRACE_F2FS_H */

 /* This part must be outside protection */
#include <trace/define_trace.h><|MERGE_RESOLUTION|>--- conflicted
+++ resolved
@@ -38,11 +38,7 @@
 TRACE_DEFINE_ENUM(SSR);
 TRACE_DEFINE_ENUM(__REQ_RAHEAD);
 TRACE_DEFINE_ENUM(__REQ_SYNC);
-<<<<<<< HEAD
-TRACE_DEFINE_ENUM(__REQ_NOIDLE);
-=======
 TRACE_DEFINE_ENUM(__REQ_IDLE);
->>>>>>> 24b8d41d
 TRACE_DEFINE_ENUM(__REQ_PREFLUSH);
 TRACE_DEFINE_ENUM(__REQ_FUA);
 TRACE_DEFINE_ENUM(__REQ_PRIO);
@@ -69,30 +65,6 @@
 		{ IPU,		"IN-PLACE" },				\
 		{ OPU,		"OUT-OF-PLACE" })
 
-<<<<<<< HEAD
-#define F2FS_BIO_FLAG_MASK(t)	(t & (REQ_RAHEAD | WRITE_FLUSH_FUA))
-#define F2FS_BIO_EXTRA_MASK(t)	(t & (REQ_META | REQ_PRIO))
-
-#define show_bio_type(op_flags)	show_bio_op_flags(op_flags), 		\
-						show_bio_extra(op_flags)
-
-#define show_bio_op_flags(flags)					\
-	__print_symbolic(F2FS_BIO_FLAG_MASK(flags),			\
-		{ 0,			"WRITE" },			\
-		{ REQ_RAHEAD, 		"READAHEAD" },			\
-		{ READ_SYNC, 		"READ_SYNC" },			\
-		{ WRITE_SYNC, 		"WRITE_SYNC" },			\
-		{ WRITE_FLUSH,		"WRITE_FLUSH" },		\
-		{ WRITE_FUA, 		"WRITE_FUA" },			\
-		{ WRITE_FLUSH_FUA,	"WRITE_FLUSH_FUA" })
-
-#define show_bio_extra(type)						\
-	__print_symbolic(F2FS_BIO_EXTRA_MASK(type),			\
-		{ REQ_META, 		"(M)" },			\
-		{ REQ_PRIO, 		"(P)" },			\
-		{ REQ_META | REQ_PRIO,	"(MP)" },			\
-		{ 0, " \b" })
-=======
 #define show_block_temp(temp)						\
 	__print_symbolic(temp,						\
 		{ HOT,		"HOT" },				\
@@ -116,7 +88,6 @@
 		{ REQ_PRIO,		"P" },				\
 		{ REQ_PREFLUSH,		"PF" },				\
 		{ REQ_FUA,		"FUA" })
->>>>>>> 24b8d41d
 
 #define show_data_type(type)						\
 	__print_symbolic(type,						\
@@ -1036,11 +1007,7 @@
 	),
 
 	TP_printk("dev = (%d,%d), nid = %u, ofs_in_node = %u, count = %llu",
-<<<<<<< HEAD
-		show_dev(__entry),
-=======
 		show_dev(__entry->dev),
->>>>>>> 24b8d41d
 		(unsigned int)__entry->nid,
 		__entry->ofs_in_node,
 		(unsigned long long)__entry->count)
@@ -1060,10 +1027,7 @@
 		__field(block_t, new_blkaddr)
 		__field(int, op)
 		__field(int, op_flags)
-<<<<<<< HEAD
-=======
 		__field(int, temp)
->>>>>>> 24b8d41d
 		__field(int, type)
 	),
 
@@ -1075,29 +1039,18 @@
 		__entry->new_blkaddr	= fio->new_blkaddr;
 		__entry->op		= fio->op;
 		__entry->op_flags	= fio->op_flags;
-<<<<<<< HEAD
-=======
 		__entry->temp		= fio->temp;
->>>>>>> 24b8d41d
 		__entry->type		= fio->type;
 	),
 
 	TP_printk("dev = (%d,%d), ino = %lu, page_index = 0x%lx, "
-<<<<<<< HEAD
-		"oldaddr = 0x%llx, newaddr = 0x%llx, rw = %s%s, type = %s",
-=======
 		"oldaddr = 0x%llx, newaddr = 0x%llx, rw = %s(%s), type = %s_%s",
->>>>>>> 24b8d41d
 		show_dev_ino(__entry),
 		(unsigned long)__entry->index,
 		(unsigned long long)__entry->old_blkaddr,
 		(unsigned long long)__entry->new_blkaddr,
-<<<<<<< HEAD
-		show_bio_type(__entry->op_flags),
-=======
 		show_bio_type(__entry->op, __entry->op_flags),
 		show_block_temp(__entry->temp),
->>>>>>> 24b8d41d
 		show_block_type(__entry->type))
 );
 
@@ -1127,10 +1080,7 @@
 
 	TP_STRUCT__entry(
 		__field(dev_t,	dev)
-<<<<<<< HEAD
-=======
 		__field(dev_t,	target)
->>>>>>> 24b8d41d
 		__field(int,	op)
 		__field(int,	op_flags)
 		__field(int,	type)
@@ -1140,30 +1090,18 @@
 
 	TP_fast_assign(
 		__entry->dev		= sb->s_dev;
-<<<<<<< HEAD
-		__entry->op		= fio->op;
-		__entry->op_flags	= fio->op_flags;
-		__entry->type		= fio->type;
-=======
 		__entry->target		= bio_dev(bio);
 		__entry->op		= bio_op(bio);
 		__entry->op_flags	= bio->bi_opf;
 		__entry->type		= type;
->>>>>>> 24b8d41d
 		__entry->sector		= bio->bi_iter.bi_sector;
 		__entry->size		= bio->bi_iter.bi_size;
 	),
 
-<<<<<<< HEAD
-	TP_printk("dev = (%d,%d), rw = %s%s, %s, sector = %lld, size = %u",
-		show_dev(__entry),
-		show_bio_type(__entry->op_flags),
-=======
 	TP_printk("dev = (%d,%d)/(%d,%d), rw = %s(%s), %s, sector = %lld, size = %u",
 		show_dev(__entry->target),
 		show_dev(__entry->dev),
 		show_bio_type(__entry->op, __entry->op_flags),
->>>>>>> 24b8d41d
 		show_block_type(__entry->type),
 		(unsigned long long)__entry->sector,
 		__entry->size)
@@ -1742,11 +1680,7 @@
 	),
 
 	TP_printk("dev = (%d,%d), %s, dirty count = %lld",
-<<<<<<< HEAD
-		show_dev(__entry),
-=======
 		show_dev(__entry->dev),
->>>>>>> 24b8d41d
 		show_file_type(__entry->type),
 		__entry->count)
 );
