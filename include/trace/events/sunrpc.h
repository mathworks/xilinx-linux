--- conflicted
+++ resolved
@@ -1524,11 +1524,6 @@
 			show_rqstp_flags(__entry->flags))
 );
 
-<<<<<<< HEAD
-DECLARE_EVENT_CLASS(svc_rqst_event,
-
-	TP_PROTO(struct svc_rqst *rqst),
-=======
 TRACE_DEFINE_ENUM(SVC_GARBAGE);
 TRACE_DEFINE_ENUM(SVC_SYSERR);
 TRACE_DEFINE_ENUM(SVC_VALID);
@@ -1608,38 +1603,10 @@
 	TP_PROTO(
 		const struct svc_rqst *rqst
 	),
->>>>>>> 24b8d41d
 
 	TP_ARGS(rqst),
 
 	TP_STRUCT__entry(
-<<<<<<< HEAD
-		__field(__be32, xid)
-		__field(unsigned long, flags)
-		__dynamic_array(unsigned char, addr, rqst->rq_addrlen)
-	),
-
-	TP_fast_assign(
-		__entry->xid = rqst->rq_xid;
-		__entry->flags = rqst->rq_flags;
-		memcpy(__get_dynamic_array(addr),
-			&rqst->rq_addr, rqst->rq_addrlen);
-	),
-
-	TP_printk("addr=%pIScp rq_xid=0x%x flags=%s",
-		(struct sockaddr *)__get_dynamic_array(addr),
-		be32_to_cpu(__entry->xid),
-		show_rqstp_flags(__entry->flags))
-);
-
-DEFINE_EVENT(svc_rqst_event, svc_defer,
-	TP_PROTO(struct svc_rqst *rqst),
-	TP_ARGS(rqst));
-
-DEFINE_EVENT(svc_rqst_event, svc_drop,
-	TP_PROTO(struct svc_rqst *rqst),
-	TP_ARGS(rqst));
-=======
 		__field(u32, xid)
 		__field(unsigned long, flags)
 		__string(addr, rqst->rq_xprt->xpt_remotebuf)
@@ -1664,7 +1631,6 @@
 
 DEFINE_SVC_RQST_EVENT(defer);
 DEFINE_SVC_RQST_EVENT(drop);
->>>>>>> 24b8d41d
 
 DECLARE_EVENT_CLASS(svc_rqst_status,
 
@@ -1747,30 +1713,6 @@
 	TP_ARGS(xprt, rqst),
 
 	TP_STRUCT__entry(
-<<<<<<< HEAD
-		__field(struct svc_xprt *, xprt)
-		__field(int, pid)
-		__field(unsigned long, flags)
-		__dynamic_array(unsigned char, addr, xprt != NULL ?
-			xprt->xpt_remotelen : 0)
-	),
-
-	TP_fast_assign(
-		__entry->xprt = xprt;
-		__entry->pid = rqst? rqst->rq_task->pid : 0;
-		if (xprt) {
-			memcpy(__get_dynamic_array(addr),
-				&xprt->xpt_remote,
-				xprt->xpt_remotelen);
-			__entry->flags = xprt->xpt_flags;
-		} else
-			__entry->flags = 0;
-	),
-
-	TP_printk("xprt=0x%p addr=%pIScp pid=%d flags=%s", __entry->xprt,
-		__get_dynamic_array_len(addr) != 0 ?
-			(struct sockaddr *)__get_dynamic_array(addr) : NULL,
-=======
 		__field(int, pid)
 		__field(unsigned long, flags)
 		__string(addr, xprt->xpt_remotebuf)
@@ -1783,7 +1725,6 @@
 	),
 
 	TP_printk("addr=%s pid=%d flags=%s", __get_str(addr),
->>>>>>> 24b8d41d
 		__entry->pid, show_svc_xprt_flags(__entry->flags))
 );
 
@@ -1793,38 +1734,6 @@
 	TP_ARGS(xprt),
 
 	TP_STRUCT__entry(
-<<<<<<< HEAD
-		__field(struct svc_xprt *, xprt)
-		__field(unsigned long, flags)
-		__dynamic_array(unsigned char, addr, xprt != NULL ?
-			xprt->xpt_remotelen : 0)
-	),
-
-	TP_fast_assign(
-		__entry->xprt = xprt;
-		if (xprt) {
-			memcpy(__get_dynamic_array(addr),
-					&xprt->xpt_remote,
-					xprt->xpt_remotelen);
-			__entry->flags = xprt->xpt_flags;
-		} else
-			__entry->flags = 0;
-	),
-
-	TP_printk("xprt=0x%p addr=%pIScp flags=%s", __entry->xprt,
-		__get_dynamic_array_len(addr) != 0 ?
-			(struct sockaddr *)__get_dynamic_array(addr) : NULL,
-		show_svc_xprt_flags(__entry->flags))
-);
-
-DEFINE_EVENT(svc_xprt_event, svc_xprt_dequeue,
-	TP_PROTO(struct svc_xprt *xprt),
-	TP_ARGS(xprt));
-
-DEFINE_EVENT(svc_xprt_event, svc_xprt_no_write_space,
-	TP_PROTO(struct svc_xprt *xprt),
-	TP_ARGS(xprt));
-=======
 		__field(unsigned long, flags)
 		__string(addr, xprt->xpt_remotebuf)
 	),
@@ -1896,7 +1805,6 @@
 	TP_printk("addr=%s flags=%s wakeup-us=%lu", __get_str(addr),
 		show_svc_xprt_flags(__entry->flags), __entry->wakeup)
 );
->>>>>>> 24b8d41d
 
 TRACE_EVENT(svc_wake_up,
 	TP_PROTO(int pid),
@@ -1922,33 +1830,6 @@
 	TP_STRUCT__entry(
 		__field(int, len)
 		__field(unsigned long, flags)
-<<<<<<< HEAD
-		__dynamic_array(unsigned char, addr, xprt != NULL ?
-			xprt->xpt_remotelen : 0)
-	),
-
-	TP_fast_assign(
-		__entry->xprt = xprt;
-		__entry->len = len;
-		if (xprt) {
-			memcpy(__get_dynamic_array(addr),
-					&xprt->xpt_remote,
-					xprt->xpt_remotelen);
-			__entry->flags = xprt->xpt_flags;
-		} else
-			__entry->flags = 0;
-	),
-
-	TP_printk("xprt=0x%p addr=%pIScp len=%d flags=%s", __entry->xprt,
-		__get_dynamic_array_len(addr) != 0 ?
-			(struct sockaddr *)__get_dynamic_array(addr) : NULL,
-		__entry->len, show_svc_xprt_flags(__entry->flags))
-);
-
-
-DECLARE_EVENT_CLASS(svc_deferred_event,
-	TP_PROTO(struct svc_deferred_req *dr),
-=======
 		__string(addr, xprt->xpt_remotebuf)
 	),
 
@@ -1988,33 +1869,10 @@
 	TP_PROTO(
 		const struct svc_deferred_req *dr
 	),
->>>>>>> 24b8d41d
 
 	TP_ARGS(dr),
 
 	TP_STRUCT__entry(
-<<<<<<< HEAD
-		__field(__be32, xid)
-		__dynamic_array(unsigned char, addr, dr->addrlen)
-	),
-
-	TP_fast_assign(
-		__entry->xid = *(__be32 *)(dr->args + (dr->xprt_hlen>>2));
-		memcpy(__get_dynamic_array(addr), &dr->addr, dr->addrlen);
-	),
-
-	TP_printk("addr=%pIScp xid=0x%x",
-		(struct sockaddr *)__get_dynamic_array(addr),
-		be32_to_cpu(__entry->xid))
-);
-
-DEFINE_EVENT(svc_deferred_event, svc_drop_deferred,
-	TP_PROTO(struct svc_deferred_req *dr),
-	TP_ARGS(dr));
-DEFINE_EVENT(svc_deferred_event, svc_revisit_deferred,
-	TP_PROTO(struct svc_deferred_req *dr),
-	TP_ARGS(dr));
-=======
 		__field(const void *, dr)
 		__field(u32, xid)
 		__string(addr, dr->xprt->xpt_remotebuf)
@@ -2344,7 +2202,6 @@
 	)
 );
 
->>>>>>> 24b8d41d
 #endif /* _TRACE_SUNRPC_H */
 
 #include <trace/define_trace.h>