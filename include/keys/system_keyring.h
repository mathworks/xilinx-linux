/* SPDX-License-Identifier: GPL-2.0-or-later */
/* System keyring containing trusted public keys.
 *
 * Copyright (C) 2013 Red Hat, Inc. All Rights Reserved.
 * Written by David Howells (dhowells@redhat.com)
 */

#ifndef _KEYS_SYSTEM_KEYRING_H
#define _KEYS_SYSTEM_KEYRING_H

#include <linux/key.h>

#ifdef CONFIG_SYSTEM_TRUSTED_KEYRING

extern int restrict_link_by_builtin_trusted(struct key *keyring,
					    const struct key_type *type,
<<<<<<< HEAD
					    const union key_payload *payload);
=======
					    const union key_payload *payload,
					    struct key *restriction_key);
>>>>>>> 24b8d41d

#else
#define restrict_link_by_builtin_trusted restrict_link_reject
#endif

#ifdef CONFIG_SECONDARY_TRUSTED_KEYRING
extern int restrict_link_by_builtin_and_secondary_trusted(
	struct key *keyring,
	const struct key_type *type,
<<<<<<< HEAD
	const union key_payload *payload);
=======
	const union key_payload *payload,
	struct key *restriction_key);
>>>>>>> 24b8d41d
#else
#define restrict_link_by_builtin_and_secondary_trusted restrict_link_by_builtin_trusted
#endif

<<<<<<< HEAD
#ifdef CONFIG_IMA_BLACKLIST_KEYRING
extern struct key *ima_blacklist_keyring;

=======
#ifdef CONFIG_SYSTEM_BLACKLIST_KEYRING
extern int mark_hash_blacklisted(const char *hash);
extern int is_hash_blacklisted(const u8 *hash, size_t hash_len,
			       const char *type);
extern int is_binary_blacklisted(const u8 *hash, size_t hash_len);
#else
static inline int is_hash_blacklisted(const u8 *hash, size_t hash_len,
				      const char *type)
{
	return 0;
}

static inline int is_binary_blacklisted(const u8 *hash, size_t hash_len)
{
	return 0;
}
#endif

#ifdef CONFIG_IMA_BLACKLIST_KEYRING
extern struct key *ima_blacklist_keyring;

>>>>>>> 24b8d41d
static inline struct key *get_ima_blacklist_keyring(void)
{
	return ima_blacklist_keyring;
}
#else
static inline struct key *get_ima_blacklist_keyring(void)
{
	return NULL;
}
#endif /* CONFIG_IMA_BLACKLIST_KEYRING */

#if defined(CONFIG_INTEGRITY_PLATFORM_KEYRING) && \
	defined(CONFIG_SYSTEM_TRUSTED_KEYRING)
extern void __init set_platform_trusted_keys(struct key *keyring);
#else
static inline void set_platform_trusted_keys(struct key *keyring)
{
}
#endif

#endif /* _KEYS_SYSTEM_KEYRING_H */<|MERGE_RESOLUTION|>--- conflicted
+++ resolved
@@ -14,12 +14,8 @@
 
 extern int restrict_link_by_builtin_trusted(struct key *keyring,
 					    const struct key_type *type,
-<<<<<<< HEAD
-					    const union key_payload *payload);
-=======
 					    const union key_payload *payload,
 					    struct key *restriction_key);
->>>>>>> 24b8d41d
 
 #else
 #define restrict_link_by_builtin_trusted restrict_link_reject
@@ -29,21 +25,12 @@
 extern int restrict_link_by_builtin_and_secondary_trusted(
 	struct key *keyring,
 	const struct key_type *type,
-<<<<<<< HEAD
-	const union key_payload *payload);
-=======
 	const union key_payload *payload,
 	struct key *restriction_key);
->>>>>>> 24b8d41d
 #else
 #define restrict_link_by_builtin_and_secondary_trusted restrict_link_by_builtin_trusted
 #endif
 
-<<<<<<< HEAD
-#ifdef CONFIG_IMA_BLACKLIST_KEYRING
-extern struct key *ima_blacklist_keyring;
-
-=======
 #ifdef CONFIG_SYSTEM_BLACKLIST_KEYRING
 extern int mark_hash_blacklisted(const char *hash);
 extern int is_hash_blacklisted(const u8 *hash, size_t hash_len,
@@ -65,7 +52,6 @@
 #ifdef CONFIG_IMA_BLACKLIST_KEYRING
 extern struct key *ima_blacklist_keyring;
 
->>>>>>> 24b8d41d
 static inline struct key *get_ima_blacklist_keyring(void)
 {
 	return ima_blacklist_keyring;
