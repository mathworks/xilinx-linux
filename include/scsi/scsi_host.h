/* SPDX-License-Identifier: GPL-2.0 */
#ifndef _SCSI_SCSI_HOST_H
#define _SCSI_SCSI_HOST_H

#include <linux/device.h>
#include <linux/list.h>
#include <linux/types.h>
#include <linux/workqueue.h>
#include <linux/mutex.h>
#include <linux/seq_file.h>
#include <linux/blk-mq.h>
#include <scsi/scsi.h>

struct block_device;
struct completion;
struct module;
struct scsi_cmnd;
struct scsi_device;
struct scsi_host_cmd_pool;
struct scsi_target;
struct Scsi_Host;
struct scsi_host_cmd_pool;
struct scsi_transport_template;


<<<<<<< HEAD
/*
 * The various choices mean:
 * NONE: Self evident.	Host adapter is not capable of scatter-gather.
 * ALL:	 Means that the host adapter module can do scatter-gather,
 *	 and that there is no limit to the size of the table to which
 *	 we scatter/gather data.  The value we set here is the maximum
 *	 single element sglist.  To use chained sglists, the adapter
 *	 has to set a value beyond ALL (and correctly use the chain
 *	 handling API.
 * Anything else:  Indicates the maximum number of chains that can be
 *	 used in one scatter-gather request.
 */
#define SG_NONE 0
=======
>>>>>>> 24b8d41d
#define SG_ALL	SG_CHUNK_SIZE

#define MODE_UNKNOWN 0x00
#define MODE_INITIATOR 0x01
#define MODE_TARGET 0x02

struct scsi_host_template {
	struct module *module;
	const char *name;

	/*
	 * The info function will return whatever useful information the
	 * developer sees fit.  If not provided, then the name field will
	 * be used instead.
	 *
	 * Status: OPTIONAL
	 */
	const char *(* info)(struct Scsi_Host *);

	/*
	 * Ioctl interface
	 *
	 * Status: OPTIONAL
	 */
	int (*ioctl)(struct scsi_device *dev, unsigned int cmd,
		     void __user *arg);


#ifdef CONFIG_COMPAT
	/* 
	 * Compat handler. Handle 32bit ABI.
	 * When unknown ioctl is passed return -ENOIOCTLCMD.
	 *
	 * Status: OPTIONAL
	 */
	int (*compat_ioctl)(struct scsi_device *dev, unsigned int cmd,
			    void __user *arg);
#endif

	int (*init_cmd_priv)(struct Scsi_Host *shost, struct scsi_cmnd *cmd);
	int (*exit_cmd_priv)(struct Scsi_Host *shost, struct scsi_cmnd *cmd);

	/*
	 * The queuecommand function is used to queue up a scsi
	 * command block to the LLDD.  When the driver finished
	 * processing the command the done callback is invoked.
	 *
	 * If queuecommand returns 0, then the driver has accepted the
	 * command.  It must also push it to the HBA if the scsi_cmnd
	 * flag SCMD_LAST is set, or if the driver does not implement
	 * commit_rqs.  The done() function must be called on the command
	 * when the driver has finished with it. (you may call done on the
	 * command before queuecommand returns, but in this case you
	 * *must* return 0 from queuecommand).
	 *
	 * Queuecommand may also reject the command, in which case it may
	 * not touch the command and must not call done() for it.
	 *
	 * There are two possible rejection returns:
	 *
	 *   SCSI_MLQUEUE_DEVICE_BUSY: Block this device temporarily, but
	 *   allow commands to other devices serviced by this host.
	 *
	 *   SCSI_MLQUEUE_HOST_BUSY: Block all devices served by this
	 *   host temporarily.
	 *
         * For compatibility, any other non-zero return is treated the
         * same as SCSI_MLQUEUE_HOST_BUSY.
	 *
	 * NOTE: "temporarily" means either until the next command for#
	 * this device/host completes, or a period of time determined by
	 * I/O pressure in the system if there are no other outstanding
	 * commands.
	 *
	 * STATUS: REQUIRED
	 */
	int (* queuecommand)(struct Scsi_Host *, struct scsi_cmnd *);

	/*
	 * The commit_rqs function is used to trigger a hardware
	 * doorbell after some requests have been queued with
	 * queuecommand, when an error is encountered before sending
	 * the request with SCMD_LAST set.
	 *
	 * STATUS: OPTIONAL
	 */
	void (*commit_rqs)(struct Scsi_Host *, u16);

	/*
	 * This is an error handling strategy routine.  You don't need to
	 * define one of these if you don't want to - there is a default
	 * routine that is present that should work in most cases.  For those
	 * driver authors that have the inclination and ability to write their
	 * own strategy routine, this is where it is specified.  Note - the
	 * strategy routine is *ALWAYS* run in the context of the kernel eh
	 * thread.  Thus you are guaranteed to *NOT* be in an interrupt
	 * handler when you execute this, and you are also guaranteed to
	 * *NOT* have any other commands being queued while you are in the
	 * strategy routine. When you return from this function, operations
	 * return to normal.
	 *
	 * See scsi_error.c scsi_unjam_host for additional comments about
	 * what this function should and should not be attempting to do.
	 *
	 * Status: REQUIRED	(at least one of them)
	 */
	int (* eh_abort_handler)(struct scsi_cmnd *);
	int (* eh_device_reset_handler)(struct scsi_cmnd *);
	int (* eh_target_reset_handler)(struct scsi_cmnd *);
	int (* eh_bus_reset_handler)(struct scsi_cmnd *);
	int (* eh_host_reset_handler)(struct scsi_cmnd *);

	/*
	 * Before the mid layer attempts to scan for a new device where none
	 * currently exists, it will call this entry in your driver.  Should
	 * your driver need to allocate any structs or perform any other init
	 * items in order to send commands to a currently unused target/lun
	 * combo, then this is where you can perform those allocations.  This
	 * is specifically so that drivers won't have to perform any kind of
	 * "is this a new device" checks in their queuecommand routine,
	 * thereby making the hot path a bit quicker.
	 *
	 * Return values: 0 on success, non-0 on failure
	 *
	 * Deallocation:  If we didn't find any devices at this ID, you will
	 * get an immediate call to slave_destroy().  If we find something
	 * here then you will get a call to slave_configure(), then the
	 * device will be used for however long it is kept around, then when
	 * the device is removed from the system (or * possibly at reboot
	 * time), you will then get a call to slave_destroy().  This is
	 * assuming you implement slave_configure and slave_destroy.
	 * However, if you allocate memory and hang it off the device struct,
	 * then you must implement the slave_destroy() routine at a minimum
	 * in order to avoid leaking memory
	 * each time a device is tore down.
	 *
	 * Status: OPTIONAL
	 */
	int (* slave_alloc)(struct scsi_device *);

	/*
	 * Once the device has responded to an INQUIRY and we know the
	 * device is online, we call into the low level driver with the
	 * struct scsi_device *.  If the low level device driver implements
	 * this function, it *must* perform the task of setting the queue
	 * depth on the device.  All other tasks are optional and depend
	 * on what the driver supports and various implementation details.
	 * 
	 * Things currently recommended to be handled at this time include:
	 *
	 * 1.  Setting the device queue depth.  Proper setting of this is
	 *     described in the comments for scsi_change_queue_depth.
	 * 2.  Determining if the device supports the various synchronous
	 *     negotiation protocols.  The device struct will already have
	 *     responded to INQUIRY and the results of the standard items
	 *     will have been shoved into the various device flag bits, eg.
	 *     device->sdtr will be true if the device supports SDTR messages.
	 * 3.  Allocating command structs that the device will need.
	 * 4.  Setting the default timeout on this device (if needed).
	 * 5.  Anything else the low level driver might want to do on a device
	 *     specific setup basis...
	 * 6.  Return 0 on success, non-0 on error.  The device will be marked
	 *     as offline on error so that no access will occur.  If you return
	 *     non-0, your slave_destroy routine will never get called for this
	 *     device, so don't leave any loose memory hanging around, clean
	 *     up after yourself before returning non-0
	 *
	 * Status: OPTIONAL
	 */
	int (* slave_configure)(struct scsi_device *);

	/*
	 * Immediately prior to deallocating the device and after all activity
	 * has ceased the mid layer calls this point so that the low level
	 * driver may completely detach itself from the scsi device and vice
	 * versa.  The low level driver is responsible for freeing any memory
	 * it allocated in the slave_alloc or slave_configure calls. 
	 *
	 * Status: OPTIONAL
	 */
	void (* slave_destroy)(struct scsi_device *);

	/*
	 * Before the mid layer attempts to scan for a new device attached
	 * to a target where no target currently exists, it will call this
	 * entry in your driver.  Should your driver need to allocate any
	 * structs or perform any other init items in order to send commands
	 * to a currently unused target, then this is where you can perform
	 * those allocations.
	 *
	 * Return values: 0 on success, non-0 on failure
	 *
	 * Status: OPTIONAL
	 */
	int (* target_alloc)(struct scsi_target *);

	/*
	 * Immediately prior to deallocating the target structure, and
	 * after all activity to attached scsi devices has ceased, the
	 * midlayer calls this point so that the driver may deallocate
	 * and terminate any references to the target.
	 *
	 * Status: OPTIONAL
	 */
	void (* target_destroy)(struct scsi_target *);

	/*
	 * If a host has the ability to discover targets on its own instead
	 * of scanning the entire bus, it can fill in this function and
	 * call scsi_scan_host().  This function will be called periodically
	 * until it returns 1 with the scsi_host and the elapsed time of
	 * the scan in jiffies.
	 *
	 * Status: OPTIONAL
	 */
	int (* scan_finished)(struct Scsi_Host *, unsigned long);

	/*
	 * If the host wants to be called before the scan starts, but
	 * after the midlayer has set up ready for the scan, it can fill
	 * in this function.
	 *
	 * Status: OPTIONAL
	 */
	void (* scan_start)(struct Scsi_Host *);

	/*
	 * Fill in this function to allow the queue depth of this host
	 * to be changeable (on a per device basis).  Returns either
	 * the current queue depth setting (may be different from what
	 * was passed in) or an error.  An error should only be
	 * returned if the requested depth is legal but the driver was
	 * unable to set it.  If the requested depth is illegal, the
	 * driver should set and return the closest legal queue depth.
	 *
	 * Status: OPTIONAL
	 */
	int (* change_queue_depth)(struct scsi_device *, int);

	/*
	 * This functions lets the driver expose the queue mapping
	 * to the block layer.
	 *
	 * Status: OPTIONAL
	 */
	int (* map_queues)(struct Scsi_Host *shost);

	/*
	 * Check if scatterlists need to be padded for DMA draining.
	 *
	 * Status: OPTIONAL
	 */
	bool (* dma_need_drain)(struct request *rq);

	/*
	 * This function determines the BIOS parameters for a given
	 * harddisk.  These tend to be numbers that are made up by
	 * the host adapter.  Parameters:
	 * size, device, list (heads, sectors, cylinders)
	 *
	 * Status: OPTIONAL
	 */
	int (* bios_param)(struct scsi_device *, struct block_device *,
			sector_t, int []);

	/*
	 * This function is called when one or more partitions on the
	 * device reach beyond the end of the device.
	 *
	 * Status: OPTIONAL
	 */
	void (*unlock_native_capacity)(struct scsi_device *);

	/*
	 * Can be used to export driver statistics and other infos to the
	 * world outside the kernel ie. userspace and it also provides an
	 * interface to feed the driver with information.
	 *
	 * Status: OBSOLETE
	 */
	int (*show_info)(struct seq_file *, struct Scsi_Host *);
	int (*write_info)(struct Scsi_Host *, char *, int);

	/*
	 * This is an optional routine that allows the transport to become
	 * involved when a scsi io timer fires. The return value tells the
	 * timer routine how to finish the io timeout handling.
	 *
	 * Status: OPTIONAL
	 */
	enum blk_eh_timer_return (*eh_timed_out)(struct scsi_cmnd *);

	/* This is an optional routine that allows transport to initiate
	 * LLD adapter or firmware reset using sysfs attribute.
	 *
	 * Return values: 0 on success, -ve value on failure.
	 *
	 * Status: OPTIONAL
	 */

	int (*host_reset)(struct Scsi_Host *shost, int reset_type);
#define SCSI_ADAPTER_RESET	1
#define SCSI_FIRMWARE_RESET	2


	/*
	 * Name of proc directory
	 */
	const char *proc_name;

	/*
	 * Used to store the procfs directory if a driver implements the
	 * show_info method.
	 */
	struct proc_dir_entry *proc_dir;

	/*
	 * This determines if we will use a non-interrupt driven
	 * or an interrupt driven scheme.  It is set to the maximum number
	 * of simultaneous commands a single hw queue in HBA will accept.
	 */
	int can_queue;

	/*
	 * In many instances, especially where disconnect / reconnect are
	 * supported, our host also has an ID on the SCSI bus.  If this is
	 * the case, then it must be reserved.  Please set this_id to -1 if
	 * your setup is in single initiator mode, and the host lacks an
	 * ID.
	 */
	int this_id;

	/*
	 * This determines the degree to which the host adapter is capable
	 * of scatter-gather.
	 */
	unsigned short sg_tablesize;
	unsigned short sg_prot_tablesize;

	/*
	 * Set this if the host adapter has limitations beside segment count.
	 */
	unsigned int max_sectors;

	/*
	 * Maximum size in bytes of a single segment.
	 */
	unsigned int max_segment_size;

	/*
	 * DMA scatter gather segment boundary limit. A segment crossing this
	 * boundary will be split in two.
	 */
	unsigned long dma_boundary;

	unsigned long virt_boundary_mask;

	/*
	 * This specifies "machine infinity" for host templates which don't
	 * limit the transfer size.  Note this limit represents an absolute
	 * maximum, and may be over the transfer limits allowed for
	 * individual devices (e.g. 256 for SCSI-1).
	 */
#define SCSI_DEFAULT_MAX_SECTORS	1024

	/*
	 * True if this host adapter can make good use of linked commands.
	 * This will allow more than one command to be queued to a given
	 * unit on a given host.  Set this to the maximum number of command
	 * blocks to be provided for each device.  Set this to 1 for one
	 * command block per lun, 2 for two, etc.  Do not set this to 0.
	 * You should make sure that the host adapter will do the right thing
	 * before you try setting this above 1.
	 */
	short cmd_per_lun;

	/*
	 * present contains counter indicating how many boards of this
	 * type were found when we did the scan.
	 */
	unsigned char present;

	/* If use block layer to manage tags, this is tag allocation policy */
	int tag_alloc_policy;

	/*
	 * Track QUEUE_FULL events and reduce queue depth on demand.
	 */
	unsigned track_queue_depth:1;

	/*
	 * This specifies the mode that a LLD supports.
	 */
	unsigned supported_mode:2;

	/*
	 * True if this host adapter uses unchecked DMA onto an ISA bus.
	 */
	unsigned unchecked_isa_dma:1;

	/*
	 * True for emulated SCSI host adapters (e.g. ATAPI).
	 */
	unsigned emulated:1;

	/*
	 * True if the low-level driver performs its own reset-settle delays.
	 */
	unsigned skip_settle_delay:1;

	/* True if the controller does not support WRITE SAME */
	unsigned no_write_same:1;

	/* True if the host uses host-wide tagspace */
	unsigned host_tagset:1;

	/*
	 * Countdown for host blocking with no commands outstanding.
	 */
	unsigned int max_host_blocked;

	/*
	 * Default value for the blocking.  If the queue is empty,
	 * host_blocked counts down in the request_fn until it restarts
	 * host operations as zero is reached.  
	 *
	 * FIXME: This should probably be a value in the template
	 */
#define SCSI_DEFAULT_HOST_BLOCKED	7

	/*
	 * Pointer to the sysfs class properties for this host, NULL terminated.
	 */
	struct device_attribute **shost_attrs;

	/*
	 * Pointer to the SCSI device properties for this host, NULL terminated.
	 */
	struct device_attribute **sdev_attrs;

	/*
	 * Pointer to the SCSI device attribute groups for this host,
	 * NULL terminated.
	 */
	const struct attribute_group **sdev_groups;

	/*
	 * Vendor Identifier associated with the host
	 *
	 * Note: When specifying vendor_id, be sure to read the
	 *   Vendor Type and ID formatting requirements specified in
	 *   scsi_netlink.h
	 */
	u64 vendor_id;

	/*
	 * Additional per-command data allocated for the driver.
	 */
	unsigned int cmd_size;
	struct scsi_host_cmd_pool *cmd_pool;
<<<<<<< HEAD
=======

	/* Delay for runtime autosuspend */
	int rpm_autosuspend_delay;
>>>>>>> 24b8d41d
};

/*
 * Temporary #define for host lock push down. Can be removed when all
 * drivers have been updated to take advantage of unlocked
 * queuecommand.
 *
 */
#define DEF_SCSI_QCMD(func_name) \
	int func_name(struct Scsi_Host *shost, struct scsi_cmnd *cmd)	\
	{								\
		unsigned long irq_flags;				\
		int rc;							\
		spin_lock_irqsave(shost->host_lock, irq_flags);		\
		rc = func_name##_lck (cmd, cmd->scsi_done);			\
		spin_unlock_irqrestore(shost->host_lock, irq_flags);	\
		return rc;						\
	}


/*
 * shost state: If you alter this, you also need to alter scsi_sysfs.c
 * (for the ascii descriptions) and the state model enforcer:
 * scsi_host_set_state()
 */
enum scsi_host_state {
	SHOST_CREATED = 1,
	SHOST_RUNNING,
	SHOST_CANCEL,
	SHOST_DEL,
	SHOST_RECOVERY,
	SHOST_CANCEL_RECOVERY,
	SHOST_DEL_RECOVERY,
};

struct Scsi_Host {
	/*
	 * __devices is protected by the host_lock, but you should
	 * usually use scsi_device_lookup / shost_for_each_device
	 * to access it and don't care about locking yourself.
	 * In the rare case of being in irq context you can use
	 * their __ prefixed variants with the lock held. NEVER
	 * access this list directly from a driver.
	 */
	struct list_head	__devices;
	struct list_head	__targets;
	
	struct list_head	starved_list;

	spinlock_t		default_lock;
	spinlock_t		*host_lock;

	struct mutex		scan_mutex;/* serialize scanning activity */

	struct list_head	eh_cmd_q;
	struct task_struct    * ehandler;  /* Error recovery thread. */
	struct completion     * eh_action; /* Wait for specific actions on the
					      host. */
	wait_queue_head_t       host_wait;
	struct scsi_host_template *hostt;
	struct scsi_transport_template *transportt;

	/* Area to keep a shared tag map */
	struct blk_mq_tag_set	tag_set;

	atomic_t host_blocked;

	unsigned int host_failed;	   /* commands that failed.
					      protected by host_lock */
	unsigned int host_eh_scheduled;    /* EH scheduled without command */
    
	unsigned int host_no;  /* Used for IOCTL_GET_IDLUN, /proc/scsi et al. */

	/* next two fields are used to bound the time spent in error handling */
	int eh_deadline;
	unsigned long last_reset;


	/*
	 * These three parameters can be used to allow for wide scsi,
	 * and for host adapters that support multiple busses
	 * The last two should be set to 1 more than the actual max id
	 * or lun (e.g. 8 for SCSI parallel systems).
	 */
	unsigned int max_channel;
	unsigned int max_id;
	u64 max_lun;

	/*
	 * This is a unique identifier that must be assigned so that we
	 * have some way of identifying each detected host adapter properly
	 * and uniquely.  For hosts that do not support more than one card
	 * in the system at one time, this does not need to be set.  It is
	 * initialized to 0 in scsi_register.
	 */
	unsigned int unique_id;

	/*
	 * The maximum length of SCSI commands that this host can accept.
	 * Probably 12 for most host adapters, but could be 16 for others.
	 * or 260 if the driver supports variable length cdbs.
	 * For drivers that don't set this field, a value of 12 is
	 * assumed.
	 */
	unsigned short max_cmd_len;

	int this_id;
	int can_queue;
	short cmd_per_lun;
	short unsigned int sg_tablesize;
	short unsigned int sg_prot_tablesize;
	unsigned int max_sectors;
	unsigned int max_segment_size;
	unsigned long dma_boundary;
	unsigned long virt_boundary_mask;
	/*
	 * In scsi-mq mode, the number of hardware queues supported by the LLD.
	 *
	 * Note: it is assumed that each hardware queue has a queue depth of
	 * can_queue. In other words, the total queue depth per host
	 * is nr_hw_queues * can_queue. However, for when host_tagset is set,
	 * the total queue depth is can_queue.
	 */
	unsigned nr_hw_queues;
	unsigned active_mode:2;
	unsigned unchecked_isa_dma:1;

	/*
	 * Host has requested that no further requests come through for the
	 * time being.
	 */
	unsigned host_self_blocked:1;
    
	/*
	 * Host uses correct SCSI ordering not PC ordering. The bit is
	 * set for the minority of drivers whose authors actually read
	 * the spec ;).
	 */
	unsigned reverse_ordering:1;

	/* Task mgmt function in progress */
	unsigned tmf_in_progress:1;

	/* Asynchronous scan in progress */
	unsigned async_scan:1;

	/* Don't resume host in EH */
	unsigned eh_noresume:1;

	/* The controller does not support WRITE SAME */
	unsigned no_write_same:1;

	/* True if the host uses host-wide tagspace */
	unsigned host_tagset:1;

	/* Host responded with short (<36 bytes) INQUIRY result */
	unsigned short_inquiry:1;

	/* The transport requires the LUN bits NOT to be stored in CDB[1] */
	unsigned no_scsi2_lun_in_cdb:1;

	/*
	 * Optional work queue to be utilized by the transport
	 */
	char work_q_name[20];
	struct workqueue_struct *work_q;

	/*
	 * Task management function work queue
	 */
	struct workqueue_struct *tmf_work_q;

	/*
	 * Value host_blocked counts down from
	 */
	unsigned int max_host_blocked;

	/* Protection Information */
	unsigned int prot_capabilities;
	unsigned char prot_guard_type;

	/* legacy crap */
	unsigned long base;
	unsigned long io_port;
	unsigned char n_io_port;
	unsigned char dma_channel;
	unsigned int  irq;
	

	enum scsi_host_state shost_state;

	/* ldm bits */
	struct device		shost_gendev, shost_dev;

	/*
	 * Points to the transport data (if any) which is allocated
	 * separately
	 */
	void *shost_data;

	/*
	 * Points to the physical bus device we'd use to do DMA
	 * Needed just in case we have virtual hosts.
	 */
	struct device *dma_dev;

	/*
	 * We should ensure that this is aligned, both for better performance
	 * and also because some compilers (m68k) don't automatically force
	 * alignment to a long boundary.
	 */
	unsigned long hostdata[]  /* Used for storage of host specific stuff */
		__attribute__ ((aligned (sizeof(unsigned long))));
};

#define		class_to_shost(d)	\
	container_of(d, struct Scsi_Host, shost_dev)

#define shost_printk(prefix, shost, fmt, a...)	\
	dev_printk(prefix, &(shost)->shost_gendev, fmt, ##a)

static inline void *shost_priv(struct Scsi_Host *shost)
{
	return (void *)shost->hostdata;
}

int scsi_is_host_device(const struct device *);

static inline struct Scsi_Host *dev_to_shost(struct device *dev)
{
	while (!scsi_is_host_device(dev)) {
		if (!dev->parent)
			return NULL;
		dev = dev->parent;
	}
	return container_of(dev, struct Scsi_Host, shost_gendev);
}

static inline int scsi_host_in_recovery(struct Scsi_Host *shost)
{
	return shost->shost_state == SHOST_RECOVERY ||
		shost->shost_state == SHOST_CANCEL_RECOVERY ||
		shost->shost_state == SHOST_DEL_RECOVERY ||
		shost->tmf_in_progress;
}

<<<<<<< HEAD
static inline bool shost_use_blk_mq(struct Scsi_Host *shost)
{
	return shost->use_blk_mq;
}

=======
>>>>>>> 24b8d41d
extern int scsi_queue_work(struct Scsi_Host *, struct work_struct *);
extern void scsi_flush_work(struct Scsi_Host *);

extern struct Scsi_Host *scsi_host_alloc(struct scsi_host_template *, int);
extern int __must_check scsi_add_host_with_dma(struct Scsi_Host *,
					       struct device *,
					       struct device *);
extern void scsi_scan_host(struct Scsi_Host *);
extern void scsi_rescan_device(struct device *);
extern void scsi_remove_host(struct Scsi_Host *);
extern struct Scsi_Host *scsi_host_get(struct Scsi_Host *);
extern int scsi_host_busy(struct Scsi_Host *shost);
extern void scsi_host_put(struct Scsi_Host *t);
extern struct Scsi_Host *scsi_host_lookup(unsigned short);
extern const char *scsi_host_state_name(enum scsi_host_state);
extern void scsi_host_complete_all_commands(struct Scsi_Host *shost,
					    int status);

static inline int __must_check scsi_add_host(struct Scsi_Host *host,
					     struct device *dev)
{
	return scsi_add_host_with_dma(host, dev, dev);
}

static inline struct device *scsi_get_device(struct Scsi_Host *shost)
{
        return shost->shost_gendev.parent;
}

/**
 * scsi_host_scan_allowed - Is scanning of this host allowed
 * @shost:	Pointer to Scsi_Host.
 **/
static inline int scsi_host_scan_allowed(struct Scsi_Host *shost)
{
	return shost->shost_state == SHOST_RUNNING ||
	       shost->shost_state == SHOST_RECOVERY;
}

extern void scsi_unblock_requests(struct Scsi_Host *);
extern void scsi_block_requests(struct Scsi_Host *);
extern int scsi_host_block(struct Scsi_Host *shost);
extern int scsi_host_unblock(struct Scsi_Host *shost, int new_state);

void scsi_host_busy_iter(struct Scsi_Host *,
			 bool (*fn)(struct scsi_cmnd *, void *, bool), void *priv);

struct class_container;

/*
 * These two functions are used to allocate and free a pseudo device
 * which will connect to the host adapter itself rather than any
 * physical device.  You must deallocate when you are done with the
 * thing.  This physical pseudo-device isn't real and won't be available
 * from any high-level drivers.
 */
extern void scsi_free_host_dev(struct scsi_device *);
extern struct scsi_device *scsi_get_host_dev(struct Scsi_Host *);

/*
 * DIF defines the exchange of protection information between
 * initiator and SBC block device.
 *
 * DIX defines the exchange of protection information between OS and
 * initiator.
 */
enum scsi_host_prot_capabilities {
	SHOST_DIF_TYPE1_PROTECTION = 1 << 0, /* T10 DIF Type 1 */
	SHOST_DIF_TYPE2_PROTECTION = 1 << 1, /* T10 DIF Type 2 */
	SHOST_DIF_TYPE3_PROTECTION = 1 << 2, /* T10 DIF Type 3 */

	SHOST_DIX_TYPE0_PROTECTION = 1 << 3, /* DIX between OS and HBA only */
	SHOST_DIX_TYPE1_PROTECTION = 1 << 4, /* DIX with DIF Type 1 */
	SHOST_DIX_TYPE2_PROTECTION = 1 << 5, /* DIX with DIF Type 2 */
	SHOST_DIX_TYPE3_PROTECTION = 1 << 6, /* DIX with DIF Type 3 */
};

/*
 * SCSI hosts which support the Data Integrity Extensions must
 * indicate their capabilities by setting the prot_capabilities using
 * this call.
 */
static inline void scsi_host_set_prot(struct Scsi_Host *shost, unsigned int mask)
{
	shost->prot_capabilities = mask;
}

static inline unsigned int scsi_host_get_prot(struct Scsi_Host *shost)
{
	return shost->prot_capabilities;
}

static inline int scsi_host_prot_dma(struct Scsi_Host *shost)
{
	return shost->prot_capabilities >= SHOST_DIX_TYPE0_PROTECTION;
}

static inline unsigned int scsi_host_dif_capable(struct Scsi_Host *shost, unsigned int target_type)
{
	static unsigned char cap[] = { 0,
				       SHOST_DIF_TYPE1_PROTECTION,
				       SHOST_DIF_TYPE2_PROTECTION,
				       SHOST_DIF_TYPE3_PROTECTION };

	if (target_type >= ARRAY_SIZE(cap))
		return 0;

	return shost->prot_capabilities & cap[target_type] ? target_type : 0;
}

static inline unsigned int scsi_host_dix_capable(struct Scsi_Host *shost, unsigned int target_type)
{
#if defined(CONFIG_BLK_DEV_INTEGRITY)
	static unsigned char cap[] = { SHOST_DIX_TYPE0_PROTECTION,
				       SHOST_DIX_TYPE1_PROTECTION,
				       SHOST_DIX_TYPE2_PROTECTION,
				       SHOST_DIX_TYPE3_PROTECTION };

	if (target_type >= ARRAY_SIZE(cap))
		return 0;

	return shost->prot_capabilities & cap[target_type];
#endif
	return 0;
}

/*
 * All DIX-capable initiators must support the T10-mandated CRC
 * checksum.  Controllers can optionally implement the IP checksum
 * scheme which has much lower impact on system performance.  Note
 * that the main rationale for the checksum is to match integrity
 * metadata with data.  Detecting bit errors are a job for ECC memory
 * and buses.
 */

enum scsi_host_guard_type {
	SHOST_DIX_GUARD_CRC = 1 << 0,
	SHOST_DIX_GUARD_IP  = 1 << 1,
};

static inline void scsi_host_set_guard(struct Scsi_Host *shost, unsigned char type)
{
	shost->prot_guard_type = type;
}

static inline unsigned char scsi_host_get_guard(struct Scsi_Host *shost)
{
	return shost->prot_guard_type;
}

extern int scsi_host_set_state(struct Scsi_Host *, enum scsi_host_state);

#endif /* _SCSI_SCSI_HOST_H */<|MERGE_RESOLUTION|>--- conflicted
+++ resolved
@@ -23,22 +23,6 @@
 struct scsi_transport_template;
 
 
-<<<<<<< HEAD
-/*
- * The various choices mean:
- * NONE: Self evident.	Host adapter is not capable of scatter-gather.
- * ALL:	 Means that the host adapter module can do scatter-gather,
- *	 and that there is no limit to the size of the table to which
- *	 we scatter/gather data.  The value we set here is the maximum
- *	 single element sglist.  To use chained sglists, the adapter
- *	 has to set a value beyond ALL (and correctly use the chain
- *	 handling API.
- * Anything else:  Indicates the maximum number of chains that can be
- *	 used in one scatter-gather request.
- */
-#define SG_NONE 0
-=======
->>>>>>> 24b8d41d
 #define SG_ALL	SG_CHUNK_SIZE
 
 #define MODE_UNKNOWN 0x00
@@ -499,12 +483,9 @@
 	 */
 	unsigned int cmd_size;
 	struct scsi_host_cmd_pool *cmd_pool;
-<<<<<<< HEAD
-=======
 
 	/* Delay for runtime autosuspend */
 	int rpm_autosuspend_delay;
->>>>>>> 24b8d41d
 };
 
 /*
@@ -751,14 +732,6 @@
 		shost->tmf_in_progress;
 }
 
-<<<<<<< HEAD
-static inline bool shost_use_blk_mq(struct Scsi_Host *shost)
-{
-	return shost->use_blk_mq;
-}
-
-=======
->>>>>>> 24b8d41d
 extern int scsi_queue_work(struct Scsi_Host *, struct work_struct *);
 extern void scsi_flush_work(struct Scsi_Host *);
 
