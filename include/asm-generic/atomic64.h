--- conflicted
+++ resolved
@@ -29,12 +29,6 @@
 #define ATOMIC64_FETCH_OP(op)						\
 extern s64 atomic64_fetch_##op(s64 a, atomic64_t *v);
 
-<<<<<<< HEAD
-#define ATOMIC64_FETCH_OP(op)						\
-extern long long atomic64_fetch_##op(long long a, atomic64_t *v);
-
-=======
->>>>>>> 24b8d41d
 #define ATOMIC64_OPS(op)	ATOMIC64_OP(op) ATOMIC64_OP_RETURN(op) ATOMIC64_FETCH_OP(op)
 
 ATOMIC64_OPS(add)
