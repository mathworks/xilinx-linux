--- conflicted
+++ resolved
@@ -17,22 +17,6 @@
 
 /*
  * Writer states & reader shift and bias.
-<<<<<<< HEAD
- *
- *       | +0 | +1 | +2 | +3 |
- *   ----+----+----+----+----+
- *    LE | 78 | 56 | 34 | 12 | 0x12345678
- *   ----+----+----+----+----+
- *       | wr |      rd      |
- *       +----+----+----+----+
- *
- *   ----+----+----+----+----+
- *    BE | 12 | 34 | 56 | 78 | 0x12345678
- *   ----+----+----+----+----+
- *       |      rd      | wr |
- *       +----+----+----+----+
-=======
->>>>>>> 24b8d41d
  */
 #define	_QW_WAITING	0x100		/* A writer is waiting	   */
 #define	_QW_LOCKED	0x0ff		/* A writer holds the lock */
@@ -124,26 +108,12 @@
 }
 
 /**
- * __qrwlock_write_byte - retrieve the write byte address of a queue rwlock
- * @lock : Pointer to queue rwlock structure
- * Return: the write byte address of a queue rwlock
- */
-static inline u8 *__qrwlock_write_byte(struct qrwlock *lock)
-{
-	return (u8 *)lock + 3 * IS_BUILTIN(CONFIG_CPU_BIG_ENDIAN);
-}
-
-/**
  * queued_write_unlock - release write lock of a queue rwlock
  * @lock : Pointer to queue rwlock structure
  */
 static inline void queued_write_unlock(struct qrwlock *lock)
 {
-<<<<<<< HEAD
-	smp_store_release(__qrwlock_write_byte(lock), 0);
-=======
 	smp_store_release(&lock->wlocked, 0);
->>>>>>> 24b8d41d
 }
 
 /*
