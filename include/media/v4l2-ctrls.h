/* SPDX-License-Identifier: GPL-2.0-or-later */
/*
 *  V4L2 controls support header.
 *
 *  Copyright (C) 2010  Hans Verkuil <hverkuil@xs4all.nl>
<<<<<<< HEAD
 *
 *  This program is free software; you can redistribute it and/or modify
 *  it under the terms of the GNU General Public License as published by
 *  the Free Software Foundation; either version 2 of the License, or
 *  (at your option) any later version.
 *
 *  This program is distributed in the hope that it will be useful,
 *  but WITHOUT ANY WARRANTY; without even the implied warranty of
 *  MERCHANTABILITY or FITNESS FOR A PARTICULAR PURPOSE.  See the
 *  GNU General Public License for more details.
=======
>>>>>>> 24b8d41d
 */

#ifndef _V4L2_CTRLS_H
#define _V4L2_CTRLS_H

#include <linux/list.h>
#include <linux/mutex.h>
#include <linux/videodev2.h>
#include <media/media-request.h>

/*
 * Include the stateless codec compound control definitions.
 * This will move to the public headers once this API is fully stable.
 */
#include <media/mpeg2-ctrls.h>
#include <media/fwht-ctrls.h>
#include <media/h264-ctrls.h>
#include <media/vp8-ctrls.h>
#include <media/hevc-ctrls.h>

/* forward references */
struct file;
struct poll_table_struct;
struct v4l2_ctrl;
struct v4l2_ctrl_handler;
struct v4l2_ctrl_helper;
struct v4l2_fh;
struct v4l2_fwnode_device_properties;
struct v4l2_subdev;
struct v4l2_subscribed_event;
struct video_device;

/**
 * union v4l2_ctrl_ptr - A pointer to a control value.
 * @p_s32:			Pointer to a 32-bit signed value.
 * @p_s64:			Pointer to a 64-bit signed value.
 * @p_u8:			Pointer to a 8-bit unsigned value.
 * @p_u16:			Pointer to a 16-bit unsigned value.
 * @p_u32:			Pointer to a 32-bit unsigned value.
 * @p_char:			Pointer to a string.
 * @p_mpeg2_slice_params:	Pointer to a MPEG2 slice parameters structure.
 * @p_mpeg2_quantization:	Pointer to a MPEG2 quantization data structure.
 * @p_fwht_params:		Pointer to a FWHT stateless parameters structure.
 * @p_h264_sps:			Pointer to a struct v4l2_ctrl_h264_sps.
 * @p_h264_pps:			Pointer to a struct v4l2_ctrl_h264_pps.
 * @p_h264_scaling_matrix:	Pointer to a struct v4l2_ctrl_h264_scaling_matrix.
 * @p_h264_slice_params:	Pointer to a struct v4l2_ctrl_h264_slice_params.
 * @p_h264_decode_params:	Pointer to a struct v4l2_ctrl_h264_decode_params.
 * @p_h264_pred_weights:	Pointer to a struct v4l2_ctrl_h264_pred_weights.
 * @p_vp8_frame_header:		Pointer to a VP8 frame header structure.
 * @p_hevc_sps:			Pointer to an HEVC sequence parameter set structure.
 * @p_hevc_pps:			Pointer to an HEVC picture parameter set structure.
 * @p_hevc_slice_params:	Pointer to an HEVC slice parameters structure.
 * @p_area:			Pointer to an area.
 * @p:				Pointer to a compound value.
 * @p_const:			Pointer to a constant compound value.
 */
union v4l2_ctrl_ptr {
	s32 *p_s32;
	s64 *p_s64;
	u8 *p_u8;
	u16 *p_u16;
	u32 *p_u32;
	char *p_char;
	struct v4l2_ctrl_mpeg2_slice_params *p_mpeg2_slice_params;
	struct v4l2_ctrl_mpeg2_quantization *p_mpeg2_quantization;
	struct v4l2_ctrl_fwht_params *p_fwht_params;
	struct v4l2_ctrl_h264_sps *p_h264_sps;
	struct v4l2_ctrl_h264_pps *p_h264_pps;
	struct v4l2_ctrl_h264_scaling_matrix *p_h264_scaling_matrix;
	struct v4l2_ctrl_h264_slice_params *p_h264_slice_params;
	struct v4l2_ctrl_h264_decode_params *p_h264_decode_params;
	struct v4l2_ctrl_h264_pred_weights *p_h264_pred_weights;
	struct v4l2_ctrl_vp8_frame_header *p_vp8_frame_header;
	struct v4l2_ctrl_hevc_sps *p_hevc_sps;
	struct v4l2_ctrl_hevc_pps *p_hevc_pps;
	struct v4l2_ctrl_hevc_slice_params *p_hevc_slice_params;
	struct v4l2_area *p_area;
	void *p;
	const void *p_const;
};

/**
 * v4l2_ctrl_ptr_create() - Helper function to return a v4l2_ctrl_ptr from a
 * void pointer
 * @ptr:	The void pointer
 */
static inline union v4l2_ctrl_ptr v4l2_ctrl_ptr_create(void *ptr)
{
	union v4l2_ctrl_ptr p = { .p = ptr };

	return p;
}

/**
 * struct v4l2_ctrl_ops - The control operations that the driver has to provide.
 *
 * @g_volatile_ctrl: Get a new value for this control. Generally only relevant
 *		for volatile (and usually read-only) controls such as a control
 *		that returns the current signal strength which changes
 *		continuously.
 *		If not set, then the currently cached value will be returned.
 * @try_ctrl:	Test whether the control's value is valid. Only relevant when
 *		the usual min/max/step checks are not sufficient.
 * @s_ctrl:	Actually set the new control value. s_ctrl is compulsory. The
 *		ctrl->handler->lock is held when these ops are called, so no
 *		one else can access controls owned by that handler.
 */
struct v4l2_ctrl_ops {
	int (*g_volatile_ctrl)(struct v4l2_ctrl *ctrl);
	int (*try_ctrl)(struct v4l2_ctrl *ctrl);
	int (*s_ctrl)(struct v4l2_ctrl *ctrl);
};

/**
 * struct v4l2_ctrl_type_ops - The control type operations that the driver
 *			       has to provide.
 *
 * @equal: return true if both values are equal.
 * @init: initialize the value.
 * @log: log the value.
 * @validate: validate the value. Return 0 on success and a negative value
 *	otherwise.
 */
struct v4l2_ctrl_type_ops {
	bool (*equal)(const struct v4l2_ctrl *ctrl, u32 idx,
		      union v4l2_ctrl_ptr ptr1,
		      union v4l2_ctrl_ptr ptr2);
	void (*init)(const struct v4l2_ctrl *ctrl, u32 idx,
		     union v4l2_ctrl_ptr ptr);
	void (*log)(const struct v4l2_ctrl *ctrl);
	int (*validate)(const struct v4l2_ctrl *ctrl, u32 idx,
			union v4l2_ctrl_ptr ptr);
};

/**
 * typedef v4l2_ctrl_notify_fnc - typedef for a notify argument with a function
 *	that should be called when a control value has changed.
 *
 * @ctrl: pointer to struct &v4l2_ctrl
 * @priv: control private data
 *
 * This typedef definition is used as an argument to v4l2_ctrl_notify()
 * and as an argument at struct &v4l2_ctrl_handler.
 */
typedef void (*v4l2_ctrl_notify_fnc)(struct v4l2_ctrl *ctrl, void *priv);

/**
 * struct v4l2_ctrl - The control structure.
 *
 * @node:	The list node.
 * @ev_subs:	The list of control event subscriptions.
 * @handler:	The handler that owns the control.
 * @cluster:	Point to start of cluster array.
 * @ncontrols:	Number of controls in cluster array.
 * @done:	Internal flag: set for each processed control.
 * @is_new:	Set when the user specified a new value for this control. It
 *		is also set when called from v4l2_ctrl_handler_setup(). Drivers
 *		should never set this flag.
 * @has_changed: Set when the current value differs from the new value. Drivers
 *		should never use this flag.
 * @is_private: If set, then this control is private to its handler and it
 *		will not be added to any other handlers. Drivers can set
 *		this flag.
 * @is_auto:   If set, then this control selects whether the other cluster
 *		members are in 'automatic' mode or 'manual' mode. This is
 *		used for autogain/gain type clusters. Drivers should never
 *		set this flag directly.
 * @is_int:    If set, then this control has a simple integer value (i.e. it
 *		uses ctrl->val).
 * @is_string: If set, then this control has type %V4L2_CTRL_TYPE_STRING.
 * @is_ptr:	If set, then this control is an array and/or has type >=
 *		%V4L2_CTRL_COMPOUND_TYPES
 *		and/or has type %V4L2_CTRL_TYPE_STRING. In other words, &struct
 *		v4l2_ext_control uses field p to point to the data.
 * @is_array: If set, then this control contains an N-dimensional array.
 * @has_volatiles: If set, then one or more members of the cluster are volatile.
 *		Drivers should never touch this flag.
 * @call_notify: If set, then call the handler's notify function whenever the
 *		control's value changes.
 * @manual_mode_value: If the is_auto flag is set, then this is the value
 *		of the auto control that determines if that control is in
 *		manual mode. So if the value of the auto control equals this
 *		value, then the whole cluster is in manual mode. Drivers should
 *		never set this flag directly.
 * @ops:	The control ops.
 * @type_ops:	The control type ops.
 * @id:	The control ID.
 * @name:	The control name.
 * @type:	The control type.
 * @minimum:	The control's minimum value.
 * @maximum:	The control's maximum value.
 * @default_value: The control's default value.
 * @step:	The control's step value for non-menu controls.
 * @elems:	The number of elements in the N-dimensional array.
 * @elem_size:	The size in bytes of the control.
 * @dims:	The size of each dimension.
 * @nr_of_dims:The number of dimensions in @dims.
 * @menu_skip_mask: The control's skip mask for menu controls. This makes it
 *		easy to skip menu items that are not valid. If bit X is set,
 *		then menu item X is skipped. Of course, this only works for
 *		menus with <= 32 menu items. There are no menus that come
 *		close to that number, so this is OK. Should we ever need more,
 *		then this will have to be extended to a u64 or a bit array.
 * @qmenu:	A const char * array for all menu items. Array entries that are
 *		empty strings ("") correspond to non-existing menu items (this
 *		is in addition to the menu_skip_mask above). The last entry
 *		must be NULL.
 *		Used only if the @type is %V4L2_CTRL_TYPE_MENU.
 * @qmenu_int:	A 64-bit integer array for with integer menu items.
 *		The size of array must be equal to the menu size, e. g.:
 *		:math:`ceil(\frac{maximum - minimum}{step}) + 1`.
 *		Used only if the @type is %V4L2_CTRL_TYPE_INTEGER_MENU.
 * @flags:	The control's flags.
 * @cur:	Structure to store the current value.
 * @cur.val:	The control's current value, if the @type is represented via
 *		a u32 integer (see &enum v4l2_ctrl_type).
 * @val:	The control's new s32 value.
 * @priv:	The control's private pointer. For use by the driver. It is
 *		untouched by the control framework. Note that this pointer is
 *		not freed when the control is deleted. Should this be needed
 *		then a new internal bitfield can be added to tell the framework
 *		to free this pointer.
 * @p_def:	The control's default value represented via a union which
 *		provides a standard way of accessing control types
 *		through a pointer (for compound controls only).
 * @p_cur:	The control's current value represented via a union which
 *		provides a standard way of accessing control types
 *		through a pointer.
 * @p_new:	The control's new value represented via a union which provides
 *		a standard way of accessing control types
 *		through a pointer.
 */
struct v4l2_ctrl {
	/* Administrative fields */
	struct list_head node;
	struct list_head ev_subs;
	struct v4l2_ctrl_handler *handler;
	struct v4l2_ctrl **cluster;
	unsigned int ncontrols;

	unsigned int done:1;

	unsigned int is_new:1;
	unsigned int has_changed:1;
	unsigned int is_private:1;
	unsigned int is_auto:1;
	unsigned int is_int:1;
	unsigned int is_string:1;
	unsigned int is_ptr:1;
	unsigned int is_array:1;
	unsigned int has_volatiles:1;
	unsigned int call_notify:1;
	unsigned int manual_mode_value:8;

	const struct v4l2_ctrl_ops *ops;
	const struct v4l2_ctrl_type_ops *type_ops;
	u32 id;
	const char *name;
	enum v4l2_ctrl_type type;
	s64 minimum, maximum, default_value;
	u32 elems;
	u32 elem_size;
	u32 dims[V4L2_CTRL_MAX_DIMS];
	u32 nr_of_dims;
	union {
		u64 step;
		u64 menu_skip_mask;
	};
	union {
		const char * const *qmenu;
		const s64 *qmenu_int;
	};
	unsigned long flags;
	void *priv;
	s32 val;
	struct {
		s32 val;
	} cur;

	union v4l2_ctrl_ptr p_def;
	union v4l2_ctrl_ptr p_new;
	union v4l2_ctrl_ptr p_cur;
};

/**
 * struct v4l2_ctrl_ref - The control reference.
 *
 * @node:	List node for the sorted list.
 * @next:	Single-link list node for the hash.
 * @ctrl:	The actual control information.
 * @helper:	Pointer to helper struct. Used internally in
 *		``prepare_ext_ctrls`` function at ``v4l2-ctrl.c``.
<<<<<<< HEAD
=======
 * @from_other_dev: If true, then @ctrl was defined in another
 *		device than the &struct v4l2_ctrl_handler.
 * @req_done:	Internal flag: if the control handler containing this control
 *		reference is bound to a media request, then this is set when
 *		the control has been applied. This prevents applying controls
 *		from a cluster with multiple controls twice (when the first
 *		control of a cluster is applied, they all are).
 * @req:	If set, this refers to another request that sets this control.
 * @p_req:	If the control handler containing this control reference
 *		is bound to a media request, then this points to the
 *		value of the control that should be applied when the request
 *		is executed, or to the value of the control at the time
 *		that the request was completed.
>>>>>>> 24b8d41d
 *
 * Each control handler has a list of these refs. The list_head is used to
 * keep a sorted-by-control-ID list of all controls, while the next pointer
 * is used to link the control in the hash's bucket.
 */
struct v4l2_ctrl_ref {
	struct list_head node;
	struct v4l2_ctrl_ref *next;
	struct v4l2_ctrl *ctrl;
	struct v4l2_ctrl_helper *helper;
	bool from_other_dev;
	bool req_done;
	struct v4l2_ctrl_ref *req;
	union v4l2_ctrl_ptr p_req;
};

/**
 * struct v4l2_ctrl_handler - The control handler keeps track of all the
 *	controls: both the controls owned by the handler and those inherited
 *	from other handlers.
 *
 * @_lock:	Default for "lock".
 * @lock:	Lock to control access to this handler and its controls.
 *		May be replaced by the user right after init.
 * @ctrls:	The list of controls owned by this handler.
 * @ctrl_refs:	The list of control references.
 * @cached:	The last found control reference. It is common that the same
 *		control is needed multiple times, so this is a simple
 *		optimization.
 * @buckets:	Buckets for the hashing. Allows for quick control lookup.
 * @notify:	A notify callback that is called whenever the control changes
 *		value.
 *		Note that the handler's lock is held when the notify function
 *		is called!
 * @notify_priv: Passed as argument to the v4l2_ctrl notify callback.
 * @nr_of_buckets: Total number of buckets in the array.
 * @error:	The error code of the first failed control addition.
 * @request_is_queued: True if the request was queued.
 * @requests:	List to keep track of open control handler request objects.
 *		For the parent control handler (@req_obj.req == NULL) this
 *		is the list header. When the parent control handler is
 *		removed, it has to unbind and put all these requests since
 *		they refer to the parent.
 * @requests_queued: List of the queued requests. This determines the order
 *		in which these controls are applied. Once the request is
 *		completed it is removed from this list.
 * @req_obj:	The &struct media_request_object, used to link into a
 *		&struct media_request. This request object has a refcount.
 */
struct v4l2_ctrl_handler {
	struct mutex _lock;
	struct mutex *lock;
	struct list_head ctrls;
	struct list_head ctrl_refs;
	struct v4l2_ctrl_ref *cached;
	struct v4l2_ctrl_ref **buckets;
	v4l2_ctrl_notify_fnc notify;
	void *notify_priv;
	u16 nr_of_buckets;
	int error;
	bool request_is_queued;
	struct list_head requests;
	struct list_head requests_queued;
	struct media_request_object req_obj;
};

/**
 * struct v4l2_ctrl_config - Control configuration structure.
 *
 * @ops:	The control ops.
 * @type_ops:	The control type ops. Only needed for compound controls.
 * @id:	The control ID.
 * @name:	The control name.
 * @type:	The control type.
 * @min:	The control's minimum value.
 * @max:	The control's maximum value.
 * @step:	The control's step value for non-menu controls.
 * @def:	The control's default value.
<<<<<<< HEAD
=======
 * @p_def:	The control's default value for compound controls.
>>>>>>> 24b8d41d
 * @dims:	The size of each dimension.
 * @elem_size:	The size in bytes of the control.
 * @flags:	The control's flags.
 * @menu_skip_mask: The control's skip mask for menu controls. This makes it
 *		easy to skip menu items that are not valid. If bit X is set,
 *		then menu item X is skipped. Of course, this only works for
 *		menus with <= 64 menu items. There are no menus that come
 *		close to that number, so this is OK. Should we ever need more,
 *		then this will have to be extended to a bit array.
 * @qmenu:	A const char * array for all menu items. Array entries that are
 *		empty strings ("") correspond to non-existing menu items (this
 *		is in addition to the menu_skip_mask above). The last entry
 *		must be NULL.
 * @qmenu_int:	A const s64 integer array for all menu items of the type
 *		V4L2_CTRL_TYPE_INTEGER_MENU.
 * @is_private: If set, then this control is private to its handler and it
 *		will not be added to any other handlers.
 */
struct v4l2_ctrl_config {
	const struct v4l2_ctrl_ops *ops;
	const struct v4l2_ctrl_type_ops *type_ops;
	u32 id;
	const char *name;
	enum v4l2_ctrl_type type;
	s64 min;
	s64 max;
	u64 step;
	s64 def;
	union v4l2_ctrl_ptr p_def;
	u32 dims[V4L2_CTRL_MAX_DIMS];
	u32 elem_size;
	u32 flags;
	u64 menu_skip_mask;
	const char * const *qmenu;
	const s64 *qmenu_int;
	unsigned int is_private:1;
};

/**
 * v4l2_ctrl_fill - Fill in the control fields based on the control ID.
 *
 * @id: ID of the control
<<<<<<< HEAD
 * @name: name of the control
 * @type: type of the control
 * @min: minimum value for the control
 * @max: maximum value for the control
 * @step: control step
 * @def: default value for the control
 * @flags: flags to be used on the control
 *
 * This works for all standard V4L2 controls.
 * For non-standard controls it will only fill in the given arguments
 * and @name will be %NULL.
=======
 * @name: pointer to be filled with a string with the name of the control
 * @type: pointer for storing the type of the control
 * @min: pointer for storing the minimum value for the control
 * @max: pointer for storing the maximum value for the control
 * @step: pointer for storing the control step
 * @def: pointer for storing the default value for the control
 * @flags: pointer for storing the flags to be used on the control
 *
 * This works for all standard V4L2 controls.
 * For non-standard controls it will only fill in the given arguments
 * and @name content will be set to %NULL.
>>>>>>> 24b8d41d
 *
 * This function will overwrite the contents of @name, @type and @flags.
 * The contents of @min, @max, @step and @def may be modified depending on
 * the type.
 *
 * .. note::
 *
 *    Do not use in drivers! It is used internally for backwards compatibility
 *    control handling only. Once all drivers are converted to use the new
 *    control framework this function will no longer be exported.
 */
void v4l2_ctrl_fill(u32 id, const char **name, enum v4l2_ctrl_type *type,
		    s64 *min, s64 *max, u64 *step, s64 *def, u32 *flags);


/**
 * v4l2_ctrl_handler_init_class() - Initialize the control handler.
 * @hdl:	The control handler.
 * @nr_of_controls_hint: A hint of how many controls this handler is
 *		expected to refer to. This is the total number, so including
 *		any inherited controls. It doesn't have to be precise, but if
 *		it is way off, then you either waste memory (too many buckets
 *		are allocated) or the control lookup becomes slower (not enough
 *		buckets are allocated, so there are more slow list lookups).
 *		It will always work, though.
 * @key:	Used by the lock validator if CONFIG_LOCKDEP is set.
 * @name:	Used by the lock validator if CONFIG_LOCKDEP is set.
 *
 * .. attention::
 *
 *    Never use this call directly, always use the v4l2_ctrl_handler_init()
 *    macro that hides the @key and @name arguments.
 *
 * Return: returns an error if the buckets could not be allocated. This
 * error will also be stored in @hdl->error.
 */
int v4l2_ctrl_handler_init_class(struct v4l2_ctrl_handler *hdl,
				 unsigned int nr_of_controls_hint,
				 struct lock_class_key *key, const char *name);

#ifdef CONFIG_LOCKDEP

/**
 * v4l2_ctrl_handler_init - helper function to create a static struct
 *	 &lock_class_key and calls v4l2_ctrl_handler_init_class()
 *
 * @hdl:	The control handler.
 * @nr_of_controls_hint: A hint of how many controls this handler is
 *		expected to refer to. This is the total number, so including
 *		any inherited controls. It doesn't have to be precise, but if
 *		it is way off, then you either waste memory (too many buckets
 *		are allocated) or the control lookup becomes slower (not enough
 *		buckets are allocated, so there are more slow list lookups).
 *		It will always work, though.
 *
 * This helper function creates a static struct &lock_class_key and
 * calls v4l2_ctrl_handler_init_class(), providing a proper name for the lock
 * validador.
 *
 * Use this helper function to initialize a control handler.
 */
#define v4l2_ctrl_handler_init(hdl, nr_of_controls_hint)		\
(									\
	({								\
		static struct lock_class_key _key;			\
		v4l2_ctrl_handler_init_class(hdl, nr_of_controls_hint,	\
					&_key,				\
					KBUILD_BASENAME ":"		\
					__stringify(__LINE__) ":"	\
					"(" #hdl ")->_lock");		\
	})								\
)
#else
#define v4l2_ctrl_handler_init(hdl, nr_of_controls_hint)		\
	v4l2_ctrl_handler_init_class(hdl, nr_of_controls_hint, NULL, NULL)
#endif

/**
 * v4l2_ctrl_handler_free() - Free all controls owned by the handler and free
 * the control list.
 * @hdl:	The control handler.
 *
 * Does nothing if @hdl == NULL.
 */
void v4l2_ctrl_handler_free(struct v4l2_ctrl_handler *hdl);

/**
 * v4l2_ctrl_lock() - Helper function to lock the handler
 * associated with the control.
 * @ctrl:	The control to lock.
 */
static inline void v4l2_ctrl_lock(struct v4l2_ctrl *ctrl)
{
	mutex_lock(ctrl->handler->lock);
}

/**
 * v4l2_ctrl_unlock() - Helper function to unlock the handler
 * associated with the control.
 * @ctrl:	The control to unlock.
 */
static inline void v4l2_ctrl_unlock(struct v4l2_ctrl *ctrl)
{
	mutex_unlock(ctrl->handler->lock);
}

/**
 * __v4l2_ctrl_handler_setup() - Call the s_ctrl op for all controls belonging
 * to the handler to initialize the hardware to the current control values. The
 * caller is responsible for acquiring the control handler mutex on behalf of
 * __v4l2_ctrl_handler_setup().
 * @hdl:	The control handler.
 *
 * Button controls will be skipped, as are read-only controls.
 *
 * If @hdl == NULL, then this just returns 0.
 */
int __v4l2_ctrl_handler_setup(struct v4l2_ctrl_handler *hdl);

/**
 * v4l2_ctrl_handler_setup() - Call the s_ctrl op for all controls belonging
 * to the handler to initialize the hardware to the current control values.
 * @hdl:	The control handler.
 *
 * Button controls will be skipped, as are read-only controls.
 *
 * If @hdl == NULL, then this just returns 0.
 */
int v4l2_ctrl_handler_setup(struct v4l2_ctrl_handler *hdl);

/**
 * v4l2_ctrl_handler_log_status() - Log all controls owned by the handler.
 * @hdl:	The control handler.
 * @prefix:	The prefix to use when logging the control values. If the
 *		prefix does not end with a space, then ": " will be added
 *		after the prefix. If @prefix == NULL, then no prefix will be
 *		used.
 *
 * For use with VIDIOC_LOG_STATUS.
 *
 * Does nothing if @hdl == NULL.
 */
void v4l2_ctrl_handler_log_status(struct v4l2_ctrl_handler *hdl,
				  const char *prefix);

/**
 * v4l2_ctrl_new_custom() - Allocate and initialize a new custom V4L2
 *	control.
 *
 * @hdl:	The control handler.
 * @cfg:	The control's configuration data.
 * @priv:	The control's driver-specific private data.
 *
 * If the &v4l2_ctrl struct could not be allocated then NULL is returned
 * and @hdl->error is set to the error code (if it wasn't set already).
 */
struct v4l2_ctrl *v4l2_ctrl_new_custom(struct v4l2_ctrl_handler *hdl,
				       const struct v4l2_ctrl_config *cfg,
				       void *priv);

/**
 * v4l2_ctrl_new_std() - Allocate and initialize a new standard V4L2 non-menu
 *	control.
 *
 * @hdl:	The control handler.
 * @ops:	The control ops.
 * @id:		The control ID.
 * @min:	The control's minimum value.
 * @max:	The control's maximum value.
 * @step:	The control's step value
 * @def:	The control's default value.
 *
 * If the &v4l2_ctrl struct could not be allocated, or the control
 * ID is not known, then NULL is returned and @hdl->error is set to the
 * appropriate error code (if it wasn't set already).
 *
 * If @id refers to a menu control, then this function will return NULL.
 *
 * Use v4l2_ctrl_new_std_menu() when adding menu controls.
 */
struct v4l2_ctrl *v4l2_ctrl_new_std(struct v4l2_ctrl_handler *hdl,
				    const struct v4l2_ctrl_ops *ops,
				    u32 id, s64 min, s64 max, u64 step,
				    s64 def);

/**
 * v4l2_ctrl_new_std_menu() - Allocate and initialize a new standard V4L2
 *	menu control.
 *
 * @hdl:	The control handler.
 * @ops:	The control ops.
 * @id:		The control ID.
 * @max:	The control's maximum value.
 * @mask:	The control's skip mask for menu controls. This makes it
 *		easy to skip menu items that are not valid. If bit X is set,
 *		then menu item X is skipped. Of course, this only works for
 *		menus with <= 64 menu items. There are no menus that come
 *		close to that number, so this is OK. Should we ever need more,
 *		then this will have to be extended to a bit array.
 * @def:	The control's default value.
 *
 * Same as v4l2_ctrl_new_std(), but @min is set to 0 and the @mask value
 * determines which menu items are to be skipped.
 *
 * If @id refers to a non-menu control, then this function will return NULL.
 */
struct v4l2_ctrl *v4l2_ctrl_new_std_menu(struct v4l2_ctrl_handler *hdl,
					 const struct v4l2_ctrl_ops *ops,
					 u32 id, u8 max, u64 mask, u8 def);

/**
 * v4l2_ctrl_new_std_menu_items() - Create a new standard V4L2 menu control
 *	with driver specific menu.
 *
 * @hdl:	The control handler.
 * @ops:	The control ops.
 * @id:	The control ID.
 * @max:	The control's maximum value.
 * @mask:	The control's skip mask for menu controls. This makes it
 *		easy to skip menu items that are not valid. If bit X is set,
 *		then menu item X is skipped. Of course, this only works for
 *		menus with <= 64 menu items. There are no menus that come
 *		close to that number, so this is OK. Should we ever need more,
 *		then this will have to be extended to a bit array.
 * @def:	The control's default value.
 * @qmenu:	The new menu.
 *
 * Same as v4l2_ctrl_new_std_menu(), but @qmenu will be the driver specific
 * menu of this control.
 *
 */
struct v4l2_ctrl *v4l2_ctrl_new_std_menu_items(struct v4l2_ctrl_handler *hdl,
					       const struct v4l2_ctrl_ops *ops,
					       u32 id, u8 max,
					       u64 mask, u8 def,
					       const char * const *qmenu);
<<<<<<< HEAD
=======

/**
 * v4l2_ctrl_new_std_compound() - Allocate and initialize a new standard V4L2
 *      compound control.
 *
 * @hdl:       The control handler.
 * @ops:       The control ops.
 * @id:        The control ID.
 * @p_def:     The control's default value.
 *
 * Sames as v4l2_ctrl_new_std(), but with support to compound controls, thanks
 * to the @p_def field. Use v4l2_ctrl_ptr_create() to create @p_def from a
 * pointer. Use v4l2_ctrl_ptr_create(NULL) if the default value of the
 * compound control should be all zeroes.
 *
 */
struct v4l2_ctrl *v4l2_ctrl_new_std_compound(struct v4l2_ctrl_handler *hdl,
					     const struct v4l2_ctrl_ops *ops,
					     u32 id,
					     const union v4l2_ctrl_ptr p_def);
>>>>>>> 24b8d41d

/**
 * v4l2_ctrl_new_int_menu() - Create a new standard V4L2 integer menu control.
 *
 * @hdl:	The control handler.
 * @ops:	The control ops.
 * @id:	The control ID.
 * @max:	The control's maximum value.
 * @def:	The control's default value.
 * @qmenu_int:	The control's menu entries.
 *
 * Same as v4l2_ctrl_new_std_menu(), but @mask is set to 0 and it additionally
 * takes as an argument an array of integers determining the menu items.
 *
 * If @id refers to a non-integer-menu control, then this function will
 * return %NULL.
 */
struct v4l2_ctrl *v4l2_ctrl_new_int_menu(struct v4l2_ctrl_handler *hdl,
					 const struct v4l2_ctrl_ops *ops,
					 u32 id, u8 max, u8 def,
					 const s64 *qmenu_int);

/**
 * typedef v4l2_ctrl_filter - Typedef to define the filter function to be
 *	used when adding a control handler.
 *
 * @ctrl: pointer to struct &v4l2_ctrl.
 */

typedef bool (*v4l2_ctrl_filter)(const struct v4l2_ctrl *ctrl);

/**
 * v4l2_ctrl_add_handler() - Add all controls from handler @add to
 *	handler @hdl.
 *
 * @hdl:	The control handler.
 * @add:	The control handler whose controls you want to add to
 *		the @hdl control handler.
 * @filter:	This function will filter which controls should be added.
 * @from_other_dev: If true, then the controls in @add were defined in another
 *		device than @hdl.
 *
 * Does nothing if either of the two handlers is a NULL pointer.
 * If @filter is NULL, then all controls are added. Otherwise only those
 * controls for which @filter returns true will be added.
 * In case of an error @hdl->error will be set to the error code (if it
 * wasn't set already).
 */
int v4l2_ctrl_add_handler(struct v4l2_ctrl_handler *hdl,
			  struct v4l2_ctrl_handler *add,
<<<<<<< HEAD
			  v4l2_ctrl_filter filter);
=======
			  v4l2_ctrl_filter filter,
			  bool from_other_dev);
>>>>>>> 24b8d41d

/**
 * v4l2_ctrl_radio_filter() - Standard filter for radio controls.
 *
 * @ctrl:	The control that is filtered.
 *
 * This will return true for any controls that are valid for radio device
 * nodes. Those are all of the V4L2_CID_AUDIO_* user controls and all FM
 * transmitter class controls.
 *
 * This function is to be used with v4l2_ctrl_add_handler().
 */
bool v4l2_ctrl_radio_filter(const struct v4l2_ctrl *ctrl);

/**
 * v4l2_ctrl_cluster() - Mark all controls in the cluster as belonging
 *	to that cluster.
 *
 * @ncontrols:	The number of controls in this cluster.
 * @controls:	The cluster control array of size @ncontrols.
 */
void v4l2_ctrl_cluster(unsigned int ncontrols, struct v4l2_ctrl **controls);


/**
 * v4l2_ctrl_auto_cluster() - Mark all controls in the cluster as belonging
 *	to that cluster and set it up for autofoo/foo-type handling.
 *
 * @ncontrols:	The number of controls in this cluster.
 * @controls:	The cluster control array of size @ncontrols. The first control
 *		must be the 'auto' control (e.g. autogain, autoexposure, etc.)
 * @manual_val: The value for the first control in the cluster that equals the
 *		manual setting.
 * @set_volatile: If true, then all controls except the first auto control will
 *		be volatile.
 *
 * Use for control groups where one control selects some automatic feature and
 * the other controls are only active whenever the automatic feature is turned
 * off (manual mode). Typical examples: autogain vs gain, auto-whitebalance vs
 * red and blue balance, etc.
 *
 * The behavior of such controls is as follows:
 *
 * When the autofoo control is set to automatic, then any manual controls
 * are set to inactive and any reads will call g_volatile_ctrl (if the control
 * was marked volatile).
 *
 * When the autofoo control is set to manual, then any manual controls will
 * be marked active, and any reads will just return the current value without
 * going through g_volatile_ctrl.
 *
 * In addition, this function will set the %V4L2_CTRL_FLAG_UPDATE flag
 * on the autofoo control and %V4L2_CTRL_FLAG_INACTIVE on the foo control(s)
 * if autofoo is in auto mode.
 */
void v4l2_ctrl_auto_cluster(unsigned int ncontrols,
			    struct v4l2_ctrl **controls,
			    u8 manual_val, bool set_volatile);


/**
 * v4l2_ctrl_find() - Find a control with the given ID.
 *
 * @hdl:	The control handler.
 * @id:	The control ID to find.
 *
 * If @hdl == NULL this will return NULL as well. Will lock the handler so
 * do not use from inside &v4l2_ctrl_ops.
 */
struct v4l2_ctrl *v4l2_ctrl_find(struct v4l2_ctrl_handler *hdl, u32 id);

/**
 * v4l2_ctrl_activate() - Make the control active or inactive.
 * @ctrl:	The control to (de)activate.
 * @active:	True if the control should become active.
 *
 * This sets or clears the V4L2_CTRL_FLAG_INACTIVE flag atomically.
 * Does nothing if @ctrl == NULL.
 * This will usually be called from within the s_ctrl op.
 * The V4L2_EVENT_CTRL event will be generated afterwards.
 *
 * This function assumes that the control handler is locked.
 */
void v4l2_ctrl_activate(struct v4l2_ctrl *ctrl, bool active);

/**
 * __v4l2_ctrl_grab() - Unlocked variant of v4l2_ctrl_grab.
 *
 * @ctrl:	The control to (de)activate.
 * @grabbed:	True if the control should become grabbed.
 *
 * This sets or clears the V4L2_CTRL_FLAG_GRABBED flag atomically.
 * Does nothing if @ctrl == NULL.
 * The V4L2_EVENT_CTRL event will be generated afterwards.
 * This will usually be called when starting or stopping streaming in the
 * driver.
 *
 * This function assumes that the control handler is locked by the caller.
 */
void __v4l2_ctrl_grab(struct v4l2_ctrl *ctrl, bool grabbed);

/**
 * v4l2_ctrl_grab() - Mark the control as grabbed or not grabbed.
 *
 * @ctrl:	The control to (de)activate.
 * @grabbed:	True if the control should become grabbed.
 *
 * This sets or clears the V4L2_CTRL_FLAG_GRABBED flag atomically.
 * Does nothing if @ctrl == NULL.
 * The V4L2_EVENT_CTRL event will be generated afterwards.
 * This will usually be called when starting or stopping streaming in the
 * driver.
 *
 * This function assumes that the control handler is not locked and will
 * take the lock itself.
 */
static inline void v4l2_ctrl_grab(struct v4l2_ctrl *ctrl, bool grabbed)
{
	if (!ctrl)
		return;

<<<<<<< HEAD
=======
	v4l2_ctrl_lock(ctrl);
	__v4l2_ctrl_grab(ctrl, grabbed);
	v4l2_ctrl_unlock(ctrl);
}

>>>>>>> 24b8d41d
/**
 *__v4l2_ctrl_modify_range() - Unlocked variant of v4l2_ctrl_modify_range()
 *
 * @ctrl:	The control to update.
 * @min:	The control's minimum value.
 * @max:	The control's maximum value.
 * @step:	The control's step value
 * @def:	The control's default value.
 *
 * Update the range of a control on the fly. This works for control types
 * INTEGER, BOOLEAN, MENU, INTEGER MENU and BITMASK. For menu controls the
 * @step value is interpreted as a menu_skip_mask.
 *
 * An error is returned if one of the range arguments is invalid for this
 * control type.
 *
 * The caller is responsible for acquiring the control handler mutex on behalf
 * of __v4l2_ctrl_modify_range().
 */
int __v4l2_ctrl_modify_range(struct v4l2_ctrl *ctrl,
			     s64 min, s64 max, u64 step, s64 def);

/**
 * v4l2_ctrl_modify_range() - Update the range of a control.
 *
 * @ctrl:	The control to update.
 * @min:	The control's minimum value.
 * @max:	The control's maximum value.
 * @step:	The control's step value
 * @def:	The control's default value.
 *
 * Update the range of a control on the fly. This works for control types
 * INTEGER, BOOLEAN, MENU, INTEGER MENU and BITMASK. For menu controls the
 * @step value is interpreted as a menu_skip_mask.
 *
 * An error is returned if one of the range arguments is invalid for this
 * control type.
 *
 * This function assumes that the control handler is not locked and will
 * take the lock itself.
 */
static inline int v4l2_ctrl_modify_range(struct v4l2_ctrl *ctrl,
					 s64 min, s64 max, u64 step, s64 def)
{
	int rval;

	v4l2_ctrl_lock(ctrl);
	rval = __v4l2_ctrl_modify_range(ctrl, min, max, step, def);
	v4l2_ctrl_unlock(ctrl);

	return rval;
}

/**
 * v4l2_ctrl_notify() - Function to set a notify callback for a control.
 *
 * @ctrl:	The control.
 * @notify:	The callback function.
 * @priv:	The callback private handle, passed as argument to the callback.
 *
 * This function sets a callback function for the control. If @ctrl is NULL,
 * then it will do nothing. If @notify is NULL, then the notify callback will
 * be removed.
 *
 * There can be only one notify. If another already exists, then a WARN_ON
 * will be issued and the function will do nothing.
 */
void v4l2_ctrl_notify(struct v4l2_ctrl *ctrl, v4l2_ctrl_notify_fnc notify,
		      void *priv);

/**
 * v4l2_ctrl_get_name() - Get the name of the control
 *
 * @id:		The control ID.
 *
 * This function returns the name of the given control ID or NULL if it isn't
 * a known control.
 */
const char *v4l2_ctrl_get_name(u32 id);

/**
 * v4l2_ctrl_get_menu() - Get the menu string array of the control
 *
 * @id:		The control ID.
 *
 * This function returns the NULL-terminated menu string array name of the
 * given control ID or NULL if it isn't a known menu control.
 */
const char * const *v4l2_ctrl_get_menu(u32 id);

/**
 * v4l2_ctrl_get_int_menu() - Get the integer menu array of the control
 *
 * @id:		The control ID.
 * @len:	The size of the integer array.
 *
 * This function returns the integer array of the given control ID or NULL if it
 * if it isn't a known integer menu control.
 */
const s64 *v4l2_ctrl_get_int_menu(u32 id, u32 *len);

/**
 * v4l2_ctrl_g_ctrl() - Helper function to get the control's value from
 *	within a driver.
 *
 * @ctrl:	The control.
 *
 * This returns the control's value safely by going through the control
 * framework. This function will lock the control's handler, so it cannot be
 * used from within the &v4l2_ctrl_ops functions.
 *
 * This function is for integer type controls only.
 */
s32 v4l2_ctrl_g_ctrl(struct v4l2_ctrl *ctrl);

/**
 * __v4l2_ctrl_s_ctrl() - Unlocked variant of v4l2_ctrl_s_ctrl().
 *
 * @ctrl:	The control.
 * @val:	TheControls name new value.
 *
 * This sets the control's new value safely by going through the control
 * framework. This function assumes the control's handler is already locked,
 * allowing it to be used from within the &v4l2_ctrl_ops functions.
 *
 * This function is for integer type controls only.
 */
int __v4l2_ctrl_s_ctrl(struct v4l2_ctrl *ctrl, s32 val);

/**
 * v4l2_ctrl_s_ctrl() - Helper function to set the control's value from
 *	within a driver.
 * @ctrl:	The control.
 * @val:	The new value.
 *
 * This sets the control's new value safely by going through the control
 * framework. This function will lock the control's handler, so it cannot be
 * used from within the &v4l2_ctrl_ops functions.
 *
 * This function is for integer type controls only.
 */
static inline int v4l2_ctrl_s_ctrl(struct v4l2_ctrl *ctrl, s32 val)
{
	int rval;

	v4l2_ctrl_lock(ctrl);
	rval = __v4l2_ctrl_s_ctrl(ctrl, val);
	v4l2_ctrl_unlock(ctrl);

	return rval;
}

/**
 * v4l2_ctrl_g_ctrl_int64() - Helper function to get a 64-bit control's value
 *	from within a driver.
 *
 * @ctrl:	The control.
 *
 * This returns the control's value safely by going through the control
 * framework. This function will lock the control's handler, so it cannot be
 * used from within the &v4l2_ctrl_ops functions.
 *
 * This function is for 64-bit integer type controls only.
 */
s64 v4l2_ctrl_g_ctrl_int64(struct v4l2_ctrl *ctrl);

/**
 * __v4l2_ctrl_s_ctrl_int64() - Unlocked variant of v4l2_ctrl_s_ctrl_int64().
 *
 * @ctrl:	The control.
 * @val:	The new value.
 *
 * This sets the control's new value safely by going through the control
 * framework. This function assumes the control's handler is already locked,
 * allowing it to be used from within the &v4l2_ctrl_ops functions.
 *
 * This function is for 64-bit integer type controls only.
 */
int __v4l2_ctrl_s_ctrl_int64(struct v4l2_ctrl *ctrl, s64 val);

/**
 * v4l2_ctrl_s_ctrl_int64() - Helper function to set a 64-bit control's value
 *	from within a driver.
 *
 * @ctrl:	The control.
 * @val:	The new value.
 *
 * This sets the control's new value safely by going through the control
 * framework. This function will lock the control's handler, so it cannot be
 * used from within the &v4l2_ctrl_ops functions.
 *
 * This function is for 64-bit integer type controls only.
 */
static inline int v4l2_ctrl_s_ctrl_int64(struct v4l2_ctrl *ctrl, s64 val)
{
	int rval;

	v4l2_ctrl_lock(ctrl);
	rval = __v4l2_ctrl_s_ctrl_int64(ctrl, val);
	v4l2_ctrl_unlock(ctrl);

	return rval;
}

/**
 * __v4l2_ctrl_s_ctrl_string() - Unlocked variant of v4l2_ctrl_s_ctrl_string().
 *
 * @ctrl:	The control.
 * @s:		The new string.
 *
 * This sets the control's new string safely by going through the control
 * framework. This function assumes the control's handler is already locked,
 * allowing it to be used from within the &v4l2_ctrl_ops functions.
 *
 * This function is for string type controls only.
 */
int __v4l2_ctrl_s_ctrl_string(struct v4l2_ctrl *ctrl, const char *s);

/**
 * v4l2_ctrl_s_ctrl_string() - Helper function to set a control's string value
 *	 from within a driver.
 *
 * @ctrl:	The control.
 * @s:		The new string.
<<<<<<< HEAD
 *Controls name
=======
 *
>>>>>>> 24b8d41d
 * This sets the control's new string safely by going through the control
 * framework. This function will lock the control's handler, so it cannot be
 * used from within the &v4l2_ctrl_ops functions.
 *
 * This function is for string type controls only.
 */
static inline int v4l2_ctrl_s_ctrl_string(struct v4l2_ctrl *ctrl, const char *s)
{
	int rval;

	v4l2_ctrl_lock(ctrl);
	rval = __v4l2_ctrl_s_ctrl_string(ctrl, s);
	v4l2_ctrl_unlock(ctrl);

	return rval;
}

/**
 * __v4l2_ctrl_s_ctrl_compound() - Unlocked variant to set a compound control
 *
 * @ctrl: The control.
 * @type: The type of the data.
 * @p:    The new compound payload.
 *
 * This sets the control's new compound payload safely by going through the
 * control framework. This function assumes the control's handler is already
 * locked, allowing it to be used from within the &v4l2_ctrl_ops functions.
 *
 * This function is for compound type controls only.
 */
int __v4l2_ctrl_s_ctrl_compound(struct v4l2_ctrl *ctrl,
				enum v4l2_ctrl_type type, const void *p);

/**
 * v4l2_ctrl_s_ctrl_compound() - Helper function to set a compound control
 *	from within a driver.
 *
 * @ctrl: The control.
 * @type: The type of the data.
 * @p:    The new compound payload.
 *
 * This sets the control's new compound payload safely by going through the
 * control framework. This function will lock the control's handler, so it
 * cannot be used from within the &v4l2_ctrl_ops functions.
 *
 * This function is for compound type controls only.
 */
static inline int v4l2_ctrl_s_ctrl_compound(struct v4l2_ctrl *ctrl,
					    enum v4l2_ctrl_type type,
					    const void *p)
{
	int rval;

	v4l2_ctrl_lock(ctrl);
	rval = __v4l2_ctrl_s_ctrl_compound(ctrl, type, p);
	v4l2_ctrl_unlock(ctrl);

	return rval;
}

/* Helper defines for area type controls */
#define __v4l2_ctrl_s_ctrl_area(ctrl, area) \
	__v4l2_ctrl_s_ctrl_compound((ctrl), V4L2_CTRL_TYPE_AREA, (area))
#define v4l2_ctrl_s_ctrl_area(ctrl, area) \
	v4l2_ctrl_s_ctrl_compound((ctrl), V4L2_CTRL_TYPE_AREA, (area))

/* Internal helper functions that deal with control events. */
extern const struct v4l2_subscribed_event_ops v4l2_ctrl_sub_ev_ops;

/**
 * v4l2_ctrl_replace - Function to be used as a callback to
 *	&struct v4l2_subscribed_event_ops replace\(\)
 *
 * @old: pointer to struct &v4l2_event with the reported
 *	 event;
 * @new: pointer to struct &v4l2_event with the modified
 *	 event;
 */
void v4l2_ctrl_replace(struct v4l2_event *old, const struct v4l2_event *new);

/**
 * v4l2_ctrl_merge - Function to be used as a callback to
 *	&struct v4l2_subscribed_event_ops merge(\)
 *
 * @old: pointer to struct &v4l2_event with the reported
 *	 event;
 * @new: pointer to struct &v4l2_event with the merged
 *	 event;
 */
void v4l2_ctrl_merge(const struct v4l2_event *old, struct v4l2_event *new);

/**
 * v4l2_ctrl_log_status - helper function to implement %VIDIOC_LOG_STATUS ioctl
 *
 * @file: pointer to struct file
 * @fh: unused. Kept just to be compatible to the arguments expected by
 *	&struct v4l2_ioctl_ops.vidioc_log_status.
 *
 * Can be used as a vidioc_log_status function that just dumps all controls
 * associated with the filehandle.
 */
int v4l2_ctrl_log_status(struct file *file, void *fh);

/**
 * v4l2_ctrl_subscribe_event - Subscribes to an event
 *
 *
 * @fh: pointer to struct v4l2_fh
 * @sub: pointer to &struct v4l2_event_subscription
 *
 * Can be used as a vidioc_subscribe_event function that just subscribes
 * control events.
 */
int v4l2_ctrl_subscribe_event(struct v4l2_fh *fh,
				const struct v4l2_event_subscription *sub);

/**
 * v4l2_ctrl_poll - function to be used as a callback to the poll()
 *	That just polls for control events.
 *
 * @file: pointer to struct file
 * @wait: pointer to struct poll_table_struct
 */
<<<<<<< HEAD
unsigned int v4l2_ctrl_poll(struct file *file, struct poll_table_struct *wait);

=======
__poll_t v4l2_ctrl_poll(struct file *file, struct poll_table_struct *wait);

/**
 * v4l2_ctrl_request_setup - helper function to apply control values in a request
 *
 * @req: The request
 * @parent: The parent control handler ('priv' in media_request_object_find())
 *
 * This is a helper function to call the control handler's s_ctrl callback with
 * the control values contained in the request. Do note that this approach of
 * applying control values in a request is only applicable to memory-to-memory
 * devices.
 */
int v4l2_ctrl_request_setup(struct media_request *req,
			     struct v4l2_ctrl_handler *parent);

/**
 * v4l2_ctrl_request_complete - Complete a control handler request object
 *
 * @req: The request
 * @parent: The parent control handler ('priv' in media_request_object_find())
 *
 * This function is to be called on each control handler that may have had a
 * request object associated with it, i.e. control handlers of a driver that
 * supports requests.
 *
 * The function first obtains the values of any volatile controls in the control
 * handler and attach them to the request. Then, the function completes the
 * request object.
 */
void v4l2_ctrl_request_complete(struct media_request *req,
				struct v4l2_ctrl_handler *parent);

/**
 * v4l2_ctrl_request_hdl_find - Find the control handler in the request
 *
 * @req: The request
 * @parent: The parent control handler ('priv' in media_request_object_find())
 *
 * This function finds the control handler in the request. It may return
 * NULL if not found. When done, you must call v4l2_ctrl_request_put_hdl()
 * with the returned handler pointer.
 *
 * If the request is not in state VALIDATING or QUEUED, then this function
 * will always return NULL.
 *
 * Note that in state VALIDATING the req_queue_mutex is held, so
 * no objects can be added or deleted from the request.
 *
 * In state QUEUED it is the driver that will have to ensure this.
 */
struct v4l2_ctrl_handler *v4l2_ctrl_request_hdl_find(struct media_request *req,
					struct v4l2_ctrl_handler *parent);

/**
 * v4l2_ctrl_request_hdl_put - Put the control handler
 *
 * @hdl: Put this control handler
 *
 * This function released the control handler previously obtained from'
 * v4l2_ctrl_request_hdl_find().
 */
static inline void v4l2_ctrl_request_hdl_put(struct v4l2_ctrl_handler *hdl)
{
	if (hdl)
		media_request_object_put(&hdl->req_obj);
}

/**
 * v4l2_ctrl_request_ctrl_find() - Find a control with the given ID.
 *
 * @hdl: The control handler from the request.
 * @id: The ID of the control to find.
 *
 * This function returns a pointer to the control if this control is
 * part of the request or NULL otherwise.
 */
struct v4l2_ctrl *
v4l2_ctrl_request_hdl_ctrl_find(struct v4l2_ctrl_handler *hdl, u32 id);

>>>>>>> 24b8d41d
/* Helpers for ioctl_ops */

/**
 * v4l2_queryctrl - Helper function to implement
 *	:ref:`VIDIOC_QUERYCTRL <vidioc_queryctrl>` ioctl
 *
 * @hdl: pointer to &struct v4l2_ctrl_handler
 * @qc: pointer to &struct v4l2_queryctrl
 *
 * If hdl == NULL then they will all return -EINVAL.
 */
int v4l2_queryctrl(struct v4l2_ctrl_handler *hdl, struct v4l2_queryctrl *qc);

/**
 * v4l2_query_ext_ctrl - Helper function to implement
 *	 :ref:`VIDIOC_QUERY_EXT_CTRL <vidioc_queryctrl>` ioctl
 *
 * @hdl: pointer to &struct v4l2_ctrl_handler
 * @qc: pointer to &struct v4l2_query_ext_ctrl
 *
 * If hdl == NULL then they will all return -EINVAL.
 */
int v4l2_query_ext_ctrl(struct v4l2_ctrl_handler *hdl,
			struct v4l2_query_ext_ctrl *qc);

/**
 * v4l2_querymenu - Helper function to implement
 *	:ref:`VIDIOC_QUERYMENU <vidioc_queryctrl>` ioctl
 *
 * @hdl: pointer to &struct v4l2_ctrl_handler
 * @qm: pointer to &struct v4l2_querymenu
 *
 * If hdl == NULL then they will all return -EINVAL.
 */
int v4l2_querymenu(struct v4l2_ctrl_handler *hdl, struct v4l2_querymenu *qm);

/**
 * v4l2_g_ctrl - Helper function to implement
 *	:ref:`VIDIOC_G_CTRL <vidioc_g_ctrl>` ioctl
 *
 * @hdl: pointer to &struct v4l2_ctrl_handler
 * @ctrl: pointer to &struct v4l2_control
 *
 * If hdl == NULL then they will all return -EINVAL.
 */
int v4l2_g_ctrl(struct v4l2_ctrl_handler *hdl, struct v4l2_control *ctrl);

/**
 * v4l2_s_ctrl - Helper function to implement
 *	:ref:`VIDIOC_S_CTRL <vidioc_g_ctrl>` ioctl
 *
 * @fh: pointer to &struct v4l2_fh
 * @hdl: pointer to &struct v4l2_ctrl_handler
 *
 * @ctrl: pointer to &struct v4l2_control
 *
 * If hdl == NULL then they will all return -EINVAL.
 */
int v4l2_s_ctrl(struct v4l2_fh *fh, struct v4l2_ctrl_handler *hdl,
		struct v4l2_control *ctrl);

/**
 * v4l2_g_ext_ctrls - Helper function to implement
 *	:ref:`VIDIOC_G_EXT_CTRLS <vidioc_g_ext_ctrls>` ioctl
 *
 * @hdl: pointer to &struct v4l2_ctrl_handler
<<<<<<< HEAD
=======
 * @vdev: pointer to &struct video_device
 * @mdev: pointer to &struct media_device
>>>>>>> 24b8d41d
 * @c: pointer to &struct v4l2_ext_controls
 *
 * If hdl == NULL then they will all return -EINVAL.
 */
<<<<<<< HEAD
int v4l2_g_ext_ctrls(struct v4l2_ctrl_handler *hdl,
		     struct v4l2_ext_controls *c);
=======
int v4l2_g_ext_ctrls(struct v4l2_ctrl_handler *hdl, struct video_device *vdev,
		     struct media_device *mdev, struct v4l2_ext_controls *c);
>>>>>>> 24b8d41d

/**
 * v4l2_try_ext_ctrls - Helper function to implement
 *	:ref:`VIDIOC_TRY_EXT_CTRLS <vidioc_g_ext_ctrls>` ioctl
 *
 * @hdl: pointer to &struct v4l2_ctrl_handler
<<<<<<< HEAD
=======
 * @vdev: pointer to &struct video_device
 * @mdev: pointer to &struct media_device
>>>>>>> 24b8d41d
 * @c: pointer to &struct v4l2_ext_controls
 *
 * If hdl == NULL then they will all return -EINVAL.
 */
int v4l2_try_ext_ctrls(struct v4l2_ctrl_handler *hdl,
<<<<<<< HEAD
=======
		       struct video_device *vdev,
		       struct media_device *mdev,
>>>>>>> 24b8d41d
		       struct v4l2_ext_controls *c);

/**
 * v4l2_s_ext_ctrls - Helper function to implement
 *	:ref:`VIDIOC_S_EXT_CTRLS <vidioc_g_ext_ctrls>` ioctl
 *
 * @fh: pointer to &struct v4l2_fh
 * @hdl: pointer to &struct v4l2_ctrl_handler
<<<<<<< HEAD
=======
 * @vdev: pointer to &struct video_device
 * @mdev: pointer to &struct media_device
>>>>>>> 24b8d41d
 * @c: pointer to &struct v4l2_ext_controls
 *
 * If hdl == NULL then they will all return -EINVAL.
 */
int v4l2_s_ext_ctrls(struct v4l2_fh *fh, struct v4l2_ctrl_handler *hdl,
<<<<<<< HEAD
=======
		     struct video_device *vdev,
		     struct media_device *mdev,
>>>>>>> 24b8d41d
		     struct v4l2_ext_controls *c);

/**
 * v4l2_ctrl_subdev_subscribe_event - Helper function to implement
<<<<<<< HEAD
 * 	as a &struct v4l2_subdev_core_ops subscribe_event function
=======
 *	as a &struct v4l2_subdev_core_ops subscribe_event function
>>>>>>> 24b8d41d
 *	that just subscribes control events.
 *
 * @sd: pointer to &struct v4l2_subdev
 * @fh: pointer to &struct v4l2_fh
 * @sub: pointer to &struct v4l2_event_subscription
 */
int v4l2_ctrl_subdev_subscribe_event(struct v4l2_subdev *sd, struct v4l2_fh *fh,
				     struct v4l2_event_subscription *sub);

/**
 * v4l2_ctrl_subdev_log_status - Log all controls owned by subdev's control
 *	 handler.
 *
 * @sd: pointer to &struct v4l2_subdev
 */
int v4l2_ctrl_subdev_log_status(struct v4l2_subdev *sd);

/**
 * v4l2_ctrl_new_fwnode_properties() - Register controls for the device
 *				       properties
 *
 * @hdl: pointer to &struct v4l2_ctrl_handler to register controls on
 * @ctrl_ops: pointer to &struct v4l2_ctrl_ops to register controls with
 * @p: pointer to &struct v4l2_fwnode_device_properties
 *
 * This function registers controls associated to device properties, using the
 * property values contained in @p parameter, if the property has been set to
 * a value.
 *
 * Currently the following v4l2 controls are parsed and registered:
 * - V4L2_CID_CAMERA_ORIENTATION
 * - V4L2_CID_CAMERA_SENSOR_ROTATION;
 *
 * Controls already registered by the caller with the @hdl control handler are
 * not overwritten. Callers should register the controls they want to handle
 * themselves before calling this function.
 *
 * Return: 0 on success, a negative error code on failure.
 */
int v4l2_ctrl_new_fwnode_properties(struct v4l2_ctrl_handler *hdl,
				    const struct v4l2_ctrl_ops *ctrl_ops,
				    const struct v4l2_fwnode_device_properties *p);
#endif<|MERGE_RESOLUTION|>--- conflicted
+++ resolved
@@ -3,19 +3,6 @@
  *  V4L2 controls support header.
  *
  *  Copyright (C) 2010  Hans Verkuil <hverkuil@xs4all.nl>
-<<<<<<< HEAD
- *
- *  This program is free software; you can redistribute it and/or modify
- *  it under the terms of the GNU General Public License as published by
- *  the Free Software Foundation; either version 2 of the License, or
- *  (at your option) any later version.
- *
- *  This program is distributed in the hope that it will be useful,
- *  but WITHOUT ANY WARRANTY; without even the implied warranty of
- *  MERCHANTABILITY or FITNESS FOR A PARTICULAR PURPOSE.  See the
- *  GNU General Public License for more details.
-=======
->>>>>>> 24b8d41d
  */
 
 #ifndef _V4L2_CTRLS_H
@@ -309,8 +296,6 @@
  * @ctrl:	The actual control information.
  * @helper:	Pointer to helper struct. Used internally in
  *		``prepare_ext_ctrls`` function at ``v4l2-ctrl.c``.
-<<<<<<< HEAD
-=======
  * @from_other_dev: If true, then @ctrl was defined in another
  *		device than the &struct v4l2_ctrl_handler.
  * @req_done:	Internal flag: if the control handler containing this control
@@ -324,7 +309,6 @@
  *		value of the control that should be applied when the request
  *		is executed, or to the value of the control at the time
  *		that the request was completed.
->>>>>>> 24b8d41d
  *
  * Each control handler has a list of these refs. The list_head is used to
  * keep a sorted-by-control-ID list of all controls, while the next pointer
@@ -403,10 +387,7 @@
  * @max:	The control's maximum value.
  * @step:	The control's step value for non-menu controls.
  * @def:	The control's default value.
-<<<<<<< HEAD
-=======
  * @p_def:	The control's default value for compound controls.
->>>>>>> 24b8d41d
  * @dims:	The size of each dimension.
  * @elem_size:	The size in bytes of the control.
  * @flags:	The control's flags.
@@ -449,19 +430,6 @@
  * v4l2_ctrl_fill - Fill in the control fields based on the control ID.
  *
  * @id: ID of the control
-<<<<<<< HEAD
- * @name: name of the control
- * @type: type of the control
- * @min: minimum value for the control
- * @max: maximum value for the control
- * @step: control step
- * @def: default value for the control
- * @flags: flags to be used on the control
- *
- * This works for all standard V4L2 controls.
- * For non-standard controls it will only fill in the given arguments
- * and @name will be %NULL.
-=======
  * @name: pointer to be filled with a string with the name of the control
  * @type: pointer for storing the type of the control
  * @min: pointer for storing the minimum value for the control
@@ -473,7 +441,6 @@
  * This works for all standard V4L2 controls.
  * For non-standard controls it will only fill in the given arguments
  * and @name content will be set to %NULL.
->>>>>>> 24b8d41d
  *
  * This function will overwrite the contents of @name, @type and @flags.
  * The contents of @min, @max, @step and @def may be modified depending on
@@ -710,8 +677,6 @@
 					       u32 id, u8 max,
 					       u64 mask, u8 def,
 					       const char * const *qmenu);
-<<<<<<< HEAD
-=======
 
 /**
  * v4l2_ctrl_new_std_compound() - Allocate and initialize a new standard V4L2
@@ -732,7 +697,6 @@
 					     const struct v4l2_ctrl_ops *ops,
 					     u32 id,
 					     const union v4l2_ctrl_ptr p_def);
->>>>>>> 24b8d41d
 
 /**
  * v4l2_ctrl_new_int_menu() - Create a new standard V4L2 integer menu control.
@@ -783,12 +747,8 @@
  */
 int v4l2_ctrl_add_handler(struct v4l2_ctrl_handler *hdl,
 			  struct v4l2_ctrl_handler *add,
-<<<<<<< HEAD
-			  v4l2_ctrl_filter filter);
-=======
 			  v4l2_ctrl_filter filter,
 			  bool from_other_dev);
->>>>>>> 24b8d41d
 
 /**
  * v4l2_ctrl_radio_filter() - Standard filter for radio controls.
@@ -910,14 +870,11 @@
 	if (!ctrl)
 		return;
 
-<<<<<<< HEAD
-=======
 	v4l2_ctrl_lock(ctrl);
 	__v4l2_ctrl_grab(ctrl, grabbed);
 	v4l2_ctrl_unlock(ctrl);
 }
 
->>>>>>> 24b8d41d
 /**
  *__v4l2_ctrl_modify_range() - Unlocked variant of v4l2_ctrl_modify_range()
  *
@@ -1037,7 +994,7 @@
  * __v4l2_ctrl_s_ctrl() - Unlocked variant of v4l2_ctrl_s_ctrl().
  *
  * @ctrl:	The control.
- * @val:	TheControls name new value.
+ * @val:	The new value.
  *
  * This sets the control's new value safely by going through the control
  * framework. This function assumes the control's handler is already locked,
@@ -1142,11 +1099,7 @@
  *
  * @ctrl:	The control.
  * @s:		The new string.
-<<<<<<< HEAD
- *Controls name
-=======
- *
->>>>>>> 24b8d41d
+ *
  * This sets the control's new string safely by going through the control
  * framework. This function will lock the control's handler, so it cannot be
  * used from within the &v4l2_ctrl_ops functions.
@@ -1270,10 +1223,6 @@
  * @file: pointer to struct file
  * @wait: pointer to struct poll_table_struct
  */
-<<<<<<< HEAD
-unsigned int v4l2_ctrl_poll(struct file *file, struct poll_table_struct *wait);
-
-=======
 __poll_t v4l2_ctrl_poll(struct file *file, struct poll_table_struct *wait);
 
 /**
@@ -1354,7 +1303,6 @@
 struct v4l2_ctrl *
 v4l2_ctrl_request_hdl_ctrl_find(struct v4l2_ctrl_handler *hdl, u32 id);
 
->>>>>>> 24b8d41d
 /* Helpers for ioctl_ops */
 
 /**
@@ -1421,43 +1369,29 @@
  *	:ref:`VIDIOC_G_EXT_CTRLS <vidioc_g_ext_ctrls>` ioctl
  *
  * @hdl: pointer to &struct v4l2_ctrl_handler
-<<<<<<< HEAD
-=======
  * @vdev: pointer to &struct video_device
  * @mdev: pointer to &struct media_device
->>>>>>> 24b8d41d
  * @c: pointer to &struct v4l2_ext_controls
  *
  * If hdl == NULL then they will all return -EINVAL.
  */
-<<<<<<< HEAD
-int v4l2_g_ext_ctrls(struct v4l2_ctrl_handler *hdl,
-		     struct v4l2_ext_controls *c);
-=======
 int v4l2_g_ext_ctrls(struct v4l2_ctrl_handler *hdl, struct video_device *vdev,
 		     struct media_device *mdev, struct v4l2_ext_controls *c);
->>>>>>> 24b8d41d
 
 /**
  * v4l2_try_ext_ctrls - Helper function to implement
  *	:ref:`VIDIOC_TRY_EXT_CTRLS <vidioc_g_ext_ctrls>` ioctl
  *
  * @hdl: pointer to &struct v4l2_ctrl_handler
-<<<<<<< HEAD
-=======
  * @vdev: pointer to &struct video_device
  * @mdev: pointer to &struct media_device
->>>>>>> 24b8d41d
  * @c: pointer to &struct v4l2_ext_controls
  *
  * If hdl == NULL then they will all return -EINVAL.
  */
 int v4l2_try_ext_ctrls(struct v4l2_ctrl_handler *hdl,
-<<<<<<< HEAD
-=======
 		       struct video_device *vdev,
 		       struct media_device *mdev,
->>>>>>> 24b8d41d
 		       struct v4l2_ext_controls *c);
 
 /**
@@ -1466,30 +1400,20 @@
  *
  * @fh: pointer to &struct v4l2_fh
  * @hdl: pointer to &struct v4l2_ctrl_handler
-<<<<<<< HEAD
-=======
  * @vdev: pointer to &struct video_device
  * @mdev: pointer to &struct media_device
->>>>>>> 24b8d41d
  * @c: pointer to &struct v4l2_ext_controls
  *
  * If hdl == NULL then they will all return -EINVAL.
  */
 int v4l2_s_ext_ctrls(struct v4l2_fh *fh, struct v4l2_ctrl_handler *hdl,
-<<<<<<< HEAD
-=======
 		     struct video_device *vdev,
 		     struct media_device *mdev,
->>>>>>> 24b8d41d
 		     struct v4l2_ext_controls *c);
 
 /**
  * v4l2_ctrl_subdev_subscribe_event - Helper function to implement
-<<<<<<< HEAD
- * 	as a &struct v4l2_subdev_core_ops subscribe_event function
-=======
  *	as a &struct v4l2_subdev_core_ops subscribe_event function
->>>>>>> 24b8d41d
  *	that just subscribes control events.
  *
  * @sd: pointer to &struct v4l2_subdev
