/* SPDX-License-Identifier: GPL-2.0 */
/*
 *
 *	V 4 L 2   D R I V E R   H E L P E R   A P I
 *
 * Moved from videodev2.h
 *
 *	Some commonly needed functions for drivers (v4l2-common.o module)
 */
#ifndef _V4L2_IOCTL_H
#define _V4L2_IOCTL_H

#include <linux/poll.h>
#include <linux/fs.h>
#include <linux/mutex.h>
#include <linux/sched/signal.h>
#include <linux/compiler.h> /* need __user */
#include <linux/videodev2.h>

struct v4l2_fh;

/**
 * struct v4l2_ioctl_ops - describe operations for each V4L2 ioctl
 *
 * @vidioc_querycap: pointer to the function that implements
 *	:ref:`VIDIOC_QUERYCAP <vidioc_querycap>` ioctl
 * @vidioc_enum_fmt_vid_cap: pointer to the function that implements
 *	:ref:`VIDIOC_ENUM_FMT <vidioc_enum_fmt>` ioctl logic
<<<<<<< HEAD
 *	for video capture in single plane mode
=======
 *	for video capture in single and multi plane mode
>>>>>>> 24b8d41d
 * @vidioc_enum_fmt_vid_overlay: pointer to the function that implements
 *	:ref:`VIDIOC_ENUM_FMT <vidioc_enum_fmt>` ioctl logic
 *	for video overlay
 * @vidioc_enum_fmt_vid_out: pointer to the function that implements
 *	:ref:`VIDIOC_ENUM_FMT <vidioc_enum_fmt>` ioctl logic
<<<<<<< HEAD
 *	for video output in single plane mode
 * @vidioc_enum_fmt_vid_cap_mplane: pointer to the function that implements
 *	:ref:`VIDIOC_ENUM_FMT <vidioc_enum_fmt>` ioctl logic
 *	for video capture in multiplane mode
 * @vidioc_enum_fmt_vid_out_mplane: pointer to the function that implements
 *	:ref:`VIDIOC_ENUM_FMT <vidioc_enum_fmt>` ioctl logic
 *	for video output in multiplane mode
=======
 *	for video output in single and multi plane mode
>>>>>>> 24b8d41d
 * @vidioc_enum_fmt_sdr_cap: pointer to the function that implements
 *	:ref:`VIDIOC_ENUM_FMT <vidioc_enum_fmt>` ioctl logic
 *	for Software Defined Radio capture
 * @vidioc_enum_fmt_sdr_out: pointer to the function that implements
 *	:ref:`VIDIOC_ENUM_FMT <vidioc_enum_fmt>` ioctl logic
 *	for Software Defined Radio output
<<<<<<< HEAD
=======
 * @vidioc_enum_fmt_meta_cap: pointer to the function that implements
 *	:ref:`VIDIOC_ENUM_FMT <vidioc_enum_fmt>` ioctl logic
 *	for metadata capture
 * @vidioc_enum_fmt_meta_out: pointer to the function that implements
 *	:ref:`VIDIOC_ENUM_FMT <vidioc_enum_fmt>` ioctl logic
 *	for metadata output
>>>>>>> 24b8d41d
 * @vidioc_g_fmt_vid_cap: pointer to the function that implements
 *	:ref:`VIDIOC_G_FMT <vidioc_g_fmt>` ioctl logic for video capture
 *	in single plane mode
 * @vidioc_g_fmt_vid_overlay: pointer to the function that implements
 *	:ref:`VIDIOC_G_FMT <vidioc_g_fmt>` ioctl logic for video overlay
 * @vidioc_g_fmt_vid_out: pointer to the function that implements
 *	:ref:`VIDIOC_G_FMT <vidioc_g_fmt>` ioctl logic for video out
 *	in single plane mode
 * @vidioc_g_fmt_vid_out_overlay: pointer to the function that implements
 *	:ref:`VIDIOC_G_FMT <vidioc_g_fmt>` ioctl logic for video overlay output
 * @vidioc_g_fmt_vbi_cap: pointer to the function that implements
 *	:ref:`VIDIOC_G_FMT <vidioc_g_fmt>` ioctl logic for raw VBI capture
 * @vidioc_g_fmt_vbi_out: pointer to the function that implements
 *	:ref:`VIDIOC_G_FMT <vidioc_g_fmt>` ioctl logic for raw VBI output
 * @vidioc_g_fmt_sliced_vbi_cap: pointer to the function that implements
 *	:ref:`VIDIOC_G_FMT <vidioc_g_fmt>` ioctl logic for sliced VBI capture
 * @vidioc_g_fmt_sliced_vbi_out: pointer to the function that implements
 *	:ref:`VIDIOC_G_FMT <vidioc_g_fmt>` ioctl logic for sliced VBI output
 * @vidioc_g_fmt_vid_cap_mplane: pointer to the function that implements
 *	:ref:`VIDIOC_G_FMT <vidioc_g_fmt>` ioctl logic for video capture
 *	in multiple plane mode
 * @vidioc_g_fmt_vid_out_mplane: pointer to the function that implements
 *	:ref:`VIDIOC_G_FMT <vidioc_g_fmt>` ioctl logic for video out
 *	in multiplane plane mode
 * @vidioc_g_fmt_sdr_cap: pointer to the function that implements
 *	:ref:`VIDIOC_G_FMT <vidioc_g_fmt>` ioctl logic for Software Defined
 *	Radio capture
 * @vidioc_g_fmt_sdr_out: pointer to the function that implements
 *	:ref:`VIDIOC_G_FMT <vidioc_g_fmt>` ioctl logic for Software Defined
 *	Radio output
<<<<<<< HEAD
=======
 * @vidioc_g_fmt_meta_cap: pointer to the function that implements
 *	:ref:`VIDIOC_G_FMT <vidioc_g_fmt>` ioctl logic for metadata capture
 * @vidioc_g_fmt_meta_out: pointer to the function that implements
 *	:ref:`VIDIOC_G_FMT <vidioc_g_fmt>` ioctl logic for metadata output
>>>>>>> 24b8d41d
 * @vidioc_s_fmt_vid_cap: pointer to the function that implements
 *	:ref:`VIDIOC_S_FMT <vidioc_g_fmt>` ioctl logic for video capture
 *	in single plane mode
 * @vidioc_s_fmt_vid_overlay: pointer to the function that implements
 *	:ref:`VIDIOC_S_FMT <vidioc_g_fmt>` ioctl logic for video overlay
 * @vidioc_s_fmt_vid_out: pointer to the function that implements
 *	:ref:`VIDIOC_S_FMT <vidioc_g_fmt>` ioctl logic for video out
 *	in single plane mode
 * @vidioc_s_fmt_vid_out_overlay: pointer to the function that implements
 *	:ref:`VIDIOC_S_FMT <vidioc_g_fmt>` ioctl logic for video overlay output
 * @vidioc_s_fmt_vbi_cap: pointer to the function that implements
 *	:ref:`VIDIOC_S_FMT <vidioc_g_fmt>` ioctl logic for raw VBI capture
 * @vidioc_s_fmt_vbi_out: pointer to the function that implements
 *	:ref:`VIDIOC_S_FMT <vidioc_g_fmt>` ioctl logic for raw VBI output
 * @vidioc_s_fmt_sliced_vbi_cap: pointer to the function that implements
 *	:ref:`VIDIOC_S_FMT <vidioc_g_fmt>` ioctl logic for sliced VBI capture
 * @vidioc_s_fmt_sliced_vbi_out: pointer to the function that implements
 *	:ref:`VIDIOC_S_FMT <vidioc_g_fmt>` ioctl logic for sliced VBI output
 * @vidioc_s_fmt_vid_cap_mplane: pointer to the function that implements
 *	:ref:`VIDIOC_S_FMT <vidioc_g_fmt>` ioctl logic for video capture
 *	in multiple plane mode
 * @vidioc_s_fmt_vid_out_mplane: pointer to the function that implements
 *	:ref:`VIDIOC_S_FMT <vidioc_g_fmt>` ioctl logic for video out
 *	in multiplane plane mode
 * @vidioc_s_fmt_sdr_cap: pointer to the function that implements
 *	:ref:`VIDIOC_S_FMT <vidioc_g_fmt>` ioctl logic for Software Defined
 *	Radio capture
 * @vidioc_s_fmt_sdr_out: pointer to the function that implements
 *	:ref:`VIDIOC_S_FMT <vidioc_g_fmt>` ioctl logic for Software Defined
 *	Radio output
<<<<<<< HEAD
=======
 * @vidioc_s_fmt_meta_cap: pointer to the function that implements
 *	:ref:`VIDIOC_S_FMT <vidioc_g_fmt>` ioctl logic for metadata capture
 * @vidioc_s_fmt_meta_out: pointer to the function that implements
 *	:ref:`VIDIOC_S_FMT <vidioc_g_fmt>` ioctl logic for metadata output
>>>>>>> 24b8d41d
 * @vidioc_try_fmt_vid_cap: pointer to the function that implements
 *	:ref:`VIDIOC_TRY_FMT <vidioc_g_fmt>` ioctl logic for video capture
 *	in single plane mode
 * @vidioc_try_fmt_vid_overlay: pointer to the function that implements
 *	:ref:`VIDIOC_TRY_FMT <vidioc_g_fmt>` ioctl logic for video overlay
 * @vidioc_try_fmt_vid_out: pointer to the function that implements
 *	:ref:`VIDIOC_TRY_FMT <vidioc_g_fmt>` ioctl logic for video out
 *	in single plane mode
 * @vidioc_try_fmt_vid_out_overlay: pointer to the function that implements
 *	:ref:`VIDIOC_TRY_FMT <vidioc_g_fmt>` ioctl logic for video overlay
 *	output
 * @vidioc_try_fmt_vbi_cap: pointer to the function that implements
 *	:ref:`VIDIOC_TRY_FMT <vidioc_g_fmt>` ioctl logic for raw VBI capture
 * @vidioc_try_fmt_vbi_out: pointer to the function that implements
 *	:ref:`VIDIOC_TRY_FMT <vidioc_g_fmt>` ioctl logic for raw VBI output
 * @vidioc_try_fmt_sliced_vbi_cap: pointer to the function that implements
 *	:ref:`VIDIOC_TRY_FMT <vidioc_g_fmt>` ioctl logic for sliced VBI
 *	capture
 * @vidioc_try_fmt_sliced_vbi_out: pointer to the function that implements
 *	:ref:`VIDIOC_TRY_FMT <vidioc_g_fmt>` ioctl logic for sliced VBI output
 * @vidioc_try_fmt_vid_cap_mplane: pointer to the function that implements
 *	:ref:`VIDIOC_TRY_FMT <vidioc_g_fmt>` ioctl logic for video capture
 *	in multiple plane mode
 * @vidioc_try_fmt_vid_out_mplane: pointer to the function that implements
 *	:ref:`VIDIOC_TRY_FMT <vidioc_g_fmt>` ioctl logic for video out
 *	in multiplane plane mode
 * @vidioc_try_fmt_sdr_cap: pointer to the function that implements
 *	:ref:`VIDIOC_TRY_FMT <vidioc_g_fmt>` ioctl logic for Software Defined
 *	Radio capture
 * @vidioc_try_fmt_sdr_out: pointer to the function that implements
 *	:ref:`VIDIOC_TRY_FMT <vidioc_g_fmt>` ioctl logic for Software Defined
 *	Radio output
<<<<<<< HEAD
=======
 * @vidioc_try_fmt_meta_cap: pointer to the function that implements
 *	:ref:`VIDIOC_TRY_FMT <vidioc_g_fmt>` ioctl logic for metadata capture
 * @vidioc_try_fmt_meta_out: pointer to the function that implements
 *	:ref:`VIDIOC_TRY_FMT <vidioc_g_fmt>` ioctl logic for metadata output
>>>>>>> 24b8d41d
 * @vidioc_reqbufs: pointer to the function that implements
 *	:ref:`VIDIOC_REQBUFS <vidioc_reqbufs>` ioctl
 * @vidioc_querybuf: pointer to the function that implements
 *	:ref:`VIDIOC_QUERYBUF <vidioc_querybuf>` ioctl
 * @vidioc_qbuf: pointer to the function that implements
 *	:ref:`VIDIOC_QBUF <vidioc_qbuf>` ioctl
 * @vidioc_expbuf: pointer to the function that implements
 *	:ref:`VIDIOC_EXPBUF <vidioc_expbuf>` ioctl
 * @vidioc_dqbuf: pointer to the function that implements
 *	:ref:`VIDIOC_DQBUF <vidioc_qbuf>` ioctl
 * @vidioc_create_bufs: pointer to the function that implements
 *	:ref:`VIDIOC_CREATE_BUFS <vidioc_create_bufs>` ioctl
 * @vidioc_prepare_buf: pointer to the function that implements
 *	:ref:`VIDIOC_PREPARE_BUF <vidioc_prepare_buf>` ioctl
 * @vidioc_overlay: pointer to the function that implements
 *	:ref:`VIDIOC_OVERLAY <vidioc_overlay>` ioctl
 * @vidioc_g_fbuf: pointer to the function that implements
 *	:ref:`VIDIOC_G_FBUF <vidioc_g_fbuf>` ioctl
 * @vidioc_s_fbuf: pointer to the function that implements
 *	:ref:`VIDIOC_S_FBUF <vidioc_g_fbuf>` ioctl
 * @vidioc_streamon: pointer to the function that implements
 *	:ref:`VIDIOC_STREAMON <vidioc_streamon>` ioctl
 * @vidioc_streamoff: pointer to the function that implements
 *	:ref:`VIDIOC_STREAMOFF <vidioc_streamon>` ioctl
 * @vidioc_g_std: pointer to the function that implements
 *	:ref:`VIDIOC_G_STD <vidioc_g_std>` ioctl
 * @vidioc_s_std: pointer to the function that implements
 *	:ref:`VIDIOC_S_STD <vidioc_g_std>` ioctl
 * @vidioc_querystd: pointer to the function that implements
 *	:ref:`VIDIOC_QUERYSTD <vidioc_querystd>` ioctl
 * @vidioc_enum_input: pointer to the function that implements
 *	:ref:`VIDIOC_ENUM_INPUT <vidioc_g_input>` ioctl
 * @vidioc_g_input: pointer to the function that implements
 *	:ref:`VIDIOC_G_INPUT <vidioc_g_input>` ioctl
 * @vidioc_s_input: pointer to the function that implements
 *	:ref:`VIDIOC_S_INPUT <vidioc_g_input>` ioctl
 * @vidioc_enum_output: pointer to the function that implements
 *	:ref:`VIDIOC_ENUM_OUTPUT <vidioc_g_output>` ioctl
 * @vidioc_g_output: pointer to the function that implements
 *	:ref:`VIDIOC_G_OUTPUT <vidioc_g_output>` ioctl
 * @vidioc_s_output: pointer to the function that implements
 *	:ref:`VIDIOC_S_OUTPUT <vidioc_g_output>` ioctl
 * @vidioc_queryctrl: pointer to the function that implements
 *	:ref:`VIDIOC_QUERYCTRL <vidioc_queryctrl>` ioctl
 * @vidioc_query_ext_ctrl: pointer to the function that implements
 *	:ref:`VIDIOC_QUERY_EXT_CTRL <vidioc_queryctrl>` ioctl
 * @vidioc_g_ctrl: pointer to the function that implements
 *	:ref:`VIDIOC_G_CTRL <vidioc_g_ctrl>` ioctl
 * @vidioc_s_ctrl: pointer to the function that implements
 *	:ref:`VIDIOC_S_CTRL <vidioc_g_ctrl>` ioctl
 * @vidioc_g_ext_ctrls: pointer to the function that implements
 *	:ref:`VIDIOC_G_EXT_CTRLS <vidioc_g_ext_ctrls>` ioctl
 * @vidioc_s_ext_ctrls: pointer to the function that implements
 *	:ref:`VIDIOC_S_EXT_CTRLS <vidioc_g_ext_ctrls>` ioctl
 * @vidioc_try_ext_ctrls: pointer to the function that implements
 *	:ref:`VIDIOC_TRY_EXT_CTRLS <vidioc_g_ext_ctrls>` ioctl
 * @vidioc_querymenu: pointer to the function that implements
 *	:ref:`VIDIOC_QUERYMENU <vidioc_queryctrl>` ioctl
 * @vidioc_enumaudio: pointer to the function that implements
 *	:ref:`VIDIOC_ENUMAUDIO <vidioc_enumaudio>` ioctl
 * @vidioc_g_audio: pointer to the function that implements
 *	:ref:`VIDIOC_G_AUDIO <vidioc_g_audio>` ioctl
 * @vidioc_s_audio: pointer to the function that implements
 *	:ref:`VIDIOC_S_AUDIO <vidioc_g_audio>` ioctl
 * @vidioc_enumaudout: pointer to the function that implements
 *	:ref:`VIDIOC_ENUMAUDOUT <vidioc_enumaudout>` ioctl
 * @vidioc_g_audout: pointer to the function that implements
 *	:ref:`VIDIOC_G_AUDOUT <vidioc_g_audout>` ioctl
 * @vidioc_s_audout: pointer to the function that implements
 *	:ref:`VIDIOC_S_AUDOUT <vidioc_g_audout>` ioctl
 * @vidioc_g_modulator: pointer to the function that implements
 *	:ref:`VIDIOC_G_MODULATOR <vidioc_g_modulator>` ioctl
 * @vidioc_s_modulator: pointer to the function that implements
 *	:ref:`VIDIOC_S_MODULATOR <vidioc_g_modulator>` ioctl
<<<<<<< HEAD
 * @vidioc_cropcap: pointer to the function that implements
 *	:ref:`VIDIOC_CROPCAP <vidioc_cropcap>` ioctl
 * @vidioc_g_crop: pointer to the function that implements
 *	:ref:`VIDIOC_G_CROP <vidioc_g_crop>` ioctl
 * @vidioc_s_crop: pointer to the function that implements
 *	:ref:`VIDIOC_S_CROP <vidioc_g_crop>` ioctl
=======
 * @vidioc_g_pixelaspect: pointer to the function that implements
 *	the pixelaspect part of the :ref:`VIDIOC_CROPCAP <vidioc_cropcap>` ioctl
>>>>>>> 24b8d41d
 * @vidioc_g_selection: pointer to the function that implements
 *	:ref:`VIDIOC_G_SELECTION <vidioc_g_selection>` ioctl
 * @vidioc_s_selection: pointer to the function that implements
 *	:ref:`VIDIOC_S_SELECTION <vidioc_g_selection>` ioctl
 * @vidioc_g_jpegcomp: pointer to the function that implements
 *	:ref:`VIDIOC_G_JPEGCOMP <vidioc_g_jpegcomp>` ioctl
 * @vidioc_s_jpegcomp: pointer to the function that implements
 *	:ref:`VIDIOC_S_JPEGCOMP <vidioc_g_jpegcomp>` ioctl
 * @vidioc_g_enc_index: pointer to the function that implements
 *	:ref:`VIDIOC_G_ENC_INDEX <vidioc_g_enc_index>` ioctl
 * @vidioc_encoder_cmd: pointer to the function that implements
 *	:ref:`VIDIOC_ENCODER_CMD <vidioc_encoder_cmd>` ioctl
 * @vidioc_try_encoder_cmd: pointer to the function that implements
 *	:ref:`VIDIOC_TRY_ENCODER_CMD <vidioc_encoder_cmd>` ioctl
 * @vidioc_decoder_cmd: pointer to the function that implements
 *	:ref:`VIDIOC_DECODER_CMD <vidioc_decoder_cmd>` ioctl
 * @vidioc_try_decoder_cmd: pointer to the function that implements
 *	:ref:`VIDIOC_TRY_DECODER_CMD <vidioc_decoder_cmd>` ioctl
 * @vidioc_g_parm: pointer to the function that implements
 *	:ref:`VIDIOC_G_PARM <vidioc_g_parm>` ioctl
 * @vidioc_s_parm: pointer to the function that implements
 *	:ref:`VIDIOC_S_PARM <vidioc_g_parm>` ioctl
 * @vidioc_g_tuner: pointer to the function that implements
 *	:ref:`VIDIOC_G_TUNER <vidioc_g_tuner>` ioctl
 * @vidioc_s_tuner: pointer to the function that implements
 *	:ref:`VIDIOC_S_TUNER <vidioc_g_tuner>` ioctl
 * @vidioc_g_frequency: pointer to the function that implements
 *	:ref:`VIDIOC_G_FREQUENCY <vidioc_g_frequency>` ioctl
 * @vidioc_s_frequency: pointer to the function that implements
 *	:ref:`VIDIOC_S_FREQUENCY <vidioc_g_frequency>` ioctl
 * @vidioc_enum_freq_bands: pointer to the function that implements
 *	:ref:`VIDIOC_ENUM_FREQ_BANDS <vidioc_enum_freq_bands>` ioctl
 * @vidioc_g_sliced_vbi_cap: pointer to the function that implements
 *	:ref:`VIDIOC_G_SLICED_VBI_CAP <vidioc_g_sliced_vbi_cap>` ioctl
 * @vidioc_log_status: pointer to the function that implements
 *	:ref:`VIDIOC_LOG_STATUS <vidioc_log_status>` ioctl
 * @vidioc_s_hw_freq_seek: pointer to the function that implements
 *	:ref:`VIDIOC_S_HW_FREQ_SEEK <vidioc_s_hw_freq_seek>` ioctl
 * @vidioc_g_register: pointer to the function that implements
 *	:ref:`VIDIOC_DBG_G_REGISTER <vidioc_dbg_g_register>` ioctl
 * @vidioc_s_register: pointer to the function that implements
 *	:ref:`VIDIOC_DBG_S_REGISTER <vidioc_dbg_g_register>` ioctl
 * @vidioc_g_chip_info: pointer to the function that implements
 *	:ref:`VIDIOC_DBG_G_CHIP_INFO <vidioc_dbg_g_chip_info>` ioctl
 * @vidioc_enum_framesizes: pointer to the function that implements
 *	:ref:`VIDIOC_ENUM_FRAMESIZES <vidioc_enum_framesizes>` ioctl
 * @vidioc_enum_frameintervals: pointer to the function that implements
 *	:ref:`VIDIOC_ENUM_FRAMEINTERVALS <vidioc_enum_frameintervals>` ioctl
 * @vidioc_s_dv_timings: pointer to the function that implements
 *	:ref:`VIDIOC_S_DV_TIMINGS <vidioc_g_dv_timings>` ioctl
 * @vidioc_g_dv_timings: pointer to the function that implements
 *	:ref:`VIDIOC_G_DV_TIMINGS <vidioc_g_dv_timings>` ioctl
 * @vidioc_query_dv_timings: pointer to the function that implements
 *	:ref:`VIDIOC_QUERY_DV_TIMINGS <vidioc_query_dv_timings>` ioctl
 * @vidioc_enum_dv_timings: pointer to the function that implements
 *	:ref:`VIDIOC_ENUM_DV_TIMINGS <vidioc_enum_dv_timings>` ioctl
 * @vidioc_dv_timings_cap: pointer to the function that implements
 *	:ref:`VIDIOC_DV_TIMINGS_CAP <vidioc_dv_timings_cap>` ioctl
 * @vidioc_g_edid: pointer to the function that implements
 *	:ref:`VIDIOC_G_EDID <vidioc_g_edid>` ioctl
 * @vidioc_s_edid: pointer to the function that implements
 *	:ref:`VIDIOC_S_EDID <vidioc_g_edid>` ioctl
 * @vidioc_subscribe_event: pointer to the function that implements
 *	:ref:`VIDIOC_SUBSCRIBE_EVENT <vidioc_subscribe_event>` ioctl
 * @vidioc_unsubscribe_event: pointer to the function that implements
 *	:ref:`VIDIOC_UNSUBSCRIBE_EVENT <vidioc_unsubscribe_event>` ioctl
 * @vidioc_default: pointed used to allow other ioctls
 */
struct v4l2_ioctl_ops {
	/* ioctl callbacks */

	/* VIDIOC_QUERYCAP handler */
	int (*vidioc_querycap)(struct file *file, void *fh,
			       struct v4l2_capability *cap);

	/* VIDIOC_ENUM_FMT handlers */
	int (*vidioc_enum_fmt_vid_cap)(struct file *file, void *fh,
				       struct v4l2_fmtdesc *f);
	int (*vidioc_enum_fmt_vid_overlay)(struct file *file, void *fh,
					   struct v4l2_fmtdesc *f);
	int (*vidioc_enum_fmt_vid_out)(struct file *file, void *fh,
				       struct v4l2_fmtdesc *f);
<<<<<<< HEAD
	int (*vidioc_enum_fmt_vid_cap_mplane)(struct file *file, void *fh,
					      struct v4l2_fmtdesc *f);
	int (*vidioc_enum_fmt_vid_out_mplane)(struct file *file, void *fh,
					      struct v4l2_fmtdesc *f);
=======
>>>>>>> 24b8d41d
	int (*vidioc_enum_fmt_sdr_cap)(struct file *file, void *fh,
				       struct v4l2_fmtdesc *f);
	int (*vidioc_enum_fmt_sdr_out)(struct file *file, void *fh,
				       struct v4l2_fmtdesc *f);
<<<<<<< HEAD
=======
	int (*vidioc_enum_fmt_meta_cap)(struct file *file, void *fh,
					struct v4l2_fmtdesc *f);
	int (*vidioc_enum_fmt_meta_out)(struct file *file, void *fh,
					struct v4l2_fmtdesc *f);
>>>>>>> 24b8d41d

	/* VIDIOC_G_FMT handlers */
	int (*vidioc_g_fmt_vid_cap)(struct file *file, void *fh,
				    struct v4l2_format *f);
	int (*vidioc_g_fmt_vid_overlay)(struct file *file, void *fh,
					struct v4l2_format *f);
	int (*vidioc_g_fmt_vid_out)(struct file *file, void *fh,
				    struct v4l2_format *f);
	int (*vidioc_g_fmt_vid_out_overlay)(struct file *file, void *fh,
					    struct v4l2_format *f);
	int (*vidioc_g_fmt_vbi_cap)(struct file *file, void *fh,
				    struct v4l2_format *f);
	int (*vidioc_g_fmt_vbi_out)(struct file *file, void *fh,
				    struct v4l2_format *f);
	int (*vidioc_g_fmt_sliced_vbi_cap)(struct file *file, void *fh,
					   struct v4l2_format *f);
	int (*vidioc_g_fmt_sliced_vbi_out)(struct file *file, void *fh,
					   struct v4l2_format *f);
	int (*vidioc_g_fmt_vid_cap_mplane)(struct file *file, void *fh,
					   struct v4l2_format *f);
	int (*vidioc_g_fmt_vid_out_mplane)(struct file *file, void *fh,
					   struct v4l2_format *f);
	int (*vidioc_g_fmt_sdr_cap)(struct file *file, void *fh,
				    struct v4l2_format *f);
	int (*vidioc_g_fmt_sdr_out)(struct file *file, void *fh,
				    struct v4l2_format *f);
<<<<<<< HEAD
=======
	int (*vidioc_g_fmt_meta_cap)(struct file *file, void *fh,
				     struct v4l2_format *f);
	int (*vidioc_g_fmt_meta_out)(struct file *file, void *fh,
				     struct v4l2_format *f);
>>>>>>> 24b8d41d

	/* VIDIOC_S_FMT handlers */
	int (*vidioc_s_fmt_vid_cap)(struct file *file, void *fh,
				    struct v4l2_format *f);
	int (*vidioc_s_fmt_vid_overlay)(struct file *file, void *fh,
					struct v4l2_format *f);
	int (*vidioc_s_fmt_vid_out)(struct file *file, void *fh,
				    struct v4l2_format *f);
	int (*vidioc_s_fmt_vid_out_overlay)(struct file *file, void *fh,
					    struct v4l2_format *f);
	int (*vidioc_s_fmt_vbi_cap)(struct file *file, void *fh,
				    struct v4l2_format *f);
	int (*vidioc_s_fmt_vbi_out)(struct file *file, void *fh,
				    struct v4l2_format *f);
	int (*vidioc_s_fmt_sliced_vbi_cap)(struct file *file, void *fh,
					   struct v4l2_format *f);
	int (*vidioc_s_fmt_sliced_vbi_out)(struct file *file, void *fh,
					   struct v4l2_format *f);
	int (*vidioc_s_fmt_vid_cap_mplane)(struct file *file, void *fh,
					   struct v4l2_format *f);
	int (*vidioc_s_fmt_vid_out_mplane)(struct file *file, void *fh,
					   struct v4l2_format *f);
	int (*vidioc_s_fmt_sdr_cap)(struct file *file, void *fh,
				    struct v4l2_format *f);
	int (*vidioc_s_fmt_sdr_out)(struct file *file, void *fh,
				    struct v4l2_format *f);
<<<<<<< HEAD
=======
	int (*vidioc_s_fmt_meta_cap)(struct file *file, void *fh,
				     struct v4l2_format *f);
	int (*vidioc_s_fmt_meta_out)(struct file *file, void *fh,
				     struct v4l2_format *f);
>>>>>>> 24b8d41d

	/* VIDIOC_TRY_FMT handlers */
	int (*vidioc_try_fmt_vid_cap)(struct file *file, void *fh,
				      struct v4l2_format *f);
	int (*vidioc_try_fmt_vid_overlay)(struct file *file, void *fh,
					  struct v4l2_format *f);
	int (*vidioc_try_fmt_vid_out)(struct file *file, void *fh,
				      struct v4l2_format *f);
	int (*vidioc_try_fmt_vid_out_overlay)(struct file *file, void *fh,
					     struct v4l2_format *f);
	int (*vidioc_try_fmt_vbi_cap)(struct file *file, void *fh,
				      struct v4l2_format *f);
	int (*vidioc_try_fmt_vbi_out)(struct file *file, void *fh,
				      struct v4l2_format *f);
	int (*vidioc_try_fmt_sliced_vbi_cap)(struct file *file, void *fh,
					     struct v4l2_format *f);
	int (*vidioc_try_fmt_sliced_vbi_out)(struct file *file, void *fh,
					     struct v4l2_format *f);
	int (*vidioc_try_fmt_vid_cap_mplane)(struct file *file, void *fh,
					     struct v4l2_format *f);
	int (*vidioc_try_fmt_vid_out_mplane)(struct file *file, void *fh,
					     struct v4l2_format *f);
	int (*vidioc_try_fmt_sdr_cap)(struct file *file, void *fh,
				      struct v4l2_format *f);
	int (*vidioc_try_fmt_sdr_out)(struct file *file, void *fh,
				      struct v4l2_format *f);
<<<<<<< HEAD
=======
	int (*vidioc_try_fmt_meta_cap)(struct file *file, void *fh,
				       struct v4l2_format *f);
	int (*vidioc_try_fmt_meta_out)(struct file *file, void *fh,
				       struct v4l2_format *f);
>>>>>>> 24b8d41d

	/* Buffer handlers */
	int (*vidioc_reqbufs)(struct file *file, void *fh,
			      struct v4l2_requestbuffers *b);
	int (*vidioc_querybuf)(struct file *file, void *fh,
			       struct v4l2_buffer *b);
	int (*vidioc_qbuf)(struct file *file, void *fh,
			   struct v4l2_buffer *b);
	int (*vidioc_expbuf)(struct file *file, void *fh,
			     struct v4l2_exportbuffer *e);
	int (*vidioc_dqbuf)(struct file *file, void *fh,
			    struct v4l2_buffer *b);

	int (*vidioc_create_bufs)(struct file *file, void *fh,
				  struct v4l2_create_buffers *b);
	int (*vidioc_prepare_buf)(struct file *file, void *fh,
				  struct v4l2_buffer *b);

	int (*vidioc_overlay)(struct file *file, void *fh, unsigned int i);
	int (*vidioc_g_fbuf)(struct file *file, void *fh,
			     struct v4l2_framebuffer *a);
	int (*vidioc_s_fbuf)(struct file *file, void *fh,
			     const struct v4l2_framebuffer *a);

		/* Stream on/off */
	int (*vidioc_streamon)(struct file *file, void *fh,
			       enum v4l2_buf_type i);
	int (*vidioc_streamoff)(struct file *file, void *fh,
				enum v4l2_buf_type i);

		/*
		 * Standard handling
		 *
		 * Note: ENUMSTD is handled by videodev.c
		 */
	int (*vidioc_g_std)(struct file *file, void *fh, v4l2_std_id *norm);
	int (*vidioc_s_std)(struct file *file, void *fh, v4l2_std_id norm);
	int (*vidioc_querystd)(struct file *file, void *fh, v4l2_std_id *a);

		/* Input handling */
	int (*vidioc_enum_input)(struct file *file, void *fh,
				 struct v4l2_input *inp);
	int (*vidioc_g_input)(struct file *file, void *fh, unsigned int *i);
	int (*vidioc_s_input)(struct file *file, void *fh, unsigned int i);

		/* Output handling */
	int (*vidioc_enum_output)(struct file *file, void *fh,
				  struct v4l2_output *a);
	int (*vidioc_g_output)(struct file *file, void *fh, unsigned int *i);
	int (*vidioc_s_output)(struct file *file, void *fh, unsigned int i);

		/* Control handling */
	int (*vidioc_queryctrl)(struct file *file, void *fh,
				struct v4l2_queryctrl *a);
	int (*vidioc_query_ext_ctrl)(struct file *file, void *fh,
				     struct v4l2_query_ext_ctrl *a);
	int (*vidioc_g_ctrl)(struct file *file, void *fh,
			     struct v4l2_control *a);
	int (*vidioc_s_ctrl)(struct file *file, void *fh,
			     struct v4l2_control *a);
	int (*vidioc_g_ext_ctrls)(struct file *file, void *fh,
				  struct v4l2_ext_controls *a);
	int (*vidioc_s_ext_ctrls)(struct file *file, void *fh,
				  struct v4l2_ext_controls *a);
	int (*vidioc_try_ext_ctrls)(struct file *file, void *fh,
				    struct v4l2_ext_controls *a);
	int (*vidioc_querymenu)(struct file *file, void *fh,
				struct v4l2_querymenu *a);

	/* Audio ioctls */
	int (*vidioc_enumaudio)(struct file *file, void *fh,
				struct v4l2_audio *a);
	int (*vidioc_g_audio)(struct file *file, void *fh,
			      struct v4l2_audio *a);
	int (*vidioc_s_audio)(struct file *file, void *fh,
			      const struct v4l2_audio *a);

	/* Audio out ioctls */
	int (*vidioc_enumaudout)(struct file *file, void *fh,
				 struct v4l2_audioout *a);
	int (*vidioc_g_audout)(struct file *file, void *fh,
			       struct v4l2_audioout *a);
	int (*vidioc_s_audout)(struct file *file, void *fh,
			       const struct v4l2_audioout *a);
	int (*vidioc_g_modulator)(struct file *file, void *fh,
				  struct v4l2_modulator *a);
	int (*vidioc_s_modulator)(struct file *file, void *fh,
				  const struct v4l2_modulator *a);
	/* Crop ioctls */
<<<<<<< HEAD
	int (*vidioc_cropcap)(struct file *file, void *fh,
			      struct v4l2_cropcap *a);
	int (*vidioc_g_crop)(struct file *file, void *fh,
			     struct v4l2_crop *a);
	int (*vidioc_s_crop)(struct file *file, void *fh,
			     const struct v4l2_crop *a);
=======
	int (*vidioc_g_pixelaspect)(struct file *file, void *fh,
				    int buf_type, struct v4l2_fract *aspect);
>>>>>>> 24b8d41d
	int (*vidioc_g_selection)(struct file *file, void *fh,
				  struct v4l2_selection *s);
	int (*vidioc_s_selection)(struct file *file, void *fh,
				  struct v4l2_selection *s);
	/* Compression ioctls */
	int (*vidioc_g_jpegcomp)(struct file *file, void *fh,
				 struct v4l2_jpegcompression *a);
	int (*vidioc_s_jpegcomp)(struct file *file, void *fh,
				 const struct v4l2_jpegcompression *a);
	int (*vidioc_g_enc_index)(struct file *file, void *fh,
				  struct v4l2_enc_idx *a);
	int (*vidioc_encoder_cmd)(struct file *file, void *fh,
				  struct v4l2_encoder_cmd *a);
	int (*vidioc_try_encoder_cmd)(struct file *file, void *fh,
				      struct v4l2_encoder_cmd *a);
	int (*vidioc_decoder_cmd)(struct file *file, void *fh,
				  struct v4l2_decoder_cmd *a);
	int (*vidioc_try_decoder_cmd)(struct file *file, void *fh,
				      struct v4l2_decoder_cmd *a);

	/* Stream type-dependent parameter ioctls */
	int (*vidioc_g_parm)(struct file *file, void *fh,
			     struct v4l2_streamparm *a);
	int (*vidioc_s_parm)(struct file *file, void *fh,
			     struct v4l2_streamparm *a);

	/* Tuner ioctls */
	int (*vidioc_g_tuner)(struct file *file, void *fh,
			      struct v4l2_tuner *a);
	int (*vidioc_s_tuner)(struct file *file, void *fh,
			      const struct v4l2_tuner *a);
	int (*vidioc_g_frequency)(struct file *file, void *fh,
				  struct v4l2_frequency *a);
	int (*vidioc_s_frequency)(struct file *file, void *fh,
				  const struct v4l2_frequency *a);
	int (*vidioc_enum_freq_bands)(struct file *file, void *fh,
				      struct v4l2_frequency_band *band);

	/* Sliced VBI cap */
	int (*vidioc_g_sliced_vbi_cap)(struct file *file, void *fh,
				       struct v4l2_sliced_vbi_cap *a);

	/* Log status ioctl */
	int (*vidioc_log_status)(struct file *file, void *fh);

	int (*vidioc_s_hw_freq_seek)(struct file *file, void *fh,
				     const struct v4l2_hw_freq_seek *a);

	/* Debugging ioctls */
#ifdef CONFIG_VIDEO_ADV_DEBUG
	int (*vidioc_g_register)(struct file *file, void *fh,
				 struct v4l2_dbg_register *reg);
	int (*vidioc_s_register)(struct file *file, void *fh,
				 const struct v4l2_dbg_register *reg);

	int (*vidioc_g_chip_info)(struct file *file, void *fh,
				  struct v4l2_dbg_chip_info *chip);
#endif

	int (*vidioc_enum_framesizes)(struct file *file, void *fh,
				      struct v4l2_frmsizeenum *fsize);

	int (*vidioc_enum_frameintervals)(struct file *file, void *fh,
					  struct v4l2_frmivalenum *fival);

	/* DV Timings IOCTLs */
	int (*vidioc_s_dv_timings)(struct file *file, void *fh,
				   struct v4l2_dv_timings *timings);
	int (*vidioc_g_dv_timings)(struct file *file, void *fh,
				   struct v4l2_dv_timings *timings);
	int (*vidioc_query_dv_timings)(struct file *file, void *fh,
				       struct v4l2_dv_timings *timings);
	int (*vidioc_enum_dv_timings)(struct file *file, void *fh,
				      struct v4l2_enum_dv_timings *timings);
	int (*vidioc_dv_timings_cap)(struct file *file, void *fh,
				     struct v4l2_dv_timings_cap *cap);
	int (*vidioc_g_edid)(struct file *file, void *fh,
			     struct v4l2_edid *edid);
	int (*vidioc_s_edid)(struct file *file, void *fh,
			     struct v4l2_edid *edid);

	int (*vidioc_subscribe_event)(struct v4l2_fh *fh,
				      const struct v4l2_event_subscription *sub);
	int (*vidioc_unsubscribe_event)(struct v4l2_fh *fh,
					const struct v4l2_event_subscription *sub);

	/* For other private ioctls */
	long (*vidioc_default)(struct file *file, void *fh,
			       bool valid_prio, unsigned int cmd, void *arg);
};


/* v4l debugging and diagnostics */

/* Device debug flags to be used with the video device debug attribute */

/* Just log the ioctl name + error code */
#define V4L2_DEV_DEBUG_IOCTL		0x01
/* Log the ioctl name arguments + error code */
#define V4L2_DEV_DEBUG_IOCTL_ARG	0x02
/* Log the file operations open, release, mmap and get_unmapped_area */
#define V4L2_DEV_DEBUG_FOP		0x04
/* Log the read and write file operations and the VIDIOC_(D)QBUF ioctls */
#define V4L2_DEV_DEBUG_STREAMING	0x08
/* Log poll() */
#define V4L2_DEV_DEBUG_POLL		0x10
/* Log controls */
#define V4L2_DEV_DEBUG_CTRL		0x20

/*  Video standard functions  */

/**
 * v4l2_norm_to_name - Ancillary routine to analog TV standard name from its ID.
 *
 * @id:	analog TV standard ID.
 *
 * Return: returns a string with the name of the analog TV standard.
 * If the standard is not found or if @id points to multiple standard,
 * it returns "Unknown".
 */
const char *v4l2_norm_to_name(v4l2_std_id id);

/**
 * v4l2_video_std_frame_period - Ancillary routine that fills a
 *	struct &v4l2_fract pointer with the default framerate fraction.
 *
<<<<<<< HEAD
 * @id: analog TV sdandard ID.
=======
 * @id: analog TV standard ID.
>>>>>>> 24b8d41d
 * @frameperiod: struct &v4l2_fract pointer to be filled
 *
 */
void v4l2_video_std_frame_period(int id, struct v4l2_fract *frameperiod);

/**
 * v4l2_video_std_construct - Ancillary routine that fills in the fields of
 *	a &v4l2_standard structure according to the @id parameter.
 *
 * @vs: struct &v4l2_standard pointer to be filled
<<<<<<< HEAD
 * @id: analog TV sdandard ID.
=======
 * @id: analog TV standard ID.
>>>>>>> 24b8d41d
 * @name: name of the standard to be used
 *
 * .. note::
 *
 *    This ancillary routine is obsolete. Shouldn't be used on newer drivers.
 */
int v4l2_video_std_construct(struct v4l2_standard *vs,
				    int id, const char *name);

/**
<<<<<<< HEAD
=======
 * v4l_video_std_enumstd - Ancillary routine that fills in the fields of
 *	a &v4l2_standard structure according to the @id and @vs->index
 *	parameters.
 *
 * @vs: struct &v4l2_standard pointer to be filled.
 * @id: analog TV standard ID.
 *
 */
int v4l_video_std_enumstd(struct v4l2_standard *vs, v4l2_std_id id);

/**
>>>>>>> 24b8d41d
 * v4l_printk_ioctl - Ancillary routine that prints the ioctl in a
 *	human-readable format.
 *
 * @prefix: prefix to be added at the ioctl prints.
 * @cmd: ioctl name
 *
 * .. note::
 *
 *    If prefix != %NULL, then it will issue a
 *    ``printk(KERN_DEBUG "%s: ", prefix)`` first.
 */
void v4l_printk_ioctl(const char *prefix, unsigned int cmd);

struct video_device;
<<<<<<< HEAD


/**
 * v4l2_ioctl_get_lock - get the mutex (if any) that it is need to lock for
 *	a given command.
 *
 * @vdev: Pointer to struct &video_device.
 * @cmd: Ioctl name.
 *
 * .. note:: Internal use only. Should not be used outside V4L2 core.
 */
struct mutex *v4l2_ioctl_get_lock(struct video_device *vdev, unsigned int cmd);
=======
>>>>>>> 24b8d41d

/* names for fancy debug output */
extern const char *v4l2_field_names[];
extern const char *v4l2_type_names[];

#ifdef CONFIG_COMPAT
/**
 * v4l2_compat_ioctl32 -32 Bits compatibility layer for 64 bits processors
 *
 * @file: Pointer to struct &file.
 * @cmd: Ioctl name.
 * @arg: Ioctl argument.
 */
long int v4l2_compat_ioctl32(struct file *file, unsigned int cmd,
			     unsigned long arg);
#endif

/**
 * typedef v4l2_kioctl - Typedef used to pass an ioctl handler.
 *
 * @file: Pointer to struct &file.
 * @cmd: Ioctl name.
 * @arg: Ioctl argument.
 */
typedef long (*v4l2_kioctl)(struct file *file, unsigned int cmd, void *arg);

/**
 * video_usercopy - copies data from/to userspace memory when an ioctl is
 *	issued.
 *
 * @file: Pointer to struct &file.
 * @cmd: Ioctl name.
 * @arg: Ioctl argument.
 * @func: function that will handle the ioctl
 *
 * .. note::
 *
 *    This routine should be used only inside the V4L2 core.
 */
long int video_usercopy(struct file *file, unsigned int cmd,
			unsigned long int arg, v4l2_kioctl func);

/**
 * video_ioctl2 - Handles a V4L2 ioctl.
 *
 * @file: Pointer to struct &file.
 * @cmd: Ioctl name.
 * @arg: Ioctl argument.
 *
 * Method used to hancle an ioctl. Should be used to fill the
 * &v4l2_ioctl_ops.unlocked_ioctl on all V4L2 drivers.
 */
long int video_ioctl2(struct file *file,
		      unsigned int cmd, unsigned long int arg);
<<<<<<< HEAD
=======

/*
 * The user space interpretation of the 'v4l2_event' differs
 * based on the 'time_t' definition on 32-bit architectures, so
 * the kernel has to handle both.
 * This is the old version for 32-bit architectures.
 */
struct v4l2_event_time32 {
	__u32				type;
	union {
		struct v4l2_event_vsync		vsync;
		struct v4l2_event_ctrl		ctrl;
		struct v4l2_event_frame_sync	frame_sync;
		struct v4l2_event_src_change	src_change;
		struct v4l2_event_motion_det	motion_det;
		__u8				data[64];
	} u;
	__u32				pending;
	__u32				sequence;
	struct old_timespec32		timestamp;
	__u32				id;
	__u32				reserved[8];
};

#define	VIDIOC_DQEVENT_TIME32	 _IOR('V', 89, struct v4l2_event_time32)

struct v4l2_buffer_time32 {
	__u32			index;
	__u32			type;
	__u32			bytesused;
	__u32			flags;
	__u32			field;
	struct old_timeval32	timestamp;
	struct v4l2_timecode	timecode;
	__u32			sequence;

	/* memory location */
	__u32			memory;
	union {
		__u32           offset;
		unsigned long   userptr;
		struct v4l2_plane *planes;
		__s32		fd;
	} m;
	__u32			length;
	__u32			reserved2;
	union {
		__s32		request_fd;
		__u32		reserved;
	};
};
#define VIDIOC_QUERYBUF_TIME32	_IOWR('V',  9, struct v4l2_buffer_time32)
#define VIDIOC_QBUF_TIME32	_IOWR('V', 15, struct v4l2_buffer_time32)
#define VIDIOC_DQBUF_TIME32	_IOWR('V', 17, struct v4l2_buffer_time32)
#define VIDIOC_PREPARE_BUF_TIME32 _IOWR('V', 93, struct v4l2_buffer_time32)
>>>>>>> 24b8d41d

#endif /* _V4L2_IOCTL_H */<|MERGE_RESOLUTION|>--- conflicted
+++ resolved
@@ -26,42 +26,25 @@
  *	:ref:`VIDIOC_QUERYCAP <vidioc_querycap>` ioctl
  * @vidioc_enum_fmt_vid_cap: pointer to the function that implements
  *	:ref:`VIDIOC_ENUM_FMT <vidioc_enum_fmt>` ioctl logic
-<<<<<<< HEAD
- *	for video capture in single plane mode
-=======
  *	for video capture in single and multi plane mode
->>>>>>> 24b8d41d
  * @vidioc_enum_fmt_vid_overlay: pointer to the function that implements
  *	:ref:`VIDIOC_ENUM_FMT <vidioc_enum_fmt>` ioctl logic
  *	for video overlay
  * @vidioc_enum_fmt_vid_out: pointer to the function that implements
  *	:ref:`VIDIOC_ENUM_FMT <vidioc_enum_fmt>` ioctl logic
-<<<<<<< HEAD
- *	for video output in single plane mode
- * @vidioc_enum_fmt_vid_cap_mplane: pointer to the function that implements
- *	:ref:`VIDIOC_ENUM_FMT <vidioc_enum_fmt>` ioctl logic
- *	for video capture in multiplane mode
- * @vidioc_enum_fmt_vid_out_mplane: pointer to the function that implements
- *	:ref:`VIDIOC_ENUM_FMT <vidioc_enum_fmt>` ioctl logic
- *	for video output in multiplane mode
-=======
  *	for video output in single and multi plane mode
->>>>>>> 24b8d41d
  * @vidioc_enum_fmt_sdr_cap: pointer to the function that implements
  *	:ref:`VIDIOC_ENUM_FMT <vidioc_enum_fmt>` ioctl logic
  *	for Software Defined Radio capture
  * @vidioc_enum_fmt_sdr_out: pointer to the function that implements
  *	:ref:`VIDIOC_ENUM_FMT <vidioc_enum_fmt>` ioctl logic
  *	for Software Defined Radio output
-<<<<<<< HEAD
-=======
  * @vidioc_enum_fmt_meta_cap: pointer to the function that implements
  *	:ref:`VIDIOC_ENUM_FMT <vidioc_enum_fmt>` ioctl logic
  *	for metadata capture
  * @vidioc_enum_fmt_meta_out: pointer to the function that implements
  *	:ref:`VIDIOC_ENUM_FMT <vidioc_enum_fmt>` ioctl logic
  *	for metadata output
->>>>>>> 24b8d41d
  * @vidioc_g_fmt_vid_cap: pointer to the function that implements
  *	:ref:`VIDIOC_G_FMT <vidioc_g_fmt>` ioctl logic for video capture
  *	in single plane mode
@@ -92,13 +75,10 @@
  * @vidioc_g_fmt_sdr_out: pointer to the function that implements
  *	:ref:`VIDIOC_G_FMT <vidioc_g_fmt>` ioctl logic for Software Defined
  *	Radio output
-<<<<<<< HEAD
-=======
  * @vidioc_g_fmt_meta_cap: pointer to the function that implements
  *	:ref:`VIDIOC_G_FMT <vidioc_g_fmt>` ioctl logic for metadata capture
  * @vidioc_g_fmt_meta_out: pointer to the function that implements
  *	:ref:`VIDIOC_G_FMT <vidioc_g_fmt>` ioctl logic for metadata output
->>>>>>> 24b8d41d
  * @vidioc_s_fmt_vid_cap: pointer to the function that implements
  *	:ref:`VIDIOC_S_FMT <vidioc_g_fmt>` ioctl logic for video capture
  *	in single plane mode
@@ -129,13 +109,10 @@
  * @vidioc_s_fmt_sdr_out: pointer to the function that implements
  *	:ref:`VIDIOC_S_FMT <vidioc_g_fmt>` ioctl logic for Software Defined
  *	Radio output
-<<<<<<< HEAD
-=======
  * @vidioc_s_fmt_meta_cap: pointer to the function that implements
  *	:ref:`VIDIOC_S_FMT <vidioc_g_fmt>` ioctl logic for metadata capture
  * @vidioc_s_fmt_meta_out: pointer to the function that implements
  *	:ref:`VIDIOC_S_FMT <vidioc_g_fmt>` ioctl logic for metadata output
->>>>>>> 24b8d41d
  * @vidioc_try_fmt_vid_cap: pointer to the function that implements
  *	:ref:`VIDIOC_TRY_FMT <vidioc_g_fmt>` ioctl logic for video capture
  *	in single plane mode
@@ -168,13 +145,10 @@
  * @vidioc_try_fmt_sdr_out: pointer to the function that implements
  *	:ref:`VIDIOC_TRY_FMT <vidioc_g_fmt>` ioctl logic for Software Defined
  *	Radio output
-<<<<<<< HEAD
-=======
  * @vidioc_try_fmt_meta_cap: pointer to the function that implements
  *	:ref:`VIDIOC_TRY_FMT <vidioc_g_fmt>` ioctl logic for metadata capture
  * @vidioc_try_fmt_meta_out: pointer to the function that implements
  *	:ref:`VIDIOC_TRY_FMT <vidioc_g_fmt>` ioctl logic for metadata output
->>>>>>> 24b8d41d
  * @vidioc_reqbufs: pointer to the function that implements
  *	:ref:`VIDIOC_REQBUFS <vidioc_reqbufs>` ioctl
  * @vidioc_querybuf: pointer to the function that implements
@@ -249,17 +223,8 @@
  *	:ref:`VIDIOC_G_MODULATOR <vidioc_g_modulator>` ioctl
  * @vidioc_s_modulator: pointer to the function that implements
  *	:ref:`VIDIOC_S_MODULATOR <vidioc_g_modulator>` ioctl
-<<<<<<< HEAD
- * @vidioc_cropcap: pointer to the function that implements
- *	:ref:`VIDIOC_CROPCAP <vidioc_cropcap>` ioctl
- * @vidioc_g_crop: pointer to the function that implements
- *	:ref:`VIDIOC_G_CROP <vidioc_g_crop>` ioctl
- * @vidioc_s_crop: pointer to the function that implements
- *	:ref:`VIDIOC_S_CROP <vidioc_g_crop>` ioctl
-=======
  * @vidioc_g_pixelaspect: pointer to the function that implements
  *	the pixelaspect part of the :ref:`VIDIOC_CROPCAP <vidioc_cropcap>` ioctl
->>>>>>> 24b8d41d
  * @vidioc_g_selection: pointer to the function that implements
  *	:ref:`VIDIOC_G_SELECTION <vidioc_g_selection>` ioctl
  * @vidioc_s_selection: pointer to the function that implements
@@ -342,24 +307,14 @@
 					   struct v4l2_fmtdesc *f);
 	int (*vidioc_enum_fmt_vid_out)(struct file *file, void *fh,
 				       struct v4l2_fmtdesc *f);
-<<<<<<< HEAD
-	int (*vidioc_enum_fmt_vid_cap_mplane)(struct file *file, void *fh,
-					      struct v4l2_fmtdesc *f);
-	int (*vidioc_enum_fmt_vid_out_mplane)(struct file *file, void *fh,
-					      struct v4l2_fmtdesc *f);
-=======
->>>>>>> 24b8d41d
 	int (*vidioc_enum_fmt_sdr_cap)(struct file *file, void *fh,
 				       struct v4l2_fmtdesc *f);
 	int (*vidioc_enum_fmt_sdr_out)(struct file *file, void *fh,
 				       struct v4l2_fmtdesc *f);
-<<<<<<< HEAD
-=======
 	int (*vidioc_enum_fmt_meta_cap)(struct file *file, void *fh,
 					struct v4l2_fmtdesc *f);
 	int (*vidioc_enum_fmt_meta_out)(struct file *file, void *fh,
 					struct v4l2_fmtdesc *f);
->>>>>>> 24b8d41d
 
 	/* VIDIOC_G_FMT handlers */
 	int (*vidioc_g_fmt_vid_cap)(struct file *file, void *fh,
@@ -386,13 +341,10 @@
 				    struct v4l2_format *f);
 	int (*vidioc_g_fmt_sdr_out)(struct file *file, void *fh,
 				    struct v4l2_format *f);
-<<<<<<< HEAD
-=======
 	int (*vidioc_g_fmt_meta_cap)(struct file *file, void *fh,
 				     struct v4l2_format *f);
 	int (*vidioc_g_fmt_meta_out)(struct file *file, void *fh,
 				     struct v4l2_format *f);
->>>>>>> 24b8d41d
 
 	/* VIDIOC_S_FMT handlers */
 	int (*vidioc_s_fmt_vid_cap)(struct file *file, void *fh,
@@ -419,13 +371,10 @@
 				    struct v4l2_format *f);
 	int (*vidioc_s_fmt_sdr_out)(struct file *file, void *fh,
 				    struct v4l2_format *f);
-<<<<<<< HEAD
-=======
 	int (*vidioc_s_fmt_meta_cap)(struct file *file, void *fh,
 				     struct v4l2_format *f);
 	int (*vidioc_s_fmt_meta_out)(struct file *file, void *fh,
 				     struct v4l2_format *f);
->>>>>>> 24b8d41d
 
 	/* VIDIOC_TRY_FMT handlers */
 	int (*vidioc_try_fmt_vid_cap)(struct file *file, void *fh,
@@ -452,13 +401,10 @@
 				      struct v4l2_format *f);
 	int (*vidioc_try_fmt_sdr_out)(struct file *file, void *fh,
 				      struct v4l2_format *f);
-<<<<<<< HEAD
-=======
 	int (*vidioc_try_fmt_meta_cap)(struct file *file, void *fh,
 				       struct v4l2_format *f);
 	int (*vidioc_try_fmt_meta_out)(struct file *file, void *fh,
 				       struct v4l2_format *f);
->>>>>>> 24b8d41d
 
 	/* Buffer handlers */
 	int (*vidioc_reqbufs)(struct file *file, void *fh,
@@ -548,17 +494,8 @@
 	int (*vidioc_s_modulator)(struct file *file, void *fh,
 				  const struct v4l2_modulator *a);
 	/* Crop ioctls */
-<<<<<<< HEAD
-	int (*vidioc_cropcap)(struct file *file, void *fh,
-			      struct v4l2_cropcap *a);
-	int (*vidioc_g_crop)(struct file *file, void *fh,
-			     struct v4l2_crop *a);
-	int (*vidioc_s_crop)(struct file *file, void *fh,
-			     const struct v4l2_crop *a);
-=======
 	int (*vidioc_g_pixelaspect)(struct file *file, void *fh,
 				    int buf_type, struct v4l2_fract *aspect);
->>>>>>> 24b8d41d
 	int (*vidioc_g_selection)(struct file *file, void *fh,
 				  struct v4l2_selection *s);
 	int (*vidioc_s_selection)(struct file *file, void *fh,
@@ -685,11 +622,7 @@
  * v4l2_video_std_frame_period - Ancillary routine that fills a
  *	struct &v4l2_fract pointer with the default framerate fraction.
  *
-<<<<<<< HEAD
- * @id: analog TV sdandard ID.
-=======
  * @id: analog TV standard ID.
->>>>>>> 24b8d41d
  * @frameperiod: struct &v4l2_fract pointer to be filled
  *
  */
@@ -700,11 +633,7 @@
  *	a &v4l2_standard structure according to the @id parameter.
  *
  * @vs: struct &v4l2_standard pointer to be filled
-<<<<<<< HEAD
- * @id: analog TV sdandard ID.
-=======
  * @id: analog TV standard ID.
->>>>>>> 24b8d41d
  * @name: name of the standard to be used
  *
  * .. note::
@@ -715,8 +644,6 @@
 				    int id, const char *name);
 
 /**
-<<<<<<< HEAD
-=======
  * v4l_video_std_enumstd - Ancillary routine that fills in the fields of
  *	a &v4l2_standard structure according to the @id and @vs->index
  *	parameters.
@@ -728,7 +655,6 @@
 int v4l_video_std_enumstd(struct v4l2_standard *vs, v4l2_std_id id);
 
 /**
->>>>>>> 24b8d41d
  * v4l_printk_ioctl - Ancillary routine that prints the ioctl in a
  *	human-readable format.
  *
@@ -743,21 +669,6 @@
 void v4l_printk_ioctl(const char *prefix, unsigned int cmd);
 
 struct video_device;
-<<<<<<< HEAD
-
-
-/**
- * v4l2_ioctl_get_lock - get the mutex (if any) that it is need to lock for
- *	a given command.
- *
- * @vdev: Pointer to struct &video_device.
- * @cmd: Ioctl name.
- *
- * .. note:: Internal use only. Should not be used outside V4L2 core.
- */
-struct mutex *v4l2_ioctl_get_lock(struct video_device *vdev, unsigned int cmd);
-=======
->>>>>>> 24b8d41d
 
 /* names for fancy debug output */
 extern const char *v4l2_field_names[];
@@ -812,8 +723,6 @@
  */
 long int video_ioctl2(struct file *file,
 		      unsigned int cmd, unsigned long int arg);
-<<<<<<< HEAD
-=======
 
 /*
  * The user space interpretation of the 'v4l2_event' differs
@@ -869,6 +778,5 @@
 #define VIDIOC_QBUF_TIME32	_IOWR('V', 15, struct v4l2_buffer_time32)
 #define VIDIOC_DQBUF_TIME32	_IOWR('V', 17, struct v4l2_buffer_time32)
 #define VIDIOC_PREPARE_BUF_TIME32 _IOWR('V', 93, struct v4l2_buffer_time32)
->>>>>>> 24b8d41d
 
 #endif /* _V4L2_IOCTL_H */