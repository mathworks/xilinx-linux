/* SPDX-License-Identifier: GPL-2.0-only */
/*
 * Media entity
 *
 * Copyright (C) 2010 Nokia Corporation
 *
 * Contacts: Laurent Pinchart <laurent.pinchart@ideasonboard.com>
 *	     Sakari Ailus <sakari.ailus@iki.fi>
 */

#ifndef _MEDIA_ENTITY_H
#define _MEDIA_ENTITY_H

#include <linux/bitmap.h>
#include <linux/bug.h>
#include <linux/fwnode.h>
#include <linux/kernel.h>
#include <linux/list.h>
#include <linux/media.h>

/* Enums used internally at the media controller to represent graphs */

/**
 * enum media_gobj_type - type of a graph object
 *
 * @MEDIA_GRAPH_ENTITY:		Identify a media entity
 * @MEDIA_GRAPH_PAD:		Identify a media pad
 * @MEDIA_GRAPH_LINK:		Identify a media link
 * @MEDIA_GRAPH_INTF_DEVNODE:	Identify a media Kernel API interface via
 *				a device node
 */
enum media_gobj_type {
	MEDIA_GRAPH_ENTITY,
	MEDIA_GRAPH_PAD,
	MEDIA_GRAPH_LINK,
	MEDIA_GRAPH_INTF_DEVNODE,
};

#define MEDIA_BITS_PER_TYPE		8
#define MEDIA_BITS_PER_ID		(32 - MEDIA_BITS_PER_TYPE)
#define MEDIA_ID_MASK			 GENMASK_ULL(MEDIA_BITS_PER_ID - 1, 0)

/* Structs to represent the objects that belong to a media graph */

/**
 * struct media_gobj - Define a graph object.
 *
 * @mdev:	Pointer to the struct &media_device that owns the object
 * @id:		Non-zero object ID identifier. The ID should be unique
 *		inside a media_device, as it is composed by
 *		%MEDIA_BITS_PER_TYPE to store the type plus
 *		%MEDIA_BITS_PER_ID to store the ID
 * @list:	List entry stored in one of the per-type mdev object lists
 *
 * All objects on the media graph should have this struct embedded
 */
struct media_gobj {
	struct media_device	*mdev;
	u32			id;
	struct list_head	list;
};

#define MEDIA_ENTITY_ENUM_MAX_DEPTH	16

/**
 * struct media_entity_enum - An enumeration of media entities.
 *
 * @bmap:	Bit map in which each bit represents one entity at struct
 *		media_entity->internal_idx.
 * @idx_max:	Number of bits in bmap
 */
struct media_entity_enum {
	unsigned long *bmap;
	int idx_max;
};

/**
 * struct media_graph - Media graph traversal state
 *
 * @stack:		Graph traversal stack; the stack contains information
 *			on the path the media entities to be walked and the
 *			links through which they were reached.
 * @stack.entity:	pointer to &struct media_entity at the graph.
 * @stack.link:		pointer to &struct list_head.
 * @ent_enum:		Visited entities
 * @top:		The top of the stack
 */
struct media_graph {
	struct {
		struct media_entity *entity;
		struct list_head *link;
	} stack[MEDIA_ENTITY_ENUM_MAX_DEPTH];

	struct media_entity_enum ent_enum;
	int top;
};

/**
 * struct media_pipeline - Media pipeline related information
 *
 * @streaming_count:	Streaming start count - streaming stop count
 * @graph:		Media graph walk during pipeline start / stop
 */
struct media_pipeline {
	int streaming_count;
	struct media_graph graph;
};

/**
 * struct media_link - A link object part of a media graph.
 *
 * @graph_obj:	Embedded structure containing the media object common data
 * @list:	Linked list associated with an entity or an interface that
 *		owns the link.
 * @gobj0:	Part of a union. Used to get the pointer for the first
 *		graph_object of the link.
 * @source:	Part of a union. Used only if the first object (gobj0) is
 *		a pad. In that case, it represents the source pad.
 * @intf:	Part of a union. Used only if the first object (gobj0) is
 *		an interface.
 * @gobj1:	Part of a union. Used to get the pointer for the second
 *		graph_object of the link.
 * @sink:	Part of a union. Used only if the second object (gobj1) is
 *		a pad. In that case, it represents the sink pad.
 * @entity:	Part of a union. Used only if the second object (gobj1) is
 *		an entity.
 * @reverse:	Pointer to the link for the reverse direction of a pad to pad
 *		link.
 * @flags:	Link flags, as defined in uapi/media.h (MEDIA_LNK_FL_*)
 * @is_backlink: Indicate if the link is a backlink.
 */
struct media_link {
	struct media_gobj graph_obj;
	struct list_head list;
	union {
		struct media_gobj *gobj0;
		struct media_pad *source;
		struct media_interface *intf;
	};
	union {
		struct media_gobj *gobj1;
		struct media_pad *sink;
		struct media_entity *entity;
	};
	struct media_link *reverse;
	unsigned long flags;
	bool is_backlink;
};

/**
 * enum media_pad_signal_type - type of the signal inside a media pad
 *
 * @PAD_SIGNAL_DEFAULT:
 *	Default signal. Use this when all inputs or all outputs are
 *	uniquely identified by the pad number.
 * @PAD_SIGNAL_ANALOG:
 *	The pad contains an analog signal. It can be Radio Frequency,
 *	Intermediate Frequency, a baseband signal or sub-cariers.
 *	Tuner inputs, IF-PLL demodulators, composite and s-video signals
 *	should use it.
 * @PAD_SIGNAL_DV:
 *	Contains a digital video signal, with can be a bitstream of samples
 *	taken from an analog TV video source. On such case, it usually
 *	contains the VBI data on it.
 * @PAD_SIGNAL_AUDIO:
 *	Contains an Intermediate Frequency analog signal from an audio
 *	sub-carrier or an audio bitstream. IF signals are provided by tuners
 *	and consumed by	audio AM/FM decoders. Bitstream audio is provided by
 *	an audio decoder.
 */
enum media_pad_signal_type {
	PAD_SIGNAL_DEFAULT = 0,
	PAD_SIGNAL_ANALOG,
	PAD_SIGNAL_DV,
	PAD_SIGNAL_AUDIO,
};

/**
 * struct media_pad - A media pad graph object.
 *
 * @graph_obj:	Embedded structure containing the media object common data
 * @entity:	Entity this pad belongs to
 * @index:	Pad index in the entity pads array, numbered from 0 to n
<<<<<<< HEAD
=======
 * @sig_type:	Type of the signal inside a media pad
>>>>>>> 24b8d41d
 * @flags:	Pad flags, as defined in
 *		:ref:`include/uapi/linux/media.h <media_header>`
 *		(seek for ``MEDIA_PAD_FL_*``)
 */
struct media_pad {
	struct media_gobj graph_obj;	/* must be first field in struct */
	struct media_entity *entity;
	u16 index;
	enum media_pad_signal_type sig_type;
	unsigned long flags;
};

/**
 * struct media_entity_operations - Media entity operations
 * @get_fwnode_pad:	Return the pad number based on a fwnode endpoint or
 *			a negative value on error. This operation can be used
 *			to map a fwnode to a media pad number. Optional.
 * @link_setup:		Notify the entity of link changes. The operation can
 *			return an error, in which case link setup will be
 *			cancelled. Optional.
 * @link_validate:	Return whether a link is valid from the entity point of
 *			view. The media_pipeline_start() function
 *			validates all links by calling this operation. Optional.
 * @has_route:		Return whether a route exists inside the entity between
 *			two given pads. Optional. If the operation isn't
 *			implemented all pads will be considered as connected.
 *
 * .. note::
 *
 *    Those these callbacks are called with struct &media_device.graph_mutex
 *    mutex held.
 */
struct media_entity_operations {
	int (*get_fwnode_pad)(struct media_entity *entity,
			      struct fwnode_endpoint *endpoint);
	int (*link_setup)(struct media_entity *entity,
			  const struct media_pad *local,
			  const struct media_pad *remote, u32 flags);
	int (*link_validate)(struct media_link *link);
	bool (*has_route)(struct media_entity *entity, unsigned int pad0,
			  unsigned int pad1);
};

/**
 * enum media_entity_type - Media entity type
 *
 * @MEDIA_ENTITY_TYPE_BASE:
 *	The entity isn't embedded in another subsystem structure.
 * @MEDIA_ENTITY_TYPE_VIDEO_DEVICE:
 *	The entity is embedded in a struct video_device instance.
 * @MEDIA_ENTITY_TYPE_V4L2_SUBDEV:
 *	The entity is embedded in a struct v4l2_subdev instance.
 *
 * Media entity objects are often not instantiated directly, but the media
 * entity structure is inherited by (through embedding) other subsystem-specific
 * structures. The media entity type identifies the type of the subclass
 * structure that implements a media entity instance.
 *
 * This allows runtime type identification of media entities and safe casting to
 * the correct object type. For instance, a media entity structure instance
 * embedded in a v4l2_subdev structure instance will have the type
 * %MEDIA_ENTITY_TYPE_V4L2_SUBDEV and can safely be cast to a &v4l2_subdev
 * structure using the container_of() macro.
 */
enum media_entity_type {
	MEDIA_ENTITY_TYPE_BASE,
	MEDIA_ENTITY_TYPE_VIDEO_DEVICE,
	MEDIA_ENTITY_TYPE_V4L2_SUBDEV,
};

/**
 * struct media_entity - A media entity graph object.
 *
 * @graph_obj:	Embedded structure containing the media object common data.
 * @name:	Entity name.
 * @obj_type:	Type of the object that implements the media_entity.
 * @function:	Entity main function, as defined in
 *		:ref:`include/uapi/linux/media.h <media_header>`
 *		(seek for ``MEDIA_ENT_F_*``)
 * @flags:	Entity flags, as defined in
 *		:ref:`include/uapi/linux/media.h <media_header>`
 *		(seek for ``MEDIA_ENT_FL_*``)
 * @num_pads:	Number of sink and source pads.
 * @num_links:	Total number of links, forward and back, enabled and disabled.
 * @num_backlinks: Number of backlinks
 * @internal_idx: An unique internal entity specific number. The numbers are
 *		re-used if entities are unregistered or registered again.
 * @pads:	Pads array with the size defined by @num_pads.
 * @links:	List of data links.
 * @ops:	Entity operations.
 * @stream_count: Stream count for the entity.
 * @use_count:	Use count for the entity.
 * @pipe:	Pipeline this entity belongs to.
 * @info:	Union with devnode information.  Kept just for backward
 *		compatibility.
 * @info.dev:	Contains device major and minor info.
 * @info.dev.major: device node major, if the device is a devnode.
 * @info.dev.minor: device node minor, if the device is a devnode.
 * @major:	Devnode major number (zero if not applicable). Kept just
 *		for backward compatibility.
 * @minor:	Devnode minor number (zero if not applicable). Kept just
 *		for backward compatibility.
 *
 * .. note::
 *
 *    @stream_count and @use_count reference counts must never be
 *    negative, but are signed integers on purpose: a simple ``WARN_ON(<0)``
 *    check can be used to detect reference count bugs that would make them
 *    negative.
 */
struct media_entity {
	struct media_gobj graph_obj;	/* must be first field in struct */
	const char *name;
	enum media_entity_type obj_type;
	u32 function;
	unsigned long flags;

	u16 num_pads;
	u16 num_links;
	u16 num_backlinks;
	int internal_idx;

	struct media_pad *pads;
	struct list_head links;

	const struct media_entity_operations *ops;

	int stream_count;
	int use_count;

	struct media_pipeline *pipe;

	union {
		struct {
			u32 major;
			u32 minor;
		} dev;
	} info;
};

/**
 * struct media_interface - A media interface graph object.
 *
 * @graph_obj:		embedded graph object
 * @links:		List of links pointing to graph entities
 * @type:		Type of the interface as defined in
 *			:ref:`include/uapi/linux/media.h <media_header>`
 *			(seek for ``MEDIA_INTF_T_*``)
 * @flags:		Interface flags as defined in
 *			:ref:`include/uapi/linux/media.h <media_header>`
 *			(seek for ``MEDIA_INTF_FL_*``)
 *
 * .. note::
 *
 *    Currently, no flags for &media_interface is defined.
 */
struct media_interface {
	struct media_gobj		graph_obj;
	struct list_head		links;
	u32				type;
	u32				flags;
};

/**
 * struct media_intf_devnode - A media interface via a device node.
 *
 * @intf:	embedded interface object
 * @major:	Major number of a device node
 * @minor:	Minor number of a device node
 */
struct media_intf_devnode {
	struct media_interface		intf;

	/* Should match the fields at media_v2_intf_devnode */
	u32				major;
	u32				minor;
};

/**
 * media_entity_id() - return the media entity graph object id
 *
 * @entity:	pointer to &media_entity
 */
static inline u32 media_entity_id(struct media_entity *entity)
{
	return entity->graph_obj.id;
}

/**
 * media_type() - return the media object type
 *
 * @gobj:	Pointer to the struct &media_gobj graph object
 */
static inline enum media_gobj_type media_type(struct media_gobj *gobj)
{
	return gobj->id >> MEDIA_BITS_PER_ID;
}

/**
 * media_id() - return the media object ID
 *
 * @gobj:	Pointer to the struct &media_gobj graph object
 */
static inline u32 media_id(struct media_gobj *gobj)
{
	return gobj->id & MEDIA_ID_MASK;
}

/**
 * media_gobj_gen_id() - encapsulates type and ID on at the object ID
 *
 * @type:	object type as define at enum &media_gobj_type.
 * @local_id:	next ID, from struct &media_device.id.
 */
static inline u32 media_gobj_gen_id(enum media_gobj_type type, u64 local_id)
{
	u32 id;

	id = type << MEDIA_BITS_PER_ID;
	id |= local_id & MEDIA_ID_MASK;

	return id;
}

/**
 * is_media_entity_v4l2_video_device() - Check if the entity is a video_device
 * @entity:	pointer to entity
 *
 * Return: %true if the entity is an instance of a video_device object and can
 * safely be cast to a struct video_device using the container_of() macro, or
 * %false otherwise.
 */
static inline bool is_media_entity_v4l2_video_device(struct media_entity *entity)
{
	return entity && entity->obj_type == MEDIA_ENTITY_TYPE_VIDEO_DEVICE;
}

/**
 * is_media_entity_v4l2_subdev() - Check if the entity is a v4l2_subdev
 * @entity:	pointer to entity
 *
 * Return: %true if the entity is an instance of a &v4l2_subdev object and can
 * safely be cast to a struct &v4l2_subdev using the container_of() macro, or
 * %false otherwise.
 */
static inline bool is_media_entity_v4l2_subdev(struct media_entity *entity)
{
	return entity && entity->obj_type == MEDIA_ENTITY_TYPE_V4L2_SUBDEV;
}

/**
 * __media_entity_enum_init - Initialise an entity enumeration
 *
 * @ent_enum: Entity enumeration to be initialised
 * @idx_max: Maximum number of entities in the enumeration
 *
 * Return: Returns zero on success or a negative error code.
 */
__must_check int __media_entity_enum_init(struct media_entity_enum *ent_enum,
					  int idx_max);

/**
 * media_entity_enum_cleanup - Release resources of an entity enumeration
 *
 * @ent_enum: Entity enumeration to be released
 */
void media_entity_enum_cleanup(struct media_entity_enum *ent_enum);

/**
 * media_entity_enum_zero - Clear the entire enum
 *
 * @ent_enum: Entity enumeration to be cleared
 */
static inline void media_entity_enum_zero(struct media_entity_enum *ent_enum)
{
	bitmap_zero(ent_enum->bmap, ent_enum->idx_max);
}

/**
 * media_entity_enum_set - Mark a single entity in the enum
 *
 * @ent_enum: Entity enumeration
 * @entity: Entity to be marked
 */
static inline void media_entity_enum_set(struct media_entity_enum *ent_enum,
					 struct media_entity *entity)
{
	if (WARN_ON(entity->internal_idx >= ent_enum->idx_max))
		return;

	__set_bit(entity->internal_idx, ent_enum->bmap);
}

/**
 * media_entity_enum_clear - Unmark a single entity in the enum
 *
 * @ent_enum: Entity enumeration
 * @entity: Entity to be unmarked
 */
static inline void media_entity_enum_clear(struct media_entity_enum *ent_enum,
					   struct media_entity *entity)
{
	if (WARN_ON(entity->internal_idx >= ent_enum->idx_max))
		return;

	__clear_bit(entity->internal_idx, ent_enum->bmap);
}

/**
 * media_entity_enum_test - Test whether the entity is marked
 *
 * @ent_enum: Entity enumeration
 * @entity: Entity to be tested
 *
 * Returns %true if the entity was marked.
 */
static inline bool media_entity_enum_test(struct media_entity_enum *ent_enum,
					  struct media_entity *entity)
{
	if (WARN_ON(entity->internal_idx >= ent_enum->idx_max))
		return true;

	return test_bit(entity->internal_idx, ent_enum->bmap);
}

/**
 * media_entity_enum_test_and_set - Test whether the entity is marked,
 *	and mark it
 *
 * @ent_enum: Entity enumeration
 * @entity: Entity to be tested
 *
 * Returns %true if the entity was marked, and mark it before doing so.
 */
static inline bool
media_entity_enum_test_and_set(struct media_entity_enum *ent_enum,
			       struct media_entity *entity)
{
	if (WARN_ON(entity->internal_idx >= ent_enum->idx_max))
		return true;

	return __test_and_set_bit(entity->internal_idx, ent_enum->bmap);
}

/**
 * media_entity_enum_empty - Test whether the entire enum is empty
 *
 * @ent_enum: Entity enumeration
 *
 * Return: %true if the entity was empty.
 */
static inline bool media_entity_enum_empty(struct media_entity_enum *ent_enum)
{
	return bitmap_empty(ent_enum->bmap, ent_enum->idx_max);
}

/**
 * media_entity_enum_intersects - Test whether two enums intersect
 *
 * @ent_enum1: First entity enumeration
 * @ent_enum2: Second entity enumeration
 *
 * Return: %true if entity enumerations @ent_enum1 and @ent_enum2 intersect,
 * otherwise %false.
 */
static inline bool media_entity_enum_intersects(
	struct media_entity_enum *ent_enum1,
	struct media_entity_enum *ent_enum2)
{
	WARN_ON(ent_enum1->idx_max != ent_enum2->idx_max);

	return bitmap_intersects(ent_enum1->bmap, ent_enum2->bmap,
				 min(ent_enum1->idx_max, ent_enum2->idx_max));
}

/**
 * gobj_to_entity - returns the struct &media_entity pointer from the
 *	@gobj contained on it.
 *
 * @gobj: Pointer to the struct &media_gobj graph object
 */
#define gobj_to_entity(gobj) \
		container_of(gobj, struct media_entity, graph_obj)

/**
 * gobj_to_pad - returns the struct &media_pad pointer from the
 *	@gobj contained on it.
 *
 * @gobj: Pointer to the struct &media_gobj graph object
 */
#define gobj_to_pad(gobj) \
		container_of(gobj, struct media_pad, graph_obj)

/**
 * gobj_to_link - returns the struct &media_link pointer from the
 *	@gobj contained on it.
 *
 * @gobj: Pointer to the struct &media_gobj graph object
 */
#define gobj_to_link(gobj) \
		container_of(gobj, struct media_link, graph_obj)

/**
 * gobj_to_intf - returns the struct &media_interface pointer from the
 *	@gobj contained on it.
 *
 * @gobj: Pointer to the struct &media_gobj graph object
 */
#define gobj_to_intf(gobj) \
		container_of(gobj, struct media_interface, graph_obj)

/**
 * intf_to_devnode - returns the struct media_intf_devnode pointer from the
 *	@intf contained on it.
 *
 * @intf: Pointer to struct &media_intf_devnode
 */
#define intf_to_devnode(intf) \
		container_of(intf, struct media_intf_devnode, intf)

/**
 *  media_gobj_create - Initialize a graph object
 *
 * @mdev:	Pointer to the &media_device that contains the object
 * @type:	Type of the object
 * @gobj:	Pointer to the struct &media_gobj graph object
 *
 * This routine initializes the embedded struct &media_gobj inside a
 * media graph object. It is called automatically if ``media_*_create``
 * function calls are used. However, if the object (entity, link, pad,
 * interface) is embedded on some other object, this function should be
 * called before registering the object at the media controller.
 */
void media_gobj_create(struct media_device *mdev,
		    enum media_gobj_type type,
		    struct media_gobj *gobj);

/**
 *  media_gobj_destroy - Stop using a graph object on a media device
 *
 * @gobj:	Pointer to the struct &media_gobj graph object
 *
 * This should be called by all routines like media_device_unregister()
 * that remove/destroy media graph objects.
 */
void media_gobj_destroy(struct media_gobj *gobj);

/**
 * media_entity_pads_init() - Initialize the entity pads
 *
 * @entity:	entity where the pads belong
 * @num_pads:	total number of sink and source pads
 * @pads:	Array of @num_pads pads.
 *
 * The pads array is managed by the entity driver and passed to
 * media_entity_pads_init() where its pointer will be stored in the
 * &media_entity structure.
 *
 * If no pads are needed, drivers could either directly fill
 * &media_entity->num_pads with 0 and &media_entity->pads with %NULL or call
 * this function that will do the same.
 *
 * As the number of pads is known in advance, the pads array is not allocated
 * dynamically but is managed by the entity driver. Most drivers will embed the
 * pads array in a driver-specific structure, avoiding dynamic allocation.
 *
 * Drivers must set the direction of every pad in the pads array before calling
 * media_entity_pads_init(). The function will initialize the other pads fields.
 */
int media_entity_pads_init(struct media_entity *entity, u16 num_pads,
		      struct media_pad *pads);

/**
 * media_entity_cleanup() - free resources associated with an entity
 *
 * @entity:	entity where the pads belong
 *
 * This function must be called during the cleanup phase after unregistering
 * the entity (currently, it does nothing).
 */
#if IS_ENABLED(CONFIG_MEDIA_CONTROLLER)
static inline void media_entity_cleanup(struct media_entity *entity) {}
#else
#define media_entity_cleanup(entity) do { } while (false)
#endif

/**
 * media_get_pad_index() - retrieves a pad index from an entity
 *
 * @entity:	entity where the pads belong
 * @is_sink:	true if the pad is a sink, false if it is a source
 * @sig_type:	type of signal of the pad to be search
 *
 * This helper function finds the first pad index inside an entity that
 * satisfies both @is_sink and @sig_type conditions.
 *
 * Return:
 *
 * On success, return the pad number. If the pad was not found or the media
 * entity is a NULL pointer, return -EINVAL.
 */
int media_get_pad_index(struct media_entity *entity, bool is_sink,
			enum media_pad_signal_type sig_type);

/**
 * media_create_pad_link() - creates a link between two entities.
 *
 * @source:	pointer to &media_entity of the source pad.
 * @source_pad:	number of the source pad in the pads array
 * @sink:	pointer to &media_entity of the sink pad.
 * @sink_pad:	number of the sink pad in the pads array.
 * @flags:	Link flags, as defined in
 *		:ref:`include/uapi/linux/media.h <media_header>`
 *		( seek for ``MEDIA_LNK_FL_*``)
 *
 * Valid values for flags:
 *
 * %MEDIA_LNK_FL_ENABLED
 *   Indicates that the link is enabled and can be used to transfer media data.
 *   When two or more links target a sink pad, only one of them can be
 *   enabled at a time.
<<<<<<< HEAD
 *
 * %MEDIA_LNK_FL_IMMUTABLE
 *   Indicates that the link enabled state can't be modified at runtime. If
 *   %MEDIA_LNK_FL_IMMUTABLE is set, then %MEDIA_LNK_FL_ENABLED must also be
 *   set, since an immutable link is always enabled.
 *
 * .. note::
 *
=======
 *
 * %MEDIA_LNK_FL_IMMUTABLE
 *   Indicates that the link enabled state can't be modified at runtime. If
 *   %MEDIA_LNK_FL_IMMUTABLE is set, then %MEDIA_LNK_FL_ENABLED must also be
 *   set, since an immutable link is always enabled.
 *
 * .. note::
 *
>>>>>>> 24b8d41d
 *    Before calling this function, media_entity_pads_init() and
 *    media_device_register_entity() should be called previously for both ends.
 */
__must_check int media_create_pad_link(struct media_entity *source,
			u16 source_pad, struct media_entity *sink,
			u16 sink_pad, u32 flags);

/**
 * media_create_pad_links() - creates a link between two entities.
 *
 * @mdev: Pointer to the media_device that contains the object
 * @source_function: Function of the source entities. Used only if @source is
 *	NULL.
 * @source: pointer to &media_entity of the source pad. If NULL, it will use
 *	all entities that matches the @sink_function.
 * @source_pad: number of the source pad in the pads array
 * @sink_function: Function of the sink entities. Used only if @sink is NULL.
 * @sink: pointer to &media_entity of the sink pad. If NULL, it will use
 *	all entities that matches the @sink_function.
 * @sink_pad: number of the sink pad in the pads array.
 * @flags: Link flags, as defined in include/uapi/linux/media.h.
 * @allow_both_undefined: if %true, then both @source and @sink can be NULL.
 *	In such case, it will create a crossbar between all entities that
 *	matches @source_function to all entities that matches @sink_function.
 *	If %false, it will return 0 and won't create any link if both @source
 *	and @sink are NULL.
 *
 * Valid values for flags:
 *
 * A %MEDIA_LNK_FL_ENABLED flag indicates that the link is enabled and can be
 *	used to transfer media data. If multiple links are created and this
 *	flag is passed as an argument, only the first created link will have
 *	this flag.
 *
 * A %MEDIA_LNK_FL_IMMUTABLE flag indicates that the link enabled state can't
 *	be modified at runtime. If %MEDIA_LNK_FL_IMMUTABLE is set, then
 *	%MEDIA_LNK_FL_ENABLED must also be set since an immutable link is
 *	always enabled.
 *
 * It is common for some devices to have multiple source and/or sink entities
 * of the same type that should be linked. While media_create_pad_link()
 * creates link by link, this function is meant to allow 1:n, n:1 and even
 * cross-bar (n:n) links.
 *
 * .. note::
 *
 *    Before calling this function, media_entity_pads_init() and
 *    media_device_register_entity() should be called previously for the
 *    entities to be linked.
 */
int media_create_pad_links(const struct media_device *mdev,
			   const u32 source_function,
			   struct media_entity *source,
			   const u16 source_pad,
			   const u32 sink_function,
			   struct media_entity *sink,
			   const u16 sink_pad,
			   u32 flags,
			   const bool allow_both_undefined);

void __media_entity_remove_links(struct media_entity *entity);

/**
 * media_entity_remove_links() - remove all links associated with an entity
 *
 * @entity:	pointer to &media_entity
 *
 * .. note::
 *
 *    This is called automatically when an entity is unregistered via
 *    media_device_register_entity().
 */
void media_entity_remove_links(struct media_entity *entity);

/**
 * __media_entity_setup_link - Configure a media link without locking
 * @link: The link being configured
 * @flags: Link configuration flags
 *
 * The bulk of link setup is handled by the two entities connected through the
 * link. This function notifies both entities of the link configuration change.
 *
 * If the link is immutable or if the current and new configuration are
 * identical, return immediately.
 *
 * The user is expected to hold link->source->parent->mutex. If not,
 * media_entity_setup_link() should be used instead.
 */
int __media_entity_setup_link(struct media_link *link, u32 flags);

/**
 * media_entity_setup_link() - changes the link flags properties in runtime
 *
 * @link:	pointer to &media_link
 * @flags:	the requested new link flags
 *
 * The only configurable property is the %MEDIA_LNK_FL_ENABLED link flag
 * to enable/disable a link. Links marked with the
 * %MEDIA_LNK_FL_IMMUTABLE link flag can not be enabled or disabled.
 *
 * When a link is enabled or disabled, the media framework calls the
 * link_setup operation for the two entities at the source and sink of the
 * link, in that order. If the second link_setup call fails, another
 * link_setup call is made on the first entity to restore the original link
 * flags.
 *
 * Media device drivers can be notified of link setup operations by setting the
 * &media_device.link_notify pointer to a callback function. If provided, the
 * notification callback will be called before enabling and after disabling
 * links.
 *
 * Entity drivers must implement the link_setup operation if any of their links
 * is non-immutable. The operation must either configure the hardware or store
 * the configuration information to be applied later.
 *
 * Link configuration must not have any side effect on other links. If an
 * enabled link at a sink pad prevents another link at the same pad from
 * being enabled, the link_setup operation must return %-EBUSY and can't
 * implicitly disable the first enabled link.
 *
 * .. note::
 *
 *    The valid values of the flags for the link is the same as described
 *    on media_create_pad_link(), for pad to pad links or the same as described
 *    on media_create_intf_link(), for interface to entity links.
 */
int media_entity_setup_link(struct media_link *link, u32 flags);

/**
 * media_entity_find_link - Find a link between two pads
 * @source: Source pad
 * @sink: Sink pad
 *
 * Return: returns a pointer to the link between the two entities. If no
 * such link exists, return %NULL.
 */
struct media_link *media_entity_find_link(struct media_pad *source,
		struct media_pad *sink);

/**
 * media_entity_remote_pad - Find the pad at the remote end of a link
 * @pad: Pad at the local end of the link
 *
 * Search for a remote pad connected to the given pad by iterating over all
 * links originating or terminating at that pad until an enabled link is found.
 *
 * Return: returns a pointer to the pad at the remote end of the first found
 * enabled link, or %NULL if no enabled link has been found.
 */
struct media_pad *media_entity_remote_pad(const struct media_pad *pad);

/**
 * media_entity_get_fwnode_pad - Get pad number from fwnode
 *
 * @entity: The entity
 * @fwnode: Pointer to the fwnode_handle which should be used to find the pad
 * @direction_flags: Expected direction of the pad, as defined in
 *		     :ref:`include/uapi/linux/media.h <media_header>`
 *		     (seek for ``MEDIA_PAD_FL_*``)
 *
 * This function can be used to resolve the media pad number from
 * a fwnode. This is useful for devices which use more complex
 * mappings of media pads.
 *
<<<<<<< HEAD
 * The function will return immediately if @entity is %NULL.
 *
 * Return: returns a pointer to the entity on success or %NULL on failure.
 */
struct media_entity *media_entity_get(struct media_entity *entity);

/**
 * media_entity_graph_walk_init - Allocate resources used by graph walk.
 *
 * @graph: Media graph structure that will be used to walk the graph
 * @mdev: Pointer to the &media_device that contains the object
 */
__must_check int media_entity_graph_walk_init(
	struct media_entity_graph *graph, struct media_device *mdev);
=======
 * If the entity does not implement the get_fwnode_pad() operation
 * then this function searches the entity for the first pad that
 * matches the @direction_flags.
 *
 * Return: returns the pad number on success or a negative error code.
 */
int media_entity_get_fwnode_pad(struct media_entity *entity,
				struct fwnode_handle *fwnode,
				unsigned long direction_flags);
>>>>>>> 24b8d41d

/**
 * media_graph_walk_init - Allocate resources used by graph walk.
 *
 * @graph: Media graph structure that will be used to walk the graph
 * @mdev: Pointer to the &media_device that contains the object
 */
__must_check int media_graph_walk_init(
	struct media_graph *graph, struct media_device *mdev);

/**
 * media_graph_walk_cleanup - Release resources used by graph walk.
 *
<<<<<<< HEAD
 * Release the reference count acquired by media_entity_get().
 *
 * The function will return immediately if @entity is %NULL.
=======
 * @graph: Media graph structure that will be used to walk the graph
>>>>>>> 24b8d41d
 */
void media_graph_walk_cleanup(struct media_graph *graph);

bool media_entity_has_route(struct media_entity *entity, unsigned int sink,
			    unsigned int source);

/**
<<<<<<< HEAD
 * media_entity_graph_walk_start - Start walking the media graph at a
=======
 * media_graph_walk_start - Start walking the media graph at a
>>>>>>> 24b8d41d
 *	given entity
 *
 * @graph: Media graph structure that will be used to walk the graph
 * @entity: Starting entity
 *
 * Before using this function, media_graph_walk_init() must be
 * used to allocate resources used for walking the graph. This
 * function initializes the graph traversal structure to walk the
 * entities graph starting at the given entity. The traversal
 * structure must not be modified by the caller during graph
 * traversal. After the graph walk, the resources must be released
 * using media_graph_walk_cleanup().
 */
void media_graph_walk_start(struct media_graph *graph,
			    struct media_entity *entity);

/**
 * media_graph_walk_next - Get the next entity in the graph
 * @graph: Media graph structure
 *
 * Perform a depth-first traversal of the given media entities graph.
 *
 * The graph structure must have been previously initialized with a call to
 * media_graph_walk_start().
 *
 * Return: returns the next entity in the graph or %NULL if the whole graph
 * have been traversed.
 */
struct media_entity *media_graph_walk_next(struct media_graph *graph);

/**
 * media_pipeline_start - Mark a pipeline as streaming
 * @entity: Starting entity
 * @pipe: Media pipeline to be assigned to all entities in the pipeline.
 *
 * Mark all entities connected to a given entity through enabled links, either
 * directly or indirectly, as streaming. The given pipeline object is assigned
 * to every entity in the pipeline and stored in the media_entity pipe field.
 *
 * Calls to this function can be nested, in which case the same number of
 * media_pipeline_stop() calls will be required to stop streaming. The
 * pipeline pointer must be identical for all nested calls to
 * media_pipeline_start().
 */
__must_check int media_pipeline_start(struct media_entity *entity,
				      struct media_pipeline *pipe);
/**
 * __media_pipeline_start - Mark a pipeline as streaming
 *
 * @entity: Starting entity
 * @pipe: Media pipeline to be assigned to all entities in the pipeline.
 *
<<<<<<< HEAD
 * ..note:: This is the non-locking version of media_entity_pipeline_start()
=======
 * ..note:: This is the non-locking version of media_pipeline_start()
>>>>>>> 24b8d41d
 */
__must_check int __media_pipeline_start(struct media_entity *entity,
					struct media_pipeline *pipe);

/**
 * media_pipeline_stop - Mark a pipeline as not streaming
 * @entity: Starting entity
 *
 * Mark all entities connected to a given entity through enabled links, either
 * directly or indirectly, as not streaming. The media_entity pipe field is
 * reset to %NULL.
 *
 * If multiple calls to media_pipeline_start() have been made, the same
 * number of calls to this function are required to mark the pipeline as not
 * streaming.
 */
void media_pipeline_stop(struct media_entity *entity);

/**
 * __media_pipeline_stop - Mark a pipeline as not streaming
 *
 * @entity: Starting entity
 *
<<<<<<< HEAD
 * .. note:: This is the non-locking version of media_entity_pipeline_stop()
=======
 * .. note:: This is the non-locking version of media_pipeline_stop()
>>>>>>> 24b8d41d
 */
void __media_pipeline_stop(struct media_entity *entity);

/**
 * media_devnode_create() - creates and initializes a device node interface
 *
 * @mdev:	pointer to struct &media_device
 * @type:	type of the interface, as given by
 *		:ref:`include/uapi/linux/media.h <media_header>`
 *		( seek for ``MEDIA_INTF_T_*``) macros.
 * @flags:	Interface flags, as defined in
 *		:ref:`include/uapi/linux/media.h <media_header>`
 *		( seek for ``MEDIA_INTF_FL_*``)
 * @major:	Device node major number.
 * @minor:	Device node minor number.
 *
 * Return: if succeeded, returns a pointer to the newly allocated
 *	&media_intf_devnode pointer.
 *
 * .. note::
 *
 *    Currently, no flags for &media_interface is defined.
 */
struct media_intf_devnode *
__must_check media_devnode_create(struct media_device *mdev,
				  u32 type, u32 flags,
				  u32 major, u32 minor);
/**
 * media_devnode_remove() - removes a device node interface
 *
 * @devnode:	pointer to &media_intf_devnode to be freed.
 *
 * When a device node interface is removed, all links to it are automatically
 * removed.
 */
void media_devnode_remove(struct media_intf_devnode *devnode);
struct media_link *

/**
 * media_create_intf_link() - creates a link between an entity and an interface
 *
 * @entity:	pointer to %media_entity
 * @intf:	pointer to %media_interface
 * @flags:	Link flags, as defined in
 *		:ref:`include/uapi/linux/media.h <media_header>`
 *		( seek for ``MEDIA_LNK_FL_*``)
 *
 *
 * Valid values for flags:
 *
 * %MEDIA_LNK_FL_ENABLED
 *   Indicates that the interface is connected to the entity hardware.
 *   That's the default value for interfaces. An interface may be disabled if
 *   the hardware is busy due to the usage of some other interface that it is
 *   currently controlling the hardware.
 *
 *   A typical example is an hybrid TV device that handle only one type of
 *   stream on a given time. So, when the digital TV is streaming,
 *   the V4L2 interfaces won't be enabled, as such device is not able to
 *   also stream analog TV or radio.
<<<<<<< HEAD
 *
 * .. note::
 *
=======
 *
 * .. note::
 *
>>>>>>> 24b8d41d
 *    Before calling this function, media_devnode_create() should be called for
 *    the interface and media_device_register_entity() should be called for the
 *    interface that will be part of the link.
 */
__must_check media_create_intf_link(struct media_entity *entity,
				    struct media_interface *intf,
				    u32 flags);
/**
 * __media_remove_intf_link() - remove a single interface link
 *
 * @link:	pointer to &media_link.
 *
 * .. note:: This is an unlocked version of media_remove_intf_link()
 */
void __media_remove_intf_link(struct media_link *link);

/**
 * media_remove_intf_link() - remove a single interface link
 *
 * @link:	pointer to &media_link.
 *
 * .. note:: Prefer to use this one, instead of __media_remove_intf_link()
 */
void media_remove_intf_link(struct media_link *link);

/**
 * __media_remove_intf_links() - remove all links associated with an interface
 *
 * @intf:	pointer to &media_interface
 *
 * .. note:: This is an unlocked version of media_remove_intf_links().
 */
void __media_remove_intf_links(struct media_interface *intf);

/**
 * media_remove_intf_links() - remove all links associated with an interface
 *
 * @intf:	pointer to &media_interface
 *
 * .. note::
 *
 *   #) This is called automatically when an entity is unregistered via
 *      media_device_register_entity() and by media_devnode_remove().
 *
 *   #) Prefer to use this one, instead of __media_remove_intf_links().
 */
void media_remove_intf_links(struct media_interface *intf);

/**
 * media_entity_call - Calls a struct media_entity_operations operation on
 *	an entity
 *
 * @entity: entity where the @operation will be called
 * @operation: type of the operation. Should be the name of a member of
 *	struct &media_entity_operations.
 *
 * This helper function will check if @operation is not %NULL. On such case,
 * it will issue a call to @operation\(@entity, @args\).
 */

#define media_entity_call(entity, operation, args...)			\
	(((entity)->ops && (entity)->ops->operation) ?			\
	 (entity)->ops->operation((entity) , ##args) : -ENOIOCTLCMD)

#endif<|MERGE_RESOLUTION|>--- conflicted
+++ resolved
@@ -181,10 +181,7 @@
  * @graph_obj:	Embedded structure containing the media object common data
  * @entity:	Entity this pad belongs to
  * @index:	Pad index in the entity pads array, numbered from 0 to n
-<<<<<<< HEAD
-=======
  * @sig_type:	Type of the signal inside a media pad
->>>>>>> 24b8d41d
  * @flags:	Pad flags, as defined in
  *		:ref:`include/uapi/linux/media.h <media_header>`
  *		(seek for ``MEDIA_PAD_FL_*``)
@@ -706,7 +703,6 @@
  *   Indicates that the link is enabled and can be used to transfer media data.
  *   When two or more links target a sink pad, only one of them can be
  *   enabled at a time.
-<<<<<<< HEAD
  *
  * %MEDIA_LNK_FL_IMMUTABLE
  *   Indicates that the link enabled state can't be modified at runtime. If
@@ -715,16 +711,6 @@
  *
  * .. note::
  *
-=======
- *
- * %MEDIA_LNK_FL_IMMUTABLE
- *   Indicates that the link enabled state can't be modified at runtime. If
- *   %MEDIA_LNK_FL_IMMUTABLE is set, then %MEDIA_LNK_FL_ENABLED must also be
- *   set, since an immutable link is always enabled.
- *
- * .. note::
- *
->>>>>>> 24b8d41d
  *    Before calling this function, media_entity_pads_init() and
  *    media_device_register_entity() should be called previously for both ends.
  */
@@ -889,22 +875,6 @@
  * a fwnode. This is useful for devices which use more complex
  * mappings of media pads.
  *
-<<<<<<< HEAD
- * The function will return immediately if @entity is %NULL.
- *
- * Return: returns a pointer to the entity on success or %NULL on failure.
- */
-struct media_entity *media_entity_get(struct media_entity *entity);
-
-/**
- * media_entity_graph_walk_init - Allocate resources used by graph walk.
- *
- * @graph: Media graph structure that will be used to walk the graph
- * @mdev: Pointer to the &media_device that contains the object
- */
-__must_check int media_entity_graph_walk_init(
-	struct media_entity_graph *graph, struct media_device *mdev);
-=======
  * If the entity does not implement the get_fwnode_pad() operation
  * then this function searches the entity for the first pad that
  * matches the @direction_flags.
@@ -914,7 +884,6 @@
 int media_entity_get_fwnode_pad(struct media_entity *entity,
 				struct fwnode_handle *fwnode,
 				unsigned long direction_flags);
->>>>>>> 24b8d41d
 
 /**
  * media_graph_walk_init - Allocate resources used by graph walk.
@@ -928,13 +897,7 @@
 /**
  * media_graph_walk_cleanup - Release resources used by graph walk.
  *
-<<<<<<< HEAD
- * Release the reference count acquired by media_entity_get().
- *
- * The function will return immediately if @entity is %NULL.
-=======
  * @graph: Media graph structure that will be used to walk the graph
->>>>>>> 24b8d41d
  */
 void media_graph_walk_cleanup(struct media_graph *graph);
 
@@ -942,11 +905,7 @@
 			    unsigned int source);
 
 /**
-<<<<<<< HEAD
- * media_entity_graph_walk_start - Start walking the media graph at a
-=======
  * media_graph_walk_start - Start walking the media graph at a
->>>>>>> 24b8d41d
  *	given entity
  *
  * @graph: Media graph structure that will be used to walk the graph
@@ -999,11 +958,7 @@
  * @entity: Starting entity
  * @pipe: Media pipeline to be assigned to all entities in the pipeline.
  *
-<<<<<<< HEAD
- * ..note:: This is the non-locking version of media_entity_pipeline_start()
-=======
  * ..note:: This is the non-locking version of media_pipeline_start()
->>>>>>> 24b8d41d
  */
 __must_check int __media_pipeline_start(struct media_entity *entity,
 					struct media_pipeline *pipe);
@@ -1027,11 +982,7 @@
  *
  * @entity: Starting entity
  *
-<<<<<<< HEAD
- * .. note:: This is the non-locking version of media_entity_pipeline_stop()
-=======
  * .. note:: This is the non-locking version of media_pipeline_stop()
->>>>>>> 24b8d41d
  */
 void __media_pipeline_stop(struct media_entity *entity);
 
@@ -1092,15 +1043,9 @@
  *   stream on a given time. So, when the digital TV is streaming,
  *   the V4L2 interfaces won't be enabled, as such device is not able to
  *   also stream analog TV or radio.
-<<<<<<< HEAD
  *
  * .. note::
  *
-=======
- *
- * .. note::
- *
->>>>>>> 24b8d41d
  *    Before calling this function, media_devnode_create() should be called for
  *    the interface and media_device_register_entity() should be called for the
  *    interface that will be part of the link.
