--- conflicted
+++ resolved
@@ -26,15 +26,6 @@
 struct video_device;
 
 /**
-<<<<<<< HEAD
- * struct vb2_v4l2_buffer - video buffer information for v4l2
- *
- * @vb2_buf:	video buffer 2
- * @flags:	buffer informational flags
- * @field:	enum v4l2_field; field order of the image in the buffer
- * @timecode:	frame timecode
- * @sequence:	sequence count of this frame
-=======
  * struct vb2_v4l2_buffer - video buffer information for v4l2.
  *
  * @vb2_buf:	embedded struct &vb2_buffer.
@@ -46,7 +37,6 @@
  * @request_fd:	the request_fd associated with this buffer
  * @is_held:	if true, then this capture buffer was held
  * @planes:	plane information (userptr/fd, length, bytesused, data_offset).
->>>>>>> 24b8d41d
  *
  * Should contain enough information to be able to cover all the fields
  * of &struct v4l2_buffer at ``videodev2.h``.
@@ -94,15 +84,9 @@
  * vb2_reqbufs() - Wrapper for vb2_core_reqbufs() that also verifies
  * the memory and type values.
  *
-<<<<<<< HEAD
- * @q:		videobuf2 queue
- * @req:	struct passed from userspace to vidioc_reqbufs handler
- *		in driver
-=======
  * @q:		pointer to &struct vb2_queue with videobuf2 queue.
  * @req:	&struct v4l2_requestbuffers passed from userspace to
  *		&v4l2_ioctl_ops->vidioc_reqbufs handler in driver.
->>>>>>> 24b8d41d
  */
 int vb2_reqbufs(struct vb2_queue *q, struct v4l2_requestbuffers *req);
 
@@ -110,40 +94,6 @@
  * vb2_create_bufs() - Wrapper for vb2_core_create_bufs() that also verifies
  * the memory and type values.
  *
-<<<<<<< HEAD
- * @q:		videobuf2 queue
- * @create:	creation parameters, passed from userspace to vidioc_create_bufs
- *		handler in driver
- */
-int vb2_create_bufs(struct vb2_queue *q, struct v4l2_create_buffers *create);
-
-/**
- * vb2_prepare_buf() - Pass ownership of a buffer from userspace to the kernel
- *
- * @q:		videobuf2 queue
- * @b:		buffer structure passed from userspace to vidioc_prepare_buf
- *		handler in driver
- *
- * Should be called from vidioc_prepare_buf ioctl handler of a driver.
- * This function:
- *
- * #) verifies the passed buffer,
- * #) calls buf_prepare callback in the driver (if provided), in which
- *    driver-specific buffer initialization can be performed.
- *
- * The return values from this function are intended to be directly returned
- * from vidioc_prepare_buf handler in driver.
- */
-int vb2_prepare_buf(struct vb2_queue *q, struct v4l2_buffer *b);
-
-/**
- * vb2_qbuf() - Queue a buffer from userspace
- * @q:		videobuf2 queue
- * @b:		buffer structure passed from userspace to VIDIOC_QBUF() handler
- *		in driver
- *
- * Should be called from VIDIOC_QBUF() ioctl handler of a driver.
-=======
  * @q:		pointer to &struct vb2_queue with videobuf2 queue.
  * @create:	creation parameters, passed from userspace to
  *		&v4l2_ioctl_ops->vidioc_create_bufs handler in driver
@@ -160,31 +110,10 @@
  *
  * Should be called from &v4l2_ioctl_ops->vidioc_prepare_buf ioctl handler
  * of a driver.
->>>>>>> 24b8d41d
  *
  * This function:
  *
  * #) verifies the passed buffer,
-<<<<<<< HEAD
- * #) if necessary, calls buf_prepare callback in the driver (if provided), in
- *    which driver-specific buffer initialization can be performed,
- * #) if streaming is on, queues the buffer in driver by the means of buf_queue
- *    callback for processing.
- *
- * The return values from this function are intended to be directly returned
- * from VIDIOC_QBUF() handler in driver.
- */
-int vb2_qbuf(struct vb2_queue *q, struct v4l2_buffer *b);
-
-/**
- * vb2_expbuf() - Export a buffer as a file descriptor
- * @q:		videobuf2 queue
- * @eb:		export buffer structure passed from userspace to VIDIOC_EXPBUF()
- *		handler in driver
- *
- * The return values from this function are intended to be directly returned
- * from VIDIOC_EXPBUF() handler in driver.
-=======
  * #) calls &vb2_ops->buf_prepare callback in the driver (if provided),
  *    in which driver-specific buffer initialization can be performed.
  * #) if @b->request_fd is non-zero and @mdev->ops->req_queue is set,
@@ -230,29 +159,11 @@
  *
  * The return values from this function are intended to be directly returned
  * from &v4l2_ioctl_ops->vidioc_expbuf handler in driver.
->>>>>>> 24b8d41d
  */
 int vb2_expbuf(struct vb2_queue *q, struct v4l2_exportbuffer *eb);
 
 /**
  * vb2_dqbuf() - Dequeue a buffer to the userspace
-<<<<<<< HEAD
- * @q:		videobuf2 queue
- * @b:		buffer structure passed from userspace to VIDIOC_DQBUF() handler
- *		in driver
- * @nonblocking: if true, this call will not sleep waiting for a buffer if no
- *		 buffers ready for dequeuing are present. Normally the driver
- *		 would be passing (file->f_flags & O_NONBLOCK) here
- *
- * Should be called from VIDIOC_DQBUF() ioctl handler of a driver.
- *
- * This function:
- *
- * #) verifies the passed buffer,
- * #) calls buf_finish callback in the driver (if provided), in which
- *    driver can perform any additional operations that may be required before
- *    returning the buffer to userspace, such as cache sync,
-=======
  * @q:		pointer to &struct vb2_queue with videobuf2 queue.
  * @b:		buffer structure passed from userspace to
  *		&v4l2_ioctl_ops->vidioc_dqbuf handler in driver
@@ -269,33 +180,21 @@
  * #) calls &vb2_ops->buf_finish callback in the driver (if provided), in which
  *    driver can perform any additional operations that may be required before
  *    returning the buffer to userspace, such as cache sync;
->>>>>>> 24b8d41d
  * #) the buffer struct members are filled with relevant information for
  *    the userspace.
  *
  * The return values from this function are intended to be directly returned
-<<<<<<< HEAD
- * from VIDIOC_DQBUF() handler in driver.
-=======
  * from &v4l2_ioctl_ops->vidioc_dqbuf handler in driver.
->>>>>>> 24b8d41d
  */
 int vb2_dqbuf(struct vb2_queue *q, struct v4l2_buffer *b, bool nonblocking);
 
 /**
  * vb2_streamon - start streaming
-<<<<<<< HEAD
- * @q:		videobuf2 queue
- * @type:	type argument passed from userspace to vidioc_streamon handler
- *
- * Should be called from vidioc_streamon handler of a driver.
-=======
  * @q:		pointer to &struct vb2_queue with videobuf2 queue.
  * @type:	type argument passed from userspace to vidioc_streamon handler,
  *		as defined by &enum v4l2_buf_type.
  *
  * Should be called from &v4l2_ioctl_ops->vidioc_streamon handler of a driver.
->>>>>>> 24b8d41d
  *
  * This function:
  *
@@ -303,21 +202,13 @@
  * 2) passes any previously queued buffers to the driver and starts streaming
  *
  * The return values from this function are intended to be directly returned
-<<<<<<< HEAD
- * from vidioc_streamon handler in the driver.
-=======
  * from &v4l2_ioctl_ops->vidioc_streamon handler in the driver.
->>>>>>> 24b8d41d
  */
 int vb2_streamon(struct vb2_queue *q, enum v4l2_buf_type type);
 
 /**
  * vb2_streamoff - stop streaming
-<<<<<<< HEAD
- * @q:		videobuf2 queue
-=======
- * @q:		pointer to &struct vb2_queue with videobuf2 queue.
->>>>>>> 24b8d41d
+ * @q:		pointer to &struct vb2_queue with videobuf2 queue.
  * @type:	type argument passed from userspace to vidioc_streamoff handler
  *
  * Should be called from vidioc_streamoff handler of a driver.
@@ -336,11 +227,7 @@
 
 /**
  * vb2_queue_init() - initialize a videobuf2 queue
-<<<<<<< HEAD
- * @q:		videobuf2 queue; this structure should be allocated in driver
-=======
- * @q:		pointer to &struct vb2_queue with videobuf2 queue.
->>>>>>> 24b8d41d
+ * @q:		pointer to &struct vb2_queue with videobuf2 queue.
  *
  * The vb2_queue structure should be allocated by the driver. The driver is
  * responsible of clearing it's content and setting initial values for some
@@ -352,10 +239,6 @@
 int __must_check vb2_queue_init(struct vb2_queue *q);
 
 /**
-<<<<<<< HEAD
- * vb2_queue_release() - stop streaming, release the queue and free memory
- * @q:		videobuf2 queue
-=======
  * vb2_queue_init_name() - initialize a videobuf2 queue with a name
  * @q:		pointer to &struct vb2_queue with videobuf2 queue.
  * @name:	the queue name
@@ -371,7 +254,6 @@
 /**
  * vb2_queue_release() - stop streaming, release the queue and free memory
  * @q:		pointer to &struct vb2_queue with videobuf2 queue.
->>>>>>> 24b8d41d
  *
  * This function stops streaming and performs necessary clean ups, including
  * freeing video buffer memory. The driver is responsible for freeing
@@ -381,11 +263,7 @@
 
 /**
  * vb2_poll() - implements poll userspace operation
-<<<<<<< HEAD
- * @q:		videobuf2 queue
-=======
- * @q:		pointer to &struct vb2_queue with videobuf2 queue.
->>>>>>> 24b8d41d
+ * @q:		pointer to &struct vb2_queue with videobuf2 queue.
  * @file:	file argument passed to the poll file operation handler
  * @wait:	wait argument passed to the poll file operation handler
  *
@@ -402,12 +280,7 @@
  * The return values from this function are intended to be directly returned
  * from poll handler in driver.
  */
-<<<<<<< HEAD
-unsigned int vb2_poll(struct vb2_queue *q, struct file *file,
-		      poll_table *wait);
-=======
 __poll_t vb2_poll(struct vb2_queue *q, struct file *file, poll_table *wait);
->>>>>>> 24b8d41d
 
 /*
  * The following functions are not part of the vb2 core API, but are simple
@@ -449,11 +322,6 @@
 #endif
 
 /**
-<<<<<<< HEAD
- * vb2_ops_wait_prepare - helper function to lock a struct &vb2_queue
- *
- * @vq: pointer to struct vb2_queue
-=======
  * vb2_video_unregister_device - unregister the video device and release queue
  *
  * @vdev: pointer to &struct video_device
@@ -472,7 +340,6 @@
  * vb2_ops_wait_prepare - helper function to lock a struct &vb2_queue
  *
  * @vq: pointer to &struct vb2_queue
->>>>>>> 24b8d41d
  *
  * ..note:: only use if vq->lock is non-NULL.
  */
@@ -481,11 +348,7 @@
 /**
  * vb2_ops_wait_finish - helper function to unlock a struct &vb2_queue
  *
-<<<<<<< HEAD
- * @vq: pointer to struct vb2_queue
-=======
  * @vq: pointer to &struct vb2_queue
->>>>>>> 24b8d41d
  *
  * ..note:: only use if vq->lock is non-NULL.
  */
