--- conflicted
+++ resolved
@@ -1,21 +1,6 @@
 /* SPDX-License-Identifier: GPL-2.0-only */
 /*
  * Copyright (C) 2015, 2016 ARM Ltd.
-<<<<<<< HEAD
- *
- * This program is free software; you can redistribute it and/or modify
- * it under the terms of the GNU General Public License version 2 as
- * published by the Free Software Foundation.
- *
- * This program is distributed in the hope that it will be useful,
- * but WITHOUT ANY WARRANTY; without even the implied warranty of
- * MERCHANTABILITY or FITNESS FOR A PARTICULAR PURPOSE.  See the
- * GNU General Public License for more details.
- *
- * You should have received a copy of the GNU General Public License
- * along with this program.  If not, see <http://www.gnu.org/licenses/>.
-=======
->>>>>>> 24b8d41d
  */
 #ifndef __KVM_ARM_VGIC_H
 #define __KVM_ARM_VGIC_H
@@ -30,13 +15,9 @@
 #include <linux/list.h>
 #include <linux/jump_label.h>
 
-<<<<<<< HEAD
-#define VGIC_V3_MAX_CPUS	255
-=======
 #include <linux/irqchip/arm-gic-v4.h>
 
 #define VGIC_V3_MAX_CPUS	512
->>>>>>> 24b8d41d
 #define VGIC_V2_MAX_CPUS	8
 #define VGIC_NR_IRQS_LEGACY     256
 #define VGIC_NR_SGIS		16
@@ -47,130 +28,6 @@
 #define VGIC_MAX_RESERVED	1023
 #define VGIC_MIN_LPI		8192
 #define KVM_IRQCHIP_NUM_PINS	(1020 - 32)
-<<<<<<< HEAD
-
-enum vgic_type {
-	VGIC_V2,		/* Good ol' GICv2 */
-	VGIC_V3,		/* New fancy GICv3 */
-};
-
-/* same for all guests, as depending only on the _host's_ GIC model */
-struct vgic_global {
-	/* type of the host GIC */
-	enum vgic_type		type;
-
-	/* Physical address of vgic virtual cpu interface */
-	phys_addr_t		vcpu_base;
-
-	/* GICV mapping */
-	void __iomem		*vcpu_base_va;
-
-	/* virtual control interface mapping */
-	void __iomem		*vctrl_base;
-
-	/* Number of implemented list registers */
-	int			nr_lr;
-
-	/* Maintenance IRQ number */
-	unsigned int		maint_irq;
-
-	/* maximum number of VCPUs allowed (GICv2 limits us to 8) */
-	int			max_gic_vcpus;
-
-	/* Only needed for the legacy KVM_CREATE_IRQCHIP */
-	bool			can_emulate_gicv2;
-
-	/* GIC system register CPU interface */
-	struct static_key_false gicv3_cpuif;
-};
-
-extern struct vgic_global kvm_vgic_global_state;
-
-#define VGIC_V2_MAX_LRS		(1 << 6)
-#define VGIC_V3_MAX_LRS		16
-#define VGIC_V3_LR_INDEX(lr)	(VGIC_V3_MAX_LRS - 1 - lr)
-
-enum vgic_irq_config {
-	VGIC_CONFIG_EDGE = 0,
-	VGIC_CONFIG_LEVEL
-};
-
-struct vgic_irq {
-	spinlock_t irq_lock;		/* Protects the content of the struct */
-	struct list_head lpi_list;	/* Used to link all LPIs together */
-	struct list_head ap_list;
-
-	struct kvm_vcpu *vcpu;		/* SGIs and PPIs: The VCPU
-					 * SPIs and LPIs: The VCPU whose ap_list
-					 * this is queued on.
-					 */
-
-	struct kvm_vcpu *target_vcpu;	/* The VCPU that this interrupt should
-					 * be sent to, as a result of the
-					 * targets reg (v2) or the
-					 * affinity reg (v3).
-					 */
-
-	u32 intid;			/* Guest visible INTID */
-	bool pending;
-	bool line_level;		/* Level only */
-	bool soft_pending;		/* Level only */
-	bool active;			/* not used for LPIs */
-	bool enabled;
-	bool hw;			/* Tied to HW IRQ */
-	struct kref refcount;		/* Used for LPIs */
-	u32 hwintid;			/* HW INTID number */
-	union {
-		u8 targets;			/* GICv2 target VCPUs mask */
-		u32 mpidr;			/* GICv3 target VCPU */
-	};
-	u8 source;			/* GICv2 SGIs only */
-	u8 priority;
-	enum vgic_irq_config config;	/* Level or edge */
-};
-
-struct vgic_register_region;
-struct vgic_its;
-
-enum iodev_type {
-	IODEV_CPUIF,
-	IODEV_DIST,
-	IODEV_REDIST,
-	IODEV_ITS
-};
-
-struct vgic_io_device {
-	gpa_t base_addr;
-	union {
-		struct kvm_vcpu *redist_vcpu;
-		struct vgic_its *its;
-	};
-	const struct vgic_register_region *regions;
-	enum iodev_type iodev_type;
-	int nr_regions;
-	struct kvm_io_device dev;
-};
-
-struct vgic_its {
-	/* The base address of the ITS control register frame */
-	gpa_t			vgic_its_base;
-
-	bool			enabled;
-	bool			initialized;
-	struct vgic_io_device	iodev;
-	struct kvm_device	*dev;
-
-	/* These registers correspond to GITS_BASER{0,1} */
-	u64			baser_device_table;
-	u64			baser_coll_table;
-
-	/* Protects the command queue */
-	struct mutex		cmd_lock;
-	u64			cbaser;
-	u32			creadr;
-	u32			cwriter;
-
-=======
 
 #define irq_is_ppi(irq) ((irq) >= VGIC_NR_SGIS && (irq) < VGIC_NR_PRIVATE_IRQS)
 #define irq_is_spi(irq) ((irq) >= VGIC_NR_PRIVATE_IRQS && \
@@ -327,13 +184,10 @@
 	/* migration ABI revision in use */
 	u32			abi_rev;
 
->>>>>>> 24b8d41d
 	/* Protects the device and collection lists */
 	struct mutex		its_lock;
 	struct list_head	device_list;
 	struct list_head	collection_list;
-<<<<<<< HEAD
-=======
 };
 
 struct vgic_state_iter;
@@ -344,7 +198,6 @@
 	u32 count; /* number of redistributors or 0 if single region */
 	u32 free_index; /* index of the next free redistributor */
 	struct list_head list;
->>>>>>> 24b8d41d
 };
 
 struct vgic_dist {
@@ -355,53 +208,28 @@
 	/* vGIC model the kernel emulates for the guest (GICv2 or GICv3) */
 	u32			vgic_model;
 
-<<<<<<< HEAD
+	/* Implementation revision as reported in the GICD_IIDR */
+	u32			implementation_rev;
+
+	/* Userspace can write to GICv2 IGROUPR */
+	bool			v2_groups_user_writable;
+
 	/* Do injected MSIs require an additional device ID? */
 	bool			msis_require_devid;
 
 	int			nr_spis;
 
-	/* TODO: Consider moving to global state */
-	/* Virtual control interface mapping */
-	void __iomem		*vctrl_base;
-
-=======
-	/* Implementation revision as reported in the GICD_IIDR */
-	u32			implementation_rev;
-
-	/* Userspace can write to GICv2 IGROUPR */
-	bool			v2_groups_user_writable;
-
-	/* Do injected MSIs require an additional device ID? */
-	bool			msis_require_devid;
-
-	int			nr_spis;
-
->>>>>>> 24b8d41d
 	/* base addresses in guest physical address space: */
 	gpa_t			vgic_dist_base;		/* distributor */
 	union {
 		/* either a GICv2 CPU interface */
 		gpa_t			vgic_cpu_base;
 		/* or a number of GICv3 redistributor regions */
-<<<<<<< HEAD
-		gpa_t			vgic_redist_base;
-=======
 		struct list_head rd_regions;
->>>>>>> 24b8d41d
 	};
 
 	/* distributor enabled */
 	bool			enabled;
-<<<<<<< HEAD
-
-	struct vgic_irq		*spis;
-
-	struct vgic_io_device	dist_iodev;
-
-	bool			has_its;
-
-=======
 
 	/* Wants SGIs without active state */
 	bool			nassgireq;
@@ -412,25 +240,15 @@
 
 	bool			has_its;
 
->>>>>>> 24b8d41d
 	/*
 	 * Contains the attributes and gpa of the LPI configuration table.
 	 * Since we report GICR_TYPER.CommonLPIAff as 0b00, we can share
 	 * one address across all redistributors.
-<<<<<<< HEAD
-	 * GICv3 spec: 6.1.2 "LPI Configuration tables"
-=======
 	 * GICv3 spec: IHI 0069E 6.1.1 "LPI Configuration tables"
->>>>>>> 24b8d41d
 	 */
 	u64			propbaser;
 
 	/* Protects the lpi_list and the count value below. */
-<<<<<<< HEAD
-	spinlock_t		lpi_list_lock;
-	struct list_head	lpi_list_head;
-	int			lpi_list_count;
-=======
 	raw_spinlock_t		lpi_list_lock;
 	struct list_head	lpi_list_head;
 	int			lpi_list_count;
@@ -449,7 +267,6 @@
 	 * else.
 	 */
 	struct its_vm		its_vm;
->>>>>>> 24b8d41d
 };
 
 struct vgic_v2_cpu_if {
@@ -468,8 +285,6 @@
 	u32		vgic_ap0r[4];
 	u32		vgic_ap1r[4];
 	u64		vgic_lr[VGIC_V3_MAX_LRS];
-<<<<<<< HEAD
-=======
 
 	/*
 	 * GICv4 ITS per-VPE data, containing the doorbell IRQ, the
@@ -480,7 +295,6 @@
 	struct its_vpe	its_vpe;
 
 	unsigned int used_lrs;
->>>>>>> 24b8d41d
 };
 
 struct vgic_cpu {
@@ -490,16 +304,9 @@
 		struct vgic_v3_cpu_if	vgic_v3;
 	};
 
-<<<<<<< HEAD
-	unsigned int used_lrs;
 	struct vgic_irq private_irqs[VGIC_NR_PRIVATE_IRQS];
 
-	spinlock_t ap_list_lock;	/* Protects the ap_list */
-=======
-	struct vgic_irq private_irqs[VGIC_NR_PRIVATE_IRQS];
-
 	raw_spinlock_t ap_list_lock;	/* Protects the ap_list */
->>>>>>> 24b8d41d
 
 	/*
 	 * List of IRQs that this VCPU should consider because they are either
@@ -509,35 +316,17 @@
 	 */
 	struct list_head ap_list_head;
 
-<<<<<<< HEAD
-	u64 live_lrs;
-
 	/*
 	 * Members below are used with GICv3 emulation only and represent
 	 * parts of the redistributor.
 	 */
 	struct vgic_io_device	rd_iodev;
-	struct vgic_io_device	sgi_iodev;
+	struct vgic_redist_region *rdreg;
 
 	/* Contains the attributes and gpa of the LPI pending tables. */
 	u64 pendbaser;
 
 	bool lpis_enabled;
-};
-
-extern struct static_key_false vgic_v2_cpuif_trap;
-=======
-	/*
-	 * Members below are used with GICv3 emulation only and represent
-	 * parts of the redistributor.
-	 */
-	struct vgic_io_device	rd_iodev;
-	struct vgic_redist_region *rdreg;
-
-	/* Contains the attributes and gpa of the LPI pending tables. */
-	u64 pendbaser;
-
-	bool lpis_enabled;
 
 	/* Cache guest priority bits */
 	u32 num_pri_bits;
@@ -548,7 +337,6 @@
 
 extern struct static_key_false vgic_v2_cpuif_trap;
 extern struct static_key_false vgic_v3_cpuif_trap;
->>>>>>> 24b8d41d
 
 int kvm_vgic_addr(struct kvm *kvm, unsigned long type, u64 *addr, bool write);
 void kvm_vgic_early_init(struct kvm *kvm);
@@ -558,18 +346,6 @@
 void kvm_vgic_vcpu_destroy(struct kvm_vcpu *vcpu);
 int kvm_vgic_map_resources(struct kvm *kvm);
 int kvm_vgic_hyp_init(void);
-<<<<<<< HEAD
-
-int kvm_vgic_inject_irq(struct kvm *kvm, int cpuid, unsigned int intid,
-			bool level);
-int kvm_vgic_inject_mapped_irq(struct kvm *kvm, int cpuid, unsigned int intid,
-			       bool level);
-int kvm_vgic_map_phys_irq(struct kvm_vcpu *vcpu, u32 virt_irq, u32 phys_irq);
-int kvm_vgic_unmap_phys_irq(struct kvm_vcpu *vcpu, unsigned int virt_irq);
-bool kvm_vgic_map_is_active(struct kvm_vcpu *vcpu, unsigned int virt_irq);
-
-int kvm_vgic_vcpu_pending_irq(struct kvm_vcpu *vcpu);
-=======
 void kvm_vgic_init_cpu_hardware(void);
 
 int kvm_vgic_inject_irq(struct kvm *kvm, int cpuid, unsigned int intid,
@@ -584,7 +360,6 @@
 void kvm_vgic_load(struct kvm_vcpu *vcpu);
 void kvm_vgic_put(struct kvm_vcpu *vcpu);
 void kvm_vgic_vmcr_sync(struct kvm_vcpu *vcpu);
->>>>>>> 24b8d41d
 
 #define irqchip_in_kernel(k)	(!!((k)->arch.vgic.in_kernel))
 #define vgic_initialized(k)	((k)->arch.vgic.initialized)
@@ -595,16 +370,10 @@
 bool kvm_vcpu_has_pending_irqs(struct kvm_vcpu *vcpu);
 void kvm_vgic_sync_hwstate(struct kvm_vcpu *vcpu);
 void kvm_vgic_flush_hwstate(struct kvm_vcpu *vcpu);
-<<<<<<< HEAD
-
-void vgic_v3_dispatch_sgi(struct kvm_vcpu *vcpu, u64 reg);
-
-=======
 void kvm_vgic_reset_mapped_irq(struct kvm_vcpu *vcpu, u32 vintid);
 
 void vgic_v3_dispatch_sgi(struct kvm_vcpu *vcpu, u64 reg, bool allow_group1);
 
->>>>>>> 24b8d41d
 /**
  * kvm_vgic_get_max_vcpus - Get the maximum number of VCPUs allowed by HW
  *
@@ -616,19 +385,12 @@
 	return kvm_vgic_global_state.max_gic_vcpus;
 }
 
-<<<<<<< HEAD
-int kvm_send_userspace_msi(struct kvm *kvm, struct kvm_msi *msi);
-
-=======
->>>>>>> 24b8d41d
 /**
  * kvm_vgic_setup_default_irq_routing:
  * Setup a default flat gsi routing table mapping all SPIs
  */
 int kvm_vgic_setup_default_irq_routing(struct kvm *kvm);
 
-<<<<<<< HEAD
-=======
 int kvm_vgic_set_owner(struct kvm_vcpu *vcpu, unsigned int intid, void *owner);
 
 struct kvm_kernel_irq_routing_entry;
@@ -642,5 +404,4 @@
 int vgic_v4_load(struct kvm_vcpu *vcpu);
 int vgic_v4_put(struct kvm_vcpu *vcpu, bool need_db);
 
->>>>>>> 24b8d41d
 #endif /* __KVM_ARM_VGIC_H */