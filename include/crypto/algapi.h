--- conflicted
+++ resolved
@@ -10,9 +10,6 @@
 #include <linux/crypto.h>
 #include <linux/list.h>
 #include <linux/kernel.h>
-<<<<<<< HEAD
-#include <linux/skbuff.h>
-=======
 
 /*
  * Maximum values for blocksize and alignmask, used to allocate
@@ -23,7 +20,6 @@
 #define MAX_ALGAPI_ALIGNMASK		63
 #define MAX_CIPHER_BLOCKSIZE		16
 #define MAX_CIPHER_ALIGNMASK		15
->>>>>>> 24b8d41d
 
 struct crypto_aead;
 struct crypto_instance;
@@ -100,59 +96,6 @@
 	unsigned int offset;
 };
 
-<<<<<<< HEAD
-struct blkcipher_walk {
-	union {
-		struct {
-			struct page *page;
-			unsigned long offset;
-		} phys;
-
-		struct {
-			u8 *page;
-			u8 *addr;
-		} virt;
-	} src, dst;
-
-	struct scatter_walk in;
-	unsigned int nbytes;
-
-	struct scatter_walk out;
-	unsigned int total;
-
-	void *page;
-	u8 *buffer;
-	u8 *iv;
-	unsigned int ivsize;
-
-	int flags;
-	unsigned int walk_blocksize;
-	unsigned int cipher_blocksize;
-	unsigned int alignmask;
-};
-
-struct ablkcipher_walk {
-	struct {
-		struct page *page;
-		unsigned int offset;
-	} src, dst;
-
-	struct scatter_walk	in;
-	unsigned int		nbytes;
-	struct scatter_walk	out;
-	unsigned int		total;
-	struct list_head	buffers;
-	u8			*iv_buffer;
-	u8			*iv;
-	int			flags;
-	unsigned int		blocksize;
-};
-
-extern const struct crypto_type crypto_ablkcipher_type;
-extern const struct crypto_type crypto_blkcipher_type;
-
-=======
->>>>>>> 24b8d41d
 void crypto_mod_put(struct crypto_alg *alg);
 
 int crypto_register_template(struct crypto_template *tmpl);
@@ -178,13 +121,6 @@
 int crypto_attr_u32(struct rtattr *rta, u32 *num);
 int crypto_inst_setname(struct crypto_instance *inst, const char *name,
 			struct crypto_alg *alg);
-<<<<<<< HEAD
-void *crypto_alloc_instance2(const char *name, struct crypto_alg *alg,
-			     unsigned int head);
-struct crypto_instance *crypto_alloc_instance(const char *name,
-					      struct crypto_alg *alg);
-=======
->>>>>>> 24b8d41d
 
 void crypto_init_queue(struct crypto_queue *queue, unsigned int max_qlen);
 int crypto_enqueue_request(struct crypto_queue *queue,
@@ -341,15 +277,6 @@
 	return __crypto_memneq(a, b, size) != 0UL ? 1 : 0;
 }
 
-<<<<<<< HEAD
-static inline void crypto_yield(u32 flags)
-{
-#if !defined(CONFIG_PREEMPT) || defined(CONFIG_PREEMPT_VOLUNTARY)
-	if (flags & CRYPTO_TFM_REQ_MAY_SLEEP)
-		cond_resched();
-#endif
-}
-=======
 int crypto_register_notifier(struct notifier_block *nb);
 int crypto_unregister_notifier(struct notifier_block *nb);
 
@@ -359,6 +286,5 @@
 	CRYPTO_MSG_ALG_REGISTER,
 	CRYPTO_MSG_ALG_LOADED,
 };
->>>>>>> 24b8d41d
 
 #endif	/* _CRYPTO_ALGAPI_H */