/* SPDX-License-Identifier: GPL-2.0-or-later */
/*
 * geniv: IV generation
 *
 * Copyright (c) 2015 Herbert Xu <herbert@gondor.apana.org.au>
 */

#ifndef _CRYPTO_INTERNAL_GENIV_H
#define _CRYPTO_INTERNAL_GENIV_H

#include <crypto/internal/aead.h>
#include <linux/spinlock.h>
#include <linux/types.h>

struct aead_geniv_ctx {
	spinlock_t lock;
	struct crypto_aead *child;
<<<<<<< HEAD
	struct crypto_skcipher *sknull;
=======
	struct crypto_sync_skcipher *sknull;
>>>>>>> 24b8d41d
	u8 salt[] __attribute__ ((aligned(__alignof__(u32))));
};

struct aead_instance *aead_geniv_alloc(struct crypto_template *tmpl,
				       struct rtattr **tb);
int aead_init_geniv(struct crypto_aead *tfm);
void aead_exit_geniv(struct crypto_aead *tfm);

#endif	/* _CRYPTO_INTERNAL_GENIV_H */<|MERGE_RESOLUTION|>--- conflicted
+++ resolved
@@ -15,11 +15,7 @@
 struct aead_geniv_ctx {
 	spinlock_t lock;
 	struct crypto_aead *child;
-<<<<<<< HEAD
-	struct crypto_skcipher *sknull;
-=======
 	struct crypto_sync_skcipher *sknull;
->>>>>>> 24b8d41d
 	u8 salt[] __attribute__ ((aligned(__alignof__(u32))));
 };
 
