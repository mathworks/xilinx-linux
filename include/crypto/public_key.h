/* SPDX-License-Identifier: GPL-2.0-or-later */
/* Asymmetric public-key algorithm definitions
 *
 * See Documentation/crypto/asymmetric-keys.rst
 *
 * Copyright (C) 2012 Red Hat, Inc. All Rights Reserved.
 * Written by David Howells (dhowells@redhat.com)
 */

#ifndef _LINUX_PUBLIC_KEY_H
#define _LINUX_PUBLIC_KEY_H

<<<<<<< HEAD
=======
#include <linux/keyctl.h>
#include <linux/oid_registry.h>
#include <crypto/akcipher.h>

>>>>>>> 24b8d41d
/*
 * Cryptographic data for the public-key subtype of the asymmetric key type.
 *
 * Note that this may include private part of the key as well as the public
 * part.
 */
struct public_key {
	void *key;
	u32 keylen;
	enum OID algo;
	void *params;
	u32 paramlen;
	bool key_is_private;
	const char *id_type;
	const char *pkey_algo;
};

extern void public_key_free(struct public_key *key);

/*
 * Public key cryptography signature data
 */
struct public_key_signature {
	struct asymmetric_key_id *auth_ids[2];
	u8 *s;			/* Signature */
	u32 s_size;		/* Number of bytes in signature */
	u8 *digest;
	u8 digest_size;		/* Number of bytes in digest */
	const char *pkey_algo;
	const char *hash_algo;
	const char *encoding;
	const void *data;
	unsigned int data_size;
};

extern void public_key_signature_free(struct public_key_signature *sig);

extern struct asymmetric_key_subtype public_key_subtype;

struct key;
struct key_type;
union key_payload;

<<<<<<< HEAD
extern int restrict_link_by_signature(struct key *trust_keyring,
				      const struct key_type *type,
				      const union key_payload *payload);

extern int verify_signature(const struct key *key,
			    const struct public_key_signature *sig);

=======
extern int restrict_link_by_signature(struct key *dest_keyring,
				      const struct key_type *type,
				      const union key_payload *payload,
				      struct key *trust_keyring);

extern int restrict_link_by_key_or_keyring(struct key *dest_keyring,
					   const struct key_type *type,
					   const union key_payload *payload,
					   struct key *trusted);

extern int restrict_link_by_key_or_keyring_chain(struct key *trust_keyring,
						 const struct key_type *type,
						 const union key_payload *payload,
						 struct key *trusted);

extern int query_asymmetric_key(const struct kernel_pkey_params *,
				struct kernel_pkey_query *);

extern int encrypt_blob(struct kernel_pkey_params *, const void *, void *);
extern int decrypt_blob(struct kernel_pkey_params *, const void *, void *);
extern int create_signature(struct kernel_pkey_params *, const void *, void *);
extern int verify_signature(const struct key *,
			    const struct public_key_signature *);

>>>>>>> 24b8d41d
int public_key_verify_signature(const struct public_key *pkey,
				const struct public_key_signature *sig);

#endif /* _LINUX_PUBLIC_KEY_H */<|MERGE_RESOLUTION|>--- conflicted
+++ resolved
@@ -10,13 +10,10 @@
 #ifndef _LINUX_PUBLIC_KEY_H
 #define _LINUX_PUBLIC_KEY_H
 
-<<<<<<< HEAD
-=======
 #include <linux/keyctl.h>
 #include <linux/oid_registry.h>
 #include <crypto/akcipher.h>
 
->>>>>>> 24b8d41d
 /*
  * Cryptographic data for the public-key subtype of the asymmetric key type.
  *
@@ -60,15 +57,6 @@
 struct key_type;
 union key_payload;
 
-<<<<<<< HEAD
-extern int restrict_link_by_signature(struct key *trust_keyring,
-				      const struct key_type *type,
-				      const union key_payload *payload);
-
-extern int verify_signature(const struct key *key,
-			    const struct public_key_signature *sig);
-
-=======
 extern int restrict_link_by_signature(struct key *dest_keyring,
 				      const struct key_type *type,
 				      const union key_payload *payload,
@@ -93,7 +81,6 @@
 extern int verify_signature(const struct key *,
 			    const struct public_key_signature *);
 
->>>>>>> 24b8d41d
 int public_key_verify_signature(const struct public_key *pkey,
 				const struct public_key_signature *sig);
 
