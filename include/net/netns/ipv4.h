--- conflicted
+++ resolved
@@ -55,10 +55,7 @@
 #ifdef CONFIG_IP_MULTIPLE_TABLES
 	struct fib_rules_ops	*rules_ops;
 	bool			fib_has_custom_rules;
-<<<<<<< HEAD
-=======
 	unsigned int		fib_rules_require_fldissect;
->>>>>>> 24b8d41d
 	struct fib_table __rcu	*fib_main;
 	struct fib_table __rcu	*fib_default;
 #endif
@@ -219,9 +216,6 @@
 #endif
 #ifdef CONFIG_IP_ROUTE_MULTIPATH
 	int sysctl_fib_multipath_use_neigh;
-<<<<<<< HEAD
-#endif
-=======
 	int sysctl_fib_multipath_hash_policy;
 #endif
 
@@ -231,7 +225,6 @@
 	struct fib_notifier_ops	*ipmr_notifier_ops;
 	unsigned int	ipmr_seq;	/* protected by rtnl_mutex */
 
->>>>>>> 24b8d41d
 	atomic_t	rt_genid;
 	siphash_key_t	ip_id_key;
 };
