/* SPDX-License-Identifier: GPL-2.0 */
/*
 * connection tracking event cache.
 */

#ifndef _NF_CONNTRACK_ECACHE_H
#define _NF_CONNTRACK_ECACHE_H
#include <net/netfilter/nf_conntrack.h>

#include <net/net_namespace.h>
#include <net/netfilter/nf_conntrack_expect.h>
#include <linux/netfilter/nf_conntrack_common.h>
#include <linux/netfilter/nf_conntrack_tuple_common.h>
#include <net/netfilter/nf_conntrack_extend.h>

enum nf_ct_ecache_state {
	NFCT_ECACHE_UNKNOWN,		/* destroy event not sent */
	NFCT_ECACHE_DESTROY_FAIL,	/* tried but failed to send destroy event */
	NFCT_ECACHE_DESTROY_SENT,	/* sent destroy event after failure */
};

struct nf_conntrack_ecache {
	unsigned long cache;		/* bitops want long */
<<<<<<< HEAD
	unsigned long missed;		/* missed events */
	u16 ctmask;			/* bitmask of ct events to be delivered */
	u16 expmask;			/* bitmask of expect events to be delivered */
	u32 portid;			/* netlink portid of destroyer */
	enum nf_ct_ecache_state state;	/* ecache state */
=======
	u16 missed;			/* missed events */
	u16 ctmask;			/* bitmask of ct events to be delivered */
	u16 expmask;			/* bitmask of expect events to be delivered */
	enum nf_ct_ecache_state state:8;/* ecache state */
	u32 portid;			/* netlink portid of destroyer */
>>>>>>> 24b8d41d
};

static inline struct nf_conntrack_ecache *
nf_ct_ecache_find(const struct nf_conn *ct)
{
#ifdef CONFIG_NF_CONNTRACK_EVENTS
	return nf_ct_ext_find(ct, NF_CT_EXT_ECACHE);
#else
	return NULL;
#endif
}

static inline struct nf_conntrack_ecache *
nf_ct_ecache_ext_add(struct nf_conn *ct, u16 ctmask, u16 expmask, gfp_t gfp)
{
#ifdef CONFIG_NF_CONNTRACK_EVENTS
	struct net *net = nf_ct_net(ct);
	struct nf_conntrack_ecache *e;

	if (!ctmask && !expmask && net->ct.sysctl_events) {
		ctmask = ~0;
		expmask = ~0;
	}
	if (!ctmask && !expmask)
		return NULL;

	e = nf_ct_ext_add(ct, NF_CT_EXT_ECACHE, gfp);
	if (e) {
		e->ctmask  = ctmask;
		e->expmask = expmask;
	}
	return e;
#else
	return NULL;
#endif
}

#ifdef CONFIG_NF_CONNTRACK_EVENTS

/* This structure is passed to event handler */
struct nf_ct_event {
	struct nf_conn *ct;
	u32 portid;
	int report;
};

struct nf_ct_event_notifier {
	int (*fcn)(unsigned int events, struct nf_ct_event *item);
};

int nf_conntrack_register_notifier(struct net *net,
				   struct nf_ct_event_notifier *nb);
void nf_conntrack_unregister_notifier(struct net *net,
				      struct nf_ct_event_notifier *nb);

void nf_ct_deliver_cached_events(struct nf_conn *ct);
int nf_conntrack_eventmask_report(unsigned int eventmask, struct nf_conn *ct,
				  u32 portid, int report);
<<<<<<< HEAD
=======

#else

static inline void nf_ct_deliver_cached_events(const struct nf_conn *ct)
{
}

static inline int nf_conntrack_eventmask_report(unsigned int eventmask,
						struct nf_conn *ct,
						u32 portid,
						int report)
{
	return 0;
}

#endif
>>>>>>> 24b8d41d

static inline void
nf_conntrack_event_cache(enum ip_conntrack_events event, struct nf_conn *ct)
{
#ifdef CONFIG_NF_CONNTRACK_EVENTS
	struct net *net = nf_ct_net(ct);
	struct nf_conntrack_ecache *e;

	if (!rcu_access_pointer(net->ct.nf_conntrack_event_cb))
		return;

	e = nf_ct_ecache_find(ct);
	if (e == NULL)
		return;

	set_bit(event, &e->cache);
<<<<<<< HEAD
=======
#endif
>>>>>>> 24b8d41d
}

static inline int
nf_conntrack_event_report(enum ip_conntrack_events event, struct nf_conn *ct,
			  u32 portid, int report)
{
<<<<<<< HEAD
=======
#ifdef CONFIG_NF_CONNTRACK_EVENTS
>>>>>>> 24b8d41d
	const struct net *net = nf_ct_net(ct);

	if (!rcu_access_pointer(net->ct.nf_conntrack_event_cb))
		return 0;

	return nf_conntrack_eventmask_report(1 << event, ct, portid, report);
#else
	return 0;
#endif
}

static inline int
nf_conntrack_event(enum ip_conntrack_events event, struct nf_conn *ct)
{
<<<<<<< HEAD
=======
#ifdef CONFIG_NF_CONNTRACK_EVENTS
>>>>>>> 24b8d41d
	const struct net *net = nf_ct_net(ct);

	if (!rcu_access_pointer(net->ct.nf_conntrack_event_cb))
		return 0;

	return nf_conntrack_eventmask_report(1 << event, ct, 0, 0);
#else
	return 0;
#endif
}

#ifdef CONFIG_NF_CONNTRACK_EVENTS

struct nf_exp_event {
	struct nf_conntrack_expect *exp;
	u32 portid;
	int report;
};

struct nf_exp_event_notifier {
	int (*fcn)(unsigned int events, struct nf_exp_event *item);
};

int nf_ct_expect_register_notifier(struct net *net,
				   struct nf_exp_event_notifier *nb);
void nf_ct_expect_unregister_notifier(struct net *net,
				      struct nf_exp_event_notifier *nb);

void nf_ct_expect_event_report(enum ip_conntrack_expect_events event,
			       struct nf_conntrack_expect *exp,
			       u32 portid, int report);

void nf_conntrack_ecache_pernet_init(struct net *net);
void nf_conntrack_ecache_pernet_fini(struct net *net);

int nf_conntrack_ecache_init(void);
void nf_conntrack_ecache_fini(void);

#else /* CONFIG_NF_CONNTRACK_EVENTS */
<<<<<<< HEAD
static inline void nf_conntrack_event_cache(enum ip_conntrack_events event,
					    struct nf_conn *ct) {}
static inline int nf_conntrack_eventmask_report(unsigned int eventmask,
						struct nf_conn *ct,
						u32 portid,
						int report) { return 0; }
static inline int nf_conntrack_event(enum ip_conntrack_events event,
				     struct nf_conn *ct) { return 0; }
static inline int nf_conntrack_event_report(enum ip_conntrack_events event,
					    struct nf_conn *ct,
					    u32 portid,
					    int report) { return 0; }
static inline void nf_ct_deliver_cached_events(const struct nf_conn *ct) {}
=======

>>>>>>> 24b8d41d
static inline void nf_ct_expect_event_report(enum ip_conntrack_expect_events e,
					     struct nf_conntrack_expect *exp,
					     u32 portid,
					     int report)
{
}

static inline void nf_conntrack_ecache_pernet_init(struct net *net)
{
}

static inline void nf_conntrack_ecache_pernet_fini(struct net *net)
{
}

static inline int nf_conntrack_ecache_init(void)
{
	return 0;
}

static inline void nf_conntrack_ecache_fini(void)
{
}

#endif /* CONFIG_NF_CONNTRACK_EVENTS */

static inline void nf_conntrack_ecache_delayed_work(struct net *net)
{
#ifdef CONFIG_NF_CONNTRACK_EVENTS
	if (!delayed_work_pending(&net->ct.ecache_dwork)) {
		schedule_delayed_work(&net->ct.ecache_dwork, HZ);
		net->ct.ecache_dwork_pending = true;
	}
#endif
}

static inline void nf_conntrack_ecache_work(struct net *net)
{
#ifdef CONFIG_NF_CONNTRACK_EVENTS
	if (net->ct.ecache_dwork_pending) {
		net->ct.ecache_dwork_pending = false;
		mod_delayed_work(system_wq, &net->ct.ecache_dwork, 0);
	}
#endif
}

#endif /*_NF_CONNTRACK_ECACHE_H*/<|MERGE_RESOLUTION|>--- conflicted
+++ resolved
@@ -21,19 +21,11 @@
 
 struct nf_conntrack_ecache {
 	unsigned long cache;		/* bitops want long */
-<<<<<<< HEAD
-	unsigned long missed;		/* missed events */
-	u16 ctmask;			/* bitmask of ct events to be delivered */
-	u16 expmask;			/* bitmask of expect events to be delivered */
-	u32 portid;			/* netlink portid of destroyer */
-	enum nf_ct_ecache_state state;	/* ecache state */
-=======
 	u16 missed;			/* missed events */
 	u16 ctmask;			/* bitmask of ct events to be delivered */
 	u16 expmask;			/* bitmask of expect events to be delivered */
 	enum nf_ct_ecache_state state:8;/* ecache state */
 	u32 portid;			/* netlink portid of destroyer */
->>>>>>> 24b8d41d
 };
 
 static inline struct nf_conntrack_ecache *
@@ -92,8 +84,6 @@
 void nf_ct_deliver_cached_events(struct nf_conn *ct);
 int nf_conntrack_eventmask_report(unsigned int eventmask, struct nf_conn *ct,
 				  u32 portid, int report);
-<<<<<<< HEAD
-=======
 
 #else
 
@@ -110,7 +100,6 @@
 }
 
 #endif
->>>>>>> 24b8d41d
 
 static inline void
 nf_conntrack_event_cache(enum ip_conntrack_events event, struct nf_conn *ct)
@@ -127,20 +116,14 @@
 		return;
 
 	set_bit(event, &e->cache);
-<<<<<<< HEAD
-=======
-#endif
->>>>>>> 24b8d41d
+#endif
 }
 
 static inline int
 nf_conntrack_event_report(enum ip_conntrack_events event, struct nf_conn *ct,
 			  u32 portid, int report)
 {
-<<<<<<< HEAD
-=======
-#ifdef CONFIG_NF_CONNTRACK_EVENTS
->>>>>>> 24b8d41d
+#ifdef CONFIG_NF_CONNTRACK_EVENTS
 	const struct net *net = nf_ct_net(ct);
 
 	if (!rcu_access_pointer(net->ct.nf_conntrack_event_cb))
@@ -155,10 +138,7 @@
 static inline int
 nf_conntrack_event(enum ip_conntrack_events event, struct nf_conn *ct)
 {
-<<<<<<< HEAD
-=======
-#ifdef CONFIG_NF_CONNTRACK_EVENTS
->>>>>>> 24b8d41d
+#ifdef CONFIG_NF_CONNTRACK_EVENTS
 	const struct net *net = nf_ct_net(ct);
 
 	if (!rcu_access_pointer(net->ct.nf_conntrack_event_cb))
@@ -198,23 +178,7 @@
 void nf_conntrack_ecache_fini(void);
 
 #else /* CONFIG_NF_CONNTRACK_EVENTS */
-<<<<<<< HEAD
-static inline void nf_conntrack_event_cache(enum ip_conntrack_events event,
-					    struct nf_conn *ct) {}
-static inline int nf_conntrack_eventmask_report(unsigned int eventmask,
-						struct nf_conn *ct,
-						u32 portid,
-						int report) { return 0; }
-static inline int nf_conntrack_event(enum ip_conntrack_events event,
-				     struct nf_conn *ct) { return 0; }
-static inline int nf_conntrack_event_report(enum ip_conntrack_events event,
-					    struct nf_conn *ct,
-					    u32 portid,
-					    int report) { return 0; }
-static inline void nf_ct_deliver_cached_events(const struct nf_conn *ct) {}
-=======
-
->>>>>>> 24b8d41d
+
 static inline void nf_ct_expect_event_report(enum ip_conntrack_expect_events e,
 					     struct nf_conntrack_expect *exp,
 					     u32 portid,
