/* SPDX-License-Identifier: GPL-2.0 */
#ifndef _NF_TABLES_IPV6_H_
#define _NF_TABLES_IPV6_H_

#include <linux/netfilter_ipv6/ip6_tables.h>
#include <net/ipv6.h>
#include <net/netfilter/nf_tables.h>

<<<<<<< HEAD
static inline void
nft_set_pktinfo_ipv6(struct nft_pktinfo *pkt,
		     struct sk_buff *skb,
		     const struct nf_hook_state *state)
=======
static inline void nft_set_pktinfo_ipv6(struct nft_pktinfo *pkt,
					struct sk_buff *skb)
>>>>>>> 24b8d41d
{
	unsigned int flags = IP6_FH_F_AUTH;
	int protohdr, thoff = 0;
	unsigned short frag_off;

	protohdr = ipv6_find_hdr(pkt->skb, &thoff, -1, &frag_off, &flags);
	if (protohdr < 0) {
		nft_set_pktinfo_unspec(pkt, skb);
		return;
	}

<<<<<<< HEAD
	protohdr = ipv6_find_hdr(pkt->skb, &thoff, -1, &frag_off, NULL);
	if (protohdr < 0) {
		nft_set_pktinfo_proto_unspec(pkt, skb);
		return;
	}

=======
>>>>>>> 24b8d41d
	pkt->tprot_set = true;
	pkt->tprot = protohdr;
	pkt->xt.thoff = thoff;
	pkt->xt.fragoff = frag_off;
}

<<<<<<< HEAD
static inline int
__nft_set_pktinfo_ipv6_validate(struct nft_pktinfo *pkt,
				struct sk_buff *skb,
				const struct nf_hook_state *state)
{
#if IS_ENABLED(CONFIG_IPV6)
=======
static inline int __nft_set_pktinfo_ipv6_validate(struct nft_pktinfo *pkt,
						  struct sk_buff *skb)
{
#if IS_ENABLED(CONFIG_IPV6)
	unsigned int flags = IP6_FH_F_AUTH;
>>>>>>> 24b8d41d
	struct ipv6hdr *ip6h, _ip6h;
	unsigned int thoff = 0;
	unsigned short frag_off;
	int protohdr;
	u32 pkt_len;

	ip6h = skb_header_pointer(skb, skb_network_offset(skb), sizeof(*ip6h),
				  &_ip6h);
	if (!ip6h)
		return -1;

	if (ip6h->version != 6)
		return -1;

	pkt_len = ntohs(ip6h->payload_len);
	if (pkt_len + sizeof(*ip6h) > skb->len)
		return -1;

<<<<<<< HEAD
	protohdr = ipv6_find_hdr(pkt->skb, &thoff, -1, &frag_off, NULL);
=======
	protohdr = ipv6_find_hdr(pkt->skb, &thoff, -1, &frag_off, &flags);
>>>>>>> 24b8d41d
	if (protohdr < 0)
		return -1;

	pkt->tprot_set = true;
	pkt->tprot = protohdr;
	pkt->xt.thoff = thoff;
	pkt->xt.fragoff = frag_off;

	return 0;
#else
	return -1;
#endif
}

<<<<<<< HEAD
static inline void
nft_set_pktinfo_ipv6_validate(struct nft_pktinfo *pkt,
			      struct sk_buff *skb,
			      const struct nf_hook_state *state)
{
	nft_set_pktinfo(pkt, skb, state);
	if (__nft_set_pktinfo_ipv6_validate(pkt, skb, state) < 0)
		nft_set_pktinfo_proto_unspec(pkt, skb);
=======
static inline void nft_set_pktinfo_ipv6_validate(struct nft_pktinfo *pkt,
						 struct sk_buff *skb)
{
	if (__nft_set_pktinfo_ipv6_validate(pkt, skb) < 0)
		nft_set_pktinfo_unspec(pkt, skb);
>>>>>>> 24b8d41d
}

static inline int nft_set_pktinfo_ipv6_ingress(struct nft_pktinfo *pkt,
					       struct sk_buff *skb)
{
#if IS_ENABLED(CONFIG_IPV6)
	unsigned int flags = IP6_FH_F_AUTH;
	unsigned short frag_off;
	unsigned int thoff = 0;
	struct inet6_dev *idev;
	struct ipv6hdr *ip6h;
	int protohdr;
	u32 pkt_len;

	if (!pskb_may_pull(skb, sizeof(*ip6h)))
		return -1;

	ip6h = ipv6_hdr(skb);
	if (ip6h->version != 6)
		goto inhdr_error;

	pkt_len = ntohs(ip6h->payload_len);
	if (pkt_len + sizeof(*ip6h) > skb->len) {
		idev = __in6_dev_get(nft_in(pkt));
		__IP6_INC_STATS(nft_net(pkt), idev, IPSTATS_MIB_INTRUNCATEDPKTS);
		return -1;
	}

	protohdr = ipv6_find_hdr(pkt->skb, &thoff, -1, &frag_off, &flags);
	if (protohdr < 0)
		goto inhdr_error;

	pkt->tprot_set = true;
	pkt->tprot = protohdr;
	pkt->xt.thoff = thoff;
	pkt->xt.fragoff = frag_off;

	return 0;

inhdr_error:
	idev = __in6_dev_get(nft_in(pkt));
	__IP6_INC_STATS(nft_net(pkt), idev, IPSTATS_MIB_INHDRERRORS);
	return -1;
#else
	return -1;
#endif
}

#endif<|MERGE_RESOLUTION|>--- conflicted
+++ resolved
@@ -6,15 +6,8 @@
 #include <net/ipv6.h>
 #include <net/netfilter/nf_tables.h>
 
-<<<<<<< HEAD
-static inline void
-nft_set_pktinfo_ipv6(struct nft_pktinfo *pkt,
-		     struct sk_buff *skb,
-		     const struct nf_hook_state *state)
-=======
 static inline void nft_set_pktinfo_ipv6(struct nft_pktinfo *pkt,
 					struct sk_buff *skb)
->>>>>>> 24b8d41d
 {
 	unsigned int flags = IP6_FH_F_AUTH;
 	int protohdr, thoff = 0;
@@ -26,35 +19,17 @@
 		return;
 	}
 
-<<<<<<< HEAD
-	protohdr = ipv6_find_hdr(pkt->skb, &thoff, -1, &frag_off, NULL);
-	if (protohdr < 0) {
-		nft_set_pktinfo_proto_unspec(pkt, skb);
-		return;
-	}
-
-=======
->>>>>>> 24b8d41d
 	pkt->tprot_set = true;
 	pkt->tprot = protohdr;
 	pkt->xt.thoff = thoff;
 	pkt->xt.fragoff = frag_off;
 }
 
-<<<<<<< HEAD
-static inline int
-__nft_set_pktinfo_ipv6_validate(struct nft_pktinfo *pkt,
-				struct sk_buff *skb,
-				const struct nf_hook_state *state)
-{
-#if IS_ENABLED(CONFIG_IPV6)
-=======
 static inline int __nft_set_pktinfo_ipv6_validate(struct nft_pktinfo *pkt,
 						  struct sk_buff *skb)
 {
 #if IS_ENABLED(CONFIG_IPV6)
 	unsigned int flags = IP6_FH_F_AUTH;
->>>>>>> 24b8d41d
 	struct ipv6hdr *ip6h, _ip6h;
 	unsigned int thoff = 0;
 	unsigned short frag_off;
@@ -73,11 +48,7 @@
 	if (pkt_len + sizeof(*ip6h) > skb->len)
 		return -1;
 
-<<<<<<< HEAD
-	protohdr = ipv6_find_hdr(pkt->skb, &thoff, -1, &frag_off, NULL);
-=======
 	protohdr = ipv6_find_hdr(pkt->skb, &thoff, -1, &frag_off, &flags);
->>>>>>> 24b8d41d
 	if (protohdr < 0)
 		return -1;
 
@@ -92,22 +63,11 @@
 #endif
 }
 
-<<<<<<< HEAD
-static inline void
-nft_set_pktinfo_ipv6_validate(struct nft_pktinfo *pkt,
-			      struct sk_buff *skb,
-			      const struct nf_hook_state *state)
-{
-	nft_set_pktinfo(pkt, skb, state);
-	if (__nft_set_pktinfo_ipv6_validate(pkt, skb, state) < 0)
-		nft_set_pktinfo_proto_unspec(pkt, skb);
-=======
 static inline void nft_set_pktinfo_ipv6_validate(struct nft_pktinfo *pkt,
 						 struct sk_buff *skb)
 {
 	if (__nft_set_pktinfo_ipv6_validate(pkt, skb) < 0)
 		nft_set_pktinfo_unspec(pkt, skb);
->>>>>>> 24b8d41d
 }
 
 static inline int nft_set_pktinfo_ipv6_ingress(struct nft_pktinfo *pkt,
