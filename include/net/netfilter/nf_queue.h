/* SPDX-License-Identifier: GPL-2.0 */
#ifndef _NF_QUEUE_H
#define _NF_QUEUE_H

#include <linux/ip.h>
#include <linux/ipv6.h>
#include <linux/jhash.h>
#include <linux/netfilter.h>
#include <linux/skbuff.h>

/* Each queued (to userspace) skbuff has one of these. */
struct nf_queue_entry {
	struct list_head	list;
	struct sk_buff		*skb;
	unsigned int		id;
<<<<<<< HEAD

=======
	unsigned int		hook_index;	/* index in hook_entries->hook[] */
#if IS_ENABLED(CONFIG_BRIDGE_NETFILTER)
	struct net_device	*physin;
	struct net_device	*physout;
#endif
>>>>>>> 24b8d41d
	struct nf_hook_state	state;
	u16			size; /* sizeof(entry) + saved route keys */

	/* extra space to store route keys */
};

#define nf_queue_entry_reroute(x) ((void *)x + sizeof(struct nf_queue_entry))

/* Packet queuing */
struct nf_queue_handler {
	int		(*outfn)(struct nf_queue_entry *entry,
				 unsigned int queuenum);
<<<<<<< HEAD
	void		(*nf_hook_drop)(struct net *net,
					const struct nf_hook_entry *hooks);
=======
	void		(*nf_hook_drop)(struct net *net);
>>>>>>> 24b8d41d
};

void nf_register_queue_handler(struct net *net, const struct nf_queue_handler *qh);
void nf_unregister_queue_handler(struct net *net);
void nf_reinject(struct nf_queue_entry *entry, unsigned int verdict);

void nf_queue_entry_get_refs(struct nf_queue_entry *entry);
void nf_queue_entry_free(struct nf_queue_entry *entry);

static inline void init_hashrandom(u32 *jhash_initval)
{
	while (*jhash_initval == 0)
		*jhash_initval = prandom_u32();
}

static inline u32 hash_v4(const struct iphdr *iph, u32 initval)
{
	/* packets in either direction go into same queue */
	if ((__force u32)iph->saddr < (__force u32)iph->daddr)
		return jhash_3words((__force u32)iph->saddr,
			(__force u32)iph->daddr, iph->protocol, initval);

	return jhash_3words((__force u32)iph->daddr,
			(__force u32)iph->saddr, iph->protocol, initval);
}

static inline u32 hash_v6(const struct ipv6hdr *ip6h, u32 initval)
{
	u32 a, b, c;

	if ((__force u32)ip6h->saddr.s6_addr32[3] <
	    (__force u32)ip6h->daddr.s6_addr32[3]) {
		a = (__force u32) ip6h->saddr.s6_addr32[3];
		b = (__force u32) ip6h->daddr.s6_addr32[3];
	} else {
		b = (__force u32) ip6h->saddr.s6_addr32[3];
		a = (__force u32) ip6h->daddr.s6_addr32[3];
	}

	if ((__force u32)ip6h->saddr.s6_addr32[1] <
	    (__force u32)ip6h->daddr.s6_addr32[1])
		c = (__force u32) ip6h->saddr.s6_addr32[1];
	else
		c = (__force u32) ip6h->daddr.s6_addr32[1];

	return jhash_3words(a, b, c, initval);
}

static inline u32 hash_bridge(const struct sk_buff *skb, u32 initval)
{
	struct ipv6hdr *ip6h, _ip6h;
	struct iphdr *iph, _iph;

	switch (eth_hdr(skb)->h_proto) {
	case htons(ETH_P_IP):
		iph = skb_header_pointer(skb, skb_network_offset(skb),
					 sizeof(*iph), &_iph);
		if (iph)
			return hash_v4(iph, initval);
		break;
	case htons(ETH_P_IPV6):
		ip6h = skb_header_pointer(skb, skb_network_offset(skb),
					  sizeof(*ip6h), &_ip6h);
		if (ip6h)
			return hash_v6(ip6h, initval);
		break;
	}

	return 0;
}

static inline u32
nfqueue_hash(const struct sk_buff *skb, u16 queue, u16 queues_total, u8 family,
	     u32 initval)
{
	switch (family) {
	case NFPROTO_IPV4:
		queue += reciprocal_scale(hash_v4(ip_hdr(skb), initval),
					  queues_total);
		break;
	case NFPROTO_IPV6:
		queue += reciprocal_scale(hash_v6(ipv6_hdr(skb), initval),
					  queues_total);
		break;
	case NFPROTO_BRIDGE:
		queue += reciprocal_scale(hash_bridge(skb, initval),
					  queues_total);
		break;
	}

	return queue;
}

int nf_queue(struct sk_buff *skb, struct nf_hook_state *state,
	     unsigned int index, unsigned int verdict);

#endif /* _NF_QUEUE_H */<|MERGE_RESOLUTION|>--- conflicted
+++ resolved
@@ -13,15 +13,11 @@
 	struct list_head	list;
 	struct sk_buff		*skb;
 	unsigned int		id;
-<<<<<<< HEAD
-
-=======
 	unsigned int		hook_index;	/* index in hook_entries->hook[] */
 #if IS_ENABLED(CONFIG_BRIDGE_NETFILTER)
 	struct net_device	*physin;
 	struct net_device	*physout;
 #endif
->>>>>>> 24b8d41d
 	struct nf_hook_state	state;
 	u16			size; /* sizeof(entry) + saved route keys */
 
@@ -34,12 +30,7 @@
 struct nf_queue_handler {
 	int		(*outfn)(struct nf_queue_entry *entry,
 				 unsigned int queuenum);
-<<<<<<< HEAD
-	void		(*nf_hook_drop)(struct net *net,
-					const struct nf_hook_entry *hooks);
-=======
 	void		(*nf_hook_drop)(struct net *net);
->>>>>>> 24b8d41d
 };
 
 void nf_register_queue_handler(struct net *net, const struct nf_queue_handler *qh);
