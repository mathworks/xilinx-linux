--- conflicted
+++ resolved
@@ -15,11 +15,6 @@
 
 #include <linux/bitops.h>
 #include <linux/compiler.h>
-<<<<<<< HEAD
-#include <linux/atomic.h>
-#include <linux/rhashtable.h>
-=======
->>>>>>> 24b8d41d
 
 #include <linux/netfilter/nf_conntrack_common.h>
 #include <linux/netfilter/nf_conntrack_tcp.h>
@@ -56,34 +51,6 @@
 
 #include <linux/types.h>
 #include <linux/skbuff.h>
-<<<<<<< HEAD
-
-#ifdef CONFIG_NETFILTER_DEBUG
-#define NF_CT_ASSERT(x)		WARN_ON(!(x))
-#else
-#define NF_CT_ASSERT(x)
-#endif
-
-struct nf_conntrack_helper;
-
-/* Must be kept in sync with the classes defined by helpers */
-#define NF_CT_MAX_EXPECT_CLASSES	4
-
-/* nf_conn feature for connections that have a helper */
-struct nf_conn_help {
-	/* Helper. if any */
-	struct nf_conntrack_helper __rcu *helper;
-
-	struct hlist_head expectations;
-
-	/* Current number of expected connections */
-	u8 expecting[NF_CT_MAX_EXPECT_CLASSES];
-
-	/* private helper information. */
-	char data[];
-};
-=======
->>>>>>> 24b8d41d
 
 #include <net/netfilter/ipv4/nf_conntrack_ipv4.h>
 #include <net/netfilter/ipv6/nf_conntrack_ipv6.h>
@@ -113,21 +80,11 @@
 	/* Have we seen traffic both ways yet? (bitset) */
 	unsigned long status;
 
-<<<<<<< HEAD
-	/* jiffies32 when this ct is considered dead */
-	u32 timeout;
-
-	possible_net_t ct_net;
-
-#if IS_ENABLED(CONFIG_NF_NAT)
-	struct rhlist_head nat_bysource;
-=======
 	u16		cpu;
 	possible_net_t ct_net;
 
 #if IS_ENABLED(CONFIG_NF_NAT)
 	struct hlist_node	nat_bysource;
->>>>>>> 24b8d41d
 #endif
 	/* all members below initialized via memset */
 	struct { } __nfct_init_offset;
@@ -322,11 +279,6 @@
 	       !nf_ct_is_dying(ct);
 }
 
-<<<<<<< HEAD
-struct kernel_param;
-
-int nf_conntrack_set_hashsize(const char *val, struct kernel_param *kp);
-=======
 #define	NF_CT_DAY	(86400 * HZ)
 
 /* Set an arbitrary timeout large enough not to ever expire, this save
@@ -342,16 +294,11 @@
 struct kernel_param;
 
 int nf_conntrack_set_hashsize(const char *val, const struct kernel_param *kp);
->>>>>>> 24b8d41d
 int nf_conntrack_hash_resize(unsigned int hashsize);
 
 extern struct hlist_nulls_head *nf_conntrack_hash;
 extern unsigned int nf_conntrack_htable_size;
-<<<<<<< HEAD
-extern seqcount_t nf_conntrack_generation;
-=======
 extern seqcount_spinlock_t nf_conntrack_generation;
->>>>>>> 24b8d41d
 extern unsigned int nf_conntrack_max;
 
 /* must be called with rcu read lock held */
