/* SPDX-License-Identifier: GPL-2.0 */
/*
 * Header for use in defining a given L4 protocol for connection tracking.
 *
 * 16 Dec 2003: Yasuyuki Kozakai @USAGI <yasuyuki.kozakai@toshiba.co.jp>
 *	- generalized L3 protocol dependent part.
 *
 * Derived from include/linux/netfiter_ipv4/ip_conntrack_protcol.h
 */

#ifndef _NF_CONNTRACK_L4PROTO_H
#define _NF_CONNTRACK_L4PROTO_H
#include <linux/netlink.h>
#include <net/netlink.h>
#include <net/netfilter/nf_conntrack.h>
#include <net/netns/generic.h>

struct seq_file;

struct nf_conntrack_l4proto {
	/* L4 Protocol number. */
	u_int8_t l4proto;

	/* Resolve clashes on insertion races. */
	bool allow_clash;
<<<<<<< HEAD

	/* Try to fill in the third arg: dataoff is offset past network protocol
           hdr.  Return true if possible. */
	bool (*pkt_to_tuple)(const struct sk_buff *skb, unsigned int dataoff,
			     struct net *net, struct nf_conntrack_tuple *tuple);

	/* Invert the per-proto part of the tuple: ie. turn xmit into reply.
	 * Some packets can't be inverted: return 0 in that case.
	 */
	bool (*invert_tuple)(struct nf_conntrack_tuple *inverse,
			     const struct nf_conntrack_tuple *orig);

	/* Returns verdict for packet, or -1 for invalid. */
	int (*packet)(struct nf_conn *ct,
		      const struct sk_buff *skb,
		      unsigned int dataoff,
		      enum ip_conntrack_info ctinfo,
		      u_int8_t pf,
		      unsigned int hooknum,
		      unsigned int *timeouts);

	/* Called when a new connection for this protocol found;
	 * returns TRUE if it's OK.  If so, packet() called next. */
	bool (*new)(struct nf_conn *ct, const struct sk_buff *skb,
		    unsigned int dataoff, unsigned int *timeouts);

	/* Called when a conntrack entry is destroyed */
	void (*destroy)(struct nf_conn *ct);

	int (*error)(struct net *net, struct nf_conn *tmpl, struct sk_buff *skb,
		     unsigned int dataoff, enum ip_conntrack_info *ctinfo,
		     u_int8_t pf, unsigned int hooknum);

	/* Print out the per-protocol part of the tuple. Return like seq_* */
	void (*print_tuple)(struct seq_file *s,
			    const struct nf_conntrack_tuple *);
=======
>>>>>>> 24b8d41d

	/* protoinfo nlattr size, closes a hole */
	u16 nlattr_size;

	/* called by gc worker if table is full */
	bool (*can_early_drop)(const struct nf_conn *ct);

	/* convert protoinfo to nfnetink attributes */
	int (*to_nlattr)(struct sk_buff *skb, struct nlattr *nla,
			 struct nf_conn *ct);

	/* convert nfnetlink attributes to protoinfo */
	int (*from_nlattr)(struct nlattr *tb[], struct nf_conn *ct);

	int (*tuple_to_nlattr)(struct sk_buff *skb,
			       const struct nf_conntrack_tuple *t);
	/* Calculate tuple nlattr size */
	unsigned int (*nlattr_tuple_size)(void);
	int (*nlattr_to_tuple)(struct nlattr *tb[],
			       struct nf_conntrack_tuple *t,
			       u_int32_t flags);
	const struct nla_policy *nla_policy;

	struct {
		int (*nlattr_to_obj)(struct nlattr *tb[],
				     struct net *net, void *data);
		int (*obj_to_nlattr)(struct sk_buff *skb, const void *data);

		u16 obj_size;
		u16 nlattr_max;
		const struct nla_policy *nla_policy;
	} ctnl_timeout;
#ifdef CONFIG_NF_CONNTRACK_PROCFS
	/* Print out the private part of the conntrack. */
	void (*print_conntrack)(struct seq_file *s, struct nf_conn *);
#endif
};

bool icmp_pkt_to_tuple(const struct sk_buff *skb,
		       unsigned int dataoff,
		       struct net *net,
		       struct nf_conntrack_tuple *tuple);

bool icmpv6_pkt_to_tuple(const struct sk_buff *skb,
			 unsigned int dataoff,
			 struct net *net,
			 struct nf_conntrack_tuple *tuple);

bool nf_conntrack_invert_icmp_tuple(struct nf_conntrack_tuple *tuple,
				    const struct nf_conntrack_tuple *orig);
bool nf_conntrack_invert_icmpv6_tuple(struct nf_conntrack_tuple *tuple,
				      const struct nf_conntrack_tuple *orig);

int nf_conntrack_inet_error(struct nf_conn *tmpl, struct sk_buff *skb,
			    unsigned int dataoff,
			    const struct nf_hook_state *state,
			    u8 l4proto,
			    union nf_inet_addr *outer_daddr);

int nf_conntrack_icmpv4_error(struct nf_conn *tmpl,
			      struct sk_buff *skb,
			      unsigned int dataoff,
			      const struct nf_hook_state *state);

int nf_conntrack_icmpv6_error(struct nf_conn *tmpl,
			      struct sk_buff *skb,
			      unsigned int dataoff,
			      const struct nf_hook_state *state);

int nf_conntrack_icmp_packet(struct nf_conn *ct,
			     struct sk_buff *skb,
			     enum ip_conntrack_info ctinfo,
			     const struct nf_hook_state *state);

int nf_conntrack_icmpv6_packet(struct nf_conn *ct,
			       struct sk_buff *skb,
			       enum ip_conntrack_info ctinfo,
			       const struct nf_hook_state *state);

int nf_conntrack_udp_packet(struct nf_conn *ct,
			    struct sk_buff *skb,
			    unsigned int dataoff,
			    enum ip_conntrack_info ctinfo,
			    const struct nf_hook_state *state);
int nf_conntrack_udplite_packet(struct nf_conn *ct,
				struct sk_buff *skb,
				unsigned int dataoff,
				enum ip_conntrack_info ctinfo,
				const struct nf_hook_state *state);
int nf_conntrack_tcp_packet(struct nf_conn *ct,
			    struct sk_buff *skb,
			    unsigned int dataoff,
			    enum ip_conntrack_info ctinfo,
			    const struct nf_hook_state *state);
int nf_conntrack_dccp_packet(struct nf_conn *ct,
			     struct sk_buff *skb,
			     unsigned int dataoff,
			     enum ip_conntrack_info ctinfo,
			     const struct nf_hook_state *state);
int nf_conntrack_sctp_packet(struct nf_conn *ct,
			     struct sk_buff *skb,
			     unsigned int dataoff,
			     enum ip_conntrack_info ctinfo,
			     const struct nf_hook_state *state);
int nf_conntrack_gre_packet(struct nf_conn *ct,
			    struct sk_buff *skb,
			    unsigned int dataoff,
			    enum ip_conntrack_info ctinfo,
			    const struct nf_hook_state *state);

void nf_conntrack_generic_init_net(struct net *net);
void nf_conntrack_tcp_init_net(struct net *net);
void nf_conntrack_udp_init_net(struct net *net);
void nf_conntrack_gre_init_net(struct net *net);
void nf_conntrack_dccp_init_net(struct net *net);
void nf_conntrack_sctp_init_net(struct net *net);
void nf_conntrack_icmp_init_net(struct net *net);
void nf_conntrack_icmpv6_init_net(struct net *net);

/* Existing built-in generic protocol */
extern const struct nf_conntrack_l4proto nf_conntrack_l4proto_generic;

#define MAX_NF_CT_PROTO IPPROTO_UDPLITE

<<<<<<< HEAD
=======
const struct nf_conntrack_l4proto *nf_ct_l4proto_find(u8 l4proto);

>>>>>>> 24b8d41d
/* Generic netlink helpers */
int nf_ct_port_tuple_to_nlattr(struct sk_buff *skb,
			       const struct nf_conntrack_tuple *tuple);
int nf_ct_port_nlattr_to_tuple(struct nlattr *tb[],
			       struct nf_conntrack_tuple *t,
			       u_int32_t flags);
unsigned int nf_ct_port_nlattr_tuple_size(void);
extern const struct nla_policy nf_ct_port_nla_policy[];

#ifdef CONFIG_SYSCTL
__printf(3, 4) __cold
void nf_ct_l4proto_log_invalid(const struct sk_buff *skb,
			       const struct nf_conn *ct,
			       const char *fmt, ...);
__printf(5, 6) __cold
void nf_l4proto_log_invalid(const struct sk_buff *skb,
			    struct net *net,
			    u16 pf, u8 protonum,
			    const char *fmt, ...);
#else
static inline __printf(5, 6) __cold
void nf_l4proto_log_invalid(const struct sk_buff *skb, struct net *net,
			    u16 pf, u8 protonum, const char *fmt, ...) {}
static inline __printf(3, 4) __cold
void nf_ct_l4proto_log_invalid(const struct sk_buff *skb,
			       const struct nf_conn *ct,
			       const char *fmt, ...) { }
#endif /* CONFIG_SYSCTL */

#if IS_ENABLED(CONFIG_NF_CONNTRACK)
static inline struct nf_generic_net *nf_generic_pernet(struct net *net)
{
	return &net->ct.nf_ct_proto.generic;
}

static inline struct nf_tcp_net *nf_tcp_pernet(struct net *net)
{
	return &net->ct.nf_ct_proto.tcp;
}

static inline struct nf_udp_net *nf_udp_pernet(struct net *net)
{
	return &net->ct.nf_ct_proto.udp;
}

static inline struct nf_icmp_net *nf_icmp_pernet(struct net *net)
{
	return &net->ct.nf_ct_proto.icmp;
}

static inline struct nf_icmp_net *nf_icmpv6_pernet(struct net *net)
{
	return &net->ct.nf_ct_proto.icmpv6;
}
#endif

#ifdef CONFIG_NF_CT_PROTO_DCCP
static inline struct nf_dccp_net *nf_dccp_pernet(struct net *net)
{
	return &net->ct.nf_ct_proto.dccp;
}
#endif

#ifdef CONFIG_NF_CT_PROTO_SCTP
static inline struct nf_sctp_net *nf_sctp_pernet(struct net *net)
{
	return &net->ct.nf_ct_proto.sctp;
}
#endif

#ifdef CONFIG_NF_CT_PROTO_GRE
static inline struct nf_gre_net *nf_gre_pernet(struct net *net)
{
	return &net->ct.nf_ct_proto.gre;
}
#endif

#endif /*_NF_CONNTRACK_PROTOCOL_H*/<|MERGE_RESOLUTION|>--- conflicted
+++ resolved
@@ -23,45 +23,6 @@
 
 	/* Resolve clashes on insertion races. */
 	bool allow_clash;
-<<<<<<< HEAD
-
-	/* Try to fill in the third arg: dataoff is offset past network protocol
-           hdr.  Return true if possible. */
-	bool (*pkt_to_tuple)(const struct sk_buff *skb, unsigned int dataoff,
-			     struct net *net, struct nf_conntrack_tuple *tuple);
-
-	/* Invert the per-proto part of the tuple: ie. turn xmit into reply.
-	 * Some packets can't be inverted: return 0 in that case.
-	 */
-	bool (*invert_tuple)(struct nf_conntrack_tuple *inverse,
-			     const struct nf_conntrack_tuple *orig);
-
-	/* Returns verdict for packet, or -1 for invalid. */
-	int (*packet)(struct nf_conn *ct,
-		      const struct sk_buff *skb,
-		      unsigned int dataoff,
-		      enum ip_conntrack_info ctinfo,
-		      u_int8_t pf,
-		      unsigned int hooknum,
-		      unsigned int *timeouts);
-
-	/* Called when a new connection for this protocol found;
-	 * returns TRUE if it's OK.  If so, packet() called next. */
-	bool (*new)(struct nf_conn *ct, const struct sk_buff *skb,
-		    unsigned int dataoff, unsigned int *timeouts);
-
-	/* Called when a conntrack entry is destroyed */
-	void (*destroy)(struct nf_conn *ct);
-
-	int (*error)(struct net *net, struct nf_conn *tmpl, struct sk_buff *skb,
-		     unsigned int dataoff, enum ip_conntrack_info *ctinfo,
-		     u_int8_t pf, unsigned int hooknum);
-
-	/* Print out the per-protocol part of the tuple. Return like seq_* */
-	void (*print_tuple)(struct seq_file *s,
-			    const struct nf_conntrack_tuple *);
-=======
->>>>>>> 24b8d41d
 
 	/* protoinfo nlattr size, closes a hole */
 	u16 nlattr_size;
@@ -186,11 +147,8 @@
 
 #define MAX_NF_CT_PROTO IPPROTO_UDPLITE
 
-<<<<<<< HEAD
-=======
 const struct nf_conntrack_l4proto *nf_ct_l4proto_find(u8 l4proto);
 
->>>>>>> 24b8d41d
 /* Generic netlink helpers */
 int nf_ct_port_tuple_to_nlattr(struct sk_buff *skb,
 			       const struct nf_conntrack_tuple *tuple);
