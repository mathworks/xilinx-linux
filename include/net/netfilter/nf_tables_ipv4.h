/* SPDX-License-Identifier: GPL-2.0 */
#ifndef _NF_TABLES_IPV4_H_
#define _NF_TABLES_IPV4_H_

#include <net/netfilter/nf_tables.h>
#include <net/ip.h>

static inline void nft_set_pktinfo_ipv4(struct nft_pktinfo *pkt,
					struct sk_buff *skb)
{
	struct iphdr *ip;

	ip = ip_hdr(pkt->skb);
	pkt->tprot_set = true;
	pkt->tprot = ip->protocol;
	pkt->xt.thoff = ip_hdrlen(pkt->skb);
	pkt->xt.fragoff = ntohs(ip->frag_off) & IP_OFFSET;
}

<<<<<<< HEAD
static inline int
__nft_set_pktinfo_ipv4_validate(struct nft_pktinfo *pkt,
				struct sk_buff *skb,
				const struct nf_hook_state *state)
=======
static inline int __nft_set_pktinfo_ipv4_validate(struct nft_pktinfo *pkt,
						  struct sk_buff *skb)
>>>>>>> 24b8d41d
{
	struct iphdr *iph, _iph;
	u32 len, thoff;

	iph = skb_header_pointer(skb, skb_network_offset(skb), sizeof(*iph),
				 &_iph);
	if (!iph)
		return -1;

	if (iph->ihl < 5 || iph->version != 4)
		return -1;

	len = ntohs(iph->tot_len);
	thoff = iph->ihl * 4;
	if (skb->len < len)
		return -1;
	else if (len < thoff)
		return -1;
<<<<<<< HEAD

	pkt->tprot_set = true;
	pkt->tprot = iph->protocol;
	pkt->xt.thoff = thoff;
	pkt->xt.fragoff = ntohs(iph->frag_off) & IP_OFFSET;

	return 0;
}

static inline void
nft_set_pktinfo_ipv4_validate(struct nft_pktinfo *pkt,
			      struct sk_buff *skb,
			      const struct nf_hook_state *state)
{
	nft_set_pktinfo(pkt, skb, state);
	if (__nft_set_pktinfo_ipv4_validate(pkt, skb, state) < 0)
		nft_set_pktinfo_proto_unspec(pkt, skb);
}

extern struct nft_af_info nft_af_ipv4;
=======
>>>>>>> 24b8d41d

	pkt->tprot_set = true;
	pkt->tprot = iph->protocol;
	pkt->xt.thoff = thoff;
	pkt->xt.fragoff = ntohs(iph->frag_off) & IP_OFFSET;

	return 0;
}

static inline void nft_set_pktinfo_ipv4_validate(struct nft_pktinfo *pkt,
						 struct sk_buff *skb)
{
	if (__nft_set_pktinfo_ipv4_validate(pkt, skb) < 0)
		nft_set_pktinfo_unspec(pkt, skb);
}

static inline int nft_set_pktinfo_ipv4_ingress(struct nft_pktinfo *pkt,
					       struct sk_buff *skb)
{
	struct iphdr *iph;
	u32 len, thoff;

	if (!pskb_may_pull(skb, sizeof(*iph)))
		return -1;

	iph = ip_hdr(skb);
	if (iph->ihl < 5 || iph->version != 4)
		goto inhdr_error;

	len = ntohs(iph->tot_len);
	thoff = iph->ihl * 4;
	if (skb->len < len) {
		__IP_INC_STATS(nft_net(pkt), IPSTATS_MIB_INTRUNCATEDPKTS);
		return -1;
	} else if (len < thoff) {
		goto inhdr_error;
	}

	pkt->tprot_set = true;
	pkt->tprot = iph->protocol;
	pkt->xt.thoff = thoff;
	pkt->xt.fragoff = ntohs(iph->frag_off) & IP_OFFSET;

	return 0;

inhdr_error:
	__IP_INC_STATS(nft_net(pkt), IPSTATS_MIB_INHDRERRORS);
	return -1;
}
#endif<|MERGE_RESOLUTION|>--- conflicted
+++ resolved
@@ -17,15 +17,8 @@
 	pkt->xt.fragoff = ntohs(ip->frag_off) & IP_OFFSET;
 }
 
-<<<<<<< HEAD
-static inline int
-__nft_set_pktinfo_ipv4_validate(struct nft_pktinfo *pkt,
-				struct sk_buff *skb,
-				const struct nf_hook_state *state)
-=======
 static inline int __nft_set_pktinfo_ipv4_validate(struct nft_pktinfo *pkt,
 						  struct sk_buff *skb)
->>>>>>> 24b8d41d
 {
 	struct iphdr *iph, _iph;
 	u32 len, thoff;
@@ -44,29 +37,6 @@
 		return -1;
 	else if (len < thoff)
 		return -1;
-<<<<<<< HEAD
-
-	pkt->tprot_set = true;
-	pkt->tprot = iph->protocol;
-	pkt->xt.thoff = thoff;
-	pkt->xt.fragoff = ntohs(iph->frag_off) & IP_OFFSET;
-
-	return 0;
-}
-
-static inline void
-nft_set_pktinfo_ipv4_validate(struct nft_pktinfo *pkt,
-			      struct sk_buff *skb,
-			      const struct nf_hook_state *state)
-{
-	nft_set_pktinfo(pkt, skb, state);
-	if (__nft_set_pktinfo_ipv4_validate(pkt, skb, state) < 0)
-		nft_set_pktinfo_proto_unspec(pkt, skb);
-}
-
-extern struct nft_af_info nft_af_ipv4;
-=======
->>>>>>> 24b8d41d
 
 	pkt->tprot_set = true;
 	pkt->tprot = iph->protocol;
