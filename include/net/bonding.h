/*
 * Bond several ethernet interfaces into a Cisco, running 'Etherchannel'.
 *
 * Portions are (c) Copyright 1995 Simon "Guru Aleph-Null" Janes
 * NCM: Network and Communications Management, Inc.
 *
 * BUT, I'm the one who modified it for ethernet, so:
 * (c) Copyright 1999, Thomas Davis, tadavis@lbl.gov
 *
 *	This software may be used and distributed according to the terms
 *	of the GNU Public License, incorporated herein by reference.
 *
 */

#ifndef _NET_BONDING_H
#define _NET_BONDING_H

#include <linux/timer.h>
#include <linux/proc_fs.h>
#include <linux/if_bonding.h>
#include <linux/cpumask.h>
#include <linux/in6.h>
#include <linux/netpoll.h>
#include <linux/inetdevice.h>
#include <linux/etherdevice.h>
#include <linux/reciprocal_div.h>
#include <linux/if_link.h>

#include <net/bond_3ad.h>
#include <net/bond_alb.h>
#include <net/bond_options.h>

#define BOND_MAX_ARP_TARGETS	16

#define BOND_DEFAULT_MIIMON	100

#ifndef __long_aligned
#define __long_aligned __attribute__((aligned((sizeof(long)))))
#endif
<<<<<<< HEAD
=======

#define slave_info(bond_dev, slave_dev, fmt, ...) \
	netdev_info(bond_dev, "(slave %s): " fmt, (slave_dev)->name, ##__VA_ARGS__)
#define slave_warn(bond_dev, slave_dev, fmt, ...) \
	netdev_warn(bond_dev, "(slave %s): " fmt, (slave_dev)->name, ##__VA_ARGS__)
#define slave_dbg(bond_dev, slave_dev, fmt, ...) \
	netdev_dbg(bond_dev, "(slave %s): " fmt, (slave_dev)->name, ##__VA_ARGS__)
#define slave_err(bond_dev, slave_dev, fmt, ...) \
	netdev_err(bond_dev, "(slave %s): " fmt, (slave_dev)->name, ##__VA_ARGS__)
>>>>>>> 24b8d41d

#define BOND_MODE(bond) ((bond)->params.mode)

/* slave list primitives */
#define bond_slave_list(bond) (&(bond)->dev->adj_list.lower)

#define bond_has_slaves(bond) !list_empty(bond_slave_list(bond))

/* IMPORTANT: bond_first/last_slave can return NULL in case of an empty list */
#define bond_first_slave(bond) \
	(bond_has_slaves(bond) ? \
		netdev_adjacent_get_private(bond_slave_list(bond)->next) : \
		NULL)
#define bond_last_slave(bond) \
	(bond_has_slaves(bond) ? \
		netdev_adjacent_get_private(bond_slave_list(bond)->prev) : \
		NULL)

/* Caller must have rcu_read_lock */
#define bond_first_slave_rcu(bond) \
	netdev_lower_get_first_private_rcu(bond->dev)

#define bond_is_first_slave(bond, pos) (pos == bond_first_slave(bond))
#define bond_is_last_slave(bond, pos) (pos == bond_last_slave(bond))

/**
 * bond_for_each_slave - iterate over all slaves
 * @bond:	the bond holding this list
 * @pos:	current slave
 * @iter:	list_head * iterator
 *
 * Caller must hold RTNL
 */
#define bond_for_each_slave(bond, pos, iter) \
	netdev_for_each_lower_private((bond)->dev, pos, iter)

/* Caller must have rcu_read_lock */
#define bond_for_each_slave_rcu(bond, pos, iter) \
	netdev_for_each_lower_private_rcu((bond)->dev, pos, iter)

#define BOND_XFRM_FEATURES (NETIF_F_HW_ESP | NETIF_F_HW_ESP_TX_CSUM | \
			    NETIF_F_GSO_ESP)

#ifdef CONFIG_NET_POLL_CONTROLLER
extern atomic_t netpoll_block_tx;

static inline void block_netpoll_tx(void)
{
	atomic_inc(&netpoll_block_tx);
}

static inline void unblock_netpoll_tx(void)
{
	atomic_dec(&netpoll_block_tx);
}

static inline int is_netpoll_tx_blocked(struct net_device *dev)
{
	if (unlikely(netpoll_tx_running(dev)))
		return atomic_read(&netpoll_block_tx);
	return 0;
}
#else
#define block_netpoll_tx()
#define unblock_netpoll_tx()
#define is_netpoll_tx_blocked(dev) (0)
#endif

struct bond_params {
	int mode;
	int xmit_policy;
	int miimon;
	u8 num_peer_notif;
	int arp_interval;
	int arp_validate;
	int arp_all_targets;
	int use_carrier;
	int fail_over_mac;
	int updelay;
	int downdelay;
	int peer_notif_delay;
	int lacp_fast;
	unsigned int min_links;
	int ad_select;
	char primary[IFNAMSIZ];
	int primary_reselect;
	__be32 arp_targets[BOND_MAX_ARP_TARGETS];
	int tx_queues;
	int all_slaves_active;
	int resend_igmp;
	int lp_interval;
	int packets_per_slave;
	int tlb_dynamic_lb;
	struct reciprocal_value reciprocal_packets_per_slave;
	u16 ad_actor_sys_prio;
	u16 ad_user_port_key;

	/* 2 bytes of padding : see ether_addr_equal_64bits() */
	u8 ad_actor_system[ETH_ALEN + 2];
};

struct bond_parm_tbl {
	char *modename;
	int mode;
};

struct slave {
	struct net_device *dev; /* first - useful for panic debug */
	struct bonding *bond; /* our master */
	int    delay;
	/* all three in jiffies */
	unsigned long last_link_up;
	unsigned long last_rx;
	unsigned long target_last_arp_rx[BOND_MAX_ARP_TARGETS];
	s8     link;		/* one of BOND_LINK_XXXX */
	s8     link_new_state;	/* one of BOND_LINK_XXXX */
	u8     backup:1,   /* indicates backup slave. Value corresponds with
			      BOND_STATE_ACTIVE and BOND_STATE_BACKUP */
	       inactive:1, /* indicates inactive slave */
	       should_notify:1, /* indicates whether the state changed */
	       should_notify_link:1; /* indicates whether the link changed */
	u8     duplex;
	u32    original_mtu;
	u32    link_failure_count;
	u32    speed;
	u16    queue_id;
	u8     perm_hwaddr[MAX_ADDR_LEN];
	struct ad_slave_info *ad_info;
	struct tlb_slave_info tlb_info;
#ifdef CONFIG_NET_POLL_CONTROLLER
	struct netpoll *np;
#endif
	struct delayed_work notify_work;
	struct kobject kobj;
	struct rtnl_link_stats64 slave_stats;
};

static inline struct slave *to_slave(struct kobject *kobj)
{
	return container_of(kobj, struct slave, kobj);
}

struct bond_up_slave {
	unsigned int	count;
	struct rcu_head rcu;
	struct slave	*arr[];
};

/*
 * Link pseudo-state only used internally by monitors
 */
#define BOND_LINK_NOCHANGE -1

/*
 * Here are the locking policies for the two bonding locks:
 * Get rcu_read_lock when reading or RTNL when writing slave list.
 */
struct bonding {
	struct   net_device *dev; /* first - useful for panic debug */
	struct   slave __rcu *curr_active_slave;
	struct   slave __rcu *current_arp_slave;
	struct   slave __rcu *primary_slave;
	struct   bond_up_slave __rcu *usable_slaves;
	struct   bond_up_slave __rcu *all_slaves;
	bool     force_primary;
	s32      slave_cnt; /* never change this value outside the attach/detach wrappers */
	int     (*recv_probe)(const struct sk_buff *, struct bonding *,
			      struct slave *);
	/* mode_lock is used for mode-specific locking needs, currently used by:
	 * 3ad mode (4) - protect against running bond_3ad_unbind_slave() and
	 *                bond_3ad_state_machine_handler() concurrently and also
	 *                the access to the state machine shared variables.
	 * TLB mode (5) - to sync the use and modifications of its hash table
	 * ALB mode (6) - to sync the use and modifications of its hash table
	 */
	spinlock_t mode_lock;
	spinlock_t stats_lock;
	u8	 send_peer_notif;
	u8       igmp_retrans;
#ifdef CONFIG_PROC_FS
	struct   proc_dir_entry *proc_entry;
	char     proc_file_name[IFNAMSIZ];
#endif /* CONFIG_PROC_FS */
	struct   list_head bond_list;
	u32      rr_tx_counter;
	struct   ad_bond_info ad_info;
	struct   alb_bond_info alb_info;
	struct   bond_params params;
	struct   workqueue_struct *wq;
	struct   delayed_work mii_work;
	struct   delayed_work arp_work;
	struct   delayed_work alb_work;
	struct   delayed_work ad_work;
	struct   delayed_work mcast_work;
	struct   delayed_work slave_arr_work;
#ifdef CONFIG_DEBUG_FS
	/* debugging support via debugfs */
	struct	 dentry *debug_dir;
#endif /* CONFIG_DEBUG_FS */
	struct rtnl_link_stats64 bond_stats;
#ifdef CONFIG_XFRM_OFFLOAD
	struct xfrm_state *xs;
#endif /* CONFIG_XFRM_OFFLOAD */
};

#define bond_slave_get_rcu(dev) \
	((struct slave *) rcu_dereference(dev->rx_handler_data))

#define bond_slave_get_rtnl(dev) \
	((struct slave *) rtnl_dereference(dev->rx_handler_data))

void bond_queue_slave_event(struct slave *slave);
void bond_lower_state_changed(struct slave *slave);

struct bond_vlan_tag {
	__be16		vlan_proto;
	unsigned short	vlan_id;
};

/**
 * Returns NULL if the net_device does not belong to any of the bond's slaves
 *
 * Caller must hold bond lock for read
 */
static inline struct slave *bond_get_slave_by_dev(struct bonding *bond,
						  struct net_device *slave_dev)
{
	return netdev_lower_dev_get_private(bond->dev, slave_dev);
}

static inline struct bonding *bond_get_bond_by_slave(struct slave *slave)
{
	return slave->bond;
}

static inline bool bond_should_override_tx_queue(struct bonding *bond)
{
	return BOND_MODE(bond) == BOND_MODE_ACTIVEBACKUP ||
	       BOND_MODE(bond) == BOND_MODE_ROUNDROBIN;
}

static inline bool bond_is_lb(const struct bonding *bond)
{
	return BOND_MODE(bond) == BOND_MODE_TLB ||
	       BOND_MODE(bond) == BOND_MODE_ALB;
}

static inline bool bond_needs_speed_duplex(const struct bonding *bond)
{
	return BOND_MODE(bond) == BOND_MODE_8023AD || bond_is_lb(bond);
}

static inline bool bond_is_nondyn_tlb(const struct bonding *bond)
{
	return (bond_is_lb(bond) && bond->params.tlb_dynamic_lb == 0);
}

static inline bool bond_mode_can_use_xmit_hash(const struct bonding *bond)
{
	return (BOND_MODE(bond) == BOND_MODE_8023AD ||
		BOND_MODE(bond) == BOND_MODE_XOR ||
		BOND_MODE(bond) == BOND_MODE_TLB ||
		BOND_MODE(bond) == BOND_MODE_ALB);
}

static inline bool bond_mode_uses_xmit_hash(const struct bonding *bond)
{
	return (BOND_MODE(bond) == BOND_MODE_8023AD ||
		BOND_MODE(bond) == BOND_MODE_XOR ||
		bond_is_nondyn_tlb(bond));
}

static inline bool bond_mode_uses_arp(int mode)
{
	return mode != BOND_MODE_8023AD && mode != BOND_MODE_TLB &&
	       mode != BOND_MODE_ALB;
}

static inline bool bond_mode_uses_primary(int mode)
{
	return mode == BOND_MODE_ACTIVEBACKUP || mode == BOND_MODE_TLB ||
	       mode == BOND_MODE_ALB;
}

static inline bool bond_uses_primary(struct bonding *bond)
{
	return bond_mode_uses_primary(BOND_MODE(bond));
}

static inline struct net_device *bond_option_active_slave_get_rcu(struct bonding *bond)
{
	struct slave *slave = rcu_dereference(bond->curr_active_slave);

	return bond_uses_primary(bond) && slave ? slave->dev : NULL;
}

static inline bool bond_slave_is_up(struct slave *slave)
{
	return netif_running(slave->dev) && netif_carrier_ok(slave->dev);
}

static inline void bond_set_active_slave(struct slave *slave)
{
	if (slave->backup) {
		slave->backup = 0;
		bond_queue_slave_event(slave);
		bond_lower_state_changed(slave);
	}
}

static inline void bond_set_backup_slave(struct slave *slave)
{
	if (!slave->backup) {
		slave->backup = 1;
		bond_queue_slave_event(slave);
		bond_lower_state_changed(slave);
	}
}

static inline void bond_set_slave_state(struct slave *slave,
					int slave_state, bool notify)
{
	if (slave->backup == slave_state)
		return;

	slave->backup = slave_state;
	if (notify) {
		bond_lower_state_changed(slave);
		bond_queue_slave_event(slave);
		slave->should_notify = 0;
	} else {
		if (slave->should_notify)
			slave->should_notify = 0;
		else
			slave->should_notify = 1;
	}
}

static inline void bond_slave_state_change(struct bonding *bond)
{
	struct list_head *iter;
	struct slave *tmp;

	bond_for_each_slave(bond, tmp, iter) {
		if (tmp->link == BOND_LINK_UP)
			bond_set_active_slave(tmp);
		else if (tmp->link == BOND_LINK_DOWN)
			bond_set_backup_slave(tmp);
	}
}

static inline void bond_slave_state_notify(struct bonding *bond)
{
	struct list_head *iter;
	struct slave *tmp;

	bond_for_each_slave(bond, tmp, iter) {
		if (tmp->should_notify) {
			bond_lower_state_changed(tmp);
			tmp->should_notify = 0;
		}
	}
}

static inline int bond_slave_state(struct slave *slave)
{
	return slave->backup;
}

static inline bool bond_is_active_slave(struct slave *slave)
{
	return !bond_slave_state(slave);
}

static inline bool bond_slave_can_tx(struct slave *slave)
{
	return bond_slave_is_up(slave) && slave->link == BOND_LINK_UP &&
	       bond_is_active_slave(slave);
}

static inline bool bond_is_active_slave_dev(const struct net_device *slave_dev)
{
	struct slave *slave;
	bool active;

	rcu_read_lock();
	slave = bond_slave_get_rcu(slave_dev);
	active = bond_is_active_slave(slave);
	rcu_read_unlock();

	return active;
}

static inline void bond_hw_addr_copy(u8 *dst, const u8 *src, unsigned int len)
{
	if (len == ETH_ALEN) {
		ether_addr_copy(dst, src);
		return;
	}

	memcpy(dst, src, len);
}

#define BOND_PRI_RESELECT_ALWAYS	0
#define BOND_PRI_RESELECT_BETTER	1
#define BOND_PRI_RESELECT_FAILURE	2

#define BOND_FOM_NONE			0
#define BOND_FOM_ACTIVE			1
#define BOND_FOM_FOLLOW			2

#define BOND_ARP_TARGETS_ANY		0
#define BOND_ARP_TARGETS_ALL		1

#define BOND_ARP_VALIDATE_NONE		0
#define BOND_ARP_VALIDATE_ACTIVE	(1 << BOND_STATE_ACTIVE)
#define BOND_ARP_VALIDATE_BACKUP	(1 << BOND_STATE_BACKUP)
#define BOND_ARP_VALIDATE_ALL		(BOND_ARP_VALIDATE_ACTIVE | \
					 BOND_ARP_VALIDATE_BACKUP)
#define BOND_ARP_FILTER			(BOND_ARP_VALIDATE_ALL + 1)
#define BOND_ARP_FILTER_ACTIVE		(BOND_ARP_VALIDATE_ACTIVE | \
					 BOND_ARP_FILTER)
#define BOND_ARP_FILTER_BACKUP		(BOND_ARP_VALIDATE_BACKUP | \
					 BOND_ARP_FILTER)

#define BOND_SLAVE_NOTIFY_NOW		true
#define BOND_SLAVE_NOTIFY_LATER		false

static inline int slave_do_arp_validate(struct bonding *bond,
					struct slave *slave)
{
	return bond->params.arp_validate & (1 << bond_slave_state(slave));
}

static inline int slave_do_arp_validate_only(struct bonding *bond)
{
	return bond->params.arp_validate & BOND_ARP_FILTER;
}

static inline int bond_is_ip_target_ok(__be32 addr)
{
	return !ipv4_is_lbcast(addr) && !ipv4_is_zeronet(addr);
}

/* Get the oldest arp which we've received on this slave for bond's
 * arp_targets.
 */
static inline unsigned long slave_oldest_target_arp_rx(struct bonding *bond,
						       struct slave *slave)
{
	int i = 1;
	unsigned long ret = slave->target_last_arp_rx[0];

	for (; (i < BOND_MAX_ARP_TARGETS) && bond->params.arp_targets[i]; i++)
		if (time_before(slave->target_last_arp_rx[i], ret))
			ret = slave->target_last_arp_rx[i];

	return ret;
}

static inline unsigned long slave_last_rx(struct bonding *bond,
					struct slave *slave)
{
	if (bond->params.arp_all_targets == BOND_ARP_TARGETS_ALL)
		return slave_oldest_target_arp_rx(bond, slave);

	return slave->last_rx;
}

#ifdef CONFIG_NET_POLL_CONTROLLER
static inline netdev_tx_t bond_netpoll_send_skb(const struct slave *slave,
					 struct sk_buff *skb)
{
	return netpoll_send_skb(slave->np, skb);
}
#else
static inline netdev_tx_t bond_netpoll_send_skb(const struct slave *slave,
					 struct sk_buff *skb)
{
	BUG();
	return NETDEV_TX_OK;
}
#endif

static inline void bond_set_slave_inactive_flags(struct slave *slave,
						 bool notify)
{
	if (!bond_is_lb(slave->bond))
		bond_set_slave_state(slave, BOND_STATE_BACKUP, notify);
	if (!slave->bond->params.all_slaves_active)
		slave->inactive = 1;
}

static inline void bond_set_slave_active_flags(struct slave *slave,
					       bool notify)
{
	bond_set_slave_state(slave, BOND_STATE_ACTIVE, notify);
	slave->inactive = 0;
}

static inline bool bond_is_slave_inactive(struct slave *slave)
{
	return slave->inactive;
}

static inline void bond_propose_link_state(struct slave *slave, int state)
{
	slave->link_new_state = state;
}

static inline void bond_commit_link_state(struct slave *slave, bool notify)
{
	if (slave->link_new_state == BOND_LINK_NOCHANGE)
		return;

	slave->link = slave->link_new_state;
	if (notify) {
		bond_queue_slave_event(slave);
		bond_lower_state_changed(slave);
		slave->should_notify_link = 0;
	} else {
		if (slave->should_notify_link)
			slave->should_notify_link = 0;
		else
			slave->should_notify_link = 1;
	}
}

static inline void bond_set_slave_link_state(struct slave *slave, int state,
					     bool notify)
{
	bond_propose_link_state(slave, state);
	bond_commit_link_state(slave, notify);
}

static inline void bond_slave_link_notify(struct bonding *bond)
{
	struct list_head *iter;
	struct slave *tmp;

	bond_for_each_slave(bond, tmp, iter) {
		if (tmp->should_notify_link) {
			bond_queue_slave_event(tmp);
			bond_lower_state_changed(tmp);
			tmp->should_notify_link = 0;
		}
	}
}

static inline __be32 bond_confirm_addr(struct net_device *dev, __be32 dst, __be32 local)
{
	struct in_device *in_dev;
	__be32 addr = 0;

	rcu_read_lock();
	in_dev = __in_dev_get_rcu(dev);

	if (in_dev)
		addr = inet_confirm_addr(dev_net(dev), in_dev, dst, local,
					 RT_SCOPE_HOST);
	rcu_read_unlock();
	return addr;
}

struct bond_net {
	struct net		*net;	/* Associated network namespace */
	struct list_head	dev_list;
#ifdef CONFIG_PROC_FS
	struct proc_dir_entry	*proc_dir;
#endif
	struct class_attribute	class_attr_bonding_masters;
};

int bond_arp_rcv(const struct sk_buff *skb, struct bonding *bond, struct slave *slave);
netdev_tx_t bond_dev_queue_xmit(struct bonding *bond, struct sk_buff *skb, struct net_device *slave_dev);
int bond_create(struct net *net, const char *name);
int bond_create_sysfs(struct bond_net *net);
void bond_destroy_sysfs(struct bond_net *net);
void bond_prepare_sysfs_group(struct bonding *bond);
int bond_sysfs_slave_add(struct slave *slave);
void bond_sysfs_slave_del(struct slave *slave);
int bond_enslave(struct net_device *bond_dev, struct net_device *slave_dev,
		 struct netlink_ext_ack *extack);
int bond_release(struct net_device *bond_dev, struct net_device *slave_dev);
u32 bond_xmit_hash(struct bonding *bond, struct sk_buff *skb);
int bond_set_carrier(struct bonding *bond);
void bond_select_active_slave(struct bonding *bond);
void bond_change_active_slave(struct bonding *bond, struct slave *new_active);
void bond_create_debugfs(void);
void bond_destroy_debugfs(void);
void bond_debug_register(struct bonding *bond);
void bond_debug_unregister(struct bonding *bond);
void bond_debug_reregister(struct bonding *bond);
const char *bond_mode_name(int mode);
void bond_setup(struct net_device *bond_dev);
unsigned int bond_get_num_tx_queues(void);
int bond_netlink_init(void);
void bond_netlink_fini(void);
struct net_device *bond_option_active_slave_get_rcu(struct bonding *bond);
const char *bond_slave_link_status(s8 link);
struct bond_vlan_tag *bond_verify_device_path(struct net_device *start_dev,
					      struct net_device *end_dev,
					      int level);
int bond_update_slave_arr(struct bonding *bond, struct slave *skipslave);
void bond_slave_arr_work_rearm(struct bonding *bond, unsigned long delay);
void bond_work_init_all(struct bonding *bond);

#ifdef CONFIG_PROC_FS
void bond_create_proc_entry(struct bonding *bond);
void bond_remove_proc_entry(struct bonding *bond);
void bond_create_proc_dir(struct bond_net *bn);
void bond_destroy_proc_dir(struct bond_net *bn);
#else
static inline void bond_create_proc_entry(struct bonding *bond)
{
}

static inline void bond_remove_proc_entry(struct bonding *bond)
{
}

static inline void bond_create_proc_dir(struct bond_net *bn)
{
}

static inline void bond_destroy_proc_dir(struct bond_net *bn)
{
}
#endif

static inline struct slave *bond_slave_has_mac(struct bonding *bond,
					       const u8 *mac)
{
	struct list_head *iter;
	struct slave *tmp;

	bond_for_each_slave(bond, tmp, iter)
		if (ether_addr_equal_64bits(mac, tmp->dev->dev_addr))
			return tmp;

	return NULL;
}

/* Caller must hold rcu_read_lock() for read */
static inline struct slave *bond_slave_has_mac_rcu(struct bonding *bond,
					       const u8 *mac)
{
	struct list_head *iter;
	struct slave *tmp;

	bond_for_each_slave_rcu(bond, tmp, iter)
		if (ether_addr_equal_64bits(mac, tmp->dev->dev_addr))
			return tmp;

	return NULL;
}

/* Caller must hold rcu_read_lock() for read */
static inline bool bond_slave_has_mac_rx(struct bonding *bond, const u8 *mac)
{
	struct list_head *iter;
	struct slave *tmp;
	struct netdev_hw_addr *ha;

	bond_for_each_slave_rcu(bond, tmp, iter)
		if (ether_addr_equal_64bits(mac, tmp->dev->dev_addr))
			return true;

	if (netdev_uc_empty(bond->dev))
		return false;

	netdev_for_each_uc_addr(ha, bond->dev)
		if (ether_addr_equal_64bits(mac, ha->addr))
			return true;

	return false;
}

/* Check if the ip is present in arp ip list, or first free slot if ip == 0
 * Returns -1 if not found, index if found
 */
static inline int bond_get_targets_ip(__be32 *targets, __be32 ip)
{
	int i;

	for (i = 0; i < BOND_MAX_ARP_TARGETS; i++)
		if (targets[i] == ip)
			return i;
		else if (targets[i] == 0)
			break;

	return -1;
}

/* exported from bond_main.c */
extern unsigned int bond_net_id;
extern const struct bond_parm_tbl bond_lacp_tbl[];
extern const struct bond_parm_tbl xmit_hashtype_tbl[];
extern const struct bond_parm_tbl arp_validate_tbl[];
extern const struct bond_parm_tbl arp_all_targets_tbl[];
extern const struct bond_parm_tbl fail_over_mac_tbl[];
extern const struct bond_parm_tbl pri_reselect_tbl[];
extern struct bond_parm_tbl ad_select_tbl[];

/* exported from bond_netlink.c */
extern struct rtnl_link_ops bond_link_ops;

/* exported from bond_sysfs_slave.c */
extern const struct sysfs_ops slave_sysfs_ops;

static inline netdev_tx_t bond_tx_drop(struct net_device *dev, struct sk_buff *skb)
{
	atomic_long_inc(&dev->tx_dropped);
	dev_kfree_skb_any(skb);
	return NET_XMIT_DROP;
}

#endif /* _NET_BONDING_H */<|MERGE_RESOLUTION|>--- conflicted
+++ resolved
@@ -37,8 +37,6 @@
 #ifndef __long_aligned
 #define __long_aligned __attribute__((aligned((sizeof(long)))))
 #endif
-<<<<<<< HEAD
-=======
 
 #define slave_info(bond_dev, slave_dev, fmt, ...) \
 	netdev_info(bond_dev, "(slave %s): " fmt, (slave_dev)->name, ##__VA_ARGS__)
@@ -48,7 +46,6 @@
 	netdev_dbg(bond_dev, "(slave %s): " fmt, (slave_dev)->name, ##__VA_ARGS__)
 #define slave_err(bond_dev, slave_dev, fmt, ...) \
 	netdev_err(bond_dev, "(slave %s): " fmt, (slave_dev)->name, ##__VA_ARGS__)
->>>>>>> 24b8d41d
 
 #define BOND_MODE(bond) ((bond)->params.mode)
 
