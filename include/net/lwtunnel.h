/* SPDX-License-Identifier: GPL-2.0 */
#ifndef __NET_LWTUNNEL_H
#define __NET_LWTUNNEL_H 1

#include <linux/lwtunnel.h>
#include <linux/netdevice.h>
#include <linux/skbuff.h>
#include <linux/types.h>
#include <net/route.h>

#define LWTUNNEL_HASH_BITS   7
#define LWTUNNEL_HASH_SIZE   (1 << LWTUNNEL_HASH_BITS)

/* lw tunnel state flags */
#define LWTUNNEL_STATE_OUTPUT_REDIRECT	BIT(0)
#define LWTUNNEL_STATE_INPUT_REDIRECT	BIT(1)
#define LWTUNNEL_STATE_XMIT_REDIRECT	BIT(2)

enum {
	LWTUNNEL_XMIT_DONE,
	LWTUNNEL_XMIT_CONTINUE,
};


struct lwtunnel_state {
	__u16		type;
	__u16		flags;
	__u16		headroom;
	atomic_t	refcnt;
	int		(*orig_output)(struct net *net, struct sock *sk, struct sk_buff *skb);
	int		(*orig_input)(struct sk_buff *);
<<<<<<< HEAD
	int             len;
	__u16		headroom;
	__u8            data[0];
=======
	struct		rcu_head rcu;
	__u8            data[];
>>>>>>> 24b8d41d
};

struct lwtunnel_encap_ops {
	int (*build_state)(struct net *net, struct nlattr *encap,
			   unsigned int family, const void *cfg,
			   struct lwtunnel_state **ts,
			   struct netlink_ext_ack *extack);
	void (*destroy_state)(struct lwtunnel_state *lws);
	int (*output)(struct net *net, struct sock *sk, struct sk_buff *skb);
	int (*input)(struct sk_buff *skb);
	int (*fill_encap)(struct sk_buff *skb,
			  struct lwtunnel_state *lwtstate);
	int (*get_encap_size)(struct lwtunnel_state *lwtstate);
	int (*cmp_encap)(struct lwtunnel_state *a, struct lwtunnel_state *b);
	int (*xmit)(struct sk_buff *skb);
<<<<<<< HEAD
=======

	struct module *owner;
>>>>>>> 24b8d41d
};

#ifdef CONFIG_LWTUNNEL
void lwtstate_free(struct lwtunnel_state *lws);

static inline struct lwtunnel_state *
lwtstate_get(struct lwtunnel_state *lws)
{
	if (lws)
		atomic_inc(&lws->refcnt);

	return lws;
}

static inline void lwtstate_put(struct lwtunnel_state *lws)
{
	if (!lws)
		return;

	if (atomic_dec_and_test(&lws->refcnt))
		lwtstate_free(lws);
}

static inline bool lwtunnel_output_redirect(struct lwtunnel_state *lwtstate)
{
	if (lwtstate && (lwtstate->flags & LWTUNNEL_STATE_OUTPUT_REDIRECT))
		return true;

	return false;
}

static inline bool lwtunnel_input_redirect(struct lwtunnel_state *lwtstate)
{
	if (lwtstate && (lwtstate->flags & LWTUNNEL_STATE_INPUT_REDIRECT))
		return true;

	return false;
}

static inline bool lwtunnel_xmit_redirect(struct lwtunnel_state *lwtstate)
{
	if (lwtstate && (lwtstate->flags & LWTUNNEL_STATE_XMIT_REDIRECT))
		return true;

	return false;
}

static inline unsigned int lwtunnel_headroom(struct lwtunnel_state *lwtstate,
					     unsigned int mtu)
{
<<<<<<< HEAD
	if (lwtunnel_xmit_redirect(lwtstate) && lwtstate->headroom < mtu)
=======
	if ((lwtunnel_xmit_redirect(lwtstate) ||
	     lwtunnel_output_redirect(lwtstate)) && lwtstate->headroom < mtu)
>>>>>>> 24b8d41d
		return lwtstate->headroom;

	return 0;
}

int lwtunnel_encap_add_ops(const struct lwtunnel_encap_ops *op,
			   unsigned int num);
int lwtunnel_encap_del_ops(const struct lwtunnel_encap_ops *op,
			   unsigned int num);
int lwtunnel_valid_encap_type(u16 encap_type,
			      struct netlink_ext_ack *extack);
int lwtunnel_valid_encap_type_attr(struct nlattr *attr, int len,
				   struct netlink_ext_ack *extack);
int lwtunnel_build_state(struct net *net, u16 encap_type,
			 struct nlattr *encap,
			 unsigned int family, const void *cfg,
			 struct lwtunnel_state **lws,
			 struct netlink_ext_ack *extack);
int lwtunnel_fill_encap(struct sk_buff *skb, struct lwtunnel_state *lwtstate,
			int encap_attr, int encap_type_attr);
int lwtunnel_get_encap_size(struct lwtunnel_state *lwtstate);
struct lwtunnel_state *lwtunnel_state_alloc(int hdr_len);
int lwtunnel_cmp_encap(struct lwtunnel_state *a, struct lwtunnel_state *b);
int lwtunnel_output(struct net *net, struct sock *sk, struct sk_buff *skb);
int lwtunnel_input(struct sk_buff *skb);
int lwtunnel_xmit(struct sk_buff *skb);
<<<<<<< HEAD
=======
int bpf_lwt_push_ip_encap(struct sk_buff *skb, void *hdr, u32 len,
			  bool ingress);
>>>>>>> 24b8d41d

static inline void lwtunnel_set_redirect(struct dst_entry *dst)
{
	if (lwtunnel_output_redirect(dst->lwtstate)) {
		dst->lwtstate->orig_output = dst->output;
		dst->output = lwtunnel_output;
	}
	if (lwtunnel_input_redirect(dst->lwtstate)) {
		dst->lwtstate->orig_input = dst->input;
		dst->input = lwtunnel_input;
	}
}
#else

static inline void lwtstate_free(struct lwtunnel_state *lws)
{
}

static inline struct lwtunnel_state *
lwtstate_get(struct lwtunnel_state *lws)
{
	return lws;
}

static inline void lwtstate_put(struct lwtunnel_state *lws)
{
}

static inline bool lwtunnel_output_redirect(struct lwtunnel_state *lwtstate)
{
	return false;
}

static inline bool lwtunnel_input_redirect(struct lwtunnel_state *lwtstate)
{
	return false;
}

static inline bool lwtunnel_xmit_redirect(struct lwtunnel_state *lwtstate)
{
	return false;
}

<<<<<<< HEAD
=======
static inline void lwtunnel_set_redirect(struct dst_entry *dst)
{
}

>>>>>>> 24b8d41d
static inline unsigned int lwtunnel_headroom(struct lwtunnel_state *lwtstate,
					     unsigned int mtu)
{
	return 0;
}

static inline int lwtunnel_encap_add_ops(const struct lwtunnel_encap_ops *op,
					 unsigned int num)
{
	return -EOPNOTSUPP;

}

static inline int lwtunnel_encap_del_ops(const struct lwtunnel_encap_ops *op,
					 unsigned int num)
{
	return -EOPNOTSUPP;
}

static inline int lwtunnel_valid_encap_type(u16 encap_type,
					    struct netlink_ext_ack *extack)
{
	NL_SET_ERR_MSG(extack, "CONFIG_LWTUNNEL is not enabled in this kernel");
	return -EOPNOTSUPP;
}
static inline int lwtunnel_valid_encap_type_attr(struct nlattr *attr, int len,
						 struct netlink_ext_ack *extack)
{
	/* return 0 since we are not walking attr looking for
	 * RTA_ENCAP_TYPE attribute on nexthops.
	 */
	return 0;
}

static inline int lwtunnel_build_state(struct net *net, u16 encap_type,
				       struct nlattr *encap,
				       unsigned int family, const void *cfg,
				       struct lwtunnel_state **lws,
				       struct netlink_ext_ack *extack)
{
	return -EOPNOTSUPP;
}

static inline int lwtunnel_fill_encap(struct sk_buff *skb,
				      struct lwtunnel_state *lwtstate,
				      int encap_attr, int encap_type_attr)
{
	return 0;
}

static inline int lwtunnel_get_encap_size(struct lwtunnel_state *lwtstate)
{
	return 0;
}

static inline struct lwtunnel_state *lwtunnel_state_alloc(int hdr_len)
{
	return NULL;
}

static inline int lwtunnel_cmp_encap(struct lwtunnel_state *a,
				     struct lwtunnel_state *b)
{
	return 0;
}

static inline int lwtunnel_output(struct net *net, struct sock *sk, struct sk_buff *skb)
{
	return -EOPNOTSUPP;
}

static inline int lwtunnel_input(struct sk_buff *skb)
{
	return -EOPNOTSUPP;
}

static inline int lwtunnel_xmit(struct sk_buff *skb)
{
	return -EOPNOTSUPP;
}

#endif /* CONFIG_LWTUNNEL */

#define MODULE_ALIAS_RTNL_LWT(encap_type) MODULE_ALIAS("rtnl-lwt-" __stringify(encap_type))

#endif /* __NET_LWTUNNEL_H */<|MERGE_RESOLUTION|>--- conflicted
+++ resolved
@@ -29,14 +29,8 @@
 	atomic_t	refcnt;
 	int		(*orig_output)(struct net *net, struct sock *sk, struct sk_buff *skb);
 	int		(*orig_input)(struct sk_buff *);
-<<<<<<< HEAD
-	int             len;
-	__u16		headroom;
-	__u8            data[0];
-=======
 	struct		rcu_head rcu;
 	__u8            data[];
->>>>>>> 24b8d41d
 };
 
 struct lwtunnel_encap_ops {
@@ -52,11 +46,8 @@
 	int (*get_encap_size)(struct lwtunnel_state *lwtstate);
 	int (*cmp_encap)(struct lwtunnel_state *a, struct lwtunnel_state *b);
 	int (*xmit)(struct sk_buff *skb);
-<<<<<<< HEAD
-=======
 
 	struct module *owner;
->>>>>>> 24b8d41d
 };
 
 #ifdef CONFIG_LWTUNNEL
@@ -107,12 +98,8 @@
 static inline unsigned int lwtunnel_headroom(struct lwtunnel_state *lwtstate,
 					     unsigned int mtu)
 {
-<<<<<<< HEAD
-	if (lwtunnel_xmit_redirect(lwtstate) && lwtstate->headroom < mtu)
-=======
 	if ((lwtunnel_xmit_redirect(lwtstate) ||
 	     lwtunnel_output_redirect(lwtstate)) && lwtstate->headroom < mtu)
->>>>>>> 24b8d41d
 		return lwtstate->headroom;
 
 	return 0;
@@ -139,11 +126,8 @@
 int lwtunnel_output(struct net *net, struct sock *sk, struct sk_buff *skb);
 int lwtunnel_input(struct sk_buff *skb);
 int lwtunnel_xmit(struct sk_buff *skb);
-<<<<<<< HEAD
-=======
 int bpf_lwt_push_ip_encap(struct sk_buff *skb, void *hdr, u32 len,
 			  bool ingress);
->>>>>>> 24b8d41d
 
 static inline void lwtunnel_set_redirect(struct dst_entry *dst)
 {
@@ -187,13 +171,10 @@
 	return false;
 }
 
-<<<<<<< HEAD
-=======
 static inline void lwtunnel_set_redirect(struct dst_entry *dst)
 {
 }
 
->>>>>>> 24b8d41d
 static inline unsigned int lwtunnel_headroom(struct lwtunnel_state *lwtstate,
 					     unsigned int mtu)
 {
