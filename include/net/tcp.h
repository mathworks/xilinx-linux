/* SPDX-License-Identifier: GPL-2.0-or-later */
/*
 * INET		An implementation of the TCP/IP protocol suite for the LINUX
 *		operating system.  INET is implemented using the  BSD Socket
 *		interface as the means of communication with the user level.
 *
 *		Definitions for the TCP module.
 *
 * Version:	@(#)tcp.h	1.0.5	05/23/93
 *
 * Authors:	Ross Biro
 *		Fred N. van Kempen, <waltje@uWalt.NL.Mugnet.ORG>
 */
#ifndef _TCP_H
#define _TCP_H

#define FASTRETRANS_DEBUG 1

#include <linux/list.h>
#include <linux/tcp.h>
#include <linux/bug.h>
#include <linux/slab.h>
#include <linux/cache.h>
#include <linux/percpu.h>
#include <linux/skbuff.h>
#include <linux/kref.h>
#include <linux/ktime.h>
#include <linux/indirect_call_wrapper.h>

#include <net/inet_connection_sock.h>
#include <net/inet_timewait_sock.h>
#include <net/inet_hashtables.h>
#include <net/checksum.h>
#include <net/request_sock.h>
#include <net/sock_reuseport.h>
#include <net/sock.h>
#include <net/snmp.h>
#include <net/ip.h>
#include <net/tcp_states.h>
#include <net/inet_ecn.h>
#include <net/dst.h>
#include <net/mptcp.h>

#include <linux/seq_file.h>
#include <linux/memcontrol.h>
#include <linux/bpf-cgroup.h>
#include <linux/siphash.h>

extern struct inet_hashinfo tcp_hashinfo;

DECLARE_PER_CPU(unsigned int, tcp_orphan_count);
int tcp_orphan_count_sum(void);

void tcp_time_wait(struct sock *sk, int state, int timeo);

#define MAX_TCP_HEADER	L1_CACHE_ALIGN(128 + MAX_HEADER)
#define MAX_TCP_OPTION_SPACE 40
#define TCP_MIN_SND_MSS		48
#define TCP_MIN_GSO_SIZE	(TCP_MIN_SND_MSS - MAX_TCP_OPTION_SPACE)

/*
 * Never offer a window over 32767 without using window scaling. Some
 * poor stacks do signed 16bit maths!
 */
#define MAX_TCP_WINDOW		32767U

/* Minimal accepted MSS. It is (60+60+8) - (20+20). */
#define TCP_MIN_MSS		88U

/* The initial MTU to use for probing */
#define TCP_BASE_MSS		1024

/* probing interval, default to 10 minutes as per RFC4821 */
#define TCP_PROBE_INTERVAL	600

/* Specify interval when tcp mtu probing will stop */
#define TCP_PROBE_THRESHOLD	8

/* After receiving this amount of duplicate ACKs fast retransmit starts. */
#define TCP_FASTRETRANS_THRESH 3

/* Maximal number of ACKs sent quickly to accelerate slow-start. */
#define TCP_MAX_QUICKACKS	16U

/* Maximal number of window scale according to RFC1323 */
#define TCP_MAX_WSCALE		14U

/* urg_data states */
#define TCP_URG_VALID	0x0100
#define TCP_URG_NOTYET	0x0200
#define TCP_URG_READ	0x0400

#define TCP_RETR1	3	/*
				 * This is how many retries it does before it
				 * tries to figure out if the gateway is
				 * down. Minimal RFC value is 3; it corresponds
				 * to ~3sec-8min depending on RTO.
				 */

#define TCP_RETR2	15	/*
				 * This should take at least
				 * 90 minutes to time out.
				 * RFC1122 says that the limit is 100 sec.
				 * 15 is ~13-30min depending on RTO.
				 */

#define TCP_SYN_RETRIES	 6	/* This is how many retries are done
				 * when active opening a connection.
				 * RFC1122 says the minimum retry MUST
				 * be at least 180secs.  Nevertheless
				 * this value is corresponding to
				 * 63secs of retransmission with the
				 * current initial RTO.
				 */

#define TCP_SYNACK_RETRIES 5	/* This is how may retries are done
				 * when passive opening a connection.
				 * This is corresponding to 31secs of
				 * retransmission with the current
				 * initial RTO.
				 */

#define TCP_TIMEWAIT_LEN (60*HZ) /* how long to wait to destroy TIME-WAIT
				  * state, about 60 seconds	*/
#define TCP_FIN_TIMEOUT	TCP_TIMEWAIT_LEN
                                 /* BSD style FIN_WAIT2 deadlock breaker.
				  * It used to be 3min, new value is 60sec,
				  * to combine FIN-WAIT-2 timeout with
				  * TIME-WAIT timer.
				  */
#define TCP_FIN_TIMEOUT_MAX (120 * HZ) /* max TCP_LINGER2 value (two minutes) */

#define TCP_DELACK_MAX	((unsigned)(HZ/5))	/* maximal time to delay before sending an ACK */
#if HZ >= 100
#define TCP_DELACK_MIN	((unsigned)(HZ/25))	/* minimal time to delay before sending an ACK */
#define TCP_ATO_MIN	((unsigned)(HZ/25))
#else
#define TCP_DELACK_MIN	4U
#define TCP_ATO_MIN	4U
#endif
#define TCP_RTO_MAX	((unsigned)(120*HZ))
#define TCP_RTO_MIN	((unsigned)(HZ/5))
#define TCP_TIMEOUT_MIN	(2U) /* Min timeout for TCP timers in jiffies */

#define TCP_TIMEOUT_MIN_US (2*USEC_PER_MSEC) /* Min TCP timeout in microsecs */

#define TCP_TIMEOUT_INIT ((unsigned)(1*HZ))	/* RFC6298 2.1 initial RTO value	*/
#define TCP_TIMEOUT_FALLBACK ((unsigned)(3*HZ))	/* RFC 1122 initial RTO value, now
						 * used as a fallback RTO for the
						 * initial data transmission if no
						 * valid RTT sample has been acquired,
						 * most likely due to retrans in 3WHS.
						 */

#define TCP_RESOURCE_PROBE_INTERVAL ((unsigned)(HZ/2U)) /* Maximal interval between probes
					                 * for local resources.
					                 */
#define TCP_KEEPALIVE_TIME	(120*60*HZ)	/* two hours */
#define TCP_KEEPALIVE_PROBES	9		/* Max of 9 keepalive probes	*/
#define TCP_KEEPALIVE_INTVL	(75*HZ)

#define MAX_TCP_KEEPIDLE	32767
#define MAX_TCP_KEEPINTVL	32767
#define MAX_TCP_KEEPCNT		127
#define MAX_TCP_SYNCNT		127

#define TCP_PAWS_24DAYS	(60 * 60 * 24 * 24)
#define TCP_PAWS_MSL	60		/* Per-host timestamps are invalidated
					 * after this time. It should be equal
					 * (or greater than) TCP_TIMEWAIT_LEN
					 * to provide reliability equal to one
					 * provided by timewait state.
					 */
#define TCP_PAWS_WINDOW	1		/* Replay window for per-host
					 * timestamps. It must be less than
					 * minimal timewait lifetime.
					 */
/*
 *	TCP option
 */

#define TCPOPT_NOP		1	/* Padding */
#define TCPOPT_EOL		0	/* End of options */
#define TCPOPT_MSS		2	/* Segment size negotiating */
#define TCPOPT_WINDOW		3	/* Window scaling */
#define TCPOPT_SACK_PERM        4       /* SACK Permitted */
#define TCPOPT_SACK             5       /* SACK Block */
#define TCPOPT_TIMESTAMP	8	/* Better RTT estimations/PAWS */
#define TCPOPT_MD5SIG		19	/* MD5 Signature (RFC2385) */
#define TCPOPT_MPTCP		30	/* Multipath TCP (RFC6824) */
#define TCPOPT_FASTOPEN		34	/* Fast open (RFC7413) */
#define TCPOPT_EXP		254	/* Experimental */
/* Magic number to be after the option value for sharing TCP
 * experimental options. See draft-ietf-tcpm-experimental-options-00.txt
 */
#define TCPOPT_FASTOPEN_MAGIC	0xF989
#define TCPOPT_SMC_MAGIC	0xE2D4C3D9

/*
 *     TCP option lengths
 */

#define TCPOLEN_MSS            4
#define TCPOLEN_WINDOW         3
#define TCPOLEN_SACK_PERM      2
#define TCPOLEN_TIMESTAMP      10
#define TCPOLEN_MD5SIG         18
#define TCPOLEN_FASTOPEN_BASE  2
#define TCPOLEN_EXP_FASTOPEN_BASE  4
#define TCPOLEN_EXP_SMC_BASE   6

/* But this is what stacks really send out. */
#define TCPOLEN_TSTAMP_ALIGNED		12
#define TCPOLEN_WSCALE_ALIGNED		4
#define TCPOLEN_SACKPERM_ALIGNED	4
#define TCPOLEN_SACK_BASE		2
#define TCPOLEN_SACK_BASE_ALIGNED	4
#define TCPOLEN_SACK_PERBLOCK		8
#define TCPOLEN_MD5SIG_ALIGNED		20
#define TCPOLEN_MSS_ALIGNED		4
#define TCPOLEN_EXP_SMC_BASE_ALIGNED	8

/* Flags in tp->nonagle */
#define TCP_NAGLE_OFF		1	/* Nagle's algo is disabled */
#define TCP_NAGLE_CORK		2	/* Socket is corked	    */
#define TCP_NAGLE_PUSH		4	/* Cork is overridden for already queued data */

/* TCP thin-stream limits */
#define TCP_THIN_LINEAR_RETRIES 6       /* After 6 linear retries, do exp. backoff */

/* TCP initial congestion window as per rfc6928 */
#define TCP_INIT_CWND		10

/* Bit Flags for sysctl_tcp_fastopen */
#define	TFO_CLIENT_ENABLE	1
#define	TFO_SERVER_ENABLE	2
#define	TFO_CLIENT_NO_COOKIE	4	/* Data in SYN w/o cookie option */

/* Accept SYN data w/o any cookie option */
#define	TFO_SERVER_COOKIE_NOT_REQD	0x200

/* Force enable TFO on all listeners, i.e., not requiring the
 * TCP_FASTOPEN socket option.
 */
#define	TFO_SERVER_WO_SOCKOPT1	0x400


/* sysctl variables for tcp */
extern int sysctl_tcp_max_orphans;
extern long sysctl_tcp_mem[3];

#define TCP_RACK_LOSS_DETECTION  0x1 /* Use RACK to detect losses */
#define TCP_RACK_STATIC_REO_WND  0x2 /* Use static RACK reo wnd */
#define TCP_RACK_NO_DUPTHRESH    0x4 /* Do not use DUPACK threshold in RACK */

extern atomic_long_t tcp_memory_allocated;
DECLARE_PER_CPU(int, tcp_memory_per_cpu_fw_alloc);

extern struct percpu_counter tcp_sockets_allocated;
extern unsigned long tcp_memory_pressure;

/* optimized version of sk_under_memory_pressure() for TCP sockets */
static inline bool tcp_under_memory_pressure(const struct sock *sk)
{
	if (mem_cgroup_sockets_enabled && sk->sk_memcg &&
	    mem_cgroup_under_socket_pressure(sk->sk_memcg))
		return true;

	return READ_ONCE(tcp_memory_pressure);
}
/*
 * The next routines deal with comparing 32 bit unsigned ints
 * and worry about wraparound (automatic with unsigned arithmetic).
 */

static inline bool before(__u32 seq1, __u32 seq2)
{
        return (__s32)(seq1-seq2) < 0;
}
#define after(seq2, seq1) 	before(seq1, seq2)

/* is s2<=s1<=s3 ? */
static inline bool between(__u32 seq1, __u32 seq2, __u32 seq3)
{
	return seq3 - seq2 >= seq1 - seq2;
}

static inline bool tcp_out_of_memory(struct sock *sk)
{
	if (sk->sk_wmem_queued > SOCK_MIN_SNDBUF &&
	    sk_memory_allocated(sk) > sk_prot_mem_limits(sk, 2))
		return true;
	return false;
}

static inline void tcp_wmem_free_skb(struct sock *sk, struct sk_buff *skb)
{
	sk_wmem_queued_add(sk, -skb->truesize);
	if (!skb_zcopy_pure(skb))
		sk_mem_uncharge(sk, skb->truesize);
	else
		sk_mem_uncharge(sk, SKB_TRUESIZE(skb_end_offset(skb)));
	__kfree_skb(skb);
}

void sk_forced_mem_schedule(struct sock *sk, int size);

bool tcp_check_oom(struct sock *sk, int shift);


extern struct proto tcp_prot;

#define TCP_INC_STATS(net, field)	SNMP_INC_STATS((net)->mib.tcp_statistics, field)
#define __TCP_INC_STATS(net, field)	__SNMP_INC_STATS((net)->mib.tcp_statistics, field)
#define TCP_DEC_STATS(net, field)	SNMP_DEC_STATS((net)->mib.tcp_statistics, field)
#define TCP_ADD_STATS(net, field, val)	SNMP_ADD_STATS((net)->mib.tcp_statistics, field, val)

void tcp_tasklet_init(void);

int tcp_v4_err(struct sk_buff *skb, u32);

void tcp_shutdown(struct sock *sk, int how);

int tcp_v4_early_demux(struct sk_buff *skb);
int tcp_v4_rcv(struct sk_buff *skb);

void tcp_remove_empty_skb(struct sock *sk);
int tcp_sendmsg(struct sock *sk, struct msghdr *msg, size_t size);
int tcp_sendmsg_locked(struct sock *sk, struct msghdr *msg, size_t size);
int tcp_sendmsg_fastopen(struct sock *sk, struct msghdr *msg, int *copied,
			 size_t size, struct ubuf_info *uarg);
void tcp_splice_eof(struct socket *sock);
int tcp_send_mss(struct sock *sk, int *size_goal, int flags);
int tcp_wmem_schedule(struct sock *sk, int copy);
void tcp_push(struct sock *sk, int flags, int mss_now, int nonagle,
	      int size_goal);
void tcp_release_cb(struct sock *sk);
void tcp_wfree(struct sk_buff *skb);
void tcp_write_timer_handler(struct sock *sk);
void tcp_delack_timer_handler(struct sock *sk);
int tcp_ioctl(struct sock *sk, int cmd, int *karg);
int tcp_rcv_state_process(struct sock *sk, struct sk_buff *skb);
void tcp_rcv_established(struct sock *sk, struct sk_buff *skb);
void tcp_rcv_space_adjust(struct sock *sk);
int tcp_twsk_unique(struct sock *sk, struct sock *sktw, void *twp);
void tcp_twsk_destructor(struct sock *sk);
void tcp_twsk_purge(struct list_head *net_exit_list, int family);
ssize_t tcp_splice_read(struct socket *sk, loff_t *ppos,
			struct pipe_inode_info *pipe, size_t len,
			unsigned int flags);
struct sk_buff *tcp_stream_alloc_skb(struct sock *sk, gfp_t gfp,
				     bool force_schedule);

static inline void tcp_dec_quickack_mode(struct sock *sk)
{
	struct inet_connection_sock *icsk = inet_csk(sk);

	if (icsk->icsk_ack.quick) {
		/* How many ACKs S/ACKing new data have we sent? */
		const unsigned int pkts = inet_csk_ack_scheduled(sk) ? 1 : 0;

		if (pkts >= icsk->icsk_ack.quick) {
			icsk->icsk_ack.quick = 0;
			/* Leaving quickack mode we deflate ATO. */
			icsk->icsk_ack.ato   = TCP_ATO_MIN;
		} else
			icsk->icsk_ack.quick -= pkts;
	}
}

#define	TCP_ECN_OK		1
#define	TCP_ECN_QUEUE_CWR	2
#define	TCP_ECN_DEMAND_CWR	4
#define	TCP_ECN_SEEN		8

enum tcp_tw_status {
	TCP_TW_SUCCESS = 0,
	TCP_TW_RST = 1,
	TCP_TW_ACK = 2,
	TCP_TW_SYN = 3
};


enum tcp_tw_status tcp_timewait_state_process(struct inet_timewait_sock *tw,
					      struct sk_buff *skb,
					      const struct tcphdr *th);
struct sock *tcp_check_req(struct sock *sk, struct sk_buff *skb,
			   struct request_sock *req, bool fastopen,
			   bool *lost_race);
int tcp_child_process(struct sock *parent, struct sock *child,
		      struct sk_buff *skb);
void tcp_enter_loss(struct sock *sk);
void tcp_cwnd_reduction(struct sock *sk, int newly_acked_sacked, int newly_lost, int flag);
void tcp_clear_retrans(struct tcp_sock *tp);
void tcp_update_metrics(struct sock *sk);
void tcp_init_metrics(struct sock *sk);
void tcp_metrics_init(void);
bool tcp_peer_is_proven(struct request_sock *req, struct dst_entry *dst);
void __tcp_close(struct sock *sk, long timeout);
void tcp_close(struct sock *sk, long timeout);
void tcp_init_sock(struct sock *sk);
void tcp_init_transfer(struct sock *sk, int bpf_op, struct sk_buff *skb);
__poll_t tcp_poll(struct file *file, struct socket *sock,
		      struct poll_table_struct *wait);
int do_tcp_getsockopt(struct sock *sk, int level,
		      int optname, sockptr_t optval, sockptr_t optlen);
int tcp_getsockopt(struct sock *sk, int level, int optname,
		   char __user *optval, int __user *optlen);
bool tcp_bpf_bypass_getsockopt(int level, int optname);
int do_tcp_setsockopt(struct sock *sk, int level, int optname,
		      sockptr_t optval, unsigned int optlen);
int tcp_setsockopt(struct sock *sk, int level, int optname, sockptr_t optval,
		   unsigned int optlen);
void tcp_set_keepalive(struct sock *sk, int val);
void tcp_syn_ack_timeout(const struct request_sock *req);
int tcp_recvmsg(struct sock *sk, struct msghdr *msg, size_t len,
		int flags, int *addr_len);
int tcp_set_rcvlowat(struct sock *sk, int val);
int tcp_set_window_clamp(struct sock *sk, int val);
void tcp_update_recv_tstamps(struct sk_buff *skb,
			     struct scm_timestamping_internal *tss);
void tcp_recv_timestamp(struct msghdr *msg, const struct sock *sk,
			struct scm_timestamping_internal *tss);
void tcp_data_ready(struct sock *sk);
#ifdef CONFIG_MMU
int tcp_mmap(struct file *file, struct socket *sock,
	     struct vm_area_struct *vma);
#endif
void tcp_parse_options(const struct net *net, const struct sk_buff *skb,
		       struct tcp_options_received *opt_rx,
		       int estab, struct tcp_fastopen_cookie *foc);
const u8 *tcp_parse_md5sig_option(const struct tcphdr *th);

/*
 *	BPF SKB-less helpers
 */
u16 tcp_v4_get_syncookie(struct sock *sk, struct iphdr *iph,
			 struct tcphdr *th, u32 *cookie);
u16 tcp_v6_get_syncookie(struct sock *sk, struct ipv6hdr *iph,
			 struct tcphdr *th, u32 *cookie);
u16 tcp_parse_mss_option(const struct tcphdr *th, u16 user_mss);
u16 tcp_get_syncookie_mss(struct request_sock_ops *rsk_ops,
			  const struct tcp_request_sock_ops *af_ops,
			  struct sock *sk, struct tcphdr *th);
/*
 *	TCP v4 functions exported for the inet6 API
 */

void tcp_v4_send_check(struct sock *sk, struct sk_buff *skb);
void tcp_v4_mtu_reduced(struct sock *sk);
void tcp_req_err(struct sock *sk, u32 seq, bool abort);
void tcp_ld_RTO_revert(struct sock *sk, u32 seq);
int tcp_v4_conn_request(struct sock *sk, struct sk_buff *skb);
struct sock *tcp_create_openreq_child(const struct sock *sk,
				      struct request_sock *req,
				      struct sk_buff *skb);
void tcp_ca_openreq_child(struct sock *sk, const struct dst_entry *dst);
struct sock *tcp_v4_syn_recv_sock(const struct sock *sk, struct sk_buff *skb,
				  struct request_sock *req,
				  struct dst_entry *dst,
				  struct request_sock *req_unhash,
				  bool *own_req);
int tcp_v4_do_rcv(struct sock *sk, struct sk_buff *skb);
int tcp_v4_connect(struct sock *sk, struct sockaddr *uaddr, int addr_len);
int tcp_connect(struct sock *sk);
enum tcp_synack_type {
	TCP_SYNACK_NORMAL,
	TCP_SYNACK_FASTOPEN,
	TCP_SYNACK_COOKIE,
};
struct sk_buff *tcp_make_synack(const struct sock *sk, struct dst_entry *dst,
				struct request_sock *req,
				struct tcp_fastopen_cookie *foc,
				enum tcp_synack_type synack_type,
				struct sk_buff *syn_skb);
int tcp_disconnect(struct sock *sk, int flags);

void tcp_finish_connect(struct sock *sk, struct sk_buff *skb);
int tcp_send_rcvq(struct sock *sk, struct msghdr *msg, size_t size);
void inet_sk_rx_dst_set(struct sock *sk, const struct sk_buff *skb);

/* From syncookies.c */
struct sock *tcp_get_cookie_sock(struct sock *sk, struct sk_buff *skb,
				 struct request_sock *req,
				 struct dst_entry *dst, u32 tsoff);
int __cookie_v4_check(const struct iphdr *iph, const struct tcphdr *th,
		      u32 cookie);
struct sock *cookie_v4_check(struct sock *sk, struct sk_buff *skb);
struct request_sock *cookie_tcp_reqsk_alloc(const struct request_sock_ops *ops,
					    const struct tcp_request_sock_ops *af_ops,
					    struct sock *sk, struct sk_buff *skb);
#ifdef CONFIG_SYN_COOKIES

/* Syncookies use a monotonic timer which increments every 60 seconds.
 * This counter is used both as a hash input and partially encoded into
 * the cookie value.  A cookie is only validated further if the delta
 * between the current counter value and the encoded one is less than this,
 * i.e. a sent cookie is valid only at most for 2*60 seconds (or less if
 * the counter advances immediately after a cookie is generated).
 */
#define MAX_SYNCOOKIE_AGE	2
#define TCP_SYNCOOKIE_PERIOD	(60 * HZ)
#define TCP_SYNCOOKIE_VALID	(MAX_SYNCOOKIE_AGE * TCP_SYNCOOKIE_PERIOD)

/* syncookies: remember time of last synqueue overflow
 * But do not dirty this field too often (once per second is enough)
 * It is racy as we do not hold a lock, but race is very minor.
 */
static inline void tcp_synq_overflow(const struct sock *sk)
{
	unsigned int last_overflow;
	unsigned int now = jiffies;

	if (sk->sk_reuseport) {
		struct sock_reuseport *reuse;

		reuse = rcu_dereference(sk->sk_reuseport_cb);
		if (likely(reuse)) {
			last_overflow = READ_ONCE(reuse->synq_overflow_ts);
			if (!time_between32(now, last_overflow,
					    last_overflow + HZ))
				WRITE_ONCE(reuse->synq_overflow_ts, now);
			return;
		}
	}

	last_overflow = READ_ONCE(tcp_sk(sk)->rx_opt.ts_recent_stamp);
	if (!time_between32(now, last_overflow, last_overflow + HZ))
		WRITE_ONCE(tcp_sk_rw(sk)->rx_opt.ts_recent_stamp, now);
}

/* syncookies: no recent synqueue overflow on this listening socket? */
static inline bool tcp_synq_no_recent_overflow(const struct sock *sk)
{
	unsigned int last_overflow;
	unsigned int now = jiffies;

	if (sk->sk_reuseport) {
		struct sock_reuseport *reuse;

		reuse = rcu_dereference(sk->sk_reuseport_cb);
		if (likely(reuse)) {
			last_overflow = READ_ONCE(reuse->synq_overflow_ts);
			return !time_between32(now, last_overflow - HZ,
					       last_overflow +
					       TCP_SYNCOOKIE_VALID);
		}
	}

	last_overflow = READ_ONCE(tcp_sk(sk)->rx_opt.ts_recent_stamp);

	/* If last_overflow <= jiffies <= last_overflow + TCP_SYNCOOKIE_VALID,
	 * then we're under synflood. However, we have to use
	 * 'last_overflow - HZ' as lower bound. That's because a concurrent
	 * tcp_synq_overflow() could update .ts_recent_stamp after we read
	 * jiffies but before we store .ts_recent_stamp into last_overflow,
	 * which could lead to rejecting a valid syncookie.
	 */
	return !time_between32(now, last_overflow - HZ,
			       last_overflow + TCP_SYNCOOKIE_VALID);
}

static inline u32 tcp_cookie_time(void)
{
	u64 val = get_jiffies_64();

	do_div(val, TCP_SYNCOOKIE_PERIOD);
	return val;
}

u32 __cookie_v4_init_sequence(const struct iphdr *iph, const struct tcphdr *th,
			      u16 *mssp);
__u32 cookie_v4_init_sequence(const struct sk_buff *skb, __u16 *mss);
u64 cookie_init_timestamp(struct request_sock *req, u64 now);
bool cookie_timestamp_decode(const struct net *net,
			     struct tcp_options_received *opt);
bool cookie_ecn_ok(const struct tcp_options_received *opt,
		   const struct net *net, const struct dst_entry *dst);

/* From net/ipv6/syncookies.c */
int __cookie_v6_check(const struct ipv6hdr *iph, const struct tcphdr *th,
		      u32 cookie);
struct sock *cookie_v6_check(struct sock *sk, struct sk_buff *skb);

u32 __cookie_v6_init_sequence(const struct ipv6hdr *iph,
			      const struct tcphdr *th, u16 *mssp);
__u32 cookie_v6_init_sequence(const struct sk_buff *skb, __u16 *mss);
#endif
/* tcp_output.c */

void tcp_skb_entail(struct sock *sk, struct sk_buff *skb);
void tcp_mark_push(struct tcp_sock *tp, struct sk_buff *skb);
void __tcp_push_pending_frames(struct sock *sk, unsigned int cur_mss,
			       int nonagle);
int __tcp_retransmit_skb(struct sock *sk, struct sk_buff *skb, int segs);
int tcp_retransmit_skb(struct sock *sk, struct sk_buff *skb, int segs);
void tcp_retransmit_timer(struct sock *sk);
void tcp_xmit_retransmit_queue(struct sock *);
void tcp_simple_retransmit(struct sock *);
void tcp_enter_recovery(struct sock *sk, bool ece_ack);
int tcp_trim_head(struct sock *, struct sk_buff *, u32);
enum tcp_queue {
	TCP_FRAG_IN_WRITE_QUEUE,
	TCP_FRAG_IN_RTX_QUEUE,
};
int tcp_fragment(struct sock *sk, enum tcp_queue tcp_queue,
		 struct sk_buff *skb, u32 len,
		 unsigned int mss_now, gfp_t gfp);

void tcp_send_probe0(struct sock *);
int tcp_write_wakeup(struct sock *, int mib);
void tcp_send_fin(struct sock *sk);
void tcp_send_active_reset(struct sock *sk, gfp_t priority);
int tcp_send_synack(struct sock *);
void tcp_push_one(struct sock *, unsigned int mss_now);
void __tcp_send_ack(struct sock *sk, u32 rcv_nxt);
void tcp_send_ack(struct sock *sk);
void tcp_send_delayed_ack(struct sock *sk);
void tcp_send_loss_probe(struct sock *sk);
bool tcp_schedule_loss_probe(struct sock *sk, bool advancing_rto);
void tcp_skb_collapse_tstamp(struct sk_buff *skb,
			     const struct sk_buff *next_skb);

/* tcp_input.c */
void tcp_rearm_rto(struct sock *sk);
void tcp_synack_rtt_meas(struct sock *sk, struct request_sock *req);
void tcp_reset(struct sock *sk, struct sk_buff *skb);
void tcp_fin(struct sock *sk);
void tcp_check_space(struct sock *sk);
void tcp_sack_compress_send_ack(struct sock *sk);

/* tcp_timer.c */
void tcp_init_xmit_timers(struct sock *);
static inline void tcp_clear_xmit_timers(struct sock *sk)
{
	if (hrtimer_try_to_cancel(&tcp_sk(sk)->pacing_timer) == 1)
		__sock_put(sk);

	if (hrtimer_try_to_cancel(&tcp_sk(sk)->compressed_ack_timer) == 1)
		__sock_put(sk);

	inet_csk_clear_xmit_timers(sk);
}

unsigned int tcp_sync_mss(struct sock *sk, u32 pmtu);
unsigned int tcp_current_mss(struct sock *sk);
u32 tcp_clamp_probe0_to_user_timeout(const struct sock *sk, u32 when);

/* Bound MSS / TSO packet size with the half of the window */
static inline int tcp_bound_to_half_wnd(struct tcp_sock *tp, int pktsize)
{
	int cutoff;

	/* When peer uses tiny windows, there is no use in packetizing
	 * to sub-MSS pieces for the sake of SWS or making sure there
	 * are enough packets in the pipe for fast recovery.
	 *
	 * On the other hand, for extremely large MSS devices, handling
	 * smaller than MSS windows in this way does make sense.
	 */
	if (tp->max_window > TCP_MSS_DEFAULT)
		cutoff = (tp->max_window >> 1);
	else
		cutoff = tp->max_window;

	if (cutoff && pktsize > cutoff)
		return max_t(int, cutoff, 68U - tp->tcp_header_len);
	else
		return pktsize;
}

/* tcp.c */
void tcp_get_info(struct sock *, struct tcp_info *);

/* Read 'sendfile()'-style from a TCP socket */
int tcp_read_sock(struct sock *sk, read_descriptor_t *desc,
		  sk_read_actor_t recv_actor);
int tcp_read_skb(struct sock *sk, skb_read_actor_t recv_actor);
struct sk_buff *tcp_recv_skb(struct sock *sk, u32 seq, u32 *off);
void tcp_read_done(struct sock *sk, size_t len);

void tcp_initialize_rcv_mss(struct sock *sk);

int tcp_mtu_to_mss(struct sock *sk, int pmtu);
int tcp_mss_to_mtu(struct sock *sk, int mss);
void tcp_mtup_init(struct sock *sk);

static inline void tcp_bound_rto(const struct sock *sk)
{
	if (inet_csk(sk)->icsk_rto > TCP_RTO_MAX)
		inet_csk(sk)->icsk_rto = TCP_RTO_MAX;
}

static inline u32 __tcp_set_rto(const struct tcp_sock *tp)
{
	return usecs_to_jiffies((tp->srtt_us >> 3) + tp->rttvar_us);
}

static inline void __tcp_fast_path_on(struct tcp_sock *tp, u32 snd_wnd)
{
	/* mptcp hooks are only on the slow path */
	if (sk_is_mptcp((struct sock *)tp))
		return;

	tp->pred_flags = htonl((tp->tcp_header_len << 26) |
			       ntohl(TCP_FLAG_ACK) |
			       snd_wnd);
}

static inline void tcp_fast_path_on(struct tcp_sock *tp)
{
	__tcp_fast_path_on(tp, tp->snd_wnd >> tp->rx_opt.snd_wscale);
}

static inline void tcp_fast_path_check(struct sock *sk)
{
	struct tcp_sock *tp = tcp_sk(sk);

	if (RB_EMPTY_ROOT(&tp->out_of_order_queue) &&
	    tp->rcv_wnd &&
	    atomic_read(&sk->sk_rmem_alloc) < sk->sk_rcvbuf &&
	    !tp->urg_data)
		tcp_fast_path_on(tp);
}

/* Compute the actual rto_min value */
static inline u32 tcp_rto_min(struct sock *sk)
{
	const struct dst_entry *dst = __sk_dst_get(sk);
	u32 rto_min = inet_csk(sk)->icsk_rto_min;

	if (dst && dst_metric_locked(dst, RTAX_RTO_MIN))
		rto_min = dst_metric_rtt(dst, RTAX_RTO_MIN);
	return rto_min;
}

static inline u32 tcp_rto_min_us(struct sock *sk)
{
	return jiffies_to_usecs(tcp_rto_min(sk));
}

static inline bool tcp_ca_dst_locked(const struct dst_entry *dst)
{
	return dst_metric_locked(dst, RTAX_CC_ALGO);
}

/* Minimum RTT in usec. ~0 means not available. */
static inline u32 tcp_min_rtt(const struct tcp_sock *tp)
{
	return minmax_get(&tp->rtt_min);
}

/* Compute the actual receive window we are currently advertising.
 * Rcv_nxt can be after the window if our peer push more data
 * than the offered window.
 */
static inline u32 tcp_receive_window(const struct tcp_sock *tp)
{
	s32 win = tp->rcv_wup + tp->rcv_wnd - tp->rcv_nxt;

	if (win < 0)
		win = 0;
	return (u32) win;
}

/* Choose a new window, without checks for shrinking, and without
 * scaling applied to the result.  The caller does these things
 * if necessary.  This is a "raw" window selection.
 */
u32 __tcp_select_window(struct sock *sk);

void tcp_send_window_probe(struct sock *sk);

/* TCP uses 32bit jiffies to save some space.
 * Note that this is different from tcp_time_stamp, which
 * historically has been the same until linux-4.13.
 */
#define tcp_jiffies32 ((u32)jiffies)

/*
 * Deliver a 32bit value for TCP timestamp option (RFC 7323)
 * It is no longer tied to jiffies, but to 1 ms clock.
 * Note: double check if you want to use tcp_jiffies32 instead of this.
 */
#define TCP_TS_HZ	1000

static inline u64 tcp_clock_ns(void)
{
	return ktime_get_ns();
}

static inline u64 tcp_clock_us(void)
{
	return div_u64(tcp_clock_ns(), NSEC_PER_USEC);
}

/* This should only be used in contexts where tp->tcp_mstamp is up to date */
static inline u32 tcp_time_stamp(const struct tcp_sock *tp)
{
	return div_u64(tp->tcp_mstamp, USEC_PER_SEC / TCP_TS_HZ);
}

/* Convert a nsec timestamp into TCP TSval timestamp (ms based currently) */
static inline u32 tcp_ns_to_ts(u64 ns)
{
	return div_u64(ns, NSEC_PER_SEC / TCP_TS_HZ);
}

/* Could use tcp_clock_us() / 1000, but this version uses a single divide */
static inline u32 tcp_time_stamp_raw(void)
{
	return tcp_ns_to_ts(tcp_clock_ns());
}

void tcp_mstamp_refresh(struct tcp_sock *tp);

static inline u32 tcp_stamp_us_delta(u64 t1, u64 t0)
{
	return max_t(s64, t1 - t0, 0);
}

static inline u32 tcp_skb_timestamp(const struct sk_buff *skb)
{
	return tcp_ns_to_ts(skb->skb_mstamp_ns);
}

/* provide the departure time in us unit */
static inline u64 tcp_skb_timestamp_us(const struct sk_buff *skb)
{
	return div_u64(skb->skb_mstamp_ns, NSEC_PER_USEC);
}


#define tcp_flag_byte(th) (((u_int8_t *)th)[13])

#define TCPHDR_FIN 0x01
#define TCPHDR_SYN 0x02
#define TCPHDR_RST 0x04
#define TCPHDR_PSH 0x08
#define TCPHDR_ACK 0x10
#define TCPHDR_URG 0x20
#define TCPHDR_ECE 0x40
#define TCPHDR_CWR 0x80

#define TCPHDR_SYN_ECN	(TCPHDR_SYN | TCPHDR_ECE | TCPHDR_CWR)

/* This is what the send packet queuing engine uses to pass
 * TCP per-packet control information to the transmission code.
 * We also store the host-order sequence numbers in here too.
 * This is 44 bytes if IPV6 is enabled.
 * If this grows please adjust skbuff.h:skbuff->cb[xxx] size appropriately.
 */
struct tcp_skb_cb {
	__u32		seq;		/* Starting sequence number	*/
	__u32		end_seq;	/* SEQ + FIN + SYN + datalen	*/
	union {
		/* Note : tcp_tw_isn is used in input path only
		 *	  (isn chosen by tcp_timewait_state_process())
		 *
		 * 	  tcp_gso_segs/size are used in write queue only,
		 *	  cf tcp_skb_pcount()/tcp_skb_mss()
		 */
		__u32		tcp_tw_isn;
		struct {
			u16	tcp_gso_segs;
			u16	tcp_gso_size;
		};
	};
	__u8		tcp_flags;	/* TCP header flags. (tcp[13])	*/

	__u8		sacked;		/* State flags for SACK.	*/
#define TCPCB_SACKED_ACKED	0x01	/* SKB ACK'd by a SACK block	*/
#define TCPCB_SACKED_RETRANS	0x02	/* SKB retransmitted		*/
#define TCPCB_LOST		0x04	/* SKB is lost			*/
#define TCPCB_TAGBITS		0x07	/* All tag bits			*/
#define TCPCB_REPAIRED		0x10	/* SKB repaired (no skb_mstamp_ns)	*/
#define TCPCB_EVER_RETRANS	0x80	/* Ever retransmitted frame	*/
#define TCPCB_RETRANS		(TCPCB_SACKED_RETRANS|TCPCB_EVER_RETRANS| \
				TCPCB_REPAIRED)

	__u8		ip_dsfield;	/* IPv4 tos or IPv6 dsfield	*/
	__u8		txstamp_ack:1,	/* Record TX timestamp for ack? */
			eor:1,		/* Is skb MSG_EOR marked? */
			has_rxtstamp:1,	/* SKB has a RX timestamp	*/
			unused:5;
	__u32		ack_seq;	/* Sequence number ACK'd	*/
	union {
		struct {
#define TCPCB_DELIVERED_CE_MASK ((1U<<20) - 1)
			/* There is space for up to 24 bytes */
			__u32 is_app_limited:1, /* cwnd not fully used? */
			      delivered_ce:20,
			      unused:11;
			/* pkts S/ACKed so far upon tx of skb, incl retrans: */
			__u32 delivered;
			/* start of send pipeline phase */
			u64 first_tx_mstamp;
			/* when we reached the "delivered" count */
			u64 delivered_mstamp;
		} tx;   /* only used for outgoing skbs */
		union {
			struct inet_skb_parm	h4;
#if IS_ENABLED(CONFIG_IPV6)
			struct inet6_skb_parm	h6;
#endif
		} header;	/* For incoming skbs */
	};
};

#define TCP_SKB_CB(__skb)	((struct tcp_skb_cb *)&((__skb)->cb[0]))

extern const struct inet_connection_sock_af_ops ipv4_specific;

#if IS_ENABLED(CONFIG_IPV6)
/* This is the variant of inet6_iif() that must be used by TCP,
 * as TCP moves IP6CB into a different location in skb->cb[]
 */
static inline int tcp_v6_iif(const struct sk_buff *skb)
{
	return TCP_SKB_CB(skb)->header.h6.iif;
}

static inline int tcp_v6_iif_l3_slave(const struct sk_buff *skb)
{
	bool l3_slave = ipv6_l3mdev_skb(TCP_SKB_CB(skb)->header.h6.flags);

	return l3_slave ? skb->skb_iif : TCP_SKB_CB(skb)->header.h6.iif;
}

/* TCP_SKB_CB reference means this can not be used from early demux */
static inline int tcp_v6_sdif(const struct sk_buff *skb)
{
#if IS_ENABLED(CONFIG_NET_L3_MASTER_DEV)
	if (skb && ipv6_l3mdev_skb(TCP_SKB_CB(skb)->header.h6.flags))
		return TCP_SKB_CB(skb)->header.h6.iif;
#endif
	return 0;
}

extern const struct inet_connection_sock_af_ops ipv6_specific;

INDIRECT_CALLABLE_DECLARE(void tcp_v6_send_check(struct sock *sk, struct sk_buff *skb));
INDIRECT_CALLABLE_DECLARE(int tcp_v6_rcv(struct sk_buff *skb));
void tcp_v6_early_demux(struct sk_buff *skb);

#endif

/* TCP_SKB_CB reference means this can not be used from early demux */
static inline int tcp_v4_sdif(struct sk_buff *skb)
{
#if IS_ENABLED(CONFIG_NET_L3_MASTER_DEV)
	if (skb && ipv4_l3mdev_skb(TCP_SKB_CB(skb)->header.h4.flags))
		return TCP_SKB_CB(skb)->header.h4.iif;
#endif
	return 0;
}

/* Due to TSO, an SKB can be composed of multiple actual
 * packets.  To keep these tracked properly, we use this.
 */
static inline int tcp_skb_pcount(const struct sk_buff *skb)
{
	return TCP_SKB_CB(skb)->tcp_gso_segs;
}

static inline void tcp_skb_pcount_set(struct sk_buff *skb, int segs)
{
	TCP_SKB_CB(skb)->tcp_gso_segs = segs;
}

static inline void tcp_skb_pcount_add(struct sk_buff *skb, int segs)
{
	TCP_SKB_CB(skb)->tcp_gso_segs += segs;
}

/* This is valid iff skb is in write queue and tcp_skb_pcount() > 1. */
static inline int tcp_skb_mss(const struct sk_buff *skb)
{
	return TCP_SKB_CB(skb)->tcp_gso_size;
}

static inline bool tcp_skb_can_collapse_to(const struct sk_buff *skb)
{
	return likely(!TCP_SKB_CB(skb)->eor);
}

static inline bool tcp_skb_can_collapse(const struct sk_buff *to,
					const struct sk_buff *from)
{
	return likely(tcp_skb_can_collapse_to(to) &&
		      mptcp_skb_can_collapse(to, from) &&
		      skb_pure_zcopy_same(to, from));
}

/* Events passed to congestion control interface */
enum tcp_ca_event {
	CA_EVENT_TX_START,	/* first transmit when no packets in flight */
	CA_EVENT_CWND_RESTART,	/* congestion window restart */
	CA_EVENT_COMPLETE_CWR,	/* end of congestion recovery */
	CA_EVENT_LOSS,		/* loss timeout */
	CA_EVENT_ECN_NO_CE,	/* ECT set, but not CE marked */
	CA_EVENT_ECN_IS_CE,	/* received CE marked IP packet */
};

/* Information about inbound ACK, passed to cong_ops->in_ack_event() */
enum tcp_ca_ack_event_flags {
	CA_ACK_SLOWPATH		= (1 << 0),	/* In slow path processing */
	CA_ACK_WIN_UPDATE	= (1 << 1),	/* ACK updated window */
	CA_ACK_ECE		= (1 << 2),	/* ECE bit is set on ack */
};

/*
 * Interface for adding new TCP congestion control handlers
 */
#define TCP_CA_NAME_MAX	16
#define TCP_CA_MAX	128
#define TCP_CA_BUF_MAX	(TCP_CA_NAME_MAX*TCP_CA_MAX)

#define TCP_CA_UNSPEC	0

/* Algorithm can be set on socket without CAP_NET_ADMIN privileges */
#define TCP_CONG_NON_RESTRICTED 0x1
/* Requires ECN/ECT set on all packets */
#define TCP_CONG_NEEDS_ECN	0x2
#define TCP_CONG_MASK	(TCP_CONG_NON_RESTRICTED | TCP_CONG_NEEDS_ECN)

union tcp_cc_info;

struct ack_sample {
	u32 pkts_acked;
	s32 rtt_us;
	u32 in_flight;
};

/* A rate sample measures the number of (original/retransmitted) data
 * packets delivered "delivered" over an interval of time "interval_us".
 * The tcp_rate.c code fills in the rate sample, and congestion
 * control modules that define a cong_control function to run at the end
 * of ACK processing can optionally chose to consult this sample when
 * setting cwnd and pacing rate.
 * A sample is invalid if "delivered" or "interval_us" is negative.
 */
struct rate_sample {
	u64  prior_mstamp; /* starting timestamp for interval */
	u32  prior_delivered;	/* tp->delivered at "prior_mstamp" */
	u32  prior_delivered_ce;/* tp->delivered_ce at "prior_mstamp" */
	s32  delivered;		/* number of packets delivered over interval */
	s32  delivered_ce;	/* number of packets delivered w/ CE marks*/
	long interval_us;	/* time for tp->delivered to incr "delivered" */
	u32 snd_interval_us;	/* snd interval for delivered packets */
	u32 rcv_interval_us;	/* rcv interval for delivered packets */
	long rtt_us;		/* RTT of last (S)ACKed packet (or -1) */
	int  losses;		/* number of packets marked lost upon ACK */
	u32  acked_sacked;	/* number of packets newly (S)ACKed upon ACK */
	u32  prior_in_flight;	/* in flight before this ACK */
	u32  last_end_seq;	/* end_seq of most recently ACKed packet */
	bool is_app_limited;	/* is sample from packet with bubble in pipe? */
	bool is_retrans;	/* is sample from retransmission? */
	bool is_ack_delayed;	/* is this (likely) a delayed ACK? */
};

struct tcp_congestion_ops {
/* fast path fields are put first to fill one cache line */

	/* return slow start threshold (required) */
	u32 (*ssthresh)(struct sock *sk);

	/* do new cwnd calculation (required) */
	void (*cong_avoid)(struct sock *sk, u32 ack, u32 acked);

	/* call before changing ca_state (optional) */
	void (*set_state)(struct sock *sk, u8 new_state);

	/* call when cwnd event occurs (optional) */
	void (*cwnd_event)(struct sock *sk, enum tcp_ca_event ev);

	/* call when ack arrives (optional) */
	void (*in_ack_event)(struct sock *sk, u32 flags);

	/* hook for packet ack accounting (optional) */
	void (*pkts_acked)(struct sock *sk, const struct ack_sample *sample);

	/* override sysctl_tcp_min_tso_segs */
	u32 (*min_tso_segs)(struct sock *sk);

	/* call when packets are delivered to update cwnd and pacing rate,
	 * after all the ca_state processing. (optional)
	 */
	void (*cong_control)(struct sock *sk, const struct rate_sample *rs);


	/* new value of cwnd after loss (required) */
	u32  (*undo_cwnd)(struct sock *sk);
	/* returns the multiplier used in tcp_sndbuf_expand (optional) */
	u32 (*sndbuf_expand)(struct sock *sk);

/* control/slow paths put last */
	/* get info for inet_diag (optional) */
	size_t (*get_info)(struct sock *sk, u32 ext, int *attr,
			   union tcp_cc_info *info);

	char 			name[TCP_CA_NAME_MAX];
	struct module		*owner;
	struct list_head	list;
	u32			key;
	u32			flags;

	/* initialize private data (optional) */
	void (*init)(struct sock *sk);
	/* cleanup private data  (optional) */
	void (*release)(struct sock *sk);
} ____cacheline_aligned_in_smp;

int tcp_register_congestion_control(struct tcp_congestion_ops *type);
void tcp_unregister_congestion_control(struct tcp_congestion_ops *type);
int tcp_update_congestion_control(struct tcp_congestion_ops *type,
				  struct tcp_congestion_ops *old_type);
int tcp_validate_congestion_control(struct tcp_congestion_ops *ca);

void tcp_assign_congestion_control(struct sock *sk);
void tcp_init_congestion_control(struct sock *sk);
void tcp_cleanup_congestion_control(struct sock *sk);
int tcp_set_default_congestion_control(struct net *net, const char *name);
void tcp_get_default_congestion_control(struct net *net, char *name);
void tcp_get_available_congestion_control(char *buf, size_t len);
void tcp_get_allowed_congestion_control(char *buf, size_t len);
int tcp_set_allowed_congestion_control(char *allowed);
int tcp_set_congestion_control(struct sock *sk, const char *name, bool load,
			       bool cap_net_admin);
u32 tcp_slow_start(struct tcp_sock *tp, u32 acked);
void tcp_cong_avoid_ai(struct tcp_sock *tp, u32 w, u32 acked);

u32 tcp_reno_ssthresh(struct sock *sk);
u32 tcp_reno_undo_cwnd(struct sock *sk);
void tcp_reno_cong_avoid(struct sock *sk, u32 ack, u32 acked);
extern struct tcp_congestion_ops tcp_reno;

struct tcp_congestion_ops *tcp_ca_find(const char *name);
struct tcp_congestion_ops *tcp_ca_find_key(u32 key);
u32 tcp_ca_get_key_by_name(struct net *net, const char *name, bool *ecn_ca);
#ifdef CONFIG_INET
char *tcp_ca_get_name_by_key(u32 key, char *buffer);
#else
static inline char *tcp_ca_get_name_by_key(u32 key, char *buffer)
{
	return NULL;
}
#endif

static inline bool tcp_ca_needs_ecn(const struct sock *sk)
{
	const struct inet_connection_sock *icsk = inet_csk(sk);

	return icsk->icsk_ca_ops->flags & TCP_CONG_NEEDS_ECN;
}

static inline void tcp_ca_event(struct sock *sk, const enum tcp_ca_event event)
{
	const struct inet_connection_sock *icsk = inet_csk(sk);

	if (icsk->icsk_ca_ops->cwnd_event)
		icsk->icsk_ca_ops->cwnd_event(sk, event);
}

/* From tcp_cong.c */
void tcp_set_ca_state(struct sock *sk, const u8 ca_state);

/* From tcp_rate.c */
void tcp_rate_skb_sent(struct sock *sk, struct sk_buff *skb);
void tcp_rate_skb_delivered(struct sock *sk, struct sk_buff *skb,
			    struct rate_sample *rs);
void tcp_rate_gen(struct sock *sk, u32 delivered, u32 lost,
		  bool is_sack_reneg, struct rate_sample *rs);
void tcp_rate_check_app_limited(struct sock *sk);

static inline bool tcp_skb_sent_after(u64 t1, u64 t2, u32 seq1, u32 seq2)
{
	return t1 > t2 || (t1 == t2 && after(seq1, seq2));
}

/* These functions determine how the current flow behaves in respect of SACK
 * handling. SACK is negotiated with the peer, and therefore it can vary
 * between different flows.
 *
 * tcp_is_sack - SACK enabled
 * tcp_is_reno - No SACK
 */
static inline int tcp_is_sack(const struct tcp_sock *tp)
{
	return likely(tp->rx_opt.sack_ok);
}

static inline bool tcp_is_reno(const struct tcp_sock *tp)
{
	return !tcp_is_sack(tp);
}

static inline unsigned int tcp_left_out(const struct tcp_sock *tp)
{
	return tp->sacked_out + tp->lost_out;
}

/* This determines how many packets are "in the network" to the best
 * of our knowledge.  In many cases it is conservative, but where
 * detailed information is available from the receiver (via SACK
 * blocks etc.) we can make more aggressive calculations.
 *
 * Use this for decisions involving congestion control, use just
 * tp->packets_out to determine if the send queue is empty or not.
 *
 * Read this equation as:
 *
 *	"Packets sent once on transmission queue" MINUS
 *	"Packets left network, but not honestly ACKed yet" PLUS
 *	"Packets fast retransmitted"
 */
static inline unsigned int tcp_packets_in_flight(const struct tcp_sock *tp)
{
	return tp->packets_out - tcp_left_out(tp) + tp->retrans_out;
}

#define TCP_INFINITE_SSTHRESH	0x7fffffff

static inline u32 tcp_snd_cwnd(const struct tcp_sock *tp)
{
	return tp->snd_cwnd;
}

static inline void tcp_snd_cwnd_set(struct tcp_sock *tp, u32 val)
{
	WARN_ON_ONCE((int)val <= 0);
	tp->snd_cwnd = val;
}

static inline bool tcp_in_slow_start(const struct tcp_sock *tp)
{
	return tcp_snd_cwnd(tp) < tp->snd_ssthresh;
}

static inline bool tcp_in_initial_slowstart(const struct tcp_sock *tp)
{
	return tp->snd_ssthresh >= TCP_INFINITE_SSTHRESH;
}

static inline bool tcp_in_cwnd_reduction(const struct sock *sk)
{
	return (TCPF_CA_CWR | TCPF_CA_Recovery) &
	       (1 << inet_csk(sk)->icsk_ca_state);
}

/* If cwnd > ssthresh, we may raise ssthresh to be half-way to cwnd.
 * The exception is cwnd reduction phase, when cwnd is decreasing towards
 * ssthresh.
 */
static inline __u32 tcp_current_ssthresh(const struct sock *sk)
{
	const struct tcp_sock *tp = tcp_sk(sk);

	if (tcp_in_cwnd_reduction(sk))
		return tp->snd_ssthresh;
	else
		return max(tp->snd_ssthresh,
			   ((tcp_snd_cwnd(tp) >> 1) +
			    (tcp_snd_cwnd(tp) >> 2)));
}

/* Use define here intentionally to get WARN_ON location shown at the caller */
#define tcp_verify_left_out(tp)	WARN_ON(tcp_left_out(tp) > tp->packets_out)

void tcp_enter_cwr(struct sock *sk);
__u32 tcp_init_cwnd(const struct tcp_sock *tp, const struct dst_entry *dst);

/* The maximum number of MSS of available cwnd for which TSO defers
 * sending if not using sysctl_tcp_tso_win_divisor.
 */
static inline __u32 tcp_max_tso_deferred_mss(const struct tcp_sock *tp)
{
	return 3;
}

/* Returns end sequence number of the receiver's advertised window */
static inline u32 tcp_wnd_end(const struct tcp_sock *tp)
{
	return tp->snd_una + tp->snd_wnd;
}

/* We follow the spirit of RFC2861 to validate cwnd but implement a more
 * flexible approach. The RFC suggests cwnd should not be raised unless
 * it was fully used previously. And that's exactly what we do in
 * congestion avoidance mode. But in slow start we allow cwnd to grow
 * as long as the application has used half the cwnd.
 * Example :
 *    cwnd is 10 (IW10), but application sends 9 frames.
 *    We allow cwnd to reach 18 when all frames are ACKed.
 * This check is safe because it's as aggressive as slow start which already
 * risks 100% overshoot. The advantage is that we discourage application to
 * either send more filler packets or data to artificially blow up the cwnd
 * usage, and allow application-limited process to probe bw more aggressively.
 */
static inline bool tcp_is_cwnd_limited(const struct sock *sk)
{
	const struct tcp_sock *tp = tcp_sk(sk);

	if (tp->is_cwnd_limited)
		return true;

	/* If in slow start, ensure cwnd grows to twice what was ACKed. */
	if (tcp_in_slow_start(tp))
		return tcp_snd_cwnd(tp) < 2 * tp->max_packets_out;

	return false;
}

/* BBR congestion control needs pacing.
 * Same remark for SO_MAX_PACING_RATE.
 * sch_fq packet scheduler is efficiently handling pacing,
 * but is not always installed/used.
 * Return true if TCP stack should pace packets itself.
 */
static inline bool tcp_needs_internal_pacing(const struct sock *sk)
{
	return smp_load_acquire(&sk->sk_pacing_status) == SK_PACING_NEEDED;
}

/* Estimates in how many jiffies next packet for this flow can be sent.
 * Scheduling a retransmit timer too early would be silly.
 */
static inline unsigned long tcp_pacing_delay(const struct sock *sk)
{
	s64 delay = tcp_sk(sk)->tcp_wstamp_ns - tcp_sk(sk)->tcp_clock_cache;

	return delay > 0 ? nsecs_to_jiffies(delay) : 0;
}

static inline void tcp_reset_xmit_timer(struct sock *sk,
					const int what,
					unsigned long when,
					const unsigned long max_when)
{
	inet_csk_reset_xmit_timer(sk, what, when + tcp_pacing_delay(sk),
				  max_when);
}

/* Something is really bad, we could not queue an additional packet,
 * because qdisc is full or receiver sent a 0 window, or we are paced.
 * We do not want to add fuel to the fire, or abort too early,
 * so make sure the timer we arm now is at least 200ms in the future,
 * regardless of current icsk_rto value (as it could be ~2ms)
 */
static inline unsigned long tcp_probe0_base(const struct sock *sk)
{
	return max_t(unsigned long, inet_csk(sk)->icsk_rto, TCP_RTO_MIN);
}

/* Variant of inet_csk_rto_backoff() used for zero window probes */
static inline unsigned long tcp_probe0_when(const struct sock *sk,
					    unsigned long max_when)
{
	u8 backoff = min_t(u8, ilog2(TCP_RTO_MAX / TCP_RTO_MIN) + 1,
			   inet_csk(sk)->icsk_backoff);
	u64 when = (u64)tcp_probe0_base(sk) << backoff;

	return (unsigned long)min_t(u64, when, max_when);
}

static inline void tcp_check_probe_timer(struct sock *sk)
{
	if (!tcp_sk(sk)->packets_out && !inet_csk(sk)->icsk_pending)
		tcp_reset_xmit_timer(sk, ICSK_TIME_PROBE0,
				     tcp_probe0_base(sk), TCP_RTO_MAX);
}

static inline void tcp_init_wl(struct tcp_sock *tp, u32 seq)
{
	tp->snd_wl1 = seq;
}

static inline void tcp_update_wl(struct tcp_sock *tp, u32 seq)
{
	tp->snd_wl1 = seq;
}

/*
 * Calculate(/check) TCP checksum
 */
static inline __sum16 tcp_v4_check(int len, __be32 saddr,
				   __be32 daddr, __wsum base)
{
	return csum_tcpudp_magic(saddr, daddr, len, IPPROTO_TCP, base);
}

static inline bool tcp_checksum_complete(struct sk_buff *skb)
{
	return !skb_csum_unnecessary(skb) &&
		__skb_checksum_complete(skb);
}

bool tcp_add_backlog(struct sock *sk, struct sk_buff *skb,
		     enum skb_drop_reason *reason);


int tcp_filter(struct sock *sk, struct sk_buff *skb);
void tcp_set_state(struct sock *sk, int state);
void tcp_done(struct sock *sk);
int tcp_abort(struct sock *sk, int err);

static inline void tcp_sack_reset(struct tcp_options_received *rx_opt)
{
	rx_opt->dsack = 0;
	rx_opt->num_sacks = 0;
}

void tcp_cwnd_restart(struct sock *sk, s32 delta);

static inline void tcp_slow_start_after_idle_check(struct sock *sk)
{
	const struct tcp_congestion_ops *ca_ops = inet_csk(sk)->icsk_ca_ops;
	struct tcp_sock *tp = tcp_sk(sk);
	s32 delta;

	if (!READ_ONCE(sock_net(sk)->ipv4.sysctl_tcp_slow_start_after_idle) ||
	    tp->packets_out || ca_ops->cong_control)
		return;
	delta = tcp_jiffies32 - tp->lsndtime;
	if (delta > inet_csk(sk)->icsk_rto)
		tcp_cwnd_restart(sk, delta);
}

/* Determine a window scaling and initial window to offer. */
void tcp_select_initial_window(const struct sock *sk, int __space,
			       __u32 mss, __u32 *rcv_wnd,
			       __u32 *window_clamp, int wscale_ok,
			       __u8 *rcv_wscale, __u32 init_rcv_wnd);

static inline int __tcp_win_from_space(u8 scaling_ratio, int space)
{
	s64 scaled_space = (s64)space * scaling_ratio;

	return scaled_space >> TCP_RMEM_TO_WIN_SCALE;
}

static inline int tcp_win_from_space(const struct sock *sk, int space)
{
	return __tcp_win_from_space(tcp_sk(sk)->scaling_ratio, space);
}

/* inverse of __tcp_win_from_space() */
static inline int __tcp_space_from_win(u8 scaling_ratio, int win)
{
	u64 val = (u64)win << TCP_RMEM_TO_WIN_SCALE;

	do_div(val, scaling_ratio);
	return val;
}

static inline int tcp_space_from_win(const struct sock *sk, int win)
{
	return __tcp_space_from_win(tcp_sk(sk)->scaling_ratio, win);
}

static inline void tcp_scaling_ratio_init(struct sock *sk)
{
	/* Assume a conservative default of 1200 bytes of payload per 4K page.
	 * This may be adjusted later in tcp_measure_rcv_mss().
	 */
	tcp_sk(sk)->scaling_ratio = (1200 << TCP_RMEM_TO_WIN_SCALE) /
				    SKB_TRUESIZE(4096);
}

/* Note: caller must be prepared to deal with negative returns */
static inline int tcp_space(const struct sock *sk)
{
	return tcp_win_from_space(sk, READ_ONCE(sk->sk_rcvbuf) -
				  READ_ONCE(sk->sk_backlog.len) -
				  atomic_read(&sk->sk_rmem_alloc));
}

static inline int tcp_full_space(const struct sock *sk)
{
	return tcp_win_from_space(sk, READ_ONCE(sk->sk_rcvbuf));
}

static inline void tcp_adjust_rcv_ssthresh(struct sock *sk)
{
	int unused_mem = sk_unused_reserved_mem(sk);
	struct tcp_sock *tp = tcp_sk(sk);

	tp->rcv_ssthresh = min(tp->rcv_ssthresh, 4U * tp->advmss);
	if (unused_mem)
		tp->rcv_ssthresh = max_t(u32, tp->rcv_ssthresh,
					 tcp_win_from_space(sk, unused_mem));
}

void tcp_cleanup_rbuf(struct sock *sk, int copied);
void __tcp_cleanup_rbuf(struct sock *sk, int copied);


/* We provision sk_rcvbuf around 200% of sk_rcvlowat.
 * If 87.5 % (7/8) of the space has been consumed, we want to override
 * SO_RCVLOWAT constraint, since we are receiving skbs with too small
 * len/truesize ratio.
 */
static inline bool tcp_rmem_pressure(const struct sock *sk)
{
	int rcvbuf, threshold;

	if (tcp_under_memory_pressure(sk))
		return true;

	rcvbuf = READ_ONCE(sk->sk_rcvbuf);
	threshold = rcvbuf - (rcvbuf >> 3);

	return atomic_read(&sk->sk_rmem_alloc) > threshold;
}

static inline bool tcp_epollin_ready(const struct sock *sk, int target)
{
	const struct tcp_sock *tp = tcp_sk(sk);
	int avail = READ_ONCE(tp->rcv_nxt) - READ_ONCE(tp->copied_seq);

	if (avail <= 0)
		return false;

	return (avail >= target) || tcp_rmem_pressure(sk) ||
	       (tcp_receive_window(tp) <= inet_csk(sk)->icsk_ack.rcv_mss);
}

extern void tcp_openreq_init_rwin(struct request_sock *req,
				  const struct sock *sk_listener,
				  const struct dst_entry *dst);

void tcp_enter_memory_pressure(struct sock *sk);
void tcp_leave_memory_pressure(struct sock *sk);

static inline int keepalive_intvl_when(const struct tcp_sock *tp)
{
	struct net *net = sock_net((struct sock *)tp);
	int val;

	/* Paired with WRITE_ONCE() in tcp_sock_set_keepintvl()
	 * and do_tcp_setsockopt().
	 */
	val = READ_ONCE(tp->keepalive_intvl);

	return val ? : READ_ONCE(net->ipv4.sysctl_tcp_keepalive_intvl);
}

static inline int keepalive_time_when(const struct tcp_sock *tp)
{
	struct net *net = sock_net((struct sock *)tp);
	int val;

	/* Paired with WRITE_ONCE() in tcp_sock_set_keepidle_locked() */
	val = READ_ONCE(tp->keepalive_time);

	return val ? : READ_ONCE(net->ipv4.sysctl_tcp_keepalive_time);
}

static inline int keepalive_probes(const struct tcp_sock *tp)
{
	struct net *net = sock_net((struct sock *)tp);
	int val;

	/* Paired with WRITE_ONCE() in tcp_sock_set_keepcnt()
	 * and do_tcp_setsockopt().
	 */
	val = READ_ONCE(tp->keepalive_probes);

	return val ? : READ_ONCE(net->ipv4.sysctl_tcp_keepalive_probes);
}

static inline u32 keepalive_time_elapsed(const struct tcp_sock *tp)
{
	const struct inet_connection_sock *icsk = &tp->inet_conn;

	return min_t(u32, tcp_jiffies32 - icsk->icsk_ack.lrcvtime,
			  tcp_jiffies32 - tp->rcv_tstamp);
}

static inline int tcp_fin_time(const struct sock *sk)
{
	int fin_timeout = tcp_sk(sk)->linger2 ? :
		READ_ONCE(sock_net(sk)->ipv4.sysctl_tcp_fin_timeout);
	const int rto = inet_csk(sk)->icsk_rto;

	if (fin_timeout < (rto << 2) - (rto >> 1))
		fin_timeout = (rto << 2) - (rto >> 1);

	return fin_timeout;
}

static inline bool tcp_paws_check(const struct tcp_options_received *rx_opt,
				  int paws_win)
{
	if ((s32)(rx_opt->ts_recent - rx_opt->rcv_tsval) <= paws_win)
		return true;
	if (unlikely(!time_before32(ktime_get_seconds(),
				    rx_opt->ts_recent_stamp + TCP_PAWS_24DAYS)))
		return true;
	/*
	 * Some OSes send SYN and SYNACK messages with tsval=0 tsecr=0,
	 * then following tcp messages have valid values. Ignore 0 value,
	 * or else 'negative' tsval might forbid us to accept their packets.
	 */
	if (!rx_opt->ts_recent)
		return true;
	return false;
}

static inline bool tcp_paws_reject(const struct tcp_options_received *rx_opt,
				   int rst)
{
	if (tcp_paws_check(rx_opt, 0))
		return false;

	/* RST segments are not recommended to carry timestamp,
	   and, if they do, it is recommended to ignore PAWS because
	   "their cleanup function should take precedence over timestamps."
	   Certainly, it is mistake. It is necessary to understand the reasons
	   of this constraint to relax it: if peer reboots, clock may go
	   out-of-sync and half-open connections will not be reset.
	   Actually, the problem would be not existing if all
	   the implementations followed draft about maintaining clock
	   via reboots. Linux-2.2 DOES NOT!

	   However, we can relax time bounds for RST segments to MSL.
	 */
	if (rst && !time_before32(ktime_get_seconds(),
				  rx_opt->ts_recent_stamp + TCP_PAWS_MSL))
		return false;
	return true;
}

bool tcp_oow_rate_limited(struct net *net, const struct sk_buff *skb,
			  int mib_idx, u32 *last_oow_ack_time);

static inline void tcp_mib_init(struct net *net)
{
	/* See RFC 2012 */
	TCP_ADD_STATS(net, TCP_MIB_RTOALGORITHM, 1);
	TCP_ADD_STATS(net, TCP_MIB_RTOMIN, TCP_RTO_MIN*1000/HZ);
	TCP_ADD_STATS(net, TCP_MIB_RTOMAX, TCP_RTO_MAX*1000/HZ);
	TCP_ADD_STATS(net, TCP_MIB_MAXCONN, -1);
}

/* from STCP */
static inline void tcp_clear_retrans_hints_partial(struct tcp_sock *tp)
{
	tp->lost_skb_hint = NULL;
}

static inline void tcp_clear_all_retrans_hints(struct tcp_sock *tp)
{
	tcp_clear_retrans_hints_partial(tp);
	tp->retransmit_skb_hint = NULL;
}

union tcp_md5_addr {
	struct in_addr  a4;
#if IS_ENABLED(CONFIG_IPV6)
	struct in6_addr	a6;
#endif
};

/* - key database */
struct tcp_md5sig_key {
	struct hlist_node	node;
	u8			keylen;
	u8			family; /* AF_INET or AF_INET6 */
	u8			prefixlen;
	u8			flags;
	union tcp_md5_addr	addr;
	int			l3index; /* set if key added with L3 scope */
	u8			key[TCP_MD5SIG_MAXKEYLEN];
	struct rcu_head		rcu;
};

/* - sock block */
struct tcp_md5sig_info {
	struct hlist_head	head;
	struct rcu_head		rcu;
};

/* - pseudo header */
struct tcp4_pseudohdr {
	__be32		saddr;
	__be32		daddr;
	__u8		pad;
	__u8		protocol;
	__be16		len;
};

struct tcp6_pseudohdr {
	struct in6_addr	saddr;
	struct in6_addr daddr;
	__be32		len;
	__be32		protocol;	/* including padding */
};

union tcp_md5sum_block {
	struct tcp4_pseudohdr ip4;
#if IS_ENABLED(CONFIG_IPV6)
	struct tcp6_pseudohdr ip6;
#endif
};

/* - pool: digest algorithm, hash description and scratch buffer */
struct tcp_md5sig_pool {
	struct ahash_request	*md5_req;
	void			*scratch;
};

/* - functions */
int tcp_v4_md5_hash_skb(char *md5_hash, const struct tcp_md5sig_key *key,
			const struct sock *sk, const struct sk_buff *skb);
int tcp_md5_do_add(struct sock *sk, const union tcp_md5_addr *addr,
		   int family, u8 prefixlen, int l3index, u8 flags,
		   const u8 *newkey, u8 newkeylen);
int tcp_md5_key_copy(struct sock *sk, const union tcp_md5_addr *addr,
		     int family, u8 prefixlen, int l3index,
		     struct tcp_md5sig_key *key);

int tcp_md5_do_del(struct sock *sk, const union tcp_md5_addr *addr,
		   int family, u8 prefixlen, int l3index, u8 flags);
struct tcp_md5sig_key *tcp_v4_md5_lookup(const struct sock *sk,
					 const struct sock *addr_sk);

#ifdef CONFIG_TCP_MD5SIG
#include <linux/jump_label.h>
extern struct static_key_false_deferred tcp_md5_needed;
struct tcp_md5sig_key *__tcp_md5_do_lookup(const struct sock *sk, int l3index,
					   const union tcp_md5_addr *addr,
					   int family);
static inline struct tcp_md5sig_key *
tcp_md5_do_lookup(const struct sock *sk, int l3index,
		  const union tcp_md5_addr *addr, int family)
{
	if (!static_branch_unlikely(&tcp_md5_needed.key))
		return NULL;
	return __tcp_md5_do_lookup(sk, l3index, addr, family);
}

enum skb_drop_reason
tcp_inbound_md5_hash(const struct sock *sk, const struct sk_buff *skb,
		     const void *saddr, const void *daddr,
		     int family, int dif, int sdif);


#define tcp_twsk_md5_key(twsk)	((twsk)->tw_md5_key)
#else
static inline struct tcp_md5sig_key *
tcp_md5_do_lookup(const struct sock *sk, int l3index,
		  const union tcp_md5_addr *addr, int family)
{
	return NULL;
}

static inline enum skb_drop_reason
tcp_inbound_md5_hash(const struct sock *sk, const struct sk_buff *skb,
		     const void *saddr, const void *daddr,
		     int family, int dif, int sdif)
{
	return SKB_NOT_DROPPED_YET;
}
#define tcp_twsk_md5_key(twsk)	NULL
#endif

bool tcp_alloc_md5sig_pool(void);

struct tcp_md5sig_pool *tcp_get_md5sig_pool(void);
static inline void tcp_put_md5sig_pool(void)
{
	local_bh_enable();
}

int tcp_md5_hash_skb_data(struct tcp_md5sig_pool *, const struct sk_buff *,
			  unsigned int header_len);
int tcp_md5_hash_key(struct tcp_md5sig_pool *hp,
		     const struct tcp_md5sig_key *key);

/* From tcp_fastopen.c */
void tcp_fastopen_cache_get(struct sock *sk, u16 *mss,
			    struct tcp_fastopen_cookie *cookie);
void tcp_fastopen_cache_set(struct sock *sk, u16 mss,
			    struct tcp_fastopen_cookie *cookie, bool syn_lost,
			    u16 try_exp);
struct tcp_fastopen_request {
	/* Fast Open cookie. Size 0 means a cookie request */
	struct tcp_fastopen_cookie	cookie;
	struct msghdr			*data;  /* data in MSG_FASTOPEN */
	size_t				size;
	int				copied;	/* queued in tcp_connect() */
	struct ubuf_info		*uarg;
};
void tcp_free_fastopen_req(struct tcp_sock *tp);
void tcp_fastopen_destroy_cipher(struct sock *sk);
void tcp_fastopen_ctx_destroy(struct net *net);
int tcp_fastopen_reset_cipher(struct net *net, struct sock *sk,
			      void *primary_key, void *backup_key);
int tcp_fastopen_get_cipher(struct net *net, struct inet_connection_sock *icsk,
			    u64 *key);
void tcp_fastopen_add_skb(struct sock *sk, struct sk_buff *skb);
struct sock *tcp_try_fastopen(struct sock *sk, struct sk_buff *skb,
			      struct request_sock *req,
			      struct tcp_fastopen_cookie *foc,
			      const struct dst_entry *dst);
void tcp_fastopen_init_key_once(struct net *net);
bool tcp_fastopen_cookie_check(struct sock *sk, u16 *mss,
			     struct tcp_fastopen_cookie *cookie);
bool tcp_fastopen_defer_connect(struct sock *sk, int *err);
#define TCP_FASTOPEN_KEY_LENGTH sizeof(siphash_key_t)
#define TCP_FASTOPEN_KEY_MAX 2
#define TCP_FASTOPEN_KEY_BUF_LENGTH \
	(TCP_FASTOPEN_KEY_LENGTH * TCP_FASTOPEN_KEY_MAX)

/* Fastopen key context */
struct tcp_fastopen_context {
	siphash_key_t	key[TCP_FASTOPEN_KEY_MAX];
	int		num;
	struct rcu_head	rcu;
};

void tcp_fastopen_active_disable(struct sock *sk);
bool tcp_fastopen_active_should_disable(struct sock *sk);
void tcp_fastopen_active_disable_ofo_check(struct sock *sk);
void tcp_fastopen_active_detect_blackhole(struct sock *sk, bool expired);

/* Caller needs to wrap with rcu_read_(un)lock() */
static inline
struct tcp_fastopen_context *tcp_fastopen_get_ctx(const struct sock *sk)
{
	struct tcp_fastopen_context *ctx;

	ctx = rcu_dereference(inet_csk(sk)->icsk_accept_queue.fastopenq.ctx);
	if (!ctx)
		ctx = rcu_dereference(sock_net(sk)->ipv4.tcp_fastopen_ctx);
	return ctx;
}

static inline
bool tcp_fastopen_cookie_match(const struct tcp_fastopen_cookie *foc,
			       const struct tcp_fastopen_cookie *orig)
{
	if (orig->len == TCP_FASTOPEN_COOKIE_SIZE &&
	    orig->len == foc->len &&
	    !memcmp(orig->val, foc->val, foc->len))
		return true;
	return false;
}

static inline
int tcp_fastopen_context_len(const struct tcp_fastopen_context *ctx)
{
	return ctx->num;
}

/* Latencies incurred by various limits for a sender. They are
 * chronograph-like stats that are mutually exclusive.
 */
enum tcp_chrono {
	TCP_CHRONO_UNSPEC,
	TCP_CHRONO_BUSY, /* Actively sending data (non-empty write queue) */
	TCP_CHRONO_RWND_LIMITED, /* Stalled by insufficient receive window */
	TCP_CHRONO_SNDBUF_LIMITED, /* Stalled by insufficient send buffer */
	__TCP_CHRONO_MAX,
};

void tcp_chrono_start(struct sock *sk, const enum tcp_chrono type);
void tcp_chrono_stop(struct sock *sk, const enum tcp_chrono type);

/* This helper is needed, because skb->tcp_tsorted_anchor uses
 * the same memory storage than skb->destructor/_skb_refdst
 */
static inline void tcp_skb_tsorted_anchor_cleanup(struct sk_buff *skb)
{
	skb->destructor = NULL;
	skb->_skb_refdst = 0UL;
}

#define tcp_skb_tsorted_save(skb) {		\
	unsigned long _save = skb->_skb_refdst;	\
	skb->_skb_refdst = 0UL;

#define tcp_skb_tsorted_restore(skb)		\
	skb->_skb_refdst = _save;		\
}

void tcp_write_queue_purge(struct sock *sk);

static inline struct sk_buff *tcp_rtx_queue_head(const struct sock *sk)
{
	return skb_rb_first(&sk->tcp_rtx_queue);
}

static inline struct sk_buff *tcp_rtx_queue_tail(const struct sock *sk)
{
	return skb_rb_last(&sk->tcp_rtx_queue);
}

static inline struct sk_buff *tcp_write_queue_tail(const struct sock *sk)
{
	return skb_peek_tail(&sk->sk_write_queue);
}

#define tcp_for_write_queue_from_safe(skb, tmp, sk)			\
	skb_queue_walk_from_safe(&(sk)->sk_write_queue, skb, tmp)

static inline struct sk_buff *tcp_send_head(const struct sock *sk)
{
	return skb_peek(&sk->sk_write_queue);
}

static inline bool tcp_skb_is_last(const struct sock *sk,
				   const struct sk_buff *skb)
{
	return skb_queue_is_last(&sk->sk_write_queue, skb);
}

/**
 * tcp_write_queue_empty - test if any payload (or FIN) is available in write queue
 * @sk: socket
 *
 * Since the write queue can have a temporary empty skb in it,
 * we must not use "return skb_queue_empty(&sk->sk_write_queue)"
 */
static inline bool tcp_write_queue_empty(const struct sock *sk)
{
	const struct tcp_sock *tp = tcp_sk(sk);

	return tp->write_seq == tp->snd_nxt;
}

static inline bool tcp_rtx_queue_empty(const struct sock *sk)
{
	return RB_EMPTY_ROOT(&sk->tcp_rtx_queue);
}

static inline bool tcp_rtx_and_write_queues_empty(const struct sock *sk)
{
	return tcp_rtx_queue_empty(sk) && tcp_write_queue_empty(sk);
}

static inline void tcp_add_write_queue_tail(struct sock *sk, struct sk_buff *skb)
{
	__skb_queue_tail(&sk->sk_write_queue, skb);

	/* Queue it, remembering where we must start sending. */
	if (sk->sk_write_queue.next == skb)
		tcp_chrono_start(sk, TCP_CHRONO_BUSY);
}

/* Insert new before skb on the write queue of sk.  */
static inline void tcp_insert_write_queue_before(struct sk_buff *new,
						  struct sk_buff *skb,
						  struct sock *sk)
{
	__skb_queue_before(&sk->sk_write_queue, skb, new);
}

static inline void tcp_unlink_write_queue(struct sk_buff *skb, struct sock *sk)
{
	tcp_skb_tsorted_anchor_cleanup(skb);
	__skb_unlink(skb, &sk->sk_write_queue);
}

void tcp_rbtree_insert(struct rb_root *root, struct sk_buff *skb);

static inline void tcp_rtx_queue_unlink(struct sk_buff *skb, struct sock *sk)
{
	tcp_skb_tsorted_anchor_cleanup(skb);
	rb_erase(&skb->rbnode, &sk->tcp_rtx_queue);
}

static inline void tcp_rtx_queue_unlink_and_free(struct sk_buff *skb, struct sock *sk)
{
	list_del(&skb->tcp_tsorted_anchor);
	tcp_rtx_queue_unlink(skb, sk);
	tcp_wmem_free_skb(sk, skb);
}

static inline void tcp_push_pending_frames(struct sock *sk)
{
	if (tcp_send_head(sk)) {
		struct tcp_sock *tp = tcp_sk(sk);

		__tcp_push_pending_frames(sk, tcp_current_mss(sk), tp->nonagle);
	}
}

/* Start sequence of the skb just after the highest skb with SACKed
 * bit, valid only if sacked_out > 0 or when the caller has ensured
 * validity by itself.
 */
static inline u32 tcp_highest_sack_seq(struct tcp_sock *tp)
{
	if (!tp->sacked_out)
		return tp->snd_una;

	if (tp->highest_sack == NULL)
		return tp->snd_nxt;

	return TCP_SKB_CB(tp->highest_sack)->seq;
}

static inline void tcp_advance_highest_sack(struct sock *sk, struct sk_buff *skb)
{
	tcp_sk(sk)->highest_sack = skb_rb_next(skb);
}

static inline struct sk_buff *tcp_highest_sack(struct sock *sk)
{
	return tcp_sk(sk)->highest_sack;
}

static inline void tcp_highest_sack_reset(struct sock *sk)
{
	tcp_sk(sk)->highest_sack = tcp_rtx_queue_head(sk);
}

/* Called when old skb is about to be deleted and replaced by new skb */
static inline void tcp_highest_sack_replace(struct sock *sk,
					    struct sk_buff *old,
					    struct sk_buff *new)
{
	if (old == tcp_highest_sack(sk))
		tcp_sk(sk)->highest_sack = new;
}

/* This helper checks if socket has IP_TRANSPARENT set */
static inline bool inet_sk_transparent(const struct sock *sk)
{
	switch (sk->sk_state) {
	case TCP_TIME_WAIT:
		return inet_twsk(sk)->tw_transparent;
	case TCP_NEW_SYN_RECV:
		return inet_rsk(inet_reqsk(sk))->no_srccheck;
	}
	return inet_test_bit(TRANSPARENT, sk);
}

/* Determines whether this is a thin stream (which may suffer from
 * increased latency). Used to trigger latency-reducing mechanisms.
 */
static inline bool tcp_stream_is_thin(struct tcp_sock *tp)
{
	return tp->packets_out < 4 && !tcp_in_initial_slowstart(tp);
}

/* /proc */
enum tcp_seq_states {
	TCP_SEQ_STATE_LISTENING,
	TCP_SEQ_STATE_ESTABLISHED,
};

void *tcp_seq_start(struct seq_file *seq, loff_t *pos);
void *tcp_seq_next(struct seq_file *seq, void *v, loff_t *pos);
void tcp_seq_stop(struct seq_file *seq, void *v);

struct tcp_seq_afinfo {
	sa_family_t			family;
};

struct tcp_iter_state {
	struct seq_net_private	p;
	enum tcp_seq_states	state;
	struct sock		*syn_wait_sk;
	int			bucket, offset, sbucket, num;
	loff_t			last_pos;
};

extern struct request_sock_ops tcp_request_sock_ops;
extern struct request_sock_ops tcp6_request_sock_ops;

void tcp_v4_destroy_sock(struct sock *sk);

struct sk_buff *tcp_gso_segment(struct sk_buff *skb,
				netdev_features_t features);
struct sk_buff *tcp_gro_receive(struct list_head *head, struct sk_buff *skb);
INDIRECT_CALLABLE_DECLARE(int tcp4_gro_complete(struct sk_buff *skb, int thoff));
INDIRECT_CALLABLE_DECLARE(struct sk_buff *tcp4_gro_receive(struct list_head *head, struct sk_buff *skb));
INDIRECT_CALLABLE_DECLARE(int tcp6_gro_complete(struct sk_buff *skb, int thoff));
INDIRECT_CALLABLE_DECLARE(struct sk_buff *tcp6_gro_receive(struct list_head *head, struct sk_buff *skb));
void tcp_gro_complete(struct sk_buff *skb);

void __tcp_v4_send_check(struct sk_buff *skb, __be32 saddr, __be32 daddr);

static inline u32 tcp_notsent_lowat(const struct tcp_sock *tp)
{
	struct net *net = sock_net((struct sock *)tp);
	u32 val;

	val = READ_ONCE(tp->notsent_lowat);

	return val ?: READ_ONCE(net->ipv4.sysctl_tcp_notsent_lowat);
}

bool tcp_stream_memory_free(const struct sock *sk, int wake);

#ifdef CONFIG_PROC_FS
int tcp4_proc_init(void);
void tcp4_proc_exit(void);
#endif

int tcp_rtx_synack(const struct sock *sk, struct request_sock *req);
int tcp_conn_request(struct request_sock_ops *rsk_ops,
		     const struct tcp_request_sock_ops *af_ops,
		     struct sock *sk, struct sk_buff *skb);

/* TCP af-specific functions */
struct tcp_sock_af_ops {
#ifdef CONFIG_TCP_MD5SIG
	struct tcp_md5sig_key	*(*md5_lookup) (const struct sock *sk,
						const struct sock *addr_sk);
	int		(*calc_md5_hash)(char *location,
					 const struct tcp_md5sig_key *md5,
					 const struct sock *sk,
					 const struct sk_buff *skb);
	int		(*md5_parse)(struct sock *sk,
				     int optname,
				     sockptr_t optval,
				     int optlen);
#endif
};

struct tcp_request_sock_ops {
	u16 mss_clamp;
#ifdef CONFIG_TCP_MD5SIG
	struct tcp_md5sig_key *(*req_md5_lookup)(const struct sock *sk,
						 const struct sock *addr_sk);
	int		(*calc_md5_hash) (char *location,
					  const struct tcp_md5sig_key *md5,
					  const struct sock *sk,
					  const struct sk_buff *skb);
#endif
#ifdef CONFIG_SYN_COOKIES
	__u32 (*cookie_init_seq)(const struct sk_buff *skb,
				 __u16 *mss);
#endif
	struct dst_entry *(*route_req)(const struct sock *sk,
				       struct sk_buff *skb,
				       struct flowi *fl,
				       struct request_sock *req);
	u32 (*init_seq)(const struct sk_buff *skb);
	u32 (*init_ts_off)(const struct net *net, const struct sk_buff *skb);
	int (*send_synack)(const struct sock *sk, struct dst_entry *dst,
			   struct flowi *fl, struct request_sock *req,
			   struct tcp_fastopen_cookie *foc,
			   enum tcp_synack_type synack_type,
			   struct sk_buff *syn_skb);
};

extern const struct tcp_request_sock_ops tcp_request_sock_ipv4_ops;
#if IS_ENABLED(CONFIG_IPV6)
extern const struct tcp_request_sock_ops tcp_request_sock_ipv6_ops;
#endif

#ifdef CONFIG_SYN_COOKIES
static inline __u32 cookie_init_sequence(const struct tcp_request_sock_ops *ops,
					 const struct sock *sk, struct sk_buff *skb,
					 __u16 *mss)
{
	tcp_synq_overflow(sk);
	__NET_INC_STATS(sock_net(sk), LINUX_MIB_SYNCOOKIESSENT);
	return ops->cookie_init_seq(skb, mss);
}
#else
static inline __u32 cookie_init_sequence(const struct tcp_request_sock_ops *ops,
					 const struct sock *sk, struct sk_buff *skb,
					 __u16 *mss)
{
	return 0;
}
#endif

int tcpv4_offload_init(void);

void tcp_v4_init(void);
void tcp_init(void);

/* tcp_recovery.c */
void tcp_mark_skb_lost(struct sock *sk, struct sk_buff *skb);
void tcp_newreno_mark_lost(struct sock *sk, bool snd_una_advanced);
extern s32 tcp_rack_skb_timeout(struct tcp_sock *tp, struct sk_buff *skb,
				u32 reo_wnd);
extern bool tcp_rack_mark_lost(struct sock *sk);
extern void tcp_rack_advance(struct tcp_sock *tp, u8 sacked, u32 end_seq,
			     u64 xmit_time);
extern void tcp_rack_reo_timeout(struct sock *sk);
extern void tcp_rack_update_reo_wnd(struct sock *sk, struct rate_sample *rs);

/* tcp_plb.c */

/*
 * Scaling factor for fractions in PLB. For example, tcp_plb_update_state
 * expects cong_ratio which represents fraction of traffic that experienced
 * congestion over a single RTT. In order to avoid floating point operations,
 * this fraction should be mapped to (1 << TCP_PLB_SCALE) and passed in.
 */
#define TCP_PLB_SCALE 8

/* State for PLB (Protective Load Balancing) for a single TCP connection. */
struct tcp_plb_state {
	u8	consec_cong_rounds:5, /* consecutive congested rounds */
		unused:3;
	u32	pause_until; /* jiffies32 when PLB can resume rerouting */
};

static inline void tcp_plb_init(const struct sock *sk,
				struct tcp_plb_state *plb)
{
	plb->consec_cong_rounds = 0;
	plb->pause_until = 0;
}
void tcp_plb_update_state(const struct sock *sk, struct tcp_plb_state *plb,
			  const int cong_ratio);
void tcp_plb_check_rehash(struct sock *sk, struct tcp_plb_state *plb);
void tcp_plb_update_state_upon_rto(struct sock *sk, struct tcp_plb_state *plb);

/* At how many usecs into the future should the RTO fire? */
static inline s64 tcp_rto_delta_us(const struct sock *sk)
{
	const struct sk_buff *skb = tcp_rtx_queue_head(sk);
	u32 rto = inet_csk(sk)->icsk_rto;
	u64 rto_time_stamp_us = tcp_skb_timestamp_us(skb) + jiffies_to_usecs(rto);

	return rto_time_stamp_us - tcp_sk(sk)->tcp_mstamp;
}

/*
 * Save and compile IPv4 options, return a pointer to it
 */
static inline struct ip_options_rcu *tcp_v4_save_options(struct net *net,
							 struct sk_buff *skb)
{
	const struct ip_options *opt = &TCP_SKB_CB(skb)->header.h4.opt;
	struct ip_options_rcu *dopt = NULL;

	if (opt->optlen) {
		int opt_size = sizeof(*dopt) + opt->optlen;

		dopt = kmalloc(opt_size, GFP_ATOMIC);
		if (dopt && __ip_options_echo(net, &dopt->opt, skb, opt)) {
			kfree(dopt);
			dopt = NULL;
		}
	}
	return dopt;
}

/* locally generated TCP pure ACKs have skb->truesize == 2
 * (check tcp_send_ack() in net/ipv4/tcp_output.c )
 * This is much faster than dissecting the packet to find out.
 * (Think of GRE encapsulations, IPv4, IPv6, ...)
 */
static inline bool skb_is_tcp_pure_ack(const struct sk_buff *skb)
{
	return skb->truesize == 2;
}

static inline void skb_set_tcp_pure_ack(struct sk_buff *skb)
{
	skb->truesize = 2;
}

static inline int tcp_inq(struct sock *sk)
{
	struct tcp_sock *tp = tcp_sk(sk);
	int answ;

	if ((1 << sk->sk_state) & (TCPF_SYN_SENT | TCPF_SYN_RECV)) {
		answ = 0;
	} else if (sock_flag(sk, SOCK_URGINLINE) ||
		   !tp->urg_data ||
		   before(tp->urg_seq, tp->copied_seq) ||
		   !before(tp->urg_seq, tp->rcv_nxt)) {

		answ = tp->rcv_nxt - tp->copied_seq;

		/* Subtract 1, if FIN was received */
		if (answ && sock_flag(sk, SOCK_DONE))
			answ--;
	} else {
		answ = tp->urg_seq - tp->copied_seq;
	}

	return answ;
}

int tcp_peek_len(struct socket *sock);

static inline void tcp_segs_in(struct tcp_sock *tp, const struct sk_buff *skb)
{
	u16 segs_in;

	segs_in = max_t(u16, 1, skb_shinfo(skb)->gso_segs);

	/* We update these fields while other threads might
	 * read them from tcp_get_info()
	 */
	WRITE_ONCE(tp->segs_in, tp->segs_in + segs_in);
	if (skb->len > tcp_hdrlen(skb))
		WRITE_ONCE(tp->data_segs_in, tp->data_segs_in + segs_in);
}

/*
 * TCP listen path runs lockless.
 * We forced "struct sock" to be const qualified to make sure
 * we don't modify one of its field by mistake.
 * Here, we increment sk_drops which is an atomic_t, so we can safely
 * make sock writable again.
 */
static inline void tcp_listendrop(const struct sock *sk)
{
	atomic_inc(&((struct sock *)sk)->sk_drops);
	__NET_INC_STATS(sock_net(sk), LINUX_MIB_LISTENDROPS);
}

enum hrtimer_restart tcp_pace_kick(struct hrtimer *timer);

/*
 * Interface for adding Upper Level Protocols over TCP
 */

#define TCP_ULP_NAME_MAX	16
#define TCP_ULP_MAX		128
#define TCP_ULP_BUF_MAX		(TCP_ULP_NAME_MAX*TCP_ULP_MAX)

struct tcp_ulp_ops {
	struct list_head	list;

	/* initialize ulp */
	int (*init)(struct sock *sk);
	/* update ulp */
	void (*update)(struct sock *sk, struct proto *p,
		       void (*write_space)(struct sock *sk));
	/* cleanup ulp */
	void (*release)(struct sock *sk);
	/* diagnostic */
	int (*get_info)(const struct sock *sk, struct sk_buff *skb);
	size_t (*get_info_size)(const struct sock *sk);
	/* clone ulp */
	void (*clone)(const struct request_sock *req, struct sock *newsk,
		      const gfp_t priority);

	char		name[TCP_ULP_NAME_MAX];
	struct module	*owner;
};
int tcp_register_ulp(struct tcp_ulp_ops *type);
void tcp_unregister_ulp(struct tcp_ulp_ops *type);
int tcp_set_ulp(struct sock *sk, const char *name);
void tcp_get_available_ulp(char *buf, size_t len);
void tcp_cleanup_ulp(struct sock *sk);
void tcp_update_ulp(struct sock *sk, struct proto *p,
		    void (*write_space)(struct sock *sk));

#define MODULE_ALIAS_TCP_ULP(name)				\
	__MODULE_INFO(alias, alias_userspace, name);		\
	__MODULE_INFO(alias, alias_tcp_ulp, "tcp-ulp-" name)

#ifdef CONFIG_NET_SOCK_MSG
struct sk_msg;
struct sk_psock;

#ifdef CONFIG_BPF_SYSCALL
int tcp_bpf_update_proto(struct sock *sk, struct sk_psock *psock, bool restore);
void tcp_bpf_clone(const struct sock *sk, struct sock *newsk);
#endif /* CONFIG_BPF_SYSCALL */

<<<<<<< HEAD
=======
#ifdef CONFIG_INET
void tcp_eat_skb(struct sock *sk, struct sk_buff *skb);
#else
static inline void tcp_eat_skb(struct sock *sk, struct sk_buff *skb)
{
}
#endif

>>>>>>> e475cc1c
int tcp_bpf_sendmsg_redir(struct sock *sk, bool ingress,
			  struct sk_msg *msg, u32 bytes, int flags);
#endif /* CONFIG_NET_SOCK_MSG */

#if !defined(CONFIG_BPF_SYSCALL) || !defined(CONFIG_NET_SOCK_MSG)
static inline void tcp_bpf_clone(const struct sock *sk, struct sock *newsk)
{
}
#endif

#ifdef CONFIG_CGROUP_BPF
static inline void bpf_skops_init_skb(struct bpf_sock_ops_kern *skops,
				      struct sk_buff *skb,
				      unsigned int end_offset)
{
	skops->skb = skb;
	skops->skb_data_end = skb->data + end_offset;
}
#else
static inline void bpf_skops_init_skb(struct bpf_sock_ops_kern *skops,
				      struct sk_buff *skb,
				      unsigned int end_offset)
{
}
#endif

/* Call BPF_SOCK_OPS program that returns an int. If the return value
 * is < 0, then the BPF op failed (for example if the loaded BPF
 * program does not support the chosen operation or there is no BPF
 * program loaded).
 */
#ifdef CONFIG_BPF
static inline int tcp_call_bpf(struct sock *sk, int op, u32 nargs, u32 *args)
{
	struct bpf_sock_ops_kern sock_ops;
	int ret;

	memset(&sock_ops, 0, offsetof(struct bpf_sock_ops_kern, temp));
	if (sk_fullsock(sk)) {
		sock_ops.is_fullsock = 1;
		sock_owned_by_me(sk);
	}

	sock_ops.sk = sk;
	sock_ops.op = op;
	if (nargs > 0)
		memcpy(sock_ops.args, args, nargs * sizeof(*args));

	ret = BPF_CGROUP_RUN_PROG_SOCK_OPS(&sock_ops);
	if (ret == 0)
		ret = sock_ops.reply;
	else
		ret = -1;
	return ret;
}

static inline int tcp_call_bpf_2arg(struct sock *sk, int op, u32 arg1, u32 arg2)
{
	u32 args[2] = {arg1, arg2};

	return tcp_call_bpf(sk, op, 2, args);
}

static inline int tcp_call_bpf_3arg(struct sock *sk, int op, u32 arg1, u32 arg2,
				    u32 arg3)
{
	u32 args[3] = {arg1, arg2, arg3};

	return tcp_call_bpf(sk, op, 3, args);
}

#else
static inline int tcp_call_bpf(struct sock *sk, int op, u32 nargs, u32 *args)
{
	return -EPERM;
}

static inline int tcp_call_bpf_2arg(struct sock *sk, int op, u32 arg1, u32 arg2)
{
	return -EPERM;
}

static inline int tcp_call_bpf_3arg(struct sock *sk, int op, u32 arg1, u32 arg2,
				    u32 arg3)
{
	return -EPERM;
}

#endif

static inline u32 tcp_timeout_init(struct sock *sk)
{
	int timeout;

	timeout = tcp_call_bpf(sk, BPF_SOCK_OPS_TIMEOUT_INIT, 0, NULL);

	if (timeout <= 0)
		timeout = TCP_TIMEOUT_INIT;
	return min_t(int, timeout, TCP_RTO_MAX);
}

static inline u32 tcp_rwnd_init_bpf(struct sock *sk)
{
	int rwnd;

	rwnd = tcp_call_bpf(sk, BPF_SOCK_OPS_RWND_INIT, 0, NULL);

	if (rwnd < 0)
		rwnd = 0;
	return rwnd;
}

static inline bool tcp_bpf_ca_needs_ecn(struct sock *sk)
{
	return (tcp_call_bpf(sk, BPF_SOCK_OPS_NEEDS_ECN, 0, NULL) == 1);
}

static inline void tcp_bpf_rtt(struct sock *sk)
{
	if (BPF_SOCK_OPS_TEST_FLAG(tcp_sk(sk), BPF_SOCK_OPS_RTT_CB_FLAG))
		tcp_call_bpf(sk, BPF_SOCK_OPS_RTT_CB, 0, NULL);
}

#if IS_ENABLED(CONFIG_SMC)
extern struct static_key_false tcp_have_smc;
#endif

#if IS_ENABLED(CONFIG_TLS_DEVICE)
void clean_acked_data_enable(struct inet_connection_sock *icsk,
			     void (*cad)(struct sock *sk, u32 ack_seq));
void clean_acked_data_disable(struct inet_connection_sock *icsk);
void clean_acked_data_flush(void);
#endif

DECLARE_STATIC_KEY_FALSE(tcp_tx_delay_enabled);
static inline void tcp_add_tx_delay(struct sk_buff *skb,
				    const struct tcp_sock *tp)
{
	if (static_branch_unlikely(&tcp_tx_delay_enabled))
		skb->skb_mstamp_ns += (u64)tp->tcp_tx_delay * NSEC_PER_USEC;
}

/* Compute Earliest Departure Time for some control packets
 * like ACK or RST for TIME_WAIT or non ESTABLISHED sockets.
 */
static inline u64 tcp_transmit_time(const struct sock *sk)
{
	if (static_branch_unlikely(&tcp_tx_delay_enabled)) {
		u32 delay = (sk->sk_state == TCP_TIME_WAIT) ?
			tcp_twsk(sk)->tw_tx_delay : tcp_sk(sk)->tcp_tx_delay;

		return tcp_clock_ns() + (u64)delay * NSEC_PER_USEC;
	}
	return 0;
}

#endif	/* _TCP_H */<|MERGE_RESOLUTION|>--- conflicted
+++ resolved
@@ -2366,8 +2366,6 @@
 void tcp_bpf_clone(const struct sock *sk, struct sock *newsk);
 #endif /* CONFIG_BPF_SYSCALL */
 
-<<<<<<< HEAD
-=======
 #ifdef CONFIG_INET
 void tcp_eat_skb(struct sock *sk, struct sk_buff *skb);
 #else
@@ -2376,7 +2374,6 @@
 }
 #endif
 
->>>>>>> e475cc1c
 int tcp_bpf_sendmsg_redir(struct sock *sk, bool ingress,
 			  struct sk_msg *msg, u32 bytes, int flags);
 #endif /* CONFIG_NET_SOCK_MSG */
