--- conflicted
+++ resolved
@@ -3,11 +3,8 @@
 #define __NET_GENEVE_H  1
 
 #include <net/udp_tunnel.h>
-<<<<<<< HEAD
-=======
 
 #define GENEVE_UDP_PORT		6081
->>>>>>> 24b8d41d
 
 /* Geneve Header:
  *  +-+-+-+-+-+-+-+-+-+-+-+-+-+-+-+-+-+-+-+-+-+-+-+-+-+-+-+-+-+-+-+-+
@@ -65,15 +62,12 @@
 	struct geneve_opt options[];
 };
 
-<<<<<<< HEAD
-=======
 static inline bool netif_is_geneve(const struct net_device *dev)
 {
 	return dev->rtnl_link_ops &&
 	       !strcmp(dev->rtnl_link_ops->kind, "geneve");
 }
 
->>>>>>> 24b8d41d
 #ifdef CONFIG_INET
 struct net_device *geneve_dev_create_fb(struct net *net, const char *name,
 					u8 name_assign_type, u16 dst_port);
