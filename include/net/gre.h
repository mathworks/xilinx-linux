--- conflicted
+++ resolved
@@ -37,8 +37,6 @@
 int gre_parse_header(struct sk_buff *skb, struct tnl_ptk_info *tpi,
 		     bool *csum_err, __be16 proto, int nhs);
 
-<<<<<<< HEAD
-=======
 static inline bool netif_is_gretap(const struct net_device *dev)
 {
 	return dev->rtnl_link_ops &&
@@ -51,7 +49,6 @@
 	       !strcmp(dev->rtnl_link_ops->kind, "ip6gretap");
 }
 
->>>>>>> 24b8d41d
 static inline int gre_calc_hlen(__be16 o_flags)
 {
 	int addend = 4;
