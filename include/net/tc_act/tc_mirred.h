/* SPDX-License-Identifier: GPL-2.0 */
#ifndef __NET_TC_MIR_H
#define __NET_TC_MIR_H

#include <net/act_api.h>
#include <linux/tc_act/tc_mirred.h>

struct tcf_mirred {
	struct tc_action	common;
	int			tcfm_eaction;
	bool			tcfm_mac_header_xmit;
	struct net_device __rcu	*tcfm_dev;
	struct list_head	tcfm_list;
};
#define to_mirred(a) ((struct tcf_mirred *)a)

<<<<<<< HEAD
static inline bool is_tcf_mirred_redirect(const struct tc_action *a)
{
#ifdef CONFIG_NET_CLS_ACT
	if (a->ops && a->ops->type == TCA_ACT_MIRRED)
=======
static inline bool is_tcf_mirred_egress_redirect(const struct tc_action *a)
{
#ifdef CONFIG_NET_CLS_ACT
	if (a->ops && a->ops->id == TCA_ID_MIRRED)
>>>>>>> 24b8d41d
		return to_mirred(a)->tcfm_eaction == TCA_EGRESS_REDIR;
#endif
	return false;
}

<<<<<<< HEAD
static inline bool is_tcf_mirred_mirror(const struct tc_action *a)
{
#ifdef CONFIG_NET_CLS_ACT
	if (a->ops && a->ops->type == TCA_ACT_MIRRED)
=======
static inline bool is_tcf_mirred_egress_mirror(const struct tc_action *a)
{
#ifdef CONFIG_NET_CLS_ACT
	if (a->ops && a->ops->id == TCA_ID_MIRRED)
>>>>>>> 24b8d41d
		return to_mirred(a)->tcfm_eaction == TCA_EGRESS_MIRROR;
#endif
	return false;
}

<<<<<<< HEAD
static inline int tcf_mirred_ifindex(const struct tc_action *a)
{
	return to_mirred(a)->tcfm_ifindex;
=======
static inline bool is_tcf_mirred_ingress_redirect(const struct tc_action *a)
{
#ifdef CONFIG_NET_CLS_ACT
	if (a->ops && a->ops->id == TCA_ID_MIRRED)
		return to_mirred(a)->tcfm_eaction == TCA_INGRESS_REDIR;
#endif
	return false;
}

static inline bool is_tcf_mirred_ingress_mirror(const struct tc_action *a)
{
#ifdef CONFIG_NET_CLS_ACT
	if (a->ops && a->ops->id == TCA_ID_MIRRED)
		return to_mirred(a)->tcfm_eaction == TCA_INGRESS_MIRROR;
#endif
	return false;
}

static inline struct net_device *tcf_mirred_dev(const struct tc_action *a)
{
	return rtnl_dereference(to_mirred(a)->tcfm_dev);
>>>>>>> 24b8d41d
}

#endif /* __NET_TC_MIR_H */<|MERGE_RESOLUTION|>--- conflicted
+++ resolved
@@ -14,43 +14,24 @@
 };
 #define to_mirred(a) ((struct tcf_mirred *)a)
 
-<<<<<<< HEAD
-static inline bool is_tcf_mirred_redirect(const struct tc_action *a)
-{
-#ifdef CONFIG_NET_CLS_ACT
-	if (a->ops && a->ops->type == TCA_ACT_MIRRED)
-=======
 static inline bool is_tcf_mirred_egress_redirect(const struct tc_action *a)
 {
 #ifdef CONFIG_NET_CLS_ACT
 	if (a->ops && a->ops->id == TCA_ID_MIRRED)
->>>>>>> 24b8d41d
 		return to_mirred(a)->tcfm_eaction == TCA_EGRESS_REDIR;
 #endif
 	return false;
 }
 
-<<<<<<< HEAD
-static inline bool is_tcf_mirred_mirror(const struct tc_action *a)
-{
-#ifdef CONFIG_NET_CLS_ACT
-	if (a->ops && a->ops->type == TCA_ACT_MIRRED)
-=======
 static inline bool is_tcf_mirred_egress_mirror(const struct tc_action *a)
 {
 #ifdef CONFIG_NET_CLS_ACT
 	if (a->ops && a->ops->id == TCA_ID_MIRRED)
->>>>>>> 24b8d41d
 		return to_mirred(a)->tcfm_eaction == TCA_EGRESS_MIRROR;
 #endif
 	return false;
 }
 
-<<<<<<< HEAD
-static inline int tcf_mirred_ifindex(const struct tc_action *a)
-{
-	return to_mirred(a)->tcfm_ifindex;
-=======
 static inline bool is_tcf_mirred_ingress_redirect(const struct tc_action *a)
 {
 #ifdef CONFIG_NET_CLS_ACT
@@ -72,7 +53,6 @@
 static inline struct net_device *tcf_mirred_dev(const struct tc_action *a)
 {
 	return rtnl_dereference(to_mirred(a)->tcfm_dev);
->>>>>>> 24b8d41d
 }
 
 #endif /* __NET_TC_MIR_H */