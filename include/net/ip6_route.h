--- conflicted
+++ resolved
@@ -36,10 +36,7 @@
 #define RT6_LOOKUP_F_SRCPREF_PUBLIC	0x00000010
 #define RT6_LOOKUP_F_SRCPREF_COA	0x00000020
 #define RT6_LOOKUP_F_IGNORE_LINKSTATE	0x00000040
-<<<<<<< HEAD
-=======
 #define RT6_LOOKUP_F_DST_NOREF		0x00000080
->>>>>>> 24b8d41d
 
 /* We do not (yet ?) support IPv6 jumbograms (RFC 2675)
  * Unlike IPv4, hdr->seg_len doesn't include the IPv6 header
@@ -84,16 +81,12 @@
 void ip6_route_input(struct sk_buff *skb);
 struct dst_entry *ip6_route_input_lookup(struct net *net,
 					 struct net_device *dev,
-<<<<<<< HEAD
-					 struct flowi6 *fl6, int flags);
-=======
 					 struct flowi6 *fl6,
 					 const struct sk_buff *skb, int flags);
 
 struct dst_entry *ip6_route_output_flags_noref(struct net *net,
 					       const struct sock *sk,
 					       struct flowi6 *fl6, int flags);
->>>>>>> 24b8d41d
 
 struct dst_entry *ip6_route_output_flags(struct net *net, const struct sock *sk,
 					 struct flowi6 *fl6, int flags);
@@ -116,16 +109,10 @@
 }
 
 struct dst_entry *ip6_route_lookup(struct net *net, struct flowi6 *fl6,
-<<<<<<< HEAD
-				   int flags);
-struct rt6_info *ip6_pol_route(struct net *net, struct fib6_table *table,
-			       int ifindex, struct flowi6 *fl6, int flags);
-=======
 				   const struct sk_buff *skb, int flags);
 struct rt6_info *ip6_pol_route(struct net *net, struct fib6_table *table,
 			       int ifindex, struct flowi6 *fl6,
 			       const struct sk_buff *skb, int flags);
->>>>>>> 24b8d41d
 
 void ip6_route_init_special_entries(void);
 int ip6_route_init(void);
@@ -150,22 +137,6 @@
 {
 	int err = 0;
 
-<<<<<<< HEAD
-static inline int ip6_route_get_saddr(struct net *net, struct rt6_info *rt,
-				      const struct in6_addr *daddr,
-				      unsigned int prefs,
-				      struct in6_addr *saddr)
-{
-	struct inet6_dev *idev =
-			rt ? ip6_dst_idev((struct dst_entry *)rt) : NULL;
-	int err = 0;
-
-	if (rt && rt->rt6i_prefsrc.plen)
-		*saddr = rt->rt6i_prefsrc.addr;
-	else
-		err = ipv6_dev_get_saddr(net, idev ? idev->dev : NULL,
-					 daddr, prefs, saddr);
-=======
 	if (f6i && f6i->fib6_prefsrc.plen) {
 		*saddr = f6i->fib6_prefsrc.addr;
 	} else {
@@ -173,7 +144,6 @@
 
 		err = ipv6_dev_get_saddr(net, dev, daddr, prefs, saddr);
 	}
->>>>>>> 24b8d41d
 
 	return err;
 }
