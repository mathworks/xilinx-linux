--- conflicted
+++ resolved
@@ -115,15 +115,12 @@
 	u32		i_seqno;	/* The last seen seqno	*/
 	u32		o_seqno;	/* The last output seqno */
 	int		tun_hlen;	/* Precalculated header length */
-<<<<<<< HEAD
-=======
 
 	/* These four fields used only by ERSPAN */
 	u32		index;		/* ERSPAN type II index */
 	u8		erspan_ver;	/* ERSPAN version */
 	u8		dir;		/* ERSPAN direction */
 	u16		hwid;		/* ERSPAN hardware ID */
->>>>>>> 24b8d41d
 
 	struct dst_cache dst_cache;
 
@@ -271,14 +268,9 @@
 void ip_tunnel_xmit(struct sk_buff *skb, struct net_device *dev,
 		    const struct iphdr *tnl_params, const u8 protocol);
 void ip_md_tunnel_xmit(struct sk_buff *skb, struct net_device *dev,
-<<<<<<< HEAD
-		       const u8 proto);
-int ip_tunnel_ioctl(struct net_device *dev, struct ip_tunnel_parm *p, int cmd);
-=======
 		       const u8 proto, int tunnel_hlen);
 int ip_tunnel_ctl(struct net_device *dev, struct ip_tunnel_parm *p, int cmd);
 int ip_tunnel_ioctl(struct net_device *dev, struct ifreq *ifr, int cmd);
->>>>>>> 24b8d41d
 int __ip_tunnel_change_mtu(struct net_device *dev, int new_mtu, bool strict);
 int ip_tunnel_change_mtu(struct net_device *dev, int new_mtu);
 
@@ -295,25 +287,17 @@
 int ip_tunnel_changelink(struct net_device *dev, struct nlattr *tb[],
 			 struct ip_tunnel_parm *p, __u32 fwmark);
 int ip_tunnel_newlink(struct net_device *dev, struct nlattr *tb[],
-<<<<<<< HEAD
-		      struct ip_tunnel_parm *p);
-void ip_tunnel_setup(struct net_device *dev, int net_id);
-=======
 		      struct ip_tunnel_parm *p, __u32 fwmark);
 void ip_tunnel_setup(struct net_device *dev, unsigned int net_id);
 
 extern const struct header_ops ip_tunnel_header_ops;
 __be16 ip_tunnel_parse_protocol(const struct sk_buff *skb);
->>>>>>> 24b8d41d
 
 struct ip_tunnel_encap_ops {
 	size_t (*encap_hlen)(struct ip_tunnel_encap *e);
 	int (*build_header)(struct sk_buff *skb, struct ip_tunnel_encap *e,
 			    u8 *protocol, struct flowi4 *fl4);
-<<<<<<< HEAD
-=======
 	int (*err_handler)(struct sk_buff *skb, u32 info);
->>>>>>> 24b8d41d
 };
 
 #define MAX_IPTUN_ENCAP_OPS 8
@@ -329,8 +313,6 @@
 int ip_tunnel_encap_setup(struct ip_tunnel *t,
 			  struct ip_tunnel_encap *ipencap);
 
-<<<<<<< HEAD
-=======
 static inline bool pskb_inet_may_pull(struct sk_buff *skb)
 {
 	int nhlen;
@@ -351,7 +333,6 @@
 	return pskb_network_may_pull(skb, nhlen);
 }
 
->>>>>>> 24b8d41d
 static inline int ip_encap_hlen(struct ip_tunnel_encap *e)
 {
 	const struct ip_tunnel_encap_ops *ops;
