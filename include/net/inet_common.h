/* SPDX-License-Identifier: GPL-2.0 */
#ifndef _INET_COMMON_H
#define _INET_COMMON_H

#include <linux/indirect_call_wrapper.h>

extern const struct proto_ops inet_stream_ops;
extern const struct proto_ops inet_dgram_ops;

/*
 *	INET4 prototypes used by INET6
 */

struct msghdr;
struct sock;
struct sockaddr;
struct socket;

int inet_release(struct socket *sock);
int inet_stream_connect(struct socket *sock, struct sockaddr *uaddr,
			int addr_len, int flags);
int __inet_stream_connect(struct socket *sock, struct sockaddr *uaddr,
			  int addr_len, int flags, int is_sendmsg);
int inet_dgram_connect(struct socket *sock, struct sockaddr *uaddr,
		       int addr_len, int flags);
int inet_accept(struct socket *sock, struct socket *newsock, int flags,
		bool kern);
int inet_send_prepare(struct sock *sk);
int inet_sendmsg(struct socket *sock, struct msghdr *msg, size_t size);
ssize_t inet_sendpage(struct socket *sock, struct page *page, int offset,
		      size_t size, int flags);
int inet_recvmsg(struct socket *sock, struct msghdr *msg, size_t size,
		 int flags);
int inet_shutdown(struct socket *sock, int how);
int inet_listen(struct socket *sock, int backlog);
void inet_sock_destruct(struct sock *sk);
int inet_bind(struct socket *sock, struct sockaddr *uaddr, int addr_len);
/* Don't allocate port at this moment, defer to connect. */
#define BIND_FORCE_ADDRESS_NO_PORT	(1 << 0)
/* Grab and release socket lock. */
#define BIND_WITH_LOCK			(1 << 1)
/* Called from BPF program. */
#define BIND_FROM_BPF			(1 << 2)
int __inet_bind(struct sock *sk, struct sockaddr *uaddr, int addr_len,
		u32 flags);
int inet_getname(struct socket *sock, struct sockaddr *uaddr,
		 int peer);
int inet_ioctl(struct socket *sock, unsigned int cmd, unsigned long arg);
int inet_ctl_sock_create(struct sock **sk, unsigned short family,
			 unsigned short type, unsigned char protocol,
			 struct net *net);
int inet_recv_error(struct sock *sk, struct msghdr *msg, int len,
		    int *addr_len);

<<<<<<< HEAD
struct sk_buff **inet_gro_receive(struct sk_buff **head, struct sk_buff *skb);
=======
struct sk_buff *inet_gro_receive(struct list_head *head, struct sk_buff *skb);
>>>>>>> 24b8d41d
int inet_gro_complete(struct sk_buff *skb, int nhoff);
struct sk_buff *inet_gso_segment(struct sk_buff *skb,
				 netdev_features_t features);

static inline void inet_ctl_sock_destroy(struct sock *sk)
{
	if (sk)
		sock_release(sk->sk_socket);
}

#define indirect_call_gro_receive(f2, f1, cb, head, skb)	\
({								\
	unlikely(gro_recursion_inc_test(skb)) ?			\
		NAPI_GRO_CB(skb)->flush |= 1, NULL :		\
		INDIRECT_CALL_2(cb, f2, f1, head, skb);		\
})

#endif<|MERGE_RESOLUTION|>--- conflicted
+++ resolved
@@ -52,11 +52,7 @@
 int inet_recv_error(struct sock *sk, struct msghdr *msg, int len,
 		    int *addr_len);
 
-<<<<<<< HEAD
-struct sk_buff **inet_gro_receive(struct sk_buff **head, struct sk_buff *skb);
-=======
 struct sk_buff *inet_gro_receive(struct list_head *head, struct sk_buff *skb);
->>>>>>> 24b8d41d
 int inet_gro_complete(struct sk_buff *skb, int nhoff);
 struct sk_buff *inet_gso_segment(struct sk_buff *skb,
 				 netdev_features_t features);
