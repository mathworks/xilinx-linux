/* SPDX-License-Identifier: GPL-2.0 */
#ifndef __NET_DST_METADATA_H
#define __NET_DST_METADATA_H 1

#include <linux/skbuff.h>
#include <net/ip_tunnels.h>
#include <net/dst.h>

enum metadata_type {
	METADATA_IP_TUNNEL,
	METADATA_HW_PORT_MUX,
};

struct hw_port_info {
	struct net_device *lower_dev;
	u32 port_id;
};

struct metadata_dst {
	struct dst_entry		dst;
	enum metadata_type		type;
	union {
		struct ip_tunnel_info	tun_info;
		struct hw_port_info	port_info;
	} u;
};

static inline struct metadata_dst *skb_metadata_dst(const struct sk_buff *skb)
{
	struct metadata_dst *md_dst = (struct metadata_dst *) skb_dst(skb);

	if (md_dst && md_dst->dst.flags & DST_METADATA)
		return md_dst;

	return NULL;
}

static inline struct ip_tunnel_info *
skb_tunnel_info(const struct sk_buff *skb)
{
	struct metadata_dst *md_dst = skb_metadata_dst(skb);
	struct dst_entry *dst;

	if (md_dst && md_dst->type == METADATA_IP_TUNNEL)
		return &md_dst->u.tun_info;

	dst = skb_dst(skb);
	if (dst && dst->lwtstate)
		return lwt_tun_info(dst->lwtstate);

	return NULL;
}

static inline bool skb_valid_dst(const struct sk_buff *skb)
{
	struct dst_entry *dst = skb_dst(skb);

	return dst && !(dst->flags & DST_METADATA);
}

static inline int skb_metadata_dst_cmp(const struct sk_buff *skb_a,
				       const struct sk_buff *skb_b)
{
	const struct metadata_dst *a, *b;

	if (!(skb_a->_skb_refdst | skb_b->_skb_refdst))
		return 0;

	a = (const struct metadata_dst *) skb_dst(skb_a);
	b = (const struct metadata_dst *) skb_dst(skb_b);

	if (!a != !b || a->type != b->type)
		return 1;

	switch (a->type) {
	case METADATA_HW_PORT_MUX:
		return memcmp(&a->u.port_info, &b->u.port_info,
			      sizeof(a->u.port_info));
	case METADATA_IP_TUNNEL:
		return memcmp(&a->u.tun_info, &b->u.tun_info,
			      sizeof(a->u.tun_info) +
					 a->u.tun_info.options_len);
	default:
		return 1;
	}
}

void metadata_dst_free(struct metadata_dst *);
struct metadata_dst *metadata_dst_alloc(u8 optslen, enum metadata_type type,
					gfp_t flags);
void metadata_dst_free_percpu(struct metadata_dst __percpu *md_dst);
struct metadata_dst __percpu *
metadata_dst_alloc_percpu(u8 optslen, enum metadata_type type, gfp_t flags);

static inline struct metadata_dst *tun_rx_dst(int md_size)
{
	struct metadata_dst *tun_dst;

	tun_dst = metadata_dst_alloc(md_size, METADATA_IP_TUNNEL, GFP_ATOMIC);
	if (!tun_dst)
		return NULL;

	tun_dst->u.tun_info.options_len = 0;
	tun_dst->u.tun_info.mode = 0;
	return tun_dst;
}

static inline struct metadata_dst *tun_dst_unclone(struct sk_buff *skb)
{
	struct metadata_dst *md_dst = skb_metadata_dst(skb);
	int md_size;
	struct metadata_dst *new_md;

	if (!md_dst || md_dst->type != METADATA_IP_TUNNEL)
		return ERR_PTR(-EINVAL);

	md_size = md_dst->u.tun_info.options_len;
	new_md = metadata_dst_alloc(md_size, METADATA_IP_TUNNEL, GFP_ATOMIC);
	if (!new_md)
		return ERR_PTR(-ENOMEM);

	memcpy(&new_md->u.tun_info, &md_dst->u.tun_info,
	       sizeof(struct ip_tunnel_info) + md_size);
	skb_dst_drop(skb);
	dst_hold(&new_md->dst);
	skb_dst_set(skb, &new_md->dst);
	return new_md;
}

static inline struct ip_tunnel_info *skb_tunnel_info_unclone(struct sk_buff *skb)
{
	struct metadata_dst *dst;

	dst = tun_dst_unclone(skb);
	if (IS_ERR(dst))
		return NULL;

	return &dst->u.tun_info;
}

static inline struct metadata_dst *__ip_tun_set_dst(__be32 saddr,
						    __be32 daddr,
						    __u8 tos, __u8 ttl,
<<<<<<< HEAD
=======
						    __be16 tp_dst,
>>>>>>> 24b8d41d
						    __be16 flags,
						    __be64 tunnel_id,
						    int md_size)
{
	struct metadata_dst *tun_dst;

	tun_dst = tun_rx_dst(md_size);
	if (!tun_dst)
		return NULL;

	ip_tunnel_key_init(&tun_dst->u.tun_info.key,
			   saddr, daddr, tos, ttl,
<<<<<<< HEAD
			   0, 0, 0, tunnel_id, flags);
=======
			   0, 0, tp_dst, tunnel_id, flags);
>>>>>>> 24b8d41d
	return tun_dst;
}

static inline struct metadata_dst *ip_tun_rx_dst(struct sk_buff *skb,
						 __be16 flags,
						 __be64 tunnel_id,
						 int md_size)
{
	const struct iphdr *iph = ip_hdr(skb);

	return __ip_tun_set_dst(iph->saddr, iph->daddr, iph->tos, iph->ttl,
<<<<<<< HEAD
				flags, tunnel_id, md_size);
=======
				0, flags, tunnel_id, md_size);
>>>>>>> 24b8d41d
}

static inline struct metadata_dst *__ipv6_tun_set_dst(const struct in6_addr *saddr,
						      const struct in6_addr *daddr,
						      __u8 tos, __u8 ttl,
<<<<<<< HEAD
=======
						      __be16 tp_dst,
>>>>>>> 24b8d41d
						      __be32 label,
						      __be16 flags,
						      __be64 tunnel_id,
						      int md_size)
{
	struct metadata_dst *tun_dst;
	struct ip_tunnel_info *info;

	tun_dst = tun_rx_dst(md_size);
	if (!tun_dst)
		return NULL;

	info = &tun_dst->u.tun_info;
	info->mode = IP_TUNNEL_INFO_IPV6;
	info->key.tun_flags = flags;
	info->key.tun_id = tunnel_id;
	info->key.tp_src = 0;
	info->key.tp_dst = tp_dst;

	info->key.u.ipv6.src = *saddr;
	info->key.u.ipv6.dst = *daddr;

	info->key.tos = tos;
	info->key.ttl = ttl;
	info->key.label = label;

	return tun_dst;
}

static inline struct metadata_dst *ipv6_tun_rx_dst(struct sk_buff *skb,
						   __be16 flags,
						   __be64 tunnel_id,
						   int md_size)
{
	const struct ipv6hdr *ip6h = ipv6_hdr(skb);

	return __ipv6_tun_set_dst(&ip6h->saddr, &ip6h->daddr,
				  ipv6_get_dsfield(ip6h), ip6h->hop_limit,
<<<<<<< HEAD
				  ip6_flowlabel(ip6h), flags, tunnel_id,
=======
				  0, ip6_flowlabel(ip6h), flags, tunnel_id,
>>>>>>> 24b8d41d
				  md_size);
}
#endif /* __NET_DST_METADATA_H */<|MERGE_RESOLUTION|>--- conflicted
+++ resolved
@@ -141,10 +141,7 @@
 static inline struct metadata_dst *__ip_tun_set_dst(__be32 saddr,
 						    __be32 daddr,
 						    __u8 tos, __u8 ttl,
-<<<<<<< HEAD
-=======
 						    __be16 tp_dst,
->>>>>>> 24b8d41d
 						    __be16 flags,
 						    __be64 tunnel_id,
 						    int md_size)
@@ -157,11 +154,7 @@
 
 	ip_tunnel_key_init(&tun_dst->u.tun_info.key,
 			   saddr, daddr, tos, ttl,
-<<<<<<< HEAD
-			   0, 0, 0, tunnel_id, flags);
-=======
 			   0, 0, tp_dst, tunnel_id, flags);
->>>>>>> 24b8d41d
 	return tun_dst;
 }
 
@@ -173,20 +166,13 @@
 	const struct iphdr *iph = ip_hdr(skb);
 
 	return __ip_tun_set_dst(iph->saddr, iph->daddr, iph->tos, iph->ttl,
-<<<<<<< HEAD
-				flags, tunnel_id, md_size);
-=======
 				0, flags, tunnel_id, md_size);
->>>>>>> 24b8d41d
 }
 
 static inline struct metadata_dst *__ipv6_tun_set_dst(const struct in6_addr *saddr,
 						      const struct in6_addr *daddr,
 						      __u8 tos, __u8 ttl,
-<<<<<<< HEAD
-=======
 						      __be16 tp_dst,
->>>>>>> 24b8d41d
 						      __be32 label,
 						      __be16 flags,
 						      __be64 tunnel_id,
@@ -225,11 +211,7 @@
 
 	return __ipv6_tun_set_dst(&ip6h->saddr, &ip6h->daddr,
 				  ipv6_get_dsfield(ip6h), ip6h->hop_limit,
-<<<<<<< HEAD
-				  ip6_flowlabel(ip6h), flags, tunnel_id,
-=======
 				  0, ip6_flowlabel(ip6h), flags, tunnel_id,
->>>>>>> 24b8d41d
 				  md_size);
 }
 #endif /* __NET_DST_METADATA_H */