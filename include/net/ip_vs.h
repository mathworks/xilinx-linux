/* SPDX-License-Identifier: GPL-2.0 */
/* IP Virtual Server
 * data structure and functionality definitions
 */

#ifndef _NET_IP_VS_H
#define _NET_IP_VS_H

#include <linux/ip_vs.h>                /* definitions shared with userland */

#include <asm/types.h>                  /* for __uXX types */

#include <linux/list.h>                 /* for struct list_head */
#include <linux/spinlock.h>             /* for struct rwlock_t */
#include <linux/atomic.h>               /* for struct atomic_t */
#include <linux/refcount.h>             /* for struct refcount_t */
#include <linux/workqueue.h>

#include <linux/compiler.h>
#include <linux/timer.h>
#include <linux/bug.h>

#include <net/checksum.h>
#include <linux/netfilter.h>		/* for union nf_inet_addr */
#include <linux/ip.h>
#include <linux/ipv6.h>			/* for struct ipv6hdr */
#include <net/ipv6.h>
#if IS_ENABLED(CONFIG_NF_CONNTRACK)
#include <net/netfilter/nf_conntrack.h>
#endif
#include <net/net_namespace.h>		/* Netw namespace */

#define IP_VS_HDR_INVERSE	1
#define IP_VS_HDR_ICMP		2

/* Generic access of ipvs struct */
static inline struct netns_ipvs *net_ipvs(struct net* net)
{
	return net->ipvs;
}

/* Connections' size value needed by ip_vs_ctl.c */
extern int ip_vs_conn_tab_size;

struct ip_vs_iphdr {
	int hdr_flags;	/* ipvs flags */
	__u32 off;	/* Where IP or IPv4 header starts */
	__u32 len;	/* IPv4 simply where L4 starts
			 * IPv6 where L4 Transport Header starts */
	__u16 fragoffs; /* IPv6 fragment offset, 0 if first frag (or not frag)*/
	__s16 protocol;
	__s32 flags;
	union nf_inet_addr saddr;
	union nf_inet_addr daddr;
};

static inline void *frag_safe_skb_hp(const struct sk_buff *skb, int offset,
				      int len, void *buffer)
{
	return skb_header_pointer(skb, offset, len, buffer);
}

/* This function handles filling *ip_vs_iphdr, both for IPv4 and IPv6.
 * IPv6 requires some extra work, as finding proper header position,
 * depend on the IPv6 extension headers.
 */
static inline int
ip_vs_fill_iph_skb_off(int af, const struct sk_buff *skb, int offset,
		       int hdr_flags, struct ip_vs_iphdr *iphdr)
{
	iphdr->hdr_flags = hdr_flags;
	iphdr->off = offset;

#ifdef CONFIG_IP_VS_IPV6
	if (af == AF_INET6) {
		struct ipv6hdr _iph;
		const struct ipv6hdr *iph = skb_header_pointer(
			skb, offset, sizeof(_iph), &_iph);
		if (!iph)
			return 0;

		iphdr->saddr.in6 = iph->saddr;
		iphdr->daddr.in6 = iph->daddr;
		/* ipv6_find_hdr() updates len, flags */
		iphdr->len	 = offset;
		iphdr->flags	 = 0;
		iphdr->protocol  = ipv6_find_hdr(skb, &iphdr->len, -1,
						 &iphdr->fragoffs,
						 &iphdr->flags);
		if (iphdr->protocol < 0)
			return 0;
	} else
#endif
	{
		struct iphdr _iph;
		const struct iphdr *iph = skb_header_pointer(
			skb, offset, sizeof(_iph), &_iph);
		if (!iph)
			return 0;

		iphdr->len	= offset + iph->ihl * 4;
		iphdr->fragoffs	= 0;
		iphdr->protocol	= iph->protocol;
		iphdr->saddr.ip	= iph->saddr;
		iphdr->daddr.ip	= iph->daddr;
	}

	return 1;
}

static inline int
ip_vs_fill_iph_skb_icmp(int af, const struct sk_buff *skb, int offset,
			bool inverse, struct ip_vs_iphdr *iphdr)
{
	int hdr_flags = IP_VS_HDR_ICMP;

	if (inverse)
		hdr_flags |= IP_VS_HDR_INVERSE;

	return ip_vs_fill_iph_skb_off(af, skb, offset, hdr_flags, iphdr);
}

static inline int
ip_vs_fill_iph_skb(int af, const struct sk_buff *skb, bool inverse,
		   struct ip_vs_iphdr *iphdr)
{
	int hdr_flags = 0;

	if (inverse)
		hdr_flags |= IP_VS_HDR_INVERSE;

	return ip_vs_fill_iph_skb_off(af, skb, skb_network_offset(skb),
				      hdr_flags, iphdr);
}

static inline bool
ip_vs_iph_inverse(const struct ip_vs_iphdr *iph)
{
	return !!(iph->hdr_flags & IP_VS_HDR_INVERSE);
}

static inline bool
ip_vs_iph_icmp(const struct ip_vs_iphdr *iph)
{
	return !!(iph->hdr_flags & IP_VS_HDR_ICMP);
}

static inline void ip_vs_addr_copy(int af, union nf_inet_addr *dst,
				   const union nf_inet_addr *src)
{
#ifdef CONFIG_IP_VS_IPV6
	if (af == AF_INET6)
		dst->in6 = src->in6;
	else
#endif
	dst->ip = src->ip;
}

static inline void ip_vs_addr_set(int af, union nf_inet_addr *dst,
				  const union nf_inet_addr *src)
{
#ifdef CONFIG_IP_VS_IPV6
	if (af == AF_INET6) {
		dst->in6 = src->in6;
		return;
	}
#endif
	dst->ip = src->ip;
	dst->all[1] = 0;
	dst->all[2] = 0;
	dst->all[3] = 0;
}

static inline int ip_vs_addr_equal(int af, const union nf_inet_addr *a,
				   const union nf_inet_addr *b)
{
#ifdef CONFIG_IP_VS_IPV6
	if (af == AF_INET6)
		return ipv6_addr_equal(&a->in6, &b->in6);
#endif
	return a->ip == b->ip;
}

#ifdef CONFIG_IP_VS_DEBUG
#include <linux/net.h>

int ip_vs_get_debug_level(void);

static inline const char *ip_vs_dbg_addr(int af, char *buf, size_t buf_len,
					 const union nf_inet_addr *addr,
					 int *idx)
{
	int len;
#ifdef CONFIG_IP_VS_IPV6
	if (af == AF_INET6)
		len = snprintf(&buf[*idx], buf_len - *idx, "[%pI6c]",
			       &addr->in6) + 1;
	else
#endif
		len = snprintf(&buf[*idx], buf_len - *idx, "%pI4",
			       &addr->ip) + 1;

	*idx += len;
	BUG_ON(*idx > buf_len + 1);
	return &buf[*idx - len];
}

#define IP_VS_DBG_BUF(level, msg, ...)					\
	do {								\
		char ip_vs_dbg_buf[160];				\
		int ip_vs_dbg_idx = 0;					\
		if (level <= ip_vs_get_debug_level())			\
			printk(KERN_DEBUG pr_fmt(msg), ##__VA_ARGS__);	\
	} while (0)
#define IP_VS_ERR_BUF(msg...)						\
	do {								\
		char ip_vs_dbg_buf[160];				\
		int ip_vs_dbg_idx = 0;					\
		pr_err(msg);						\
	} while (0)

/* Only use from within IP_VS_DBG_BUF() or IP_VS_ERR_BUF macros */
#define IP_VS_DBG_ADDR(af, addr)					\
	ip_vs_dbg_addr(af, ip_vs_dbg_buf,				\
		       sizeof(ip_vs_dbg_buf), addr,			\
		       &ip_vs_dbg_idx)

#define IP_VS_DBG(level, msg, ...)					\
	do {								\
		if (level <= ip_vs_get_debug_level())			\
			printk(KERN_DEBUG pr_fmt(msg), ##__VA_ARGS__);	\
	} while (0)
#define IP_VS_DBG_RL(msg, ...)						\
	do {								\
		if (net_ratelimit())					\
			printk(KERN_DEBUG pr_fmt(msg), ##__VA_ARGS__);	\
	} while (0)
#define IP_VS_DBG_PKT(level, af, pp, skb, ofs, msg)			\
	do {								\
		if (level <= ip_vs_get_debug_level())			\
			pp->debug_packet(af, pp, skb, ofs, msg);	\
	} while (0)
#define IP_VS_DBG_RL_PKT(level, af, pp, skb, ofs, msg)			\
	do {								\
		if (level <= ip_vs_get_debug_level() &&			\
		    net_ratelimit())					\
			pp->debug_packet(af, pp, skb, ofs, msg);	\
	} while (0)
#else	/* NO DEBUGGING at ALL */
#define IP_VS_DBG_BUF(level, msg...)  do {} while (0)
#define IP_VS_ERR_BUF(msg...)  do {} while (0)
#define IP_VS_DBG(level, msg...)  do {} while (0)
#define IP_VS_DBG_RL(msg...)  do {} while (0)
#define IP_VS_DBG_PKT(level, af, pp, skb, ofs, msg)	do {} while (0)
#define IP_VS_DBG_RL_PKT(level, af, pp, skb, ofs, msg)	do {} while (0)
#endif

#define IP_VS_BUG() BUG()
#define IP_VS_ERR_RL(msg, ...)						\
	do {								\
		if (net_ratelimit())					\
			pr_err(msg, ##__VA_ARGS__);			\
	} while (0)

#ifdef CONFIG_IP_VS_DEBUG
#define EnterFunction(level)						\
	do {								\
		if (level <= ip_vs_get_debug_level())			\
			printk(KERN_DEBUG				\
			       pr_fmt("Enter: %s, %s line %i\n"),	\
			       __func__, __FILE__, __LINE__);		\
	} while (0)
#define LeaveFunction(level)						\
	do {								\
		if (level <= ip_vs_get_debug_level())			\
			printk(KERN_DEBUG				\
			       pr_fmt("Leave: %s, %s line %i\n"),	\
			       __func__, __FILE__, __LINE__);		\
	} while (0)
#else
#define EnterFunction(level)   do {} while (0)
#define LeaveFunction(level)   do {} while (0)
#endif

/* The port number of FTP service (in network order). */
#define FTPPORT  cpu_to_be16(21)
#define FTPDATA  cpu_to_be16(20)

/* TCP State Values */
enum {
	IP_VS_TCP_S_NONE = 0,
	IP_VS_TCP_S_ESTABLISHED,
	IP_VS_TCP_S_SYN_SENT,
	IP_VS_TCP_S_SYN_RECV,
	IP_VS_TCP_S_FIN_WAIT,
	IP_VS_TCP_S_TIME_WAIT,
	IP_VS_TCP_S_CLOSE,
	IP_VS_TCP_S_CLOSE_WAIT,
	IP_VS_TCP_S_LAST_ACK,
	IP_VS_TCP_S_LISTEN,
	IP_VS_TCP_S_SYNACK,
	IP_VS_TCP_S_LAST
};

/* UDP State Values */
enum {
	IP_VS_UDP_S_NORMAL,
	IP_VS_UDP_S_LAST,
};

/* ICMP State Values */
enum {
	IP_VS_ICMP_S_NORMAL,
	IP_VS_ICMP_S_LAST,
};

/* SCTP State Values */
enum ip_vs_sctp_states {
	IP_VS_SCTP_S_NONE,
	IP_VS_SCTP_S_INIT1,
	IP_VS_SCTP_S_INIT,
	IP_VS_SCTP_S_COOKIE_SENT,
	IP_VS_SCTP_S_COOKIE_REPLIED,
	IP_VS_SCTP_S_COOKIE_WAIT,
	IP_VS_SCTP_S_COOKIE,
	IP_VS_SCTP_S_COOKIE_ECHOED,
	IP_VS_SCTP_S_ESTABLISHED,
	IP_VS_SCTP_S_SHUTDOWN_SENT,
	IP_VS_SCTP_S_SHUTDOWN_RECEIVED,
	IP_VS_SCTP_S_SHUTDOWN_ACK_SENT,
	IP_VS_SCTP_S_REJECTED,
	IP_VS_SCTP_S_CLOSED,
	IP_VS_SCTP_S_LAST
};

/* Connection templates use bits from state */
#define IP_VS_CTPL_S_NONE		0x0000
#define IP_VS_CTPL_S_ASSURED		0x0001
#define IP_VS_CTPL_S_LAST		0x0002

/* Delta sequence info structure
 * Each ip_vs_conn has 2 (output AND input seq. changes).
 * Only used in the VS/NAT.
 */
struct ip_vs_seq {
	__u32			init_seq;	/* Add delta from this seq */
	__u32			delta;		/* Delta in sequence numbers */
	__u32			previous_delta;	/* Delta in sequence numbers
						 * before last resized pkt */
};

/* counters per cpu */
struct ip_vs_counters {
	__u64		conns;		/* connections scheduled */
	__u64		inpkts;		/* incoming packets */
	__u64		outpkts;	/* outgoing packets */
	__u64		inbytes;	/* incoming bytes */
	__u64		outbytes;	/* outgoing bytes */
};
/* Stats per cpu */
struct ip_vs_cpu_stats {
	struct ip_vs_counters   cnt;
	struct u64_stats_sync   syncp;
};

/* IPVS statistics objects */
struct ip_vs_estimator {
	struct list_head	list;

	u64			last_inbytes;
	u64			last_outbytes;
	u64			last_conns;
	u64			last_inpkts;
	u64			last_outpkts;

	u64			cps;
	u64			inpps;
	u64			outpps;
	u64			inbps;
	u64			outbps;
};

/*
 * IPVS statistics object, 64-bit kernel version of struct ip_vs_stats_user
 */
struct ip_vs_kstats {
	u64			conns;		/* connections scheduled */
	u64			inpkts;		/* incoming packets */
	u64			outpkts;	/* outgoing packets */
	u64			inbytes;	/* incoming bytes */
	u64			outbytes;	/* outgoing bytes */

	u64			cps;		/* current connection rate */
	u64			inpps;		/* current in packet rate */
	u64			outpps;		/* current out packet rate */
	u64			inbps;		/* current in byte rate */
	u64			outbps;		/* current out byte rate */
};

struct ip_vs_stats {
	struct ip_vs_kstats	kstats;		/* kernel statistics */
	struct ip_vs_estimator	est;		/* estimator */
	struct ip_vs_cpu_stats __percpu	*cpustats;	/* per cpu counters */
	spinlock_t		lock;		/* spin lock */
	struct ip_vs_kstats	kstats0;	/* reset values */
};

struct dst_entry;
struct iphdr;
struct ip_vs_conn;
struct ip_vs_app;
struct sk_buff;
struct ip_vs_proto_data;

struct ip_vs_protocol {
	struct ip_vs_protocol	*next;
	char			*name;
	u16			protocol;
	u16			num_states;
	int			dont_defrag;

	void (*init)(struct ip_vs_protocol *pp);

	void (*exit)(struct ip_vs_protocol *pp);

	int (*init_netns)(struct netns_ipvs *ipvs, struct ip_vs_proto_data *pd);

	void (*exit_netns)(struct netns_ipvs *ipvs, struct ip_vs_proto_data *pd);

	int (*conn_schedule)(struct netns_ipvs *ipvs,
			     int af, struct sk_buff *skb,
			     struct ip_vs_proto_data *pd,
			     int *verdict, struct ip_vs_conn **cpp,
			     struct ip_vs_iphdr *iph);

	struct ip_vs_conn *
	(*conn_in_get)(struct netns_ipvs *ipvs,
		       int af,
		       const struct sk_buff *skb,
		       const struct ip_vs_iphdr *iph);

	struct ip_vs_conn *
	(*conn_out_get)(struct netns_ipvs *ipvs,
			int af,
			const struct sk_buff *skb,
			const struct ip_vs_iphdr *iph);

	int (*snat_handler)(struct sk_buff *skb, struct ip_vs_protocol *pp,
			    struct ip_vs_conn *cp, struct ip_vs_iphdr *iph);

	int (*dnat_handler)(struct sk_buff *skb, struct ip_vs_protocol *pp,
			    struct ip_vs_conn *cp, struct ip_vs_iphdr *iph);

	const char *(*state_name)(int state);

	void (*state_transition)(struct ip_vs_conn *cp, int direction,
				 const struct sk_buff *skb,
				 struct ip_vs_proto_data *pd);

	int (*register_app)(struct netns_ipvs *ipvs, struct ip_vs_app *inc);

	void (*unregister_app)(struct netns_ipvs *ipvs, struct ip_vs_app *inc);

	int (*app_conn_bind)(struct ip_vs_conn *cp);

	void (*debug_packet)(int af, struct ip_vs_protocol *pp,
			     const struct sk_buff *skb,
			     int offset,
			     const char *msg);

	void (*timeout_change)(struct ip_vs_proto_data *pd, int flags);
};

/* protocol data per netns */
struct ip_vs_proto_data {
	struct ip_vs_proto_data	*next;
	struct ip_vs_protocol	*pp;
	int			*timeout_table;	/* protocol timeout table */
	atomic_t		appcnt;		/* counter of proto app incs. */
	struct tcp_states_t	*tcp_state_table;
};

struct ip_vs_protocol   *ip_vs_proto_get(unsigned short proto);
struct ip_vs_proto_data *ip_vs_proto_data_get(struct netns_ipvs *ipvs,
					      unsigned short proto);

struct ip_vs_conn_param {
	struct netns_ipvs		*ipvs;
	const union nf_inet_addr	*caddr;
	const union nf_inet_addr	*vaddr;
	__be16				cport;
	__be16				vport;
	__u16				protocol;
	u16				af;

	const struct ip_vs_pe		*pe;
	char				*pe_data;
	__u8				pe_data_len;
};

/* IP_VS structure allocated for each dynamically scheduled connection */
struct ip_vs_conn {
	struct hlist_node	c_list;         /* hashed list heads */
	/* Protocol, addresses and port numbers */
	__be16                  cport;
	__be16                  dport;
	__be16                  vport;
	u16			af;		/* address family */
	union nf_inet_addr      caddr;          /* client address */
	union nf_inet_addr      vaddr;          /* virtual address */
	union nf_inet_addr      daddr;          /* destination address */
	volatile __u32          flags;          /* status flags */
	__u16                   protocol;       /* Which protocol (TCP/UDP) */
	__u16			daf;		/* Address family of the dest */
	struct netns_ipvs	*ipvs;

	/* counter and timer */
	refcount_t		refcnt;		/* reference count */
	struct timer_list	timer;		/* Expiration timer */
	volatile unsigned long	timeout;	/* timeout */

	/* Flags and state transition */
	spinlock_t              lock;           /* lock for state transition */
	volatile __u16          state;          /* state info */
	volatile __u16          old_state;      /* old state, to be used for
						 * state transition triggerd
						 * synchronization
						 */
	__u32			fwmark;		/* Fire wall mark from skb */
	unsigned long		sync_endtime;	/* jiffies + sent_retries */

	/* Control members */
	struct ip_vs_conn       *control;       /* Master control connection */
	atomic_t                n_control;      /* Number of controlled ones */
	struct ip_vs_dest       *dest;          /* real server */
	atomic_t                in_pkts;        /* incoming packet counter */

	/* Packet transmitter for different forwarding methods.  If it
	 * mangles the packet, it must return NF_DROP or better NF_STOLEN,
	 * otherwise this must be changed to a sk_buff **.
	 * NF_ACCEPT can be returned when destination is local.
	 */
	int (*packet_xmit)(struct sk_buff *skb, struct ip_vs_conn *cp,
			   struct ip_vs_protocol *pp, struct ip_vs_iphdr *iph);

	/* Note: we can group the following members into a structure,
	 * in order to save more space, and the following members are
	 * only used in VS/NAT anyway
	 */
	struct ip_vs_app        *app;           /* bound ip_vs_app object */
	void                    *app_data;      /* Application private data */
	struct ip_vs_seq        in_seq;         /* incoming seq. struct */
	struct ip_vs_seq        out_seq;        /* outgoing seq. struct */

	const struct ip_vs_pe	*pe;
	char			*pe_data;
	__u8			pe_data_len;

	struct rcu_head		rcu_head;
};

/* Extended internal versions of struct ip_vs_service_user and ip_vs_dest_user
 * for IPv6 support.
 *
 * We need these to conveniently pass around service and destination
 * options, but unfortunately, we also need to keep the old definitions to
 * maintain userspace backwards compatibility for the setsockopt interface.
 */
struct ip_vs_service_user_kern {
	/* virtual service addresses */
	u16			af;
	u16			protocol;
	union nf_inet_addr	addr;		/* virtual ip address */
	__be16			port;
	u32			fwmark;		/* firwall mark of service */

	/* virtual service options */
	char			*sched_name;
	char			*pe_name;
	unsigned int		flags;		/* virtual service flags */
	unsigned int		timeout;	/* persistent timeout in sec */
	__be32			netmask;	/* persistent netmask or plen */
};


struct ip_vs_dest_user_kern {
	/* destination server address */
	union nf_inet_addr	addr;
	__be16			port;

	/* real server options */
	unsigned int		conn_flags;	/* connection flags */
	int			weight;		/* destination weight */

	/* thresholds for active connections */
	u32			u_threshold;	/* upper threshold */
	u32			l_threshold;	/* lower threshold */

	/* Address family of addr */
	u16			af;

	u16			tun_type;	/* tunnel type */
	__be16			tun_port;	/* tunnel port */
	u16			tun_flags;	/* tunnel flags */
};


/*
 * The information about the virtual service offered to the net and the
 * forwarding entries.
 */
struct ip_vs_service {
	struct hlist_node	s_list;   /* for normal service table */
	struct hlist_node	f_list;   /* for fwmark-based service table */
	atomic_t		refcnt;   /* reference counter */

	u16			af;       /* address family */
	__u16			protocol; /* which protocol (TCP/UDP) */
	union nf_inet_addr	addr;	  /* IP address for virtual service */
	__be16			port;	  /* port number for the service */
	__u32                   fwmark;   /* firewall mark of the service */
	unsigned int		flags;	  /* service status flags */
	unsigned int		timeout;  /* persistent timeout in ticks */
	__be32			netmask;  /* grouping granularity, mask/plen */
	struct netns_ipvs	*ipvs;

	struct list_head	destinations;  /* real server d-linked list */
	__u32			num_dests;     /* number of servers */
	struct ip_vs_stats      stats;         /* statistics for the service */

	/* for scheduling */
	struct ip_vs_scheduler __rcu *scheduler; /* bound scheduler object */
	spinlock_t		sched_lock;    /* lock sched_data */
	void			*sched_data;   /* scheduler application data */

	/* alternate persistence engine */
	struct ip_vs_pe __rcu	*pe;
	int			conntrack_afmask;

	struct rcu_head		rcu_head;
};

/* Information for cached dst */
struct ip_vs_dest_dst {
	struct dst_entry	*dst_cache;	/* destination cache entry */
	u32			dst_cookie;
	union nf_inet_addr	dst_saddr;
	struct rcu_head		rcu_head;
};

/* The real server destination forwarding entry with ip address, port number,
 * and so on.
 */
struct ip_vs_dest {
	struct list_head	n_list;   /* for the dests in the service */
	struct hlist_node	d_list;   /* for table with all the dests */

	u16			af;		/* address family */
	__be16			port;		/* port number of the server */
	union nf_inet_addr	addr;		/* IP address of the server */
	volatile unsigned int	flags;		/* dest status flags */
	atomic_t		conn_flags;	/* flags to copy to conn */
	atomic_t		weight;		/* server weight */
	atomic_t		last_weight;	/* server latest weight */
	__u16			tun_type;	/* tunnel type */
	__be16			tun_port;	/* tunnel port */
	__u16			tun_flags;	/* tunnel flags */

	refcount_t		refcnt;		/* reference counter */
	struct ip_vs_stats      stats;          /* statistics */
	unsigned long		idle_start;	/* start time, jiffies */

	/* connection counters and thresholds */
	atomic_t		activeconns;	/* active connections */
	atomic_t		inactconns;	/* inactive connections */
	atomic_t		persistconns;	/* persistent connections */
	__u32			u_threshold;	/* upper threshold */
	__u32			l_threshold;	/* lower threshold */

	/* for destination cache */
	spinlock_t		dst_lock;	/* lock of dst_cache */
	struct ip_vs_dest_dst __rcu *dest_dst;	/* cached dst info */

	/* for virtual service */
	struct ip_vs_service __rcu *svc;	/* service it belongs to */
	__u16			protocol;	/* which protocol (TCP/UDP) */
	__be16			vport;		/* virtual port number */
	union nf_inet_addr	vaddr;		/* virtual IP address */
	__u32			vfwmark;	/* firewall mark of service */

	struct list_head	t_list;		/* in dest_trash */
	unsigned int		in_rs_table:1;	/* we are in rs_table */
};

/* The scheduler object */
struct ip_vs_scheduler {
	struct list_head	n_list;		/* d-linked list head */
	char			*name;		/* scheduler name */
	atomic_t		refcnt;		/* reference counter */
	struct module		*module;	/* THIS_MODULE/NULL */

	/* scheduler initializing service */
	int (*init_service)(struct ip_vs_service *svc);
	/* scheduling service finish */
	void (*done_service)(struct ip_vs_service *svc);
	/* dest is linked */
	int (*add_dest)(struct ip_vs_service *svc, struct ip_vs_dest *dest);
	/* dest is unlinked */
	int (*del_dest)(struct ip_vs_service *svc, struct ip_vs_dest *dest);
	/* dest is updated */
	int (*upd_dest)(struct ip_vs_service *svc, struct ip_vs_dest *dest);

	/* selecting a server from the given service */
	struct ip_vs_dest* (*schedule)(struct ip_vs_service *svc,
				       const struct sk_buff *skb,
				       struct ip_vs_iphdr *iph);
};

/* The persistence engine object */
struct ip_vs_pe {
	struct list_head	n_list;		/* d-linked list head */
	char			*name;		/* scheduler name */
	atomic_t		refcnt;		/* reference counter */
	struct module		*module;	/* THIS_MODULE/NULL */

	/* get the connection template, if any */
	int (*fill_param)(struct ip_vs_conn_param *p, struct sk_buff *skb);
	bool (*ct_match)(const struct ip_vs_conn_param *p,
			 struct ip_vs_conn *ct);
	u32 (*hashkey_raw)(const struct ip_vs_conn_param *p, u32 initval,
			   bool inverse);
	int (*show_pe_data)(const struct ip_vs_conn *cp, char *buf);
	/* create connections for real-server outgoing packets */
	struct ip_vs_conn* (*conn_out)(struct ip_vs_service *svc,
				       struct ip_vs_dest *dest,
				       struct sk_buff *skb,
				       const struct ip_vs_iphdr *iph,
				       __be16 dport, __be16 cport);
};

/* The application module object (a.k.a. app incarnation) */
struct ip_vs_app {
	struct list_head	a_list;		/* member in app list */
	int			type;		/* IP_VS_APP_TYPE_xxx */
	char			*name;		/* application module name */
	__u16			protocol;
	struct module		*module;	/* THIS_MODULE/NULL */
	struct list_head	incs_list;	/* list of incarnations */

	/* members for application incarnations */
	struct list_head	p_list;		/* member in proto app list */
	struct ip_vs_app	*app;		/* its real application */
	__be16			port;		/* port number in net order */
	atomic_t		usecnt;		/* usage counter */
	struct rcu_head		rcu_head;

	/* output hook: Process packet in inout direction, diff set for TCP.
	 * Return: 0=Error, 1=Payload Not Mangled/Mangled but checksum is ok,
	 *	   2=Mangled but checksum was not updated
	 */
	int (*pkt_out)(struct ip_vs_app *, struct ip_vs_conn *,
		       struct sk_buff *, int *diff, struct ip_vs_iphdr *ipvsh);

	/* input hook: Process packet in outin direction, diff set for TCP.
	 * Return: 0=Error, 1=Payload Not Mangled/Mangled but checksum is ok,
	 *	   2=Mangled but checksum was not updated
	 */
	int (*pkt_in)(struct ip_vs_app *, struct ip_vs_conn *,
		      struct sk_buff *, int *diff, struct ip_vs_iphdr *ipvsh);

	/* ip_vs_app initializer */
	int (*init_conn)(struct ip_vs_app *, struct ip_vs_conn *);

	/* ip_vs_app finish */
	int (*done_conn)(struct ip_vs_app *, struct ip_vs_conn *);


	/* not used now */
	int (*bind_conn)(struct ip_vs_app *, struct ip_vs_conn *,
			 struct ip_vs_protocol *);

	void (*unbind_conn)(struct ip_vs_app *, struct ip_vs_conn *);

	int *			timeout_table;
	int *			timeouts;
	int			timeouts_size;

	int (*conn_schedule)(struct sk_buff *skb, struct ip_vs_app *app,
			     int *verdict, struct ip_vs_conn **cpp);

	struct ip_vs_conn *
	(*conn_in_get)(const struct sk_buff *skb, struct ip_vs_app *app,
		       const struct iphdr *iph, int inverse);

	struct ip_vs_conn *
	(*conn_out_get)(const struct sk_buff *skb, struct ip_vs_app *app,
			const struct iphdr *iph, int inverse);

	int (*state_transition)(struct ip_vs_conn *cp, int direction,
				const struct sk_buff *skb,
				struct ip_vs_app *app);

	void (*timeout_change)(struct ip_vs_app *app, int flags);
};

struct ipvs_master_sync_state {
	struct list_head	sync_queue;
	struct ip_vs_sync_buff	*sync_buff;
	unsigned long		sync_queue_len;
	unsigned int		sync_queue_delay;
	struct delayed_work	master_wakeup_work;
	struct netns_ipvs	*ipvs;
};

struct ip_vs_sync_thread_data;

/* How much time to keep dests in trash */
#define IP_VS_DEST_TRASH_PERIOD		(120 * HZ)

struct ipvs_sync_daemon_cfg {
	union nf_inet_addr	mcast_group;
	int			syncid;
	u16			sync_maxlen;
	u16			mcast_port;
	u8			mcast_af;
	u8			mcast_ttl;
	/* multicast interface name */
	char			mcast_ifn[IP_VS_IFNAME_MAXLEN];
};

/* IPVS in network namespace */
struct netns_ipvs {
	int			gen;		/* Generation */
	int			enable;		/* enable like nf_hooks do */
	/* Hash table: for real service lookups */
	#define IP_VS_RTAB_BITS 4
	#define IP_VS_RTAB_SIZE (1 << IP_VS_RTAB_BITS)
	#define IP_VS_RTAB_MASK (IP_VS_RTAB_SIZE - 1)

	struct hlist_head	rs_table[IP_VS_RTAB_SIZE];
	/* ip_vs_app */
	struct list_head	app_list;
	/* ip_vs_proto */
	#define IP_VS_PROTO_TAB_SIZE	32	/* must be power of 2 */
	struct ip_vs_proto_data *proto_data_table[IP_VS_PROTO_TAB_SIZE];
	/* ip_vs_proto_tcp */
#ifdef CONFIG_IP_VS_PROTO_TCP
	#define	TCP_APP_TAB_BITS	4
	#define	TCP_APP_TAB_SIZE	(1 << TCP_APP_TAB_BITS)
	#define	TCP_APP_TAB_MASK	(TCP_APP_TAB_SIZE - 1)
	struct list_head	tcp_apps[TCP_APP_TAB_SIZE];
#endif
	/* ip_vs_proto_udp */
#ifdef CONFIG_IP_VS_PROTO_UDP
	#define	UDP_APP_TAB_BITS	4
	#define	UDP_APP_TAB_SIZE	(1 << UDP_APP_TAB_BITS)
	#define	UDP_APP_TAB_MASK	(UDP_APP_TAB_SIZE - 1)
	struct list_head	udp_apps[UDP_APP_TAB_SIZE];
#endif
	/* ip_vs_proto_sctp */
#ifdef CONFIG_IP_VS_PROTO_SCTP
	#define SCTP_APP_TAB_BITS	4
	#define SCTP_APP_TAB_SIZE	(1 << SCTP_APP_TAB_BITS)
	#define SCTP_APP_TAB_MASK	(SCTP_APP_TAB_SIZE - 1)
	/* Hash table for SCTP application incarnations	 */
	struct list_head	sctp_apps[SCTP_APP_TAB_SIZE];
#endif
	/* ip_vs_conn */
	atomic_t		conn_count;      /* connection counter */

	/* ip_vs_ctl */
	struct ip_vs_stats		tot_stats;  /* Statistics & est. */

	int			num_services;    /* no of virtual services */
	int			num_services6;   /* IPv6 virtual services */

	/* Trash for destinations */
	struct list_head	dest_trash;
	spinlock_t		dest_trash_lock;
	struct timer_list	dest_trash_timer; /* expiration timer */
	/* Service counters */
	atomic_t		ftpsvc_counter;
	atomic_t		nullsvc_counter;
	atomic_t		conn_out_counter;

#ifdef CONFIG_SYSCTL
	/* delayed work for expiring no dest connections */
	struct delayed_work	expire_nodest_conn_work;
	/* 1/rate drop and drop-entry variables */
	struct delayed_work	defense_work;   /* Work handler */
	int			drop_rate;
	int			drop_counter;
	int			old_secure_tcp;
	atomic_t		dropentry;
	/* locks in ctl.c */
	spinlock_t		dropentry_lock;  /* drop entry handling */
	spinlock_t		droppacket_lock; /* drop packet handling */
	spinlock_t		securetcp_lock;  /* state and timeout tables */

	/* sys-ctl struct */
	struct ctl_table_header	*sysctl_hdr;
	struct ctl_table	*sysctl_tbl;
#endif

	/* sysctl variables */
	int			sysctl_amemthresh;
	int			sysctl_am_droprate;
	int			sysctl_drop_entry;
	int			sysctl_drop_packet;
	int			sysctl_secure_tcp;
#ifdef CONFIG_IP_VS_NFCT
	int			sysctl_conntrack;
#endif
	int			sysctl_snat_reroute;
	int			sysctl_sync_ver;
	int			sysctl_sync_ports;
	int			sysctl_sync_persist_mode;
	unsigned long		sysctl_sync_qlen_max;
	int			sysctl_sync_sock_size;
	int			sysctl_cache_bypass;
	int			sysctl_expire_nodest_conn;
	int			sysctl_sloppy_tcp;
	int			sysctl_sloppy_sctp;
	int			sysctl_expire_quiescent_template;
	int			sysctl_sync_threshold[2];
	unsigned int		sysctl_sync_refresh_period;
	int			sysctl_sync_retries;
	int			sysctl_nat_icmp_send;
	int			sysctl_pmtu_disc;
	int			sysctl_backup_only;
	int			sysctl_conn_reuse_mode;
	int			sysctl_schedule_icmp;
	int			sysctl_ignore_tunneled;

	/* ip_vs_lblc */
	int			sysctl_lblc_expiration;
	struct ctl_table_header	*lblc_ctl_header;
	struct ctl_table	*lblc_ctl_table;
	/* ip_vs_lblcr */
	int			sysctl_lblcr_expiration;
	struct ctl_table_header	*lblcr_ctl_header;
	struct ctl_table	*lblcr_ctl_table;
	/* ip_vs_est */
	struct list_head	est_list;	/* estimator list */
	spinlock_t		est_lock;
	struct timer_list	est_timer;	/* Estimation timer */
	/* ip_vs_sync */
	spinlock_t		sync_lock;
	struct ipvs_master_sync_state *ms;
	spinlock_t		sync_buff_lock;
	struct ip_vs_sync_thread_data *master_tinfo;
	struct ip_vs_sync_thread_data *backup_tinfo;
	int			threads_mask;
	volatile int		sync_state;
	struct mutex		sync_mutex;
	struct ipvs_sync_daemon_cfg	mcfg;	/* Master Configuration */
	struct ipvs_sync_daemon_cfg	bcfg;	/* Backup Configuration */
	/* net name space ptr */
	struct net		*net;            /* Needed by timer routines */
	/* Number of heterogeneous destinations, needed becaus heterogeneous
	 * are not supported when synchronization is enabled.
	 */
	unsigned int		mixed_address_family_dests;
	unsigned int		hooks_afmask;	/* &1=AF_INET, &2=AF_INET6 */
};

#define DEFAULT_SYNC_THRESHOLD	3
#define DEFAULT_SYNC_PERIOD	50
#define DEFAULT_SYNC_VER	1
#define DEFAULT_SLOPPY_TCP	0
#define DEFAULT_SLOPPY_SCTP	0
#define DEFAULT_SYNC_REFRESH_PERIOD	(0U * HZ)
#define DEFAULT_SYNC_RETRIES		0
#define IPVS_SYNC_WAKEUP_RATE	8
#define IPVS_SYNC_QLEN_MAX	(IPVS_SYNC_WAKEUP_RATE * 4)
#define IPVS_SYNC_SEND_DELAY	(HZ / 50)
#define IPVS_SYNC_CHECK_PERIOD	HZ
#define IPVS_SYNC_FLUSH_TIME	(HZ * 2)
#define IPVS_SYNC_PORTS_MAX	(1 << 6)

#ifdef CONFIG_SYSCTL

static inline int sysctl_sync_threshold(struct netns_ipvs *ipvs)
{
	return ipvs->sysctl_sync_threshold[0];
}

static inline int sysctl_sync_period(struct netns_ipvs *ipvs)
{
	return READ_ONCE(ipvs->sysctl_sync_threshold[1]);
}

static inline unsigned int sysctl_sync_refresh_period(struct netns_ipvs *ipvs)
{
	return READ_ONCE(ipvs->sysctl_sync_refresh_period);
}

static inline int sysctl_sync_retries(struct netns_ipvs *ipvs)
{
	return ipvs->sysctl_sync_retries;
}

static inline int sysctl_sync_ver(struct netns_ipvs *ipvs)
{
	return ipvs->sysctl_sync_ver;
}

static inline int sysctl_sloppy_tcp(struct netns_ipvs *ipvs)
{
	return ipvs->sysctl_sloppy_tcp;
}

static inline int sysctl_sloppy_sctp(struct netns_ipvs *ipvs)
{
	return ipvs->sysctl_sloppy_sctp;
}

static inline int sysctl_sync_ports(struct netns_ipvs *ipvs)
{
	return READ_ONCE(ipvs->sysctl_sync_ports);
}

static inline int sysctl_sync_persist_mode(struct netns_ipvs *ipvs)
{
	return ipvs->sysctl_sync_persist_mode;
}

static inline unsigned long sysctl_sync_qlen_max(struct netns_ipvs *ipvs)
{
	return ipvs->sysctl_sync_qlen_max;
}

static inline int sysctl_sync_sock_size(struct netns_ipvs *ipvs)
{
	return ipvs->sysctl_sync_sock_size;
}

static inline int sysctl_pmtu_disc(struct netns_ipvs *ipvs)
{
	return ipvs->sysctl_pmtu_disc;
}

static inline int sysctl_backup_only(struct netns_ipvs *ipvs)
{
	return ipvs->sync_state & IP_VS_STATE_BACKUP &&
	       ipvs->sysctl_backup_only;
}

static inline int sysctl_conn_reuse_mode(struct netns_ipvs *ipvs)
{
	return ipvs->sysctl_conn_reuse_mode;
}

static inline int sysctl_expire_nodest_conn(struct netns_ipvs *ipvs)
{
	return ipvs->sysctl_expire_nodest_conn;
}

static inline int sysctl_schedule_icmp(struct netns_ipvs *ipvs)
{
	return ipvs->sysctl_schedule_icmp;
}

static inline int sysctl_ignore_tunneled(struct netns_ipvs *ipvs)
{
	return ipvs->sysctl_ignore_tunneled;
}

static inline int sysctl_cache_bypass(struct netns_ipvs *ipvs)
{
	return ipvs->sysctl_cache_bypass;
}

#else

static inline int sysctl_sync_threshold(struct netns_ipvs *ipvs)
{
	return DEFAULT_SYNC_THRESHOLD;
}

static inline int sysctl_sync_period(struct netns_ipvs *ipvs)
{
	return DEFAULT_SYNC_PERIOD;
}

static inline unsigned int sysctl_sync_refresh_period(struct netns_ipvs *ipvs)
{
	return DEFAULT_SYNC_REFRESH_PERIOD;
}

static inline int sysctl_sync_retries(struct netns_ipvs *ipvs)
{
	return DEFAULT_SYNC_RETRIES & 3;
}

static inline int sysctl_sync_ver(struct netns_ipvs *ipvs)
{
	return DEFAULT_SYNC_VER;
}

static inline int sysctl_sloppy_tcp(struct netns_ipvs *ipvs)
{
	return DEFAULT_SLOPPY_TCP;
}

static inline int sysctl_sloppy_sctp(struct netns_ipvs *ipvs)
{
	return DEFAULT_SLOPPY_SCTP;
}

static inline int sysctl_sync_ports(struct netns_ipvs *ipvs)
{
	return 1;
}

static inline int sysctl_sync_persist_mode(struct netns_ipvs *ipvs)
{
	return 0;
}

static inline unsigned long sysctl_sync_qlen_max(struct netns_ipvs *ipvs)
{
	return IPVS_SYNC_QLEN_MAX;
}

static inline int sysctl_sync_sock_size(struct netns_ipvs *ipvs)
{
	return 0;
}

static inline int sysctl_pmtu_disc(struct netns_ipvs *ipvs)
{
	return 1;
}

static inline int sysctl_backup_only(struct netns_ipvs *ipvs)
{
	return 0;
}

static inline int sysctl_conn_reuse_mode(struct netns_ipvs *ipvs)
{
	return 1;
}

static inline int sysctl_expire_nodest_conn(struct netns_ipvs *ipvs)
{
	return 0;
}

static inline int sysctl_schedule_icmp(struct netns_ipvs *ipvs)
{
	return 0;
}

static inline int sysctl_ignore_tunneled(struct netns_ipvs *ipvs)
{
	return 0;
}

static inline int sysctl_cache_bypass(struct netns_ipvs *ipvs)
{
	return 0;
}

#endif

/* IPVS core functions
 * (from ip_vs_core.c)
 */
const char *ip_vs_proto_name(unsigned int proto);
void ip_vs_init_hash_table(struct list_head *table, int rows);
struct ip_vs_conn *ip_vs_new_conn_out(struct ip_vs_service *svc,
				      struct ip_vs_dest *dest,
				      struct sk_buff *skb,
				      const struct ip_vs_iphdr *iph,
				      __be16 dport,
				      __be16 cport);
#define IP_VS_INIT_HASH_TABLE(t) ip_vs_init_hash_table((t), ARRAY_SIZE((t)))

#define IP_VS_APP_TYPE_FTP	1

/* ip_vs_conn handling functions
 * (from ip_vs_conn.c)
 */
enum {
	IP_VS_DIR_INPUT = 0,
	IP_VS_DIR_OUTPUT,
	IP_VS_DIR_INPUT_ONLY,
	IP_VS_DIR_LAST,
};

static inline void ip_vs_conn_fill_param(struct netns_ipvs *ipvs, int af, int protocol,
					 const union nf_inet_addr *caddr,
					 __be16 cport,
					 const union nf_inet_addr *vaddr,
					 __be16 vport,
					 struct ip_vs_conn_param *p)
{
	p->ipvs = ipvs;
	p->af = af;
	p->protocol = protocol;
	p->caddr = caddr;
	p->cport = cport;
	p->vaddr = vaddr;
	p->vport = vport;
	p->pe = NULL;
	p->pe_data = NULL;
}

struct ip_vs_conn *ip_vs_conn_in_get(const struct ip_vs_conn_param *p);
struct ip_vs_conn *ip_vs_ct_in_get(const struct ip_vs_conn_param *p);

struct ip_vs_conn * ip_vs_conn_in_get_proto(struct netns_ipvs *ipvs, int af,
					    const struct sk_buff *skb,
					    const struct ip_vs_iphdr *iph);

struct ip_vs_conn *ip_vs_conn_out_get(const struct ip_vs_conn_param *p);

struct ip_vs_conn * ip_vs_conn_out_get_proto(struct netns_ipvs *ipvs, int af,
					     const struct sk_buff *skb,
					     const struct ip_vs_iphdr *iph);

/* Get reference to gain full access to conn.
 * By default, RCU read-side critical sections have access only to
 * conn fields and its PE data, see ip_vs_conn_rcu_free() for reference.
 */
static inline bool __ip_vs_conn_get(struct ip_vs_conn *cp)
{
	return refcount_inc_not_zero(&cp->refcnt);
}

/* put back the conn without restarting its timer */
static inline void __ip_vs_conn_put(struct ip_vs_conn *cp)
{
	smp_mb__before_atomic();
	refcount_dec(&cp->refcnt);
}
void ip_vs_conn_put(struct ip_vs_conn *cp);
void ip_vs_conn_fill_cport(struct ip_vs_conn *cp, __be16 cport);

struct ip_vs_conn *ip_vs_conn_new(const struct ip_vs_conn_param *p, int dest_af,
				  const union nf_inet_addr *daddr,
				  __be16 dport, unsigned int flags,
				  struct ip_vs_dest *dest, __u32 fwmark);
void ip_vs_conn_expire_now(struct ip_vs_conn *cp);

const char *ip_vs_state_name(const struct ip_vs_conn *cp);

void ip_vs_tcp_conn_listen(struct ip_vs_conn *cp);
int ip_vs_check_template(struct ip_vs_conn *ct, struct ip_vs_dest *cdest);
void ip_vs_random_dropentry(struct netns_ipvs *ipvs);
int ip_vs_conn_init(void);
void ip_vs_conn_cleanup(void);

static inline void ip_vs_control_del(struct ip_vs_conn *cp)
{
	struct ip_vs_conn *ctl_cp = cp->control;
	if (!ctl_cp) {
		IP_VS_ERR_BUF("request control DEL for uncontrolled: "
			      "%s:%d to %s:%d\n",
			      IP_VS_DBG_ADDR(cp->af, &cp->caddr),
			      ntohs(cp->cport),
			      IP_VS_DBG_ADDR(cp->af, &cp->vaddr),
			      ntohs(cp->vport));

		return;
	}

	IP_VS_DBG_BUF(7, "DELeting control for: "
		      "cp.dst=%s:%d ctl_cp.dst=%s:%d\n",
		      IP_VS_DBG_ADDR(cp->af, &cp->caddr),
		      ntohs(cp->cport),
		      IP_VS_DBG_ADDR(cp->af, &ctl_cp->caddr),
		      ntohs(ctl_cp->cport));

	cp->control = NULL;
	if (atomic_read(&ctl_cp->n_control) == 0) {
		IP_VS_ERR_BUF("BUG control DEL with n=0 : "
			      "%s:%d to %s:%d\n",
			      IP_VS_DBG_ADDR(cp->af, &cp->caddr),
			      ntohs(cp->cport),
			      IP_VS_DBG_ADDR(cp->af, &cp->vaddr),
			      ntohs(cp->vport));

		return;
	}
	atomic_dec(&ctl_cp->n_control);
}

static inline void
ip_vs_control_add(struct ip_vs_conn *cp, struct ip_vs_conn *ctl_cp)
{
	if (cp->control) {
		IP_VS_ERR_BUF("request control ADD for already controlled: "
			      "%s:%d to %s:%d\n",
			      IP_VS_DBG_ADDR(cp->af, &cp->caddr),
			      ntohs(cp->cport),
			      IP_VS_DBG_ADDR(cp->af, &cp->vaddr),
			      ntohs(cp->vport));

		ip_vs_control_del(cp);
	}

	IP_VS_DBG_BUF(7, "ADDing control for: "
		      "cp.dst=%s:%d ctl_cp.dst=%s:%d\n",
		      IP_VS_DBG_ADDR(cp->af, &cp->caddr),
		      ntohs(cp->cport),
		      IP_VS_DBG_ADDR(cp->af, &ctl_cp->caddr),
		      ntohs(ctl_cp->cport));

	cp->control = ctl_cp;
	atomic_inc(&ctl_cp->n_control);
}

/* Mark our template as assured */
static inline void
ip_vs_control_assure_ct(struct ip_vs_conn *cp)
{
	struct ip_vs_conn *ct = cp->control;

	if (ct && !(ct->state & IP_VS_CTPL_S_ASSURED) &&
	    (ct->flags & IP_VS_CONN_F_TEMPLATE))
		ct->state |= IP_VS_CTPL_S_ASSURED;
}

/* IPVS netns init & cleanup functions */
int ip_vs_estimator_net_init(struct netns_ipvs *ipvs);
int ip_vs_control_net_init(struct netns_ipvs *ipvs);
int ip_vs_protocol_net_init(struct netns_ipvs *ipvs);
int ip_vs_app_net_init(struct netns_ipvs *ipvs);
int ip_vs_conn_net_init(struct netns_ipvs *ipvs);
int ip_vs_sync_net_init(struct netns_ipvs *ipvs);
void ip_vs_conn_net_cleanup(struct netns_ipvs *ipvs);
void ip_vs_app_net_cleanup(struct netns_ipvs *ipvs);
void ip_vs_protocol_net_cleanup(struct netns_ipvs *ipvs);
void ip_vs_control_net_cleanup(struct netns_ipvs *ipvs);
void ip_vs_estimator_net_cleanup(struct netns_ipvs *ipvs);
void ip_vs_sync_net_cleanup(struct netns_ipvs *ipvs);
void ip_vs_service_nets_cleanup(struct list_head *net_list);

/* IPVS application functions
 * (from ip_vs_app.c)
 */
#define IP_VS_APP_MAX_PORTS  8
struct ip_vs_app *register_ip_vs_app(struct netns_ipvs *ipvs, struct ip_vs_app *app);
void unregister_ip_vs_app(struct netns_ipvs *ipvs, struct ip_vs_app *app);
int ip_vs_bind_app(struct ip_vs_conn *cp, struct ip_vs_protocol *pp);
void ip_vs_unbind_app(struct ip_vs_conn *cp);
int register_ip_vs_app_inc(struct netns_ipvs *ipvs, struct ip_vs_app *app, __u16 proto,
			   __u16 port);
int ip_vs_app_inc_get(struct ip_vs_app *inc);
void ip_vs_app_inc_put(struct ip_vs_app *inc);

int ip_vs_app_pkt_out(struct ip_vs_conn *, struct sk_buff *skb,
		      struct ip_vs_iphdr *ipvsh);
int ip_vs_app_pkt_in(struct ip_vs_conn *, struct sk_buff *skb,
		     struct ip_vs_iphdr *ipvsh);

int register_ip_vs_pe(struct ip_vs_pe *pe);
int unregister_ip_vs_pe(struct ip_vs_pe *pe);
struct ip_vs_pe *ip_vs_pe_getbyname(const char *name);
struct ip_vs_pe *__ip_vs_pe_getbyname(const char *pe_name);

/* Use a #define to avoid all of module.h just for these trivial ops */
#define ip_vs_pe_get(pe)			\
	if (pe && pe->module)			\
		__module_get(pe->module);

#define ip_vs_pe_put(pe)			\
	if (pe && pe->module)			\
		module_put(pe->module);

/* IPVS protocol functions (from ip_vs_proto.c) */
int ip_vs_protocol_init(void);
void ip_vs_protocol_cleanup(void);
void ip_vs_protocol_timeout_change(struct netns_ipvs *ipvs, int flags);
int *ip_vs_create_timeout_table(int *table, int size);
void ip_vs_tcpudp_debug_packet(int af, struct ip_vs_protocol *pp,
			       const struct sk_buff *skb, int offset,
			       const char *msg);

extern struct ip_vs_protocol ip_vs_protocol_tcp;
extern struct ip_vs_protocol ip_vs_protocol_udp;
extern struct ip_vs_protocol ip_vs_protocol_icmp;
extern struct ip_vs_protocol ip_vs_protocol_esp;
extern struct ip_vs_protocol ip_vs_protocol_ah;
extern struct ip_vs_protocol ip_vs_protocol_sctp;

/* Registering/unregistering scheduler functions
 * (from ip_vs_sched.c)
 */
int register_ip_vs_scheduler(struct ip_vs_scheduler *scheduler);
int unregister_ip_vs_scheduler(struct ip_vs_scheduler *scheduler);
int ip_vs_bind_scheduler(struct ip_vs_service *svc,
			 struct ip_vs_scheduler *scheduler);
void ip_vs_unbind_scheduler(struct ip_vs_service *svc,
			    struct ip_vs_scheduler *sched);
struct ip_vs_scheduler *ip_vs_scheduler_get(const char *sched_name);
void ip_vs_scheduler_put(struct ip_vs_scheduler *scheduler);
struct ip_vs_conn *
ip_vs_schedule(struct ip_vs_service *svc, struct sk_buff *skb,
	       struct ip_vs_proto_data *pd, int *ignored,
	       struct ip_vs_iphdr *iph);
int ip_vs_leave(struct ip_vs_service *svc, struct sk_buff *skb,
		struct ip_vs_proto_data *pd, struct ip_vs_iphdr *iph);

void ip_vs_scheduler_err(struct ip_vs_service *svc, const char *msg);

/* IPVS control data and functions (from ip_vs_ctl.c) */
extern struct ip_vs_stats ip_vs_stats;
extern int sysctl_ip_vs_sync_ver;

struct ip_vs_service *
ip_vs_service_find(struct netns_ipvs *ipvs, int af, __u32 fwmark, __u16 protocol,
		  const union nf_inet_addr *vaddr, __be16 vport);

bool ip_vs_has_real_service(struct netns_ipvs *ipvs, int af, __u16 protocol,
			    const union nf_inet_addr *daddr, __be16 dport);

struct ip_vs_dest *
ip_vs_find_real_service(struct netns_ipvs *ipvs, int af, __u16 protocol,
			const union nf_inet_addr *daddr, __be16 dport);
<<<<<<< HEAD
=======
struct ip_vs_dest *ip_vs_find_tunnel(struct netns_ipvs *ipvs, int af,
				     const union nf_inet_addr *daddr,
				     __be16 tun_port);
>>>>>>> 24b8d41d

int ip_vs_use_count_inc(void);
void ip_vs_use_count_dec(void);
int ip_vs_register_nl_ioctl(void);
void ip_vs_unregister_nl_ioctl(void);
int ip_vs_control_init(void);
void ip_vs_control_cleanup(void);
struct ip_vs_dest *
ip_vs_find_dest(struct netns_ipvs *ipvs, int svc_af, int dest_af,
		const union nf_inet_addr *daddr, __be16 dport,
		const union nf_inet_addr *vaddr, __be16 vport,
		__u16 protocol, __u32 fwmark, __u32 flags);
void ip_vs_try_bind_dest(struct ip_vs_conn *cp);

static inline void ip_vs_dest_hold(struct ip_vs_dest *dest)
{
	refcount_inc(&dest->refcnt);
}

static inline void ip_vs_dest_put(struct ip_vs_dest *dest)
{
	smp_mb__before_atomic();
	refcount_dec(&dest->refcnt);
}

static inline void ip_vs_dest_put_and_free(struct ip_vs_dest *dest)
{
	if (refcount_dec_and_test(&dest->refcnt))
		kfree(dest);
}

/* IPVS sync daemon data and function prototypes
 * (from ip_vs_sync.c)
 */
int start_sync_thread(struct netns_ipvs *ipvs, struct ipvs_sync_daemon_cfg *cfg,
		      int state);
int stop_sync_thread(struct netns_ipvs *ipvs, int state);
void ip_vs_sync_conn(struct netns_ipvs *ipvs, struct ip_vs_conn *cp, int pkts);

/* IPVS rate estimator prototypes (from ip_vs_est.c) */
void ip_vs_start_estimator(struct netns_ipvs *ipvs, struct ip_vs_stats *stats);
void ip_vs_stop_estimator(struct netns_ipvs *ipvs, struct ip_vs_stats *stats);
void ip_vs_zero_estimator(struct ip_vs_stats *stats);
void ip_vs_read_estimator(struct ip_vs_kstats *dst, struct ip_vs_stats *stats);

/* Various IPVS packet transmitters (from ip_vs_xmit.c) */
int ip_vs_null_xmit(struct sk_buff *skb, struct ip_vs_conn *cp,
		    struct ip_vs_protocol *pp, struct ip_vs_iphdr *iph);
int ip_vs_bypass_xmit(struct sk_buff *skb, struct ip_vs_conn *cp,
		      struct ip_vs_protocol *pp, struct ip_vs_iphdr *iph);
int ip_vs_nat_xmit(struct sk_buff *skb, struct ip_vs_conn *cp,
		   struct ip_vs_protocol *pp, struct ip_vs_iphdr *iph);
int ip_vs_tunnel_xmit(struct sk_buff *skb, struct ip_vs_conn *cp,
		      struct ip_vs_protocol *pp, struct ip_vs_iphdr *iph);
int ip_vs_dr_xmit(struct sk_buff *skb, struct ip_vs_conn *cp,
		  struct ip_vs_protocol *pp, struct ip_vs_iphdr *iph);
int ip_vs_icmp_xmit(struct sk_buff *skb, struct ip_vs_conn *cp,
		    struct ip_vs_protocol *pp, int offset,
		    unsigned int hooknum, struct ip_vs_iphdr *iph);
void ip_vs_dest_dst_rcu_free(struct rcu_head *head);

#ifdef CONFIG_IP_VS_IPV6
int ip_vs_bypass_xmit_v6(struct sk_buff *skb, struct ip_vs_conn *cp,
			 struct ip_vs_protocol *pp, struct ip_vs_iphdr *iph);
int ip_vs_nat_xmit_v6(struct sk_buff *skb, struct ip_vs_conn *cp,
		      struct ip_vs_protocol *pp, struct ip_vs_iphdr *iph);
int ip_vs_tunnel_xmit_v6(struct sk_buff *skb, struct ip_vs_conn *cp,
			 struct ip_vs_protocol *pp, struct ip_vs_iphdr *iph);
int ip_vs_dr_xmit_v6(struct sk_buff *skb, struct ip_vs_conn *cp,
		     struct ip_vs_protocol *pp, struct ip_vs_iphdr *iph);
int ip_vs_icmp_xmit_v6(struct sk_buff *skb, struct ip_vs_conn *cp,
		       struct ip_vs_protocol *pp, int offset,
		       unsigned int hooknum, struct ip_vs_iphdr *iph);
#endif

#ifdef CONFIG_SYSCTL
/* This is a simple mechanism to ignore packets when
 * we are loaded. Just set ip_vs_drop_rate to 'n' and
 * we start to drop 1/rate of the packets
 */
static inline int ip_vs_todrop(struct netns_ipvs *ipvs)
{
	if (!ipvs->drop_rate)
		return 0;
	if (--ipvs->drop_counter > 0)
		return 0;
	ipvs->drop_counter = ipvs->drop_rate;
	return 1;
}
#else
static inline int ip_vs_todrop(struct netns_ipvs *ipvs) { return 0; }
#endif

#ifdef CONFIG_SYSCTL
/* Enqueue delayed work for expiring no dest connections
 * Only run when sysctl_expire_nodest=1
 */
static inline void ip_vs_enqueue_expire_nodest_conns(struct netns_ipvs *ipvs)
{
	if (sysctl_expire_nodest_conn(ipvs))
		queue_delayed_work(system_long_wq,
				   &ipvs->expire_nodest_conn_work, 1);
}

void ip_vs_expire_nodest_conn_flush(struct netns_ipvs *ipvs);
#else
static inline void ip_vs_enqueue_expire_nodest_conns(struct netns_ipvs *ipvs) {}
#endif

#define IP_VS_DFWD_METHOD(dest) (atomic_read(&(dest)->conn_flags) & \
				 IP_VS_CONN_F_FWD_MASK)

/* ip_vs_fwd_tag returns the forwarding tag of the connection */
#define IP_VS_FWD_METHOD(cp)  (cp->flags & IP_VS_CONN_F_FWD_MASK)

static inline char ip_vs_fwd_tag(struct ip_vs_conn *cp)
{
	char fwd;

	switch (IP_VS_FWD_METHOD(cp)) {
	case IP_VS_CONN_F_MASQ:
		fwd = 'M'; break;
	case IP_VS_CONN_F_LOCALNODE:
		fwd = 'L'; break;
	case IP_VS_CONN_F_TUNNEL:
		fwd = 'T'; break;
	case IP_VS_CONN_F_DROUTE:
		fwd = 'R'; break;
	case IP_VS_CONN_F_BYPASS:
		fwd = 'B'; break;
	default:
		fwd = '?'; break;
	}
	return fwd;
}

void ip_vs_nat_icmp(struct sk_buff *skb, struct ip_vs_protocol *pp,
		    struct ip_vs_conn *cp, int dir);

#ifdef CONFIG_IP_VS_IPV6
void ip_vs_nat_icmp_v6(struct sk_buff *skb, struct ip_vs_protocol *pp,
		       struct ip_vs_conn *cp, int dir);
#endif

__sum16 ip_vs_checksum_complete(struct sk_buff *skb, int offset);

static inline __wsum ip_vs_check_diff4(__be32 old, __be32 new, __wsum oldsum)
{
	__be32 diff[2] = { ~old, new };

	return csum_partial(diff, sizeof(diff), oldsum);
}

#ifdef CONFIG_IP_VS_IPV6
static inline __wsum ip_vs_check_diff16(const __be32 *old, const __be32 *new,
					__wsum oldsum)
{
	__be32 diff[8] = { ~old[3], ~old[2], ~old[1], ~old[0],
			    new[3],  new[2],  new[1],  new[0] };

	return csum_partial(diff, sizeof(diff), oldsum);
}
#endif

static inline __wsum ip_vs_check_diff2(__be16 old, __be16 new, __wsum oldsum)
{
	__be16 diff[2] = { ~old, new };

	return csum_partial(diff, sizeof(diff), oldsum);
}

/* Forget current conntrack (unconfirmed) and attach notrack entry */
static inline void ip_vs_notrack(struct sk_buff *skb)
{
#if defined(CONFIG_NF_CONNTRACK) || defined(CONFIG_NF_CONNTRACK_MODULE)
	enum ip_conntrack_info ctinfo;
	struct nf_conn *ct = nf_ct_get(skb, &ctinfo);

	if (ct) {
		nf_conntrack_put(&ct->ct_general);
		nf_ct_set(skb, NULL, IP_CT_UNTRACKED);
	}
#endif
}

#ifdef CONFIG_IP_VS_NFCT
/* Netfilter connection tracking
 * (from ip_vs_nfct.c)
 */
static inline int ip_vs_conntrack_enabled(struct netns_ipvs *ipvs)
{
#ifdef CONFIG_SYSCTL
	return ipvs->sysctl_conntrack;
#else
	return 0;
#endif
}

void ip_vs_update_conntrack(struct sk_buff *skb, struct ip_vs_conn *cp,
			    int outin);
int ip_vs_confirm_conntrack(struct sk_buff *skb);
void ip_vs_nfct_expect_related(struct sk_buff *skb, struct nf_conn *ct,
			       struct ip_vs_conn *cp, u_int8_t proto,
			       const __be16 port, int from_rs);
void ip_vs_conn_drop_conntrack(struct ip_vs_conn *cp);

#else

static inline int ip_vs_conntrack_enabled(struct netns_ipvs *ipvs)
{
	return 0;
}

static inline void ip_vs_update_conntrack(struct sk_buff *skb,
					  struct ip_vs_conn *cp, int outin)
{
}

static inline int ip_vs_confirm_conntrack(struct sk_buff *skb)
{
	return NF_ACCEPT;
}

static inline void ip_vs_conn_drop_conntrack(struct ip_vs_conn *cp)
{
}
#endif /* CONFIG_IP_VS_NFCT */

/* Using old conntrack that can not be redirected to another real server? */
static inline bool ip_vs_conn_uses_old_conntrack(struct ip_vs_conn *cp,
						 struct sk_buff *skb)
{
#ifdef CONFIG_IP_VS_NFCT
	enum ip_conntrack_info ctinfo;
	struct nf_conn *ct;

	ct = nf_ct_get(skb, &ctinfo);
	if (ct && nf_ct_is_confirmed(ct))
		return true;
#endif
	return false;
}

static inline int ip_vs_register_conntrack(struct ip_vs_service *svc)
{
#if IS_ENABLED(CONFIG_NF_CONNTRACK)
	int afmask = (svc->af == AF_INET6) ? 2 : 1;
	int ret = 0;

	if (!(svc->conntrack_afmask & afmask)) {
		ret = nf_ct_netns_get(svc->ipvs->net, svc->af);
		if (ret >= 0)
			svc->conntrack_afmask |= afmask;
	}
	return ret;
#else
	return 0;
#endif
}

static inline void ip_vs_unregister_conntrack(struct ip_vs_service *svc)
{
#if IS_ENABLED(CONFIG_NF_CONNTRACK)
	int afmask = (svc->af == AF_INET6) ? 2 : 1;

	if (svc->conntrack_afmask & afmask) {
		nf_ct_netns_put(svc->ipvs->net, svc->af);
		svc->conntrack_afmask &= ~afmask;
	}
#endif
}

int ip_vs_register_hooks(struct netns_ipvs *ipvs, unsigned int af);
void ip_vs_unregister_hooks(struct netns_ipvs *ipvs, unsigned int af);

static inline int
ip_vs_dest_conn_overhead(struct ip_vs_dest *dest)
{
	/* We think the overhead of processing active connections is 256
	 * times higher than that of inactive connections in average. (This
	 * 256 times might not be accurate, we will change it later) We
	 * use the following formula to estimate the overhead now:
	 *		  dest->activeconns*256 + dest->inactconns
	 */
	return (atomic_read(&dest->activeconns) << 8) +
		atomic_read(&dest->inactconns);
}

#endif	/* _NET_IP_VS_H */<|MERGE_RESOLUTION|>--- conflicted
+++ resolved
@@ -1421,12 +1421,9 @@
 struct ip_vs_dest *
 ip_vs_find_real_service(struct netns_ipvs *ipvs, int af, __u16 protocol,
 			const union nf_inet_addr *daddr, __be16 dport);
-<<<<<<< HEAD
-=======
 struct ip_vs_dest *ip_vs_find_tunnel(struct netns_ipvs *ipvs, int af,
 				     const union nf_inet_addr *daddr,
 				     __be16 tun_port);
->>>>>>> 24b8d41d
 
 int ip_vs_use_count_inc(void);
 void ip_vs_use_count_dec(void);
