/* SPDX-License-Identifier: GPL-2.0-or-later */
/*
 *	Linux INET6 implementation
 *
 *	Authors:
 *	Pedro Roque		<roque@di.fc.ul.pt>
 */

#ifndef _NET_IPV6_H
#define _NET_IPV6_H

#include <linux/ipv6.h>
#include <linux/hardirq.h>
#include <linux/jhash.h>
#include <linux/refcount.h>
#include <linux/jump_label_ratelimit.h>
#include <net/if_inet6.h>
#include <net/ndisc.h>
#include <net/flow.h>
#include <net/flow_dissector.h>
#include <net/snmp.h>
#include <net/netns/hash.h>

#define SIN6_LEN_RFC2133	24

#define IPV6_MAXPLEN		65535

/*
 *	NextHeader field of IPv6 header
 */

#define NEXTHDR_HOP		0	/* Hop-by-hop option header. */
#define NEXTHDR_TCP		6	/* TCP segment. */
#define NEXTHDR_UDP		17	/* UDP message. */
#define NEXTHDR_IPV6		41	/* IPv6 in IPv6 */
#define NEXTHDR_ROUTING		43	/* Routing header. */
#define NEXTHDR_FRAGMENT	44	/* Fragmentation/reassembly header. */
#define NEXTHDR_GRE		47	/* GRE header. */
#define NEXTHDR_ESP		50	/* Encapsulating security payload. */
#define NEXTHDR_AUTH		51	/* Authentication header. */
#define NEXTHDR_ICMP		58	/* ICMP for IPv6. */
#define NEXTHDR_NONE		59	/* No next header */
#define NEXTHDR_DEST		60	/* Destination options header. */
#define NEXTHDR_SCTP		132	/* SCTP message. */
#define NEXTHDR_MOBILITY	135	/* Mobility header. */

#define NEXTHDR_MAX		255

#define IPV6_DEFAULT_HOPLIMIT   64
#define IPV6_DEFAULT_MCASTHOPS	1

/* Limits on Hop-by-Hop and Destination options.
 *
 * Per RFC8200 there is no limit on the maximum number or lengths of options in
 * Hop-by-Hop or Destination options other then the packet must fit in an MTU.
 * We allow configurable limits in order to mitigate potential denial of
 * service attacks.
 *
 * There are three limits that may be set:
 *   - Limit the number of options in a Hop-by-Hop or Destination options
 *     extension header
 *   - Limit the byte length of a Hop-by-Hop or Destination options extension
 *     header
 *   - Disallow unknown options
 *
 * The limits are expressed in corresponding sysctls:
 *
 * ipv6.sysctl.max_dst_opts_cnt
 * ipv6.sysctl.max_hbh_opts_cnt
 * ipv6.sysctl.max_dst_opts_len
 * ipv6.sysctl.max_hbh_opts_len
 *
 * max_*_opts_cnt is the number of TLVs that are allowed for Destination
 * options or Hop-by-Hop options. If the number is less than zero then unknown
 * TLVs are disallowed and the number of known options that are allowed is the
 * absolute value. Setting the value to INT_MAX indicates no limit.
 *
 * max_*_opts_len is the length limit in bytes of a Destination or
 * Hop-by-Hop options extension header. Setting the value to INT_MAX
 * indicates no length limit.
 *
 * If a limit is exceeded when processing an extension header the packet is
 * silently discarded.
 */

/* Default limits for Hop-by-Hop and Destination options */
#define IP6_DEFAULT_MAX_DST_OPTS_CNT	 8
#define IP6_DEFAULT_MAX_HBH_OPTS_CNT	 8
#define IP6_DEFAULT_MAX_DST_OPTS_LEN	 INT_MAX /* No limit */
#define IP6_DEFAULT_MAX_HBH_OPTS_LEN	 INT_MAX /* No limit */

/*
 *	Addr type
 *	
 *	type	-	unicast | multicast
 *	scope	-	local	| site	    | global
 *	v4	-	compat
 *	v4mapped
 *	any
 *	loopback
 */

#define IPV6_ADDR_ANY		0x0000U

#define IPV6_ADDR_UNICAST	0x0001U
#define IPV6_ADDR_MULTICAST	0x0002U

#define IPV6_ADDR_LOOPBACK	0x0010U
#define IPV6_ADDR_LINKLOCAL	0x0020U
#define IPV6_ADDR_SITELOCAL	0x0040U

#define IPV6_ADDR_COMPATv4	0x0080U

#define IPV6_ADDR_SCOPE_MASK	0x00f0U

#define IPV6_ADDR_MAPPED	0x1000U

/*
 *	Addr scopes
 */
#define IPV6_ADDR_MC_SCOPE(a)	\
	((a)->s6_addr[1] & 0x0f)	/* nonstandard */
#define __IPV6_ADDR_SCOPE_INVALID	-1
#define IPV6_ADDR_SCOPE_NODELOCAL	0x01
#define IPV6_ADDR_SCOPE_LINKLOCAL	0x02
#define IPV6_ADDR_SCOPE_SITELOCAL	0x05
#define IPV6_ADDR_SCOPE_ORGLOCAL	0x08
#define IPV6_ADDR_SCOPE_GLOBAL		0x0e

/*
 *	Addr flags
 */
#define IPV6_ADDR_MC_FLAG_TRANSIENT(a)	\
	((a)->s6_addr[1] & 0x10)
#define IPV6_ADDR_MC_FLAG_PREFIX(a)	\
	((a)->s6_addr[1] & 0x20)
#define IPV6_ADDR_MC_FLAG_RENDEZVOUS(a)	\
	((a)->s6_addr[1] & 0x40)

/*
 *	fragmentation header
 */

struct frag_hdr {
	__u8	nexthdr;
	__u8	reserved;
	__be16	frag_off;
	__be32	identification;
};

#define	IP6_MF		0x0001
#define	IP6_OFFSET	0xFFF8

struct ip6_fraglist_iter {
	struct ipv6hdr	*tmp_hdr;
	struct sk_buff	*frag;
	int		offset;
	unsigned int	hlen;
	__be32		frag_id;
	u8		nexthdr;
};

int ip6_fraglist_init(struct sk_buff *skb, unsigned int hlen, u8 *prevhdr,
		      u8 nexthdr, __be32 frag_id,
		      struct ip6_fraglist_iter *iter);
void ip6_fraglist_prepare(struct sk_buff *skb, struct ip6_fraglist_iter *iter);

static inline struct sk_buff *ip6_fraglist_next(struct ip6_fraglist_iter *iter)
{
	struct sk_buff *skb = iter->frag;

	iter->frag = skb->next;
	skb_mark_not_on_list(skb);

	return skb;
}

struct ip6_frag_state {
	u8		*prevhdr;
	unsigned int	hlen;
	unsigned int	mtu;
	unsigned int	left;
	int		offset;
	int		ptr;
	int		hroom;
	int		troom;
	__be32		frag_id;
	u8		nexthdr;
};

void ip6_frag_init(struct sk_buff *skb, unsigned int hlen, unsigned int mtu,
		   unsigned short needed_tailroom, int hdr_room, u8 *prevhdr,
		   u8 nexthdr, __be32 frag_id, struct ip6_frag_state *state);
struct sk_buff *ip6_frag_next(struct sk_buff *skb,
			      struct ip6_frag_state *state);

#define IP6_REPLY_MARK(net, mark) \
	((net)->ipv6.sysctl.fwmark_reflect ? (mark) : 0)

#include <net/sock.h>

/* sysctls */
extern int sysctl_mld_max_msf;
extern int sysctl_mld_qrv;

#define _DEVINC(net, statname, mod, idev, field)			\
({									\
	struct inet6_dev *_idev = (idev);				\
	if (likely(_idev != NULL))					\
		mod##SNMP_INC_STATS64((_idev)->stats.statname, (field));\
	mod##SNMP_INC_STATS64((net)->mib.statname##_statistics, (field));\
})

/* per device counters are atomic_long_t */
#define _DEVINCATOMIC(net, statname, mod, idev, field)			\
({									\
	struct inet6_dev *_idev = (idev);				\
	if (likely(_idev != NULL))					\
		SNMP_INC_STATS_ATOMIC_LONG((_idev)->stats.statname##dev, (field)); \
	mod##SNMP_INC_STATS((net)->mib.statname##_statistics, (field));\
})

/* per device and per net counters are atomic_long_t */
#define _DEVINC_ATOMIC_ATOMIC(net, statname, idev, field)		\
({									\
	struct inet6_dev *_idev = (idev);				\
	if (likely(_idev != NULL))					\
		SNMP_INC_STATS_ATOMIC_LONG((_idev)->stats.statname##dev, (field)); \
	SNMP_INC_STATS_ATOMIC_LONG((net)->mib.statname##_statistics, (field));\
})

#define _DEVADD(net, statname, mod, idev, field, val)			\
({									\
	struct inet6_dev *_idev = (idev);				\
	if (likely(_idev != NULL))					\
		mod##SNMP_ADD_STATS((_idev)->stats.statname, (field), (val)); \
	mod##SNMP_ADD_STATS((net)->mib.statname##_statistics, (field), (val));\
})

#define _DEVUPD(net, statname, mod, idev, field, val)			\
({									\
	struct inet6_dev *_idev = (idev);				\
	if (likely(_idev != NULL))					\
		mod##SNMP_UPD_PO_STATS((_idev)->stats.statname, field, (val)); \
	mod##SNMP_UPD_PO_STATS((net)->mib.statname##_statistics, field, (val));\
})

/* MIBs */

#define IP6_INC_STATS(net, idev,field)		\
		_DEVINC(net, ipv6, , idev, field)
#define __IP6_INC_STATS(net, idev,field)	\
		_DEVINC(net, ipv6, __, idev, field)
#define IP6_ADD_STATS(net, idev,field,val)	\
		_DEVADD(net, ipv6, , idev, field, val)
#define __IP6_ADD_STATS(net, idev,field,val)	\
		_DEVADD(net, ipv6, __, idev, field, val)
#define IP6_UPD_PO_STATS(net, idev,field,val)   \
		_DEVUPD(net, ipv6, , idev, field, val)
#define __IP6_UPD_PO_STATS(net, idev,field,val)   \
		_DEVUPD(net, ipv6, __, idev, field, val)
#define ICMP6_INC_STATS(net, idev, field)	\
		_DEVINCATOMIC(net, icmpv6, , idev, field)
#define __ICMP6_INC_STATS(net, idev, field)	\
		_DEVINCATOMIC(net, icmpv6, __, idev, field)

#define ICMP6MSGOUT_INC_STATS(net, idev, field)		\
	_DEVINC_ATOMIC_ATOMIC(net, icmpv6msg, idev, field +256)
#define ICMP6MSGIN_INC_STATS(net, idev, field)	\
	_DEVINC_ATOMIC_ATOMIC(net, icmpv6msg, idev, field)

struct ip6_ra_chain {
	struct ip6_ra_chain	*next;
	struct sock		*sk;
	int			sel;
	void			(*destructor)(struct sock *);
};

extern struct ip6_ra_chain	*ip6_ra_chain;
extern rwlock_t ip6_ra_lock;

/*
   This structure is prepared by protocol, when parsing
   ancillary data and passed to IPv6.
 */

struct ipv6_txoptions {
	refcount_t		refcnt;
	/* Length of this structure */
	int			tot_len;

	/* length of extension headers   */

	__u16			opt_flen;	/* after fragment hdr */
	__u16			opt_nflen;	/* before fragment hdr */

	struct ipv6_opt_hdr	*hopopt;
	struct ipv6_opt_hdr	*dst0opt;
	struct ipv6_rt_hdr	*srcrt;	/* Routing Header */
	struct ipv6_opt_hdr	*dst1opt;
	struct rcu_head		rcu;
	/* Option buffer, as read by IPV6_PKTOPTIONS, starts here. */
};

/* flowlabel_reflect sysctl values */
enum flowlabel_reflect {
	FLOWLABEL_REFLECT_ESTABLISHED		= 1,
	FLOWLABEL_REFLECT_TCP_RESET		= 2,
	FLOWLABEL_REFLECT_ICMPV6_ECHO_REPLIES	= 4,
};

struct ip6_flowlabel {
	struct ip6_flowlabel __rcu *next;
	__be32			label;
	atomic_t		users;
	struct in6_addr		dst;
	struct ipv6_txoptions	*opt;
	unsigned long		linger;
	struct rcu_head		rcu;
	u8			share;
	union {
		struct pid *pid;
		kuid_t uid;
	} owner;
	unsigned long		lastuse;
	unsigned long		expires;
	struct net		*fl_net;
};

#define IPV6_FLOWINFO_MASK		cpu_to_be32(0x0FFFFFFF)
#define IPV6_FLOWLABEL_MASK		cpu_to_be32(0x000FFFFF)
#define IPV6_FLOWLABEL_STATELESS_FLAG	cpu_to_be32(0x00080000)

#define IPV6_TCLASS_MASK (IPV6_FLOWINFO_MASK & ~IPV6_FLOWLABEL_MASK)
#define IPV6_TCLASS_SHIFT	20

struct ipv6_fl_socklist {
	struct ipv6_fl_socklist	__rcu	*next;
	struct ip6_flowlabel		*fl;
	struct rcu_head			rcu;
};

struct ipcm6_cookie {
<<<<<<< HEAD
=======
	struct sockcm_cookie sockc;
>>>>>>> 24b8d41d
	__s16 hlimit;
	__s16 tclass;
	__s8  dontfrag;
	struct ipv6_txoptions *opt;
<<<<<<< HEAD
};

=======
	__u16 gso_size;
};

static inline void ipcm6_init(struct ipcm6_cookie *ipc6)
{
	*ipc6 = (struct ipcm6_cookie) {
		.hlimit = -1,
		.tclass = -1,
		.dontfrag = -1,
	};
}

static inline void ipcm6_init_sk(struct ipcm6_cookie *ipc6,
				 const struct ipv6_pinfo *np)
{
	*ipc6 = (struct ipcm6_cookie) {
		.hlimit = -1,
		.tclass = np->tclass,
		.dontfrag = np->dontfrag,
	};
}

>>>>>>> 24b8d41d
static inline struct ipv6_txoptions *txopt_get(const struct ipv6_pinfo *np)
{
	struct ipv6_txoptions *opt;

	rcu_read_lock();
	opt = rcu_dereference(np->opt);
	if (opt) {
		if (!refcount_inc_not_zero(&opt->refcnt))
			opt = NULL;
		else
			opt = rcu_pointer_handoff(opt);
	}
	rcu_read_unlock();
	return opt;
}

static inline void txopt_put(struct ipv6_txoptions *opt)
{
	if (opt && refcount_dec_and_test(&opt->refcnt))
		kfree_rcu(opt, rcu);
}

struct ip6_flowlabel *__fl6_sock_lookup(struct sock *sk, __be32 label);

extern struct static_key_false_deferred ipv6_flowlabel_exclusive;
static inline struct ip6_flowlabel *fl6_sock_lookup(struct sock *sk,
						    __be32 label)
{
	if (static_branch_unlikely(&ipv6_flowlabel_exclusive.key))
		return __fl6_sock_lookup(sk, label) ? : ERR_PTR(-ENOENT);

	return NULL;
}

struct ipv6_txoptions *fl6_merge_options(struct ipv6_txoptions *opt_space,
					 struct ip6_flowlabel *fl,
					 struct ipv6_txoptions *fopt);
void fl6_free_socklist(struct sock *sk);
int ipv6_flowlabel_opt(struct sock *sk, sockptr_t optval, int optlen);
int ipv6_flowlabel_opt_get(struct sock *sk, struct in6_flowlabel_req *freq,
			   int flags);
int ip6_flowlabel_init(void);
void ip6_flowlabel_cleanup(void);
bool ip6_autoflowlabel(struct net *net, const struct ipv6_pinfo *np);

static inline void fl6_sock_release(struct ip6_flowlabel *fl)
{
	if (fl)
		atomic_dec(&fl->users);
}

void icmpv6_notify(struct sk_buff *skb, u8 type, u8 code, __be32 info);

void icmpv6_push_pending_frames(struct sock *sk, struct flowi6 *fl6,
				struct icmp6hdr *thdr, int len);

int ip6_ra_control(struct sock *sk, int sel);

int ipv6_parse_hopopts(struct sk_buff *skb);

struct ipv6_txoptions *ipv6_dup_options(struct sock *sk,
					struct ipv6_txoptions *opt);
struct ipv6_txoptions *ipv6_renew_options(struct sock *sk,
					  struct ipv6_txoptions *opt,
					  int newtype,
<<<<<<< HEAD
					  struct ipv6_opt_hdr __user *newopt,
					  int newoptlen);
struct ipv6_txoptions *
ipv6_renew_options_kern(struct sock *sk,
			struct ipv6_txoptions *opt,
			int newtype,
			struct ipv6_opt_hdr *newopt,
			int newoptlen);
=======
					  struct ipv6_opt_hdr *newopt);
>>>>>>> 24b8d41d
struct ipv6_txoptions *ipv6_fixup_options(struct ipv6_txoptions *opt_space,
					  struct ipv6_txoptions *opt);

bool ipv6_opt_accepted(const struct sock *sk, const struct sk_buff *skb,
		       const struct inet6_skb_parm *opt);
struct ipv6_txoptions *ipv6_update_options(struct sock *sk,
					   struct ipv6_txoptions *opt);

static inline bool ipv6_accept_ra(struct inet6_dev *idev)
{
	/* If forwarding is enabled, RA are not accepted unless the special
	 * hybrid mode (accept_ra=2) is enabled.
	 */
	return idev->cnf.forwarding ? idev->cnf.accept_ra == 2 :
	    idev->cnf.accept_ra;
}

#define IPV6_FRAG_HIGH_THRESH	(4 * 1024*1024)	/* 4194304 */
#define IPV6_FRAG_LOW_THRESH	(3 * 1024*1024)	/* 3145728 */
#define IPV6_FRAG_TIMEOUT	(60 * HZ)	/* 60 seconds */

int __ipv6_addr_type(const struct in6_addr *addr);
static inline int ipv6_addr_type(const struct in6_addr *addr)
{
	return __ipv6_addr_type(addr) & 0xffff;
}

static inline int ipv6_addr_scope(const struct in6_addr *addr)
{
	return __ipv6_addr_type(addr) & IPV6_ADDR_SCOPE_MASK;
}

static inline int __ipv6_addr_src_scope(int type)
{
	return (type == IPV6_ADDR_ANY) ? __IPV6_ADDR_SCOPE_INVALID : (type >> 16);
}

static inline int ipv6_addr_src_scope(const struct in6_addr *addr)
{
	return __ipv6_addr_src_scope(__ipv6_addr_type(addr));
}

static inline bool __ipv6_addr_needs_scope_id(int type)
{
	return type & IPV6_ADDR_LINKLOCAL ||
	       (type & IPV6_ADDR_MULTICAST &&
		(type & (IPV6_ADDR_LOOPBACK|IPV6_ADDR_LINKLOCAL)));
}

static inline __u32 ipv6_iface_scope_id(const struct in6_addr *addr, int iface)
{
	return __ipv6_addr_needs_scope_id(__ipv6_addr_type(addr)) ? iface : 0;
}

static inline int ipv6_addr_cmp(const struct in6_addr *a1, const struct in6_addr *a2)
{
	return memcmp(a1, a2, sizeof(struct in6_addr));
}

static inline bool
ipv6_masked_addr_cmp(const struct in6_addr *a1, const struct in6_addr *m,
		     const struct in6_addr *a2)
{
#if defined(CONFIG_HAVE_EFFICIENT_UNALIGNED_ACCESS) && BITS_PER_LONG == 64
	const unsigned long *ul1 = (const unsigned long *)a1;
	const unsigned long *ulm = (const unsigned long *)m;
	const unsigned long *ul2 = (const unsigned long *)a2;

	return !!(((ul1[0] ^ ul2[0]) & ulm[0]) |
		  ((ul1[1] ^ ul2[1]) & ulm[1]));
#else
	return !!(((a1->s6_addr32[0] ^ a2->s6_addr32[0]) & m->s6_addr32[0]) |
		  ((a1->s6_addr32[1] ^ a2->s6_addr32[1]) & m->s6_addr32[1]) |
		  ((a1->s6_addr32[2] ^ a2->s6_addr32[2]) & m->s6_addr32[2]) |
		  ((a1->s6_addr32[3] ^ a2->s6_addr32[3]) & m->s6_addr32[3]));
#endif
}

static inline void ipv6_addr_prefix(struct in6_addr *pfx,
				    const struct in6_addr *addr,
				    int plen)
{
	/* caller must guarantee 0 <= plen <= 128 */
	int o = plen >> 3,
	    b = plen & 0x7;

	memset(pfx->s6_addr, 0, sizeof(pfx->s6_addr));
	memcpy(pfx->s6_addr, addr, o);
	if (b != 0)
		pfx->s6_addr[o] = addr->s6_addr[o] & (0xff00 >> b);
}

static inline void ipv6_addr_prefix_copy(struct in6_addr *addr,
					 const struct in6_addr *pfx,
					 int plen)
{
	/* caller must guarantee 0 <= plen <= 128 */
	int o = plen >> 3,
	    b = plen & 0x7;

	memcpy(addr->s6_addr, pfx, o);
	if (b != 0) {
		addr->s6_addr[o] &= ~(0xff00 >> b);
		addr->s6_addr[o] |= (pfx->s6_addr[o] & (0xff00 >> b));
	}
}

static inline void __ipv6_addr_set_half(__be32 *addr,
					__be32 wh, __be32 wl)
{
#if defined(CONFIG_HAVE_EFFICIENT_UNALIGNED_ACCESS) && BITS_PER_LONG == 64
#if defined(__BIG_ENDIAN)
	if (__builtin_constant_p(wh) && __builtin_constant_p(wl)) {
		*(__force u64 *)addr = ((__force u64)(wh) << 32 | (__force u64)(wl));
		return;
	}
#elif defined(__LITTLE_ENDIAN)
	if (__builtin_constant_p(wl) && __builtin_constant_p(wh)) {
		*(__force u64 *)addr = ((__force u64)(wl) << 32 | (__force u64)(wh));
		return;
	}
#endif
#endif
	addr[0] = wh;
	addr[1] = wl;
}

static inline void ipv6_addr_set(struct in6_addr *addr,
				     __be32 w1, __be32 w2,
				     __be32 w3, __be32 w4)
{
	__ipv6_addr_set_half(&addr->s6_addr32[0], w1, w2);
	__ipv6_addr_set_half(&addr->s6_addr32[2], w3, w4);
}

static inline bool ipv6_addr_equal(const struct in6_addr *a1,
				   const struct in6_addr *a2)
{
#if defined(CONFIG_HAVE_EFFICIENT_UNALIGNED_ACCESS) && BITS_PER_LONG == 64
	const unsigned long *ul1 = (const unsigned long *)a1;
	const unsigned long *ul2 = (const unsigned long *)a2;

	return ((ul1[0] ^ ul2[0]) | (ul1[1] ^ ul2[1])) == 0UL;
#else
	return ((a1->s6_addr32[0] ^ a2->s6_addr32[0]) |
		(a1->s6_addr32[1] ^ a2->s6_addr32[1]) |
		(a1->s6_addr32[2] ^ a2->s6_addr32[2]) |
		(a1->s6_addr32[3] ^ a2->s6_addr32[3])) == 0;
#endif
}

#if defined(CONFIG_HAVE_EFFICIENT_UNALIGNED_ACCESS) && BITS_PER_LONG == 64
static inline bool __ipv6_prefix_equal64_half(const __be64 *a1,
					      const __be64 *a2,
					      unsigned int len)
{
	if (len && ((*a1 ^ *a2) & cpu_to_be64((~0UL) << (64 - len))))
		return false;
	return true;
}

static inline bool ipv6_prefix_equal(const struct in6_addr *addr1,
				     const struct in6_addr *addr2,
				     unsigned int prefixlen)
{
	const __be64 *a1 = (const __be64 *)addr1;
	const __be64 *a2 = (const __be64 *)addr2;

	if (prefixlen >= 64) {
		if (a1[0] ^ a2[0])
			return false;
		return __ipv6_prefix_equal64_half(a1 + 1, a2 + 1, prefixlen - 64);
	}
	return __ipv6_prefix_equal64_half(a1, a2, prefixlen);
}
#else
static inline bool ipv6_prefix_equal(const struct in6_addr *addr1,
				     const struct in6_addr *addr2,
				     unsigned int prefixlen)
{
	const __be32 *a1 = addr1->s6_addr32;
	const __be32 *a2 = addr2->s6_addr32;
	unsigned int pdw, pbi;

	/* check complete u32 in prefix */
	pdw = prefixlen >> 5;
	if (pdw && memcmp(a1, a2, pdw << 2))
		return false;

	/* check incomplete u32 in prefix */
	pbi = prefixlen & 0x1f;
	if (pbi && ((a1[pdw] ^ a2[pdw]) & htonl((0xffffffff) << (32 - pbi))))
		return false;

	return true;
}
#endif

static inline bool ipv6_addr_any(const struct in6_addr *a)
{
#if defined(CONFIG_HAVE_EFFICIENT_UNALIGNED_ACCESS) && BITS_PER_LONG == 64
	const unsigned long *ul = (const unsigned long *)a;

	return (ul[0] | ul[1]) == 0UL;
#else
	return (a->s6_addr32[0] | a->s6_addr32[1] |
		a->s6_addr32[2] | a->s6_addr32[3]) == 0;
#endif
}

static inline u32 ipv6_addr_hash(const struct in6_addr *a)
{
#if defined(CONFIG_HAVE_EFFICIENT_UNALIGNED_ACCESS) && BITS_PER_LONG == 64
	const unsigned long *ul = (const unsigned long *)a;
	unsigned long x = ul[0] ^ ul[1];

	return (u32)(x ^ (x >> 32));
#else
	return (__force u32)(a->s6_addr32[0] ^ a->s6_addr32[1] ^
			     a->s6_addr32[2] ^ a->s6_addr32[3]);
#endif
}

/* more secured version of ipv6_addr_hash() */
static inline u32 __ipv6_addr_jhash(const struct in6_addr *a, const u32 initval)
{
	u32 v = (__force u32)a->s6_addr32[0] ^ (__force u32)a->s6_addr32[1];

	return jhash_3words(v,
			    (__force u32)a->s6_addr32[2],
			    (__force u32)a->s6_addr32[3],
			    initval);
}

static inline bool ipv6_addr_loopback(const struct in6_addr *a)
{
#if defined(CONFIG_HAVE_EFFICIENT_UNALIGNED_ACCESS) && BITS_PER_LONG == 64
	const __be64 *be = (const __be64 *)a;

	return (be[0] | (be[1] ^ cpu_to_be64(1))) == 0UL;
#else
	return (a->s6_addr32[0] | a->s6_addr32[1] |
		a->s6_addr32[2] | (a->s6_addr32[3] ^ cpu_to_be32(1))) == 0;
#endif
}

/*
 * Note that we must __force cast these to unsigned long to make sparse happy,
 * since all of the endian-annotated types are fixed size regardless of arch.
 */
static inline bool ipv6_addr_v4mapped(const struct in6_addr *a)
{
	return (
#if defined(CONFIG_HAVE_EFFICIENT_UNALIGNED_ACCESS) && BITS_PER_LONG == 64
		*(unsigned long *)a |
#else
		(__force unsigned long)(a->s6_addr32[0] | a->s6_addr32[1]) |
#endif
		(__force unsigned long)(a->s6_addr32[2] ^
					cpu_to_be32(0x0000ffff))) == 0UL;
}

static inline bool ipv6_addr_v4mapped_loopback(const struct in6_addr *a)
{
	return ipv6_addr_v4mapped(a) && ipv4_is_loopback(a->s6_addr32[3]);
}

static inline u32 ipv6_portaddr_hash(const struct net *net,
				     const struct in6_addr *addr6,
				     unsigned int port)
{
	unsigned int hash, mix = net_hash_mix(net);

	if (ipv6_addr_any(addr6))
		hash = jhash_1word(0, mix);
	else if (ipv6_addr_v4mapped(addr6))
		hash = jhash_1word((__force u32)addr6->s6_addr32[3], mix);
	else
		hash = jhash2((__force u32 *)addr6->s6_addr32, 4, mix);

	return hash ^ port;
}

/*
 * Check for a RFC 4843 ORCHID address
 * (Overlay Routable Cryptographic Hash Identifiers)
 */
static inline bool ipv6_addr_orchid(const struct in6_addr *a)
{
	return (a->s6_addr32[0] & htonl(0xfffffff0)) == htonl(0x20010010);
}

static inline bool ipv6_addr_is_multicast(const struct in6_addr *addr)
{
	return (addr->s6_addr32[0] & htonl(0xFF000000)) == htonl(0xFF000000);
}

static inline void ipv6_addr_set_v4mapped(const __be32 addr,
					  struct in6_addr *v4mapped)
{
	ipv6_addr_set(v4mapped,
			0, 0,
			htonl(0x0000FFFF),
			addr);
}

/*
 * find the first different bit between two addresses
 * length of address must be a multiple of 32bits
 */
static inline int __ipv6_addr_diff32(const void *token1, const void *token2, int addrlen)
{
	const __be32 *a1 = token1, *a2 = token2;
	int i;

	addrlen >>= 2;

	for (i = 0; i < addrlen; i++) {
		__be32 xb = a1[i] ^ a2[i];
		if (xb)
			return i * 32 + 31 - __fls(ntohl(xb));
	}

	/*
	 *	we should *never* get to this point since that
	 *	would mean the addrs are equal
	 *
	 *	However, we do get to it 8) And exacly, when
	 *	addresses are equal 8)
	 *
	 *	ip route add 1111::/128 via ...
	 *	ip route add 1111::/64 via ...
	 *	and we are here.
	 *
	 *	Ideally, this function should stop comparison
	 *	at prefix length. It does not, but it is still OK,
	 *	if returned value is greater than prefix length.
	 *					--ANK (980803)
	 */
	return addrlen << 5;
}

#if defined(CONFIG_HAVE_EFFICIENT_UNALIGNED_ACCESS) && BITS_PER_LONG == 64
static inline int __ipv6_addr_diff64(const void *token1, const void *token2, int addrlen)
{
	const __be64 *a1 = token1, *a2 = token2;
	int i;

	addrlen >>= 3;

	for (i = 0; i < addrlen; i++) {
		__be64 xb = a1[i] ^ a2[i];
		if (xb)
			return i * 64 + 63 - __fls(be64_to_cpu(xb));
	}

	return addrlen << 6;
}
#endif

static inline int __ipv6_addr_diff(const void *token1, const void *token2, int addrlen)
{
#if defined(CONFIG_HAVE_EFFICIENT_UNALIGNED_ACCESS) && BITS_PER_LONG == 64
	if (__builtin_constant_p(addrlen) && !(addrlen & 7))
		return __ipv6_addr_diff64(token1, token2, addrlen);
#endif
	return __ipv6_addr_diff32(token1, token2, addrlen);
}

static inline int ipv6_addr_diff(const struct in6_addr *a1, const struct in6_addr *a2)
{
	return __ipv6_addr_diff(a1, a2, sizeof(struct in6_addr));
}

__be32 ipv6_select_ident(struct net *net,
			 const struct in6_addr *daddr,
			 const struct in6_addr *saddr);
__be32 ipv6_proxy_select_ident(struct net *net, struct sk_buff *skb);

int ip6_dst_hoplimit(struct dst_entry *dst);

static inline int ip6_sk_dst_hoplimit(struct ipv6_pinfo *np, struct flowi6 *fl6,
				      struct dst_entry *dst)
{
	int hlimit;

	if (ipv6_addr_is_multicast(&fl6->daddr))
		hlimit = np->mcast_hops;
	else
		hlimit = np->hop_limit;
	if (hlimit < 0)
		hlimit = ip6_dst_hoplimit(dst);
	return hlimit;
}

/* copy IPv6 saddr & daddr to flow_keys, possibly using 64bit load/store
 * Equivalent to :	flow->v6addrs.src = iph->saddr;
 *			flow->v6addrs.dst = iph->daddr;
 */
static inline void iph_to_flow_copy_v6addrs(struct flow_keys *flow,
					    const struct ipv6hdr *iph)
{
	BUILD_BUG_ON(offsetof(typeof(flow->addrs), v6addrs.dst) !=
		     offsetof(typeof(flow->addrs), v6addrs.src) +
		     sizeof(flow->addrs.v6addrs.src));
	memcpy(&flow->addrs.v6addrs, &iph->saddr, sizeof(flow->addrs.v6addrs));
	flow->control.addr_type = FLOW_DISSECTOR_KEY_IPV6_ADDRS;
}

#if IS_ENABLED(CONFIG_IPV6)

static inline bool ipv6_can_nonlocal_bind(struct net *net,
					  struct inet_sock *inet)
{
	return net->ipv6.sysctl.ip_nonlocal_bind ||
		inet->freebind || inet->transparent;
}

/* Sysctl settings for net ipv6.auto_flowlabels */
#define IP6_AUTO_FLOW_LABEL_OFF		0
#define IP6_AUTO_FLOW_LABEL_OPTOUT	1
#define IP6_AUTO_FLOW_LABEL_OPTIN	2
#define IP6_AUTO_FLOW_LABEL_FORCED	3

#define IP6_AUTO_FLOW_LABEL_MAX		IP6_AUTO_FLOW_LABEL_FORCED

#define IP6_DEFAULT_AUTO_FLOW_LABELS	IP6_AUTO_FLOW_LABEL_OPTOUT

static inline __be32 ip6_make_flowlabel(struct net *net, struct sk_buff *skb,
					__be32 flowlabel, bool autolabel,
					struct flowi6 *fl6)
{
	u32 hash;

	/* @flowlabel may include more than a flow label, eg, the traffic class.
	 * Here we want only the flow label value.
	 */
	flowlabel &= IPV6_FLOWLABEL_MASK;

	if (flowlabel ||
	    net->ipv6.sysctl.auto_flowlabels == IP6_AUTO_FLOW_LABEL_OFF ||
	    (!autolabel &&
	     net->ipv6.sysctl.auto_flowlabels != IP6_AUTO_FLOW_LABEL_FORCED))
		return flowlabel;

	hash = skb_get_hash_flowi6(skb, fl6);

	/* Since this is being sent on the wire obfuscate hash a bit
	 * to minimize possbility that any useful information to an
	 * attacker is leaked. Only lower 20 bits are relevant.
	 */
	hash = rol32(hash, 16);

	flowlabel = (__force __be32)hash & IPV6_FLOWLABEL_MASK;

	if (net->ipv6.sysctl.flowlabel_state_ranges)
		flowlabel |= IPV6_FLOWLABEL_STATELESS_FLAG;

	return flowlabel;
}

static inline int ip6_default_np_autolabel(struct net *net)
{
	switch (net->ipv6.sysctl.auto_flowlabels) {
	case IP6_AUTO_FLOW_LABEL_OFF:
	case IP6_AUTO_FLOW_LABEL_OPTIN:
	default:
		return 0;
	case IP6_AUTO_FLOW_LABEL_OPTOUT:
	case IP6_AUTO_FLOW_LABEL_FORCED:
		return 1;
	}
}
#else
static inline __be32 ip6_make_flowlabel(struct net *net, struct sk_buff *skb,
					__be32 flowlabel, bool autolabel,
					struct flowi6 *fl6)
{
	return flowlabel;
}
static inline int ip6_default_np_autolabel(struct net *net)
{
	return 0;
}
#endif

#if IS_ENABLED(CONFIG_IPV6)
static inline int ip6_multipath_hash_policy(const struct net *net)
{
	return net->ipv6.sysctl.multipath_hash_policy;
}
#else
static inline int ip6_multipath_hash_policy(const struct net *net)
{
	return 0;
}
#endif

/*
 *	Header manipulation
 */
static inline void ip6_flow_hdr(struct ipv6hdr *hdr, unsigned int tclass,
				__be32 flowlabel)
{
	*(__be32 *)hdr = htonl(0x60000000 | (tclass << 20)) | flowlabel;
}

static inline __be32 ip6_flowinfo(const struct ipv6hdr *hdr)
{
	return *(__be32 *)hdr & IPV6_FLOWINFO_MASK;
}

static inline __be32 ip6_flowlabel(const struct ipv6hdr *hdr)
{
	return *(__be32 *)hdr & IPV6_FLOWLABEL_MASK;
}

static inline u8 ip6_tclass(__be32 flowinfo)
{
	return ntohl(flowinfo & IPV6_TCLASS_MASK) >> IPV6_TCLASS_SHIFT;
}

static inline __be32 ip6_make_flowinfo(unsigned int tclass, __be32 flowlabel)
{
	return htonl(tclass << IPV6_TCLASS_SHIFT) | flowlabel;
}

static inline __be32 flowi6_get_flowlabel(const struct flowi6 *fl6)
{
	return fl6->flowlabel & IPV6_FLOWLABEL_MASK;
}

/*
 *	Prototypes exported by ipv6
 */

/*
 *	rcv function (called from netdevice level)
 */

int ipv6_rcv(struct sk_buff *skb, struct net_device *dev,
	     struct packet_type *pt, struct net_device *orig_dev);
void ipv6_list_rcv(struct list_head *head, struct packet_type *pt,
		   struct net_device *orig_dev);

int ip6_rcv_finish(struct net *net, struct sock *sk, struct sk_buff *skb);

/*
 *	upper-layer output functions
 */
int ip6_xmit(const struct sock *sk, struct sk_buff *skb, struct flowi6 *fl6,
	     __u32 mark, struct ipv6_txoptions *opt, int tclass, u32 priority);

int ip6_find_1stfragopt(struct sk_buff *skb, u8 **nexthdr);

int ip6_append_data(struct sock *sk,
		    int getfrag(void *from, char *to, int offset, int len,
				int odd, struct sk_buff *skb),
		    void *from, int length, int transhdrlen,
		    struct ipcm6_cookie *ipc6, struct flowi6 *fl6,
<<<<<<< HEAD
		    struct rt6_info *rt, unsigned int flags,
		    const struct sockcm_cookie *sockc);
=======
		    struct rt6_info *rt, unsigned int flags);
>>>>>>> 24b8d41d

int ip6_push_pending_frames(struct sock *sk);

void ip6_flush_pending_frames(struct sock *sk);

int ip6_send_skb(struct sk_buff *skb);

struct sk_buff *__ip6_make_skb(struct sock *sk, struct sk_buff_head *queue,
			       struct inet_cork_full *cork,
			       struct inet6_cork *v6_cork);
struct sk_buff *ip6_make_skb(struct sock *sk,
			     int getfrag(void *from, char *to, int offset,
					 int len, int odd, struct sk_buff *skb),
			     void *from, int length, int transhdrlen,
			     struct ipcm6_cookie *ipc6, struct flowi6 *fl6,
			     struct rt6_info *rt, unsigned int flags,
<<<<<<< HEAD
			     const struct sockcm_cookie *sockc);
=======
			     struct inet_cork_full *cork);
>>>>>>> 24b8d41d

static inline struct sk_buff *ip6_finish_skb(struct sock *sk)
{
	return __ip6_make_skb(sk, &sk->sk_write_queue, &inet_sk(sk)->cork,
			      &inet6_sk(sk)->cork);
}

int ip6_dst_lookup(struct net *net, struct sock *sk, struct dst_entry **dst,
		   struct flowi6 *fl6);
struct dst_entry *ip6_dst_lookup_flow(struct net *net, const struct sock *sk, struct flowi6 *fl6,
				      const struct in6_addr *final_dst);
struct dst_entry *ip6_sk_dst_lookup_flow(struct sock *sk, struct flowi6 *fl6,
					 const struct in6_addr *final_dst,
					 bool connected);
struct dst_entry *ip6_dst_lookup_tunnel(struct sk_buff *skb,
					struct net_device *dev,
					struct net *net, struct socket *sock,
					struct in6_addr *saddr,
					const struct ip_tunnel_info *info,
					u8 protocol, bool use_cache);
struct dst_entry *ip6_blackhole_route(struct net *net,
				      struct dst_entry *orig_dst);

/*
 *	skb processing functions
 */

int ip6_output(struct net *net, struct sock *sk, struct sk_buff *skb);
int ip6_forward(struct sk_buff *skb);
int ip6_input(struct sk_buff *skb);
int ip6_mc_input(struct sk_buff *skb);
void ip6_protocol_deliver_rcu(struct net *net, struct sk_buff *skb, int nexthdr,
			      bool have_final);

int __ip6_local_out(struct net *net, struct sock *sk, struct sk_buff *skb);
int ip6_local_out(struct net *net, struct sock *sk, struct sk_buff *skb);

/*
 *	Extension header (options) processing
 */

void ipv6_push_nfrag_opts(struct sk_buff *skb, struct ipv6_txoptions *opt,
			  u8 *proto, struct in6_addr **daddr_p,
			  struct in6_addr *saddr);
void ipv6_push_frag_opts(struct sk_buff *skb, struct ipv6_txoptions *opt,
			 u8 *proto);

int ipv6_skip_exthdr(const struct sk_buff *, int start, u8 *nexthdrp,
		     __be16 *frag_offp);

bool ipv6_ext_hdr(u8 nexthdr);

enum {
	IP6_FH_F_FRAG		= (1 << 0),
	IP6_FH_F_AUTH		= (1 << 1),
	IP6_FH_F_SKIP_RH	= (1 << 2),
};

/* find specified header and get offset to it */
int ipv6_find_hdr(const struct sk_buff *skb, unsigned int *offset, int target,
		  unsigned short *fragoff, int *fragflg);

int ipv6_find_tlv(const struct sk_buff *skb, int offset, int type);

struct in6_addr *fl6_update_dst(struct flowi6 *fl6,
				const struct ipv6_txoptions *opt,
				struct in6_addr *orig);

/*
 *	socket options (ipv6_sockglue.c)
 */

int ipv6_setsockopt(struct sock *sk, int level, int optname, sockptr_t optval,
		    unsigned int optlen);
int ipv6_getsockopt(struct sock *sk, int level, int optname,
		    char __user *optval, int __user *optlen);

int __ip6_datagram_connect(struct sock *sk, struct sockaddr *addr,
			   int addr_len);
int ip6_datagram_connect(struct sock *sk, struct sockaddr *addr, int addr_len);
int ip6_datagram_connect_v6_only(struct sock *sk, struct sockaddr *addr,
				 int addr_len);
int ip6_datagram_dst_update(struct sock *sk, bool fix_sk_saddr);
void ip6_datagram_release_cb(struct sock *sk);

int ipv6_recv_error(struct sock *sk, struct msghdr *msg, int len,
		    int *addr_len);
int ipv6_recv_rxpmtu(struct sock *sk, struct msghdr *msg, int len,
		     int *addr_len);
void ipv6_icmp_error(struct sock *sk, struct sk_buff *skb, int err, __be16 port,
		     u32 info, u8 *payload);
void ipv6_local_error(struct sock *sk, int err, struct flowi6 *fl6, u32 info);
void ipv6_local_rxpmtu(struct sock *sk, struct flowi6 *fl6, u32 mtu);

int inet6_release(struct socket *sock);
int inet6_bind(struct socket *sock, struct sockaddr *uaddr, int addr_len);
int inet6_getname(struct socket *sock, struct sockaddr *uaddr,
		  int peer);
int inet6_ioctl(struct socket *sock, unsigned int cmd, unsigned long arg);
int inet6_compat_ioctl(struct socket *sock, unsigned int cmd,
		unsigned long arg);

int inet6_hash_connect(struct inet_timewait_death_row *death_row,
			      struct sock *sk);
int inet6_sendmsg(struct socket *sock, struct msghdr *msg, size_t size);
int inet6_recvmsg(struct socket *sock, struct msghdr *msg, size_t size,
		  int flags);

/*
 * reassembly.c
 */
extern const struct proto_ops inet6_stream_ops;
extern const struct proto_ops inet6_dgram_ops;
extern const struct proto_ops inet6_sockraw_ops;

struct group_source_req;
struct group_filter;

int ip6_mc_source(int add, int omode, struct sock *sk,
		  struct group_source_req *pgsr);
int ip6_mc_msfilter(struct sock *sk, struct group_filter *gsf,
		  struct sockaddr_storage *list);
int ip6_mc_msfget(struct sock *sk, struct group_filter *gsf,
		  struct sockaddr_storage __user *p);

#ifdef CONFIG_PROC_FS
int ac6_proc_init(struct net *net);
void ac6_proc_exit(struct net *net);
int raw6_proc_init(void);
void raw6_proc_exit(void);
int tcp6_proc_init(struct net *net);
void tcp6_proc_exit(struct net *net);
int udp6_proc_init(struct net *net);
void udp6_proc_exit(struct net *net);
int udplite6_proc_init(void);
void udplite6_proc_exit(void);
int ipv6_misc_proc_init(void);
void ipv6_misc_proc_exit(void);
int snmp6_register_dev(struct inet6_dev *idev);
int snmp6_unregister_dev(struct inet6_dev *idev);

#else
static inline int ac6_proc_init(struct net *net) { return 0; }
static inline void ac6_proc_exit(struct net *net) { }
static inline int snmp6_register_dev(struct inet6_dev *idev) { return 0; }
static inline int snmp6_unregister_dev(struct inet6_dev *idev) { return 0; }
#endif

#ifdef CONFIG_SYSCTL
struct ctl_table *ipv6_icmp_sysctl_init(struct net *net);
struct ctl_table *ipv6_route_sysctl_init(struct net *net);
int ipv6_sysctl_register(void);
void ipv6_sysctl_unregister(void);
#endif

int ipv6_sock_mc_join(struct sock *sk, int ifindex,
		      const struct in6_addr *addr);
int ipv6_sock_mc_join_ssm(struct sock *sk, int ifindex,
			  const struct in6_addr *addr, unsigned int mode);
int ipv6_sock_mc_drop(struct sock *sk, int ifindex,
		      const struct in6_addr *addr);

static inline int ip6_sock_set_v6only(struct sock *sk)
{
	if (inet_sk(sk)->inet_num)
		return -EINVAL;
	lock_sock(sk);
	sk->sk_ipv6only = true;
	release_sock(sk);
	return 0;
}

static inline void ip6_sock_set_recverr(struct sock *sk)
{
	lock_sock(sk);
	inet6_sk(sk)->recverr = true;
	release_sock(sk);
}

static inline int __ip6_sock_set_addr_preferences(struct sock *sk, int val)
{
	unsigned int pref = 0;
	unsigned int prefmask = ~0;

	/* check PUBLIC/TMP/PUBTMP_DEFAULT conflicts */
	switch (val & (IPV6_PREFER_SRC_PUBLIC |
		       IPV6_PREFER_SRC_TMP |
		       IPV6_PREFER_SRC_PUBTMP_DEFAULT)) {
	case IPV6_PREFER_SRC_PUBLIC:
		pref |= IPV6_PREFER_SRC_PUBLIC;
		prefmask &= ~(IPV6_PREFER_SRC_PUBLIC |
			      IPV6_PREFER_SRC_TMP);
		break;
	case IPV6_PREFER_SRC_TMP:
		pref |= IPV6_PREFER_SRC_TMP;
		prefmask &= ~(IPV6_PREFER_SRC_PUBLIC |
			      IPV6_PREFER_SRC_TMP);
		break;
	case IPV6_PREFER_SRC_PUBTMP_DEFAULT:
		prefmask &= ~(IPV6_PREFER_SRC_PUBLIC |
			      IPV6_PREFER_SRC_TMP);
		break;
	case 0:
		break;
	default:
		return -EINVAL;
	}

	/* check HOME/COA conflicts */
	switch (val & (IPV6_PREFER_SRC_HOME | IPV6_PREFER_SRC_COA)) {
	case IPV6_PREFER_SRC_HOME:
		prefmask &= ~IPV6_PREFER_SRC_COA;
		break;
	case IPV6_PREFER_SRC_COA:
		pref |= IPV6_PREFER_SRC_COA;
		break;
	case 0:
		break;
	default:
		return -EINVAL;
	}

	/* check CGA/NONCGA conflicts */
	switch (val & (IPV6_PREFER_SRC_CGA|IPV6_PREFER_SRC_NONCGA)) {
	case IPV6_PREFER_SRC_CGA:
	case IPV6_PREFER_SRC_NONCGA:
	case 0:
		break;
	default:
		return -EINVAL;
	}

	inet6_sk(sk)->srcprefs = (inet6_sk(sk)->srcprefs & prefmask) | pref;
	return 0;
}

static inline int ip6_sock_set_addr_preferences(struct sock *sk, bool val)
{
	int ret;

	lock_sock(sk);
	ret = __ip6_sock_set_addr_preferences(sk, val);
	release_sock(sk);
	return ret;
}

static inline void ip6_sock_set_recvpktinfo(struct sock *sk)
{
	lock_sock(sk);
	inet6_sk(sk)->rxopt.bits.rxinfo = true;
	release_sock(sk);
}

#endif /* _NET_IPV6_H */<|MERGE_RESOLUTION|>--- conflicted
+++ resolved
@@ -341,18 +341,11 @@
 };
 
 struct ipcm6_cookie {
-<<<<<<< HEAD
-=======
 	struct sockcm_cookie sockc;
->>>>>>> 24b8d41d
 	__s16 hlimit;
 	__s16 tclass;
 	__s8  dontfrag;
 	struct ipv6_txoptions *opt;
-<<<<<<< HEAD
-};
-
-=======
 	__u16 gso_size;
 };
 
@@ -375,7 +368,6 @@
 	};
 }
 
->>>>>>> 24b8d41d
 static inline struct ipv6_txoptions *txopt_get(const struct ipv6_pinfo *np)
 {
 	struct ipv6_txoptions *opt;
@@ -441,18 +433,7 @@
 struct ipv6_txoptions *ipv6_renew_options(struct sock *sk,
 					  struct ipv6_txoptions *opt,
 					  int newtype,
-<<<<<<< HEAD
-					  struct ipv6_opt_hdr __user *newopt,
-					  int newoptlen);
-struct ipv6_txoptions *
-ipv6_renew_options_kern(struct sock *sk,
-			struct ipv6_txoptions *opt,
-			int newtype,
-			struct ipv6_opt_hdr *newopt,
-			int newoptlen);
-=======
 					  struct ipv6_opt_hdr *newopt);
->>>>>>> 24b8d41d
 struct ipv6_txoptions *ipv6_fixup_options(struct ipv6_txoptions *opt_space,
 					  struct ipv6_txoptions *opt);
 
@@ -1013,12 +994,7 @@
 				int odd, struct sk_buff *skb),
 		    void *from, int length, int transhdrlen,
 		    struct ipcm6_cookie *ipc6, struct flowi6 *fl6,
-<<<<<<< HEAD
-		    struct rt6_info *rt, unsigned int flags,
-		    const struct sockcm_cookie *sockc);
-=======
 		    struct rt6_info *rt, unsigned int flags);
->>>>>>> 24b8d41d
 
 int ip6_push_pending_frames(struct sock *sk);
 
@@ -1035,11 +1011,7 @@
 			     void *from, int length, int transhdrlen,
 			     struct ipcm6_cookie *ipc6, struct flowi6 *fl6,
 			     struct rt6_info *rt, unsigned int flags,
-<<<<<<< HEAD
-			     const struct sockcm_cookie *sockc);
-=======
 			     struct inet_cork_full *cork);
->>>>>>> 24b8d41d
 
 static inline struct sk_buff *ip6_finish_skb(struct sock *sk)
 {
