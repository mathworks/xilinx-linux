--- conflicted
+++ resolved
@@ -39,16 +39,6 @@
 	struct sctp_association *asoc;
 	struct sctp_chunk *chunk;
 	unsigned int rmem_len;
-<<<<<<< HEAD
-	__u32 ppid;
-	__u32 tsn;
-	__u32 cumtsn;
-	__u16 stream;
-	__u16 ssn;
-	__u16 flags;
-	__u16 msg_flags;
-};
-=======
 	union {
 		__u32 mid;
 		__u16 ssn;
@@ -63,7 +53,6 @@
 	__u16 flags;
 	__u16 msg_flags;
 } __packed;
->>>>>>> 24b8d41d
 
 /* Retrieve the skb this event sits inside of. */
 static inline struct sk_buff *sctp_event2skb(const struct sctp_ulpevent *ev)
