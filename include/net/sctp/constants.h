/* SPDX-License-Identifier: GPL-2.0-or-later */
/* SCTP kernel implementation
 * (C) Copyright IBM Corp. 2001, 2004
 * Copyright (c) 1999-2000 Cisco, Inc.
 * Copyright (c) 1999-2001 Motorola, Inc.
 * Copyright (c) 2001 Intel Corp.
 *
 * This file is part of the SCTP kernel implementation
 *
 * Please send any bug reports or fixes you make to the
 * email address(es):
 *    lksctp developers <linux-sctp@vger.kernel.org>
 *
 * Written or modified by:
 *   La Monte H.P. Yarroll <piggy@acm.org>
 *   Karl Knutson          <karl@athena.chicago.il.us>
 *   Randall Stewart       <randall@stewart.chicago.il.us>
 *   Ken Morneau           <kmorneau@cisco.com>
 *   Qiaobing Xie          <qxie1@motorola.com>
 *   Xingang Guo           <xingang.guo@intel.com>
 *   Sridhar Samudrala     <samudrala@us.ibm.com>
 *   Daisy Chang           <daisyc@us.ibm.com>
 */

#ifndef __sctp_constants_h__
#define __sctp_constants_h__

#include <linux/sctp.h>
#include <linux/ipv6.h> /* For ipv6hdr. */
#include <net/tcp_states.h>  /* For TCP states used in enum sctp_sock_state */

/* Value used for stream negotiation. */
enum { SCTP_MAX_STREAM = 0xffff };
enum { SCTP_DEFAULT_OUTSTREAMS = 10 };
enum { SCTP_DEFAULT_INSTREAMS = SCTP_MAX_STREAM };

/* Since CIDs are sparse, we need all four of the following
 * symbols.  CIDs are dense through SCTP_CID_BASE_MAX.
 */
#define SCTP_CID_BASE_MAX		SCTP_CID_SHUTDOWN_COMPLETE

#define SCTP_NUM_BASE_CHUNK_TYPES	(SCTP_CID_BASE_MAX + 1)

#define SCTP_NUM_ADDIP_CHUNK_TYPES	2

#define SCTP_NUM_PRSCTP_CHUNK_TYPES	1

#define SCTP_NUM_RECONF_CHUNK_TYPES	1

#define SCTP_NUM_AUTH_CHUNK_TYPES	1

#define SCTP_NUM_CHUNK_TYPES		(SCTP_NUM_BASE_CHUNK_TYPES + \
					 SCTP_NUM_ADDIP_CHUNK_TYPES +\
					 SCTP_NUM_PRSCTP_CHUNK_TYPES +\
					 SCTP_NUM_RECONF_CHUNK_TYPES +\
					 SCTP_NUM_AUTH_CHUNK_TYPES)

/* These are the different flavours of event.  */
enum sctp_event_type {
	SCTP_EVENT_T_CHUNK = 1,
	SCTP_EVENT_T_TIMEOUT,
	SCTP_EVENT_T_OTHER,
	SCTP_EVENT_T_PRIMITIVE
};

/* As a convenience for the state machine, we append SCTP_EVENT_* and
 * SCTP_ULP_* to the list of possible chunks.
 */

enum sctp_event_timeout {
	SCTP_EVENT_TIMEOUT_NONE = 0,
	SCTP_EVENT_TIMEOUT_T1_COOKIE,
	SCTP_EVENT_TIMEOUT_T1_INIT,
	SCTP_EVENT_TIMEOUT_T2_SHUTDOWN,
	SCTP_EVENT_TIMEOUT_T3_RTX,
	SCTP_EVENT_TIMEOUT_T4_RTO,
	SCTP_EVENT_TIMEOUT_T5_SHUTDOWN_GUARD,
	SCTP_EVENT_TIMEOUT_HEARTBEAT,
	SCTP_EVENT_TIMEOUT_RECONF,
	SCTP_EVENT_TIMEOUT_SACK,
	SCTP_EVENT_TIMEOUT_AUTOCLOSE,
};

#define SCTP_EVENT_TIMEOUT_MAX		SCTP_EVENT_TIMEOUT_AUTOCLOSE
#define SCTP_NUM_TIMEOUT_TYPES		(SCTP_EVENT_TIMEOUT_MAX + 1)

enum sctp_event_other {
	SCTP_EVENT_NO_PENDING_TSN = 0,
	SCTP_EVENT_ICMP_PROTO_UNREACH,
};

#define SCTP_EVENT_OTHER_MAX		SCTP_EVENT_ICMP_PROTO_UNREACH
#define SCTP_NUM_OTHER_TYPES		(SCTP_EVENT_OTHER_MAX + 1)

/* These are primitive requests from the ULP.  */
enum sctp_event_primitive {
	SCTP_PRIMITIVE_ASSOCIATE = 0,
	SCTP_PRIMITIVE_SHUTDOWN,
	SCTP_PRIMITIVE_ABORT,
	SCTP_PRIMITIVE_SEND,
	SCTP_PRIMITIVE_REQUESTHEARTBEAT,
	SCTP_PRIMITIVE_ASCONF,
	SCTP_PRIMITIVE_RECONF,
};

#define SCTP_EVENT_PRIMITIVE_MAX	SCTP_PRIMITIVE_RECONF
#define SCTP_NUM_PRIMITIVE_TYPES	(SCTP_EVENT_PRIMITIVE_MAX + 1)

/* We define here a utility type for manipulating subtypes.
 * The subtype constructors all work like this:
 *
 *   union sctp_subtype foo = SCTP_ST_CHUNK(SCTP_CID_INIT);
 */

union sctp_subtype {
	enum sctp_cid chunk;
	enum sctp_event_timeout timeout;
	enum sctp_event_other other;
	enum sctp_event_primitive primitive;
};

#define SCTP_SUBTYPE_CONSTRUCTOR(_name, _type, _elt) \
static inline union sctp_subtype	\
SCTP_ST_## _name (_type _arg)		\
{ union sctp_subtype _retval; _retval._elt = _arg; return _retval; }

SCTP_SUBTYPE_CONSTRUCTOR(CHUNK,		enum sctp_cid,		chunk)
SCTP_SUBTYPE_CONSTRUCTOR(TIMEOUT,	enum sctp_event_timeout, timeout)
SCTP_SUBTYPE_CONSTRUCTOR(OTHER,		enum sctp_event_other,	other)
SCTP_SUBTYPE_CONSTRUCTOR(PRIMITIVE,	enum sctp_event_primitive, primitive)


#define sctp_chunk_is_data(a) (a->chunk_hdr->type == SCTP_CID_DATA || \
			       a->chunk_hdr->type == SCTP_CID_I_DATA)

/* Internal error codes */
enum sctp_ierror {
	SCTP_IERROR_NO_ERROR	        = 0,
	SCTP_IERROR_BASE		= 1000,
	SCTP_IERROR_NO_COOKIE,
	SCTP_IERROR_BAD_SIG,
	SCTP_IERROR_STALE_COOKIE,
	SCTP_IERROR_NOMEM,
	SCTP_IERROR_MALFORMED,
	SCTP_IERROR_BAD_TAG,
	SCTP_IERROR_BIG_GAP,
	SCTP_IERROR_DUP_TSN,
	SCTP_IERROR_HIGH_TSN,
	SCTP_IERROR_IGNORE_TSN,
	SCTP_IERROR_NO_DATA,
	SCTP_IERROR_BAD_STREAM,
	SCTP_IERROR_BAD_PORTS,
	SCTP_IERROR_AUTH_BAD_HMAC,
	SCTP_IERROR_AUTH_BAD_KEYID,
	SCTP_IERROR_PROTO_VIOLATION,
	SCTP_IERROR_ERROR,
	SCTP_IERROR_ABORT,
};



/* SCTP state defines for internal state machine */
enum sctp_state {

	SCTP_STATE_CLOSED		= 0,
	SCTP_STATE_COOKIE_WAIT		= 1,
	SCTP_STATE_COOKIE_ECHOED	= 2,
	SCTP_STATE_ESTABLISHED		= 3,
	SCTP_STATE_SHUTDOWN_PENDING	= 4,
	SCTP_STATE_SHUTDOWN_SENT	= 5,
	SCTP_STATE_SHUTDOWN_RECEIVED	= 6,
	SCTP_STATE_SHUTDOWN_ACK_SENT	= 7,

};

#define SCTP_STATE_MAX			SCTP_STATE_SHUTDOWN_ACK_SENT
#define SCTP_STATE_NUM_STATES		(SCTP_STATE_MAX + 1)

/* These are values for sk->state.
 * For a UDP-style SCTP socket, the states are defined as follows
 * - A socket in SCTP_SS_CLOSED state indicates that it is not willing to
 *   accept new associations, but it can initiate the creation of new ones.
 * - A socket in SCTP_SS_LISTENING state indicates that it is willing to
 *   accept new  associations and can initiate the creation of new ones.
 * - A socket in SCTP_SS_ESTABLISHED state indicates that it is a peeled off
 *   socket with one association.
 * For a TCP-style SCTP socket, the states are defined as follows
 * - A socket in SCTP_SS_CLOSED state indicates that it is not willing to
 *   accept new associations, but it can initiate the creation of new ones.
 * - A socket in SCTP_SS_LISTENING state indicates that it is willing to
 *   accept new associations, but cannot initiate the creation of new ones.
 * - A socket in SCTP_SS_ESTABLISHED state indicates that it has a single 
 *   association.
 */
enum sctp_sock_state {
	SCTP_SS_CLOSED         = TCP_CLOSE,
	SCTP_SS_LISTENING      = TCP_LISTEN,
	SCTP_SS_ESTABLISHING   = TCP_SYN_SENT,
	SCTP_SS_ESTABLISHED    = TCP_ESTABLISHED,
	SCTP_SS_CLOSING        = TCP_CLOSE_WAIT,
<<<<<<< HEAD
} sctp_sock_state_t;
=======
};
>>>>>>> 24b8d41d

/* These functions map various type to printable names.  */
const char *sctp_cname(const union sctp_subtype id);	/* chunk types */
const char *sctp_oname(const union sctp_subtype id);	/* other events */
const char *sctp_tname(const union sctp_subtype id);	/* timeouts */
const char *sctp_pname(const union sctp_subtype id);	/* primitives */

/* This is a table of printable names of sctp_state_t's.  */
extern const char *const sctp_state_tbl[];
extern const char *const sctp_evttype_tbl[];
extern const char *const sctp_status_tbl[];

/* Maximum chunk length considering padding requirements. */
enum { SCTP_MAX_CHUNK_LEN = ((1<<16) - sizeof(__u32)) };

/* Encourage Cookie-Echo bundling by pre-fragmenting chunks a little
 * harder (until reaching ESTABLISHED state).
 */
enum { SCTP_ARBITRARY_COOKIE_ECHO_LEN = 200 };

/* Guess at how big to make the TSN mapping array.
 * We guarantee that we can handle at least this big a gap between the
 * cumulative ACK and the highest TSN.  In practice, we can often
 * handle up to twice this value.
 *
 * NEVER make this more than 32767 (2^15-1).  The Gap Ack Blocks in a
 * SACK (see  section 3.3.4) are only 16 bits, so 2*SCTP_TSN_MAP_SIZE
 * must be less than 65535 (2^16 - 1), or we will have overflow
 * problems creating SACK's.
 */
#define SCTP_TSN_MAP_INITIAL BITS_PER_LONG
#define SCTP_TSN_MAP_INCREMENT SCTP_TSN_MAP_INITIAL
#define SCTP_TSN_MAP_SIZE 4096

/* We will not record more than this many duplicate TSNs between two
 * SACKs.  The minimum PMTU is 512.  Remove all the headers and there
 * is enough room for 117 duplicate reports.  Round down to the
 * nearest power of 2.
 */
enum { SCTP_MAX_DUP_TSNS = 16 };
enum { SCTP_MAX_GABS = 16 };

/* Heartbeat interval - 30 secs */
#define SCTP_DEFAULT_TIMEOUT_HEARTBEAT	(30*1000)

/* Delayed sack timer - 200ms */
#define SCTP_DEFAULT_TIMEOUT_SACK	(200)

/* RTO.Initial              - 3  seconds
 * RTO.Min                  - 1  second
 * RTO.Max                  - 60 seconds
 * RTO.Alpha                - 1/8
 * RTO.Beta                 - 1/4
 */
#define SCTP_RTO_INITIAL	(3 * 1000)
#define SCTP_RTO_MIN		(1 * 1000)
#define SCTP_RTO_MAX		(60 * 1000)

#define SCTP_RTO_ALPHA          3   /* 1/8 when converted to right shifts. */
#define SCTP_RTO_BETA           2   /* 1/4 when converted to right shifts. */

/* Maximum number of new data packets that can be sent in a burst.  */
#define SCTP_DEFAULT_MAX_BURST		4

#define SCTP_CLOCK_GRANULARITY	1	/* 1 jiffy */

#define SCTP_DEFAULT_COOKIE_LIFE	(60 * 1000) /* 60 seconds */

#define SCTP_DEFAULT_MINWINDOW	1500	/* default minimum rwnd size */
#define SCTP_DEFAULT_MAXWINDOW	65535	/* default rwnd size */
#define SCTP_DEFAULT_RWND_SHIFT  4	/* by default, update on 1/16 of
					 * rcvbuf, which is 1/8 of initial
					 * window
					 */
#define SCTP_DEFAULT_MAXSEGMENT 1500	/* MTU size, this is the limit
                                         * to which we will raise the P-MTU.
					 */
#define SCTP_DEFAULT_MINSEGMENT 512	/* MTU size ... if no mtu disc */

#define SCTP_SECRET_SIZE 32		/* Number of octets in a 256 bits. */

#define SCTP_SIGNATURE_SIZE 20	        /* size of a SLA-1 signature */

#define SCTP_COOKIE_MULTIPLE 32 /* Pad out our cookie to make our hash
				 * functions simpler to write.
				 */

/* These are the values for pf exposure, UNUSED is to keep compatible with old
 * applications by default.
 */
enum {
	SCTP_PF_EXPOSE_UNSET,
	SCTP_PF_EXPOSE_DISABLE,
	SCTP_PF_EXPOSE_ENABLE,
};
#define SCTP_PF_EXPOSE_MAX	SCTP_PF_EXPOSE_ENABLE

#define SCTP_PS_RETRANS_MAX	0xffff

/* These return values describe the success or failure of a number of
 * routines which form the lower interface to SCTP_outqueue.
 */
enum sctp_xmit {
	SCTP_XMIT_OK,
	SCTP_XMIT_PMTU_FULL,
	SCTP_XMIT_RWND_FULL,
	SCTP_XMIT_DELAY,
};

/* These are the commands for manipulating transports.  */
enum sctp_transport_cmd {
	SCTP_TRANSPORT_UP,
	SCTP_TRANSPORT_DOWN,
	SCTP_TRANSPORT_PF,
};

/* These are the address scopes defined mainly for IPv4 addresses
 * based on draft of SCTP IPv4 scoping <draft-stewart-tsvwg-sctp-ipv4-00.txt>.
 * These scopes are hopefully generic enough to be used on scoping both
 * IPv4 and IPv6 addresses in SCTP.
 * At this point, the IPv6 scopes will be mapped to these internal scopes
 * as much as possible.
 */
enum sctp_scope {
	SCTP_SCOPE_GLOBAL,		/* IPv4 global addresses */
	SCTP_SCOPE_PRIVATE,		/* IPv4 private addresses */
	SCTP_SCOPE_LINK,		/* IPv4 link local address */
	SCTP_SCOPE_LOOPBACK,		/* IPv4 loopback address */
	SCTP_SCOPE_UNUSABLE,		/* IPv4 unusable addresses */
};

enum {
	SCTP_SCOPE_POLICY_DISABLE,	/* Disable IPv4 address scoping */
	SCTP_SCOPE_POLICY_ENABLE,	/* Enable IPv4 address scoping */
	SCTP_SCOPE_POLICY_PRIVATE,	/* Follow draft but allow IPv4 private addresses */
	SCTP_SCOPE_POLICY_LINK,		/* Follow draft but allow IPv4 link local addresses */
};

#define SCTP_SCOPE_POLICY_MAX	SCTP_SCOPE_POLICY_LINK

/* Based on IPv4 scoping <draft-stewart-tsvwg-sctp-ipv4-00.txt>,
 * SCTP IPv4 unusable addresses: 0.0.0.0/8, 224.0.0.0/4, 198.18.0.0/24,
 * 192.88.99.0/24.
 * Also, RFC 8.4, non-unicast addresses are not considered valid SCTP
 * addresses.
 */
#define IS_IPV4_UNUSABLE_ADDRESS(a)	    \
	((htonl(INADDR_BROADCAST) == a) ||  \
	 ipv4_is_multicast(a) ||	    \
	 ipv4_is_zeronet(a) ||		    \
	 ipv4_is_test_198(a) ||		    \
	 ipv4_is_anycast_6to4(a))

/* Flags used for the bind address copy functions.  */
#define SCTP_ADDR4_ALLOWED	0x00000001	/* IPv4 address is allowed by
						   local sock family */
#define SCTP_ADDR6_ALLOWED	0x00000002	/* IPv6 address is allowed by
						   local sock family */
#define SCTP_ADDR4_PEERSUPP	0x00000004	/* IPv4 address is supported by
						   peer */
#define SCTP_ADDR6_PEERSUPP	0x00000008	/* IPv6 address is supported by
						   peer */

/* Reasons to retransmit. */
enum sctp_retransmit_reason {
	SCTP_RTXR_T3_RTX,
	SCTP_RTXR_FAST_RTX,
	SCTP_RTXR_PMTUD,
	SCTP_RTXR_T1_RTX,
};

/* Reasons to lower cwnd. */
enum sctp_lower_cwnd {
	SCTP_LOWER_CWND_T3_RTX,
	SCTP_LOWER_CWND_FAST_RTX,
	SCTP_LOWER_CWND_ECNE,
	SCTP_LOWER_CWND_INACTIVE,
};


/* SCTP-AUTH Necessary constants */

/* SCTP-AUTH, Section 3.3
 *
 *  The following Table 2 shows the currently defined values for HMAC
 *  identifiers.
 *
 *  +-----------------+--------------------------+
 *  | HMAC Identifier | Message Digest Algorithm |
 *  +-----------------+--------------------------+
 *  | 0               | Reserved                 |
 *  | 1               | SHA-1 defined in [8]     |
 *  | 2               | Reserved                 |
 *  | 3               | SHA-256 defined in [8]   |
 *  +-----------------+--------------------------+
 */
enum {
	SCTP_AUTH_HMAC_ID_RESERVED_0,
	SCTP_AUTH_HMAC_ID_SHA1,
	SCTP_AUTH_HMAC_ID_RESERVED_2,
#if defined (CONFIG_CRYPTO_SHA256) || defined (CONFIG_CRYPTO_SHA256_MODULE)
	SCTP_AUTH_HMAC_ID_SHA256,
#endif
	__SCTP_AUTH_HMAC_MAX
};

#define SCTP_AUTH_HMAC_ID_MAX	__SCTP_AUTH_HMAC_MAX - 1
#define SCTP_AUTH_NUM_HMACS 	__SCTP_AUTH_HMAC_MAX
#define SCTP_SHA1_SIG_SIZE 20
#define SCTP_SHA256_SIG_SIZE 32

/*  SCTP-AUTH, Section 3.2
 *     The chunk types for INIT, INIT-ACK, SHUTDOWN-COMPLETE and AUTH chunks
 *     MUST NOT be listed in the CHUNKS parameter
 */
#define SCTP_NUM_NOAUTH_CHUNKS	4
#define SCTP_AUTH_MAX_CHUNKS	(SCTP_NUM_CHUNK_TYPES - SCTP_NUM_NOAUTH_CHUNKS)

/* SCTP-AUTH Section 6.1
 * The RANDOM parameter MUST contain a 32 byte random number.
 */
#define SCTP_AUTH_RANDOM_LENGTH 32

#endif /* __sctp_constants_h__ */<|MERGE_RESOLUTION|>--- conflicted
+++ resolved
@@ -198,11 +198,7 @@
 	SCTP_SS_ESTABLISHING   = TCP_SYN_SENT,
 	SCTP_SS_ESTABLISHED    = TCP_ESTABLISHED,
 	SCTP_SS_CLOSING        = TCP_CLOSE_WAIT,
-<<<<<<< HEAD
-} sctp_sock_state_t;
-=======
-};
->>>>>>> 24b8d41d
+};
 
 /* These functions map various type to printable names.  */
 const char *sctp_cname(const union sctp_subtype id);	/* chunk types */
