/* SPDX-License-Identifier: GPL-2.0-or-later */
/* SCTP kernel implementation
 * (C) Copyright IBM Corp. 2001, 2004
 * Copyright (c) 1999-2000 Cisco, Inc.
 * Copyright (c) 1999-2001 Motorola, Inc.
 * Copyright (c) 2001 Intel Corp.
 *
 * This file is part of the SCTP kernel implementation
 *
 * These are definitions needed by the state machine.
 *
 * Please send any bug reports or fixes you make to the
 * email addresses:
 *    lksctp developers <linux-sctp@vger.kernel.org>
 *
 * Written or modified by:
 *    La Monte H.P. Yarroll <piggy@acm.org>
 *    Karl Knutson <karl@athena.chicago.il.us>
 *    Xingang Guo <xingang.guo@intel.com>
 *    Jon Grimm <jgrimm@us.ibm.com>
 *    Dajiang Zhang <dajiang.zhang@nokia.com>
 *    Sridhar Samudrala <sri@us.ibm.com>
 *    Daisy Chang <daisyc@us.ibm.com>
 *    Ardelle Fan <ardelle.fan@intel.com>
 *    Kevin Gao <kevin.gao@intel.com>
 */

#include <linux/types.h>
#include <linux/compiler.h>
#include <linux/slab.h>
#include <linux/in.h>
#include <net/sctp/command.h>
#include <net/sctp/sctp.h>

#ifndef __sctp_sm_h__
#define __sctp_sm_h__

/*
 * Possible values for the disposition are:
 */
enum sctp_disposition {
	SCTP_DISPOSITION_DISCARD,	 /* No further processing.  */
	SCTP_DISPOSITION_CONSUME,	 /* Process return values normally.  */
	SCTP_DISPOSITION_NOMEM,		 /* We ran out of memory--recover.  */
	SCTP_DISPOSITION_DELETE_TCB,	 /* Close the association.  */
	SCTP_DISPOSITION_ABORT,		 /* Close the association NOW.  */
	SCTP_DISPOSITION_VIOLATION,	 /* The peer is misbehaving.  */
	SCTP_DISPOSITION_NOT_IMPL,	 /* This entry is not implemented.  */
	SCTP_DISPOSITION_ERROR,		 /* This is plain old user error.  */
	SCTP_DISPOSITION_BUG,		 /* This is a bug.  */
};

typedef enum sctp_disposition (sctp_state_fn_t) (
					struct net *net,
					const struct sctp_endpoint *ep,
					const struct sctp_association *asoc,
					const union sctp_subtype type,
					void *arg,
					struct sctp_cmd_seq *commands);
typedef void (sctp_timer_event_t) (struct timer_list *);
struct sctp_sm_table_entry {
	sctp_state_fn_t *fn;
	const char *name;
};

/* A naming convention of "sctp_sf_xxx" applies to all the state functions
 * currently in use.
 */

/* Prototypes for generic state functions. */
sctp_state_fn_t sctp_sf_not_impl;
sctp_state_fn_t sctp_sf_bug;

/* Prototypes for gener timer state functions. */
sctp_state_fn_t sctp_sf_timer_ignore;

/* Prototypes for chunk state functions. */
sctp_state_fn_t sctp_sf_do_9_1_abort;
sctp_state_fn_t sctp_sf_cookie_wait_abort;
sctp_state_fn_t sctp_sf_cookie_echoed_abort;
sctp_state_fn_t sctp_sf_shutdown_pending_abort;
sctp_state_fn_t sctp_sf_shutdown_sent_abort;
sctp_state_fn_t sctp_sf_shutdown_ack_sent_abort;
sctp_state_fn_t sctp_sf_do_5_1B_init;
sctp_state_fn_t sctp_sf_do_5_1C_ack;
sctp_state_fn_t sctp_sf_do_5_1D_ce;
sctp_state_fn_t sctp_sf_do_5_1E_ca;
sctp_state_fn_t sctp_sf_do_4_C;
sctp_state_fn_t sctp_sf_eat_data_6_2;
sctp_state_fn_t sctp_sf_eat_data_fast_4_4;
sctp_state_fn_t sctp_sf_eat_sack_6_2;
sctp_state_fn_t sctp_sf_operr_notify;
sctp_state_fn_t sctp_sf_t1_init_timer_expire;
sctp_state_fn_t sctp_sf_t1_cookie_timer_expire;
sctp_state_fn_t sctp_sf_t2_timer_expire;
sctp_state_fn_t sctp_sf_t4_timer_expire;
sctp_state_fn_t sctp_sf_t5_timer_expire;
sctp_state_fn_t sctp_sf_sendbeat_8_3;
sctp_state_fn_t sctp_sf_beat_8_3;
sctp_state_fn_t sctp_sf_backbeat_8_3;
sctp_state_fn_t sctp_sf_do_9_2_final;
sctp_state_fn_t sctp_sf_do_9_2_shutdown;
sctp_state_fn_t sctp_sf_do_9_2_shut_ctsn;
sctp_state_fn_t sctp_sf_do_ecn_cwr;
sctp_state_fn_t sctp_sf_do_ecne;
sctp_state_fn_t sctp_sf_ootb;
sctp_state_fn_t sctp_sf_pdiscard;
sctp_state_fn_t sctp_sf_violation;
sctp_state_fn_t sctp_sf_discard_chunk;
sctp_state_fn_t sctp_sf_do_5_2_1_siminit;
sctp_state_fn_t sctp_sf_do_5_2_2_dupinit;
sctp_state_fn_t sctp_sf_do_5_2_3_initack;
sctp_state_fn_t sctp_sf_do_5_2_4_dupcook;
sctp_state_fn_t sctp_sf_unk_chunk;
sctp_state_fn_t sctp_sf_do_8_5_1_E_sa;
sctp_state_fn_t sctp_sf_cookie_echoed_err;
sctp_state_fn_t sctp_sf_do_asconf;
sctp_state_fn_t sctp_sf_do_asconf_ack;
sctp_state_fn_t sctp_sf_do_reconf;
sctp_state_fn_t sctp_sf_do_9_2_reshutack;
sctp_state_fn_t sctp_sf_eat_fwd_tsn;
sctp_state_fn_t sctp_sf_eat_fwd_tsn_fast;
sctp_state_fn_t sctp_sf_eat_auth;

/* Prototypes for primitive event state functions.  */
sctp_state_fn_t sctp_sf_do_prm_asoc;
sctp_state_fn_t sctp_sf_do_prm_send;
sctp_state_fn_t sctp_sf_do_9_2_prm_shutdown;
sctp_state_fn_t sctp_sf_cookie_wait_prm_shutdown;
sctp_state_fn_t sctp_sf_cookie_echoed_prm_shutdown;
sctp_state_fn_t sctp_sf_do_9_1_prm_abort;
sctp_state_fn_t sctp_sf_cookie_wait_prm_abort;
sctp_state_fn_t sctp_sf_cookie_echoed_prm_abort;
sctp_state_fn_t sctp_sf_shutdown_pending_prm_abort;
sctp_state_fn_t sctp_sf_shutdown_sent_prm_abort;
sctp_state_fn_t sctp_sf_shutdown_ack_sent_prm_abort;
sctp_state_fn_t sctp_sf_error_closed;
sctp_state_fn_t sctp_sf_error_shutdown;
sctp_state_fn_t sctp_sf_ignore_primitive;
sctp_state_fn_t sctp_sf_do_prm_requestheartbeat;
sctp_state_fn_t sctp_sf_do_prm_asconf;
sctp_state_fn_t sctp_sf_do_prm_reconf;

/* Prototypes for other event state functions.  */
sctp_state_fn_t sctp_sf_do_no_pending_tsn;
sctp_state_fn_t sctp_sf_do_9_2_start_shutdown;
sctp_state_fn_t sctp_sf_do_9_2_shutdown_ack;
sctp_state_fn_t sctp_sf_ignore_other;
sctp_state_fn_t sctp_sf_cookie_wait_icmp_abort;

/* Prototypes for timeout event state functions.  */
sctp_state_fn_t sctp_sf_do_6_3_3_rtx;
sctp_state_fn_t sctp_sf_send_reconf;
sctp_state_fn_t sctp_sf_do_6_2_sack;
sctp_state_fn_t sctp_sf_autoclose_timer_expire;

/* Prototypes for utility support functions.  */
__u8 sctp_get_chunk_type(struct sctp_chunk *chunk);
const struct sctp_sm_table_entry *sctp_sm_lookup_event(
					struct net *net,
					enum sctp_event_type event_type,
					enum sctp_state state,
					union sctp_subtype event_subtype);
int sctp_chunk_iif(const struct sctp_chunk *);
struct sctp_association *sctp_make_temp_asoc(const struct sctp_endpoint *,
					     struct sctp_chunk *,
					     gfp_t gfp);
__u32 sctp_generate_verification_tag(void);
void sctp_populate_tie_tags(__u8 *cookie, __u32 curTag, __u32 hisTag);

/* Prototypes for chunk-building functions.  */
struct sctp_chunk *sctp_make_init(const struct sctp_association *asoc,
				  const struct sctp_bind_addr *bp,
				  gfp_t gfp, int vparam_len);
struct sctp_chunk *sctp_make_init_ack(const struct sctp_association *asoc,
				      const struct sctp_chunk *chunk,
				      const gfp_t gfp, const int unkparam_len);
struct sctp_chunk *sctp_make_cookie_echo(const struct sctp_association *asoc,
					 const struct sctp_chunk *chunk);
struct sctp_chunk *sctp_make_cookie_ack(const struct sctp_association *asoc,
					const struct sctp_chunk *chunk);
struct sctp_chunk *sctp_make_cwr(const struct sctp_association *asoc,
				 const __u32 lowest_tsn,
				 const struct sctp_chunk *chunk);
struct sctp_chunk *sctp_make_idata(const struct sctp_association *asoc,
				   __u8 flags, int paylen, gfp_t gfp);
struct sctp_chunk *sctp_make_ifwdtsn(const struct sctp_association *asoc,
				     __u32 new_cum_tsn, size_t nstreams,
				     struct sctp_ifwdtsn_skip *skiplist);
struct sctp_chunk *sctp_make_datafrag_empty(const struct sctp_association *asoc,
					    const struct sctp_sndrcvinfo *sinfo,
					    int len, __u8 flags, gfp_t gfp);
struct sctp_chunk *sctp_make_ecne(const struct sctp_association *asoc,
				  const __u32 lowest_tsn);
struct sctp_chunk *sctp_make_sack(struct sctp_association *asoc);
struct sctp_chunk *sctp_make_shutdown(const struct sctp_association *asoc,
				      const struct sctp_chunk *chunk);
struct sctp_chunk *sctp_make_shutdown_ack(const struct sctp_association *asoc,
					  const struct sctp_chunk *chunk);
struct sctp_chunk *sctp_make_shutdown_complete(
					const struct sctp_association *asoc,
					const struct sctp_chunk *chunk);
int sctp_init_cause(struct sctp_chunk *chunk, __be16 cause, size_t paylen);
struct sctp_chunk *sctp_make_abort(const struct sctp_association *asoc,
				   const struct sctp_chunk *chunk,
				   const size_t hint);
struct sctp_chunk *sctp_make_abort_no_data(const struct sctp_association *asoc,
					   const struct sctp_chunk *chunk,
					   __u32 tsn);
struct sctp_chunk *sctp_make_abort_user(const struct sctp_association *asoc,
					struct msghdr *msg, size_t msg_len);
struct sctp_chunk *sctp_make_abort_violation(
					const struct sctp_association *asoc,
					const struct sctp_chunk *chunk,
					const __u8 *payload,
					const size_t paylen);
struct sctp_chunk *sctp_make_violation_paramlen(
					const struct sctp_association *asoc,
					const struct sctp_chunk *chunk,
					struct sctp_paramhdr *param);
struct sctp_chunk *sctp_make_violation_max_retrans(
					const struct sctp_association *asoc,
					const struct sctp_chunk *chunk);
struct sctp_chunk *sctp_make_heartbeat(const struct sctp_association *asoc,
				       const struct sctp_transport *transport);
struct sctp_chunk *sctp_make_heartbeat_ack(const struct sctp_association *asoc,
					   const struct sctp_chunk *chunk,
					   const void *payload,
					   const size_t paylen);
struct sctp_chunk *sctp_make_op_error(const struct sctp_association *asoc,
				      const struct sctp_chunk *chunk,
				      __be16 cause_code, const void *payload,
				      size_t paylen, size_t reserve_tail);

struct sctp_chunk *sctp_make_asconf_update_ip(struct sctp_association *asoc,
					      union sctp_addr *laddr,
					      struct sockaddr *addrs,
					      int addrcnt, __be16 flags);
struct sctp_chunk *sctp_make_asconf_set_prim(struct sctp_association *asoc,
					     union sctp_addr *addr);
bool sctp_verify_asconf(const struct sctp_association *asoc,
			struct sctp_chunk *chunk, bool addr_param_needed,
			struct sctp_paramhdr **errp);
struct sctp_chunk *sctp_process_asconf(struct sctp_association *asoc,
				       struct sctp_chunk *asconf);
int sctp_process_asconf_ack(struct sctp_association *asoc,
			    struct sctp_chunk *asconf_ack);
struct sctp_chunk *sctp_make_fwdtsn(const struct sctp_association *asoc,
				    __u32 new_cum_tsn, size_t nstreams,
				    struct sctp_fwdtsn_skip *skiplist);
struct sctp_chunk *sctp_make_auth(const struct sctp_association *asoc,
				  __u16 key_id);
struct sctp_chunk *sctp_make_strreset_req(const struct sctp_association *asoc,
					  __u16 stream_num, __be16 *stream_list,
					  bool out, bool in);
struct sctp_chunk *sctp_make_strreset_tsnreq(
					const struct sctp_association *asoc);
struct sctp_chunk *sctp_make_strreset_addstrm(
					const struct sctp_association *asoc,
					__u16 out, __u16 in);
struct sctp_chunk *sctp_make_strreset_resp(const struct sctp_association *asoc,
					   __u32 result, __u32 sn);
struct sctp_chunk *sctp_make_strreset_tsnresp(struct sctp_association *asoc,
					      __u32 result, __u32 sn,
					      __u32 sender_tsn,
					      __u32 receiver_tsn);
bool sctp_verify_reconf(const struct sctp_association *asoc,
			struct sctp_chunk *chunk,
			struct sctp_paramhdr **errp);
void sctp_chunk_assign_tsn(struct sctp_chunk *chunk);
void sctp_chunk_assign_ssn(struct sctp_chunk *chunk);

/* Prototypes for stream-processing functions.  */
struct sctp_chunk *sctp_process_strreset_outreq(
				struct sctp_association *asoc,
				union sctp_params param,
				struct sctp_ulpevent **evp);
struct sctp_chunk *sctp_process_strreset_inreq(
				struct sctp_association *asoc,
				union sctp_params param,
				struct sctp_ulpevent **evp);
struct sctp_chunk *sctp_process_strreset_tsnreq(
				struct sctp_association *asoc,
				union sctp_params param,
				struct sctp_ulpevent **evp);
struct sctp_chunk *sctp_process_strreset_addstrm_out(
				struct sctp_association *asoc,
				union sctp_params param,
				struct sctp_ulpevent **evp);
struct sctp_chunk *sctp_process_strreset_addstrm_in(
				struct sctp_association *asoc,
				union sctp_params param,
				struct sctp_ulpevent **evp);
struct sctp_chunk *sctp_process_strreset_resp(
				struct sctp_association *asoc,
				union sctp_params param,
				struct sctp_ulpevent **evp);

/* Prototypes for statetable processing. */

int sctp_do_sm(struct net *net, enum sctp_event_type event_type,
	       union sctp_subtype subtype, enum sctp_state state,
	       struct sctp_endpoint *ep, struct sctp_association *asoc,
	       void *event_arg, gfp_t gfp);

/* 2nd level prototypes */
void sctp_generate_t3_rtx_event(struct timer_list *t);
void sctp_generate_heartbeat_event(struct timer_list *t);
void sctp_generate_reconf_event(struct timer_list *t);
void sctp_generate_proto_unreach_event(struct timer_list *t);

void sctp_ootb_pkt_free(struct sctp_packet *packet);

struct sctp_association *sctp_unpack_cookie(
					const struct sctp_endpoint *ep,
					const struct sctp_association *asoc,
					struct sctp_chunk *chunk,
					gfp_t gfp, int *err,
					struct sctp_chunk **err_chk_p);

/* 3rd level prototypes */
__u32 sctp_generate_tag(const struct sctp_endpoint *ep);
__u32 sctp_generate_tsn(const struct sctp_endpoint *ep);

/* Extern declarations for major data structures.  */
extern sctp_timer_event_t *sctp_timer_events[SCTP_NUM_TIMEOUT_TYPES];


/* Get the size of a DATA chunk payload. */
static inline __u16 sctp_data_size(struct sctp_chunk *chunk)
{
	__u16 size;

	size = ntohs(chunk->chunk_hdr->length);
	size -= sctp_datachk_len(&chunk->asoc->stream);

	return size;
}

/* Compare two TSNs */
#define TSN_lt(a,b)	\
	(typecheck(__u32, a) && \
	 typecheck(__u32, b) && \
	 ((__s32)((a) - (b)) < 0))

#define TSN_lte(a,b)	\
	(typecheck(__u32, a) && \
	 typecheck(__u32, b) && \
	 ((__s32)((a) - (b)) <= 0))
<<<<<<< HEAD
=======

/* Compare two MIDs */
#define MID_lt(a, b)	\
	(typecheck(__u32, a) && \
	 typecheck(__u32, b) && \
	 ((__s32)((a) - (b)) < 0))
>>>>>>> 24b8d41d

/* Compare two SSNs */
#define SSN_lt(a,b)		\
	(typecheck(__u16, a) && \
	 typecheck(__u16, b) && \
	 ((__s16)((a) - (b)) < 0))

/* ADDIP 3.1.1 */
#define ADDIP_SERIAL_gte(a,b)	\
	(typecheck(__u32, a) && \
	 typecheck(__u32, b) && \
	 ((__s32)((b) - (a)) <= 0))

/* Check VTAG of the packet matches the sender's own tag. */
static inline int
sctp_vtag_verify(const struct sctp_chunk *chunk,
		 const struct sctp_association *asoc)
{
	/* RFC 2960 Sec 8.5 When receiving an SCTP packet, the endpoint
	 * MUST ensure that the value in the Verification Tag field of
	 * the received SCTP packet matches its own Tag. If the received
	 * Verification Tag value does not match the receiver's own
	 * tag value, the receiver shall silently discard the packet...
	 */
        if (ntohl(chunk->sctp_hdr->vtag) == asoc->c.my_vtag)
                return 1;

	return 0;
}

/* Check VTAG of the packet matches the sender's own tag and the T bit is
 * not set, OR its peer's tag and the T bit is set in the Chunk Flags.
 */
static inline int
sctp_vtag_verify_either(const struct sctp_chunk *chunk,
			const struct sctp_association *asoc)
{
        /* RFC 2960 Section 8.5.1, sctpimpguide Section 2.41
	 *
	 * B) The receiver of a ABORT MUST accept the packet
	 *    if the Verification Tag field of the packet matches its own tag
	 *    and the T bit is not set
	 *    OR
	 *    it is set to its peer's tag and the T bit is set in the Chunk
	 *    Flags.
	 *    Otherwise, the receiver MUST silently discard the packet
	 *    and take no further action.
	 *
	 * C) The receiver of a SHUTDOWN COMPLETE shall accept the packet
	 *    if the Verification Tag field of the packet matches its own tag
	 *    and the T bit is not set
	 *    OR
	 *    it is set to its peer's tag and the T bit is set in the Chunk
	 *    Flags.
	 *    Otherwise, the receiver MUST silently discard the packet
	 *    and take no further action.  An endpoint MUST ignore the
	 *    SHUTDOWN COMPLETE if it is not in the SHUTDOWN-ACK-SENT state.
	 */
        if ((!sctp_test_T_bit(chunk) &&
             (ntohl(chunk->sctp_hdr->vtag) == asoc->c.my_vtag)) ||
	    (sctp_test_T_bit(chunk) && asoc->c.peer_vtag &&
	     (ntohl(chunk->sctp_hdr->vtag) == asoc->c.peer_vtag))) {
                return 1;
	}

	return 0;
}

#endif /* __sctp_sm_h__ */<|MERGE_RESOLUTION|>--- conflicted
+++ resolved
@@ -347,15 +347,12 @@
 	(typecheck(__u32, a) && \
 	 typecheck(__u32, b) && \
 	 ((__s32)((a) - (b)) <= 0))
-<<<<<<< HEAD
-=======
 
 /* Compare two MIDs */
 #define MID_lt(a, b)	\
 	(typecheck(__u32, a) && \
 	 typecheck(__u32, b) && \
 	 ((__s32)((a) - (b)) < 0))
->>>>>>> 24b8d41d
 
 /* Compare two SSNs */
 #define SSN_lt(a,b)		\
