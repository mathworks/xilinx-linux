--- conflicted
+++ resolved
@@ -40,11 +40,8 @@
 	ND_OPT_RDNSS = 25,		/* RFC5006 */
 	ND_OPT_DNSSL = 31,		/* RFC6106 */
 	ND_OPT_6CO = 34,		/* RFC6775 */
-<<<<<<< HEAD
-=======
 	ND_OPT_CAPTIVE_PORTAL = 37,	/* RFC7710 */
 	ND_OPT_PREF64 = 38,		/* RFC8781 */
->>>>>>> 24b8d41d
 	__ND_OPT_MAX
 };
 
@@ -130,10 +127,7 @@
 #define nd_opts_pi_end			nd_opt_array[__ND_OPT_PREFIX_INFO_END]
 #define nd_opts_rh			nd_opt_array[ND_OPT_REDIRECT_HDR]
 #define nd_opts_mtu			nd_opt_array[ND_OPT_MTU]
-<<<<<<< HEAD
-=======
 #define nd_opts_nonce			nd_opt_array[ND_OPT_NONCE]
->>>>>>> 24b8d41d
 #define nd_802154_opts_src_lladdr	nd_802154_opt_array[ND_OPT_SOURCE_LL_ADDR]
 #define nd_802154_opts_tgt_lladdr	nd_802154_opt_array[ND_OPT_TARGET_LL_ADDR]
 
