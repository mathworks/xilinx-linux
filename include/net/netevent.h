/* SPDX-License-Identifier: GPL-2.0 */
#ifndef _NET_EVENT_H
#define _NET_EVENT_H

/*
 *	Generic netevent notifiers
 *
 *	Authors:
 *      Tom Tucker              <tom@opengridcomputing.com>
 *      Steve Wise              <swise@opengridcomputing.com>
 *
 * 	Changes:
 */

struct dst_entry;
struct neighbour;

struct netevent_redirect {
	struct dst_entry *old;
	struct dst_entry *new;
	struct neighbour *neigh;
	const void *daddr;
};

enum netevent_notif_type {
	NETEVENT_NEIGH_UPDATE = 1, /* arg is struct neighbour ptr */
	NETEVENT_REDIRECT,	   /* arg is struct netevent_redirect ptr */
	NETEVENT_DELAY_PROBE_TIME_UPDATE, /* arg is struct neigh_parms ptr */
<<<<<<< HEAD
=======
	NETEVENT_IPV4_MPATH_HASH_UPDATE, /* arg is struct net ptr */
	NETEVENT_IPV6_MPATH_HASH_UPDATE, /* arg is struct net ptr */
	NETEVENT_IPV4_FWD_UPDATE_PRIORITY_UPDATE, /* arg is struct net ptr */
>>>>>>> 24b8d41d
};

int register_netevent_notifier(struct notifier_block *nb);
int unregister_netevent_notifier(struct notifier_block *nb);
int call_netevent_notifiers(unsigned long val, void *v);

#endif<|MERGE_RESOLUTION|>--- conflicted
+++ resolved
@@ -26,12 +26,9 @@
 	NETEVENT_NEIGH_UPDATE = 1, /* arg is struct neighbour ptr */
 	NETEVENT_REDIRECT,	   /* arg is struct netevent_redirect ptr */
 	NETEVENT_DELAY_PROBE_TIME_UPDATE, /* arg is struct neigh_parms ptr */
-<<<<<<< HEAD
-=======
 	NETEVENT_IPV4_MPATH_HASH_UPDATE, /* arg is struct net ptr */
 	NETEVENT_IPV6_MPATH_HASH_UPDATE, /* arg is struct net ptr */
 	NETEVENT_IPV4_FWD_UPDATE_PRIORITY_UPDATE, /* arg is struct net ptr */
->>>>>>> 24b8d41d
 };
 
 int register_netevent_notifier(struct notifier_block *nb);
