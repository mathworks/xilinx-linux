/* SPDX-License-Identifier: GPL-2.0-or-later */
/*
 * INET		An implementation of the TCP/IP protocol suite for the LINUX
 *		operating system.  INET is implemented using the BSD Socket
 *		interface as the means of communication with the user level.
 *
 * Authors:	Lotsa people, from code originally in tcp
 */

#ifndef _INET6_HASHTABLES_H
#define _INET6_HASHTABLES_H


#if IS_ENABLED(CONFIG_IPV6)
#include <linux/in6.h>
#include <linux/ipv6.h>
#include <linux/types.h>
#include <linux/jhash.h>

#include <net/inet_sock.h>

#include <net/ipv6.h>
#include <net/netns/hash.h>

struct inet_hashinfo;

static inline unsigned int __inet6_ehashfn(const u32 lhash,
				    const u16 lport,
				    const u32 fhash,
				    const __be16 fport,
				    const u32 initval)
{
	const u32 ports = (((u32)lport) << 16) | (__force u32)fport;
	return jhash_3words(lhash, fhash, ports, initval);
}

/*
 * Sockets in TCP_CLOSE state are _always_ taken out of the hash, so
 * we need not check it for TCP lookups anymore, thanks Alexey. -DaveM
 *
 * The sockhash lock must be held as a reader here.
 */
struct sock *__inet6_lookup_established(struct net *net,
					struct inet_hashinfo *hashinfo,
					const struct in6_addr *saddr,
					const __be16 sport,
					const struct in6_addr *daddr,
					const u16 hnum, const int dif,
					const int sdif);

struct sock *inet6_lookup_listener(struct net *net,
				   struct inet_hashinfo *hashinfo,
				   struct sk_buff *skb, int doff,
				   const struct in6_addr *saddr,
				   const __be16 sport,
				   const struct in6_addr *daddr,
				   const unsigned short hnum,
				   const int dif, const int sdif);

static inline struct sock *__inet6_lookup(struct net *net,
					  struct inet_hashinfo *hashinfo,
					  struct sk_buff *skb, int doff,
					  const struct in6_addr *saddr,
					  const __be16 sport,
					  const struct in6_addr *daddr,
					  const u16 hnum,
<<<<<<< HEAD
					  const int dif,
					  bool *refcounted)
{
	struct sock *sk = __inet6_lookup_established(net, hashinfo, saddr,
						sport, daddr, hnum, dif);
=======
					  const int dif, const int sdif,
					  bool *refcounted)
{
	struct sock *sk = __inet6_lookup_established(net, hashinfo, saddr,
						     sport, daddr, hnum,
						     dif, sdif);
>>>>>>> 24b8d41d
	*refcounted = true;
	if (sk)
		return sk;
	*refcounted = false;
	return inet6_lookup_listener(net, hashinfo, skb, doff, saddr, sport,
				     daddr, hnum, dif, sdif);
}

static inline struct sock *__inet6_lookup_skb(struct inet_hashinfo *hashinfo,
					      struct sk_buff *skb, int doff,
					      const __be16 sport,
					      const __be16 dport,
<<<<<<< HEAD
					      int iif,
=======
					      int iif, int sdif,
>>>>>>> 24b8d41d
					      bool *refcounted)
{
	struct sock *sk = skb_steal_sock(skb, refcounted);

	*refcounted = true;
	if (sk)
		return sk;

	return __inet6_lookup(dev_net(skb_dst(skb)->dev), hashinfo, skb,
			      doff, &ipv6_hdr(skb)->saddr, sport,
			      &ipv6_hdr(skb)->daddr, ntohs(dport),
<<<<<<< HEAD
			      iif, refcounted);
=======
			      iif, sdif, refcounted);
>>>>>>> 24b8d41d
}

struct sock *inet6_lookup(struct net *net, struct inet_hashinfo *hashinfo,
			  struct sk_buff *skb, int doff,
			  const struct in6_addr *saddr, const __be16 sport,
			  const struct in6_addr *daddr, const __be16 dport,
			  const int dif);

int inet6_hash(struct sock *sk);
#endif /* IS_ENABLED(CONFIG_IPV6) */

#define INET6_MATCH(__sk, __net, __saddr, __daddr, __ports, __dif, __sdif) \
	(((__sk)->sk_portpair == (__ports))			&&	\
	 ((__sk)->sk_family == AF_INET6)			&&	\
	 ipv6_addr_equal(&(__sk)->sk_v6_daddr, (__saddr))		&&	\
	 ipv6_addr_equal(&(__sk)->sk_v6_rcv_saddr, (__daddr))	&&	\
	 (((__sk)->sk_bound_dev_if == (__dif))	||			\
	  ((__sk)->sk_bound_dev_if == (__sdif)))		&&	\
	 net_eq(sock_net(__sk), (__net)))

#endif /* _INET6_HASHTABLES_H */<|MERGE_RESOLUTION|>--- conflicted
+++ resolved
@@ -64,20 +64,12 @@
 					  const __be16 sport,
 					  const struct in6_addr *daddr,
 					  const u16 hnum,
-<<<<<<< HEAD
-					  const int dif,
-					  bool *refcounted)
-{
-	struct sock *sk = __inet6_lookup_established(net, hashinfo, saddr,
-						sport, daddr, hnum, dif);
-=======
 					  const int dif, const int sdif,
 					  bool *refcounted)
 {
 	struct sock *sk = __inet6_lookup_established(net, hashinfo, saddr,
 						     sport, daddr, hnum,
 						     dif, sdif);
->>>>>>> 24b8d41d
 	*refcounted = true;
 	if (sk)
 		return sk;
@@ -90,27 +82,18 @@
 					      struct sk_buff *skb, int doff,
 					      const __be16 sport,
 					      const __be16 dport,
-<<<<<<< HEAD
-					      int iif,
-=======
 					      int iif, int sdif,
->>>>>>> 24b8d41d
 					      bool *refcounted)
 {
 	struct sock *sk = skb_steal_sock(skb, refcounted);
 
-	*refcounted = true;
 	if (sk)
 		return sk;
 
 	return __inet6_lookup(dev_net(skb_dst(skb)->dev), hashinfo, skb,
 			      doff, &ipv6_hdr(skb)->saddr, sport,
 			      &ipv6_hdr(skb)->daddr, ntohs(dport),
-<<<<<<< HEAD
-			      iif, refcounted);
-=======
 			      iif, sdif, refcounted);
->>>>>>> 24b8d41d
 }
 
 struct sock *inet6_lookup(struct net *net, struct inet_hashinfo *hashinfo,
