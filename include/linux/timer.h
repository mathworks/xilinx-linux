/* SPDX-License-Identifier: GPL-2.0 */
#ifndef _LINUX_TIMER_H
#define _LINUX_TIMER_H

#include <linux/list.h>
#include <linux/ktime.h>
#include <linux/stddef.h>
#include <linux/debugobjects.h>
#include <linux/stringify.h>

struct timer_list {
	/*
	 * All fields that change during normal runtime grouped to the
	 * same cacheline
	 */
	struct hlist_node	entry;
	unsigned long		expires;
	void			(*function)(struct timer_list *);
	u32			flags;

#ifdef CONFIG_LOCKDEP
	struct lockdep_map	lockdep_map;
#endif
};

#ifdef CONFIG_LOCKDEP
/*
 * NB: because we have to copy the lockdep_map, setting the lockdep_map key
 * (second argument) here is required, otherwise it could be initialised to
 * the copy of the lockdep_map later! We use the pointer to and the string
 * "<file>:<line>" as the key resp. the name of the lockdep_map.
 */
#define __TIMER_LOCKDEP_MAP_INITIALIZER(_kn)				\
	.lockdep_map = STATIC_LOCKDEP_MAP_INIT(_kn, &_kn),
#else
#define __TIMER_LOCKDEP_MAP_INITIALIZER(_kn)
#endif

/**
 * @TIMER_DEFERRABLE: A deferrable timer will work normally when the
 * system is busy, but will not cause a CPU to come out of idle just
 * to service it; instead, the timer will be serviced when the CPU
 * eventually wakes up with a subsequent non-deferrable timer.
 *
 * @TIMER_IRQSAFE: An irqsafe timer is executed with IRQ disabled and
 * it's safe to wait for the completion of the running instance from
 * IRQ handlers, for example, by calling del_timer_sync().
 *
 * Note: The irq disabled callback execution is a special case for
 * workqueue locking issues. It's not meant for executing random crap
 * with interrupts disabled. Abuse is monitored!
 *
 * @TIMER_PINNED: A pinned timer will not be affected by any timer
 * placement heuristics (like, NOHZ) and will always expire on the CPU
 * on which the timer was enqueued.
 *
 * Note: Because enqueuing of timers can migrate the timer from one
 * CPU to another, pinned timers are not guaranteed to stay on the
 * initialy selected CPU.  They move to the CPU on which the enqueue
 * function is invoked via mod_timer() or add_timer().  If the timer
 * should be placed on a particular CPU, then add_timer_on() has to be
 * used.
 */
#define TIMER_CPUMASK		0x0003FFFF
#define TIMER_MIGRATING		0x00040000
#define TIMER_BASEMASK		(TIMER_CPUMASK | TIMER_MIGRATING)
#define TIMER_DEFERRABLE	0x00080000
#define TIMER_PINNED		0x00100000
#define TIMER_IRQSAFE		0x00200000
<<<<<<< HEAD
#define TIMER_ARRAYSHIFT	22
#define TIMER_ARRAYMASK		0xFFC00000
=======
#define TIMER_INIT_FLAGS	(TIMER_DEFERRABLE | TIMER_PINNED | TIMER_IRQSAFE)
#define TIMER_ARRAYSHIFT	22
#define TIMER_ARRAYMASK		0xFFC00000

#define TIMER_TRACE_FLAGMASK	(TIMER_MIGRATING | TIMER_DEFERRABLE | TIMER_PINNED | TIMER_IRQSAFE)
>>>>>>> 24b8d41d

#define __TIMER_INITIALIZER(_function, _flags) {		\
		.entry = { .next = TIMER_ENTRY_STATIC },	\
		.function = (_function),			\
		.flags = (_flags),				\
		__TIMER_LOCKDEP_MAP_INITIALIZER(		\
			__FILE__ ":" __stringify(__LINE__))	\
	}

<<<<<<< HEAD
#define TIMER_INITIALIZER(_function, _expires, _data)		\
	__TIMER_INITIALIZER((_function), (_expires), (_data), 0)

#define TIMER_PINNED_INITIALIZER(_function, _expires, _data)	\
	__TIMER_INITIALIZER((_function), (_expires), (_data), TIMER_PINNED)

#define TIMER_DEFERRED_INITIALIZER(_function, _expires, _data)	\
	__TIMER_INITIALIZER((_function), (_expires), (_data), TIMER_DEFERRABLE)

#define TIMER_PINNED_DEFERRED_INITIALIZER(_function, _expires, _data)	\
	__TIMER_INITIALIZER((_function), (_expires), (_data), TIMER_DEFERRABLE | TIMER_PINNED)

#define DEFINE_TIMER(_name, _function, _expires, _data)		\
=======
#define DEFINE_TIMER(_name, _function)				\
>>>>>>> 24b8d41d
	struct timer_list _name =				\
		__TIMER_INITIALIZER(_function, 0)

/*
 * LOCKDEP and DEBUG timer interfaces.
 */
void init_timer_key(struct timer_list *timer,
		    void (*func)(struct timer_list *), unsigned int flags,
		    const char *name, struct lock_class_key *key);

#ifdef CONFIG_DEBUG_OBJECTS_TIMERS
extern void init_timer_on_stack_key(struct timer_list *timer,
				    void (*func)(struct timer_list *),
				    unsigned int flags, const char *name,
				    struct lock_class_key *key);
#else
static inline void init_timer_on_stack_key(struct timer_list *timer,
					   void (*func)(struct timer_list *),
					   unsigned int flags,
					   const char *name,
					   struct lock_class_key *key)
{
	init_timer_key(timer, func, flags, name, key);
}
#endif

#ifdef CONFIG_LOCKDEP
#define __init_timer(_timer, _fn, _flags)				\
	do {								\
		static struct lock_class_key __key;			\
		init_timer_key((_timer), (_fn), (_flags), #_timer, &__key);\
	} while (0)

#define __init_timer_on_stack(_timer, _fn, _flags)			\
	do {								\
		static struct lock_class_key __key;			\
		init_timer_on_stack_key((_timer), (_fn), (_flags),	\
					#_timer, &__key);		 \
	} while (0)
#else
#define __init_timer(_timer, _fn, _flags)				\
	init_timer_key((_timer), (_fn), (_flags), NULL, NULL)
#define __init_timer_on_stack(_timer, _fn, _flags)			\
	init_timer_on_stack_key((_timer), (_fn), (_flags), NULL, NULL)
#endif

<<<<<<< HEAD
#define init_timer(timer)						\
	__init_timer((timer), 0)
#define init_timer_pinned(timer)					\
	__init_timer((timer), TIMER_PINNED)
#define init_timer_deferrable(timer)					\
	__init_timer((timer), TIMER_DEFERRABLE)
#define init_timer_pinned_deferrable(timer)				\
	__init_timer((timer), TIMER_DEFERRABLE | TIMER_PINNED)
#define init_timer_on_stack(timer)					\
	__init_timer_on_stack((timer), 0)
=======
/**
 * timer_setup - prepare a timer for first use
 * @timer: the timer in question
 * @callback: the function to call when timer expires
 * @flags: any TIMER_* flags
 *
 * Regular timer initialization should use either DEFINE_TIMER() above,
 * or timer_setup(). For timers on the stack, timer_setup_on_stack() must
 * be used and must be balanced with a call to destroy_timer_on_stack().
 */
#define timer_setup(timer, callback, flags)			\
	__init_timer((timer), (callback), (flags))
>>>>>>> 24b8d41d

#define timer_setup_on_stack(timer, callback, flags)		\
	__init_timer_on_stack((timer), (callback), (flags))

#ifdef CONFIG_DEBUG_OBJECTS_TIMERS
extern void destroy_timer_on_stack(struct timer_list *timer);
#else
static inline void destroy_timer_on_stack(struct timer_list *timer) { }
#endif

<<<<<<< HEAD
#define setup_timer(timer, fn, data)					\
	__setup_timer((timer), (fn), (data), 0)
#define setup_pinned_timer(timer, fn, data)				\
	__setup_timer((timer), (fn), (data), TIMER_PINNED)
#define setup_deferrable_timer(timer, fn, data)				\
	__setup_timer((timer), (fn), (data), TIMER_DEFERRABLE)
#define setup_pinned_deferrable_timer(timer, fn, data)			\
	__setup_timer((timer), (fn), (data), TIMER_DEFERRABLE | TIMER_PINNED)
#define setup_timer_on_stack(timer, fn, data)				\
	__setup_timer_on_stack((timer), (fn), (data), 0)
#define setup_pinned_timer_on_stack(timer, fn, data)			\
	__setup_timer_on_stack((timer), (fn), (data), TIMER_PINNED)
#define setup_deferrable_timer_on_stack(timer, fn, data)		\
	__setup_timer_on_stack((timer), (fn), (data), TIMER_DEFERRABLE)
#define setup_pinned_deferrable_timer_on_stack(timer, fn, data)		\
	__setup_timer_on_stack((timer), (fn), (data), TIMER_DEFERRABLE | TIMER_PINNED)
=======
#define from_timer(var, callback_timer, timer_fieldname) \
	container_of(callback_timer, typeof(*var), timer_fieldname)
>>>>>>> 24b8d41d

/**
 * timer_pending - is a timer pending?
 * @timer: the timer in question
 *
 * timer_pending will tell whether a given timer is currently pending,
 * or not. Callers must ensure serialization wrt. other operations done
 * to this timer, eg. interrupt contexts, or other CPUs on SMP.
 *
 * return value: 1 if the timer is pending, 0 if not.
 */
static inline int timer_pending(const struct timer_list * timer)
{
	return !hlist_unhashed_lockless(&timer->entry);
}

extern void add_timer_on(struct timer_list *timer, int cpu);
extern int del_timer(struct timer_list * timer);
extern int mod_timer(struct timer_list *timer, unsigned long expires);
extern int mod_timer_pending(struct timer_list *timer, unsigned long expires);
<<<<<<< HEAD
=======
extern int timer_reduce(struct timer_list *timer, unsigned long expires);
>>>>>>> 24b8d41d

/*
 * The jiffies value which is added to now, when there is no timer
 * in the timer wheel:
 */
#define NEXT_TIMER_MAX_DELTA	((1UL << 30) - 1)

extern void add_timer(struct timer_list *timer);

extern int try_to_del_timer_sync(struct timer_list *timer);

#if defined(CONFIG_SMP) || defined(CONFIG_PREEMPT_RT)
  extern int del_timer_sync(struct timer_list *timer);
#else
# define del_timer_sync(t)		del_timer(t)
#endif

#define del_singleshot_timer_sync(t) del_timer_sync(t)

extern void init_timers(void);
extern void run_local_timers(void);
struct hrtimer;
extern enum hrtimer_restart it_real_fn(struct hrtimer *);

#if defined(CONFIG_SMP) && defined(CONFIG_NO_HZ_COMMON)
struct ctl_table;

extern unsigned int sysctl_timer_migration;
int timer_migration_handler(struct ctl_table *table, int write,
			    void *buffer, size_t *lenp, loff_t *ppos);
#endif

unsigned long __round_jiffies(unsigned long j, int cpu);
unsigned long __round_jiffies_relative(unsigned long j, int cpu);
unsigned long round_jiffies(unsigned long j);
unsigned long round_jiffies_relative(unsigned long j);

unsigned long __round_jiffies_up(unsigned long j, int cpu);
unsigned long __round_jiffies_up_relative(unsigned long j, int cpu);
unsigned long round_jiffies_up(unsigned long j);
unsigned long round_jiffies_up_relative(unsigned long j);

#ifdef CONFIG_HOTPLUG_CPU
<<<<<<< HEAD
int timers_dead_cpu(unsigned int cpu);
#else
#define timers_dead_cpu NULL
=======
int timers_prepare_cpu(unsigned int cpu);
int timers_dead_cpu(unsigned int cpu);
#else
#define timers_prepare_cpu	NULL
#define timers_dead_cpu		NULL
>>>>>>> 24b8d41d
#endif

#endif<|MERGE_RESOLUTION|>--- conflicted
+++ resolved
@@ -67,16 +67,11 @@
 #define TIMER_DEFERRABLE	0x00080000
 #define TIMER_PINNED		0x00100000
 #define TIMER_IRQSAFE		0x00200000
-<<<<<<< HEAD
-#define TIMER_ARRAYSHIFT	22
-#define TIMER_ARRAYMASK		0xFFC00000
-=======
 #define TIMER_INIT_FLAGS	(TIMER_DEFERRABLE | TIMER_PINNED | TIMER_IRQSAFE)
 #define TIMER_ARRAYSHIFT	22
 #define TIMER_ARRAYMASK		0xFFC00000
 
 #define TIMER_TRACE_FLAGMASK	(TIMER_MIGRATING | TIMER_DEFERRABLE | TIMER_PINNED | TIMER_IRQSAFE)
->>>>>>> 24b8d41d
 
 #define __TIMER_INITIALIZER(_function, _flags) {		\
 		.entry = { .next = TIMER_ENTRY_STATIC },	\
@@ -86,23 +81,7 @@
 			__FILE__ ":" __stringify(__LINE__))	\
 	}
 
-<<<<<<< HEAD
-#define TIMER_INITIALIZER(_function, _expires, _data)		\
-	__TIMER_INITIALIZER((_function), (_expires), (_data), 0)
-
-#define TIMER_PINNED_INITIALIZER(_function, _expires, _data)	\
-	__TIMER_INITIALIZER((_function), (_expires), (_data), TIMER_PINNED)
-
-#define TIMER_DEFERRED_INITIALIZER(_function, _expires, _data)	\
-	__TIMER_INITIALIZER((_function), (_expires), (_data), TIMER_DEFERRABLE)
-
-#define TIMER_PINNED_DEFERRED_INITIALIZER(_function, _expires, _data)	\
-	__TIMER_INITIALIZER((_function), (_expires), (_data), TIMER_DEFERRABLE | TIMER_PINNED)
-
-#define DEFINE_TIMER(_name, _function, _expires, _data)		\
-=======
 #define DEFINE_TIMER(_name, _function)				\
->>>>>>> 24b8d41d
 	struct timer_list _name =				\
 		__TIMER_INITIALIZER(_function, 0)
 
@@ -149,18 +128,6 @@
 	init_timer_on_stack_key((_timer), (_fn), (_flags), NULL, NULL)
 #endif
 
-<<<<<<< HEAD
-#define init_timer(timer)						\
-	__init_timer((timer), 0)
-#define init_timer_pinned(timer)					\
-	__init_timer((timer), TIMER_PINNED)
-#define init_timer_deferrable(timer)					\
-	__init_timer((timer), TIMER_DEFERRABLE)
-#define init_timer_pinned_deferrable(timer)				\
-	__init_timer((timer), TIMER_DEFERRABLE | TIMER_PINNED)
-#define init_timer_on_stack(timer)					\
-	__init_timer_on_stack((timer), 0)
-=======
 /**
  * timer_setup - prepare a timer for first use
  * @timer: the timer in question
@@ -173,7 +140,6 @@
  */
 #define timer_setup(timer, callback, flags)			\
 	__init_timer((timer), (callback), (flags))
->>>>>>> 24b8d41d
 
 #define timer_setup_on_stack(timer, callback, flags)		\
 	__init_timer_on_stack((timer), (callback), (flags))
@@ -184,27 +150,8 @@
 static inline void destroy_timer_on_stack(struct timer_list *timer) { }
 #endif
 
-<<<<<<< HEAD
-#define setup_timer(timer, fn, data)					\
-	__setup_timer((timer), (fn), (data), 0)
-#define setup_pinned_timer(timer, fn, data)				\
-	__setup_timer((timer), (fn), (data), TIMER_PINNED)
-#define setup_deferrable_timer(timer, fn, data)				\
-	__setup_timer((timer), (fn), (data), TIMER_DEFERRABLE)
-#define setup_pinned_deferrable_timer(timer, fn, data)			\
-	__setup_timer((timer), (fn), (data), TIMER_DEFERRABLE | TIMER_PINNED)
-#define setup_timer_on_stack(timer, fn, data)				\
-	__setup_timer_on_stack((timer), (fn), (data), 0)
-#define setup_pinned_timer_on_stack(timer, fn, data)			\
-	__setup_timer_on_stack((timer), (fn), (data), TIMER_PINNED)
-#define setup_deferrable_timer_on_stack(timer, fn, data)		\
-	__setup_timer_on_stack((timer), (fn), (data), TIMER_DEFERRABLE)
-#define setup_pinned_deferrable_timer_on_stack(timer, fn, data)		\
-	__setup_timer_on_stack((timer), (fn), (data), TIMER_DEFERRABLE | TIMER_PINNED)
-=======
 #define from_timer(var, callback_timer, timer_fieldname) \
 	container_of(callback_timer, typeof(*var), timer_fieldname)
->>>>>>> 24b8d41d
 
 /**
  * timer_pending - is a timer pending?
@@ -225,10 +172,7 @@
 extern int del_timer(struct timer_list * timer);
 extern int mod_timer(struct timer_list *timer, unsigned long expires);
 extern int mod_timer_pending(struct timer_list *timer, unsigned long expires);
-<<<<<<< HEAD
-=======
 extern int timer_reduce(struct timer_list *timer, unsigned long expires);
->>>>>>> 24b8d41d
 
 /*
  * The jiffies value which is added to now, when there is no timer
@@ -272,17 +216,11 @@
 unsigned long round_jiffies_up_relative(unsigned long j);
 
 #ifdef CONFIG_HOTPLUG_CPU
-<<<<<<< HEAD
-int timers_dead_cpu(unsigned int cpu);
-#else
-#define timers_dead_cpu NULL
-=======
 int timers_prepare_cpu(unsigned int cpu);
 int timers_dead_cpu(unsigned int cpu);
 #else
 #define timers_prepare_cpu	NULL
 #define timers_dead_cpu		NULL
->>>>>>> 24b8d41d
 #endif
 
 #endif