--- conflicted
+++ resolved
@@ -8,16 +8,8 @@
  * Copyright (c) 2005, Devicescape Software, Inc.
  * Copyright (c) 2006, Michael Wu <flamingice@sourmilk.net>
  * Copyright (c) 2013 - 2014 Intel Mobile Communications GmbH
-<<<<<<< HEAD
- * Copyright (c) 2016 Intel Deutschland GmbH
- *
- * This program is free software; you can redistribute it and/or modify
- * it under the terms of the GNU General Public License version 2 as
- * published by the Free Software Foundation.
-=======
  * Copyright (c) 2016 - 2017 Intel Deutschland GmbH
  * Copyright (c) 2018 - 2020 Intel Corporation
->>>>>>> 24b8d41d
  */
 
 #ifndef LINUX_IEEE80211_H
