/* SPDX-License-Identifier: GPL-2.0 */
/*
 * include/linux/balloon_compaction.h
 *
 * Common interface definitions for making balloon pages movable by compaction.
 *
 * Balloon page migration makes use of the general non-lru movable page
 * feature.
 *
 * page->private is used to reference the responsible balloon device.
 * page->mapping is used in context of non-lru page migration to reference
 * the address space operations for page isolation/migration/compaction.
 *
 * As the page isolation scanning step a compaction thread does is a lockless
 * procedure (from a page standpoint), it might bring some racy situations while
 * performing balloon page compaction. In order to sort out these racy scenarios
 * and safely perform balloon's page compaction and migration we must, always,
 * ensure following these simple rules:
 *
 *   i. when updating a balloon's page ->mapping element, strictly do it under
 *      the following lock order, independently of the far superior
 *      locking scheme (lru_lock, balloon_lock):
 *	    +-page_lock(page);
 *	      +--spin_lock_irq(&b_dev_info->pages_lock);
 *	            ... page->mapping updates here ...
 *
 *  ii. isolation or dequeueing procedure must remove the page from balloon
 *      device page list under b_dev_info->pages_lock.
 *
 * The functions provided by this interface are placed to help on coping with
 * the aforementioned balloon page corner case, as well as to ensure the simple
 * set of exposed rules are satisfied while we are dealing with balloon pages
 * compaction / migration.
 *
 * Copyright (C) 2012, Red Hat, Inc.  Rafael Aquini <aquini@redhat.com>
 */
#ifndef _LINUX_BALLOON_COMPACTION_H
#define _LINUX_BALLOON_COMPACTION_H
#include <linux/pagemap.h>
#include <linux/page-flags.h>
#include <linux/migrate.h>
#include <linux/gfp.h>
#include <linux/err.h>
#include <linux/fs.h>
<<<<<<< HEAD
=======
#include <linux/list.h>
>>>>>>> 24b8d41d

/*
 * Balloon device information descriptor.
 * This struct is used to allow the common balloon compaction interface
 * procedures to find the proper balloon device holding memory pages they'll
 * have to cope for page compaction / migration, as well as it serves the
 * balloon driver as a page book-keeper for its registered balloon devices.
 */
struct balloon_dev_info {
	unsigned long isolated_pages;	/* # of isolated pages for migration */
	spinlock_t pages_lock;		/* Protection to pages list */
	struct list_head pages;		/* Pages enqueued & handled to Host */
	int (*migratepage)(struct balloon_dev_info *, struct page *newpage,
			struct page *page, enum migrate_mode mode);
	struct inode *inode;
};

extern struct page *balloon_page_alloc(void);
extern void balloon_page_enqueue(struct balloon_dev_info *b_dev_info,
				 struct page *page);
extern struct page *balloon_page_dequeue(struct balloon_dev_info *b_dev_info);
extern size_t balloon_page_list_enqueue(struct balloon_dev_info *b_dev_info,
				      struct list_head *pages);
extern size_t balloon_page_list_dequeue(struct balloon_dev_info *b_dev_info,
				     struct list_head *pages, size_t n_req_pages);

static inline void balloon_devinfo_init(struct balloon_dev_info *balloon)
{
	balloon->isolated_pages = 0;
	spin_lock_init(&balloon->pages_lock);
	INIT_LIST_HEAD(&balloon->pages);
	balloon->migratepage = NULL;
	balloon->inode = NULL;
}

#ifdef CONFIG_BALLOON_COMPACTION
extern const struct address_space_operations balloon_aops;
extern bool balloon_page_isolate(struct page *page,
				isolate_mode_t mode);
extern void balloon_page_putback(struct page *page);
extern int balloon_page_migrate(struct address_space *mapping,
				struct page *newpage,
				struct page *page, enum migrate_mode mode);

/*
 * balloon_page_insert - insert a page into the balloon's page list and make
 *			 the page->private assignment accordingly.
 * @balloon : pointer to balloon device
 * @page    : page to be assigned as a 'balloon page'
 *
 * Caller must ensure the page is locked and the spin_lock protecting balloon
 * pages list is held before inserting a page into the balloon device.
 */
static inline void balloon_page_insert(struct balloon_dev_info *balloon,
				       struct page *page)
{
<<<<<<< HEAD
	__SetPageBalloon(page);
=======
	__SetPageOffline(page);
>>>>>>> 24b8d41d
	__SetPageMovable(page, balloon->inode->i_mapping);
	set_page_private(page, (unsigned long)balloon);
	list_add(&page->lru, &balloon->pages);
}

/*
 * balloon_page_delete - delete a page from balloon's page list and clear
 *			 the page->private assignement accordingly.
 * @page    : page to be released from balloon's page list
 *
 * Caller must ensure the page is locked and the spin_lock protecting balloon
 * pages list is held before deleting a page from the balloon device.
 */
static inline void balloon_page_delete(struct page *page)
{
<<<<<<< HEAD
	__ClearPageBalloon(page);
=======
	__ClearPageOffline(page);
>>>>>>> 24b8d41d
	__ClearPageMovable(page);
	set_page_private(page, 0);
	/*
	 * No touch page.lru field once @page has been isolated
	 * because VM is using the field.
	 */
	if (!PageIsolated(page))
		list_del(&page->lru);
}

/*
 * balloon_page_device - get the b_dev_info descriptor for the balloon device
 *			 that enqueues the given page.
 */
static inline struct balloon_dev_info *balloon_page_device(struct page *page)
{
	return (struct balloon_dev_info *)page_private(page);
}

static inline gfp_t balloon_mapping_gfp_mask(void)
{
	return GFP_HIGHUSER_MOVABLE;
}

#else /* !CONFIG_BALLOON_COMPACTION */

static inline void balloon_page_insert(struct balloon_dev_info *balloon,
				       struct page *page)
{
	__SetPageOffline(page);
	list_add(&page->lru, &balloon->pages);
}

static inline void balloon_page_delete(struct page *page)
{
	__ClearPageOffline(page);
	list_del(&page->lru);
}

static inline bool balloon_page_isolate(struct page *page)
{
	return false;
}

static inline void balloon_page_putback(struct page *page)
{
	return;
}

static inline int balloon_page_migrate(struct page *newpage,
				struct page *page, enum migrate_mode mode)
{
	return 0;
}

static inline gfp_t balloon_mapping_gfp_mask(void)
{
	return GFP_HIGHUSER;
}

#endif /* CONFIG_BALLOON_COMPACTION */

/*
 * balloon_page_push - insert a page into a page list.
 * @head : pointer to list
 * @page : page to be added
 *
 * Caller must ensure the page is private and protect the list.
 */
static inline void balloon_page_push(struct list_head *pages, struct page *page)
{
	list_add(&page->lru, pages);
}

/*
 * balloon_page_pop - remove a page from a page list.
 * @head : pointer to list
 * @page : page to be added
 *
 * Caller must ensure the page is private and protect the list.
 */
static inline struct page *balloon_page_pop(struct list_head *pages)
{
	struct page *page = list_first_entry_or_null(pages, struct page, lru);

	if (!page)
		return NULL;

	list_del(&page->lru);
	return page;
}
#endif /* _LINUX_BALLOON_COMPACTION_H */<|MERGE_RESOLUTION|>--- conflicted
+++ resolved
@@ -42,10 +42,7 @@
 #include <linux/gfp.h>
 #include <linux/err.h>
 #include <linux/fs.h>
-<<<<<<< HEAD
-=======
 #include <linux/list.h>
->>>>>>> 24b8d41d
 
 /*
  * Balloon device information descriptor.
@@ -102,11 +99,7 @@
 static inline void balloon_page_insert(struct balloon_dev_info *balloon,
 				       struct page *page)
 {
-<<<<<<< HEAD
-	__SetPageBalloon(page);
-=======
 	__SetPageOffline(page);
->>>>>>> 24b8d41d
 	__SetPageMovable(page, balloon->inode->i_mapping);
 	set_page_private(page, (unsigned long)balloon);
 	list_add(&page->lru, &balloon->pages);
@@ -122,11 +115,7 @@
  */
 static inline void balloon_page_delete(struct page *page)
 {
-<<<<<<< HEAD
-	__ClearPageBalloon(page);
-=======
 	__ClearPageOffline(page);
->>>>>>> 24b8d41d
 	__ClearPageMovable(page);
 	set_page_private(page, 0);
 	/*
