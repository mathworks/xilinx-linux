--- conflicted
+++ resolved
@@ -190,10 +190,7 @@
 	wait_queue_head_t wb_waitq;
 
 	struct device *dev;
-<<<<<<< HEAD
-=======
 	char dev_name[64];
->>>>>>> 24b8d41d
 	struct device *owner;
 
 	struct timer_list laptop_mode_wb_timer;
