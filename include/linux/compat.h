/* SPDX-License-Identifier: GPL-2.0 */
#ifndef _LINUX_COMPAT_H
#define _LINUX_COMPAT_H
/*
 * These are the type definitions for the architecture specific
 * syscall compatibility layer.
 */

#include <linux/types.h>
#include <linux/time.h>

#include <linux/stat.h>
#include <linux/param.h>	/* for HZ */
#include <linux/sem.h>
#include <linux/socket.h>
#include <linux/if.h>
#include <linux/fs.h>
#include <linux/aio_abi.h>	/* for aio_context_t */
#include <linux/uaccess.h>
#include <linux/unistd.h>

#include <asm/compat.h>

#ifdef CONFIG_COMPAT
#include <asm/siginfo.h>
#include <asm/signal.h>
#endif

#ifdef CONFIG_ARCH_HAS_SYSCALL_WRAPPER
/*
 * It may be useful for an architecture to override the definitions of the
 * COMPAT_SYSCALL_DEFINE0 and COMPAT_SYSCALL_DEFINEx() macros, in particular
 * to use a different calling convention for syscalls. To allow for that,
 + the prototypes for the compat_sys_*() functions below will *not* be included
 * if CONFIG_ARCH_HAS_SYSCALL_WRAPPER is enabled.
 */
#include <asm/syscall_wrapper.h>
#endif /* CONFIG_ARCH_HAS_SYSCALL_WRAPPER */

#ifndef COMPAT_USE_64BIT_TIME
#define COMPAT_USE_64BIT_TIME 0
#endif

#ifndef __SC_DELOUSE
#define __SC_DELOUSE(t,v) ((__force t)(unsigned long)(v))
#endif

#ifndef COMPAT_SYSCALL_DEFINE0
#define COMPAT_SYSCALL_DEFINE0(name) \
	asmlinkage long compat_sys_##name(void); \
	ALLOW_ERROR_INJECTION(compat_sys_##name, ERRNO); \
	asmlinkage long compat_sys_##name(void)
#endif /* COMPAT_SYSCALL_DEFINE0 */

#define COMPAT_SYSCALL_DEFINE1(name, ...) \
        COMPAT_SYSCALL_DEFINEx(1, _##name, __VA_ARGS__)
#define COMPAT_SYSCALL_DEFINE2(name, ...) \
	COMPAT_SYSCALL_DEFINEx(2, _##name, __VA_ARGS__)
#define COMPAT_SYSCALL_DEFINE3(name, ...) \
	COMPAT_SYSCALL_DEFINEx(3, _##name, __VA_ARGS__)
#define COMPAT_SYSCALL_DEFINE4(name, ...) \
	COMPAT_SYSCALL_DEFINEx(4, _##name, __VA_ARGS__)
#define COMPAT_SYSCALL_DEFINE5(name, ...) \
	COMPAT_SYSCALL_DEFINEx(5, _##name, __VA_ARGS__)
#define COMPAT_SYSCALL_DEFINE6(name, ...) \
	COMPAT_SYSCALL_DEFINEx(6, _##name, __VA_ARGS__)

/*
 * The asmlinkage stub is aliased to a function named __se_compat_sys_*() which
 * sign-extends 32-bit ints to longs whenever needed. The actual work is
 * done within __do_compat_sys_*().
 */
#ifndef COMPAT_SYSCALL_DEFINEx
#define COMPAT_SYSCALL_DEFINEx(x, name, ...)					\
	__diag_push();								\
	__diag_ignore(GCC, 8, "-Wattribute-alias",				\
		      "Type aliasing is used to sanitize syscall arguments");\
	asmlinkage long compat_sys##name(__MAP(x,__SC_DECL,__VA_ARGS__));	\
	asmlinkage long compat_sys##name(__MAP(x,__SC_DECL,__VA_ARGS__))	\
		__attribute__((alias(__stringify(__se_compat_sys##name))));	\
	ALLOW_ERROR_INJECTION(compat_sys##name, ERRNO);				\
	static inline long __do_compat_sys##name(__MAP(x,__SC_DECL,__VA_ARGS__));\
	asmlinkage long __se_compat_sys##name(__MAP(x,__SC_LONG,__VA_ARGS__));	\
	asmlinkage long __se_compat_sys##name(__MAP(x,__SC_LONG,__VA_ARGS__))	\
	{									\
		long ret = __do_compat_sys##name(__MAP(x,__SC_DELOUSE,__VA_ARGS__));\
		__MAP(x,__SC_TEST,__VA_ARGS__);					\
		return ret;							\
	}									\
	__diag_pop();								\
	static inline long __do_compat_sys##name(__MAP(x,__SC_DECL,__VA_ARGS__))
#endif /* COMPAT_SYSCALL_DEFINEx */

struct compat_iovec {
	compat_uptr_t	iov_base;
	compat_size_t	iov_len;
};

#ifdef CONFIG_COMPAT

#ifndef compat_user_stack_pointer
#define compat_user_stack_pointer() current_user_stack_pointer()
#endif
#ifndef compat_sigaltstack	/* we'll need that for MIPS */
typedef struct compat_sigaltstack {
	compat_uptr_t			ss_sp;
	int				ss_flags;
	compat_size_t			ss_size;
} compat_stack_t;
#endif
#ifndef COMPAT_MINSIGSTKSZ
#define COMPAT_MINSIGSTKSZ	MINSIGSTKSZ
#endif

#define compat_jiffies_to_clock_t(x)	\
		(((unsigned long)(x) * COMPAT_USER_HZ) / HZ)

typedef __compat_uid32_t	compat_uid_t;
typedef __compat_gid32_t	compat_gid_t;

struct compat_sel_arg_struct;
struct rusage;

struct old_itimerval32;

struct compat_tms {
	compat_clock_t		tms_utime;
	compat_clock_t		tms_stime;
	compat_clock_t		tms_cutime;
	compat_clock_t		tms_cstime;
};

#define _COMPAT_NSIG_WORDS	(_COMPAT_NSIG / _COMPAT_NSIG_BPW)

typedef struct {
	compat_sigset_word	sig[_COMPAT_NSIG_WORDS];
} compat_sigset_t;

int set_compat_user_sigmask(const compat_sigset_t __user *umask,
			    size_t sigsetsize);

struct compat_sigaction {
#ifndef __ARCH_HAS_IRIX_SIGACTION
	compat_uptr_t			sa_handler;
	compat_ulong_t			sa_flags;
#else
	compat_uint_t			sa_flags;
	compat_uptr_t			sa_handler;
#endif
#ifdef __ARCH_HAS_SA_RESTORER
	compat_uptr_t			sa_restorer;
#endif
	compat_sigset_t			sa_mask __packed;
};

typedef union compat_sigval {
	compat_int_t	sival_int;
	compat_uptr_t	sival_ptr;
} compat_sigval_t;

typedef struct compat_siginfo {
	int si_signo;
#ifndef __ARCH_HAS_SWAPPED_SIGINFO
	int si_errno;
	int si_code;
#else
	int si_code;
	int si_errno;
#endif

	union {
		int _pad[128/sizeof(int) - 3];

		/* kill() */
		struct {
			compat_pid_t _pid;	/* sender's pid */
			__compat_uid32_t _uid;	/* sender's uid */
		} _kill;

		/* POSIX.1b timers */
		struct {
			compat_timer_t _tid;	/* timer id */
			int _overrun;		/* overrun count */
			compat_sigval_t _sigval;	/* same as below */
		} _timer;

		/* POSIX.1b signals */
		struct {
			compat_pid_t _pid;	/* sender's pid */
			__compat_uid32_t _uid;	/* sender's uid */
			compat_sigval_t _sigval;
		} _rt;

		/* SIGCHLD */
		struct {
			compat_pid_t _pid;	/* which child */
			__compat_uid32_t _uid;	/* sender's uid */
			int _status;		/* exit code */
			compat_clock_t _utime;
			compat_clock_t _stime;
		} _sigchld;

#ifdef CONFIG_X86_X32_ABI
		/* SIGCHLD (x32 version) */
		struct {
			compat_pid_t _pid;	/* which child */
			__compat_uid32_t _uid;	/* sender's uid */
			int _status;		/* exit code */
			compat_s64 _utime;
			compat_s64 _stime;
		} _sigchld_x32;
#endif

		/* SIGILL, SIGFPE, SIGSEGV, SIGBUS, SIGTRAP, SIGEMT */
		struct {
			compat_uptr_t _addr;	/* faulting insn/memory ref. */
#ifdef __ARCH_SI_TRAPNO
			int _trapno;	/* TRAP # which caused the signal */
#endif
#define __COMPAT_ADDR_BND_PKEY_PAD  (__alignof__(compat_uptr_t) < sizeof(short) ? \
				     sizeof(short) : __alignof__(compat_uptr_t))
			union {
				/*
				 * used when si_code=BUS_MCEERR_AR or
				 * used when si_code=BUS_MCEERR_AO
				 */
				short int _addr_lsb;	/* Valid LSB of the reported address. */
				/* used when si_code=SEGV_BNDERR */
				struct {
					char _dummy_bnd[__COMPAT_ADDR_BND_PKEY_PAD];
					compat_uptr_t _lower;
					compat_uptr_t _upper;
				} _addr_bnd;
				/* used when si_code=SEGV_PKUERR */
				struct {
					char _dummy_pkey[__COMPAT_ADDR_BND_PKEY_PAD];
					u32 _pkey;
				} _addr_pkey;
			};
		} _sigfault;

		/* SIGPOLL */
		struct {
			compat_long_t _band;	/* POLL_IN, POLL_OUT, POLL_MSG */
			int _fd;
		} _sigpoll;

		struct {
			compat_uptr_t _call_addr; /* calling user insn */
			int _syscall;	/* triggering system call number */
			unsigned int _arch;	/* AUDIT_ARCH_* of syscall */
		} _sigsys;
	} _sifields;
} compat_siginfo_t;

struct compat_rlimit {
	compat_ulong_t	rlim_cur;
	compat_ulong_t	rlim_max;
};

struct compat_rusage {
	struct old_timeval32 ru_utime;
	struct old_timeval32 ru_stime;
	compat_long_t	ru_maxrss;
	compat_long_t	ru_ixrss;
	compat_long_t	ru_idrss;
	compat_long_t	ru_isrss;
	compat_long_t	ru_minflt;
	compat_long_t	ru_majflt;
	compat_long_t	ru_nswap;
	compat_long_t	ru_inblock;
	compat_long_t	ru_oublock;
	compat_long_t	ru_msgsnd;
	compat_long_t	ru_msgrcv;
	compat_long_t	ru_nsignals;
	compat_long_t	ru_nvcsw;
	compat_long_t	ru_nivcsw;
};

extern int put_compat_rusage(const struct rusage *,
			     struct compat_rusage __user *);

struct compat_siginfo;
struct __compat_aio_sigset;

struct compat_dirent {
	u32		d_ino;
	compat_off_t	d_off;
	u16		d_reclen;
	char		d_name[256];
};

struct compat_ustat {
	compat_daddr_t		f_tfree;
	compat_ino_t		f_tinode;
	char			f_fname[6];
	char			f_fpack[6];
};

#define COMPAT_SIGEV_PAD_SIZE	((SIGEV_MAX_SIZE/sizeof(int)) - 3)

typedef struct compat_sigevent {
	compat_sigval_t sigev_value;
	compat_int_t sigev_signo;
	compat_int_t sigev_notify;
	union {
		compat_int_t _pad[COMPAT_SIGEV_PAD_SIZE];
		compat_int_t _tid;

		struct {
			compat_uptr_t _function;
			compat_uptr_t _attribute;
		} _sigev_thread;
	} _sigev_un;
} compat_sigevent_t;

struct compat_ifmap {
	compat_ulong_t mem_start;
	compat_ulong_t mem_end;
	unsigned short base_addr;
	unsigned char irq;
	unsigned char dma;
	unsigned char port;
};

struct compat_if_settings {
	unsigned int type;	/* Type of physical device or protocol */
	unsigned int size;	/* Size of the data allocated by the caller */
	compat_uptr_t ifs_ifsu;	/* union of pointers */
};

struct compat_ifreq {
	union {
		char	ifrn_name[IFNAMSIZ];    /* if name, e.g. "en0" */
	} ifr_ifrn;
	union {
		struct	sockaddr ifru_addr;
		struct	sockaddr ifru_dstaddr;
		struct	sockaddr ifru_broadaddr;
		struct	sockaddr ifru_netmask;
		struct	sockaddr ifru_hwaddr;
		short	ifru_flags;
		compat_int_t	ifru_ivalue;
		compat_int_t	ifru_mtu;
		struct	compat_ifmap ifru_map;
		char	ifru_slave[IFNAMSIZ];   /* Just fits the size */
		char	ifru_newname[IFNAMSIZ];
		compat_caddr_t	ifru_data;
		struct	compat_if_settings ifru_settings;
	} ifr_ifru;
};

struct compat_ifconf {
	compat_int_t	ifc_len;                /* size of buffer */
	compat_caddr_t  ifcbuf;
};

struct compat_robust_list {
	compat_uptr_t			next;
};

struct compat_robust_list_head {
	struct compat_robust_list	list;
	compat_long_t			futex_offset;
	compat_uptr_t			list_op_pending;
};

#ifdef CONFIG_COMPAT_OLD_SIGACTION
struct compat_old_sigaction {
	compat_uptr_t			sa_handler;
	compat_old_sigset_t		sa_mask;
	compat_ulong_t			sa_flags;
	compat_uptr_t			sa_restorer;
};
#endif

struct compat_keyctl_kdf_params {
	compat_uptr_t hashname;
	compat_uptr_t otherinfo;
	__u32 otherinfolen;
	__u32 __spare[8];
};

struct compat_statfs;
struct compat_statfs64;
struct compat_old_linux_dirent;
struct compat_linux_dirent;
struct linux_dirent64;
struct compat_msghdr;
struct compat_mmsghdr;
struct compat_sysinfo;
struct compat_sysctl_args;
struct compat_kexec_segment;
struct compat_mq_attr;
struct compat_msgbuf;

#define BITS_PER_COMPAT_LONG    (8*sizeof(compat_long_t))

#define BITS_TO_COMPAT_LONGS(bits) DIV_ROUND_UP(bits, BITS_PER_COMPAT_LONG)

long compat_get_bitmap(unsigned long *mask, const compat_ulong_t __user *umask,
		       unsigned long bitmap_size);
long compat_put_bitmap(compat_ulong_t __user *umask, unsigned long *mask,
		       unsigned long bitmap_size);
void copy_siginfo_to_external32(struct compat_siginfo *to,
		const struct kernel_siginfo *from);
int copy_siginfo_from_user32(kernel_siginfo_t *to,
		const struct compat_siginfo __user *from);
int __copy_siginfo_to_user32(struct compat_siginfo __user *to,
		const kernel_siginfo_t *from);
#ifndef copy_siginfo_to_user32
#define copy_siginfo_to_user32 __copy_siginfo_to_user32
#endif
int get_compat_sigevent(struct sigevent *event,
		const struct compat_sigevent __user *u_event);

extern int get_compat_sigset(sigset_t *set, const compat_sigset_t __user *compat);

/*
 * Defined inline such that size can be compile time constant, which avoids
 * CONFIG_HARDENED_USERCOPY complaining about copies from task_struct
 */
static inline int
put_compat_sigset(compat_sigset_t __user *compat, const sigset_t *set,
		  unsigned int size)
{
	/* size <= sizeof(compat_sigset_t) <= sizeof(sigset_t) */
#ifdef __BIG_ENDIAN
	compat_sigset_t v;
	switch (_NSIG_WORDS) {
	case 4: v.sig[7] = (set->sig[3] >> 32); v.sig[6] = set->sig[3];
		fallthrough;
	case 3: v.sig[5] = (set->sig[2] >> 32); v.sig[4] = set->sig[2];
		fallthrough;
	case 2: v.sig[3] = (set->sig[1] >> 32); v.sig[2] = set->sig[1];
		fallthrough;
	case 1: v.sig[1] = (set->sig[0] >> 32); v.sig[0] = set->sig[0];
	}
	return copy_to_user(compat, &v, size) ? -EFAULT : 0;
#else
	return copy_to_user(compat, set, size) ? -EFAULT : 0;
#endif
}

<<<<<<< HEAD
extern int get_compat_itimerspec(struct itimerspec *dst,
				 const struct compat_itimerspec __user *src);
extern int put_compat_itimerspec(struct compat_itimerspec __user *dst,
				 const struct itimerspec *src);

asmlinkage long compat_sys_gettimeofday(struct compat_timeval __user *tv,
		struct timezone __user *tz);
asmlinkage long compat_sys_settimeofday(struct compat_timeval __user *tv,
		struct timezone __user *tz);

asmlinkage long compat_sys_adjtimex(struct compat_timex __user *utp);

extern void sigset_from_compat(sigset_t *set, const compat_sigset_t *compat);
extern void sigset_to_compat(compat_sigset_t *compat, const sigset_t *set);

asmlinkage long compat_sys_migrate_pages(compat_pid_t pid,
		compat_ulong_t maxnode, const compat_ulong_t __user *old_nodes,
		const compat_ulong_t __user *new_nodes);

=======
>>>>>>> 24b8d41d
extern int compat_ptrace_request(struct task_struct *child,
				 compat_long_t request,
				 compat_ulong_t addr, compat_ulong_t data);

extern long compat_arch_ptrace(struct task_struct *child, compat_long_t request,
			       compat_ulong_t addr, compat_ulong_t data);

struct epoll_event;	/* fortunately, this one is fixed-layout */

extern void __user *compat_alloc_user_space(unsigned long len);

int compat_restore_altstack(const compat_stack_t __user *uss);
int __compat_save_altstack(compat_stack_t __user *, unsigned long);
#define unsafe_compat_save_altstack(uss, sp, label) do { \
	compat_stack_t __user *__uss = uss; \
	struct task_struct *t = current; \
	unsafe_put_user(ptr_to_compat((void __user *)t->sas_ss_sp), \
			&__uss->ss_sp, label); \
	unsafe_put_user(t->sas_ss_flags, &__uss->ss_flags, label); \
	unsafe_put_user(t->sas_ss_size, &__uss->ss_size, label); \
	if (t->sas_ss_flags & SS_AUTODISARM) \
		sas_ss_reset(t); \
} while (0);

/*
 * These syscall function prototypes are kept in the same order as
 * include/uapi/asm-generic/unistd.h. Deprecated or obsolete system calls
 * go below.
 *
 * Please note that these prototypes here are only provided for information
 * purposes, for static analysis, and for linking from the syscall table.
 * These functions should not be called elsewhere from kernel code.
 *
 * As the syscall calling convention may be different from the default
 * for architectures overriding the syscall calling convention, do not
 * include the prototypes if CONFIG_ARCH_HAS_SYSCALL_WRAPPER is enabled.
 */
#ifndef CONFIG_ARCH_HAS_SYSCALL_WRAPPER
asmlinkage long compat_sys_io_setup(unsigned nr_reqs, u32 __user *ctx32p);
asmlinkage long compat_sys_io_submit(compat_aio_context_t ctx_id, int nr,
				     u32 __user *iocb);
asmlinkage long compat_sys_io_pgetevents(compat_aio_context_t ctx_id,
					compat_long_t min_nr,
					compat_long_t nr,
					struct io_event __user *events,
					struct old_timespec32 __user *timeout,
					const struct __compat_aio_sigset __user *usig);
asmlinkage long compat_sys_io_pgetevents_time64(compat_aio_context_t ctx_id,
					compat_long_t min_nr,
					compat_long_t nr,
					struct io_event __user *events,
					struct __kernel_timespec __user *timeout,
					const struct __compat_aio_sigset __user *usig);

/* fs/cookies.c */
asmlinkage long compat_sys_lookup_dcookie(u32, u32, char __user *, compat_size_t);

/* fs/eventpoll.c */
asmlinkage long compat_sys_epoll_pwait(int epfd,
			struct epoll_event __user *events,
			int maxevents, int timeout,
			const compat_sigset_t __user *sigmask,
			compat_size_t sigsetsize);

/* fs/fcntl.c */
asmlinkage long compat_sys_fcntl(unsigned int fd, unsigned int cmd,
				 compat_ulong_t arg);
asmlinkage long compat_sys_fcntl64(unsigned int fd, unsigned int cmd,
				   compat_ulong_t arg);

/* fs/ioctl.c */
asmlinkage long compat_sys_ioctl(unsigned int fd, unsigned int cmd,
				 compat_ulong_t arg);

/* fs/open.c */
asmlinkage long compat_sys_statfs(const char __user *pathname,
				  struct compat_statfs __user *buf);
asmlinkage long compat_sys_statfs64(const char __user *pathname,
				    compat_size_t sz,
				    struct compat_statfs64 __user *buf);
asmlinkage long compat_sys_fstatfs(unsigned int fd,
				   struct compat_statfs __user *buf);
asmlinkage long compat_sys_fstatfs64(unsigned int fd, compat_size_t sz,
				     struct compat_statfs64 __user *buf);
asmlinkage long compat_sys_truncate(const char __user *, compat_off_t);
asmlinkage long compat_sys_ftruncate(unsigned int, compat_ulong_t);
/* No generic prototype for truncate64, ftruncate64, fallocate */
asmlinkage long compat_sys_openat(int dfd, const char __user *filename,
				  int flags, umode_t mode);

/* fs/readdir.c */
asmlinkage long compat_sys_getdents(unsigned int fd,
				    struct compat_linux_dirent __user *dirent,
				    unsigned int count);

/* fs/read_write.c */
asmlinkage long compat_sys_lseek(unsigned int, compat_off_t, unsigned int);
/* No generic prototype for pread64 and pwrite64 */
asmlinkage ssize_t compat_sys_preadv(compat_ulong_t fd,
		const struct iovec __user *vec,
		compat_ulong_t vlen, u32 pos_low, u32 pos_high);
asmlinkage ssize_t compat_sys_pwritev(compat_ulong_t fd,
		const struct iovec __user *vec,
		compat_ulong_t vlen, u32 pos_low, u32 pos_high);
#ifdef __ARCH_WANT_COMPAT_SYS_PREADV64
asmlinkage long compat_sys_preadv64(unsigned long fd,
		const struct iovec __user *vec,
		unsigned long vlen, loff_t pos);
#endif

#ifdef __ARCH_WANT_COMPAT_SYS_PWRITEV64
asmlinkage long compat_sys_pwritev64(unsigned long fd,
		const struct iovec __user *vec,
		unsigned long vlen, loff_t pos);
#endif

/* fs/sendfile.c */
asmlinkage long compat_sys_sendfile(int out_fd, int in_fd,
				    compat_off_t __user *offset, compat_size_t count);
asmlinkage long compat_sys_sendfile64(int out_fd, int in_fd,
				    compat_loff_t __user *offset, compat_size_t count);

/* fs/select.c */
asmlinkage long compat_sys_pselect6_time32(int n, compat_ulong_t __user *inp,
				    compat_ulong_t __user *outp,
				    compat_ulong_t __user *exp,
				    struct old_timespec32 __user *tsp,
				    void __user *sig);
asmlinkage long compat_sys_pselect6_time64(int n, compat_ulong_t __user *inp,
				    compat_ulong_t __user *outp,
				    compat_ulong_t __user *exp,
				    struct __kernel_timespec __user *tsp,
				    void __user *sig);
asmlinkage long compat_sys_ppoll_time32(struct pollfd __user *ufds,
				 unsigned int nfds,
				 struct old_timespec32 __user *tsp,
				 const compat_sigset_t __user *sigmask,
				 compat_size_t sigsetsize);
asmlinkage long compat_sys_ppoll_time64(struct pollfd __user *ufds,
				 unsigned int nfds,
				 struct __kernel_timespec __user *tsp,
				 const compat_sigset_t __user *sigmask,
				 compat_size_t sigsetsize);

/* fs/signalfd.c */
asmlinkage long compat_sys_signalfd4(int ufd,
				     const compat_sigset_t __user *sigmask,
				     compat_size_t sigsetsize, int flags);

/* fs/stat.c */
asmlinkage long compat_sys_newfstatat(unsigned int dfd,
				      const char __user *filename,
				      struct compat_stat __user *statbuf,
				      int flag);
asmlinkage long compat_sys_newfstat(unsigned int fd,
				    struct compat_stat __user *statbuf);

/* fs/sync.c: No generic prototype for sync_file_range and sync_file_range2 */

/* kernel/exit.c */
asmlinkage long compat_sys_waitid(int, compat_pid_t,
		struct compat_siginfo __user *, int,
		struct compat_rusage __user *);



/* kernel/futex.c */
asmlinkage long
compat_sys_set_robust_list(struct compat_robust_list_head __user *head,
			   compat_size_t len);
asmlinkage long
compat_sys_get_robust_list(int pid, compat_uptr_t __user *head_ptr,
			   compat_size_t __user *len_ptr);

/* kernel/itimer.c */
asmlinkage long compat_sys_getitimer(int which,
				     struct old_itimerval32 __user *it);
asmlinkage long compat_sys_setitimer(int which,
				     struct old_itimerval32 __user *in,
				     struct old_itimerval32 __user *out);

/* kernel/kexec.c */
asmlinkage long compat_sys_kexec_load(compat_ulong_t entry,
				      compat_ulong_t nr_segments,
				      struct compat_kexec_segment __user *,
				      compat_ulong_t flags);

/* kernel/posix-timers.c */
asmlinkage long compat_sys_timer_create(clockid_t which_clock,
			struct compat_sigevent __user *timer_event_spec,
			timer_t __user *created_timer_id);

/* kernel/ptrace.c */
asmlinkage long compat_sys_ptrace(compat_long_t request, compat_long_t pid,
				  compat_long_t addr, compat_long_t data);

/* kernel/sched/core.c */
asmlinkage long compat_sys_sched_setaffinity(compat_pid_t pid,
				     unsigned int len,
				     compat_ulong_t __user *user_mask_ptr);
asmlinkage long compat_sys_sched_getaffinity(compat_pid_t pid,
				     unsigned int len,
				     compat_ulong_t __user *user_mask_ptr);

/* kernel/signal.c */
asmlinkage long compat_sys_sigaltstack(const compat_stack_t __user *uss_ptr,
				       compat_stack_t __user *uoss_ptr);
asmlinkage long compat_sys_rt_sigsuspend(compat_sigset_t __user *unewset,
					 compat_size_t sigsetsize);
#ifndef CONFIG_ODD_RT_SIGACTION
asmlinkage long compat_sys_rt_sigaction(int,
				 const struct compat_sigaction __user *,
				 struct compat_sigaction __user *,
				 compat_size_t);
#endif
asmlinkage long compat_sys_rt_sigprocmask(int how, compat_sigset_t __user *set,
					  compat_sigset_t __user *oset,
					  compat_size_t sigsetsize);
asmlinkage long compat_sys_rt_sigpending(compat_sigset_t __user *uset,
					 compat_size_t sigsetsize);
asmlinkage long compat_sys_rt_sigtimedwait_time32(compat_sigset_t __user *uthese,
		struct compat_siginfo __user *uinfo,
		struct old_timespec32 __user *uts, compat_size_t sigsetsize);
asmlinkage long compat_sys_rt_sigtimedwait_time64(compat_sigset_t __user *uthese,
		struct compat_siginfo __user *uinfo,
		struct __kernel_timespec __user *uts, compat_size_t sigsetsize);
asmlinkage long compat_sys_rt_sigqueueinfo(compat_pid_t pid, int sig,
				struct compat_siginfo __user *uinfo);
/* No generic prototype for rt_sigreturn */

/* kernel/sys.c */
asmlinkage long compat_sys_times(struct compat_tms __user *tbuf);
asmlinkage long compat_sys_getrlimit(unsigned int resource,
				     struct compat_rlimit __user *rlim);
asmlinkage long compat_sys_setrlimit(unsigned int resource,
				     struct compat_rlimit __user *rlim);
asmlinkage long compat_sys_getrusage(int who, struct compat_rusage __user *ru);

/* kernel/time.c */
asmlinkage long compat_sys_gettimeofday(struct old_timeval32 __user *tv,
		struct timezone __user *tz);
asmlinkage long compat_sys_settimeofday(struct old_timeval32 __user *tv,
		struct timezone __user *tz);

/* kernel/timer.c */
asmlinkage long compat_sys_sysinfo(struct compat_sysinfo __user *info);

/* ipc/mqueue.c */
asmlinkage long compat_sys_mq_open(const char __user *u_name,
			int oflag, compat_mode_t mode,
			struct compat_mq_attr __user *u_attr);
asmlinkage long compat_sys_mq_notify(mqd_t mqdes,
			const struct compat_sigevent __user *u_notification);
asmlinkage long compat_sys_mq_getsetattr(mqd_t mqdes,
			const struct compat_mq_attr __user *u_mqstat,
			struct compat_mq_attr __user *u_omqstat);

/* ipc/msg.c */
asmlinkage long compat_sys_msgctl(int first, int second, void __user *uptr);
asmlinkage long compat_sys_msgrcv(int msqid, compat_uptr_t msgp,
		compat_ssize_t msgsz, compat_long_t msgtyp, int msgflg);
asmlinkage long compat_sys_msgsnd(int msqid, compat_uptr_t msgp,
		compat_ssize_t msgsz, int msgflg);

/* ipc/sem.c */
asmlinkage long compat_sys_semctl(int semid, int semnum, int cmd, int arg);

/* ipc/shm.c */
asmlinkage long compat_sys_shmctl(int first, int second, void __user *uptr);
asmlinkage long compat_sys_shmat(int shmid, compat_uptr_t shmaddr, int shmflg);

/* net/socket.c */
asmlinkage long compat_sys_recvfrom(int fd, void __user *buf, compat_size_t len,
			    unsigned flags, struct sockaddr __user *addr,
			    int __user *addrlen);
asmlinkage long compat_sys_sendmsg(int fd, struct compat_msghdr __user *msg,
				   unsigned flags);
asmlinkage long compat_sys_recvmsg(int fd, struct compat_msghdr __user *msg,
				   unsigned int flags);

/* mm/filemap.c: No generic prototype for readahead */

/* security/keys/keyctl.c */
asmlinkage long compat_sys_keyctl(u32 option,
			      u32 arg2, u32 arg3, u32 arg4, u32 arg5);

/* arch/example/kernel/sys_example.c */
asmlinkage long compat_sys_execve(const char __user *filename, const compat_uptr_t __user *argv,
		     const compat_uptr_t __user *envp);

/* mm/fadvise.c: No generic prototype for fadvise64_64 */

/* mm/, CONFIG_MMU only */
asmlinkage long compat_sys_mbind(compat_ulong_t start, compat_ulong_t len,
				 compat_ulong_t mode,
				 compat_ulong_t __user *nmask,
				 compat_ulong_t maxnode, compat_ulong_t flags);
asmlinkage long compat_sys_get_mempolicy(int __user *policy,
					 compat_ulong_t __user *nmask,
					 compat_ulong_t maxnode,
					 compat_ulong_t addr,
					 compat_ulong_t flags);
asmlinkage long compat_sys_set_mempolicy(int mode, compat_ulong_t __user *nmask,
					 compat_ulong_t maxnode);
asmlinkage long compat_sys_migrate_pages(compat_pid_t pid,
		compat_ulong_t maxnode, const compat_ulong_t __user *old_nodes,
		const compat_ulong_t __user *new_nodes);
asmlinkage long compat_sys_move_pages(pid_t pid, compat_ulong_t nr_pages,
				      __u32 __user *pages,
				      const int __user *nodes,
				      int __user *status,
				      int flags);

asmlinkage long compat_sys_rt_tgsigqueueinfo(compat_pid_t tgid,
					compat_pid_t pid, int sig,
					struct compat_siginfo __user *uinfo);
asmlinkage long compat_sys_recvmmsg_time64(int fd, struct compat_mmsghdr __user *mmsg,
				    unsigned vlen, unsigned int flags,
				    struct __kernel_timespec __user *timeout);
asmlinkage long compat_sys_recvmmsg_time32(int fd, struct compat_mmsghdr __user *mmsg,
				    unsigned vlen, unsigned int flags,
				    struct old_timespec32 __user *timeout);
asmlinkage long compat_sys_wait4(compat_pid_t pid,
				 compat_uint_t __user *stat_addr, int options,
				 struct compat_rusage __user *ru);
asmlinkage long compat_sys_fanotify_mark(int, unsigned int, __u32, __u32,
					    int, const char __user *);
asmlinkage long compat_sys_open_by_handle_at(int mountdirfd,
					     struct file_handle __user *handle,
					     int flags);
asmlinkage long compat_sys_sendmmsg(int fd, struct compat_mmsghdr __user *mmsg,
				    unsigned vlen, unsigned int flags);
asmlinkage long compat_sys_execveat(int dfd, const char __user *filename,
		     const compat_uptr_t __user *argv,
		     const compat_uptr_t __user *envp, int flags);
asmlinkage ssize_t compat_sys_preadv2(compat_ulong_t fd,
		const struct iovec __user *vec,
		compat_ulong_t vlen, u32 pos_low, u32 pos_high, rwf_t flags);
asmlinkage ssize_t compat_sys_pwritev2(compat_ulong_t fd,
		const struct iovec __user *vec,
		compat_ulong_t vlen, u32 pos_low, u32 pos_high, rwf_t flags);
#ifdef __ARCH_WANT_COMPAT_SYS_PREADV64V2
asmlinkage long  compat_sys_preadv64v2(unsigned long fd,
		const struct iovec __user *vec,
		unsigned long vlen, loff_t pos, rwf_t flags);
#endif

#ifdef __ARCH_WANT_COMPAT_SYS_PWRITEV64V2
asmlinkage long compat_sys_pwritev64v2(unsigned long fd,
		const struct iovec __user *vec,
		unsigned long vlen, loff_t pos, rwf_t flags);
#endif


/*
 * Deprecated system calls which are still defined in
 * include/uapi/asm-generic/unistd.h and wanted by >= 1 arch
 */

/* __ARCH_WANT_SYSCALL_NO_AT */
asmlinkage long compat_sys_open(const char __user *filename, int flags,
				umode_t mode);

/* __ARCH_WANT_SYSCALL_NO_FLAGS */
asmlinkage long compat_sys_signalfd(int ufd,
				    const compat_sigset_t __user *sigmask,
				    compat_size_t sigsetsize);

/* __ARCH_WANT_SYSCALL_OFF_T */
asmlinkage long compat_sys_newstat(const char __user *filename,
				   struct compat_stat __user *statbuf);
asmlinkage long compat_sys_newlstat(const char __user *filename,
				    struct compat_stat __user *statbuf);

/* __ARCH_WANT_SYSCALL_DEPRECATED */
asmlinkage long compat_sys_select(int n, compat_ulong_t __user *inp,
		compat_ulong_t __user *outp, compat_ulong_t __user *exp,
		struct old_timeval32 __user *tvp);
asmlinkage long compat_sys_ustat(unsigned dev, struct compat_ustat __user *u32);
asmlinkage long compat_sys_recv(int fd, void __user *buf, compat_size_t len,
				unsigned flags);

/* obsolete: fs/readdir.c */
asmlinkage long compat_sys_old_readdir(unsigned int fd,
				       struct compat_old_linux_dirent __user *,
				       unsigned int count);

/* obsolete: fs/select.c */
asmlinkage long compat_sys_old_select(struct compat_sel_arg_struct __user *arg);

/* obsolete: ipc */
asmlinkage long compat_sys_ipc(u32, int, int, u32, compat_uptr_t, u32);

/* obsolete: kernel/signal.c */
#ifdef __ARCH_WANT_SYS_SIGPENDING
asmlinkage long compat_sys_sigpending(compat_old_sigset_t __user *set);
#endif

#ifdef __ARCH_WANT_SYS_SIGPROCMASK
asmlinkage long compat_sys_sigprocmask(int how, compat_old_sigset_t __user *nset,
				       compat_old_sigset_t __user *oset);
#endif
#ifdef CONFIG_COMPAT_OLD_SIGACTION
asmlinkage long compat_sys_sigaction(int sig,
                                   const struct compat_old_sigaction __user *act,
                                   struct compat_old_sigaction __user *oact);
#endif

/* obsolete: net/socket.c */
asmlinkage long compat_sys_socketcall(int call, u32 __user *args);

#endif /* CONFIG_ARCH_HAS_SYSCALL_WRAPPER */


/*
 * For most but not all architectures, "am I in a compat syscall?" and
 * "am I a compat task?" are the same question.  For architectures on which
 * they aren't the same question, arch code can override in_compat_syscall.
 */

#ifndef in_compat_syscall
static inline bool in_compat_syscall(void) { return is_compat_task(); }
#endif

/**
 * ns_to_old_timeval32 - Compat version of ns_to_timeval
 * @nsec:	the nanoseconds value to be converted
 *
 * Returns the old_timeval32 representation of the nsec parameter.
 */
static inline struct old_timeval32 ns_to_old_timeval32(s64 nsec)
{
	struct __kernel_old_timeval tv;
	struct old_timeval32 ctv;

	tv = ns_to_kernel_old_timeval(nsec);
	ctv.tv_sec = tv.tv_sec;
	ctv.tv_usec = tv.tv_usec;

	return ctv;
}

/*
 * Kernel code should not call compat syscalls (i.e., compat_sys_xyzyyz())
 * directly.  Instead, use one of the functions which work equivalently, such
 * as the kcompat_sys_xyzyyz() functions prototyped below.
 */

int kcompat_sys_statfs64(const char __user * pathname, compat_size_t sz,
		     struct compat_statfs64 __user * buf);
int kcompat_sys_fstatfs64(unsigned int fd, compat_size_t sz,
			  struct compat_statfs64 __user * buf);

#else /* !CONFIG_COMPAT */

#define is_compat_task() (0)
/* Ensure no one redefines in_compat_syscall() under !CONFIG_COMPAT */
#define in_compat_syscall in_compat_syscall
static inline bool in_compat_syscall(void) { return false; }

#endif /* CONFIG_COMPAT */

/*
 * Some legacy ABIs like the i386 one use less than natural alignment for 64-bit
 * types, and will need special compat treatment for that.  Most architectures
 * don't need that special handling even for compat syscalls.
 */
#ifndef compat_need_64bit_alignment_fixup
#define compat_need_64bit_alignment_fixup()		false
#endif

/*
 * A pointer passed in from user mode. This should not
 * be used for syscall parameters, just declare them
 * as pointers because the syscall entry code will have
 * appropriately converted them already.
 */
#ifndef compat_ptr
static inline void __user *compat_ptr(compat_uptr_t uptr)
{
	return (void __user *)(unsigned long)uptr;
}
#endif

static inline compat_uptr_t ptr_to_compat(void __user *uptr)
{
	return (u32)(unsigned long)uptr;
}

#endif /* _LINUX_COMPAT_H */<|MERGE_RESOLUTION|>--- conflicted
+++ resolved
@@ -442,28 +442,6 @@
 #endif
 }
 
-<<<<<<< HEAD
-extern int get_compat_itimerspec(struct itimerspec *dst,
-				 const struct compat_itimerspec __user *src);
-extern int put_compat_itimerspec(struct compat_itimerspec __user *dst,
-				 const struct itimerspec *src);
-
-asmlinkage long compat_sys_gettimeofday(struct compat_timeval __user *tv,
-		struct timezone __user *tz);
-asmlinkage long compat_sys_settimeofday(struct compat_timeval __user *tv,
-		struct timezone __user *tz);
-
-asmlinkage long compat_sys_adjtimex(struct compat_timex __user *utp);
-
-extern void sigset_from_compat(sigset_t *set, const compat_sigset_t *compat);
-extern void sigset_to_compat(compat_sigset_t *compat, const sigset_t *set);
-
-asmlinkage long compat_sys_migrate_pages(compat_pid_t pid,
-		compat_ulong_t maxnode, const compat_ulong_t __user *old_nodes,
-		const compat_ulong_t __user *new_nodes);
-
-=======
->>>>>>> 24b8d41d
 extern int compat_ptrace_request(struct task_struct *child,
 				 compat_long_t request,
 				 compat_ulong_t addr, compat_ulong_t data);
