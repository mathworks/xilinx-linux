--- conflicted
+++ resolved
@@ -366,12 +366,9 @@
  *	or B-Peripheral wants to take host role.
  * @quirk_ep_out_aligned_size: epout requires buffer size to be aligned to
  *	MaxPacketSize.
-<<<<<<< HEAD
-=======
  * @quirk_altset_not_supp: UDC controller doesn't support alt settings.
  * @quirk_stall_not_supp: UDC controller doesn't support stalling.
  * @quirk_zlp_not_supp: UDC controller doesn't support ZLP.
->>>>>>> 24b8d41d
  * @quirk_avoids_skb_reserve: udc/platform wants to avoid skb_reserve() in
  *	u_ether.c to improve performance.
  * @is_selfpowered: if the gadget is self-powered.
@@ -482,13 +479,9 @@
  */
 static inline size_t usb_ep_align(struct usb_ep *ep, size_t len)
 {
-<<<<<<< HEAD
-	return round_up(len, (size_t)le16_to_cpu(ep->desc->wMaxPacketSize));
-=======
 	int max_packet_size = (size_t)usb_endpoint_maxp(ep->desc) & 0x7ff;
 
 	return round_up(len, max_packet_size);
->>>>>>> 24b8d41d
 }
 
 /**
@@ -845,10 +838,7 @@
 
 /* utility to simplify map/unmap of usb_requests to/from DMA */
 
-<<<<<<< HEAD
-=======
 #ifdef	CONFIG_HAS_DMA
->>>>>>> 24b8d41d
 extern int usb_gadget_map_request_by_dev(struct device *dev,
 		struct usb_request *req, int is_in);
 extern int usb_gadget_map_request(struct usb_gadget *gadget,
