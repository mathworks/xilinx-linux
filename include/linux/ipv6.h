--- conflicted
+++ resolved
@@ -66,8 +66,6 @@
 	} stable_secret;
 	__s32		use_oif_addrs_only;
 	__s32		keep_addr_on_down;
-<<<<<<< HEAD
-=======
 	__s32		seg6_enabled;
 #ifdef CONFIG_IPV6_SEG6_HMAC
 	__s32		seg6_require_hmac;
@@ -77,7 +75,6 @@
 	__s32		disable_policy;
 	__s32           ndisc_tclass;
 	__s32		rpl_seg_enabled;
->>>>>>> 24b8d41d
 
 	struct ctl_table_header *sysctl_header;
 };
@@ -140,10 +137,7 @@
 #define IP6SKB_FRAGMENTED      16
 #define IP6SKB_HOPBYHOP        32
 #define IP6SKB_L3SLAVE         64
-<<<<<<< HEAD
-=======
 #define IP6SKB_JUMBOGRAM      128
->>>>>>> 24b8d41d
 };
 
 #if defined(CONFIG_NET_L3_MASTER_DEV)
@@ -168,17 +162,6 @@
 	return l3_slave ? skb->skb_iif : IP6CB(skb)->iif;
 }
 
-<<<<<<< HEAD
-/* can not be used in TCP layer after tcp_v6_fill_cb */
-static inline bool inet6_exact_dif_match(struct net *net, struct sk_buff *skb)
-{
-#if defined(CONFIG_NET_L3_MASTER_DEV)
-	if (!net->ipv4.sysctl_tcp_l3mdev_accept &&
-	    skb && ipv6_l3mdev_skb(IP6CB(skb)->flags))
-		return true;
-#endif
-	return false;
-=======
 static inline bool inet6_is_jumbogram(const struct sk_buff *skb)
 {
 	return !!(IP6CB(skb)->flags & IP6SKB_JUMBOGRAM);
@@ -192,7 +175,6 @@
 		return IP6CB(skb)->iif;
 #endif
 	return 0;
->>>>>>> 24b8d41d
 }
 
 struct tcp6_request_sock {
