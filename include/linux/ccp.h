/* SPDX-License-Identifier: GPL-2.0-only */
/*
 * AMD Cryptographic Coprocessor (CCP) driver
 *
<<<<<<< HEAD
 * Copyright (C) 2013,2016 Advanced Micro Devices, Inc.
 *
 * Author: Tom Lendacky <thomas.lendacky@amd.com>
 * Author: Gary R Hook <gary.hook@amd.com>
 *
 * This program is free software; you can redistribute it and/or modify
 * it under the terms of the GNU General Public License version 2 as
 * published by the Free Software Foundation.
=======
 * Copyright (C) 2013,2017 Advanced Micro Devices, Inc.
 *
 * Author: Tom Lendacky <thomas.lendacky@amd.com>
 * Author: Gary R Hook <gary.hook@amd.com>
>>>>>>> 24b8d41d
 */

#ifndef __CCP_H__
#define __CCP_H__

#include <linux/scatterlist.h>
#include <linux/workqueue.h>
#include <linux/list.h>
#include <crypto/aes.h>
#include <crypto/sha.h>

struct ccp_device;
struct ccp_cmd;

#if defined(CONFIG_CRYPTO_DEV_SP_CCP)

/**
 * ccp_present - check if a CCP device is present
 *
 * Returns zero if a CCP device is present, -ENODEV otherwise.
 */
int ccp_present(void);

#define	CCP_VSIZE 16
#define	CCP_VMASK		((unsigned int)((1 << CCP_VSIZE) - 1))
#define	CCP_VERSION(v, r)	((unsigned int)((v << CCP_VSIZE) \
					       | (r & CCP_VMASK)))

/**
 * ccp_version - get the version of the CCP
 *
 * Returns a positive version number, or zero if no CCP
 */
unsigned int ccp_version(void);

/**
 * ccp_enqueue_cmd - queue an operation for processing by the CCP
 *
 * @cmd: ccp_cmd struct to be processed
 *
 * Refer to the ccp_cmd struct below for required fields.
 *
 * Queue a cmd to be processed by the CCP. If queueing the cmd
 * would exceed the defined length of the cmd queue the cmd will
 * only be queued if the CCP_CMD_MAY_BACKLOG flag is set and will
 * result in a return code of -EBUSY.
 *
 * The callback routine specified in the ccp_cmd struct will be
 * called to notify the caller of completion (if the cmd was not
 * backlogged) or advancement out of the backlog. If the cmd has
 * advanced out of the backlog the "err" value of the callback
 * will be -EINPROGRESS. Any other "err" value during callback is
 * the result of the operation.
 *
 * The cmd has been successfully queued if:
 *   the return code is -EINPROGRESS or
 *   the return code is -EBUSY and CCP_CMD_MAY_BACKLOG flag is set
 */
int ccp_enqueue_cmd(struct ccp_cmd *cmd);

#else /* CONFIG_CRYPTO_DEV_CCP_SP_DEV is not enabled */

static inline int ccp_present(void)
{
	return -ENODEV;
}

static inline unsigned int ccp_version(void)
{
	return 0;
}

static inline int ccp_enqueue_cmd(struct ccp_cmd *cmd)
{
	return -ENODEV;
}

#endif /* CONFIG_CRYPTO_DEV_SP_CCP */


/***** AES engine *****/
/**
 * ccp_aes_type - AES key size
 *
 * @CCP_AES_TYPE_128: 128-bit key
 * @CCP_AES_TYPE_192: 192-bit key
 * @CCP_AES_TYPE_256: 256-bit key
 */
enum ccp_aes_type {
	CCP_AES_TYPE_128 = 0,
	CCP_AES_TYPE_192,
	CCP_AES_TYPE_256,
	CCP_AES_TYPE__LAST,
};

/**
 * ccp_aes_mode - AES operation mode
 *
 * @CCP_AES_MODE_ECB: ECB mode
 * @CCP_AES_MODE_CBC: CBC mode
 * @CCP_AES_MODE_OFB: OFB mode
 * @CCP_AES_MODE_CFB: CFB mode
 * @CCP_AES_MODE_CTR: CTR mode
 * @CCP_AES_MODE_CMAC: CMAC mode
 */
enum ccp_aes_mode {
	CCP_AES_MODE_ECB = 0,
	CCP_AES_MODE_CBC,
	CCP_AES_MODE_OFB,
	CCP_AES_MODE_CFB,
	CCP_AES_MODE_CTR,
	CCP_AES_MODE_CMAC,
	CCP_AES_MODE_GHASH,
	CCP_AES_MODE_GCTR,
	CCP_AES_MODE_GCM,
	CCP_AES_MODE_GMAC,
	CCP_AES_MODE__LAST,
};

/**
 * ccp_aes_mode - AES operation mode
 *
 * @CCP_AES_ACTION_DECRYPT: AES decrypt operation
 * @CCP_AES_ACTION_ENCRYPT: AES encrypt operation
 */
enum ccp_aes_action {
	CCP_AES_ACTION_DECRYPT = 0,
	CCP_AES_ACTION_ENCRYPT,
	CCP_AES_ACTION__LAST,
};
/* Overloaded field */
#define	CCP_AES_GHASHAAD	CCP_AES_ACTION_DECRYPT
#define	CCP_AES_GHASHFINAL	CCP_AES_ACTION_ENCRYPT

/**
 * struct ccp_aes_engine - CCP AES operation
 * @type: AES operation key size
 * @mode: AES operation mode
 * @action: AES operation (decrypt/encrypt)
 * @key: key to be used for this AES operation
 * @key_len: length in bytes of key
 * @iv: IV to be used for this AES operation
 * @iv_len: length in bytes of iv
 * @src: data to be used for this operation
 * @dst: data produced by this operation
 * @src_len: length in bytes of data used for this operation
 * @cmac_final: indicates final operation when running in CMAC mode
 * @cmac_key: K1/K2 key used in final CMAC operation
 * @cmac_key_len: length in bytes of cmac_key
 *
 * Variables required to be set when calling ccp_enqueue_cmd():
 *   - type, mode, action, key, key_len, src, dst, src_len
 *   - iv, iv_len for any mode other than ECB
 *   - cmac_final for CMAC mode
 *   - cmac_key, cmac_key_len for CMAC mode if cmac_final is non-zero
 *
 * The iv variable is used as both input and output. On completion of the
 * AES operation the new IV overwrites the old IV.
 */
struct ccp_aes_engine {
	enum ccp_aes_type type;
	enum ccp_aes_mode mode;
	enum ccp_aes_action action;

	u32 authsize;

	struct scatterlist *key;
	u32 key_len;		/* In bytes */

	struct scatterlist *iv;
	u32 iv_len;		/* In bytes */

	struct scatterlist *src, *dst;
	u64 src_len;		/* In bytes */

	u32 cmac_final;		/* Indicates final cmac cmd */
	struct scatterlist *cmac_key;	/* K1/K2 cmac key required for
					 * final cmac cmd */
	u32 cmac_key_len;	/* In bytes */

	u32 aad_len;		/* In bytes */
};

/***** XTS-AES engine *****/
/**
 * ccp_xts_aes_unit_size - XTS unit size
 *
 * @CCP_XTS_AES_UNIT_SIZE_16: Unit size of 16 bytes
 * @CCP_XTS_AES_UNIT_SIZE_512: Unit size of 512 bytes
 * @CCP_XTS_AES_UNIT_SIZE_1024: Unit size of 1024 bytes
 * @CCP_XTS_AES_UNIT_SIZE_2048: Unit size of 2048 bytes
 * @CCP_XTS_AES_UNIT_SIZE_4096: Unit size of 4096 bytes
 */
enum ccp_xts_aes_unit_size {
	CCP_XTS_AES_UNIT_SIZE_16 = 0,
	CCP_XTS_AES_UNIT_SIZE_512,
	CCP_XTS_AES_UNIT_SIZE_1024,
	CCP_XTS_AES_UNIT_SIZE_2048,
	CCP_XTS_AES_UNIT_SIZE_4096,
	CCP_XTS_AES_UNIT_SIZE__LAST,
};

/**
 * struct ccp_xts_aes_engine - CCP XTS AES operation
 * @action: AES operation (decrypt/encrypt)
 * @unit_size: unit size of the XTS operation
 * @key: key to be used for this XTS AES operation
 * @key_len: length in bytes of key
 * @iv: IV to be used for this XTS AES operation
 * @iv_len: length in bytes of iv
 * @src: data to be used for this operation
 * @dst: data produced by this operation
 * @src_len: length in bytes of data used for this operation
 * @final: indicates final XTS operation
 *
 * Variables required to be set when calling ccp_enqueue_cmd():
 *   - action, unit_size, key, key_len, iv, iv_len, src, dst, src_len, final
 *
 * The iv variable is used as both input and output. On completion of the
 * AES operation the new IV overwrites the old IV.
 */
struct ccp_xts_aes_engine {
	enum ccp_aes_type type;
	enum ccp_aes_action action;
	enum ccp_xts_aes_unit_size unit_size;

	struct scatterlist *key;
	u32 key_len;		/* In bytes */

	struct scatterlist *iv;
	u32 iv_len;		/* In bytes */

	struct scatterlist *src, *dst;
	u64 src_len;		/* In bytes */

	u32 final;
};

/***** SHA engine *****/
/**
 * ccp_sha_type - type of SHA operation
 *
 * @CCP_SHA_TYPE_1: SHA-1 operation
 * @CCP_SHA_TYPE_224: SHA-224 operation
 * @CCP_SHA_TYPE_256: SHA-256 operation
 */
enum ccp_sha_type {
	CCP_SHA_TYPE_1 = 1,
	CCP_SHA_TYPE_224,
	CCP_SHA_TYPE_256,
	CCP_SHA_TYPE_384,
	CCP_SHA_TYPE_512,
	CCP_SHA_TYPE__LAST,
};

/**
 * struct ccp_sha_engine - CCP SHA operation
 * @type: Type of SHA operation
 * @ctx: current hash value
 * @ctx_len: length in bytes of hash value
 * @src: data to be used for this operation
 * @src_len: length in bytes of data used for this operation
 * @opad: data to be used for final HMAC operation
 * @opad_len: length in bytes of data used for final HMAC operation
 * @first: indicates first SHA operation
 * @final: indicates final SHA operation
 * @msg_bits: total length of the message in bits used in final SHA operation
 *
 * Variables required to be set when calling ccp_enqueue_cmd():
 *   - type, ctx, ctx_len, src, src_len, final
 *   - msg_bits if final is non-zero
 *
 * The ctx variable is used as both input and output. On completion of the
 * SHA operation the new hash value overwrites the old hash value.
 */
struct ccp_sha_engine {
	enum ccp_sha_type type;

	struct scatterlist *ctx;
	u32 ctx_len;		/* In bytes */

	struct scatterlist *src;
	u64 src_len;		/* In bytes */

	struct scatterlist *opad;
	u32 opad_len;		/* In bytes */

	u32 first;		/* Indicates first sha cmd */
	u32 final;		/* Indicates final sha cmd */
	u64 msg_bits;		/* Message length in bits required for
				 * final sha cmd */
};

/***** 3DES engine *****/
enum ccp_des3_mode {
	CCP_DES3_MODE_ECB = 0,
	CCP_DES3_MODE_CBC,
	CCP_DES3_MODE_CFB,
	CCP_DES3_MODE__LAST,
};

enum ccp_des3_type {
	CCP_DES3_TYPE_168 = 1,
	CCP_DES3_TYPE__LAST,
	};

enum ccp_des3_action {
	CCP_DES3_ACTION_DECRYPT = 0,
	CCP_DES3_ACTION_ENCRYPT,
	CCP_DES3_ACTION__LAST,
};

/**
 * struct ccp_des3_engine - CCP SHA operation
 * @type: Type of 3DES operation
 * @mode: cipher mode
 * @action: 3DES operation (decrypt/encrypt)
 * @key: key to be used for this 3DES operation
 * @key_len: length of key (in bytes)
 * @iv: IV to be used for this AES operation
 * @iv_len: length in bytes of iv
 * @src: input data to be used for this operation
 * @src_len: length of input data used for this operation (in bytes)
 * @dst: output data produced by this operation
 *
 * Variables required to be set when calling ccp_enqueue_cmd():
 *   - type, mode, action, key, key_len, src, dst, src_len
 *   - iv, iv_len for any mode other than ECB
 *
 * The iv variable is used as both input and output. On completion of the
 * 3DES operation the new IV overwrites the old IV.
 */
struct ccp_des3_engine {
	enum ccp_des3_type type;
	enum ccp_des3_mode mode;
	enum ccp_des3_action action;

	struct scatterlist *key;
	u32 key_len;	    /* In bytes */

	struct scatterlist *iv;
	u32 iv_len;	     /* In bytes */

	struct scatterlist *src, *dst;
	u64 src_len;	    /* In bytes */
};

/***** RSA engine *****/
/**
 * struct ccp_rsa_engine - CCP RSA operation
 * @key_size: length in bits of RSA key
 * @exp: RSA exponent
 * @exp_len: length in bytes of exponent
 * @mod: RSA modulus
 * @mod_len: length in bytes of modulus
 * @src: data to be used for this operation
 * @dst: data produced by this operation
 * @src_len: length in bytes of data used for this operation
 *
 * Variables required to be set when calling ccp_enqueue_cmd():
 *   - key_size, exp, exp_len, mod, mod_len, src, dst, src_len
 */
struct ccp_rsa_engine {
	u32 key_size;		/* In bits */

	struct scatterlist *exp;
	u32 exp_len;		/* In bytes */

	struct scatterlist *mod;
	u32 mod_len;		/* In bytes */

	struct scatterlist *src, *dst;
	u32 src_len;		/* In bytes */
};

/***** Passthru engine *****/
/**
 * ccp_passthru_bitwise - type of bitwise passthru operation
 *
 * @CCP_PASSTHRU_BITWISE_NOOP: no bitwise operation performed
 * @CCP_PASSTHRU_BITWISE_AND: perform bitwise AND of src with mask
 * @CCP_PASSTHRU_BITWISE_OR: perform bitwise OR of src with mask
 * @CCP_PASSTHRU_BITWISE_XOR: perform bitwise XOR of src with mask
 * @CCP_PASSTHRU_BITWISE_MASK: overwrite with mask
 */
enum ccp_passthru_bitwise {
	CCP_PASSTHRU_BITWISE_NOOP = 0,
	CCP_PASSTHRU_BITWISE_AND,
	CCP_PASSTHRU_BITWISE_OR,
	CCP_PASSTHRU_BITWISE_XOR,
	CCP_PASSTHRU_BITWISE_MASK,
	CCP_PASSTHRU_BITWISE__LAST,
};

/**
 * ccp_passthru_byteswap - type of byteswap passthru operation
 *
 * @CCP_PASSTHRU_BYTESWAP_NOOP: no byte swapping performed
 * @CCP_PASSTHRU_BYTESWAP_32BIT: swap bytes within 32-bit words
 * @CCP_PASSTHRU_BYTESWAP_256BIT: swap bytes within 256-bit words
 */
enum ccp_passthru_byteswap {
	CCP_PASSTHRU_BYTESWAP_NOOP = 0,
	CCP_PASSTHRU_BYTESWAP_32BIT,
	CCP_PASSTHRU_BYTESWAP_256BIT,
	CCP_PASSTHRU_BYTESWAP__LAST,
};

/**
 * struct ccp_passthru_engine - CCP pass-through operation
 * @bit_mod: bitwise operation to perform
 * @byte_swap: byteswap operation to perform
 * @mask: mask to be applied to data
 * @mask_len: length in bytes of mask
 * @src: data to be used for this operation
 * @dst: data produced by this operation
 * @src_len: length in bytes of data used for this operation
 * @final: indicate final pass-through operation
 *
 * Variables required to be set when calling ccp_enqueue_cmd():
 *   - bit_mod, byte_swap, src, dst, src_len
 *   - mask, mask_len if bit_mod is not CCP_PASSTHRU_BITWISE_NOOP
 */
struct ccp_passthru_engine {
	enum ccp_passthru_bitwise bit_mod;
	enum ccp_passthru_byteswap byte_swap;

	struct scatterlist *mask;
	u32 mask_len;		/* In bytes */

	struct scatterlist *src, *dst;
	u64 src_len;		/* In bytes */

	u32 final;
};

/**
 * struct ccp_passthru_nomap_engine - CCP pass-through operation
 *   without performing DMA mapping
 * @bit_mod: bitwise operation to perform
 * @byte_swap: byteswap operation to perform
 * @mask: mask to be applied to data
 * @mask_len: length in bytes of mask
 * @src: data to be used for this operation
 * @dst: data produced by this operation
 * @src_len: length in bytes of data used for this operation
 * @final: indicate final pass-through operation
 *
 * Variables required to be set when calling ccp_enqueue_cmd():
 *   - bit_mod, byte_swap, src, dst, src_len
 *   - mask, mask_len if bit_mod is not CCP_PASSTHRU_BITWISE_NOOP
 */
struct ccp_passthru_nomap_engine {
	enum ccp_passthru_bitwise bit_mod;
	enum ccp_passthru_byteswap byte_swap;

	dma_addr_t mask;
	u32 mask_len;		/* In bytes */

	dma_addr_t src_dma, dst_dma;
	u64 src_len;		/* In bytes */

	u32 final;
};

/***** ECC engine *****/
#define CCP_ECC_MODULUS_BYTES	48	/* 384-bits */
#define CCP_ECC_MAX_OPERANDS	6
#define CCP_ECC_MAX_OUTPUTS	3

/**
 * ccp_ecc_function - type of ECC function
 *
 * @CCP_ECC_FUNCTION_MMUL_384BIT: 384-bit modular multiplication
 * @CCP_ECC_FUNCTION_MADD_384BIT: 384-bit modular addition
 * @CCP_ECC_FUNCTION_MINV_384BIT: 384-bit multiplicative inverse
 * @CCP_ECC_FUNCTION_PADD_384BIT: 384-bit point addition
 * @CCP_ECC_FUNCTION_PMUL_384BIT: 384-bit point multiplication
 * @CCP_ECC_FUNCTION_PDBL_384BIT: 384-bit point doubling
 */
enum ccp_ecc_function {
	CCP_ECC_FUNCTION_MMUL_384BIT = 0,
	CCP_ECC_FUNCTION_MADD_384BIT,
	CCP_ECC_FUNCTION_MINV_384BIT,
	CCP_ECC_FUNCTION_PADD_384BIT,
	CCP_ECC_FUNCTION_PMUL_384BIT,
	CCP_ECC_FUNCTION_PDBL_384BIT,
};

/**
 * struct ccp_ecc_modular_math - CCP ECC modular math parameters
 * @operand_1: first operand for the modular math operation
 * @operand_1_len: length of the first operand
 * @operand_2: second operand for the modular math operation
 *	       (not used for CCP_ECC_FUNCTION_MINV_384BIT)
 * @operand_2_len: length of the second operand
 *	       (not used for CCP_ECC_FUNCTION_MINV_384BIT)
 * @result: result of the modular math operation
 * @result_len: length of the supplied result buffer
 */
struct ccp_ecc_modular_math {
	struct scatterlist *operand_1;
	unsigned int operand_1_len;	/* In bytes */

	struct scatterlist *operand_2;
	unsigned int operand_2_len;	/* In bytes */

	struct scatterlist *result;
	unsigned int result_len;	/* In bytes */
};

/**
 * struct ccp_ecc_point - CCP ECC point definition
 * @x: the x coordinate of the ECC point
 * @x_len: the length of the x coordinate
 * @y: the y coordinate of the ECC point
 * @y_len: the length of the y coordinate
 */
struct ccp_ecc_point {
	struct scatterlist *x;
	unsigned int x_len;	/* In bytes */

	struct scatterlist *y;
	unsigned int y_len;	/* In bytes */
};

/**
 * struct ccp_ecc_point_math - CCP ECC point math parameters
 * @point_1: the first point of the ECC point math operation
 * @point_2: the second point of the ECC point math operation
 *	     (only used for CCP_ECC_FUNCTION_PADD_384BIT)
 * @domain_a: the a parameter of the ECC curve
 * @domain_a_len: the length of the a parameter
 * @scalar: the scalar parameter for the point match operation
 *	    (only used for CCP_ECC_FUNCTION_PMUL_384BIT)
 * @scalar_len: the length of the scalar parameter
 *		(only used for CCP_ECC_FUNCTION_PMUL_384BIT)
 * @result: the point resulting from the point math operation
 */
struct ccp_ecc_point_math {
	struct ccp_ecc_point point_1;
	struct ccp_ecc_point point_2;

	struct scatterlist *domain_a;
	unsigned int domain_a_len;	/* In bytes */

	struct scatterlist *scalar;
	unsigned int scalar_len;	/* In bytes */

	struct ccp_ecc_point result;
};

/**
 * struct ccp_ecc_engine - CCP ECC operation
 * @function: ECC function to perform
 * @mod: ECC modulus
 * @mod_len: length in bytes of modulus
 * @mm: module math parameters
 * @pm: point math parameters
 * @ecc_result: result of the ECC operation
 *
 * Variables required to be set when calling ccp_enqueue_cmd():
 *   - function, mod, mod_len
 *   - operand, operand_len, operand_count, output, output_len, output_count
 *   - ecc_result
 */
struct ccp_ecc_engine {
	enum ccp_ecc_function function;

	struct scatterlist *mod;
	u32 mod_len;		/* In bytes */

	union {
		struct ccp_ecc_modular_math mm;
		struct ccp_ecc_point_math pm;
	} u;

	u16 ecc_result;
};


/**
 * ccp_engine - CCP operation identifiers
 *
 * @CCP_ENGINE_AES: AES operation
 * @CCP_ENGINE_XTS_AES: 128-bit XTS AES operation
 * @CCP_ENGINE_RSVD1: unused
 * @CCP_ENGINE_SHA: SHA operation
 * @CCP_ENGINE_RSA: RSA operation
 * @CCP_ENGINE_PASSTHRU: pass-through operation
 * @CCP_ENGINE_ZLIB_DECOMPRESS: unused
 * @CCP_ENGINE_ECC: ECC operation
 */
enum ccp_engine {
	CCP_ENGINE_AES = 0,
	CCP_ENGINE_XTS_AES_128,
	CCP_ENGINE_DES3,
	CCP_ENGINE_SHA,
	CCP_ENGINE_RSA,
	CCP_ENGINE_PASSTHRU,
	CCP_ENGINE_ZLIB_DECOMPRESS,
	CCP_ENGINE_ECC,
	CCP_ENGINE__LAST,
};

/* Flag values for flags member of ccp_cmd */
#define CCP_CMD_MAY_BACKLOG		0x00000001
#define CCP_CMD_PASSTHRU_NO_DMA_MAP	0x00000002

/**
 * struct ccp_cmd - CCP operation request
 * @entry: list element (ccp driver use only)
 * @work: work element used for callbacks (ccp driver use only)
 * @ccp: CCP device to be run on
 * @ret: operation return code (ccp driver use only)
 * @flags: cmd processing flags
 * @engine: CCP operation to perform
 * @engine_error: CCP engine return code
 * @u: engine specific structures, refer to specific engine struct below
 * @callback: operation completion callback function
 * @data: parameter value to be supplied to the callback function
 *
 * Variables required to be set when calling ccp_enqueue_cmd():
 *   - engine, callback
 *   - See the operation structures below for what is required for each
 *     operation.
 */
struct ccp_cmd {
	/* The list_head, work_struct, ccp and ret variables are for use
	 * by the CCP driver only.
	 */
	struct list_head entry;
	struct work_struct work;
	struct ccp_device *ccp;
	int ret;

	u32 flags;

	enum ccp_engine engine;
	u32 engine_error;

	union {
		struct ccp_aes_engine aes;
		struct ccp_xts_aes_engine xts;
		struct ccp_des3_engine des3;
		struct ccp_sha_engine sha;
		struct ccp_rsa_engine rsa;
		struct ccp_passthru_engine passthru;
		struct ccp_passthru_nomap_engine passthru_nomap;
		struct ccp_ecc_engine ecc;
	} u;

	/* Completion callback support */
	void (*callback)(void *data, int err);
	void *data;
};

#endif<|MERGE_RESOLUTION|>--- conflicted
+++ resolved
@@ -2,21 +2,10 @@
 /*
  * AMD Cryptographic Coprocessor (CCP) driver
  *
-<<<<<<< HEAD
- * Copyright (C) 2013,2016 Advanced Micro Devices, Inc.
+ * Copyright (C) 2013,2017 Advanced Micro Devices, Inc.
  *
  * Author: Tom Lendacky <thomas.lendacky@amd.com>
  * Author: Gary R Hook <gary.hook@amd.com>
- *
- * This program is free software; you can redistribute it and/or modify
- * it under the terms of the GNU General Public License version 2 as
- * published by the Free Software Foundation.
-=======
- * Copyright (C) 2013,2017 Advanced Micro Devices, Inc.
- *
- * Author: Tom Lendacky <thomas.lendacky@amd.com>
- * Author: Gary R Hook <gary.hook@amd.com>
->>>>>>> 24b8d41d
  */
 
 #ifndef __CCP_H__
