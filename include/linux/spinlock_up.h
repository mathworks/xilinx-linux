#ifndef __LINUX_SPINLOCK_UP_H
#define __LINUX_SPINLOCK_UP_H

#ifndef __LINUX_SPINLOCK_H
# error "please don't include this file directly"
#endif

#include <asm/processor.h>	/* for cpu_relax() */
#include <asm/barrier.h>

/*
 * include/linux/spinlock_up.h - UP-debug version of spinlocks.
 *
 * portions Copyright 2005, Red Hat, Inc., Ingo Molnar
 * Released under the General Public License (GPL).
 *
 * In the debug case, 1 means unlocked, 0 means locked. (the values
 * are inverted, to catch initialization bugs)
 *
 * No atomicity anywhere, we are on UP. However, we still need
 * the compiler barriers, because we do not want the compiler to
 * move potentially faulting instructions (notably user accesses)
 * into the locked sequence, resulting in non-atomic execution.
 */

#ifdef CONFIG_DEBUG_SPINLOCK
#define arch_spin_is_locked(x)		((x)->slock == 0)

static inline void arch_spin_unlock_wait(arch_spinlock_t *lock)
{
	smp_cond_load_acquire(&lock->slock, VAL);
}

static inline void arch_spin_lock(arch_spinlock_t *lock)
{
	lock->slock = 0;
	barrier();
}

static inline int arch_spin_trylock(arch_spinlock_t *lock)
{
	char oldval = lock->slock;

	lock->slock = 0;
	barrier();

	return oldval > 0;
}

static inline void arch_spin_unlock(arch_spinlock_t *lock)
{
	barrier();
	lock->slock = 1;
}

/*
 * Read-write spinlocks. No debug version.
 */
#define arch_read_lock(lock)		do { barrier(); (void)(lock); } while (0)
#define arch_write_lock(lock)		do { barrier(); (void)(lock); } while (0)
#define arch_read_trylock(lock)	({ barrier(); (void)(lock); 1; })
#define arch_write_trylock(lock)	({ barrier(); (void)(lock); 1; })
#define arch_read_unlock(lock)		do { barrier(); (void)(lock); } while (0)
#define arch_write_unlock(lock)	do { barrier(); (void)(lock); } while (0)

#else /* DEBUG_SPINLOCK */
#define arch_spin_is_locked(lock)	((void)(lock), 0)
#define arch_spin_unlock_wait(lock)	do { barrier(); (void)(lock); } while (0)
/* for sched/core.c and kernel_lock.c: */
# define arch_spin_lock(lock)		do { barrier(); (void)(lock); } while (0)
# define arch_spin_lock_flags(lock, flags)	do { barrier(); (void)(lock); } while (0)
# define arch_spin_unlock(lock)	do { barrier(); (void)(lock); } while (0)
# define arch_spin_trylock(lock)	({ barrier(); (void)(lock); 1; })
#endif /* DEBUG_SPINLOCK */

#define arch_spin_is_contended(lock)	(((void)(lock), 0))

<<<<<<< HEAD
#define arch_read_can_lock(lock)	(((void)(lock), 1))
#define arch_write_can_lock(lock)	(((void)(lock), 1))

=======
>>>>>>> 24b8d41d
#endif /* __LINUX_SPINLOCK_UP_H */<|MERGE_RESOLUTION|>--- conflicted
+++ resolved
@@ -25,11 +25,6 @@
 
 #ifdef CONFIG_DEBUG_SPINLOCK
 #define arch_spin_is_locked(x)		((x)->slock == 0)
-
-static inline void arch_spin_unlock_wait(arch_spinlock_t *lock)
-{
-	smp_cond_load_acquire(&lock->slock, VAL);
-}
 
 static inline void arch_spin_lock(arch_spinlock_t *lock)
 {
@@ -65,7 +60,6 @@
 
 #else /* DEBUG_SPINLOCK */
 #define arch_spin_is_locked(lock)	((void)(lock), 0)
-#define arch_spin_unlock_wait(lock)	do { barrier(); (void)(lock); } while (0)
 /* for sched/core.c and kernel_lock.c: */
 # define arch_spin_lock(lock)		do { barrier(); (void)(lock); } while (0)
 # define arch_spin_lock_flags(lock, flags)	do { barrier(); (void)(lock); } while (0)
@@ -75,10 +69,4 @@
 
 #define arch_spin_is_contended(lock)	(((void)(lock), 0))
 
-<<<<<<< HEAD
-#define arch_read_can_lock(lock)	(((void)(lock), 1))
-#define arch_write_can_lock(lock)	(((void)(lock), 1))
-
-=======
->>>>>>> 24b8d41d
 #endif /* __LINUX_SPINLOCK_UP_H */