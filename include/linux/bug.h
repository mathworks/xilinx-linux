--- conflicted
+++ resolved
@@ -15,86 +15,9 @@
 struct pt_regs;
 
 #ifdef __CHECKER__
-<<<<<<< HEAD
-#define __BUILD_BUG_ON_NOT_POWER_OF_2(n) (0)
-#define BUILD_BUG_ON_NOT_POWER_OF_2(n) (0)
-#define BUILD_BUG_ON_ZERO(e) (0)
-#define BUILD_BUG_ON_NULL(e) ((void*)0)
-#define BUILD_BUG_ON_INVALID(e) (0)
-#define BUILD_BUG_ON_MSG(cond, msg) (0)
-#define BUILD_BUG_ON(condition) (0)
-#define BUILD_BUG() (0)
 #define MAYBE_BUILD_BUG_ON(cond) (0)
 #else /* __CHECKER__ */
 
-/* Force a compilation error if a constant expression is not a power of 2 */
-#define __BUILD_BUG_ON_NOT_POWER_OF_2(n)	\
-	BUILD_BUG_ON(((n) & ((n) - 1)) != 0)
-#define BUILD_BUG_ON_NOT_POWER_OF_2(n)			\
-	BUILD_BUG_ON((n) == 0 || (((n) & ((n) - 1)) != 0))
-
-/* Force a compilation error if condition is true, but also produce a
-   result (of value 0 and type size_t), so the expression can be used
-   e.g. in a structure initializer (or where-ever else comma expressions
-   aren't permitted). */
-#define BUILD_BUG_ON_ZERO(e) (sizeof(struct { int:-!!(e); }))
-#define BUILD_BUG_ON_NULL(e) ((void *)sizeof(struct { int:-!!(e); }))
-
-/*
- * BUILD_BUG_ON_INVALID() permits the compiler to check the validity of the
- * expression but avoids the generation of any code, even if that expression
- * has side-effects.
- */
-#define BUILD_BUG_ON_INVALID(e) ((void)(sizeof((__force long)(e))))
-
-/**
- * BUILD_BUG_ON_MSG - break compile if a condition is true & emit supplied
- *		      error message.
- * @condition: the condition which the compiler should know is false.
- *
- * See BUILD_BUG_ON for description.
- */
-#define BUILD_BUG_ON_MSG(cond, msg) compiletime_assert(!(cond), msg)
-
-/**
- * BUILD_BUG_ON - break compile if a condition is true.
- * @condition: the condition which the compiler should know is false.
- *
- * If you have some code which relies on certain constants being equal, or
- * some other compile-time-evaluated condition, you should use BUILD_BUG_ON to
- * detect if someone changes it.
- *
- * The implementation uses gcc's reluctance to create a negative array, but gcc
- * (as of 4.4) only emits that error for obvious cases (e.g. not arguments to
- * inline functions).  Luckily, in 4.3 they added the "error" function
- * attribute just for this type of case.  Thus, we use a negative sized array
- * (should always create an error on gcc versions older than 4.4) and then call
- * an undefined function with the error attribute (should always create an
- * error on gcc 4.3 and later).  If for some reason, neither creates a
- * compile-time error, we'll still have a link-time error, which is harder to
- * track down.
- */
-#ifndef __OPTIMIZE__
-#define BUILD_BUG_ON(condition) ((void)sizeof(char[1 - 2*!!(condition)]))
-#else
-#define BUILD_BUG_ON(condition) \
-	BUILD_BUG_ON_MSG(condition, "BUILD_BUG_ON failed: " #condition)
-#endif
-
-/**
- * BUILD_BUG - break compile if used.
- *
- * If you have some code that you expect the compiler to eliminate at
- * build time, you should use BUILD_BUG to detect if it is
- * unexpectedly used.
- */
-#define BUILD_BUG() BUILD_BUG_ON_MSG(1, "BUILD_BUG failed")
-
-=======
-#define MAYBE_BUILD_BUG_ON(cond) (0)
-#else /* __CHECKER__ */
-
->>>>>>> 24b8d41d
 #define MAYBE_BUILD_BUG_ON(cond)			\
 	do {						\
 		if (__builtin_constant_p((cond)))       \
