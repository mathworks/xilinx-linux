--- conflicted
+++ resolved
@@ -44,105 +44,15 @@
 #define __noretpoline __attribute__((__indirect_branch__("keep")))
 #endif
 
-<<<<<<< HEAD
-/*
- * Force always-inline if the user requests it so via the .config,
- * or if gcc is too old:
- */
-#if !defined(CONFIG_ARCH_SUPPORTS_OPTIMIZED_INLINING) ||		\
-    !defined(CONFIG_OPTIMIZE_INLINING) || (__GNUC__ < 4)
-#define inline		inline		__attribute__((always_inline)) notrace
-#define __inline__	__inline__	__attribute__((always_inline)) notrace
-#define __inline	__inline	__attribute__((always_inline)) notrace
-#else
-/* A lot of inline functions can cause havoc with function tracing */
-#define inline		inline		notrace
-#define __inline__	__inline__	notrace
-#define __inline	__inline	notrace
-#endif
-
-#define __always_inline	inline __attribute__((always_inline))
-#define  noinline	__attribute__((noinline))
-
-#define __deprecated	__attribute__((deprecated))
-#define __packed	__attribute__((packed))
-#define __weak		__attribute__((weak))
-#define __alias(symbol)	__attribute__((alias(#symbol)))
-
-/*
- * it doesn't make sense on ARM (currently the only user of __naked)
- * to trace naked functions because then mcount is called without
- * stack and frame pointer being set up and there is no chance to
- * restore the lr register to the value before mcount was called.
- *
- * The asm() bodies of naked functions often depend on standard calling
- * conventions, therefore they must be noinline and noclone.
- *
- * GCC 4.[56] currently fail to enforce this, so we must do so ourselves.
- * See GCC PR44290.
- */
-#define __naked		__attribute__((naked)) noinline __noclone notrace
-
-#define __noreturn	__attribute__((noreturn))
-
-/*
- * From the GCC manual:
- *
- * Many functions have no effects except the return value and their
- * return value depends only on the parameters and/or global
- * variables.  Such a function can be subject to common subexpression
- * elimination and loop optimization just as an arithmetic operator
- * would be.
- * [...]
- */
-#define __pure			__attribute__((pure))
-#define __aligned(x)		__attribute__((aligned(x)))
-#define __printf(a, b)		__attribute__((format(printf, a, b)))
-#define __scanf(a, b)		__attribute__((format(scanf, a, b)))
-#define __attribute_const__	__attribute__((__const__))
-#define __maybe_unused		__attribute__((unused))
-#define __always_unused		__attribute__((unused))
-
-/* gcc version specific checks */
-
-#if GCC_VERSION < 30200
-# error Sorry, your compiler is too old - please upgrade it.
-#endif
-
-#if GCC_VERSION < 30300
-# define __used			__attribute__((__unused__))
-#else
-# define __used			__attribute__((__used__))
-#endif
-
-#ifdef CONFIG_GCOV_KERNEL
-# if GCC_VERSION < 30400
-#   error "GCOV profiling support for gcc versions below 3.4 not included"
-# endif /* __GNUC_MINOR__ */
-#endif /* CONFIG_GCOV_KERNEL */
-
-#if GCC_VERSION >= 30400
-#define __must_check		__attribute__((warn_unused_result))
-#define __malloc		__attribute__((__malloc__))
-#endif
-
-#if GCC_VERSION >= 40000
-=======
 #define __UNIQUE_ID(prefix) __PASTE(__PASTE(__UNIQUE_ID_, prefix), __COUNTER__)
->>>>>>> 24b8d41d
 
 #define __compiletime_object_size(obj) __builtin_object_size(obj, 0)
 
 #define __compiletime_warning(message) __attribute__((__warning__(message)))
 #define __compiletime_error(message) __attribute__((__error__(message)))
 
-<<<<<<< HEAD
-#if GCC_VERSION >= 40100
-# define __compiletime_object_size(obj) __builtin_object_size(obj, 0)
-=======
 #if defined(LATENT_ENTROPY_PLUGIN) && !defined(__CHECKER__)
 #define __latent_entropy __attribute__((latent_entropy))
->>>>>>> 24b8d41d
 #endif
 
 /*
@@ -154,23 +64,6 @@
  */
 #define barrier_before_unreachable() asm volatile("")
 
-<<<<<<< HEAD
-#ifndef __CHECKER__
-# define __compiletime_warning(message) __attribute__((warning(message)))
-# define __compiletime_error(message) __attribute__((error(message)))
-#endif /* __CHECKER__ */
-#endif /* GCC_VERSION >= 40300 */
-
-#if GCC_VERSION >= 40500
-
-#ifndef __CHECKER__
-#ifdef LATENT_ENTROPY_PLUGIN
-#define __latent_entropy __attribute__((latent_entropy))
-#endif
-#endif
-
-=======
->>>>>>> 24b8d41d
 /*
  * Mark a position in code as unreachable.  This can be used to
  * suppress control flow warnings after asm blocks that transfer
@@ -207,17 +100,9 @@
  * folding in __builtin_bswap*() (yet), so don't set these for it.
  */
 #if defined(CONFIG_ARCH_USE_BUILTIN_BSWAP) && !defined(__CHECKER__)
-<<<<<<< HEAD
-#if GCC_VERSION >= 40400
-=======
->>>>>>> 24b8d41d
 #define __HAVE_BUILTIN_BSWAP32__
 #define __HAVE_BUILTIN_BSWAP64__
 #define __HAVE_BUILTIN_BSWAP16__
-<<<<<<< HEAD
-#endif
-=======
->>>>>>> 24b8d41d
 #endif /* CONFIG_ARCH_USE_BUILTIN_BSWAP && !__CHECKER__ */
 
 #if GCC_VERSION >= 70000
