/* SPDX-License-Identifier: GPL-2.0-or-later */
/* audit.h -- Auditing support
 *
 * Copyright 2003-2004 Red Hat Inc., Durham, North Carolina.
 * All Rights Reserved.
 *
 * Written by Rickard E. (Rik) Faith <faith@redhat.com>
 */
#ifndef _LINUX_AUDIT_H_
#define _LINUX_AUDIT_H_

#include <linux/sched.h>
#include <linux/ptrace.h>
#include <uapi/linux/audit.h>
#include <uapi/linux/netfilter/nf_tables.h>

#define AUDIT_INO_UNSET ((unsigned long)-1)
#define AUDIT_DEV_UNSET ((dev_t)-1)

struct audit_sig_info {
	uid_t		uid;
	pid_t		pid;
	char		ctx[];
};

struct audit_buffer;
struct audit_context;
struct inode;
struct netlink_skb_parms;
struct path;
struct linux_binprm;
struct mq_attr;
struct mqstat;
struct audit_watch;
struct audit_tree;
struct sk_buff;

struct audit_krule {
	u32			pflags;
	u32			flags;
	u32			listnr;
	u32			action;
	u32			mask[AUDIT_BITMASK_SIZE];
	u32			buflen; /* for data alloc on list rules */
	u32			field_count;
	char			*filterkey; /* ties events to rules */
	struct audit_field	*fields;
	struct audit_field	*arch_f; /* quick access to arch field */
	struct audit_field	*inode_f; /* quick access to an inode field */
	struct audit_watch	*watch;	/* associated watch */
	struct audit_tree	*tree;	/* associated watched tree */
	struct audit_fsnotify_mark	*exe;
	struct list_head	rlist;	/* entry in audit_{watch,tree}.rules list */
	struct list_head	list;	/* for AUDIT_LIST* purposes only */
	u64			prio;
};

/* Flag to indicate legacy AUDIT_LOGINUID unset usage */
#define AUDIT_LOGINUID_LEGACY		0x1

struct audit_field {
	u32				type;
	union {
		u32			val;
		kuid_t			uid;
		kgid_t			gid;
		struct {
			char		*lsm_str;
			void		*lsm_rule;
		};
	};
	u32				op;
};

enum audit_ntp_type {
	AUDIT_NTP_OFFSET,
	AUDIT_NTP_FREQ,
	AUDIT_NTP_STATUS,
	AUDIT_NTP_TAI,
	AUDIT_NTP_TICK,
	AUDIT_NTP_ADJUST,

	AUDIT_NTP_NVALS /* count */
};

#ifdef CONFIG_AUDITSYSCALL
struct audit_ntp_val {
	long long oldval, newval;
};

struct audit_ntp_data {
	struct audit_ntp_val vals[AUDIT_NTP_NVALS];
};
#else
struct audit_ntp_data {};
#endif

enum audit_nfcfgop {
	AUDIT_XT_OP_REGISTER,
	AUDIT_XT_OP_REPLACE,
	AUDIT_XT_OP_UNREGISTER,
	AUDIT_NFT_OP_TABLE_REGISTER,
	AUDIT_NFT_OP_TABLE_UNREGISTER,
	AUDIT_NFT_OP_CHAIN_REGISTER,
	AUDIT_NFT_OP_CHAIN_UNREGISTER,
	AUDIT_NFT_OP_RULE_REGISTER,
	AUDIT_NFT_OP_RULE_UNREGISTER,
	AUDIT_NFT_OP_SET_REGISTER,
	AUDIT_NFT_OP_SET_UNREGISTER,
	AUDIT_NFT_OP_SETELEM_REGISTER,
	AUDIT_NFT_OP_SETELEM_UNREGISTER,
	AUDIT_NFT_OP_GEN_REGISTER,
	AUDIT_NFT_OP_OBJ_REGISTER,
	AUDIT_NFT_OP_OBJ_UNREGISTER,
	AUDIT_NFT_OP_OBJ_RESET,
	AUDIT_NFT_OP_FLOWTABLE_REGISTER,
	AUDIT_NFT_OP_FLOWTABLE_UNREGISTER,
	AUDIT_NFT_OP_INVALID,
};

extern int is_audit_feature_set(int which);

extern int __init audit_register_class(int class, unsigned *list);
extern int audit_classify_syscall(int abi, unsigned syscall);
extern int audit_classify_arch(int arch);
/* only for compat system calls */
extern unsigned compat_write_class[];
extern unsigned compat_read_class[];
extern unsigned compat_dir_class[];
extern unsigned compat_chattr_class[];
extern unsigned compat_signal_class[];

extern int audit_classify_compat_syscall(int abi, unsigned syscall);

/* audit_names->type values */
#define	AUDIT_TYPE_UNKNOWN	0	/* we don't know yet */
#define	AUDIT_TYPE_NORMAL	1	/* a "normal" audit record */
#define	AUDIT_TYPE_PARENT	2	/* a parent audit record */
#define	AUDIT_TYPE_CHILD_DELETE 3	/* a child being deleted */
#define	AUDIT_TYPE_CHILD_CREATE 4	/* a child being created */

/* maximized args number that audit_socketcall can process */
#define AUDITSC_ARGS		6

/* bit values for ->signal->audit_tty */
#define AUDIT_TTY_ENABLE	BIT(0)
#define AUDIT_TTY_LOG_PASSWD	BIT(1)

struct filename;

#define AUDIT_OFF	0
#define AUDIT_ON	1
#define AUDIT_LOCKED	2
#ifdef CONFIG_AUDIT
/* These are defined in audit.c */
				/* Public API */
extern __printf(4, 5)
void audit_log(struct audit_context *ctx, gfp_t gfp_mask, int type,
	       const char *fmt, ...);

extern struct audit_buffer *audit_log_start(struct audit_context *ctx, gfp_t gfp_mask, int type);
extern __printf(2, 3)
void audit_log_format(struct audit_buffer *ab, const char *fmt, ...);
extern void		    audit_log_end(struct audit_buffer *ab);
extern bool		    audit_string_contains_control(const char *string,
							  size_t len);
extern void		    audit_log_n_hex(struct audit_buffer *ab,
					  const unsigned char *buf,
					  size_t len);
extern void		    audit_log_n_string(struct audit_buffer *ab,
					       const char *buf,
					       size_t n);
extern void		    audit_log_n_untrustedstring(struct audit_buffer *ab,
							const char *string,
							size_t n);
extern void		    audit_log_untrustedstring(struct audit_buffer *ab,
						      const char *string);
extern void		    audit_log_d_path(struct audit_buffer *ab,
					     const char *prefix,
					     const struct path *path);
extern void		    audit_log_key(struct audit_buffer *ab,
					  char *key);
extern void		    audit_log_path_denied(int type,
						  const char *operation);
extern void		    audit_log_lost(const char *message);

extern int audit_log_task_context(struct audit_buffer *ab);
extern void audit_log_task_info(struct audit_buffer *ab);

extern int		    audit_update_lsm_rules(void);

				/* Private API (for audit.c only) */
<<<<<<< HEAD
extern int audit_rule_change(int type, __u32 portid, int seq,
				void *data, size_t datasz);
=======
extern int audit_rule_change(int type, int seq, void *data, size_t datasz);
>>>>>>> 24b8d41d
extern int audit_list_rules_send(struct sk_buff *request_skb, int seq);

extern int audit_set_loginuid(kuid_t loginuid);

static inline kuid_t audit_get_loginuid(struct task_struct *tsk)
{
	return tsk->loginuid;
}

static inline unsigned int audit_get_sessionid(struct task_struct *tsk)
{
	return tsk->sessionid;
}

extern u32 audit_enabled;

extern int audit_signal_info(int sig, struct task_struct *t);

#else /* CONFIG_AUDIT */
static inline __printf(4, 5)
void audit_log(struct audit_context *ctx, gfp_t gfp_mask, int type,
	       const char *fmt, ...)
{ }
static inline struct audit_buffer *audit_log_start(struct audit_context *ctx,
						   gfp_t gfp_mask, int type)
{
	return NULL;
}
static inline __printf(2, 3)
void audit_log_format(struct audit_buffer *ab, const char *fmt, ...)
{ }
static inline void audit_log_end(struct audit_buffer *ab)
{ }
static inline void audit_log_n_hex(struct audit_buffer *ab,
				   const unsigned char *buf, size_t len)
{ }
static inline void audit_log_n_string(struct audit_buffer *ab,
				      const char *buf, size_t n)
{ }
static inline void  audit_log_n_untrustedstring(struct audit_buffer *ab,
						const char *string, size_t n)
{ }
static inline void audit_log_untrustedstring(struct audit_buffer *ab,
					     const char *string)
{ }
static inline void audit_log_d_path(struct audit_buffer *ab,
				    const char *prefix,
				    const struct path *path)
{ }
static inline void audit_log_key(struct audit_buffer *ab, char *key)
{ }
static inline void audit_log_path_denied(int type, const char *operation)
{ }
static inline int audit_log_task_context(struct audit_buffer *ab)
{
	return 0;
}
static inline void audit_log_task_info(struct audit_buffer *ab)
{ }

static inline kuid_t audit_get_loginuid(struct task_struct *tsk)
{
	return INVALID_UID;
}

static inline unsigned int audit_get_sessionid(struct task_struct *tsk)
{
	return AUDIT_SID_UNSET;
}

#define audit_enabled AUDIT_OFF

static inline int audit_signal_info(int sig, struct task_struct *t)
{
	return 0;
}

#endif /* CONFIG_AUDIT */

#ifdef CONFIG_AUDIT_COMPAT_GENERIC
#define audit_is_compat(arch)  (!((arch) & __AUDIT_ARCH_64BIT))
#else
#define audit_is_compat(arch)  false
#endif

#define AUDIT_INODE_PARENT	1	/* dentry represents the parent */
#define AUDIT_INODE_HIDDEN	2	/* audit record should be hidden */
#define AUDIT_INODE_NOEVAL	4	/* audit record incomplete */

#ifdef CONFIG_AUDITSYSCALL
#include <asm/syscall.h> /* for syscall_get_arch() */

/* These are defined in auditsc.c */
				/* Public API */
extern int  audit_alloc(struct task_struct *task);
extern void __audit_free(struct task_struct *task);
extern void __audit_syscall_entry(int major, unsigned long a0, unsigned long a1,
				  unsigned long a2, unsigned long a3);
extern void __audit_syscall_exit(int ret_success, long ret_value);
extern struct filename *__audit_reusename(const __user char *uptr);
extern void __audit_getname(struct filename *name);
extern void __audit_getcwd(void);
extern void __audit_inode(struct filename *name, const struct dentry *dentry,
				unsigned int flags);
extern void __audit_file(const struct file *);
extern void __audit_inode_child(struct inode *parent,
				const struct dentry *dentry,
				const unsigned char type);
extern void audit_seccomp(unsigned long syscall, long signr, int code);
extern void audit_seccomp_actions_logged(const char *names,
					 const char *old_names, int res);
extern void __audit_ptrace(struct task_struct *t);

static inline void audit_set_context(struct task_struct *task, struct audit_context *ctx)
{
	task->audit_context = ctx;
}

static inline struct audit_context *audit_context(void)
{
	return current->audit_context;
}

static inline bool audit_dummy_context(void)
{
	void *p = audit_context();
	return !p || *(int *)p;
}
static inline void audit_free(struct task_struct *task)
{
	if (unlikely(task->audit_context))
		__audit_free(task);
}
static inline void audit_syscall_entry(int major, unsigned long a0,
				       unsigned long a1, unsigned long a2,
				       unsigned long a3)
{
	if (unlikely(audit_context()))
		__audit_syscall_entry(major, a0, a1, a2, a3);
}
static inline void audit_syscall_exit(void *pt_regs)
{
	if (unlikely(audit_context())) {
		int success = is_syscall_success(pt_regs);
		long return_code = regs_return_value(pt_regs);

		__audit_syscall_exit(success, return_code);
	}
}
static inline struct filename *audit_reusename(const __user char *name)
{
	if (unlikely(!audit_dummy_context()))
		return __audit_reusename(name);
	return NULL;
}
static inline void audit_getname(struct filename *name)
{
	if (unlikely(!audit_dummy_context()))
		__audit_getname(name);
}
static inline void audit_getcwd(void)
{
	if (unlikely(audit_context()))
		__audit_getcwd();
}
static inline void audit_inode(struct filename *name,
				const struct dentry *dentry,
				unsigned int aflags) {
	if (unlikely(!audit_dummy_context()))
		__audit_inode(name, dentry, aflags);
}
static inline void audit_file(struct file *file)
{
	if (unlikely(!audit_dummy_context()))
		__audit_file(file);
}
static inline void audit_inode_parent_hidden(struct filename *name,
						const struct dentry *dentry)
{
	if (unlikely(!audit_dummy_context()))
		__audit_inode(name, dentry,
				AUDIT_INODE_PARENT | AUDIT_INODE_HIDDEN);
}
static inline void audit_inode_child(struct inode *parent,
				     const struct dentry *dentry,
				     const unsigned char type) {
	if (unlikely(!audit_dummy_context()))
		__audit_inode_child(parent, dentry, type);
}
void audit_core_dumps(long signr);

static inline void audit_ptrace(struct task_struct *t)
{
	if (unlikely(!audit_dummy_context()))
		__audit_ptrace(t);
}

				/* Private API (for audit.c only) */
extern void __audit_ipc_obj(struct kern_ipc_perm *ipcp);
extern void __audit_ipc_set_perm(unsigned long qbytes, uid_t uid, gid_t gid, umode_t mode);
extern void __audit_bprm(struct linux_binprm *bprm);
extern int __audit_socketcall(int nargs, unsigned long *args);
extern int __audit_sockaddr(int len, void *addr);
extern void __audit_fd_pair(int fd1, int fd2);
extern void __audit_mq_open(int oflag, umode_t mode, struct mq_attr *attr);
extern void __audit_mq_sendrecv(mqd_t mqdes, size_t msg_len, unsigned int msg_prio, const struct timespec64 *abs_timeout);
extern void __audit_mq_notify(mqd_t mqdes, const struct sigevent *notification);
extern void __audit_mq_getsetattr(mqd_t mqdes, struct mq_attr *mqstat);
extern int __audit_log_bprm_fcaps(struct linux_binprm *bprm,
				  const struct cred *new,
				  const struct cred *old);
extern void __audit_log_capset(const struct cred *new, const struct cred *old);
extern void __audit_mmap_fd(int fd, int flags);
extern void __audit_log_kern_module(char *name);
extern void __audit_fanotify(unsigned int response);
extern void __audit_tk_injoffset(struct timespec64 offset);
extern void __audit_ntp_log(const struct audit_ntp_data *ad);
extern void __audit_log_nfcfg(const char *name, u8 af, unsigned int nentries,
			      enum audit_nfcfgop op, gfp_t gfp);

static inline void audit_ipc_obj(struct kern_ipc_perm *ipcp)
{
	if (unlikely(!audit_dummy_context()))
		__audit_ipc_obj(ipcp);
}
static inline void audit_fd_pair(int fd1, int fd2)
{
	if (unlikely(!audit_dummy_context()))
		__audit_fd_pair(fd1, fd2);
}
static inline void audit_ipc_set_perm(unsigned long qbytes, uid_t uid, gid_t gid, umode_t mode)
{
	if (unlikely(!audit_dummy_context()))
		__audit_ipc_set_perm(qbytes, uid, gid, mode);
}
static inline void audit_bprm(struct linux_binprm *bprm)
{
	if (unlikely(!audit_dummy_context()))
		__audit_bprm(bprm);
}
static inline int audit_socketcall(int nargs, unsigned long *args)
{
	if (unlikely(!audit_dummy_context()))
		return __audit_socketcall(nargs, args);
	return 0;
}

static inline int audit_socketcall_compat(int nargs, u32 *args)
{
	unsigned long a[AUDITSC_ARGS];
	int i;

	if (audit_dummy_context())
		return 0;

	for (i = 0; i < nargs; i++)
		a[i] = (unsigned long)args[i];
	return __audit_socketcall(nargs, a);
}

static inline int audit_sockaddr(int len, void *addr)
{
	if (unlikely(!audit_dummy_context()))
		return __audit_sockaddr(len, addr);
	return 0;
}
static inline void audit_mq_open(int oflag, umode_t mode, struct mq_attr *attr)
{
	if (unlikely(!audit_dummy_context()))
		__audit_mq_open(oflag, mode, attr);
}
static inline void audit_mq_sendrecv(mqd_t mqdes, size_t msg_len, unsigned int msg_prio, const struct timespec64 *abs_timeout)
{
	if (unlikely(!audit_dummy_context()))
		__audit_mq_sendrecv(mqdes, msg_len, msg_prio, abs_timeout);
}
static inline void audit_mq_notify(mqd_t mqdes, const struct sigevent *notification)
{
	if (unlikely(!audit_dummy_context()))
		__audit_mq_notify(mqdes, notification);
}
static inline void audit_mq_getsetattr(mqd_t mqdes, struct mq_attr *mqstat)
{
	if (unlikely(!audit_dummy_context()))
		__audit_mq_getsetattr(mqdes, mqstat);
}

static inline int audit_log_bprm_fcaps(struct linux_binprm *bprm,
				       const struct cred *new,
				       const struct cred *old)
{
	if (unlikely(!audit_dummy_context()))
		return __audit_log_bprm_fcaps(bprm, new, old);
	return 0;
}

static inline void audit_log_capset(const struct cred *new,
				   const struct cred *old)
{
	if (unlikely(!audit_dummy_context()))
		__audit_log_capset(new, old);
}

static inline void audit_mmap_fd(int fd, int flags)
{
	if (unlikely(!audit_dummy_context()))
		__audit_mmap_fd(fd, flags);
}

static inline void audit_log_kern_module(char *name)
{
	if (!audit_dummy_context())
		__audit_log_kern_module(name);
}

static inline void audit_fanotify(unsigned int response)
{
	if (!audit_dummy_context())
		__audit_fanotify(response);
}

static inline void audit_tk_injoffset(struct timespec64 offset)
{
	/* ignore no-op events */
	if (offset.tv_sec == 0 && offset.tv_nsec == 0)
		return;

	if (!audit_dummy_context())
		__audit_tk_injoffset(offset);
}

static inline void audit_ntp_init(struct audit_ntp_data *ad)
{
	memset(ad, 0, sizeof(*ad));
}

static inline void audit_ntp_set_old(struct audit_ntp_data *ad,
				     enum audit_ntp_type type, long long val)
{
	ad->vals[type].oldval = val;
}

static inline void audit_ntp_set_new(struct audit_ntp_data *ad,
				     enum audit_ntp_type type, long long val)
{
	ad->vals[type].newval = val;
}

static inline void audit_ntp_log(const struct audit_ntp_data *ad)
{
	if (!audit_dummy_context())
		__audit_ntp_log(ad);
}

static inline void audit_log_nfcfg(const char *name, u8 af,
				   unsigned int nentries,
				   enum audit_nfcfgop op, gfp_t gfp)
{
	if (audit_enabled)
		__audit_log_nfcfg(name, af, nentries, op, gfp);
}

extern int audit_n_rules;
extern int audit_signals;
#else /* CONFIG_AUDITSYSCALL */
static inline int audit_alloc(struct task_struct *task)
{
	return 0;
}
static inline void audit_free(struct task_struct *task)
{ }
static inline void audit_syscall_entry(int major, unsigned long a0,
				       unsigned long a1, unsigned long a2,
				       unsigned long a3)
{ }
static inline void audit_syscall_exit(void *pt_regs)
{ }
static inline bool audit_dummy_context(void)
{
	return true;
}
static inline void audit_set_context(struct task_struct *task, struct audit_context *ctx)
{ }
static inline struct audit_context *audit_context(void)
{
	return NULL;
}
static inline struct filename *audit_reusename(const __user char *name)
{
	return NULL;
}
static inline void audit_getname(struct filename *name)
{ }
static inline void audit_getcwd(void)
{ }
static inline void audit_inode(struct filename *name,
				const struct dentry *dentry,
				unsigned int aflags)
{ }
static inline void audit_file(struct file *file)
{
}
static inline void audit_inode_parent_hidden(struct filename *name,
				const struct dentry *dentry)
{ }
static inline void audit_inode_child(struct inode *parent,
				     const struct dentry *dentry,
				     const unsigned char type)
{ }
static inline void audit_core_dumps(long signr)
{ }
static inline void audit_seccomp(unsigned long syscall, long signr, int code)
{ }
static inline void audit_seccomp_actions_logged(const char *names,
						const char *old_names, int res)
{ }
static inline void audit_ipc_obj(struct kern_ipc_perm *ipcp)
{ }
static inline void audit_ipc_set_perm(unsigned long qbytes, uid_t uid,
					gid_t gid, umode_t mode)
{ }
static inline void audit_bprm(struct linux_binprm *bprm)
{ }
static inline int audit_socketcall(int nargs, unsigned long *args)
{
	return 0;
}

static inline int audit_socketcall_compat(int nargs, u32 *args)
{
	return 0;
}

static inline void audit_fd_pair(int fd1, int fd2)
{ }
static inline int audit_sockaddr(int len, void *addr)
{
	return 0;
}
static inline void audit_mq_open(int oflag, umode_t mode, struct mq_attr *attr)
{ }
static inline void audit_mq_sendrecv(mqd_t mqdes, size_t msg_len,
				     unsigned int msg_prio,
				     const struct timespec64 *abs_timeout)
{ }
static inline void audit_mq_notify(mqd_t mqdes,
				   const struct sigevent *notification)
{ }
static inline void audit_mq_getsetattr(mqd_t mqdes, struct mq_attr *mqstat)
{ }
static inline int audit_log_bprm_fcaps(struct linux_binprm *bprm,
				       const struct cred *new,
				       const struct cred *old)
{
	return 0;
}
static inline void audit_log_capset(const struct cred *new,
				    const struct cred *old)
{ }
static inline void audit_mmap_fd(int fd, int flags)
{ }

static inline void audit_log_kern_module(char *name)
{
}

static inline void audit_fanotify(unsigned int response)
{ }

static inline void audit_tk_injoffset(struct timespec64 offset)
{ }

static inline void audit_ntp_init(struct audit_ntp_data *ad)
{ }

static inline void audit_ntp_set_old(struct audit_ntp_data *ad,
				     enum audit_ntp_type type, long long val)
{ }

static inline void audit_ntp_set_new(struct audit_ntp_data *ad,
				     enum audit_ntp_type type, long long val)
{ }

static inline void audit_ntp_log(const struct audit_ntp_data *ad)
{ }

static inline void audit_ptrace(struct task_struct *t)
{ }

static inline void audit_log_nfcfg(const char *name, u8 af,
				   unsigned int nentries,
				   enum audit_nfcfgop op, gfp_t gfp)
{ }

#define audit_n_rules 0
#define audit_signals 0
#endif /* CONFIG_AUDITSYSCALL */

static inline bool audit_loginuid_set(struct task_struct *tsk)
{
	return uid_valid(audit_get_loginuid(tsk));
}

#endif<|MERGE_RESOLUTION|>--- conflicted
+++ resolved
@@ -190,12 +190,7 @@
 extern int		    audit_update_lsm_rules(void);
 
 				/* Private API (for audit.c only) */
-<<<<<<< HEAD
-extern int audit_rule_change(int type, __u32 portid, int seq,
-				void *data, size_t datasz);
-=======
 extern int audit_rule_change(int type, int seq, void *data, size_t datasz);
->>>>>>> 24b8d41d
 extern int audit_list_rules_send(struct sk_buff *request_skb, int seq);
 
 extern int audit_set_loginuid(kuid_t loginuid);
