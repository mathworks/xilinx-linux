--- conflicted
+++ resolved
@@ -133,12 +133,8 @@
 	__flg_field_def(18, DRBD_GENLA_F_MANDATORY,	disk_drain, DRBD_DISK_DRAIN_DEF)
 	__flg_field_def(19, DRBD_GENLA_F_MANDATORY,	md_flushes, DRBD_MD_FLUSHES_DEF)
 	__flg_field_def(23,     0 /* OPTIONAL */,	al_updates, DRBD_AL_UPDATES_DEF)
-<<<<<<< HEAD
-	__flg_field_def(24,     0 /* OPTIONAL */,	discard_zeroes_if_aligned, DRBD_DISCARD_ZEROES_IF_ALIGNED)
-=======
 	__flg_field_def(24,     0 /* OPTIONAL */,	discard_zeroes_if_aligned, DRBD_DISCARD_ZEROES_IF_ALIGNED_DEF)
 	__flg_field_def(26,     0 /* OPTIONAL */,	disable_write_same, DRBD_DISABLE_WRITE_SAME_DEF)
->>>>>>> 24b8d41d
 )
 
 GENL_struct(DRBD_NLA_RESOURCE_OPTS, 4, res_opts,
