/* SPDX-License-Identifier: GPL-2.0-or-later */
/* Authentication token and access key management
 *
 * Copyright (C) 2004, 2007 Red Hat, Inc. All Rights Reserved.
 * Written by David Howells (dhowells@redhat.com)
 *
 * See Documentation/security/keys/core.rst for information on keys/keyrings.
 */

#ifndef _LINUX_KEY_H
#define _LINUX_KEY_H

#include <linux/types.h>
#include <linux/list.h>
#include <linux/rbtree.h>
#include <linux/rcupdate.h>
#include <linux/sysctl.h>
#include <linux/rwsem.h>
#include <linux/atomic.h>
#include <linux/assoc_array.h>
#include <linux/refcount.h>
#include <linux/time64.h>

#ifdef __KERNEL__
#include <linux/uidgid.h>

/* key handle serial number */
typedef int32_t key_serial_t;

/* key handle permissions mask */
typedef uint32_t key_perm_t;

struct key;
struct net;

#ifdef CONFIG_KEYS

#undef KEY_DEBUGGING

#define KEY_POS_VIEW	0x01000000	/* possessor can view a key's attributes */
#define KEY_POS_READ	0x02000000	/* possessor can read key payload / view keyring */
#define KEY_POS_WRITE	0x04000000	/* possessor can update key payload / add link to keyring */
#define KEY_POS_SEARCH	0x08000000	/* possessor can find a key in search / search a keyring */
#define KEY_POS_LINK	0x10000000	/* possessor can create a link to a key/keyring */
#define KEY_POS_SETATTR	0x20000000	/* possessor can set key attributes */
#define KEY_POS_ALL	0x3f000000

#define KEY_USR_VIEW	0x00010000	/* user permissions... */
#define KEY_USR_READ	0x00020000
#define KEY_USR_WRITE	0x00040000
#define KEY_USR_SEARCH	0x00080000
#define KEY_USR_LINK	0x00100000
#define KEY_USR_SETATTR	0x00200000
#define KEY_USR_ALL	0x003f0000

#define KEY_GRP_VIEW	0x00000100	/* group permissions... */
#define KEY_GRP_READ	0x00000200
#define KEY_GRP_WRITE	0x00000400
#define KEY_GRP_SEARCH	0x00000800
#define KEY_GRP_LINK	0x00001000
#define KEY_GRP_SETATTR	0x00002000
#define KEY_GRP_ALL	0x00003f00

#define KEY_OTH_VIEW	0x00000001	/* third party permissions... */
#define KEY_OTH_READ	0x00000002
#define KEY_OTH_WRITE	0x00000004
#define KEY_OTH_SEARCH	0x00000008
#define KEY_OTH_LINK	0x00000010
#define KEY_OTH_SETATTR	0x00000020
#define KEY_OTH_ALL	0x0000003f

#define KEY_PERM_UNDEF	0xffffffff

/*
 * The permissions required on a key that we're looking up.
 */
enum key_need_perm {
	KEY_NEED_UNSPECIFIED,	/* Needed permission unspecified */
	KEY_NEED_VIEW,		/* Require permission to view attributes */
	KEY_NEED_READ,		/* Require permission to read content */
	KEY_NEED_WRITE,		/* Require permission to update / modify */
	KEY_NEED_SEARCH,	/* Require permission to search (keyring) or find (key) */
	KEY_NEED_LINK,		/* Require permission to link */
	KEY_NEED_SETATTR,	/* Require permission to change attributes */
	KEY_NEED_UNLINK,	/* Require permission to unlink key */
	KEY_SYSADMIN_OVERRIDE,	/* Special: override by CAP_SYS_ADMIN */
	KEY_AUTHTOKEN_OVERRIDE,	/* Special: override by possession of auth token */
	KEY_DEFER_PERM_CHECK,	/* Special: permission check is deferred */
};

struct seq_file;
struct user_struct;
struct signal_struct;
struct cred;

struct key_type;
struct key_owner;
struct key_tag;
struct keyring_list;
struct keyring_name;

struct key_tag {
	struct rcu_head		rcu;
	refcount_t		usage;
	bool			removed;	/* T when subject removed */
};

struct keyring_index_key {
	/* [!] If this structure is altered, the union in struct key must change too! */
	unsigned long		hash;			/* Hash value */
	union {
		struct {
#ifdef __LITTLE_ENDIAN /* Put desc_len at the LSB of x */
			u16	desc_len;
			char	desc[sizeof(long) - 2];	/* First few chars of description */
#else
			char	desc[sizeof(long) - 2];	/* First few chars of description */
			u16	desc_len;
#endif
		};
		unsigned long x;
	};
	struct key_type		*type;
	struct key_tag		*domain_tag;	/* Domain of operation */
	const char		*description;
};

union key_payload {
	void __rcu		*rcu_data0;
	void			*data[4];
};

/*****************************************************************************/
/*
 * key reference with possession attribute handling
 *
 * NOTE! key_ref_t is a typedef'd pointer to a type that is not actually
 * defined. This is because we abuse the bottom bit of the reference to carry a
 * flag to indicate whether the calling process possesses that key in one of
 * its keyrings.
 *
 * the key_ref_t has been made a separate type so that the compiler can reject
 * attempts to dereference it without proper conversion.
 *
 * the three functions are used to assemble and disassemble references
 */
typedef struct __key_reference_with_attributes *key_ref_t;

static inline key_ref_t make_key_ref(const struct key *key,
				     bool possession)
{
	return (key_ref_t) ((unsigned long) key | possession);
}

static inline struct key *key_ref_to_ptr(const key_ref_t key_ref)
{
	return (struct key *) ((unsigned long) key_ref & ~1UL);
}

static inline bool is_key_possessed(const key_ref_t key_ref)
{
	return (unsigned long) key_ref & 1UL;
}

typedef int (*key_restrict_link_func_t)(struct key *dest_keyring,
					const struct key_type *type,
					const union key_payload *payload,
					struct key *restriction_key);

struct key_restriction {
	key_restrict_link_func_t check;
	struct key *key;
	struct key_type *keytype;
};

enum key_state {
	KEY_IS_UNINSTANTIATED,
	KEY_IS_POSITIVE,		/* Positively instantiated */
};

/*****************************************************************************/
/*
 * authentication token / access credential / keyring
 * - types of key include:
 *   - keyrings
 *   - disk encryption IDs
 *   - Kerberos TGTs and tickets
 */
struct key {
	refcount_t		usage;		/* number of references */
	key_serial_t		serial;		/* key serial number */
	union {
		struct list_head graveyard_link;
		struct rb_node	serial_node;
	};
#ifdef CONFIG_KEY_NOTIFICATIONS
	struct watch_list	*watchers;	/* Entities watching this key for changes */
#endif
	struct rw_semaphore	sem;		/* change vs change sem */
	struct key_user		*user;		/* owner of this key */
	void			*security;	/* security data for this key */
	union {
		time64_t	expiry;		/* time at which key expires (or 0) */
		time64_t	revoked_at;	/* time at which key was revoked */
	};
	time64_t		last_used_at;	/* last time used for LRU keyring discard */
	kuid_t			uid;
	kgid_t			gid;
	key_perm_t		perm;		/* access permissions */
	unsigned short		quotalen;	/* length added to quota */
	unsigned short		datalen;	/* payload data length
						 * - may not match RCU dereferenced payload
						 * - payload should contain own length
						 */
	short			state;		/* Key state (+) or rejection error (-) */

#ifdef KEY_DEBUGGING
	unsigned		magic;
#define KEY_DEBUG_MAGIC		0x18273645u
#endif

	unsigned long		flags;		/* status flags (change with bitops) */
<<<<<<< HEAD
#define KEY_FLAG_INSTANTIATED	0	/* set if key has been instantiated */
#define KEY_FLAG_DEAD		1	/* set if key type has been deleted */
#define KEY_FLAG_REVOKED	2	/* set if key had been revoked */
#define KEY_FLAG_IN_QUOTA	3	/* set if key consumes quota */
#define KEY_FLAG_USER_CONSTRUCT	4	/* set if key is being constructed in userspace */
#define KEY_FLAG_NEGATIVE	5	/* set if key is negative */
#define KEY_FLAG_ROOT_CAN_CLEAR	6	/* set if key can be cleared by root without permission */
#define KEY_FLAG_INVALIDATED	7	/* set if key has been invalidated */
#define KEY_FLAG_BUILTIN	8	/* set if key is built in to the kernel */
#define KEY_FLAG_ROOT_CAN_INVAL	9	/* set if key can be invalidated by root without permission */
#define KEY_FLAG_KEEP		10	/* set if key should not be removed */
=======
#define KEY_FLAG_DEAD		0	/* set if key type has been deleted */
#define KEY_FLAG_REVOKED	1	/* set if key had been revoked */
#define KEY_FLAG_IN_QUOTA	2	/* set if key consumes quota */
#define KEY_FLAG_USER_CONSTRUCT	3	/* set if key is being constructed in userspace */
#define KEY_FLAG_ROOT_CAN_CLEAR	4	/* set if key can be cleared by root without permission */
#define KEY_FLAG_INVALIDATED	5	/* set if key has been invalidated */
#define KEY_FLAG_BUILTIN	6	/* set if key is built in to the kernel */
#define KEY_FLAG_ROOT_CAN_INVAL	7	/* set if key can be invalidated by root without permission */
#define KEY_FLAG_KEEP		8	/* set if key should not be removed */
#define KEY_FLAG_UID_KEYRING	9	/* set if key is a user or user session keyring */
>>>>>>> 24b8d41d

	/* the key type and key description string
	 * - the desc is used to match a key against search criteria
	 * - it should be a printable string
	 * - eg: for krb5 AFS, this might be "afs@REDHAT.COM"
	 */
	union {
		struct keyring_index_key index_key;
		struct {
			unsigned long	hash;
			unsigned long	len_desc;
			struct key_type	*type;		/* type of key */
			struct key_tag	*domain_tag;	/* Domain of operation */
			char		*description;
		};
	};

	/* key data
	 * - this is used to hold the data actually used in cryptography or
	 *   whatever
	 */
	union {
		union key_payload payload;
		struct {
			/* Keyring bits */
			struct list_head name_link;
			struct assoc_array keys;
		};
	};

	/* This is set on a keyring to restrict the addition of a link to a key
<<<<<<< HEAD
	 * to it.  If this method isn't provided then it is assumed that the
	 * keyring is open to any addition.  It is ignored for non-keyring
	 * keys.
=======
	 * to it.  If this structure isn't provided then it is assumed that the
	 * keyring is open to any addition.  It is ignored for non-keyring
	 * keys. Only set this value using keyring_restrict(), keyring_alloc(),
	 * or key_alloc().
>>>>>>> 24b8d41d
	 *
	 * This is intended for use with rings of trusted keys whereby addition
	 * to the keyring needs to be controlled.  KEY_ALLOC_BYPASS_RESTRICTION
	 * overrides this, allowing the kernel to add extra keys without
	 * restriction.
	 */
<<<<<<< HEAD
	int (*restrict_link)(struct key *keyring,
			     const struct key_type *type,
			     const union key_payload *payload);
=======
	struct key_restriction *restrict_link;
>>>>>>> 24b8d41d
};

extern struct key *key_alloc(struct key_type *type,
			     const char *desc,
			     kuid_t uid, kgid_t gid,
			     const struct cred *cred,
			     key_perm_t perm,
			     unsigned long flags,
<<<<<<< HEAD
			     int (*restrict_link)(struct key *,
						  const struct key_type *,
						  const union key_payload *));
=======
			     struct key_restriction *restrict_link);
>>>>>>> 24b8d41d


#define KEY_ALLOC_IN_QUOTA		0x0000	/* add to quota, reject if would overrun */
#define KEY_ALLOC_QUOTA_OVERRUN		0x0001	/* add to quota, permit even if overrun */
#define KEY_ALLOC_NOT_IN_QUOTA		0x0002	/* not in quota */
#define KEY_ALLOC_BUILT_IN		0x0004	/* Key is built into kernel */
#define KEY_ALLOC_BYPASS_RESTRICTION	0x0008	/* Override the check on restricted keyrings */
<<<<<<< HEAD
=======
#define KEY_ALLOC_UID_KEYRING		0x0010	/* allocating a user or user session keyring */
>>>>>>> 24b8d41d

extern void key_revoke(struct key *key);
extern void key_invalidate(struct key *key);
extern void key_put(struct key *key);
extern bool key_put_tag(struct key_tag *tag);
extern void key_remove_domain(struct key_tag *domain_tag);

static inline struct key *__key_get(struct key *key)
{
	refcount_inc(&key->usage);
	return key;
}

static inline struct key *key_get(struct key *key)
{
	return key ? __key_get(key) : key;
}

static inline void key_ref_put(key_ref_t key_ref)
{
	key_put(key_ref_to_ptr(key_ref));
}

extern struct key *request_key_tag(struct key_type *type,
				   const char *description,
				   struct key_tag *domain_tag,
				   const char *callout_info);

extern struct key *request_key_rcu(struct key_type *type,
				   const char *description,
				   struct key_tag *domain_tag);

extern struct key *request_key_with_auxdata(struct key_type *type,
					    const char *description,
					    struct key_tag *domain_tag,
					    const void *callout_info,
					    size_t callout_len,
					    void *aux);

/**
 * request_key - Request a key and wait for construction
 * @type: Type of key.
 * @description: The searchable description of the key.
 * @callout_info: The data to pass to the instantiation upcall (or NULL).
 *
 * As for request_key_tag(), but with the default global domain tag.
 */
static inline struct key *request_key(struct key_type *type,
				      const char *description,
				      const char *callout_info)
{
	return request_key_tag(type, description, NULL, callout_info);
}

#ifdef CONFIG_NET
/**
 * request_key_net - Request a key for a net namespace and wait for construction
 * @type: Type of key.
 * @description: The searchable description of the key.
 * @net: The network namespace that is the key's domain of operation.
 * @callout_info: The data to pass to the instantiation upcall (or NULL).
 *
 * As for request_key() except that it does not add the returned key to a
 * keyring if found, new keys are always allocated in the user's quota, the
 * callout_info must be a NUL-terminated string and no auxiliary data can be
 * passed.  Only keys that operate the specified network namespace are used.
 *
 * Furthermore, it then works as wait_for_key_construction() to wait for the
 * completion of keys undergoing construction with a non-interruptible wait.
 */
#define request_key_net(type, description, net, callout_info) \
	request_key_tag(type, description, net->key_domain, callout_info);

/**
 * request_key_net_rcu - Request a key for a net namespace under RCU conditions
 * @type: Type of key.
 * @description: The searchable description of the key.
 * @net: The network namespace that is the key's domain of operation.
 *
 * As for request_key_rcu() except that only keys that operate the specified
 * network namespace are used.
 */
#define request_key_net_rcu(type, description, net) \
	request_key_rcu(type, description, net->key_domain);
#endif /* CONFIG_NET */

extern int wait_for_key_construction(struct key *key, bool intr);

extern int key_validate(const struct key *key);

extern key_ref_t key_create_or_update(key_ref_t keyring,
				      const char *type,
				      const char *description,
				      const void *payload,
				      size_t plen,
				      key_perm_t perm,
				      unsigned long flags);

extern int key_update(key_ref_t key,
		      const void *payload,
		      size_t plen);

extern int key_link(struct key *keyring,
		    struct key *key);

extern int key_move(struct key *key,
		    struct key *from_keyring,
		    struct key *to_keyring,
		    unsigned int flags);

extern int key_unlink(struct key *keyring,
		      struct key *key);

extern struct key *keyring_alloc(const char *description, kuid_t uid, kgid_t gid,
				 const struct cred *cred,
				 key_perm_t perm,
				 unsigned long flags,
<<<<<<< HEAD
				 int (*restrict_link)(struct key *,
						      const struct key_type *,
						      const union key_payload *),
=======
				 struct key_restriction *restrict_link,
>>>>>>> 24b8d41d
				 struct key *dest);

extern int restrict_link_reject(struct key *keyring,
				const struct key_type *type,
<<<<<<< HEAD
				const union key_payload *payload);
=======
				const union key_payload *payload,
				struct key *restriction_key);
>>>>>>> 24b8d41d

extern int keyring_clear(struct key *keyring);

extern key_ref_t keyring_search(key_ref_t keyring,
				struct key_type *type,
				const char *description,
				bool recurse);

extern int keyring_add_key(struct key *keyring,
			   struct key *key);

extern int keyring_restrict(key_ref_t keyring, const char *type,
			    const char *restriction);

extern struct key *key_lookup(key_serial_t id);

static inline key_serial_t key_serial(const struct key *key)
{
	return key ? key->serial : 0;
}

extern void key_set_timeout(struct key *, unsigned);

extern key_ref_t lookup_user_key(key_serial_t id, unsigned long flags,
				 enum key_need_perm need_perm);
extern void key_free_user_ns(struct user_namespace *);

static inline short key_read_state(const struct key *key)
{
	/* Barrier versus mark_key_instantiated(). */
	return smp_load_acquire(&key->state);
}

/**
 * key_is_positive - Determine if a key has been positively instantiated
 * @key: The key to check.
 *
 * Return true if the specified key has been positively instantiated, false
 * otherwise.
 */
static inline bool key_is_positive(const struct key *key)
{
	return key_read_state(key) == KEY_IS_POSITIVE;
}

static inline bool key_is_negative(const struct key *key)
{
	return key_read_state(key) < 0;
}

#define dereference_key_rcu(KEY)					\
	(rcu_dereference((KEY)->payload.rcu_data0))

#define dereference_key_locked(KEY)					\
	(rcu_dereference_protected((KEY)->payload.rcu_data0,		\
				   rwsem_is_locked(&((struct key *)(KEY))->sem)))

#define rcu_assign_keypointer(KEY, PAYLOAD)				\
do {									\
	rcu_assign_pointer((KEY)->payload.rcu_data0, (PAYLOAD));	\
} while (0)

#ifdef CONFIG_SYSCTL
extern struct ctl_table key_sysctls[];
#endif
/*
 * the userspace interface
 */
extern int install_thread_keyring_to_cred(struct cred *cred);
extern void key_fsuid_changed(struct cred *new_cred);
extern void key_fsgid_changed(struct cred *new_cred);
extern void key_init(void);

#else /* CONFIG_KEYS */

#define key_validate(k)			0
#define key_serial(k)			0
#define key_get(k) 			({ NULL; })
#define key_revoke(k)			do { } while(0)
#define key_invalidate(k)		do { } while(0)
#define key_put(k)			do { } while(0)
#define key_ref_put(k)			do { } while(0)
#define make_key_ref(k, p)		NULL
#define key_ref_to_ptr(k)		NULL
#define is_key_possessed(k)		0
#define key_fsuid_changed(c)		do { } while(0)
#define key_fsgid_changed(c)		do { } while(0)
#define key_init()			do { } while(0)
#define key_free_user_ns(ns)		do { } while(0)
#define key_remove_domain(d)		do { } while(0)

#endif /* CONFIG_KEYS */
#endif /* __KERNEL__ */
#endif /* _LINUX_KEY_H */<|MERGE_RESOLUTION|>--- conflicted
+++ resolved
@@ -220,19 +220,6 @@
 #endif
 
 	unsigned long		flags;		/* status flags (change with bitops) */
-<<<<<<< HEAD
-#define KEY_FLAG_INSTANTIATED	0	/* set if key has been instantiated */
-#define KEY_FLAG_DEAD		1	/* set if key type has been deleted */
-#define KEY_FLAG_REVOKED	2	/* set if key had been revoked */
-#define KEY_FLAG_IN_QUOTA	3	/* set if key consumes quota */
-#define KEY_FLAG_USER_CONSTRUCT	4	/* set if key is being constructed in userspace */
-#define KEY_FLAG_NEGATIVE	5	/* set if key is negative */
-#define KEY_FLAG_ROOT_CAN_CLEAR	6	/* set if key can be cleared by root without permission */
-#define KEY_FLAG_INVALIDATED	7	/* set if key has been invalidated */
-#define KEY_FLAG_BUILTIN	8	/* set if key is built in to the kernel */
-#define KEY_FLAG_ROOT_CAN_INVAL	9	/* set if key can be invalidated by root without permission */
-#define KEY_FLAG_KEEP		10	/* set if key should not be removed */
-=======
 #define KEY_FLAG_DEAD		0	/* set if key type has been deleted */
 #define KEY_FLAG_REVOKED	1	/* set if key had been revoked */
 #define KEY_FLAG_IN_QUOTA	2	/* set if key consumes quota */
@@ -243,7 +230,6 @@
 #define KEY_FLAG_ROOT_CAN_INVAL	7	/* set if key can be invalidated by root without permission */
 #define KEY_FLAG_KEEP		8	/* set if key should not be removed */
 #define KEY_FLAG_UID_KEYRING	9	/* set if key is a user or user session keyring */
->>>>>>> 24b8d41d
 
 	/* the key type and key description string
 	 * - the desc is used to match a key against search criteria
@@ -275,29 +261,17 @@
 	};
 
 	/* This is set on a keyring to restrict the addition of a link to a key
-<<<<<<< HEAD
-	 * to it.  If this method isn't provided then it is assumed that the
-	 * keyring is open to any addition.  It is ignored for non-keyring
-	 * keys.
-=======
 	 * to it.  If this structure isn't provided then it is assumed that the
 	 * keyring is open to any addition.  It is ignored for non-keyring
 	 * keys. Only set this value using keyring_restrict(), keyring_alloc(),
 	 * or key_alloc().
->>>>>>> 24b8d41d
 	 *
 	 * This is intended for use with rings of trusted keys whereby addition
 	 * to the keyring needs to be controlled.  KEY_ALLOC_BYPASS_RESTRICTION
 	 * overrides this, allowing the kernel to add extra keys without
 	 * restriction.
 	 */
-<<<<<<< HEAD
-	int (*restrict_link)(struct key *keyring,
-			     const struct key_type *type,
-			     const union key_payload *payload);
-=======
 	struct key_restriction *restrict_link;
->>>>>>> 24b8d41d
 };
 
 extern struct key *key_alloc(struct key_type *type,
@@ -306,13 +280,7 @@
 			     const struct cred *cred,
 			     key_perm_t perm,
 			     unsigned long flags,
-<<<<<<< HEAD
-			     int (*restrict_link)(struct key *,
-						  const struct key_type *,
-						  const union key_payload *));
-=======
 			     struct key_restriction *restrict_link);
->>>>>>> 24b8d41d
 
 
 #define KEY_ALLOC_IN_QUOTA		0x0000	/* add to quota, reject if would overrun */
@@ -320,10 +288,7 @@
 #define KEY_ALLOC_NOT_IN_QUOTA		0x0002	/* not in quota */
 #define KEY_ALLOC_BUILT_IN		0x0004	/* Key is built into kernel */
 #define KEY_ALLOC_BYPASS_RESTRICTION	0x0008	/* Override the check on restricted keyrings */
-<<<<<<< HEAD
-=======
 #define KEY_ALLOC_UID_KEYRING		0x0010	/* allocating a user or user session keyring */
->>>>>>> 24b8d41d
 
 extern void key_revoke(struct key *key);
 extern void key_invalidate(struct key *key);
@@ -441,23 +406,13 @@
 				 const struct cred *cred,
 				 key_perm_t perm,
 				 unsigned long flags,
-<<<<<<< HEAD
-				 int (*restrict_link)(struct key *,
-						      const struct key_type *,
-						      const union key_payload *),
-=======
 				 struct key_restriction *restrict_link,
->>>>>>> 24b8d41d
 				 struct key *dest);
 
 extern int restrict_link_reject(struct key *keyring,
 				const struct key_type *type,
-<<<<<<< HEAD
-				const union key_payload *payload);
-=======
 				const union key_payload *payload,
 				struct key *restriction_key);
->>>>>>> 24b8d41d
 
 extern int keyring_clear(struct key *keyring);
 
