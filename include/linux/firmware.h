--- conflicted
+++ resolved
@@ -53,12 +53,9 @@
 			    struct device *device);
 int request_firmware_into_buf(const struct firmware **firmware_p,
 	const char *name, struct device *device, void *buf, size_t size);
-<<<<<<< HEAD
-=======
 int request_partial_firmware_into_buf(const struct firmware **firmware_p,
 				      const char *name, struct device *device,
 				      void *buf, size_t size, size_t offset);
->>>>>>> 24b8d41d
 
 void release_firmware(const struct firmware *fw);
 #else
@@ -108,8 +105,6 @@
 	return -EINVAL;
 }
 
-<<<<<<< HEAD
-=======
 static inline int request_partial_firmware_into_buf
 					(const struct firmware **firmware_p,
 					 const char *name,
@@ -119,7 +114,6 @@
 	return -EINVAL;
 }
 
->>>>>>> 24b8d41d
 #endif
 
 int firmware_request_cache(struct device *device, const char *name);
