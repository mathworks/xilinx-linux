--- conflicted
+++ resolved
@@ -76,971 +76,12 @@
 	__atomic_post_full_fence();					\
 	__ret;								\
 })
-<<<<<<< HEAD
-#endif
-
-/* atomic_add_return_relaxed */
-#ifndef atomic_add_return_relaxed
-#define  atomic_add_return_relaxed	atomic_add_return
-#define  atomic_add_return_acquire	atomic_add_return
-#define  atomic_add_return_release	atomic_add_return
-
-#else /* atomic_add_return_relaxed */
-
-#ifndef atomic_add_return_acquire
-#define  atomic_add_return_acquire(...)					\
-	__atomic_op_acquire(atomic_add_return, __VA_ARGS__)
-#endif
-
-#ifndef atomic_add_return_release
-#define  atomic_add_return_release(...)					\
-	__atomic_op_release(atomic_add_return, __VA_ARGS__)
-#endif
-
-#ifndef atomic_add_return
-#define  atomic_add_return(...)						\
-	__atomic_op_fence(atomic_add_return, __VA_ARGS__)
-#endif
-#endif /* atomic_add_return_relaxed */
-
-/* atomic_inc_return_relaxed */
-#ifndef atomic_inc_return_relaxed
-#define  atomic_inc_return_relaxed	atomic_inc_return
-#define  atomic_inc_return_acquire	atomic_inc_return
-#define  atomic_inc_return_release	atomic_inc_return
-
-#else /* atomic_inc_return_relaxed */
-
-#ifndef atomic_inc_return_acquire
-#define  atomic_inc_return_acquire(...)					\
-	__atomic_op_acquire(atomic_inc_return, __VA_ARGS__)
-#endif
-
-#ifndef atomic_inc_return_release
-#define  atomic_inc_return_release(...)					\
-	__atomic_op_release(atomic_inc_return, __VA_ARGS__)
-#endif
-
-#ifndef atomic_inc_return
-#define  atomic_inc_return(...)						\
-	__atomic_op_fence(atomic_inc_return, __VA_ARGS__)
-#endif
-#endif /* atomic_inc_return_relaxed */
-
-/* atomic_sub_return_relaxed */
-#ifndef atomic_sub_return_relaxed
-#define  atomic_sub_return_relaxed	atomic_sub_return
-#define  atomic_sub_return_acquire	atomic_sub_return
-#define  atomic_sub_return_release	atomic_sub_return
-
-#else /* atomic_sub_return_relaxed */
-
-#ifndef atomic_sub_return_acquire
-#define  atomic_sub_return_acquire(...)					\
-	__atomic_op_acquire(atomic_sub_return, __VA_ARGS__)
-#endif
-
-#ifndef atomic_sub_return_release
-#define  atomic_sub_return_release(...)					\
-	__atomic_op_release(atomic_sub_return, __VA_ARGS__)
-#endif
-
-#ifndef atomic_sub_return
-#define  atomic_sub_return(...)						\
-	__atomic_op_fence(atomic_sub_return, __VA_ARGS__)
-#endif
-#endif /* atomic_sub_return_relaxed */
-
-/* atomic_dec_return_relaxed */
-#ifndef atomic_dec_return_relaxed
-#define  atomic_dec_return_relaxed	atomic_dec_return
-#define  atomic_dec_return_acquire	atomic_dec_return
-#define  atomic_dec_return_release	atomic_dec_return
-
-#else /* atomic_dec_return_relaxed */
-
-#ifndef atomic_dec_return_acquire
-#define  atomic_dec_return_acquire(...)					\
-	__atomic_op_acquire(atomic_dec_return, __VA_ARGS__)
-#endif
-
-#ifndef atomic_dec_return_release
-#define  atomic_dec_return_release(...)					\
-	__atomic_op_release(atomic_dec_return, __VA_ARGS__)
-#endif
-
-#ifndef atomic_dec_return
-#define  atomic_dec_return(...)						\
-	__atomic_op_fence(atomic_dec_return, __VA_ARGS__)
-#endif
-#endif /* atomic_dec_return_relaxed */
-
-
-/* atomic_fetch_add_relaxed */
-#ifndef atomic_fetch_add_relaxed
-#define atomic_fetch_add_relaxed	atomic_fetch_add
-#define atomic_fetch_add_acquire	atomic_fetch_add
-#define atomic_fetch_add_release	atomic_fetch_add
-
-#else /* atomic_fetch_add_relaxed */
-
-#ifndef atomic_fetch_add_acquire
-#define atomic_fetch_add_acquire(...)					\
-	__atomic_op_acquire(atomic_fetch_add, __VA_ARGS__)
-#endif
-
-#ifndef atomic_fetch_add_release
-#define atomic_fetch_add_release(...)					\
-	__atomic_op_release(atomic_fetch_add, __VA_ARGS__)
-#endif
-
-#ifndef atomic_fetch_add
-#define atomic_fetch_add(...)						\
-	__atomic_op_fence(atomic_fetch_add, __VA_ARGS__)
-#endif
-#endif /* atomic_fetch_add_relaxed */
-
-/* atomic_fetch_inc_relaxed */
-#ifndef atomic_fetch_inc_relaxed
-
-#ifndef atomic_fetch_inc
-#define atomic_fetch_inc(v)	        atomic_fetch_add(1, (v))
-#define atomic_fetch_inc_relaxed(v)	atomic_fetch_add_relaxed(1, (v))
-#define atomic_fetch_inc_acquire(v)	atomic_fetch_add_acquire(1, (v))
-#define atomic_fetch_inc_release(v)	atomic_fetch_add_release(1, (v))
-#else /* atomic_fetch_inc */
-#define atomic_fetch_inc_relaxed	atomic_fetch_inc
-#define atomic_fetch_inc_acquire	atomic_fetch_inc
-#define atomic_fetch_inc_release	atomic_fetch_inc
-#endif /* atomic_fetch_inc */
-
-#else /* atomic_fetch_inc_relaxed */
-
-#ifndef atomic_fetch_inc_acquire
-#define atomic_fetch_inc_acquire(...)					\
-	__atomic_op_acquire(atomic_fetch_inc, __VA_ARGS__)
-#endif
-
-#ifndef atomic_fetch_inc_release
-#define atomic_fetch_inc_release(...)					\
-	__atomic_op_release(atomic_fetch_inc, __VA_ARGS__)
-#endif
-
-#ifndef atomic_fetch_inc
-#define atomic_fetch_inc(...)						\
-	__atomic_op_fence(atomic_fetch_inc, __VA_ARGS__)
-#endif
-#endif /* atomic_fetch_inc_relaxed */
-
-/* atomic_fetch_sub_relaxed */
-#ifndef atomic_fetch_sub_relaxed
-#define atomic_fetch_sub_relaxed	atomic_fetch_sub
-#define atomic_fetch_sub_acquire	atomic_fetch_sub
-#define atomic_fetch_sub_release	atomic_fetch_sub
-
-#else /* atomic_fetch_sub_relaxed */
-
-#ifndef atomic_fetch_sub_acquire
-#define atomic_fetch_sub_acquire(...)					\
-	__atomic_op_acquire(atomic_fetch_sub, __VA_ARGS__)
-#endif
-
-#ifndef atomic_fetch_sub_release
-#define atomic_fetch_sub_release(...)					\
-	__atomic_op_release(atomic_fetch_sub, __VA_ARGS__)
-#endif
-
-#ifndef atomic_fetch_sub
-#define atomic_fetch_sub(...)						\
-	__atomic_op_fence(atomic_fetch_sub, __VA_ARGS__)
-#endif
-#endif /* atomic_fetch_sub_relaxed */
-
-/* atomic_fetch_dec_relaxed */
-#ifndef atomic_fetch_dec_relaxed
-
-#ifndef atomic_fetch_dec
-#define atomic_fetch_dec(v)	        atomic_fetch_sub(1, (v))
-#define atomic_fetch_dec_relaxed(v)	atomic_fetch_sub_relaxed(1, (v))
-#define atomic_fetch_dec_acquire(v)	atomic_fetch_sub_acquire(1, (v))
-#define atomic_fetch_dec_release(v)	atomic_fetch_sub_release(1, (v))
-#else /* atomic_fetch_dec */
-#define atomic_fetch_dec_relaxed	atomic_fetch_dec
-#define atomic_fetch_dec_acquire	atomic_fetch_dec
-#define atomic_fetch_dec_release	atomic_fetch_dec
-#endif /* atomic_fetch_dec */
-
-#else /* atomic_fetch_dec_relaxed */
-
-#ifndef atomic_fetch_dec_acquire
-#define atomic_fetch_dec_acquire(...)					\
-	__atomic_op_acquire(atomic_fetch_dec, __VA_ARGS__)
-#endif
-
-#ifndef atomic_fetch_dec_release
-#define atomic_fetch_dec_release(...)					\
-	__atomic_op_release(atomic_fetch_dec, __VA_ARGS__)
-#endif
-
-#ifndef atomic_fetch_dec
-#define atomic_fetch_dec(...)						\
-	__atomic_op_fence(atomic_fetch_dec, __VA_ARGS__)
-#endif
-#endif /* atomic_fetch_dec_relaxed */
-
-/* atomic_fetch_or_relaxed */
-#ifndef atomic_fetch_or_relaxed
-#define atomic_fetch_or_relaxed	atomic_fetch_or
-#define atomic_fetch_or_acquire	atomic_fetch_or
-#define atomic_fetch_or_release	atomic_fetch_or
-
-#else /* atomic_fetch_or_relaxed */
-
-#ifndef atomic_fetch_or_acquire
-#define atomic_fetch_or_acquire(...)					\
-	__atomic_op_acquire(atomic_fetch_or, __VA_ARGS__)
-#endif
-
-#ifndef atomic_fetch_or_release
-#define atomic_fetch_or_release(...)					\
-	__atomic_op_release(atomic_fetch_or, __VA_ARGS__)
-#endif
-
-#ifndef atomic_fetch_or
-#define atomic_fetch_or(...)						\
-	__atomic_op_fence(atomic_fetch_or, __VA_ARGS__)
-#endif
-#endif /* atomic_fetch_or_relaxed */
-
-/* atomic_fetch_and_relaxed */
-#ifndef atomic_fetch_and_relaxed
-#define atomic_fetch_and_relaxed	atomic_fetch_and
-#define atomic_fetch_and_acquire	atomic_fetch_and
-#define atomic_fetch_and_release	atomic_fetch_and
-
-#else /* atomic_fetch_and_relaxed */
-
-#ifndef atomic_fetch_and_acquire
-#define atomic_fetch_and_acquire(...)					\
-	__atomic_op_acquire(atomic_fetch_and, __VA_ARGS__)
-#endif
-
-#ifndef atomic_fetch_and_release
-#define atomic_fetch_and_release(...)					\
-	__atomic_op_release(atomic_fetch_and, __VA_ARGS__)
-#endif
-
-#ifndef atomic_fetch_and
-#define atomic_fetch_and(...)						\
-	__atomic_op_fence(atomic_fetch_and, __VA_ARGS__)
-#endif
-#endif /* atomic_fetch_and_relaxed */
-
-#ifdef atomic_andnot
-/* atomic_fetch_andnot_relaxed */
-#ifndef atomic_fetch_andnot_relaxed
-#define atomic_fetch_andnot_relaxed	atomic_fetch_andnot
-#define atomic_fetch_andnot_acquire	atomic_fetch_andnot
-#define atomic_fetch_andnot_release	atomic_fetch_andnot
-
-#else /* atomic_fetch_andnot_relaxed */
-
-#ifndef atomic_fetch_andnot_acquire
-#define atomic_fetch_andnot_acquire(...)					\
-	__atomic_op_acquire(atomic_fetch_andnot, __VA_ARGS__)
-#endif
-
-#ifndef atomic_fetch_andnot_release
-#define atomic_fetch_andnot_release(...)					\
-	__atomic_op_release(atomic_fetch_andnot, __VA_ARGS__)
-#endif
-
-#ifndef atomic_fetch_andnot
-#define atomic_fetch_andnot(...)						\
-	__atomic_op_fence(atomic_fetch_andnot, __VA_ARGS__)
-#endif
-#endif /* atomic_fetch_andnot_relaxed */
-#endif /* atomic_andnot */
-
-/* atomic_fetch_xor_relaxed */
-#ifndef atomic_fetch_xor_relaxed
-#define atomic_fetch_xor_relaxed	atomic_fetch_xor
-#define atomic_fetch_xor_acquire	atomic_fetch_xor
-#define atomic_fetch_xor_release	atomic_fetch_xor
-
-#else /* atomic_fetch_xor_relaxed */
-
-#ifndef atomic_fetch_xor_acquire
-#define atomic_fetch_xor_acquire(...)					\
-	__atomic_op_acquire(atomic_fetch_xor, __VA_ARGS__)
-#endif
-
-#ifndef atomic_fetch_xor_release
-#define atomic_fetch_xor_release(...)					\
-	__atomic_op_release(atomic_fetch_xor, __VA_ARGS__)
-#endif
-
-#ifndef atomic_fetch_xor
-#define atomic_fetch_xor(...)						\
-	__atomic_op_fence(atomic_fetch_xor, __VA_ARGS__)
-#endif
-#endif /* atomic_fetch_xor_relaxed */
-
-
-/* atomic_xchg_relaxed */
-#ifndef atomic_xchg_relaxed
-#define  atomic_xchg_relaxed		atomic_xchg
-#define  atomic_xchg_acquire		atomic_xchg
-#define  atomic_xchg_release		atomic_xchg
-
-#else /* atomic_xchg_relaxed */
-
-#ifndef atomic_xchg_acquire
-#define  atomic_xchg_acquire(...)					\
-	__atomic_op_acquire(atomic_xchg, __VA_ARGS__)
-#endif
-
-#ifndef atomic_xchg_release
-#define  atomic_xchg_release(...)					\
-	__atomic_op_release(atomic_xchg, __VA_ARGS__)
-#endif
-
-#ifndef atomic_xchg
-#define  atomic_xchg(...)						\
-	__atomic_op_fence(atomic_xchg, __VA_ARGS__)
-#endif
-#endif /* atomic_xchg_relaxed */
-
-/* atomic_cmpxchg_relaxed */
-#ifndef atomic_cmpxchg_relaxed
-#define  atomic_cmpxchg_relaxed		atomic_cmpxchg
-#define  atomic_cmpxchg_acquire		atomic_cmpxchg
-#define  atomic_cmpxchg_release		atomic_cmpxchg
-
-#else /* atomic_cmpxchg_relaxed */
-
-#ifndef atomic_cmpxchg_acquire
-#define  atomic_cmpxchg_acquire(...)					\
-	__atomic_op_acquire(atomic_cmpxchg, __VA_ARGS__)
-#endif
-
-#ifndef atomic_cmpxchg_release
-#define  atomic_cmpxchg_release(...)					\
-	__atomic_op_release(atomic_cmpxchg, __VA_ARGS__)
-#endif
-
-#ifndef atomic_cmpxchg
-#define  atomic_cmpxchg(...)						\
-	__atomic_op_fence(atomic_cmpxchg, __VA_ARGS__)
-#endif
-#endif /* atomic_cmpxchg_relaxed */
-
-/* cmpxchg_relaxed */
-#ifndef cmpxchg_relaxed
-#define  cmpxchg_relaxed		cmpxchg
-#define  cmpxchg_acquire		cmpxchg
-#define  cmpxchg_release		cmpxchg
-
-#else /* cmpxchg_relaxed */
-
-#ifndef cmpxchg_acquire
-#define  cmpxchg_acquire(...)						\
-	__atomic_op_acquire(cmpxchg, __VA_ARGS__)
-#endif
-
-#ifndef cmpxchg_release
-#define  cmpxchg_release(...)						\
-	__atomic_op_release(cmpxchg, __VA_ARGS__)
-#endif
-
-#ifndef cmpxchg
-#define  cmpxchg(...)							\
-	__atomic_op_fence(cmpxchg, __VA_ARGS__)
-#endif
-#endif /* cmpxchg_relaxed */
-
-/* cmpxchg64_relaxed */
-#ifndef cmpxchg64_relaxed
-#define  cmpxchg64_relaxed		cmpxchg64
-#define  cmpxchg64_acquire		cmpxchg64
-#define  cmpxchg64_release		cmpxchg64
-
-#else /* cmpxchg64_relaxed */
-
-#ifndef cmpxchg64_acquire
-#define  cmpxchg64_acquire(...)						\
-	__atomic_op_acquire(cmpxchg64, __VA_ARGS__)
-#endif
-
-#ifndef cmpxchg64_release
-#define  cmpxchg64_release(...)						\
-	__atomic_op_release(cmpxchg64, __VA_ARGS__)
-#endif
-
-#ifndef cmpxchg64
-#define  cmpxchg64(...)							\
-	__atomic_op_fence(cmpxchg64, __VA_ARGS__)
-#endif
-#endif /* cmpxchg64_relaxed */
-
-/* xchg_relaxed */
-#ifndef xchg_relaxed
-#define  xchg_relaxed			xchg
-#define  xchg_acquire			xchg
-#define  xchg_release			xchg
-
-#else /* xchg_relaxed */
-
-#ifndef xchg_acquire
-#define  xchg_acquire(...)		__atomic_op_acquire(xchg, __VA_ARGS__)
-#endif
-
-#ifndef xchg_release
-#define  xchg_release(...)		__atomic_op_release(xchg, __VA_ARGS__)
-#endif
-
-#ifndef xchg
-#define  xchg(...)			__atomic_op_fence(xchg, __VA_ARGS__)
-#endif
-#endif /* xchg_relaxed */
-
-/**
- * atomic_add_unless - add unless the number is already a given value
- * @v: pointer of type atomic_t
- * @a: the amount to add to v...
- * @u: ...unless v is equal to u.
- *
- * Atomically adds @a to @v, so long as @v was not already @u.
- * Returns non-zero if @v was not @u, and zero otherwise.
- */
-static inline int atomic_add_unless(atomic_t *v, int a, int u)
-{
-	return __atomic_add_unless(v, a, u) != u;
-}
-
-/**
- * atomic_inc_not_zero - increment unless the number is zero
- * @v: pointer of type atomic_t
- *
- * Atomically increments @v by 1, so long as @v is non-zero.
- * Returns non-zero if @v was non-zero, and zero otherwise.
- */
-#ifndef atomic_inc_not_zero
-#define atomic_inc_not_zero(v)		atomic_add_unless((v), 1, 0)
-#endif
-
-#ifndef atomic_andnot
-static inline void atomic_andnot(int i, atomic_t *v)
-{
-	atomic_and(~i, v);
-}
-
-static inline int atomic_fetch_andnot(int i, atomic_t *v)
-{
-	return atomic_fetch_and(~i, v);
-}
-
-static inline int atomic_fetch_andnot_relaxed(int i, atomic_t *v)
-{
-	return atomic_fetch_and_relaxed(~i, v);
-}
-
-static inline int atomic_fetch_andnot_acquire(int i, atomic_t *v)
-{
-	return atomic_fetch_and_acquire(~i, v);
-}
-
-static inline int atomic_fetch_andnot_release(int i, atomic_t *v)
-{
-	return atomic_fetch_and_release(~i, v);
-}
-#endif
-
-/**
- * atomic_inc_not_zero_hint - increment if not null
- * @v: pointer of type atomic_t
- * @hint: probable value of the atomic before the increment
- *
- * This version of atomic_inc_not_zero() gives a hint of probable
- * value of the atomic. This helps processor to not read the memory
- * before doing the atomic read/modify/write cycle, lowering
- * number of bus transactions on some arches.
- *
- * Returns: 0 if increment was not done, 1 otherwise.
- */
-#ifndef atomic_inc_not_zero_hint
-static inline int atomic_inc_not_zero_hint(atomic_t *v, int hint)
-{
-	int val, c = hint;
-
-	/* sanity test, should be removed by compiler if hint is a constant */
-	if (!hint)
-		return atomic_inc_not_zero(v);
-
-	do {
-		val = atomic_cmpxchg(v, c, c + 1);
-		if (val == c)
-			return 1;
-		c = val;
-	} while (c);
-
-	return 0;
-}
-#endif
-
-#ifndef atomic_inc_unless_negative
-static inline int atomic_inc_unless_negative(atomic_t *p)
-{
-	int v, v1;
-	for (v = 0; v >= 0; v = v1) {
-		v1 = atomic_cmpxchg(p, v, v + 1);
-		if (likely(v1 == v))
-			return 1;
-	}
-	return 0;
-}
-#endif
-
-#ifndef atomic_dec_unless_positive
-static inline int atomic_dec_unless_positive(atomic_t *p)
-{
-	int v, v1;
-	for (v = 0; v <= 0; v = v1) {
-		v1 = atomic_cmpxchg(p, v, v - 1);
-		if (likely(v1 == v))
-			return 1;
-	}
-	return 0;
-}
-#endif
-
-/*
- * atomic_dec_if_positive - decrement by 1 if old value positive
- * @v: pointer of type atomic_t
- *
- * The function returns the old value of *v minus 1, even if
- * the atomic variable, v, was not decremented.
- */
-#ifndef atomic_dec_if_positive
-static inline int atomic_dec_if_positive(atomic_t *v)
-{
-	int c, old, dec;
-	c = atomic_read(v);
-	for (;;) {
-		dec = c - 1;
-		if (unlikely(dec < 0))
-			break;
-		old = atomic_cmpxchg((v), c, dec);
-		if (likely(old == c))
-			break;
-		c = old;
-	}
-	return dec;
-}
-#endif
-
-#ifdef CONFIG_GENERIC_ATOMIC64
-#include <asm-generic/atomic64.h>
-#endif
-
-#ifndef atomic64_read_acquire
-#define  atomic64_read_acquire(v)	smp_load_acquire(&(v)->counter)
-#endif
-
-#ifndef atomic64_set_release
-#define  atomic64_set_release(v, i)	smp_store_release(&(v)->counter, (i))
-#endif
-
-/* atomic64_add_return_relaxed */
-#ifndef atomic64_add_return_relaxed
-#define  atomic64_add_return_relaxed	atomic64_add_return
-#define  atomic64_add_return_acquire	atomic64_add_return
-#define  atomic64_add_return_release	atomic64_add_return
-
-#else /* atomic64_add_return_relaxed */
-
-#ifndef atomic64_add_return_acquire
-#define  atomic64_add_return_acquire(...)				\
-	__atomic_op_acquire(atomic64_add_return, __VA_ARGS__)
-#endif
-
-#ifndef atomic64_add_return_release
-#define  atomic64_add_return_release(...)				\
-	__atomic_op_release(atomic64_add_return, __VA_ARGS__)
-#endif
-
-#ifndef atomic64_add_return
-#define  atomic64_add_return(...)					\
-	__atomic_op_fence(atomic64_add_return, __VA_ARGS__)
-#endif
-#endif /* atomic64_add_return_relaxed */
-
-/* atomic64_inc_return_relaxed */
-#ifndef atomic64_inc_return_relaxed
-#define  atomic64_inc_return_relaxed	atomic64_inc_return
-#define  atomic64_inc_return_acquire	atomic64_inc_return
-#define  atomic64_inc_return_release	atomic64_inc_return
-
-#else /* atomic64_inc_return_relaxed */
-
-#ifndef atomic64_inc_return_acquire
-#define  atomic64_inc_return_acquire(...)				\
-	__atomic_op_acquire(atomic64_inc_return, __VA_ARGS__)
-#endif
-
-#ifndef atomic64_inc_return_release
-#define  atomic64_inc_return_release(...)				\
-	__atomic_op_release(atomic64_inc_return, __VA_ARGS__)
-#endif
-
-#ifndef atomic64_inc_return
-#define  atomic64_inc_return(...)					\
-	__atomic_op_fence(atomic64_inc_return, __VA_ARGS__)
-#endif
-#endif /* atomic64_inc_return_relaxed */
-
-
-/* atomic64_sub_return_relaxed */
-#ifndef atomic64_sub_return_relaxed
-#define  atomic64_sub_return_relaxed	atomic64_sub_return
-#define  atomic64_sub_return_acquire	atomic64_sub_return
-#define  atomic64_sub_return_release	atomic64_sub_return
-
-#else /* atomic64_sub_return_relaxed */
-
-#ifndef atomic64_sub_return_acquire
-#define  atomic64_sub_return_acquire(...)				\
-	__atomic_op_acquire(atomic64_sub_return, __VA_ARGS__)
-#endif
-
-#ifndef atomic64_sub_return_release
-#define  atomic64_sub_return_release(...)				\
-	__atomic_op_release(atomic64_sub_return, __VA_ARGS__)
-#endif
-
-#ifndef atomic64_sub_return
-#define  atomic64_sub_return(...)					\
-	__atomic_op_fence(atomic64_sub_return, __VA_ARGS__)
-#endif
-#endif /* atomic64_sub_return_relaxed */
-
-/* atomic64_dec_return_relaxed */
-#ifndef atomic64_dec_return_relaxed
-#define  atomic64_dec_return_relaxed	atomic64_dec_return
-#define  atomic64_dec_return_acquire	atomic64_dec_return
-#define  atomic64_dec_return_release	atomic64_dec_return
-
-#else /* atomic64_dec_return_relaxed */
-
-#ifndef atomic64_dec_return_acquire
-#define  atomic64_dec_return_acquire(...)				\
-	__atomic_op_acquire(atomic64_dec_return, __VA_ARGS__)
-#endif
-
-#ifndef atomic64_dec_return_release
-#define  atomic64_dec_return_release(...)				\
-	__atomic_op_release(atomic64_dec_return, __VA_ARGS__)
-#endif
-
-#ifndef atomic64_dec_return
-#define  atomic64_dec_return(...)					\
-	__atomic_op_fence(atomic64_dec_return, __VA_ARGS__)
-#endif
-#endif /* atomic64_dec_return_relaxed */
-
-
-/* atomic64_fetch_add_relaxed */
-#ifndef atomic64_fetch_add_relaxed
-#define atomic64_fetch_add_relaxed	atomic64_fetch_add
-#define atomic64_fetch_add_acquire	atomic64_fetch_add
-#define atomic64_fetch_add_release	atomic64_fetch_add
-
-#else /* atomic64_fetch_add_relaxed */
-
-#ifndef atomic64_fetch_add_acquire
-#define atomic64_fetch_add_acquire(...)					\
-	__atomic_op_acquire(atomic64_fetch_add, __VA_ARGS__)
-#endif
-
-#ifndef atomic64_fetch_add_release
-#define atomic64_fetch_add_release(...)					\
-	__atomic_op_release(atomic64_fetch_add, __VA_ARGS__)
-#endif
-
-#ifndef atomic64_fetch_add
-#define atomic64_fetch_add(...)						\
-	__atomic_op_fence(atomic64_fetch_add, __VA_ARGS__)
-#endif
-#endif /* atomic64_fetch_add_relaxed */
-
-/* atomic64_fetch_inc_relaxed */
-#ifndef atomic64_fetch_inc_relaxed
-
-#ifndef atomic64_fetch_inc
-#define atomic64_fetch_inc(v)		atomic64_fetch_add(1, (v))
-#define atomic64_fetch_inc_relaxed(v)	atomic64_fetch_add_relaxed(1, (v))
-#define atomic64_fetch_inc_acquire(v)	atomic64_fetch_add_acquire(1, (v))
-#define atomic64_fetch_inc_release(v)	atomic64_fetch_add_release(1, (v))
-#else /* atomic64_fetch_inc */
-#define atomic64_fetch_inc_relaxed	atomic64_fetch_inc
-#define atomic64_fetch_inc_acquire	atomic64_fetch_inc
-#define atomic64_fetch_inc_release	atomic64_fetch_inc
-#endif /* atomic64_fetch_inc */
-
-#else /* atomic64_fetch_inc_relaxed */
-
-#ifndef atomic64_fetch_inc_acquire
-#define atomic64_fetch_inc_acquire(...)					\
-	__atomic_op_acquire(atomic64_fetch_inc, __VA_ARGS__)
-#endif
-
-#ifndef atomic64_fetch_inc_release
-#define atomic64_fetch_inc_release(...)					\
-	__atomic_op_release(atomic64_fetch_inc, __VA_ARGS__)
-#endif
-
-#ifndef atomic64_fetch_inc
-#define atomic64_fetch_inc(...)						\
-	__atomic_op_fence(atomic64_fetch_inc, __VA_ARGS__)
-#endif
-#endif /* atomic64_fetch_inc_relaxed */
-
-/* atomic64_fetch_sub_relaxed */
-#ifndef atomic64_fetch_sub_relaxed
-#define atomic64_fetch_sub_relaxed	atomic64_fetch_sub
-#define atomic64_fetch_sub_acquire	atomic64_fetch_sub
-#define atomic64_fetch_sub_release	atomic64_fetch_sub
-
-#else /* atomic64_fetch_sub_relaxed */
-
-#ifndef atomic64_fetch_sub_acquire
-#define atomic64_fetch_sub_acquire(...)					\
-	__atomic_op_acquire(atomic64_fetch_sub, __VA_ARGS__)
-#endif
-
-#ifndef atomic64_fetch_sub_release
-#define atomic64_fetch_sub_release(...)					\
-	__atomic_op_release(atomic64_fetch_sub, __VA_ARGS__)
-#endif
-
-#ifndef atomic64_fetch_sub
-#define atomic64_fetch_sub(...)						\
-	__atomic_op_fence(atomic64_fetch_sub, __VA_ARGS__)
-#endif
-#endif /* atomic64_fetch_sub_relaxed */
-
-/* atomic64_fetch_dec_relaxed */
-#ifndef atomic64_fetch_dec_relaxed
-
-#ifndef atomic64_fetch_dec
-#define atomic64_fetch_dec(v)		atomic64_fetch_sub(1, (v))
-#define atomic64_fetch_dec_relaxed(v)	atomic64_fetch_sub_relaxed(1, (v))
-#define atomic64_fetch_dec_acquire(v)	atomic64_fetch_sub_acquire(1, (v))
-#define atomic64_fetch_dec_release(v)	atomic64_fetch_sub_release(1, (v))
-#else /* atomic64_fetch_dec */
-#define atomic64_fetch_dec_relaxed	atomic64_fetch_dec
-#define atomic64_fetch_dec_acquire	atomic64_fetch_dec
-#define atomic64_fetch_dec_release	atomic64_fetch_dec
-#endif /* atomic64_fetch_dec */
-
-#else /* atomic64_fetch_dec_relaxed */
-
-#ifndef atomic64_fetch_dec_acquire
-#define atomic64_fetch_dec_acquire(...)					\
-	__atomic_op_acquire(atomic64_fetch_dec, __VA_ARGS__)
-#endif
-
-#ifndef atomic64_fetch_dec_release
-#define atomic64_fetch_dec_release(...)					\
-	__atomic_op_release(atomic64_fetch_dec, __VA_ARGS__)
-#endif
-
-#ifndef atomic64_fetch_dec
-#define atomic64_fetch_dec(...)						\
-	__atomic_op_fence(atomic64_fetch_dec, __VA_ARGS__)
-#endif
-#endif /* atomic64_fetch_dec_relaxed */
-
-/* atomic64_fetch_or_relaxed */
-#ifndef atomic64_fetch_or_relaxed
-#define atomic64_fetch_or_relaxed	atomic64_fetch_or
-#define atomic64_fetch_or_acquire	atomic64_fetch_or
-#define atomic64_fetch_or_release	atomic64_fetch_or
-
-#else /* atomic64_fetch_or_relaxed */
-
-#ifndef atomic64_fetch_or_acquire
-#define atomic64_fetch_or_acquire(...)					\
-	__atomic_op_acquire(atomic64_fetch_or, __VA_ARGS__)
-#endif
-
-#ifndef atomic64_fetch_or_release
-#define atomic64_fetch_or_release(...)					\
-	__atomic_op_release(atomic64_fetch_or, __VA_ARGS__)
-#endif
-
-#ifndef atomic64_fetch_or
-#define atomic64_fetch_or(...)						\
-	__atomic_op_fence(atomic64_fetch_or, __VA_ARGS__)
-#endif
-#endif /* atomic64_fetch_or_relaxed */
-
-/* atomic64_fetch_and_relaxed */
-#ifndef atomic64_fetch_and_relaxed
-#define atomic64_fetch_and_relaxed	atomic64_fetch_and
-#define atomic64_fetch_and_acquire	atomic64_fetch_and
-#define atomic64_fetch_and_release	atomic64_fetch_and
-
-#else /* atomic64_fetch_and_relaxed */
-
-#ifndef atomic64_fetch_and_acquire
-#define atomic64_fetch_and_acquire(...)					\
-	__atomic_op_acquire(atomic64_fetch_and, __VA_ARGS__)
-#endif
-
-#ifndef atomic64_fetch_and_release
-#define atomic64_fetch_and_release(...)					\
-	__atomic_op_release(atomic64_fetch_and, __VA_ARGS__)
-#endif
-
-#ifndef atomic64_fetch_and
-#define atomic64_fetch_and(...)						\
-	__atomic_op_fence(atomic64_fetch_and, __VA_ARGS__)
-#endif
-#endif /* atomic64_fetch_and_relaxed */
-
-#ifdef atomic64_andnot
-/* atomic64_fetch_andnot_relaxed */
-#ifndef atomic64_fetch_andnot_relaxed
-#define atomic64_fetch_andnot_relaxed	atomic64_fetch_andnot
-#define atomic64_fetch_andnot_acquire	atomic64_fetch_andnot
-#define atomic64_fetch_andnot_release	atomic64_fetch_andnot
-
-#else /* atomic64_fetch_andnot_relaxed */
-
-#ifndef atomic64_fetch_andnot_acquire
-#define atomic64_fetch_andnot_acquire(...)					\
-	__atomic_op_acquire(atomic64_fetch_andnot, __VA_ARGS__)
-#endif
-
-#ifndef atomic64_fetch_andnot_release
-#define atomic64_fetch_andnot_release(...)					\
-	__atomic_op_release(atomic64_fetch_andnot, __VA_ARGS__)
-#endif
-
-#ifndef atomic64_fetch_andnot
-#define atomic64_fetch_andnot(...)						\
-	__atomic_op_fence(atomic64_fetch_andnot, __VA_ARGS__)
-#endif
-#endif /* atomic64_fetch_andnot_relaxed */
-#endif /* atomic64_andnot */
-
-/* atomic64_fetch_xor_relaxed */
-#ifndef atomic64_fetch_xor_relaxed
-#define atomic64_fetch_xor_relaxed	atomic64_fetch_xor
-#define atomic64_fetch_xor_acquire	atomic64_fetch_xor
-#define atomic64_fetch_xor_release	atomic64_fetch_xor
-
-#else /* atomic64_fetch_xor_relaxed */
-
-#ifndef atomic64_fetch_xor_acquire
-#define atomic64_fetch_xor_acquire(...)					\
-	__atomic_op_acquire(atomic64_fetch_xor, __VA_ARGS__)
-#endif
-
-#ifndef atomic64_fetch_xor_release
-#define atomic64_fetch_xor_release(...)					\
-	__atomic_op_release(atomic64_fetch_xor, __VA_ARGS__)
-#endif
-
-#ifndef atomic64_fetch_xor
-#define atomic64_fetch_xor(...)						\
-	__atomic_op_fence(atomic64_fetch_xor, __VA_ARGS__)
-#endif
-#endif /* atomic64_fetch_xor_relaxed */
-
-
-/* atomic64_xchg_relaxed */
-#ifndef atomic64_xchg_relaxed
-#define  atomic64_xchg_relaxed		atomic64_xchg
-#define  atomic64_xchg_acquire		atomic64_xchg
-#define  atomic64_xchg_release		atomic64_xchg
-
-#else /* atomic64_xchg_relaxed */
-
-#ifndef atomic64_xchg_acquire
-#define  atomic64_xchg_acquire(...)					\
-	__atomic_op_acquire(atomic64_xchg, __VA_ARGS__)
-#endif
-
-#ifndef atomic64_xchg_release
-#define  atomic64_xchg_release(...)					\
-	__atomic_op_release(atomic64_xchg, __VA_ARGS__)
-#endif
-
-#ifndef atomic64_xchg
-#define  atomic64_xchg(...)						\
-	__atomic_op_fence(atomic64_xchg, __VA_ARGS__)
-#endif
-#endif /* atomic64_xchg_relaxed */
-
-/* atomic64_cmpxchg_relaxed */
-#ifndef atomic64_cmpxchg_relaxed
-#define  atomic64_cmpxchg_relaxed	atomic64_cmpxchg
-#define  atomic64_cmpxchg_acquire	atomic64_cmpxchg
-#define  atomic64_cmpxchg_release	atomic64_cmpxchg
-
-#else /* atomic64_cmpxchg_relaxed */
-
-#ifndef atomic64_cmpxchg_acquire
-#define  atomic64_cmpxchg_acquire(...)					\
-	__atomic_op_acquire(atomic64_cmpxchg, __VA_ARGS__)
-#endif
-
-#ifndef atomic64_cmpxchg_release
-#define  atomic64_cmpxchg_release(...)					\
-	__atomic_op_release(atomic64_cmpxchg, __VA_ARGS__)
-#endif
-
-#ifndef atomic64_cmpxchg
-#define  atomic64_cmpxchg(...)						\
-	__atomic_op_fence(atomic64_cmpxchg, __VA_ARGS__)
-#endif
-#endif /* atomic64_cmpxchg_relaxed */
-
-#ifndef atomic64_andnot
-static inline void atomic64_andnot(long long i, atomic64_t *v)
-{
-	atomic64_and(~i, v);
-}
-
-static inline long long atomic64_fetch_andnot(long long i, atomic64_t *v)
-{
-	return atomic64_fetch_and(~i, v);
-}
-
-static inline long long atomic64_fetch_andnot_relaxed(long long i, atomic64_t *v)
-{
-	return atomic64_fetch_and_relaxed(~i, v);
-}
-
-static inline long long atomic64_fetch_andnot_acquire(long long i, atomic64_t *v)
-{
-	return atomic64_fetch_and_acquire(~i, v);
-}
-
-static inline long long atomic64_fetch_andnot_release(long long i, atomic64_t *v)
-{
-	return atomic64_fetch_and_release(~i, v);
-}
-=======
 
 #ifdef ARCH_ATOMIC
 #include <linux/atomic-arch-fallback.h>
 #include <asm-generic/atomic-instrumented.h>
 #else
 #include <linux/atomic-fallback.h>
->>>>>>> 24b8d41d
 #endif
 
 #include <asm-generic/atomic-long.h>
