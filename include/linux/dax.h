/* SPDX-License-Identifier: GPL-2.0 */
#ifndef _LINUX_DAX_H
#define _LINUX_DAX_H

#include <linux/fs.h>
#include <linux/mm.h>
#include <linux/radix-tree.h>
<<<<<<< HEAD
#include <asm/pgtable.h>

struct iomap_ops;

/* We use lowest available exceptional entry bit for locking */
#define RADIX_DAX_ENTRY_LOCK (1 << RADIX_TREE_EXCEPTIONAL_SHIFT)

ssize_t iomap_dax_rw(struct kiocb *iocb, struct iov_iter *iter,
		struct iomap_ops *ops);
ssize_t dax_do_io(struct kiocb *, struct inode *, struct iov_iter *,
		  get_block_t, dio_iodone_t, int flags);
int dax_zero_page_range(struct inode *, loff_t from, unsigned len, get_block_t);
int dax_truncate_page(struct inode *, loff_t from, get_block_t);
int iomap_dax_fault(struct vm_area_struct *vma, struct vm_fault *vmf,
			struct iomap_ops *ops);
int dax_fault(struct vm_area_struct *, struct vm_fault *, get_block_t);
int dax_delete_mapping_entry(struct address_space *mapping, pgoff_t index);
void dax_wake_mapping_entry_waiter(struct address_space *mapping,
				   pgoff_t index, bool wake_all);

#ifdef CONFIG_FS_DAX
struct page *read_dax_sector(struct block_device *bdev, sector_t n);
void dax_unlock_mapping_entry(struct address_space *mapping, pgoff_t index);
int __dax_zero_page_range(struct block_device *bdev, sector_t sector,
		unsigned int offset, unsigned int length);
=======

/* Flag for synchronous flush */
#define DAXDEV_F_SYNC (1UL << 0)

typedef unsigned long dax_entry_t;

struct iomap_ops;
struct iomap;
struct dax_device;
struct dax_operations {
	/*
	 * direct_access: translate a device-relative
	 * logical-page-offset into an absolute physical pfn. Return the
	 * number of pages available for DAX at that pfn.
	 */
	long (*direct_access)(struct dax_device *, pgoff_t, long,
			void **, pfn_t *);
	/*
	 * Validate whether this device is usable as an fsdax backing
	 * device.
	 */
	bool (*dax_supported)(struct dax_device *, struct block_device *, int,
			sector_t, sector_t);
	/* copy_from_iter: required operation for fs-dax direct-i/o */
	size_t (*copy_from_iter)(struct dax_device *, pgoff_t, void *, size_t,
			struct iov_iter *);
	/* copy_to_iter: required operation for fs-dax direct-i/o */
	size_t (*copy_to_iter)(struct dax_device *, pgoff_t, void *, size_t,
			struct iov_iter *);
	/* zero_page_range: required operation. Zero page range   */
	int (*zero_page_range)(struct dax_device *, pgoff_t, size_t);
};

extern struct attribute_group dax_attribute_group;

#if IS_ENABLED(CONFIG_DAX)
struct dax_device *dax_get_by_host(const char *host);
struct dax_device *alloc_dax(void *private, const char *host,
		const struct dax_operations *ops, unsigned long flags);
void put_dax(struct dax_device *dax_dev);
void kill_dax(struct dax_device *dax_dev);
void dax_write_cache(struct dax_device *dax_dev, bool wc);
bool dax_write_cache_enabled(struct dax_device *dax_dev);
bool __dax_synchronous(struct dax_device *dax_dev);
static inline bool dax_synchronous(struct dax_device *dax_dev)
{
	return  __dax_synchronous(dax_dev);
}
void __set_dax_synchronous(struct dax_device *dax_dev);
static inline void set_dax_synchronous(struct dax_device *dax_dev)
{
	__set_dax_synchronous(dax_dev);
}
bool dax_supported(struct dax_device *dax_dev, struct block_device *bdev,
		int blocksize, sector_t start, sector_t len);
/*
 * Check if given mapping is supported by the file / underlying device.
 */
static inline bool daxdev_mapping_supported(struct vm_area_struct *vma,
					     struct dax_device *dax_dev)
{
	if (!(vma->vm_flags & VM_SYNC))
		return true;
	if (!IS_DAX(file_inode(vma->vm_file)))
		return false;
	return dax_synchronous(dax_dev);
}
>>>>>>> 24b8d41d
#else
static inline struct dax_device *dax_get_by_host(const char *host)
{
	return NULL;
}
static inline struct dax_device *alloc_dax(void *private, const char *host,
		const struct dax_operations *ops, unsigned long flags)
{
	/*
	 * Callers should check IS_ENABLED(CONFIG_DAX) to know if this
	 * NULL is an error or expected.
	 */
	return NULL;
}
static inline void put_dax(struct dax_device *dax_dev)
{
}
static inline void kill_dax(struct dax_device *dax_dev)
{
}
static inline void dax_write_cache(struct dax_device *dax_dev, bool wc)
{
}
static inline bool dax_write_cache_enabled(struct dax_device *dax_dev)
{
	return false;
}
static inline bool dax_synchronous(struct dax_device *dax_dev)
{
	return true;
}
static inline void set_dax_synchronous(struct dax_device *dax_dev)
{
}
static inline bool dax_supported(struct dax_device *dax_dev,
		struct block_device *bdev, int blocksize, sector_t start,
		sector_t len)
{
	return false;
}
static inline bool daxdev_mapping_supported(struct vm_area_struct *vma,
				struct dax_device *dax_dev)
{
	return !(vma->vm_flags & VM_SYNC);
}
/* Shouldn't ever be called when dax is disabled. */
static inline void dax_unlock_mapping_entry(struct address_space *mapping,
					    pgoff_t index)
{
	BUG();
}
static inline int __dax_zero_page_range(struct block_device *bdev,
		sector_t sector, unsigned int offset, unsigned int length)
{
	return -ENXIO;
}
#endif

<<<<<<< HEAD
#if defined(CONFIG_TRANSPARENT_HUGEPAGE)
int dax_pmd_fault(struct vm_area_struct *, unsigned long addr, pmd_t *,
				unsigned int flags, get_block_t);
#else
static inline int dax_pmd_fault(struct vm_area_struct *vma, unsigned long addr,
				pmd_t *pmd, unsigned int flags, get_block_t gb)
=======
struct writeback_control;
int bdev_dax_pgoff(struct block_device *, sector_t, size_t, pgoff_t *pgoff);
#if IS_ENABLED(CONFIG_FS_DAX)
bool __bdev_dax_supported(struct block_device *bdev, int blocksize);
static inline bool bdev_dax_supported(struct block_device *bdev, int blocksize)
{
	return __bdev_dax_supported(bdev, blocksize);
}

bool __generic_fsdax_supported(struct dax_device *dax_dev,
		struct block_device *bdev, int blocksize, sector_t start,
		sector_t sectors);
static inline bool generic_fsdax_supported(struct dax_device *dax_dev,
		struct block_device *bdev, int blocksize, sector_t start,
		sector_t sectors)
{
	return __generic_fsdax_supported(dax_dev, bdev, blocksize, start,
			sectors);
}

static inline void fs_put_dax(struct dax_device *dax_dev)
{
	put_dax(dax_dev);
}

struct dax_device *fs_dax_get_by_bdev(struct block_device *bdev);
int dax_writeback_mapping_range(struct address_space *mapping,
		struct dax_device *dax_dev, struct writeback_control *wbc);

struct page *dax_layout_busy_page(struct address_space *mapping);
struct page *dax_layout_busy_page_range(struct address_space *mapping, loff_t start, loff_t end);
dax_entry_t dax_lock_page(struct page *page);
void dax_unlock_page(struct page *page, dax_entry_t cookie);
#else
static inline bool bdev_dax_supported(struct block_device *bdev,
		int blocksize)
{
	return false;
}

static inline bool generic_fsdax_supported(struct dax_device *dax_dev,
		struct block_device *bdev, int blocksize, sector_t start,
		sector_t sectors)
{
	return false;
}

static inline void fs_put_dax(struct dax_device *dax_dev)
{
}

static inline struct dax_device *fs_dax_get_by_bdev(struct block_device *bdev)
{
	return NULL;
}

static inline struct page *dax_layout_busy_page(struct address_space *mapping)
{
	return NULL;
}

static inline struct page *dax_layout_busy_page_range(struct address_space *mapping, pgoff_t start, pgoff_t nr_pages)
{
	return NULL;
}

static inline int dax_writeback_mapping_range(struct address_space *mapping,
		struct dax_device *dax_dev, struct writeback_control *wbc)
{
	return -EOPNOTSUPP;
}

static inline dax_entry_t dax_lock_page(struct page *page)
{
	if (IS_DAX(page->mapping->host))
		return ~0UL;
	return 0;
}

static inline void dax_unlock_page(struct page *page, dax_entry_t cookie)
>>>>>>> 24b8d41d
{
}
#endif
<<<<<<< HEAD
int dax_pfn_mkwrite(struct vm_area_struct *, struct vm_fault *);
#define dax_mkwrite(vma, vmf, gb)	dax_fault(vma, vmf, gb)
=======
>>>>>>> 24b8d41d

#if IS_ENABLED(CONFIG_DAX)
int dax_read_lock(void);
void dax_read_unlock(int id);
#else
static inline int dax_read_lock(void)
{
	return 0;
}

static inline void dax_read_unlock(int id)
{
}
#endif /* CONFIG_DAX */
bool dax_alive(struct dax_device *dax_dev);
void *dax_get_private(struct dax_device *dax_dev);
long dax_direct_access(struct dax_device *dax_dev, pgoff_t pgoff, long nr_pages,
		void **kaddr, pfn_t *pfn);
size_t dax_copy_from_iter(struct dax_device *dax_dev, pgoff_t pgoff, void *addr,
		size_t bytes, struct iov_iter *i);
size_t dax_copy_to_iter(struct dax_device *dax_dev, pgoff_t pgoff, void *addr,
		size_t bytes, struct iov_iter *i);
int dax_zero_page_range(struct dax_device *dax_dev, pgoff_t pgoff,
			size_t nr_pages);
void dax_flush(struct dax_device *dax_dev, void *addr, size_t size);

ssize_t dax_iomap_rw(struct kiocb *iocb, struct iov_iter *iter,
		const struct iomap_ops *ops);
vm_fault_t dax_iomap_fault(struct vm_fault *vmf, enum page_entry_size pe_size,
		    pfn_t *pfnp, int *errp, const struct iomap_ops *ops);
vm_fault_t dax_finish_sync_fault(struct vm_fault *vmf,
		enum page_entry_size pe_size, pfn_t pfn);
int dax_delete_mapping_entry(struct address_space *mapping, pgoff_t index);
int dax_invalidate_mapping_entry_sync(struct address_space *mapping,
				      pgoff_t index);
s64 dax_iomap_zero(loff_t pos, u64 length, struct iomap *iomap);
static inline bool dax_mapping(struct address_space *mapping)
{
	return mapping->host && IS_DAX(mapping->host);
}

#ifdef CONFIG_DEV_DAX_HMEM_DEVICES
void hmem_register_device(int target_nid, struct resource *r);
#else
static inline void hmem_register_device(int target_nid, struct resource *r)
{
}
#endif

#endif<|MERGE_RESOLUTION|>--- conflicted
+++ resolved
@@ -5,33 +5,6 @@
 #include <linux/fs.h>
 #include <linux/mm.h>
 #include <linux/radix-tree.h>
-<<<<<<< HEAD
-#include <asm/pgtable.h>
-
-struct iomap_ops;
-
-/* We use lowest available exceptional entry bit for locking */
-#define RADIX_DAX_ENTRY_LOCK (1 << RADIX_TREE_EXCEPTIONAL_SHIFT)
-
-ssize_t iomap_dax_rw(struct kiocb *iocb, struct iov_iter *iter,
-		struct iomap_ops *ops);
-ssize_t dax_do_io(struct kiocb *, struct inode *, struct iov_iter *,
-		  get_block_t, dio_iodone_t, int flags);
-int dax_zero_page_range(struct inode *, loff_t from, unsigned len, get_block_t);
-int dax_truncate_page(struct inode *, loff_t from, get_block_t);
-int iomap_dax_fault(struct vm_area_struct *vma, struct vm_fault *vmf,
-			struct iomap_ops *ops);
-int dax_fault(struct vm_area_struct *, struct vm_fault *, get_block_t);
-int dax_delete_mapping_entry(struct address_space *mapping, pgoff_t index);
-void dax_wake_mapping_entry_waiter(struct address_space *mapping,
-				   pgoff_t index, bool wake_all);
-
-#ifdef CONFIG_FS_DAX
-struct page *read_dax_sector(struct block_device *bdev, sector_t n);
-void dax_unlock_mapping_entry(struct address_space *mapping, pgoff_t index);
-int __dax_zero_page_range(struct block_device *bdev, sector_t sector,
-		unsigned int offset, unsigned int length);
-=======
 
 /* Flag for synchronous flush */
 #define DAXDEV_F_SYNC (1UL << 0)
@@ -99,7 +72,6 @@
 		return false;
 	return dax_synchronous(dax_dev);
 }
->>>>>>> 24b8d41d
 #else
 static inline struct dax_device *dax_get_by_host(const char *host)
 {
@@ -145,27 +117,8 @@
 {
 	return !(vma->vm_flags & VM_SYNC);
 }
-/* Shouldn't ever be called when dax is disabled. */
-static inline void dax_unlock_mapping_entry(struct address_space *mapping,
-					    pgoff_t index)
-{
-	BUG();
-}
-static inline int __dax_zero_page_range(struct block_device *bdev,
-		sector_t sector, unsigned int offset, unsigned int length)
-{
-	return -ENXIO;
-}
 #endif
 
-<<<<<<< HEAD
-#if defined(CONFIG_TRANSPARENT_HUGEPAGE)
-int dax_pmd_fault(struct vm_area_struct *, unsigned long addr, pmd_t *,
-				unsigned int flags, get_block_t);
-#else
-static inline int dax_pmd_fault(struct vm_area_struct *vma, unsigned long addr,
-				pmd_t *pmd, unsigned int flags, get_block_t gb)
-=======
 struct writeback_control;
 int bdev_dax_pgoff(struct block_device *, sector_t, size_t, pgoff_t *pgoff);
 #if IS_ENABLED(CONFIG_FS_DAX)
@@ -246,15 +199,9 @@
 }
 
 static inline void dax_unlock_page(struct page *page, dax_entry_t cookie)
->>>>>>> 24b8d41d
 {
 }
 #endif
-<<<<<<< HEAD
-int dax_pfn_mkwrite(struct vm_area_struct *, struct vm_fault *);
-#define dax_mkwrite(vma, vmf, gb)	dax_fault(vma, vmf, gb)
-=======
->>>>>>> 24b8d41d
 
 #if IS_ENABLED(CONFIG_DAX)
 int dax_read_lock(void);
