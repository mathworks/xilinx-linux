--- conflicted
+++ resolved
@@ -77,9 +77,6 @@
 #define skb_vlan_tag_present(__skb)	((__skb)->vlan_present)
 #define skb_vlan_tag_get(__skb)		((__skb)->vlan_tci)
 #define skb_vlan_tag_get_id(__skb)	((__skb)->vlan_tci & VLAN_VID_MASK)
-<<<<<<< HEAD
-#define skb_vlan_tag_get_prio(__skb)	((__skb)->vlan_tci & VLAN_PRIO_MASK)
-=======
 #define skb_vlan_tag_get_cfi(__skb)	(!!((__skb)->vlan_tci & VLAN_CFI_MASK))
 #define skb_vlan_tag_get_prio(__skb)	(((__skb)->vlan_tci & VLAN_PRIO_MASK) >> VLAN_PRIO_SHIFT)
 
@@ -106,7 +103,6 @@
 	ASSERT_RTNL();
 	call_netdevice_notifiers(NETDEV_SVLAN_FILTER_DROP_INFO, dev);
 }
->>>>>>> 24b8d41d
 
 /**
  *	struct vlan_pcpu_stats - VLAN percpu rx/tx stats
@@ -296,23 +292,6 @@
 	return false;
 }
 #endif
-
-/**
- * eth_type_vlan - check for valid vlan ether type.
- * @ethertype: ether type to check
- *
- * Returns true if the ether type is a vlan ether type.
- */
-static inline bool eth_type_vlan(__be16 ethertype)
-{
-	switch (ethertype) {
-	case htons(ETH_P_8021Q):
-	case htons(ETH_P_8021AD):
-		return true;
-	default:
-		return false;
-	}
-}
 
 /**
  * eth_type_vlan - check for valid vlan ether type.
@@ -726,12 +705,9 @@
 		struct vlan_ethhdr *veh;
 
 		if (likely(!eth_type_vlan(protocol)))
-<<<<<<< HEAD
-=======
 			return false;
 
 		if (unlikely(!pskb_may_pull(skb, VLAN_ETH_HLEN)))
->>>>>>> 24b8d41d
 			return false;
 
 		veh = (struct vlan_ethhdr *)skb->data;
