--- conflicted
+++ resolved
@@ -39,10 +39,7 @@
 #define EFI_WRITE_PROTECTED	( 8 | (1UL << (BITS_PER_LONG-1)))
 #define EFI_OUT_OF_RESOURCES	( 9 | (1UL << (BITS_PER_LONG-1)))
 #define EFI_NOT_FOUND		(14 | (1UL << (BITS_PER_LONG-1)))
-<<<<<<< HEAD
-=======
 #define EFI_TIMEOUT		(18 | (1UL << (BITS_PER_LONG-1)))
->>>>>>> 24b8d41d
 #define EFI_ABORTED		(21 | (1UL << (BITS_PER_LONG-1)))
 #define EFI_SECURITY_VIOLATION	(26 | (1UL << (BITS_PER_LONG-1)))
 
@@ -52,12 +49,6 @@
 typedef u64 efi_physical_addr_t;
 typedef void *efi_handle_t;
 
-<<<<<<< HEAD
-typedef uuid_le efi_guid_t;
-
-#define EFI_GUID(a,b,c,d0,d1,d2,d3,d4,d5,d6,d7) \
-	UUID_LE(a, b, c, d0, d1, d2, d3, d4, d5, d6, d7)
-=======
 #if defined(CONFIG_X86_64)
 #define __efiapi __attribute__((ms_abi))
 #elif defined(CONFIG_X86_32)
@@ -83,7 +74,6 @@
 
 #define EFI_GUID(a,b,c,d0,d1,d2,d3,d4,d5,d6,d7) \
 	GUID_INIT(a, b, c, d0, d1, d2, d3, d4, d5, d6, d7)
->>>>>>> 24b8d41d
 
 /*
  * Generic EFI table header
@@ -156,22 +146,6 @@
 	u32 imagesize;
 } efi_capsule_header_t;
 
-struct efi_boot_memmap {
-	efi_memory_desc_t	**map;
-	unsigned long		*map_size;
-	unsigned long		*desc_size;
-	u32			*desc_ver;
-	unsigned long		*key_ptr;
-	unsigned long		*buff_size;
-};
-
-/*
- * EFI capsule flags
- */
-#define EFI_CAPSULE_PERSIST_ACROSS_RESET	0x00010000
-#define EFI_CAPSULE_POPULATE_SYSTEM_TABLE	0x00020000
-#define EFI_CAPSULE_INITIATE_RESET		0x00040000
-
 /*
  * EFI capsule flags
  */
@@ -222,279 +196,7 @@
 	u8 sets_to_zero;
 } efi_time_cap_t;
 
-<<<<<<< HEAD
-typedef struct {
-	efi_table_hdr_t hdr;
-	u32 raise_tpl;
-	u32 restore_tpl;
-	u32 allocate_pages;
-	u32 free_pages;
-	u32 get_memory_map;
-	u32 allocate_pool;
-	u32 free_pool;
-	u32 create_event;
-	u32 set_timer;
-	u32 wait_for_event;
-	u32 signal_event;
-	u32 close_event;
-	u32 check_event;
-	u32 install_protocol_interface;
-	u32 reinstall_protocol_interface;
-	u32 uninstall_protocol_interface;
-	u32 handle_protocol;
-	u32 __reserved;
-	u32 register_protocol_notify;
-	u32 locate_handle;
-	u32 locate_device_path;
-	u32 install_configuration_table;
-	u32 load_image;
-	u32 start_image;
-	u32 exit;
-	u32 unload_image;
-	u32 exit_boot_services;
-	u32 get_next_monotonic_count;
-	u32 stall;
-	u32 set_watchdog_timer;
-	u32 connect_controller;
-	u32 disconnect_controller;
-	u32 open_protocol;
-	u32 close_protocol;
-	u32 open_protocol_information;
-	u32 protocols_per_handle;
-	u32 locate_handle_buffer;
-	u32 locate_protocol;
-	u32 install_multiple_protocol_interfaces;
-	u32 uninstall_multiple_protocol_interfaces;
-	u32 calculate_crc32;
-	u32 copy_mem;
-	u32 set_mem;
-	u32 create_event_ex;
-} __packed efi_boot_services_32_t;
-
-typedef struct {
-	efi_table_hdr_t hdr;
-	u64 raise_tpl;
-	u64 restore_tpl;
-	u64 allocate_pages;
-	u64 free_pages;
-	u64 get_memory_map;
-	u64 allocate_pool;
-	u64 free_pool;
-	u64 create_event;
-	u64 set_timer;
-	u64 wait_for_event;
-	u64 signal_event;
-	u64 close_event;
-	u64 check_event;
-	u64 install_protocol_interface;
-	u64 reinstall_protocol_interface;
-	u64 uninstall_protocol_interface;
-	u64 handle_protocol;
-	u64 __reserved;
-	u64 register_protocol_notify;
-	u64 locate_handle;
-	u64 locate_device_path;
-	u64 install_configuration_table;
-	u64 load_image;
-	u64 start_image;
-	u64 exit;
-	u64 unload_image;
-	u64 exit_boot_services;
-	u64 get_next_monotonic_count;
-	u64 stall;
-	u64 set_watchdog_timer;
-	u64 connect_controller;
-	u64 disconnect_controller;
-	u64 open_protocol;
-	u64 close_protocol;
-	u64 open_protocol_information;
-	u64 protocols_per_handle;
-	u64 locate_handle_buffer;
-	u64 locate_protocol;
-	u64 install_multiple_protocol_interfaces;
-	u64 uninstall_multiple_protocol_interfaces;
-	u64 calculate_crc32;
-	u64 copy_mem;
-	u64 set_mem;
-	u64 create_event_ex;
-} __packed efi_boot_services_64_t;
-
-/*
- * EFI Boot Services table
- */
-typedef struct {
-	efi_table_hdr_t hdr;
-	void *raise_tpl;
-	void *restore_tpl;
-	efi_status_t (*allocate_pages)(int, int, unsigned long,
-				       efi_physical_addr_t *);
-	efi_status_t (*free_pages)(efi_physical_addr_t, unsigned long);
-	efi_status_t (*get_memory_map)(unsigned long *, void *, unsigned long *,
-				       unsigned long *, u32 *);
-	efi_status_t (*allocate_pool)(int, unsigned long, void **);
-	efi_status_t (*free_pool)(void *);
-	void *create_event;
-	void *set_timer;
-	void *wait_for_event;
-	void *signal_event;
-	void *close_event;
-	void *check_event;
-	void *install_protocol_interface;
-	void *reinstall_protocol_interface;
-	void *uninstall_protocol_interface;
-	efi_status_t (*handle_protocol)(efi_handle_t, efi_guid_t *, void **);
-	void *__reserved;
-	void *register_protocol_notify;
-	efi_status_t (*locate_handle)(int, efi_guid_t *, void *,
-				      unsigned long *, efi_handle_t *);
-	void *locate_device_path;
-	efi_status_t (*install_configuration_table)(efi_guid_t *, void *);
-	void *load_image;
-	void *start_image;
-	void *exit;
-	void *unload_image;
-	efi_status_t (*exit_boot_services)(efi_handle_t, unsigned long);
-	void *get_next_monotonic_count;
-	void *stall;
-	void *set_watchdog_timer;
-	void *connect_controller;
-	void *disconnect_controller;
-	void *open_protocol;
-	void *close_protocol;
-	void *open_protocol_information;
-	void *protocols_per_handle;
-	void *locate_handle_buffer;
-	efi_status_t (*locate_protocol)(efi_guid_t *, void *, void **);
-	void *install_multiple_protocol_interfaces;
-	void *uninstall_multiple_protocol_interfaces;
-	void *calculate_crc32;
-	void *copy_mem;
-	void *set_mem;
-	void *create_event_ex;
-} efi_boot_services_t;
-
-typedef enum {
-	EfiPciIoWidthUint8,
-	EfiPciIoWidthUint16,
-	EfiPciIoWidthUint32,
-	EfiPciIoWidthUint64,
-	EfiPciIoWidthFifoUint8,
-	EfiPciIoWidthFifoUint16,
-	EfiPciIoWidthFifoUint32,
-	EfiPciIoWidthFifoUint64,
-	EfiPciIoWidthFillUint8,
-	EfiPciIoWidthFillUint16,
-	EfiPciIoWidthFillUint32,
-	EfiPciIoWidthFillUint64,
-	EfiPciIoWidthMaximum
-} EFI_PCI_IO_PROTOCOL_WIDTH;
-
-typedef enum {
-	EfiPciIoAttributeOperationGet,
-	EfiPciIoAttributeOperationSet,
-	EfiPciIoAttributeOperationEnable,
-	EfiPciIoAttributeOperationDisable,
-	EfiPciIoAttributeOperationSupported,
-    EfiPciIoAttributeOperationMaximum
-} EFI_PCI_IO_PROTOCOL_ATTRIBUTE_OPERATION;
-
-typedef struct {
-	u32 read;
-	u32 write;
-} efi_pci_io_protocol_access_32_t;
-
-typedef struct {
-	u64 read;
-	u64 write;
-} efi_pci_io_protocol_access_64_t;
-
-typedef struct {
-	void *read;
-	void *write;
-} efi_pci_io_protocol_access_t;
-
-typedef struct {
-	u32 poll_mem;
-	u32 poll_io;
-	efi_pci_io_protocol_access_32_t mem;
-	efi_pci_io_protocol_access_32_t io;
-	efi_pci_io_protocol_access_32_t pci;
-	u32 copy_mem;
-	u32 map;
-	u32 unmap;
-	u32 allocate_buffer;
-	u32 free_buffer;
-	u32 flush;
-	u32 get_location;
-	u32 attributes;
-	u32 get_bar_attributes;
-	u32 set_bar_attributes;
-	uint64_t romsize;
-	void *romimage;
-} efi_pci_io_protocol_32;
-
-typedef struct {
-	u64 poll_mem;
-	u64 poll_io;
-	efi_pci_io_protocol_access_64_t mem;
-	efi_pci_io_protocol_access_64_t io;
-	efi_pci_io_protocol_access_64_t pci;
-	u64 copy_mem;
-	u64 map;
-	u64 unmap;
-	u64 allocate_buffer;
-	u64 free_buffer;
-	u64 flush;
-	u64 get_location;
-	u64 attributes;
-	u64 get_bar_attributes;
-	u64 set_bar_attributes;
-	uint64_t romsize;
-	void *romimage;
-} efi_pci_io_protocol_64;
-
-typedef struct {
-	void *poll_mem;
-	void *poll_io;
-	efi_pci_io_protocol_access_t mem;
-	efi_pci_io_protocol_access_t io;
-	efi_pci_io_protocol_access_t pci;
-	void *copy_mem;
-	void *map;
-	void *unmap;
-	void *allocate_buffer;
-	void *free_buffer;
-	void *flush;
-	void *get_location;
-	void *attributes;
-	void *get_bar_attributes;
-	void *set_bar_attributes;
-	uint64_t romsize;
-	void *romimage;
-} efi_pci_io_protocol;
-
-#define EFI_PCI_IO_ATTRIBUTE_ISA_MOTHERBOARD_IO 0x0001
-#define EFI_PCI_IO_ATTRIBUTE_ISA_IO 0x0002
-#define EFI_PCI_IO_ATTRIBUTE_VGA_PALETTE_IO 0x0004
-#define EFI_PCI_IO_ATTRIBUTE_VGA_MEMORY 0x0008
-#define EFI_PCI_IO_ATTRIBUTE_VGA_IO 0x0010
-#define EFI_PCI_IO_ATTRIBUTE_IDE_PRIMARY_IO 0x0020
-#define EFI_PCI_IO_ATTRIBUTE_IDE_SECONDARY_IO 0x0040
-#define EFI_PCI_IO_ATTRIBUTE_MEMORY_WRITE_COMBINE 0x0080
-#define EFI_PCI_IO_ATTRIBUTE_IO 0x0100
-#define EFI_PCI_IO_ATTRIBUTE_MEMORY 0x0200
-#define EFI_PCI_IO_ATTRIBUTE_BUS_MASTER 0x0400
-#define EFI_PCI_IO_ATTRIBUTE_MEMORY_CACHED 0x0800
-#define EFI_PCI_IO_ATTRIBUTE_MEMORY_DISABLE 0x1000
-#define EFI_PCI_IO_ATTRIBUTE_EMBEDDED_DEVICE 0x2000
-#define EFI_PCI_IO_ATTRIBUTE_EMBEDDED_ROM 0x4000
-#define EFI_PCI_IO_ATTRIBUTE_DUAL_ADDRESS_CYCLE 0x8000
-#define EFI_PCI_IO_ATTRIBUTE_ISA_IO_16 0x10000
-#define EFI_PCI_IO_ATTRIBUTE_VGA_PALETTE_IO_16 0x20000
-#define EFI_PCI_IO_ATTRIBUTE_VGA_IO_16 0x40000
-=======
 typedef union efi_boot_services efi_boot_services_t;
->>>>>>> 24b8d41d
 
 /*
  * Types and defines for EFI ResetSystem
@@ -627,10 +329,6 @@
 #define DEVICE_TREE_GUID			EFI_GUID(0xb1b621d5, 0xf19c, 0x41a5,  0x83, 0x0b, 0xd9, 0x15, 0x2c, 0x69, 0xaa, 0xe0)
 #define EFI_PROPERTIES_TABLE_GUID		EFI_GUID(0x880aaca3, 0x4adc, 0x4a04,  0x90, 0x79, 0xb7, 0x47, 0x34, 0x08, 0x25, 0xe5)
 #define EFI_RNG_PROTOCOL_GUID			EFI_GUID(0x3152bca5, 0xeade, 0x433d,  0x86, 0x2e, 0xc0, 0x1c, 0xdc, 0x29, 0x1f, 0x44)
-<<<<<<< HEAD
-#define EFI_MEMORY_ATTRIBUTES_TABLE_GUID	EFI_GUID(0xdcfa911d, 0x26eb, 0x469f,  0xa2, 0x20, 0x38, 0xb7, 0xdc, 0x46, 0x12, 0x20)
-#define EFI_CONSOLE_OUT_DEVICE_GUID		EFI_GUID(0xd3b36f2c, 0xd551, 0x11d4,  0x9a, 0x46, 0x00, 0x90, 0x27, 0x3f, 0xc1, 0x4d)
-=======
 #define EFI_RNG_ALGORITHM_RAW			EFI_GUID(0xe43176d7, 0xb6e8, 0x4827,  0xb7, 0x84, 0x7f, 0xfd, 0xc4, 0xb6, 0x85, 0x61)
 #define EFI_MEMORY_ATTRIBUTES_TABLE_GUID	EFI_GUID(0xdcfa911d, 0x26eb, 0x469f,  0xa2, 0x20, 0x38, 0xb7, 0xdc, 0x46, 0x12, 0x20)
 #define EFI_CONSOLE_OUT_DEVICE_GUID		EFI_GUID(0xd3b36f2c, 0xd551, 0x11d4,  0x9a, 0x46, 0x00, 0x90, 0x27, 0x3f, 0xc1, 0x4d)
@@ -646,7 +344,6 @@
 #define EFI_CERT_SHA256_GUID			EFI_GUID(0xc1c41626, 0x504c, 0x4092, 0xac, 0xa9, 0x41, 0xf9, 0x36, 0x93, 0x43, 0x28)
 #define EFI_CERT_X509_GUID			EFI_GUID(0xa5c059a1, 0x94e4, 0x4aa7, 0x87, 0xb5, 0xab, 0x15, 0x5c, 0x2b, 0xf0, 0x72)
 #define EFI_CERT_X509_SHA256_GUID		EFI_GUID(0x3bd2a492, 0x96c0, 0x4079, 0xb4, 0x20, 0xfc, 0xf9, 0x8e, 0xf1, 0x03, 0xed)
->>>>>>> 24b8d41d
 
 /*
  * This GUID is used to pass to the kernel proper the struct screen_info
@@ -654,9 +351,6 @@
  * associated with ConOut
  */
 #define LINUX_EFI_ARM_SCREEN_INFO_TABLE_GUID	EFI_GUID(0xe03fc20a, 0x85dc, 0x406e,  0xb9, 0x0e, 0x4a, 0xb5, 0x02, 0x37, 0x1d, 0x95)
-<<<<<<< HEAD
-#define LINUX_EFI_LOADER_ENTRY_GUID		EFI_GUID(0x4a67b082, 0x0a4c, 0x41cf,  0xb6, 0xc7, 0x44, 0x0b, 0x29, 0xbb, 0x8c, 0x4f)
-=======
 #define LINUX_EFI_ARM_CPU_STATE_TABLE_GUID	EFI_GUID(0xef79e4aa, 0x3c3d, 0x4989,  0xb9, 0x02, 0x07, 0xa9, 0x43, 0xe5, 0x50, 0xd2)
 #define LINUX_EFI_LOADER_ENTRY_GUID		EFI_GUID(0x4a67b082, 0x0a4c, 0x41cf,  0xb6, 0xc7, 0x44, 0x0b, 0x29, 0xbb, 0x8c, 0x4f)
 #define LINUX_EFI_RANDOM_SEED_TABLE_GUID	EFI_GUID(0x1ce1e5bc, 0x7ceb, 0x42f2,  0x81, 0xe5, 0x8a, 0xad, 0xf1, 0x80, 0xf5, 0x7b)
@@ -668,7 +362,6 @@
 
 /* OEM GUIDs */
 #define DELLEMC_EFI_RCI2_TABLE_GUID		EFI_GUID(0x2d9f28a2, 0xa886, 0x456a,  0x97, 0xa8, 0xf1, 0x1e, 0xf2, 0x4f, 0xf4, 0x55)
->>>>>>> 24b8d41d
 
 typedef struct {
 	efi_guid_t guid;
@@ -761,23 +454,15 @@
 
 /*
  * Architecture independent structure for describing a memory map for the
-<<<<<<< HEAD
- * benefit of efi_memmap_init_early(), saving us the need to pass four
- * parameters.
-=======
  * benefit of efi_memmap_init_early(), and for passing context between
  * efi_memmap_alloc() and efi_memmap_install().
->>>>>>> 24b8d41d
  */
 struct efi_memory_map_data {
 	phys_addr_t phys_map;
 	unsigned long size;
 	unsigned long desc_version;
 	unsigned long desc_size;
-<<<<<<< HEAD
-=======
 	unsigned long flags;
->>>>>>> 24b8d41d
 };
 
 struct efi_memory_map {
@@ -787,19 +472,10 @@
 	int nr_map;
 	unsigned long desc_version;
 	unsigned long desc_size;
-<<<<<<< HEAD
-	bool late;
-};
-
-struct efi_mem_range {
-	struct range range;
-	u64 attribute;
-=======
 #define EFI_MEMMAP_LATE (1UL << 0)
 #define EFI_MEMMAP_MEMBLOCK (1UL << 1)
 #define EFI_MEMMAP_SLAB (1UL << 2)
 	unsigned long flags;
->>>>>>> 24b8d41d
 };
 
 struct efi_mem_range {
@@ -857,55 +533,10 @@
 
 extern unsigned long __ro_after_init efi_rng_seed;		/* RNG Seed table */
 
-typedef struct {
-	u32 version;
-	u32 num_entries;
-	u32 desc_size;
-	u32 reserved;
-	efi_memory_desc_t entry[0];
-} efi_memory_attributes_table_t;
-
 /*
  * All runtime access to EFI goes through this structure:
  */
 extern struct efi {
-<<<<<<< HEAD
-	efi_system_table_t *systab;	/* EFI system table */
-	unsigned int runtime_version;	/* Runtime services version */
-	unsigned long mps;		/* MPS table */
-	unsigned long acpi;		/* ACPI table  (IA64 ext 0.71) */
-	unsigned long acpi20;		/* ACPI table  (ACPI 2.0) */
-	unsigned long smbios;		/* SMBIOS table (32 bit entry point) */
-	unsigned long smbios3;		/* SMBIOS table (64 bit entry point) */
-	unsigned long sal_systab;	/* SAL system table */
-	unsigned long boot_info;	/* boot info table */
-	unsigned long hcdp;		/* HCDP table */
-	unsigned long uga;		/* UGA table */
-	unsigned long uv_systab;	/* UV system table */
-	unsigned long fw_vendor;	/* fw_vendor */
-	unsigned long runtime;		/* runtime table */
-	unsigned long config_table;	/* config tables */
-	unsigned long esrt;		/* ESRT table */
-	unsigned long properties_table;	/* properties table */
-	unsigned long mem_attr_table;	/* memory attributes table */
-	efi_get_time_t *get_time;
-	efi_set_time_t *set_time;
-	efi_get_wakeup_time_t *get_wakeup_time;
-	efi_set_wakeup_time_t *set_wakeup_time;
-	efi_get_variable_t *get_variable;
-	efi_get_next_variable_t *get_next_variable;
-	efi_set_variable_t *set_variable;
-	efi_set_variable_t *set_variable_nonblocking;
-	efi_query_variable_info_t *query_variable_info;
-	efi_query_variable_info_t *query_variable_info_nonblocking;
-	efi_update_capsule_t *update_capsule;
-	efi_query_capsule_caps_t *query_capsule_caps;
-	efi_get_next_high_mono_count_t *get_next_high_mono_count;
-	efi_reset_system_t *reset_system;
-	efi_set_virtual_address_map_t *set_virtual_address_map;
-	struct efi_memory_map memmap;
-	unsigned long flags;
-=======
 	const efi_runtime_services_t	*runtime;		/* EFI runtime services table */
 	unsigned int			runtime_version;	/* Runtime services version */
 	unsigned int			runtime_supported_mask;
@@ -936,7 +567,6 @@
 
 	struct efi_memory_map		memmap;
 	unsigned long			flags;
->>>>>>> 24b8d41d
 } efi;
 
 #define EFI_RT_SUPPORTED_GET_TIME 				0x0001
@@ -979,10 +609,7 @@
 extern void efi_map_pal_code (void);
 extern void efi_memmap_walk (efi_freemem_callback_t callback, void *arg);
 extern void efi_gettimeofday (struct timespec64 *ts);
-<<<<<<< HEAD
-=======
 #ifdef CONFIG_EFI
->>>>>>> 24b8d41d
 extern void efi_enter_virtual_mode (void);	/* switch EFI to virtual mode, if possible */
 #else
 static inline void efi_enter_virtual_mode (void) {}
@@ -1002,12 +629,6 @@
 #endif
 extern void __iomem *efi_lookup_mapped_addr(u64 phys_addr);
 
-<<<<<<< HEAD
-extern int __init efi_memmap_init_early(struct efi_memory_map_data *data);
-extern int __init efi_memmap_init_late(phys_addr_t addr, unsigned long size);
-extern void __init efi_memmap_unmap(void);
-extern int __init efi_memmap_install(phys_addr_t addr, unsigned int nr_map);
-=======
 extern int __init efi_memmap_alloc(unsigned int num_entries,
 				   struct efi_memory_map_data *data);
 extern void __efi_memmap_free(u64 phys, unsigned long size,
@@ -1016,16 +637,11 @@
 extern int __init efi_memmap_init_late(phys_addr_t addr, unsigned long size);
 extern void __init efi_memmap_unmap(void);
 extern int __init efi_memmap_install(struct efi_memory_map_data *data);
->>>>>>> 24b8d41d
 extern int __init efi_memmap_split_count(efi_memory_desc_t *md,
 					 struct range *range);
 extern void __init efi_memmap_insert(struct efi_memory_map *old_memmap,
 				     void *buf, struct efi_mem_range *mem);
 
-<<<<<<< HEAD
-extern int efi_config_init(efi_config_table_type_t *arch_tables);
-=======
->>>>>>> 24b8d41d
 #ifdef CONFIG_EFI_ESRT
 extern void __init efi_esrt_init(void);
 #else
@@ -1046,17 +662,10 @@
 extern u64 efi_mem_desc_end(efi_memory_desc_t *md);
 extern int efi_mem_desc_lookup(u64 phys_addr, efi_memory_desc_t *out_md);
 extern void efi_mem_reserve(phys_addr_t addr, u64 size);
-<<<<<<< HEAD
-extern void efi_initialize_iomem_resources(struct resource *code_resource,
-		struct resource *data_resource, struct resource *bss_resource);
-extern void efi_reserve_boot_services(void);
-extern int efi_get_fdt_params(struct efi_fdt_params *params);
-=======
 extern int efi_mem_reserve_persistent(phys_addr_t addr, u64 size);
 extern void efi_initialize_iomem_resources(struct resource *code_resource,
 		struct resource *data_resource, struct resource *bss_resource);
 extern u64 efi_get_fdt_params(struct efi_memory_map_data *data);
->>>>>>> 24b8d41d
 extern struct kobject *efi_kobj;
 
 extern int efi_reboot_quirk_mode;
@@ -1068,11 +677,8 @@
 static inline void efi_fake_memmap(void) { }
 #endif
 
-<<<<<<< HEAD
-=======
 extern unsigned long efi_mem_attr_table;
 
->>>>>>> 24b8d41d
 /*
  * efi_memattr_perm_setter - arch specific callback function passed into
  *                           efi_memattr_apply_permissions() that updates the
@@ -1086,8 +692,6 @@
 extern int efi_memattr_apply_permissions(struct mm_struct *mm,
 					 efi_memattr_perm_setter fn);
 
-<<<<<<< HEAD
-=======
 /*
  * efi_early_memdesc_ptr - get the n-th EFI memmap descriptor
  * @map: the start of efi memmap
@@ -1110,7 +714,6 @@
 #define efi_early_memdesc_ptr(map, desc_size, n)			\
 	(efi_memory_desc_t *)((void *)(map) + ((n) * (desc_size)))
 
->>>>>>> 24b8d41d
 /* Iterate through an efi_memory_map */
 #define for_each_efi_memory_desc_in_map(m, md)				   \
 	for ((md) = (m)->map;						   \
@@ -1219,8 +822,6 @@
 {
 	return false;
 }
-<<<<<<< HEAD
-=======
 
 static inline bool efi_soft_reserve_enabled(void)
 {
@@ -1231,7 +832,6 @@
 {
 	return false;
 }
->>>>>>> 24b8d41d
 #endif
 
 extern int efi_status_to_err(efi_status_t status);
@@ -1259,16 +859,6 @@
  * not including trailing NUL
  */
 #define EFI_VARIABLE_GUID_LEN	UUID_STRING_LEN
-<<<<<<< HEAD
-
-/*
- * The type of search to perform when calling boottime->locate_handle
- */
-#define EFI_LOCATE_ALL_HANDLES			0
-#define EFI_LOCATE_BY_REGISTER_NOTIFY		1
-#define EFI_LOCATE_BY_PROTOCOL			2
-=======
->>>>>>> 24b8d41d
 
 /*
  * EFI Device Path information
@@ -1397,103 +987,6 @@
 	bool deleting;
 };
 
-<<<<<<< HEAD
-struct efi_simple_text_output_protocol_32 {
-	u32 reset;
-	u32 output_string;
-	u32 test_string;
-};
-
-struct efi_simple_text_output_protocol_64 {
-	u64 reset;
-	u64 output_string;
-	u64 test_string;
-};
-
-struct efi_simple_text_output_protocol {
-	void *reset;
-	efi_status_t (*output_string)(void *, void *);
-	void *test_string;
-};
-
-#define PIXEL_RGB_RESERVED_8BIT_PER_COLOR		0
-#define PIXEL_BGR_RESERVED_8BIT_PER_COLOR		1
-#define PIXEL_BIT_MASK					2
-#define PIXEL_BLT_ONLY					3
-#define PIXEL_FORMAT_MAX				4
-
-struct efi_pixel_bitmask {
-	u32 red_mask;
-	u32 green_mask;
-	u32 blue_mask;
-	u32 reserved_mask;
-};
-
-struct efi_graphics_output_mode_info {
-	u32 version;
-	u32 horizontal_resolution;
-	u32 vertical_resolution;
-	int pixel_format;
-	struct efi_pixel_bitmask pixel_information;
-	u32 pixels_per_scan_line;
-} __packed;
-
-struct efi_graphics_output_protocol_mode_32 {
-	u32 max_mode;
-	u32 mode;
-	u32 info;
-	u32 size_of_info;
-	u64 frame_buffer_base;
-	u32 frame_buffer_size;
-} __packed;
-
-struct efi_graphics_output_protocol_mode_64 {
-	u32 max_mode;
-	u32 mode;
-	u64 info;
-	u64 size_of_info;
-	u64 frame_buffer_base;
-	u64 frame_buffer_size;
-} __packed;
-
-struct efi_graphics_output_protocol_mode {
-	u32 max_mode;
-	u32 mode;
-	unsigned long info;
-	unsigned long size_of_info;
-	u64 frame_buffer_base;
-	unsigned long frame_buffer_size;
-} __packed;
-
-struct efi_graphics_output_protocol_32 {
-	u32 query_mode;
-	u32 set_mode;
-	u32 blt;
-	u32 mode;
-};
-
-struct efi_graphics_output_protocol_64 {
-	u64 query_mode;
-	u64 set_mode;
-	u64 blt;
-	u64 mode;
-};
-
-struct efi_graphics_output_protocol {
-	unsigned long query_mode;
-	unsigned long set_mode;
-	unsigned long blt;
-	struct efi_graphics_output_protocol_mode *mode;
-};
-
-typedef efi_status_t (*efi_graphics_output_protocol_query_mode)(
-	struct efi_graphics_output_protocol *, u32, unsigned long *,
-	struct efi_graphics_output_mode_info **);
-
-extern struct list_head efivar_sysfs_list;
-
-=======
->>>>>>> 24b8d41d
 static inline void
 efivar_unregister(struct efivar_entry *var)
 {
@@ -1550,19 +1043,8 @@
 extern int efi_capsule_supported(efi_guid_t guid, u32 flags,
 				 size_t size, int *reset);
 
-<<<<<<< HEAD
-#endif /* CONFIG_EFI_VARS */
-extern bool efi_capsule_pending(int *reset_type);
-
-extern int efi_capsule_supported(efi_guid_t guid, u32 flags,
-				 size_t size, int *reset);
-
-extern int efi_capsule_update(efi_capsule_header_t *capsule,
-			      struct page **pages);
-=======
 extern int efi_capsule_update(efi_capsule_header_t *capsule,
 			      phys_addr_t *pages);
->>>>>>> 24b8d41d
 
 #ifdef CONFIG_EFI_RUNTIME_MAP
 int efi_runtime_map_init(struct kobject *);
@@ -1700,10 +1182,6 @@
 
 extern unsigned long rci2_table_phys;
 
-<<<<<<< HEAD
-efi_status_t efi_get_memory_map(efi_system_table_t *sys_table_arg,
-				struct efi_boot_memmap *map);
-=======
 /*
  * efi_runtime_service() function identifiers.
  * "NONE" is used by efi_recover_from_page_fault() to check if the page
@@ -1724,7 +1202,6 @@
 	EFI_UPDATE_CAPSULE,
 	EFI_QUERY_CAPSULE_CAPS,
 };
->>>>>>> 24b8d41d
 
 /*
  * efi_runtime_work:	Details of EFI Runtime Service work
@@ -1799,73 +1276,4 @@
 }
 #endif
 
-<<<<<<< HEAD
-efi_status_t efi_setup_gop(efi_system_table_t *sys_table_arg,
-			   struct screen_info *si, efi_guid_t *proto,
-			   unsigned long size);
-
-bool efi_runtime_disabled(void);
-extern void efi_call_virt_check_flags(unsigned long flags, const char *call);
-
-/*
- * Arch code can implement the following three template macros, avoiding
- * reptition for the void/non-void return cases of {__,}efi_call_virt():
- *
- *  * arch_efi_call_virt_setup()
- *
- *    Sets up the environment for the call (e.g. switching page tables,
- *    allowing kernel-mode use of floating point, if required).
- *
- *  * arch_efi_call_virt()
- *
- *    Performs the call. The last expression in the macro must be the call
- *    itself, allowing the logic to be shared by the void and non-void
- *    cases.
- *
- *  * arch_efi_call_virt_teardown()
- *
- *    Restores the usual kernel environment once the call has returned.
- */
-
-#define efi_call_virt_pointer(p, f, args...)				\
-({									\
-	efi_status_t __s;						\
-	unsigned long __flags;						\
-									\
-	arch_efi_call_virt_setup();					\
-									\
-	local_save_flags(__flags);					\
-	__s = arch_efi_call_virt(p, f, args);				\
-	efi_call_virt_check_flags(__flags, __stringify(f));		\
-									\
-	arch_efi_call_virt_teardown();					\
-									\
-	__s;								\
-})
-
-#define __efi_call_virt_pointer(p, f, args...)				\
-({									\
-	unsigned long __flags;						\
-									\
-	arch_efi_call_virt_setup();					\
-									\
-	local_save_flags(__flags);					\
-	arch_efi_call_virt(p, f, args);					\
-	efi_call_virt_check_flags(__flags, __stringify(f));		\
-									\
-	arch_efi_call_virt_teardown();					\
-})
-
-typedef efi_status_t (*efi_exit_boot_map_processing)(
-	efi_system_table_t *sys_table_arg,
-	struct efi_boot_memmap *map,
-	void *priv);
-
-efi_status_t efi_exit_boot_services(efi_system_table_t *sys_table,
-				    void *handle,
-				    struct efi_boot_memmap *map,
-				    void *priv,
-				    efi_exit_boot_map_processing priv_func);
-=======
->>>>>>> 24b8d41d
 #endif /* _LINUX_EFI_H */