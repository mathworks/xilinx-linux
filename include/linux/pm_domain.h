--- conflicted
+++ resolved
@@ -83,10 +83,6 @@
 struct gpd_dev_ops {
 	int (*start)(struct device *dev);
 	int (*stop)(struct device *dev);
-<<<<<<< HEAD
-	bool (*active_wakeup)(struct device *dev);
-=======
->>>>>>> 24b8d41d
 };
 
 struct genpd_power_state {
@@ -121,11 +117,8 @@
 	unsigned int device_count;	/* Number of devices */
 	unsigned int suspended_count;	/* System suspend device counter */
 	unsigned int prepared_count;	/* Suspend counter of prepared devices */
-<<<<<<< HEAD
-=======
 	unsigned int performance_state;	/* Aggregated max performance state */
 	cpumask_var_t cpus;		/* A cpumask of the attached CPUs */
->>>>>>> 24b8d41d
 	int (*power_off)(struct generic_pm_domain *domain);
 	int (*power_on)(struct generic_pm_domain *domain);
 	struct raw_notifier_head power_notifiers; /* Power on/off notifiers */
@@ -212,21 +205,6 @@
 	return to_gpd_data(dev->power.subsys_data->domain_data);
 }
 
-<<<<<<< HEAD
-extern int __pm_genpd_add_device(struct generic_pm_domain *genpd,
-				 struct device *dev,
-				 struct gpd_timing_data *td);
-
-extern int pm_genpd_remove_device(struct generic_pm_domain *genpd,
-				  struct device *dev);
-extern int pm_genpd_add_subdomain(struct generic_pm_domain *genpd,
-				  struct generic_pm_domain *new_subdomain);
-extern int pm_genpd_remove_subdomain(struct generic_pm_domain *genpd,
-				     struct generic_pm_domain *target);
-extern int pm_genpd_init(struct generic_pm_domain *genpd,
-			 struct dev_power_governor *gov, bool is_off);
-extern int pm_genpd_remove(struct generic_pm_domain *genpd);
-=======
 int pm_genpd_add_device(struct generic_pm_domain *genpd, struct device *dev);
 int pm_genpd_remove_device(struct device *dev);
 int pm_genpd_add_subdomain(struct generic_pm_domain *genpd,
@@ -239,7 +217,6 @@
 int dev_pm_genpd_set_performance_state(struct device *dev, unsigned int state);
 int dev_pm_genpd_add_notifier(struct device *dev, struct notifier_block *nb);
 int dev_pm_genpd_remove_notifier(struct device *dev);
->>>>>>> 24b8d41d
 
 extern struct dev_power_governor simple_qos_governor;
 extern struct dev_power_governor pm_domain_always_on_gov;
@@ -252,14 +229,8 @@
 {
 	return ERR_PTR(-ENOSYS);
 }
-<<<<<<< HEAD
-static inline int __pm_genpd_add_device(struct generic_pm_domain *genpd,
-					struct device *dev,
-					struct gpd_timing_data *td)
-=======
 static inline int pm_genpd_add_device(struct generic_pm_domain *genpd,
 				      struct device *dev)
->>>>>>> 24b8d41d
 {
 	return -ENOSYS;
 }
@@ -334,13 +305,6 @@
 int of_genpd_add_provider_onecell(struct device_node *np,
 				  struct genpd_onecell_data *data);
 void of_genpd_del_provider(struct device_node *np);
-<<<<<<< HEAD
-extern int of_genpd_add_device(struct of_phandle_args *args,
-			       struct device *dev);
-extern int of_genpd_add_subdomain(struct of_phandle_args *parent,
-				  struct of_phandle_args *new_subdomain);
-extern struct generic_pm_domain *of_genpd_remove_last(struct device_node *np);
-=======
 int of_genpd_add_device(struct of_phandle_args *args, struct device *dev);
 int of_genpd_add_subdomain(struct of_phandle_args *parent_spec,
 			   struct of_phandle_args *subdomain_spec);
@@ -351,7 +315,6 @@
 			       struct genpd_power_state **states, int *n);
 unsigned int pm_genpd_opp_to_performance_state(struct device *genpd_dev,
 					       struct dev_pm_opp *opp);
->>>>>>> 24b8d41d
 
 int genpd_dev_pm_attach(struct device *dev);
 struct device *genpd_dev_pm_attach_by_id(struct device *dev,
@@ -363,7 +326,6 @@
 					struct generic_pm_domain *genpd)
 {
 	return -ENOTSUPP;
-<<<<<<< HEAD
 }
 
 static inline int of_genpd_add_provider_onecell(struct device_node *np,
@@ -376,19 +338,6 @@
 
 static inline int of_genpd_add_device(struct of_phandle_args *args,
 				      struct device *dev)
-=======
-}
-
-static inline int of_genpd_add_provider_onecell(struct device_node *np,
-					struct genpd_onecell_data *data)
-{
-	return -ENOTSUPP;
-}
-
-static inline void of_genpd_del_provider(struct device_node *np) {}
-
-static inline int of_genpd_add_device(struct of_phandle_args *args,
-				      struct device *dev)
 {
 	return -ENODEV;
 }
@@ -401,27 +350,16 @@
 
 static inline int of_genpd_remove_subdomain(struct of_phandle_args *parent_spec,
 					struct of_phandle_args *subdomain_spec)
->>>>>>> 24b8d41d
 {
 	return -ENODEV;
 }
 
-<<<<<<< HEAD
-static inline int of_genpd_add_subdomain(struct of_phandle_args *parent,
-					 struct of_phandle_args *new_subdomain)
-=======
 static inline int of_genpd_parse_idle_states(struct device_node *dn,
 			struct genpd_power_state **states, int *n)
->>>>>>> 24b8d41d
 {
 	return -ENODEV;
 }
 
-<<<<<<< HEAD
-static inline int genpd_dev_pm_attach(struct device *dev)
-{
-	return -ENODEV;
-=======
 static inline unsigned int
 pm_genpd_opp_to_performance_state(struct device *genpd_dev,
 				  struct dev_pm_opp *opp)
@@ -445,14 +383,6 @@
 {
 	return NULL;
 }
-
-static inline
-struct generic_pm_domain *of_genpd_remove_last(struct device_node *np)
-{
-	return ERR_PTR(-ENOTSUPP);
->>>>>>> 24b8d41d
-}
-#endif /* CONFIG_PM_GENERIC_DOMAINS_OF */
 
 static inline
 struct generic_pm_domain *of_genpd_remove_last(struct device_node *np)
