<<<<<<< HEAD
/*
 * This file is provided under the GPLv2 license.
 *
 * GPL LICENSE SUMMARY
 *
 * Copyright(c) 2015 Intel Deutschland GmbH
 *
 * This program is free software; you can redistribute it and/or modify
 * it under the terms of version 2 of the GNU General Public License as
 * published by the Free Software Foundation.
 *
 * This program is distributed in the hope that it will be useful, but
 * WITHOUT ANY WARRANTY; without even the implied warranty of
 * MERCHANTABILITY or FITNESS FOR A PARTICULAR PURPOSE.  See the GNU
 * General Public License for more details.
 *
 * The full GNU General Public License is included in this distribution
 * in the file called COPYING.
=======
/* SPDX-License-Identifier: GPL-2.0-only */
/*
 * Copyright(c) 2015 Intel Deutschland GmbH
>>>>>>> 24b8d41d
 */
#ifndef __DEVCOREDUMP_H
#define __DEVCOREDUMP_H

#include <linux/device.h>
#include <linux/module.h>
#include <linux/vmalloc.h>

#include <linux/scatterlist.h>
#include <linux/slab.h>

/*
 * _devcd_free_sgtable - free all the memory of the given scatterlist table
 * (i.e. both pages and scatterlist instances)
 * NOTE: if two tables allocated and chained using the sg_chain function then
 * this function should be called only once on the first table
 * @table: pointer to sg_table to free
 */
static inline void _devcd_free_sgtable(struct scatterlist *table)
{
	int i;
	struct page *page;
	struct scatterlist *iter;
	struct scatterlist *delete_iter;

	/* free pages */
	iter = table;
	for_each_sg(table, iter, sg_nents(table), i) {
		page = sg_page(iter);
		if (page)
			__free_page(page);
	}

	/* then free all chained tables */
	iter = table;
	delete_iter = table;	/* always points on a head of a table */
	while (!sg_is_last(iter)) {
		iter++;
		if (sg_is_chain(iter)) {
			iter = sg_chain_ptr(iter);
			kfree(delete_iter);
			delete_iter = iter;
		}
	}

	/* free the last table */
	kfree(delete_iter);
}


#ifdef CONFIG_DEV_COREDUMP
void dev_coredumpv(struct device *dev, void *data, size_t datalen,
		   gfp_t gfp);

void dev_coredumpm(struct device *dev, struct module *owner,
		   void *data, size_t datalen, gfp_t gfp,
		   ssize_t (*read)(char *buffer, loff_t offset, size_t count,
				   void *data, size_t datalen),
		   void (*free)(void *data));

void dev_coredumpsg(struct device *dev, struct scatterlist *table,
		    size_t datalen, gfp_t gfp);
#else
static inline void dev_coredumpv(struct device *dev, void *data,
				 size_t datalen, gfp_t gfp)
{
	vfree(data);
}

static inline void
dev_coredumpm(struct device *dev, struct module *owner,
	      void *data, size_t datalen, gfp_t gfp,
	      ssize_t (*read)(char *buffer, loff_t offset, size_t count,
			      void *data, size_t datalen),
	      void (*free)(void *data))
{
	free(data);
}

static inline void dev_coredumpsg(struct device *dev, struct scatterlist *table,
				  size_t datalen, gfp_t gfp)
{
	_devcd_free_sgtable(table);
}
#endif /* CONFIG_DEV_COREDUMP */

#endif /* __DEVCOREDUMP_H */<|MERGE_RESOLUTION|>--- conflicted
+++ resolved
@@ -1,27 +1,6 @@
-<<<<<<< HEAD
-/*
- * This file is provided under the GPLv2 license.
- *
- * GPL LICENSE SUMMARY
- *
- * Copyright(c) 2015 Intel Deutschland GmbH
- *
- * This program is free software; you can redistribute it and/or modify
- * it under the terms of version 2 of the GNU General Public License as
- * published by the Free Software Foundation.
- *
- * This program is distributed in the hope that it will be useful, but
- * WITHOUT ANY WARRANTY; without even the implied warranty of
- * MERCHANTABILITY or FITNESS FOR A PARTICULAR PURPOSE.  See the GNU
- * General Public License for more details.
- *
- * The full GNU General Public License is included in this distribution
- * in the file called COPYING.
-=======
 /* SPDX-License-Identifier: GPL-2.0-only */
 /*
  * Copyright(c) 2015 Intel Deutschland GmbH
->>>>>>> 24b8d41d
  */
 #ifndef __DEVCOREDUMP_H
 #define __DEVCOREDUMP_H
