--- conflicted
+++ resolved
@@ -77,23 +77,12 @@
  */
 static inline void fsnotify_dentry(struct dentry *dentry, __u32 mask)
 {
-<<<<<<< HEAD
-	struct path *path = &file->f_path;
-	/*
-	 * Do not use file_inode() here or anywhere in this file to get the
-	 * inode.  That would break *notity on overlayfs.
-	 */
-	struct inode *inode = path->dentry->d_inode;
-	__u32 fsnotify_mask = 0;
-	int ret;
-=======
 	fsnotify_parent(dentry, mask, d_inode(dentry), FSNOTIFY_EVENT_INODE);
 }
 
 static inline int fsnotify_file(struct file *file, __u32 mask)
 {
 	const struct path *path = &file->f_path;
->>>>>>> 24b8d41d
 
 	if (file->f_mode & FMODE_NONOTIFY)
 		return 0;
@@ -123,12 +112,9 @@
 		fsnotify_mask = FS_ACCESS_PERM;
 	}
 
-<<<<<<< HEAD
-=======
 	return fsnotify_file(file, fsnotify_mask);
 }
 
->>>>>>> 24b8d41d
 /*
  * fsnotify_link_count - inode's link count changed
  */
@@ -247,14 +233,8 @@
  */
 static inline void fsnotify_rmdir(struct inode *dir, struct dentry *dentry)
 {
-<<<<<<< HEAD
-	struct path *path = &file->f_path;
-	struct inode *inode = path->dentry->d_inode;
-	__u32 mask = FS_ACCESS;
-=======
 	/* Expected to be called before d_delete() */
 	WARN_ON_ONCE(d_is_negative(dentry));
->>>>>>> 24b8d41d
 
 	fsnotify_dirent(dir, dentry, FS_DELETE | FS_ISDIR);
 }
@@ -272,21 +252,7 @@
  */
 static inline void fsnotify_modify(struct file *file)
 {
-<<<<<<< HEAD
-	struct path *path = &file->f_path;
-	struct inode *inode = path->dentry->d_inode;
-	__u32 mask = FS_MODIFY;
-
-	if (S_ISDIR(inode->i_mode))
-		mask |= FS_ISDIR;
-
-	if (!(file->f_mode & FMODE_NONOTIFY)) {
-		fsnotify_parent(path, NULL, mask);
-		fsnotify(inode, mask, path, FSNOTIFY_EVENT_PATH, NULL, 0);
-	}
-=======
 	fsnotify_file(file, FS_MODIFY);
->>>>>>> 24b8d41d
 }
 
 /*
@@ -294,11 +260,6 @@
  */
 static inline void fsnotify_open(struct file *file)
 {
-<<<<<<< HEAD
-	struct path *path = &file->f_path;
-	struct inode *inode = path->dentry->d_inode;
-=======
->>>>>>> 24b8d41d
 	__u32 mask = FS_OPEN;
 
 	if (file->f_flags & __FMODE_EXEC)
@@ -312,15 +273,8 @@
  */
 static inline void fsnotify_close(struct file *file)
 {
-<<<<<<< HEAD
-	struct path *path = &file->f_path;
-	struct inode *inode = path->dentry->d_inode;
-	fmode_t mode = file->f_mode;
-	__u32 mask = (mode & FMODE_WRITE) ? FS_CLOSE_WRITE : FS_CLOSE_NOWRITE;
-=======
 	__u32 mask = (file->f_mode & FMODE_WRITE) ? FS_CLOSE_WRITE :
 						    FS_CLOSE_NOWRITE;
->>>>>>> 24b8d41d
 
 	fsnotify_file(file, mask);
 }
