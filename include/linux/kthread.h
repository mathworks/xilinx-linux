/* SPDX-License-Identifier: GPL-2.0 */
#ifndef _LINUX_KTHREAD_H
#define _LINUX_KTHREAD_H
/* Simple interface for creating and stopping kernel threads without mess. */
#include <linux/err.h>
#include <linux/sched.h>

struct mm_struct;

__printf(4, 5)
struct task_struct *kthread_create_on_node(int (*threadfn)(void *data),
					   void *data,
					   int node,
					   const char namefmt[], ...);

/**
 * kthread_create - create a kthread on the current node
 * @threadfn: the function to run in the thread
 * @data: data pointer for @threadfn()
 * @namefmt: printf-style format string for the thread name
<<<<<<< HEAD
 * @...: arguments for @namefmt.
=======
 * @arg...: arguments for @namefmt.
>>>>>>> 24b8d41d
 *
 * This macro will create a kthread on the current node, leaving it in
 * the stopped state.  This is just a helper for kthread_create_on_node();
 * see the documentation there for more details.
 */
#define kthread_create(threadfn, data, namefmt, arg...) \
	kthread_create_on_node(threadfn, data, NUMA_NO_NODE, namefmt, ##arg)


struct task_struct *kthread_create_on_cpu(int (*threadfn)(void *data),
					  void *data,
					  unsigned int cpu,
					  const char *namefmt);

/**
 * kthread_run - create and wake a thread.
 * @threadfn: the function to run until signal_pending(current).
 * @data: data ptr for @threadfn.
 * @namefmt: printf-style name for the thread.
 *
 * Description: Convenient wrapper for kthread_create() followed by
 * wake_up_process().  Returns the kthread or ERR_PTR(-ENOMEM).
 */
#define kthread_run(threadfn, data, namefmt, ...)			   \
({									   \
	struct task_struct *__k						   \
		= kthread_create(threadfn, data, namefmt, ## __VA_ARGS__); \
	if (!IS_ERR(__k))						   \
		wake_up_process(__k);					   \
	__k;								   \
})

void free_kthread_struct(struct task_struct *k);
void kthread_bind(struct task_struct *k, unsigned int cpu);
void kthread_bind_mask(struct task_struct *k, const struct cpumask *mask);
int kthread_stop(struct task_struct *k);
bool kthread_should_stop(void);
bool kthread_should_park(void);
bool __kthread_should_park(struct task_struct *k);
bool kthread_freezable_should_stop(bool *was_frozen);
void *kthread_func(struct task_struct *k);
void *kthread_data(struct task_struct *k);
void *kthread_probe_data(struct task_struct *k);
int kthread_park(struct task_struct *k);
void kthread_unpark(struct task_struct *k);
void kthread_parkme(void);

int kthreadd(void *unused);
extern struct task_struct *kthreadd_task;
extern int tsk_fork_get_node(struct task_struct *tsk);

/*
 * Simple work processor based on kthread.
 *
 * This provides easier way to make use of kthreads.  A kthread_work
 * can be queued and flushed using queue/kthread_flush_work()
 * respectively.  Queued kthread_works are processed by a kthread
 * running kthread_worker_fn().
 */
struct kthread_work;
typedef void (*kthread_work_func_t)(struct kthread_work *work);
<<<<<<< HEAD
void kthread_delayed_work_timer_fn(unsigned long __data);
=======
void kthread_delayed_work_timer_fn(struct timer_list *t);
>>>>>>> 24b8d41d

enum {
	KTW_FREEZABLE		= 1 << 0,	/* freeze during suspend */
};

struct kthread_worker {
	unsigned int		flags;
<<<<<<< HEAD
	spinlock_t		lock;
=======
	raw_spinlock_t		lock;
>>>>>>> 24b8d41d
	struct list_head	work_list;
	struct list_head	delayed_work_list;
	struct task_struct	*task;
	struct kthread_work	*current_work;
};

struct kthread_work {
	struct list_head	node;
	kthread_work_func_t	func;
	struct kthread_worker	*worker;
	/* Number of canceling calls that are running at the moment. */
	int			canceling;
};

struct kthread_delayed_work {
	struct kthread_work work;
	struct timer_list timer;
};

#define KTHREAD_WORKER_INIT(worker)	{				\
	.lock = __RAW_SPIN_LOCK_UNLOCKED((worker).lock),		\
	.work_list = LIST_HEAD_INIT((worker).work_list),		\
	.delayed_work_list = LIST_HEAD_INIT((worker).delayed_work_list),\
	}

#define KTHREAD_WORK_INIT(work, fn)	{				\
	.node = LIST_HEAD_INIT((work).node),				\
	.func = (fn),							\
	}

#define KTHREAD_DELAYED_WORK_INIT(dwork, fn) {				\
	.work = KTHREAD_WORK_INIT((dwork).work, (fn)),			\
<<<<<<< HEAD
	.timer = __TIMER_INITIALIZER(kthread_delayed_work_timer_fn,	\
				     0, (unsigned long)&(dwork),	\
=======
	.timer = __TIMER_INITIALIZER(kthread_delayed_work_timer_fn,\
>>>>>>> 24b8d41d
				     TIMER_IRQSAFE),			\
	}

#define DEFINE_KTHREAD_WORKER(worker)					\
	struct kthread_worker worker = KTHREAD_WORKER_INIT(worker)

#define DEFINE_KTHREAD_WORK(work, fn)					\
	struct kthread_work work = KTHREAD_WORK_INIT(work, fn)

#define DEFINE_KTHREAD_DELAYED_WORK(dwork, fn)				\
	struct kthread_delayed_work dwork =				\
		KTHREAD_DELAYED_WORK_INIT(dwork, fn)

/*
 * kthread_worker.lock needs its own lockdep class key when defined on
 * stack with lockdep enabled.  Use the following macros in such cases.
 */
#ifdef CONFIG_LOCKDEP
# define KTHREAD_WORKER_INIT_ONSTACK(worker)				\
	({ kthread_init_worker(&worker); worker; })
# define DEFINE_KTHREAD_WORKER_ONSTACK(worker)				\
	struct kthread_worker worker = KTHREAD_WORKER_INIT_ONSTACK(worker)
#else
# define DEFINE_KTHREAD_WORKER_ONSTACK(worker) DEFINE_KTHREAD_WORKER(worker)
#endif

extern void __kthread_init_worker(struct kthread_worker *worker,
			const char *name, struct lock_class_key *key);

#define kthread_init_worker(worker)					\
	do {								\
		static struct lock_class_key __key;			\
		__kthread_init_worker((worker), "("#worker")->lock", &__key); \
	} while (0)

#define kthread_init_work(work, fn)					\
	do {								\
		memset((work), 0, sizeof(struct kthread_work));		\
		INIT_LIST_HEAD(&(work)->node);				\
		(work)->func = (fn);					\
	} while (0)

#define kthread_init_delayed_work(dwork, fn)				\
	do {								\
		kthread_init_work(&(dwork)->work, (fn));		\
<<<<<<< HEAD
		__setup_timer(&(dwork)->timer,				\
			      kthread_delayed_work_timer_fn,		\
			      (unsigned long)(dwork),			\
			      TIMER_IRQSAFE);				\
=======
		timer_setup(&(dwork)->timer,				\
			     kthread_delayed_work_timer_fn,		\
			     TIMER_IRQSAFE);				\
>>>>>>> 24b8d41d
	} while (0)

int kthread_worker_fn(void *worker_ptr);

__printf(2, 3)
struct kthread_worker *
kthread_create_worker(unsigned int flags, const char namefmt[], ...);

<<<<<<< HEAD
struct kthread_worker *
=======
__printf(3, 4) struct kthread_worker *
>>>>>>> 24b8d41d
kthread_create_worker_on_cpu(int cpu, unsigned int flags,
			     const char namefmt[], ...);

bool kthread_queue_work(struct kthread_worker *worker,
			struct kthread_work *work);
<<<<<<< HEAD

bool kthread_queue_delayed_work(struct kthread_worker *worker,
				struct kthread_delayed_work *dwork,
				unsigned long delay);

bool kthread_mod_delayed_work(struct kthread_worker *worker,
			      struct kthread_delayed_work *dwork,
			      unsigned long delay);

void kthread_flush_work(struct kthread_work *work);
void kthread_flush_worker(struct kthread_worker *worker);

bool kthread_cancel_work_sync(struct kthread_work *work);
bool kthread_cancel_delayed_work_sync(struct kthread_delayed_work *work);

void kthread_destroy_worker(struct kthread_worker *worker);
=======
>>>>>>> 24b8d41d

bool kthread_queue_delayed_work(struct kthread_worker *worker,
				struct kthread_delayed_work *dwork,
				unsigned long delay);

bool kthread_mod_delayed_work(struct kthread_worker *worker,
			      struct kthread_delayed_work *dwork,
			      unsigned long delay);

void kthread_flush_work(struct kthread_work *work);
void kthread_flush_worker(struct kthread_worker *worker);

bool kthread_cancel_work_sync(struct kthread_work *work);
bool kthread_cancel_delayed_work_sync(struct kthread_delayed_work *work);

void kthread_destroy_worker(struct kthread_worker *worker);

void kthread_use_mm(struct mm_struct *mm);
void kthread_unuse_mm(struct mm_struct *mm);

struct cgroup_subsys_state;

#ifdef CONFIG_BLK_CGROUP
void kthread_associate_blkcg(struct cgroup_subsys_state *css);
struct cgroup_subsys_state *kthread_blkcg(void);
#else
static inline void kthread_associate_blkcg(struct cgroup_subsys_state *css) { }
static inline struct cgroup_subsys_state *kthread_blkcg(void)
{
	return NULL;
}
#endif
#endif /* _LINUX_KTHREAD_H */<|MERGE_RESOLUTION|>--- conflicted
+++ resolved
@@ -18,11 +18,7 @@
  * @threadfn: the function to run in the thread
  * @data: data pointer for @threadfn()
  * @namefmt: printf-style format string for the thread name
-<<<<<<< HEAD
- * @...: arguments for @namefmt.
-=======
  * @arg...: arguments for @namefmt.
->>>>>>> 24b8d41d
  *
  * This macro will create a kthread on the current node, leaving it in
  * the stopped state.  This is just a helper for kthread_create_on_node();
@@ -84,11 +80,7 @@
  */
 struct kthread_work;
 typedef void (*kthread_work_func_t)(struct kthread_work *work);
-<<<<<<< HEAD
-void kthread_delayed_work_timer_fn(unsigned long __data);
-=======
 void kthread_delayed_work_timer_fn(struct timer_list *t);
->>>>>>> 24b8d41d
 
 enum {
 	KTW_FREEZABLE		= 1 << 0,	/* freeze during suspend */
@@ -96,11 +88,7 @@
 
 struct kthread_worker {
 	unsigned int		flags;
-<<<<<<< HEAD
-	spinlock_t		lock;
-=======
 	raw_spinlock_t		lock;
->>>>>>> 24b8d41d
 	struct list_head	work_list;
 	struct list_head	delayed_work_list;
 	struct task_struct	*task;
@@ -133,12 +121,7 @@
 
 #define KTHREAD_DELAYED_WORK_INIT(dwork, fn) {				\
 	.work = KTHREAD_WORK_INIT((dwork).work, (fn)),			\
-<<<<<<< HEAD
-	.timer = __TIMER_INITIALIZER(kthread_delayed_work_timer_fn,	\
-				     0, (unsigned long)&(dwork),	\
-=======
 	.timer = __TIMER_INITIALIZER(kthread_delayed_work_timer_fn,\
->>>>>>> 24b8d41d
 				     TIMER_IRQSAFE),			\
 	}
 
@@ -184,16 +167,9 @@
 #define kthread_init_delayed_work(dwork, fn)				\
 	do {								\
 		kthread_init_work(&(dwork)->work, (fn));		\
-<<<<<<< HEAD
-		__setup_timer(&(dwork)->timer,				\
-			      kthread_delayed_work_timer_fn,		\
-			      (unsigned long)(dwork),			\
-			      TIMER_IRQSAFE);				\
-=======
 		timer_setup(&(dwork)->timer,				\
 			     kthread_delayed_work_timer_fn,		\
 			     TIMER_IRQSAFE);				\
->>>>>>> 24b8d41d
 	} while (0)
 
 int kthread_worker_fn(void *worker_ptr);
@@ -202,35 +178,12 @@
 struct kthread_worker *
 kthread_create_worker(unsigned int flags, const char namefmt[], ...);
 
-<<<<<<< HEAD
-struct kthread_worker *
-=======
 __printf(3, 4) struct kthread_worker *
->>>>>>> 24b8d41d
 kthread_create_worker_on_cpu(int cpu, unsigned int flags,
 			     const char namefmt[], ...);
 
 bool kthread_queue_work(struct kthread_worker *worker,
 			struct kthread_work *work);
-<<<<<<< HEAD
-
-bool kthread_queue_delayed_work(struct kthread_worker *worker,
-				struct kthread_delayed_work *dwork,
-				unsigned long delay);
-
-bool kthread_mod_delayed_work(struct kthread_worker *worker,
-			      struct kthread_delayed_work *dwork,
-			      unsigned long delay);
-
-void kthread_flush_work(struct kthread_work *work);
-void kthread_flush_worker(struct kthread_worker *worker);
-
-bool kthread_cancel_work_sync(struct kthread_work *work);
-bool kthread_cancel_delayed_work_sync(struct kthread_delayed_work *work);
-
-void kthread_destroy_worker(struct kthread_worker *worker);
-=======
->>>>>>> 24b8d41d
 
 bool kthread_queue_delayed_work(struct kthread_worker *worker,
 				struct kthread_delayed_work *dwork,
