/* SPDX-License-Identifier: GPL-2.0-only */
/*
 * Copyright © 2006-2015, Intel Corporation.
 *
 * Authors: Ashok Raj <ashok.raj@intel.com>
 *          Anil S Keshavamurthy <anil.s.keshavamurthy@intel.com>
 *          David Woodhouse <David.Woodhouse@intel.com>
 */

#ifndef _INTEL_IOMMU_H_
#define _INTEL_IOMMU_H_

#include <linux/types.h>
#include <linux/iova.h>
#include <linux/io.h>
#include <linux/idr.h>
#include <linux/mmu_notifier.h>
#include <linux/list.h>
#include <linux/iommu.h>
#include <linux/io-64-nonatomic-lo-hi.h>
#include <linux/dmar.h>
#include <linux/ioasid.h>

#include <asm/cacheflush.h>
#include <asm/iommu.h>

/*
 * VT-d hardware uses 4KiB page size regardless of host page size.
 */
#define VTD_PAGE_SHIFT		(12)
#define VTD_PAGE_SIZE		(1UL << VTD_PAGE_SHIFT)
#define VTD_PAGE_MASK		(((u64)-1) << VTD_PAGE_SHIFT)
#define VTD_PAGE_ALIGN(addr)	(((addr) + VTD_PAGE_SIZE - 1) & VTD_PAGE_MASK)

#define VTD_STRIDE_SHIFT        (9)
#define VTD_STRIDE_MASK         (((u64)-1) << VTD_STRIDE_SHIFT)

#define DMA_PTE_READ		BIT_ULL(0)
#define DMA_PTE_WRITE		BIT_ULL(1)
#define DMA_PTE_LARGE_PAGE	BIT_ULL(7)
#define DMA_PTE_SNP		BIT_ULL(11)

#define DMA_FL_PTE_PRESENT	BIT_ULL(0)
#define DMA_FL_PTE_US		BIT_ULL(2)
#define DMA_FL_PTE_XD		BIT_ULL(63)

#define ADDR_WIDTH_5LEVEL	(57)
#define ADDR_WIDTH_4LEVEL	(48)

#define CONTEXT_TT_MULTI_LEVEL	0
#define CONTEXT_TT_DEV_IOTLB	1
#define CONTEXT_TT_PASS_THROUGH 2
#define CONTEXT_PASIDE		BIT_ULL(3)

/*
 * Intel IOMMU register specification per version 1.0 public spec.
 */
#define	DMAR_VER_REG	0x0	/* Arch version supported by this IOMMU */
#define	DMAR_CAP_REG	0x8	/* Hardware supported capabilities */
#define	DMAR_ECAP_REG	0x10	/* Extended capabilities supported */
#define	DMAR_GCMD_REG	0x18	/* Global command register */
#define	DMAR_GSTS_REG	0x1c	/* Global status register */
#define	DMAR_RTADDR_REG	0x20	/* Root entry table */
#define	DMAR_CCMD_REG	0x28	/* Context command reg */
#define	DMAR_FSTS_REG	0x34	/* Fault Status register */
#define	DMAR_FECTL_REG	0x38	/* Fault control register */
#define	DMAR_FEDATA_REG	0x3c	/* Fault event interrupt data register */
#define	DMAR_FEADDR_REG	0x40	/* Fault event interrupt addr register */
#define	DMAR_FEUADDR_REG 0x44	/* Upper address register */
#define	DMAR_AFLOG_REG	0x58	/* Advanced Fault control */
#define	DMAR_PMEN_REG	0x64	/* Enable Protected Memory Region */
#define	DMAR_PLMBASE_REG 0x68	/* PMRR Low addr */
#define	DMAR_PLMLIMIT_REG 0x6c	/* PMRR low limit */
#define	DMAR_PHMBASE_REG 0x70	/* pmrr high base addr */
#define	DMAR_PHMLIMIT_REG 0x78	/* pmrr high limit */
#define DMAR_IQH_REG	0x80	/* Invalidation queue head register */
#define DMAR_IQT_REG	0x88	/* Invalidation queue tail register */
#define DMAR_IQ_SHIFT	4	/* Invalidation queue head/tail shift */
#define DMAR_IQA_REG	0x90	/* Invalidation queue addr register */
#define DMAR_ICS_REG	0x9c	/* Invalidation complete status register */
#define DMAR_IRTA_REG	0xb8    /* Interrupt remapping table addr register */
#define DMAR_PQH_REG	0xc0	/* Page request queue head register */
#define DMAR_PQT_REG	0xc8	/* Page request queue tail register */
#define DMAR_PQA_REG	0xd0	/* Page request queue address register */
#define DMAR_PRS_REG	0xdc	/* Page request status register */
#define DMAR_PECTL_REG	0xe0	/* Page request event control register */
#define	DMAR_PEDATA_REG	0xe4	/* Page request event interrupt data register */
#define	DMAR_PEADDR_REG	0xe8	/* Page request event interrupt addr register */
#define	DMAR_PEUADDR_REG 0xec	/* Page request event Upper address register */
#define DMAR_MTRRCAP_REG 0x100	/* MTRR capability register */
#define DMAR_MTRRDEF_REG 0x108	/* MTRR default type register */
#define DMAR_MTRR_FIX64K_00000_REG 0x120 /* MTRR Fixed range registers */
#define DMAR_MTRR_FIX16K_80000_REG 0x128
#define DMAR_MTRR_FIX16K_A0000_REG 0x130
#define DMAR_MTRR_FIX4K_C0000_REG 0x138
#define DMAR_MTRR_FIX4K_C8000_REG 0x140
#define DMAR_MTRR_FIX4K_D0000_REG 0x148
#define DMAR_MTRR_FIX4K_D8000_REG 0x150
#define DMAR_MTRR_FIX4K_E0000_REG 0x158
#define DMAR_MTRR_FIX4K_E8000_REG 0x160
#define DMAR_MTRR_FIX4K_F0000_REG 0x168
#define DMAR_MTRR_FIX4K_F8000_REG 0x170
#define DMAR_MTRR_PHYSBASE0_REG 0x180 /* MTRR Variable range registers */
#define DMAR_MTRR_PHYSMASK0_REG 0x188
#define DMAR_MTRR_PHYSBASE1_REG 0x190
#define DMAR_MTRR_PHYSMASK1_REG 0x198
#define DMAR_MTRR_PHYSBASE2_REG 0x1a0
#define DMAR_MTRR_PHYSMASK2_REG 0x1a8
#define DMAR_MTRR_PHYSBASE3_REG 0x1b0
#define DMAR_MTRR_PHYSMASK3_REG 0x1b8
#define DMAR_MTRR_PHYSBASE4_REG 0x1c0
#define DMAR_MTRR_PHYSMASK4_REG 0x1c8
#define DMAR_MTRR_PHYSBASE5_REG 0x1d0
#define DMAR_MTRR_PHYSMASK5_REG 0x1d8
#define DMAR_MTRR_PHYSBASE6_REG 0x1e0
#define DMAR_MTRR_PHYSMASK6_REG 0x1e8
#define DMAR_MTRR_PHYSBASE7_REG 0x1f0
#define DMAR_MTRR_PHYSMASK7_REG 0x1f8
#define DMAR_MTRR_PHYSBASE8_REG 0x200
#define DMAR_MTRR_PHYSMASK8_REG 0x208
#define DMAR_MTRR_PHYSBASE9_REG 0x210
#define DMAR_MTRR_PHYSMASK9_REG 0x218
#define DMAR_VCCAP_REG		0xe00 /* Virtual command capability register */
#define DMAR_VCMD_REG		0xe10 /* Virtual command register */
#define DMAR_VCRSP_REG		0xe20 /* Virtual command response register */

#define OFFSET_STRIDE		(9)

#define dmar_readq(a) readq(a)
#define dmar_writeq(a,v) writeq(v,a)
#define dmar_readl(a) readl(a)
#define dmar_writel(a, v) writel(v, a)

#define DMAR_VER_MAJOR(v)		(((v) & 0xf0) >> 4)
#define DMAR_VER_MINOR(v)		((v) & 0x0f)

/*
 * Decoding Capability Register
 */
#define cap_5lp_support(c)	(((c) >> 60) & 1)
#define cap_pi_support(c)	(((c) >> 59) & 1)
#define cap_fl1gp_support(c)	(((c) >> 56) & 1)
#define cap_read_drain(c)	(((c) >> 55) & 1)
#define cap_write_drain(c)	(((c) >> 54) & 1)
#define cap_max_amask_val(c)	(((c) >> 48) & 0x3f)
#define cap_num_fault_regs(c)	((((c) >> 40) & 0xff) + 1)
#define cap_pgsel_inv(c)	(((c) >> 39) & 1)

#define cap_super_page_val(c)	(((c) >> 34) & 0xf)
#define cap_super_offset(c)	(((find_first_bit(&cap_super_page_val(c), 4)) \
					* OFFSET_STRIDE) + 21)

#define cap_fault_reg_offset(c)	((((c) >> 24) & 0x3ff) * 16)
#define cap_max_fault_reg_offset(c) \
	(cap_fault_reg_offset(c) + cap_num_fault_regs(c) * 16)

#define cap_zlr(c)		(((c) >> 22) & 1)
#define cap_isoch(c)		(((c) >> 23) & 1)
#define cap_mgaw(c)		((((c) >> 16) & 0x3f) + 1)
#define cap_sagaw(c)		(((c) >> 8) & 0x1f)
#define cap_caching_mode(c)	(((c) >> 7) & 1)
#define cap_phmr(c)		(((c) >> 6) & 1)
#define cap_plmr(c)		(((c) >> 5) & 1)
#define cap_rwbf(c)		(((c) >> 4) & 1)
#define cap_afl(c)		(((c) >> 3) & 1)
#define cap_ndoms(c)		(((unsigned long)1) << (4 + 2 * ((c) & 0x7)))
/*
 * Extended Capability Register
 */

#define ecap_smpwc(e)		(((e) >> 48) & 0x1)
#define ecap_flts(e)		(((e) >> 47) & 0x1)
#define ecap_slts(e)		(((e) >> 46) & 0x1)
#define ecap_vcs(e)		(((e) >> 44) & 0x1)
#define ecap_smts(e)		(((e) >> 43) & 0x1)
#define ecap_dit(e)		((e >> 41) & 0x1)
#define ecap_pasid(e)		((e >> 40) & 0x1)
#define ecap_pss(e)		((e >> 35) & 0x1f)
#define ecap_eafs(e)		((e >> 34) & 0x1)
#define ecap_nwfs(e)		((e >> 33) & 0x1)
#define ecap_srs(e)		((e >> 31) & 0x1)
#define ecap_ers(e)		((e >> 30) & 0x1)
#define ecap_prs(e)		((e >> 29) & 0x1)
#define ecap_broken_pasid(e)	((e >> 28) & 0x1)
#define ecap_dis(e)		((e >> 27) & 0x1)
#define ecap_nest(e)		((e >> 26) & 0x1)
#define ecap_mts(e)		((e >> 25) & 0x1)
#define ecap_ecs(e)		((e >> 24) & 0x1)
#define ecap_iotlb_offset(e) 	((((e) >> 8) & 0x3ff) * 16)
#define ecap_max_iotlb_offset(e) (ecap_iotlb_offset(e) + 16)
#define ecap_coherent(e)	((e) & 0x1)
#define ecap_qis(e)		((e) & 0x2)
#define ecap_pass_through(e)	((e >> 6) & 0x1)
#define ecap_eim_support(e)	((e >> 4) & 0x1)
#define ecap_ir_support(e)	((e >> 3) & 0x1)
#define ecap_dev_iotlb_support(e)	(((e) >> 2) & 0x1)
#define ecap_max_handle_mask(e) ((e >> 20) & 0xf)
#define ecap_sc_support(e)	((e >> 7) & 0x1) /* Snooping Control */

/* Virtual command interface capability */
#define vccap_pasid(v)		(((v) & DMA_VCS_PAS)) /* PASID allocation */

/* IOTLB_REG */
#define DMA_TLB_FLUSH_GRANU_OFFSET  60
#define DMA_TLB_GLOBAL_FLUSH (((u64)1) << 60)
#define DMA_TLB_DSI_FLUSH (((u64)2) << 60)
#define DMA_TLB_PSI_FLUSH (((u64)3) << 60)
#define DMA_TLB_IIRG(type) ((type >> 60) & 3)
#define DMA_TLB_IAIG(val) (((val) >> 57) & 3)
#define DMA_TLB_READ_DRAIN (((u64)1) << 49)
#define DMA_TLB_WRITE_DRAIN (((u64)1) << 48)
#define DMA_TLB_DID(id)	(((u64)((id) & 0xffff)) << 32)
#define DMA_TLB_IVT (((u64)1) << 63)
#define DMA_TLB_IH_NONLEAF (((u64)1) << 6)
#define DMA_TLB_MAX_SIZE (0x3f)

/* INVALID_DESC */
#define DMA_CCMD_INVL_GRANU_OFFSET  61
#define DMA_ID_TLB_GLOBAL_FLUSH	(((u64)1) << 4)
#define DMA_ID_TLB_DSI_FLUSH	(((u64)2) << 4)
#define DMA_ID_TLB_PSI_FLUSH	(((u64)3) << 4)
#define DMA_ID_TLB_READ_DRAIN	(((u64)1) << 7)
#define DMA_ID_TLB_WRITE_DRAIN	(((u64)1) << 6)
#define DMA_ID_TLB_DID(id)	(((u64)((id & 0xffff) << 16)))
#define DMA_ID_TLB_IH_NONLEAF	(((u64)1) << 6)
#define DMA_ID_TLB_ADDR(addr)	(addr)
#define DMA_ID_TLB_ADDR_MASK(mask)	(mask)

/* PMEN_REG */
#define DMA_PMEN_EPM (((u32)1)<<31)
#define DMA_PMEN_PRS (((u32)1)<<0)

/* GCMD_REG */
#define DMA_GCMD_TE (((u32)1) << 31)
#define DMA_GCMD_SRTP (((u32)1) << 30)
#define DMA_GCMD_SFL (((u32)1) << 29)
#define DMA_GCMD_EAFL (((u32)1) << 28)
#define DMA_GCMD_WBF (((u32)1) << 27)
#define DMA_GCMD_QIE (((u32)1) << 26)
#define DMA_GCMD_SIRTP (((u32)1) << 24)
#define DMA_GCMD_IRE (((u32) 1) << 25)
#define DMA_GCMD_CFI (((u32) 1) << 23)

/* GSTS_REG */
#define DMA_GSTS_TES (((u32)1) << 31)
#define DMA_GSTS_RTPS (((u32)1) << 30)
#define DMA_GSTS_FLS (((u32)1) << 29)
#define DMA_GSTS_AFLS (((u32)1) << 28)
#define DMA_GSTS_WBFS (((u32)1) << 27)
#define DMA_GSTS_QIES (((u32)1) << 26)
#define DMA_GSTS_IRTPS (((u32)1) << 24)
#define DMA_GSTS_IRES (((u32)1) << 25)
#define DMA_GSTS_CFIS (((u32)1) << 23)

/* DMA_RTADDR_REG */
#define DMA_RTADDR_RTT (((u64)1) << 11)
#define DMA_RTADDR_SMT (((u64)1) << 10)

/* CCMD_REG */
#define DMA_CCMD_ICC (((u64)1) << 63)
#define DMA_CCMD_GLOBAL_INVL (((u64)1) << 61)
#define DMA_CCMD_DOMAIN_INVL (((u64)2) << 61)
#define DMA_CCMD_DEVICE_INVL (((u64)3) << 61)
#define DMA_CCMD_FM(m) (((u64)((m) & 0x3)) << 32)
#define DMA_CCMD_MASK_NOBIT 0
#define DMA_CCMD_MASK_1BIT 1
#define DMA_CCMD_MASK_2BIT 2
#define DMA_CCMD_MASK_3BIT 3
#define DMA_CCMD_SID(s) (((u64)((s) & 0xffff)) << 16)
#define DMA_CCMD_DID(d) ((u64)((d) & 0xffff))

/* FECTL_REG */
#define DMA_FECTL_IM (((u32)1) << 31)

/* FSTS_REG */
#define DMA_FSTS_PFO (1 << 0) /* Primary Fault Overflow */
#define DMA_FSTS_PPF (1 << 1) /* Primary Pending Fault */
#define DMA_FSTS_IQE (1 << 4) /* Invalidation Queue Error */
#define DMA_FSTS_ICE (1 << 5) /* Invalidation Completion Error */
#define DMA_FSTS_ITE (1 << 6) /* Invalidation Time-out Error */
#define DMA_FSTS_PRO (1 << 7) /* Page Request Overflow */
#define dma_fsts_fault_record_index(s) (((s) >> 8) & 0xff)

/* FRCD_REG, 32 bits access */
#define DMA_FRCD_F (((u32)1) << 31)
#define dma_frcd_type(d) ((d >> 30) & 1)
#define dma_frcd_fault_reason(c) (c & 0xff)
#define dma_frcd_source_id(c) (c & 0xffff)
#define dma_frcd_pasid_value(c) (((c) >> 8) & 0xfffff)
#define dma_frcd_pasid_present(c) (((c) >> 31) & 1)
/* low 64 bit */
#define dma_frcd_page_addr(d) (d & (((u64)-1) << PAGE_SHIFT))

/* PRS_REG */
#define DMA_PRS_PPR	((u32)1)
#define DMA_PRS_PRO	((u32)2)

#define DMA_VCS_PAS	((u64)1)

#define IOMMU_WAIT_OP(iommu, offset, op, cond, sts)			\
do {									\
	cycles_t start_time = get_cycles();				\
	while (1) {							\
		sts = op(iommu->reg + offset);				\
		if (cond)						\
			break;						\
		if (DMAR_OPERATION_TIMEOUT < (get_cycles() - start_time))\
			panic("DMAR hardware is malfunctioning\n");	\
		cpu_relax();						\
	}								\
} while (0)

#define QI_LENGTH	256	/* queue length */

enum {
	QI_FREE,
	QI_IN_USE,
	QI_DONE,
	QI_ABORT
};

#define QI_CC_TYPE		0x1
#define QI_IOTLB_TYPE		0x2
#define QI_DIOTLB_TYPE		0x3
#define QI_IEC_TYPE		0x4
#define QI_IWD_TYPE		0x5
#define QI_EIOTLB_TYPE		0x6
#define QI_PC_TYPE		0x7
#define QI_DEIOTLB_TYPE		0x8
#define QI_PGRP_RESP_TYPE	0x9
#define QI_PSTRM_RESP_TYPE	0xa

#define QI_IEC_SELECTIVE	(((u64)1) << 4)
#define QI_IEC_IIDEX(idx)	(((u64)(idx & 0xffff) << 32))
#define QI_IEC_IM(m)		(((u64)(m & 0x1f) << 27))

#define QI_IWD_STATUS_DATA(d)	(((u64)d) << 32)
#define QI_IWD_STATUS_WRITE	(((u64)1) << 5)
#define QI_IWD_FENCE		(((u64)1) << 6)
#define QI_IWD_PRQ_DRAIN	(((u64)1) << 7)

#define QI_IOTLB_DID(did) 	(((u64)did) << 16)
#define QI_IOTLB_DR(dr) 	(((u64)dr) << 7)
#define QI_IOTLB_DW(dw) 	(((u64)dw) << 6)
#define QI_IOTLB_GRAN(gran) 	(((u64)gran) >> (DMA_TLB_FLUSH_GRANU_OFFSET-4))
#define QI_IOTLB_ADDR(addr)	(((u64)addr) & VTD_PAGE_MASK)
#define QI_IOTLB_IH(ih)		(((u64)ih) << 6)
#define QI_IOTLB_AM(am)		(((u8)am) & 0x3f)

#define QI_CC_FM(fm)		(((u64)fm) << 48)
#define QI_CC_SID(sid)		(((u64)sid) << 32)
#define QI_CC_DID(did)		(((u64)did) << 16)
#define QI_CC_GRAN(gran)	(((u64)gran) >> (DMA_CCMD_INVL_GRANU_OFFSET-4))

#define QI_DEV_IOTLB_SID(sid)	((u64)((sid) & 0xffff) << 32)
#define QI_DEV_IOTLB_QDEP(qdep)	(((qdep) & 0x1f) << 16)
#define QI_DEV_IOTLB_ADDR(addr)	((u64)(addr) & VTD_PAGE_MASK)
#define QI_DEV_IOTLB_PFSID(pfsid) (((u64)(pfsid & 0xf) << 12) | \
				   ((u64)((pfsid >> 4) & 0xfff) << 52))
#define QI_DEV_IOTLB_SIZE	1
#define QI_DEV_IOTLB_MAX_INVS	32

#define QI_PC_PASID(pasid)	(((u64)pasid) << 32)
#define QI_PC_DID(did)		(((u64)did) << 16)
#define QI_PC_GRAN(gran)	(((u64)gran) << 4)

/* PASID cache invalidation granu */
#define QI_PC_ALL_PASIDS	0
#define QI_PC_PASID_SEL		1

#define QI_EIOTLB_ADDR(addr)	((u64)(addr) & VTD_PAGE_MASK)
#define QI_EIOTLB_IH(ih)	(((u64)ih) << 6)
#define QI_EIOTLB_AM(am)	(((u64)am) & 0x3f)
#define QI_EIOTLB_PASID(pasid) 	(((u64)pasid) << 32)
#define QI_EIOTLB_DID(did)	(((u64)did) << 16)
#define QI_EIOTLB_GRAN(gran) 	(((u64)gran) << 4)

/* QI Dev-IOTLB inv granu */
#define QI_DEV_IOTLB_GRAN_ALL		1
#define QI_DEV_IOTLB_GRAN_PASID_SEL	0

#define QI_DEV_EIOTLB_ADDR(a)	((u64)(a) & VTD_PAGE_MASK)
#define QI_DEV_EIOTLB_SIZE	(((u64)1) << 11)
#define QI_DEV_EIOTLB_PASID(p)	((u64)((p) & 0xfffff) << 32)
#define QI_DEV_EIOTLB_SID(sid)	((u64)((sid) & 0xffff) << 16)
#define QI_DEV_EIOTLB_QDEP(qd)	((u64)((qd) & 0x1f) << 4)
#define QI_DEV_EIOTLB_PFSID(pfsid) (((u64)(pfsid & 0xf) << 12) | \
				    ((u64)((pfsid >> 4) & 0xfff) << 52))
#define QI_DEV_EIOTLB_MAX_INVS	32

/* Page group response descriptor QW0 */
#define QI_PGRP_PASID_P(p)	(((u64)(p)) << 4)
#define QI_PGRP_PDP(p)		(((u64)(p)) << 5)
#define QI_PGRP_RESP_CODE(res)	(((u64)(res)) << 12)
#define QI_PGRP_DID(rid)	(((u64)(rid)) << 16)
#define QI_PGRP_PASID(pasid)	(((u64)(pasid)) << 32)

/* Page group response descriptor QW1 */
#define QI_PGRP_LPIG(x)		(((u64)(x)) << 2)
#define QI_PGRP_IDX(idx)	(((u64)(idx)) << 3)


#define QI_RESP_SUCCESS		0x0
#define QI_RESP_INVALID		0x1
#define QI_RESP_FAILURE		0xf

#define QI_GRAN_NONG_PASID		2
#define QI_GRAN_PSI_PASID		3

#define qi_shift(iommu)		(DMAR_IQ_SHIFT + !!ecap_smts((iommu)->ecap))

struct qi_desc {
	u64 qw0;
	u64 qw1;
	u64 qw2;
	u64 qw3;
};

struct q_inval {
	raw_spinlock_t  q_lock;
	void		*desc;          /* invalidation queue */
	int             *desc_status;   /* desc status */
	int             free_head;      /* first free entry */
	int             free_tail;      /* last free entry */
	int             free_cnt;
};

struct dmar_pci_notify_info;

#ifdef CONFIG_IRQ_REMAP
/* 1MB - maximum possible interrupt remapping table size */
#define INTR_REMAP_PAGE_ORDER	8
#define INTR_REMAP_TABLE_REG_SIZE	0xf
#define INTR_REMAP_TABLE_REG_SIZE_MASK  0xf

#define INTR_REMAP_TABLE_ENTRIES	65536

struct irq_domain;

struct ir_table {
	struct irte *base;
	unsigned long *bitmap;
};

void intel_irq_remap_add_device(struct dmar_pci_notify_info *info);
#else
static inline void
intel_irq_remap_add_device(struct dmar_pci_notify_info *info) { }
#endif

struct iommu_flush {
	void (*flush_context)(struct intel_iommu *iommu, u16 did, u16 sid,
			      u8 fm, u64 type);
	void (*flush_iotlb)(struct intel_iommu *iommu, u16 did, u64 addr,
			    unsigned int size_order, u64 type);
};

enum {
	SR_DMAR_FECTL_REG,
	SR_DMAR_FEDATA_REG,
	SR_DMAR_FEADDR_REG,
	SR_DMAR_FEUADDR_REG,
	MAX_SR_DMAR_REGS
};

#define VTD_FLAG_TRANS_PRE_ENABLED	(1 << 0)
#define VTD_FLAG_IRQ_REMAP_PRE_ENABLED	(1 << 1)
#define VTD_FLAG_SVM_CAPABLE		(1 << 2)

extern int intel_iommu_sm;
extern spinlock_t device_domain_lock;

#define sm_supported(iommu)	(intel_iommu_sm && ecap_smts((iommu)->ecap))
#define pasid_supported(iommu)	(sm_supported(iommu) &&			\
				 ecap_pasid((iommu)->ecap))

struct pasid_entry;
struct pasid_state_entry;
struct page_req_dsc;

/*
 * 0: Present
 * 1-11: Reserved
 * 12-63: Context Ptr (12 - (haw-1))
 * 64-127: Reserved
 */
struct root_entry {
	u64     lo;
	u64     hi;
};

/*
 * low 64 bits:
 * 0: present
 * 1: fault processing disable
 * 2-3: translation type
 * 12-63: address space root
 * high 64 bits:
 * 0-2: address width
 * 3-6: aval
 * 8-23: domain id
 */
struct context_entry {
	u64 lo;
	u64 hi;
};

/* si_domain contains mulitple devices */
#define DOMAIN_FLAG_STATIC_IDENTITY		BIT(0)

/*
 * When VT-d works in the scalable mode, it allows DMA translation to
 * happen through either first level or second level page table. This
 * bit marks that the DMA translation for the domain goes through the
 * first level page table, otherwise, it goes through the second level.
 */
#define DOMAIN_FLAG_USE_FIRST_LEVEL		BIT(1)

/*
 * Domain represents a virtual machine which demands iommu nested
 * translation mode support.
 */
#define DOMAIN_FLAG_NESTING_MODE		BIT(2)

struct dmar_domain {
	int	nid;			/* node id */

	unsigned	iommu_refcnt[DMAR_UNITS_SUPPORTED];
					/* Refcount of devices per iommu */


	u16		iommu_did[DMAR_UNITS_SUPPORTED];
					/* Domain ids per IOMMU. Use u16 since
					 * domain ids are 16 bit wide according
					 * to VT-d spec, section 9.3 */
	unsigned int	auxd_refcnt;	/* Refcount of auxiliary attaching */

	bool has_iotlb_device;
	struct list_head devices;	/* all devices' list */
	struct list_head auxd;		/* link to device's auxiliary list */
	struct iova_domain iovad;	/* iova's that belong to this domain */

	struct dma_pte	*pgd;		/* virtual address */
	int		gaw;		/* max guest address width */

	/* adjusted guest address width, 0 is level 2 30-bit */
	int		agaw;

	int		flags;		/* flags to find out type of domain */

	int		iommu_coherency;/* indicate coherency of iommu access */
	int		iommu_snooping; /* indicate snooping control feature*/
	int		iommu_count;	/* reference count of iommu */
	int		iommu_superpage;/* Level of superpages supported:
					   0 == 4KiB (no superpages), 1 == 2MiB,
					   2 == 1GiB, 3 == 512GiB, 4 == 1TiB */
	u64		max_addr;	/* maximum mapped address */

	u32		default_pasid;	/*
					 * The default pasid used for non-SVM
					 * traffic on mediated devices.
					 */

	struct iommu_domain domain;	/* generic domain data structure for
					   iommu core */
};

struct intel_iommu {
	void __iomem	*reg; /* Pointer to hardware regs, virtual addr */
	u64 		reg_phys; /* physical address of hw register set */
	u64		reg_size; /* size of hw register set */
	u64		cap;
	u64		ecap;
	u64		vccap;
	u32		gcmd; /* Holds TE, EAFL. Don't need SRTP, SFL, WBF */
	raw_spinlock_t	register_lock; /* protect register handling */
	int		seq_id;	/* sequence id of the iommu */
	int		agaw; /* agaw of this iommu */
	int		msagaw; /* max sagaw of this iommu */
	unsigned int 	irq, pr_irq;
	u16		segment;     /* PCI segment# */
	unsigned char 	name[13];    /* Device Name */

#ifdef CONFIG_INTEL_IOMMU
	unsigned long 	*domain_ids; /* bitmap of domains */
	struct dmar_domain ***domains; /* ptr to domains */
	spinlock_t	lock; /* protect context, domain ids */
	struct root_entry *root_entry; /* virtual address */

	struct iommu_flush flush;
#endif
#ifdef CONFIG_INTEL_IOMMU_SVM
	struct page_req_dsc *prq;
	unsigned char prq_name[16];    /* Name for PRQ interrupt */
<<<<<<< HEAD
	struct idr pasid_idr;
	u32 pasid_max;
=======
	struct completion prq_complete;
	struct ioasid_allocator_ops pasid_allocator; /* Custom allocator for PASIDs */
>>>>>>> 24b8d41d
#endif
	struct q_inval  *qi;            /* Queued invalidation info */
	u32 *iommu_state; /* Store iommu states between suspend and resume.*/

#ifdef CONFIG_IRQ_REMAP
	struct ir_table *ir_table;	/* Interrupt remapping info */
	struct irq_domain *ir_domain;
	struct irq_domain *ir_msi_domain;
#endif
	struct iommu_device iommu;  /* IOMMU core code handle */
	int		node;
	u32		flags;      /* Software defined flags */

	struct dmar_drhd_unit *drhd;
};

/* PCI domain-device relationship */
struct device_domain_info {
	struct list_head link;	/* link to domain siblings */
	struct list_head global; /* link to global list */
	struct list_head table;	/* link to pasid table */
	struct list_head auxiliary_domains; /* auxiliary domains
					     * attached to this device
					     */
	u32 segment;		/* PCI segment number */
	u8 bus;			/* PCI bus number */
	u8 devfn;		/* PCI devfn number */
	u16 pfsid;		/* SRIOV physical function source ID */
	u8 pasid_supported:3;
	u8 pasid_enabled:1;
	u8 pri_supported:1;
	u8 pri_enabled:1;
	u8 ats_supported:1;
	u8 ats_enabled:1;
	u8 auxd_enabled:1;	/* Multiple domains per device */
	u8 ats_qdep;
	struct device *dev; /* it's NULL for PCIe-to-PCI bridge */
	struct intel_iommu *iommu; /* IOMMU used by this device */
	struct dmar_domain *domain; /* pointer to domain */
	struct pasid_table *pasid_table; /* pasid table */
};

static inline void __iommu_flush_cache(
	struct intel_iommu *iommu, void *addr, int size)
{
	if (!ecap_coherent(iommu->ecap))
		clflush_cache_range(addr, size);
}

/* Convert generic struct iommu_domain to private struct dmar_domain */
static inline struct dmar_domain *to_dmar_domain(struct iommu_domain *dom)
{
	return container_of(dom, struct dmar_domain, domain);
}

/*
 * 0: readable
 * 1: writable
 * 2-6: reserved
 * 7: super page
 * 8-10: available
 * 11: snoop behavior
 * 12-63: Host physcial address
 */
struct dma_pte {
	u64 val;
};

static inline void dma_clear_pte(struct dma_pte *pte)
{
	pte->val = 0;
}

static inline u64 dma_pte_addr(struct dma_pte *pte)
{
#ifdef CONFIG_64BIT
	return pte->val & VTD_PAGE_MASK & (~DMA_FL_PTE_XD);
#else
	/* Must have a full atomic 64-bit read */
	return  __cmpxchg64(&pte->val, 0ULL, 0ULL) &
			VTD_PAGE_MASK & (~DMA_FL_PTE_XD);
#endif
}

static inline bool dma_pte_present(struct dma_pte *pte)
{
	return (pte->val & 3) != 0;
}

static inline bool dma_pte_superpage(struct dma_pte *pte)
{
	return (pte->val & DMA_PTE_LARGE_PAGE);
}

static inline int first_pte_in_page(struct dma_pte *pte)
{
	return !((unsigned long)pte & ~VTD_PAGE_MASK);
}

extern struct dmar_drhd_unit * dmar_find_matched_drhd_unit(struct pci_dev *dev);
extern int dmar_find_matched_atsr_unit(struct pci_dev *dev);

extern int dmar_enable_qi(struct intel_iommu *iommu);
extern void dmar_disable_qi(struct intel_iommu *iommu);
extern int dmar_reenable_qi(struct intel_iommu *iommu);
extern void qi_global_iec(struct intel_iommu *iommu);

extern void qi_flush_context(struct intel_iommu *iommu, u16 did, u16 sid,
			     u8 fm, u64 type);
extern void qi_flush_iotlb(struct intel_iommu *iommu, u16 did, u64 addr,
			  unsigned int size_order, u64 type);
extern void qi_flush_dev_iotlb(struct intel_iommu *iommu, u16 sid, u16 pfsid,
			u16 qdep, u64 addr, unsigned mask);

void qi_flush_piotlb(struct intel_iommu *iommu, u16 did, u32 pasid, u64 addr,
		     unsigned long npages, bool ih);

void qi_flush_dev_iotlb_pasid(struct intel_iommu *iommu, u16 sid, u16 pfsid,
			      u32 pasid, u16 qdep, u64 addr,
			      unsigned int size_order);
void qi_flush_pasid_cache(struct intel_iommu *iommu, u16 did, u64 granu,
			  u32 pasid);

int qi_submit_sync(struct intel_iommu *iommu, struct qi_desc *desc,
		   unsigned int count, unsigned long options);
/*
 * Options used in qi_submit_sync:
 * QI_OPT_WAIT_DRAIN - Wait for PRQ drain completion, spec 6.5.2.8.
 */
#define QI_OPT_WAIT_DRAIN		BIT(0)

extern int dmar_ir_support(void);

void *alloc_pgtable_page(int node);
void free_pgtable_page(void *vaddr);
struct intel_iommu *domain_get_iommu(struct dmar_domain *domain);
int for_each_device_domain(int (*fn)(struct device_domain_info *info,
				     void *data), void *data);
void iommu_flush_write_buffer(struct intel_iommu *iommu);
int intel_iommu_enable_pasid(struct intel_iommu *iommu, struct device *dev);
struct dmar_domain *find_domain(struct device *dev);
struct device_domain_info *get_domain_info(struct device *dev);
struct intel_iommu *device_to_iommu(struct device *dev, u8 *bus, u8 *devfn);

#ifdef CONFIG_INTEL_IOMMU_SVM
extern void intel_svm_check(struct intel_iommu *iommu);
extern int intel_svm_enable_prq(struct intel_iommu *iommu);
extern int intel_svm_finish_prq(struct intel_iommu *iommu);
int intel_svm_bind_gpasid(struct iommu_domain *domain, struct device *dev,
			  struct iommu_gpasid_bind_data *data);
int intel_svm_unbind_gpasid(struct device *dev, u32 pasid);
struct iommu_sva *intel_svm_bind(struct device *dev, struct mm_struct *mm,
				 void *drvdata);
void intel_svm_unbind(struct iommu_sva *handle);
u32 intel_svm_get_pasid(struct iommu_sva *handle);
int intel_svm_page_response(struct device *dev, struct iommu_fault_event *evt,
			    struct iommu_page_response *msg);

struct svm_dev_ops;

struct intel_svm_dev {
	struct list_head list;
	struct rcu_head rcu;
	struct device *dev;
	struct svm_dev_ops *ops;
	struct iommu_sva sva;
	u32 pasid;
	int users;
	u16 did;
	u16 dev_iotlb:1;
	u16 sid, qdep;
};

struct intel_svm {
	struct mmu_notifier notifier;
	struct mm_struct *mm;

	struct intel_iommu *iommu;
	unsigned int flags;
	u32 pasid;
	int gpasid; /* In case that guest PASID is different from host PASID */
	struct list_head devs;
	struct list_head list;
};
#else
static inline void intel_svm_check(struct intel_iommu *iommu) {}
#endif

#ifdef CONFIG_INTEL_IOMMU_DEBUGFS
void intel_iommu_debugfs_init(void);
#else
static inline void intel_iommu_debugfs_init(void) {}
#endif /* CONFIG_INTEL_IOMMU_DEBUGFS */

extern const struct attribute_group *intel_iommu_groups[];
bool context_present(struct context_entry *context);
struct context_entry *iommu_context_addr(struct intel_iommu *iommu, u8 bus,
					 u8 devfn, int alloc);

#ifdef CONFIG_INTEL_IOMMU
extern int iommu_calculate_agaw(struct intel_iommu *iommu);
extern int iommu_calculate_max_sagaw(struct intel_iommu *iommu);
extern int dmar_disabled;
extern int intel_iommu_enabled;
extern int intel_iommu_gfx_mapped;
#else
static inline int iommu_calculate_agaw(struct intel_iommu *iommu)
{
	return 0;
}
static inline int iommu_calculate_max_sagaw(struct intel_iommu *iommu)
{
	return 0;
}
#define dmar_disabled	(1)
#define intel_iommu_enabled (0)
#endif

#endif<|MERGE_RESOLUTION|>--- conflicted
+++ resolved
@@ -592,13 +592,8 @@
 #ifdef CONFIG_INTEL_IOMMU_SVM
 	struct page_req_dsc *prq;
 	unsigned char prq_name[16];    /* Name for PRQ interrupt */
-<<<<<<< HEAD
-	struct idr pasid_idr;
-	u32 pasid_max;
-=======
 	struct completion prq_complete;
 	struct ioasid_allocator_ops pasid_allocator; /* Custom allocator for PASIDs */
->>>>>>> 24b8d41d
 #endif
 	struct q_inval  *qi;            /* Queued invalidation info */
 	u32 *iommu_state; /* Store iommu states between suspend and resume.*/
