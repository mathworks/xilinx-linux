--- conflicted
+++ resolved
@@ -33,11 +33,8 @@
 	void		(*set_termios)(struct uart_port *,
 			               struct ktermios *new,
 			               struct ktermios *old);
-<<<<<<< HEAD
-=======
 	void		(*set_ldisc)(struct uart_port *,
 				     struct ktermios *);
->>>>>>> 24b8d41d
 	unsigned int	(*get_mctrl)(struct uart_port *);
 	int		(*handle_irq)(struct uart_port *);
 	void		(*pm)(struct uart_port *, unsigned int state,
@@ -162,11 +159,8 @@
 				      unsigned int uartclk);
 extern void serial8250_do_set_termios(struct uart_port *port,
 		struct ktermios *termios, struct ktermios *old);
-<<<<<<< HEAD
-=======
 extern void serial8250_do_set_ldisc(struct uart_port *port,
 				    struct ktermios *termios);
->>>>>>> 24b8d41d
 extern unsigned int serial8250_do_get_mctrl(struct uart_port *port);
 extern int serial8250_do_startup(struct uart_port *port);
 extern void serial8250_do_shutdown(struct uart_port *port);
