--- conflicted
+++ resolved
@@ -48,8 +48,6 @@
 #define BR_LEARNING_SYNC	BIT(9)
 #define BR_PROXYARP_WIFI	BIT(10)
 #define BR_MCAST_FLOOD		BIT(11)
-<<<<<<< HEAD
-=======
 #define BR_MULTICAST_TO_UNICAST	BIT(12)
 #define BR_VLAN_TUNNEL		BIT(13)
 #define BR_BCAST_FLOOD		BIT(14)
@@ -58,7 +56,6 @@
 #define BR_MRP_AWARE		BIT(17)
 #define BR_MRP_LOST_CONT	BIT(18)
 #define BR_MRP_LOST_IN_CONT	BIT(19)
->>>>>>> 24b8d41d
 
 #define BR_DEFAULT_AGEING_TIME	(300 * HZ)
 
