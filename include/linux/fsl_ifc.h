/* SPDX-License-Identifier: GPL-2.0-or-later */
/* Freescale Integrated Flash Controller
 *
 * Copyright 2011 Freescale Semiconductor, Inc
 *
 * Author: Dipen Dudhat <dipen.dudhat@freescale.com>
 */

#ifndef __ASM_FSL_IFC_H
#define __ASM_FSL_IFC_H

#include <linux/compiler.h>
#include <linux/types.h>
#include <linux/io.h>

#include <linux/of_platform.h>
#include <linux/interrupt.h>

/*
 * The actual number of banks implemented depends on the IFC version
 *    - IFC version 1.0 implements 4 banks.
 *    - IFC version 1.1 onward implements 8 banks.
 */
#define FSL_IFC_BANK_COUNT 8

#define FSL_IFC_VERSION_MASK	0x0F0F0000
#define FSL_IFC_VERSION_1_0_0	0x01000000
#define FSL_IFC_VERSION_1_1_0	0x01010000
#define FSL_IFC_VERSION_2_0_0	0x02000000

#define PGOFFSET_64K	(64*1024)
#define PGOFFSET_4K	(4*1024)

/*
 * CSPR - Chip Select Property Register
 */
#define CSPR_BA				0xFFFF0000
#define CSPR_BA_SHIFT			16
#define CSPR_PORT_SIZE			0x00000180
#define CSPR_PORT_SIZE_SHIFT		7
/* Port Size 8 bit */
#define CSPR_PORT_SIZE_8		0x00000080
/* Port Size 16 bit */
#define CSPR_PORT_SIZE_16		0x00000100
/* Port Size 32 bit */
#define CSPR_PORT_SIZE_32		0x00000180
/* Write Protect */
#define CSPR_WP				0x00000040
#define CSPR_WP_SHIFT			6
/* Machine Select */
#define CSPR_MSEL			0x00000006
#define CSPR_MSEL_SHIFT			1
/* NOR */
#define CSPR_MSEL_NOR			0x00000000
/* NAND */
#define CSPR_MSEL_NAND			0x00000002
/* GPCM */
#define CSPR_MSEL_GPCM			0x00000004
/* Bank Valid */
#define CSPR_V				0x00000001
#define CSPR_V_SHIFT			0

/*
 * Address Mask Register
 */
#define IFC_AMASK_MASK			0xFFFF0000
#define IFC_AMASK_SHIFT			16
#define IFC_AMASK(n)			(IFC_AMASK_MASK << \
					(__ilog2(n) - IFC_AMASK_SHIFT))

/*
 * Chip Select Option Register IFC_NAND Machine
 */
/* Enable ECC Encoder */
#define CSOR_NAND_ECC_ENC_EN		0x80000000
#define CSOR_NAND_ECC_MODE_MASK		0x30000000
/* 4 bit correction per 520 Byte sector */
#define CSOR_NAND_ECC_MODE_4		0x00000000
/* 8 bit correction per 528 Byte sector */
#define CSOR_NAND_ECC_MODE_8		0x10000000
/* Enable ECC Decoder */
#define CSOR_NAND_ECC_DEC_EN		0x04000000
/* Row Address Length */
#define CSOR_NAND_RAL_MASK		0x01800000
#define CSOR_NAND_RAL_SHIFT		20
#define CSOR_NAND_RAL_1			0x00000000
#define CSOR_NAND_RAL_2			0x00800000
#define CSOR_NAND_RAL_3			0x01000000
#define CSOR_NAND_RAL_4			0x01800000
/* Page Size 512b, 2k, 4k */
#define CSOR_NAND_PGS_MASK		0x00180000
#define CSOR_NAND_PGS_SHIFT		16
#define CSOR_NAND_PGS_512		0x00000000
#define CSOR_NAND_PGS_2K		0x00080000
#define CSOR_NAND_PGS_4K		0x00100000
#define CSOR_NAND_PGS_8K		0x00180000
/* Spare region Size */
#define CSOR_NAND_SPRZ_MASK		0x0000E000
#define CSOR_NAND_SPRZ_SHIFT		13
#define CSOR_NAND_SPRZ_16		0x00000000
#define CSOR_NAND_SPRZ_64		0x00002000
#define CSOR_NAND_SPRZ_128		0x00004000
#define CSOR_NAND_SPRZ_210		0x00006000
#define CSOR_NAND_SPRZ_218		0x00008000
#define CSOR_NAND_SPRZ_224		0x0000A000
#define CSOR_NAND_SPRZ_CSOR_EXT		0x0000C000
/* Pages Per Block */
#define CSOR_NAND_PB_MASK		0x00000700
#define CSOR_NAND_PB_SHIFT		8
#define CSOR_NAND_PB(n)		((__ilog2(n) - 5) << CSOR_NAND_PB_SHIFT)
/* Time for Read Enable High to Output High Impedance */
#define CSOR_NAND_TRHZ_MASK		0x0000001C
#define CSOR_NAND_TRHZ_SHIFT		2
#define CSOR_NAND_TRHZ_20		0x00000000
#define CSOR_NAND_TRHZ_40		0x00000004
#define CSOR_NAND_TRHZ_60		0x00000008
#define CSOR_NAND_TRHZ_80		0x0000000C
#define CSOR_NAND_TRHZ_100		0x00000010
/* Buffer control disable */
#define CSOR_NAND_BCTLD			0x00000001

/*
 * Chip Select Option Register - NOR Flash Mode
 */
/* Enable Address shift Mode */
#define CSOR_NOR_ADM_SHFT_MODE_EN	0x80000000
/* Page Read Enable from NOR device */
#define CSOR_NOR_PGRD_EN		0x10000000
/* AVD Toggle Enable during Burst Program */
#define CSOR_NOR_AVD_TGL_PGM_EN		0x01000000
/* Address Data Multiplexing Shift */
#define CSOR_NOR_ADM_MASK		0x0003E000
#define CSOR_NOR_ADM_SHIFT_SHIFT	13
#define CSOR_NOR_ADM_SHIFT(n)	((n) << CSOR_NOR_ADM_SHIFT_SHIFT)
/* Type of the NOR device hooked */
#define CSOR_NOR_NOR_MODE_AYSNC_NOR	0x00000000
#define CSOR_NOR_NOR_MODE_AVD_NOR	0x00000020
/* Time for Read Enable High to Output High Impedance */
#define CSOR_NOR_TRHZ_MASK		0x0000001C
#define CSOR_NOR_TRHZ_SHIFT		2
#define CSOR_NOR_TRHZ_20		0x00000000
#define CSOR_NOR_TRHZ_40		0x00000004
#define CSOR_NOR_TRHZ_60		0x00000008
#define CSOR_NOR_TRHZ_80		0x0000000C
#define CSOR_NOR_TRHZ_100		0x00000010
/* Buffer control disable */
#define CSOR_NOR_BCTLD			0x00000001

/*
 * Chip Select Option Register - GPCM Mode
 */
/* GPCM Mode - Normal */
#define CSOR_GPCM_GPMODE_NORMAL		0x00000000
/* GPCM Mode - GenericASIC */
#define CSOR_GPCM_GPMODE_ASIC		0x80000000
/* Parity Mode odd/even */
#define CSOR_GPCM_PARITY_EVEN		0x40000000
/* Parity Checking enable/disable */
#define CSOR_GPCM_PAR_EN		0x20000000
/* GPCM Timeout Count */
#define CSOR_GPCM_GPTO_MASK		0x0F000000
#define CSOR_GPCM_GPTO_SHIFT		24
#define CSOR_GPCM_GPTO(n)	((__ilog2(n) - 8) << CSOR_GPCM_GPTO_SHIFT)
/* GPCM External Access Termination mode for read access */
#define CSOR_GPCM_RGETA_EXT		0x00080000
/* GPCM External Access Termination mode for write access */
#define CSOR_GPCM_WGETA_EXT		0x00040000
/* Address Data Multiplexing Shift */
#define CSOR_GPCM_ADM_MASK		0x0003E000
#define CSOR_GPCM_ADM_SHIFT_SHIFT	13
#define CSOR_GPCM_ADM_SHIFT(n)	((n) << CSOR_GPCM_ADM_SHIFT_SHIFT)
/* Generic ASIC Parity error indication delay */
#define CSOR_GPCM_GAPERRD_MASK		0x00000180
#define CSOR_GPCM_GAPERRD_SHIFT		7
#define CSOR_GPCM_GAPERRD(n)	(((n) - 1) << CSOR_GPCM_GAPERRD_SHIFT)
/* Time for Read Enable High to Output High Impedance */
#define CSOR_GPCM_TRHZ_MASK		0x0000001C
#define CSOR_GPCM_TRHZ_20		0x00000000
#define CSOR_GPCM_TRHZ_40		0x00000004
#define CSOR_GPCM_TRHZ_60		0x00000008
#define CSOR_GPCM_TRHZ_80		0x0000000C
#define CSOR_GPCM_TRHZ_100		0x00000010
/* Buffer control disable */
#define CSOR_GPCM_BCTLD			0x00000001

/*
 * Ready Busy Status Register (RB_STAT)
 */
/* CSn is READY */
#define IFC_RB_STAT_READY_CS0		0x80000000
#define IFC_RB_STAT_READY_CS1		0x40000000
#define IFC_RB_STAT_READY_CS2		0x20000000
#define IFC_RB_STAT_READY_CS3		0x10000000

/*
 * General Control Register (GCR)
 */
#define IFC_GCR_MASK			0x8000F800
/* reset all IFC hardware */
#define IFC_GCR_SOFT_RST_ALL		0x80000000
/* Turnaroud Time of external buffer */
#define IFC_GCR_TBCTL_TRN_TIME		0x0000F800
#define IFC_GCR_TBCTL_TRN_TIME_SHIFT	11

/*
 * Common Event and Error Status Register (CM_EVTER_STAT)
 */
/* Chip select error */
#define IFC_CM_EVTER_STAT_CSER		0x80000000

/*
 * Common Event and Error Enable Register (CM_EVTER_EN)
 */
/* Chip select error checking enable */
#define IFC_CM_EVTER_EN_CSEREN		0x80000000

/*
 * Common Event and Error Interrupt Enable Register (CM_EVTER_INTR_EN)
 */
/* Chip select error interrupt enable */
#define IFC_CM_EVTER_INTR_EN_CSERIREN	0x80000000

/*
 * Common Transfer Error Attribute Register-0 (CM_ERATTR0)
 */
/* transaction type of error Read/Write */
#define IFC_CM_ERATTR0_ERTYP_READ	0x80000000
#define IFC_CM_ERATTR0_ERAID		0x0FF00000
#define IFC_CM_ERATTR0_ERAID_SHIFT	20
#define IFC_CM_ERATTR0_ESRCID		0x0000FF00
#define IFC_CM_ERATTR0_ESRCID_SHIFT	8

/*
 * Clock Control Register (CCR)
 */
#define IFC_CCR_MASK			0x0F0F8800
/* Clock division ratio */
#define IFC_CCR_CLK_DIV_MASK		0x0F000000
#define IFC_CCR_CLK_DIV_SHIFT		24
#define IFC_CCR_CLK_DIV(n)		((n-1) << IFC_CCR_CLK_DIV_SHIFT)
/* IFC Clock Delay */
#define IFC_CCR_CLK_DLY_MASK		0x000F0000
#define IFC_CCR_CLK_DLY_SHIFT		16
#define IFC_CCR_CLK_DLY(n)		((n) << IFC_CCR_CLK_DLY_SHIFT)
/* Invert IFC clock before sending out */
#define IFC_CCR_INV_CLK_EN		0x00008000
/* Fedback IFC Clock */
#define IFC_CCR_FB_IFC_CLK_SEL		0x00000800

/*
 * Clock Status Register (CSR)
 */
/* Clk is stable */
#define IFC_CSR_CLK_STAT_STABLE		0x80000000

/*
 * IFC_NAND Machine Specific Registers
 */
/*
 * NAND Configuration Register (NCFGR)
 */
/* Auto Boot Mode */
#define IFC_NAND_NCFGR_BOOT		0x80000000
/* SRAM Initialization */
#define IFC_NAND_NCFGR_SRAM_INIT_EN	0x20000000
/* Addressing Mode-ROW0+n/COL0 */
#define IFC_NAND_NCFGR_ADDR_MODE_RC0	0x00000000
/* Addressing Mode-ROW0+n/COL0+n */
#define IFC_NAND_NCFGR_ADDR_MODE_RC1	0x00400000
/* Number of loop iterations of FIR sequences for multi page operations */
#define IFC_NAND_NCFGR_NUM_LOOP_MASK	0x0000F000
#define IFC_NAND_NCFGR_NUM_LOOP_SHIFT	12
#define IFC_NAND_NCFGR_NUM_LOOP(n)	((n) << IFC_NAND_NCFGR_NUM_LOOP_SHIFT)
/* Number of wait cycles */
#define IFC_NAND_NCFGR_NUM_WAIT_MASK	0x000000FF
#define IFC_NAND_NCFGR_NUM_WAIT_SHIFT	0

/*
 * NAND Flash Command Registers (NAND_FCR0/NAND_FCR1)
 */
/* General purpose FCM flash command bytes CMD0-CMD7 */
#define IFC_NAND_FCR0_CMD0		0xFF000000
#define IFC_NAND_FCR0_CMD0_SHIFT	24
#define IFC_NAND_FCR0_CMD1		0x00FF0000
#define IFC_NAND_FCR0_CMD1_SHIFT	16
#define IFC_NAND_FCR0_CMD2		0x0000FF00
#define IFC_NAND_FCR0_CMD2_SHIFT	8
#define IFC_NAND_FCR0_CMD3		0x000000FF
#define IFC_NAND_FCR0_CMD3_SHIFT	0
#define IFC_NAND_FCR1_CMD4		0xFF000000
#define IFC_NAND_FCR1_CMD4_SHIFT	24
#define IFC_NAND_FCR1_CMD5		0x00FF0000
#define IFC_NAND_FCR1_CMD5_SHIFT	16
#define IFC_NAND_FCR1_CMD6		0x0000FF00
#define IFC_NAND_FCR1_CMD6_SHIFT	8
#define IFC_NAND_FCR1_CMD7		0x000000FF
#define IFC_NAND_FCR1_CMD7_SHIFT	0

/*
 * Flash ROW and COL Address Register (ROWn, COLn)
 */
/* Main/spare region locator */
#define IFC_NAND_COL_MS			0x80000000
/* Column Address */
#define IFC_NAND_COL_CA_MASK		0x00000FFF

/*
 * NAND Flash Byte Count Register (NAND_BC)
 */
/* Byte Count for read/Write */
#define IFC_NAND_BC			0x000001FF

/*
 * NAND Flash Instruction Registers (NAND_FIR0/NAND_FIR1/NAND_FIR2)
 */
/* NAND Machine specific opcodes OP0-OP14*/
#define IFC_NAND_FIR0_OP0		0xFC000000
#define IFC_NAND_FIR0_OP0_SHIFT		26
#define IFC_NAND_FIR0_OP1		0x03F00000
#define IFC_NAND_FIR0_OP1_SHIFT		20
#define IFC_NAND_FIR0_OP2		0x000FC000
#define IFC_NAND_FIR0_OP2_SHIFT		14
#define IFC_NAND_FIR0_OP3		0x00003F00
#define IFC_NAND_FIR0_OP3_SHIFT		8
#define IFC_NAND_FIR0_OP4		0x000000FC
#define IFC_NAND_FIR0_OP4_SHIFT		2
#define IFC_NAND_FIR1_OP5		0xFC000000
#define IFC_NAND_FIR1_OP5_SHIFT		26
#define IFC_NAND_FIR1_OP6		0x03F00000
#define IFC_NAND_FIR1_OP6_SHIFT		20
#define IFC_NAND_FIR1_OP7		0x000FC000
#define IFC_NAND_FIR1_OP7_SHIFT		14
#define IFC_NAND_FIR1_OP8		0x00003F00
#define IFC_NAND_FIR1_OP8_SHIFT		8
#define IFC_NAND_FIR1_OP9		0x000000FC
#define IFC_NAND_FIR1_OP9_SHIFT		2
#define IFC_NAND_FIR2_OP10		0xFC000000
#define IFC_NAND_FIR2_OP10_SHIFT	26
#define IFC_NAND_FIR2_OP11		0x03F00000
#define IFC_NAND_FIR2_OP11_SHIFT	20
#define IFC_NAND_FIR2_OP12		0x000FC000
#define IFC_NAND_FIR2_OP12_SHIFT	14
#define IFC_NAND_FIR2_OP13		0x00003F00
#define IFC_NAND_FIR2_OP13_SHIFT	8
#define IFC_NAND_FIR2_OP14		0x000000FC
#define IFC_NAND_FIR2_OP14_SHIFT	2

/*
 * Instruction opcodes to be programmed
 * in FIR registers- 6bits
 */
enum ifc_nand_fir_opcodes {
	IFC_FIR_OP_NOP,
	IFC_FIR_OP_CA0,
	IFC_FIR_OP_CA1,
	IFC_FIR_OP_CA2,
	IFC_FIR_OP_CA3,
	IFC_FIR_OP_RA0,
	IFC_FIR_OP_RA1,
	IFC_FIR_OP_RA2,
	IFC_FIR_OP_RA3,
	IFC_FIR_OP_CMD0,
	IFC_FIR_OP_CMD1,
	IFC_FIR_OP_CMD2,
	IFC_FIR_OP_CMD3,
	IFC_FIR_OP_CMD4,
	IFC_FIR_OP_CMD5,
	IFC_FIR_OP_CMD6,
	IFC_FIR_OP_CMD7,
	IFC_FIR_OP_CW0,
	IFC_FIR_OP_CW1,
	IFC_FIR_OP_CW2,
	IFC_FIR_OP_CW3,
	IFC_FIR_OP_CW4,
	IFC_FIR_OP_CW5,
	IFC_FIR_OP_CW6,
	IFC_FIR_OP_CW7,
	IFC_FIR_OP_WBCD,
	IFC_FIR_OP_RBCD,
	IFC_FIR_OP_BTRD,
	IFC_FIR_OP_RDSTAT,
	IFC_FIR_OP_NWAIT,
	IFC_FIR_OP_WFR,
	IFC_FIR_OP_SBRD,
	IFC_FIR_OP_UA,
	IFC_FIR_OP_RB,
};

/*
 * NAND Chip Select Register (NAND_CSEL)
 */
#define IFC_NAND_CSEL			0x0C000000
#define IFC_NAND_CSEL_SHIFT		26
#define IFC_NAND_CSEL_CS0		0x00000000
#define IFC_NAND_CSEL_CS1		0x04000000
#define IFC_NAND_CSEL_CS2		0x08000000
#define IFC_NAND_CSEL_CS3		0x0C000000

/*
 * NAND Operation Sequence Start (NANDSEQ_STRT)
 */
/* NAND Flash Operation Start */
#define IFC_NAND_SEQ_STRT_FIR_STRT	0x80000000
/* Automatic Erase */
#define IFC_NAND_SEQ_STRT_AUTO_ERS	0x00800000
/* Automatic Program */
#define IFC_NAND_SEQ_STRT_AUTO_PGM	0x00100000
/* Automatic Copyback */
#define IFC_NAND_SEQ_STRT_AUTO_CPB	0x00020000
/* Automatic Read Operation */
#define IFC_NAND_SEQ_STRT_AUTO_RD	0x00004000
/* Automatic Status Read */
#define IFC_NAND_SEQ_STRT_AUTO_STAT_RD	0x00000800

/*
 * NAND Event and Error Status Register (NAND_EVTER_STAT)
 */
/* Operation Complete */
#define IFC_NAND_EVTER_STAT_OPC		0x80000000
/* Flash Timeout Error */
#define IFC_NAND_EVTER_STAT_FTOER	0x08000000
/* Write Protect Error */
#define IFC_NAND_EVTER_STAT_WPER	0x04000000
/* ECC Error */
#define IFC_NAND_EVTER_STAT_ECCER	0x02000000
/* RCW Load Done */
#define IFC_NAND_EVTER_STAT_RCW_DN	0x00008000
/* Boot Loadr Done */
#define IFC_NAND_EVTER_STAT_BOOT_DN	0x00004000
/* Bad Block Indicator search select */
#define IFC_NAND_EVTER_STAT_BBI_SRCH_SE	0x00000800

/*
 * NAND Flash Page Read Completion Event Status Register
 * (PGRDCMPL_EVT_STAT)
 */
#define PGRDCMPL_EVT_STAT_MASK		0xFFFF0000
/* Small Page 0-15 Done */
#define PGRDCMPL_EVT_STAT_SECTION_SP(n)	(1 << (31 - (n)))
/* Large Page(2K) 0-3 Done */
#define PGRDCMPL_EVT_STAT_LP_2K(n)	(0xF << (28 - (n)*4))
/* Large Page(4K) 0-1 Done */
#define PGRDCMPL_EVT_STAT_LP_4K(n)	(0xFF << (24 - (n)*8))

/*
 * NAND Event and Error Enable Register (NAND_EVTER_EN)
 */
/* Operation complete event enable */
#define IFC_NAND_EVTER_EN_OPC_EN	0x80000000
/* Page read complete event enable */
#define IFC_NAND_EVTER_EN_PGRDCMPL_EN	0x20000000
/* Flash Timeout error enable */
#define IFC_NAND_EVTER_EN_FTOER_EN	0x08000000
/* Write Protect error enable */
#define IFC_NAND_EVTER_EN_WPER_EN	0x04000000
/* ECC error logging enable */
#define IFC_NAND_EVTER_EN_ECCER_EN	0x02000000

/*
 * NAND Event and Error Interrupt Enable Register (NAND_EVTER_INTR_EN)
 */
/* Enable interrupt for operation complete */
#define IFC_NAND_EVTER_INTR_OPCIR_EN		0x80000000
/* Enable interrupt for Page read complete */
#define IFC_NAND_EVTER_INTR_PGRDCMPLIR_EN	0x20000000
/* Enable interrupt for Flash timeout error */
#define IFC_NAND_EVTER_INTR_FTOERIR_EN		0x08000000
/* Enable interrupt for Write protect error */
#define IFC_NAND_EVTER_INTR_WPERIR_EN		0x04000000
/* Enable interrupt for ECC error*/
#define IFC_NAND_EVTER_INTR_ECCERIR_EN		0x02000000

/*
 * NAND Transfer Error Attribute Register-0 (NAND_ERATTR0)
 */
#define IFC_NAND_ERATTR0_MASK		0x0C080000
/* Error on CS0-3 for NAND */
#define IFC_NAND_ERATTR0_ERCS_CS0	0x00000000
#define IFC_NAND_ERATTR0_ERCS_CS1	0x04000000
#define IFC_NAND_ERATTR0_ERCS_CS2	0x08000000
#define IFC_NAND_ERATTR0_ERCS_CS3	0x0C000000
/* Transaction type of error Read/Write */
#define IFC_NAND_ERATTR0_ERTTYPE_READ	0x00080000

/*
 * NAND Flash Status Register (NAND_FSR)
 */
/* First byte of data read from read status op */
#define IFC_NAND_NFSR_RS0		0xFF000000
/* Second byte of data read from read status op */
#define IFC_NAND_NFSR_RS1		0x00FF0000

/*
 * ECC Error Status Registers (ECCSTAT0-ECCSTAT3)
 */
/* Number of ECC errors on sector n (n = 0-15) */
#define IFC_NAND_ECCSTAT0_ERRCNT_SECTOR0_MASK	0x0F000000
#define IFC_NAND_ECCSTAT0_ERRCNT_SECTOR0_SHIFT	24
#define IFC_NAND_ECCSTAT0_ERRCNT_SECTOR1_MASK	0x000F0000
#define IFC_NAND_ECCSTAT0_ERRCNT_SECTOR1_SHIFT	16
#define IFC_NAND_ECCSTAT0_ERRCNT_SECTOR2_MASK	0x00000F00
#define IFC_NAND_ECCSTAT0_ERRCNT_SECTOR2_SHIFT	8
#define IFC_NAND_ECCSTAT0_ERRCNT_SECTOR3_MASK	0x0000000F
#define IFC_NAND_ECCSTAT0_ERRCNT_SECTOR3_SHIFT	0
#define IFC_NAND_ECCSTAT1_ERRCNT_SECTOR4_MASK	0x0F000000
#define IFC_NAND_ECCSTAT1_ERRCNT_SECTOR4_SHIFT	24
#define IFC_NAND_ECCSTAT1_ERRCNT_SECTOR5_MASK	0x000F0000
#define IFC_NAND_ECCSTAT1_ERRCNT_SECTOR5_SHIFT	16
#define IFC_NAND_ECCSTAT1_ERRCNT_SECTOR6_MASK	0x00000F00
#define IFC_NAND_ECCSTAT1_ERRCNT_SECTOR6_SHIFT	8
#define IFC_NAND_ECCSTAT1_ERRCNT_SECTOR7_MASK	0x0000000F
#define IFC_NAND_ECCSTAT1_ERRCNT_SECTOR7_SHIFT	0
#define IFC_NAND_ECCSTAT2_ERRCNT_SECTOR8_MASK	0x0F000000
#define IFC_NAND_ECCSTAT2_ERRCNT_SECTOR8_SHIFT	24
#define IFC_NAND_ECCSTAT2_ERRCNT_SECTOR9_MASK	0x000F0000
#define IFC_NAND_ECCSTAT2_ERRCNT_SECTOR9_SHIFT	16
#define IFC_NAND_ECCSTAT2_ERRCNT_SECTOR10_MASK	0x00000F00
#define IFC_NAND_ECCSTAT2_ERRCNT_SECTOR10_SHIFT	8
#define IFC_NAND_ECCSTAT2_ERRCNT_SECTOR11_MASK	0x0000000F
#define IFC_NAND_ECCSTAT2_ERRCNT_SECTOR11_SHIFT	0
#define IFC_NAND_ECCSTAT3_ERRCNT_SECTOR12_MASK	0x0F000000
#define IFC_NAND_ECCSTAT3_ERRCNT_SECTOR12_SHIFT	24
#define IFC_NAND_ECCSTAT3_ERRCNT_SECTOR13_MASK	0x000F0000
#define IFC_NAND_ECCSTAT3_ERRCNT_SECTOR13_SHIFT	16
#define IFC_NAND_ECCSTAT3_ERRCNT_SECTOR14_MASK	0x00000F00
#define IFC_NAND_ECCSTAT3_ERRCNT_SECTOR14_SHIFT	8
#define IFC_NAND_ECCSTAT3_ERRCNT_SECTOR15_MASK	0x0000000F
#define IFC_NAND_ECCSTAT3_ERRCNT_SECTOR15_SHIFT	0

/*
 * NAND Control Register (NANDCR)
 */
#define IFC_NAND_NCR_FTOCNT_MASK	0x1E000000
#define IFC_NAND_NCR_FTOCNT_SHIFT	25
#define IFC_NAND_NCR_FTOCNT(n)	((_ilog2(n) - 8)  << IFC_NAND_NCR_FTOCNT_SHIFT)

/*
 * NAND_AUTOBOOT_TRGR
 */
/* Trigger RCW load */
#define IFC_NAND_AUTOBOOT_TRGR_RCW_LD	0x80000000
/* Trigget Auto Boot */
#define IFC_NAND_AUTOBOOT_TRGR_BOOT_LD	0x20000000

/*
 * NAND_MDR
 */
/* 1st read data byte when opcode SBRD */
#define IFC_NAND_MDR_RDATA0		0xFF000000
/* 2nd read data byte when opcode SBRD */
#define IFC_NAND_MDR_RDATA1		0x00FF0000

/*
 * NOR Machine Specific Registers
 */
/*
 * NOR Event and Error Status Register (NOR_EVTER_STAT)
 */
/* NOR Command Sequence Operation Complete */
#define IFC_NOR_EVTER_STAT_OPC_NOR	0x80000000
/* Write Protect Error */
#define IFC_NOR_EVTER_STAT_WPER		0x04000000
/* Command Sequence Timeout Error */
#define IFC_NOR_EVTER_STAT_STOER	0x01000000

/*
 * NOR Event and Error Enable Register (NOR_EVTER_EN)
 */
/* NOR Command Seq complete event enable */
#define IFC_NOR_EVTER_EN_OPCEN_NOR	0x80000000
/* Write Protect Error Checking Enable */
#define IFC_NOR_EVTER_EN_WPEREN		0x04000000
/* Timeout Error Enable */
#define IFC_NOR_EVTER_EN_STOEREN	0x01000000

/*
 * NOR Event and Error Interrupt Enable Register (NOR_EVTER_INTR_EN)
 */
/* Enable interrupt for OPC complete */
#define IFC_NOR_EVTER_INTR_OPCEN_NOR	0x80000000
/* Enable interrupt for write protect error */
#define IFC_NOR_EVTER_INTR_WPEREN	0x04000000
/* Enable interrupt for timeout error */
#define IFC_NOR_EVTER_INTR_STOEREN	0x01000000

/*
 * NOR Transfer Error Attribute Register-0 (NOR_ERATTR0)
 */
/* Source ID for error transaction */
#define IFC_NOR_ERATTR0_ERSRCID		0xFF000000
/* AXI ID for error transation */
#define IFC_NOR_ERATTR0_ERAID		0x000FF000
/* Chip select corresponds to NOR error */
#define IFC_NOR_ERATTR0_ERCS_CS0	0x00000000
#define IFC_NOR_ERATTR0_ERCS_CS1	0x00000010
#define IFC_NOR_ERATTR0_ERCS_CS2	0x00000020
#define IFC_NOR_ERATTR0_ERCS_CS3	0x00000030
/* Type of transaction read/write */
#define IFC_NOR_ERATTR0_ERTYPE_READ	0x00000001

/*
 * NOR Transfer Error Attribute Register-2 (NOR_ERATTR2)
 */
#define IFC_NOR_ERATTR2_ER_NUM_PHASE_EXP	0x000F0000
#define IFC_NOR_ERATTR2_ER_NUM_PHASE_PER	0x00000F00

/*
 * NOR Control Register (NORCR)
 */
#define IFC_NORCR_MASK			0x0F0F0000
/* No. of Address/Data Phase */
#define IFC_NORCR_NUM_PHASE_MASK	0x0F000000
#define IFC_NORCR_NUM_PHASE_SHIFT	24
#define IFC_NORCR_NUM_PHASE(n)	((n-1) << IFC_NORCR_NUM_PHASE_SHIFT)
/* Sequence Timeout Count */
#define IFC_NORCR_STOCNT_MASK		0x000F0000
#define IFC_NORCR_STOCNT_SHIFT		16
#define IFC_NORCR_STOCNT(n)	((__ilog2(n) - 8) << IFC_NORCR_STOCNT_SHIFT)

/*
 * GPCM Machine specific registers
 */
/*
 * GPCM Event and Error Status Register (GPCM_EVTER_STAT)
 */
/* Timeout error */
#define IFC_GPCM_EVTER_STAT_TOER	0x04000000
/* Parity error */
#define IFC_GPCM_EVTER_STAT_PER		0x01000000

/*
 * GPCM Event and Error Enable Register (GPCM_EVTER_EN)
 */
/* Timeout error enable */
#define IFC_GPCM_EVTER_EN_TOER_EN	0x04000000
/* Parity error enable */
#define IFC_GPCM_EVTER_EN_PER_EN	0x01000000

/*
 * GPCM Event and Error Interrupt Enable Register (GPCM_EVTER_INTR_EN)
 */
/* Enable Interrupt for timeout error */
#define IFC_GPCM_EEIER_TOERIR_EN	0x04000000
/* Enable Interrupt for Parity error */
#define IFC_GPCM_EEIER_PERIR_EN		0x01000000

/*
 * GPCM Transfer Error Attribute Register-0 (GPCM_ERATTR0)
 */
/* Source ID for error transaction */
#define IFC_GPCM_ERATTR0_ERSRCID	0xFF000000
/* AXI ID for error transaction */
#define IFC_GPCM_ERATTR0_ERAID		0x000FF000
/* Chip select corresponds to GPCM error */
#define IFC_GPCM_ERATTR0_ERCS_CS0	0x00000000
#define IFC_GPCM_ERATTR0_ERCS_CS1	0x00000040
#define IFC_GPCM_ERATTR0_ERCS_CS2	0x00000080
#define IFC_GPCM_ERATTR0_ERCS_CS3	0x000000C0
/* Type of transaction read/Write */
#define IFC_GPCM_ERATTR0_ERTYPE_READ	0x00000001

/*
 * GPCM Transfer Error Attribute Register-2 (GPCM_ERATTR2)
 */
/* On which beat of address/data parity error is observed */
#define IFC_GPCM_ERATTR2_PERR_BEAT		0x00000C00
/* Parity Error on byte */
#define IFC_GPCM_ERATTR2_PERR_BYTE		0x000000F0
/* Parity Error reported in addr or data phase */
#define IFC_GPCM_ERATTR2_PERR_DATA_PHASE	0x00000001

/*
 * GPCM Status Register (GPCM_STAT)
 */
#define IFC_GPCM_STAT_BSY		0x80000000  /* GPCM is busy */

/*
 * IFC Controller NAND Machine registers
 */
struct fsl_ifc_nand {
	__be32 ncfgr;
	u32 res1[0x4];
	__be32 nand_fcr0;
	__be32 nand_fcr1;
	u32 res2[0x8];
	__be32 row0;
	u32 res3;
	__be32 col0;
	u32 res4;
	__be32 row1;
	u32 res5;
	__be32 col1;
	u32 res6;
	__be32 row2;
	u32 res7;
	__be32 col2;
	u32 res8;
	__be32 row3;
	u32 res9;
	__be32 col3;
	u32 res10[0x24];
	__be32 nand_fbcr;
	u32 res11;
	__be32 nand_fir0;
	__be32 nand_fir1;
	__be32 nand_fir2;
	u32 res12[0x10];
	__be32 nand_csel;
	u32 res13;
	__be32 nandseq_strt;
	u32 res14;
	__be32 nand_evter_stat;
	u32 res15;
	__be32 pgrdcmpl_evt_stat;
	u32 res16[0x2];
	__be32 nand_evter_en;
	u32 res17[0x2];
	__be32 nand_evter_intr_en;
	__be32 nand_vol_addr_stat;
	u32 res18;
	__be32 nand_erattr0;
	__be32 nand_erattr1;
	u32 res19[0x10];
	__be32 nand_fsr;
<<<<<<< HEAD
	u32 res20[0x3];
	__be32 nand_eccstat[6];
=======
	u32 res20;
	__be32 nand_eccstat[8];
>>>>>>> 24b8d41d
	u32 res21[0x1c];
	__be32 nanndcr;
	u32 res22[0x2];
	__be32 nand_autoboot_trgr;
	u32 res23;
	__be32 nand_mdr;
	u32 res24[0x1C];
	__be32 nand_dll_lowcfg0;
	__be32 nand_dll_lowcfg1;
	u32 res25;
	__be32 nand_dll_lowstat;
	u32 res26[0x3c];
};

/*
 * IFC controller NOR Machine registers
 */
struct fsl_ifc_nor {
	__be32 nor_evter_stat;
	u32 res1[0x2];
	__be32 nor_evter_en;
	u32 res2[0x2];
	__be32 nor_evter_intr_en;
	u32 res3[0x2];
	__be32 nor_erattr0;
	__be32 nor_erattr1;
	__be32 nor_erattr2;
	u32 res4[0x4];
	__be32 norcr;
	u32 res5[0xEF];
};

/*
 * IFC controller GPCM Machine registers
 */
struct fsl_ifc_gpcm {
	__be32 gpcm_evter_stat;
	u32 res1[0x2];
	__be32 gpcm_evter_en;
	u32 res2[0x2];
	__be32 gpcm_evter_intr_en;
	u32 res3[0x2];
	__be32 gpcm_erattr0;
	__be32 gpcm_erattr1;
	__be32 gpcm_erattr2;
	__be32 gpcm_stat;
};

/*
 * IFC Controller Registers
 */
struct fsl_ifc_global {
	__be32 ifc_rev;
	u32 res1[0x2];
	struct {
		__be32 cspr_ext;
		__be32 cspr;
		u32 res2;
	} cspr_cs[FSL_IFC_BANK_COUNT];
	u32 res3[0xd];
	struct {
		__be32 amask;
		u32 res4[0x2];
	} amask_cs[FSL_IFC_BANK_COUNT];
	u32 res5[0xc];
	struct {
		__be32 csor;
		__be32 csor_ext;
		u32 res6;
	} csor_cs[FSL_IFC_BANK_COUNT];
	u32 res7[0xc];
	struct {
		__be32 ftim[4];
		u32 res8[0x8];
	} ftim_cs[FSL_IFC_BANK_COUNT];
	u32 res9[0x30];
	__be32 rb_stat;
	__be32 rb_map;
	__be32 wb_map;
	__be32 ifc_gcr;
	u32 res10[0x2];
	__be32 cm_evter_stat;
	u32 res11[0x2];
	__be32 cm_evter_en;
	u32 res12[0x2];
	__be32 cm_evter_intr_en;
	u32 res13[0x2];
	__be32 cm_erattr0;
	__be32 cm_erattr1;
	u32 res14[0x2];
	__be32 ifc_ccr;
	__be32 ifc_csr;
	__be32 ddr_ccr_low;
};


struct fsl_ifc_runtime {
	struct fsl_ifc_nand ifc_nand;
	struct fsl_ifc_nor ifc_nor;
	struct fsl_ifc_gpcm ifc_gpcm;
};

extern unsigned int convert_ifc_address(phys_addr_t addr_base);
extern int fsl_ifc_find(phys_addr_t addr_base);

/* overview of the fsl ifc controller */

struct fsl_ifc_ctrl {
	/* device info */
	struct device			*dev;
	struct fsl_ifc_global __iomem	*gregs;
	struct fsl_ifc_runtime __iomem	*rregs;
	int				irq;
	int				nand_irq;
	spinlock_t			lock;
	void				*nand;
	int				version;
	int				banks;

	u32 nand_stat;
	wait_queue_head_t nand_wait;
	bool little_endian;
};

extern struct fsl_ifc_ctrl *fsl_ifc_ctrl_dev;

static inline u32 ifc_in32(void __iomem *addr)
{
	u32 val;

	if (fsl_ifc_ctrl_dev->little_endian)
		val = ioread32(addr);
	else
		val = ioread32be(addr);

	return val;
}

static inline u16 ifc_in16(void __iomem *addr)
{
	u16 val;

	if (fsl_ifc_ctrl_dev->little_endian)
		val = ioread16(addr);
	else
		val = ioread16be(addr);

	return val;
}

static inline u8 ifc_in8(void __iomem *addr)
{
	return ioread8(addr);
}

static inline void ifc_out32(u32 val, void __iomem *addr)
{
	if (fsl_ifc_ctrl_dev->little_endian)
		iowrite32(val, addr);
	else
		iowrite32be(val, addr);
}

static inline void ifc_out16(u16 val, void __iomem *addr)
{
	if (fsl_ifc_ctrl_dev->little_endian)
		iowrite16(val, addr);
	else
		iowrite16be(val, addr);
}

static inline void ifc_out8(u8 val, void __iomem *addr)
{
	iowrite8(val, addr);
}

#endif /* __ASM_FSL_IFC_H */<|MERGE_RESOLUTION|>--- conflicted
+++ resolved
@@ -722,13 +722,8 @@
 	__be32 nand_erattr1;
 	u32 res19[0x10];
 	__be32 nand_fsr;
-<<<<<<< HEAD
-	u32 res20[0x3];
-	__be32 nand_eccstat[6];
-=======
 	u32 res20;
 	__be32 nand_eccstat[8];
->>>>>>> 24b8d41d
 	u32 res21[0x1c];
 	__be32 nanndcr;
 	u32 res22[0x2];
