// SPDX-License-Identifier: GPL-2.0
/*
 *  debugfs.h - a tiny little debug file system
 *
 *  Copyright (C) 2004 Greg Kroah-Hartman <greg@kroah.com>
 *  Copyright (C) 2004 IBM Inc.
 *
 *  debugfs is for people to use instead of /proc or /sys.
 *  See Documentation/filesystems/ for more details.
 */

#ifndef _DEBUGFS_H_
#define _DEBUGFS_H_

#include <linux/fs.h>
#include <linux/seq_file.h>

#include <linux/types.h>
#include <linux/compiler.h>

struct device;
struct file_operations;
struct srcu_struct;

struct debugfs_blob_wrapper {
	void *data;
	unsigned long size;
};

struct debugfs_reg32 {
	char *name;
	unsigned long offset;
};

struct debugfs_regset32 {
	const struct debugfs_reg32 *regs;
	int nregs;
	void __iomem *base;
	struct device *dev;	/* Optional device for Runtime PM */
};

struct debugfs_u32_array {
	u32 *array;
	u32 n_elements;
};

extern struct dentry *arch_debugfs_dir;

<<<<<<< HEAD
extern struct srcu_struct debugfs_srcu;

/**
 * debugfs_real_fops - getter for the real file operation
 * @filp: a pointer to a struct file
 *
 * Must only be called under the protection established by
 * debugfs_use_file_start().
 */
static inline const struct file_operations *debugfs_real_fops(struct file *filp)
	__must_hold(&debugfs_srcu)
{
	/*
	 * Neither the pointer to the struct file_operations, nor its
	 * contents ever change -- srcu_dereference() is not needed here.
	 */
	return filp->f_path.dentry->d_fsdata;
}

#if defined(CONFIG_DEBUG_FS)
=======
#define DEFINE_DEBUGFS_ATTRIBUTE(__fops, __get, __set, __fmt)		\
static int __fops ## _open(struct inode *inode, struct file *file)	\
{									\
	__simple_attr_check_format(__fmt, 0ull);			\
	return simple_attr_open(inode, file, __get, __set, __fmt);	\
}									\
static const struct file_operations __fops = {				\
	.owner	 = THIS_MODULE,						\
	.open	 = __fops ## _open,					\
	.release = simple_attr_release,					\
	.read	 = debugfs_attr_read,					\
	.write	 = debugfs_attr_write,					\
	.llseek  = no_llseek,						\
}

typedef struct vfsmount *(*debugfs_automount_t)(struct dentry *, void *);

#if defined(CONFIG_DEBUG_FS)

struct dentry *debugfs_lookup(const char *name, struct dentry *parent);
>>>>>>> 24b8d41d

struct dentry *debugfs_create_file(const char *name, umode_t mode,
				   struct dentry *parent, void *data,
				   const struct file_operations *fops);
struct dentry *debugfs_create_file_unsafe(const char *name, umode_t mode,
				   struct dentry *parent, void *data,
				   const struct file_operations *fops);

void debugfs_create_file_size(const char *name, umode_t mode,
			      struct dentry *parent, void *data,
			      const struct file_operations *fops,
			      loff_t file_size);

struct dentry *debugfs_create_dir(const char *name, struct dentry *parent);

struct dentry *debugfs_create_symlink(const char *name, struct dentry *parent,
				      const char *dest);

struct dentry *debugfs_create_automount(const char *name,
					struct dentry *parent,
					debugfs_automount_t f,
					void *data);

void debugfs_remove(struct dentry *dentry);
#define debugfs_remove_recursive debugfs_remove

const struct file_operations *debugfs_real_fops(const struct file *filp);

int debugfs_file_get(struct dentry *dentry);
void debugfs_file_put(struct dentry *dentry);

ssize_t debugfs_attr_read(struct file *file, char __user *buf,
			size_t len, loff_t *ppos);
ssize_t debugfs_attr_write(struct file *file, const char __user *buf,
			size_t len, loff_t *ppos);

int debugfs_use_file_start(const struct dentry *dentry, int *srcu_idx)
	__acquires(&debugfs_srcu);

void debugfs_use_file_finish(int srcu_idx) __releases(&debugfs_srcu);

ssize_t debugfs_attr_read(struct file *file, char __user *buf,
			size_t len, loff_t *ppos);
ssize_t debugfs_attr_write(struct file *file, const char __user *buf,
			size_t len, loff_t *ppos);

#define DEFINE_DEBUGFS_ATTRIBUTE(__fops, __get, __set, __fmt)		\
static int __fops ## _open(struct inode *inode, struct file *file)	\
{									\
	__simple_attr_check_format(__fmt, 0ull);			\
	return simple_attr_open(inode, file, __get, __set, __fmt);	\
}									\
static const struct file_operations __fops = {				\
	.owner	 = THIS_MODULE,					\
	.open	 = __fops ## _open,					\
	.release = simple_attr_release,				\
	.read	 = debugfs_attr_read,					\
	.write	 = debugfs_attr_write,					\
	.llseek  = generic_file_llseek,				\
}

struct dentry *debugfs_rename(struct dentry *old_dir, struct dentry *old_dentry,
                struct dentry *new_dir, const char *new_name);

void debugfs_create_u8(const char *name, umode_t mode, struct dentry *parent,
		       u8 *value);
void debugfs_create_u16(const char *name, umode_t mode, struct dentry *parent,
			u16 *value);
void debugfs_create_u32(const char *name, umode_t mode, struct dentry *parent,
			u32 *value);
void debugfs_create_u64(const char *name, umode_t mode, struct dentry *parent,
			u64 *value);
struct dentry *debugfs_create_ulong(const char *name, umode_t mode,
				    struct dentry *parent, unsigned long *value);
void debugfs_create_x8(const char *name, umode_t mode, struct dentry *parent,
		       u8 *value);
void debugfs_create_x16(const char *name, umode_t mode, struct dentry *parent,
			u16 *value);
void debugfs_create_x32(const char *name, umode_t mode, struct dentry *parent,
			u32 *value);
void debugfs_create_x64(const char *name, umode_t mode, struct dentry *parent,
			u64 *value);
void debugfs_create_size_t(const char *name, umode_t mode,
			   struct dentry *parent, size_t *value);
void debugfs_create_atomic_t(const char *name, umode_t mode,
			     struct dentry *parent, atomic_t *value);
struct dentry *debugfs_create_bool(const char *name, umode_t mode,
				  struct dentry *parent, bool *value);

struct dentry *debugfs_create_blob(const char *name, umode_t mode,
				  struct dentry *parent,
				  struct debugfs_blob_wrapper *blob);

void debugfs_create_regset32(const char *name, umode_t mode,
			     struct dentry *parent,
			     struct debugfs_regset32 *regset);

void debugfs_print_regs32(struct seq_file *s, const struct debugfs_reg32 *regs,
			  int nregs, void __iomem *base, char *prefix);

void debugfs_create_u32_array(const char *name, umode_t mode,
			      struct dentry *parent,
			      struct debugfs_u32_array *array);

void debugfs_create_devm_seqfile(struct device *dev, const char *name,
				 struct dentry *parent,
				 int (*read_fn)(struct seq_file *s, void *data));

bool debugfs_initialized(void);

ssize_t debugfs_read_file_bool(struct file *file, char __user *user_buf,
			       size_t count, loff_t *ppos);

ssize_t debugfs_write_file_bool(struct file *file, const char __user *user_buf,
				size_t count, loff_t *ppos);

#else

#include <linux/err.h>

/*
 * We do not return NULL from these functions if CONFIG_DEBUG_FS is not enabled
 * so users have a chance to detect if there was a real error or not.  We don't
 * want to duplicate the design decision mistakes of procfs and devfs again.
 */

static inline struct dentry *debugfs_lookup(const char *name,
					    struct dentry *parent)
{
	return ERR_PTR(-ENODEV);
}

static inline struct dentry *debugfs_create_file(const char *name, umode_t mode,
					struct dentry *parent, void *data,
					const struct file_operations *fops)
{
	return ERR_PTR(-ENODEV);
}

static inline struct dentry *debugfs_create_file_unsafe(const char *name,
					umode_t mode, struct dentry *parent,
					void *data,
					const struct file_operations *fops)
{
	return ERR_PTR(-ENODEV);
}

static inline void debugfs_create_file_size(const char *name, umode_t mode,
					    struct dentry *parent, void *data,
					    const struct file_operations *fops,
					    loff_t file_size)
{ }

static inline struct dentry *debugfs_create_dir(const char *name,
						struct dentry *parent)
{
	return ERR_PTR(-ENODEV);
}

static inline struct dentry *debugfs_create_symlink(const char *name,
						    struct dentry *parent,
						    const char *dest)
{
	return ERR_PTR(-ENODEV);
}

static inline struct dentry *debugfs_create_automount(const char *name,
					struct dentry *parent,
					debugfs_automount_t f,
					void *data)
{
	return ERR_PTR(-ENODEV);
}

static inline void debugfs_remove(struct dentry *dentry)
{ }

static inline void debugfs_remove_recursive(struct dentry *dentry)
{ }

<<<<<<< HEAD
static inline int debugfs_use_file_start(const struct dentry *dentry,
					int *srcu_idx)
	__acquires(&debugfs_srcu)
{
	return 0;
}

static inline void debugfs_use_file_finish(int srcu_idx)
	__releases(&debugfs_srcu)
{ }

#define DEFINE_DEBUGFS_ATTRIBUTE(__fops, __get, __set, __fmt)	\
	static const struct file_operations __fops = { 0 }

static inline struct dentry *debugfs_rename(struct dentry *old_dir, struct dentry *old_dentry,
                struct dentry *new_dir, char *new_name)
{
	return ERR_PTR(-ENODEV);
}
=======
const struct file_operations *debugfs_real_fops(const struct file *filp);
>>>>>>> 24b8d41d

static inline int debugfs_file_get(struct dentry *dentry)
{
	return 0;
}

static inline void debugfs_file_put(struct dentry *dentry)
{ }

static inline ssize_t debugfs_attr_read(struct file *file, char __user *buf,
					size_t len, loff_t *ppos)
{
	return -ENODEV;
}

static inline ssize_t debugfs_attr_write(struct file *file,
					const char __user *buf,
					size_t len, loff_t *ppos)
{
	return -ENODEV;
}

static inline struct dentry *debugfs_rename(struct dentry *old_dir, struct dentry *old_dentry,
                struct dentry *new_dir, char *new_name)
{
	return ERR_PTR(-ENODEV);
}

static inline void debugfs_create_u8(const char *name, umode_t mode,
				     struct dentry *parent, u8 *value) { }

static inline void debugfs_create_u16(const char *name, umode_t mode,
				      struct dentry *parent, u16 *value) { }

static inline void debugfs_create_u32(const char *name, umode_t mode,
				      struct dentry *parent, u32 *value) { }

static inline void debugfs_create_u64(const char *name, umode_t mode,
				      struct dentry *parent, u64 *value) { }

static inline struct dentry *debugfs_create_ulong(const char *name,
						umode_t mode,
						struct dentry *parent,
						unsigned long *value)
{
	return ERR_PTR(-ENODEV);
}

static inline void debugfs_create_x8(const char *name, umode_t mode,
				     struct dentry *parent, u8 *value) { }

static inline void debugfs_create_x16(const char *name, umode_t mode,
				      struct dentry *parent, u16 *value) { }

static inline void debugfs_create_x32(const char *name, umode_t mode,
				      struct dentry *parent, u32 *value) { }

static inline void debugfs_create_x64(const char *name, umode_t mode,
				      struct dentry *parent, u64 *value) { }

static inline void debugfs_create_size_t(const char *name, umode_t mode,
					 struct dentry *parent, size_t *value)
{ }

static inline void debugfs_create_atomic_t(const char *name, umode_t mode,
					   struct dentry *parent,
					   atomic_t *value)
{ }

static inline struct dentry *debugfs_create_bool(const char *name, umode_t mode,
						 struct dentry *parent,
						 bool *value)
{
	return ERR_PTR(-ENODEV);
}

static inline struct dentry *debugfs_create_blob(const char *name, umode_t mode,
				  struct dentry *parent,
				  struct debugfs_blob_wrapper *blob)
{
	return ERR_PTR(-ENODEV);
}

static inline void debugfs_create_regset32(const char *name, umode_t mode,
					   struct dentry *parent,
					   struct debugfs_regset32 *regset)
{
}

static inline void debugfs_print_regs32(struct seq_file *s, const struct debugfs_reg32 *regs,
			 int nregs, void __iomem *base, char *prefix)
{
}

static inline bool debugfs_initialized(void)
{
	return false;
}

static inline void debugfs_create_u32_array(const char *name, umode_t mode,
					    struct dentry *parent,
					    struct debugfs_u32_array *array)
{
}

static inline void debugfs_create_devm_seqfile(struct device *dev,
					       const char *name,
					       struct dentry *parent,
					       int (*read_fn)(struct seq_file *s,
							      void *data))
{
}

static inline ssize_t debugfs_read_file_bool(struct file *file,
					     char __user *user_buf,
					     size_t count, loff_t *ppos)
{
	return -ENODEV;
}

static inline ssize_t debugfs_write_file_bool(struct file *file,
					      const char __user *user_buf,
					      size_t count, loff_t *ppos)
{
	return -ENODEV;
}

#endif

/**
 * debugfs_create_xul - create a debugfs file that is used to read and write an
 * unsigned long value, formatted in hexadecimal
 * @name: a pointer to a string containing the name of the file to create.
 * @mode: the permission that the file should have
 * @parent: a pointer to the parent dentry for this file.  This should be a
 *          directory dentry if set.  If this parameter is %NULL, then the
 *          file will be created in the root of the debugfs filesystem.
 * @value: a pointer to the variable that the file should read to and write
 *         from.
 */
static inline void debugfs_create_xul(const char *name, umode_t mode,
				      struct dentry *parent,
				      unsigned long *value)
{
	if (sizeof(*value) == sizeof(u32))
		debugfs_create_x32(name, mode, parent, (u32 *)value);
	else
		debugfs_create_x64(name, mode, parent, (u64 *)value);
}

#endif<|MERGE_RESOLUTION|>--- conflicted
+++ resolved
@@ -20,7 +20,6 @@
 
 struct device;
 struct file_operations;
-struct srcu_struct;
 
 struct debugfs_blob_wrapper {
 	void *data;
@@ -46,28 +45,6 @@
 
 extern struct dentry *arch_debugfs_dir;
 
-<<<<<<< HEAD
-extern struct srcu_struct debugfs_srcu;
-
-/**
- * debugfs_real_fops - getter for the real file operation
- * @filp: a pointer to a struct file
- *
- * Must only be called under the protection established by
- * debugfs_use_file_start().
- */
-static inline const struct file_operations *debugfs_real_fops(struct file *filp)
-	__must_hold(&debugfs_srcu)
-{
-	/*
-	 * Neither the pointer to the struct file_operations, nor its
-	 * contents ever change -- srcu_dereference() is not needed here.
-	 */
-	return filp->f_path.dentry->d_fsdata;
-}
-
-#if defined(CONFIG_DEBUG_FS)
-=======
 #define DEFINE_DEBUGFS_ATTRIBUTE(__fops, __get, __set, __fmt)		\
 static int __fops ## _open(struct inode *inode, struct file *file)	\
 {									\
@@ -88,7 +65,6 @@
 #if defined(CONFIG_DEBUG_FS)
 
 struct dentry *debugfs_lookup(const char *name, struct dentry *parent);
->>>>>>> 24b8d41d
 
 struct dentry *debugfs_create_file(const char *name, umode_t mode,
 				   struct dentry *parent, void *data,
@@ -124,31 +100,6 @@
 			size_t len, loff_t *ppos);
 ssize_t debugfs_attr_write(struct file *file, const char __user *buf,
 			size_t len, loff_t *ppos);
-
-int debugfs_use_file_start(const struct dentry *dentry, int *srcu_idx)
-	__acquires(&debugfs_srcu);
-
-void debugfs_use_file_finish(int srcu_idx) __releases(&debugfs_srcu);
-
-ssize_t debugfs_attr_read(struct file *file, char __user *buf,
-			size_t len, loff_t *ppos);
-ssize_t debugfs_attr_write(struct file *file, const char __user *buf,
-			size_t len, loff_t *ppos);
-
-#define DEFINE_DEBUGFS_ATTRIBUTE(__fops, __get, __set, __fmt)		\
-static int __fops ## _open(struct inode *inode, struct file *file)	\
-{									\
-	__simple_attr_check_format(__fmt, 0ull);			\
-	return simple_attr_open(inode, file, __get, __set, __fmt);	\
-}									\
-static const struct file_operations __fops = {				\
-	.owner	 = THIS_MODULE,					\
-	.open	 = __fops ## _open,					\
-	.release = simple_attr_release,				\
-	.read	 = debugfs_attr_read,					\
-	.write	 = debugfs_attr_write,					\
-	.llseek  = generic_file_llseek,				\
-}
 
 struct dentry *debugfs_rename(struct dentry *old_dir, struct dentry *old_dentry,
                 struct dentry *new_dir, const char *new_name);
@@ -269,29 +220,7 @@
 static inline void debugfs_remove_recursive(struct dentry *dentry)
 { }
 
-<<<<<<< HEAD
-static inline int debugfs_use_file_start(const struct dentry *dentry,
-					int *srcu_idx)
-	__acquires(&debugfs_srcu)
-{
-	return 0;
-}
-
-static inline void debugfs_use_file_finish(int srcu_idx)
-	__releases(&debugfs_srcu)
-{ }
-
-#define DEFINE_DEBUGFS_ATTRIBUTE(__fops, __get, __set, __fmt)	\
-	static const struct file_operations __fops = { 0 }
-
-static inline struct dentry *debugfs_rename(struct dentry *old_dir, struct dentry *old_dentry,
-                struct dentry *new_dir, char *new_name)
-{
-	return ERR_PTR(-ENODEV);
-}
-=======
 const struct file_operations *debugfs_real_fops(const struct file *filp);
->>>>>>> 24b8d41d
 
 static inline int debugfs_file_get(struct dentry *dentry)
 {
