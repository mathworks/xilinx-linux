--- conflicted
+++ resolved
@@ -27,11 +27,8 @@
 	hwmon_humidity,
 	hwmon_fan,
 	hwmon_pwm,
-<<<<<<< HEAD
-=======
 	hwmon_intrusion,
 	hwmon_max,
->>>>>>> 24b8d41d
 };
 
 enum hwmon_chip_attributes {
@@ -42,14 +39,11 @@
 	hwmon_chip_register_tz,
 	hwmon_chip_update_interval,
 	hwmon_chip_alarms,
-<<<<<<< HEAD
-=======
 	hwmon_chip_samples,
 	hwmon_chip_curr_samples,
 	hwmon_chip_in_samples,
 	hwmon_chip_power_samples,
 	hwmon_chip_temp_samples,
->>>>>>> 24b8d41d
 };
 
 #define HWMON_C_TEMP_RESET_HISTORY	BIT(hwmon_chip_temp_reset_history)
@@ -59,11 +53,6 @@
 #define HWMON_C_REGISTER_TZ		BIT(hwmon_chip_register_tz)
 #define HWMON_C_UPDATE_INTERVAL		BIT(hwmon_chip_update_interval)
 #define HWMON_C_ALARMS			BIT(hwmon_chip_alarms)
-<<<<<<< HEAD
-
-enum hwmon_temp_attributes {
-	hwmon_temp_input = 0,
-=======
 #define HWMON_C_SAMPLES			BIT(hwmon_chip_samples)
 #define HWMON_C_CURR_SAMPLES		BIT(hwmon_chip_curr_samples)
 #define HWMON_C_IN_SAMPLES		BIT(hwmon_chip_in_samples)
@@ -73,7 +62,6 @@
 enum hwmon_temp_attributes {
 	hwmon_temp_enable,
 	hwmon_temp_input,
->>>>>>> 24b8d41d
 	hwmon_temp_type,
 	hwmon_temp_lcrit,
 	hwmon_temp_lcrit_hyst,
@@ -97,16 +85,11 @@
 	hwmon_temp_lowest,
 	hwmon_temp_highest,
 	hwmon_temp_reset_history,
-<<<<<<< HEAD
-};
-
-=======
 	hwmon_temp_rated_min,
 	hwmon_temp_rated_max,
 };
 
 #define HWMON_T_ENABLE		BIT(hwmon_temp_enable)
->>>>>>> 24b8d41d
 #define HWMON_T_INPUT		BIT(hwmon_temp_input)
 #define HWMON_T_TYPE		BIT(hwmon_temp_type)
 #define HWMON_T_LCRIT		BIT(hwmon_temp_lcrit)
@@ -119,17 +102,11 @@
 #define HWMON_T_CRIT_HYST	BIT(hwmon_temp_crit_hyst)
 #define HWMON_T_EMERGENCY	BIT(hwmon_temp_emergency)
 #define HWMON_T_EMERGENCY_HYST	BIT(hwmon_temp_emergency_hyst)
-<<<<<<< HEAD
-#define HWMON_T_MIN_ALARM	BIT(hwmon_temp_min_alarm)
-#define HWMON_T_MAX_ALARM	BIT(hwmon_temp_max_alarm)
-#define HWMON_T_CRIT_ALARM	BIT(hwmon_temp_crit_alarm)
-=======
 #define HWMON_T_ALARM		BIT(hwmon_temp_alarm)
 #define HWMON_T_MIN_ALARM	BIT(hwmon_temp_min_alarm)
 #define HWMON_T_MAX_ALARM	BIT(hwmon_temp_max_alarm)
 #define HWMON_T_CRIT_ALARM	BIT(hwmon_temp_crit_alarm)
 #define HWMON_T_LCRIT_ALARM	BIT(hwmon_temp_lcrit_alarm)
->>>>>>> 24b8d41d
 #define HWMON_T_EMERGENCY_ALARM	BIT(hwmon_temp_emergency_alarm)
 #define HWMON_T_FAULT		BIT(hwmon_temp_fault)
 #define HWMON_T_OFFSET		BIT(hwmon_temp_offset)
@@ -137,16 +114,11 @@
 #define HWMON_T_LOWEST		BIT(hwmon_temp_lowest)
 #define HWMON_T_HIGHEST		BIT(hwmon_temp_highest)
 #define HWMON_T_RESET_HISTORY	BIT(hwmon_temp_reset_history)
-<<<<<<< HEAD
-
-enum hwmon_in_attributes {
-=======
 #define HWMON_T_RATED_MIN	BIT(hwmon_temp_rated_min)
 #define HWMON_T_RATED_MAX	BIT(hwmon_temp_rated_max)
 
 enum hwmon_in_attributes {
 	hwmon_in_enable,
->>>>>>> 24b8d41d
 	hwmon_in_input,
 	hwmon_in_min,
 	hwmon_in_max,
@@ -162,16 +134,11 @@
 	hwmon_in_max_alarm,
 	hwmon_in_lcrit_alarm,
 	hwmon_in_crit_alarm,
-<<<<<<< HEAD
-};
-
-=======
 	hwmon_in_rated_min,
 	hwmon_in_rated_max,
 };
 
 #define HWMON_I_ENABLE		BIT(hwmon_in_enable)
->>>>>>> 24b8d41d
 #define HWMON_I_INPUT		BIT(hwmon_in_input)
 #define HWMON_I_MIN		BIT(hwmon_in_min)
 #define HWMON_I_MAX		BIT(hwmon_in_max)
@@ -187,16 +154,11 @@
 #define HWMON_I_MAX_ALARM	BIT(hwmon_in_max_alarm)
 #define HWMON_I_LCRIT_ALARM	BIT(hwmon_in_lcrit_alarm)
 #define HWMON_I_CRIT_ALARM	BIT(hwmon_in_crit_alarm)
-<<<<<<< HEAD
-
-enum hwmon_curr_attributes {
-=======
 #define HWMON_I_RATED_MIN	BIT(hwmon_in_rated_min)
 #define HWMON_I_RATED_MAX	BIT(hwmon_in_rated_max)
 
 enum hwmon_curr_attributes {
 	hwmon_curr_enable,
->>>>>>> 24b8d41d
 	hwmon_curr_input,
 	hwmon_curr_min,
 	hwmon_curr_max,
@@ -212,16 +174,11 @@
 	hwmon_curr_max_alarm,
 	hwmon_curr_lcrit_alarm,
 	hwmon_curr_crit_alarm,
-<<<<<<< HEAD
-};
-
-=======
 	hwmon_curr_rated_min,
 	hwmon_curr_rated_max,
 };
 
 #define HWMON_C_ENABLE		BIT(hwmon_curr_enable)
->>>>>>> 24b8d41d
 #define HWMON_C_INPUT		BIT(hwmon_curr_input)
 #define HWMON_C_MIN		BIT(hwmon_curr_min)
 #define HWMON_C_MAX		BIT(hwmon_curr_max)
@@ -237,16 +194,11 @@
 #define HWMON_C_MAX_ALARM	BIT(hwmon_curr_max_alarm)
 #define HWMON_C_LCRIT_ALARM	BIT(hwmon_curr_lcrit_alarm)
 #define HWMON_C_CRIT_ALARM	BIT(hwmon_curr_crit_alarm)
-<<<<<<< HEAD
-
-enum hwmon_power_attributes {
-=======
 #define HWMON_C_RATED_MIN	BIT(hwmon_curr_rated_min)
 #define HWMON_C_RATED_MAX	BIT(hwmon_curr_rated_max)
 
 enum hwmon_power_attributes {
 	hwmon_power_enable,
->>>>>>> 24b8d41d
 	hwmon_power_average,
 	hwmon_power_average_interval,
 	hwmon_power_average_interval_max,
@@ -264,17 +216,6 @@
 	hwmon_power_cap_hyst,
 	hwmon_power_cap_max,
 	hwmon_power_cap_min,
-<<<<<<< HEAD
-	hwmon_power_max,
-	hwmon_power_crit,
-	hwmon_power_label,
-	hwmon_power_alarm,
-	hwmon_power_cap_alarm,
-	hwmon_power_max_alarm,
-	hwmon_power_crit_alarm,
-};
-
-=======
 	hwmon_power_min,
 	hwmon_power_max,
 	hwmon_power_crit,
@@ -291,7 +232,6 @@
 };
 
 #define HWMON_P_ENABLE			BIT(hwmon_power_enable)
->>>>>>> 24b8d41d
 #define HWMON_P_AVERAGE			BIT(hwmon_power_average)
 #define HWMON_P_AVERAGE_INTERVAL	BIT(hwmon_power_average_interval)
 #define HWMON_P_AVERAGE_INTERVAL_MAX	BIT(hwmon_power_average_interval_max)
@@ -309,23 +249,13 @@
 #define HWMON_P_CAP_HYST		BIT(hwmon_power_cap_hyst)
 #define HWMON_P_CAP_MAX			BIT(hwmon_power_cap_max)
 #define HWMON_P_CAP_MIN			BIT(hwmon_power_cap_min)
-<<<<<<< HEAD
-#define HWMON_P_MAX			BIT(hwmon_power_max)
-=======
 #define HWMON_P_MIN			BIT(hwmon_power_min)
 #define HWMON_P_MAX			BIT(hwmon_power_max)
 #define HWMON_P_LCRIT			BIT(hwmon_power_lcrit)
->>>>>>> 24b8d41d
 #define HWMON_P_CRIT			BIT(hwmon_power_crit)
 #define HWMON_P_LABEL			BIT(hwmon_power_label)
 #define HWMON_P_ALARM			BIT(hwmon_power_alarm)
 #define HWMON_P_CAP_ALARM		BIT(hwmon_power_cap_alarm)
-<<<<<<< HEAD
-#define HWMON_P_MAX_ALARM		BIT(hwmon_power_max_alarm)
-#define HWMON_P_CRIT_ALARM		BIT(hwmon_power_crit_alarm)
-
-enum hwmon_energy_attributes {
-=======
 #define HWMON_P_MIN_ALARM		BIT(hwmon_power_min_alarm)
 #define HWMON_P_MAX_ALARM		BIT(hwmon_power_max_alarm)
 #define HWMON_P_LCRIT_ALARM		BIT(hwmon_power_lcrit_alarm)
@@ -335,23 +265,16 @@
 
 enum hwmon_energy_attributes {
 	hwmon_energy_enable,
->>>>>>> 24b8d41d
 	hwmon_energy_input,
 	hwmon_energy_label,
 };
 
-<<<<<<< HEAD
-=======
 #define HWMON_E_ENABLE			BIT(hwmon_energy_enable)
->>>>>>> 24b8d41d
 #define HWMON_E_INPUT			BIT(hwmon_energy_input)
 #define HWMON_E_LABEL			BIT(hwmon_energy_label)
 
 enum hwmon_humidity_attributes {
-<<<<<<< HEAD
-=======
 	hwmon_humidity_enable,
->>>>>>> 24b8d41d
 	hwmon_humidity_input,
 	hwmon_humidity_label,
 	hwmon_humidity_min,
@@ -360,16 +283,11 @@
 	hwmon_humidity_max_hyst,
 	hwmon_humidity_alarm,
 	hwmon_humidity_fault,
-<<<<<<< HEAD
-};
-
-=======
 	hwmon_humidity_rated_min,
 	hwmon_humidity_rated_max,
 };
 
 #define HWMON_H_ENABLE			BIT(hwmon_humidity_enable)
->>>>>>> 24b8d41d
 #define HWMON_H_INPUT			BIT(hwmon_humidity_input)
 #define HWMON_H_LABEL			BIT(hwmon_humidity_label)
 #define HWMON_H_MIN			BIT(hwmon_humidity_min)
@@ -378,16 +296,11 @@
 #define HWMON_H_MAX_HYST		BIT(hwmon_humidity_max_hyst)
 #define HWMON_H_ALARM			BIT(hwmon_humidity_alarm)
 #define HWMON_H_FAULT			BIT(hwmon_humidity_fault)
-<<<<<<< HEAD
-
-enum hwmon_fan_attributes {
-=======
 #define HWMON_H_RATED_MIN		BIT(hwmon_humidity_rated_min)
 #define HWMON_H_RATED_MAX		BIT(hwmon_humidity_rated_max)
 
 enum hwmon_fan_attributes {
 	hwmon_fan_enable,
->>>>>>> 24b8d41d
 	hwmon_fan_input,
 	hwmon_fan_label,
 	hwmon_fan_min,
@@ -401,10 +314,7 @@
 	hwmon_fan_fault,
 };
 
-<<<<<<< HEAD
-=======
 #define HWMON_F_ENABLE			BIT(hwmon_fan_enable)
->>>>>>> 24b8d41d
 #define HWMON_F_INPUT			BIT(hwmon_fan_input)
 #define HWMON_F_LABEL			BIT(hwmon_fan_label)
 #define HWMON_F_MIN			BIT(hwmon_fan_min)
@@ -429,8 +339,6 @@
 #define HWMON_PWM_MODE			BIT(hwmon_pwm_mode)
 #define HWMON_PWM_FREQ			BIT(hwmon_pwm_freq)
 
-<<<<<<< HEAD
-=======
 enum hwmon_intrusion_attributes {
 	hwmon_intrusion_alarm,
 	hwmon_intrusion_beep,
@@ -438,7 +346,6 @@
 #define HWMON_INTRUSION_ALARM		BIT(hwmon_intrusion_alarm)
 #define HWMON_INTRUSION_BEEP		BIT(hwmon_intrusion_beep)
 
->>>>>>> 24b8d41d
 /**
  * struct hwmon_ops - hwmon device operations
  * @is_visible: Callback to return attribute visibility. Mandatory.
@@ -452,13 +359,8 @@
  *			Channel number
  *		The function returns the file permissions.
  *		If the return value is 0, no attribute will be created.
-<<<<<<< HEAD
- * @read:       Read callback. Optional. If not provided, attributes
- *		will not be readable.
-=======
  * @read:	Read callback for data attributes. Mandatory if readable
  *		data attributes are present.
->>>>>>> 24b8d41d
  *		Parameters are:
  *		@dev:	Pointer to hardware monitoring device
  *		@type:	Sensor type
@@ -467,10 +369,6 @@
  *			Channel number
  *		@val:	Pointer to returned value
  *		The function returns 0 on success or a negative error number.
-<<<<<<< HEAD
- * @write:	Write callback. Optional. If not provided, attributes
- *		will not be writable.
-=======
  * @read_string:
  *		Read callback for string attributes. Mandatory if string
  *		attributes are present.
@@ -484,7 +382,6 @@
  *		The function returns 0 on success or a negative error number.
  * @write:	Write callback for data attributes. Mandatory if writeable
  *		data attributes are present.
->>>>>>> 24b8d41d
  *		Parameters are:
  *		@dev:	Pointer to hardware monitoring device
  *		@type:	Sensor type
@@ -499,11 +396,8 @@
 			      u32 attr, int channel);
 	int (*read)(struct device *dev, enum hwmon_sensor_types type,
 		    u32 attr, int channel, long *val);
-<<<<<<< HEAD
-=======
 	int (*read_string)(struct device *dev, enum hwmon_sensor_types type,
 		    u32 attr, int channel, const char **str);
->>>>>>> 24b8d41d
 	int (*write)(struct device *dev, enum hwmon_sensor_types type,
 		     u32 attr, int channel, long val);
 };
@@ -519,8 +413,6 @@
 	const u32 *config;
 };
 
-<<<<<<< HEAD
-=======
 #define HWMON_CHANNEL_INFO(stype, ...)	\
 	(&(struct hwmon_channel_info) {	\
 		.type = hwmon_##stype,	\
@@ -529,7 +421,6 @@
 		}			\
 	})
 
->>>>>>> 24b8d41d
 /**
  * Chip configuration
  * @ops:	Pointer to hwmon operations.
@@ -540,10 +431,7 @@
 	const struct hwmon_channel_info **info;
 };
 
-<<<<<<< HEAD
-=======
 /* hwmon_device_register() is deprecated */
->>>>>>> 24b8d41d
 struct device *hwmon_device_register(struct device *dev);
 
 struct device *
@@ -558,21 +446,12 @@
 hwmon_device_register_with_info(struct device *dev,
 				const char *name, void *drvdata,
 				const struct hwmon_chip_info *info,
-<<<<<<< HEAD
-				const struct attribute_group **groups);
-struct device *
-devm_hwmon_device_register_with_info(struct device *dev,
-				     const char *name, void *drvdata,
-				     const struct hwmon_chip_info *info,
-				     const struct attribute_group **groups);
-=======
 				const struct attribute_group **extra_groups);
 struct device *
 devm_hwmon_device_register_with_info(struct device *dev,
 				const char *name, void *drvdata,
 				const struct hwmon_chip_info *info,
 				const struct attribute_group **extra_groups);
->>>>>>> 24b8d41d
 
 void hwmon_device_unregister(struct device *dev);
 void devm_hwmon_device_unregister(struct device *dev);
