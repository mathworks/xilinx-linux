--- conflicted
+++ resolved
@@ -10,10 +10,6 @@
 #include <linux/file.h>
 #include <linux/percpu.h>
 #include <linux/err.h>
-<<<<<<< HEAD
-
-struct perf_event;
-=======
 #include <linux/rbtree_latch.h>
 #include <linux/numa.h>
 #include <linux/mm_types.h>
@@ -30,7 +26,6 @@
 struct perf_event;
 struct bpf_prog;
 struct bpf_prog_aux;
->>>>>>> 24b8d41d
 struct bpf_map;
 struct sock;
 struct seq_file;
@@ -87,8 +82,6 @@
 	void *(*map_fd_get_ptr)(struct bpf_map *map, struct file *map_file,
 				int fd);
 	void (*map_fd_put_ptr)(void *ptr);
-<<<<<<< HEAD
-=======
 	int (*map_gen_lookup)(struct bpf_map *map, struct bpf_insn *insn_buf);
 	u32 (*map_fd_sys_lookup_elem)(void *ptr);
 	void (*map_seq_show_elem)(struct bpf_map *map, void *key,
@@ -143,7 +136,6 @@
 struct bpf_map_memory {
 	u32 pages;
 	struct user_struct *user;
->>>>>>> 24b8d41d
 };
 
 struct bpf_map {
@@ -277,16 +269,6 @@
 	/* the following constraints used to prototype bpf_memcmp() and other
 	 * functions that access data on eBPF program stack
 	 */
-<<<<<<< HEAD
-	ARG_PTR_TO_STACK,	/* any pointer to eBPF program stack */
-	ARG_PTR_TO_RAW_STACK,	/* any pointer to eBPF program stack, area does not
-				 * need to be initialized, helper function must fill
-				 * all bytes or clear them in error case.
-				 */
-
-	ARG_CONST_STACK_SIZE,	/* number of bytes accessed from stack */
-	ARG_CONST_STACK_SIZE_OR_ZERO, /* number of bytes accessed from stack or 0 */
-=======
 	ARG_PTR_TO_MEM,		/* pointer to valid memory (stack, packet, map value) */
 	ARG_PTR_TO_MEM_OR_NULL, /* pointer to valid memory or NULL */
 	ARG_PTR_TO_UNINIT_MEM,	/* pointer to memory does not need to be initialized,
@@ -296,7 +278,6 @@
 
 	ARG_CONST_SIZE,		/* number of bytes accessed from memory */
 	ARG_CONST_SIZE_OR_ZERO,	/* number of bytes accessed from memory or 0 */
->>>>>>> 24b8d41d
 
 	ARG_PTR_TO_CTX,		/* pointer to context */
 	ARG_PTR_TO_CTX_OR_NULL,	/* pointer to context or NULL */
@@ -376,11 +357,6 @@
 };
 
 /* types of values stored in eBPF registers */
-<<<<<<< HEAD
-enum bpf_reg_type {
-	NOT_INIT = 0,		 /* nothing was written into register */
-	UNKNOWN_VALUE,		 /* reg doesn't contain a valid pointer */
-=======
 /* Pointer types represent:
  * pointer
  * pointer + imm
@@ -393,38 +369,10 @@
 enum bpf_reg_type {
 	NOT_INIT = 0,		 /* nothing was written into register */
 	SCALAR_VALUE,		 /* reg doesn't contain a valid pointer */
->>>>>>> 24b8d41d
 	PTR_TO_CTX,		 /* reg points to bpf_context */
 	CONST_PTR_TO_MAP,	 /* reg points to struct bpf_map */
 	PTR_TO_MAP_VALUE,	 /* reg points to map element value */
 	PTR_TO_MAP_VALUE_OR_NULL,/* points to map elem value or NULL */
-<<<<<<< HEAD
-	FRAME_PTR,		 /* reg == frame_pointer */
-	PTR_TO_STACK,		 /* reg == frame_pointer + imm */
-	CONST_IMM,		 /* constant integer value */
-
-	/* PTR_TO_PACKET represents:
-	 * skb->data
-	 * skb->data + imm
-	 * skb->data + (u16) var
-	 * skb->data + (u16) var + imm
-	 * if (range > 0) then [ptr, ptr + range - off) is safe to access
-	 * if (id > 0) means that some 'var' was added
-	 * if (off > 0) menas that 'imm' was added
-	 */
-	PTR_TO_PACKET,
-	PTR_TO_PACKET_END,	 /* skb->data + headlen */
-
-	/* PTR_TO_MAP_VALUE_ADJ is used for doing pointer math inside of a map
-	 * elem value.  We only allow this if we can statically verify that
-	 * access from this register are going to fall within the size of the
-	 * map element.
-	 */
-	PTR_TO_MAP_VALUE_ADJ,
-};
-
-struct bpf_prog;
-=======
 	PTR_TO_STACK,		 /* reg == frame_pointer + offset */
 	PTR_TO_PACKET_META,	 /* skb->data - meta_len */
 	PTR_TO_PACKET,		 /* reg points to skb->data */
@@ -485,7 +433,6 @@
 	int (*test_run)(struct bpf_prog *prog, const union bpf_attr *kattr,
 			union bpf_attr __user *uattr);
 };
->>>>>>> 24b8d41d
 
 struct bpf_verifier_ops {
 	/* return eBPF function prototype for verification */
@@ -497,14 +444,6 @@
 	 * with 'type' (read or write) is allowed
 	 */
 	bool (*is_valid_access)(int off, int size, enum bpf_access_type type,
-<<<<<<< HEAD
-				enum bpf_reg_type *reg_type);
-	int (*gen_prologue)(struct bpf_insn *insn, bool direct_write,
-			    const struct bpf_prog *prog);
-	u32 (*convert_ctx_access)(enum bpf_access_type type, int dst_reg,
-				  int src_reg, int ctx_off,
-				  struct bpf_insn *insn, struct bpf_prog *prog);
-=======
 				const struct bpf_prog *prog,
 				struct bpf_insn_access_aux *info);
 	int (*gen_prologue)(struct bpf_insn *insn, bool direct_write,
@@ -534,7 +473,6 @@
 	int (*prepare)(struct bpf_prog *prog);
 	int (*translate)(struct bpf_prog *prog);
 	void (*destroy)(struct bpf_prog *prog);
->>>>>>> 24b8d41d
 };
 
 struct bpf_prog_offload {
@@ -820,9 +758,6 @@
 	atomic64_t refcnt;
 	u32 used_map_cnt;
 	u32 max_ctx_offset;
-<<<<<<< HEAD
-	const struct bpf_verifier_ops *ops;
-=======
 	u32 max_pkt_offset;
 	u32 max_tp_access;
 	u32 stack_depth;
@@ -857,7 +792,6 @@
 	u32 size_poke_tab;
 	struct bpf_ksym ksym;
 	const struct bpf_prog_ops *ops;
->>>>>>> 24b8d41d
 	struct bpf_map **used_maps;
 	struct mutex used_maps_mutex; /* mutex for used_maps and used_map_cnt */
 	struct bpf_prog *prog;
@@ -1027,10 +961,6 @@
 	};
 };
 
-<<<<<<< HEAD
-#define MAX_TAIL_CALL_CNT 32
-
-=======
 #define BPF_COMPLEXITY_LIMIT_INSNS      1000000 /* yes. 1M insns */
 #define MAX_TAIL_CALL_CNT 32
 
@@ -1063,7 +993,6 @@
 	       (BPF_F_RDONLY_PROG | BPF_F_WRONLY_PROG);
 }
 
->>>>>>> 24b8d41d
 struct bpf_event_entry {
 	struct perf_event *event;
 	struct file *perf_file;
@@ -1071,35 +1000,23 @@
 	struct rcu_head rcu;
 };
 
-<<<<<<< HEAD
-u64 bpf_tail_call(u64 ctx, u64 r2, u64 index, u64 r4, u64 r5);
-u64 bpf_get_stackid(u64 r1, u64 r2, u64 r3, u64 r4, u64 r5);
-
-bool bpf_prog_array_compatible(struct bpf_array *array, const struct bpf_prog *fp);
-=======
 bool bpf_prog_array_compatible(struct bpf_array *array, const struct bpf_prog *fp);
 int bpf_prog_calc_tag(struct bpf_prog *fp);
 const char *kernel_type_name(u32 btf_type_id);
->>>>>>> 24b8d41d
 
 const struct bpf_func_proto *bpf_get_trace_printk_proto(void);
 
 typedef unsigned long (*bpf_ctx_copy_t)(void *dst, const void *src,
 					unsigned long off, unsigned long len);
-<<<<<<< HEAD
-=======
 typedef u32 (*bpf_convert_ctx_access_t)(enum bpf_access_type type,
 					const struct bpf_insn *src,
 					struct bpf_insn *dst,
 					struct bpf_prog *prog,
 					u32 *target_size);
->>>>>>> 24b8d41d
 
 u64 bpf_event_output(struct bpf_map *map, u64 flags, void *meta, u64 meta_size,
 		     void *ctx, u64 ctx_size, bpf_ctx_copy_t ctx_copy);
 
-<<<<<<< HEAD
-=======
 /* an array of programs to be executed under rcu_lock.
  *
  * Typical usage:
@@ -1221,7 +1138,6 @@
 #define BPF_PROG_RUN_ARRAY_CHECK(array, ctx, func)	\
 	__BPF_PROG_RUN_ARRAY(array, ctx, func, true)
 
->>>>>>> 24b8d41d
 #ifdef CONFIG_BPF_SYSCALL
 DECLARE_PER_CPU(int, bpf_prog_active);
 extern struct mutex bpf_stats_enabled_mutex;
@@ -1276,12 +1192,6 @@
 extern const struct bpf_verifier_ops xdp_analyzer_ops;
 
 struct bpf_prog *bpf_prog_get(u32 ufd);
-<<<<<<< HEAD
-struct bpf_prog *bpf_prog_get_type(u32 ufd, enum bpf_prog_type type);
-struct bpf_prog *bpf_prog_add(struct bpf_prog *prog, int i);
-struct bpf_prog *bpf_prog_inc(struct bpf_prog *prog);
-void bpf_prog_put(struct bpf_prog *prog);
-=======
 struct bpf_prog *bpf_prog_get_type_dev(u32 ufd, enum bpf_prog_type type,
 				       bool attach_drv);
 void bpf_prog_add(struct bpf_prog *prog, int i);
@@ -1296,7 +1206,6 @@
 
 void bpf_prog_free_id(struct bpf_prog *prog, bool do_idr_lock);
 void bpf_map_free_id(struct bpf_map *map, bool do_idr_lock);
->>>>>>> 24b8d41d
 
 struct bpf_map *bpf_map_get(u32 ufd);
 struct bpf_map *bpf_map_get_with_uref(u32 ufd);
@@ -1434,9 +1343,6 @@
 
 int bpf_fd_array_map_update_elem(struct bpf_map *map, struct file *map_file,
 				 void *key, void *value, u64 map_flags);
-<<<<<<< HEAD
-void bpf_fd_array_map_clear(struct bpf_map *map);
-=======
 int bpf_fd_array_map_lookup_elem(struct bpf_map *map, void *key, u32 *value);
 int bpf_fd_htab_map_update_elem(struct bpf_map *map, struct file *map_file,
 				void *key, void *value, u64 map_flags);
@@ -1445,7 +1351,6 @@
 int bpf_get_file_flag(int flags);
 int bpf_check_uarg_tail_zero(void __user *uaddr, size_t expected_size,
 			     size_t actual_size);
->>>>>>> 24b8d41d
 
 /* memcpy that is used with 8-byte aligned pointers, power-of-8 size and
  * forced to use 'long' read/writes to try to atomically copy long counters.
@@ -1548,16 +1453,6 @@
 	return ERR_PTR(-EOPNOTSUPP);
 }
 
-<<<<<<< HEAD
-static inline struct bpf_prog *bpf_prog_get_type(u32 ufd,
-						 enum bpf_prog_type type)
-{
-	return ERR_PTR(-EOPNOTSUPP);
-}
-static inline struct bpf_prog *bpf_prog_add(struct bpf_prog *prog, int i)
-{
-	return ERR_PTR(-EOPNOTSUPP);
-=======
 static inline struct bpf_prog *bpf_prog_get_type_dev(u32 ufd,
 						     enum bpf_prog_type type,
 						     bool attach_drv)
@@ -1571,18 +1466,11 @@
 
 static inline void bpf_prog_sub(struct bpf_prog *prog, int i)
 {
->>>>>>> 24b8d41d
 }
 
 static inline void bpf_prog_put(struct bpf_prog *prog)
 {
 }
-<<<<<<< HEAD
-static inline struct bpf_prog *bpf_prog_inc(struct bpf_prog *prog)
-{
-	return ERR_PTR(-EOPNOTSUPP);
-}
-=======
 
 static inline void bpf_prog_inc(struct bpf_prog *prog)
 {
@@ -1890,7 +1778,6 @@
 {
 	return -EOPNOTSUPP;
 }
->>>>>>> 24b8d41d
 #endif /* CONFIG_BPF_SYSCALL */
 #endif /* defined(CONFIG_INET) && defined(CONFIG_BPF_SYSCALL) */
 
