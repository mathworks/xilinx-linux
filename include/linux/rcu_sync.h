/* SPDX-License-Identifier: GPL-2.0+ */
/*
 * RCU-based infrastructure for lightweight reader-writer locking
 *
 * Copyright (c) 2015, Red Hat, Inc.
 *
 * Author: Oleg Nesterov <oleg@redhat.com>
 */

#ifndef _LINUX_RCU_SYNC_H_
#define _LINUX_RCU_SYNC_H_

#include <linux/wait.h>
#include <linux/rcupdate.h>

/* Structure to mediate between updaters and fastpath-using readers.  */
struct rcu_sync {
	int			gp_state;
	int			gp_count;
	wait_queue_head_t	gp_wait;

	struct rcu_head		cb_head;
};

/**
 * rcu_sync_is_idle() - Are readers permitted to use their fastpaths?
 * @rsp: Pointer to rcu_sync structure to use for synchronization
 *
 * Returns true if readers are permitted to use their fastpaths.  Must be
 * invoked within some flavor of RCU read-side critical section.
 */
static inline bool rcu_sync_is_idle(struct rcu_sync *rsp)
{
	RCU_LOCKDEP_WARN(!rcu_read_lock_any_held(),
			 "suspicious rcu_sync_is_idle() usage");
	return !READ_ONCE(rsp->gp_state); /* GP_IDLE */
}

<<<<<<< HEAD
extern void rcu_sync_init(struct rcu_sync *, enum rcu_sync_type);
=======
extern void rcu_sync_init(struct rcu_sync *);
>>>>>>> 24b8d41d
extern void rcu_sync_enter_start(struct rcu_sync *);
extern void rcu_sync_enter(struct rcu_sync *);
extern void rcu_sync_exit(struct rcu_sync *);
extern void rcu_sync_dtor(struct rcu_sync *);

#define __RCU_SYNC_INITIALIZER(name) {					\
		.gp_state = 0,						\
		.gp_count = 0,						\
		.gp_wait = __WAIT_QUEUE_HEAD_INITIALIZER(name.gp_wait),	\
	}

#define	DEFINE_RCU_SYNC(name)	\
	struct rcu_sync name = __RCU_SYNC_INITIALIZER(name)

#endif /* _LINUX_RCU_SYNC_H_ */<|MERGE_RESOLUTION|>--- conflicted
+++ resolved
@@ -36,11 +36,7 @@
 	return !READ_ONCE(rsp->gp_state); /* GP_IDLE */
 }
 
-<<<<<<< HEAD
-extern void rcu_sync_init(struct rcu_sync *, enum rcu_sync_type);
-=======
 extern void rcu_sync_init(struct rcu_sync *);
->>>>>>> 24b8d41d
 extern void rcu_sync_enter_start(struct rcu_sync *);
 extern void rcu_sync_enter(struct rcu_sync *);
 extern void rcu_sync_exit(struct rcu_sync *);
