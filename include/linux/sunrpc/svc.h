--- conflicted
+++ resolved
@@ -272,10 +272,7 @@
 #define	RQ_VICTIM	(5)			/* about to be shut down */
 #define	RQ_BUSY		(6)			/* request is busy */
 #define	RQ_DATA		(7)			/* request has data */
-<<<<<<< HEAD
-=======
 #define RQ_AUTHERR	(8)			/* Request status is auth error */
->>>>>>> 24b8d41d
 	unsigned long		rq_flags;	/* flags field */
 	ktime_t			rq_qtime;	/* enqueue time */
 
