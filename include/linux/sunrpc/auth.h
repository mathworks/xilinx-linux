/* SPDX-License-Identifier: GPL-2.0 */
/*
 * linux/include/linux/sunrpc/auth.h
 *
 * Declarations for the RPC client authentication machinery.
 *
 * Copyright (C) 1996, Olaf Kirch <okir@monad.swb.de>
 */

#ifndef _LINUX_SUNRPC_AUTH_H
#define _LINUX_SUNRPC_AUTH_H

#include <linux/sunrpc/sched.h>
#include <linux/sunrpc/msg_prot.h>
#include <linux/sunrpc/xdr.h>

#include <linux/atomic.h>
#include <linux/rcupdate.h>
#include <linux/uidgid.h>
#include <linux/utsname.h>

/*
 * Maximum size of AUTH_NONE authentication information, in XDR words.
 */
#define NUL_CALLSLACK	(4)
#define NUL_REPLYSLACK	(2)

/*
 * Size of the nodename buffer. RFC1831 specifies a hard limit of 255 bytes,
 * but Linux hostnames are actually limited to __NEW_UTS_LEN bytes.
 */
#define UNX_MAXNODENAME	__NEW_UTS_LEN
#define UNX_CALLSLACK	(21 + XDR_QUADLEN(UNX_MAXNODENAME))
#define UNX_NGROUPS	16

struct rpcsec_gss_info;

<<<<<<< HEAD
/* auth_cred ac_flags bits */
enum {
	RPC_CRED_KEY_EXPIRE_SOON = 1, /* underlying cred key will expire soon */
	RPC_CRED_NOTIFY_TIMEOUT = 2,   /* nofity generic cred when underlying
					key will expire soon */
};

/* Work around the lack of a VFS credential */
=======
>>>>>>> 24b8d41d
struct auth_cred {
	const struct cred *cred;
	const char *principal;	/* If present, this is a machine credential */
};

/*
 * Client user credentials
 */
struct rpc_auth;
struct rpc_credops;
struct rpc_cred {
	struct hlist_node	cr_hash;	/* hash chain */
	struct list_head	cr_lru;		/* lru garbage collection */
	struct rcu_head		cr_rcu;
	struct rpc_auth *	cr_auth;
	const struct rpc_credops *cr_ops;
	unsigned long		cr_expire;	/* when to gc */
	unsigned long		cr_flags;	/* various flags */
	refcount_t		cr_count;	/* ref count */
	const struct cred	*cr_cred;

	/* per-flavor data */
};
#define RPCAUTH_CRED_NEW	0
#define RPCAUTH_CRED_UPTODATE	1
#define RPCAUTH_CRED_HASHED	2
#define RPCAUTH_CRED_NEGATIVE	3

const struct cred *rpc_machine_cred(void);

/* rpc_auth au_flags */
#define RPCAUTH_AUTH_NO_CRKEY_TIMEOUT	0x0001 /* underlying cred has no key timeout */

/*
 * Client authentication handle
 */
struct rpc_cred_cache;
struct rpc_authops;
struct rpc_auth {
	unsigned int		au_cslack;	/* call cred size estimate */
	unsigned int		au_rslack;	/* reply cred size estimate */
	unsigned int		au_verfsize;	/* size of reply verifier */
	unsigned int		au_ralign;	/* words before UL header */

	unsigned long		au_flags;
	const struct rpc_authops *au_ops;
	rpc_authflavor_t	au_flavor;	/* pseudoflavor (note may
						 * differ from the flavor in
						 * au_ops->au_flavor in gss
						 * case) */
	refcount_t		au_count;	/* Reference counter */

	struct rpc_cred_cache *	au_credcache;
	/* per-flavor data */
};

/* rpc_auth au_flags */
<<<<<<< HEAD
#define RPCAUTH_AUTH_DATATOUCH	0x00000002
=======
#define RPCAUTH_AUTH_DATATOUCH		(1)
#define RPCAUTH_AUTH_UPDATE_SLACK	(2)
>>>>>>> 24b8d41d

struct rpc_auth_create_args {
	rpc_authflavor_t pseudoflavor;
	const char *target_name;
};

/* Flags for rpcauth_lookupcred() */
#define RPCAUTH_LOOKUP_NEW		0x01	/* Accept an uninitialised cred */

/*
 * Client authentication ops
 */
struct rpc_authops {
	struct module		*owner;
	rpc_authflavor_t	au_flavor;	/* flavor (RPC_AUTH_*) */
	char *			au_name;
	struct rpc_auth *	(*create)(const struct rpc_auth_create_args *,
					  struct rpc_clnt *);
	void			(*destroy)(struct rpc_auth *);

	int			(*hash_cred)(struct auth_cred *, unsigned int);
	struct rpc_cred *	(*lookup_cred)(struct rpc_auth *, struct auth_cred *, int);
	struct rpc_cred *	(*crcreate)(struct rpc_auth*, struct auth_cred *, int, gfp_t);
<<<<<<< HEAD
	int			(*list_pseudoflavors)(rpc_authflavor_t *, int);
=======
>>>>>>> 24b8d41d
	rpc_authflavor_t	(*info2flavor)(struct rpcsec_gss_info *);
	int			(*flavor2info)(rpc_authflavor_t,
						struct rpcsec_gss_info *);
	int			(*key_timeout)(struct rpc_auth *,
						struct rpc_cred *);
};

struct rpc_credops {
	const char *		cr_name;	/* Name of the auth flavour */
	int			(*cr_init)(struct rpc_auth *, struct rpc_cred *);
	void			(*crdestroy)(struct rpc_cred *);

	int			(*crmatch)(struct auth_cred *, struct rpc_cred *, int);
	int			(*crmarshal)(struct rpc_task *task,
					     struct xdr_stream *xdr);
	int			(*crrefresh)(struct rpc_task *);
	int			(*crvalidate)(struct rpc_task *task,
					      struct xdr_stream *xdr);
	int			(*crwrap_req)(struct rpc_task *task,
					      struct xdr_stream *xdr);
	int			(*crunwrap_resp)(struct rpc_task *task,
						 struct xdr_stream *xdr);
	int			(*crkey_timeout)(struct rpc_cred *);
	char *			(*crstringify_acceptor)(struct rpc_cred *);
	bool			(*crneed_reencode)(struct rpc_task *);
};

extern const struct rpc_authops	authunix_ops;
extern const struct rpc_authops	authnull_ops;

int __init		rpc_init_authunix(void);
int __init		rpcauth_init_module(void);
void			rpcauth_remove_module(void);
void 			rpc_destroy_authunix(void);

<<<<<<< HEAD
struct rpc_cred *	rpc_lookup_cred(void);
struct rpc_cred *	rpc_lookup_cred_nonblock(void);
struct rpc_cred *	rpc_lookup_generic_cred(struct auth_cred *, int, gfp_t);
struct rpc_cred *	rpc_lookup_machine_cred(const char *service_name);
=======
>>>>>>> 24b8d41d
int			rpcauth_register(const struct rpc_authops *);
int			rpcauth_unregister(const struct rpc_authops *);
struct rpc_auth *	rpcauth_create(const struct rpc_auth_create_args *,
				struct rpc_clnt *);
void			rpcauth_release(struct rpc_auth *);
rpc_authflavor_t	rpcauth_get_pseudoflavor(rpc_authflavor_t,
				struct rpcsec_gss_info *);
int			rpcauth_get_gssinfo(rpc_authflavor_t,
				struct rpcsec_gss_info *);
<<<<<<< HEAD
int			rpcauth_list_flavors(rpc_authflavor_t *, int);
=======
>>>>>>> 24b8d41d
struct rpc_cred *	rpcauth_lookup_credcache(struct rpc_auth *, struct auth_cred *, int, gfp_t);
void			rpcauth_init_cred(struct rpc_cred *, const struct auth_cred *, struct rpc_auth *, const struct rpc_credops *);
struct rpc_cred *	rpcauth_lookupcred(struct rpc_auth *, int);
void			put_rpccred(struct rpc_cred *);
int			rpcauth_marshcred(struct rpc_task *task,
					  struct xdr_stream *xdr);
int			rpcauth_checkverf(struct rpc_task *task,
					  struct xdr_stream *xdr);
int			rpcauth_wrap_req_encode(struct rpc_task *task,
						struct xdr_stream *xdr);
int			rpcauth_wrap_req(struct rpc_task *task,
					 struct xdr_stream *xdr);
int			rpcauth_unwrap_resp_decode(struct rpc_task *task,
						   struct xdr_stream *xdr);
int			rpcauth_unwrap_resp(struct rpc_task *task,
					    struct xdr_stream *xdr);
bool			rpcauth_xmit_need_reencode(struct rpc_task *task);
int			rpcauth_refreshcred(struct rpc_task *);
void			rpcauth_invalcred(struct rpc_task *);
int			rpcauth_uptodatecred(struct rpc_task *);
int			rpcauth_init_credcache(struct rpc_auth *);
void			rpcauth_destroy_credcache(struct rpc_auth *);
void			rpcauth_clear_credcache(struct rpc_cred_cache *);
<<<<<<< HEAD
int			rpcauth_key_timeout_notify(struct rpc_auth *,
						struct rpc_cred *);
bool			rpcauth_cred_key_to_expire(struct rpc_auth *, struct rpc_cred *);
=======
>>>>>>> 24b8d41d
char *			rpcauth_stringify_acceptor(struct rpc_cred *);

static inline
struct rpc_cred *get_rpccred(struct rpc_cred *cred)
{
<<<<<<< HEAD
	if (cred != NULL)
		atomic_inc(&cred->cr_count);
	return cred;
}

/**
 * get_rpccred_rcu - get a reference to a cred using rcu-protected pointer
 * @cred: cred of which to take a reference
 *
 * In some cases, we may have a pointer to a credential to which we
 * want to take a reference, but don't already have one. Because these
 * objects are freed using RCU, we can access the cr_count while its
 * on its way to destruction and only take a reference if it's not already
 * zero.
 */
static inline struct rpc_cred *
get_rpccred_rcu(struct rpc_cred *cred)
{
	if (atomic_inc_not_zero(&cred->cr_count))
		return cred;
	return NULL;
}

#endif /* __KERNEL__ */
=======
	if (cred != NULL && refcount_inc_not_zero(&cred->cr_count))
		return cred;
	return NULL;
}

>>>>>>> 24b8d41d
#endif /* _LINUX_SUNRPC_AUTH_H */<|MERGE_RESOLUTION|>--- conflicted
+++ resolved
@@ -35,17 +35,6 @@
 
 struct rpcsec_gss_info;
 
-<<<<<<< HEAD
-/* auth_cred ac_flags bits */
-enum {
-	RPC_CRED_KEY_EXPIRE_SOON = 1, /* underlying cred key will expire soon */
-	RPC_CRED_NOTIFY_TIMEOUT = 2,   /* nofity generic cred when underlying
-					key will expire soon */
-};
-
-/* Work around the lack of a VFS credential */
-=======
->>>>>>> 24b8d41d
 struct auth_cred {
 	const struct cred *cred;
 	const char *principal;	/* If present, this is a machine credential */
@@ -76,9 +65,6 @@
 
 const struct cred *rpc_machine_cred(void);
 
-/* rpc_auth au_flags */
-#define RPCAUTH_AUTH_NO_CRKEY_TIMEOUT	0x0001 /* underlying cred has no key timeout */
-
 /*
  * Client authentication handle
  */
@@ -103,12 +89,8 @@
 };
 
 /* rpc_auth au_flags */
-<<<<<<< HEAD
-#define RPCAUTH_AUTH_DATATOUCH	0x00000002
-=======
 #define RPCAUTH_AUTH_DATATOUCH		(1)
 #define RPCAUTH_AUTH_UPDATE_SLACK	(2)
->>>>>>> 24b8d41d
 
 struct rpc_auth_create_args {
 	rpc_authflavor_t pseudoflavor;
@@ -132,10 +114,6 @@
 	int			(*hash_cred)(struct auth_cred *, unsigned int);
 	struct rpc_cred *	(*lookup_cred)(struct rpc_auth *, struct auth_cred *, int);
 	struct rpc_cred *	(*crcreate)(struct rpc_auth*, struct auth_cred *, int, gfp_t);
-<<<<<<< HEAD
-	int			(*list_pseudoflavors)(rpc_authflavor_t *, int);
-=======
->>>>>>> 24b8d41d
 	rpc_authflavor_t	(*info2flavor)(struct rpcsec_gss_info *);
 	int			(*flavor2info)(rpc_authflavor_t,
 						struct rpcsec_gss_info *);
@@ -171,13 +149,6 @@
 void			rpcauth_remove_module(void);
 void 			rpc_destroy_authunix(void);
 
-<<<<<<< HEAD
-struct rpc_cred *	rpc_lookup_cred(void);
-struct rpc_cred *	rpc_lookup_cred_nonblock(void);
-struct rpc_cred *	rpc_lookup_generic_cred(struct auth_cred *, int, gfp_t);
-struct rpc_cred *	rpc_lookup_machine_cred(const char *service_name);
-=======
->>>>>>> 24b8d41d
 int			rpcauth_register(const struct rpc_authops *);
 int			rpcauth_unregister(const struct rpc_authops *);
 struct rpc_auth *	rpcauth_create(const struct rpc_auth_create_args *,
@@ -187,10 +158,6 @@
 				struct rpcsec_gss_info *);
 int			rpcauth_get_gssinfo(rpc_authflavor_t,
 				struct rpcsec_gss_info *);
-<<<<<<< HEAD
-int			rpcauth_list_flavors(rpc_authflavor_t *, int);
-=======
->>>>>>> 24b8d41d
 struct rpc_cred *	rpcauth_lookup_credcache(struct rpc_auth *, struct auth_cred *, int, gfp_t);
 void			rpcauth_init_cred(struct rpc_cred *, const struct auth_cred *, struct rpc_auth *, const struct rpc_credops *);
 struct rpc_cred *	rpcauth_lookupcred(struct rpc_auth *, int);
@@ -214,47 +181,14 @@
 int			rpcauth_init_credcache(struct rpc_auth *);
 void			rpcauth_destroy_credcache(struct rpc_auth *);
 void			rpcauth_clear_credcache(struct rpc_cred_cache *);
-<<<<<<< HEAD
-int			rpcauth_key_timeout_notify(struct rpc_auth *,
-						struct rpc_cred *);
-bool			rpcauth_cred_key_to_expire(struct rpc_auth *, struct rpc_cred *);
-=======
->>>>>>> 24b8d41d
 char *			rpcauth_stringify_acceptor(struct rpc_cred *);
 
 static inline
 struct rpc_cred *get_rpccred(struct rpc_cred *cred)
 {
-<<<<<<< HEAD
-	if (cred != NULL)
-		atomic_inc(&cred->cr_count);
-	return cred;
-}
-
-/**
- * get_rpccred_rcu - get a reference to a cred using rcu-protected pointer
- * @cred: cred of which to take a reference
- *
- * In some cases, we may have a pointer to a credential to which we
- * want to take a reference, but don't already have one. Because these
- * objects are freed using RCU, we can access the cr_count while its
- * on its way to destruction and only take a reference if it's not already
- * zero.
- */
-static inline struct rpc_cred *
-get_rpccred_rcu(struct rpc_cred *cred)
-{
-	if (atomic_inc_not_zero(&cred->cr_count))
-		return cred;
-	return NULL;
-}
-
-#endif /* __KERNEL__ */
-=======
 	if (cred != NULL && refcount_inc_not_zero(&cred->cr_count))
 		return cred;
 	return NULL;
 }
 
->>>>>>> 24b8d41d
 #endif /* _LINUX_SUNRPC_AUTH_H */