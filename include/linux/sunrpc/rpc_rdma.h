/* SPDX-License-Identifier: GPL-2.0 OR BSD-3-Clause */
/*
 * Copyright (c) 2015-2017 Oracle. All rights reserved.
 * Copyright (c) 2003-2007 Network Appliance, Inc. All rights reserved.
 *
 * This software is available to you under a choice of one of two
 * licenses.  You may choose to be licensed under the terms of the GNU
 * General Public License (GPL) Version 2, available from the file
 * COPYING in the main directory of this source tree, or the BSD-type
 * license below:
 *
 * Redistribution and use in source and binary forms, with or without
 * modification, are permitted provided that the following conditions
 * are met:
 *
 *      Redistributions of source code must retain the above copyright
 *      notice, this list of conditions and the following disclaimer.
 *
 *      Redistributions in binary form must reproduce the above
 *      copyright notice, this list of conditions and the following
 *      disclaimer in the documentation and/or other materials provided
 *      with the distribution.
 *
 *      Neither the name of the Network Appliance, Inc. nor the names of
 *      its contributors may be used to endorse or promote products
 *      derived from this software without specific prior written
 *      permission.
 *
 * THIS SOFTWARE IS PROVIDED BY THE COPYRIGHT HOLDERS AND CONTRIBUTORS
 * "AS IS" AND ANY EXPRESS OR IMPLIED WARRANTIES, INCLUDING, BUT NOT
 * LIMITED TO, THE IMPLIED WARRANTIES OF MERCHANTABILITY AND FITNESS FOR
 * A PARTICULAR PURPOSE ARE DISCLAIMED. IN NO EVENT SHALL THE COPYRIGHT
 * OWNER OR CONTRIBUTORS BE LIABLE FOR ANY DIRECT, INDIRECT, INCIDENTAL,
 * SPECIAL, EXEMPLARY, OR CONSEQUENTIAL DAMAGES (INCLUDING, BUT NOT
 * LIMITED TO, PROCUREMENT OF SUBSTITUTE GOODS OR SERVICES; LOSS OF USE,
 * DATA, OR PROFITS; OR BUSINESS INTERRUPTION) HOWEVER CAUSED AND ON ANY
 * THEORY OF LIABILITY, WHETHER IN CONTRACT, STRICT LIABILITY, OR TORT
 * (INCLUDING NEGLIGENCE OR OTHERWISE) ARISING IN ANY WAY OUT OF THE USE
 * OF THIS SOFTWARE, EVEN IF ADVISED OF THE POSSIBILITY OF SUCH DAMAGE.
 */

#ifndef _LINUX_SUNRPC_RPC_RDMA_H
#define _LINUX_SUNRPC_RPC_RDMA_H

#include <linux/types.h>
#include <linux/bitops.h>

#define RPCRDMA_VERSION		1
#define rpcrdma_version		cpu_to_be32(RPCRDMA_VERSION)

enum {
	RPCRDMA_V1_DEF_INLINE_SIZE	= 1024,
<<<<<<< HEAD
};

struct rpcrdma_segment {
	__be32 rs_handle;	/* Registered memory handle */
	__be32 rs_length;	/* Length of the chunk in bytes */
	__be64 rs_offset;	/* Chunk virtual address or offset */
=======
>>>>>>> 24b8d41d
};

/*
 * XDR sizes, in quads
 */
enum {
	rpcrdma_fixed_maxsz	= 4,
	rpcrdma_segment_maxsz	= 4,
	rpcrdma_readseg_maxsz	= 1 + rpcrdma_segment_maxsz,
	rpcrdma_readchunk_maxsz	= 1 + rpcrdma_readseg_maxsz,
};

/*
 * Smallest RPC/RDMA header: rm_xid through rm_type, then rm_nochunks
 */
#define RPCRDMA_HDRLEN_MIN	(sizeof(__be32) * 7)
#define RPCRDMA_HDRLEN_ERR	(sizeof(__be32) * 5)

enum rpcrdma_errcode {
	ERR_VERS = 1,
	ERR_CHUNK = 2
};

enum rpcrdma_proc {
	RDMA_MSG = 0,		/* An RPC call or reply msg */
	RDMA_NOMSG = 1,		/* An RPC call or reply msg - separate body */
	RDMA_MSGP = 2,		/* An RPC call or reply msg with padding */
	RDMA_DONE = 3,		/* Client signals reply completion */
	RDMA_ERROR = 4		/* An RPC RDMA encoding error */
};

#define rdma_msg	cpu_to_be32(RDMA_MSG)
#define rdma_nomsg	cpu_to_be32(RDMA_NOMSG)
#define rdma_msgp	cpu_to_be32(RDMA_MSGP)
#define rdma_done	cpu_to_be32(RDMA_DONE)
#define rdma_error	cpu_to_be32(RDMA_ERROR)

<<<<<<< HEAD
=======
#define err_vers	cpu_to_be32(ERR_VERS)
#define err_chunk	cpu_to_be32(ERR_CHUNK)

>>>>>>> 24b8d41d
/*
 * Private extension to RPC-over-RDMA Version One.
 * Message passed during RDMA-CM connection set-up.
 *
 * Add new fields at the end, and don't permute existing
 * fields.
 */
struct rpcrdma_connect_private {
	__be32			cp_magic;
	u8			cp_version;
	u8			cp_flags;
	u8			cp_send_size;
	u8			cp_recv_size;
} __packed;

#define rpcrdma_cmp_magic	__cpu_to_be32(0xf6ab0e18)

enum {
	RPCRDMA_CMP_VERSION		= 1,
	RPCRDMA_CMP_F_SND_W_INV_OK	= BIT(0),
};

static inline u8
rpcrdma_encode_buffer_size(unsigned int size)
{
	return (size >> 10) - 1;
}

static inline unsigned int
rpcrdma_decode_buffer_size(u8 val)
{
	return ((unsigned int)val + 1) << 10;
}

<<<<<<< HEAD
=======
/**
 * xdr_encode_rdma_segment - Encode contents of an RDMA segment
 * @p: Pointer into a send buffer
 * @handle: The RDMA handle to encode
 * @length: The RDMA length to encode
 * @offset: The RDMA offset to encode
 *
 * Return value:
 *   Pointer to the XDR position that follows the encoded RDMA segment
 */
static inline __be32 *xdr_encode_rdma_segment(__be32 *p, u32 handle,
					      u32 length, u64 offset)
{
	*p++ = cpu_to_be32(handle);
	*p++ = cpu_to_be32(length);
	return xdr_encode_hyper(p, offset);
}

/**
 * xdr_encode_read_segment - Encode contents of a Read segment
 * @p: Pointer into a send buffer
 * @position: The position to encode
 * @handle: The RDMA handle to encode
 * @length: The RDMA length to encode
 * @offset: The RDMA offset to encode
 *
 * Return value:
 *   Pointer to the XDR position that follows the encoded Read segment
 */
static inline __be32 *xdr_encode_read_segment(__be32 *p, u32 position,
					      u32 handle, u32 length,
					      u64 offset)
{
	*p++ = cpu_to_be32(position);
	return xdr_encode_rdma_segment(p, handle, length, offset);
}

/**
 * xdr_decode_rdma_segment - Decode contents of an RDMA segment
 * @p: Pointer to the undecoded RDMA segment
 * @handle: Upon return, the RDMA handle
 * @length: Upon return, the RDMA length
 * @offset: Upon return, the RDMA offset
 *
 * Return value:
 *   Pointer to the XDR item that follows the RDMA segment
 */
static inline __be32 *xdr_decode_rdma_segment(__be32 *p, u32 *handle,
					      u32 *length, u64 *offset)
{
	*handle = be32_to_cpup(p++);
	*length = be32_to_cpup(p++);
	return xdr_decode_hyper(p, offset);
}

/**
 * xdr_decode_read_segment - Decode contents of a Read segment
 * @p: Pointer to the undecoded Read segment
 * @position: Upon return, the segment's position
 * @handle: Upon return, the RDMA handle
 * @length: Upon return, the RDMA length
 * @offset: Upon return, the RDMA offset
 *
 * Return value:
 *   Pointer to the XDR item that follows the Read segment
 */
static inline __be32 *xdr_decode_read_segment(__be32 *p, u32 *position,
					      u32 *handle, u32 *length,
					      u64 *offset)
{
	*position = be32_to_cpup(p++);
	return xdr_decode_rdma_segment(p, handle, length, offset);
}

>>>>>>> 24b8d41d
#endif				/* _LINUX_SUNRPC_RPC_RDMA_H */<|MERGE_RESOLUTION|>--- conflicted
+++ resolved
@@ -50,15 +50,6 @@
 
 enum {
 	RPCRDMA_V1_DEF_INLINE_SIZE	= 1024,
-<<<<<<< HEAD
-};
-
-struct rpcrdma_segment {
-	__be32 rs_handle;	/* Registered memory handle */
-	__be32 rs_length;	/* Length of the chunk in bytes */
-	__be64 rs_offset;	/* Chunk virtual address or offset */
-=======
->>>>>>> 24b8d41d
 };
 
 /*
@@ -96,12 +87,9 @@
 #define rdma_done	cpu_to_be32(RDMA_DONE)
 #define rdma_error	cpu_to_be32(RDMA_ERROR)
 
-<<<<<<< HEAD
-=======
 #define err_vers	cpu_to_be32(ERR_VERS)
 #define err_chunk	cpu_to_be32(ERR_CHUNK)
 
->>>>>>> 24b8d41d
 /*
  * Private extension to RPC-over-RDMA Version One.
  * Message passed during RDMA-CM connection set-up.
@@ -136,8 +124,6 @@
 	return ((unsigned int)val + 1) << 10;
 }
 
-<<<<<<< HEAD
-=======
 /**
  * xdr_encode_rdma_segment - Encode contents of an RDMA segment
  * @p: Pointer into a send buffer
@@ -212,5 +198,4 @@
 	return xdr_decode_rdma_segment(p, handle, length, offset);
 }
 
->>>>>>> 24b8d41d
 #endif				/* _LINUX_SUNRPC_RPC_RDMA_H */