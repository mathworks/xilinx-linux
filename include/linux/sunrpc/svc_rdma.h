/* SPDX-License-Identifier: GPL-2.0 OR BSD-3-Clause */
/*
 * Copyright (c) 2005-2006 Network Appliance, Inc. All rights reserved.
 *
 * This software is available to you under a choice of one of two
 * licenses.  You may choose to be licensed under the terms of the GNU
 * General Public License (GPL) Version 2, available from the file
 * COPYING in the main directory of this source tree, or the BSD-type
 * license below:
 *
 * Redistribution and use in source and binary forms, with or without
 * modification, are permitted provided that the following conditions
 * are met:
 *
 *      Redistributions of source code must retain the above copyright
 *      notice, this list of conditions and the following disclaimer.
 *
 *      Redistributions in binary form must reproduce the above
 *      copyright notice, this list of conditions and the following
 *      disclaimer in the documentation and/or other materials provided
 *      with the distribution.
 *
 *      Neither the name of the Network Appliance, Inc. nor the names of
 *      its contributors may be used to endorse or promote products
 *      derived from this software without specific prior written
 *      permission.
 *
 * THIS SOFTWARE IS PROVIDED BY THE COPYRIGHT HOLDERS AND CONTRIBUTORS
 * "AS IS" AND ANY EXPRESS OR IMPLIED WARRANTIES, INCLUDING, BUT NOT
 * LIMITED TO, THE IMPLIED WARRANTIES OF MERCHANTABILITY AND FITNESS FOR
 * A PARTICULAR PURPOSE ARE DISCLAIMED. IN NO EVENT SHALL THE COPYRIGHT
 * OWNER OR CONTRIBUTORS BE LIABLE FOR ANY DIRECT, INDIRECT, INCIDENTAL,
 * SPECIAL, EXEMPLARY, OR CONSEQUENTIAL DAMAGES (INCLUDING, BUT NOT
 * LIMITED TO, PROCUREMENT OF SUBSTITUTE GOODS OR SERVICES; LOSS OF USE,
 * DATA, OR PROFITS; OR BUSINESS INTERRUPTION) HOWEVER CAUSED AND ON ANY
 * THEORY OF LIABILITY, WHETHER IN CONTRACT, STRICT LIABILITY, OR TORT
 * (INCLUDING NEGLIGENCE OR OTHERWISE) ARISING IN ANY WAY OUT OF THE USE
 * OF THIS SOFTWARE, EVEN IF ADVISED OF THE POSSIBILITY OF SUCH DAMAGE.
 *
 * Author: Tom Tucker <tom@opengridcomputing.com>
 */

#ifndef SVC_RDMA_H
#define SVC_RDMA_H
#include <linux/llist.h>
#include <linux/sunrpc/xdr.h>
#include <linux/sunrpc/svcsock.h>
#include <linux/sunrpc/rpc_rdma.h>
#include <linux/sunrpc/rpc_rdma_cid.h>
#include <rdma/ib_verbs.h>
#include <rdma/rdma_cm.h>

/* Default and maximum inline threshold sizes */
enum {
	RPCRDMA_PULLUP_THRESH = RPCRDMA_V1_DEF_INLINE_SIZE >> 1,
	RPCRDMA_DEF_INLINE_THRESH = 4096,
	RPCRDMA_MAX_INLINE_THRESH = 65536
};

/* RPC/RDMA parameters and stats */
extern unsigned int svcrdma_ord;
extern unsigned int svcrdma_max_requests;
extern unsigned int svcrdma_max_bc_requests;
extern unsigned int svcrdma_max_req_size;

extern atomic_t rdma_stat_recv;
extern atomic_t rdma_stat_read;
extern atomic_t rdma_stat_write;
extern atomic_t rdma_stat_sq_starve;
extern atomic_t rdma_stat_rq_starve;
extern atomic_t rdma_stat_rq_poll;
extern atomic_t rdma_stat_rq_prod;
extern atomic_t rdma_stat_sq_poll;
extern atomic_t rdma_stat_sq_prod;

<<<<<<< HEAD
/*
 * Contexts are built when an RDMA request is created and are a
 * record of the resources that can be recovered when the request
 * completes.
 */
struct svc_rdma_op_ctxt {
	struct list_head free;
	struct svc_rdma_op_ctxt *read_hdr;
	struct svc_rdma_fastreg_mr *frmr;
	int hdr_count;
	struct xdr_buf arg;
	struct ib_cqe cqe;
	struct ib_cqe reg_cqe;
	struct ib_cqe inv_cqe;
	struct list_head dto_q;
	enum ib_wc_status wc_status;
	u32 byte_len;
	u32 position;
	struct svcxprt_rdma *xprt;
	unsigned long flags;
	enum dma_data_direction direction;
	int count;
	unsigned int mapped_sges;
	struct ib_sge sge[RPCSVC_MAXPAGES];
	struct page *pages[RPCSVC_MAXPAGES];
};

/*
 * NFS_ requests are mapped on the client side by the chunk lists in
 * the RPCRDMA header. During the fetching of the RPC from the client
 * and the writing of the reply to the client, the memory in the
 * client and the memory in the server must be mapped as contiguous
 * vaddr/len for access by the hardware. These data strucures keep
 * these mappings.
 *
 * For an RDMA_WRITE, the 'sge' maps the RPC REPLY. For RDMA_READ, the
 * 'sge' in the svc_rdma_req_map maps the server side RPC reply and the
 * 'ch' field maps the read-list of the RPCRDMA header to the 'sge'
 * mapping of the reply.
 */
struct svc_rdma_chunk_sge {
	int start;		/* sge no for this chunk */
	int count;		/* sge count for this chunk */
};
struct svc_rdma_fastreg_mr {
	struct ib_mr *mr;
	struct scatterlist *sg;
	int sg_nents;
	unsigned long access_flags;
	enum dma_data_direction direction;
	struct list_head frmr_list;
};
struct svc_rdma_req_map {
	struct list_head free;
	unsigned long count;
	union {
		struct kvec sge[RPCSVC_MAXPAGES];
		struct svc_rdma_chunk_sge ch[RPCSVC_MAXPAGES];
		unsigned long lkey[RPCSVC_MAXPAGES];
	};
};
#define RDMACTXT_F_LAST_CTXT	2

#define	SVCRDMA_DEVCAP_FAST_REG		1	/* fast mr registration */
#define	SVCRDMA_DEVCAP_READ_W_INV	2	/* read w/ invalidate */

=======
>>>>>>> 24b8d41d
struct svcxprt_rdma {
	struct svc_xprt      sc_xprt;		/* SVC transport structure */
	struct rdma_cm_id    *sc_cm_id;		/* RDMA connection id */
	struct list_head     sc_accept_q;	/* Conn. waiting accept */
	int		     sc_ord;		/* RDMA read limit */
<<<<<<< HEAD
	int                  sc_max_sge;
	int                  sc_max_sge_rd;	/* max sge for read target */
=======
	int                  sc_max_send_sges;
>>>>>>> 24b8d41d
	bool		     sc_snd_w_inv;	/* OK to use Send With Invalidate */

	atomic_t             sc_sq_avail;	/* SQEs ready to be consumed */
	unsigned int	     sc_sq_depth;	/* Depth of SQ */
	__be32		     sc_fc_credits;	/* Forward credits */
	u32		     sc_max_requests;	/* Max requests */
	u32		     sc_max_bc_requests;/* Backward credits */
	int                  sc_max_req_size;	/* Size of each RQ WR buf */
	u8		     sc_port_num;

	struct ib_pd         *sc_pd;

	spinlock_t	     sc_send_lock;
	struct list_head     sc_send_ctxts;
	spinlock_t	     sc_rw_ctxt_lock;
	struct list_head     sc_rw_ctxts;

	struct list_head     sc_rq_dto_q;
	spinlock_t	     sc_rq_dto_lock;
	struct ib_qp         *sc_qp;
	struct ib_cq         *sc_rq_cq;
	struct ib_cq         *sc_sq_cq;

	spinlock_t	     sc_lock;		/* transport lock */

	wait_queue_head_t    sc_send_wait;	/* SQ exhaustion waitlist */
	unsigned long	     sc_flags;
	struct list_head     sc_read_complete_q;
	struct work_struct   sc_work;

	struct llist_head    sc_recv_ctxts;

	atomic_t	     sc_completion_ids;
};
/* sc_flags */
#define RDMAXPRT_CONN_PENDING	3

/*
 * Default connection parameters
 */
enum {
	RPCRDMA_LISTEN_BACKLOG	= 10,
	RPCRDMA_MAX_REQUESTS	= 64,
	RPCRDMA_MAX_BC_REQUESTS	= 2,
};

#define RPCSVC_MAXPAYLOAD_RDMA	RPCSVC_MAXPAYLOAD

<<<<<<< HEAD
/* Track DMA maps for this transport and context */
static inline void svc_rdma_count_mappings(struct svcxprt_rdma *rdma,
					   struct svc_rdma_op_ctxt *ctxt)
{
	ctxt->mapped_sges++;
	atomic_inc(&rdma->sc_dma_used);
}

/* svc_rdma_backchannel.c */
extern int svc_rdma_handle_bc_reply(struct rpc_xprt *xprt,
				    struct rpcrdma_msg *rmsgp,
				    struct xdr_buf *rcvbuf);

/* svc_rdma_marshal.c */
extern int svc_rdma_xdr_decode_req(struct xdr_buf *);
extern int svc_rdma_xdr_encode_error(struct svcxprt_rdma *,
				     struct rpcrdma_msg *,
				     enum rpcrdma_errcode, __be32 *);
extern void svc_rdma_xdr_encode_write_list(struct rpcrdma_msg *, int);
extern void svc_rdma_xdr_encode_reply_array(struct rpcrdma_write_array *, int);
extern void svc_rdma_xdr_encode_array_chunk(struct rpcrdma_write_array *, int,
					    __be32, __be64, u32);
extern void svc_rdma_xdr_encode_reply_header(struct svcxprt_rdma *,
					     struct rpcrdma_msg *,
					     struct rpcrdma_msg *,
					     enum rpcrdma_proc);
extern int svc_rdma_xdr_get_reply_hdr_len(struct rpcrdma_msg *);
=======
struct svc_rdma_recv_ctxt {
	struct llist_node	rc_node;
	struct list_head	rc_list;
	struct ib_recv_wr	rc_recv_wr;
	struct ib_cqe		rc_cqe;
	struct rpc_rdma_cid	rc_cid;
	struct ib_sge		rc_recv_sge;
	void			*rc_recv_buf;
	struct xdr_buf		rc_arg;
	struct xdr_stream	rc_stream;
	bool			rc_temp;
	u32			rc_byte_len;
	unsigned int		rc_page_count;
	unsigned int		rc_hdr_count;
	u32			rc_inv_rkey;
	__be32			*rc_write_list;
	__be32			*rc_reply_chunk;
	unsigned int		rc_read_payload_offset;
	unsigned int		rc_read_payload_length;
	struct page		*rc_pages[RPCSVC_MAXPAGES];
};

struct svc_rdma_send_ctxt {
	struct list_head	sc_list;
	struct rpc_rdma_cid	sc_cid;

	struct ib_send_wr	sc_send_wr;
	struct ib_cqe		sc_cqe;
	struct xdr_buf		sc_hdrbuf;
	struct xdr_stream	sc_stream;
	void			*sc_xprt_buf;
	int			sc_page_count;
	int			sc_cur_sge_no;
	struct page		*sc_pages[RPCSVC_MAXPAGES];
	struct ib_sge		sc_sges[];
};

/* svc_rdma_backchannel.c */
extern void svc_rdma_handle_bc_reply(struct svc_rqst *rqstp,
				     struct svc_rdma_recv_ctxt *rctxt);
>>>>>>> 24b8d41d

/* svc_rdma_recvfrom.c */
extern void svc_rdma_recv_ctxts_destroy(struct svcxprt_rdma *rdma);
extern bool svc_rdma_post_recvs(struct svcxprt_rdma *rdma);
extern void svc_rdma_recv_ctxt_put(struct svcxprt_rdma *rdma,
				   struct svc_rdma_recv_ctxt *ctxt);
extern void svc_rdma_flush_recv_queues(struct svcxprt_rdma *rdma);
extern void svc_rdma_release_rqst(struct svc_rqst *rqstp);
extern int svc_rdma_recvfrom(struct svc_rqst *);

/* svc_rdma_rw.c */
extern void svc_rdma_destroy_rw_ctxts(struct svcxprt_rdma *rdma);
extern int svc_rdma_recv_read_chunk(struct svcxprt_rdma *rdma,
				    struct svc_rqst *rqstp,
				    struct svc_rdma_recv_ctxt *head, __be32 *p);
extern int svc_rdma_send_write_chunk(struct svcxprt_rdma *rdma,
				     __be32 *wr_ch, struct xdr_buf *xdr,
				     unsigned int offset,
				     unsigned long length);
extern int svc_rdma_send_reply_chunk(struct svcxprt_rdma *rdma,
				     const struct svc_rdma_recv_ctxt *rctxt,
				     struct xdr_buf *xdr);

/* svc_rdma_sendto.c */
extern void svc_rdma_send_ctxts_destroy(struct svcxprt_rdma *rdma);
extern struct svc_rdma_send_ctxt *
		svc_rdma_send_ctxt_get(struct svcxprt_rdma *rdma);
extern void svc_rdma_send_ctxt_put(struct svcxprt_rdma *rdma,
				   struct svc_rdma_send_ctxt *ctxt);
extern int svc_rdma_send(struct svcxprt_rdma *rdma,
			 struct svc_rdma_send_ctxt *ctxt);
extern int svc_rdma_map_reply_msg(struct svcxprt_rdma *rdma,
				  struct svc_rdma_send_ctxt *sctxt,
				  const struct svc_rdma_recv_ctxt *rctxt,
				  struct xdr_buf *xdr);
extern void svc_rdma_send_error_msg(struct svcxprt_rdma *rdma,
				    struct svc_rdma_send_ctxt *sctxt,
				    struct svc_rdma_recv_ctxt *rctxt,
				    int status);
extern int svc_rdma_sendto(struct svc_rqst *);
extern int svc_rdma_read_payload(struct svc_rqst *rqstp, unsigned int offset,
				 unsigned int length);

/* svc_rdma_transport.c */
extern struct svc_xprt_class svc_rdma_class;
#ifdef CONFIG_SUNRPC_BACKCHANNEL
extern struct svc_xprt_class svc_rdma_bc_class;
#endif

/* svc_rdma.c */
extern int svc_rdma_init(void);
extern void svc_rdma_cleanup(void);

#endif<|MERGE_RESOLUTION|>--- conflicted
+++ resolved
@@ -73,86 +73,12 @@
 extern atomic_t rdma_stat_sq_poll;
 extern atomic_t rdma_stat_sq_prod;
 
-<<<<<<< HEAD
-/*
- * Contexts are built when an RDMA request is created and are a
- * record of the resources that can be recovered when the request
- * completes.
- */
-struct svc_rdma_op_ctxt {
-	struct list_head free;
-	struct svc_rdma_op_ctxt *read_hdr;
-	struct svc_rdma_fastreg_mr *frmr;
-	int hdr_count;
-	struct xdr_buf arg;
-	struct ib_cqe cqe;
-	struct ib_cqe reg_cqe;
-	struct ib_cqe inv_cqe;
-	struct list_head dto_q;
-	enum ib_wc_status wc_status;
-	u32 byte_len;
-	u32 position;
-	struct svcxprt_rdma *xprt;
-	unsigned long flags;
-	enum dma_data_direction direction;
-	int count;
-	unsigned int mapped_sges;
-	struct ib_sge sge[RPCSVC_MAXPAGES];
-	struct page *pages[RPCSVC_MAXPAGES];
-};
-
-/*
- * NFS_ requests are mapped on the client side by the chunk lists in
- * the RPCRDMA header. During the fetching of the RPC from the client
- * and the writing of the reply to the client, the memory in the
- * client and the memory in the server must be mapped as contiguous
- * vaddr/len for access by the hardware. These data strucures keep
- * these mappings.
- *
- * For an RDMA_WRITE, the 'sge' maps the RPC REPLY. For RDMA_READ, the
- * 'sge' in the svc_rdma_req_map maps the server side RPC reply and the
- * 'ch' field maps the read-list of the RPCRDMA header to the 'sge'
- * mapping of the reply.
- */
-struct svc_rdma_chunk_sge {
-	int start;		/* sge no for this chunk */
-	int count;		/* sge count for this chunk */
-};
-struct svc_rdma_fastreg_mr {
-	struct ib_mr *mr;
-	struct scatterlist *sg;
-	int sg_nents;
-	unsigned long access_flags;
-	enum dma_data_direction direction;
-	struct list_head frmr_list;
-};
-struct svc_rdma_req_map {
-	struct list_head free;
-	unsigned long count;
-	union {
-		struct kvec sge[RPCSVC_MAXPAGES];
-		struct svc_rdma_chunk_sge ch[RPCSVC_MAXPAGES];
-		unsigned long lkey[RPCSVC_MAXPAGES];
-	};
-};
-#define RDMACTXT_F_LAST_CTXT	2
-
-#define	SVCRDMA_DEVCAP_FAST_REG		1	/* fast mr registration */
-#define	SVCRDMA_DEVCAP_READ_W_INV	2	/* read w/ invalidate */
-
-=======
->>>>>>> 24b8d41d
 struct svcxprt_rdma {
 	struct svc_xprt      sc_xprt;		/* SVC transport structure */
 	struct rdma_cm_id    *sc_cm_id;		/* RDMA connection id */
 	struct list_head     sc_accept_q;	/* Conn. waiting accept */
 	int		     sc_ord;		/* RDMA read limit */
-<<<<<<< HEAD
-	int                  sc_max_sge;
-	int                  sc_max_sge_rd;	/* max sge for read target */
-=======
 	int                  sc_max_send_sges;
->>>>>>> 24b8d41d
 	bool		     sc_snd_w_inv;	/* OK to use Send With Invalidate */
 
 	atomic_t             sc_sq_avail;	/* SQEs ready to be consumed */
@@ -201,35 +127,6 @@
 
 #define RPCSVC_MAXPAYLOAD_RDMA	RPCSVC_MAXPAYLOAD
 
-<<<<<<< HEAD
-/* Track DMA maps for this transport and context */
-static inline void svc_rdma_count_mappings(struct svcxprt_rdma *rdma,
-					   struct svc_rdma_op_ctxt *ctxt)
-{
-	ctxt->mapped_sges++;
-	atomic_inc(&rdma->sc_dma_used);
-}
-
-/* svc_rdma_backchannel.c */
-extern int svc_rdma_handle_bc_reply(struct rpc_xprt *xprt,
-				    struct rpcrdma_msg *rmsgp,
-				    struct xdr_buf *rcvbuf);
-
-/* svc_rdma_marshal.c */
-extern int svc_rdma_xdr_decode_req(struct xdr_buf *);
-extern int svc_rdma_xdr_encode_error(struct svcxprt_rdma *,
-				     struct rpcrdma_msg *,
-				     enum rpcrdma_errcode, __be32 *);
-extern void svc_rdma_xdr_encode_write_list(struct rpcrdma_msg *, int);
-extern void svc_rdma_xdr_encode_reply_array(struct rpcrdma_write_array *, int);
-extern void svc_rdma_xdr_encode_array_chunk(struct rpcrdma_write_array *, int,
-					    __be32, __be64, u32);
-extern void svc_rdma_xdr_encode_reply_header(struct svcxprt_rdma *,
-					     struct rpcrdma_msg *,
-					     struct rpcrdma_msg *,
-					     enum rpcrdma_proc);
-extern int svc_rdma_xdr_get_reply_hdr_len(struct rpcrdma_msg *);
-=======
 struct svc_rdma_recv_ctxt {
 	struct llist_node	rc_node;
 	struct list_head	rc_list;
@@ -270,7 +167,6 @@
 /* svc_rdma_backchannel.c */
 extern void svc_rdma_handle_bc_reply(struct svc_rqst *rqstp,
 				     struct svc_rdma_recv_ctxt *rctxt);
->>>>>>> 24b8d41d
 
 /* svc_rdma_recvfrom.c */
 extern void svc_rdma_recv_ctxts_destroy(struct svcxprt_rdma *rdma);
