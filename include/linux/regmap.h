/* SPDX-License-Identifier: GPL-2.0-only */
#ifndef __LINUX_REGMAP_H
#define __LINUX_REGMAP_H

/*
 * Register map access API
 *
 * Copyright 2011 Wolfson Microelectronics plc
 *
 * Author: Mark Brown <broonie@opensource.wolfsonmicro.com>
 */

#include <linux/list.h>
#include <linux/rbtree.h>
<<<<<<< HEAD
=======
#include <linux/ktime.h>
>>>>>>> 24b8d41d
#include <linux/delay.h>
#include <linux/err.h>
#include <linux/bug.h>
#include <linux/lockdep.h>
#include <linux/iopoll.h>
#include <linux/fwnode.h>

struct module;
struct clk;
struct device;
struct device_node;
struct i2c_client;
struct i3c_device;
struct irq_domain;
struct slim_device;
struct spi_device;
struct spmi_device;
struct regmap;
struct regmap_range_cfg;
struct regmap_field;
struct snd_ac97;
struct sdw_slave;

/* An enum of all the supported cache types */
enum regcache_type {
	REGCACHE_NONE,
	REGCACHE_RBTREE,
	REGCACHE_COMPRESSED,
	REGCACHE_FLAT,
};

/**
 * struct reg_default - Default value for a register.
 *
 * @reg: Register address.
 * @def: Register default value.
 *
 * We use an array of structs rather than a simple array as many modern devices
 * have very sparse register maps.
 */
struct reg_default {
	unsigned int reg;
	unsigned int def;
};

/**
 * struct reg_sequence - An individual write from a sequence of writes.
 *
 * @reg: Register address.
 * @def: Register value.
 * @delay_us: Delay to be applied after the register write in microseconds
 *
 * Register/value pairs for sequences of writes with an optional delay in
 * microseconds to be applied after each write.
 */
struct reg_sequence {
	unsigned int reg;
	unsigned int def;
	unsigned int delay_us;
};

#define REG_SEQ(_reg, _def, _delay_us) {		\
				.reg = _reg,		\
				.def = _def,		\
				.delay_us = _delay_us,	\
				}
#define REG_SEQ0(_reg, _def)	REG_SEQ(_reg, _def, 0)

/**
 * regmap_read_poll_timeout - Poll until a condition is met or a timeout occurs
 *
 * @map: Regmap to read from
 * @addr: Address to poll
 * @val: Unsigned integer variable to read the value into
 * @cond: Break condition (usually involving @val)
 * @sleep_us: Maximum time to sleep between reads in us (0
 *            tight-loops).  Should be less than ~20ms since usleep_range
 *            is used (see Documentation/timers/timers-howto.rst).
 * @timeout_us: Timeout in us, 0 means never timeout
 *
 * Returns 0 on success and -ETIMEDOUT upon a timeout or the regmap_read
 * error return value in case of a error read. In the two former cases,
 * the last read value at @addr is stored in @val. Must not be called
 * from atomic context if sleep_us or timeout_us are used.
 *
 * This is modelled after the readx_poll_timeout macros in linux/iopoll.h.
 */
#define regmap_read_poll_timeout(map, addr, val, cond, sleep_us, timeout_us) \
({ \
	int __ret, __tmp; \
	__tmp = read_poll_timeout(regmap_read, __ret, __ret || (cond), \
			sleep_us, timeout_us, false, (map), (addr), &(val)); \
	__ret ?: __tmp; \
})

/**
 * regmap_read_poll_timeout_atomic - Poll until a condition is met or a timeout occurs
 *
 * @map: Regmap to read from
 * @addr: Address to poll
 * @val: Unsigned integer variable to read the value into
 * @cond: Break condition (usually involving @val)
 * @delay_us: Time to udelay between reads in us (0 tight-loops).
 *            Should be less than ~10us since udelay is used
 *            (see Documentation/timers/timers-howto.rst).
 * @timeout_us: Timeout in us, 0 means never timeout
 *
 * Returns 0 on success and -ETIMEDOUT upon a timeout or the regmap_read
 * error return value in case of a error read. In the two former cases,
 * the last read value at @addr is stored in @val.
 *
 * This is modelled after the readx_poll_timeout_atomic macros in linux/iopoll.h.
 *
 * Note: In general regmap cannot be used in atomic context. If you want to use
 * this macro then first setup your regmap for atomic use (flat or no cache
 * and MMIO regmap).
 */
#define regmap_read_poll_timeout_atomic(map, addr, val, cond, delay_us, timeout_us) \
({ \
	u64 __timeout_us = (timeout_us); \
	unsigned long __delay_us = (delay_us); \
	ktime_t __timeout = ktime_add_us(ktime_get(), __timeout_us); \
	int __ret; \
	for (;;) { \
		__ret = regmap_read((map), (addr), &(val)); \
		if (__ret) \
			break; \
		if (cond) \
			break; \
		if ((__timeout_us) && \
		    ktime_compare(ktime_get(), __timeout) > 0) { \
			__ret = regmap_read((map), (addr), &(val)); \
			break; \
		} \
		if (__delay_us) \
			udelay(__delay_us); \
	} \
	__ret ?: ((cond) ? 0 : -ETIMEDOUT); \
})

/**
 * regmap_field_read_poll_timeout - Poll until a condition is met or timeout
 *
 * @field: Regmap field to read from
 * @val: Unsigned integer variable to read the value into
 * @cond: Break condition (usually involving @val)
 * @sleep_us: Maximum time to sleep between reads in us (0
 *            tight-loops).  Should be less than ~20ms since usleep_range
 *            is used (see Documentation/timers/timers-howto.rst).
 * @timeout_us: Timeout in us, 0 means never timeout
 *
 * Returns 0 on success and -ETIMEDOUT upon a timeout or the regmap_field_read
 * error return value in case of a error read. In the two former cases,
 * the last read value at @addr is stored in @val. Must not be called
 * from atomic context if sleep_us or timeout_us are used.
 *
 * This is modelled after the readx_poll_timeout macros in linux/iopoll.h.
 */
#define regmap_field_read_poll_timeout(field, val, cond, sleep_us, timeout_us) \
({ \
	int __ret, __tmp; \
	__tmp = read_poll_timeout(regmap_field_read, __ret, __ret || (cond), \
			sleep_us, timeout_us, false, (field), &(val)); \
	__ret ?: __tmp; \
})

/**
 * regmap_read_poll_timeout - Poll until a condition is met or a timeout occurs
 * @map: Regmap to read from
 * @addr: Address to poll
 * @val: Unsigned integer variable to read the value into
 * @cond: Break condition (usually involving @val)
 * @sleep_us: Maximum time to sleep between reads in us (0
 *            tight-loops).  Should be less than ~20ms since usleep_range
 *            is used (see Documentation/timers/timers-howto.txt).
 * @timeout_us: Timeout in us, 0 means never timeout
 *
 * Returns 0 on success and -ETIMEDOUT upon a timeout or the regmap_read
 * error return value in case of a error read. In the two former cases,
 * the last read value at @addr is stored in @val. Must not be called
 * from atomic context if sleep_us or timeout_us are used.
 *
 * This is modelled after the readx_poll_timeout macros in linux/iopoll.h.
 */
#define regmap_read_poll_timeout(map, addr, val, cond, sleep_us, timeout_us) \
({ \
	ktime_t timeout = ktime_add_us(ktime_get(), timeout_us); \
	int pollret; \
	might_sleep_if(sleep_us); \
	for (;;) { \
		pollret = regmap_read((map), (addr), &(val)); \
		if (pollret) \
			break; \
		if (cond) \
			break; \
		if (timeout_us && ktime_compare(ktime_get(), timeout) > 0) { \
			pollret = regmap_read((map), (addr), &(val)); \
			break; \
		} \
		if (sleep_us) \
			usleep_range((sleep_us >> 2) + 1, sleep_us); \
	} \
	pollret ?: ((cond) ? 0 : -ETIMEDOUT); \
})

#ifdef CONFIG_REGMAP

enum regmap_endian {
	/* Unspecified -> 0 -> Backwards compatible default */
	REGMAP_ENDIAN_DEFAULT = 0,
	REGMAP_ENDIAN_BIG,
	REGMAP_ENDIAN_LITTLE,
	REGMAP_ENDIAN_NATIVE,
};

/**
 * struct regmap_range - A register range, used for access related checks
 *                       (readable/writeable/volatile/precious checks)
 *
 * @range_min: address of first register
 * @range_max: address of last register
 */
struct regmap_range {
	unsigned int range_min;
	unsigned int range_max;
};

#define regmap_reg_range(low, high) { .range_min = low, .range_max = high, }

/**
 * struct regmap_access_table - A table of register ranges for access checks
 *
 * @yes_ranges : pointer to an array of regmap ranges used as "yes ranges"
 * @n_yes_ranges: size of the above array
 * @no_ranges: pointer to an array of regmap ranges used as "no ranges"
 * @n_no_ranges: size of the above array
 *
 * A table of ranges including some yes ranges and some no ranges.
 * If a register belongs to a no_range, the corresponding check function
 * will return false. If a register belongs to a yes range, the corresponding
 * check function will return true. "no_ranges" are searched first.
 */
struct regmap_access_table {
	const struct regmap_range *yes_ranges;
	unsigned int n_yes_ranges;
	const struct regmap_range *no_ranges;
	unsigned int n_no_ranges;
};

typedef void (*regmap_lock)(void *);
typedef void (*regmap_unlock)(void *);

/**
 * struct regmap_config - Configuration for the register map of a device.
 *
 * @name: Optional name of the regmap. Useful when a device has multiple
 *        register regions.
 *
 * @reg_bits: Number of bits in a register address, mandatory.
 * @reg_stride: The register address stride. Valid register addresses are a
 *              multiple of this value. If set to 0, a value of 1 will be
 *              used.
 * @pad_bits: Number of bits of padding between register and value.
 * @val_bits: Number of bits in a register value, mandatory.
 *
 * @writeable_reg: Optional callback returning true if the register
 *		   can be written to. If this field is NULL but wr_table
 *		   (see below) is not, the check is performed on such table
 *                 (a register is writeable if it belongs to one of the ranges
 *                  specified by wr_table).
 * @readable_reg: Optional callback returning true if the register
 *		  can be read from. If this field is NULL but rd_table
 *		   (see below) is not, the check is performed on such table
 *                 (a register is readable if it belongs to one of the ranges
 *                  specified by rd_table).
 * @volatile_reg: Optional callback returning true if the register
 *		  value can't be cached. If this field is NULL but
 *		  volatile_table (see below) is not, the check is performed on
 *                such table (a register is volatile if it belongs to one of
 *                the ranges specified by volatile_table).
 * @precious_reg: Optional callback returning true if the register
 *		  should not be read outside of a call from the driver
 *		  (e.g., a clear on read interrupt status register). If this
 *                field is NULL but precious_table (see below) is not, the
 *                check is performed on such table (a register is precious if
 *                it belongs to one of the ranges specified by precious_table).
 * @writeable_noinc_reg: Optional callback returning true if the register
 *			supports multiple write operations without incrementing
 *			the register number. If this field is NULL but
 *			wr_noinc_table (see below) is not, the check is
 *			performed on such table (a register is no increment
 *			writeable if it belongs to one of the ranges specified
 *			by wr_noinc_table).
 * @readable_noinc_reg: Optional callback returning true if the register
 *			supports multiple read operations without incrementing
 *			the register number. If this field is NULL but
 *			rd_noinc_table (see below) is not, the check is
 *			performed on such table (a register is no increment
 *			readable if it belongs to one of the ranges specified
 *			by rd_noinc_table).
 * @disable_locking: This regmap is either protected by external means or
 *                   is guaranteed not to be accessed from multiple threads.
 *                   Don't use any locking mechanisms.
 * @lock:	  Optional lock callback (overrides regmap's default lock
 *		  function, based on spinlock or mutex).
 * @unlock:	  As above for unlocking.
 * @lock_arg:	  this field is passed as the only argument of lock/unlock
 *		  functions (ignored in case regular lock/unlock functions
 *		  are not overridden).
 * @reg_read:	  Optional callback that if filled will be used to perform
 *           	  all the reads from the registers. Should only be provided for
 *		  devices whose read operation cannot be represented as a simple
 *		  read operation on a bus such as SPI, I2C, etc. Most of the
 *		  devices do not need this.
 * @reg_write:	  Same as above for writing.
 * @fast_io:	  Register IO is fast. Use a spinlock instead of a mutex
 *	     	  to perform locking. This field is ignored if custom lock/unlock
 *	     	  functions are used (see fields lock/unlock of struct regmap_config).
 *		  This field is a duplicate of a similar file in
 *		  'struct regmap_bus' and serves exact same purpose.
 *		   Use it only for "no-bus" cases.
 * @max_register: Optional, specifies the maximum valid register address.
 * @wr_table:     Optional, points to a struct regmap_access_table specifying
 *                valid ranges for write access.
 * @rd_table:     As above, for read access.
 * @volatile_table: As above, for volatile registers.
 * @precious_table: As above, for precious registers.
 * @wr_noinc_table: As above, for no increment writeable registers.
 * @rd_noinc_table: As above, for no increment readable registers.
 * @reg_defaults: Power on reset values for registers (for use with
 *                register cache support).
 * @num_reg_defaults: Number of elements in reg_defaults.
 *
 * @read_flag_mask: Mask to be set in the top bytes of the register when doing
 *                  a read.
 * @write_flag_mask: Mask to be set in the top bytes of the register when doing
 *                   a write. If both read_flag_mask and write_flag_mask are
 *                   empty and zero_flag_mask is not set the regmap_bus default
 *                   masks are used.
 * @zero_flag_mask: If set, read_flag_mask and write_flag_mask are used even
 *                   if they are both empty.
 * @use_single_read: If set, converts the bulk read operation into a series of
 *                   single read operations. This is useful for a device that
 *                   does not support  bulk read.
 * @use_single_write: If set, converts the bulk write operation into a series of
 *                    single write operations. This is useful for a device that
 *                    does not support bulk write.
 * @can_multi_write: If set, the device supports the multi write mode of bulk
 *                   write operations, if clear multi write requests will be
 *                   split into individual write operations
 *
 * @cache_type: The actual cache type.
 * @reg_defaults_raw: Power on reset values for registers (for use with
 *                    register cache support).
 * @num_reg_defaults_raw: Number of elements in reg_defaults_raw.
 * @reg_format_endian: Endianness for formatted register addresses. If this is
 *                     DEFAULT, the @reg_format_endian_default value from the
 *                     regmap bus is used.
 * @val_format_endian: Endianness for formatted register values. If this is
 *                     DEFAULT, the @reg_format_endian_default value from the
 *                     regmap bus is used.
 *
 * @ranges: Array of configuration entries for virtual address ranges.
 * @num_ranges: Number of range configuration entries.
 * @use_hwlock: Indicate if a hardware spinlock should be used.
 * @hwlock_id: Specify the hardware spinlock id.
 * @hwlock_mode: The hardware spinlock mode, should be HWLOCK_IRQSTATE,
 *		 HWLOCK_IRQ or 0.
 * @can_sleep: Optional, specifies whether regmap operations can sleep.
 */
struct regmap_config {
	const char *name;

	int reg_bits;
	int reg_stride;
	int pad_bits;
	int val_bits;

	bool (*writeable_reg)(struct device *dev, unsigned int reg);
	bool (*readable_reg)(struct device *dev, unsigned int reg);
	bool (*volatile_reg)(struct device *dev, unsigned int reg);
	bool (*precious_reg)(struct device *dev, unsigned int reg);
	bool (*writeable_noinc_reg)(struct device *dev, unsigned int reg);
	bool (*readable_noinc_reg)(struct device *dev, unsigned int reg);

	bool disable_locking;
	regmap_lock lock;
	regmap_unlock unlock;
	void *lock_arg;

	int (*reg_read)(void *context, unsigned int reg, unsigned int *val);
	int (*reg_write)(void *context, unsigned int reg, unsigned int val);

	bool fast_io;

	unsigned int max_register;
	const struct regmap_access_table *wr_table;
	const struct regmap_access_table *rd_table;
	const struct regmap_access_table *volatile_table;
	const struct regmap_access_table *precious_table;
	const struct regmap_access_table *wr_noinc_table;
	const struct regmap_access_table *rd_noinc_table;
	const struct reg_default *reg_defaults;
	unsigned int num_reg_defaults;
	enum regcache_type cache_type;
	const void *reg_defaults_raw;
	unsigned int num_reg_defaults_raw;

	unsigned long read_flag_mask;
	unsigned long write_flag_mask;
<<<<<<< HEAD
=======
	bool zero_flag_mask;
>>>>>>> 24b8d41d

	bool use_single_read;
	bool use_single_write;
	bool can_multi_write;

	enum regmap_endian reg_format_endian;
	enum regmap_endian val_format_endian;

	const struct regmap_range_cfg *ranges;
	unsigned int num_ranges;

	bool use_hwlock;
	unsigned int hwlock_id;
	unsigned int hwlock_mode;

	bool can_sleep;
};

/**
 * struct regmap_range_cfg - Configuration for indirectly accessed or paged
 *                           registers.
 *
 * @name: Descriptive name for diagnostics
 *
 * @range_min: Address of the lowest register address in virtual range.
 * @range_max: Address of the highest register in virtual range.
 *
 * @selector_reg: Register with selector field.
 * @selector_mask: Bit mask for selector value.
 * @selector_shift: Bit shift for selector value.
 *
 * @window_start: Address of first (lowest) register in data window.
 * @window_len: Number of registers in data window.
 *
 * Registers, mapped to this virtual range, are accessed in two steps:
 *     1. page selector register update;
 *     2. access through data window registers.
 */
struct regmap_range_cfg {
	const char *name;

	/* Registers of virtual address range */
	unsigned int range_min;
	unsigned int range_max;

	/* Page selector for indirect addressing */
	unsigned int selector_reg;
	unsigned int selector_mask;
	int selector_shift;

	/* Data window (per each page) */
	unsigned int window_start;
	unsigned int window_len;
};

struct regmap_async;

typedef int (*regmap_hw_write)(void *context, const void *data,
			       size_t count);
typedef int (*regmap_hw_gather_write)(void *context,
				      const void *reg, size_t reg_len,
				      const void *val, size_t val_len);
typedef int (*regmap_hw_async_write)(void *context,
				     const void *reg, size_t reg_len,
				     const void *val, size_t val_len,
				     struct regmap_async *async);
typedef int (*regmap_hw_read)(void *context,
			      const void *reg_buf, size_t reg_size,
			      void *val_buf, size_t val_size);
typedef int (*regmap_hw_reg_read)(void *context, unsigned int reg,
				  unsigned int *val);
typedef int (*regmap_hw_reg_write)(void *context, unsigned int reg,
				   unsigned int val);
typedef int (*regmap_hw_reg_update_bits)(void *context, unsigned int reg,
					 unsigned int mask, unsigned int val);
typedef struct regmap_async *(*regmap_hw_async_alloc)(void);
typedef void (*regmap_hw_free_context)(void *context);

/**
 * struct regmap_bus - Description of a hardware bus for the register map
 *                     infrastructure.
 *
 * @fast_io: Register IO is fast. Use a spinlock instead of a mutex
 *	     to perform locking. This field is ignored if custom lock/unlock
 *	     functions are used (see fields lock/unlock of
 *	     struct regmap_config).
 * @write: Write operation.
 * @gather_write: Write operation with split register/value, return -ENOTSUPP
 *                if not implemented  on a given device.
 * @async_write: Write operation which completes asynchronously, optional and
 *               must serialise with respect to non-async I/O.
 * @reg_write: Write a single register value to the given register address. This
 *             write operation has to complete when returning from the function.
 * @reg_update_bits: Update bits operation to be used against volatile
 *                   registers, intended for devices supporting some mechanism
 *                   for setting clearing bits without having to
 *                   read/modify/write.
 * @read: Read operation.  Data is returned in the buffer used to transmit
 *         data.
 * @reg_read: Read a single register value from a given register address.
 * @free_context: Free context.
 * @async_alloc: Allocate a regmap_async() structure.
 * @read_flag_mask: Mask to be set in the top byte of the register when doing
 *                  a read.
 * @reg_format_endian_default: Default endianness for formatted register
 *     addresses. Used when the regmap_config specifies DEFAULT. If this is
 *     DEFAULT, BIG is assumed.
 * @val_format_endian_default: Default endianness for formatted register
 *     values. Used when the regmap_config specifies DEFAULT. If this is
 *     DEFAULT, BIG is assumed.
 * @max_raw_read: Max raw read size that can be used on the bus.
 * @max_raw_write: Max raw write size that can be used on the bus.
 */
struct regmap_bus {
	bool fast_io;
	regmap_hw_write write;
	regmap_hw_gather_write gather_write;
	regmap_hw_async_write async_write;
	regmap_hw_reg_write reg_write;
	regmap_hw_reg_update_bits reg_update_bits;
	regmap_hw_read read;
	regmap_hw_reg_read reg_read;
	regmap_hw_free_context free_context;
	regmap_hw_async_alloc async_alloc;
	u8 read_flag_mask;
	enum regmap_endian reg_format_endian_default;
	enum regmap_endian val_format_endian_default;
	size_t max_raw_read;
	size_t max_raw_write;
};

/*
 * __regmap_init functions.
 *
 * These functions take a lock key and name parameter, and should not be called
 * directly. Instead, use the regmap_init macros that generate a key and name
 * for each call.
 */
struct regmap *__regmap_init(struct device *dev,
			     const struct regmap_bus *bus,
			     void *bus_context,
			     const struct regmap_config *config,
			     struct lock_class_key *lock_key,
			     const char *lock_name);
struct regmap *__regmap_init_i2c(struct i2c_client *i2c,
				 const struct regmap_config *config,
				 struct lock_class_key *lock_key,
				 const char *lock_name);
struct regmap *__regmap_init_sccb(struct i2c_client *i2c,
				  const struct regmap_config *config,
				  struct lock_class_key *lock_key,
				  const char *lock_name);
struct regmap *__regmap_init_slimbus(struct slim_device *slimbus,
				 const struct regmap_config *config,
				 struct lock_class_key *lock_key,
				 const char *lock_name);
struct regmap *__regmap_init_spi(struct spi_device *dev,
				 const struct regmap_config *config,
				 struct lock_class_key *lock_key,
				 const char *lock_name);
struct regmap *__regmap_init_spmi_base(struct spmi_device *dev,
				       const struct regmap_config *config,
				       struct lock_class_key *lock_key,
				       const char *lock_name);
struct regmap *__regmap_init_spmi_ext(struct spmi_device *dev,
				      const struct regmap_config *config,
				      struct lock_class_key *lock_key,
				      const char *lock_name);
struct regmap *__regmap_init_w1(struct device *w1_dev,
				 const struct regmap_config *config,
				 struct lock_class_key *lock_key,
				 const char *lock_name);
struct regmap *__regmap_init_mmio_clk(struct device *dev, const char *clk_id,
				      void __iomem *regs,
				      const struct regmap_config *config,
				      struct lock_class_key *lock_key,
				      const char *lock_name);
struct regmap *__regmap_init_ac97(struct snd_ac97 *ac97,
				  const struct regmap_config *config,
				  struct lock_class_key *lock_key,
				  const char *lock_name);
struct regmap *__regmap_init_sdw(struct sdw_slave *sdw,
				 const struct regmap_config *config,
				 struct lock_class_key *lock_key,
				 const char *lock_name);
struct regmap *__regmap_init_spi_avmm(struct spi_device *spi,
				      const struct regmap_config *config,
				      struct lock_class_key *lock_key,
				      const char *lock_name);

struct regmap *__devm_regmap_init(struct device *dev,
				  const struct regmap_bus *bus,
				  void *bus_context,
				  const struct regmap_config *config,
				  struct lock_class_key *lock_key,
				  const char *lock_name);
struct regmap *__devm_regmap_init_i2c(struct i2c_client *i2c,
				      const struct regmap_config *config,
				      struct lock_class_key *lock_key,
				      const char *lock_name);
struct regmap *__devm_regmap_init_sccb(struct i2c_client *i2c,
				       const struct regmap_config *config,
				       struct lock_class_key *lock_key,
				       const char *lock_name);
struct regmap *__devm_regmap_init_spi(struct spi_device *dev,
				      const struct regmap_config *config,
				      struct lock_class_key *lock_key,
				      const char *lock_name);
struct regmap *__devm_regmap_init_spmi_base(struct spmi_device *dev,
					    const struct regmap_config *config,
					    struct lock_class_key *lock_key,
					    const char *lock_name);
struct regmap *__devm_regmap_init_spmi_ext(struct spmi_device *dev,
					   const struct regmap_config *config,
					   struct lock_class_key *lock_key,
					   const char *lock_name);
struct regmap *__devm_regmap_init_w1(struct device *w1_dev,
				      const struct regmap_config *config,
				      struct lock_class_key *lock_key,
				      const char *lock_name);
struct regmap *__devm_regmap_init_mmio_clk(struct device *dev,
					   const char *clk_id,
					   void __iomem *regs,
					   const struct regmap_config *config,
					   struct lock_class_key *lock_key,
					   const char *lock_name);
struct regmap *__devm_regmap_init_ac97(struct snd_ac97 *ac97,
				       const struct regmap_config *config,
				       struct lock_class_key *lock_key,
				       const char *lock_name);
struct regmap *__devm_regmap_init_sdw(struct sdw_slave *sdw,
				 const struct regmap_config *config,
				 struct lock_class_key *lock_key,
				 const char *lock_name);
struct regmap *__devm_regmap_init_slimbus(struct slim_device *slimbus,
				 const struct regmap_config *config,
				 struct lock_class_key *lock_key,
				 const char *lock_name);
struct regmap *__devm_regmap_init_i3c(struct i3c_device *i3c,
				 const struct regmap_config *config,
				 struct lock_class_key *lock_key,
				 const char *lock_name);
struct regmap *__devm_regmap_init_spi_avmm(struct spi_device *spi,
					   const struct regmap_config *config,
					   struct lock_class_key *lock_key,
					   const char *lock_name);
/*
 * Wrapper for regmap_init macros to include a unique lockdep key and name
 * for each call. No-op if CONFIG_LOCKDEP is not set.
 *
 * @fn: Real function to call (in the form __[*_]regmap_init[_*])
 * @name: Config variable name (#config in the calling macro)
 **/
#ifdef CONFIG_LOCKDEP
#define __regmap_lockdep_wrapper(fn, name, ...)				\
(									\
	({								\
		static struct lock_class_key _key;			\
		fn(__VA_ARGS__, &_key,					\
			KBUILD_BASENAME ":"				\
			__stringify(__LINE__) ":"			\
			"(" name ")->lock");				\
	})								\
)
#else
#define __regmap_lockdep_wrapper(fn, name, ...) fn(__VA_ARGS__, NULL, NULL)
#endif

/**
 * regmap_init() - Initialise register map
 *
 * @dev: Device that will be interacted with
 * @bus: Bus-specific callbacks to use with device
 * @bus_context: Data passed to bus-specific callbacks
 * @config: Configuration for register map
 *
 * The return value will be an ERR_PTR() on error or a valid pointer to
 * a struct regmap.  This function should generally not be called
 * directly, it should be called by bus-specific init functions.
 */
#define regmap_init(dev, bus, bus_context, config)			\
	__regmap_lockdep_wrapper(__regmap_init, #config,		\
				dev, bus, bus_context, config)
int regmap_attach_dev(struct device *dev, struct regmap *map,
		      const struct regmap_config *config);

/**
 * regmap_init_i2c() - Initialise register map
 *
 * @i2c: Device that will be interacted with
 * @config: Configuration for register map
 *
 * The return value will be an ERR_PTR() on error or a valid pointer to
 * a struct regmap.
 */
#define regmap_init_i2c(i2c, config)					\
	__regmap_lockdep_wrapper(__regmap_init_i2c, #config,		\
				i2c, config)

/**
 * regmap_init_sccb() - Initialise register map
 *
 * @i2c: Device that will be interacted with
 * @config: Configuration for register map
 *
 * The return value will be an ERR_PTR() on error or a valid pointer to
 * a struct regmap.
 */
#define regmap_init_sccb(i2c, config)					\
	__regmap_lockdep_wrapper(__regmap_init_sccb, #config,		\
				i2c, config)

/**
 * regmap_init_slimbus() - Initialise register map
 *
 * @slimbus: Device that will be interacted with
 * @config: Configuration for register map
 *
 * The return value will be an ERR_PTR() on error or a valid pointer to
 * a struct regmap.
 */
#define regmap_init_slimbus(slimbus, config)				\
	__regmap_lockdep_wrapper(__regmap_init_slimbus, #config,	\
				slimbus, config)

/**
 * regmap_init_spi() - Initialise register map
 *
 * @dev: Device that will be interacted with
 * @config: Configuration for register map
 *
 * The return value will be an ERR_PTR() on error or a valid pointer to
 * a struct regmap.
 */
#define regmap_init_spi(dev, config)					\
	__regmap_lockdep_wrapper(__regmap_init_spi, #config,		\
				dev, config)

/**
 * regmap_init_spmi_base() - Create regmap for the Base register space
 *
 * @dev:	SPMI device that will be interacted with
 * @config:	Configuration for register map
 *
 * The return value will be an ERR_PTR() on error or a valid pointer to
 * a struct regmap.
 */
#define regmap_init_spmi_base(dev, config)				\
	__regmap_lockdep_wrapper(__regmap_init_spmi_base, #config,	\
				dev, config)

/**
 * regmap_init_spmi_ext() - Create regmap for Ext register space
 *
 * @dev:	Device that will be interacted with
 * @config:	Configuration for register map
 *
 * The return value will be an ERR_PTR() on error or a valid pointer to
 * a struct regmap.
 */
#define regmap_init_spmi_ext(dev, config)				\
	__regmap_lockdep_wrapper(__regmap_init_spmi_ext, #config,	\
				dev, config)

/**
 * regmap_init_w1() - Initialise register map
 *
 * @w1_dev: Device that will be interacted with
 * @config: Configuration for register map
 *
 * The return value will be an ERR_PTR() on error or a valid pointer to
 * a struct regmap.
 */
#define regmap_init_w1(w1_dev, config)					\
	__regmap_lockdep_wrapper(__regmap_init_w1, #config,		\
				w1_dev, config)

/**
 * regmap_init_mmio_clk() - Initialise register map with register clock
 *
 * @dev: Device that will be interacted with
 * @clk_id: register clock consumer ID
 * @regs: Pointer to memory-mapped IO region
 * @config: Configuration for register map
 *
 * The return value will be an ERR_PTR() on error or a valid pointer to
 * a struct regmap.
 */
#define regmap_init_mmio_clk(dev, clk_id, regs, config)			\
	__regmap_lockdep_wrapper(__regmap_init_mmio_clk, #config,	\
				dev, clk_id, regs, config)

/**
 * regmap_init_mmio() - Initialise register map
 *
 * @dev: Device that will be interacted with
 * @regs: Pointer to memory-mapped IO region
 * @config: Configuration for register map
 *
 * The return value will be an ERR_PTR() on error or a valid pointer to
 * a struct regmap.
 */
#define regmap_init_mmio(dev, regs, config)		\
	regmap_init_mmio_clk(dev, NULL, regs, config)

/**
 * regmap_init_ac97() - Initialise AC'97 register map
 *
 * @ac97: Device that will be interacted with
 * @config: Configuration for register map
 *
 * The return value will be an ERR_PTR() on error or a valid pointer to
 * a struct regmap.
 */
#define regmap_init_ac97(ac97, config)					\
	__regmap_lockdep_wrapper(__regmap_init_ac97, #config,		\
				ac97, config)
bool regmap_ac97_default_volatile(struct device *dev, unsigned int reg);

/**
 * regmap_init_sdw() - Initialise register map
 *
 * @sdw: Device that will be interacted with
 * @config: Configuration for register map
 *
 * The return value will be an ERR_PTR() on error or a valid pointer to
 * a struct regmap.
 */
#define regmap_init_sdw(sdw, config)					\
	__regmap_lockdep_wrapper(__regmap_init_sdw, #config,		\
				sdw, config)

/**
 * regmap_init_spi_avmm() - Initialize register map for Intel SPI Slave
 * to AVMM Bus Bridge
 *
 * @spi: Device that will be interacted with
 * @config: Configuration for register map
 *
 * The return value will be an ERR_PTR() on error or a valid pointer
 * to a struct regmap.
 */
#define regmap_init_spi_avmm(spi, config)					\
	__regmap_lockdep_wrapper(__regmap_init_spi_avmm, #config,		\
				 spi, config)

/**
 * devm_regmap_init() - Initialise managed register map
 *
 * @dev: Device that will be interacted with
 * @bus: Bus-specific callbacks to use with device
 * @bus_context: Data passed to bus-specific callbacks
 * @config: Configuration for register map
 *
 * The return value will be an ERR_PTR() on error or a valid pointer
 * to a struct regmap.  This function should generally not be called
 * directly, it should be called by bus-specific init functions.  The
 * map will be automatically freed by the device management code.
 */
#define devm_regmap_init(dev, bus, bus_context, config)			\
	__regmap_lockdep_wrapper(__devm_regmap_init, #config,		\
				dev, bus, bus_context, config)

/**
 * devm_regmap_init_i2c() - Initialise managed register map
 *
 * @i2c: Device that will be interacted with
 * @config: Configuration for register map
 *
 * The return value will be an ERR_PTR() on error or a valid pointer
 * to a struct regmap.  The regmap will be automatically freed by the
 * device management code.
 */
#define devm_regmap_init_i2c(i2c, config)				\
	__regmap_lockdep_wrapper(__devm_regmap_init_i2c, #config,	\
				i2c, config)

/**
 * devm_regmap_init_sccb() - Initialise managed register map
 *
 * @i2c: Device that will be interacted with
 * @config: Configuration for register map
 *
 * The return value will be an ERR_PTR() on error or a valid pointer
 * to a struct regmap.  The regmap will be automatically freed by the
 * device management code.
 */
#define devm_regmap_init_sccb(i2c, config)				\
	__regmap_lockdep_wrapper(__devm_regmap_init_sccb, #config,	\
				i2c, config)

/**
 * devm_regmap_init_spi() - Initialise register map
 *
 * @dev: Device that will be interacted with
 * @config: Configuration for register map
 *
 * The return value will be an ERR_PTR() on error or a valid pointer
 * to a struct regmap.  The map will be automatically freed by the
 * device management code.
 */
#define devm_regmap_init_spi(dev, config)				\
	__regmap_lockdep_wrapper(__devm_regmap_init_spi, #config,	\
				dev, config)

/**
 * devm_regmap_init_spmi_base() - Create managed regmap for Base register space
 *
 * @dev:	SPMI device that will be interacted with
 * @config:	Configuration for register map
 *
 * The return value will be an ERR_PTR() on error or a valid pointer
 * to a struct regmap.  The regmap will be automatically freed by the
 * device management code.
 */
#define devm_regmap_init_spmi_base(dev, config)				\
	__regmap_lockdep_wrapper(__devm_regmap_init_spmi_base, #config,	\
				dev, config)

/**
 * devm_regmap_init_spmi_ext() - Create managed regmap for Ext register space
 *
 * @dev:	SPMI device that will be interacted with
 * @config:	Configuration for register map
 *
 * The return value will be an ERR_PTR() on error or a valid pointer
 * to a struct regmap.  The regmap will be automatically freed by the
 * device management code.
 */
#define devm_regmap_init_spmi_ext(dev, config)				\
	__regmap_lockdep_wrapper(__devm_regmap_init_spmi_ext, #config,	\
				dev, config)

/**
 * devm_regmap_init_w1() - Initialise managed register map
 *
 * @w1_dev: Device that will be interacted with
 * @config: Configuration for register map
 *
 * The return value will be an ERR_PTR() on error or a valid pointer
 * to a struct regmap.  The regmap will be automatically freed by the
 * device management code.
 */
#define devm_regmap_init_w1(w1_dev, config)				\
	__regmap_lockdep_wrapper(__devm_regmap_init_w1, #config,	\
				w1_dev, config)
/**
 * devm_regmap_init_mmio_clk() - Initialise managed register map with clock
 *
 * @dev: Device that will be interacted with
 * @clk_id: register clock consumer ID
 * @regs: Pointer to memory-mapped IO region
 * @config: Configuration for register map
 *
 * The return value will be an ERR_PTR() on error or a valid pointer
 * to a struct regmap.  The regmap will be automatically freed by the
 * device management code.
 */
#define devm_regmap_init_mmio_clk(dev, clk_id, regs, config)		\
	__regmap_lockdep_wrapper(__devm_regmap_init_mmio_clk, #config,	\
				dev, clk_id, regs, config)

/**
 * devm_regmap_init_mmio() - Initialise managed register map
 *
 * @dev: Device that will be interacted with
 * @regs: Pointer to memory-mapped IO region
 * @config: Configuration for register map
 *
 * The return value will be an ERR_PTR() on error or a valid pointer
 * to a struct regmap.  The regmap will be automatically freed by the
 * device management code.
 */
#define devm_regmap_init_mmio(dev, regs, config)		\
	devm_regmap_init_mmio_clk(dev, NULL, regs, config)

/**
 * devm_regmap_init_ac97() - Initialise AC'97 register map
 *
 * @ac97: Device that will be interacted with
 * @config: Configuration for register map
 *
 * The return value will be an ERR_PTR() on error or a valid pointer
 * to a struct regmap.  The regmap will be automatically freed by the
 * device management code.
 */
#define devm_regmap_init_ac97(ac97, config)				\
	__regmap_lockdep_wrapper(__devm_regmap_init_ac97, #config,	\
				ac97, config)

/**
 * devm_regmap_init_sdw() - Initialise managed register map
 *
 * @sdw: Device that will be interacted with
 * @config: Configuration for register map
 *
 * The return value will be an ERR_PTR() on error or a valid pointer
 * to a struct regmap. The regmap will be automatically freed by the
 * device management code.
 */
#define devm_regmap_init_sdw(sdw, config)				\
	__regmap_lockdep_wrapper(__devm_regmap_init_sdw, #config,	\
				sdw, config)

/**
 * devm_regmap_init_slimbus() - Initialise managed register map
 *
 * @slimbus: Device that will be interacted with
 * @config: Configuration for register map
 *
 * The return value will be an ERR_PTR() on error or a valid pointer
 * to a struct regmap. The regmap will be automatically freed by the
 * device management code.
 */
#define devm_regmap_init_slimbus(slimbus, config)			\
	__regmap_lockdep_wrapper(__devm_regmap_init_slimbus, #config,	\
				slimbus, config)

/**
 * devm_regmap_init_i3c() - Initialise managed register map
 *
 * @i3c: Device that will be interacted with
 * @config: Configuration for register map
 *
 * The return value will be an ERR_PTR() on error or a valid pointer
 * to a struct regmap.  The regmap will be automatically freed by the
 * device management code.
 */
#define devm_regmap_init_i3c(i3c, config)				\
	__regmap_lockdep_wrapper(__devm_regmap_init_i3c, #config,	\
				i3c, config)

/**
 * devm_regmap_init_spi_avmm() - Initialize register map for Intel SPI Slave
 * to AVMM Bus Bridge
 *
 * @spi: Device that will be interacted with
 * @config: Configuration for register map
 *
 * The return value will be an ERR_PTR() on error or a valid pointer
 * to a struct regmap.  The map will be automatically freed by the
 * device management code.
 */
#define devm_regmap_init_spi_avmm(spi, config)				\
	__regmap_lockdep_wrapper(__devm_regmap_init_spi_avmm, #config,	\
				 spi, config)

int regmap_mmio_attach_clk(struct regmap *map, struct clk *clk);
void regmap_mmio_detach_clk(struct regmap *map);
void regmap_exit(struct regmap *map);
int regmap_reinit_cache(struct regmap *map,
			const struct regmap_config *config);
struct regmap *dev_get_regmap(struct device *dev, const char *name);
struct device *regmap_get_device(struct regmap *map);
int regmap_write(struct regmap *map, unsigned int reg, unsigned int val);
int regmap_write_async(struct regmap *map, unsigned int reg, unsigned int val);
int regmap_raw_write(struct regmap *map, unsigned int reg,
		     const void *val, size_t val_len);
int regmap_noinc_write(struct regmap *map, unsigned int reg,
		     const void *val, size_t val_len);
int regmap_bulk_write(struct regmap *map, unsigned int reg, const void *val,
			size_t val_count);
int regmap_multi_reg_write(struct regmap *map, const struct reg_sequence *regs,
			int num_regs);
int regmap_multi_reg_write_bypassed(struct regmap *map,
				    const struct reg_sequence *regs,
				    int num_regs);
int regmap_raw_write_async(struct regmap *map, unsigned int reg,
			   const void *val, size_t val_len);
int regmap_read(struct regmap *map, unsigned int reg, unsigned int *val);
int regmap_raw_read(struct regmap *map, unsigned int reg,
		    void *val, size_t val_len);
int regmap_noinc_read(struct regmap *map, unsigned int reg,
		      void *val, size_t val_len);
int regmap_bulk_read(struct regmap *map, unsigned int reg, void *val,
		     size_t val_count);
int regmap_update_bits_base(struct regmap *map, unsigned int reg,
			    unsigned int mask, unsigned int val,
			    bool *change, bool async, bool force);

static inline int regmap_update_bits(struct regmap *map, unsigned int reg,
				     unsigned int mask, unsigned int val)
{
	return regmap_update_bits_base(map, reg, mask, val, NULL, false, false);
}

static inline int regmap_update_bits_async(struct regmap *map, unsigned int reg,
					   unsigned int mask, unsigned int val)
{
	return regmap_update_bits_base(map, reg, mask, val, NULL, true, false);
}

static inline int regmap_update_bits_check(struct regmap *map, unsigned int reg,
					   unsigned int mask, unsigned int val,
					   bool *change)
{
	return regmap_update_bits_base(map, reg, mask, val,
				       change, false, false);
}

static inline int
regmap_update_bits_check_async(struct regmap *map, unsigned int reg,
			       unsigned int mask, unsigned int val,
			       bool *change)
{
	return regmap_update_bits_base(map, reg, mask, val,
				       change, true, false);
}

static inline int regmap_write_bits(struct regmap *map, unsigned int reg,
				    unsigned int mask, unsigned int val)
{
	return regmap_update_bits_base(map, reg, mask, val, NULL, false, true);
}

int regmap_get_val_bytes(struct regmap *map);
int regmap_get_max_register(struct regmap *map);
int regmap_get_reg_stride(struct regmap *map);
int regmap_async_complete(struct regmap *map);
bool regmap_can_raw_write(struct regmap *map);
size_t regmap_get_raw_read_max(struct regmap *map);
size_t regmap_get_raw_write_max(struct regmap *map);

int regcache_sync(struct regmap *map);
int regcache_sync_region(struct regmap *map, unsigned int min,
			 unsigned int max);
int regcache_drop_region(struct regmap *map, unsigned int min,
			 unsigned int max);
void regcache_cache_only(struct regmap *map, bool enable);
void regcache_cache_bypass(struct regmap *map, bool enable);
void regcache_mark_dirty(struct regmap *map);

bool regmap_check_range_table(struct regmap *map, unsigned int reg,
			      const struct regmap_access_table *table);

int regmap_register_patch(struct regmap *map, const struct reg_sequence *regs,
			  int num_regs);
int regmap_parse_val(struct regmap *map, const void *buf,
				unsigned int *val);

static inline bool regmap_reg_in_range(unsigned int reg,
				       const struct regmap_range *range)
{
	return reg >= range->range_min && reg <= range->range_max;
}

bool regmap_reg_in_ranges(unsigned int reg,
			  const struct regmap_range *ranges,
			  unsigned int nranges);

static inline int regmap_set_bits(struct regmap *map,
				  unsigned int reg, unsigned int bits)
{
	return regmap_update_bits_base(map, reg, bits, bits,
				       NULL, false, false);
}

static inline int regmap_clear_bits(struct regmap *map,
				    unsigned int reg, unsigned int bits)
{
	return regmap_update_bits_base(map, reg, bits, 0, NULL, false, false);
}

int regmap_test_bits(struct regmap *map, unsigned int reg, unsigned int bits);

/**
 * struct reg_field - Description of an register field
 *
 * @reg: Offset of the register within the regmap bank
 * @lsb: lsb of the register field.
 * @msb: msb of the register field.
 * @id_size: port size if it has some ports
 * @id_offset: address offset for each ports
 */
struct reg_field {
	unsigned int reg;
	unsigned int lsb;
	unsigned int msb;
	unsigned int id_size;
	unsigned int id_offset;
};

#define REG_FIELD(_reg, _lsb, _msb) {		\
				.reg = _reg,	\
				.lsb = _lsb,	\
				.msb = _msb,	\
				}

#define REG_FIELD_ID(_reg, _lsb, _msb, _size, _offset) {	\
				.reg = _reg,			\
				.lsb = _lsb,			\
				.msb = _msb,			\
				.id_size = _size,		\
				.id_offset = _offset,		\
				}

struct regmap_field *regmap_field_alloc(struct regmap *regmap,
		struct reg_field reg_field);
void regmap_field_free(struct regmap_field *field);

struct regmap_field *devm_regmap_field_alloc(struct device *dev,
		struct regmap *regmap, struct reg_field reg_field);
void devm_regmap_field_free(struct device *dev,	struct regmap_field *field);

int regmap_field_bulk_alloc(struct regmap *regmap,
			     struct regmap_field **rm_field,
			     struct reg_field *reg_field,
			     int num_fields);
void regmap_field_bulk_free(struct regmap_field *field);
int devm_regmap_field_bulk_alloc(struct device *dev, struct regmap *regmap,
				 struct regmap_field **field,
				 struct reg_field *reg_field, int num_fields);
void devm_regmap_field_bulk_free(struct device *dev,
				 struct regmap_field *field);

int regmap_field_read(struct regmap_field *field, unsigned int *val);
int regmap_field_update_bits_base(struct regmap_field *field,
				  unsigned int mask, unsigned int val,
				  bool *change, bool async, bool force);
int regmap_fields_read(struct regmap_field *field, unsigned int id,
		       unsigned int *val);
int regmap_fields_update_bits_base(struct regmap_field *field,  unsigned int id,
				   unsigned int mask, unsigned int val,
				   bool *change, bool async, bool force);

static inline int regmap_field_write(struct regmap_field *field,
				     unsigned int val)
{
	return regmap_field_update_bits_base(field, ~0, val,
					     NULL, false, false);
}

static inline int regmap_field_force_write(struct regmap_field *field,
					   unsigned int val)
{
	return regmap_field_update_bits_base(field, ~0, val, NULL, false, true);
}

static inline int regmap_field_update_bits(struct regmap_field *field,
					   unsigned int mask, unsigned int val)
{
	return regmap_field_update_bits_base(field, mask, val,
					     NULL, false, false);
}

static inline int
regmap_field_force_update_bits(struct regmap_field *field,
			       unsigned int mask, unsigned int val)
{
	return regmap_field_update_bits_base(field, mask, val,
					     NULL, false, true);
}

static inline int regmap_fields_write(struct regmap_field *field,
				      unsigned int id, unsigned int val)
{
	return regmap_fields_update_bits_base(field, id, ~0, val,
					      NULL, false, false);
}

static inline int regmap_fields_force_write(struct regmap_field *field,
					    unsigned int id, unsigned int val)
{
	return regmap_fields_update_bits_base(field, id, ~0, val,
					      NULL, false, true);
}

static inline int
regmap_fields_update_bits(struct regmap_field *field, unsigned int id,
			  unsigned int mask, unsigned int val)
{
	return regmap_fields_update_bits_base(field, id, mask, val,
					      NULL, false, false);
}

static inline int
regmap_fields_force_update_bits(struct regmap_field *field, unsigned int id,
				unsigned int mask, unsigned int val)
{
	return regmap_fields_update_bits_base(field, id, mask, val,
					      NULL, false, true);
}

/**
 * struct regmap_irq_type - IRQ type definitions.
 *
 * @type_reg_offset: Offset register for the irq type setting.
 * @type_rising_val: Register value to configure RISING type irq.
 * @type_falling_val: Register value to configure FALLING type irq.
 * @type_level_low_val: Register value to configure LEVEL_LOW type irq.
 * @type_level_high_val: Register value to configure LEVEL_HIGH type irq.
 * @types_supported: logical OR of IRQ_TYPE_* flags indicating supported types.
 */
struct regmap_irq_type {
	unsigned int type_reg_offset;
	unsigned int type_reg_mask;
	unsigned int type_rising_val;
	unsigned int type_falling_val;
	unsigned int type_level_low_val;
	unsigned int type_level_high_val;
	unsigned int types_supported;
};

/**
 * struct regmap_irq - Description of an IRQ for the generic regmap irq_chip.
 *
 * @reg_offset: Offset of the status/mask register within the bank
 * @mask:       Mask used to flag/control the register.
 * @type:	IRQ trigger type setting details if supported.
 */
struct regmap_irq {
	unsigned int reg_offset;
	unsigned int mask;
	struct regmap_irq_type type;
};

#define REGMAP_IRQ_REG(_irq, _off, _mask)		\
	[_irq] = { .reg_offset = (_off), .mask = (_mask) }

#define REGMAP_IRQ_REG_LINE(_id, _reg_bits) \
	[_id] = {				\
		.mask = BIT((_id) % (_reg_bits)),	\
		.reg_offset = (_id) / (_reg_bits),	\
	}

#define REGMAP_IRQ_MAIN_REG_OFFSET(arr)				\
	{ .num_regs = ARRAY_SIZE((arr)), .offset = &(arr)[0] }

struct regmap_irq_sub_irq_map {
	unsigned int num_regs;
	unsigned int *offset;
};

/**
 * struct regmap_irq_chip - Description of a generic regmap irq_chip.
 *
 * @name:        Descriptive name for IRQ controller.
 *
 * @main_status: Base main status register address. For chips which have
 *		 interrupts arranged in separate sub-irq blocks with own IRQ
 *		 registers and which have a main IRQ registers indicating
 *		 sub-irq blocks with unhandled interrupts. For such chips fill
 *		 sub-irq register information in status_base, mask_base and
 *		 ack_base.
 * @num_main_status_bits: Should be given to chips where number of meaningfull
 *			  main status bits differs from num_regs.
 * @sub_reg_offsets: arrays of mappings from main register bits to sub irq
 *		     registers. First item in array describes the registers
 *		     for first main status bit. Second array for second bit etc.
 *		     Offset is given as sub register status offset to
 *		     status_base. Should contain num_regs arrays.
 *		     Can be provided for chips with more complex mapping than
 *		     1.st bit to 1.st sub-reg, 2.nd bit to 2.nd sub-reg, ...
 * @num_main_regs: Number of 'main status' irq registers for chips which have
 *		   main_status set.
 *
 * @status_base: Base status register address.
 * @mask_base:   Base mask register address.
 * @mask_writeonly: Base mask register is write only.
 * @unmask_base:  Base unmask register address. for chips who have
 *                separate mask and unmask registers
 * @ack_base:    Base ack address. If zero then the chip is clear on read.
 *               Using zero value is possible with @use_ack bit.
 * @wake_base:   Base address for wake enables.  If zero unsupported.
 * @type_base:   Base address for irq type.  If zero unsupported.
 * @irq_reg_stride:  Stride to use for chips where registers are not contiguous.
 * @init_ack_masked: Ack all masked interrupts once during initalization.
 * @mask_invert: Inverted mask register: cleared bits are masked out.
 * @use_ack:     Use @ack register even if it is zero.
 * @ack_invert:  Inverted ack register: cleared bits for ack.
 * @clear_ack:  Use this to set 1 and 0 or vice-versa to clear interrupts.
 * @wake_invert: Inverted wake register: cleared bits are wake enabled.
 * @type_invert: Invert the type flags.
 * @type_in_mask: Use the mask registers for controlling irq type. For
 *                interrupts defining type_rising/falling_mask use mask_base
 *                for edge configuration and never update bits in type_base.
 * @clear_on_unmask: For chips with interrupts cleared on read: read the status
 *                   registers before unmasking interrupts to clear any bits
 *                   set when they were masked.
 * @runtime_pm:  Hold a runtime PM lock on the device when accessing it.
 *
 * @num_regs:    Number of registers in each control bank.
 * @irqs:        Descriptors for individual IRQs.  Interrupt numbers are
 *               assigned based on the index in the array of the interrupt.
 * @num_irqs:    Number of descriptors.
 * @num_type_reg:    Number of type registers.
 * @type_reg_stride: Stride to use for chips where type registers are not
 *			contiguous.
 * @handle_pre_irq:  Driver specific callback to handle interrupt from device
 *		     before regmap_irq_handler process the interrupts.
 * @handle_post_irq: Driver specific callback to handle interrupt from device
 *		     after handling the interrupts in regmap_irq_handler().
 * @irq_drv_data:    Driver specific IRQ data which is passed as parameter when
 *		     driver specific pre/post interrupt handler is called.
<<<<<<< HEAD
=======
 *
 * This is not intended to handle every possible interrupt controller, but
 * it should handle a substantial proportion of those that are found in the
 * wild.
>>>>>>> 24b8d41d
 */
struct regmap_irq_chip {
	const char *name;

	unsigned int main_status;
	unsigned int num_main_status_bits;
	struct regmap_irq_sub_irq_map *sub_reg_offsets;
	int num_main_regs;

	unsigned int status_base;
	unsigned int mask_base;
	unsigned int unmask_base;
	unsigned int ack_base;
	unsigned int wake_base;
	unsigned int type_base;
	unsigned int irq_reg_stride;
	bool mask_writeonly:1;
	bool init_ack_masked:1;
	bool mask_invert:1;
	bool use_ack:1;
	bool ack_invert:1;
	bool clear_ack:1;
	bool wake_invert:1;
	bool runtime_pm:1;
	bool type_invert:1;
	bool type_in_mask:1;
	bool clear_on_unmask:1;

	int num_regs;

	const struct regmap_irq *irqs;
	int num_irqs;

	int num_type_reg;
	unsigned int type_reg_stride;

	int (*handle_pre_irq)(void *irq_drv_data);
	int (*handle_post_irq)(void *irq_drv_data);
	void *irq_drv_data;
};

struct regmap_irq_chip_data;

int regmap_add_irq_chip(struct regmap *map, int irq, int irq_flags,
			int irq_base, const struct regmap_irq_chip *chip,
			struct regmap_irq_chip_data **data);
int regmap_add_irq_chip_fwnode(struct fwnode_handle *fwnode,
			       struct regmap *map, int irq,
			       int irq_flags, int irq_base,
			       const struct regmap_irq_chip *chip,
			       struct regmap_irq_chip_data **data);
void regmap_del_irq_chip(int irq, struct regmap_irq_chip_data *data);

int devm_regmap_add_irq_chip(struct device *dev, struct regmap *map, int irq,
			     int irq_flags, int irq_base,
			     const struct regmap_irq_chip *chip,
			     struct regmap_irq_chip_data **data);
int devm_regmap_add_irq_chip_fwnode(struct device *dev,
				    struct fwnode_handle *fwnode,
				    struct regmap *map, int irq,
				    int irq_flags, int irq_base,
				    const struct regmap_irq_chip *chip,
				    struct regmap_irq_chip_data **data);
void devm_regmap_del_irq_chip(struct device *dev, int irq,
			      struct regmap_irq_chip_data *data);

int regmap_irq_chip_get_base(struct regmap_irq_chip_data *data);
int regmap_irq_get_virq(struct regmap_irq_chip_data *data, int irq);
struct irq_domain *regmap_irq_get_domain(struct regmap_irq_chip_data *data);

#else

/*
 * These stubs should only ever be called by generic code which has
 * regmap based facilities, if they ever get called at runtime
 * something is going wrong and something probably needs to select
 * REGMAP.
 */

static inline int regmap_write(struct regmap *map, unsigned int reg,
			       unsigned int val)
{
	WARN_ONCE(1, "regmap API is disabled");
	return -EINVAL;
}

static inline int regmap_write_async(struct regmap *map, unsigned int reg,
				     unsigned int val)
{
	WARN_ONCE(1, "regmap API is disabled");
	return -EINVAL;
}

static inline int regmap_raw_write(struct regmap *map, unsigned int reg,
				   const void *val, size_t val_len)
{
	WARN_ONCE(1, "regmap API is disabled");
	return -EINVAL;
}

static inline int regmap_raw_write_async(struct regmap *map, unsigned int reg,
					 const void *val, size_t val_len)
{
	WARN_ONCE(1, "regmap API is disabled");
	return -EINVAL;
}

static inline int regmap_noinc_write(struct regmap *map, unsigned int reg,
				    const void *val, size_t val_len)
{
	WARN_ONCE(1, "regmap API is disabled");
	return -EINVAL;
}

static inline int regmap_bulk_write(struct regmap *map, unsigned int reg,
				    const void *val, size_t val_count)
{
	WARN_ONCE(1, "regmap API is disabled");
	return -EINVAL;
}

static inline int regmap_read(struct regmap *map, unsigned int reg,
			      unsigned int *val)
{
	WARN_ONCE(1, "regmap API is disabled");
	return -EINVAL;
}

static inline int regmap_raw_read(struct regmap *map, unsigned int reg,
				  void *val, size_t val_len)
{
	WARN_ONCE(1, "regmap API is disabled");
	return -EINVAL;
}

static inline int regmap_noinc_read(struct regmap *map, unsigned int reg,
				    void *val, size_t val_len)
{
	WARN_ONCE(1, "regmap API is disabled");
	return -EINVAL;
}

static inline int regmap_bulk_read(struct regmap *map, unsigned int reg,
				   void *val, size_t val_count)
{
	WARN_ONCE(1, "regmap API is disabled");
	return -EINVAL;
}

static inline int regmap_update_bits_base(struct regmap *map, unsigned int reg,
					  unsigned int mask, unsigned int val,
					  bool *change, bool async, bool force)
{
	WARN_ONCE(1, "regmap API is disabled");
	return -EINVAL;
}

static inline int regmap_set_bits(struct regmap *map,
				  unsigned int reg, unsigned int bits)
{
	WARN_ONCE(1, "regmap API is disabled");
	return -EINVAL;
}

static inline int regmap_clear_bits(struct regmap *map,
				    unsigned int reg, unsigned int bits)
{
	WARN_ONCE(1, "regmap API is disabled");
	return -EINVAL;
}

static inline int regmap_test_bits(struct regmap *map,
				   unsigned int reg, unsigned int bits)
{
	WARN_ONCE(1, "regmap API is disabled");
	return -EINVAL;
}

static inline int regmap_field_update_bits_base(struct regmap_field *field,
					unsigned int mask, unsigned int val,
					bool *change, bool async, bool force)
{
	WARN_ONCE(1, "regmap API is disabled");
	return -EINVAL;
}

static inline int regmap_fields_update_bits_base(struct regmap_field *field,
				   unsigned int id,
				   unsigned int mask, unsigned int val,
				   bool *change, bool async, bool force)
{
	WARN_ONCE(1, "regmap API is disabled");
	return -EINVAL;
}

static inline int regmap_update_bits(struct regmap *map, unsigned int reg,
				     unsigned int mask, unsigned int val)
{
	WARN_ONCE(1, "regmap API is disabled");
	return -EINVAL;
}

static inline int regmap_update_bits_async(struct regmap *map, unsigned int reg,
					   unsigned int mask, unsigned int val)
{
	WARN_ONCE(1, "regmap API is disabled");
	return -EINVAL;
}

static inline int regmap_update_bits_check(struct regmap *map, unsigned int reg,
					   unsigned int mask, unsigned int val,
					   bool *change)
{
	WARN_ONCE(1, "regmap API is disabled");
	return -EINVAL;
}

static inline int
regmap_update_bits_check_async(struct regmap *map, unsigned int reg,
			       unsigned int mask, unsigned int val,
			       bool *change)
{
	WARN_ONCE(1, "regmap API is disabled");
	return -EINVAL;
}

static inline int regmap_write_bits(struct regmap *map, unsigned int reg,
				    unsigned int mask, unsigned int val)
{
	WARN_ONCE(1, "regmap API is disabled");
	return -EINVAL;
}

static inline int regmap_field_write(struct regmap_field *field,
				     unsigned int val)
{
	WARN_ONCE(1, "regmap API is disabled");
	return -EINVAL;
}

static inline int regmap_field_force_write(struct regmap_field *field,
					   unsigned int val)
{
	WARN_ONCE(1, "regmap API is disabled");
	return -EINVAL;
}

static inline int regmap_field_update_bits(struct regmap_field *field,
					   unsigned int mask, unsigned int val)
{
	WARN_ONCE(1, "regmap API is disabled");
	return -EINVAL;
}

static inline int
regmap_field_force_update_bits(struct regmap_field *field,
			       unsigned int mask, unsigned int val)
{
	WARN_ONCE(1, "regmap API is disabled");
	return -EINVAL;
}

static inline int regmap_fields_write(struct regmap_field *field,
				      unsigned int id, unsigned int val)
{
	WARN_ONCE(1, "regmap API is disabled");
	return -EINVAL;
}

static inline int regmap_fields_force_write(struct regmap_field *field,
					    unsigned int id, unsigned int val)
{
	WARN_ONCE(1, "regmap API is disabled");
	return -EINVAL;
}

static inline int
regmap_fields_update_bits(struct regmap_field *field, unsigned int id,
			  unsigned int mask, unsigned int val)
{
	WARN_ONCE(1, "regmap API is disabled");
	return -EINVAL;
}

static inline int
regmap_fields_force_update_bits(struct regmap_field *field, unsigned int id,
				unsigned int mask, unsigned int val)
{
	WARN_ONCE(1, "regmap API is disabled");
	return -EINVAL;
}

static inline int regmap_get_val_bytes(struct regmap *map)
{
	WARN_ONCE(1, "regmap API is disabled");
	return -EINVAL;
}

static inline int regmap_get_max_register(struct regmap *map)
{
	WARN_ONCE(1, "regmap API is disabled");
	return -EINVAL;
}

static inline int regmap_get_reg_stride(struct regmap *map)
{
	WARN_ONCE(1, "regmap API is disabled");
	return -EINVAL;
}

static inline int regcache_sync(struct regmap *map)
{
	WARN_ONCE(1, "regmap API is disabled");
	return -EINVAL;
}

static inline int regcache_sync_region(struct regmap *map, unsigned int min,
				       unsigned int max)
{
	WARN_ONCE(1, "regmap API is disabled");
	return -EINVAL;
}

static inline int regcache_drop_region(struct regmap *map, unsigned int min,
				       unsigned int max)
{
	WARN_ONCE(1, "regmap API is disabled");
	return -EINVAL;
}

static inline void regcache_cache_only(struct regmap *map, bool enable)
{
	WARN_ONCE(1, "regmap API is disabled");
}

static inline void regcache_cache_bypass(struct regmap *map, bool enable)
{
	WARN_ONCE(1, "regmap API is disabled");
}

static inline void regcache_mark_dirty(struct regmap *map)
{
	WARN_ONCE(1, "regmap API is disabled");
}

static inline void regmap_async_complete(struct regmap *map)
{
	WARN_ONCE(1, "regmap API is disabled");
}

static inline int regmap_register_patch(struct regmap *map,
					const struct reg_sequence *regs,
					int num_regs)
{
	WARN_ONCE(1, "regmap API is disabled");
	return -EINVAL;
}

static inline int regmap_parse_val(struct regmap *map, const void *buf,
				unsigned int *val)
{
	WARN_ONCE(1, "regmap API is disabled");
	return -EINVAL;
}

static inline struct regmap *dev_get_regmap(struct device *dev,
					    const char *name)
{
	return NULL;
}

static inline struct device *regmap_get_device(struct regmap *map)
{
	WARN_ONCE(1, "regmap API is disabled");
	return NULL;
}

#endif

#endif<|MERGE_RESOLUTION|>--- conflicted
+++ resolved
@@ -12,10 +12,7 @@
 
 #include <linux/list.h>
 #include <linux/rbtree.h>
-<<<<<<< HEAD
-=======
 #include <linux/ktime.h>
->>>>>>> 24b8d41d
 #include <linux/delay.h>
 #include <linux/err.h>
 #include <linux/bug.h>
@@ -180,45 +177,6 @@
 	__tmp = read_poll_timeout(regmap_field_read, __ret, __ret || (cond), \
 			sleep_us, timeout_us, false, (field), &(val)); \
 	__ret ?: __tmp; \
-})
-
-/**
- * regmap_read_poll_timeout - Poll until a condition is met or a timeout occurs
- * @map: Regmap to read from
- * @addr: Address to poll
- * @val: Unsigned integer variable to read the value into
- * @cond: Break condition (usually involving @val)
- * @sleep_us: Maximum time to sleep between reads in us (0
- *            tight-loops).  Should be less than ~20ms since usleep_range
- *            is used (see Documentation/timers/timers-howto.txt).
- * @timeout_us: Timeout in us, 0 means never timeout
- *
- * Returns 0 on success and -ETIMEDOUT upon a timeout or the regmap_read
- * error return value in case of a error read. In the two former cases,
- * the last read value at @addr is stored in @val. Must not be called
- * from atomic context if sleep_us or timeout_us are used.
- *
- * This is modelled after the readx_poll_timeout macros in linux/iopoll.h.
- */
-#define regmap_read_poll_timeout(map, addr, val, cond, sleep_us, timeout_us) \
-({ \
-	ktime_t timeout = ktime_add_us(ktime_get(), timeout_us); \
-	int pollret; \
-	might_sleep_if(sleep_us); \
-	for (;;) { \
-		pollret = regmap_read((map), (addr), &(val)); \
-		if (pollret) \
-			break; \
-		if (cond) \
-			break; \
-		if (timeout_us && ktime_compare(ktime_get(), timeout) > 0) { \
-			pollret = regmap_read((map), (addr), &(val)); \
-			break; \
-		} \
-		if (sleep_us) \
-			usleep_range((sleep_us >> 2) + 1, sleep_us); \
-	} \
-	pollret ?: ((cond) ? 0 : -ETIMEDOUT); \
 })
 
 #ifdef CONFIG_REGMAP
@@ -426,10 +384,7 @@
 
 	unsigned long read_flag_mask;
 	unsigned long write_flag_mask;
-<<<<<<< HEAD
-=======
 	bool zero_flag_mask;
->>>>>>> 24b8d41d
 
 	bool use_single_read;
 	bool use_single_write;
@@ -1424,13 +1379,10 @@
  *		     after handling the interrupts in regmap_irq_handler().
  * @irq_drv_data:    Driver specific IRQ data which is passed as parameter when
  *		     driver specific pre/post interrupt handler is called.
-<<<<<<< HEAD
-=======
  *
  * This is not intended to handle every possible interrupt controller, but
  * it should handle a substantial proportion of those that are found in the
  * wild.
->>>>>>> 24b8d41d
  */
 struct regmap_irq_chip {
 	const char *name;
