/* SPDX-License-Identifier: GPL-2.0 */
#ifndef __LINUX_GPIO_DRIVER_H
#define __LINUX_GPIO_DRIVER_H

#include <linux/device.h>
#include <linux/types.h>
#include <linux/irq.h>
#include <linux/irqchip/chained_irq.h>
#include <linux/irqdomain.h>
#include <linux/lockdep.h>
#include <linux/pinctrl/pinctrl.h>
<<<<<<< HEAD
=======
#include <linux/pinctrl/pinconf-generic.h>
>>>>>>> 24b8d41d

struct gpio_desc;
struct of_phandle_args;
struct device_node;
struct seq_file;
struct gpio_device;
struct module;
<<<<<<< HEAD
=======
enum gpiod_flags;
enum gpio_lookup_flags;
>>>>>>> 24b8d41d

struct gpio_chip;

#define GPIO_LINE_DIRECTION_IN	1
#define GPIO_LINE_DIRECTION_OUT	0

/**
 * struct gpio_irq_chip - GPIO interrupt controller
 */
struct gpio_irq_chip {
	/**
	 * @chip:
	 *
	 * GPIO IRQ chip implementation, provided by GPIO driver.
	 */
	struct irq_chip *chip;

	/**
	 * @domain:
	 *
	 * Interrupt translation domain; responsible for mapping between GPIO
	 * hwirq number and Linux IRQ number.
	 */
	struct irq_domain *domain;

	/**
	 * @domain_ops:
	 *
	 * Table of interrupt domain operations for this IRQ chip.
	 */
	const struct irq_domain_ops *domain_ops;

#ifdef CONFIG_IRQ_DOMAIN_HIERARCHY
	/**
	 * @fwnode:
	 *
	 * Firmware node corresponding to this gpiochip/irqchip, necessary
	 * for hierarchical irqdomain support.
	 */
	struct fwnode_handle *fwnode;

	/**
	 * @parent_domain:
	 *
	 * If non-NULL, will be set as the parent of this GPIO interrupt
	 * controller's IRQ domain to establish a hierarchical interrupt
	 * domain. The presence of this will activate the hierarchical
	 * interrupt support.
	 */
	struct irq_domain *parent_domain;

	/**
	 * @child_to_parent_hwirq:
	 *
	 * This callback translates a child hardware IRQ offset to a parent
	 * hardware IRQ offset on a hierarchical interrupt chip. The child
	 * hardware IRQs correspond to the GPIO index 0..ngpio-1 (see the
	 * ngpio field of struct gpio_chip) and the corresponding parent
	 * hardware IRQ and type (such as IRQ_TYPE_*) shall be returned by
	 * the driver. The driver can calculate this from an offset or using
	 * a lookup table or whatever method is best for this chip. Return
	 * 0 on successful translation in the driver.
	 *
	 * If some ranges of hardware IRQs do not have a corresponding parent
	 * HWIRQ, return -EINVAL, but also make sure to fill in @valid_mask and
	 * @need_valid_mask to make these GPIO lines unavailable for
	 * translation.
	 */
	int (*child_to_parent_hwirq)(struct gpio_chip *gc,
				     unsigned int child_hwirq,
				     unsigned int child_type,
				     unsigned int *parent_hwirq,
				     unsigned int *parent_type);

	/**
	 * @populate_parent_alloc_arg :
	 *
	 * This optional callback allocates and populates the specific struct
	 * for the parent's IRQ domain. If this is not specified, then
	 * &gpiochip_populate_parent_fwspec_twocell will be used. A four-cell
	 * variant named &gpiochip_populate_parent_fwspec_fourcell is also
	 * available.
	 */
	void *(*populate_parent_alloc_arg)(struct gpio_chip *gc,
				       unsigned int parent_hwirq,
				       unsigned int parent_type);

	/**
	 * @child_offset_to_irq:
	 *
	 * This optional callback is used to translate the child's GPIO line
	 * offset on the GPIO chip to an IRQ number for the GPIO to_irq()
	 * callback. If this is not specified, then a default callback will be
	 * provided that returns the line offset.
	 */
	unsigned int (*child_offset_to_irq)(struct gpio_chip *gc,
					    unsigned int pin);

	/**
	 * @child_irq_domain_ops:
	 *
	 * The IRQ domain operations that will be used for this GPIO IRQ
	 * chip. If no operations are provided, then default callbacks will
	 * be populated to setup the IRQ hierarchy. Some drivers need to
	 * supply their own translate function.
	 */
	struct irq_domain_ops child_irq_domain_ops;
#endif

	/**
	 * @handler:
	 *
	 * The IRQ handler to use (often a predefined IRQ core function) for
	 * GPIO IRQs, provided by GPIO driver.
	 */
	irq_flow_handler_t handler;

	/**
	 * @default_type:
	 *
	 * Default IRQ triggering type applied during GPIO driver
	 * initialization, provided by GPIO driver.
	 */
	unsigned int default_type;

	/**
	 * @lock_key:
	 *
	 * Per GPIO IRQ chip lockdep class for IRQ lock.
	 */
	struct lock_class_key *lock_key;

	/**
	 * @request_key:
	 *
	 * Per GPIO IRQ chip lockdep class for IRQ request.
	 */
	struct lock_class_key *request_key;

	/**
	 * @parent_handler:
	 *
	 * The interrupt handler for the GPIO chip's parent interrupts, may be
	 * NULL if the parent interrupts are nested rather than cascaded.
	 */
	irq_flow_handler_t parent_handler;

	/**
	 * @parent_handler_data:
	 *
	 * Data associated, and passed to, the handler for the parent
	 * interrupt.
	 */
	void *parent_handler_data;

	/**
	 * @num_parents:
	 *
	 * The number of interrupt parents of a GPIO chip.
	 */
	unsigned int num_parents;

	/**
	 * @parents:
	 *
	 * A list of interrupt parents of a GPIO chip. This is owned by the
	 * driver, so the core will only reference this list, not modify it.
	 */
	unsigned int *parents;

	/**
	 * @map:
	 *
	 * A list of interrupt parents for each line of a GPIO chip.
	 */
	unsigned int *map;

	/**
	 * @threaded:
	 *
	 * True if set the interrupt handling uses nested threads.
	 */
	bool threaded;

	/**
	 * @init_hw: optional routine to initialize hardware before
	 * an IRQ chip will be added. This is quite useful when
	 * a particular driver wants to clear IRQ related registers
	 * in order to avoid undesired events.
	 */
	int (*init_hw)(struct gpio_chip *gc);

	/**
	 * @init_valid_mask: optional routine to initialize @valid_mask, to be
	 * used if not all GPIO lines are valid interrupts. Sometimes some
	 * lines just cannot fire interrupts, and this routine, when defined,
	 * is passed a bitmap in "valid_mask" and it will have ngpios
	 * bits from 0..(ngpios-1) set to "1" as in valid. The callback can
	 * then directly set some bits to "0" if they cannot be used for
	 * interrupts.
	 */
	void (*init_valid_mask)(struct gpio_chip *gc,
				unsigned long *valid_mask,
				unsigned int ngpios);

	/**
	 * @valid_mask:
	 *
	 * If not %NULL holds bitmask of GPIOs which are valid to be included
	 * in IRQ domain of the chip.
	 */
	unsigned long *valid_mask;

	/**
	 * @first:
	 *
	 * Required for static IRQ allocation. If set, irq_domain_add_simple()
	 * will allocate and map all IRQs during initialization.
	 */
	unsigned int first;

	/**
	 * @irq_enable:
	 *
	 * Store old irq_chip irq_enable callback
	 */
	void		(*irq_enable)(struct irq_data *data);

	/**
	 * @irq_disable:
	 *
	 * Store old irq_chip irq_disable callback
	 */
	void		(*irq_disable)(struct irq_data *data);
	/**
	 * @irq_unmask:
	 *
	 * Store old irq_chip irq_unmask callback
	 */
	void		(*irq_unmask)(struct irq_data *data);

	/**
	 * @irq_mask:
	 *
	 * Store old irq_chip irq_mask callback
	 */
	void		(*irq_mask)(struct irq_data *data);
};

/**
 * enum single_ended_mode - mode for single ended operation
 * @LINE_MODE_PUSH_PULL: normal mode for a GPIO line, drive actively high/low
 * @LINE_MODE_OPEN_DRAIN: set line to be open drain
 * @LINE_MODE_OPEN_SOURCE: set line to be open source
 */
enum single_ended_mode {
	LINE_MODE_PUSH_PULL,
	LINE_MODE_OPEN_DRAIN,
	LINE_MODE_OPEN_SOURCE,
};

/**
 * struct gpio_chip - abstract a GPIO controller
 * @label: a functional name for the GPIO device, such as a part
 *	number or the name of the SoC IP-block implementing it.
 * @gpiodev: the internal state holder, opaque struct
 * @parent: optional parent device providing the GPIOs
 * @owner: helps prevent removal of modules exporting active GPIOs
 * @request: optional hook for chip-specific activation, such as
 *	enabling module power and clock; may sleep
 * @free: optional hook for chip-specific deactivation, such as
 *	disabling module power and clock; may sleep
 * @get_direction: returns direction for signal "offset", 0=out, 1=in,
 *	(same as GPIO_LINE_DIRECTION_OUT / GPIO_LINE_DIRECTION_IN),
 *	or negative error. It is recommended to always implement this
 *	function, even on input-only or output-only gpio chips.
 * @direction_input: configures signal "offset" as input, or returns error
 *	This can be omitted on input-only or output-only gpio chips.
 * @direction_output: configures signal "offset" as output, or returns error
 *	This can be omitted on input-only or output-only gpio chips.
 * @get: returns value for signal "offset", 0=low, 1=high, or negative error
 * @get_multiple: reads values for multiple signals defined by "mask" and
 *	stores them in "bits", returns 0 on success or negative error
 * @set: assigns output value for signal "offset"
 * @set_multiple: assigns output values for multiple signals defined by "mask"
<<<<<<< HEAD
 * @set_debounce: optional hook for setting debounce time for specified gpio in
 *	interrupt triggered gpio chips
 * @set_single_ended: optional hook for setting a line as open drain, open
 *	source, or non-single ended (restore from open drain/source to normal
 *	push-pull mode) this should be implemented if the hardware supports
 *	open drain or open source settings. The GPIOlib will otherwise try
 *	to emulate open drain/source by not actively driving lines high/low
 *	if a consumer request this. The driver may return -ENOTSUPP if e.g.
 *	it supports just open drain but not open source and is called
 *	with LINE_MODE_OPEN_SOURCE as mode argument.
=======
 * @set_config: optional hook for all kinds of settings. Uses the same
 *	packed config format as generic pinconf.
>>>>>>> 24b8d41d
 * @to_irq: optional hook supporting non-static gpio_to_irq() mappings;
 *	implementation may not sleep
 * @dbg_show: optional routine to show contents in debugfs; default code
 *	will be used when this is omitted, but custom code can show extra
 *	state (such as pullup/pulldown configuration).
 * @init_valid_mask: optional routine to initialize @valid_mask, to be used if
 *	not all GPIOs are valid.
 * @add_pin_ranges: optional routine to initialize pin ranges, to be used when
 *	requires special mapping of the pins that provides GPIO functionality.
 *	It is called after adding GPIO chip and before adding IRQ chip.
 * @base: identifies the first GPIO number handled by this chip;
 *	or, if negative during registration, requests dynamic ID allocation.
 *	DEPRECATION: providing anything non-negative and nailing the base
 *	offset of GPIO chips is deprecated. Please pass -1 as base to
 *	let gpiolib select the chip base in all possible cases. We want to
 *	get rid of the static GPIO number space in the long run.
 * @ngpio: the number of GPIOs handled by this controller; the last GPIO
 *	handled is (base + ngpio - 1).
 * @names: if set, must be an array of strings to use as alternative
 *      names for the GPIOs in this chip. Any entry in the array
 *      may be NULL if there is no alias for the GPIO, however the
 *      array must be @ngpio entries long.  A name can include a single printk
 *      format specifier for an unsigned int.  It is substituted by the actual
 *      number of the gpio.
 * @can_sleep: flag must be set iff get()/set() methods sleep, as they
 *	must while accessing GPIO expander chips over I2C or SPI. This
 *	implies that if the chip supports IRQs, these IRQs need to be threaded
 *	as the chip access may sleep when e.g. reading out the IRQ status
 *	registers.
 * @read_reg: reader function for generic GPIO
 * @write_reg: writer function for generic GPIO
 * @be_bits: if the generic GPIO has big endian bit order (bit 31 is representing
 *	line 0, bit 30 is line 1 ... bit 0 is line 31) this is set to true by the
 *	generic GPIO core. It is for internal housekeeping only.
 * @reg_dat: data (in) register for generic GPIO
 * @reg_set: output set register (out=high) for generic GPIO
 * @reg_clr: output clear register (out=low) for generic GPIO
 * @reg_dir_out: direction out setting register for generic GPIO
 * @reg_dir_in: direction in setting register for generic GPIO
 * @bgpio_dir_unreadable: indicates that the direction register(s) cannot
 *	be read and we need to rely on out internal state tracking.
 * @bgpio_bits: number of register bits used for a generic GPIO i.e.
 *	<register width> * 8
 * @bgpio_lock: used to lock chip->bgpio_data. Also, this is needed to keep
 *	shadowed and real data registers writes together.
 * @bgpio_data:	shadowed data register for generic GPIO to clear/set bits
 *	safely.
 * @bgpio_dir: shadowed direction register for generic GPIO to clear/set
<<<<<<< HEAD
 *	direction safely.
 * @irqchip: GPIO IRQ chip impl, provided by GPIO driver
 * @irqdomain: Interrupt translation domain; responsible for mapping
 *	between GPIO hwirq number and linux irq number
 * @irq_base: first linux IRQ number assigned to GPIO IRQ chip (deprecated)
 * @irq_handler: the irq handler to use (often a predefined irq core function)
 *	for GPIO IRQs, provided by GPIO driver
 * @irq_default_type: default IRQ triggering type applied during GPIO driver
 *	initialization, provided by GPIO driver
 * @irq_parent: GPIO IRQ chip parent/bank linux irq number,
 *	provided by GPIO driver
 * @irq_need_valid_mask: If set core allocates @irq_valid_mask with all
 *	bits set to one
 * @irq_valid_mask: If not %NULL holds bitmask of GPIOs which are valid to
 *	be included in IRQ domain of the chip
 * @lock_key: per GPIO IRQ chip lockdep class
=======
 *	direction safely. A "1" in this word means the line is set as
 *	output.
>>>>>>> 24b8d41d
 *
 * A gpio_chip can help platforms abstract various sources of GPIOs so
 * they can all be accessed through a common programing interface.
 * Example sources would be SOC controllers, FPGAs, multifunction
 * chips, dedicated GPIO expanders, and so on.
 *
 * Each chip controls a number of signals, identified in method calls
 * by "offset" values in the range 0..(@ngpio - 1).  When those signals
 * are referenced through calls like gpio_get_value(gpio), the offset
 * is calculated by subtracting @base from the gpio number.
 */
struct gpio_chip {
	const char		*label;
	struct gpio_device	*gpiodev;
	struct device		*parent;
	struct module		*owner;

	int			(*request)(struct gpio_chip *gc,
						unsigned int offset);
	void			(*free)(struct gpio_chip *gc,
						unsigned int offset);
	int			(*get_direction)(struct gpio_chip *gc,
						unsigned int offset);
	int			(*direction_input)(struct gpio_chip *gc,
						unsigned int offset);
	int			(*direction_output)(struct gpio_chip *gc,
						unsigned int offset, int value);
	int			(*get)(struct gpio_chip *gc,
						unsigned int offset);
	int			(*get_multiple)(struct gpio_chip *gc,
						unsigned long *mask,
						unsigned long *bits);
<<<<<<< HEAD
	int			(*set_debounce)(struct gpio_chip *chip,
						unsigned offset,
						unsigned debounce);
	int			(*set_single_ended)(struct gpio_chip *chip,
						unsigned offset,
						enum single_ended_mode mode);

	int			(*to_irq)(struct gpio_chip *chip,
						unsigned offset);
=======
	void			(*set)(struct gpio_chip *gc,
						unsigned int offset, int value);
	void			(*set_multiple)(struct gpio_chip *gc,
						unsigned long *mask,
						unsigned long *bits);
	int			(*set_config)(struct gpio_chip *gc,
					      unsigned int offset,
					      unsigned long config);
	int			(*to_irq)(struct gpio_chip *gc,
						unsigned int offset);
>>>>>>> 24b8d41d

	void			(*dbg_show)(struct seq_file *s,
						struct gpio_chip *gc);

	int			(*init_valid_mask)(struct gpio_chip *gc,
						   unsigned long *valid_mask,
						   unsigned int ngpios);

	int			(*add_pin_ranges)(struct gpio_chip *gc);

	int			base;
	u16			ngpio;
	const char		*const *names;
	bool			can_sleep;

#if IS_ENABLED(CONFIG_GPIO_GENERIC)
	unsigned long (*read_reg)(void __iomem *reg);
	void (*write_reg)(void __iomem *reg, unsigned long data);
	bool be_bits;
	void __iomem *reg_dat;
	void __iomem *reg_set;
	void __iomem *reg_clr;
	void __iomem *reg_dir_out;
	void __iomem *reg_dir_in;
	bool bgpio_dir_unreadable;
	int bgpio_bits;
	spinlock_t bgpio_lock;
	unsigned long bgpio_data;
	unsigned long bgpio_dir;
#endif /* CONFIG_GPIO_GENERIC */

#ifdef CONFIG_GPIOLIB_IRQCHIP
	/*
	 * With CONFIG_GPIOLIB_IRQCHIP we get an irqchip inside the gpiolib
	 * to handle IRQs for most practical cases.
	 */
<<<<<<< HEAD
	struct irq_chip		*irqchip;
	struct irq_domain	*irqdomain;
	unsigned int		irq_base;
	irq_flow_handler_t	irq_handler;
	unsigned int		irq_default_type;
	int			irq_parent;
	bool			irq_need_valid_mask;
	unsigned long		*irq_valid_mask;
	struct lock_class_key	*lock_key;
#endif
=======

	/**
	 * @irq:
	 *
	 * Integrates interrupt chip functionality with the GPIO chip. Can be
	 * used to handle IRQs for most practical cases.
	 */
	struct gpio_irq_chip irq;
#endif /* CONFIG_GPIOLIB_IRQCHIP */

	/**
	 * @valid_mask:
	 *
	 * If not %NULL holds bitmask of GPIOs which are valid to be used
	 * from the chip.
	 */
	unsigned long *valid_mask;
>>>>>>> 24b8d41d

#if defined(CONFIG_OF_GPIO)
	/*
	 * If CONFIG_OF is enabled, then all GPIO controllers described in the
	 * device tree automatically may have an OF translation
	 */

	/**
	 * @of_node:
	 *
	 * Pointer to a device tree node representing this GPIO controller.
	 */
	struct device_node *of_node;

	/**
	 * @of_gpio_n_cells:
	 *
	 * Number of cells used to form the GPIO specifier.
	 */
	unsigned int of_gpio_n_cells;

	/**
	 * @of_xlate:
	 *
	 * Callback to translate a device tree GPIO specifier into a chip-
	 * relative GPIO number and flags.
	 */
	int (*of_xlate)(struct gpio_chip *gc,
			const struct of_phandle_args *gpiospec, u32 *flags);
#endif /* CONFIG_OF_GPIO */
};

extern const char *gpiochip_is_requested(struct gpio_chip *gc,
			unsigned int offset);

/**
 * for_each_requested_gpio_in_range - iterates over requested GPIOs in a given range
 * @chip:	the chip to query
 * @i:		loop variable
 * @base:	first GPIO in the range
 * @size:	amount of GPIOs to check starting from @base
 * @label:	label of current GPIO
 */
#define for_each_requested_gpio_in_range(chip, i, base, size, label)			\
	for (i = 0; i < size; i++)							\
		if ((label = gpiochip_is_requested(chip, base + i)) == NULL) {} else

/* Iterates over all requested GPIO of the given @chip */
#define for_each_requested_gpio(chip, i, label)						\
	for_each_requested_gpio_in_range(chip, i, 0, chip->ngpio, label)

/* add/remove chips */
extern int gpiochip_add_data_with_key(struct gpio_chip *gc, void *data,
				      struct lock_class_key *lock_key,
				      struct lock_class_key *request_key);

/**
 * gpiochip_add_data() - register a gpio_chip
 * @gc: the chip to register, with gc->base initialized
 * @data: driver-private data associated with this chip
 *
 * Context: potentially before irqs will work
 *
 * When gpiochip_add_data() is called very early during boot, so that GPIOs
 * can be freely used, the gc->parent device must be registered before
 * the gpio framework's arch_initcall().  Otherwise sysfs initialization
 * for GPIOs will fail rudely.
 *
 * gpiochip_add_data() must only be called after gpiolib initialization,
 * ie after core_initcall().
 *
 * If gc->base is negative, this requests dynamic assignment of
 * a range of valid GPIOs.
 *
 * Returns:
 * A negative errno if the chip can't be registered, such as because the
 * gc->base is invalid or already associated with a different chip.
 * Otherwise it returns zero as a success code.
 */
#ifdef CONFIG_LOCKDEP
#define gpiochip_add_data(gc, data) ({		\
		static struct lock_class_key lock_key;	\
		static struct lock_class_key request_key;	  \
		gpiochip_add_data_with_key(gc, data, &lock_key, \
					   &request_key);	  \
	})
#define devm_gpiochip_add_data(dev, gc, data) ({ \
		static struct lock_class_key lock_key;	\
		static struct lock_class_key request_key;	  \
		devm_gpiochip_add_data_with_key(dev, gc, data, &lock_key, \
					   &request_key);	  \
	})
#else
#define gpiochip_add_data(gc, data) gpiochip_add_data_with_key(gc, data, NULL, NULL)
#define devm_gpiochip_add_data(dev, gc, data) \
	devm_gpiochip_add_data_with_key(dev, gc, data, NULL, NULL)
#endif /* CONFIG_LOCKDEP */

static inline int gpiochip_add(struct gpio_chip *gc)
{
	return gpiochip_add_data(gc, NULL);
}
extern void gpiochip_remove(struct gpio_chip *gc);
extern int devm_gpiochip_add_data_with_key(struct device *dev, struct gpio_chip *gc, void *data,
					   struct lock_class_key *lock_key,
					   struct lock_class_key *request_key);

extern struct gpio_chip *gpiochip_find(void *data,
			      int (*match)(struct gpio_chip *gc, void *data));

bool gpiochip_line_is_irq(struct gpio_chip *gc, unsigned int offset);
int gpiochip_reqres_irq(struct gpio_chip *gc, unsigned int offset);
void gpiochip_relres_irq(struct gpio_chip *gc, unsigned int offset);
void gpiochip_disable_irq(struct gpio_chip *gc, unsigned int offset);
void gpiochip_enable_irq(struct gpio_chip *gc, unsigned int offset);

/* Line status inquiry for drivers */
bool gpiochip_line_is_open_drain(struct gpio_chip *gc, unsigned int offset);
bool gpiochip_line_is_open_source(struct gpio_chip *gc, unsigned int offset);

/* Sleep persistence inquiry for drivers */
bool gpiochip_line_is_persistent(struct gpio_chip *gc, unsigned int offset);
bool gpiochip_line_is_valid(const struct gpio_chip *gc, unsigned int offset);

/* get driver data */
void *gpiochip_get_data(struct gpio_chip *gc);

struct bgpio_pdata {
	const char *label;
	int base;
	int ngpio;
};

#ifdef CONFIG_IRQ_DOMAIN_HIERARCHY

void *gpiochip_populate_parent_fwspec_twocell(struct gpio_chip *gc,
					     unsigned int parent_hwirq,
					     unsigned int parent_type);
void *gpiochip_populate_parent_fwspec_fourcell(struct gpio_chip *gc,
					      unsigned int parent_hwirq,
					      unsigned int parent_type);

#else

static inline void *gpiochip_populate_parent_fwspec_twocell(struct gpio_chip *gc,
						    unsigned int parent_hwirq,
						    unsigned int parent_type)
{
	return NULL;
}

static inline void *gpiochip_populate_parent_fwspec_fourcell(struct gpio_chip *gc,
						     unsigned int parent_hwirq,
						     unsigned int parent_type)
{
	return NULL;
}

#endif /* CONFIG_IRQ_DOMAIN_HIERARCHY */

int bgpio_init(struct gpio_chip *gc, struct device *dev,
	       unsigned long sz, void __iomem *dat, void __iomem *set,
	       void __iomem *clr, void __iomem *dirout, void __iomem *dirin,
	       unsigned long flags);

#define BGPIOF_BIG_ENDIAN		BIT(0)
#define BGPIOF_UNREADABLE_REG_SET	BIT(1) /* reg_set is unreadable */
#define BGPIOF_UNREADABLE_REG_DIR	BIT(2) /* reg_dir is unreadable */
#define BGPIOF_BIG_ENDIAN_BYTE_ORDER	BIT(3)
#define BGPIOF_READ_OUTPUT_REG_SET	BIT(4) /* reg_set stores output value */
#define BGPIOF_NO_OUTPUT		BIT(5) /* only input */
#define BGPIOF_NO_SET_ON_INPUT		BIT(6)

int gpiochip_irq_map(struct irq_domain *d, unsigned int irq,
		     irq_hw_number_t hwirq);
void gpiochip_irq_unmap(struct irq_domain *d, unsigned int irq);

int gpiochip_irq_domain_activate(struct irq_domain *domain,
				 struct irq_data *data, bool reserve);
void gpiochip_irq_domain_deactivate(struct irq_domain *domain,
				    struct irq_data *data);

void gpiochip_set_nested_irqchip(struct gpio_chip *gc,
		struct irq_chip *irqchip,
		unsigned int parent_irq);

int gpiochip_irqchip_add_key(struct gpio_chip *gc,
			     struct irq_chip *irqchip,
			     unsigned int first_irq,
			     irq_flow_handler_t handler,
			     unsigned int type,
			     bool threaded,
			     struct lock_class_key *lock_key,
			     struct lock_class_key *request_key);

bool gpiochip_irqchip_irq_valid(const struct gpio_chip *gc,
				unsigned int offset);

int gpiochip_irqchip_add_domain(struct gpio_chip *gc,
				struct irq_domain *domain);

#ifdef CONFIG_LOCKDEP

/*
 * Lockdep requires that each irqchip instance be created with a
 * unique key so as to avoid unnecessary warnings. This upfront
 * boilerplate static inlines provides such a key for each
 * unique instance.
 */
static inline int gpiochip_irqchip_add(struct gpio_chip *gc,
				       struct irq_chip *irqchip,
				       unsigned int first_irq,
				       irq_flow_handler_t handler,
				       unsigned int type)
{
	static struct lock_class_key lock_key;
	static struct lock_class_key request_key;

	return gpiochip_irqchip_add_key(gc, irqchip, first_irq,
					handler, type, false,
					&lock_key, &request_key);
}

static inline int gpiochip_irqchip_add_nested(struct gpio_chip *gc,
			  struct irq_chip *irqchip,
			  unsigned int first_irq,
			  irq_flow_handler_t handler,
			  unsigned int type)
{

	static struct lock_class_key lock_key;
	static struct lock_class_key request_key;

	return gpiochip_irqchip_add_key(gc, irqchip, first_irq,
					handler, type, true,
					&lock_key, &request_key);
}
#else /* ! CONFIG_LOCKDEP */
static inline int gpiochip_irqchip_add(struct gpio_chip *gc,
				       struct irq_chip *irqchip,
				       unsigned int first_irq,
				       irq_flow_handler_t handler,
				       unsigned int type)
{
	return gpiochip_irqchip_add_key(gc, irqchip, first_irq,
					handler, type, false, NULL, NULL);
}

static inline int gpiochip_irqchip_add_nested(struct gpio_chip *gc,
			  struct irq_chip *irqchip,
			  unsigned int first_irq,
			  irq_flow_handler_t handler,
			  unsigned int type)
{
	return gpiochip_irqchip_add_key(gc, irqchip, first_irq,
					handler, type, true, NULL, NULL);
}
#endif /* CONFIG_LOCKDEP */

int gpiochip_generic_request(struct gpio_chip *gc, unsigned int offset);
void gpiochip_generic_free(struct gpio_chip *gc, unsigned int offset);
int gpiochip_generic_config(struct gpio_chip *gc, unsigned int offset,
			    unsigned long config);

/**
 * struct gpio_pin_range - pin range controlled by a gpio chip
 * @node: list for maintaining set of pin ranges, used internally
 * @pctldev: pinctrl device which handles corresponding pins
 * @range: actual range of pins controlled by a gpio controller
 */
struct gpio_pin_range {
	struct list_head node;
	struct pinctrl_dev *pctldev;
	struct pinctrl_gpio_range range;
};

#ifdef CONFIG_PINCTRL

int gpiochip_add_pin_range(struct gpio_chip *gc, const char *pinctl_name,
			   unsigned int gpio_offset, unsigned int pin_offset,
			   unsigned int npins);
int gpiochip_add_pingroup_range(struct gpio_chip *gc,
			struct pinctrl_dev *pctldev,
			unsigned int gpio_offset, const char *pin_group);
void gpiochip_remove_pin_ranges(struct gpio_chip *gc);

#else /* ! CONFIG_PINCTRL */

static inline int
gpiochip_add_pin_range(struct gpio_chip *gc, const char *pinctl_name,
		       unsigned int gpio_offset, unsigned int pin_offset,
		       unsigned int npins)
{
	return 0;
}
static inline int
gpiochip_add_pingroup_range(struct gpio_chip *gc,
			struct pinctrl_dev *pctldev,
			unsigned int gpio_offset, const char *pin_group)
{
	return 0;
}

static inline void
gpiochip_remove_pin_ranges(struct gpio_chip *gc)
{
}

#endif /* CONFIG_PINCTRL */

struct gpio_desc *gpiochip_request_own_desc(struct gpio_chip *gc,
					    unsigned int hwnum,
					    const char *label,
					    enum gpio_lookup_flags lflags,
					    enum gpiod_flags dflags);
void gpiochip_free_own_desc(struct gpio_desc *desc);

#ifdef CONFIG_GPIOLIB

/* lock/unlock as IRQ */
int gpiochip_lock_as_irq(struct gpio_chip *gc, unsigned int offset);
void gpiochip_unlock_as_irq(struct gpio_chip *gc, unsigned int offset);


struct gpio_chip *gpiod_to_chip(const struct gpio_desc *desc);

#else /* CONFIG_GPIOLIB */

static inline struct gpio_chip *gpiod_to_chip(const struct gpio_desc *desc)
{
	/* GPIO can never have been requested */
	WARN_ON(1);
	return ERR_PTR(-ENODEV);
}

static inline int gpiochip_lock_as_irq(struct gpio_chip *gc,
				       unsigned int offset)
{
	WARN_ON(1);
	return -EINVAL;
}

static inline void gpiochip_unlock_as_irq(struct gpio_chip *gc,
					  unsigned int offset)
{
	WARN_ON(1);
}
#endif /* CONFIG_GPIOLIB */

#endif /* __LINUX_GPIO_DRIVER_H */<|MERGE_RESOLUTION|>--- conflicted
+++ resolved
@@ -9,10 +9,7 @@
 #include <linux/irqdomain.h>
 #include <linux/lockdep.h>
 #include <linux/pinctrl/pinctrl.h>
-<<<<<<< HEAD
-=======
 #include <linux/pinctrl/pinconf-generic.h>
->>>>>>> 24b8d41d
 
 struct gpio_desc;
 struct of_phandle_args;
@@ -20,11 +17,8 @@
 struct seq_file;
 struct gpio_device;
 struct module;
-<<<<<<< HEAD
-=======
 enum gpiod_flags;
 enum gpio_lookup_flags;
->>>>>>> 24b8d41d
 
 struct gpio_chip;
 
@@ -272,18 +266,6 @@
 	 * Store old irq_chip irq_mask callback
 	 */
 	void		(*irq_mask)(struct irq_data *data);
-};
-
-/**
- * enum single_ended_mode - mode for single ended operation
- * @LINE_MODE_PUSH_PULL: normal mode for a GPIO line, drive actively high/low
- * @LINE_MODE_OPEN_DRAIN: set line to be open drain
- * @LINE_MODE_OPEN_SOURCE: set line to be open source
- */
-enum single_ended_mode {
-	LINE_MODE_PUSH_PULL,
-	LINE_MODE_OPEN_DRAIN,
-	LINE_MODE_OPEN_SOURCE,
 };
 
 /**
@@ -310,21 +292,8 @@
  *	stores them in "bits", returns 0 on success or negative error
  * @set: assigns output value for signal "offset"
  * @set_multiple: assigns output values for multiple signals defined by "mask"
-<<<<<<< HEAD
- * @set_debounce: optional hook for setting debounce time for specified gpio in
- *	interrupt triggered gpio chips
- * @set_single_ended: optional hook for setting a line as open drain, open
- *	source, or non-single ended (restore from open drain/source to normal
- *	push-pull mode) this should be implemented if the hardware supports
- *	open drain or open source settings. The GPIOlib will otherwise try
- *	to emulate open drain/source by not actively driving lines high/low
- *	if a consumer request this. The driver may return -ENOTSUPP if e.g.
- *	it supports just open drain but not open source and is called
- *	with LINE_MODE_OPEN_SOURCE as mode argument.
-=======
  * @set_config: optional hook for all kinds of settings. Uses the same
  *	packed config format as generic pinconf.
->>>>>>> 24b8d41d
  * @to_irq: optional hook supporting non-static gpio_to_irq() mappings;
  *	implementation may not sleep
  * @dbg_show: optional routine to show contents in debugfs; default code
@@ -373,27 +342,8 @@
  * @bgpio_data:	shadowed data register for generic GPIO to clear/set bits
  *	safely.
  * @bgpio_dir: shadowed direction register for generic GPIO to clear/set
-<<<<<<< HEAD
- *	direction safely.
- * @irqchip: GPIO IRQ chip impl, provided by GPIO driver
- * @irqdomain: Interrupt translation domain; responsible for mapping
- *	between GPIO hwirq number and linux irq number
- * @irq_base: first linux IRQ number assigned to GPIO IRQ chip (deprecated)
- * @irq_handler: the irq handler to use (often a predefined irq core function)
- *	for GPIO IRQs, provided by GPIO driver
- * @irq_default_type: default IRQ triggering type applied during GPIO driver
- *	initialization, provided by GPIO driver
- * @irq_parent: GPIO IRQ chip parent/bank linux irq number,
- *	provided by GPIO driver
- * @irq_need_valid_mask: If set core allocates @irq_valid_mask with all
- *	bits set to one
- * @irq_valid_mask: If not %NULL holds bitmask of GPIOs which are valid to
- *	be included in IRQ domain of the chip
- * @lock_key: per GPIO IRQ chip lockdep class
-=======
  *	direction safely. A "1" in this word means the line is set as
  *	output.
->>>>>>> 24b8d41d
  *
  * A gpio_chip can help platforms abstract various sources of GPIOs so
  * they can all be accessed through a common programing interface.
@@ -426,17 +376,6 @@
 	int			(*get_multiple)(struct gpio_chip *gc,
 						unsigned long *mask,
 						unsigned long *bits);
-<<<<<<< HEAD
-	int			(*set_debounce)(struct gpio_chip *chip,
-						unsigned offset,
-						unsigned debounce);
-	int			(*set_single_ended)(struct gpio_chip *chip,
-						unsigned offset,
-						enum single_ended_mode mode);
-
-	int			(*to_irq)(struct gpio_chip *chip,
-						unsigned offset);
-=======
 	void			(*set)(struct gpio_chip *gc,
 						unsigned int offset, int value);
 	void			(*set_multiple)(struct gpio_chip *gc,
@@ -447,7 +386,6 @@
 					      unsigned long config);
 	int			(*to_irq)(struct gpio_chip *gc,
 						unsigned int offset);
->>>>>>> 24b8d41d
 
 	void			(*dbg_show)(struct seq_file *s,
 						struct gpio_chip *gc);
@@ -484,18 +422,6 @@
 	 * With CONFIG_GPIOLIB_IRQCHIP we get an irqchip inside the gpiolib
 	 * to handle IRQs for most practical cases.
 	 */
-<<<<<<< HEAD
-	struct irq_chip		*irqchip;
-	struct irq_domain	*irqdomain;
-	unsigned int		irq_base;
-	irq_flow_handler_t	irq_handler;
-	unsigned int		irq_default_type;
-	int			irq_parent;
-	bool			irq_need_valid_mask;
-	unsigned long		*irq_valid_mask;
-	struct lock_class_key	*lock_key;
-#endif
-=======
 
 	/**
 	 * @irq:
@@ -513,7 +439,6 @@
 	 * from the chip.
 	 */
 	unsigned long *valid_mask;
->>>>>>> 24b8d41d
 
 #if defined(CONFIG_OF_GPIO)
 	/*
