--- conflicted
+++ resolved
@@ -175,18 +175,12 @@
 	spinlock_t ring_lock;
 
 	u32 ring_datasize;		/* < ring_size */
-<<<<<<< HEAD
-	u32 ring_data_startoffset;
-	u32 priv_write_index;
-	u32 priv_read_index;
-=======
 	u32 priv_read_index;
 	/*
 	 * The ring buffer mutex lock. This lock prevents the ring buffer from
 	 * being freed while the ring buffer is being accessed.
 	 */
 	struct mutex ring_buffer_mutex;
->>>>>>> 24b8d41d
 };
 
 
@@ -225,33 +219,6 @@
 	return reciprocal_divide(
 			(avail_write  << 3) + (avail_write << 1),
 			rbi->ring_size_div10_reciprocal);
-}
-
-static inline u32 hv_get_bytes_to_read(struct hv_ring_buffer_info *rbi)
-{
-	u32 read_loc, write_loc, dsize, read;
-
-	dsize = rbi->ring_datasize;
-	read_loc = rbi->ring_buffer->read_index;
-	write_loc = READ_ONCE(rbi->ring_buffer->write_index);
-
-	read = write_loc >= read_loc ? (write_loc - read_loc) :
-		(dsize - read_loc) + write_loc;
-
-	return read;
-}
-
-static inline u32 hv_get_bytes_to_write(struct hv_ring_buffer_info *rbi)
-{
-	u32 read_loc, write_loc, dsize, write;
-
-	dsize = rbi->ring_datasize;
-	read_loc = READ_ONCE(rbi->ring_buffer->read_index);
-	write_loc = rbi->ring_buffer->write_index;
-
-	write = write_loc >= read_loc ? dsize - (write_loc - read_loc) :
-		read_loc - write_loc;
-	return write;
 }
 
 /*
@@ -777,31 +744,6 @@
 	} u;
 };
 
-<<<<<<< HEAD
-/* Definition of the hv_signal_event hypercall input structure. */
-struct hv_input_signal_event {
-	union hv_connection_id connectionid;
-	u16 flag_number;
-	u16 rsvdz;
-};
-
-struct hv_input_signal_event_buffer {
-	u64 align8;
-	struct hv_input_signal_event event;
-};
-
-enum hv_signal_policy {
-	HV_SIGNAL_POLICY_DEFAULT = 0,
-	HV_SIGNAL_POLICY_EXPLICIT,
-};
-
-enum hv_numa_policy {
-	HV_BALANCED = 0,
-	HV_LOCALIZED,
-};
-
-=======
->>>>>>> 24b8d41d
 enum vmbus_device_type {
 	HV_IDE = 0,
 	HV_SCSI,
@@ -995,48 +937,7 @@
 	 * in "low latency" mode. In this mode, we will bypass the monitor
 	 * mechanism.
 	 */
-<<<<<<< HEAD
-	bool acquire_ring_lock;
-	/*
-	 * For performance critical channels (storage, networking
-	 * etc,), Hyper-V has a mechanism to enhance the throughput
-	 * at the expense of latency:
-	 * When the host is to be signaled, we just set a bit in a shared page
-	 * and this bit will be inspected by the hypervisor within a certain
-	 * window and if the bit is set, the host will be signaled. The window
-	 * of time is the monitor latency - currently around 100 usecs. This
-	 * mechanism improves throughput by:
-	 *
-	 * A) Making the host more efficient - each time it wakes up,
-	 *    potentially it will process morev number of packets. The
-	 *    monitor latency allows a batch to build up.
-	 * B) By deferring the hypercall to signal, we will also minimize
-	 *    the interrupts.
-	 *
-	 * Clearly, these optimizations improve throughput at the expense of
-	 * latency. Furthermore, since the channel is shared for both
-	 * control and data messages, control messages currently suffer
-	 * unnecessary latency adversley impacting performance and boot
-	 * time. To fix this issue, permit tagging the channel as being
-	 * in "low latency" mode. In this mode, we will bypass the monitor
-	 * mechanism.
-	 */
 	bool low_latency;
-
-	/*
-	 * NUMA distribution policy:
-	 * We support teo policies:
-	 * 1) Balanced: Here all performance critical channels are
-	 *    distributed evenly amongst all the NUMA nodes.
-	 *    This policy will be the default policy.
-	 * 2) Localized: All channels of a given instance of a
-	 *    performance critical service will be assigned CPUs
-	 *    within a selected NUMA node.
-	 */
-	enum hv_numa_policy affinity_policy;
-=======
-	bool low_latency;
->>>>>>> 24b8d41d
 
 	bool probe_done;
 
@@ -1100,18 +1001,8 @@
 	return c->offermsg.offer.sub_channel_index != 0;
 }
 
-<<<<<<< HEAD
-static inline void set_channel_affinity_state(struct vmbus_channel *c,
-					      enum hv_numa_policy policy)
-{
-	c->affinity_policy = policy;
-}
-
-static inline void set_channel_read_state(struct vmbus_channel *c, bool state)
-=======
 static inline void set_channel_read_mode(struct vmbus_channel *c,
 					enum hv_callback_mode mode)
->>>>>>> 24b8d41d
 {
 	c->callback_mode = mode;
 }
@@ -1157,11 +1048,7 @@
 	c->low_latency = false;
 }
 
-<<<<<<< HEAD
-void vmbus_onmessage(void *context);
-=======
 void vmbus_onmessage(struct vmbus_channel_message_header *hdr);
->>>>>>> 24b8d41d
 
 int vmbus_request_offers(void);
 
@@ -1397,11 +1284,6 @@
 			resource_size_t size, resource_size_t align,
 			bool fb_overlap_ok);
 void vmbus_free_mmio(resource_size_t start, resource_size_t size);
-<<<<<<< HEAD
-int vmbus_cpu_number_to_vp_number(int cpu_number);
-u64 hv_do_hypercall(u64 control, void *input, void *output);
-=======
->>>>>>> 24b8d41d
 
 /*
  * GUID definitions of various offer types - services offered to the guest.
@@ -1555,27 +1437,6 @@
 #define HV_RDV_GUID \
 	.guid = GUID_INIT(0x276aacf4, 0xac15, 0x426c, 0x98, 0xdd, \
 			  0x75, 0x21, 0xad, 0x3f, 0x01, 0xfe)
-
-/*
- * Linux doesn't support the 3 devices: the first two are for
- * Automatic Virtual Machine Activation, and the third is for
- * Remote Desktop Virtualization.
- * {f8e65716-3cb3-4a06-9a60-1889c5cccab5}
- * {3375baf4-9e15-4b30-b765-67acb10d607b}
- * {276aacf4-ac15-426c-98dd-7521ad3f01fe}
- */
-
-#define HV_AVMA1_GUID \
-	.guid = UUID_LE(0xf8e65716, 0x3cb3, 0x4a06, 0x9a, 0x60, \
-			0x18, 0x89, 0xc5, 0xcc, 0xca, 0xb5)
-
-#define HV_AVMA2_GUID \
-	.guid = UUID_LE(0x3375baf4, 0x9e15, 0x4b30, 0xb7, 0x65, \
-			0x67, 0xac, 0xb1, 0x0d, 0x60, 0x7b)
-
-#define HV_RDV_GUID \
-	.guid = UUID_LE(0x276aacf4, 0xac15, 0x426c, 0x98, 0xdd, \
-			0x75, 0x21, 0xad, 0x3f, 0x01, 0xfe)
 
 /*
  * Common header for Hyper-V ICs
@@ -1690,14 +1551,7 @@
 				const int *srv_version, int srv_vercnt,
 				int *nego_fw_version, int *nego_srv_version);
 
-<<<<<<< HEAD
-void hv_event_tasklet_disable(struct vmbus_channel *channel);
-void hv_event_tasklet_enable(struct vmbus_channel *channel);
-
-void hv_process_channel_removal(struct vmbus_channel *channel, u32 relid);
-=======
 void hv_process_channel_removal(struct vmbus_channel *channel);
->>>>>>> 24b8d41d
 
 void vmbus_setevent(struct vmbus_channel *channel);
 /*
@@ -1706,69 +1560,13 @@
 
 extern __u32 vmbus_proto_version;
 
-<<<<<<< HEAD
-int vmbus_send_tl_connect_request(const uuid_le *shv_guest_servie_id,
-				  const uuid_le *shv_host_servie_id);
-=======
 int vmbus_send_tl_connect_request(const guid_t *shv_guest_servie_id,
 				  const guid_t *shv_host_servie_id);
 int vmbus_send_modifychannel(u32 child_relid, u32 target_vp);
->>>>>>> 24b8d41d
 void vmbus_set_event(struct vmbus_channel *channel);
 
 /* Get the start of the ring buffer. */
 static inline void *
-<<<<<<< HEAD
-hv_get_ring_buffer(struct hv_ring_buffer_info *ring_info)
-{
-	return (void *)ring_info->ring_buffer->buffer;
-}
-
-/*
- * To optimize the flow management on the send-side,
- * when the sender is blocked because of lack of
- * sufficient space in the ring buffer, potential the
- * consumer of the ring buffer can signal the producer.
- * This is controlled by the following parameters:
- *
- * 1. pending_send_sz: This is the size in bytes that the
- *    producer is trying to send.
- * 2. The feature bit feat_pending_send_sz set to indicate if
- *    the consumer of the ring will signal when the ring
- *    state transitions from being full to a state where
- *    there is room for the producer to send the pending packet.
- */
-
-static inline  bool hv_need_to_signal_on_read(struct hv_ring_buffer_info *rbi)
-{
-	u32 cur_write_sz;
-	u32 pending_sz;
-
-	/*
-	 * Issue a full memory barrier before making the signaling decision.
-	 * Here is the reason for having this barrier:
-	 * If the reading of the pend_sz (in this function)
-	 * were to be reordered and read before we commit the new read
-	 * index (in the calling function)  we could
-	 * have a problem. If the host were to set the pending_sz after we
-	 * have sampled pending_sz and go to sleep before we commit the
-	 * read index, we could miss sending the interrupt. Issue a full
-	 * memory barrier to address this.
-	 */
-	virt_mb();
-
-	pending_sz = READ_ONCE(rbi->ring_buffer->pending_send_sz);
-	/* If the other end is not blocked on write don't bother. */
-	if (pending_sz == 0)
-		return false;
-
-	cur_write_sz = hv_get_bytes_to_write(rbi);
-
-	if (cur_write_sz >= pending_sz)
-		return true;
-
-	return false;
-=======
 hv_get_ring_buffer(const struct hv_ring_buffer_info *ring_info)
 {
 	return ring_info->ring_buffer->buffer;
@@ -1802,94 +1600,11 @@
 	 * incoming messages.
 	 */
 	return hv_get_bytes_to_read(rbi);
->>>>>>> 24b8d41d
 }
 
 /*
  * An API to support in-place processing of incoming VMBUS packets.
  */
-<<<<<<< HEAD
-#define VMBUS_PKT_TRAILER	8
-
-static inline struct vmpacket_descriptor *
-get_next_pkt_raw(struct vmbus_channel *channel)
-{
-	struct hv_ring_buffer_info *ring_info = &channel->inbound;
-	u32 read_loc = ring_info->priv_read_index;
-	void *ring_buffer = hv_get_ring_buffer(ring_info);
-	struct vmpacket_descriptor *cur_desc;
-	u32 packetlen;
-	u32 dsize = ring_info->ring_datasize;
-	u32 delta = read_loc - ring_info->ring_buffer->read_index;
-	u32 bytes_avail_toread = (hv_get_bytes_to_read(ring_info) - delta);
-
-	if (bytes_avail_toread < sizeof(struct vmpacket_descriptor))
-		return NULL;
-
-	if ((read_loc + sizeof(*cur_desc)) > dsize)
-		return NULL;
-
-	cur_desc = ring_buffer + read_loc;
-	packetlen = cur_desc->len8 << 3;
-
-	/*
-	 * If the packet under consideration is wrapping around,
-	 * return failure.
-	 */
-	if ((read_loc + packetlen + VMBUS_PKT_TRAILER) > (dsize - 1))
-		return NULL;
-
-	return cur_desc;
-}
-
-/*
- * A helper function to step through packets "in-place"
- * This API is to be called after each successful call
- * get_next_pkt_raw().
- */
-static inline void put_pkt_raw(struct vmbus_channel *channel,
-				struct vmpacket_descriptor *desc)
-{
-	struct hv_ring_buffer_info *ring_info = &channel->inbound;
-	u32 read_loc = ring_info->priv_read_index;
-	u32 packetlen = desc->len8 << 3;
-	u32 dsize = ring_info->ring_datasize;
-
-	if ((read_loc + packetlen + VMBUS_PKT_TRAILER) > dsize)
-		BUG();
-	/*
-	 * Include the packet trailer.
-	 */
-	ring_info->priv_read_index += packetlen + VMBUS_PKT_TRAILER;
-}
-
-/*
- * This call commits the read index and potentially signals the host.
- * Here is the pattern for using the "in-place" consumption APIs:
- *
- * while (get_next_pkt_raw() {
- *	process the packet "in-place";
- *	put_pkt_raw();
- * }
- * if (packets processed in place)
- *	commit_rd_index();
- */
-static inline void commit_rd_index(struct vmbus_channel *channel)
-{
-	struct hv_ring_buffer_info *ring_info = &channel->inbound;
-	/*
-	 * Make sure all reads are done before we update the read index since
-	 * the writer may start writing to the read area once the read index
-	 * is updated.
-	 */
-	virt_rmb();
-	ring_info->ring_buffer->read_index = ring_info->priv_read_index;
-
-	if (hv_need_to_signal_on_read(ring_info))
-		vmbus_set_event(channel);
-}
-
-=======
 
 /* Get data payload associated with descriptor */
 static inline void *hv_pkt_data(const struct vmpacket_descriptor *desc)
@@ -1980,6 +1695,5 @@
 #define offset_in_hvpage(ptr)	((unsigned long)(ptr) & ~HV_HYP_PAGE_MASK)
 #define HVPFN_UP(x)	(((x) + HV_HYP_PAGE_SIZE-1) >> HV_HYP_PAGE_SHIFT)
 #define page_to_hvpfn(page)	(page_to_pfn(page) * NR_HV_HYP_PAGES_IN_PAGE)
->>>>>>> 24b8d41d
 
 #endif /* _HYPERV_H */