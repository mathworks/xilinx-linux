/* SPDX-License-Identifier: GPL-2.0 */
#ifndef _LINUX_SCATTERLIST_H
#define _LINUX_SCATTERLIST_H

#include <linux/string.h>
#include <linux/types.h>
#include <linux/bug.h>
#include <linux/mm.h>
#include <asm/io.h>

struct scatterlist {
	unsigned long	page_link;
	unsigned int	offset;
	unsigned int	length;
	dma_addr_t	dma_address;
#ifdef CONFIG_NEED_SG_DMA_LENGTH
	unsigned int	dma_length;
#endif
};

/*
 * Since the above length field is an unsigned int, below we define the maximum
 * length in bytes that can be stored in one scatterlist entry.
 */
#define SCATTERLIST_MAX_SEGMENT (UINT_MAX & PAGE_MASK)

/*
 * These macros should be used after a dma_map_sg call has been done
 * to get bus addresses of each of the SG entries and their lengths.
 * You should only work with the number of sg entries dma_map_sg
 * returns, or alternatively stop on the first sg_dma_len(sg) which
 * is 0.
 */
#define sg_dma_address(sg)	((sg)->dma_address)

#ifdef CONFIG_NEED_SG_DMA_LENGTH
#define sg_dma_len(sg)		((sg)->dma_length)
#else
#define sg_dma_len(sg)		((sg)->length)
#endif

struct sg_table {
	struct scatterlist *sgl;	/* the list */
	unsigned int nents;		/* number of mapped entries */
	unsigned int orig_nents;	/* original size of list */
};

/*
 * Notes on SG table design.
 *
 * We use the unsigned long page_link field in the scatterlist struct to place
 * the page pointer AND encode information about the sg table as well. The two
 * lower bits are reserved for this information.
 *
 * If bit 0 is set, then the page_link contains a pointer to the next sg
 * table list. Otherwise the next entry is at sg + 1.
 *
 * If bit 1 is set, then this sg entry is the last element in a list.
 *
 * See sg_next().
 *
 */

#define SG_CHAIN	0x01UL
#define SG_END		0x02UL

/*
 * We overload the LSB of the page pointer to indicate whether it's
 * a valid sg entry, or whether it points to the start of a new scatterlist.
 * Those low bits are there for everyone! (thanks mason :-)
 */
#define sg_is_chain(sg)		((sg)->page_link & SG_CHAIN)
#define sg_is_last(sg)		((sg)->page_link & SG_END)
#define sg_chain_ptr(sg)	\
	((struct scatterlist *) ((sg)->page_link & ~(SG_CHAIN | SG_END)))

/**
 * sg_assign_page - Assign a given page to an SG entry
 * @sg:		    SG entry
 * @page:	    The page
 *
 * Description:
 *   Assign page to sg entry. Also see sg_set_page(), the most commonly used
 *   variant.
 *
 **/
static inline void sg_assign_page(struct scatterlist *sg, struct page *page)
{
	unsigned long page_link = sg->page_link & (SG_CHAIN | SG_END);

	/*
	 * In order for the low bit stealing approach to work, pages
	 * must be aligned at a 32-bit boundary as a minimum.
	 */
	BUG_ON((unsigned long) page & (SG_CHAIN | SG_END));
#ifdef CONFIG_DEBUG_SG
	BUG_ON(sg_is_chain(sg));
#endif
	sg->page_link = page_link | (unsigned long) page;
}

/**
 * sg_set_page - Set sg entry to point at given page
 * @sg:		 SG entry
 * @page:	 The page
 * @len:	 Length of data
 * @offset:	 Offset into page
 *
 * Description:
 *   Use this function to set an sg entry pointing at a page, never assign
 *   the page directly. We encode sg table information in the lower bits
 *   of the page pointer. See sg_page() for looking up the page belonging
 *   to an sg entry.
 *
 **/
static inline void sg_set_page(struct scatterlist *sg, struct page *page,
			       unsigned int len, unsigned int offset)
{
	sg_assign_page(sg, page);
	sg->offset = offset;
	sg->length = len;
}

static inline struct page *sg_page(struct scatterlist *sg)
{
#ifdef CONFIG_DEBUG_SG
	BUG_ON(sg_is_chain(sg));
#endif
	return (struct page *)((sg)->page_link & ~(SG_CHAIN | SG_END));
}

/**
 * sg_set_buf - Set sg entry to point at given data
 * @sg:		 SG entry
 * @buf:	 Data
 * @buflen:	 Data length
 *
 **/
static inline void sg_set_buf(struct scatterlist *sg, const void *buf,
			      unsigned int buflen)
{
#ifdef CONFIG_DEBUG_SG
	BUG_ON(!virt_addr_valid(buf));
#endif
	sg_set_page(sg, virt_to_page(buf), buflen, offset_in_page(buf));
}

/*
 * Loop over each sg element, following the pointer to a new list if necessary
 */
#define for_each_sg(sglist, sg, nr, __i)	\
	for (__i = 0, sg = (sglist); __i < (nr); __i++, sg = sg_next(sg))

/*
 * Loop over each sg element in the given sg_table object.
 */
#define for_each_sgtable_sg(sgt, sg, i)		\
	for_each_sg((sgt)->sgl, sg, (sgt)->orig_nents, i)

/*
 * Loop over each sg element in the given *DMA mapped* sg_table object.
 * Please use sg_dma_address(sg) and sg_dma_len(sg) to extract DMA addresses
 * of the each element.
 */
#define for_each_sgtable_dma_sg(sgt, sg, i)	\
	for_each_sg((sgt)->sgl, sg, (sgt)->nents, i)

static inline void __sg_chain(struct scatterlist *chain_sg,
			      struct scatterlist *sgl)
{
	/*
	 * offset and length are unused for chain entry. Clear them.
	 */
	chain_sg->offset = 0;
	chain_sg->length = 0;

	/*
	 * Set lowest bit to indicate a link pointer, and make sure to clear
	 * the termination bit if it happens to be set.
	 */
	chain_sg->page_link = ((unsigned long) sgl | SG_CHAIN) & ~SG_END;
}

/**
 * sg_chain - Chain two sglists together
 * @prv:	First scatterlist
 * @prv_nents:	Number of entries in prv
 * @sgl:	Second scatterlist
 *
 * Description:
 *   Links @prv@ and @sgl@ together, to form a longer scatterlist.
 *
 **/
static inline void sg_chain(struct scatterlist *prv, unsigned int prv_nents,
			    struct scatterlist *sgl)
{
	__sg_chain(&prv[prv_nents - 1], sgl);
}

/**
 * sg_mark_end - Mark the end of the scatterlist
 * @sg:		 SG entryScatterlist
 *
 * Description:
 *   Marks the passed in sg entry as the termination point for the sg
 *   table. A call to sg_next() on this entry will return NULL.
 *
 **/
static inline void sg_mark_end(struct scatterlist *sg)
{
	/*
	 * Set termination bit, clear potential chain bit
	 */
	sg->page_link |= SG_END;
	sg->page_link &= ~SG_CHAIN;
}

/**
 * sg_unmark_end - Undo setting the end of the scatterlist
 * @sg:		 SG entryScatterlist
 *
 * Description:
 *   Removes the termination marker from the given entry of the scatterlist.
 *
 **/
static inline void sg_unmark_end(struct scatterlist *sg)
{
	sg->page_link &= ~SG_END;
}

/**
 * sg_phys - Return physical address of an sg entry
 * @sg:	     SG entry
 *
 * Description:
 *   This calls page_to_phys() on the page in this sg entry, and adds the
 *   sg offset. The caller must know that it is legal to call page_to_phys()
 *   on the sg page.
 *
 **/
static inline dma_addr_t sg_phys(struct scatterlist *sg)
{
	return page_to_phys(sg_page(sg)) + sg->offset;
}

/**
 * sg_virt - Return virtual address of an sg entry
 * @sg:      SG entry
 *
 * Description:
 *   This calls page_address() on the page in this sg entry, and adds the
 *   sg offset. The caller must know that the sg page has a valid virtual
 *   mapping.
 *
 **/
static inline void *sg_virt(struct scatterlist *sg)
{
	return page_address(sg_page(sg)) + sg->offset;
}

/**
 * sg_init_marker - Initialize markers in sg table
 * @sgl:	   The SG table
 * @nents:	   Number of entries in table
 *
 **/
static inline void sg_init_marker(struct scatterlist *sgl,
				  unsigned int nents)
{
	sg_mark_end(&sgl[nents - 1]);
}

int sg_nents(struct scatterlist *sg);
int sg_nents_for_len(struct scatterlist *sg, u64 len);
struct scatterlist *sg_next(struct scatterlist *);
struct scatterlist *sg_last(struct scatterlist *s, unsigned int);
void sg_init_table(struct scatterlist *, unsigned int);
void sg_init_one(struct scatterlist *, const void *, unsigned int);
int sg_split(struct scatterlist *in, const int in_mapped_nents,
	     const off_t skip, const int nb_splits,
	     const size_t *split_sizes,
	     struct scatterlist **out, int *out_mapped_nents,
	     gfp_t gfp_mask);

typedef struct scatterlist *(sg_alloc_fn)(unsigned int, gfp_t);
typedef void (sg_free_fn)(struct scatterlist *, unsigned int);

void __sg_free_table(struct sg_table *, unsigned int, unsigned int,
		     sg_free_fn *);
void sg_free_table(struct sg_table *);
int __sg_alloc_table(struct sg_table *, unsigned int, unsigned int,
		     struct scatterlist *, unsigned int, gfp_t, sg_alloc_fn *);
int sg_alloc_table(struct sg_table *, unsigned int, gfp_t);
struct scatterlist *__sg_alloc_table_from_pages(struct sg_table *sgt,
		struct page **pages, unsigned int n_pages, unsigned int offset,
		unsigned long size, unsigned int max_segment,
		struct scatterlist *prv, unsigned int left_pages,
		gfp_t gfp_mask);
int sg_alloc_table_from_pages(struct sg_table *sgt, struct page **pages,
			      unsigned int n_pages, unsigned int offset,
			      unsigned long size, gfp_t gfp_mask);

#ifdef CONFIG_SGL_ALLOC
struct scatterlist *sgl_alloc_order(unsigned long long length,
				    unsigned int order, bool chainable,
				    gfp_t gfp, unsigned int *nent_p);
struct scatterlist *sgl_alloc(unsigned long long length, gfp_t gfp,
			      unsigned int *nent_p);
void sgl_free_n_order(struct scatterlist *sgl, int nents, int order);
void sgl_free_order(struct scatterlist *sgl, int order);
void sgl_free(struct scatterlist *sgl);
#endif /* CONFIG_SGL_ALLOC */

size_t sg_copy_buffer(struct scatterlist *sgl, unsigned int nents, void *buf,
		      size_t buflen, off_t skip, bool to_buffer);

size_t sg_copy_from_buffer(struct scatterlist *sgl, unsigned int nents,
			   const void *buf, size_t buflen);
size_t sg_copy_to_buffer(struct scatterlist *sgl, unsigned int nents,
			 void *buf, size_t buflen);

size_t sg_pcopy_from_buffer(struct scatterlist *sgl, unsigned int nents,
			    const void *buf, size_t buflen, off_t skip);
size_t sg_pcopy_to_buffer(struct scatterlist *sgl, unsigned int nents,
			  void *buf, size_t buflen, off_t skip);
size_t sg_zero_buffer(struct scatterlist *sgl, unsigned int nents,
		       size_t buflen, off_t skip);

/*
 * Maximum number of entries that will be allocated in one piece, if
 * a list larger than this is required then chaining will be utilized.
 */
#define SG_MAX_SINGLE_ALLOC		(PAGE_SIZE / sizeof(struct scatterlist))

/*
 * The maximum number of SG segments that we will put inside a
 * scatterlist (unless chaining is used). Should ideally fit inside a
 * single page, to avoid a higher order allocation.  We could define this
 * to SG_MAX_SINGLE_ALLOC to pack correctly at the highest order.  The
 * minimum value is 32
 */
#define SG_CHUNK_SIZE	128

/*
 * Like SG_CHUNK_SIZE, but for archs that have sg chaining. This limit
 * is totally arbitrary, a setting of 2048 will get you at least 8mb ios.
 */
<<<<<<< HEAD
#ifdef CONFIG_ARCH_HAS_SG_CHAIN
#define SG_MAX_SEGMENTS	2048
#else
#define SG_MAX_SEGMENTS	SG_CHUNK_SIZE
#endif

#ifdef CONFIG_SG_POOL
void sg_free_table_chained(struct sg_table *table, bool first_chunk);
int sg_alloc_table_chained(struct sg_table *table, int nents,
			   struct scatterlist *first_chunk);
=======
#ifdef CONFIG_ARCH_NO_SG_CHAIN
#define SG_MAX_SEGMENTS	SG_CHUNK_SIZE
#else
#define SG_MAX_SEGMENTS	2048
#endif

#ifdef CONFIG_SG_POOL
void sg_free_table_chained(struct sg_table *table,
			   unsigned nents_first_chunk);
int sg_alloc_table_chained(struct sg_table *table, int nents,
			   struct scatterlist *first_chunk,
			   unsigned nents_first_chunk);
>>>>>>> 24b8d41d
#endif

/*
 * sg page iterator
 *
 * Iterates over sg entries page-by-page.  On each successful iteration, you
 * can call sg_page_iter_page(@piter) to get the current page.
 * @piter->sg will point to the sg holding this page and @piter->sg_pgoffset to
 * the page's page offset within the sg. The iteration will stop either when a
 * maximum number of sg entries was reached or a terminating sg
 * (sg_last(sg) == true) was reached.
 */
struct sg_page_iter {
	struct scatterlist	*sg;		/* sg holding the page */
	unsigned int		sg_pgoffset;	/* page offset within the sg */

	/* these are internal states, keep away */
	unsigned int		__nents;	/* remaining sg entries */
	int			__pg_advance;	/* nr pages to advance at the
						 * next step */
};

/*
 * sg page iterator for DMA addresses
 *
 * This is the same as sg_page_iter however you can call
 * sg_page_iter_dma_address(@dma_iter) to get the page's DMA
 * address. sg_page_iter_page() cannot be called on this iterator.
 */
struct sg_dma_page_iter {
	struct sg_page_iter base;
};

bool __sg_page_iter_next(struct sg_page_iter *piter);
bool __sg_page_iter_dma_next(struct sg_dma_page_iter *dma_iter);
void __sg_page_iter_start(struct sg_page_iter *piter,
			  struct scatterlist *sglist, unsigned int nents,
			  unsigned long pgoffset);
/**
 * sg_page_iter_page - get the current page held by the page iterator
 * @piter:	page iterator holding the page
 */
static inline struct page *sg_page_iter_page(struct sg_page_iter *piter)
{
	return nth_page(sg_page(piter->sg), piter->sg_pgoffset);
}

/**
 * sg_page_iter_dma_address - get the dma address of the current page held by
 * the page iterator.
 * @dma_iter:	page iterator holding the page
 */
static inline dma_addr_t
sg_page_iter_dma_address(struct sg_dma_page_iter *dma_iter)
{
	return sg_dma_address(dma_iter->base.sg) +
	       (dma_iter->base.sg_pgoffset << PAGE_SHIFT);
}

/**
 * for_each_sg_page - iterate over the pages of the given sg list
 * @sglist:	sglist to iterate over
 * @piter:	page iterator to hold current page, sg, sg_pgoffset
 * @nents:	maximum number of sg entries to iterate over
 * @pgoffset:	starting page offset (in pages)
 *
 * Callers may use sg_page_iter_page() to get each page pointer.
 * In each loop it operates on PAGE_SIZE unit.
 */
#define for_each_sg_page(sglist, piter, nents, pgoffset)		   \
	for (__sg_page_iter_start((piter), (sglist), (nents), (pgoffset)); \
	     __sg_page_iter_next(piter);)

/**
 * for_each_sg_dma_page - iterate over the pages of the given sg list
 * @sglist:	sglist to iterate over
 * @dma_iter:	DMA page iterator to hold current page
 * @dma_nents:	maximum number of sg entries to iterate over, this is the value
 *              returned from dma_map_sg
 * @pgoffset:	starting page offset (in pages)
 *
 * Callers may use sg_page_iter_dma_address() to get each page's DMA address.
 * In each loop it operates on PAGE_SIZE unit.
 */
#define for_each_sg_dma_page(sglist, dma_iter, dma_nents, pgoffset)            \
	for (__sg_page_iter_start(&(dma_iter)->base, sglist, dma_nents,        \
				  pgoffset);                                   \
	     __sg_page_iter_dma_next(dma_iter);)

/**
 * for_each_sgtable_page - iterate over all pages in the sg_table object
 * @sgt:	sg_table object to iterate over
 * @piter:	page iterator to hold current page
 * @pgoffset:	starting page offset (in pages)
 *
 * Iterates over the all memory pages in the buffer described by
 * a scatterlist stored in the given sg_table object.
 * See also for_each_sg_page(). In each loop it operates on PAGE_SIZE unit.
 */
#define for_each_sgtable_page(sgt, piter, pgoffset)	\
	for_each_sg_page((sgt)->sgl, piter, (sgt)->orig_nents, pgoffset)

/**
 * for_each_sgtable_dma_page - iterate over the DMA mapped sg_table object
 * @sgt:	sg_table object to iterate over
 * @dma_iter:	DMA page iterator to hold current page
 * @pgoffset:	starting page offset (in pages)
 *
 * Iterates over the all DMA mapped pages in the buffer described by
 * a scatterlist stored in the given sg_table object.
 * See also for_each_sg_dma_page(). In each loop it operates on PAGE_SIZE
 * unit.
 */
#define for_each_sgtable_dma_page(sgt, dma_iter, pgoffset)	\
	for_each_sg_dma_page((sgt)->sgl, dma_iter, (sgt)->nents, pgoffset)


/*
 * Mapping sg iterator
 *
 * Iterates over sg entries mapping page-by-page.  On each successful
 * iteration, @miter->page points to the mapped page and
 * @miter->length bytes of data can be accessed at @miter->addr.  As
 * long as an interation is enclosed between start and stop, the user
 * is free to choose control structure and when to stop.
 *
 * @miter->consumed is set to @miter->length on each iteration.  It
 * can be adjusted if the user can't consume all the bytes in one go.
 * Also, a stopped iteration can be resumed by calling next on it.
 * This is useful when iteration needs to release all resources and
 * continue later (e.g. at the next interrupt).
 */

#define SG_MITER_ATOMIC		(1 << 0)	 /* use kmap_atomic */
#define SG_MITER_TO_SG		(1 << 1)	/* flush back to phys on unmap */
#define SG_MITER_FROM_SG	(1 << 2)	/* nop */

struct sg_mapping_iter {
	/* the following three fields can be accessed directly */
	struct page		*page;		/* currently mapped page */
	void			*addr;		/* pointer to the mapped area */
	size_t			length;		/* length of the mapped area */
	size_t			consumed;	/* number of consumed bytes */
	struct sg_page_iter	piter;		/* page iterator */

	/* these are internal states, keep away */
	unsigned int		__offset;	/* offset within page */
	unsigned int		__remaining;	/* remaining bytes on page */
	unsigned int		__flags;
};

void sg_miter_start(struct sg_mapping_iter *miter, struct scatterlist *sgl,
		    unsigned int nents, unsigned int flags);
bool sg_miter_skip(struct sg_mapping_iter *miter, off_t offset);
bool sg_miter_next(struct sg_mapping_iter *miter);
void sg_miter_stop(struct sg_mapping_iter *miter);

#endif /* _LINUX_SCATTERLIST_H */<|MERGE_RESOLUTION|>--- conflicted
+++ resolved
@@ -345,18 +345,6 @@
  * Like SG_CHUNK_SIZE, but for archs that have sg chaining. This limit
  * is totally arbitrary, a setting of 2048 will get you at least 8mb ios.
  */
-<<<<<<< HEAD
-#ifdef CONFIG_ARCH_HAS_SG_CHAIN
-#define SG_MAX_SEGMENTS	2048
-#else
-#define SG_MAX_SEGMENTS	SG_CHUNK_SIZE
-#endif
-
-#ifdef CONFIG_SG_POOL
-void sg_free_table_chained(struct sg_table *table, bool first_chunk);
-int sg_alloc_table_chained(struct sg_table *table, int nents,
-			   struct scatterlist *first_chunk);
-=======
 #ifdef CONFIG_ARCH_NO_SG_CHAIN
 #define SG_MAX_SEGMENTS	SG_CHUNK_SIZE
 #else
@@ -369,7 +357,6 @@
 int sg_alloc_table_chained(struct sg_table *table, int nents,
 			   struct scatterlist *first_chunk,
 			   unsigned nents_first_chunk);
->>>>>>> 24b8d41d
 #endif
 
 /*
