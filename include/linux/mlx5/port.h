--- conflicted
+++ resolved
@@ -60,10 +60,7 @@
 #define MLX5_I2C_ADDR_LOW		0x50
 #define MLX5_I2C_ADDR_HIGH		0x51
 #define MLX5_EEPROM_PAGE_LENGTH		256
-<<<<<<< HEAD
-=======
 #define MLX5_EEPROM_HIGH_PAGE_LENGTH	128
->>>>>>> 24b8d41d
 
 enum mlx5e_link_mode {
 	MLX5E_1000BASE_CX_SGMII	 = 0,
@@ -96,9 +93,6 @@
 	MLX5E_LINK_MODES_NUMBER,
 };
 
-<<<<<<< HEAD
-#define MLX5E_PROT_MASK(link_mode) (1 << link_mode)
-=======
 enum mlx5e_ext_link_mode {
 	MLX5E_SGMII_100M			= 0,
 	MLX5E_1000BASE_X_SGMII			= 1,
@@ -143,41 +137,19 @@
 #define MLX5_GET_ETH_PROTO(reg, out, ext, field)	\
 	(ext ? MLX5_GET(reg, out, ext_##field) :	\
 	MLX5_GET(reg, out, field))
->>>>>>> 24b8d41d
 
 int mlx5_set_port_caps(struct mlx5_core_dev *dev, u8 port_num, u32 caps);
 int mlx5_query_port_ptys(struct mlx5_core_dev *dev, u32 *ptys,
 			 int ptys_size, int proto_mask, u8 local_port);
-<<<<<<< HEAD
-int mlx5_query_port_proto_cap(struct mlx5_core_dev *dev,
-			      u32 *proto_cap, int proto_mask);
-int mlx5_query_port_proto_admin(struct mlx5_core_dev *dev,
-				u32 *proto_admin, int proto_mask);
-int mlx5_query_port_link_width_oper(struct mlx5_core_dev *dev,
-				    u8 *link_width_oper, u8 local_port);
-int mlx5_query_port_ib_proto_oper(struct mlx5_core_dev *dev,
-				  u8 *proto_oper, u8 local_port);
-int mlx5_query_port_eth_proto_oper(struct mlx5_core_dev *dev,
-				   u32 *proto_oper, u8 local_port);
-int mlx5_set_port_ptys(struct mlx5_core_dev *dev, bool an_disable,
-		       u32 proto_admin, int proto_mask);
-=======
 
 int mlx5_query_ib_port_oper(struct mlx5_core_dev *dev, u16 *link_width_oper,
 			    u16 *proto_oper, u8 local_port);
->>>>>>> 24b8d41d
 void mlx5_toggle_port_link(struct mlx5_core_dev *dev);
 int mlx5_set_port_admin_status(struct mlx5_core_dev *dev,
 			       enum mlx5_port_status status);
 int mlx5_query_port_admin_status(struct mlx5_core_dev *dev,
 				 enum mlx5_port_status *status);
 int mlx5_set_port_beacon(struct mlx5_core_dev *dev, u16 beacon_duration);
-<<<<<<< HEAD
-void mlx5_query_port_autoneg(struct mlx5_core_dev *dev, int proto_mask,
-			     u8 *an_status,
-			     u8 *an_disable_cap, u8 *an_disable_admin);
-=======
->>>>>>> 24b8d41d
 
 int mlx5_set_port_mtu(struct mlx5_core_dev *dev, u16 mtu, u8 port);
 void mlx5_query_port_max_mtu(struct mlx5_core_dev *dev, u16 *max_mtu, u8 port);
@@ -221,19 +193,14 @@
 int mlx5_set_port_wol(struct mlx5_core_dev *mdev, u8 wol_mode);
 int mlx5_query_port_wol(struct mlx5_core_dev *mdev, u8 *wol_mode);
 
-<<<<<<< HEAD
-=======
 int mlx5_query_ports_check(struct mlx5_core_dev *mdev, u32 *out, int outlen);
 int mlx5_set_ports_check(struct mlx5_core_dev *mdev, u32 *in, int inlen);
->>>>>>> 24b8d41d
 int mlx5_set_port_fcs(struct mlx5_core_dev *mdev, u8 enable);
 void mlx5_query_port_fcs(struct mlx5_core_dev *mdev, bool *supported,
 			 bool *enabled);
 int mlx5_query_module_eeprom(struct mlx5_core_dev *dev,
 			     u16 offset, u16 size, u8 *data);
 
-<<<<<<< HEAD
-=======
 int mlx5_query_port_dcbx_param(struct mlx5_core_dev *mdev, u32 *out);
 int mlx5_set_port_dcbx_param(struct mlx5_core_dev *mdev, u32 *in);
 
@@ -241,5 +208,4 @@
 int mlx5_query_trust_state(struct mlx5_core_dev *mdev, u8 *trust_state);
 int mlx5_set_dscp2prio(struct mlx5_core_dev *mdev, u8 dscp, u8 prio);
 int mlx5_query_dscp2prio(struct mlx5_core_dev *mdev, u8 *dscp2prio);
->>>>>>> 24b8d41d
 #endif /* __MLX5_PORT_H__ */