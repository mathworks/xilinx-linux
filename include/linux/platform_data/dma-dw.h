--- conflicted
+++ resolved
@@ -26,10 +26,7 @@
  * @dst_id:	dst request line
  * @m_master:	memory master for transfers on allocated channel
  * @p_master:	peripheral master for transfers on allocated channel
-<<<<<<< HEAD
-=======
  * @channels:	mask of the channels permitted for allocation (zero value means any)
->>>>>>> 24b8d41d
  * @hs_polarity:set active low polarity of handshake interface
  */
 struct dw_dma_slave {
@@ -38,37 +35,19 @@
 	u8			dst_id;
 	u8			m_master;
 	u8			p_master;
-<<<<<<< HEAD
-=======
 	u8			channels;
->>>>>>> 24b8d41d
 	bool			hs_polarity;
 };
 
 /**
  * struct dw_dma_platform_data - Controller configuration parameters
  * @nr_channels: Number of channels supported by hardware (max 8)
-<<<<<<< HEAD
- * @is_private: The device channels should be marked as private and not for
- *	by the general purpose DMA channel allocator.
- * @is_memcpy: The device channels do support memory-to-memory transfers.
- * @is_nollp: The device channels does not support multi block transfers.
-=======
->>>>>>> 24b8d41d
  * @chan_allocation_order: Allocate channels starting from 0 or 7
  * @chan_priority: Set channel priority increasing from 0 to 7 or 7 to 0.
  * @block_size: Maximum block size supported by the controller
  * @nr_masters: Number of AHB masters supported by the controller
  * @data_width: Maximum data width supported by hardware per AHB master
  *		(in bytes, power of 2)
-<<<<<<< HEAD
- */
-struct dw_dma_platform_data {
-	unsigned int	nr_channels;
-	bool		is_private;
-	bool		is_memcpy;
-	bool		is_nollp;
-=======
  * @multi_block: Multi block transfers supported by hardware per channel.
  * @max_burst: Maximum value of burst transaction size supported by hardware
  *	       per channel (in units of CTL.SRC_TR_WIDTH/CTL.DST_TR_WIDTH).
@@ -76,7 +55,6 @@
  */
 struct dw_dma_platform_data {
 	unsigned int	nr_channels;
->>>>>>> 24b8d41d
 #define CHAN_ALLOCATION_ASCENDING	0	/* zero to seven */
 #define CHAN_ALLOCATION_DESCENDING	1	/* seven to zero */
 	unsigned char	chan_allocation_order;
