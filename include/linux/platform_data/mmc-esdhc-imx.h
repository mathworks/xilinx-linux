/* SPDX-License-Identifier: GPL-2.0-only */
/*
 * Copyright 2010 Wolfram Sang <kernel@pengutronix.de>
 */

#ifndef __ASM_ARCH_IMX_ESDHC_H
#define __ASM_ARCH_IMX_ESDHC_H

#include <linux/types.h>

enum wp_types {
	ESDHC_WP_NONE,		/* no WP, neither controller nor gpio */
	ESDHC_WP_CONTROLLER,	/* mmc controller internal WP */
	ESDHC_WP_GPIO,		/* external gpio pin for WP */
};

enum cd_types {
	ESDHC_CD_NONE,		/* no CD, neither controller nor gpio */
	ESDHC_CD_CONTROLLER,	/* mmc controller internal CD */
	ESDHC_CD_GPIO,		/* external gpio pin for CD */
	ESDHC_CD_PERMANENT,	/* no CD, card permanently wired to host */
};

/**
 * struct esdhc_platform_data - platform data for esdhc on i.MX
 *
 * ESDHC_WP(CD)_CONTROLLER type is not available on i.MX25/35.
 *
 * @wp_type:	type of write_protect method (see wp_types enum above)
 * @cd_type:	type of card_detect method (see cd_types enum above)
 */

struct esdhc_platform_data {
	enum wp_types wp_type;
	enum cd_types cd_type;
	int max_bus_width;
	unsigned int delay_line;
	unsigned int tuning_step;       /* The delay cell steps in tuning procedure */
	unsigned int tuning_start_tap;	/* The start delay cell point in tuning procedure */
<<<<<<< HEAD
=======
	unsigned int strobe_dll_delay_target;	/* The delay cell for strobe pad (read clock) */
>>>>>>> 24b8d41d
};
#endif /* __ASM_ARCH_IMX_ESDHC_H */<|MERGE_RESOLUTION|>--- conflicted
+++ resolved
@@ -37,9 +37,6 @@
 	unsigned int delay_line;
 	unsigned int tuning_step;       /* The delay cell steps in tuning procedure */
 	unsigned int tuning_start_tap;	/* The start delay cell point in tuning procedure */
-<<<<<<< HEAD
-=======
 	unsigned int strobe_dll_delay_target;	/* The delay cell for strobe pad (read clock) */
->>>>>>> 24b8d41d
 };
 #endif /* __ASM_ARCH_IMX_ESDHC_H */