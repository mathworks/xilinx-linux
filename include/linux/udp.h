--- conflicted
+++ resolved
@@ -77,26 +77,18 @@
 	void (*encap_destroy)(struct sock *sk);
 
 	/* GRO functions for UDP socket */
-<<<<<<< HEAD
-	struct sk_buff **	(*gro_receive)(struct sock *sk,
-					       struct sk_buff **head,
-=======
 	struct sk_buff *	(*gro_receive)(struct sock *sk,
 					       struct list_head *head,
->>>>>>> 24b8d41d
 					       struct sk_buff *skb);
 	int			(*gro_complete)(struct sock *sk,
 						struct sk_buff *skb,
 						int nhoff);
-<<<<<<< HEAD
-=======
 
 	/* udp_recvmsg try to use this before splicing sk_receive_queue */
 	struct sk_buff_head	reader_queue ____cacheline_aligned_in_smp;
 
 	/* This field is dirtied by udp_recvmsg() */
 	int		forward_deficit;
->>>>>>> 24b8d41d
 };
 
 #define UDP_MAX_SEGMENTS	(1 << 6UL)
@@ -126,8 +118,6 @@
 	return udp_sk(sk)->no_check6_rx;
 }
 
-<<<<<<< HEAD
-=======
 static inline void udp_cmsg_recv(struct msghdr *msg, struct sock *sk,
 				 struct sk_buff *skb)
 {
@@ -145,7 +135,6 @@
 	       skb_shinfo(skb)->gso_type & SKB_GSO_UDP_L4;
 }
 
->>>>>>> 24b8d41d
 #define udp_portaddr_for_each_entry(__sk, list) \
 	hlist_for_each_entry(__sk, list, __sk_common.skc_portaddr_node)
 
