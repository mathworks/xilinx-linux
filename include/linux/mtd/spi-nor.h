/* SPDX-License-Identifier: GPL-2.0+ */
/*
 * Copyright (C) 2014 Freescale Semiconductor, Inc.
 */

#ifndef __LINUX_MTD_SPI_NOR_H
#define __LINUX_MTD_SPI_NOR_H

#include <linux/bitops.h>
#include <linux/mtd/cfi.h>
#include <linux/mtd/mtd.h>
<<<<<<< HEAD

/*
 * Manufacturer IDs
 *
 * The first byte returned from the flash after sending opcode SPINOR_OP_RDID.
 * Sometimes these are the same as CFI IDs, but sometimes they aren't.
 */
#define SNOR_MFR_ATMEL		CFI_MFR_ATMEL
#define SNOR_MFR_GIGADEVICE	0xc8
#define SNOR_MFR_INTEL		CFI_MFR_INTEL
#define SNOR_MFR_MICRON		CFI_MFR_ST /* ST Micro <--> Micron */
#define SNOR_MFR_MACRONIX	CFI_MFR_MACRONIX
#define SNOR_MFR_SPANSION	CFI_MFR_AMD
#define SNOR_MFR_SST		CFI_MFR_SST
#define SNOR_MFR_WINBOND	0xef /* Also used by some Spansion */
=======
#include <linux/spi/spi-mem.h>
>>>>>>> 24b8d41d

/*
 * Note on opcode nomenclature: some opcodes have a format like
 * SPINOR_OP_FUNCTION{4,}_x_y_z. The numbers x, y, and z stand for the number
 * of I/O lines used for the opcode, address, and data (respectively). The
 * FUNCTION has an optional suffix of '4', to represent an opcode which
 * requires a 4-byte (32-bit) address.
 */

/* Flash opcodes. */
#define SPINOR_OP_WRDI		0x04	/* Write disable */
#define SPINOR_OP_WREN		0x06	/* Write enable */
#define SPINOR_OP_RDSR		0x05	/* Read status register */
#define SPINOR_OP_WRSR		0x01	/* Write status register 1 byte */
#define SPINOR_OP_RDSR2		0x3f	/* Read status register 2 */
#define SPINOR_OP_WRSR2		0x3e	/* Write status register 2 */
#define SPINOR_OP_READ		0x03	/* Read data bytes (low frequency) */
#define SPINOR_OP_READ_FAST	0x0b	/* Read data bytes (high frequency) */
<<<<<<< HEAD
#define SPINOR_OP_READ_1_1_2	0x3b	/* Read data bytes (Dual SPI) */
#define SPINOR_OP_READ_1_1_4	0x6b	/* Read data bytes (Quad SPI) */
#define SPINOR_OP_PP		0x02	/* Page program (up to 256 bytes) */
=======
#define SPINOR_OP_READ_1_1_2	0x3b	/* Read data bytes (Dual Output SPI) */
#define SPINOR_OP_READ_1_2_2	0xbb	/* Read data bytes (Dual I/O SPI) */
#define SPINOR_OP_READ_1_1_4	0x6b	/* Read data bytes (Quad Output SPI) */
#define SPINOR_OP_READ_1_4_4	0xeb	/* Read data bytes (Quad I/O SPI) */
#define SPINOR_OP_READ_1_1_8	0x8b	/* Read data bytes (Octal Output SPI) */
#define SPINOR_OP_READ_1_8_8	0xcb	/* Read data bytes (Octal I/O SPI) */
#define SPINOR_OP_PP		0x02	/* Page program (up to 256 bytes) */
#define SPINOR_OP_PP_1_1_4	0x32	/* Quad page program */
#define SPINOR_OP_PP_1_4_4	0x38	/* Quad page program */
#define SPINOR_OP_PP_1_1_8	0x82	/* Octal page program */
#define SPINOR_OP_PP_1_8_8	0xc2	/* Octal page program */
>>>>>>> 24b8d41d
#define SPINOR_OP_BE_4K		0x20	/* Erase 4KiB block */
#define SPINOR_OP_BE_4K_PMC	0xd7	/* Erase 4KiB block on PMC chips */
#define SPINOR_OP_BE_32K	0x52	/* Erase 32KiB block */
#define SPINOR_OP_CHIP_ERASE	0xc7	/* Erase whole flash chip */
#define SPINOR_OP_SE		0xd8	/* Sector erase (usually 64KiB) */
#define SPINOR_OP_RDID		0x9f	/* Read JEDEC ID */
#define SPINOR_OP_RDSFDP	0x5a	/* Read SFDP */
#define SPINOR_OP_RDCR		0x35	/* Read configuration register */
#define SPINOR_OP_RDFSR		0x70	/* Read flag status register */
#define SPINOR_OP_CLFSR		0x50	/* Clear flag status register */
#define SPINOR_OP_RDEAR		0xc8	/* Read Extended Address Register */
#define SPINOR_OP_WREAR		0xc5	/* Write Extended Address Register */
#define SPINOR_OP_WRCR		0x81	/* Write Configuration register */

/* 4-byte address opcodes - used on Spansion and some Macronix flashes. */
<<<<<<< HEAD
#define SPINOR_OP_READ4		0x13	/* Read data bytes (low frequency) */
#define SPINOR_OP_READ4_FAST	0x0c	/* Read data bytes (high frequency) */
#define SPINOR_OP_READ4_1_1_2	0x3c	/* Read data bytes (Dual SPI) */
#define SPINOR_OP_READ4_1_1_4	0x6c	/* Read data bytes (Quad SPI) */
=======
#define SPINOR_OP_READ_4B	0x13	/* Read data bytes (low frequency) */
#define SPINOR_OP_READ_FAST_4B	0x0c	/* Read data bytes (high frequency) */
#define SPINOR_OP_READ_1_1_2_4B	0x3c	/* Read data bytes (Dual Output SPI) */
#define SPINOR_OP_READ_1_2_2_4B	0xbc	/* Read data bytes (Dual I/O SPI) */
#define SPINOR_OP_READ_1_1_4_4B	0x6c	/* Read data bytes (Quad Output SPI) */
#define SPINOR_OP_READ_1_4_4_4B	0xec	/* Read data bytes (Quad I/O SPI) */
#define SPINOR_OP_READ_1_1_8_4B	0x7c	/* Read data bytes (Octal Output SPI) */
#define SPINOR_OP_READ_1_8_8_4B	0xcc	/* Read data bytes (Octal I/O SPI) */
>>>>>>> 24b8d41d
#define SPINOR_OP_PP_4B		0x12	/* Page program (up to 256 bytes) */
#define SPINOR_OP_PP_1_1_4_4B	0x34	/* Quad page program */
#define SPINOR_OP_PP_1_4_4_4B	0x3e	/* Quad page program */
#define SPINOR_OP_PP_1_1_8_4B	0x84	/* Octal page program */
#define SPINOR_OP_PP_1_8_8_4B	0x8e	/* Octal page program */
#define SPINOR_OP_BE_4K_4B	0x21	/* Erase 4KiB block */
#define SPINOR_OP_BE_32K_4B	0x5c	/* Erase 32KiB block */
#define SPINOR_OP_SE_4B		0xdc	/* Sector erase (usually 64KiB) */

/* Double Transfer Rate opcodes - defined in JEDEC JESD216B. */
#define SPINOR_OP_READ_1_1_1_DTR	0x0d
#define SPINOR_OP_READ_1_2_2_DTR	0xbd
#define SPINOR_OP_READ_1_4_4_DTR	0xed

#define SPINOR_OP_READ_1_1_1_DTR_4B	0x0e
#define SPINOR_OP_READ_1_2_2_DTR_4B	0xbe
#define SPINOR_OP_READ_1_4_4_DTR_4B	0xee

/* Used for SST flashes only. */
#define SPINOR_OP_BP		0x02	/* Byte program */
#define SPINOR_OP_AAI_WP	0xad	/* Auto address increment word program */

#define GLOBAL_BLKPROT_UNLK	0x98	/* Clear global write protection bits */
/* Used for S3AN flashes only */
#define SPINOR_OP_XSE		0x50	/* Sector erase */
#define SPINOR_OP_XPP		0x82	/* Page program */
#define SPINOR_OP_XRDSR		0xd7	/* Read status register */

#define XSR_PAGESIZE		BIT(0)	/* Page size in Po2 or Linear */
#define XSR_RDY			BIT(7)	/* Ready */


/* Used for Macronix and Winbond flashes. */
#define SPINOR_OP_EN4B		0xb7	/* Enter 4-byte mode */
#define SPINOR_OP_EX4B		0xe9	/* Exit 4-byte mode */

/* Used for Spansion flashes only. */
#define SPINOR_OP_BRWR		0x17	/* Bank register write */
#define	SPINOR_OP_BRRD		0x16	/* Bank register read */
#define SPINOR_OP_CLSR		0x30	/* Clear status register 1 */

/* Used for Micron flashes only. */
#define SPINOR_OP_RD_EVCR      0x65    /* Read EVCR register */
#define SPINOR_OP_WD_EVCR      0x61    /* Write EVCR register */

/* For Octal SPI Macronix flashes only */
#define SPINOR_OP_WR_CFG_REG2	0x72	 /* Write Config register2 */

/* For Octal SPI Macronix flashes only */
#define SPINOR_MACRONIX_CFG2_OCTAL_DDR		0x2

/* For Micron flashes only */
#define SPINOR_VCR_OCTAL_DDR	0xE7	/* VCR BYTE0 value for Octal DDR mode */

/* Status Register bits. */
#define SR_WIP			BIT(0)	/* Write in progress */
#define SR_WEL			BIT(1)	/* Write enable latch */
/* meaning of other SR_* bits may differ between vendors */
#define SR_BP0			BIT(2)	/* Block protect 0 */
#define SR_BP1			BIT(3)	/* Block protect 1 */
#define SR_BP2			BIT(4)	/* Block protect 2 */
#define	SR_BP_BIT_OFFSET	2	/* Offset to Block protect 0 */
#define	SR_BP_BIT_MASK		(SR_BP2 | SR_BP1 | SR_BP0)
<<<<<<< HEAD

#define SR_TB			BIT(5)	/* Top/Bottom protect */
=======
#define SR_BP3                 BIT(6)  /* Block protect 3 */
#define SR_TB_BIT5		BIT(5)	/* Top/Bottom protect */
#define SR_BP3_BIT6		BIT(6)	/* Block protect 3 */
#define SR_TB_BIT6		BIT(6)	/* Top/Bottom protect */
>>>>>>> 24b8d41d
#define SR_SRWD			BIT(7)	/* SR write protect */
#define SR_BP3			0x40
/* Bit to determine whether protection starts from top or bottom */
#define SR_BP_TB		0x20
#define BP_BITS_FROM_SR(sr)	(((sr) & SR_BP_BIT_MASK) >> SR_BP_BIT_OFFSET)
#define M25P_MAX_LOCKABLE_SECTORS	64
/* Spansion/Cypress specific status bits */
#define SR_E_ERR		BIT(5)
#define SR_P_ERR		BIT(6)

#define SR1_QUAD_EN_BIT6	BIT(6)

#define SR_BP_SHIFT		2

/* Enhanced Volatile Configuration Register bits */
#define EVCR_QUAD_EN_MICRON	BIT(7)	/* Micron Quad I/O */

/* Flag Status Register bits */
#define FSR_READY		BIT(7)	/* Device status, 0 = Busy, 1 = Ready */
#define FSR_E_ERR		BIT(5)	/* Erase operation status */
#define FSR_P_ERR		BIT(4)	/* Program operation status */
#define FSR_PT_ERR		BIT(1)	/* Protection error bit */

/* Extended/Bank Address Register bits */
#define EAR_SEGMENT_MASK	0x7 /* 128 Mb segment mask */

enum read_mode {
	SPI_NOR_NORMAL = 0,
	SPI_NOR_FAST,
	SPI_NOR_DUAL,
	SPI_NOR_QUAD,
};
/* Status Register 2 bits. */
#define SR2_QUAD_EN_BIT1	BIT(1)
#define SR2_QUAD_EN_BIT7	BIT(7)

/* Supported SPI protocols */
#define SNOR_PROTO_INST_MASK	GENMASK(23, 16)
#define SNOR_PROTO_INST_SHIFT	16
#define SNOR_PROTO_INST(_nbits)	\
	((((unsigned long)(_nbits)) << SNOR_PROTO_INST_SHIFT) & \
	 SNOR_PROTO_INST_MASK)

#define SNOR_PROTO_ADDR_MASK	GENMASK(15, 8)
#define SNOR_PROTO_ADDR_SHIFT	8
#define SNOR_PROTO_ADDR(_nbits)	\
	((((unsigned long)(_nbits)) << SNOR_PROTO_ADDR_SHIFT) & \
	 SNOR_PROTO_ADDR_MASK)

#define SNOR_PROTO_DATA_MASK	GENMASK(7, 0)
#define SNOR_PROTO_DATA_SHIFT	0
#define SNOR_PROTO_DATA(_nbits)	\
	((((unsigned long)(_nbits)) << SNOR_PROTO_DATA_SHIFT) & \
	 SNOR_PROTO_DATA_MASK)

#define SNOR_PROTO_IS_DTR	BIT(24)	/* Double Transfer Rate */

#define SNOR_PROTO_STR(_inst_nbits, _addr_nbits, _data_nbits)	\
	(SNOR_PROTO_INST(_inst_nbits) |				\
	 SNOR_PROTO_ADDR(_addr_nbits) |				\
	 SNOR_PROTO_DATA(_data_nbits))
#define SNOR_PROTO_DTR(_inst_nbits, _addr_nbits, _data_nbits)	\
	(SNOR_PROTO_IS_DTR |					\
	 SNOR_PROTO_STR(_inst_nbits, _addr_nbits, _data_nbits))

enum spi_nor_protocol {
	SNOR_PROTO_1_1_1 = SNOR_PROTO_STR(1, 1, 1),
	SNOR_PROTO_1_1_2 = SNOR_PROTO_STR(1, 1, 2),
	SNOR_PROTO_1_1_4 = SNOR_PROTO_STR(1, 1, 4),
	SNOR_PROTO_1_1_8 = SNOR_PROTO_STR(1, 1, 8),
	SNOR_PROTO_1_2_2 = SNOR_PROTO_STR(1, 2, 2),
	SNOR_PROTO_1_4_4 = SNOR_PROTO_STR(1, 4, 4),
	SNOR_PROTO_1_8_8 = SNOR_PROTO_STR(1, 8, 8),
	SNOR_PROTO_2_2_2 = SNOR_PROTO_STR(2, 2, 2),
	SNOR_PROTO_4_4_4 = SNOR_PROTO_STR(4, 4, 4),
	SNOR_PROTO_8_8_8 = SNOR_PROTO_STR(8, 8, 8),

	SNOR_PROTO_1_1_1_DTR = SNOR_PROTO_DTR(1, 1, 1),
	SNOR_PROTO_1_2_2_DTR = SNOR_PROTO_DTR(1, 2, 2),
	SNOR_PROTO_1_4_4_DTR = SNOR_PROTO_DTR(1, 4, 4),
	SNOR_PROTO_1_8_8_DTR = SNOR_PROTO_DTR(1, 8, 8),
};

static inline bool spi_nor_protocol_is_dtr(enum spi_nor_protocol proto)
{
	return !!(proto & SNOR_PROTO_IS_DTR);
}

static inline u8 spi_nor_get_protocol_inst_nbits(enum spi_nor_protocol proto)
{
	return ((unsigned long)(proto & SNOR_PROTO_INST_MASK)) >>
		SNOR_PROTO_INST_SHIFT;
}

static inline u8 spi_nor_get_protocol_addr_nbits(enum spi_nor_protocol proto)
{
	return ((unsigned long)(proto & SNOR_PROTO_ADDR_MASK)) >>
		SNOR_PROTO_ADDR_SHIFT;
}

static inline u8 spi_nor_get_protocol_data_nbits(enum spi_nor_protocol proto)
{
	return ((unsigned long)(proto & SNOR_PROTO_DATA_MASK)) >>
		SNOR_PROTO_DATA_SHIFT;
}

static inline u8 spi_nor_get_protocol_width(enum spi_nor_protocol proto)
{
	return spi_nor_get_protocol_data_nbits(proto);
}

/**
 * struct spi_nor_hwcaps - Structure for describing the hardware capabilies
 * supported by the SPI controller (bus master).
 * @mask:		the bitmask listing all the supported hw capabilies
 */
struct spi_nor_hwcaps {
	u32	mask;
};

/*
 *(Fast) Read capabilities.
 * MUST be ordered by priority: the higher bit position, the higher priority.
 * As a matter of performances, it is relevant to use Octal SPI protocols first,
 * then Quad SPI protocols before Dual SPI protocols, Fast Read and lastly
 * (Slow) Read.
 */
#define SNOR_HWCAPS_READ_MASK		GENMASK(14, 0)
#define SNOR_HWCAPS_READ		BIT(0)
#define SNOR_HWCAPS_READ_FAST		BIT(1)
#define SNOR_HWCAPS_READ_1_1_1_DTR	BIT(2)

#define SNOR_HWCAPS_READ_DUAL		GENMASK(6, 3)
#define SNOR_HWCAPS_READ_1_1_2		BIT(3)
#define SNOR_HWCAPS_READ_1_2_2		BIT(4)
#define SNOR_HWCAPS_READ_2_2_2		BIT(5)
#define SNOR_HWCAPS_READ_1_2_2_DTR	BIT(6)

#define SNOR_HWCAPS_READ_QUAD		GENMASK(10, 7)
#define SNOR_HWCAPS_READ_1_1_4		BIT(7)
#define SNOR_HWCAPS_READ_1_4_4		BIT(8)
#define SNOR_HWCAPS_READ_4_4_4		BIT(9)
#define SNOR_HWCAPS_READ_1_4_4_DTR	BIT(10)

#define SNOR_HWCAPS_READ_OCTAL		GENMASK(14, 11)
#define SNOR_HWCAPS_READ_1_1_8		BIT(11)
#define SNOR_HWCAPS_READ_1_8_8		BIT(12)
#define SNOR_HWCAPS_READ_8_8_8		BIT(13)
#define SNOR_HWCAPS_READ_1_8_8_DTR	BIT(14)

/*
 * Page Program capabilities.
 * MUST be ordered by priority: the higher bit position, the higher priority.
 * Like (Fast) Read capabilities, Octal/Quad SPI protocols are preferred to the
 * legacy SPI 1-1-1 protocol.
 * Note that Dual Page Programs are not supported because there is no existing
 * JEDEC/SFDP standard to define them. Also at this moment no SPI flash memory
 * implements such commands.
 */
#define SNOR_HWCAPS_PP_MASK	GENMASK(22, 16)
#define SNOR_HWCAPS_PP		BIT(16)

#define SNOR_HWCAPS_PP_QUAD	GENMASK(19, 17)
#define SNOR_HWCAPS_PP_1_1_4	BIT(17)
#define SNOR_HWCAPS_PP_1_4_4	BIT(18)
#define SNOR_HWCAPS_PP_4_4_4	BIT(19)

#define SNOR_HWCAPS_PP_OCTAL	GENMASK(22, 20)
#define SNOR_HWCAPS_PP_1_1_8	BIT(20)
#define SNOR_HWCAPS_PP_1_8_8	BIT(21)
#define SNOR_HWCAPS_PP_8_8_8	BIT(22)

#define SNOR_HWCAPS_X_X_X	(SNOR_HWCAPS_READ_2_2_2 |	\
				 SNOR_HWCAPS_READ_4_4_4 |	\
				 SNOR_HWCAPS_READ_8_8_8 |	\
				 SNOR_HWCAPS_PP_4_4_4 |		\
				 SNOR_HWCAPS_PP_8_8_8)

#define SNOR_HWCAPS_DTR		(SNOR_HWCAPS_READ_1_1_1_DTR |	\
				 SNOR_HWCAPS_READ_1_2_2_DTR |	\
				 SNOR_HWCAPS_READ_1_4_4_DTR |	\
				 SNOR_HWCAPS_READ_1_8_8_DTR)

#define SNOR_HWCAPS_ALL		(SNOR_HWCAPS_READ_MASK |	\
				 SNOR_HWCAPS_PP_MASK)

/* Forward declaration that is used in 'struct spi_nor_controller_ops' */
struct spi_nor;

/**
 * struct spi_nor_controller_ops - SPI NOR controller driver specific
 *                                 operations.
 * @prepare:		[OPTIONAL] do some preparations for the
 *			read/write/erase/lock/unlock operations.
 * @unprepare:		[OPTIONAL] do some post work after the
 *			read/write/erase/lock/unlock operations.
 * @read_reg:		read out the register.
 * @write_reg:		write data to the register.
 * @read:		read data from the SPI NOR.
 * @write:		write data to the SPI NOR.
 * @erase:		erase a sector of the SPI NOR at the offset @offs; if
 *			not provided by the driver, SPI NOR will send the erase
 *			opcode via write_reg().
 */
struct spi_nor_controller_ops {
	int (*prepare)(struct spi_nor *nor);
	void (*unprepare)(struct spi_nor *nor);
	int (*read_reg)(struct spi_nor *nor, u8 opcode, u8 *buf, size_t len);
	int (*write_reg)(struct spi_nor *nor, u8 opcode, const u8 *buf,
			 size_t len);

	ssize_t (*read)(struct spi_nor *nor, loff_t from, size_t len, u8 *buf);
	ssize_t (*write)(struct spi_nor *nor, loff_t to, size_t len,
			 const u8 *buf);
	int (*erase)(struct spi_nor *nor, loff_t offs);
};

/*
 * Forward declarations that are used internally by the core and manufacturer
 * drivers.
 */
struct flash_info;
struct spi_nor_manufacturer;
struct spi_nor_flash_parameter;

/**
 * struct spi_nor - Structure for defining the SPI NOR layer
 * @mtd:		an mtd_info structure
 * @lock:		the lock for the read/write/erase/lock/unlock operations
 * @dev:		pointer to an SPI device or an SPI NOR controller device
 * @spimem:		pointer to the SPI memory device
 * @bouncebuf:		bounce buffer used when the buffer passed by the MTD
 *                      layer is not DMA-able
 * @bouncebuf_size:	size of the bounce buffer
 * @info:		SPI NOR part JEDEC MFR ID and other info
 * @manufacturer:	SPI NOR manufacturer
 * @page_size:		the page size of the SPI NOR
 * @addr_width:		number of address bytes
 * @erase_opcode:	the opcode for erasing a sector
 * @read_opcode:	the read opcode
 * @read_dummy:		the dummy needed by the read operation
 * @program_opcode:	the program opcode
 * @sst_write_second:	used by the SST write operation
 * @flags:		flag options for the current SPI NOR (SNOR_F_*)
 * @read_proto:		the SPI protocol for read operations
 * @write_proto:	the SPI protocol for write operations
 * @reg_proto:		the SPI protocol for read_reg/write_reg/erase operations
 * @controller_ops:	SPI NOR controller driver specific operations.
 * @params:		[FLASH-SPECIFIC] SPI NOR flash parameters and settings.
 *                      The structure includes legacy flash parameters and
 *                      settings that can be overwritten by the spi_nor_fixups
 *                      hooks, or dynamically when parsing the SFDP tables.
 * @dirmap:		pointers to struct spi_mem_dirmap_desc for reads/writes.
 * @priv:		pointer to the private data
 */
struct spi_nor {
	struct mtd_info		mtd;
	struct mutex		lock;
	struct device		*dev;
<<<<<<< HEAD
	struct spi_device       *spi;
=======
	struct spi_mem		*spimem;
	u8			*bouncebuf;
	size_t			bouncebuf_size;
	struct spi_device       *spi;
	const struct flash_info	*info;
	const struct spi_nor_manufacturer *manufacturer;
>>>>>>> 24b8d41d
	u32			page_size;
	u8			addr_width;
	u8			erase_opcode;
	u8			read_opcode;
	u8			read_dummy;
	u8			program_opcode;
	enum read_mode		flash_read;
	u32			jedec_id;
	u16			curbank;
	u16			n_sectors;
	u32			sector_size;
<<<<<<< HEAD
	bool			sst_write_second;
	bool			shift;
	bool			isparallel;
	bool                    isstacked;
=======
	enum spi_nor_protocol	read_proto;
	enum spi_nor_protocol	write_proto;
	enum spi_nor_protocol	reg_proto;
	bool			sst_write_second;
>>>>>>> 24b8d41d
	u32			flags;
	bool			shift;
	bool			isparallel;
	bool                    isstacked;
	bool			is_lock;

	const struct spi_nor_controller_ops *controller_ops;

<<<<<<< HEAD
	ssize_t (*read)(struct spi_nor *nor, loff_t from,
			size_t len, u_char *read_buf);
	ssize_t (*write)(struct spi_nor *nor, loff_t to,
			size_t len, const u_char *write_buf);
	int (*erase)(struct spi_nor *nor, loff_t offs);
=======
	struct spi_nor_flash_parameter *params;
>>>>>>> 24b8d41d

	struct {
		struct spi_mem_dirmap_desc *rdesc;
		struct spi_mem_dirmap_desc *wdesc;
	} dirmap;

	void *priv;
};

static inline void spi_nor_set_flash_node(struct spi_nor *nor,
					  struct device_node *np)
{
	mtd_set_of_node(&nor->mtd, np);
}

static inline struct device_node *spi_nor_get_flash_node(struct spi_nor *nor)
{
	return mtd_get_of_node(&nor->mtd);
}

/**
 * spi_nor_scan() - scan the SPI NOR
 * @nor:	the spi_nor structure
 * @name:	the chip type name
 * @hwcaps:	the hardware capabilities supported by the controller driver
 *
 * The drivers can use this fuction to scan the SPI NOR.
 * In the scanning, it will try to get all the necessary information to
 * fill the mtd_info{} and the spi_nor{}.
 *
 * The chip type name can be provided through the @name parameter.
 *
 * Return: 0 for success, others for failure.
 */
int spi_nor_scan(struct spi_nor *nor, const char *name,
		 const struct spi_nor_hwcaps *hwcaps);

<<<<<<< HEAD
=======
/**
 * spi_nor_restore_addr_mode() - restore the status of SPI NOR
 * @nor:	the spi_nor structure
 */
void spi_nor_restore(struct spi_nor *nor);

>>>>>>> 24b8d41d
#endif<|MERGE_RESOLUTION|>--- conflicted
+++ resolved
@@ -9,25 +9,7 @@
 #include <linux/bitops.h>
 #include <linux/mtd/cfi.h>
 #include <linux/mtd/mtd.h>
-<<<<<<< HEAD
-
-/*
- * Manufacturer IDs
- *
- * The first byte returned from the flash after sending opcode SPINOR_OP_RDID.
- * Sometimes these are the same as CFI IDs, but sometimes they aren't.
- */
-#define SNOR_MFR_ATMEL		CFI_MFR_ATMEL
-#define SNOR_MFR_GIGADEVICE	0xc8
-#define SNOR_MFR_INTEL		CFI_MFR_INTEL
-#define SNOR_MFR_MICRON		CFI_MFR_ST /* ST Micro <--> Micron */
-#define SNOR_MFR_MACRONIX	CFI_MFR_MACRONIX
-#define SNOR_MFR_SPANSION	CFI_MFR_AMD
-#define SNOR_MFR_SST		CFI_MFR_SST
-#define SNOR_MFR_WINBOND	0xef /* Also used by some Spansion */
-=======
 #include <linux/spi/spi-mem.h>
->>>>>>> 24b8d41d
 
 /*
  * Note on opcode nomenclature: some opcodes have a format like
@@ -46,11 +28,6 @@
 #define SPINOR_OP_WRSR2		0x3e	/* Write status register 2 */
 #define SPINOR_OP_READ		0x03	/* Read data bytes (low frequency) */
 #define SPINOR_OP_READ_FAST	0x0b	/* Read data bytes (high frequency) */
-<<<<<<< HEAD
-#define SPINOR_OP_READ_1_1_2	0x3b	/* Read data bytes (Dual SPI) */
-#define SPINOR_OP_READ_1_1_4	0x6b	/* Read data bytes (Quad SPI) */
-#define SPINOR_OP_PP		0x02	/* Page program (up to 256 bytes) */
-=======
 #define SPINOR_OP_READ_1_1_2	0x3b	/* Read data bytes (Dual Output SPI) */
 #define SPINOR_OP_READ_1_2_2	0xbb	/* Read data bytes (Dual I/O SPI) */
 #define SPINOR_OP_READ_1_1_4	0x6b	/* Read data bytes (Quad Output SPI) */
@@ -62,7 +39,6 @@
 #define SPINOR_OP_PP_1_4_4	0x38	/* Quad page program */
 #define SPINOR_OP_PP_1_1_8	0x82	/* Octal page program */
 #define SPINOR_OP_PP_1_8_8	0xc2	/* Octal page program */
->>>>>>> 24b8d41d
 #define SPINOR_OP_BE_4K		0x20	/* Erase 4KiB block */
 #define SPINOR_OP_BE_4K_PMC	0xd7	/* Erase 4KiB block on PMC chips */
 #define SPINOR_OP_BE_32K	0x52	/* Erase 32KiB block */
@@ -78,12 +54,6 @@
 #define SPINOR_OP_WRCR		0x81	/* Write Configuration register */
 
 /* 4-byte address opcodes - used on Spansion and some Macronix flashes. */
-<<<<<<< HEAD
-#define SPINOR_OP_READ4		0x13	/* Read data bytes (low frequency) */
-#define SPINOR_OP_READ4_FAST	0x0c	/* Read data bytes (high frequency) */
-#define SPINOR_OP_READ4_1_1_2	0x3c	/* Read data bytes (Dual SPI) */
-#define SPINOR_OP_READ4_1_1_4	0x6c	/* Read data bytes (Quad SPI) */
-=======
 #define SPINOR_OP_READ_4B	0x13	/* Read data bytes (low frequency) */
 #define SPINOR_OP_READ_FAST_4B	0x0c	/* Read data bytes (high frequency) */
 #define SPINOR_OP_READ_1_1_2_4B	0x3c	/* Read data bytes (Dual Output SPI) */
@@ -92,7 +62,6 @@
 #define SPINOR_OP_READ_1_4_4_4B	0xec	/* Read data bytes (Quad I/O SPI) */
 #define SPINOR_OP_READ_1_1_8_4B	0x7c	/* Read data bytes (Octal Output SPI) */
 #define SPINOR_OP_READ_1_8_8_4B	0xcc	/* Read data bytes (Octal I/O SPI) */
->>>>>>> 24b8d41d
 #define SPINOR_OP_PP_4B		0x12	/* Page program (up to 256 bytes) */
 #define SPINOR_OP_PP_1_1_4_4B	0x34	/* Quad page program */
 #define SPINOR_OP_PP_1_4_4_4B	0x3e	/* Quad page program */
@@ -156,17 +125,11 @@
 #define SR_BP2			BIT(4)	/* Block protect 2 */
 #define	SR_BP_BIT_OFFSET	2	/* Offset to Block protect 0 */
 #define	SR_BP_BIT_MASK		(SR_BP2 | SR_BP1 | SR_BP0)
-<<<<<<< HEAD
-
-#define SR_TB			BIT(5)	/* Top/Bottom protect */
-=======
 #define SR_BP3                 BIT(6)  /* Block protect 3 */
 #define SR_TB_BIT5		BIT(5)	/* Top/Bottom protect */
 #define SR_BP3_BIT6		BIT(6)	/* Block protect 3 */
 #define SR_TB_BIT6		BIT(6)	/* Top/Bottom protect */
->>>>>>> 24b8d41d
 #define SR_SRWD			BIT(7)	/* SR write protect */
-#define SR_BP3			0x40
 /* Bit to determine whether protection starts from top or bottom */
 #define SR_BP_TB		0x20
 #define BP_BITS_FROM_SR(sr)	(((sr) & SR_BP_BIT_MASK) >> SR_BP_BIT_OFFSET)
@@ -424,16 +387,12 @@
 	struct mtd_info		mtd;
 	struct mutex		lock;
 	struct device		*dev;
-<<<<<<< HEAD
-	struct spi_device       *spi;
-=======
 	struct spi_mem		*spimem;
 	u8			*bouncebuf;
 	size_t			bouncebuf_size;
 	struct spi_device       *spi;
 	const struct flash_info	*info;
 	const struct spi_nor_manufacturer *manufacturer;
->>>>>>> 24b8d41d
 	u32			page_size;
 	u8			addr_width;
 	u8			erase_opcode;
@@ -445,17 +404,10 @@
 	u16			curbank;
 	u16			n_sectors;
 	u32			sector_size;
-<<<<<<< HEAD
-	bool			sst_write_second;
-	bool			shift;
-	bool			isparallel;
-	bool                    isstacked;
-=======
 	enum spi_nor_protocol	read_proto;
 	enum spi_nor_protocol	write_proto;
 	enum spi_nor_protocol	reg_proto;
 	bool			sst_write_second;
->>>>>>> 24b8d41d
 	u32			flags;
 	bool			shift;
 	bool			isparallel;
@@ -464,15 +416,7 @@
 
 	const struct spi_nor_controller_ops *controller_ops;
 
-<<<<<<< HEAD
-	ssize_t (*read)(struct spi_nor *nor, loff_t from,
-			size_t len, u_char *read_buf);
-	ssize_t (*write)(struct spi_nor *nor, loff_t to,
-			size_t len, const u_char *write_buf);
-	int (*erase)(struct spi_nor *nor, loff_t offs);
-=======
 	struct spi_nor_flash_parameter *params;
->>>>>>> 24b8d41d
 
 	struct {
 		struct spi_mem_dirmap_desc *rdesc;
@@ -510,13 +454,10 @@
 int spi_nor_scan(struct spi_nor *nor, const char *name,
 		 const struct spi_nor_hwcaps *hwcaps);
 
-<<<<<<< HEAD
-=======
 /**
  * spi_nor_restore_addr_mode() - restore the status of SPI NOR
  * @nor:	the spi_nor structure
  */
 void spi_nor_restore(struct spi_nor *nor);
 
->>>>>>> 24b8d41d
 #endif