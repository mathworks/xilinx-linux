--- conflicted
+++ resolved
@@ -62,13 +62,6 @@
 }
 extern void of_mm_gpiochip_remove(struct of_mm_gpio_chip *mm_gc);
 
-<<<<<<< HEAD
-extern int of_gpio_simple_xlate(struct gpio_chip *gc,
-				const struct of_phandle_args *gpiospec,
-				u32 *flags);
-
-=======
->>>>>>> 24b8d41d
 #else /* CONFIG_OF_GPIO */
 
 #include <linux/errno.h>
@@ -83,16 +76,6 @@
 	return -ENOSYS;
 }
 
-<<<<<<< HEAD
-static inline int of_gpio_simple_xlate(struct gpio_chip *gc,
-				       const struct of_phandle_args *gpiospec,
-				       u32 *flags)
-{
-	return -ENOSYS;
-}
-
-=======
->>>>>>> 24b8d41d
 #endif /* CONFIG_OF_GPIO */
 
 /**
