/* SPDX-License-Identifier: GPL-2.0 */
#ifndef _LINUX_IRQDESC_H
#define _LINUX_IRQDESC_H

#include <linux/rcupdate.h>
#include <linux/kobject.h>
<<<<<<< HEAD
=======
#include <linux/mutex.h>
>>>>>>> 24b8d41d

/*
 * Core internal functions to deal with irq descriptors
 */

struct irq_affinity_notify;
struct proc_dir_entry;
struct module;
struct irq_desc;
struct irq_domain;
struct pt_regs;

/**
 * struct irq_desc - interrupt descriptor
 * @irq_common_data:	per irq and chip data passed down to chip functions
 * @kstat_irqs:		irq stats per cpu
 * @handle_irq:		highlevel irq-events handler
 * @action:		the irq action chain
 * @status_use_accessors: status information
 * @core_internal_state__do_not_mess_with_it: core internal status information
 * @depth:		disable-depth, for nested irq_disable() calls
 * @wake_depth:		enable depth, for multiple irq_set_irq_wake() callers
 * @tot_count:		stats field for non-percpu irqs
 * @irq_count:		stats field to detect stalled irqs
 * @last_unhandled:	aging timer for unhandled count
 * @irqs_unhandled:	stats field for spurious unhandled interrupts
 * @threads_handled:	stats field for deferred spurious detection of threaded handlers
 * @threads_handled_last: comparator field for deferred spurious detection of theraded handlers
 * @lock:		locking for SMP
 * @affinity_hint:	hint to user space for preferred irq affinity
 * @affinity_notify:	context for notification of affinity changes
 * @pending_mask:	pending rebalanced interrupts
 * @threads_oneshot:	bitfield to handle shared oneshot threads
 * @threads_active:	number of irqaction threads currently running
 * @wait_for_threads:	wait queue for sync_irq to wait for threaded handlers
 * @nr_actions:		number of installed actions on this descriptor
 * @no_suspend_depth:	number of irqactions on a irq descriptor with
 *			IRQF_NO_SUSPEND set
 * @force_resume_depth:	number of irqactions on a irq descriptor with
 *			IRQF_FORCE_RESUME set
 * @rcu:		rcu head for delayed free
 * @kobj:		kobject used to represent this struct in sysfs
<<<<<<< HEAD
=======
 * @request_mutex:	mutex to protect request/free before locking desc->lock
>>>>>>> 24b8d41d
 * @dir:		/proc/irq/ procfs entry
 * @debugfs_file:	dentry for the debugfs file
 * @name:		flow handler name for /proc/interrupts output
 */
struct irq_desc {
	struct irq_common_data	irq_common_data;
	struct irq_data		irq_data;
	unsigned int __percpu	*kstat_irqs;
	irq_flow_handler_t	handle_irq;
	struct irqaction	*action;	/* IRQ action list */
	unsigned int		status_use_accessors;
	unsigned int		core_internal_state__do_not_mess_with_it;
	unsigned int		depth;		/* nested irq disables */
	unsigned int		wake_depth;	/* nested wake enables */
	unsigned int		tot_count;
	unsigned int		irq_count;	/* For detecting broken IRQs */
	unsigned long		last_unhandled;	/* Aging timer for unhandled count */
	unsigned int		irqs_unhandled;
	atomic_t		threads_handled;
	int			threads_handled_last;
	raw_spinlock_t		lock;
	struct cpumask		*percpu_enabled;
	const struct cpumask	*percpu_affinity;
#ifdef CONFIG_SMP
	const struct cpumask	*affinity_hint;
	struct irq_affinity_notify *affinity_notify;
#ifdef CONFIG_GENERIC_PENDING_IRQ
	cpumask_var_t		pending_mask;
#endif
#endif
	unsigned long		threads_oneshot;
	atomic_t		threads_active;
	wait_queue_head_t       wait_for_threads;
#ifdef CONFIG_PM_SLEEP
	unsigned int		nr_actions;
	unsigned int		no_suspend_depth;
	unsigned int		cond_suspend_depth;
	unsigned int		force_resume_depth;
#endif
#ifdef CONFIG_PROC_FS
	struct proc_dir_entry	*dir;
#endif
#ifdef CONFIG_GENERIC_IRQ_DEBUGFS
	struct dentry		*debugfs_file;
	const char		*dev_name;
#endif
#ifdef CONFIG_SPARSE_IRQ
	struct rcu_head		rcu;
	struct kobject		kobj;
#endif
	struct mutex		request_mutex;
	int			parent_irq;
	struct module		*owner;
	const char		*name;
} ____cacheline_internodealigned_in_smp;

#ifdef CONFIG_SPARSE_IRQ
extern void irq_lock_sparse(void);
extern void irq_unlock_sparse(void);
#else
static inline void irq_lock_sparse(void) { }
static inline void irq_unlock_sparse(void) { }
extern struct irq_desc irq_desc[NR_IRQS];
#endif

static inline struct irq_desc *irq_data_to_desc(struct irq_data *data)
{
	return container_of(data->common, struct irq_desc, irq_common_data);
}

static inline unsigned int irq_desc_get_irq(struct irq_desc *desc)
{
	return desc->irq_data.irq;
}

static inline struct irq_data *irq_desc_get_irq_data(struct irq_desc *desc)
{
	return &desc->irq_data;
}

static inline struct irq_chip *irq_desc_get_chip(struct irq_desc *desc)
{
	return desc->irq_data.chip;
}

static inline void *irq_desc_get_chip_data(struct irq_desc *desc)
{
	return desc->irq_data.chip_data;
}

static inline void *irq_desc_get_handler_data(struct irq_desc *desc)
{
	return desc->irq_common_data.handler_data;
}

/*
 * Architectures call this to let the generic IRQ layer
 * handle an interrupt.
 */
static inline void generic_handle_irq_desc(struct irq_desc *desc)
{
	desc->handle_irq(desc);
}

int generic_handle_irq(unsigned int irq);

#ifdef CONFIG_HANDLE_DOMAIN_IRQ
/*
 * Convert a HW interrupt number to a logical one using a IRQ domain,
 * and handle the result interrupt number. Return -EINVAL if
 * conversion failed. Providing a NULL domain indicates that the
 * conversion has already been done.
 */
int __handle_domain_irq(struct irq_domain *domain, unsigned int hwirq,
			bool lookup, struct pt_regs *regs);

static inline int handle_domain_irq(struct irq_domain *domain,
				    unsigned int hwirq, struct pt_regs *regs)
{
	return __handle_domain_irq(domain, hwirq, true, regs);
}

#ifdef CONFIG_IRQ_DOMAIN
int handle_domain_nmi(struct irq_domain *domain, unsigned int hwirq,
		      struct pt_regs *regs);
#endif
#endif

/* Test to see if a driver has successfully requested an irq */
static inline int irq_desc_has_action(struct irq_desc *desc)
{
	return desc->action != NULL;
}

static inline int irq_has_action(unsigned int irq)
{
	return irq_desc_has_action(irq_to_desc(irq));
}

/**
 * irq_set_handler_locked - Set irq handler from a locked region
 * @data:	Pointer to the irq_data structure which identifies the irq
 * @handler:	Flow control handler function for this interrupt
 *
 * Sets the handler in the irq descriptor associated to @data.
 *
 * Must be called with irq_desc locked and valid parameters. Typical
 * call site is the irq_set_type() callback.
 */
static inline void irq_set_handler_locked(struct irq_data *data,
					  irq_flow_handler_t handler)
{
	struct irq_desc *desc = irq_data_to_desc(data);

	desc->handle_irq = handler;
}

/**
 * irq_set_chip_handler_name_locked - Set chip, handler and name from a locked region
 * @data:	Pointer to the irq_data structure for which the chip is set
 * @chip:	Pointer to the new irq chip
 * @handler:	Flow control handler function for this interrupt
 * @name:	Name of the interrupt
 *
 * Replace the irq chip at the proper hierarchy level in @data and
 * sets the handler and name in the associated irq descriptor.
 *
 * Must be called with irq_desc locked and valid parameters.
 */
static inline void
irq_set_chip_handler_name_locked(struct irq_data *data, struct irq_chip *chip,
				 irq_flow_handler_t handler, const char *name)
{
	struct irq_desc *desc = irq_data_to_desc(data);

	desc->handle_irq = handler;
	desc->name = name;
	data->chip = chip;
}

static inline bool irq_balancing_disabled(unsigned int irq)
{
	struct irq_desc *desc;

	desc = irq_to_desc(irq);
	return desc->status_use_accessors & IRQ_NO_BALANCING_MASK;
}

static inline bool irq_is_percpu(unsigned int irq)
{
	struct irq_desc *desc;

	desc = irq_to_desc(irq);
	return desc->status_use_accessors & IRQ_PER_CPU;
}

static inline bool irq_is_percpu_devid(unsigned int irq)
{
	struct irq_desc *desc;

	desc = irq_to_desc(irq);
	return desc->status_use_accessors & IRQ_PER_CPU_DEVID;
}

static inline void
irq_set_lockdep_class(unsigned int irq, struct lock_class_key *lock_class,
		      struct lock_class_key *request_class)
{
	struct irq_desc *desc = irq_to_desc(irq);

	if (desc) {
		lockdep_set_class(&desc->lock, lock_class);
		lockdep_set_class(&desc->request_mutex, request_class);
	}
}

#endif<|MERGE_RESOLUTION|>--- conflicted
+++ resolved
@@ -4,10 +4,7 @@
 
 #include <linux/rcupdate.h>
 #include <linux/kobject.h>
-<<<<<<< HEAD
-=======
 #include <linux/mutex.h>
->>>>>>> 24b8d41d
 
 /*
  * Core internal functions to deal with irq descriptors
@@ -50,10 +47,7 @@
  *			IRQF_FORCE_RESUME set
  * @rcu:		rcu head for delayed free
  * @kobj:		kobject used to represent this struct in sysfs
-<<<<<<< HEAD
-=======
  * @request_mutex:	mutex to protect request/free before locking desc->lock
->>>>>>> 24b8d41d
  * @dir:		/proc/irq/ procfs entry
  * @debugfs_file:	dentry for the debugfs file
  * @name:		flow handler name for /proc/interrupts output
