--- conflicted
+++ resolved
@@ -2,11 +2,7 @@
 #ifndef _DYNAMIC_DEBUG_H
 #define _DYNAMIC_DEBUG_H
 
-<<<<<<< HEAD
-#if defined(CC_HAVE_ASM_GOTO) && defined(CONFIG_JUMP_LABEL)
-=======
 #if defined(CONFIG_JUMP_LABEL)
->>>>>>> 24b8d41d
 #include <linux/jump_label.h>
 #endif
 
@@ -42,11 +38,7 @@
 #define _DPRINTK_FLAGS_DEFAULT 0
 #endif
 	unsigned int flags:8;
-<<<<<<< HEAD
-#ifdef HAVE_JUMP_LABEL
-=======
 #ifdef CONFIG_JUMP_LABEL
->>>>>>> 24b8d41d
 	union {
 		struct static_key_true dd_key_true;
 		struct static_key_false dd_key_false;
@@ -83,9 +75,6 @@
 			  const struct net_device *dev,
 			  const char *fmt, ...);
 
-<<<<<<< HEAD
-#define DEFINE_DYNAMIC_DEBUG_METADATA_KEY(name, fmt, key, init)	\
-=======
 struct ib_device;
 
 extern __printf(3, 4)
@@ -94,7 +83,6 @@
 			 const char *fmt, ...);
 
 #define DEFINE_DYNAMIC_DEBUG_METADATA(name, fmt)		\
->>>>>>> 24b8d41d
 	static struct _ddebug  __aligned(8)			\
 	__section("__dyndbg") name = {				\
 		.modname = KBUILD_MODNAME,			\
@@ -103,19 +91,6 @@
 		.format = (fmt),				\
 		.lineno = __LINE__,				\
 		.flags = _DPRINTK_FLAGS_DEFAULT,		\
-<<<<<<< HEAD
-		dd_key_init(key, init)				\
-	}
-
-#ifdef HAVE_JUMP_LABEL
-
-#define dd_key_init(key, init) key = (init)
-
-#ifdef DEBUG
-#define DEFINE_DYNAMIC_DEBUG_METADATA(name, fmt) \
-	DEFINE_DYNAMIC_DEBUG_METADATA_KEY(name, fmt, .key.dd_key_true, \
-					  (STATIC_KEY_TRUE_INIT))
-=======
 		_DPRINTK_KEY_INIT				\
 	}
 
@@ -124,35 +99,19 @@
 #ifdef DEBUG
 
 #define _DPRINTK_KEY_INIT .key.dd_key_true = (STATIC_KEY_TRUE_INIT)
->>>>>>> 24b8d41d
 
 #define DYNAMIC_DEBUG_BRANCH(descriptor) \
 	static_branch_likely(&descriptor.key.dd_key_true)
 #else
-<<<<<<< HEAD
-#define DEFINE_DYNAMIC_DEBUG_METADATA(name, fmt) \
-	DEFINE_DYNAMIC_DEBUG_METADATA_KEY(name, fmt, .key.dd_key_false, \
-					  (STATIC_KEY_FALSE_INIT))
-=======
 #define _DPRINTK_KEY_INIT .key.dd_key_false = (STATIC_KEY_FALSE_INIT)
->>>>>>> 24b8d41d
 
 #define DYNAMIC_DEBUG_BRANCH(descriptor) \
 	static_branch_unlikely(&descriptor.key.dd_key_false)
 #endif
 
-<<<<<<< HEAD
-#else
-
-#define dd_key_init(key, init)
-
-#define DEFINE_DYNAMIC_DEBUG_METADATA(name, fmt) \
-	DEFINE_DYNAMIC_DEBUG_METADATA_KEY(name, fmt, 0, 0)
-=======
 #else /* !CONFIG_JUMP_LABEL */
 
 #define _DPRINTK_KEY_INIT
->>>>>>> 24b8d41d
 
 #ifdef DEBUG
 #define DYNAMIC_DEBUG_BRANCH(descriptor) \
@@ -162,24 +121,6 @@
 	unlikely(descriptor.flags & _DPRINTK_FLAGS_PRINT)
 #endif
 
-<<<<<<< HEAD
-#endif
-
-#define dynamic_pr_debug(fmt, ...)				\
-do {								\
-	DEFINE_DYNAMIC_DEBUG_METADATA(descriptor, fmt);		\
-	if (DYNAMIC_DEBUG_BRANCH(descriptor))			\
-		__dynamic_pr_debug(&descriptor, pr_fmt(fmt),	\
-				   ##__VA_ARGS__);		\
-} while (0)
-
-#define dynamic_dev_dbg(dev, fmt, ...)				\
-do {								\
-	DEFINE_DYNAMIC_DEBUG_METADATA(descriptor, fmt);		\
-	if (DYNAMIC_DEBUG_BRANCH(descriptor))			\
-		__dynamic_dev_dbg(&descriptor, dev, fmt,	\
-				  ##__VA_ARGS__);		\
-=======
 #endif /* CONFIG_JUMP_LABEL */
 
 #define __dynamic_func_call(id, fmt, func, ...) do {	\
@@ -192,7 +133,6 @@
 	DEFINE_DYNAMIC_DEBUG_METADATA(id, fmt);			\
 	if (DYNAMIC_DEBUG_BRANCH(id))				\
 		func(__VA_ARGS__);				\
->>>>>>> 24b8d41d
 } while (0)
 
 /*
@@ -222,32 +162,12 @@
 			   dev, fmt, ##__VA_ARGS__)
 
 #define dynamic_netdev_dbg(dev, fmt, ...)			\
-<<<<<<< HEAD
-do {								\
-	DEFINE_DYNAMIC_DEBUG_METADATA(descriptor, fmt);		\
-	if (DYNAMIC_DEBUG_BRANCH(descriptor))			\
-		__dynamic_netdev_dbg(&descriptor, dev, fmt,	\
-				     ##__VA_ARGS__);		\
-} while (0)
-
-#define dynamic_hex_dump(prefix_str, prefix_type, rowsize,	\
-			 groupsize, buf, len, ascii)		\
-do {								\
-	DEFINE_DYNAMIC_DEBUG_METADATA(descriptor,		\
-		__builtin_constant_p(prefix_str) ? prefix_str : "hexdump");\
-	if (DYNAMIC_DEBUG_BRANCH(descriptor))			\
-		print_hex_dump(KERN_DEBUG, prefix_str,		\
-			       prefix_type, rowsize, groupsize,	\
-			       buf, len, ascii);		\
-} while (0)
-=======
 	_dynamic_func_call(fmt, __dynamic_netdev_dbg,		\
 			   dev, fmt, ##__VA_ARGS__)
 
 #define dynamic_ibdev_dbg(dev, fmt, ...)			\
 	_dynamic_func_call(fmt, __dynamic_ibdev_dbg,		\
 			   dev, fmt, ##__VA_ARGS__)
->>>>>>> 24b8d41d
 
 #define dynamic_hex_dump(prefix_str, prefix_type, rowsize,		\
 			 groupsize, buf, len, ascii)			\
