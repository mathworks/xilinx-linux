--- conflicted
+++ resolved
@@ -26,11 +26,7 @@
 extern int xpsgtr_override_deemph(struct phy *phy, u8 plvl, u8 vlvl);
 extern int xpsgtr_margining_factor(struct phy *phy, u8 plvl, u8 vlvl);
 extern int xpsgtr_wait_pll_lock(struct phy *phy);
-<<<<<<< HEAD
-extern int xpsgtr_set_protregs(struct phy *phy, void *regs);
-=======
 extern int xpsgtr_set_protregs(struct phy *phy, void __iomem *regs);
->>>>>>> 863b8ff9
 
 #else
 
