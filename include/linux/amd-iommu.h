--- conflicted
+++ resolved
@@ -184,12 +184,9 @@
 extern int
 amd_iommu_update_ga(int cpu, bool is_run, void *data);
 
-<<<<<<< HEAD
-=======
 extern int amd_iommu_activate_guest_mode(void *data);
 extern int amd_iommu_deactivate_guest_mode(void *data);
 
->>>>>>> 24b8d41d
 #else /* defined(CONFIG_AMD_IOMMU) && defined(CONFIG_IRQ_REMAP) */
 
 static inline int
@@ -204,8 +201,6 @@
 	return 0;
 }
 
-<<<<<<< HEAD
-=======
 static inline int amd_iommu_activate_guest_mode(void *data)
 {
 	return 0;
@@ -215,7 +210,6 @@
 {
 	return 0;
 }
->>>>>>> 24b8d41d
 #endif /* defined(CONFIG_AMD_IOMMU) && defined(CONFIG_IRQ_REMAP) */
 
 #endif /* _ASM_X86_AMD_IOMMU_H */