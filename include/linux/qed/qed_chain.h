/* SPDX-License-Identifier: (GPL-2.0-only OR BSD-3-Clause) */
/* QLogic qed NIC Driver
 * Copyright (c) 2015-2017  QLogic Corporation
 * Copyright (c) 2019-2020 Marvell International Ltd.
 */

#ifndef _QED_CHAIN_H
#define _QED_CHAIN_H

#include <linux/types.h>
#include <asm/byteorder.h>
#include <linux/kernel.h>
#include <linux/list.h>
#include <linux/sizes.h>
#include <linux/slab.h>
#include <linux/qed/common_hsi.h>

enum qed_chain_mode {
	/* Each Page contains a next pointer at its end */
	QED_CHAIN_MODE_NEXT_PTR,

	/* Chain is a single page (next ptr) is unrequired */
	QED_CHAIN_MODE_SINGLE,

	/* Page pointers are located in a side list */
	QED_CHAIN_MODE_PBL,
};

enum qed_chain_use_mode {
	QED_CHAIN_USE_TO_PRODUCE,			/* Chain starts empty */
	QED_CHAIN_USE_TO_CONSUME,			/* Chain starts full */
	QED_CHAIN_USE_TO_CONSUME_PRODUCE,		/* Chain starts empty */
};

enum qed_chain_cnt_type {
	/* The chain's size/prod/cons are kept in 16-bit variables */
	QED_CHAIN_CNT_TYPE_U16,

	/* The chain's size/prod/cons are kept in 32-bit variables  */
	QED_CHAIN_CNT_TYPE_U32,
};

enum qed_chain_cnt_type {
	/* The chain's size/prod/cons are kept in 16-bit variables */
	QED_CHAIN_CNT_TYPE_U16,

	/* The chain's size/prod/cons are kept in 32-bit variables  */
	QED_CHAIN_CNT_TYPE_U32,
};

struct qed_chain_next {
	struct regpair					next_phys;
	void						*next_virt;
};

struct qed_chain_pbl_u16 {
	u16						prod_page_idx;
	u16						cons_page_idx;
};

<<<<<<< HEAD
struct qed_chain_pbl_u16 {
	u16 prod_page_idx;
	u16 cons_page_idx;
};

struct qed_chain_pbl_u32 {
	u32 prod_page_idx;
	u32 cons_page_idx;
};

struct qed_chain_pbl {
	/* Base address of a pre-allocated buffer for pbl */
	dma_addr_t	p_phys_table;
	void		*p_virt_table;

	/* Table for keeping the virtual addresses of the chain pages,
	 * respectively to the physical addresses in the pbl table.
	 */
	void **pp_virt_addr_tbl;

	/* Index to current used page by producer/consumer */
	union {
		struct qed_chain_pbl_u16 pbl16;
		struct qed_chain_pbl_u32 pbl32;
	} u;
=======
struct qed_chain_pbl_u32 {
	u32						prod_page_idx;
	u32						cons_page_idx;
>>>>>>> 24b8d41d
};

struct qed_chain_u16 {
	/* Cyclic index of next element to produce/consme */
<<<<<<< HEAD
	u16 prod_idx;
	u16 cons_idx;
=======
	u16						prod_idx;
	u16						cons_idx;
>>>>>>> 24b8d41d
};

struct qed_chain_u32 {
	/* Cyclic index of next element to produce/consme */
<<<<<<< HEAD
	u32 prod_idx;
	u32 cons_idx;
};

struct qed_chain {
	void			*p_virt_addr;
	dma_addr_t		p_phys_addr;
	void			*p_prod_elem;
	void			*p_cons_elem;

	enum qed_chain_mode	mode;
	enum qed_chain_use_mode intended_use; /* used to produce/consume */
	enum qed_chain_cnt_type cnt_type;

	union {
		struct qed_chain_u16 chain16;
		struct qed_chain_u32 chain32;
	} u;

	u32 page_cnt;

	/* Number of elements - capacity is for usable elements only,
	 * while size will contain total number of elements [for entire chain].
	 */
	u32 capacity;
	u32 size;

	/* Elements information for fast calculations */
	u16			elem_per_page;
	u16			elem_per_page_mask;
	u16			elem_unusable;
	u16			usable_per_page;
	u16			elem_size;
	u16			next_page_mask;
	struct qed_chain_pbl	pbl;
=======
	u32						prod_idx;
	u32						cons_idx;
};

struct addr_tbl_entry {
	void						*virt_addr;
	dma_addr_t					dma_map;
};

struct qed_chain {
	/* Fastpath portion of the chain - required for commands such
	 * as produce / consume.
	 */

	/* Point to next element to produce/consume */
	void						*p_prod_elem;
	void						*p_cons_elem;

	/* Fastpath portions of the PBL [if exists] */

	struct {
		/* Table for keeping the virtual and physical addresses of the
		 * chain pages, respectively to the physical addresses
		 * in the pbl table.
		 */
		struct addr_tbl_entry			*pp_addr_tbl;

		union {
			struct qed_chain_pbl_u16	u16;
			struct qed_chain_pbl_u32	u32;
		}					c;
	}						pbl;

	union {
		struct qed_chain_u16			chain16;
		struct qed_chain_u32			chain32;
	}						u;

	/* Capacity counts only usable elements */
	u32						capacity;
	u32						page_cnt;

	enum qed_chain_mode				mode;

	/* Elements information for fast calculations */
	u16						elem_per_page;
	u16						elem_per_page_mask;
	u16						elem_size;
	u16						next_page_mask;
	u16						usable_per_page;
	u8						elem_unusable;

	enum qed_chain_cnt_type				cnt_type;

	/* Slowpath of the chain - required for initialization and destruction,
	 * but isn't involved in regular functionality.
	 */

	u32						page_size;

	/* Base address of a pre-allocated buffer for pbl */
	struct {
		__le64					*table_virt;
		dma_addr_t				table_phys;
		size_t					table_size;
	}						pbl_sp;

	/* Address of first page of the chain - the address is required
	 * for fastpath operation [consume/produce] but only for the SINGLE
	 * flavour which isn't considered fastpath [== SPQ].
	 */
	void						*p_virt_addr;
	dma_addr_t					p_phys_addr;

	/* Total number of elements [for entire chain] */
	u32						size;

	enum qed_chain_use_mode				intended_use;

	bool						b_external_pbl;
>>>>>>> 24b8d41d
};

struct qed_chain_init_params {
	enum qed_chain_mode				mode;
	enum qed_chain_use_mode				intended_use;
	enum qed_chain_cnt_type				cnt_type;

	u32						page_size;
	u32						num_elems;
	size_t						elem_size;

	void						*ext_pbl_virt;
	dma_addr_t					ext_pbl_phys;
};

#define QED_CHAIN_PAGE_SIZE				SZ_4K

#define ELEMS_PER_PAGE(elem_size, page_size)				     \
	((page_size) / (elem_size))

#define UNUSABLE_ELEMS_PER_PAGE(elem_size, mode)			     \
	(((mode) == QED_CHAIN_MODE_NEXT_PTR) ?				     \
	 (u8)(1 + ((sizeof(struct qed_chain_next) - 1) / (elem_size))) :     \
	 0)

#define USABLE_ELEMS_PER_PAGE(elem_size, page_size, mode)		     \
	((u32)(ELEMS_PER_PAGE((elem_size), (page_size)) -		     \
	       UNUSABLE_ELEMS_PER_PAGE((elem_size), (mode))))

#define QED_CHAIN_PAGE_CNT(elem_cnt, elem_size, page_size, mode)	     \
	DIV_ROUND_UP((elem_cnt),					     \
		     USABLE_ELEMS_PER_PAGE((elem_size), (page_size), (mode)))

#define is_chain_u16(p)							     \
	((p)->cnt_type == QED_CHAIN_CNT_TYPE_U16)
#define is_chain_u32(p)							     \
	((p)->cnt_type == QED_CHAIN_CNT_TYPE_U32)

#define is_chain_u16(p) ((p)->cnt_type == QED_CHAIN_CNT_TYPE_U16)
#define is_chain_u32(p) ((p)->cnt_type == QED_CHAIN_CNT_TYPE_U32)

/* Accessors */

static inline u16 qed_chain_get_prod_idx(const struct qed_chain *chain)
{
	return chain->u.chain16.prod_idx;
}

static inline u16 qed_chain_get_cons_idx(const struct qed_chain *chain)
{
<<<<<<< HEAD
	return p_chain->u.chain16.prod_idx;
=======
	return chain->u.chain16.cons_idx;
>>>>>>> 24b8d41d
}

static inline u32 qed_chain_get_prod_idx_u32(const struct qed_chain *chain)
{
<<<<<<< HEAD
	return p_chain->u.chain16.cons_idx;
}

static inline u32 qed_chain_get_cons_idx_u32(struct qed_chain *p_chain)
{
	return p_chain->u.chain32.cons_idx;
=======
	return chain->u.chain32.prod_idx;
>>>>>>> 24b8d41d
}

static inline u32 qed_chain_get_cons_idx_u32(const struct qed_chain *chain)
{
	return chain->u.chain32.cons_idx;
}

static inline u16 qed_chain_get_elem_used(const struct qed_chain *chain)
{
	u32 prod = qed_chain_get_prod_idx(chain);
	u32 cons = qed_chain_get_cons_idx(chain);
	u16 elem_per_page = chain->elem_per_page;
	u16 used;

<<<<<<< HEAD
	used = (u16) (((u32)0x10000 +
		       (u32)p_chain->u.chain16.prod_idx) -
		      (u32)p_chain->u.chain16.cons_idx);
	if (p_chain->mode == QED_CHAIN_MODE_NEXT_PTR)
		used -= p_chain->u.chain16.prod_idx / p_chain->elem_per_page -
		    p_chain->u.chain16.cons_idx / p_chain->elem_per_page;

	return (u16)(p_chain->capacity - used);
}

static inline u32 qed_chain_get_elem_left_u32(struct qed_chain *p_chain)
{
	u32 used;

	used = (u32) (((u64)0x100000000ULL +
		       (u64)p_chain->u.chain32.prod_idx) -
		      (u64)p_chain->u.chain32.cons_idx);
	if (p_chain->mode == QED_CHAIN_MODE_NEXT_PTR)
		used -= p_chain->u.chain32.prod_idx / p_chain->elem_per_page -
		    p_chain->u.chain32.cons_idx / p_chain->elem_per_page;

	return p_chain->capacity - used;
}

static inline u16 qed_chain_get_usable_per_page(struct qed_chain *p_chain)
=======
	if (prod < cons)
		prod += (u32)U16_MAX + 1;

	used = (u16)(prod - cons);
	if (chain->mode == QED_CHAIN_MODE_NEXT_PTR)
		used -= (u16)(prod / elem_per_page - cons / elem_per_page);

	return used;
}

static inline u16 qed_chain_get_elem_left(const struct qed_chain *chain)
{
	return (u16)(chain->capacity - qed_chain_get_elem_used(chain));
}

static inline u32 qed_chain_get_elem_used_u32(const struct qed_chain *chain)
{
	u64 prod = qed_chain_get_prod_idx_u32(chain);
	u64 cons = qed_chain_get_cons_idx_u32(chain);
	u16 elem_per_page = chain->elem_per_page;
	u32 used;

	if (prod < cons)
		prod += (u64)U32_MAX + 1;

	used = (u32)(prod - cons);
	if (chain->mode == QED_CHAIN_MODE_NEXT_PTR)
		used -= (u32)(prod / elem_per_page - cons / elem_per_page);

	return used;
}

static inline u32 qed_chain_get_elem_left_u32(const struct qed_chain *chain)
{
	return chain->capacity - qed_chain_get_elem_used_u32(chain);
}

static inline u16 qed_chain_get_usable_per_page(const struct qed_chain *chain)
>>>>>>> 24b8d41d
{
	return chain->usable_per_page;
}

<<<<<<< HEAD
static inline u16 qed_chain_get_unusable_per_page(struct qed_chain *p_chain)
=======
static inline u8 qed_chain_get_unusable_per_page(const struct qed_chain *chain)
>>>>>>> 24b8d41d
{
	return chain->elem_unusable;
}

<<<<<<< HEAD
static inline u32 qed_chain_get_page_cnt(struct qed_chain *p_chain)
{
	return p_chain->page_cnt;
}

static inline dma_addr_t qed_chain_get_pbl_phys(struct qed_chain *p_chain)
=======
static inline u32 qed_chain_get_page_cnt(const struct qed_chain *chain)
{
	return chain->page_cnt;
}

static inline dma_addr_t qed_chain_get_pbl_phys(const struct qed_chain *chain)
>>>>>>> 24b8d41d
{
	return chain->pbl_sp.table_phys;
}

/**
 * @brief qed_chain_advance_page -
 *
 * Advance the next element accros pages for a linked chain
 *
 * @param p_chain
 * @param p_next_elem
 * @param idx_to_inc
 * @param page_to_inc
 */
static inline void
qed_chain_advance_page(struct qed_chain *p_chain,
		       void **p_next_elem, void *idx_to_inc, void *page_to_inc)
<<<<<<< HEAD

{
	struct qed_chain_next *p_next = NULL;
	u32 page_index = 0;
=======
{
	struct qed_chain_next *p_next = NULL;
	u32 page_index = 0;

>>>>>>> 24b8d41d
	switch (p_chain->mode) {
	case QED_CHAIN_MODE_NEXT_PTR:
		p_next = *p_next_elem;
		*p_next_elem = p_next->next_virt;
		if (is_chain_u16(p_chain))
			*(u16 *)idx_to_inc += p_chain->elem_unusable;
		else
			*(u32 *)idx_to_inc += p_chain->elem_unusable;
		break;
	case QED_CHAIN_MODE_SINGLE:
		*p_next_elem = p_chain->p_virt_addr;
		break;

	case QED_CHAIN_MODE_PBL:
		if (is_chain_u16(p_chain)) {
			if (++(*(u16 *)page_to_inc) == p_chain->page_cnt)
				*(u16 *)page_to_inc = 0;
			page_index = *(u16 *)page_to_inc;
		} else {
			if (++(*(u32 *)page_to_inc) == p_chain->page_cnt)
				*(u32 *)page_to_inc = 0;
			page_index = *(u32 *)page_to_inc;
		}
<<<<<<< HEAD
		*p_next_elem = p_chain->pbl.pp_virt_addr_tbl[page_index];
=======
		*p_next_elem = p_chain->pbl.pp_addr_tbl[page_index].virt_addr;
>>>>>>> 24b8d41d
	}
}

#define is_unusable_idx(p, idx)	\
	(((p)->u.chain16.idx & (p)->elem_per_page_mask) == (p)->usable_per_page)

#define is_unusable_idx_u32(p, idx) \
	(((p)->u.chain32.idx & (p)->elem_per_page_mask) == (p)->usable_per_page)
#define is_unusable_next_idx(p, idx)				 \
	((((p)->u.chain16.idx + 1) & (p)->elem_per_page_mask) == \
	 (p)->usable_per_page)

#define is_unusable_next_idx_u32(p, idx)			 \
	((((p)->u.chain32.idx + 1) & (p)->elem_per_page_mask) == \
	 (p)->usable_per_page)

#define test_and_skip(p, idx)						   \
	do {						\
		if (is_chain_u16(p)) {					   \
			if (is_unusable_idx(p, idx))			   \
				(p)->u.chain16.idx += (p)->elem_unusable;  \
		} else {						   \
			if (is_unusable_idx_u32(p, idx))		   \
				(p)->u.chain32.idx += (p)->elem_unusable;  \
		}					\
	} while (0)

/**
 * @brief qed_chain_return_produced -
 *
 * A chain in which the driver "Produces" elements should use this API
 * to indicate previous produced elements are now consumed.
 *
 * @param p_chain
 */
static inline void qed_chain_return_produced(struct qed_chain *p_chain)
{
	if (is_chain_u16(p_chain))
		p_chain->u.chain16.cons_idx++;
	else
		p_chain->u.chain32.cons_idx++;
	test_and_skip(p_chain, cons_idx);
}

/**
 * @brief qed_chain_produce -
 *
 * A chain in which the driver "Produces" elements should use this to get
 * a pointer to the next element which can be "Produced". It's driver
 * responsibility to validate that the chain has room for new element.
 *
 * @param p_chain
 *
 * @return void*, a pointer to next element
 */
static inline void *qed_chain_produce(struct qed_chain *p_chain)
{
	void *p_ret = NULL, *p_prod_idx, *p_prod_page_idx;

	if (is_chain_u16(p_chain)) {
		if ((p_chain->u.chain16.prod_idx &
		     p_chain->elem_per_page_mask) == p_chain->next_page_mask) {
			p_prod_idx = &p_chain->u.chain16.prod_idx;
<<<<<<< HEAD
			p_prod_page_idx = &p_chain->pbl.u.pbl16.prod_page_idx;
=======
			p_prod_page_idx = &p_chain->pbl.c.u16.prod_page_idx;
>>>>>>> 24b8d41d
			qed_chain_advance_page(p_chain, &p_chain->p_prod_elem,
					       p_prod_idx, p_prod_page_idx);
		}
		p_chain->u.chain16.prod_idx++;
	} else {
		if ((p_chain->u.chain32.prod_idx &
		     p_chain->elem_per_page_mask) == p_chain->next_page_mask) {
			p_prod_idx = &p_chain->u.chain32.prod_idx;
<<<<<<< HEAD
			p_prod_page_idx = &p_chain->pbl.u.pbl32.prod_page_idx;
=======
			p_prod_page_idx = &p_chain->pbl.c.u32.prod_page_idx;
>>>>>>> 24b8d41d
			qed_chain_advance_page(p_chain, &p_chain->p_prod_elem,
					       p_prod_idx, p_prod_page_idx);
		}
		p_chain->u.chain32.prod_idx++;
	}

	p_ret = p_chain->p_prod_elem;
	p_chain->p_prod_elem = (void *)(((u8 *)p_chain->p_prod_elem) +
					p_chain->elem_size);

	return p_ret;
}

/**
 * @brief qed_chain_get_capacity -
 *
 * Get the maximum number of BDs in chain
 *
 * @param p_chain
 * @param num
 *
 * @return number of unusable BDs
 */
static inline u32 qed_chain_get_capacity(struct qed_chain *p_chain)
{
	return p_chain->capacity;
}

/**
 * @brief qed_chain_recycle_consumed -
 *
 * Returns an element which was previously consumed;
 * Increments producers so they could be written to FW.
 *
 * @param p_chain
 */
static inline void qed_chain_recycle_consumed(struct qed_chain *p_chain)
{
	test_and_skip(p_chain, prod_idx);
	if (is_chain_u16(p_chain))
		p_chain->u.chain16.prod_idx++;
	else
		p_chain->u.chain32.prod_idx++;
}

/**
 * @brief qed_chain_consume -
 *
 * A Chain in which the driver utilizes data written by a different source
 * (i.e., FW) should use this to access passed buffers.
 *
 * @param p_chain
 *
 * @return void*, a pointer to the next buffer written
 */
static inline void *qed_chain_consume(struct qed_chain *p_chain)
{
	void *p_ret = NULL, *p_cons_idx, *p_cons_page_idx;

	if (is_chain_u16(p_chain)) {
		if ((p_chain->u.chain16.cons_idx &
		     p_chain->elem_per_page_mask) == p_chain->next_page_mask) {
			p_cons_idx = &p_chain->u.chain16.cons_idx;
<<<<<<< HEAD
			p_cons_page_idx = &p_chain->pbl.u.pbl16.cons_page_idx;
=======
			p_cons_page_idx = &p_chain->pbl.c.u16.cons_page_idx;
>>>>>>> 24b8d41d
			qed_chain_advance_page(p_chain, &p_chain->p_cons_elem,
					       p_cons_idx, p_cons_page_idx);
		}
		p_chain->u.chain16.cons_idx++;
	} else {
		if ((p_chain->u.chain32.cons_idx &
		     p_chain->elem_per_page_mask) == p_chain->next_page_mask) {
			p_cons_idx = &p_chain->u.chain32.cons_idx;
<<<<<<< HEAD
			p_cons_page_idx = &p_chain->pbl.u.pbl32.cons_page_idx;
		qed_chain_advance_page(p_chain, &p_chain->p_cons_elem,
=======
			p_cons_page_idx = &p_chain->pbl.c.u32.cons_page_idx;
			qed_chain_advance_page(p_chain, &p_chain->p_cons_elem,
>>>>>>> 24b8d41d
					       p_cons_idx, p_cons_page_idx);
		}
		p_chain->u.chain32.cons_idx++;
	}

	p_ret = p_chain->p_cons_elem;
	p_chain->p_cons_elem = (void *)(((u8 *)p_chain->p_cons_elem) +
					p_chain->elem_size);

	return p_ret;
}

/**
 * @brief qed_chain_reset - Resets the chain to its start state
 *
 * @param p_chain pointer to a previously allocted chain
 */
static inline void qed_chain_reset(struct qed_chain *p_chain)
{
	u32 i;

	if (is_chain_u16(p_chain)) {
		p_chain->u.chain16.prod_idx = 0;
		p_chain->u.chain16.cons_idx = 0;
	} else {
		p_chain->u.chain32.prod_idx = 0;
		p_chain->u.chain32.cons_idx = 0;
	}
	p_chain->p_cons_elem = p_chain->p_virt_addr;
	p_chain->p_prod_elem = p_chain->p_virt_addr;

	if (p_chain->mode == QED_CHAIN_MODE_PBL) {
		/* Use (page_cnt - 1) as a reset value for the prod/cons page's
		 * indices, to avoid unnecessary page advancing on the first
		 * call to qed_chain_produce/consume. Instead, the indices
		 * will be advanced to page_cnt and then will be wrapped to 0.
		 */
		u32 reset_val = p_chain->page_cnt - 1;

		if (is_chain_u16(p_chain)) {
<<<<<<< HEAD
			p_chain->pbl.u.pbl16.prod_page_idx = (u16)reset_val;
			p_chain->pbl.u.pbl16.cons_page_idx = (u16)reset_val;
		} else {
			p_chain->pbl.u.pbl32.prod_page_idx = reset_val;
			p_chain->pbl.u.pbl32.cons_page_idx = reset_val;
=======
			p_chain->pbl.c.u16.prod_page_idx = (u16)reset_val;
			p_chain->pbl.c.u16.cons_page_idx = (u16)reset_val;
		} else {
			p_chain->pbl.c.u32.prod_page_idx = reset_val;
			p_chain->pbl.c.u32.cons_page_idx = reset_val;
>>>>>>> 24b8d41d
		}
	}

	switch (p_chain->intended_use) {
	case QED_CHAIN_USE_TO_CONSUME:
		/* produce empty elements */
		for (i = 0; i < p_chain->capacity; i++)
			qed_chain_recycle_consumed(p_chain);
		break;

	case QED_CHAIN_USE_TO_CONSUME_PRODUCE:
	case QED_CHAIN_USE_TO_PRODUCE:
	default:
		/* Do nothing */
		break;
	}
}

/**
 * @brief qed_chain_get_last_elem -
 *
 * Returns a pointer to the last element of the chain
 *
 * @param p_chain
 *
 * @return void*
 */
<<<<<<< HEAD
static inline void qed_chain_init_params(struct qed_chain *p_chain,
					 u32 page_cnt,
					 u8 elem_size,
					 enum qed_chain_use_mode intended_use,
					 enum qed_chain_mode mode,
					 enum qed_chain_cnt_type cnt_type)
{
	/* chain fixed parameters */
	p_chain->p_virt_addr = NULL;
	p_chain->p_phys_addr = 0;
	p_chain->elem_size	= elem_size;
	p_chain->intended_use = intended_use;
	p_chain->mode		= mode;
	p_chain->cnt_type = cnt_type;

	p_chain->elem_per_page		= ELEMS_PER_PAGE(elem_size);
	p_chain->usable_per_page = USABLE_ELEMS_PER_PAGE(elem_size, mode);
	p_chain->elem_per_page_mask	= p_chain->elem_per_page - 1;
	p_chain->elem_unusable = UNUSABLE_ELEMS_PER_PAGE(elem_size, mode);
	p_chain->next_page_mask = (p_chain->usable_per_page &
				   p_chain->elem_per_page_mask);

	p_chain->page_cnt = page_cnt;
	p_chain->capacity = p_chain->usable_per_page * page_cnt;
	p_chain->size = p_chain->elem_per_page * page_cnt;

	p_chain->pbl.p_phys_table = 0;
	p_chain->pbl.p_virt_table = NULL;
	p_chain->pbl.pp_virt_addr_tbl = NULL;
}

/**
 * @brief qed_chain_init_mem -
 *
 * Initalizes a basic chain struct with its chain buffers
 *
 * @param p_chain
 * @param p_virt_addr	virtual address of allocated buffer's beginning
 * @param p_phys_addr	physical address of allocated buffer's beginning
 *
 */
static inline void qed_chain_init_mem(struct qed_chain *p_chain,
				      void *p_virt_addr, dma_addr_t p_phys_addr)
{
	p_chain->p_virt_addr = p_virt_addr;
	p_chain->p_phys_addr = p_phys_addr;
}

/**
 * @brief qed_chain_init_pbl_mem -
 *
 * Initalizes a basic chain struct with its pbl buffers
 *
 * @param p_chain
 * @param p_virt_pbl	pointer to a pre allocated side table which will hold
 *                      virtual page addresses.
 * @param p_phys_pbl	pointer to a pre-allocated side table which will hold
 *                      physical page addresses.
 * @param pp_virt_addr_tbl
 *                      pointer to a pre-allocated side table which will hold
 *                      the virtual addresses of the chain pages.
 *
 */
static inline void qed_chain_init_pbl_mem(struct qed_chain *p_chain,
					  void *p_virt_pbl,
					  dma_addr_t p_phys_pbl,
					  void **pp_virt_addr_tbl)
{
	p_chain->pbl.p_phys_table = p_phys_pbl;
	p_chain->pbl.p_virt_table = p_virt_pbl;
	p_chain->pbl.pp_virt_addr_tbl = pp_virt_addr_tbl;
}

/**
 * @brief qed_chain_init_next_ptr_elem -
 *
 * Initalizes a next pointer element
 *
 * @param p_chain
 * @param p_virt_curr	virtual address of a chain page of which the next
 *                      pointer element is initialized
 * @param p_virt_next	virtual address of the next chain page
 * @param p_phys_next	physical address of the next chain page
=======
static inline void *qed_chain_get_last_elem(struct qed_chain *p_chain)
{
	struct qed_chain_next *p_next = NULL;
	void *p_virt_addr = NULL;
	u32 size, last_page_idx;

	if (!p_chain->p_virt_addr)
		goto out;

	switch (p_chain->mode) {
	case QED_CHAIN_MODE_NEXT_PTR:
		size = p_chain->elem_size * p_chain->usable_per_page;
		p_virt_addr = p_chain->p_virt_addr;
		p_next = (struct qed_chain_next *)((u8 *)p_virt_addr + size);
		while (p_next->next_virt != p_chain->p_virt_addr) {
			p_virt_addr = p_next->next_virt;
			p_next = (struct qed_chain_next *)((u8 *)p_virt_addr +
							   size);
		}
		break;
	case QED_CHAIN_MODE_SINGLE:
		p_virt_addr = p_chain->p_virt_addr;
		break;
	case QED_CHAIN_MODE_PBL:
		last_page_idx = p_chain->page_cnt - 1;
		p_virt_addr = p_chain->pbl.pp_addr_tbl[last_page_idx].virt_addr;
		break;
	}
	/* p_virt_addr points at this stage to the last page of the chain */
	size = p_chain->elem_size * (p_chain->usable_per_page - 1);
	p_virt_addr = (u8 *)p_virt_addr + size;
out:
	return p_virt_addr;
}

/**
 * @brief qed_chain_set_prod - sets the prod to the given value
>>>>>>> 24b8d41d
 *
 */
<<<<<<< HEAD
static inline void
qed_chain_init_next_ptr_elem(struct qed_chain *p_chain,
			     void *p_virt_curr,
			     void *p_virt_next, dma_addr_t p_phys_next)
{
	struct qed_chain_next *p_next;
	u32 size;

	size = p_chain->elem_size * p_chain->usable_per_page;
	p_next = (struct qed_chain_next *)((u8 *)p_virt_curr + size);

	DMA_REGPAIR_LE(p_next->next_phys, p_phys_next);

	p_next->next_virt = p_virt_next;
}

/**
 * @brief qed_chain_get_last_elem -
 *
 * Returns a pointer to the last element of the chain
 *
 * @param p_chain
 *
 * @return void*
 */
static inline void *qed_chain_get_last_elem(struct qed_chain *p_chain)
{
	struct qed_chain_next *p_next = NULL;
	void *p_virt_addr = NULL;
	u32 size, last_page_idx;

	if (!p_chain->p_virt_addr)
		goto out;

	switch (p_chain->mode) {
	case QED_CHAIN_MODE_NEXT_PTR:
		size = p_chain->elem_size * p_chain->usable_per_page;
		p_virt_addr = p_chain->p_virt_addr;
		p_next = (struct qed_chain_next *)((u8 *)p_virt_addr + size);
		while (p_next->next_virt != p_chain->p_virt_addr) {
			p_virt_addr = p_next->next_virt;
			p_next = (struct qed_chain_next *)((u8 *)p_virt_addr +
							   size);
		}
		break;
	case QED_CHAIN_MODE_SINGLE:
		p_virt_addr = p_chain->p_virt_addr;
		break;
	case QED_CHAIN_MODE_PBL:
		last_page_idx = p_chain->page_cnt - 1;
		p_virt_addr = p_chain->pbl.pp_virt_addr_tbl[last_page_idx];
		break;
	}
	/* p_virt_addr points at this stage to the last page of the chain */
	size = p_chain->elem_size * (p_chain->usable_per_page - 1);
	p_virt_addr = (u8 *)p_virt_addr + size;
out:
	return p_virt_addr;
}

/**
 * @brief qed_chain_set_prod - sets the prod to the given value
 *
 * @param prod_idx
 * @param p_prod_elem
 */
static inline void qed_chain_set_prod(struct qed_chain *p_chain,
				      u32 prod_idx, void *p_prod_elem)
{
	if (is_chain_u16(p_chain))
		p_chain->u.chain16.prod_idx = (u16) prod_idx;
	else
		p_chain->u.chain32.prod_idx = prod_idx;
	p_chain->p_prod_elem = p_prod_elem;
}

/**
=======
static inline void qed_chain_set_prod(struct qed_chain *p_chain,
				      u32 prod_idx, void *p_prod_elem)
{
	if (p_chain->mode == QED_CHAIN_MODE_PBL) {
		u32 cur_prod, page_mask, page_cnt, page_diff;

		cur_prod = is_chain_u16(p_chain) ? p_chain->u.chain16.prod_idx :
			   p_chain->u.chain32.prod_idx;

		/* Assume that number of elements in a page is power of 2 */
		page_mask = ~p_chain->elem_per_page_mask;

		/* Use "cur_prod - 1" and "prod_idx - 1" since producer index
		 * reaches the first element of next page before the page index
		 * is incremented. See qed_chain_produce().
		 * Index wrap around is not a problem because the difference
		 * between current and given producer indices is always
		 * positive and lower than the chain's capacity.
		 */
		page_diff = (((cur_prod - 1) & page_mask) -
			     ((prod_idx - 1) & page_mask)) /
			    p_chain->elem_per_page;

		page_cnt = qed_chain_get_page_cnt(p_chain);
		if (is_chain_u16(p_chain))
			p_chain->pbl.c.u16.prod_page_idx =
				(p_chain->pbl.c.u16.prod_page_idx -
				 page_diff + page_cnt) % page_cnt;
		else
			p_chain->pbl.c.u32.prod_page_idx =
				(p_chain->pbl.c.u32.prod_page_idx -
				 page_diff + page_cnt) % page_cnt;
	}

	if (is_chain_u16(p_chain))
		p_chain->u.chain16.prod_idx = (u16) prod_idx;
	else
		p_chain->u.chain32.prod_idx = prod_idx;
	p_chain->p_prod_elem = p_prod_elem;
}

/**
>>>>>>> 24b8d41d
 * @brief qed_chain_pbl_zero_mem - set chain memory to 0
 *
 * @param p_chain
 */
static inline void qed_chain_pbl_zero_mem(struct qed_chain *p_chain)
{
	u32 i, page_cnt;

	if (p_chain->mode != QED_CHAIN_MODE_PBL)
		return;

	page_cnt = qed_chain_get_page_cnt(p_chain);

	for (i = 0; i < page_cnt; i++)
<<<<<<< HEAD
		memset(p_chain->pbl.pp_virt_addr_tbl[i], 0,
		       QED_CHAIN_PAGE_SIZE);
=======
		memset(p_chain->pbl.pp_addr_tbl[i].virt_addr, 0,
		       p_chain->page_size);
>>>>>>> 24b8d41d
}

#endif<|MERGE_RESOLUTION|>--- conflicted
+++ resolved
@@ -40,14 +40,6 @@
 	QED_CHAIN_CNT_TYPE_U32,
 };
 
-enum qed_chain_cnt_type {
-	/* The chain's size/prod/cons are kept in 16-bit variables */
-	QED_CHAIN_CNT_TYPE_U16,
-
-	/* The chain's size/prod/cons are kept in 32-bit variables  */
-	QED_CHAIN_CNT_TYPE_U32,
-};
-
 struct qed_chain_next {
 	struct regpair					next_phys;
 	void						*next_virt;
@@ -58,89 +50,19 @@
 	u16						cons_page_idx;
 };
 
-<<<<<<< HEAD
-struct qed_chain_pbl_u16 {
-	u16 prod_page_idx;
-	u16 cons_page_idx;
-};
-
-struct qed_chain_pbl_u32 {
-	u32 prod_page_idx;
-	u32 cons_page_idx;
-};
-
-struct qed_chain_pbl {
-	/* Base address of a pre-allocated buffer for pbl */
-	dma_addr_t	p_phys_table;
-	void		*p_virt_table;
-
-	/* Table for keeping the virtual addresses of the chain pages,
-	 * respectively to the physical addresses in the pbl table.
-	 */
-	void **pp_virt_addr_tbl;
-
-	/* Index to current used page by producer/consumer */
-	union {
-		struct qed_chain_pbl_u16 pbl16;
-		struct qed_chain_pbl_u32 pbl32;
-	} u;
-=======
 struct qed_chain_pbl_u32 {
 	u32						prod_page_idx;
 	u32						cons_page_idx;
->>>>>>> 24b8d41d
 };
 
 struct qed_chain_u16 {
 	/* Cyclic index of next element to produce/consme */
-<<<<<<< HEAD
-	u16 prod_idx;
-	u16 cons_idx;
-=======
 	u16						prod_idx;
 	u16						cons_idx;
->>>>>>> 24b8d41d
 };
 
 struct qed_chain_u32 {
 	/* Cyclic index of next element to produce/consme */
-<<<<<<< HEAD
-	u32 prod_idx;
-	u32 cons_idx;
-};
-
-struct qed_chain {
-	void			*p_virt_addr;
-	dma_addr_t		p_phys_addr;
-	void			*p_prod_elem;
-	void			*p_cons_elem;
-
-	enum qed_chain_mode	mode;
-	enum qed_chain_use_mode intended_use; /* used to produce/consume */
-	enum qed_chain_cnt_type cnt_type;
-
-	union {
-		struct qed_chain_u16 chain16;
-		struct qed_chain_u32 chain32;
-	} u;
-
-	u32 page_cnt;
-
-	/* Number of elements - capacity is for usable elements only,
-	 * while size will contain total number of elements [for entire chain].
-	 */
-	u32 capacity;
-	u32 size;
-
-	/* Elements information for fast calculations */
-	u16			elem_per_page;
-	u16			elem_per_page_mask;
-	u16			elem_unusable;
-	u16			usable_per_page;
-	u16			elem_size;
-	u16			next_page_mask;
-	struct qed_chain_pbl	pbl;
-=======
 	u32						prod_idx;
 	u32						cons_idx;
 };
@@ -221,7 +143,6 @@
 	enum qed_chain_use_mode				intended_use;
 
 	bool						b_external_pbl;
->>>>>>> 24b8d41d
 };
 
 struct qed_chain_init_params {
@@ -260,9 +181,6 @@
 #define is_chain_u32(p)							     \
 	((p)->cnt_type == QED_CHAIN_CNT_TYPE_U32)
 
-#define is_chain_u16(p) ((p)->cnt_type == QED_CHAIN_CNT_TYPE_U16)
-#define is_chain_u32(p) ((p)->cnt_type == QED_CHAIN_CNT_TYPE_U32)
-
 /* Accessors */
 
 static inline u16 qed_chain_get_prod_idx(const struct qed_chain *chain)
@@ -272,25 +190,12 @@
 
 static inline u16 qed_chain_get_cons_idx(const struct qed_chain *chain)
 {
-<<<<<<< HEAD
-	return p_chain->u.chain16.prod_idx;
-=======
 	return chain->u.chain16.cons_idx;
->>>>>>> 24b8d41d
 }
 
 static inline u32 qed_chain_get_prod_idx_u32(const struct qed_chain *chain)
 {
-<<<<<<< HEAD
-	return p_chain->u.chain16.cons_idx;
-}
-
-static inline u32 qed_chain_get_cons_idx_u32(struct qed_chain *p_chain)
-{
-	return p_chain->u.chain32.cons_idx;
-=======
 	return chain->u.chain32.prod_idx;
->>>>>>> 24b8d41d
 }
 
 static inline u32 qed_chain_get_cons_idx_u32(const struct qed_chain *chain)
@@ -305,33 +210,6 @@
 	u16 elem_per_page = chain->elem_per_page;
 	u16 used;
 
-<<<<<<< HEAD
-	used = (u16) (((u32)0x10000 +
-		       (u32)p_chain->u.chain16.prod_idx) -
-		      (u32)p_chain->u.chain16.cons_idx);
-	if (p_chain->mode == QED_CHAIN_MODE_NEXT_PTR)
-		used -= p_chain->u.chain16.prod_idx / p_chain->elem_per_page -
-		    p_chain->u.chain16.cons_idx / p_chain->elem_per_page;
-
-	return (u16)(p_chain->capacity - used);
-}
-
-static inline u32 qed_chain_get_elem_left_u32(struct qed_chain *p_chain)
-{
-	u32 used;
-
-	used = (u32) (((u64)0x100000000ULL +
-		       (u64)p_chain->u.chain32.prod_idx) -
-		      (u64)p_chain->u.chain32.cons_idx);
-	if (p_chain->mode == QED_CHAIN_MODE_NEXT_PTR)
-		used -= p_chain->u.chain32.prod_idx / p_chain->elem_per_page -
-		    p_chain->u.chain32.cons_idx / p_chain->elem_per_page;
-
-	return p_chain->capacity - used;
-}
-
-static inline u16 qed_chain_get_usable_per_page(struct qed_chain *p_chain)
-=======
 	if (prod < cons)
 		prod += (u32)U16_MAX + 1;
 
@@ -370,35 +248,21 @@
 }
 
 static inline u16 qed_chain_get_usable_per_page(const struct qed_chain *chain)
->>>>>>> 24b8d41d
 {
 	return chain->usable_per_page;
 }
 
-<<<<<<< HEAD
-static inline u16 qed_chain_get_unusable_per_page(struct qed_chain *p_chain)
-=======
 static inline u8 qed_chain_get_unusable_per_page(const struct qed_chain *chain)
->>>>>>> 24b8d41d
 {
 	return chain->elem_unusable;
 }
 
-<<<<<<< HEAD
-static inline u32 qed_chain_get_page_cnt(struct qed_chain *p_chain)
-{
-	return p_chain->page_cnt;
-}
-
-static inline dma_addr_t qed_chain_get_pbl_phys(struct qed_chain *p_chain)
-=======
 static inline u32 qed_chain_get_page_cnt(const struct qed_chain *chain)
 {
 	return chain->page_cnt;
 }
 
 static inline dma_addr_t qed_chain_get_pbl_phys(const struct qed_chain *chain)
->>>>>>> 24b8d41d
 {
 	return chain->pbl_sp.table_phys;
 }
@@ -416,17 +280,10 @@
 static inline void
 qed_chain_advance_page(struct qed_chain *p_chain,
 		       void **p_next_elem, void *idx_to_inc, void *page_to_inc)
-<<<<<<< HEAD
-
 {
 	struct qed_chain_next *p_next = NULL;
 	u32 page_index = 0;
-=======
-{
-	struct qed_chain_next *p_next = NULL;
-	u32 page_index = 0;
-
->>>>>>> 24b8d41d
+
 	switch (p_chain->mode) {
 	case QED_CHAIN_MODE_NEXT_PTR:
 		p_next = *p_next_elem;
@@ -450,11 +307,7 @@
 				*(u32 *)page_to_inc = 0;
 			page_index = *(u32 *)page_to_inc;
 		}
-<<<<<<< HEAD
-		*p_next_elem = p_chain->pbl.pp_virt_addr_tbl[page_index];
-=======
 		*p_next_elem = p_chain->pbl.pp_addr_tbl[page_index].virt_addr;
->>>>>>> 24b8d41d
 	}
 }
 
@@ -518,11 +371,7 @@
 		if ((p_chain->u.chain16.prod_idx &
 		     p_chain->elem_per_page_mask) == p_chain->next_page_mask) {
 			p_prod_idx = &p_chain->u.chain16.prod_idx;
-<<<<<<< HEAD
-			p_prod_page_idx = &p_chain->pbl.u.pbl16.prod_page_idx;
-=======
 			p_prod_page_idx = &p_chain->pbl.c.u16.prod_page_idx;
->>>>>>> 24b8d41d
 			qed_chain_advance_page(p_chain, &p_chain->p_prod_elem,
 					       p_prod_idx, p_prod_page_idx);
 		}
@@ -531,11 +380,7 @@
 		if ((p_chain->u.chain32.prod_idx &
 		     p_chain->elem_per_page_mask) == p_chain->next_page_mask) {
 			p_prod_idx = &p_chain->u.chain32.prod_idx;
-<<<<<<< HEAD
-			p_prod_page_idx = &p_chain->pbl.u.pbl32.prod_page_idx;
-=======
 			p_prod_page_idx = &p_chain->pbl.c.u32.prod_page_idx;
->>>>>>> 24b8d41d
 			qed_chain_advance_page(p_chain, &p_chain->p_prod_elem,
 					       p_prod_idx, p_prod_page_idx);
 		}
@@ -599,11 +444,7 @@
 		if ((p_chain->u.chain16.cons_idx &
 		     p_chain->elem_per_page_mask) == p_chain->next_page_mask) {
 			p_cons_idx = &p_chain->u.chain16.cons_idx;
-<<<<<<< HEAD
-			p_cons_page_idx = &p_chain->pbl.u.pbl16.cons_page_idx;
-=======
 			p_cons_page_idx = &p_chain->pbl.c.u16.cons_page_idx;
->>>>>>> 24b8d41d
 			qed_chain_advance_page(p_chain, &p_chain->p_cons_elem,
 					       p_cons_idx, p_cons_page_idx);
 		}
@@ -612,13 +453,8 @@
 		if ((p_chain->u.chain32.cons_idx &
 		     p_chain->elem_per_page_mask) == p_chain->next_page_mask) {
 			p_cons_idx = &p_chain->u.chain32.cons_idx;
-<<<<<<< HEAD
-			p_cons_page_idx = &p_chain->pbl.u.pbl32.cons_page_idx;
-		qed_chain_advance_page(p_chain, &p_chain->p_cons_elem,
-=======
 			p_cons_page_idx = &p_chain->pbl.c.u32.cons_page_idx;
 			qed_chain_advance_page(p_chain, &p_chain->p_cons_elem,
->>>>>>> 24b8d41d
 					       p_cons_idx, p_cons_page_idx);
 		}
 		p_chain->u.chain32.cons_idx++;
@@ -659,19 +495,11 @@
 		u32 reset_val = p_chain->page_cnt - 1;
 
 		if (is_chain_u16(p_chain)) {
-<<<<<<< HEAD
-			p_chain->pbl.u.pbl16.prod_page_idx = (u16)reset_val;
-			p_chain->pbl.u.pbl16.cons_page_idx = (u16)reset_val;
-		} else {
-			p_chain->pbl.u.pbl32.prod_page_idx = reset_val;
-			p_chain->pbl.u.pbl32.cons_page_idx = reset_val;
-=======
 			p_chain->pbl.c.u16.prod_page_idx = (u16)reset_val;
 			p_chain->pbl.c.u16.cons_page_idx = (u16)reset_val;
 		} else {
 			p_chain->pbl.c.u32.prod_page_idx = reset_val;
 			p_chain->pbl.c.u32.cons_page_idx = reset_val;
->>>>>>> 24b8d41d
 		}
 	}
 
@@ -699,91 +527,6 @@
  *
  * @return void*
  */
-<<<<<<< HEAD
-static inline void qed_chain_init_params(struct qed_chain *p_chain,
-					 u32 page_cnt,
-					 u8 elem_size,
-					 enum qed_chain_use_mode intended_use,
-					 enum qed_chain_mode mode,
-					 enum qed_chain_cnt_type cnt_type)
-{
-	/* chain fixed parameters */
-	p_chain->p_virt_addr = NULL;
-	p_chain->p_phys_addr = 0;
-	p_chain->elem_size	= elem_size;
-	p_chain->intended_use = intended_use;
-	p_chain->mode		= mode;
-	p_chain->cnt_type = cnt_type;
-
-	p_chain->elem_per_page		= ELEMS_PER_PAGE(elem_size);
-	p_chain->usable_per_page = USABLE_ELEMS_PER_PAGE(elem_size, mode);
-	p_chain->elem_per_page_mask	= p_chain->elem_per_page - 1;
-	p_chain->elem_unusable = UNUSABLE_ELEMS_PER_PAGE(elem_size, mode);
-	p_chain->next_page_mask = (p_chain->usable_per_page &
-				   p_chain->elem_per_page_mask);
-
-	p_chain->page_cnt = page_cnt;
-	p_chain->capacity = p_chain->usable_per_page * page_cnt;
-	p_chain->size = p_chain->elem_per_page * page_cnt;
-
-	p_chain->pbl.p_phys_table = 0;
-	p_chain->pbl.p_virt_table = NULL;
-	p_chain->pbl.pp_virt_addr_tbl = NULL;
-}
-
-/**
- * @brief qed_chain_init_mem -
- *
- * Initalizes a basic chain struct with its chain buffers
- *
- * @param p_chain
- * @param p_virt_addr	virtual address of allocated buffer's beginning
- * @param p_phys_addr	physical address of allocated buffer's beginning
- *
- */
-static inline void qed_chain_init_mem(struct qed_chain *p_chain,
-				      void *p_virt_addr, dma_addr_t p_phys_addr)
-{
-	p_chain->p_virt_addr = p_virt_addr;
-	p_chain->p_phys_addr = p_phys_addr;
-}
-
-/**
- * @brief qed_chain_init_pbl_mem -
- *
- * Initalizes a basic chain struct with its pbl buffers
- *
- * @param p_chain
- * @param p_virt_pbl	pointer to a pre allocated side table which will hold
- *                      virtual page addresses.
- * @param p_phys_pbl	pointer to a pre-allocated side table which will hold
- *                      physical page addresses.
- * @param pp_virt_addr_tbl
- *                      pointer to a pre-allocated side table which will hold
- *                      the virtual addresses of the chain pages.
- *
- */
-static inline void qed_chain_init_pbl_mem(struct qed_chain *p_chain,
-					  void *p_virt_pbl,
-					  dma_addr_t p_phys_pbl,
-					  void **pp_virt_addr_tbl)
-{
-	p_chain->pbl.p_phys_table = p_phys_pbl;
-	p_chain->pbl.p_virt_table = p_virt_pbl;
-	p_chain->pbl.pp_virt_addr_tbl = pp_virt_addr_tbl;
-}
-
-/**
- * @brief qed_chain_init_next_ptr_elem -
- *
- * Initalizes a next pointer element
- *
- * @param p_chain
- * @param p_virt_curr	virtual address of a chain page of which the next
- *                      pointer element is initialized
- * @param p_virt_next	virtual address of the next chain page
- * @param p_phys_next	physical address of the next chain page
-=======
 static inline void *qed_chain_get_last_elem(struct qed_chain *p_chain)
 {
 	struct qed_chain_next *p_next = NULL;
@@ -821,88 +564,10 @@
 
 /**
  * @brief qed_chain_set_prod - sets the prod to the given value
->>>>>>> 24b8d41d
- *
- */
-<<<<<<< HEAD
-static inline void
-qed_chain_init_next_ptr_elem(struct qed_chain *p_chain,
-			     void *p_virt_curr,
-			     void *p_virt_next, dma_addr_t p_phys_next)
-{
-	struct qed_chain_next *p_next;
-	u32 size;
-
-	size = p_chain->elem_size * p_chain->usable_per_page;
-	p_next = (struct qed_chain_next *)((u8 *)p_virt_curr + size);
-
-	DMA_REGPAIR_LE(p_next->next_phys, p_phys_next);
-
-	p_next->next_virt = p_virt_next;
-}
-
-/**
- * @brief qed_chain_get_last_elem -
- *
- * Returns a pointer to the last element of the chain
- *
- * @param p_chain
- *
- * @return void*
- */
-static inline void *qed_chain_get_last_elem(struct qed_chain *p_chain)
-{
-	struct qed_chain_next *p_next = NULL;
-	void *p_virt_addr = NULL;
-	u32 size, last_page_idx;
-
-	if (!p_chain->p_virt_addr)
-		goto out;
-
-	switch (p_chain->mode) {
-	case QED_CHAIN_MODE_NEXT_PTR:
-		size = p_chain->elem_size * p_chain->usable_per_page;
-		p_virt_addr = p_chain->p_virt_addr;
-		p_next = (struct qed_chain_next *)((u8 *)p_virt_addr + size);
-		while (p_next->next_virt != p_chain->p_virt_addr) {
-			p_virt_addr = p_next->next_virt;
-			p_next = (struct qed_chain_next *)((u8 *)p_virt_addr +
-							   size);
-		}
-		break;
-	case QED_CHAIN_MODE_SINGLE:
-		p_virt_addr = p_chain->p_virt_addr;
-		break;
-	case QED_CHAIN_MODE_PBL:
-		last_page_idx = p_chain->page_cnt - 1;
-		p_virt_addr = p_chain->pbl.pp_virt_addr_tbl[last_page_idx];
-		break;
-	}
-	/* p_virt_addr points at this stage to the last page of the chain */
-	size = p_chain->elem_size * (p_chain->usable_per_page - 1);
-	p_virt_addr = (u8 *)p_virt_addr + size;
-out:
-	return p_virt_addr;
-}
-
-/**
- * @brief qed_chain_set_prod - sets the prod to the given value
  *
  * @param prod_idx
  * @param p_prod_elem
  */
-static inline void qed_chain_set_prod(struct qed_chain *p_chain,
-				      u32 prod_idx, void *p_prod_elem)
-{
-	if (is_chain_u16(p_chain))
-		p_chain->u.chain16.prod_idx = (u16) prod_idx;
-	else
-		p_chain->u.chain32.prod_idx = prod_idx;
-	p_chain->p_prod_elem = p_prod_elem;
-}
-
-/**
-=======
 static inline void qed_chain_set_prod(struct qed_chain *p_chain,
 				      u32 prod_idx, void *p_prod_elem)
 {
@@ -945,7 +610,6 @@
 }
 
 /**
->>>>>>> 24b8d41d
  * @brief qed_chain_pbl_zero_mem - set chain memory to 0
  *
  * @param p_chain
@@ -960,13 +624,8 @@
 	page_cnt = qed_chain_get_page_cnt(p_chain);
 
 	for (i = 0; i < page_cnt; i++)
-<<<<<<< HEAD
-		memset(p_chain->pbl.pp_virt_addr_tbl[i], 0,
-		       QED_CHAIN_PAGE_SIZE);
-=======
 		memset(p_chain->pbl.pp_addr_tbl[i].virt_addr, 0,
 		       p_chain->page_size);
->>>>>>> 24b8d41d
 }
 
 #endif