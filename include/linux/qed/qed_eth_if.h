/* SPDX-License-Identifier: (GPL-2.0-only OR BSD-3-Clause) */
/* QLogic qed NIC Driver
 * Copyright (c) 2015-2017  QLogic Corporation
 * Copyright (c) 2019-2020 Marvell International Ltd.
 */

#ifndef _QED_ETH_IF_H
#define _QED_ETH_IF_H

#include <linux/list.h>
#include <linux/if_link.h>
#include <linux/qed/eth_common.h>
#include <linux/qed/qed_if.h>
#include <linux/qed/qed_iov_if.h>
<<<<<<< HEAD
=======

/* 64 max queues * (1 rx + 4 tx-cos + 1 xdp) */
#define QED_MIN_L2_CONS (2 + NUM_PHYS_TCS_4PORT_K2)
#define QED_MAX_L2_CONS (64 * (QED_MIN_L2_CONS))

struct qed_queue_start_common_params {
	/* Should always be relative to entity sending this. */
	u8 vport_id;
	u16 queue_id;

	/* Relative, but relevant only for PFs */
	u8 stats_id;

	struct qed_sb_info *p_sb;
	u8 sb_idx;

	u8 tc;
};

struct qed_rxq_start_ret_params {
	void __iomem *p_prod;
	void *p_handle;
};

struct qed_txq_start_ret_params {
	void __iomem *p_doorbell;
	void *p_handle;
};

enum qed_filter_config_mode {
	QED_FILTER_CONFIG_MODE_DISABLE,
	QED_FILTER_CONFIG_MODE_5_TUPLE,
	QED_FILTER_CONFIG_MODE_L4_PORT,
	QED_FILTER_CONFIG_MODE_IP_DEST,
	QED_FILTER_CONFIG_MODE_IP_SRC,
};

struct qed_ntuple_filter_params {
	/* Physically mapped address containing header of buffer to be used
	 * as filter.
	 */
	dma_addr_t addr;

	/* Length of header in bytes */
	u16 length;

	/* Relative queue-id to receive classified packet */
#define QED_RFS_NTUPLE_QID_RSS ((u16)-1)
	u16 qid;

	/* Identifier can either be according to vport-id or vfid */
	bool b_is_vf;
	u8 vport_id;
	u8 vf_id;

	/* true iff this filter is to be added. Else to be removed */
	bool b_is_add;

	/* If flow needs to be dropped */
	bool b_is_drop;
};
>>>>>>> 24b8d41d

struct qed_dev_eth_info {
	struct qed_dev_info common;

	u8	num_queues;
	u8	num_tc;

	u8	port_mac[ETH_ALEN];
<<<<<<< HEAD
	u8	num_vlan_filters;

	/* Legacy VF - this affects the datapath, so qede has to know */
	bool is_legacy;
=======
	u16	num_vlan_filters;
	u16	num_mac_filters;

	/* Legacy VF - this affects the datapath, so qede has to know */
	bool is_legacy;

	/* Might depend on available resources [in case of VF] */
	bool xdp_supported;
>>>>>>> 24b8d41d
};

struct qed_update_vport_rss_params {
	void	*rss_ind_table[128];
	u32	rss_key[10];
	u8	rss_caps;
};

struct qed_update_vport_params {
	u8 vport_id;
	u8 update_vport_active_flg;
	u8 vport_active_flg;
	u8 update_tx_switching_flg;
	u8 tx_switching_flg;
	u8 update_accept_any_vlan_flg;
	u8 accept_any_vlan;
	u8 update_rss_flg;
	struct qed_update_vport_rss_params rss_params;
};

struct qed_start_vport_params {
	bool remove_inner_vlan;
	bool handle_ptp_pkts;
	bool gro_enable;
	bool drop_ttl0;
	u8 vport_id;
	u16 mtu;
	bool clear_stats;
<<<<<<< HEAD
};

struct qed_stop_rxq_params {
	u8 rss_id;
	u8 rx_queue_id;
	u8 vport_id;
	bool eq_completion_only;
};

struct qed_stop_txq_params {
	u8 rss_id;
	u8 tx_queue_id;
=======
>>>>>>> 24b8d41d
};

enum qed_filter_rx_mode_type {
	QED_FILTER_RX_MODE_TYPE_REGULAR,
	QED_FILTER_RX_MODE_TYPE_MULTI_PROMISC,
	QED_FILTER_RX_MODE_TYPE_PROMISC,
};

enum qed_filter_xcast_params_type {
	QED_FILTER_XCAST_TYPE_ADD,
	QED_FILTER_XCAST_TYPE_DEL,
	QED_FILTER_XCAST_TYPE_REPLACE,
};

struct qed_filter_ucast_params {
	enum qed_filter_xcast_params_type type;
	u8 vlan_valid;
	u16 vlan;
	u8 mac_valid;
	unsigned char mac[ETH_ALEN];
};

struct qed_filter_mcast_params {
	enum qed_filter_xcast_params_type type;
	u8 num;
	unsigned char mac[64][ETH_ALEN];
};

union qed_filter_type_params {
	enum qed_filter_rx_mode_type accept_flags;
	struct qed_filter_ucast_params ucast;
	struct qed_filter_mcast_params mcast;
};

enum qed_filter_type {
	QED_FILTER_TYPE_UCAST,
	QED_FILTER_TYPE_MCAST,
	QED_FILTER_TYPE_RX_MODE,
	QED_MAX_FILTER_TYPES,
};

struct qed_filter_params {
	enum qed_filter_type type;
	union qed_filter_type_params filter;
};

<<<<<<< HEAD
struct qed_queue_start_common_params {
	u8 rss_id;
	u8 queue_id;
	u8 vport_id;
	u16 sb;
	u16 sb_idx;
	u16 vf_qid;
};

=======
>>>>>>> 24b8d41d
struct qed_tunn_params {
	u16 vxlan_port;
	u8 update_vxlan_port;
	u16 geneve_port;
	u8 update_geneve_port;
};

struct qed_eth_cb_ops {
	struct qed_common_cb_ops common;
<<<<<<< HEAD
	void (*force_mac) (void *dev, u8 *mac);
=======
	void (*force_mac) (void *dev, u8 *mac, bool forced);
	void (*ports_update)(void *dev, u16 vxlan_port, u16 geneve_port);
};

#define QED_MAX_PHC_DRIFT_PPB   291666666

enum qed_ptp_filter_type {
	QED_PTP_FILTER_NONE,
	QED_PTP_FILTER_ALL,
	QED_PTP_FILTER_V1_L4_EVENT,
	QED_PTP_FILTER_V1_L4_GEN,
	QED_PTP_FILTER_V2_L4_EVENT,
	QED_PTP_FILTER_V2_L4_GEN,
	QED_PTP_FILTER_V2_L2_EVENT,
	QED_PTP_FILTER_V2_L2_GEN,
	QED_PTP_FILTER_V2_EVENT,
	QED_PTP_FILTER_V2_GEN
};

enum qed_ptp_hwtstamp_tx_type {
	QED_PTP_HWTSTAMP_TX_OFF,
	QED_PTP_HWTSTAMP_TX_ON,
>>>>>>> 24b8d41d
};

#ifdef CONFIG_DCB
/* Prototype declaration of qed_eth_dcbnl_ops should match with the declaration
 * of dcbnl_rtnl_ops structure.
 */
struct qed_eth_dcbnl_ops {
	/* IEEE 802.1Qaz std */
	int (*ieee_getpfc)(struct qed_dev *cdev, struct ieee_pfc *pfc);
	int (*ieee_setpfc)(struct qed_dev *cdev, struct ieee_pfc *pfc);
	int (*ieee_getets)(struct qed_dev *cdev, struct ieee_ets *ets);
	int (*ieee_setets)(struct qed_dev *cdev, struct ieee_ets *ets);
	int (*ieee_peer_getets)(struct qed_dev *cdev, struct ieee_ets *ets);
	int (*ieee_peer_getpfc)(struct qed_dev *cdev, struct ieee_pfc *pfc);
	int (*ieee_getapp)(struct qed_dev *cdev, struct dcb_app *app);
	int (*ieee_setapp)(struct qed_dev *cdev, struct dcb_app *app);

	/* CEE std */
	u8 (*getstate)(struct qed_dev *cdev);
	u8 (*setstate)(struct qed_dev *cdev, u8 state);
	void (*getpgtccfgtx)(struct qed_dev *cdev, int prio, u8 *prio_type,
			     u8 *pgid, u8 *bw_pct, u8 *up_map);
	void (*getpgbwgcfgtx)(struct qed_dev *cdev, int pgid, u8 *bw_pct);
	void (*getpgtccfgrx)(struct qed_dev *cdev, int prio, u8 *prio_type,
			     u8 *pgid, u8 *bw_pct, u8 *up_map);
	void (*getpgbwgcfgrx)(struct qed_dev *cdev, int pgid, u8 *bw_pct);
	void (*getpfccfg)(struct qed_dev *cdev, int prio, u8 *setting);
	void (*setpfccfg)(struct qed_dev *cdev, int prio, u8 setting);
	u8 (*getcap)(struct qed_dev *cdev, int capid, u8 *cap);
	int (*getnumtcs)(struct qed_dev *cdev, int tcid, u8 *num);
	u8 (*getpfcstate)(struct qed_dev *cdev);
	int (*getapp)(struct qed_dev *cdev, u8 idtype, u16 id);
	u8 (*getfeatcfg)(struct qed_dev *cdev, int featid, u8 *flags);

	/* DCBX configuration */
	u8 (*getdcbx)(struct qed_dev *cdev);
	void (*setpgtccfgtx)(struct qed_dev *cdev, int prio,
			     u8 pri_type, u8 pgid, u8 bw_pct, u8 up_map);
	void (*setpgtccfgrx)(struct qed_dev *cdev, int prio,
			     u8 pri_type, u8 pgid, u8 bw_pct, u8 up_map);
	void (*setpgbwgcfgtx)(struct qed_dev *cdev, int pgid, u8 bw_pct);
	void (*setpgbwgcfgrx)(struct qed_dev *cdev, int pgid, u8 bw_pct);
	u8 (*setall)(struct qed_dev *cdev);
	int (*setnumtcs)(struct qed_dev *cdev, int tcid, u8 num);
	void (*setpfcstate)(struct qed_dev *cdev, u8 state);
	int (*setapp)(struct qed_dev *cdev, u8 idtype, u16 idval, u8 up);
	u8 (*setdcbx)(struct qed_dev *cdev, u8 state);
	u8 (*setfeatcfg)(struct qed_dev *cdev, int featid, u8 flags);

	/* Peer apps */
	int (*peer_getappinfo)(struct qed_dev *cdev,
			       struct dcb_peer_app_info *info,
			       u16 *app_count);
	int (*peer_getapptable)(struct qed_dev *cdev, struct dcb_app *table);

	/* CEE peer */
	int (*cee_peer_getpfc)(struct qed_dev *cdev, struct cee_pfc *pfc);
	int (*cee_peer_getpg)(struct qed_dev *cdev, struct cee_pg *pg);
<<<<<<< HEAD
=======
};
#endif

struct qed_eth_ptp_ops {
	int (*cfg_filters)(struct qed_dev *, enum qed_ptp_filter_type,
			   enum qed_ptp_hwtstamp_tx_type);
	int (*read_rx_ts)(struct qed_dev *, u64 *);
	int (*read_tx_ts)(struct qed_dev *, u64 *);
	int (*read_cc)(struct qed_dev *, u64 *);
	int (*disable)(struct qed_dev *);
	int (*adjfreq)(struct qed_dev *, s32);
	int (*enable)(struct qed_dev *);
>>>>>>> 24b8d41d
};
#endif

struct qed_eth_ops {
	const struct qed_common_ops *common;
#ifdef CONFIG_QED_SRIOV
	const struct qed_iov_hv_ops *iov;
#endif
#ifdef CONFIG_DCB
	const struct qed_eth_dcbnl_ops *dcb;
#endif
<<<<<<< HEAD
=======
	const struct qed_eth_ptp_ops *ptp;
>>>>>>> 24b8d41d

	int (*fill_dev_info)(struct qed_dev *cdev,
			     struct qed_dev_eth_info *info);

	void (*register_ops)(struct qed_dev *cdev,
			     struct qed_eth_cb_ops *ops,
			     void *cookie);

	 bool(*check_mac) (struct qed_dev *cdev, u8 *mac);

	int (*vport_start)(struct qed_dev *cdev,
			   struct qed_start_vport_params *params);

	int (*vport_stop)(struct qed_dev *cdev,
			  u8 vport_id);

	int (*vport_update)(struct qed_dev *cdev,
			    struct qed_update_vport_params *params);

	int (*q_rx_start)(struct qed_dev *cdev,
			  u8 rss_num,
			  struct qed_queue_start_common_params *params,
			  u16 bd_max_bytes,
			  dma_addr_t bd_chain_phys_addr,
			  dma_addr_t cqe_pbl_addr,
			  u16 cqe_pbl_size,
			  struct qed_rxq_start_ret_params *ret_params);

	int (*q_rx_stop)(struct qed_dev *cdev, u8 rss_id, void *handle);

	int (*q_tx_start)(struct qed_dev *cdev,
			  u8 rss_num,
			  struct qed_queue_start_common_params *params,
			  dma_addr_t pbl_addr,
			  u16 pbl_size,
			  struct qed_txq_start_ret_params *ret_params);

	int (*q_tx_stop)(struct qed_dev *cdev, u8 rss_id, void *handle);

	int (*filter_config)(struct qed_dev *cdev,
			     struct qed_filter_params *params);

	int (*fastpath_stop)(struct qed_dev *cdev);

	int (*eth_cqe_completion)(struct qed_dev *cdev,
				  u8 rss_id,
				  struct eth_slow_path_rx_cqe *cqe);

	void (*get_vport_stats)(struct qed_dev *cdev,
				struct qed_eth_stats *stats);

	int (*tunn_config)(struct qed_dev *cdev,
			   struct qed_tunn_params *params);
<<<<<<< HEAD
=======

	int (*ntuple_filter_config)(struct qed_dev *cdev,
				    void *cookie,
				    struct qed_ntuple_filter_params *params);

	int (*configure_arfs_searcher)(struct qed_dev *cdev,
				       enum qed_filter_config_mode mode);
	int (*get_coalesce)(struct qed_dev *cdev, u16 *coal, void *handle);
	int (*req_bulletin_update_mac)(struct qed_dev *cdev, u8 *mac);
>>>>>>> 24b8d41d
};

const struct qed_eth_ops *qed_get_eth_ops(void);
void qed_put_eth_ops(void);

#endif<|MERGE_RESOLUTION|>--- conflicted
+++ resolved
@@ -12,8 +12,6 @@
 #include <linux/qed/eth_common.h>
 #include <linux/qed/qed_if.h>
 #include <linux/qed/qed_iov_if.h>
-<<<<<<< HEAD
-=======
 
 /* 64 max queues * (1 rx + 4 tx-cos + 1 xdp) */
 #define QED_MIN_L2_CONS (2 + NUM_PHYS_TCS_4PORT_K2)
@@ -75,7 +73,6 @@
 	/* If flow needs to be dropped */
 	bool b_is_drop;
 };
->>>>>>> 24b8d41d
 
 struct qed_dev_eth_info {
 	struct qed_dev_info common;
@@ -84,21 +81,14 @@
 	u8	num_tc;
 
 	u8	port_mac[ETH_ALEN];
-<<<<<<< HEAD
-	u8	num_vlan_filters;
+	u16	num_vlan_filters;
+	u16	num_mac_filters;
 
 	/* Legacy VF - this affects the datapath, so qede has to know */
 	bool is_legacy;
-=======
-	u16	num_vlan_filters;
-	u16	num_mac_filters;
-
-	/* Legacy VF - this affects the datapath, so qede has to know */
-	bool is_legacy;
 
 	/* Might depend on available resources [in case of VF] */
 	bool xdp_supported;
->>>>>>> 24b8d41d
 };
 
 struct qed_update_vport_rss_params {
@@ -127,21 +117,6 @@
 	u8 vport_id;
 	u16 mtu;
 	bool clear_stats;
-<<<<<<< HEAD
-};
-
-struct qed_stop_rxq_params {
-	u8 rss_id;
-	u8 rx_queue_id;
-	u8 vport_id;
-	bool eq_completion_only;
-};
-
-struct qed_stop_txq_params {
-	u8 rss_id;
-	u8 tx_queue_id;
-=======
->>>>>>> 24b8d41d
 };
 
 enum qed_filter_rx_mode_type {
@@ -188,18 +163,6 @@
 	union qed_filter_type_params filter;
 };
 
-<<<<<<< HEAD
-struct qed_queue_start_common_params {
-	u8 rss_id;
-	u8 queue_id;
-	u8 vport_id;
-	u16 sb;
-	u16 sb_idx;
-	u16 vf_qid;
-};
-
-=======
->>>>>>> 24b8d41d
 struct qed_tunn_params {
 	u16 vxlan_port;
 	u8 update_vxlan_port;
@@ -209,9 +172,6 @@
 
 struct qed_eth_cb_ops {
 	struct qed_common_cb_ops common;
-<<<<<<< HEAD
-	void (*force_mac) (void *dev, u8 *mac);
-=======
 	void (*force_mac) (void *dev, u8 *mac, bool forced);
 	void (*ports_update)(void *dev, u16 vxlan_port, u16 geneve_port);
 };
@@ -234,7 +194,6 @@
 enum qed_ptp_hwtstamp_tx_type {
 	QED_PTP_HWTSTAMP_TX_OFF,
 	QED_PTP_HWTSTAMP_TX_ON,
->>>>>>> 24b8d41d
 };
 
 #ifdef CONFIG_DCB
@@ -293,8 +252,6 @@
 	/* CEE peer */
 	int (*cee_peer_getpfc)(struct qed_dev *cdev, struct cee_pfc *pfc);
 	int (*cee_peer_getpg)(struct qed_dev *cdev, struct cee_pg *pg);
-<<<<<<< HEAD
-=======
 };
 #endif
 
@@ -307,9 +264,7 @@
 	int (*disable)(struct qed_dev *);
 	int (*adjfreq)(struct qed_dev *, s32);
 	int (*enable)(struct qed_dev *);
->>>>>>> 24b8d41d
-};
-#endif
+};
 
 struct qed_eth_ops {
 	const struct qed_common_ops *common;
@@ -319,10 +274,7 @@
 #ifdef CONFIG_DCB
 	const struct qed_eth_dcbnl_ops *dcb;
 #endif
-<<<<<<< HEAD
-=======
 	const struct qed_eth_ptp_ops *ptp;
->>>>>>> 24b8d41d
 
 	int (*fill_dev_info)(struct qed_dev *cdev,
 			     struct qed_dev_eth_info *info);
@@ -376,8 +328,6 @@
 
 	int (*tunn_config)(struct qed_dev *cdev,
 			   struct qed_tunn_params *params);
-<<<<<<< HEAD
-=======
 
 	int (*ntuple_filter_config)(struct qed_dev *cdev,
 				    void *cookie,
@@ -387,7 +337,6 @@
 				       enum qed_filter_config_mode mode);
 	int (*get_coalesce)(struct qed_dev *cdev, u16 *coal, void *handle);
 	int (*req_bulletin_update_mac)(struct qed_dev *cdev, u8 *mac);
->>>>>>> 24b8d41d
 };
 
 const struct qed_eth_ops *qed_get_eth_ops(void);
