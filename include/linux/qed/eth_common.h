--- conflicted
+++ resolved
@@ -10,62 +10,6 @@
 /********************/
 /* ETH FW CONSTANTS */
 /********************/
-<<<<<<< HEAD
-#define ETH_HSI_VER_MAJOR                   3
-#define ETH_HSI_VER_MINOR	10
-
-#define ETH_HSI_VER_NO_PKT_LEN_TUNN	5
-
-#define ETH_CACHE_LINE_SIZE                 64
-#define ETH_RX_CQE_GAP	32
-#define ETH_MAX_RAMROD_PER_CON                          8
-#define ETH_TX_BD_PAGE_SIZE_BYTES                       4096
-#define ETH_RX_BD_PAGE_SIZE_BYTES                       4096
-#define ETH_RX_CQE_PAGE_SIZE_BYTES                      4096
-#define ETH_RX_NUM_NEXT_PAGE_BDS                        2
-
-#define ETH_TX_MIN_BDS_PER_NON_LSO_PKT                          1
-#define ETH_TX_MAX_BDS_PER_NON_LSO_PACKET                       18
-#define ETH_TX_MAX_BDS_PER_LSO_PACKET	255
-#define ETH_TX_MAX_LSO_HDR_NBD                                          4
-#define ETH_TX_MIN_BDS_PER_LSO_PKT                                      3
-#define ETH_TX_MIN_BDS_PER_TUNN_IPV6_WITH_EXT_PKT       3
-#define ETH_TX_MIN_BDS_PER_IPV6_WITH_EXT_PKT            2
-#define ETH_TX_MIN_BDS_PER_PKT_W_LOOPBACK_MODE          2
-#define ETH_TX_MAX_NON_LSO_PKT_LEN	(9700 - (4 + 4 + 12 + 8))
-#define ETH_TX_MAX_LSO_HDR_BYTES                    510
-#define ETH_TX_LSO_WINDOW_BDS_NUM	(18 - 1)
-#define ETH_TX_LSO_WINDOW_MIN_LEN	9700
-#define ETH_TX_MAX_LSO_PAYLOAD_LEN	0xFE000
-#define ETH_TX_NUM_SAME_AS_LAST_ENTRIES	320
-#define ETH_TX_INACTIVE_SAME_AS_LAST	0xFFFF
-
-#define ETH_NUM_STATISTIC_COUNTERS                      MAX_NUM_VPORTS
-#define ETH_NUM_STATISTIC_COUNTERS_DOUBLE_VF_ZONE \
-	(ETH_NUM_STATISTIC_COUNTERS - MAX_NUM_VFS / 2)
-#define ETH_NUM_STATISTIC_COUNTERS_QUAD_VF_ZONE \
-	(ETH_NUM_STATISTIC_COUNTERS - 3 * MAX_NUM_VFS / 4)
-
-/* Maximum number of buffers, used for RX packet placement */
-#define ETH_RX_MAX_BUFF_PER_PKT             5
-
-/* num of MAC/VLAN filters */
-#define ETH_NUM_MAC_FILTERS                                     512
-#define ETH_NUM_VLAN_FILTERS                            512
-
-/* approx. multicast constants */
-#define ETH_MULTICAST_BIN_FROM_MAC_SEED     0
-#define ETH_MULTICAST_MAC_BINS                          256
-#define ETH_MULTICAST_MAC_BINS_IN_REGS          (ETH_MULTICAST_MAC_BINS / 32)
-
-/*  ethernet vport update constants */
-#define ETH_FILTER_RULES_COUNT                          10
-#define ETH_RSS_IND_TABLE_ENTRIES_NUM           128
-#define ETH_RSS_KEY_SIZE_REGS                       10
-#define ETH_RSS_ENGINE_NUM_K2               207
-#define ETH_RSS_ENGINE_NUM_BB               127
-=======
->>>>>>> 24b8d41d
 
 #define ETH_HSI_VER_MAJOR		3
 #define ETH_HSI_VER_MINOR		11
@@ -127,10 +71,6 @@
 #define ETH_RSS_ENGINE_NUM_K2		207
 #define ETH_RSS_ENGINE_NUM_BB		127
 
-<<<<<<< HEAD
-/* Control frame check constants */
-#define ETH_CTL_FRAME_ETH_TYPE_NUM	4
-=======
 /* TPA constants */
 #define ETH_TPA_MAX_AGGS_NUM                64
 #define ETH_TPA_CQE_START_BW_LEN_LIST_SIZE  2
@@ -160,7 +100,6 @@
 	UNKNOWN_ADDRESS,
 	MAX_ETH_ADDR_TYPE
 };
->>>>>>> 24b8d41d
 
 struct eth_tx_1st_bd_flags {
 	u8 bitfields;
@@ -188,17 +127,6 @@
 	u8 nbds;
 	struct eth_tx_1st_bd_flags bd_flags;
 	__le16 bitfields;
-<<<<<<< HEAD
-#define ETH_TX_DATA_1ST_BD_TUNN_FLAG_MASK  0x1
-#define ETH_TX_DATA_1ST_BD_TUNN_FLAG_SHIFT 0
-#define ETH_TX_DATA_1ST_BD_RESERVED0_MASK          0x1
-#define ETH_TX_DATA_1ST_BD_RESERVED0_SHIFT         1
-#define ETH_TX_DATA_1ST_BD_PKT_LEN_MASK    0x3FFF
-#define ETH_TX_DATA_1ST_BD_PKT_LEN_SHIFT   2
-};
-
-/* The parsing information data for the second tx bd of a given packet. */
-=======
 #define ETH_TX_DATA_1ST_BD_TUNN_FLAG_MASK	0x1
 #define ETH_TX_DATA_1ST_BD_TUNN_FLAG_SHIFT	0
 #define ETH_TX_DATA_1ST_BD_RESERVED0_MASK	0x1
@@ -208,7 +136,6 @@
 };
 
 /* The parsing information data for the second tx bd of a given packet */
->>>>>>> 24b8d41d
 struct eth_tx_data_2nd_bd {
 	__le16 tunn_ip_size;
 	__le16	bitfields1;
@@ -263,57 +190,6 @@
 #define	ETH_TUNNEL_PARSING_FLAGS_IPV4_OPTIONS_SHIFT	7
 };
 
-<<<<<<< HEAD
-/* Firmware data for L2-EDPM packet. */
-struct eth_edpm_fw_data {
-	struct eth_tx_data_1st_bd data_1st_bd;
-	struct eth_tx_data_2nd_bd data_2nd_bd;
-	__le32 reserved;
-};
-
-struct eth_fast_path_cqe_fw_debug {
-	__le16 reserved2;
-};
-
-/*  tunneling parsing flags */
-struct eth_tunnel_parsing_flags {
-	u8 flags;
-#define	ETH_TUNNEL_PARSING_FLAGS_TYPE_MASK		0x3
-#define	ETH_TUNNEL_PARSING_FLAGS_TYPE_SHIFT		0
-#define	ETH_TUNNEL_PARSING_FLAGS_TENNANT_ID_EXIST_MASK	0x1
-#define	ETH_TUNNEL_PARSING_FLAGS_TENNANT_ID_EXIST_SHIFT	2
-#define	ETH_TUNNEL_PARSING_FLAGS_NEXT_PROTOCOL_MASK	0x3
-#define	ETH_TUNNEL_PARSING_FLAGS_NEXT_PROTOCOL_SHIFT	3
-#define	ETH_TUNNEL_PARSING_FLAGS_FIRSTHDRIPMATCH_MASK	0x1
-#define	ETH_TUNNEL_PARSING_FLAGS_FIRSTHDRIPMATCH_SHIFT	5
-#define	ETH_TUNNEL_PARSING_FLAGS_IPV4_FRAGMENT_MASK	0x1
-#define	ETH_TUNNEL_PARSING_FLAGS_IPV4_FRAGMENT_SHIFT	6
-#define	ETH_TUNNEL_PARSING_FLAGS_IPV4_OPTIONS_MASK	0x1
-#define	ETH_TUNNEL_PARSING_FLAGS_IPV4_OPTIONS_SHIFT	7
-};
-
-/* PMD flow control bits */
-struct eth_pmd_flow_flags {
-	u8 flags;
-#define ETH_PMD_FLOW_FLAGS_VALID_MASK	0x1
-#define ETH_PMD_FLOW_FLAGS_VALID_SHIFT	0
-#define ETH_PMD_FLOW_FLAGS_TOGGLE_MASK	0x1
-#define ETH_PMD_FLOW_FLAGS_TOGGLE_SHIFT	1
-#define ETH_PMD_FLOW_FLAGS_RESERVED_MASK 0x3F
-#define ETH_PMD_FLOW_FLAGS_RESERVED_SHIFT 2
-};
-
-/* Regular ETH Rx FP CQE. */
-struct eth_fast_path_rx_reg_cqe {
-	u8 type;
-	u8 bitfields;
-#define ETH_FAST_PATH_RX_REG_CQE_RSS_HASH_TYPE_MASK  0x7
-#define ETH_FAST_PATH_RX_REG_CQE_RSS_HASH_TYPE_SHIFT 0
-#define ETH_FAST_PATH_RX_REG_CQE_TC_MASK             0xF
-#define ETH_FAST_PATH_RX_REG_CQE_TC_SHIFT            3
-#define ETH_FAST_PATH_RX_REG_CQE_RESERVED0_MASK      0x1
-#define ETH_FAST_PATH_RX_REG_CQE_RESERVED0_SHIFT     7
-=======
 /* PMD flow control bits */
 struct eth_pmd_flow_flags {
 	u8 flags;
@@ -335,7 +211,6 @@
 #define ETH_FAST_PATH_RX_REG_CQE_TC_SHIFT		3
 #define ETH_FAST_PATH_RX_REG_CQE_RESERVED0_MASK		0x1
 #define ETH_FAST_PATH_RX_REG_CQE_RESERVED0_SHIFT	7
->>>>>>> 24b8d41d
 	__le16 pkt_len;
 	struct parsing_and_err_flags pars_flags;
 	__le16 vlan_tag;
@@ -344,15 +219,6 @@
 	u8 placement_offset;
 	struct eth_tunnel_parsing_flags tunnel_pars_flags;
 	u8 bd_num;
-<<<<<<< HEAD
-	u8 reserved[9];
-	struct eth_fast_path_cqe_fw_debug fw_debug;
-	u8 reserved1[3];
-	struct eth_pmd_flow_flags pmd_flags;
-};
-
-/* TPA-continue ETH Rx FP CQE. */
-=======
 	u8 reserved;
 	__le16 reserved2;
 	__le32 flow_id_or_resource_id;
@@ -361,7 +227,6 @@
 };
 
 /* TPA-continue ETH Rx FP CQE */
->>>>>>> 24b8d41d
 struct eth_fast_path_rx_tpa_cont_cqe {
 	u8 type;
 	u8 tpa_agg_index;
@@ -389,18 +254,6 @@
 	struct eth_pmd_flow_flags pmd_flags;
 };
 
-<<<<<<< HEAD
-/* TPA-start ETH Rx FP CQE. */
-struct eth_fast_path_rx_tpa_start_cqe {
-	u8 type;
-	u8 bitfields;
-#define ETH_FAST_PATH_RX_TPA_START_CQE_RSS_HASH_TYPE_MASK  0x7
-#define ETH_FAST_PATH_RX_TPA_START_CQE_RSS_HASH_TYPE_SHIFT 0
-#define ETH_FAST_PATH_RX_TPA_START_CQE_TC_MASK             0xF
-#define ETH_FAST_PATH_RX_TPA_START_CQE_TC_SHIFT            3
-#define ETH_FAST_PATH_RX_TPA_START_CQE_RESERVED0_MASK      0x1
-#define ETH_FAST_PATH_RX_TPA_START_CQE_RESERVED0_SHIFT     7
-=======
 /* TPA-start ETH Rx FP CQE */
 struct eth_fast_path_rx_tpa_start_cqe {
 	u8 type;
@@ -411,7 +264,6 @@
 #define ETH_FAST_PATH_RX_TPA_START_CQE_TC_SHIFT			3
 #define ETH_FAST_PATH_RX_TPA_START_CQE_RESERVED0_MASK		0x1
 #define ETH_FAST_PATH_RX_TPA_START_CQE_RESERVED0_SHIFT		7
->>>>>>> 24b8d41d
 	__le16 seg_len;
 	struct parsing_and_err_flags pars_flags;
 	__le16 vlan_tag;
@@ -421,16 +273,10 @@
 	struct eth_tunnel_parsing_flags tunnel_pars_flags;
 	u8 tpa_agg_index;
 	u8 header_len;
-<<<<<<< HEAD
-	__le16 ext_bd_len_list[ETH_TPA_CQE_START_LEN_LIST_SIZE];
-	struct eth_fast_path_cqe_fw_debug fw_debug;
-	u8 reserved;
-=======
 	__le16 bw_ext_bd_len_list[ETH_TPA_CQE_START_BW_LEN_LIST_SIZE];
 	__le16 reserved2;
 	__le32 flow_id_or_resource_id;
 	u8 reserved[3];
->>>>>>> 24b8d41d
 	struct eth_pmd_flow_flags pmd_flags;
 };
 
@@ -447,18 +293,6 @@
 
 /* Regular ETH Rx SP CQE */
 struct eth_slow_path_rx_cqe {
-<<<<<<< HEAD
-	u8	type;
-	u8	ramrod_cmd_id;
-	u8	error_flag;
-	u8	reserved[25];
-	__le16	echo;
-	u8	reserved1;
-	struct eth_pmd_flow_flags pmd_flags;
-};
-
-/* union for all ETH Rx CQE types */
-=======
 	u8 type;
 	u8 ramrod_cmd_id;
 	u8 error_flag;
@@ -469,7 +303,6 @@
 };
 
 /* Union for all ETH Rx CQE types */
->>>>>>> 24b8d41d
 union eth_rx_cqe {
 	struct eth_fast_path_rx_reg_cqe fast_path_regular;
 	struct eth_fast_path_rx_tpa_start_cqe fast_path_tpa_start;
@@ -502,11 +335,7 @@
 	MAX_ETH_RX_TUNN_TYPE
 };
 
-<<<<<<< HEAD
-/*  Aggregation end reason. */
-=======
 /* Aggregation end reason. */
->>>>>>> 24b8d41d
 enum eth_tpa_end_reason {
 	ETH_AGG_END_UNUSED,
 	ETH_AGG_END_SP_UPDATE,
@@ -537,16 +366,6 @@
 struct eth_tx_data_3rd_bd {
 	__le16 lso_mss;
 	__le16 bitfields;
-<<<<<<< HEAD
-#define ETH_TX_DATA_3RD_BD_TCP_HDR_LEN_DW_MASK  0xF
-#define ETH_TX_DATA_3RD_BD_TCP_HDR_LEN_DW_SHIFT 0
-#define ETH_TX_DATA_3RD_BD_HDR_NBD_MASK         0xF
-#define ETH_TX_DATA_3RD_BD_HDR_NBD_SHIFT        4
-#define ETH_TX_DATA_3RD_BD_START_BD_MASK        0x1
-#define ETH_TX_DATA_3RD_BD_START_BD_SHIFT       8
-#define ETH_TX_DATA_3RD_BD_RESERVED0_MASK       0x7F
-#define ETH_TX_DATA_3RD_BD_RESERVED0_SHIFT      9
-=======
 #define ETH_TX_DATA_3RD_BD_TCP_HDR_LEN_DW_MASK	0xF
 #define ETH_TX_DATA_3RD_BD_TCP_HDR_LEN_DW_SHIFT	0
 #define ETH_TX_DATA_3RD_BD_HDR_NBD_MASK		0xF
@@ -555,7 +374,6 @@
 #define ETH_TX_DATA_3RD_BD_START_BD_SHIFT	8
 #define ETH_TX_DATA_3RD_BD_RESERVED0_MASK	0x7F
 #define ETH_TX_DATA_3RD_BD_RESERVED0_SHIFT	9
->>>>>>> 24b8d41d
 	u8 tunn_l4_hdr_start_offset_w;
 	u8 tunn_hdr_size_w;
 };
@@ -614,10 +432,7 @@
 	struct eth_tx_1st_bd first_bd;
 	struct eth_tx_2nd_bd second_bd;
 	struct eth_tx_3rd_bd third_bd;
-<<<<<<< HEAD
-=======
 	struct eth_tx_4th_bd fourth_bd;
->>>>>>> 24b8d41d
 	struct eth_tx_bd reg_bd;
 };
 
@@ -628,15 +443,12 @@
 	ETH_TX_TUNN_GRE,
 	ETH_TX_TUNN_VXLAN,
 	MAX_ETH_TX_TUNN_TYPE
-<<<<<<< HEAD
-=======
 };
 
 /* Mstorm Queue Zone */
 struct mstorm_eth_queue_zone {
 	struct eth_rx_prod_data rx_producers;
 	__le32 reserved[3];
->>>>>>> 24b8d41d
 };
 
 /* Ystorm Queue Zone */
@@ -648,20 +460,6 @@
 /* ETH doorbell data */
 struct eth_db_data {
 	u8 params;
-<<<<<<< HEAD
-#define ETH_DB_DATA_DEST_MASK         0x3
-#define ETH_DB_DATA_DEST_SHIFT        0
-#define ETH_DB_DATA_AGG_CMD_MASK      0x3
-#define ETH_DB_DATA_AGG_CMD_SHIFT     2
-#define ETH_DB_DATA_BYPASS_EN_MASK    0x1
-#define ETH_DB_DATA_BYPASS_EN_SHIFT   4
-#define ETH_DB_DATA_RESERVED_MASK     0x1
-#define ETH_DB_DATA_RESERVED_SHIFT    5
-#define ETH_DB_DATA_AGG_VAL_SEL_MASK  0x3
-#define ETH_DB_DATA_AGG_VAL_SEL_SHIFT 6
-	u8 agg_flags;
-	__le16 bd_prod;
-=======
 #define ETH_DB_DATA_DEST_MASK		0x3
 #define ETH_DB_DATA_DEST_SHIFT		0
 #define ETH_DB_DATA_AGG_CMD_MASK	0x3
@@ -686,7 +484,6 @@
 	RSS_HASH_TYPE_UDP_IPV4 = 5,
 	RSS_HASH_TYPE_UDP_IPV6 = 6,
 	MAX_RSS_HASH_TYPE
->>>>>>> 24b8d41d
 };
 
 #endif /* __ETH_COMMON__ */