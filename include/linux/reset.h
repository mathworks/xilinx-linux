--- conflicted
+++ resolved
@@ -2,17 +2,12 @@
 #ifndef _LINUX_RESET_H_
 #define _LINUX_RESET_H_
 
-<<<<<<< HEAD
-#include <linux/device.h>
-
-=======
 #include <linux/err.h>
 #include <linux/errno.h>
 #include <linux/types.h>
 
 struct device;
 struct device_node;
->>>>>>> 24b8d41d
 struct reset_control;
 
 #ifdef CONFIG_RESET_CONTROLLER
@@ -25,19 +20,6 @@
 void reset_control_release(struct reset_control *rstc);
 
 struct reset_control *__of_reset_control_get(struct device_node *node,
-<<<<<<< HEAD
-				     const char *id, int index, int shared);
-void reset_control_put(struct reset_control *rstc);
-struct reset_control *__devm_reset_control_get(struct device *dev,
-				     const char *id, int index, int shared);
-
-int __must_check device_reset(struct device *dev);
-
-static inline int device_reset_optional(struct device *dev)
-{
-	return device_reset(dev);
-}
-=======
 				     const char *id, int index, bool shared,
 				     bool optional, bool acquired);
 struct reset_control *__reset_control_get(struct device *dev, const char *id,
@@ -56,7 +38,6 @@
 						 bool acquired);
 
 int reset_control_get_count(struct device *dev);
->>>>>>> 24b8d41d
 
 #else
 
@@ -147,33 +128,10 @@
 	return __device_reset(dev, false);
 }
 
-static inline int __must_check device_reset(struct device *dev)
-{
-	WARN_ON(1);
-	return -ENOTSUPP;
-}
-
 static inline int device_reset_optional(struct device *dev)
 {
 	return __device_reset(dev, true);
 }
-
-<<<<<<< HEAD
-static inline struct reset_control *__of_reset_control_get(
-					struct device_node *node,
-					const char *id, int index, int shared)
-{
-	return ERR_PTR(-ENOTSUPP);
-}
-
-static inline struct reset_control *__devm_reset_control_get(
-					struct device *dev,
-					const char *id, int index, int shared)
-{
-	return ERR_PTR(-ENOTSUPP);
-}
-
-#endif /* CONFIG_RESET_CONTROLLER */
 
 /**
  * reset_control_get_exclusive - Lookup and obtain an exclusive reference
@@ -182,10 +140,10 @@
  * @id: reset line name
  *
  * Returns a struct reset_control or IS_ERR() condition containing errno.
- * If this function is called more then once for the same reset_control it will
+ * If this function is called more than once for the same reset_control it will
  * return -EBUSY.
  *
- * See reset_control_get_shared for details on shared references to
+ * See reset_control_get_shared() for details on shared references to
  * reset-controls.
  *
  * Use of id names is optional.
@@ -193,10 +151,28 @@
 static inline struct reset_control *
 __must_check reset_control_get_exclusive(struct device *dev, const char *id)
 {
-#ifndef CONFIG_RESET_CONTROLLER
-	WARN_ON(1);
-#endif
-	return __of_reset_control_get(dev ? dev->of_node : NULL, id, 0, 0);
+	return __reset_control_get(dev, id, 0, false, false, true);
+}
+
+/**
+ * reset_control_get_exclusive_released - Lookup and obtain a temoprarily
+ *                                        exclusive reference to a reset
+ *                                        controller.
+ * @dev: device to be reset by the controller
+ * @id: reset line name
+ *
+ * Returns a struct reset_control or IS_ERR() condition containing errno.
+ * reset-controls returned by this function must be acquired via
+ * reset_control_acquire() before they can be used and should be released
+ * via reset_control_release() afterwards.
+ *
+ * Use of id names is optional.
+ */
+static inline struct reset_control *
+__must_check reset_control_get_exclusive_released(struct device *dev,
+						  const char *id)
+{
+	return __reset_control_get(dev, id, 0, false, false, false);
 }
 
 /**
@@ -207,7 +183,7 @@
  *
  * Returns a struct reset_control or IS_ERR() condition containing errno.
  * This function is intended for use with reset-controls which are shared
- * between hardware-blocks.
+ * between hardware blocks.
  *
  * When a reset-control is shared, the behavior of reset_control_assert /
  * deassert is changed, the reset-core will keep track of a deassert_count
@@ -224,19 +200,41 @@
 static inline struct reset_control *reset_control_get_shared(
 					struct device *dev, const char *id)
 {
-	return __of_reset_control_get(dev ? dev->of_node : NULL, id, 0, 1);
-}
-
+	return __reset_control_get(dev, id, 0, true, false, false);
+}
+
+/**
+ * reset_control_get_optional_exclusive - optional reset_control_get_exclusive()
+ * @dev: device to be reset by the controller
+ * @id: reset line name
+ *
+ * Optional variant of reset_control_get_exclusive(). If the requested reset
+ * is not specified in the device tree, this function returns NULL instead of
+ * an error.
+ *
+ * See reset_control_get_exclusive() for more information.
+ */
 static inline struct reset_control *reset_control_get_optional_exclusive(
 					struct device *dev, const char *id)
 {
-	return __of_reset_control_get(dev ? dev->of_node : NULL, id, 0, 0);
-}
-
+	return __reset_control_get(dev, id, 0, false, true, true);
+}
+
+/**
+ * reset_control_get_optional_shared - optional reset_control_get_shared()
+ * @dev: device to be reset by the controller
+ * @id: reset line name
+ *
+ * Optional variant of reset_control_get_shared(). If the requested reset
+ * is not specified in the device tree, this function returns NULL instead of
+ * an error.
+ *
+ * See reset_control_get_shared() for more information.
+ */
 static inline struct reset_control *reset_control_get_optional_shared(
 					struct device *dev, const char *id)
 {
-	return __of_reset_control_get(dev ? dev->of_node : NULL, id, 0, 1);
+	return __reset_control_get(dev, id, 0, true, true, false);
 }
 
 /**
@@ -252,11 +250,11 @@
 static inline struct reset_control *of_reset_control_get_exclusive(
 				struct device_node *node, const char *id)
 {
-	return __of_reset_control_get(node, id, 0, 0);
-}
-
-/**
- * of_reset_control_get_shared - Lookup and obtain an shared reference
+	return __of_reset_control_get(node, id, 0, false, false, true);
+}
+
+/**
+ * of_reset_control_get_shared - Lookup and obtain a shared reference
  *                               to a reset controller.
  * @node: device to be reset by the controller
  * @id: reset line name
@@ -277,7 +275,7 @@
 static inline struct reset_control *of_reset_control_get_shared(
 				struct device_node *node, const char *id)
 {
-	return __of_reset_control_get(node, id, 0, 1);
+	return __of_reset_control_get(node, id, 0, true, false, false);
 }
 
 /**
@@ -294,11 +292,11 @@
 static inline struct reset_control *of_reset_control_get_exclusive_by_index(
 					struct device_node *node, int index)
 {
-	return __of_reset_control_get(node, NULL, index, 0);
-}
-
-/**
- * of_reset_control_get_shared_by_index - Lookup and obtain an shared
+	return __of_reset_control_get(node, NULL, index, false, false, true);
+}
+
+/**
+ * of_reset_control_get_shared_by_index - Lookup and obtain a shared
  *                                        reference to a reset controller
  *                                        by index.
  * @node: device to be reset by the controller
@@ -322,7 +320,7 @@
 static inline struct reset_control *of_reset_control_get_shared_by_index(
 					struct device_node *node, int index)
 {
-	return __of_reset_control_get(node, NULL, index, 1);
+	return __of_reset_control_get(node, NULL, index, true, false, false);
 }
 
 /**
@@ -341,10 +339,26 @@
 __must_check devm_reset_control_get_exclusive(struct device *dev,
 					      const char *id)
 {
-#ifndef CONFIG_RESET_CONTROLLER
-	WARN_ON(1);
-#endif
-	return __devm_reset_control_get(dev, id, 0, 0);
+	return __devm_reset_control_get(dev, id, 0, false, false, true);
+}
+
+/**
+ * devm_reset_control_get_exclusive_released - resource managed
+ *                                             reset_control_get_exclusive_released()
+ * @dev: device to be reset by the controller
+ * @id: reset line name
+ *
+ * Managed reset_control_get_exclusive_released(). For reset controllers
+ * returned from this function, reset_control_put() is called automatically on
+ * driver detach.
+ *
+ * See reset_control_get_exclusive_released() for more information.
+ */
+static inline struct reset_control *
+__must_check devm_reset_control_get_exclusive_released(struct device *dev,
+						       const char *id)
+{
+	return __devm_reset_control_get(dev, id, 0, false, false, false);
 }
 
 /**
@@ -359,19 +373,43 @@
 static inline struct reset_control *devm_reset_control_get_shared(
 					struct device *dev, const char *id)
 {
-	return __devm_reset_control_get(dev, id, 0, 1);
-}
-
+	return __devm_reset_control_get(dev, id, 0, true, false, false);
+}
+
+/**
+ * devm_reset_control_get_optional_exclusive - resource managed
+ *                                             reset_control_get_optional_exclusive()
+ * @dev: device to be reset by the controller
+ * @id: reset line name
+ *
+ * Managed reset_control_get_optional_exclusive(). For reset controllers
+ * returned from this function, reset_control_put() is called automatically on
+ * driver detach.
+ *
+ * See reset_control_get_optional_exclusive() for more information.
+ */
 static inline struct reset_control *devm_reset_control_get_optional_exclusive(
 					struct device *dev, const char *id)
 {
-	return __devm_reset_control_get(dev, id, 0, 0);
-}
-
+	return __devm_reset_control_get(dev, id, 0, false, true, true);
+}
+
+/**
+ * devm_reset_control_get_optional_shared - resource managed
+ *                                          reset_control_get_optional_shared()
+ * @dev: device to be reset by the controller
+ * @id: reset line name
+ *
+ * Managed reset_control_get_optional_shared(). For reset controllers returned
+ * from this function, reset_control_put() is called automatically on driver
+ * detach.
+ *
+ * See reset_control_get_optional_shared() for more information.
+ */
 static inline struct reset_control *devm_reset_control_get_optional_shared(
 					struct device *dev, const char *id)
 {
-	return __devm_reset_control_get(dev, id, 0, 1);
+	return __devm_reset_control_get(dev, id, 0, true, true, false);
 }
 
 /**
@@ -389,12 +427,12 @@
 static inline struct reset_control *
 devm_reset_control_get_exclusive_by_index(struct device *dev, int index)
 {
-	return __devm_reset_control_get(dev, NULL, index, 0);
+	return __devm_reset_control_get(dev, NULL, index, false, false, true);
 }
 
 /**
  * devm_reset_control_get_shared_by_index - resource managed
- * reset_control_get_shared
+ *                                          reset_control_get_shared
  * @dev: device to be reset by the controller
  * @index: index of the reset controller
  *
@@ -405,7 +443,7 @@
 static inline struct reset_control *
 devm_reset_control_get_shared_by_index(struct device *dev, int index)
 {
-	return __devm_reset_control_get(dev, NULL, index, 1);
+	return __devm_reset_control_get(dev, NULL, index, true, false, false);
 }
 
 /*
@@ -416,339 +454,6 @@
  * These inline function calls will be removed once all consumers
  * have been moved over to the new explicit API.
  */
-static inline struct reset_control *reset_control_get(
-				struct device *dev, const char *id)
-{
-	return reset_control_get_exclusive(dev, id);
-}
-
-static inline struct reset_control *reset_control_get_optional(
-					struct device *dev, const char *id)
-{
-	return reset_control_get_optional_exclusive(dev, id);
-=======
-/**
- * reset_control_get_exclusive - Lookup and obtain an exclusive reference
- *                               to a reset controller.
- * @dev: device to be reset by the controller
- * @id: reset line name
- *
- * Returns a struct reset_control or IS_ERR() condition containing errno.
- * If this function is called more than once for the same reset_control it will
- * return -EBUSY.
- *
- * See reset_control_get_shared() for details on shared references to
- * reset-controls.
- *
- * Use of id names is optional.
- */
-static inline struct reset_control *
-__must_check reset_control_get_exclusive(struct device *dev, const char *id)
-{
-	return __reset_control_get(dev, id, 0, false, false, true);
-}
-
-/**
- * reset_control_get_exclusive_released - Lookup and obtain a temoprarily
- *                                        exclusive reference to a reset
- *                                        controller.
- * @dev: device to be reset by the controller
- * @id: reset line name
- *
- * Returns a struct reset_control or IS_ERR() condition containing errno.
- * reset-controls returned by this function must be acquired via
- * reset_control_acquire() before they can be used and should be released
- * via reset_control_release() afterwards.
- *
- * Use of id names is optional.
- */
-static inline struct reset_control *
-__must_check reset_control_get_exclusive_released(struct device *dev,
-						  const char *id)
-{
-	return __reset_control_get(dev, id, 0, false, false, false);
-}
-
-/**
- * reset_control_get_shared - Lookup and obtain a shared reference to a
- *                            reset controller.
- * @dev: device to be reset by the controller
- * @id: reset line name
- *
- * Returns a struct reset_control or IS_ERR() condition containing errno.
- * This function is intended for use with reset-controls which are shared
- * between hardware blocks.
- *
- * When a reset-control is shared, the behavior of reset_control_assert /
- * deassert is changed, the reset-core will keep track of a deassert_count
- * and only (re-)assert the reset after reset_control_assert has been called
- * as many times as reset_control_deassert was called. Also see the remark
- * about shared reset-controls in the reset_control_assert docs.
- *
- * Calling reset_control_assert without first calling reset_control_deassert
- * is not allowed on a shared reset control. Calling reset_control_reset is
- * also not allowed on a shared reset control.
- *
- * Use of id names is optional.
- */
-static inline struct reset_control *reset_control_get_shared(
-					struct device *dev, const char *id)
-{
-	return __reset_control_get(dev, id, 0, true, false, false);
-}
-
-/**
- * reset_control_get_optional_exclusive - optional reset_control_get_exclusive()
- * @dev: device to be reset by the controller
- * @id: reset line name
- *
- * Optional variant of reset_control_get_exclusive(). If the requested reset
- * is not specified in the device tree, this function returns NULL instead of
- * an error.
- *
- * See reset_control_get_exclusive() for more information.
- */
-static inline struct reset_control *reset_control_get_optional_exclusive(
-					struct device *dev, const char *id)
-{
-	return __reset_control_get(dev, id, 0, false, true, true);
-}
-
-/**
- * reset_control_get_optional_shared - optional reset_control_get_shared()
- * @dev: device to be reset by the controller
- * @id: reset line name
- *
- * Optional variant of reset_control_get_shared(). If the requested reset
- * is not specified in the device tree, this function returns NULL instead of
- * an error.
- *
- * See reset_control_get_shared() for more information.
- */
-static inline struct reset_control *reset_control_get_optional_shared(
-					struct device *dev, const char *id)
-{
-	return __reset_control_get(dev, id, 0, true, true, false);
-}
-
-/**
- * of_reset_control_get_exclusive - Lookup and obtain an exclusive reference
- *                                  to a reset controller.
- * @node: device to be reset by the controller
- * @id: reset line name
- *
- * Returns a struct reset_control or IS_ERR() condition containing errno.
- *
- * Use of id names is optional.
- */
-static inline struct reset_control *of_reset_control_get_exclusive(
-				struct device_node *node, const char *id)
-{
-	return __of_reset_control_get(node, id, 0, false, false, true);
-}
-
-/**
- * of_reset_control_get_shared - Lookup and obtain a shared reference
- *                               to a reset controller.
- * @node: device to be reset by the controller
- * @id: reset line name
- *
- * When a reset-control is shared, the behavior of reset_control_assert /
- * deassert is changed, the reset-core will keep track of a deassert_count
- * and only (re-)assert the reset after reset_control_assert has been called
- * as many times as reset_control_deassert was called. Also see the remark
- * about shared reset-controls in the reset_control_assert docs.
- *
- * Calling reset_control_assert without first calling reset_control_deassert
- * is not allowed on a shared reset control. Calling reset_control_reset is
- * also not allowed on a shared reset control.
- * Returns a struct reset_control or IS_ERR() condition containing errno.
- *
- * Use of id names is optional.
- */
-static inline struct reset_control *of_reset_control_get_shared(
-				struct device_node *node, const char *id)
-{
-	return __of_reset_control_get(node, id, 0, true, false, false);
-}
-
-/**
- * of_reset_control_get_exclusive_by_index - Lookup and obtain an exclusive
- *                                           reference to a reset controller
- *                                           by index.
- * @node: device to be reset by the controller
- * @index: index of the reset controller
- *
- * This is to be used to perform a list of resets for a device or power domain
- * in whatever order. Returns a struct reset_control or IS_ERR() condition
- * containing errno.
- */
-static inline struct reset_control *of_reset_control_get_exclusive_by_index(
-					struct device_node *node, int index)
-{
-	return __of_reset_control_get(node, NULL, index, false, false, true);
-}
-
-/**
- * of_reset_control_get_shared_by_index - Lookup and obtain a shared
- *                                        reference to a reset controller
- *                                        by index.
- * @node: device to be reset by the controller
- * @index: index of the reset controller
- *
- * When a reset-control is shared, the behavior of reset_control_assert /
- * deassert is changed, the reset-core will keep track of a deassert_count
- * and only (re-)assert the reset after reset_control_assert has been called
- * as many times as reset_control_deassert was called. Also see the remark
- * about shared reset-controls in the reset_control_assert docs.
- *
- * Calling reset_control_assert without first calling reset_control_deassert
- * is not allowed on a shared reset control. Calling reset_control_reset is
- * also not allowed on a shared reset control.
- * Returns a struct reset_control or IS_ERR() condition containing errno.
- *
- * This is to be used to perform a list of resets for a device or power domain
- * in whatever order. Returns a struct reset_control or IS_ERR() condition
- * containing errno.
- */
-static inline struct reset_control *of_reset_control_get_shared_by_index(
-					struct device_node *node, int index)
-{
-	return __of_reset_control_get(node, NULL, index, true, false, false);
-}
-
-/**
- * devm_reset_control_get_exclusive - resource managed
- *                                    reset_control_get_exclusive()
- * @dev: device to be reset by the controller
- * @id: reset line name
- *
- * Managed reset_control_get_exclusive(). For reset controllers returned
- * from this function, reset_control_put() is called automatically on driver
- * detach.
- *
- * See reset_control_get_exclusive() for more information.
- */
-static inline struct reset_control *
-__must_check devm_reset_control_get_exclusive(struct device *dev,
-					      const char *id)
-{
-	return __devm_reset_control_get(dev, id, 0, false, false, true);
-}
-
-/**
- * devm_reset_control_get_exclusive_released - resource managed
- *                                             reset_control_get_exclusive_released()
- * @dev: device to be reset by the controller
- * @id: reset line name
- *
- * Managed reset_control_get_exclusive_released(). For reset controllers
- * returned from this function, reset_control_put() is called automatically on
- * driver detach.
- *
- * See reset_control_get_exclusive_released() for more information.
- */
-static inline struct reset_control *
-__must_check devm_reset_control_get_exclusive_released(struct device *dev,
-						       const char *id)
-{
-	return __devm_reset_control_get(dev, id, 0, false, false, false);
-}
-
-/**
- * devm_reset_control_get_shared - resource managed reset_control_get_shared()
- * @dev: device to be reset by the controller
- * @id: reset line name
- *
- * Managed reset_control_get_shared(). For reset controllers returned from
- * this function, reset_control_put() is called automatically on driver detach.
- * See reset_control_get_shared() for more information.
- */
-static inline struct reset_control *devm_reset_control_get_shared(
-					struct device *dev, const char *id)
-{
-	return __devm_reset_control_get(dev, id, 0, true, false, false);
-}
-
-/**
- * devm_reset_control_get_optional_exclusive - resource managed
- *                                             reset_control_get_optional_exclusive()
- * @dev: device to be reset by the controller
- * @id: reset line name
- *
- * Managed reset_control_get_optional_exclusive(). For reset controllers
- * returned from this function, reset_control_put() is called automatically on
- * driver detach.
- *
- * See reset_control_get_optional_exclusive() for more information.
- */
-static inline struct reset_control *devm_reset_control_get_optional_exclusive(
-					struct device *dev, const char *id)
-{
-	return __devm_reset_control_get(dev, id, 0, false, true, true);
->>>>>>> 24b8d41d
-}
-
-/**
- * devm_reset_control_get_optional_shared - resource managed
- *                                          reset_control_get_optional_shared()
- * @dev: device to be reset by the controller
- * @id: reset line name
- *
- * Managed reset_control_get_optional_shared(). For reset controllers returned
- * from this function, reset_control_put() is called automatically on driver
- * detach.
- *
- * See reset_control_get_optional_shared() for more information.
- */
-static inline struct reset_control *devm_reset_control_get_optional_shared(
-					struct device *dev, const char *id)
-{
-	return __devm_reset_control_get(dev, id, 0, true, true, false);
-}
-
-/**
- * devm_reset_control_get_exclusive_by_index - resource managed
- *                                             reset_control_get_exclusive()
- * @dev: device to be reset by the controller
- * @index: index of the reset controller
- *
- * Managed reset_control_get_exclusive(). For reset controllers returned from
- * this function, reset_control_put() is called automatically on driver
- * detach.
- *
- * See reset_control_get_exclusive() for more information.
- */
-static inline struct reset_control *
-devm_reset_control_get_exclusive_by_index(struct device *dev, int index)
-{
-	return __devm_reset_control_get(dev, NULL, index, false, false, true);
-}
-
-/**
- * devm_reset_control_get_shared_by_index - resource managed
- *                                          reset_control_get_shared
- * @dev: device to be reset by the controller
- * @index: index of the reset controller
- *
- * Managed reset_control_get_shared(). For reset controllers returned from
- * this function, reset_control_put() is called automatically on driver detach.
- * See reset_control_get_shared() for more information.
- */
-static inline struct reset_control *
-devm_reset_control_get_shared_by_index(struct device *dev, int index)
-{
-	return __devm_reset_control_get(dev, NULL, index, true, false, false);
-}
-
-/*
- * TEMPORARY calls to use during transition:
- *
- *   of_reset_control_get() => of_reset_control_get_exclusive()
- *
- * These inline function calls will be removed once all consumers
- * have been moved over to the new explicit API.
- */
 static inline struct reset_control *of_reset_control_get(
 				struct device_node *node, const char *id)
 {
@@ -766,21 +471,12 @@
 {
 	return devm_reset_control_get_exclusive(dev, id);
 }
-<<<<<<< HEAD
 
 static inline struct reset_control *devm_reset_control_get_optional(
 				struct device *dev, const char *id)
 {
 	return devm_reset_control_get_optional_exclusive(dev, id);
 
-=======
-
-static inline struct reset_control *devm_reset_control_get_optional(
-				struct device *dev, const char *id)
-{
-	return devm_reset_control_get_optional_exclusive(dev, id);
-
->>>>>>> 24b8d41d
 }
 
 static inline struct reset_control *devm_reset_control_get_by_index(
@@ -788,8 +484,6 @@
 {
 	return devm_reset_control_get_exclusive_by_index(dev, index);
 }
-<<<<<<< HEAD
-=======
 
 /*
  * APIs to manage a list of reset controllers
@@ -847,5 +541,4 @@
 {
 	return of_reset_control_array_get(node, true, true, true);
 }
->>>>>>> 24b8d41d
 #endif