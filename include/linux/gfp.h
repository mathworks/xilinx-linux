--- conflicted
+++ resolved
@@ -84,11 +84,7 @@
  * %__GFP_THISNODE forces the allocation to be satisfied from the requested
  * node with no fallbacks or placement policy enforcements.
  *
-<<<<<<< HEAD
- * __GFP_ACCOUNT causes the allocation to be accounted to kmemcg.
-=======
  * %__GFP_ACCOUNT causes the allocation to be accounted to kmemcg.
->>>>>>> 24b8d41d
  */
 #define __GFP_RECLAIMABLE ((__force gfp_t)___GFP_RECLAIMABLE)
 #define __GFP_WRITE	((__force gfp_t)___GFP_WRITE)
@@ -237,38 +233,6 @@
  * Useful GFP flag combinations
  * ~~~~~~~~~~~~~~~~~~~~~~~~~~~~
  *
-<<<<<<< HEAD
- * GFP_USER is for userspace allocations that also need to be directly
- *   accessibly by the kernel or hardware. It is typically used by hardware
- *   for buffers that are mapped to userspace (e.g. graphics) that hardware
- *   still must DMA to. cpuset limits are enforced for these allocations.
- *
- * GFP_DMA exists for historical reasons and should be avoided where possible.
- *   The flags indicates that the caller requires that the lowest zone be
- *   used (ZONE_DMA or 16M on x86-64). Ideally, this would be removed but
- *   it would require careful auditing as some users really require it and
- *   others use the flag to avoid lowmem reserves in ZONE_DMA and treat the
- *   lowest zone as a type of emergency reserve.
- *
- * GFP_DMA32 is similar to GFP_DMA except that the caller requires a 32-bit
- *   address.
- *
- * GFP_HIGHUSER is for userspace allocations that may be mapped to userspace,
- *   do not need to be directly accessible by the kernel but that cannot
- *   move once in use. An example may be a hardware allocation that maps
- *   data directly into userspace but has no addressing limitations.
- *
- * GFP_HIGHUSER_MOVABLE is for userspace allocations that the kernel does not
- *   need direct access to but can use kmap() when access is required. They
- *   are expected to be movable via page reclaim or page migration. Typically,
- *   pages on the LRU would also be allocated with GFP_HIGHUSER_MOVABLE.
- *
- * GFP_TRANSHUGE and GFP_TRANSHUGE_LIGHT are used for THP allocations. They are
- *   compound allocations that will generally fail quickly if memory is not
- *   available and will not wake kswapd/kcompactd on failure. The _LIGHT
- *   version does not attempt reclaim/compaction at all and is by default used
- *   in page fault path, while the non-light is used by khugepaged.
-=======
  * Useful GFP flag combinations that are commonly used. It is recommended
  * that subsystems start with one of these combinations and then set/clear
  * %__GFP_FOO flags as necessary.
@@ -330,7 +294,6 @@
  * available and will not wake kswapd/kcompactd on failure. The _LIGHT
  * version does not attempt reclaim/compaction at all and is by default used
  * in page fault path, while the non-light is used by khugepaged.
->>>>>>> 24b8d41d
  */
 #define GFP_ATOMIC	(__GFP_HIGH|__GFP_ATOMIC|__GFP_KSWAPD_RECLAIM)
 #define GFP_KERNEL	(__GFP_RECLAIM | __GFP_IO | __GFP_FS)
@@ -601,11 +564,6 @@
 #define alloc_page(gfp_mask) alloc_pages(gfp_mask, 0)
 #define alloc_page_vma(gfp_mask, vma, addr)			\
 	alloc_pages_vma(gfp_mask, 0, vma, addr, numa_node_id(), false)
-<<<<<<< HEAD
-#define alloc_page_vma_node(gfp_mask, vma, addr, node)		\
-	alloc_pages_vma(gfp_mask, 0, vma, addr, node, false)
-=======
->>>>>>> 24b8d41d
 
 extern unsigned long __get_free_pages(gfp_t gfp_mask, unsigned int order);
 extern unsigned long get_zeroed_page(gfp_t gfp_mask);
@@ -626,16 +584,10 @@
 extern void free_unref_page_list(struct list_head *list);
 
 struct page_frag_cache;
-<<<<<<< HEAD
-extern void *__alloc_page_frag(struct page_frag_cache *nc,
-			       unsigned int fragsz, gfp_t gfp_mask);
-extern void __free_page_frag(void *addr);
-=======
 extern void __page_frag_cache_drain(struct page *page, unsigned int count);
 extern void *page_frag_alloc(struct page_frag_cache *nc,
 			     unsigned int fragsz, gfp_t gfp_mask);
 extern void page_frag_free(void *addr);
->>>>>>> 24b8d41d
 
 #define __free_page(page) __free_pages((page), 0)
 #define free_page(addr) free_pages((addr), 0)
