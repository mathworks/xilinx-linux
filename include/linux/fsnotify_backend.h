/* SPDX-License-Identifier: GPL-2.0 */
/*
 * Filesystem access notification for Linux
 *
 *  Copyright (C) 2008 Red Hat, Inc., Eric Paris <eparis@redhat.com>
 */

#ifndef __LINUX_FSNOTIFY_BACKEND_H
#define __LINUX_FSNOTIFY_BACKEND_H

#ifdef __KERNEL__

#include <linux/idr.h> /* inotify uses this */
#include <linux/fs.h> /* struct inode */
#include <linux/list.h>
#include <linux/path.h> /* struct path */
#include <linux/spinlock.h>
#include <linux/types.h>
#include <linux/atomic.h>
#include <linux/user_namespace.h>
#include <linux/refcount.h>

/*
 * IN_* from inotfy.h lines up EXACTLY with FS_*, this is so we can easily
 * convert between them.  dnotify only needs conversion at watch creation
 * so no perf loss there.  fanotify isn't defined yet, so it can use the
 * wholes if it needs more events.
 */
#define FS_ACCESS		0x00000001	/* File was accessed */
#define FS_MODIFY		0x00000002	/* File was modified */
#define FS_ATTRIB		0x00000004	/* Metadata changed */
#define FS_CLOSE_WRITE		0x00000008	/* Writtable file was closed */
#define FS_CLOSE_NOWRITE	0x00000010	/* Unwrittable file closed */
#define FS_OPEN			0x00000020	/* File was opened */
#define FS_MOVED_FROM		0x00000040	/* File was moved from X */
#define FS_MOVED_TO		0x00000080	/* File was moved to Y */
#define FS_CREATE		0x00000100	/* Subfile was created */
#define FS_DELETE		0x00000200	/* Subfile was deleted */
#define FS_DELETE_SELF		0x00000400	/* Self was deleted */
#define FS_MOVE_SELF		0x00000800	/* Self was moved */
#define FS_OPEN_EXEC		0x00001000	/* File was opened for exec */

#define FS_UNMOUNT		0x00002000	/* inode on umount fs */
#define FS_Q_OVERFLOW		0x00004000	/* Event queued overflowed */
#define FS_IN_IGNORED		0x00008000	/* last inotify event here */

#define FS_OPEN_PERM		0x00010000	/* open event in an permission hook */
#define FS_ACCESS_PERM		0x00020000	/* access event in a permissions hook */
#define FS_OPEN_EXEC_PERM	0x00040000	/* open/exec event in a permission hook */

#define FS_EXCL_UNLINK		0x04000000	/* do not send events if object is unlinked */
/*
 * Set on inode mark that cares about things that happen to its children.
 * Always set for dnotify and inotify.
 * Set on inode/sb/mount marks that care about parent/name info.
 */
#define FS_EVENT_ON_CHILD	0x08000000

#define FS_DN_RENAME		0x10000000	/* file renamed */
#define FS_DN_MULTISHOT		0x20000000	/* dnotify multishot */
#define FS_ISDIR		0x40000000	/* event occurred against dir */
#define FS_IN_ONESHOT		0x80000000	/* only send event once */

#define FS_MOVE			(FS_MOVED_FROM | FS_MOVED_TO)

/*
 * Directory entry modification events - reported only to directory
 * where entry is modified and not to a watching parent.
 * The watching parent may get an FS_ATTRIB|FS_EVENT_ON_CHILD event
 * when a directory entry inside a child subdir changes.
 */
#define ALL_FSNOTIFY_DIRENT_EVENTS	(FS_CREATE | FS_DELETE | FS_MOVE)

#define ALL_FSNOTIFY_PERM_EVENTS (FS_OPEN_PERM | FS_ACCESS_PERM | \
				  FS_OPEN_EXEC_PERM)

/*
 * This is a list of all events that may get sent to a parent that is watching
 * with flag FS_EVENT_ON_CHILD based on fs event on a child of that directory.
 */
#define FS_EVENTS_POSS_ON_CHILD   (ALL_FSNOTIFY_PERM_EVENTS | \
				   FS_ACCESS | FS_MODIFY | FS_ATTRIB | \
				   FS_CLOSE_WRITE | FS_CLOSE_NOWRITE | \
				   FS_OPEN | FS_OPEN_EXEC)

/*
 * This is a list of all events that may get sent with the parent inode as the
 * @to_tell argument of fsnotify().
 * It may include events that can be sent to an inode/sb/mount mark, but cannot
 * be sent to a parent watching children.
 */
#define FS_EVENTS_POSS_TO_PARENT (FS_EVENTS_POSS_ON_CHILD)

/* Events that can be reported to backends */
#define ALL_FSNOTIFY_EVENTS (ALL_FSNOTIFY_DIRENT_EVENTS | \
			     FS_EVENTS_POSS_ON_CHILD | \
			     FS_DELETE_SELF | FS_MOVE_SELF | FS_DN_RENAME | \
			     FS_UNMOUNT | FS_Q_OVERFLOW | FS_IN_IGNORED)

/* Extra flags that may be reported with event or control handling of events */
#define ALL_FSNOTIFY_FLAGS  (FS_EXCL_UNLINK | FS_ISDIR | FS_IN_ONESHOT | \
			     FS_DN_MULTISHOT | FS_EVENT_ON_CHILD)

#define ALL_FSNOTIFY_BITS   (ALL_FSNOTIFY_EVENTS | ALL_FSNOTIFY_FLAGS)

struct fsnotify_group;
struct fsnotify_event;
struct fsnotify_mark;
struct fsnotify_event_private_data;
struct fsnotify_fname;
struct fsnotify_iter_info;

struct mem_cgroup;

/*
 * Each group much define these ops.  The fsnotify infrastructure will call
 * these operations for each relevant group.
 *
 * handle_event - main call for a group to handle an fs event
 * @group:	group to notify
 * @mask:	event type and flags
 * @data:	object that event happened on
 * @data_type:	type of object for fanotify_data_XXX() accessors
 * @dir:	optional directory associated with event -
 *		if @file_name is not NULL, this is the directory that
 *		@file_name is relative to
 * @file_name:	optional file name associated with event
 * @cookie:	inotify rename cookie
 * @iter_info:	array of marks from this group that are interested in the event
 *
 * handle_inode_event - simple variant of handle_event() for groups that only
 *		have inode marks and don't have ignore mask
 * @mark:	mark to notify
 * @mask:	event type and flags
 * @inode:	inode that event happened on
 * @dir:	optional directory associated with event -
 *		if @file_name is not NULL, this is the directory that
 *		@file_name is relative to.
 * @file_name:	optional file name associated with event
 *
 * free_group_priv - called when a group refcnt hits 0 to clean up the private union
 * freeing_mark - called when a mark is being destroyed for some reason.  The group
 *		MUST be holding a reference on each mark and that reference must be
 *		dropped in this function.  inotify uses this function to send
 *		userspace messages that marks have been removed.
 */
struct fsnotify_ops {
	int (*handle_event)(struct fsnotify_group *group, u32 mask,
			    const void *data, int data_type, struct inode *dir,
			    const struct qstr *file_name, u32 cookie,
			    struct fsnotify_iter_info *iter_info);
	int (*handle_inode_event)(struct fsnotify_mark *mark, u32 mask,
			    struct inode *inode, struct inode *dir,
			    const struct qstr *file_name);
	void (*free_group_priv)(struct fsnotify_group *group);
	void (*freeing_mark)(struct fsnotify_mark *mark, struct fsnotify_group *group);
	void (*free_event)(struct fsnotify_event *event);
	/* called on final put+free to free memory */
	void (*free_mark)(struct fsnotify_mark *mark);
};

/*
 * all of the information about the original object we want to now send to
 * a group.  If you want to carry more info from the accessing task to the
 * listener this structure is where you need to be adding fields.
 */
struct fsnotify_event {
	struct list_head list;
	unsigned long objectid;	/* identifier for queue merges */
};

/*
 * A group is a "thing" that wants to receive notification about filesystem
 * events.  The mask holds the subset of event types this group cares about.
 * refcnt on a group is up to the implementor and at any moment if it goes 0
 * everything will be cleaned up.
 */
struct fsnotify_group {
	const struct fsnotify_ops *ops;	/* how this group handles things */

	/*
	 * How the refcnt is used is up to each group.  When the refcnt hits 0
	 * fsnotify will clean up all of the resources associated with this group.
	 * As an example, the dnotify group will always have a refcnt=1 and that
	 * will never change.  Inotify, on the other hand, has a group per
	 * inotify_init() and the refcnt will hit 0 only when that fd has been
	 * closed.
	 */
	refcount_t refcnt;		/* things with interest in this group */

	/* needed to send notification to userspace */
	spinlock_t notification_lock;		/* protect the notification_list */
	struct list_head notification_list;	/* list of event_holder this group needs to send to userspace */
	wait_queue_head_t notification_waitq;	/* read() on the notification file blocks on this waitq */
	unsigned int q_len;			/* events on the queue */
	unsigned int max_events;		/* maximum events allowed on the list */
	/*
	 * Valid fsnotify group priorities.  Events are send in order from highest
	 * priority to lowest priority.  We default to the lowest priority.
	 */
	#define FS_PRIO_0	0 /* normal notifiers, no permissions */
	#define FS_PRIO_1	1 /* fanotify content based access control */
	#define FS_PRIO_2	2 /* fanotify pre-content access */
	unsigned int priority;
	bool shutdown;		/* group is being shut down, don't queue more events */

	/* stores all fastpath marks assoc with this group so they can be cleaned on unregister */
	struct mutex mark_mutex;	/* protect marks_list */
	atomic_t num_marks;		/* 1 for each mark and 1 for not being
					 * past the point of no return when freeing
					 * a group */
	atomic_t user_waits;		/* Number of tasks waiting for user
					 * response */
	struct list_head marks_list;	/* all inode marks for this group */

	struct fasync_struct *fsn_fa;    /* async notification */

	struct fsnotify_event *overflow_event;	/* Event we queue when the
						 * notification list is too
						 * full */

	struct mem_cgroup *memcg;	/* memcg to charge allocations */

	/* groups can define private fields here or use the void *private */
	union {
		void *private;
#ifdef CONFIG_INOTIFY_USER
		struct inotify_group_private_data {
			spinlock_t	idr_lock;
			struct idr      idr;
			struct ucounts *ucounts;
		} inotify_data;
#endif
#ifdef CONFIG_FANOTIFY
		struct fanotify_group_private_data {
			/* allows a group to block waiting for a userspace response */
			struct list_head access_list;
			wait_queue_head_t access_waitq;
<<<<<<< HEAD
#endif /* CONFIG_FANOTIFY_ACCESS_PERMISSIONS */
			int f_flags;
=======
			int flags;           /* flags from fanotify_init() */
			int f_flags; /* event_f_flags from fanotify_init() */
>>>>>>> 24b8d41d
			unsigned int max_marks;
			struct user_struct *user;
		} fanotify_data;
#endif /* CONFIG_FANOTIFY */
	};
};

/* When calling fsnotify tell it if the data is a path or inode */
enum fsnotify_data_type {
	FSNOTIFY_EVENT_NONE,
	FSNOTIFY_EVENT_PATH,
	FSNOTIFY_EVENT_INODE,
};

static inline struct inode *fsnotify_data_inode(const void *data, int data_type)
{
	switch (data_type) {
	case FSNOTIFY_EVENT_INODE:
		return (struct inode *)data;
	case FSNOTIFY_EVENT_PATH:
		return d_inode(((const struct path *)data)->dentry);
	default:
		return NULL;
	}
}

static inline const struct path *fsnotify_data_path(const void *data,
						    int data_type)
{
	switch (data_type) {
	case FSNOTIFY_EVENT_PATH:
		return data;
	default:
		return NULL;
	}
}

enum fsnotify_obj_type {
	FSNOTIFY_OBJ_TYPE_INODE,
	FSNOTIFY_OBJ_TYPE_CHILD,
	FSNOTIFY_OBJ_TYPE_VFSMOUNT,
	FSNOTIFY_OBJ_TYPE_SB,
	FSNOTIFY_OBJ_TYPE_COUNT,
	FSNOTIFY_OBJ_TYPE_DETACHED = FSNOTIFY_OBJ_TYPE_COUNT
};

#define FSNOTIFY_OBJ_TYPE_INODE_FL	(1U << FSNOTIFY_OBJ_TYPE_INODE)
#define FSNOTIFY_OBJ_TYPE_CHILD_FL	(1U << FSNOTIFY_OBJ_TYPE_CHILD)
#define FSNOTIFY_OBJ_TYPE_VFSMOUNT_FL	(1U << FSNOTIFY_OBJ_TYPE_VFSMOUNT)
#define FSNOTIFY_OBJ_TYPE_SB_FL		(1U << FSNOTIFY_OBJ_TYPE_SB)
#define FSNOTIFY_OBJ_ALL_TYPES_MASK	((1U << FSNOTIFY_OBJ_TYPE_COUNT) - 1)

static inline bool fsnotify_valid_obj_type(unsigned int type)
{
	return (type < FSNOTIFY_OBJ_TYPE_COUNT);
}

struct fsnotify_iter_info {
	struct fsnotify_mark *marks[FSNOTIFY_OBJ_TYPE_COUNT];
	unsigned int report_mask;
	int srcu_idx;
};

static inline bool fsnotify_iter_should_report_type(
		struct fsnotify_iter_info *iter_info, int type)
{
	return (iter_info->report_mask & (1U << type));
}

static inline void fsnotify_iter_set_report_type(
		struct fsnotify_iter_info *iter_info, int type)
{
	iter_info->report_mask |= (1U << type);
}

static inline void fsnotify_iter_set_report_type_mark(
		struct fsnotify_iter_info *iter_info, int type,
		struct fsnotify_mark *mark)
{
	iter_info->marks[type] = mark;
	iter_info->report_mask |= (1U << type);
}

#define FSNOTIFY_ITER_FUNCS(name, NAME) \
static inline struct fsnotify_mark *fsnotify_iter_##name##_mark( \
		struct fsnotify_iter_info *iter_info) \
{ \
	return (iter_info->report_mask & FSNOTIFY_OBJ_TYPE_##NAME##_FL) ? \
		iter_info->marks[FSNOTIFY_OBJ_TYPE_##NAME] : NULL; \
}

FSNOTIFY_ITER_FUNCS(inode, INODE)
FSNOTIFY_ITER_FUNCS(child, CHILD)
FSNOTIFY_ITER_FUNCS(vfsmount, VFSMOUNT)
FSNOTIFY_ITER_FUNCS(sb, SB)

#define fsnotify_foreach_obj_type(type) \
	for (type = 0; type < FSNOTIFY_OBJ_TYPE_COUNT; type++)

/*
 * fsnotify_connp_t is what we embed in objects which connector can be attached
 * to. fsnotify_connp_t * is how we refer from connector back to object.
 */
struct fsnotify_mark_connector;
typedef struct fsnotify_mark_connector __rcu *fsnotify_connp_t;

/*
 * Inode/vfsmount/sb point to this structure which tracks all marks attached to
 * the inode/vfsmount/sb. The reference to inode/vfsmount/sb is held by this
 * structure. We destroy this structure when there are no more marks attached
 * to it. The structure is protected by fsnotify_mark_srcu.
 */
struct fsnotify_mark_connector {
	spinlock_t lock;
	unsigned short type;	/* Type of object [lock] */
#define FSNOTIFY_CONN_FLAG_HAS_FSID	0x01
	unsigned short flags;	/* flags [lock] */
	__kernel_fsid_t fsid;	/* fsid of filesystem containing object */
	union {
		/* Object pointer [lock] */
		fsnotify_connp_t *obj;
		/* Used listing heads to free after srcu period expires */
		struct fsnotify_mark_connector *destroy_next;
	};
	struct hlist_head list;
};

/*
 * A mark is simply an object attached to an in core inode which allows an
 * fsnotify listener to indicate they are either no longer interested in events
 * of a type matching mask or only interested in those events.
 *
 * These are flushed when an inode is evicted from core and may be flushed
 * when the inode is modified (as seen by fsnotify_access).  Some fsnotify
 * users (such as dnotify) will flush these when the open fd is closed and not
 * at inode eviction or modification.
 *
 * Text in brackets is showing the lock(s) protecting modifications of a
 * particular entry. obj_lock means either inode->i_lock or
 * mnt->mnt_root->d_lock depending on the mark type.
 */
struct fsnotify_mark {
	/* Mask this mark is for [mark->lock, group->mark_mutex] */
	__u32 mask;
	/* We hold one for presence in g_list. Also one ref for each 'thing'
	 * in kernel that found and may be using this mark. */
	refcount_t refcnt;
	/* Group this mark is for. Set on mark creation, stable until last ref
	 * is dropped */
	struct fsnotify_group *group;
	/* List of marks by group->marks_list. Also reused for queueing
	 * mark into destroy_list when it's waiting for the end of SRCU period
	 * before it can be freed. [group->mark_mutex] */
	struct list_head g_list;
	/* Protects inode / mnt pointers, flags, masks */
	spinlock_t lock;
	/* List of marks for inode / vfsmount [connector->lock, mark ref] */
	struct hlist_node obj_list;
	/* Head of list of marks for an object [mark ref] */
	struct fsnotify_mark_connector *connector;
	/* Events types to ignore [mark->lock, group->mark_mutex] */
	__u32 ignored_mask;
#define FSNOTIFY_MARK_FLAG_IGNORED_SURV_MODIFY	0x01
#define FSNOTIFY_MARK_FLAG_ALIVE		0x02
#define FSNOTIFY_MARK_FLAG_ATTACHED		0x04
	unsigned int flags;		/* flags [mark->lock] */
};

#ifdef CONFIG_FSNOTIFY

/* called from the vfs helpers */

/* main fsnotify call to send events */
extern int fsnotify(__u32 mask, const void *data, int data_type,
		    struct inode *dir, const struct qstr *name,
		    struct inode *inode, u32 cookie);
extern int __fsnotify_parent(struct dentry *dentry, __u32 mask, const void *data,
			   int data_type);
extern void __fsnotify_inode_delete(struct inode *inode);
extern void __fsnotify_vfsmount_delete(struct vfsmount *mnt);
extern void fsnotify_sb_delete(struct super_block *sb);
extern u32 fsnotify_get_cookie(void);

static inline __u32 fsnotify_parent_needed_mask(__u32 mask)
{
	/* FS_EVENT_ON_CHILD is set on marks that want parent/name info */
	if (!(mask & FS_EVENT_ON_CHILD))
		return 0;
	/*
	 * This object might be watched by a mark that cares about parent/name
	 * info, does it care about the specific set of events that can be
	 * reported with parent/name info?
	 */
	return mask & FS_EVENTS_POSS_TO_PARENT;
}

static inline int fsnotify_inode_watches_children(struct inode *inode)
{
	/* FS_EVENT_ON_CHILD is set if the inode may care */
	if (!(inode->i_fsnotify_mask & FS_EVENT_ON_CHILD))
		return 0;
	/* this inode might care about child events, does it care about the
	 * specific set of events that can happen on a child? */
	return inode->i_fsnotify_mask & FS_EVENTS_POSS_ON_CHILD;
}

/*
 * Update the dentry with a flag indicating the interest of its parent to receive
 * filesystem events when those events happens to this dentry->d_inode.
 */
static inline void fsnotify_update_flags(struct dentry *dentry)
{
	assert_spin_locked(&dentry->d_lock);

	/*
	 * Serialisation of setting PARENT_WATCHED on the dentries is provided
	 * by d_lock. If inotify_inode_watched changes after we have taken
	 * d_lock, the following __fsnotify_update_child_dentry_flags call will
	 * find our entry, so it will spin until we complete here, and update
	 * us with the new state.
	 */
	if (fsnotify_inode_watches_children(dentry->d_parent->d_inode))
		dentry->d_flags |= DCACHE_FSNOTIFY_PARENT_WATCHED;
	else
		dentry->d_flags &= ~DCACHE_FSNOTIFY_PARENT_WATCHED;
}

/* called from fsnotify listeners, such as fanotify or dnotify */

/* create a new group */
extern struct fsnotify_group *fsnotify_alloc_group(const struct fsnotify_ops *ops);
/* get reference to a group */
extern void fsnotify_get_group(struct fsnotify_group *group);
/* drop reference on a group from fsnotify_alloc_group */
extern void fsnotify_put_group(struct fsnotify_group *group);
/* group destruction begins, stop queuing new events */
extern void fsnotify_group_stop_queueing(struct fsnotify_group *group);
/* destroy group */
extern void fsnotify_destroy_group(struct fsnotify_group *group);
/* fasync handler function */
extern int fsnotify_fasync(int fd, struct file *file, int on);
/* Free event from memory */
extern void fsnotify_destroy_event(struct fsnotify_group *group,
				   struct fsnotify_event *event);
/* attach the event to the group notification queue */
extern int fsnotify_add_event(struct fsnotify_group *group,
			      struct fsnotify_event *event,
			      int (*merge)(struct list_head *,
					   struct fsnotify_event *));
<<<<<<< HEAD
=======
/* Queue overflow event to a notification group */
static inline void fsnotify_queue_overflow(struct fsnotify_group *group)
{
	fsnotify_add_event(group, group->overflow_event, NULL);
}

>>>>>>> 24b8d41d
/* true if the group notification queue is empty */
extern bool fsnotify_notify_queue_is_empty(struct fsnotify_group *group);
/* return, but do not dequeue the first event on the notification queue */
extern struct fsnotify_event *fsnotify_peek_first_event(struct fsnotify_group *group);
/* return AND dequeue the first event on the notification queue */
extern struct fsnotify_event *fsnotify_remove_first_event(struct fsnotify_group *group);
/* Remove event queued in the notification list */
extern void fsnotify_remove_queued_event(struct fsnotify_group *group,
					 struct fsnotify_event *event);

/* functions used to manipulate the marks attached to inodes */

/* Get mask of events for a list of marks */
extern __u32 fsnotify_conn_mask(struct fsnotify_mark_connector *conn);
/* Calculate mask of events for a list of marks */
extern void fsnotify_recalc_mask(struct fsnotify_mark_connector *conn);
extern void fsnotify_init_mark(struct fsnotify_mark *mark,
			       struct fsnotify_group *group);
/* Find mark belonging to given group in the list of marks */
extern struct fsnotify_mark *fsnotify_find_mark(fsnotify_connp_t *connp,
						struct fsnotify_group *group);
/* Get cached fsid of filesystem containing object */
extern int fsnotify_get_conn_fsid(const struct fsnotify_mark_connector *conn,
				  __kernel_fsid_t *fsid);
/* attach the mark to the object */
extern int fsnotify_add_mark(struct fsnotify_mark *mark,
			     fsnotify_connp_t *connp, unsigned int type,
			     int allow_dups, __kernel_fsid_t *fsid);
extern int fsnotify_add_mark_locked(struct fsnotify_mark *mark,
				    fsnotify_connp_t *connp,
				    unsigned int type, int allow_dups,
				    __kernel_fsid_t *fsid);

/* attach the mark to the inode */
static inline int fsnotify_add_inode_mark(struct fsnotify_mark *mark,
					  struct inode *inode,
					  int allow_dups)
{
	return fsnotify_add_mark(mark, &inode->i_fsnotify_marks,
				 FSNOTIFY_OBJ_TYPE_INODE, allow_dups, NULL);
}
static inline int fsnotify_add_inode_mark_locked(struct fsnotify_mark *mark,
						 struct inode *inode,
						 int allow_dups)
{
	return fsnotify_add_mark_locked(mark, &inode->i_fsnotify_marks,
					FSNOTIFY_OBJ_TYPE_INODE, allow_dups,
					NULL);
}

/* given a group and a mark, flag mark to be freed when all references are dropped */
extern void fsnotify_destroy_mark(struct fsnotify_mark *mark,
				  struct fsnotify_group *group);
/* detach mark from inode / mount list, group list, drop inode reference */
extern void fsnotify_detach_mark(struct fsnotify_mark *mark);
/* free mark */
extern void fsnotify_free_mark(struct fsnotify_mark *mark);
/* Wait until all marks queued for destruction are destroyed */
extern void fsnotify_wait_marks_destroyed(void);
/* run all the marks in a group, and clear all of the marks attached to given object type */
extern void fsnotify_clear_marks_by_group(struct fsnotify_group *group, unsigned int type);
/* run all the marks in a group, and clear all of the vfsmount marks */
static inline void fsnotify_clear_vfsmount_marks_by_group(struct fsnotify_group *group)
{
	fsnotify_clear_marks_by_group(group, FSNOTIFY_OBJ_TYPE_VFSMOUNT_FL);
}
/* run all the marks in a group, and clear all of the inode marks */
<<<<<<< HEAD
extern void fsnotify_clear_inode_marks_by_group(struct fsnotify_group *group);
/* run all the marks in a group, and clear all of the marks where mark->flags & flags is true*/
extern void fsnotify_clear_marks_by_group_flags(struct fsnotify_group *group, unsigned int flags);
=======
static inline void fsnotify_clear_inode_marks_by_group(struct fsnotify_group *group)
{
	fsnotify_clear_marks_by_group(group, FSNOTIFY_OBJ_TYPE_INODE_FL);
}
/* run all the marks in a group, and clear all of the sn marks */
static inline void fsnotify_clear_sb_marks_by_group(struct fsnotify_group *group)
{
	fsnotify_clear_marks_by_group(group, FSNOTIFY_OBJ_TYPE_SB_FL);
}
>>>>>>> 24b8d41d
extern void fsnotify_get_mark(struct fsnotify_mark *mark);
extern void fsnotify_put_mark(struct fsnotify_mark *mark);
extern void fsnotify_finish_user_wait(struct fsnotify_iter_info *iter_info);
extern bool fsnotify_prepare_user_wait(struct fsnotify_iter_info *iter_info);

static inline void fsnotify_init_event(struct fsnotify_event *event,
				       unsigned long objectid)
{
	INIT_LIST_HEAD(&event->list);
	event->objectid = objectid;
}

#else

static inline int fsnotify(__u32 mask, const void *data, int data_type,
			   struct inode *dir, const struct qstr *name,
			   struct inode *inode, u32 cookie)
{
	return 0;
}

static inline int __fsnotify_parent(struct dentry *dentry, __u32 mask,
				  const void *data, int data_type)
{
	return 0;
}

static inline void __fsnotify_inode_delete(struct inode *inode)
{}

static inline void __fsnotify_vfsmount_delete(struct vfsmount *mnt)
{}

<<<<<<< HEAD
=======
static inline void fsnotify_sb_delete(struct super_block *sb)
{}

>>>>>>> 24b8d41d
static inline void fsnotify_update_flags(struct dentry *dentry)
{}

static inline u32 fsnotify_get_cookie(void)
{
	return 0;
}

static inline void fsnotify_unmount_inodes(struct super_block *sb)
{}

#endif	/* CONFIG_FSNOTIFY */

#endif	/* __KERNEL __ */

#endif	/* __LINUX_FSNOTIFY_BACKEND_H */<|MERGE_RESOLUTION|>--- conflicted
+++ resolved
@@ -236,13 +236,8 @@
 			/* allows a group to block waiting for a userspace response */
 			struct list_head access_list;
 			wait_queue_head_t access_waitq;
-<<<<<<< HEAD
-#endif /* CONFIG_FANOTIFY_ACCESS_PERMISSIONS */
-			int f_flags;
-=======
 			int flags;           /* flags from fanotify_init() */
 			int f_flags; /* event_f_flags from fanotify_init() */
->>>>>>> 24b8d41d
 			unsigned int max_marks;
 			struct user_struct *user;
 		} fanotify_data;
@@ -492,15 +487,12 @@
 			      struct fsnotify_event *event,
 			      int (*merge)(struct list_head *,
 					   struct fsnotify_event *));
-<<<<<<< HEAD
-=======
 /* Queue overflow event to a notification group */
 static inline void fsnotify_queue_overflow(struct fsnotify_group *group)
 {
 	fsnotify_add_event(group, group->overflow_event, NULL);
 }
 
->>>>>>> 24b8d41d
 /* true if the group notification queue is empty */
 extern bool fsnotify_notify_queue_is_empty(struct fsnotify_group *group);
 /* return, but do not dequeue the first event on the notification queue */
@@ -568,11 +560,6 @@
 	fsnotify_clear_marks_by_group(group, FSNOTIFY_OBJ_TYPE_VFSMOUNT_FL);
 }
 /* run all the marks in a group, and clear all of the inode marks */
-<<<<<<< HEAD
-extern void fsnotify_clear_inode_marks_by_group(struct fsnotify_group *group);
-/* run all the marks in a group, and clear all of the marks where mark->flags & flags is true*/
-extern void fsnotify_clear_marks_by_group_flags(struct fsnotify_group *group, unsigned int flags);
-=======
 static inline void fsnotify_clear_inode_marks_by_group(struct fsnotify_group *group)
 {
 	fsnotify_clear_marks_by_group(group, FSNOTIFY_OBJ_TYPE_INODE_FL);
@@ -582,7 +569,6 @@
 {
 	fsnotify_clear_marks_by_group(group, FSNOTIFY_OBJ_TYPE_SB_FL);
 }
->>>>>>> 24b8d41d
 extern void fsnotify_get_mark(struct fsnotify_mark *mark);
 extern void fsnotify_put_mark(struct fsnotify_mark *mark);
 extern void fsnotify_finish_user_wait(struct fsnotify_iter_info *iter_info);
@@ -616,12 +602,9 @@
 static inline void __fsnotify_vfsmount_delete(struct vfsmount *mnt)
 {}
 
-<<<<<<< HEAD
-=======
 static inline void fsnotify_sb_delete(struct super_block *sb)
 {}
 
->>>>>>> 24b8d41d
 static inline void fsnotify_update_flags(struct dentry *dentry)
 {}
 
