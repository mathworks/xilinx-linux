--- conflicted
+++ resolved
@@ -65,12 +65,6 @@
 
 static inline bool blk_trace_note_message_enabled(struct request_queue *q)
 {
-<<<<<<< HEAD
-	struct blk_trace *bt = q->blk_trace;
-	if (likely(!bt))
-		return false;
-	return bt->act_mask & BLK_TC_NOTIFY;
-=======
 	struct blk_trace *bt;
 	bool ret;
 
@@ -79,7 +73,6 @@
 	ret = bt && (bt->act_mask & BLK_TC_NOTIFY);
 	rcu_read_unlock();
 	return ret;
->>>>>>> 24b8d41d
 }
 
 extern void blk_add_driver_data(struct request_queue *q, struct request *rq,
@@ -140,16 +133,9 @@
 	return blk_rq_pos(rq);
 }
 
-<<<<<<< HEAD
-extern void blk_dump_cmd(char *buf, struct request *rq);
-extern void blk_fill_rwbs(char *rwbs, int op, u32 rw, int bytes);
-
-#endif /* CONFIG_EVENT_TRACING && CONFIG_BLOCK */
-=======
 static inline unsigned int blk_rq_trace_nr_sectors(struct request *rq)
 {
 	return blk_rq_is_passthrough(rq) ? 0 : blk_rq_sectors(rq);
 }
->>>>>>> 24b8d41d
 
 #endif