--- conflicted
+++ resolved
@@ -30,34 +30,6 @@
 					      struct i2c_smbus_alert_setup *setup);
 int i2c_handle_smbus_alert(struct i2c_client *ara);
 
-<<<<<<< HEAD
-/**
- * smbus_host_notify - internal structure used by the Host Notify mechanism.
- * @adapter: the I2C adapter associated with this struct
- * @work: worker used to schedule the IRQ in the slave device
- * @lock: spinlock to check if a notification is already pending
- * @pending: flag set when a notification is pending (any new notification will
- *		be rejected if pending is true)
- * @payload: the actual payload of the Host Notify event
- * @addr: the address of the slave device which raised the notification
- *
- * This struct needs to be allocated by i2c_setup_smbus_host_notify() and does
- * not need to be freed. Internally, i2c_setup_smbus_host_notify() uses a
- * managed resource to clean this up when the adapter get released.
- */
-struct smbus_host_notify {
-	struct i2c_adapter	*adapter;
-	struct work_struct	work;
-	spinlock_t		lock;
-	bool			pending;
-	u16			payload;
-	u8			addr;
-};
-
-struct smbus_host_notify *i2c_setup_smbus_host_notify(struct i2c_adapter *adap);
-int i2c_handle_smbus_host_notify(struct smbus_host_notify *host_notify,
-				 unsigned short addr, unsigned int data);
-=======
 #if IS_ENABLED(CONFIG_I2C_SMBUS) && IS_ENABLED(CONFIG_OF)
 int of_i2c_setup_smbus_alert(struct i2c_adapter *adap);
 #else
@@ -84,6 +56,5 @@
 #else
 static inline void i2c_register_spd(struct i2c_adapter *adap) { }
 #endif
->>>>>>> 24b8d41d
 
 #endif /* _LINUX_I2C_SMBUS_H */