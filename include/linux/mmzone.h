--- conflicted
+++ resolved
@@ -91,12 +91,7 @@
 #define MIGRATETYPE_MASK ((1UL << PB_migratetype_bits) - 1)
 
 #define get_pageblock_migratetype(page)					\
-<<<<<<< HEAD
-	get_pfnblock_flags_mask(page, page_to_pfn(page),		\
-			PB_migrate_end, MIGRATETYPE_MASK)
-=======
 	get_pfnblock_flags_mask(page, page_to_pfn(page), MIGRATETYPE_MASK)
->>>>>>> 24b8d41d
 
 struct free_area {
 	struct list_head	free_list[MIGRATE_TYPES];
@@ -157,63 +152,12 @@
 	NR_ZONE_UNEVICTABLE,
 	NR_ZONE_WRITE_PENDING,	/* Count of dirty, writeback and unstable pages */
 	NR_MLOCK,		/* mlock()ed pages found and moved off LRU */
-<<<<<<< HEAD
-	NR_SLAB_RECLAIMABLE,
-	NR_SLAB_UNRECLAIMABLE,
 	NR_PAGETABLE,		/* used for pagetables */
-	NR_KERNEL_STACK_KB,	/* measured in KiB */
-=======
-	NR_PAGETABLE,		/* used for pagetables */
->>>>>>> 24b8d41d
 	/* Second 128 byte cacheline */
 	NR_BOUNCE,
 #if IS_ENABLED(CONFIG_ZSMALLOC)
 	NR_ZSPAGES,		/* allocated in zsmalloc */
 #endif
-<<<<<<< HEAD
-#ifdef CONFIG_NUMA
-	NUMA_HIT,		/* allocated in intended node */
-	NUMA_MISS,		/* allocated in non intended node */
-	NUMA_FOREIGN,		/* was intended here, hit elsewhere */
-	NUMA_INTERLEAVE_HIT,	/* interleaver preferred this zone */
-	NUMA_LOCAL,		/* allocation from local node */
-	NUMA_OTHER,		/* allocation from other node */
-#endif
-	NR_FREE_CMA_PAGES,
-	NR_VM_ZONE_STAT_ITEMS };
-
-enum node_stat_item {
-	NR_LRU_BASE,
-	NR_INACTIVE_ANON = NR_LRU_BASE, /* must match order of LRU_[IN]ACTIVE */
-	NR_ACTIVE_ANON,		/*  "     "     "   "       "         */
-	NR_INACTIVE_FILE,	/*  "     "     "   "       "         */
-	NR_ACTIVE_FILE,		/*  "     "     "   "       "         */
-	NR_UNEVICTABLE,		/*  "     "     "   "       "         */
-	NR_ISOLATED_ANON,	/* Temporary isolated pages from anon lru */
-	NR_ISOLATED_FILE,	/* Temporary isolated pages from file lru */
-	NR_PAGES_SCANNED,	/* pages scanned since last reclaim */
-	WORKINGSET_REFAULT,
-	WORKINGSET_ACTIVATE,
-	WORKINGSET_NODERECLAIM,
-	NR_ANON_MAPPED,	/* Mapped anonymous pages */
-	NR_FILE_MAPPED,	/* pagecache pages mapped into pagetables.
-			   only modified from process context */
-	NR_FILE_PAGES,
-	NR_FILE_DIRTY,
-	NR_WRITEBACK,
-	NR_WRITEBACK_TEMP,	/* Writeback using temporary buffers */
-	NR_SHMEM,		/* shmem pages (included tmpfs/GEM pages) */
-	NR_SHMEM_THPS,
-	NR_SHMEM_PMDMAPPED,
-	NR_ANON_THPS,
-	NR_UNSTABLE_NFS,	/* NFS unstable pages */
-	NR_VMSCAN_WRITE,
-	NR_VMSCAN_IMMEDIATE,	/* Prioritise for reclaim when writeback ends */
-	NR_DIRTIED,		/* page dirtyings since bootup */
-	NR_WRITTEN,		/* page writings since bootup */
-	NR_VM_NODE_STAT_ITEMS
-};
-=======
 	NR_FREE_CMA_PAGES,
 	NR_VM_ZONE_STAT_ITEMS };
 
@@ -285,7 +229,6 @@
 	return (idx == NR_SLAB_RECLAIMABLE_B ||
 		idx == NR_SLAB_UNRECLAIMABLE_B);
 }
->>>>>>> 24b8d41d
 
 /*
  * We do arithmetic on the LRU lists in various places in the code,
@@ -653,12 +596,6 @@
 } ____cacheline_internodealigned_in_smp;
 
 enum pgdat_flags {
-<<<<<<< HEAD
-	PGDAT_CONGESTED,		/* pgdat has many dirty pages backed by
-					 * a congested BDI
-					 */
-=======
->>>>>>> 24b8d41d
 	PGDAT_DIRTY,			/* reclaim scanning has recently found
 					 * many dirty file pages at the tail
 					 * of the LRU.
@@ -833,13 +770,9 @@
 	struct task_struct *kswapd;	/* Protected by
 					   mem_hotplug_begin/end() */
 	int kswapd_order;
-<<<<<<< HEAD
-	enum zone_type kswapd_classzone_idx;
-=======
 	enum zone_type kswapd_highest_zoneidx;
 
 	int kswapd_failures;		/* Number of 'reclaimed == 0' runs */
->>>>>>> 24b8d41d
 
 #ifdef CONFIG_COMPACTION
 	int kcompactd_max_order;
@@ -861,26 +794,6 @@
 	unsigned long		min_slab_pages;
 #endif /* CONFIG_NUMA */
 
-<<<<<<< HEAD
-	/* Number of pages migrated during the rate limiting time interval */
-	unsigned long numabalancing_migrate_nr_pages;
-#endif
-	/*
-	 * This is a per-node reserve of pages that are not available
-	 * to userspace allocations.
-	 */
-	unsigned long		totalreserve_pages;
-
-#ifdef CONFIG_NUMA
-	/*
-	 * zone reclaim becomes active if more unmapped pages exist.
-	 */
-	unsigned long		min_unmapped_pages;
-	unsigned long		min_slab_pages;
-#endif /* CONFIG_NUMA */
-
-=======
->>>>>>> 24b8d41d
 	/* Write-intensive fields used by page reclaim */
 	ZONE_PADDING(_pad1_)
 	spinlock_t		lru_lock;
@@ -898,15 +811,6 @@
 #endif
 
 	/* Fields commonly accessed by the page reclaim scanner */
-<<<<<<< HEAD
-	struct lruvec		lruvec;
-
-	/*
-	 * The target ratio of ACTIVE_ANON to INACTIVE_ANON pages on
-	 * this node's LRU.  Maintained by the pageout code.
-	 */
-	unsigned int inactive_ratio;
-=======
 
 	/*
 	 * NOTE: THIS IS UNUSED IF MEMCG IS ENABLED.
@@ -914,7 +818,6 @@
 	 * Use mem_cgroup_lruvec() to look up lruvecs.
 	 */
 	struct lruvec		__lruvec;
->>>>>>> 24b8d41d
 
 	unsigned long		flags;
 
@@ -936,15 +839,6 @@
 
 #define node_start_pfn(nid)	(NODE_DATA(nid)->node_start_pfn)
 #define node_end_pfn(nid) pgdat_end_pfn(NODE_DATA(nid))
-static inline spinlock_t *zone_lru_lock(struct zone *zone)
-{
-	return &zone->zone_pgdat->lru_lock;
-}
-
-static inline struct lruvec *node_lruvec(struct pglist_data *pgdat)
-{
-	return &pgdat->lruvec;
-}
 
 static inline unsigned long pgdat_end_pfn(pg_data_t *pgdat)
 {
@@ -958,16 +852,6 @@
 
 #include <linux/memory_hotplug.h>
 
-<<<<<<< HEAD
-extern struct mutex zonelists_mutex;
-void build_all_zonelists(pg_data_t *pgdat, struct zone *zone);
-void wakeup_kswapd(struct zone *zone, int order, enum zone_type classzone_idx);
-bool __zone_watermark_ok(struct zone *z, unsigned int order, unsigned long mark,
-			 int classzone_idx, unsigned int alloc_flags,
-			 long free_pages);
-bool zone_watermark_ok(struct zone *z, unsigned int order,
-		unsigned long mark, int classzone_idx,
-=======
 void build_all_zonelists(pg_data_t *pgdat);
 void wakeup_kswapd(struct zone *zone, gfp_t gfp_mask, int order,
 		   enum zone_type highest_zoneidx);
@@ -976,7 +860,6 @@
 			 long free_pages);
 bool zone_watermark_ok(struct zone *z, unsigned int order,
 		unsigned long mark, int highest_zoneidx,
->>>>>>> 24b8d41d
 		unsigned int alloc_flags);
 bool zone_watermark_ok_safe(struct zone *z, unsigned int order,
 		unsigned long mark, int highest_zoneidx);
@@ -999,11 +882,7 @@
 #ifdef CONFIG_MEMCG
 	return lruvec->pgdat;
 #else
-<<<<<<< HEAD
-	return container_of(lruvec, struct pglist_data, lruvec);
-=======
 	return container_of(lruvec, struct pglist_data, __lruvec);
->>>>>>> 24b8d41d
 #endif
 }
 
@@ -1028,17 +907,7 @@
  */
 static inline bool managed_zone(struct zone *zone)
 {
-<<<<<<< HEAD
-	return zone->managed_pages;
-}
-
-/* Returns true if a zone has memory */
-static inline bool populated_zone(struct zone *zone)
-{
-	return zone->present_pages;
-=======
 	return zone_managed_pages(zone);
->>>>>>> 24b8d41d
 }
 
 /* Returns true if a zone has memory */
@@ -1247,28 +1116,16 @@
  */
 #define for_each_zone_zonelist_nodemask(zone, z, zlist, highidx, nodemask) \
 	for (z = first_zones_zonelist(zlist, highidx, nodemask), zone = zonelist_zone(z);	\
-<<<<<<< HEAD
-=======
 		zone;							\
 		z = next_zones_zonelist(++z, highidx, nodemask),	\
 			zone = zonelist_zone(z))
 
 #define for_next_zone_zonelist_nodemask(zone, z, highidx, nodemask) \
-	for (zone = z->zone;	\
->>>>>>> 24b8d41d
-		zone;							\
-		z = next_zones_zonelist(++z, highidx, nodemask),	\
-			zone = zonelist_zone(z))
-
-<<<<<<< HEAD
-#define for_next_zone_zonelist_nodemask(zone, z, zlist, highidx, nodemask) \
 	for (zone = z->zone;	\
 		zone;							\
 		z = next_zones_zonelist(++z, highidx, nodemask),	\
 			zone = zonelist_zone(z))
 
-=======
->>>>>>> 24b8d41d
 
 /**
  * for_each_zone_zonelist - helper macro to iterate over valid zones in a zonelist at or below a given zone index
