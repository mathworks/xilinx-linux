/* SPDX-License-Identifier: GPL-2.0-only */
/*
 * Driver model for leds and led triggers
 *
 * Copyright (C) 2005 John Lenz <lenz@cs.wisc.edu>
 * Copyright (C) 2005 Richard Purdie <rpurdie@openedhand.com>
 */
#ifndef __LINUX_LEDS_H_INCLUDED
#define __LINUX_LEDS_H_INCLUDED

#include <dt-bindings/leds/common.h>
#include <linux/device.h>
#include <linux/kernfs.h>
#include <linux/list.h>
#include <linux/mutex.h>
#include <linux/rwsem.h>
#include <linux/spinlock.h>
#include <linux/timer.h>
#include <linux/workqueue.h>

struct device;
struct led_pattern;
struct device_node;
/*
 * LED Core
 */

/* This is obsolete/useless. We now support variable maximum brightness. */
enum led_brightness {
	LED_OFF		= 0,
	LED_ON		= 1,
	LED_HALF	= 127,
	LED_FULL	= 255,
};

struct led_init_data {
	/* device fwnode handle */
	struct fwnode_handle *fwnode;
	/*
	 * default <color:function> tuple, for backward compatibility
	 * with in-driver hard-coded LED names used as a fallback when
	 * DT "label" property is absent; it should be set to NULL
	 * in new LED class drivers.
	 */
	const char *default_label;
	/*
	 * string to be used for devicename section of LED class device
	 * either for label based LED name composition path or for fwnode
	 * based when devname_mandatory is true
	 */
	const char *devicename;
	/*
	 * indicates if LED name should always comprise devicename section;
	 * only LEDs exposed by drivers of hot-pluggable devices should
	 * set it to true
	 */
	bool devname_mandatory;
};

struct led_hw_trigger_type {
	int dummy;
};

struct led_classdev {
	const char		*name;
	enum led_brightness	 brightness;
	enum led_brightness	 max_brightness;
	int			 flags;

	/* Lower 16 bits reflect status */
#define LED_SUSPENDED		BIT(0)
#define LED_UNREGISTERING	BIT(1)
	/* Upper 16 bits reflect control information */
<<<<<<< HEAD
#define LED_CORE_SUSPENDRESUME	(1 << 16)
#define LED_BLINK_SW		(1 << 17)
#define LED_BLINK_ONESHOT	(1 << 18)
#define LED_BLINK_ONESHOT_STOP	(1 << 19)
#define LED_BLINK_INVERT	(1 << 20)
#define LED_BLINK_BRIGHTNESS_CHANGE (1 << 21)
#define LED_BLINK_DISABLE	(1 << 22)
#define LED_SYSFS_DISABLE	(1 << 23)
#define LED_DEV_CAP_FLASH	(1 << 24)
#define LED_HW_PLUGGABLE	(1 << 25)
#define LED_PANIC_INDICATOR	(1 << 26)
=======
#define LED_CORE_SUSPENDRESUME	BIT(16)
#define LED_SYSFS_DISABLE	BIT(17)
#define LED_DEV_CAP_FLASH	BIT(18)
#define LED_HW_PLUGGABLE	BIT(19)
#define LED_PANIC_INDICATOR	BIT(20)
#define LED_BRIGHT_HW_CHANGED	BIT(21)
#define LED_RETAIN_AT_SHUTDOWN	BIT(22)
#define LED_INIT_DEFAULT_TRIGGER BIT(23)

	/* set_brightness_work / blink_timer flags, atomic, private. */
	unsigned long		work_flags;

#define LED_BLINK_SW			0
#define LED_BLINK_ONESHOT		1
#define LED_BLINK_ONESHOT_STOP		2
#define LED_BLINK_INVERT		3
#define LED_BLINK_BRIGHTNESS_CHANGE 	4
#define LED_BLINK_DISABLE		5
>>>>>>> 24b8d41d

	/* Set LED brightness level
	 * Must not sleep. Use brightness_set_blocking for drivers
	 * that can sleep while setting brightness.
	 */
	void		(*brightness_set)(struct led_classdev *led_cdev,
					  enum led_brightness brightness);
	/*
	 * Set LED brightness level immediately - it can block the caller for
	 * the time required for accessing a LED device register.
	 */
	int (*brightness_set_blocking)(struct led_classdev *led_cdev,
				       enum led_brightness brightness);
	/* Get LED brightness level */
	enum led_brightness (*brightness_get)(struct led_classdev *led_cdev);

	/*
	 * Activate hardware accelerated blink, delays are in milliseconds
	 * and if both are zero then a sensible default should be chosen.
	 * The call should adjust the timings in that case and if it can't
	 * match the values specified exactly.
	 * Deactivate blinking again when the brightness is set to LED_OFF
	 * via the brightness_set() callback.
	 */
	int		(*blink_set)(struct led_classdev *led_cdev,
				     unsigned long *delay_on,
				     unsigned long *delay_off);

	int (*pattern_set)(struct led_classdev *led_cdev,
			   struct led_pattern *pattern, u32 len, int repeat);
	int (*pattern_clear)(struct led_classdev *led_cdev);

	struct device		*dev;
	const struct attribute_group	**groups;

	struct list_head	 node;			/* LED Device list */
	const char		*default_trigger;	/* Trigger to use */

	unsigned long		 blink_delay_on, blink_delay_off;
	struct timer_list	 blink_timer;
	int			 blink_brightness;
	int			 new_blink_brightness;
	void			(*flash_resume)(struct led_classdev *led_cdev);

	struct work_struct	set_brightness_work;
	int			delayed_set_value;

#ifdef CONFIG_LEDS_TRIGGERS
	/* Protects the trigger data below */
	struct rw_semaphore	 trigger_lock;

	struct led_trigger	*trigger;
	struct list_head	 trig_list;
	void			*trigger_data;
	/* true if activated - deactivate routine uses it to do cleanup */
	bool			activated;

	/* LEDs that have private triggers have this set */
	struct led_hw_trigger_type	*trigger_type;
#endif

#ifdef CONFIG_LEDS_BRIGHTNESS_HW_CHANGED
	int			 brightness_hw_changed;
	struct kernfs_node	*brightness_hw_changed_kn;
#endif

	/* Ensures consistent access to the LED Flash Class device */
	struct mutex		led_access;
};

/**
 * led_classdev_register_ext - register a new object of LED class with
 *			       init data
 * @parent: LED controller device this LED is driven by
 * @led_cdev: the led_classdev structure for this device
 * @init_data: the LED class device initialization data
 *
 * Register a new object of LED class, with name derived from init_data.
 *
 * Returns: 0 on success or negative error value on failure
 */
int led_classdev_register_ext(struct device *parent,
				     struct led_classdev *led_cdev,
				     struct led_init_data *init_data);

/**
 * led_classdev_register - register a new object of LED class
 * @parent: LED controller device this LED is driven by
 * @led_cdev: the led_classdev structure for this device
 *
 * Register a new object of LED class, with name derived from the name property
 * of passed led_cdev argument.
 *
 * Returns: 0 on success or negative error value on failure
 */
static inline int led_classdev_register(struct device *parent,
					struct led_classdev *led_cdev)
{
	return led_classdev_register_ext(parent, led_cdev, NULL);
}

int devm_led_classdev_register_ext(struct device *parent,
					  struct led_classdev *led_cdev,
					  struct led_init_data *init_data);

static inline int devm_led_classdev_register(struct device *parent,
					     struct led_classdev *led_cdev)
{
	return devm_led_classdev_register_ext(parent, led_cdev, NULL);
}
void led_classdev_unregister(struct led_classdev *led_cdev);
void devm_led_classdev_unregister(struct device *parent,
				  struct led_classdev *led_cdev);
void led_classdev_suspend(struct led_classdev *led_cdev);
void led_classdev_resume(struct led_classdev *led_cdev);

extern struct led_classdev *of_led_get(struct device_node *np, int index);
extern void led_put(struct led_classdev *led_cdev);
struct led_classdev *__must_check devm_of_led_get(struct device *dev,
						  int index);

/**
 * led_blink_set - set blinking with software fallback
 * @led_cdev: the LED to start blinking
 * @delay_on: the time it should be on (in ms)
 * @delay_off: the time it should ble off (in ms)
 *
 * This function makes the LED blink, attempting to use the
 * hardware acceleration if possible, but falling back to
 * software blinking if there is no hardware blinking or if
 * the LED refuses the passed values.
 *
 * Note that if software blinking is active, simply calling
 * led_cdev->brightness_set() will not stop the blinking,
 * use led_classdev_brightness_set() instead.
 */
void led_blink_set(struct led_classdev *led_cdev, unsigned long *delay_on,
		   unsigned long *delay_off);
/**
 * led_blink_set_oneshot - do a oneshot software blink
 * @led_cdev: the LED to start blinking
 * @delay_on: the time it should be on (in ms)
 * @delay_off: the time it should ble off (in ms)
 * @invert: blink off, then on, leaving the led on
 *
 * This function makes the LED blink one time for delay_on +
 * delay_off time, ignoring the request if another one-shot
 * blink is already in progress.
 *
 * If invert is set, led blinks for delay_off first, then for
 * delay_on and leave the led on after the on-off cycle.
 */
void led_blink_set_oneshot(struct led_classdev *led_cdev,
			   unsigned long *delay_on, unsigned long *delay_off,
			   int invert);
/**
 * led_set_brightness - set LED brightness
 * @led_cdev: the LED to set
 * @brightness: the brightness to set it to
 *
 * Set an LED's brightness, and, if necessary, cancel the
 * software blink timer that implements blinking when the
 * hardware doesn't. This function is guaranteed not to sleep.
 */
void led_set_brightness(struct led_classdev *led_cdev,
			enum led_brightness brightness);

/**
 * led_set_brightness_sync - set LED brightness synchronously
 * @led_cdev: the LED to set
 * @value: the brightness to set it to
 *
 * Set an LED's brightness immediately. This function will block
 * the caller for the time required for accessing device registers,
 * and it can sleep.
 *
 * Returns: 0 on success or negative error value on failure
 */
int led_set_brightness_sync(struct led_classdev *led_cdev,
			    enum led_brightness value);

/**
 * led_update_brightness - update LED brightness
 * @led_cdev: the LED to query
 *
 * Get an LED's current brightness and update led_cdev->brightness
 * member with the obtained value.
 *
 * Returns: 0 on success or negative error value on failure
 */
int led_update_brightness(struct led_classdev *led_cdev);

/**
 * led_get_default_pattern - return default pattern
 *
 * @led_cdev: the LED to get default pattern for
 * @size:     pointer for storing the number of elements in returned array,
 *            modified only if return != NULL
 *
 * Return:    Allocated array of integers with default pattern from device tree
 *            or NULL.  Caller is responsible for kfree().
 */
u32 *led_get_default_pattern(struct led_classdev *led_cdev, unsigned int *size);

/**
 * led_sysfs_disable - disable LED sysfs interface
 * @led_cdev: the LED to set
 *
 * Disable the led_cdev's sysfs interface.
 */
void led_sysfs_disable(struct led_classdev *led_cdev);

/**
 * led_sysfs_enable - enable LED sysfs interface
 * @led_cdev: the LED to set
 *
 * Enable the led_cdev's sysfs interface.
 */
void led_sysfs_enable(struct led_classdev *led_cdev);

/**
 * led_compose_name - compose LED class device name
 * @dev: LED controller device object
 * @init_data: the LED class device initialization data
 * @led_classdev_name: composed LED class device name
 *
 * Create LED class device name basing on the provided init_data argument.
 * The name can have <devicename:color:function> or <color:function>.
 * form, depending on the init_data configuration.
 *
 * Returns: 0 on success or negative error value on failure
 */
int led_compose_name(struct device *dev, struct led_init_data *init_data,
		     char *led_classdev_name);

/**
 * led_sysfs_is_disabled - check if LED sysfs interface is disabled
 * @led_cdev: the LED to query
 *
 * Returns: true if the led_cdev's sysfs interface is disabled.
 */
static inline bool led_sysfs_is_disabled(struct led_classdev *led_cdev)
{
	return led_cdev->flags & LED_SYSFS_DISABLE;
}

/*
 * LED Triggers
 */
/* Registration functions for simple triggers */
#define DEFINE_LED_TRIGGER(x)		static struct led_trigger *x;
#define DEFINE_LED_TRIGGER_GLOBAL(x)	struct led_trigger *x;

#ifdef CONFIG_LEDS_TRIGGERS

#define TRIG_NAME_MAX 50

struct led_trigger {
	/* Trigger Properties */
	const char	 *name;
	int		(*activate)(struct led_classdev *led_cdev);
	void		(*deactivate)(struct led_classdev *led_cdev);

	/* LED-private triggers have this set */
	struct led_hw_trigger_type *trigger_type;

	/* LEDs under control by this trigger (for simple triggers) */
	rwlock_t	  leddev_list_lock;
	struct list_head  led_cdevs;

	/* Link to next registered trigger */
	struct list_head  next_trig;

	const struct attribute_group **groups;
};

/*
 * Currently the attributes in struct led_trigger::groups are added directly to
 * the LED device. As this might change in the future, the following
 * macros abstract getting the LED device and its trigger_data from the dev
 * parameter passed to the attribute accessor functions.
 */
#define led_trigger_get_led(dev)	((struct led_classdev *)dev_get_drvdata((dev)))
#define led_trigger_get_drvdata(dev)	(led_get_trigger_data(led_trigger_get_led(dev)))

/* Registration functions for complex triggers */
int led_trigger_register(struct led_trigger *trigger);
void led_trigger_unregister(struct led_trigger *trigger);
int devm_led_trigger_register(struct device *dev,
				     struct led_trigger *trigger);

void led_trigger_register_simple(const char *name,
				struct led_trigger **trigger);
void led_trigger_unregister_simple(struct led_trigger *trigger);
void led_trigger_event(struct led_trigger *trigger,  enum led_brightness event);
void led_trigger_blink(struct led_trigger *trigger, unsigned long *delay_on,
		       unsigned long *delay_off);
void led_trigger_blink_oneshot(struct led_trigger *trigger,
			       unsigned long *delay_on,
			       unsigned long *delay_off,
			       int invert);
void led_trigger_set_default(struct led_classdev *led_cdev);
int led_trigger_set(struct led_classdev *led_cdev, struct led_trigger *trigger);
void led_trigger_remove(struct led_classdev *led_cdev);

static inline void led_set_trigger_data(struct led_classdev *led_cdev,
					void *trigger_data)
{
	led_cdev->trigger_data = trigger_data;
}

static inline void *led_get_trigger_data(struct led_classdev *led_cdev)
{
	return led_cdev->trigger_data;
}

/**
 * led_trigger_rename_static - rename a trigger
 * @name: the new trigger name
 * @trig: the LED trigger to rename
 *
 * Change a LED trigger name by copying the string passed in
 * name into current trigger name, which MUST be large
 * enough for the new string.
 *
 * Note that name must NOT point to the same string used
 * during LED registration, as that could lead to races.
 *
 * This is meant to be used on triggers with statically
 * allocated name.
 */
void led_trigger_rename_static(const char *name, struct led_trigger *trig);

#define module_led_trigger(__led_trigger) \
	module_driver(__led_trigger, led_trigger_register, \
		      led_trigger_unregister)

#else

/* Trigger has no members */
struct led_trigger {};

/* Trigger inline empty functions */
static inline void led_trigger_register_simple(const char *name,
					struct led_trigger **trigger) {}
static inline void led_trigger_unregister_simple(struct led_trigger *trigger) {}
static inline void led_trigger_event(struct led_trigger *trigger,
				enum led_brightness event) {}
static inline void led_trigger_blink(struct led_trigger *trigger,
				      unsigned long *delay_on,
				      unsigned long *delay_off) {}
static inline void led_trigger_blink_oneshot(struct led_trigger *trigger,
				      unsigned long *delay_on,
				      unsigned long *delay_off,
				      int invert) {}
static inline void led_trigger_set_default(struct led_classdev *led_cdev) {}
static inline int led_trigger_set(struct led_classdev *led_cdev,
				  struct led_trigger *trigger)
{
	return 0;
}

static inline void led_trigger_remove(struct led_classdev *led_cdev) {}
static inline void led_set_trigger_data(struct led_classdev *led_cdev) {}
static inline void *led_get_trigger_data(struct led_classdev *led_cdev)
{
	return NULL;
}

#endif /* CONFIG_LEDS_TRIGGERS */

/* Trigger specific functions */
#ifdef CONFIG_LEDS_TRIGGER_DISK
<<<<<<< HEAD
extern void ledtrig_disk_activity(void);
#else
static inline void ledtrig_disk_activity(void) {}
#endif

#ifdef CONFIG_LEDS_TRIGGER_MTD
extern void ledtrig_mtd_activity(void);
=======
void ledtrig_disk_activity(bool write);
#else
static inline void ledtrig_disk_activity(bool write) {}
#endif

#ifdef CONFIG_LEDS_TRIGGER_MTD
void ledtrig_mtd_activity(void);
>>>>>>> 24b8d41d
#else
static inline void ledtrig_mtd_activity(void) {}
#endif

#if defined(CONFIG_LEDS_TRIGGER_CAMERA) || defined(CONFIG_LEDS_TRIGGER_CAMERA_MODULE)
void ledtrig_flash_ctrl(bool on);
void ledtrig_torch_ctrl(bool on);
#else
static inline void ledtrig_flash_ctrl(bool on) {}
static inline void ledtrig_torch_ctrl(bool on) {}
#endif

/*
 * Generic LED platform data for describing LED names and default triggers.
 */
struct led_info {
	const char	*name;
	const char	*default_trigger;
	int		flags;
};

struct led_platform_data {
	int		num_leds;
	struct led_info	*leds;
};

<<<<<<< HEAD
=======
struct led_properties {
	u32		color;
	bool		color_present;
	const char	*function;
	u32		func_enum;
	bool		func_enum_present;
	const char	*label;
};

>>>>>>> 24b8d41d
struct gpio_desc;
typedef int (*gpio_blink_set_t)(struct gpio_desc *desc, int state,
				unsigned long *delay_on,
				unsigned long *delay_off);

/* For the leds-gpio driver */
struct gpio_led {
	const char *name;
	const char *default_trigger;
	unsigned 	gpio;
	unsigned	active_low : 1;
	unsigned	retain_state_suspended : 1;
	unsigned	panic_indicator : 1;
	unsigned	default_state : 2;
	unsigned	retain_state_shutdown : 1;
	/* default_state should be one of LEDS_GPIO_DEFSTATE_(ON|OFF|KEEP) */
	struct gpio_desc *gpiod;
};
#define LEDS_GPIO_DEFSTATE_OFF		0
#define LEDS_GPIO_DEFSTATE_ON		1
#define LEDS_GPIO_DEFSTATE_KEEP		2

struct gpio_led_platform_data {
	int 		num_leds;
	const struct gpio_led *leds;

#define GPIO_LED_NO_BLINK_LOW	0	/* No blink GPIO state low */
#define GPIO_LED_NO_BLINK_HIGH	1	/* No blink GPIO state high */
#define GPIO_LED_BLINK		2	/* Please, blink */
	gpio_blink_set_t	gpio_blink_set;
};

#ifdef CONFIG_NEW_LEDS
struct platform_device *gpio_led_register_device(
		int id, const struct gpio_led_platform_data *pdata);
#else
static inline struct platform_device *gpio_led_register_device(
		int id, const struct gpio_led_platform_data *pdata)
{
	return 0;
}
#endif

enum cpu_led_event {
	CPU_LED_IDLE_START,	/* CPU enters idle */
	CPU_LED_IDLE_END,	/* CPU idle ends */
	CPU_LED_START,		/* Machine starts, especially resume */
	CPU_LED_STOP,		/* Machine stops, especially suspend */
	CPU_LED_HALTED,		/* Machine shutdown */
};
#ifdef CONFIG_LEDS_TRIGGER_CPU
void ledtrig_cpu(enum cpu_led_event evt);
#else
static inline void ledtrig_cpu(enum cpu_led_event evt)
{
	return;
}
#endif

#ifdef CONFIG_LEDS_BRIGHTNESS_HW_CHANGED
void led_classdev_notify_brightness_hw_changed(
	struct led_classdev *led_cdev, enum led_brightness brightness);
#else
static inline void led_classdev_notify_brightness_hw_changed(
	struct led_classdev *led_cdev, enum led_brightness brightness) { }
#endif

/**
 * struct led_pattern - pattern interval settings
 * @delta_t: pattern interval delay, in milliseconds
 * @brightness: pattern interval brightness
 */
struct led_pattern {
	u32 delta_t;
	int brightness;
};

enum led_audio {
	LED_AUDIO_MUTE,		/* master mute LED */
	LED_AUDIO_MICMUTE,	/* mic mute LED */
	NUM_AUDIO_LEDS
};

#if IS_ENABLED(CONFIG_LEDS_TRIGGER_AUDIO)
enum led_brightness ledtrig_audio_get(enum led_audio type);
void ledtrig_audio_set(enum led_audio type, enum led_brightness state);
#else
static inline enum led_brightness ledtrig_audio_get(enum led_audio type)
{
	return LED_OFF;
}
static inline void ledtrig_audio_set(enum led_audio type,
				     enum led_brightness state)
{
}
#endif

#endif		/* __LINUX_LEDS_H_INCLUDED */<|MERGE_RESOLUTION|>--- conflicted
+++ resolved
@@ -71,19 +71,6 @@
 #define LED_SUSPENDED		BIT(0)
 #define LED_UNREGISTERING	BIT(1)
 	/* Upper 16 bits reflect control information */
-<<<<<<< HEAD
-#define LED_CORE_SUSPENDRESUME	(1 << 16)
-#define LED_BLINK_SW		(1 << 17)
-#define LED_BLINK_ONESHOT	(1 << 18)
-#define LED_BLINK_ONESHOT_STOP	(1 << 19)
-#define LED_BLINK_INVERT	(1 << 20)
-#define LED_BLINK_BRIGHTNESS_CHANGE (1 << 21)
-#define LED_BLINK_DISABLE	(1 << 22)
-#define LED_SYSFS_DISABLE	(1 << 23)
-#define LED_DEV_CAP_FLASH	(1 << 24)
-#define LED_HW_PLUGGABLE	(1 << 25)
-#define LED_PANIC_INDICATOR	(1 << 26)
-=======
 #define LED_CORE_SUSPENDRESUME	BIT(16)
 #define LED_SYSFS_DISABLE	BIT(17)
 #define LED_DEV_CAP_FLASH	BIT(18)
@@ -102,7 +89,6 @@
 #define LED_BLINK_INVERT		3
 #define LED_BLINK_BRIGHTNESS_CHANGE 	4
 #define LED_BLINK_DISABLE		5
->>>>>>> 24b8d41d
 
 	/* Set LED brightness level
 	 * Must not sleep. Use brightness_set_blocking for drivers
@@ -476,15 +462,6 @@
 
 /* Trigger specific functions */
 #ifdef CONFIG_LEDS_TRIGGER_DISK
-<<<<<<< HEAD
-extern void ledtrig_disk_activity(void);
-#else
-static inline void ledtrig_disk_activity(void) {}
-#endif
-
-#ifdef CONFIG_LEDS_TRIGGER_MTD
-extern void ledtrig_mtd_activity(void);
-=======
 void ledtrig_disk_activity(bool write);
 #else
 static inline void ledtrig_disk_activity(bool write) {}
@@ -492,7 +469,6 @@
 
 #ifdef CONFIG_LEDS_TRIGGER_MTD
 void ledtrig_mtd_activity(void);
->>>>>>> 24b8d41d
 #else
 static inline void ledtrig_mtd_activity(void) {}
 #endif
@@ -519,8 +495,6 @@
 	struct led_info	*leds;
 };
 
-<<<<<<< HEAD
-=======
 struct led_properties {
 	u32		color;
 	bool		color_present;
@@ -530,7 +504,6 @@
 	const char	*label;
 };
 
->>>>>>> 24b8d41d
 struct gpio_desc;
 typedef int (*gpio_blink_set_t)(struct gpio_desc *desc, int state,
 				unsigned long *delay_on,
