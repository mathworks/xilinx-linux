--- conflicted
+++ resolved
@@ -21,7 +21,6 @@
 #include <linux/moduleparam.h>
 #include <linux/jump_label.h>
 #include <linux/export.h>
-#include <linux/extable.h>	/* only as arch move module.h -> extable.h */
 #include <linux/rbtree_latch.h>
 #include <linux/error-injection.h>
 #include <linux/tracepoint-defs.h>
@@ -288,11 +287,8 @@
  * files require multiple MODULE_FIRMWARE() specifiers */
 #define MODULE_FIRMWARE(_firmware) MODULE_INFO(firmware, _firmware)
 
-<<<<<<< HEAD
-=======
 #define MODULE_IMPORT_NS(ns) MODULE_INFO(import_ns, #ns)
 
->>>>>>> 24b8d41d
 struct notifier_block;
 
 #ifdef CONFIG_MODULES
@@ -362,15 +358,6 @@
 };
 #endif
 
-#ifdef CONFIG_LIVEPATCH
-struct klp_modinfo {
-	Elf_Ehdr hdr;
-	Elf_Shdr *sechdrs;
-	char *secstrings;
-	unsigned int symndx;
-};
-#endif
-
 struct module {
 	enum module_state state;
 
@@ -700,12 +687,9 @@
 }
 #endif /* CONFIG_LIVEPATCH */
 
-<<<<<<< HEAD
-=======
 bool is_module_sig_enforced(void);
 void set_module_sig_enforced(void);
 
->>>>>>> 24b8d41d
 #else /* !CONFIG_MODULES... */
 
 static inline struct module *__module_address(unsigned long addr)
@@ -867,21 +851,6 @@
 
 #define __MODULE_STRING(x) __stringify(x)
 
-<<<<<<< HEAD
-#ifdef CONFIG_DEBUG_SET_MODULE_RONX
-extern void set_all_modules_text_rw(void);
-extern void set_all_modules_text_ro(void);
-extern void module_enable_ro(const struct module *mod, bool after_init);
-extern void module_disable_ro(const struct module *mod);
-#else
-static inline void set_all_modules_text_rw(void) { }
-static inline void set_all_modules_text_ro(void) { }
-static inline void module_enable_ro(const struct module *mod, bool after_init) { }
-static inline void module_disable_ro(const struct module *mod) { }
-#endif
-
-=======
->>>>>>> 24b8d41d
 #ifdef CONFIG_GENERIC_BUG
 void module_bug_finalize(const Elf_Ehdr *, const Elf_Shdr *,
 			 struct module *);
