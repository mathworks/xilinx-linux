/* SPDX-License-Identifier: GPL-2.0-only */
/*
 * padata.h - header for the padata parallelization interface
 *
 * Copyright (C) 2008, 2009 secunet Security Networks AG
 * Copyright (C) 2008, 2009 Steffen Klassert <steffen.klassert@secunet.com>
 *
 * Copyright (c) 2020 Oracle and/or its affiliates.
 * Author: Daniel Jordan <daniel.m.jordan@oracle.com>
 */

#ifndef PADATA_H
#define PADATA_H

#include <linux/compiler_types.h>
#include <linux/workqueue.h>
#include <linux/spinlock.h>
#include <linux/list.h>
#include <linux/kobject.h>

#define PADATA_CPU_SERIAL   0x01
#define PADATA_CPU_PARALLEL 0x02

/**
 * struct padata_priv - Represents one job
 *
 * @list: List entry, to attach to the padata lists.
 * @pd: Pointer to the internal control structure.
 * @cb_cpu: Callback cpu for serializatioon.
 * @seq_nr: Sequence number of the parallelized data object.
 * @info: Used to pass information from the parallel to the serial function.
 * @parallel: Parallel execution function.
 * @serial: Serial complete function.
 */
struct padata_priv {
	struct list_head	list;
	struct parallel_data	*pd;
	int			cb_cpu;
	unsigned int		seq_nr;
	int			info;
	void                    (*parallel)(struct padata_priv *padata);
	void                    (*serial)(struct padata_priv *padata);
};

/**
 * struct padata_list - one per work type per CPU
 *
 * @list: List head.
 * @lock: List lock.
 */
struct padata_list {
	struct list_head        list;
	spinlock_t              lock;
};

/**
* struct padata_serial_queue - The percpu padata serial queue
*
* @serial: List to wait for serialization after reordering.
* @work: work struct for serialization.
* @pd: Backpointer to the internal control structure.
*/
struct padata_serial_queue {
       struct padata_list    serial;
       struct work_struct    work;
       struct parallel_data *pd;
};

/**
 * struct padata_cpumask - The cpumasks for the parallel/serial workers
 *
 * @pcpu: cpumask for the parallel workers.
 * @cbcpu: cpumask for the serial (callback) workers.
 */
struct padata_cpumask {
	cpumask_var_t	pcpu;
	cpumask_var_t	cbcpu;
};

/**
 * struct parallel_data - Internal control structure, covers everything
 * that depends on the cpumask in use.
 *
 * @ps: padata_shell object.
 * @reorder_list: percpu reorder lists
 * @squeue: percpu padata queues used for serialuzation.
 * @refcnt: Number of objects holding a reference on this parallel_data.
 * @seq_nr: Sequence number of the parallelized data object.
 * @processed: Number of already processed objects.
 * @cpu: Next CPU to be processed.
 * @cpumask: The cpumasks in use for parallel and serial workers.
 * @reorder_work: work struct for reordering.
 * @lock: Reorder lock.
 */
struct parallel_data {
	struct padata_shell		*ps;
	struct padata_list		__percpu *reorder_list;
	struct padata_serial_queue	__percpu *squeue;
	atomic_t			refcnt;
	unsigned int			seq_nr;
	unsigned int			processed;
	int				cpu;
	struct padata_cpumask		cpumask;
	struct work_struct		reorder_work;
	spinlock_t                      ____cacheline_aligned lock;
};

/**
 * struct padata_shell - Wrapper around struct parallel_data, its
 * purpose is to allow the underlying control structure to be replaced
 * on the fly using RCU.
 *
 * @pinst: padat instance.
 * @pd: Actual parallel_data structure which may be substituted on the fly.
 * @opd: Pointer to old pd to be freed by padata_replace.
 * @list: List entry in padata_instance list.
 */
struct padata_shell {
	struct padata_instance		*pinst;
	struct parallel_data __rcu	*pd;
	struct parallel_data		*opd;
	struct list_head		list;
};

/**
 * struct padata_mt_job - represents one multithreaded job
 *
 * @thread_fn: Called for each chunk of work that a padata thread does.
 * @fn_arg: The thread function argument.
 * @start: The start of the job (units are job-specific).
 * @size: size of this node's work (units are job-specific).
 * @align: Ranges passed to the thread function fall on this boundary, with the
 *         possible exceptions of the beginning and end of the job.
 * @min_chunk: The minimum chunk size in job-specific units.  This allows
 *             the client to communicate the minimum amount of work that's
 *             appropriate for one worker thread to do at once.
 * @max_threads: Max threads to use for the job, actual number may be less
 *               depending on task size and minimum chunk size.
 */
struct padata_mt_job {
	void (*thread_fn)(unsigned long start, unsigned long end, void *arg);
	void			*fn_arg;
	unsigned long		start;
	unsigned long		size;
	unsigned long		align;
	unsigned long		min_chunk;
	int			max_threads;
};

/**
 * struct padata_instance - The overall control structure.
 *
 * @cpu_online_node: Linkage for CPU online callback.
 * @cpu_dead_node: Linkage for CPU offline callback.
 * @parallel_wq: The workqueue used for parallel work.
 * @serial_wq: The workqueue used for serial work.
 * @pslist: List of padata_shell objects attached to this instance.
 * @cpumask: User supplied cpumasks for parallel and serial works.
 * @kobj: padata instance kernel object.
 * @lock: padata instance lock.
 * @flags: padata flags.
 */
struct padata_instance {
<<<<<<< HEAD
	struct hlist_node		 node;
	struct workqueue_struct		*wq;
	struct parallel_data		*pd;
=======
	struct hlist_node		cpu_online_node;
	struct hlist_node		cpu_dead_node;
	struct workqueue_struct		*parallel_wq;
	struct workqueue_struct		*serial_wq;
	struct list_head		pslist;
>>>>>>> 24b8d41d
	struct padata_cpumask		cpumask;
	struct kobject                   kobj;
	struct mutex			 lock;
	u8				 flags;
#define	PADATA_INIT	1
#define	PADATA_RESET	2
#define	PADATA_INVALID	4
};

#ifdef CONFIG_PADATA
extern void __init padata_init(void);
#else
static inline void __init padata_init(void) {}
#endif

extern struct padata_instance *padata_alloc(const char *name);
extern void padata_free(struct padata_instance *pinst);
extern struct padata_shell *padata_alloc_shell(struct padata_instance *pinst);
extern void padata_free_shell(struct padata_shell *ps);
extern int padata_do_parallel(struct padata_shell *ps,
			      struct padata_priv *padata, int *cb_cpu);
extern void padata_do_serial(struct padata_priv *padata);
extern void __init padata_do_multithreaded(struct padata_mt_job *job);
extern int padata_set_cpumask(struct padata_instance *pinst, int cpumask_type,
			      cpumask_var_t cpumask);
<<<<<<< HEAD
extern int padata_start(struct padata_instance *pinst);
extern void padata_stop(struct padata_instance *pinst);
extern int padata_register_cpumask_notifier(struct padata_instance *pinst,
					    struct notifier_block *nblock);
extern int padata_unregister_cpumask_notifier(struct padata_instance *pinst,
					      struct notifier_block *nblock);
=======
>>>>>>> 24b8d41d
#endif<|MERGE_RESOLUTION|>--- conflicted
+++ resolved
@@ -161,17 +161,11 @@
  * @flags: padata flags.
  */
 struct padata_instance {
-<<<<<<< HEAD
-	struct hlist_node		 node;
-	struct workqueue_struct		*wq;
-	struct parallel_data		*pd;
-=======
 	struct hlist_node		cpu_online_node;
 	struct hlist_node		cpu_dead_node;
 	struct workqueue_struct		*parallel_wq;
 	struct workqueue_struct		*serial_wq;
 	struct list_head		pslist;
->>>>>>> 24b8d41d
 	struct padata_cpumask		cpumask;
 	struct kobject                   kobj;
 	struct mutex			 lock;
@@ -197,13 +191,4 @@
 extern void __init padata_do_multithreaded(struct padata_mt_job *job);
 extern int padata_set_cpumask(struct padata_instance *pinst, int cpumask_type,
 			      cpumask_var_t cpumask);
-<<<<<<< HEAD
-extern int padata_start(struct padata_instance *pinst);
-extern void padata_stop(struct padata_instance *pinst);
-extern int padata_register_cpumask_notifier(struct padata_instance *pinst,
-					    struct notifier_block *nblock);
-extern int padata_unregister_cpumask_notifier(struct padata_instance *pinst,
-					      struct notifier_block *nblock);
-=======
->>>>>>> 24b8d41d
 #endif