/* SPDX-License-Identifier: GPL-2.0 */
/*
 * Ftrace header.  For implementation details beyond the random comments
 * scattered below, see: Documentation/trace/ftrace-design.rst
 */

#ifndef _LINUX_FTRACE_H
#define _LINUX_FTRACE_H

#include <linux/trace_clock.h>
#include <linux/kallsyms.h>
#include <linux/linkage.h>
#include <linux/bitops.h>
#include <linux/ptrace.h>
#include <linux/ktime.h>
#include <linux/sched.h>
#include <linux/types.h>
#include <linux/init.h>
#include <linux/fs.h>

#include <asm/ftrace.h>

/*
 * If the arch supports passing the variable contents of
 * function_trace_op as the third parameter back from the
 * mcount call, then the arch should define this as 1.
 */
#ifndef ARCH_SUPPORTS_FTRACE_OPS
#define ARCH_SUPPORTS_FTRACE_OPS 0
#endif

/*
 * If the arch's mcount caller does not support all of ftrace's
 * features, then it must call an indirect function that
 * does. Or at least does enough to prevent any unwelcomed side effects.
 */
#if !ARCH_SUPPORTS_FTRACE_OPS
# define FTRACE_FORCE_LIST_FUNC 1
#else
# define FTRACE_FORCE_LIST_FUNC 0
#endif

/* Main tracing buffer and events set up */
#ifdef CONFIG_TRACING
void trace_init(void);
void early_trace_init(void);
#else
static inline void trace_init(void) { }
static inline void early_trace_init(void) { }
#endif

struct module;
struct ftrace_hash;
struct ftrace_direct_func;

#if defined(CONFIG_FUNCTION_TRACER) && defined(CONFIG_MODULES) && \
	defined(CONFIG_DYNAMIC_FTRACE)
const char *
ftrace_mod_address_lookup(unsigned long addr, unsigned long *size,
		   unsigned long *off, char **modname, char *sym);
#else
static inline const char *
ftrace_mod_address_lookup(unsigned long addr, unsigned long *size,
		   unsigned long *off, char **modname, char *sym)
{
	return NULL;
}
#endif

#if defined(CONFIG_FUNCTION_TRACER) && defined(CONFIG_DYNAMIC_FTRACE)
int ftrace_mod_get_kallsym(unsigned int symnum, unsigned long *value,
			   char *type, char *name,
			   char *module_name, int *exported);
#else
static inline int ftrace_mod_get_kallsym(unsigned int symnum, unsigned long *value,
					 char *type, char *name,
					 char *module_name, int *exported)
{
	return -1;
}
#endif

#ifdef CONFIG_FUNCTION_TRACER

extern int ftrace_enabled;
extern int
ftrace_enable_sysctl(struct ctl_table *table, int write,
		     void *buffer, size_t *lenp, loff_t *ppos);

struct ftrace_ops;

typedef void (*ftrace_func_t)(unsigned long ip, unsigned long parent_ip,
			      struct ftrace_ops *op, struct pt_regs *regs);

ftrace_func_t ftrace_ops_get_func(struct ftrace_ops *ops);

/*
 * FTRACE_OPS_FL_* bits denote the state of ftrace_ops struct and are
 * set in the flags member.
 * CONTROL, SAVE_REGS, SAVE_REGS_IF_SUPPORTED, RECURSION_SAFE, STUB and
 * IPMODIFY are a kind of attribute flags which can be set only before
 * registering the ftrace_ops, and can not be modified while registered.
 * Changing those attribute flags after registering ftrace_ops will
 * cause unexpected results.
 *
 * ENABLED - set/unset when ftrace_ops is registered/unregistered
 * DYNAMIC - set when ftrace_ops is registered to denote dynamically
 *           allocated ftrace_ops which need special care
 * SAVE_REGS - The ftrace_ops wants regs saved at each function called
 *            and passed to the callback. If this flag is set, but the
 *            architecture does not support passing regs
 *            (CONFIG_DYNAMIC_FTRACE_WITH_REGS is not defined), then the
 *            ftrace_ops will fail to register, unless the next flag
 *            is set.
 * SAVE_REGS_IF_SUPPORTED - This is the same as SAVE_REGS, but if the
 *            handler can handle an arch that does not save regs
 *            (the handler tests if regs == NULL), then it can set
 *            this flag instead. It will not fail registering the ftrace_ops
 *            but, the regs field will be NULL if the arch does not support
 *            passing regs to the handler.
 *            Note, if this flag is set, the SAVE_REGS flag will automatically
 *            get set upon registering the ftrace_ops, if the arch supports it.
 * RECURSION_SAFE - The ftrace_ops can set this to tell the ftrace infrastructure
 *            that the call back has its own recursion protection. If it does
 *            not set this, then the ftrace infrastructure will add recursion
 *            protection for the caller.
 * STUB   - The ftrace_ops is just a place holder.
 * INITIALIZED - The ftrace_ops has already been initialized (first use time
 *            register_ftrace_function() is called, it will initialized the ops)
 * DELETED - The ops are being deleted, do not let them be registered again.
 * ADDING  - The ops is in the process of being added.
 * REMOVING - The ops is in the process of being removed.
 * MODIFYING - The ops is in the process of changing its filter functions.
 * ALLOC_TRAMP - A dynamic trampoline was allocated by the core code.
 *            The arch specific code sets this flag when it allocated a
 *            trampoline. This lets the arch know that it can update the
 *            trampoline in case the callback function changes.
 *            The ftrace_ops trampoline can be set by the ftrace users, and
 *            in such cases the arch must not modify it. Only the arch ftrace
 *            core code should set this flag.
 * IPMODIFY - The ops can modify the IP register. This can only be set with
 *            SAVE_REGS. If another ops with this flag set is already registered
 *            for any of the functions that this ops will be registered for, then
 *            this ops will fail to register or set_filter_ip.
 * PID     - Is affected by set_ftrace_pid (allows filtering on those pids)
 * RCU     - Set when the ops can only be called when RCU is watching.
 * TRACE_ARRAY - The ops->private points to a trace_array descriptor.
 * PERMANENT - Set when the ops is permanent and should not be affected by
 *             ftrace_enabled.
 * DIRECT - Used by the direct ftrace_ops helper for direct functions
 *            (internal ftrace only, should not be used by others)
 */
enum {
	FTRACE_OPS_FL_ENABLED			= BIT(0),
	FTRACE_OPS_FL_DYNAMIC			= BIT(1),
	FTRACE_OPS_FL_SAVE_REGS			= BIT(2),
	FTRACE_OPS_FL_SAVE_REGS_IF_SUPPORTED	= BIT(3),
	FTRACE_OPS_FL_RECURSION_SAFE		= BIT(4),
	FTRACE_OPS_FL_STUB			= BIT(5),
	FTRACE_OPS_FL_INITIALIZED		= BIT(6),
	FTRACE_OPS_FL_DELETED			= BIT(7),
	FTRACE_OPS_FL_ADDING			= BIT(8),
	FTRACE_OPS_FL_REMOVING			= BIT(9),
	FTRACE_OPS_FL_MODIFYING			= BIT(10),
	FTRACE_OPS_FL_ALLOC_TRAMP		= BIT(11),
	FTRACE_OPS_FL_IPMODIFY			= BIT(12),
	FTRACE_OPS_FL_PID			= BIT(13),
	FTRACE_OPS_FL_RCU			= BIT(14),
	FTRACE_OPS_FL_TRACE_ARRAY		= BIT(15),
	FTRACE_OPS_FL_PERMANENT                 = BIT(16),
	FTRACE_OPS_FL_DIRECT			= BIT(17),
};

#ifdef CONFIG_DYNAMIC_FTRACE
/* The hash used to know what functions callbacks trace */
struct ftrace_ops_hash {
	struct ftrace_hash __rcu	*notrace_hash;
	struct ftrace_hash __rcu	*filter_hash;
	struct mutex			regex_lock;
};

void ftrace_free_init_mem(void);
void ftrace_free_mem(struct module *mod, void *start, void *end);
#else
static inline void ftrace_free_init_mem(void) { }
static inline void ftrace_free_mem(struct module *mod, void *start, void *end) { }
#endif

/*
 * Note, ftrace_ops can be referenced outside of RCU protection, unless
 * the RCU flag is set. If ftrace_ops is allocated and not part of kernel
 * core data, the unregistering of it will perform a scheduling on all CPUs
 * to make sure that there are no more users. Depending on the load of the
 * system that may take a bit of time.
 *
 * Any private data added must also take care not to be freed and if private
 * data is added to a ftrace_ops that is in core code, the user of the
 * ftrace_ops must perform a schedule_on_each_cpu() before freeing it.
 */
struct ftrace_ops {
	ftrace_func_t			func;
	struct ftrace_ops __rcu		*next;
	unsigned long			flags;
	void				*private;
	ftrace_func_t			saved_func;
#ifdef CONFIG_DYNAMIC_FTRACE
	struct ftrace_ops_hash		local_hash;
	struct ftrace_ops_hash		*func_hash;
	struct ftrace_ops_hash		old_hash;
	unsigned long			trampoline;
	unsigned long			trampoline_size;
	struct list_head		list;
#endif
};

extern struct ftrace_ops __rcu *ftrace_ops_list;
extern struct ftrace_ops ftrace_list_end;

/*
 * Traverse the ftrace_ops_list, invoking all entries.  The reason that we
 * can use rcu_dereference_raw_check() is that elements removed from this list
 * are simply leaked, so there is no need to interact with a grace-period
 * mechanism.  The rcu_dereference_raw_check() calls are needed to handle
 * concurrent insertions into the ftrace_ops_list.
 *
 * Silly Alpha and silly pointer-speculation compiler optimizations!
 */
#define do_for_each_ftrace_op(op, list)			\
	op = rcu_dereference_raw_check(list);			\
	do

/*
 * Optimized for just a single item in the list (as that is the normal case).
 */
#define while_for_each_ftrace_op(op)				\
	while (likely(op = rcu_dereference_raw_check((op)->next)) &&	\
	       unlikely((op) != &ftrace_list_end))

/*
 * Type of the current tracing.
 */
enum ftrace_tracing_type_t {
	FTRACE_TYPE_ENTER = 0, /* Hook the call of the function */
	FTRACE_TYPE_RETURN,	/* Hook the return of the function */
};

/* Current tracing type, default is FTRACE_TYPE_ENTER */
extern enum ftrace_tracing_type_t ftrace_tracing_type;

/*
 * The ftrace_ops must be a static and should also
 * be read_mostly.  These functions do modify read_mostly variables
 * so use them sparely. Never free an ftrace_op or modify the
 * next pointer after it has been registered. Even after unregistering
 * it, the next pointer may still be used internally.
 */
int register_ftrace_function(struct ftrace_ops *ops);
int unregister_ftrace_function(struct ftrace_ops *ops);

extern void ftrace_stub(unsigned long a0, unsigned long a1,
			struct ftrace_ops *op, struct pt_regs *regs);

#else /* !CONFIG_FUNCTION_TRACER */
/*
 * (un)register_ftrace_function must be a macro since the ops parameter
 * must not be evaluated.
 */
#define register_ftrace_function(ops) ({ 0; })
#define unregister_ftrace_function(ops) ({ 0; })
static inline void ftrace_kill(void) { }
static inline void ftrace_free_init_mem(void) { }
static inline void ftrace_free_mem(struct module *mod, void *start, void *end) { }
#endif /* CONFIG_FUNCTION_TRACER */

struct ftrace_func_entry {
	struct hlist_node hlist;
	unsigned long ip;
	unsigned long direct; /* for direct lookup only */
};

struct dyn_ftrace;

#ifdef CONFIG_DYNAMIC_FTRACE_WITH_DIRECT_CALLS
extern int ftrace_direct_func_count;
int register_ftrace_direct(unsigned long ip, unsigned long addr);
int unregister_ftrace_direct(unsigned long ip, unsigned long addr);
int modify_ftrace_direct(unsigned long ip, unsigned long old_addr, unsigned long new_addr);
struct ftrace_direct_func *ftrace_find_direct_func(unsigned long addr);
int ftrace_modify_direct_caller(struct ftrace_func_entry *entry,
				struct dyn_ftrace *rec,
				unsigned long old_addr,
				unsigned long new_addr);
unsigned long ftrace_find_rec_direct(unsigned long ip);
#else
# define ftrace_direct_func_count 0
static inline int register_ftrace_direct(unsigned long ip, unsigned long addr)
{
	return -ENOTSUPP;
}
static inline int unregister_ftrace_direct(unsigned long ip, unsigned long addr)
{
	return -ENOTSUPP;
}
static inline int modify_ftrace_direct(unsigned long ip,
				       unsigned long old_addr, unsigned long new_addr)
{
	return -ENOTSUPP;
}
static inline struct ftrace_direct_func *ftrace_find_direct_func(unsigned long addr)
{
	return NULL;
}
static inline int ftrace_modify_direct_caller(struct ftrace_func_entry *entry,
					      struct dyn_ftrace *rec,
					      unsigned long old_addr,
					      unsigned long new_addr)
{
	return -ENODEV;
}
static inline unsigned long ftrace_find_rec_direct(unsigned long ip)
{
	return 0;
}
#endif /* CONFIG_DYNAMIC_FTRACE_WITH_DIRECT_CALLS */

#ifndef CONFIG_HAVE_DYNAMIC_FTRACE_WITH_DIRECT_CALLS
/*
 * This must be implemented by the architecture.
 * It is the way the ftrace direct_ops helper, when called
 * via ftrace (because there's other callbacks besides the
 * direct call), can inform the architecture's trampoline that this
 * routine has a direct caller, and what the caller is.
 *
 * For example, in x86, it returns the direct caller
 * callback function via the regs->orig_ax parameter.
 * Then in the ftrace trampoline, if this is set, it makes
 * the return from the trampoline jump to the direct caller
 * instead of going back to the function it just traced.
 */
static inline void arch_ftrace_set_direct_caller(struct pt_regs *regs,
						 unsigned long addr) { }
#endif /* CONFIG_HAVE_DYNAMIC_FTRACE_WITH_DIRECT_CALLS */

#ifdef CONFIG_STACK_TRACER

extern int stack_tracer_enabled;

int stack_trace_sysctl(struct ctl_table *table, int write, void *buffer,
		       size_t *lenp, loff_t *ppos);

/* DO NOT MODIFY THIS VARIABLE DIRECTLY! */
DECLARE_PER_CPU(int, disable_stack_tracer);

/**
 * stack_tracer_disable - temporarily disable the stack tracer
 *
 * There's a few locations (namely in RCU) where stack tracing
 * cannot be executed. This function is used to disable stack
 * tracing during those critical sections.
 *
 * This function must be called with preemption or interrupts
 * disabled and stack_tracer_enable() must be called shortly after
 * while preemption or interrupts are still disabled.
 */
static inline void stack_tracer_disable(void)
{
	/* Preemption or interupts must be disabled */
	if (IS_ENABLED(CONFIG_DEBUG_PREEMPT))
		WARN_ON_ONCE(!preempt_count() || !irqs_disabled());
	this_cpu_inc(disable_stack_tracer);
}

/**
 * stack_tracer_enable - re-enable the stack tracer
 *
 * After stack_tracer_disable() is called, stack_tracer_enable()
 * must be called shortly afterward.
 */
static inline void stack_tracer_enable(void)
{
	if (IS_ENABLED(CONFIG_DEBUG_PREEMPT))
		WARN_ON_ONCE(!preempt_count() || !irqs_disabled());
	this_cpu_dec(disable_stack_tracer);
}
#else
static inline void stack_tracer_disable(void) { }
static inline void stack_tracer_enable(void) { }
#endif

#ifdef CONFIG_DYNAMIC_FTRACE

int ftrace_arch_code_modify_prepare(void);
int ftrace_arch_code_modify_post_process(void);

enum ftrace_bug_type {
	FTRACE_BUG_UNKNOWN,
	FTRACE_BUG_INIT,
	FTRACE_BUG_NOP,
	FTRACE_BUG_CALL,
	FTRACE_BUG_UPDATE,
};
extern enum ftrace_bug_type ftrace_bug_type;

/*
 * Archs can set this to point to a variable that holds the value that was
 * expected at the call site before calling ftrace_bug().
 */
extern const void *ftrace_expected;

void ftrace_bug(int err, struct dyn_ftrace *rec);

struct seq_file;

extern int ftrace_text_reserved(const void *start, const void *end);

struct ftrace_ops *ftrace_ops_trampoline(unsigned long addr);

bool is_ftrace_trampoline(unsigned long addr);

/*
 * The dyn_ftrace record's flags field is split into two parts.
 * the first part which is '0-FTRACE_REF_MAX' is a counter of
 * the number of callbacks that have registered the function that
 * the dyn_ftrace descriptor represents.
 *
 * The second part is a mask:
 *  ENABLED - the function is being traced
 *  REGS    - the record wants the function to save regs
 *  REGS_EN - the function is set up to save regs.
 *  IPMODIFY - the record allows for the IP address to be changed.
 *  DISABLED - the record is not ready to be touched yet
 *  DIRECT   - there is a direct function to call
 *
 * When a new ftrace_ops is registered and wants a function to save
 * pt_regs, the rec->flags REGS is set. When the function has been
 * set up to save regs, the REG_EN flag is set. Once a function
 * starts saving regs it will do so until all ftrace_ops are removed
 * from tracing that function.
 */
enum {
	FTRACE_FL_ENABLED	= (1UL << 31),
	FTRACE_FL_REGS		= (1UL << 30),
	FTRACE_FL_REGS_EN	= (1UL << 29),
	FTRACE_FL_TRAMP		= (1UL << 28),
	FTRACE_FL_TRAMP_EN	= (1UL << 27),
	FTRACE_FL_IPMODIFY	= (1UL << 26),
	FTRACE_FL_DISABLED	= (1UL << 25),
	FTRACE_FL_DIRECT	= (1UL << 24),
	FTRACE_FL_DIRECT_EN	= (1UL << 23),
};

#define FTRACE_REF_MAX_SHIFT	23
#define FTRACE_REF_MAX		((1UL << FTRACE_REF_MAX_SHIFT) - 1)

#define ftrace_rec_count(rec)	((rec)->flags & FTRACE_REF_MAX)

struct dyn_ftrace {
	unsigned long		ip; /* address of mcount call-site */
	unsigned long		flags;
	struct dyn_arch_ftrace	arch;
};

int ftrace_force_update(void);
int ftrace_set_filter_ip(struct ftrace_ops *ops, unsigned long ip,
			 int remove, int reset);
int ftrace_set_filter(struct ftrace_ops *ops, unsigned char *buf,
		       int len, int reset);
int ftrace_set_notrace(struct ftrace_ops *ops, unsigned char *buf,
			int len, int reset);
void ftrace_set_global_filter(unsigned char *buf, int len, int reset);
void ftrace_set_global_notrace(unsigned char *buf, int len, int reset);
void ftrace_free_filter(struct ftrace_ops *ops);
void ftrace_ops_set_global_filter(struct ftrace_ops *ops);

enum {
	FTRACE_UPDATE_CALLS		= (1 << 0),
	FTRACE_DISABLE_CALLS		= (1 << 1),
	FTRACE_UPDATE_TRACE_FUNC	= (1 << 2),
	FTRACE_START_FUNC_RET		= (1 << 3),
	FTRACE_STOP_FUNC_RET		= (1 << 4),
	FTRACE_MAY_SLEEP		= (1 << 5),
};

/*
 * The FTRACE_UPDATE_* enum is used to pass information back
 * from the ftrace_update_record() and ftrace_test_record()
 * functions. These are called by the code update routines
 * to find out what is to be done for a given function.
 *
 *  IGNORE           - The function is already what we want it to be
 *  MAKE_CALL        - Start tracing the function
 *  MODIFY_CALL      - Stop saving regs for the function
 *  MAKE_NOP         - Stop tracing the function
 */
enum {
	FTRACE_UPDATE_IGNORE,
	FTRACE_UPDATE_MAKE_CALL,
	FTRACE_UPDATE_MODIFY_CALL,
	FTRACE_UPDATE_MAKE_NOP,
};

enum {
	FTRACE_ITER_FILTER	= (1 << 0),
	FTRACE_ITER_NOTRACE	= (1 << 1),
	FTRACE_ITER_PRINTALL	= (1 << 2),
	FTRACE_ITER_DO_PROBES	= (1 << 3),
	FTRACE_ITER_PROBE	= (1 << 4),
	FTRACE_ITER_MOD		= (1 << 5),
	FTRACE_ITER_ENABLED	= (1 << 6),
};

void arch_ftrace_update_code(int command);
void arch_ftrace_update_trampoline(struct ftrace_ops *ops);
void *arch_ftrace_trampoline_func(struct ftrace_ops *ops, struct dyn_ftrace *rec);
void arch_ftrace_trampoline_free(struct ftrace_ops *ops);

struct ftrace_rec_iter;

struct ftrace_rec_iter *ftrace_rec_iter_start(void);
struct ftrace_rec_iter *ftrace_rec_iter_next(struct ftrace_rec_iter *iter);
struct dyn_ftrace *ftrace_rec_iter_record(struct ftrace_rec_iter *iter);

#define for_ftrace_rec_iter(iter)		\
	for (iter = ftrace_rec_iter_start();	\
	     iter;				\
	     iter = ftrace_rec_iter_next(iter))


int ftrace_update_record(struct dyn_ftrace *rec, bool enable);
int ftrace_test_record(struct dyn_ftrace *rec, bool enable);
void ftrace_run_stop_machine(int command);
unsigned long ftrace_location(unsigned long ip);
unsigned long ftrace_location_range(unsigned long start, unsigned long end);
unsigned long ftrace_get_addr_new(struct dyn_ftrace *rec);
unsigned long ftrace_get_addr_curr(struct dyn_ftrace *rec);

extern ftrace_func_t ftrace_trace_function;

int ftrace_regex_open(struct ftrace_ops *ops, int flag,
		  struct inode *inode, struct file *file);
ssize_t ftrace_filter_write(struct file *file, const char __user *ubuf,
			    size_t cnt, loff_t *ppos);
ssize_t ftrace_notrace_write(struct file *file, const char __user *ubuf,
			     size_t cnt, loff_t *ppos);
int ftrace_regex_release(struct inode *inode, struct file *file);

void __init
ftrace_set_early_filter(struct ftrace_ops *ops, char *buf, int enable);

/* defined in arch */
extern int ftrace_ip_converted(unsigned long ip);
extern int ftrace_dyn_arch_init(void);
extern void ftrace_replace_code(int enable);
extern int ftrace_update_ftrace_func(ftrace_func_t func);
extern void ftrace_caller(void);
extern void ftrace_regs_caller(void);
extern void ftrace_call(void);
extern void ftrace_regs_call(void);
extern void mcount_call(void);

void ftrace_modify_all_code(int command);

#ifndef FTRACE_ADDR
#define FTRACE_ADDR ((unsigned long)ftrace_caller)
#endif

#ifndef FTRACE_GRAPH_ADDR
#define FTRACE_GRAPH_ADDR ((unsigned long)ftrace_graph_caller)
#endif

#ifndef FTRACE_REGS_ADDR
#ifdef CONFIG_DYNAMIC_FTRACE_WITH_REGS
# define FTRACE_REGS_ADDR ((unsigned long)ftrace_regs_caller)
#else
# define FTRACE_REGS_ADDR FTRACE_ADDR
#endif
#endif

/*
 * If an arch would like functions that are only traced
 * by the function graph tracer to jump directly to its own
 * trampoline, then they can define FTRACE_GRAPH_TRAMP_ADDR
 * to be that address to jump to.
 */
#ifndef FTRACE_GRAPH_TRAMP_ADDR
#define FTRACE_GRAPH_TRAMP_ADDR ((unsigned long) 0)
#endif

#ifdef CONFIG_FUNCTION_GRAPH_TRACER
extern void ftrace_graph_caller(void);
extern int ftrace_enable_ftrace_graph_caller(void);
extern int ftrace_disable_ftrace_graph_caller(void);
#else
static inline int ftrace_enable_ftrace_graph_caller(void) { return 0; }
static inline int ftrace_disable_ftrace_graph_caller(void) { return 0; }
#endif

/**
 * ftrace_make_nop - convert code into nop
 * @mod: module structure if called by module load initialization
 * @rec: the call site record (e.g. mcount/fentry)
 * @addr: the address that the call site should be calling
 *
 * This is a very sensitive operation and great care needs
 * to be taken by the arch.  The operation should carefully
 * read the location, check to see if what is read is indeed
 * what we expect it to be, and then on success of the compare,
 * it should write to the location.
 *
 * The code segment at @rec->ip should be a caller to @addr
 *
 * Return must be:
 *  0 on success
 *  -EFAULT on error reading the location
 *  -EINVAL on a failed compare of the contents
 *  -EPERM  on error writing to the location
 * Any other value will be considered a failure.
 */
extern int ftrace_make_nop(struct module *mod,
			   struct dyn_ftrace *rec, unsigned long addr);


/**
 * ftrace_init_nop - initialize a nop call site
 * @mod: module structure if called by module load initialization
 * @rec: the call site record (e.g. mcount/fentry)
 *
 * This is a very sensitive operation and great care needs
 * to be taken by the arch.  The operation should carefully
 * read the location, check to see if what is read is indeed
 * what we expect it to be, and then on success of the compare,
 * it should write to the location.
 *
 * The code segment at @rec->ip should contain the contents created by
 * the compiler
 *
 * Return must be:
 *  0 on success
 *  -EFAULT on error reading the location
 *  -EINVAL on a failed compare of the contents
 *  -EPERM  on error writing to the location
 * Any other value will be considered a failure.
 */
#ifndef ftrace_init_nop
static inline int ftrace_init_nop(struct module *mod, struct dyn_ftrace *rec)
{
	return ftrace_make_nop(mod, rec, MCOUNT_ADDR);
}
#endif

/**
 * ftrace_make_call - convert a nop call site into a call to addr
 * @rec: the call site record (e.g. mcount/fentry)
 * @addr: the address that the call site should call
 *
 * This is a very sensitive operation and great care needs
 * to be taken by the arch.  The operation should carefully
 * read the location, check to see if what is read is indeed
 * what we expect it to be, and then on success of the compare,
 * it should write to the location.
 *
 * The code segment at @rec->ip should be a nop
 *
 * Return must be:
 *  0 on success
 *  -EFAULT on error reading the location
 *  -EINVAL on a failed compare of the contents
 *  -EPERM  on error writing to the location
 * Any other value will be considered a failure.
 */
extern int ftrace_make_call(struct dyn_ftrace *rec, unsigned long addr);

#ifdef CONFIG_DYNAMIC_FTRACE_WITH_REGS
/**
 * ftrace_modify_call - convert from one addr to another (no nop)
 * @rec: the call site record (e.g. mcount/fentry)
 * @old_addr: the address expected to be currently called to
 * @addr: the address to change to
 *
 * This is a very sensitive operation and great care needs
 * to be taken by the arch.  The operation should carefully
 * read the location, check to see if what is read is indeed
 * what we expect it to be, and then on success of the compare,
 * it should write to the location.
 *
 * The code segment at @rec->ip should be a caller to @old_addr
 *
 * Return must be:
 *  0 on success
 *  -EFAULT on error reading the location
 *  -EINVAL on a failed compare of the contents
 *  -EPERM  on error writing to the location
 * Any other value will be considered a failure.
 */
extern int ftrace_modify_call(struct dyn_ftrace *rec, unsigned long old_addr,
			      unsigned long addr);
#else
/* Should never be called */
static inline int ftrace_modify_call(struct dyn_ftrace *rec, unsigned long old_addr,
				     unsigned long addr)
{
	return -EINVAL;
}
#endif

/* May be defined in arch */
extern int ftrace_arch_read_dyn_info(char *buf, int size);

extern int skip_trace(unsigned long ip);
extern void ftrace_module_init(struct module *mod);
extern void ftrace_module_enable(struct module *mod);
extern void ftrace_release_mod(struct module *mod);

extern void ftrace_disable_daemon(void);
extern void ftrace_enable_daemon(void);
#else /* CONFIG_DYNAMIC_FTRACE */
static inline int skip_trace(unsigned long ip) { return 0; }
static inline int ftrace_force_update(void) { return 0; }
static inline void ftrace_disable_daemon(void) { }
static inline void ftrace_enable_daemon(void) { }
static inline void ftrace_module_init(struct module *mod) { }
static inline void ftrace_module_enable(struct module *mod) { }
static inline void ftrace_release_mod(struct module *mod) { }
static inline int ftrace_text_reserved(const void *start, const void *end)
{
	return 0;
}
static inline unsigned long ftrace_location(unsigned long ip)
{
	return 0;
}

/*
 * Again users of functions that have ftrace_ops may not
 * have them defined when ftrace is not enabled, but these
 * functions may still be called. Use a macro instead of inline.
 */
#define ftrace_regex_open(ops, flag, inod, file) ({ -ENODEV; })
#define ftrace_set_early_filter(ops, buf, enable) do { } while (0)
#define ftrace_set_filter_ip(ops, ip, remove, reset) ({ -ENODEV; })
#define ftrace_set_filter(ops, buf, len, reset) ({ -ENODEV; })
#define ftrace_set_notrace(ops, buf, len, reset) ({ -ENODEV; })
#define ftrace_free_filter(ops) do { } while (0)
#define ftrace_ops_set_global_filter(ops) do { } while (0)

static inline ssize_t ftrace_filter_write(struct file *file, const char __user *ubuf,
			    size_t cnt, loff_t *ppos) { return -ENODEV; }
static inline ssize_t ftrace_notrace_write(struct file *file, const char __user *ubuf,
			     size_t cnt, loff_t *ppos) { return -ENODEV; }
static inline int
ftrace_regex_release(struct inode *inode, struct file *file) { return -ENODEV; }

static inline bool is_ftrace_trampoline(unsigned long addr)
{
	return false;
}
#endif /* CONFIG_DYNAMIC_FTRACE */

/* totally disable ftrace - can not re-enable after this */
void ftrace_kill(void);

static inline void tracer_disable(void)
{
#ifdef CONFIG_FUNCTION_TRACER
	ftrace_enabled = 0;
#endif
}

/*
 * Ftrace disable/restore without lock. Some synchronization mechanism
 * must be used to prevent ftrace_enabled to be changed between
 * disable/restore.
 */
static inline int __ftrace_enabled_save(void)
{
#ifdef CONFIG_FUNCTION_TRACER
	int saved_ftrace_enabled = ftrace_enabled;
	ftrace_enabled = 0;
	return saved_ftrace_enabled;
#else
	return 0;
#endif
}

static inline void __ftrace_enabled_restore(int enabled)
{
#ifdef CONFIG_FUNCTION_TRACER
	ftrace_enabled = enabled;
#endif
}

/* All archs should have this, but we define it for consistency */
#ifndef ftrace_return_address0
# define ftrace_return_address0 __builtin_return_address(0)
#endif

/* Archs may use other ways for ADDR1 and beyond */
#ifndef ftrace_return_address
# ifdef CONFIG_FRAME_POINTER
#  define ftrace_return_address(n) __builtin_return_address(n)
# else
#  define ftrace_return_address(n) 0UL
# endif
#endif

#define CALLER_ADDR0 ((unsigned long)ftrace_return_address0)
#define CALLER_ADDR1 ((unsigned long)ftrace_return_address(1))
#define CALLER_ADDR2 ((unsigned long)ftrace_return_address(2))
#define CALLER_ADDR3 ((unsigned long)ftrace_return_address(3))
#define CALLER_ADDR4 ((unsigned long)ftrace_return_address(4))
#define CALLER_ADDR5 ((unsigned long)ftrace_return_address(5))
#define CALLER_ADDR6 ((unsigned long)ftrace_return_address(6))

static inline unsigned long get_lock_parent_ip(void)
{
	unsigned long addr = CALLER_ADDR0;

	if (!in_lock_functions(addr))
		return addr;
	addr = CALLER_ADDR1;
	if (!in_lock_functions(addr))
		return addr;
	return CALLER_ADDR2;
}

#ifdef CONFIG_TRACE_PREEMPT_TOGGLE
  extern void trace_preempt_on(unsigned long a0, unsigned long a1);
  extern void trace_preempt_off(unsigned long a0, unsigned long a1);
#else
/*
 * Use defines instead of static inlines because some arches will make code out
 * of the CALLER_ADDR, when we really want these to be a real nop.
 */
# define trace_preempt_on(a0, a1) do { } while (0)
# define trace_preempt_off(a0, a1) do { } while (0)
#endif

#ifdef CONFIG_FTRACE_MCOUNT_RECORD
extern void ftrace_init(void);
#ifdef CC_USING_PATCHABLE_FUNCTION_ENTRY
#define FTRACE_CALLSITE_SECTION	"__patchable_function_entries"
#else
#define FTRACE_CALLSITE_SECTION	"__mcount_loc"
#endif
#else
static inline void ftrace_init(void) { }
#endif

/*
 * Structure that defines an entry function trace.
 * It's already packed but the attribute "packed" is needed
 * to remove extra padding at the end.
 */
struct ftrace_graph_ent {
	unsigned long func; /* Current function */
	int depth;
} __packed;

/*
 * Structure that defines a return function trace.
 * It's already packed but the attribute "packed" is needed
 * to remove extra padding at the end.
 */
struct ftrace_graph_ret {
	unsigned long func; /* Current function */
	/* Number of functions that overran the depth limit for current task */
	unsigned long overrun;
	unsigned long long calltime;
	unsigned long long rettime;
	int depth;
} __packed;

/* Type of the callback handlers for tracing function graph*/
typedef void (*trace_func_graph_ret_t)(struct ftrace_graph_ret *); /* return */
typedef int (*trace_func_graph_ent_t)(struct ftrace_graph_ent *); /* entry */

extern int ftrace_graph_entry_stub(struct ftrace_graph_ent *trace);

#ifdef CONFIG_FUNCTION_GRAPH_TRACER

struct fgraph_ops {
	trace_func_graph_ent_t		entryfunc;
	trace_func_graph_ret_t		retfunc;
};

/*
 * Stack of return addresses for functions
 * of a thread.
 * Used in struct thread_info
 */
struct ftrace_ret_stack {
	unsigned long ret;
	unsigned long func;
	unsigned long long calltime;
#ifdef CONFIG_FUNCTION_PROFILER
	unsigned long long subtime;
#endif
#ifdef HAVE_FUNCTION_GRAPH_FP_TEST
	unsigned long fp;
#endif
#ifdef HAVE_FUNCTION_GRAPH_RET_ADDR_PTR
	unsigned long *retp;
#endif
};

/*
 * Primary handler of a function return.
 * It relays on ftrace_return_to_handler.
 * Defined in entry_32/64.S
 */
extern void return_to_handler(void);

extern int
<<<<<<< HEAD
ftrace_push_return_trace(unsigned long ret, unsigned long func, int *depth,
			 unsigned long frame_pointer, unsigned long *retp);
=======
function_graph_enter(unsigned long ret, unsigned long func,
		     unsigned long frame_pointer, unsigned long *retp);

struct ftrace_ret_stack *
ftrace_graph_get_ret_stack(struct task_struct *task, int idx);
>>>>>>> 24b8d41d

unsigned long ftrace_graph_ret_addr(struct task_struct *task, int *idx,
				    unsigned long ret, unsigned long *retp);

/*
 * Sometimes we don't want to trace a function with the function
 * graph tracer but we want them to keep traced by the usual function
 * tracer if the function graph tracer is not configured.
 */
#define __notrace_funcgraph		notrace

#define FTRACE_RETFUNC_DEPTH 50
#define FTRACE_RETSTACK_ALLOC_SIZE 32

extern int register_ftrace_graph(struct fgraph_ops *ops);
extern void unregister_ftrace_graph(struct fgraph_ops *ops);

extern bool ftrace_graph_is_dead(void);
extern void ftrace_graph_stop(void);

/* The current handlers in use */
extern trace_func_graph_ret_t ftrace_graph_return;
extern trace_func_graph_ent_t ftrace_graph_entry;

extern void ftrace_graph_init_task(struct task_struct *t);
extern void ftrace_graph_exit_task(struct task_struct *t);
extern void ftrace_graph_init_idle_task(struct task_struct *t, int cpu);

static inline void pause_graph_tracing(void)
{
	atomic_inc(&current->tracing_graph_pause);
}

static inline void unpause_graph_tracing(void)
{
	atomic_dec(&current->tracing_graph_pause);
}
#else /* !CONFIG_FUNCTION_GRAPH_TRACER */

#define __notrace_funcgraph

static inline void ftrace_graph_init_task(struct task_struct *t) { }
static inline void ftrace_graph_exit_task(struct task_struct *t) { }
static inline void ftrace_graph_init_idle_task(struct task_struct *t, int cpu) { }

/* Define as macros as fgraph_ops may not be defined */
#define register_ftrace_graph(ops) ({ -1; })
#define unregister_ftrace_graph(ops) do { } while (0)

static inline unsigned long
ftrace_graph_ret_addr(struct task_struct *task, int *idx, unsigned long ret,
		      unsigned long *retp)
{
	return ret;
}

static inline unsigned long
ftrace_graph_ret_addr(struct task_struct *task, int *idx, unsigned long ret,
		      unsigned long *retp)
{
	return ret;
}

static inline void pause_graph_tracing(void) { }
static inline void unpause_graph_tracing(void) { }
#endif /* CONFIG_FUNCTION_GRAPH_TRACER */

#ifdef CONFIG_TRACING

/* flags for current->trace */
enum {
	TSK_TRACE_FL_TRACE_BIT	= 0,
	TSK_TRACE_FL_GRAPH_BIT	= 1,
};
enum {
	TSK_TRACE_FL_TRACE	= 1 << TSK_TRACE_FL_TRACE_BIT,
	TSK_TRACE_FL_GRAPH	= 1 << TSK_TRACE_FL_GRAPH_BIT,
};

static inline void set_tsk_trace_trace(struct task_struct *tsk)
{
	set_bit(TSK_TRACE_FL_TRACE_BIT, &tsk->trace);
}

static inline void clear_tsk_trace_trace(struct task_struct *tsk)
{
	clear_bit(TSK_TRACE_FL_TRACE_BIT, &tsk->trace);
}

static inline int test_tsk_trace_trace(struct task_struct *tsk)
{
	return tsk->trace & TSK_TRACE_FL_TRACE;
}

static inline void set_tsk_trace_graph(struct task_struct *tsk)
{
	set_bit(TSK_TRACE_FL_GRAPH_BIT, &tsk->trace);
}

static inline void clear_tsk_trace_graph(struct task_struct *tsk)
{
	clear_bit(TSK_TRACE_FL_GRAPH_BIT, &tsk->trace);
}

static inline int test_tsk_trace_graph(struct task_struct *tsk)
{
	return tsk->trace & TSK_TRACE_FL_GRAPH;
}

enum ftrace_dump_mode;

extern enum ftrace_dump_mode ftrace_dump_on_oops;
extern int tracepoint_printk;

extern void disable_trace_on_warning(void);
extern int __disable_trace_on_warning;

int tracepoint_printk_sysctl(struct ctl_table *table, int write,
			     void *buffer, size_t *lenp, loff_t *ppos);

#else /* CONFIG_TRACING */
static inline void  disable_trace_on_warning(void) { }
#endif /* CONFIG_TRACING */

#ifdef CONFIG_FTRACE_SYSCALLS

unsigned long arch_syscall_addr(int nr);

#endif /* CONFIG_FTRACE_SYSCALLS */

#endif /* _LINUX_FTRACE_H */<|MERGE_RESOLUTION|>--- conflicted
+++ resolved
@@ -911,16 +911,11 @@
 extern void return_to_handler(void);
 
 extern int
-<<<<<<< HEAD
-ftrace_push_return_trace(unsigned long ret, unsigned long func, int *depth,
-			 unsigned long frame_pointer, unsigned long *retp);
-=======
 function_graph_enter(unsigned long ret, unsigned long func,
 		     unsigned long frame_pointer, unsigned long *retp);
 
 struct ftrace_ret_stack *
 ftrace_graph_get_ret_stack(struct task_struct *task, int idx);
->>>>>>> 24b8d41d
 
 unsigned long ftrace_graph_ret_addr(struct task_struct *task, int *idx,
 				    unsigned long ret, unsigned long *retp);
@@ -969,13 +964,6 @@
 /* Define as macros as fgraph_ops may not be defined */
 #define register_ftrace_graph(ops) ({ -1; })
 #define unregister_ftrace_graph(ops) do { } while (0)
-
-static inline unsigned long
-ftrace_graph_ret_addr(struct task_struct *task, int *idx, unsigned long ret,
-		      unsigned long *retp)
-{
-	return ret;
-}
 
 static inline unsigned long
 ftrace_graph_ret_addr(struct task_struct *task, int *idx, unsigned long ret,
