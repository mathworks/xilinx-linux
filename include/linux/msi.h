/* SPDX-License-Identifier: GPL-2.0 */
#ifndef LINUX_MSI_H
#define LINUX_MSI_H

#include <linux/kobject.h>
#include <linux/list.h>

struct msi_msg {
	u32	address_lo;	/* low 32 bits of msi message address */
	u32	address_hi;	/* high 32 bits of msi message address */
	u32	data;		/* 16 bits of msi message data */
};

extern int pci_msi_ignore_mask;
/* Helper functions */
struct irq_data;
struct msi_desc;
struct pci_dev;
struct platform_msi_priv_data;
void __get_cached_msi_msg(struct msi_desc *entry, struct msi_msg *msg);
#ifdef CONFIG_GENERIC_MSI_IRQ
void get_cached_msi_msg(unsigned int irq, struct msi_msg *msg);
#else
static inline void get_cached_msi_msg(unsigned int irq, struct msi_msg *msg)
{
}
#endif

typedef void (*irq_write_msi_msg_t)(struct msi_desc *desc,
				    struct msi_msg *msg);

/**
 * platform_msi_desc - Platform device specific msi descriptor data
 * @msi_priv_data:	Pointer to platform private data
 * @msi_index:		The index of the MSI descriptor for multi MSI
 */
struct platform_msi_desc {
	struct platform_msi_priv_data	*msi_priv_data;
	u16				msi_index;
};

/**
 * fsl_mc_msi_desc - FSL-MC device specific msi descriptor data
 * @msi_index:		The index of the MSI descriptor
 */
struct fsl_mc_msi_desc {
	u16				msi_index;
};

/**
 * ti_sci_inta_msi_desc - TISCI based INTA specific msi descriptor data
 * @dev_index: TISCI device index
 */
struct ti_sci_inta_msi_desc {
	u16	dev_index;
};

/**
 * struct msi_desc - Descriptor structure for MSI based interrupts
 * @list:	List head for management
 * @irq:	The base interrupt number
 * @nvec_used:	The number of vectors used
 * @dev:	Pointer to the device which uses this descriptor
 * @msg:	The last set MSI message cached for reuse
 * @affinity:	Optional pointer to a cpu affinity mask for this descriptor
<<<<<<< HEAD
=======
 *
 * @write_msi_msg:	Callback that may be called when the MSI message
 *			address or data changes
 * @write_msi_msg_data:	Data parameter for the callback.
>>>>>>> 24b8d41d
 *
 * @masked:	[PCI MSI/X] Mask bits
 * @is_msix:	[PCI MSI/X] True if MSI-X
 * @multiple:	[PCI MSI/X] log2 num of messages allocated
 * @multi_cap:	[PCI MSI/X] log2 num of messages supported
 * @maskbit:	[PCI MSI/X] Mask-Pending bit supported?
 * @is_64:	[PCI MSI/X] Address size: 0=32bit 1=64bit
 * @entry_nr:	[PCI MSI/X] Entry which is described by this descriptor
 * @default_irq:[PCI MSI/X] The default pre-assigned non-MSI irq
 * @mask_pos:	[PCI MSI]   Mask register position
 * @mask_base:	[PCI MSI-X] Mask register base address
 * @platform:	[platform]  Platform device specific msi descriptor data
 * @fsl_mc:	[fsl-mc]    FSL MC device specific msi descriptor data
 * @inta:	[INTA]	    TISCI based INTA specific msi descriptor data
 */
struct msi_desc {
	/* Shared device/bus type independent data */
	struct list_head		list;
	unsigned int			irq;
	unsigned int			nvec_used;
	struct device			*dev;
	struct msi_msg			msg;
<<<<<<< HEAD
	struct cpumask			*affinity;
=======
	struct irq_affinity_desc	*affinity;
#ifdef CONFIG_IRQ_MSI_IOMMU
	const void			*iommu_cookie;
#endif

	void (*write_msi_msg)(struct msi_desc *entry, void *data);
	void *write_msi_msg_data;
>>>>>>> 24b8d41d

	union {
		/* PCI MSI/X specific data */
		struct {
			u32 masked;
			struct {
				u8	is_msix		: 1;
				u8	multiple	: 3;
				u8	multi_cap	: 3;
				u8	maskbit		: 1;
				u8	is_64		: 1;
				u8	is_virtual	: 1;
				u16	entry_nr;
				unsigned default_irq;
			} msi_attrib;
			union {
				u8	mask_pos;
				void __iomem *mask_base;
			};
		};

		/*
		 * Non PCI variants add their data structure here. New
		 * entries need to use a named structure. We want
		 * proper name spaces for this. The PCI part is
		 * anonymous for now as it would require an immediate
		 * tree wide cleanup.
		 */
		struct platform_msi_desc platform;
		struct fsl_mc_msi_desc fsl_mc;
		struct ti_sci_inta_msi_desc inta;
	};
};

/* Helpers to hide struct msi_desc implementation details */
#define msi_desc_to_dev(desc)		((desc)->dev)
#define dev_to_msi_list(dev)		(&(dev)->msi_list)
#define first_msi_entry(dev)		\
	list_first_entry(dev_to_msi_list((dev)), struct msi_desc, list)
#define for_each_msi_entry(desc, dev)	\
	list_for_each_entry((desc), dev_to_msi_list((dev)), list)
#define for_each_msi_entry_safe(desc, tmp, dev)	\
	list_for_each_entry_safe((desc), (tmp), dev_to_msi_list((dev)), list)

#ifdef CONFIG_IRQ_MSI_IOMMU
static inline const void *msi_desc_get_iommu_cookie(struct msi_desc *desc)
{
	return desc->iommu_cookie;
}

static inline void msi_desc_set_iommu_cookie(struct msi_desc *desc,
					     const void *iommu_cookie)
{
	desc->iommu_cookie = iommu_cookie;
}
#else
static inline const void *msi_desc_get_iommu_cookie(struct msi_desc *desc)
{
	return NULL;
}

static inline void msi_desc_set_iommu_cookie(struct msi_desc *desc,
					     const void *iommu_cookie)
{
}
#endif

#ifdef CONFIG_PCI_MSI
#define first_pci_msi_entry(pdev)	first_msi_entry(&(pdev)->dev)
#define for_each_pci_msi_entry(desc, pdev)	\
	for_each_msi_entry((desc), &(pdev)->dev)

struct pci_dev *msi_desc_to_pci_dev(struct msi_desc *desc);
void *msi_desc_to_pci_sysdata(struct msi_desc *desc);
void pci_write_msi_msg(unsigned int irq, struct msi_msg *msg);
#else /* CONFIG_PCI_MSI */
static inline void *msi_desc_to_pci_sysdata(struct msi_desc *desc)
{
	return NULL;
}
static inline void pci_write_msi_msg(unsigned int irq, struct msi_msg *msg)
{
}
#endif /* CONFIG_PCI_MSI */

struct msi_desc *alloc_msi_entry(struct device *dev, int nvec,
<<<<<<< HEAD
				 const struct cpumask *affinity);
=======
				 const struct irq_affinity_desc *affinity);
>>>>>>> 24b8d41d
void free_msi_entry(struct msi_desc *entry);
void __pci_read_msi_msg(struct msi_desc *entry, struct msi_msg *msg);
void __pci_write_msi_msg(struct msi_desc *entry, struct msi_msg *msg);

u32 __pci_msix_desc_mask_irq(struct msi_desc *desc, u32 flag);
u32 __pci_msi_desc_mask_irq(struct msi_desc *desc, u32 mask, u32 flag);
void pci_msi_mask_irq(struct irq_data *data);
void pci_msi_unmask_irq(struct irq_data *data);

/*
 * The arch hooks to setup up msi irqs. Default functions are implemented
 * as weak symbols so that they /can/ be overriden by architecture specific
 * code if needed. These hooks must be enabled by the architecture or by
 * drivers which depend on them via msi_controller based MSI handling.
 *
 * If CONFIG_PCI_MSI_ARCH_FALLBACKS is not selected they are replaced by
 * stubs with warnings.
 */
#ifdef CONFIG_PCI_MSI_ARCH_FALLBACKS
int arch_setup_msi_irq(struct pci_dev *dev, struct msi_desc *desc);
void arch_teardown_msi_irq(unsigned int irq);
int arch_setup_msi_irqs(struct pci_dev *dev, int nvec, int type);
void arch_teardown_msi_irqs(struct pci_dev *dev);
void default_teardown_msi_irqs(struct pci_dev *dev);
#else
static inline int arch_setup_msi_irqs(struct pci_dev *dev, int nvec, int type)
{
	WARN_ON_ONCE(1);
	return -ENODEV;
}

static inline void arch_teardown_msi_irqs(struct pci_dev *dev)
{
	WARN_ON_ONCE(1);
}
#endif

/*
 * The restore hooks are still available as they are useful even
 * for fully irq domain based setups. Courtesy to XEN/X86.
 */
void arch_restore_msi_irqs(struct pci_dev *dev);
void default_restore_msi_irqs(struct pci_dev *dev);

struct msi_controller {
	struct module *owner;
	struct device *dev;
	struct device_node *of_node;
	struct list_head list;

	int (*setup_irq)(struct msi_controller *chip, struct pci_dev *dev,
			 struct msi_desc *desc);
	int (*setup_irqs)(struct msi_controller *chip, struct pci_dev *dev,
			  int nvec, int type);
	void (*teardown_irq)(struct msi_controller *chip, unsigned int irq);
};

#ifdef CONFIG_GENERIC_MSI_IRQ_DOMAIN

#include <linux/irqhandler.h>
#include <asm/msi.h>

struct irq_domain;
struct irq_domain_ops;
struct irq_chip;
struct device_node;
struct fwnode_handle;
struct msi_domain_info;

/**
 * struct msi_domain_ops - MSI interrupt domain callbacks
 * @get_hwirq:		Retrieve the resulting hw irq number
 * @msi_init:		Domain specific init function for MSI interrupts
 * @msi_free:		Domain specific function to free a MSI interrupts
 * @msi_check:		Callback for verification of the domain/info/dev data
 * @msi_prepare:	Prepare the allocation of the interrupts in the domain
 * @msi_finish:		Optional callback to finalize the allocation
 * @set_desc:		Set the msi descriptor for an interrupt
 * @handle_error:	Optional error handler if the allocation fails
 * @domain_alloc_irqs:	Optional function to override the default allocation
 *			function.
 * @domain_free_irqs:	Optional function to override the default free
 *			function.
 *
 * @get_hwirq, @msi_init and @msi_free are callbacks used by
 * msi_create_irq_domain() and related interfaces
 *
 * @msi_check, @msi_prepare, @msi_finish, @set_desc and @handle_error
 * are callbacks used by msi_domain_alloc_irqs() and related
 * interfaces which are based on msi_desc.
 *
 * @domain_alloc_irqs, @domain_free_irqs can be used to override the
 * default allocation/free functions (__msi_domain_alloc/free_irqs). This
 * is initially for a wrapper around XENs seperate MSI universe which can't
 * be wrapped into the regular irq domains concepts by mere mortals.  This
 * allows to universally use msi_domain_alloc/free_irqs without having to
 * special case XEN all over the place.
 *
 * Contrary to other operations @domain_alloc_irqs and @domain_free_irqs
 * are set to the default implementation if NULL and even when
 * MSI_FLAG_USE_DEF_DOM_OPS is not set to avoid breaking existing users and
 * because these callbacks are obviously mandatory.
 *
 * This is NOT meant to be abused, but it can be useful to build wrappers
 * for specialized MSI irq domains which need extra work before and after
 * calling __msi_domain_alloc_irqs()/__msi_domain_free_irqs().
 */
struct msi_domain_ops {
	irq_hw_number_t	(*get_hwirq)(struct msi_domain_info *info,
				     msi_alloc_info_t *arg);
	int		(*msi_init)(struct irq_domain *domain,
				    struct msi_domain_info *info,
				    unsigned int virq, irq_hw_number_t hwirq,
				    msi_alloc_info_t *arg);
	void		(*msi_free)(struct irq_domain *domain,
				    struct msi_domain_info *info,
				    unsigned int virq);
	int		(*msi_check)(struct irq_domain *domain,
				     struct msi_domain_info *info,
				     struct device *dev);
	int		(*msi_prepare)(struct irq_domain *domain,
				       struct device *dev, int nvec,
				       msi_alloc_info_t *arg);
	void		(*msi_finish)(msi_alloc_info_t *arg, int retval);
	void		(*set_desc)(msi_alloc_info_t *arg,
				    struct msi_desc *desc);
	int		(*handle_error)(struct irq_domain *domain,
					struct msi_desc *desc, int error);
	int		(*domain_alloc_irqs)(struct irq_domain *domain,
					     struct device *dev, int nvec);
	void		(*domain_free_irqs)(struct irq_domain *domain,
					    struct device *dev);
};

/**
 * struct msi_domain_info - MSI interrupt domain data
 * @flags:		Flags to decribe features and capabilities
 * @ops:		The callback data structure
 * @chip:		Optional: associated interrupt chip
 * @chip_data:		Optional: associated interrupt chip data
 * @handler:		Optional: associated interrupt flow handler
 * @handler_data:	Optional: associated interrupt flow handler data
 * @handler_name:	Optional: associated interrupt flow handler name
 * @data:		Optional: domain specific data
 */
struct msi_domain_info {
	u32			flags;
	struct msi_domain_ops	*ops;
	struct irq_chip		*chip;
	void			*chip_data;
	irq_flow_handler_t	handler;
	void			*handler_data;
	const char		*handler_name;
	void			*data;
};

/* Flags for msi_domain_info */
enum {
	/*
	 * Init non implemented ops callbacks with default MSI domain
	 * callbacks.
	 */
	MSI_FLAG_USE_DEF_DOM_OPS	= (1 << 0),
	/*
	 * Init non implemented chip callbacks with default MSI chip
	 * callbacks.
	 */
	MSI_FLAG_USE_DEF_CHIP_OPS	= (1 << 1),
	/* Support multiple PCI MSI interrupts */
	MSI_FLAG_MULTI_PCI_MSI		= (1 << 2),
	/* Support PCI MSIX interrupts */
	MSI_FLAG_PCI_MSIX		= (1 << 3),
	/* Needs early activate, required for PCI */
	MSI_FLAG_ACTIVATE_EARLY		= (1 << 4),
<<<<<<< HEAD
=======
	/*
	 * Must reactivate when irq is started even when
	 * MSI_FLAG_ACTIVATE_EARLY has been set.
	 */
	MSI_FLAG_MUST_REACTIVATE	= (1 << 5),
	/* Is level-triggered capable, using two messages */
	MSI_FLAG_LEVEL_CAPABLE		= (1 << 6),
>>>>>>> 24b8d41d
};

int msi_domain_set_affinity(struct irq_data *data, const struct cpumask *mask,
			    bool force);

struct irq_domain *msi_create_irq_domain(struct fwnode_handle *fwnode,
					 struct msi_domain_info *info,
					 struct irq_domain *parent);
int __msi_domain_alloc_irqs(struct irq_domain *domain, struct device *dev,
			    int nvec);
int msi_domain_alloc_irqs(struct irq_domain *domain, struct device *dev,
			  int nvec);
void __msi_domain_free_irqs(struct irq_domain *domain, struct device *dev);
void msi_domain_free_irqs(struct irq_domain *domain, struct device *dev);
struct msi_domain_info *msi_get_domain_info(struct irq_domain *domain);

struct irq_domain *platform_msi_create_irq_domain(struct fwnode_handle *fwnode,
						  struct msi_domain_info *info,
						  struct irq_domain *parent);
int platform_msi_domain_alloc_irqs(struct device *dev, unsigned int nvec,
				   irq_write_msi_msg_t write_msi_msg);
void platform_msi_domain_free_irqs(struct device *dev);

/* When an MSI domain is used as an intermediate domain */
int msi_domain_prepare_irqs(struct irq_domain *domain, struct device *dev,
			    int nvec, msi_alloc_info_t *args);
int msi_domain_populate_irqs(struct irq_domain *domain, struct device *dev,
			     int virq, int nvec, msi_alloc_info_t *args);
struct irq_domain *
__platform_msi_create_device_domain(struct device *dev,
				    unsigned int nvec,
				    bool is_tree,
				    irq_write_msi_msg_t write_msi_msg,
				    const struct irq_domain_ops *ops,
				    void *host_data);

#define platform_msi_create_device_domain(dev, nvec, write, ops, data)	\
	__platform_msi_create_device_domain(dev, nvec, false, write, ops, data)
#define platform_msi_create_device_tree_domain(dev, nvec, write, ops, data) \
	__platform_msi_create_device_domain(dev, nvec, true, write, ops, data)

int platform_msi_domain_alloc(struct irq_domain *domain, unsigned int virq,
			      unsigned int nr_irqs);
void platform_msi_domain_free(struct irq_domain *domain, unsigned int virq,
			      unsigned int nvec);
void *platform_msi_get_host_data(struct irq_domain *domain);
#endif /* CONFIG_GENERIC_MSI_IRQ_DOMAIN */

#ifdef CONFIG_PCI_MSI_IRQ_DOMAIN
void pci_msi_domain_write_msg(struct irq_data *irq_data, struct msi_msg *msg);
struct irq_domain *pci_msi_create_irq_domain(struct fwnode_handle *fwnode,
					     struct msi_domain_info *info,
					     struct irq_domain *parent);
int pci_msi_domain_check_cap(struct irq_domain *domain,
			     struct msi_domain_info *info, struct device *dev);
u32 pci_msi_domain_get_msi_rid(struct irq_domain *domain, struct pci_dev *pdev);
struct irq_domain *pci_msi_get_device_domain(struct pci_dev *pdev);
bool pci_dev_has_special_msi_domain(struct pci_dev *pdev);
#else
static inline struct irq_domain *pci_msi_get_device_domain(struct pci_dev *pdev)
{
	return NULL;
}
#endif /* CONFIG_PCI_MSI_IRQ_DOMAIN */

#endif /* LINUX_MSI_H */<|MERGE_RESOLUTION|>--- conflicted
+++ resolved
@@ -63,13 +63,10 @@
  * @dev:	Pointer to the device which uses this descriptor
  * @msg:	The last set MSI message cached for reuse
  * @affinity:	Optional pointer to a cpu affinity mask for this descriptor
-<<<<<<< HEAD
-=======
  *
  * @write_msi_msg:	Callback that may be called when the MSI message
  *			address or data changes
  * @write_msi_msg_data:	Data parameter for the callback.
->>>>>>> 24b8d41d
  *
  * @masked:	[PCI MSI/X] Mask bits
  * @is_msix:	[PCI MSI/X] True if MSI-X
@@ -92,9 +89,6 @@
 	unsigned int			nvec_used;
 	struct device			*dev;
 	struct msi_msg			msg;
-<<<<<<< HEAD
-	struct cpumask			*affinity;
-=======
 	struct irq_affinity_desc	*affinity;
 #ifdef CONFIG_IRQ_MSI_IOMMU
 	const void			*iommu_cookie;
@@ -102,7 +96,6 @@
 
 	void (*write_msi_msg)(struct msi_desc *entry, void *data);
 	void *write_msi_msg_data;
->>>>>>> 24b8d41d
 
 	union {
 		/* PCI MSI/X specific data */
@@ -189,11 +182,7 @@
 #endif /* CONFIG_PCI_MSI */
 
 struct msi_desc *alloc_msi_entry(struct device *dev, int nvec,
-<<<<<<< HEAD
-				 const struct cpumask *affinity);
-=======
 				 const struct irq_affinity_desc *affinity);
->>>>>>> 24b8d41d
 void free_msi_entry(struct msi_desc *entry);
 void __pci_read_msi_msg(struct msi_desc *entry, struct msi_msg *msg);
 void __pci_write_msi_msg(struct msi_desc *entry, struct msi_msg *msg);
@@ -368,8 +357,6 @@
 	MSI_FLAG_PCI_MSIX		= (1 << 3),
 	/* Needs early activate, required for PCI */
 	MSI_FLAG_ACTIVATE_EARLY		= (1 << 4),
-<<<<<<< HEAD
-=======
 	/*
 	 * Must reactivate when irq is started even when
 	 * MSI_FLAG_ACTIVATE_EARLY has been set.
@@ -377,7 +364,6 @@
 	MSI_FLAG_MUST_REACTIVATE	= (1 << 5),
 	/* Is level-triggered capable, using two messages */
 	MSI_FLAG_LEVEL_CAPABLE		= (1 << 6),
->>>>>>> 24b8d41d
 };
 
 int msi_domain_set_affinity(struct irq_data *data, const struct cpumask *mask,
