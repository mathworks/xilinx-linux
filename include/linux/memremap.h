--- conflicted
+++ resolved
@@ -64,16 +64,6 @@
 	MEMORY_DEVICE_PCI_P2PDMA,
 };
 
-<<<<<<< HEAD
-#ifdef CONFIG_ZONE_DEVICE
-struct vmem_altmap *to_vmem_altmap(unsigned long memmap_start);
-#else
-static inline struct vmem_altmap *to_vmem_altmap(unsigned long memmap_start)
-{
-	return NULL;
-}
-#endif
-=======
 struct dev_pagemap_ops {
 	/*
 	 * Called once the page refcount reaches 1.  (ZONE_DEVICE pages never
@@ -100,7 +90,6 @@
 };
 
 #define PGMAP_ALTMAP_VALID	(1 << 0)
->>>>>>> 24b8d41d
 
 /**
  * struct dev_pagemap - metadata for ZONE_DEVICE mappings
