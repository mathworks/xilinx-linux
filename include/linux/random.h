--- conflicted
+++ resolved
@@ -21,14 +21,9 @@
 };
 
 extern void add_device_randomness(const void *, unsigned int);
-<<<<<<< HEAD
-
-#if defined(CONFIG_GCC_PLUGIN_LATENT_ENTROPY) && !defined(__CHECKER__)
-=======
 extern void add_bootloader_randomness(const void *, unsigned int);
 
 #if defined(LATENT_ENTROPY_PLUGIN) && !defined(__CHECKER__)
->>>>>>> 24b8d41d
 static inline void add_latent_entropy(void)
 {
 	add_device_randomness((const void *)&latent_entropy,
@@ -48,56 +43,15 @@
 extern bool rng_is_initialized(void);
 extern int add_random_ready_callback(struct random_ready_callback *rdy);
 extern void del_random_ready_callback(struct random_ready_callback *rdy);
-<<<<<<< HEAD
-extern void get_random_bytes_arch(void *buf, int nbytes);
-extern int random_int_secret_init(void);
-=======
 extern int __must_check get_random_bytes_arch(void *buf, int nbytes);
->>>>>>> 24b8d41d
 
 #ifndef MODULE
 extern const struct file_operations random_fops, urandom_fops;
 #endif
 
-<<<<<<< HEAD
-unsigned int get_random_int(void);
-unsigned long get_random_long(void);
-unsigned long randomize_page(unsigned long start, unsigned long range);
-
-u32 prandom_u32(void);
-void prandom_bytes(void *buf, size_t nbytes);
-void prandom_seed(u32 seed);
-void prandom_reseed_late(void);
-
-struct rnd_state {
-	__u32 s1, s2, s3, s4;
-};
-
-u32 prandom_u32_state(struct rnd_state *state);
-void prandom_bytes_state(struct rnd_state *state, void *buf, size_t nbytes);
-void prandom_seed_full_state(struct rnd_state __percpu *pcpu_state);
-
-#define prandom_init_once(pcpu_state)			\
-	DO_ONCE(prandom_seed_full_state, (pcpu_state))
-
-/**
- * prandom_u32_max - returns a pseudo-random number in interval [0, ep_ro)
- * @ep_ro: right open interval endpoint
- *
- * Returns a pseudo-random number that is in interval [0, ep_ro). Note
- * that the result depends on PRNG being well distributed in [0, ~0U]
- * u32 space. Here we use maximally equidistributed combined Tausworthe
- * generator, that is, prandom_u32(). This is useful when requesting a
- * random index of an array containing ep_ro elements, for example.
- *
- * Returns: pseudo-random number in interval [0, ep_ro)
- */
-static inline u32 prandom_u32_max(u32 ep_ro)
-=======
 u32 get_random_u32(void);
 u64 get_random_u64(void);
 static inline unsigned int get_random_int(void)
->>>>>>> 24b8d41d
 {
 	return get_random_u32();
 }
@@ -166,45 +120,22 @@
 #ifdef CONFIG_ARCH_RANDOM
 # include <asm/archrandom.h>
 #else
-<<<<<<< HEAD
-static inline bool arch_get_random_long(unsigned long *v)
-{
-	return 0;
-}
-static inline bool arch_get_random_int(unsigned int *v)
-=======
 static inline bool __must_check arch_get_random_long(unsigned long *v)
->>>>>>> 24b8d41d
 {
 	return false;
 }
-<<<<<<< HEAD
-static inline bool arch_has_random(void)
-=======
 static inline bool __must_check arch_get_random_int(unsigned int *v)
->>>>>>> 24b8d41d
 {
 	return false;
 }
-<<<<<<< HEAD
-static inline bool arch_get_random_seed_long(unsigned long *v)
-=======
 static inline bool __must_check arch_get_random_seed_long(unsigned long *v)
->>>>>>> 24b8d41d
 {
 	return false;
 }
-<<<<<<< HEAD
-static inline bool arch_get_random_seed_int(unsigned int *v)
-=======
 static inline bool __must_check arch_get_random_seed_int(unsigned int *v)
->>>>>>> 24b8d41d
 {
 	return false;
 }
-<<<<<<< HEAD
-static inline bool arch_has_random_seed(void)
-=======
 #endif
 
 /*
@@ -213,7 +144,6 @@
  */
 #ifndef arch_get_random_seed_long_early
 static inline bool __init arch_get_random_seed_long_early(unsigned long *v)
->>>>>>> 24b8d41d
 {
 	WARN_ON(system_state != SYSTEM_BOOTING);
 	return arch_get_random_seed_long(v);
