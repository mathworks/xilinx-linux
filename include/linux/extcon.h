--- conflicted
+++ resolved
@@ -57,10 +57,7 @@
 #define EXTCON_CHG_USB_FAST	9
 #define EXTCON_CHG_USB_SLOW	10
 #define EXTCON_CHG_WPT		11	/* Wireless Power Transfer */
-<<<<<<< HEAD
-=======
 #define EXTCON_CHG_USB_PD	12	/* USB Power Delivery */
->>>>>>> 24b8d41d
 
 /* Jack external connector */
 #define EXTCON_JACK_MICROPHONE	20
@@ -88,11 +85,7 @@
 #define EXTCON_NUM		63
 
 /*
-<<<<<<< HEAD
- * Define the property of supported external connectors.
-=======
  * Define the properties of supported external connectors.
->>>>>>> 24b8d41d
  *
  * When adding the new extcon property, they *must* have
  * the type/value/default information. Also, you *have to*
@@ -102,7 +95,6 @@
  *
  * The naming style of property
  * : EXTCON_PROP_[type]_[property name]
-<<<<<<< HEAD
  *
  * EXTCON_PROP_USB_[property name]	: USB property
  * EXTCON_PROP_CHG_[property name]	: Charger property
@@ -171,145 +163,6 @@
 	int intval;	/* type : integer (intval) */
 };
 
-struct extcon_cable;
-
-/**
- * struct extcon_dev - An extcon device represents one external connector.
- * @name:		The name of this extcon device. Parent device name is
- *			used if NULL.
- * @supported_cable:	Array of supported cable names ending with EXTCON_NONE.
- *			If supported_cable is NULL, cable name related APIs
- *			are disabled.
- * @mutually_exclusive:	Array of mutually exclusive set of cables that cannot
- *			be attached simultaneously. The array should be
- *			ending with NULL or be NULL (no mutually exclusive
- *			cables). For example, if it is { 0x7, 0x30, 0}, then,
- *			{0, 1}, {0, 1, 2}, {0, 2}, {1, 2}, or {4, 5} cannot
- *			be attached simulataneously. {0x7, 0} is equivalent to
- *			{0x3, 0x6, 0x5, 0}. If it is {0xFFFFFFFF, 0}, there
- *			can be no simultaneous connections.
- * @dev:		Device of this extcon.
- * @state:		Attach/detach state of this extcon. Do not provide at
- *			register-time.
- * @nh:			Notifier for the state change events from this extcon
- * @entry:		To support list of extcon devices so that users can
- *			search for extcon devices based on the extcon name.
- * @lock:
- * @max_supported:	Internal value to store the number of cables.
- * @extcon_dev_type:	Device_type struct to provide attribute_groups
- *			customized for each extcon device.
- * @cables:		Sysfs subdirectories. Each represents one cable.
-=======
->>>>>>> 24b8d41d
- *
- * EXTCON_PROP_USB_[property name]	: USB property
- * EXTCON_PROP_CHG_[property name]	: Charger property
- * EXTCON_PROP_JACK_[property name]	: Jack property
- * EXTCON_PROP_DISP_[property name]	: Display property
- */
-
-<<<<<<< HEAD
-#if IS_ENABLED(CONFIG_EXTCON)
-=======
-/*
- * Properties of EXTCON_TYPE_USB.
- *
- * - EXTCON_PROP_USB_VBUS
- * @type:	integer (intval)
- * @value:	0 (low) or 1 (high)
- * @default:	0 (low)
- * - EXTCON_PROP_USB_TYPEC_POLARITY
- * @type:	integer (intval)
- * @value:	0 (normal) or 1 (flip)
- * @default:	0 (normal)
- * - EXTCON_PROP_USB_SS (SuperSpeed)
- * @type:       integer (intval)
- * @value:      0 (USB/USB2) or 1 (USB3)
- * @default:    0 (USB/USB2)
- *
- */
-#define EXTCON_PROP_USB_VBUS		0
-#define EXTCON_PROP_USB_TYPEC_POLARITY	1
-#define EXTCON_PROP_USB_SS		2
-
-#define EXTCON_PROP_USB_MIN		0
-#define EXTCON_PROP_USB_MAX		2
-#define EXTCON_PROP_USB_CNT	(EXTCON_PROP_USB_MAX - EXTCON_PROP_USB_MIN + 1)
-
-/* Properties of EXTCON_TYPE_CHG. */
-#define EXTCON_PROP_CHG_MIN		50
-#define EXTCON_PROP_CHG_MAX		50
-#define EXTCON_PROP_CHG_CNT	(EXTCON_PROP_CHG_MAX - EXTCON_PROP_CHG_MIN + 1)
-
-/* Properties of EXTCON_TYPE_JACK. */
-#define EXTCON_PROP_JACK_MIN		100
-#define EXTCON_PROP_JACK_MAX		100
-#define EXTCON_PROP_JACK_CNT (EXTCON_PROP_JACK_MAX - EXTCON_PROP_JACK_MIN + 1)
->>>>>>> 24b8d41d
-
-/*
- * Properties of EXTCON_TYPE_DISP.
- *
- * - EXTCON_PROP_DISP_HPD (Hot Plug Detect)
- * @type:       integer (intval)
- * @value:      0 (no hpd) or 1 (hpd)
- * @default:    0 (no hpd)
- *
- */
-#define EXTCON_PROP_DISP_HPD		150
-
-/* Properties of EXTCON_TYPE_DISP. */
-#define EXTCON_PROP_DISP_MIN		150
-#define EXTCON_PROP_DISP_MAX		151
-#define EXTCON_PROP_DISP_CNT (EXTCON_PROP_DISP_MAX - EXTCON_PROP_DISP_MIN + 1)
-
-/*
-<<<<<<< HEAD
- * get/set_state access each bit of the 32b encoded state value.
- * They are used to access the status of each cable based on the cable id.
- */
-extern int extcon_get_state(struct extcon_dev *edev, unsigned int id);
-extern int extcon_set_state(struct extcon_dev *edev, unsigned int id,
-				   bool cable_state);
-extern int extcon_set_state_sync(struct extcon_dev *edev, unsigned int id,
-				bool cable_state);
-/*
- * Synchronize the state and property data for a specific external connector.
- */
-extern int extcon_sync(struct extcon_dev *edev, unsigned int id);
-
-/*
- * get/set_property access the property value of each external connector.
- * They are used to access the property of each cable based on the property id.
- */
-extern int extcon_get_property(struct extcon_dev *edev, unsigned int id,
-				unsigned int prop,
-				union extcon_property_value *prop_val);
-extern int extcon_set_property(struct extcon_dev *edev, unsigned int id,
-				unsigned int prop,
-				union extcon_property_value prop_val);
-extern int extcon_set_property_sync(struct extcon_dev *edev, unsigned int id,
-				unsigned int prop,
-				union extcon_property_value prop_val);
-
-/*
- * get/set_property_capability set the capability of the property for each
- * external connector. They are used to set the capability of the property
- * of each external connector based on the id and property.
- */
-extern int extcon_get_property_capability(struct extcon_dev *edev,
-				unsigned int id, unsigned int prop);
-extern int extcon_set_property_capability(struct extcon_dev *edev,
-=======
- * Define the type of property's value.
- *
- * Define the property's value as union type. Because each property
- * would need the different data type to store it.
- */
-union extcon_property_value {
-	int intval;	/* type : integer (intval) */
-};
-
 struct extcon_dev;
 
 #if IS_ENABLED(CONFIG_EXTCON)
@@ -332,7 +185,6 @@
 				unsigned int prop,
 				union extcon_property_value *prop_val);
 int extcon_get_property_capability(struct extcon_dev *edev,
->>>>>>> 24b8d41d
 				unsigned int id, unsigned int prop);
 
 /*
@@ -344,18 +196,6 @@
  * extcon_register_notifier_all(*edev, *nb) : Register a notifier block
  *			for all supported external connectors of the extcon.
  */
-<<<<<<< HEAD
-extern int extcon_register_notifier(struct extcon_dev *edev, unsigned int id,
-				    struct notifier_block *nb);
-extern int extcon_unregister_notifier(struct extcon_dev *edev, unsigned int id,
-				    struct notifier_block *nb);
-extern int devm_extcon_register_notifier(struct device *dev,
-				struct extcon_dev *edev, unsigned int id,
-				struct notifier_block *nb);
-extern void devm_extcon_unregister_notifier(struct device *dev,
-				struct extcon_dev *edev, unsigned int id,
-				struct notifier_block *nb);
-=======
 int extcon_register_notifier(struct extcon_dev *edev, unsigned int id,
 				struct notifier_block *nb);
 int extcon_unregister_notifier(struct extcon_dev *edev, unsigned int id,
@@ -377,7 +217,6 @@
 void devm_extcon_unregister_notifier_all(struct device *dev,
 				struct extcon_dev *edev,
 				struct notifier_block *nb);
->>>>>>> 24b8d41d
 
 /*
  * Following APIs get the extcon_dev from devicetree or by through extcon name.
@@ -390,126 +229,47 @@
 /* Following API get the name of extcon device. */
 const char *extcon_get_edev_name(struct extcon_dev *edev);
 
-
 #else /* CONFIG_EXTCON */
 static inline int extcon_get_state(struct extcon_dev *edev, unsigned int id)
 {
 	return 0;
 }
 
-<<<<<<< HEAD
-static inline void extcon_dev_unregister(struct extcon_dev *edev) { }
-
-static inline int devm_extcon_dev_register(struct device *dev,
-					   struct extcon_dev *edev)
-{
-	return -EINVAL;
-}
-
-static inline void devm_extcon_dev_unregister(struct device *dev,
-					      struct extcon_dev *edev) { }
-
-static inline struct extcon_dev *extcon_dev_allocate(const unsigned int *cable)
-{
-	return ERR_PTR(-ENOSYS);
-}
-
-static inline void extcon_dev_free(struct extcon_dev *edev) { }
-
-static inline struct extcon_dev *devm_extcon_dev_allocate(struct device *dev,
-						const unsigned int *cable)
-{
-	return ERR_PTR(-ENOSYS);
-}
-
-static inline void devm_extcon_dev_free(struct extcon_dev *edev) { }
-
-
-static inline int extcon_get_state(struct extcon_dev *edev, unsigned int id)
-{
-	return 0;
-}
-
-static inline int extcon_set_state(struct extcon_dev *edev, unsigned int id,
-				bool cable_state)
-=======
 static inline int extcon_get_property(struct extcon_dev *edev, unsigned int id,
 				unsigned int prop,
 				union extcon_property_value *prop_val)
->>>>>>> 24b8d41d
-{
-	return 0;
-}
-
-<<<<<<< HEAD
-static inline int extcon_set_state_sync(struct extcon_dev *edev, unsigned int id,
-				bool cable_state)
-=======
+{
+	return 0;
+}
+
 static inline int extcon_get_property_capability(struct extcon_dev *edev,
 				unsigned int id, unsigned int prop)
->>>>>>> 24b8d41d
-{
-	return 0;
-}
-
-<<<<<<< HEAD
-static inline int extcon_sync(struct extcon_dev *edev, unsigned int id)
-=======
+{
+	return 0;
+}
+
 static inline int extcon_register_notifier(struct extcon_dev *edev,
 				unsigned int id, struct notifier_block *nb)
->>>>>>> 24b8d41d
-{
-	return 0;
-}
-
-<<<<<<< HEAD
-static inline int extcon_get_property(struct extcon_dev *edev, unsigned int id,
-					unsigned int prop,
-					union extcon_property_value *prop_val)
-{
-	return 0;
-}
-static inline int extcon_set_property(struct extcon_dev *edev, unsigned int id,
-					unsigned int prop,
-					union extcon_property_value prop_val)
-=======
+{
+	return 0;
+}
+
 static inline int extcon_unregister_notifier(struct extcon_dev *edev,
 				unsigned int id, struct notifier_block *nb)
->>>>>>> 24b8d41d
-{
-	return 0;
-}
-
-<<<<<<< HEAD
-static inline int extcon_set_property_sync(struct extcon_dev *edev,
-					unsigned int id, unsigned int prop,
-					union extcon_property_value prop_val)
-=======
+{
+	return 0;
+}
+
 static inline int devm_extcon_register_notifier(struct device *dev,
 				struct extcon_dev *edev, unsigned int id,
 				struct notifier_block *nb)
->>>>>>> 24b8d41d
 {
 	return -ENOSYS;
 }
 
-<<<<<<< HEAD
-static inline int extcon_get_property_capability(struct extcon_dev *edev,
-					unsigned int id, unsigned int prop)
-{
-	return 0;
-}
-
-static inline int extcon_set_property_capability(struct extcon_dev *edev,
-					unsigned int id, unsigned int prop)
-{
-	return 0;
-}
-=======
 static inline  void devm_extcon_unregister_notifier(struct device *dev,
 				struct extcon_dev *edev, unsigned int id,
 				struct notifier_block *nb) { }
->>>>>>> 24b8d41d
 
 static inline struct extcon_dev *extcon_get_extcon_dev(const char *extcon_name)
 {
@@ -527,22 +287,9 @@
 	return ERR_PTR(-ENODEV);
 }
 
-<<<<<<< HEAD
-static inline int devm_extcon_register_notifier(struct device *dev,
-				struct extcon_dev *edev, unsigned int id,
-				struct notifier_block *nb)
-{
-	return -ENOSYS;
-}
-
-static inline  void devm_extcon_unregister_notifier(struct device *dev,
-				struct extcon_dev *edev, unsigned int id,
-				struct notifier_block *nb) { }
-
-static inline struct extcon_dev *extcon_get_edev_by_phandle(struct device *dev,
-							    int index)
-{
-	return ERR_PTR(-ENODEV);
+static inline const char *extcon_get_edev_name(struct extcon_dev *edev)
+{
+	return NULL;
 }
 #endif /* CONFIG_EXTCON */
 
@@ -558,50 +305,14 @@
 };
 
 static inline int extcon_register_interest(struct extcon_specific_cable_nb *obj,
-			const char *extcon_name, const char *cable_name,
-			struct notifier_block *nb)
-{
-	return -EINVAL;
-=======
-static inline const char *extcon_get_edev_name(struct extcon_dev *edev)
-{
-	return NULL;
->>>>>>> 24b8d41d
-}
-#endif /* CONFIG_EXTCON */
-
-/*
- * Following structure and API are deprecated. EXTCON remains the function
- * definition to prevent the build break.
- */
-struct extcon_specific_cable_nb {
-       struct notifier_block *user_nb;
-       int cable_index;
-       struct extcon_dev *edev;
-       unsigned long previous_value;
-};
-
-static inline int extcon_register_interest(struct extcon_specific_cable_nb *obj,
 				const char *extcon_name, const char *cable_name,
 				struct notifier_block *nb)
 {
 	return -EINVAL;
 }
 
-<<<<<<< HEAD
-static inline int extcon_get_cable_state_(struct extcon_dev *edev, unsigned int id)
-{
-	return extcon_get_state(edev, id);
-}
-
-static inline int extcon_set_cable_state_(struct extcon_dev *edev, unsigned int id,
-				   bool cable_state)
-{
-	return extcon_set_state_sync(edev, id, cable_state);
-=======
 static inline int extcon_unregister_interest(struct extcon_specific_cable_nb *obj)
 {
 	return -EINVAL;
->>>>>>> 24b8d41d
 }
 #endif /* __LINUX_EXTCON_H__ */