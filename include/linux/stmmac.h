/* SPDX-License-Identifier: GPL-2.0-only */
/*******************************************************************************

  Header file for stmmac platform data

  Copyright (C) 2009  STMicroelectronics Ltd


  Author: Giuseppe Cavallaro <peppe.cavallaro@st.com>
*******************************************************************************/

#ifndef __STMMAC_PLATFORM_DATA
#define __STMMAC_PLATFORM_DATA

#include <linux/platform_device.h>
#include <linux/phy.h>

#define MTL_MAX_RX_QUEUES	8
#define MTL_MAX_TX_QUEUES	8
#define STMMAC_CH_MAX		8

#define STMMAC_RX_COE_NONE	0
#define STMMAC_RX_COE_TYPE1	1
#define STMMAC_RX_COE_TYPE2	2

/* Define the macros for CSR clock range parameters to be passed by
 * platform code.
 * This could also be configured at run time using CPU freq framework. */

/* MDC Clock Selection define*/
#define	STMMAC_CSR_60_100M	0x0	/* MDC = clk_scr_i/42 */
#define	STMMAC_CSR_100_150M	0x1	/* MDC = clk_scr_i/62 */
#define	STMMAC_CSR_20_35M	0x2	/* MDC = clk_scr_i/16 */
#define	STMMAC_CSR_35_60M	0x3	/* MDC = clk_scr_i/26 */
#define	STMMAC_CSR_150_250M	0x4	/* MDC = clk_scr_i/102 */
#define	STMMAC_CSR_250_300M	0x5	/* MDC = clk_scr_i/122 */

/* MTL algorithms identifiers */
#define MTL_TX_ALGORITHM_WRR	0x0
#define MTL_TX_ALGORITHM_WFQ	0x1
#define MTL_TX_ALGORITHM_DWRR	0x2
#define MTL_TX_ALGORITHM_SP	0x3
#define MTL_RX_ALGORITHM_SP	0x4
#define MTL_RX_ALGORITHM_WSP	0x5

/* RX/TX Queue Mode */
#define MTL_QUEUE_AVB		0x0
#define MTL_QUEUE_DCB		0x1

/* The MDC clock could be set higher than the IEEE 802.3
 * specified frequency limit 0f 2.5 MHz, by programming a clock divider
 * of value different than the above defined values. The resultant MDIO
 * clock frequency of 12.5 MHz is applicable for the interfacing chips
 * supporting higher MDC clocks.
 * The MDC clock selection macros need to be defined for MDC clock rate
 * of 12.5 MHz, corresponding to the following selection.
 */
#define STMMAC_CSR_I_4		0x8	/* clk_csr_i/4 */
#define STMMAC_CSR_I_6		0x9	/* clk_csr_i/6 */
#define STMMAC_CSR_I_8		0xA	/* clk_csr_i/8 */
#define STMMAC_CSR_I_10		0xB	/* clk_csr_i/10 */
#define STMMAC_CSR_I_12		0xC	/* clk_csr_i/12 */
#define STMMAC_CSR_I_14		0xD	/* clk_csr_i/14 */
#define STMMAC_CSR_I_16		0xE	/* clk_csr_i/16 */
#define STMMAC_CSR_I_18		0xF	/* clk_csr_i/18 */

/* AXI DMA Burst length supported */
#define DMA_AXI_BLEN_4		(1 << 1)
#define DMA_AXI_BLEN_8		(1 << 2)
#define DMA_AXI_BLEN_16		(1 << 3)
#define DMA_AXI_BLEN_32		(1 << 4)
#define DMA_AXI_BLEN_64		(1 << 5)
#define DMA_AXI_BLEN_128	(1 << 6)
#define DMA_AXI_BLEN_256	(1 << 7)
#define DMA_AXI_BLEN_ALL (DMA_AXI_BLEN_4 | DMA_AXI_BLEN_8 | DMA_AXI_BLEN_16 \
			| DMA_AXI_BLEN_32 | DMA_AXI_BLEN_64 \
			| DMA_AXI_BLEN_128 | DMA_AXI_BLEN_256)

/* Platfrom data for platform device structure's platform_data field */

struct stmmac_mdio_bus_data {
	unsigned int phy_mask;
	unsigned int has_xpcs;
	int *irqs;
	int probed_phy_irq;
	bool needs_reset;
};

struct stmmac_dma_cfg {
	int pbl;
	int txpbl;
	int rxpbl;
	bool pblx8;
	int fixed_burst;
	int mixed_burst;
	bool aal;
	bool eame;
};

#define AXI_BLEN	7
struct stmmac_axi {
	bool axi_lpi_en;
	bool axi_xit_frm;
	u32 axi_wr_osr_lmt;
	u32 axi_rd_osr_lmt;
	bool axi_kbbe;
	u32 axi_blen[AXI_BLEN];
	bool axi_fb;
	bool axi_mb;
	bool axi_rb;
};

#define EST_GCL		1024
struct stmmac_est {
	int enable;
	u32 btr_offset[2];
	u32 btr[2];
	u32 ctr[2];
	u32 ter;
	u32 gcl_unaligned[EST_GCL];
	u32 gcl[EST_GCL];
	u32 gcl_size;
};

struct stmmac_rxq_cfg {
	u8 mode_to_use;
	u32 chan;
	u8 pkt_route;
	bool use_prio;
	u32 prio;
};

struct stmmac_txq_cfg {
	u32 weight;
	u8 mode_to_use;
	/* Credit Base Shaper parameters */
	u32 send_slope;
	u32 idle_slope;
	u32 high_credit;
	u32 low_credit;
	bool use_prio;
	u32 prio;
	int tbs_en;
};

struct plat_stmmacenet_data {
	int bus_id;
	int phy_addr;
	int interface;
	phy_interface_t phy_interface;
	struct stmmac_mdio_bus_data *mdio_bus_data;
	struct device_node *phy_node;
	struct device_node *phylink_node;
	struct device_node *mdio_node;
	struct stmmac_dma_cfg *dma_cfg;
	struct stmmac_est *est;
	int clk_csr;
	int has_gmac;
	int enh_desc;
	int tx_coe;
	int rx_coe;
	int bugged_jumbo;
	int pmt;
	int force_sf_dma_mode;
	int force_thresh_dma_mode;
	int riwt_off;
	int max_speed;
	int maxmtu;
	int multicast_filter_bins;
	int unicast_filter_entries;
	int tx_fifo_size;
	int rx_fifo_size;
	u32 addr64;
	u32 rx_queues_to_use;
	u32 tx_queues_to_use;
	u8 rx_sched_algorithm;
	u8 tx_sched_algorithm;
	struct stmmac_rxq_cfg rx_queues_cfg[MTL_MAX_RX_QUEUES];
	struct stmmac_txq_cfg tx_queues_cfg[MTL_MAX_TX_QUEUES];
	void (*fix_mac_speed)(void *priv, unsigned int speed);
	int (*serdes_powerup)(struct net_device *ndev, void *priv);
	void (*serdes_powerdown)(struct net_device *ndev, void *priv);
	int (*init)(struct platform_device *pdev, void *priv);
	void (*exit)(struct platform_device *pdev, void *priv);
<<<<<<< HEAD
	void (*suspend)(struct platform_device *pdev, void *priv);
	void (*resume)(struct platform_device *pdev, void *priv);
=======
	struct mac_device_info *(*setup)(void *priv);
>>>>>>> 24b8d41d
	void *bsp_priv;
	struct clk *stmmac_clk;
	struct clk *pclk;
	struct clk *clk_ptp_ref;
	unsigned int clk_ptp_rate;
	unsigned int clk_ref_rate;
	s32 ptp_max_adj;
	struct reset_control *stmmac_rst;
	struct stmmac_axi *axi;
	int has_gmac4;
<<<<<<< HEAD
	bool tso_en;
	int mac_port_sel_speed;
=======
	bool has_sun8i;
	bool tso_en;
	int rss_en;
	int mac_port_sel_speed;
	bool en_tx_lpi_clockgating;
	int has_xgmac;
	bool vlan_fail_q_en;
	u8 vlan_fail_q;
	unsigned int eee_usecs_rate;
>>>>>>> 24b8d41d
};
#endif<|MERGE_RESOLUTION|>--- conflicted
+++ resolved
@@ -182,12 +182,7 @@
 	void (*serdes_powerdown)(struct net_device *ndev, void *priv);
 	int (*init)(struct platform_device *pdev, void *priv);
 	void (*exit)(struct platform_device *pdev, void *priv);
-<<<<<<< HEAD
-	void (*suspend)(struct platform_device *pdev, void *priv);
-	void (*resume)(struct platform_device *pdev, void *priv);
-=======
 	struct mac_device_info *(*setup)(void *priv);
->>>>>>> 24b8d41d
 	void *bsp_priv;
 	struct clk *stmmac_clk;
 	struct clk *pclk;
@@ -198,10 +193,6 @@
 	struct reset_control *stmmac_rst;
 	struct stmmac_axi *axi;
 	int has_gmac4;
-<<<<<<< HEAD
-	bool tso_en;
-	int mac_port_sel_speed;
-=======
 	bool has_sun8i;
 	bool tso_en;
 	int rss_en;
@@ -211,6 +202,5 @@
 	bool vlan_fail_q_en;
 	u8 vlan_fail_q;
 	unsigned int eee_usecs_rate;
->>>>>>> 24b8d41d
 };
 #endif