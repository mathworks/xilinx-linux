/* SPDX-License-Identifier: GPL-2.0-only */
/*
 * kernfs.h - pseudo filesystem decoupled from vfs locking
 */

#ifndef __LINUX_KERNFS_H
#define __LINUX_KERNFS_H

#include <linux/kernel.h>
#include <linux/err.h>
#include <linux/list.h>
#include <linux/mutex.h>
#include <linux/idr.h>
#include <linux/lockdep.h>
#include <linux/rbtree.h>
#include <linux/atomic.h>
#include <linux/uidgid.h>
#include <linux/wait.h>

struct file;
struct dentry;
struct iattr;
struct seq_file;
struct vm_area_struct;
struct super_block;
struct file_system_type;
struct poll_table_struct;
struct fs_context;

struct kernfs_fs_context;
struct kernfs_open_node;
struct kernfs_iattrs;

enum kernfs_node_type {
	KERNFS_DIR		= 0x0001,
	KERNFS_FILE		= 0x0002,
	KERNFS_LINK		= 0x0004,
};

#define KERNFS_TYPE_MASK		0x000f
#define KERNFS_FLAG_MASK		~KERNFS_TYPE_MASK
#define KERNFS_MAX_USER_XATTRS		128
#define KERNFS_USER_XATTR_SIZE_LIMIT	(128 << 10)

enum kernfs_node_flag {
	KERNFS_ACTIVATED	= 0x0010,
	KERNFS_NS		= 0x0020,
	KERNFS_HAS_SEQ_SHOW	= 0x0040,
	KERNFS_HAS_MMAP		= 0x0080,
	KERNFS_LOCKDEP		= 0x0100,
	KERNFS_SUICIDAL		= 0x0400,
	KERNFS_SUICIDED		= 0x0800,
	KERNFS_EMPTY_DIR	= 0x1000,
	KERNFS_HAS_RELEASE	= 0x2000,
};

/* @flags for kernfs_create_root() */
enum kernfs_root_flag {
	/*
	 * kernfs_nodes are created in the deactivated state and invisible.
	 * They require explicit kernfs_activate() to become visible.  This
	 * can be used to make related nodes become visible atomically
	 * after all nodes are created successfully.
	 */
	KERNFS_ROOT_CREATE_DEACTIVATED		= 0x0001,

	/*
	 * For regular files, if the opener has CAP_DAC_OVERRIDE, open(2)
	 * succeeds regardless of the RW permissions.  sysfs had an extra
	 * layer of enforcement where open(2) fails with -EACCES regardless
	 * of CAP_DAC_OVERRIDE if the permission doesn't have the
	 * respective read or write access at all (none of S_IRUGO or
	 * S_IWUGO) or the respective operation isn't implemented.  The
	 * following flag enables that behavior.
	 */
	KERNFS_ROOT_EXTRA_OPEN_PERM_CHECK	= 0x0002,

	/*
	 * The filesystem supports exportfs operation, so userspace can use
	 * fhandle to access nodes of the fs.
	 */
	KERNFS_ROOT_SUPPORT_EXPORTOP		= 0x0004,

	/*
	 * Support user xattrs to be written to nodes rooted at this root.
	 */
	KERNFS_ROOT_SUPPORT_USER_XATTR		= 0x0008,
};

/* type-specific structures for kernfs_node union members */
struct kernfs_elem_dir {
	unsigned long		subdirs;
	/* children rbtree starts here and goes through kn->rb */
	struct rb_root		children;

	/*
	 * The kernfs hierarchy this directory belongs to.  This fits
	 * better directly in kernfs_node but is here to save space.
	 */
	struct kernfs_root	*root;
};

struct kernfs_elem_symlink {
	struct kernfs_node	*target_kn;
};

struct kernfs_elem_attr {
	const struct kernfs_ops	*ops;
	struct kernfs_open_node	*open;
	loff_t			size;
	struct kernfs_node	*notify_next;	/* for kernfs_notify() */
};

/*
 * kernfs_node - the building block of kernfs hierarchy.  Each and every
 * kernfs node is represented by single kernfs_node.  Most fields are
 * private to kernfs and shouldn't be accessed directly by kernfs users.
 *
 * As long as s_count reference is held, the kernfs_node itself is
 * accessible.  Dereferencing elem or any other outer entity requires
 * active reference.
 */
struct kernfs_node {
	atomic_t		count;
	atomic_t		active;
#ifdef CONFIG_DEBUG_LOCK_ALLOC
	struct lockdep_map	dep_map;
#endif
	/*
	 * Use kernfs_get_parent() and kernfs_name/path() instead of
	 * accessing the following two fields directly.  If the node is
	 * never moved to a different parent, it is safe to access the
	 * parent directly.
	 */
	struct kernfs_node	*parent;
	const char		*name;

	struct rb_node		rb;

	const void		*ns;	/* namespace tag */
	unsigned int		hash;	/* ns + name hash */
	union {
		struct kernfs_elem_dir		dir;
		struct kernfs_elem_symlink	symlink;
		struct kernfs_elem_attr		attr;
	};

	void			*priv;

	/*
	 * 64bit unique ID.  On 64bit ino setups, id is the ino.  On 32bit,
	 * the low 32bits are ino and upper generation.
	 */
	u64			id;

	unsigned short		flags;
	umode_t			mode;
	struct kernfs_iattrs	*iattr;
};

/*
 * kernfs_syscall_ops may be specified on kernfs_create_root() to support
 * syscalls.  These optional callbacks are invoked on the matching syscalls
 * and can perform any kernfs operations which don't necessarily have to be
 * the exact operation requested.  An active reference is held for each
 * kernfs_node parameter.
 */
struct kernfs_syscall_ops {
	int (*show_options)(struct seq_file *sf, struct kernfs_root *root);

	int (*mkdir)(struct kernfs_node *parent, const char *name,
		     umode_t mode);
	int (*rmdir)(struct kernfs_node *kn);
	int (*rename)(struct kernfs_node *kn, struct kernfs_node *new_parent,
		      const char *new_name);
	int (*show_path)(struct seq_file *sf, struct kernfs_node *kn,
			 struct kernfs_root *root);
};

struct kernfs_root {
	/* published fields */
	struct kernfs_node	*kn;
	unsigned int		flags;	/* KERNFS_ROOT_* flags */

	/* private fields, do not use outside kernfs proper */
	struct idr		ino_idr;
	u32			last_id_lowbits;
	u32			id_highbits;
	struct kernfs_syscall_ops *syscall_ops;

	/* list of kernfs_super_info of this root, protected by kernfs_mutex */
	struct list_head	supers;

	wait_queue_head_t	deactivate_waitq;
};

struct kernfs_open_file {
	/* published fields */
	struct kernfs_node	*kn;
	struct file		*file;
	struct seq_file		*seq_file;
	void			*priv;

	/* private fields, do not use outside kernfs proper */
	struct mutex		mutex;
	struct mutex		prealloc_mutex;
	int			event;
	struct list_head	list;
	char			*prealloc_buf;

	size_t			atomic_write_len;
	bool			mmapped:1;
	bool			released:1;
	const struct vm_operations_struct *vm_ops;
};

struct kernfs_ops {
	/*
	 * Optional open/release methods.  Both are called with
	 * @of->seq_file populated.
	 */
	int (*open)(struct kernfs_open_file *of);
	void (*release)(struct kernfs_open_file *of);

	/*
	 * Read is handled by either seq_file or raw_read().
	 *
	 * If seq_show() is present, seq_file path is active.  Other seq
	 * operations are optional and if not implemented, the behavior is
	 * equivalent to single_open().  @sf->private points to the
	 * associated kernfs_open_file.
	 *
	 * read() is bounced through kernel buffer and a read larger than
	 * PAGE_SIZE results in partial operation of PAGE_SIZE.
	 */
	int (*seq_show)(struct seq_file *sf, void *v);

	void *(*seq_start)(struct seq_file *sf, loff_t *ppos);
	void *(*seq_next)(struct seq_file *sf, void *v, loff_t *ppos);
	void (*seq_stop)(struct seq_file *sf, void *v);

	ssize_t (*read)(struct kernfs_open_file *of, char *buf, size_t bytes,
			loff_t off);

	/*
	 * write() is bounced through kernel buffer.  If atomic_write_len
	 * is not set, a write larger than PAGE_SIZE results in partial
	 * operations of PAGE_SIZE chunks.  If atomic_write_len is set,
	 * writes upto the specified size are executed atomically but
	 * larger ones are rejected with -E2BIG.
	 */
	size_t atomic_write_len;
	/*
	 * "prealloc" causes a buffer to be allocated at open for
	 * all read/write requests.  As ->seq_show uses seq_read()
	 * which does its own allocation, it is incompatible with
	 * ->prealloc.  Provide ->read and ->write with ->prealloc.
	 */
	bool prealloc;
	ssize_t (*write)(struct kernfs_open_file *of, char *buf, size_t bytes,
			 loff_t off);

	__poll_t (*poll)(struct kernfs_open_file *of,
			 struct poll_table_struct *pt);

	int (*mmap)(struct kernfs_open_file *of, struct vm_area_struct *vma);

#ifdef CONFIG_DEBUG_LOCK_ALLOC
	struct lock_class_key	lockdep_key;
#endif
};

/*
 * The kernfs superblock creation/mount parameter context.
 */
struct kernfs_fs_context {
	struct kernfs_root	*root;		/* Root of the hierarchy being mounted */
	void			*ns_tag;	/* Namespace tag of the mount (or NULL) */
	unsigned long		magic;		/* File system specific magic number */

	/* The following are set/used by kernfs_mount() */
	bool			new_sb_created;	/* Set to T if we allocated a new sb */
};

#ifdef CONFIG_KERNFS

static inline enum kernfs_node_type kernfs_type(struct kernfs_node *kn)
{
	return kn->flags & KERNFS_TYPE_MASK;
}

static inline ino_t kernfs_id_ino(u64 id)
{
	/* id is ino if ino_t is 64bit; otherwise, low 32bits */
	if (sizeof(ino_t) >= sizeof(u64))
		return id;
	else
		return (u32)id;
}

static inline u32 kernfs_id_gen(u64 id)
{
	/* gen is fixed at 1 if ino_t is 64bit; otherwise, high 32bits */
	if (sizeof(ino_t) >= sizeof(u64))
		return 1;
	else
		return id >> 32;
}

static inline ino_t kernfs_ino(struct kernfs_node *kn)
{
	return kernfs_id_ino(kn->id);
}

static inline ino_t kernfs_gen(struct kernfs_node *kn)
{
	return kernfs_id_gen(kn->id);
}

/**
 * kernfs_enable_ns - enable namespace under a directory
 * @kn: directory of interest, should be empty
 *
 * This is to be called right after @kn is created to enable namespace
 * under it.  All children of @kn must have non-NULL namespace tags and
 * only the ones which match the super_block's tag will be visible.
 */
static inline void kernfs_enable_ns(struct kernfs_node *kn)
{
	WARN_ON_ONCE(kernfs_type(kn) != KERNFS_DIR);
	WARN_ON_ONCE(!RB_EMPTY_ROOT(&kn->dir.children));
	kn->flags |= KERNFS_NS;
}

/**
 * kernfs_ns_enabled - test whether namespace is enabled
 * @kn: the node to test
 *
 * Test whether namespace filtering is enabled for the children of @ns.
 */
static inline bool kernfs_ns_enabled(struct kernfs_node *kn)
{
	return kn->flags & KERNFS_NS;
}

int kernfs_name(struct kernfs_node *kn, char *buf, size_t buflen);
int kernfs_path_from_node(struct kernfs_node *root_kn, struct kernfs_node *kn,
			  char *buf, size_t buflen);
void pr_cont_kernfs_name(struct kernfs_node *kn);
void pr_cont_kernfs_path(struct kernfs_node *kn);
struct kernfs_node *kernfs_get_parent(struct kernfs_node *kn);
struct kernfs_node *kernfs_find_and_get_ns(struct kernfs_node *parent,
					   const char *name, const void *ns);
struct kernfs_node *kernfs_walk_and_get_ns(struct kernfs_node *parent,
					   const char *path, const void *ns);
void kernfs_get(struct kernfs_node *kn);
void kernfs_put(struct kernfs_node *kn);

struct kernfs_node *kernfs_node_from_dentry(struct dentry *dentry);
struct kernfs_root *kernfs_root_from_sb(struct super_block *sb);
struct inode *kernfs_get_inode(struct super_block *sb, struct kernfs_node *kn);

struct dentry *kernfs_node_dentry(struct kernfs_node *kn,
				  struct super_block *sb);
struct kernfs_root *kernfs_create_root(struct kernfs_syscall_ops *scops,
				       unsigned int flags, void *priv);
void kernfs_destroy_root(struct kernfs_root *root);

struct kernfs_node *kernfs_create_dir_ns(struct kernfs_node *parent,
					 const char *name, umode_t mode,
					 kuid_t uid, kgid_t gid,
					 void *priv, const void *ns);
struct kernfs_node *kernfs_create_empty_dir(struct kernfs_node *parent,
					    const char *name);
struct kernfs_node *__kernfs_create_file(struct kernfs_node *parent,
					 const char *name, umode_t mode,
					 kuid_t uid, kgid_t gid,
					 loff_t size,
					 const struct kernfs_ops *ops,
					 void *priv, const void *ns,
					 struct lock_class_key *key);
struct kernfs_node *kernfs_create_link(struct kernfs_node *parent,
				       const char *name,
				       struct kernfs_node *target);
void kernfs_activate(struct kernfs_node *kn);
void kernfs_remove(struct kernfs_node *kn);
void kernfs_break_active_protection(struct kernfs_node *kn);
void kernfs_unbreak_active_protection(struct kernfs_node *kn);
bool kernfs_remove_self(struct kernfs_node *kn);
int kernfs_remove_by_name_ns(struct kernfs_node *parent, const char *name,
			     const void *ns);
int kernfs_rename_ns(struct kernfs_node *kn, struct kernfs_node *new_parent,
		     const char *new_name, const void *new_ns);
int kernfs_setattr(struct kernfs_node *kn, const struct iattr *iattr);
__poll_t kernfs_generic_poll(struct kernfs_open_file *of,
			     struct poll_table_struct *pt);
void kernfs_notify(struct kernfs_node *kn);

int kernfs_xattr_get(struct kernfs_node *kn, const char *name,
		     void *value, size_t size);
int kernfs_xattr_set(struct kernfs_node *kn, const char *name,
		     const void *value, size_t size, int flags);

const void *kernfs_super_ns(struct super_block *sb);
int kernfs_get_tree(struct fs_context *fc);
void kernfs_free_fs_context(struct fs_context *fc);
void kernfs_kill_sb(struct super_block *sb);

void kernfs_init(void);

struct kernfs_node *kernfs_find_and_get_node_by_id(struct kernfs_root *root,
						   u64 id);
#else	/* CONFIG_KERNFS */

static inline enum kernfs_node_type kernfs_type(struct kernfs_node *kn)
{ return 0; }	/* whatever */

static inline void kernfs_enable_ns(struct kernfs_node *kn) { }

static inline bool kernfs_ns_enabled(struct kernfs_node *kn)
{ return false; }

static inline int kernfs_name(struct kernfs_node *kn, char *buf, size_t buflen)
{ return -ENOSYS; }

static inline int kernfs_path_from_node(struct kernfs_node *root_kn,
					struct kernfs_node *kn,
					char *buf, size_t buflen)
{ return -ENOSYS; }

static inline void pr_cont_kernfs_name(struct kernfs_node *kn) { }
static inline void pr_cont_kernfs_path(struct kernfs_node *kn) { }

static inline struct kernfs_node *kernfs_get_parent(struct kernfs_node *kn)
{ return NULL; }

static inline struct kernfs_node *
kernfs_find_and_get_ns(struct kernfs_node *parent, const char *name,
		       const void *ns)
{ return NULL; }
static inline struct kernfs_node *
kernfs_walk_and_get_ns(struct kernfs_node *parent, const char *path,
		       const void *ns)
{ return NULL; }

static inline void kernfs_get(struct kernfs_node *kn) { }
static inline void kernfs_put(struct kernfs_node *kn) { }

static inline struct kernfs_node *kernfs_node_from_dentry(struct dentry *dentry)
{ return NULL; }

static inline struct kernfs_root *kernfs_root_from_sb(struct super_block *sb)
{ return NULL; }

static inline struct inode *
kernfs_get_inode(struct super_block *sb, struct kernfs_node *kn)
{ return NULL; }

static inline struct kernfs_root *
kernfs_create_root(struct kernfs_syscall_ops *scops, unsigned int flags,
		   void *priv)
{ return ERR_PTR(-ENOSYS); }

static inline void kernfs_destroy_root(struct kernfs_root *root) { }

static inline struct kernfs_node *
kernfs_create_dir_ns(struct kernfs_node *parent, const char *name,
		     umode_t mode, kuid_t uid, kgid_t gid,
		     void *priv, const void *ns)
{ return ERR_PTR(-ENOSYS); }

static inline struct kernfs_node *
__kernfs_create_file(struct kernfs_node *parent, const char *name,
		     umode_t mode, kuid_t uid, kgid_t gid,
		     loff_t size, const struct kernfs_ops *ops,
		     void *priv, const void *ns, struct lock_class_key *key)
{ return ERR_PTR(-ENOSYS); }

static inline struct kernfs_node *
kernfs_create_link(struct kernfs_node *parent, const char *name,
		   struct kernfs_node *target)
{ return ERR_PTR(-ENOSYS); }

static inline void kernfs_activate(struct kernfs_node *kn) { }

static inline void kernfs_remove(struct kernfs_node *kn) { }

static inline bool kernfs_remove_self(struct kernfs_node *kn)
{ return false; }

static inline int kernfs_remove_by_name_ns(struct kernfs_node *kn,
					   const char *name, const void *ns)
{ return -ENOSYS; }

static inline int kernfs_rename_ns(struct kernfs_node *kn,
				   struct kernfs_node *new_parent,
				   const char *new_name, const void *new_ns)
{ return -ENOSYS; }

static inline int kernfs_setattr(struct kernfs_node *kn,
				 const struct iattr *iattr)
{ return -ENOSYS; }

static inline void kernfs_notify(struct kernfs_node *kn) { }

static inline int kernfs_xattr_get(struct kernfs_node *kn, const char *name,
				   void *value, size_t size)
{ return -ENOSYS; }

static inline int kernfs_xattr_set(struct kernfs_node *kn, const char *name,
				   const void *value, size_t size, int flags)
{ return -ENOSYS; }

static inline const void *kernfs_super_ns(struct super_block *sb)
{ return NULL; }

static inline int kernfs_get_tree(struct fs_context *fc)
{ return -ENOSYS; }

static inline void kernfs_free_fs_context(struct fs_context *fc) { }

static inline void kernfs_kill_sb(struct super_block *sb) { }

static inline void kernfs_init(void) { }

#endif	/* CONFIG_KERNFS */

/**
 * kernfs_path - build full path of a given node
 * @kn: kernfs_node of interest
 * @buf: buffer to copy @kn's name into
 * @buflen: size of @buf
 *
<<<<<<< HEAD
 * Builds and returns the full path of @kn in @buf of @buflen bytes.  The
 * path is built from the end of @buf so the returned pointer usually
 * doesn't match @buf.  If @buf isn't long enough, @buf is nul terminated
 * and %NULL is returned.
=======
 * If @kn is NULL result will be "(null)".
 *
 * Returns the length of the full path.  If the full length is equal to or
 * greater than @buflen, @buf contains the truncated path with the trailing
 * '\0'.  On error, -errno is returned.
>>>>>>> 24b8d41d
 */
static inline int kernfs_path(struct kernfs_node *kn, char *buf, size_t buflen)
{
	return kernfs_path_from_node(kn, NULL, buf, buflen);
}

static inline struct kernfs_node *
kernfs_find_and_get(struct kernfs_node *kn, const char *name)
{
	return kernfs_find_and_get_ns(kn, name, NULL);
}

static inline struct kernfs_node *
kernfs_walk_and_get(struct kernfs_node *kn, const char *path)
{
	return kernfs_walk_and_get_ns(kn, path, NULL);
}

static inline struct kernfs_node *
kernfs_create_dir(struct kernfs_node *parent, const char *name, umode_t mode,
		  void *priv)
{
	return kernfs_create_dir_ns(parent, name, mode,
				    GLOBAL_ROOT_UID, GLOBAL_ROOT_GID,
				    priv, NULL);
}

static inline struct kernfs_node *
kernfs_create_file_ns(struct kernfs_node *parent, const char *name,
		      umode_t mode, kuid_t uid, kgid_t gid,
		      loff_t size, const struct kernfs_ops *ops,
		      void *priv, const void *ns)
{
	struct lock_class_key *key = NULL;

#ifdef CONFIG_DEBUG_LOCK_ALLOC
	key = (struct lock_class_key *)&ops->lockdep_key;
#endif
	return __kernfs_create_file(parent, name, mode, uid, gid,
				    size, ops, priv, ns, key);
}

static inline struct kernfs_node *
kernfs_create_file(struct kernfs_node *parent, const char *name, umode_t mode,
		   loff_t size, const struct kernfs_ops *ops, void *priv)
{
	return kernfs_create_file_ns(parent, name, mode,
				     GLOBAL_ROOT_UID, GLOBAL_ROOT_GID,
				     size, ops, priv, NULL);
}

static inline int kernfs_remove_by_name(struct kernfs_node *parent,
					const char *name)
{
	return kernfs_remove_by_name_ns(parent, name, NULL);
}

static inline int kernfs_rename(struct kernfs_node *kn,
				struct kernfs_node *new_parent,
				const char *new_name)
{
	return kernfs_rename_ns(kn, new_parent, new_name, NULL);
}

#endif	/* __LINUX_KERNFS_H */<|MERGE_RESOLUTION|>--- conflicted
+++ resolved
@@ -531,18 +531,11 @@
  * @buf: buffer to copy @kn's name into
  * @buflen: size of @buf
  *
-<<<<<<< HEAD
- * Builds and returns the full path of @kn in @buf of @buflen bytes.  The
- * path is built from the end of @buf so the returned pointer usually
- * doesn't match @buf.  If @buf isn't long enough, @buf is nul terminated
- * and %NULL is returned.
-=======
  * If @kn is NULL result will be "(null)".
  *
  * Returns the length of the full path.  If the full length is equal to or
  * greater than @buflen, @buf contains the truncated path with the trailing
  * '\0'.  On error, -errno is returned.
->>>>>>> 24b8d41d
  */
 static inline int kernfs_path(struct kernfs_node *kn, char *buf, size_t buflen)
 {
