--- conflicted
+++ resolved
@@ -398,14 +398,9 @@
 	RPROC_SUSPENDED	= 1,
 	RPROC_RUNNING	= 2,
 	RPROC_CRASHED	= 3,
-<<<<<<< HEAD
-	RPROC_RUNNING_INDEPENDENT = 4,
-	RPROC_LAST	= 5,
-=======
 	RPROC_DELETED	= 4,
 	RPROC_RUNNING_INDEPENDENT = 5,
 	RPROC_LAST	= 6,
->>>>>>> 863b8ff9
 };
 
 /**
