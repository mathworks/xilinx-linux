/*
 * Industrial I/O in kernel consumer interface
 *
 * Copyright (c) 2011 Jonathan Cameron
 *
 * This program is free software; you can redistribute it and/or modify it
 * under the terms of the GNU General Public License version 2 as published by
 * the Free Software Foundation.
 */
#ifndef _IIO_INKERN_CONSUMER_H_
#define _IIO_INKERN_CONSUMER_H_

#include <linux/types.h>
#include <linux/iio/types.h>

struct iio_dev;
struct iio_chan_spec;
struct iio_buffer;
struct device;

/**
 * struct iio_channel - everything needed for a consumer to use a channel
 * @indio_dev:		Device on which the channel exists.
 * @channel:		Full description of the channel.
 * @channel_index:	Offset of the channel into the devices channel array.
 * @data:		Data about the channel used by consumer.
 */
struct iio_channel {
	struct iio_dev *indio_dev;
	const struct iio_chan_spec *channel;
	unsigned int channel_index;
	void *data;
};

/**
 * iio_channel_get() - get description of all that is needed to access channel.
 * @dev:		Pointer to consumer device. Device name must match
 *			the name of the device as provided in the iio_map
 *			with which the desired provider to consumer mapping
 *			was registered.
 * @consumer_channel:	Unique name to identify the channel on the consumer
 *			side. This typically describes the channels use within
 *			the consumer. E.g. 'battery_voltage'
 */
struct iio_channel *iio_channel_get(struct device *dev,
				    const char *consumer_channel);

/**
 * iio_channel_release() - release channels obtained via iio_channel_get
 * @chan:		The channel to be released.
 */
void iio_channel_release(struct iio_channel *chan);

/**
 * devm_iio_channel_get() - Resource managed version of iio_channel_get().
 * @dev:		Pointer to consumer device. Device name must match
 *			the name of the device as provided in the iio_map
 *			with which the desired provider to consumer mapping
 *			was registered.
 * @consumer_channel:	Unique name to identify the channel on the consumer
 *			side. This typically describes the channels use within
 *			the consumer. E.g. 'battery_voltage'
 *
 * Returns a pointer to negative errno if it is not able to get the iio channel
 * otherwise returns valid pointer for iio channel.
 *
 * The allocated iio channel is automatically released when the device is
 * unbound.
 */
struct iio_channel *devm_iio_channel_get(struct device *dev,
					 const char *consumer_channel);
/**
 * devm_iio_channel_release() - Resource managed version of
 *				iio_channel_release().
 * @dev:		Pointer to consumer device for which resource
 *			is allocared.
 * @chan:		The channel to be released.
 */
void devm_iio_channel_release(struct device *dev, struct iio_channel *chan);

/**
 * iio_channel_get_all() - get all channels associated with a client
 * @dev:		Pointer to consumer device.
 *
 * Returns an array of iio_channel structures terminated with one with
 * null iio_dev pointer.
 * This function is used by fairly generic consumers to get all the
 * channels registered as having this consumer.
 */
struct iio_channel *iio_channel_get_all(struct device *dev);

/**
 * iio_channel_release_all() - reverse iio_channel_get_all
 * @chan:		Array of channels to be released.
 */
void iio_channel_release_all(struct iio_channel *chan);

/**
 * devm_iio_channel_get_all() - Resource managed version of
 *				iio_channel_get_all().
 * @dev: Pointer to consumer device.
 *
 * Returns a pointer to negative errno if it is not able to get the iio channel
 * otherwise returns an array of iio_channel structures terminated with one with
 * null iio_dev pointer.
 *
 * This function is used by fairly generic consumers to get all the
 * channels registered as having this consumer.
 *
 * The allocated iio channels are automatically released when the device is
 * unbounded.
 */
struct iio_channel *devm_iio_channel_get_all(struct device *dev);

/**
 * devm_iio_channel_release_all() - Resource managed version of
 *				    iio_channel_release_all().
 * @dev:		Pointer to consumer device for which resource
 *			is allocared.
 * @chan:		Array channel to be released.
 */
void devm_iio_channel_release_all(struct device *dev, struct iio_channel *chan);

struct iio_cb_buffer;
/**
 * iio_channel_get_all_cb() - register callback for triggered capture
 * @dev:		Pointer to client device.
 * @cb:			Callback function.
 * @private:		Private data passed to callback.
 *
 * NB right now we have no ability to mux data from multiple devices.
 * So if the channels requested come from different devices this will
 * fail.
 */
struct iio_cb_buffer *iio_channel_get_all_cb(struct device *dev,
					     int (*cb)(const void *data,
						       void *private),
					     void *private);
/**
 * iio_channel_release_all_cb() - release and unregister the callback.
 * @cb_buffer:		The callback buffer that was allocated.
 */
void iio_channel_release_all_cb(struct iio_cb_buffer *cb_buffer);

/**
 * iio_channel_start_all_cb() - start the flow of data through callback.
 * @cb_buff:		The callback buffer we are starting.
 */
int iio_channel_start_all_cb(struct iio_cb_buffer *cb_buff);

/**
 * iio_channel_stop_all_cb() - stop the flow of data through the callback.
 * @cb_buff:		The callback buffer we are stopping.
 */
void iio_channel_stop_all_cb(struct iio_cb_buffer *cb_buff);

/**
 * iio_channel_cb_get_channels() - get access to the underlying channels.
 * @cb_buffer:		The callback buffer from whom we want the channel
 *			information.
 *
 * This function allows one to obtain information about the channels.
 * Whilst this may allow direct reading if all buffers are disabled, the
 * primary aim is to allow drivers that are consuming a channel to query
 * things like scaling of the channel.
 */
struct iio_channel
*iio_channel_cb_get_channels(const struct iio_cb_buffer *cb_buffer);

/**
 * iio_channel_cb_get_iio_dev() - get access to the underlying device.
 * @cb_buffer:		The callback buffer from whom we want the device
 *			information.
 *
 * This function allows one to obtain information about the device.
 * The primary aim is to allow drivers that are consuming a device to query
 * things like current trigger.
 */
struct iio_dev
*iio_channel_cb_get_iio_dev(const struct iio_cb_buffer *cb_buffer);

/**
 * iio_read_channel_raw() - read from a given channel
 * @chan:		The channel being queried.
 * @val:		Value read back.
 *
 * Note raw reads from iio channels are in adc counts and hence
 * scale will need to be applied if standard units required.
 */
int iio_read_channel_raw(struct iio_channel *chan,
			 int *val);

/**
 * iio_read_channel_average_raw() - read from a given channel
 * @chan:		The channel being queried.
 * @val:		Value read back.
 *
 * Note raw reads from iio channels are in adc counts and hence
 * scale will need to be applied if standard units required.
 *
 * In opposit to the normal iio_read_channel_raw this function
 * returns the average of multiple reads.
 */
int iio_read_channel_average_raw(struct iio_channel *chan, int *val);

/**
 * iio_read_channel_processed() - read processed value from a given channel
 * @chan:		The channel being queried.
 * @val:		Value read back.
 *
 * Returns an error code or 0.
 *
 * This function will read a processed value from a channel. A processed value
 * means that this value will have the correct unit and not some device internal
 * representation. If the device does not support reporting a processed value
 * the function will query the raw value and the channels scale and offset and
 * do the appropriate transformation.
 */
int iio_read_channel_processed(struct iio_channel *chan, int *val);

/**
 * iio_write_channel_raw() - write to a given channel
 * @chan:		The channel being queried.
 * @val:		Value being written.
 *
 * Note raw writes to iio channels are in dac counts and hence
 * scale will need to be applied if standard units required.
 */
int iio_write_channel_raw(struct iio_channel *chan, int val);

/**
 * iio_read_max_channel_raw() - read maximum available raw value from a given
 *				channel, i.e. the maximum possible value.
 * @chan:		The channel being queried.
 * @val:		Value read back.
 *
 * Note raw reads from iio channels are in adc counts and hence
 * scale will need to be applied if standard units are required.
 */
int iio_read_max_channel_raw(struct iio_channel *chan, int *val);

/**
 * iio_read_avail_channel_raw() - read available raw values from a given channel
 * @chan:		The channel being queried.
 * @vals:		Available values read back.
 * @length:		Number of entries in vals.
 *
 * Returns an error code, IIO_AVAIL_RANGE or IIO_AVAIL_LIST.
 *
 * For ranges, three vals are always returned; min, step and max.
 * For lists, all the possible values are enumerated.
 *
 * Note raw available values from iio channels are in adc counts and
 * hence scale will need to be applied if standard units are required.
 */
int iio_read_avail_channel_raw(struct iio_channel *chan,
			       const int **vals, int *length);

/**
 * iio_get_channel_type() - get the type of a channel
 * @channel:		The channel being queried.
 * @type:		The type of the channel.
 *
 * returns the enum iio_chan_type of the channel
 */
int iio_get_channel_type(struct iio_channel *channel,
			 enum iio_chan_type *type);

/**
 * iio_read_channel_offset() - read the offset value for a channel
 * @chan:		The channel being queried.
 * @val:		First part of value read back.
 * @val2:		Second part of value read back.
 *
 * Note returns a description of what is in val and val2, such
 * as IIO_VAL_INT_PLUS_MICRO telling us we have a value of val
 * + val2/1e6
 */
int iio_read_channel_offset(struct iio_channel *chan, int *val,
			   int *val2);

/**
 * iio_read_channel_scale() - read the scale value for a channel
 * @chan:		The channel being queried.
 * @val:		First part of value read back.
 * @val2:		Second part of value read back.
 *
 * Note returns a description of what is in val and val2, such
 * as IIO_VAL_INT_PLUS_MICRO telling us we have a value of val
 * + val2/1e6
 */
int iio_read_channel_scale(struct iio_channel *chan, int *val,
			   int *val2);

/**
 * iio_convert_raw_to_processed() - Converts a raw value to a processed value
 * @chan:		The channel being queried
 * @raw:		The raw IIO to convert
 * @processed:		The result of the conversion
 * @scale:		Scale factor to apply during the conversion
 *
 * Returns an error code or 0.
 *
 * This function converts a raw value to processed value for a specific channel.
 * A raw value is the device internal representation of a sample and the value
 * returned by iio_read_channel_raw, so the unit of that value is device
 * depended. A processed value on the other hand is value has a normed unit
 * according with the IIO specification.
 *
 * The scale factor allows to increase the precession of the returned value. For
 * a scale factor of 1 the function will return the result in the normal IIO
 * unit for the channel type. E.g. millivolt for voltage channels, if you want
 * nanovolts instead pass 1000000 as the scale factor.
 */
int iio_convert_raw_to_processed(struct iio_channel *chan, int raw,
	int *processed, unsigned int scale);

void iio_buffer_channel_enable(struct iio_buffer *buffer,
	const struct iio_channel *chan);
void iio_buffer_channel_disable(struct iio_buffer *buffer,
	const struct iio_channel *chan);

<<<<<<< HEAD
=======
int iio_buffer_alloc_scanmask(struct iio_buffer *buffer,
	struct iio_dev *indio_dev);
void iio_buffer_free_scanmask(struct iio_buffer *buffer);

>>>>>>> 94a99341
/**
 * iio_get_channel_ext_info_count() - get number of ext_info attributes
 *				      connected to the channel.
 * @chan:		The channel being queried
 *
 * Returns the number of ext_info attributes
 */
unsigned int iio_get_channel_ext_info_count(struct iio_channel *chan);

/**
 * iio_read_channel_ext_info() - read ext_info attribute from a given channel
 * @chan:		The channel being queried.
 * @attr:		The ext_info attribute to read.
 * @buf:		Where to store the attribute value. Assumed to hold
 *			at least PAGE_SIZE bytes.
 *
 * Returns the number of bytes written to buf (perhaps w/o zero termination;
 * it need not even be a string), or an error code.
 */
ssize_t iio_read_channel_ext_info(struct iio_channel *chan,
				  const char *attr, char *buf);

/**
 * iio_write_channel_ext_info() - write ext_info attribute from a given channel
 * @chan:		The channel being queried.
 * @attr:		The ext_info attribute to read.
 * @buf:		The new attribute value. Strings needs to be zero-
 *			terminated, but the terminator should not be included
 *			in the below len.
 * @len:		The size of the new attribute value.
 *
 * Returns the number of accepted bytes, which should be the same as len.
 * An error code can also be returned.
 */
ssize_t iio_write_channel_ext_info(struct iio_channel *chan, const char *attr,
				   const char *buf, size_t len);

#endif<|MERGE_RESOLUTION|>--- conflicted
+++ resolved
@@ -320,13 +320,10 @@
 void iio_buffer_channel_disable(struct iio_buffer *buffer,
 	const struct iio_channel *chan);
 
-<<<<<<< HEAD
-=======
 int iio_buffer_alloc_scanmask(struct iio_buffer *buffer,
 	struct iio_dev *indio_dev);
 void iio_buffer_free_scanmask(struct iio_buffer *buffer);
 
->>>>>>> 94a99341
 /**
  * iio_get_channel_ext_info_count() - get number of ext_info attributes
  *				      connected to the channel.
