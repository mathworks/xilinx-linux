/* SPDX-License-Identifier: GPL-2.0 */
#ifndef _LINUX_IIO_TRIGGERED_BUFFER_H_
#define _LINUX_IIO_TRIGGERED_BUFFER_H_

#include <linux/interrupt.h>

struct iio_dev;
struct iio_dev_attr;
struct iio_buffer_setup_ops;

int iio_triggered_buffer_setup(struct iio_dev *indio_dev,
	irqreturn_t (*h)(int irq, void *p),
	irqreturn_t (*thread)(int irq, void *p),
<<<<<<< HEAD
	const struct iio_buffer_setup_ops *setup_ops);
void iio_triggered_buffer_cleanup(struct iio_dev *indio_dev);

int devm_iio_triggered_buffer_setup(struct device *dev,
				    struct iio_dev *indio_dev,
				    irqreturn_t (*h)(int irq, void *p),
				    irqreturn_t (*thread)(int irq, void *p),
				    const struct iio_buffer_setup_ops *ops);
=======
	enum iio_buffer_direction direction,
	const struct iio_buffer_setup_ops *setup_ops,
	const struct iio_dev_attr **buffer_attrs);
void iio_triggered_buffer_cleanup(struct iio_dev *indio_dev);

#define iio_triggered_buffer_setup(indio_dev, h, thread, setup_ops)		\
	iio_triggered_buffer_setup_ext((indio_dev), (h), (thread),		\
					IIO_BUFFER_DIRECTION_IN, (setup_ops),	\
					NULL)

int devm_iio_triggered_buffer_setup_ext(struct device *dev,
					struct iio_dev *indio_dev,
					irqreturn_t (*h)(int irq, void *p),
					irqreturn_t (*thread)(int irq, void *p),
					enum iio_buffer_direction direction,
					const struct iio_buffer_setup_ops *ops,
					const struct iio_dev_attr **buffer_attrs);

#define devm_iio_triggered_buffer_setup(dev, indio_dev, h, thread, setup_ops)	\
	devm_iio_triggered_buffer_setup_ext((dev), (indio_dev), (h), (thread),	\
					    IIO_BUFFER_DIRECTION_IN,		\
					    (setup_ops), NULL)
>>>>>>> e475cc1c

#endif<|MERGE_RESOLUTION|>--- conflicted
+++ resolved
@@ -2,28 +2,19 @@
 #ifndef _LINUX_IIO_TRIGGERED_BUFFER_H_
 #define _LINUX_IIO_TRIGGERED_BUFFER_H_
 
+#include <linux/iio/buffer.h>
 #include <linux/interrupt.h>
 
+struct attribute;
 struct iio_dev;
-struct iio_dev_attr;
 struct iio_buffer_setup_ops;
 
-int iio_triggered_buffer_setup(struct iio_dev *indio_dev,
+int iio_triggered_buffer_setup_ext(struct iio_dev *indio_dev,
 	irqreturn_t (*h)(int irq, void *p),
 	irqreturn_t (*thread)(int irq, void *p),
-<<<<<<< HEAD
-	const struct iio_buffer_setup_ops *setup_ops);
-void iio_triggered_buffer_cleanup(struct iio_dev *indio_dev);
-
-int devm_iio_triggered_buffer_setup(struct device *dev,
-				    struct iio_dev *indio_dev,
-				    irqreturn_t (*h)(int irq, void *p),
-				    irqreturn_t (*thread)(int irq, void *p),
-				    const struct iio_buffer_setup_ops *ops);
-=======
 	enum iio_buffer_direction direction,
 	const struct iio_buffer_setup_ops *setup_ops,
-	const struct iio_dev_attr **buffer_attrs);
+	const struct attribute **buffer_attrs);
 void iio_triggered_buffer_cleanup(struct iio_dev *indio_dev);
 
 #define iio_triggered_buffer_setup(indio_dev, h, thread, setup_ops)		\
@@ -37,12 +28,11 @@
 					irqreturn_t (*thread)(int irq, void *p),
 					enum iio_buffer_direction direction,
 					const struct iio_buffer_setup_ops *ops,
-					const struct iio_dev_attr **buffer_attrs);
+					const struct attribute **buffer_attrs);
 
 #define devm_iio_triggered_buffer_setup(dev, indio_dev, h, thread, setup_ops)	\
 	devm_iio_triggered_buffer_setup_ext((dev), (indio_dev), (h), (thread),	\
 					    IIO_BUFFER_DIRECTION_IN,		\
 					    (setup_ops), NULL)
->>>>>>> e475cc1c
 
 #endif