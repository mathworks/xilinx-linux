/* SPDX-License-Identifier: GPL-2.0 */

#ifndef _INDUSTRIAL_IO_OPAQUE_H_
#define _INDUSTRIAL_IO_OPAQUE_H_

/**
 * struct iio_dev_opaque - industrial I/O device opaque information
 * @indio_dev:			public industrial I/O device information
<<<<<<< HEAD
=======
 * @id:			used to identify device internally
 * @currentmode:		operating mode currently in use, may be eventually
 *				checked by device drivers but should be considered
 *				read-only as this is a core internal bit
 * @driver_module:		used to make it harder to undercut users
 * @mlock:			lock used to prevent simultaneous device state changes
 * @mlock_key:			lockdep class for iio_dev lock
 * @info_exist_lock:		lock to prevent use during removal
 * @trig_readonly:		mark the current trigger immutable
>>>>>>> e475cc1c
 * @event_interface:		event chrdevs associated with interrupt lines
 * @buffer_list:		list of all buffers currently attached
 * @channel_attr_list:		keep track of automatically created channel
 *				attributes
 * @chan_attr_group:		group for all attrs in base directory
 * @debugfs_dentry:		device specific debugfs dentry
 * @cached_reg_addr:		cached register address for debugfs reads
 * @read_buf:			read buffer to be used for the initial reg read
 * @read_buf_len:		data length in @read_buf
 */
struct iio_dev_opaque {
	struct iio_dev			indio_dev;
<<<<<<< HEAD
=======
	int				currentmode;
	int				id;
	struct module			*driver_module;
	struct mutex			mlock;
	struct lock_class_key		mlock_key;
	struct mutex			info_exist_lock;
	bool				trig_readonly;
>>>>>>> e475cc1c
	struct iio_event_interface	*event_interface;
	struct list_head		buffer_list;
	struct list_head		channel_attr_list;
	struct attribute_group		chan_attr_group;
#if defined(CONFIG_DEBUG_FS)
	struct dentry			*debugfs_dentry;
	unsigned			cached_reg_addr;
	char				read_buf[20];
	unsigned int			read_buf_len;
#endif
};

#define to_iio_dev_opaque(indio_dev)		\
	container_of(indio_dev, struct iio_dev_opaque, indio_dev)

#endif<|MERGE_RESOLUTION|>--- conflicted
+++ resolved
@@ -6,23 +6,33 @@
 /**
  * struct iio_dev_opaque - industrial I/O device opaque information
  * @indio_dev:			public industrial I/O device information
-<<<<<<< HEAD
-=======
  * @id:			used to identify device internally
  * @currentmode:		operating mode currently in use, may be eventually
  *				checked by device drivers but should be considered
  *				read-only as this is a core internal bit
  * @driver_module:		used to make it harder to undercut users
- * @mlock:			lock used to prevent simultaneous device state changes
  * @mlock_key:			lockdep class for iio_dev lock
  * @info_exist_lock:		lock to prevent use during removal
  * @trig_readonly:		mark the current trigger immutable
->>>>>>> e475cc1c
  * @event_interface:		event chrdevs associated with interrupt lines
+ * @attached_buffers:		array of buffers statically attached by the driver
+ * @attached_buffers_cnt:	number of buffers in the array of statically attached buffers
+ * @buffer_ioctl_handler:	ioctl() handler for this IIO device's buffer interface
  * @buffer_list:		list of all buffers currently attached
  * @channel_attr_list:		keep track of automatically created channel
  *				attributes
  * @chan_attr_group:		group for all attrs in base directory
+ * @ioctl_handlers:		ioctl handlers registered with the core handler
+ * @groups:			attribute groups
+ * @groupcounter:		index of next attribute group
+ * @legacy_scan_el_group:	attribute group for legacy scan elements attribute group
+ * @legacy_buffer_group:	attribute group for legacy buffer attributes group
+ * @bounce_buffer:		for devices that call iio_push_to_buffers_with_timestamp_unaligned()
+ * @bounce_buffer_size:		size of currently allocate bounce buffer
+ * @scan_index_timestamp:	cache of the index to the timestamp
+ * @clock_id:			timestamping clock posix identifier
+ * @chrdev:			associated character device
+ * @flags:			file ops related flags including busy flag.
  * @debugfs_dentry:		device specific debugfs dentry
  * @cached_reg_addr:		cached register address for debugfs reads
  * @read_buf:			read buffer to be used for the initial reg read
@@ -30,20 +40,32 @@
  */
 struct iio_dev_opaque {
 	struct iio_dev			indio_dev;
-<<<<<<< HEAD
-=======
 	int				currentmode;
 	int				id;
 	struct module			*driver_module;
-	struct mutex			mlock;
 	struct lock_class_key		mlock_key;
 	struct mutex			info_exist_lock;
 	bool				trig_readonly;
->>>>>>> e475cc1c
 	struct iio_event_interface	*event_interface;
+	struct iio_buffer		**attached_buffers;
+	unsigned int			attached_buffers_cnt;
+	struct iio_ioctl_handler	*buffer_ioctl_handler;
 	struct list_head		buffer_list;
 	struct list_head		channel_attr_list;
 	struct attribute_group		chan_attr_group;
+	struct list_head		ioctl_handlers;
+	const struct attribute_group	**groups;
+	int				groupcounter;
+	struct attribute_group		legacy_scan_el_group;
+	struct attribute_group		legacy_buffer_group;
+	void				*bounce_buffer;
+	size_t				bounce_buffer_size;
+
+	unsigned int			scan_index_timestamp;
+	clockid_t			clock_id;
+	struct cdev			chrdev;
+	unsigned long			flags;
+
 #if defined(CONFIG_DEBUG_FS)
 	struct dentry			*debugfs_dentry;
 	unsigned			cached_reg_addr;
@@ -52,7 +74,7 @@
 #endif
 };
 
-#define to_iio_dev_opaque(indio_dev)		\
-	container_of(indio_dev, struct iio_dev_opaque, indio_dev)
+#define to_iio_dev_opaque(_indio_dev)		\
+	container_of((_indio_dev), struct iio_dev_opaque, indio_dev)
 
 #endif