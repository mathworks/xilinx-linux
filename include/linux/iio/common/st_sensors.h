/* SPDX-License-Identifier: GPL-2.0-only */
/*
 * STMicroelectronics sensors library driver
 *
 * Copyright 2012-2013 STMicroelectronics Inc.
 *
 * Denis Ciocca <denis.ciocca@st.com>
 */

#ifndef ST_SENSORS_H
#define ST_SENSORS_H

#include <linux/i2c.h>
#include <linux/spi/spi.h>
#include <linux/irqreturn.h>
#include <linux/iio/trigger.h>
#include <linux/bitops.h>
#include <linux/regulator/consumer.h>
#include <linux/regmap.h>

#include <linux/platform_data/st_sensors_pdata.h>

/*
 * Buffer size max case: 2bytes per channel, 3 channels in total +
 *			 8bytes timestamp channel (s64)
 */
#define ST_SENSORS_MAX_BUFFER_SIZE		(ALIGN(2 * 3, sizeof(s64)) + \
						 sizeof(s64))

#define ST_SENSORS_ODR_LIST_MAX			10
#define ST_SENSORS_FULLSCALE_AVL_MAX		10

#define ST_SENSORS_NUMBER_ALL_CHANNELS		4
#define ST_SENSORS_ENABLE_ALL_AXIS		0x07
#define ST_SENSORS_SCAN_X			0
#define ST_SENSORS_SCAN_Y			1
#define ST_SENSORS_SCAN_Z			2
#define ST_SENSORS_DEFAULT_POWER_ON_VALUE	0x01
#define ST_SENSORS_DEFAULT_POWER_OFF_VALUE	0x00
#define ST_SENSORS_DEFAULT_WAI_ADDRESS		0x0f
#define ST_SENSORS_DEFAULT_AXIS_ADDR		0x20
#define ST_SENSORS_DEFAULT_AXIS_MASK		0x07
#define ST_SENSORS_DEFAULT_AXIS_N_BIT		3
#define ST_SENSORS_DEFAULT_STAT_ADDR		0x27

#define ST_SENSORS_MAX_NAME			17
#define ST_SENSORS_MAX_4WAI			8

#define ST_SENSORS_LSM_CHANNELS(device_type, mask, index, mod, \
					ch2, s, endian, rbits, sbits, addr) \
{ \
	.type = device_type, \
	.modified = mod, \
	.info_mask_separate = mask, \
	.info_mask_shared_by_all = BIT(IIO_CHAN_INFO_SAMP_FREQ), \
	.scan_index = index, \
	.channel2 = ch2, \
	.address = addr, \
	.scan_type = { \
		.sign = s, \
		.realbits = rbits, \
		.shift = sbits - rbits, \
		.storagebits = sbits, \
		.endianness = endian, \
	}, \
}

#define ST_SENSORS_DEV_ATTR_SAMP_FREQ_AVAIL() \
		IIO_DEV_ATTR_SAMP_FREQ_AVAIL( \
			st_sensors_sysfs_sampling_frequency_avail)

#define ST_SENSORS_DEV_ATTR_SCALE_AVAIL(name) \
		IIO_DEVICE_ATTR(name, S_IRUGO, \
			st_sensors_sysfs_scale_avail, NULL , 0);

struct st_sensor_odr_avl {
	unsigned int hz;
	u8 value;
};

struct st_sensor_odr {
	u8 addr;
	u8 mask;
	struct st_sensor_odr_avl odr_avl[ST_SENSORS_ODR_LIST_MAX];
};

struct st_sensor_power {
	u8 addr;
	u8 mask;
	u8 value_off;
	u8 value_on;
};

struct st_sensor_axis {
	u8 addr;
	u8 mask;
};

struct st_sensor_fullscale_avl {
	unsigned int num;
	u8 value;
	unsigned int gain;
	unsigned int gain2;
};

struct st_sensor_fullscale {
	u8 addr;
	u8 mask;
	struct st_sensor_fullscale_avl fs_avl[ST_SENSORS_FULLSCALE_AVL_MAX];
};

struct st_sensor_sim {
	u8 addr;
	u8 value;
};

/**
 * struct st_sensor_bdu - ST sensor device block data update
 * @addr: address of the register.
 * @mask: mask to write the block data update flag.
 */
struct st_sensor_bdu {
	u8 addr;
	u8 mask;
};

/**
 * struct st_sensor_das - ST sensor device data alignment selection
 * @addr: address of the register.
 * @mask: mask to write the das flag for left alignment.
 */
struct st_sensor_das {
	u8 addr;
	u8 mask;
};

/**
 * struct st_sensor_int_drdy - ST sensor device drdy line parameters
 * @addr: address of INT drdy register.
 * @mask: mask to enable drdy line.
 * @addr_od: address to enable/disable Open Drain on the INT line.
 * @mask_od: mask to enable/disable Open Drain on the INT line.
 */
struct st_sensor_int_drdy {
	u8 addr;
	u8 mask;
	u8 addr_od;
	u8 mask_od;
};

/**
 * struct st_sensor_data_ready_irq - ST sensor device data-ready interrupt
 * struct int1 - data-ready configuration register for INT1 pin.
 * struct int2 - data-ready configuration register for INT2 pin.
 * @addr_ihl: address to enable/disable active low on the INT lines.
 * @mask_ihl: mask to enable/disable active low on the INT lines.
<<<<<<< HEAD
 * @addr_od: address to enable/disable Open Drain on the INT lines.
 * @mask_od: mask to enable/disable Open Drain on the INT lines.
 * @addr_stat_drdy: address to read status of DRDY (data ready) interrupt
=======
 * struct stat_drdy - status register of DRDY (data ready) interrupt.
>>>>>>> 24b8d41d
 * struct ig1 - represents the Interrupt Generator 1 of sensors.
 * @en_addr: address of the enable ig1 register.
 * @en_mask: mask to write the on/off value for enable.
 */
struct st_sensor_data_ready_irq {
	struct st_sensor_int_drdy int1;
	struct st_sensor_int_drdy int2;
	u8 addr_ihl;
	u8 mask_ihl;
	u8 addr_od;
	u8 mask_od;
	u8 addr_stat_drdy;
	struct {
		u8 addr;
		u8 mask;
	} stat_drdy;
	struct {
		u8 en_addr;
		u8 en_mask;
	} ig1;
};

/**
 * struct st_sensor_settings - ST specific sensor settings
 * @wai: Contents of WhoAmI register.
 * @wai_addr: The address of WhoAmI register.
 * @sensors_supported: List of supported sensors by struct itself.
 * @ch: IIO channels for the sensor.
 * @odr: Output data rate register and ODR list available.
 * @pw: Power register of the sensor.
 * @enable_axis: Enable one or more axis of the sensor.
 * @fs: Full scale register and full scale list available.
 * @bdu: Block data update register.
 * @das: Data Alignment Selection register.
 * @drdy_irq: Data ready register of the sensor.
 * @sim: SPI serial interface mode register of the sensor.
 * @multi_read_bit: Use or not particular bit for [I2C/SPI] multi-read.
 * @bootime: samples to discard when sensor passing from power-down to power-up.
 */
struct st_sensor_settings {
	u8 wai;
	u8 wai_addr;
	char sensors_supported[ST_SENSORS_MAX_4WAI][ST_SENSORS_MAX_NAME];
	struct iio_chan_spec *ch;
	int num_ch;
	struct st_sensor_odr odr;
	struct st_sensor_power pw;
	struct st_sensor_axis enable_axis;
	struct st_sensor_fullscale fs;
	struct st_sensor_bdu bdu;
	struct st_sensor_das das;
	struct st_sensor_data_ready_irq drdy_irq;
	struct st_sensor_sim sim;
	bool multi_read_bit;
	unsigned int bootime;
};

/**
 * struct st_sensor_data - ST sensor device status
 * @dev: Pointer to instance of struct device (I2C or SPI).
 * @trig: The trigger in use by the core driver.
 * @sensor_settings: Pointer to the specific sensor settings in use.
 * @current_fullscale: Maximum range of measure by the sensor.
 * @vdd: Pointer to sensor's Vdd power supply
 * @vdd_io: Pointer to sensor's Vdd-IO power supply
 * @regmap: Pointer to specific sensor regmap configuration.
 * @enabled: Status of the sensor (false->off, true->on).
 * @odr: Output data rate of the sensor [Hz].
 * num_data_channels: Number of data channels used in buffer.
 * @drdy_int_pin: Redirect DRDY on pin 1 (1) or pin 2 (2).
 * @int_pin_open_drain: Set the interrupt/DRDY to open drain.
<<<<<<< HEAD
 * @get_irq_data_ready: Function to get the IRQ used for data ready signal.
 * @tf: Transfer function structure used by I/O operations.
 * @tb: Transfer buffers and mutex used by I/O operations.
 * @edge_irq: the IRQ triggers on edges and need special handling.
 * @hw_irq_trigger: if we're using the hardware interrupt on the sensor.
 * @hw_timestamp: Latest timestamp from the interrupt handler, when in use.
=======
 * @irq: the IRQ number.
 * @edge_irq: the IRQ triggers on edges and need special handling.
 * @hw_irq_trigger: if we're using the hardware interrupt on the sensor.
 * @hw_timestamp: Latest timestamp from the interrupt handler, when in use.
 * @buffer_data: Data used by buffer part.
>>>>>>> 24b8d41d
 */
struct st_sensor_data {
	struct device *dev;
	struct iio_trigger *trig;
	struct iio_mount_matrix *mount_matrix;
	struct st_sensor_settings *sensor_settings;
	struct st_sensor_fullscale_avl *current_fullscale;
	struct regulator *vdd;
	struct regulator *vdd_io;
	struct regmap *regmap;

	bool enabled;

	unsigned int odr;
	unsigned int num_data_channels;

	u8 drdy_int_pin;
	bool int_pin_open_drain;
<<<<<<< HEAD
=======
	int irq;
>>>>>>> 24b8d41d

	bool edge_irq;
	bool hw_irq_trigger;
	s64 hw_timestamp;

<<<<<<< HEAD
	const struct st_sensor_transfer_function *tf;
	struct st_sensor_transfer_buffer tb;

	bool edge_irq;
	bool hw_irq_trigger;
	s64 hw_timestamp;
=======
	char buffer_data[ST_SENSORS_MAX_BUFFER_SIZE] ____cacheline_aligned;
>>>>>>> 24b8d41d
};

#ifdef CONFIG_IIO_BUFFER
irqreturn_t st_sensors_trigger_handler(int irq, void *p);
#endif

#ifdef CONFIG_IIO_TRIGGER
int st_sensors_allocate_trigger(struct iio_dev *indio_dev,
				const struct iio_trigger_ops *trigger_ops);

void st_sensors_deallocate_trigger(struct iio_dev *indio_dev);
int st_sensors_validate_device(struct iio_trigger *trig,
			       struct iio_dev *indio_dev);
#else
static inline int st_sensors_allocate_trigger(struct iio_dev *indio_dev,
				const struct iio_trigger_ops *trigger_ops)
{
	return 0;
}
static inline void st_sensors_deallocate_trigger(struct iio_dev *indio_dev)
{
	return;
}
#define st_sensors_validate_device NULL
#endif

int st_sensors_init_sensor(struct iio_dev *indio_dev,
					struct st_sensors_platform_data *pdata);

int st_sensors_set_enable(struct iio_dev *indio_dev, bool enable);

int st_sensors_set_axis_enable(struct iio_dev *indio_dev, u8 axis_enable);

int st_sensors_power_enable(struct iio_dev *indio_dev);

void st_sensors_power_disable(struct iio_dev *indio_dev);

int st_sensors_debugfs_reg_access(struct iio_dev *indio_dev,
				  unsigned reg, unsigned writeval,
				  unsigned *readval);

int st_sensors_set_odr(struct iio_dev *indio_dev, unsigned int odr);

int st_sensors_set_dataready_irq(struct iio_dev *indio_dev, bool enable);

int st_sensors_set_fullscale_by_gain(struct iio_dev *indio_dev, int scale);

int st_sensors_read_info_raw(struct iio_dev *indio_dev,
				struct iio_chan_spec const *ch, int *val);

int st_sensors_get_settings_index(const char *name,
				  const struct st_sensor_settings *list,
				  const int list_length);

int st_sensors_verify_id(struct iio_dev *indio_dev);

ssize_t st_sensors_sysfs_sampling_frequency_avail(struct device *dev,
				struct device_attribute *attr, char *buf);

ssize_t st_sensors_sysfs_scale_avail(struct device *dev,
				struct device_attribute *attr, char *buf);

void st_sensors_dev_name_probe(struct device *dev, char *name, int len);

#endif /* ST_SENSORS_H */<|MERGE_RESOLUTION|>--- conflicted
+++ resolved
@@ -154,13 +154,7 @@
  * struct int2 - data-ready configuration register for INT2 pin.
  * @addr_ihl: address to enable/disable active low on the INT lines.
  * @mask_ihl: mask to enable/disable active low on the INT lines.
-<<<<<<< HEAD
- * @addr_od: address to enable/disable Open Drain on the INT lines.
- * @mask_od: mask to enable/disable Open Drain on the INT lines.
- * @addr_stat_drdy: address to read status of DRDY (data ready) interrupt
-=======
  * struct stat_drdy - status register of DRDY (data ready) interrupt.
->>>>>>> 24b8d41d
  * struct ig1 - represents the Interrupt Generator 1 of sensors.
  * @en_addr: address of the enable ig1 register.
  * @en_mask: mask to write the on/off value for enable.
@@ -170,9 +164,6 @@
 	struct st_sensor_int_drdy int2;
 	u8 addr_ihl;
 	u8 mask_ihl;
-	u8 addr_od;
-	u8 mask_od;
-	u8 addr_stat_drdy;
 	struct {
 		u8 addr;
 		u8 mask;
@@ -232,20 +223,11 @@
  * num_data_channels: Number of data channels used in buffer.
  * @drdy_int_pin: Redirect DRDY on pin 1 (1) or pin 2 (2).
  * @int_pin_open_drain: Set the interrupt/DRDY to open drain.
-<<<<<<< HEAD
- * @get_irq_data_ready: Function to get the IRQ used for data ready signal.
- * @tf: Transfer function structure used by I/O operations.
- * @tb: Transfer buffers and mutex used by I/O operations.
- * @edge_irq: the IRQ triggers on edges and need special handling.
- * @hw_irq_trigger: if we're using the hardware interrupt on the sensor.
- * @hw_timestamp: Latest timestamp from the interrupt handler, when in use.
-=======
  * @irq: the IRQ number.
  * @edge_irq: the IRQ triggers on edges and need special handling.
  * @hw_irq_trigger: if we're using the hardware interrupt on the sensor.
  * @hw_timestamp: Latest timestamp from the interrupt handler, when in use.
  * @buffer_data: Data used by buffer part.
->>>>>>> 24b8d41d
  */
 struct st_sensor_data {
 	struct device *dev;
@@ -264,25 +246,13 @@
 
 	u8 drdy_int_pin;
 	bool int_pin_open_drain;
-<<<<<<< HEAD
-=======
 	int irq;
->>>>>>> 24b8d41d
 
 	bool edge_irq;
 	bool hw_irq_trigger;
 	s64 hw_timestamp;
 
-<<<<<<< HEAD
-	const struct st_sensor_transfer_function *tf;
-	struct st_sensor_transfer_buffer tb;
-
-	bool edge_irq;
-	bool hw_irq_trigger;
-	s64 hw_timestamp;
-=======
 	char buffer_data[ST_SENSORS_MAX_BUFFER_SIZE] ____cacheline_aligned;
->>>>>>> 24b8d41d
 };
 
 #ifdef CONFIG_IIO_BUFFER
