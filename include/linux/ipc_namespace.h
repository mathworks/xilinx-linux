/* SPDX-License-Identifier: GPL-2.0 */
#ifndef __IPC_NAMESPACE_H__
#define __IPC_NAMESPACE_H__

#include <linux/err.h>
#include <linux/idr.h>
#include <linux/rwsem.h>
#include <linux/notifier.h>
#include <linux/nsproxy.h>
#include <linux/ns_common.h>
#include <linux/refcount.h>
#include <linux/rhashtable-types.h>

struct user_namespace;

struct ipc_ids {
	int in_use;
	unsigned short seq;
	struct rw_semaphore rwsem;
	struct idr ipcs_idr;
	int max_idx;
	int last_idx;	/* For wrap around detection */
#ifdef CONFIG_CHECKPOINT_RESTORE
	int next_id;
#endif
	struct rhashtable key_ht;
};

struct ipc_namespace {
	refcount_t	count;
	struct ipc_ids	ids[3];

	int		sem_ctls[4];
	int		used_sems;

	unsigned int	msg_ctlmax;
	unsigned int	msg_ctlmnb;
	unsigned int	msg_ctlmni;
	atomic_t	msg_bytes;
	atomic_t	msg_hdrs;

	size_t		shm_ctlmax;
	size_t		shm_ctlall;
	unsigned long	shm_tot;
	int		shm_ctlmni;
	/*
	 * Defines whether IPC_RMID is forced for _all_ shm segments regardless
	 * of shmctl()
	 */
	int		shm_rmid_forced;

	struct notifier_block ipcns_nb;

	/* The kern_mount of the mqueuefs sb.  We take a ref on it */
	struct vfsmount	*mq_mnt;

	/* # queues in this ns, protected by mq_lock */
	unsigned int    mq_queues_count;

	/* next fields are set through sysctl */
	unsigned int    mq_queues_max;   /* initialized to DFLT_QUEUESMAX */
	unsigned int    mq_msg_max;      /* initialized to DFLT_MSGMAX */
	unsigned int    mq_msgsize_max;  /* initialized to DFLT_MSGSIZEMAX */
	unsigned int    mq_msg_default;
	unsigned int    mq_msgsize_default;

	/* user_ns which owns the ipc ns */
	struct user_namespace *user_ns;
	struct ucounts *ucounts;
<<<<<<< HEAD
=======

	struct llist_node mnt_llist;
>>>>>>> 24b8d41d

	struct ns_common ns;
} __randomize_layout;

extern struct ipc_namespace init_ipc_ns;
extern spinlock_t mq_lock;

#ifdef CONFIG_SYSVIPC
extern void shm_destroy_orphaned(struct ipc_namespace *ns);
#else /* CONFIG_SYSVIPC */
static inline void shm_destroy_orphaned(struct ipc_namespace *ns) {}
#endif /* CONFIG_SYSVIPC */

#ifdef CONFIG_POSIX_MQUEUE
extern int mq_init_ns(struct ipc_namespace *ns);
/*
 * POSIX Message Queue default values:
 *
 * MIN_*: Lowest value an admin can set the maximum unprivileged limit to
 * DFLT_*MAX: Default values for the maximum unprivileged limits
 * DFLT_{MSG,MSGSIZE}: Default values used when the user doesn't supply
 *   an attribute to the open call and the queue must be created
 * HARD_*: Highest value the maximums can be set to.  These are enforced
 *   on CAP_SYS_RESOURCE apps as well making them inviolate (so make them
 *   suitably high)
 *
 * POSIX Requirements:
 *   Per app minimum openable message queues - 8.  This does not map well
 *     to the fact that we limit the number of queues on a per namespace
 *     basis instead of a per app basis.  So, make the default high enough
 *     that no given app should have a hard time opening 8 queues.
 *   Minimum maximum for HARD_MSGMAX - 32767.  I bumped this to 65536.
 *   Minimum maximum for HARD_MSGSIZEMAX - POSIX is silent on this.  However,
 *     we have run into a situation where running applications in the wild
 *     require this to be at least 5MB, and preferably 10MB, so I set the
 *     value to 16MB in hopes that this user is the worst of the bunch and
 *     the new maximum will handle anyone else.  I may have to revisit this
 *     in the future.
 */
#define DFLT_QUEUESMAX		      256
#define MIN_MSGMAX			1
#define DFLT_MSG		       10U
#define DFLT_MSGMAX		       10
#define HARD_MSGMAX		    65536
#define MIN_MSGSIZEMAX		      128
#define DFLT_MSGSIZE		     8192U
#define DFLT_MSGSIZEMAX		     8192
#define HARD_MSGSIZEMAX	    (16*1024*1024)
#else
static inline int mq_init_ns(struct ipc_namespace *ns) { return 0; }
#endif

#if defined(CONFIG_IPC_NS)
extern struct ipc_namespace *copy_ipcs(unsigned long flags,
	struct user_namespace *user_ns, struct ipc_namespace *ns);

static inline struct ipc_namespace *get_ipc_ns(struct ipc_namespace *ns)
{
	if (ns)
		refcount_inc(&ns->count);
	return ns;
}

extern void put_ipc_ns(struct ipc_namespace *ns);
#else
static inline struct ipc_namespace *copy_ipcs(unsigned long flags,
	struct user_namespace *user_ns, struct ipc_namespace *ns)
{
	if (flags & CLONE_NEWIPC)
		return ERR_PTR(-EINVAL);

	return ns;
}

static inline struct ipc_namespace *get_ipc_ns(struct ipc_namespace *ns)
{
	return ns;
}

static inline void put_ipc_ns(struct ipc_namespace *ns)
{
}
#endif

#ifdef CONFIG_POSIX_MQUEUE_SYSCTL

struct ctl_table_header;
extern struct ctl_table_header *mq_register_sysctl_table(void);

#else /* CONFIG_POSIX_MQUEUE_SYSCTL */

static inline struct ctl_table_header *mq_register_sysctl_table(void)
{
	return NULL;
}

#endif /* CONFIG_POSIX_MQUEUE_SYSCTL */
#endif<|MERGE_RESOLUTION|>--- conflicted
+++ resolved
@@ -67,11 +67,8 @@
 	/* user_ns which owns the ipc ns */
 	struct user_namespace *user_ns;
 	struct ucounts *ucounts;
-<<<<<<< HEAD
-=======
 
 	struct llist_node mnt_llist;
->>>>>>> 24b8d41d
 
 	struct ns_common ns;
 } __randomize_layout;
