--- conflicted
+++ resolved
@@ -143,9 +143,6 @@
 	(typeof(type) __percpu *)__alloc_percpu(sizeof(type),		\
 						__alignof__(type))
 
-<<<<<<< HEAD
-=======
 extern unsigned long pcpu_nr_pages(void);
 
->>>>>>> 24b8d41d
 #endif /* __LINUX_PERCPU_H */