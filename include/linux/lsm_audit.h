/* SPDX-License-Identifier: GPL-2.0 */
/*
 * Common LSM logging functions
 * Heavily borrowed from selinux/avc.h
 *
 * Author : Etienne BASSET  <etienne.basset@ensta.org>
 *
 * All credits to : Stephen Smalley, <sds@tycho.nsa.gov>
 * All BUGS to : Etienne BASSET  <etienne.basset@ensta.org>
 */
#ifndef _LSM_COMMON_LOGGING_
#define _LSM_COMMON_LOGGING_

#include <linux/stddef.h>
#include <linux/errno.h>
#include <linux/kernel.h>
#include <linux/kdev_t.h>
#include <linux/spinlock.h>
#include <linux/init.h>
#include <linux/audit.h>
#include <linux/in6.h>
#include <linux/path.h>
#include <linux/key.h>
#include <linux/skbuff.h>
#include <rdma/ib_verbs.h>

struct lsm_network_audit {
	int netif;
	struct sock *sk;
	u16 family;
	__be16 dport;
	__be16 sport;
	union {
		struct {
			__be32 daddr;
			__be32 saddr;
		} v4;
		struct {
			struct in6_addr daddr;
			struct in6_addr saddr;
		} v6;
	} fam;
};

struct lsm_ioctlop_audit {
	struct path path;
	u16 cmd;
};

struct lsm_ibpkey_audit {
	u64	subnet_prefix;
	u16	pkey;
};

struct lsm_ibendport_audit {
	char	dev_name[IB_DEVICE_NAME_MAX];
	u8	port;
};

/* Auxiliary data to use in generating the audit record. */
struct common_audit_data {
	char type;
#define LSM_AUDIT_DATA_PATH	1
#define LSM_AUDIT_DATA_NET	2
#define LSM_AUDIT_DATA_CAP	3
#define LSM_AUDIT_DATA_IPC	4
#define LSM_AUDIT_DATA_TASK	5
#define LSM_AUDIT_DATA_KEY	6
#define LSM_AUDIT_DATA_NONE	7
#define LSM_AUDIT_DATA_KMOD	8
#define LSM_AUDIT_DATA_INODE	9
#define LSM_AUDIT_DATA_DENTRY	10
#define LSM_AUDIT_DATA_IOCTL_OP	11
#define LSM_AUDIT_DATA_FILE	12
<<<<<<< HEAD
=======
#define LSM_AUDIT_DATA_IBPKEY	13
#define LSM_AUDIT_DATA_IBENDPORT 14
#define LSM_AUDIT_DATA_LOCKDOWN 15
#define LSM_AUDIT_DATA_NOTIFICATION 16
>>>>>>> 24b8d41d
	union 	{
		struct path path;
		struct dentry *dentry;
		struct inode *inode;
		struct lsm_network_audit *net;
		int cap;
		int ipc_id;
		struct task_struct *tsk;
#ifdef CONFIG_KEYS
		struct {
			key_serial_t key;
			char *key_desc;
		} key_struct;
#endif
		char *kmod_name;
		struct lsm_ioctlop_audit *op;
		struct file *file;
<<<<<<< HEAD
=======
		struct lsm_ibpkey_audit *ibpkey;
		struct lsm_ibendport_audit *ibendport;
		int reason;
>>>>>>> 24b8d41d
	} u;
	/* this union contains LSM specific data */
	union {
#ifdef CONFIG_SECURITY_SMACK
		struct smack_audit_data *smack_audit_data;
#endif
#ifdef CONFIG_SECURITY_SELINUX
		struct selinux_audit_data *selinux_audit_data;
#endif
#ifdef CONFIG_SECURITY_APPARMOR
		struct apparmor_audit_data *apparmor_audit_data;
#endif
	}; /* per LSM data pointer union */
};

#define v4info fam.v4
#define v6info fam.v6

int ipv4_skb_to_auditdata(struct sk_buff *skb,
		struct common_audit_data *ad, u8 *proto);

int ipv6_skb_to_auditdata(struct sk_buff *skb,
		struct common_audit_data *ad, u8 *proto);

void common_lsm_audit(struct common_audit_data *a,
	void (*pre_audit)(struct audit_buffer *, void *),
	void (*post_audit)(struct audit_buffer *, void *));

#endif<|MERGE_RESOLUTION|>--- conflicted
+++ resolved
@@ -72,13 +72,10 @@
 #define LSM_AUDIT_DATA_DENTRY	10
 #define LSM_AUDIT_DATA_IOCTL_OP	11
 #define LSM_AUDIT_DATA_FILE	12
-<<<<<<< HEAD
-=======
 #define LSM_AUDIT_DATA_IBPKEY	13
 #define LSM_AUDIT_DATA_IBENDPORT 14
 #define LSM_AUDIT_DATA_LOCKDOWN 15
 #define LSM_AUDIT_DATA_NOTIFICATION 16
->>>>>>> 24b8d41d
 	union 	{
 		struct path path;
 		struct dentry *dentry;
@@ -96,12 +93,9 @@
 		char *kmod_name;
 		struct lsm_ioctlop_audit *op;
 		struct file *file;
-<<<<<<< HEAD
-=======
 		struct lsm_ibpkey_audit *ibpkey;
 		struct lsm_ibendport_audit *ibendport;
 		int reason;
->>>>>>> 24b8d41d
 	} u;
 	/* this union contains LSM specific data */
 	union {
