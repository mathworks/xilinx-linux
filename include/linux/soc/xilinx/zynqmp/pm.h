--- conflicted
+++ resolved
@@ -22,15 +22,7 @@
 #ifndef __SOC_ZYNQMP_PM_H__
 #define __SOC_ZYNQMP_PM_H__
 
-<<<<<<< HEAD
-#define ZYNQMP_PM_VERSION_MAJOR	0
-#define ZYNQMP_PM_VERSION_MINOR	3
-
-#define ZYNQMP_PM_VERSION	((ZYNQMP_PM_VERSION_MAJOR << 16) | \
-					ZYNQMP_PM_VERSION_MINOR)
-=======
 #include <linux/soc/xilinx/zynqmp/firmware.h>
->>>>>>> 863b8ff9
 
 #define ZYNQMP_PM_MAX_LATENCY	(~0U)
 #define ZYNQMP_PM_MAX_QOS	100U
@@ -116,21 +108,5 @@
 int zynqmp_pm_get_operating_characteristic(const u32 node,
 					const enum zynqmp_pm_opchar_type type,
 					u32 *const result);
-<<<<<<< HEAD
-
-/* Direct-Control API functions */
-int zynqmp_pm_reset_assert(const enum zynqmp_pm_reset reset,
-				const enum zynqmp_pm_reset_action assert_flag);
-int zynqmp_pm_reset_get_status(const enum zynqmp_pm_reset reset,
-					u32 *status);
-int zynqmp_pm_mmio_write(const u32 address,
-				     const u32 mask,
-				     const u32 value);
-int zynqmp_pm_mmio_read(const u32 address, u32 *value);
-int zynqmp_pm_fpga_load(const u64 address, const u32 size, const u32 flags);
-int zynqmp_pm_fpga_get_status(u32 *value);
-int zynqmp_pm_get_chipid(u32 *idcode, u32 *version);
-=======
->>>>>>> 863b8ff9
 
 #endif /* __SOC_ZYNQMP_PM_H__ */