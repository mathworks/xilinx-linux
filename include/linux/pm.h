/* SPDX-License-Identifier: GPL-2.0-or-later */
/*
 *  pm.h - Power management interface
 *
 *  Copyright (C) 2000 Andrew Henroid
 */

#ifndef _LINUX_PM_H
#define _LINUX_PM_H

#include <linux/list.h>
#include <linux/workqueue.h>
#include <linux/spinlock.h>
#include <linux/wait.h>
#include <linux/timer.h>
#include <linux/hrtimer.h>
#include <linux/completion.h>

/*
 * Callbacks for platform drivers to implement.
 */
extern void (*pm_power_off)(void);
extern void (*pm_power_off_prepare)(void);

struct device; /* we have a circular dep with device.h */
#ifdef CONFIG_VT_CONSOLE_SLEEP
extern void pm_vt_switch_required(struct device *dev, bool required);
extern void pm_vt_switch_unregister(struct device *dev);
#else
static inline void pm_vt_switch_required(struct device *dev, bool required)
{
}
static inline void pm_vt_switch_unregister(struct device *dev)
{
}
#endif /* CONFIG_VT_CONSOLE_SLEEP */

/*
 * Device power management
 */

struct device;

#ifdef CONFIG_PM
extern const char power_group_name[];		/* = "power" */
#else
#define power_group_name	NULL
#endif

typedef struct pm_message {
	int event;
} pm_message_t;

/**
 * struct dev_pm_ops - device PM callbacks.
 *
 * @prepare: The principal role of this callback is to prevent new children of
 *	the device from being registered after it has returned (the driver's
 *	subsystem and generally the rest of the kernel is supposed to prevent
 *	new calls to the probe method from being made too once @prepare() has
 *	succeeded).  If @prepare() detects a situation it cannot handle (e.g.
 *	registration of a child already in progress), it may return -EAGAIN, so
 *	that the PM core can execute it once again (e.g. after a new child has
 *	been registered) to recover from the race condition.
 *	This method is executed for all kinds of suspend transitions and is
 *	followed by one of the suspend callbacks: @suspend(), @freeze(), or
 *	@poweroff().  If the transition is a suspend to memory or standby (that
 *	is, not related to hibernation), the return value of @prepare() may be
 *	used to indicate to the PM core to leave the device in runtime suspend
 *	if applicable.  Namely, if @prepare() returns a positive number, the PM
 *	core will understand that as a declaration that the device appears to be
 *	runtime-suspended and it may be left in that state during the entire
 *	transition and during the subsequent resume if all of its descendants
 *	are left in runtime suspend too.  If that happens, @complete() will be
 *	executed directly after @prepare() and it must ensure the proper
 *	functioning of the device after the system resume.
 *	The PM core executes subsystem-level @prepare() for all devices before
 *	starting to invoke suspend callbacks for any of them, so generally
 *	devices may be assumed to be functional or to respond to runtime resume
 *	requests while @prepare() is being executed.  However, device drivers
 *	may NOT assume anything about the availability of user space at that
 *	time and it is NOT valid to request firmware from within @prepare()
 *	(it's too late to do that).  It also is NOT valid to allocate
 *	substantial amounts of memory from @prepare() in the GFP_KERNEL mode.
 *	[To work around these limitations, drivers may register suspend and
 *	hibernation notifiers to be executed before the freezing of tasks.]
 *
 * @complete: Undo the changes made by @prepare().  This method is executed for
 *	all kinds of resume transitions, following one of the resume callbacks:
 *	@resume(), @thaw(), @restore().  Also called if the state transition
 *	fails before the driver's suspend callback: @suspend(), @freeze() or
 *	@poweroff(), can be executed (e.g. if the suspend callback fails for one
 *	of the other devices that the PM core has unsuccessfully attempted to
 *	suspend earlier).
 *	The PM core executes subsystem-level @complete() after it has executed
 *	the appropriate resume callbacks for all devices.  If the corresponding
 *	@prepare() at the beginning of the suspend transition returned a
 *	positive number and the device was left in runtime suspend (without
 *	executing any suspend and resume callbacks for it), @complete() will be
 *	the only callback executed for the device during resume.  In that case,
 *	@complete() must be prepared to do whatever is necessary to ensure the
 *	proper functioning of the device after the system resume.  To this end,
 *	@complete() can check the power.direct_complete flag of the device to
 *	learn whether (unset) or not (set) the previous suspend and resume
 *	callbacks have been executed for it.
 *
 * @suspend: Executed before putting the system into a sleep state in which the
 *	contents of main memory are preserved.  The exact action to perform
 *	depends on the device's subsystem (PM domain, device type, class or bus
 *	type), but generally the device must be quiescent after subsystem-level
 *	@suspend() has returned, so that it doesn't do any I/O or DMA.
 *	Subsystem-level @suspend() is executed for all devices after invoking
 *	subsystem-level @prepare() for all of them.
 *
 * @suspend_late: Continue operations started by @suspend().  For a number of
 *	devices @suspend_late() may point to the same callback routine as the
 *	runtime suspend callback.
 *
 * @resume: Executed after waking the system up from a sleep state in which the
 *	contents of main memory were preserved.  The exact action to perform
 *	depends on the device's subsystem, but generally the driver is expected
 *	to start working again, responding to hardware events and software
 *	requests (the device itself may be left in a low-power state, waiting
 *	for a runtime resume to occur).  The state of the device at the time its
 *	driver's @resume() callback is run depends on the platform and subsystem
 *	the device belongs to.  On most platforms, there are no restrictions on
 *	availability of resources like clocks during @resume().
 *	Subsystem-level @resume() is executed for all devices after invoking
 *	subsystem-level @resume_noirq() for all of them.
 *
 * @resume_early: Prepare to execute @resume().  For a number of devices
 *	@resume_early() may point to the same callback routine as the runtime
 *	resume callback.
 *
 * @freeze: Hibernation-specific, executed before creating a hibernation image.
 *	Analogous to @suspend(), but it should not enable the device to signal
 *	wakeup events or change its power state.  The majority of subsystems
 *	(with the notable exception of the PCI bus type) expect the driver-level
 *	@freeze() to save the device settings in memory to be used by @restore()
 *	during the subsequent resume from hibernation.
 *	Subsystem-level @freeze() is executed for all devices after invoking
 *	subsystem-level @prepare() for all of them.
 *
 * @freeze_late: Continue operations started by @freeze().  Analogous to
 *	@suspend_late(), but it should not enable the device to signal wakeup
 *	events or change its power state.
 *
 * @thaw: Hibernation-specific, executed after creating a hibernation image OR
 *	if the creation of an image has failed.  Also executed after a failing
 *	attempt to restore the contents of main memory from such an image.
 *	Undo the changes made by the preceding @freeze(), so the device can be
 *	operated in the same way as immediately before the call to @freeze().
 *	Subsystem-level @thaw() is executed for all devices after invoking
 *	subsystem-level @thaw_noirq() for all of them.  It also may be executed
 *	directly after @freeze() in case of a transition error.
 *
 * @thaw_early: Prepare to execute @thaw().  Undo the changes made by the
 *	preceding @freeze_late().
 *
 * @poweroff: Hibernation-specific, executed after saving a hibernation image.
 *	Analogous to @suspend(), but it need not save the device's settings in
 *	memory.
 *	Subsystem-level @poweroff() is executed for all devices after invoking
 *	subsystem-level @prepare() for all of them.
 *
 * @poweroff_late: Continue operations started by @poweroff().  Analogous to
 *	@suspend_late(), but it need not save the device's settings in memory.
 *
 * @restore: Hibernation-specific, executed after restoring the contents of main
 *	memory from a hibernation image, analogous to @resume().
 *
 * @restore_early: Prepare to execute @restore(), analogous to @resume_early().
 *
 * @suspend_noirq: Complete the actions started by @suspend().  Carry out any
 *	additional operations required for suspending the device that might be
 *	racing with its driver's interrupt handler, which is guaranteed not to
 *	run while @suspend_noirq() is being executed.
 *	It generally is expected that the device will be in a low-power state
 *	(appropriate for the target system sleep state) after subsystem-level
 *	@suspend_noirq() has returned successfully.  If the device can generate
 *	system wakeup signals and is enabled to wake up the system, it should be
 *	configured to do so at that time.  However, depending on the platform
 *	and device's subsystem, @suspend() or @suspend_late() may be allowed to
 *	put the device into the low-power state and configure it to generate
 *	wakeup signals, in which case it generally is not necessary to define
 *	@suspend_noirq().
 *
 * @resume_noirq: Prepare for the execution of @resume() by carrying out any
 *	operations required for resuming the device that might be racing with
 *	its driver's interrupt handler, which is guaranteed not to run while
 *	@resume_noirq() is being executed.
 *
 * @freeze_noirq: Complete the actions started by @freeze().  Carry out any
 *	additional operations required for freezing the device that might be
 *	racing with its driver's interrupt handler, which is guaranteed not to
 *	run while @freeze_noirq() is being executed.
 *	The power state of the device should not be changed by either @freeze(),
 *	or @freeze_late(), or @freeze_noirq() and it should not be configured to
 *	signal system wakeup by any of these callbacks.
 *
 * @thaw_noirq: Prepare for the execution of @thaw() by carrying out any
 *	operations required for thawing the device that might be racing with its
 *	driver's interrupt handler, which is guaranteed not to run while
 *	@thaw_noirq() is being executed.
 *
 * @poweroff_noirq: Complete the actions started by @poweroff().  Analogous to
 *	@suspend_noirq(), but it need not save the device's settings in memory.
 *
 * @restore_noirq: Prepare for the execution of @restore() by carrying out any
 *	operations required for thawing the device that might be racing with its
 *	driver's interrupt handler, which is guaranteed not to run while
 *	@restore_noirq() is being executed.  Analogous to @resume_noirq().
 *
 * @runtime_suspend: Prepare the device for a condition in which it won't be
 *	able to communicate with the CPU(s) and RAM due to power management.
 *	This need not mean that the device should be put into a low-power state.
 *	For example, if the device is behind a link which is about to be turned
 *	off, the device may remain at full power.  If the device does go to low
 *	power and is capable of generating runtime wakeup events, remote wakeup
 *	(i.e., a hardware mechanism allowing the device to request a change of
 *	its power state via an interrupt) should be enabled for it.
 *
 * @runtime_resume: Put the device into the fully active state in response to a
 *	wakeup event generated by hardware or at the request of software.  If
 *	necessary, put the device into the full-power state and restore its
 *	registers, so that it is fully operational.
 *
 * @runtime_idle: Device appears to be inactive and it might be put into a
 *	low-power state if all of the necessary conditions are satisfied.
 *	Check these conditions, and return 0 if it's appropriate to let the PM
 *	core queue a suspend request for the device.
 *
 * Several device power state transitions are externally visible, affecting
 * the state of pending I/O queues and (for drivers that touch hardware)
 * interrupts, wakeups, DMA, and other hardware state.  There may also be
 * internal transitions to various low-power modes which are transparent
 * to the rest of the driver stack (such as a driver that's ON gating off
 * clocks which are not in active use).
 *
 * The externally visible transitions are handled with the help of callbacks
 * included in this structure in such a way that, typically, two levels of
 * callbacks are involved.  First, the PM core executes callbacks provided by PM
 * domains, device types, classes and bus types.  They are the subsystem-level
 * callbacks expected to execute callbacks provided by device drivers, although
 * they may choose not to do that.  If the driver callbacks are executed, they
 * have to collaborate with the subsystem-level callbacks to achieve the goals
 * appropriate for the given system transition, given transition phase and the
 * subsystem the device belongs to.
 *
 * All of the above callbacks, except for @complete(), return error codes.
 * However, the error codes returned by @resume(), @thaw(), @restore(),
 * @resume_noirq(), @thaw_noirq(), and @restore_noirq(), do not cause the PM
 * core to abort the resume transition during which they are returned.  The
 * error codes returned in those cases are only printed to the system logs for
 * debugging purposes.  Still, it is recommended that drivers only return error
 * codes from their resume methods in case of an unrecoverable failure (i.e.
 * when the device being handled refuses to resume and becomes unusable) to
 * allow the PM core to be modified in the future, so that it can avoid
 * attempting to handle devices that failed to resume and their children.
 *
 * It is allowed to unregister devices while the above callbacks are being
 * executed.  However, a callback routine MUST NOT try to unregister the device
 * it was called for, although it may unregister children of that device (for
 * example, if it detects that a child was unplugged while the system was
 * asleep).
 *
 * There also are callbacks related to runtime power management of devices.
 * Again, as a rule these callbacks are executed by the PM core for subsystems
 * (PM domains, device types, classes and bus types) and the subsystem-level
 * callbacks are expected to invoke the driver callbacks.  Moreover, the exact
 * actions to be performed by a device driver's callbacks generally depend on
 * the platform and subsystem the device belongs to.
 *
 * Refer to Documentation/power/runtime_pm.rst for more information about the
 * role of the @runtime_suspend(), @runtime_resume() and @runtime_idle()
 * callbacks in device runtime power management.
 */
struct dev_pm_ops {
	int (*prepare)(struct device *dev);
	void (*complete)(struct device *dev);
	int (*suspend)(struct device *dev);
	int (*resume)(struct device *dev);
	int (*freeze)(struct device *dev);
	int (*thaw)(struct device *dev);
	int (*poweroff)(struct device *dev);
	int (*restore)(struct device *dev);
	int (*suspend_late)(struct device *dev);
	int (*resume_early)(struct device *dev);
	int (*freeze_late)(struct device *dev);
	int (*thaw_early)(struct device *dev);
	int (*poweroff_late)(struct device *dev);
	int (*restore_early)(struct device *dev);
	int (*suspend_noirq)(struct device *dev);
	int (*resume_noirq)(struct device *dev);
	int (*freeze_noirq)(struct device *dev);
	int (*thaw_noirq)(struct device *dev);
	int (*poweroff_noirq)(struct device *dev);
	int (*restore_noirq)(struct device *dev);
	int (*runtime_suspend)(struct device *dev);
	int (*runtime_resume)(struct device *dev);
	int (*runtime_idle)(struct device *dev);
};

#ifdef CONFIG_PM_SLEEP
#define SET_SYSTEM_SLEEP_PM_OPS(suspend_fn, resume_fn) \
	.suspend = suspend_fn, \
	.resume = resume_fn, \
	.freeze = suspend_fn, \
	.thaw = resume_fn, \
	.poweroff = suspend_fn, \
	.restore = resume_fn,
#else
#define SET_SYSTEM_SLEEP_PM_OPS(suspend_fn, resume_fn)
#endif

#ifdef CONFIG_PM_SLEEP
#define SET_LATE_SYSTEM_SLEEP_PM_OPS(suspend_fn, resume_fn) \
	.suspend_late = suspend_fn, \
	.resume_early = resume_fn, \
	.freeze_late = suspend_fn, \
	.thaw_early = resume_fn, \
	.poweroff_late = suspend_fn, \
	.restore_early = resume_fn,
#else
#define SET_LATE_SYSTEM_SLEEP_PM_OPS(suspend_fn, resume_fn)
#endif

#ifdef CONFIG_PM_SLEEP
#define SET_NOIRQ_SYSTEM_SLEEP_PM_OPS(suspend_fn, resume_fn) \
	.suspend_noirq = suspend_fn, \
	.resume_noirq = resume_fn, \
	.freeze_noirq = suspend_fn, \
	.thaw_noirq = resume_fn, \
	.poweroff_noirq = suspend_fn, \
	.restore_noirq = resume_fn,
#else
#define SET_NOIRQ_SYSTEM_SLEEP_PM_OPS(suspend_fn, resume_fn)
#endif

#ifdef CONFIG_PM
#define SET_RUNTIME_PM_OPS(suspend_fn, resume_fn, idle_fn) \
	.runtime_suspend = suspend_fn, \
	.runtime_resume = resume_fn, \
	.runtime_idle = idle_fn,
#else
#define SET_RUNTIME_PM_OPS(suspend_fn, resume_fn, idle_fn)
#endif

/*
 * Use this if you want to use the same suspend and resume callbacks for suspend
 * to RAM and hibernation.
 */
#define SIMPLE_DEV_PM_OPS(name, suspend_fn, resume_fn) \
const struct dev_pm_ops __maybe_unused name = { \
	SET_SYSTEM_SLEEP_PM_OPS(suspend_fn, resume_fn) \
}

/*
 * Use this for defining a set of PM operations to be used in all situations
 * (system suspend, hibernation or runtime PM).
 * NOTE: In general, system suspend callbacks, .suspend() and .resume(), should
 * be different from the corresponding runtime PM callbacks, .runtime_suspend(),
 * and .runtime_resume(), because .runtime_suspend() always works on an already
 * quiescent device, while .suspend() should assume that the device may be doing
 * something when it is called (it should ensure that the device will be
 * quiescent after it has returned).  Therefore it's better to point the "late"
 * suspend and "early" resume callback pointers, .suspend_late() and
 * .resume_early(), to the same routines as .runtime_suspend() and
 * .runtime_resume(), respectively (and analogously for hibernation).
 */
#define UNIVERSAL_DEV_PM_OPS(name, suspend_fn, resume_fn, idle_fn) \
const struct dev_pm_ops __maybe_unused name = { \
	SET_SYSTEM_SLEEP_PM_OPS(suspend_fn, resume_fn) \
	SET_RUNTIME_PM_OPS(suspend_fn, resume_fn, idle_fn) \
}

#ifdef CONFIG_PM
#define pm_ptr(_ptr) (_ptr)
#else
#define pm_ptr(_ptr) NULL
#endif

/*
 * PM_EVENT_ messages
 *
 * The following PM_EVENT_ messages are defined for the internal use of the PM
 * core, in order to provide a mechanism allowing the high level suspend and
 * hibernation code to convey the necessary information to the device PM core
 * code:
 *
 * ON		No transition.
 *
 * FREEZE	System is going to hibernate, call ->prepare() and ->freeze()
 *		for all devices.
 *
 * SUSPEND	System is going to suspend, call ->prepare() and ->suspend()
 *		for all devices.
 *
 * HIBERNATE	Hibernation image has been saved, call ->prepare() and
 *		->poweroff() for all devices.
 *
 * QUIESCE	Contents of main memory are going to be restored from a (loaded)
 *		hibernation image, call ->prepare() and ->freeze() for all
 *		devices.
 *
 * RESUME	System is resuming, call ->resume() and ->complete() for all
 *		devices.
 *
 * THAW		Hibernation image has been created, call ->thaw() and
 *		->complete() for all devices.
 *
 * RESTORE	Contents of main memory have been restored from a hibernation
 *		image, call ->restore() and ->complete() for all devices.
 *
 * RECOVER	Creation of a hibernation image or restoration of the main
 *		memory contents from a hibernation image has failed, call
 *		->thaw() and ->complete() for all devices.
 *
 * The following PM_EVENT_ messages are defined for internal use by
 * kernel subsystems.  They are never issued by the PM core.
 *
 * USER_SUSPEND		Manual selective suspend was issued by userspace.
 *
 * USER_RESUME		Manual selective resume was issued by userspace.
 *
 * REMOTE_WAKEUP	Remote-wakeup request was received from the device.
 *
 * AUTO_SUSPEND		Automatic (device idle) runtime suspend was
 *			initiated by the subsystem.
 *
 * AUTO_RESUME		Automatic (device needed) runtime resume was
 *			requested by a driver.
 */

#define PM_EVENT_INVALID	(-1)
#define PM_EVENT_ON		0x0000
#define PM_EVENT_FREEZE		0x0001
#define PM_EVENT_SUSPEND	0x0002
#define PM_EVENT_HIBERNATE	0x0004
#define PM_EVENT_QUIESCE	0x0008
#define PM_EVENT_RESUME		0x0010
#define PM_EVENT_THAW		0x0020
#define PM_EVENT_RESTORE	0x0040
#define PM_EVENT_RECOVER	0x0080
#define PM_EVENT_USER		0x0100
#define PM_EVENT_REMOTE		0x0200
#define PM_EVENT_AUTO		0x0400

#define PM_EVENT_SLEEP		(PM_EVENT_SUSPEND | PM_EVENT_HIBERNATE)
#define PM_EVENT_USER_SUSPEND	(PM_EVENT_USER | PM_EVENT_SUSPEND)
#define PM_EVENT_USER_RESUME	(PM_EVENT_USER | PM_EVENT_RESUME)
#define PM_EVENT_REMOTE_RESUME	(PM_EVENT_REMOTE | PM_EVENT_RESUME)
#define PM_EVENT_AUTO_SUSPEND	(PM_EVENT_AUTO | PM_EVENT_SUSPEND)
#define PM_EVENT_AUTO_RESUME	(PM_EVENT_AUTO | PM_EVENT_RESUME)

#define PMSG_INVALID	((struct pm_message){ .event = PM_EVENT_INVALID, })
#define PMSG_ON		((struct pm_message){ .event = PM_EVENT_ON, })
#define PMSG_FREEZE	((struct pm_message){ .event = PM_EVENT_FREEZE, })
#define PMSG_QUIESCE	((struct pm_message){ .event = PM_EVENT_QUIESCE, })
#define PMSG_SUSPEND	((struct pm_message){ .event = PM_EVENT_SUSPEND, })
#define PMSG_HIBERNATE	((struct pm_message){ .event = PM_EVENT_HIBERNATE, })
#define PMSG_RESUME	((struct pm_message){ .event = PM_EVENT_RESUME, })
#define PMSG_THAW	((struct pm_message){ .event = PM_EVENT_THAW, })
#define PMSG_RESTORE	((struct pm_message){ .event = PM_EVENT_RESTORE, })
#define PMSG_RECOVER	((struct pm_message){ .event = PM_EVENT_RECOVER, })
#define PMSG_USER_SUSPEND	((struct pm_message) \
					{ .event = PM_EVENT_USER_SUSPEND, })
#define PMSG_USER_RESUME	((struct pm_message) \
					{ .event = PM_EVENT_USER_RESUME, })
#define PMSG_REMOTE_RESUME	((struct pm_message) \
					{ .event = PM_EVENT_REMOTE_RESUME, })
#define PMSG_AUTO_SUSPEND	((struct pm_message) \
					{ .event = PM_EVENT_AUTO_SUSPEND, })
#define PMSG_AUTO_RESUME	((struct pm_message) \
					{ .event = PM_EVENT_AUTO_RESUME, })

#define PMSG_IS_AUTO(msg)	(((msg).event & PM_EVENT_AUTO) != 0)

/*
 * Device run-time power management status.
 *
 * These status labels are used internally by the PM core to indicate the
 * current status of a device with respect to the PM core operations.  They do
 * not reflect the actual power state of the device or its status as seen by the
 * driver.
 *
 * RPM_ACTIVE		Device is fully operational.  Indicates that the device
 *			bus type's ->runtime_resume() callback has completed
 *			successfully.
 *
 * RPM_SUSPENDED	Device bus type's ->runtime_suspend() callback has
 *			completed successfully.  The device is regarded as
 *			suspended.
 *
 * RPM_RESUMING		Device bus type's ->runtime_resume() callback is being
 *			executed.
 *
 * RPM_SUSPENDING	Device bus type's ->runtime_suspend() callback is being
 *			executed.
 */

enum rpm_status {
	RPM_ACTIVE = 0,
	RPM_RESUMING,
	RPM_SUSPENDED,
	RPM_SUSPENDING,
};

/*
 * Device run-time power management request types.
 *
 * RPM_REQ_NONE		Do nothing.
 *
 * RPM_REQ_IDLE		Run the device bus type's ->runtime_idle() callback
 *
 * RPM_REQ_SUSPEND	Run the device bus type's ->runtime_suspend() callback
 *
 * RPM_REQ_AUTOSUSPEND	Same as RPM_REQ_SUSPEND, but not until the device has
 *			been inactive for as long as power.autosuspend_delay
 *
 * RPM_REQ_RESUME	Run the device bus type's ->runtime_resume() callback
 */

enum rpm_request {
	RPM_REQ_NONE = 0,
	RPM_REQ_IDLE,
	RPM_REQ_SUSPEND,
	RPM_REQ_AUTOSUSPEND,
	RPM_REQ_RESUME,
};

struct wakeup_source;
struct wake_irq;
struct pm_domain_data;

struct pm_subsys_data {
	spinlock_t lock;
	unsigned int refcount;
#ifdef CONFIG_PM_CLK
	struct list_head clock_list;
#endif
#ifdef CONFIG_PM_GENERIC_DOMAINS
	struct pm_domain_data *domain_data;
#endif
};

/*
 * Driver flags to control system suspend/resume behavior.
 *
 * These flags can be set by device drivers at the probe time.  They need not be
 * cleared by the drivers as the driver core will take care of that.
 *
 * NO_DIRECT_COMPLETE: Do not apply direct-complete optimization to the device.
 * SMART_PREPARE: Take the driver ->prepare callback return value into account.
 * SMART_SUSPEND: Avoid resuming the device from runtime suspend.
 * MAY_SKIP_RESUME: Allow driver "noirq" and "early" callbacks to be skipped.
 *
 * See Documentation/driver-api/pm/devices.rst for details.
 */
#define DPM_FLAG_NO_DIRECT_COMPLETE	BIT(0)
#define DPM_FLAG_SMART_PREPARE		BIT(1)
#define DPM_FLAG_SMART_SUSPEND		BIT(2)
#define DPM_FLAG_MAY_SKIP_RESUME	BIT(3)

struct dev_pm_info {
	pm_message_t		power_state;
	unsigned int		can_wakeup:1;
	unsigned int		async_suspend:1;
	bool			in_dpm_list:1;	/* Owned by the PM core */
	bool			is_prepared:1;	/* Owned by the PM core */
	bool			is_suspended:1;	/* Ditto */
	bool			is_noirq_suspended:1;
	bool			is_late_suspended:1;
<<<<<<< HEAD
=======
	bool			no_pm:1;
>>>>>>> 24b8d41d
	bool			early_init:1;	/* Owned by the PM core */
	bool			direct_complete:1;	/* Owned by the PM core */
	u32			driver_flags;
	spinlock_t		lock;
#ifdef CONFIG_PM_SLEEP
	struct list_head	entry;
	struct completion	completion;
	struct wakeup_source	*wakeup;
	bool			wakeup_path:1;
	bool			syscore:1;
	bool			no_pm_callbacks:1;	/* Owned by the PM core */
	unsigned int		must_resume:1;	/* Owned by the PM core */
	unsigned int		may_skip_resume:1;	/* Set by subsystems */
#else
	unsigned int		should_wakeup:1;
#endif
#ifdef CONFIG_PM
	struct hrtimer		suspend_timer;
	u64			timer_expires;
	struct work_struct	work;
	wait_queue_head_t	wait_queue;
	struct wake_irq		*wakeirq;
	atomic_t		usage_count;
	atomic_t		child_count;
	unsigned int		disable_depth:3;
	unsigned int		idle_notification:1;
	unsigned int		request_pending:1;
	unsigned int		deferred_resume:1;
	unsigned int		runtime_auto:1;
	bool			ignore_children:1;
	unsigned int		no_callbacks:1;
	unsigned int		irq_safe:1;
	unsigned int		use_autosuspend:1;
	unsigned int		timer_autosuspends:1;
	unsigned int		memalloc_noio:1;
	unsigned int		links_count;
	enum rpm_request	request;
	enum rpm_status		runtime_status;
	int			runtime_error;
	int			autosuspend_delay;
	u64			last_busy;
	u64			active_time;
	u64			suspended_time;
	u64			accounting_timestamp;
#endif
	struct pm_subsys_data	*subsys_data;  /* Owned by the subsystem. */
	void (*set_latency_tolerance)(struct device *, s32);
	struct dev_pm_qos	*qos;
};

extern int dev_pm_get_subsys_data(struct device *dev);
extern void dev_pm_put_subsys_data(struct device *dev);

/**
 * struct dev_pm_domain - power management domain representation.
 *
 * @ops: Power management operations associated with this domain.
 * @start: Called when a user needs to start the device via the domain.
 * @detach: Called when removing a device from the domain.
 * @activate: Called before executing probe routines for bus types and drivers.
 * @sync: Called after successful driver probe.
 * @dismiss: Called after unsuccessful driver probe and after driver removal.
 *
 * Power domains provide callbacks that are executed during system suspend,
 * hibernation, system resume and during runtime PM transitions instead of
 * subsystem-level and driver-level callbacks.
 */
struct dev_pm_domain {
	struct dev_pm_ops	ops;
	int (*start)(struct device *dev);
	void (*detach)(struct device *dev, bool power_off);
	int (*activate)(struct device *dev);
	void (*sync)(struct device *dev);
	void (*dismiss)(struct device *dev);
};

/*
 * The PM_EVENT_ messages are also used by drivers implementing the legacy
 * suspend framework, based on the ->suspend() and ->resume() callbacks common
 * for suspend and hibernation transitions, according to the rules below.
 */

/* Necessary, because several drivers use PM_EVENT_PRETHAW */
#define PM_EVENT_PRETHAW PM_EVENT_QUIESCE

/*
 * One transition is triggered by resume(), after a suspend() call; the
 * message is implicit:
 *
 * ON		Driver starts working again, responding to hardware events
 *		and software requests.  The hardware may have gone through
 *		a power-off reset, or it may have maintained state from the
 *		previous suspend() which the driver will rely on while
 *		resuming.  On most platforms, there are no restrictions on
 *		availability of resources like clocks during resume().
 *
 * Other transitions are triggered by messages sent using suspend().  All
 * these transitions quiesce the driver, so that I/O queues are inactive.
 * That commonly entails turning off IRQs and DMA; there may be rules
 * about how to quiesce that are specific to the bus or the device's type.
 * (For example, network drivers mark the link state.)  Other details may
 * differ according to the message:
 *
 * SUSPEND	Quiesce, enter a low power device state appropriate for
 *		the upcoming system state (such as PCI_D3hot), and enable
 *		wakeup events as appropriate.
 *
 * HIBERNATE	Enter a low power device state appropriate for the hibernation
 *		state (eg. ACPI S4) and enable wakeup events as appropriate.
 *
 * FREEZE	Quiesce operations so that a consistent image can be saved;
 *		but do NOT otherwise enter a low power device state, and do
 *		NOT emit system wakeup events.
 *
 * PRETHAW	Quiesce as if for FREEZE; additionally, prepare for restoring
 *		the system from a snapshot taken after an earlier FREEZE.
 *		Some drivers will need to reset their hardware state instead
 *		of preserving it, to ensure that it's never mistaken for the
 *		state which that earlier snapshot had set up.
 *
 * A minimally power-aware driver treats all messages as SUSPEND, fully
 * reinitializes its device during resume() -- whether or not it was reset
 * during the suspend/resume cycle -- and can't issue wakeup events.
 *
 * More power-aware drivers may also use low power states at runtime as
 * well as during system sleep states like PM_SUSPEND_STANDBY.  They may
 * be able to use wakeup events to exit from runtime low-power states,
 * or from system low-power states such as standby or suspend-to-RAM.
 */

#ifdef CONFIG_PM_SLEEP
extern void device_pm_lock(void);
extern void dpm_resume_start(pm_message_t state);
extern void dpm_resume_end(pm_message_t state);
extern void dpm_resume_noirq(pm_message_t state);
extern void dpm_resume_early(pm_message_t state);
extern void dpm_resume(pm_message_t state);
extern void dpm_complete(pm_message_t state);

extern void device_pm_unlock(void);
extern int dpm_suspend_end(pm_message_t state);
extern int dpm_suspend_start(pm_message_t state);
extern int dpm_suspend_noirq(pm_message_t state);
extern int dpm_suspend_late(pm_message_t state);
extern int dpm_suspend(pm_message_t state);
extern int dpm_prepare(pm_message_t state);

extern void __suspend_report_result(const char *function, void *fn, int ret);

#define suspend_report_result(fn, ret)					\
	do {								\
		__suspend_report_result(__func__, fn, ret);		\
	} while (0)

extern int device_pm_wait_for_dev(struct device *sub, struct device *dev);
extern void dpm_for_each_dev(void *data, void (*fn)(struct device *, void *));

extern int pm_generic_prepare(struct device *dev);
extern int pm_generic_suspend_late(struct device *dev);
extern int pm_generic_suspend_noirq(struct device *dev);
extern int pm_generic_suspend(struct device *dev);
extern int pm_generic_resume_early(struct device *dev);
extern int pm_generic_resume_noirq(struct device *dev);
extern int pm_generic_resume(struct device *dev);
extern int pm_generic_freeze_noirq(struct device *dev);
extern int pm_generic_freeze_late(struct device *dev);
extern int pm_generic_freeze(struct device *dev);
extern int pm_generic_thaw_noirq(struct device *dev);
extern int pm_generic_thaw_early(struct device *dev);
extern int pm_generic_thaw(struct device *dev);
extern int pm_generic_restore_noirq(struct device *dev);
extern int pm_generic_restore_early(struct device *dev);
extern int pm_generic_restore(struct device *dev);
extern int pm_generic_poweroff_noirq(struct device *dev);
extern int pm_generic_poweroff_late(struct device *dev);
extern int pm_generic_poweroff(struct device *dev);
extern void pm_generic_complete(struct device *dev);

extern bool dev_pm_skip_resume(struct device *dev);
extern bool dev_pm_skip_suspend(struct device *dev);

#else /* !CONFIG_PM_SLEEP */

#define device_pm_lock() do {} while (0)
#define device_pm_unlock() do {} while (0)

static inline int dpm_suspend_start(pm_message_t state)
{
	return 0;
}

#define suspend_report_result(fn, ret)		do {} while (0)

static inline int device_pm_wait_for_dev(struct device *a, struct device *b)
{
	return 0;
}

static inline void dpm_for_each_dev(void *data, void (*fn)(struct device *, void *))
{
}

#define pm_generic_prepare		NULL
#define pm_generic_suspend_late		NULL
#define pm_generic_suspend_noirq	NULL
#define pm_generic_suspend		NULL
#define pm_generic_resume_early		NULL
#define pm_generic_resume_noirq		NULL
#define pm_generic_resume		NULL
#define pm_generic_freeze_noirq		NULL
#define pm_generic_freeze_late		NULL
#define pm_generic_freeze		NULL
#define pm_generic_thaw_noirq		NULL
#define pm_generic_thaw_early		NULL
#define pm_generic_thaw			NULL
#define pm_generic_restore_noirq	NULL
#define pm_generic_restore_early	NULL
#define pm_generic_restore		NULL
#define pm_generic_poweroff_noirq	NULL
#define pm_generic_poweroff_late	NULL
#define pm_generic_poweroff		NULL
#define pm_generic_complete		NULL
#endif /* !CONFIG_PM_SLEEP */

/* How to reorder dpm_list after device_move() */
enum dpm_order {
	DPM_ORDER_NONE,
	DPM_ORDER_DEV_AFTER_PARENT,
	DPM_ORDER_PARENT_BEFORE_DEV,
	DPM_ORDER_DEV_LAST,
};

#endif /* _LINUX_PM_H */<|MERGE_RESOLUTION|>--- conflicted
+++ resolved
@@ -571,10 +571,7 @@
 	bool			is_suspended:1;	/* Ditto */
 	bool			is_noirq_suspended:1;
 	bool			is_late_suspended:1;
-<<<<<<< HEAD
-=======
 	bool			no_pm:1;
->>>>>>> 24b8d41d
 	bool			early_init:1;	/* Owned by the PM core */
 	bool			direct_complete:1;	/* Owned by the PM core */
 	u32			driver_flags;
