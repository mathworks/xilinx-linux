/* SPDX-License-Identifier: GPL-2.0-or-later */
/*
 * da9211.h - Regulator device driver for DA9211/DA9212
<<<<<<< HEAD
 * /DA9213/DA9214/DA9215
=======
 * /DA9213/DA9223/DA9214/DA9224/DA9215/DA9225
>>>>>>> 24b8d41d
 * Copyright (C) 2015  Dialog Semiconductor Ltd.
 */

#ifndef __LINUX_REGULATOR_DA9211_H
#define __LINUX_REGULATOR_DA9211_H

#include <linux/regulator/machine.h>

#define DA9211_MAX_REGULATORS	2

struct gpio_desc;

enum da9211_chip_id {
	DA9211,
	DA9212,
	DA9213,
<<<<<<< HEAD
	DA9214,
=======
	DA9223,
	DA9214,
	DA9224,
>>>>>>> 24b8d41d
	DA9215,
	DA9225,
};

struct da9211_pdata {
	/*
	 * Number of buck
	 * 1 : 4 phase 1 buck
	 * 2 : 2 phase 2 buck
	 */
	int num_buck;
	struct gpio_desc *gpiod_ren[DA9211_MAX_REGULATORS];
	struct device_node *reg_node[DA9211_MAX_REGULATORS];
	struct regulator_init_data *init_data[DA9211_MAX_REGULATORS];
};
#endif<|MERGE_RESOLUTION|>--- conflicted
+++ resolved
@@ -1,11 +1,7 @@
 /* SPDX-License-Identifier: GPL-2.0-or-later */
 /*
  * da9211.h - Regulator device driver for DA9211/DA9212
-<<<<<<< HEAD
- * /DA9213/DA9214/DA9215
-=======
  * /DA9213/DA9223/DA9214/DA9224/DA9215/DA9225
->>>>>>> 24b8d41d
  * Copyright (C) 2015  Dialog Semiconductor Ltd.
  */
 
@@ -22,13 +18,9 @@
 	DA9211,
 	DA9212,
 	DA9213,
-<<<<<<< HEAD
-	DA9214,
-=======
 	DA9223,
 	DA9214,
 	DA9224,
->>>>>>> 24b8d41d
 	DA9215,
 	DA9225,
 };
