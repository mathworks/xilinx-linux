--- conflicted
+++ resolved
@@ -311,10 +311,6 @@
 
 #ifdef CONFIG_MEMORY_HOTREMOVE
 
-<<<<<<< HEAD
-extern bool is_mem_section_removable(unsigned long pfn, unsigned long nr_pages);
-=======
->>>>>>> 24b8d41d
 extern void try_offline_node(int nid);
 extern int offline_pages(unsigned long start_pfn, unsigned long nr_pages);
 extern int remove_memory(int nid, u64 start, u64 size);
@@ -322,15 +318,6 @@
 extern int offline_and_remove_memory(int nid, u64 start, u64 size);
 
 #else
-<<<<<<< HEAD
-static inline bool is_mem_section_removable(unsigned long pfn,
-					unsigned long nr_pages)
-{
-	return false;
-}
-
-=======
->>>>>>> 24b8d41d
 static inline void try_offline_node(int nid) {}
 
 static inline int offline_pages(unsigned long start_pfn, unsigned long nr_pages)
@@ -372,13 +359,8 @@
 		unsigned long map_offset, struct vmem_altmap *altmap);
 extern struct page *sparse_decode_mem_map(unsigned long coded_mem_map,
 					  unsigned long pnum);
-<<<<<<< HEAD
-extern int zone_can_shift(unsigned long pfn, unsigned long nr_pages,
-			  enum zone_type target);
-=======
 extern struct zone *zone_for_pfn_range(int online_type, int nid, unsigned start_pfn,
 		unsigned long nr_pages);
 #endif /* CONFIG_MEMORY_HOTPLUG */
->>>>>>> 24b8d41d
 
 #endif /* __LINUX_MEMORY_HOTPLUG_H */