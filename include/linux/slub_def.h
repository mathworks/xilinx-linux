--- conflicted
+++ resolved
@@ -128,18 +128,8 @@
 	struct kasan_cache kasan_info;
 #endif
 
-<<<<<<< HEAD
-#ifdef CONFIG_SLAB_FREELIST_RANDOM
-	unsigned int *random_seq;
-#endif
-
-#ifdef CONFIG_KASAN
-	struct kasan_cache kasan_info;
-#endif
-=======
 	unsigned int useroffset;	/* Usercopy region offset */
 	unsigned int usersize;		/* Usercopy region size */
->>>>>>> 24b8d41d
 
 	struct kmem_cache_node *node[MAX_NUMNODES];
 };
@@ -163,12 +153,9 @@
 static inline void sysfs_slab_unlink(struct kmem_cache *s)
 {
 }
-<<<<<<< HEAD
-=======
 static inline void sysfs_slab_release(struct kmem_cache *s)
 {
 }
->>>>>>> 24b8d41d
 #endif
 
 void object_err(struct kmem_cache *s, struct page *page,
