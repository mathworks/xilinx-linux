/* SPDX-License-Identifier: GPL-2.0-only */
/*
 * include/linux/idr.h
 * 
 * 2002-10-18  written by Jim Houston jim.houston@ccur.com
 *	Copyright (C) 2002 by Concurrent Computer Corporation
 *
 * Small id to pointer translation service avoiding fixed sized
 * tables.
 */

#ifndef __IDR_H__
#define __IDR_H__

#include <linux/radix-tree.h>
#include <linux/gfp.h>
#include <linux/percpu.h>

struct idr {
	struct radix_tree_root	idr_rt;
	unsigned int		idr_base;
	unsigned int		idr_next;
};

/*
 * The IDR API does not expose the tagging functionality of the radix tree
 * to users.  Use tag 0 to track whether a node has free space below it.
 */
#define IDR_FREE	0

/* Set the IDR flag and the IDR_FREE tag */
#define IDR_RT_MARKER	(ROOT_IS_IDR | (__force gfp_t)			\
					(1 << (ROOT_TAG_SHIFT + IDR_FREE)))

#define IDR_INIT_BASE(name, base) {					\
	.idr_rt = RADIX_TREE_INIT(name, IDR_RT_MARKER),			\
	.idr_base = (base),						\
	.idr_next = 0,							\
}

/**
 * IDR_INIT() - Initialise an IDR.
 * @name: Name of IDR.
 *
 * A freshly-initialised IDR contains no IDs.
 */
#define IDR_INIT(name)	IDR_INIT_BASE(name, 0)

/**
 * DEFINE_IDR() - Define a statically-allocated IDR.
 * @name: Name of IDR.
 *
 * An IDR defined using this macro is ready for use with no additional
 * initialisation required.  It contains no IDs.
 */
#define DEFINE_IDR(name)	struct idr name = IDR_INIT(name)

/**
 * idr_get_cursor - Return the current position of the cyclic allocator
 * @idr: idr handle
 *
 * The value returned is the value that will be next returned from
 * idr_alloc_cyclic() if it is free (otherwise the search will start from
 * this position).
 */
static inline unsigned int idr_get_cursor(const struct idr *idr)
{
	return READ_ONCE(idr->idr_next);
}

/**
 * idr_set_cursor - Set the current position of the cyclic allocator
 * @idr: idr handle
 * @val: new position
 *
 * The next call to idr_alloc_cyclic() will return @val if it is free
 * (otherwise the search will start from this position).
 */
static inline void idr_set_cursor(struct idr *idr, unsigned int val)
{
	WRITE_ONCE(idr->idr_next, val);
}

/**
 * DOC: idr sync
 * idr synchronization (stolen from radix-tree.h)
 *
 * idr_find() is able to be called locklessly, using RCU. The caller must
 * ensure calls to this function are made within rcu_read_lock() regions.
 * Other readers (lock-free or otherwise) and modifications may be running
 * concurrently.
 *
 * It is still required that the caller manage the synchronization and
 * lifetimes of the items. So if RCU lock-free lookups are used, typically
 * this would mean that the items have their own locks, or are amenable to
 * lock-free access; and that the items are freed by RCU (or only freed after
 * having been deleted from the idr tree *and* a synchronize_rcu() grace
 * period).
 */

#define idr_lock(idr)		xa_lock(&(idr)->idr_rt)
#define idr_unlock(idr)		xa_unlock(&(idr)->idr_rt)
#define idr_lock_bh(idr)	xa_lock_bh(&(idr)->idr_rt)
#define idr_unlock_bh(idr)	xa_unlock_bh(&(idr)->idr_rt)
#define idr_lock_irq(idr)	xa_lock_irq(&(idr)->idr_rt)
#define idr_unlock_irq(idr)	xa_unlock_irq(&(idr)->idr_rt)
#define idr_lock_irqsave(idr, flags) \
				xa_lock_irqsave(&(idr)->idr_rt, flags)
#define idr_unlock_irqrestore(idr, flags) \
				xa_unlock_irqrestore(&(idr)->idr_rt, flags)

void idr_preload(gfp_t gfp_mask);

int idr_alloc(struct idr *, void *ptr, int start, int end, gfp_t);
int __must_check idr_alloc_u32(struct idr *, void *ptr, u32 *id,
				unsigned long max, gfp_t);
int idr_alloc_cyclic(struct idr *, void *ptr, int start, int end, gfp_t);
void *idr_remove(struct idr *, unsigned long id);
void *idr_find(const struct idr *, unsigned long id);
int idr_for_each(const struct idr *,
		 int (*fn)(int id, void *p, void *data), void *data);
void *idr_get_next(struct idr *, int *nextid);
void *idr_get_next_ul(struct idr *, unsigned long *nextid);
void *idr_replace(struct idr *, void *, unsigned long id);
void idr_destroy(struct idr *);

/**
 * idr_init_base() - Initialise an IDR.
 * @idr: IDR handle.
 * @base: The base value for the IDR.
 *
 * This variation of idr_init() creates an IDR which will allocate IDs
 * starting at %base.
 */
static inline void idr_init_base(struct idr *idr, int base)
{
	INIT_RADIX_TREE(&idr->idr_rt, IDR_RT_MARKER);
	idr->idr_base = base;
	idr->idr_next = 0;
}

/**
 * idr_init() - Initialise an IDR.
 * @idr: IDR handle.
 *
 * Initialise a dynamically allocated IDR.  To initialise a
 * statically allocated IDR, use DEFINE_IDR().
 */
static inline void idr_init(struct idr *idr)
{
	idr_init_base(idr, 0);
}

/**
 * idr_is_empty() - Are there any IDs allocated?
 * @idr: IDR handle.
 *
 * Return: %true if any IDs have been allocated from this IDR.
 */
static inline bool idr_is_empty(const struct idr *idr)
{
	return radix_tree_empty(&idr->idr_rt) &&
		radix_tree_tagged(&idr->idr_rt, IDR_FREE);
}

/**
 * idr_preload_end - end preload section started with idr_preload()
 *
 * Each idr_preload() should be matched with an invocation of this
 * function.  See idr_preload() for details.
 */
static inline void idr_preload_end(void)
{
	local_unlock(&radix_tree_preloads.lock);
}

/**
 * idr_for_each_entry() - Iterate over an IDR's elements of a given type.
 * @idr: IDR handle.
 * @entry: The type * to use as cursor
 * @id: Entry ID.
 *
 * @entry and @id do not need to be initialized before the loop, and
 * after normal termination @entry is left with the value NULL.  This
 * is convenient for a "not found" value.
 */
#define idr_for_each_entry(idr, entry, id)			\
	for (id = 0; ((entry) = idr_get_next(idr, &(id))) != NULL; id += 1U)

/**
 * idr_for_each_entry_ul() - Iterate over an IDR's elements of a given type.
 * @idr: IDR handle.
 * @entry: The type * to use as cursor.
 * @tmp: A temporary placeholder for ID.
 * @id: Entry ID.
 *
 * @entry and @id do not need to be initialized before the loop, and
 * after normal termination @entry is left with the value NULL.  This
 * is convenient for a "not found" value.
 */
#define idr_for_each_entry_ul(idr, entry, tmp, id)			\
	for (tmp = 0, id = 0;						\
	     tmp <= id && ((entry) = idr_get_next_ul(idr, &(id))) != NULL; \
	     tmp = id, ++id)

/**
 * idr_for_each_entry_continue() - Continue iteration over an IDR's elements of a given type
 * @idr: IDR handle.
 * @entry: The type * to use as a cursor.
 * @id: Entry ID.
 *
 * Continue to iterate over entries, continuing after the current position.
 */
#define idr_for_each_entry_continue(idr, entry, id)			\
	for ((entry) = idr_get_next((idr), &(id));			\
	     entry;							\
	     ++id, (entry) = idr_get_next((idr), &(id)))

/**
 * idr_for_each_entry_continue_ul() - Continue iteration over an IDR's elements of a given type
 * @idr: IDR handle.
 * @entry: The type * to use as a cursor.
 * @tmp: A temporary placeholder for ID.
 * @id: Entry ID.
 *
 * Continue to iterate over entries, continuing after the current position.
 */
#define idr_for_each_entry_continue_ul(idr, entry, tmp, id)		\
	for (tmp = id;							\
	     tmp <= id && ((entry) = idr_get_next_ul(idr, &(id))) != NULL; \
	     tmp = id, ++id)

/*
 * IDA - ID Allocator, use when translation from id to pointer isn't necessary.
 */
#define IDA_CHUNK_SIZE		128	/* 128 bytes per chunk */
#define IDA_BITMAP_LONGS	(IDA_CHUNK_SIZE / sizeof(long))
#define IDA_BITMAP_BITS 	(IDA_BITMAP_LONGS * sizeof(long) * 8)

struct ida_bitmap {
	unsigned long		bitmap[IDA_BITMAP_LONGS];
};

struct ida {
	struct xarray xa;
};

#define IDA_INIT_FLAGS	(XA_FLAGS_LOCK_IRQ | XA_FLAGS_ALLOC)

#define IDA_INIT(name)	{						\
	.xa = XARRAY_INIT(name, IDA_INIT_FLAGS)				\
}
#define DEFINE_IDA(name)	struct ida name = IDA_INIT(name)

int ida_alloc_range(struct ida *, unsigned int min, unsigned int max, gfp_t);
void ida_free(struct ida *, unsigned int id);
void ida_destroy(struct ida *ida);

/**
 * ida_alloc() - Allocate an unused ID.
 * @ida: IDA handle.
 * @gfp: Memory allocation flags.
 *
 * Allocate an ID between 0 and %INT_MAX, inclusive.
 *
 * Context: Any context. It is safe to call this function without
 * locking in your code.
 * Return: The allocated ID, or %-ENOMEM if memory could not be allocated,
 * or %-ENOSPC if there are no free IDs.
 */
static inline int ida_alloc(struct ida *ida, gfp_t gfp)
{
	return ida_alloc_range(ida, 0, ~0, gfp);
}

/**
 * ida_alloc_min() - Allocate an unused ID.
 * @ida: IDA handle.
 * @min: Lowest ID to allocate.
 * @gfp: Memory allocation flags.
 *
 * Allocate an ID between @min and %INT_MAX, inclusive.
 *
 * Context: Any context. It is safe to call this function without
 * locking in your code.
 * Return: The allocated ID, or %-ENOMEM if memory could not be allocated,
 * or %-ENOSPC if there are no free IDs.
 */
static inline int ida_alloc_min(struct ida *ida, unsigned int min, gfp_t gfp)
{
	return ida_alloc_range(ida, min, ~0, gfp);
}

<<<<<<< HEAD
static inline bool ida_is_empty(struct ida *ida)
{
	return idr_is_empty(&ida->idr);
}

void __init idr_init_cache(void);
=======
/**
 * ida_alloc_max() - Allocate an unused ID.
 * @ida: IDA handle.
 * @max: Highest ID to allocate.
 * @gfp: Memory allocation flags.
 *
 * Allocate an ID between 0 and @max, inclusive.
 *
 * Context: Any context. It is safe to call this function without
 * locking in your code.
 * Return: The allocated ID, or %-ENOMEM if memory could not be allocated,
 * or %-ENOSPC if there are no free IDs.
 */
static inline int ida_alloc_max(struct ida *ida, unsigned int max, gfp_t gfp)
{
	return ida_alloc_range(ida, 0, max, gfp);
}

static inline void ida_init(struct ida *ida)
{
	xa_init_flags(&ida->xa, IDA_INIT_FLAGS);
}
>>>>>>> 24b8d41d

/*
 * ida_simple_get() and ida_simple_remove() are deprecated. Use
 * ida_alloc() and ida_free() instead respectively.
 */
#define ida_simple_get(ida, start, end, gfp)	\
			ida_alloc_range(ida, start, (end) - 1, gfp)
#define ida_simple_remove(ida, id)	ida_free(ida, id)

static inline bool ida_is_empty(const struct ida *ida)
{
	return xa_empty(&ida->xa);
}
#endif /* __IDR_H__ */<|MERGE_RESOLUTION|>--- conflicted
+++ resolved
@@ -291,14 +291,6 @@
 	return ida_alloc_range(ida, min, ~0, gfp);
 }
 
-<<<<<<< HEAD
-static inline bool ida_is_empty(struct ida *ida)
-{
-	return idr_is_empty(&ida->idr);
-}
-
-void __init idr_init_cache(void);
-=======
 /**
  * ida_alloc_max() - Allocate an unused ID.
  * @ida: IDA handle.
@@ -321,7 +313,6 @@
 {
 	xa_init_flags(&ida->xa, IDA_INIT_FLAGS);
 }
->>>>>>> 24b8d41d
 
 /*
  * ida_simple_get() and ida_simple_remove() are deprecated. Use
