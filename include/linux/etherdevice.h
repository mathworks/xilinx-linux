--- conflicted
+++ resolved
@@ -410,8 +410,6 @@
 }
 
 /**
-<<<<<<< HEAD
-=======
  * ether_addr_to_u64 - Convert an Ethernet address into a u64 value.
  * @addr: Pointer to a six-byte array containing the Ethernet address
  *
@@ -469,7 +467,6 @@
 }
 
 /**
->>>>>>> 24b8d41d
  * is_etherdev_addr - Tell if given Ethernet address belongs to the device.
  * @dev: Pointer to a device structure
  * @addr: Pointer to a six-byte array containing the Ethernet address
