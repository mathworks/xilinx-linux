/* SPDX-License-Identifier: GPL-2.0 */
#ifndef _LINUX_MMAN_H
#define _LINUX_MMAN_H

#include <linux/mm.h>
#include <linux/percpu_counter.h>

#include <linux/atomic.h>
#include <uapi/linux/mman.h>

/*
 * Arrange for legacy / undefined architecture specific flags to be
 * ignored by mmap handling code.
 */
#ifndef MAP_32BIT
#define MAP_32BIT 0
#endif
#ifndef MAP_HUGE_2MB
#define MAP_HUGE_2MB 0
#endif
#ifndef MAP_HUGE_1GB
#define MAP_HUGE_1GB 0
#endif
#ifndef MAP_UNINITIALIZED
#define MAP_UNINITIALIZED 0
#endif
#ifndef MAP_SYNC
#define MAP_SYNC 0
#endif

/*
 * The historical set of flags that all mmap implementations implicitly
 * support when a ->mmap_validate() op is not provided in file_operations.
 */
#define LEGACY_MAP_MASK (MAP_SHARED \
		| MAP_PRIVATE \
		| MAP_FIXED \
		| MAP_ANONYMOUS \
		| MAP_DENYWRITE \
		| MAP_EXECUTABLE \
		| MAP_UNINITIALIZED \
		| MAP_GROWSDOWN \
		| MAP_LOCKED \
		| MAP_NORESERVE \
		| MAP_POPULATE \
		| MAP_NONBLOCK \
		| MAP_STACK \
		| MAP_HUGETLB \
		| MAP_32BIT \
		| MAP_HUGE_2MB \
		| MAP_HUGE_1GB)

extern int sysctl_overcommit_memory;
extern int sysctl_overcommit_ratio;
extern unsigned long sysctl_overcommit_kbytes;
extern struct percpu_counter vm_committed_as;

#ifdef CONFIG_SMP
extern s32 vm_committed_as_batch;
extern void mm_compute_batch(int overcommit_policy);
#else
#define vm_committed_as_batch 0
static inline void mm_compute_batch(int overcommit_policy)
{
}
#endif

unsigned long vm_memory_committed(void);

static inline void vm_acct_memory(long pages)
{
	percpu_counter_add_batch(&vm_committed_as, pages, vm_committed_as_batch);
}

static inline void vm_unacct_memory(long pages)
{
	vm_acct_memory(-pages);
}

/*
 * Allow architectures to handle additional protection and flag bits. The
 * overriding macros must be defined in the arch-specific asm/mman.h file.
 */

#ifndef arch_calc_vm_prot_bits
#define arch_calc_vm_prot_bits(prot, pkey) 0
#endif

#ifndef arch_calc_vm_flag_bits
#define arch_calc_vm_flag_bits(flags) 0
#endif

#ifndef arch_vm_get_page_prot
#define arch_vm_get_page_prot(vm_flags) __pgprot(0)
#endif

#ifndef arch_validate_prot
/*
 * This is called from mprotect().  PROT_GROWSDOWN and PROT_GROWSUP have
 * already been masked out.
 *
 * Returns true if the prot flags are valid
 */
<<<<<<< HEAD
static inline bool arch_validate_prot(unsigned long prot)
=======
static inline bool arch_validate_prot(unsigned long prot, unsigned long addr)
>>>>>>> 24b8d41d
{
	return (prot & ~(PROT_READ | PROT_WRITE | PROT_EXEC | PROT_SEM)) == 0;
}
#define arch_validate_prot arch_validate_prot
#endif

#ifndef arch_validate_flags
/*
 * This is called from mmap() and mprotect() with the updated vma->vm_flags.
 *
 * Returns true if the VM_* flags are valid.
 */
static inline bool arch_validate_flags(unsigned long flags)
{
	return true;
}
#define arch_validate_flags arch_validate_flags
#endif

/*
 * Optimisation macro.  It is equivalent to:
 *      (x & bit1) ? bit2 : 0
 * but this version is faster.
 * ("bit1" and "bit2" must be single bits)
 */
#define _calc_vm_trans(x, bit1, bit2) \
  ((!(bit1) || !(bit2)) ? 0 : \
  ((bit1) <= (bit2) ? ((x) & (bit1)) * ((bit2) / (bit1)) \
   : ((x) & (bit1)) / ((bit1) / (bit2))))

/*
 * Combine the mmap "prot" argument into "vm_flags" used internally.
 */
static inline unsigned long
calc_vm_prot_bits(unsigned long prot, unsigned long pkey)
{
	return _calc_vm_trans(prot, PROT_READ,  VM_READ ) |
	       _calc_vm_trans(prot, PROT_WRITE, VM_WRITE) |
	       _calc_vm_trans(prot, PROT_EXEC,  VM_EXEC) |
	       arch_calc_vm_prot_bits(prot, pkey);
}

/*
 * Combine the mmap "flags" argument into "vm_flags" used internally.
 */
static inline unsigned long
calc_vm_flag_bits(unsigned long flags)
{
	return _calc_vm_trans(flags, MAP_GROWSDOWN,  VM_GROWSDOWN ) |
	       _calc_vm_trans(flags, MAP_DENYWRITE,  VM_DENYWRITE ) |
	       _calc_vm_trans(flags, MAP_LOCKED,     VM_LOCKED    ) |
	       _calc_vm_trans(flags, MAP_SYNC,	     VM_SYNC      ) |
	       arch_calc_vm_flag_bits(flags);
}

unsigned long vm_commit_limit(void);
#endif /* _LINUX_MMAN_H */<|MERGE_RESOLUTION|>--- conflicted
+++ resolved
@@ -101,11 +101,7 @@
  *
  * Returns true if the prot flags are valid
  */
-<<<<<<< HEAD
-static inline bool arch_validate_prot(unsigned long prot)
-=======
 static inline bool arch_validate_prot(unsigned long prot, unsigned long addr)
->>>>>>> 24b8d41d
 {
 	return (prot & ~(PROT_READ | PROT_WRITE | PROT_EXEC | PROT_SEM)) == 0;
 }
