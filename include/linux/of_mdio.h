--- conflicted
+++ resolved
@@ -12,29 +12,6 @@
 #include <linux/phy.h>
 #include <linux/of.h>
 
-<<<<<<< HEAD
-#ifdef CONFIG_OF
-extern int of_mdiobus_register(struct mii_bus *mdio, struct device_node *np);
-extern struct phy_device *of_phy_find_device(struct device_node *phy_np);
-extern struct phy_device *of_phy_connect(struct net_device *dev,
-					 struct device_node *phy_np,
-					 void (*hndlr)(struct net_device *),
-					 u32 flags, phy_interface_t iface);
-extern struct phy_device *
-of_phy_get_and_connect(struct net_device *dev, struct device_node *np,
-		       void (*hndlr)(struct net_device *));
-struct phy_device *of_phy_attach(struct net_device *dev,
-				 struct device_node *phy_np, u32 flags,
-				 phy_interface_t iface);
-
-extern struct mii_bus *of_mdio_find_bus(struct device_node *mdio_np);
-extern int of_mdio_parse_addr(struct device *dev, const struct device_node *np);
-extern int of_phy_register_fixed_link(struct device_node *np);
-extern void of_phy_deregister_fixed_link(struct device_node *np);
-extern bool of_phy_is_fixed_link(struct device_node *np);
-
-#else /* CONFIG_OF */
-=======
 #if IS_ENABLED(CONFIG_OF_MDIO)
 bool of_mdiobus_child_is_phy(struct device_node *child);
 int of_mdiobus_register(struct mii_bus *mdio, struct device_node *np);
@@ -88,7 +65,6 @@
 	return false;
 }
 
->>>>>>> 24b8d41d
 static inline int of_mdiobus_register(struct mii_bus *mdio, struct device_node *np)
 {
 	/*
