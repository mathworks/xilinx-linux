--- conflicted
+++ resolved
@@ -19,8 +19,6 @@
 				void *val, size_t bytes);
 typedef int (*nvmem_reg_write_t)(void *priv, unsigned int offset,
 				 void *val, size_t bytes);
-<<<<<<< HEAD
-=======
 
 enum nvmem_type {
 	NVMEM_TYPE_UNKNOWN = 0,
@@ -31,7 +29,6 @@
 
 #define NVMEM_DEVID_NONE	(-1)
 #define NVMEM_DEVID_AUTO	(-2)
->>>>>>> 24b8d41d
 
 /**
  * struct nvmem_config - NVMEM device configuration
@@ -72,10 +69,7 @@
 	enum nvmem_type		type;
 	bool			read_only;
 	bool			root_only;
-<<<<<<< HEAD
-=======
 	bool			no_of_node;
->>>>>>> 24b8d41d
 	nvmem_reg_read_t	reg_read;
 	nvmem_reg_write_t	reg_write;
 	int	size;
