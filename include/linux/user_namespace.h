--- conflicted
+++ resolved
@@ -45,14 +45,11 @@
 	UCOUNT_NET_NAMESPACES,
 	UCOUNT_MNT_NAMESPACES,
 	UCOUNT_CGROUP_NAMESPACES,
-<<<<<<< HEAD
-=======
 	UCOUNT_TIME_NAMESPACES,
 #ifdef CONFIG_INOTIFY_USER
 	UCOUNT_INOTIFY_INSTANCES,
 	UCOUNT_INOTIFY_WATCHES,
 #endif
->>>>>>> 24b8d41d
 	UCOUNT_COUNTS,
 };
 
@@ -90,21 +87,13 @@
 #endif
 	struct ucounts		*ucounts;
 	int ucount_max[UCOUNT_COUNTS];
-<<<<<<< HEAD
-};
-=======
 } __randomize_layout;
->>>>>>> 24b8d41d
 
 struct ucounts {
 	struct hlist_node node;
 	struct user_namespace *ns;
 	kuid_t uid;
-<<<<<<< HEAD
-	atomic_t count;
-=======
 	int count;
->>>>>>> 24b8d41d
 	atomic_t ucount[UCOUNT_COUNTS];
 };
 
@@ -144,14 +133,9 @@
 extern ssize_t proc_setgroups_write(struct file *, const char __user *, size_t, loff_t *);
 extern int proc_setgroups_show(struct seq_file *m, void *v);
 extern bool userns_may_setgroups(const struct user_namespace *ns);
-<<<<<<< HEAD
-extern bool current_in_userns(const struct user_namespace *target_ns);
-
-=======
 extern bool in_userns(const struct user_namespace *ancestor,
 		       const struct user_namespace *child);
 extern bool current_in_userns(const struct user_namespace *target_ns);
->>>>>>> 24b8d41d
 struct ns_common *ns_get_owner(struct ns_common *ns);
 #else
 
@@ -182,15 +166,12 @@
 	return true;
 }
 
-<<<<<<< HEAD
-=======
 static inline bool in_userns(const struct user_namespace *ancestor,
 			     const struct user_namespace *child)
 {
 	return true;
 }
 
->>>>>>> 24b8d41d
 static inline bool current_in_userns(const struct user_namespace *target_ns)
 {
 	return true;
