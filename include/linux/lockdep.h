/* SPDX-License-Identifier: GPL-2.0 */
/*
 * Runtime locking correctness validator
 *
 *  Copyright (C) 2006,2007 Red Hat, Inc., Ingo Molnar <mingo@redhat.com>
 *  Copyright (C) 2007 Red Hat, Inc., Peter Zijlstra
 *
 * see Documentation/locking/lockdep-design.rst for more details.
 */
#ifndef __LINUX_LOCKDEP_H
#define __LINUX_LOCKDEP_H

#include <linux/lockdep_types.h>
#include <linux/smp.h>
#include <asm/percpu.h>

struct task_struct;

/* for sysctl */
extern int prove_locking;
extern int lock_stat;

#define MAX_LOCKDEP_SUBCLASSES		8UL

#ifdef CONFIG_LOCKDEP

#include <linux/linkage.h>
#include <linux/list.h>
#include <linux/debug_locks.h>
#include <linux/stacktrace.h>

<<<<<<< HEAD
/*
 * We'd rather not expose kernel/lockdep_states.h this wide, but we do need
 * the total number of states... :-(
 */
#define XXX_LOCK_USAGE_STATES		(1+3*4)

/*
 * NR_LOCKDEP_CACHING_CLASSES ... Number of classes
 * cached in the instance of lockdep_map
 *
 * Currently main class (subclass == 0) and signle depth subclass
 * are cached in lockdep_map. This optimization is mainly targeting
 * on rq->lock. double_rq_lock() acquires this highly competitive with
 * single depth.
 */
#define NR_LOCKDEP_CACHING_CLASSES	2

/*
 * Lock-classes are keyed via unique addresses, by embedding the
 * lockclass-key into the kernel (or module) .data section. (For
 * static locks we use the lock address itself as the key.)
 */
struct lockdep_subclass_key {
	char __one_byte;
} __attribute__ ((__packed__));

struct lock_class_key {
	struct lockdep_subclass_key	subkeys[MAX_LOCKDEP_SUBCLASSES];
};

extern struct lock_class_key __lockdep_no_validate__;

#define LOCKSTAT_POINTS		4

/*
 * The lock-class itself:
 */
struct lock_class {
	/*
	 * class-hash:
	 */
	struct hlist_node		hash_entry;

	/*
	 * global list of all lock-classes:
	 */
	struct list_head		lock_entry;

	struct lockdep_subclass_key	*key;
	unsigned int			subclass;
	unsigned int			dep_gen_id;

	/*
	 * IRQ/softirq usage tracking bits:
	 */
	unsigned long			usage_mask;
	struct stack_trace		usage_traces[XXX_LOCK_USAGE_STATES];

	/*
	 * These fields represent a directed graph of lock dependencies,
	 * to every node we attach a list of "forward" and a list of
	 * "backward" graph nodes.
	 */
	struct list_head		locks_after, locks_before;

	/*
	 * Generation counter, when doing certain classes of graph walking,
	 * to ensure that we check one node only once:
	 */
	unsigned int			version;

	/*
	 * Statistics counter:
	 */
	unsigned long			ops;

	const char			*name;
	int				name_version;

#ifdef CONFIG_LOCK_STAT
	unsigned long			contention_point[LOCKSTAT_POINTS];
	unsigned long			contending_point[LOCKSTAT_POINTS];
#endif
};

#ifdef CONFIG_LOCK_STAT
struct lock_time {
	s64				min;
	s64				max;
	s64				total;
	unsigned long			nr;
};

enum bounce_type {
	bounce_acquired_write,
	bounce_acquired_read,
	bounce_contended_write,
	bounce_contended_read,
	nr_bounce_types,

	bounce_acquired = bounce_acquired_write,
	bounce_contended = bounce_contended_write,
};

struct lock_class_stats {
	unsigned long			contention_point[LOCKSTAT_POINTS];
	unsigned long			contending_point[LOCKSTAT_POINTS];
	struct lock_time		read_waittime;
	struct lock_time		write_waittime;
	struct lock_time		read_holdtime;
	struct lock_time		write_holdtime;
	unsigned long			bounces[nr_bounce_types];
};

struct lock_class_stats lock_stats(struct lock_class *class);
void clear_lock_stats(struct lock_class *class);
#endif

/*
 * Map the lock object (the lock instance) to the lock-class object.
 * This is embedded into specific lock instances:
 */
struct lockdep_map {
	struct lock_class_key		*key;
	struct lock_class		*class_cache[NR_LOCKDEP_CACHING_CLASSES];
	const char			*name;
#ifdef CONFIG_LOCK_STAT
	int				cpu;
	unsigned long			ip;
#endif
};

=======
>>>>>>> 24b8d41d
static inline void lockdep_copy_map(struct lockdep_map *to,
				    struct lockdep_map *from)
{
	int i;

	*to = *from;
	/*
	 * Since the class cache can be modified concurrently we could observe
	 * half pointers (64bit arch using 32bit copy insns). Therefore clear
	 * the caches and take the performance hit.
	 *
	 * XXX it doesn't work well with lockdep_set_class_and_subclass(), since
	 *     that relies on cache abuse.
	 */
	for (i = 0; i < NR_LOCKDEP_CACHING_CLASSES; i++)
		to->class_cache[i] = NULL;
}

/*
 * Every lock has a list of other locks that were taken after it.
 * We only grow the list, never remove from it:
 */
struct lock_list {
	struct list_head		entry;
	struct lock_class		*class;
	struct lock_class		*links_to;
	const struct lock_trace		*trace;
	u16				distance;
	/* bitmap of different dependencies from head to this */
	u8				dep;
	/* used by BFS to record whether "prev -> this" only has -(*R)-> */
	u8				only_xr;

	/*
	 * The parent field is used to implement breadth-first search, and the
	 * bit 0 is reused to indicate if the lock has been accessed in BFS.
	 */
	struct lock_list		*parent;
};

/**
 * struct lock_chain - lock dependency chain record
 *
 * @irq_context: the same as irq_context in held_lock below
 * @depth:       the number of held locks in this chain
 * @base:        the index in chain_hlocks for this chain
 * @entry:       the collided lock chains in lock_chain hash list
 * @chain_key:   the hash key of this lock_chain
 */
struct lock_chain {
	/* see BUILD_BUG_ON()s in add_chain_cache() */
	unsigned int			irq_context :  2,
					depth       :  6,
					base	    : 24;
	/* 4 byte hole */
	struct hlist_node		entry;
	u64				chain_key;
};

#define MAX_LOCKDEP_KEYS_BITS		13
#define MAX_LOCKDEP_KEYS		(1UL << MAX_LOCKDEP_KEYS_BITS)
#define INITIAL_CHAIN_KEY		-1

struct held_lock {
	/*
	 * One-way hash of the dependency chain up to this point. We
	 * hash the hashes step by step as the dependency chain grows.
	 *
	 * We use it for dependency-caching and we skip detection
	 * passes and dependency-updates if there is a cache-hit, so
	 * it is absolutely critical for 100% coverage of the validator
	 * to have a unique key value for every unique dependency path
	 * that can occur in the system, to make a unique hash value
	 * as likely as possible - hence the 64-bit width.
	 *
	 * The task struct holds the current hash value (initialized
	 * with zero), here we store the previous hash value:
	 */
	u64				prev_chain_key;
	unsigned long			acquire_ip;
	struct lockdep_map		*instance;
	struct lockdep_map		*nest_lock;
#ifdef CONFIG_LOCK_STAT
	u64 				waittime_stamp;
	u64				holdtime_stamp;
#endif
	/*
	 * class_idx is zero-indexed; it points to the element in
	 * lock_classes this held lock instance belongs to. class_idx is in
	 * the range from 0 to (MAX_LOCKDEP_KEYS-1) inclusive.
	 */
	unsigned int			class_idx:MAX_LOCKDEP_KEYS_BITS;
	/*
	 * The lock-stack is unified in that the lock chains of interrupt
	 * contexts nest ontop of process context chains, but we 'separate'
	 * the hashes by starting with 0 if we cross into an interrupt
	 * context, and we also keep do not add cross-context lock
	 * dependencies - the lock usage graph walking covers that area
	 * anyway, and we'd just unnecessarily increase the number of
	 * dependencies otherwise. [Note: hardirq and softirq contexts
	 * are separated from each other too.]
	 *
	 * The following field is used to detect when we cross into an
	 * interrupt context:
	 */
	unsigned int irq_context:2; /* bit 0 - soft, bit 1 - hard */
	unsigned int trylock:1;						/* 16 bits */

	unsigned int read:2;        /* see lock_acquire() comment */
	unsigned int check:1;       /* see lock_acquire() comment */
	unsigned int hardirqs_off:1;
	unsigned int references:12;					/* 32 bits */
	unsigned int pin_count;
};

/*
 * Initialization, self-test and debugging-output methods:
 */
extern void lockdep_init(void);
extern void lockdep_reset(void);
extern void lockdep_reset_lock(struct lockdep_map *lock);
extern void lockdep_free_key_range(void *start, unsigned long size);
extern asmlinkage void lockdep_sys_exit(void);
extern void lockdep_set_selftest_task(struct task_struct *task);

extern void lockdep_init_task(struct task_struct *task);

/*
 * Split the recrursion counter in two to readily detect 'off' vs recursion.
 */
#define LOCKDEP_RECURSION_BITS	16
#define LOCKDEP_OFF		(1U << LOCKDEP_RECURSION_BITS)
#define LOCKDEP_RECURSION_MASK	(LOCKDEP_OFF - 1)

/*
 * lockdep_{off,on}() are macros to avoid tracing and kprobes; not inlines due
 * to header dependencies.
 */

#define lockdep_off()					\
do {							\
	current->lockdep_recursion += LOCKDEP_OFF;	\
} while (0)

#define lockdep_on()					\
do {							\
	current->lockdep_recursion -= LOCKDEP_OFF;	\
} while (0)

extern void lockdep_register_key(struct lock_class_key *key);
extern void lockdep_unregister_key(struct lock_class_key *key);

/*
 * These methods are used by specific locking variants (spinlocks,
 * rwlocks, mutexes and rwsems) to pass init/acquire/release events
 * to lockdep:
 */

extern void lockdep_init_map_waits(struct lockdep_map *lock, const char *name,
	struct lock_class_key *key, int subclass, short inner, short outer);

static inline void
lockdep_init_map_wait(struct lockdep_map *lock, const char *name,
		      struct lock_class_key *key, int subclass, short inner)
{
	lockdep_init_map_waits(lock, name, key, subclass, inner, LD_WAIT_INV);
}

static inline void lockdep_init_map(struct lockdep_map *lock, const char *name,
			     struct lock_class_key *key, int subclass)
{
	lockdep_init_map_wait(lock, name, key, subclass, LD_WAIT_INV);
}

/*
 * Reinitialize a lock key - for cases where there is special locking or
 * special initialization of locks so that the validator gets the scope
 * of dependencies wrong: they are either too broad (they need a class-split)
 * or they are too narrow (they suffer from a false class-split):
 */
#define lockdep_set_class(lock, key)				\
	lockdep_init_map_waits(&(lock)->dep_map, #key, key, 0,	\
			       (lock)->dep_map.wait_type_inner,	\
			       (lock)->dep_map.wait_type_outer)

#define lockdep_set_class_and_name(lock, key, name)		\
	lockdep_init_map_waits(&(lock)->dep_map, name, key, 0,	\
			       (lock)->dep_map.wait_type_inner,	\
			       (lock)->dep_map.wait_type_outer)

#define lockdep_set_class_and_subclass(lock, key, sub)		\
	lockdep_init_map_waits(&(lock)->dep_map, #key, key, sub,\
			       (lock)->dep_map.wait_type_inner,	\
			       (lock)->dep_map.wait_type_outer)

#define lockdep_set_subclass(lock, sub)					\
	lockdep_init_map_waits(&(lock)->dep_map, #lock, (lock)->dep_map.key, sub,\
			       (lock)->dep_map.wait_type_inner,		\
			       (lock)->dep_map.wait_type_outer)

#define lockdep_set_novalidate_class(lock) \
	lockdep_set_class_and_name(lock, &__lockdep_no_validate__, #lock)

/*
 * Compare locking classes
 */
#define lockdep_match_class(lock, key) lockdep_match_key(&(lock)->dep_map, key)

static inline int lockdep_match_key(struct lockdep_map *lock,
				    struct lock_class_key *key)
{
	return lock->key == key;
}

/*
 * Acquire a lock.
 *
 * Values for "read":
 *
 *   0: exclusive (write) acquire
 *   1: read-acquire (no recursion allowed)
 *   2: read-acquire with same-instance recursion allowed
 *
 * Values for check:
 *
 *   0: simple checks (freeing, held-at-exit-time, etc.)
 *   1: full validation
 */
extern void lock_acquire(struct lockdep_map *lock, unsigned int subclass,
			 int trylock, int read, int check,
			 struct lockdep_map *nest_lock, unsigned long ip);

extern void lock_release(struct lockdep_map *lock, unsigned long ip);

/*
 * Same "read" as for lock_acquire(), except -1 means any.
 */
extern int lock_is_held_type(const struct lockdep_map *lock, int read);

static inline int lock_is_held(const struct lockdep_map *lock)
{
	return lock_is_held_type(lock, -1);
}

#define lockdep_is_held(lock)		lock_is_held(&(lock)->dep_map)
#define lockdep_is_held_type(lock, r)	lock_is_held_type(&(lock)->dep_map, (r))

extern void lock_set_class(struct lockdep_map *lock, const char *name,
			   struct lock_class_key *key, unsigned int subclass,
			   unsigned long ip);

static inline void lock_set_subclass(struct lockdep_map *lock,
		unsigned int subclass, unsigned long ip)
{
	lock_set_class(lock, lock->name, lock->key, subclass, ip);
}

extern void lock_downgrade(struct lockdep_map *lock, unsigned long ip);

<<<<<<< HEAD
struct pin_cookie { unsigned int val; };

#define NIL_COOKIE (struct pin_cookie){ .val = 0U, }

extern struct pin_cookie lock_pin_lock(struct lockdep_map *lock);
extern void lock_repin_lock(struct lockdep_map *lock, struct pin_cookie);
extern void lock_unpin_lock(struct lockdep_map *lock, struct pin_cookie);
=======
#define NIL_COOKIE (struct pin_cookie){ .val = 0U, }
>>>>>>> 24b8d41d

extern struct pin_cookie lock_pin_lock(struct lockdep_map *lock);
extern void lock_repin_lock(struct lockdep_map *lock, struct pin_cookie);
extern void lock_unpin_lock(struct lockdep_map *lock, struct pin_cookie);

#define lockdep_depth(tsk)	(debug_locks ? (tsk)->lockdep_depth : 0)

#define lockdep_assert_held(l)	do {				\
		WARN_ON(debug_locks && !lockdep_is_held(l));	\
	} while (0)

#define lockdep_assert_held_write(l)	do {			\
		WARN_ON(debug_locks && !lockdep_is_held_type(l, 0));	\
	} while (0)

#define lockdep_assert_held_read(l)	do {				\
		WARN_ON(debug_locks && !lockdep_is_held_type(l, 1));	\
	} while (0)

#define lockdep_assert_held_once(l)	do {				\
		WARN_ON_ONCE(debug_locks && !lockdep_is_held(l));	\
	} while (0)

#define lockdep_recursing(tsk)	((tsk)->lockdep_recursion)

#define lockdep_pin_lock(l)	lock_pin_lock(&(l)->dep_map)
#define lockdep_repin_lock(l,c)	lock_repin_lock(&(l)->dep_map, (c))
#define lockdep_unpin_lock(l,c)	lock_unpin_lock(&(l)->dep_map, (c))

#else /* !CONFIG_LOCKDEP */

static inline void lockdep_init_task(struct task_struct *task)
{
}

static inline void lockdep_off(void)
{
}

static inline void lockdep_on(void)
{
}

static inline void lockdep_set_selftest_task(struct task_struct *task)
{
}

# define lock_acquire(l, s, t, r, c, n, i)	do { } while (0)
# define lock_release(l, i)			do { } while (0)
# define lock_downgrade(l, i)			do { } while (0)
# define lock_set_class(l, n, k, s, i)		do { } while (0)
# define lock_set_subclass(l, s, i)		do { } while (0)
# define lockdep_init()				do { } while (0)
# define lockdep_init_map_waits(lock, name, key, sub, inner, outer) \
		do { (void)(name); (void)(key); } while (0)
# define lockdep_init_map_wait(lock, name, key, sub, inner) \
		do { (void)(name); (void)(key); } while (0)
# define lockdep_init_map(lock, name, key, sub) \
		do { (void)(name); (void)(key); } while (0)
# define lockdep_set_class(lock, key)		do { (void)(key); } while (0)
# define lockdep_set_class_and_name(lock, key, name) \
		do { (void)(key); (void)(name); } while (0)
#define lockdep_set_class_and_subclass(lock, key, sub) \
		do { (void)(key); } while (0)
#define lockdep_set_subclass(lock, sub)		do { } while (0)

#define lockdep_set_novalidate_class(lock) do { } while (0)

/*
 * We don't define lockdep_match_class() and lockdep_match_key() for !LOCKDEP
 * case since the result is not well defined and the caller should rather
 * #ifdef the call himself.
 */

# define lockdep_reset()		do { debug_locks = 1; } while (0)
# define lockdep_free_key_range(start, size)	do { } while (0)
# define lockdep_sys_exit() 			do { } while (0)

static inline void lockdep_register_key(struct lock_class_key *key)
{
}

static inline void lockdep_unregister_key(struct lock_class_key *key)
{
}

#define lockdep_depth(tsk)	(0)

#define lockdep_is_held_type(l, r)		(1)

#define lockdep_assert_held(l)			do { (void)(l); } while (0)
#define lockdep_assert_held_write(l)	do { (void)(l); } while (0)
#define lockdep_assert_held_read(l)		do { (void)(l); } while (0)
#define lockdep_assert_held_once(l)		do { (void)(l); } while (0)

#define lockdep_recursing(tsk)			(0)

<<<<<<< HEAD
struct pin_cookie { };

#define NIL_COOKIE (struct pin_cookie){ }

#define lockdep_pin_lock(l)			({ struct pin_cookie cookie; cookie; })
=======
#define NIL_COOKIE (struct pin_cookie){ }

#define lockdep_pin_lock(l)			({ struct pin_cookie cookie = { }; cookie; })
>>>>>>> 24b8d41d
#define lockdep_repin_lock(l, c)		do { (void)(l); (void)(c); } while (0)
#define lockdep_unpin_lock(l, c)		do { (void)(l); (void)(c); } while (0)

#endif /* !LOCKDEP */

enum xhlock_context_t {
	XHLOCK_HARD,
	XHLOCK_SOFT,
	XHLOCK_CTX_NR,
};

#define lockdep_init_map_crosslock(m, n, k, s) do {} while (0)
/*
 * To initialize a lockdep_map statically use this macro.
 * Note that _name must not be NULL.
 */
#define STATIC_LOCKDEP_MAP_INIT(_name, _key) \
	{ .name = (_name), .key = (void *)(_key), }

static inline void lockdep_invariant_state(bool force) {}
static inline void lockdep_free_task(struct task_struct *task) {}

#ifdef CONFIG_LOCK_STAT

extern void lock_contended(struct lockdep_map *lock, unsigned long ip);
extern void lock_acquired(struct lockdep_map *lock, unsigned long ip);

#define LOCK_CONTENDED(_lock, try, lock)			\
do {								\
	if (!try(_lock)) {					\
		lock_contended(&(_lock)->dep_map, _RET_IP_);	\
		lock(_lock);					\
	}							\
	lock_acquired(&(_lock)->dep_map, _RET_IP_);			\
} while (0)

#define LOCK_CONTENDED_RETURN(_lock, try, lock)			\
({								\
	int ____err = 0;					\
	if (!try(_lock)) {					\
		lock_contended(&(_lock)->dep_map, _RET_IP_);	\
		____err = lock(_lock);				\
	}							\
	if (!____err)						\
		lock_acquired(&(_lock)->dep_map, _RET_IP_);	\
	____err;						\
})

#else /* CONFIG_LOCK_STAT */

#define lock_contended(lockdep_map, ip) do {} while (0)
#define lock_acquired(lockdep_map, ip) do {} while (0)

#define LOCK_CONTENDED(_lock, try, lock) \
	lock(_lock)

#define LOCK_CONTENDED_RETURN(_lock, try, lock) \
	lock(_lock)

#endif /* CONFIG_LOCK_STAT */

#ifdef CONFIG_LOCKDEP

/*
 * On lockdep we dont want the hand-coded irq-enable of
 * _raw_*_lock_flags() code, because lockdep assumes
 * that interrupts are not re-enabled during lock-acquire:
 */
#define LOCK_CONTENDED_FLAGS(_lock, try, lock, lockfl, flags) \
	LOCK_CONTENDED((_lock), (try), (lock))

#else /* CONFIG_LOCKDEP */

#define LOCK_CONTENDED_FLAGS(_lock, try, lock, lockfl, flags) \
	lockfl((_lock), (flags))

#endif /* CONFIG_LOCKDEP */

#ifdef CONFIG_PROVE_LOCKING
extern void print_irqtrace_events(struct task_struct *curr);
#else
static inline void print_irqtrace_events(struct task_struct *curr)
{
}
#endif

/* Variable used to make lockdep treat read_lock() as recursive in selftests */
#ifdef CONFIG_DEBUG_LOCKING_API_SELFTESTS
extern unsigned int force_read_lock_recursive;
#else /* CONFIG_DEBUG_LOCKING_API_SELFTESTS */
#define force_read_lock_recursive 0
#endif /* CONFIG_DEBUG_LOCKING_API_SELFTESTS */

#ifdef CONFIG_LOCKDEP
extern bool read_lock_is_recursive(void);
#else /* CONFIG_LOCKDEP */
/* If !LOCKDEP, the value is meaningless */
#define read_lock_is_recursive() 0
#endif

/*
 * For trivial one-depth nesting of a lock-class, the following
 * global define can be used. (Subsystems with multiple levels
 * of nesting should define their own lock-nesting subclasses.)
 */
#define SINGLE_DEPTH_NESTING			1

/*
 * Map the dependency ops to NOP or to real lockdep ops, depending
 * on the per lock-class debug mode:
 */

#define lock_acquire_exclusive(l, s, t, n, i)		lock_acquire(l, s, t, 0, 1, n, i)
#define lock_acquire_shared(l, s, t, n, i)		lock_acquire(l, s, t, 1, 1, n, i)
#define lock_acquire_shared_recursive(l, s, t, n, i)	lock_acquire(l, s, t, 2, 1, n, i)

#define spin_acquire(l, s, t, i)		lock_acquire_exclusive(l, s, t, NULL, i)
#define spin_acquire_nest(l, s, t, n, i)	lock_acquire_exclusive(l, s, t, n, i)
#define spin_release(l, i)			lock_release(l, i)

#define rwlock_acquire(l, s, t, i)		lock_acquire_exclusive(l, s, t, NULL, i)
#define rwlock_acquire_read(l, s, t, i)					\
do {									\
	if (read_lock_is_recursive())					\
		lock_acquire_shared_recursive(l, s, t, NULL, i);	\
	else								\
		lock_acquire_shared(l, s, t, NULL, i);			\
} while (0)

#define rwlock_release(l, i)			lock_release(l, i)

#define seqcount_acquire(l, s, t, i)		lock_acquire_exclusive(l, s, t, NULL, i)
#define seqcount_acquire_read(l, s, t, i)	lock_acquire_shared_recursive(l, s, t, NULL, i)
#define seqcount_release(l, i)			lock_release(l, i)

#define mutex_acquire(l, s, t, i)		lock_acquire_exclusive(l, s, t, NULL, i)
#define mutex_acquire_nest(l, s, t, n, i)	lock_acquire_exclusive(l, s, t, n, i)
#define mutex_release(l, i)			lock_release(l, i)

#define rwsem_acquire(l, s, t, i)		lock_acquire_exclusive(l, s, t, NULL, i)
#define rwsem_acquire_nest(l, s, t, n, i)	lock_acquire_exclusive(l, s, t, n, i)
#define rwsem_acquire_read(l, s, t, i)		lock_acquire_shared(l, s, t, NULL, i)
#define rwsem_release(l, i)			lock_release(l, i)

#define lock_map_acquire(l)			lock_acquire_exclusive(l, 0, 0, NULL, _THIS_IP_)
#define lock_map_acquire_read(l)		lock_acquire_shared_recursive(l, 0, 0, NULL, _THIS_IP_)
#define lock_map_acquire_tryread(l)		lock_acquire_shared_recursive(l, 0, 1, NULL, _THIS_IP_)
#define lock_map_release(l)			lock_release(l, _THIS_IP_)

#ifdef CONFIG_PROVE_LOCKING
# define might_lock(lock)						\
do {									\
	typecheck(struct lockdep_map *, &(lock)->dep_map);		\
	lock_acquire(&(lock)->dep_map, 0, 0, 0, 1, NULL, _THIS_IP_);	\
	lock_release(&(lock)->dep_map, _THIS_IP_);			\
} while (0)
# define might_lock_read(lock)						\
do {									\
	typecheck(struct lockdep_map *, &(lock)->dep_map);		\
	lock_acquire(&(lock)->dep_map, 0, 0, 1, 1, NULL, _THIS_IP_);	\
	lock_release(&(lock)->dep_map, _THIS_IP_);			\
} while (0)
# define might_lock_nested(lock, subclass)				\
do {									\
	typecheck(struct lockdep_map *, &(lock)->dep_map);		\
	lock_acquire(&(lock)->dep_map, subclass, 0, 1, 1, NULL,		\
		     _THIS_IP_);					\
	lock_release(&(lock)->dep_map, _THIS_IP_);			\
} while (0)

DECLARE_PER_CPU(int, hardirqs_enabled);
DECLARE_PER_CPU(int, hardirq_context);
DECLARE_PER_CPU(unsigned int, lockdep_recursion);

#define __lockdep_enabled	(debug_locks && !this_cpu_read(lockdep_recursion))

#define lockdep_assert_irqs_enabled()					\
do {									\
	WARN_ON_ONCE(__lockdep_enabled && !this_cpu_read(hardirqs_enabled)); \
} while (0)

#define lockdep_assert_irqs_disabled()					\
do {									\
	WARN_ON_ONCE(__lockdep_enabled && this_cpu_read(hardirqs_enabled)); \
} while (0)

#define lockdep_assert_in_irq()						\
do {									\
	WARN_ON_ONCE(__lockdep_enabled && !this_cpu_read(hardirq_context)); \
} while (0)

#define lockdep_assert_preemption_enabled()				\
do {									\
	WARN_ON_ONCE(IS_ENABLED(CONFIG_PREEMPT_COUNT)	&&		\
		     __lockdep_enabled			&&		\
		     (preempt_count() != 0		||		\
		      !this_cpu_read(hardirqs_enabled)));		\
} while (0)

#define lockdep_assert_preemption_disabled()				\
do {									\
	WARN_ON_ONCE(IS_ENABLED(CONFIG_PREEMPT_COUNT)	&&		\
		     __lockdep_enabled			&&		\
		     (preempt_count() == 0		&&		\
		      this_cpu_read(hardirqs_enabled)));		\
} while (0)

#else
# define might_lock(lock) do { } while (0)
# define might_lock_read(lock) do { } while (0)
# define might_lock_nested(lock, subclass) do { } while (0)

# define lockdep_assert_irqs_enabled() do { } while (0)
# define lockdep_assert_irqs_disabled() do { } while (0)
# define lockdep_assert_in_irq() do { } while (0)

# define lockdep_assert_preemption_enabled() do { } while (0)
# define lockdep_assert_preemption_disabled() do { } while (0)
#endif

#ifdef CONFIG_PROVE_RAW_LOCK_NESTING

# define lockdep_assert_RT_in_threaded_ctx() do {			\
		WARN_ONCE(debug_locks && !current->lockdep_recursion &&	\
			  lockdep_hardirq_context() &&			\
			  !(current->hardirq_threaded || current->irq_config),	\
			  "Not in threaded context on PREEMPT_RT as expected\n");	\
} while (0)

#else

# define lockdep_assert_RT_in_threaded_ctx() do { } while (0)

#endif

#ifdef CONFIG_LOCKDEP
void lockdep_rcu_suspicious(const char *file, const int line, const char *s);
#else
static inline void
lockdep_rcu_suspicious(const char *file, const int line, const char *s)
{
}
#endif

#endif /* __LINUX_LOCKDEP_H */<|MERGE_RESOLUTION|>--- conflicted
+++ resolved
@@ -20,8 +20,6 @@
 extern int prove_locking;
 extern int lock_stat;
 
-#define MAX_LOCKDEP_SUBCLASSES		8UL
-
 #ifdef CONFIG_LOCKDEP
 
 #include <linux/linkage.h>
@@ -29,141 +27,6 @@
 #include <linux/debug_locks.h>
 #include <linux/stacktrace.h>
 
-<<<<<<< HEAD
-/*
- * We'd rather not expose kernel/lockdep_states.h this wide, but we do need
- * the total number of states... :-(
- */
-#define XXX_LOCK_USAGE_STATES		(1+3*4)
-
-/*
- * NR_LOCKDEP_CACHING_CLASSES ... Number of classes
- * cached in the instance of lockdep_map
- *
- * Currently main class (subclass == 0) and signle depth subclass
- * are cached in lockdep_map. This optimization is mainly targeting
- * on rq->lock. double_rq_lock() acquires this highly competitive with
- * single depth.
- */
-#define NR_LOCKDEP_CACHING_CLASSES	2
-
-/*
- * Lock-classes are keyed via unique addresses, by embedding the
- * lockclass-key into the kernel (or module) .data section. (For
- * static locks we use the lock address itself as the key.)
- */
-struct lockdep_subclass_key {
-	char __one_byte;
-} __attribute__ ((__packed__));
-
-struct lock_class_key {
-	struct lockdep_subclass_key	subkeys[MAX_LOCKDEP_SUBCLASSES];
-};
-
-extern struct lock_class_key __lockdep_no_validate__;
-
-#define LOCKSTAT_POINTS		4
-
-/*
- * The lock-class itself:
- */
-struct lock_class {
-	/*
-	 * class-hash:
-	 */
-	struct hlist_node		hash_entry;
-
-	/*
-	 * global list of all lock-classes:
-	 */
-	struct list_head		lock_entry;
-
-	struct lockdep_subclass_key	*key;
-	unsigned int			subclass;
-	unsigned int			dep_gen_id;
-
-	/*
-	 * IRQ/softirq usage tracking bits:
-	 */
-	unsigned long			usage_mask;
-	struct stack_trace		usage_traces[XXX_LOCK_USAGE_STATES];
-
-	/*
-	 * These fields represent a directed graph of lock dependencies,
-	 * to every node we attach a list of "forward" and a list of
-	 * "backward" graph nodes.
-	 */
-	struct list_head		locks_after, locks_before;
-
-	/*
-	 * Generation counter, when doing certain classes of graph walking,
-	 * to ensure that we check one node only once:
-	 */
-	unsigned int			version;
-
-	/*
-	 * Statistics counter:
-	 */
-	unsigned long			ops;
-
-	const char			*name;
-	int				name_version;
-
-#ifdef CONFIG_LOCK_STAT
-	unsigned long			contention_point[LOCKSTAT_POINTS];
-	unsigned long			contending_point[LOCKSTAT_POINTS];
-#endif
-};
-
-#ifdef CONFIG_LOCK_STAT
-struct lock_time {
-	s64				min;
-	s64				max;
-	s64				total;
-	unsigned long			nr;
-};
-
-enum bounce_type {
-	bounce_acquired_write,
-	bounce_acquired_read,
-	bounce_contended_write,
-	bounce_contended_read,
-	nr_bounce_types,
-
-	bounce_acquired = bounce_acquired_write,
-	bounce_contended = bounce_contended_write,
-};
-
-struct lock_class_stats {
-	unsigned long			contention_point[LOCKSTAT_POINTS];
-	unsigned long			contending_point[LOCKSTAT_POINTS];
-	struct lock_time		read_waittime;
-	struct lock_time		write_waittime;
-	struct lock_time		read_holdtime;
-	struct lock_time		write_holdtime;
-	unsigned long			bounces[nr_bounce_types];
-};
-
-struct lock_class_stats lock_stats(struct lock_class *class);
-void clear_lock_stats(struct lock_class *class);
-#endif
-
-/*
- * Map the lock object (the lock instance) to the lock-class object.
- * This is embedded into specific lock instances:
- */
-struct lockdep_map {
-	struct lock_class_key		*key;
-	struct lock_class		*class_cache[NR_LOCKDEP_CACHING_CLASSES];
-	const char			*name;
-#ifdef CONFIG_LOCK_STAT
-	int				cpu;
-	unsigned long			ip;
-#endif
-};
-
-=======
->>>>>>> 24b8d41d
 static inline void lockdep_copy_map(struct lockdep_map *to,
 				    struct lockdep_map *from)
 {
@@ -423,17 +286,7 @@
 
 extern void lock_downgrade(struct lockdep_map *lock, unsigned long ip);
 
-<<<<<<< HEAD
-struct pin_cookie { unsigned int val; };
-
 #define NIL_COOKIE (struct pin_cookie){ .val = 0U, }
-
-extern struct pin_cookie lock_pin_lock(struct lockdep_map *lock);
-extern void lock_repin_lock(struct lockdep_map *lock, struct pin_cookie);
-extern void lock_unpin_lock(struct lockdep_map *lock, struct pin_cookie);
-=======
-#define NIL_COOKIE (struct pin_cookie){ .val = 0U, }
->>>>>>> 24b8d41d
 
 extern struct pin_cookie lock_pin_lock(struct lockdep_map *lock);
 extern void lock_repin_lock(struct lockdep_map *lock, struct pin_cookie);
@@ -531,17 +384,9 @@
 
 #define lockdep_recursing(tsk)			(0)
 
-<<<<<<< HEAD
-struct pin_cookie { };
-
 #define NIL_COOKIE (struct pin_cookie){ }
 
-#define lockdep_pin_lock(l)			({ struct pin_cookie cookie; cookie; })
-=======
-#define NIL_COOKIE (struct pin_cookie){ }
-
 #define lockdep_pin_lock(l)			({ struct pin_cookie cookie = { }; cookie; })
->>>>>>> 24b8d41d
 #define lockdep_repin_lock(l, c)		do { (void)(l); (void)(c); } while (0)
 #define lockdep_unpin_lock(l, c)		do { (void)(l); (void)(c); } while (0)
 
