--- conflicted
+++ resolved
@@ -58,11 +58,7 @@
 struct dm_io_client;
 struct dm_io_request {
 	int bi_op;			/* REQ_OP */
-<<<<<<< HEAD
-	int bi_op_flags;		/* rq_flag_bits */
-=======
 	int bi_op_flags;		/* req_flag_bits */
->>>>>>> 24b8d41d
 	struct dm_io_memory mem;	/* Memory to use for io */
 	struct dm_io_notify notify;	/* Synchronous if notify.fn is NULL */
 	struct dm_io_client *client;	/* Client memory handler */
