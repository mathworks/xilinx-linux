--- conflicted
+++ resolved
@@ -29,10 +29,7 @@
  * struct pwm_args - board-dependent PWM arguments
  * @period: reference period
  * @polarity: reference polarity
-<<<<<<< HEAD
-=======
  * @offset: reference offset
->>>>>>> 24b8d41d
  *
  * This structure describes board-dependent arguments attached to a PWM
  * device. These arguments are usually retrieved from the PWM lookup table or
@@ -43,12 +40,8 @@
  * current PWM hardware state.
  */
 struct pwm_args {
-<<<<<<< HEAD
-	unsigned int period;
-=======
 	u64 period;
 	unsigned int offset;
->>>>>>> 24b8d41d
 	enum pwm_polarity polarity;
 };
 
@@ -61,22 +54,14 @@
  * struct pwm_state - state of a PWM channel
  * @period: PWM period (in nanoseconds)
  * @duty_cycle: PWM duty cycle (in nanoseconds)
-<<<<<<< HEAD
-=======
  * @offset: PWM offset (in nanoseconds)
->>>>>>> 24b8d41d
  * @polarity: PWM polarity
  * @enabled: PWM enabled status
  */
 struct pwm_state {
-<<<<<<< HEAD
-	unsigned int period;
-	unsigned int duty_cycle;
-=======
 	u64 period;
 	u64 duty_cycle;
 	unsigned int offset;
->>>>>>> 24b8d41d
 	enum pwm_polarity polarity;
 	bool enabled;
 };
@@ -90,12 +75,8 @@
  * @chip: PWM chip providing this PWM device
  * @chip_data: chip-private data associated with the PWM device
  * @args: PWM arguments
-<<<<<<< HEAD
- * @state: curent PWM channel state
-=======
  * @state: last applied state
  * @last: last implemented state (for PWM_DEBUG)
->>>>>>> 24b8d41d
  */
 struct pwm_device {
 	const char *label;
@@ -107,10 +88,7 @@
 
 	struct pwm_args args;
 	struct pwm_state state;
-<<<<<<< HEAD
-=======
 	struct pwm_state last;
->>>>>>> 24b8d41d
 };
 
 /**
@@ -163,9 +141,6 @@
 	return state.duty_cycle;
 }
 
-<<<<<<< HEAD
-static inline enum pwm_polarity pwm_get_polarity(const struct pwm_device *pwm)
-=======
 static inline void pwm_set_offset(struct pwm_device *pwm, unsigned int offset)
 {
 	if (pwm)
@@ -173,13 +148,20 @@
 }
 
 static inline unsigned int pwm_get_offset(const struct pwm_device *pwm)
->>>>>>> 24b8d41d
-{
-	struct pwm_state state;
-
-	pwm_get_state(pwm, &state);
-
-<<<<<<< HEAD
+{
+	struct pwm_state state;
+
+	pwm_get_state(pwm, &state);
+
+	return state.offset;
+}
+
+static inline enum pwm_polarity pwm_get_polarity(const struct pwm_device *pwm)
+{
+	struct pwm_state state;
+
+	pwm_get_state(pwm, &state);
+
 	return state.polarity;
 }
 
@@ -210,74 +192,6 @@
 				  struct pwm_state *state)
 {
 	struct pwm_args args;
-=======
-	return state.offset;
-}
->>>>>>> 24b8d41d
-
-	/* First get the current state. */
-	pwm_get_state(pwm, state);
-
-	/* Then fill it with the reference config */
-	pwm_get_args(pwm, &args);
-
-	state->period = args.period;
-	state->polarity = args.polarity;
-	state->duty_cycle = 0;
-}
-
-/**
- * pwm_get_relative_duty_cycle() - Get a relative duty cycle value
- * @state: PWM state to extract the duty cycle from
- * @scale: target scale of the relative duty cycle
- *
- * This functions converts the absolute duty cycle stored in @state (expressed
- * in nanosecond) into a value relative to the period.
- *
- * For example if you want to get the duty_cycle expressed in percent, call:
- *
- * pwm_get_state(pwm, &state);
- * duty = pwm_get_relative_duty_cycle(&state, 100);
- */
-static inline unsigned int
-pwm_get_relative_duty_cycle(const struct pwm_state *state, unsigned int scale)
-{
-<<<<<<< HEAD
-=======
-	struct pwm_state state;
-
-	pwm_get_state(pwm, &state);
-
-	return state.polarity;
-}
-
-static inline void pwm_get_args(const struct pwm_device *pwm,
-				struct pwm_args *args)
-{
-	*args = pwm->args;
-}
-
-/**
- * pwm_init_state() - prepare a new state to be applied with pwm_apply_state()
- * @pwm: PWM device
- * @state: state to fill with the prepared PWM state
- *
- * This functions prepares a state that can later be tweaked and applied
- * to the PWM device with pwm_apply_state(). This is a convenient function
- * that first retrieves the current PWM state and the replaces the period
- * and polarity fields with the reference values defined in pwm->args.
- * Once the function returns, you can adjust the ->enabled and ->duty_cycle
- * fields according to your needs before calling pwm_apply_state().
- *
- * ->duty_cycle is initially set to zero to avoid cases where the current
- * ->duty_cycle value exceed the pwm_args->period one, which would trigger
- * an error if the user calls pwm_apply_state() without adjusting ->duty_cycle
- * first.
- */
-static inline void pwm_init_state(const struct pwm_device *pwm,
-				  struct pwm_state *state)
-{
-	struct pwm_args args;
 
 	/* First get the current state. */
 	pwm_get_state(pwm, state);
@@ -307,7 +221,6 @@
 static inline unsigned int
 pwm_get_relative_duty_cycle(const struct pwm_state *state, unsigned int scale)
 {
->>>>>>> 24b8d41d
 	if (!state->period)
 		return 0;
 
@@ -359,21 +272,8 @@
  * @owner: helps prevent removal of modules exporting active PWMs
  * @config: configure duty cycles and period length for this PWM
  * @set_polarity: configure the polarity of this PWM
- * @capture: capture and report PWM signal
  * @enable: enable PWM output toggling
  * @disable: disable PWM output toggling
-<<<<<<< HEAD
- * @apply: atomically apply a new PWM config. The state argument
- *	   should be adjusted with the real hardware config (if the
- *	   approximate the period or duty_cycle value, state should
- *	   reflect it)
- * @get_state: get the current PWM state. This function is only
- *	       called once per PWM device when the PWM chip is
- *	       registered.
- * @dbg_show: optional routine to show contents in debugfs
- * @owner: helps prevent removal of modules exporting active PWMs
-=======
->>>>>>> 24b8d41d
  */
 struct pwm_ops {
 	int (*request)(struct pwm_chip *chip, struct pwm_device *pwm);
@@ -391,21 +291,8 @@
 		      int duty_ns, int period_ns);
 	int (*set_polarity)(struct pwm_chip *chip, struct pwm_device *pwm,
 			    enum pwm_polarity polarity);
-	int (*capture)(struct pwm_chip *chip, struct pwm_device *pwm,
-		       struct pwm_capture *result, unsigned long timeout);
 	int (*enable)(struct pwm_chip *chip, struct pwm_device *pwm);
 	void (*disable)(struct pwm_chip *chip, struct pwm_device *pwm);
-<<<<<<< HEAD
-	int (*apply)(struct pwm_chip *chip, struct pwm_device *pwm,
-		     struct pwm_state *state);
-	void (*get_state)(struct pwm_chip *chip, struct pwm_device *pwm,
-			  struct pwm_state *state);
-#ifdef CONFIG_DEBUG_FS
-	void (*dbg_show)(struct pwm_chip *chip, struct seq_file *s);
-#endif
-	struct module *owner;
-=======
->>>>>>> 24b8d41d
 };
 
 /**
@@ -445,25 +332,11 @@
 	unsigned int offset;
 };
 
-/**
- * struct pwm_capture - PWM capture data
- * @period: period of the PWM signal (in nanoseconds)
- * @duty_cycle: duty cycle of the PWM signal (in nanoseconds)
- */
-struct pwm_capture {
-	unsigned int period;
-	unsigned int duty_cycle;
-};
-
 #if IS_ENABLED(CONFIG_PWM)
 /* PWM user APIs */
 struct pwm_device *pwm_request(int pwm_id, const char *label);
 void pwm_free(struct pwm_device *pwm);
-<<<<<<< HEAD
-int pwm_apply_state(struct pwm_device *pwm, struct pwm_state *state);
-=======
 int pwm_apply_state(struct pwm_device *pwm, const struct pwm_state *state);
->>>>>>> 24b8d41d
 int pwm_adjust_config(struct pwm_device *pwm);
 
 /**
@@ -495,45 +368,6 @@
 }
 
 /**
-<<<<<<< HEAD
- * pwm_set_polarity() - configure the polarity of a PWM signal
- * @pwm: PWM device
- * @polarity: new polarity of the PWM signal
- *
- * Note that the polarity cannot be configured while the PWM device is
- * enabled.
- *
- * Returns: 0 on success or a negative error code on failure.
- */
-static inline int pwm_set_polarity(struct pwm_device *pwm,
-				   enum pwm_polarity polarity)
-{
-	struct pwm_state state;
-
-	if (!pwm)
-		return -EINVAL;
-
-	pwm_get_state(pwm, &state);
-	if (state.polarity == polarity)
-		return 0;
-
-	/*
-	 * Changing the polarity of a running PWM without adjusting the
-	 * dutycycle/period value is a bit risky (can introduce glitches).
-	 * Return -EBUSY in this case.
-	 * Note that this is allowed when using pwm_apply_state() because
-	 * the user specifies all the parameters.
-	 */
-	if (state.enabled)
-		return -EBUSY;
-
-	state.polarity = polarity;
-	return pwm_apply_state(pwm, &state);
-}
-
-/**
-=======
->>>>>>> 24b8d41d
  * pwm_enable() - start a PWM output toggling
  * @pwm: PWM device
  *
@@ -636,15 +470,6 @@
 	return -EINVAL;
 }
 
-<<<<<<< HEAD
-static inline int pwm_set_polarity(struct pwm_device *pwm,
-				   enum pwm_polarity polarity)
-{
-	return -ENOTSUPP;
-}
-
-=======
->>>>>>> 24b8d41d
 static inline int pwm_enable(struct pwm_device *pwm)
 {
 	return -EINVAL;
@@ -803,7 +628,6 @@
 #ifdef CONFIG_PWM_SYSFS
 void pwmchip_sysfs_export(struct pwm_chip *chip);
 void pwmchip_sysfs_unexport(struct pwm_chip *chip);
-void pwmchip_sysfs_unexport_children(struct pwm_chip *chip);
 #else
 static inline void pwmchip_sysfs_export(struct pwm_chip *chip)
 {
@@ -812,10 +636,6 @@
 static inline void pwmchip_sysfs_unexport(struct pwm_chip *chip)
 {
 }
-
-static inline void pwmchip_sysfs_unexport_children(struct pwm_chip *chip)
-{
-}
 #endif /* CONFIG_PWM_SYSFS */
 
 #endif /* __LINUX_PWM_H */