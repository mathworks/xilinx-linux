--- conflicted
+++ resolved
@@ -11,11 +11,7 @@
 extern void __reset_page_owner(struct page *page, unsigned int order);
 extern void __set_page_owner(struct page *page,
 			unsigned int order, gfp_t gfp_mask);
-<<<<<<< HEAD
-extern void __split_page_owner(struct page *page, unsigned int order);
-=======
 extern void __split_page_owner(struct page *page, unsigned int nr);
->>>>>>> 24b8d41d
 extern void __copy_page_owner(struct page *oldpage, struct page *newpage);
 extern void __set_page_owner_migrate_reason(struct page *page, int reason);
 extern void __dump_page_owner(struct page *page);
@@ -35,17 +31,10 @@
 		__set_page_owner(page, order, gfp_mask);
 }
 
-<<<<<<< HEAD
-static inline void split_page_owner(struct page *page, unsigned int order)
-{
-	if (static_branch_unlikely(&page_owner_inited))
-		__split_page_owner(page, order);
-=======
 static inline void split_page_owner(struct page *page, unsigned int nr)
 {
 	if (static_branch_unlikely(&page_owner_inited))
 		__split_page_owner(page, nr);
->>>>>>> 24b8d41d
 }
 static inline void copy_page_owner(struct page *oldpage, struct page *newpage)
 {
