/* SPDX-License-Identifier: GPL-2.0-only */
/*
 * Copyright © 2008 Keith Packard <keithp@keithp.com>
 */

#ifndef _LINUX_IO_MAPPING_H
#define _LINUX_IO_MAPPING_H

#include <linux/types.h>
#include <linux/slab.h>
#include <linux/bug.h>
#include <linux/io.h>
#include <linux/pgtable.h>
#include <asm/page.h>

/*
 * The io_mapping mechanism provides an abstraction for mapping
 * individual pages from an io device to the CPU in an efficient fashion.
 *
 * See Documentation/driver-api/io-mapping.rst
 */

struct io_mapping {
	resource_size_t base;
	unsigned long size;
	pgprot_t prot;
	void __iomem *iomem;
};

#ifdef CONFIG_HAVE_ATOMIC_IOMAP

<<<<<<< HEAD
=======
#include <linux/pfn.h>
>>>>>>> 24b8d41d
#include <asm/iomap.h>
/*
 * For small address space machines, mapping large objects
 * into the kernel virtual space isn't practical. Where
 * available, use fixmap support to dynamically map pages
 * of the object at run time.
 */

static inline struct io_mapping *
io_mapping_init_wc(struct io_mapping *iomap,
		   resource_size_t base,
		   unsigned long size)
{
	pgprot_t prot;

	if (iomap_create_wc(base, size, &prot))
		return NULL;

	iomap->base = base;
	iomap->size = size;
	iomap->prot = prot;
	return iomap;
}

static inline void
io_mapping_fini(struct io_mapping *mapping)
{
	iomap_free(mapping->base, mapping->size);
}

/* Atomic map/unmap */
static inline void __iomem *
io_mapping_map_atomic_wc(struct io_mapping *mapping,
			 unsigned long offset)
{
	resource_size_t phys_addr;

	BUG_ON(offset >= mapping->size);
	phys_addr = mapping->base + offset;
	return iomap_atomic_prot_pfn(PHYS_PFN(phys_addr), mapping->prot);
}

static inline void
io_mapping_unmap_atomic(void __iomem *vaddr)
{
	iounmap_atomic(vaddr);
}

static inline void __iomem *
io_mapping_map_wc(struct io_mapping *mapping,
		  unsigned long offset,
		  unsigned long size)
{
	resource_size_t phys_addr;

	BUG_ON(offset >= mapping->size);
	phys_addr = mapping->base + offset;

	return ioremap_wc(phys_addr, size);
}

static inline void
io_mapping_unmap(void __iomem *vaddr)
{
	iounmap(vaddr);
}

#else

#include <linux/uaccess.h>
<<<<<<< HEAD
#include <asm/pgtable.h>
=======
>>>>>>> 24b8d41d

/* Create the io_mapping object*/
static inline struct io_mapping *
io_mapping_init_wc(struct io_mapping *iomap,
		   resource_size_t base,
		   unsigned long size)
{
<<<<<<< HEAD
	iomap->base = base;
	iomap->size = size;
	iomap->iomem = ioremap_wc(base, size);
=======
	iomap->iomem = ioremap_wc(base, size);
	if (!iomap->iomem)
		return NULL;

	iomap->base = base;
	iomap->size = size;
>>>>>>> 24b8d41d
#if defined(pgprot_noncached_wc) /* archs can't agree on a name ... */
	iomap->prot = pgprot_noncached_wc(PAGE_KERNEL);
#elif defined(pgprot_writecombine)
	iomap->prot = pgprot_writecombine(PAGE_KERNEL);
#else
	iomap->prot = pgprot_noncached(PAGE_KERNEL);
#endif

	return iomap;
}

static inline void
io_mapping_fini(struct io_mapping *mapping)
{
	iounmap(mapping->iomem);
}

/* Non-atomic map/unmap */
static inline void __iomem *
io_mapping_map_wc(struct io_mapping *mapping,
		  unsigned long offset,
		  unsigned long size)
{
	return mapping->iomem + offset;
}

static inline void
io_mapping_unmap(void __iomem *vaddr)
{
}

/* Atomic map/unmap */
static inline void __iomem *
io_mapping_map_atomic_wc(struct io_mapping *mapping,
			 unsigned long offset)
{
	preempt_disable();
	pagefault_disable();
	return io_mapping_map_wc(mapping, offset, PAGE_SIZE);
}

static inline void
io_mapping_unmap_atomic(void __iomem *vaddr)
{
	io_mapping_unmap(vaddr);
	pagefault_enable();
	preempt_enable();
}

#endif /* HAVE_ATOMIC_IOMAP */

static inline struct io_mapping *
io_mapping_create_wc(resource_size_t base,
		     unsigned long size)
{
	struct io_mapping *iomap;

	iomap = kmalloc(sizeof(*iomap), GFP_KERNEL);
	if (!iomap)
		return NULL;

	if (!io_mapping_init_wc(iomap, base, size)) {
		kfree(iomap);
		return NULL;
	}

	return iomap;
}

static inline void
io_mapping_free(struct io_mapping *iomap)
{
	io_mapping_fini(iomap);
	kfree(iomap);
}

#endif /* _LINUX_IO_MAPPING_H */<|MERGE_RESOLUTION|>--- conflicted
+++ resolved
@@ -29,10 +29,7 @@
 
 #ifdef CONFIG_HAVE_ATOMIC_IOMAP
 
-<<<<<<< HEAD
-=======
 #include <linux/pfn.h>
->>>>>>> 24b8d41d
 #include <asm/iomap.h>
 /*
  * For small address space machines, mapping large objects
@@ -103,10 +100,6 @@
 #else
 
 #include <linux/uaccess.h>
-<<<<<<< HEAD
-#include <asm/pgtable.h>
-=======
->>>>>>> 24b8d41d
 
 /* Create the io_mapping object*/
 static inline struct io_mapping *
@@ -114,18 +107,12 @@
 		   resource_size_t base,
 		   unsigned long size)
 {
-<<<<<<< HEAD
-	iomap->base = base;
-	iomap->size = size;
-	iomap->iomem = ioremap_wc(base, size);
-=======
 	iomap->iomem = ioremap_wc(base, size);
 	if (!iomap->iomem)
 		return NULL;
 
 	iomap->base = base;
 	iomap->size = size;
->>>>>>> 24b8d41d
 #if defined(pgprot_noncached_wc) /* archs can't agree on a name ... */
 	iomap->prot = pgprot_noncached_wc(PAGE_KERNEL);
 #elif defined(pgprot_writecombine)
