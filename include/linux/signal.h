/* SPDX-License-Identifier: GPL-2.0 */
#ifndef _LINUX_SIGNAL_H
#define _LINUX_SIGNAL_H

#include <linux/bug.h>
#include <linux/signal_types.h>
#include <linux/string.h>

struct task_struct;

/* for sysctl */
extern int print_fatal_signals;

static inline void copy_siginfo(kernel_siginfo_t *to,
				const kernel_siginfo_t *from)
{
	memcpy(to, from, sizeof(*to));
}

static inline void clear_siginfo(kernel_siginfo_t *info)
{
	memset(info, 0, sizeof(*info));
}

#define SI_EXPANSION_SIZE (sizeof(struct siginfo) - sizeof(struct kernel_siginfo))

static inline void copy_siginfo_to_external(siginfo_t *to,
					    const kernel_siginfo_t *from)
{
	memcpy(to, from, sizeof(*from));
	memset(((char *)to) + sizeof(struct kernel_siginfo), 0,
		SI_EXPANSION_SIZE);
}

int copy_siginfo_to_user(siginfo_t __user *to, const kernel_siginfo_t *from);
int copy_siginfo_from_user(kernel_siginfo_t *to, const siginfo_t __user *from);

enum siginfo_layout {
	SIL_KILL,
	SIL_TIMER,
	SIL_POLL,
	SIL_FAULT,
	SIL_FAULT_MCEERR,
	SIL_FAULT_BNDERR,
	SIL_FAULT_PKUERR,
	SIL_CHLD,
	SIL_RT,
	SIL_SYS,
};

<<<<<<< HEAD
#ifndef HAVE_ARCH_COPY_SIGINFO

#include <linux/string.h>

static inline void copy_siginfo(struct siginfo *to, struct siginfo *from)
{
	if (from->si_code < 0)
		memcpy(to, from, sizeof(*to));
	else
		/* _sigchld is currently the largest know union member */
		memcpy(to, from, __ARCH_SI_PREAMBLE_SIZE + sizeof(from->_sifields._sigchld));
}

#endif
=======
enum siginfo_layout siginfo_layout(unsigned sig, int si_code);
>>>>>>> 24b8d41d

/*
 * Define some primitives to manipulate sigset_t.
 */

#ifndef __HAVE_ARCH_SIG_BITOPS
#include <linux/bitops.h>

/* We don't use <linux/bitops.h> for these because there is no need to
   be atomic.  */
static inline void sigaddset(sigset_t *set, int _sig)
{
	unsigned long sig = _sig - 1;
	if (_NSIG_WORDS == 1)
		set->sig[0] |= 1UL << sig;
	else
		set->sig[sig / _NSIG_BPW] |= 1UL << (sig % _NSIG_BPW);
}

static inline void sigdelset(sigset_t *set, int _sig)
{
	unsigned long sig = _sig - 1;
	if (_NSIG_WORDS == 1)
		set->sig[0] &= ~(1UL << sig);
	else
		set->sig[sig / _NSIG_BPW] &= ~(1UL << (sig % _NSIG_BPW));
}

static inline int sigismember(sigset_t *set, int _sig)
{
	unsigned long sig = _sig - 1;
	if (_NSIG_WORDS == 1)
		return 1 & (set->sig[0] >> sig);
	else
		return 1 & (set->sig[sig / _NSIG_BPW] >> (sig % _NSIG_BPW));
}

#endif /* __HAVE_ARCH_SIG_BITOPS */

static inline int sigisemptyset(sigset_t *set)
{
	switch (_NSIG_WORDS) {
	case 4:
		return (set->sig[3] | set->sig[2] |
			set->sig[1] | set->sig[0]) == 0;
	case 2:
		return (set->sig[1] | set->sig[0]) == 0;
	case 1:
		return set->sig[0] == 0;
	default:
		BUILD_BUG();
		return 0;
	}
}

static inline int sigequalsets(const sigset_t *set1, const sigset_t *set2)
{
	switch (_NSIG_WORDS) {
	case 4:
		return	(set1->sig[3] == set2->sig[3]) &&
			(set1->sig[2] == set2->sig[2]) &&
			(set1->sig[1] == set2->sig[1]) &&
			(set1->sig[0] == set2->sig[0]);
	case 2:
		return	(set1->sig[1] == set2->sig[1]) &&
			(set1->sig[0] == set2->sig[0]);
	case 1:
		return	set1->sig[0] == set2->sig[0];
	}
	return 0;
}

#define sigmask(sig)	(1UL << ((sig) - 1))

#ifndef __HAVE_ARCH_SIG_SETOPS
#include <linux/string.h>

#define _SIG_SET_BINOP(name, op)					\
static inline void name(sigset_t *r, const sigset_t *a, const sigset_t *b) \
{									\
	unsigned long a0, a1, a2, a3, b0, b1, b2, b3;			\
									\
	switch (_NSIG_WORDS) {						\
	case 4:								\
		a3 = a->sig[3]; a2 = a->sig[2];				\
		b3 = b->sig[3]; b2 = b->sig[2];				\
		r->sig[3] = op(a3, b3);					\
		r->sig[2] = op(a2, b2);					\
		fallthrough;						\
	case 2:								\
		a1 = a->sig[1]; b1 = b->sig[1];				\
		r->sig[1] = op(a1, b1);					\
		fallthrough;						\
	case 1:								\
		a0 = a->sig[0]; b0 = b->sig[0];				\
		r->sig[0] = op(a0, b0);					\
		break;							\
	default:							\
		BUILD_BUG();						\
	}								\
}

#define _sig_or(x,y)	((x) | (y))
_SIG_SET_BINOP(sigorsets, _sig_or)

#define _sig_and(x,y)	((x) & (y))
_SIG_SET_BINOP(sigandsets, _sig_and)

#define _sig_andn(x,y)	((x) & ~(y))
_SIG_SET_BINOP(sigandnsets, _sig_andn)

#undef _SIG_SET_BINOP
#undef _sig_or
#undef _sig_and
#undef _sig_andn

#define _SIG_SET_OP(name, op)						\
static inline void name(sigset_t *set)					\
{									\
	switch (_NSIG_WORDS) {						\
	case 4:	set->sig[3] = op(set->sig[3]);				\
		set->sig[2] = op(set->sig[2]);				\
		fallthrough;						\
	case 2:	set->sig[1] = op(set->sig[1]);				\
		fallthrough;						\
	case 1:	set->sig[0] = op(set->sig[0]);				\
		    break;						\
	default:							\
		BUILD_BUG();						\
	}								\
}

#define _sig_not(x)	(~(x))
_SIG_SET_OP(signotset, _sig_not)

#undef _SIG_SET_OP
#undef _sig_not

static inline void sigemptyset(sigset_t *set)
{
	switch (_NSIG_WORDS) {
	default:
		memset(set, 0, sizeof(sigset_t));
		break;
	case 2: set->sig[1] = 0;
		fallthrough;
	case 1:	set->sig[0] = 0;
		break;
	}
}

static inline void sigfillset(sigset_t *set)
{
	switch (_NSIG_WORDS) {
	default:
		memset(set, -1, sizeof(sigset_t));
		break;
	case 2: set->sig[1] = -1;
		fallthrough;
	case 1:	set->sig[0] = -1;
		break;
	}
}

/* Some extensions for manipulating the low 32 signals in particular.  */

static inline void sigaddsetmask(sigset_t *set, unsigned long mask)
{
	set->sig[0] |= mask;
}

static inline void sigdelsetmask(sigset_t *set, unsigned long mask)
{
	set->sig[0] &= ~mask;
}

static inline int sigtestsetmask(sigset_t *set, unsigned long mask)
{
	return (set->sig[0] & mask) != 0;
}

static inline void siginitset(sigset_t *set, unsigned long mask)
{
	set->sig[0] = mask;
	switch (_NSIG_WORDS) {
	default:
		memset(&set->sig[1], 0, sizeof(long)*(_NSIG_WORDS-1));
		break;
	case 2: set->sig[1] = 0;
		break;
	case 1: ;
	}
}

static inline void siginitsetinv(sigset_t *set, unsigned long mask)
{
	set->sig[0] = ~mask;
	switch (_NSIG_WORDS) {
	default:
		memset(&set->sig[1], -1, sizeof(long)*(_NSIG_WORDS-1));
		break;
	case 2: set->sig[1] = -1;
		break;
	case 1: ;
	}
}

#endif /* __HAVE_ARCH_SIG_SETOPS */

static inline void init_sigpending(struct sigpending *sig)
{
	sigemptyset(&sig->signal);
	INIT_LIST_HEAD(&sig->list);
}

extern void flush_sigqueue(struct sigpending *queue);

/* Test if 'sig' is valid signal. Use this instead of testing _NSIG directly */
static inline int valid_signal(unsigned long sig)
{
	return sig <= _NSIG ? 1 : 0;
}

struct timespec;
struct pt_regs;
enum pid_type;

extern int next_signal(struct sigpending *pending, sigset_t *mask);
extern int do_send_sig_info(int sig, struct kernel_siginfo *info,
				struct task_struct *p, enum pid_type type);
extern int group_send_sig_info(int sig, struct kernel_siginfo *info,
			       struct task_struct *p, enum pid_type type);
extern int __group_send_sig_info(int, struct kernel_siginfo *, struct task_struct *);
extern int sigprocmask(int, sigset_t *, sigset_t *);
extern void set_current_blocked(sigset_t *);
extern void __set_current_blocked(const sigset_t *);
extern int show_unhandled_signals;

extern bool get_signal(struct ksignal *ksig);
extern void signal_setup_done(int failed, struct ksignal *ksig, int stepping);
extern void exit_signals(struct task_struct *tsk);
extern void kernel_sigaction(int, __sighandler_t);

#define SIG_KTHREAD ((__force __sighandler_t)2)
#define SIG_KTHREAD_KERNEL ((__force __sighandler_t)3)

static inline void allow_signal(int sig)
{
	/*
	 * Kernel threads handle their own signals. Let the signal code
	 * know it'll be handled, so that they don't get converted to
	 * SIGKILL or just silently dropped.
	 */
	kernel_sigaction(sig, SIG_KTHREAD);
}

static inline void allow_kernel_signal(int sig)
{
	/*
	 * Kernel threads handle their own signals. Let the signal code
	 * know signals sent by the kernel will be handled, so that they
	 * don't get silently dropped.
	 */
	kernel_sigaction(sig, SIG_KTHREAD_KERNEL);
}

static inline void disallow_signal(int sig)
{
	kernel_sigaction(sig, SIG_IGN);
}

extern struct kmem_cache *sighand_cachep;

extern bool unhandled_signal(struct task_struct *tsk, int sig);

/*
 * In POSIX a signal is sent either to a specific thread (Linux task)
 * or to the process as a whole (Linux thread group).  How the signal
 * is sent determines whether it's to one thread or the whole group,
 * which determines which signal mask(s) are involved in blocking it
 * from being delivered until later.  When the signal is delivered,
 * either it's caught or ignored by a user handler or it has a default
 * effect that applies to the whole thread group (POSIX process).
 *
 * The possible effects an unblocked signal set to SIG_DFL can have are:
 *   ignore	- Nothing Happens
 *   terminate	- kill the process, i.e. all threads in the group,
 * 		  similar to exit_group.  The group leader (only) reports
 *		  WIFSIGNALED status to its parent.
 *   coredump	- write a core dump file describing all threads using
 *		  the same mm and then kill all those threads
 *   stop 	- stop all the threads in the group, i.e. TASK_STOPPED state
 *
 * SIGKILL and SIGSTOP cannot be caught, blocked, or ignored.
 * Other signals when not blocked and set to SIG_DFL behaves as follows.
 * The job control signals also have other special effects.
 *
 *	+--------------------+------------------+
 *	|  POSIX signal      |  default action  |
 *	+--------------------+------------------+
 *	|  SIGHUP            |  terminate	|
 *	|  SIGINT            |	terminate	|
 *	|  SIGQUIT           |	coredump 	|
 *	|  SIGILL            |	coredump 	|
 *	|  SIGTRAP           |	coredump 	|
 *	|  SIGABRT/SIGIOT    |	coredump 	|
 *	|  SIGBUS            |	coredump 	|
 *	|  SIGFPE            |	coredump 	|
 *	|  SIGKILL           |	terminate(+)	|
 *	|  SIGUSR1           |	terminate	|
 *	|  SIGSEGV           |	coredump 	|
 *	|  SIGUSR2           |	terminate	|
 *	|  SIGPIPE           |	terminate	|
 *	|  SIGALRM           |	terminate	|
 *	|  SIGTERM           |	terminate	|
 *	|  SIGCHLD           |	ignore   	|
 *	|  SIGCONT           |	ignore(*)	|
 *	|  SIGSTOP           |	stop(*)(+)  	|
 *	|  SIGTSTP           |	stop(*)  	|
 *	|  SIGTTIN           |	stop(*)  	|
 *	|  SIGTTOU           |	stop(*)  	|
 *	|  SIGURG            |	ignore   	|
 *	|  SIGXCPU           |	coredump 	|
 *	|  SIGXFSZ           |	coredump 	|
 *	|  SIGVTALRM         |	terminate	|
 *	|  SIGPROF           |	terminate	|
 *	|  SIGPOLL/SIGIO     |	terminate	|
 *	|  SIGSYS/SIGUNUSED  |	coredump 	|
 *	|  SIGSTKFLT         |	terminate	|
 *	|  SIGWINCH          |	ignore   	|
 *	|  SIGPWR            |	terminate	|
 *	|  SIGRTMIN-SIGRTMAX |	terminate       |
 *	+--------------------+------------------+
 *	|  non-POSIX signal  |  default action  |
 *	+--------------------+------------------+
 *	|  SIGEMT            |  coredump	|
 *	+--------------------+------------------+
 *
 * (+) For SIGKILL and SIGSTOP the action is "always", not just "default".
 * (*) Special job control effects:
 * When SIGCONT is sent, it resumes the process (all threads in the group)
 * from TASK_STOPPED state and also clears any pending/queued stop signals
 * (any of those marked with "stop(*)").  This happens regardless of blocking,
 * catching, or ignoring SIGCONT.  When any stop signal is sent, it clears
 * any pending/queued SIGCONT signals; this happens regardless of blocking,
 * catching, or ignored the stop signal, though (except for SIGSTOP) the
 * default action of stopping the process may happen later or never.
 */

#ifdef SIGEMT
#define SIGEMT_MASK	rt_sigmask(SIGEMT)
#else
#define SIGEMT_MASK	0
#endif

#if SIGRTMIN > BITS_PER_LONG
#define rt_sigmask(sig)	(1ULL << ((sig)-1))
#else
#define rt_sigmask(sig)	sigmask(sig)
#endif

#define siginmask(sig, mask) \
<<<<<<< HEAD
	((sig) < SIGRTMIN && (rt_sigmask(sig) & (mask)))
=======
	((sig) > 0 && (sig) < SIGRTMIN && (rt_sigmask(sig) & (mask)))
>>>>>>> 24b8d41d

#define SIG_KERNEL_ONLY_MASK (\
	rt_sigmask(SIGKILL)   |  rt_sigmask(SIGSTOP))

#define SIG_KERNEL_STOP_MASK (\
	rt_sigmask(SIGSTOP)   |  rt_sigmask(SIGTSTP)   | \
	rt_sigmask(SIGTTIN)   |  rt_sigmask(SIGTTOU)   )

#define SIG_KERNEL_COREDUMP_MASK (\
        rt_sigmask(SIGQUIT)   |  rt_sigmask(SIGILL)    | \
	rt_sigmask(SIGTRAP)   |  rt_sigmask(SIGABRT)   | \
        rt_sigmask(SIGFPE)    |  rt_sigmask(SIGSEGV)   | \
	rt_sigmask(SIGBUS)    |  rt_sigmask(SIGSYS)    | \
        rt_sigmask(SIGXCPU)   |  rt_sigmask(SIGXFSZ)   | \
	SIGEMT_MASK				       )

#define SIG_KERNEL_IGNORE_MASK (\
        rt_sigmask(SIGCONT)   |  rt_sigmask(SIGCHLD)   | \
	rt_sigmask(SIGWINCH)  |  rt_sigmask(SIGURG)    )

<<<<<<< HEAD
#define sig_kernel_only(sig)		siginmask(sig, SIG_KERNEL_ONLY_MASK)
#define sig_kernel_coredump(sig)	siginmask(sig, SIG_KERNEL_COREDUMP_MASK)
#define sig_kernel_ignore(sig)		siginmask(sig, SIG_KERNEL_IGNORE_MASK)
#define sig_kernel_stop(sig)		siginmask(sig, SIG_KERNEL_STOP_MASK)
=======
#define SIG_SPECIFIC_SICODES_MASK (\
	rt_sigmask(SIGILL)    |  rt_sigmask(SIGFPE)    | \
	rt_sigmask(SIGSEGV)   |  rt_sigmask(SIGBUS)    | \
	rt_sigmask(SIGTRAP)   |  rt_sigmask(SIGCHLD)   | \
	rt_sigmask(SIGPOLL)   |  rt_sigmask(SIGSYS)    | \
	SIGEMT_MASK                                    )
>>>>>>> 24b8d41d

#define sig_kernel_only(sig)		siginmask(sig, SIG_KERNEL_ONLY_MASK)
#define sig_kernel_coredump(sig)	siginmask(sig, SIG_KERNEL_COREDUMP_MASK)
#define sig_kernel_ignore(sig)		siginmask(sig, SIG_KERNEL_IGNORE_MASK)
#define sig_kernel_stop(sig)		siginmask(sig, SIG_KERNEL_STOP_MASK)
#define sig_specific_sicodes(sig)	siginmask(sig, SIG_SPECIFIC_SICODES_MASK)

#define sig_fatal(t, signr) \
	(!siginmask(signr, SIG_KERNEL_IGNORE_MASK|SIG_KERNEL_STOP_MASK) && \
	 (t)->sighand->action[(signr)-1].sa.sa_handler == SIG_DFL)

void signals_init(void);

int restore_altstack(const stack_t __user *);
int __save_altstack(stack_t __user *, unsigned long);

#define unsafe_save_altstack(uss, sp, label) do { \
	stack_t __user *__uss = uss; \
	struct task_struct *t = current; \
<<<<<<< HEAD
	put_user_ex((void __user *)t->sas_ss_sp, &__uss->ss_sp); \
	put_user_ex(t->sas_ss_flags, &__uss->ss_flags); \
	put_user_ex(t->sas_ss_size, &__uss->ss_size); \
=======
	unsafe_put_user((void __user *)t->sas_ss_sp, &__uss->ss_sp, label); \
	unsafe_put_user(t->sas_ss_flags, &__uss->ss_flags, label); \
	unsafe_put_user(t->sas_ss_size, &__uss->ss_size, label); \
>>>>>>> 24b8d41d
	if (t->sas_ss_flags & SS_AUTODISARM) \
		sas_ss_reset(t); \
} while (0);

#ifdef CONFIG_PROC_FS
struct seq_file;
extern void render_sigset_t(struct seq_file *, const char *, sigset_t *);
#endif

#endif /* _LINUX_SIGNAL_H */<|MERGE_RESOLUTION|>--- conflicted
+++ resolved
@@ -48,24 +48,7 @@
 	SIL_SYS,
 };
 
-<<<<<<< HEAD
-#ifndef HAVE_ARCH_COPY_SIGINFO
-
-#include <linux/string.h>
-
-static inline void copy_siginfo(struct siginfo *to, struct siginfo *from)
-{
-	if (from->si_code < 0)
-		memcpy(to, from, sizeof(*to));
-	else
-		/* _sigchld is currently the largest know union member */
-		memcpy(to, from, __ARCH_SI_PREAMBLE_SIZE + sizeof(from->_sifields._sigchld));
-}
-
-#endif
-=======
 enum siginfo_layout siginfo_layout(unsigned sig, int si_code);
->>>>>>> 24b8d41d
 
 /*
  * Define some primitives to manipulate sigset_t.
@@ -428,11 +411,7 @@
 #endif
 
 #define siginmask(sig, mask) \
-<<<<<<< HEAD
-	((sig) < SIGRTMIN && (rt_sigmask(sig) & (mask)))
-=======
 	((sig) > 0 && (sig) < SIGRTMIN && (rt_sigmask(sig) & (mask)))
->>>>>>> 24b8d41d
 
 #define SIG_KERNEL_ONLY_MASK (\
 	rt_sigmask(SIGKILL)   |  rt_sigmask(SIGSTOP))
@@ -453,19 +432,12 @@
         rt_sigmask(SIGCONT)   |  rt_sigmask(SIGCHLD)   | \
 	rt_sigmask(SIGWINCH)  |  rt_sigmask(SIGURG)    )
 
-<<<<<<< HEAD
-#define sig_kernel_only(sig)		siginmask(sig, SIG_KERNEL_ONLY_MASK)
-#define sig_kernel_coredump(sig)	siginmask(sig, SIG_KERNEL_COREDUMP_MASK)
-#define sig_kernel_ignore(sig)		siginmask(sig, SIG_KERNEL_IGNORE_MASK)
-#define sig_kernel_stop(sig)		siginmask(sig, SIG_KERNEL_STOP_MASK)
-=======
 #define SIG_SPECIFIC_SICODES_MASK (\
 	rt_sigmask(SIGILL)    |  rt_sigmask(SIGFPE)    | \
 	rt_sigmask(SIGSEGV)   |  rt_sigmask(SIGBUS)    | \
 	rt_sigmask(SIGTRAP)   |  rt_sigmask(SIGCHLD)   | \
 	rt_sigmask(SIGPOLL)   |  rt_sigmask(SIGSYS)    | \
 	SIGEMT_MASK                                    )
->>>>>>> 24b8d41d
 
 #define sig_kernel_only(sig)		siginmask(sig, SIG_KERNEL_ONLY_MASK)
 #define sig_kernel_coredump(sig)	siginmask(sig, SIG_KERNEL_COREDUMP_MASK)
@@ -485,15 +457,9 @@
 #define unsafe_save_altstack(uss, sp, label) do { \
 	stack_t __user *__uss = uss; \
 	struct task_struct *t = current; \
-<<<<<<< HEAD
-	put_user_ex((void __user *)t->sas_ss_sp, &__uss->ss_sp); \
-	put_user_ex(t->sas_ss_flags, &__uss->ss_flags); \
-	put_user_ex(t->sas_ss_size, &__uss->ss_size); \
-=======
 	unsafe_put_user((void __user *)t->sas_ss_sp, &__uss->ss_sp, label); \
 	unsafe_put_user(t->sas_ss_flags, &__uss->ss_flags, label); \
 	unsafe_put_user(t->sas_ss_size, &__uss->ss_size, label); \
->>>>>>> 24b8d41d
 	if (t->sas_ss_flags & SS_AUTODISARM) \
 		sas_ss_reset(t); \
 } while (0);
