--- conflicted
+++ resolved
@@ -54,11 +54,8 @@
 	THERMAL_DEVICE_DOWN, /* Thermal device is down */
 	THERMAL_DEVICE_UP, /* Thermal device is up after a down event */
 	THERMAL_DEVICE_POWER_CAPABILITY_CHANGED, /* power capability changed */
-<<<<<<< HEAD
-=======
 	THERMAL_TABLE_CHANGED, /* Thermal table(s) changed */
 	THERMAL_EVENT_KEEP_ALIVE, /* Request for user space handler to respond */
->>>>>>> 24b8d41d
 };
 
 struct thermal_zone_device_ops {
@@ -68,13 +65,7 @@
 		       struct thermal_cooling_device *);
 	int (*get_temp) (struct thermal_zone_device *, int *);
 	int (*set_trips) (struct thermal_zone_device *, int, int);
-<<<<<<< HEAD
-	int (*get_mode) (struct thermal_zone_device *,
-			 enum thermal_device_mode *);
-	int (*set_mode) (struct thermal_zone_device *,
-=======
 	int (*change_mode) (struct thermal_zone_device *,
->>>>>>> 24b8d41d
 		enum thermal_device_mode);
 	int (*get_trip_type) (struct thermal_zone_device *, int,
 		enum thermal_trip_type *);
@@ -320,24 +311,6 @@
 	int (*set_trips)(void *, int, int);
 	int (*set_emul_temp)(void *, int);
 	int (*set_trip_temp)(void *, int, int);
-<<<<<<< HEAD
-};
-
-/**
- * struct thermal_trip - representation of a point in temperature domain
- * @np: pointer to struct device_node that this trip point was created from
- * @temperature: temperature value in miliCelsius
- * @hysteresis: relative hysteresis in miliCelsius
- * @type: trip point type
- */
-
-struct thermal_trip {
-	struct device_node *np;
-	int temperature;
-	int hysteresis;
-	enum thermal_trip_type type;
-=======
->>>>>>> 24b8d41d
 };
 
 /* Function declarations */
@@ -405,10 +378,6 @@
 				       struct thermal_cooling_device *);
 void thermal_zone_device_update(struct thermal_zone_device *,
 				enum thermal_notify_event);
-<<<<<<< HEAD
-void thermal_zone_set_trips(struct thermal_zone_device *);
-=======
->>>>>>> 24b8d41d
 
 struct thermal_cooling_device *thermal_cooling_device_register(const char *,
 		void *, const struct thermal_cooling_device_ops *);
@@ -440,24 +409,6 @@
 static inline void thermal_zone_device_unregister(
 	struct thermal_zone_device *tz)
 { }
-<<<<<<< HEAD
-static inline int thermal_zone_bind_cooling_device(
-	struct thermal_zone_device *tz, int trip,
-	struct thermal_cooling_device *cdev,
-	unsigned long upper, unsigned long lower,
-	unsigned int weight)
-{ return -ENODEV; }
-static inline int thermal_zone_unbind_cooling_device(
-	struct thermal_zone_device *tz, int trip,
-	struct thermal_cooling_device *cdev)
-{ return -ENODEV; }
-static inline void thermal_zone_device_update(struct thermal_zone_device *tz,
-					      enum thermal_notify_event event)
-{ }
-static inline void thermal_zone_set_trips(struct thermal_zone_device *tz)
-{ }
-=======
->>>>>>> 24b8d41d
 static inline struct thermal_cooling_device *
 thermal_cooling_device_register(char *type, void *devdata,
 	const struct thermal_cooling_device_ops *ops)
@@ -485,14 +436,6 @@
 { return -ENODEV; }
 static inline int thermal_zone_get_slope(
 		struct thermal_zone_device *tz)
-<<<<<<< HEAD
-{ return -ENODEV; }
-static inline int thermal_zone_get_offset(
-		struct thermal_zone_device *tz)
-{ return -ENODEV; }
-static inline int get_tz_trend(struct thermal_zone_device *tz, int trip)
-=======
->>>>>>> 24b8d41d
 { return -ENODEV; }
 static inline int thermal_zone_get_offset(
 		struct thermal_zone_device *tz)
