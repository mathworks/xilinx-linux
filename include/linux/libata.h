--- conflicted
+++ resolved
@@ -1029,7 +1029,6 @@
 extern const struct ata_port_info ata_dummy_port_info;
 
 static inline bool ata_is_atapi(u8 prot)
-<<<<<<< HEAD
 {
 	return prot & ATA_PROT_FLAG_ATAPI;
 }
@@ -1051,29 +1050,6 @@
 
 static inline bool ata_is_data(u8 prot)
 {
-=======
-{
-	return prot & ATA_PROT_FLAG_ATAPI;
-}
-
-static inline bool ata_is_pio(u8 prot)
-{
-	return prot & ATA_PROT_FLAG_PIO;
-}
-
-static inline bool ata_is_dma(u8 prot)
-{
-	return prot & ATA_PROT_FLAG_DMA;
-}
-
-static inline bool ata_is_ncq(u8 prot)
-{
-	return prot & ATA_PROT_FLAG_NCQ;
-}
-
-static inline bool ata_is_data(u8 prot)
-{
->>>>>>> 24b8d41d
 	return prot & (ATA_PROT_FLAG_PIO | ATA_PROT_FLAG_DMA);
 }
 
