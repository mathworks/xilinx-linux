--- conflicted
+++ resolved
@@ -161,13 +161,10 @@
 #define CEPH_OSDMAP_NOTIERAGENT (1<<13) /* disable tiering agent */
 #define CEPH_OSDMAP_NOREBALANCE (1<<14) /* block osd backfill unless pg is degraded */
 #define CEPH_OSDMAP_SORTBITWISE (1<<15) /* use bitwise hobject_t sort */
-<<<<<<< HEAD
-=======
 #define CEPH_OSDMAP_REQUIRE_JEWEL    (1<<16) /* require jewel for booting osds */
 #define CEPH_OSDMAP_REQUIRE_KRAKEN   (1<<17) /* require kraken for booting osds */
 #define CEPH_OSDMAP_REQUIRE_LUMINOUS (1<<18) /* require l for booting osds */
 #define CEPH_OSDMAP_RECOVERY_DELETES (1<<19) /* deletes performed during recovery instead of peering */
->>>>>>> 24b8d41d
 
 /*
  * The error code to return when an OSD can't handle a write
@@ -446,8 +443,6 @@
 };
 
 enum {
-<<<<<<< HEAD
-=======
 	CEPH_OSD_COPY_FROM_FLAG_FLUSH = 1,       /* part of a flush operation */
 	CEPH_OSD_COPY_FROM_FLAG_IGNORE_OVERLAY = 2, /* ignore pool overlay */
 	CEPH_OSD_COPY_FROM_FLAG_IGNORE_CACHE = 4,   /* ignore osd cache logic */
@@ -458,7 +453,6 @@
 };
 
 enum {
->>>>>>> 24b8d41d
 	CEPH_OSD_WATCH_OP_UNWATCH = 0,
 	CEPH_OSD_WATCH_OP_LEGACY_WATCH = 1,
 	/* note: use only ODD ids to prevent pre-giant code from
@@ -469,8 +463,6 @@
 };
 
 const char *ceph_osd_watch_op_name(int o);
-<<<<<<< HEAD
-=======
 
 enum {
 	CEPH_OSD_ALLOC_HINT_FLAG_SEQUENTIAL_WRITE = 1,
@@ -490,7 +482,6 @@
 	CEPH_OSD_BACKOFF_OP_ACK_BLOCK = 2,
 	CEPH_OSD_BACKOFF_OP_UNBLOCK = 3,
 };
->>>>>>> 24b8d41d
 
 /*
  * an individual object operation.  each may be accompanied by some data
