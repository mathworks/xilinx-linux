/* SPDX-License-Identifier: GPL-2.0 */
#ifndef _LINUX_KASAN_H
#define _LINUX_KASAN_H

#include <linux/types.h>

struct kmem_cache;
struct page;
struct vm_struct;
struct task_struct;

#ifdef CONFIG_KASAN

#include <linux/pgtable.h>
#include <asm/kasan.h>

/* kasan_data struct is used in KUnit tests for KASAN expected failures */
struct kunit_kasan_expectation {
	bool report_expected;
	bool report_found;
};

extern unsigned char kasan_early_shadow_page[PAGE_SIZE];
extern pte_t kasan_early_shadow_pte[PTRS_PER_PTE];
extern pmd_t kasan_early_shadow_pmd[PTRS_PER_PMD];
extern pud_t kasan_early_shadow_pud[PTRS_PER_PUD];
extern p4d_t kasan_early_shadow_p4d[MAX_PTRS_PER_P4D];

int kasan_populate_early_shadow(const void *shadow_start,
				const void *shadow_end);

static inline void *kasan_mem_to_shadow(const void *addr)
{
	return (void *)((unsigned long)addr >> KASAN_SHADOW_SCALE_SHIFT)
		+ KASAN_SHADOW_OFFSET;
}

/* Enable reporting bugs after kasan_disable_current() */
extern void kasan_enable_current(void);

/* Disable reporting bugs for current task */
extern void kasan_disable_current(void);

void kasan_unpoison_shadow(const void *address, size_t size);

void kasan_unpoison_task_stack(struct task_struct *task);
void kasan_unpoison_stack_above_sp_to(const void *watermark);

void kasan_alloc_pages(struct page *page, unsigned int order);
void kasan_free_pages(struct page *page, unsigned int order);

<<<<<<< HEAD
void kasan_cache_create(struct kmem_cache *cache, size_t *size,
			unsigned long *flags);
void kasan_cache_shrink(struct kmem_cache *cache);
void kasan_cache_destroy(struct kmem_cache *cache);
=======
void kasan_cache_create(struct kmem_cache *cache, unsigned int *size,
			slab_flags_t *flags);
>>>>>>> 24b8d41d

void kasan_poison_slab(struct page *page);
void kasan_unpoison_object_data(struct kmem_cache *cache, void *object);
void kasan_poison_object_data(struct kmem_cache *cache, void *object);
<<<<<<< HEAD
void kasan_init_slab_obj(struct kmem_cache *cache, const void *object);

void kasan_kmalloc_large(const void *ptr, size_t size, gfp_t flags);
void kasan_kfree_large(const void *ptr);
void kasan_poison_kfree(void *ptr);
void kasan_kmalloc(struct kmem_cache *s, const void *object, size_t size,
		  gfp_t flags);
void kasan_krealloc(const void *object, size_t new_size, gfp_t flags);

void kasan_slab_alloc(struct kmem_cache *s, void *object, gfp_t flags);
bool kasan_slab_free(struct kmem_cache *s, void *object);
=======
void * __must_check kasan_init_slab_obj(struct kmem_cache *cache,
					const void *object);

void * __must_check kasan_kmalloc_large(const void *ptr, size_t size,
						gfp_t flags);
void kasan_kfree_large(void *ptr, unsigned long ip);
void kasan_poison_kfree(void *ptr, unsigned long ip);
void * __must_check kasan_kmalloc(struct kmem_cache *s, const void *object,
					size_t size, gfp_t flags);
void * __must_check kasan_krealloc(const void *object, size_t new_size,
					gfp_t flags);

void * __must_check kasan_slab_alloc(struct kmem_cache *s, void *object,
					gfp_t flags);
bool kasan_slab_free(struct kmem_cache *s, void *object, unsigned long ip);
>>>>>>> 24b8d41d

struct kasan_cache {
	int alloc_meta_offset;
	int free_meta_offset;
};

/*
 * These functions provide a special case to support backing module
 * allocations with real shadow memory. With KASAN vmalloc, the special
 * case is unnecessary, as the work is handled in the generic case.
 */
#ifndef CONFIG_KASAN_VMALLOC
int kasan_module_alloc(void *addr, size_t size);
void kasan_free_shadow(const struct vm_struct *vm);
#else
static inline int kasan_module_alloc(void *addr, size_t size) { return 0; }
static inline void kasan_free_shadow(const struct vm_struct *vm) {}
#endif

int kasan_add_zero_shadow(void *start, unsigned long size);
void kasan_remove_zero_shadow(void *start, unsigned long size);

size_t __ksize(const void *);
static inline void kasan_unpoison_slab(const void *ptr)
{
	kasan_unpoison_shadow(ptr, __ksize(ptr));
}
size_t kasan_metadata_size(struct kmem_cache *cache);

bool kasan_save_enable_multi_shot(void);
void kasan_restore_multi_shot(bool enabled);

size_t ksize(const void *);
static inline void kasan_unpoison_slab(const void *ptr) { ksize(ptr); }
size_t kasan_metadata_size(struct kmem_cache *cache);

#else /* CONFIG_KASAN */

static inline void kasan_unpoison_shadow(const void *address, size_t size) {}

static inline void kasan_unpoison_task_stack(struct task_struct *task) {}
static inline void kasan_unpoison_stack_above_sp_to(const void *watermark) {}

static inline void kasan_enable_current(void) {}
static inline void kasan_disable_current(void) {}

static inline void kasan_alloc_pages(struct page *page, unsigned int order) {}
static inline void kasan_free_pages(struct page *page, unsigned int order) {}

static inline void kasan_cache_create(struct kmem_cache *cache,
<<<<<<< HEAD
				      size_t *size,
				      unsigned long *flags) {}
static inline void kasan_cache_shrink(struct kmem_cache *cache) {}
static inline void kasan_cache_destroy(struct kmem_cache *cache) {}
=======
				      unsigned int *size,
				      slab_flags_t *flags) {}
>>>>>>> 24b8d41d

static inline void kasan_poison_slab(struct page *page) {}
static inline void kasan_unpoison_object_data(struct kmem_cache *cache,
					void *object) {}
static inline void kasan_poison_object_data(struct kmem_cache *cache,
					void *object) {}
<<<<<<< HEAD
static inline void kasan_init_slab_obj(struct kmem_cache *cache,
				const void *object) {}

static inline void kasan_kmalloc_large(void *ptr, size_t size, gfp_t flags) {}
static inline void kasan_kfree_large(const void *ptr) {}
static inline void kasan_poison_kfree(void *ptr) {}
static inline void kasan_kmalloc(struct kmem_cache *s, const void *object,
				size_t size, gfp_t flags) {}
static inline void kasan_krealloc(const void *object, size_t new_size,
				 gfp_t flags) {}

static inline void kasan_slab_alloc(struct kmem_cache *s, void *object,
				   gfp_t flags) {}
static inline bool kasan_slab_free(struct kmem_cache *s, void *object)
=======
static inline void *kasan_init_slab_obj(struct kmem_cache *cache,
				const void *object)
{
	return (void *)object;
}

static inline void *kasan_kmalloc_large(void *ptr, size_t size, gfp_t flags)
{
	return ptr;
}
static inline void kasan_kfree_large(void *ptr, unsigned long ip) {}
static inline void kasan_poison_kfree(void *ptr, unsigned long ip) {}
static inline void *kasan_kmalloc(struct kmem_cache *s, const void *object,
				size_t size, gfp_t flags)
{
	return (void *)object;
}
static inline void *kasan_krealloc(const void *object, size_t new_size,
				 gfp_t flags)
{
	return (void *)object;
}

static inline void *kasan_slab_alloc(struct kmem_cache *s, void *object,
				   gfp_t flags)
{
	return object;
}
static inline bool kasan_slab_free(struct kmem_cache *s, void *object,
				   unsigned long ip)
>>>>>>> 24b8d41d
{
	return false;
}

static inline int kasan_module_alloc(void *addr, size_t size) { return 0; }
static inline void kasan_free_shadow(const struct vm_struct *vm) {}

<<<<<<< HEAD
=======
static inline int kasan_add_zero_shadow(void *start, unsigned long size)
{
	return 0;
}
static inline void kasan_remove_zero_shadow(void *start,
					unsigned long size)
{}

>>>>>>> 24b8d41d
static inline void kasan_unpoison_slab(const void *ptr) { }
static inline size_t kasan_metadata_size(struct kmem_cache *cache) { return 0; }

#endif /* CONFIG_KASAN */

#ifdef CONFIG_KASAN_GENERIC

#define KASAN_SHADOW_INIT 0

void kasan_cache_shrink(struct kmem_cache *cache);
void kasan_cache_shutdown(struct kmem_cache *cache);
void kasan_record_aux_stack(void *ptr);

#else /* CONFIG_KASAN_GENERIC */

static inline void kasan_cache_shrink(struct kmem_cache *cache) {}
static inline void kasan_cache_shutdown(struct kmem_cache *cache) {}
static inline void kasan_record_aux_stack(void *ptr) {}

#endif /* CONFIG_KASAN_GENERIC */

#ifdef CONFIG_KASAN_SW_TAGS

#define KASAN_SHADOW_INIT 0xFF

void kasan_init_tags(void);

void *kasan_reset_tag(const void *addr);

bool kasan_report(unsigned long addr, size_t size,
		bool is_write, unsigned long ip);

#else /* CONFIG_KASAN_SW_TAGS */

static inline void kasan_init_tags(void) { }

static inline void *kasan_reset_tag(const void *addr)
{
	return (void *)addr;
}

#endif /* CONFIG_KASAN_SW_TAGS */

#ifdef CONFIG_KASAN_VMALLOC
int kasan_populate_vmalloc(unsigned long addr, unsigned long size);
void kasan_poison_vmalloc(const void *start, unsigned long size);
void kasan_unpoison_vmalloc(const void *start, unsigned long size);
void kasan_release_vmalloc(unsigned long start, unsigned long end,
			   unsigned long free_region_start,
			   unsigned long free_region_end);
#else
static inline int kasan_populate_vmalloc(unsigned long start,
					unsigned long size)
{
	return 0;
}

static inline void kasan_poison_vmalloc(const void *start, unsigned long size)
{ }
static inline void kasan_unpoison_vmalloc(const void *start, unsigned long size)
{ }
static inline void kasan_release_vmalloc(unsigned long start,
					 unsigned long end,
					 unsigned long free_region_start,
					 unsigned long free_region_end) {}
#endif

#ifdef CONFIG_KASAN_INLINE
void kasan_non_canonical_hook(unsigned long addr);
#else /* CONFIG_KASAN_INLINE */
static inline void kasan_non_canonical_hook(unsigned long addr) { }
#endif /* CONFIG_KASAN_INLINE */

#endif /* LINUX_KASAN_H */<|MERGE_RESOLUTION|>--- conflicted
+++ resolved
@@ -44,37 +44,16 @@
 void kasan_unpoison_shadow(const void *address, size_t size);
 
 void kasan_unpoison_task_stack(struct task_struct *task);
-void kasan_unpoison_stack_above_sp_to(const void *watermark);
 
 void kasan_alloc_pages(struct page *page, unsigned int order);
 void kasan_free_pages(struct page *page, unsigned int order);
 
-<<<<<<< HEAD
-void kasan_cache_create(struct kmem_cache *cache, size_t *size,
-			unsigned long *flags);
-void kasan_cache_shrink(struct kmem_cache *cache);
-void kasan_cache_destroy(struct kmem_cache *cache);
-=======
 void kasan_cache_create(struct kmem_cache *cache, unsigned int *size,
 			slab_flags_t *flags);
->>>>>>> 24b8d41d
 
 void kasan_poison_slab(struct page *page);
 void kasan_unpoison_object_data(struct kmem_cache *cache, void *object);
 void kasan_poison_object_data(struct kmem_cache *cache, void *object);
-<<<<<<< HEAD
-void kasan_init_slab_obj(struct kmem_cache *cache, const void *object);
-
-void kasan_kmalloc_large(const void *ptr, size_t size, gfp_t flags);
-void kasan_kfree_large(const void *ptr);
-void kasan_poison_kfree(void *ptr);
-void kasan_kmalloc(struct kmem_cache *s, const void *object, size_t size,
-		  gfp_t flags);
-void kasan_krealloc(const void *object, size_t new_size, gfp_t flags);
-
-void kasan_slab_alloc(struct kmem_cache *s, void *object, gfp_t flags);
-bool kasan_slab_free(struct kmem_cache *s, void *object);
-=======
 void * __must_check kasan_init_slab_obj(struct kmem_cache *cache,
 					const void *object);
 
@@ -90,7 +69,6 @@
 void * __must_check kasan_slab_alloc(struct kmem_cache *s, void *object,
 					gfp_t flags);
 bool kasan_slab_free(struct kmem_cache *s, void *object, unsigned long ip);
->>>>>>> 24b8d41d
 
 struct kasan_cache {
 	int alloc_meta_offset;
@@ -123,16 +101,11 @@
 bool kasan_save_enable_multi_shot(void);
 void kasan_restore_multi_shot(bool enabled);
 
-size_t ksize(const void *);
-static inline void kasan_unpoison_slab(const void *ptr) { ksize(ptr); }
-size_t kasan_metadata_size(struct kmem_cache *cache);
-
 #else /* CONFIG_KASAN */
 
 static inline void kasan_unpoison_shadow(const void *address, size_t size) {}
 
 static inline void kasan_unpoison_task_stack(struct task_struct *task) {}
-static inline void kasan_unpoison_stack_above_sp_to(const void *watermark) {}
 
 static inline void kasan_enable_current(void) {}
 static inline void kasan_disable_current(void) {}
@@ -141,37 +114,14 @@
 static inline void kasan_free_pages(struct page *page, unsigned int order) {}
 
 static inline void kasan_cache_create(struct kmem_cache *cache,
-<<<<<<< HEAD
-				      size_t *size,
-				      unsigned long *flags) {}
-static inline void kasan_cache_shrink(struct kmem_cache *cache) {}
-static inline void kasan_cache_destroy(struct kmem_cache *cache) {}
-=======
 				      unsigned int *size,
 				      slab_flags_t *flags) {}
->>>>>>> 24b8d41d
 
 static inline void kasan_poison_slab(struct page *page) {}
 static inline void kasan_unpoison_object_data(struct kmem_cache *cache,
 					void *object) {}
 static inline void kasan_poison_object_data(struct kmem_cache *cache,
 					void *object) {}
-<<<<<<< HEAD
-static inline void kasan_init_slab_obj(struct kmem_cache *cache,
-				const void *object) {}
-
-static inline void kasan_kmalloc_large(void *ptr, size_t size, gfp_t flags) {}
-static inline void kasan_kfree_large(const void *ptr) {}
-static inline void kasan_poison_kfree(void *ptr) {}
-static inline void kasan_kmalloc(struct kmem_cache *s, const void *object,
-				size_t size, gfp_t flags) {}
-static inline void kasan_krealloc(const void *object, size_t new_size,
-				 gfp_t flags) {}
-
-static inline void kasan_slab_alloc(struct kmem_cache *s, void *object,
-				   gfp_t flags) {}
-static inline bool kasan_slab_free(struct kmem_cache *s, void *object)
-=======
 static inline void *kasan_init_slab_obj(struct kmem_cache *cache,
 				const void *object)
 {
@@ -202,7 +152,6 @@
 }
 static inline bool kasan_slab_free(struct kmem_cache *s, void *object,
 				   unsigned long ip)
->>>>>>> 24b8d41d
 {
 	return false;
 }
@@ -210,8 +159,6 @@
 static inline int kasan_module_alloc(void *addr, size_t size) { return 0; }
 static inline void kasan_free_shadow(const struct vm_struct *vm) {}
 
-<<<<<<< HEAD
-=======
 static inline int kasan_add_zero_shadow(void *start, unsigned long size)
 {
 	return 0;
@@ -220,7 +167,6 @@
 					unsigned long size)
 {}
 
->>>>>>> 24b8d41d
 static inline void kasan_unpoison_slab(const void *ptr) { }
 static inline size_t kasan_metadata_size(struct kmem_cache *cache) { return 0; }
 
