--- conflicted
+++ resolved
@@ -97,15 +97,6 @@
 static inline void memblock_discard(void) {}
 #endif
 
-<<<<<<< HEAD
-#define memblock_dbg(fmt, ...) \
-	if (memblock_debug) printk(KERN_INFO pr_fmt(fmt), ##__VA_ARGS__)
-
-phys_addr_t memblock_find_in_range_node(phys_addr_t size, phys_addr_t align,
-					phys_addr_t start, phys_addr_t end,
-					int nid, ulong flags);
-=======
->>>>>>> 24b8d41d
 phys_addr_t memblock_find_in_range(phys_addr_t start, phys_addr_t end,
 				   phys_addr_t size, phys_addr_t align);
 void memblock_allow_resize(void);
@@ -141,10 +132,6 @@
 			  struct memblock_type *type_b, phys_addr_t *out_start,
 			  phys_addr_t *out_end, int *out_nid);
 
-<<<<<<< HEAD
-void __next_reserved_mem_region(u64 *idx, phys_addr_t *out_start,
-				phys_addr_t *out_end);
-=======
 void __memblock_free_late(phys_addr_t base, phys_addr_t size);
 
 #ifdef CONFIG_HAVE_MEMBLOCK_PHYS_MAP
@@ -157,7 +144,6 @@
 	__next_mem_range(idx, NUMA_NO_NODE, MEMBLOCK_NONE, &physmem, type,
 			 out_start, out_end, NULL);
 }
->>>>>>> 24b8d41d
 
 /**
  * for_each_physmem_range - iterate through physmem areas not included in type.
@@ -207,11 +193,7 @@
 #define __for_each_mem_range_rev(i, type_a, type_b, nid, flags,		\
 				 p_start, p_end, p_nid)			\
 	for (i = (u64)ULLONG_MAX,					\
-<<<<<<< HEAD
-		     __next_mem_range_rev(&i, nid, flags, type_a, type_b,\
-=======
 		     __next_mem_range_rev(&i, nid, flags, type_a, type_b, \
->>>>>>> 24b8d41d
 					  p_start, p_end, p_nid);	\
 	     i != (u64)ULLONG_MAX;					\
 	     __next_mem_range_rev(&i, nid, flags, type_a, type_b,	\
@@ -247,16 +229,9 @@
  * Walks over reserved areas of memblock. Available as soon as memblock
  * is initialized.
  */
-<<<<<<< HEAD
-#define for_each_reserved_mem_region(i, p_start, p_end)			\
-	for (i = 0UL, __next_reserved_mem_region(&i, p_start, p_end);	\
-	     i != (u64)ULLONG_MAX;					\
-	     __next_reserved_mem_region(&i, p_start, p_end))
-=======
 #define for_each_reserved_mem_range(i, p_start, p_end)			\
 	__for_each_mem_range(i, &memblock.reserved, NULL, NUMA_NO_NODE,	\
 			     MEMBLOCK_NONE, p_start, p_end, NULL)
->>>>>>> 24b8d41d
 
 static inline bool memblock_is_hotpluggable(struct memblock_region *m)
 {
@@ -502,17 +477,10 @@
 
 phys_addr_t memblock_phys_mem_size(void);
 phys_addr_t memblock_reserved_size(void);
-<<<<<<< HEAD
-phys_addr_t memblock_mem_size(unsigned long limit_pfn);
-phys_addr_t memblock_start_of_DRAM(void);
-phys_addr_t memblock_end_of_DRAM(void);
-void memblock_enforce_memory_limit(phys_addr_t memory_limit);
-=======
 phys_addr_t memblock_start_of_DRAM(void);
 phys_addr_t memblock_end_of_DRAM(void);
 void memblock_enforce_memory_limit(phys_addr_t memory_limit);
 void memblock_cap_memory_range(phys_addr_t base, phys_addr_t size);
->>>>>>> 24b8d41d
 void memblock_mem_limit_remove_map(phys_addr_t limit);
 bool memblock_is_memory(phys_addr_t addr);
 bool memblock_is_map_memory(phys_addr_t addr);
@@ -585,17 +553,6 @@
 	return PFN_UP(reg->base + reg->size);
 }
 
-<<<<<<< HEAD
-#define for_each_memblock(memblock_type, region)					\
-	for (region = memblock.memblock_type.regions;					\
-	     region < (memblock.memblock_type.regions + memblock.memblock_type.cnt);	\
-	     region++)
-
-#define for_each_memblock_type(memblock_type, rgn)			\
-	for (idx = 0, rgn = &memblock_type->regions[0];			\
-	     idx < memblock_type->cnt;					\
-	     idx++, rgn = &memblock_type->regions[idx])
-=======
 /**
  * for_each_mem_region - itereate over memory regions
  * @region: loop variable
@@ -638,7 +595,6 @@
 #else
 #define hashdist (0)
 #endif
->>>>>>> 24b8d41d
 
 #ifdef CONFIG_MEMTEST
 extern void early_memtest(phys_addr_t start, phys_addr_t end);
