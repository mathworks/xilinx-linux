--- conflicted
+++ resolved
@@ -216,20 +216,13 @@
 #define MSM_SUBMIT_NO_IMPLICIT   0x80000000 /* disable implicit sync */
 #define MSM_SUBMIT_FENCE_FD_IN   0x40000000 /* enable input fence_fd */
 #define MSM_SUBMIT_FENCE_FD_OUT  0x20000000 /* enable output fence_fd */
-<<<<<<< HEAD
-=======
 #define MSM_SUBMIT_SUDO          0x10000000 /* run submitted cmds from RB */
 #define MSM_SUBMIT_SYNCOBJ_IN    0x08000000 /* enable input syncobj */
 #define MSM_SUBMIT_SYNCOBJ_OUT   0x04000000 /* enable output syncobj */
->>>>>>> 24b8d41d
 #define MSM_SUBMIT_FLAGS                ( \
 		MSM_SUBMIT_NO_IMPLICIT   | \
 		MSM_SUBMIT_FENCE_FD_IN   | \
 		MSM_SUBMIT_FENCE_FD_OUT  | \
-<<<<<<< HEAD
-		0)
-
-=======
 		MSM_SUBMIT_SUDO          | \
 		MSM_SUBMIT_SYNCOBJ_IN    | \
 		MSM_SUBMIT_SYNCOBJ_OUT   | \
@@ -246,7 +239,6 @@
 	__u64 point;      /* in, timepoint for timeline syncobjs. */
 };
 
->>>>>>> 24b8d41d
 /* Each cmdstream submit consists of a table of buffers involved, and
  * one or more cmdstream buffers.  This allows for conditional execution
  * (context-restore), and IB buffers needed for per tile/bin draw cmds.
@@ -256,11 +248,6 @@
 	__u32 fence;          /* out */
 	__u32 nr_bos;         /* in, number of submit_bo's */
 	__u32 nr_cmds;        /* in, number of submit_cmd's */
-<<<<<<< HEAD
-	__u64 __user bos;     /* in, ptr to array of submit_bo's */
-	__u64 __user cmds;    /* in, ptr to array of submit_cmd's */
-	__s32 fence_fd;       /* in/out fence fd (see MSM_SUBMIT_FENCE_FD_IN/OUT) */
-=======
 	__u64 bos;            /* in, ptr to array of submit_bo's */
 	__u64 cmds;           /* in, ptr to array of submit_cmd's */
 	__s32 fence_fd;       /* in/out fence fd (see MSM_SUBMIT_FENCE_FD_IN/OUT) */
@@ -272,7 +259,6 @@
 	__u32 syncobj_stride; /* in, stride of syncobj arrays. */
 	__u32 pad;            /*in, reserved for future use, always 0. */
 
->>>>>>> 24b8d41d
 };
 
 /* The normal way to synchronize with the GPU is just to CPU_PREP on
@@ -332,27 +318,6 @@
 	__u32 param;
 	__u32 len;
 	__u32 pad;
-};
-
-/* madvise provides a way to tell the kernel in case a buffers contents
- * can be discarded under memory pressure, which is useful for userspace
- * bo cache where we want to optimistically hold on to buffer allocate
- * and potential mmap, but allow the pages to be discarded under memory
- * pressure.
- *
- * Typical usage would involve madvise(DONTNEED) when buffer enters BO
- * cache, and madvise(WILLNEED) if trying to recycle buffer from BO cache.
- * In the WILLNEED case, 'retained' indicates to userspace whether the
- * backing pages still exist.
- */
-#define MSM_MADV_WILLNEED 0       /* backing pages are needed, status returned in 'retained' */
-#define MSM_MADV_DONTNEED 1       /* backing pages not needed */
-#define __MSM_MADV_PURGED 2       /* internal state */
-
-struct drm_msm_gem_madvise {
-	__u32 handle;         /* in, GEM handle */
-	__u32 madv;           /* in, MSM_MADV_x */
-	__u32 retained;       /* out, whether backing store still exists */
 };
 
 #define DRM_MSM_GET_PARAM              0x00
@@ -366,16 +331,12 @@
 #define DRM_MSM_GEM_SUBMIT             0x06
 #define DRM_MSM_WAIT_FENCE             0x07
 #define DRM_MSM_GEM_MADVISE            0x08
-<<<<<<< HEAD
-#define DRM_MSM_NUM_IOCTLS             0x09
-=======
 /* placeholder:
 #define DRM_MSM_GEM_SVM_NEW            0x09
  */
 #define DRM_MSM_SUBMITQUEUE_NEW        0x0A
 #define DRM_MSM_SUBMITQUEUE_CLOSE      0x0B
 #define DRM_MSM_SUBMITQUEUE_QUERY      0x0C
->>>>>>> 24b8d41d
 
 #define DRM_IOCTL_MSM_GET_PARAM        DRM_IOWR(DRM_COMMAND_BASE + DRM_MSM_GET_PARAM, struct drm_msm_param)
 #define DRM_IOCTL_MSM_GEM_NEW          DRM_IOWR(DRM_COMMAND_BASE + DRM_MSM_GEM_NEW, struct drm_msm_gem_new)
@@ -385,12 +346,9 @@
 #define DRM_IOCTL_MSM_GEM_SUBMIT       DRM_IOWR(DRM_COMMAND_BASE + DRM_MSM_GEM_SUBMIT, struct drm_msm_gem_submit)
 #define DRM_IOCTL_MSM_WAIT_FENCE       DRM_IOW (DRM_COMMAND_BASE + DRM_MSM_WAIT_FENCE, struct drm_msm_wait_fence)
 #define DRM_IOCTL_MSM_GEM_MADVISE      DRM_IOWR(DRM_COMMAND_BASE + DRM_MSM_GEM_MADVISE, struct drm_msm_gem_madvise)
-<<<<<<< HEAD
-=======
 #define DRM_IOCTL_MSM_SUBMITQUEUE_NEW    DRM_IOWR(DRM_COMMAND_BASE + DRM_MSM_SUBMITQUEUE_NEW, struct drm_msm_submitqueue)
 #define DRM_IOCTL_MSM_SUBMITQUEUE_CLOSE  DRM_IOW (DRM_COMMAND_BASE + DRM_MSM_SUBMITQUEUE_CLOSE, __u32)
 #define DRM_IOCTL_MSM_SUBMITQUEUE_QUERY  DRM_IOW (DRM_COMMAND_BASE + DRM_MSM_SUBMITQUEUE_QUERY, struct drm_msm_submitqueue_query)
->>>>>>> 24b8d41d
 
 #if defined(__cplusplus)
 }
