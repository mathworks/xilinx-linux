--- conflicted
+++ resolved
@@ -1096,8 +1096,6 @@
 	struct drm_vmw_context_arg rep;
 };
 
-<<<<<<< HEAD
-=======
 /*************************************************************************/
 /*
  * DRM_VMW_HANDLE_CLOSE - Close a user-space handle and release its
@@ -1238,7 +1236,6 @@
 	__u32 receive_len;
 };
 
->>>>>>> 24b8d41d
 #if defined(__cplusplus)
 }
 #endif
