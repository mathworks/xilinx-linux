/* SPDX-License-Identifier: ((GPL-2.0 WITH Linux-syscall-note) OR BSD-3-Clause) */
/*
 *
 * This file is provided under a dual BSD/GPLv2 license.  When using or
 * redistributing this file, you may do so under either license.
 *
 * GPL LICENSE SUMMARY
 *
 * Copyright(c) 2015 - 2020 Intel Corporation.
 *
 * This program is free software; you can redistribute it and/or modify
 * it under the terms of version 2 of the GNU General Public License as
 * published by the Free Software Foundation.
 *
 * This program is distributed in the hope that it will be useful, but
 * WITHOUT ANY WARRANTY; without even the implied warranty of
 * MERCHANTABILITY or FITNESS FOR A PARTICULAR PURPOSE.  See the GNU
 * General Public License for more details.
 *
 * BSD LICENSE
 *
 * Copyright(c) 2015 Intel Corporation.
 *
 * Redistribution and use in source and binary forms, with or without
 * modification, are permitted provided that the following conditions
 * are met:
 *
 *  - Redistributions of source code must retain the above copyright
 *    notice, this list of conditions and the following disclaimer.
 *  - Redistributions in binary form must reproduce the above copyright
 *    notice, this list of conditions and the following disclaimer in
 *    the documentation and/or other materials provided with the
 *    distribution.
 *  - Neither the name of Intel Corporation nor the names of its
 *    contributors may be used to endorse or promote products derived
 *    from this software without specific prior written permission.
 *
 * THIS SOFTWARE IS PROVIDED BY THE COPYRIGHT HOLDERS AND CONTRIBUTORS
 * "AS IS" AND ANY EXPRESS OR IMPLIED WARRANTIES, INCLUDING, BUT NOT
 * LIMITED TO, THE IMPLIED WARRANTIES OF MERCHANTABILITY AND FITNESS FOR
 * A PARTICULAR PURPOSE ARE DISCLAIMED. IN NO EVENT SHALL THE COPYRIGHT
 * OWNER OR CONTRIBUTORS BE LIABLE FOR ANY DIRECT, INDIRECT, INCIDENTAL,
 * SPECIAL, EXEMPLARY, OR CONSEQUENTIAL DAMAGES (INCLUDING, BUT NOT
 * LIMITED TO, PROCUREMENT OF SUBSTITUTE GOODS OR SERVICES; LOSS OF USE,
 * DATA, OR PROFITS; OR BUSINESS INTERRUPTION) HOWEVER CAUSED AND ON ANY
 * THEORY OF LIABILITY, WHETHER IN CONTRACT, STRICT LIABILITY, OR TORT
 * (INCLUDING NEGLIGENCE OR OTHERWISE) ARISING IN ANY WAY OUT OF THE USE
 * OF THIS SOFTWARE, EVEN IF ADVISED OF THE POSSIBILITY OF SUCH DAMAGE.
 *
 */

/*
 * This file contains defines, structures, etc. that are used
 * to communicate between kernel and user code.
 */

#ifndef _LINUX__HFI1_USER_H
#define _LINUX__HFI1_USER_H

#include <linux/types.h>
#include <rdma/rdma_user_ioctl.h>

/*
 * This version number is given to the driver by the user code during
 * initialization in the spu_userversion field of hfi1_user_info, so
 * the driver can check for compatibility with user code.
 *
 * The major version changes when data structures change in an incompatible
 * way. The driver must be the same for initialization to succeed.
 */
#define HFI1_USER_SWMAJOR 6

/*
 * Minor version differences are always compatible
 * a within a major version, however if user software is larger
 * than driver software, some new features and/or structure fields
 * may not be implemented; the user code must deal with this if it
 * cares, or it must abort after initialization reports the difference.
 */
<<<<<<< HEAD
#define HFI1_USER_SWMINOR 2
=======
#define HFI1_USER_SWMINOR 3
>>>>>>> 24b8d41d

/*
 * We will encode the major/minor inside a single 32bit version number.
 */
#define HFI1_SWMAJOR_SHIFT 16

/*
 * Set of HW and driver capability/feature bits.
 * These bit values are used to configure enabled/disabled HW and
 * driver features. The same set of bits are communicated to user
 * space.
 */
#define HFI1_CAP_DMA_RTAIL        (1UL <<  0) /* Use DMA'ed RTail value */
#define HFI1_CAP_SDMA             (1UL <<  1) /* Enable SDMA support */
#define HFI1_CAP_SDMA_AHG         (1UL <<  2) /* Enable SDMA AHG support */
#define HFI1_CAP_EXTENDED_PSN     (1UL <<  3) /* Enable Extended PSN support */
#define HFI1_CAP_HDRSUPP          (1UL <<  4) /* Enable Header Suppression */
#define HFI1_CAP_TID_RDMA         (1UL <<  5) /* Enable TID RDMA operations */
#define HFI1_CAP_USE_SDMA_HEAD    (1UL <<  6) /* DMA Hdr Q tail vs. use CSR */
#define HFI1_CAP_MULTI_PKT_EGR    (1UL <<  7) /* Enable multi-packet Egr buffs*/
#define HFI1_CAP_NODROP_RHQ_FULL  (1UL <<  8) /* Don't drop on Hdr Q full */
#define HFI1_CAP_NODROP_EGR_FULL  (1UL <<  9) /* Don't drop on EGR buffs full */
#define HFI1_CAP_TID_UNMAP        (1UL << 10) /* Disable Expected TID caching */
#define HFI1_CAP_PRINT_UNIMPL     (1UL << 11) /* Show for unimplemented feats */
#define HFI1_CAP_ALLOW_PERM_JKEY  (1UL << 12) /* Allow use of permissive JKEY */
#define HFI1_CAP_NO_INTEGRITY     (1UL << 13) /* Enable ctxt integrity checks */
#define HFI1_CAP_PKEY_CHECK       (1UL << 14) /* Enable ctxt PKey checking */
#define HFI1_CAP_STATIC_RATE_CTRL (1UL << 15) /* Allow PBC.StaticRateControl */
#define HFI1_CAP_OPFN             (1UL << 16) /* Enable the OPFN protocol */
#define HFI1_CAP_SDMA_HEAD_CHECK  (1UL << 17) /* SDMA head checking */
#define HFI1_CAP_EARLY_CREDIT_RETURN (1UL << 18) /* early credit return */
#define HFI1_CAP_AIP              (1UL << 19) /* Enable accelerated IP */

#define HFI1_RCVHDR_ENTSIZE_2    (1UL << 0)
#define HFI1_RCVHDR_ENTSIZE_16   (1UL << 1)
#define HFI1_RCVDHR_ENTSIZE_32   (1UL << 2)

<<<<<<< HEAD
/* User commands. */
#define HFI1_CMD_ASSIGN_CTXT     1	/* allocate HFI and context */
#define HFI1_CMD_CTXT_INFO       2	/* find out what resources we got */
#define HFI1_CMD_USER_INFO       3	/* set up userspace */
#define HFI1_CMD_TID_UPDATE      4	/* update expected TID entries */
#define HFI1_CMD_TID_FREE        5	/* free expected TID entries */
#define HFI1_CMD_CREDIT_UPD      6	/* force an update of PIO credit */

#define HFI1_CMD_RECV_CTRL       8	/* control receipt of packets */
#define HFI1_CMD_POLL_TYPE       9	/* set the kind of polling we want */
#define HFI1_CMD_ACK_EVENT       10	/* ack & clear user status bits */
#define HFI1_CMD_SET_PKEY        11     /* set context's pkey */
#define HFI1_CMD_CTXT_RESET      12     /* reset context's HW send context */
#define HFI1_CMD_TID_INVAL_READ  13     /* read TID cache invalidations */
#define HFI1_CMD_GET_VERS	 14	/* get the version of the user cdev */

/*
 * User IOCTLs can not go above 128 if they do then see common.h and change the
 * base for the snoop ioctl
 */
#define IB_IOCTL_MAGIC 0x1b /* See Documentation/ioctl/ioctl-number.txt */

/*
 * Make the ioctls occupy the last 0xf0-0xff portion of the IB range
 */
#define __NUM(cmd) (HFI1_CMD_##cmd + 0xe0)

struct hfi1_cmd;
#define HFI1_IOCTL_ASSIGN_CTXT \
	_IOWR(IB_IOCTL_MAGIC, __NUM(ASSIGN_CTXT), struct hfi1_user_info)
#define HFI1_IOCTL_CTXT_INFO \
	_IOW(IB_IOCTL_MAGIC, __NUM(CTXT_INFO), struct hfi1_ctxt_info)
#define HFI1_IOCTL_USER_INFO \
	_IOW(IB_IOCTL_MAGIC, __NUM(USER_INFO), struct hfi1_base_info)
#define HFI1_IOCTL_TID_UPDATE \
	_IOWR(IB_IOCTL_MAGIC, __NUM(TID_UPDATE), struct hfi1_tid_info)
#define HFI1_IOCTL_TID_FREE \
	_IOWR(IB_IOCTL_MAGIC, __NUM(TID_FREE), struct hfi1_tid_info)
#define HFI1_IOCTL_CREDIT_UPD \
	_IO(IB_IOCTL_MAGIC, __NUM(CREDIT_UPD))
#define HFI1_IOCTL_RECV_CTRL \
	_IOW(IB_IOCTL_MAGIC, __NUM(RECV_CTRL), int)
#define HFI1_IOCTL_POLL_TYPE \
	_IOW(IB_IOCTL_MAGIC, __NUM(POLL_TYPE), int)
#define HFI1_IOCTL_ACK_EVENT \
	_IOW(IB_IOCTL_MAGIC, __NUM(ACK_EVENT), unsigned long)
#define HFI1_IOCTL_SET_PKEY \
	_IOW(IB_IOCTL_MAGIC, __NUM(SET_PKEY), __u16)
#define HFI1_IOCTL_CTXT_RESET \
	_IO(IB_IOCTL_MAGIC, __NUM(CTXT_RESET))
#define HFI1_IOCTL_TID_INVAL_READ \
	_IOWR(IB_IOCTL_MAGIC, __NUM(TID_INVAL_READ), struct hfi1_tid_info)
#define HFI1_IOCTL_GET_VERS \
	_IOR(IB_IOCTL_MAGIC, __NUM(GET_VERS), int)

=======
>>>>>>> 24b8d41d
#define _HFI1_EVENT_FROZEN_BIT         0
#define _HFI1_EVENT_LINKDOWN_BIT       1
#define _HFI1_EVENT_LID_CHANGE_BIT     2
#define _HFI1_EVENT_LMC_CHANGE_BIT     3
#define _HFI1_EVENT_SL2VL_CHANGE_BIT   4
#define _HFI1_EVENT_TID_MMU_NOTIFY_BIT 5
#define _HFI1_MAX_EVENT_BIT _HFI1_EVENT_TID_MMU_NOTIFY_BIT

#define HFI1_EVENT_FROZEN            (1UL << _HFI1_EVENT_FROZEN_BIT)
#define HFI1_EVENT_LINKDOWN          (1UL << _HFI1_EVENT_LINKDOWN_BIT)
#define HFI1_EVENT_LID_CHANGE        (1UL << _HFI1_EVENT_LID_CHANGE_BIT)
#define HFI1_EVENT_LMC_CHANGE        (1UL << _HFI1_EVENT_LMC_CHANGE_BIT)
#define HFI1_EVENT_SL2VL_CHANGE      (1UL << _HFI1_EVENT_SL2VL_CHANGE_BIT)
#define HFI1_EVENT_TID_MMU_NOTIFY    (1UL << _HFI1_EVENT_TID_MMU_NOTIFY_BIT)

/*
 * These are the status bits readable (in ASCII form, 64bit value)
 * from the "status" sysfs file.  For binary compatibility, values
 * must remain as is; removed states can be reused for different
 * purposes.
 */
#define HFI1_STATUS_INITTED       0x1    /* basic initialization done */
/* Chip has been found and initialized */
#define HFI1_STATUS_CHIP_PRESENT 0x20
/* IB link is at ACTIVE, usable for data traffic */
#define HFI1_STATUS_IB_READY     0x40
/* link is configured, LID, MTU, etc. have been set */
#define HFI1_STATUS_IB_CONF      0x80
/* A Fatal hardware error has occurred. */
#define HFI1_STATUS_HWERROR     0x200

/*
 * Number of supported shared contexts.
 * This is the maximum number of software contexts that can share
 * a hardware send/receive context.
 */
#define HFI1_MAX_SHARED_CTXTS 8

/*
 * Poll types
 */
#define HFI1_POLL_TYPE_ANYRCV     0x0
#define HFI1_POLL_TYPE_URGENT     0x1

<<<<<<< HEAD
/*
 * This structure is passed to the driver to tell it where
 * user code buffers are, sizes, etc.   The offsets and sizes of the
 * fields must remain unchanged, for binary compatibility.  It can
 * be extended, if userversion is changed so user code can tell, if needed
 */
struct hfi1_user_info {
	/*
	 * version of user software, to detect compatibility issues.
	 * Should be set to HFI1_USER_SWVERSION.
	 */
	__u32 userversion;
	__u32 pad;
	/*
	 * If two or more processes wish to share a context, each process
	 * must set the subcontext_cnt and subcontext_id to the same
	 * values.  The only restriction on the subcontext_id is that
	 * it be unique for a given node.
	 */
	__u16 subctxt_cnt;
	__u16 subctxt_id;
	/* 128bit UUID passed in by PSM. */
	__u8 uuid[16];
};

struct hfi1_ctxt_info {
	__u64 runtime_flags;    /* chip/drv runtime flags (HFI1_CAP_*) */
	__u32 rcvegr_size;      /* size of each eager buffer */
	__u16 num_active;       /* number of active units */
	__u16 unit;             /* unit (chip) assigned to caller */
	__u16 ctxt;             /* ctxt on unit assigned to caller */
	__u16 subctxt;          /* subctxt on unit assigned to caller */
	__u16 rcvtids;          /* number of Rcv TIDs for this context */
	__u16 credits;          /* number of PIO credits for this context */
	__u16 numa_node;        /* NUMA node of the assigned device */
	__u16 rec_cpu;          /* cpu # for affinity (0xffff if none) */
	__u16 send_ctxt;        /* send context in use by this user context */
	__u16 egrtids;          /* number of RcvArray entries for Eager Rcvs */
	__u16 rcvhdrq_cnt;      /* number of RcvHdrQ entries */
	__u16 rcvhdrq_entsize;  /* size (in bytes) for each RcvHdrQ entry */
	__u16 sdma_ring_size;   /* number of entries in SDMA request ring */
};

struct hfi1_tid_info {
	/* virtual address of first page in transfer */
	__u64 vaddr;
	/* pointer to tid array. this array is big enough */
	__u64 tidlist;
	/* number of tids programmed by this request */
	__u32 tidcnt;
	/* length of transfer buffer programmed by this request */
	__u32 length;
};

=======
>>>>>>> 24b8d41d
enum hfi1_sdma_comp_state {
	FREE = 0,
	QUEUED,
	COMPLETE,
	ERROR
};

/*
 * SDMA completion ring entry
 */
struct hfi1_sdma_comp_entry {
	__u32 status;
	__u32 errcode;
};

/*
 * Device status and notifications from driver to user-space.
 */
struct hfi1_status {
	__aligned_u64 dev;      /* device/hw status bits */
	__aligned_u64 port;     /* port state and status bits */
	char freezemsg[0];
};

enum sdma_req_opcode {
	EXPECTED = 0,
	EAGER
};

#define HFI1_SDMA_REQ_VERSION_MASK 0xF
#define HFI1_SDMA_REQ_VERSION_SHIFT 0x0
#define HFI1_SDMA_REQ_OPCODE_MASK 0xF
#define HFI1_SDMA_REQ_OPCODE_SHIFT 0x4
#define HFI1_SDMA_REQ_IOVCNT_MASK 0xFF
#define HFI1_SDMA_REQ_IOVCNT_SHIFT 0x8

struct sdma_req_info {
	/*
	 * bits 0-3 - version (currently unused)
	 * bits 4-7 - opcode (enum sdma_req_opcode)
	 * bits 8-15 - io vector count
	 */
	__u16 ctrl;
	/*
	 * Number of fragments contained in this request.
	 * User-space has already computed how many
	 * fragment-sized packet the user buffer will be
	 * split into.
	 */
	__u16 npkts;
	/*
	 * Size of each fragment the user buffer will be
	 * split into.
	 */
	__u16 fragsize;
	/*
	 * Index of the slot in the SDMA completion ring
	 * this request should be using. User-space is
	 * in charge of managing its own ring.
	 */
	__u16 comp_idx;
} __attribute__((__packed__));

/*
 * SW KDETH header.
 * swdata is SW defined portion.
 */
struct hfi1_kdeth_header {
	__le32 ver_tid_offset;
	__le16 jkey;
	__le16 hcrc;
	__le32 swdata[7];
}  __attribute__((__packed__));

/*
 * Structure describing the headers that User space uses. The
 * structure above is a subset of this one.
 */
struct hfi1_pkt_header {
	__le16 pbc[4];
	__be16 lrh[4];
	__be32 bth[3];
	struct hfi1_kdeth_header kdeth;
}  __attribute__((__packed__));


/*
 * The list of usermode accessible registers.
 */
enum hfi1_ureg {
	/* (RO)  DMA RcvHdr to be used next. */
	ur_rcvhdrtail = 0,
	/* (RW)  RcvHdr entry to be processed next by host. */
	ur_rcvhdrhead = 1,
	/* (RO)  Index of next Eager index to use. */
	ur_rcvegrindextail = 2,
	/* (RW)  Eager TID to be processed next */
	ur_rcvegrindexhead = 3,
	/* (RO)  Receive Eager Offset Tail */
	ur_rcvegroffsettail = 4,
	/* For internal use only; max register number. */
	ur_maxreg,
	/* (RW)  Receive TID flow table */
	ur_rcvtidflowtable = 256
};

#endif /* _LINIUX__HFI1_USER_H */<|MERGE_RESOLUTION|>--- conflicted
+++ resolved
@@ -77,11 +77,7 @@
  * may not be implemented; the user code must deal with this if it
  * cares, or it must abort after initialization reports the difference.
  */
-<<<<<<< HEAD
-#define HFI1_USER_SWMINOR 2
-=======
 #define HFI1_USER_SWMINOR 3
->>>>>>> 24b8d41d
 
 /*
  * We will encode the major/minor inside a single 32bit version number.
@@ -119,64 +115,6 @@
 #define HFI1_RCVHDR_ENTSIZE_16   (1UL << 1)
 #define HFI1_RCVDHR_ENTSIZE_32   (1UL << 2)
 
-<<<<<<< HEAD
-/* User commands. */
-#define HFI1_CMD_ASSIGN_CTXT     1	/* allocate HFI and context */
-#define HFI1_CMD_CTXT_INFO       2	/* find out what resources we got */
-#define HFI1_CMD_USER_INFO       3	/* set up userspace */
-#define HFI1_CMD_TID_UPDATE      4	/* update expected TID entries */
-#define HFI1_CMD_TID_FREE        5	/* free expected TID entries */
-#define HFI1_CMD_CREDIT_UPD      6	/* force an update of PIO credit */
-
-#define HFI1_CMD_RECV_CTRL       8	/* control receipt of packets */
-#define HFI1_CMD_POLL_TYPE       9	/* set the kind of polling we want */
-#define HFI1_CMD_ACK_EVENT       10	/* ack & clear user status bits */
-#define HFI1_CMD_SET_PKEY        11     /* set context's pkey */
-#define HFI1_CMD_CTXT_RESET      12     /* reset context's HW send context */
-#define HFI1_CMD_TID_INVAL_READ  13     /* read TID cache invalidations */
-#define HFI1_CMD_GET_VERS	 14	/* get the version of the user cdev */
-
-/*
- * User IOCTLs can not go above 128 if they do then see common.h and change the
- * base for the snoop ioctl
- */
-#define IB_IOCTL_MAGIC 0x1b /* See Documentation/ioctl/ioctl-number.txt */
-
-/*
- * Make the ioctls occupy the last 0xf0-0xff portion of the IB range
- */
-#define __NUM(cmd) (HFI1_CMD_##cmd + 0xe0)
-
-struct hfi1_cmd;
-#define HFI1_IOCTL_ASSIGN_CTXT \
-	_IOWR(IB_IOCTL_MAGIC, __NUM(ASSIGN_CTXT), struct hfi1_user_info)
-#define HFI1_IOCTL_CTXT_INFO \
-	_IOW(IB_IOCTL_MAGIC, __NUM(CTXT_INFO), struct hfi1_ctxt_info)
-#define HFI1_IOCTL_USER_INFO \
-	_IOW(IB_IOCTL_MAGIC, __NUM(USER_INFO), struct hfi1_base_info)
-#define HFI1_IOCTL_TID_UPDATE \
-	_IOWR(IB_IOCTL_MAGIC, __NUM(TID_UPDATE), struct hfi1_tid_info)
-#define HFI1_IOCTL_TID_FREE \
-	_IOWR(IB_IOCTL_MAGIC, __NUM(TID_FREE), struct hfi1_tid_info)
-#define HFI1_IOCTL_CREDIT_UPD \
-	_IO(IB_IOCTL_MAGIC, __NUM(CREDIT_UPD))
-#define HFI1_IOCTL_RECV_CTRL \
-	_IOW(IB_IOCTL_MAGIC, __NUM(RECV_CTRL), int)
-#define HFI1_IOCTL_POLL_TYPE \
-	_IOW(IB_IOCTL_MAGIC, __NUM(POLL_TYPE), int)
-#define HFI1_IOCTL_ACK_EVENT \
-	_IOW(IB_IOCTL_MAGIC, __NUM(ACK_EVENT), unsigned long)
-#define HFI1_IOCTL_SET_PKEY \
-	_IOW(IB_IOCTL_MAGIC, __NUM(SET_PKEY), __u16)
-#define HFI1_IOCTL_CTXT_RESET \
-	_IO(IB_IOCTL_MAGIC, __NUM(CTXT_RESET))
-#define HFI1_IOCTL_TID_INVAL_READ \
-	_IOWR(IB_IOCTL_MAGIC, __NUM(TID_INVAL_READ), struct hfi1_tid_info)
-#define HFI1_IOCTL_GET_VERS \
-	_IOR(IB_IOCTL_MAGIC, __NUM(GET_VERS), int)
-
-=======
->>>>>>> 24b8d41d
 #define _HFI1_EVENT_FROZEN_BIT         0
 #define _HFI1_EVENT_LINKDOWN_BIT       1
 #define _HFI1_EVENT_LID_CHANGE_BIT     2
@@ -221,63 +159,6 @@
 #define HFI1_POLL_TYPE_ANYRCV     0x0
 #define HFI1_POLL_TYPE_URGENT     0x1
 
-<<<<<<< HEAD
-/*
- * This structure is passed to the driver to tell it where
- * user code buffers are, sizes, etc.   The offsets and sizes of the
- * fields must remain unchanged, for binary compatibility.  It can
- * be extended, if userversion is changed so user code can tell, if needed
- */
-struct hfi1_user_info {
-	/*
-	 * version of user software, to detect compatibility issues.
-	 * Should be set to HFI1_USER_SWVERSION.
-	 */
-	__u32 userversion;
-	__u32 pad;
-	/*
-	 * If two or more processes wish to share a context, each process
-	 * must set the subcontext_cnt and subcontext_id to the same
-	 * values.  The only restriction on the subcontext_id is that
-	 * it be unique for a given node.
-	 */
-	__u16 subctxt_cnt;
-	__u16 subctxt_id;
-	/* 128bit UUID passed in by PSM. */
-	__u8 uuid[16];
-};
-
-struct hfi1_ctxt_info {
-	__u64 runtime_flags;    /* chip/drv runtime flags (HFI1_CAP_*) */
-	__u32 rcvegr_size;      /* size of each eager buffer */
-	__u16 num_active;       /* number of active units */
-	__u16 unit;             /* unit (chip) assigned to caller */
-	__u16 ctxt;             /* ctxt on unit assigned to caller */
-	__u16 subctxt;          /* subctxt on unit assigned to caller */
-	__u16 rcvtids;          /* number of Rcv TIDs for this context */
-	__u16 credits;          /* number of PIO credits for this context */
-	__u16 numa_node;        /* NUMA node of the assigned device */
-	__u16 rec_cpu;          /* cpu # for affinity (0xffff if none) */
-	__u16 send_ctxt;        /* send context in use by this user context */
-	__u16 egrtids;          /* number of RcvArray entries for Eager Rcvs */
-	__u16 rcvhdrq_cnt;      /* number of RcvHdrQ entries */
-	__u16 rcvhdrq_entsize;  /* size (in bytes) for each RcvHdrQ entry */
-	__u16 sdma_ring_size;   /* number of entries in SDMA request ring */
-};
-
-struct hfi1_tid_info {
-	/* virtual address of first page in transfer */
-	__u64 vaddr;
-	/* pointer to tid array. this array is big enough */
-	__u64 tidlist;
-	/* number of tids programmed by this request */
-	__u32 tidcnt;
-	/* length of transfer buffer programmed by this request */
-	__u32 length;
-};
-
-=======
->>>>>>> 24b8d41d
 enum hfi1_sdma_comp_state {
 	FREE = 0,
 	QUEUED,
