--- conflicted
+++ resolved
@@ -101,12 +101,8 @@
 	IB_USER_VERBS_EX_CMD_MODIFY_WQ,
 	IB_USER_VERBS_EX_CMD_DESTROY_WQ,
 	IB_USER_VERBS_EX_CMD_CREATE_RWQ_IND_TBL,
-<<<<<<< HEAD
-	IB_USER_VERBS_EX_CMD_DESTROY_RWQ_IND_TBL
-=======
 	IB_USER_VERBS_EX_CMD_DESTROY_RWQ_IND_TBL,
 	IB_USER_VERBS_EX_CMD_MODIFY_CQ
->>>>>>> 24b8d41d
 };
 
 /*
@@ -246,8 +242,6 @@
 	__u32 reserved;
 };
 
-<<<<<<< HEAD
-=======
 struct ib_uverbs_tm_caps {
 	/* Max size of rendezvous request message */
 	__u32 max_rndv_hdr_size;
@@ -262,19 +256,11 @@
 	__u32 reserved;
 };
 
->>>>>>> 24b8d41d
 struct ib_uverbs_ex_query_device_resp {
 	struct ib_uverbs_query_device_resp base;
 	__u32 comp_mask;
 	__u32 response_length;
 	struct ib_uverbs_odp_caps odp_caps;
-<<<<<<< HEAD
-	__u64 timestamp_mask;
-	__u64 hca_core_clock; /* in KHZ */
-	__u64 device_cap_flags_ex;
-	struct ib_uverbs_rss_caps rss_caps;
-	__u32  max_wq_type_rq;
-=======
 	__aligned_u64 timestamp_mask;
 	__aligned_u64 hca_core_clock; /* in KHZ */
 	__aligned_u64 device_cap_flags_ex;
@@ -285,7 +271,6 @@
 	struct ib_uverbs_cq_moderation_caps cq_moderation_caps;
 	__aligned_u64 max_dm_size;
 	__u32 xrc_odp_caps;
->>>>>>> 24b8d41d
 	__u32 reserved;
 };
 
@@ -625,14 +610,6 @@
 	IB_USER_LAST_QP_ATTR_MASK = 1ULL << 25,
 };
 
-enum ib_uverbs_create_qp_mask {
-	IB_UVERBS_CREATE_QP_MASK_IND_TABLE = 1UL << 0,
-};
-
-enum {
-	IB_UVERBS_CREATE_QP_SUP_COMP_MASK = IB_UVERBS_CREATE_QP_MASK_IND_TABLE,
-};
-
 struct ib_uverbs_ex_create_qp {
 	__aligned_u64 user_handle;
 	__u32 pd_handle;
@@ -651,11 +628,7 @@
 	__u32 comp_mask;
 	__u32 create_flags;
 	__u32 rwq_ind_tbl_handle;
-<<<<<<< HEAD
-	__u32  reserved1;
-=======
 	__u32  source_qpn;
->>>>>>> 24b8d41d
 };
 
 struct ib_uverbs_open_qp {
@@ -1029,8 +1002,6 @@
 	struct ib_uverbs_flow_ipv6_filter mask;
 };
 
-<<<<<<< HEAD
-=======
 struct ib_uverbs_flow_spec_action_tag {
 	union {
 		struct ib_uverbs_flow_spec_hdr hdr;
@@ -1166,7 +1137,6 @@
 	struct ib_uverbs_flow_mpls_filter     mask;
 };
 
->>>>>>> 24b8d41d
 struct ib_uverbs_flow_attr {
 	__u32 type;
 	__u16 size;
@@ -1265,20 +1235,13 @@
 struct ib_uverbs_ex_create_wq  {
 	__u32 comp_mask;
 	__u32 wq_type;
-<<<<<<< HEAD
-	__u64 user_handle;
-=======
 	__aligned_u64 user_handle;
->>>>>>> 24b8d41d
 	__u32 pd_handle;
 	__u32 cq_handle;
 	__u32 max_wr;
 	__u32 max_sge;
-<<<<<<< HEAD
-=======
 	__u32 create_flags; /* Use enum ib_wq_flags */
 	__u32 reserved;
->>>>>>> 24b8d41d
 };
 
 struct ib_uverbs_ex_create_wq_resp {
@@ -1307,11 +1270,8 @@
 	__u32 wq_handle;
 	__u32 wq_state;
 	__u32 curr_wq_state;
-<<<<<<< HEAD
-=======
 	__u32 flags; /* Use enum ib_wq_flags */
 	__u32 flags_mask; /* Use enum ib_wq_flags */
->>>>>>> 24b8d41d
 };
 
 /* Prevent memory allocation rather than max expected size */
@@ -1338,8 +1298,6 @@
 	__u32 ind_tbl_handle;
 };
 
-<<<<<<< HEAD
-=======
 struct ib_uverbs_cq_moderation {
 	__u16 cq_count;
 	__u16 cq_period;
@@ -1354,5 +1312,4 @@
 
 #define IB_DEVICE_NAME_MAX 64
 
->>>>>>> 24b8d41d
 #endif /* IB_USER_VERBS_H */