/* SPDX-License-Identifier: GPL-2.0+ WITH Linux-syscall-note */
/* ------------------------------------------------------------------------- */
/*									     */
/* i2c.h - definitions for the i2c-bus interface			     */
/*									     */
/* ------------------------------------------------------------------------- */
/*   Copyright (C) 1995-2000 Simon G. Vogl

    This program is free software; you can redistribute it and/or modify
    it under the terms of the GNU General Public License as published by
    the Free Software Foundation; either version 2 of the License, or
    (at your option) any later version.

    This program is distributed in the hope that it will be useful,
    but WITHOUT ANY WARRANTY; without even the implied warranty of
    MERCHANTABILITY or FITNESS FOR A PARTICULAR PURPOSE.  See the
    GNU General Public License for more details.

    You should have received a copy of the GNU General Public License
    along with this program; if not, write to the Free Software
    Foundation, Inc., 51 Franklin Street, Fifth Floor, Boston,
    MA 02110-1301 USA.							     */
/* ------------------------------------------------------------------------- */

/* With some changes from Kyösti Mälkki <kmalkki@cc.hut.fi> and
   Frodo Looijaard <frodol@dds.nl> */

#ifndef _UAPI_LINUX_I2C_H
#define _UAPI_LINUX_I2C_H

#include <linux/types.h>

/**
 * struct i2c_msg - an I2C transaction segment beginning with START
 * @addr: Slave address, either seven or ten bits.  When this is a ten
 *	bit address, I2C_M_TEN must be set in @flags and the adapter
 *	must support I2C_FUNC_10BIT_ADDR.
 * @flags: I2C_M_RD is handled by all adapters.  No other flags may be
 *	provided unless the adapter exported the relevant I2C_FUNC_*
 *	flags through i2c_check_functionality().
 * @len: Number of data bytes in @buf being read from or written to the
 *	I2C slave address.  For read transactions where I2C_M_RECV_LEN
 *	is set, the caller guarantees that this buffer can hold up to
 *	32 bytes in addition to the initial length byte sent by the
 *	slave (plus, if used, the SMBus PEC); and this value will be
 *	incremented by the number of block data bytes received.
 * @buf: The buffer into which data is read, or from which it's written.
 *
 * An i2c_msg is the low level representation of one segment of an I2C
 * transaction.  It is visible to drivers in the @i2c_transfer() procedure,
 * to userspace from i2c-dev, and to I2C adapter drivers through the
 * @i2c_adapter.@master_xfer() method.
 *
 * Except when I2C "protocol mangling" is used, all I2C adapters implement
 * the standard rules for I2C transactions.  Each transaction begins with a
 * START.  That is followed by the slave address, and a bit encoding read
 * versus write.  Then follow all the data bytes, possibly including a byte
 * with SMBus PEC.  The transfer terminates with a NAK, or when all those
 * bytes have been transferred and ACKed.  If this is the last message in a
 * group, it is followed by a STOP.  Otherwise it is followed by the next
 * @i2c_msg transaction segment, beginning with a (repeated) START.
 *
 * Alternatively, when the adapter supports I2C_FUNC_PROTOCOL_MANGLING then
 * passing certain @flags may have changed those standard protocol behaviors.
 * Those flags are only for use with broken/nonconforming slaves, and with
 * adapters which are known to support the specific mangling options they
 * need (one or more of IGNORE_NAK, NO_RD_ACK, NOSTART, and REV_DIR_ADDR).
 */
struct i2c_msg {
	__u16 addr;	/* slave address			*/
	__u16 flags;
#define I2C_M_RD		0x0001	/* read data, from slave to master */
					/* I2C_M_RD is guaranteed to be 0x0001! */
#define I2C_M_TEN		0x0010	/* this is a ten bit chip address */
<<<<<<< HEAD
=======
#define I2C_M_DMA_SAFE		0x0200	/* the buffer of this message is DMA safe */
					/* makes only sense in kernelspace */
					/* userspace buffers are copied anyway */
>>>>>>> 24b8d41d
#define I2C_M_RECV_LEN		0x0400	/* length will be first received byte */
#define I2C_M_NO_RD_ACK		0x0800	/* if I2C_FUNC_PROTOCOL_MANGLING */
#define I2C_M_IGNORE_NAK	0x1000	/* if I2C_FUNC_PROTOCOL_MANGLING */
#define I2C_M_REV_DIR_ADDR	0x2000	/* if I2C_FUNC_PROTOCOL_MANGLING */
#define I2C_M_NOSTART		0x4000	/* if I2C_FUNC_NOSTART */
#define I2C_M_STOP		0x8000	/* if I2C_FUNC_PROTOCOL_MANGLING */
	__u16 len;		/* msg length				*/
	__u8 *buf;		/* pointer to msg data			*/
};

/* To determine what functionality is present */

#define I2C_FUNC_I2C			0x00000001
#define I2C_FUNC_10BIT_ADDR		0x00000002
#define I2C_FUNC_PROTOCOL_MANGLING	0x00000004 /* I2C_M_IGNORE_NAK etc. */
#define I2C_FUNC_SMBUS_PEC		0x00000008
#define I2C_FUNC_NOSTART		0x00000010 /* I2C_M_NOSTART */
#define I2C_FUNC_SLAVE			0x00000020
#define I2C_FUNC_SMBUS_BLOCK_PROC_CALL	0x00008000 /* SMBus 2.0 */
#define I2C_FUNC_SMBUS_QUICK		0x00010000
#define I2C_FUNC_SMBUS_READ_BYTE	0x00020000
#define I2C_FUNC_SMBUS_WRITE_BYTE	0x00040000
#define I2C_FUNC_SMBUS_READ_BYTE_DATA	0x00080000
#define I2C_FUNC_SMBUS_WRITE_BYTE_DATA	0x00100000
#define I2C_FUNC_SMBUS_READ_WORD_DATA	0x00200000
#define I2C_FUNC_SMBUS_WRITE_WORD_DATA	0x00400000
#define I2C_FUNC_SMBUS_PROC_CALL	0x00800000
#define I2C_FUNC_SMBUS_READ_BLOCK_DATA	0x01000000
#define I2C_FUNC_SMBUS_WRITE_BLOCK_DATA 0x02000000
#define I2C_FUNC_SMBUS_READ_I2C_BLOCK	0x04000000 /* I2C-like block xfer  */
#define I2C_FUNC_SMBUS_WRITE_I2C_BLOCK	0x08000000 /* w/ 1-byte reg. addr. */
#define I2C_FUNC_SMBUS_HOST_NOTIFY	0x10000000

#define I2C_FUNC_SMBUS_BYTE		(I2C_FUNC_SMBUS_READ_BYTE | \
					 I2C_FUNC_SMBUS_WRITE_BYTE)
#define I2C_FUNC_SMBUS_BYTE_DATA	(I2C_FUNC_SMBUS_READ_BYTE_DATA | \
					 I2C_FUNC_SMBUS_WRITE_BYTE_DATA)
#define I2C_FUNC_SMBUS_WORD_DATA	(I2C_FUNC_SMBUS_READ_WORD_DATA | \
					 I2C_FUNC_SMBUS_WRITE_WORD_DATA)
#define I2C_FUNC_SMBUS_BLOCK_DATA	(I2C_FUNC_SMBUS_READ_BLOCK_DATA | \
					 I2C_FUNC_SMBUS_WRITE_BLOCK_DATA)
#define I2C_FUNC_SMBUS_I2C_BLOCK	(I2C_FUNC_SMBUS_READ_I2C_BLOCK | \
					 I2C_FUNC_SMBUS_WRITE_I2C_BLOCK)

#define I2C_FUNC_SMBUS_EMUL		(I2C_FUNC_SMBUS_QUICK | \
					 I2C_FUNC_SMBUS_BYTE | \
					 I2C_FUNC_SMBUS_BYTE_DATA | \
					 I2C_FUNC_SMBUS_WORD_DATA | \
					 I2C_FUNC_SMBUS_PROC_CALL | \
					 I2C_FUNC_SMBUS_WRITE_BLOCK_DATA | \
					 I2C_FUNC_SMBUS_I2C_BLOCK | \
					 I2C_FUNC_SMBUS_PEC)

/*
 * Data for SMBus Messages
 */
#define I2C_SMBUS_BLOCK_MAX	32	/* As specified in SMBus standard */
union i2c_smbus_data {
	__u8 byte;
	__u16 word;
	__u8 block[I2C_SMBUS_BLOCK_MAX + 2]; /* block[0] is used for length */
			       /* and one more for user-space compatibility */
};

/* i2c_smbus_xfer read or write markers */
#define I2C_SMBUS_READ	1
#define I2C_SMBUS_WRITE	0

/* SMBus transaction types (size parameter in the above functions)
   Note: these no longer correspond to the (arbitrary) PIIX4 internal codes! */
#define I2C_SMBUS_QUICK		    0
#define I2C_SMBUS_BYTE		    1
#define I2C_SMBUS_BYTE_DATA	    2
#define I2C_SMBUS_WORD_DATA	    3
#define I2C_SMBUS_PROC_CALL	    4
#define I2C_SMBUS_BLOCK_DATA	    5
#define I2C_SMBUS_I2C_BLOCK_BROKEN  6
#define I2C_SMBUS_BLOCK_PROC_CALL   7		/* SMBus 2.0 */
#define I2C_SMBUS_I2C_BLOCK_DATA    8

#endif /* _UAPI_LINUX_I2C_H */<|MERGE_RESOLUTION|>--- conflicted
+++ resolved
@@ -72,12 +72,9 @@
 #define I2C_M_RD		0x0001	/* read data, from slave to master */
 					/* I2C_M_RD is guaranteed to be 0x0001! */
 #define I2C_M_TEN		0x0010	/* this is a ten bit chip address */
-<<<<<<< HEAD
-=======
 #define I2C_M_DMA_SAFE		0x0200	/* the buffer of this message is DMA safe */
 					/* makes only sense in kernelspace */
 					/* userspace buffers are copied anyway */
->>>>>>> 24b8d41d
 #define I2C_M_RECV_LEN		0x0400	/* length will be first received byte */
 #define I2C_M_NO_RD_ACK		0x0800	/* if I2C_FUNC_PROTOCOL_MANGLING */
 #define I2C_M_IGNORE_NAK	0x1000	/* if I2C_FUNC_PROTOCOL_MANGLING */
