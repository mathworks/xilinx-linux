--- conflicted
+++ resolved
@@ -62,14 +62,11 @@
 	FRA_OIFNAME,
 	FRA_PAD,
 	FRA_L3MDEV,	/* iif or oif is l3mdev goto its table */
-<<<<<<< HEAD
-=======
 	FRA_UID_RANGE,	/* UID range */
 	FRA_PROTOCOL,   /* Originator of the rule */
 	FRA_IP_PROTO,	/* ip proto */
 	FRA_SPORT_RANGE, /* sport */
 	FRA_DPORT_RANGE, /* dport */
->>>>>>> 24b8d41d
 	__FRA_MAX
 };
 
