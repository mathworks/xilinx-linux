/* SPDX-License-Identifier: GPL-2.0 WITH Linux-syscall-note */
#ifndef __LINUX_MAGIC_H__
#define __LINUX_MAGIC_H__

#define ADFS_SUPER_MAGIC	0xadf5
#define AFFS_SUPER_MAGIC	0xadff
#define AFS_SUPER_MAGIC                0x5346414F
#define AUTOFS_SUPER_MAGIC	0x0187
#define CODA_SUPER_MAGIC	0x73757245
#define CRAMFS_MAGIC		0x28cd3d45	/* some random number */
#define CRAMFS_MAGIC_WEND	0x453dcd28	/* magic number with the wrong endianess */
#define DEBUGFS_MAGIC          0x64626720
#define SECURITYFS_MAGIC	0x73636673
#define SELINUX_MAGIC		0xf97cff8c
#define SMACK_MAGIC		0x43415d53	/* "SMAC" */
#define RAMFS_MAGIC		0x858458f6	/* some random number */
#define TMPFS_MAGIC		0x01021994
#define HUGETLBFS_MAGIC 	0x958458f6	/* some random number */
#define SQUASHFS_MAGIC		0x73717368
#define ECRYPTFS_SUPER_MAGIC	0xf15f
#define EFS_SUPER_MAGIC		0x414A53
#define EROFS_SUPER_MAGIC_V1	0xE0F5E1E2
#define EXT2_SUPER_MAGIC	0xEF53
#define EXT3_SUPER_MAGIC	0xEF53
#define XENFS_SUPER_MAGIC	0xabba1974
#define EXT4_SUPER_MAGIC	0xEF53
#define BTRFS_SUPER_MAGIC	0x9123683E
#define NILFS_SUPER_MAGIC	0x3434
#define F2FS_SUPER_MAGIC	0xF2F52010
#define HPFS_SUPER_MAGIC	0xf995e849
#define ISOFS_SUPER_MAGIC	0x9660
#define JFFS2_SUPER_MAGIC	0x72b6
#define XFS_SUPER_MAGIC		0x58465342	/* "XFSB" */
#define PSTOREFS_MAGIC		0x6165676C
#define EFIVARFS_MAGIC		0xde5e81e4
#define HOSTFS_SUPER_MAGIC	0x00c0ffee
#define OVERLAYFS_SUPER_MAGIC	0x794c7630

#define MINIX_SUPER_MAGIC	0x137F		/* minix v1 fs, 14 char names */
#define MINIX_SUPER_MAGIC2	0x138F		/* minix v1 fs, 30 char names */
#define MINIX2_SUPER_MAGIC	0x2468		/* minix v2 fs, 14 char names */
#define MINIX2_SUPER_MAGIC2	0x2478		/* minix v2 fs, 30 char names */
#define MINIX3_SUPER_MAGIC	0x4d5a		/* minix v3 fs, 60 char names */

#define MSDOS_SUPER_MAGIC	0x4d44		/* MD */
#define NCP_SUPER_MAGIC		0x564c		/* Guess, what 0x564c is :-) */
#define NFS_SUPER_MAGIC		0x6969
#define OCFS2_SUPER_MAGIC	0x7461636f
#define OPENPROM_SUPER_MAGIC	0x9fa1
#define QNX4_SUPER_MAGIC	0x002f		/* qnx4 fs detection */
#define QNX6_SUPER_MAGIC	0x68191122	/* qnx6 fs detection */
#define AFS_FS_MAGIC		0x6B414653

#define REISERFS_SUPER_MAGIC	0x52654973	/* used by gcc */
					/* used by file system utilities that
	                                   look at the superblock, etc.  */
#define REISERFS_SUPER_MAGIC_STRING	"ReIsErFs"
#define REISER2FS_SUPER_MAGIC_STRING	"ReIsEr2Fs"
#define REISER2FS_JR_SUPER_MAGIC_STRING	"ReIsEr3Fs"

#define SMB_SUPER_MAGIC		0x517B
#define CGROUP_SUPER_MAGIC	0x27e0eb
#define CGROUP2_SUPER_MAGIC	0x63677270

#define RDTGROUP_SUPER_MAGIC	0x7655821

#define STACK_END_MAGIC		0x57AC6E9D

#define TRACEFS_MAGIC          0x74726163

#define V9FS_MAGIC		0x01021997

#define BDEVFS_MAGIC            0x62646576
#define DAXFS_MAGIC             0x64646178
#define BINFMTFS_MAGIC          0x42494e4d
#define DEVPTS_SUPER_MAGIC	0x1cd1
#define BINDERFS_SUPER_MAGIC	0x6c6f6f70
#define FUTEXFS_SUPER_MAGIC	0xBAD1DEA
#define PIPEFS_MAGIC            0x50495045
#define PROC_SUPER_MAGIC	0x9fa0
#define SOCKFS_MAGIC		0x534F434B
#define SYSFS_MAGIC		0x62656572
#define USBDEVICE_SUPER_MAGIC	0x9fa2
#define MTD_INODE_FS_MAGIC      0x11307854
#define ANON_INODE_FS_MAGIC	0x09041934
#define BTRFS_TEST_MAGIC	0x73727279
#define NSFS_MAGIC		0x6e736673
#define BPF_FS_MAGIC		0xcafe4a11
<<<<<<< HEAD
=======
#define AAFS_MAGIC		0x5a3c69f0
#define ZONEFS_MAGIC		0x5a4f4653

>>>>>>> 24b8d41d
/* Since UDF 2.01 is ISO 13346 based... */
#define UDF_SUPER_MAGIC		0x15013346
#define BALLOON_KVM_MAGIC	0x13661366
#define ZSMALLOC_MAGIC		0x58295829
<<<<<<< HEAD
=======
#define DMA_BUF_MAGIC		0x444d4142	/* "DMAB" */
#define DEVMEM_MAGIC		0x454d444d	/* "DMEM" */
#define Z3FOLD_MAGIC		0x33
#define PPC_CMM_MAGIC		0xc7571590
>>>>>>> 24b8d41d

#endif /* __LINUX_MAGIC_H__ */<|MERGE_RESOLUTION|>--- conflicted
+++ resolved
@@ -86,22 +86,16 @@
 #define BTRFS_TEST_MAGIC	0x73727279
 #define NSFS_MAGIC		0x6e736673
 #define BPF_FS_MAGIC		0xcafe4a11
-<<<<<<< HEAD
-=======
 #define AAFS_MAGIC		0x5a3c69f0
 #define ZONEFS_MAGIC		0x5a4f4653
 
->>>>>>> 24b8d41d
 /* Since UDF 2.01 is ISO 13346 based... */
 #define UDF_SUPER_MAGIC		0x15013346
 #define BALLOON_KVM_MAGIC	0x13661366
 #define ZSMALLOC_MAGIC		0x58295829
-<<<<<<< HEAD
-=======
 #define DMA_BUF_MAGIC		0x444d4142	/* "DMAB" */
 #define DEVMEM_MAGIC		0x454d444d	/* "DMEM" */
 #define Z3FOLD_MAGIC		0x33
 #define PPC_CMM_MAGIC		0xc7571590
->>>>>>> 24b8d41d
 
 #endif /* __LINUX_MAGIC_H__ */