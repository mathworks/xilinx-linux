/* SPDX-License-Identifier: GPL-2.0 WITH Linux-syscall-note */

/*
 * Copyright (c) 2007-2017 Nicira, Inc.
 *
 * This program is free software; you can redistribute it and/or
 * modify it under the terms of version 2 of the GNU General Public
 * License as published by the Free Software Foundation.
 *
 * This program is distributed in the hope that it will be useful, but
 * WITHOUT ANY WARRANTY; without even the implied warranty of
 * MERCHANTABILITY or FITNESS FOR A PARTICULAR PURPOSE. See the GNU
 * General Public License for more details.
 *
 * You should have received a copy of the GNU General Public License
 * along with this program; if not, write to the Free Software
 * Foundation, Inc., 51 Franklin Street, Fifth Floor, Boston, MA
 * 02110-1301, USA
 */

#ifndef _UAPI__LINUX_OPENVSWITCH_H
#define _UAPI__LINUX_OPENVSWITCH_H 1

#include <linux/types.h>
#include <linux/if_ether.h>

/**
 * struct ovs_header - header for OVS Generic Netlink messages.
 * @dp_ifindex: ifindex of local port for datapath (0 to make a request not
 * specific to a datapath).
 *
 * Attributes following the header are specific to a particular OVS Generic
 * Netlink family, but all of the OVS families use this header.
 */

struct ovs_header {
	int dp_ifindex;
};

/* Datapaths. */

#define OVS_DATAPATH_FAMILY  "ovs_datapath"
#define OVS_DATAPATH_MCGROUP "ovs_datapath"

/* V2:
 *   - API users are expected to provide OVS_DP_ATTR_USER_FEATURES
 *     when creating the datapath.
 */
#define OVS_DATAPATH_VERSION 2

/* First OVS datapath version to support features */
#define OVS_DP_VER_FEATURES 2

enum ovs_datapath_cmd {
	OVS_DP_CMD_UNSPEC,
	OVS_DP_CMD_NEW,
	OVS_DP_CMD_DEL,
	OVS_DP_CMD_GET,
	OVS_DP_CMD_SET
};

/**
 * enum ovs_datapath_attr - attributes for %OVS_DP_* commands.
 * @OVS_DP_ATTR_NAME: Name of the network device that serves as the "local
 * port".  This is the name of the network device whose dp_ifindex is given in
 * the &struct ovs_header.  Always present in notifications.  Required in
 * %OVS_DP_NEW requests.  May be used as an alternative to specifying
 * dp_ifindex in other requests (with a dp_ifindex of 0).
 * @OVS_DP_ATTR_UPCALL_PID: The Netlink socket in userspace that is initially
 * set on the datapath port (for OVS_ACTION_ATTR_MISS).  Only valid on
 * %OVS_DP_CMD_NEW requests. A value of zero indicates that upcalls should
 * not be sent.
 * @OVS_DP_ATTR_STATS: Statistics about packets that have passed through the
 * datapath.  Always present in notifications.
 * @OVS_DP_ATTR_MEGAFLOW_STATS: Statistics about mega flow masks usage for the
 * datapath. Always present in notifications.
 *
 * These attributes follow the &struct ovs_header within the Generic Netlink
 * payload for %OVS_DP_* commands.
 */
enum ovs_datapath_attr {
	OVS_DP_ATTR_UNSPEC,
	OVS_DP_ATTR_NAME,		/* name of dp_ifindex netdev */
	OVS_DP_ATTR_UPCALL_PID,		/* Netlink PID to receive upcalls */
	OVS_DP_ATTR_STATS,		/* struct ovs_dp_stats */
	OVS_DP_ATTR_MEGAFLOW_STATS,	/* struct ovs_dp_megaflow_stats */
	OVS_DP_ATTR_USER_FEATURES,	/* OVS_DP_F_*  */
	OVS_DP_ATTR_PAD,
<<<<<<< HEAD
=======
	OVS_DP_ATTR_MASKS_CACHE_SIZE,
>>>>>>> 24b8d41d
	__OVS_DP_ATTR_MAX
};

#define OVS_DP_ATTR_MAX (__OVS_DP_ATTR_MAX - 1)

struct ovs_dp_stats {
	__u64 n_hit;             /* Number of flow table matches. */
	__u64 n_missed;          /* Number of flow table misses. */
	__u64 n_lost;            /* Number of misses not sent to userspace. */
	__u64 n_flows;           /* Number of flows present */
};

struct ovs_dp_megaflow_stats {
	__u64 n_mask_hit;	 /* Number of masks used for flow lookups. */
	__u32 n_masks;		 /* Number of masks for the datapath. */
	__u32 pad0;		 /* Pad for future expension. */
	__u64 n_cache_hit;       /* Number of cache matches for flow lookups. */
	__u64 pad1;		 /* Pad for future expension. */
};

struct ovs_vport_stats {
	__u64   rx_packets;		/* total packets received       */
	__u64   tx_packets;		/* total packets transmitted    */
	__u64   rx_bytes;		/* total bytes received         */
	__u64   tx_bytes;		/* total bytes transmitted      */
	__u64   rx_errors;		/* bad packets received         */
	__u64   tx_errors;		/* packet transmit problems     */
	__u64   rx_dropped;		/* no space in linux buffers    */
	__u64   tx_dropped;		/* no space available in linux  */
};

/* Allow last Netlink attribute to be unaligned */
#define OVS_DP_F_UNALIGNED	(1 << 0)

/* Allow datapath to associate multiple Netlink PIDs to each vport */
#define OVS_DP_F_VPORT_PIDS	(1 << 1)

/* Allow tc offload recirc sharing */
#define OVS_DP_F_TC_RECIRC_SHARING	(1 << 2)

/* Fixed logical ports. */
#define OVSP_LOCAL      ((__u32)0)

/* Packet transfer. */

#define OVS_PACKET_FAMILY "ovs_packet"
#define OVS_PACKET_VERSION 0x1

enum ovs_packet_cmd {
	OVS_PACKET_CMD_UNSPEC,

	/* Kernel-to-user notifications. */
	OVS_PACKET_CMD_MISS,    /* Flow table miss. */
	OVS_PACKET_CMD_ACTION,  /* OVS_ACTION_ATTR_USERSPACE action. */

	/* Userspace commands. */
	OVS_PACKET_CMD_EXECUTE  /* Apply actions to a packet. */
};

/**
 * enum ovs_packet_attr - attributes for %OVS_PACKET_* commands.
 * @OVS_PACKET_ATTR_PACKET: Present for all notifications.  Contains the entire
 * packet as received, from the start of the Ethernet header onward.  For
 * %OVS_PACKET_CMD_ACTION, %OVS_PACKET_ATTR_PACKET reflects changes made by
 * actions preceding %OVS_ACTION_ATTR_USERSPACE, but %OVS_PACKET_ATTR_KEY is
 * the flow key extracted from the packet as originally received.
 * @OVS_PACKET_ATTR_KEY: Present for all notifications.  Contains the flow key
 * extracted from the packet as nested %OVS_KEY_ATTR_* attributes.  This allows
 * userspace to adapt its flow setup strategy by comparing its notion of the
 * flow key against the kernel's.
 * @OVS_PACKET_ATTR_ACTIONS: Contains actions for the packet.  Used
 * for %OVS_PACKET_CMD_EXECUTE.  It has nested %OVS_ACTION_ATTR_* attributes.
 * Also used in upcall when %OVS_ACTION_ATTR_USERSPACE has optional
 * %OVS_USERSPACE_ATTR_ACTIONS attribute.
 * @OVS_PACKET_ATTR_USERDATA: Present for an %OVS_PACKET_CMD_ACTION
 * notification if the %OVS_ACTION_ATTR_USERSPACE action specified an
 * %OVS_USERSPACE_ATTR_USERDATA attribute, with the same length and content
 * specified there.
 * @OVS_PACKET_ATTR_EGRESS_TUN_KEY: Present for an %OVS_PACKET_CMD_ACTION
 * notification if the %OVS_ACTION_ATTR_USERSPACE action specified an
 * %OVS_USERSPACE_ATTR_EGRESS_TUN_PORT attribute, which is sent only if the
 * output port is actually a tunnel port. Contains the output tunnel key
 * extracted from the packet as nested %OVS_TUNNEL_KEY_ATTR_* attributes.
 * @OVS_PACKET_ATTR_MRU: Present for an %OVS_PACKET_CMD_ACTION and
 * @OVS_PACKET_ATTR_LEN: Packet size before truncation.
 * %OVS_PACKET_ATTR_USERSPACE action specify the Maximum received fragment
 * size.
 * @OVS_PACKET_ATTR_HASH: Packet hash info (e.g. hash, sw_hash and l4_hash in skb).
 *
 * These attributes follow the &struct ovs_header within the Generic Netlink
 * payload for %OVS_PACKET_* commands.
 */
enum ovs_packet_attr {
	OVS_PACKET_ATTR_UNSPEC,
	OVS_PACKET_ATTR_PACKET,      /* Packet data. */
	OVS_PACKET_ATTR_KEY,         /* Nested OVS_KEY_ATTR_* attributes. */
	OVS_PACKET_ATTR_ACTIONS,     /* Nested OVS_ACTION_ATTR_* attributes. */
	OVS_PACKET_ATTR_USERDATA,    /* OVS_ACTION_ATTR_USERSPACE arg. */
	OVS_PACKET_ATTR_EGRESS_TUN_KEY,  /* Nested OVS_TUNNEL_KEY_ATTR_*
					    attributes. */
	OVS_PACKET_ATTR_UNUSED1,
	OVS_PACKET_ATTR_UNUSED2,
	OVS_PACKET_ATTR_PROBE,      /* Packet operation is a feature probe,
				       error logging should be suppressed. */
	OVS_PACKET_ATTR_MRU,	    /* Maximum received IP fragment size. */
<<<<<<< HEAD
	OVS_PACKET_ATTR_LEN,		/* Packet size before truncation. */
=======
	OVS_PACKET_ATTR_LEN,	    /* Packet size before truncation. */
	OVS_PACKET_ATTR_HASH,	    /* Packet hash. */
>>>>>>> 24b8d41d
	__OVS_PACKET_ATTR_MAX
};

#define OVS_PACKET_ATTR_MAX (__OVS_PACKET_ATTR_MAX - 1)

/* Virtual ports. */

#define OVS_VPORT_FAMILY  "ovs_vport"
#define OVS_VPORT_MCGROUP "ovs_vport"
#define OVS_VPORT_VERSION 0x1

enum ovs_vport_cmd {
	OVS_VPORT_CMD_UNSPEC,
	OVS_VPORT_CMD_NEW,
	OVS_VPORT_CMD_DEL,
	OVS_VPORT_CMD_GET,
	OVS_VPORT_CMD_SET
};

enum ovs_vport_type {
	OVS_VPORT_TYPE_UNSPEC,
	OVS_VPORT_TYPE_NETDEV,   /* network device */
	OVS_VPORT_TYPE_INTERNAL, /* network device implemented by datapath */
	OVS_VPORT_TYPE_GRE,      /* GRE tunnel. */
	OVS_VPORT_TYPE_VXLAN,	 /* VXLAN tunnel. */
	OVS_VPORT_TYPE_GENEVE,	 /* Geneve tunnel. */
	__OVS_VPORT_TYPE_MAX
};

#define OVS_VPORT_TYPE_MAX (__OVS_VPORT_TYPE_MAX - 1)

/**
 * enum ovs_vport_attr - attributes for %OVS_VPORT_* commands.
 * @OVS_VPORT_ATTR_PORT_NO: 32-bit port number within datapath.
 * @OVS_VPORT_ATTR_TYPE: 32-bit %OVS_VPORT_TYPE_* constant describing the type
 * of vport.
 * @OVS_VPORT_ATTR_NAME: Name of vport.  For a vport based on a network device
 * this is the name of the network device.  Maximum length %IFNAMSIZ-1 bytes
 * plus a null terminator.
 * @OVS_VPORT_ATTR_OPTIONS: Vport-specific configuration information.
 * @OVS_VPORT_ATTR_UPCALL_PID: The array of Netlink socket pids in userspace
 * among which OVS_PACKET_CMD_MISS upcalls will be distributed for packets
 * received on this port.  If this is a single-element array of value 0,
 * upcalls should not be sent.
 * @OVS_VPORT_ATTR_STATS: A &struct ovs_vport_stats giving statistics for
 * packets sent or received through the vport.
 *
 * These attributes follow the &struct ovs_header within the Generic Netlink
 * payload for %OVS_VPORT_* commands.
 *
 * For %OVS_VPORT_CMD_NEW requests, the %OVS_VPORT_ATTR_TYPE and
 * %OVS_VPORT_ATTR_NAME attributes are required.  %OVS_VPORT_ATTR_PORT_NO is
 * optional; if not specified a free port number is automatically selected.
 * Whether %OVS_VPORT_ATTR_OPTIONS is required or optional depends on the type
 * of vport.
 *
 * For other requests, if %OVS_VPORT_ATTR_NAME is specified then it is used to
 * look up the vport to operate on; otherwise dp_idx from the &struct
 * ovs_header plus %OVS_VPORT_ATTR_PORT_NO determine the vport.
 */
enum ovs_vport_attr {
	OVS_VPORT_ATTR_UNSPEC,
	OVS_VPORT_ATTR_PORT_NO,	/* u32 port number within datapath */
	OVS_VPORT_ATTR_TYPE,	/* u32 OVS_VPORT_TYPE_* constant. */
	OVS_VPORT_ATTR_NAME,	/* string name, up to IFNAMSIZ bytes long */
	OVS_VPORT_ATTR_OPTIONS, /* nested attributes, varies by vport type */
	OVS_VPORT_ATTR_UPCALL_PID, /* array of u32 Netlink socket PIDs for */
				/* receiving upcalls */
	OVS_VPORT_ATTR_STATS,	/* struct ovs_vport_stats */
	OVS_VPORT_ATTR_PAD,
<<<<<<< HEAD
=======
	OVS_VPORT_ATTR_IFINDEX,
	OVS_VPORT_ATTR_NETNSID,
>>>>>>> 24b8d41d
	__OVS_VPORT_ATTR_MAX
};

#define OVS_VPORT_ATTR_MAX (__OVS_VPORT_ATTR_MAX - 1)

enum {
	OVS_VXLAN_EXT_UNSPEC,
	OVS_VXLAN_EXT_GBP,	/* Flag or __u32 */
	__OVS_VXLAN_EXT_MAX,
};

#define OVS_VXLAN_EXT_MAX (__OVS_VXLAN_EXT_MAX - 1)


/* OVS_VPORT_ATTR_OPTIONS attributes for tunnels.
 */
enum {
	OVS_TUNNEL_ATTR_UNSPEC,
	OVS_TUNNEL_ATTR_DST_PORT, /* 16-bit UDP port, used by L4 tunnels. */
	OVS_TUNNEL_ATTR_EXTENSION,
	__OVS_TUNNEL_ATTR_MAX
};

#define OVS_TUNNEL_ATTR_MAX (__OVS_TUNNEL_ATTR_MAX - 1)

/* Flows. */

#define OVS_FLOW_FAMILY  "ovs_flow"
#define OVS_FLOW_MCGROUP "ovs_flow"
#define OVS_FLOW_VERSION 0x1

enum ovs_flow_cmd {
	OVS_FLOW_CMD_UNSPEC,
	OVS_FLOW_CMD_NEW,
	OVS_FLOW_CMD_DEL,
	OVS_FLOW_CMD_GET,
	OVS_FLOW_CMD_SET
};

struct ovs_flow_stats {
	__u64 n_packets;         /* Number of matched packets. */
	__u64 n_bytes;           /* Number of matched bytes. */
};

enum ovs_key_attr {
	OVS_KEY_ATTR_UNSPEC,
	OVS_KEY_ATTR_ENCAP,	/* Nested set of encapsulated attributes. */
	OVS_KEY_ATTR_PRIORITY,  /* u32 skb->priority */
	OVS_KEY_ATTR_IN_PORT,   /* u32 OVS dp port number */
	OVS_KEY_ATTR_ETHERNET,  /* struct ovs_key_ethernet */
	OVS_KEY_ATTR_VLAN,	/* be16 VLAN TCI */
	OVS_KEY_ATTR_ETHERTYPE,	/* be16 Ethernet type */
	OVS_KEY_ATTR_IPV4,      /* struct ovs_key_ipv4 */
	OVS_KEY_ATTR_IPV6,      /* struct ovs_key_ipv6 */
	OVS_KEY_ATTR_TCP,       /* struct ovs_key_tcp */
	OVS_KEY_ATTR_UDP,       /* struct ovs_key_udp */
	OVS_KEY_ATTR_ICMP,      /* struct ovs_key_icmp */
	OVS_KEY_ATTR_ICMPV6,    /* struct ovs_key_icmpv6 */
	OVS_KEY_ATTR_ARP,       /* struct ovs_key_arp */
	OVS_KEY_ATTR_ND,        /* struct ovs_key_nd */
	OVS_KEY_ATTR_SKB_MARK,  /* u32 skb mark */
	OVS_KEY_ATTR_TUNNEL,    /* Nested set of ovs_tunnel attributes */
	OVS_KEY_ATTR_SCTP,      /* struct ovs_key_sctp */
	OVS_KEY_ATTR_TCP_FLAGS,	/* be16 TCP flags. */
	OVS_KEY_ATTR_DP_HASH,      /* u32 hash value. Value 0 indicates the hash
				   is not computed by the datapath. */
	OVS_KEY_ATTR_RECIRC_ID, /* u32 recirc id */
	OVS_KEY_ATTR_MPLS,      /* array of struct ovs_key_mpls.
				 * The implementation may restrict
				 * the accepted length of the array. */
	OVS_KEY_ATTR_CT_STATE,	/* u32 bitmask of OVS_CS_F_* */
	OVS_KEY_ATTR_CT_ZONE,	/* u16 connection tracking zone. */
	OVS_KEY_ATTR_CT_MARK,	/* u32 connection tracking mark */
	OVS_KEY_ATTR_CT_LABELS,	/* 16-octet connection tracking label */
	OVS_KEY_ATTR_CT_ORIG_TUPLE_IPV4,   /* struct ovs_key_ct_tuple_ipv4 */
	OVS_KEY_ATTR_CT_ORIG_TUPLE_IPV6,   /* struct ovs_key_ct_tuple_ipv6 */
	OVS_KEY_ATTR_NSH,       /* Nested set of ovs_nsh_key_* */

#ifdef __KERNEL__
	OVS_KEY_ATTR_TUNNEL_INFO,  /* struct ip_tunnel_info */
#endif
	__OVS_KEY_ATTR_MAX
};

#define OVS_KEY_ATTR_MAX (__OVS_KEY_ATTR_MAX - 1)

enum ovs_tunnel_key_attr {
	/* OVS_TUNNEL_KEY_ATTR_NONE, standard nl API requires this attribute! */
	OVS_TUNNEL_KEY_ATTR_ID,                 /* be64 Tunnel ID */
	OVS_TUNNEL_KEY_ATTR_IPV4_SRC,           /* be32 src IP address. */
	OVS_TUNNEL_KEY_ATTR_IPV4_DST,           /* be32 dst IP address. */
	OVS_TUNNEL_KEY_ATTR_TOS,                /* u8 Tunnel IP ToS. */
	OVS_TUNNEL_KEY_ATTR_TTL,                /* u8 Tunnel IP TTL. */
	OVS_TUNNEL_KEY_ATTR_DONT_FRAGMENT,      /* No argument, set DF. */
	OVS_TUNNEL_KEY_ATTR_CSUM,               /* No argument. CSUM packet. */
	OVS_TUNNEL_KEY_ATTR_OAM,                /* No argument. OAM frame.  */
	OVS_TUNNEL_KEY_ATTR_GENEVE_OPTS,        /* Array of Geneve options. */
	OVS_TUNNEL_KEY_ATTR_TP_SRC,		/* be16 src Transport Port. */
	OVS_TUNNEL_KEY_ATTR_TP_DST,		/* be16 dst Transport Port. */
	OVS_TUNNEL_KEY_ATTR_VXLAN_OPTS,		/* Nested OVS_VXLAN_EXT_* */
	OVS_TUNNEL_KEY_ATTR_IPV6_SRC,		/* struct in6_addr src IPv6 address. */
	OVS_TUNNEL_KEY_ATTR_IPV6_DST,		/* struct in6_addr dst IPv6 address. */
	OVS_TUNNEL_KEY_ATTR_PAD,
<<<<<<< HEAD
=======
	OVS_TUNNEL_KEY_ATTR_ERSPAN_OPTS,	/* struct erspan_metadata */
	OVS_TUNNEL_KEY_ATTR_IPV4_INFO_BRIDGE,	/* No argument. IPV4_INFO_BRIDGE mode.*/
>>>>>>> 24b8d41d
	__OVS_TUNNEL_KEY_ATTR_MAX
};

#define OVS_TUNNEL_KEY_ATTR_MAX (__OVS_TUNNEL_KEY_ATTR_MAX - 1)

/**
 * enum ovs_frag_type - IPv4 and IPv6 fragment type
 * @OVS_FRAG_TYPE_NONE: Packet is not a fragment.
 * @OVS_FRAG_TYPE_FIRST: Packet is a fragment with offset 0.
 * @OVS_FRAG_TYPE_LATER: Packet is a fragment with nonzero offset.
 *
 * Used as the @ipv4_frag in &struct ovs_key_ipv4 and as @ipv6_frag &struct
 * ovs_key_ipv6.
 */
enum ovs_frag_type {
	OVS_FRAG_TYPE_NONE,
	OVS_FRAG_TYPE_FIRST,
	OVS_FRAG_TYPE_LATER,
	__OVS_FRAG_TYPE_MAX
};

#define OVS_FRAG_TYPE_MAX (__OVS_FRAG_TYPE_MAX - 1)

struct ovs_key_ethernet {
	__u8	 eth_src[ETH_ALEN];
	__u8	 eth_dst[ETH_ALEN];
};

struct ovs_key_mpls {
	__be32 mpls_lse;
};

struct ovs_key_ipv4 {
	__be32 ipv4_src;
	__be32 ipv4_dst;
	__u8   ipv4_proto;
	__u8   ipv4_tos;
	__u8   ipv4_ttl;
	__u8   ipv4_frag;	/* One of OVS_FRAG_TYPE_*. */
};

struct ovs_key_ipv6 {
	__be32 ipv6_src[4];
	__be32 ipv6_dst[4];
	__be32 ipv6_label;	/* 20-bits in least-significant bits. */
	__u8   ipv6_proto;
	__u8   ipv6_tclass;
	__u8   ipv6_hlimit;
	__u8   ipv6_frag;	/* One of OVS_FRAG_TYPE_*. */
};

struct ovs_key_tcp {
	__be16 tcp_src;
	__be16 tcp_dst;
};

struct ovs_key_udp {
	__be16 udp_src;
	__be16 udp_dst;
};

struct ovs_key_sctp {
	__be16 sctp_src;
	__be16 sctp_dst;
};

struct ovs_key_icmp {
	__u8 icmp_type;
	__u8 icmp_code;
};

struct ovs_key_icmpv6 {
	__u8 icmpv6_type;
	__u8 icmpv6_code;
};

struct ovs_key_arp {
	__be32 arp_sip;
	__be32 arp_tip;
	__be16 arp_op;
	__u8   arp_sha[ETH_ALEN];
	__u8   arp_tha[ETH_ALEN];
};

struct ovs_key_nd {
	__be32	nd_target[4];
	__u8	nd_sll[ETH_ALEN];
	__u8	nd_tll[ETH_ALEN];
};

#define OVS_CT_LABELS_LEN_32	4
#define OVS_CT_LABELS_LEN	(OVS_CT_LABELS_LEN_32 * sizeof(__u32))
struct ovs_key_ct_labels {
	union {
		__u8	ct_labels[OVS_CT_LABELS_LEN];
		__u32	ct_labels_32[OVS_CT_LABELS_LEN_32];
	};
};

/* OVS_KEY_ATTR_CT_STATE flags */
#define OVS_CS_F_NEW               0x01 /* Beginning of a new connection. */
#define OVS_CS_F_ESTABLISHED       0x02 /* Part of an existing connection. */
#define OVS_CS_F_RELATED           0x04 /* Related to an established
					 * connection. */
#define OVS_CS_F_REPLY_DIR         0x08 /* Flow is in the reply direction. */
#define OVS_CS_F_INVALID           0x10 /* Could not track connection. */
#define OVS_CS_F_TRACKED           0x20 /* Conntrack has occurred. */
#define OVS_CS_F_SRC_NAT           0x40 /* Packet's source address/port was
					 * mangled by NAT.
					 */
#define OVS_CS_F_DST_NAT           0x80 /* Packet's destination address/port
					 * was mangled by NAT.
					 */

#define OVS_CS_F_NAT_MASK (OVS_CS_F_SRC_NAT | OVS_CS_F_DST_NAT)

struct ovs_key_ct_tuple_ipv4 {
	__be32 ipv4_src;
	__be32 ipv4_dst;
	__be16 src_port;
	__be16 dst_port;
	__u8   ipv4_proto;
};

struct ovs_key_ct_tuple_ipv6 {
	__be32 ipv6_src[4];
	__be32 ipv6_dst[4];
	__be16 src_port;
	__be16 dst_port;
	__u8   ipv6_proto;
};

enum ovs_nsh_key_attr {
	OVS_NSH_KEY_ATTR_UNSPEC,
	OVS_NSH_KEY_ATTR_BASE,  /* struct ovs_nsh_key_base. */
	OVS_NSH_KEY_ATTR_MD1,   /* struct ovs_nsh_key_md1. */
	OVS_NSH_KEY_ATTR_MD2,   /* variable-length octets for MD type 2. */
	__OVS_NSH_KEY_ATTR_MAX
};

#define OVS_NSH_KEY_ATTR_MAX (__OVS_NSH_KEY_ATTR_MAX - 1)

struct ovs_nsh_key_base {
	__u8 flags;
	__u8 ttl;
	__u8 mdtype;
	__u8 np;
	__be32 path_hdr;
};

#define NSH_MD1_CONTEXT_SIZE 4

struct ovs_nsh_key_md1 {
	__be32 context[NSH_MD1_CONTEXT_SIZE];
};

/**
 * enum ovs_flow_attr - attributes for %OVS_FLOW_* commands.
 * @OVS_FLOW_ATTR_KEY: Nested %OVS_KEY_ATTR_* attributes specifying the flow
 * key.  Always present in notifications.  Required for all requests (except
 * dumps).
 * @OVS_FLOW_ATTR_ACTIONS: Nested %OVS_ACTION_ATTR_* attributes specifying
 * the actions to take for packets that match the key.  Always present in
 * notifications.  Required for %OVS_FLOW_CMD_NEW requests, optional for
 * %OVS_FLOW_CMD_SET requests.  An %OVS_FLOW_CMD_SET without
 * %OVS_FLOW_ATTR_ACTIONS will not modify the actions.  To clear the actions,
 * an %OVS_FLOW_ATTR_ACTIONS without any nested attributes must be given.
 * @OVS_FLOW_ATTR_STATS: &struct ovs_flow_stats giving statistics for this
 * flow.  Present in notifications if the stats would be nonzero.  Ignored in
 * requests.
 * @OVS_FLOW_ATTR_TCP_FLAGS: An 8-bit value giving the OR'd value of all of the
 * TCP flags seen on packets in this flow.  Only present in notifications for
 * TCP flows, and only if it would be nonzero.  Ignored in requests.
 * @OVS_FLOW_ATTR_USED: A 64-bit integer giving the time, in milliseconds on
 * the system monotonic clock, at which a packet was last processed for this
 * flow.  Only present in notifications if a packet has been processed for this
 * flow.  Ignored in requests.
 * @OVS_FLOW_ATTR_CLEAR: If present in a %OVS_FLOW_CMD_SET request, clears the
 * last-used time, accumulated TCP flags, and statistics for this flow.
 * Otherwise ignored in requests.  Never present in notifications.
 * @OVS_FLOW_ATTR_MASK: Nested %OVS_KEY_ATTR_* attributes specifying the
 * mask bits for wildcarded flow match. Mask bit value '1' specifies exact
 * match with corresponding flow key bit, while mask bit value '0' specifies
 * a wildcarded match. Omitting attribute is treated as wildcarding all
 * corresponding fields. Optional for all requests. If not present,
 * all flow key bits are exact match bits.
 * @OVS_FLOW_ATTR_UFID: A value between 1-16 octets specifying a unique
 * identifier for the flow. Causes the flow to be indexed by this value rather
 * than the value of the %OVS_FLOW_ATTR_KEY attribute. Optional for all
 * requests. Present in notifications if the flow was created with this
 * attribute.
 * @OVS_FLOW_ATTR_UFID_FLAGS: A 32-bit value of OR'd %OVS_UFID_F_*
 * flags that provide alternative semantics for flow installation and
 * retrieval. Optional for all requests.
 *
 * These attributes follow the &struct ovs_header within the Generic Netlink
 * payload for %OVS_FLOW_* commands.
 */
enum ovs_flow_attr {
	OVS_FLOW_ATTR_UNSPEC,
	OVS_FLOW_ATTR_KEY,       /* Sequence of OVS_KEY_ATTR_* attributes. */
	OVS_FLOW_ATTR_ACTIONS,   /* Nested OVS_ACTION_ATTR_* attributes. */
	OVS_FLOW_ATTR_STATS,     /* struct ovs_flow_stats. */
	OVS_FLOW_ATTR_TCP_FLAGS, /* 8-bit OR'd TCP flags. */
	OVS_FLOW_ATTR_USED,      /* u64 msecs last used in monotonic time. */
	OVS_FLOW_ATTR_CLEAR,     /* Flag to clear stats, tcp_flags, used. */
	OVS_FLOW_ATTR_MASK,      /* Sequence of OVS_KEY_ATTR_* attributes. */
	OVS_FLOW_ATTR_PROBE,     /* Flow operation is a feature probe, error
				  * logging should be suppressed. */
	OVS_FLOW_ATTR_UFID,      /* Variable length unique flow identifier. */
	OVS_FLOW_ATTR_UFID_FLAGS,/* u32 of OVS_UFID_F_*. */
	OVS_FLOW_ATTR_PAD,
	__OVS_FLOW_ATTR_MAX
};

#define OVS_FLOW_ATTR_MAX (__OVS_FLOW_ATTR_MAX - 1)

/**
 * Omit attributes for notifications.
 *
 * If a datapath request contains an %OVS_UFID_F_OMIT_* flag, then the datapath
 * may omit the corresponding %OVS_FLOW_ATTR_* from the response.
 */
#define OVS_UFID_F_OMIT_KEY      (1 << 0)
#define OVS_UFID_F_OMIT_MASK     (1 << 1)
#define OVS_UFID_F_OMIT_ACTIONS  (1 << 2)

/**
 * enum ovs_sample_attr - Attributes for %OVS_ACTION_ATTR_SAMPLE action.
 * @OVS_SAMPLE_ATTR_PROBABILITY: 32-bit fraction of packets to sample with
 * @OVS_ACTION_ATTR_SAMPLE.  A value of 0 samples no packets, a value of
 * %UINT32_MAX samples all packets and intermediate values sample intermediate
 * fractions of packets.
 * @OVS_SAMPLE_ATTR_ACTIONS: Set of actions to execute in sampling event.
 * Actions are passed as nested attributes.
 *
 * Executes the specified actions with the given probability on a per-packet
 * basis.
 */
enum ovs_sample_attr {
	OVS_SAMPLE_ATTR_UNSPEC,
	OVS_SAMPLE_ATTR_PROBABILITY, /* u32 number */
	OVS_SAMPLE_ATTR_ACTIONS,     /* Nested OVS_ACTION_ATTR_* attributes. */
	__OVS_SAMPLE_ATTR_MAX,

#ifdef __KERNEL__
	OVS_SAMPLE_ATTR_ARG          /* struct sample_arg  */
#endif
};

#define OVS_SAMPLE_ATTR_MAX (__OVS_SAMPLE_ATTR_MAX - 1)

#ifdef __KERNEL__
struct sample_arg {
	bool exec;                   /* When true, actions in sample will not
				      * change flow keys. False otherwise.
				      */
	u32  probability;            /* Same value as
				      * 'OVS_SAMPLE_ATTR_PROBABILITY'.
				      */
};
#endif

/**
 * enum ovs_userspace_attr - Attributes for %OVS_ACTION_ATTR_USERSPACE action.
 * @OVS_USERSPACE_ATTR_PID: u32 Netlink PID to which the %OVS_PACKET_CMD_ACTION
 * message should be sent.  Required.
 * @OVS_USERSPACE_ATTR_USERDATA: If present, its variable-length argument is
 * copied to the %OVS_PACKET_CMD_ACTION message as %OVS_PACKET_ATTR_USERDATA.
 * @OVS_USERSPACE_ATTR_EGRESS_TUN_PORT: If present, u32 output port to get
 * tunnel info.
 * @OVS_USERSPACE_ATTR_ACTIONS: If present, send actions with upcall.
 */
enum ovs_userspace_attr {
	OVS_USERSPACE_ATTR_UNSPEC,
	OVS_USERSPACE_ATTR_PID,	      /* u32 Netlink PID to receive upcalls. */
	OVS_USERSPACE_ATTR_USERDATA,  /* Optional user-specified cookie. */
	OVS_USERSPACE_ATTR_EGRESS_TUN_PORT,  /* Optional, u32 output port
					      * to get tunnel info. */
	OVS_USERSPACE_ATTR_ACTIONS,   /* Optional flag to get actions. */
	__OVS_USERSPACE_ATTR_MAX
};

#define OVS_USERSPACE_ATTR_MAX (__OVS_USERSPACE_ATTR_MAX - 1)

struct ovs_action_trunc {
	__u32 max_len; /* Max packet size in bytes. */
};

/**
 * struct ovs_action_push_mpls - %OVS_ACTION_ATTR_PUSH_MPLS action argument.
 * @mpls_lse: MPLS label stack entry to push.
 * @mpls_ethertype: Ethertype to set in the encapsulating ethernet frame.
 *
 * The only values @mpls_ethertype should ever be given are %ETH_P_MPLS_UC and
 * %ETH_P_MPLS_MC, indicating MPLS unicast or multicast. Other are rejected.
 */
struct ovs_action_push_mpls {
	__be32 mpls_lse;
	__be16 mpls_ethertype; /* Either %ETH_P_MPLS_UC or %ETH_P_MPLS_MC */
};

/**
 * struct ovs_action_add_mpls - %OVS_ACTION_ATTR_ADD_MPLS action
 * argument.
 * @mpls_lse: MPLS label stack entry to push.
 * @mpls_ethertype: Ethertype to set in the encapsulating ethernet frame.
 * @tun_flags: MPLS tunnel attributes.
 *
 * The only values @mpls_ethertype should ever be given are %ETH_P_MPLS_UC and
 * %ETH_P_MPLS_MC, indicating MPLS unicast or multicast. Other are rejected.
 */
struct ovs_action_add_mpls {
	__be32 mpls_lse;
	__be16 mpls_ethertype; /* Either %ETH_P_MPLS_UC or %ETH_P_MPLS_MC */
	__u16 tun_flags;
};

#define OVS_MPLS_L3_TUNNEL_FLAG_MASK  (1 << 0) /* Flag to specify the place of
						* insertion of MPLS header.
						* When false, the MPLS header
						* will be inserted at the start
						* of the packet.
						* When true, the MPLS header
						* will be inserted at the start
						* of the l3 header.
						*/

/**
 * struct ovs_action_push_vlan - %OVS_ACTION_ATTR_PUSH_VLAN action argument.
 * @vlan_tpid: Tag protocol identifier (TPID) to push.
 * @vlan_tci: Tag control identifier (TCI) to push.  The CFI bit must be set
 * (but it will not be set in the 802.1Q header that is pushed).
 *
 * The @vlan_tpid value is typically %ETH_P_8021Q or %ETH_P_8021AD.
 * The only acceptable TPID values are those that the kernel module also parses
 * as 802.1Q or 802.1AD headers, to prevent %OVS_ACTION_ATTR_PUSH_VLAN followed
 * by %OVS_ACTION_ATTR_POP_VLAN from having surprising results.
 */
struct ovs_action_push_vlan {
	__be16 vlan_tpid;	/* 802.1Q or 802.1ad TPID. */
	__be16 vlan_tci;	/* 802.1Q TCI (VLAN ID and priority). */
};

/* Data path hash algorithm for computing Datapath hash.
 *
 * The algorithm type only specifies the fields in a flow
 * will be used as part of the hash. Each datapath is free
 * to use its own hash algorithm. The hash value will be
 * opaque to the user space daemon.
 */
enum ovs_hash_alg {
	OVS_HASH_ALG_L4,
};

/*
 * struct ovs_action_hash - %OVS_ACTION_ATTR_HASH action argument.
 * @hash_alg: Algorithm used to compute hash prior to recirculation.
 * @hash_basis: basis used for computing hash.
 */
struct ovs_action_hash {
	__u32  hash_alg;     /* One of ovs_hash_alg. */
	__u32  hash_basis;
};

/**
 * enum ovs_ct_attr - Attributes for %OVS_ACTION_ATTR_CT action.
 * @OVS_CT_ATTR_COMMIT: If present, commits the connection to the conntrack
 * table. This allows future packets for the same connection to be identified
 * as 'established' or 'related'. The flow key for the current packet will
 * retain the pre-commit connection state.
 * @OVS_CT_ATTR_ZONE: u16 connection tracking zone.
 * @OVS_CT_ATTR_MARK: u32 value followed by u32 mask. For each bit set in the
 * mask, the corresponding bit in the value is copied to the connection
 * tracking mark field in the connection.
 * @OVS_CT_ATTR_LABELS: %OVS_CT_LABELS_LEN value followed by %OVS_CT_LABELS_LEN
 * mask. For each bit set in the mask, the corresponding bit in the value is
 * copied to the connection tracking label field in the connection.
 * @OVS_CT_ATTR_HELPER: variable length string defining conntrack ALG.
 * @OVS_CT_ATTR_NAT: Nested OVS_NAT_ATTR_* for performing L3 network address
 * translation (NAT) on the packet.
 * @OVS_CT_ATTR_FORCE_COMMIT: Like %OVS_CT_ATTR_COMMIT, but instead of doing
 * nothing if the connection is already committed will check that the current
 * packet is in conntrack entry's original direction.  If directionality does
 * not match, will delete the existing conntrack entry and commit a new one.
 * @OVS_CT_ATTR_EVENTMASK: Mask of bits indicating which conntrack event types
 * (enum ip_conntrack_events IPCT_*) should be reported.  For any bit set to
 * zero, the corresponding event type is not generated.  Default behavior
 * depends on system configuration, but typically all event types are
 * generated, hence listening on NFNLGRP_CONNTRACK_UPDATE events may get a lot
 * of events.  Explicitly passing this attribute allows limiting the updates
 * received to the events of interest.  The bit 1 << IPCT_NEW, 1 <<
 * IPCT_RELATED, and 1 << IPCT_DESTROY must be set to ones for those events to
 * be received on NFNLGRP_CONNTRACK_NEW and NFNLGRP_CONNTRACK_DESTROY groups,
 * respectively.  Remaining bits control the changes for which an event is
 * delivered on the NFNLGRP_CONNTRACK_UPDATE group.
 * @OVS_CT_ATTR_TIMEOUT: Variable length string defining conntrack timeout.
 */
enum ovs_ct_attr {
	OVS_CT_ATTR_UNSPEC,
	OVS_CT_ATTR_COMMIT,     /* No argument, commits connection. */
	OVS_CT_ATTR_ZONE,       /* u16 zone id. */
	OVS_CT_ATTR_MARK,       /* mark to associate with this connection. */
	OVS_CT_ATTR_LABELS,     /* labels to associate with this connection. */
	OVS_CT_ATTR_HELPER,     /* netlink helper to assist detection of
				   related connections. */
	OVS_CT_ATTR_NAT,        /* Nested OVS_NAT_ATTR_* */
	OVS_CT_ATTR_FORCE_COMMIT,  /* No argument */
	OVS_CT_ATTR_EVENTMASK,  /* u32 mask of IPCT_* events. */
	OVS_CT_ATTR_TIMEOUT,	/* Associate timeout with this connection for
				 * fine-grain timeout tuning. */
	__OVS_CT_ATTR_MAX
};

#define OVS_CT_ATTR_MAX (__OVS_CT_ATTR_MAX - 1)

/**
 * enum ovs_nat_attr - Attributes for %OVS_CT_ATTR_NAT.
 *
 * @OVS_NAT_ATTR_SRC: Flag for Source NAT (mangle source address/port).
 * @OVS_NAT_ATTR_DST: Flag for Destination NAT (mangle destination
 * address/port).  Only one of (@OVS_NAT_ATTR_SRC, @OVS_NAT_ATTR_DST) may be
 * specified.  Effective only for packets for ct_state NEW connections.
 * Packets of committed connections are mangled by the NAT action according to
 * the committed NAT type regardless of the flags specified.  As a corollary, a
 * NAT action without a NAT type flag will only mangle packets of committed
 * connections.  The following NAT attributes only apply for NEW
 * (non-committed) connections, and they may be included only when the CT
 * action has the @OVS_CT_ATTR_COMMIT flag and either @OVS_NAT_ATTR_SRC or
 * @OVS_NAT_ATTR_DST is also included.
 * @OVS_NAT_ATTR_IP_MIN: struct in_addr or struct in6_addr
 * @OVS_NAT_ATTR_IP_MAX: struct in_addr or struct in6_addr
 * @OVS_NAT_ATTR_PROTO_MIN: u16 L4 protocol specific lower boundary (port)
 * @OVS_NAT_ATTR_PROTO_MAX: u16 L4 protocol specific upper boundary (port)
 * @OVS_NAT_ATTR_PERSISTENT: Flag for persistent IP mapping across reboots
 * @OVS_NAT_ATTR_PROTO_HASH: Flag for pseudo random L4 port mapping (MD5)
 * @OVS_NAT_ATTR_PROTO_RANDOM: Flag for fully randomized L4 port mapping
 */
enum ovs_nat_attr {
	OVS_NAT_ATTR_UNSPEC,
	OVS_NAT_ATTR_SRC,
	OVS_NAT_ATTR_DST,
	OVS_NAT_ATTR_IP_MIN,
	OVS_NAT_ATTR_IP_MAX,
	OVS_NAT_ATTR_PROTO_MIN,
	OVS_NAT_ATTR_PROTO_MAX,
	OVS_NAT_ATTR_PERSISTENT,
	OVS_NAT_ATTR_PROTO_HASH,
	OVS_NAT_ATTR_PROTO_RANDOM,
	__OVS_NAT_ATTR_MAX,
};

#define OVS_NAT_ATTR_MAX (__OVS_NAT_ATTR_MAX - 1)

/*
 * struct ovs_action_push_eth - %OVS_ACTION_ATTR_PUSH_ETH action argument.
 * @addresses: Source and destination MAC addresses.
 * @eth_type: Ethernet type
 */
struct ovs_action_push_eth {
	struct ovs_key_ethernet addresses;
};

/*
 * enum ovs_check_pkt_len_attr - Attributes for %OVS_ACTION_ATTR_CHECK_PKT_LEN.
 *
 * @OVS_CHECK_PKT_LEN_ATTR_PKT_LEN: u16 Packet length to check for.
 * @OVS_CHECK_PKT_LEN_ATTR_ACTIONS_IF_GREATER: Nested OVS_ACTION_ATTR_*
 * actions to apply if the packer length is greater than the specified
 * length in the attr - OVS_CHECK_PKT_LEN_ATTR_PKT_LEN.
 * @OVS_CHECK_PKT_LEN_ATTR_ACTIONS_IF_LESS_EQUAL - Nested OVS_ACTION_ATTR_*
 * actions to apply if the packer length is lesser or equal to the specified
 * length in the attr - OVS_CHECK_PKT_LEN_ATTR_PKT_LEN.
 */
enum ovs_check_pkt_len_attr {
	OVS_CHECK_PKT_LEN_ATTR_UNSPEC,
	OVS_CHECK_PKT_LEN_ATTR_PKT_LEN,
	OVS_CHECK_PKT_LEN_ATTR_ACTIONS_IF_GREATER,
	OVS_CHECK_PKT_LEN_ATTR_ACTIONS_IF_LESS_EQUAL,
	__OVS_CHECK_PKT_LEN_ATTR_MAX,

#ifdef __KERNEL__
	OVS_CHECK_PKT_LEN_ATTR_ARG          /* struct check_pkt_len_arg  */
#endif
};

#define OVS_CHECK_PKT_LEN_ATTR_MAX (__OVS_CHECK_PKT_LEN_ATTR_MAX - 1)

#ifdef __KERNEL__
struct check_pkt_len_arg {
	u16 pkt_len;	/* Same value as OVS_CHECK_PKT_LEN_ATTR_PKT_LEN'. */
	bool exec_for_greater;	/* When true, actions in IF_GREATER will
				 * not change flow keys. False otherwise.
				 */
	bool exec_for_lesser_equal; /* When true, actions in IF_LESS_EQUAL
				     * will not change flow keys. False
				     * otherwise.
				     */
};
#endif

/**
 * enum ovs_action_attr - Action types.
 *
 * @OVS_ACTION_ATTR_OUTPUT: Output packet to port.
 * @OVS_ACTION_ATTR_TRUNC: Output packet to port with truncated packet size.
 * @OVS_ACTION_ATTR_USERSPACE: Send packet to userspace according to nested
 * %OVS_USERSPACE_ATTR_* attributes.
 * @OVS_ACTION_ATTR_SET: Replaces the contents of an existing header.  The
 * single nested %OVS_KEY_ATTR_* attribute specifies a header to modify and its
 * value.
 * @OVS_ACTION_ATTR_SET_MASKED: Replaces the contents of an existing header.  A
 * nested %OVS_KEY_ATTR_* attribute specifies a header to modify, its value,
 * and a mask.  For every bit set in the mask, the corresponding bit value
 * is copied from the value to the packet header field, rest of the bits are
 * left unchanged.  The non-masked value bits must be passed in as zeroes.
 * Masking is not supported for the %OVS_KEY_ATTR_TUNNEL attribute.
 * @OVS_ACTION_ATTR_PUSH_VLAN: Push a new outermost 802.1Q or 802.1ad header
 * onto the packet.
 * @OVS_ACTION_ATTR_POP_VLAN: Pop the outermost 802.1Q or 802.1ad header
 * from the packet.
 * @OVS_ACTION_ATTR_SAMPLE: Probabilitically executes actions, as specified in
 * the nested %OVS_SAMPLE_ATTR_* attributes.
 * @OVS_ACTION_ATTR_PUSH_MPLS: Push a new MPLS label stack entry onto the
 * top of the packets MPLS label stack.  Set the ethertype of the
 * encapsulating frame to either %ETH_P_MPLS_UC or %ETH_P_MPLS_MC to
 * indicate the new packet contents.
 * @OVS_ACTION_ATTR_POP_MPLS: Pop an MPLS label stack entry off of the
 * packet's MPLS label stack.  Set the encapsulating frame's ethertype to
 * indicate the new packet contents. This could potentially still be
 * %ETH_P_MPLS if the resulting MPLS label stack is not empty.  If there
 * is no MPLS label stack, as determined by ethertype, no action is taken.
 * @OVS_ACTION_ATTR_CT: Track the connection. Populate the conntrack-related
 * entries in the flow key.
 * @OVS_ACTION_ATTR_PUSH_ETH: Push a new outermost Ethernet header onto the
 * packet.
 * @OVS_ACTION_ATTR_POP_ETH: Pop the outermost Ethernet header off the
 * packet.
 * @OVS_ACTION_ATTR_CT_CLEAR: Clear conntrack state from the packet.
 * @OVS_ACTION_ATTR_PUSH_NSH: push NSH header to the packet.
 * @OVS_ACTION_ATTR_POP_NSH: pop the outermost NSH header off the packet.
 * @OVS_ACTION_ATTR_METER: Run packet through a meter, which may drop the
 * packet, or modify the packet (e.g., change the DSCP field).
 * @OVS_ACTION_ATTR_CLONE: make a copy of the packet and execute a list of
 * actions without affecting the original packet and key.
 * @OVS_ACTION_ATTR_CHECK_PKT_LEN: Check the packet length and execute a set
 * of actions if greater than the specified packet length, else execute
 * another set of actions.
 * @OVS_ACTION_ATTR_ADD_MPLS: Push a new MPLS label stack entry at the
 * start of the packet or at the start of the l3 header depending on the value
 * of l3 tunnel flag in the tun_flags field of OVS_ACTION_ATTR_ADD_MPLS
 * argument.
 *
 * Only a single header can be set with a single %OVS_ACTION_ATTR_SET.  Not all
 * fields within a header are modifiable, e.g. the IPv4 protocol and fragment
 * type may not be changed.
 *
 * @OVS_ACTION_ATTR_SET_TO_MASKED: Kernel internal masked set action translated
 * from the @OVS_ACTION_ATTR_SET.
 */

enum ovs_action_attr {
	OVS_ACTION_ATTR_UNSPEC,
	OVS_ACTION_ATTR_OUTPUT,	      /* u32 port number. */
	OVS_ACTION_ATTR_USERSPACE,    /* Nested OVS_USERSPACE_ATTR_*. */
	OVS_ACTION_ATTR_SET,          /* One nested OVS_KEY_ATTR_*. */
	OVS_ACTION_ATTR_PUSH_VLAN,    /* struct ovs_action_push_vlan. */
	OVS_ACTION_ATTR_POP_VLAN,     /* No argument. */
	OVS_ACTION_ATTR_SAMPLE,       /* Nested OVS_SAMPLE_ATTR_*. */
	OVS_ACTION_ATTR_RECIRC,       /* u32 recirc_id. */
	OVS_ACTION_ATTR_HASH,	      /* struct ovs_action_hash. */
	OVS_ACTION_ATTR_PUSH_MPLS,    /* struct ovs_action_push_mpls. */
	OVS_ACTION_ATTR_POP_MPLS,     /* __be16 ethertype. */
	OVS_ACTION_ATTR_SET_MASKED,   /* One nested OVS_KEY_ATTR_* including
				       * data immediately followed by a mask.
				       * The data must be zero for the unmasked
				       * bits. */
	OVS_ACTION_ATTR_CT,           /* Nested OVS_CT_ATTR_* . */
	OVS_ACTION_ATTR_TRUNC,        /* u32 struct ovs_action_trunc. */
<<<<<<< HEAD
=======
	OVS_ACTION_ATTR_PUSH_ETH,     /* struct ovs_action_push_eth. */
	OVS_ACTION_ATTR_POP_ETH,      /* No argument. */
	OVS_ACTION_ATTR_CT_CLEAR,     /* No argument. */
	OVS_ACTION_ATTR_PUSH_NSH,     /* Nested OVS_NSH_KEY_ATTR_*. */
	OVS_ACTION_ATTR_POP_NSH,      /* No argument. */
	OVS_ACTION_ATTR_METER,        /* u32 meter ID. */
	OVS_ACTION_ATTR_CLONE,        /* Nested OVS_CLONE_ATTR_*.  */
	OVS_ACTION_ATTR_CHECK_PKT_LEN, /* Nested OVS_CHECK_PKT_LEN_ATTR_*. */
	OVS_ACTION_ATTR_ADD_MPLS,     /* struct ovs_action_add_mpls. */
	OVS_ACTION_ATTR_DEC_TTL,      /* Nested OVS_DEC_TTL_ATTR_*. */
>>>>>>> 24b8d41d

	__OVS_ACTION_ATTR_MAX,	      /* Nothing past this will be accepted
				       * from userspace. */

#ifdef __KERNEL__
	OVS_ACTION_ATTR_SET_TO_MASKED, /* Kernel module internal masked
					* set action converted from
					* OVS_ACTION_ATTR_SET. */
#endif
};

#define OVS_ACTION_ATTR_MAX (__OVS_ACTION_ATTR_MAX - 1)

/* Meters. */
#define OVS_METER_FAMILY  "ovs_meter"
#define OVS_METER_MCGROUP "ovs_meter"
#define OVS_METER_VERSION 0x1

enum ovs_meter_cmd {
	OVS_METER_CMD_UNSPEC,
	OVS_METER_CMD_FEATURES,	/* Get features supported by the datapath. */
	OVS_METER_CMD_SET,	/* Add or modify a meter. */
	OVS_METER_CMD_DEL,	/* Delete a meter. */
	OVS_METER_CMD_GET	/* Get meter stats. */
};

enum ovs_meter_attr {
	OVS_METER_ATTR_UNSPEC,
	OVS_METER_ATTR_ID,	/* u32 meter ID within datapath. */
	OVS_METER_ATTR_KBPS,	/* No argument. If set, units in kilobits
				 * per second. Otherwise, units in
				 * packets per second.
				 */
	OVS_METER_ATTR_STATS,	/* struct ovs_flow_stats for the meter. */
	OVS_METER_ATTR_BANDS,	/* Nested attributes for meter bands. */
	OVS_METER_ATTR_USED,	/* u64 msecs last used in monotonic time. */
	OVS_METER_ATTR_CLEAR,	/* Flag to clear stats, used. */
	OVS_METER_ATTR_MAX_METERS, /* u32 number of meters supported. */
	OVS_METER_ATTR_MAX_BANDS,  /* u32 max number of bands per meter. */
	OVS_METER_ATTR_PAD,
	__OVS_METER_ATTR_MAX
};

#define OVS_METER_ATTR_MAX (__OVS_METER_ATTR_MAX - 1)

enum ovs_band_attr {
	OVS_BAND_ATTR_UNSPEC,
	OVS_BAND_ATTR_TYPE,	/* u32 OVS_METER_BAND_TYPE_* constant. */
	OVS_BAND_ATTR_RATE,	/* u32 band rate in meter units (see above). */
	OVS_BAND_ATTR_BURST,	/* u32 burst size in meter units. */
	OVS_BAND_ATTR_STATS,	/* struct ovs_flow_stats for the band. */
	__OVS_BAND_ATTR_MAX
};

#define OVS_BAND_ATTR_MAX (__OVS_BAND_ATTR_MAX - 1)

enum ovs_meter_band_type {
	OVS_METER_BAND_TYPE_UNSPEC,
	OVS_METER_BAND_TYPE_DROP,   /* Drop exceeding packets. */
	__OVS_METER_BAND_TYPE_MAX
};

#define OVS_METER_BAND_TYPE_MAX (__OVS_METER_BAND_TYPE_MAX - 1)

/* Conntrack limit */
#define OVS_CT_LIMIT_FAMILY  "ovs_ct_limit"
#define OVS_CT_LIMIT_MCGROUP "ovs_ct_limit"
#define OVS_CT_LIMIT_VERSION 0x1

enum ovs_ct_limit_cmd {
	OVS_CT_LIMIT_CMD_UNSPEC,
	OVS_CT_LIMIT_CMD_SET,		/* Add or modify ct limit. */
	OVS_CT_LIMIT_CMD_DEL,		/* Delete ct limit. */
	OVS_CT_LIMIT_CMD_GET		/* Get ct limit. */
};

enum ovs_ct_limit_attr {
	OVS_CT_LIMIT_ATTR_UNSPEC,
	OVS_CT_LIMIT_ATTR_ZONE_LIMIT,	/* Nested struct ovs_zone_limit. */
	__OVS_CT_LIMIT_ATTR_MAX
};

#define OVS_CT_LIMIT_ATTR_MAX (__OVS_CT_LIMIT_ATTR_MAX - 1)

#define OVS_ZONE_LIMIT_DEFAULT_ZONE -1

struct ovs_zone_limit {
	int zone_id;
	__u32 limit;
	__u32 count;
};

enum ovs_dec_ttl_attr {
	OVS_DEC_TTL_ATTR_UNSPEC,
	OVS_DEC_TTL_ATTR_ACTION,	/* Nested struct nlattr */
	__OVS_DEC_TTL_ATTR_MAX
};

#define OVS_DEC_TTL_ATTR_MAX (__OVS_DEC_TTL_ATTR_MAX - 1)

#endif /* _LINUX_OPENVSWITCH_H */<|MERGE_RESOLUTION|>--- conflicted
+++ resolved
@@ -86,10 +86,7 @@
 	OVS_DP_ATTR_MEGAFLOW_STATS,	/* struct ovs_dp_megaflow_stats */
 	OVS_DP_ATTR_USER_FEATURES,	/* OVS_DP_F_*  */
 	OVS_DP_ATTR_PAD,
-<<<<<<< HEAD
-=======
 	OVS_DP_ATTR_MASKS_CACHE_SIZE,
->>>>>>> 24b8d41d
 	__OVS_DP_ATTR_MAX
 };
 
@@ -195,12 +192,8 @@
 	OVS_PACKET_ATTR_PROBE,      /* Packet operation is a feature probe,
 				       error logging should be suppressed. */
 	OVS_PACKET_ATTR_MRU,	    /* Maximum received IP fragment size. */
-<<<<<<< HEAD
-	OVS_PACKET_ATTR_LEN,		/* Packet size before truncation. */
-=======
 	OVS_PACKET_ATTR_LEN,	    /* Packet size before truncation. */
 	OVS_PACKET_ATTR_HASH,	    /* Packet hash. */
->>>>>>> 24b8d41d
 	__OVS_PACKET_ATTR_MAX
 };
 
@@ -271,11 +264,8 @@
 				/* receiving upcalls */
 	OVS_VPORT_ATTR_STATS,	/* struct ovs_vport_stats */
 	OVS_VPORT_ATTR_PAD,
-<<<<<<< HEAD
-=======
 	OVS_VPORT_ATTR_IFINDEX,
 	OVS_VPORT_ATTR_NETNSID,
->>>>>>> 24b8d41d
 	__OVS_VPORT_ATTR_MAX
 };
 
@@ -379,11 +369,8 @@
 	OVS_TUNNEL_KEY_ATTR_IPV6_SRC,		/* struct in6_addr src IPv6 address. */
 	OVS_TUNNEL_KEY_ATTR_IPV6_DST,		/* struct in6_addr dst IPv6 address. */
 	OVS_TUNNEL_KEY_ATTR_PAD,
-<<<<<<< HEAD
-=======
 	OVS_TUNNEL_KEY_ATTR_ERSPAN_OPTS,	/* struct erspan_metadata */
 	OVS_TUNNEL_KEY_ATTR_IPV4_INFO_BRIDGE,	/* No argument. IPV4_INFO_BRIDGE mode.*/
->>>>>>> 24b8d41d
 	__OVS_TUNNEL_KEY_ATTR_MAX
 };
 
@@ -963,8 +950,6 @@
 				       * bits. */
 	OVS_ACTION_ATTR_CT,           /* Nested OVS_CT_ATTR_* . */
 	OVS_ACTION_ATTR_TRUNC,        /* u32 struct ovs_action_trunc. */
-<<<<<<< HEAD
-=======
 	OVS_ACTION_ATTR_PUSH_ETH,     /* struct ovs_action_push_eth. */
 	OVS_ACTION_ATTR_POP_ETH,      /* No argument. */
 	OVS_ACTION_ATTR_CT_CLEAR,     /* No argument. */
@@ -975,7 +960,6 @@
 	OVS_ACTION_ATTR_CHECK_PKT_LEN, /* Nested OVS_CHECK_PKT_LEN_ATTR_*. */
 	OVS_ACTION_ATTR_ADD_MPLS,     /* struct ovs_action_add_mpls. */
 	OVS_ACTION_ATTR_DEC_TTL,      /* Nested OVS_DEC_TTL_ATTR_*. */
->>>>>>> 24b8d41d
 
 	__OVS_ACTION_ATTR_MAX,	      /* Nothing past this will be accepted
 				       * from userspace. */
