--- conflicted
+++ resolved
@@ -36,15 +36,6 @@
 #define BTRFS_DEVICE_PATH_NAME_MAX	1024
 #define BTRFS_SUBVOL_NAME_MAX 		4039
 
-<<<<<<< HEAD
-#define BTRFS_DEVICE_SPEC_BY_ID		(1ULL << 3)
-
-#define BTRFS_VOL_ARG_V2_FLAGS_SUPPORTED		\
-			(BTRFS_SUBVOL_CREATE_ASYNC |	\
-			BTRFS_SUBVOL_RDONLY |		\
-			BTRFS_SUBVOL_QGROUP_INHERIT |	\
-			BTRFS_DEVICE_SPEC_BY_ID)
-=======
 #ifndef __KERNEL__
 /* Deprecated since 5.7 */
 # define BTRFS_SUBVOL_CREATE_ASYNC	(1ULL << 0)
@@ -61,7 +52,6 @@
 			BTRFS_SUBVOL_QGROUP_INHERIT |	\
 			BTRFS_DEVICE_SPEC_BY_ID |	\
 			BTRFS_SUBVOL_SPEC_BY_ID)
->>>>>>> 24b8d41d
 
 #define BTRFS_FSID_SIZE 16
 #define BTRFS_UUID_SIZE 16
@@ -112,29 +102,15 @@
 };
 
 /*
-<<<<<<< HEAD
- * flags for subvolumes
- *
- * Used by:
- * struct btrfs_ioctl_vol_args_v2.flags
-=======
  * Arguments for specification of subvolumes or devices, supporting by-name or
  * by-id and flags
  *
  * The set of supported flags depends on the ioctl
->>>>>>> 24b8d41d
  *
  * BTRFS_SUBVOL_RDONLY is also provided/consumed by the following ioctls:
  * - BTRFS_IOC_SUBVOL_GETFLAGS
  * - BTRFS_IOC_SUBVOL_SETFLAGS
  */
-<<<<<<< HEAD
-#define BTRFS_SUBVOL_CREATE_ASYNC	(1ULL << 0)
-#define BTRFS_SUBVOL_RDONLY		(1ULL << 1)
-#define BTRFS_SUBVOL_QGROUP_INHERIT	(1ULL << 2)
-
-#define BTRFS_SUBVOL_NAME_MAX 4039
-=======
 
 /* Supported flags for BTRFS_IOC_RM_DEV_V2 */
 #define BTRFS_DEVICE_REMOVE_ARGS_MASK					\
@@ -149,7 +125,6 @@
 #define BTRFS_SUBVOL_DELETE_ARGS_MASK					\
 	(BTRFS_SUBVOL_SPEC_BY_ID)
 
->>>>>>> 24b8d41d
 struct btrfs_ioctl_vol_args_v2 {
 	__s64 fd;
 	__u64 transid;
@@ -164,10 +139,7 @@
 	union {
 		char name[BTRFS_SUBVOL_NAME_MAX + 1];
 		__u64 devid;
-<<<<<<< HEAD
-=======
 		__u64 subvolid;
->>>>>>> 24b8d41d
 	};
 };
 
@@ -321,17 +293,7 @@
 #define BTRFS_FEATURE_INCOMPAT_DEFAULT_SUBVOL	(1ULL << 1)
 #define BTRFS_FEATURE_INCOMPAT_MIXED_GROUPS	(1ULL << 2)
 #define BTRFS_FEATURE_INCOMPAT_COMPRESS_LZO	(1ULL << 3)
-<<<<<<< HEAD
-/*
- * some patches floated around with a second compression method
- * lets save that incompat here for when they do get in
- * Note we don't actually support it, we're just reserving the
- * number
- */
-#define BTRFS_FEATURE_INCOMPAT_COMPRESS_LZOv2	(1ULL << 4)
-=======
 #define BTRFS_FEATURE_INCOMPAT_COMPRESS_ZSTD	(1ULL << 4)
->>>>>>> 24b8d41d
 
 /*
  * older kernels tried to do bigger metadata blocks, but the
@@ -343,11 +305,8 @@
 #define BTRFS_FEATURE_INCOMPAT_RAID56		(1ULL << 7)
 #define BTRFS_FEATURE_INCOMPAT_SKINNY_METADATA	(1ULL << 8)
 #define BTRFS_FEATURE_INCOMPAT_NO_HOLES		(1ULL << 9)
-<<<<<<< HEAD
-=======
 #define BTRFS_FEATURE_INCOMPAT_METADATA_UUID	(1ULL << 10)
 #define BTRFS_FEATURE_INCOMPAT_RAID1C34		(1ULL << 11)
->>>>>>> 24b8d41d
 
 struct btrfs_ioctl_feature_flags {
 	__u64 compat_flags;
@@ -1018,8 +977,6 @@
 				   struct btrfs_ioctl_feature_flags[3])
 #define BTRFS_IOC_RM_DEV_V2 _IOW(BTRFS_IOCTL_MAGIC, 58, \
 				   struct btrfs_ioctl_vol_args_v2)
-<<<<<<< HEAD
-=======
 #define BTRFS_IOC_LOGICAL_INO_V2 _IOWR(BTRFS_IOCTL_MAGIC, 59, \
 					struct btrfs_ioctl_logical_ino_args)
 #define BTRFS_IOC_GET_SUBVOL_INFO _IOR(BTRFS_IOCTL_MAGIC, 60, \
@@ -1030,6 +987,5 @@
 				struct btrfs_ioctl_ino_lookup_user_args)
 #define BTRFS_IOC_SNAP_DESTROY_V2 _IOW(BTRFS_IOCTL_MAGIC, 63, \
 				struct btrfs_ioctl_vol_args_v2)
->>>>>>> 24b8d41d
 
 #endif /* _UAPI_LINUX_BTRFS_H */