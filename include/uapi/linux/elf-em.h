/* SPDX-License-Identifier: GPL-2.0 WITH Linux-syscall-note */
#ifndef _LINUX_ELF_EM_H
#define _LINUX_ELF_EM_H

/* These constants define the various ELF target machines */
#define EM_NONE		0
#define EM_M32		1
#define EM_SPARC	2
#define EM_386		3
#define EM_68K		4
#define EM_88K		5
#define EM_486		6	/* Perhaps disused */
#define EM_860		7
#define EM_MIPS		8	/* MIPS R3000 (officially, big-endian only) */
				/* Next two are historical and binaries and
				   modules of these types will be rejected by
				   Linux.  */
#define EM_MIPS_RS3_LE	10	/* MIPS R3000 little-endian */
#define EM_MIPS_RS4_BE	10	/* MIPS R4000 big-endian */

#define EM_PARISC	15	/* HPPA */
#define EM_SPARC32PLUS	18	/* Sun's "v8plus" */
#define EM_PPC		20	/* PowerPC */
#define EM_PPC64	21	 /* PowerPC64 */
#define EM_SPU		23	/* Cell BE SPU */
#define EM_ARM		40	/* ARM 32 bit */
#define EM_SH		42	/* SuperH */
#define EM_SPARCV9	43	/* SPARC v9 64-bit */
#define EM_H8_300	46	/* Renesas H8/300 */
#define EM_IA_64	50	/* HP/Intel IA-64 */
#define EM_X86_64	62	/* AMD x86-64 */
#define EM_S390		22	/* IBM S/390 */
#define EM_CRIS		76	/* Axis Communications 32-bit embedded processor */
#define EM_M32R		88	/* Renesas M32R */
#define EM_MN10300	89	/* Panasonic/MEI MN10300, AM33 */
#define EM_OPENRISC     92     /* OpenRISC 32-bit embedded processor */
#define EM_ARCOMPACT	93	/* ARCompact processor */
#define EM_XTENSA	94	/* Tensilica Xtensa Architecture */
#define EM_BLACKFIN     106     /* ADI Blackfin Processor */
#define EM_UNICORE	110	/* UniCore-32 */
#define EM_ALTERA_NIOS2	113	/* Altera Nios II soft-core processor */
#define EM_TI_C6000	140	/* TI C6X DSPs */
#define EM_HEXAGON	164	/* QUALCOMM Hexagon */
#define EM_NDS32	167	/* Andes Technology compact code size
				   embedded RISC processor family */
#define EM_AARCH64	183	/* ARM 64 bit */
#define EM_TILEPRO	188	/* Tilera TILEPro */
#define EM_MICROBLAZE	189	/* Xilinx MicroBlaze */
#define EM_TILEGX	191	/* Tilera TILE-Gx */
<<<<<<< HEAD
#define EM_BPF		247	/* Linux BPF - in-kernel virtual machine */
=======
#define EM_ARCV2	195	/* ARCv2 Cores */
#define EM_RISCV	243	/* RISC-V */
#define EM_BPF		247	/* Linux BPF - in-kernel virtual machine */
#define EM_CSKY		252	/* C-SKY */
>>>>>>> 24b8d41d
#define EM_FRV		0x5441	/* Fujitsu FR-V */

/*
 * This is an interim value that we will use until the committee comes
 * up with a final number.
 */
#define EM_ALPHA	0x9026

/* Bogus old m32r magic number, used by old tools. */
#define EM_CYGNUS_M32R	0x9041
/* This is the old interim value for S/390 architecture */
#define EM_S390_OLD	0xA390
/* Also Panasonic/MEI MN10300, AM33 */
#define EM_CYGNUS_MN10300 0xbeef


#endif /* _LINUX_ELF_EM_H */<|MERGE_RESOLUTION|>--- conflicted
+++ resolved
@@ -47,14 +47,10 @@
 #define EM_TILEPRO	188	/* Tilera TILEPro */
 #define EM_MICROBLAZE	189	/* Xilinx MicroBlaze */
 #define EM_TILEGX	191	/* Tilera TILE-Gx */
-<<<<<<< HEAD
-#define EM_BPF		247	/* Linux BPF - in-kernel virtual machine */
-=======
 #define EM_ARCV2	195	/* ARCv2 Cores */
 #define EM_RISCV	243	/* RISC-V */
 #define EM_BPF		247	/* Linux BPF - in-kernel virtual machine */
 #define EM_CSKY		252	/* C-SKY */
->>>>>>> 24b8d41d
 #define EM_FRV		0x5441	/* Fujitsu FR-V */
 
 /*
