/* SPDX-License-Identifier: GPL-2.0-only WITH Linux-syscall-note */
/*
 * Input event codes
 *
 *    *** IMPORTANT ***
 * This file is not only included from C-code but also from devicetree source
 * files. As such this file MUST only contain comments and defines.
 *
 * Copyright (c) 1999-2002 Vojtech Pavlik
 * Copyright (c) 2015 Hans de Goede <hdegoede@redhat.com>
 *
 * This program is free software; you can redistribute it and/or modify it
 * under the terms of the GNU General Public License version 2 as published by
 * the Free Software Foundation.
 */
#ifndef _UAPI_INPUT_EVENT_CODES_H
#define _UAPI_INPUT_EVENT_CODES_H

/*
 * Device properties and quirks
 */

#define INPUT_PROP_POINTER		0x00	/* needs a pointer */
#define INPUT_PROP_DIRECT		0x01	/* direct input devices */
#define INPUT_PROP_BUTTONPAD		0x02	/* has button(s) under pad */
#define INPUT_PROP_SEMI_MT		0x03	/* touch rectangle only */
#define INPUT_PROP_TOPBUTTONPAD		0x04	/* softbuttons at top of pad */
#define INPUT_PROP_POINTING_STICK	0x05	/* is a pointing stick */
#define INPUT_PROP_ACCELEROMETER	0x06	/* has accelerometer */

#define INPUT_PROP_MAX			0x1f
#define INPUT_PROP_CNT			(INPUT_PROP_MAX + 1)

/*
 * Event types
 */

#define EV_SYN			0x00
#define EV_KEY			0x01
#define EV_REL			0x02
#define EV_ABS			0x03
#define EV_MSC			0x04
#define EV_SW			0x05
#define EV_LED			0x11
#define EV_SND			0x12
#define EV_REP			0x14
#define EV_FF			0x15
#define EV_PWR			0x16
#define EV_FF_STATUS		0x17
#define EV_MAX			0x1f
#define EV_CNT			(EV_MAX+1)

/*
 * Synchronization events.
 */

#define SYN_REPORT		0
#define SYN_CONFIG		1
#define SYN_MT_REPORT		2
#define SYN_DROPPED		3
#define SYN_MAX			0xf
#define SYN_CNT			(SYN_MAX+1)

/*
 * Keys and buttons
 *
 * Most of the keys/buttons are modeled after USB HUT 1.12
 * (see http://www.usb.org/developers/hidpage).
 * Abbreviations in the comments:
 * AC - Application Control
 * AL - Application Launch Button
 * SC - System Control
 */

#define KEY_RESERVED		0
#define KEY_ESC			1
#define KEY_1			2
#define KEY_2			3
#define KEY_3			4
#define KEY_4			5
#define KEY_5			6
#define KEY_6			7
#define KEY_7			8
#define KEY_8			9
#define KEY_9			10
#define KEY_0			11
#define KEY_MINUS		12
#define KEY_EQUAL		13
#define KEY_BACKSPACE		14
#define KEY_TAB			15
#define KEY_Q			16
#define KEY_W			17
#define KEY_E			18
#define KEY_R			19
#define KEY_T			20
#define KEY_Y			21
#define KEY_U			22
#define KEY_I			23
#define KEY_O			24
#define KEY_P			25
#define KEY_LEFTBRACE		26
#define KEY_RIGHTBRACE		27
#define KEY_ENTER		28
#define KEY_LEFTCTRL		29
#define KEY_A			30
#define KEY_S			31
#define KEY_D			32
#define KEY_F			33
#define KEY_G			34
#define KEY_H			35
#define KEY_J			36
#define KEY_K			37
#define KEY_L			38
#define KEY_SEMICOLON		39
#define KEY_APOSTROPHE		40
#define KEY_GRAVE		41
#define KEY_LEFTSHIFT		42
#define KEY_BACKSLASH		43
#define KEY_Z			44
#define KEY_X			45
#define KEY_C			46
#define KEY_V			47
#define KEY_B			48
#define KEY_N			49
#define KEY_M			50
#define KEY_COMMA		51
#define KEY_DOT			52
#define KEY_SLASH		53
#define KEY_RIGHTSHIFT		54
#define KEY_KPASTERISK		55
#define KEY_LEFTALT		56
#define KEY_SPACE		57
#define KEY_CAPSLOCK		58
#define KEY_F1			59
#define KEY_F2			60
#define KEY_F3			61
#define KEY_F4			62
#define KEY_F5			63
#define KEY_F6			64
#define KEY_F7			65
#define KEY_F8			66
#define KEY_F9			67
#define KEY_F10			68
#define KEY_NUMLOCK		69
#define KEY_SCROLLLOCK		70
#define KEY_KP7			71
#define KEY_KP8			72
#define KEY_KP9			73
#define KEY_KPMINUS		74
#define KEY_KP4			75
#define KEY_KP5			76
#define KEY_KP6			77
#define KEY_KPPLUS		78
#define KEY_KP1			79
#define KEY_KP2			80
#define KEY_KP3			81
#define KEY_KP0			82
#define KEY_KPDOT		83

#define KEY_ZENKAKUHANKAKU	85
#define KEY_102ND		86
#define KEY_F11			87
#define KEY_F12			88
#define KEY_RO			89
#define KEY_KATAKANA		90
#define KEY_HIRAGANA		91
#define KEY_HENKAN		92
#define KEY_KATAKANAHIRAGANA	93
#define KEY_MUHENKAN		94
#define KEY_KPJPCOMMA		95
#define KEY_KPENTER		96
#define KEY_RIGHTCTRL		97
#define KEY_KPSLASH		98
#define KEY_SYSRQ		99
#define KEY_RIGHTALT		100
#define KEY_LINEFEED		101
#define KEY_HOME		102
#define KEY_UP			103
#define KEY_PAGEUP		104
#define KEY_LEFT		105
#define KEY_RIGHT		106
#define KEY_END			107
#define KEY_DOWN		108
#define KEY_PAGEDOWN		109
#define KEY_INSERT		110
#define KEY_DELETE		111
#define KEY_MACRO		112
#define KEY_MUTE		113
#define KEY_VOLUMEDOWN		114
#define KEY_VOLUMEUP		115
#define KEY_POWER		116	/* SC System Power Down */
#define KEY_KPEQUAL		117
#define KEY_KPPLUSMINUS		118
#define KEY_PAUSE		119
#define KEY_SCALE		120	/* AL Compiz Scale (Expose) */

#define KEY_KPCOMMA		121
#define KEY_HANGEUL		122
#define KEY_HANGUEL		KEY_HANGEUL
#define KEY_HANJA		123
#define KEY_YEN			124
#define KEY_LEFTMETA		125
#define KEY_RIGHTMETA		126
#define KEY_COMPOSE		127

#define KEY_STOP		128	/* AC Stop */
#define KEY_AGAIN		129
#define KEY_PROPS		130	/* AC Properties */
#define KEY_UNDO		131	/* AC Undo */
#define KEY_FRONT		132
#define KEY_COPY		133	/* AC Copy */
#define KEY_OPEN		134	/* AC Open */
#define KEY_PASTE		135	/* AC Paste */
#define KEY_FIND		136	/* AC Search */
#define KEY_CUT			137	/* AC Cut */
#define KEY_HELP		138	/* AL Integrated Help Center */
#define KEY_MENU		139	/* Menu (show menu) */
#define KEY_CALC		140	/* AL Calculator */
#define KEY_SETUP		141
#define KEY_SLEEP		142	/* SC System Sleep */
#define KEY_WAKEUP		143	/* System Wake Up */
#define KEY_FILE		144	/* AL Local Machine Browser */
#define KEY_SENDFILE		145
#define KEY_DELETEFILE		146
#define KEY_XFER		147
#define KEY_PROG1		148
#define KEY_PROG2		149
#define KEY_WWW			150	/* AL Internet Browser */
#define KEY_MSDOS		151
#define KEY_COFFEE		152	/* AL Terminal Lock/Screensaver */
#define KEY_SCREENLOCK		KEY_COFFEE
#define KEY_ROTATE_DISPLAY	153	/* Display orientation for e.g. tablets */
#define KEY_DIRECTION		KEY_ROTATE_DISPLAY
#define KEY_CYCLEWINDOWS	154
#define KEY_MAIL		155
#define KEY_BOOKMARKS		156	/* AC Bookmarks */
#define KEY_COMPUTER		157
#define KEY_BACK		158	/* AC Back */
#define KEY_FORWARD		159	/* AC Forward */
#define KEY_CLOSECD		160
#define KEY_EJECTCD		161
#define KEY_EJECTCLOSECD	162
#define KEY_NEXTSONG		163
#define KEY_PLAYPAUSE		164
#define KEY_PREVIOUSSONG	165
#define KEY_STOPCD		166
#define KEY_RECORD		167
#define KEY_REWIND		168
#define KEY_PHONE		169	/* Media Select Telephone */
#define KEY_ISO			170
#define KEY_CONFIG		171	/* AL Consumer Control Configuration */
#define KEY_HOMEPAGE		172	/* AC Home */
#define KEY_REFRESH		173	/* AC Refresh */
#define KEY_EXIT		174	/* AC Exit */
#define KEY_MOVE		175
#define KEY_EDIT		176
#define KEY_SCROLLUP		177
#define KEY_SCROLLDOWN		178
#define KEY_KPLEFTPAREN		179
#define KEY_KPRIGHTPAREN	180
#define KEY_NEW			181	/* AC New */
#define KEY_REDO		182	/* AC Redo/Repeat */

#define KEY_F13			183
#define KEY_F14			184
#define KEY_F15			185
#define KEY_F16			186
#define KEY_F17			187
#define KEY_F18			188
#define KEY_F19			189
#define KEY_F20			190
#define KEY_F21			191
#define KEY_F22			192
#define KEY_F23			193
#define KEY_F24			194

#define KEY_PLAYCD		200
#define KEY_PAUSECD		201
#define KEY_PROG3		202
#define KEY_PROG4		203
#define KEY_DASHBOARD		204	/* AL Dashboard */
#define KEY_SUSPEND		205
#define KEY_CLOSE		206	/* AC Close */
#define KEY_PLAY		207
#define KEY_FASTFORWARD		208
#define KEY_BASSBOOST		209
#define KEY_PRINT		210	/* AC Print */
#define KEY_HP			211
#define KEY_CAMERA		212
#define KEY_SOUND		213
#define KEY_QUESTION		214
#define KEY_EMAIL		215
#define KEY_CHAT		216
#define KEY_SEARCH		217
#define KEY_CONNECT		218
#define KEY_FINANCE		219	/* AL Checkbook/Finance */
#define KEY_SPORT		220
#define KEY_SHOP		221
#define KEY_ALTERASE		222
#define KEY_CANCEL		223	/* AC Cancel */
#define KEY_BRIGHTNESSDOWN	224
#define KEY_BRIGHTNESSUP	225
#define KEY_MEDIA		226

#define KEY_SWITCHVIDEOMODE	227	/* Cycle between available video
					   outputs (Monitor/LCD/TV-out/etc) */
#define KEY_KBDILLUMTOGGLE	228
#define KEY_KBDILLUMDOWN	229
#define KEY_KBDILLUMUP		230

#define KEY_SEND		231	/* AC Send */
#define KEY_REPLY		232	/* AC Reply */
#define KEY_FORWARDMAIL		233	/* AC Forward Msg */
#define KEY_SAVE		234	/* AC Save */
#define KEY_DOCUMENTS		235

#define KEY_BATTERY		236

#define KEY_BLUETOOTH		237
#define KEY_WLAN		238
#define KEY_UWB			239

#define KEY_UNKNOWN		240

#define KEY_VIDEO_NEXT		241	/* drive next video source */
#define KEY_VIDEO_PREV		242	/* drive previous video source */
#define KEY_BRIGHTNESS_CYCLE	243	/* brightness up, after max is min */
#define KEY_BRIGHTNESS_AUTO	244	/* Set Auto Brightness: manual
					  brightness control is off,
					  rely on ambient */
#define KEY_BRIGHTNESS_ZERO	KEY_BRIGHTNESS_AUTO
#define KEY_DISPLAY_OFF		245	/* display device to off state */

#define KEY_WWAN		246	/* Wireless WAN (LTE, UMTS, GSM, etc.) */
#define KEY_WIMAX		KEY_WWAN
#define KEY_RFKILL		247	/* Key that controls all radios */

#define KEY_MICMUTE		248	/* Mute / unmute the microphone */

/* Code 255 is reserved for special needs of AT keyboard driver */

#define BTN_MISC		0x100
#define BTN_0			0x100
#define BTN_1			0x101
#define BTN_2			0x102
#define BTN_3			0x103
#define BTN_4			0x104
#define BTN_5			0x105
#define BTN_6			0x106
#define BTN_7			0x107
#define BTN_8			0x108
#define BTN_9			0x109

#define BTN_MOUSE		0x110
#define BTN_LEFT		0x110
#define BTN_RIGHT		0x111
#define BTN_MIDDLE		0x112
#define BTN_SIDE		0x113
#define BTN_EXTRA		0x114
#define BTN_FORWARD		0x115
#define BTN_BACK		0x116
#define BTN_TASK		0x117

#define BTN_JOYSTICK		0x120
#define BTN_TRIGGER		0x120
#define BTN_THUMB		0x121
#define BTN_THUMB2		0x122
#define BTN_TOP			0x123
#define BTN_TOP2		0x124
#define BTN_PINKIE		0x125
#define BTN_BASE		0x126
#define BTN_BASE2		0x127
#define BTN_BASE3		0x128
#define BTN_BASE4		0x129
#define BTN_BASE5		0x12a
#define BTN_BASE6		0x12b
#define BTN_DEAD		0x12f

#define BTN_GAMEPAD		0x130
#define BTN_SOUTH		0x130
#define BTN_A			BTN_SOUTH
#define BTN_EAST		0x131
#define BTN_B			BTN_EAST
#define BTN_C			0x132
#define BTN_NORTH		0x133
#define BTN_X			BTN_NORTH
#define BTN_WEST		0x134
#define BTN_Y			BTN_WEST
#define BTN_Z			0x135
#define BTN_TL			0x136
#define BTN_TR			0x137
#define BTN_TL2			0x138
#define BTN_TR2			0x139
#define BTN_SELECT		0x13a
#define BTN_START		0x13b
#define BTN_MODE		0x13c
#define BTN_THUMBL		0x13d
#define BTN_THUMBR		0x13e

#define BTN_DIGI		0x140
#define BTN_TOOL_PEN		0x140
#define BTN_TOOL_RUBBER		0x141
#define BTN_TOOL_BRUSH		0x142
#define BTN_TOOL_PENCIL		0x143
#define BTN_TOOL_AIRBRUSH	0x144
#define BTN_TOOL_FINGER		0x145
#define BTN_TOOL_MOUSE		0x146
#define BTN_TOOL_LENS		0x147
#define BTN_TOOL_QUINTTAP	0x148	/* Five fingers on trackpad */
#define BTN_STYLUS3		0x149
#define BTN_TOUCH		0x14a
#define BTN_STYLUS		0x14b
#define BTN_STYLUS2		0x14c
#define BTN_TOOL_DOUBLETAP	0x14d
#define BTN_TOOL_TRIPLETAP	0x14e
#define BTN_TOOL_QUADTAP	0x14f	/* Four fingers on trackpad */

#define BTN_WHEEL		0x150
#define BTN_GEAR_DOWN		0x150
#define BTN_GEAR_UP		0x151

#define KEY_OK			0x160
#define KEY_SELECT		0x161
#define KEY_GOTO		0x162
#define KEY_CLEAR		0x163
#define KEY_POWER2		0x164
#define KEY_OPTION		0x165
#define KEY_INFO		0x166	/* AL OEM Features/Tips/Tutorial */
#define KEY_TIME		0x167
#define KEY_VENDOR		0x168
#define KEY_ARCHIVE		0x169
#define KEY_PROGRAM		0x16a	/* Media Select Program Guide */
#define KEY_CHANNEL		0x16b
#define KEY_FAVORITES		0x16c
#define KEY_EPG			0x16d
#define KEY_PVR			0x16e	/* Media Select Home */
#define KEY_MHP			0x16f
#define KEY_LANGUAGE		0x170
#define KEY_TITLE		0x171
#define KEY_SUBTITLE		0x172
#define KEY_ANGLE		0x173
#define KEY_FULL_SCREEN		0x174	/* AC View Toggle */
#define KEY_ZOOM		KEY_FULL_SCREEN
#define KEY_MODE		0x175
#define KEY_KEYBOARD		0x176
#define KEY_ASPECT_RATIO	0x177	/* HUTRR37: Aspect */
#define KEY_SCREEN		KEY_ASPECT_RATIO
#define KEY_PC			0x178	/* Media Select Computer */
#define KEY_TV			0x179	/* Media Select TV */
#define KEY_TV2			0x17a	/* Media Select Cable */
#define KEY_VCR			0x17b	/* Media Select VCR */
#define KEY_VCR2		0x17c	/* VCR Plus */
#define KEY_SAT			0x17d	/* Media Select Satellite */
#define KEY_SAT2		0x17e
#define KEY_CD			0x17f	/* Media Select CD */
#define KEY_TAPE		0x180	/* Media Select Tape */
#define KEY_RADIO		0x181
#define KEY_TUNER		0x182	/* Media Select Tuner */
#define KEY_PLAYER		0x183
#define KEY_TEXT		0x184
#define KEY_DVD			0x185	/* Media Select DVD */
#define KEY_AUX			0x186
#define KEY_MP3			0x187
#define KEY_AUDIO		0x188	/* AL Audio Browser */
#define KEY_VIDEO		0x189	/* AL Movie Browser */
#define KEY_DIRECTORY		0x18a
#define KEY_LIST		0x18b
#define KEY_MEMO		0x18c	/* Media Select Messages */
#define KEY_CALENDAR		0x18d
#define KEY_RED			0x18e
#define KEY_GREEN		0x18f
#define KEY_YELLOW		0x190
#define KEY_BLUE		0x191
#define KEY_CHANNELUP		0x192	/* Channel Increment */
#define KEY_CHANNELDOWN		0x193	/* Channel Decrement */
#define KEY_FIRST		0x194
#define KEY_LAST		0x195	/* Recall Last */
#define KEY_AB			0x196
#define KEY_NEXT		0x197
#define KEY_RESTART		0x198
#define KEY_SLOW		0x199
#define KEY_SHUFFLE		0x19a
#define KEY_BREAK		0x19b
#define KEY_PREVIOUS		0x19c
#define KEY_DIGITS		0x19d
#define KEY_TEEN		0x19e
#define KEY_TWEN		0x19f
#define KEY_VIDEOPHONE		0x1a0	/* Media Select Video Phone */
#define KEY_GAMES		0x1a1	/* Media Select Games */
#define KEY_ZOOMIN		0x1a2	/* AC Zoom In */
#define KEY_ZOOMOUT		0x1a3	/* AC Zoom Out */
#define KEY_ZOOMRESET		0x1a4	/* AC Zoom */
#define KEY_WORDPROCESSOR	0x1a5	/* AL Word Processor */
#define KEY_EDITOR		0x1a6	/* AL Text Editor */
#define KEY_SPREADSHEET		0x1a7	/* AL Spreadsheet */
#define KEY_GRAPHICSEDITOR	0x1a8	/* AL Graphics Editor */
#define KEY_PRESENTATION	0x1a9	/* AL Presentation App */
#define KEY_DATABASE		0x1aa	/* AL Database App */
#define KEY_NEWS		0x1ab	/* AL Newsreader */
#define KEY_VOICEMAIL		0x1ac	/* AL Voicemail */
#define KEY_ADDRESSBOOK		0x1ad	/* AL Contacts/Address Book */
#define KEY_MESSENGER		0x1ae	/* AL Instant Messaging */
#define KEY_DISPLAYTOGGLE	0x1af	/* Turn display (LCD) on and off */
#define KEY_BRIGHTNESS_TOGGLE	KEY_DISPLAYTOGGLE
#define KEY_SPELLCHECK		0x1b0   /* AL Spell Check */
#define KEY_LOGOFF		0x1b1   /* AL Logoff */

#define KEY_DOLLAR		0x1b2
#define KEY_EURO		0x1b3

#define KEY_FRAMEBACK		0x1b4	/* Consumer - transport controls */
#define KEY_FRAMEFORWARD	0x1b5
#define KEY_CONTEXT_MENU	0x1b6	/* GenDesc - system context menu */
#define KEY_MEDIA_REPEAT	0x1b7	/* Consumer - transport control */
#define KEY_10CHANNELSUP	0x1b8	/* 10 channels up (10+) */
#define KEY_10CHANNELSDOWN	0x1b9	/* 10 channels down (10-) */
#define KEY_IMAGES		0x1ba	/* AL Image Browser */
#define KEY_NOTIFICATION_CENTER	0x1bc	/* Show/hide the notification center */
#define KEY_PICKUP_PHONE	0x1bd	/* Answer incoming call */
#define KEY_HANGUP_PHONE	0x1be	/* Decline incoming call */

#define KEY_DEL_EOL		0x1c0
#define KEY_DEL_EOS		0x1c1
#define KEY_INS_LINE		0x1c2
#define KEY_DEL_LINE		0x1c3

#define KEY_FN			0x1d0
#define KEY_FN_ESC		0x1d1
#define KEY_FN_F1		0x1d2
#define KEY_FN_F2		0x1d3
#define KEY_FN_F3		0x1d4
#define KEY_FN_F4		0x1d5
#define KEY_FN_F5		0x1d6
#define KEY_FN_F6		0x1d7
#define KEY_FN_F7		0x1d8
#define KEY_FN_F8		0x1d9
#define KEY_FN_F9		0x1da
#define KEY_FN_F10		0x1db
#define KEY_FN_F11		0x1dc
#define KEY_FN_F12		0x1dd
#define KEY_FN_1		0x1de
#define KEY_FN_2		0x1df
#define KEY_FN_D		0x1e0
#define KEY_FN_E		0x1e1
#define KEY_FN_F		0x1e2
#define KEY_FN_S		0x1e3
#define KEY_FN_B		0x1e4
#define KEY_FN_RIGHT_SHIFT	0x1e5

#define KEY_BRL_DOT1		0x1f1
#define KEY_BRL_DOT2		0x1f2
#define KEY_BRL_DOT3		0x1f3
#define KEY_BRL_DOT4		0x1f4
#define KEY_BRL_DOT5		0x1f5
#define KEY_BRL_DOT6		0x1f6
#define KEY_BRL_DOT7		0x1f7
#define KEY_BRL_DOT8		0x1f8
#define KEY_BRL_DOT9		0x1f9
#define KEY_BRL_DOT10		0x1fa

#define KEY_NUMERIC_0		0x200	/* used by phones, remote controls, */
#define KEY_NUMERIC_1		0x201	/* and other keypads */
#define KEY_NUMERIC_2		0x202
#define KEY_NUMERIC_3		0x203
#define KEY_NUMERIC_4		0x204
#define KEY_NUMERIC_5		0x205
#define KEY_NUMERIC_6		0x206
#define KEY_NUMERIC_7		0x207
#define KEY_NUMERIC_8		0x208
#define KEY_NUMERIC_9		0x209
#define KEY_NUMERIC_STAR	0x20a
#define KEY_NUMERIC_POUND	0x20b
#define KEY_NUMERIC_A		0x20c	/* Phone key A - HUT Telephony 0xb9 */
#define KEY_NUMERIC_B		0x20d
#define KEY_NUMERIC_C		0x20e
#define KEY_NUMERIC_D		0x20f

#define KEY_CAMERA_FOCUS	0x210
#define KEY_WPS_BUTTON		0x211	/* WiFi Protected Setup key */

#define KEY_TOUCHPAD_TOGGLE	0x212	/* Request switch touchpad on or off */
#define KEY_TOUCHPAD_ON		0x213
#define KEY_TOUCHPAD_OFF	0x214

#define KEY_CAMERA_ZOOMIN	0x215
#define KEY_CAMERA_ZOOMOUT	0x216
#define KEY_CAMERA_UP		0x217
#define KEY_CAMERA_DOWN		0x218
#define KEY_CAMERA_LEFT		0x219
#define KEY_CAMERA_RIGHT	0x21a

#define KEY_ATTENDANT_ON	0x21b
#define KEY_ATTENDANT_OFF	0x21c
#define KEY_ATTENDANT_TOGGLE	0x21d	/* Attendant call on or off */
#define KEY_LIGHTS_TOGGLE	0x21e	/* Reading light on or off */

#define BTN_DPAD_UP		0x220
#define BTN_DPAD_DOWN		0x221
#define BTN_DPAD_LEFT		0x222
#define BTN_DPAD_RIGHT		0x223

#define KEY_ALS_TOGGLE		0x230	/* Ambient light sensor */
#define KEY_ROTATE_LOCK_TOGGLE	0x231	/* Display rotation lock */

#define KEY_BUTTONCONFIG		0x240	/* AL Button Configuration */
#define KEY_TASKMANAGER		0x241	/* AL Task/Project Manager */
#define KEY_JOURNAL		0x242	/* AL Log/Journal/Timecard */
#define KEY_CONTROLPANEL		0x243	/* AL Control Panel */
#define KEY_APPSELECT		0x244	/* AL Select Task/Application */
#define KEY_SCREENSAVER		0x245	/* AL Screen Saver */
#define KEY_VOICECOMMAND		0x246	/* Listening Voice Command */
#define KEY_ASSISTANT		0x247	/* AL Context-aware desktop assistant */
#define KEY_KBD_LAYOUT_NEXT	0x248	/* AC Next Keyboard Layout Select */

#define KEY_BRIGHTNESS_MIN		0x250	/* Set Brightness to Minimum */
#define KEY_BRIGHTNESS_MAX		0x251	/* Set Brightness to Maximum */

#define KEY_KBDINPUTASSIST_PREV		0x260
#define KEY_KBDINPUTASSIST_NEXT		0x261
#define KEY_KBDINPUTASSIST_PREVGROUP		0x262
#define KEY_KBDINPUTASSIST_NEXTGROUP		0x263
#define KEY_KBDINPUTASSIST_ACCEPT		0x264
#define KEY_KBDINPUTASSIST_CANCEL		0x265

/* Diagonal movement keys */
#define KEY_RIGHT_UP			0x266
#define KEY_RIGHT_DOWN			0x267
#define KEY_LEFT_UP			0x268
#define KEY_LEFT_DOWN			0x269

#define KEY_ROOT_MENU			0x26a /* Show Device's Root Menu */
/* Show Top Menu of the Media (e.g. DVD) */
#define KEY_MEDIA_TOP_MENU		0x26b
#define KEY_NUMERIC_11			0x26c
#define KEY_NUMERIC_12			0x26d
/*
 * Toggle Audio Description: refers to an audio service that helps blind and
 * visually impaired consumers understand the action in a program. Note: in
 * some countries this is referred to as "Video Description".
 */
#define KEY_AUDIO_DESC			0x26e
#define KEY_3D_MODE			0x26f
#define KEY_NEXT_FAVORITE		0x270
#define KEY_STOP_RECORD			0x271
#define KEY_PAUSE_RECORD		0x272
#define KEY_VOD				0x273 /* Video on Demand */
#define KEY_UNMUTE			0x274
#define KEY_FASTREVERSE			0x275
#define KEY_SLOWREVERSE			0x276
/*
 * Control a data application associated with the currently viewed channel,
 * e.g. teletext or data broadcast application (MHEG, MHP, HbbTV, etc.)
 */
#define KEY_DATA			0x277
<<<<<<< HEAD
=======
#define KEY_ONSCREEN_KEYBOARD		0x278
/* Electronic privacy screen control */
#define KEY_PRIVACY_SCREEN_TOGGLE	0x279

/* Select an area of screen to be copied */
#define KEY_SELECTIVE_SCREENSHOT	0x27a

/*
 * Some keyboards have keys which do not have a defined meaning, these keys
 * are intended to be programmed / bound to macros by the user. For most
 * keyboards with these macro-keys the key-sequence to inject, or action to
 * take, is all handled by software on the host side. So from the kernel's
 * point of view these are just normal keys.
 *
 * The KEY_MACRO# codes below are intended for such keys, which may be labeled
 * e.g. G1-G18, or S1 - S30. The KEY_MACRO# codes MUST NOT be used for keys
 * where the marking on the key does indicate a defined meaning / purpose.
 *
 * The KEY_MACRO# codes MUST also NOT be used as fallback for when no existing
 * KEY_FOO define matches the marking / purpose. In this case a new KEY_FOO
 * define MUST be added.
 */
#define KEY_MACRO1			0x290
#define KEY_MACRO2			0x291
#define KEY_MACRO3			0x292
#define KEY_MACRO4			0x293
#define KEY_MACRO5			0x294
#define KEY_MACRO6			0x295
#define KEY_MACRO7			0x296
#define KEY_MACRO8			0x297
#define KEY_MACRO9			0x298
#define KEY_MACRO10			0x299
#define KEY_MACRO11			0x29a
#define KEY_MACRO12			0x29b
#define KEY_MACRO13			0x29c
#define KEY_MACRO14			0x29d
#define KEY_MACRO15			0x29e
#define KEY_MACRO16			0x29f
#define KEY_MACRO17			0x2a0
#define KEY_MACRO18			0x2a1
#define KEY_MACRO19			0x2a2
#define KEY_MACRO20			0x2a3
#define KEY_MACRO21			0x2a4
#define KEY_MACRO22			0x2a5
#define KEY_MACRO23			0x2a6
#define KEY_MACRO24			0x2a7
#define KEY_MACRO25			0x2a8
#define KEY_MACRO26			0x2a9
#define KEY_MACRO27			0x2aa
#define KEY_MACRO28			0x2ab
#define KEY_MACRO29			0x2ac
#define KEY_MACRO30			0x2ad

/*
 * Some keyboards with the macro-keys described above have some extra keys
 * for controlling the host-side software responsible for the macro handling:
 * -A macro recording start/stop key. Note that not all keyboards which emit
 *  KEY_MACRO_RECORD_START will also emit KEY_MACRO_RECORD_STOP if
 *  KEY_MACRO_RECORD_STOP is not advertised, then KEY_MACRO_RECORD_START
 *  should be interpreted as a recording start/stop toggle;
 * -Keys for switching between different macro (pre)sets, either a key for
 *  cycling through the configured presets or keys to directly select a preset.
 */
#define KEY_MACRO_RECORD_START		0x2b0
#define KEY_MACRO_RECORD_STOP		0x2b1
#define KEY_MACRO_PRESET_CYCLE		0x2b2
#define KEY_MACRO_PRESET1		0x2b3
#define KEY_MACRO_PRESET2		0x2b4
#define KEY_MACRO_PRESET3		0x2b5

/*
 * Some keyboards have a buildin LCD panel where the contents are controlled
 * by the host. Often these have a number of keys directly below the LCD
 * intended for controlling a menu shown on the LCD. These keys often don't
 * have any labeling so we just name them KEY_KBD_LCD_MENU#
 */
#define KEY_KBD_LCD_MENU1		0x2b8
#define KEY_KBD_LCD_MENU2		0x2b9
#define KEY_KBD_LCD_MENU3		0x2ba
#define KEY_KBD_LCD_MENU4		0x2bb
#define KEY_KBD_LCD_MENU5		0x2bc
>>>>>>> 24b8d41d

#define BTN_TRIGGER_HAPPY		0x2c0
#define BTN_TRIGGER_HAPPY1		0x2c0
#define BTN_TRIGGER_HAPPY2		0x2c1
#define BTN_TRIGGER_HAPPY3		0x2c2
#define BTN_TRIGGER_HAPPY4		0x2c3
#define BTN_TRIGGER_HAPPY5		0x2c4
#define BTN_TRIGGER_HAPPY6		0x2c5
#define BTN_TRIGGER_HAPPY7		0x2c6
#define BTN_TRIGGER_HAPPY8		0x2c7
#define BTN_TRIGGER_HAPPY9		0x2c8
#define BTN_TRIGGER_HAPPY10		0x2c9
#define BTN_TRIGGER_HAPPY11		0x2ca
#define BTN_TRIGGER_HAPPY12		0x2cb
#define BTN_TRIGGER_HAPPY13		0x2cc
#define BTN_TRIGGER_HAPPY14		0x2cd
#define BTN_TRIGGER_HAPPY15		0x2ce
#define BTN_TRIGGER_HAPPY16		0x2cf
#define BTN_TRIGGER_HAPPY17		0x2d0
#define BTN_TRIGGER_HAPPY18		0x2d1
#define BTN_TRIGGER_HAPPY19		0x2d2
#define BTN_TRIGGER_HAPPY20		0x2d3
#define BTN_TRIGGER_HAPPY21		0x2d4
#define BTN_TRIGGER_HAPPY22		0x2d5
#define BTN_TRIGGER_HAPPY23		0x2d6
#define BTN_TRIGGER_HAPPY24		0x2d7
#define BTN_TRIGGER_HAPPY25		0x2d8
#define BTN_TRIGGER_HAPPY26		0x2d9
#define BTN_TRIGGER_HAPPY27		0x2da
#define BTN_TRIGGER_HAPPY28		0x2db
#define BTN_TRIGGER_HAPPY29		0x2dc
#define BTN_TRIGGER_HAPPY30		0x2dd
#define BTN_TRIGGER_HAPPY31		0x2de
#define BTN_TRIGGER_HAPPY32		0x2df
#define BTN_TRIGGER_HAPPY33		0x2e0
#define BTN_TRIGGER_HAPPY34		0x2e1
#define BTN_TRIGGER_HAPPY35		0x2e2
#define BTN_TRIGGER_HAPPY36		0x2e3
#define BTN_TRIGGER_HAPPY37		0x2e4
#define BTN_TRIGGER_HAPPY38		0x2e5
#define BTN_TRIGGER_HAPPY39		0x2e6
#define BTN_TRIGGER_HAPPY40		0x2e7

/* We avoid low common keys in module aliases so they don't get huge. */
#define KEY_MIN_INTERESTING	KEY_MUTE
#define KEY_MAX			0x2ff
#define KEY_CNT			(KEY_MAX+1)

/*
 * Relative axes
 */

#define REL_X			0x00
#define REL_Y			0x01
#define REL_Z			0x02
#define REL_RX			0x03
#define REL_RY			0x04
#define REL_RZ			0x05
#define REL_HWHEEL		0x06
#define REL_DIAL		0x07
#define REL_WHEEL		0x08
#define REL_MISC		0x09
/*
 * 0x0a is reserved and should not be used in input drivers.
 * It was used by HID as REL_MISC+1 and userspace needs to detect if
 * the next REL_* event is correct or is just REL_MISC + n.
 * We define here REL_RESERVED so userspace can rely on it and detect
 * the situation described above.
 */
#define REL_RESERVED		0x0a
#define REL_WHEEL_HI_RES	0x0b
#define REL_HWHEEL_HI_RES	0x0c
#define REL_MAX			0x0f
#define REL_CNT			(REL_MAX+1)

/*
 * Absolute axes
 */

#define ABS_X			0x00
#define ABS_Y			0x01
#define ABS_Z			0x02
#define ABS_RX			0x03
#define ABS_RY			0x04
#define ABS_RZ			0x05
#define ABS_THROTTLE		0x06
#define ABS_RUDDER		0x07
#define ABS_WHEEL		0x08
#define ABS_GAS			0x09
#define ABS_BRAKE		0x0a
#define ABS_HAT0X		0x10
#define ABS_HAT0Y		0x11
#define ABS_HAT1X		0x12
#define ABS_HAT1Y		0x13
#define ABS_HAT2X		0x14
#define ABS_HAT2Y		0x15
#define ABS_HAT3X		0x16
#define ABS_HAT3Y		0x17
#define ABS_PRESSURE		0x18
#define ABS_DISTANCE		0x19
#define ABS_TILT_X		0x1a
#define ABS_TILT_Y		0x1b
#define ABS_TOOL_WIDTH		0x1c

#define ABS_VOLUME		0x20

#define ABS_MISC		0x28

/*
 * 0x2e is reserved and should not be used in input drivers.
 * It was used by HID as ABS_MISC+6 and userspace needs to detect if
 * the next ABS_* event is correct or is just ABS_MISC + n.
 * We define here ABS_RESERVED so userspace can rely on it and detect
 * the situation described above.
 */
#define ABS_RESERVED		0x2e

#define ABS_MT_SLOT		0x2f	/* MT slot being modified */
#define ABS_MT_TOUCH_MAJOR	0x30	/* Major axis of touching ellipse */
#define ABS_MT_TOUCH_MINOR	0x31	/* Minor axis (omit if circular) */
#define ABS_MT_WIDTH_MAJOR	0x32	/* Major axis of approaching ellipse */
#define ABS_MT_WIDTH_MINOR	0x33	/* Minor axis (omit if circular) */
#define ABS_MT_ORIENTATION	0x34	/* Ellipse orientation */
#define ABS_MT_POSITION_X	0x35	/* Center X touch position */
#define ABS_MT_POSITION_Y	0x36	/* Center Y touch position */
#define ABS_MT_TOOL_TYPE	0x37	/* Type of touching device */
#define ABS_MT_BLOB_ID		0x38	/* Group a set of packets as a blob */
#define ABS_MT_TRACKING_ID	0x39	/* Unique ID of initiated contact */
#define ABS_MT_PRESSURE		0x3a	/* Pressure on contact area */
#define ABS_MT_DISTANCE		0x3b	/* Contact hover distance */
#define ABS_MT_TOOL_X		0x3c	/* Center X tool position */
#define ABS_MT_TOOL_Y		0x3d	/* Center Y tool position */


#define ABS_MAX			0x3f
#define ABS_CNT			(ABS_MAX+1)

/*
 * Switch events
 */

#define SW_LID			0x00  /* set = lid shut */
#define SW_TABLET_MODE		0x01  /* set = tablet mode */
#define SW_HEADPHONE_INSERT	0x02  /* set = inserted */
#define SW_RFKILL_ALL		0x03  /* rfkill master switch, type "any"
					 set = radio enabled */
#define SW_RADIO		SW_RFKILL_ALL	/* deprecated */
#define SW_MICROPHONE_INSERT	0x04  /* set = inserted */
#define SW_DOCK			0x05  /* set = plugged into dock */
#define SW_LINEOUT_INSERT	0x06  /* set = inserted */
#define SW_JACK_PHYSICAL_INSERT 0x07  /* set = mechanical switch set */
#define SW_VIDEOOUT_INSERT	0x08  /* set = inserted */
#define SW_CAMERA_LENS_COVER	0x09  /* set = lens covered */
#define SW_KEYPAD_SLIDE		0x0a  /* set = keypad slide out */
#define SW_FRONT_PROXIMITY	0x0b  /* set = front proximity sensor active */
#define SW_ROTATE_LOCK		0x0c  /* set = rotate locked/disabled */
#define SW_LINEIN_INSERT	0x0d  /* set = inserted */
#define SW_MUTE_DEVICE		0x0e  /* set = device disabled */
#define SW_PEN_INSERTED		0x0f  /* set = pen inserted */
<<<<<<< HEAD
#define SW_MAX			0x0f
=======
#define SW_MACHINE_COVER	0x10  /* set = cover closed */
#define SW_MAX			0x10
>>>>>>> 24b8d41d
#define SW_CNT			(SW_MAX+1)

/*
 * Misc events
 */

#define MSC_SERIAL		0x00
#define MSC_PULSELED		0x01
#define MSC_GESTURE		0x02
#define MSC_RAW			0x03
#define MSC_SCAN		0x04
#define MSC_TIMESTAMP		0x05
#define MSC_MAX			0x07
#define MSC_CNT			(MSC_MAX+1)

/*
 * LEDs
 */

#define LED_NUML		0x00
#define LED_CAPSL		0x01
#define LED_SCROLLL		0x02
#define LED_COMPOSE		0x03
#define LED_KANA		0x04
#define LED_SLEEP		0x05
#define LED_SUSPEND		0x06
#define LED_MUTE		0x07
#define LED_MISC		0x08
#define LED_MAIL		0x09
#define LED_CHARGING		0x0a
#define LED_MAX			0x0f
#define LED_CNT			(LED_MAX+1)

/*
 * Autorepeat values
 */

#define REP_DELAY		0x00
#define REP_PERIOD		0x01
#define REP_MAX			0x01
#define REP_CNT			(REP_MAX+1)

/*
 * Sounds
 */

#define SND_CLICK		0x00
#define SND_BELL		0x01
#define SND_TONE		0x02
#define SND_MAX			0x07
#define SND_CNT			(SND_MAX+1)

#endif<|MERGE_RESOLUTION|>--- conflicted
+++ resolved
@@ -652,8 +652,6 @@
  * e.g. teletext or data broadcast application (MHEG, MHP, HbbTV, etc.)
  */
 #define KEY_DATA			0x277
-<<<<<<< HEAD
-=======
 #define KEY_ONSCREEN_KEYBOARD		0x278
 /* Electronic privacy screen control */
 #define KEY_PRIVACY_SCREEN_TOGGLE	0x279
@@ -735,7 +733,6 @@
 #define KEY_KBD_LCD_MENU3		0x2ba
 #define KEY_KBD_LCD_MENU4		0x2bb
 #define KEY_KBD_LCD_MENU5		0x2bc
->>>>>>> 24b8d41d
 
 #define BTN_TRIGGER_HAPPY		0x2c0
 #define BTN_TRIGGER_HAPPY1		0x2c0
@@ -895,12 +892,8 @@
 #define SW_LINEIN_INSERT	0x0d  /* set = inserted */
 #define SW_MUTE_DEVICE		0x0e  /* set = device disabled */
 #define SW_PEN_INSERTED		0x0f  /* set = pen inserted */
-<<<<<<< HEAD
-#define SW_MAX			0x0f
-=======
 #define SW_MACHINE_COVER	0x10  /* set = cover closed */
 #define SW_MAX			0x10
->>>>>>> 24b8d41d
 #define SW_CNT			(SW_MAX+1)
 
 /*
