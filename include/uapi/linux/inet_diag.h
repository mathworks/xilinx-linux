/* SPDX-License-Identifier: GPL-2.0 WITH Linux-syscall-note */
#ifndef _UAPI_INET_DIAG_H_
#define _UAPI_INET_DIAG_H_

#include <linux/types.h>

/* Just some random number */
#define TCPDIAG_GETSOCK 18
#define DCCPDIAG_GETSOCK 19

#define INET_DIAG_GETSOCK_MAX 24

/* Socket identity */
struct inet_diag_sockid {
	__be16	idiag_sport;
	__be16	idiag_dport;
	__be32	idiag_src[4];
	__be32	idiag_dst[4];
	__u32	idiag_if;
	__u32	idiag_cookie[2];
#define INET_DIAG_NOCOOKIE (~0U)
};

/* Request structure */

struct inet_diag_req {
	__u8	idiag_family;		/* Family of addresses. */
	__u8	idiag_src_len;
	__u8	idiag_dst_len;
	__u8	idiag_ext;		/* Query extended information */

	struct inet_diag_sockid id;

	__u32	idiag_states;		/* States to dump */
	__u32	idiag_dbs;		/* Tables to dump (NI) */
};

struct inet_diag_req_v2 {
	__u8	sdiag_family;
	__u8	sdiag_protocol;
	__u8	idiag_ext;
	__u8	pad;
	__u32	idiag_states;
	struct inet_diag_sockid id;
};

/*
 * SOCK_RAW sockets require the underlied protocol to be
 * additionally specified so we can use @pad member for
 * this, but we can't rename it because userspace programs
 * still may depend on this name. Instead lets use another
 * structure definition as an alias for struct
 * @inet_diag_req_v2.
 */
struct inet_diag_req_raw {
	__u8	sdiag_family;
	__u8	sdiag_protocol;
	__u8	idiag_ext;
	__u8	sdiag_raw_protocol;
	__u32	idiag_states;
	struct inet_diag_sockid id;
};

enum {
	INET_DIAG_REQ_NONE,
	INET_DIAG_REQ_BYTECODE,
	INET_DIAG_REQ_SK_BPF_STORAGES,
	INET_DIAG_REQ_PROTOCOL,
	__INET_DIAG_REQ_MAX,
};

#define INET_DIAG_REQ_MAX (__INET_DIAG_REQ_MAX - 1)

/* Bytecode is sequence of 4 byte commands followed by variable arguments.
 * All the commands identified by "code" are conditional jumps forward:
 * to offset cc+"yes" or to offset cc+"no". "yes" is supposed to be
 * length of the command and its arguments.
 */
 
struct inet_diag_bc_op {
	unsigned char	code;
	unsigned char	yes;
	unsigned short	no;
};

enum {
	INET_DIAG_BC_NOP,
	INET_DIAG_BC_JMP,
	INET_DIAG_BC_S_GE,
	INET_DIAG_BC_S_LE,
	INET_DIAG_BC_D_GE,
	INET_DIAG_BC_D_LE,
	INET_DIAG_BC_AUTO,
	INET_DIAG_BC_S_COND,
	INET_DIAG_BC_D_COND,
	INET_DIAG_BC_DEV_COND,   /* u32 ifindex */
	INET_DIAG_BC_MARK_COND,
<<<<<<< HEAD
=======
	INET_DIAG_BC_S_EQ,
	INET_DIAG_BC_D_EQ,
	INET_DIAG_BC_CGROUP_COND,   /* u64 cgroup v2 ID */
>>>>>>> 24b8d41d
};

struct inet_diag_hostcond {
	__u8	family;
	__u8	prefix_len;
	int	port;
	__be32	addr[0];
};

struct inet_diag_markcond {
	__u32 mark;
	__u32 mask;
};

/* Base info structure. It contains socket identity (addrs/ports/cookie)
 * and, alas, the information shown by netstat. */
struct inet_diag_msg {
	__u8	idiag_family;
	__u8	idiag_state;
	__u8	idiag_timer;
	__u8	idiag_retrans;

	struct inet_diag_sockid id;

	__u32	idiag_expires;
	__u32	idiag_rqueue;
	__u32	idiag_wqueue;
	__u32	idiag_uid;
	__u32	idiag_inode;
};

/* Extensions */

enum {
	INET_DIAG_NONE,
	INET_DIAG_MEMINFO,
	INET_DIAG_INFO,
	INET_DIAG_VEGASINFO,
	INET_DIAG_CONG,
	INET_DIAG_TOS,
	INET_DIAG_TCLASS,
	INET_DIAG_SKMEMINFO,
	INET_DIAG_SHUTDOWN,

	/*
	 * Next extenstions cannot be requested in struct inet_diag_req_v2:
	 * its field idiag_ext has only 8 bits.
	 */

	INET_DIAG_DCTCPINFO,	/* request as INET_DIAG_VEGASINFO */
	INET_DIAG_PROTOCOL,	/* response attribute only */
	INET_DIAG_SKV6ONLY,
	INET_DIAG_LOCALS,
	INET_DIAG_PEERS,
	INET_DIAG_PAD,
<<<<<<< HEAD
	INET_DIAG_MARK,
	INET_DIAG_BBRINFO,
=======
	INET_DIAG_MARK,		/* only with CAP_NET_ADMIN */
	INET_DIAG_BBRINFO,	/* request as INET_DIAG_VEGASINFO */
	INET_DIAG_CLASS_ID,	/* request as INET_DIAG_TCLASS */
	INET_DIAG_MD5SIG,
	INET_DIAG_ULP_INFO,
	INET_DIAG_SK_BPF_STORAGES,
	INET_DIAG_CGROUP_ID,
	INET_DIAG_SOCKOPT,
>>>>>>> 24b8d41d
	__INET_DIAG_MAX,
};

#define INET_DIAG_MAX (__INET_DIAG_MAX - 1)
<<<<<<< HEAD
=======

enum {
	INET_ULP_INFO_UNSPEC,
	INET_ULP_INFO_NAME,
	INET_ULP_INFO_TLS,
	INET_ULP_INFO_MPTCP,
	__INET_ULP_INFO_MAX,
};
#define INET_ULP_INFO_MAX (__INET_ULP_INFO_MAX - 1)
>>>>>>> 24b8d41d

/* INET_DIAG_MEM */

struct inet_diag_meminfo {
	__u32	idiag_rmem;
	__u32	idiag_wmem;
	__u32	idiag_fmem;
	__u32	idiag_tmem;
};

/* INET_DIAG_SOCKOPT */

struct inet_diag_sockopt {
	__u8	recverr:1,
		is_icsk:1,
		freebind:1,
		hdrincl:1,
		mc_loop:1,
		transparent:1,
		mc_all:1,
		nodefrag:1;
	__u8	bind_address_no_port:1,
		recverr_rfc4884:1,
		defer_connect:1,
		unused:5;
};

/* INET_DIAG_VEGASINFO */

struct tcpvegas_info {
	__u32	tcpv_enabled;
	__u32	tcpv_rttcnt;
	__u32	tcpv_rtt;
	__u32	tcpv_minrtt;
};

/* INET_DIAG_DCTCPINFO */

struct tcp_dctcp_info {
	__u16	dctcp_enabled;
	__u16	dctcp_ce_state;
	__u32	dctcp_alpha;
	__u32	dctcp_ab_ecn;
	__u32	dctcp_ab_tot;
};

/* INET_DIAG_BBRINFO */

struct tcp_bbr_info {
	/* u64 bw: max-filtered BW (app throughput) estimate in Byte per sec: */
	__u32	bbr_bw_lo;		/* lower 32 bits of bw */
	__u32	bbr_bw_hi;		/* upper 32 bits of bw */
	__u32	bbr_min_rtt;		/* min-filtered RTT in uSec */
	__u32	bbr_pacing_gain;	/* pacing gain shifted left 8 bits */
	__u32	bbr_cwnd_gain;		/* cwnd gain shifted left 8 bits */
};

union tcp_cc_info {
	struct tcpvegas_info	vegas;
	struct tcp_dctcp_info	dctcp;
	struct tcp_bbr_info	bbr;
};
#endif /* _UAPI_INET_DIAG_H_ */<|MERGE_RESOLUTION|>--- conflicted
+++ resolved
@@ -95,12 +95,9 @@
 	INET_DIAG_BC_D_COND,
 	INET_DIAG_BC_DEV_COND,   /* u32 ifindex */
 	INET_DIAG_BC_MARK_COND,
-<<<<<<< HEAD
-=======
 	INET_DIAG_BC_S_EQ,
 	INET_DIAG_BC_D_EQ,
 	INET_DIAG_BC_CGROUP_COND,   /* u64 cgroup v2 ID */
->>>>>>> 24b8d41d
 };
 
 struct inet_diag_hostcond {
@@ -156,10 +153,6 @@
 	INET_DIAG_LOCALS,
 	INET_DIAG_PEERS,
 	INET_DIAG_PAD,
-<<<<<<< HEAD
-	INET_DIAG_MARK,
-	INET_DIAG_BBRINFO,
-=======
 	INET_DIAG_MARK,		/* only with CAP_NET_ADMIN */
 	INET_DIAG_BBRINFO,	/* request as INET_DIAG_VEGASINFO */
 	INET_DIAG_CLASS_ID,	/* request as INET_DIAG_TCLASS */
@@ -168,13 +161,10 @@
 	INET_DIAG_SK_BPF_STORAGES,
 	INET_DIAG_CGROUP_ID,
 	INET_DIAG_SOCKOPT,
->>>>>>> 24b8d41d
 	__INET_DIAG_MAX,
 };
 
 #define INET_DIAG_MAX (__INET_DIAG_MAX - 1)
-<<<<<<< HEAD
-=======
 
 enum {
 	INET_ULP_INFO_UNSPEC,
@@ -184,7 +174,6 @@
 	__INET_ULP_INFO_MAX,
 };
 #define INET_ULP_INFO_MAX (__INET_ULP_INFO_MAX - 1)
->>>>>>> 24b8d41d
 
 /* INET_DIAG_MEM */
 
