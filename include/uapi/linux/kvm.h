--- conflicted
+++ resolved
@@ -995,8 +995,6 @@
 #define KVM_CAP_S390_USER_INSTR0 130
 #define KVM_CAP_MSI_DEVID 131
 #define KVM_CAP_PPC_HTM 132
-<<<<<<< HEAD
-=======
 #define KVM_CAP_SPAPR_RESIZE_HPT 133
 #define KVM_CAP_PPC_MMU_RADIX 134
 #define KVM_CAP_PPC_MMU_HASH_V3 135
@@ -1055,7 +1053,6 @@
 #define KVM_CAP_X86_USER_SPACE_MSR 188
 #define KVM_CAP_X86_MSR_FILTER 189
 #define KVM_CAP_ENFORCE_PV_FEATURE_CPUID 190
->>>>>>> 24b8d41d
 
 #ifdef KVM_CAP_IRQ_ROUTING
 
@@ -1281,13 +1278,10 @@
 #define KVM_DEV_TYPE_ARM_VGIC_V3	KVM_DEV_TYPE_ARM_VGIC_V3
 	KVM_DEV_TYPE_ARM_VGIC_ITS,
 #define KVM_DEV_TYPE_ARM_VGIC_ITS	KVM_DEV_TYPE_ARM_VGIC_ITS
-<<<<<<< HEAD
-=======
 	KVM_DEV_TYPE_XIVE,
 #define KVM_DEV_TYPE_XIVE		KVM_DEV_TYPE_XIVE
 	KVM_DEV_TYPE_ARM_PV_TIME,
 #define KVM_DEV_TYPE_ARM_PV_TIME	KVM_DEV_TYPE_ARM_PV_TIME
->>>>>>> 24b8d41d
 	KVM_DEV_TYPE_MAX,
 };
 
@@ -1696,8 +1690,6 @@
 #define KVM_X2APIC_API_USE_32BIT_IDS            (1ULL << 0)
 #define KVM_X2APIC_API_DISABLE_BROADCAST_QUIRK  (1ULL << 1)
 
-<<<<<<< HEAD
-=======
 /* Available with KVM_CAP_ARM_USER_IRQ */
 
 /* Bits for run->s.regs.device_irq_level */
@@ -1718,5 +1710,4 @@
 #define KVM_DIRTY_LOG_MANUAL_PROTECT_ENABLE    (1 << 0)
 #define KVM_DIRTY_LOG_INITIALLY_SET            (1 << 1)
 
->>>>>>> 24b8d41d
 #endif /* __LINUX_KVM_H */