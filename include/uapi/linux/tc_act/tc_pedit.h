/* SPDX-License-Identifier: GPL-2.0 WITH Linux-syscall-note */
#ifndef __LINUX_TC_PED_H
#define __LINUX_TC_PED_H

#include <linux/types.h>
#include <linux/pkt_cls.h>

enum {
	TCA_PEDIT_UNSPEC,
	TCA_PEDIT_TM,
	TCA_PEDIT_PARMS,
	TCA_PEDIT_PAD,
<<<<<<< HEAD
=======
	TCA_PEDIT_PARMS_EX,
	TCA_PEDIT_KEYS_EX,
	TCA_PEDIT_KEY_EX,
>>>>>>> 24b8d41d
	__TCA_PEDIT_MAX
};

#define TCA_PEDIT_MAX (__TCA_PEDIT_MAX - 1)

enum {
	TCA_PEDIT_KEY_EX_HTYPE = 1,
	TCA_PEDIT_KEY_EX_CMD = 2,
	__TCA_PEDIT_KEY_EX_MAX
};

#define TCA_PEDIT_KEY_EX_MAX (__TCA_PEDIT_KEY_EX_MAX - 1)

 /* TCA_PEDIT_KEY_EX_HDR_TYPE_NETWROK is a special case for legacy users. It
  * means no specific header type - offset is relative to the network layer
  */
enum pedit_header_type {
	TCA_PEDIT_KEY_EX_HDR_TYPE_NETWORK = 0,
	TCA_PEDIT_KEY_EX_HDR_TYPE_ETH = 1,
	TCA_PEDIT_KEY_EX_HDR_TYPE_IP4 = 2,
	TCA_PEDIT_KEY_EX_HDR_TYPE_IP6 = 3,
	TCA_PEDIT_KEY_EX_HDR_TYPE_TCP = 4,
	TCA_PEDIT_KEY_EX_HDR_TYPE_UDP = 5,
	__PEDIT_HDR_TYPE_MAX,
};

#define TCA_PEDIT_HDR_TYPE_MAX (__PEDIT_HDR_TYPE_MAX - 1)

enum pedit_cmd {
	TCA_PEDIT_KEY_EX_CMD_SET = 0,
	TCA_PEDIT_KEY_EX_CMD_ADD = 1,
	__PEDIT_CMD_MAX,
};

#define TCA_PEDIT_CMD_MAX (__PEDIT_CMD_MAX - 1)

struct tc_pedit_key {
	__u32           mask;  /* AND */
	__u32           val;   /*XOR */
	__u32           off;  /*offset */
	__u32           at;
	__u32           offmask;
	__u32           shift;
};

struct tc_pedit_sel {
	tc_gen;
	unsigned char           nkeys;
	unsigned char           flags;
	struct tc_pedit_key     keys[0];
};

#define tc_pedit tc_pedit_sel

#endif<|MERGE_RESOLUTION|>--- conflicted
+++ resolved
@@ -10,12 +10,9 @@
 	TCA_PEDIT_TM,
 	TCA_PEDIT_PARMS,
 	TCA_PEDIT_PAD,
-<<<<<<< HEAD
-=======
 	TCA_PEDIT_PARMS_EX,
 	TCA_PEDIT_KEYS_EX,
 	TCA_PEDIT_KEY_EX,
->>>>>>> 24b8d41d
 	__TCA_PEDIT_MAX
 };
 
