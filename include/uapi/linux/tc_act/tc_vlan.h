/* SPDX-License-Identifier: GPL-2.0+ WITH Linux-syscall-note */
/*
 * Copyright (c) 2014 Jiri Pirko <jiri@resnulli.us>
 *
 * This program is free software; you can redistribute it and/or modify
 * it under the terms of the GNU General Public License as published by
 * the Free Software Foundation; either version 2 of the License, or
 * (at your option) any later version.
 */

#ifndef __LINUX_TC_VLAN_H
#define __LINUX_TC_VLAN_H

#include <linux/pkt_cls.h>

#define TCA_VLAN_ACT_POP	1
#define TCA_VLAN_ACT_PUSH	2
#define TCA_VLAN_ACT_MODIFY	3
<<<<<<< HEAD
=======
#define TCA_VLAN_ACT_POP_ETH	4
#define TCA_VLAN_ACT_PUSH_ETH	5
>>>>>>> 24b8d41d

struct tc_vlan {
	tc_gen;
	int v_action;
};

enum {
	TCA_VLAN_UNSPEC,
	TCA_VLAN_TM,
	TCA_VLAN_PARMS,
	TCA_VLAN_PUSH_VLAN_ID,
	TCA_VLAN_PUSH_VLAN_PROTOCOL,
	TCA_VLAN_PAD,
	TCA_VLAN_PUSH_VLAN_PRIORITY,
<<<<<<< HEAD
=======
	TCA_VLAN_PUSH_ETH_DST,
	TCA_VLAN_PUSH_ETH_SRC,
>>>>>>> 24b8d41d
	__TCA_VLAN_MAX,
};
#define TCA_VLAN_MAX (__TCA_VLAN_MAX - 1)

#endif<|MERGE_RESOLUTION|>--- conflicted
+++ resolved
@@ -16,11 +16,8 @@
 #define TCA_VLAN_ACT_POP	1
 #define TCA_VLAN_ACT_PUSH	2
 #define TCA_VLAN_ACT_MODIFY	3
-<<<<<<< HEAD
-=======
 #define TCA_VLAN_ACT_POP_ETH	4
 #define TCA_VLAN_ACT_PUSH_ETH	5
->>>>>>> 24b8d41d
 
 struct tc_vlan {
 	tc_gen;
@@ -35,11 +32,8 @@
 	TCA_VLAN_PUSH_VLAN_PROTOCOL,
 	TCA_VLAN_PAD,
 	TCA_VLAN_PUSH_VLAN_PRIORITY,
-<<<<<<< HEAD
-=======
 	TCA_VLAN_PUSH_ETH_DST,
 	TCA_VLAN_PUSH_ETH_SRC,
->>>>>>> 24b8d41d
 	__TCA_VLAN_MAX,
 };
 #define TCA_VLAN_MAX (__TCA_VLAN_MAX - 1)
