--- conflicted
+++ resolved
@@ -39,8 +39,6 @@
 	__le32 fs_count;
 	__le32 hs_count;
 } __attribute__((packed, deprecated));
-<<<<<<< HEAD
-=======
 
 /* MS OS Descriptor header */
 struct usb_os_desc_header {
@@ -72,7 +70,6 @@
 } __attribute__((packed));
 
 #ifndef __KERNEL__
->>>>>>> 88c723a7
 
 /*
  * Descriptors format:
