/* SPDX-License-Identifier: GPL-2.0 */
/*
 * HD-audio core stuff
 */

#ifndef __SOUND_HDAUDIO_H
#define __SOUND_HDAUDIO_H

#include <linux/device.h>
#include <linux/interrupt.h>
#include <linux/io.h>
#include <linux/pm_runtime.h>
#include <linux/timecounter.h>
#include <sound/core.h>
#include <sound/pcm.h>
#include <sound/memalloc.h>
#include <sound/hda_verbs.h>
#include <drm/i915_component.h>

/* codec node id */
typedef u16 hda_nid_t;

struct hdac_bus;
struct hdac_stream;
struct hdac_device;
struct hdac_driver;
struct hdac_widget_tree;
struct hda_device_id;

/*
 * exported bus type
 */
extern struct bus_type snd_hda_bus_type;

/*
 * generic arrays
 */
struct snd_array {
	unsigned int used;
	unsigned int alloced;
	unsigned int elem_size;
	unsigned int alloc_align;
	void *list;
};

/*
 * HD-audio codec base device
 */
struct hdac_device {
	struct device dev;
	int type;
	struct hdac_bus *bus;
	unsigned int addr;		/* codec address */
	struct list_head list;		/* list point for bus codec_list */

	hda_nid_t afg;			/* AFG node id */
	hda_nid_t mfg;			/* MFG node id */

	/* ids */
	unsigned int vendor_id;
	unsigned int subsystem_id;
	unsigned int revision_id;
	unsigned int afg_function_id;
	unsigned int mfg_function_id;
	unsigned int afg_unsol:1;
	unsigned int mfg_unsol:1;

	unsigned int power_caps;	/* FG power caps */

	const char *vendor_name;	/* codec vendor name */
	const char *chip_name;		/* codec chip name */

	/* verb exec op override */
	int (*exec_verb)(struct hdac_device *dev, unsigned int cmd,
			 unsigned int flags, unsigned int *res);

	/* widgets */
	unsigned int num_nodes;
	hda_nid_t start_nid, end_nid;

	/* misc flags */
	atomic_t in_pm;		/* suspend/resume being performed */

	/* sysfs */
	struct mutex widget_lock;
	struct hdac_widget_tree *widgets;

	/* regmap */
	struct regmap *regmap;
	struct mutex regmap_lock;
	struct snd_array vendor_verbs;
	bool lazy_cache:1;	/* don't wake up for writes */
	bool caps_overwriting:1; /* caps overwrite being in process */
	bool cache_coef:1;	/* cache COEF read/write too */
};

/* device/driver type used for matching */
enum {
	HDA_DEV_CORE,
	HDA_DEV_LEGACY,
	HDA_DEV_ASOC,
};

enum {
	SND_SKL_PCI_BIND_AUTO,	/* automatic selection based on pci class */
	SND_SKL_PCI_BIND_LEGACY,/* bind only with legacy driver */
	SND_SKL_PCI_BIND_ASOC	/* bind only with ASoC driver */
};

/* direction */
enum {
	HDA_INPUT, HDA_OUTPUT
};

#define dev_to_hdac_dev(_dev)	container_of(_dev, struct hdac_device, dev)

int snd_hdac_device_init(struct hdac_device *dev, struct hdac_bus *bus,
			 const char *name, unsigned int addr);
void snd_hdac_device_exit(struct hdac_device *dev);
int snd_hdac_device_register(struct hdac_device *codec);
void snd_hdac_device_unregister(struct hdac_device *codec);
int snd_hdac_device_set_chip_name(struct hdac_device *codec, const char *name);
int snd_hdac_codec_modalias(struct hdac_device *hdac, char *buf, size_t size);

int snd_hdac_refresh_widgets(struct hdac_device *codec);

int snd_hdac_read(struct hdac_device *codec, hda_nid_t nid,
		  unsigned int verb, unsigned int parm, unsigned int *res);
int _snd_hdac_read_parm(struct hdac_device *codec, hda_nid_t nid, int parm,
			unsigned int *res);
int snd_hdac_read_parm_uncached(struct hdac_device *codec, hda_nid_t nid,
				int parm);
int snd_hdac_override_parm(struct hdac_device *codec, hda_nid_t nid,
			   unsigned int parm, unsigned int val);
int snd_hdac_get_connections(struct hdac_device *codec, hda_nid_t nid,
			     hda_nid_t *conn_list, int max_conns);
int snd_hdac_get_sub_nodes(struct hdac_device *codec, hda_nid_t nid,
			   hda_nid_t *start_id);
unsigned int snd_hdac_calc_stream_format(unsigned int rate,
					 unsigned int channels,
					 snd_pcm_format_t format,
					 unsigned int maxbps,
					 unsigned short spdif_ctls);
int snd_hdac_query_supported_pcm(struct hdac_device *codec, hda_nid_t nid,
				u32 *ratesp, u64 *formatsp, unsigned int *bpsp);
bool snd_hdac_is_supported_format(struct hdac_device *codec, hda_nid_t nid,
				  unsigned int format);

int snd_hdac_codec_read(struct hdac_device *hdac, hda_nid_t nid,
			int flags, unsigned int verb, unsigned int parm);
int snd_hdac_codec_write(struct hdac_device *hdac, hda_nid_t nid,
			int flags, unsigned int verb, unsigned int parm);
bool snd_hdac_check_power_state(struct hdac_device *hdac,
		hda_nid_t nid, unsigned int target_state);
unsigned int snd_hdac_sync_power_state(struct hdac_device *hdac,
		      hda_nid_t nid, unsigned int target_state);
/**
 * snd_hdac_read_parm - read a codec parameter
 * @codec: the codec object
 * @nid: NID to read a parameter
 * @parm: parameter to read
 *
 * Returns -1 for error.  If you need to distinguish the error more
 * strictly, use _snd_hdac_read_parm() directly.
 */
static inline int snd_hdac_read_parm(struct hdac_device *codec, hda_nid_t nid,
				     int parm)
{
	unsigned int val;

	return _snd_hdac_read_parm(codec, nid, parm, &val) < 0 ? -1 : val;
}

#ifdef CONFIG_PM
int snd_hdac_power_up(struct hdac_device *codec);
int snd_hdac_power_down(struct hdac_device *codec);
int snd_hdac_power_up_pm(struct hdac_device *codec);
int snd_hdac_power_down_pm(struct hdac_device *codec);
int snd_hdac_keep_power_up(struct hdac_device *codec);

/* call this at entering into suspend/resume callbacks in codec driver */
static inline void snd_hdac_enter_pm(struct hdac_device *codec)
{
	atomic_inc(&codec->in_pm);
}

/* call this at leaving from suspend/resume callbacks in codec driver */
static inline void snd_hdac_leave_pm(struct hdac_device *codec)
{
	atomic_dec(&codec->in_pm);
}

static inline bool snd_hdac_is_in_pm(struct hdac_device *codec)
{
	return atomic_read(&codec->in_pm);
}

static inline bool snd_hdac_is_power_on(struct hdac_device *codec)
{
	return !pm_runtime_suspended(&codec->dev);
}
#else
static inline int snd_hdac_power_up(struct hdac_device *codec) { return 0; }
static inline int snd_hdac_power_down(struct hdac_device *codec) { return 0; }
static inline int snd_hdac_power_up_pm(struct hdac_device *codec) { return 0; }
static inline int snd_hdac_power_down_pm(struct hdac_device *codec) { return 0; }
static inline int snd_hdac_keep_power_up(struct hdac_device *codec) { return 0; }
static inline void snd_hdac_enter_pm(struct hdac_device *codec) {}
static inline void snd_hdac_leave_pm(struct hdac_device *codec) {}
static inline bool snd_hdac_is_in_pm(struct hdac_device *codec) { return false; }
static inline bool snd_hdac_is_power_on(struct hdac_device *codec) { return true; }
#endif

/*
 * HD-audio codec base driver
 */
struct hdac_driver {
	struct device_driver driver;
	int type;
	const struct hda_device_id *id_table;
	int (*match)(struct hdac_device *dev, struct hdac_driver *drv);
	void (*unsol_event)(struct hdac_device *dev, unsigned int event);

	/* fields used by ext bus APIs */
	int (*probe)(struct hdac_device *dev);
	int (*remove)(struct hdac_device *dev);
	void (*shutdown)(struct hdac_device *dev);
};

#define drv_to_hdac_driver(_drv) container_of(_drv, struct hdac_driver, driver)

const struct hda_device_id *
hdac_get_device_id(struct hdac_device *hdev, struct hdac_driver *drv);

/*
 * Bus verb operators
 */
struct hdac_bus_ops {
	/* send a single command */
	int (*command)(struct hdac_bus *bus, unsigned int cmd);
	/* get a response from the last command */
	int (*get_response)(struct hdac_bus *bus, unsigned int addr,
			    unsigned int *res);
};

/*
 * ops used for ASoC HDA codec drivers
 */
struct hdac_ext_bus_ops {
	int (*hdev_attach)(struct hdac_device *hdev);
	int (*hdev_detach)(struct hdac_device *hdev);
};

#define HDA_UNSOL_QUEUE_SIZE	64
#define HDA_MAX_CODECS		8	/* limit by controller side */

/*
 * CORB/RIRB
 *
 * Each CORB entry is 4byte, RIRB is 8byte
 */
struct hdac_rb {
	__le32 *buf;		/* virtual address of CORB/RIRB buffer */
	dma_addr_t addr;	/* physical address of CORB/RIRB buffer */
	unsigned short rp, wp;	/* RIRB read/write pointers */
	int cmds[HDA_MAX_CODECS];	/* number of pending requests */
	u32 res[HDA_MAX_CODECS];	/* last read value */
};

/*
 * HD-audio bus base driver
 *
 * @ppcap: pp capabilities pointer
 * @spbcap: SPIB capabilities pointer
 * @mlcap: MultiLink capabilities pointer
 * @gtscap: gts capabilities pointer
 * @drsmcap: dma resume capabilities pointer
<<<<<<< HEAD
=======
 * @num_streams: streams supported
 * @idx: HDA link index
 * @hlink_list: link list of HDA links
 * @lock: lock for link and display power mgmt
 * @cmd_dma_state: state of cmd DMAs: CORB and RIRB
>>>>>>> 24b8d41d
 */
struct hdac_bus {
	struct device *dev;
	const struct hdac_bus_ops *ops;
	const struct hdac_ext_bus_ops *ext_ops;

	/* h/w resources */
	unsigned long addr;
	void __iomem *remap_addr;
	int irq;

	void __iomem *ppcap;
	void __iomem *spbcap;
	void __iomem *mlcap;
	void __iomem *gtscap;
	void __iomem *drsmcap;

	/* codec linked list */
	struct list_head codec_list;
	unsigned int num_codecs;

	/* link caddr -> codec */
	struct hdac_device *caddr_tbl[HDA_MAX_CODEC_ADDRESS + 1];

	/* unsolicited event queue */
	u32 unsol_queue[HDA_UNSOL_QUEUE_SIZE * 2]; /* ring buffer */
	unsigned int unsol_rp, unsol_wp;
	struct work_struct unsol_work;

	/* bit flags of detected codecs */
	unsigned long codec_mask;

	/* bit flags of powered codecs */
	unsigned long codec_powered;

	/* CORB/RIRB */
	struct hdac_rb corb;
	struct hdac_rb rirb;
	unsigned int last_cmd[HDA_MAX_CODECS];	/* last sent command */
	wait_queue_head_t rirb_wq;

	/* CORB/RIRB and position buffers */
	struct snd_dma_buffer rb;
	struct snd_dma_buffer posbuf;
	int dma_type;			/* SNDRV_DMA_TYPE_XXX for CORB/RIRB */

	/* hdac_stream linked list */
	struct list_head stream_list;

	/* operation state */
	bool chip_init:1;		/* h/w initialized */

	/* behavior flags */
	bool aligned_mmio:1;		/* aligned MMIO access */
	bool sync_write:1;		/* sync after verb write */
	bool use_posbuf:1;		/* use position buffer */
	bool snoop:1;			/* enable snooping */
	bool align_bdle_4k:1;		/* BDLE align 4K boundary */
	bool reverse_assign:1;		/* assign devices in reverse order */
	bool corbrp_self_clear:1;	/* CORBRP clears itself after reset */
	bool polling_mode:1;
	bool needs_damn_long_delay:1;

	int poll_count;

	int bdl_pos_adj;		/* BDL position adjustment */

	/* delay time in us for dma stop */
	unsigned int dma_stop_delay;

	/* locks */
	spinlock_t reg_lock;
	struct mutex cmd_mutex;
	struct mutex lock;

	/* DRM component interface */
	struct drm_audio_component *audio_component;
	long display_power_status;
	unsigned long display_power_active;

	/* parameters required for enhanced capabilities */
	int num_streams;
	int idx;

	/* link management */
	struct list_head hlink_list;
	bool cmd_dma_state;

	/* factor used to derive STRIPE control value */
	unsigned int sdo_limit;
};

int snd_hdac_bus_init(struct hdac_bus *bus, struct device *dev,
		      const struct hdac_bus_ops *ops);
void snd_hdac_bus_exit(struct hdac_bus *bus);
int snd_hdac_bus_exec_verb_unlocked(struct hdac_bus *bus, unsigned int addr,
				    unsigned int cmd, unsigned int *res);

static inline void snd_hdac_codec_link_up(struct hdac_device *codec)
{
	set_bit(codec->addr, &codec->bus->codec_powered);
}

static inline void snd_hdac_codec_link_down(struct hdac_device *codec)
{
	clear_bit(codec->addr, &codec->bus->codec_powered);
}

int snd_hdac_bus_send_cmd(struct hdac_bus *bus, unsigned int val);
int snd_hdac_bus_get_response(struct hdac_bus *bus, unsigned int addr,
			      unsigned int *res);
int snd_hdac_bus_parse_capabilities(struct hdac_bus *bus);
<<<<<<< HEAD
int snd_hdac_link_power(struct hdac_device *codec, bool enable);
=======
>>>>>>> 24b8d41d

bool snd_hdac_bus_init_chip(struct hdac_bus *bus, bool full_reset);
void snd_hdac_bus_stop_chip(struct hdac_bus *bus);
void snd_hdac_bus_init_cmd_io(struct hdac_bus *bus);
void snd_hdac_bus_stop_cmd_io(struct hdac_bus *bus);
void snd_hdac_bus_enter_link_reset(struct hdac_bus *bus);
void snd_hdac_bus_exit_link_reset(struct hdac_bus *bus);
int snd_hdac_bus_reset_link(struct hdac_bus *bus, bool full_reset);

void snd_hdac_bus_update_rirb(struct hdac_bus *bus);
int snd_hdac_bus_handle_stream_irq(struct hdac_bus *bus, unsigned int status,
				    void (*ack)(struct hdac_bus *,
						struct hdac_stream *));

int snd_hdac_bus_alloc_stream_pages(struct hdac_bus *bus);
void snd_hdac_bus_free_stream_pages(struct hdac_bus *bus);

#ifdef CONFIG_SND_HDA_ALIGNED_MMIO
unsigned int snd_hdac_aligned_read(void __iomem *addr, unsigned int mask);
void snd_hdac_aligned_write(unsigned int val, void __iomem *addr,
			    unsigned int mask);
#define snd_hdac_aligned_mmio(bus)	(bus)->aligned_mmio
#else
#define snd_hdac_aligned_mmio(bus)	false
#define snd_hdac_aligned_read(addr, mask)	0
#define snd_hdac_aligned_write(val, addr, mask) do {} while (0)
#endif

static inline void snd_hdac_reg_writeb(struct hdac_bus *bus, void __iomem *addr,
				       u8 val)
{
	if (snd_hdac_aligned_mmio(bus))
		snd_hdac_aligned_write(val, addr, 0xff);
	else
		writeb(val, addr);
}

static inline void snd_hdac_reg_writew(struct hdac_bus *bus, void __iomem *addr,
				       u16 val)
{
	if (snd_hdac_aligned_mmio(bus))
		snd_hdac_aligned_write(val, addr, 0xffff);
	else
		writew(val, addr);
}

static inline u8 snd_hdac_reg_readb(struct hdac_bus *bus, void __iomem *addr)
{
	return snd_hdac_aligned_mmio(bus) ?
		snd_hdac_aligned_read(addr, 0xff) : readb(addr);
}

static inline u16 snd_hdac_reg_readw(struct hdac_bus *bus, void __iomem *addr)
{
	return snd_hdac_aligned_mmio(bus) ?
		snd_hdac_aligned_read(addr, 0xffff) : readw(addr);
}

#define snd_hdac_reg_writel(bus, addr, val)	writel(val, addr)
#define snd_hdac_reg_readl(bus, addr)	readl(addr)

/*
 * macros for easy use
 */
#define _snd_hdac_chip_writeb(chip, reg, value) \
	snd_hdac_reg_writeb(chip, (chip)->remap_addr + (reg), value)
#define _snd_hdac_chip_readb(chip, reg) \
	snd_hdac_reg_readb(chip, (chip)->remap_addr + (reg))
#define _snd_hdac_chip_writew(chip, reg, value) \
	snd_hdac_reg_writew(chip, (chip)->remap_addr + (reg), value)
#define _snd_hdac_chip_readw(chip, reg) \
	snd_hdac_reg_readw(chip, (chip)->remap_addr + (reg))
#define _snd_hdac_chip_writel(chip, reg, value) \
	snd_hdac_reg_writel(chip, (chip)->remap_addr + (reg), value)
#define _snd_hdac_chip_readl(chip, reg) \
	snd_hdac_reg_readl(chip, (chip)->remap_addr + (reg))

/* read/write a register, pass without AZX_REG_ prefix */
#define snd_hdac_chip_writel(chip, reg, value) \
	_snd_hdac_chip_writel(chip, AZX_REG_ ## reg, value)
#define snd_hdac_chip_writew(chip, reg, value) \
	_snd_hdac_chip_writew(chip, AZX_REG_ ## reg, value)
#define snd_hdac_chip_writeb(chip, reg, value) \
	_snd_hdac_chip_writeb(chip, AZX_REG_ ## reg, value)
#define snd_hdac_chip_readl(chip, reg) \
	_snd_hdac_chip_readl(chip, AZX_REG_ ## reg)
#define snd_hdac_chip_readw(chip, reg) \
	_snd_hdac_chip_readw(chip, AZX_REG_ ## reg)
#define snd_hdac_chip_readb(chip, reg) \
	_snd_hdac_chip_readb(chip, AZX_REG_ ## reg)

/* update a register, pass without AZX_REG_ prefix */
#define snd_hdac_chip_updatel(chip, reg, mask, val) \
	snd_hdac_chip_writel(chip, reg, \
			     (snd_hdac_chip_readl(chip, reg) & ~(mask)) | (val))
#define snd_hdac_chip_updatew(chip, reg, mask, val) \
	snd_hdac_chip_writew(chip, reg, \
			     (snd_hdac_chip_readw(chip, reg) & ~(mask)) | (val))
#define snd_hdac_chip_updateb(chip, reg, mask, val) \
	snd_hdac_chip_writeb(chip, reg, \
			     (snd_hdac_chip_readb(chip, reg) & ~(mask)) | (val))

/*
 * HD-audio stream
 */
struct hdac_stream {
	struct hdac_bus *bus;
	struct snd_dma_buffer bdl; /* BDL buffer */
	__le32 *posbuf;		/* position buffer pointer */
	int direction;		/* playback / capture (SNDRV_PCM_STREAM_*) */

	unsigned int bufsize;	/* size of the play buffer in bytes */
	unsigned int period_bytes; /* size of the period in bytes */
	unsigned int frags;	/* number for period in the play buffer */
	unsigned int fifo_size;	/* FIFO size */

	void __iomem *sd_addr;	/* stream descriptor pointer */

	u32 sd_int_sta_mask;	/* stream int status mask */

	/* pcm support */
	struct snd_pcm_substream *substream;	/* assigned substream,
						 * set in PCM open
						 */
	struct snd_compr_stream *cstream;
	unsigned int format_val;	/* format value to be set in the
					 * controller and the codec
					 */
	unsigned char stream_tag;	/* assigned stream */
	unsigned char index;		/* stream index */
	int assigned_key;		/* last device# key assigned to */

	bool opened:1;
	bool running:1;
	bool prepared:1;
	bool no_period_wakeup:1;
	bool locked:1;
	bool stripe:1;			/* apply stripe control */

	u64 curr_pos;
	/* timestamp */
	unsigned long start_wallclk;	/* start + minimum wallclk */
	unsigned long period_wallclk;	/* wallclk for period */
	struct timecounter  tc;
	struct cyclecounter cc;
	int delay_negative_threshold;

	struct list_head list;
#ifdef CONFIG_SND_HDA_DSP_LOADER
	/* DSP access mutex */
	struct mutex dsp_mutex;
#endif
};

void snd_hdac_stream_init(struct hdac_bus *bus, struct hdac_stream *azx_dev,
			  int idx, int direction, int tag);
struct hdac_stream *snd_hdac_stream_assign(struct hdac_bus *bus,
					   struct snd_pcm_substream *substream);
void snd_hdac_stream_release(struct hdac_stream *azx_dev);
struct hdac_stream *snd_hdac_get_stream(struct hdac_bus *bus,
					int dir, int stream_tag);

int snd_hdac_stream_setup(struct hdac_stream *azx_dev);
void snd_hdac_stream_cleanup(struct hdac_stream *azx_dev);
int snd_hdac_stream_setup_periods(struct hdac_stream *azx_dev);
int snd_hdac_stream_set_params(struct hdac_stream *azx_dev,
				unsigned int format_val);
void snd_hdac_stream_start(struct hdac_stream *azx_dev, bool fresh_start);
void snd_hdac_stream_clear(struct hdac_stream *azx_dev);
void snd_hdac_stream_stop(struct hdac_stream *azx_dev);
void snd_hdac_stream_reset(struct hdac_stream *azx_dev);
void snd_hdac_stream_sync_trigger(struct hdac_stream *azx_dev, bool set,
				  unsigned int streams, unsigned int reg);
void snd_hdac_stream_sync(struct hdac_stream *azx_dev, bool start,
			  unsigned int streams);
void snd_hdac_stream_timecounter_init(struct hdac_stream *azx_dev,
				      unsigned int streams);
int snd_hdac_get_stream_stripe_ctl(struct hdac_bus *bus,
				struct snd_pcm_substream *substream);

/*
 * macros for easy use
 */
/* read/write a register, pass without AZX_REG_ prefix */
#define snd_hdac_stream_writel(dev, reg, value) \
	snd_hdac_reg_writel((dev)->bus, (dev)->sd_addr + AZX_REG_ ## reg, value)
#define snd_hdac_stream_writew(dev, reg, value) \
	snd_hdac_reg_writew((dev)->bus, (dev)->sd_addr + AZX_REG_ ## reg, value)
#define snd_hdac_stream_writeb(dev, reg, value) \
	snd_hdac_reg_writeb((dev)->bus, (dev)->sd_addr + AZX_REG_ ## reg, value)
#define snd_hdac_stream_readl(dev, reg) \
	snd_hdac_reg_readl((dev)->bus, (dev)->sd_addr + AZX_REG_ ## reg)
#define snd_hdac_stream_readw(dev, reg) \
	snd_hdac_reg_readw((dev)->bus, (dev)->sd_addr + AZX_REG_ ## reg)
#define snd_hdac_stream_readb(dev, reg) \
	snd_hdac_reg_readb((dev)->bus, (dev)->sd_addr + AZX_REG_ ## reg)

/* update a register, pass without AZX_REG_ prefix */
#define snd_hdac_stream_updatel(dev, reg, mask, val) \
	snd_hdac_stream_writel(dev, reg, \
			       (snd_hdac_stream_readl(dev, reg) & \
				~(mask)) | (val))
#define snd_hdac_stream_updatew(dev, reg, mask, val) \
	snd_hdac_stream_writew(dev, reg, \
			       (snd_hdac_stream_readw(dev, reg) & \
				~(mask)) | (val))
#define snd_hdac_stream_updateb(dev, reg, mask, val) \
	snd_hdac_stream_writeb(dev, reg, \
			       (snd_hdac_stream_readb(dev, reg) & \
				~(mask)) | (val))

#ifdef CONFIG_SND_HDA_DSP_LOADER
/* DSP lock helpers */
#define snd_hdac_dsp_lock_init(dev)	mutex_init(&(dev)->dsp_mutex)
#define snd_hdac_dsp_lock(dev)		mutex_lock(&(dev)->dsp_mutex)
#define snd_hdac_dsp_unlock(dev)	mutex_unlock(&(dev)->dsp_mutex)
#define snd_hdac_stream_is_locked(dev)	((dev)->locked)
/* DSP loader helpers */
int snd_hdac_dsp_prepare(struct hdac_stream *azx_dev, unsigned int format,
			 unsigned int byte_size, struct snd_dma_buffer *bufp);
void snd_hdac_dsp_trigger(struct hdac_stream *azx_dev, bool start);
void snd_hdac_dsp_cleanup(struct hdac_stream *azx_dev,
			  struct snd_dma_buffer *dmab);
#else /* CONFIG_SND_HDA_DSP_LOADER */
#define snd_hdac_dsp_lock_init(dev)	do {} while (0)
#define snd_hdac_dsp_lock(dev)		do {} while (0)
#define snd_hdac_dsp_unlock(dev)	do {} while (0)
#define snd_hdac_stream_is_locked(dev)	0

static inline int
snd_hdac_dsp_prepare(struct hdac_stream *azx_dev, unsigned int format,
		     unsigned int byte_size, struct snd_dma_buffer *bufp)
{
	return 0;
}

static inline void snd_hdac_dsp_trigger(struct hdac_stream *azx_dev, bool start)
{
}

static inline void snd_hdac_dsp_cleanup(struct hdac_stream *azx_dev,
					struct snd_dma_buffer *dmab)
{
}
#endif /* CONFIG_SND_HDA_DSP_LOADER */


/*
 * generic array helpers
 */
void *snd_array_new(struct snd_array *array);
void snd_array_free(struct snd_array *array);
static inline void snd_array_init(struct snd_array *array, unsigned int size,
				  unsigned int align)
{
	array->elem_size = size;
	array->alloc_align = align;
}

static inline void *snd_array_elem(struct snd_array *array, unsigned int idx)
{
	return array->list + idx * array->elem_size;
}

static inline unsigned int snd_array_index(struct snd_array *array, void *ptr)
{
	return (unsigned long)(ptr - array->list) / array->elem_size;
}

/* a helper macro to iterate for each snd_array element */
#define snd_array_for_each(array, idx, ptr) \
	for ((idx) = 0, (ptr) = (array)->list; (idx) < (array)->used; \
	     (ptr) = snd_array_elem(array, ++(idx)))

#endif /* __SOUND_HDAUDIO_H */<|MERGE_RESOLUTION|>--- conflicted
+++ resolved
@@ -275,14 +275,11 @@
  * @mlcap: MultiLink capabilities pointer
  * @gtscap: gts capabilities pointer
  * @drsmcap: dma resume capabilities pointer
-<<<<<<< HEAD
-=======
  * @num_streams: streams supported
  * @idx: HDA link index
  * @hlink_list: link list of HDA links
  * @lock: lock for link and display power mgmt
  * @cmd_dma_state: state of cmd DMAs: CORB and RIRB
->>>>>>> 24b8d41d
  */
 struct hdac_bus {
 	struct device *dev;
@@ -395,10 +392,6 @@
 int snd_hdac_bus_get_response(struct hdac_bus *bus, unsigned int addr,
 			      unsigned int *res);
 int snd_hdac_bus_parse_capabilities(struct hdac_bus *bus);
-<<<<<<< HEAD
-int snd_hdac_link_power(struct hdac_device *codec, bool enable);
-=======
->>>>>>> 24b8d41d
 
 bool snd_hdac_bus_init_chip(struct hdac_bus *bus, bool full_reset);
 void snd_hdac_bus_stop_chip(struct hdac_bus *bus);
