/*
 * linux/sound/soc.h -- ALSA SoC Layer
 *
 * Author:		Liam Girdwood
 * Created:		Aug 11th 2005
 * Copyright:	Wolfson Microelectronics. PLC.
 *
 * This program is free software; you can redistribute it and/or modify
 * it under the terms of the GNU General Public License version 2 as
 * published by the Free Software Foundation.
 */

#ifndef __LINUX_SND_SOC_H
#define __LINUX_SND_SOC_H

#include <linux/of.h>
#include <linux/platform_device.h>
#include <linux/types.h>
#include <linux/notifier.h>
#include <linux/workqueue.h>
#include <linux/interrupt.h>
#include <linux/kernel.h>
#include <linux/regmap.h>
#include <linux/log2.h>
#include <sound/core.h>
#include <sound/pcm.h>
#include <sound/compress_driver.h>
#include <sound/control.h>
#include <sound/ac97_codec.h>

/*
 * Convenience kcontrol builders
 */
#define SOC_DOUBLE_VALUE(xreg, shift_left, shift_right, xmax, xinvert, xautodisable) \
	((unsigned long)&(struct soc_mixer_control) \
	{.reg = xreg, .rreg = xreg, .shift = shift_left, \
	.rshift = shift_right, .max = xmax, .platform_max = xmax, \
	.invert = xinvert, .autodisable = xautodisable})
#define SOC_DOUBLE_S_VALUE(xreg, shift_left, shift_right, xmin, xmax, xsign_bit, xinvert, xautodisable) \
	((unsigned long)&(struct soc_mixer_control) \
	{.reg = xreg, .rreg = xreg, .shift = shift_left, \
	.rshift = shift_right, .min = xmin, .max = xmax, .platform_max = xmax, \
	.sign_bit = xsign_bit, .invert = xinvert, .autodisable = xautodisable})
#define SOC_SINGLE_VALUE(xreg, xshift, xmax, xinvert, xautodisable) \
	SOC_DOUBLE_VALUE(xreg, xshift, xshift, xmax, xinvert, xautodisable)
#define SOC_SINGLE_VALUE_EXT(xreg, xmax, xinvert) \
	((unsigned long)&(struct soc_mixer_control) \
	{.reg = xreg, .max = xmax, .platform_max = xmax, .invert = xinvert})
#define SOC_DOUBLE_R_VALUE(xlreg, xrreg, xshift, xmax, xinvert) \
	((unsigned long)&(struct soc_mixer_control) \
	{.reg = xlreg, .rreg = xrreg, .shift = xshift, .rshift = xshift, \
	.max = xmax, .platform_max = xmax, .invert = xinvert})
#define SOC_DOUBLE_R_S_VALUE(xlreg, xrreg, xshift, xmin, xmax, xsign_bit, xinvert) \
	((unsigned long)&(struct soc_mixer_control) \
	{.reg = xlreg, .rreg = xrreg, .shift = xshift, .rshift = xshift, \
	.max = xmax, .min = xmin, .platform_max = xmax, .sign_bit = xsign_bit, \
	.invert = xinvert})
#define SOC_DOUBLE_R_RANGE_VALUE(xlreg, xrreg, xshift, xmin, xmax, xinvert) \
	((unsigned long)&(struct soc_mixer_control) \
	{.reg = xlreg, .rreg = xrreg, .shift = xshift, .rshift = xshift, \
	.min = xmin, .max = xmax, .platform_max = xmax, .invert = xinvert})
#define SOC_SINGLE(xname, reg, shift, max, invert) \
{	.iface = SNDRV_CTL_ELEM_IFACE_MIXER, .name = xname, \
	.info = snd_soc_info_volsw, .get = snd_soc_get_volsw,\
	.put = snd_soc_put_volsw, \
	.private_value = SOC_SINGLE_VALUE(reg, shift, max, invert, 0) }
#define SOC_SINGLE_RANGE(xname, xreg, xshift, xmin, xmax, xinvert) \
{	.iface = SNDRV_CTL_ELEM_IFACE_MIXER, .name = (xname),\
	.info = snd_soc_info_volsw_range, .get = snd_soc_get_volsw_range, \
	.put = snd_soc_put_volsw_range, \
	.private_value = (unsigned long)&(struct soc_mixer_control) \
		{.reg = xreg, .rreg = xreg, .shift = xshift, \
		 .rshift = xshift,  .min = xmin, .max = xmax, \
		 .platform_max = xmax, .invert = xinvert} }
#define SOC_SINGLE_TLV(xname, reg, shift, max, invert, tlv_array) \
{	.iface = SNDRV_CTL_ELEM_IFACE_MIXER, .name = xname, \
	.access = SNDRV_CTL_ELEM_ACCESS_TLV_READ |\
		 SNDRV_CTL_ELEM_ACCESS_READWRITE,\
	.tlv.p = (tlv_array), \
	.info = snd_soc_info_volsw, .get = snd_soc_get_volsw,\
	.put = snd_soc_put_volsw, \
	.private_value = SOC_SINGLE_VALUE(reg, shift, max, invert, 0) }
#define SOC_SINGLE_SX_TLV(xname, xreg, xshift, xmin, xmax, tlv_array) \
{       .iface = SNDRV_CTL_ELEM_IFACE_MIXER, .name = xname, \
	.access = SNDRV_CTL_ELEM_ACCESS_TLV_READ | \
	SNDRV_CTL_ELEM_ACCESS_READWRITE, \
	.tlv.p  = (tlv_array),\
	.info = snd_soc_info_volsw_sx, \
	.get = snd_soc_get_volsw_sx,\
	.put = snd_soc_put_volsw_sx, \
	.private_value = (unsigned long)&(struct soc_mixer_control) \
		{.reg = xreg, .rreg = xreg, \
		.shift = xshift, .rshift = xshift, \
		.max = xmax, .min = xmin} }
#define SOC_SINGLE_RANGE_TLV(xname, xreg, xshift, xmin, xmax, xinvert, tlv_array) \
{	.iface = SNDRV_CTL_ELEM_IFACE_MIXER, .name = (xname),\
	.access = SNDRV_CTL_ELEM_ACCESS_TLV_READ |\
		 SNDRV_CTL_ELEM_ACCESS_READWRITE,\
	.tlv.p = (tlv_array), \
	.info = snd_soc_info_volsw_range, \
	.get = snd_soc_get_volsw_range, .put = snd_soc_put_volsw_range, \
	.private_value = (unsigned long)&(struct soc_mixer_control) \
		{.reg = xreg, .rreg = xreg, .shift = xshift, \
		 .rshift = xshift, .min = xmin, .max = xmax, \
		 .platform_max = xmax, .invert = xinvert} }
#define SOC_DOUBLE(xname, reg, shift_left, shift_right, max, invert) \
{	.iface = SNDRV_CTL_ELEM_IFACE_MIXER, .name = (xname),\
	.info = snd_soc_info_volsw, .get = snd_soc_get_volsw, \
	.put = snd_soc_put_volsw, \
	.private_value = SOC_DOUBLE_VALUE(reg, shift_left, shift_right, \
					  max, invert, 0) }
#define SOC_DOUBLE_STS(xname, reg, shift_left, shift_right, max, invert) \
{									\
	.iface = SNDRV_CTL_ELEM_IFACE_MIXER, .name = (xname),		\
	.info = snd_soc_info_volsw, .get = snd_soc_get_volsw,		\
	.access = SNDRV_CTL_ELEM_ACCESS_READ |				\
		SNDRV_CTL_ELEM_ACCESS_VOLATILE,				\
	.private_value = SOC_DOUBLE_VALUE(reg, shift_left, shift_right,	\
					  max, invert, 0) }
#define SOC_DOUBLE_R(xname, reg_left, reg_right, xshift, xmax, xinvert) \
{	.iface = SNDRV_CTL_ELEM_IFACE_MIXER, .name = (xname), \
	.info = snd_soc_info_volsw, \
	.get = snd_soc_get_volsw, .put = snd_soc_put_volsw, \
	.private_value = SOC_DOUBLE_R_VALUE(reg_left, reg_right, xshift, \
					    xmax, xinvert) }
#define SOC_DOUBLE_R_RANGE(xname, reg_left, reg_right, xshift, xmin, \
			   xmax, xinvert)		\
{	.iface = SNDRV_CTL_ELEM_IFACE_MIXER, .name = (xname),\
	.info = snd_soc_info_volsw_range, \
	.get = snd_soc_get_volsw_range, .put = snd_soc_put_volsw_range, \
	.private_value = SOC_DOUBLE_R_RANGE_VALUE(reg_left, reg_right, \
					    xshift, xmin, xmax, xinvert) }
#define SOC_DOUBLE_TLV(xname, reg, shift_left, shift_right, max, invert, tlv_array) \
{	.iface = SNDRV_CTL_ELEM_IFACE_MIXER, .name = (xname),\
	.access = SNDRV_CTL_ELEM_ACCESS_TLV_READ |\
		 SNDRV_CTL_ELEM_ACCESS_READWRITE,\
	.tlv.p = (tlv_array), \
	.info = snd_soc_info_volsw, .get = snd_soc_get_volsw, \
	.put = snd_soc_put_volsw, \
	.private_value = SOC_DOUBLE_VALUE(reg, shift_left, shift_right, \
					  max, invert, 0) }
#define SOC_DOUBLE_R_TLV(xname, reg_left, reg_right, xshift, xmax, xinvert, tlv_array) \
{	.iface = SNDRV_CTL_ELEM_IFACE_MIXER, .name = (xname),\
	.access = SNDRV_CTL_ELEM_ACCESS_TLV_READ |\
		 SNDRV_CTL_ELEM_ACCESS_READWRITE,\
	.tlv.p = (tlv_array), \
	.info = snd_soc_info_volsw, \
	.get = snd_soc_get_volsw, .put = snd_soc_put_volsw, \
	.private_value = SOC_DOUBLE_R_VALUE(reg_left, reg_right, xshift, \
					    xmax, xinvert) }
#define SOC_DOUBLE_R_RANGE_TLV(xname, reg_left, reg_right, xshift, xmin, \
			       xmax, xinvert, tlv_array)		\
{	.iface = SNDRV_CTL_ELEM_IFACE_MIXER, .name = (xname),\
	.access = SNDRV_CTL_ELEM_ACCESS_TLV_READ |\
		 SNDRV_CTL_ELEM_ACCESS_READWRITE,\
	.tlv.p = (tlv_array), \
	.info = snd_soc_info_volsw_range, \
	.get = snd_soc_get_volsw_range, .put = snd_soc_put_volsw_range, \
	.private_value = SOC_DOUBLE_R_RANGE_VALUE(reg_left, reg_right, \
					    xshift, xmin, xmax, xinvert) }
#define SOC_DOUBLE_R_SX_TLV(xname, xreg, xrreg, xshift, xmin, xmax, tlv_array) \
{       .iface = SNDRV_CTL_ELEM_IFACE_MIXER, .name = (xname), \
	.access = SNDRV_CTL_ELEM_ACCESS_TLV_READ | \
	SNDRV_CTL_ELEM_ACCESS_READWRITE, \
	.tlv.p  = (tlv_array), \
	.info = snd_soc_info_volsw_sx, \
	.get = snd_soc_get_volsw_sx, \
	.put = snd_soc_put_volsw_sx, \
	.private_value = (unsigned long)&(struct soc_mixer_control) \
		{.reg = xreg, .rreg = xrreg, \
		.shift = xshift, .rshift = xshift, \
		.max = xmax, .min = xmin} }
#define SOC_DOUBLE_R_S_TLV(xname, reg_left, reg_right, xshift, xmin, xmax, xsign_bit, xinvert, tlv_array) \
{	.iface = SNDRV_CTL_ELEM_IFACE_MIXER, .name = (xname),\
	.access = SNDRV_CTL_ELEM_ACCESS_TLV_READ |\
		 SNDRV_CTL_ELEM_ACCESS_READWRITE,\
	.tlv.p = (tlv_array), \
	.info = snd_soc_info_volsw, \
	.get = snd_soc_get_volsw, .put = snd_soc_put_volsw, \
	.private_value = SOC_DOUBLE_R_S_VALUE(reg_left, reg_right, xshift, \
					    xmin, xmax, xsign_bit, xinvert) }
#define SOC_SINGLE_S8_TLV(xname, xreg, xmin, xmax, tlv_array) \
{	.iface  = SNDRV_CTL_ELEM_IFACE_MIXER, .name = (xname), \
	.access = SNDRV_CTL_ELEM_ACCESS_TLV_READ | \
		  SNDRV_CTL_ELEM_ACCESS_READWRITE, \
	.tlv.p  = (tlv_array), \
	.info = snd_soc_info_volsw, .get = snd_soc_get_volsw,\
	.put = snd_soc_put_volsw, \
	.private_value = (unsigned long)&(struct soc_mixer_control) \
	{.reg = xreg, .rreg = xreg,  \
	 .min = xmin, .max = xmax, .platform_max = xmax, \
	.sign_bit = 7,} }
#define SOC_DOUBLE_S8_TLV(xname, xreg, xmin, xmax, tlv_array) \
{	.iface  = SNDRV_CTL_ELEM_IFACE_MIXER, .name = (xname), \
	.access = SNDRV_CTL_ELEM_ACCESS_TLV_READ | \
		  SNDRV_CTL_ELEM_ACCESS_READWRITE, \
	.tlv.p  = (tlv_array), \
	.info = snd_soc_info_volsw, .get = snd_soc_get_volsw,\
	.put = snd_soc_put_volsw, \
	.private_value = SOC_DOUBLE_S_VALUE(xreg, 0, 8, xmin, xmax, 7, 0, 0) }
#define SOC_ENUM_DOUBLE(xreg, xshift_l, xshift_r, xitems, xtexts) \
{	.reg = xreg, .shift_l = xshift_l, .shift_r = xshift_r, \
	.items = xitems, .texts = xtexts, \
	.mask = xitems ? roundup_pow_of_two(xitems) - 1 : 0}
#define SOC_ENUM_SINGLE(xreg, xshift, xitems, xtexts) \
	SOC_ENUM_DOUBLE(xreg, xshift, xshift, xitems, xtexts)
#define SOC_ENUM_SINGLE_EXT(xitems, xtexts) \
{	.items = xitems, .texts = xtexts }
#define SOC_VALUE_ENUM_DOUBLE(xreg, xshift_l, xshift_r, xmask, xitems, xtexts, xvalues) \
{	.reg = xreg, .shift_l = xshift_l, .shift_r = xshift_r, \
	.mask = xmask, .items = xitems, .texts = xtexts, .values = xvalues}
#define SOC_VALUE_ENUM_SINGLE(xreg, xshift, xmask, xitems, xtexts, xvalues) \
	SOC_VALUE_ENUM_DOUBLE(xreg, xshift, xshift, xmask, xitems, xtexts, xvalues)
#define SOC_VALUE_ENUM_SINGLE_AUTODISABLE(xreg, xshift, xmask, xitems, xtexts, xvalues) \
{	.reg = xreg, .shift_l = xshift, .shift_r = xshift, \
	.mask = xmask, .items = xitems, .texts = xtexts, \
	.values = xvalues, .autodisable = 1}
#define SOC_ENUM_SINGLE_VIRT(xitems, xtexts) \
	SOC_ENUM_SINGLE(SND_SOC_NOPM, 0, xitems, xtexts)
#define SOC_ENUM(xname, xenum) \
{	.iface = SNDRV_CTL_ELEM_IFACE_MIXER, .name = xname,\
	.info = snd_soc_info_enum_double, \
	.get = snd_soc_get_enum_double, .put = snd_soc_put_enum_double, \
	.private_value = (unsigned long)&xenum }
#define SOC_SINGLE_EXT(xname, xreg, xshift, xmax, xinvert,\
	 xhandler_get, xhandler_put) \
{	.iface = SNDRV_CTL_ELEM_IFACE_MIXER, .name = xname, \
	.info = snd_soc_info_volsw, \
	.get = xhandler_get, .put = xhandler_put, \
	.private_value = SOC_SINGLE_VALUE(xreg, xshift, xmax, xinvert, 0) }
#define SOC_DOUBLE_EXT(xname, reg, shift_left, shift_right, max, invert,\
	 xhandler_get, xhandler_put) \
{	.iface = SNDRV_CTL_ELEM_IFACE_MIXER, .name = (xname),\
	.info = snd_soc_info_volsw, \
	.get = xhandler_get, .put = xhandler_put, \
	.private_value = \
		SOC_DOUBLE_VALUE(reg, shift_left, shift_right, max, invert, 0) }
#define SOC_DOUBLE_R_EXT(xname, reg_left, reg_right, xshift, xmax, xinvert,\
	 xhandler_get, xhandler_put) \
{	.iface = SNDRV_CTL_ELEM_IFACE_MIXER, .name = (xname), \
	.info = snd_soc_info_volsw, \
	.get = xhandler_get, .put = xhandler_put, \
	.private_value = SOC_DOUBLE_R_VALUE(reg_left, reg_right, xshift, \
					    xmax, xinvert) }
#define SOC_SINGLE_EXT_TLV(xname, xreg, xshift, xmax, xinvert,\
	 xhandler_get, xhandler_put, tlv_array) \
{	.iface = SNDRV_CTL_ELEM_IFACE_MIXER, .name = xname, \
	.access = SNDRV_CTL_ELEM_ACCESS_TLV_READ |\
		 SNDRV_CTL_ELEM_ACCESS_READWRITE,\
	.tlv.p = (tlv_array), \
	.info = snd_soc_info_volsw, \
	.get = xhandler_get, .put = xhandler_put, \
	.private_value = SOC_SINGLE_VALUE(xreg, xshift, xmax, xinvert, 0) }
#define SOC_SINGLE_RANGE_EXT_TLV(xname, xreg, xshift, xmin, xmax, xinvert, \
				 xhandler_get, xhandler_put, tlv_array) \
{	.iface = SNDRV_CTL_ELEM_IFACE_MIXER, .name = (xname),\
	.access = SNDRV_CTL_ELEM_ACCESS_TLV_READ |\
		 SNDRV_CTL_ELEM_ACCESS_READWRITE,\
	.tlv.p = (tlv_array), \
	.info = snd_soc_info_volsw_range, \
	.get = xhandler_get, .put = xhandler_put, \
	.private_value = (unsigned long)&(struct soc_mixer_control) \
		{.reg = xreg, .rreg = xreg, .shift = xshift, \
		 .rshift = xshift, .min = xmin, .max = xmax, \
		 .platform_max = xmax, .invert = xinvert} }
#define SOC_DOUBLE_EXT_TLV(xname, xreg, shift_left, shift_right, xmax, xinvert,\
	 xhandler_get, xhandler_put, tlv_array) \
{	.iface = SNDRV_CTL_ELEM_IFACE_MIXER, .name = (xname), \
	.access = SNDRV_CTL_ELEM_ACCESS_TLV_READ | \
		 SNDRV_CTL_ELEM_ACCESS_READWRITE, \
	.tlv.p = (tlv_array), \
	.info = snd_soc_info_volsw, \
	.get = xhandler_get, .put = xhandler_put, \
	.private_value = SOC_DOUBLE_VALUE(xreg, shift_left, shift_right, \
					  xmax, xinvert, 0) }
#define SOC_DOUBLE_R_EXT_TLV(xname, reg_left, reg_right, xshift, xmax, xinvert,\
	 xhandler_get, xhandler_put, tlv_array) \
{	.iface = SNDRV_CTL_ELEM_IFACE_MIXER, .name = (xname), \
	.access = SNDRV_CTL_ELEM_ACCESS_TLV_READ | \
		 SNDRV_CTL_ELEM_ACCESS_READWRITE, \
	.tlv.p = (tlv_array), \
	.info = snd_soc_info_volsw, \
	.get = xhandler_get, .put = xhandler_put, \
	.private_value = SOC_DOUBLE_R_VALUE(reg_left, reg_right, xshift, \
					    xmax, xinvert) }
#define SOC_SINGLE_BOOL_EXT(xname, xdata, xhandler_get, xhandler_put) \
{	.iface = SNDRV_CTL_ELEM_IFACE_MIXER, .name = xname, \
	.info = snd_soc_info_bool_ext, \
	.get = xhandler_get, .put = xhandler_put, \
	.private_value = xdata }
#define SOC_ENUM_EXT(xname, xenum, xhandler_get, xhandler_put) \
{	.iface = SNDRV_CTL_ELEM_IFACE_MIXER, .name = xname, \
	.info = snd_soc_info_enum_double, \
	.get = xhandler_get, .put = xhandler_put, \
	.private_value = (unsigned long)&xenum }
#define SOC_VALUE_ENUM_EXT(xname, xenum, xhandler_get, xhandler_put) \
	SOC_ENUM_EXT(xname, xenum, xhandler_get, xhandler_put)

#define SND_SOC_BYTES(xname, xbase, xregs)		      \
{	.iface = SNDRV_CTL_ELEM_IFACE_MIXER, .name = xname,   \
	.info = snd_soc_bytes_info, .get = snd_soc_bytes_get, \
	.put = snd_soc_bytes_put, .private_value =	      \
		((unsigned long)&(struct soc_bytes)           \
		{.base = xbase, .num_regs = xregs }) }

#define SND_SOC_BYTES_MASK(xname, xbase, xregs, xmask)	      \
{	.iface = SNDRV_CTL_ELEM_IFACE_MIXER, .name = xname,   \
	.info = snd_soc_bytes_info, .get = snd_soc_bytes_get, \
	.put = snd_soc_bytes_put, .private_value =	      \
		((unsigned long)&(struct soc_bytes)           \
		{.base = xbase, .num_regs = xregs,	      \
		 .mask = xmask }) }

/*
 * SND_SOC_BYTES_EXT is deprecated, please USE SND_SOC_BYTES_TLV instead
 */
#define SND_SOC_BYTES_EXT(xname, xcount, xhandler_get, xhandler_put) \
{	.iface = SNDRV_CTL_ELEM_IFACE_MIXER, .name = xname, \
	.info = snd_soc_bytes_info_ext, \
	.get = xhandler_get, .put = xhandler_put, \
	.private_value = (unsigned long)&(struct soc_bytes_ext) \
		{.max = xcount} }
#define SND_SOC_BYTES_TLV(xname, xcount, xhandler_get, xhandler_put) \
{	.iface = SNDRV_CTL_ELEM_IFACE_MIXER, .name = xname, \
	.access = SNDRV_CTL_ELEM_ACCESS_TLV_READWRITE | \
		  SNDRV_CTL_ELEM_ACCESS_TLV_CALLBACK, \
	.tlv.c = (snd_soc_bytes_tlv_callback), \
	.info = snd_soc_bytes_info_ext, \
	.private_value = (unsigned long)&(struct soc_bytes_ext) \
		{.max = xcount, .get = xhandler_get, .put = xhandler_put, } }
#define SOC_SINGLE_XR_SX(xname, xregbase, xregcount, xnbits, \
		xmin, xmax, xinvert) \
{	.iface = SNDRV_CTL_ELEM_IFACE_MIXER, .name = (xname), \
	.info = snd_soc_info_xr_sx, .get = snd_soc_get_xr_sx, \
	.put = snd_soc_put_xr_sx, \
	.private_value = (unsigned long)&(struct soc_mreg_control) \
		{.regbase = xregbase, .regcount = xregcount, .nbits = xnbits, \
		.invert = xinvert, .min = xmin, .max = xmax} }

#define SOC_SINGLE_STROBE(xname, xreg, xshift, xinvert) \
	SOC_SINGLE_EXT(xname, xreg, xshift, 1, xinvert, \
		snd_soc_get_strobe, snd_soc_put_strobe)

/*
 * Simplified versions of above macros, declaring a struct and calculating
 * ARRAY_SIZE internally
 */
#define SOC_ENUM_DOUBLE_DECL(name, xreg, xshift_l, xshift_r, xtexts) \
	const struct soc_enum name = SOC_ENUM_DOUBLE(xreg, xshift_l, xshift_r, \
						ARRAY_SIZE(xtexts), xtexts)
#define SOC_ENUM_SINGLE_DECL(name, xreg, xshift, xtexts) \
	SOC_ENUM_DOUBLE_DECL(name, xreg, xshift, xshift, xtexts)
#define SOC_ENUM_SINGLE_EXT_DECL(name, xtexts) \
	const struct soc_enum name = SOC_ENUM_SINGLE_EXT(ARRAY_SIZE(xtexts), xtexts)
#define SOC_VALUE_ENUM_DOUBLE_DECL(name, xreg, xshift_l, xshift_r, xmask, xtexts, xvalues) \
	const struct soc_enum name = SOC_VALUE_ENUM_DOUBLE(xreg, xshift_l, xshift_r, xmask, \
							ARRAY_SIZE(xtexts), xtexts, xvalues)
#define SOC_VALUE_ENUM_SINGLE_DECL(name, xreg, xshift, xmask, xtexts, xvalues) \
	SOC_VALUE_ENUM_DOUBLE_DECL(name, xreg, xshift, xshift, xmask, xtexts, xvalues)

#define SOC_VALUE_ENUM_SINGLE_AUTODISABLE_DECL(name, xreg, xshift, xmask, xtexts, xvalues) \
	const struct soc_enum name = SOC_VALUE_ENUM_SINGLE_AUTODISABLE(xreg, \
		xshift, xmask, ARRAY_SIZE(xtexts), xtexts, xvalues)

#define SOC_ENUM_SINGLE_VIRT_DECL(name, xtexts) \
	const struct soc_enum name = SOC_ENUM_SINGLE_VIRT(ARRAY_SIZE(xtexts), xtexts)

/*
 * Component probe and remove ordering levels for components with runtime
 * dependencies.
 */
#define SND_SOC_COMP_ORDER_FIRST		-2
#define SND_SOC_COMP_ORDER_EARLY		-1
#define SND_SOC_COMP_ORDER_NORMAL		0
#define SND_SOC_COMP_ORDER_LATE		1
#define SND_SOC_COMP_ORDER_LAST		2

/*
 * Bias levels
 *
 * @ON:      Bias is fully on for audio playback and capture operations.
 * @PREPARE: Prepare for audio operations. Called before DAPM switching for
 *           stream start and stop operations.
 * @STANDBY: Low power standby state when no playback/capture operations are
 *           in progress. NOTE: The transition time between STANDBY and ON
 *           should be as fast as possible and no longer than 10ms.
 * @OFF:     Power Off. No restrictions on transition times.
 */
enum snd_soc_bias_level {
	SND_SOC_BIAS_OFF = 0,
	SND_SOC_BIAS_STANDBY = 1,
	SND_SOC_BIAS_PREPARE = 2,
	SND_SOC_BIAS_ON = 3,
};

struct device_node;
struct snd_jack;
struct snd_soc_card;
struct snd_soc_pcm_stream;
struct snd_soc_ops;
struct snd_soc_pcm_runtime;
struct snd_soc_dai;
struct snd_soc_dai_driver;
struct snd_soc_platform;
struct snd_soc_dai_link;
struct snd_soc_platform_driver;
struct snd_soc_codec;
struct snd_soc_codec_driver;
struct snd_soc_component;
struct snd_soc_component_driver;
struct soc_enum;
struct snd_soc_jack;
struct snd_soc_jack_zone;
struct snd_soc_jack_pin;
#include <sound/soc-dapm.h>
#include <sound/soc-dpcm.h>
#include <sound/soc-topology.h>

struct snd_soc_jack_gpio;

typedef int (*hw_write_t)(void *,const char* ,int);

enum snd_soc_pcm_subclass {
	SND_SOC_PCM_CLASS_PCM	= 0,
	SND_SOC_PCM_CLASS_BE	= 1,
};

enum snd_soc_card_subclass {
	SND_SOC_CARD_CLASS_INIT		= 0,
	SND_SOC_CARD_CLASS_RUNTIME	= 1,
};

int snd_soc_codec_set_sysclk(struct snd_soc_codec *codec, int clk_id,
			     int source, unsigned int freq, int dir);
int snd_soc_codec_set_pll(struct snd_soc_codec *codec, int pll_id, int source,
			  unsigned int freq_in, unsigned int freq_out);
int snd_soc_codec_set_jack(struct snd_soc_codec *codec,
			   struct snd_soc_jack *jack, void *data);

int snd_soc_register_card(struct snd_soc_card *card);
int snd_soc_unregister_card(struct snd_soc_card *card);
int devm_snd_soc_register_card(struct device *dev, struct snd_soc_card *card);
#ifdef CONFIG_PM_SLEEP
int snd_soc_suspend(struct device *dev);
int snd_soc_resume(struct device *dev);
#else
static inline int snd_soc_suspend(struct device *dev)
{
	return 0;
}

static inline int snd_soc_resume(struct device *dev)
{
	return 0;
}
#endif
int snd_soc_poweroff(struct device *dev);
int snd_soc_register_platform(struct device *dev,
		const struct snd_soc_platform_driver *platform_drv);
int devm_snd_soc_register_platform(struct device *dev,
		const struct snd_soc_platform_driver *platform_drv);
void snd_soc_unregister_platform(struct device *dev);
int snd_soc_add_platform(struct device *dev, struct snd_soc_platform *platform,
		const struct snd_soc_platform_driver *platform_drv);
void snd_soc_remove_platform(struct snd_soc_platform *platform);
struct snd_soc_platform *snd_soc_lookup_platform(struct device *dev);
int snd_soc_register_codec(struct device *dev,
		const struct snd_soc_codec_driver *codec_drv,
		struct snd_soc_dai_driver *dai_drv, int num_dai);
void snd_soc_unregister_codec(struct device *dev);
int snd_soc_add_component(struct device *dev,
		struct snd_soc_component *component,
		const struct snd_soc_component_driver *component_driver,
		struct snd_soc_dai_driver *dai_drv,
		int num_dai);
int snd_soc_register_component(struct device *dev,
			 const struct snd_soc_component_driver *component_driver,
			 struct snd_soc_dai_driver *dai_drv, int num_dai);
int devm_snd_soc_register_component(struct device *dev,
			 const struct snd_soc_component_driver *component_driver,
			 struct snd_soc_dai_driver *dai_drv, int num_dai);
void snd_soc_unregister_component(struct device *dev);
struct snd_soc_component *snd_soc_lookup_component(struct device *dev,
						   const char *driver_name);
int snd_soc_cache_init(struct snd_soc_codec *codec);
int snd_soc_cache_exit(struct snd_soc_codec *codec);

int snd_soc_platform_read(struct snd_soc_platform *platform,
					unsigned int reg);
int snd_soc_platform_write(struct snd_soc_platform *platform,
					unsigned int reg, unsigned int val);
int soc_new_pcm(struct snd_soc_pcm_runtime *rtd, int num);
#ifdef CONFIG_SND_SOC_COMPRESS
int snd_soc_new_compress(struct snd_soc_pcm_runtime *rtd, int num);
#endif

void snd_soc_disconnect_sync(struct device *dev);

struct snd_pcm_substream *snd_soc_get_dai_substream(struct snd_soc_card *card,
		const char *dai_link, int stream);
struct snd_soc_pcm_runtime *snd_soc_get_pcm_runtime(struct snd_soc_card *card,
		const char *dai_link);

bool snd_soc_runtime_ignore_pmdown_time(struct snd_soc_pcm_runtime *rtd);
void snd_soc_runtime_activate(struct snd_soc_pcm_runtime *rtd, int stream);
void snd_soc_runtime_deactivate(struct snd_soc_pcm_runtime *rtd, int stream);

int snd_soc_runtime_set_dai_fmt(struct snd_soc_pcm_runtime *rtd,
	unsigned int dai_fmt);

#ifdef CONFIG_DMI
int snd_soc_set_dmi_name(struct snd_soc_card *card, const char *flavour);
#else
static inline int snd_soc_set_dmi_name(struct snd_soc_card *card,
				       const char *flavour)
{
	return 0;
}
#endif

/* Utility functions to get clock rates from various things */
int snd_soc_calc_frame_size(int sample_size, int channels, int tdm_slots);
int snd_soc_params_to_frame_size(struct snd_pcm_hw_params *params);
int snd_soc_calc_bclk(int fs, int sample_size, int channels, int tdm_slots);
int snd_soc_params_to_bclk(struct snd_pcm_hw_params *parms);

/* set runtime hw params */
int snd_soc_set_runtime_hwparams(struct snd_pcm_substream *substream,
	const struct snd_pcm_hardware *hw);

int soc_dai_hw_params(struct snd_pcm_substream *substream,
		      struct snd_pcm_hw_params *params,
		      struct snd_soc_dai *dai);

/* Jack reporting */
int snd_soc_card_jack_new(struct snd_soc_card *card, const char *id, int type,
	struct snd_soc_jack *jack, struct snd_soc_jack_pin *pins,
	unsigned int num_pins);

void snd_soc_jack_report(struct snd_soc_jack *jack, int status, int mask);
int snd_soc_jack_add_pins(struct snd_soc_jack *jack, int count,
			  struct snd_soc_jack_pin *pins);
void snd_soc_jack_notifier_register(struct snd_soc_jack *jack,
				    struct notifier_block *nb);
void snd_soc_jack_notifier_unregister(struct snd_soc_jack *jack,
				      struct notifier_block *nb);
int snd_soc_jack_add_zones(struct snd_soc_jack *jack, int count,
			  struct snd_soc_jack_zone *zones);
int snd_soc_jack_get_type(struct snd_soc_jack *jack, int micbias_voltage);
#ifdef CONFIG_GPIOLIB
int snd_soc_jack_add_gpios(struct snd_soc_jack *jack, int count,
			struct snd_soc_jack_gpio *gpios);
int snd_soc_jack_add_gpiods(struct device *gpiod_dev,
			    struct snd_soc_jack *jack,
			    int count, struct snd_soc_jack_gpio *gpios);
void snd_soc_jack_free_gpios(struct snd_soc_jack *jack, int count,
			struct snd_soc_jack_gpio *gpios);
#else
static inline int snd_soc_jack_add_gpios(struct snd_soc_jack *jack, int count,
					 struct snd_soc_jack_gpio *gpios)
{
	return 0;
}

static inline int snd_soc_jack_add_gpiods(struct device *gpiod_dev,
					  struct snd_soc_jack *jack,
					  int count,
					  struct snd_soc_jack_gpio *gpios)
{
	return 0;
}

static inline void snd_soc_jack_free_gpios(struct snd_soc_jack *jack, int count,
					   struct snd_soc_jack_gpio *gpios)
{
}
#endif

/* codec register bit access */
int snd_soc_update_bits(struct snd_soc_codec *codec, unsigned int reg,
				unsigned int mask, unsigned int value);
int snd_soc_update_bits_locked(struct snd_soc_codec *codec,
			       unsigned int reg, unsigned int mask,
			       unsigned int value);
int snd_soc_test_bits(struct snd_soc_codec *codec, unsigned int reg,
				unsigned int mask, unsigned int value);

#ifdef CONFIG_SND_SOC_AC97_BUS
struct snd_ac97 *snd_soc_alloc_ac97_codec(struct snd_soc_codec *codec);
struct snd_ac97 *snd_soc_new_ac97_codec(struct snd_soc_codec *codec,
	unsigned int id, unsigned int id_mask);
void snd_soc_free_ac97_codec(struct snd_ac97 *ac97);

int snd_soc_set_ac97_ops(struct snd_ac97_bus_ops *ops);
int snd_soc_set_ac97_ops_of_reset(struct snd_ac97_bus_ops *ops,
		struct platform_device *pdev);

extern struct snd_ac97_bus_ops *soc_ac97_ops;
#else
static inline int snd_soc_set_ac97_ops_of_reset(struct snd_ac97_bus_ops *ops,
	struct platform_device *pdev)
{
	return 0;
}

static inline int snd_soc_set_ac97_ops(struct snd_ac97_bus_ops *ops)
{
	return 0;
}
#endif

/*
 *Controls
 */
struct snd_kcontrol *snd_soc_cnew(const struct snd_kcontrol_new *_template,
				  void *data, const char *long_name,
				  const char *prefix);
struct snd_kcontrol *snd_soc_card_get_kcontrol(struct snd_soc_card *soc_card,
					       const char *name);
int snd_soc_add_component_controls(struct snd_soc_component *component,
	const struct snd_kcontrol_new *controls, unsigned int num_controls);
int snd_soc_add_codec_controls(struct snd_soc_codec *codec,
	const struct snd_kcontrol_new *controls, unsigned int num_controls);
int snd_soc_add_platform_controls(struct snd_soc_platform *platform,
	const struct snd_kcontrol_new *controls, unsigned int num_controls);
int snd_soc_add_card_controls(struct snd_soc_card *soc_card,
	const struct snd_kcontrol_new *controls, int num_controls);
int snd_soc_add_dai_controls(struct snd_soc_dai *dai,
	const struct snd_kcontrol_new *controls, int num_controls);
int snd_soc_info_enum_double(struct snd_kcontrol *kcontrol,
	struct snd_ctl_elem_info *uinfo);
int snd_soc_get_enum_double(struct snd_kcontrol *kcontrol,
	struct snd_ctl_elem_value *ucontrol);
int snd_soc_put_enum_double(struct snd_kcontrol *kcontrol,
	struct snd_ctl_elem_value *ucontrol);
int snd_soc_info_volsw(struct snd_kcontrol *kcontrol,
	struct snd_ctl_elem_info *uinfo);
int snd_soc_info_volsw_sx(struct snd_kcontrol *kcontrol,
			  struct snd_ctl_elem_info *uinfo);
#define snd_soc_info_bool_ext		snd_ctl_boolean_mono_info
int snd_soc_get_volsw(struct snd_kcontrol *kcontrol,
	struct snd_ctl_elem_value *ucontrol);
int snd_soc_put_volsw(struct snd_kcontrol *kcontrol,
	struct snd_ctl_elem_value *ucontrol);
#define snd_soc_get_volsw_2r snd_soc_get_volsw
#define snd_soc_put_volsw_2r snd_soc_put_volsw
int snd_soc_get_volsw_sx(struct snd_kcontrol *kcontrol,
	struct snd_ctl_elem_value *ucontrol);
int snd_soc_put_volsw_sx(struct snd_kcontrol *kcontrol,
	struct snd_ctl_elem_value *ucontrol);
int snd_soc_info_volsw_range(struct snd_kcontrol *kcontrol,
	struct snd_ctl_elem_info *uinfo);
int snd_soc_put_volsw_range(struct snd_kcontrol *kcontrol,
	struct snd_ctl_elem_value *ucontrol);
int snd_soc_get_volsw_range(struct snd_kcontrol *kcontrol,
	struct snd_ctl_elem_value *ucontrol);
int snd_soc_limit_volume(struct snd_soc_card *card,
	const char *name, int max);
int snd_soc_bytes_info(struct snd_kcontrol *kcontrol,
		       struct snd_ctl_elem_info *uinfo);
int snd_soc_bytes_get(struct snd_kcontrol *kcontrol,
		      struct snd_ctl_elem_value *ucontrol);
int snd_soc_bytes_put(struct snd_kcontrol *kcontrol,
		      struct snd_ctl_elem_value *ucontrol);
int snd_soc_bytes_info_ext(struct snd_kcontrol *kcontrol,
	struct snd_ctl_elem_info *ucontrol);
int snd_soc_bytes_tlv_callback(struct snd_kcontrol *kcontrol, int op_flag,
	unsigned int size, unsigned int __user *tlv);
int snd_soc_info_xr_sx(struct snd_kcontrol *kcontrol,
	struct snd_ctl_elem_info *uinfo);
int snd_soc_get_xr_sx(struct snd_kcontrol *kcontrol,
	struct snd_ctl_elem_value *ucontrol);
int snd_soc_put_xr_sx(struct snd_kcontrol *kcontrol,
	struct snd_ctl_elem_value *ucontrol);
int snd_soc_get_strobe(struct snd_kcontrol *kcontrol,
	struct snd_ctl_elem_value *ucontrol);
int snd_soc_put_strobe(struct snd_kcontrol *kcontrol,
	struct snd_ctl_elem_value *ucontrol);

/**
 * struct snd_soc_jack_pin - Describes a pin to update based on jack detection
 *
 * @pin:    name of the pin to update
 * @mask:   bits to check for in reported jack status
 * @invert: if non-zero then pin is enabled when status is not reported
 * @list:   internal list entry
 */
struct snd_soc_jack_pin {
	struct list_head list;
	const char *pin;
	int mask;
	bool invert;
};

/**
 * struct snd_soc_jack_zone - Describes voltage zones of jack detection
 *
 * @min_mv: start voltage in mv
 * @max_mv: end voltage in mv
 * @jack_type: type of jack that is expected for this voltage
 * @debounce_time: debounce_time for jack, codec driver should wait for this
 *		duration before reading the adc for voltages
 * @list:   internal list entry
 */
struct snd_soc_jack_zone {
	unsigned int min_mv;
	unsigned int max_mv;
	unsigned int jack_type;
	unsigned int debounce_time;
	struct list_head list;
};

/**
 * struct snd_soc_jack_gpio - Describes a gpio pin for jack detection
 *
 * @gpio:         legacy gpio number
 * @idx:          gpio descriptor index within the function of the GPIO
 *                consumer device
 * @gpiod_dev:    GPIO consumer device
 * @name:         gpio name. Also as connection ID for the GPIO consumer
 *                device function name lookup
 * @report:       value to report when jack detected
 * @invert:       report presence in low state
 * @debounce_time: debounce time in ms
 * @wake:	  enable as wake source
 * @jack_status_check: callback function which overrides the detection
 *		       to provide more complex checks (eg, reading an
 *		       ADC).
 */
struct snd_soc_jack_gpio {
	unsigned int gpio;
	unsigned int idx;
	struct device *gpiod_dev;
	const char *name;
	int report;
	int invert;
	int debounce_time;
	bool wake;

	/* private: */
	struct snd_soc_jack *jack;
	struct delayed_work work;
	struct notifier_block pm_notifier;
	struct gpio_desc *desc;

	void *data;
	/* public: */
	int (*jack_status_check)(void *data);
};

struct snd_soc_jack {
	struct mutex mutex;
	struct snd_jack *jack;
	struct snd_soc_card *card;
	struct list_head pins;
	int status;
	struct blocking_notifier_head notifier;
	struct list_head jack_zones;
};

/* SoC PCM stream information */
struct snd_soc_pcm_stream {
	const char *stream_name;
	u64 formats;			/* SNDRV_PCM_FMTBIT_* */
	unsigned int rates;		/* SNDRV_PCM_RATE_* */
	unsigned int rate_min;		/* min rate */
	unsigned int rate_max;		/* max rate */
	unsigned int channels_min;	/* min channels */
	unsigned int channels_max;	/* max channels */
	unsigned int sig_bits;		/* number of bits of content */
};

/* SoC audio ops */
struct snd_soc_ops {
	int (*startup)(struct snd_pcm_substream *);
	void (*shutdown)(struct snd_pcm_substream *);
	int (*hw_params)(struct snd_pcm_substream *, struct snd_pcm_hw_params *);
	int (*hw_free)(struct snd_pcm_substream *);
	int (*prepare)(struct snd_pcm_substream *);
	int (*trigger)(struct snd_pcm_substream *, int);
};

struct snd_soc_compr_ops {
	int (*startup)(struct snd_compr_stream *);
	void (*shutdown)(struct snd_compr_stream *);
	int (*set_params)(struct snd_compr_stream *);
	int (*trigger)(struct snd_compr_stream *);
};

/* component interface */
struct snd_soc_component_driver {
	const char *name;

	/* Default control and setup, added after probe() is run */
	const struct snd_kcontrol_new *controls;
	unsigned int num_controls;
	const struct snd_soc_dapm_widget *dapm_widgets;
	unsigned int num_dapm_widgets;
	const struct snd_soc_dapm_route *dapm_routes;
	unsigned int num_dapm_routes;

	int (*probe)(struct snd_soc_component *);
	void (*remove)(struct snd_soc_component *);
	int (*suspend)(struct snd_soc_component *);
	int (*resume)(struct snd_soc_component *);

<<<<<<< HEAD
=======
	unsigned int (*read)(struct snd_soc_component *, unsigned int);
	int (*write)(struct snd_soc_component *, unsigned int, unsigned int);

>>>>>>> 661e50bc
	/* pcm creation and destruction */
	int (*pcm_new)(struct snd_soc_pcm_runtime *);
	void (*pcm_free)(struct snd_pcm *);

	/* component wide operations */
	int (*set_sysclk)(struct snd_soc_component *component,
			  int clk_id, int source, unsigned int freq, int dir);
	int (*set_pll)(struct snd_soc_component *component, int pll_id,
		       int source, unsigned int freq_in, unsigned int freq_out);
	int (*set_jack)(struct snd_soc_component *component,
			struct snd_soc_jack *jack,  void *data);

	/* DT */
	int (*of_xlate_dai_name)(struct snd_soc_component *component,
				 struct of_phandle_args *args,
				 const char **dai_name);
	int (*of_xlate_dai_id)(struct snd_soc_component *comment,
			       struct device_node *endpoint);
	void (*seq_notifier)(struct snd_soc_component *, enum snd_soc_dapm_type,
		int subseq);
	int (*stream_event)(struct snd_soc_component *, int event);
	int (*set_bias_level)(struct snd_soc_component *component,
			      enum snd_soc_bias_level level);

	const struct snd_pcm_ops *ops;
	const struct snd_compr_ops *compr_ops;

	/* probe ordering - for components with runtime dependencies */
	int probe_order;
	int remove_order;

	/* bits */
	unsigned int idle_bias_on:1;
	unsigned int suspend_bias_off:1;
<<<<<<< HEAD
	unsigned int pmdown_time:1; /* care pmdown_time at stop */
=======
	unsigned int use_pmdown_time:1; /* care pmdown_time at stop */
>>>>>>> 661e50bc
	unsigned int endianness:1;
	unsigned int non_legacy_dai_naming:1;
};

struct snd_soc_component {
	const char *name;
	int id;
	const char *name_prefix;
	struct device *dev;
	struct snd_soc_card *card;

	unsigned int active;

	unsigned int ignore_pmdown_time:1; /* pmdown_time is ignored at stop */
	unsigned int registered_as_component:1;
	unsigned int suspended:1; /* is in suspend PM state */

	struct list_head list;
	struct list_head card_aux_list; /* for auxiliary bound components */
	struct list_head card_list;

	const struct snd_soc_component_driver *driver;

	struct list_head dai_list;
	int num_dai;

	int (*read)(struct snd_soc_component *, unsigned int, unsigned int *);
	int (*write)(struct snd_soc_component *, unsigned int, unsigned int);

	struct regmap *regmap;
	int val_bytes;

	struct mutex io_mutex;

	/* attached dynamic objects */
	struct list_head dobj_list;

#ifdef CONFIG_DEBUG_FS
	struct dentry *debugfs_root;
#endif

	/*
	* DO NOT use any of the fields below in drivers, they are temporary and
	* are going to be removed again soon. If you use them in driver code the
	* driver will be marked as BROKEN when these fields are removed.
	*/

	/* Don't use these, use snd_soc_component_get_dapm() */
	struct snd_soc_dapm_context dapm;

	struct snd_soc_codec *codec;

	int (*probe)(struct snd_soc_component *);
	void (*remove)(struct snd_soc_component *);
	int (*suspend)(struct snd_soc_component *);
	int (*resume)(struct snd_soc_component *);
	int (*pcm_new)(struct snd_soc_component *, struct snd_soc_pcm_runtime *);
	void (*pcm_free)(struct snd_soc_component *, struct snd_pcm *);

	int (*set_sysclk)(struct snd_soc_component *component,
			  int clk_id, int source, unsigned int freq, int dir);
	int (*set_pll)(struct snd_soc_component *component, int pll_id,
		       int source, unsigned int freq_in, unsigned int freq_out);
	int (*set_jack)(struct snd_soc_component *component,
			struct snd_soc_jack *jack,  void *data);
	int (*set_bias_level)(struct snd_soc_component *component,
			      enum snd_soc_bias_level level);

	/* machine specific init */
	int (*init)(struct snd_soc_component *component);

#ifdef CONFIG_DEBUG_FS
	void (*init_debugfs)(struct snd_soc_component *component);
	const char *debugfs_prefix;
#endif
};

struct snd_soc_rtdcom_list {
	struct snd_soc_component *component;
	struct list_head list; /* rtd::component_list */
};
struct snd_soc_component*
snd_soc_rtdcom_lookup(struct snd_soc_pcm_runtime *rtd,
		       const char *driver_name);
#define for_each_rtdcom(rtd, rtdcom) \
	list_for_each_entry(rtdcom, &(rtd)->component_list, list)
#define for_each_rtdcom_safe(rtd, rtdcom1, rtdcom2) \
	list_for_each_entry_safe(rtdcom1, rtdcom2, &(rtd)->component_list, list)

/* SoC Audio Codec device */
struct snd_soc_codec {
	struct device *dev;
	const struct snd_soc_codec_driver *driver;

	struct list_head list;

	/* runtime */
	unsigned int cache_init:1; /* codec cache has been initialized */

	/* codec IO */
	void *control_data; /* codec control (i2c/3wire) data */
	hw_write_t hw_write;
	void *reg_cache;

	/* component */
	struct snd_soc_component component;
};

/* codec driver */
struct snd_soc_codec_driver {

	/* driver ops */
	int (*probe)(struct snd_soc_codec *);
	int (*remove)(struct snd_soc_codec *);
	int (*suspend)(struct snd_soc_codec *);
	int (*resume)(struct snd_soc_codec *);
	struct snd_soc_component_driver component_driver;

	/* codec wide operations */
	int (*set_sysclk)(struct snd_soc_codec *codec,
			  int clk_id, int source, unsigned int freq, int dir);
	int (*set_pll)(struct snd_soc_codec *codec, int pll_id, int source,
		unsigned int freq_in, unsigned int freq_out);
	int (*set_jack)(struct snd_soc_codec *codec,
			struct snd_soc_jack *jack,  void *data);

	/* codec IO */
	struct regmap *(*get_regmap)(struct device *);
	unsigned int (*read)(struct snd_soc_codec *, unsigned int);
	int (*write)(struct snd_soc_codec *, unsigned int, unsigned int);
	unsigned int reg_cache_size;
	short reg_cache_step;
	short reg_word_size;
	const void *reg_cache_default;

	/* codec bias level */
	int (*set_bias_level)(struct snd_soc_codec *,
			      enum snd_soc_bias_level level);
	bool idle_bias_off;
	bool suspend_bias_off;

	void (*seq_notifier)(struct snd_soc_dapm_context *,
			     enum snd_soc_dapm_type, int);

	bool ignore_pmdown_time;  /* Doesn't benefit from pmdown delay */
};

/* SoC platform interface */
struct snd_soc_platform_driver {

	int (*probe)(struct snd_soc_platform *);
	int (*remove)(struct snd_soc_platform *);
	struct snd_soc_component_driver component_driver;

	/* pcm creation and destruction */
	int (*pcm_new)(struct snd_soc_pcm_runtime *);
	void (*pcm_free)(struct snd_pcm *);

	/* platform stream pcm ops */
	const struct snd_pcm_ops *ops;

	/* platform stream compress ops */
	const struct snd_compr_ops *compr_ops;
};

struct snd_soc_dai_link_component {
	const char *name;
	struct device_node *of_node;
	const char *dai_name;
};

struct snd_soc_platform {
	struct device *dev;
	const struct snd_soc_platform_driver *driver;

	struct list_head list;

	struct snd_soc_component component;
};

struct snd_soc_dai_link {
	/* config - must be set by machine driver */
	const char *name;			/* Codec name */
	const char *stream_name;		/* Stream name */
	/*
	 * You MAY specify the link's CPU-side device, either by device name,
	 * or by DT/OF node, but not both. If this information is omitted,
	 * the CPU-side DAI is matched using .cpu_dai_name only, which hence
	 * must be globally unique. These fields are currently typically used
	 * only for codec to codec links, or systems using device tree.
	 */
	const char *cpu_name;
	struct device_node *cpu_of_node;
	/*
	 * You MAY specify the DAI name of the CPU DAI. If this information is
	 * omitted, the CPU-side DAI is matched using .cpu_name/.cpu_of_node
	 * only, which only works well when that device exposes a single DAI.
	 */
	const char *cpu_dai_name;
	/*
	 * You MUST specify the link's codec, either by device name, or by
	 * DT/OF node, but not both.
	 */
	const char *codec_name;
	struct device_node *codec_of_node;
	/* You MUST specify the DAI name within the codec */
	const char *codec_dai_name;

	struct snd_soc_dai_link_component *codecs;
	unsigned int num_codecs;

	/*
	 * You MAY specify the link's platform/PCM/DMA driver, either by
	 * device name, or by DT/OF node, but not both. Some forms of link
	 * do not need a platform.
	 */
	const char *platform_name;
	struct device_node *platform_of_node;
	int id;	/* optional ID for machine driver link identification */

	const struct snd_soc_pcm_stream *params;
	unsigned int num_params;

	unsigned int dai_fmt;           /* format to set on init */

	enum snd_soc_dpcm_trigger trigger[2]; /* trigger type for DPCM */

	/* codec/machine specific init - e.g. add machine controls */
	int (*init)(struct snd_soc_pcm_runtime *rtd);

	/* optional hw_params re-writing for BE and FE sync */
	int (*be_hw_params_fixup)(struct snd_soc_pcm_runtime *rtd,
			struct snd_pcm_hw_params *params);

	/* machine stream operations */
	const struct snd_soc_ops *ops;
	const struct snd_soc_compr_ops *compr_ops;

	/* Mark this pcm with non atomic ops */
	bool nonatomic;

	/* For unidirectional dai links */
	unsigned int playback_only:1;
	unsigned int capture_only:1;

	/* Keep DAI active over suspend */
	unsigned int ignore_suspend:1;

	/* Symmetry requirements */
	unsigned int symmetric_rates:1;
	unsigned int symmetric_channels:1;
	unsigned int symmetric_samplebits:1;

	/* Do not create a PCM for this DAI link (Backend link) */
	unsigned int no_pcm:1;

	/* This DAI link can route to other DAI links at runtime (Frontend)*/
	unsigned int dynamic:1;

	/* DPCM capture and Playback support */
	unsigned int dpcm_capture:1;
	unsigned int dpcm_playback:1;

	/* DPCM used FE & BE merged format */
	unsigned int dpcm_merged_format:1;

	/* pmdown_time is ignored at stop */
	unsigned int ignore_pmdown_time:1;

	struct list_head list; /* DAI link list of the soc card */
	struct snd_soc_dobj dobj; /* For topology */
};

struct snd_soc_codec_conf {
	/*
	 * specify device either by device name, or by
	 * DT/OF node, but not both.
	 */
	const char *dev_name;
	struct device_node *of_node;

	/*
	 * optional map of kcontrol, widget and path name prefixes that are
	 * associated per device
	 */
	const char *name_prefix;
};

struct snd_soc_aux_dev {
	const char *name;		/* Codec name */

	/*
	 * specify multi-codec either by device name, or by
	 * DT/OF node, but not both.
	 */
	const char *codec_name;
	struct device_node *codec_of_node;

	/* codec/machine specific init - e.g. add machine controls */
	int (*init)(struct snd_soc_component *component);
};

/* SoC card */
struct snd_soc_card {
	const char *name;
	const char *long_name;
	const char *driver_name;
	char dmi_longname[80];

	struct device *dev;
	struct snd_card *snd_card;
	struct module *owner;

	struct mutex mutex;
	struct mutex dapm_mutex;

	bool instantiated;

	int (*probe)(struct snd_soc_card *card);
	int (*late_probe)(struct snd_soc_card *card);
	int (*remove)(struct snd_soc_card *card);

	/* the pre and post PM functions are used to do any PM work before and
	 * after the codec and DAI's do any PM work. */
	int (*suspend_pre)(struct snd_soc_card *card);
	int (*suspend_post)(struct snd_soc_card *card);
	int (*resume_pre)(struct snd_soc_card *card);
	int (*resume_post)(struct snd_soc_card *card);

	/* callbacks */
	int (*set_bias_level)(struct snd_soc_card *,
			      struct snd_soc_dapm_context *dapm,
			      enum snd_soc_bias_level level);
	int (*set_bias_level_post)(struct snd_soc_card *,
				   struct snd_soc_dapm_context *dapm,
				   enum snd_soc_bias_level level);

	int (*add_dai_link)(struct snd_soc_card *,
			    struct snd_soc_dai_link *link);
	void (*remove_dai_link)(struct snd_soc_card *,
			    struct snd_soc_dai_link *link);

	long pmdown_time;

	/* CPU <--> Codec DAI links  */
	struct snd_soc_dai_link *dai_link;  /* predefined links only */
	int num_links;  /* predefined links only */
	struct list_head dai_link_list; /* all links */
	int num_dai_links;

	struct list_head rtd_list;
	int num_rtd;

	/* optional codec specific configuration */
	struct snd_soc_codec_conf *codec_conf;
	int num_configs;

	/*
	 * optional auxiliary devices such as amplifiers or codecs with DAI
	 * link unused
	 */
	struct snd_soc_aux_dev *aux_dev;
	int num_aux_devs;
	struct list_head aux_comp_list;

	const struct snd_kcontrol_new *controls;
	int num_controls;

	/*
	 * Card-specific routes and widgets.
	 * Note: of_dapm_xxx for Device Tree; Otherwise for driver build-in.
	 */
	const struct snd_soc_dapm_widget *dapm_widgets;
	int num_dapm_widgets;
	const struct snd_soc_dapm_route *dapm_routes;
	int num_dapm_routes;
	const struct snd_soc_dapm_widget *of_dapm_widgets;
	int num_of_dapm_widgets;
	const struct snd_soc_dapm_route *of_dapm_routes;
	int num_of_dapm_routes;
	bool fully_routed;

	struct work_struct deferred_resume_work;

	/* lists of probed devices belonging to this card */
	struct list_head component_dev_list;

	struct list_head widgets;
	struct list_head paths;
	struct list_head dapm_list;
	struct list_head dapm_dirty;

	/* attached dynamic objects */
	struct list_head dobj_list;

	/* Generic DAPM context for the card */
	struct snd_soc_dapm_context dapm;
	struct snd_soc_dapm_stats dapm_stats;
	struct snd_soc_dapm_update *update;

#ifdef CONFIG_DEBUG_FS
	struct dentry *debugfs_card_root;
	struct dentry *debugfs_pop_time;
#endif
	u32 pop_time;

	void *drvdata;
};

/* SoC machine DAI configuration, glues a codec and cpu DAI together */
struct snd_soc_pcm_runtime {
	struct device *dev;
	struct snd_soc_card *card;
	struct snd_soc_dai_link *dai_link;
	struct mutex pcm_mutex;
	enum snd_soc_pcm_subclass pcm_subclass;
	struct snd_pcm_ops ops;

	/* Dynamic PCM BE runtime data */
	struct snd_soc_dpcm_runtime dpcm[2];
	int fe_compr;

	long pmdown_time;

	/* runtime devices */
	struct snd_pcm *pcm;
	struct snd_compr *compr;
	struct snd_soc_codec *codec;
	struct snd_soc_platform *platform; /* will be removed */
	struct snd_soc_dai *codec_dai;
	struct snd_soc_dai *cpu_dai;

	struct snd_soc_dai **codec_dais;
	unsigned int num_codecs;

	struct delayed_work delayed_work;
#ifdef CONFIG_DEBUG_FS
	struct dentry *debugfs_dpcm_root;
#endif

	unsigned int num; /* 0-based and monotonic increasing */
	struct list_head list; /* rtd list of the soc card */
	struct list_head component_list; /* list of connected components */

	/* bit field */
	unsigned int dev_registered:1;
	unsigned int pop_wait:1;
};

/* mixer control */
struct soc_mixer_control {
	int min, max, platform_max;
	int reg, rreg;
	unsigned int shift, rshift;
	unsigned int sign_bit;
	unsigned int invert:1;
	unsigned int autodisable:1;
	struct snd_soc_dobj dobj;
};

struct soc_bytes {
	int base;
	int num_regs;
	u32 mask;
};

struct soc_bytes_ext {
	int max;
	struct snd_soc_dobj dobj;

	/* used for TLV byte control */
	int (*get)(struct snd_kcontrol *kcontrol, unsigned int __user *bytes,
			unsigned int size);
	int (*put)(struct snd_kcontrol *kcontrol, const unsigned int __user *bytes,
			unsigned int size);
};

/* multi register control */
struct soc_mreg_control {
	long min, max;
	unsigned int regbase, regcount, nbits, invert;
};

/* enumerated kcontrol */
struct soc_enum {
	int reg;
	unsigned char shift_l;
	unsigned char shift_r;
	unsigned int items;
	unsigned int mask;
	const char * const *texts;
	const unsigned int *values;
	unsigned int autodisable:1;
	struct snd_soc_dobj dobj;
};

/**
 * snd_soc_component_to_codec() - Casts a component to the CODEC it is embedded in
 * @component: The component to cast to a CODEC
 *
 * This function must only be used on components that are known to be CODECs.
 * Otherwise the behavior is undefined.
 */
static inline struct snd_soc_codec *snd_soc_component_to_codec(
	struct snd_soc_component *component)
{
	return container_of(component, struct snd_soc_codec, component);
}

/**
 * snd_soc_component_to_platform() - Casts a component to the platform it is embedded in
 * @component: The component to cast to a platform
 *
 * This function must only be used on components that are known to be platforms.
 * Otherwise the behavior is undefined.
 */
static inline struct snd_soc_platform *snd_soc_component_to_platform(
	struct snd_soc_component *component)
{
	return container_of(component, struct snd_soc_platform, component);
}

/**
 * snd_soc_dapm_to_component() - Casts a DAPM context to the component it is
 *  embedded in
 * @dapm: The DAPM context to cast to the component
 *
 * This function must only be used on DAPM contexts that are known to be part of
 * a component (e.g. in a component driver). Otherwise the behavior is
 * undefined.
 */
static inline struct snd_soc_component *snd_soc_dapm_to_component(
	struct snd_soc_dapm_context *dapm)
{
	return container_of(dapm, struct snd_soc_component, dapm);
}

/**
 * snd_soc_dapm_to_codec() - Casts a DAPM context to the CODEC it is embedded in
 * @dapm: The DAPM context to cast to the CODEC
 *
 * This function must only be used on DAPM contexts that are known to be part of
 * a CODEC (e.g. in a CODEC driver). Otherwise the behavior is undefined.
 */
static inline struct snd_soc_codec *snd_soc_dapm_to_codec(
	struct snd_soc_dapm_context *dapm)
{
	return snd_soc_component_to_codec(snd_soc_dapm_to_component(dapm));
}

/**
 * snd_soc_dapm_to_platform() - Casts a DAPM context to the platform it is
 *  embedded in
 * @dapm: The DAPM context to cast to the platform.
 *
 * This function must only be used on DAPM contexts that are known to be part of
 * a platform (e.g. in a platform driver). Otherwise the behavior is undefined.
 */
static inline struct snd_soc_platform *snd_soc_dapm_to_platform(
	struct snd_soc_dapm_context *dapm)
{
	return snd_soc_component_to_platform(snd_soc_dapm_to_component(dapm));
}

/**
 * snd_soc_component_get_dapm() - Returns the DAPM context associated with a
 *  component
 * @component: The component for which to get the DAPM context
 */
static inline struct snd_soc_dapm_context *snd_soc_component_get_dapm(
	struct snd_soc_component *component)
{
	return &component->dapm;
}

/**
 * snd_soc_codec_get_dapm() - Returns the DAPM context for the CODEC
 * @codec: The CODEC for which to get the DAPM context
 *
 * Note: Use this function instead of directly accessing the CODEC's dapm field
 */
static inline struct snd_soc_dapm_context *snd_soc_codec_get_dapm(
	struct snd_soc_codec *codec)
{
	return snd_soc_component_get_dapm(&codec->component);
}

/**
 * snd_soc_dapm_init_bias_level() - Initialize CODEC DAPM bias level
 * @codec: The CODEC for which to initialize the DAPM bias level
 * @level: The DAPM level to initialize to
 *
 * Initializes the CODEC DAPM bias level. See snd_soc_dapm_init_bias_level().
 */
static inline void snd_soc_codec_init_bias_level(struct snd_soc_codec *codec,
	enum snd_soc_bias_level level)
{
	snd_soc_dapm_init_bias_level(snd_soc_codec_get_dapm(codec), level);
}

/**
 * snd_soc_component_init_bias_level() - Initialize COMPONENT DAPM bias level
 * @component: The COMPONENT for which to initialize the DAPM bias level
 * @level: The DAPM level to initialize to
 *
 * Initializes the COMPONENT DAPM bias level. See snd_soc_dapm_init_bias_level().
 */
static inline void
snd_soc_component_init_bias_level(struct snd_soc_component *component,
				  enum snd_soc_bias_level level)
{
	snd_soc_dapm_init_bias_level(
		snd_soc_component_get_dapm(component), level);
}

/**
 * snd_soc_dapm_get_bias_level() - Get current CODEC DAPM bias level
 * @codec: The CODEC for which to get the DAPM bias level
 *
 * Returns: The current DAPM bias level of the CODEC.
 */
static inline enum snd_soc_bias_level snd_soc_codec_get_bias_level(
	struct snd_soc_codec *codec)
{
	return snd_soc_dapm_get_bias_level(snd_soc_codec_get_dapm(codec));
}

/**
 * snd_soc_component_get_bias_level() - Get current COMPONENT DAPM bias level
 * @component: The COMPONENT for which to get the DAPM bias level
 *
 * Returns: The current DAPM bias level of the COMPONENT.
 */
static inline enum snd_soc_bias_level
snd_soc_component_get_bias_level(struct snd_soc_component *component)
{
	return snd_soc_dapm_get_bias_level(
		snd_soc_component_get_dapm(component));
}

/**
 * snd_soc_codec_force_bias_level() - Set the CODEC DAPM bias level
 * @codec: The CODEC for which to set the level
 * @level: The level to set to
 *
 * Forces the CODEC bias level to a specific state. See
 * snd_soc_dapm_force_bias_level().
 */
static inline int snd_soc_codec_force_bias_level(struct snd_soc_codec *codec,
	enum snd_soc_bias_level level)
{
	return snd_soc_dapm_force_bias_level(snd_soc_codec_get_dapm(codec),
		level);
}

/**
 * snd_soc_component_force_bias_level() - Set the COMPONENT DAPM bias level
 * @component: The COMPONENT for which to set the level
 * @level: The level to set to
 *
 * Forces the COMPONENT bias level to a specific state. See
 * snd_soc_dapm_force_bias_level().
 */
static inline int
snd_soc_component_force_bias_level(struct snd_soc_component *component,
				   enum snd_soc_bias_level level)
{
	return snd_soc_dapm_force_bias_level(
		snd_soc_component_get_dapm(component),
		level);
}

/**
 * snd_soc_dapm_kcontrol_codec() - Returns the codec associated to a kcontrol
 * @kcontrol: The kcontrol
 *
 * This function must only be used on DAPM contexts that are known to be part of
 * a CODEC (e.g. in a CODEC driver). Otherwise the behavior is undefined.
 */
static inline struct snd_soc_codec *snd_soc_dapm_kcontrol_codec(
	struct snd_kcontrol *kcontrol)
{
	return snd_soc_dapm_to_codec(snd_soc_dapm_kcontrol_dapm(kcontrol));
}

/**
 * snd_soc_dapm_kcontrol_component() - Returns the component associated to a kcontrol
 * @kcontrol: The kcontrol
 *
 * This function must only be used on DAPM contexts that are known to be part of
 * a COMPONENT (e.g. in a COMPONENT driver). Otherwise the behavior is undefined.
 */
static inline struct snd_soc_component *snd_soc_dapm_kcontrol_component(
	struct snd_kcontrol *kcontrol)
{
	return snd_soc_dapm_to_component(snd_soc_dapm_kcontrol_dapm(kcontrol));
}

/* codec IO */
unsigned int snd_soc_read(struct snd_soc_codec *codec, unsigned int reg);
int snd_soc_write(struct snd_soc_codec *codec, unsigned int reg,
	unsigned int val);

/**
 * snd_soc_cache_sync() - Sync the register cache with the hardware
 * @codec: CODEC to sync
 *
 * Note: This function will call regcache_sync()
 */
static inline int snd_soc_cache_sync(struct snd_soc_codec *codec)
{
	return regcache_sync(codec->component.regmap);
}

/**
 * snd_soc_component_cache_sync() - Sync the register cache with the hardware
 * @component: COMPONENT to sync
 *
 * Note: This function will call regcache_sync()
 */
static inline int snd_soc_component_cache_sync(
	struct snd_soc_component *component)
{
	return regcache_sync(component->regmap);
}

/* component IO */
int snd_soc_component_read(struct snd_soc_component *component,
	unsigned int reg, unsigned int *val);
unsigned int snd_soc_component_read32(struct snd_soc_component *component,
				      unsigned int reg);
int snd_soc_component_write(struct snd_soc_component *component,
	unsigned int reg, unsigned int val);
int snd_soc_component_update_bits(struct snd_soc_component *component,
	unsigned int reg, unsigned int mask, unsigned int val);
int snd_soc_component_update_bits_async(struct snd_soc_component *component,
	unsigned int reg, unsigned int mask, unsigned int val);
void snd_soc_component_async_complete(struct snd_soc_component *component);
int snd_soc_component_test_bits(struct snd_soc_component *component,
	unsigned int reg, unsigned int mask, unsigned int value);

/* component wide operations */
int snd_soc_component_set_sysclk(struct snd_soc_component *component,
			int clk_id, int source, unsigned int freq, int dir);
int snd_soc_component_set_pll(struct snd_soc_component *component, int pll_id,
			      int source, unsigned int freq_in,
			      unsigned int freq_out);
int snd_soc_component_set_jack(struct snd_soc_component *component,
			       struct snd_soc_jack *jack, void *data);

#ifdef CONFIG_REGMAP

void snd_soc_component_init_regmap(struct snd_soc_component *component,
	struct regmap *regmap);
void snd_soc_component_exit_regmap(struct snd_soc_component *component);

/**
 * snd_soc_codec_init_regmap() - Initialize regmap instance for the CODEC
 * @codec: The CODEC for which to initialize the regmap instance
 * @regmap: The regmap instance that should be used by the CODEC
 *
 * This function allows deferred assignment of the regmap instance that is
 * associated with the CODEC. Only use this if the regmap instance is not yet
 * ready when the CODEC is registered. The function must also be called before
 * the first IO attempt of the CODEC.
 */
static inline void snd_soc_codec_init_regmap(struct snd_soc_codec *codec,
	struct regmap *regmap)
{
	snd_soc_component_init_regmap(&codec->component, regmap);
}

/**
 * snd_soc_codec_exit_regmap() - De-initialize regmap instance for the CODEC
 * @codec: The CODEC for which to de-initialize the regmap instance
 *
 * Calls regmap_exit() on the regmap instance associated to the CODEC and
 * removes the regmap instance from the CODEC.
 *
 * This function should only be used if snd_soc_codec_init_regmap() was used to
 * initialize the regmap instance.
 */
static inline void snd_soc_codec_exit_regmap(struct snd_soc_codec *codec)
{
	snd_soc_component_exit_regmap(&codec->component);
}

#endif

/* device driver data */

static inline void snd_soc_card_set_drvdata(struct snd_soc_card *card,
		void *data)
{
	card->drvdata = data;
}

static inline void *snd_soc_card_get_drvdata(struct snd_soc_card *card)
{
	return card->drvdata;
}

static inline void snd_soc_component_set_drvdata(struct snd_soc_component *c,
		void *data)
{
	dev_set_drvdata(c->dev, data);
}

static inline void *snd_soc_component_get_drvdata(struct snd_soc_component *c)
{
	return dev_get_drvdata(c->dev);
}

static inline void snd_soc_codec_set_drvdata(struct snd_soc_codec *codec,
		void *data)
{
	snd_soc_component_set_drvdata(&codec->component, data);
}

static inline void *snd_soc_codec_get_drvdata(struct snd_soc_codec *codec)
{
	return snd_soc_component_get_drvdata(&codec->component);
}

static inline void snd_soc_platform_set_drvdata(struct snd_soc_platform *platform,
		void *data)
{
	snd_soc_component_set_drvdata(&platform->component, data);
}

static inline void *snd_soc_platform_get_drvdata(struct snd_soc_platform *platform)
{
	return snd_soc_component_get_drvdata(&platform->component);
}

static inline void snd_soc_initialize_card_lists(struct snd_soc_card *card)
{
	INIT_LIST_HEAD(&card->widgets);
	INIT_LIST_HEAD(&card->paths);
	INIT_LIST_HEAD(&card->dapm_list);
	INIT_LIST_HEAD(&card->aux_comp_list);
	INIT_LIST_HEAD(&card->component_dev_list);
}

static inline bool snd_soc_volsw_is_stereo(struct soc_mixer_control *mc)
{
	if (mc->reg == mc->rreg && mc->shift == mc->rshift)
		return 0;
	/*
	 * mc->reg == mc->rreg && mc->shift != mc->rshift, or
	 * mc->reg != mc->rreg means that the control is
	 * stereo (bits in one register or in two registers)
	 */
	return 1;
}

static inline unsigned int snd_soc_enum_val_to_item(struct soc_enum *e,
	unsigned int val)
{
	unsigned int i;

	if (!e->values)
		return val;

	for (i = 0; i < e->items; i++)
		if (val == e->values[i])
			return i;

	return 0;
}

static inline unsigned int snd_soc_enum_item_to_val(struct soc_enum *e,
	unsigned int item)
{
	if (!e->values)
		return item;

	return e->values[item];
}

static inline bool snd_soc_component_is_active(
	struct snd_soc_component *component)
{
	return component->active != 0;
}

static inline bool snd_soc_codec_is_active(struct snd_soc_codec *codec)
{
	return snd_soc_component_is_active(&codec->component);
}

/**
 * snd_soc_kcontrol_component() - Returns the component that registered the
 *  control
 * @kcontrol: The control for which to get the component
 *
 * Note: This function will work correctly if the control has been registered
 * for a component. Either with snd_soc_add_codec_controls() or
 * snd_soc_add_platform_controls() or via  table based setup for either a
 * CODEC, a platform or component driver. Otherwise the behavior is undefined.
 */
static inline struct snd_soc_component *snd_soc_kcontrol_component(
	struct snd_kcontrol *kcontrol)
{
	return snd_kcontrol_chip(kcontrol);
}

/**
 * snd_soc_kcontrol_codec() - Returns the CODEC that registered the control
 * @kcontrol: The control for which to get the CODEC
 *
 * Note: This function will only work correctly if the control has been
 * registered with snd_soc_add_codec_controls() or via table based setup of
 * snd_soc_codec_driver. Otherwise the behavior is undefined.
 */
static inline struct snd_soc_codec *snd_soc_kcontrol_codec(
	struct snd_kcontrol *kcontrol)
{
	return snd_soc_component_to_codec(snd_soc_kcontrol_component(kcontrol));
}

/**
 * snd_soc_kcontrol_platform() - Returns the platform that registered the control
 * @kcontrol: The control for which to get the platform
 *
 * Note: This function will only work correctly if the control has been
 * registered with snd_soc_add_platform_controls() or via table based setup of
 * a snd_soc_platform_driver. Otherwise the behavior is undefined.
 */
static inline struct snd_soc_platform *snd_soc_kcontrol_platform(
	struct snd_kcontrol *kcontrol)
{
	return snd_soc_component_to_platform(snd_soc_kcontrol_component(kcontrol));
}

int snd_soc_util_init(void);
void snd_soc_util_exit(void);

int snd_soc_of_parse_card_name(struct snd_soc_card *card,
			       const char *propname);
int snd_soc_of_parse_audio_simple_widgets(struct snd_soc_card *card,
					  const char *propname);
int snd_soc_of_parse_tdm_slot(struct device_node *np,
			      unsigned int *tx_mask,
			      unsigned int *rx_mask,
			      unsigned int *slots,
			      unsigned int *slot_width);
void snd_soc_of_parse_audio_prefix(struct snd_soc_card *card,
				   struct snd_soc_codec_conf *codec_conf,
				   struct device_node *of_node,
				   const char *propname);
int snd_soc_of_parse_audio_routing(struct snd_soc_card *card,
				   const char *propname);
unsigned int snd_soc_of_parse_daifmt(struct device_node *np,
				     const char *prefix,
				     struct device_node **bitclkmaster,
				     struct device_node **framemaster);
int snd_soc_get_dai_id(struct device_node *ep);
int snd_soc_get_dai_name(struct of_phandle_args *args,
			 const char **dai_name);
int snd_soc_of_get_dai_name(struct device_node *of_node,
			    const char **dai_name);
int snd_soc_of_get_dai_link_codecs(struct device *dev,
				   struct device_node *of_node,
				   struct snd_soc_dai_link *dai_link);

int snd_soc_add_dai_link(struct snd_soc_card *card,
				struct snd_soc_dai_link *dai_link);
void snd_soc_remove_dai_link(struct snd_soc_card *card,
			     struct snd_soc_dai_link *dai_link);
struct snd_soc_dai_link *snd_soc_find_dai_link(struct snd_soc_card *card,
					       int id, const char *name,
					       const char *stream_name);

int snd_soc_register_dai(struct snd_soc_component *component,
	struct snd_soc_dai_driver *dai_drv);

struct snd_soc_dai *snd_soc_find_dai(
	const struct snd_soc_dai_link_component *dlc);

#include <sound/soc-dai.h>

static inline
struct snd_soc_dai *snd_soc_card_get_codec_dai(struct snd_soc_card *card,
					       const char *dai_name)
{
	struct snd_soc_pcm_runtime *rtd;

	list_for_each_entry(rtd, &card->rtd_list, list) {
		if (!strcmp(rtd->codec_dai->name, dai_name))
			return rtd->codec_dai;
	}

	return NULL;
}

#ifdef CONFIG_DEBUG_FS
extern struct dentry *snd_soc_debugfs_root;
#endif

extern const struct dev_pm_ops snd_soc_pm_ops;

/* Helper functions */
static inline void snd_soc_dapm_mutex_lock(struct snd_soc_dapm_context *dapm)
{
	mutex_lock_nested(&dapm->card->dapm_mutex, SND_SOC_DAPM_CLASS_RUNTIME);
}

static inline void snd_soc_dapm_mutex_unlock(struct snd_soc_dapm_context *dapm)
{
	mutex_unlock(&dapm->card->dapm_mutex);
}

int snd_soc_component_enable_pin(struct snd_soc_component *component,
				 const char *pin);
int snd_soc_component_enable_pin_unlocked(struct snd_soc_component *component,
					  const char *pin);
int snd_soc_component_disable_pin(struct snd_soc_component *component,
				  const char *pin);
int snd_soc_component_disable_pin_unlocked(struct snd_soc_component *component,
					   const char *pin);
int snd_soc_component_nc_pin(struct snd_soc_component *component,
			     const char *pin);
int snd_soc_component_nc_pin_unlocked(struct snd_soc_component *component,
				      const char *pin);
int snd_soc_component_get_pin_status(struct snd_soc_component *component,
				     const char *pin);
int snd_soc_component_force_enable_pin(struct snd_soc_component *component,
				       const char *pin);
int snd_soc_component_force_enable_pin_unlocked(
					struct snd_soc_component *component,
					const char *pin);

#endif<|MERGE_RESOLUTION|>--- conflicted
+++ resolved
@@ -804,12 +804,9 @@
 	int (*suspend)(struct snd_soc_component *);
 	int (*resume)(struct snd_soc_component *);
 
-<<<<<<< HEAD
-=======
 	unsigned int (*read)(struct snd_soc_component *, unsigned int);
 	int (*write)(struct snd_soc_component *, unsigned int, unsigned int);
 
->>>>>>> 661e50bc
 	/* pcm creation and destruction */
 	int (*pcm_new)(struct snd_soc_pcm_runtime *);
 	void (*pcm_free)(struct snd_pcm *);
@@ -844,11 +841,7 @@
 	/* bits */
 	unsigned int idle_bias_on:1;
 	unsigned int suspend_bias_off:1;
-<<<<<<< HEAD
-	unsigned int pmdown_time:1; /* care pmdown_time at stop */
-=======
 	unsigned int use_pmdown_time:1; /* care pmdown_time at stop */
->>>>>>> 661e50bc
 	unsigned int endianness:1;
 	unsigned int non_legacy_dai_naming:1;
 };
