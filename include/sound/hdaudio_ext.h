/* SPDX-License-Identifier: GPL-2.0 */
#ifndef __SOUND_HDAUDIO_EXT_H
#define __SOUND_HDAUDIO_EXT_H

#include <sound/hdaudio.h>

<<<<<<< HEAD
/**
 * hdac_ext_bus: HDAC extended bus for extended HDA caps
 *
 * @bus: hdac bus
 * @num_streams: streams supported
 * @hlink_list: link list of HDA links
 * @lock: lock for link mgmt
 * @cmd_dma_state: state of cmd DMAs: CORB and RIRB
 */
struct hdac_ext_bus {
	struct hdac_bus bus;
	int num_streams;
	int idx;

	struct list_head hlink_list;

	struct mutex lock;
	bool cmd_dma_state;
};

int snd_hdac_ext_bus_init(struct hdac_ext_bus *sbus, struct device *dev,
=======
int snd_hdac_ext_bus_init(struct hdac_bus *bus, struct device *dev,
>>>>>>> 24b8d41d
		      const struct hdac_bus_ops *ops,
		      const struct hdac_ext_bus_ops *ext_ops);

void snd_hdac_ext_bus_exit(struct hdac_bus *bus);
int snd_hdac_ext_bus_device_init(struct hdac_bus *bus, int addr,
				struct hdac_device *hdev, int type);
void snd_hdac_ext_bus_device_exit(struct hdac_device *hdev);
void snd_hdac_ext_bus_device_remove(struct hdac_bus *bus);

#define HDA_CODEC_REV_EXT_ENTRY(_vid, _rev, _name, drv_data) \
	{ .vendor_id = (_vid), .rev_id = (_rev), .name = (_name), \
	  .api_version = HDA_DEV_ASOC, \
	  .driver_data = (unsigned long)(drv_data) }
#define HDA_CODEC_EXT_ENTRY(_vid, _revid, _name, _drv_data) \
	HDA_CODEC_REV_EXT_ENTRY(_vid, _revid, _name, _drv_data)

<<<<<<< HEAD
void snd_hdac_ext_bus_ppcap_enable(struct hdac_ext_bus *chip, bool enable);
void snd_hdac_ext_bus_ppcap_int_enable(struct hdac_ext_bus *chip, bool enable);
=======
void snd_hdac_ext_bus_ppcap_enable(struct hdac_bus *chip, bool enable);
void snd_hdac_ext_bus_ppcap_int_enable(struct hdac_bus *chip, bool enable);
>>>>>>> 24b8d41d

void snd_hdac_ext_stream_spbcap_enable(struct hdac_bus *chip,
				 bool enable, int index);

int snd_hdac_ext_bus_get_ml_capabilities(struct hdac_bus *bus);
struct hdac_ext_link *snd_hdac_ext_bus_get_link(struct hdac_bus *bus,
						const char *codec_name);

enum hdac_ext_stream_type {
	HDAC_EXT_STREAM_TYPE_COUPLED = 0,
	HDAC_EXT_STREAM_TYPE_HOST,
	HDAC_EXT_STREAM_TYPE_LINK
};

/**
 * hdac_ext_stream: HDAC extended stream for extended HDA caps
 *
 * @hstream: hdac_stream
 * @pphc_addr: processing pipe host stream pointer
 * @pplc_addr: processing pipe link stream pointer
 * @spib_addr: software position in buffers stream pointer
 * @fifo_addr: software position Max fifos stream pointer
 * @dpibr_addr: DMA position in buffer resume pointer
 * @dpib: DMA position in buffer
 * @lpib: Linear position in buffer
 * @decoupled: stream host and link is decoupled
 * @link_locked: link is locked
 * @link_prepared: link is prepared
 * link_substream: link substream
 */
struct hdac_ext_stream {
	struct hdac_stream hstream;

	void __iomem *pphc_addr;
	void __iomem *pplc_addr;

	void __iomem *spib_addr;
	void __iomem *fifo_addr;

	void __iomem *dpibr_addr;

	u32 dpib;
	u32 lpib;
	bool decoupled:1;
	bool link_locked:1;
	bool link_prepared;

	struct snd_pcm_substream *link_substream;
};

#define hdac_stream(s)		(&(s)->hstream)
#define stream_to_hdac_ext_stream(s) \
	container_of(s, struct hdac_ext_stream, hstream)

void snd_hdac_ext_stream_init(struct hdac_bus *bus,
				struct hdac_ext_stream *stream, int idx,
				int direction, int tag);
int snd_hdac_ext_stream_init_all(struct hdac_bus *bus, int start_idx,
		int num_stream, int dir);
void snd_hdac_stream_free_all(struct hdac_bus *bus);
void snd_hdac_link_free_all(struct hdac_bus *bus);
struct hdac_ext_stream *snd_hdac_ext_stream_assign(struct hdac_bus *bus,
					   struct snd_pcm_substream *substream,
					   int type);
void snd_hdac_ext_stream_release(struct hdac_ext_stream *azx_dev, int type);
void snd_hdac_ext_stream_decouple(struct hdac_bus *bus,
				struct hdac_ext_stream *azx_dev, bool decouple);
void snd_hdac_ext_stop_streams(struct hdac_bus *bus);

int snd_hdac_ext_stream_set_spib(struct hdac_bus *bus,
				 struct hdac_ext_stream *stream, u32 value);
int snd_hdac_ext_stream_get_spbmaxfifo(struct hdac_bus *bus,
				 struct hdac_ext_stream *stream);
void snd_hdac_ext_stream_drsm_enable(struct hdac_bus *bus,
				bool enable, int index);
int snd_hdac_ext_stream_set_dpibr(struct hdac_bus *bus,
				struct hdac_ext_stream *stream, u32 value);
int snd_hdac_ext_stream_set_lpib(struct hdac_ext_stream *stream, u32 value);

void snd_hdac_ext_link_stream_start(struct hdac_ext_stream *hstream);
void snd_hdac_ext_link_stream_clear(struct hdac_ext_stream *hstream);
void snd_hdac_ext_link_stream_reset(struct hdac_ext_stream *hstream);
int snd_hdac_ext_link_stream_setup(struct hdac_ext_stream *stream, int fmt);

struct hdac_ext_link {
	struct hdac_bus *bus;
	int index;
	void __iomem *ml_addr; /* link output stream reg pointer */
	u32 lcaps;   /* link capablities */
	u16 lsdiid;  /* link sdi identifier */

	int ref_count;

	struct list_head list;
};

int snd_hdac_ext_bus_link_power_up(struct hdac_ext_link *link);
int snd_hdac_ext_bus_link_power_down(struct hdac_ext_link *link);
int snd_hdac_ext_bus_link_power_up_all(struct hdac_bus *bus);
int snd_hdac_ext_bus_link_power_down_all(struct hdac_bus *bus);
void snd_hdac_ext_link_set_stream_id(struct hdac_ext_link *link,
				 int stream);
void snd_hdac_ext_link_clear_stream_id(struct hdac_ext_link *link,
				 int stream);

<<<<<<< HEAD
int snd_hdac_ext_bus_link_get(struct hdac_ext_bus *ebus,
				struct hdac_ext_link *link);
int snd_hdac_ext_bus_link_put(struct hdac_ext_bus *ebus,
				struct hdac_ext_link *link);
=======
int snd_hdac_ext_bus_link_get(struct hdac_bus *bus, struct hdac_ext_link *link);
int snd_hdac_ext_bus_link_put(struct hdac_bus *bus, struct hdac_ext_link *link);
>>>>>>> 24b8d41d

/* update register macro */
#define snd_hdac_updatel(addr, reg, mask, val)		\
	writel(((readl(addr + reg) & ~(mask)) | (val)), \
		addr + reg)

#define snd_hdac_updatew(addr, reg, mask, val)		\
	writew(((readw(addr + reg) & ~(mask)) | (val)), \
		addr + reg)


struct hdac_ext_device;

/* ops common to all codec drivers */
struct hdac_ext_codec_ops {
	int (*build_controls)(struct hdac_ext_device *dev);
	int (*init)(struct hdac_ext_device *dev);
	void (*free)(struct hdac_ext_device *dev);
};

struct hda_dai_map {
	char *dai_name;
	hda_nid_t nid;
	u32	maxbps;
};

struct hdac_ext_dma_params {
	u32 format;
	u8 stream_tag;
};

int snd_hda_ext_driver_register(struct hdac_driver *drv);
void snd_hda_ext_driver_unregister(struct hdac_driver *drv);

#endif /* __SOUND_HDAUDIO_EXT_H */<|MERGE_RESOLUTION|>--- conflicted
+++ resolved
@@ -4,31 +4,7 @@
 
 #include <sound/hdaudio.h>
 
-<<<<<<< HEAD
-/**
- * hdac_ext_bus: HDAC extended bus for extended HDA caps
- *
- * @bus: hdac bus
- * @num_streams: streams supported
- * @hlink_list: link list of HDA links
- * @lock: lock for link mgmt
- * @cmd_dma_state: state of cmd DMAs: CORB and RIRB
- */
-struct hdac_ext_bus {
-	struct hdac_bus bus;
-	int num_streams;
-	int idx;
-
-	struct list_head hlink_list;
-
-	struct mutex lock;
-	bool cmd_dma_state;
-};
-
-int snd_hdac_ext_bus_init(struct hdac_ext_bus *sbus, struct device *dev,
-=======
 int snd_hdac_ext_bus_init(struct hdac_bus *bus, struct device *dev,
->>>>>>> 24b8d41d
 		      const struct hdac_bus_ops *ops,
 		      const struct hdac_ext_bus_ops *ext_ops);
 
@@ -45,13 +21,8 @@
 #define HDA_CODEC_EXT_ENTRY(_vid, _revid, _name, _drv_data) \
 	HDA_CODEC_REV_EXT_ENTRY(_vid, _revid, _name, _drv_data)
 
-<<<<<<< HEAD
-void snd_hdac_ext_bus_ppcap_enable(struct hdac_ext_bus *chip, bool enable);
-void snd_hdac_ext_bus_ppcap_int_enable(struct hdac_ext_bus *chip, bool enable);
-=======
 void snd_hdac_ext_bus_ppcap_enable(struct hdac_bus *chip, bool enable);
 void snd_hdac_ext_bus_ppcap_int_enable(struct hdac_bus *chip, bool enable);
->>>>>>> 24b8d41d
 
 void snd_hdac_ext_stream_spbcap_enable(struct hdac_bus *chip,
 				 bool enable, int index);
@@ -157,15 +128,8 @@
 void snd_hdac_ext_link_clear_stream_id(struct hdac_ext_link *link,
 				 int stream);
 
-<<<<<<< HEAD
-int snd_hdac_ext_bus_link_get(struct hdac_ext_bus *ebus,
-				struct hdac_ext_link *link);
-int snd_hdac_ext_bus_link_put(struct hdac_ext_bus *ebus,
-				struct hdac_ext_link *link);
-=======
 int snd_hdac_ext_bus_link_get(struct hdac_bus *bus, struct hdac_ext_link *link);
 int snd_hdac_ext_bus_link_put(struct hdac_bus *bus, struct hdac_ext_link *link);
->>>>>>> 24b8d41d
 
 /* update register macro */
 #define snd_hdac_updatel(addr, reg, mask, val)		\
