// SPDX-License-Identifier: GPL-2.0-only
/*
 *  linux/mm/nommu.c
 *
 *  Replacement code for mm functions to support CPU's that don't
 *  have any form of memory management unit (thus no virtual memory).
 *
 *  See Documentation/admin-guide/mm/nommu-mmap.rst
 *
 *  Copyright (c) 2004-2008 David Howells <dhowells@redhat.com>
 *  Copyright (c) 2000-2003 David McCullough <davidm@snapgear.com>
 *  Copyright (c) 2000-2001 D Jeff Dionne <jeff@uClinux.org>
 *  Copyright (c) 2002      Greg Ungerer <gerg@snapgear.com>
 *  Copyright (c) 2007-2010 Paul Mundt <lethal@linux-sh.org>
 */

#define pr_fmt(fmt) KBUILD_MODNAME ": " fmt

#include <linux/export.h>
#include <linux/mm.h>
#include <linux/sched/mm.h>
#include <linux/vmacache.h>
#include <linux/mman.h>
#include <linux/swap.h>
#include <linux/file.h>
#include <linux/highmem.h>
#include <linux/pagemap.h>
#include <linux/slab.h>
#include <linux/vmalloc.h>
#include <linux/blkdev.h>
#include <linux/backing-dev.h>
#include <linux/compiler.h>
#include <linux/mount.h>
#include <linux/personality.h>
#include <linux/security.h>
#include <linux/syscalls.h>
#include <linux/audit.h>
#include <linux/printk.h>

#include <linux/uaccess.h>
#include <asm/tlb.h>
#include <asm/tlbflush.h>
#include <asm/mmu_context.h>
#include "internal.h"

void *high_memory;
EXPORT_SYMBOL(high_memory);
struct page *mem_map;
unsigned long max_mapnr;
EXPORT_SYMBOL(max_mapnr);
unsigned long highest_memmap_pfn;
int sysctl_nr_trim_pages = CONFIG_NOMMU_INITIAL_TRIM_EXCESS;
int heap_stack_gap = 0;

atomic_long_t mmap_pages_allocated;

EXPORT_SYMBOL(mem_map);

/* list of mapped, potentially shareable regions */
static struct kmem_cache *vm_region_jar;
struct rb_root nommu_region_tree = RB_ROOT;
DECLARE_RWSEM(nommu_region_sem);

const struct vm_operations_struct generic_file_vm_ops = {
};

/*
 * Return the total memory allocated for this pointer, not
 * just what the caller asked for.
 *
 * Doesn't have to be accurate, i.e. may have races.
 */
unsigned int kobjsize(const void *objp)
{
	struct page *page;

	/*
	 * If the object we have should not have ksize performed on it,
	 * return size of 0
	 */
	if (!objp || !virt_addr_valid(objp))
		return 0;

	page = virt_to_head_page(objp);

	/*
	 * If the allocator sets PageSlab, we know the pointer came from
	 * kmalloc().
	 */
	if (PageSlab(page))
		return ksize(objp);

	/*
	 * If it's not a compound page, see if we have a matching VMA
	 * region. This test is intentionally done in reverse order,
	 * so if there's no VMA, we still fall through and hand back
	 * PAGE_SIZE for 0-order pages.
	 */
	if (!PageCompound(page)) {
		struct vm_area_struct *vma;

		vma = find_vma(current->mm, (unsigned long)objp);
		if (vma)
			return vma->vm_end - vma->vm_start;
	}

	/*
	 * The ksize() function is only guaranteed to work for pointers
	 * returned by kmalloc(). So handle arbitrary pointers here.
	 */
	return page_size(page);
}

<<<<<<< HEAD
static long __get_user_pages(struct task_struct *tsk, struct mm_struct *mm,
		      unsigned long start, unsigned long nr_pages,
		      unsigned int foll_flags, struct page **pages,
		      struct vm_area_struct **vmas, int *nonblocking)
{
	struct vm_area_struct *vma;
	unsigned long vm_flags;
	int i;

	/* calculate required read or write permissions.
	 * If FOLL_FORCE is set, we only require the "MAY" flags.
	 */
	vm_flags  = (foll_flags & FOLL_WRITE) ?
			(VM_WRITE | VM_MAYWRITE) : (VM_READ | VM_MAYREAD);
	vm_flags &= (foll_flags & FOLL_FORCE) ?
			(VM_MAYREAD | VM_MAYWRITE) : (VM_READ | VM_WRITE);

	for (i = 0; i < nr_pages; i++) {
		vma = find_vma(mm, start);
		if (!vma)
			goto finish_or_fault;

		/* protect what we can, including chardevs */
		if ((vma->vm_flags & (VM_IO | VM_PFNMAP)) ||
		    !(vm_flags & vma->vm_flags))
			goto finish_or_fault;

		if (pages) {
			pages[i] = virt_to_page(start);
			if (pages[i])
				get_page(pages[i]);
		}
		if (vmas)
			vmas[i] = vma;
		start = (start + PAGE_SIZE) & PAGE_MASK;
	}

	return i;

finish_or_fault:
	return i ? : -EFAULT;
}

/*
 * get a list of pages in an address range belonging to the specified process
 * and indicate the VMA that covers each page
 * - this is potentially dodgy as we may end incrementing the page count of a
 *   slab page or a secondary page from a compound page
 * - don't permit access to VMAs that don't support it, such as I/O mappings
 */
long get_user_pages(unsigned long start, unsigned long nr_pages,
		    unsigned int gup_flags, struct page **pages,
		    struct vm_area_struct **vmas)
{
	return __get_user_pages(current, current->mm, start, nr_pages,
				gup_flags, pages, vmas, NULL);
}
EXPORT_SYMBOL(get_user_pages);

long get_user_pages_locked(unsigned long start, unsigned long nr_pages,
			    unsigned int gup_flags, struct page **pages,
			    int *locked)
{
	return get_user_pages(start, nr_pages, gup_flags, pages, NULL);
}
EXPORT_SYMBOL(get_user_pages_locked);

long __get_user_pages_unlocked(struct task_struct *tsk, struct mm_struct *mm,
			       unsigned long start, unsigned long nr_pages,
			       struct page **pages, unsigned int gup_flags)
{
	long ret;
	down_read(&mm->mmap_sem);
	ret = __get_user_pages(tsk, mm, start, nr_pages, gup_flags, pages,
				NULL, NULL);
	up_read(&mm->mmap_sem);
	return ret;
}
EXPORT_SYMBOL(__get_user_pages_unlocked);

long get_user_pages_unlocked(unsigned long start, unsigned long nr_pages,
			     struct page **pages, unsigned int gup_flags)
{
	return __get_user_pages_unlocked(current, current->mm, start, nr_pages,
					 pages, gup_flags);
}
EXPORT_SYMBOL(get_user_pages_unlocked);

=======
>>>>>>> 24b8d41d
/**
 * follow_pfn - look up PFN at a user virtual address
 * @vma: memory mapping
 * @address: user virtual address
 * @pfn: location to store found PFN
 *
 * Only IO mappings and raw PFN mappings are allowed.
 *
 * Returns zero and the pfn at @pfn on success, -ve otherwise.
 */
int follow_pfn(struct vm_area_struct *vma, unsigned long address,
	unsigned long *pfn)
{
	if (!(vma->vm_flags & (VM_IO | VM_PFNMAP)))
		return -EINVAL;

	*pfn = address >> PAGE_SHIFT;
	return 0;
}
EXPORT_SYMBOL(follow_pfn);

LIST_HEAD(vmap_area_list);

void vfree(const void *addr)
{
	kfree(addr);
}
EXPORT_SYMBOL(vfree);

void *__vmalloc(unsigned long size, gfp_t gfp_mask)
{
	/*
	 *  You can't specify __GFP_HIGHMEM with kmalloc() since kmalloc()
	 * returns only a logical address.
	 */
	return kmalloc(size, (gfp_mask | __GFP_COMP) & ~__GFP_HIGHMEM);
}
EXPORT_SYMBOL(__vmalloc);

void *__vmalloc_node_range(unsigned long size, unsigned long align,
		unsigned long start, unsigned long end, gfp_t gfp_mask,
		pgprot_t prot, unsigned long vm_flags, int node,
		const void *caller)
{
	return __vmalloc(size, gfp_mask);
}

void *__vmalloc_node(unsigned long size, unsigned long align, gfp_t gfp_mask,
		int node, const void *caller)
{
	return __vmalloc(size, gfp_mask);
}

static void *__vmalloc_user_flags(unsigned long size, gfp_t flags)
{
	void *ret;

	ret = __vmalloc(size, flags);
	if (ret) {
		struct vm_area_struct *vma;

		mmap_write_lock(current->mm);
		vma = find_vma(current->mm, (unsigned long)ret);
		if (vma)
			vma->vm_flags |= VM_USERMAP;
		mmap_write_unlock(current->mm);
	}

	return ret;
}

void *vmalloc_user(unsigned long size)
{
	return __vmalloc_user_flags(size, GFP_KERNEL | __GFP_ZERO);
}
EXPORT_SYMBOL(vmalloc_user);

struct page *vmalloc_to_page(const void *addr)
{
	return virt_to_page(addr);
}
EXPORT_SYMBOL(vmalloc_to_page);

unsigned long vmalloc_to_pfn(const void *addr)
{
	return page_to_pfn(virt_to_page(addr));
}
EXPORT_SYMBOL(vmalloc_to_pfn);

long vread(char *buf, char *addr, unsigned long count)
{
	/* Don't allow overflow */
	if ((unsigned long) buf + count < count)
		count = -(unsigned long) buf;

	memcpy(buf, addr, count);
	return count;
}

long vwrite(char *buf, char *addr, unsigned long count)
{
	/* Don't allow overflow */
	if ((unsigned long) addr + count < count)
		count = -(unsigned long) addr;

	memcpy(addr, buf, count);
	return count;
}

/*
 *	vmalloc  -  allocate virtually contiguous memory
 *
 *	@size:		allocation size
 *
 *	Allocate enough pages to cover @size from the page level
 *	allocator and map them into contiguous kernel virtual space.
 *
 *	For tight control over page level allocator and protection flags
 *	use __vmalloc() instead.
 */
void *vmalloc(unsigned long size)
{
       return __vmalloc(size, GFP_KERNEL | __GFP_HIGHMEM);
}
EXPORT_SYMBOL(vmalloc);

/*
 *	vzalloc - allocate virtually contiguous memory with zero fill
 *
 *	@size:		allocation size
 *
 *	Allocate enough pages to cover @size from the page level
 *	allocator and map them into contiguous kernel virtual space.
 *	The memory allocated is set to zero.
 *
 *	For tight control over page level allocator and protection flags
 *	use __vmalloc() instead.
 */
void *vzalloc(unsigned long size)
{
	return __vmalloc(size, GFP_KERNEL | __GFP_HIGHMEM | __GFP_ZERO);
}
EXPORT_SYMBOL(vzalloc);

/**
 * vmalloc_node - allocate memory on a specific node
 * @size:	allocation size
 * @node:	numa node
 *
 * Allocate enough pages to cover @size from the page level
 * allocator and map them into contiguous kernel virtual space.
 *
 * For tight control over page level allocator and protection flags
 * use __vmalloc() instead.
 */
void *vmalloc_node(unsigned long size, int node)
{
	return vmalloc(size);
}
EXPORT_SYMBOL(vmalloc_node);

/**
 * vzalloc_node - allocate memory on a specific node with zero fill
 * @size:	allocation size
 * @node:	numa node
 *
 * Allocate enough pages to cover @size from the page level
 * allocator and map them into contiguous kernel virtual space.
 * The memory allocated is set to zero.
 *
 * For tight control over page level allocator and protection flags
 * use __vmalloc() instead.
 */
void *vzalloc_node(unsigned long size, int node)
{
	return vzalloc(size);
}
EXPORT_SYMBOL(vzalloc_node);

/**
 * vmalloc_32  -  allocate virtually contiguous memory (32bit addressable)
 *	@size:		allocation size
 *
 *	Allocate enough 32bit PA addressable pages to cover @size from the
 *	page level allocator and map them into contiguous kernel virtual space.
 */
void *vmalloc_32(unsigned long size)
{
	return __vmalloc(size, GFP_KERNEL);
}
EXPORT_SYMBOL(vmalloc_32);

/**
 * vmalloc_32_user - allocate zeroed virtually contiguous 32bit memory
 *	@size:		allocation size
 *
 * The resulting memory area is 32bit addressable and zeroed so it can be
 * mapped to userspace without leaking data.
 *
 * VM_USERMAP is set on the corresponding VMA so that subsequent calls to
 * remap_vmalloc_range() are permissible.
 */
void *vmalloc_32_user(unsigned long size)
{
	/*
	 * We'll have to sort out the ZONE_DMA bits for 64-bit,
	 * but for now this can simply use vmalloc_user() directly.
	 */
	return vmalloc_user(size);
}
EXPORT_SYMBOL(vmalloc_32_user);

void *vmap(struct page **pages, unsigned int count, unsigned long flags, pgprot_t prot)
{
	BUG();
	return NULL;
}
EXPORT_SYMBOL(vmap);

void vunmap(const void *addr)
{
	BUG();
}
EXPORT_SYMBOL(vunmap);

void *vm_map_ram(struct page **pages, unsigned int count, int node)
{
	BUG();
	return NULL;
}
EXPORT_SYMBOL(vm_map_ram);

void vm_unmap_ram(const void *mem, unsigned int count)
{
	BUG();
}
EXPORT_SYMBOL(vm_unmap_ram);

void vm_unmap_aliases(void)
{
}
EXPORT_SYMBOL_GPL(vm_unmap_aliases);

void free_vm_area(struct vm_struct *area)
{
	BUG();
}
EXPORT_SYMBOL_GPL(free_vm_area);

int vm_insert_page(struct vm_area_struct *vma, unsigned long addr,
		   struct page *page)
{
	return -EINVAL;
}
EXPORT_SYMBOL(vm_insert_page);

int vm_map_pages(struct vm_area_struct *vma, struct page **pages,
			unsigned long num)
{
	return -EINVAL;
}
EXPORT_SYMBOL(vm_map_pages);

int vm_map_pages_zero(struct vm_area_struct *vma, struct page **pages,
				unsigned long num)
{
	return -EINVAL;
}
EXPORT_SYMBOL(vm_map_pages_zero);

/*
 *  sys_brk() for the most part doesn't need the global kernel
 *  lock, except when an application is doing something nasty
 *  like trying to un-brk an area that has already been mapped
 *  to a regular file.  in this case, the unmapping will need
 *  to invoke file system routines that need the global lock.
 */
SYSCALL_DEFINE1(brk, unsigned long, brk)
{
	struct mm_struct *mm = current->mm;

	if (brk < mm->start_brk || brk > mm->context.end_brk)
		return mm->brk;

	if (mm->brk == brk)
		return mm->brk;

	/*
	 * Always allow shrinking brk
	 */
	if (brk <= mm->brk) {
		mm->brk = brk;
		return brk;
	}

	/*
	 * Ok, looks good - let it rip.
	 */
	flush_icache_user_range(mm->brk, brk);
	return mm->brk = brk;
}

/*
 * initialise the percpu counter for VM and region record slabs
 */
void __init mmap_init(void)
{
	int ret;

	ret = percpu_counter_init(&vm_committed_as, 0, GFP_KERNEL);
	VM_BUG_ON(ret);
	vm_region_jar = KMEM_CACHE(vm_region, SLAB_PANIC|SLAB_ACCOUNT);
}

/*
 * validate the region tree
 * - the caller must hold the region lock
 */
#ifdef CONFIG_DEBUG_NOMMU_REGIONS
static noinline void validate_nommu_regions(void)
{
	struct vm_region *region, *last;
	struct rb_node *p, *lastp;

	lastp = rb_first(&nommu_region_tree);
	if (!lastp)
		return;

	last = rb_entry(lastp, struct vm_region, vm_rb);
	BUG_ON(last->vm_end <= last->vm_start);
	BUG_ON(last->vm_top < last->vm_end);

	while ((p = rb_next(lastp))) {
		region = rb_entry(p, struct vm_region, vm_rb);
		last = rb_entry(lastp, struct vm_region, vm_rb);

		BUG_ON(region->vm_end <= region->vm_start);
		BUG_ON(region->vm_top < region->vm_end);
		BUG_ON(region->vm_start < last->vm_top);

		lastp = p;
	}
}
#else
static void validate_nommu_regions(void)
{
}
#endif

/*
 * add a region into the global tree
 */
static void add_nommu_region(struct vm_region *region)
{
	struct vm_region *pregion;
	struct rb_node **p, *parent;

	validate_nommu_regions();

	parent = NULL;
	p = &nommu_region_tree.rb_node;
	while (*p) {
		parent = *p;
		pregion = rb_entry(parent, struct vm_region, vm_rb);
		if (region->vm_start < pregion->vm_start)
			p = &(*p)->rb_left;
		else if (region->vm_start > pregion->vm_start)
			p = &(*p)->rb_right;
		else if (pregion == region)
			return;
		else
			BUG();
	}

	rb_link_node(&region->vm_rb, parent, p);
	rb_insert_color(&region->vm_rb, &nommu_region_tree);

	validate_nommu_regions();
}

/*
 * delete a region from the global tree
 */
static void delete_nommu_region(struct vm_region *region)
{
	BUG_ON(!nommu_region_tree.rb_node);

	validate_nommu_regions();
	rb_erase(&region->vm_rb, &nommu_region_tree);
	validate_nommu_regions();
}

/*
 * free a contiguous series of pages
 */
static void free_page_series(unsigned long from, unsigned long to)
{
	for (; from < to; from += PAGE_SIZE) {
		struct page *page = virt_to_page(from);

		atomic_long_dec(&mmap_pages_allocated);
		put_page(page);
	}
}

/*
 * release a reference to a region
 * - the caller must hold the region semaphore for writing, which this releases
 * - the region may not have been added to the tree yet, in which case vm_top
 *   will equal vm_start
 */
static void __put_nommu_region(struct vm_region *region)
	__releases(nommu_region_sem)
{
	BUG_ON(!nommu_region_tree.rb_node);

	if (--region->vm_usage == 0) {
		if (region->vm_top > region->vm_start)
			delete_nommu_region(region);
		up_write(&nommu_region_sem);

		if (region->vm_file)
			fput(region->vm_file);

		/* IO memory and memory shared directly out of the pagecache
		 * from ramfs/tmpfs mustn't be released here */
		if (region->vm_flags & VM_MAPPED_COPY)
			free_page_series(region->vm_start, region->vm_top);
		kmem_cache_free(vm_region_jar, region);
	} else {
		up_write(&nommu_region_sem);
	}
}

/*
 * release a reference to a region
 */
static void put_nommu_region(struct vm_region *region)
{
	down_write(&nommu_region_sem);
	__put_nommu_region(region);
}

/*
 * add a VMA into a process's mm_struct in the appropriate place in the list
 * and tree and add to the address space's page tree also if not an anonymous
 * page
 * - should be called with mm->mmap_lock held writelocked
 */
static void add_vma_to_mm(struct mm_struct *mm, struct vm_area_struct *vma)
{
	struct vm_area_struct *pvma, *prev;
	struct address_space *mapping;
	struct rb_node **p, *parent, *rb_prev;

	BUG_ON(!vma->vm_region);

	mm->map_count++;
	vma->vm_mm = mm;

	/* add the VMA to the mapping */
	if (vma->vm_file) {
		mapping = vma->vm_file->f_mapping;

		i_mmap_lock_write(mapping);
		flush_dcache_mmap_lock(mapping);
		vma_interval_tree_insert(vma, &mapping->i_mmap);
		flush_dcache_mmap_unlock(mapping);
		i_mmap_unlock_write(mapping);
	}

	/* add the VMA to the tree */
	parent = rb_prev = NULL;
	p = &mm->mm_rb.rb_node;
	while (*p) {
		parent = *p;
		pvma = rb_entry(parent, struct vm_area_struct, vm_rb);

		/* sort by: start addr, end addr, VMA struct addr in that order
		 * (the latter is necessary as we may get identical VMAs) */
		if (vma->vm_start < pvma->vm_start)
			p = &(*p)->rb_left;
		else if (vma->vm_start > pvma->vm_start) {
			rb_prev = parent;
			p = &(*p)->rb_right;
		} else if (vma->vm_end < pvma->vm_end)
			p = &(*p)->rb_left;
		else if (vma->vm_end > pvma->vm_end) {
			rb_prev = parent;
			p = &(*p)->rb_right;
		} else if (vma < pvma)
			p = &(*p)->rb_left;
		else if (vma > pvma) {
			rb_prev = parent;
			p = &(*p)->rb_right;
		} else
			BUG();
	}

	rb_link_node(&vma->vm_rb, parent, p);
	rb_insert_color(&vma->vm_rb, &mm->mm_rb);

	/* add VMA to the VMA list also */
	prev = NULL;
	if (rb_prev)
		prev = rb_entry(rb_prev, struct vm_area_struct, vm_rb);

	__vma_link_list(mm, vma, prev);
}

/*
 * delete a VMA from its owning mm_struct and address space
 */
static void delete_vma_from_mm(struct vm_area_struct *vma)
{
	int i;
	struct address_space *mapping;
	struct mm_struct *mm = vma->vm_mm;
	struct task_struct *curr = current;

	mm->map_count--;
	for (i = 0; i < VMACACHE_SIZE; i++) {
		/* if the vma is cached, invalidate the entire cache */
		if (curr->vmacache.vmas[i] == vma) {
			vmacache_invalidate(mm);
			break;
		}
	}

	/* remove the VMA from the mapping */
	if (vma->vm_file) {
		mapping = vma->vm_file->f_mapping;

		i_mmap_lock_write(mapping);
		flush_dcache_mmap_lock(mapping);
		vma_interval_tree_remove(vma, &mapping->i_mmap);
		flush_dcache_mmap_unlock(mapping);
		i_mmap_unlock_write(mapping);
	}

	/* remove from the MM's tree and list */
	rb_erase(&vma->vm_rb, &mm->mm_rb);

	__vma_unlink_list(mm, vma);
}

/*
 * destroy a VMA record
 */
static void delete_vma(struct mm_struct *mm, struct vm_area_struct *vma)
{
	if (vma->vm_ops && vma->vm_ops->close)
		vma->vm_ops->close(vma);
	if (vma->vm_file)
		fput(vma->vm_file);
	put_nommu_region(vma->vm_region);
	vm_area_free(vma);
}

/*
 * look up the first VMA in which addr resides, NULL if none
 * - should be called with mm->mmap_lock at least held readlocked
 */
struct vm_area_struct *find_vma(struct mm_struct *mm, unsigned long addr)
{
	struct vm_area_struct *vma;

	/* check the cache first */
	vma = vmacache_find(mm, addr);
	if (likely(vma))
		return vma;

	/* trawl the list (there may be multiple mappings in which addr
	 * resides) */
	for (vma = mm->mmap; vma; vma = vma->vm_next) {
		if (vma->vm_start > addr)
			return NULL;
		if (vma->vm_end > addr) {
			vmacache_update(addr, vma);
			return vma;
		}
	}

	return NULL;
}
EXPORT_SYMBOL(find_vma);

/*
 * find a VMA
 * - we don't extend stack VMAs under NOMMU conditions
 */
struct vm_area_struct *find_extend_vma(struct mm_struct *mm, unsigned long addr)
{
	return find_vma(mm, addr);
}

/*
 * expand a stack to a given address
 * - not supported under NOMMU conditions
 */
int expand_stack(struct vm_area_struct *vma, unsigned long address)
{
	return -ENOMEM;
}

/*
 * look up the first VMA exactly that exactly matches addr
 * - should be called with mm->mmap_lock at least held readlocked
 */
static struct vm_area_struct *find_vma_exact(struct mm_struct *mm,
					     unsigned long addr,
					     unsigned long len)
{
	struct vm_area_struct *vma;
	unsigned long end = addr + len;

	/* check the cache first */
	vma = vmacache_find_exact(mm, addr, end);
	if (vma)
		return vma;

	/* trawl the list (there may be multiple mappings in which addr
	 * resides) */
	for (vma = mm->mmap; vma; vma = vma->vm_next) {
		if (vma->vm_start < addr)
			continue;
		if (vma->vm_start > addr)
			return NULL;
		if (vma->vm_end == end) {
			vmacache_update(addr, vma);
			return vma;
		}
	}

	return NULL;
}

/*
 * determine whether a mapping should be permitted and, if so, what sort of
 * mapping we're capable of supporting
 */
static int validate_mmap_request(struct file *file,
				 unsigned long addr,
				 unsigned long len,
				 unsigned long prot,
				 unsigned long flags,
				 unsigned long pgoff,
				 unsigned long *_capabilities)
{
	unsigned long capabilities, rlen;
	int ret;

	/* do the simple checks first */
	if (flags & MAP_FIXED)
		return -EINVAL;

	if ((flags & MAP_TYPE) != MAP_PRIVATE &&
	    (flags & MAP_TYPE) != MAP_SHARED)
		return -EINVAL;

	if (!len)
		return -EINVAL;

	/* Careful about overflows.. */
	rlen = PAGE_ALIGN(len);
	if (!rlen || rlen > TASK_SIZE)
		return -ENOMEM;

	/* offset overflow? */
	if ((pgoff + (rlen >> PAGE_SHIFT)) < pgoff)
		return -EOVERFLOW;

	if (file) {
		/* files must support mmap */
		if (!file->f_op->mmap)
			return -ENODEV;

		/* work out if what we've got could possibly be shared
		 * - we support chardevs that provide their own "memory"
		 * - we support files/blockdevs that are memory backed
		 */
		if (file->f_op->mmap_capabilities) {
			capabilities = file->f_op->mmap_capabilities(file);
		} else {
			/* no explicit capabilities set, so assume some
			 * defaults */
			switch (file_inode(file)->i_mode & S_IFMT) {
			case S_IFREG:
			case S_IFBLK:
				capabilities = NOMMU_MAP_COPY;
				break;

			case S_IFCHR:
				capabilities =
					NOMMU_MAP_DIRECT |
					NOMMU_MAP_READ |
					NOMMU_MAP_WRITE;
				break;

			default:
				return -EINVAL;
			}
		}

		/* eliminate any capabilities that we can't support on this
		 * device */
		if (!file->f_op->get_unmapped_area)
			capabilities &= ~NOMMU_MAP_DIRECT;
		if (!(file->f_mode & FMODE_CAN_READ))
			capabilities &= ~NOMMU_MAP_COPY;

		/* The file shall have been opened with read permission. */
		if (!(file->f_mode & FMODE_READ))
			return -EACCES;

		if (flags & MAP_SHARED) {
			/* do checks for writing, appending and locking */
			if ((prot & PROT_WRITE) &&
			    !(file->f_mode & FMODE_WRITE))
				return -EACCES;

			if (IS_APPEND(file_inode(file)) &&
			    (file->f_mode & FMODE_WRITE))
				return -EACCES;

			if (locks_verify_locked(file))
				return -EAGAIN;

			if (!(capabilities & NOMMU_MAP_DIRECT))
				return -ENODEV;

			/* we mustn't privatise shared mappings */
			capabilities &= ~NOMMU_MAP_COPY;
		} else {
			/* we're going to read the file into private memory we
			 * allocate */
			if (!(capabilities & NOMMU_MAP_COPY))
				return -ENODEV;

			/* we don't permit a private writable mapping to be
			 * shared with the backing device */
			if (prot & PROT_WRITE)
				capabilities &= ~NOMMU_MAP_DIRECT;
		}

		if (capabilities & NOMMU_MAP_DIRECT) {
			if (((prot & PROT_READ)  && !(capabilities & NOMMU_MAP_READ))  ||
			    ((prot & PROT_WRITE) && !(capabilities & NOMMU_MAP_WRITE)) ||
			    ((prot & PROT_EXEC)  && !(capabilities & NOMMU_MAP_EXEC))
			    ) {
				capabilities &= ~NOMMU_MAP_DIRECT;
				if (flags & MAP_SHARED) {
					pr_warn("MAP_SHARED not completely supported on !MMU\n");
					return -EINVAL;
				}
			}
		}

		/* handle executable mappings and implied executable
		 * mappings */
		if (path_noexec(&file->f_path)) {
			if (prot & PROT_EXEC)
				return -EPERM;
		} else if ((prot & PROT_READ) && !(prot & PROT_EXEC)) {
			/* handle implication of PROT_EXEC by PROT_READ */
			if (current->personality & READ_IMPLIES_EXEC) {
				if (capabilities & NOMMU_MAP_EXEC)
					prot |= PROT_EXEC;
			}
		} else if ((prot & PROT_READ) &&
			 (prot & PROT_EXEC) &&
			 !(capabilities & NOMMU_MAP_EXEC)
			 ) {
			/* backing file is not executable, try to copy */
			capabilities &= ~NOMMU_MAP_DIRECT;
		}
	} else {
		/* anonymous mappings are always memory backed and can be
		 * privately mapped
		 */
		capabilities = NOMMU_MAP_COPY;

		/* handle PROT_EXEC implication by PROT_READ */
		if ((prot & PROT_READ) &&
		    (current->personality & READ_IMPLIES_EXEC))
			prot |= PROT_EXEC;
	}

	/* allow the security API to have its say */
	ret = security_mmap_addr(addr);
	if (ret < 0)
		return ret;

	/* looks okay */
	*_capabilities = capabilities;
	return 0;
}

/*
 * we've determined that we can make the mapping, now translate what we
 * now know into VMA flags
 */
static unsigned long determine_vm_flags(struct file *file,
					unsigned long prot,
					unsigned long flags,
					unsigned long capabilities)
{
	unsigned long vm_flags;

	vm_flags = calc_vm_prot_bits(prot, 0) | calc_vm_flag_bits(flags);
	/* vm_flags |= mm->def_flags; */

	if (!(capabilities & NOMMU_MAP_DIRECT)) {
		/* attempt to share read-only copies of mapped file chunks */
		vm_flags |= VM_MAYREAD | VM_MAYWRITE | VM_MAYEXEC;
		if (file && !(prot & PROT_WRITE))
			vm_flags |= VM_MAYSHARE;
	} else {
		/* overlay a shareable mapping on the backing device or inode
		 * if possible - used for chardevs, ramfs/tmpfs/shmfs and
		 * romfs/cramfs */
		vm_flags |= VM_MAYSHARE | (capabilities & NOMMU_VMFLAGS);
		if (flags & MAP_SHARED)
			vm_flags |= VM_SHARED;
	}

	/* refuse to let anyone share private mappings with this process if
	 * it's being traced - otherwise breakpoints set in it may interfere
	 * with another untraced process
	 */
	if ((flags & MAP_PRIVATE) && current->ptrace)
		vm_flags &= ~VM_MAYSHARE;

	return vm_flags;
}

/*
 * set up a shared mapping on a file (the driver or filesystem provides and
 * pins the storage)
 */
static int do_mmap_shared_file(struct vm_area_struct *vma)
{
	int ret;

	ret = call_mmap(vma->vm_file, vma);
	if (ret == 0) {
		vma->vm_region->vm_top = vma->vm_region->vm_end;
		return 0;
	}
	if (ret != -ENOSYS)
		return ret;

	/* getting -ENOSYS indicates that direct mmap isn't possible (as
	 * opposed to tried but failed) so we can only give a suitable error as
	 * it's not possible to make a private copy if MAP_SHARED was given */
	return -ENODEV;
}

/*
 * set up a private mapping or an anonymous shared mapping
 */
static int do_mmap_private(struct vm_area_struct *vma,
			   struct vm_region *region,
			   unsigned long len,
			   unsigned long capabilities)
{
	unsigned long total, point;
	void *base;
	int ret, order;

	/* invoke the file's mapping function so that it can keep track of
	 * shared mappings on devices or memory
	 * - VM_MAYSHARE will be set if it may attempt to share
	 */
	if (capabilities & NOMMU_MAP_DIRECT) {
		ret = call_mmap(vma->vm_file, vma);
		if (ret == 0) {
			/* shouldn't return success if we're not sharing */
			BUG_ON(!(vma->vm_flags & VM_MAYSHARE));
			vma->vm_region->vm_top = vma->vm_region->vm_end;
			return 0;
		}
		if (ret != -ENOSYS)
			return ret;

		/* getting an ENOSYS error indicates that direct mmap isn't
		 * possible (as opposed to tried but failed) so we'll try to
		 * make a private copy of the data and map that instead */
	}


	/* allocate some memory to hold the mapping
	 * - note that this may not return a page-aligned address if the object
	 *   we're allocating is smaller than a page
	 */
	order = get_order(len);
	total = 1 << order;
	point = len >> PAGE_SHIFT;

	/* we don't want to allocate a power-of-2 sized page set */
	if (sysctl_nr_trim_pages && total - point >= sysctl_nr_trim_pages)
		total = point;

	base = alloc_pages_exact(total << PAGE_SHIFT, GFP_KERNEL);
	if (!base)
		goto enomem;

	atomic_long_add(total, &mmap_pages_allocated);

	region->vm_flags = vma->vm_flags |= VM_MAPPED_COPY;
	region->vm_start = (unsigned long) base;
	region->vm_end   = region->vm_start + len;
	region->vm_top   = region->vm_start + (total << PAGE_SHIFT);

	vma->vm_start = region->vm_start;
	vma->vm_end   = region->vm_start + len;

	if (vma->vm_file) {
		/* read the contents of a file into the copy */
		loff_t fpos;

		fpos = vma->vm_pgoff;
		fpos <<= PAGE_SHIFT;

		ret = kernel_read(vma->vm_file, base, len, &fpos);
		if (ret < 0)
			goto error_free;

		/* clear the last little bit */
		if (ret < len)
			memset(base + ret, 0, len - ret);

	} else {
		vma_set_anonymous(vma);
	}

	return 0;

error_free:
	free_page_series(region->vm_start, region->vm_top);
	region->vm_start = vma->vm_start = 0;
	region->vm_end   = vma->vm_end = 0;
	region->vm_top   = 0;
	return ret;

enomem:
	pr_err("Allocation of length %lu from process %d (%s) failed\n",
	       len, current->pid, current->comm);
	show_free_areas(0, NULL);
	return -ENOMEM;
}

/*
 * handle mapping creation for uClinux
 */
unsigned long do_mmap(struct file *file,
			unsigned long addr,
			unsigned long len,
			unsigned long prot,
			unsigned long flags,
			unsigned long pgoff,
			unsigned long *populate,
			struct list_head *uf)
{
	struct vm_area_struct *vma;
	struct vm_region *region;
	struct rb_node *rb;
	vm_flags_t vm_flags;
	unsigned long capabilities, result;
	int ret;

	*populate = 0;

	/* decide whether we should attempt the mapping, and if so what sort of
	 * mapping */
	ret = validate_mmap_request(file, addr, len, prot, flags, pgoff,
				    &capabilities);
	if (ret < 0)
		return ret;

	/* we ignore the address hint */
	addr = 0;
	len = PAGE_ALIGN(len);

	/* we've determined that we can make the mapping, now translate what we
	 * now know into VMA flags */
	vm_flags = determine_vm_flags(file, prot, flags, capabilities);

	/* we're going to need to record the mapping */
	region = kmem_cache_zalloc(vm_region_jar, GFP_KERNEL);
	if (!region)
		goto error_getting_region;

	vma = vm_area_alloc(current->mm);
	if (!vma)
		goto error_getting_vma;

	region->vm_usage = 1;
	region->vm_flags = vm_flags;
	region->vm_pgoff = pgoff;

	vma->vm_flags = vm_flags;
	vma->vm_pgoff = pgoff;

	if (file) {
		region->vm_file = get_file(file);
		vma->vm_file = get_file(file);
	}

	down_write(&nommu_region_sem);

	/* if we want to share, we need to check for regions created by other
	 * mmap() calls that overlap with our proposed mapping
	 * - we can only share with a superset match on most regular files
	 * - shared mappings on character devices and memory backed files are
	 *   permitted to overlap inexactly as far as we are concerned for in
	 *   these cases, sharing is handled in the driver or filesystem rather
	 *   than here
	 */
	if (vm_flags & VM_MAYSHARE) {
		struct vm_region *pregion;
		unsigned long pglen, rpglen, pgend, rpgend, start;

		pglen = (len + PAGE_SIZE - 1) >> PAGE_SHIFT;
		pgend = pgoff + pglen;

		for (rb = rb_first(&nommu_region_tree); rb; rb = rb_next(rb)) {
			pregion = rb_entry(rb, struct vm_region, vm_rb);

			if (!(pregion->vm_flags & VM_MAYSHARE))
				continue;

			/* search for overlapping mappings on the same file */
			if (file_inode(pregion->vm_file) !=
			    file_inode(file))
				continue;

			if (pregion->vm_pgoff >= pgend)
				continue;

			rpglen = pregion->vm_end - pregion->vm_start;
			rpglen = (rpglen + PAGE_SIZE - 1) >> PAGE_SHIFT;
			rpgend = pregion->vm_pgoff + rpglen;
			if (pgoff >= rpgend)
				continue;

			/* handle inexactly overlapping matches between
			 * mappings */
			if ((pregion->vm_pgoff != pgoff || rpglen != pglen) &&
			    !(pgoff >= pregion->vm_pgoff && pgend <= rpgend)) {
				/* new mapping is not a subset of the region */
				if (!(capabilities & NOMMU_MAP_DIRECT))
					goto sharing_violation;
				continue;
			}

			/* we've found a region we can share */
			pregion->vm_usage++;
			vma->vm_region = pregion;
			start = pregion->vm_start;
			start += (pgoff - pregion->vm_pgoff) << PAGE_SHIFT;
			vma->vm_start = start;
			vma->vm_end = start + len;

			if (pregion->vm_flags & VM_MAPPED_COPY)
				vma->vm_flags |= VM_MAPPED_COPY;
			else {
				ret = do_mmap_shared_file(vma);
				if (ret < 0) {
					vma->vm_region = NULL;
					vma->vm_start = 0;
					vma->vm_end = 0;
					pregion->vm_usage--;
					pregion = NULL;
					goto error_just_free;
				}
			}
			fput(region->vm_file);
			kmem_cache_free(vm_region_jar, region);
			region = pregion;
			result = start;
			goto share;
		}

		/* obtain the address at which to make a shared mapping
		 * - this is the hook for quasi-memory character devices to
		 *   tell us the location of a shared mapping
		 */
		if (capabilities & NOMMU_MAP_DIRECT) {
			addr = file->f_op->get_unmapped_area(file, addr, len,
							     pgoff, flags);
			if (IS_ERR_VALUE(addr)) {
				ret = addr;
				if (ret != -ENOSYS)
					goto error_just_free;

				/* the driver refused to tell us where to site
				 * the mapping so we'll have to attempt to copy
				 * it */
				ret = -ENODEV;
				if (!(capabilities & NOMMU_MAP_COPY))
					goto error_just_free;

				capabilities &= ~NOMMU_MAP_DIRECT;
			} else {
				vma->vm_start = region->vm_start = addr;
				vma->vm_end = region->vm_end = addr + len;
			}
		}
	}

	vma->vm_region = region;

	/* set up the mapping
	 * - the region is filled in if NOMMU_MAP_DIRECT is still set
	 */
	if (file && vma->vm_flags & VM_SHARED)
		ret = do_mmap_shared_file(vma);
	else
		ret = do_mmap_private(vma, region, len, capabilities);
	if (ret < 0)
		goto error_just_free;
	add_nommu_region(region);

	/* clear anonymous mappings that don't ask for uninitialized data */
	if (!vma->vm_file &&
	    (!IS_ENABLED(CONFIG_MMAP_ALLOW_UNINITIALIZED) ||
	     !(flags & MAP_UNINITIALIZED)))
		memset((void *)region->vm_start, 0,
		       region->vm_end - region->vm_start);

	/* okay... we have a mapping; now we have to register it */
	result = vma->vm_start;

	current->mm->total_vm += len >> PAGE_SHIFT;

share:
	add_vma_to_mm(current->mm, vma);

	/* we flush the region from the icache only when the first executable
	 * mapping of it is made  */
	if (vma->vm_flags & VM_EXEC && !region->vm_icache_flushed) {
		flush_icache_user_range(region->vm_start, region->vm_end);
		region->vm_icache_flushed = true;
	}

	up_write(&nommu_region_sem);

	return result;

error_just_free:
	up_write(&nommu_region_sem);
error:
	if (region->vm_file)
		fput(region->vm_file);
	kmem_cache_free(vm_region_jar, region);
	if (vma->vm_file)
		fput(vma->vm_file);
	vm_area_free(vma);
	return ret;

sharing_violation:
	up_write(&nommu_region_sem);
	pr_warn("Attempt to share mismatched mappings\n");
	ret = -EINVAL;
	goto error;

error_getting_vma:
	kmem_cache_free(vm_region_jar, region);
	pr_warn("Allocation of vma for %lu byte allocation from process %d failed\n",
			len, current->pid);
	show_free_areas(0, NULL);
	return -ENOMEM;

error_getting_region:
	pr_warn("Allocation of vm region for %lu byte allocation from process %d failed\n",
			len, current->pid);
	show_free_areas(0, NULL);
	return -ENOMEM;
}

unsigned long ksys_mmap_pgoff(unsigned long addr, unsigned long len,
			      unsigned long prot, unsigned long flags,
			      unsigned long fd, unsigned long pgoff)
{
	struct file *file = NULL;
	unsigned long retval = -EBADF;

	audit_mmap_fd(fd, flags);
	if (!(flags & MAP_ANONYMOUS)) {
		file = fget(fd);
		if (!file)
			goto out;
	}

	flags &= ~(MAP_EXECUTABLE | MAP_DENYWRITE);

	retval = vm_mmap_pgoff(file, addr, len, prot, flags, pgoff);

	if (file)
		fput(file);
out:
	return retval;
}

SYSCALL_DEFINE6(mmap_pgoff, unsigned long, addr, unsigned long, len,
		unsigned long, prot, unsigned long, flags,
		unsigned long, fd, unsigned long, pgoff)
{
	return ksys_mmap_pgoff(addr, len, prot, flags, fd, pgoff);
}

#ifdef __ARCH_WANT_SYS_OLD_MMAP
struct mmap_arg_struct {
	unsigned long addr;
	unsigned long len;
	unsigned long prot;
	unsigned long flags;
	unsigned long fd;
	unsigned long offset;
};

SYSCALL_DEFINE1(old_mmap, struct mmap_arg_struct __user *, arg)
{
	struct mmap_arg_struct a;

	if (copy_from_user(&a, arg, sizeof(a)))
		return -EFAULT;
	if (offset_in_page(a.offset))
		return -EINVAL;

	return ksys_mmap_pgoff(a.addr, a.len, a.prot, a.flags, a.fd,
			       a.offset >> PAGE_SHIFT);
}
#endif /* __ARCH_WANT_SYS_OLD_MMAP */

/*
 * split a vma into two pieces at address 'addr', a new vma is allocated either
 * for the first part or the tail.
 */
int split_vma(struct mm_struct *mm, struct vm_area_struct *vma,
	      unsigned long addr, int new_below)
{
	struct vm_area_struct *new;
	struct vm_region *region;
	unsigned long npages;

	/* we're only permitted to split anonymous regions (these should have
	 * only a single usage on the region) */
	if (vma->vm_file)
		return -ENOMEM;

	if (mm->map_count >= sysctl_max_map_count)
		return -ENOMEM;

	region = kmem_cache_alloc(vm_region_jar, GFP_KERNEL);
	if (!region)
		return -ENOMEM;

	new = vm_area_dup(vma);
	if (!new) {
		kmem_cache_free(vm_region_jar, region);
		return -ENOMEM;
	}

	/* most fields are the same, copy all, and then fixup */
	*region = *vma->vm_region;
	new->vm_region = region;

	npages = (addr - vma->vm_start) >> PAGE_SHIFT;

	if (new_below) {
		region->vm_top = region->vm_end = new->vm_end = addr;
	} else {
		region->vm_start = new->vm_start = addr;
		region->vm_pgoff = new->vm_pgoff += npages;
	}

	if (new->vm_ops && new->vm_ops->open)
		new->vm_ops->open(new);

	delete_vma_from_mm(vma);
	down_write(&nommu_region_sem);
	delete_nommu_region(vma->vm_region);
	if (new_below) {
		vma->vm_region->vm_start = vma->vm_start = addr;
		vma->vm_region->vm_pgoff = vma->vm_pgoff += npages;
	} else {
		vma->vm_region->vm_end = vma->vm_end = addr;
		vma->vm_region->vm_top = addr;
	}
	add_nommu_region(vma->vm_region);
	add_nommu_region(new->vm_region);
	up_write(&nommu_region_sem);
	add_vma_to_mm(mm, vma);
	add_vma_to_mm(mm, new);
	return 0;
}

/*
 * shrink a VMA by removing the specified chunk from either the beginning or
 * the end
 */
static int shrink_vma(struct mm_struct *mm,
		      struct vm_area_struct *vma,
		      unsigned long from, unsigned long to)
{
	struct vm_region *region;

	/* adjust the VMA's pointers, which may reposition it in the MM's tree
	 * and list */
	delete_vma_from_mm(vma);
	if (from > vma->vm_start)
		vma->vm_end = from;
	else
		vma->vm_start = to;
	add_vma_to_mm(mm, vma);

	/* cut the backing region down to size */
	region = vma->vm_region;
	BUG_ON(region->vm_usage != 1);

	down_write(&nommu_region_sem);
	delete_nommu_region(region);
	if (from > region->vm_start) {
		to = region->vm_top;
		region->vm_top = region->vm_end = from;
	} else {
		region->vm_start = to;
	}
	add_nommu_region(region);
	up_write(&nommu_region_sem);

	free_page_series(from, to);
	return 0;
}

/*
 * release a mapping
 * - under NOMMU conditions the chunk to be unmapped must be backed by a single
 *   VMA, though it need not cover the whole VMA
 */
int do_munmap(struct mm_struct *mm, unsigned long start, size_t len, struct list_head *uf)
{
	struct vm_area_struct *vma;
	unsigned long end;
	int ret;

	len = PAGE_ALIGN(len);
	if (len == 0)
		return -EINVAL;

	end = start + len;

	/* find the first potentially overlapping VMA */
	vma = find_vma(mm, start);
	if (!vma) {
		static int limit;
		if (limit < 5) {
			pr_warn("munmap of memory not mmapped by process %d (%s): 0x%lx-0x%lx\n",
					current->pid, current->comm,
					start, start + len - 1);
			limit++;
		}
		return -EINVAL;
	}

	/* we're allowed to split an anonymous VMA but not a file-backed one */
	if (vma->vm_file) {
		do {
			if (start > vma->vm_start)
				return -EINVAL;
			if (end == vma->vm_end)
				goto erase_whole_vma;
			vma = vma->vm_next;
		} while (vma);
		return -EINVAL;
	} else {
		/* the chunk must be a subset of the VMA found */
		if (start == vma->vm_start && end == vma->vm_end)
			goto erase_whole_vma;
		if (start < vma->vm_start || end > vma->vm_end)
			return -EINVAL;
		if (offset_in_page(start))
			return -EINVAL;
		if (end != vma->vm_end && offset_in_page(end))
			return -EINVAL;
		if (start != vma->vm_start && end != vma->vm_end) {
			ret = split_vma(mm, vma, start, 1);
			if (ret < 0)
				return ret;
		}
		return shrink_vma(mm, vma, start, end);
	}

erase_whole_vma:
	delete_vma_from_mm(vma);
	delete_vma(mm, vma);
	return 0;
}
EXPORT_SYMBOL(do_munmap);

int vm_munmap(unsigned long addr, size_t len)
{
	struct mm_struct *mm = current->mm;
	int ret;

	mmap_write_lock(mm);
	ret = do_munmap(mm, addr, len, NULL);
	mmap_write_unlock(mm);
	return ret;
}
EXPORT_SYMBOL(vm_munmap);

SYSCALL_DEFINE2(munmap, unsigned long, addr, size_t, len)
{
	return vm_munmap(addr, len);
}

/*
 * release all the mappings made in a process's VM space
 */
void exit_mmap(struct mm_struct *mm)
{
	struct vm_area_struct *vma;

	if (!mm)
		return;

	mm->total_vm = 0;

	while ((vma = mm->mmap)) {
		mm->mmap = vma->vm_next;
		delete_vma_from_mm(vma);
		delete_vma(mm, vma);
		cond_resched();
	}
}

int vm_brk(unsigned long addr, unsigned long len)
{
	return -ENOMEM;
}

/*
 * expand (or shrink) an existing mapping, potentially moving it at the same
 * time (controlled by the MREMAP_MAYMOVE flag and available VM space)
 *
 * under NOMMU conditions, we only permit changing a mapping's size, and only
 * as long as it stays within the region allocated by do_mmap_private() and the
 * block is not shareable
 *
 * MREMAP_FIXED is not supported under NOMMU conditions
 */
static unsigned long do_mremap(unsigned long addr,
			unsigned long old_len, unsigned long new_len,
			unsigned long flags, unsigned long new_addr)
{
	struct vm_area_struct *vma;

	/* insanity checks first */
	old_len = PAGE_ALIGN(old_len);
	new_len = PAGE_ALIGN(new_len);
	if (old_len == 0 || new_len == 0)
		return (unsigned long) -EINVAL;

	if (offset_in_page(addr))
		return -EINVAL;

	if (flags & MREMAP_FIXED && new_addr != addr)
		return (unsigned long) -EINVAL;

	vma = find_vma_exact(current->mm, addr, old_len);
	if (!vma)
		return (unsigned long) -EINVAL;

	if (vma->vm_end != vma->vm_start + old_len)
		return (unsigned long) -EFAULT;

	if (vma->vm_flags & VM_MAYSHARE)
		return (unsigned long) -EPERM;

	if (new_len > vma->vm_region->vm_end - vma->vm_region->vm_start)
		return (unsigned long) -ENOMEM;

	/* all checks complete - do it */
	vma->vm_end = vma->vm_start + new_len;
	return vma->vm_start;
}

SYSCALL_DEFINE5(mremap, unsigned long, addr, unsigned long, old_len,
		unsigned long, new_len, unsigned long, flags,
		unsigned long, new_addr)
{
	unsigned long ret;

	mmap_write_lock(current->mm);
	ret = do_mremap(addr, old_len, new_len, flags, new_addr);
	mmap_write_unlock(current->mm);
	return ret;
}

struct page *follow_page(struct vm_area_struct *vma, unsigned long address,
			 unsigned int foll_flags)
{
	return NULL;
}

int remap_pfn_range(struct vm_area_struct *vma, unsigned long addr,
		unsigned long pfn, unsigned long size, pgprot_t prot)
{
	if (addr != (pfn << PAGE_SHIFT))
		return -EINVAL;

	vma->vm_flags |= VM_IO | VM_PFNMAP | VM_DONTEXPAND | VM_DONTDUMP;
	return 0;
}
EXPORT_SYMBOL(remap_pfn_range);

int vm_iomap_memory(struct vm_area_struct *vma, phys_addr_t start, unsigned long len)
{
	unsigned long pfn = start >> PAGE_SHIFT;
	unsigned long vm_len = vma->vm_end - vma->vm_start;

	pfn += vma->vm_pgoff;
	return io_remap_pfn_range(vma, vma->vm_start, pfn, vm_len, vma->vm_page_prot);
}
EXPORT_SYMBOL(vm_iomap_memory);

int remap_vmalloc_range(struct vm_area_struct *vma, void *addr,
			unsigned long pgoff)
{
	unsigned int size = vma->vm_end - vma->vm_start;

	if (!(vma->vm_flags & VM_USERMAP))
		return -EINVAL;

	vma->vm_start = (unsigned long)(addr + (pgoff << PAGE_SHIFT));
	vma->vm_end = vma->vm_start + size;

	return 0;
}
EXPORT_SYMBOL(remap_vmalloc_range);

unsigned long arch_get_unmapped_area(struct file *file, unsigned long addr,
	unsigned long len, unsigned long pgoff, unsigned long flags)
{
	return -ENOMEM;
}

vm_fault_t filemap_fault(struct vm_fault *vmf)
{
	BUG();
	return 0;
}
EXPORT_SYMBOL(filemap_fault);

<<<<<<< HEAD
void filemap_map_pages(struct fault_env *fe,
=======
void filemap_map_pages(struct vm_fault *vmf,
>>>>>>> 24b8d41d
		pgoff_t start_pgoff, pgoff_t end_pgoff)
{
	BUG();
}
EXPORT_SYMBOL(filemap_map_pages);

<<<<<<< HEAD
static int __access_remote_vm(struct task_struct *tsk, struct mm_struct *mm,
=======
int __access_remote_vm(struct task_struct *tsk, struct mm_struct *mm,
>>>>>>> 24b8d41d
		unsigned long addr, void *buf, int len, unsigned int gup_flags)
{
	struct vm_area_struct *vma;
	int write = gup_flags & FOLL_WRITE;

	if (mmap_read_lock_killable(mm))
		return 0;

	/* the access must start within one of the target process's mappings */
	vma = find_vma(mm, addr);
	if (vma) {
		/* don't overrun this mapping */
		if (addr + len >= vma->vm_end)
			len = vma->vm_end - addr;

		/* only read or write mappings where it is permitted */
		if (write && vma->vm_flags & VM_MAYWRITE)
			copy_to_user_page(vma, NULL, addr,
					 (void *) addr, buf, len);
		else if (!write && vma->vm_flags & VM_MAYREAD)
			copy_from_user_page(vma, NULL, addr,
					    buf, (void *) addr, len);
		else
			len = 0;
	} else {
		len = 0;
	}

	mmap_read_unlock(mm);

	return len;
}

/**
 * access_remote_vm - access another process' address space
 * @mm:		the mm_struct of the target address space
 * @addr:	start address to access
 * @buf:	source or destination buffer
 * @len:	number of bytes to transfer
 * @gup_flags:	flags modifying lookup behaviour
 *
 * The caller must hold a reference on @mm.
 */
int access_remote_vm(struct mm_struct *mm, unsigned long addr,
		void *buf, int len, unsigned int gup_flags)
{
	return __access_remote_vm(NULL, mm, addr, buf, len, gup_flags);
}

/*
 * Access another process' address space.
 * - source/target buffer must be kernel space
 */
int access_process_vm(struct task_struct *tsk, unsigned long addr, void *buf, int len,
		unsigned int gup_flags)
{
	struct mm_struct *mm;

	if (addr + len < addr)
		return 0;

	mm = get_task_mm(tsk);
	if (!mm)
		return 0;

	len = __access_remote_vm(tsk, mm, addr, buf, len, gup_flags);

	mmput(mm);
	return len;
}
EXPORT_SYMBOL_GPL(access_process_vm);

/**
 * nommu_shrink_inode_mappings - Shrink the shared mappings on an inode
 * @inode: The inode to check
 * @size: The current filesize of the inode
 * @newsize: The proposed filesize of the inode
 *
 * Check the shared mappings on an inode on behalf of a shrinking truncate to
 * make sure that any outstanding VMAs aren't broken and then shrink the
 * vm_regions that extend beyond so that do_mmap() doesn't
 * automatically grant mappings that are too large.
 */
int nommu_shrink_inode_mappings(struct inode *inode, size_t size,
				size_t newsize)
{
	struct vm_area_struct *vma;
	struct vm_region *region;
	pgoff_t low, high;
	size_t r_size, r_top;

	low = newsize >> PAGE_SHIFT;
	high = (size + PAGE_SIZE - 1) >> PAGE_SHIFT;

	down_write(&nommu_region_sem);
	i_mmap_lock_read(inode->i_mapping);

	/* search for VMAs that fall within the dead zone */
	vma_interval_tree_foreach(vma, &inode->i_mapping->i_mmap, low, high) {
		/* found one - only interested if it's shared out of the page
		 * cache */
		if (vma->vm_flags & VM_SHARED) {
			i_mmap_unlock_read(inode->i_mapping);
			up_write(&nommu_region_sem);
			return -ETXTBSY; /* not quite true, but near enough */
		}
	}

	/* reduce any regions that overlap the dead zone - if in existence,
	 * these will be pointed to by VMAs that don't overlap the dead zone
	 *
	 * we don't check for any regions that start beyond the EOF as there
	 * shouldn't be any
	 */
	vma_interval_tree_foreach(vma, &inode->i_mapping->i_mmap, 0, ULONG_MAX) {
		if (!(vma->vm_flags & VM_SHARED))
			continue;

		region = vma->vm_region;
		r_size = region->vm_top - region->vm_start;
		r_top = (region->vm_pgoff << PAGE_SHIFT) + r_size;

		if (r_top > newsize) {
			region->vm_top -= r_top - newsize;
			if (region->vm_end > region->vm_top)
				region->vm_end = region->vm_top;
		}
	}

	i_mmap_unlock_read(inode->i_mapping);
	up_write(&nommu_region_sem);
	return 0;
}

/*
 * Initialise sysctl_user_reserve_kbytes.
 *
 * This is intended to prevent a user from starting a single memory hogging
 * process, such that they cannot recover (kill the hog) in OVERCOMMIT_NEVER
 * mode.
 *
 * The default value is min(3% of free memory, 128MB)
 * 128MB is enough to recover with sshd/login, bash, and top/kill.
 */
static int __meminit init_user_reserve(void)
{
	unsigned long free_kbytes;

	free_kbytes = global_zone_page_state(NR_FREE_PAGES) << (PAGE_SHIFT - 10);

	sysctl_user_reserve_kbytes = min(free_kbytes / 32, 1UL << 17);
	return 0;
}
subsys_initcall(init_user_reserve);

/*
 * Initialise sysctl_admin_reserve_kbytes.
 *
 * The purpose of sysctl_admin_reserve_kbytes is to allow the sys admin
 * to log in and kill a memory hogging process.
 *
 * Systems with more than 256MB will reserve 8MB, enough to recover
 * with sshd, bash, and top in OVERCOMMIT_GUESS. Smaller systems will
 * only reserve 3% of free pages by default.
 */
static int __meminit init_admin_reserve(void)
{
	unsigned long free_kbytes;

	free_kbytes = global_zone_page_state(NR_FREE_PAGES) << (PAGE_SHIFT - 10);

	sysctl_admin_reserve_kbytes = min(free_kbytes / 32, 1UL << 13);
	return 0;
}
subsys_initcall(init_admin_reserve);<|MERGE_RESOLUTION|>--- conflicted
+++ resolved
@@ -111,97 +111,6 @@
 	return page_size(page);
 }
 
-<<<<<<< HEAD
-static long __get_user_pages(struct task_struct *tsk, struct mm_struct *mm,
-		      unsigned long start, unsigned long nr_pages,
-		      unsigned int foll_flags, struct page **pages,
-		      struct vm_area_struct **vmas, int *nonblocking)
-{
-	struct vm_area_struct *vma;
-	unsigned long vm_flags;
-	int i;
-
-	/* calculate required read or write permissions.
-	 * If FOLL_FORCE is set, we only require the "MAY" flags.
-	 */
-	vm_flags  = (foll_flags & FOLL_WRITE) ?
-			(VM_WRITE | VM_MAYWRITE) : (VM_READ | VM_MAYREAD);
-	vm_flags &= (foll_flags & FOLL_FORCE) ?
-			(VM_MAYREAD | VM_MAYWRITE) : (VM_READ | VM_WRITE);
-
-	for (i = 0; i < nr_pages; i++) {
-		vma = find_vma(mm, start);
-		if (!vma)
-			goto finish_or_fault;
-
-		/* protect what we can, including chardevs */
-		if ((vma->vm_flags & (VM_IO | VM_PFNMAP)) ||
-		    !(vm_flags & vma->vm_flags))
-			goto finish_or_fault;
-
-		if (pages) {
-			pages[i] = virt_to_page(start);
-			if (pages[i])
-				get_page(pages[i]);
-		}
-		if (vmas)
-			vmas[i] = vma;
-		start = (start + PAGE_SIZE) & PAGE_MASK;
-	}
-
-	return i;
-
-finish_or_fault:
-	return i ? : -EFAULT;
-}
-
-/*
- * get a list of pages in an address range belonging to the specified process
- * and indicate the VMA that covers each page
- * - this is potentially dodgy as we may end incrementing the page count of a
- *   slab page or a secondary page from a compound page
- * - don't permit access to VMAs that don't support it, such as I/O mappings
- */
-long get_user_pages(unsigned long start, unsigned long nr_pages,
-		    unsigned int gup_flags, struct page **pages,
-		    struct vm_area_struct **vmas)
-{
-	return __get_user_pages(current, current->mm, start, nr_pages,
-				gup_flags, pages, vmas, NULL);
-}
-EXPORT_SYMBOL(get_user_pages);
-
-long get_user_pages_locked(unsigned long start, unsigned long nr_pages,
-			    unsigned int gup_flags, struct page **pages,
-			    int *locked)
-{
-	return get_user_pages(start, nr_pages, gup_flags, pages, NULL);
-}
-EXPORT_SYMBOL(get_user_pages_locked);
-
-long __get_user_pages_unlocked(struct task_struct *tsk, struct mm_struct *mm,
-			       unsigned long start, unsigned long nr_pages,
-			       struct page **pages, unsigned int gup_flags)
-{
-	long ret;
-	down_read(&mm->mmap_sem);
-	ret = __get_user_pages(tsk, mm, start, nr_pages, gup_flags, pages,
-				NULL, NULL);
-	up_read(&mm->mmap_sem);
-	return ret;
-}
-EXPORT_SYMBOL(__get_user_pages_unlocked);
-
-long get_user_pages_unlocked(unsigned long start, unsigned long nr_pages,
-			     struct page **pages, unsigned int gup_flags)
-{
-	return __get_user_pages_unlocked(current, current->mm, start, nr_pages,
-					 pages, gup_flags);
-}
-EXPORT_SYMBOL(get_user_pages_unlocked);
-
-=======
->>>>>>> 24b8d41d
 /**
  * follow_pfn - look up PFN at a user virtual address
  * @vma: memory mapping
@@ -1759,22 +1668,14 @@
 }
 EXPORT_SYMBOL(filemap_fault);
 
-<<<<<<< HEAD
-void filemap_map_pages(struct fault_env *fe,
-=======
 void filemap_map_pages(struct vm_fault *vmf,
->>>>>>> 24b8d41d
 		pgoff_t start_pgoff, pgoff_t end_pgoff)
 {
 	BUG();
 }
 EXPORT_SYMBOL(filemap_map_pages);
 
-<<<<<<< HEAD
-static int __access_remote_vm(struct task_struct *tsk, struct mm_struct *mm,
-=======
 int __access_remote_vm(struct task_struct *tsk, struct mm_struct *mm,
->>>>>>> 24b8d41d
 		unsigned long addr, void *buf, int len, unsigned int gup_flags)
 {
 	struct vm_area_struct *vma;
