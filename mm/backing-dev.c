--- conflicted
+++ resolved
@@ -852,20 +852,6 @@
 	get_device(owner);
 }
 
-int bdi_register_owner(struct backing_dev_info *bdi, struct device *owner)
-{
-	int rc;
-
-	rc = bdi_register(bdi, NULL, "%u:%u", MAJOR(owner->devt),
-			MINOR(owner->devt));
-	if (rc)
-		return rc;
-	bdi->owner = owner;
-	get_device(owner);
-	return 0;
-}
-EXPORT_SYMBOL(bdi_register_owner);
-
 /*
  * Remove bdi from bdi_list, and ensure that it is no longer visible
  */
@@ -983,36 +969,18 @@
 
 /**
  * wait_iff_congested - Conditionally wait for a backing_dev to become uncongested or a pgdat to complete writes
-<<<<<<< HEAD
- * @pgdat: A pgdat to check if it is heavily congested
- * @sync: SYNC or ASYNC IO
- * @timeout: timeout in jiffies
- *
- * In the event of a congested backing_dev (any backing_dev) and the given
- * @pgdat has experienced recent congestion, this waits for up to @timeout
- * jiffies for either a BDI to exit congestion of the given @sync queue
- * or a write to complete.
- *
- * In the absence of pgdat congestion, cond_resched() is called to yield
- * the processor if necessary but otherwise does not sleep.
-=======
  * @sync: SYNC or ASYNC IO
  * @timeout: timeout in jiffies
  *
  * In the event of a congested backing_dev (any backing_dev) this waits
  * for up to @timeout jiffies for either a BDI to exit congestion of the
  * given @sync queue or a write to complete.
->>>>>>> 24b8d41d
  *
  * The return value is 0 if the sleep is for the full timeout. Otherwise,
  * it is the number of jiffies that were still remaining when the function
  * returned. return_value == timeout implies the function did not sleep.
  */
-<<<<<<< HEAD
-long wait_iff_congested(struct pglist_data *pgdat, int sync, long timeout)
-=======
 long wait_iff_congested(int sync, long timeout)
->>>>>>> 24b8d41d
 {
 	long ret;
 	unsigned long start = jiffies;
@@ -1020,19 +988,10 @@
 	wait_queue_head_t *wqh = &congestion_wqh[sync];
 
 	/*
-<<<<<<< HEAD
-	 * If there is no congestion, or heavy congestion is not being
-	 * encountered in the current pgdat, yield if necessary instead
-	 * of sleeping on the congestion queue
-	 */
-	if (atomic_read(&nr_wb_congested[sync]) == 0 ||
-	    !test_bit(PGDAT_CONGESTED, &pgdat->flags)) {
-=======
 	 * If there is no congestion, yield if necessary instead
 	 * of sleeping on the congestion queue
 	 */
 	if (atomic_read(&nr_wb_congested[sync]) == 0) {
->>>>>>> 24b8d41d
 		cond_resched();
 
 		/* In case we scheduled, work out time remaining */
