// SPDX-License-Identifier: GPL-2.0
/*
 *  linux/mm/swap_state.c
 *
 *  Copyright (C) 1991, 1992, 1993, 1994  Linus Torvalds
 *  Swap reorganised 29.12.95, Stephen Tweedie
 *
 *  Rewritten to use page cache, (C) 1998 Stephen Tweedie
 */
#include <linux/mm.h>
#include <linux/gfp.h>
#include <linux/kernel_stat.h>
#include <linux/swap.h>
#include <linux/swapops.h>
#include <linux/init.h>
#include <linux/pagemap.h>
#include <linux/backing-dev.h>
#include <linux/blkdev.h>
#include <linux/pagevec.h>
#include <linux/migrate.h>
#include <linux/vmalloc.h>
#include <linux/swap_slots.h>
#include <linux/huge_mm.h>
#include <linux/shmem_fs.h>
#include "internal.h"

/*
 * swapper_space is a fiction, retained to simplify the path through
 * vmscan's shrink_page_list.
 */
static const struct address_space_operations swap_aops = {
	.writepage	= swap_writepage,
	.set_page_dirty	= swap_set_page_dirty,
#ifdef CONFIG_MIGRATION
	.migratepage	= migrate_page,
#endif
};

<<<<<<< HEAD
struct address_space swapper_spaces[MAX_SWAPFILES] = {
	[0 ... MAX_SWAPFILES - 1] = {
		.page_tree	= RADIX_TREE_INIT(GFP_ATOMIC|__GFP_NOWARN),
		.i_mmap_writable = ATOMIC_INIT(0),
		.a_ops		= &swap_aops,
		/* swap cache doesn't use writeback related tags */
		.flags		= 1 << AS_NO_WRITEBACK_TAGS,
	}
};
=======
struct address_space *swapper_spaces[MAX_SWAPFILES] __read_mostly;
static unsigned int nr_swapper_spaces[MAX_SWAPFILES] __read_mostly;
static bool enable_vma_readahead __read_mostly = true;

#define SWAP_RA_WIN_SHIFT	(PAGE_SHIFT / 2)
#define SWAP_RA_HITS_MASK	((1UL << SWAP_RA_WIN_SHIFT) - 1)
#define SWAP_RA_HITS_MAX	SWAP_RA_HITS_MASK
#define SWAP_RA_WIN_MASK	(~PAGE_MASK & ~SWAP_RA_HITS_MASK)

#define SWAP_RA_HITS(v)		((v) & SWAP_RA_HITS_MASK)
#define SWAP_RA_WIN(v)		(((v) & SWAP_RA_WIN_MASK) >> SWAP_RA_WIN_SHIFT)
#define SWAP_RA_ADDR(v)		((v) & PAGE_MASK)

#define SWAP_RA_VAL(addr, win, hits)				\
	(((addr) & PAGE_MASK) |					\
	 (((win) << SWAP_RA_WIN_SHIFT) & SWAP_RA_WIN_MASK) |	\
	 ((hits) & SWAP_RA_HITS_MASK))

/* Initial readahead hits is 4 to start up with a small window */
#define GET_SWAP_RA_VAL(vma)					\
	(atomic_long_read(&(vma)->swap_readahead_info) ? : 4)
>>>>>>> 24b8d41d

#define INC_CACHE_INFO(x)	data_race(swap_cache_info.x++)
#define ADD_CACHE_INFO(x, nr)	data_race(swap_cache_info.x += (nr))

static struct {
	unsigned long add_total;
	unsigned long del_total;
	unsigned long find_success;
	unsigned long find_total;
} swap_cache_info;

unsigned long total_swapcache_pages(void)
{
	unsigned int i, j, nr;
	unsigned long ret = 0;
	struct address_space *spaces;
	struct swap_info_struct *si;

	for (i = 0; i < MAX_SWAPFILES; i++) {
		swp_entry_t entry = swp_entry(i, 1);

		/* Avoid get_swap_device() to warn for bad swap entry */
		if (!swp_swap_info(entry))
			continue;
		/* Prevent swapoff to free swapper_spaces */
		si = get_swap_device(entry);
		if (!si)
			continue;
		nr = nr_swapper_spaces[i];
		spaces = swapper_spaces[i];
		for (j = 0; j < nr; j++)
			ret += spaces[j].nrpages;
		put_swap_device(si);
	}
	return ret;
}

static atomic_t swapin_readahead_hits = ATOMIC_INIT(4);

void show_swap_cache_info(void)
{
	printk("%lu pages in swap cache\n", total_swapcache_pages());
	printk("Swap cache stats: add %lu, delete %lu, find %lu/%lu\n",
		swap_cache_info.add_total, swap_cache_info.del_total,
		swap_cache_info.find_success, swap_cache_info.find_total);
	printk("Free swap  = %ldkB\n",
		get_nr_swap_pages() << (PAGE_SHIFT - 10));
	printk("Total swap = %lukB\n", total_swap_pages << (PAGE_SHIFT - 10));
}

void *get_shadow_from_swap_cache(swp_entry_t entry)
{
	struct address_space *address_space = swap_address_space(entry);
	pgoff_t idx = swp_offset(entry);
	struct page *page;

	page = find_get_entry(address_space, idx);
	if (xa_is_value(page))
		return page;
	if (page)
		put_page(page);
	return NULL;
}

/*
 * add_to_swap_cache resembles add_to_page_cache_locked on swapper_space,
 * but sets SwapCache flag and private instead of mapping and index.
 */
int add_to_swap_cache(struct page *page, swp_entry_t entry,
			gfp_t gfp, void **shadowp)
{
	struct address_space *address_space = swap_address_space(entry);
	pgoff_t idx = swp_offset(entry);
	XA_STATE_ORDER(xas, &address_space->i_pages, idx, compound_order(page));
	unsigned long i, nr = thp_nr_pages(page);
	void *old;

	VM_BUG_ON_PAGE(!PageLocked(page), page);
	VM_BUG_ON_PAGE(PageSwapCache(page), page);
	VM_BUG_ON_PAGE(!PageSwapBacked(page), page);

	page_ref_add(page, nr);
	SetPageSwapCache(page);
<<<<<<< HEAD
	set_page_private(page, entry.val);

	address_space = swap_address_space(entry);
	spin_lock_irq(&address_space->tree_lock);
	error = radix_tree_insert(&address_space->page_tree,
				  swp_offset(entry), page);
	if (likely(!error)) {
		address_space->nrpages++;
		__inc_node_page_state(page, NR_FILE_PAGES);
		INC_CACHE_INFO(add_total);
	}
	spin_unlock_irq(&address_space->tree_lock);

	if (unlikely(error)) {
		/*
		 * Only the context which have set SWAP_HAS_CACHE flag
		 * would call add_to_swap_cache().
		 * So add_to_swap_cache() doesn't returns -EEXIST.
		 */
		VM_BUG_ON(error == -EEXIST);
		set_page_private(page, 0UL);
		ClearPageSwapCache(page);
		put_page(page);
	}

	return error;
}

=======
>>>>>>> 24b8d41d

	do {
		unsigned long nr_shadows = 0;

		xas_lock_irq(&xas);
		xas_create_range(&xas);
		if (xas_error(&xas))
			goto unlock;
		for (i = 0; i < nr; i++) {
			VM_BUG_ON_PAGE(xas.xa_index != idx + i, page);
			old = xas_load(&xas);
			if (xa_is_value(old)) {
				nr_shadows++;
				if (shadowp)
					*shadowp = old;
			}
			set_page_private(page + i, entry.val + i);
			xas_store(&xas, page);
			xas_next(&xas);
		}
		address_space->nrexceptional -= nr_shadows;
		address_space->nrpages += nr;
		__mod_node_page_state(page_pgdat(page), NR_FILE_PAGES, nr);
		ADD_CACHE_INFO(add_total, nr);
unlock:
		xas_unlock_irq(&xas);
	} while (xas_nomem(&xas, gfp));

	if (!xas_error(&xas))
		return 0;

	ClearPageSwapCache(page);
	page_ref_sub(page, nr);
	return xas_error(&xas);
}

/*
 * This must be called only on pages that have
 * been verified to be in the swap cache.
 */
void __delete_from_swap_cache(struct page *page,
			swp_entry_t entry, void *shadow)
{
	struct address_space *address_space = swap_address_space(entry);
	int i, nr = thp_nr_pages(page);
	pgoff_t idx = swp_offset(entry);
	XA_STATE(xas, &address_space->i_pages, idx);

	VM_BUG_ON_PAGE(!PageLocked(page), page);
	VM_BUG_ON_PAGE(!PageSwapCache(page), page);
	VM_BUG_ON_PAGE(PageWriteback(page), page);

<<<<<<< HEAD
	entry.val = page_private(page);
	address_space = swap_address_space(entry);
	radix_tree_delete(&address_space->page_tree, swp_offset(entry));
	set_page_private(page, 0);
	ClearPageSwapCache(page);
	address_space->nrpages--;
	__dec_node_page_state(page, NR_FILE_PAGES);
	INC_CACHE_INFO(del_total);
=======
	for (i = 0; i < nr; i++) {
		void *entry = xas_store(&xas, shadow);
		VM_BUG_ON_PAGE(entry != page, entry);
		set_page_private(page + i, 0);
		xas_next(&xas);
	}
	ClearPageSwapCache(page);
	if (shadow)
		address_space->nrexceptional += nr;
	address_space->nrpages -= nr;
	__mod_node_page_state(page_pgdat(page), NR_FILE_PAGES, -nr);
	ADD_CACHE_INFO(del_total, nr);
>>>>>>> 24b8d41d
}

/**
 * add_to_swap - allocate swap space for a page
 * @page: page we want to move to swap
 *
 * Allocate swap space for the page and add the page to the
 * swap cache.  Caller needs to hold the page lock. 
 */
int add_to_swap(struct page *page)
{
	swp_entry_t entry;
	int err;

	VM_BUG_ON_PAGE(!PageLocked(page), page);
	VM_BUG_ON_PAGE(!PageUptodate(page), page);

	entry = get_swap_page(page);
	if (!entry.val)
		return 0;

	/*
	 * XArray node allocations from PF_MEMALLOC contexts could
	 * completely exhaust the page allocator. __GFP_NOMEMALLOC
	 * stops emergency reserves from being allocated.
	 *
	 * TODO: this could cause a theoretical memory reclaim
	 * deadlock in the swap out path.
	 */
	/*
	 * Add it to the swap cache.
	 */
	err = add_to_swap_cache(page, entry,
			__GFP_HIGH|__GFP_NOMEMALLOC|__GFP_NOWARN, NULL);
	if (err)
		/*
		 * add_to_swap_cache() doesn't return -EEXIST, so we can safely
		 * clear SWAP_HAS_CACHE flag.
		 */
		goto fail;
	/*
	 * Normally the page will be dirtied in unmap because its pte should be
	 * dirty. A special case is MADV_FREE page. The page's pte could have
	 * dirty bit cleared but the page's SwapBacked bit is still set because
	 * clearing the dirty bit and SwapBacked bit has no lock protected. For
	 * such page, unmap will not set dirty bit for it, so page reclaim will
	 * not write the page out. This can cause data corruption when the page
	 * is swap in later. Always setting the dirty bit for the page solves
	 * the problem.
	 */
	set_page_dirty(page);

	return 1;

fail:
	put_swap_page(page, entry);
	return 0;
}

/*
 * This must be called only on pages that have
 * been verified to be in the swap cache and locked.
 * It will never put the page into the free list,
 * the caller has a reference on the page.
 */
void delete_from_swap_cache(struct page *page)
{
	swp_entry_t entry = { .val = page_private(page) };
	struct address_space *address_space = swap_address_space(entry);

	xa_lock_irq(&address_space->i_pages);
	__delete_from_swap_cache(page, entry, NULL);
	xa_unlock_irq(&address_space->i_pages);

	put_swap_page(page, entry);
	page_ref_sub(page, thp_nr_pages(page));
}

void clear_shadow_from_swap_cache(int type, unsigned long begin,
				unsigned long end)
{
	unsigned long curr = begin;
	void *old;

	for (;;) {
		unsigned long nr_shadows = 0;
		swp_entry_t entry = swp_entry(type, curr);
		struct address_space *address_space = swap_address_space(entry);
		XA_STATE(xas, &address_space->i_pages, curr);

		xa_lock_irq(&address_space->i_pages);
		xas_for_each(&xas, old, end) {
			if (!xa_is_value(old))
				continue;
			xas_store(&xas, NULL);
			nr_shadows++;
		}
		address_space->nrexceptional -= nr_shadows;
		xa_unlock_irq(&address_space->i_pages);

		/* search the next swapcache until we meet end */
		curr >>= SWAP_ADDRESS_SPACE_SHIFT;
		curr++;
		curr <<= SWAP_ADDRESS_SPACE_SHIFT;
		if (curr > end)
			break;
	}
}

/* 
 * If we are the only user, then try to free up the swap cache. 
 * 
 * Its ok to check for PageSwapCache without the page lock
 * here because we are going to recheck again inside
 * try_to_free_swap() _with_ the lock.
 * 					- Marcelo
 */
static inline void free_swap_cache(struct page *page)
{
	if (PageSwapCache(page) && !page_mapped(page) && trylock_page(page)) {
		try_to_free_swap(page);
		unlock_page(page);
	}
}

/* 
 * Perform a free_page(), also freeing any swap cache associated with
 * this page if it is the last user of the page.
 */
void free_page_and_swap_cache(struct page *page)
{
	free_swap_cache(page);
	if (!is_huge_zero_page(page))
		put_page(page);
}

/*
 * Passed an array of pages, drop them all from swapcache and then release
 * them.  They are removed from the LRU and freed if this is their last use.
 */
void free_pages_and_swap_cache(struct page **pages, int nr)
{
	struct page **pagep = pages;
	int i;

	lru_add_drain();
	for (i = 0; i < nr; i++)
		free_swap_cache(pagep[i]);
	release_pages(pagep, nr);
}

static inline bool swap_use_vma_readahead(void)
{
	return READ_ONCE(enable_vma_readahead) && !atomic_read(&nr_rotate_swap);
}

/*
 * Lookup a swap entry in the swap cache. A found page will be returned
 * unlocked and with its refcount incremented - we rely on the kernel
 * lock getting page table operations atomic even if we drop the page
 * lock before returning.
 */
struct page *lookup_swap_cache(swp_entry_t entry, struct vm_area_struct *vma,
			       unsigned long addr)
{
	struct page *page;
	struct swap_info_struct *si;

<<<<<<< HEAD
	page = find_get_page(swap_address_space(entry), swp_offset(entry));
=======
	si = get_swap_device(entry);
	if (!si)
		return NULL;
	page = find_get_page(swap_address_space(entry), swp_offset(entry));
	put_swap_device(si);
>>>>>>> 24b8d41d

	INC_CACHE_INFO(find_total);
	if (page) {
		bool vma_ra = swap_use_vma_readahead();
		bool readahead;

		INC_CACHE_INFO(find_success);
		/*
		 * At the moment, we don't support PG_readahead for anon THP
		 * so let's bail out rather than confusing the readahead stat.
		 */
		if (unlikely(PageTransCompound(page)))
			return page;

		readahead = TestClearPageReadahead(page);
		if (vma && vma_ra) {
			unsigned long ra_val;
			int win, hits;

			ra_val = GET_SWAP_RA_VAL(vma);
			win = SWAP_RA_WIN(ra_val);
			hits = SWAP_RA_HITS(ra_val);
			if (readahead)
				hits = min_t(int, hits + 1, SWAP_RA_HITS_MAX);
			atomic_long_set(&vma->swap_readahead_info,
					SWAP_RA_VAL(addr, win, hits));
		}

		if (readahead) {
			count_vm_event(SWAP_RA_HIT);
			if (!vma || !vma_ra)
				atomic_inc(&swapin_readahead_hits);
		}
	}

	return page;
}

/**
 * find_get_incore_page - Find and get a page from the page or swap caches.
 * @mapping: The address_space to search.
 * @index: The page cache index.
 *
 * This differs from find_get_page() in that it will also look for the
 * page in the swap cache.
 *
 * Return: The found page or %NULL.
 */
struct page *find_get_incore_page(struct address_space *mapping, pgoff_t index)
{
	swp_entry_t swp;
	struct swap_info_struct *si;
	struct page *page = find_get_entry(mapping, index);

	if (!page)
		return page;
	if (!xa_is_value(page))
		return find_subpage(page, index);
	if (!shmem_mapping(mapping))
		return NULL;

	swp = radix_to_swp_entry(page);
	/* Prevent swapoff from happening to us */
	si = get_swap_device(swp);
	if (!si)
		return NULL;
	page = find_get_page(swap_address_space(swp), swp_offset(swp));
	put_swap_device(si);
	return page;
}

struct page *__read_swap_cache_async(swp_entry_t entry, gfp_t gfp_mask,
			struct vm_area_struct *vma, unsigned long addr,
			bool *new_page_allocated)
{
	struct swap_info_struct *si;
	struct page *page;
	void *shadow = NULL;

	*new_page_allocated = false;

	for (;;) {
		int err;
		/*
		 * First check the swap cache.  Since this is normally
		 * called after lookup_swap_cache() failed, re-calling
		 * that would confuse statistics.
		 */
<<<<<<< HEAD
		found_page = find_get_page(swapper_space, swp_offset(entry));
		if (found_page)
			break;
=======
		si = get_swap_device(entry);
		if (!si)
			return NULL;
		page = find_get_page(swap_address_space(entry),
				     swp_offset(entry));
		put_swap_device(si);
		if (page)
			return page;
>>>>>>> 24b8d41d

		/*
		 * Just skip read ahead for unused swap slot.
		 * During swap_off when swap_slot_cache is disabled,
		 * we have to handle the race between putting
		 * swap entry in swap cache and marking swap slot
		 * as SWAP_HAS_CACHE.  That's done in later part of code or
		 * else swap_off will be aborted if we return NULL.
		 */
		if (!__swp_swapcount(entry) && swap_slot_cache_enabled)
			return NULL;

		/*
		 * Get a new page to read into from swap.  Allocate it now,
		 * before marking swap_map SWAP_HAS_CACHE, when -EEXIST will
		 * cause any racers to loop around until we add it to cache.
		 */
		page = alloc_page_vma(gfp_mask, vma, addr);
		if (!page)
			return NULL;

		/*
		 * Swap entry may have been freed since our caller observed it.
		 */
		err = swapcache_prepare(entry);
		if (!err)
			break;

<<<<<<< HEAD
		/* May fail (-ENOMEM) if radix-tree node allocation failed. */
		__SetPageLocked(new_page);
		__SetPageSwapBacked(new_page);
		err = __add_to_swap_cache(new_page, entry);
		if (likely(!err)) {
			radix_tree_preload_end();
			/*
			 * Initiate read into locked page and return.
			 */
			lru_cache_add_anon(new_page);
			*new_page_allocated = true;
			return new_page;
		}
		radix_tree_preload_end();
		__ClearPageLocked(new_page);
=======
		put_page(page);
		if (err != -EEXIST)
			return NULL;

>>>>>>> 24b8d41d
		/*
		 * We might race against __delete_from_swap_cache(), and
		 * stumble across a swap_map entry whose SWAP_HAS_CACHE
		 * has not yet been cleared.  Or race against another
		 * __read_swap_cache_async(), which has set SWAP_HAS_CACHE
		 * in swap_map, but not yet added its page to swap cache.
		 */
		cond_resched();
	}

	/*
	 * The swap entry is ours to swap in. Prepare the new page.
	 */

	__SetPageLocked(page);
	__SetPageSwapBacked(page);

	/* May fail (-ENOMEM) if XArray node allocation failed. */
	if (add_to_swap_cache(page, entry, gfp_mask & GFP_RECLAIM_MASK, &shadow)) {
		put_swap_page(page, entry);
		goto fail_unlock;
	}

	if (mem_cgroup_charge(page, NULL, gfp_mask)) {
		delete_from_swap_cache(page);
		goto fail_unlock;
	}

	if (shadow)
		workingset_refault(page, shadow);

	/* Caller will initiate read into locked page */
	SetPageWorkingset(page);
	lru_cache_add(page);
	*new_page_allocated = true;
	return page;

fail_unlock:
	unlock_page(page);
	put_page(page);
	return NULL;
}

/*
 * Locate a page of swap in physical memory, reserving swap cache space
 * and reading the disk if it is not already cached.
 * A failure return means that either the page allocation failed or that
 * the swap entry is no longer in use.
 */
struct page *read_swap_cache_async(swp_entry_t entry, gfp_t gfp_mask,
		struct vm_area_struct *vma, unsigned long addr, bool do_poll)
{
	bool page_was_allocated;
	struct page *retpage = __read_swap_cache_async(entry, gfp_mask,
			vma, addr, &page_was_allocated);

	if (page_was_allocated)
		swap_readpage(retpage, do_poll);

	return retpage;
}

static unsigned int __swapin_nr_pages(unsigned long prev_offset,
				      unsigned long offset,
				      int hits,
				      int max_pages,
				      int prev_win)
{
	unsigned int pages, last_ra;

	/*
	 * This heuristic has been found to work well on both sequential and
	 * random loads, swapping to hard disk or to SSD: please don't ask
	 * what the "+ 2" means, it just happens to work well, that's all.
	 */
	pages = hits + 2;
	if (pages == 2) {
		/*
		 * We can have no readahead hits to judge by: but must not get
		 * stuck here forever, so check for an adjacent offset instead
		 * (and don't even bother to check whether swap type is same).
		 */
		if (offset != prev_offset + 1 && offset != prev_offset - 1)
			pages = 1;
	} else {
		unsigned int roundup = 4;
		while (roundup < pages)
			roundup <<= 1;
		pages = roundup;
	}

	if (pages > max_pages)
		pages = max_pages;

	/* Don't shrink readahead too fast */
	last_ra = prev_win / 2;
	if (pages < last_ra)
		pages = last_ra;

	return pages;
}

static unsigned long swapin_nr_pages(unsigned long offset)
{
	static unsigned long prev_offset;
	unsigned int hits, pages, max_pages;
	static atomic_t last_readahead_pages;

	max_pages = 1 << READ_ONCE(page_cluster);
	if (max_pages <= 1)
		return 1;

	hits = atomic_xchg(&swapin_readahead_hits, 0);
	pages = __swapin_nr_pages(READ_ONCE(prev_offset), offset, hits,
				  max_pages,
				  atomic_read(&last_readahead_pages));
	if (!hits)
		WRITE_ONCE(prev_offset, offset);
	atomic_set(&last_readahead_pages, pages);

	return pages;
}

/**
 * swap_cluster_readahead - swap in pages in hope we need them soon
 * @entry: swap entry of this memory
 * @gfp_mask: memory allocation flags
 * @vmf: fault information
 *
 * Returns the struct page for entry and addr, after queueing swapin.
 *
 * Primitive swap readahead code. We simply read an aligned block of
 * (1 << page_cluster) entries in the swap area. This method is chosen
 * because it doesn't cost us any seek time.  We also make sure to queue
 * the 'original' request together with the readahead ones...
 *
 * This has been extended to use the NUMA policies from the mm triggering
 * the readahead.
 *
 * Caller must hold read mmap_lock if vmf->vma is not NULL.
 */
struct page *swap_cluster_readahead(swp_entry_t entry, gfp_t gfp_mask,
				struct vm_fault *vmf)
{
	struct page *page;
	unsigned long entry_offset = swp_offset(entry);
	unsigned long offset = entry_offset;
	unsigned long start_offset, end_offset;
	unsigned long mask;
	struct swap_info_struct *si = swp_swap_info(entry);
	struct blk_plug plug;
	bool do_poll = true, page_allocated;
	struct vm_area_struct *vma = vmf->vma;
	unsigned long addr = vmf->address;

	mask = swapin_nr_pages(offset) - 1;
	if (!mask)
		goto skip;

	/* Test swap type to make sure the dereference is safe */
	if (likely(si->flags & (SWP_BLKDEV | SWP_FS_OPS))) {
		struct inode *inode = si->swap_file->f_mapping->host;
		if (inode_read_congested(inode))
			goto skip;
	}

	do_poll = false;
	/* Read a page_cluster sized and aligned cluster around offset. */
	start_offset = offset & ~mask;
	end_offset = offset | mask;
	if (!start_offset)	/* First page is swap header. */
		start_offset++;
	if (end_offset >= si->max)
		end_offset = si->max - 1;

	blk_start_plug(&plug);
	for (offset = start_offset; offset <= end_offset ; offset++) {
		/* Ok, do the async read-ahead now */
		page = __read_swap_cache_async(
			swp_entry(swp_type(entry), offset),
			gfp_mask, vma, addr, &page_allocated);
		if (!page)
			continue;
		if (page_allocated) {
			swap_readpage(page, false);
			if (offset != entry_offset) {
				SetPageReadahead(page);
				count_vm_event(SWAP_RA);
			}
		}
		put_page(page);
	}
	blk_finish_plug(&plug);

	lru_add_drain();	/* Push any new pages onto the LRU now */
skip:
	return read_swap_cache_async(entry, gfp_mask, vma, addr, do_poll);
}

int init_swap_address_space(unsigned int type, unsigned long nr_pages)
{
	struct address_space *spaces, *space;
	unsigned int i, nr;

	nr = DIV_ROUND_UP(nr_pages, SWAP_ADDRESS_SPACE_PAGES);
	spaces = kvcalloc(nr, sizeof(struct address_space), GFP_KERNEL);
	if (!spaces)
		return -ENOMEM;
	for (i = 0; i < nr; i++) {
		space = spaces + i;
		xa_init_flags(&space->i_pages, XA_FLAGS_LOCK_IRQ);
		atomic_set(&space->i_mmap_writable, 0);
		space->a_ops = &swap_aops;
		/* swap cache doesn't use writeback related tags */
		mapping_set_no_writeback_tags(space);
	}
	nr_swapper_spaces[type] = nr;
	swapper_spaces[type] = spaces;

	return 0;
}

void exit_swap_address_space(unsigned int type)
{
	kvfree(swapper_spaces[type]);
	nr_swapper_spaces[type] = 0;
	swapper_spaces[type] = NULL;
}

static inline void swap_ra_clamp_pfn(struct vm_area_struct *vma,
				     unsigned long faddr,
				     unsigned long lpfn,
				     unsigned long rpfn,
				     unsigned long *start,
				     unsigned long *end)
{
	*start = max3(lpfn, PFN_DOWN(vma->vm_start),
		      PFN_DOWN(faddr & PMD_MASK));
	*end = min3(rpfn, PFN_DOWN(vma->vm_end),
		    PFN_DOWN((faddr & PMD_MASK) + PMD_SIZE));
}

static void swap_ra_info(struct vm_fault *vmf,
			struct vma_swap_readahead *ra_info)
{
	struct vm_area_struct *vma = vmf->vma;
	unsigned long ra_val;
	swp_entry_t entry;
	unsigned long faddr, pfn, fpfn;
	unsigned long start, end;
	pte_t *pte, *orig_pte;
	unsigned int max_win, hits, prev_win, win, left;
#ifndef CONFIG_64BIT
	pte_t *tpte;
#endif

	max_win = 1 << min_t(unsigned int, READ_ONCE(page_cluster),
			     SWAP_RA_ORDER_CEILING);
	if (max_win == 1) {
		ra_info->win = 1;
		return;
	}

	faddr = vmf->address;
	orig_pte = pte = pte_offset_map(vmf->pmd, faddr);
	entry = pte_to_swp_entry(*pte);
	if ((unlikely(non_swap_entry(entry)))) {
		pte_unmap(orig_pte);
		return;
	}

	fpfn = PFN_DOWN(faddr);
	ra_val = GET_SWAP_RA_VAL(vma);
	pfn = PFN_DOWN(SWAP_RA_ADDR(ra_val));
	prev_win = SWAP_RA_WIN(ra_val);
	hits = SWAP_RA_HITS(ra_val);
	ra_info->win = win = __swapin_nr_pages(pfn, fpfn, hits,
					       max_win, prev_win);
	atomic_long_set(&vma->swap_readahead_info,
			SWAP_RA_VAL(faddr, win, 0));

	if (win == 1) {
		pte_unmap(orig_pte);
		return;
	}

	/* Copy the PTEs because the page table may be unmapped */
	if (fpfn == pfn + 1)
		swap_ra_clamp_pfn(vma, faddr, fpfn, fpfn + win, &start, &end);
	else if (pfn == fpfn + 1)
		swap_ra_clamp_pfn(vma, faddr, fpfn - win + 1, fpfn + 1,
				  &start, &end);
	else {
		left = (win - 1) / 2;
		swap_ra_clamp_pfn(vma, faddr, fpfn - left, fpfn + win - left,
				  &start, &end);
	}
	ra_info->nr_pte = end - start;
	ra_info->offset = fpfn - start;
	pte -= ra_info->offset;
#ifdef CONFIG_64BIT
	ra_info->ptes = pte;
#else
	tpte = ra_info->ptes;
	for (pfn = start; pfn != end; pfn++)
		*tpte++ = *pte++;
#endif
	pte_unmap(orig_pte);
}

/**
 * swap_vma_readahead - swap in pages in hope we need them soon
 * @fentry: swap entry of this memory
 * @gfp_mask: memory allocation flags
 * @vmf: fault information
 *
 * Returns the struct page for entry and addr, after queueing swapin.
 *
 * Primitive swap readahead code. We simply read in a few pages whoes
 * virtual addresses are around the fault address in the same vma.
 *
 * Caller must hold read mmap_lock if vmf->vma is not NULL.
 *
 */
static struct page *swap_vma_readahead(swp_entry_t fentry, gfp_t gfp_mask,
				       struct vm_fault *vmf)
{
	struct blk_plug plug;
	struct vm_area_struct *vma = vmf->vma;
	struct page *page;
	pte_t *pte, pentry;
	swp_entry_t entry;
	unsigned int i;
	bool page_allocated;
	struct vma_swap_readahead ra_info = {0,};

	swap_ra_info(vmf, &ra_info);
	if (ra_info.win == 1)
		goto skip;

	blk_start_plug(&plug);
	for (i = 0, pte = ra_info.ptes; i < ra_info.nr_pte;
	     i++, pte++) {
		pentry = *pte;
		if (pte_none(pentry))
			continue;
		if (pte_present(pentry))
			continue;
		entry = pte_to_swp_entry(pentry);
		if (unlikely(non_swap_entry(entry)))
			continue;
		page = __read_swap_cache_async(entry, gfp_mask, vma,
					       vmf->address, &page_allocated);
		if (!page)
			continue;
		if (page_allocated) {
			swap_readpage(page, false);
			if (i != ra_info.offset) {
				SetPageReadahead(page);
				count_vm_event(SWAP_RA);
			}
		}
		put_page(page);
	}
	blk_finish_plug(&plug);
	lru_add_drain();
skip:
	return read_swap_cache_async(fentry, gfp_mask, vma, vmf->address,
				     ra_info.win == 1);
}

/**
 * swapin_readahead - swap in pages in hope we need them soon
 * @entry: swap entry of this memory
 * @gfp_mask: memory allocation flags
 * @vmf: fault information
 *
 * Returns the struct page for entry and addr, after queueing swapin.
 *
 * It's a main entry function for swap readahead. By the configuration,
 * it will read ahead blocks by cluster-based(ie, physical disk based)
 * or vma-based(ie, virtual address based on faulty address) readahead.
 */
struct page *swapin_readahead(swp_entry_t entry, gfp_t gfp_mask,
				struct vm_fault *vmf)
{
	return swap_use_vma_readahead() ?
			swap_vma_readahead(entry, gfp_mask, vmf) :
			swap_cluster_readahead(entry, gfp_mask, vmf);
}

#ifdef CONFIG_SYSFS
static ssize_t vma_ra_enabled_show(struct kobject *kobj,
				     struct kobj_attribute *attr, char *buf)
{
	return sprintf(buf, "%s\n", enable_vma_readahead ? "true" : "false");
}
static ssize_t vma_ra_enabled_store(struct kobject *kobj,
				      struct kobj_attribute *attr,
				      const char *buf, size_t count)
{
	if (!strncmp(buf, "true", 4) || !strncmp(buf, "1", 1))
		enable_vma_readahead = true;
	else if (!strncmp(buf, "false", 5) || !strncmp(buf, "0", 1))
		enable_vma_readahead = false;
	else
		return -EINVAL;

	return count;
}
static struct kobj_attribute vma_ra_enabled_attr =
	__ATTR(vma_ra_enabled, 0644, vma_ra_enabled_show,
	       vma_ra_enabled_store);

static struct attribute *swap_attrs[] = {
	&vma_ra_enabled_attr.attr,
	NULL,
};

static struct attribute_group swap_attr_group = {
	.attrs = swap_attrs,
};

static int __init swap_init_sysfs(void)
{
	int err;
	struct kobject *swap_kobj;

	swap_kobj = kobject_create_and_add("swap", mm_kobj);
	if (!swap_kobj) {
		pr_err("failed to create swap kobject\n");
		return -ENOMEM;
	}
	err = sysfs_create_group(swap_kobj, &swap_attr_group);
	if (err) {
		pr_err("failed to register swap group\n");
		goto delete_obj;
	}
	return 0;

delete_obj:
	kobject_put(swap_kobj);
	return err;
}
subsys_initcall(swap_init_sysfs);
#endif<|MERGE_RESOLUTION|>--- conflicted
+++ resolved
@@ -36,17 +36,6 @@
 #endif
 };
 
-<<<<<<< HEAD
-struct address_space swapper_spaces[MAX_SWAPFILES] = {
-	[0 ... MAX_SWAPFILES - 1] = {
-		.page_tree	= RADIX_TREE_INIT(GFP_ATOMIC|__GFP_NOWARN),
-		.i_mmap_writable = ATOMIC_INIT(0),
-		.a_ops		= &swap_aops,
-		/* swap cache doesn't use writeback related tags */
-		.flags		= 1 << AS_NO_WRITEBACK_TAGS,
-	}
-};
-=======
 struct address_space *swapper_spaces[MAX_SWAPFILES] __read_mostly;
 static unsigned int nr_swapper_spaces[MAX_SWAPFILES] __read_mostly;
 static bool enable_vma_readahead __read_mostly = true;
@@ -68,7 +57,6 @@
 /* Initial readahead hits is 4 to start up with a small window */
 #define GET_SWAP_RA_VAL(vma)					\
 	(atomic_long_read(&(vma)->swap_readahead_info) ? : 4)
->>>>>>> 24b8d41d
 
 #define INC_CACHE_INFO(x)	data_race(swap_cache_info.x++)
 #define ADD_CACHE_INFO(x, nr)	data_race(swap_cache_info.x += (nr))
@@ -152,37 +140,6 @@
 
 	page_ref_add(page, nr);
 	SetPageSwapCache(page);
-<<<<<<< HEAD
-	set_page_private(page, entry.val);
-
-	address_space = swap_address_space(entry);
-	spin_lock_irq(&address_space->tree_lock);
-	error = radix_tree_insert(&address_space->page_tree,
-				  swp_offset(entry), page);
-	if (likely(!error)) {
-		address_space->nrpages++;
-		__inc_node_page_state(page, NR_FILE_PAGES);
-		INC_CACHE_INFO(add_total);
-	}
-	spin_unlock_irq(&address_space->tree_lock);
-
-	if (unlikely(error)) {
-		/*
-		 * Only the context which have set SWAP_HAS_CACHE flag
-		 * would call add_to_swap_cache().
-		 * So add_to_swap_cache() doesn't returns -EEXIST.
-		 */
-		VM_BUG_ON(error == -EEXIST);
-		set_page_private(page, 0UL);
-		ClearPageSwapCache(page);
-		put_page(page);
-	}
-
-	return error;
-}
-
-=======
->>>>>>> 24b8d41d
 
 	do {
 		unsigned long nr_shadows = 0;
@@ -235,16 +192,6 @@
 	VM_BUG_ON_PAGE(!PageSwapCache(page), page);
 	VM_BUG_ON_PAGE(PageWriteback(page), page);
 
-<<<<<<< HEAD
-	entry.val = page_private(page);
-	address_space = swap_address_space(entry);
-	radix_tree_delete(&address_space->page_tree, swp_offset(entry));
-	set_page_private(page, 0);
-	ClearPageSwapCache(page);
-	address_space->nrpages--;
-	__dec_node_page_state(page, NR_FILE_PAGES);
-	INC_CACHE_INFO(del_total);
-=======
 	for (i = 0; i < nr; i++) {
 		void *entry = xas_store(&xas, shadow);
 		VM_BUG_ON_PAGE(entry != page, entry);
@@ -257,7 +204,6 @@
 	address_space->nrpages -= nr;
 	__mod_node_page_state(page_pgdat(page), NR_FILE_PAGES, -nr);
 	ADD_CACHE_INFO(del_total, nr);
->>>>>>> 24b8d41d
 }
 
 /**
@@ -426,15 +372,11 @@
 	struct page *page;
 	struct swap_info_struct *si;
 
-<<<<<<< HEAD
-	page = find_get_page(swap_address_space(entry), swp_offset(entry));
-=======
 	si = get_swap_device(entry);
 	if (!si)
 		return NULL;
 	page = find_get_page(swap_address_space(entry), swp_offset(entry));
 	put_swap_device(si);
->>>>>>> 24b8d41d
 
 	INC_CACHE_INFO(find_total);
 	if (page) {
@@ -523,11 +465,6 @@
 		 * called after lookup_swap_cache() failed, re-calling
 		 * that would confuse statistics.
 		 */
-<<<<<<< HEAD
-		found_page = find_get_page(swapper_space, swp_offset(entry));
-		if (found_page)
-			break;
-=======
 		si = get_swap_device(entry);
 		if (!si)
 			return NULL;
@@ -536,7 +473,6 @@
 		put_swap_device(si);
 		if (page)
 			return page;
->>>>>>> 24b8d41d
 
 		/*
 		 * Just skip read ahead for unused swap slot.
@@ -565,28 +501,10 @@
 		if (!err)
 			break;
 
-<<<<<<< HEAD
-		/* May fail (-ENOMEM) if radix-tree node allocation failed. */
-		__SetPageLocked(new_page);
-		__SetPageSwapBacked(new_page);
-		err = __add_to_swap_cache(new_page, entry);
-		if (likely(!err)) {
-			radix_tree_preload_end();
-			/*
-			 * Initiate read into locked page and return.
-			 */
-			lru_cache_add_anon(new_page);
-			*new_page_allocated = true;
-			return new_page;
-		}
-		radix_tree_preload_end();
-		__ClearPageLocked(new_page);
-=======
 		put_page(page);
 		if (err != -EEXIST)
 			return NULL;
 
->>>>>>> 24b8d41d
 		/*
 		 * We might race against __delete_from_swap_cache(), and
 		 * stumble across a swap_map entry whose SWAP_HAS_CACHE
