/*
 *
 * Copyright IBM Corporation, 2012
 * Author Aneesh Kumar K.V <aneesh.kumar@linux.vnet.ibm.com>
 *
 * Cgroup v2
 * Copyright (C) 2019 Red Hat, Inc.
 * Author: Giuseppe Scrivano <gscrivan@redhat.com>
 *
 * This program is free software; you can redistribute it and/or modify it
 * under the terms of version 2.1 of the GNU Lesser General Public License
 * as published by the Free Software Foundation.
 *
 * This program is distributed in the hope that it would be useful, but
 * WITHOUT ANY WARRANTY; without even the implied warranty of
 * MERCHANTABILITY or FITNESS FOR A PARTICULAR PURPOSE.
 *
 */

#include <linux/cgroup.h>
#include <linux/page_counter.h>
#include <linux/slab.h>
#include <linux/hugetlb.h>
#include <linux/hugetlb_cgroup.h>

#define MEMFILE_PRIVATE(x, val)	(((x) << 16) | (val))
#define MEMFILE_IDX(val)	(((val) >> 16) & 0xffff)
#define MEMFILE_ATTR(val)	((val) & 0xffff)

#define hugetlb_cgroup_from_counter(counter, idx)                   \
	container_of(counter, struct hugetlb_cgroup, hugepage[idx])

static struct hugetlb_cgroup *root_h_cgroup __read_mostly;

static inline struct page_counter *
__hugetlb_cgroup_counter_from_cgroup(struct hugetlb_cgroup *h_cg, int idx,
				     bool rsvd)
{
	if (rsvd)
		return &h_cg->rsvd_hugepage[idx];
	return &h_cg->hugepage[idx];
}

static inline struct page_counter *
hugetlb_cgroup_counter_from_cgroup(struct hugetlb_cgroup *h_cg, int idx)
{
	return __hugetlb_cgroup_counter_from_cgroup(h_cg, idx, false);
}

static inline struct page_counter *
hugetlb_cgroup_counter_from_cgroup_rsvd(struct hugetlb_cgroup *h_cg, int idx)
{
	return __hugetlb_cgroup_counter_from_cgroup(h_cg, idx, true);
}

static inline
struct hugetlb_cgroup *hugetlb_cgroup_from_css(struct cgroup_subsys_state *s)
{
	return s ? container_of(s, struct hugetlb_cgroup, css) : NULL;
}

static inline
struct hugetlb_cgroup *hugetlb_cgroup_from_task(struct task_struct *task)
{
	return hugetlb_cgroup_from_css(task_css(task, hugetlb_cgrp_id));
}

static inline bool hugetlb_cgroup_is_root(struct hugetlb_cgroup *h_cg)
{
	return (h_cg == root_h_cgroup);
}

static inline struct hugetlb_cgroup *
parent_hugetlb_cgroup(struct hugetlb_cgroup *h_cg)
{
	return hugetlb_cgroup_from_css(h_cg->css.parent);
}

static inline bool hugetlb_cgroup_have_usage(struct hugetlb_cgroup *h_cg)
{
	int idx;

	for (idx = 0; idx < hugetlb_max_hstate; idx++) {
		if (page_counter_read(
				hugetlb_cgroup_counter_from_cgroup(h_cg, idx)))
			return true;
	}
	return false;
}

static void hugetlb_cgroup_init(struct hugetlb_cgroup *h_cgroup,
				struct hugetlb_cgroup *parent_h_cgroup)
{
	int idx;

	for (idx = 0; idx < HUGE_MAX_HSTATE; idx++) {
<<<<<<< HEAD
		struct page_counter *counter = &h_cgroup->hugepage[idx];
		struct page_counter *parent = NULL;
		unsigned long limit;
		int ret;

		if (parent_h_cgroup)
			parent = &parent_h_cgroup->hugepage[idx];
		page_counter_init(counter, parent);

		limit = round_down(PAGE_COUNTER_MAX,
				   1 << huge_page_order(&hstates[idx]));
		ret = page_counter_limit(counter, limit);
=======
		struct page_counter *fault_parent = NULL;
		struct page_counter *rsvd_parent = NULL;
		unsigned long limit;
		int ret;

		if (parent_h_cgroup) {
			fault_parent = hugetlb_cgroup_counter_from_cgroup(
				parent_h_cgroup, idx);
			rsvd_parent = hugetlb_cgroup_counter_from_cgroup_rsvd(
				parent_h_cgroup, idx);
		}
		page_counter_init(hugetlb_cgroup_counter_from_cgroup(h_cgroup,
								     idx),
				  fault_parent);
		page_counter_init(
			hugetlb_cgroup_counter_from_cgroup_rsvd(h_cgroup, idx),
			rsvd_parent);

		limit = round_down(PAGE_COUNTER_MAX,
				   1 << huge_page_order(&hstates[idx]));

		ret = page_counter_set_max(
			hugetlb_cgroup_counter_from_cgroup(h_cgroup, idx),
			limit);
		VM_BUG_ON(ret);
		ret = page_counter_set_max(
			hugetlb_cgroup_counter_from_cgroup_rsvd(h_cgroup, idx),
			limit);
>>>>>>> 24b8d41d
		VM_BUG_ON(ret);
	}
}

static struct cgroup_subsys_state *
hugetlb_cgroup_css_alloc(struct cgroup_subsys_state *parent_css)
{
	struct hugetlb_cgroup *parent_h_cgroup = hugetlb_cgroup_from_css(parent_css);
	struct hugetlb_cgroup *h_cgroup;

	h_cgroup = kzalloc(sizeof(*h_cgroup), GFP_KERNEL);
	if (!h_cgroup)
		return ERR_PTR(-ENOMEM);

	if (!parent_h_cgroup)
		root_h_cgroup = h_cgroup;

	hugetlb_cgroup_init(h_cgroup, parent_h_cgroup);
	return &h_cgroup->css;
}

static void hugetlb_cgroup_css_free(struct cgroup_subsys_state *css)
{
	struct hugetlb_cgroup *h_cgroup;

	h_cgroup = hugetlb_cgroup_from_css(css);
	kfree(h_cgroup);
}

/*
 * Should be called with hugetlb_lock held.
 * Since we are holding hugetlb_lock, pages cannot get moved from
 * active list or uncharged from the cgroup, So no need to get
 * page reference and test for page active here. This function
 * cannot fail.
 */
static void hugetlb_cgroup_move_parent(int idx, struct hugetlb_cgroup *h_cg,
				       struct page *page)
{
	unsigned int nr_pages;
	struct page_counter *counter;
	struct hugetlb_cgroup *page_hcg;
	struct hugetlb_cgroup *parent = parent_hugetlb_cgroup(h_cg);

	page_hcg = hugetlb_cgroup_from_page(page);
	/*
	 * We can have pages in active list without any cgroup
	 * ie, hugepage with less than 3 pages. We can safely
	 * ignore those pages.
	 */
	if (!page_hcg || page_hcg != h_cg)
		goto out;

	nr_pages = compound_nr(page);
	if (!parent) {
		parent = root_h_cgroup;
		/* root has no limit */
		page_counter_charge(&parent->hugepage[idx], nr_pages);
	}
	counter = &h_cg->hugepage[idx];
	/* Take the pages off the local counter */
	page_counter_cancel(counter, nr_pages);

	set_hugetlb_cgroup(page, parent);
out:
	return;
}

/*
 * Force the hugetlb cgroup to empty the hugetlb resources by moving them to
 * the parent cgroup.
 */
static void hugetlb_cgroup_css_offline(struct cgroup_subsys_state *css)
{
	struct hugetlb_cgroup *h_cg = hugetlb_cgroup_from_css(css);
	struct hstate *h;
	struct page *page;
	int idx;

	do {
		idx = 0;
		for_each_hstate(h) {
			spin_lock(&hugetlb_lock);
			list_for_each_entry(page, &h->hugepage_activelist, lru)
				hugetlb_cgroup_move_parent(idx, h_cg, page);

			spin_unlock(&hugetlb_lock);
			idx++;
		}
		cond_resched();
	} while (hugetlb_cgroup_have_usage(h_cg));
}

static inline void hugetlb_event(struct hugetlb_cgroup *hugetlb, int idx,
				 enum hugetlb_memory_event event)
{
	atomic_long_inc(&hugetlb->events_local[idx][event]);
	cgroup_file_notify(&hugetlb->events_local_file[idx]);

	do {
		atomic_long_inc(&hugetlb->events[idx][event]);
		cgroup_file_notify(&hugetlb->events_file[idx]);
	} while ((hugetlb = parent_hugetlb_cgroup(hugetlb)) &&
		 !hugetlb_cgroup_is_root(hugetlb));
}

static int __hugetlb_cgroup_charge_cgroup(int idx, unsigned long nr_pages,
					  struct hugetlb_cgroup **ptr,
					  bool rsvd)
{
	int ret = 0;
	struct page_counter *counter;
	struct hugetlb_cgroup *h_cg = NULL;

	if (hugetlb_cgroup_disabled())
		goto done;
	/*
	 * We don't charge any cgroup if the compound page have less
	 * than 3 pages.
	 */
	if (huge_page_order(&hstates[idx]) < HUGETLB_CGROUP_MIN_ORDER)
		goto done;
again:
	rcu_read_lock();
	h_cg = hugetlb_cgroup_from_task(current);
	if (!css_tryget(&h_cg->css)) {
		rcu_read_unlock();
		goto again;
	}
	rcu_read_unlock();

	if (!page_counter_try_charge(
		    __hugetlb_cgroup_counter_from_cgroup(h_cg, idx, rsvd),
		    nr_pages, &counter)) {
		ret = -ENOMEM;
		hugetlb_event(h_cg, idx, HUGETLB_MAX);
		css_put(&h_cg->css);
		goto done;
	}
	/* Reservations take a reference to the css because they do not get
	 * reparented.
	 */
	if (!rsvd)
		css_put(&h_cg->css);
done:
	*ptr = h_cg;
	return ret;
}

int hugetlb_cgroup_charge_cgroup(int idx, unsigned long nr_pages,
				 struct hugetlb_cgroup **ptr)
{
	return __hugetlb_cgroup_charge_cgroup(idx, nr_pages, ptr, false);
}

int hugetlb_cgroup_charge_cgroup_rsvd(int idx, unsigned long nr_pages,
				      struct hugetlb_cgroup **ptr)
{
	return __hugetlb_cgroup_charge_cgroup(idx, nr_pages, ptr, true);
}

/* Should be called with hugetlb_lock held */
static void __hugetlb_cgroup_commit_charge(int idx, unsigned long nr_pages,
					   struct hugetlb_cgroup *h_cg,
					   struct page *page, bool rsvd)
{
	if (hugetlb_cgroup_disabled() || !h_cg)
		return;

	__set_hugetlb_cgroup(page, h_cg, rsvd);
	return;
}

void hugetlb_cgroup_commit_charge(int idx, unsigned long nr_pages,
				  struct hugetlb_cgroup *h_cg,
				  struct page *page)
{
	__hugetlb_cgroup_commit_charge(idx, nr_pages, h_cg, page, false);
}

void hugetlb_cgroup_commit_charge_rsvd(int idx, unsigned long nr_pages,
				       struct hugetlb_cgroup *h_cg,
				       struct page *page)
{
	__hugetlb_cgroup_commit_charge(idx, nr_pages, h_cg, page, true);
}

/*
 * Should be called with hugetlb_lock held
 */
static void __hugetlb_cgroup_uncharge_page(int idx, unsigned long nr_pages,
					   struct page *page, bool rsvd)
{
	struct hugetlb_cgroup *h_cg;

	if (hugetlb_cgroup_disabled())
		return;
	lockdep_assert_held(&hugetlb_lock);
	h_cg = __hugetlb_cgroup_from_page(page, rsvd);
	if (unlikely(!h_cg))
		return;
	__set_hugetlb_cgroup(page, NULL, rsvd);

	page_counter_uncharge(__hugetlb_cgroup_counter_from_cgroup(h_cg, idx,
								   rsvd),
			      nr_pages);

	if (rsvd)
		css_put(&h_cg->css);

	return;
}

void hugetlb_cgroup_uncharge_page(int idx, unsigned long nr_pages,
				  struct page *page)
{
	__hugetlb_cgroup_uncharge_page(idx, nr_pages, page, false);
}

void hugetlb_cgroup_uncharge_page_rsvd(int idx, unsigned long nr_pages,
				       struct page *page)
{
	__hugetlb_cgroup_uncharge_page(idx, nr_pages, page, true);
}

static void __hugetlb_cgroup_uncharge_cgroup(int idx, unsigned long nr_pages,
					     struct hugetlb_cgroup *h_cg,
					     bool rsvd)
{
	if (hugetlb_cgroup_disabled() || !h_cg)
		return;

	if (huge_page_order(&hstates[idx]) < HUGETLB_CGROUP_MIN_ORDER)
		return;

	page_counter_uncharge(__hugetlb_cgroup_counter_from_cgroup(h_cg, idx,
								   rsvd),
			      nr_pages);

	if (rsvd)
		css_put(&h_cg->css);
}

void hugetlb_cgroup_uncharge_cgroup(int idx, unsigned long nr_pages,
				    struct hugetlb_cgroup *h_cg)
{
	__hugetlb_cgroup_uncharge_cgroup(idx, nr_pages, h_cg, false);
}

void hugetlb_cgroup_uncharge_cgroup_rsvd(int idx, unsigned long nr_pages,
					 struct hugetlb_cgroup *h_cg)
{
	__hugetlb_cgroup_uncharge_cgroup(idx, nr_pages, h_cg, true);
}

void hugetlb_cgroup_uncharge_counter(struct resv_map *resv, unsigned long start,
				     unsigned long end)
{
	if (hugetlb_cgroup_disabled() || !resv || !resv->reservation_counter ||
	    !resv->css)
		return;

	page_counter_uncharge(resv->reservation_counter,
			      (end - start) * resv->pages_per_hpage);
	css_put(resv->css);
}

void hugetlb_cgroup_uncharge_file_region(struct resv_map *resv,
					 struct file_region *rg,
					 unsigned long nr_pages)
{
	if (hugetlb_cgroup_disabled() || !resv || !rg || !nr_pages)
		return;

	if (rg->reservation_counter && resv->pages_per_hpage && nr_pages > 0 &&
	    !resv->reservation_counter) {
		page_counter_uncharge(rg->reservation_counter,
				      nr_pages * resv->pages_per_hpage);
		css_put(rg->css);
	}
}

enum {
	RES_USAGE,
	RES_RSVD_USAGE,
	RES_LIMIT,
	RES_RSVD_LIMIT,
	RES_MAX_USAGE,
	RES_RSVD_MAX_USAGE,
	RES_FAILCNT,
	RES_RSVD_FAILCNT,
};

static u64 hugetlb_cgroup_read_u64(struct cgroup_subsys_state *css,
				   struct cftype *cft)
{
	struct page_counter *counter;
	struct page_counter *rsvd_counter;
	struct hugetlb_cgroup *h_cg = hugetlb_cgroup_from_css(css);

	counter = &h_cg->hugepage[MEMFILE_IDX(cft->private)];
	rsvd_counter = &h_cg->rsvd_hugepage[MEMFILE_IDX(cft->private)];

	switch (MEMFILE_ATTR(cft->private)) {
	case RES_USAGE:
		return (u64)page_counter_read(counter) * PAGE_SIZE;
	case RES_RSVD_USAGE:
		return (u64)page_counter_read(rsvd_counter) * PAGE_SIZE;
	case RES_LIMIT:
		return (u64)counter->max * PAGE_SIZE;
	case RES_RSVD_LIMIT:
		return (u64)rsvd_counter->max * PAGE_SIZE;
	case RES_MAX_USAGE:
		return (u64)counter->watermark * PAGE_SIZE;
	case RES_RSVD_MAX_USAGE:
		return (u64)rsvd_counter->watermark * PAGE_SIZE;
	case RES_FAILCNT:
		return counter->failcnt;
	case RES_RSVD_FAILCNT:
		return rsvd_counter->failcnt;
	default:
		BUG();
	}
}

static int hugetlb_cgroup_read_u64_max(struct seq_file *seq, void *v)
{
	int idx;
	u64 val;
	struct cftype *cft = seq_cft(seq);
	unsigned long limit;
	struct page_counter *counter;
	struct hugetlb_cgroup *h_cg = hugetlb_cgroup_from_css(seq_css(seq));

	idx = MEMFILE_IDX(cft->private);
	counter = &h_cg->hugepage[idx];

	limit = round_down(PAGE_COUNTER_MAX,
			   1 << huge_page_order(&hstates[idx]));

	switch (MEMFILE_ATTR(cft->private)) {
	case RES_RSVD_USAGE:
		counter = &h_cg->rsvd_hugepage[idx];
		fallthrough;
	case RES_USAGE:
		val = (u64)page_counter_read(counter);
		seq_printf(seq, "%llu\n", val * PAGE_SIZE);
		break;
	case RES_RSVD_LIMIT:
		counter = &h_cg->rsvd_hugepage[idx];
		fallthrough;
	case RES_LIMIT:
		val = (u64)counter->max;
		if (val == limit)
			seq_puts(seq, "max\n");
		else
			seq_printf(seq, "%llu\n", val * PAGE_SIZE);
		break;
	default:
		BUG();
	}

	return 0;
}

static DEFINE_MUTEX(hugetlb_limit_mutex);

static ssize_t hugetlb_cgroup_write(struct kernfs_open_file *of,
				    char *buf, size_t nbytes, loff_t off,
				    const char *max)
{
	int ret, idx;
	unsigned long nr_pages;
	struct hugetlb_cgroup *h_cg = hugetlb_cgroup_from_css(of_css(of));
	bool rsvd = false;

	if (hugetlb_cgroup_is_root(h_cg)) /* Can't set limit on root */
		return -EINVAL;

	buf = strstrip(buf);
	ret = page_counter_memparse(buf, max, &nr_pages);
	if (ret)
		return ret;

	idx = MEMFILE_IDX(of_cft(of)->private);
	nr_pages = round_down(nr_pages, 1 << huge_page_order(&hstates[idx]));

	switch (MEMFILE_ATTR(of_cft(of)->private)) {
	case RES_RSVD_LIMIT:
		rsvd = true;
		fallthrough;
	case RES_LIMIT:
		mutex_lock(&hugetlb_limit_mutex);
		ret = page_counter_set_max(
			__hugetlb_cgroup_counter_from_cgroup(h_cg, idx, rsvd),
			nr_pages);
		mutex_unlock(&hugetlb_limit_mutex);
		break;
	default:
		ret = -EINVAL;
		break;
	}
	return ret ?: nbytes;
}

static ssize_t hugetlb_cgroup_write_legacy(struct kernfs_open_file *of,
					   char *buf, size_t nbytes, loff_t off)
{
	return hugetlb_cgroup_write(of, buf, nbytes, off, "-1");
}

static ssize_t hugetlb_cgroup_write_dfl(struct kernfs_open_file *of,
					char *buf, size_t nbytes, loff_t off)
{
	return hugetlb_cgroup_write(of, buf, nbytes, off, "max");
}

static ssize_t hugetlb_cgroup_reset(struct kernfs_open_file *of,
				    char *buf, size_t nbytes, loff_t off)
{
	int ret = 0;
	struct page_counter *counter, *rsvd_counter;
	struct hugetlb_cgroup *h_cg = hugetlb_cgroup_from_css(of_css(of));

	counter = &h_cg->hugepage[MEMFILE_IDX(of_cft(of)->private)];
	rsvd_counter = &h_cg->rsvd_hugepage[MEMFILE_IDX(of_cft(of)->private)];

	switch (MEMFILE_ATTR(of_cft(of)->private)) {
	case RES_MAX_USAGE:
		page_counter_reset_watermark(counter);
		break;
	case RES_RSVD_MAX_USAGE:
		page_counter_reset_watermark(rsvd_counter);
		break;
	case RES_FAILCNT:
		counter->failcnt = 0;
		break;
	case RES_RSVD_FAILCNT:
		rsvd_counter->failcnt = 0;
		break;
	default:
		ret = -EINVAL;
		break;
	}
	return ret ?: nbytes;
}

static char *mem_fmt(char *buf, int size, unsigned long hsize)
{
	if (hsize >= (1UL << 30))
		snprintf(buf, size, "%luGB", hsize >> 30);
	else if (hsize >= (1UL << 20))
		snprintf(buf, size, "%luMB", hsize >> 20);
	else
		snprintf(buf, size, "%luKB", hsize >> 10);
	return buf;
}

static int __hugetlb_events_show(struct seq_file *seq, bool local)
{
	int idx;
	long max;
	struct cftype *cft = seq_cft(seq);
	struct hugetlb_cgroup *h_cg = hugetlb_cgroup_from_css(seq_css(seq));

	idx = MEMFILE_IDX(cft->private);

	if (local)
		max = atomic_long_read(&h_cg->events_local[idx][HUGETLB_MAX]);
	else
		max = atomic_long_read(&h_cg->events[idx][HUGETLB_MAX]);

	seq_printf(seq, "max %lu\n", max);

	return 0;
}

static int hugetlb_events_show(struct seq_file *seq, void *v)
{
	return __hugetlb_events_show(seq, false);
}

static int hugetlb_events_local_show(struct seq_file *seq, void *v)
{
	return __hugetlb_events_show(seq, true);
}

static void __init __hugetlb_cgroup_file_dfl_init(int idx)
{
	char buf[32];
	struct cftype *cft;
	struct hstate *h = &hstates[idx];

	/* format the size */
	mem_fmt(buf, sizeof(buf), huge_page_size(h));

	/* Add the limit file */
	cft = &h->cgroup_files_dfl[0];
	snprintf(cft->name, MAX_CFTYPE_NAME, "%s.max", buf);
	cft->private = MEMFILE_PRIVATE(idx, RES_LIMIT);
	cft->seq_show = hugetlb_cgroup_read_u64_max;
	cft->write = hugetlb_cgroup_write_dfl;
	cft->flags = CFTYPE_NOT_ON_ROOT;

	/* Add the reservation limit file */
	cft = &h->cgroup_files_dfl[1];
	snprintf(cft->name, MAX_CFTYPE_NAME, "%s.rsvd.max", buf);
	cft->private = MEMFILE_PRIVATE(idx, RES_RSVD_LIMIT);
	cft->seq_show = hugetlb_cgroup_read_u64_max;
	cft->write = hugetlb_cgroup_write_dfl;
	cft->flags = CFTYPE_NOT_ON_ROOT;

	/* Add the current usage file */
	cft = &h->cgroup_files_dfl[2];
	snprintf(cft->name, MAX_CFTYPE_NAME, "%s.current", buf);
	cft->private = MEMFILE_PRIVATE(idx, RES_USAGE);
	cft->seq_show = hugetlb_cgroup_read_u64_max;
	cft->flags = CFTYPE_NOT_ON_ROOT;

	/* Add the current reservation usage file */
	cft = &h->cgroup_files_dfl[3];
	snprintf(cft->name, MAX_CFTYPE_NAME, "%s.rsvd.current", buf);
	cft->private = MEMFILE_PRIVATE(idx, RES_RSVD_USAGE);
	cft->seq_show = hugetlb_cgroup_read_u64_max;
	cft->flags = CFTYPE_NOT_ON_ROOT;

	/* Add the events file */
	cft = &h->cgroup_files_dfl[4];
	snprintf(cft->name, MAX_CFTYPE_NAME, "%s.events", buf);
	cft->private = MEMFILE_PRIVATE(idx, 0);
	cft->seq_show = hugetlb_events_show;
	cft->file_offset = offsetof(struct hugetlb_cgroup, events_file[idx]);
	cft->flags = CFTYPE_NOT_ON_ROOT;

	/* Add the events.local file */
	cft = &h->cgroup_files_dfl[5];
	snprintf(cft->name, MAX_CFTYPE_NAME, "%s.events.local", buf);
	cft->private = MEMFILE_PRIVATE(idx, 0);
	cft->seq_show = hugetlb_events_local_show;
	cft->file_offset = offsetof(struct hugetlb_cgroup,
				    events_local_file[idx]);
	cft->flags = CFTYPE_NOT_ON_ROOT;

	/* NULL terminate the last cft */
	cft = &h->cgroup_files_dfl[6];
	memset(cft, 0, sizeof(*cft));

	WARN_ON(cgroup_add_dfl_cftypes(&hugetlb_cgrp_subsys,
				       h->cgroup_files_dfl));
}

static void __init __hugetlb_cgroup_file_legacy_init(int idx)
{
	char buf[32];
	struct cftype *cft;
	struct hstate *h = &hstates[idx];

	/* format the size */
	mem_fmt(buf, sizeof(buf), huge_page_size(h));

	/* Add the limit file */
	cft = &h->cgroup_files_legacy[0];
	snprintf(cft->name, MAX_CFTYPE_NAME, "%s.limit_in_bytes", buf);
	cft->private = MEMFILE_PRIVATE(idx, RES_LIMIT);
	cft->read_u64 = hugetlb_cgroup_read_u64;
	cft->write = hugetlb_cgroup_write_legacy;

	/* Add the reservation limit file */
	cft = &h->cgroup_files_legacy[1];
	snprintf(cft->name, MAX_CFTYPE_NAME, "%s.rsvd.limit_in_bytes", buf);
	cft->private = MEMFILE_PRIVATE(idx, RES_RSVD_LIMIT);
	cft->read_u64 = hugetlb_cgroup_read_u64;
	cft->write = hugetlb_cgroup_write_legacy;

	/* Add the usage file */
	cft = &h->cgroup_files_legacy[2];
	snprintf(cft->name, MAX_CFTYPE_NAME, "%s.usage_in_bytes", buf);
	cft->private = MEMFILE_PRIVATE(idx, RES_USAGE);
	cft->read_u64 = hugetlb_cgroup_read_u64;

	/* Add the reservation usage file */
	cft = &h->cgroup_files_legacy[3];
	snprintf(cft->name, MAX_CFTYPE_NAME, "%s.rsvd.usage_in_bytes", buf);
	cft->private = MEMFILE_PRIVATE(idx, RES_RSVD_USAGE);
	cft->read_u64 = hugetlb_cgroup_read_u64;

	/* Add the MAX usage file */
	cft = &h->cgroup_files_legacy[4];
	snprintf(cft->name, MAX_CFTYPE_NAME, "%s.max_usage_in_bytes", buf);
	cft->private = MEMFILE_PRIVATE(idx, RES_MAX_USAGE);
	cft->write = hugetlb_cgroup_reset;
	cft->read_u64 = hugetlb_cgroup_read_u64;

	/* Add the MAX reservation usage file */
	cft = &h->cgroup_files_legacy[5];
	snprintf(cft->name, MAX_CFTYPE_NAME, "%s.rsvd.max_usage_in_bytes", buf);
	cft->private = MEMFILE_PRIVATE(idx, RES_RSVD_MAX_USAGE);
	cft->write = hugetlb_cgroup_reset;
	cft->read_u64 = hugetlb_cgroup_read_u64;

	/* Add the failcntfile */
	cft = &h->cgroup_files_legacy[6];
	snprintf(cft->name, MAX_CFTYPE_NAME, "%s.failcnt", buf);
	cft->private = MEMFILE_PRIVATE(idx, RES_FAILCNT);
	cft->write = hugetlb_cgroup_reset;
	cft->read_u64 = hugetlb_cgroup_read_u64;

	/* Add the reservation failcntfile */
	cft = &h->cgroup_files_legacy[7];
	snprintf(cft->name, MAX_CFTYPE_NAME, "%s.rsvd.failcnt", buf);
	cft->private = MEMFILE_PRIVATE(idx, RES_RSVD_FAILCNT);
	cft->write = hugetlb_cgroup_reset;
	cft->read_u64 = hugetlb_cgroup_read_u64;

	/* NULL terminate the last cft */
	cft = &h->cgroup_files_legacy[8];
	memset(cft, 0, sizeof(*cft));

	WARN_ON(cgroup_add_legacy_cftypes(&hugetlb_cgrp_subsys,
					  h->cgroup_files_legacy));
}

static void __init __hugetlb_cgroup_file_init(int idx)
{
	__hugetlb_cgroup_file_dfl_init(idx);
	__hugetlb_cgroup_file_legacy_init(idx);
}

void __init hugetlb_cgroup_file_init(void)
{
	struct hstate *h;

	for_each_hstate(h) {
		/*
		 * Add cgroup control files only if the huge page consists
		 * of more than two normal pages. This is because we use
		 * page[2].private for storing cgroup details.
		 */
		if (huge_page_order(h) >= HUGETLB_CGROUP_MIN_ORDER)
			__hugetlb_cgroup_file_init(hstate_index(h));
	}
}

/*
 * hugetlb_lock will make sure a parallel cgroup rmdir won't happen
 * when we migrate hugepages
 */
void hugetlb_cgroup_migrate(struct page *oldhpage, struct page *newhpage)
{
	struct hugetlb_cgroup *h_cg;
	struct hugetlb_cgroup *h_cg_rsvd;
	struct hstate *h = page_hstate(oldhpage);

	if (hugetlb_cgroup_disabled())
		return;

	VM_BUG_ON_PAGE(!PageHuge(oldhpage), oldhpage);
	spin_lock(&hugetlb_lock);
	h_cg = hugetlb_cgroup_from_page(oldhpage);
	h_cg_rsvd = hugetlb_cgroup_from_page_rsvd(oldhpage);
	set_hugetlb_cgroup(oldhpage, NULL);
	set_hugetlb_cgroup_rsvd(oldhpage, NULL);

	/* move the h_cg details to new cgroup */
	set_hugetlb_cgroup(newhpage, h_cg);
	set_hugetlb_cgroup_rsvd(newhpage, h_cg_rsvd);
	list_move(&newhpage->lru, &h->hugepage_activelist);
	spin_unlock(&hugetlb_lock);
	return;
}

static struct cftype hugetlb_files[] = {
	{} /* terminate */
};

struct cgroup_subsys hugetlb_cgrp_subsys = {
	.css_alloc	= hugetlb_cgroup_css_alloc,
	.css_offline	= hugetlb_cgroup_css_offline,
	.css_free	= hugetlb_cgroup_css_free,
	.dfl_cftypes	= hugetlb_files,
	.legacy_cftypes	= hugetlb_files,
};<|MERGE_RESOLUTION|>--- conflicted
+++ resolved
@@ -94,20 +94,6 @@
 	int idx;
 
 	for (idx = 0; idx < HUGE_MAX_HSTATE; idx++) {
-<<<<<<< HEAD
-		struct page_counter *counter = &h_cgroup->hugepage[idx];
-		struct page_counter *parent = NULL;
-		unsigned long limit;
-		int ret;
-
-		if (parent_h_cgroup)
-			parent = &parent_h_cgroup->hugepage[idx];
-		page_counter_init(counter, parent);
-
-		limit = round_down(PAGE_COUNTER_MAX,
-				   1 << huge_page_order(&hstates[idx]));
-		ret = page_counter_limit(counter, limit);
-=======
 		struct page_counter *fault_parent = NULL;
 		struct page_counter *rsvd_parent = NULL;
 		unsigned long limit;
@@ -136,7 +122,6 @@
 		ret = page_counter_set_max(
 			hugetlb_cgroup_counter_from_cgroup_rsvd(h_cgroup, idx),
 			limit);
->>>>>>> 24b8d41d
 		VM_BUG_ON(ret);
 	}
 }
