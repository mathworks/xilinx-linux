// SPDX-License-Identifier: GPL-2.0-only
/*
 * Generic hugetlb support.
 * (C) Nadia Yvette Chambers, April 2004
 */
#include <linux/list.h>
#include <linux/init.h>
#include <linux/mm.h>
#include <linux/seq_file.h>
#include <linux/sysctl.h>
#include <linux/highmem.h>
#include <linux/mmu_notifier.h>
#include <linux/nodemask.h>
#include <linux/pagemap.h>
#include <linux/mempolicy.h>
#include <linux/compiler.h>
#include <linux/cpuset.h>
#include <linux/mutex.h>
#include <linux/memblock.h>
#include <linux/sysfs.h>
#include <linux/slab.h>
#include <linux/sched/mm.h>
#include <linux/mmdebug.h>
#include <linux/sched/signal.h>
#include <linux/rmap.h>
#include <linux/string_helpers.h>
#include <linux/swap.h>
#include <linux/swapops.h>
#include <linux/jhash.h>
#include <linux/numa.h>
#include <linux/llist.h>
#include <linux/cma.h>
#include <linux/migrate.h>
#include <linux/nospec.h>
#include <linux/delayacct.h>
#include <linux/memory.h>
#include <linux/mm_inline.h>

#include <asm/page.h>
#include <asm/pgalloc.h>
#include <asm/tlb.h>

#include <linux/io.h>
#include <linux/hugetlb.h>
#include <linux/hugetlb_cgroup.h>
#include <linux/node.h>
#include <linux/page_owner.h>
#include "internal.h"
#include "hugetlb_vmemmap.h"

int hugetlb_max_hstate __read_mostly;
unsigned int default_hstate_idx;
struct hstate hstates[HUGE_MAX_HSTATE];

#ifdef CONFIG_CMA
static struct cma *hugetlb_cma[MAX_NUMNODES];
static unsigned long hugetlb_cma_size_in_node[MAX_NUMNODES] __initdata;
static bool hugetlb_cma_folio(struct folio *folio, unsigned int order)
{
	return cma_pages_valid(hugetlb_cma[folio_nid(folio)], &folio->page,
				1 << order);
}
#else
static bool hugetlb_cma_folio(struct folio *folio, unsigned int order)
{
	return false;
}
#endif
static unsigned long hugetlb_cma_size __initdata;

__initdata LIST_HEAD(huge_boot_pages);

/* for command line parsing */
static struct hstate * __initdata parsed_hstate;
static unsigned long __initdata default_hstate_max_huge_pages;
static bool __initdata parsed_valid_hugepagesz = true;
static bool __initdata parsed_default_hugepagesz;
static unsigned int default_hugepages_in_node[MAX_NUMNODES] __initdata;

/*
 * Protects updates to hugepage_freelists, hugepage_activelist, nr_huge_pages,
 * free_huge_pages, and surplus_huge_pages.
 */
DEFINE_SPINLOCK(hugetlb_lock);

/*
 * Serializes faults on the same logical page.  This is used to
 * prevent spurious OOMs when the hugepage pool is fully utilized.
 */
static int num_fault_mutexes;
struct mutex *hugetlb_fault_mutex_table ____cacheline_aligned_in_smp;

/* Forward declaration */
static int hugetlb_acct_memory(struct hstate *h, long delta);
static void hugetlb_vma_lock_free(struct vm_area_struct *vma);
static void hugetlb_vma_lock_alloc(struct vm_area_struct *vma);
static void __hugetlb_vma_unlock_write_free(struct vm_area_struct *vma);
static void hugetlb_unshare_pmds(struct vm_area_struct *vma,
		unsigned long start, unsigned long end);
static struct resv_map *vma_resv_map(struct vm_area_struct *vma);

static inline bool subpool_is_free(struct hugepage_subpool *spool)
{
	if (spool->count)
		return false;
	if (spool->max_hpages != -1)
		return spool->used_hpages == 0;
	if (spool->min_hpages != -1)
		return spool->rsv_hpages == spool->min_hpages;

	return true;
}

static inline void unlock_or_release_subpool(struct hugepage_subpool *spool,
						unsigned long irq_flags)
{
	spin_unlock_irqrestore(&spool->lock, irq_flags);

	/* If no pages are used, and no other handles to the subpool
	 * remain, give up any reservations based on minimum size and
	 * free the subpool */
	if (subpool_is_free(spool)) {
		if (spool->min_hpages != -1)
			hugetlb_acct_memory(spool->hstate,
						-spool->min_hpages);
		kfree(spool);
	}
}

struct hugepage_subpool *hugepage_new_subpool(struct hstate *h, long max_hpages,
						long min_hpages)
{
	struct hugepage_subpool *spool;

	spool = kzalloc(sizeof(*spool), GFP_KERNEL);
	if (!spool)
		return NULL;

	spin_lock_init(&spool->lock);
	spool->count = 1;
	spool->max_hpages = max_hpages;
	spool->hstate = h;
	spool->min_hpages = min_hpages;

	if (min_hpages != -1 && hugetlb_acct_memory(h, min_hpages)) {
		kfree(spool);
		return NULL;
	}
	spool->rsv_hpages = min_hpages;

	return spool;
}

void hugepage_put_subpool(struct hugepage_subpool *spool)
{
	unsigned long flags;

	spin_lock_irqsave(&spool->lock, flags);
	BUG_ON(!spool->count);
	spool->count--;
	unlock_or_release_subpool(spool, flags);
}

/*
 * Subpool accounting for allocating and reserving pages.
 * Return -ENOMEM if there are not enough resources to satisfy the
 * request.  Otherwise, return the number of pages by which the
 * global pools must be adjusted (upward).  The returned value may
 * only be different than the passed value (delta) in the case where
 * a subpool minimum size must be maintained.
 */
static long hugepage_subpool_get_pages(struct hugepage_subpool *spool,
				      long delta)
{
	long ret = delta;

	if (!spool)
		return ret;

	spin_lock_irq(&spool->lock);

	if (spool->max_hpages != -1) {		/* maximum size accounting */
		if ((spool->used_hpages + delta) <= spool->max_hpages)
			spool->used_hpages += delta;
		else {
			ret = -ENOMEM;
			goto unlock_ret;
		}
	}

	/* minimum size accounting */
	if (spool->min_hpages != -1 && spool->rsv_hpages) {
		if (delta > spool->rsv_hpages) {
			/*
			 * Asking for more reserves than those already taken on
			 * behalf of subpool.  Return difference.
			 */
			ret = delta - spool->rsv_hpages;
			spool->rsv_hpages = 0;
		} else {
			ret = 0;	/* reserves already accounted for */
			spool->rsv_hpages -= delta;
		}
	}

unlock_ret:
	spin_unlock_irq(&spool->lock);
	return ret;
}

/*
 * Subpool accounting for freeing and unreserving pages.
 * Return the number of global page reservations that must be dropped.
 * The return value may only be different than the passed value (delta)
 * in the case where a subpool minimum size must be maintained.
 */
static long hugepage_subpool_put_pages(struct hugepage_subpool *spool,
				       long delta)
{
	long ret = delta;
	unsigned long flags;

	if (!spool)
		return delta;

	spin_lock_irqsave(&spool->lock, flags);

	if (spool->max_hpages != -1)		/* maximum size accounting */
		spool->used_hpages -= delta;

	 /* minimum size accounting */
	if (spool->min_hpages != -1 && spool->used_hpages < spool->min_hpages) {
		if (spool->rsv_hpages + delta <= spool->min_hpages)
			ret = 0;
		else
			ret = spool->rsv_hpages + delta - spool->min_hpages;

		spool->rsv_hpages += delta;
		if (spool->rsv_hpages > spool->min_hpages)
			spool->rsv_hpages = spool->min_hpages;
	}

	/*
	 * If hugetlbfs_put_super couldn't free spool due to an outstanding
	 * quota reference, free it now.
	 */
	unlock_or_release_subpool(spool, flags);

	return ret;
}

static inline struct hugepage_subpool *subpool_inode(struct inode *inode)
{
	return HUGETLBFS_SB(inode->i_sb)->spool;
}

static inline struct hugepage_subpool *subpool_vma(struct vm_area_struct *vma)
{
	return subpool_inode(file_inode(vma->vm_file));
}

/*
 * hugetlb vma_lock helper routines
 */
<<<<<<< HEAD
static bool __vma_shareable_lock(struct vm_area_struct *vma)
{
	return vma->vm_flags & (VM_MAYSHARE | VM_SHARED) &&
		vma->vm_private_data;
}

=======
>>>>>>> e475cc1c
void hugetlb_vma_lock_read(struct vm_area_struct *vma)
{
	if (__vma_shareable_lock(vma)) {
		struct hugetlb_vma_lock *vma_lock = vma->vm_private_data;

		down_read(&vma_lock->rw_sema);
<<<<<<< HEAD
=======
	} else if (__vma_private_lock(vma)) {
		struct resv_map *resv_map = vma_resv_map(vma);

		down_read(&resv_map->rw_sema);
>>>>>>> e475cc1c
	}
}

void hugetlb_vma_unlock_read(struct vm_area_struct *vma)
{
	if (__vma_shareable_lock(vma)) {
		struct hugetlb_vma_lock *vma_lock = vma->vm_private_data;

		up_read(&vma_lock->rw_sema);
<<<<<<< HEAD
=======
	} else if (__vma_private_lock(vma)) {
		struct resv_map *resv_map = vma_resv_map(vma);

		up_read(&resv_map->rw_sema);
>>>>>>> e475cc1c
	}
}

void hugetlb_vma_lock_write(struct vm_area_struct *vma)
{
	if (__vma_shareable_lock(vma)) {
		struct hugetlb_vma_lock *vma_lock = vma->vm_private_data;

		down_write(&vma_lock->rw_sema);
<<<<<<< HEAD
=======
	} else if (__vma_private_lock(vma)) {
		struct resv_map *resv_map = vma_resv_map(vma);

		down_write(&resv_map->rw_sema);
>>>>>>> e475cc1c
	}
}

void hugetlb_vma_unlock_write(struct vm_area_struct *vma)
{
	if (__vma_shareable_lock(vma)) {
		struct hugetlb_vma_lock *vma_lock = vma->vm_private_data;

		up_write(&vma_lock->rw_sema);
<<<<<<< HEAD
=======
	} else if (__vma_private_lock(vma)) {
		struct resv_map *resv_map = vma_resv_map(vma);

		up_write(&resv_map->rw_sema);
>>>>>>> e475cc1c
	}
}

int hugetlb_vma_trylock_write(struct vm_area_struct *vma)
{
<<<<<<< HEAD
	struct hugetlb_vma_lock *vma_lock = vma->vm_private_data;

	if (!__vma_shareable_lock(vma))
		return 1;

	return down_write_trylock(&vma_lock->rw_sema);
=======

	if (__vma_shareable_lock(vma)) {
		struct hugetlb_vma_lock *vma_lock = vma->vm_private_data;

		return down_write_trylock(&vma_lock->rw_sema);
	} else if (__vma_private_lock(vma)) {
		struct resv_map *resv_map = vma_resv_map(vma);

		return down_write_trylock(&resv_map->rw_sema);
	}

	return 1;
>>>>>>> e475cc1c
}

void hugetlb_vma_assert_locked(struct vm_area_struct *vma)
{
	if (__vma_shareable_lock(vma)) {
		struct hugetlb_vma_lock *vma_lock = vma->vm_private_data;

		lockdep_assert_held(&vma_lock->rw_sema);
<<<<<<< HEAD
=======
	} else if (__vma_private_lock(vma)) {
		struct resv_map *resv_map = vma_resv_map(vma);

		lockdep_assert_held(&resv_map->rw_sema);
>>>>>>> e475cc1c
	}
}

void hugetlb_vma_lock_release(struct kref *kref)
{
	struct hugetlb_vma_lock *vma_lock = container_of(kref,
			struct hugetlb_vma_lock, refs);

	kfree(vma_lock);
}

static void __hugetlb_vma_unlock_write_put(struct hugetlb_vma_lock *vma_lock)
{
	struct vm_area_struct *vma = vma_lock->vma;

	/*
	 * vma_lock structure may or not be released as a result of put,
	 * it certainly will no longer be attached to vma so clear pointer.
	 * Semaphore synchronizes access to vma_lock->vma field.
	 */
	vma_lock->vma = NULL;
	vma->vm_private_data = NULL;
	up_write(&vma_lock->rw_sema);
	kref_put(&vma_lock->refs, hugetlb_vma_lock_release);
}

static void __hugetlb_vma_unlock_write_free(struct vm_area_struct *vma)
{
	if (__vma_shareable_lock(vma)) {
		struct hugetlb_vma_lock *vma_lock = vma->vm_private_data;

		__hugetlb_vma_unlock_write_put(vma_lock);
<<<<<<< HEAD
=======
	} else if (__vma_private_lock(vma)) {
		struct resv_map *resv_map = vma_resv_map(vma);

		/* no free for anon vmas, but still need to unlock */
		up_write(&resv_map->rw_sema);
>>>>>>> e475cc1c
	}
}

static void hugetlb_vma_lock_free(struct vm_area_struct *vma)
{
	/*
	 * Only present in sharable vmas.
	 */
	if (!vma || !__vma_shareable_lock(vma))
		return;

	if (vma->vm_private_data) {
		struct hugetlb_vma_lock *vma_lock = vma->vm_private_data;

		down_write(&vma_lock->rw_sema);
		__hugetlb_vma_unlock_write_put(vma_lock);
	}
}

static void hugetlb_vma_lock_alloc(struct vm_area_struct *vma)
{
	struct hugetlb_vma_lock *vma_lock;

	/* Only establish in (flags) sharable vmas */
	if (!vma || !(vma->vm_flags & VM_MAYSHARE))
		return;

	/* Should never get here with non-NULL vm_private_data */
	if (vma->vm_private_data)
		return;

	vma_lock = kmalloc(sizeof(*vma_lock), GFP_KERNEL);
	if (!vma_lock) {
		/*
		 * If we can not allocate structure, then vma can not
		 * participate in pmd sharing.  This is only a possible
		 * performance enhancement and memory saving issue.
		 * However, the lock is also used to synchronize page
		 * faults with truncation.  If the lock is not present,
		 * unlikely races could leave pages in a file past i_size
		 * until the file is removed.  Warn in the unlikely case of
		 * allocation failure.
		 */
		pr_warn_once("HugeTLB: unable to allocate vma specific lock\n");
		return;
	}

	kref_init(&vma_lock->refs);
	init_rwsem(&vma_lock->rw_sema);
	vma_lock->vma = vma;
	vma->vm_private_data = vma_lock;
}

/* Helper that removes a struct file_region from the resv_map cache and returns
 * it for use.
 */
static struct file_region *
get_file_region_entry_from_cache(struct resv_map *resv, long from, long to)
{
	struct file_region *nrg;

	VM_BUG_ON(resv->region_cache_count <= 0);

	resv->region_cache_count--;
	nrg = list_first_entry(&resv->region_cache, struct file_region, link);
	list_del(&nrg->link);

	nrg->from = from;
	nrg->to = to;

	return nrg;
}

static void copy_hugetlb_cgroup_uncharge_info(struct file_region *nrg,
					      struct file_region *rg)
{
#ifdef CONFIG_CGROUP_HUGETLB
	nrg->reservation_counter = rg->reservation_counter;
	nrg->css = rg->css;
	if (rg->css)
		css_get(rg->css);
#endif
}

/* Helper that records hugetlb_cgroup uncharge info. */
static void record_hugetlb_cgroup_uncharge_info(struct hugetlb_cgroup *h_cg,
						struct hstate *h,
						struct resv_map *resv,
						struct file_region *nrg)
{
#ifdef CONFIG_CGROUP_HUGETLB
	if (h_cg) {
		nrg->reservation_counter =
			&h_cg->rsvd_hugepage[hstate_index(h)];
		nrg->css = &h_cg->css;
		/*
		 * The caller will hold exactly one h_cg->css reference for the
		 * whole contiguous reservation region. But this area might be
		 * scattered when there are already some file_regions reside in
		 * it. As a result, many file_regions may share only one css
		 * reference. In order to ensure that one file_region must hold
		 * exactly one h_cg->css reference, we should do css_get for
		 * each file_region and leave the reference held by caller
		 * untouched.
		 */
		css_get(&h_cg->css);
		if (!resv->pages_per_hpage)
			resv->pages_per_hpage = pages_per_huge_page(h);
		/* pages_per_hpage should be the same for all entries in
		 * a resv_map.
		 */
		VM_BUG_ON(resv->pages_per_hpage != pages_per_huge_page(h));
	} else {
		nrg->reservation_counter = NULL;
		nrg->css = NULL;
	}
#endif
}

static void put_uncharge_info(struct file_region *rg)
{
#ifdef CONFIG_CGROUP_HUGETLB
	if (rg->css)
		css_put(rg->css);
#endif
}

static bool has_same_uncharge_info(struct file_region *rg,
				   struct file_region *org)
{
#ifdef CONFIG_CGROUP_HUGETLB
	return rg->reservation_counter == org->reservation_counter &&
	       rg->css == org->css;

#else
	return true;
#endif
}

static void coalesce_file_region(struct resv_map *resv, struct file_region *rg)
{
	struct file_region *nrg, *prg;

	prg = list_prev_entry(rg, link);
	if (&prg->link != &resv->regions && prg->to == rg->from &&
	    has_same_uncharge_info(prg, rg)) {
		prg->to = rg->to;

		list_del(&rg->link);
		put_uncharge_info(rg);
		kfree(rg);

		rg = prg;
	}

	nrg = list_next_entry(rg, link);
	if (&nrg->link != &resv->regions && nrg->from == rg->to &&
	    has_same_uncharge_info(nrg, rg)) {
		nrg->from = rg->from;

		list_del(&rg->link);
		put_uncharge_info(rg);
		kfree(rg);
	}
}

static inline long
hugetlb_resv_map_add(struct resv_map *map, struct list_head *rg, long from,
		     long to, struct hstate *h, struct hugetlb_cgroup *cg,
		     long *regions_needed)
{
	struct file_region *nrg;

	if (!regions_needed) {
		nrg = get_file_region_entry_from_cache(map, from, to);
		record_hugetlb_cgroup_uncharge_info(cg, h, map, nrg);
		list_add(&nrg->link, rg);
		coalesce_file_region(map, nrg);
	} else
		*regions_needed += 1;

	return to - from;
}

/*
 * Must be called with resv->lock held.
 *
 * Calling this with regions_needed != NULL will count the number of pages
 * to be added but will not modify the linked list. And regions_needed will
 * indicate the number of file_regions needed in the cache to carry out to add
 * the regions for this range.
 */
static long add_reservation_in_range(struct resv_map *resv, long f, long t,
				     struct hugetlb_cgroup *h_cg,
				     struct hstate *h, long *regions_needed)
{
	long add = 0;
	struct list_head *head = &resv->regions;
	long last_accounted_offset = f;
	struct file_region *iter, *trg = NULL;
	struct list_head *rg = NULL;

	if (regions_needed)
		*regions_needed = 0;

	/* In this loop, we essentially handle an entry for the range
	 * [last_accounted_offset, iter->from), at every iteration, with some
	 * bounds checking.
	 */
	list_for_each_entry_safe(iter, trg, head, link) {
		/* Skip irrelevant regions that start before our range. */
		if (iter->from < f) {
			/* If this region ends after the last accounted offset,
			 * then we need to update last_accounted_offset.
			 */
			if (iter->to > last_accounted_offset)
				last_accounted_offset = iter->to;
			continue;
		}

		/* When we find a region that starts beyond our range, we've
		 * finished.
		 */
		if (iter->from >= t) {
			rg = iter->link.prev;
			break;
		}

		/* Add an entry for last_accounted_offset -> iter->from, and
		 * update last_accounted_offset.
		 */
		if (iter->from > last_accounted_offset)
			add += hugetlb_resv_map_add(resv, iter->link.prev,
						    last_accounted_offset,
						    iter->from, h, h_cg,
						    regions_needed);

		last_accounted_offset = iter->to;
	}

	/* Handle the case where our range extends beyond
	 * last_accounted_offset.
	 */
	if (!rg)
		rg = head->prev;
	if (last_accounted_offset < t)
		add += hugetlb_resv_map_add(resv, rg, last_accounted_offset,
					    t, h, h_cg, regions_needed);

	return add;
}

/* Must be called with resv->lock acquired. Will drop lock to allocate entries.
 */
static int allocate_file_region_entries(struct resv_map *resv,
					int regions_needed)
	__must_hold(&resv->lock)
{
	LIST_HEAD(allocated_regions);
	int to_allocate = 0, i = 0;
	struct file_region *trg = NULL, *rg = NULL;

	VM_BUG_ON(regions_needed < 0);

	/*
	 * Check for sufficient descriptors in the cache to accommodate
	 * the number of in progress add operations plus regions_needed.
	 *
	 * This is a while loop because when we drop the lock, some other call
	 * to region_add or region_del may have consumed some region_entries,
	 * so we keep looping here until we finally have enough entries for
	 * (adds_in_progress + regions_needed).
	 */
	while (resv->region_cache_count <
	       (resv->adds_in_progress + regions_needed)) {
		to_allocate = resv->adds_in_progress + regions_needed -
			      resv->region_cache_count;

		/* At this point, we should have enough entries in the cache
		 * for all the existing adds_in_progress. We should only be
		 * needing to allocate for regions_needed.
		 */
		VM_BUG_ON(resv->region_cache_count < resv->adds_in_progress);

		spin_unlock(&resv->lock);
		for (i = 0; i < to_allocate; i++) {
			trg = kmalloc(sizeof(*trg), GFP_KERNEL);
			if (!trg)
				goto out_of_memory;
			list_add(&trg->link, &allocated_regions);
		}

		spin_lock(&resv->lock);

		list_splice(&allocated_regions, &resv->region_cache);
		resv->region_cache_count += to_allocate;
	}

	return 0;

out_of_memory:
	list_for_each_entry_safe(rg, trg, &allocated_regions, link) {
		list_del(&rg->link);
		kfree(rg);
	}
	return -ENOMEM;
}

/*
 * Add the huge page range represented by [f, t) to the reserve
 * map.  Regions will be taken from the cache to fill in this range.
 * Sufficient regions should exist in the cache due to the previous
 * call to region_chg with the same range, but in some cases the cache will not
 * have sufficient entries due to races with other code doing region_add or
 * region_del.  The extra needed entries will be allocated.
 *
 * regions_needed is the out value provided by a previous call to region_chg.
 *
 * Return the number of new huge pages added to the map.  This number is greater
 * than or equal to zero.  If file_region entries needed to be allocated for
 * this operation and we were not able to allocate, it returns -ENOMEM.
 * region_add of regions of length 1 never allocate file_regions and cannot
 * fail; region_chg will always allocate at least 1 entry and a region_add for
 * 1 page will only require at most 1 entry.
 */
static long region_add(struct resv_map *resv, long f, long t,
		       long in_regions_needed, struct hstate *h,
		       struct hugetlb_cgroup *h_cg)
{
	long add = 0, actual_regions_needed = 0;

	spin_lock(&resv->lock);
retry:

	/* Count how many regions are actually needed to execute this add. */
	add_reservation_in_range(resv, f, t, NULL, NULL,
				 &actual_regions_needed);

	/*
	 * Check for sufficient descriptors in the cache to accommodate
	 * this add operation. Note that actual_regions_needed may be greater
	 * than in_regions_needed, as the resv_map may have been modified since
	 * the region_chg call. In this case, we need to make sure that we
	 * allocate extra entries, such that we have enough for all the
	 * existing adds_in_progress, plus the excess needed for this
	 * operation.
	 */
	if (actual_regions_needed > in_regions_needed &&
	    resv->region_cache_count <
		    resv->adds_in_progress +
			    (actual_regions_needed - in_regions_needed)) {
		/* region_add operation of range 1 should never need to
		 * allocate file_region entries.
		 */
		VM_BUG_ON(t - f <= 1);

		if (allocate_file_region_entries(
			    resv, actual_regions_needed - in_regions_needed)) {
			return -ENOMEM;
		}

		goto retry;
	}

	add = add_reservation_in_range(resv, f, t, h_cg, h, NULL);

	resv->adds_in_progress -= in_regions_needed;

	spin_unlock(&resv->lock);
	return add;
}

/*
 * Examine the existing reserve map and determine how many
 * huge pages in the specified range [f, t) are NOT currently
 * represented.  This routine is called before a subsequent
 * call to region_add that will actually modify the reserve
 * map to add the specified range [f, t).  region_chg does
 * not change the number of huge pages represented by the
 * map.  A number of new file_region structures is added to the cache as a
 * placeholder, for the subsequent region_add call to use. At least 1
 * file_region structure is added.
 *
 * out_regions_needed is the number of regions added to the
 * resv->adds_in_progress.  This value needs to be provided to a follow up call
 * to region_add or region_abort for proper accounting.
 *
 * Returns the number of huge pages that need to be added to the existing
 * reservation map for the range [f, t).  This number is greater or equal to
 * zero.  -ENOMEM is returned if a new file_region structure or cache entry
 * is needed and can not be allocated.
 */
static long region_chg(struct resv_map *resv, long f, long t,
		       long *out_regions_needed)
{
	long chg = 0;

	spin_lock(&resv->lock);

	/* Count how many hugepages in this range are NOT represented. */
	chg = add_reservation_in_range(resv, f, t, NULL, NULL,
				       out_regions_needed);

	if (*out_regions_needed == 0)
		*out_regions_needed = 1;

	if (allocate_file_region_entries(resv, *out_regions_needed))
		return -ENOMEM;

	resv->adds_in_progress += *out_regions_needed;

	spin_unlock(&resv->lock);
	return chg;
}

/*
 * Abort the in progress add operation.  The adds_in_progress field
 * of the resv_map keeps track of the operations in progress between
 * calls to region_chg and region_add.  Operations are sometimes
 * aborted after the call to region_chg.  In such cases, region_abort
 * is called to decrement the adds_in_progress counter. regions_needed
 * is the value returned by the region_chg call, it is used to decrement
 * the adds_in_progress counter.
 *
 * NOTE: The range arguments [f, t) are not needed or used in this
 * routine.  They are kept to make reading the calling code easier as
 * arguments will match the associated region_chg call.
 */
static void region_abort(struct resv_map *resv, long f, long t,
			 long regions_needed)
{
	spin_lock(&resv->lock);
	VM_BUG_ON(!resv->region_cache_count);
	resv->adds_in_progress -= regions_needed;
	spin_unlock(&resv->lock);
}

/*
 * Delete the specified range [f, t) from the reserve map.  If the
 * t parameter is LONG_MAX, this indicates that ALL regions after f
 * should be deleted.  Locate the regions which intersect [f, t)
 * and either trim, delete or split the existing regions.
 *
 * Returns the number of huge pages deleted from the reserve map.
 * In the normal case, the return value is zero or more.  In the
 * case where a region must be split, a new region descriptor must
 * be allocated.  If the allocation fails, -ENOMEM will be returned.
 * NOTE: If the parameter t == LONG_MAX, then we will never split
 * a region and possibly return -ENOMEM.  Callers specifying
 * t == LONG_MAX do not need to check for -ENOMEM error.
 */
static long region_del(struct resv_map *resv, long f, long t)
{
	struct list_head *head = &resv->regions;
	struct file_region *rg, *trg;
	struct file_region *nrg = NULL;
	long del = 0;

retry:
	spin_lock(&resv->lock);
	list_for_each_entry_safe(rg, trg, head, link) {
		/*
		 * Skip regions before the range to be deleted.  file_region
		 * ranges are normally of the form [from, to).  However, there
		 * may be a "placeholder" entry in the map which is of the form
		 * (from, to) with from == to.  Check for placeholder entries
		 * at the beginning of the range to be deleted.
		 */
		if (rg->to <= f && (rg->to != rg->from || rg->to != f))
			continue;

		if (rg->from >= t)
			break;

		if (f > rg->from && t < rg->to) { /* Must split region */
			/*
			 * Check for an entry in the cache before dropping
			 * lock and attempting allocation.
			 */
			if (!nrg &&
			    resv->region_cache_count > resv->adds_in_progress) {
				nrg = list_first_entry(&resv->region_cache,
							struct file_region,
							link);
				list_del(&nrg->link);
				resv->region_cache_count--;
			}

			if (!nrg) {
				spin_unlock(&resv->lock);
				nrg = kmalloc(sizeof(*nrg), GFP_KERNEL);
				if (!nrg)
					return -ENOMEM;
				goto retry;
			}

			del += t - f;
			hugetlb_cgroup_uncharge_file_region(
				resv, rg, t - f, false);

			/* New entry for end of split region */
			nrg->from = t;
			nrg->to = rg->to;

			copy_hugetlb_cgroup_uncharge_info(nrg, rg);

			INIT_LIST_HEAD(&nrg->link);

			/* Original entry is trimmed */
			rg->to = f;

			list_add(&nrg->link, &rg->link);
			nrg = NULL;
			break;
		}

		if (f <= rg->from && t >= rg->to) { /* Remove entire region */
			del += rg->to - rg->from;
			hugetlb_cgroup_uncharge_file_region(resv, rg,
							    rg->to - rg->from, true);
			list_del(&rg->link);
			kfree(rg);
			continue;
		}

		if (f <= rg->from) {	/* Trim beginning of region */
			hugetlb_cgroup_uncharge_file_region(resv, rg,
							    t - rg->from, false);

			del += t - rg->from;
			rg->from = t;
		} else {		/* Trim end of region */
			hugetlb_cgroup_uncharge_file_region(resv, rg,
							    rg->to - f, false);

			del += rg->to - f;
			rg->to = f;
		}
	}

	spin_unlock(&resv->lock);
	kfree(nrg);
	return del;
}

/*
 * A rare out of memory error was encountered which prevented removal of
 * the reserve map region for a page.  The huge page itself was free'ed
 * and removed from the page cache.  This routine will adjust the subpool
 * usage count, and the global reserve count if needed.  By incrementing
 * these counts, the reserve map entry which could not be deleted will
 * appear as a "reserved" entry instead of simply dangling with incorrect
 * counts.
 */
void hugetlb_fix_reserve_counts(struct inode *inode)
{
	struct hugepage_subpool *spool = subpool_inode(inode);
	long rsv_adjust;
	bool reserved = false;

	rsv_adjust = hugepage_subpool_get_pages(spool, 1);
	if (rsv_adjust > 0) {
		struct hstate *h = hstate_inode(inode);

		if (!hugetlb_acct_memory(h, 1))
			reserved = true;
	} else if (!rsv_adjust) {
		reserved = true;
	}

	if (!reserved)
		pr_warn("hugetlb: Huge Page Reserved count may go negative.\n");
}

/*
 * Count and return the number of huge pages in the reserve map
 * that intersect with the range [f, t).
 */
static long region_count(struct resv_map *resv, long f, long t)
{
	struct list_head *head = &resv->regions;
	struct file_region *rg;
	long chg = 0;

	spin_lock(&resv->lock);
	/* Locate each segment we overlap with, and count that overlap. */
	list_for_each_entry(rg, head, link) {
		long seg_from;
		long seg_to;

		if (rg->to <= f)
			continue;
		if (rg->from >= t)
			break;

		seg_from = max(rg->from, f);
		seg_to = min(rg->to, t);

		chg += seg_to - seg_from;
	}
	spin_unlock(&resv->lock);

	return chg;
}

/*
 * Convert the address within this vma to the page offset within
 * the mapping, in pagecache page units; huge pages here.
 */
static pgoff_t vma_hugecache_offset(struct hstate *h,
			struct vm_area_struct *vma, unsigned long address)
{
	return ((address - vma->vm_start) >> huge_page_shift(h)) +
			(vma->vm_pgoff >> huge_page_order(h));
}

pgoff_t linear_hugepage_index(struct vm_area_struct *vma,
				     unsigned long address)
{
	return vma_hugecache_offset(hstate_vma(vma), vma, address);
}
EXPORT_SYMBOL_GPL(linear_hugepage_index);

/**
 * vma_kernel_pagesize - Page size granularity for this VMA.
 * @vma: The user mapping.
 *
 * Folios in this VMA will be aligned to, and at least the size of the
 * number of bytes returned by this function.
 *
 * Return: The default size of the folios allocated when backing a VMA.
 */
unsigned long vma_kernel_pagesize(struct vm_area_struct *vma)
{
	if (vma->vm_ops && vma->vm_ops->pagesize)
		return vma->vm_ops->pagesize(vma);
	return PAGE_SIZE;
}
EXPORT_SYMBOL_GPL(vma_kernel_pagesize);

/*
 * Return the page size being used by the MMU to back a VMA. In the majority
 * of cases, the page size used by the kernel matches the MMU size. On
 * architectures where it differs, an architecture-specific 'strong'
 * version of this symbol is required.
 */
__weak unsigned long vma_mmu_pagesize(struct vm_area_struct *vma)
{
	return vma_kernel_pagesize(vma);
}

/*
 * Flags for MAP_PRIVATE reservations.  These are stored in the bottom
 * bits of the reservation map pointer, which are always clear due to
 * alignment.
 */
#define HPAGE_RESV_OWNER    (1UL << 0)
#define HPAGE_RESV_UNMAPPED (1UL << 1)
#define HPAGE_RESV_MASK (HPAGE_RESV_OWNER | HPAGE_RESV_UNMAPPED)

/*
 * These helpers are used to track how many pages are reserved for
 * faults in a MAP_PRIVATE mapping. Only the process that called mmap()
 * is guaranteed to have their future faults succeed.
 *
 * With the exception of hugetlb_dup_vma_private() which is called at fork(),
 * the reserve counters are updated with the hugetlb_lock held. It is safe
 * to reset the VMA at fork() time as it is not in use yet and there is no
 * chance of the global counters getting corrupted as a result of the values.
 *
 * The private mapping reservation is represented in a subtly different
 * manner to a shared mapping.  A shared mapping has a region map associated
 * with the underlying file, this region map represents the backing file
 * pages which have ever had a reservation assigned which this persists even
 * after the page is instantiated.  A private mapping has a region map
 * associated with the original mmap which is attached to all VMAs which
 * reference it, this region map represents those offsets which have consumed
 * reservation ie. where pages have been instantiated.
 */
static unsigned long get_vma_private_data(struct vm_area_struct *vma)
{
	return (unsigned long)vma->vm_private_data;
}

static void set_vma_private_data(struct vm_area_struct *vma,
							unsigned long value)
{
	vma->vm_private_data = (void *)value;
}

static void
resv_map_set_hugetlb_cgroup_uncharge_info(struct resv_map *resv_map,
					  struct hugetlb_cgroup *h_cg,
					  struct hstate *h)
{
#ifdef CONFIG_CGROUP_HUGETLB
	if (!h_cg || !h) {
		resv_map->reservation_counter = NULL;
		resv_map->pages_per_hpage = 0;
		resv_map->css = NULL;
	} else {
		resv_map->reservation_counter =
			&h_cg->rsvd_hugepage[hstate_index(h)];
		resv_map->pages_per_hpage = pages_per_huge_page(h);
		resv_map->css = &h_cg->css;
	}
#endif
}

struct resv_map *resv_map_alloc(void)
{
	struct resv_map *resv_map = kmalloc(sizeof(*resv_map), GFP_KERNEL);
	struct file_region *rg = kmalloc(sizeof(*rg), GFP_KERNEL);

	if (!resv_map || !rg) {
		kfree(resv_map);
		kfree(rg);
		return NULL;
	}

	kref_init(&resv_map->refs);
	spin_lock_init(&resv_map->lock);
	INIT_LIST_HEAD(&resv_map->regions);
	init_rwsem(&resv_map->rw_sema);

	resv_map->adds_in_progress = 0;
	/*
	 * Initialize these to 0. On shared mappings, 0's here indicate these
	 * fields don't do cgroup accounting. On private mappings, these will be
	 * re-initialized to the proper values, to indicate that hugetlb cgroup
	 * reservations are to be un-charged from here.
	 */
	resv_map_set_hugetlb_cgroup_uncharge_info(resv_map, NULL, NULL);

	INIT_LIST_HEAD(&resv_map->region_cache);
	list_add(&rg->link, &resv_map->region_cache);
	resv_map->region_cache_count = 1;

	return resv_map;
}

void resv_map_release(struct kref *ref)
{
	struct resv_map *resv_map = container_of(ref, struct resv_map, refs);
	struct list_head *head = &resv_map->region_cache;
	struct file_region *rg, *trg;

	/* Clear out any active regions before we release the map. */
	region_del(resv_map, 0, LONG_MAX);

	/* ... and any entries left in the cache */
	list_for_each_entry_safe(rg, trg, head, link) {
		list_del(&rg->link);
		kfree(rg);
	}

	VM_BUG_ON(resv_map->adds_in_progress);

	kfree(resv_map);
}

static inline struct resv_map *inode_resv_map(struct inode *inode)
{
	/*
	 * At inode evict time, i_mapping may not point to the original
	 * address space within the inode.  This original address space
	 * contains the pointer to the resv_map.  So, always use the
	 * address space embedded within the inode.
	 * The VERY common case is inode->mapping == &inode->i_data but,
	 * this may not be true for device special inodes.
	 */
	return (struct resv_map *)(&inode->i_data)->private_data;
}

static struct resv_map *vma_resv_map(struct vm_area_struct *vma)
{
	VM_BUG_ON_VMA(!is_vm_hugetlb_page(vma), vma);
	if (vma->vm_flags & VM_MAYSHARE) {
		struct address_space *mapping = vma->vm_file->f_mapping;
		struct inode *inode = mapping->host;

		return inode_resv_map(inode);

	} else {
		return (struct resv_map *)(get_vma_private_data(vma) &
							~HPAGE_RESV_MASK);
	}
}

static void set_vma_resv_map(struct vm_area_struct *vma, struct resv_map *map)
{
	VM_BUG_ON_VMA(!is_vm_hugetlb_page(vma), vma);
	VM_BUG_ON_VMA(vma->vm_flags & VM_MAYSHARE, vma);

	set_vma_private_data(vma, (unsigned long)map);
}

static void set_vma_resv_flags(struct vm_area_struct *vma, unsigned long flags)
{
	VM_BUG_ON_VMA(!is_vm_hugetlb_page(vma), vma);
	VM_BUG_ON_VMA(vma->vm_flags & VM_MAYSHARE, vma);

	set_vma_private_data(vma, get_vma_private_data(vma) | flags);
}

static int is_vma_resv_set(struct vm_area_struct *vma, unsigned long flag)
{
	VM_BUG_ON_VMA(!is_vm_hugetlb_page(vma), vma);

	return (get_vma_private_data(vma) & flag) != 0;
}

void hugetlb_dup_vma_private(struct vm_area_struct *vma)
{
	VM_BUG_ON_VMA(!is_vm_hugetlb_page(vma), vma);
	/*
	 * Clear vm_private_data
	 * - For shared mappings this is a per-vma semaphore that may be
	 *   allocated in a subsequent call to hugetlb_vm_op_open.
	 *   Before clearing, make sure pointer is not associated with vma
	 *   as this will leak the structure.  This is the case when called
	 *   via clear_vma_resv_huge_pages() and hugetlb_vm_op_open has already
	 *   been called to allocate a new structure.
	 * - For MAP_PRIVATE mappings, this is the reserve map which does
	 *   not apply to children.  Faults generated by the children are
	 *   not guaranteed to succeed, even if read-only.
	 */
	if (vma->vm_flags & VM_MAYSHARE) {
		struct hugetlb_vma_lock *vma_lock = vma->vm_private_data;

		if (vma_lock && vma_lock->vma != vma)
			vma->vm_private_data = NULL;
	} else
		vma->vm_private_data = NULL;
}

/*
 * Reset and decrement one ref on hugepage private reservation.
 * Called with mm->mmap_lock writer semaphore held.
 * This function should be only used by move_vma() and operate on
 * same sized vma. It should never come here with last ref on the
 * reservation.
 */
void clear_vma_resv_huge_pages(struct vm_area_struct *vma)
{
	/*
	 * Clear the old hugetlb private page reservation.
	 * It has already been transferred to new_vma.
	 *
	 * During a mremap() operation of a hugetlb vma we call move_vma()
	 * which copies vma into new_vma and unmaps vma. After the copy
	 * operation both new_vma and vma share a reference to the resv_map
	 * struct, and at that point vma is about to be unmapped. We don't
	 * want to return the reservation to the pool at unmap of vma because
	 * the reservation still lives on in new_vma, so simply decrement the
	 * ref here and remove the resv_map reference from this vma.
	 */
	struct resv_map *reservations = vma_resv_map(vma);

	if (reservations && is_vma_resv_set(vma, HPAGE_RESV_OWNER)) {
		resv_map_put_hugetlb_cgroup_uncharge_info(reservations);
		kref_put(&reservations->refs, resv_map_release);
	}

	hugetlb_dup_vma_private(vma);
}

/* Returns true if the VMA has associated reserve pages */
static bool vma_has_reserves(struct vm_area_struct *vma, long chg)
{
	if (vma->vm_flags & VM_NORESERVE) {
		/*
		 * This address is already reserved by other process(chg == 0),
		 * so, we should decrement reserved count. Without decrementing,
		 * reserve count remains after releasing inode, because this
		 * allocated page will go into page cache and is regarded as
		 * coming from reserved pool in releasing step.  Currently, we
		 * don't have any other solution to deal with this situation
		 * properly, so add work-around here.
		 */
		if (vma->vm_flags & VM_MAYSHARE && chg == 0)
			return true;
		else
			return false;
	}

	/* Shared mappings always use reserves */
	if (vma->vm_flags & VM_MAYSHARE) {
		/*
		 * We know VM_NORESERVE is not set.  Therefore, there SHOULD
		 * be a region map for all pages.  The only situation where
		 * there is no region map is if a hole was punched via
		 * fallocate.  In this case, there really are no reserves to
		 * use.  This situation is indicated if chg != 0.
		 */
		if (chg)
			return false;
		else
			return true;
	}

	/*
	 * Only the process that called mmap() has reserves for
	 * private mappings.
	 */
	if (is_vma_resv_set(vma, HPAGE_RESV_OWNER)) {
		/*
		 * Like the shared case above, a hole punch or truncate
		 * could have been performed on the private mapping.
		 * Examine the value of chg to determine if reserves
		 * actually exist or were previously consumed.
		 * Very Subtle - The value of chg comes from a previous
		 * call to vma_needs_reserves().  The reserve map for
		 * private mappings has different (opposite) semantics
		 * than that of shared mappings.  vma_needs_reserves()
		 * has already taken this difference in semantics into
		 * account.  Therefore, the meaning of chg is the same
		 * as in the shared case above.  Code could easily be
		 * combined, but keeping it separate draws attention to
		 * subtle differences.
		 */
		if (chg)
			return false;
		else
			return true;
	}

	return false;
}

static void enqueue_hugetlb_folio(struct hstate *h, struct folio *folio)
{
	int nid = folio_nid(folio);

	lockdep_assert_held(&hugetlb_lock);
	VM_BUG_ON_FOLIO(folio_ref_count(folio), folio);

	list_move(&folio->lru, &h->hugepage_freelists[nid]);
	h->free_huge_pages++;
	h->free_huge_pages_node[nid]++;
	folio_set_hugetlb_freed(folio);
}

static struct folio *dequeue_hugetlb_folio_node_exact(struct hstate *h,
								int nid)
{
	struct folio *folio;
	bool pin = !!(current->flags & PF_MEMALLOC_PIN);

	lockdep_assert_held(&hugetlb_lock);
	list_for_each_entry(folio, &h->hugepage_freelists[nid], lru) {
		if (pin && !folio_is_longterm_pinnable(folio))
			continue;

		if (folio_test_hwpoison(folio))
			continue;

		list_move(&folio->lru, &h->hugepage_activelist);
		folio_ref_unfreeze(folio, 1);
		folio_clear_hugetlb_freed(folio);
		h->free_huge_pages--;
		h->free_huge_pages_node[nid]--;
		return folio;
	}

	return NULL;
}

static struct folio *dequeue_hugetlb_folio_nodemask(struct hstate *h, gfp_t gfp_mask,
							int nid, nodemask_t *nmask)
{
	unsigned int cpuset_mems_cookie;
	struct zonelist *zonelist;
	struct zone *zone;
	struct zoneref *z;
	int node = NUMA_NO_NODE;

	zonelist = node_zonelist(nid, gfp_mask);

retry_cpuset:
	cpuset_mems_cookie = read_mems_allowed_begin();
	for_each_zone_zonelist_nodemask(zone, z, zonelist, gfp_zone(gfp_mask), nmask) {
		struct folio *folio;

		if (!cpuset_zone_allowed(zone, gfp_mask))
			continue;
		/*
		 * no need to ask again on the same node. Pool is node rather than
		 * zone aware
		 */
		if (zone_to_nid(zone) == node)
			continue;
		node = zone_to_nid(zone);

		folio = dequeue_hugetlb_folio_node_exact(h, node);
		if (folio)
			return folio;
	}
	if (unlikely(read_mems_allowed_retry(cpuset_mems_cookie)))
		goto retry_cpuset;

	return NULL;
}

static unsigned long available_huge_pages(struct hstate *h)
{
	return h->free_huge_pages - h->resv_huge_pages;
}

static struct folio *dequeue_hugetlb_folio_vma(struct hstate *h,
				struct vm_area_struct *vma,
				unsigned long address, int avoid_reserve,
				long chg)
{
	struct folio *folio = NULL;
	struct mempolicy *mpol;
	gfp_t gfp_mask;
	nodemask_t *nodemask;
	int nid;

	/*
	 * A child process with MAP_PRIVATE mappings created by their parent
	 * have no page reserves. This check ensures that reservations are
	 * not "stolen". The child may still get SIGKILLed
	 */
	if (!vma_has_reserves(vma, chg) && !available_huge_pages(h))
		goto err;

	/* If reserves cannot be used, ensure enough pages are in the pool */
	if (avoid_reserve && !available_huge_pages(h))
		goto err;

	gfp_mask = htlb_alloc_mask(h);
	nid = huge_node(vma, address, gfp_mask, &mpol, &nodemask);

	if (mpol_is_preferred_many(mpol)) {
		folio = dequeue_hugetlb_folio_nodemask(h, gfp_mask,
							nid, nodemask);

		/* Fallback to all nodes if page==NULL */
		nodemask = NULL;
	}

	if (!folio)
		folio = dequeue_hugetlb_folio_nodemask(h, gfp_mask,
							nid, nodemask);

	if (folio && !avoid_reserve && vma_has_reserves(vma, chg)) {
		folio_set_hugetlb_restore_reserve(folio);
		h->resv_huge_pages--;
	}

	mpol_cond_put(mpol);
	return folio;

err:
	return NULL;
}

/*
 * common helper functions for hstate_next_node_to_{alloc|free}.
 * We may have allocated or freed a huge page based on a different
 * nodes_allowed previously, so h->next_node_to_{alloc|free} might
 * be outside of *nodes_allowed.  Ensure that we use an allowed
 * node for alloc or free.
 */
static int next_node_allowed(int nid, nodemask_t *nodes_allowed)
{
	nid = next_node_in(nid, *nodes_allowed);
	VM_BUG_ON(nid >= MAX_NUMNODES);

	return nid;
}

static int get_valid_node_allowed(int nid, nodemask_t *nodes_allowed)
{
	if (!node_isset(nid, *nodes_allowed))
		nid = next_node_allowed(nid, nodes_allowed);
	return nid;
}

/*
 * returns the previously saved node ["this node"] from which to
 * allocate a persistent huge page for the pool and advance the
 * next node from which to allocate, handling wrap at end of node
 * mask.
 */
static int hstate_next_node_to_alloc(struct hstate *h,
					nodemask_t *nodes_allowed)
{
	int nid;

	VM_BUG_ON(!nodes_allowed);

	nid = get_valid_node_allowed(h->next_nid_to_alloc, nodes_allowed);
	h->next_nid_to_alloc = next_node_allowed(nid, nodes_allowed);

	return nid;
}

/*
 * helper for remove_pool_huge_page() - return the previously saved
 * node ["this node"] from which to free a huge page.  Advance the
 * next node id whether or not we find a free huge page to free so
 * that the next attempt to free addresses the next node.
 */
static int hstate_next_node_to_free(struct hstate *h, nodemask_t *nodes_allowed)
{
	int nid;

	VM_BUG_ON(!nodes_allowed);

	nid = get_valid_node_allowed(h->next_nid_to_free, nodes_allowed);
	h->next_nid_to_free = next_node_allowed(nid, nodes_allowed);

	return nid;
}

#define for_each_node_mask_to_alloc(hs, nr_nodes, node, mask)		\
	for (nr_nodes = nodes_weight(*mask);				\
		nr_nodes > 0 &&						\
		((node = hstate_next_node_to_alloc(hs, mask)) || 1);	\
		nr_nodes--)

#define for_each_node_mask_to_free(hs, nr_nodes, node, mask)		\
	for (nr_nodes = nodes_weight(*mask);				\
		nr_nodes > 0 &&						\
		((node = hstate_next_node_to_free(hs, mask)) || 1);	\
		nr_nodes--)

/* used to demote non-gigantic_huge pages as well */
static void __destroy_compound_gigantic_folio(struct folio *folio,
					unsigned int order, bool demote)
{
	int i;
	int nr_pages = 1 << order;
	struct page *p;

	atomic_set(&folio->_entire_mapcount, 0);
	atomic_set(&folio->_nr_pages_mapped, 0);
	atomic_set(&folio->_pincount, 0);

	for (i = 1; i < nr_pages; i++) {
		p = folio_page(folio, i);
		p->flags &= ~PAGE_FLAGS_CHECK_AT_FREE;
		p->mapping = NULL;
		clear_compound_head(p);
		if (!demote)
			set_page_refcounted(p);
	}

	__folio_clear_head(folio);
}

static void destroy_compound_hugetlb_folio_for_demote(struct folio *folio,
					unsigned int order)
{
	__destroy_compound_gigantic_folio(folio, order, true);
}

#ifdef CONFIG_ARCH_HAS_GIGANTIC_PAGE
static void destroy_compound_gigantic_folio(struct folio *folio,
					unsigned int order)
{
	__destroy_compound_gigantic_folio(folio, order, false);
}

static void free_gigantic_folio(struct folio *folio, unsigned int order)
{
	/*
	 * If the page isn't allocated using the cma allocator,
	 * cma_release() returns false.
	 */
#ifdef CONFIG_CMA
	int nid = folio_nid(folio);

	if (cma_release(hugetlb_cma[nid], &folio->page, 1 << order))
		return;
#endif

	free_contig_range(folio_pfn(folio), 1 << order);
}

#ifdef CONFIG_CONTIG_ALLOC
static struct folio *alloc_gigantic_folio(struct hstate *h, gfp_t gfp_mask,
		int nid, nodemask_t *nodemask)
{
	struct page *page;
	unsigned long nr_pages = pages_per_huge_page(h);
	if (nid == NUMA_NO_NODE)
		nid = numa_mem_id();

#ifdef CONFIG_CMA
	{
		int node;

		if (hugetlb_cma[nid]) {
			page = cma_alloc(hugetlb_cma[nid], nr_pages,
					huge_page_order(h), true);
			if (page)
				return page_folio(page);
		}

		if (!(gfp_mask & __GFP_THISNODE)) {
			for_each_node_mask(node, *nodemask) {
				if (node == nid || !hugetlb_cma[node])
					continue;

				page = cma_alloc(hugetlb_cma[node], nr_pages,
						huge_page_order(h), true);
				if (page)
					return page_folio(page);
			}
		}
	}
#endif

	page = alloc_contig_pages(nr_pages, gfp_mask, nid, nodemask);
	return page ? page_folio(page) : NULL;
}

#else /* !CONFIG_CONTIG_ALLOC */
static struct folio *alloc_gigantic_folio(struct hstate *h, gfp_t gfp_mask,
					int nid, nodemask_t *nodemask)
{
	return NULL;
}
#endif /* CONFIG_CONTIG_ALLOC */

#else /* !CONFIG_ARCH_HAS_GIGANTIC_PAGE */
static struct folio *alloc_gigantic_folio(struct hstate *h, gfp_t gfp_mask,
					int nid, nodemask_t *nodemask)
{
	return NULL;
}
static inline void free_gigantic_folio(struct folio *folio,
						unsigned int order) { }
static inline void destroy_compound_gigantic_folio(struct folio *folio,
						unsigned int order) { }
#endif

static inline void __clear_hugetlb_destructor(struct hstate *h,
						struct folio *folio)
{
	lockdep_assert_held(&hugetlb_lock);

	folio_clear_hugetlb(folio);
}

/*
 * Remove hugetlb folio from lists.
 * If vmemmap exists for the folio, update dtor so that the folio appears
 * as just a compound page.  Otherwise, wait until after allocating vmemmap
 * to update dtor.
 *
 * A reference is held on the folio, except in the case of demote.
 *
 * Must be called with hugetlb lock held.
 */
static void __remove_hugetlb_folio(struct hstate *h, struct folio *folio,
							bool adjust_surplus,
							bool demote)
{
	int nid = folio_nid(folio);

	VM_BUG_ON_FOLIO(hugetlb_cgroup_from_folio(folio), folio);
	VM_BUG_ON_FOLIO(hugetlb_cgroup_from_folio_rsvd(folio), folio);

	lockdep_assert_held(&hugetlb_lock);
	if (hstate_is_gigantic(h) && !gigantic_page_runtime_supported())
		return;

	list_del(&folio->lru);

	if (folio_test_hugetlb_freed(folio)) {
		h->free_huge_pages--;
		h->free_huge_pages_node[nid]--;
	}
	if (adjust_surplus) {
		h->surplus_huge_pages--;
		h->surplus_huge_pages_node[nid]--;
	}

	/*
	 * We can only clear the hugetlb destructor after allocating vmemmap
	 * pages.  Otherwise, someone (memory error handling) may try to write
	 * to tail struct pages.
	 */
	if (!folio_test_hugetlb_vmemmap_optimized(folio))
		__clear_hugetlb_destructor(h, folio);

	 /*
	  * In the case of demote we do not ref count the page as it will soon
	  * be turned into a page of smaller size.
	 */
	if (!demote)
		folio_ref_unfreeze(folio, 1);

	h->nr_huge_pages--;
	h->nr_huge_pages_node[nid]--;
}

static void remove_hugetlb_folio(struct hstate *h, struct folio *folio,
							bool adjust_surplus)
{
	__remove_hugetlb_folio(h, folio, adjust_surplus, false);
}

static void remove_hugetlb_folio_for_demote(struct hstate *h, struct folio *folio,
							bool adjust_surplus)
{
	__remove_hugetlb_folio(h, folio, adjust_surplus, true);
}

static void add_hugetlb_folio(struct hstate *h, struct folio *folio,
			     bool adjust_surplus)
{
	int zeroed;
	int nid = folio_nid(folio);

	VM_BUG_ON_FOLIO(!folio_test_hugetlb_vmemmap_optimized(folio), folio);

	lockdep_assert_held(&hugetlb_lock);

	INIT_LIST_HEAD(&folio->lru);
	h->nr_huge_pages++;
	h->nr_huge_pages_node[nid]++;

	if (adjust_surplus) {
		h->surplus_huge_pages++;
		h->surplus_huge_pages_node[nid]++;
	}

	folio_set_hugetlb(folio);
	folio_change_private(folio, NULL);
	/*
	 * We have to set hugetlb_vmemmap_optimized again as above
	 * folio_change_private(folio, NULL) cleared it.
	 */
	folio_set_hugetlb_vmemmap_optimized(folio);

	/*
	 * This folio is about to be managed by the hugetlb allocator and
	 * should have no users.  Drop our reference, and check for others
	 * just in case.
	 */
	zeroed = folio_put_testzero(folio);
	if (unlikely(!zeroed))
		/*
		 * It is VERY unlikely soneone else has taken a ref
		 * on the folio.  In this case, we simply return as
		 * free_huge_folio() will be called when this other ref
		 * is dropped.
		 */
		return;

	arch_clear_hugepage_flags(&folio->page);
	enqueue_hugetlb_folio(h, folio);
}

static void __update_and_free_hugetlb_folio(struct hstate *h,
						struct folio *folio)
{
	bool clear_dtor = folio_test_hugetlb_vmemmap_optimized(folio);

	if (hstate_is_gigantic(h) && !gigantic_page_runtime_supported())
		return;

	/*
	 * If we don't know which subpages are hwpoisoned, we can't free
	 * the hugepage, so it's leaked intentionally.
	 */
	if (folio_test_hugetlb_raw_hwp_unreliable(folio))
		return;

	if (hugetlb_vmemmap_restore(h, &folio->page)) {
		spin_lock_irq(&hugetlb_lock);
		/*
		 * If we cannot allocate vmemmap pages, just refuse to free the
		 * page and put the page back on the hugetlb free list and treat
		 * as a surplus page.
		 */
		add_hugetlb_folio(h, folio, true);
		spin_unlock_irq(&hugetlb_lock);
		return;
	}

	/*
	 * Move PageHWPoison flag from head page to the raw error pages,
	 * which makes any healthy subpages reusable.
	 */
	if (unlikely(folio_test_hwpoison(folio)))
		folio_clear_hugetlb_hwpoison(folio);

	/*
	 * If vmemmap pages were allocated above, then we need to clear the
	 * hugetlb destructor under the hugetlb lock.
	 */
	if (clear_dtor) {
		spin_lock_irq(&hugetlb_lock);
		__clear_hugetlb_destructor(h, folio);
		spin_unlock_irq(&hugetlb_lock);
	}

	/*
	 * Non-gigantic pages demoted from CMA allocated gigantic pages
	 * need to be given back to CMA in free_gigantic_folio.
	 */
	if (hstate_is_gigantic(h) ||
	    hugetlb_cma_folio(folio, huge_page_order(h))) {
		destroy_compound_gigantic_folio(folio, huge_page_order(h));
		free_gigantic_folio(folio, huge_page_order(h));
	} else {
		__free_pages(&folio->page, huge_page_order(h));
	}
}

/*
 * As update_and_free_hugetlb_folio() can be called under any context, so we cannot
 * use GFP_KERNEL to allocate vmemmap pages. However, we can defer the
 * actual freeing in a workqueue to prevent from using GFP_ATOMIC to allocate
 * the vmemmap pages.
 *
 * free_hpage_workfn() locklessly retrieves the linked list of pages to be
 * freed and frees them one-by-one. As the page->mapping pointer is going
 * to be cleared in free_hpage_workfn() anyway, it is reused as the llist_node
 * structure of a lockless linked list of huge pages to be freed.
 */
static LLIST_HEAD(hpage_freelist);

static void free_hpage_workfn(struct work_struct *work)
{
	struct llist_node *node;

	node = llist_del_all(&hpage_freelist);

	while (node) {
		struct page *page;
		struct hstate *h;

		page = container_of((struct address_space **)node,
				     struct page, mapping);
		node = node->next;
		page->mapping = NULL;
		/*
		 * The VM_BUG_ON_FOLIO(!folio_test_hugetlb(folio), folio) in
		 * folio_hstate() is going to trigger because a previous call to
		 * remove_hugetlb_folio() will clear the hugetlb bit, so do
		 * not use folio_hstate() directly.
		 */
		h = size_to_hstate(page_size(page));

		__update_and_free_hugetlb_folio(h, page_folio(page));

		cond_resched();
	}
}
static DECLARE_WORK(free_hpage_work, free_hpage_workfn);

static inline void flush_free_hpage_work(struct hstate *h)
{
	if (hugetlb_vmemmap_optimizable(h))
		flush_work(&free_hpage_work);
}

static void update_and_free_hugetlb_folio(struct hstate *h, struct folio *folio,
				 bool atomic)
{
	if (!folio_test_hugetlb_vmemmap_optimized(folio) || !atomic) {
		__update_and_free_hugetlb_folio(h, folio);
		return;
	}

	/*
	 * Defer freeing to avoid using GFP_ATOMIC to allocate vmemmap pages.
	 *
	 * Only call schedule_work() if hpage_freelist is previously
	 * empty. Otherwise, schedule_work() had been called but the workfn
	 * hasn't retrieved the list yet.
	 */
	if (llist_add((struct llist_node *)&folio->mapping, &hpage_freelist))
		schedule_work(&free_hpage_work);
}

static void update_and_free_pages_bulk(struct hstate *h, struct list_head *list)
{
	struct page *page, *t_page;
	struct folio *folio;

	list_for_each_entry_safe(page, t_page, list, lru) {
		folio = page_folio(page);
		update_and_free_hugetlb_folio(h, folio, false);
		cond_resched();
	}
}

struct hstate *size_to_hstate(unsigned long size)
{
	struct hstate *h;

	for_each_hstate(h) {
		if (huge_page_size(h) == size)
			return h;
	}
	return NULL;
}

void free_huge_folio(struct folio *folio)
{
	/*
	 * Can't pass hstate in here because it is called from the
	 * compound page destructor.
	 */
	struct hstate *h = folio_hstate(folio);
	int nid = folio_nid(folio);
	struct hugepage_subpool *spool = hugetlb_folio_subpool(folio);
	bool restore_reserve;
	unsigned long flags;

	VM_BUG_ON_FOLIO(folio_ref_count(folio), folio);
	VM_BUG_ON_FOLIO(folio_mapcount(folio), folio);

	hugetlb_set_folio_subpool(folio, NULL);
	if (folio_test_anon(folio))
		__ClearPageAnonExclusive(&folio->page);
	folio->mapping = NULL;
	restore_reserve = folio_test_hugetlb_restore_reserve(folio);
	folio_clear_hugetlb_restore_reserve(folio);

	/*
	 * If HPageRestoreReserve was set on page, page allocation consumed a
	 * reservation.  If the page was associated with a subpool, there
	 * would have been a page reserved in the subpool before allocation
	 * via hugepage_subpool_get_pages().  Since we are 'restoring' the
	 * reservation, do not call hugepage_subpool_put_pages() as this will
	 * remove the reserved page from the subpool.
	 */
	if (!restore_reserve) {
		/*
		 * A return code of zero implies that the subpool will be
		 * under its minimum size if the reservation is not restored
		 * after page is free.  Therefore, force restore_reserve
		 * operation.
		 */
		if (hugepage_subpool_put_pages(spool, 1) == 0)
			restore_reserve = true;
	}

	spin_lock_irqsave(&hugetlb_lock, flags);
	folio_clear_hugetlb_migratable(folio);
	hugetlb_cgroup_uncharge_folio(hstate_index(h),
				     pages_per_huge_page(h), folio);
	hugetlb_cgroup_uncharge_folio_rsvd(hstate_index(h),
					  pages_per_huge_page(h), folio);
	if (restore_reserve)
		h->resv_huge_pages++;

	if (folio_test_hugetlb_temporary(folio)) {
		remove_hugetlb_folio(h, folio, false);
		spin_unlock_irqrestore(&hugetlb_lock, flags);
		update_and_free_hugetlb_folio(h, folio, true);
	} else if (h->surplus_huge_pages_node[nid]) {
		/* remove the page from active list */
		remove_hugetlb_folio(h, folio, true);
		spin_unlock_irqrestore(&hugetlb_lock, flags);
		update_and_free_hugetlb_folio(h, folio, true);
	} else {
		arch_clear_hugepage_flags(&folio->page);
		enqueue_hugetlb_folio(h, folio);
		spin_unlock_irqrestore(&hugetlb_lock, flags);
	}
}

/*
 * Must be called with the hugetlb lock held
 */
static void __prep_account_new_huge_page(struct hstate *h, int nid)
{
	lockdep_assert_held(&hugetlb_lock);
	h->nr_huge_pages++;
	h->nr_huge_pages_node[nid]++;
}

static void __prep_new_hugetlb_folio(struct hstate *h, struct folio *folio)
{
	hugetlb_vmemmap_optimize(h, &folio->page);
	INIT_LIST_HEAD(&folio->lru);
	folio_set_hugetlb(folio);
	hugetlb_set_folio_subpool(folio, NULL);
	set_hugetlb_cgroup(folio, NULL);
	set_hugetlb_cgroup_rsvd(folio, NULL);
}

static void prep_new_hugetlb_folio(struct hstate *h, struct folio *folio, int nid)
{
	__prep_new_hugetlb_folio(h, folio);
	spin_lock_irq(&hugetlb_lock);
	__prep_account_new_huge_page(h, nid);
	spin_unlock_irq(&hugetlb_lock);
}

static bool __prep_compound_gigantic_folio(struct folio *folio,
					unsigned int order, bool demote)
{
	int i, j;
	int nr_pages = 1 << order;
	struct page *p;

	__folio_clear_reserved(folio);
	for (i = 0; i < nr_pages; i++) {
		p = folio_page(folio, i);

		/*
		 * For gigantic hugepages allocated through bootmem at
		 * boot, it's safer to be consistent with the not-gigantic
		 * hugepages and clear the PG_reserved bit from all tail pages
		 * too.  Otherwise drivers using get_user_pages() to access tail
		 * pages may get the reference counting wrong if they see
		 * PG_reserved set on a tail page (despite the head page not
		 * having PG_reserved set).  Enforcing this consistency between
		 * head and tail pages allows drivers to optimize away a check
		 * on the head page when they need know if put_page() is needed
		 * after get_user_pages().
		 */
		if (i != 0)	/* head page cleared above */
			__ClearPageReserved(p);
		/*
		 * Subtle and very unlikely
		 *
		 * Gigantic 'page allocators' such as memblock or cma will
		 * return a set of pages with each page ref counted.  We need
		 * to turn this set of pages into a compound page with tail
		 * page ref counts set to zero.  Code such as speculative page
		 * cache adding could take a ref on a 'to be' tail page.
		 * We need to respect any increased ref count, and only set
		 * the ref count to zero if count is currently 1.  If count
		 * is not 1, we return an error.  An error return indicates
		 * the set of pages can not be converted to a gigantic page.
		 * The caller who allocated the pages should then discard the
		 * pages using the appropriate free interface.
		 *
		 * In the case of demote, the ref count will be zero.
		 */
		if (!demote) {
			if (!page_ref_freeze(p, 1)) {
				pr_warn("HugeTLB page can not be used due to unexpected inflated ref count\n");
				goto out_error;
			}
		} else {
			VM_BUG_ON_PAGE(page_count(p), p);
		}
		if (i != 0)
			set_compound_head(p, &folio->page);
	}
	__folio_set_head(folio);
	/* we rely on prep_new_hugetlb_folio to set the destructor */
	folio_set_order(folio, order);
	atomic_set(&folio->_entire_mapcount, -1);
	atomic_set(&folio->_nr_pages_mapped, 0);
	atomic_set(&folio->_pincount, 0);
	return true;

out_error:
	/* undo page modifications made above */
	for (j = 0; j < i; j++) {
		p = folio_page(folio, j);
		if (j != 0)
			clear_compound_head(p);
		set_page_refcounted(p);
	}
	/* need to clear PG_reserved on remaining tail pages  */
	for (; j < nr_pages; j++) {
		p = folio_page(folio, j);
		__ClearPageReserved(p);
	}
	return false;
}

static bool prep_compound_gigantic_folio(struct folio *folio,
							unsigned int order)
{
	return __prep_compound_gigantic_folio(folio, order, false);
}

static bool prep_compound_gigantic_folio_for_demote(struct folio *folio,
							unsigned int order)
{
	return __prep_compound_gigantic_folio(folio, order, true);
}

/*
 * PageHuge() only returns true for hugetlbfs pages, but not for normal or
 * transparent huge pages.  See the PageTransHuge() documentation for more
 * details.
 */
int PageHuge(struct page *page)
{
	struct folio *folio;

	if (!PageCompound(page))
		return 0;
	folio = page_folio(page);
	return folio_test_hugetlb(folio);
}
EXPORT_SYMBOL_GPL(PageHuge);

/*
 * Find and lock address space (mapping) in write mode.
 *
 * Upon entry, the page is locked which means that page_mapping() is
 * stable.  Due to locking order, we can only trylock_write.  If we can
 * not get the lock, simply return NULL to caller.
 */
struct address_space *hugetlb_page_mapping_lock_write(struct page *hpage)
{
	struct address_space *mapping = page_mapping(hpage);

	if (!mapping)
		return mapping;

	if (i_mmap_trylock_write(mapping))
		return mapping;

	return NULL;
}

pgoff_t hugetlb_basepage_index(struct page *page)
{
	struct page *page_head = compound_head(page);
	pgoff_t index = page_index(page_head);
	unsigned long compound_idx;

	if (compound_order(page_head) > MAX_ORDER)
		compound_idx = page_to_pfn(page) - page_to_pfn(page_head);
	else
		compound_idx = page - page_head;

	return (index << compound_order(page_head)) + compound_idx;
}

static struct folio *alloc_buddy_hugetlb_folio(struct hstate *h,
		gfp_t gfp_mask, int nid, nodemask_t *nmask,
		nodemask_t *node_alloc_noretry)
{
	int order = huge_page_order(h);
	struct page *page;
	bool alloc_try_hard = true;
	bool retry = true;

	/*
	 * By default we always try hard to allocate the page with
	 * __GFP_RETRY_MAYFAIL flag.  However, if we are allocating pages in
	 * a loop (to adjust global huge page counts) and previous allocation
	 * failed, do not continue to try hard on the same node.  Use the
	 * node_alloc_noretry bitmap to manage this state information.
	 */
	if (node_alloc_noretry && node_isset(nid, *node_alloc_noretry))
		alloc_try_hard = false;
	gfp_mask |= __GFP_COMP|__GFP_NOWARN;
	if (alloc_try_hard)
		gfp_mask |= __GFP_RETRY_MAYFAIL;
	if (nid == NUMA_NO_NODE)
		nid = numa_mem_id();
retry:
	page = __alloc_pages(gfp_mask, order, nid, nmask);

	/* Freeze head page */
	if (page && !page_ref_freeze(page, 1)) {
		__free_pages(page, order);
		if (retry) {	/* retry once */
			retry = false;
			goto retry;
		}
		/* WOW!  twice in a row. */
		pr_warn("HugeTLB head page unexpected inflated ref count\n");
		page = NULL;
	}

	/*
	 * If we did not specify __GFP_RETRY_MAYFAIL, but still got a page this
	 * indicates an overall state change.  Clear bit so that we resume
	 * normal 'try hard' allocations.
	 */
	if (node_alloc_noretry && page && !alloc_try_hard)
		node_clear(nid, *node_alloc_noretry);

	/*
	 * If we tried hard to get a page but failed, set bit so that
	 * subsequent attempts will not try as hard until there is an
	 * overall state change.
	 */
	if (node_alloc_noretry && !page && alloc_try_hard)
		node_set(nid, *node_alloc_noretry);

	if (!page) {
		__count_vm_event(HTLB_BUDDY_PGALLOC_FAIL);
		return NULL;
	}

	__count_vm_event(HTLB_BUDDY_PGALLOC);
	return page_folio(page);
}

/*
 * Common helper to allocate a fresh hugetlb page. All specific allocators
 * should use this function to get new hugetlb pages
 *
 * Note that returned page is 'frozen':  ref count of head page and all tail
 * pages is zero.
 */
static struct folio *alloc_fresh_hugetlb_folio(struct hstate *h,
		gfp_t gfp_mask, int nid, nodemask_t *nmask,
		nodemask_t *node_alloc_noretry)
{
	struct folio *folio;
	bool retry = false;

retry:
	if (hstate_is_gigantic(h))
		folio = alloc_gigantic_folio(h, gfp_mask, nid, nmask);
	else
		folio = alloc_buddy_hugetlb_folio(h, gfp_mask,
				nid, nmask, node_alloc_noretry);
	if (!folio)
		return NULL;
	if (hstate_is_gigantic(h)) {
		if (!prep_compound_gigantic_folio(folio, huge_page_order(h))) {
			/*
			 * Rare failure to convert pages to compound page.
			 * Free pages and try again - ONCE!
			 */
			free_gigantic_folio(folio, huge_page_order(h));
			if (!retry) {
				retry = true;
				goto retry;
			}
			return NULL;
		}
	}
	prep_new_hugetlb_folio(h, folio, folio_nid(folio));

	return folio;
}

/*
 * Allocates a fresh page to the hugetlb allocator pool in the node interleaved
 * manner.
 */
static int alloc_pool_huge_page(struct hstate *h, nodemask_t *nodes_allowed,
				nodemask_t *node_alloc_noretry)
{
	struct folio *folio;
	int nr_nodes, node;
	gfp_t gfp_mask = htlb_alloc_mask(h) | __GFP_THISNODE;

	for_each_node_mask_to_alloc(h, nr_nodes, node, nodes_allowed) {
		folio = alloc_fresh_hugetlb_folio(h, gfp_mask, node,
					nodes_allowed, node_alloc_noretry);
		if (folio) {
			free_huge_folio(folio); /* free it into the hugepage allocator */
			return 1;
		}
	}

	return 0;
}

/*
 * Remove huge page from pool from next node to free.  Attempt to keep
 * persistent huge pages more or less balanced over allowed nodes.
 * This routine only 'removes' the hugetlb page.  The caller must make
 * an additional call to free the page to low level allocators.
 * Called with hugetlb_lock locked.
 */
static struct page *remove_pool_huge_page(struct hstate *h,
						nodemask_t *nodes_allowed,
						 bool acct_surplus)
{
	int nr_nodes, node;
	struct page *page = NULL;
	struct folio *folio;

	lockdep_assert_held(&hugetlb_lock);
	for_each_node_mask_to_free(h, nr_nodes, node, nodes_allowed) {
		/*
		 * If we're returning unused surplus pages, only examine
		 * nodes with surplus pages.
		 */
		if ((!acct_surplus || h->surplus_huge_pages_node[node]) &&
		    !list_empty(&h->hugepage_freelists[node])) {
			page = list_entry(h->hugepage_freelists[node].next,
					  struct page, lru);
			folio = page_folio(page);
			remove_hugetlb_folio(h, folio, acct_surplus);
			break;
		}
	}

	return page;
}

/*
 * Dissolve a given free hugepage into free buddy pages. This function does
 * nothing for in-use hugepages and non-hugepages.
 * This function returns values like below:
 *
 *  -ENOMEM: failed to allocate vmemmap pages to free the freed hugepages
 *           when the system is under memory pressure and the feature of
 *           freeing unused vmemmap pages associated with each hugetlb page
 *           is enabled.
 *  -EBUSY:  failed to dissolved free hugepages or the hugepage is in-use
 *           (allocated or reserved.)
 *       0:  successfully dissolved free hugepages or the page is not a
 *           hugepage (considered as already dissolved)
 */
int dissolve_free_huge_page(struct page *page)
{
	int rc = -EBUSY;
	struct folio *folio = page_folio(page);

retry:
	/* Not to disrupt normal path by vainly holding hugetlb_lock */
	if (!folio_test_hugetlb(folio))
		return 0;

	spin_lock_irq(&hugetlb_lock);
	if (!folio_test_hugetlb(folio)) {
		rc = 0;
		goto out;
	}

	if (!folio_ref_count(folio)) {
		struct hstate *h = folio_hstate(folio);
		if (!available_huge_pages(h))
			goto out;

		/*
		 * We should make sure that the page is already on the free list
		 * when it is dissolved.
		 */
		if (unlikely(!folio_test_hugetlb_freed(folio))) {
			spin_unlock_irq(&hugetlb_lock);
			cond_resched();

			/*
			 * Theoretically, we should return -EBUSY when we
			 * encounter this race. In fact, we have a chance
			 * to successfully dissolve the page if we do a
			 * retry. Because the race window is quite small.
			 * If we seize this opportunity, it is an optimization
			 * for increasing the success rate of dissolving page.
			 */
			goto retry;
		}

		remove_hugetlb_folio(h, folio, false);
		h->max_huge_pages--;
		spin_unlock_irq(&hugetlb_lock);

		/*
		 * Normally update_and_free_hugtlb_folio will allocate required vmemmmap
		 * before freeing the page.  update_and_free_hugtlb_folio will fail to
		 * free the page if it can not allocate required vmemmap.  We
		 * need to adjust max_huge_pages if the page is not freed.
		 * Attempt to allocate vmemmmap here so that we can take
		 * appropriate action on failure.
		 */
		rc = hugetlb_vmemmap_restore(h, &folio->page);
		if (!rc) {
			update_and_free_hugetlb_folio(h, folio, false);
		} else {
			spin_lock_irq(&hugetlb_lock);
			add_hugetlb_folio(h, folio, false);
			h->max_huge_pages++;
			spin_unlock_irq(&hugetlb_lock);
		}

		return rc;
	}
out:
	spin_unlock_irq(&hugetlb_lock);
	return rc;
}

/*
 * Dissolve free hugepages in a given pfn range. Used by memory hotplug to
 * make specified memory blocks removable from the system.
 * Note that this will dissolve a free gigantic hugepage completely, if any
 * part of it lies within the given range.
 * Also note that if dissolve_free_huge_page() returns with an error, all
 * free hugepages that were dissolved before that error are lost.
 */
int dissolve_free_huge_pages(unsigned long start_pfn, unsigned long end_pfn)
{
	unsigned long pfn;
	struct page *page;
	int rc = 0;
	unsigned int order;
	struct hstate *h;

	if (!hugepages_supported())
		return rc;

	order = huge_page_order(&default_hstate);
	for_each_hstate(h)
		order = min(order, huge_page_order(h));

	for (pfn = start_pfn; pfn < end_pfn; pfn += 1 << order) {
		page = pfn_to_page(pfn);
		rc = dissolve_free_huge_page(page);
		if (rc)
			break;
	}

	return rc;
}

/*
 * Allocates a fresh surplus page from the page allocator.
 */
static struct folio *alloc_surplus_hugetlb_folio(struct hstate *h,
				gfp_t gfp_mask,	int nid, nodemask_t *nmask)
{
	struct folio *folio = NULL;

	if (hstate_is_gigantic(h))
		return NULL;

	spin_lock_irq(&hugetlb_lock);
	if (h->surplus_huge_pages >= h->nr_overcommit_huge_pages)
		goto out_unlock;
	spin_unlock_irq(&hugetlb_lock);

	folio = alloc_fresh_hugetlb_folio(h, gfp_mask, nid, nmask, NULL);
	if (!folio)
		return NULL;

	spin_lock_irq(&hugetlb_lock);
	/*
	 * We could have raced with the pool size change.
	 * Double check that and simply deallocate the new page
	 * if we would end up overcommiting the surpluses. Abuse
	 * temporary page to workaround the nasty free_huge_folio
	 * codeflow
	 */
	if (h->surplus_huge_pages >= h->nr_overcommit_huge_pages) {
		folio_set_hugetlb_temporary(folio);
		spin_unlock_irq(&hugetlb_lock);
		free_huge_folio(folio);
		return NULL;
	}

	h->surplus_huge_pages++;
	h->surplus_huge_pages_node[folio_nid(folio)]++;

out_unlock:
	spin_unlock_irq(&hugetlb_lock);

	return folio;
}

static struct folio *alloc_migrate_hugetlb_folio(struct hstate *h, gfp_t gfp_mask,
				     int nid, nodemask_t *nmask)
{
	struct folio *folio;

	if (hstate_is_gigantic(h))
		return NULL;

	folio = alloc_fresh_hugetlb_folio(h, gfp_mask, nid, nmask, NULL);
	if (!folio)
		return NULL;

	/* fresh huge pages are frozen */
	folio_ref_unfreeze(folio, 1);
	/*
	 * We do not account these pages as surplus because they are only
	 * temporary and will be released properly on the last reference
	 */
	folio_set_hugetlb_temporary(folio);

	return folio;
}

/*
 * Use the VMA's mpolicy to allocate a huge page from the buddy.
 */
static
struct folio *alloc_buddy_hugetlb_folio_with_mpol(struct hstate *h,
		struct vm_area_struct *vma, unsigned long addr)
{
	struct folio *folio = NULL;
	struct mempolicy *mpol;
	gfp_t gfp_mask = htlb_alloc_mask(h);
	int nid;
	nodemask_t *nodemask;

	nid = huge_node(vma, addr, gfp_mask, &mpol, &nodemask);
	if (mpol_is_preferred_many(mpol)) {
		gfp_t gfp = gfp_mask | __GFP_NOWARN;

		gfp &=  ~(__GFP_DIRECT_RECLAIM | __GFP_NOFAIL);
		folio = alloc_surplus_hugetlb_folio(h, gfp, nid, nodemask);

		/* Fallback to all nodes if page==NULL */
		nodemask = NULL;
	}

	if (!folio)
		folio = alloc_surplus_hugetlb_folio(h, gfp_mask, nid, nodemask);
	mpol_cond_put(mpol);
	return folio;
}

/* folio migration callback function */
struct folio *alloc_hugetlb_folio_nodemask(struct hstate *h, int preferred_nid,
		nodemask_t *nmask, gfp_t gfp_mask)
{
	spin_lock_irq(&hugetlb_lock);
	if (available_huge_pages(h)) {
		struct folio *folio;

		folio = dequeue_hugetlb_folio_nodemask(h, gfp_mask,
						preferred_nid, nmask);
		if (folio) {
			spin_unlock_irq(&hugetlb_lock);
			return folio;
		}
	}
	spin_unlock_irq(&hugetlb_lock);

	return alloc_migrate_hugetlb_folio(h, gfp_mask, preferred_nid, nmask);
}

/* mempolicy aware migration callback */
struct folio *alloc_hugetlb_folio_vma(struct hstate *h, struct vm_area_struct *vma,
		unsigned long address)
{
	struct mempolicy *mpol;
	nodemask_t *nodemask;
	struct folio *folio;
	gfp_t gfp_mask;
	int node;

	gfp_mask = htlb_alloc_mask(h);
	node = huge_node(vma, address, gfp_mask, &mpol, &nodemask);
	folio = alloc_hugetlb_folio_nodemask(h, node, nodemask, gfp_mask);
	mpol_cond_put(mpol);

	return folio;
}

/*
 * Increase the hugetlb pool such that it can accommodate a reservation
 * of size 'delta'.
 */
static int gather_surplus_pages(struct hstate *h, long delta)
	__must_hold(&hugetlb_lock)
{
	LIST_HEAD(surplus_list);
	struct folio *folio, *tmp;
	int ret;
	long i;
	long needed, allocated;
	bool alloc_ok = true;

	lockdep_assert_held(&hugetlb_lock);
	needed = (h->resv_huge_pages + delta) - h->free_huge_pages;
	if (needed <= 0) {
		h->resv_huge_pages += delta;
		return 0;
	}

	allocated = 0;

	ret = -ENOMEM;
retry:
	spin_unlock_irq(&hugetlb_lock);
	for (i = 0; i < needed; i++) {
		folio = alloc_surplus_hugetlb_folio(h, htlb_alloc_mask(h),
				NUMA_NO_NODE, NULL);
		if (!folio) {
			alloc_ok = false;
			break;
		}
		list_add(&folio->lru, &surplus_list);
		cond_resched();
	}
	allocated += i;

	/*
	 * After retaking hugetlb_lock, we need to recalculate 'needed'
	 * because either resv_huge_pages or free_huge_pages may have changed.
	 */
	spin_lock_irq(&hugetlb_lock);
	needed = (h->resv_huge_pages + delta) -
			(h->free_huge_pages + allocated);
	if (needed > 0) {
		if (alloc_ok)
			goto retry;
		/*
		 * We were not able to allocate enough pages to
		 * satisfy the entire reservation so we free what
		 * we've allocated so far.
		 */
		goto free;
	}
	/*
	 * The surplus_list now contains _at_least_ the number of extra pages
	 * needed to accommodate the reservation.  Add the appropriate number
	 * of pages to the hugetlb pool and free the extras back to the buddy
	 * allocator.  Commit the entire reservation here to prevent another
	 * process from stealing the pages as they are added to the pool but
	 * before they are reserved.
	 */
	needed += allocated;
	h->resv_huge_pages += delta;
	ret = 0;

	/* Free the needed pages to the hugetlb pool */
	list_for_each_entry_safe(folio, tmp, &surplus_list, lru) {
		if ((--needed) < 0)
			break;
		/* Add the page to the hugetlb allocator */
		enqueue_hugetlb_folio(h, folio);
	}
free:
	spin_unlock_irq(&hugetlb_lock);

	/*
	 * Free unnecessary surplus pages to the buddy allocator.
	 * Pages have no ref count, call free_huge_folio directly.
	 */
	list_for_each_entry_safe(folio, tmp, &surplus_list, lru)
		free_huge_folio(folio);
	spin_lock_irq(&hugetlb_lock);

	return ret;
}

/*
 * This routine has two main purposes:
 * 1) Decrement the reservation count (resv_huge_pages) by the value passed
 *    in unused_resv_pages.  This corresponds to the prior adjustments made
 *    to the associated reservation map.
 * 2) Free any unused surplus pages that may have been allocated to satisfy
 *    the reservation.  As many as unused_resv_pages may be freed.
 */
static void return_unused_surplus_pages(struct hstate *h,
					unsigned long unused_resv_pages)
{
	unsigned long nr_pages;
	struct page *page;
	LIST_HEAD(page_list);

	lockdep_assert_held(&hugetlb_lock);
	/* Uncommit the reservation */
	h->resv_huge_pages -= unused_resv_pages;

	if (hstate_is_gigantic(h) && !gigantic_page_runtime_supported())
		goto out;

	/*
	 * Part (or even all) of the reservation could have been backed
	 * by pre-allocated pages. Only free surplus pages.
	 */
	nr_pages = min(unused_resv_pages, h->surplus_huge_pages);

	/*
	 * We want to release as many surplus pages as possible, spread
	 * evenly across all nodes with memory. Iterate across these nodes
	 * until we can no longer free unreserved surplus pages. This occurs
	 * when the nodes with surplus pages have no free pages.
	 * remove_pool_huge_page() will balance the freed pages across the
	 * on-line nodes with memory and will handle the hstate accounting.
	 */
	while (nr_pages--) {
		page = remove_pool_huge_page(h, &node_states[N_MEMORY], 1);
		if (!page)
			goto out;

		list_add(&page->lru, &page_list);
	}

out:
	spin_unlock_irq(&hugetlb_lock);
	update_and_free_pages_bulk(h, &page_list);
	spin_lock_irq(&hugetlb_lock);
}


/*
 * vma_needs_reservation, vma_commit_reservation and vma_end_reservation
 * are used by the huge page allocation routines to manage reservations.
 *
 * vma_needs_reservation is called to determine if the huge page at addr
 * within the vma has an associated reservation.  If a reservation is
 * needed, the value 1 is returned.  The caller is then responsible for
 * managing the global reservation and subpool usage counts.  After
 * the huge page has been allocated, vma_commit_reservation is called
 * to add the page to the reservation map.  If the page allocation fails,
 * the reservation must be ended instead of committed.  vma_end_reservation
 * is called in such cases.
 *
 * In the normal case, vma_commit_reservation returns the same value
 * as the preceding vma_needs_reservation call.  The only time this
 * is not the case is if a reserve map was changed between calls.  It
 * is the responsibility of the caller to notice the difference and
 * take appropriate action.
 *
 * vma_add_reservation is used in error paths where a reservation must
 * be restored when a newly allocated huge page must be freed.  It is
 * to be called after calling vma_needs_reservation to determine if a
 * reservation exists.
 *
 * vma_del_reservation is used in error paths where an entry in the reserve
 * map was created during huge page allocation and must be removed.  It is to
 * be called after calling vma_needs_reservation to determine if a reservation
 * exists.
 */
enum vma_resv_mode {
	VMA_NEEDS_RESV,
	VMA_COMMIT_RESV,
	VMA_END_RESV,
	VMA_ADD_RESV,
	VMA_DEL_RESV,
};
static long __vma_reservation_common(struct hstate *h,
				struct vm_area_struct *vma, unsigned long addr,
				enum vma_resv_mode mode)
{
	struct resv_map *resv;
	pgoff_t idx;
	long ret;
	long dummy_out_regions_needed;

	resv = vma_resv_map(vma);
	if (!resv)
		return 1;

	idx = vma_hugecache_offset(h, vma, addr);
	switch (mode) {
	case VMA_NEEDS_RESV:
		ret = region_chg(resv, idx, idx + 1, &dummy_out_regions_needed);
		/* We assume that vma_reservation_* routines always operate on
		 * 1 page, and that adding to resv map a 1 page entry can only
		 * ever require 1 region.
		 */
		VM_BUG_ON(dummy_out_regions_needed != 1);
		break;
	case VMA_COMMIT_RESV:
		ret = region_add(resv, idx, idx + 1, 1, NULL, NULL);
		/* region_add calls of range 1 should never fail. */
		VM_BUG_ON(ret < 0);
		break;
	case VMA_END_RESV:
		region_abort(resv, idx, idx + 1, 1);
		ret = 0;
		break;
	case VMA_ADD_RESV:
		if (vma->vm_flags & VM_MAYSHARE) {
			ret = region_add(resv, idx, idx + 1, 1, NULL, NULL);
			/* region_add calls of range 1 should never fail. */
			VM_BUG_ON(ret < 0);
		} else {
			region_abort(resv, idx, idx + 1, 1);
			ret = region_del(resv, idx, idx + 1);
		}
		break;
	case VMA_DEL_RESV:
		if (vma->vm_flags & VM_MAYSHARE) {
			region_abort(resv, idx, idx + 1, 1);
			ret = region_del(resv, idx, idx + 1);
		} else {
			ret = region_add(resv, idx, idx + 1, 1, NULL, NULL);
			/* region_add calls of range 1 should never fail. */
			VM_BUG_ON(ret < 0);
		}
		break;
	default:
		BUG();
	}

	if (vma->vm_flags & VM_MAYSHARE || mode == VMA_DEL_RESV)
		return ret;
	/*
	 * We know private mapping must have HPAGE_RESV_OWNER set.
	 *
	 * In most cases, reserves always exist for private mappings.
	 * However, a file associated with mapping could have been
	 * hole punched or truncated after reserves were consumed.
	 * As subsequent fault on such a range will not use reserves.
	 * Subtle - The reserve map for private mappings has the
	 * opposite meaning than that of shared mappings.  If NO
	 * entry is in the reserve map, it means a reservation exists.
	 * If an entry exists in the reserve map, it means the
	 * reservation has already been consumed.  As a result, the
	 * return value of this routine is the opposite of the
	 * value returned from reserve map manipulation routines above.
	 */
	if (ret > 0)
		return 0;
	if (ret == 0)
		return 1;
	return ret;
}

static long vma_needs_reservation(struct hstate *h,
			struct vm_area_struct *vma, unsigned long addr)
{
	return __vma_reservation_common(h, vma, addr, VMA_NEEDS_RESV);
}

static long vma_commit_reservation(struct hstate *h,
			struct vm_area_struct *vma, unsigned long addr)
{
	return __vma_reservation_common(h, vma, addr, VMA_COMMIT_RESV);
}

static void vma_end_reservation(struct hstate *h,
			struct vm_area_struct *vma, unsigned long addr)
{
	(void)__vma_reservation_common(h, vma, addr, VMA_END_RESV);
}

static long vma_add_reservation(struct hstate *h,
			struct vm_area_struct *vma, unsigned long addr)
{
	return __vma_reservation_common(h, vma, addr, VMA_ADD_RESV);
}

static long vma_del_reservation(struct hstate *h,
			struct vm_area_struct *vma, unsigned long addr)
{
	return __vma_reservation_common(h, vma, addr, VMA_DEL_RESV);
}

/*
 * This routine is called to restore reservation information on error paths.
 * It should ONLY be called for folios allocated via alloc_hugetlb_folio(),
 * and the hugetlb mutex should remain held when calling this routine.
 *
 * It handles two specific cases:
 * 1) A reservation was in place and the folio consumed the reservation.
 *    hugetlb_restore_reserve is set in the folio.
 * 2) No reservation was in place for the page, so hugetlb_restore_reserve is
 *    not set.  However, alloc_hugetlb_folio always updates the reserve map.
 *
 * In case 1, free_huge_folio later in the error path will increment the
 * global reserve count.  But, free_huge_folio does not have enough context
 * to adjust the reservation map.  This case deals primarily with private
 * mappings.  Adjust the reserve map here to be consistent with global
 * reserve count adjustments to be made by free_huge_folio.  Make sure the
 * reserve map indicates there is a reservation present.
 *
 * In case 2, simply undo reserve map modifications done by alloc_hugetlb_folio.
 */
void restore_reserve_on_error(struct hstate *h, struct vm_area_struct *vma,
			unsigned long address, struct folio *folio)
{
	long rc = vma_needs_reservation(h, vma, address);

	if (folio_test_hugetlb_restore_reserve(folio)) {
		if (unlikely(rc < 0))
			/*
			 * Rare out of memory condition in reserve map
			 * manipulation.  Clear hugetlb_restore_reserve so
			 * that global reserve count will not be incremented
			 * by free_huge_folio.  This will make it appear
			 * as though the reservation for this folio was
			 * consumed.  This may prevent the task from
			 * faulting in the folio at a later time.  This
			 * is better than inconsistent global huge page
			 * accounting of reserve counts.
			 */
			folio_clear_hugetlb_restore_reserve(folio);
		else if (rc)
			(void)vma_add_reservation(h, vma, address);
		else
			vma_end_reservation(h, vma, address);
	} else {
		if (!rc) {
			/*
			 * This indicates there is an entry in the reserve map
			 * not added by alloc_hugetlb_folio.  We know it was added
			 * before the alloc_hugetlb_folio call, otherwise
			 * hugetlb_restore_reserve would be set on the folio.
			 * Remove the entry so that a subsequent allocation
			 * does not consume a reservation.
			 */
			rc = vma_del_reservation(h, vma, address);
			if (rc < 0)
				/*
				 * VERY rare out of memory condition.  Since
				 * we can not delete the entry, set
				 * hugetlb_restore_reserve so that the reserve
				 * count will be incremented when the folio
				 * is freed.  This reserve will be consumed
				 * on a subsequent allocation.
				 */
				folio_set_hugetlb_restore_reserve(folio);
		} else if (rc < 0) {
			/*
			 * Rare out of memory condition from
			 * vma_needs_reservation call.  Memory allocation is
			 * only attempted if a new entry is needed.  Therefore,
			 * this implies there is not an entry in the
			 * reserve map.
			 *
			 * For shared mappings, no entry in the map indicates
			 * no reservation.  We are done.
			 */
			if (!(vma->vm_flags & VM_MAYSHARE))
				/*
				 * For private mappings, no entry indicates
				 * a reservation is present.  Since we can
				 * not add an entry, set hugetlb_restore_reserve
				 * on the folio so reserve count will be
				 * incremented when freed.  This reserve will
				 * be consumed on a subsequent allocation.
				 */
				folio_set_hugetlb_restore_reserve(folio);
		} else
			/*
			 * No reservation present, do nothing
			 */
			 vma_end_reservation(h, vma, address);
	}
}

/*
 * alloc_and_dissolve_hugetlb_folio - Allocate a new folio and dissolve
 * the old one
 * @h: struct hstate old page belongs to
 * @old_folio: Old folio to dissolve
 * @list: List to isolate the page in case we need to
 * Returns 0 on success, otherwise negated error.
 */
static int alloc_and_dissolve_hugetlb_folio(struct hstate *h,
			struct folio *old_folio, struct list_head *list)
{
	gfp_t gfp_mask = htlb_alloc_mask(h) | __GFP_THISNODE;
	int nid = folio_nid(old_folio);
	struct folio *new_folio;
	int ret = 0;

	/*
	 * Before dissolving the folio, we need to allocate a new one for the
	 * pool to remain stable.  Here, we allocate the folio and 'prep' it
	 * by doing everything but actually updating counters and adding to
	 * the pool.  This simplifies and let us do most of the processing
	 * under the lock.
	 */
	new_folio = alloc_buddy_hugetlb_folio(h, gfp_mask, nid, NULL, NULL);
	if (!new_folio)
		return -ENOMEM;
	__prep_new_hugetlb_folio(h, new_folio);

retry:
	spin_lock_irq(&hugetlb_lock);
	if (!folio_test_hugetlb(old_folio)) {
		/*
		 * Freed from under us. Drop new_folio too.
		 */
		goto free_new;
	} else if (folio_ref_count(old_folio)) {
		bool isolated;

		/*
		 * Someone has grabbed the folio, try to isolate it here.
		 * Fail with -EBUSY if not possible.
		 */
		spin_unlock_irq(&hugetlb_lock);
		isolated = isolate_hugetlb(old_folio, list);
		ret = isolated ? 0 : -EBUSY;
		spin_lock_irq(&hugetlb_lock);
		goto free_new;
	} else if (!folio_test_hugetlb_freed(old_folio)) {
		/*
		 * Folio's refcount is 0 but it has not been enqueued in the
		 * freelist yet. Race window is small, so we can succeed here if
		 * we retry.
		 */
		spin_unlock_irq(&hugetlb_lock);
		cond_resched();
		goto retry;
	} else {
		/*
		 * Ok, old_folio is still a genuine free hugepage. Remove it from
		 * the freelist and decrease the counters. These will be
		 * incremented again when calling __prep_account_new_huge_page()
		 * and enqueue_hugetlb_folio() for new_folio. The counters will
		 * remain stable since this happens under the lock.
		 */
		remove_hugetlb_folio(h, old_folio, false);

		/*
		 * Ref count on new_folio is already zero as it was dropped
		 * earlier.  It can be directly added to the pool free list.
		 */
		__prep_account_new_huge_page(h, nid);
		enqueue_hugetlb_folio(h, new_folio);

		/*
		 * Folio has been replaced, we can safely free the old one.
		 */
		spin_unlock_irq(&hugetlb_lock);
		update_and_free_hugetlb_folio(h, old_folio, false);
	}

	return ret;

free_new:
	spin_unlock_irq(&hugetlb_lock);
	/* Folio has a zero ref count, but needs a ref to be freed */
	folio_ref_unfreeze(new_folio, 1);
	update_and_free_hugetlb_folio(h, new_folio, false);

	return ret;
}

int isolate_or_dissolve_huge_page(struct page *page, struct list_head *list)
{
	struct hstate *h;
	struct folio *folio = page_folio(page);
	int ret = -EBUSY;

	/*
	 * The page might have been dissolved from under our feet, so make sure
	 * to carefully check the state under the lock.
	 * Return success when racing as if we dissolved the page ourselves.
	 */
	spin_lock_irq(&hugetlb_lock);
	if (folio_test_hugetlb(folio)) {
		h = folio_hstate(folio);
	} else {
		spin_unlock_irq(&hugetlb_lock);
		return 0;
	}
	spin_unlock_irq(&hugetlb_lock);

	/*
	 * Fence off gigantic pages as there is a cyclic dependency between
	 * alloc_contig_range and them. Return -ENOMEM as this has the effect
	 * of bailing out right away without further retrying.
	 */
	if (hstate_is_gigantic(h))
		return -ENOMEM;

	if (folio_ref_count(folio) && isolate_hugetlb(folio, list))
		ret = 0;
	else if (!folio_ref_count(folio))
		ret = alloc_and_dissolve_hugetlb_folio(h, folio, list);

	return ret;
}

struct folio *alloc_hugetlb_folio(struct vm_area_struct *vma,
				    unsigned long addr, int avoid_reserve)
{
	struct hugepage_subpool *spool = subpool_vma(vma);
	struct hstate *h = hstate_vma(vma);
	struct folio *folio;
	long map_chg, map_commit;
	long gbl_chg;
	int ret, idx;
	struct hugetlb_cgroup *h_cg = NULL;
	bool deferred_reserve;

	idx = hstate_index(h);
	/*
	 * Examine the region/reserve map to determine if the process
	 * has a reservation for the page to be allocated.  A return
	 * code of zero indicates a reservation exists (no change).
	 */
	map_chg = gbl_chg = vma_needs_reservation(h, vma, addr);
	if (map_chg < 0)
		return ERR_PTR(-ENOMEM);

	/*
	 * Processes that did not create the mapping will have no
	 * reserves as indicated by the region/reserve map. Check
	 * that the allocation will not exceed the subpool limit.
	 * Allocations for MAP_NORESERVE mappings also need to be
	 * checked against any subpool limit.
	 */
	if (map_chg || avoid_reserve) {
		gbl_chg = hugepage_subpool_get_pages(spool, 1);
		if (gbl_chg < 0) {
			vma_end_reservation(h, vma, addr);
			return ERR_PTR(-ENOSPC);
		}

		/*
		 * Even though there was no reservation in the region/reserve
		 * map, there could be reservations associated with the
		 * subpool that can be used.  This would be indicated if the
		 * return value of hugepage_subpool_get_pages() is zero.
		 * However, if avoid_reserve is specified we still avoid even
		 * the subpool reservations.
		 */
		if (avoid_reserve)
			gbl_chg = 1;
	}

	/* If this allocation is not consuming a reservation, charge it now.
	 */
	deferred_reserve = map_chg || avoid_reserve;
	if (deferred_reserve) {
		ret = hugetlb_cgroup_charge_cgroup_rsvd(
			idx, pages_per_huge_page(h), &h_cg);
		if (ret)
			goto out_subpool_put;
	}

	ret = hugetlb_cgroup_charge_cgroup(idx, pages_per_huge_page(h), &h_cg);
	if (ret)
		goto out_uncharge_cgroup_reservation;

	spin_lock_irq(&hugetlb_lock);
	/*
	 * glb_chg is passed to indicate whether or not a page must be taken
	 * from the global free pool (global change).  gbl_chg == 0 indicates
	 * a reservation exists for the allocation.
	 */
	folio = dequeue_hugetlb_folio_vma(h, vma, addr, avoid_reserve, gbl_chg);
	if (!folio) {
		spin_unlock_irq(&hugetlb_lock);
		folio = alloc_buddy_hugetlb_folio_with_mpol(h, vma, addr);
		if (!folio)
			goto out_uncharge_cgroup;
		spin_lock_irq(&hugetlb_lock);
		if (!avoid_reserve && vma_has_reserves(vma, gbl_chg)) {
			folio_set_hugetlb_restore_reserve(folio);
			h->resv_huge_pages--;
		}
		list_add(&folio->lru, &h->hugepage_activelist);
		folio_ref_unfreeze(folio, 1);
		/* Fall through */
	}

	hugetlb_cgroup_commit_charge(idx, pages_per_huge_page(h), h_cg, folio);
	/* If allocation is not consuming a reservation, also store the
	 * hugetlb_cgroup pointer on the page.
	 */
	if (deferred_reserve) {
		hugetlb_cgroup_commit_charge_rsvd(idx, pages_per_huge_page(h),
						  h_cg, folio);
	}

	spin_unlock_irq(&hugetlb_lock);

	hugetlb_set_folio_subpool(folio, spool);

	map_commit = vma_commit_reservation(h, vma, addr);
	if (unlikely(map_chg > map_commit)) {
		/*
		 * The page was added to the reservation map between
		 * vma_needs_reservation and vma_commit_reservation.
		 * This indicates a race with hugetlb_reserve_pages.
		 * Adjust for the subpool count incremented above AND
		 * in hugetlb_reserve_pages for the same page.  Also,
		 * the reservation count added in hugetlb_reserve_pages
		 * no longer applies.
		 */
		long rsv_adjust;

		rsv_adjust = hugepage_subpool_put_pages(spool, 1);
		hugetlb_acct_memory(h, -rsv_adjust);
		if (deferred_reserve)
			hugetlb_cgroup_uncharge_folio_rsvd(hstate_index(h),
					pages_per_huge_page(h), folio);
	}
	return folio;

out_uncharge_cgroup:
	hugetlb_cgroup_uncharge_cgroup(idx, pages_per_huge_page(h), h_cg);
out_uncharge_cgroup_reservation:
	if (deferred_reserve)
		hugetlb_cgroup_uncharge_cgroup_rsvd(idx, pages_per_huge_page(h),
						    h_cg);
out_subpool_put:
	if (map_chg || avoid_reserve)
		hugepage_subpool_put_pages(spool, 1);
	vma_end_reservation(h, vma, addr);
	return ERR_PTR(-ENOSPC);
}

int alloc_bootmem_huge_page(struct hstate *h, int nid)
	__attribute__ ((weak, alias("__alloc_bootmem_huge_page")));
int __alloc_bootmem_huge_page(struct hstate *h, int nid)
{
	struct huge_bootmem_page *m = NULL; /* initialize for clang */
	int nr_nodes, node;

	/* do node specific alloc */
	if (nid != NUMA_NO_NODE) {
		m = memblock_alloc_try_nid_raw(huge_page_size(h), huge_page_size(h),
				0, MEMBLOCK_ALLOC_ACCESSIBLE, nid);
		if (!m)
			return 0;
		goto found;
	}
	/* allocate from next node when distributing huge pages */
	for_each_node_mask_to_alloc(h, nr_nodes, node, &node_states[N_MEMORY]) {
		m = memblock_alloc_try_nid_raw(
				huge_page_size(h), huge_page_size(h),
				0, MEMBLOCK_ALLOC_ACCESSIBLE, node);
		/*
		 * Use the beginning of the huge page to store the
		 * huge_bootmem_page struct (until gather_bootmem
		 * puts them into the mem_map).
		 */
		if (!m)
			return 0;
		goto found;
	}

found:
	/* Put them into a private list first because mem_map is not up yet */
	INIT_LIST_HEAD(&m->list);
	list_add(&m->list, &huge_boot_pages);
	m->hstate = h;
	return 1;
}

/*
 * Put bootmem huge pages into the standard lists after mem_map is up.
 * Note: This only applies to gigantic (order > MAX_ORDER) pages.
 */
static void __init gather_bootmem_prealloc(void)
{
	struct huge_bootmem_page *m;

	list_for_each_entry(m, &huge_boot_pages, list) {
		struct page *page = virt_to_page(m);
		struct folio *folio = page_folio(page);
		struct hstate *h = m->hstate;

		VM_BUG_ON(!hstate_is_gigantic(h));
		WARN_ON(folio_ref_count(folio) != 1);
		if (prep_compound_gigantic_folio(folio, huge_page_order(h))) {
			WARN_ON(folio_test_reserved(folio));
			prep_new_hugetlb_folio(h, folio, folio_nid(folio));
			free_huge_folio(folio); /* add to the hugepage allocator */
		} else {
			/* VERY unlikely inflated ref count on a tail page */
			free_gigantic_folio(folio, huge_page_order(h));
		}

		/*
		 * We need to restore the 'stolen' pages to totalram_pages
		 * in order to fix confusing memory reports from free(1) and
		 * other side-effects, like CommitLimit going negative.
		 */
		adjust_managed_page_count(page, pages_per_huge_page(h));
		cond_resched();
	}
}
static void __init hugetlb_hstate_alloc_pages_onenode(struct hstate *h, int nid)
{
	unsigned long i;
	char buf[32];

	for (i = 0; i < h->max_huge_pages_node[nid]; ++i) {
		if (hstate_is_gigantic(h)) {
			if (!alloc_bootmem_huge_page(h, nid))
				break;
		} else {
			struct folio *folio;
			gfp_t gfp_mask = htlb_alloc_mask(h) | __GFP_THISNODE;

			folio = alloc_fresh_hugetlb_folio(h, gfp_mask, nid,
					&node_states[N_MEMORY], NULL);
			if (!folio)
				break;
			free_huge_folio(folio); /* free it into the hugepage allocator */
		}
		cond_resched();
	}
	if (i == h->max_huge_pages_node[nid])
		return;

	string_get_size(huge_page_size(h), 1, STRING_UNITS_2, buf, 32);
	pr_warn("HugeTLB: allocating %u of page size %s failed node%d.  Only allocated %lu hugepages.\n",
		h->max_huge_pages_node[nid], buf, nid, i);
	h->max_huge_pages -= (h->max_huge_pages_node[nid] - i);
	h->max_huge_pages_node[nid] = i;
}

static void __init hugetlb_hstate_alloc_pages(struct hstate *h)
{
	unsigned long i;
	nodemask_t *node_alloc_noretry;
	bool node_specific_alloc = false;

	/* skip gigantic hugepages allocation if hugetlb_cma enabled */
	if (hstate_is_gigantic(h) && hugetlb_cma_size) {
		pr_warn_once("HugeTLB: hugetlb_cma is enabled, skip boot time allocation\n");
		return;
	}

	/* do node specific alloc */
	for_each_online_node(i) {
		if (h->max_huge_pages_node[i] > 0) {
			hugetlb_hstate_alloc_pages_onenode(h, i);
			node_specific_alloc = true;
		}
	}

	if (node_specific_alloc)
		return;

	/* below will do all node balanced alloc */
	if (!hstate_is_gigantic(h)) {
		/*
		 * Bit mask controlling how hard we retry per-node allocations.
		 * Ignore errors as lower level routines can deal with
		 * node_alloc_noretry == NULL.  If this kmalloc fails at boot
		 * time, we are likely in bigger trouble.
		 */
		node_alloc_noretry = kmalloc(sizeof(*node_alloc_noretry),
						GFP_KERNEL);
	} else {
		/* allocations done at boot time */
		node_alloc_noretry = NULL;
	}

	/* bit mask controlling how hard we retry per-node allocations */
	if (node_alloc_noretry)
		nodes_clear(*node_alloc_noretry);

	for (i = 0; i < h->max_huge_pages; ++i) {
		if (hstate_is_gigantic(h)) {
			if (!alloc_bootmem_huge_page(h, NUMA_NO_NODE))
				break;
		} else if (!alloc_pool_huge_page(h,
					 &node_states[N_MEMORY],
					 node_alloc_noretry))
			break;
		cond_resched();
	}
	if (i < h->max_huge_pages) {
		char buf[32];

		string_get_size(huge_page_size(h), 1, STRING_UNITS_2, buf, 32);
		pr_warn("HugeTLB: allocating %lu of page size %s failed.  Only allocated %lu hugepages.\n",
			h->max_huge_pages, buf, i);
		h->max_huge_pages = i;
	}
	kfree(node_alloc_noretry);
}

static void __init hugetlb_init_hstates(void)
{
	struct hstate *h, *h2;

	for_each_hstate(h) {
		/* oversize hugepages were init'ed in early boot */
		if (!hstate_is_gigantic(h))
			hugetlb_hstate_alloc_pages(h);

		/*
		 * Set demote order for each hstate.  Note that
		 * h->demote_order is initially 0.
		 * - We can not demote gigantic pages if runtime freeing
		 *   is not supported, so skip this.
		 * - If CMA allocation is possible, we can not demote
		 *   HUGETLB_PAGE_ORDER or smaller size pages.
		 */
		if (hstate_is_gigantic(h) && !gigantic_page_runtime_supported())
			continue;
		if (hugetlb_cma_size && h->order <= HUGETLB_PAGE_ORDER)
			continue;
		for_each_hstate(h2) {
			if (h2 == h)
				continue;
			if (h2->order < h->order &&
			    h2->order > h->demote_order)
				h->demote_order = h2->order;
		}
	}
}

static void __init report_hugepages(void)
{
	struct hstate *h;

	for_each_hstate(h) {
		char buf[32];

		string_get_size(huge_page_size(h), 1, STRING_UNITS_2, buf, 32);
		pr_info("HugeTLB: registered %s page size, pre-allocated %ld pages\n",
			buf, h->free_huge_pages);
		pr_info("HugeTLB: %d KiB vmemmap can be freed for a %s page\n",
			hugetlb_vmemmap_optimizable_size(h) / SZ_1K, buf);
	}
}

#ifdef CONFIG_HIGHMEM
static void try_to_free_low(struct hstate *h, unsigned long count,
						nodemask_t *nodes_allowed)
{
	int i;
	LIST_HEAD(page_list);

	lockdep_assert_held(&hugetlb_lock);
	if (hstate_is_gigantic(h))
		return;

	/*
	 * Collect pages to be freed on a list, and free after dropping lock
	 */
	for_each_node_mask(i, *nodes_allowed) {
		struct page *page, *next;
		struct list_head *freel = &h->hugepage_freelists[i];
		list_for_each_entry_safe(page, next, freel, lru) {
			if (count >= h->nr_huge_pages)
				goto out;
			if (PageHighMem(page))
				continue;
			remove_hugetlb_folio(h, page_folio(page), false);
			list_add(&page->lru, &page_list);
		}
	}

out:
	spin_unlock_irq(&hugetlb_lock);
	update_and_free_pages_bulk(h, &page_list);
	spin_lock_irq(&hugetlb_lock);
}
#else
static inline void try_to_free_low(struct hstate *h, unsigned long count,
						nodemask_t *nodes_allowed)
{
}
#endif

/*
 * Increment or decrement surplus_huge_pages.  Keep node-specific counters
 * balanced by operating on them in a round-robin fashion.
 * Returns 1 if an adjustment was made.
 */
static int adjust_pool_surplus(struct hstate *h, nodemask_t *nodes_allowed,
				int delta)
{
	int nr_nodes, node;

	lockdep_assert_held(&hugetlb_lock);
	VM_BUG_ON(delta != -1 && delta != 1);

	if (delta < 0) {
		for_each_node_mask_to_alloc(h, nr_nodes, node, nodes_allowed) {
			if (h->surplus_huge_pages_node[node])
				goto found;
		}
	} else {
		for_each_node_mask_to_free(h, nr_nodes, node, nodes_allowed) {
			if (h->surplus_huge_pages_node[node] <
					h->nr_huge_pages_node[node])
				goto found;
		}
	}
	return 0;

found:
	h->surplus_huge_pages += delta;
	h->surplus_huge_pages_node[node] += delta;
	return 1;
}

#define persistent_huge_pages(h) (h->nr_huge_pages - h->surplus_huge_pages)
static int set_max_huge_pages(struct hstate *h, unsigned long count, int nid,
			      nodemask_t *nodes_allowed)
{
	unsigned long min_count, ret;
	struct page *page;
	LIST_HEAD(page_list);
	NODEMASK_ALLOC(nodemask_t, node_alloc_noretry, GFP_KERNEL);

	/*
	 * Bit mask controlling how hard we retry per-node allocations.
	 * If we can not allocate the bit mask, do not attempt to allocate
	 * the requested huge pages.
	 */
	if (node_alloc_noretry)
		nodes_clear(*node_alloc_noretry);
	else
		return -ENOMEM;

	/*
	 * resize_lock mutex prevents concurrent adjustments to number of
	 * pages in hstate via the proc/sysfs interfaces.
	 */
	mutex_lock(&h->resize_lock);
	flush_free_hpage_work(h);
	spin_lock_irq(&hugetlb_lock);

	/*
	 * Check for a node specific request.
	 * Changing node specific huge page count may require a corresponding
	 * change to the global count.  In any case, the passed node mask
	 * (nodes_allowed) will restrict alloc/free to the specified node.
	 */
	if (nid != NUMA_NO_NODE) {
		unsigned long old_count = count;

		count += h->nr_huge_pages - h->nr_huge_pages_node[nid];
		/*
		 * User may have specified a large count value which caused the
		 * above calculation to overflow.  In this case, they wanted
		 * to allocate as many huge pages as possible.  Set count to
		 * largest possible value to align with their intention.
		 */
		if (count < old_count)
			count = ULONG_MAX;
	}

	/*
	 * Gigantic pages runtime allocation depend on the capability for large
	 * page range allocation.
	 * If the system does not provide this feature, return an error when
	 * the user tries to allocate gigantic pages but let the user free the
	 * boottime allocated gigantic pages.
	 */
	if (hstate_is_gigantic(h) && !IS_ENABLED(CONFIG_CONTIG_ALLOC)) {
		if (count > persistent_huge_pages(h)) {
			spin_unlock_irq(&hugetlb_lock);
			mutex_unlock(&h->resize_lock);
			NODEMASK_FREE(node_alloc_noretry);
			return -EINVAL;
		}
		/* Fall through to decrease pool */
	}

	/*
	 * Increase the pool size
	 * First take pages out of surplus state.  Then make up the
	 * remaining difference by allocating fresh huge pages.
	 *
	 * We might race with alloc_surplus_hugetlb_folio() here and be unable
	 * to convert a surplus huge page to a normal huge page. That is
	 * not critical, though, it just means the overall size of the
	 * pool might be one hugepage larger than it needs to be, but
	 * within all the constraints specified by the sysctls.
	 */
	while (h->surplus_huge_pages && count > persistent_huge_pages(h)) {
		if (!adjust_pool_surplus(h, nodes_allowed, -1))
			break;
	}

	while (count > persistent_huge_pages(h)) {
		/*
		 * If this allocation races such that we no longer need the
		 * page, free_huge_folio will handle it by freeing the page
		 * and reducing the surplus.
		 */
		spin_unlock_irq(&hugetlb_lock);

		/* yield cpu to avoid soft lockup */
		cond_resched();

		ret = alloc_pool_huge_page(h, nodes_allowed,
						node_alloc_noretry);
		spin_lock_irq(&hugetlb_lock);
		if (!ret)
			goto out;

		/* Bail for signals. Probably ctrl-c from user */
		if (signal_pending(current))
			goto out;
	}

	/*
	 * Decrease the pool size
	 * First return free pages to the buddy allocator (being careful
	 * to keep enough around to satisfy reservations).  Then place
	 * pages into surplus state as needed so the pool will shrink
	 * to the desired size as pages become free.
	 *
	 * By placing pages into the surplus state independent of the
	 * overcommit value, we are allowing the surplus pool size to
	 * exceed overcommit. There are few sane options here. Since
	 * alloc_surplus_hugetlb_folio() is checking the global counter,
	 * though, we'll note that we're not allowed to exceed surplus
	 * and won't grow the pool anywhere else. Not until one of the
	 * sysctls are changed, or the surplus pages go out of use.
	 */
	min_count = h->resv_huge_pages + h->nr_huge_pages - h->free_huge_pages;
	min_count = max(count, min_count);
	try_to_free_low(h, min_count, nodes_allowed);

	/*
	 * Collect pages to be removed on list without dropping lock
	 */
	while (min_count < persistent_huge_pages(h)) {
		page = remove_pool_huge_page(h, nodes_allowed, 0);
		if (!page)
			break;

		list_add(&page->lru, &page_list);
	}
	/* free the pages after dropping lock */
	spin_unlock_irq(&hugetlb_lock);
	update_and_free_pages_bulk(h, &page_list);
	flush_free_hpage_work(h);
	spin_lock_irq(&hugetlb_lock);

	while (count < persistent_huge_pages(h)) {
		if (!adjust_pool_surplus(h, nodes_allowed, 1))
			break;
	}
out:
	h->max_huge_pages = persistent_huge_pages(h);
	spin_unlock_irq(&hugetlb_lock);
	mutex_unlock(&h->resize_lock);

	NODEMASK_FREE(node_alloc_noretry);

	return 0;
}

static int demote_free_hugetlb_folio(struct hstate *h, struct folio *folio)
{
	int i, nid = folio_nid(folio);
	struct hstate *target_hstate;
	struct page *subpage;
	struct folio *inner_folio;
	int rc = 0;

	target_hstate = size_to_hstate(PAGE_SIZE << h->demote_order);

	remove_hugetlb_folio_for_demote(h, folio, false);
	spin_unlock_irq(&hugetlb_lock);

	rc = hugetlb_vmemmap_restore(h, &folio->page);
	if (rc) {
		/* Allocation of vmemmmap failed, we can not demote folio */
		spin_lock_irq(&hugetlb_lock);
		folio_ref_unfreeze(folio, 1);
		add_hugetlb_folio(h, folio, false);
		return rc;
	}

	/*
	 * Use destroy_compound_hugetlb_folio_for_demote for all huge page
	 * sizes as it will not ref count folios.
	 */
	destroy_compound_hugetlb_folio_for_demote(folio, huge_page_order(h));

	/*
	 * Taking target hstate mutex synchronizes with set_max_huge_pages.
	 * Without the mutex, pages added to target hstate could be marked
	 * as surplus.
	 *
	 * Note that we already hold h->resize_lock.  To prevent deadlock,
	 * use the convention of always taking larger size hstate mutex first.
	 */
	mutex_lock(&target_hstate->resize_lock);
	for (i = 0; i < pages_per_huge_page(h);
				i += pages_per_huge_page(target_hstate)) {
		subpage = folio_page(folio, i);
		inner_folio = page_folio(subpage);
		if (hstate_is_gigantic(target_hstate))
			prep_compound_gigantic_folio_for_demote(inner_folio,
							target_hstate->order);
		else
			prep_compound_page(subpage, target_hstate->order);
		folio_change_private(inner_folio, NULL);
		prep_new_hugetlb_folio(target_hstate, inner_folio, nid);
		free_huge_folio(inner_folio);
	}
	mutex_unlock(&target_hstate->resize_lock);

	spin_lock_irq(&hugetlb_lock);

	/*
	 * Not absolutely necessary, but for consistency update max_huge_pages
	 * based on pool changes for the demoted page.
	 */
	h->max_huge_pages--;
	target_hstate->max_huge_pages +=
		pages_per_huge_page(h) / pages_per_huge_page(target_hstate);

	return rc;
}

static int demote_pool_huge_page(struct hstate *h, nodemask_t *nodes_allowed)
	__must_hold(&hugetlb_lock)
{
	int nr_nodes, node;
	struct folio *folio;

	lockdep_assert_held(&hugetlb_lock);

	/* We should never get here if no demote order */
	if (!h->demote_order) {
		pr_warn("HugeTLB: NULL demote order passed to demote_pool_huge_page.\n");
		return -EINVAL;		/* internal error */
	}

	for_each_node_mask_to_free(h, nr_nodes, node, nodes_allowed) {
		list_for_each_entry(folio, &h->hugepage_freelists[node], lru) {
			if (folio_test_hwpoison(folio))
				continue;
			return demote_free_hugetlb_folio(h, folio);
		}
	}

	/*
	 * Only way to get here is if all pages on free lists are poisoned.
	 * Return -EBUSY so that caller will not retry.
	 */
	return -EBUSY;
}

#define HSTATE_ATTR_RO(_name) \
	static struct kobj_attribute _name##_attr = __ATTR_RO(_name)

#define HSTATE_ATTR_WO(_name) \
	static struct kobj_attribute _name##_attr = __ATTR_WO(_name)

#define HSTATE_ATTR(_name) \
	static struct kobj_attribute _name##_attr = __ATTR_RW(_name)

static struct kobject *hugepages_kobj;
static struct kobject *hstate_kobjs[HUGE_MAX_HSTATE];

static struct hstate *kobj_to_node_hstate(struct kobject *kobj, int *nidp);

static struct hstate *kobj_to_hstate(struct kobject *kobj, int *nidp)
{
	int i;

	for (i = 0; i < HUGE_MAX_HSTATE; i++)
		if (hstate_kobjs[i] == kobj) {
			if (nidp)
				*nidp = NUMA_NO_NODE;
			return &hstates[i];
		}

	return kobj_to_node_hstate(kobj, nidp);
}

static ssize_t nr_hugepages_show_common(struct kobject *kobj,
					struct kobj_attribute *attr, char *buf)
{
	struct hstate *h;
	unsigned long nr_huge_pages;
	int nid;

	h = kobj_to_hstate(kobj, &nid);
	if (nid == NUMA_NO_NODE)
		nr_huge_pages = h->nr_huge_pages;
	else
		nr_huge_pages = h->nr_huge_pages_node[nid];

	return sysfs_emit(buf, "%lu\n", nr_huge_pages);
}

static ssize_t __nr_hugepages_store_common(bool obey_mempolicy,
					   struct hstate *h, int nid,
					   unsigned long count, size_t len)
{
	int err;
	nodemask_t nodes_allowed, *n_mask;

	if (hstate_is_gigantic(h) && !gigantic_page_runtime_supported())
		return -EINVAL;

	if (nid == NUMA_NO_NODE) {
		/*
		 * global hstate attribute
		 */
		if (!(obey_mempolicy &&
				init_nodemask_of_mempolicy(&nodes_allowed)))
			n_mask = &node_states[N_MEMORY];
		else
			n_mask = &nodes_allowed;
	} else {
		/*
		 * Node specific request.  count adjustment happens in
		 * set_max_huge_pages() after acquiring hugetlb_lock.
		 */
		init_nodemask_of_node(&nodes_allowed, nid);
		n_mask = &nodes_allowed;
	}

	err = set_max_huge_pages(h, count, nid, n_mask);

	return err ? err : len;
}

static ssize_t nr_hugepages_store_common(bool obey_mempolicy,
					 struct kobject *kobj, const char *buf,
					 size_t len)
{
	struct hstate *h;
	unsigned long count;
	int nid;
	int err;

	err = kstrtoul(buf, 10, &count);
	if (err)
		return err;

	h = kobj_to_hstate(kobj, &nid);
	return __nr_hugepages_store_common(obey_mempolicy, h, nid, count, len);
}

static ssize_t nr_hugepages_show(struct kobject *kobj,
				       struct kobj_attribute *attr, char *buf)
{
	return nr_hugepages_show_common(kobj, attr, buf);
}

static ssize_t nr_hugepages_store(struct kobject *kobj,
	       struct kobj_attribute *attr, const char *buf, size_t len)
{
	return nr_hugepages_store_common(false, kobj, buf, len);
}
HSTATE_ATTR(nr_hugepages);

#ifdef CONFIG_NUMA

/*
 * hstate attribute for optionally mempolicy-based constraint on persistent
 * huge page alloc/free.
 */
static ssize_t nr_hugepages_mempolicy_show(struct kobject *kobj,
					   struct kobj_attribute *attr,
					   char *buf)
{
	return nr_hugepages_show_common(kobj, attr, buf);
}

static ssize_t nr_hugepages_mempolicy_store(struct kobject *kobj,
	       struct kobj_attribute *attr, const char *buf, size_t len)
{
	return nr_hugepages_store_common(true, kobj, buf, len);
}
HSTATE_ATTR(nr_hugepages_mempolicy);
#endif


static ssize_t nr_overcommit_hugepages_show(struct kobject *kobj,
					struct kobj_attribute *attr, char *buf)
{
	struct hstate *h = kobj_to_hstate(kobj, NULL);
	return sysfs_emit(buf, "%lu\n", h->nr_overcommit_huge_pages);
}

static ssize_t nr_overcommit_hugepages_store(struct kobject *kobj,
		struct kobj_attribute *attr, const char *buf, size_t count)
{
	int err;
	unsigned long input;
	struct hstate *h = kobj_to_hstate(kobj, NULL);

	if (hstate_is_gigantic(h))
		return -EINVAL;

	err = kstrtoul(buf, 10, &input);
	if (err)
		return err;

	spin_lock_irq(&hugetlb_lock);
	h->nr_overcommit_huge_pages = input;
	spin_unlock_irq(&hugetlb_lock);

	return count;
}
HSTATE_ATTR(nr_overcommit_hugepages);

static ssize_t free_hugepages_show(struct kobject *kobj,
					struct kobj_attribute *attr, char *buf)
{
	struct hstate *h;
	unsigned long free_huge_pages;
	int nid;

	h = kobj_to_hstate(kobj, &nid);
	if (nid == NUMA_NO_NODE)
		free_huge_pages = h->free_huge_pages;
	else
		free_huge_pages = h->free_huge_pages_node[nid];

	return sysfs_emit(buf, "%lu\n", free_huge_pages);
}
HSTATE_ATTR_RO(free_hugepages);

static ssize_t resv_hugepages_show(struct kobject *kobj,
					struct kobj_attribute *attr, char *buf)
{
	struct hstate *h = kobj_to_hstate(kobj, NULL);
	return sysfs_emit(buf, "%lu\n", h->resv_huge_pages);
}
HSTATE_ATTR_RO(resv_hugepages);

static ssize_t surplus_hugepages_show(struct kobject *kobj,
					struct kobj_attribute *attr, char *buf)
{
	struct hstate *h;
	unsigned long surplus_huge_pages;
	int nid;

	h = kobj_to_hstate(kobj, &nid);
	if (nid == NUMA_NO_NODE)
		surplus_huge_pages = h->surplus_huge_pages;
	else
		surplus_huge_pages = h->surplus_huge_pages_node[nid];

	return sysfs_emit(buf, "%lu\n", surplus_huge_pages);
}
HSTATE_ATTR_RO(surplus_hugepages);

static ssize_t demote_store(struct kobject *kobj,
	       struct kobj_attribute *attr, const char *buf, size_t len)
{
	unsigned long nr_demote;
	unsigned long nr_available;
	nodemask_t nodes_allowed, *n_mask;
	struct hstate *h;
	int err;
	int nid;

	err = kstrtoul(buf, 10, &nr_demote);
	if (err)
		return err;
	h = kobj_to_hstate(kobj, &nid);

	if (nid != NUMA_NO_NODE) {
		init_nodemask_of_node(&nodes_allowed, nid);
		n_mask = &nodes_allowed;
	} else {
		n_mask = &node_states[N_MEMORY];
	}

	/* Synchronize with other sysfs operations modifying huge pages */
	mutex_lock(&h->resize_lock);
	spin_lock_irq(&hugetlb_lock);

	while (nr_demote) {
		/*
		 * Check for available pages to demote each time thorough the
		 * loop as demote_pool_huge_page will drop hugetlb_lock.
		 */
		if (nid != NUMA_NO_NODE)
			nr_available = h->free_huge_pages_node[nid];
		else
			nr_available = h->free_huge_pages;
		nr_available -= h->resv_huge_pages;
		if (!nr_available)
			break;

		err = demote_pool_huge_page(h, n_mask);
		if (err)
			break;

		nr_demote--;
	}

	spin_unlock_irq(&hugetlb_lock);
	mutex_unlock(&h->resize_lock);

	if (err)
		return err;
	return len;
}
HSTATE_ATTR_WO(demote);

static ssize_t demote_size_show(struct kobject *kobj,
					struct kobj_attribute *attr, char *buf)
{
	struct hstate *h = kobj_to_hstate(kobj, NULL);
	unsigned long demote_size = (PAGE_SIZE << h->demote_order) / SZ_1K;

	return sysfs_emit(buf, "%lukB\n", demote_size);
}

static ssize_t demote_size_store(struct kobject *kobj,
					struct kobj_attribute *attr,
					const char *buf, size_t count)
{
	struct hstate *h, *demote_hstate;
	unsigned long demote_size;
	unsigned int demote_order;

	demote_size = (unsigned long)memparse(buf, NULL);

	demote_hstate = size_to_hstate(demote_size);
	if (!demote_hstate)
		return -EINVAL;
	demote_order = demote_hstate->order;
	if (demote_order < HUGETLB_PAGE_ORDER)
		return -EINVAL;

	/* demote order must be smaller than hstate order */
	h = kobj_to_hstate(kobj, NULL);
	if (demote_order >= h->order)
		return -EINVAL;

	/* resize_lock synchronizes access to demote size and writes */
	mutex_lock(&h->resize_lock);
	h->demote_order = demote_order;
	mutex_unlock(&h->resize_lock);

	return count;
}
HSTATE_ATTR(demote_size);

static struct attribute *hstate_attrs[] = {
	&nr_hugepages_attr.attr,
	&nr_overcommit_hugepages_attr.attr,
	&free_hugepages_attr.attr,
	&resv_hugepages_attr.attr,
	&surplus_hugepages_attr.attr,
#ifdef CONFIG_NUMA
	&nr_hugepages_mempolicy_attr.attr,
#endif
	NULL,
};

static const struct attribute_group hstate_attr_group = {
	.attrs = hstate_attrs,
};

static struct attribute *hstate_demote_attrs[] = {
	&demote_size_attr.attr,
	&demote_attr.attr,
	NULL,
};

static const struct attribute_group hstate_demote_attr_group = {
	.attrs = hstate_demote_attrs,
};

static int hugetlb_sysfs_add_hstate(struct hstate *h, struct kobject *parent,
				    struct kobject **hstate_kobjs,
				    const struct attribute_group *hstate_attr_group)
{
	int retval;
	int hi = hstate_index(h);

	hstate_kobjs[hi] = kobject_create_and_add(h->name, parent);
	if (!hstate_kobjs[hi])
		return -ENOMEM;

	retval = sysfs_create_group(hstate_kobjs[hi], hstate_attr_group);
	if (retval) {
		kobject_put(hstate_kobjs[hi]);
		hstate_kobjs[hi] = NULL;
		return retval;
	}

	if (h->demote_order) {
		retval = sysfs_create_group(hstate_kobjs[hi],
					    &hstate_demote_attr_group);
		if (retval) {
			pr_warn("HugeTLB unable to create demote interfaces for %s\n", h->name);
			sysfs_remove_group(hstate_kobjs[hi], hstate_attr_group);
			kobject_put(hstate_kobjs[hi]);
			hstate_kobjs[hi] = NULL;
			return retval;
		}
	}

	return 0;
}

#ifdef CONFIG_NUMA
static bool hugetlb_sysfs_initialized __ro_after_init;

/*
 * node_hstate/s - associate per node hstate attributes, via their kobjects,
 * with node devices in node_devices[] using a parallel array.  The array
 * index of a node device or _hstate == node id.
 * This is here to avoid any static dependency of the node device driver, in
 * the base kernel, on the hugetlb module.
 */
struct node_hstate {
	struct kobject		*hugepages_kobj;
	struct kobject		*hstate_kobjs[HUGE_MAX_HSTATE];
};
static struct node_hstate node_hstates[MAX_NUMNODES];

/*
 * A subset of global hstate attributes for node devices
 */
static struct attribute *per_node_hstate_attrs[] = {
	&nr_hugepages_attr.attr,
	&free_hugepages_attr.attr,
	&surplus_hugepages_attr.attr,
	NULL,
};

static const struct attribute_group per_node_hstate_attr_group = {
	.attrs = per_node_hstate_attrs,
};

/*
 * kobj_to_node_hstate - lookup global hstate for node device hstate attr kobj.
 * Returns node id via non-NULL nidp.
 */
static struct hstate *kobj_to_node_hstate(struct kobject *kobj, int *nidp)
{
	int nid;

	for (nid = 0; nid < nr_node_ids; nid++) {
		struct node_hstate *nhs = &node_hstates[nid];
		int i;
		for (i = 0; i < HUGE_MAX_HSTATE; i++)
			if (nhs->hstate_kobjs[i] == kobj) {
				if (nidp)
					*nidp = nid;
				return &hstates[i];
			}
	}

	BUG();
	return NULL;
}

/*
 * Unregister hstate attributes from a single node device.
 * No-op if no hstate attributes attached.
 */
void hugetlb_unregister_node(struct node *node)
{
	struct hstate *h;
	struct node_hstate *nhs = &node_hstates[node->dev.id];

	if (!nhs->hugepages_kobj)
		return;		/* no hstate attributes */

	for_each_hstate(h) {
		int idx = hstate_index(h);
		struct kobject *hstate_kobj = nhs->hstate_kobjs[idx];

		if (!hstate_kobj)
			continue;
		if (h->demote_order)
			sysfs_remove_group(hstate_kobj, &hstate_demote_attr_group);
		sysfs_remove_group(hstate_kobj, &per_node_hstate_attr_group);
		kobject_put(hstate_kobj);
		nhs->hstate_kobjs[idx] = NULL;
	}

	kobject_put(nhs->hugepages_kobj);
	nhs->hugepages_kobj = NULL;
}


/*
 * Register hstate attributes for a single node device.
 * No-op if attributes already registered.
 */
void hugetlb_register_node(struct node *node)
{
	struct hstate *h;
	struct node_hstate *nhs = &node_hstates[node->dev.id];
	int err;

	if (!hugetlb_sysfs_initialized)
		return;

	if (nhs->hugepages_kobj)
		return;		/* already allocated */

	nhs->hugepages_kobj = kobject_create_and_add("hugepages",
							&node->dev.kobj);
	if (!nhs->hugepages_kobj)
		return;

	for_each_hstate(h) {
		err = hugetlb_sysfs_add_hstate(h, nhs->hugepages_kobj,
						nhs->hstate_kobjs,
						&per_node_hstate_attr_group);
		if (err) {
			pr_err("HugeTLB: Unable to add hstate %s for node %d\n",
				h->name, node->dev.id);
			hugetlb_unregister_node(node);
			break;
		}
	}
}

/*
 * hugetlb init time:  register hstate attributes for all registered node
 * devices of nodes that have memory.  All on-line nodes should have
 * registered their associated device by this time.
 */
static void __init hugetlb_register_all_nodes(void)
{
	int nid;

	for_each_online_node(nid)
		hugetlb_register_node(node_devices[nid]);
}
#else	/* !CONFIG_NUMA */

static struct hstate *kobj_to_node_hstate(struct kobject *kobj, int *nidp)
{
	BUG();
	if (nidp)
		*nidp = -1;
	return NULL;
}

static void hugetlb_register_all_nodes(void) { }

#endif

#ifdef CONFIG_CMA
static void __init hugetlb_cma_check(void);
#else
static inline __init void hugetlb_cma_check(void)
{
}
#endif

static void __init hugetlb_sysfs_init(void)
{
	struct hstate *h;
	int err;

	hugepages_kobj = kobject_create_and_add("hugepages", mm_kobj);
	if (!hugepages_kobj)
		return;

	for_each_hstate(h) {
		err = hugetlb_sysfs_add_hstate(h, hugepages_kobj,
					 hstate_kobjs, &hstate_attr_group);
		if (err)
			pr_err("HugeTLB: Unable to add hstate %s", h->name);
	}

#ifdef CONFIG_NUMA
	hugetlb_sysfs_initialized = true;
#endif
	hugetlb_register_all_nodes();
}

#ifdef CONFIG_SYSCTL
static void hugetlb_sysctl_init(void);
#else
static inline void hugetlb_sysctl_init(void) { }
#endif

static int __init hugetlb_init(void)
{
	int i;

	BUILD_BUG_ON(sizeof_field(struct page, private) * BITS_PER_BYTE <
			__NR_HPAGEFLAGS);

	if (!hugepages_supported()) {
		if (hugetlb_max_hstate || default_hstate_max_huge_pages)
			pr_warn("HugeTLB: huge pages not supported, ignoring associated command-line parameters\n");
		return 0;
	}

	/*
	 * Make sure HPAGE_SIZE (HUGETLB_PAGE_ORDER) hstate exists.  Some
	 * architectures depend on setup being done here.
	 */
	hugetlb_add_hstate(HUGETLB_PAGE_ORDER);
	if (!parsed_default_hugepagesz) {
		/*
		 * If we did not parse a default huge page size, set
		 * default_hstate_idx to HPAGE_SIZE hstate. And, if the
		 * number of huge pages for this default size was implicitly
		 * specified, set that here as well.
		 * Note that the implicit setting will overwrite an explicit
		 * setting.  A warning will be printed in this case.
		 */
		default_hstate_idx = hstate_index(size_to_hstate(HPAGE_SIZE));
		if (default_hstate_max_huge_pages) {
			if (default_hstate.max_huge_pages) {
				char buf[32];

				string_get_size(huge_page_size(&default_hstate),
					1, STRING_UNITS_2, buf, 32);
				pr_warn("HugeTLB: Ignoring hugepages=%lu associated with %s page size\n",
					default_hstate.max_huge_pages, buf);
				pr_warn("HugeTLB: Using hugepages=%lu for number of default huge pages\n",
					default_hstate_max_huge_pages);
			}
			default_hstate.max_huge_pages =
				default_hstate_max_huge_pages;

			for_each_online_node(i)
				default_hstate.max_huge_pages_node[i] =
					default_hugepages_in_node[i];
		}
	}

	hugetlb_cma_check();
	hugetlb_init_hstates();
	gather_bootmem_prealloc();
	report_hugepages();

	hugetlb_sysfs_init();
	hugetlb_cgroup_file_init();
	hugetlb_sysctl_init();

#ifdef CONFIG_SMP
	num_fault_mutexes = roundup_pow_of_two(8 * num_possible_cpus());
#else
	num_fault_mutexes = 1;
#endif
	hugetlb_fault_mutex_table =
		kmalloc_array(num_fault_mutexes, sizeof(struct mutex),
			      GFP_KERNEL);
	BUG_ON(!hugetlb_fault_mutex_table);

	for (i = 0; i < num_fault_mutexes; i++)
		mutex_init(&hugetlb_fault_mutex_table[i]);
	return 0;
}
subsys_initcall(hugetlb_init);

/* Overwritten by architectures with more huge page sizes */
bool __init __attribute((weak)) arch_hugetlb_valid_size(unsigned long size)
{
	return size == HPAGE_SIZE;
}

void __init hugetlb_add_hstate(unsigned int order)
{
	struct hstate *h;
	unsigned long i;

	if (size_to_hstate(PAGE_SIZE << order)) {
		return;
	}
	BUG_ON(hugetlb_max_hstate >= HUGE_MAX_HSTATE);
	BUG_ON(order == 0);
	h = &hstates[hugetlb_max_hstate++];
	mutex_init(&h->resize_lock);
	h->order = order;
	h->mask = ~(huge_page_size(h) - 1);
	for (i = 0; i < MAX_NUMNODES; ++i)
		INIT_LIST_HEAD(&h->hugepage_freelists[i]);
	INIT_LIST_HEAD(&h->hugepage_activelist);
	h->next_nid_to_alloc = first_memory_node;
	h->next_nid_to_free = first_memory_node;
	snprintf(h->name, HSTATE_NAME_LEN, "hugepages-%lukB",
					huge_page_size(h)/SZ_1K);

	parsed_hstate = h;
}

bool __init __weak hugetlb_node_alloc_supported(void)
{
	return true;
}

static void __init hugepages_clear_pages_in_node(void)
{
	if (!hugetlb_max_hstate) {
		default_hstate_max_huge_pages = 0;
		memset(default_hugepages_in_node, 0,
			sizeof(default_hugepages_in_node));
	} else {
		parsed_hstate->max_huge_pages = 0;
		memset(parsed_hstate->max_huge_pages_node, 0,
			sizeof(parsed_hstate->max_huge_pages_node));
	}
}

/*
 * hugepages command line processing
 * hugepages normally follows a valid hugepagsz or default_hugepagsz
 * specification.  If not, ignore the hugepages value.  hugepages can also
 * be the first huge page command line  option in which case it implicitly
 * specifies the number of huge pages for the default size.
 */
static int __init hugepages_setup(char *s)
{
	unsigned long *mhp;
	static unsigned long *last_mhp;
	int node = NUMA_NO_NODE;
	int count;
	unsigned long tmp;
	char *p = s;

	if (!parsed_valid_hugepagesz) {
		pr_warn("HugeTLB: hugepages=%s does not follow a valid hugepagesz, ignoring\n", s);
		parsed_valid_hugepagesz = true;
		return 1;
	}

	/*
	 * !hugetlb_max_hstate means we haven't parsed a hugepagesz= parameter
	 * yet, so this hugepages= parameter goes to the "default hstate".
	 * Otherwise, it goes with the previously parsed hugepagesz or
	 * default_hugepagesz.
	 */
	else if (!hugetlb_max_hstate)
		mhp = &default_hstate_max_huge_pages;
	else
		mhp = &parsed_hstate->max_huge_pages;

	if (mhp == last_mhp) {
		pr_warn("HugeTLB: hugepages= specified twice without interleaving hugepagesz=, ignoring hugepages=%s\n", s);
		return 1;
	}

	while (*p) {
		count = 0;
		if (sscanf(p, "%lu%n", &tmp, &count) != 1)
			goto invalid;
		/* Parameter is node format */
		if (p[count] == ':') {
			if (!hugetlb_node_alloc_supported()) {
				pr_warn("HugeTLB: architecture can't support node specific alloc, ignoring!\n");
				return 1;
			}
			if (tmp >= MAX_NUMNODES || !node_online(tmp))
				goto invalid;
			node = array_index_nospec(tmp, MAX_NUMNODES);
			p += count + 1;
			/* Parse hugepages */
			if (sscanf(p, "%lu%n", &tmp, &count) != 1)
				goto invalid;
			if (!hugetlb_max_hstate)
				default_hugepages_in_node[node] = tmp;
			else
				parsed_hstate->max_huge_pages_node[node] = tmp;
			*mhp += tmp;
			/* Go to parse next node*/
			if (p[count] == ',')
				p += count + 1;
			else
				break;
		} else {
			if (p != s)
				goto invalid;
			*mhp = tmp;
			break;
		}
	}

	/*
	 * Global state is always initialized later in hugetlb_init.
	 * But we need to allocate gigantic hstates here early to still
	 * use the bootmem allocator.
	 */
	if (hugetlb_max_hstate && hstate_is_gigantic(parsed_hstate))
		hugetlb_hstate_alloc_pages(parsed_hstate);

	last_mhp = mhp;

	return 1;

invalid:
	pr_warn("HugeTLB: Invalid hugepages parameter %s\n", p);
	hugepages_clear_pages_in_node();
	return 1;
}
__setup("hugepages=", hugepages_setup);

/*
 * hugepagesz command line processing
 * A specific huge page size can only be specified once with hugepagesz.
 * hugepagesz is followed by hugepages on the command line.  The global
 * variable 'parsed_valid_hugepagesz' is used to determine if prior
 * hugepagesz argument was valid.
 */
static int __init hugepagesz_setup(char *s)
{
	unsigned long size;
	struct hstate *h;

	parsed_valid_hugepagesz = false;
	size = (unsigned long)memparse(s, NULL);

	if (!arch_hugetlb_valid_size(size)) {
		pr_err("HugeTLB: unsupported hugepagesz=%s\n", s);
		return 1;
	}

	h = size_to_hstate(size);
	if (h) {
		/*
		 * hstate for this size already exists.  This is normally
		 * an error, but is allowed if the existing hstate is the
		 * default hstate.  More specifically, it is only allowed if
		 * the number of huge pages for the default hstate was not
		 * previously specified.
		 */
		if (!parsed_default_hugepagesz ||  h != &default_hstate ||
		    default_hstate.max_huge_pages) {
			pr_warn("HugeTLB: hugepagesz=%s specified twice, ignoring\n", s);
			return 1;
		}

		/*
		 * No need to call hugetlb_add_hstate() as hstate already
		 * exists.  But, do set parsed_hstate so that a following
		 * hugepages= parameter will be applied to this hstate.
		 */
		parsed_hstate = h;
		parsed_valid_hugepagesz = true;
		return 1;
	}

	hugetlb_add_hstate(ilog2(size) - PAGE_SHIFT);
	parsed_valid_hugepagesz = true;
	return 1;
}
__setup("hugepagesz=", hugepagesz_setup);

/*
 * default_hugepagesz command line input
 * Only one instance of default_hugepagesz allowed on command line.
 */
static int __init default_hugepagesz_setup(char *s)
{
	unsigned long size;
	int i;

	parsed_valid_hugepagesz = false;
	if (parsed_default_hugepagesz) {
		pr_err("HugeTLB: default_hugepagesz previously specified, ignoring %s\n", s);
		return 1;
	}

	size = (unsigned long)memparse(s, NULL);

	if (!arch_hugetlb_valid_size(size)) {
		pr_err("HugeTLB: unsupported default_hugepagesz=%s\n", s);
		return 1;
	}

	hugetlb_add_hstate(ilog2(size) - PAGE_SHIFT);
	parsed_valid_hugepagesz = true;
	parsed_default_hugepagesz = true;
	default_hstate_idx = hstate_index(size_to_hstate(size));

	/*
	 * The number of default huge pages (for this size) could have been
	 * specified as the first hugetlb parameter: hugepages=X.  If so,
	 * then default_hstate_max_huge_pages is set.  If the default huge
	 * page size is gigantic (> MAX_ORDER), then the pages must be
	 * allocated here from bootmem allocator.
	 */
	if (default_hstate_max_huge_pages) {
		default_hstate.max_huge_pages = default_hstate_max_huge_pages;
		for_each_online_node(i)
			default_hstate.max_huge_pages_node[i] =
				default_hugepages_in_node[i];
		if (hstate_is_gigantic(&default_hstate))
			hugetlb_hstate_alloc_pages(&default_hstate);
		default_hstate_max_huge_pages = 0;
	}

	return 1;
}
__setup("default_hugepagesz=", default_hugepagesz_setup);

static nodemask_t *policy_mbind_nodemask(gfp_t gfp)
{
#ifdef CONFIG_NUMA
	struct mempolicy *mpol = get_task_policy(current);

	/*
	 * Only enforce MPOL_BIND policy which overlaps with cpuset policy
	 * (from policy_nodemask) specifically for hugetlb case
	 */
	if (mpol->mode == MPOL_BIND &&
		(apply_policy_zone(mpol, gfp_zone(gfp)) &&
		 cpuset_nodemask_valid_mems_allowed(&mpol->nodes)))
		return &mpol->nodes;
#endif
	return NULL;
}

static unsigned int allowed_mems_nr(struct hstate *h)
{
	int node;
	unsigned int nr = 0;
	nodemask_t *mbind_nodemask;
	unsigned int *array = h->free_huge_pages_node;
	gfp_t gfp_mask = htlb_alloc_mask(h);

	mbind_nodemask = policy_mbind_nodemask(gfp_mask);
	for_each_node_mask(node, cpuset_current_mems_allowed) {
		if (!mbind_nodemask || node_isset(node, *mbind_nodemask))
			nr += array[node];
	}

	return nr;
}

#ifdef CONFIG_SYSCTL
static int proc_hugetlb_doulongvec_minmax(struct ctl_table *table, int write,
					  void *buffer, size_t *length,
					  loff_t *ppos, unsigned long *out)
{
	struct ctl_table dup_table;

	/*
	 * In order to avoid races with __do_proc_doulongvec_minmax(), we
	 * can duplicate the @table and alter the duplicate of it.
	 */
	dup_table = *table;
	dup_table.data = out;

	return proc_doulongvec_minmax(&dup_table, write, buffer, length, ppos);
}

static int hugetlb_sysctl_handler_common(bool obey_mempolicy,
			 struct ctl_table *table, int write,
			 void *buffer, size_t *length, loff_t *ppos)
{
	struct hstate *h = &default_hstate;
	unsigned long tmp = h->max_huge_pages;
	int ret;

	if (!hugepages_supported())
		return -EOPNOTSUPP;

	ret = proc_hugetlb_doulongvec_minmax(table, write, buffer, length, ppos,
					     &tmp);
	if (ret)
		goto out;

	if (write)
		ret = __nr_hugepages_store_common(obey_mempolicy, h,
						  NUMA_NO_NODE, tmp, *length);
out:
	return ret;
}

static int hugetlb_sysctl_handler(struct ctl_table *table, int write,
			  void *buffer, size_t *length, loff_t *ppos)
{

	return hugetlb_sysctl_handler_common(false, table, write,
							buffer, length, ppos);
}

#ifdef CONFIG_NUMA
static int hugetlb_mempolicy_sysctl_handler(struct ctl_table *table, int write,
			  void *buffer, size_t *length, loff_t *ppos)
{
	return hugetlb_sysctl_handler_common(true, table, write,
							buffer, length, ppos);
}
#endif /* CONFIG_NUMA */

static int hugetlb_overcommit_handler(struct ctl_table *table, int write,
		void *buffer, size_t *length, loff_t *ppos)
{
	struct hstate *h = &default_hstate;
	unsigned long tmp;
	int ret;

	if (!hugepages_supported())
		return -EOPNOTSUPP;

	tmp = h->nr_overcommit_huge_pages;

	if (write && hstate_is_gigantic(h))
		return -EINVAL;

	ret = proc_hugetlb_doulongvec_minmax(table, write, buffer, length, ppos,
					     &tmp);
	if (ret)
		goto out;

	if (write) {
		spin_lock_irq(&hugetlb_lock);
		h->nr_overcommit_huge_pages = tmp;
		spin_unlock_irq(&hugetlb_lock);
	}
out:
	return ret;
}

static struct ctl_table hugetlb_table[] = {
	{
		.procname	= "nr_hugepages",
		.data		= NULL,
		.maxlen		= sizeof(unsigned long),
		.mode		= 0644,
		.proc_handler	= hugetlb_sysctl_handler,
	},
#ifdef CONFIG_NUMA
	{
		.procname       = "nr_hugepages_mempolicy",
		.data           = NULL,
		.maxlen         = sizeof(unsigned long),
		.mode           = 0644,
		.proc_handler   = &hugetlb_mempolicy_sysctl_handler,
	},
#endif
	{
		.procname	= "hugetlb_shm_group",
		.data		= &sysctl_hugetlb_shm_group,
		.maxlen		= sizeof(gid_t),
		.mode		= 0644,
		.proc_handler	= proc_dointvec,
	},
	{
		.procname	= "nr_overcommit_hugepages",
		.data		= NULL,
		.maxlen		= sizeof(unsigned long),
		.mode		= 0644,
		.proc_handler	= hugetlb_overcommit_handler,
	},
	{ }
};

static void hugetlb_sysctl_init(void)
{
	register_sysctl_init("vm", hugetlb_table);
}
#endif /* CONFIG_SYSCTL */

void hugetlb_report_meminfo(struct seq_file *m)
{
	struct hstate *h;
	unsigned long total = 0;

	if (!hugepages_supported())
		return;

	for_each_hstate(h) {
		unsigned long count = h->nr_huge_pages;

		total += huge_page_size(h) * count;

		if (h == &default_hstate)
			seq_printf(m,
				   "HugePages_Total:   %5lu\n"
				   "HugePages_Free:    %5lu\n"
				   "HugePages_Rsvd:    %5lu\n"
				   "HugePages_Surp:    %5lu\n"
				   "Hugepagesize:   %8lu kB\n",
				   count,
				   h->free_huge_pages,
				   h->resv_huge_pages,
				   h->surplus_huge_pages,
				   huge_page_size(h) / SZ_1K);
	}

	seq_printf(m, "Hugetlb:        %8lu kB\n", total / SZ_1K);
}

int hugetlb_report_node_meminfo(char *buf, int len, int nid)
{
	struct hstate *h = &default_hstate;

	if (!hugepages_supported())
		return 0;

	return sysfs_emit_at(buf, len,
			     "Node %d HugePages_Total: %5u\n"
			     "Node %d HugePages_Free:  %5u\n"
			     "Node %d HugePages_Surp:  %5u\n",
			     nid, h->nr_huge_pages_node[nid],
			     nid, h->free_huge_pages_node[nid],
			     nid, h->surplus_huge_pages_node[nid]);
}

void hugetlb_show_meminfo_node(int nid)
{
	struct hstate *h;

	if (!hugepages_supported())
		return;

	for_each_hstate(h)
		printk("Node %d hugepages_total=%u hugepages_free=%u hugepages_surp=%u hugepages_size=%lukB\n",
			nid,
			h->nr_huge_pages_node[nid],
			h->free_huge_pages_node[nid],
			h->surplus_huge_pages_node[nid],
			huge_page_size(h) / SZ_1K);
}

void hugetlb_report_usage(struct seq_file *m, struct mm_struct *mm)
{
	seq_printf(m, "HugetlbPages:\t%8lu kB\n",
		   K(atomic_long_read(&mm->hugetlb_usage)));
}

/* Return the number pages of memory we physically have, in PAGE_SIZE units. */
unsigned long hugetlb_total_pages(void)
{
	struct hstate *h;
	unsigned long nr_total_pages = 0;

	for_each_hstate(h)
		nr_total_pages += h->nr_huge_pages * pages_per_huge_page(h);
	return nr_total_pages;
}

static int hugetlb_acct_memory(struct hstate *h, long delta)
{
	int ret = -ENOMEM;

	if (!delta)
		return 0;

	spin_lock_irq(&hugetlb_lock);
	/*
	 * When cpuset is configured, it breaks the strict hugetlb page
	 * reservation as the accounting is done on a global variable. Such
	 * reservation is completely rubbish in the presence of cpuset because
	 * the reservation is not checked against page availability for the
	 * current cpuset. Application can still potentially OOM'ed by kernel
	 * with lack of free htlb page in cpuset that the task is in.
	 * Attempt to enforce strict accounting with cpuset is almost
	 * impossible (or too ugly) because cpuset is too fluid that
	 * task or memory node can be dynamically moved between cpusets.
	 *
	 * The change of semantics for shared hugetlb mapping with cpuset is
	 * undesirable. However, in order to preserve some of the semantics,
	 * we fall back to check against current free page availability as
	 * a best attempt and hopefully to minimize the impact of changing
	 * semantics that cpuset has.
	 *
	 * Apart from cpuset, we also have memory policy mechanism that
	 * also determines from which node the kernel will allocate memory
	 * in a NUMA system. So similar to cpuset, we also should consider
	 * the memory policy of the current task. Similar to the description
	 * above.
	 */
	if (delta > 0) {
		if (gather_surplus_pages(h, delta) < 0)
			goto out;

		if (delta > allowed_mems_nr(h)) {
			return_unused_surplus_pages(h, delta);
			goto out;
		}
	}

	ret = 0;
	if (delta < 0)
		return_unused_surplus_pages(h, (unsigned long) -delta);

out:
	spin_unlock_irq(&hugetlb_lock);
	return ret;
}

static void hugetlb_vm_op_open(struct vm_area_struct *vma)
{
	struct resv_map *resv = vma_resv_map(vma);

	/*
	 * HPAGE_RESV_OWNER indicates a private mapping.
	 * This new VMA should share its siblings reservation map if present.
	 * The VMA will only ever have a valid reservation map pointer where
	 * it is being copied for another still existing VMA.  As that VMA
	 * has a reference to the reservation map it cannot disappear until
	 * after this open call completes.  It is therefore safe to take a
	 * new reference here without additional locking.
	 */
	if (resv && is_vma_resv_set(vma, HPAGE_RESV_OWNER)) {
		resv_map_dup_hugetlb_cgroup_uncharge_info(resv);
		kref_get(&resv->refs);
	}

	/*
	 * vma_lock structure for sharable mappings is vma specific.
	 * Clear old pointer (if copied via vm_area_dup) and allocate
	 * new structure.  Before clearing, make sure vma_lock is not
	 * for this vma.
	 */
	if (vma->vm_flags & VM_MAYSHARE) {
		struct hugetlb_vma_lock *vma_lock = vma->vm_private_data;

		if (vma_lock) {
			if (vma_lock->vma != vma) {
				vma->vm_private_data = NULL;
				hugetlb_vma_lock_alloc(vma);
			} else
				pr_warn("HugeTLB: vma_lock already exists in %s.\n", __func__);
		} else
			hugetlb_vma_lock_alloc(vma);
	}
}

static void hugetlb_vm_op_close(struct vm_area_struct *vma)
{
	struct hstate *h = hstate_vma(vma);
	struct resv_map *resv;
	struct hugepage_subpool *spool = subpool_vma(vma);
	unsigned long reserve, start, end;
	long gbl_reserve;

	hugetlb_vma_lock_free(vma);

	resv = vma_resv_map(vma);
	if (!resv || !is_vma_resv_set(vma, HPAGE_RESV_OWNER))
		return;

	start = vma_hugecache_offset(h, vma, vma->vm_start);
	end = vma_hugecache_offset(h, vma, vma->vm_end);

	reserve = (end - start) - region_count(resv, start, end);
	hugetlb_cgroup_uncharge_counter(resv, start, end);
	if (reserve) {
		/*
		 * Decrement reserve counts.  The global reserve count may be
		 * adjusted if the subpool has a minimum size.
		 */
		gbl_reserve = hugepage_subpool_put_pages(spool, reserve);
		hugetlb_acct_memory(h, -gbl_reserve);
	}

	kref_put(&resv->refs, resv_map_release);
}

static int hugetlb_vm_op_split(struct vm_area_struct *vma, unsigned long addr)
{
	if (addr & ~(huge_page_mask(hstate_vma(vma))))
		return -EINVAL;

	/*
	 * PMD sharing is only possible for PUD_SIZE-aligned address ranges
	 * in HugeTLB VMAs. If we will lose PUD_SIZE alignment due to this
	 * split, unshare PMDs in the PUD_SIZE interval surrounding addr now.
	 */
	if (addr & ~PUD_MASK) {
		/*
		 * hugetlb_vm_op_split is called right before we attempt to
		 * split the VMA. We will need to unshare PMDs in the old and
		 * new VMAs, so let's unshare before we split.
		 */
		unsigned long floor = addr & PUD_MASK;
		unsigned long ceil = floor + PUD_SIZE;

		if (floor >= vma->vm_start && ceil <= vma->vm_end)
			hugetlb_unshare_pmds(vma, floor, ceil);
	}

	return 0;
}

static unsigned long hugetlb_vm_op_pagesize(struct vm_area_struct *vma)
{
	return huge_page_size(hstate_vma(vma));
}

/*
 * We cannot handle pagefaults against hugetlb pages at all.  They cause
 * handle_mm_fault() to try to instantiate regular-sized pages in the
 * hugepage VMA.  do_page_fault() is supposed to trap this, so BUG is we get
 * this far.
 */
static vm_fault_t hugetlb_vm_op_fault(struct vm_fault *vmf)
{
	BUG();
	return 0;
}

/*
 * When a new function is introduced to vm_operations_struct and added
 * to hugetlb_vm_ops, please consider adding the function to shm_vm_ops.
 * This is because under System V memory model, mappings created via
 * shmget/shmat with "huge page" specified are backed by hugetlbfs files,
 * their original vm_ops are overwritten with shm_vm_ops.
 */
const struct vm_operations_struct hugetlb_vm_ops = {
	.fault = hugetlb_vm_op_fault,
	.open = hugetlb_vm_op_open,
	.close = hugetlb_vm_op_close,
	.may_split = hugetlb_vm_op_split,
	.pagesize = hugetlb_vm_op_pagesize,
};

static pte_t make_huge_pte(struct vm_area_struct *vma, struct page *page,
				int writable)
{
	pte_t entry;
	unsigned int shift = huge_page_shift(hstate_vma(vma));

	if (writable) {
		entry = huge_pte_mkwrite(huge_pte_mkdirty(mk_huge_pte(page,
					 vma->vm_page_prot)));
	} else {
		entry = huge_pte_wrprotect(mk_huge_pte(page,
					   vma->vm_page_prot));
	}
	entry = pte_mkyoung(entry);
	entry = arch_make_huge_pte(entry, shift, vma->vm_flags);

	return entry;
}

static void set_huge_ptep_writable(struct vm_area_struct *vma,
				   unsigned long address, pte_t *ptep)
{
	pte_t entry;

	entry = huge_pte_mkwrite(huge_pte_mkdirty(huge_ptep_get(ptep)));
	if (huge_ptep_set_access_flags(vma, address, ptep, entry, 1))
		update_mmu_cache(vma, address, ptep);
}

bool is_hugetlb_entry_migration(pte_t pte)
{
	swp_entry_t swp;

	if (huge_pte_none(pte) || pte_present(pte))
		return false;
	swp = pte_to_swp_entry(pte);
	if (is_migration_entry(swp))
		return true;
	else
		return false;
}

static bool is_hugetlb_entry_hwpoisoned(pte_t pte)
{
	swp_entry_t swp;

	if (huge_pte_none(pte) || pte_present(pte))
		return false;
	swp = pte_to_swp_entry(pte);
	if (is_hwpoison_entry(swp))
		return true;
	else
		return false;
}

static void
hugetlb_install_folio(struct vm_area_struct *vma, pte_t *ptep, unsigned long addr,
		      struct folio *new_folio, pte_t old, unsigned long sz)
{
	pte_t newpte = make_huge_pte(vma, &new_folio->page, 1);

	__folio_mark_uptodate(new_folio);
	hugepage_add_new_anon_rmap(new_folio, vma, addr);
	if (userfaultfd_wp(vma) && huge_pte_uffd_wp(old))
		newpte = huge_pte_mkuffd_wp(newpte);
	set_huge_pte_at(vma->vm_mm, addr, ptep, newpte, sz);
	hugetlb_count_add(pages_per_huge_page(hstate_vma(vma)), vma->vm_mm);
	folio_set_hugetlb_migratable(new_folio);
}

int copy_hugetlb_page_range(struct mm_struct *dst, struct mm_struct *src,
			    struct vm_area_struct *dst_vma,
			    struct vm_area_struct *src_vma)
{
	pte_t *src_pte, *dst_pte, entry;
	struct folio *pte_folio;
	unsigned long addr;
	bool cow = is_cow_mapping(src_vma->vm_flags);
	struct hstate *h = hstate_vma(src_vma);
	unsigned long sz = huge_page_size(h);
	unsigned long npages = pages_per_huge_page(h);
	struct mmu_notifier_range range;
	unsigned long last_addr_mask;
	int ret = 0;

	if (cow) {
		mmu_notifier_range_init(&range, MMU_NOTIFY_CLEAR, 0, src,
					src_vma->vm_start,
					src_vma->vm_end);
		mmu_notifier_invalidate_range_start(&range);
		vma_assert_write_locked(src_vma);
		raw_write_seqcount_begin(&src->write_protect_seq);
	} else {
		/*
		 * For shared mappings the vma lock must be held before
		 * calling hugetlb_walk() in the src vma. Otherwise, the
		 * returned ptep could go away if part of a shared pmd and
		 * another thread calls huge_pmd_unshare.
		 */
		hugetlb_vma_lock_read(src_vma);
	}

	last_addr_mask = hugetlb_mask_last_page(h);
	for (addr = src_vma->vm_start; addr < src_vma->vm_end; addr += sz) {
		spinlock_t *src_ptl, *dst_ptl;
		src_pte = hugetlb_walk(src_vma, addr, sz);
		if (!src_pte) {
			addr |= last_addr_mask;
			continue;
		}
		dst_pte = huge_pte_alloc(dst, dst_vma, addr, sz);
		if (!dst_pte) {
			ret = -ENOMEM;
			break;
		}

		/*
		 * If the pagetables are shared don't copy or take references.
		 *
		 * dst_pte == src_pte is the common case of src/dest sharing.
		 * However, src could have 'unshared' and dst shares with
		 * another vma. So page_count of ptep page is checked instead
		 * to reliably determine whether pte is shared.
		 */
		if (page_count(virt_to_page(dst_pte)) > 1) {
			addr |= last_addr_mask;
			continue;
		}

		dst_ptl = huge_pte_lock(h, dst, dst_pte);
		src_ptl = huge_pte_lockptr(h, src, src_pte);
		spin_lock_nested(src_ptl, SINGLE_DEPTH_NESTING);
		entry = huge_ptep_get(src_pte);
again:
		if (huge_pte_none(entry)) {
			/*
			 * Skip if src entry none.
			 */
			;
		} else if (unlikely(is_hugetlb_entry_hwpoisoned(entry))) {
			if (!userfaultfd_wp(dst_vma))
				entry = huge_pte_clear_uffd_wp(entry);
			set_huge_pte_at(dst, addr, dst_pte, entry, sz);
		} else if (unlikely(is_hugetlb_entry_migration(entry))) {
			swp_entry_t swp_entry = pte_to_swp_entry(entry);
			bool uffd_wp = pte_swp_uffd_wp(entry);

			if (!is_readable_migration_entry(swp_entry) && cow) {
				/*
				 * COW mappings require pages in both
				 * parent and child to be set to read.
				 */
				swp_entry = make_readable_migration_entry(
							swp_offset(swp_entry));
				entry = swp_entry_to_pte(swp_entry);
				if (userfaultfd_wp(src_vma) && uffd_wp)
					entry = pte_swp_mkuffd_wp(entry);
				set_huge_pte_at(src, addr, src_pte, entry, sz);
			}
			if (!userfaultfd_wp(dst_vma))
				entry = huge_pte_clear_uffd_wp(entry);
			set_huge_pte_at(dst, addr, dst_pte, entry, sz);
		} else if (unlikely(is_pte_marker(entry))) {
			pte_marker marker = copy_pte_marker(
				pte_to_swp_entry(entry), dst_vma);

			if (marker)
				set_huge_pte_at(dst, addr, dst_pte,
						make_pte_marker(marker), sz);
		} else {
			entry = huge_ptep_get(src_pte);
			pte_folio = page_folio(pte_page(entry));
			folio_get(pte_folio);

			/*
			 * Failing to duplicate the anon rmap is a rare case
			 * where we see pinned hugetlb pages while they're
			 * prone to COW. We need to do the COW earlier during
			 * fork.
			 *
			 * When pre-allocating the page or copying data, we
			 * need to be without the pgtable locks since we could
			 * sleep during the process.
			 */
			if (!folio_test_anon(pte_folio)) {
				page_dup_file_rmap(&pte_folio->page, true);
			} else if (page_try_dup_anon_rmap(&pte_folio->page,
							  true, src_vma)) {
				pte_t src_pte_old = entry;
				struct folio *new_folio;

				spin_unlock(src_ptl);
				spin_unlock(dst_ptl);
				/* Do not use reserve as it's private owned */
				new_folio = alloc_hugetlb_folio(dst_vma, addr, 1);
				if (IS_ERR(new_folio)) {
					folio_put(pte_folio);
					ret = PTR_ERR(new_folio);
					break;
				}
				ret = copy_user_large_folio(new_folio,
							    pte_folio,
							    addr, dst_vma);
				folio_put(pte_folio);
				if (ret) {
					folio_put(new_folio);
					break;
				}

				/* Install the new hugetlb folio if src pte stable */
				dst_ptl = huge_pte_lock(h, dst, dst_pte);
				src_ptl = huge_pte_lockptr(h, src, src_pte);
				spin_lock_nested(src_ptl, SINGLE_DEPTH_NESTING);
				entry = huge_ptep_get(src_pte);
				if (!pte_same(src_pte_old, entry)) {
					restore_reserve_on_error(h, dst_vma, addr,
								new_folio);
					folio_put(new_folio);
					/* huge_ptep of dst_pte won't change as in child */
					goto again;
				}
				hugetlb_install_folio(dst_vma, dst_pte, addr,
						      new_folio, src_pte_old, sz);
				spin_unlock(src_ptl);
				spin_unlock(dst_ptl);
				continue;
			}

			if (cow) {
				/*
				 * No need to notify as we are downgrading page
				 * table protection not changing it to point
				 * to a new page.
				 *
				 * See Documentation/mm/mmu_notifier.rst
				 */
				huge_ptep_set_wrprotect(src, addr, src_pte);
				entry = huge_pte_wrprotect(entry);
			}

			if (!userfaultfd_wp(dst_vma))
				entry = huge_pte_clear_uffd_wp(entry);

			set_huge_pte_at(dst, addr, dst_pte, entry, sz);
			hugetlb_count_add(npages, dst);
		}
		spin_unlock(src_ptl);
		spin_unlock(dst_ptl);
	}

	if (cow) {
		raw_write_seqcount_end(&src->write_protect_seq);
		mmu_notifier_invalidate_range_end(&range);
	} else {
		hugetlb_vma_unlock_read(src_vma);
	}

	return ret;
}

static void move_huge_pte(struct vm_area_struct *vma, unsigned long old_addr,
			  unsigned long new_addr, pte_t *src_pte, pte_t *dst_pte,
			  unsigned long sz)
{
	struct hstate *h = hstate_vma(vma);
	struct mm_struct *mm = vma->vm_mm;
	spinlock_t *src_ptl, *dst_ptl;
	pte_t pte;

	dst_ptl = huge_pte_lock(h, mm, dst_pte);
	src_ptl = huge_pte_lockptr(h, mm, src_pte);

	/*
	 * We don't have to worry about the ordering of src and dst ptlocks
	 * because exclusive mmap_lock (or the i_mmap_lock) prevents deadlock.
	 */
	if (src_ptl != dst_ptl)
		spin_lock_nested(src_ptl, SINGLE_DEPTH_NESTING);

	pte = huge_ptep_get_and_clear(mm, old_addr, src_pte);
	set_huge_pte_at(mm, new_addr, dst_pte, pte, sz);

	if (src_ptl != dst_ptl)
		spin_unlock(src_ptl);
	spin_unlock(dst_ptl);
}

int move_hugetlb_page_tables(struct vm_area_struct *vma,
			     struct vm_area_struct *new_vma,
			     unsigned long old_addr, unsigned long new_addr,
			     unsigned long len)
{
	struct hstate *h = hstate_vma(vma);
	struct address_space *mapping = vma->vm_file->f_mapping;
	unsigned long sz = huge_page_size(h);
	struct mm_struct *mm = vma->vm_mm;
	unsigned long old_end = old_addr + len;
	unsigned long last_addr_mask;
	pte_t *src_pte, *dst_pte;
	struct mmu_notifier_range range;
	bool shared_pmd = false;

	mmu_notifier_range_init(&range, MMU_NOTIFY_CLEAR, 0, mm, old_addr,
				old_end);
	adjust_range_if_pmd_sharing_possible(vma, &range.start, &range.end);
	/*
	 * In case of shared PMDs, we should cover the maximum possible
	 * range.
	 */
	flush_cache_range(vma, range.start, range.end);

	mmu_notifier_invalidate_range_start(&range);
	last_addr_mask = hugetlb_mask_last_page(h);
	/* Prevent race with file truncation */
	hugetlb_vma_lock_write(vma);
	i_mmap_lock_write(mapping);
	for (; old_addr < old_end; old_addr += sz, new_addr += sz) {
		src_pte = hugetlb_walk(vma, old_addr, sz);
		if (!src_pte) {
			old_addr |= last_addr_mask;
			new_addr |= last_addr_mask;
			continue;
		}
		if (huge_pte_none(huge_ptep_get(src_pte)))
			continue;

		if (huge_pmd_unshare(mm, vma, old_addr, src_pte)) {
			shared_pmd = true;
			old_addr |= last_addr_mask;
			new_addr |= last_addr_mask;
			continue;
		}

		dst_pte = huge_pte_alloc(mm, new_vma, new_addr, sz);
		if (!dst_pte)
			break;

		move_huge_pte(vma, old_addr, new_addr, src_pte, dst_pte, sz);
	}

	if (shared_pmd)
		flush_hugetlb_tlb_range(vma, range.start, range.end);
	else
		flush_hugetlb_tlb_range(vma, old_end - len, old_end);
	mmu_notifier_invalidate_range_end(&range);
	i_mmap_unlock_write(mapping);
	hugetlb_vma_unlock_write(vma);

	return len + old_addr - old_end;
}

void __unmap_hugepage_range(struct mmu_gather *tlb, struct vm_area_struct *vma,
			    unsigned long start, unsigned long end,
			    struct page *ref_page, zap_flags_t zap_flags)
{
	struct mm_struct *mm = vma->vm_mm;
	unsigned long address;
	pte_t *ptep;
	pte_t pte;
	spinlock_t *ptl;
	struct page *page;
	struct hstate *h = hstate_vma(vma);
	unsigned long sz = huge_page_size(h);
	unsigned long last_addr_mask;
	bool force_flush = false;

	WARN_ON(!is_vm_hugetlb_page(vma));
	BUG_ON(start & ~huge_page_mask(h));
	BUG_ON(end & ~huge_page_mask(h));

	/*
	 * This is a hugetlb vma, all the pte entries should point
	 * to huge page.
	 */
	tlb_change_page_size(tlb, sz);
	tlb_start_vma(tlb, vma);

	last_addr_mask = hugetlb_mask_last_page(h);
	address = start;
	for (; address < end; address += sz) {
		ptep = hugetlb_walk(vma, address, sz);
		if (!ptep) {
			address |= last_addr_mask;
			continue;
		}

		ptl = huge_pte_lock(h, mm, ptep);
		if (huge_pmd_unshare(mm, vma, address, ptep)) {
			spin_unlock(ptl);
			tlb_flush_pmd_range(tlb, address & PUD_MASK, PUD_SIZE);
			force_flush = true;
			address |= last_addr_mask;
			continue;
		}

		pte = huge_ptep_get(ptep);
		if (huge_pte_none(pte)) {
			spin_unlock(ptl);
			continue;
		}

		/*
		 * Migrating hugepage or HWPoisoned hugepage is already
		 * unmapped and its refcount is dropped, so just clear pte here.
		 */
		if (unlikely(!pte_present(pte))) {
			/*
			 * If the pte was wr-protected by uffd-wp in any of the
			 * swap forms, meanwhile the caller does not want to
			 * drop the uffd-wp bit in this zap, then replace the
			 * pte with a marker.
			 */
			if (pte_swp_uffd_wp_any(pte) &&
			    !(zap_flags & ZAP_FLAG_DROP_MARKER))
				set_huge_pte_at(mm, address, ptep,
						make_pte_marker(PTE_MARKER_UFFD_WP),
						sz);
			else
				huge_pte_clear(mm, address, ptep, sz);
			spin_unlock(ptl);
			continue;
		}

		page = pte_page(pte);
		/*
		 * If a reference page is supplied, it is because a specific
		 * page is being unmapped, not a range. Ensure the page we
		 * are about to unmap is the actual page of interest.
		 */
		if (ref_page) {
			if (page != ref_page) {
				spin_unlock(ptl);
				continue;
			}
			/*
			 * Mark the VMA as having unmapped its page so that
			 * future faults in this VMA will fail rather than
			 * looking like data was lost
			 */
			set_vma_resv_flags(vma, HPAGE_RESV_UNMAPPED);
		}

		pte = huge_ptep_get_and_clear(mm, address, ptep);
		tlb_remove_huge_tlb_entry(h, tlb, ptep, address);
		if (huge_pte_dirty(pte))
			set_page_dirty(page);
		/* Leave a uffd-wp pte marker if needed */
		if (huge_pte_uffd_wp(pte) &&
		    !(zap_flags & ZAP_FLAG_DROP_MARKER))
			set_huge_pte_at(mm, address, ptep,
					make_pte_marker(PTE_MARKER_UFFD_WP),
					sz);
		hugetlb_count_sub(pages_per_huge_page(h), mm);
		page_remove_rmap(page, vma, true);

		spin_unlock(ptl);
		tlb_remove_page_size(tlb, page, huge_page_size(h));
		/*
		 * Bail out after unmapping reference page if supplied
		 */
		if (ref_page)
			break;
	}
	tlb_end_vma(tlb, vma);

	/*
	 * If we unshared PMDs, the TLB flush was not recorded in mmu_gather. We
	 * could defer the flush until now, since by holding i_mmap_rwsem we
	 * guaranteed that the last refernece would not be dropped. But we must
	 * do the flushing before we return, as otherwise i_mmap_rwsem will be
	 * dropped and the last reference to the shared PMDs page might be
	 * dropped as well.
	 *
	 * In theory we could defer the freeing of the PMD pages as well, but
	 * huge_pmd_unshare() relies on the exact page_count for the PMD page to
	 * detect sharing, so we cannot defer the release of the page either.
	 * Instead, do flush now.
	 */
	if (force_flush)
		tlb_flush_mmu_tlbonly(tlb);
}

void __hugetlb_zap_begin(struct vm_area_struct *vma,
			 unsigned long *start, unsigned long *end)
{
	if (!vma->vm_file)	/* hugetlbfs_file_mmap error */
		return;

	adjust_range_if_pmd_sharing_possible(vma, start, end);
	hugetlb_vma_lock_write(vma);
	if (vma->vm_file)
		i_mmap_lock_write(vma->vm_file->f_mapping);
}

void __hugetlb_zap_end(struct vm_area_struct *vma,
		       struct zap_details *details)
{
	zap_flags_t zap_flags = details ? details->zap_flags : 0;

	if (!vma->vm_file)	/* hugetlbfs_file_mmap error */
		return;

	if (zap_flags & ZAP_FLAG_UNMAP) {	/* final unmap */
		/*
		 * Unlock and free the vma lock before releasing i_mmap_rwsem.
		 * When the vma_lock is freed, this makes the vma ineligible
		 * for pmd sharing.  And, i_mmap_rwsem is required to set up
		 * pmd sharing.  This is important as page tables for this
		 * unmapped range will be asynchrously deleted.  If the page
		 * tables are shared, there will be issues when accessed by
		 * someone else.
		 */
		__hugetlb_vma_unlock_write_free(vma);
	} else {
		hugetlb_vma_unlock_write(vma);
	}

	if (vma->vm_file)
		i_mmap_unlock_write(vma->vm_file->f_mapping);
}

void unmap_hugepage_range(struct vm_area_struct *vma, unsigned long start,
			  unsigned long end, struct page *ref_page,
			  zap_flags_t zap_flags)
{
	struct mmu_notifier_range range;
	struct mmu_gather tlb;

	mmu_notifier_range_init(&range, MMU_NOTIFY_CLEAR, 0, vma->vm_mm,
				start, end);
	adjust_range_if_pmd_sharing_possible(vma, &range.start, &range.end);
	mmu_notifier_invalidate_range_start(&range);
	tlb_gather_mmu(&tlb, vma->vm_mm);

	__unmap_hugepage_range(&tlb, vma, start, end, ref_page, zap_flags);

	mmu_notifier_invalidate_range_end(&range);
	tlb_finish_mmu(&tlb);
}

/*
 * This is called when the original mapper is failing to COW a MAP_PRIVATE
 * mapping it owns the reserve page for. The intention is to unmap the page
 * from other VMAs and let the children be SIGKILLed if they are faulting the
 * same region.
 */
static void unmap_ref_private(struct mm_struct *mm, struct vm_area_struct *vma,
			      struct page *page, unsigned long address)
{
	struct hstate *h = hstate_vma(vma);
	struct vm_area_struct *iter_vma;
	struct address_space *mapping;
	pgoff_t pgoff;

	/*
	 * vm_pgoff is in PAGE_SIZE units, hence the different calculation
	 * from page cache lookup which is in HPAGE_SIZE units.
	 */
	address = address & huge_page_mask(h);
	pgoff = ((address - vma->vm_start) >> PAGE_SHIFT) +
			vma->vm_pgoff;
	mapping = vma->vm_file->f_mapping;

	/*
	 * Take the mapping lock for the duration of the table walk. As
	 * this mapping should be shared between all the VMAs,
	 * __unmap_hugepage_range() is called as the lock is already held
	 */
	i_mmap_lock_write(mapping);
	vma_interval_tree_foreach(iter_vma, &mapping->i_mmap, pgoff, pgoff) {
		/* Do not unmap the current VMA */
		if (iter_vma == vma)
			continue;

		/*
		 * Shared VMAs have their own reserves and do not affect
		 * MAP_PRIVATE accounting but it is possible that a shared
		 * VMA is using the same page so check and skip such VMAs.
		 */
		if (iter_vma->vm_flags & VM_MAYSHARE)
			continue;

		/*
		 * Unmap the page from other VMAs without their own reserves.
		 * They get marked to be SIGKILLed if they fault in these
		 * areas. This is because a future no-page fault on this VMA
		 * could insert a zeroed page instead of the data existing
		 * from the time of fork. This would look like data corruption
		 */
		if (!is_vma_resv_set(iter_vma, HPAGE_RESV_OWNER))
			unmap_hugepage_range(iter_vma, address,
					     address + huge_page_size(h), page, 0);
	}
	i_mmap_unlock_write(mapping);
}

/*
 * hugetlb_wp() should be called with page lock of the original hugepage held.
 * Called with hugetlb_fault_mutex_table held and pte_page locked so we
 * cannot race with other handlers or page migration.
 * Keep the pte_same checks anyway to make transition from the mutex easier.
 */
static vm_fault_t hugetlb_wp(struct mm_struct *mm, struct vm_area_struct *vma,
		       unsigned long address, pte_t *ptep, unsigned int flags,
		       struct folio *pagecache_folio, spinlock_t *ptl)
{
	const bool unshare = flags & FAULT_FLAG_UNSHARE;
	pte_t pte = huge_ptep_get(ptep);
	struct hstate *h = hstate_vma(vma);
	struct folio *old_folio;
	struct folio *new_folio;
	int outside_reserve = 0;
	vm_fault_t ret = 0;
	unsigned long haddr = address & huge_page_mask(h);
	struct mmu_notifier_range range;

	/*
	 * Never handle CoW for uffd-wp protected pages.  It should be only
	 * handled when the uffd-wp protection is removed.
	 *
	 * Note that only the CoW optimization path (in hugetlb_no_page())
	 * can trigger this, because hugetlb_fault() will always resolve
	 * uffd-wp bit first.
	 */
	if (!unshare && huge_pte_uffd_wp(pte))
		return 0;

	/*
	 * hugetlb does not support FOLL_FORCE-style write faults that keep the
	 * PTE mapped R/O such as maybe_mkwrite() would do.
	 */
	if (WARN_ON_ONCE(!unshare && !(vma->vm_flags & VM_WRITE)))
		return VM_FAULT_SIGSEGV;

	/* Let's take out MAP_SHARED mappings first. */
	if (vma->vm_flags & VM_MAYSHARE) {
		set_huge_ptep_writable(vma, haddr, ptep);
		return 0;
	}

	old_folio = page_folio(pte_page(pte));

	delayacct_wpcopy_start();

retry_avoidcopy:
	/*
	 * If no-one else is actually using this page, we're the exclusive
	 * owner and can reuse this page.
	 */
	if (folio_mapcount(old_folio) == 1 && folio_test_anon(old_folio)) {
		if (!PageAnonExclusive(&old_folio->page))
			page_move_anon_rmap(&old_folio->page, vma);
		if (likely(!unshare))
			set_huge_ptep_writable(vma, haddr, ptep);

		delayacct_wpcopy_end();
		return 0;
	}
	VM_BUG_ON_PAGE(folio_test_anon(old_folio) &&
		       PageAnonExclusive(&old_folio->page), &old_folio->page);

	/*
	 * If the process that created a MAP_PRIVATE mapping is about to
	 * perform a COW due to a shared page count, attempt to satisfy
	 * the allocation without using the existing reserves. The pagecache
	 * page is used to determine if the reserve at this address was
	 * consumed or not. If reserves were used, a partial faulted mapping
	 * at the time of fork() could consume its reserves on COW instead
	 * of the full address range.
	 */
	if (is_vma_resv_set(vma, HPAGE_RESV_OWNER) &&
			old_folio != pagecache_folio)
		outside_reserve = 1;

	folio_get(old_folio);

	/*
	 * Drop page table lock as buddy allocator may be called. It will
	 * be acquired again before returning to the caller, as expected.
	 */
	spin_unlock(ptl);
	new_folio = alloc_hugetlb_folio(vma, haddr, outside_reserve);

	if (IS_ERR(new_folio)) {
		/*
		 * If a process owning a MAP_PRIVATE mapping fails to COW,
		 * it is due to references held by a child and an insufficient
		 * huge page pool. To guarantee the original mappers
		 * reliability, unmap the page from child processes. The child
		 * may get SIGKILLed if it later faults.
		 */
		if (outside_reserve) {
			struct address_space *mapping = vma->vm_file->f_mapping;
			pgoff_t idx;
			u32 hash;

			folio_put(old_folio);
			/*
			 * Drop hugetlb_fault_mutex and vma_lock before
			 * unmapping.  unmapping needs to hold vma_lock
			 * in write mode.  Dropping vma_lock in read mode
			 * here is OK as COW mappings do not interact with
			 * PMD sharing.
			 *
			 * Reacquire both after unmap operation.
			 */
			idx = vma_hugecache_offset(h, vma, haddr);
			hash = hugetlb_fault_mutex_hash(mapping, idx);
			hugetlb_vma_unlock_read(vma);
			mutex_unlock(&hugetlb_fault_mutex_table[hash]);

			unmap_ref_private(mm, vma, &old_folio->page, haddr);

			mutex_lock(&hugetlb_fault_mutex_table[hash]);
			hugetlb_vma_lock_read(vma);
			spin_lock(ptl);
			ptep = hugetlb_walk(vma, haddr, huge_page_size(h));
			if (likely(ptep &&
				   pte_same(huge_ptep_get(ptep), pte)))
				goto retry_avoidcopy;
			/*
			 * race occurs while re-acquiring page table
			 * lock, and our job is done.
			 */
			delayacct_wpcopy_end();
			return 0;
		}

		ret = vmf_error(PTR_ERR(new_folio));
		goto out_release_old;
	}

	/*
	 * When the original hugepage is shared one, it does not have
	 * anon_vma prepared.
	 */
	if (unlikely(anon_vma_prepare(vma))) {
		ret = VM_FAULT_OOM;
		goto out_release_all;
	}

	if (copy_user_large_folio(new_folio, old_folio, address, vma)) {
		ret = VM_FAULT_HWPOISON_LARGE;
		goto out_release_all;
	}
	__folio_mark_uptodate(new_folio);

	mmu_notifier_range_init(&range, MMU_NOTIFY_CLEAR, 0, mm, haddr,
				haddr + huge_page_size(h));
	mmu_notifier_invalidate_range_start(&range);

	/*
	 * Retake the page table lock to check for racing updates
	 * before the page tables are altered
	 */
	spin_lock(ptl);
	ptep = hugetlb_walk(vma, haddr, huge_page_size(h));
	if (likely(ptep && pte_same(huge_ptep_get(ptep), pte))) {
		pte_t newpte = make_huge_pte(vma, &new_folio->page, !unshare);

		/* Break COW or unshare */
		huge_ptep_clear_flush(vma, haddr, ptep);
		page_remove_rmap(&old_folio->page, vma, true);
		hugepage_add_new_anon_rmap(new_folio, vma, haddr);
		if (huge_pte_uffd_wp(pte))
			newpte = huge_pte_mkuffd_wp(newpte);
		set_huge_pte_at(mm, haddr, ptep, newpte, huge_page_size(h));
		folio_set_hugetlb_migratable(new_folio);
		/* Make the old page be freed below */
		new_folio = old_folio;
	}
	spin_unlock(ptl);
	mmu_notifier_invalidate_range_end(&range);
out_release_all:
	/*
	 * No restore in case of successful pagetable update (Break COW or
	 * unshare)
	 */
	if (new_folio != old_folio)
		restore_reserve_on_error(h, vma, haddr, new_folio);
	folio_put(new_folio);
out_release_old:
	folio_put(old_folio);

	spin_lock(ptl); /* Caller expects lock to be held */

	delayacct_wpcopy_end();
	return ret;
}

/*
 * Return whether there is a pagecache page to back given address within VMA.
 */
static bool hugetlbfs_pagecache_present(struct hstate *h,
			struct vm_area_struct *vma, unsigned long address)
{
	struct address_space *mapping = vma->vm_file->f_mapping;
	pgoff_t idx = vma_hugecache_offset(h, vma, address);
	struct folio *folio;

	folio = filemap_get_folio(mapping, idx);
	if (IS_ERR(folio))
		return false;
	folio_put(folio);
	return true;
}

int hugetlb_add_to_page_cache(struct folio *folio, struct address_space *mapping,
			   pgoff_t idx)
{
	struct inode *inode = mapping->host;
	struct hstate *h = hstate_inode(inode);
	int err;

	__folio_set_locked(folio);
	err = __filemap_add_folio(mapping, folio, idx, GFP_KERNEL, NULL);

	if (unlikely(err)) {
		__folio_clear_locked(folio);
		return err;
	}
	folio_clear_hugetlb_restore_reserve(folio);

	/*
	 * mark folio dirty so that it will not be removed from cache/file
	 * by non-hugetlbfs specific code paths.
	 */
	folio_mark_dirty(folio);

	spin_lock(&inode->i_lock);
	inode->i_blocks += blocks_per_huge_page(h);
	spin_unlock(&inode->i_lock);
	return 0;
}

static inline vm_fault_t hugetlb_handle_userfault(struct vm_area_struct *vma,
						  struct address_space *mapping,
						  pgoff_t idx,
						  unsigned int flags,
						  unsigned long haddr,
						  unsigned long addr,
						  unsigned long reason)
{
	u32 hash;
	struct vm_fault vmf = {
		.vma = vma,
		.address = haddr,
		.real_address = addr,
		.flags = flags,

		/*
		 * Hard to debug if it ends up being
		 * used by a callee that assumes
		 * something about the other
		 * uninitialized fields... same as in
		 * memory.c
		 */
	};

	/*
	 * vma_lock and hugetlb_fault_mutex must be dropped before handling
	 * userfault. Also mmap_lock could be dropped due to handling
	 * userfault, any vma operation should be careful from here.
	 */
	hugetlb_vma_unlock_read(vma);
	hash = hugetlb_fault_mutex_hash(mapping, idx);
	mutex_unlock(&hugetlb_fault_mutex_table[hash]);
	return handle_userfault(&vmf, reason);
}

/*
 * Recheck pte with pgtable lock.  Returns true if pte didn't change, or
 * false if pte changed or is changing.
 */
static bool hugetlb_pte_stable(struct hstate *h, struct mm_struct *mm,
			       pte_t *ptep, pte_t old_pte)
{
	spinlock_t *ptl;
	bool same;

	ptl = huge_pte_lock(h, mm, ptep);
	same = pte_same(huge_ptep_get(ptep), old_pte);
	spin_unlock(ptl);

	return same;
}

static vm_fault_t hugetlb_no_page(struct mm_struct *mm,
			struct vm_area_struct *vma,
			struct address_space *mapping, pgoff_t idx,
			unsigned long address, pte_t *ptep,
			pte_t old_pte, unsigned int flags)
{
	struct hstate *h = hstate_vma(vma);
	vm_fault_t ret = VM_FAULT_SIGBUS;
	int anon_rmap = 0;
	unsigned long size;
	struct folio *folio;
	pte_t new_pte;
	spinlock_t *ptl;
	unsigned long haddr = address & huge_page_mask(h);
	bool new_folio, new_pagecache_folio = false;
	u32 hash = hugetlb_fault_mutex_hash(mapping, idx);

	/*
	 * Currently, we are forced to kill the process in the event the
	 * original mapper has unmapped pages from the child due to a failed
	 * COW/unsharing. Warn that such a situation has occurred as it may not
	 * be obvious.
	 */
	if (is_vma_resv_set(vma, HPAGE_RESV_UNMAPPED)) {
		pr_warn_ratelimited("PID %d killed due to inadequate hugepage pool\n",
			   current->pid);
		goto out;
	}

	/*
	 * Use page lock to guard against racing truncation
	 * before we get page_table_lock.
	 */
	new_folio = false;
	folio = filemap_lock_folio(mapping, idx);
	if (IS_ERR(folio)) {
		size = i_size_read(mapping->host) >> huge_page_shift(h);
		if (idx >= size)
			goto out;
		/* Check for page in userfault range */
		if (userfaultfd_missing(vma)) {
			/*
			 * Since hugetlb_no_page() was examining pte
			 * without pgtable lock, we need to re-test under
			 * lock because the pte may not be stable and could
			 * have changed from under us.  Try to detect
			 * either changed or during-changing ptes and retry
			 * properly when needed.
			 *
			 * Note that userfaultfd is actually fine with
			 * false positives (e.g. caused by pte changed),
			 * but not wrong logical events (e.g. caused by
			 * reading a pte during changing).  The latter can
			 * confuse the userspace, so the strictness is very
			 * much preferred.  E.g., MISSING event should
			 * never happen on the page after UFFDIO_COPY has
			 * correctly installed the page and returned.
			 */
			if (!hugetlb_pte_stable(h, mm, ptep, old_pte)) {
				ret = 0;
				goto out;
			}

			return hugetlb_handle_userfault(vma, mapping, idx, flags,
							haddr, address,
							VM_UFFD_MISSING);
		}

		folio = alloc_hugetlb_folio(vma, haddr, 0);
		if (IS_ERR(folio)) {
			/*
			 * Returning error will result in faulting task being
			 * sent SIGBUS.  The hugetlb fault mutex prevents two
			 * tasks from racing to fault in the same page which
			 * could result in false unable to allocate errors.
			 * Page migration does not take the fault mutex, but
			 * does a clear then write of pte's under page table
			 * lock.  Page fault code could race with migration,
			 * notice the clear pte and try to allocate a page
			 * here.  Before returning error, get ptl and make
			 * sure there really is no pte entry.
			 */
			if (hugetlb_pte_stable(h, mm, ptep, old_pte))
				ret = vmf_error(PTR_ERR(folio));
			else
				ret = 0;
			goto out;
		}
		clear_huge_page(&folio->page, address, pages_per_huge_page(h));
		__folio_mark_uptodate(folio);
		new_folio = true;

		if (vma->vm_flags & VM_MAYSHARE) {
			int err = hugetlb_add_to_page_cache(folio, mapping, idx);
			if (err) {
				/*
				 * err can't be -EEXIST which implies someone
				 * else consumed the reservation since hugetlb
				 * fault mutex is held when add a hugetlb page
				 * to the page cache. So it's safe to call
				 * restore_reserve_on_error() here.
				 */
				restore_reserve_on_error(h, vma, haddr, folio);
				folio_put(folio);
				goto out;
			}
			new_pagecache_folio = true;
		} else {
			folio_lock(folio);
			if (unlikely(anon_vma_prepare(vma))) {
				ret = VM_FAULT_OOM;
				goto backout_unlocked;
			}
			anon_rmap = 1;
		}
	} else {
		/*
		 * If memory error occurs between mmap() and fault, some process
		 * don't have hwpoisoned swap entry for errored virtual address.
		 * So we need to block hugepage fault by PG_hwpoison bit check.
		 */
		if (unlikely(folio_test_hwpoison(folio))) {
			ret = VM_FAULT_HWPOISON_LARGE |
				VM_FAULT_SET_HINDEX(hstate_index(h));
			goto backout_unlocked;
		}

		/* Check for page in userfault range. */
		if (userfaultfd_minor(vma)) {
			folio_unlock(folio);
			folio_put(folio);
			/* See comment in userfaultfd_missing() block above */
			if (!hugetlb_pte_stable(h, mm, ptep, old_pte)) {
				ret = 0;
				goto out;
			}
			return hugetlb_handle_userfault(vma, mapping, idx, flags,
							haddr, address,
							VM_UFFD_MINOR);
		}
	}

	/*
	 * If we are going to COW a private mapping later, we examine the
	 * pending reservations for this page now. This will ensure that
	 * any allocations necessary to record that reservation occur outside
	 * the spinlock.
	 */
	if ((flags & FAULT_FLAG_WRITE) && !(vma->vm_flags & VM_SHARED)) {
		if (vma_needs_reservation(h, vma, haddr) < 0) {
			ret = VM_FAULT_OOM;
			goto backout_unlocked;
		}
		/* Just decrements count, does not deallocate */
		vma_end_reservation(h, vma, haddr);
	}

	ptl = huge_pte_lock(h, mm, ptep);
	ret = 0;
	/* If pte changed from under us, retry */
	if (!pte_same(huge_ptep_get(ptep), old_pte))
		goto backout;

	if (anon_rmap)
		hugepage_add_new_anon_rmap(folio, vma, haddr);
	else
		page_dup_file_rmap(&folio->page, true);
	new_pte = make_huge_pte(vma, &folio->page, ((vma->vm_flags & VM_WRITE)
				&& (vma->vm_flags & VM_SHARED)));
	/*
	 * If this pte was previously wr-protected, keep it wr-protected even
	 * if populated.
	 */
	if (unlikely(pte_marker_uffd_wp(old_pte)))
		new_pte = huge_pte_mkuffd_wp(new_pte);
	set_huge_pte_at(mm, haddr, ptep, new_pte, huge_page_size(h));

	hugetlb_count_add(pages_per_huge_page(h), mm);
	if ((flags & FAULT_FLAG_WRITE) && !(vma->vm_flags & VM_SHARED)) {
		/* Optimization, do the COW without a second fault */
		ret = hugetlb_wp(mm, vma, address, ptep, flags, folio, ptl);
	}

	spin_unlock(ptl);

	/*
	 * Only set hugetlb_migratable in newly allocated pages.  Existing pages
	 * found in the pagecache may not have hugetlb_migratable if they have
	 * been isolated for migration.
	 */
	if (new_folio)
		folio_set_hugetlb_migratable(folio);

	folio_unlock(folio);
out:
	hugetlb_vma_unlock_read(vma);
	mutex_unlock(&hugetlb_fault_mutex_table[hash]);
	return ret;

backout:
	spin_unlock(ptl);
backout_unlocked:
	if (new_folio && !new_pagecache_folio)
		restore_reserve_on_error(h, vma, haddr, folio);

	folio_unlock(folio);
	folio_put(folio);
	goto out;
}

#ifdef CONFIG_SMP
u32 hugetlb_fault_mutex_hash(struct address_space *mapping, pgoff_t idx)
{
	unsigned long key[2];
	u32 hash;

	key[0] = (unsigned long) mapping;
	key[1] = idx;

	hash = jhash2((u32 *)&key, sizeof(key)/(sizeof(u32)), 0);

	return hash & (num_fault_mutexes - 1);
}
#else
/*
 * For uniprocessor systems we always use a single mutex, so just
 * return 0 and avoid the hashing overhead.
 */
u32 hugetlb_fault_mutex_hash(struct address_space *mapping, pgoff_t idx)
{
	return 0;
}
#endif

vm_fault_t hugetlb_fault(struct mm_struct *mm, struct vm_area_struct *vma,
			unsigned long address, unsigned int flags)
{
	pte_t *ptep, entry;
	spinlock_t *ptl;
	vm_fault_t ret;
	u32 hash;
	pgoff_t idx;
	struct folio *folio = NULL;
	struct folio *pagecache_folio = NULL;
	struct hstate *h = hstate_vma(vma);
	struct address_space *mapping;
	int need_wait_lock = 0;
	unsigned long haddr = address & huge_page_mask(h);

	/* TODO: Handle faults under the VMA lock */
	if (flags & FAULT_FLAG_VMA_LOCK) {
		vma_end_read(vma);
		return VM_FAULT_RETRY;
	}

	/*
	 * Serialize hugepage allocation and instantiation, so that we don't
	 * get spurious allocation failures if two CPUs race to instantiate
	 * the same page in the page cache.
	 */
	mapping = vma->vm_file->f_mapping;
	idx = vma_hugecache_offset(h, vma, haddr);
	hash = hugetlb_fault_mutex_hash(mapping, idx);
	mutex_lock(&hugetlb_fault_mutex_table[hash]);

	/*
	 * Acquire vma lock before calling huge_pte_alloc and hold
	 * until finished with ptep.  This prevents huge_pmd_unshare from
	 * being called elsewhere and making the ptep no longer valid.
	 */
	hugetlb_vma_lock_read(vma);
	ptep = huge_pte_alloc(mm, vma, haddr, huge_page_size(h));
	if (!ptep) {
		hugetlb_vma_unlock_read(vma);
		mutex_unlock(&hugetlb_fault_mutex_table[hash]);
		return VM_FAULT_OOM;
	}

	entry = huge_ptep_get(ptep);
	if (huge_pte_none_mostly(entry)) {
		if (is_pte_marker(entry)) {
			pte_marker marker =
				pte_marker_get(pte_to_swp_entry(entry));

			if (marker & PTE_MARKER_POISONED) {
				ret = VM_FAULT_HWPOISON_LARGE;
				goto out_mutex;
			}
		}

		/*
		 * Other PTE markers should be handled the same way as none PTE.
		 *
		 * hugetlb_no_page will drop vma lock and hugetlb fault
		 * mutex internally, which make us return immediately.
		 */
		return hugetlb_no_page(mm, vma, mapping, idx, address, ptep,
				      entry, flags);
	}

	ret = 0;

	/*
	 * entry could be a migration/hwpoison entry at this point, so this
	 * check prevents the kernel from going below assuming that we have
	 * an active hugepage in pagecache. This goto expects the 2nd page
	 * fault, and is_hugetlb_entry_(migration|hwpoisoned) check will
	 * properly handle it.
	 */
	if (!pte_present(entry)) {
		if (unlikely(is_hugetlb_entry_migration(entry))) {
			/*
			 * Release the hugetlb fault lock now, but retain
			 * the vma lock, because it is needed to guard the
			 * huge_pte_lockptr() later in
			 * migration_entry_wait_huge(). The vma lock will
			 * be released there.
			 */
			mutex_unlock(&hugetlb_fault_mutex_table[hash]);
			migration_entry_wait_huge(vma, ptep);
			return 0;
		} else if (unlikely(is_hugetlb_entry_hwpoisoned(entry)))
			ret = VM_FAULT_HWPOISON_LARGE |
			    VM_FAULT_SET_HINDEX(hstate_index(h));
		goto out_mutex;
	}

	/*
	 * If we are going to COW/unshare the mapping later, we examine the
	 * pending reservations for this page now. This will ensure that any
	 * allocations necessary to record that reservation occur outside the
	 * spinlock. Also lookup the pagecache page now as it is used to
	 * determine if a reservation has been consumed.
	 */
	if ((flags & (FAULT_FLAG_WRITE|FAULT_FLAG_UNSHARE)) &&
	    !(vma->vm_flags & VM_MAYSHARE) && !huge_pte_write(entry)) {
		if (vma_needs_reservation(h, vma, haddr) < 0) {
			ret = VM_FAULT_OOM;
			goto out_mutex;
		}
		/* Just decrements count, does not deallocate */
		vma_end_reservation(h, vma, haddr);

		pagecache_folio = filemap_lock_folio(mapping, idx);
		if (IS_ERR(pagecache_folio))
			pagecache_folio = NULL;
	}

	ptl = huge_pte_lock(h, mm, ptep);

	/* Check for a racing update before calling hugetlb_wp() */
	if (unlikely(!pte_same(entry, huge_ptep_get(ptep))))
		goto out_ptl;

	/* Handle userfault-wp first, before trying to lock more pages */
	if (userfaultfd_wp(vma) && huge_pte_uffd_wp(huge_ptep_get(ptep)) &&
	    (flags & FAULT_FLAG_WRITE) && !huge_pte_write(entry)) {
		struct vm_fault vmf = {
			.vma = vma,
			.address = haddr,
			.real_address = address,
			.flags = flags,
		};

		spin_unlock(ptl);
		if (pagecache_folio) {
			folio_unlock(pagecache_folio);
			folio_put(pagecache_folio);
		}
		hugetlb_vma_unlock_read(vma);
		mutex_unlock(&hugetlb_fault_mutex_table[hash]);
		return handle_userfault(&vmf, VM_UFFD_WP);
	}

	/*
	 * hugetlb_wp() requires page locks of pte_page(entry) and
	 * pagecache_folio, so here we need take the former one
	 * when folio != pagecache_folio or !pagecache_folio.
	 */
	folio = page_folio(pte_page(entry));
	if (folio != pagecache_folio)
		if (!folio_trylock(folio)) {
			need_wait_lock = 1;
			goto out_ptl;
		}

	folio_get(folio);

	if (flags & (FAULT_FLAG_WRITE|FAULT_FLAG_UNSHARE)) {
		if (!huge_pte_write(entry)) {
			ret = hugetlb_wp(mm, vma, address, ptep, flags,
					 pagecache_folio, ptl);
			goto out_put_page;
		} else if (likely(flags & FAULT_FLAG_WRITE)) {
			entry = huge_pte_mkdirty(entry);
		}
	}
	entry = pte_mkyoung(entry);
	if (huge_ptep_set_access_flags(vma, haddr, ptep, entry,
						flags & FAULT_FLAG_WRITE))
		update_mmu_cache(vma, haddr, ptep);
out_put_page:
	if (folio != pagecache_folio)
		folio_unlock(folio);
	folio_put(folio);
out_ptl:
	spin_unlock(ptl);

	if (pagecache_folio) {
		folio_unlock(pagecache_folio);
		folio_put(pagecache_folio);
	}
out_mutex:
	hugetlb_vma_unlock_read(vma);
	mutex_unlock(&hugetlb_fault_mutex_table[hash]);
	/*
	 * Generally it's safe to hold refcount during waiting page lock. But
	 * here we just wait to defer the next page fault to avoid busy loop and
	 * the page is not used after unlocked before returning from the current
	 * page fault. So we are safe from accessing freed page, even if we wait
	 * here without taking refcount.
	 */
	if (need_wait_lock)
		folio_wait_locked(folio);
	return ret;
}

#ifdef CONFIG_USERFAULTFD
/*
 * Used by userfaultfd UFFDIO_* ioctls. Based on userfaultfd's mfill_atomic_pte
 * with modifications for hugetlb pages.
 */
int hugetlb_mfill_atomic_pte(pte_t *dst_pte,
			     struct vm_area_struct *dst_vma,
			     unsigned long dst_addr,
			     unsigned long src_addr,
			     uffd_flags_t flags,
			     struct folio **foliop)
{
	struct mm_struct *dst_mm = dst_vma->vm_mm;
	bool is_continue = uffd_flags_mode_is(flags, MFILL_ATOMIC_CONTINUE);
	bool wp_enabled = (flags & MFILL_ATOMIC_WP);
	struct hstate *h = hstate_vma(dst_vma);
	struct address_space *mapping = dst_vma->vm_file->f_mapping;
	pgoff_t idx = vma_hugecache_offset(h, dst_vma, dst_addr);
	unsigned long size;
	int vm_shared = dst_vma->vm_flags & VM_SHARED;
	pte_t _dst_pte;
	spinlock_t *ptl;
	int ret = -ENOMEM;
	struct folio *folio;
	int writable;
	bool folio_in_pagecache = false;

	if (uffd_flags_mode_is(flags, MFILL_ATOMIC_POISON)) {
		ptl = huge_pte_lock(h, dst_mm, dst_pte);

		/* Don't overwrite any existing PTEs (even markers) */
		if (!huge_pte_none(huge_ptep_get(dst_pte))) {
			spin_unlock(ptl);
			return -EEXIST;
		}

		_dst_pte = make_pte_marker(PTE_MARKER_POISONED);
		set_huge_pte_at(dst_mm, dst_addr, dst_pte, _dst_pte,
				huge_page_size(h));

		/* No need to invalidate - it was non-present before */
		update_mmu_cache(dst_vma, dst_addr, dst_pte);

		spin_unlock(ptl);
		return 0;
	}

	if (is_continue) {
		ret = -EFAULT;
		folio = filemap_lock_folio(mapping, idx);
		if (IS_ERR(folio))
			goto out;
		folio_in_pagecache = true;
	} else if (!*foliop) {
		/* If a folio already exists, then it's UFFDIO_COPY for
		 * a non-missing case. Return -EEXIST.
		 */
		if (vm_shared &&
		    hugetlbfs_pagecache_present(h, dst_vma, dst_addr)) {
			ret = -EEXIST;
			goto out;
		}

		folio = alloc_hugetlb_folio(dst_vma, dst_addr, 0);
		if (IS_ERR(folio)) {
			ret = -ENOMEM;
			goto out;
		}

		ret = copy_folio_from_user(folio, (const void __user *) src_addr,
					   false);

		/* fallback to copy_from_user outside mmap_lock */
		if (unlikely(ret)) {
			ret = -ENOENT;
			/* Free the allocated folio which may have
			 * consumed a reservation.
			 */
			restore_reserve_on_error(h, dst_vma, dst_addr, folio);
			folio_put(folio);

			/* Allocate a temporary folio to hold the copied
			 * contents.
			 */
			folio = alloc_hugetlb_folio_vma(h, dst_vma, dst_addr);
			if (!folio) {
				ret = -ENOMEM;
				goto out;
			}
			*foliop = folio;
			/* Set the outparam foliop and return to the caller to
			 * copy the contents outside the lock. Don't free the
			 * folio.
			 */
			goto out;
		}
	} else {
		if (vm_shared &&
		    hugetlbfs_pagecache_present(h, dst_vma, dst_addr)) {
			folio_put(*foliop);
			ret = -EEXIST;
			*foliop = NULL;
			goto out;
		}

		folio = alloc_hugetlb_folio(dst_vma, dst_addr, 0);
		if (IS_ERR(folio)) {
			folio_put(*foliop);
			ret = -ENOMEM;
			*foliop = NULL;
			goto out;
		}
		ret = copy_user_large_folio(folio, *foliop, dst_addr, dst_vma);
		folio_put(*foliop);
		*foliop = NULL;
		if (ret) {
			folio_put(folio);
			goto out;
		}
	}

	/*
	 * The memory barrier inside __folio_mark_uptodate makes sure that
	 * preceding stores to the page contents become visible before
	 * the set_pte_at() write.
	 */
	__folio_mark_uptodate(folio);

	/* Add shared, newly allocated pages to the page cache. */
	if (vm_shared && !is_continue) {
		size = i_size_read(mapping->host) >> huge_page_shift(h);
		ret = -EFAULT;
		if (idx >= size)
			goto out_release_nounlock;

		/*
		 * Serialization between remove_inode_hugepages() and
		 * hugetlb_add_to_page_cache() below happens through the
		 * hugetlb_fault_mutex_table that here must be hold by
		 * the caller.
		 */
		ret = hugetlb_add_to_page_cache(folio, mapping, idx);
		if (ret)
			goto out_release_nounlock;
		folio_in_pagecache = true;
	}

	ptl = huge_pte_lock(h, dst_mm, dst_pte);

	ret = -EIO;
	if (folio_test_hwpoison(folio))
		goto out_release_unlock;

	/*
	 * We allow to overwrite a pte marker: consider when both MISSING|WP
	 * registered, we firstly wr-protect a none pte which has no page cache
	 * page backing it, then access the page.
	 */
	ret = -EEXIST;
	if (!huge_pte_none_mostly(huge_ptep_get(dst_pte)))
		goto out_release_unlock;

	if (folio_in_pagecache)
		page_dup_file_rmap(&folio->page, true);
	else
		hugepage_add_new_anon_rmap(folio, dst_vma, dst_addr);

	/*
	 * For either: (1) CONTINUE on a non-shared VMA, or (2) UFFDIO_COPY
	 * with wp flag set, don't set pte write bit.
	 */
	if (wp_enabled || (is_continue && !vm_shared))
		writable = 0;
	else
		writable = dst_vma->vm_flags & VM_WRITE;

	_dst_pte = make_huge_pte(dst_vma, &folio->page, writable);
	/*
	 * Always mark UFFDIO_COPY page dirty; note that this may not be
	 * extremely important for hugetlbfs for now since swapping is not
	 * supported, but we should still be clear in that this page cannot be
	 * thrown away at will, even if write bit not set.
	 */
	_dst_pte = huge_pte_mkdirty(_dst_pte);
	_dst_pte = pte_mkyoung(_dst_pte);

	if (wp_enabled)
		_dst_pte = huge_pte_mkuffd_wp(_dst_pte);

	set_huge_pte_at(dst_mm, dst_addr, dst_pte, _dst_pte, huge_page_size(h));

	hugetlb_count_add(pages_per_huge_page(h), dst_mm);

	/* No need to invalidate - it was non-present before */
	update_mmu_cache(dst_vma, dst_addr, dst_pte);

	spin_unlock(ptl);
	if (!is_continue)
		folio_set_hugetlb_migratable(folio);
	if (vm_shared || is_continue)
		folio_unlock(folio);
	ret = 0;
out:
	return ret;
out_release_unlock:
	spin_unlock(ptl);
	if (vm_shared || is_continue)
		folio_unlock(folio);
out_release_nounlock:
	if (!folio_in_pagecache)
		restore_reserve_on_error(h, dst_vma, dst_addr, folio);
	folio_put(folio);
	goto out;
}
#endif /* CONFIG_USERFAULTFD */

struct page *hugetlb_follow_page_mask(struct vm_area_struct *vma,
				      unsigned long address, unsigned int flags,
				      unsigned int *page_mask)
{
	struct hstate *h = hstate_vma(vma);
	struct mm_struct *mm = vma->vm_mm;
	unsigned long haddr = address & huge_page_mask(h);
	struct page *page = NULL;
	spinlock_t *ptl;
	pte_t *pte, entry;
	int ret;

	hugetlb_vma_lock_read(vma);
	pte = hugetlb_walk(vma, haddr, huge_page_size(h));
	if (!pte)
		goto out_unlock;

	ptl = huge_pte_lock(h, mm, pte);
	entry = huge_ptep_get(pte);
	if (pte_present(entry)) {
		page = pte_page(entry);

		if (!huge_pte_write(entry)) {
			if (flags & FOLL_WRITE) {
				page = NULL;
				goto out;
			}

			if (gup_must_unshare(vma, flags, page)) {
				/* Tell the caller to do unsharing */
				page = ERR_PTR(-EMLINK);
				goto out;
			}
		}

		page += ((address & ~huge_page_mask(h)) >> PAGE_SHIFT);

		/*
		 * Note that page may be a sub-page, and with vmemmap
		 * optimizations the page struct may be read only.
		 * try_grab_page() will increase the ref count on the
		 * head page, so this will be OK.
		 *
		 * try_grab_page() should always be able to get the page here,
		 * because we hold the ptl lock and have verified pte_present().
		 */
		ret = try_grab_page(page, flags);

		if (WARN_ON_ONCE(ret)) {
			page = ERR_PTR(ret);
			goto out;
		}

		*page_mask = (1U << huge_page_order(h)) - 1;
	}
out:
	spin_unlock(ptl);
out_unlock:
	hugetlb_vma_unlock_read(vma);

	/*
	 * Fixup retval for dump requests: if pagecache doesn't exist,
	 * don't try to allocate a new page but just skip it.
	 */
	if (!page && (flags & FOLL_DUMP) &&
	    !hugetlbfs_pagecache_present(h, vma, address))
		page = ERR_PTR(-EFAULT);

	return page;
}

long hugetlb_change_protection(struct vm_area_struct *vma,
		unsigned long address, unsigned long end,
		pgprot_t newprot, unsigned long cp_flags)
{
	struct mm_struct *mm = vma->vm_mm;
	unsigned long start = address;
	pte_t *ptep;
	pte_t pte;
	struct hstate *h = hstate_vma(vma);
	long pages = 0, psize = huge_page_size(h);
	bool shared_pmd = false;
	struct mmu_notifier_range range;
	unsigned long last_addr_mask;
	bool uffd_wp = cp_flags & MM_CP_UFFD_WP;
	bool uffd_wp_resolve = cp_flags & MM_CP_UFFD_WP_RESOLVE;

	/*
	 * In the case of shared PMDs, the area to flush could be beyond
	 * start/end.  Set range.start/range.end to cover the maximum possible
	 * range if PMD sharing is possible.
	 */
	mmu_notifier_range_init(&range, MMU_NOTIFY_PROTECTION_VMA,
				0, mm, start, end);
	adjust_range_if_pmd_sharing_possible(vma, &range.start, &range.end);

	BUG_ON(address >= end);
	flush_cache_range(vma, range.start, range.end);

	mmu_notifier_invalidate_range_start(&range);
	hugetlb_vma_lock_write(vma);
	i_mmap_lock_write(vma->vm_file->f_mapping);
	last_addr_mask = hugetlb_mask_last_page(h);
	for (; address < end; address += psize) {
		spinlock_t *ptl;
		ptep = hugetlb_walk(vma, address, psize);
		if (!ptep) {
			if (!uffd_wp) {
				address |= last_addr_mask;
				continue;
			}
			/*
			 * Userfaultfd wr-protect requires pgtable
			 * pre-allocations to install pte markers.
			 */
			ptep = huge_pte_alloc(mm, vma, address, psize);
			if (!ptep) {
				pages = -ENOMEM;
				break;
			}
		}
		ptl = huge_pte_lock(h, mm, ptep);
		if (huge_pmd_unshare(mm, vma, address, ptep)) {
			/*
			 * When uffd-wp is enabled on the vma, unshare
			 * shouldn't happen at all.  Warn about it if it
			 * happened due to some reason.
			 */
			WARN_ON_ONCE(uffd_wp || uffd_wp_resolve);
			pages++;
			spin_unlock(ptl);
			shared_pmd = true;
			address |= last_addr_mask;
			continue;
		}
		pte = huge_ptep_get(ptep);
		if (unlikely(is_hugetlb_entry_hwpoisoned(pte))) {
			/* Nothing to do. */
		} else if (unlikely(is_hugetlb_entry_migration(pte))) {
			swp_entry_t entry = pte_to_swp_entry(pte);
			struct page *page = pfn_swap_entry_to_page(entry);
			pte_t newpte = pte;

			if (is_writable_migration_entry(entry)) {
				if (PageAnon(page))
					entry = make_readable_exclusive_migration_entry(
								swp_offset(entry));
				else
					entry = make_readable_migration_entry(
								swp_offset(entry));
				newpte = swp_entry_to_pte(entry);
				pages++;
			}

			if (uffd_wp)
				newpte = pte_swp_mkuffd_wp(newpte);
			else if (uffd_wp_resolve)
				newpte = pte_swp_clear_uffd_wp(newpte);
			if (!pte_same(pte, newpte))
				set_huge_pte_at(mm, address, ptep, newpte, psize);
		} else if (unlikely(is_pte_marker(pte))) {
			/* No other markers apply for now. */
			WARN_ON_ONCE(!pte_marker_uffd_wp(pte));
			if (uffd_wp_resolve)
				/* Safe to modify directly (non-present->none). */
				huge_pte_clear(mm, address, ptep, psize);
		} else if (!huge_pte_none(pte)) {
			pte_t old_pte;
			unsigned int shift = huge_page_shift(hstate_vma(vma));

			old_pte = huge_ptep_modify_prot_start(vma, address, ptep);
			pte = huge_pte_modify(old_pte, newprot);
			pte = arch_make_huge_pte(pte, shift, vma->vm_flags);
			if (uffd_wp)
				pte = huge_pte_mkuffd_wp(pte);
			else if (uffd_wp_resolve)
				pte = huge_pte_clear_uffd_wp(pte);
			huge_ptep_modify_prot_commit(vma, address, ptep, old_pte, pte);
			pages++;
		} else {
			/* None pte */
			if (unlikely(uffd_wp))
				/* Safe to modify directly (none->non-present). */
				set_huge_pte_at(mm, address, ptep,
						make_pte_marker(PTE_MARKER_UFFD_WP),
						psize);
		}
		spin_unlock(ptl);
	}
	/*
	 * Must flush TLB before releasing i_mmap_rwsem: x86's huge_pmd_unshare
	 * may have cleared our pud entry and done put_page on the page table:
	 * once we release i_mmap_rwsem, another task can do the final put_page
	 * and that page table be reused and filled with junk.  If we actually
	 * did unshare a page of pmds, flush the range corresponding to the pud.
	 */
	if (shared_pmd)
		flush_hugetlb_tlb_range(vma, range.start, range.end);
	else
		flush_hugetlb_tlb_range(vma, start, end);
	/*
	 * No need to call mmu_notifier_arch_invalidate_secondary_tlbs() we are
	 * downgrading page table protection not changing it to point to a new
	 * page.
	 *
	 * See Documentation/mm/mmu_notifier.rst
	 */
	i_mmap_unlock_write(vma->vm_file->f_mapping);
	hugetlb_vma_unlock_write(vma);
	mmu_notifier_invalidate_range_end(&range);

	return pages > 0 ? (pages << h->order) : pages;
}

/* Return true if reservation was successful, false otherwise.  */
bool hugetlb_reserve_pages(struct inode *inode,
					long from, long to,
					struct vm_area_struct *vma,
					vm_flags_t vm_flags)
{
	long chg = -1, add = -1;
	struct hstate *h = hstate_inode(inode);
	struct hugepage_subpool *spool = subpool_inode(inode);
	struct resv_map *resv_map;
	struct hugetlb_cgroup *h_cg = NULL;
	long gbl_reserve, regions_needed = 0;

	/* This should never happen */
	if (from > to) {
		VM_WARN(1, "%s called with a negative range\n", __func__);
		return false;
	}

	/*
	 * vma specific semaphore used for pmd sharing and fault/truncation
	 * synchronization
	 */
	hugetlb_vma_lock_alloc(vma);

	/*
	 * Only apply hugepage reservation if asked. At fault time, an
	 * attempt will be made for VM_NORESERVE to allocate a page
	 * without using reserves
	 */
	if (vm_flags & VM_NORESERVE)
		return true;

	/*
	 * Shared mappings base their reservation on the number of pages that
	 * are already allocated on behalf of the file. Private mappings need
	 * to reserve the full area even if read-only as mprotect() may be
	 * called to make the mapping read-write. Assume !vma is a shm mapping
	 */
	if (!vma || vma->vm_flags & VM_MAYSHARE) {
		/*
		 * resv_map can not be NULL as hugetlb_reserve_pages is only
		 * called for inodes for which resv_maps were created (see
		 * hugetlbfs_get_inode).
		 */
		resv_map = inode_resv_map(inode);

		chg = region_chg(resv_map, from, to, &regions_needed);
	} else {
		/* Private mapping. */
		resv_map = resv_map_alloc();
		if (!resv_map)
			goto out_err;

		chg = to - from;

		set_vma_resv_map(vma, resv_map);
		set_vma_resv_flags(vma, HPAGE_RESV_OWNER);
	}

	if (chg < 0)
		goto out_err;

	if (hugetlb_cgroup_charge_cgroup_rsvd(hstate_index(h),
				chg * pages_per_huge_page(h), &h_cg) < 0)
		goto out_err;

	if (vma && !(vma->vm_flags & VM_MAYSHARE) && h_cg) {
		/* For private mappings, the hugetlb_cgroup uncharge info hangs
		 * of the resv_map.
		 */
		resv_map_set_hugetlb_cgroup_uncharge_info(resv_map, h_cg, h);
	}

	/*
	 * There must be enough pages in the subpool for the mapping. If
	 * the subpool has a minimum size, there may be some global
	 * reservations already in place (gbl_reserve).
	 */
	gbl_reserve = hugepage_subpool_get_pages(spool, chg);
	if (gbl_reserve < 0)
		goto out_uncharge_cgroup;

	/*
	 * Check enough hugepages are available for the reservation.
	 * Hand the pages back to the subpool if there are not
	 */
	if (hugetlb_acct_memory(h, gbl_reserve) < 0)
		goto out_put_pages;

	/*
	 * Account for the reservations made. Shared mappings record regions
	 * that have reservations as they are shared by multiple VMAs.
	 * When the last VMA disappears, the region map says how much
	 * the reservation was and the page cache tells how much of
	 * the reservation was consumed. Private mappings are per-VMA and
	 * only the consumed reservations are tracked. When the VMA
	 * disappears, the original reservation is the VMA size and the
	 * consumed reservations are stored in the map. Hence, nothing
	 * else has to be done for private mappings here
	 */
	if (!vma || vma->vm_flags & VM_MAYSHARE) {
		add = region_add(resv_map, from, to, regions_needed, h, h_cg);

		if (unlikely(add < 0)) {
			hugetlb_acct_memory(h, -gbl_reserve);
			goto out_put_pages;
		} else if (unlikely(chg > add)) {
			/*
			 * pages in this range were added to the reserve
			 * map between region_chg and region_add.  This
			 * indicates a race with alloc_hugetlb_folio.  Adjust
			 * the subpool and reserve counts modified above
			 * based on the difference.
			 */
			long rsv_adjust;

			/*
			 * hugetlb_cgroup_uncharge_cgroup_rsvd() will put the
			 * reference to h_cg->css. See comment below for detail.
			 */
			hugetlb_cgroup_uncharge_cgroup_rsvd(
				hstate_index(h),
				(chg - add) * pages_per_huge_page(h), h_cg);

			rsv_adjust = hugepage_subpool_put_pages(spool,
								chg - add);
			hugetlb_acct_memory(h, -rsv_adjust);
		} else if (h_cg) {
			/*
			 * The file_regions will hold their own reference to
			 * h_cg->css. So we should release the reference held
			 * via hugetlb_cgroup_charge_cgroup_rsvd() when we are
			 * done.
			 */
			hugetlb_cgroup_put_rsvd_cgroup(h_cg);
		}
	}
	return true;

out_put_pages:
	/* put back original number of pages, chg */
	(void)hugepage_subpool_put_pages(spool, chg);
out_uncharge_cgroup:
	hugetlb_cgroup_uncharge_cgroup_rsvd(hstate_index(h),
					    chg * pages_per_huge_page(h), h_cg);
out_err:
	hugetlb_vma_lock_free(vma);
	if (!vma || vma->vm_flags & VM_MAYSHARE)
		/* Only call region_abort if the region_chg succeeded but the
		 * region_add failed or didn't run.
		 */
		if (chg >= 0 && add < 0)
			region_abort(resv_map, from, to, regions_needed);
	if (vma && is_vma_resv_set(vma, HPAGE_RESV_OWNER)) {
		kref_put(&resv_map->refs, resv_map_release);
		set_vma_resv_map(vma, NULL);
	}
	return false;
}

long hugetlb_unreserve_pages(struct inode *inode, long start, long end,
								long freed)
{
	struct hstate *h = hstate_inode(inode);
	struct resv_map *resv_map = inode_resv_map(inode);
	long chg = 0;
	struct hugepage_subpool *spool = subpool_inode(inode);
	long gbl_reserve;

	/*
	 * Since this routine can be called in the evict inode path for all
	 * hugetlbfs inodes, resv_map could be NULL.
	 */
	if (resv_map) {
		chg = region_del(resv_map, start, end);
		/*
		 * region_del() can fail in the rare case where a region
		 * must be split and another region descriptor can not be
		 * allocated.  If end == LONG_MAX, it will not fail.
		 */
		if (chg < 0)
			return chg;
	}

	spin_lock(&inode->i_lock);
	inode->i_blocks -= (blocks_per_huge_page(h) * freed);
	spin_unlock(&inode->i_lock);

	/*
	 * If the subpool has a minimum size, the number of global
	 * reservations to be released may be adjusted.
	 *
	 * Note that !resv_map implies freed == 0. So (chg - freed)
	 * won't go negative.
	 */
	gbl_reserve = hugepage_subpool_put_pages(spool, (chg - freed));
	hugetlb_acct_memory(h, -gbl_reserve);

	return 0;
}

#ifdef CONFIG_ARCH_WANT_HUGE_PMD_SHARE
static unsigned long page_table_shareable(struct vm_area_struct *svma,
				struct vm_area_struct *vma,
				unsigned long addr, pgoff_t idx)
{
	unsigned long saddr = ((idx - svma->vm_pgoff) << PAGE_SHIFT) +
				svma->vm_start;
	unsigned long sbase = saddr & PUD_MASK;
	unsigned long s_end = sbase + PUD_SIZE;

	/* Allow segments to share if only one is marked locked */
	unsigned long vm_flags = vma->vm_flags & ~VM_LOCKED_MASK;
	unsigned long svm_flags = svma->vm_flags & ~VM_LOCKED_MASK;

	/*
	 * match the virtual addresses, permission and the alignment of the
	 * page table page.
	 *
	 * Also, vma_lock (vm_private_data) is required for sharing.
	 */
	if (pmd_index(addr) != pmd_index(saddr) ||
	    vm_flags != svm_flags ||
	    !range_in_vma(svma, sbase, s_end) ||
	    !svma->vm_private_data)
		return 0;

	return saddr;
}

bool want_pmd_share(struct vm_area_struct *vma, unsigned long addr)
{
	unsigned long start = addr & PUD_MASK;
	unsigned long end = start + PUD_SIZE;

#ifdef CONFIG_USERFAULTFD
	if (uffd_disable_huge_pmd_share(vma))
		return false;
#endif
	/*
	 * check on proper vm_flags and page table alignment
	 */
	if (!(vma->vm_flags & VM_MAYSHARE))
		return false;
	if (!vma->vm_private_data)	/* vma lock required for sharing */
		return false;
	if (!range_in_vma(vma, start, end))
		return false;
	return true;
}

/*
 * Determine if start,end range within vma could be mapped by shared pmd.
 * If yes, adjust start and end to cover range associated with possible
 * shared pmd mappings.
 */
void adjust_range_if_pmd_sharing_possible(struct vm_area_struct *vma,
				unsigned long *start, unsigned long *end)
{
	unsigned long v_start = ALIGN(vma->vm_start, PUD_SIZE),
		v_end = ALIGN_DOWN(vma->vm_end, PUD_SIZE);

	/*
	 * vma needs to span at least one aligned PUD size, and the range
	 * must be at least partially within in.
	 */
	if (!(vma->vm_flags & VM_MAYSHARE) || !(v_end > v_start) ||
		(*end <= v_start) || (*start >= v_end))
		return;

	/* Extend the range to be PUD aligned for a worst case scenario */
	if (*start > v_start)
		*start = ALIGN_DOWN(*start, PUD_SIZE);

	if (*end < v_end)
		*end = ALIGN(*end, PUD_SIZE);
}

/*
 * Search for a shareable pmd page for hugetlb. In any case calls pmd_alloc()
 * and returns the corresponding pte. While this is not necessary for the
 * !shared pmd case because we can allocate the pmd later as well, it makes the
 * code much cleaner. pmd allocation is essential for the shared case because
 * pud has to be populated inside the same i_mmap_rwsem section - otherwise
 * racing tasks could either miss the sharing (see huge_pte_offset) or select a
 * bad pmd for sharing.
 */
pte_t *huge_pmd_share(struct mm_struct *mm, struct vm_area_struct *vma,
		      unsigned long addr, pud_t *pud)
{
	struct address_space *mapping = vma->vm_file->f_mapping;
	pgoff_t idx = ((addr - vma->vm_start) >> PAGE_SHIFT) +
			vma->vm_pgoff;
	struct vm_area_struct *svma;
	unsigned long saddr;
	pte_t *spte = NULL;
	pte_t *pte;

	i_mmap_lock_read(mapping);
	vma_interval_tree_foreach(svma, &mapping->i_mmap, idx, idx) {
		if (svma == vma)
			continue;

		saddr = page_table_shareable(svma, vma, addr, idx);
		if (saddr) {
			spte = hugetlb_walk(svma, saddr,
					    vma_mmu_pagesize(svma));
			if (spte) {
				get_page(virt_to_page(spte));
				break;
			}
		}
	}

	if (!spte)
		goto out;

	spin_lock(&mm->page_table_lock);
	if (pud_none(*pud)) {
		pud_populate(mm, pud,
				(pmd_t *)((unsigned long)spte & PAGE_MASK));
		mm_inc_nr_pmds(mm);
	} else {
		put_page(virt_to_page(spte));
	}
	spin_unlock(&mm->page_table_lock);
out:
	pte = (pte_t *)pmd_alloc(mm, pud, addr);
	i_mmap_unlock_read(mapping);
	return pte;
}

/*
 * unmap huge page backed by shared pte.
 *
 * Hugetlb pte page is ref counted at the time of mapping.  If pte is shared
 * indicated by page_count > 1, unmap is achieved by clearing pud and
 * decrementing the ref count. If count == 1, the pte page is not shared.
 *
 * Called with page table lock held.
 *
 * returns: 1 successfully unmapped a shared pte page
 *	    0 the underlying pte page is not shared, or it is the last user
 */
int huge_pmd_unshare(struct mm_struct *mm, struct vm_area_struct *vma,
					unsigned long addr, pte_t *ptep)
{
	pgd_t *pgd = pgd_offset(mm, addr);
	p4d_t *p4d = p4d_offset(pgd, addr);
	pud_t *pud = pud_offset(p4d, addr);

	i_mmap_assert_write_locked(vma->vm_file->f_mapping);
	hugetlb_vma_assert_locked(vma);
	BUG_ON(page_count(virt_to_page(ptep)) == 0);
	if (page_count(virt_to_page(ptep)) == 1)
		return 0;

	pud_clear(pud);
	put_page(virt_to_page(ptep));
	mm_dec_nr_pmds(mm);
	return 1;
}

#else /* !CONFIG_ARCH_WANT_HUGE_PMD_SHARE */

pte_t *huge_pmd_share(struct mm_struct *mm, struct vm_area_struct *vma,
		      unsigned long addr, pud_t *pud)
{
	return NULL;
}

int huge_pmd_unshare(struct mm_struct *mm, struct vm_area_struct *vma,
				unsigned long addr, pte_t *ptep)
{
	return 0;
}

void adjust_range_if_pmd_sharing_possible(struct vm_area_struct *vma,
				unsigned long *start, unsigned long *end)
{
}

bool want_pmd_share(struct vm_area_struct *vma, unsigned long addr)
{
	return false;
}
#endif /* CONFIG_ARCH_WANT_HUGE_PMD_SHARE */

#ifdef CONFIG_ARCH_WANT_GENERAL_HUGETLB
pte_t *huge_pte_alloc(struct mm_struct *mm, struct vm_area_struct *vma,
			unsigned long addr, unsigned long sz)
{
	pgd_t *pgd;
	p4d_t *p4d;
	pud_t *pud;
	pte_t *pte = NULL;

	pgd = pgd_offset(mm, addr);
	p4d = p4d_alloc(mm, pgd, addr);
	if (!p4d)
		return NULL;
	pud = pud_alloc(mm, p4d, addr);
	if (pud) {
		if (sz == PUD_SIZE) {
			pte = (pte_t *)pud;
		} else {
			BUG_ON(sz != PMD_SIZE);
			if (want_pmd_share(vma, addr) && pud_none(*pud))
				pte = huge_pmd_share(mm, vma, addr, pud);
			else
				pte = (pte_t *)pmd_alloc(mm, pud, addr);
		}
	}

	if (pte) {
		pte_t pteval = ptep_get_lockless(pte);

		BUG_ON(pte_present(pteval) && !pte_huge(pteval));
	}

	return pte;
}

/*
 * huge_pte_offset() - Walk the page table to resolve the hugepage
 * entry at address @addr
 *
 * Return: Pointer to page table entry (PUD or PMD) for
 * address @addr, or NULL if a !p*d_present() entry is encountered and the
 * size @sz doesn't match the hugepage size at this level of the page
 * table.
 */
pte_t *huge_pte_offset(struct mm_struct *mm,
		       unsigned long addr, unsigned long sz)
{
	pgd_t *pgd;
	p4d_t *p4d;
	pud_t *pud;
	pmd_t *pmd;

	pgd = pgd_offset(mm, addr);
	if (!pgd_present(*pgd))
		return NULL;
	p4d = p4d_offset(pgd, addr);
	if (!p4d_present(*p4d))
		return NULL;

	pud = pud_offset(p4d, addr);
	if (sz == PUD_SIZE)
		/* must be pud huge, non-present or none */
		return (pte_t *)pud;
	if (!pud_present(*pud))
		return NULL;
	/* must have a valid entry and size to go further */

	pmd = pmd_offset(pud, addr);
	/* must be pmd huge, non-present or none */
	return (pte_t *)pmd;
}

/*
 * Return a mask that can be used to update an address to the last huge
 * page in a page table page mapping size.  Used to skip non-present
 * page table entries when linearly scanning address ranges.  Architectures
 * with unique huge page to page table relationships can define their own
 * version of this routine.
 */
unsigned long hugetlb_mask_last_page(struct hstate *h)
{
	unsigned long hp_size = huge_page_size(h);

	if (hp_size == PUD_SIZE)
		return P4D_SIZE - PUD_SIZE;
	else if (hp_size == PMD_SIZE)
		return PUD_SIZE - PMD_SIZE;
	else
		return 0UL;
}

#else

/* See description above.  Architectures can provide their own version. */
__weak unsigned long hugetlb_mask_last_page(struct hstate *h)
{
#ifdef CONFIG_ARCH_WANT_HUGE_PMD_SHARE
	if (huge_page_size(h) == PMD_SIZE)
		return PUD_SIZE - PMD_SIZE;
#endif
	return 0UL;
}

#endif /* CONFIG_ARCH_WANT_GENERAL_HUGETLB */

/*
 * These functions are overwritable if your architecture needs its own
 * behavior.
 */
bool isolate_hugetlb(struct folio *folio, struct list_head *list)
{
	bool ret = true;

	spin_lock_irq(&hugetlb_lock);
	if (!folio_test_hugetlb(folio) ||
	    !folio_test_hugetlb_migratable(folio) ||
	    !folio_try_get(folio)) {
		ret = false;
		goto unlock;
	}
	folio_clear_hugetlb_migratable(folio);
	list_move_tail(&folio->lru, list);
unlock:
	spin_unlock_irq(&hugetlb_lock);
	return ret;
}

int get_hwpoison_hugetlb_folio(struct folio *folio, bool *hugetlb, bool unpoison)
{
	int ret = 0;

	*hugetlb = false;
	spin_lock_irq(&hugetlb_lock);
	if (folio_test_hugetlb(folio)) {
		*hugetlb = true;
		if (folio_test_hugetlb_freed(folio))
			ret = 0;
		else if (folio_test_hugetlb_migratable(folio) || unpoison)
			ret = folio_try_get(folio);
		else
			ret = -EBUSY;
	}
	spin_unlock_irq(&hugetlb_lock);
	return ret;
}

int get_huge_page_for_hwpoison(unsigned long pfn, int flags,
				bool *migratable_cleared)
{
	int ret;

	spin_lock_irq(&hugetlb_lock);
	ret = __get_huge_page_for_hwpoison(pfn, flags, migratable_cleared);
	spin_unlock_irq(&hugetlb_lock);
	return ret;
}

void folio_putback_active_hugetlb(struct folio *folio)
{
	spin_lock_irq(&hugetlb_lock);
	folio_set_hugetlb_migratable(folio);
	list_move_tail(&folio->lru, &(folio_hstate(folio))->hugepage_activelist);
	spin_unlock_irq(&hugetlb_lock);
	folio_put(folio);
}

void move_hugetlb_state(struct folio *old_folio, struct folio *new_folio, int reason)
{
	struct hstate *h = folio_hstate(old_folio);

	hugetlb_cgroup_migrate(old_folio, new_folio);
	set_page_owner_migrate_reason(&new_folio->page, reason);

	/*
	 * transfer temporary state of the new hugetlb folio. This is
	 * reverse to other transitions because the newpage is going to
	 * be final while the old one will be freed so it takes over
	 * the temporary status.
	 *
	 * Also note that we have to transfer the per-node surplus state
	 * here as well otherwise the global surplus count will not match
	 * the per-node's.
	 */
	if (folio_test_hugetlb_temporary(new_folio)) {
		int old_nid = folio_nid(old_folio);
		int new_nid = folio_nid(new_folio);

		folio_set_hugetlb_temporary(old_folio);
		folio_clear_hugetlb_temporary(new_folio);


		/*
		 * There is no need to transfer the per-node surplus state
		 * when we do not cross the node.
		 */
		if (new_nid == old_nid)
			return;
		spin_lock_irq(&hugetlb_lock);
		if (h->surplus_huge_pages_node[old_nid]) {
			h->surplus_huge_pages_node[old_nid]--;
			h->surplus_huge_pages_node[new_nid]++;
		}
		spin_unlock_irq(&hugetlb_lock);
	}
}

static void hugetlb_unshare_pmds(struct vm_area_struct *vma,
				   unsigned long start,
				   unsigned long end)
{
	struct hstate *h = hstate_vma(vma);
	unsigned long sz = huge_page_size(h);
	struct mm_struct *mm = vma->vm_mm;
	struct mmu_notifier_range range;
	unsigned long address;
	spinlock_t *ptl;
	pte_t *ptep;

	if (!(vma->vm_flags & VM_MAYSHARE))
		return;

	if (start >= end)
		return;

	flush_cache_range(vma, start, end);
	/*
	 * No need to call adjust_range_if_pmd_sharing_possible(), because
	 * we have already done the PUD_SIZE alignment.
	 */
	mmu_notifier_range_init(&range, MMU_NOTIFY_CLEAR, 0, mm,
				start, end);
	mmu_notifier_invalidate_range_start(&range);
	hugetlb_vma_lock_write(vma);
	i_mmap_lock_write(vma->vm_file->f_mapping);
	for (address = start; address < end; address += PUD_SIZE) {
		ptep = hugetlb_walk(vma, address, sz);
		if (!ptep)
			continue;
		ptl = huge_pte_lock(h, mm, ptep);
		huge_pmd_unshare(mm, vma, address, ptep);
		spin_unlock(ptl);
	}
	flush_hugetlb_tlb_range(vma, start, end);
	i_mmap_unlock_write(vma->vm_file->f_mapping);
	hugetlb_vma_unlock_write(vma);
	/*
	 * No need to call mmu_notifier_arch_invalidate_secondary_tlbs(), see
	 * Documentation/mm/mmu_notifier.rst.
	 */
	mmu_notifier_invalidate_range_end(&range);
}

/*
 * This function will unconditionally remove all the shared pmd pgtable entries
 * within the specific vma for a hugetlbfs memory range.
 */
void hugetlb_unshare_all_pmds(struct vm_area_struct *vma)
{
	hugetlb_unshare_pmds(vma, ALIGN(vma->vm_start, PUD_SIZE),
			ALIGN_DOWN(vma->vm_end, PUD_SIZE));
}

#ifdef CONFIG_CMA
static bool cma_reserve_called __initdata;

static int __init cmdline_parse_hugetlb_cma(char *p)
{
	int nid, count = 0;
	unsigned long tmp;
	char *s = p;

	while (*s) {
		if (sscanf(s, "%lu%n", &tmp, &count) != 1)
			break;

		if (s[count] == ':') {
			if (tmp >= MAX_NUMNODES)
				break;
			nid = array_index_nospec(tmp, MAX_NUMNODES);

			s += count + 1;
			tmp = memparse(s, &s);
			hugetlb_cma_size_in_node[nid] = tmp;
			hugetlb_cma_size += tmp;

			/*
			 * Skip the separator if have one, otherwise
			 * break the parsing.
			 */
			if (*s == ',')
				s++;
			else
				break;
		} else {
			hugetlb_cma_size = memparse(p, &p);
			break;
		}
	}

	return 0;
}

early_param("hugetlb_cma", cmdline_parse_hugetlb_cma);

void __init hugetlb_cma_reserve(int order)
{
	unsigned long size, reserved, per_node;
	bool node_specific_cma_alloc = false;
	int nid;

	cma_reserve_called = true;

	if (!hugetlb_cma_size)
		return;

	for (nid = 0; nid < MAX_NUMNODES; nid++) {
		if (hugetlb_cma_size_in_node[nid] == 0)
			continue;

		if (!node_online(nid)) {
			pr_warn("hugetlb_cma: invalid node %d specified\n", nid);
			hugetlb_cma_size -= hugetlb_cma_size_in_node[nid];
			hugetlb_cma_size_in_node[nid] = 0;
			continue;
		}

		if (hugetlb_cma_size_in_node[nid] < (PAGE_SIZE << order)) {
			pr_warn("hugetlb_cma: cma area of node %d should be at least %lu MiB\n",
				nid, (PAGE_SIZE << order) / SZ_1M);
			hugetlb_cma_size -= hugetlb_cma_size_in_node[nid];
			hugetlb_cma_size_in_node[nid] = 0;
		} else {
			node_specific_cma_alloc = true;
		}
	}

	/* Validate the CMA size again in case some invalid nodes specified. */
	if (!hugetlb_cma_size)
		return;

	if (hugetlb_cma_size < (PAGE_SIZE << order)) {
		pr_warn("hugetlb_cma: cma area should be at least %lu MiB\n",
			(PAGE_SIZE << order) / SZ_1M);
		hugetlb_cma_size = 0;
		return;
	}

	if (!node_specific_cma_alloc) {
		/*
		 * If 3 GB area is requested on a machine with 4 numa nodes,
		 * let's allocate 1 GB on first three nodes and ignore the last one.
		 */
		per_node = DIV_ROUND_UP(hugetlb_cma_size, nr_online_nodes);
		pr_info("hugetlb_cma: reserve %lu MiB, up to %lu MiB per node\n",
			hugetlb_cma_size / SZ_1M, per_node / SZ_1M);
	}

	reserved = 0;
	for_each_online_node(nid) {
		int res;
		char name[CMA_MAX_NAME];

		if (node_specific_cma_alloc) {
			if (hugetlb_cma_size_in_node[nid] == 0)
				continue;

			size = hugetlb_cma_size_in_node[nid];
		} else {
			size = min(per_node, hugetlb_cma_size - reserved);
		}

		size = round_up(size, PAGE_SIZE << order);

		snprintf(name, sizeof(name), "hugetlb%d", nid);
		/*
		 * Note that 'order per bit' is based on smallest size that
		 * may be returned to CMA allocator in the case of
		 * huge page demotion.
		 */
		res = cma_declare_contiguous_nid(0, size, 0,
						PAGE_SIZE << HUGETLB_PAGE_ORDER,
						 0, false, name,
						 &hugetlb_cma[nid], nid);
		if (res) {
			pr_warn("hugetlb_cma: reservation failed: err %d, node %d",
				res, nid);
			continue;
		}

		reserved += size;
		pr_info("hugetlb_cma: reserved %lu MiB on node %d\n",
			size / SZ_1M, nid);

		if (reserved >= hugetlb_cma_size)
			break;
	}

	if (!reserved)
		/*
		 * hugetlb_cma_size is used to determine if allocations from
		 * cma are possible.  Set to zero if no cma regions are set up.
		 */
		hugetlb_cma_size = 0;
}

static void __init hugetlb_cma_check(void)
{
	if (!hugetlb_cma_size || cma_reserve_called)
		return;

	pr_warn("hugetlb_cma: the option isn't supported by current arch\n");
}

#endif /* CONFIG_CMA */<|MERGE_RESOLUTION|>--- conflicted
+++ resolved
@@ -262,28 +262,16 @@
 /*
  * hugetlb vma_lock helper routines
  */
-<<<<<<< HEAD
-static bool __vma_shareable_lock(struct vm_area_struct *vma)
-{
-	return vma->vm_flags & (VM_MAYSHARE | VM_SHARED) &&
-		vma->vm_private_data;
-}
-
-=======
->>>>>>> e475cc1c
 void hugetlb_vma_lock_read(struct vm_area_struct *vma)
 {
 	if (__vma_shareable_lock(vma)) {
 		struct hugetlb_vma_lock *vma_lock = vma->vm_private_data;
 
 		down_read(&vma_lock->rw_sema);
-<<<<<<< HEAD
-=======
 	} else if (__vma_private_lock(vma)) {
 		struct resv_map *resv_map = vma_resv_map(vma);
 
 		down_read(&resv_map->rw_sema);
->>>>>>> e475cc1c
 	}
 }
 
@@ -293,13 +281,10 @@
 		struct hugetlb_vma_lock *vma_lock = vma->vm_private_data;
 
 		up_read(&vma_lock->rw_sema);
-<<<<<<< HEAD
-=======
 	} else if (__vma_private_lock(vma)) {
 		struct resv_map *resv_map = vma_resv_map(vma);
 
 		up_read(&resv_map->rw_sema);
->>>>>>> e475cc1c
 	}
 }
 
@@ -309,13 +294,10 @@
 		struct hugetlb_vma_lock *vma_lock = vma->vm_private_data;
 
 		down_write(&vma_lock->rw_sema);
-<<<<<<< HEAD
-=======
 	} else if (__vma_private_lock(vma)) {
 		struct resv_map *resv_map = vma_resv_map(vma);
 
 		down_write(&resv_map->rw_sema);
->>>>>>> e475cc1c
 	}
 }
 
@@ -325,26 +307,15 @@
 		struct hugetlb_vma_lock *vma_lock = vma->vm_private_data;
 
 		up_write(&vma_lock->rw_sema);
-<<<<<<< HEAD
-=======
 	} else if (__vma_private_lock(vma)) {
 		struct resv_map *resv_map = vma_resv_map(vma);
 
 		up_write(&resv_map->rw_sema);
->>>>>>> e475cc1c
 	}
 }
 
 int hugetlb_vma_trylock_write(struct vm_area_struct *vma)
 {
-<<<<<<< HEAD
-	struct hugetlb_vma_lock *vma_lock = vma->vm_private_data;
-
-	if (!__vma_shareable_lock(vma))
-		return 1;
-
-	return down_write_trylock(&vma_lock->rw_sema);
-=======
 
 	if (__vma_shareable_lock(vma)) {
 		struct hugetlb_vma_lock *vma_lock = vma->vm_private_data;
@@ -357,7 +328,6 @@
 	}
 
 	return 1;
->>>>>>> e475cc1c
 }
 
 void hugetlb_vma_assert_locked(struct vm_area_struct *vma)
@@ -366,13 +336,10 @@
 		struct hugetlb_vma_lock *vma_lock = vma->vm_private_data;
 
 		lockdep_assert_held(&vma_lock->rw_sema);
-<<<<<<< HEAD
-=======
 	} else if (__vma_private_lock(vma)) {
 		struct resv_map *resv_map = vma_resv_map(vma);
 
 		lockdep_assert_held(&resv_map->rw_sema);
->>>>>>> e475cc1c
 	}
 }
 
@@ -405,14 +372,11 @@
 		struct hugetlb_vma_lock *vma_lock = vma->vm_private_data;
 
 		__hugetlb_vma_unlock_write_put(vma_lock);
-<<<<<<< HEAD
-=======
 	} else if (__vma_private_lock(vma)) {
 		struct resv_map *resv_map = vma_resv_map(vma);
 
 		/* no free for anon vmas, but still need to unlock */
 		up_write(&resv_map->rw_sema);
->>>>>>> e475cc1c
 	}
 }
 
