// SPDX-License-Identifier: GPL-2.0-only
/*
 * Generic hugetlb support.
 * (C) Nadia Yvette Chambers, April 2004
 */
#include <linux/list.h>
#include <linux/init.h>
#include <linux/mm.h>
#include <linux/seq_file.h>
#include <linux/sysctl.h>
#include <linux/highmem.h>
#include <linux/mmu_notifier.h>
#include <linux/nodemask.h>
#include <linux/pagemap.h>
#include <linux/mempolicy.h>
#include <linux/compiler.h>
#include <linux/cpuset.h>
#include <linux/mutex.h>
#include <linux/memblock.h>
#include <linux/sysfs.h>
#include <linux/slab.h>
#include <linux/sched/mm.h>
#include <linux/mmdebug.h>
#include <linux/sched/signal.h>
#include <linux/rmap.h>
#include <linux/string_helpers.h>
#include <linux/swap.h>
#include <linux/swapops.h>
#include <linux/jhash.h>
#include <linux/numa.h>
#include <linux/llist.h>
#include <linux/cma.h>

#include <asm/page.h>
#include <asm/pgalloc.h>
#include <asm/tlb.h>

#include <linux/io.h>
#include <linux/hugetlb.h>
#include <linux/hugetlb_cgroup.h>
#include <linux/node.h>
#include <linux/userfaultfd_k.h>
#include <linux/page_owner.h>
#include "internal.h"

int hugetlb_max_hstate __read_mostly;
unsigned int default_hstate_idx;
struct hstate hstates[HUGE_MAX_HSTATE];

#ifdef CONFIG_CMA
static struct cma *hugetlb_cma[MAX_NUMNODES];
#endif
static unsigned long hugetlb_cma_size __initdata;

/*
 * Minimum page order among possible hugepage sizes, set to a proper value
 * at boot time.
 */
static unsigned int minimum_order __read_mostly = UINT_MAX;

__initdata LIST_HEAD(huge_boot_pages);

/* for command line parsing */
static struct hstate * __initdata parsed_hstate;
static unsigned long __initdata default_hstate_max_huge_pages;
<<<<<<< HEAD
static unsigned long __initdata default_hstate_size;
static bool __initdata parsed_valid_hugepagesz = true;
=======
static bool __initdata parsed_valid_hugepagesz = true;
static bool __initdata parsed_default_hugepagesz;
>>>>>>> 24b8d41d

/*
 * Protects updates to hugepage_freelists, hugepage_activelist, nr_huge_pages,
 * free_huge_pages, and surplus_huge_pages.
 */
DEFINE_SPINLOCK(hugetlb_lock);

/*
 * Serializes faults on the same logical page.  This is used to
 * prevent spurious OOMs when the hugepage pool is fully utilized.
 */
static int num_fault_mutexes;
struct mutex *hugetlb_fault_mutex_table ____cacheline_aligned_in_smp;

/* Forward declaration */
static int hugetlb_acct_memory(struct hstate *h, long delta);

static inline void unlock_or_release_subpool(struct hugepage_subpool *spool)
{
	bool free = (spool->count == 0) && (spool->used_hpages == 0);

	spin_unlock(&spool->lock);

	/* If no pages are used, and no other handles to the subpool
	 * remain, give up any reservations based on minimum size and
	 * free the subpool */
	if (free) {
		if (spool->min_hpages != -1)
			hugetlb_acct_memory(spool->hstate,
						-spool->min_hpages);
		kfree(spool);
	}
}

struct hugepage_subpool *hugepage_new_subpool(struct hstate *h, long max_hpages,
						long min_hpages)
{
	struct hugepage_subpool *spool;

	spool = kzalloc(sizeof(*spool), GFP_KERNEL);
	if (!spool)
		return NULL;

	spin_lock_init(&spool->lock);
	spool->count = 1;
	spool->max_hpages = max_hpages;
	spool->hstate = h;
	spool->min_hpages = min_hpages;

	if (min_hpages != -1 && hugetlb_acct_memory(h, min_hpages)) {
		kfree(spool);
		return NULL;
	}
	spool->rsv_hpages = min_hpages;

	return spool;
}

void hugepage_put_subpool(struct hugepage_subpool *spool)
{
	spin_lock(&spool->lock);
	BUG_ON(!spool->count);
	spool->count--;
	unlock_or_release_subpool(spool);
}

/*
 * Subpool accounting for allocating and reserving pages.
 * Return -ENOMEM if there are not enough resources to satisfy the
 * request.  Otherwise, return the number of pages by which the
 * global pools must be adjusted (upward).  The returned value may
 * only be different than the passed value (delta) in the case where
 * a subpool minimum size must be maintained.
 */
static long hugepage_subpool_get_pages(struct hugepage_subpool *spool,
				      long delta)
{
	long ret = delta;

	if (!spool)
		return ret;

	spin_lock(&spool->lock);

	if (spool->max_hpages != -1) {		/* maximum size accounting */
		if ((spool->used_hpages + delta) <= spool->max_hpages)
			spool->used_hpages += delta;
		else {
			ret = -ENOMEM;
			goto unlock_ret;
		}
	}

	/* minimum size accounting */
	if (spool->min_hpages != -1 && spool->rsv_hpages) {
		if (delta > spool->rsv_hpages) {
			/*
			 * Asking for more reserves than those already taken on
			 * behalf of subpool.  Return difference.
			 */
			ret = delta - spool->rsv_hpages;
			spool->rsv_hpages = 0;
		} else {
			ret = 0;	/* reserves already accounted for */
			spool->rsv_hpages -= delta;
		}
	}

unlock_ret:
	spin_unlock(&spool->lock);
	return ret;
}

/*
 * Subpool accounting for freeing and unreserving pages.
 * Return the number of global page reservations that must be dropped.
 * The return value may only be different than the passed value (delta)
 * in the case where a subpool minimum size must be maintained.
 */
static long hugepage_subpool_put_pages(struct hugepage_subpool *spool,
				       long delta)
{
	long ret = delta;

	if (!spool)
		return delta;

	spin_lock(&spool->lock);

	if (spool->max_hpages != -1)		/* maximum size accounting */
		spool->used_hpages -= delta;

	 /* minimum size accounting */
	if (spool->min_hpages != -1 && spool->used_hpages < spool->min_hpages) {
		if (spool->rsv_hpages + delta <= spool->min_hpages)
			ret = 0;
		else
			ret = spool->rsv_hpages + delta - spool->min_hpages;

		spool->rsv_hpages += delta;
		if (spool->rsv_hpages > spool->min_hpages)
			spool->rsv_hpages = spool->min_hpages;
	}

	/*
	 * If hugetlbfs_put_super couldn't free spool due to an outstanding
	 * quota reference, free it now.
	 */
	unlock_or_release_subpool(spool);

	return ret;
}

static inline struct hugepage_subpool *subpool_inode(struct inode *inode)
{
	return HUGETLBFS_SB(inode->i_sb)->spool;
}

static inline struct hugepage_subpool *subpool_vma(struct vm_area_struct *vma)
{
	return subpool_inode(file_inode(vma->vm_file));
}

/* Helper that removes a struct file_region from the resv_map cache and returns
 * it for use.
 */
static struct file_region *
get_file_region_entry_from_cache(struct resv_map *resv, long from, long to)
{
	struct file_region *nrg = NULL;

	VM_BUG_ON(resv->region_cache_count <= 0);

	resv->region_cache_count--;
	nrg = list_first_entry(&resv->region_cache, struct file_region, link);
	list_del(&nrg->link);

	nrg->from = from;
	nrg->to = to;

	return nrg;
}

static void copy_hugetlb_cgroup_uncharge_info(struct file_region *nrg,
					      struct file_region *rg)
{
#ifdef CONFIG_CGROUP_HUGETLB
	nrg->reservation_counter = rg->reservation_counter;
	nrg->css = rg->css;
	if (rg->css)
		css_get(rg->css);
#endif
}

/* Helper that records hugetlb_cgroup uncharge info. */
static void record_hugetlb_cgroup_uncharge_info(struct hugetlb_cgroup *h_cg,
						struct hstate *h,
						struct resv_map *resv,
						struct file_region *nrg)
{
#ifdef CONFIG_CGROUP_HUGETLB
	if (h_cg) {
		nrg->reservation_counter =
			&h_cg->rsvd_hugepage[hstate_index(h)];
		nrg->css = &h_cg->css;
		if (!resv->pages_per_hpage)
			resv->pages_per_hpage = pages_per_huge_page(h);
		/* pages_per_hpage should be the same for all entries in
		 * a resv_map.
		 */
		VM_BUG_ON(resv->pages_per_hpage != pages_per_huge_page(h));
	} else {
		nrg->reservation_counter = NULL;
		nrg->css = NULL;
	}
#endif
}

static bool has_same_uncharge_info(struct file_region *rg,
				   struct file_region *org)
{
#ifdef CONFIG_CGROUP_HUGETLB
	return rg && org &&
	       rg->reservation_counter == org->reservation_counter &&
	       rg->css == org->css;

#else
	return true;
#endif
}

static void coalesce_file_region(struct resv_map *resv, struct file_region *rg)
{
	struct file_region *nrg = NULL, *prg = NULL;

	prg = list_prev_entry(rg, link);
	if (&prg->link != &resv->regions && prg->to == rg->from &&
	    has_same_uncharge_info(prg, rg)) {
		prg->to = rg->to;

		list_del(&rg->link);
		kfree(rg);

		rg = prg;
	}

	nrg = list_next_entry(rg, link);
	if (&nrg->link != &resv->regions && nrg->from == rg->to &&
	    has_same_uncharge_info(nrg, rg)) {
		nrg->from = rg->from;

		list_del(&rg->link);
		kfree(rg);
	}
}

/*
 * Must be called with resv->lock held.
 *
 * Calling this with regions_needed != NULL will count the number of pages
 * to be added but will not modify the linked list. And regions_needed will
 * indicate the number of file_regions needed in the cache to carry out to add
 * the regions for this range.
 */
static long add_reservation_in_range(struct resv_map *resv, long f, long t,
				     struct hugetlb_cgroup *h_cg,
				     struct hstate *h, long *regions_needed)
{
	long add = 0;
	struct list_head *head = &resv->regions;
	long last_accounted_offset = f;
	struct file_region *rg = NULL, *trg = NULL, *nrg = NULL;

	if (regions_needed)
		*regions_needed = 0;

	/* In this loop, we essentially handle an entry for the range
	 * [last_accounted_offset, rg->from), at every iteration, with some
	 * bounds checking.
	 */
	list_for_each_entry_safe(rg, trg, head, link) {
		/* Skip irrelevant regions that start before our range. */
		if (rg->from < f) {
			/* If this region ends after the last accounted offset,
			 * then we need to update last_accounted_offset.
			 */
			if (rg->to > last_accounted_offset)
				last_accounted_offset = rg->to;
			continue;
		}

		/* When we find a region that starts beyond our range, we've
		 * finished.
		 */
		if (rg->from > t)
			break;

		/* Add an entry for last_accounted_offset -> rg->from, and
		 * update last_accounted_offset.
		 */
		if (rg->from > last_accounted_offset) {
			add += rg->from - last_accounted_offset;
			if (!regions_needed) {
				nrg = get_file_region_entry_from_cache(
					resv, last_accounted_offset, rg->from);
				record_hugetlb_cgroup_uncharge_info(h_cg, h,
								    resv, nrg);
				list_add(&nrg->link, rg->link.prev);
				coalesce_file_region(resv, nrg);
			} else
				*regions_needed += 1;
		}

		last_accounted_offset = rg->to;
	}

	/* Handle the case where our range extends beyond
	 * last_accounted_offset.
	 */
	if (last_accounted_offset < t) {
		add += t - last_accounted_offset;
		if (!regions_needed) {
			nrg = get_file_region_entry_from_cache(
				resv, last_accounted_offset, t);
			record_hugetlb_cgroup_uncharge_info(h_cg, h, resv, nrg);
			list_add(&nrg->link, rg->link.prev);
			coalesce_file_region(resv, nrg);
		} else
			*regions_needed += 1;
	}

	VM_BUG_ON(add < 0);
	return add;
}

/* Must be called with resv->lock acquired. Will drop lock to allocate entries.
 */
static int allocate_file_region_entries(struct resv_map *resv,
					int regions_needed)
	__must_hold(&resv->lock)
{
	struct list_head allocated_regions;
	int to_allocate = 0, i = 0;
	struct file_region *trg = NULL, *rg = NULL;

	VM_BUG_ON(regions_needed < 0);

	INIT_LIST_HEAD(&allocated_regions);

	/*
	 * Check for sufficient descriptors in the cache to accommodate
	 * the number of in progress add operations plus regions_needed.
	 *
	 * This is a while loop because when we drop the lock, some other call
	 * to region_add or region_del may have consumed some region_entries,
	 * so we keep looping here until we finally have enough entries for
	 * (adds_in_progress + regions_needed).
	 */
	while (resv->region_cache_count <
	       (resv->adds_in_progress + regions_needed)) {
		to_allocate = resv->adds_in_progress + regions_needed -
			      resv->region_cache_count;

		/* At this point, we should have enough entries in the cache
		 * for all the existings adds_in_progress. We should only be
		 * needing to allocate for regions_needed.
		 */
		VM_BUG_ON(resv->region_cache_count < resv->adds_in_progress);

		spin_unlock(&resv->lock);
		for (i = 0; i < to_allocate; i++) {
			trg = kmalloc(sizeof(*trg), GFP_KERNEL);
			if (!trg)
				goto out_of_memory;
			list_add(&trg->link, &allocated_regions);
		}

		spin_lock(&resv->lock);

		list_splice(&allocated_regions, &resv->region_cache);
		resv->region_cache_count += to_allocate;
	}

	return 0;

out_of_memory:
	list_for_each_entry_safe(rg, trg, &allocated_regions, link) {
		list_del(&rg->link);
		kfree(rg);
	}
	return -ENOMEM;
}

/*
 * Add the huge page range represented by [f, t) to the reserve
 * map.  Regions will be taken from the cache to fill in this range.
 * Sufficient regions should exist in the cache due to the previous
 * call to region_chg with the same range, but in some cases the cache will not
 * have sufficient entries due to races with other code doing region_add or
 * region_del.  The extra needed entries will be allocated.
 *
 * regions_needed is the out value provided by a previous call to region_chg.
 *
 * Return the number of new huge pages added to the map.  This number is greater
 * than or equal to zero.  If file_region entries needed to be allocated for
 * this operation and we were not able to allocate, it returns -ENOMEM.
 * region_add of regions of length 1 never allocate file_regions and cannot
 * fail; region_chg will always allocate at least 1 entry and a region_add for
 * 1 page will only require at most 1 entry.
 */
static long region_add(struct resv_map *resv, long f, long t,
		       long in_regions_needed, struct hstate *h,
		       struct hugetlb_cgroup *h_cg)
{
	long add = 0, actual_regions_needed = 0;

	spin_lock(&resv->lock);
retry:

	/* Count how many regions are actually needed to execute this add. */
	add_reservation_in_range(resv, f, t, NULL, NULL,
				 &actual_regions_needed);

	/*
	 * Check for sufficient descriptors in the cache to accommodate
	 * this add operation. Note that actual_regions_needed may be greater
	 * than in_regions_needed, as the resv_map may have been modified since
	 * the region_chg call. In this case, we need to make sure that we
	 * allocate extra entries, such that we have enough for all the
	 * existing adds_in_progress, plus the excess needed for this
	 * operation.
	 */
	if (actual_regions_needed > in_regions_needed &&
	    resv->region_cache_count <
		    resv->adds_in_progress +
			    (actual_regions_needed - in_regions_needed)) {
		/* region_add operation of range 1 should never need to
		 * allocate file_region entries.
		 */
		VM_BUG_ON(t - f <= 1);

		if (allocate_file_region_entries(
			    resv, actual_regions_needed - in_regions_needed)) {
			return -ENOMEM;
		}

		goto retry;
	}

	add = add_reservation_in_range(resv, f, t, h_cg, h, NULL);

	resv->adds_in_progress -= in_regions_needed;

	spin_unlock(&resv->lock);
	VM_BUG_ON(add < 0);
	return add;
}

/*
 * Examine the existing reserve map and determine how many
 * huge pages in the specified range [f, t) are NOT currently
 * represented.  This routine is called before a subsequent
 * call to region_add that will actually modify the reserve
 * map to add the specified range [f, t).  region_chg does
 * not change the number of huge pages represented by the
 * map.  A number of new file_region structures is added to the cache as a
 * placeholder, for the subsequent region_add call to use. At least 1
 * file_region structure is added.
 *
 * out_regions_needed is the number of regions added to the
 * resv->adds_in_progress.  This value needs to be provided to a follow up call
 * to region_add or region_abort for proper accounting.
 *
 * Returns the number of huge pages that need to be added to the existing
 * reservation map for the range [f, t).  This number is greater or equal to
 * zero.  -ENOMEM is returned if a new file_region structure or cache entry
 * is needed and can not be allocated.
 */
static long region_chg(struct resv_map *resv, long f, long t,
		       long *out_regions_needed)
{
	long chg = 0;

	spin_lock(&resv->lock);

	/* Count how many hugepages in this range are NOT represented. */
	chg = add_reservation_in_range(resv, f, t, NULL, NULL,
				       out_regions_needed);

	if (*out_regions_needed == 0)
		*out_regions_needed = 1;

	if (allocate_file_region_entries(resv, *out_regions_needed))
		return -ENOMEM;

	resv->adds_in_progress += *out_regions_needed;

	spin_unlock(&resv->lock);
	return chg;
}

/*
 * Abort the in progress add operation.  The adds_in_progress field
 * of the resv_map keeps track of the operations in progress between
 * calls to region_chg and region_add.  Operations are sometimes
 * aborted after the call to region_chg.  In such cases, region_abort
 * is called to decrement the adds_in_progress counter. regions_needed
 * is the value returned by the region_chg call, it is used to decrement
 * the adds_in_progress counter.
 *
 * NOTE: The range arguments [f, t) are not needed or used in this
 * routine.  They are kept to make reading the calling code easier as
 * arguments will match the associated region_chg call.
 */
static void region_abort(struct resv_map *resv, long f, long t,
			 long regions_needed)
{
	spin_lock(&resv->lock);
	VM_BUG_ON(!resv->region_cache_count);
	resv->adds_in_progress -= regions_needed;
	spin_unlock(&resv->lock);
}

/*
 * Delete the specified range [f, t) from the reserve map.  If the
 * t parameter is LONG_MAX, this indicates that ALL regions after f
 * should be deleted.  Locate the regions which intersect [f, t)
 * and either trim, delete or split the existing regions.
 *
 * Returns the number of huge pages deleted from the reserve map.
 * In the normal case, the return value is zero or more.  In the
 * case where a region must be split, a new region descriptor must
 * be allocated.  If the allocation fails, -ENOMEM will be returned.
 * NOTE: If the parameter t == LONG_MAX, then we will never split
 * a region and possibly return -ENOMEM.  Callers specifying
 * t == LONG_MAX do not need to check for -ENOMEM error.
 */
static long region_del(struct resv_map *resv, long f, long t)
{
	struct list_head *head = &resv->regions;
	struct file_region *rg, *trg;
	struct file_region *nrg = NULL;
	long del = 0;

retry:
	spin_lock(&resv->lock);
	list_for_each_entry_safe(rg, trg, head, link) {
		/*
		 * Skip regions before the range to be deleted.  file_region
		 * ranges are normally of the form [from, to).  However, there
		 * may be a "placeholder" entry in the map which is of the form
		 * (from, to) with from == to.  Check for placeholder entries
		 * at the beginning of the range to be deleted.
		 */
		if (rg->to <= f && (rg->to != rg->from || rg->to != f))
			continue;

		if (rg->from >= t)
			break;

		if (f > rg->from && t < rg->to) { /* Must split region */
			/*
			 * Check for an entry in the cache before dropping
			 * lock and attempting allocation.
			 */
			if (!nrg &&
			    resv->region_cache_count > resv->adds_in_progress) {
				nrg = list_first_entry(&resv->region_cache,
							struct file_region,
							link);
				list_del(&nrg->link);
				resv->region_cache_count--;
			}

			if (!nrg) {
				spin_unlock(&resv->lock);
				nrg = kmalloc(sizeof(*nrg), GFP_KERNEL);
				if (!nrg)
					return -ENOMEM;
				goto retry;
			}

			del += t - f;
			hugetlb_cgroup_uncharge_file_region(
				resv, rg, t - f);

			/* New entry for end of split region */
			nrg->from = t;
			nrg->to = rg->to;

			copy_hugetlb_cgroup_uncharge_info(nrg, rg);

			INIT_LIST_HEAD(&nrg->link);

			/* Original entry is trimmed */
			rg->to = f;

			list_add(&nrg->link, &rg->link);
			nrg = NULL;
			break;
		}

		if (f <= rg->from && t >= rg->to) { /* Remove entire region */
			del += rg->to - rg->from;
			hugetlb_cgroup_uncharge_file_region(resv, rg,
							    rg->to - rg->from);
			list_del(&rg->link);
			kfree(rg);
			continue;
		}

		if (f <= rg->from) {	/* Trim beginning of region */
			hugetlb_cgroup_uncharge_file_region(resv, rg,
							    t - rg->from);

			del += t - rg->from;
			rg->from = t;
		} else {		/* Trim end of region */
			hugetlb_cgroup_uncharge_file_region(resv, rg,
							    rg->to - f);

			del += rg->to - f;
			rg->to = f;
		}
	}

	spin_unlock(&resv->lock);
	kfree(nrg);
	return del;
}

/*
 * A rare out of memory error was encountered which prevented removal of
 * the reserve map region for a page.  The huge page itself was free'ed
 * and removed from the page cache.  This routine will adjust the subpool
 * usage count, and the global reserve count if needed.  By incrementing
 * these counts, the reserve map entry which could not be deleted will
 * appear as a "reserved" entry instead of simply dangling with incorrect
 * counts.
 */
void hugetlb_fix_reserve_counts(struct inode *inode)
{
	struct hugepage_subpool *spool = subpool_inode(inode);
	long rsv_adjust;

	rsv_adjust = hugepage_subpool_get_pages(spool, 1);
	if (rsv_adjust) {
		struct hstate *h = hstate_inode(inode);

		hugetlb_acct_memory(h, 1);
	}
}

/*
 * Count and return the number of huge pages in the reserve map
 * that intersect with the range [f, t).
 */
static long region_count(struct resv_map *resv, long f, long t)
{
	struct list_head *head = &resv->regions;
	struct file_region *rg;
	long chg = 0;

	spin_lock(&resv->lock);
	/* Locate each segment we overlap with, and count that overlap. */
	list_for_each_entry(rg, head, link) {
		long seg_from;
		long seg_to;

		if (rg->to <= f)
			continue;
		if (rg->from >= t)
			break;

		seg_from = max(rg->from, f);
		seg_to = min(rg->to, t);

		chg += seg_to - seg_from;
	}
	spin_unlock(&resv->lock);

	return chg;
}

/*
 * Convert the address within this vma to the page offset within
 * the mapping, in pagecache page units; huge pages here.
 */
static pgoff_t vma_hugecache_offset(struct hstate *h,
			struct vm_area_struct *vma, unsigned long address)
{
	return ((address - vma->vm_start) >> huge_page_shift(h)) +
			(vma->vm_pgoff >> huge_page_order(h));
}

pgoff_t linear_hugepage_index(struct vm_area_struct *vma,
				     unsigned long address)
{
	return vma_hugecache_offset(hstate_vma(vma), vma, address);
}
EXPORT_SYMBOL_GPL(linear_hugepage_index);

/*
 * Return the size of the pages allocated when backing a VMA. In the majority
 * cases this will be same size as used by the page table entries.
 */
unsigned long vma_kernel_pagesize(struct vm_area_struct *vma)
{
	if (vma->vm_ops && vma->vm_ops->pagesize)
		return vma->vm_ops->pagesize(vma);
	return PAGE_SIZE;
}
EXPORT_SYMBOL_GPL(vma_kernel_pagesize);

/*
 * Return the page size being used by the MMU to back a VMA. In the majority
 * of cases, the page size used by the kernel matches the MMU size. On
 * architectures where it differs, an architecture-specific 'strong'
 * version of this symbol is required.
 */
__weak unsigned long vma_mmu_pagesize(struct vm_area_struct *vma)
{
	return vma_kernel_pagesize(vma);
}

/*
 * Flags for MAP_PRIVATE reservations.  These are stored in the bottom
 * bits of the reservation map pointer, which are always clear due to
 * alignment.
 */
#define HPAGE_RESV_OWNER    (1UL << 0)
#define HPAGE_RESV_UNMAPPED (1UL << 1)
#define HPAGE_RESV_MASK (HPAGE_RESV_OWNER | HPAGE_RESV_UNMAPPED)

/*
 * These helpers are used to track how many pages are reserved for
 * faults in a MAP_PRIVATE mapping. Only the process that called mmap()
 * is guaranteed to have their future faults succeed.
 *
 * With the exception of reset_vma_resv_huge_pages() which is called at fork(),
 * the reserve counters are updated with the hugetlb_lock held. It is safe
 * to reset the VMA at fork() time as it is not in use yet and there is no
 * chance of the global counters getting corrupted as a result of the values.
 *
 * The private mapping reservation is represented in a subtly different
 * manner to a shared mapping.  A shared mapping has a region map associated
 * with the underlying file, this region map represents the backing file
 * pages which have ever had a reservation assigned which this persists even
 * after the page is instantiated.  A private mapping has a region map
 * associated with the original mmap which is attached to all VMAs which
 * reference it, this region map represents those offsets which have consumed
 * reservation ie. where pages have been instantiated.
 */
static unsigned long get_vma_private_data(struct vm_area_struct *vma)
{
	return (unsigned long)vma->vm_private_data;
}

static void set_vma_private_data(struct vm_area_struct *vma,
							unsigned long value)
{
	vma->vm_private_data = (void *)value;
}

static void
resv_map_set_hugetlb_cgroup_uncharge_info(struct resv_map *resv_map,
					  struct hugetlb_cgroup *h_cg,
					  struct hstate *h)
{
#ifdef CONFIG_CGROUP_HUGETLB
	if (!h_cg || !h) {
		resv_map->reservation_counter = NULL;
		resv_map->pages_per_hpage = 0;
		resv_map->css = NULL;
	} else {
		resv_map->reservation_counter =
			&h_cg->rsvd_hugepage[hstate_index(h)];
		resv_map->pages_per_hpage = pages_per_huge_page(h);
		resv_map->css = &h_cg->css;
	}
#endif
}

struct resv_map *resv_map_alloc(void)
{
	struct resv_map *resv_map = kmalloc(sizeof(*resv_map), GFP_KERNEL);
	struct file_region *rg = kmalloc(sizeof(*rg), GFP_KERNEL);

	if (!resv_map || !rg) {
		kfree(resv_map);
		kfree(rg);
		return NULL;
	}

	kref_init(&resv_map->refs);
	spin_lock_init(&resv_map->lock);
	INIT_LIST_HEAD(&resv_map->regions);

	resv_map->adds_in_progress = 0;
	/*
	 * Initialize these to 0. On shared mappings, 0's here indicate these
	 * fields don't do cgroup accounting. On private mappings, these will be
	 * re-initialized to the proper values, to indicate that hugetlb cgroup
	 * reservations are to be un-charged from here.
	 */
	resv_map_set_hugetlb_cgroup_uncharge_info(resv_map, NULL, NULL);

	INIT_LIST_HEAD(&resv_map->region_cache);
	list_add(&rg->link, &resv_map->region_cache);
	resv_map->region_cache_count = 1;

	return resv_map;
}

void resv_map_release(struct kref *ref)
{
	struct resv_map *resv_map = container_of(ref, struct resv_map, refs);
	struct list_head *head = &resv_map->region_cache;
	struct file_region *rg, *trg;

	/* Clear out any active regions before we release the map. */
	region_del(resv_map, 0, LONG_MAX);

	/* ... and any entries left in the cache */
	list_for_each_entry_safe(rg, trg, head, link) {
		list_del(&rg->link);
		kfree(rg);
	}

	VM_BUG_ON(resv_map->adds_in_progress);

	kfree(resv_map);
}

static inline struct resv_map *inode_resv_map(struct inode *inode)
{
	/*
	 * At inode evict time, i_mapping may not point to the original
	 * address space within the inode.  This original address space
	 * contains the pointer to the resv_map.  So, always use the
	 * address space embedded within the inode.
	 * The VERY common case is inode->mapping == &inode->i_data but,
	 * this may not be true for device special inodes.
	 */
	return (struct resv_map *)(&inode->i_data)->private_data;
}

static struct resv_map *vma_resv_map(struct vm_area_struct *vma)
{
	VM_BUG_ON_VMA(!is_vm_hugetlb_page(vma), vma);
	if (vma->vm_flags & VM_MAYSHARE) {
		struct address_space *mapping = vma->vm_file->f_mapping;
		struct inode *inode = mapping->host;

		return inode_resv_map(inode);

	} else {
		return (struct resv_map *)(get_vma_private_data(vma) &
							~HPAGE_RESV_MASK);
	}
}

static void set_vma_resv_map(struct vm_area_struct *vma, struct resv_map *map)
{
	VM_BUG_ON_VMA(!is_vm_hugetlb_page(vma), vma);
	VM_BUG_ON_VMA(vma->vm_flags & VM_MAYSHARE, vma);

	set_vma_private_data(vma, (get_vma_private_data(vma) &
				HPAGE_RESV_MASK) | (unsigned long)map);
}

static void set_vma_resv_flags(struct vm_area_struct *vma, unsigned long flags)
{
	VM_BUG_ON_VMA(!is_vm_hugetlb_page(vma), vma);
	VM_BUG_ON_VMA(vma->vm_flags & VM_MAYSHARE, vma);

	set_vma_private_data(vma, get_vma_private_data(vma) | flags);
}

static int is_vma_resv_set(struct vm_area_struct *vma, unsigned long flag)
{
	VM_BUG_ON_VMA(!is_vm_hugetlb_page(vma), vma);

	return (get_vma_private_data(vma) & flag) != 0;
}

/* Reset counters to 0 and clear all HPAGE_RESV_* flags */
void reset_vma_resv_huge_pages(struct vm_area_struct *vma)
{
	VM_BUG_ON_VMA(!is_vm_hugetlb_page(vma), vma);
	if (!(vma->vm_flags & VM_MAYSHARE))
		vma->vm_private_data = (void *)0;
}

/* Returns true if the VMA has associated reserve pages */
static bool vma_has_reserves(struct vm_area_struct *vma, long chg)
{
	if (vma->vm_flags & VM_NORESERVE) {
		/*
		 * This address is already reserved by other process(chg == 0),
		 * so, we should decrement reserved count. Without decrementing,
		 * reserve count remains after releasing inode, because this
		 * allocated page will go into page cache and is regarded as
		 * coming from reserved pool in releasing step.  Currently, we
		 * don't have any other solution to deal with this situation
		 * properly, so add work-around here.
		 */
		if (vma->vm_flags & VM_MAYSHARE && chg == 0)
			return true;
		else
			return false;
	}

	/* Shared mappings always use reserves */
	if (vma->vm_flags & VM_MAYSHARE) {
		/*
		 * We know VM_NORESERVE is not set.  Therefore, there SHOULD
		 * be a region map for all pages.  The only situation where
		 * there is no region map is if a hole was punched via
		 * fallocate.  In this case, there really are no reserves to
		 * use.  This situation is indicated if chg != 0.
		 */
		if (chg)
			return false;
		else
			return true;
	}

	/*
	 * Only the process that called mmap() has reserves for
	 * private mappings.
	 */
	if (is_vma_resv_set(vma, HPAGE_RESV_OWNER)) {
		/*
		 * Like the shared case above, a hole punch or truncate
		 * could have been performed on the private mapping.
		 * Examine the value of chg to determine if reserves
		 * actually exist or were previously consumed.
		 * Very Subtle - The value of chg comes from a previous
		 * call to vma_needs_reserves().  The reserve map for
		 * private mappings has different (opposite) semantics
		 * than that of shared mappings.  vma_needs_reserves()
		 * has already taken this difference in semantics into
		 * account.  Therefore, the meaning of chg is the same
		 * as in the shared case above.  Code could easily be
		 * combined, but keeping it separate draws attention to
		 * subtle differences.
		 */
		if (chg)
			return false;
		else
			return true;
	}

	return false;
}

static void enqueue_huge_page(struct hstate *h, struct page *page)
{
	int nid = page_to_nid(page);
	list_move(&page->lru, &h->hugepage_freelists[nid]);
	h->free_huge_pages++;
	h->free_huge_pages_node[nid]++;
}

static struct page *dequeue_huge_page_node_exact(struct hstate *h, int nid)
{
	struct page *page;
	bool nocma = !!(current->flags & PF_MEMALLOC_NOCMA);

	list_for_each_entry(page, &h->hugepage_freelists[nid], lru) {
		if (nocma && is_migrate_cma_page(page))
			continue;

		if (PageHWPoison(page))
			continue;

		list_move(&page->lru, &h->hugepage_activelist);
		set_page_refcounted(page);
		h->free_huge_pages--;
		h->free_huge_pages_node[nid]--;
		return page;
	}

	return NULL;
}

static struct page *dequeue_huge_page_nodemask(struct hstate *h, gfp_t gfp_mask, int nid,
		nodemask_t *nmask)
{
	unsigned int cpuset_mems_cookie;
	struct zonelist *zonelist;
	struct zone *zone;
	struct zoneref *z;
	int node = NUMA_NO_NODE;

	zonelist = node_zonelist(nid, gfp_mask);

retry_cpuset:
	cpuset_mems_cookie = read_mems_allowed_begin();
	for_each_zone_zonelist_nodemask(zone, z, zonelist, gfp_zone(gfp_mask), nmask) {
		struct page *page;

		if (!cpuset_zone_allowed(zone, gfp_mask))
			continue;
		/*
		 * no need to ask again on the same node. Pool is node rather than
		 * zone aware
		 */
		if (zone_to_nid(zone) == node)
			continue;
		node = zone_to_nid(zone);

		page = dequeue_huge_page_node_exact(h, node);
		if (page)
			return page;
	}
	if (unlikely(read_mems_allowed_retry(cpuset_mems_cookie)))
		goto retry_cpuset;

	return NULL;
}

static struct page *dequeue_huge_page_vma(struct hstate *h,
				struct vm_area_struct *vma,
				unsigned long address, int avoid_reserve,
				long chg)
{
	struct page *page;
	struct mempolicy *mpol;
	gfp_t gfp_mask;
	nodemask_t *nodemask;
	int nid;

	/*
	 * A child process with MAP_PRIVATE mappings created by their parent
	 * have no page reserves. This check ensures that reservations are
	 * not "stolen". The child may still get SIGKILLed
	 */
	if (!vma_has_reserves(vma, chg) &&
			h->free_huge_pages - h->resv_huge_pages == 0)
		goto err;

	/* If reserves cannot be used, ensure enough pages are in the pool */
	if (avoid_reserve && h->free_huge_pages - h->resv_huge_pages == 0)
		goto err;

	gfp_mask = htlb_alloc_mask(h);
	nid = huge_node(vma, address, gfp_mask, &mpol, &nodemask);
	page = dequeue_huge_page_nodemask(h, gfp_mask, nid, nodemask);
	if (page && !avoid_reserve && vma_has_reserves(vma, chg)) {
		SetPagePrivate(page);
		h->resv_huge_pages--;
	}

	mpol_cond_put(mpol);
	return page;

err:
	return NULL;
}

/*
 * common helper functions for hstate_next_node_to_{alloc|free}.
 * We may have allocated or freed a huge page based on a different
 * nodes_allowed previously, so h->next_node_to_{alloc|free} might
 * be outside of *nodes_allowed.  Ensure that we use an allowed
 * node for alloc or free.
 */
static int next_node_allowed(int nid, nodemask_t *nodes_allowed)
{
	nid = next_node_in(nid, *nodes_allowed);
	VM_BUG_ON(nid >= MAX_NUMNODES);

	return nid;
}

static int get_valid_node_allowed(int nid, nodemask_t *nodes_allowed)
{
	if (!node_isset(nid, *nodes_allowed))
		nid = next_node_allowed(nid, nodes_allowed);
	return nid;
}

/*
 * returns the previously saved node ["this node"] from which to
 * allocate a persistent huge page for the pool and advance the
 * next node from which to allocate, handling wrap at end of node
 * mask.
 */
static int hstate_next_node_to_alloc(struct hstate *h,
					nodemask_t *nodes_allowed)
{
	int nid;

	VM_BUG_ON(!nodes_allowed);

	nid = get_valid_node_allowed(h->next_nid_to_alloc, nodes_allowed);
	h->next_nid_to_alloc = next_node_allowed(nid, nodes_allowed);

	return nid;
}

/*
 * helper for free_pool_huge_page() - return the previously saved
 * node ["this node"] from which to free a huge page.  Advance the
 * next node id whether or not we find a free huge page to free so
 * that the next attempt to free addresses the next node.
 */
static int hstate_next_node_to_free(struct hstate *h, nodemask_t *nodes_allowed)
{
	int nid;

	VM_BUG_ON(!nodes_allowed);

	nid = get_valid_node_allowed(h->next_nid_to_free, nodes_allowed);
	h->next_nid_to_free = next_node_allowed(nid, nodes_allowed);

	return nid;
}

#define for_each_node_mask_to_alloc(hs, nr_nodes, node, mask)		\
	for (nr_nodes = nodes_weight(*mask);				\
		nr_nodes > 0 &&						\
		((node = hstate_next_node_to_alloc(hs, mask)) || 1);	\
		nr_nodes--)

#define for_each_node_mask_to_free(hs, nr_nodes, node, mask)		\
	for (nr_nodes = nodes_weight(*mask);				\
		nr_nodes > 0 &&						\
		((node = hstate_next_node_to_free(hs, mask)) || 1);	\
		nr_nodes--)

<<<<<<< HEAD
#if defined(CONFIG_ARCH_HAS_GIGANTIC_PAGE) && \
	((defined(CONFIG_MEMORY_ISOLATION) && defined(CONFIG_COMPACTION)) || \
	defined(CONFIG_CMA))
=======
#ifdef CONFIG_ARCH_HAS_GIGANTIC_PAGE
>>>>>>> 24b8d41d
static void destroy_compound_gigantic_page(struct page *page,
					unsigned int order)
{
	int i;
	int nr_pages = 1 << order;
	struct page *p = page + 1;

	atomic_set(compound_mapcount_ptr(page), 0);
<<<<<<< HEAD
=======
	if (hpage_pincount_available(page))
		atomic_set(compound_pincount_ptr(page), 0);

>>>>>>> 24b8d41d
	for (i = 1; i < nr_pages; i++, p = mem_map_next(p, page, i)) {
		clear_compound_head(p);
		set_page_refcounted(p);
	}

	set_compound_order(page, 0);
	page[1].compound_nr = 0;
	__ClearPageHead(page);
}

static void free_gigantic_page(struct page *page, unsigned int order)
{
	/*
	 * If the page isn't allocated using the cma allocator,
	 * cma_release() returns false.
	 */
#ifdef CONFIG_CMA
	if (cma_release(hugetlb_cma[page_to_nid(page)], page, 1 << order))
		return;
#endif

	free_contig_range(page_to_pfn(page), 1 << order);
}

<<<<<<< HEAD
static bool pfn_range_valid_gigantic(struct zone *z,
			unsigned long start_pfn, unsigned long nr_pages)
=======
#ifdef CONFIG_CONTIG_ALLOC
static struct page *alloc_gigantic_page(struct hstate *h, gfp_t gfp_mask,
		int nid, nodemask_t *nodemask)
>>>>>>> 24b8d41d
{
	unsigned long nr_pages = 1UL << huge_page_order(h);
	if (nid == NUMA_NO_NODE)
		nid = numa_mem_id();

#ifdef CONFIG_CMA
	{
		struct page *page;
		int node;

<<<<<<< HEAD
		if (page_zone(page) != z)
			return false;

		if (PageReserved(page))
			return false;
=======
		if (hugetlb_cma[nid]) {
			page = cma_alloc(hugetlb_cma[nid], nr_pages,
					huge_page_order(h), true);
			if (page)
				return page;
		}
>>>>>>> 24b8d41d

		if (!(gfp_mask & __GFP_THISNODE)) {
			for_each_node_mask(node, *nodemask) {
				if (node == nid || !hugetlb_cma[node])
					continue;

				page = cma_alloc(hugetlb_cma[node], nr_pages,
						huge_page_order(h), true);
				if (page)
					return page;
			}
		}
	}
#endif

	return alloc_contig_pages(nr_pages, gfp_mask, nid, nodemask);
}

static void prep_new_huge_page(struct hstate *h, struct page *page, int nid);
static void prep_compound_gigantic_page(struct page *page, unsigned int order);
#else /* !CONFIG_CONTIG_ALLOC */
static struct page *alloc_gigantic_page(struct hstate *h, gfp_t gfp_mask,
					int nid, nodemask_t *nodemask)
{
	return NULL;
}
#endif /* CONFIG_CONTIG_ALLOC */

#else /* !CONFIG_ARCH_HAS_GIGANTIC_PAGE */
static struct page *alloc_gigantic_page(struct hstate *h, gfp_t gfp_mask,
					int nid, nodemask_t *nodemask)
{
<<<<<<< HEAD
	unsigned long nr_pages = 1 << order;
	unsigned long ret, pfn, flags;
	struct zone *z;

	z = NODE_DATA(nid)->node_zones;
	for (; z - NODE_DATA(nid)->node_zones < MAX_NR_ZONES; z++) {
		spin_lock_irqsave(&z->lock, flags);

		pfn = ALIGN(z->zone_start_pfn, nr_pages);
		while (zone_spans_last_pfn(z, pfn, nr_pages)) {
			if (pfn_range_valid_gigantic(z, pfn, nr_pages)) {
				/*
				 * We release the zone lock here because
				 * alloc_contig_range() will also lock the zone
				 * at some point. If there's an allocation
				 * spinning on this lock, it may win the race
				 * and cause alloc_contig_range() to fail...
				 */
				spin_unlock_irqrestore(&z->lock, flags);
				ret = __alloc_gigantic_page(pfn, nr_pages);
				if (!ret)
					return pfn_to_page(pfn);
				spin_lock_irqsave(&z->lock, flags);
			}
			pfn += nr_pages;
		}

		spin_unlock_irqrestore(&z->lock, flags);
	}

=======
>>>>>>> 24b8d41d
	return NULL;
}
static inline void free_gigantic_page(struct page *page, unsigned int order) { }
static inline void destroy_compound_gigantic_page(struct page *page,
						unsigned int order) { }
#endif

static void update_and_free_page(struct hstate *h, struct page *page)
{
	int i;

	if (hstate_is_gigantic(h) && !gigantic_page_runtime_supported())
		return;

	h->nr_huge_pages--;
	h->nr_huge_pages_node[page_to_nid(page)]--;
	for (i = 0; i < pages_per_huge_page(h); i++) {
		page[i].flags &= ~(1 << PG_locked | 1 << PG_error |
				1 << PG_referenced | 1 << PG_dirty |
				1 << PG_active | 1 << PG_private |
				1 << PG_writeback);
	}
	VM_BUG_ON_PAGE(hugetlb_cgroup_from_page(page), page);
	VM_BUG_ON_PAGE(hugetlb_cgroup_from_page_rsvd(page), page);
	set_compound_page_dtor(page, NULL_COMPOUND_DTOR);
	set_page_refcounted(page);
	if (hstate_is_gigantic(h)) {
		/*
		 * Temporarily drop the hugetlb_lock, because
		 * we might block in free_gigantic_page().
		 */
		spin_unlock(&hugetlb_lock);
		destroy_compound_gigantic_page(page, huge_page_order(h));
		free_gigantic_page(page, huge_page_order(h));
		spin_lock(&hugetlb_lock);
	} else {
		__free_pages(page, huge_page_order(h));
	}
}

struct hstate *size_to_hstate(unsigned long size)
{
	struct hstate *h;

	for_each_hstate(h) {
		if (huge_page_size(h) == size)
			return h;
	}
	return NULL;
}

/*
 * Test to determine whether the hugepage is "active/in-use" (i.e. being linked
 * to hstate->hugepage_activelist.)
 *
 * This function can be called for tail pages, but never returns true for them.
 */
bool page_huge_active(struct page *page)
{
	VM_BUG_ON_PAGE(!PageHuge(page), page);
	return PageHead(page) && PagePrivate(&page[1]);
}

/* never called for tail page */
static void set_page_huge_active(struct page *page)
{
	VM_BUG_ON_PAGE(!PageHeadHuge(page), page);
	SetPagePrivate(&page[1]);
}

static void clear_page_huge_active(struct page *page)
{
	VM_BUG_ON_PAGE(!PageHeadHuge(page), page);
	ClearPagePrivate(&page[1]);
}

/*
 * Internal hugetlb specific page flag. Do not use outside of the hugetlb
 * code
 */
static inline bool PageHugeTemporary(struct page *page)
{
	if (!PageHuge(page))
		return false;

	return (unsigned long)page[2].mapping == -1U;
}

static inline void SetPageHugeTemporary(struct page *page)
{
	page[2].mapping = (void *)-1U;
}

static inline void ClearPageHugeTemporary(struct page *page)
{
	page[2].mapping = NULL;
}

static void __free_huge_page(struct page *page)
{
	/*
	 * Can't pass hstate in here because it is called from the
	 * compound page destructor.
	 */
	struct hstate *h = page_hstate(page);
	int nid = page_to_nid(page);
	struct hugepage_subpool *spool =
		(struct hugepage_subpool *)page_private(page);
	bool restore_reserve;

	VM_BUG_ON_PAGE(page_count(page), page);
	VM_BUG_ON_PAGE(page_mapcount(page), page);

	set_page_private(page, 0);
	page->mapping = NULL;
	restore_reserve = PagePrivate(page);
	ClearPagePrivate(page);

	/*
	 * If PagePrivate() was set on page, page allocation consumed a
	 * reservation.  If the page was associated with a subpool, there
	 * would have been a page reserved in the subpool before allocation
	 * via hugepage_subpool_get_pages().  Since we are 'restoring' the
	 * reservtion, do not call hugepage_subpool_put_pages() as this will
	 * remove the reserved page from the subpool.
	 */
	if (!restore_reserve) {
		/*
		 * A return code of zero implies that the subpool will be
		 * under its minimum size if the reservation is not restored
		 * after page is free.  Therefore, force restore_reserve
		 * operation.
		 */
		if (hugepage_subpool_put_pages(spool, 1) == 0)
			restore_reserve = true;
	}

	spin_lock(&hugetlb_lock);
	clear_page_huge_active(page);
	hugetlb_cgroup_uncharge_page(hstate_index(h),
				     pages_per_huge_page(h), page);
	hugetlb_cgroup_uncharge_page_rsvd(hstate_index(h),
					  pages_per_huge_page(h), page);
	if (restore_reserve)
		h->resv_huge_pages++;

	if (PageHugeTemporary(page)) {
		list_del(&page->lru);
		ClearPageHugeTemporary(page);
		update_and_free_page(h, page);
	} else if (h->surplus_huge_pages_node[nid]) {
		/* remove the page from active list */
		list_del(&page->lru);
		update_and_free_page(h, page);
		h->surplus_huge_pages--;
		h->surplus_huge_pages_node[nid]--;
	} else {
		arch_clear_hugepage_flags(page);
		enqueue_huge_page(h, page);
	}
	spin_unlock(&hugetlb_lock);
}

/*
 * As free_huge_page() can be called from a non-task context, we have
 * to defer the actual freeing in a workqueue to prevent potential
 * hugetlb_lock deadlock.
 *
 * free_hpage_workfn() locklessly retrieves the linked list of pages to
 * be freed and frees them one-by-one. As the page->mapping pointer is
 * going to be cleared in __free_huge_page() anyway, it is reused as the
 * llist_node structure of a lockless linked list of huge pages to be freed.
 */
static LLIST_HEAD(hpage_freelist);

static void free_hpage_workfn(struct work_struct *work)
{
	struct llist_node *node;
	struct page *page;

	node = llist_del_all(&hpage_freelist);

	while (node) {
		page = container_of((struct address_space **)node,
				     struct page, mapping);
		node = node->next;
		__free_huge_page(page);
	}
}
static DECLARE_WORK(free_hpage_work, free_hpage_workfn);

void free_huge_page(struct page *page)
{
	/*
	 * Defer freeing if in non-task context to avoid hugetlb_lock deadlock.
	 */
	if (!in_task()) {
		/*
		 * Only call schedule_work() if hpage_freelist is previously
		 * empty. Otherwise, schedule_work() had been called but the
		 * workfn hasn't retrieved the list yet.
		 */
		if (llist_add((struct llist_node *)&page->mapping,
			      &hpage_freelist))
			schedule_work(&free_hpage_work);
		return;
	}

	__free_huge_page(page);
}

static void prep_new_huge_page(struct hstate *h, struct page *page, int nid)
{
	INIT_LIST_HEAD(&page->lru);
	set_compound_page_dtor(page, HUGETLB_PAGE_DTOR);
	set_hugetlb_cgroup(page, NULL);
	set_hugetlb_cgroup_rsvd(page, NULL);
	spin_lock(&hugetlb_lock);
	h->nr_huge_pages++;
	h->nr_huge_pages_node[nid]++;
	spin_unlock(&hugetlb_lock);
}

static void prep_compound_gigantic_page(struct page *page, unsigned int order)
{
	int i;
	int nr_pages = 1 << order;
	struct page *p = page + 1;

	/* we rely on prep_new_huge_page to set the destructor */
	set_compound_order(page, order);
	__ClearPageReserved(page);
	__SetPageHead(page);
	for (i = 1; i < nr_pages; i++, p = mem_map_next(p, page, i)) {
		/*
		 * For gigantic hugepages allocated through bootmem at
		 * boot, it's safer to be consistent with the not-gigantic
		 * hugepages and clear the PG_reserved bit from all tail pages
		 * too.  Otherwise drivers using get_user_pages() to access tail
		 * pages may get the reference counting wrong if they see
		 * PG_reserved set on a tail page (despite the head page not
		 * having PG_reserved set).  Enforcing this consistency between
		 * head and tail pages allows drivers to optimize away a check
		 * on the head page when they need know if put_page() is needed
		 * after get_user_pages().
		 */
		__ClearPageReserved(p);
		set_page_count(p, 0);
		set_compound_head(p, page);
	}
	atomic_set(compound_mapcount_ptr(page), -1);

	if (hpage_pincount_available(page))
		atomic_set(compound_pincount_ptr(page), 0);
}

/*
 * PageHuge() only returns true for hugetlbfs pages, but not for normal or
 * transparent huge pages.  See the PageTransHuge() documentation for more
 * details.
 */
int PageHuge(struct page *page)
{
	if (!PageCompound(page))
		return 0;

	page = compound_head(page);
	return page[1].compound_dtor == HUGETLB_PAGE_DTOR;
}
EXPORT_SYMBOL_GPL(PageHuge);

/*
 * PageHeadHuge() only returns true for hugetlbfs head page, but not for
 * normal or transparent huge pages.
 */
int PageHeadHuge(struct page *page_head)
{
	if (!PageHead(page_head))
		return 0;

	return page_head[1].compound_dtor == HUGETLB_PAGE_DTOR;
}

/*
 * Find and lock address space (mapping) in write mode.
 *
 * Upon entry, the page is locked which means that page_mapping() is
 * stable.  Due to locking order, we can only trylock_write.  If we can
 * not get the lock, simply return NULL to caller.
 */
struct address_space *hugetlb_page_mapping_lock_write(struct page *hpage)
{
	struct address_space *mapping = page_mapping(hpage);

	if (!mapping)
		return mapping;

	if (i_mmap_trylock_write(mapping))
		return mapping;

	return NULL;
}

pgoff_t __basepage_index(struct page *page)
{
	struct page *page_head = compound_head(page);
	pgoff_t index = page_index(page_head);
	unsigned long compound_idx;

	if (!PageHuge(page_head))
		return page_index(page);

	if (compound_order(page_head) >= MAX_ORDER)
		compound_idx = page_to_pfn(page) - page_to_pfn(page_head);
	else
		compound_idx = page - page_head;

	return (index << compound_order(page_head)) + compound_idx;
}

static struct page *alloc_buddy_huge_page(struct hstate *h,
		gfp_t gfp_mask, int nid, nodemask_t *nmask,
		nodemask_t *node_alloc_noretry)
{
	int order = huge_page_order(h);
	struct page *page;
	bool alloc_try_hard = true;

	/*
	 * By default we always try hard to allocate the page with
	 * __GFP_RETRY_MAYFAIL flag.  However, if we are allocating pages in
	 * a loop (to adjust global huge page counts) and previous allocation
	 * failed, do not continue to try hard on the same node.  Use the
	 * node_alloc_noretry bitmap to manage this state information.
	 */
	if (node_alloc_noretry && node_isset(nid, *node_alloc_noretry))
		alloc_try_hard = false;
	gfp_mask |= __GFP_COMP|__GFP_NOWARN;
	if (alloc_try_hard)
		gfp_mask |= __GFP_RETRY_MAYFAIL;
	if (nid == NUMA_NO_NODE)
		nid = numa_mem_id();
	page = __alloc_pages_nodemask(gfp_mask, order, nid, nmask);
	if (page)
		__count_vm_event(HTLB_BUDDY_PGALLOC);
	else
		__count_vm_event(HTLB_BUDDY_PGALLOC_FAIL);

	/*
	 * If we did not specify __GFP_RETRY_MAYFAIL, but still got a page this
	 * indicates an overall state change.  Clear bit so that we resume
	 * normal 'try hard' allocations.
	 */
	if (node_alloc_noretry && page && !alloc_try_hard)
		node_clear(nid, *node_alloc_noretry);

	/*
	 * If we tried hard to get a page but failed, set bit so that
	 * subsequent attempts will not try as hard until there is an
	 * overall state change.
	 */
	if (node_alloc_noretry && !page && alloc_try_hard)
		node_set(nid, *node_alloc_noretry);

	return page;
}

/*
 * Common helper to allocate a fresh hugetlb page. All specific allocators
 * should use this function to get new hugetlb pages
 */
static struct page *alloc_fresh_huge_page(struct hstate *h,
		gfp_t gfp_mask, int nid, nodemask_t *nmask,
		nodemask_t *node_alloc_noretry)
{
	struct page *page;

	if (hstate_is_gigantic(h))
		page = alloc_gigantic_page(h, gfp_mask, nid, nmask);
	else
		page = alloc_buddy_huge_page(h, gfp_mask,
				nid, nmask, node_alloc_noretry);
	if (!page)
		return NULL;

	if (hstate_is_gigantic(h))
		prep_compound_gigantic_page(page, huge_page_order(h));
	prep_new_huge_page(h, page, page_to_nid(page));

	return page;
}

/*
 * Allocates a fresh page to the hugetlb allocator pool in the node interleaved
 * manner.
 */
static int alloc_pool_huge_page(struct hstate *h, nodemask_t *nodes_allowed,
				nodemask_t *node_alloc_noretry)
{
	struct page *page;
	int nr_nodes, node;
	gfp_t gfp_mask = htlb_alloc_mask(h) | __GFP_THISNODE;

	for_each_node_mask_to_alloc(h, nr_nodes, node, nodes_allowed) {
		page = alloc_fresh_huge_page(h, gfp_mask, node, nodes_allowed,
						node_alloc_noretry);
		if (page)
			break;
	}

	if (!page)
		return 0;

	put_page(page); /* free it into the hugepage allocator */

	return 1;
}

/*
 * Free huge page from pool from next node to free.
 * Attempt to keep persistent huge pages more or less
 * balanced over allowed nodes.
 * Called with hugetlb_lock locked.
 */
static int free_pool_huge_page(struct hstate *h, nodemask_t *nodes_allowed,
							 bool acct_surplus)
{
	int nr_nodes, node;
	int ret = 0;

	for_each_node_mask_to_free(h, nr_nodes, node, nodes_allowed) {
		/*
		 * If we're returning unused surplus pages, only examine
		 * nodes with surplus pages.
		 */
		if ((!acct_surplus || h->surplus_huge_pages_node[node]) &&
		    !list_empty(&h->hugepage_freelists[node])) {
			struct page *page =
				list_entry(h->hugepage_freelists[node].next,
					  struct page, lru);
			list_del(&page->lru);
			h->free_huge_pages--;
			h->free_huge_pages_node[node]--;
			if (acct_surplus) {
				h->surplus_huge_pages--;
				h->surplus_huge_pages_node[node]--;
			}
			update_and_free_page(h, page);
			ret = 1;
			break;
		}
	}

	return ret;
}

/*
 * Dissolve a given free hugepage into free buddy pages. This function does
<<<<<<< HEAD
 * nothing for in-use (including surplus) hugepages. Returns -EBUSY if the
 * number of free hugepages would be reduced below the number of reserved
 * hugepages.
 */
static int dissolve_free_huge_page(struct page *page)
{
	int rc = 0;

	spin_lock(&hugetlb_lock);
	if (PageHuge(page) && !page_count(page)) {
		struct page *head = compound_head(page);
		struct hstate *h = page_hstate(head);
		int nid = page_to_nid(head);
		if (h->free_huge_pages - h->resv_huge_pages == 0) {
			rc = -EBUSY;
			goto out;
=======
 * nothing for in-use hugepages and non-hugepages.
 * This function returns values like below:
 *
 *  -EBUSY: failed to dissolved free hugepages or the hugepage is in-use
 *          (allocated or reserved.)
 *       0: successfully dissolved free hugepages or the page is not a
 *          hugepage (considered as already dissolved)
 */
int dissolve_free_huge_page(struct page *page)
{
	int rc = -EBUSY;

	/* Not to disrupt normal path by vainly holding hugetlb_lock */
	if (!PageHuge(page))
		return 0;

	spin_lock(&hugetlb_lock);
	if (!PageHuge(page)) {
		rc = 0;
		goto out;
	}

	if (!page_count(page)) {
		struct page *head = compound_head(page);
		struct hstate *h = page_hstate(head);
		int nid = page_to_nid(head);
		if (h->free_huge_pages - h->resv_huge_pages == 0)
			goto out;
		/*
		 * Move PageHWPoison flag from head page to the raw error page,
		 * which makes any subpages rather than the error page reusable.
		 */
		if (PageHWPoison(head) && page != head) {
			SetPageHWPoison(page);
			ClearPageHWPoison(head);
>>>>>>> 24b8d41d
		}
		list_del(&head->lru);
		h->free_huge_pages--;
		h->free_huge_pages_node[nid]--;
		h->max_huge_pages--;
		update_and_free_page(h, head);
<<<<<<< HEAD
=======
		rc = 0;
>>>>>>> 24b8d41d
	}
out:
	spin_unlock(&hugetlb_lock);
	return rc;
}

/*
 * Dissolve free hugepages in a given pfn range. Used by memory hotplug to
 * make specified memory blocks removable from the system.
 * Note that this will dissolve a free gigantic hugepage completely, if any
 * part of it lies within the given range.
 * Also note that if dissolve_free_huge_page() returns with an error, all
 * free hugepages that were dissolved before that error are lost.
 */
int dissolve_free_huge_pages(unsigned long start_pfn, unsigned long end_pfn)
{
	unsigned long pfn;
	struct page *page;
	int rc = 0;

	if (!hugepages_supported())
		return rc;
<<<<<<< HEAD

	for (pfn = start_pfn; pfn < end_pfn; pfn += 1 << minimum_order) {
		page = pfn_to_page(pfn);
		if (PageHuge(page) && !page_count(page)) {
			rc = dissolve_free_huge_page(page);
			if (rc)
				break;
		}
	}

	return rc;
}
=======
>>>>>>> 24b8d41d

	for (pfn = start_pfn; pfn < end_pfn; pfn += 1 << minimum_order) {
		page = pfn_to_page(pfn);
		rc = dissolve_free_huge_page(page);
		if (rc)
			break;
	}

	return rc;
}

/*
 * Allocates a fresh surplus page from the page allocator.
 */
static struct page *alloc_surplus_huge_page(struct hstate *h, gfp_t gfp_mask,
		int nid, nodemask_t *nmask)
{
	struct page *page = NULL;

	if (hstate_is_gigantic(h))
		return NULL;

	spin_lock(&hugetlb_lock);
	if (h->surplus_huge_pages >= h->nr_overcommit_huge_pages)
		goto out_unlock;
	spin_unlock(&hugetlb_lock);

	page = alloc_fresh_huge_page(h, gfp_mask, nid, nmask, NULL);
	if (!page)
		return NULL;

	spin_lock(&hugetlb_lock);
	/*
	 * We could have raced with the pool size change.
	 * Double check that and simply deallocate the new page
	 * if we would end up overcommiting the surpluses. Abuse
	 * temporary page to workaround the nasty free_huge_page
	 * codeflow
	 */
	if (h->surplus_huge_pages >= h->nr_overcommit_huge_pages) {
		SetPageHugeTemporary(page);
		spin_unlock(&hugetlb_lock);
		put_page(page);
		return NULL;
	} else {
		h->surplus_huge_pages++;
		h->surplus_huge_pages_node[page_to_nid(page)]++;
	}

out_unlock:
	spin_unlock(&hugetlb_lock);

	return page;
}

static struct page *alloc_migrate_huge_page(struct hstate *h, gfp_t gfp_mask,
				     int nid, nodemask_t *nmask)
{
	struct page *page;

	if (hstate_is_gigantic(h))
		return NULL;

	page = alloc_fresh_huge_page(h, gfp_mask, nid, nmask, NULL);
	if (!page)
		return NULL;

	/*
	 * We do not account these pages as surplus because they are only
	 * temporary and will be released properly on the last reference
	 */
	SetPageHugeTemporary(page);

	return page;
}

/*
 * Use the VMA's mpolicy to allocate a huge page from the buddy.
 */
static
struct page *alloc_buddy_huge_page_with_mpol(struct hstate *h,
		struct vm_area_struct *vma, unsigned long addr)
{
	struct page *page;
	struct mempolicy *mpol;
	gfp_t gfp_mask = htlb_alloc_mask(h);
	int nid;
	nodemask_t *nodemask;

	nid = huge_node(vma, addr, gfp_mask, &mpol, &nodemask);
	page = alloc_surplus_huge_page(h, gfp_mask, nid, nodemask);
	mpol_cond_put(mpol);

	return page;
}

/* page migration callback function */
struct page *alloc_huge_page_nodemask(struct hstate *h, int preferred_nid,
		nodemask_t *nmask, gfp_t gfp_mask)
{
	spin_lock(&hugetlb_lock);
	if (h->free_huge_pages - h->resv_huge_pages > 0) {
		struct page *page;

		page = dequeue_huge_page_nodemask(h, gfp_mask, preferred_nid, nmask);
		if (page) {
			spin_unlock(&hugetlb_lock);
			return page;
		}
	}
	spin_unlock(&hugetlb_lock);

	return alloc_migrate_huge_page(h, gfp_mask, preferred_nid, nmask);
}

/* mempolicy aware migration callback */
struct page *alloc_huge_page_vma(struct hstate *h, struct vm_area_struct *vma,
		unsigned long address)
{
	struct mempolicy *mpol;
	nodemask_t *nodemask;
	struct page *page;
	gfp_t gfp_mask;
	int node;

	gfp_mask = htlb_alloc_mask(h);
	node = huge_node(vma, address, gfp_mask, &mpol, &nodemask);
	page = alloc_huge_page_nodemask(h, node, nodemask, gfp_mask);
	mpol_cond_put(mpol);

	return page;
}

/*
 * Increase the hugetlb pool such that it can accommodate a reservation
 * of size 'delta'.
 */
static int gather_surplus_pages(struct hstate *h, int delta)
	__must_hold(&hugetlb_lock)
{
	struct list_head surplus_list;
	struct page *page, *tmp;
	int ret, i;
	int needed, allocated;
	bool alloc_ok = true;

	needed = (h->resv_huge_pages + delta) - h->free_huge_pages;
	if (needed <= 0) {
		h->resv_huge_pages += delta;
		return 0;
	}

	allocated = 0;
	INIT_LIST_HEAD(&surplus_list);

	ret = -ENOMEM;
retry:
	spin_unlock(&hugetlb_lock);
	for (i = 0; i < needed; i++) {
		page = alloc_surplus_huge_page(h, htlb_alloc_mask(h),
				NUMA_NO_NODE, NULL);
		if (!page) {
			alloc_ok = false;
			break;
		}
		list_add(&page->lru, &surplus_list);
		cond_resched();
	}
	allocated += i;

	/*
	 * After retaking hugetlb_lock, we need to recalculate 'needed'
	 * because either resv_huge_pages or free_huge_pages may have changed.
	 */
	spin_lock(&hugetlb_lock);
	needed = (h->resv_huge_pages + delta) -
			(h->free_huge_pages + allocated);
	if (needed > 0) {
		if (alloc_ok)
			goto retry;
		/*
		 * We were not able to allocate enough pages to
		 * satisfy the entire reservation so we free what
		 * we've allocated so far.
		 */
		goto free;
	}
	/*
	 * The surplus_list now contains _at_least_ the number of extra pages
	 * needed to accommodate the reservation.  Add the appropriate number
	 * of pages to the hugetlb pool and free the extras back to the buddy
	 * allocator.  Commit the entire reservation here to prevent another
	 * process from stealing the pages as they are added to the pool but
	 * before they are reserved.
	 */
	needed += allocated;
	h->resv_huge_pages += delta;
	ret = 0;

	/* Free the needed pages to the hugetlb pool */
	list_for_each_entry_safe(page, tmp, &surplus_list, lru) {
		if ((--needed) < 0)
			break;
		/*
		 * This page is now managed by the hugetlb allocator and has
		 * no users -- drop the buddy allocator's reference.
		 */
		put_page_testzero(page);
		VM_BUG_ON_PAGE(page_count(page), page);
		enqueue_huge_page(h, page);
	}
free:
	spin_unlock(&hugetlb_lock);

	/* Free unnecessary surplus pages to the buddy allocator */
	list_for_each_entry_safe(page, tmp, &surplus_list, lru)
		put_page(page);
	spin_lock(&hugetlb_lock);

	return ret;
}

/*
 * This routine has two main purposes:
 * 1) Decrement the reservation count (resv_huge_pages) by the value passed
 *    in unused_resv_pages.  This corresponds to the prior adjustments made
 *    to the associated reservation map.
 * 2) Free any unused surplus pages that may have been allocated to satisfy
 *    the reservation.  As many as unused_resv_pages may be freed.
 *
 * Called with hugetlb_lock held.  However, the lock could be dropped (and
 * reacquired) during calls to cond_resched_lock.  Whenever dropping the lock,
 * we must make sure nobody else can claim pages we are in the process of
 * freeing.  Do this by ensuring resv_huge_page always is greater than the
 * number of huge pages we plan to free when dropping the lock.
 */
static void return_unused_surplus_pages(struct hstate *h,
					unsigned long unused_resv_pages)
{
	unsigned long nr_pages;

	/* Cannot return gigantic pages currently */
	if (hstate_is_gigantic(h))
		goto out;

	/*
	 * Part (or even all) of the reservation could have been backed
	 * by pre-allocated pages. Only free surplus pages.
	 */
	nr_pages = min(unused_resv_pages, h->surplus_huge_pages);

	/*
	 * We want to release as many surplus pages as possible, spread
	 * evenly across all nodes with memory. Iterate across these nodes
	 * until we can no longer free unreserved surplus pages. This occurs
	 * when the nodes with surplus pages have no free pages.
	 * free_pool_huge_page() will balance the freed pages across the
	 * on-line nodes with memory and will handle the hstate accounting.
	 *
	 * Note that we decrement resv_huge_pages as we free the pages.  If
	 * we drop the lock, resv_huge_pages will still be sufficiently large
	 * to cover subsequent pages we may free.
	 */
	while (nr_pages--) {
		h->resv_huge_pages--;
		unused_resv_pages--;
		if (!free_pool_huge_page(h, &node_states[N_MEMORY], 1))
			goto out;
		cond_resched_lock(&hugetlb_lock);
	}

out:
	/* Fully uncommit the reservation */
	h->resv_huge_pages -= unused_resv_pages;
}


/*
 * vma_needs_reservation, vma_commit_reservation and vma_end_reservation
 * are used by the huge page allocation routines to manage reservations.
 *
 * vma_needs_reservation is called to determine if the huge page at addr
 * within the vma has an associated reservation.  If a reservation is
 * needed, the value 1 is returned.  The caller is then responsible for
 * managing the global reservation and subpool usage counts.  After
 * the huge page has been allocated, vma_commit_reservation is called
 * to add the page to the reservation map.  If the page allocation fails,
 * the reservation must be ended instead of committed.  vma_end_reservation
 * is called in such cases.
 *
 * In the normal case, vma_commit_reservation returns the same value
 * as the preceding vma_needs_reservation call.  The only time this
 * is not the case is if a reserve map was changed between calls.  It
 * is the responsibility of the caller to notice the difference and
 * take appropriate action.
 *
 * vma_add_reservation is used in error paths where a reservation must
 * be restored when a newly allocated huge page must be freed.  It is
 * to be called after calling vma_needs_reservation to determine if a
 * reservation exists.
 */
enum vma_resv_mode {
	VMA_NEEDS_RESV,
	VMA_COMMIT_RESV,
	VMA_END_RESV,
	VMA_ADD_RESV,
};
static long __vma_reservation_common(struct hstate *h,
				struct vm_area_struct *vma, unsigned long addr,
				enum vma_resv_mode mode)
{
	struct resv_map *resv;
	pgoff_t idx;
	long ret;
	long dummy_out_regions_needed;

	resv = vma_resv_map(vma);
	if (!resv)
		return 1;

	idx = vma_hugecache_offset(h, vma, addr);
	switch (mode) {
	case VMA_NEEDS_RESV:
		ret = region_chg(resv, idx, idx + 1, &dummy_out_regions_needed);
		/* We assume that vma_reservation_* routines always operate on
		 * 1 page, and that adding to resv map a 1 page entry can only
		 * ever require 1 region.
		 */
		VM_BUG_ON(dummy_out_regions_needed != 1);
		break;
	case VMA_COMMIT_RESV:
		ret = region_add(resv, idx, idx + 1, 1, NULL, NULL);
		/* region_add calls of range 1 should never fail. */
		VM_BUG_ON(ret < 0);
		break;
	case VMA_END_RESV:
		region_abort(resv, idx, idx + 1, 1);
		ret = 0;
		break;
	case VMA_ADD_RESV:
<<<<<<< HEAD
		if (vma->vm_flags & VM_MAYSHARE)
			ret = region_add(resv, idx, idx + 1);
		else {
			region_abort(resv, idx, idx + 1);
=======
		if (vma->vm_flags & VM_MAYSHARE) {
			ret = region_add(resv, idx, idx + 1, 1, NULL, NULL);
			/* region_add calls of range 1 should never fail. */
			VM_BUG_ON(ret < 0);
		} else {
			region_abort(resv, idx, idx + 1, 1);
>>>>>>> 24b8d41d
			ret = region_del(resv, idx, idx + 1);
		}
		break;
	default:
		BUG();
	}

	if (vma->vm_flags & VM_MAYSHARE)
		return ret;
	else if (is_vma_resv_set(vma, HPAGE_RESV_OWNER) && ret >= 0) {
		/*
		 * In most cases, reserves always exist for private mappings.
		 * However, a file associated with mapping could have been
		 * hole punched or truncated after reserves were consumed.
		 * As subsequent fault on such a range will not use reserves.
		 * Subtle - The reserve map for private mappings has the
		 * opposite meaning than that of shared mappings.  If NO
		 * entry is in the reserve map, it means a reservation exists.
		 * If an entry exists in the reserve map, it means the
		 * reservation has already been consumed.  As a result, the
		 * return value of this routine is the opposite of the
		 * value returned from reserve map manipulation routines above.
		 */
		if (ret)
			return 0;
		else
			return 1;
	}
	else
		return ret < 0 ? ret : 0;
}

static long vma_needs_reservation(struct hstate *h,
			struct vm_area_struct *vma, unsigned long addr)
{
	return __vma_reservation_common(h, vma, addr, VMA_NEEDS_RESV);
}

static long vma_commit_reservation(struct hstate *h,
			struct vm_area_struct *vma, unsigned long addr)
{
	return __vma_reservation_common(h, vma, addr, VMA_COMMIT_RESV);
}

static void vma_end_reservation(struct hstate *h,
			struct vm_area_struct *vma, unsigned long addr)
{
	(void)__vma_reservation_common(h, vma, addr, VMA_END_RESV);
}

static long vma_add_reservation(struct hstate *h,
			struct vm_area_struct *vma, unsigned long addr)
{
	return __vma_reservation_common(h, vma, addr, VMA_ADD_RESV);
}

/*
 * This routine is called to restore a reservation on error paths.  In the
 * specific error paths, a huge page was allocated (via alloc_huge_page)
 * and is about to be freed.  If a reservation for the page existed,
 * alloc_huge_page would have consumed the reservation and set PagePrivate
 * in the newly allocated page.  When the page is freed via free_huge_page,
 * the global reservation count will be incremented if PagePrivate is set.
 * However, free_huge_page can not adjust the reserve map.  Adjust the
 * reserve map here to be consistent with global reserve count adjustments
 * to be made by free_huge_page.
 */
static void restore_reserve_on_error(struct hstate *h,
			struct vm_area_struct *vma, unsigned long address,
			struct page *page)
{
	if (unlikely(PagePrivate(page))) {
		long rc = vma_needs_reservation(h, vma, address);

		if (unlikely(rc < 0)) {
			/*
			 * Rare out of memory condition in reserve map
			 * manipulation.  Clear PagePrivate so that
			 * global reserve count will not be incremented
			 * by free_huge_page.  This will make it appear
			 * as though the reservation for this page was
			 * consumed.  This may prevent the task from
			 * faulting in the page at a later time.  This
			 * is better than inconsistent global huge page
			 * accounting of reserve counts.
			 */
			ClearPagePrivate(page);
		} else if (rc) {
			rc = vma_add_reservation(h, vma, address);
			if (unlikely(rc < 0))
				/*
				 * See above comment about rare out of
				 * memory condition.
				 */
				ClearPagePrivate(page);
		} else
			vma_end_reservation(h, vma, address);
	}
}

struct page *alloc_huge_page(struct vm_area_struct *vma,
				    unsigned long addr, int avoid_reserve)
{
	struct hugepage_subpool *spool = subpool_vma(vma);
	struct hstate *h = hstate_vma(vma);
	struct page *page;
	long map_chg, map_commit;
	long gbl_chg;
	int ret, idx;
	struct hugetlb_cgroup *h_cg;
	bool deferred_reserve;

	idx = hstate_index(h);
	/*
	 * Examine the region/reserve map to determine if the process
	 * has a reservation for the page to be allocated.  A return
	 * code of zero indicates a reservation exists (no change).
	 */
	map_chg = gbl_chg = vma_needs_reservation(h, vma, addr);
	if (map_chg < 0)
		return ERR_PTR(-ENOMEM);

	/*
	 * Processes that did not create the mapping will have no
	 * reserves as indicated by the region/reserve map. Check
	 * that the allocation will not exceed the subpool limit.
	 * Allocations for MAP_NORESERVE mappings also need to be
	 * checked against any subpool limit.
	 */
	if (map_chg || avoid_reserve) {
		gbl_chg = hugepage_subpool_get_pages(spool, 1);
		if (gbl_chg < 0) {
			vma_end_reservation(h, vma, addr);
			return ERR_PTR(-ENOSPC);
		}

		/*
		 * Even though there was no reservation in the region/reserve
		 * map, there could be reservations associated with the
		 * subpool that can be used.  This would be indicated if the
		 * return value of hugepage_subpool_get_pages() is zero.
		 * However, if avoid_reserve is specified we still avoid even
		 * the subpool reservations.
		 */
		if (avoid_reserve)
			gbl_chg = 1;
	}

	/* If this allocation is not consuming a reservation, charge it now.
	 */
	deferred_reserve = map_chg || avoid_reserve || !vma_resv_map(vma);
	if (deferred_reserve) {
		ret = hugetlb_cgroup_charge_cgroup_rsvd(
			idx, pages_per_huge_page(h), &h_cg);
		if (ret)
			goto out_subpool_put;
	}

	ret = hugetlb_cgroup_charge_cgroup(idx, pages_per_huge_page(h), &h_cg);
	if (ret)
		goto out_uncharge_cgroup_reservation;

	spin_lock(&hugetlb_lock);
	/*
	 * glb_chg is passed to indicate whether or not a page must be taken
	 * from the global free pool (global change).  gbl_chg == 0 indicates
	 * a reservation exists for the allocation.
	 */
	page = dequeue_huge_page_vma(h, vma, addr, avoid_reserve, gbl_chg);
	if (!page) {
		spin_unlock(&hugetlb_lock);
		page = alloc_buddy_huge_page_with_mpol(h, vma, addr);
		if (!page)
			goto out_uncharge_cgroup;
		if (!avoid_reserve && vma_has_reserves(vma, gbl_chg)) {
			SetPagePrivate(page);
			h->resv_huge_pages--;
		}
		spin_lock(&hugetlb_lock);
		list_add(&page->lru, &h->hugepage_activelist);
		/* Fall through */
	}
	hugetlb_cgroup_commit_charge(idx, pages_per_huge_page(h), h_cg, page);
	/* If allocation is not consuming a reservation, also store the
	 * hugetlb_cgroup pointer on the page.
	 */
	if (deferred_reserve) {
		hugetlb_cgroup_commit_charge_rsvd(idx, pages_per_huge_page(h),
						  h_cg, page);
	}

	spin_unlock(&hugetlb_lock);

	set_page_private(page, (unsigned long)spool);

	map_commit = vma_commit_reservation(h, vma, addr);
	if (unlikely(map_chg > map_commit)) {
		/*
		 * The page was added to the reservation map between
		 * vma_needs_reservation and vma_commit_reservation.
		 * This indicates a race with hugetlb_reserve_pages.
		 * Adjust for the subpool count incremented above AND
		 * in hugetlb_reserve_pages for the same page.  Also,
		 * the reservation count added in hugetlb_reserve_pages
		 * no longer applies.
		 */
		long rsv_adjust;

		rsv_adjust = hugepage_subpool_put_pages(spool, 1);
		hugetlb_acct_memory(h, -rsv_adjust);
		if (deferred_reserve)
			hugetlb_cgroup_uncharge_page_rsvd(hstate_index(h),
					pages_per_huge_page(h), page);
	}
	return page;

out_uncharge_cgroup:
	hugetlb_cgroup_uncharge_cgroup(idx, pages_per_huge_page(h), h_cg);
out_uncharge_cgroup_reservation:
	if (deferred_reserve)
		hugetlb_cgroup_uncharge_cgroup_rsvd(idx, pages_per_huge_page(h),
						    h_cg);
out_subpool_put:
	if (map_chg || avoid_reserve)
		hugepage_subpool_put_pages(spool, 1);
	vma_end_reservation(h, vma, addr);
	return ERR_PTR(-ENOSPC);
}

int alloc_bootmem_huge_page(struct hstate *h)
	__attribute__ ((weak, alias("__alloc_bootmem_huge_page")));
int __alloc_bootmem_huge_page(struct hstate *h)
{
	struct huge_bootmem_page *m;
	int nr_nodes, node;

	for_each_node_mask_to_alloc(h, nr_nodes, node, &node_states[N_MEMORY]) {
		void *addr;

		addr = memblock_alloc_try_nid_raw(
				huge_page_size(h), huge_page_size(h),
				0, MEMBLOCK_ALLOC_ACCESSIBLE, node);
		if (addr) {
			/*
			 * Use the beginning of the huge page to store the
			 * huge_bootmem_page struct (until gather_bootmem
			 * puts them into the mem_map).
			 */
			m = addr;
			goto found;
		}
	}
	return 0;

found:
	BUG_ON(!IS_ALIGNED(virt_to_phys(m), huge_page_size(h)));
	/* Put them into a private list first because mem_map is not up yet */
	INIT_LIST_HEAD(&m->list);
	list_add(&m->list, &huge_boot_pages);
	m->hstate = h;
	return 1;
}

static void __init prep_compound_huge_page(struct page *page,
		unsigned int order)
{
	if (unlikely(order > (MAX_ORDER - 1)))
		prep_compound_gigantic_page(page, order);
	else
		prep_compound_page(page, order);
}

/* Put bootmem huge pages into the standard lists after mem_map is up */
static void __init gather_bootmem_prealloc(void)
{
	struct huge_bootmem_page *m;

	list_for_each_entry(m, &huge_boot_pages, list) {
		struct page *page = virt_to_page(m);
		struct hstate *h = m->hstate;

		WARN_ON(page_count(page) != 1);
		prep_compound_huge_page(page, h->order);
		WARN_ON(PageReserved(page));
		prep_new_huge_page(h, page, page_to_nid(page));
		put_page(page); /* free it into the hugepage allocator */

		/*
		 * If we had gigantic hugepages allocated at boot time, we need
		 * to restore the 'stolen' pages to totalram_pages in order to
		 * fix confusing memory reports from free(1) and another
		 * side-effects, like CommitLimit going negative.
		 */
		if (hstate_is_gigantic(h))
			adjust_managed_page_count(page, 1 << h->order);
		cond_resched();
	}
}

static void __init hugetlb_hstate_alloc_pages(struct hstate *h)
{
	unsigned long i;
	nodemask_t *node_alloc_noretry;

	if (!hstate_is_gigantic(h)) {
		/*
		 * Bit mask controlling how hard we retry per-node allocations.
		 * Ignore errors as lower level routines can deal with
		 * node_alloc_noretry == NULL.  If this kmalloc fails at boot
		 * time, we are likely in bigger trouble.
		 */
		node_alloc_noretry = kmalloc(sizeof(*node_alloc_noretry),
						GFP_KERNEL);
	} else {
		/* allocations done at boot time */
		node_alloc_noretry = NULL;
	}

	/* bit mask controlling how hard we retry per-node allocations */
	if (node_alloc_noretry)
		nodes_clear(*node_alloc_noretry);

	for (i = 0; i < h->max_huge_pages; ++i) {
		if (hstate_is_gigantic(h)) {
			if (hugetlb_cma_size) {
				pr_warn_once("HugeTLB: hugetlb_cma is enabled, skip boot time allocation\n");
				break;
			}
			if (!alloc_bootmem_huge_page(h))
				break;
		} else if (!alloc_pool_huge_page(h,
					 &node_states[N_MEMORY],
					 node_alloc_noretry))
			break;
		cond_resched();
	}
	if (i < h->max_huge_pages) {
		char buf[32];

		string_get_size(huge_page_size(h), 1, STRING_UNITS_2, buf, 32);
		pr_warn("HugeTLB: allocating %lu of page size %s failed.  Only allocated %lu hugepages.\n",
			h->max_huge_pages, buf, i);
		h->max_huge_pages = i;
	}

	kfree(node_alloc_noretry);
}

static void __init hugetlb_init_hstates(void)
{
	struct hstate *h;

	for_each_hstate(h) {
		if (minimum_order > huge_page_order(h))
			minimum_order = huge_page_order(h);

		/* oversize hugepages were init'ed in early boot */
		if (!hstate_is_gigantic(h))
			hugetlb_hstate_alloc_pages(h);
	}
	VM_BUG_ON(minimum_order == UINT_MAX);
}

static void __init report_hugepages(void)
{
	struct hstate *h;

	for_each_hstate(h) {
		char buf[32];

		string_get_size(huge_page_size(h), 1, STRING_UNITS_2, buf, 32);
		pr_info("HugeTLB registered %s page size, pre-allocated %ld pages\n",
			buf, h->free_huge_pages);
	}
}

#ifdef CONFIG_HIGHMEM
static void try_to_free_low(struct hstate *h, unsigned long count,
						nodemask_t *nodes_allowed)
{
	int i;

	if (hstate_is_gigantic(h))
		return;

	for_each_node_mask(i, *nodes_allowed) {
		struct page *page, *next;
		struct list_head *freel = &h->hugepage_freelists[i];
		list_for_each_entry_safe(page, next, freel, lru) {
			if (count >= h->nr_huge_pages)
				return;
			if (PageHighMem(page))
				continue;
			list_del(&page->lru);
			update_and_free_page(h, page);
			h->free_huge_pages--;
			h->free_huge_pages_node[page_to_nid(page)]--;
		}
	}
}
#else
static inline void try_to_free_low(struct hstate *h, unsigned long count,
						nodemask_t *nodes_allowed)
{
}
#endif

/*
 * Increment or decrement surplus_huge_pages.  Keep node-specific counters
 * balanced by operating on them in a round-robin fashion.
 * Returns 1 if an adjustment was made.
 */
static int adjust_pool_surplus(struct hstate *h, nodemask_t *nodes_allowed,
				int delta)
{
	int nr_nodes, node;

	VM_BUG_ON(delta != -1 && delta != 1);

	if (delta < 0) {
		for_each_node_mask_to_alloc(h, nr_nodes, node, nodes_allowed) {
			if (h->surplus_huge_pages_node[node])
				goto found;
		}
	} else {
		for_each_node_mask_to_free(h, nr_nodes, node, nodes_allowed) {
			if (h->surplus_huge_pages_node[node] <
					h->nr_huge_pages_node[node])
				goto found;
		}
	}
	return 0;

found:
	h->surplus_huge_pages += delta;
	h->surplus_huge_pages_node[node] += delta;
	return 1;
}

#define persistent_huge_pages(h) (h->nr_huge_pages - h->surplus_huge_pages)
static int set_max_huge_pages(struct hstate *h, unsigned long count, int nid,
			      nodemask_t *nodes_allowed)
{
	unsigned long min_count, ret;
	NODEMASK_ALLOC(nodemask_t, node_alloc_noretry, GFP_KERNEL);

	/*
	 * Bit mask controlling how hard we retry per-node allocations.
	 * If we can not allocate the bit mask, do not attempt to allocate
	 * the requested huge pages.
	 */
	if (node_alloc_noretry)
		nodes_clear(*node_alloc_noretry);
	else
		return -ENOMEM;

	spin_lock(&hugetlb_lock);

	/*
	 * Check for a node specific request.
	 * Changing node specific huge page count may require a corresponding
	 * change to the global count.  In any case, the passed node mask
	 * (nodes_allowed) will restrict alloc/free to the specified node.
	 */
	if (nid != NUMA_NO_NODE) {
		unsigned long old_count = count;

		count += h->nr_huge_pages - h->nr_huge_pages_node[nid];
		/*
		 * User may have specified a large count value which caused the
		 * above calculation to overflow.  In this case, they wanted
		 * to allocate as many huge pages as possible.  Set count to
		 * largest possible value to align with their intention.
		 */
		if (count < old_count)
			count = ULONG_MAX;
	}

	/*
	 * Gigantic pages runtime allocation depend on the capability for large
	 * page range allocation.
	 * If the system does not provide this feature, return an error when
	 * the user tries to allocate gigantic pages but let the user free the
	 * boottime allocated gigantic pages.
	 */
	if (hstate_is_gigantic(h) && !IS_ENABLED(CONFIG_CONTIG_ALLOC)) {
		if (count > persistent_huge_pages(h)) {
			spin_unlock(&hugetlb_lock);
			NODEMASK_FREE(node_alloc_noretry);
			return -EINVAL;
		}
		/* Fall through to decrease pool */
	}

	/*
	 * Increase the pool size
	 * First take pages out of surplus state.  Then make up the
	 * remaining difference by allocating fresh huge pages.
	 *
	 * We might race with alloc_surplus_huge_page() here and be unable
	 * to convert a surplus huge page to a normal huge page. That is
	 * not critical, though, it just means the overall size of the
	 * pool might be one hugepage larger than it needs to be, but
	 * within all the constraints specified by the sysctls.
	 */
	while (h->surplus_huge_pages && count > persistent_huge_pages(h)) {
		if (!adjust_pool_surplus(h, nodes_allowed, -1))
			break;
	}

	while (count > persistent_huge_pages(h)) {
		/*
		 * If this allocation races such that we no longer need the
		 * page, free_huge_page will handle it by freeing the page
		 * and reducing the surplus.
		 */
		spin_unlock(&hugetlb_lock);

		/* yield cpu to avoid soft lockup */
		cond_resched();

<<<<<<< HEAD
		if (hstate_is_gigantic(h))
			ret = alloc_fresh_gigantic_page(h, nodes_allowed);
		else
			ret = alloc_fresh_huge_page(h, nodes_allowed);
=======
		ret = alloc_pool_huge_page(h, nodes_allowed,
						node_alloc_noretry);
>>>>>>> 24b8d41d
		spin_lock(&hugetlb_lock);
		if (!ret)
			goto out;

		/* Bail for signals. Probably ctrl-c from user */
		if (signal_pending(current))
			goto out;
	}

	/*
	 * Decrease the pool size
	 * First return free pages to the buddy allocator (being careful
	 * to keep enough around to satisfy reservations).  Then place
	 * pages into surplus state as needed so the pool will shrink
	 * to the desired size as pages become free.
	 *
	 * By placing pages into the surplus state independent of the
	 * overcommit value, we are allowing the surplus pool size to
	 * exceed overcommit. There are few sane options here. Since
	 * alloc_surplus_huge_page() is checking the global counter,
	 * though, we'll note that we're not allowed to exceed surplus
	 * and won't grow the pool anywhere else. Not until one of the
	 * sysctls are changed, or the surplus pages go out of use.
	 */
	min_count = h->resv_huge_pages + h->nr_huge_pages - h->free_huge_pages;
	min_count = max(count, min_count);
	try_to_free_low(h, min_count, nodes_allowed);
	while (min_count < persistent_huge_pages(h)) {
		if (!free_pool_huge_page(h, nodes_allowed, 0))
			break;
		cond_resched_lock(&hugetlb_lock);
	}
	while (count < persistent_huge_pages(h)) {
		if (!adjust_pool_surplus(h, nodes_allowed, 1))
			break;
	}
out:
	h->max_huge_pages = persistent_huge_pages(h);
	spin_unlock(&hugetlb_lock);

	NODEMASK_FREE(node_alloc_noretry);

	return 0;
}

#define HSTATE_ATTR_RO(_name) \
	static struct kobj_attribute _name##_attr = __ATTR_RO(_name)

#define HSTATE_ATTR(_name) \
	static struct kobj_attribute _name##_attr = \
		__ATTR(_name, 0644, _name##_show, _name##_store)

static struct kobject *hugepages_kobj;
static struct kobject *hstate_kobjs[HUGE_MAX_HSTATE];

static struct hstate *kobj_to_node_hstate(struct kobject *kobj, int *nidp);

static struct hstate *kobj_to_hstate(struct kobject *kobj, int *nidp)
{
	int i;

	for (i = 0; i < HUGE_MAX_HSTATE; i++)
		if (hstate_kobjs[i] == kobj) {
			if (nidp)
				*nidp = NUMA_NO_NODE;
			return &hstates[i];
		}

	return kobj_to_node_hstate(kobj, nidp);
}

static ssize_t nr_hugepages_show_common(struct kobject *kobj,
					struct kobj_attribute *attr, char *buf)
{
	struct hstate *h;
	unsigned long nr_huge_pages;
	int nid;

	h = kobj_to_hstate(kobj, &nid);
	if (nid == NUMA_NO_NODE)
		nr_huge_pages = h->nr_huge_pages;
	else
		nr_huge_pages = h->nr_huge_pages_node[nid];

	return sprintf(buf, "%lu\n", nr_huge_pages);
}

static ssize_t __nr_hugepages_store_common(bool obey_mempolicy,
					   struct hstate *h, int nid,
					   unsigned long count, size_t len)
{
	int err;
	nodemask_t nodes_allowed, *n_mask;

	if (hstate_is_gigantic(h) && !gigantic_page_runtime_supported())
		return -EINVAL;

	if (nid == NUMA_NO_NODE) {
		/*
		 * global hstate attribute
		 */
		if (!(obey_mempolicy &&
				init_nodemask_of_mempolicy(&nodes_allowed)))
			n_mask = &node_states[N_MEMORY];
		else
			n_mask = &nodes_allowed;
	} else {
		/*
		 * Node specific request.  count adjustment happens in
		 * set_max_huge_pages() after acquiring hugetlb_lock.
		 */
		init_nodemask_of_node(&nodes_allowed, nid);
		n_mask = &nodes_allowed;
	}

	err = set_max_huge_pages(h, count, nid, n_mask);

	return err ? err : len;
}

static ssize_t nr_hugepages_store_common(bool obey_mempolicy,
					 struct kobject *kobj, const char *buf,
					 size_t len)
{
	struct hstate *h;
	unsigned long count;
	int nid;
	int err;

	err = kstrtoul(buf, 10, &count);
	if (err)
		return err;

	h = kobj_to_hstate(kobj, &nid);
	return __nr_hugepages_store_common(obey_mempolicy, h, nid, count, len);
}

static ssize_t nr_hugepages_show(struct kobject *kobj,
				       struct kobj_attribute *attr, char *buf)
{
	return nr_hugepages_show_common(kobj, attr, buf);
}

static ssize_t nr_hugepages_store(struct kobject *kobj,
	       struct kobj_attribute *attr, const char *buf, size_t len)
{
	return nr_hugepages_store_common(false, kobj, buf, len);
}
HSTATE_ATTR(nr_hugepages);

#ifdef CONFIG_NUMA

/*
 * hstate attribute for optionally mempolicy-based constraint on persistent
 * huge page alloc/free.
 */
static ssize_t nr_hugepages_mempolicy_show(struct kobject *kobj,
				       struct kobj_attribute *attr, char *buf)
{
	return nr_hugepages_show_common(kobj, attr, buf);
}

static ssize_t nr_hugepages_mempolicy_store(struct kobject *kobj,
	       struct kobj_attribute *attr, const char *buf, size_t len)
{
	return nr_hugepages_store_common(true, kobj, buf, len);
}
HSTATE_ATTR(nr_hugepages_mempolicy);
#endif


static ssize_t nr_overcommit_hugepages_show(struct kobject *kobj,
					struct kobj_attribute *attr, char *buf)
{
	struct hstate *h = kobj_to_hstate(kobj, NULL);
	return sprintf(buf, "%lu\n", h->nr_overcommit_huge_pages);
}

static ssize_t nr_overcommit_hugepages_store(struct kobject *kobj,
		struct kobj_attribute *attr, const char *buf, size_t count)
{
	int err;
	unsigned long input;
	struct hstate *h = kobj_to_hstate(kobj, NULL);

	if (hstate_is_gigantic(h))
		return -EINVAL;

	err = kstrtoul(buf, 10, &input);
	if (err)
		return err;

	spin_lock(&hugetlb_lock);
	h->nr_overcommit_huge_pages = input;
	spin_unlock(&hugetlb_lock);

	return count;
}
HSTATE_ATTR(nr_overcommit_hugepages);

static ssize_t free_hugepages_show(struct kobject *kobj,
					struct kobj_attribute *attr, char *buf)
{
	struct hstate *h;
	unsigned long free_huge_pages;
	int nid;

	h = kobj_to_hstate(kobj, &nid);
	if (nid == NUMA_NO_NODE)
		free_huge_pages = h->free_huge_pages;
	else
		free_huge_pages = h->free_huge_pages_node[nid];

	return sprintf(buf, "%lu\n", free_huge_pages);
}
HSTATE_ATTR_RO(free_hugepages);

static ssize_t resv_hugepages_show(struct kobject *kobj,
					struct kobj_attribute *attr, char *buf)
{
	struct hstate *h = kobj_to_hstate(kobj, NULL);
	return sprintf(buf, "%lu\n", h->resv_huge_pages);
}
HSTATE_ATTR_RO(resv_hugepages);

static ssize_t surplus_hugepages_show(struct kobject *kobj,
					struct kobj_attribute *attr, char *buf)
{
	struct hstate *h;
	unsigned long surplus_huge_pages;
	int nid;

	h = kobj_to_hstate(kobj, &nid);
	if (nid == NUMA_NO_NODE)
		surplus_huge_pages = h->surplus_huge_pages;
	else
		surplus_huge_pages = h->surplus_huge_pages_node[nid];

	return sprintf(buf, "%lu\n", surplus_huge_pages);
}
HSTATE_ATTR_RO(surplus_hugepages);

static struct attribute *hstate_attrs[] = {
	&nr_hugepages_attr.attr,
	&nr_overcommit_hugepages_attr.attr,
	&free_hugepages_attr.attr,
	&resv_hugepages_attr.attr,
	&surplus_hugepages_attr.attr,
#ifdef CONFIG_NUMA
	&nr_hugepages_mempolicy_attr.attr,
#endif
	NULL,
};

static const struct attribute_group hstate_attr_group = {
	.attrs = hstate_attrs,
};

static int hugetlb_sysfs_add_hstate(struct hstate *h, struct kobject *parent,
				    struct kobject **hstate_kobjs,
				    const struct attribute_group *hstate_attr_group)
{
	int retval;
	int hi = hstate_index(h);

	hstate_kobjs[hi] = kobject_create_and_add(h->name, parent);
	if (!hstate_kobjs[hi])
		return -ENOMEM;

	retval = sysfs_create_group(hstate_kobjs[hi], hstate_attr_group);
	if (retval)
		kobject_put(hstate_kobjs[hi]);

	return retval;
}

static void __init hugetlb_sysfs_init(void)
{
	struct hstate *h;
	int err;

	hugepages_kobj = kobject_create_and_add("hugepages", mm_kobj);
	if (!hugepages_kobj)
		return;

	for_each_hstate(h) {
		err = hugetlb_sysfs_add_hstate(h, hugepages_kobj,
					 hstate_kobjs, &hstate_attr_group);
		if (err)
			pr_err("HugeTLB: Unable to add hstate %s", h->name);
	}
}

#ifdef CONFIG_NUMA

/*
 * node_hstate/s - associate per node hstate attributes, via their kobjects,
 * with node devices in node_devices[] using a parallel array.  The array
 * index of a node device or _hstate == node id.
 * This is here to avoid any static dependency of the node device driver, in
 * the base kernel, on the hugetlb module.
 */
struct node_hstate {
	struct kobject		*hugepages_kobj;
	struct kobject		*hstate_kobjs[HUGE_MAX_HSTATE];
};
static struct node_hstate node_hstates[MAX_NUMNODES];

/*
 * A subset of global hstate attributes for node devices
 */
static struct attribute *per_node_hstate_attrs[] = {
	&nr_hugepages_attr.attr,
	&free_hugepages_attr.attr,
	&surplus_hugepages_attr.attr,
	NULL,
};

static const struct attribute_group per_node_hstate_attr_group = {
	.attrs = per_node_hstate_attrs,
};

/*
 * kobj_to_node_hstate - lookup global hstate for node device hstate attr kobj.
 * Returns node id via non-NULL nidp.
 */
static struct hstate *kobj_to_node_hstate(struct kobject *kobj, int *nidp)
{
	int nid;

	for (nid = 0; nid < nr_node_ids; nid++) {
		struct node_hstate *nhs = &node_hstates[nid];
		int i;
		for (i = 0; i < HUGE_MAX_HSTATE; i++)
			if (nhs->hstate_kobjs[i] == kobj) {
				if (nidp)
					*nidp = nid;
				return &hstates[i];
			}
	}

	BUG();
	return NULL;
}

/*
 * Unregister hstate attributes from a single node device.
 * No-op if no hstate attributes attached.
 */
static void hugetlb_unregister_node(struct node *node)
{
	struct hstate *h;
	struct node_hstate *nhs = &node_hstates[node->dev.id];

	if (!nhs->hugepages_kobj)
		return;		/* no hstate attributes */

	for_each_hstate(h) {
		int idx = hstate_index(h);
		if (nhs->hstate_kobjs[idx]) {
			kobject_put(nhs->hstate_kobjs[idx]);
			nhs->hstate_kobjs[idx] = NULL;
		}
	}

	kobject_put(nhs->hugepages_kobj);
	nhs->hugepages_kobj = NULL;
}


/*
 * Register hstate attributes for a single node device.
 * No-op if attributes already registered.
 */
static void hugetlb_register_node(struct node *node)
{
	struct hstate *h;
	struct node_hstate *nhs = &node_hstates[node->dev.id];
	int err;

	if (nhs->hugepages_kobj)
		return;		/* already allocated */

	nhs->hugepages_kobj = kobject_create_and_add("hugepages",
							&node->dev.kobj);
	if (!nhs->hugepages_kobj)
		return;

	for_each_hstate(h) {
		err = hugetlb_sysfs_add_hstate(h, nhs->hugepages_kobj,
						nhs->hstate_kobjs,
						&per_node_hstate_attr_group);
		if (err) {
			pr_err("HugeTLB: Unable to add hstate %s for node %d\n",
				h->name, node->dev.id);
			hugetlb_unregister_node(node);
			break;
		}
	}
}

/*
 * hugetlb init time:  register hstate attributes for all registered node
 * devices of nodes that have memory.  All on-line nodes should have
 * registered their associated device by this time.
 */
static void __init hugetlb_register_all_nodes(void)
{
	int nid;

	for_each_node_state(nid, N_MEMORY) {
		struct node *node = node_devices[nid];
		if (node->dev.id == nid)
			hugetlb_register_node(node);
	}

	/*
	 * Let the node device driver know we're here so it can
	 * [un]register hstate attributes on node hotplug.
	 */
	register_hugetlbfs_with_node(hugetlb_register_node,
				     hugetlb_unregister_node);
}
#else	/* !CONFIG_NUMA */

static struct hstate *kobj_to_node_hstate(struct kobject *kobj, int *nidp)
{
	BUG();
	if (nidp)
		*nidp = -1;
	return NULL;
}

static void hugetlb_register_all_nodes(void) { }

#endif

static int __init hugetlb_init(void)
{
	int i;

	if (!hugepages_supported()) {
		if (hugetlb_max_hstate || default_hstate_max_huge_pages)
			pr_warn("HugeTLB: huge pages not supported, ignoring associated command-line parameters\n");
		return 0;
	}

	/*
	 * Make sure HPAGE_SIZE (HUGETLB_PAGE_ORDER) hstate exists.  Some
	 * architectures depend on setup being done here.
	 */
	hugetlb_add_hstate(HUGETLB_PAGE_ORDER);
	if (!parsed_default_hugepagesz) {
		/*
		 * If we did not parse a default huge page size, set
		 * default_hstate_idx to HPAGE_SIZE hstate. And, if the
		 * number of huge pages for this default size was implicitly
		 * specified, set that here as well.
		 * Note that the implicit setting will overwrite an explicit
		 * setting.  A warning will be printed in this case.
		 */
		default_hstate_idx = hstate_index(size_to_hstate(HPAGE_SIZE));
		if (default_hstate_max_huge_pages) {
			if (default_hstate.max_huge_pages) {
				char buf[32];

				string_get_size(huge_page_size(&default_hstate),
					1, STRING_UNITS_2, buf, 32);
				pr_warn("HugeTLB: Ignoring hugepages=%lu associated with %s page size\n",
					default_hstate.max_huge_pages, buf);
				pr_warn("HugeTLB: Using hugepages=%lu for number of default huge pages\n",
					default_hstate_max_huge_pages);
			}
			default_hstate.max_huge_pages =
				default_hstate_max_huge_pages;
		}
	}

	hugetlb_cma_check();
	hugetlb_init_hstates();
	gather_bootmem_prealloc();
	report_hugepages();

	hugetlb_sysfs_init();
	hugetlb_register_all_nodes();
	hugetlb_cgroup_file_init();

#ifdef CONFIG_SMP
	num_fault_mutexes = roundup_pow_of_two(8 * num_possible_cpus());
#else
	num_fault_mutexes = 1;
#endif
	hugetlb_fault_mutex_table =
		kmalloc_array(num_fault_mutexes, sizeof(struct mutex),
			      GFP_KERNEL);
	BUG_ON(!hugetlb_fault_mutex_table);

	for (i = 0; i < num_fault_mutexes; i++)
		mutex_init(&hugetlb_fault_mutex_table[i]);
	return 0;
}
subsys_initcall(hugetlb_init);

<<<<<<< HEAD
/* Should be called on processing a hugepagesz=... option */
void __init hugetlb_bad_size(void)
{
	parsed_valid_hugepagesz = false;
=======
/* Overwritten by architectures with more huge page sizes */
bool __init __attribute((weak)) arch_hugetlb_valid_size(unsigned long size)
{
	return size == HPAGE_SIZE;
>>>>>>> 24b8d41d
}

void __init hugetlb_add_hstate(unsigned int order)
{
	struct hstate *h;
	unsigned long i;

	if (size_to_hstate(PAGE_SIZE << order)) {
		return;
	}
	BUG_ON(hugetlb_max_hstate >= HUGE_MAX_HSTATE);
	BUG_ON(order == 0);
	h = &hstates[hugetlb_max_hstate++];
	h->order = order;
	h->mask = ~((1ULL << (order + PAGE_SHIFT)) - 1);
	h->nr_huge_pages = 0;
	h->free_huge_pages = 0;
	for (i = 0; i < MAX_NUMNODES; ++i)
		INIT_LIST_HEAD(&h->hugepage_freelists[i]);
	INIT_LIST_HEAD(&h->hugepage_activelist);
	h->next_nid_to_alloc = first_memory_node;
	h->next_nid_to_free = first_memory_node;
	snprintf(h->name, HSTATE_NAME_LEN, "hugepages-%lukB",
					huge_page_size(h)/1024);

	parsed_hstate = h;
}

/*
 * hugepages command line processing
 * hugepages normally follows a valid hugepagsz or default_hugepagsz
 * specification.  If not, ignore the hugepages value.  hugepages can also
 * be the first huge page command line  option in which case it implicitly
 * specifies the number of huge pages for the default size.
 */
static int __init hugepages_setup(char *s)
{
	unsigned long *mhp;
	static unsigned long *last_mhp;

	if (!parsed_valid_hugepagesz) {
<<<<<<< HEAD
		pr_warn("hugepages = %s preceded by "
			"an unsupported hugepagesz, ignoring\n", s);
		parsed_valid_hugepagesz = true;
		return 1;
	}
=======
		pr_warn("HugeTLB: hugepages=%s does not follow a valid hugepagesz, ignoring\n", s);
		parsed_valid_hugepagesz = true;
		return 0;
	}

>>>>>>> 24b8d41d
	/*
	 * !hugetlb_max_hstate means we haven't parsed a hugepagesz= parameter
	 * yet, so this hugepages= parameter goes to the "default hstate".
	 * Otherwise, it goes with the previously parsed hugepagesz or
	 * default_hugepagesz.
	 */
	else if (!hugetlb_max_hstate)
		mhp = &default_hstate_max_huge_pages;
	else
		mhp = &parsed_hstate->max_huge_pages;

	if (mhp == last_mhp) {
		pr_warn("HugeTLB: hugepages= specified twice without interleaving hugepagesz=, ignoring hugepages=%s\n", s);
		return 0;
	}

	if (sscanf(s, "%lu", mhp) <= 0)
		*mhp = 0;

	/*
	 * Global state is always initialized later in hugetlb_init.
	 * But we need to allocate >= MAX_ORDER hstates here early to still
	 * use the bootmem allocator.
	 */
	if (hugetlb_max_hstate && parsed_hstate->order >= MAX_ORDER)
		hugetlb_hstate_alloc_pages(parsed_hstate);

	last_mhp = mhp;

	return 1;
}
__setup("hugepages=", hugepages_setup);

/*
 * hugepagesz command line processing
 * A specific huge page size can only be specified once with hugepagesz.
 * hugepagesz is followed by hugepages on the command line.  The global
 * variable 'parsed_valid_hugepagesz' is used to determine if prior
 * hugepagesz argument was valid.
 */
static int __init hugepagesz_setup(char *s)
{
	unsigned long size;
	struct hstate *h;

	parsed_valid_hugepagesz = false;
	size = (unsigned long)memparse(s, NULL);

	if (!arch_hugetlb_valid_size(size)) {
		pr_err("HugeTLB: unsupported hugepagesz=%s\n", s);
		return 0;
	}

	h = size_to_hstate(size);
	if (h) {
		/*
		 * hstate for this size already exists.  This is normally
		 * an error, but is allowed if the existing hstate is the
		 * default hstate.  More specifically, it is only allowed if
		 * the number of huge pages for the default hstate was not
		 * previously specified.
		 */
		if (!parsed_default_hugepagesz ||  h != &default_hstate ||
		    default_hstate.max_huge_pages) {
			pr_warn("HugeTLB: hugepagesz=%s specified twice, ignoring\n", s);
			return 0;
		}

		/*
		 * No need to call hugetlb_add_hstate() as hstate already
		 * exists.  But, do set parsed_hstate so that a following
		 * hugepages= parameter will be applied to this hstate.
		 */
		parsed_hstate = h;
		parsed_valid_hugepagesz = true;
		return 1;
	}

	hugetlb_add_hstate(ilog2(size) - PAGE_SHIFT);
	parsed_valid_hugepagesz = true;
	return 1;
}
__setup("hugepagesz=", hugepagesz_setup);

/*
 * default_hugepagesz command line input
 * Only one instance of default_hugepagesz allowed on command line.
 */
static int __init default_hugepagesz_setup(char *s)
{
	unsigned long size;

	parsed_valid_hugepagesz = false;
	if (parsed_default_hugepagesz) {
		pr_err("HugeTLB: default_hugepagesz previously specified, ignoring %s\n", s);
		return 0;
	}

	size = (unsigned long)memparse(s, NULL);

	if (!arch_hugetlb_valid_size(size)) {
		pr_err("HugeTLB: unsupported default_hugepagesz=%s\n", s);
		return 0;
	}

	hugetlb_add_hstate(ilog2(size) - PAGE_SHIFT);
	parsed_valid_hugepagesz = true;
	parsed_default_hugepagesz = true;
	default_hstate_idx = hstate_index(size_to_hstate(size));

	/*
	 * The number of default huge pages (for this size) could have been
	 * specified as the first hugetlb parameter: hugepages=X.  If so,
	 * then default_hstate_max_huge_pages is set.  If the default huge
	 * page size is gigantic (>= MAX_ORDER), then the pages must be
	 * allocated here from bootmem allocator.
	 */
	if (default_hstate_max_huge_pages) {
		default_hstate.max_huge_pages = default_hstate_max_huge_pages;
		if (hstate_is_gigantic(&default_hstate))
			hugetlb_hstate_alloc_pages(&default_hstate);
		default_hstate_max_huge_pages = 0;
	}

	return 1;
}
__setup("default_hugepagesz=", default_hugepagesz_setup);

static unsigned int allowed_mems_nr(struct hstate *h)
{
	int node;
	unsigned int nr = 0;
	nodemask_t *mpol_allowed;
	unsigned int *array = h->free_huge_pages_node;
	gfp_t gfp_mask = htlb_alloc_mask(h);

	mpol_allowed = policy_nodemask_current(gfp_mask);

	for_each_node_mask(node, cpuset_current_mems_allowed) {
		if (!mpol_allowed ||
		    (mpol_allowed && node_isset(node, *mpol_allowed)))
			nr += array[node];
	}

	return nr;
}

#ifdef CONFIG_SYSCTL
static int proc_hugetlb_doulongvec_minmax(struct ctl_table *table, int write,
					  void *buffer, size_t *length,
					  loff_t *ppos, unsigned long *out)
{
	struct ctl_table dup_table;

	/*
	 * In order to avoid races with __do_proc_doulongvec_minmax(), we
	 * can duplicate the @table and alter the duplicate of it.
	 */
	dup_table = *table;
	dup_table.data = out;

	return proc_doulongvec_minmax(&dup_table, write, buffer, length, ppos);
}

static int hugetlb_sysctl_handler_common(bool obey_mempolicy,
			 struct ctl_table *table, int write,
			 void *buffer, size_t *length, loff_t *ppos)
{
	struct hstate *h = &default_hstate;
	unsigned long tmp = h->max_huge_pages;
	int ret;

	if (!hugepages_supported())
		return -EOPNOTSUPP;

	ret = proc_hugetlb_doulongvec_minmax(table, write, buffer, length, ppos,
					     &tmp);
	if (ret)
		goto out;

	if (write)
		ret = __nr_hugepages_store_common(obey_mempolicy, h,
						  NUMA_NO_NODE, tmp, *length);
out:
	return ret;
}

int hugetlb_sysctl_handler(struct ctl_table *table, int write,
			  void *buffer, size_t *length, loff_t *ppos)
{

	return hugetlb_sysctl_handler_common(false, table, write,
							buffer, length, ppos);
}

#ifdef CONFIG_NUMA
int hugetlb_mempolicy_sysctl_handler(struct ctl_table *table, int write,
			  void *buffer, size_t *length, loff_t *ppos)
{
	return hugetlb_sysctl_handler_common(true, table, write,
							buffer, length, ppos);
}
#endif /* CONFIG_NUMA */

int hugetlb_overcommit_handler(struct ctl_table *table, int write,
		void *buffer, size_t *length, loff_t *ppos)
{
	struct hstate *h = &default_hstate;
	unsigned long tmp;
	int ret;

	if (!hugepages_supported())
		return -EOPNOTSUPP;

	tmp = h->nr_overcommit_huge_pages;

	if (write && hstate_is_gigantic(h))
		return -EINVAL;

	ret = proc_hugetlb_doulongvec_minmax(table, write, buffer, length, ppos,
					     &tmp);
	if (ret)
		goto out;

	if (write) {
		spin_lock(&hugetlb_lock);
		h->nr_overcommit_huge_pages = tmp;
		spin_unlock(&hugetlb_lock);
	}
out:
	return ret;
}

#endif /* CONFIG_SYSCTL */

void hugetlb_report_meminfo(struct seq_file *m)
{
	struct hstate *h;
	unsigned long total = 0;

	if (!hugepages_supported())
		return;

	for_each_hstate(h) {
		unsigned long count = h->nr_huge_pages;

		total += (PAGE_SIZE << huge_page_order(h)) * count;

		if (h == &default_hstate)
			seq_printf(m,
				   "HugePages_Total:   %5lu\n"
				   "HugePages_Free:    %5lu\n"
				   "HugePages_Rsvd:    %5lu\n"
				   "HugePages_Surp:    %5lu\n"
				   "Hugepagesize:   %8lu kB\n",
				   count,
				   h->free_huge_pages,
				   h->resv_huge_pages,
				   h->surplus_huge_pages,
				   (PAGE_SIZE << huge_page_order(h)) / 1024);
	}

	seq_printf(m, "Hugetlb:        %8lu kB\n", total / 1024);
}

int hugetlb_report_node_meminfo(char *buf, int len, int nid)
{
	struct hstate *h = &default_hstate;

	if (!hugepages_supported())
		return 0;

	return sysfs_emit_at(buf, len,
			     "Node %d HugePages_Total: %5u\n"
			     "Node %d HugePages_Free:  %5u\n"
			     "Node %d HugePages_Surp:  %5u\n",
			     nid, h->nr_huge_pages_node[nid],
			     nid, h->free_huge_pages_node[nid],
			     nid, h->surplus_huge_pages_node[nid]);
}

void hugetlb_show_meminfo(void)
{
	struct hstate *h;
	int nid;

	if (!hugepages_supported())
		return;

	for_each_node_state(nid, N_MEMORY)
		for_each_hstate(h)
			pr_info("Node %d hugepages_total=%u hugepages_free=%u hugepages_surp=%u hugepages_size=%lukB\n",
				nid,
				h->nr_huge_pages_node[nid],
				h->free_huge_pages_node[nid],
				h->surplus_huge_pages_node[nid],
				1UL << (huge_page_order(h) + PAGE_SHIFT - 10));
}

void hugetlb_report_usage(struct seq_file *m, struct mm_struct *mm)
{
	seq_printf(m, "HugetlbPages:\t%8lu kB\n",
		   atomic_long_read(&mm->hugetlb_usage) << (PAGE_SHIFT - 10));
}

/* Return the number pages of memory we physically have, in PAGE_SIZE units. */
unsigned long hugetlb_total_pages(void)
{
	struct hstate *h;
	unsigned long nr_total_pages = 0;

	for_each_hstate(h)
		nr_total_pages += h->nr_huge_pages * pages_per_huge_page(h);
	return nr_total_pages;
}

static int hugetlb_acct_memory(struct hstate *h, long delta)
{
	int ret = -ENOMEM;

	spin_lock(&hugetlb_lock);
	/*
	 * When cpuset is configured, it breaks the strict hugetlb page
	 * reservation as the accounting is done on a global variable. Such
	 * reservation is completely rubbish in the presence of cpuset because
	 * the reservation is not checked against page availability for the
	 * current cpuset. Application can still potentially OOM'ed by kernel
	 * with lack of free htlb page in cpuset that the task is in.
	 * Attempt to enforce strict accounting with cpuset is almost
	 * impossible (or too ugly) because cpuset is too fluid that
	 * task or memory node can be dynamically moved between cpusets.
	 *
	 * The change of semantics for shared hugetlb mapping with cpuset is
	 * undesirable. However, in order to preserve some of the semantics,
	 * we fall back to check against current free page availability as
	 * a best attempt and hopefully to minimize the impact of changing
	 * semantics that cpuset has.
	 *
	 * Apart from cpuset, we also have memory policy mechanism that
	 * also determines from which node the kernel will allocate memory
	 * in a NUMA system. So similar to cpuset, we also should consider
	 * the memory policy of the current task. Similar to the description
	 * above.
	 */
	if (delta > 0) {
		if (gather_surplus_pages(h, delta) < 0)
			goto out;

		if (delta > allowed_mems_nr(h)) {
			return_unused_surplus_pages(h, delta);
			goto out;
		}
	}

	ret = 0;
	if (delta < 0)
		return_unused_surplus_pages(h, (unsigned long) -delta);

out:
	spin_unlock(&hugetlb_lock);
	return ret;
}

static void hugetlb_vm_op_open(struct vm_area_struct *vma)
{
	struct resv_map *resv = vma_resv_map(vma);

	/*
	 * This new VMA should share its siblings reservation map if present.
	 * The VMA will only ever have a valid reservation map pointer where
	 * it is being copied for another still existing VMA.  As that VMA
	 * has a reference to the reservation map it cannot disappear until
	 * after this open call completes.  It is therefore safe to take a
	 * new reference here without additional locking.
	 */
	if (resv && is_vma_resv_set(vma, HPAGE_RESV_OWNER))
		kref_get(&resv->refs);
}

static void hugetlb_vm_op_close(struct vm_area_struct *vma)
{
	struct hstate *h = hstate_vma(vma);
	struct resv_map *resv = vma_resv_map(vma);
	struct hugepage_subpool *spool = subpool_vma(vma);
	unsigned long reserve, start, end;
	long gbl_reserve;

	if (!resv || !is_vma_resv_set(vma, HPAGE_RESV_OWNER))
		return;

	start = vma_hugecache_offset(h, vma, vma->vm_start);
	end = vma_hugecache_offset(h, vma, vma->vm_end);

	reserve = (end - start) - region_count(resv, start, end);
	hugetlb_cgroup_uncharge_counter(resv, start, end);
	if (reserve) {
		/*
		 * Decrement reserve counts.  The global reserve count may be
		 * adjusted if the subpool has a minimum size.
		 */
		gbl_reserve = hugepage_subpool_put_pages(spool, reserve);
		hugetlb_acct_memory(h, -gbl_reserve);
	}

	kref_put(&resv->refs, resv_map_release);
}

static int hugetlb_vm_op_split(struct vm_area_struct *vma, unsigned long addr)
{
	if (addr & ~(huge_page_mask(hstate_vma(vma))))
		return -EINVAL;
	return 0;
}

static unsigned long hugetlb_vm_op_pagesize(struct vm_area_struct *vma)
{
	struct hstate *hstate = hstate_vma(vma);

	return 1UL << huge_page_shift(hstate);
}

/*
 * We cannot handle pagefaults against hugetlb pages at all.  They cause
 * handle_mm_fault() to try to instantiate regular-sized pages in the
 * hugegpage VMA.  do_page_fault() is supposed to trap this, so BUG is we get
 * this far.
 */
static vm_fault_t hugetlb_vm_op_fault(struct vm_fault *vmf)
{
	BUG();
	return 0;
}

/*
 * When a new function is introduced to vm_operations_struct and added
 * to hugetlb_vm_ops, please consider adding the function to shm_vm_ops.
 * This is because under System V memory model, mappings created via
 * shmget/shmat with "huge page" specified are backed by hugetlbfs files,
 * their original vm_ops are overwritten with shm_vm_ops.
 */
const struct vm_operations_struct hugetlb_vm_ops = {
	.fault = hugetlb_vm_op_fault,
	.open = hugetlb_vm_op_open,
	.close = hugetlb_vm_op_close,
	.split = hugetlb_vm_op_split,
	.pagesize = hugetlb_vm_op_pagesize,
};

static pte_t make_huge_pte(struct vm_area_struct *vma, struct page *page,
				int writable)
{
	pte_t entry;

	if (writable) {
		entry = huge_pte_mkwrite(huge_pte_mkdirty(mk_huge_pte(page,
					 vma->vm_page_prot)));
	} else {
		entry = huge_pte_wrprotect(mk_huge_pte(page,
					   vma->vm_page_prot));
	}
	entry = pte_mkyoung(entry);
	entry = pte_mkhuge(entry);
	entry = arch_make_huge_pte(entry, vma, page, writable);

	return entry;
}

static void set_huge_ptep_writable(struct vm_area_struct *vma,
				   unsigned long address, pte_t *ptep)
{
	pte_t entry;

	entry = huge_pte_mkwrite(huge_pte_mkdirty(huge_ptep_get(ptep)));
	if (huge_ptep_set_access_flags(vma, address, ptep, entry, 1))
		update_mmu_cache(vma, address, ptep);
}

bool is_hugetlb_entry_migration(pte_t pte)
{
	swp_entry_t swp;

	if (huge_pte_none(pte) || pte_present(pte))
		return false;
	swp = pte_to_swp_entry(pte);
	if (is_migration_entry(swp))
		return true;
	else
		return false;
}

static bool is_hugetlb_entry_hwpoisoned(pte_t pte)
{
	swp_entry_t swp;

	if (huge_pte_none(pte) || pte_present(pte))
		return false;
	swp = pte_to_swp_entry(pte);
	if (is_hwpoison_entry(swp))
		return true;
	else
		return false;
}

int copy_hugetlb_page_range(struct mm_struct *dst, struct mm_struct *src,
			    struct vm_area_struct *vma)
{
	pte_t *src_pte, *dst_pte, entry, dst_entry;
	struct page *ptepage;
	unsigned long addr;
	int cow;
	struct hstate *h = hstate_vma(vma);
	unsigned long sz = huge_page_size(h);
	struct address_space *mapping = vma->vm_file->f_mapping;
	struct mmu_notifier_range range;
	int ret = 0;

	cow = (vma->vm_flags & (VM_SHARED | VM_MAYWRITE)) == VM_MAYWRITE;

	if (cow) {
		mmu_notifier_range_init(&range, MMU_NOTIFY_CLEAR, 0, vma, src,
					vma->vm_start,
					vma->vm_end);
		mmu_notifier_invalidate_range_start(&range);
	} else {
		/*
		 * For shared mappings i_mmap_rwsem must be held to call
		 * huge_pte_alloc, otherwise the returned ptep could go
		 * away if part of a shared pmd and another thread calls
		 * huge_pmd_unshare.
		 */
		i_mmap_lock_read(mapping);
	}

	for (addr = vma->vm_start; addr < vma->vm_end; addr += sz) {
		spinlock_t *src_ptl, *dst_ptl;
		src_pte = huge_pte_offset(src, addr, sz);
		if (!src_pte)
			continue;
		dst_pte = huge_pte_alloc(dst, addr, sz);
		if (!dst_pte) {
			ret = -ENOMEM;
			break;
		}

		/*
		 * If the pagetables are shared don't copy or take references.
		 * dst_pte == src_pte is the common case of src/dest sharing.
		 *
		 * However, src could have 'unshared' and dst shares with
		 * another vma.  If dst_pte !none, this implies sharing.
		 * Check here before taking page table lock, and once again
		 * after taking the lock below.
		 */
		dst_entry = huge_ptep_get(dst_pte);
		if ((dst_pte == src_pte) || !huge_pte_none(dst_entry))
			continue;

		dst_ptl = huge_pte_lock(h, dst, dst_pte);
		src_ptl = huge_pte_lockptr(h, src, src_pte);
		spin_lock_nested(src_ptl, SINGLE_DEPTH_NESTING);
		entry = huge_ptep_get(src_pte);
		dst_entry = huge_ptep_get(dst_pte);
		if (huge_pte_none(entry) || !huge_pte_none(dst_entry)) {
			/*
			 * Skip if src entry none.  Also, skip in the
			 * unlikely case dst entry !none as this implies
			 * sharing with another vma.
			 */
			;
		} else if (unlikely(is_hugetlb_entry_migration(entry) ||
				    is_hugetlb_entry_hwpoisoned(entry))) {
			swp_entry_t swp_entry = pte_to_swp_entry(entry);

			if (is_write_migration_entry(swp_entry) && cow) {
				/*
				 * COW mappings require pages in both
				 * parent and child to be set to read.
				 */
				make_migration_entry_read(&swp_entry);
				entry = swp_entry_to_pte(swp_entry);
				set_huge_swap_pte_at(src, addr, src_pte,
						     entry, sz);
			}
			set_huge_swap_pte_at(dst, addr, dst_pte, entry, sz);
		} else {
			if (cow) {
				/*
				 * No need to notify as we are downgrading page
				 * table protection not changing it to point
				 * to a new page.
				 *
				 * See Documentation/vm/mmu_notifier.rst
				 */
				huge_ptep_set_wrprotect(src, addr, src_pte);
			}
			entry = huge_ptep_get(src_pte);
			ptepage = pte_page(entry);
			get_page(ptepage);
			page_dup_rmap(ptepage, true);
			set_huge_pte_at(dst, addr, dst_pte, entry);
			hugetlb_count_add(pages_per_huge_page(h), dst);
		}
		spin_unlock(src_ptl);
		spin_unlock(dst_ptl);
	}

	if (cow)
		mmu_notifier_invalidate_range_end(&range);
	else
		i_mmap_unlock_read(mapping);

	return ret;
}

void __unmap_hugepage_range(struct mmu_gather *tlb, struct vm_area_struct *vma,
			    unsigned long start, unsigned long end,
			    struct page *ref_page)
{
	struct mm_struct *mm = vma->vm_mm;
	unsigned long address;
	pte_t *ptep;
	pte_t pte;
	spinlock_t *ptl;
	struct page *page;
	struct hstate *h = hstate_vma(vma);
	unsigned long sz = huge_page_size(h);
	struct mmu_notifier_range range;

	WARN_ON(!is_vm_hugetlb_page(vma));
	BUG_ON(start & ~huge_page_mask(h));
	BUG_ON(end & ~huge_page_mask(h));

	/*
	 * This is a hugetlb vma, all the pte entries should point
	 * to huge page.
	 */
	tlb_change_page_size(tlb, sz);
	tlb_start_vma(tlb, vma);

	/*
	 * If sharing possible, alert mmu notifiers of worst case.
	 */
	mmu_notifier_range_init(&range, MMU_NOTIFY_UNMAP, 0, vma, mm, start,
				end);
	adjust_range_if_pmd_sharing_possible(vma, &range.start, &range.end);
	mmu_notifier_invalidate_range_start(&range);
	address = start;
	for (; address < end; address += sz) {
		ptep = huge_pte_offset(mm, address, sz);
		if (!ptep)
			continue;

		ptl = huge_pte_lock(h, mm, ptep);
<<<<<<< HEAD
		if (huge_pmd_unshare(mm, &address, ptep)) {
			spin_unlock(ptl);
=======
		if (huge_pmd_unshare(mm, vma, &address, ptep)) {
			spin_unlock(ptl);
			/*
			 * We just unmapped a page of PMDs by clearing a PUD.
			 * The caller's TLB flush range should cover this area.
			 */
>>>>>>> 24b8d41d
			continue;
		}

		pte = huge_ptep_get(ptep);
		if (huge_pte_none(pte)) {
			spin_unlock(ptl);
			continue;
		}

		/*
		 * Migrating hugepage or HWPoisoned hugepage is already
		 * unmapped and its refcount is dropped, so just clear pte here.
		 */
		if (unlikely(!pte_present(pte))) {
<<<<<<< HEAD
			huge_pte_clear(mm, address, ptep);
=======
			huge_pte_clear(mm, address, ptep, sz);
>>>>>>> 24b8d41d
			spin_unlock(ptl);
			continue;
		}

		page = pte_page(pte);
		/*
		 * If a reference page is supplied, it is because a specific
		 * page is being unmapped, not a range. Ensure the page we
		 * are about to unmap is the actual page of interest.
		 */
		if (ref_page) {
			if (page != ref_page) {
				spin_unlock(ptl);
				continue;
			}
			/*
			 * Mark the VMA as having unmapped its page so that
			 * future faults in this VMA will fail rather than
			 * looking like data was lost
			 */
			set_vma_resv_flags(vma, HPAGE_RESV_UNMAPPED);
		}

		pte = huge_ptep_get_and_clear(mm, address, ptep);
		tlb_remove_huge_tlb_entry(h, tlb, ptep, address);
		if (huge_pte_dirty(pte))
			set_page_dirty(page);

		hugetlb_count_sub(pages_per_huge_page(h), mm);
		page_remove_rmap(page, true);

		spin_unlock(ptl);
		tlb_remove_page_size(tlb, page, huge_page_size(h));
		/*
		 * Bail out after unmapping reference page if supplied
		 */
		if (ref_page)
			break;
	}
<<<<<<< HEAD
	mmu_notifier_invalidate_range_end(mm, mmun_start, mmun_end);
=======
	mmu_notifier_invalidate_range_end(&range);
>>>>>>> 24b8d41d
	tlb_end_vma(tlb, vma);
}

void __unmap_hugepage_range_final(struct mmu_gather *tlb,
			  struct vm_area_struct *vma, unsigned long start,
			  unsigned long end, struct page *ref_page)
{
	__unmap_hugepage_range(tlb, vma, start, end, ref_page);

	/*
	 * Clear this flag so that x86's huge_pmd_share page_table_shareable
	 * test will fail on a vma being torn down, and not grab a page table
	 * on its way out.  We're lucky that the flag has such an appropriate
	 * name, and can in fact be safely cleared here. We could clear it
	 * before the __unmap_hugepage_range above, but all that's necessary
	 * is to clear it before releasing the i_mmap_rwsem. This works
	 * because in the context this is called, the VMA is about to be
	 * destroyed and the i_mmap_rwsem is held.
	 */
	vma->vm_flags &= ~VM_MAYSHARE;
}

void unmap_hugepage_range(struct vm_area_struct *vma, unsigned long start,
			  unsigned long end, struct page *ref_page)
{
	struct mm_struct *mm;
	struct mmu_gather tlb;
	unsigned long tlb_start = start;
	unsigned long tlb_end = end;

	/*
	 * If shared PMDs were possibly used within this vma range, adjust
	 * start/end for worst case tlb flushing.
	 * Note that we can not be sure if PMDs are shared until we try to
	 * unmap pages.  However, we want to make sure TLB flushing covers
	 * the largest possible range.
	 */
	adjust_range_if_pmd_sharing_possible(vma, &tlb_start, &tlb_end);

	mm = vma->vm_mm;

	tlb_gather_mmu(&tlb, mm, tlb_start, tlb_end);
	__unmap_hugepage_range(&tlb, vma, start, end, ref_page);
	tlb_finish_mmu(&tlb, tlb_start, tlb_end);
}

/*
 * This is called when the original mapper is failing to COW a MAP_PRIVATE
 * mappping it owns the reserve page for. The intention is to unmap the page
 * from other VMAs and let the children be SIGKILLed if they are faulting the
 * same region.
 */
static void unmap_ref_private(struct mm_struct *mm, struct vm_area_struct *vma,
			      struct page *page, unsigned long address)
{
	struct hstate *h = hstate_vma(vma);
	struct vm_area_struct *iter_vma;
	struct address_space *mapping;
	pgoff_t pgoff;

	/*
	 * vm_pgoff is in PAGE_SIZE units, hence the different calculation
	 * from page cache lookup which is in HPAGE_SIZE units.
	 */
	address = address & huge_page_mask(h);
	pgoff = ((address - vma->vm_start) >> PAGE_SHIFT) +
			vma->vm_pgoff;
	mapping = vma->vm_file->f_mapping;

	/*
	 * Take the mapping lock for the duration of the table walk. As
	 * this mapping should be shared between all the VMAs,
	 * __unmap_hugepage_range() is called as the lock is already held
	 */
	i_mmap_lock_write(mapping);
	vma_interval_tree_foreach(iter_vma, &mapping->i_mmap, pgoff, pgoff) {
		/* Do not unmap the current VMA */
		if (iter_vma == vma)
			continue;

		/*
		 * Shared VMAs have their own reserves and do not affect
		 * MAP_PRIVATE accounting but it is possible that a shared
		 * VMA is using the same page so check and skip such VMAs.
		 */
		if (iter_vma->vm_flags & VM_MAYSHARE)
			continue;

		/*
		 * Unmap the page from other VMAs without their own reserves.
		 * They get marked to be SIGKILLed if they fault in these
		 * areas. This is because a future no-page fault on this VMA
		 * could insert a zeroed page instead of the data existing
		 * from the time of fork. This would look like data corruption
		 */
		if (!is_vma_resv_set(iter_vma, HPAGE_RESV_OWNER))
			unmap_hugepage_range(iter_vma, address,
					     address + huge_page_size(h), page);
	}
	i_mmap_unlock_write(mapping);
}

/*
 * Hugetlb_cow() should be called with page lock of the original hugepage held.
 * Called with hugetlb_instantiation_mutex held and pte_page locked so we
 * cannot race with other handlers or page migration.
 * Keep the pte_same checks anyway to make transition from the mutex easier.
 */
static vm_fault_t hugetlb_cow(struct mm_struct *mm, struct vm_area_struct *vma,
		       unsigned long address, pte_t *ptep,
		       struct page *pagecache_page, spinlock_t *ptl)
{
	pte_t pte;
	struct hstate *h = hstate_vma(vma);
	struct page *old_page, *new_page;
	int outside_reserve = 0;
	vm_fault_t ret = 0;
	unsigned long haddr = address & huge_page_mask(h);
	struct mmu_notifier_range range;

	pte = huge_ptep_get(ptep);
	old_page = pte_page(pte);

retry_avoidcopy:
	/* If no-one else is actually using this page, avoid the copy
	 * and just make the page writable */
	if (page_mapcount(old_page) == 1 && PageAnon(old_page)) {
		page_move_anon_rmap(old_page, vma);
<<<<<<< HEAD
		set_huge_ptep_writable(vma, address, ptep);
=======
		set_huge_ptep_writable(vma, haddr, ptep);
>>>>>>> 24b8d41d
		return 0;
	}

	/*
	 * If the process that created a MAP_PRIVATE mapping is about to
	 * perform a COW due to a shared page count, attempt to satisfy
	 * the allocation without using the existing reserves. The pagecache
	 * page is used to determine if the reserve at this address was
	 * consumed or not. If reserves were used, a partial faulted mapping
	 * at the time of fork() could consume its reserves on COW instead
	 * of the full address range.
	 */
	if (is_vma_resv_set(vma, HPAGE_RESV_OWNER) &&
			old_page != pagecache_page)
		outside_reserve = 1;

	get_page(old_page);

	/*
	 * Drop page table lock as buddy allocator may be called. It will
	 * be acquired again before returning to the caller, as expected.
	 */
	spin_unlock(ptl);
	new_page = alloc_huge_page(vma, haddr, outside_reserve);

	if (IS_ERR(new_page)) {
		/*
		 * If a process owning a MAP_PRIVATE mapping fails to COW,
		 * it is due to references held by a child and an insufficient
		 * huge page pool. To guarantee the original mappers
		 * reliability, unmap the page from child processes. The child
		 * may get SIGKILLed if it later faults.
		 */
		if (outside_reserve) {
			put_page(old_page);
			BUG_ON(huge_pte_none(pte));
			unmap_ref_private(mm, vma, old_page, haddr);
			BUG_ON(huge_pte_none(pte));
			spin_lock(ptl);
			ptep = huge_pte_offset(mm, haddr, huge_page_size(h));
			if (likely(ptep &&
				   pte_same(huge_ptep_get(ptep), pte)))
				goto retry_avoidcopy;
			/*
			 * race occurs while re-acquiring page table
			 * lock, and our job is done.
			 */
			return 0;
		}

		ret = vmf_error(PTR_ERR(new_page));
		goto out_release_old;
	}

	/*
	 * When the original hugepage is shared one, it does not have
	 * anon_vma prepared.
	 */
	if (unlikely(anon_vma_prepare(vma))) {
		ret = VM_FAULT_OOM;
		goto out_release_all;
	}

	copy_user_huge_page(new_page, old_page, address, vma,
			    pages_per_huge_page(h));
	__SetPageUptodate(new_page);

	mmu_notifier_range_init(&range, MMU_NOTIFY_CLEAR, 0, vma, mm, haddr,
				haddr + huge_page_size(h));
	mmu_notifier_invalidate_range_start(&range);

	/*
	 * Retake the page table lock to check for racing updates
	 * before the page tables are altered
	 */
	spin_lock(ptl);
	ptep = huge_pte_offset(mm, haddr, huge_page_size(h));
	if (likely(ptep && pte_same(huge_ptep_get(ptep), pte))) {
		ClearPagePrivate(new_page);

		/* Break COW */
		huge_ptep_clear_flush(vma, haddr, ptep);
		mmu_notifier_invalidate_range(mm, range.start, range.end);
		set_huge_pte_at(mm, haddr, ptep,
				make_huge_pte(vma, new_page, 1));
		page_remove_rmap(old_page, true);
		hugepage_add_new_anon_rmap(new_page, vma, haddr);
		set_page_huge_active(new_page);
		/* Make the old page be freed below */
		new_page = old_page;
	}
	spin_unlock(ptl);
	mmu_notifier_invalidate_range_end(&range);
out_release_all:
<<<<<<< HEAD
	restore_reserve_on_error(h, vma, address, new_page);
=======
	restore_reserve_on_error(h, vma, haddr, new_page);
>>>>>>> 24b8d41d
	put_page(new_page);
out_release_old:
	put_page(old_page);

	spin_lock(ptl); /* Caller expects lock to be held */
	return ret;
}

/* Return the pagecache page at a given address within a VMA */
static struct page *hugetlbfs_pagecache_page(struct hstate *h,
			struct vm_area_struct *vma, unsigned long address)
{
	struct address_space *mapping;
	pgoff_t idx;

	mapping = vma->vm_file->f_mapping;
	idx = vma_hugecache_offset(h, vma, address);

	return find_lock_page(mapping, idx);
}

/*
 * Return whether there is a pagecache page to back given address within VMA.
 * Caller follow_hugetlb_page() holds page_table_lock so we cannot lock_page.
 */
static bool hugetlbfs_pagecache_present(struct hstate *h,
			struct vm_area_struct *vma, unsigned long address)
{
	struct address_space *mapping;
	pgoff_t idx;
	struct page *page;

	mapping = vma->vm_file->f_mapping;
	idx = vma_hugecache_offset(h, vma, address);

	page = find_get_page(mapping, idx);
	if (page)
		put_page(page);
	return page != NULL;
}

int huge_add_to_page_cache(struct page *page, struct address_space *mapping,
			   pgoff_t idx)
{
	struct inode *inode = mapping->host;
	struct hstate *h = hstate_inode(inode);
	int err = add_to_page_cache(page, mapping, idx, GFP_KERNEL);

	if (err)
		return err;
	ClearPagePrivate(page);

	/*
	 * set page dirty so that it will not be removed from cache/file
	 * by non-hugetlbfs specific code paths.
	 */
	set_page_dirty(page);

	spin_lock(&inode->i_lock);
	inode->i_blocks += blocks_per_huge_page(h);
	spin_unlock(&inode->i_lock);
	return 0;
}

static vm_fault_t hugetlb_no_page(struct mm_struct *mm,
			struct vm_area_struct *vma,
			struct address_space *mapping, pgoff_t idx,
			unsigned long address, pte_t *ptep, unsigned int flags)
{
	struct hstate *h = hstate_vma(vma);
	vm_fault_t ret = VM_FAULT_SIGBUS;
	int anon_rmap = 0;
	unsigned long size;
	struct page *page;
	pte_t new_pte;
	spinlock_t *ptl;
	unsigned long haddr = address & huge_page_mask(h);
	bool new_page = false;

	/*
	 * Currently, we are forced to kill the process in the event the
	 * original mapper has unmapped pages from the child due to a failed
	 * COW. Warn that such a situation has occurred as it may not be obvious
	 */
	if (is_vma_resv_set(vma, HPAGE_RESV_UNMAPPED)) {
		pr_warn_ratelimited("PID %d killed due to inadequate hugepage pool\n",
			   current->pid);
		return ret;
	}

	/*
	 * We can not race with truncation due to holding i_mmap_rwsem.
	 * i_size is modified when holding i_mmap_rwsem, so check here
	 * once for faults beyond end of file.
	 */
	size = i_size_read(mapping->host) >> huge_page_shift(h);
	if (idx >= size)
		goto out;

retry:
	page = find_lock_page(mapping, idx);
	if (!page) {
		/*
		 * Check for page in userfault range
		 */
		if (userfaultfd_missing(vma)) {
			u32 hash;
			struct vm_fault vmf = {
				.vma = vma,
				.address = haddr,
				.flags = flags,
				/*
				 * Hard to debug if it ends up being
				 * used by a callee that assumes
				 * something about the other
				 * uninitialized fields... same as in
				 * memory.c
				 */
			};

			/*
			 * hugetlb_fault_mutex and i_mmap_rwsem must be
			 * dropped before handling userfault.  Reacquire
			 * after handling fault to make calling code simpler.
			 */
			hash = hugetlb_fault_mutex_hash(mapping, idx);
			mutex_unlock(&hugetlb_fault_mutex_table[hash]);
			i_mmap_unlock_read(mapping);
			ret = handle_userfault(&vmf, VM_UFFD_MISSING);
			i_mmap_lock_read(mapping);
			mutex_lock(&hugetlb_fault_mutex_table[hash]);
			goto out;
		}

		page = alloc_huge_page(vma, haddr, 0);
		if (IS_ERR(page)) {
			/*
			 * Returning error will result in faulting task being
			 * sent SIGBUS.  The hugetlb fault mutex prevents two
			 * tasks from racing to fault in the same page which
			 * could result in false unable to allocate errors.
			 * Page migration does not take the fault mutex, but
			 * does a clear then write of pte's under page table
			 * lock.  Page fault code could race with migration,
			 * notice the clear pte and try to allocate a page
			 * here.  Before returning error, get ptl and make
			 * sure there really is no pte entry.
			 */
			ptl = huge_pte_lock(h, mm, ptep);
			if (!huge_pte_none(huge_ptep_get(ptep))) {
				ret = 0;
				spin_unlock(ptl);
				goto out;
			}
			spin_unlock(ptl);
			ret = vmf_error(PTR_ERR(page));
			goto out;
		}
		clear_huge_page(page, address, pages_per_huge_page(h));
		__SetPageUptodate(page);
		new_page = true;

		if (vma->vm_flags & VM_MAYSHARE) {
			int err = huge_add_to_page_cache(page, mapping, idx);
			if (err) {
				put_page(page);
				if (err == -EEXIST)
					goto retry;
				goto out;
			}
		} else {
			lock_page(page);
			if (unlikely(anon_vma_prepare(vma))) {
				ret = VM_FAULT_OOM;
				goto backout_unlocked;
			}
			anon_rmap = 1;
		}
	} else {
		/*
		 * If memory error occurs between mmap() and fault, some process
		 * don't have hwpoisoned swap entry for errored virtual address.
		 * So we need to block hugepage fault by PG_hwpoison bit check.
		 */
		if (unlikely(PageHWPoison(page))) {
			ret = VM_FAULT_HWPOISON |
				VM_FAULT_SET_HINDEX(hstate_index(h));
			goto backout_unlocked;
		}
	}

	/*
	 * If we are going to COW a private mapping later, we examine the
	 * pending reservations for this page now. This will ensure that
	 * any allocations necessary to record that reservation occur outside
	 * the spinlock.
	 */
	if ((flags & FAULT_FLAG_WRITE) && !(vma->vm_flags & VM_SHARED)) {
		if (vma_needs_reservation(h, vma, haddr) < 0) {
			ret = VM_FAULT_OOM;
			goto backout_unlocked;
		}
		/* Just decrements count, does not deallocate */
		vma_end_reservation(h, vma, haddr);
	}

	ptl = huge_pte_lock(h, mm, ptep);
	ret = 0;
	if (!huge_pte_none(huge_ptep_get(ptep)))
		goto backout;

	if (anon_rmap) {
		ClearPagePrivate(page);
		hugepage_add_new_anon_rmap(page, vma, haddr);
	} else
		page_dup_rmap(page, true);
	new_pte = make_huge_pte(vma, page, ((vma->vm_flags & VM_WRITE)
				&& (vma->vm_flags & VM_SHARED)));
	set_huge_pte_at(mm, haddr, ptep, new_pte);

	hugetlb_count_add(pages_per_huge_page(h), mm);
	if ((flags & FAULT_FLAG_WRITE) && !(vma->vm_flags & VM_SHARED)) {
		/* Optimization, do the COW without a second fault */
		ret = hugetlb_cow(mm, vma, address, ptep, page, ptl);
	}

	spin_unlock(ptl);

	/*
	 * Only make newly allocated pages active.  Existing pages found
	 * in the pagecache could be !page_huge_active() if they have been
	 * isolated for migration.
	 */
	if (new_page)
		set_page_huge_active(page);

	unlock_page(page);
out:
	return ret;

backout:
	spin_unlock(ptl);
backout_unlocked:
	unlock_page(page);
<<<<<<< HEAD
	restore_reserve_on_error(h, vma, address, page);
=======
	restore_reserve_on_error(h, vma, haddr, page);
>>>>>>> 24b8d41d
	put_page(page);
	goto out;
}

#ifdef CONFIG_SMP
u32 hugetlb_fault_mutex_hash(struct address_space *mapping, pgoff_t idx)
{
	unsigned long key[2];
	u32 hash;

	key[0] = (unsigned long) mapping;
	key[1] = idx;

	hash = jhash2((u32 *)&key, sizeof(key)/(sizeof(u32)), 0);

	return hash & (num_fault_mutexes - 1);
}
#else
/*
 * For uniprocesor systems we always use a single mutex, so just
 * return 0 and avoid the hashing overhead.
 */
u32 hugetlb_fault_mutex_hash(struct address_space *mapping, pgoff_t idx)
{
	return 0;
}
#endif

vm_fault_t hugetlb_fault(struct mm_struct *mm, struct vm_area_struct *vma,
			unsigned long address, unsigned int flags)
{
	pte_t *ptep, entry;
	spinlock_t *ptl;
	vm_fault_t ret;
	u32 hash;
	pgoff_t idx;
	struct page *page = NULL;
	struct page *pagecache_page = NULL;
	struct hstate *h = hstate_vma(vma);
	struct address_space *mapping;
	int need_wait_lock = 0;
	unsigned long haddr = address & huge_page_mask(h);

	ptep = huge_pte_offset(mm, haddr, huge_page_size(h));
	if (ptep) {
		/*
		 * Since we hold no locks, ptep could be stale.  That is
		 * OK as we are only making decisions based on content and
		 * not actually modifying content here.
		 */
		entry = huge_ptep_get(ptep);
		if (unlikely(is_hugetlb_entry_migration(entry))) {
			migration_entry_wait_huge(vma, mm, ptep);
			return 0;
		} else if (unlikely(is_hugetlb_entry_hwpoisoned(entry)))
			return VM_FAULT_HWPOISON_LARGE |
				VM_FAULT_SET_HINDEX(hstate_index(h));
	}

	/*
	 * Acquire i_mmap_rwsem before calling huge_pte_alloc and hold
	 * until finished with ptep.  This serves two purposes:
	 * 1) It prevents huge_pmd_unshare from being called elsewhere
	 *    and making the ptep no longer valid.
	 * 2) It synchronizes us with i_size modifications during truncation.
	 *
	 * ptep could have already be assigned via huge_pte_offset.  That
	 * is OK, as huge_pte_alloc will return the same value unless
	 * something has changed.
	 */
	mapping = vma->vm_file->f_mapping;
	i_mmap_lock_read(mapping);
	ptep = huge_pte_alloc(mm, haddr, huge_page_size(h));
	if (!ptep) {
		i_mmap_unlock_read(mapping);
		return VM_FAULT_OOM;
	}

	/*
	 * Serialize hugepage allocation and instantiation, so that we don't
	 * get spurious allocation failures if two CPUs race to instantiate
	 * the same page in the page cache.
	 */
	idx = vma_hugecache_offset(h, vma, haddr);
	hash = hugetlb_fault_mutex_hash(mapping, idx);
	mutex_lock(&hugetlb_fault_mutex_table[hash]);

	entry = huge_ptep_get(ptep);
	if (huge_pte_none(entry)) {
		ret = hugetlb_no_page(mm, vma, mapping, idx, address, ptep, flags);
		goto out_mutex;
	}

	ret = 0;

	/*
	 * entry could be a migration/hwpoison entry at this point, so this
	 * check prevents the kernel from going below assuming that we have
	 * an active hugepage in pagecache. This goto expects the 2nd page
	 * fault, and is_hugetlb_entry_(migration|hwpoisoned) check will
	 * properly handle it.
	 */
	if (!pte_present(entry))
		goto out_mutex;

	/*
	 * If we are going to COW the mapping later, we examine the pending
	 * reservations for this page now. This will ensure that any
	 * allocations necessary to record that reservation occur outside the
	 * spinlock. For private mappings, we also lookup the pagecache
	 * page now as it is used to determine if a reservation has been
	 * consumed.
	 */
	if ((flags & FAULT_FLAG_WRITE) && !huge_pte_write(entry)) {
		if (vma_needs_reservation(h, vma, haddr) < 0) {
			ret = VM_FAULT_OOM;
			goto out_mutex;
		}
		/* Just decrements count, does not deallocate */
		vma_end_reservation(h, vma, haddr);

		if (!(vma->vm_flags & VM_MAYSHARE))
			pagecache_page = hugetlbfs_pagecache_page(h,
								vma, haddr);
	}

	ptl = huge_pte_lock(h, mm, ptep);

	/* Check for a racing update before calling hugetlb_cow */
	if (unlikely(!pte_same(entry, huge_ptep_get(ptep))))
		goto out_ptl;

	/*
	 * hugetlb_cow() requires page locks of pte_page(entry) and
	 * pagecache_page, so here we need take the former one
	 * when page != pagecache_page or !pagecache_page.
	 */
	page = pte_page(entry);
	if (page != pagecache_page)
		if (!trylock_page(page)) {
			need_wait_lock = 1;
			goto out_ptl;
		}

	get_page(page);

	if (flags & FAULT_FLAG_WRITE) {
		if (!huge_pte_write(entry)) {
			ret = hugetlb_cow(mm, vma, address, ptep,
					  pagecache_page, ptl);
			goto out_put_page;
		}
		entry = huge_pte_mkdirty(entry);
	}
	entry = pte_mkyoung(entry);
	if (huge_ptep_set_access_flags(vma, haddr, ptep, entry,
						flags & FAULT_FLAG_WRITE))
		update_mmu_cache(vma, haddr, ptep);
out_put_page:
	if (page != pagecache_page)
		unlock_page(page);
	put_page(page);
out_ptl:
	spin_unlock(ptl);

	if (pagecache_page) {
		unlock_page(pagecache_page);
		put_page(pagecache_page);
	}
out_mutex:
	mutex_unlock(&hugetlb_fault_mutex_table[hash]);
	i_mmap_unlock_read(mapping);
	/*
	 * Generally it's safe to hold refcount during waiting page lock. But
	 * here we just wait to defer the next page fault to avoid busy loop and
	 * the page is not used after unlocked before returning from the current
	 * page fault. So we are safe from accessing freed page, even if we wait
	 * here without taking refcount.
	 */
	if (need_wait_lock)
		wait_on_page_locked(page);
	return ret;
}

/*
 * Used by userfaultfd UFFDIO_COPY.  Based on mcopy_atomic_pte with
 * modifications for huge pages.
 */
int hugetlb_mcopy_atomic_pte(struct mm_struct *dst_mm,
			    pte_t *dst_pte,
			    struct vm_area_struct *dst_vma,
			    unsigned long dst_addr,
			    unsigned long src_addr,
			    struct page **pagep)
{
	struct address_space *mapping;
	pgoff_t idx;
	unsigned long size;
	int vm_shared = dst_vma->vm_flags & VM_SHARED;
	struct hstate *h = hstate_vma(dst_vma);
	pte_t _dst_pte;
	spinlock_t *ptl;
	int ret;
	struct page *page;

	if (!*pagep) {
		ret = -ENOMEM;
		page = alloc_huge_page(dst_vma, dst_addr, 0);
		if (IS_ERR(page))
			goto out;

		ret = copy_huge_page_from_user(page,
						(const void __user *) src_addr,
						pages_per_huge_page(h), false);

		/* fallback to copy_from_user outside mmap_lock */
		if (unlikely(ret)) {
			ret = -ENOENT;
			*pagep = page;
			/* don't free the page */
			goto out;
		}
	} else {
		page = *pagep;
		*pagep = NULL;
	}

	/*
	 * The memory barrier inside __SetPageUptodate makes sure that
	 * preceding stores to the page contents become visible before
	 * the set_pte_at() write.
	 */
	__SetPageUptodate(page);

	mapping = dst_vma->vm_file->f_mapping;
	idx = vma_hugecache_offset(h, dst_vma, dst_addr);

	/*
	 * If shared, add to page cache
	 */
	if (vm_shared) {
		size = i_size_read(mapping->host) >> huge_page_shift(h);
		ret = -EFAULT;
		if (idx >= size)
			goto out_release_nounlock;

		/*
		 * Serialization between remove_inode_hugepages() and
		 * huge_add_to_page_cache() below happens through the
		 * hugetlb_fault_mutex_table that here must be hold by
		 * the caller.
		 */
		ret = huge_add_to_page_cache(page, mapping, idx);
		if (ret)
			goto out_release_nounlock;
	}

	ptl = huge_pte_lockptr(h, dst_mm, dst_pte);
	spin_lock(ptl);

	/*
	 * Recheck the i_size after holding PT lock to make sure not
	 * to leave any page mapped (as page_mapped()) beyond the end
	 * of the i_size (remove_inode_hugepages() is strict about
	 * enforcing that). If we bail out here, we'll also leave a
	 * page in the radix tree in the vm_shared case beyond the end
	 * of the i_size, but remove_inode_hugepages() will take care
	 * of it as soon as we drop the hugetlb_fault_mutex_table.
	 */
	size = i_size_read(mapping->host) >> huge_page_shift(h);
	ret = -EFAULT;
	if (idx >= size)
		goto out_release_unlock;

	ret = -EEXIST;
	if (!huge_pte_none(huge_ptep_get(dst_pte)))
		goto out_release_unlock;

	if (vm_shared) {
		page_dup_rmap(page, true);
	} else {
		ClearPagePrivate(page);
		hugepage_add_new_anon_rmap(page, dst_vma, dst_addr);
	}

	_dst_pte = make_huge_pte(dst_vma, page, dst_vma->vm_flags & VM_WRITE);
	if (dst_vma->vm_flags & VM_WRITE)
		_dst_pte = huge_pte_mkdirty(_dst_pte);
	_dst_pte = pte_mkyoung(_dst_pte);

	set_huge_pte_at(dst_mm, dst_addr, dst_pte, _dst_pte);

	(void)huge_ptep_set_access_flags(dst_vma, dst_addr, dst_pte, _dst_pte,
					dst_vma->vm_flags & VM_WRITE);
	hugetlb_count_add(pages_per_huge_page(h), dst_mm);

	/* No need to invalidate - it was non-present before */
	update_mmu_cache(dst_vma, dst_addr, dst_pte);

	spin_unlock(ptl);
	set_page_huge_active(page);
	if (vm_shared)
		unlock_page(page);
	ret = 0;
out:
	return ret;
out_release_unlock:
	spin_unlock(ptl);
	if (vm_shared)
		unlock_page(page);
out_release_nounlock:
	put_page(page);
	goto out;
}

long follow_hugetlb_page(struct mm_struct *mm, struct vm_area_struct *vma,
			 struct page **pages, struct vm_area_struct **vmas,
			 unsigned long *position, unsigned long *nr_pages,
			 long i, unsigned int flags, int *locked)
{
	unsigned long pfn_offset;
	unsigned long vaddr = *position;
	unsigned long remainder = *nr_pages;
	struct hstate *h = hstate_vma(vma);
	int err = -EFAULT;

	while (vaddr < vma->vm_end && remainder) {
		pte_t *pte;
		spinlock_t *ptl = NULL;
		int absent;
		struct page *page;

		/*
		 * If we have a pending SIGKILL, don't keep faulting pages and
		 * potentially allocating memory.
		 */
		if (fatal_signal_pending(current)) {
			remainder = 0;
			break;
		}

		/*
		 * Some archs (sparc64, sh*) have multiple pte_ts to
		 * each hugepage.  We have to make sure we get the
		 * first, for the page indexing below to work.
		 *
		 * Note that page table lock is not held when pte is null.
		 */
		pte = huge_pte_offset(mm, vaddr & huge_page_mask(h),
				      huge_page_size(h));
		if (pte)
			ptl = huge_pte_lock(h, mm, pte);
		absent = !pte || huge_pte_none(huge_ptep_get(pte));

		/*
		 * When coredumping, it suits get_dump_page if we just return
		 * an error where there's an empty slot with no huge pagecache
		 * to back it.  This way, we avoid allocating a hugepage, and
		 * the sparse dumpfile avoids allocating disk blocks, but its
		 * huge holes still show up with zeroes where they need to be.
		 */
		if (absent && (flags & FOLL_DUMP) &&
		    !hugetlbfs_pagecache_present(h, vma, vaddr)) {
			if (pte)
				spin_unlock(ptl);
			remainder = 0;
			break;
		}

		/*
		 * We need call hugetlb_fault for both hugepages under migration
		 * (in which case hugetlb_fault waits for the migration,) and
		 * hwpoisoned hugepages (in which case we need to prevent the
		 * caller from accessing to them.) In order to do this, we use
		 * here is_swap_pte instead of is_hugetlb_entry_migration and
		 * is_hugetlb_entry_hwpoisoned. This is because it simply covers
		 * both cases, and because we can't follow correct pages
		 * directly from any kind of swap entries.
		 */
		if (absent || is_swap_pte(huge_ptep_get(pte)) ||
		    ((flags & FOLL_WRITE) &&
		      !huge_pte_write(huge_ptep_get(pte)))) {
			vm_fault_t ret;
			unsigned int fault_flags = 0;

			if (pte)
				spin_unlock(ptl);
			if (flags & FOLL_WRITE)
				fault_flags |= FAULT_FLAG_WRITE;
			if (locked)
				fault_flags |= FAULT_FLAG_ALLOW_RETRY |
					FAULT_FLAG_KILLABLE;
			if (flags & FOLL_NOWAIT)
				fault_flags |= FAULT_FLAG_ALLOW_RETRY |
					FAULT_FLAG_RETRY_NOWAIT;
			if (flags & FOLL_TRIED) {
				/*
				 * Note: FAULT_FLAG_ALLOW_RETRY and
				 * FAULT_FLAG_TRIED can co-exist
				 */
				fault_flags |= FAULT_FLAG_TRIED;
			}
			ret = hugetlb_fault(mm, vma, vaddr, fault_flags);
			if (ret & VM_FAULT_ERROR) {
				err = vm_fault_to_errno(ret, flags);
				remainder = 0;
				break;
			}
			if (ret & VM_FAULT_RETRY) {
				if (locked &&
				    !(fault_flags & FAULT_FLAG_RETRY_NOWAIT))
					*locked = 0;
				*nr_pages = 0;
				/*
				 * VM_FAULT_RETRY must not return an
				 * error, it will return zero
				 * instead.
				 *
				 * No need to update "position" as the
				 * caller will not check it after
				 * *nr_pages is set to 0.
				 */
				return i;
			}
			continue;
		}

		pfn_offset = (vaddr & ~huge_page_mask(h)) >> PAGE_SHIFT;
		page = pte_page(huge_ptep_get(pte));

		/*
		 * If subpage information not requested, update counters
		 * and skip the same_page loop below.
		 */
		if (!pages && !vmas && !pfn_offset &&
		    (vaddr + huge_page_size(h) < vma->vm_end) &&
		    (remainder >= pages_per_huge_page(h))) {
			vaddr += huge_page_size(h);
			remainder -= pages_per_huge_page(h);
			i += pages_per_huge_page(h);
			spin_unlock(ptl);
			continue;
		}

same_page:
		if (pages) {
			pages[i] = mem_map_offset(page, pfn_offset);
			/*
			 * try_grab_page() should always succeed here, because:
			 * a) we hold the ptl lock, and b) we've just checked
			 * that the huge page is present in the page tables. If
			 * the huge page is present, then the tail pages must
			 * also be present. The ptl prevents the head page and
			 * tail pages from being rearranged in any way. So this
			 * page must be available at this point, unless the page
			 * refcount overflowed:
			 */
			if (WARN_ON_ONCE(!try_grab_page(pages[i], flags))) {
				spin_unlock(ptl);
				remainder = 0;
				err = -ENOMEM;
				break;
			}
		}

		if (vmas)
			vmas[i] = vma;

		vaddr += PAGE_SIZE;
		++pfn_offset;
		--remainder;
		++i;
		if (vaddr < vma->vm_end && remainder &&
				pfn_offset < pages_per_huge_page(h)) {
			/*
			 * We use pfn_offset to avoid touching the pageframes
			 * of this compound page.
			 */
			goto same_page;
		}
		spin_unlock(ptl);
	}
	*nr_pages = remainder;
	/*
	 * setting position is actually required only if remainder is
	 * not zero but it's faster not to add a "if (remainder)"
	 * branch.
	 */
	*position = vaddr;

	return i ? i : err;
}

#ifndef __HAVE_ARCH_FLUSH_HUGETLB_TLB_RANGE
/*
 * ARCHes with special requirements for evicting HUGETLB backing TLB entries can
 * implement this.
 */
#define flush_hugetlb_tlb_range(vma, addr, end)	flush_tlb_range(vma, addr, end)
#endif

unsigned long hugetlb_change_protection(struct vm_area_struct *vma,
		unsigned long address, unsigned long end, pgprot_t newprot)
{
	struct mm_struct *mm = vma->vm_mm;
	unsigned long start = address;
	pte_t *ptep;
	pte_t pte;
	struct hstate *h = hstate_vma(vma);
	unsigned long pages = 0;
	bool shared_pmd = false;
	struct mmu_notifier_range range;

	/*
	 * In the case of shared PMDs, the area to flush could be beyond
	 * start/end.  Set range.start/range.end to cover the maximum possible
	 * range if PMD sharing is possible.
	 */
	mmu_notifier_range_init(&range, MMU_NOTIFY_PROTECTION_VMA,
				0, vma, mm, start, end);
	adjust_range_if_pmd_sharing_possible(vma, &range.start, &range.end);

	BUG_ON(address >= end);
	flush_cache_range(vma, range.start, range.end);

	mmu_notifier_invalidate_range_start(&range);
	i_mmap_lock_write(vma->vm_file->f_mapping);
	for (; address < end; address += huge_page_size(h)) {
		spinlock_t *ptl;
		ptep = huge_pte_offset(mm, address, huge_page_size(h));
		if (!ptep)
			continue;
		ptl = huge_pte_lock(h, mm, ptep);
		if (huge_pmd_unshare(mm, vma, &address, ptep)) {
			pages++;
			spin_unlock(ptl);
			shared_pmd = true;
			continue;
		}
		pte = huge_ptep_get(ptep);
		if (unlikely(is_hugetlb_entry_hwpoisoned(pte))) {
			spin_unlock(ptl);
			continue;
		}
		if (unlikely(is_hugetlb_entry_migration(pte))) {
			swp_entry_t entry = pte_to_swp_entry(pte);

			if (is_write_migration_entry(entry)) {
				pte_t newpte;

				make_migration_entry_read(&entry);
				newpte = swp_entry_to_pte(entry);
				set_huge_swap_pte_at(mm, address, ptep,
						     newpte, huge_page_size(h));
				pages++;
			}
			spin_unlock(ptl);
			continue;
		}
		if (!huge_pte_none(pte)) {
			pte_t old_pte;

			old_pte = huge_ptep_modify_prot_start(vma, address, ptep);
			pte = pte_mkhuge(huge_pte_modify(old_pte, newprot));
			pte = arch_make_huge_pte(pte, vma, NULL, 0);
			huge_ptep_modify_prot_commit(vma, address, ptep, old_pte, pte);
			pages++;
		}
		spin_unlock(ptl);
	}
	/*
	 * Must flush TLB before releasing i_mmap_rwsem: x86's huge_pmd_unshare
	 * may have cleared our pud entry and done put_page on the page table:
	 * once we release i_mmap_rwsem, another task can do the final put_page
	 * and that page table be reused and filled with junk.  If we actually
	 * did unshare a page of pmds, flush the range corresponding to the pud.
	 */
	if (shared_pmd)
		flush_hugetlb_tlb_range(vma, range.start, range.end);
	else
		flush_hugetlb_tlb_range(vma, start, end);
	/*
	 * No need to call mmu_notifier_invalidate_range() we are downgrading
	 * page table protection not changing it to point to a new page.
	 *
	 * See Documentation/vm/mmu_notifier.rst
	 */
<<<<<<< HEAD
	flush_hugetlb_tlb_range(vma, start, end);
	mmu_notifier_invalidate_range(mm, start, end);
=======
>>>>>>> 24b8d41d
	i_mmap_unlock_write(vma->vm_file->f_mapping);
	mmu_notifier_invalidate_range_end(&range);

	return pages << h->order;
}

int hugetlb_reserve_pages(struct inode *inode,
					long from, long to,
					struct vm_area_struct *vma,
					vm_flags_t vm_flags)
{
	long ret, chg, add = -1;
	struct hstate *h = hstate_inode(inode);
	struct hugepage_subpool *spool = subpool_inode(inode);
	struct resv_map *resv_map;
	struct hugetlb_cgroup *h_cg = NULL;
	long gbl_reserve, regions_needed = 0;

	/* This should never happen */
	if (from > to) {
		VM_WARN(1, "%s called with a negative range\n", __func__);
		return -EINVAL;
	}

	/*
	 * Only apply hugepage reservation if asked. At fault time, an
	 * attempt will be made for VM_NORESERVE to allocate a page
	 * without using reserves
	 */
	if (vm_flags & VM_NORESERVE)
		return 0;

	/*
	 * Shared mappings base their reservation on the number of pages that
	 * are already allocated on behalf of the file. Private mappings need
	 * to reserve the full area even if read-only as mprotect() may be
	 * called to make the mapping read-write. Assume !vma is a shm mapping
	 */
	if (!vma || vma->vm_flags & VM_MAYSHARE) {
		/*
		 * resv_map can not be NULL as hugetlb_reserve_pages is only
		 * called for inodes for which resv_maps were created (see
		 * hugetlbfs_get_inode).
		 */
		resv_map = inode_resv_map(inode);

		chg = region_chg(resv_map, from, to, &regions_needed);

	} else {
		/* Private mapping. */
		resv_map = resv_map_alloc();
		if (!resv_map)
			return -ENOMEM;

		chg = to - from;

		set_vma_resv_map(vma, resv_map);
		set_vma_resv_flags(vma, HPAGE_RESV_OWNER);
	}

	if (chg < 0) {
		ret = chg;
		goto out_err;
	}

	ret = hugetlb_cgroup_charge_cgroup_rsvd(
		hstate_index(h), chg * pages_per_huge_page(h), &h_cg);

	if (ret < 0) {
		ret = -ENOMEM;
		goto out_err;
	}

	if (vma && !(vma->vm_flags & VM_MAYSHARE) && h_cg) {
		/* For private mappings, the hugetlb_cgroup uncharge info hangs
		 * of the resv_map.
		 */
		resv_map_set_hugetlb_cgroup_uncharge_info(resv_map, h_cg, h);
	}

	/*
	 * There must be enough pages in the subpool for the mapping. If
	 * the subpool has a minimum size, there may be some global
	 * reservations already in place (gbl_reserve).
	 */
	gbl_reserve = hugepage_subpool_get_pages(spool, chg);
	if (gbl_reserve < 0) {
		ret = -ENOSPC;
		goto out_uncharge_cgroup;
	}

	/*
	 * Check enough hugepages are available for the reservation.
	 * Hand the pages back to the subpool if there are not
	 */
	ret = hugetlb_acct_memory(h, gbl_reserve);
	if (ret < 0) {
		goto out_put_pages;
	}

	/*
	 * Account for the reservations made. Shared mappings record regions
	 * that have reservations as they are shared by multiple VMAs.
	 * When the last VMA disappears, the region map says how much
	 * the reservation was and the page cache tells how much of
	 * the reservation was consumed. Private mappings are per-VMA and
	 * only the consumed reservations are tracked. When the VMA
	 * disappears, the original reservation is the VMA size and the
	 * consumed reservations are stored in the map. Hence, nothing
	 * else has to be done for private mappings here
	 */
	if (!vma || vma->vm_flags & VM_MAYSHARE) {
		add = region_add(resv_map, from, to, regions_needed, h, h_cg);

		if (unlikely(add < 0)) {
			hugetlb_acct_memory(h, -gbl_reserve);
			goto out_put_pages;
		} else if (unlikely(chg > add)) {
			/*
			 * pages in this range were added to the reserve
			 * map between region_chg and region_add.  This
			 * indicates a race with alloc_huge_page.  Adjust
			 * the subpool and reserve counts modified above
			 * based on the difference.
			 */
			long rsv_adjust;

			hugetlb_cgroup_uncharge_cgroup_rsvd(
				hstate_index(h),
				(chg - add) * pages_per_huge_page(h), h_cg);

			rsv_adjust = hugepage_subpool_put_pages(spool,
								chg - add);
			hugetlb_acct_memory(h, -rsv_adjust);
		}
	}
	return 0;
out_put_pages:
	/* put back original number of pages, chg */
	(void)hugepage_subpool_put_pages(spool, chg);
out_uncharge_cgroup:
	hugetlb_cgroup_uncharge_cgroup_rsvd(hstate_index(h),
					    chg * pages_per_huge_page(h), h_cg);
out_err:
	if (!vma || vma->vm_flags & VM_MAYSHARE)
		/* Only call region_abort if the region_chg succeeded but the
		 * region_add failed or didn't run.
		 */
		if (chg >= 0 && add < 0)
			region_abort(resv_map, from, to, regions_needed);
	if (vma && is_vma_resv_set(vma, HPAGE_RESV_OWNER))
		kref_put(&resv_map->refs, resv_map_release);
	return ret;
}

long hugetlb_unreserve_pages(struct inode *inode, long start, long end,
								long freed)
{
	struct hstate *h = hstate_inode(inode);
	struct resv_map *resv_map = inode_resv_map(inode);
	long chg = 0;
	struct hugepage_subpool *spool = subpool_inode(inode);
	long gbl_reserve;

	/*
	 * Since this routine can be called in the evict inode path for all
	 * hugetlbfs inodes, resv_map could be NULL.
	 */
	if (resv_map) {
		chg = region_del(resv_map, start, end);
		/*
		 * region_del() can fail in the rare case where a region
		 * must be split and another region descriptor can not be
		 * allocated.  If end == LONG_MAX, it will not fail.
		 */
		if (chg < 0)
			return chg;
	}

	spin_lock(&inode->i_lock);
	inode->i_blocks -= (blocks_per_huge_page(h) * freed);
	spin_unlock(&inode->i_lock);

	/*
	 * If the subpool has a minimum size, the number of global
	 * reservations to be released may be adjusted.
	 */
	gbl_reserve = hugepage_subpool_put_pages(spool, (chg - freed));
	hugetlb_acct_memory(h, -gbl_reserve);

	return 0;
}

#ifdef CONFIG_ARCH_WANT_HUGE_PMD_SHARE
static unsigned long page_table_shareable(struct vm_area_struct *svma,
				struct vm_area_struct *vma,
				unsigned long addr, pgoff_t idx)
{
	unsigned long saddr = ((idx - svma->vm_pgoff) << PAGE_SHIFT) +
				svma->vm_start;
	unsigned long sbase = saddr & PUD_MASK;
	unsigned long s_end = sbase + PUD_SIZE;

	/* Allow segments to share if only one is marked locked */
	unsigned long vm_flags = vma->vm_flags & VM_LOCKED_CLEAR_MASK;
	unsigned long svm_flags = svma->vm_flags & VM_LOCKED_CLEAR_MASK;

	/*
	 * match the virtual addresses, permission and the alignment of the
	 * page table page.
	 */
	if (pmd_index(addr) != pmd_index(saddr) ||
	    vm_flags != svm_flags ||
	    sbase < svma->vm_start || svma->vm_end < s_end)
		return 0;

	return saddr;
}

static bool vma_shareable(struct vm_area_struct *vma, unsigned long addr)
{
	unsigned long base = addr & PUD_MASK;
	unsigned long end = base + PUD_SIZE;

	/*
	 * check on proper vm_flags and page table alignment
	 */
	if (vma->vm_flags & VM_MAYSHARE && range_in_vma(vma, base, end))
		return true;
	return false;
}

/*
 * Determine if start,end range within vma could be mapped by shared pmd.
 * If yes, adjust start and end to cover range associated with possible
 * shared pmd mappings.
 */
void adjust_range_if_pmd_sharing_possible(struct vm_area_struct *vma,
				unsigned long *start, unsigned long *end)
{
	unsigned long a_start, a_end;

	if (!(vma->vm_flags & VM_MAYSHARE))
		return;

	/* Extend the range to be PUD aligned for a worst case scenario */
	a_start = ALIGN_DOWN(*start, PUD_SIZE);
	a_end = ALIGN(*end, PUD_SIZE);

	/*
	 * Intersect the range with the vma range, since pmd sharing won't be
	 * across vma after all
	 */
	*start = max(vma->vm_start, a_start);
	*end = min(vma->vm_end, a_end);
}

/*
 * Search for a shareable pmd page for hugetlb. In any case calls pmd_alloc()
 * and returns the corresponding pte. While this is not necessary for the
 * !shared pmd case because we can allocate the pmd later as well, it makes the
 * code much cleaner.
 *
 * This routine must be called with i_mmap_rwsem held in at least read mode if
 * sharing is possible.  For hugetlbfs, this prevents removal of any page
 * table entries associated with the address space.  This is important as we
 * are setting up sharing based on existing page table entries (mappings).
 *
 * NOTE: This routine is only called from huge_pte_alloc.  Some callers of
 * huge_pte_alloc know that sharing is not possible and do not take
 * i_mmap_rwsem as a performance optimization.  This is handled by the
 * if !vma_shareable check at the beginning of the routine. i_mmap_rwsem is
 * only required for subsequent processing.
 */
pte_t *huge_pmd_share(struct mm_struct *mm, unsigned long addr, pud_t *pud)
{
	struct vm_area_struct *vma = find_vma(mm, addr);
	struct address_space *mapping = vma->vm_file->f_mapping;
	pgoff_t idx = ((addr - vma->vm_start) >> PAGE_SHIFT) +
			vma->vm_pgoff;
	struct vm_area_struct *svma;
	unsigned long saddr;
	pte_t *spte = NULL;
	pte_t *pte;
	spinlock_t *ptl;

	if (!vma_shareable(vma, addr))
		return (pte_t *)pmd_alloc(mm, pud, addr);

	i_mmap_assert_locked(mapping);
	vma_interval_tree_foreach(svma, &mapping->i_mmap, idx, idx) {
		if (svma == vma)
			continue;

		saddr = page_table_shareable(svma, vma, addr, idx);
		if (saddr) {
			spte = huge_pte_offset(svma->vm_mm, saddr,
					       vma_mmu_pagesize(svma));
			if (spte) {
				get_page(virt_to_page(spte));
				break;
			}
		}
	}

	if (!spte)
		goto out;

	ptl = huge_pte_lock(hstate_vma(vma), mm, spte);
	if (pud_none(*pud)) {
		pud_populate(mm, pud,
				(pmd_t *)((unsigned long)spte & PAGE_MASK));
		mm_inc_nr_pmds(mm);
	} else {
		put_page(virt_to_page(spte));
	}
	spin_unlock(ptl);
out:
	pte = (pte_t *)pmd_alloc(mm, pud, addr);
	return pte;
}

/*
 * unmap huge page backed by shared pte.
 *
 * Hugetlb pte page is ref counted at the time of mapping.  If pte is shared
 * indicated by page_count > 1, unmap is achieved by clearing pud and
 * decrementing the ref count. If count == 1, the pte page is not shared.
 *
 * Called with page table lock held and i_mmap_rwsem held in write mode.
 *
 * returns: 1 successfully unmapped a shared pte page
 *	    0 the underlying pte page is not shared, or it is the last user
 */
int huge_pmd_unshare(struct mm_struct *mm, struct vm_area_struct *vma,
					unsigned long *addr, pte_t *ptep)
{
	pgd_t *pgd = pgd_offset(mm, *addr);
	p4d_t *p4d = p4d_offset(pgd, *addr);
	pud_t *pud = pud_offset(p4d, *addr);

	i_mmap_assert_write_locked(vma->vm_file->f_mapping);
	BUG_ON(page_count(virt_to_page(ptep)) == 0);
	if (page_count(virt_to_page(ptep)) == 1)
		return 0;

	pud_clear(pud);
	put_page(virt_to_page(ptep));
	mm_dec_nr_pmds(mm);
	*addr = ALIGN(*addr, HPAGE_SIZE * PTRS_PER_PTE) - HPAGE_SIZE;
	return 1;
}
#define want_pmd_share()	(1)
#else /* !CONFIG_ARCH_WANT_HUGE_PMD_SHARE */
pte_t *huge_pmd_share(struct mm_struct *mm, unsigned long addr, pud_t *pud)
{
	return NULL;
}

int huge_pmd_unshare(struct mm_struct *mm, struct vm_area_struct *vma,
				unsigned long *addr, pte_t *ptep)
{
	return 0;
}

void adjust_range_if_pmd_sharing_possible(struct vm_area_struct *vma,
				unsigned long *start, unsigned long *end)
{
}
#define want_pmd_share()	(0)
#endif /* CONFIG_ARCH_WANT_HUGE_PMD_SHARE */

#ifdef CONFIG_ARCH_WANT_GENERAL_HUGETLB
pte_t *huge_pte_alloc(struct mm_struct *mm,
			unsigned long addr, unsigned long sz)
{
	pgd_t *pgd;
	p4d_t *p4d;
	pud_t *pud;
	pte_t *pte = NULL;

	pgd = pgd_offset(mm, addr);
	p4d = p4d_alloc(mm, pgd, addr);
	if (!p4d)
		return NULL;
	pud = pud_alloc(mm, p4d, addr);
	if (pud) {
		if (sz == PUD_SIZE) {
			pte = (pte_t *)pud;
		} else {
			BUG_ON(sz != PMD_SIZE);
			if (want_pmd_share() && pud_none(*pud))
				pte = huge_pmd_share(mm, addr, pud);
			else
				pte = (pte_t *)pmd_alloc(mm, pud, addr);
		}
	}
	BUG_ON(pte && pte_present(*pte) && !pte_huge(*pte));

	return pte;
}

/*
 * huge_pte_offset() - Walk the page table to resolve the hugepage
 * entry at address @addr
 *
 * Return: Pointer to page table entry (PUD or PMD) for
 * address @addr, or NULL if a !p*d_present() entry is encountered and the
 * size @sz doesn't match the hugepage size at this level of the page
 * table.
 */
pte_t *huge_pte_offset(struct mm_struct *mm,
		       unsigned long addr, unsigned long sz)
{
	pgd_t *pgd;
	p4d_t *p4d;
	pud_t *pud;
	pmd_t *pmd;

	pgd = pgd_offset(mm, addr);
	if (!pgd_present(*pgd))
		return NULL;
	p4d = p4d_offset(pgd, addr);
	if (!p4d_present(*p4d))
		return NULL;

	pud = pud_offset(p4d, addr);
	if (sz == PUD_SIZE)
		/* must be pud huge, non-present or none */
		return (pte_t *)pud;
	if (!pud_present(*pud))
		return NULL;
	/* must have a valid entry and size to go further */

	pmd = pmd_offset(pud, addr);
	/* must be pmd huge, non-present or none */
	return (pte_t *)pmd;
}

#endif /* CONFIG_ARCH_WANT_GENERAL_HUGETLB */

/*
 * These functions are overwritable if your architecture needs its own
 * behavior.
 */
struct page * __weak
follow_huge_addr(struct mm_struct *mm, unsigned long address,
			      int write)
{
	return ERR_PTR(-EINVAL);
}

struct page * __weak
follow_huge_pd(struct vm_area_struct *vma,
	       unsigned long address, hugepd_t hpd, int flags, int pdshift)
{
	WARN(1, "hugepd follow called with no support for hugepage directory format\n");
	return NULL;
}

struct page * __weak
follow_huge_pmd(struct mm_struct *mm, unsigned long address,
		pmd_t *pmd, int flags)
{
	struct page *page = NULL;
	spinlock_t *ptl;
	pte_t pte;

	/* FOLL_GET and FOLL_PIN are mutually exclusive. */
	if (WARN_ON_ONCE((flags & (FOLL_PIN | FOLL_GET)) ==
			 (FOLL_PIN | FOLL_GET)))
		return NULL;

retry:
	ptl = pmd_lockptr(mm, pmd);
	spin_lock(ptl);
	/*
	 * make sure that the address range covered by this pmd is not
	 * unmapped from other threads.
	 */
	if (!pmd_huge(*pmd))
		goto out;
	pte = huge_ptep_get((pte_t *)pmd);
	if (pte_present(pte)) {
		page = pmd_page(*pmd) + ((address & ~PMD_MASK) >> PAGE_SHIFT);
		/*
		 * try_grab_page() should always succeed here, because: a) we
		 * hold the pmd (ptl) lock, and b) we've just checked that the
		 * huge pmd (head) page is present in the page tables. The ptl
		 * prevents the head page and tail pages from being rearranged
		 * in any way. So this page must be available at this point,
		 * unless the page refcount overflowed:
		 */
		if (WARN_ON_ONCE(!try_grab_page(page, flags))) {
			page = NULL;
			goto out;
		}
	} else {
		if (is_hugetlb_entry_migration(pte)) {
			spin_unlock(ptl);
			__migration_entry_wait(mm, (pte_t *)pmd, ptl);
			goto retry;
		}
		/*
		 * hwpoisoned entry is treated as no_page_table in
		 * follow_page_mask().
		 */
	}
out:
	spin_unlock(ptl);
	return page;
}

struct page * __weak
follow_huge_pud(struct mm_struct *mm, unsigned long address,
		pud_t *pud, int flags)
{
	if (flags & (FOLL_GET | FOLL_PIN))
		return NULL;

	return pte_page(*(pte_t *)pud) + ((address & ~PUD_MASK) >> PAGE_SHIFT);
}

<<<<<<< HEAD
#ifdef CONFIG_MEMORY_FAILURE

/*
 * This function is called from memory failure code.
 */
int dequeue_hwpoisoned_huge_page(struct page *hpage)
=======
struct page * __weak
follow_huge_pgd(struct mm_struct *mm, unsigned long address, pgd_t *pgd, int flags)
>>>>>>> 24b8d41d
{
	if (flags & (FOLL_GET | FOLL_PIN))
		return NULL;

	return pte_page(*(pte_t *)pgd) + ((address & ~PGDIR_MASK) >> PAGE_SHIFT);
}

bool isolate_huge_page(struct page *page, struct list_head *list)
{
	bool ret = true;

	VM_BUG_ON_PAGE(!PageHead(page), page);
	spin_lock(&hugetlb_lock);
	if (!page_huge_active(page) || !get_page_unless_zero(page)) {
		ret = false;
		goto unlock;
	}
	clear_page_huge_active(page);
	list_move_tail(&page->lru, list);
unlock:
	spin_unlock(&hugetlb_lock);
	return ret;
}

void putback_active_hugepage(struct page *page)
{
	VM_BUG_ON_PAGE(!PageHead(page), page);
	spin_lock(&hugetlb_lock);
	set_page_huge_active(page);
	list_move_tail(&page->lru, &(page_hstate(page))->hugepage_activelist);
	spin_unlock(&hugetlb_lock);
	put_page(page);
}

void move_hugetlb_state(struct page *oldpage, struct page *newpage, int reason)
{
	struct hstate *h = page_hstate(oldpage);

	hugetlb_cgroup_migrate(oldpage, newpage);
	set_page_owner_migrate_reason(newpage, reason);

	/*
	 * transfer temporary state of the new huge page. This is
	 * reverse to other transitions because the newpage is going to
	 * be final while the old one will be freed so it takes over
	 * the temporary status.
	 *
	 * Also note that we have to transfer the per-node surplus state
	 * here as well otherwise the global surplus count will not match
	 * the per-node's.
	 */
	if (PageHugeTemporary(newpage)) {
		int old_nid = page_to_nid(oldpage);
		int new_nid = page_to_nid(newpage);

		SetPageHugeTemporary(oldpage);
		ClearPageHugeTemporary(newpage);

		spin_lock(&hugetlb_lock);
		if (h->surplus_huge_pages_node[old_nid]) {
			h->surplus_huge_pages_node[old_nid]--;
			h->surplus_huge_pages_node[new_nid]++;
		}
		spin_unlock(&hugetlb_lock);
	}
}

#ifdef CONFIG_CMA
static bool cma_reserve_called __initdata;

static int __init cmdline_parse_hugetlb_cma(char *p)
{
	hugetlb_cma_size = memparse(p, &p);
	return 0;
}

early_param("hugetlb_cma", cmdline_parse_hugetlb_cma);

void __init hugetlb_cma_reserve(int order)
{
	unsigned long size, reserved, per_node;
	int nid;

	cma_reserve_called = true;

	if (!hugetlb_cma_size)
		return;

	if (hugetlb_cma_size < (PAGE_SIZE << order)) {
		pr_warn("hugetlb_cma: cma area should be at least %lu MiB\n",
			(PAGE_SIZE << order) / SZ_1M);
		return;
	}

	/*
	 * If 3 GB area is requested on a machine with 4 numa nodes,
	 * let's allocate 1 GB on first three nodes and ignore the last one.
	 */
	per_node = DIV_ROUND_UP(hugetlb_cma_size, nr_online_nodes);
	pr_info("hugetlb_cma: reserve %lu MiB, up to %lu MiB per node\n",
		hugetlb_cma_size / SZ_1M, per_node / SZ_1M);

	reserved = 0;
	for_each_node_state(nid, N_ONLINE) {
		int res;
		char name[CMA_MAX_NAME];

		size = min(per_node, hugetlb_cma_size - reserved);
		size = round_up(size, PAGE_SIZE << order);

		snprintf(name, sizeof(name), "hugetlb%d", nid);
		res = cma_declare_contiguous_nid(0, size, 0, PAGE_SIZE << order,
						 0, false, name,
						 &hugetlb_cma[nid], nid);
		if (res) {
			pr_warn("hugetlb_cma: reservation failed: err %d, node %d",
				res, nid);
			continue;
		}

		reserved += size;
		pr_info("hugetlb_cma: reserved %lu MiB on node %d\n",
			size / SZ_1M, nid);

		if (reserved >= hugetlb_cma_size)
			break;
	}
}

void __init hugetlb_cma_check(void)
{
	if (!hugetlb_cma_size || cma_reserve_called)
		return;

	pr_warn("hugetlb_cma: the option isn't supported by current arch\n");
}

#endif /* CONFIG_CMA */<|MERGE_RESOLUTION|>--- conflicted
+++ resolved
@@ -63,13 +63,8 @@
 /* for command line parsing */
 static struct hstate * __initdata parsed_hstate;
 static unsigned long __initdata default_hstate_max_huge_pages;
-<<<<<<< HEAD
-static unsigned long __initdata default_hstate_size;
-static bool __initdata parsed_valid_hugepagesz = true;
-=======
 static bool __initdata parsed_valid_hugepagesz = true;
 static bool __initdata parsed_default_hugepagesz;
->>>>>>> 24b8d41d
 
 /*
  * Protects updates to hugepage_freelists, hugepage_activelist, nr_huge_pages,
@@ -1203,13 +1198,7 @@
 		((node = hstate_next_node_to_free(hs, mask)) || 1);	\
 		nr_nodes--)
 
-<<<<<<< HEAD
-#if defined(CONFIG_ARCH_HAS_GIGANTIC_PAGE) && \
-	((defined(CONFIG_MEMORY_ISOLATION) && defined(CONFIG_COMPACTION)) || \
-	defined(CONFIG_CMA))
-=======
 #ifdef CONFIG_ARCH_HAS_GIGANTIC_PAGE
->>>>>>> 24b8d41d
 static void destroy_compound_gigantic_page(struct page *page,
 					unsigned int order)
 {
@@ -1218,12 +1207,9 @@
 	struct page *p = page + 1;
 
 	atomic_set(compound_mapcount_ptr(page), 0);
-<<<<<<< HEAD
-=======
 	if (hpage_pincount_available(page))
 		atomic_set(compound_pincount_ptr(page), 0);
 
->>>>>>> 24b8d41d
 	for (i = 1; i < nr_pages; i++, p = mem_map_next(p, page, i)) {
 		clear_compound_head(p);
 		set_page_refcounted(p);
@@ -1248,14 +1234,9 @@
 	free_contig_range(page_to_pfn(page), 1 << order);
 }
 
-<<<<<<< HEAD
-static bool pfn_range_valid_gigantic(struct zone *z,
-			unsigned long start_pfn, unsigned long nr_pages)
-=======
 #ifdef CONFIG_CONTIG_ALLOC
 static struct page *alloc_gigantic_page(struct hstate *h, gfp_t gfp_mask,
 		int nid, nodemask_t *nodemask)
->>>>>>> 24b8d41d
 {
 	unsigned long nr_pages = 1UL << huge_page_order(h);
 	if (nid == NUMA_NO_NODE)
@@ -1266,20 +1247,12 @@
 		struct page *page;
 		int node;
 
-<<<<<<< HEAD
-		if (page_zone(page) != z)
-			return false;
-
-		if (PageReserved(page))
-			return false;
-=======
 		if (hugetlb_cma[nid]) {
 			page = cma_alloc(hugetlb_cma[nid], nr_pages,
 					huge_page_order(h), true);
 			if (page)
 				return page;
 		}
->>>>>>> 24b8d41d
 
 		if (!(gfp_mask & __GFP_THISNODE)) {
 			for_each_node_mask(node, *nodemask) {
@@ -1312,39 +1285,6 @@
 static struct page *alloc_gigantic_page(struct hstate *h, gfp_t gfp_mask,
 					int nid, nodemask_t *nodemask)
 {
-<<<<<<< HEAD
-	unsigned long nr_pages = 1 << order;
-	unsigned long ret, pfn, flags;
-	struct zone *z;
-
-	z = NODE_DATA(nid)->node_zones;
-	for (; z - NODE_DATA(nid)->node_zones < MAX_NR_ZONES; z++) {
-		spin_lock_irqsave(&z->lock, flags);
-
-		pfn = ALIGN(z->zone_start_pfn, nr_pages);
-		while (zone_spans_last_pfn(z, pfn, nr_pages)) {
-			if (pfn_range_valid_gigantic(z, pfn, nr_pages)) {
-				/*
-				 * We release the zone lock here because
-				 * alloc_contig_range() will also lock the zone
-				 * at some point. If there's an allocation
-				 * spinning on this lock, it may win the race
-				 * and cause alloc_contig_range() to fail...
-				 */
-				spin_unlock_irqrestore(&z->lock, flags);
-				ret = __alloc_gigantic_page(pfn, nr_pages);
-				if (!ret)
-					return pfn_to_page(pfn);
-				spin_lock_irqsave(&z->lock, flags);
-			}
-			pfn += nr_pages;
-		}
-
-		spin_unlock_irqrestore(&z->lock, flags);
-	}
-
-=======
->>>>>>> 24b8d41d
 	return NULL;
 }
 static inline void free_gigantic_page(struct page *page, unsigned int order) { }
@@ -1803,24 +1743,6 @@
 
 /*
  * Dissolve a given free hugepage into free buddy pages. This function does
-<<<<<<< HEAD
- * nothing for in-use (including surplus) hugepages. Returns -EBUSY if the
- * number of free hugepages would be reduced below the number of reserved
- * hugepages.
- */
-static int dissolve_free_huge_page(struct page *page)
-{
-	int rc = 0;
-
-	spin_lock(&hugetlb_lock);
-	if (PageHuge(page) && !page_count(page)) {
-		struct page *head = compound_head(page);
-		struct hstate *h = page_hstate(head);
-		int nid = page_to_nid(head);
-		if (h->free_huge_pages - h->resv_huge_pages == 0) {
-			rc = -EBUSY;
-			goto out;
-=======
  * nothing for in-use hugepages and non-hugepages.
  * This function returns values like below:
  *
@@ -1856,17 +1778,13 @@
 		if (PageHWPoison(head) && page != head) {
 			SetPageHWPoison(page);
 			ClearPageHWPoison(head);
->>>>>>> 24b8d41d
 		}
 		list_del(&head->lru);
 		h->free_huge_pages--;
 		h->free_huge_pages_node[nid]--;
 		h->max_huge_pages--;
 		update_and_free_page(h, head);
-<<<<<<< HEAD
-=======
 		rc = 0;
->>>>>>> 24b8d41d
 	}
 out:
 	spin_unlock(&hugetlb_lock);
@@ -1889,21 +1807,6 @@
 
 	if (!hugepages_supported())
 		return rc;
-<<<<<<< HEAD
-
-	for (pfn = start_pfn; pfn < end_pfn; pfn += 1 << minimum_order) {
-		page = pfn_to_page(pfn);
-		if (PageHuge(page) && !page_count(page)) {
-			rc = dissolve_free_huge_page(page);
-			if (rc)
-				break;
-		}
-	}
-
-	return rc;
-}
-=======
->>>>>>> 24b8d41d
 
 	for (pfn = start_pfn; pfn < end_pfn; pfn += 1 << minimum_order) {
 		page = pfn_to_page(pfn);
@@ -2244,19 +2147,12 @@
 		ret = 0;
 		break;
 	case VMA_ADD_RESV:
-<<<<<<< HEAD
-		if (vma->vm_flags & VM_MAYSHARE)
-			ret = region_add(resv, idx, idx + 1);
-		else {
-			region_abort(resv, idx, idx + 1);
-=======
 		if (vma->vm_flags & VM_MAYSHARE) {
 			ret = region_add(resv, idx, idx + 1, 1, NULL, NULL);
 			/* region_add calls of range 1 should never fail. */
 			VM_BUG_ON(ret < 0);
 		} else {
 			region_abort(resv, idx, idx + 1, 1);
->>>>>>> 24b8d41d
 			ret = region_del(resv, idx, idx + 1);
 		}
 		break;
@@ -2778,15 +2674,8 @@
 		/* yield cpu to avoid soft lockup */
 		cond_resched();
 
-<<<<<<< HEAD
-		if (hstate_is_gigantic(h))
-			ret = alloc_fresh_gigantic_page(h, nodes_allowed);
-		else
-			ret = alloc_fresh_huge_page(h, nodes_allowed);
-=======
 		ret = alloc_pool_huge_page(h, nodes_allowed,
 						node_alloc_noretry);
->>>>>>> 24b8d41d
 		spin_lock(&hugetlb_lock);
 		if (!ret)
 			goto out;
@@ -3290,17 +3179,10 @@
 }
 subsys_initcall(hugetlb_init);
 
-<<<<<<< HEAD
-/* Should be called on processing a hugepagesz=... option */
-void __init hugetlb_bad_size(void)
-{
-	parsed_valid_hugepagesz = false;
-=======
 /* Overwritten by architectures with more huge page sizes */
 bool __init __attribute((weak)) arch_hugetlb_valid_size(unsigned long size)
 {
 	return size == HPAGE_SIZE;
->>>>>>> 24b8d41d
 }
 
 void __init hugetlb_add_hstate(unsigned int order)
@@ -3342,19 +3224,11 @@
 	static unsigned long *last_mhp;
 
 	if (!parsed_valid_hugepagesz) {
-<<<<<<< HEAD
-		pr_warn("hugepages = %s preceded by "
-			"an unsupported hugepagesz, ignoring\n", s);
-		parsed_valid_hugepagesz = true;
-		return 1;
-	}
-=======
 		pr_warn("HugeTLB: hugepages=%s does not follow a valid hugepagesz, ignoring\n", s);
 		parsed_valid_hugepagesz = true;
 		return 0;
 	}
 
->>>>>>> 24b8d41d
 	/*
 	 * !hugetlb_max_hstate means we haven't parsed a hugepagesz= parameter
 	 * yet, so this hugepages= parameter goes to the "default hstate".
@@ -4008,17 +3882,12 @@
 			continue;
 
 		ptl = huge_pte_lock(h, mm, ptep);
-<<<<<<< HEAD
-		if (huge_pmd_unshare(mm, &address, ptep)) {
-			spin_unlock(ptl);
-=======
 		if (huge_pmd_unshare(mm, vma, &address, ptep)) {
 			spin_unlock(ptl);
 			/*
 			 * We just unmapped a page of PMDs by clearing a PUD.
 			 * The caller's TLB flush range should cover this area.
 			 */
->>>>>>> 24b8d41d
 			continue;
 		}
 
@@ -4033,11 +3902,7 @@
 		 * unmapped and its refcount is dropped, so just clear pte here.
 		 */
 		if (unlikely(!pte_present(pte))) {
-<<<<<<< HEAD
-			huge_pte_clear(mm, address, ptep);
-=======
 			huge_pte_clear(mm, address, ptep, sz);
->>>>>>> 24b8d41d
 			spin_unlock(ptl);
 			continue;
 		}
@@ -4077,11 +3942,7 @@
 		if (ref_page)
 			break;
 	}
-<<<<<<< HEAD
-	mmu_notifier_invalidate_range_end(mm, mmun_start, mmun_end);
-=======
 	mmu_notifier_invalidate_range_end(&range);
->>>>>>> 24b8d41d
 	tlb_end_vma(tlb, vma);
 }
 
@@ -4210,11 +4071,7 @@
 	 * and just make the page writable */
 	if (page_mapcount(old_page) == 1 && PageAnon(old_page)) {
 		page_move_anon_rmap(old_page, vma);
-<<<<<<< HEAD
-		set_huge_ptep_writable(vma, address, ptep);
-=======
 		set_huge_ptep_writable(vma, haddr, ptep);
->>>>>>> 24b8d41d
 		return 0;
 	}
 
@@ -4309,11 +4166,7 @@
 	spin_unlock(ptl);
 	mmu_notifier_invalidate_range_end(&range);
 out_release_all:
-<<<<<<< HEAD
-	restore_reserve_on_error(h, vma, address, new_page);
-=======
 	restore_reserve_on_error(h, vma, haddr, new_page);
->>>>>>> 24b8d41d
 	put_page(new_page);
 out_release_old:
 	put_page(old_page);
@@ -4558,11 +4411,7 @@
 	spin_unlock(ptl);
 backout_unlocked:
 	unlock_page(page);
-<<<<<<< HEAD
-	restore_reserve_on_error(h, vma, address, page);
-=======
 	restore_reserve_on_error(h, vma, haddr, page);
->>>>>>> 24b8d41d
 	put_page(page);
 	goto out;
 }
@@ -5150,11 +4999,6 @@
 	 *
 	 * See Documentation/vm/mmu_notifier.rst
 	 */
-<<<<<<< HEAD
-	flush_hugetlb_tlb_range(vma, start, end);
-	mmu_notifier_invalidate_range(mm, start, end);
-=======
->>>>>>> 24b8d41d
 	i_mmap_unlock_write(vma->vm_file->f_mapping);
 	mmu_notifier_invalidate_range_end(&range);
 
@@ -5678,17 +5522,8 @@
 	return pte_page(*(pte_t *)pud) + ((address & ~PUD_MASK) >> PAGE_SHIFT);
 }
 
-<<<<<<< HEAD
-#ifdef CONFIG_MEMORY_FAILURE
-
-/*
- * This function is called from memory failure code.
- */
-int dequeue_hwpoisoned_huge_page(struct page *hpage)
-=======
 struct page * __weak
 follow_huge_pgd(struct mm_struct *mm, unsigned long address, pgd_t *pgd, int flags)
->>>>>>> 24b8d41d
 {
 	if (flags & (FOLL_GET | FOLL_PIN))
 		return NULL;
