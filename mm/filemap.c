// SPDX-License-Identifier: GPL-2.0-only
/*
 *	linux/mm/filemap.c
 *
 * Copyright (C) 1994-1999  Linus Torvalds
 */

/*
 * This file handles the generic file mmap semantics used by
 * most "normal" filesystems (but you don't /have/ to use this:
 * the NFS filesystem used to do this differently, for example)
 */
#include <linux/export.h>
#include <linux/compiler.h>
#include <linux/dax.h>
#include <linux/fs.h>
#include <linux/sched/signal.h>
#include <linux/uaccess.h>
#include <linux/capability.h>
#include <linux/kernel_stat.h>
#include <linux/gfp.h>
#include <linux/mm.h>
#include <linux/swap.h>
#include <linux/mman.h>
#include <linux/pagemap.h>
#include <linux/file.h>
#include <linux/uio.h>
#include <linux/error-injection.h>
#include <linux/hash.h>
#include <linux/writeback.h>
#include <linux/backing-dev.h>
#include <linux/pagevec.h>
#include <linux/blkdev.h>
#include <linux/security.h>
#include <linux/cpuset.h>
#include <linux/hugetlb.h>
#include <linux/memcontrol.h>
#include <linux/cleancache.h>
#include <linux/shmem_fs.h>
#include <linux/rmap.h>
#include <linux/delayacct.h>
#include <linux/psi.h>
#include <linux/ramfs.h>
#include <linux/page_idle.h>
#include "internal.h"

#define CREATE_TRACE_POINTS
#include <trace/events/filemap.h>

/*
 * FIXME: remove all knowledge of the buffer layer from the core VM
 */
#include <linux/buffer_head.h> /* for try_to_free_buffers */

#include <asm/mman.h>

/*
 * Shared mappings implemented 30.11.1994. It's not fully working yet,
 * though.
 *
 * Shared mappings now work. 15.8.1995  Bruno.
 *
 * finished 'unifying' the page and buffer cache and SMP-threaded the
 * page-cache, 21.05.1999, Ingo Molnar <mingo@redhat.com>
 *
 * SMP-threaded pagemap-LRU 1999, Andrea Arcangeli <andrea@suse.de>
 */

/*
 * Lock ordering:
 *
 *  ->i_mmap_rwsem		(truncate_pagecache)
 *    ->private_lock		(__free_pte->__set_page_dirty_buffers)
 *      ->swap_lock		(exclusive_swap_page, others)
 *        ->i_pages lock
 *
 *  ->i_mutex
 *    ->i_mmap_rwsem		(truncate->unmap_mapping_range)
 *
 *  ->mmap_lock
 *    ->i_mmap_rwsem
 *      ->page_table_lock or pte_lock	(various, mainly in memory.c)
 *        ->i_pages lock	(arch-dependent flush_dcache_mmap_lock)
 *
 *  ->mmap_lock
 *    ->lock_page		(access_process_vm)
 *
 *  ->i_mutex			(generic_perform_write)
 *    ->mmap_lock		(fault_in_pages_readable->do_page_fault)
 *
 *  bdi->wb.list_lock
 *    sb_lock			(fs/fs-writeback.c)
 *    ->i_pages lock		(__sync_single_inode)
 *
 *  ->i_mmap_rwsem
 *    ->anon_vma.lock		(vma_adjust)
 *
 *  ->anon_vma.lock
 *    ->page_table_lock or pte_lock	(anon_vma_prepare and various)
 *
 *  ->page_table_lock or pte_lock
 *    ->swap_lock		(try_to_unmap_one)
 *    ->private_lock		(try_to_unmap_one)
<<<<<<< HEAD
 *    ->tree_lock		(try_to_unmap_one)
 *    ->zone_lru_lock(zone)	(follow_page->mark_page_accessed)
 *    ->zone_lru_lock(zone)	(check_pte_range->isolate_lru_page)
=======
 *    ->i_pages lock		(try_to_unmap_one)
 *    ->pgdat->lru_lock		(follow_page->mark_page_accessed)
 *    ->pgdat->lru_lock		(check_pte_range->isolate_lru_page)
>>>>>>> 24b8d41d
 *    ->private_lock		(page_remove_rmap->set_page_dirty)
 *    ->i_pages lock		(page_remove_rmap->set_page_dirty)
 *    bdi.wb->list_lock		(page_remove_rmap->set_page_dirty)
 *    ->inode->i_lock		(page_remove_rmap->set_page_dirty)
 *    ->memcg->move_lock	(page_remove_rmap->lock_page_memcg)
 *    bdi.wb->list_lock		(zap_pte_range->set_page_dirty)
 *    ->inode->i_lock		(zap_pte_range->set_page_dirty)
 *    ->private_lock		(zap_pte_range->__set_page_dirty_buffers)
 *
 * ->i_mmap_rwsem
 *   ->tasklist_lock            (memory_failure, collect_procs_ao)
 */

<<<<<<< HEAD
static int page_cache_tree_insert(struct address_space *mapping,
				  struct page *page, void **shadowp)
{
	struct radix_tree_node *node;
	void **slot;
	int error;

	error = __radix_tree_create(&mapping->page_tree, page->index, 0,
				    &node, &slot);
	if (error)
		return error;
	if (*slot) {
		void *p;

		p = radix_tree_deref_slot_protected(slot, &mapping->tree_lock);
		if (!radix_tree_exceptional_entry(p))
			return -EEXIST;

		mapping->nrexceptional--;
		if (!dax_mapping(mapping)) {
			if (shadowp)
				*shadowp = p;
			if (node)
				workingset_node_shadows_dec(node);
		} else {
			/* DAX can replace empty locked entry with a hole */
			WARN_ON_ONCE(p !=
				(void *)(RADIX_TREE_EXCEPTIONAL_ENTRY |
					 RADIX_DAX_ENTRY_LOCK));
			/* DAX accounts exceptional entries as normal pages */
			if (node)
				workingset_node_pages_dec(node);
			/* Wakeup waiters for exceptional entry lock */
			dax_wake_mapping_entry_waiter(mapping, page->index,
						      false);
		}
	}
	radix_tree_replace_slot(slot, page);
	mapping->nrpages++;
	if (node) {
		workingset_node_pages_inc(node);
=======
static void page_cache_delete(struct address_space *mapping,
				   struct page *page, void *shadow)
{
	XA_STATE(xas, &mapping->i_pages, page->index);
	unsigned int nr = 1;

	mapping_set_update(&xas, mapping);

	/* hugetlb pages are represented by a single entry in the xarray */
	if (!PageHuge(page)) {
		xas_set_order(&xas, page->index, compound_order(page));
		nr = compound_nr(page);
	}

	VM_BUG_ON_PAGE(!PageLocked(page), page);
	VM_BUG_ON_PAGE(PageTail(page), page);
	VM_BUG_ON_PAGE(nr != 1 && shadow, page);

	xas_store(&xas, shadow);
	xas_init_marks(&xas);

	page->mapping = NULL;
	/* Leave page->index set: truncation lookup relies upon it */

	if (shadow) {
		mapping->nrexceptional += nr;
>>>>>>> 24b8d41d
		/*
		 * Don't track node that contains actual pages.
		 *
		 * Avoid acquiring the list_lru lock if already
		 * untracked.  The list_empty() test is safe as
		 * node->private_list is protected by
		 * mapping->tree_lock.
		 */
		if (!list_empty(&node->private_list))
			list_lru_del(&workingset_shadow_nodes,
				     &node->private_list);
	}
<<<<<<< HEAD
	return 0;
}

static void page_cache_tree_delete(struct address_space *mapping,
				   struct page *page, void *shadow)
{
	int i, nr = PageHuge(page) ? 1 : hpage_nr_pages(page);

	VM_BUG_ON_PAGE(!PageLocked(page), page);
	VM_BUG_ON_PAGE(PageTail(page), page);
	VM_BUG_ON_PAGE(nr != 1 && shadow, page);

	for (i = 0; i < nr; i++) {
		struct radix_tree_node *node;
		void **slot;

		__radix_tree_lookup(&mapping->page_tree, page->index + i,
				    &node, &slot);

		radix_tree_clear_tags(&mapping->page_tree, node, slot);

		if (!node) {
			VM_BUG_ON_PAGE(nr != 1, page);
			/*
			 * We need a node to properly account shadow
			 * entries. Don't plant any without. XXX
			 */
			shadow = NULL;
		}

		radix_tree_replace_slot(slot, shadow);

		if (!node)
			break;

		workingset_node_pages_dec(node);
		if (shadow)
			workingset_node_shadows_inc(node);
		else
			if (__radix_tree_delete_node(&mapping->page_tree, node))
				continue;

		/*
		 * Track node that only contains shadow entries. DAX mappings
		 * contain no shadow entries and may contain other exceptional
		 * entries so skip those.
		 *
		 * Avoid acquiring the list_lru lock if already tracked.
		 * The list_empty() test is safe as node->private_list is
		 * protected by mapping->tree_lock.
		 */
		if (!dax_mapping(mapping) && !workingset_node_pages(node) &&
				list_empty(&node->private_list)) {
			node->private_data = mapping;
			list_lru_add(&workingset_shadow_nodes,
					&node->private_list);
		}
	}

	if (shadow) {
		mapping->nrexceptional += nr;
		/*
		 * Make sure the nrexceptional update is committed before
		 * the nrpages update so that final truncate racing
		 * with reclaim does not see both counters 0 at the
		 * same time and miss a shadow entry.
		 */
		smp_wmb();
	}
=======
>>>>>>> 24b8d41d
	mapping->nrpages -= nr;
}

static void unaccount_page_cache_page(struct address_space *mapping,
				      struct page *page)
{
<<<<<<< HEAD
	struct address_space *mapping = page->mapping;
	int nr = hpage_nr_pages(page);
=======
	int nr;
>>>>>>> 24b8d41d

	/*
	 * if we're uptodate, flush out into the cleancache, otherwise
	 * invalidate any existing cleancache entries.  We can't leave
	 * stale data around in the cleancache once our page is gone
	 */
	if (PageUptodate(page) && PageMappedToDisk(page))
		cleancache_put_page(page);
	else
		cleancache_invalidate_page(mapping, page);

	VM_BUG_ON_PAGE(PageTail(page), page);
	VM_BUG_ON_PAGE(page_mapped(page), page);
	if (!IS_ENABLED(CONFIG_DEBUG_VM) && unlikely(page_mapped(page))) {
		int mapcount;

		pr_alert("BUG: Bad page cache in process %s  pfn:%05lx\n",
			 current->comm, page_to_pfn(page));
		dump_page(page, "still mapped when deleted");
		dump_stack();
		add_taint(TAINT_BAD_PAGE, LOCKDEP_NOW_UNRELIABLE);

		mapcount = page_mapcount(page);
		if (mapping_exiting(mapping) &&
		    page_count(page) >= mapcount + 2) {
			/*
			 * All vmas have already been torn down, so it's
			 * a good bet that actually the page is unmapped,
			 * and we'd prefer not to leak it: if we're wrong,
			 * some other bad page check should catch it later.
			 */
			page_mapcount_reset(page);
			page_ref_sub(page, mapcount);
		}
	}

	/* hugetlb pages do not participate in page cache accounting. */
	if (PageHuge(page))
		return;

	nr = thp_nr_pages(page);

<<<<<<< HEAD
	/* hugetlb pages do not participate in page cache accounting. */
	if (!PageHuge(page))
		__mod_node_page_state(page_pgdat(page), NR_FILE_PAGES, -nr);
	if (PageSwapBacked(page)) {
		__mod_node_page_state(page_pgdat(page), NR_SHMEM, -nr);
		if (PageTransHuge(page))
			__dec_node_page_state(page, NR_SHMEM_THPS);
	} else {
		VM_BUG_ON_PAGE(PageTransHuge(page) && !PageHuge(page), page);
=======
	__mod_lruvec_page_state(page, NR_FILE_PAGES, -nr);
	if (PageSwapBacked(page)) {
		__mod_lruvec_page_state(page, NR_SHMEM, -nr);
		if (PageTransHuge(page))
			__dec_node_page_state(page, NR_SHMEM_THPS);
	} else if (PageTransHuge(page)) {
		__dec_node_page_state(page, NR_FILE_THPS);
		filemap_nr_thps_dec(mapping);
>>>>>>> 24b8d41d
	}

	/*
	 * At this point page must be either written or cleaned by
	 * truncate.  Dirty page here signals a bug and loss of
	 * unwritten data.
	 *
	 * This fixes dirty accounting after removing the page entirely
	 * but leaves PageDirty set: it has no effect for truncated
	 * page and anyway will be cleared before returning page into
	 * buddy allocator.
	 */
	if (WARN_ON_ONCE(PageDirty(page)))
		account_page_cleaned(page, mapping, inode_to_wb(mapping->host));
}

/*
 * Delete a page from the page cache and free it. Caller has to make
 * sure the page is locked and that nobody else uses it - or that usage
 * is safe.  The caller must hold the i_pages lock.
 */
void __delete_from_page_cache(struct page *page, void *shadow)
{
	struct address_space *mapping = page->mapping;

	trace_mm_filemap_delete_from_page_cache(page);

	unaccount_page_cache_page(mapping, page);
	page_cache_delete(mapping, page, shadow);
}

static void page_cache_free_page(struct address_space *mapping,
				struct page *page)
{
	void (*freepage)(struct page *);

	freepage = mapping->a_ops->freepage;
	if (freepage)
		freepage(page);

	if (PageTransHuge(page) && !PageHuge(page)) {
		page_ref_sub(page, thp_nr_pages(page));
		VM_BUG_ON_PAGE(page_count(page) <= 0, page);
	} else {
		put_page(page);
	}
}

/**
 * delete_from_page_cache - delete page from page cache
 * @page: the page which the kernel is trying to remove from page cache
 *
 * This must be called only on pages that have been verified to be in the page
 * cache and locked.  It will never put the page into the free list, the caller
 * has a reference on the page.
 */
void delete_from_page_cache(struct page *page)
{
	struct address_space *mapping = page_mapping(page);
	unsigned long flags;
<<<<<<< HEAD
	void (*freepage)(struct page *);
=======
>>>>>>> 24b8d41d

	BUG_ON(!PageLocked(page));
	xa_lock_irqsave(&mapping->i_pages, flags);
	__delete_from_page_cache(page, NULL);
	xa_unlock_irqrestore(&mapping->i_pages, flags);

<<<<<<< HEAD
	if (freepage)
		freepage(page);

	if (PageTransHuge(page) && !PageHuge(page)) {
		page_ref_sub(page, HPAGE_PMD_NR);
		VM_BUG_ON_PAGE(page_count(page) <= 0, page);
	} else {
		put_page(page);
	}
}
EXPORT_SYMBOL(delete_from_page_cache);

=======
	page_cache_free_page(mapping, page);
}
EXPORT_SYMBOL(delete_from_page_cache);

/*
 * page_cache_delete_batch - delete several pages from page cache
 * @mapping: the mapping to which pages belong
 * @pvec: pagevec with pages to delete
 *
 * The function walks over mapping->i_pages and removes pages passed in @pvec
 * from the mapping. The function expects @pvec to be sorted by page index
 * and is optimised for it to be dense.
 * It tolerates holes in @pvec (mapping entries at those indices are not
 * modified). The function expects only THP head pages to be present in the
 * @pvec.
 *
 * The function expects the i_pages lock to be held.
 */
static void page_cache_delete_batch(struct address_space *mapping,
			     struct pagevec *pvec)
{
	XA_STATE(xas, &mapping->i_pages, pvec->pages[0]->index);
	int total_pages = 0;
	int i = 0;
	struct page *page;

	mapping_set_update(&xas, mapping);
	xas_for_each(&xas, page, ULONG_MAX) {
		if (i >= pagevec_count(pvec))
			break;

		/* A swap/dax/shadow entry got inserted? Skip it. */
		if (xa_is_value(page))
			continue;
		/*
		 * A page got inserted in our range? Skip it. We have our
		 * pages locked so they are protected from being removed.
		 * If we see a page whose index is higher than ours, it
		 * means our page has been removed, which shouldn't be
		 * possible because we're holding the PageLock.
		 */
		if (page != pvec->pages[i]) {
			VM_BUG_ON_PAGE(page->index > pvec->pages[i]->index,
					page);
			continue;
		}

		WARN_ON_ONCE(!PageLocked(page));

		if (page->index == xas.xa_index)
			page->mapping = NULL;
		/* Leave page->index set: truncation lookup relies on it */

		/*
		 * Move to the next page in the vector if this is a regular
		 * page or the index is of the last sub-page of this compound
		 * page.
		 */
		if (page->index + compound_nr(page) - 1 == xas.xa_index)
			i++;
		xas_store(&xas, NULL);
		total_pages++;
	}
	mapping->nrpages -= total_pages;
}

void delete_from_page_cache_batch(struct address_space *mapping,
				  struct pagevec *pvec)
{
	int i;
	unsigned long flags;

	if (!pagevec_count(pvec))
		return;

	xa_lock_irqsave(&mapping->i_pages, flags);
	for (i = 0; i < pagevec_count(pvec); i++) {
		trace_mm_filemap_delete_from_page_cache(pvec->pages[i]);

		unaccount_page_cache_page(mapping, pvec->pages[i]);
	}
	page_cache_delete_batch(mapping, pvec);
	xa_unlock_irqrestore(&mapping->i_pages, flags);

	for (i = 0; i < pagevec_count(pvec); i++)
		page_cache_free_page(mapping, pvec->pages[i]);
}

>>>>>>> 24b8d41d
int filemap_check_errors(struct address_space *mapping)
{
	int ret = 0;
	/* Check for outstanding write errors */
	if (test_bit(AS_ENOSPC, &mapping->flags) &&
	    test_and_clear_bit(AS_ENOSPC, &mapping->flags))
		ret = -ENOSPC;
	if (test_bit(AS_EIO, &mapping->flags) &&
	    test_and_clear_bit(AS_EIO, &mapping->flags))
		ret = -EIO;
	return ret;
}
EXPORT_SYMBOL(filemap_check_errors);
<<<<<<< HEAD
=======

static int filemap_check_and_keep_errors(struct address_space *mapping)
{
	/* Check for outstanding write errors */
	if (test_bit(AS_EIO, &mapping->flags))
		return -EIO;
	if (test_bit(AS_ENOSPC, &mapping->flags))
		return -ENOSPC;
	return 0;
}
>>>>>>> 24b8d41d

/**
 * __filemap_fdatawrite_range - start writeback on mapping dirty pages in range
 * @mapping:	address space structure to write
 * @start:	offset in bytes where the range starts
 * @end:	offset in bytes where the range ends (inclusive)
 * @sync_mode:	enable synchronous operation
 *
 * Start writeback against all of a mapping's dirty pages that lie
 * within the byte offsets <start, end> inclusive.
 *
 * If sync_mode is WB_SYNC_ALL then this is a "data integrity" operation, as
 * opposed to a regular memory cleansing writeback.  The difference between
 * these two operations is that if a dirty page/buffer is encountered, it must
 * be waited upon, and not just skipped over.
 *
 * Return: %0 on success, negative error code otherwise.
 */
int __filemap_fdatawrite_range(struct address_space *mapping, loff_t start,
				loff_t end, int sync_mode)
{
	int ret;
	struct writeback_control wbc = {
		.sync_mode = sync_mode,
		.nr_to_write = LONG_MAX,
		.range_start = start,
		.range_end = end,
	};

	if (!mapping_can_writeback(mapping) ||
	    !mapping_tagged(mapping, PAGECACHE_TAG_DIRTY))
		return 0;

	wbc_attach_fdatawrite_inode(&wbc, mapping->host);
	ret = do_writepages(mapping, &wbc);
	wbc_detach_inode(&wbc);
	return ret;
}

static inline int __filemap_fdatawrite(struct address_space *mapping,
	int sync_mode)
{
	return __filemap_fdatawrite_range(mapping, 0, LLONG_MAX, sync_mode);
}

int filemap_fdatawrite(struct address_space *mapping)
{
	return __filemap_fdatawrite(mapping, WB_SYNC_ALL);
}
EXPORT_SYMBOL(filemap_fdatawrite);

int filemap_fdatawrite_range(struct address_space *mapping, loff_t start,
				loff_t end)
{
	return __filemap_fdatawrite_range(mapping, start, end, WB_SYNC_ALL);
}
EXPORT_SYMBOL(filemap_fdatawrite_range);

/**
 * filemap_flush - mostly a non-blocking flush
 * @mapping:	target address_space
 *
 * This is a mostly non-blocking flush.  Not suitable for data-integrity
 * purposes - I/O may not be started against all dirty pages.
 *
 * Return: %0 on success, negative error code otherwise.
 */
int filemap_flush(struct address_space *mapping)
{
	return __filemap_fdatawrite(mapping, WB_SYNC_NONE);
}
EXPORT_SYMBOL(filemap_flush);

/**
 * filemap_range_has_page - check if a page exists in range.
 * @mapping:           address space within which to check
 * @start_byte:        offset in bytes where the range starts
 * @end_byte:          offset in bytes where the range ends (inclusive)
 *
 * Find at least one page in the range supplied, usually used to check if
 * direct writing in this range will trigger a writeback.
 *
 * Return: %true if at least one page exists in the specified range,
 * %false otherwise.
 */
bool filemap_range_has_page(struct address_space *mapping,
			   loff_t start_byte, loff_t end_byte)
{
	struct page *page;
	XA_STATE(xas, &mapping->i_pages, start_byte >> PAGE_SHIFT);
	pgoff_t max = end_byte >> PAGE_SHIFT;

	if (end_byte < start_byte)
		return false;

	rcu_read_lock();
	for (;;) {
		page = xas_find(&xas, max);
		if (xas_retry(&xas, page))
			continue;
		/* Shadow entries don't count */
		if (xa_is_value(page))
			continue;
		/*
		 * We don't need to try to pin this page; we're about to
		 * release the RCU lock anyway.  It is enough to know that
		 * there was a page here recently.
		 */
		break;
	}
	rcu_read_unlock();

	return page != NULL;
}
EXPORT_SYMBOL(filemap_range_has_page);

static void __filemap_fdatawait_range(struct address_space *mapping,
				     loff_t start_byte, loff_t end_byte)
{
	pgoff_t index = start_byte >> PAGE_SHIFT;
	pgoff_t end = end_byte >> PAGE_SHIFT;
	struct pagevec pvec;
	int nr_pages;

	if (end_byte < start_byte)
		return;

	pagevec_init(&pvec);
	while (index <= end) {
		unsigned i;

		nr_pages = pagevec_lookup_range_tag(&pvec, mapping, &index,
				end, PAGECACHE_TAG_WRITEBACK);
		if (!nr_pages)
			break;

		for (i = 0; i < nr_pages; i++) {
			struct page *page = pvec.pages[i];

			wait_on_page_writeback(page);
			ClearPageError(page);
		}
		pagevec_release(&pvec);
		cond_resched();
	}
}

/**
 * filemap_fdatawait_range - wait for writeback to complete
 * @mapping:		address space structure to wait for
 * @start_byte:		offset in bytes where the range starts
 * @end_byte:		offset in bytes where the range ends (inclusive)
 *
 * Walk the list of under-writeback pages of the given address space
 * in the given range and wait for all of them.  Check error status of
 * the address space and return it.
 *
 * Since the error status of the address space is cleared by this function,
 * callers are responsible for checking the return value and handling and/or
 * reporting the error.
 *
 * Return: error status of the address space.
 */
int filemap_fdatawait_range(struct address_space *mapping, loff_t start_byte,
			    loff_t end_byte)
{
	__filemap_fdatawait_range(mapping, start_byte, end_byte);
	return filemap_check_errors(mapping);
}
EXPORT_SYMBOL(filemap_fdatawait_range);

/**
 * filemap_fdatawait_range_keep_errors - wait for writeback to complete
 * @mapping:		address space structure to wait for
 * @start_byte:		offset in bytes where the range starts
 * @end_byte:		offset in bytes where the range ends (inclusive)
 *
 * Walk the list of under-writeback pages of the given address space in the
 * given range and wait for all of them.  Unlike filemap_fdatawait_range(),
 * this function does not clear error status of the address space.
 *
 * Use this function if callers don't handle errors themselves.  Expected
 * call sites are system-wide / filesystem-wide data flushers: e.g. sync(2),
 * fsfreeze(8)
 */
int filemap_fdatawait_range_keep_errors(struct address_space *mapping,
		loff_t start_byte, loff_t end_byte)
{
	__filemap_fdatawait_range(mapping, start_byte, end_byte);
	return filemap_check_and_keep_errors(mapping);
}
EXPORT_SYMBOL(filemap_fdatawait_range_keep_errors);

/**
 * file_fdatawait_range - wait for writeback to complete
 * @file:		file pointing to address space structure to wait for
 * @start_byte:		offset in bytes where the range starts
 * @end_byte:		offset in bytes where the range ends (inclusive)
 *
 * Walk the list of under-writeback pages of the address space that file
 * refers to, in the given range and wait for all of them.  Check error
 * status of the address space vs. the file->f_wb_err cursor and return it.
 *
 * Since the error status of the file is advanced by this function,
 * callers are responsible for checking the return value and handling and/or
 * reporting the error.
 *
 * Return: error status of the address space vs. the file->f_wb_err cursor.
 */
int file_fdatawait_range(struct file *file, loff_t start_byte, loff_t end_byte)
{
	struct address_space *mapping = file->f_mapping;

	__filemap_fdatawait_range(mapping, start_byte, end_byte);
	return file_check_and_advance_wb_err(file);
}
EXPORT_SYMBOL(file_fdatawait_range);

/**
 * filemap_fdatawait_keep_errors - wait for writeback without clearing errors
 * @mapping: address space structure to wait for
 *
 * Walk the list of under-writeback pages of the given address space
 * and wait for all of them.  Unlike filemap_fdatawait(), this function
 * does not clear error status of the address space.
 *
 * Use this function if callers don't handle errors themselves.  Expected
 * call sites are system-wide / filesystem-wide data flushers: e.g. sync(2),
 * fsfreeze(8)
 *
 * Return: error status of the address space.
 */
int filemap_fdatawait_keep_errors(struct address_space *mapping)
{
	__filemap_fdatawait_range(mapping, 0, LLONG_MAX);
	return filemap_check_and_keep_errors(mapping);
}
EXPORT_SYMBOL(filemap_fdatawait_keep_errors);

/* Returns true if writeback might be needed or already in progress. */
static bool mapping_needs_writeback(struct address_space *mapping)
{
	if (dax_mapping(mapping))
		return mapping->nrexceptional;

	return mapping->nrpages;
}

/**
 * filemap_write_and_wait_range - write out & wait on a file range
 * @mapping:	the address_space for the pages
 * @lstart:	offset in bytes where the range starts
 * @lend:	offset in bytes where the range ends (inclusive)
 *
 * Write out and wait upon file offsets lstart->lend, inclusive.
 *
 * Note that @lend is inclusive (describes the last byte to be written) so
 * that this function can be used to write to the very end-of-file (end = -1).
 *
 * Return: error status of the address space.
 */
int filemap_write_and_wait_range(struct address_space *mapping,
				 loff_t lstart, loff_t lend)
{
	int err = 0;

	if (mapping_needs_writeback(mapping)) {
		err = __filemap_fdatawrite_range(mapping, lstart, lend,
						 WB_SYNC_ALL);
		/*
		 * Even if the above returned error, the pages may be
		 * written partially (e.g. -ENOSPC), so we wait for it.
		 * But the -EIO is special case, it may indicate the worst
		 * thing (e.g. bug) happened, so we avoid waiting for it.
		 */
		if (err != -EIO) {
			int err2 = filemap_fdatawait_range(mapping,
						lstart, lend);
			if (!err)
				err = err2;
		} else {
			/* Clear any previously stored errors */
			filemap_check_errors(mapping);
		}
	} else {
		err = filemap_check_errors(mapping);
	}
	return err;
}
EXPORT_SYMBOL(filemap_write_and_wait_range);

void __filemap_set_wb_err(struct address_space *mapping, int err)
{
	errseq_t eseq = errseq_set(&mapping->wb_err, err);

	trace_filemap_set_wb_err(mapping, eseq);
}
EXPORT_SYMBOL(__filemap_set_wb_err);

/**
 * file_check_and_advance_wb_err - report wb error (if any) that was previously
 * 				   and advance wb_err to current one
 * @file: struct file on which the error is being reported
 *
 * When userland calls fsync (or something like nfsd does the equivalent), we
 * want to report any writeback errors that occurred since the last fsync (or
 * since the file was opened if there haven't been any).
 *
 * Grab the wb_err from the mapping. If it matches what we have in the file,
 * then just quickly return 0. The file is all caught up.
 *
 * If it doesn't match, then take the mapping value, set the "seen" flag in
 * it and try to swap it into place. If it works, or another task beat us
 * to it with the new value, then update the f_wb_err and return the error
 * portion. The error at this point must be reported via proper channels
 * (a'la fsync, or NFS COMMIT operation, etc.).
 *
 * While we handle mapping->wb_err with atomic operations, the f_wb_err
 * value is protected by the f_lock since we must ensure that it reflects
 * the latest value swapped in for this file descriptor.
 *
 * Return: %0 on success, negative error code otherwise.
 */
int file_check_and_advance_wb_err(struct file *file)
{
	int err = 0;
	errseq_t old = READ_ONCE(file->f_wb_err);
	struct address_space *mapping = file->f_mapping;

	/* Locklessly handle the common case where nothing has changed */
	if (errseq_check(&mapping->wb_err, old)) {
		/* Something changed, must use slow path */
		spin_lock(&file->f_lock);
		old = file->f_wb_err;
		err = errseq_check_and_advance(&mapping->wb_err,
						&file->f_wb_err);
		trace_file_check_and_advance_wb_err(file, old);
		spin_unlock(&file->f_lock);
	}

	/*
	 * We're mostly using this function as a drop in replacement for
	 * filemap_check_errors. Clear AS_EIO/AS_ENOSPC to emulate the effect
	 * that the legacy code would have had on these flags.
	 */
	clear_bit(AS_EIO, &mapping->flags);
	clear_bit(AS_ENOSPC, &mapping->flags);
	return err;
}
EXPORT_SYMBOL(file_check_and_advance_wb_err);

/**
 * file_write_and_wait_range - write out & wait on a file range
 * @file:	file pointing to address_space with pages
 * @lstart:	offset in bytes where the range starts
 * @lend:	offset in bytes where the range ends (inclusive)
 *
 * Write out and wait upon file offsets lstart->lend, inclusive.
 *
 * Note that @lend is inclusive (describes the last byte to be written) so
 * that this function can be used to write to the very end-of-file (end = -1).
 *
 * After writing out and waiting on the data, we check and advance the
 * f_wb_err cursor to the latest value, and return any errors detected there.
 *
 * Return: %0 on success, negative error code otherwise.
 */
int file_write_and_wait_range(struct file *file, loff_t lstart, loff_t lend)
{
	int err = 0, err2;
	struct address_space *mapping = file->f_mapping;

	if (mapping_needs_writeback(mapping)) {
		err = __filemap_fdatawrite_range(mapping, lstart, lend,
						 WB_SYNC_ALL);
		/* See comment of filemap_write_and_wait() */
		if (err != -EIO)
			__filemap_fdatawait_range(mapping, lstart, lend);
	}
	err2 = file_check_and_advance_wb_err(file);
	if (!err)
		err = err2;
	return err;
}
EXPORT_SYMBOL(file_write_and_wait_range);

/**
 * replace_page_cache_page - replace a pagecache page with a new one
 * @old:	page to be replaced
 * @new:	page to replace with
 * @gfp_mask:	allocation mode
 *
 * This function replaces a page in the pagecache with a new one.  On
 * success it acquires the pagecache reference for the new page and
 * drops it for the old page.  Both the old and new pages must be
 * locked.  This function does not add the new page to the LRU, the
 * caller must do that.
 *
 * The remove + add is atomic.  This function cannot fail.
 *
 * Return: %0
 */
int replace_page_cache_page(struct page *old, struct page *new, gfp_t gfp_mask)
{
	struct address_space *mapping = old->mapping;
	void (*freepage)(struct page *) = mapping->a_ops->freepage;
	pgoff_t offset = old->index;
	XA_STATE(xas, &mapping->i_pages, offset);
	unsigned long flags;

	VM_BUG_ON_PAGE(!PageLocked(old), old);
	VM_BUG_ON_PAGE(!PageLocked(new), new);
	VM_BUG_ON_PAGE(new->mapping, new);

	get_page(new);
	new->mapping = mapping;
	new->index = offset;

	mem_cgroup_migrate(old, new);

	xas_lock_irqsave(&xas, flags);
	xas_store(&xas, new);

<<<<<<< HEAD
		spin_lock_irqsave(&mapping->tree_lock, flags);
		__delete_from_page_cache(old, NULL);
		error = page_cache_tree_insert(mapping, new, NULL);
		BUG_ON(error);

		/*
		 * hugetlb pages do not participate in page cache accounting.
		 */
		if (!PageHuge(new))
			__inc_node_page_state(new, NR_FILE_PAGES);
		if (PageSwapBacked(new))
			__inc_node_page_state(new, NR_SHMEM);
		spin_unlock_irqrestore(&mapping->tree_lock, flags);
		mem_cgroup_migrate(old, new);
		radix_tree_preload_end();
		if (freepage)
			freepage(old);
		put_page(old);
	}

	return error;
}
EXPORT_SYMBOL_GPL(replace_page_cache_page);

static int __add_to_page_cache_locked(struct page *page,
				      struct address_space *mapping,
				      pgoff_t offset, gfp_t gfp_mask,
				      void **shadowp)
=======
	old->mapping = NULL;
	/* hugetlb pages do not participate in page cache accounting. */
	if (!PageHuge(old))
		__dec_lruvec_page_state(old, NR_FILE_PAGES);
	if (!PageHuge(new))
		__inc_lruvec_page_state(new, NR_FILE_PAGES);
	if (PageSwapBacked(old))
		__dec_lruvec_page_state(old, NR_SHMEM);
	if (PageSwapBacked(new))
		__inc_lruvec_page_state(new, NR_SHMEM);
	xas_unlock_irqrestore(&xas, flags);
	if (freepage)
		freepage(old);
	put_page(old);

	return 0;
}
EXPORT_SYMBOL_GPL(replace_page_cache_page);

noinline int __add_to_page_cache_locked(struct page *page,
					struct address_space *mapping,
					pgoff_t offset, gfp_t gfp,
					void **shadowp)
>>>>>>> 24b8d41d
{
	XA_STATE(xas, &mapping->i_pages, offset);
	int huge = PageHuge(page);
	int error;

	VM_BUG_ON_PAGE(!PageLocked(page), page);
	VM_BUG_ON_PAGE(PageSwapBacked(page), page);
	mapping_set_update(&xas, mapping);

	get_page(page);
	page->mapping = mapping;
	page->index = offset;

	if (!huge) {
		error = mem_cgroup_charge(page, current->mm, gfp);
		if (error)
			goto error;
	}

	gfp &= GFP_RECLAIM_MASK;

	do {
		unsigned int order = xa_get_order(xas.xa, xas.xa_index);
		void *entry, *old = NULL;

		if (order > thp_order(page))
			xas_split_alloc(&xas, xa_load(xas.xa, xas.xa_index),
					order, gfp);
		xas_lock_irq(&xas);
		xas_for_each_conflict(&xas, entry) {
			old = entry;
			if (!xa_is_value(entry)) {
				xas_set_err(&xas, -EEXIST);
				goto unlock;
			}
		}

		if (old) {
			if (shadowp)
				*shadowp = old;
			/* entry may have been split before we acquired lock */
			order = xa_get_order(xas.xa, xas.xa_index);
			if (order > thp_order(page)) {
				xas_split(&xas, old, order);
				xas_reset(&xas);
			}
		}

		xas_store(&xas, page);
		if (xas_error(&xas))
			goto unlock;

		if (old)
			mapping->nrexceptional--;
		mapping->nrpages++;

		/* hugetlb pages do not participate in page cache accounting */
		if (!huge)
			__inc_lruvec_page_state(page, NR_FILE_PAGES);
unlock:
		xas_unlock_irq(&xas);
	} while (xas_nomem(&xas, gfp));

	if (xas_error(&xas)) {
		error = xas_error(&xas);
		goto error;
	}

<<<<<<< HEAD
	/* hugetlb pages do not participate in page cache accounting. */
	if (!huge)
		__inc_node_page_state(page, NR_FILE_PAGES);
	spin_unlock_irq(&mapping->tree_lock);
	if (!huge)
		mem_cgroup_commit_charge(page, memcg, false, false);
=======
>>>>>>> 24b8d41d
	trace_mm_filemap_add_to_page_cache(page);
	return 0;
error:
	page->mapping = NULL;
	/* Leave page->index set: truncation relies upon it */
	put_page(page);
	return error;
}
ALLOW_ERROR_INJECTION(__add_to_page_cache_locked, ERRNO);

/**
 * add_to_page_cache_locked - add a locked page to the pagecache
 * @page:	page to add
 * @mapping:	the page's address_space
 * @offset:	page index
 * @gfp_mask:	page allocation mode
 *
 * This function is used to add a page to the pagecache. It must be locked.
 * This function does not add the page to the LRU.  The caller must do that.
 *
 * Return: %0 on success, negative error code otherwise.
 */
int add_to_page_cache_locked(struct page *page, struct address_space *mapping,
		pgoff_t offset, gfp_t gfp_mask)
{
	return __add_to_page_cache_locked(page, mapping, offset,
					  gfp_mask, NULL);
}
EXPORT_SYMBOL(add_to_page_cache_locked);

int add_to_page_cache_lru(struct page *page, struct address_space *mapping,
				pgoff_t offset, gfp_t gfp_mask)
{
	void *shadow = NULL;
	int ret;

	__SetPageLocked(page);
	ret = __add_to_page_cache_locked(page, mapping, offset,
					 gfp_mask, &shadow);
	if (unlikely(ret))
		__ClearPageLocked(page);
	else {
		/*
		 * The page might have been evicted from cache only
		 * recently, in which case it should be activated like
		 * any other repeatedly accessed page.
		 * The exception is pages getting rewritten; evicting other
		 * data from the working set, only to cache data that will
		 * get overwritten with something else, is a waste of memory.
		 */
		WARN_ON_ONCE(PageActive(page));
		if (!(gfp_mask & __GFP_WRITE) && shadow)
			workingset_refault(page, shadow);
		lru_cache_add(page);
	}
	return ret;
}
EXPORT_SYMBOL_GPL(add_to_page_cache_lru);

#ifdef CONFIG_NUMA
struct page *__page_cache_alloc(gfp_t gfp)
{
	int n;
	struct page *page;

	if (cpuset_do_page_mem_spread()) {
		unsigned int cpuset_mems_cookie;
		do {
			cpuset_mems_cookie = read_mems_allowed_begin();
			n = cpuset_mem_spread_node();
			page = __alloc_pages_node(n, gfp, 0);
		} while (!page && read_mems_allowed_retry(cpuset_mems_cookie));

		return page;
	}
	return alloc_pages(gfp, 0);
}
EXPORT_SYMBOL(__page_cache_alloc);
#endif

/*
 * In order to wait for pages to become available there must be
 * waitqueues associated with pages. By using a hash table of
 * waitqueues where the bucket discipline is to maintain all
 * waiters on the same queue and wake all when any of the pages
 * become available, and for the woken contexts to check to be
 * sure the appropriate page became available, this saves space
 * at a cost of "thundering herd" phenomena during rare hash
 * collisions.
 */
#define PAGE_WAIT_TABLE_BITS 8
#define PAGE_WAIT_TABLE_SIZE (1 << PAGE_WAIT_TABLE_BITS)
static wait_queue_head_t page_wait_table[PAGE_WAIT_TABLE_SIZE] __cacheline_aligned;

static wait_queue_head_t *page_waitqueue(struct page *page)
{
	return &page_wait_table[hash_ptr(page, PAGE_WAIT_TABLE_BITS)];
}

void __init pagecache_init(void)
{
	int i;

	for (i = 0; i < PAGE_WAIT_TABLE_SIZE; i++)
		init_waitqueue_head(&page_wait_table[i]);

	page_writeback_init();
}

/*
 * The page wait code treats the "wait->flags" somewhat unusually, because
 * we have multiple different kinds of waits, not just the usual "exclusive"
 * one.
 *
 * We have:
 *
 *  (a) no special bits set:
 *
 *	We're just waiting for the bit to be released, and when a waker
 *	calls the wakeup function, we set WQ_FLAG_WOKEN and wake it up,
 *	and remove it from the wait queue.
 *
 *	Simple and straightforward.
 *
 *  (b) WQ_FLAG_EXCLUSIVE:
 *
 *	The waiter is waiting to get the lock, and only one waiter should
 *	be woken up to avoid any thundering herd behavior. We'll set the
 *	WQ_FLAG_WOKEN bit, wake it up, and remove it from the wait queue.
 *
 *	This is the traditional exclusive wait.
 *
 *  (c) WQ_FLAG_EXCLUSIVE | WQ_FLAG_CUSTOM:
 *
 *	The waiter is waiting to get the bit, and additionally wants the
 *	lock to be transferred to it for fair lock behavior. If the lock
 *	cannot be taken, we stop walking the wait queue without waking
 *	the waiter.
 *
 *	This is the "fair lock handoff" case, and in addition to setting
 *	WQ_FLAG_WOKEN, we set WQ_FLAG_DONE to let the waiter easily see
 *	that it now has the lock.
 */
static int wake_page_function(wait_queue_entry_t *wait, unsigned mode, int sync, void *arg)
{
	unsigned int flags;
	struct wait_page_key *key = arg;
	struct wait_page_queue *wait_page
		= container_of(wait, struct wait_page_queue, wait);

	if (!wake_page_match(wait_page, key))
		return 0;

	/*
	 * If it's a lock handoff wait, we get the bit for it, and
	 * stop walking (and do not wake it up) if we can't.
	 */
	flags = wait->flags;
	if (flags & WQ_FLAG_EXCLUSIVE) {
		if (test_bit(key->bit_nr, &key->page->flags))
			return -1;
		if (flags & WQ_FLAG_CUSTOM) {
			if (test_and_set_bit(key->bit_nr, &key->page->flags))
				return -1;
			flags |= WQ_FLAG_DONE;
		}
	}

	/*
	 * We are holding the wait-queue lock, but the waiter that
	 * is waiting for this will be checking the flags without
	 * any locking.
	 *
	 * So update the flags atomically, and wake up the waiter
	 * afterwards to avoid any races. This store-release pairs
	 * with the load-acquire in wait_on_page_bit_common().
	 */
	smp_store_release(&wait->flags, flags | WQ_FLAG_WOKEN);
	wake_up_state(wait->private, mode);

	/*
	 * Ok, we have successfully done what we're waiting for,
	 * and we can unconditionally remove the wait entry.
	 *
	 * Note that this pairs with the "finish_wait()" in the
	 * waiter, and has to be the absolute last thing we do.
	 * After this list_del_init(&wait->entry) the wait entry
	 * might be de-allocated and the process might even have
	 * exited.
	 *
	 * We _really_ should have a "list_del_init_careful()" to
	 * properly pair with the unlocked "list_empty_careful()"
	 * in finish_wait().
	 */
	smp_mb();
	list_del_init(&wait->entry);
	return (flags & WQ_FLAG_EXCLUSIVE) != 0;
}

static void wake_up_page_bit(struct page *page, int bit_nr)
{
	wait_queue_head_t *q = page_waitqueue(page);
	struct wait_page_key key;
	unsigned long flags;
	wait_queue_entry_t bookmark;

	key.page = page;
	key.bit_nr = bit_nr;
	key.page_match = 0;

	bookmark.flags = 0;
	bookmark.private = NULL;
	bookmark.func = NULL;
	INIT_LIST_HEAD(&bookmark.entry);

	spin_lock_irqsave(&q->lock, flags);
	__wake_up_locked_key_bookmark(q, TASK_NORMAL, &key, &bookmark);

	while (bookmark.flags & WQ_FLAG_BOOKMARK) {
		/*
		 * Take a breather from holding the lock,
		 * allow pages that finish wake up asynchronously
		 * to acquire the lock and remove themselves
		 * from wait queue
		 */
		spin_unlock_irqrestore(&q->lock, flags);
		cpu_relax();
		spin_lock_irqsave(&q->lock, flags);
		__wake_up_locked_key_bookmark(q, TASK_NORMAL, &key, &bookmark);
	}

	/*
	 * It is possible for other pages to have collided on the waitqueue
	 * hash, so in that case check for a page match. That prevents a long-
	 * term waiter
	 *
	 * It is still possible to miss a case here, when we woke page waiters
	 * and removed them from the waitqueue, but there are still other
	 * page waiters.
	 */
	if (!waitqueue_active(q) || !key.page_match) {
		ClearPageWaiters(page);
		/*
		 * It's possible to miss clearing Waiters here, when we woke
		 * our page waiters, but the hashed waitqueue has waiters for
		 * other pages on it.
		 *
		 * That's okay, it's a rare case. The next waker will clear it.
		 */
	}
	spin_unlock_irqrestore(&q->lock, flags);
}

static void wake_up_page(struct page *page, int bit)
{
	if (!PageWaiters(page))
		return;
	wake_up_page_bit(page, bit);
}

/*
 * A choice of three behaviors for wait_on_page_bit_common():
 */
enum behavior {
	EXCLUSIVE,	/* Hold ref to page and take the bit when woken, like
			 * __lock_page() waiting on then setting PG_locked.
			 */
	SHARED,		/* Hold ref to page and check the bit when woken, like
			 * wait_on_page_writeback() waiting on PG_writeback.
			 */
	DROP,		/* Drop ref to page before wait, no check when woken,
			 * like put_and_wait_on_page_locked() on PG_locked.
			 */
};

/*
 * Attempt to check (or get) the page bit, and mark us done
 * if successful.
 */
static inline bool trylock_page_bit_common(struct page *page, int bit_nr,
					struct wait_queue_entry *wait)
{
	if (wait->flags & WQ_FLAG_EXCLUSIVE) {
		if (test_and_set_bit(bit_nr, &page->flags))
			return false;
	} else if (test_bit(bit_nr, &page->flags))
		return false;

	wait->flags |= WQ_FLAG_WOKEN | WQ_FLAG_DONE;
	return true;
}

/* How many times do we accept lock stealing from under a waiter? */
int sysctl_page_lock_unfairness = 5;

static inline int wait_on_page_bit_common(wait_queue_head_t *q,
	struct page *page, int bit_nr, int state, enum behavior behavior)
{
	int unfairness = sysctl_page_lock_unfairness;
	struct wait_page_queue wait_page;
	wait_queue_entry_t *wait = &wait_page.wait;
	bool thrashing = false;
	bool delayacct = false;
	unsigned long pflags;

	if (bit_nr == PG_locked &&
	    !PageUptodate(page) && PageWorkingset(page)) {
		if (!PageSwapBacked(page)) {
			delayacct_thrashing_start();
			delayacct = true;
		}
		psi_memstall_enter(&pflags);
		thrashing = true;
	}

	init_wait(wait);
	wait->func = wake_page_function;
	wait_page.page = page;
	wait_page.bit_nr = bit_nr;

repeat:
	wait->flags = 0;
	if (behavior == EXCLUSIVE) {
		wait->flags = WQ_FLAG_EXCLUSIVE;
		if (--unfairness < 0)
			wait->flags |= WQ_FLAG_CUSTOM;
	}

	/*
	 * Do one last check whether we can get the
	 * page bit synchronously.
	 *
	 * Do the SetPageWaiters() marking before that
	 * to let any waker we _just_ missed know they
	 * need to wake us up (otherwise they'll never
	 * even go to the slow case that looks at the
	 * page queue), and add ourselves to the wait
	 * queue if we need to sleep.
	 *
	 * This part needs to be done under the queue
	 * lock to avoid races.
	 */
	spin_lock_irq(&q->lock);
	SetPageWaiters(page);
	if (!trylock_page_bit_common(page, bit_nr, wait))
		__add_wait_queue_entry_tail(q, wait);
	spin_unlock_irq(&q->lock);

	/*
	 * From now on, all the logic will be based on
	 * the WQ_FLAG_WOKEN and WQ_FLAG_DONE flag, to
	 * see whether the page bit testing has already
	 * been done by the wake function.
	 *
	 * We can drop our reference to the page.
	 */
	if (behavior == DROP)
		put_page(page);

	/*
	 * Note that until the "finish_wait()", or until
	 * we see the WQ_FLAG_WOKEN flag, we need to
	 * be very careful with the 'wait->flags', because
	 * we may race with a waker that sets them.
	 */
	for (;;) {
		unsigned int flags;

		set_current_state(state);

		/* Loop until we've been woken or interrupted */
		flags = smp_load_acquire(&wait->flags);
		if (!(flags & WQ_FLAG_WOKEN)) {
			if (signal_pending_state(state, current))
				break;

			io_schedule();
			continue;
		}

		/* If we were non-exclusive, we're done */
		if (behavior != EXCLUSIVE)
			break;

		/* If the waker got the lock for us, we're done */
		if (flags & WQ_FLAG_DONE)
			break;

		/*
<<<<<<< HEAD
		 * The page might have been evicted from cache only
		 * recently, in which case it should be activated like
		 * any other repeatedly accessed page.
		 * The exception is pages getting rewritten; evicting other
		 * data from the working set, only to cache data that will
		 * get overwritten with something else, is a waste of memory.
		 */
		if (!(gfp_mask & __GFP_WRITE) &&
		    shadow && workingset_refault(shadow)) {
			SetPageActive(page);
			workingset_activation(page);
		} else
			ClearPageActive(page);
		lru_cache_add(page);
	}
	return ret;
}
EXPORT_SYMBOL_GPL(add_to_page_cache_lru);
=======
		 * Otherwise, if we're getting the lock, we need to
		 * try to get it ourselves.
		 *
		 * And if that fails, we'll have to retry this all.
		 */
		if (unlikely(test_and_set_bit(bit_nr, &page->flags)))
			goto repeat;
>>>>>>> 24b8d41d

		wait->flags |= WQ_FLAG_DONE;
		break;
	}

	/*
	 * If a signal happened, this 'finish_wait()' may remove the last
	 * waiter from the wait-queues, but the PageWaiters bit will remain
	 * set. That's ok. The next wakeup will take care of it, and trying
	 * to do it here would be difficult and prone to races.
	 */
	finish_wait(q, wait);

	if (thrashing) {
		if (delayacct)
			delayacct_thrashing_end();
		psi_memstall_leave(&pflags);
	}

<<<<<<< HEAD
/*
 * In order to wait for pages to become available there must be
 * waitqueues associated with pages. By using a hash table of
 * waitqueues where the bucket discipline is to maintain all
 * waiters on the same queue and wake all when any of the pages
 * become available, and for the woken contexts to check to be
 * sure the appropriate page became available, this saves space
 * at a cost of "thundering herd" phenomena during rare hash
 * collisions.
 */
wait_queue_head_t *page_waitqueue(struct page *page)
{
	return bit_waitqueue(page, 0);
=======
	/*
	 * NOTE! The wait->flags weren't stable until we've done the
	 * 'finish_wait()', and we could have exited the loop above due
	 * to a signal, and had a wakeup event happen after the signal
	 * test but before the 'finish_wait()'.
	 *
	 * So only after the finish_wait() can we reliably determine
	 * if we got woken up or not, so we can now figure out the final
	 * return value based on that state without races.
	 *
	 * Also note that WQ_FLAG_WOKEN is sufficient for a non-exclusive
	 * waiter, but an exclusive one requires WQ_FLAG_DONE.
	 */
	if (behavior == EXCLUSIVE)
		return wait->flags & WQ_FLAG_DONE ? 0 : -EINTR;

	return wait->flags & WQ_FLAG_WOKEN ? 0 : -EINTR;
>>>>>>> 24b8d41d
}

void wait_on_page_bit(struct page *page, int bit_nr)
{
	wait_queue_head_t *q = page_waitqueue(page);
	wait_on_page_bit_common(q, page, bit_nr, TASK_UNINTERRUPTIBLE, SHARED);
}
EXPORT_SYMBOL(wait_on_page_bit);

int wait_on_page_bit_killable(struct page *page, int bit_nr)
{
	wait_queue_head_t *q = page_waitqueue(page);
	return wait_on_page_bit_common(q, page, bit_nr, TASK_KILLABLE, SHARED);
}
EXPORT_SYMBOL(wait_on_page_bit_killable);

static int __wait_on_page_locked_async(struct page *page,
				       struct wait_page_queue *wait, bool set)
{
	struct wait_queue_head *q = page_waitqueue(page);
	int ret = 0;

	wait->page = page;
	wait->bit_nr = PG_locked;

	spin_lock_irq(&q->lock);
	__add_wait_queue_entry_tail(q, &wait->wait);
	SetPageWaiters(page);
	if (set)
		ret = !trylock_page(page);
	else
		ret = PageLocked(page);
	/*
	 * If we were succesful now, we know we're still on the
	 * waitqueue as we're still under the lock. This means it's
	 * safe to remove and return success, we know the callback
	 * isn't going to trigger.
	 */
	if (!ret)
		__remove_wait_queue(q, &wait->wait);
	else
		ret = -EIOCBQUEUED;
	spin_unlock_irq(&q->lock);
	return ret;
}

static int wait_on_page_locked_async(struct page *page,
				     struct wait_page_queue *wait)
{
	if (!PageLocked(page))
		return 0;
	return __wait_on_page_locked_async(compound_head(page), wait, false);
}

/**
 * put_and_wait_on_page_locked - Drop a reference and wait for it to be unlocked
 * @page: The page to wait for.
 *
 * The caller should hold a reference on @page.  They expect the page to
 * become unlocked relatively soon, but do not wish to hold up migration
 * (for example) by holding the reference while waiting for the page to
 * come unlocked.  After this function returns, the caller should not
 * dereference @page.
 */
void put_and_wait_on_page_locked(struct page *page)
{
	wait_queue_head_t *q;

	page = compound_head(page);
	q = page_waitqueue(page);
	wait_on_page_bit_common(q, page, PG_locked, TASK_UNINTERRUPTIBLE, DROP);
}

/**
 * add_page_wait_queue - Add an arbitrary waiter to a page's wait queue
 * @page: Page defining the wait queue of interest
 * @waiter: Waiter to add to the queue
 *
 * Add an arbitrary @waiter to the wait queue for the nominated @page.
 */
void add_page_wait_queue(struct page *page, wait_queue_entry_t *waiter)
{
	wait_queue_head_t *q = page_waitqueue(page);
	unsigned long flags;

	spin_lock_irqsave(&q->lock, flags);
	__add_wait_queue_entry_tail(q, waiter);
	SetPageWaiters(page);
	spin_unlock_irqrestore(&q->lock, flags);
}
EXPORT_SYMBOL_GPL(add_page_wait_queue);

#ifndef clear_bit_unlock_is_negative_byte

/*
 * PG_waiters is the high bit in the same byte as PG_lock.
 *
 * On x86 (and on many other architectures), we can clear PG_lock and
 * test the sign bit at the same time. But if the architecture does
 * not support that special operation, we just do this all by hand
 * instead.
 *
 * The read of PG_waiters has to be after (or concurrently with) PG_locked
 * being cleared, but a memory barrier should be unnecessary since it is
 * in the same byte as PG_locked.
 */
static inline bool clear_bit_unlock_is_negative_byte(long nr, volatile void *mem)
{
	clear_bit_unlock(nr, mem);
	/* smp_mb__after_atomic(); */
	return test_bit(PG_waiters, mem);
}

#endif

/**
 * unlock_page - unlock a locked page
 * @page: the page
 *
 * Unlocks the page and wakes up sleepers in wait_on_page_locked().
 * Also wakes sleepers in wait_on_page_writeback() because the wakeup
 * mechanism between PageLocked pages and PageWriteback pages is shared.
 * But that's OK - sleepers in wait_on_page_writeback() just go back to sleep.
 *
 * Note that this depends on PG_waiters being the sign bit in the byte
 * that contains PG_locked - thus the BUILD_BUG_ON(). That allows us to
 * clear the PG_locked bit and test PG_waiters at the same time fairly
 * portably (architectures that do LL/SC can test any bit, while x86 can
 * test the sign bit).
 */
void unlock_page(struct page *page)
{
	BUILD_BUG_ON(PG_waiters != 7);
	page = compound_head(page);
	VM_BUG_ON_PAGE(!PageLocked(page), page);
	if (clear_bit_unlock_is_negative_byte(PG_locked, &page->flags))
		wake_up_page_bit(page, PG_locked);
}
EXPORT_SYMBOL(unlock_page);

/**
 * end_page_writeback - end writeback against a page
 * @page: the page
 */
void end_page_writeback(struct page *page)
{
	/*
	 * TestClearPageReclaim could be used here but it is an atomic
	 * operation and overkill in this particular case. Failing to
	 * shuffle a page marked for immediate reclaim is too mild to
	 * justify taking an atomic operation penalty at the end of
	 * ever page writeback.
	 */
	if (PageReclaim(page)) {
		ClearPageReclaim(page);
		rotate_reclaimable_page(page);
	}

	/*
	 * Writeback does not hold a page reference of its own, relying
	 * on truncation to wait for the clearing of PG_writeback.
	 * But here we must make sure that the page is not freed and
	 * reused before the wake_up_page().
	 */
	get_page(page);
	if (!test_clear_page_writeback(page))
		BUG();

	smp_mb__after_atomic();
	wake_up_page(page, PG_writeback);
	put_page(page);
}
EXPORT_SYMBOL(end_page_writeback);

/*
 * After completing I/O on a page, call this routine to update the page
 * flags appropriately
 */
void page_endio(struct page *page, bool is_write, int err)
{
	if (!is_write) {
		if (!err) {
			SetPageUptodate(page);
		} else {
			ClearPageUptodate(page);
			SetPageError(page);
		}
		unlock_page(page);
	} else {
		if (err) {
			struct address_space *mapping;

			SetPageError(page);
			mapping = page_mapping(page);
			if (mapping)
				mapping_set_error(mapping, err);
		}
		end_page_writeback(page);
	}
}
EXPORT_SYMBOL_GPL(page_endio);

/**
 * __lock_page - get a lock on the page, assuming we need to sleep to get it
 * @__page: the page to lock
 */
void __lock_page(struct page *__page)
{
	struct page *page = compound_head(__page);
	wait_queue_head_t *q = page_waitqueue(page);
	wait_on_page_bit_common(q, page, PG_locked, TASK_UNINTERRUPTIBLE,
				EXCLUSIVE);
}
EXPORT_SYMBOL(__lock_page);

int __lock_page_killable(struct page *__page)
{
	struct page *page = compound_head(__page);
	wait_queue_head_t *q = page_waitqueue(page);
	return wait_on_page_bit_common(q, page, PG_locked, TASK_KILLABLE,
					EXCLUSIVE);
}
EXPORT_SYMBOL_GPL(__lock_page_killable);

int __lock_page_async(struct page *page, struct wait_page_queue *wait)
{
	return __wait_on_page_locked_async(page, wait, true);
}

/*
 * Return values:
 * 1 - page is locked; mmap_lock is still held.
 * 0 - page is not locked.
 *     mmap_lock has been released (mmap_read_unlock(), unless flags had both
 *     FAULT_FLAG_ALLOW_RETRY and FAULT_FLAG_RETRY_NOWAIT set, in
 *     which case mmap_lock is still held.
 *
 * If neither ALLOW_RETRY nor KILLABLE are set, will always return 1
 * with the page locked and the mmap_lock unperturbed.
 */
int __lock_page_or_retry(struct page *page, struct mm_struct *mm,
			 unsigned int flags)
{
	if (fault_flag_allow_retry_first(flags)) {
		/*
		 * CAUTION! In this case, mmap_lock is not released
		 * even though return 0.
		 */
		if (flags & FAULT_FLAG_RETRY_NOWAIT)
			return 0;

		mmap_read_unlock(mm);
		if (flags & FAULT_FLAG_KILLABLE)
			wait_on_page_locked_killable(page);
		else
			wait_on_page_locked(page);
		return 0;
	} else {
		if (flags & FAULT_FLAG_KILLABLE) {
			int ret;

			ret = __lock_page_killable(page);
			if (ret) {
				mmap_read_unlock(mm);
				return 0;
			}
		} else
			__lock_page(page);
		return 1;
	}
}

/**
 * page_cache_next_miss() - Find the next gap in the page cache.
 * @mapping: Mapping.
 * @index: Index.
 * @max_scan: Maximum range to search.
 *
 * Search the range [index, min(index + max_scan - 1, ULONG_MAX)] for the
 * gap with the lowest index.
 *
 * This function may be called under the rcu_read_lock.  However, this will
 * not atomically search a snapshot of the cache at a single point in time.
 * For example, if a gap is created at index 5, then subsequently a gap is
 * created at index 10, page_cache_next_miss covering both indices may
 * return 10 if called under the rcu_read_lock.
 *
 * Return: The index of the gap if found, otherwise an index outside the
 * range specified (in which case 'return - index >= max_scan' will be true).
 * In the rare case of index wrap-around, 0 will be returned.
 */
pgoff_t page_cache_next_miss(struct address_space *mapping,
			     pgoff_t index, unsigned long max_scan)
{
	XA_STATE(xas, &mapping->i_pages, index);

	while (max_scan--) {
		void *entry = xas_next(&xas);
		if (!entry || xa_is_value(entry))
			break;
		if (xas.xa_index == 0)
			break;
	}

	return xas.xa_index;
}
EXPORT_SYMBOL(page_cache_next_miss);

/**
 * page_cache_prev_miss() - Find the previous gap in the page cache.
 * @mapping: Mapping.
 * @index: Index.
 * @max_scan: Maximum range to search.
 *
 * Search the range [max(index - max_scan + 1, 0), index] for the
 * gap with the highest index.
 *
 * This function may be called under the rcu_read_lock.  However, this will
 * not atomically search a snapshot of the cache at a single point in time.
 * For example, if a gap is created at index 10, then subsequently a gap is
 * created at index 5, page_cache_prev_miss() covering both indices may
 * return 5 if called under the rcu_read_lock.
 *
 * Return: The index of the gap if found, otherwise an index outside the
 * range specified (in which case 'index - return >= max_scan' will be true).
 * In the rare case of wrap-around, ULONG_MAX will be returned.
 */
pgoff_t page_cache_prev_miss(struct address_space *mapping,
			     pgoff_t index, unsigned long max_scan)
{
	XA_STATE(xas, &mapping->i_pages, index);

	while (max_scan--) {
		void *entry = xas_prev(&xas);
		if (!entry || xa_is_value(entry))
			break;
		if (xas.xa_index == ULONG_MAX)
			break;
	}

	return xas.xa_index;
}
EXPORT_SYMBOL(page_cache_prev_miss);

/**
 * find_get_entry - find and get a page cache entry
 * @mapping: the address_space to search
 * @index: The page cache index.
 *
 * Looks up the page cache slot at @mapping & @offset.  If there is a
 * page cache page, the head page is returned with an increased refcount.
 *
 * If the slot holds a shadow entry of a previously evicted page, or a
 * swap entry from shmem/tmpfs, it is returned.
 *
 * Return: The head page or shadow entry, %NULL if nothing is found.
 */
struct page *find_get_entry(struct address_space *mapping, pgoff_t index)
{
<<<<<<< HEAD
	void **pagep;
	struct page *head, *page;

	rcu_read_lock();
repeat:
	page = NULL;
	pagep = radix_tree_lookup_slot(&mapping->page_tree, offset);
	if (pagep) {
		page = radix_tree_deref_slot(pagep);
		if (unlikely(!page))
			goto out;
		if (radix_tree_exception(page)) {
			if (radix_tree_deref_retry(page))
				goto repeat;
			/*
			 * A shadow entry of a recently evicted page,
			 * or a swap entry from shmem/tmpfs.  Return
			 * it without attempting to raise page count.
			 */
			goto out;
		}

		head = compound_head(page);
		if (!page_cache_get_speculative(head))
			goto repeat;

		/* The page was split under us? */
		if (compound_head(page) != head) {
			put_page(head);
			goto repeat;
		}

		/*
		 * Has the page moved?
		 * This is part of the lockless pagecache protocol. See
		 * include/linux/pagemap.h for details.
		 */
		if (unlikely(page != *pagep)) {
			put_page(head);
			goto repeat;
		}
=======
	XA_STATE(xas, &mapping->i_pages, index);
	struct page *page;

	rcu_read_lock();
repeat:
	xas_reset(&xas);
	page = xas_load(&xas);
	if (xas_retry(&xas, page))
		goto repeat;
	/*
	 * A shadow entry of a recently evicted page, or a swap entry from
	 * shmem/tmpfs.  Return it without attempting to raise page count.
	 */
	if (!page || xa_is_value(page))
		goto out;

	if (!page_cache_get_speculative(page))
		goto repeat;

	/*
	 * Has the page moved or been split?
	 * This is part of the lockless pagecache protocol. See
	 * include/linux/pagemap.h for details.
	 */
	if (unlikely(page != xas_reload(&xas))) {
		put_page(page);
		goto repeat;
>>>>>>> 24b8d41d
	}
out:
	rcu_read_unlock();

	return page;
}

/**
 * find_lock_entry - Locate and lock a page cache entry.
 * @mapping: The address_space to search.
 * @index: The page cache index.
 *
 * Looks up the page at @mapping & @index.  If there is a page in the
 * cache, the head page is returned locked and with an increased refcount.
 *
 * If the slot holds a shadow entry of a previously evicted page, or a
 * swap entry from shmem/tmpfs, it is returned.
 *
 * Context: May sleep.
 * Return: The head page or shadow entry, %NULL if nothing is found.
 */
struct page *find_lock_entry(struct address_space *mapping, pgoff_t index)
{
	struct page *page;

repeat:
	page = find_get_entry(mapping, index);
	if (page && !xa_is_value(page)) {
		lock_page(page);
		/* Has the page been truncated? */
		if (unlikely(page_mapping(page) != mapping)) {
			unlock_page(page);
			put_page(page);
			goto repeat;
		}
<<<<<<< HEAD
		VM_BUG_ON_PAGE(page_to_pgoff(page) != offset, page);
=======
		VM_BUG_ON_PAGE(!thp_contains(page, index), page);
>>>>>>> 24b8d41d
	}
	return page;
}

/**
 * pagecache_get_page - Find and get a reference to a page.
 * @mapping: The address_space to search.
 * @index: The page index.
 * @fgp_flags: %FGP flags modify how the page is returned.
 * @gfp_mask: Memory allocation flags to use if %FGP_CREAT is specified.
 *
 * Looks up the page cache entry at @mapping & @index.
 *
 * @fgp_flags can be zero or more of these flags:
 *
 * * %FGP_ACCESSED - The page will be marked accessed.
 * * %FGP_LOCK - The page is returned locked.
 * * %FGP_HEAD - If the page is present and a THP, return the head page
 *   rather than the exact page specified by the index.
 * * %FGP_CREAT - If no page is present then a new page is allocated using
 *   @gfp_mask and added to the page cache and the VM's LRU list.
 *   The page is returned locked and with an increased refcount.
 * * %FGP_FOR_MMAP - The caller wants to do its own locking dance if the
 *   page is already in cache.  If the page was allocated, unlock it before
 *   returning so the caller can do the same dance.
 * * %FGP_WRITE - The page will be written
 * * %FGP_NOFS - __GFP_FS will get cleared in gfp mask
 * * %FGP_NOWAIT - Don't get blocked by page lock
 *
 * If %FGP_LOCK or %FGP_CREAT are specified then the function may sleep even
 * if the %GFP flags specified for %FGP_CREAT are atomic.
 *
 * If there is a page cache page, it is returned with an increased refcount.
 *
 * Return: The found page or %NULL otherwise.
 */
struct page *pagecache_get_page(struct address_space *mapping, pgoff_t index,
		int fgp_flags, gfp_t gfp_mask)
{
	struct page *page;

repeat:
	page = find_get_entry(mapping, index);
	if (xa_is_value(page))
		page = NULL;
	if (!page)
		goto no_page;

	if (fgp_flags & FGP_LOCK) {
		if (fgp_flags & FGP_NOWAIT) {
			if (!trylock_page(page)) {
				put_page(page);
				return NULL;
			}
		} else {
			lock_page(page);
		}

		/* Has the page been truncated? */
		if (unlikely(page->mapping != mapping)) {
			unlock_page(page);
			put_page(page);
			goto repeat;
		}
		VM_BUG_ON_PAGE(!thp_contains(page, index), page);
	}

	if (fgp_flags & FGP_ACCESSED)
		mark_page_accessed(page);
	else if (fgp_flags & FGP_WRITE) {
		/* Clear idle flag for buffer write */
		if (page_is_idle(page))
			clear_page_idle(page);
	}
	if (!(fgp_flags & FGP_HEAD))
		page = find_subpage(page, index);

no_page:
	if (!page && (fgp_flags & FGP_CREAT)) {
		int err;
		if ((fgp_flags & FGP_WRITE) && mapping_can_writeback(mapping))
			gfp_mask |= __GFP_WRITE;
		if (fgp_flags & FGP_NOFS)
			gfp_mask &= ~__GFP_FS;

		page = __page_cache_alloc(gfp_mask);
		if (!page)
			return NULL;

		if (WARN_ON_ONCE(!(fgp_flags & (FGP_LOCK | FGP_FOR_MMAP))))
			fgp_flags |= FGP_LOCK;

		/* Init accessed so avoid atomic mark_page_accessed later */
		if (fgp_flags & FGP_ACCESSED)
			__SetPageReferenced(page);

		err = add_to_page_cache_lru(page, mapping, index, gfp_mask);
		if (unlikely(err)) {
			put_page(page);
			page = NULL;
			if (err == -EEXIST)
				goto repeat;
		}

		/*
		 * add_to_page_cache_lru locks the page, and for mmap we expect
		 * an unlocked page.
		 */
		if (page && (fgp_flags & FGP_FOR_MMAP))
			unlock_page(page);
	}

	return page;
}
EXPORT_SYMBOL(pagecache_get_page);

/**
 * find_get_entries - gang pagecache lookup
 * @mapping:	The address_space to search
 * @start:	The starting page cache index
 * @nr_entries:	The maximum number of entries
 * @entries:	Where the resulting entries are placed
 * @indices:	The cache indices corresponding to the entries in @entries
 *
 * find_get_entries() will search for and return a group of up to
 * @nr_entries entries in the mapping.  The entries are placed at
 * @entries.  find_get_entries() takes a reference against any actual
 * pages it returns.
 *
 * The search returns a group of mapping-contiguous page cache entries
 * with ascending indexes.  There may be holes in the indices due to
 * not-present pages.
 *
 * Any shadow entries of evicted pages, or swap entries from
 * shmem/tmpfs, are included in the returned array.
 *
 * If it finds a Transparent Huge Page, head or tail, find_get_entries()
 * stops at that page: the caller is likely to have a better way to handle
 * the compound page as a whole, and then skip its extent, than repeatedly
 * calling find_get_entries() to return all its tails.
 *
 * Return: the number of pages and shadow entries which were found.
 */
unsigned find_get_entries(struct address_space *mapping,
			  pgoff_t start, unsigned int nr_entries,
			  struct page **entries, pgoff_t *indices)
{
	XA_STATE(xas, &mapping->i_pages, start);
	struct page *page;
	unsigned int ret = 0;

	if (!nr_entries)
		return 0;

	rcu_read_lock();
<<<<<<< HEAD
	radix_tree_for_each_slot(slot, &mapping->page_tree, &iter, start) {
		struct page *head, *page;
repeat:
		page = radix_tree_deref_slot(slot);
		if (unlikely(!page))
=======
	xas_for_each(&xas, page, ULONG_MAX) {
		if (xas_retry(&xas, page))
>>>>>>> 24b8d41d
			continue;
		/*
		 * A shadow entry of a recently evicted page, a swap
		 * entry from shmem/tmpfs or a DAX entry.  Return it
		 * without attempting to raise page count.
		 */
		if (xa_is_value(page))
			goto export;
<<<<<<< HEAD
		}

		head = compound_head(page);
		if (!page_cache_get_speculative(head))
			goto repeat;

		/* The page was split under us? */
		if (compound_head(page) != head) {
			put_page(head);
			goto repeat;
		}

		/* Has the page moved? */
		if (unlikely(page != *slot)) {
			put_page(head);
			goto repeat;
=======

		if (!page_cache_get_speculative(page))
			goto retry;

		/* Has the page moved or been split? */
		if (unlikely(page != xas_reload(&xas)))
			goto put_page;

		/*
		 * Terminate early on finding a THP, to allow the caller to
		 * handle it all at once; but continue if this is hugetlbfs.
		 */
		if (PageTransHuge(page) && !PageHuge(page)) {
			page = find_subpage(page, xas.xa_index);
			nr_entries = ret + 1;
>>>>>>> 24b8d41d
		}
export:
		indices[ret] = xas.xa_index;
		entries[ret] = page;
		if (++ret == nr_entries)
			break;
		continue;
put_page:
		put_page(page);
retry:
		xas_reset(&xas);
	}
	rcu_read_unlock();
	return ret;
}

/**
 * find_get_pages_range - gang pagecache lookup
 * @mapping:	The address_space to search
 * @start:	The starting page index
 * @end:	The final page index (inclusive)
 * @nr_pages:	The maximum number of pages
 * @pages:	Where the resulting pages are placed
 *
 * find_get_pages_range() will search for and return a group of up to @nr_pages
 * pages in the mapping starting at index @start and up to index @end
 * (inclusive).  The pages are placed at @pages.  find_get_pages_range() takes
 * a reference against the returned pages.
 *
 * The search returns a group of mapping-contiguous pages with ascending
 * indexes.  There may be holes in the indices due to not-present pages.
 * We also update @start to index the next page for the traversal.
 *
 * Return: the number of pages which were found. If this number is
 * smaller than @nr_pages, the end of specified range has been
 * reached.
 */
unsigned find_get_pages_range(struct address_space *mapping, pgoff_t *start,
			      pgoff_t end, unsigned int nr_pages,
			      struct page **pages)
{
	XA_STATE(xas, &mapping->i_pages, *start);
	struct page *page;
	unsigned ret = 0;

	if (unlikely(!nr_pages))
		return 0;

	rcu_read_lock();
<<<<<<< HEAD
	radix_tree_for_each_slot(slot, &mapping->page_tree, &iter, start) {
		struct page *head, *page;
repeat:
		page = radix_tree_deref_slot(slot);
		if (unlikely(!page))
=======
	xas_for_each(&xas, page, end) {
		if (xas_retry(&xas, page))
>>>>>>> 24b8d41d
			continue;
		/* Skip over shadow, swap and DAX entries */
		if (xa_is_value(page))
			continue;

<<<<<<< HEAD
		head = compound_head(page);
		if (!page_cache_get_speculative(head))
			goto repeat;

		/* The page was split under us? */
		if (compound_head(page) != head) {
			put_page(head);
			goto repeat;
		}

		/* Has the page moved? */
		if (unlikely(page != *slot)) {
			put_page(head);
			goto repeat;
		}
=======
		if (!page_cache_get_speculative(page))
			goto retry;

		/* Has the page moved or been split? */
		if (unlikely(page != xas_reload(&xas)))
			goto put_page;
>>>>>>> 24b8d41d

		pages[ret] = find_subpage(page, xas.xa_index);
		if (++ret == nr_pages) {
			*start = xas.xa_index + 1;
			goto out;
		}
		continue;
put_page:
		put_page(page);
retry:
		xas_reset(&xas);
	}

	/*
	 * We come here when there is no page beyond @end. We take care to not
	 * overflow the index @start as it confuses some of the callers. This
	 * breaks the iteration when there is a page at index -1 but that is
	 * already broken anyway.
	 */
	if (end == (pgoff_t)-1)
		*start = (pgoff_t)-1;
	else
		*start = end + 1;
out:
	rcu_read_unlock();

	return ret;
}

/**
 * find_get_pages_contig - gang contiguous pagecache lookup
 * @mapping:	The address_space to search
 * @index:	The starting page index
 * @nr_pages:	The maximum number of pages
 * @pages:	Where the resulting pages are placed
 *
 * find_get_pages_contig() works exactly like find_get_pages(), except
 * that the returned number of pages are guaranteed to be contiguous.
 *
 * Return: the number of pages which were found.
 */
unsigned find_get_pages_contig(struct address_space *mapping, pgoff_t index,
			       unsigned int nr_pages, struct page **pages)
{
	XA_STATE(xas, &mapping->i_pages, index);
	struct page *page;
	unsigned int ret = 0;

	if (unlikely(!nr_pages))
		return 0;

	rcu_read_lock();
<<<<<<< HEAD
	radix_tree_for_each_contig(slot, &mapping->page_tree, &iter, index) {
		struct page *head, *page;
repeat:
		page = radix_tree_deref_slot(slot);
		/* The hole, there no reason to continue */
		if (unlikely(!page))
			break;

		if (radix_tree_exception(page)) {
			if (radix_tree_deref_retry(page)) {
				slot = radix_tree_iter_retry(&iter);
				continue;
			}
			/*
			 * A shadow entry of a recently evicted page,
			 * or a swap entry from shmem/tmpfs.  Stop
			 * looking for contiguous pages.
			 */
			break;
		}

		head = compound_head(page);
		if (!page_cache_get_speculative(head))
			goto repeat;

		/* The page was split under us? */
		if (compound_head(page) != head) {
			put_page(head);
			goto repeat;
		}

		/* Has the page moved? */
		if (unlikely(page != *slot)) {
			put_page(head);
			goto repeat;
		}

		/*
		 * must check mapping and index after taking the ref.
		 * otherwise we can get both false positives and false
		 * negatives, which is just confusing to the caller.
		 */
		if (page->mapping == NULL || page_to_pgoff(page) != iter.index) {
			put_page(page);
			break;
		}

		pages[ret] = page;
		if (++ret == nr_pages)
			break;
	}
	rcu_read_unlock();
	return ret;
}
EXPORT_SYMBOL(find_get_pages_contig);

/**
 * find_get_pages_tag - find and return pages that match @tag
 * @mapping:	the address_space to search
 * @index:	the starting page index
 * @tag:	the tag index
 * @nr_pages:	the maximum number of pages
 * @pages:	where the resulting pages are placed
 *
 * Like find_get_pages, except we only return pages which are tagged with
 * @tag.   We update @index to index the next page for the traversal.
 */
unsigned find_get_pages_tag(struct address_space *mapping, pgoff_t *index,
			int tag, unsigned int nr_pages, struct page **pages)
{
	struct radix_tree_iter iter;
	void **slot;
	unsigned ret = 0;

	if (unlikely(!nr_pages))
		return 0;

	rcu_read_lock();
	radix_tree_for_each_tagged(slot, &mapping->page_tree,
				   &iter, *index, tag) {
		struct page *head, *page;
repeat:
		page = radix_tree_deref_slot(slot);
		if (unlikely(!page))
			continue;

		if (radix_tree_exception(page)) {
			if (radix_tree_deref_retry(page)) {
				slot = radix_tree_iter_retry(&iter);
				continue;
			}
			/*
			 * A shadow entry of a recently evicted page.
			 *
			 * Those entries should never be tagged, but
			 * this tree walk is lockless and the tags are
			 * looked up in bulk, one radix tree node at a
			 * time, so there is a sizable window for page
			 * reclaim to evict a page we saw tagged.
			 *
			 * Skip over it.
			 */
=======
	for (page = xas_load(&xas); page; page = xas_next(&xas)) {
		if (xas_retry(&xas, page))
>>>>>>> 24b8d41d
			continue;
		/*
		 * If the entry has been swapped out, we can stop looking.
		 * No current caller is looking for DAX entries.
		 */
		if (xa_is_value(page))
			break;

<<<<<<< HEAD
		head = compound_head(page);
		if (!page_cache_get_speculative(head))
			goto repeat;

		/* The page was split under us? */
		if (compound_head(page) != head) {
			put_page(head);
			goto repeat;
		}

		/* Has the page moved? */
		if (unlikely(page != *slot)) {
			put_page(head);
			goto repeat;
		}
=======
		if (!page_cache_get_speculative(page))
			goto retry;

		/* Has the page moved or been split? */
		if (unlikely(page != xas_reload(&xas)))
			goto put_page;
>>>>>>> 24b8d41d

		pages[ret] = find_subpage(page, xas.xa_index);
		if (++ret == nr_pages)
			break;
		continue;
put_page:
		put_page(page);
retry:
		xas_reset(&xas);
	}
	rcu_read_unlock();
	return ret;
}
EXPORT_SYMBOL(find_get_pages_contig);

/**
 * find_get_pages_range_tag - find and return pages in given range matching @tag
 * @mapping:	the address_space to search
 * @index:	the starting page index
 * @end:	The final page index (inclusive)
 * @tag:	the tag index
 * @nr_pages:	the maximum number of pages
 * @pages:	where the resulting pages are placed
 *
 * Like find_get_pages, except we only return pages which are tagged with
 * @tag.   We update @index to index the next page for the traversal.
 *
 * Return: the number of pages which were found.
 */
unsigned find_get_pages_range_tag(struct address_space *mapping, pgoff_t *index,
			pgoff_t end, xa_mark_t tag, unsigned int nr_pages,
			struct page **pages)
{
	XA_STATE(xas, &mapping->i_pages, *index);
	struct page *page;
	unsigned ret = 0;

	if (unlikely(!nr_pages))
		return 0;

	rcu_read_lock();
<<<<<<< HEAD
	radix_tree_for_each_tagged(slot, &mapping->page_tree,
				   &iter, start, tag) {
		struct page *head, *page;
repeat:
		page = radix_tree_deref_slot(slot);
		if (unlikely(!page))
=======
	xas_for_each_marked(&xas, page, end, tag) {
		if (xas_retry(&xas, page))
			continue;
		/*
		 * Shadow entries should never be tagged, but this iteration
		 * is lockless so there is a window for page reclaim to evict
		 * a page we saw tagged.  Skip over it.
		 */
		if (xa_is_value(page))
>>>>>>> 24b8d41d
			continue;

<<<<<<< HEAD
			/*
			 * A shadow entry of a recently evicted page, a swap
			 * entry from shmem/tmpfs or a DAX entry.  Return it
			 * without attempting to raise page count.
			 */
			goto export;
		}

		head = compound_head(page);
		if (!page_cache_get_speculative(head))
			goto repeat;

		/* The page was split under us? */
		if (compound_head(page) != head) {
			put_page(head);
			goto repeat;
		}

		/* Has the page moved? */
		if (unlikely(page != *slot)) {
			put_page(head);
			goto repeat;
=======
		if (!page_cache_get_speculative(page))
			goto retry;

		/* Has the page moved or been split? */
		if (unlikely(page != xas_reload(&xas)))
			goto put_page;

		pages[ret] = find_subpage(page, xas.xa_index);
		if (++ret == nr_pages) {
			*index = xas.xa_index + 1;
			goto out;
>>>>>>> 24b8d41d
		}
		continue;
put_page:
		put_page(page);
retry:
		xas_reset(&xas);
	}

	/*
	 * We come here when we got to @end. We take care to not overflow the
	 * index @index as it confuses some of the callers. This breaks the
	 * iteration when there is a page at index -1 but that is already
	 * broken anyway.
	 */
	if (end == (pgoff_t)-1)
		*index = (pgoff_t)-1;
	else
		*index = end + 1;
out:
	rcu_read_unlock();

	return ret;
}
EXPORT_SYMBOL(find_get_pages_range_tag);

/*
 * CD/DVDs are error prone. When a medium error occurs, the driver may fail
 * a _large_ part of the i/o request. Imagine the worst scenario:
 *
 *      ---R__________________________________________B__________
 *         ^ reading here                             ^ bad block(assume 4k)
 *
 * read(R) => miss => readahead(R...B) => media error => frustrating retries
 * => failing the whole request => read(R) => read(R+1) =>
 * readahead(R+1...B+1) => bang => read(R+2) => read(R+3) =>
 * readahead(R+3...B+2) => bang => read(R+3) => read(R+4) =>
 * readahead(R+4...B+3) => bang => read(R+4) => read(R+5) => ......
 *
 * It is going insane. Fix it by quickly scaling down the readahead size.
 */
static void shrink_readahead_size_eio(struct file_ra_state *ra)
{
	ra->ra_pages /= 4;
}

/**
 * generic_file_buffered_read - generic file read routine
 * @iocb:	the iocb to read
 * @iter:	data destination
 * @written:	already copied
 *
 * This is a generic file read routine, and uses the
 * mapping->a_ops->readpage() function for the actual low-level stuff.
 *
 * This is really ugly. But the goto's actually try to clarify some
 * of the logic when it comes to error handling etc.
 *
 * Return:
 * * total number of bytes copied, including those the were already @written
 * * negative error code if nothing was copied
 */
ssize_t generic_file_buffered_read(struct kiocb *iocb,
		struct iov_iter *iter, ssize_t written)
{
	struct file *filp = iocb->ki_filp;
	struct address_space *mapping = filp->f_mapping;
	struct inode *inode = mapping->host;
	struct file_ra_state *ra = &filp->f_ra;
	loff_t *ppos = &iocb->ki_pos;
	pgoff_t index;
	pgoff_t last_index;
	pgoff_t prev_index;
	unsigned long offset;      /* offset into pagecache page */
	unsigned int prev_offset;
	int error = 0;

	if (unlikely(*ppos >= inode->i_sb->s_maxbytes))
<<<<<<< HEAD
		return -EINVAL;
=======
		return 0;
>>>>>>> 24b8d41d
	iov_iter_truncate(iter, inode->i_sb->s_maxbytes);

	index = *ppos >> PAGE_SHIFT;
	prev_index = ra->prev_pos >> PAGE_SHIFT;
	prev_offset = ra->prev_pos & (PAGE_SIZE-1);
	last_index = (*ppos + iter->count + PAGE_SIZE-1) >> PAGE_SHIFT;
	offset = *ppos & ~PAGE_MASK;

	/*
	 * If we've already successfully copied some data, then we
	 * can no longer safely return -EIOCBQUEUED. Hence mark
	 * an async read NOWAIT at that point.
	 */
	if (written && (iocb->ki_flags & IOCB_WAITQ))
		iocb->ki_flags |= IOCB_NOWAIT;

	for (;;) {
		struct page *page;
		pgoff_t end_index;
		loff_t isize;
		unsigned long nr, ret;

		cond_resched();
find_page:
		if (fatal_signal_pending(current)) {
			error = -EINTR;
			goto out;
		}

		page = find_get_page(mapping, index);
		if (!page) {
			if (iocb->ki_flags & IOCB_NOIO)
				goto would_block;
			page_cache_sync_readahead(mapping,
					ra, filp,
					index, last_index - index);
			page = find_get_page(mapping, index);
			if (unlikely(page == NULL))
				goto no_cached_page;
		}
		if (PageReadahead(page)) {
			if (iocb->ki_flags & IOCB_NOIO) {
				put_page(page);
				goto out;
			}
			page_cache_async_readahead(mapping,
					ra, filp, page,
					index, last_index - index);
		}
		if (!PageUptodate(page)) {
			/*
			 * See comment in do_read_cache_page on why
			 * wait_on_page_locked is used to avoid unnecessarily
			 * serialisations and why it's safe.
			 */
<<<<<<< HEAD
			error = wait_on_page_locked_killable(page);
=======
			if (iocb->ki_flags & IOCB_WAITQ) {
				if (written) {
					put_page(page);
					goto out;
				}
				error = wait_on_page_locked_async(page,
								iocb->ki_waitq);
			} else {
				if (iocb->ki_flags & IOCB_NOWAIT) {
					put_page(page);
					goto would_block;
				}
				error = wait_on_page_locked_killable(page);
			}
>>>>>>> 24b8d41d
			if (unlikely(error))
				goto readpage_error;
			if (PageUptodate(page))
				goto page_ok;

			if (inode->i_blkbits == PAGE_SHIFT ||
					!mapping->a_ops->is_partially_uptodate)
				goto page_not_up_to_date;
			/* pipes can't handle partially uptodate pages */
<<<<<<< HEAD
			if (unlikely(iter->type & ITER_PIPE))
=======
			if (unlikely(iov_iter_is_pipe(iter)))
>>>>>>> 24b8d41d
				goto page_not_up_to_date;
			if (!trylock_page(page))
				goto page_not_up_to_date;
			/* Did it get truncated before we got the lock? */
			if (!page->mapping)
				goto page_not_up_to_date_locked;
			if (!mapping->a_ops->is_partially_uptodate(page,
							offset, iter->count))
				goto page_not_up_to_date_locked;
			unlock_page(page);
		}
page_ok:
		/*
		 * i_size must be checked after we know the page is Uptodate.
		 *
		 * Checking i_size after the check allows us to calculate
		 * the correct value for "nr", which means the zero-filled
		 * part of the page is not copied back to userspace (unless
		 * another truncate extends the file - this is desired though).
		 */

		isize = i_size_read(inode);
		end_index = (isize - 1) >> PAGE_SHIFT;
		if (unlikely(!isize || index > end_index)) {
			put_page(page);
			goto out;
		}

		/* nr is the maximum number of bytes to copy from this page */
		nr = PAGE_SIZE;
		if (index == end_index) {
			nr = ((isize - 1) & ~PAGE_MASK) + 1;
			if (nr <= offset) {
				put_page(page);
				goto out;
			}
		}
		nr = nr - offset;

		/* If users can be writing to this page using arbitrary
		 * virtual addresses, take care about potential aliasing
		 * before reading the page on the kernel side.
		 */
		if (mapping_writably_mapped(mapping))
			flush_dcache_page(page);

		/*
		 * When a sequential read accesses a page several times,
		 * only mark it as accessed the first time.
		 */
		if (prev_index != index || offset != prev_offset)
			mark_page_accessed(page);
		prev_index = index;

		/*
		 * Ok, we have the page, and it's up-to-date, so
		 * now we can copy it to user space...
		 */

		ret = copy_page_to_iter(page, offset, nr, iter);
		offset += ret;
		index += offset >> PAGE_SHIFT;
		offset &= ~PAGE_MASK;
		prev_offset = offset;

		put_page(page);
		written += ret;
		if (!iov_iter_count(iter))
			goto out;
		if (ret < nr) {
			error = -EFAULT;
			goto out;
		}
		continue;

page_not_up_to_date:
		/* Get exclusive access to the page ... */
		if (iocb->ki_flags & IOCB_WAITQ) {
			if (written) {
				put_page(page);
				goto out;
			}
			error = lock_page_async(page, iocb->ki_waitq);
		} else {
			error = lock_page_killable(page);
		}
		if (unlikely(error))
			goto readpage_error;

page_not_up_to_date_locked:
		/* Did it get truncated before we got the lock? */
		if (!page->mapping) {
			unlock_page(page);
			put_page(page);
			continue;
		}

		/* Did somebody else fill it already? */
		if (PageUptodate(page)) {
			unlock_page(page);
			goto page_ok;
		}

readpage:
		if (iocb->ki_flags & (IOCB_NOIO | IOCB_NOWAIT)) {
			unlock_page(page);
			put_page(page);
			goto would_block;
		}
		/*
		 * A previous I/O error may have been due to temporary
		 * failures, eg. multipath errors.
		 * PG_error will be set again if readpage fails.
		 */
		ClearPageError(page);
		/* Start the actual read. The read will unlock the page. */
		error = mapping->a_ops->readpage(filp, page);

		if (unlikely(error)) {
			if (error == AOP_TRUNCATED_PAGE) {
				put_page(page);
				error = 0;
				goto find_page;
			}
			goto readpage_error;
		}

		if (!PageUptodate(page)) {
			if (iocb->ki_flags & IOCB_WAITQ) {
				if (written) {
					put_page(page);
					goto out;
				}
				error = lock_page_async(page, iocb->ki_waitq);
			} else {
				error = lock_page_killable(page);
			}

			if (unlikely(error))
				goto readpage_error;
			if (!PageUptodate(page)) {
				if (page->mapping == NULL) {
					/*
					 * invalidate_mapping_pages got it
					 */
					unlock_page(page);
					put_page(page);
					goto find_page;
				}
				unlock_page(page);
				shrink_readahead_size_eio(ra);
				error = -EIO;
				goto readpage_error;
			}
			unlock_page(page);
		}

		goto page_ok;

readpage_error:
		/* UHHUH! A synchronous read error occurred. Report it */
		put_page(page);
		goto out;

no_cached_page:
		/*
		 * Ok, it wasn't cached, so we need to create a new
		 * page..
		 */
		page = page_cache_alloc(mapping);
		if (!page) {
			error = -ENOMEM;
			goto out;
		}
		error = add_to_page_cache_lru(page, mapping, index,
				mapping_gfp_constraint(mapping, GFP_KERNEL));
		if (error) {
			put_page(page);
			if (error == -EEXIST) {
				error = 0;
				goto find_page;
			}
			goto out;
		}
		goto readpage;
	}

would_block:
	error = -EAGAIN;
out:
	ra->prev_pos = prev_index;
	ra->prev_pos <<= PAGE_SHIFT;
	ra->prev_pos |= prev_offset;

	*ppos = ((loff_t)index << PAGE_SHIFT) + offset;
	file_accessed(filp);
	return written ? written : error;
}
EXPORT_SYMBOL_GPL(generic_file_buffered_read);

/**
 * generic_file_read_iter - generic filesystem read routine
 * @iocb:	kernel I/O control block
 * @iter:	destination for the data read
 *
 * This is the "read_iter()" routine for all filesystems
 * that can use the page cache directly.
 *
 * The IOCB_NOWAIT flag in iocb->ki_flags indicates that -EAGAIN shall
 * be returned when no data can be read without waiting for I/O requests
 * to complete; it doesn't prevent readahead.
 *
 * The IOCB_NOIO flag in iocb->ki_flags indicates that no new I/O
 * requests shall be made for the read or for readahead.  When no data
 * can be read, -EAGAIN shall be returned.  When readahead would be
 * triggered, a partial, possibly empty read shall be returned.
 *
 * Return:
 * * number of bytes copied, even for partial reads
 * * negative error code (or 0 if IOCB_NOIO) if nothing was read
 */
ssize_t
generic_file_read_iter(struct kiocb *iocb, struct iov_iter *iter)
{
<<<<<<< HEAD
	struct file *file = iocb->ki_filp;
	ssize_t retval = 0;
=======
>>>>>>> 24b8d41d
	size_t count = iov_iter_count(iter);
	ssize_t retval = 0;

	if (!count)
		goto out; /* skip atime */

	if (iocb->ki_flags & IOCB_DIRECT) {
		struct file *file = iocb->ki_filp;
		struct address_space *mapping = file->f_mapping;
		struct inode *inode = mapping->host;
		struct iov_iter data = *iter;
		loff_t size;

		size = i_size_read(inode);
<<<<<<< HEAD
		retval = filemap_write_and_wait_range(mapping, iocb->ki_pos,
					iocb->ki_pos + count - 1);
		if (retval < 0)
			goto out;

		file_accessed(file);

		retval = mapping->a_ops->direct_IO(iocb, &data);
		if (retval >= 0) {
			iocb->ki_pos += retval;
			iov_iter_advance(iter, retval);
=======
		if (iocb->ki_flags & IOCB_NOWAIT) {
			if (filemap_range_has_page(mapping, iocb->ki_pos,
						   iocb->ki_pos + count - 1))
				return -EAGAIN;
		} else {
			retval = filemap_write_and_wait_range(mapping,
						iocb->ki_pos,
					        iocb->ki_pos + count - 1);
			if (retval < 0)
				goto out;
		}

		file_accessed(file);

		retval = mapping->a_ops->direct_IO(iocb, iter);
		if (retval >= 0) {
			iocb->ki_pos += retval;
			count -= retval;
>>>>>>> 24b8d41d
		}
		iov_iter_revert(iter, count - iov_iter_count(iter));

		/*
		 * Btrfs can have a short DIO read if we encounter
		 * compressed extents, so if there was an error, or if
		 * we've already read everything we wanted to, or if
		 * there was a short read because we hit EOF, go ahead
		 * and return.  Otherwise fallthrough to buffered io for
		 * the rest of the read.  Buffered reads will not work for
		 * DAX files, so don't bother trying.
		 */
<<<<<<< HEAD
		if (retval < 0 || !iov_iter_count(iter) || iocb->ki_pos >= size ||
=======
		if (retval < 0 || !count || iocb->ki_pos >= size ||
>>>>>>> 24b8d41d
		    IS_DAX(inode))
			goto out;
	}

<<<<<<< HEAD
	retval = do_generic_file_read(file, &iocb->ki_pos, iter, retval);
=======
	retval = generic_file_buffered_read(iocb, iter, retval);
>>>>>>> 24b8d41d
out:
	return retval;
}
EXPORT_SYMBOL(generic_file_read_iter);

#ifdef CONFIG_MMU
#define MMAP_LOTSAMISS  (100)
/*
 * lock_page_maybe_drop_mmap - lock the page, possibly dropping the mmap_lock
 * @vmf - the vm_fault for this fault.
 * @page - the page to lock.
 * @fpin - the pointer to the file we may pin (or is already pinned).
 *
 * This works similar to lock_page_or_retry in that it can drop the mmap_lock.
 * It differs in that it actually returns the page locked if it returns 1 and 0
 * if it couldn't lock the page.  If we did have to drop the mmap_lock then fpin
 * will point to the pinned file and needs to be fput()'ed at a later point.
 */
static int lock_page_maybe_drop_mmap(struct vm_fault *vmf, struct page *page,
				     struct file **fpin)
{
	if (trylock_page(page))
		return 1;

	/*
	 * NOTE! This will make us return with VM_FAULT_RETRY, but with
	 * the mmap_lock still held. That's how FAULT_FLAG_RETRY_NOWAIT
	 * is supposed to work. We have way too many special cases..
	 */
	if (vmf->flags & FAULT_FLAG_RETRY_NOWAIT)
		return 0;

	*fpin = maybe_unlock_mmap_for_io(vmf, *fpin);
	if (vmf->flags & FAULT_FLAG_KILLABLE) {
		if (__lock_page_killable(page)) {
			/*
			 * We didn't have the right flags to drop the mmap_lock,
			 * but all fault_handlers only check for fatal signals
			 * if we return VM_FAULT_RETRY, so we need to drop the
			 * mmap_lock here and return 0 if we don't have a fpin.
			 */
			if (*fpin == NULL)
				mmap_read_unlock(vmf->vma->vm_mm);
			return 0;
		}
	} else
		__lock_page(page);
	return 1;
}


/*
 * Synchronous readahead happens when we don't even find a page in the page
 * cache at all.  We don't want to perform IO under the mmap sem, so if we have
 * to drop the mmap sem we return the file that was pinned in order for us to do
 * that.  If we didn't pin a file then we return NULL.  The file that is
 * returned needs to be fput()'ed when we're done with it.
 */
static struct file *do_sync_mmap_readahead(struct vm_fault *vmf)
{
	struct file *file = vmf->vma->vm_file;
	struct file_ra_state *ra = &file->f_ra;
	struct address_space *mapping = file->f_mapping;
	DEFINE_READAHEAD(ractl, file, mapping, vmf->pgoff);
	struct file *fpin = NULL;
	unsigned int mmap_miss;

	/* If we don't want any read-ahead, don't bother */
	if (vmf->vma->vm_flags & VM_RAND_READ)
		return fpin;
	if (!ra->ra_pages)
		return fpin;

	if (vmf->vma->vm_flags & VM_SEQ_READ) {
		fpin = maybe_unlock_mmap_for_io(vmf, fpin);
		page_cache_sync_ra(&ractl, ra, ra->ra_pages);
		return fpin;
	}

	/* Avoid banging the cache line if not needed */
	mmap_miss = READ_ONCE(ra->mmap_miss);
	if (mmap_miss < MMAP_LOTSAMISS * 10)
		WRITE_ONCE(ra->mmap_miss, ++mmap_miss);

	/*
	 * Do we miss much more than hit in this file? If so,
	 * stop bothering with read-ahead. It will only hurt.
	 */
	if (mmap_miss > MMAP_LOTSAMISS)
		return fpin;

	/*
	 * mmap read-around
	 */
	fpin = maybe_unlock_mmap_for_io(vmf, fpin);
	ra->start = max_t(long, 0, vmf->pgoff - ra->ra_pages / 2);
	ra->size = ra->ra_pages;
	ra->async_size = ra->ra_pages / 4;
	ractl._index = ra->start;
	do_page_cache_ra(&ractl, ra->size, ra->async_size);
	return fpin;
}

/*
 * Asynchronous readahead happens when we find the page and PG_readahead,
 * so we want to possibly extend the readahead further.  We return the file that
 * was pinned if we have to drop the mmap_lock in order to do IO.
 */
static struct file *do_async_mmap_readahead(struct vm_fault *vmf,
					    struct page *page)
{
	struct file *file = vmf->vma->vm_file;
	struct file_ra_state *ra = &file->f_ra;
	struct address_space *mapping = file->f_mapping;
	struct file *fpin = NULL;
	unsigned int mmap_miss;
	pgoff_t offset = vmf->pgoff;

	/* If we don't want any read-ahead, don't bother */
	if (vmf->vma->vm_flags & VM_RAND_READ || !ra->ra_pages)
		return fpin;
	mmap_miss = READ_ONCE(ra->mmap_miss);
	if (mmap_miss)
		WRITE_ONCE(ra->mmap_miss, --mmap_miss);
	if (PageReadahead(page)) {
		fpin = maybe_unlock_mmap_for_io(vmf, fpin);
		page_cache_async_readahead(mapping, ra, file,
					   page, offset, ra->ra_pages);
	}
	return fpin;
}

/**
 * filemap_fault - read in file data for page fault handling
 * @vmf:	struct vm_fault containing details of the fault
 *
 * filemap_fault() is invoked via the vma operations vector for a
 * mapped memory region to read in file data during a page fault.
 *
 * The goto's are kind of ugly, but this streamlines the normal case of having
 * it in the page cache, and handles the special cases reasonably without
 * having a lot of duplicated code.
 *
 * vma->vm_mm->mmap_lock must be held on entry.
 *
 * If our return value has VM_FAULT_RETRY set, it's because the mmap_lock
 * may be dropped before doing I/O or by lock_page_maybe_drop_mmap().
 *
 * If our return value does not have VM_FAULT_RETRY set, the mmap_lock
 * has not been released.
 *
 * We never return with VM_FAULT_RETRY and a bit from VM_FAULT_ERROR set.
 *
 * Return: bitwise-OR of %VM_FAULT_ codes.
 */
vm_fault_t filemap_fault(struct vm_fault *vmf)
{
	int error;
	struct file *file = vmf->vma->vm_file;
	struct file *fpin = NULL;
	struct address_space *mapping = file->f_mapping;
	struct file_ra_state *ra = &file->f_ra;
	struct inode *inode = mapping->host;
	pgoff_t offset = vmf->pgoff;
	pgoff_t max_off;
	struct page *page;
	vm_fault_t ret = 0;

	max_off = DIV_ROUND_UP(i_size_read(inode), PAGE_SIZE);
	if (unlikely(offset >= max_off))
		return VM_FAULT_SIGBUS;

	/*
	 * Do we have something in the page cache already?
	 */
	page = find_get_page(mapping, offset);
	if (likely(page) && !(vmf->flags & FAULT_FLAG_TRIED)) {
		/*
		 * We found the page, so try async readahead before
		 * waiting for the lock.
		 */
		fpin = do_async_mmap_readahead(vmf, page);
	} else if (!page) {
		/* No page in the page cache at all */
		count_vm_event(PGMAJFAULT);
		count_memcg_event_mm(vmf->vma->vm_mm, PGMAJFAULT);
		ret = VM_FAULT_MAJOR;
		fpin = do_sync_mmap_readahead(vmf);
retry_find:
		page = pagecache_get_page(mapping, offset,
					  FGP_CREAT|FGP_FOR_MMAP,
					  vmf->gfp_mask);
		if (!page) {
			if (fpin)
				goto out_retry;
			return VM_FAULT_OOM;
		}
	}

	if (!lock_page_maybe_drop_mmap(vmf, page, &fpin))
		goto out_retry;

	/* Did it get truncated? */
	if (unlikely(compound_head(page)->mapping != mapping)) {
		unlock_page(page);
		put_page(page);
		goto retry_find;
	}
	VM_BUG_ON_PAGE(page_to_pgoff(page) != offset, page);

	/*
	 * We have a locked page in the page cache, now we need to check
	 * that it's up-to-date. If not, it is going to be due to an error.
	 */
	if (unlikely(!PageUptodate(page)))
		goto page_not_uptodate;

	/*
	 * We've made it this far and we had to drop our mmap_lock, now is the
	 * time to return to the upper layer and have it re-find the vma and
	 * redo the fault.
	 */
	if (fpin) {
		unlock_page(page);
		goto out_retry;
	}

	/*
	 * Found the page and have a reference on it.
	 * We must recheck i_size under page lock.
	 */
	max_off = DIV_ROUND_UP(i_size_read(inode), PAGE_SIZE);
	if (unlikely(offset >= max_off)) {
		unlock_page(page);
		put_page(page);
		return VM_FAULT_SIGBUS;
	}

	vmf->page = page;
	return ret | VM_FAULT_LOCKED;

page_not_uptodate:
	/*
	 * Umm, take care of errors if the page isn't up-to-date.
	 * Try to re-read it _once_. We do this synchronously,
	 * because there really aren't any performance issues here
	 * and we need to check for errors.
	 */
	ClearPageError(page);
	fpin = maybe_unlock_mmap_for_io(vmf, fpin);
	error = mapping->a_ops->readpage(file, page);
	if (!error) {
		wait_on_page_locked(page);
		if (!PageUptodate(page))
			error = -EIO;
	}
	if (fpin)
		goto out_retry;
	put_page(page);

	if (!error || error == AOP_TRUNCATED_PAGE)
		goto retry_find;

	shrink_readahead_size_eio(ra);
	return VM_FAULT_SIGBUS;

out_retry:
	/*
	 * We dropped the mmap_lock, we need to return to the fault handler to
	 * re-find the vma and come back and find our hopefully still populated
	 * page.
	 */
	if (page)
		put_page(page);
	if (fpin)
		fput(fpin);
	return ret | VM_FAULT_RETRY;
}
EXPORT_SYMBOL(filemap_fault);

<<<<<<< HEAD
void filemap_map_pages(struct fault_env *fe,
		pgoff_t start_pgoff, pgoff_t end_pgoff)
{
	struct radix_tree_iter iter;
	void **slot;
	struct file *file = fe->vma->vm_file;
	struct address_space *mapping = file->f_mapping;
	pgoff_t last_pgoff = start_pgoff;
	loff_t size;
	struct page *head, *page;

	rcu_read_lock();
	radix_tree_for_each_slot(slot, &mapping->page_tree, &iter,
			start_pgoff) {
		if (iter.index > end_pgoff)
			break;
repeat:
		page = radix_tree_deref_slot(slot);
		if (unlikely(!page))
			goto next;
		if (radix_tree_exception(page)) {
			if (radix_tree_deref_retry(page)) {
				slot = radix_tree_iter_retry(&iter);
				continue;
			}
=======
void filemap_map_pages(struct vm_fault *vmf,
		pgoff_t start_pgoff, pgoff_t end_pgoff)
{
	struct file *file = vmf->vma->vm_file;
	struct address_space *mapping = file->f_mapping;
	pgoff_t last_pgoff = start_pgoff;
	unsigned long max_idx;
	XA_STATE(xas, &mapping->i_pages, start_pgoff);
	struct page *head, *page;
	unsigned int mmap_miss = READ_ONCE(file->f_ra.mmap_miss);

	rcu_read_lock();
	xas_for_each(&xas, head, end_pgoff) {
		if (xas_retry(&xas, head))
			continue;
		if (xa_is_value(head))
>>>>>>> 24b8d41d
			goto next;

<<<<<<< HEAD
		head = compound_head(page);
		if (!page_cache_get_speculative(head))
			goto repeat;

		/* The page was split under us? */
		if (compound_head(page) != head) {
			put_page(head);
			goto repeat;
		}

		/* Has the page moved? */
		if (unlikely(page != *slot)) {
			put_page(head);
			goto repeat;
		}
=======
		/*
		 * Check for a locked page first, as a speculative
		 * reference may adversely influence page migration.
		 */
		if (PageLocked(head))
			goto next;
		if (!page_cache_get_speculative(head))
			goto next;

		/* Has the page moved or been split? */
		if (unlikely(head != xas_reload(&xas)))
			goto skip;
		page = find_subpage(head, xas.xa_index);
>>>>>>> 24b8d41d

		if (!PageUptodate(head) ||
				PageReadahead(page) ||
				PageHWPoison(page))
			goto skip;
		if (!trylock_page(head))
			goto skip;

		if (head->mapping != mapping || !PageUptodate(head))
			goto unlock;

		max_idx = DIV_ROUND_UP(i_size_read(mapping->host), PAGE_SIZE);
		if (xas.xa_index >= max_idx)
			goto unlock;

<<<<<<< HEAD
		if (file->f_ra.mmap_miss > 0)
			file->f_ra.mmap_miss--;

		fe->address += (iter.index - last_pgoff) << PAGE_SHIFT;
		if (fe->pte)
			fe->pte += iter.index - last_pgoff;
		last_pgoff = iter.index;
		if (alloc_set_pte(fe, NULL, page))
			goto unlock;
		unlock_page(page);
=======
		if (mmap_miss > 0)
			mmap_miss--;

		vmf->address += (xas.xa_index - last_pgoff) << PAGE_SHIFT;
		if (vmf->pte)
			vmf->pte += xas.xa_index - last_pgoff;
		last_pgoff = xas.xa_index;
		if (alloc_set_pte(vmf, page))
			goto unlock;
		unlock_page(head);
>>>>>>> 24b8d41d
		goto next;
unlock:
		unlock_page(head);
skip:
		put_page(head);
next:
		/* Huge page is mapped? No need to proceed. */
<<<<<<< HEAD
		if (pmd_trans_huge(*fe->pmd))
			break;
		if (iter.index == end_pgoff)
=======
		if (pmd_trans_huge(*vmf->pmd))
>>>>>>> 24b8d41d
			break;
	}
	rcu_read_unlock();
	WRITE_ONCE(file->f_ra.mmap_miss, mmap_miss);
}
EXPORT_SYMBOL(filemap_map_pages);

vm_fault_t filemap_page_mkwrite(struct vm_fault *vmf)
{
	struct page *page = vmf->page;
	struct inode *inode = file_inode(vmf->vma->vm_file);
	vm_fault_t ret = VM_FAULT_LOCKED;

	sb_start_pagefault(inode->i_sb);
	file_update_time(vmf->vma->vm_file);
	lock_page(page);
	if (page->mapping != inode->i_mapping) {
		unlock_page(page);
		ret = VM_FAULT_NOPAGE;
		goto out;
	}
	/*
	 * We mark the page dirty already here so that when freeze is in
	 * progress, we are guaranteed that writeback during freezing will
	 * see the dirty page and writeprotect it again.
	 */
	set_page_dirty(page);
	wait_for_stable_page(page);
out:
	sb_end_pagefault(inode->i_sb);
	return ret;
}

const struct vm_operations_struct generic_file_vm_ops = {
	.fault		= filemap_fault,
	.map_pages	= filemap_map_pages,
	.page_mkwrite	= filemap_page_mkwrite,
};

/* This is used for a general mmap of a disk file */

int generic_file_mmap(struct file * file, struct vm_area_struct * vma)
{
	struct address_space *mapping = file->f_mapping;

	if (!mapping->a_ops->readpage)
		return -ENOEXEC;
	file_accessed(file);
	vma->vm_ops = &generic_file_vm_ops;
	return 0;
}

/*
 * This is for filesystems which do not implement ->writepage.
 */
int generic_file_readonly_mmap(struct file *file, struct vm_area_struct *vma)
{
	if ((vma->vm_flags & VM_SHARED) && (vma->vm_flags & VM_MAYWRITE))
		return -EINVAL;
	return generic_file_mmap(file, vma);
}
#else
vm_fault_t filemap_page_mkwrite(struct vm_fault *vmf)
{
	return VM_FAULT_SIGBUS;
}
int generic_file_mmap(struct file * file, struct vm_area_struct * vma)
{
	return -ENOSYS;
}
int generic_file_readonly_mmap(struct file * file, struct vm_area_struct * vma)
{
	return -ENOSYS;
}
#endif /* CONFIG_MMU */

EXPORT_SYMBOL(filemap_page_mkwrite);
EXPORT_SYMBOL(generic_file_mmap);
EXPORT_SYMBOL(generic_file_readonly_mmap);

static struct page *wait_on_page_read(struct page *page)
{
	if (!IS_ERR(page)) {
		wait_on_page_locked(page);
		if (!PageUptodate(page)) {
			put_page(page);
			page = ERR_PTR(-EIO);
		}
	}
	return page;
}

static struct page *do_read_cache_page(struct address_space *mapping,
				pgoff_t index,
				int (*filler)(void *, struct page *),
				void *data,
				gfp_t gfp)
{
	struct page *page;
	int err;
repeat:
	page = find_get_page(mapping, index);
	if (!page) {
		page = __page_cache_alloc(gfp);
		if (!page)
			return ERR_PTR(-ENOMEM);
		err = add_to_page_cache_lru(page, mapping, index, gfp);
		if (unlikely(err)) {
			put_page(page);
			if (err == -EEXIST)
				goto repeat;
			/* Presumably ENOMEM for xarray node */
			return ERR_PTR(err);
		}

filler:
		if (filler)
			err = filler(data, page);
		else
			err = mapping->a_ops->readpage(data, page);

		if (err < 0) {
			put_page(page);
			return ERR_PTR(err);
		}

		page = wait_on_page_read(page);
		if (IS_ERR(page))
			return page;
		goto out;
	}
	if (PageUptodate(page))
		goto out;

	/*
	 * Page is not up to date and may be locked due to one of the following
	 * case a: Page is being filled and the page lock is held
	 * case b: Read/write error clearing the page uptodate status
	 * case c: Truncation in progress (page locked)
	 * case d: Reclaim in progress
	 *
	 * Case a, the page will be up to date when the page is unlocked.
	 *    There is no need to serialise on the page lock here as the page
	 *    is pinned so the lock gives no additional protection. Even if the
	 *    page is truncated, the data is still valid if PageUptodate as
	 *    it's a race vs truncate race.
	 * Case b, the page will not be up to date
	 * Case c, the page may be truncated but in itself, the data may still
	 *    be valid after IO completes as it's a read vs truncate race. The
	 *    operation must restart if the page is not uptodate on unlock but
	 *    otherwise serialising on page lock to stabilise the mapping gives
	 *    no additional guarantees to the caller as the page lock is
	 *    released before return.
	 * Case d, similar to truncation. If reclaim holds the page lock, it
	 *    will be a race with remove_mapping that determines if the mapping
	 *    is valid on unlock but otherwise the data is valid and there is
	 *    no need to serialise with page lock.
	 *
	 * As the page lock gives no additional guarantee, we optimistically
	 * wait on the page to be unlocked and check if it's up to date and
	 * use the page if it is. Otherwise, the page lock is required to
	 * distinguish between the different cases. The motivation is that we
	 * avoid spurious serialisations and wakeups when multiple processes
	 * wait on the same page for IO to complete.
	 */
	wait_on_page_locked(page);
	if (PageUptodate(page))
		goto out;

	/* Distinguish between all the cases under the safety of the lock */
	lock_page(page);

	/* Case c or d, restart the operation */
	if (!page->mapping) {
		unlock_page(page);
		put_page(page);
		goto repeat;
	}

	/* Someone else locked and filled the page in a very small window */
	if (PageUptodate(page)) {
		unlock_page(page);
		goto out;
	}

	/*
	 * A previous I/O error may have been due to temporary
	 * failures.
	 * Clear page error before actual read, PG_error will be
	 * set again if read page fails.
	 */
	ClearPageError(page);
	goto filler;

out:
	mark_page_accessed(page);
	return page;
}

/**
 * read_cache_page - read into page cache, fill it if needed
 * @mapping:	the page's address_space
 * @index:	the page index
 * @filler:	function to perform the read
 * @data:	first arg to filler(data, page) function, often left as NULL
 *
 * Read into the page cache. If a page already exists, and PageUptodate() is
 * not set, try to fill the page and wait for it to become unlocked.
 *
 * If the page does not get brought uptodate, return -EIO.
 *
 * Return: up to date page on success, ERR_PTR() on failure.
 */
struct page *read_cache_page(struct address_space *mapping,
				pgoff_t index,
				int (*filler)(void *, struct page *),
				void *data)
{
	return do_read_cache_page(mapping, index, filler, data,
			mapping_gfp_mask(mapping));
}
EXPORT_SYMBOL(read_cache_page);

/**
 * read_cache_page_gfp - read into page cache, using specified page allocation flags.
 * @mapping:	the page's address_space
 * @index:	the page index
 * @gfp:	the page allocator flags to use if allocating
 *
 * This is the same as "read_mapping_page(mapping, index, NULL)", but with
 * any new page allocations done using the specified allocation flags.
 *
 * If the page does not get brought uptodate, return -EIO.
 *
 * Return: up to date page on success, ERR_PTR() on failure.
 */
struct page *read_cache_page_gfp(struct address_space *mapping,
				pgoff_t index,
				gfp_t gfp)
{
	return do_read_cache_page(mapping, index, NULL, NULL, gfp);
}
EXPORT_SYMBOL(read_cache_page_gfp);

int pagecache_write_begin(struct file *file, struct address_space *mapping,
				loff_t pos, unsigned len, unsigned flags,
				struct page **pagep, void **fsdata)
{
	const struct address_space_operations *aops = mapping->a_ops;

	return aops->write_begin(file, mapping, pos, len, flags,
							pagep, fsdata);
}
EXPORT_SYMBOL(pagecache_write_begin);

int pagecache_write_end(struct file *file, struct address_space *mapping,
				loff_t pos, unsigned len, unsigned copied,
				struct page *page, void *fsdata)
{
	const struct address_space_operations *aops = mapping->a_ops;

	return aops->write_end(file, mapping, pos, len, copied, page, fsdata);
}
EXPORT_SYMBOL(pagecache_write_end);

/*
 * Warn about a page cache invalidation failure during a direct I/O write.
 */
void dio_warn_stale_pagecache(struct file *filp)
{
	static DEFINE_RATELIMIT_STATE(_rs, 86400 * HZ, DEFAULT_RATELIMIT_BURST);
	char pathname[128];
	struct inode *inode = file_inode(filp);
	char *path;

	errseq_set(&inode->i_mapping->wb_err, -EIO);
	if (__ratelimit(&_rs)) {
		path = file_path(filp, pathname, sizeof(pathname));
		if (IS_ERR(path))
			path = "(unknown)";
		pr_crit("Page cache invalidation failure on direct I/O.  Possible data corruption due to collision with buffered I/O!\n");
		pr_crit("File: %s PID: %d Comm: %.20s\n", path, current->pid,
			current->comm);
	}
}

ssize_t
generic_file_direct_write(struct kiocb *iocb, struct iov_iter *from)
{
	struct file	*file = iocb->ki_filp;
	struct address_space *mapping = file->f_mapping;
	struct inode	*inode = mapping->host;
	loff_t		pos = iocb->ki_pos;
	ssize_t		written;
	size_t		write_len;
	pgoff_t		end;

	write_len = iov_iter_count(from);
	end = (pos + write_len - 1) >> PAGE_SHIFT;

	if (iocb->ki_flags & IOCB_NOWAIT) {
		/* If there are pages to writeback, return */
		if (filemap_range_has_page(inode->i_mapping, pos,
					   pos + write_len - 1))
			return -EAGAIN;
	} else {
		written = filemap_write_and_wait_range(mapping, pos,
							pos + write_len - 1);
		if (written)
			goto out;
	}

	/*
	 * After a write we want buffered reads to be sure to go to disk to get
	 * the new data.  We invalidate clean cached page from the region we're
	 * about to write.  We do this *before* the write so that we can return
	 * without clobbering -EIOCBQUEUED from ->direct_IO().
	 */
	written = invalidate_inode_pages2_range(mapping,
					pos >> PAGE_SHIFT, end);
	/*
	 * If a page can not be invalidated, return 0 to fall back
	 * to buffered write.
	 */
	if (written) {
		if (written == -EBUSY)
			return 0;
		goto out;
	}

<<<<<<< HEAD
	data = *from;
	written = mapping->a_ops->direct_IO(iocb, &data);
=======
	written = mapping->a_ops->direct_IO(iocb, from);
>>>>>>> 24b8d41d

	/*
	 * Finally, try again to invalidate clean pages which might have been
	 * cached by non-direct readahead, or faulted in by get_user_pages()
	 * if the source of the write was an mmap'ed region of the file
	 * we're writing.  Either one is a pretty crazy thing to do,
	 * so we don't support it 100%.  If this invalidation
	 * fails, tough, the write still worked...
	 *
	 * Most of the time we do not need this since dio_complete() will do
	 * the invalidation for us. However there are some file systems that
	 * do not end up with dio_complete() being called, so let's not break
	 * them by removing it completely.
	 *
	 * Noticeable example is a blkdev_direct_IO().
	 *
	 * Skip invalidation for async writes or if mapping has no pages.
	 */
	if (written > 0 && mapping->nrpages &&
	    invalidate_inode_pages2_range(mapping, pos >> PAGE_SHIFT, end))
		dio_warn_stale_pagecache(file);

	if (written > 0) {
		pos += written;
		write_len -= written;
		if (pos > i_size_read(inode) && !S_ISBLK(inode->i_mode)) {
			i_size_write(inode, pos);
			mark_inode_dirty(inode);
		}
		iocb->ki_pos = pos;
	}
	iov_iter_revert(from, write_len - iov_iter_count(from));
out:
	return written;
}
EXPORT_SYMBOL(generic_file_direct_write);

/*
 * Find or create a page at the given pagecache position. Return the locked
 * page. This function is specifically for buffered writes.
 */
struct page *grab_cache_page_write_begin(struct address_space *mapping,
					pgoff_t index, unsigned flags)
{
	struct page *page;
	int fgp_flags = FGP_LOCK|FGP_WRITE|FGP_CREAT;

	if (flags & AOP_FLAG_NOFS)
		fgp_flags |= FGP_NOFS;

	page = pagecache_get_page(mapping, index, fgp_flags,
			mapping_gfp_mask(mapping));
	if (page)
		wait_for_stable_page(page);

	return page;
}
EXPORT_SYMBOL(grab_cache_page_write_begin);

ssize_t generic_perform_write(struct file *file,
				struct iov_iter *i, loff_t pos)
{
	struct address_space *mapping = file->f_mapping;
	const struct address_space_operations *a_ops = mapping->a_ops;
	long status = 0;
	ssize_t written = 0;
	unsigned int flags = 0;

	do {
		struct page *page;
		unsigned long offset;	/* Offset into pagecache page */
		unsigned long bytes;	/* Bytes to write to page */
		size_t copied;		/* Bytes copied from user */
		void *fsdata;

		offset = (pos & (PAGE_SIZE - 1));
		bytes = min_t(unsigned long, PAGE_SIZE - offset,
						iov_iter_count(i));

again:
		/*
		 * Bring in the user page that we will copy from _first_.
		 * Otherwise there's a nasty deadlock on copying from the
		 * same page as we're writing to, without it being marked
		 * up-to-date.
		 *
		 * Not only is this an optimisation, but it is also required
		 * to check that the address is actually valid, when atomic
		 * usercopies are used, below.
		 */
		if (unlikely(iov_iter_fault_in_readable(i, bytes))) {
			status = -EFAULT;
			break;
		}

		if (fatal_signal_pending(current)) {
			status = -EINTR;
			break;
		}

		status = a_ops->write_begin(file, mapping, pos, bytes, flags,
						&page, &fsdata);
		if (unlikely(status < 0))
			break;

		if (mapping_writably_mapped(mapping))
			flush_dcache_page(page);

		copied = iov_iter_copy_from_user_atomic(page, i, offset, bytes);
		flush_dcache_page(page);

		status = a_ops->write_end(file, mapping, pos, bytes, copied,
						page, fsdata);
		if (unlikely(status < 0))
			break;
		copied = status;

		cond_resched();

		iov_iter_advance(i, copied);
		if (unlikely(copied == 0)) {
			/*
			 * If we were unable to copy any data at all, we must
			 * fall back to a single segment length write.
			 *
			 * If we didn't fallback here, we could livelock
			 * because not all segments in the iov can be copied at
			 * once without a pagefault.
			 */
			bytes = min_t(unsigned long, PAGE_SIZE - offset,
						iov_iter_single_seg_count(i));
			goto again;
		}
		pos += copied;
		written += copied;

		balance_dirty_pages_ratelimited(mapping);
	} while (iov_iter_count(i));

	return written ? written : status;
}
EXPORT_SYMBOL(generic_perform_write);

/**
 * __generic_file_write_iter - write data to a file
 * @iocb:	IO state structure (file, offset, etc.)
 * @from:	iov_iter with data to write
 *
 * This function does all the work needed for actually writing data to a
 * file. It does all basic checks, removes SUID from the file, updates
 * modification times and calls proper subroutines depending on whether we
 * do direct IO or a standard buffered write.
 *
 * It expects i_mutex to be grabbed unless we work on a block device or similar
 * object which does not need locking at all.
 *
 * This function does *not* take care of syncing data in case of O_SYNC write.
 * A caller has to handle it. This is mainly due to the fact that we want to
 * avoid syncing under i_mutex.
 *
 * Return:
 * * number of bytes written, even for truncated writes
 * * negative error code if no data has been written at all
 */
ssize_t __generic_file_write_iter(struct kiocb *iocb, struct iov_iter *from)
{
	struct file *file = iocb->ki_filp;
	struct address_space * mapping = file->f_mapping;
	struct inode 	*inode = mapping->host;
	ssize_t		written = 0;
	ssize_t		err;
	ssize_t		status;

	/* We can write back this queue in page reclaim */
	current->backing_dev_info = inode_to_bdi(inode);
	err = file_remove_privs(file);
	if (err)
		goto out;

	err = file_update_time(file);
	if (err)
		goto out;

	if (iocb->ki_flags & IOCB_DIRECT) {
		loff_t pos, endbyte;

		written = generic_file_direct_write(iocb, from);
		/*
		 * If the write stopped short of completing, fall back to
		 * buffered writes.  Some filesystems do this for writes to
		 * holes, for example.  For DAX files, a buffered write will
		 * not succeed (even if it did, DAX does not handle dirty
		 * page-cache pages correctly).
		 */
		if (written < 0 || !iov_iter_count(from) || IS_DAX(inode))
			goto out;

		status = generic_perform_write(file, from, pos = iocb->ki_pos);
		/*
		 * If generic_perform_write() returned a synchronous error
		 * then we want to return the number of bytes which were
		 * direct-written, or the error code if that was zero.  Note
		 * that this differs from normal direct-io semantics, which
		 * will return -EFOO even if some bytes were written.
		 */
		if (unlikely(status < 0)) {
			err = status;
			goto out;
		}
		/*
		 * We need to ensure that the page cache pages are written to
		 * disk and invalidated to preserve the expected O_DIRECT
		 * semantics.
		 */
		endbyte = pos + status - 1;
		err = filemap_write_and_wait_range(mapping, pos, endbyte);
		if (err == 0) {
			iocb->ki_pos = endbyte + 1;
			written += status;
			invalidate_mapping_pages(mapping,
						 pos >> PAGE_SHIFT,
						 endbyte >> PAGE_SHIFT);
		} else {
			/*
			 * We don't know how much we wrote, so just return
			 * the number of bytes which were direct-written
			 */
		}
	} else {
		written = generic_perform_write(file, from, iocb->ki_pos);
		if (likely(written > 0))
			iocb->ki_pos += written;
	}
out:
	current->backing_dev_info = NULL;
	return written ? written : err;
}
EXPORT_SYMBOL(__generic_file_write_iter);

/**
 * generic_file_write_iter - write data to a file
 * @iocb:	IO state structure
 * @from:	iov_iter with data to write
 *
 * This is a wrapper around __generic_file_write_iter() to be used by most
 * filesystems. It takes care of syncing the file in case of O_SYNC file
 * and acquires i_mutex as needed.
 * Return:
 * * negative error code if no data has been written at all of
 *   vfs_fsync_range() failed for a synchronous write
 * * number of bytes written, even for truncated writes
 */
ssize_t generic_file_write_iter(struct kiocb *iocb, struct iov_iter *from)
{
	struct file *file = iocb->ki_filp;
	struct inode *inode = file->f_mapping->host;
	ssize_t ret;

	inode_lock(inode);
	ret = generic_write_checks(iocb, from);
	if (ret > 0)
		ret = __generic_file_write_iter(iocb, from);
	inode_unlock(inode);

	if (ret > 0)
		ret = generic_write_sync(iocb, ret);
	return ret;
}
EXPORT_SYMBOL(generic_file_write_iter);

/**
 * try_to_release_page() - release old fs-specific metadata on a page
 *
 * @page: the page which the kernel is trying to free
 * @gfp_mask: memory allocation flags (and I/O mode)
 *
 * The address_space is to try to release any data against the page
 * (presumably at page->private).
 *
 * This may also be called if PG_fscache is set on a page, indicating that the
 * page is known to the local caching routines.
 *
 * The @gfp_mask argument specifies whether I/O may be performed to release
 * this page (__GFP_IO), and whether the call may block (__GFP_RECLAIM & __GFP_FS).
 *
 * Return: %1 if the release was successful, otherwise return zero.
 */
int try_to_release_page(struct page *page, gfp_t gfp_mask)
{
	struct address_space * const mapping = page->mapping;

	BUG_ON(!PageLocked(page));
	if (PageWriteback(page))
		return 0;

	if (mapping && mapping->a_ops->releasepage)
		return mapping->a_ops->releasepage(page, gfp_mask);
	return try_to_free_buffers(page);
}

EXPORT_SYMBOL(try_to_release_page);<|MERGE_RESOLUTION|>--- conflicted
+++ resolved
@@ -101,15 +101,9 @@
  *  ->page_table_lock or pte_lock
  *    ->swap_lock		(try_to_unmap_one)
  *    ->private_lock		(try_to_unmap_one)
-<<<<<<< HEAD
- *    ->tree_lock		(try_to_unmap_one)
- *    ->zone_lru_lock(zone)	(follow_page->mark_page_accessed)
- *    ->zone_lru_lock(zone)	(check_pte_range->isolate_lru_page)
-=======
  *    ->i_pages lock		(try_to_unmap_one)
  *    ->pgdat->lru_lock		(follow_page->mark_page_accessed)
  *    ->pgdat->lru_lock		(check_pte_range->isolate_lru_page)
->>>>>>> 24b8d41d
  *    ->private_lock		(page_remove_rmap->set_page_dirty)
  *    ->i_pages lock		(page_remove_rmap->set_page_dirty)
  *    bdi.wb->list_lock		(page_remove_rmap->set_page_dirty)
@@ -123,49 +117,6 @@
  *   ->tasklist_lock            (memory_failure, collect_procs_ao)
  */
 
-<<<<<<< HEAD
-static int page_cache_tree_insert(struct address_space *mapping,
-				  struct page *page, void **shadowp)
-{
-	struct radix_tree_node *node;
-	void **slot;
-	int error;
-
-	error = __radix_tree_create(&mapping->page_tree, page->index, 0,
-				    &node, &slot);
-	if (error)
-		return error;
-	if (*slot) {
-		void *p;
-
-		p = radix_tree_deref_slot_protected(slot, &mapping->tree_lock);
-		if (!radix_tree_exceptional_entry(p))
-			return -EEXIST;
-
-		mapping->nrexceptional--;
-		if (!dax_mapping(mapping)) {
-			if (shadowp)
-				*shadowp = p;
-			if (node)
-				workingset_node_shadows_dec(node);
-		} else {
-			/* DAX can replace empty locked entry with a hole */
-			WARN_ON_ONCE(p !=
-				(void *)(RADIX_TREE_EXCEPTIONAL_ENTRY |
-					 RADIX_DAX_ENTRY_LOCK));
-			/* DAX accounts exceptional entries as normal pages */
-			if (node)
-				workingset_node_pages_dec(node);
-			/* Wakeup waiters for exceptional entry lock */
-			dax_wake_mapping_entry_waiter(mapping, page->index,
-						      false);
-		}
-	}
-	radix_tree_replace_slot(slot, page);
-	mapping->nrpages++;
-	if (node) {
-		workingset_node_pages_inc(node);
-=======
 static void page_cache_delete(struct address_space *mapping,
 				   struct page *page, void *shadow)
 {
@@ -189,81 +140,6 @@
 
 	page->mapping = NULL;
 	/* Leave page->index set: truncation lookup relies upon it */
-
-	if (shadow) {
-		mapping->nrexceptional += nr;
->>>>>>> 24b8d41d
-		/*
-		 * Don't track node that contains actual pages.
-		 *
-		 * Avoid acquiring the list_lru lock if already
-		 * untracked.  The list_empty() test is safe as
-		 * node->private_list is protected by
-		 * mapping->tree_lock.
-		 */
-		if (!list_empty(&node->private_list))
-			list_lru_del(&workingset_shadow_nodes,
-				     &node->private_list);
-	}
-<<<<<<< HEAD
-	return 0;
-}
-
-static void page_cache_tree_delete(struct address_space *mapping,
-				   struct page *page, void *shadow)
-{
-	int i, nr = PageHuge(page) ? 1 : hpage_nr_pages(page);
-
-	VM_BUG_ON_PAGE(!PageLocked(page), page);
-	VM_BUG_ON_PAGE(PageTail(page), page);
-	VM_BUG_ON_PAGE(nr != 1 && shadow, page);
-
-	for (i = 0; i < nr; i++) {
-		struct radix_tree_node *node;
-		void **slot;
-
-		__radix_tree_lookup(&mapping->page_tree, page->index + i,
-				    &node, &slot);
-
-		radix_tree_clear_tags(&mapping->page_tree, node, slot);
-
-		if (!node) {
-			VM_BUG_ON_PAGE(nr != 1, page);
-			/*
-			 * We need a node to properly account shadow
-			 * entries. Don't plant any without. XXX
-			 */
-			shadow = NULL;
-		}
-
-		radix_tree_replace_slot(slot, shadow);
-
-		if (!node)
-			break;
-
-		workingset_node_pages_dec(node);
-		if (shadow)
-			workingset_node_shadows_inc(node);
-		else
-			if (__radix_tree_delete_node(&mapping->page_tree, node))
-				continue;
-
-		/*
-		 * Track node that only contains shadow entries. DAX mappings
-		 * contain no shadow entries and may contain other exceptional
-		 * entries so skip those.
-		 *
-		 * Avoid acquiring the list_lru lock if already tracked.
-		 * The list_empty() test is safe as node->private_list is
-		 * protected by mapping->tree_lock.
-		 */
-		if (!dax_mapping(mapping) && !workingset_node_pages(node) &&
-				list_empty(&node->private_list)) {
-			node->private_data = mapping;
-			list_lru_add(&workingset_shadow_nodes,
-					&node->private_list);
-		}
-	}
 
 	if (shadow) {
 		mapping->nrexceptional += nr;
@@ -275,20 +151,13 @@
 		 */
 		smp_wmb();
 	}
-=======
->>>>>>> 24b8d41d
 	mapping->nrpages -= nr;
 }
 
 static void unaccount_page_cache_page(struct address_space *mapping,
 				      struct page *page)
 {
-<<<<<<< HEAD
-	struct address_space *mapping = page->mapping;
-	int nr = hpage_nr_pages(page);
-=======
 	int nr;
->>>>>>> 24b8d41d
 
 	/*
 	 * if we're uptodate, flush out into the cleancache, otherwise
@@ -331,17 +200,6 @@
 
 	nr = thp_nr_pages(page);
 
-<<<<<<< HEAD
-	/* hugetlb pages do not participate in page cache accounting. */
-	if (!PageHuge(page))
-		__mod_node_page_state(page_pgdat(page), NR_FILE_PAGES, -nr);
-	if (PageSwapBacked(page)) {
-		__mod_node_page_state(page_pgdat(page), NR_SHMEM, -nr);
-		if (PageTransHuge(page))
-			__dec_node_page_state(page, NR_SHMEM_THPS);
-	} else {
-		VM_BUG_ON_PAGE(PageTransHuge(page) && !PageHuge(page), page);
-=======
 	__mod_lruvec_page_state(page, NR_FILE_PAGES, -nr);
 	if (PageSwapBacked(page)) {
 		__mod_lruvec_page_state(page, NR_SHMEM, -nr);
@@ -350,7 +208,6 @@
 	} else if (PageTransHuge(page)) {
 		__dec_node_page_state(page, NR_FILE_THPS);
 		filemap_nr_thps_dec(mapping);
->>>>>>> 24b8d41d
 	}
 
 	/*
@@ -411,30 +268,12 @@
 {
 	struct address_space *mapping = page_mapping(page);
 	unsigned long flags;
-<<<<<<< HEAD
-	void (*freepage)(struct page *);
-=======
->>>>>>> 24b8d41d
 
 	BUG_ON(!PageLocked(page));
 	xa_lock_irqsave(&mapping->i_pages, flags);
 	__delete_from_page_cache(page, NULL);
 	xa_unlock_irqrestore(&mapping->i_pages, flags);
 
-<<<<<<< HEAD
-	if (freepage)
-		freepage(page);
-
-	if (PageTransHuge(page) && !PageHuge(page)) {
-		page_ref_sub(page, HPAGE_PMD_NR);
-		VM_BUG_ON_PAGE(page_count(page) <= 0, page);
-	} else {
-		put_page(page);
-	}
-}
-EXPORT_SYMBOL(delete_from_page_cache);
-
-=======
 	page_cache_free_page(mapping, page);
 }
 EXPORT_SYMBOL(delete_from_page_cache);
@@ -523,7 +362,6 @@
 		page_cache_free_page(mapping, pvec->pages[i]);
 }
 
->>>>>>> 24b8d41d
 int filemap_check_errors(struct address_space *mapping)
 {
 	int ret = 0;
@@ -537,8 +375,6 @@
 	return ret;
 }
 EXPORT_SYMBOL(filemap_check_errors);
-<<<<<<< HEAD
-=======
 
 static int filemap_check_and_keep_errors(struct address_space *mapping)
 {
@@ -549,7 +385,6 @@
 		return -ENOSPC;
 	return 0;
 }
->>>>>>> 24b8d41d
 
 /**
  * __filemap_fdatawrite_range - start writeback on mapping dirty pages in range
@@ -973,36 +808,6 @@
 	xas_lock_irqsave(&xas, flags);
 	xas_store(&xas, new);
 
-<<<<<<< HEAD
-		spin_lock_irqsave(&mapping->tree_lock, flags);
-		__delete_from_page_cache(old, NULL);
-		error = page_cache_tree_insert(mapping, new, NULL);
-		BUG_ON(error);
-
-		/*
-		 * hugetlb pages do not participate in page cache accounting.
-		 */
-		if (!PageHuge(new))
-			__inc_node_page_state(new, NR_FILE_PAGES);
-		if (PageSwapBacked(new))
-			__inc_node_page_state(new, NR_SHMEM);
-		spin_unlock_irqrestore(&mapping->tree_lock, flags);
-		mem_cgroup_migrate(old, new);
-		radix_tree_preload_end();
-		if (freepage)
-			freepage(old);
-		put_page(old);
-	}
-
-	return error;
-}
-EXPORT_SYMBOL_GPL(replace_page_cache_page);
-
-static int __add_to_page_cache_locked(struct page *page,
-				      struct address_space *mapping,
-				      pgoff_t offset, gfp_t gfp_mask,
-				      void **shadowp)
-=======
 	old->mapping = NULL;
 	/* hugetlb pages do not participate in page cache accounting. */
 	if (!PageHuge(old))
@@ -1026,7 +831,6 @@
 					struct address_space *mapping,
 					pgoff_t offset, gfp_t gfp,
 					void **shadowp)
->>>>>>> 24b8d41d
 {
 	XA_STATE(xas, &mapping->i_pages, offset);
 	int huge = PageHuge(page);
@@ -1095,15 +899,6 @@
 		goto error;
 	}
 
-<<<<<<< HEAD
-	/* hugetlb pages do not participate in page cache accounting. */
-	if (!huge)
-		__inc_node_page_state(page, NR_FILE_PAGES);
-	spin_unlock_irq(&mapping->tree_lock);
-	if (!huge)
-		mem_cgroup_commit_charge(page, memcg, false, false);
-=======
->>>>>>> 24b8d41d
 	trace_mm_filemap_add_to_page_cache(page);
 	return 0;
 error:
@@ -1493,26 +1288,6 @@
 			break;
 
 		/*
-<<<<<<< HEAD
-		 * The page might have been evicted from cache only
-		 * recently, in which case it should be activated like
-		 * any other repeatedly accessed page.
-		 * The exception is pages getting rewritten; evicting other
-		 * data from the working set, only to cache data that will
-		 * get overwritten with something else, is a waste of memory.
-		 */
-		if (!(gfp_mask & __GFP_WRITE) &&
-		    shadow && workingset_refault(shadow)) {
-			SetPageActive(page);
-			workingset_activation(page);
-		} else
-			ClearPageActive(page);
-		lru_cache_add(page);
-	}
-	return ret;
-}
-EXPORT_SYMBOL_GPL(add_to_page_cache_lru);
-=======
 		 * Otherwise, if we're getting the lock, we need to
 		 * try to get it ourselves.
 		 *
@@ -1520,7 +1295,6 @@
 		 */
 		if (unlikely(test_and_set_bit(bit_nr, &page->flags)))
 			goto repeat;
->>>>>>> 24b8d41d
 
 		wait->flags |= WQ_FLAG_DONE;
 		break;
@@ -1540,21 +1314,6 @@
 		psi_memstall_leave(&pflags);
 	}
 
-<<<<<<< HEAD
-/*
- * In order to wait for pages to become available there must be
- * waitqueues associated with pages. By using a hash table of
- * waitqueues where the bucket discipline is to maintain all
- * waiters on the same queue and wake all when any of the pages
- * become available, and for the woken contexts to check to be
- * sure the appropriate page became available, this saves space
- * at a cost of "thundering herd" phenomena during rare hash
- * collisions.
- */
-wait_queue_head_t *page_waitqueue(struct page *page)
-{
-	return bit_waitqueue(page, 0);
-=======
 	/*
 	 * NOTE! The wait->flags weren't stable until we've done the
 	 * 'finish_wait()', and we could have exited the loop above due
@@ -1572,7 +1331,6 @@
 		return wait->flags & WQ_FLAG_DONE ? 0 : -EINTR;
 
 	return wait->flags & WQ_FLAG_WOKEN ? 0 : -EINTR;
->>>>>>> 24b8d41d
 }
 
 void wait_on_page_bit(struct page *page, int bit_nr)
@@ -1932,49 +1690,6 @@
  */
 struct page *find_get_entry(struct address_space *mapping, pgoff_t index)
 {
-<<<<<<< HEAD
-	void **pagep;
-	struct page *head, *page;
-
-	rcu_read_lock();
-repeat:
-	page = NULL;
-	pagep = radix_tree_lookup_slot(&mapping->page_tree, offset);
-	if (pagep) {
-		page = radix_tree_deref_slot(pagep);
-		if (unlikely(!page))
-			goto out;
-		if (radix_tree_exception(page)) {
-			if (radix_tree_deref_retry(page))
-				goto repeat;
-			/*
-			 * A shadow entry of a recently evicted page,
-			 * or a swap entry from shmem/tmpfs.  Return
-			 * it without attempting to raise page count.
-			 */
-			goto out;
-		}
-
-		head = compound_head(page);
-		if (!page_cache_get_speculative(head))
-			goto repeat;
-
-		/* The page was split under us? */
-		if (compound_head(page) != head) {
-			put_page(head);
-			goto repeat;
-		}
-
-		/*
-		 * Has the page moved?
-		 * This is part of the lockless pagecache protocol. See
-		 * include/linux/pagemap.h for details.
-		 */
-		if (unlikely(page != *pagep)) {
-			put_page(head);
-			goto repeat;
-		}
-=======
 	XA_STATE(xas, &mapping->i_pages, index);
 	struct page *page;
 
@@ -2002,7 +1717,6 @@
 	if (unlikely(page != xas_reload(&xas))) {
 		put_page(page);
 		goto repeat;
->>>>>>> 24b8d41d
 	}
 out:
 	rcu_read_unlock();
@@ -2033,16 +1747,12 @@
 	if (page && !xa_is_value(page)) {
 		lock_page(page);
 		/* Has the page been truncated? */
-		if (unlikely(page_mapping(page) != mapping)) {
+		if (unlikely(page->mapping != mapping)) {
 			unlock_page(page);
 			put_page(page);
 			goto repeat;
 		}
-<<<<<<< HEAD
-		VM_BUG_ON_PAGE(page_to_pgoff(page) != offset, page);
-=======
 		VM_BUG_ON_PAGE(!thp_contains(page, index), page);
->>>>>>> 24b8d41d
 	}
 	return page;
 }
@@ -2198,16 +1908,8 @@
 		return 0;
 
 	rcu_read_lock();
-<<<<<<< HEAD
-	radix_tree_for_each_slot(slot, &mapping->page_tree, &iter, start) {
-		struct page *head, *page;
-repeat:
-		page = radix_tree_deref_slot(slot);
-		if (unlikely(!page))
-=======
 	xas_for_each(&xas, page, ULONG_MAX) {
 		if (xas_retry(&xas, page))
->>>>>>> 24b8d41d
 			continue;
 		/*
 		 * A shadow entry of a recently evicted page, a swap
@@ -2216,24 +1918,6 @@
 		 */
 		if (xa_is_value(page))
 			goto export;
-<<<<<<< HEAD
-		}
-
-		head = compound_head(page);
-		if (!page_cache_get_speculative(head))
-			goto repeat;
-
-		/* The page was split under us? */
-		if (compound_head(page) != head) {
-			put_page(head);
-			goto repeat;
-		}
-
-		/* Has the page moved? */
-		if (unlikely(page != *slot)) {
-			put_page(head);
-			goto repeat;
-=======
 
 		if (!page_cache_get_speculative(page))
 			goto retry;
@@ -2249,7 +1933,6 @@
 		if (PageTransHuge(page) && !PageHuge(page)) {
 			page = find_subpage(page, xas.xa_index);
 			nr_entries = ret + 1;
->>>>>>> 24b8d41d
 		}
 export:
 		indices[ret] = xas.xa_index;
@@ -2299,45 +1982,19 @@
 		return 0;
 
 	rcu_read_lock();
-<<<<<<< HEAD
-	radix_tree_for_each_slot(slot, &mapping->page_tree, &iter, start) {
-		struct page *head, *page;
-repeat:
-		page = radix_tree_deref_slot(slot);
-		if (unlikely(!page))
-=======
 	xas_for_each(&xas, page, end) {
 		if (xas_retry(&xas, page))
->>>>>>> 24b8d41d
 			continue;
 		/* Skip over shadow, swap and DAX entries */
 		if (xa_is_value(page))
 			continue;
 
-<<<<<<< HEAD
-		head = compound_head(page);
-		if (!page_cache_get_speculative(head))
-			goto repeat;
-
-		/* The page was split under us? */
-		if (compound_head(page) != head) {
-			put_page(head);
-			goto repeat;
-		}
-
-		/* Has the page moved? */
-		if (unlikely(page != *slot)) {
-			put_page(head);
-			goto repeat;
-		}
-=======
 		if (!page_cache_get_speculative(page))
 			goto retry;
 
 		/* Has the page moved or been split? */
 		if (unlikely(page != xas_reload(&xas)))
 			goto put_page;
->>>>>>> 24b8d41d
 
 		pages[ret] = find_subpage(page, xas.xa_index);
 		if (++ret == nr_pages) {
@@ -2390,113 +2047,8 @@
 		return 0;
 
 	rcu_read_lock();
-<<<<<<< HEAD
-	radix_tree_for_each_contig(slot, &mapping->page_tree, &iter, index) {
-		struct page *head, *page;
-repeat:
-		page = radix_tree_deref_slot(slot);
-		/* The hole, there no reason to continue */
-		if (unlikely(!page))
-			break;
-
-		if (radix_tree_exception(page)) {
-			if (radix_tree_deref_retry(page)) {
-				slot = radix_tree_iter_retry(&iter);
-				continue;
-			}
-			/*
-			 * A shadow entry of a recently evicted page,
-			 * or a swap entry from shmem/tmpfs.  Stop
-			 * looking for contiguous pages.
-			 */
-			break;
-		}
-
-		head = compound_head(page);
-		if (!page_cache_get_speculative(head))
-			goto repeat;
-
-		/* The page was split under us? */
-		if (compound_head(page) != head) {
-			put_page(head);
-			goto repeat;
-		}
-
-		/* Has the page moved? */
-		if (unlikely(page != *slot)) {
-			put_page(head);
-			goto repeat;
-		}
-
-		/*
-		 * must check mapping and index after taking the ref.
-		 * otherwise we can get both false positives and false
-		 * negatives, which is just confusing to the caller.
-		 */
-		if (page->mapping == NULL || page_to_pgoff(page) != iter.index) {
-			put_page(page);
-			break;
-		}
-
-		pages[ret] = page;
-		if (++ret == nr_pages)
-			break;
-	}
-	rcu_read_unlock();
-	return ret;
-}
-EXPORT_SYMBOL(find_get_pages_contig);
-
-/**
- * find_get_pages_tag - find and return pages that match @tag
- * @mapping:	the address_space to search
- * @index:	the starting page index
- * @tag:	the tag index
- * @nr_pages:	the maximum number of pages
- * @pages:	where the resulting pages are placed
- *
- * Like find_get_pages, except we only return pages which are tagged with
- * @tag.   We update @index to index the next page for the traversal.
- */
-unsigned find_get_pages_tag(struct address_space *mapping, pgoff_t *index,
-			int tag, unsigned int nr_pages, struct page **pages)
-{
-	struct radix_tree_iter iter;
-	void **slot;
-	unsigned ret = 0;
-
-	if (unlikely(!nr_pages))
-		return 0;
-
-	rcu_read_lock();
-	radix_tree_for_each_tagged(slot, &mapping->page_tree,
-				   &iter, *index, tag) {
-		struct page *head, *page;
-repeat:
-		page = radix_tree_deref_slot(slot);
-		if (unlikely(!page))
-			continue;
-
-		if (radix_tree_exception(page)) {
-			if (radix_tree_deref_retry(page)) {
-				slot = radix_tree_iter_retry(&iter);
-				continue;
-			}
-			/*
-			 * A shadow entry of a recently evicted page.
-			 *
-			 * Those entries should never be tagged, but
-			 * this tree walk is lockless and the tags are
-			 * looked up in bulk, one radix tree node at a
-			 * time, so there is a sizable window for page
-			 * reclaim to evict a page we saw tagged.
-			 *
-			 * Skip over it.
-			 */
-=======
 	for (page = xas_load(&xas); page; page = xas_next(&xas)) {
 		if (xas_retry(&xas, page))
->>>>>>> 24b8d41d
 			continue;
 		/*
 		 * If the entry has been swapped out, we can stop looking.
@@ -2505,30 +2057,12 @@
 		if (xa_is_value(page))
 			break;
 
-<<<<<<< HEAD
-		head = compound_head(page);
-		if (!page_cache_get_speculative(head))
-			goto repeat;
-
-		/* The page was split under us? */
-		if (compound_head(page) != head) {
-			put_page(head);
-			goto repeat;
-		}
-
-		/* Has the page moved? */
-		if (unlikely(page != *slot)) {
-			put_page(head);
-			goto repeat;
-		}
-=======
 		if (!page_cache_get_speculative(page))
 			goto retry;
 
 		/* Has the page moved or been split? */
 		if (unlikely(page != xas_reload(&xas)))
 			goto put_page;
->>>>>>> 24b8d41d
 
 		pages[ret] = find_subpage(page, xas.xa_index);
 		if (++ret == nr_pages)
@@ -2570,14 +2104,6 @@
 		return 0;
 
 	rcu_read_lock();
-<<<<<<< HEAD
-	radix_tree_for_each_tagged(slot, &mapping->page_tree,
-				   &iter, start, tag) {
-		struct page *head, *page;
-repeat:
-		page = radix_tree_deref_slot(slot);
-		if (unlikely(!page))
-=======
 	xas_for_each_marked(&xas, page, end, tag) {
 		if (xas_retry(&xas, page))
 			continue;
@@ -2587,33 +2113,8 @@
 		 * a page we saw tagged.  Skip over it.
 		 */
 		if (xa_is_value(page))
->>>>>>> 24b8d41d
 			continue;
 
-<<<<<<< HEAD
-			/*
-			 * A shadow entry of a recently evicted page, a swap
-			 * entry from shmem/tmpfs or a DAX entry.  Return it
-			 * without attempting to raise page count.
-			 */
-			goto export;
-		}
-
-		head = compound_head(page);
-		if (!page_cache_get_speculative(head))
-			goto repeat;
-
-		/* The page was split under us? */
-		if (compound_head(page) != head) {
-			put_page(head);
-			goto repeat;
-		}
-
-		/* Has the page moved? */
-		if (unlikely(page != *slot)) {
-			put_page(head);
-			goto repeat;
-=======
 		if (!page_cache_get_speculative(page))
 			goto retry;
 
@@ -2625,7 +2126,6 @@
 		if (++ret == nr_pages) {
 			*index = xas.xa_index + 1;
 			goto out;
->>>>>>> 24b8d41d
 		}
 		continue;
 put_page:
@@ -2703,11 +2203,7 @@
 	int error = 0;
 
 	if (unlikely(*ppos >= inode->i_sb->s_maxbytes))
-<<<<<<< HEAD
-		return -EINVAL;
-=======
 		return 0;
->>>>>>> 24b8d41d
 	iov_iter_truncate(iter, inode->i_sb->s_maxbytes);
 
 	index = *ppos >> PAGE_SHIFT;
@@ -2763,9 +2259,6 @@
 			 * wait_on_page_locked is used to avoid unnecessarily
 			 * serialisations and why it's safe.
 			 */
-<<<<<<< HEAD
-			error = wait_on_page_locked_killable(page);
-=======
 			if (iocb->ki_flags & IOCB_WAITQ) {
 				if (written) {
 					put_page(page);
@@ -2780,7 +2273,6 @@
 				}
 				error = wait_on_page_locked_killable(page);
 			}
->>>>>>> 24b8d41d
 			if (unlikely(error))
 				goto readpage_error;
 			if (PageUptodate(page))
@@ -2790,11 +2282,7 @@
 					!mapping->a_ops->is_partially_uptodate)
 				goto page_not_up_to_date;
 			/* pipes can't handle partially uptodate pages */
-<<<<<<< HEAD
-			if (unlikely(iter->type & ITER_PIPE))
-=======
 			if (unlikely(iov_iter_is_pipe(iter)))
->>>>>>> 24b8d41d
 				goto page_not_up_to_date;
 			if (!trylock_page(page))
 				goto page_not_up_to_date;
@@ -3019,11 +2507,6 @@
 ssize_t
 generic_file_read_iter(struct kiocb *iocb, struct iov_iter *iter)
 {
-<<<<<<< HEAD
-	struct file *file = iocb->ki_filp;
-	ssize_t retval = 0;
-=======
->>>>>>> 24b8d41d
 	size_t count = iov_iter_count(iter);
 	ssize_t retval = 0;
 
@@ -3034,23 +2517,9 @@
 		struct file *file = iocb->ki_filp;
 		struct address_space *mapping = file->f_mapping;
 		struct inode *inode = mapping->host;
-		struct iov_iter data = *iter;
 		loff_t size;
 
 		size = i_size_read(inode);
-<<<<<<< HEAD
-		retval = filemap_write_and_wait_range(mapping, iocb->ki_pos,
-					iocb->ki_pos + count - 1);
-		if (retval < 0)
-			goto out;
-
-		file_accessed(file);
-
-		retval = mapping->a_ops->direct_IO(iocb, &data);
-		if (retval >= 0) {
-			iocb->ki_pos += retval;
-			iov_iter_advance(iter, retval);
-=======
 		if (iocb->ki_flags & IOCB_NOWAIT) {
 			if (filemap_range_has_page(mapping, iocb->ki_pos,
 						   iocb->ki_pos + count - 1))
@@ -3069,7 +2538,6 @@
 		if (retval >= 0) {
 			iocb->ki_pos += retval;
 			count -= retval;
->>>>>>> 24b8d41d
 		}
 		iov_iter_revert(iter, count - iov_iter_count(iter));
 
@@ -3082,20 +2550,12 @@
 		 * the rest of the read.  Buffered reads will not work for
 		 * DAX files, so don't bother trying.
 		 */
-<<<<<<< HEAD
-		if (retval < 0 || !iov_iter_count(iter) || iocb->ki_pos >= size ||
-=======
 		if (retval < 0 || !count || iocb->ki_pos >= size ||
->>>>>>> 24b8d41d
 		    IS_DAX(inode))
 			goto out;
 	}
 
-<<<<<<< HEAD
-	retval = do_generic_file_read(file, &iocb->ki_pos, iter, retval);
-=======
 	retval = generic_file_buffered_read(iocb, iter, retval);
->>>>>>> 24b8d41d
 out:
 	return retval;
 }
@@ -3376,33 +2836,6 @@
 }
 EXPORT_SYMBOL(filemap_fault);
 
-<<<<<<< HEAD
-void filemap_map_pages(struct fault_env *fe,
-		pgoff_t start_pgoff, pgoff_t end_pgoff)
-{
-	struct radix_tree_iter iter;
-	void **slot;
-	struct file *file = fe->vma->vm_file;
-	struct address_space *mapping = file->f_mapping;
-	pgoff_t last_pgoff = start_pgoff;
-	loff_t size;
-	struct page *head, *page;
-
-	rcu_read_lock();
-	radix_tree_for_each_slot(slot, &mapping->page_tree, &iter,
-			start_pgoff) {
-		if (iter.index > end_pgoff)
-			break;
-repeat:
-		page = radix_tree_deref_slot(slot);
-		if (unlikely(!page))
-			goto next;
-		if (radix_tree_exception(page)) {
-			if (radix_tree_deref_retry(page)) {
-				slot = radix_tree_iter_retry(&iter);
-				continue;
-			}
-=======
 void filemap_map_pages(struct vm_fault *vmf,
 		pgoff_t start_pgoff, pgoff_t end_pgoff)
 {
@@ -3419,26 +2852,8 @@
 		if (xas_retry(&xas, head))
 			continue;
 		if (xa_is_value(head))
->>>>>>> 24b8d41d
 			goto next;
 
-<<<<<<< HEAD
-		head = compound_head(page);
-		if (!page_cache_get_speculative(head))
-			goto repeat;
-
-		/* The page was split under us? */
-		if (compound_head(page) != head) {
-			put_page(head);
-			goto repeat;
-		}
-
-		/* Has the page moved? */
-		if (unlikely(page != *slot)) {
-			put_page(head);
-			goto repeat;
-		}
-=======
 		/*
 		 * Check for a locked page first, as a speculative
 		 * reference may adversely influence page migration.
@@ -3452,7 +2867,6 @@
 		if (unlikely(head != xas_reload(&xas)))
 			goto skip;
 		page = find_subpage(head, xas.xa_index);
->>>>>>> 24b8d41d
 
 		if (!PageUptodate(head) ||
 				PageReadahead(page) ||
@@ -3468,18 +2882,6 @@
 		if (xas.xa_index >= max_idx)
 			goto unlock;
 
-<<<<<<< HEAD
-		if (file->f_ra.mmap_miss > 0)
-			file->f_ra.mmap_miss--;
-
-		fe->address += (iter.index - last_pgoff) << PAGE_SHIFT;
-		if (fe->pte)
-			fe->pte += iter.index - last_pgoff;
-		last_pgoff = iter.index;
-		if (alloc_set_pte(fe, NULL, page))
-			goto unlock;
-		unlock_page(page);
-=======
 		if (mmap_miss > 0)
 			mmap_miss--;
 
@@ -3490,7 +2892,6 @@
 		if (alloc_set_pte(vmf, page))
 			goto unlock;
 		unlock_page(head);
->>>>>>> 24b8d41d
 		goto next;
 unlock:
 		unlock_page(head);
@@ -3498,13 +2899,7 @@
 		put_page(head);
 next:
 		/* Huge page is mapped? No need to proceed. */
-<<<<<<< HEAD
-		if (pmd_trans_huge(*fe->pmd))
-			break;
-		if (iter.index == end_pgoff)
-=======
 		if (pmd_trans_huge(*vmf->pmd))
->>>>>>> 24b8d41d
 			break;
 	}
 	rcu_read_unlock();
@@ -3835,12 +3230,7 @@
 		goto out;
 	}
 
-<<<<<<< HEAD
-	data = *from;
-	written = mapping->a_ops->direct_IO(iocb, &data);
-=======
 	written = mapping->a_ops->direct_IO(iocb, from);
->>>>>>> 24b8d41d
 
 	/*
 	 * Finally, try again to invalidate clean pages which might have been
