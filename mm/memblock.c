--- conflicted
+++ resolved
@@ -562,11 +562,7 @@
  * @nid:	node id of the new region
  * @flags:	flags of the new region
  *
-<<<<<<< HEAD
- * Insert new memblock region [@base,@base+@size) into @type at @idx.
-=======
  * Insert new memblock region [@base, @base + @size) into @type at @idx.
->>>>>>> 24b8d41d
  * @type must already have extra room to accommodate the new region.
  */
 static void __init_memblock memblock_insert_region(struct memblock_type *type,
@@ -707,15 +703,6 @@
 	return memblock_add_range(&memblock.memory, base, size, nid, 0);
 }
 
-<<<<<<< HEAD
-int __init_memblock memblock_add(phys_addr_t base, phys_addr_t size)
-{
-	memblock_dbg("memblock_add: [%#016llx-%#016llx] flags %#02lx %pF\n",
-		     (unsigned long long)base,
-		     (unsigned long long)base + size - 1,
-		     0UL, (void *)_RET_IP_);
-
-=======
 /**
  * memblock_add - add new memblock region
  * @base: base address of the new region
@@ -734,7 +721,6 @@
 	memblock_dbg("%s: [%pa-%pa] %pS\n", __func__,
 		     &base, &end, (void *)_RET_IP_);
 
->>>>>>> 24b8d41d
 	return memblock_add_range(&memblock.memory, base, size, MAX_NUMNODES, 0);
 }
 
@@ -851,26 +837,15 @@
 {
 	phys_addr_t end = base + size - 1;
 
-<<<<<<< HEAD
-=======
 	memblock_dbg("%s: [%pa-%pa] %pS\n", __func__,
 		     &base, &end, (void *)_RET_IP_);
 
->>>>>>> 24b8d41d
 	kmemleak_free_part_phys(base, size);
 	return memblock_remove_range(&memblock.reserved, base, size);
 }
 
 int __init_memblock memblock_reserve(phys_addr_t base, phys_addr_t size)
 {
-<<<<<<< HEAD
-	memblock_dbg("memblock_reserve: [%#016llx-%#016llx] flags %#02lx %pF\n",
-		     (unsigned long long)base,
-		     (unsigned long long)base + size - 1,
-		     0UL, (void *)_RET_IP_);
-
-	return memblock_add_range(&memblock.reserved, base, size, MAX_NUMNODES, 0);
-=======
 	phys_addr_t end = base + size - 1;
 
 	memblock_dbg("%s: [%pa-%pa] %pS\n", __func__,
@@ -888,7 +863,6 @@
 		     &base, &end, (void *)_RET_IP_);
 
 	return memblock_add_range(&physmem, base, size, MAX_NUMNODES, 0);
->>>>>>> 24b8d41d
 }
 #endif
 
@@ -988,18 +962,11 @@
 	return memblock_setclr_flag(base, size, 0, MEMBLOCK_NOMAP);
 }
 
-<<<<<<< HEAD
-	if (*idx < type->cnt) {
-		struct memblock_region *r = &type->regions[*idx];
-		phys_addr_t base = r->base;
-		phys_addr_t size = r->size;
-=======
 static bool should_skip_region(struct memblock_type *type,
 			       struct memblock_region *m,
 			       int nid, int flags)
 {
 	int m_nid = memblock_get_region_node(m);
->>>>>>> 24b8d41d
 
 	/* we never skip regions when iterating memblock.reserved or physmem */
 	if (type != memblock_memory)
@@ -1327,10 +1294,6 @@
 		 * Verify the end is at least past the start of the zone and
 		 * that we have at least one PFN to initialize.
 		 */
-<<<<<<< HEAD
-		kmemleak_alloc_phys(found, size, 0, 0);
-		return found;
-=======
 		if (zone->zone_start_pfn < epfn && spfn < epfn) {
 			/* if we went too far just stop searching */
 			if (zone_end_pfn(zone) <= spfn) {
@@ -1349,7 +1312,6 @@
 		__next_mem_range(idx, zone_nid, MEMBLOCK_NONE,
 				 &memblock.memory, &memblock.reserved,
 				 &spa, &epa, &nid);
->>>>>>> 24b8d41d
 	}
 
 	/* signal end of iteration */
@@ -1647,28 +1609,7 @@
  * @base: phys starting address of the  boot memory block
  * @size: size of the boot memory block in bytes
  *
-<<<<<<< HEAD
- * Free boot memory block previously allocated by memblock_virt_alloc_xx() API.
- * The freeing memory will not be released to the buddy allocator.
- */
-void __init __memblock_free_early(phys_addr_t base, phys_addr_t size)
-{
-	memblock_dbg("%s: [%#016llx-%#016llx] %pF\n",
-		     __func__, (u64)base, (u64)base + size - 1,
-		     (void *)_RET_IP_);
-	kmemleak_free_part_phys(base, size);
-	memblock_remove_range(&memblock.reserved, base, size);
-}
-
-/*
- * __memblock_free_late - free bootmem block pages directly to buddy allocator
- * @addr: phys starting address of the  boot memory block
- * @size: size of the boot memory block in bytes
- *
- * This is only useful when the bootmem allocator has already been torn
-=======
  * This is only useful when the memblock allocator has already been torn
->>>>>>> 24b8d41d
  * down, but we are still initializing the system.  Pages are released directly
  * to the buddy allocator.
  */
@@ -1676,15 +1617,9 @@
 {
 	phys_addr_t cursor, end;
 
-<<<<<<< HEAD
-	memblock_dbg("%s: [%#016llx-%#016llx] %pF\n",
-		     __func__, (u64)base, (u64)base + size - 1,
-		     (void *)_RET_IP_);
-=======
 	end = base + size - 1;
 	memblock_dbg("%s: [%pa-%pa] %pS\n",
 		     __func__, &base, &end, (void *)_RET_IP_);
->>>>>>> 24b8d41d
 	kmemleak_free_part_phys(base, size);
 	cursor = PFN_UP(base);
 	end = PFN_DOWN(base + size);
@@ -1705,14 +1640,6 @@
 }
 
 phys_addr_t __init_memblock memblock_reserved_size(void)
-<<<<<<< HEAD
-{
-	return memblock.reserved.total_size;
-}
-
-phys_addr_t __init memblock_mem_size(unsigned long limit_pfn)
-=======
->>>>>>> 24b8d41d
 {
 	return memblock.reserved.total_size;
 }
@@ -1738,15 +1665,9 @@
 	/*
 	 * translate the memory @limit size into the max address within one of
 	 * the memory memblock regions, if the @limit exceeds the total size
-<<<<<<< HEAD
-	 * of those regions, max_addr will keep original value ULLONG_MAX
-	 */
-	for_each_memblock(memory, r) {
-=======
 	 * of those regions, max_addr will keep original value PHYS_ADDR_MAX
 	 */
 	for_each_mem_region(r) {
->>>>>>> 24b8d41d
 		if (limit <= r->size) {
 			max_addr = r->base + limit;
 			break;
@@ -1759,11 +1680,7 @@
 
 void __init memblock_enforce_memory_limit(phys_addr_t limit)
 {
-<<<<<<< HEAD
-	phys_addr_t max_addr = (phys_addr_t)ULLONG_MAX;
-=======
 	phys_addr_t max_addr;
->>>>>>> 24b8d41d
 
 	if (!limit)
 		return;
@@ -1771,11 +1688,7 @@
 	max_addr = __find_max_addr(limit);
 
 	/* @limit exceeds the total size of the memory, do nothing */
-<<<<<<< HEAD
-	if (max_addr == (phys_addr_t)ULLONG_MAX)
-=======
 	if (max_addr == PHYS_ADDR_MAX)
->>>>>>> 24b8d41d
 		return;
 
 	/* truncate both memory and reserved regions */
@@ -1827,36 +1740,6 @@
 		return;
 
 	memblock_cap_memory_range(0, max_addr);
-}
-
-void __init memblock_mem_limit_remove_map(phys_addr_t limit)
-{
-	struct memblock_type *type = &memblock.memory;
-	phys_addr_t max_addr;
-	int i, ret, start_rgn, end_rgn;
-
-	if (!limit)
-		return;
-
-	max_addr = __find_max_addr(limit);
-
-	/* @limit exceeds the total size of the memory, do nothing */
-	if (max_addr == (phys_addr_t)ULLONG_MAX)
-		return;
-
-	ret = memblock_isolate_range(type, max_addr, (phys_addr_t)ULLONG_MAX,
-				&start_rgn, &end_rgn);
-	if (ret)
-		return;
-
-	/* remove all the MAP regions above the limit */
-	for (i = end_rgn - 1; i >= start_rgn; i--) {
-		if (!memblock_is_nomap(&type->regions[i]))
-			memblock_remove_region(type, i);
-	}
-	/* truncate the reserved regions */
-	memblock_remove_range(&memblock.reserved, max_addr,
-			      (phys_addr_t)ULLONG_MAX);
 }
 
 static int __init_memblock memblock_search(struct memblock_type *type, phys_addr_t addr)
