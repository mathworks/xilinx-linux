// SPDX-License-Identifier: GPL-2.0
/*
 * linux/mm/slab.c
 * Written by Mark Hemment, 1996/97.
 * (markhe@nextd.demon.co.uk)
 *
 * kmem_cache_destroy() + some cleanup - 1999 Andrea Arcangeli
 *
 * Major cleanup, different bufctl logic, per-cpu arrays
 *	(c) 2000 Manfred Spraul
 *
 * Cleanup, make the head arrays unconditional, preparation for NUMA
 * 	(c) 2002 Manfred Spraul
 *
 * An implementation of the Slab Allocator as described in outline in;
 *	UNIX Internals: The New Frontiers by Uresh Vahalia
 *	Pub: Prentice Hall	ISBN 0-13-101908-2
 * or with a little more detail in;
 *	The Slab Allocator: An Object-Caching Kernel Memory Allocator
 *	Jeff Bonwick (Sun Microsystems).
 *	Presented at: USENIX Summer 1994 Technical Conference
 *
 * The memory is organized in caches, one cache for each object type.
 * (e.g. inode_cache, dentry_cache, buffer_head, vm_area_struct)
 * Each cache consists out of many slabs (they are small (usually one
 * page long) and always contiguous), and each slab contains multiple
 * initialized objects.
 *
 * This means, that your constructor is used only for newly allocated
 * slabs and you must pass objects with the same initializations to
 * kmem_cache_free.
 *
 * Each cache can only support one memory type (GFP_DMA, GFP_HIGHMEM,
 * normal). If you need a special memory type, then must create a new
 * cache for that memory type.
 *
 * In order to reduce fragmentation, the slabs are sorted in 3 groups:
 *   full slabs with 0 free objects
 *   partial slabs
 *   empty slabs with no allocated objects
 *
 * If partial slabs exist, then new allocations come from these slabs,
 * otherwise from empty slabs or new slabs are allocated.
 *
 * kmem_cache_destroy() CAN CRASH if you try to allocate from the cache
 * during kmem_cache_destroy(). The caller must prevent concurrent allocs.
 *
 * Each cache has a short per-cpu head array, most allocs
 * and frees go into that array, and if that array overflows, then 1/2
 * of the entries in the array are given back into the global cache.
 * The head array is strictly LIFO and should improve the cache hit rates.
 * On SMP, it additionally reduces the spinlock operations.
 *
 * The c_cpuarray may not be read with enabled local interrupts -
 * it's changed with a smp_call_function().
 *
 * SMP synchronization:
 *  constructors and destructors are called without any locking.
 *  Several members in struct kmem_cache and struct slab never change, they
 *	are accessed without any locking.
 *  The per-cpu arrays are never accessed from the wrong cpu, no locking,
 *  	and local interrupts are disabled so slab code is preempt-safe.
 *  The non-constant members are protected with a per-cache irq spinlock.
 *
 * Many thanks to Mark Hemment, who wrote another per-cpu slab patch
 * in 2000 - many ideas in the current implementation are derived from
 * his patch.
 *
 * Further notes from the original documentation:
 *
 * 11 April '97.  Started multi-threading - markhe
 *	The global cache-chain is protected by the mutex 'slab_mutex'.
 *	The sem is only needed when accessing/extending the cache-chain, which
 *	can never happen inside an interrupt (kmem_cache_create(),
 *	kmem_cache_shrink() and kmem_cache_reap()).
 *
 *	At present, each engine can be growing a cache.  This should be blocked.
 *
 * 15 March 2005. NUMA slab allocator.
 *	Shai Fultheim <shai@scalex86.org>.
 *	Shobhit Dayal <shobhit@calsoftinc.com>
 *	Alok N Kataria <alokk@calsoftinc.com>
 *	Christoph Lameter <christoph@lameter.com>
 *
 *	Modified the slab allocator to be node aware on NUMA systems.
 *	Each node has its own list of partial, free and full slabs.
 *	All object allocations for a node occur from node specific slab lists.
 */

#include	<linux/slab.h>
#include	<linux/mm.h>
#include	<linux/poison.h>
#include	<linux/swap.h>
#include	<linux/cache.h>
#include	<linux/interrupt.h>
#include	<linux/init.h>
#include	<linux/compiler.h>
#include	<linux/cpuset.h>
#include	<linux/proc_fs.h>
#include	<linux/seq_file.h>
#include	<linux/notifier.h>
#include	<linux/kallsyms.h>
#include	<linux/cpu.h>
#include	<linux/sysctl.h>
#include	<linux/module.h>
#include	<linux/rcupdate.h>
#include	<linux/string.h>
#include	<linux/uaccess.h>
#include	<linux/nodemask.h>
#include	<linux/kmemleak.h>
#include	<linux/mempolicy.h>
#include	<linux/mutex.h>
#include	<linux/fault-inject.h>
#include	<linux/rtmutex.h>
#include	<linux/reciprocal_div.h>
#include	<linux/debugobjects.h>
#include	<linux/memory.h>
#include	<linux/prefetch.h>
#include	<linux/sched/task_stack.h>

#include	<net/sock.h>

#include	<asm/cacheflush.h>
#include	<asm/tlbflush.h>
#include	<asm/page.h>

#include <trace/events/kmem.h>

#include	"internal.h"

#include	"slab.h"

/*
 * DEBUG	- 1 for kmem_cache_create() to honour; SLAB_RED_ZONE & SLAB_POISON.
 *		  0 for faster, smaller code (especially in the critical paths).
 *
 * STATS	- 1 to collect stats for /proc/slabinfo.
 *		  0 for faster, smaller code (especially in the critical paths).
 *
 * FORCED_DEBUG	- 1 enables SLAB_RED_ZONE and SLAB_POISON (if possible)
 */

#ifdef CONFIG_DEBUG_SLAB
#define	DEBUG		1
#define	STATS		1
#define	FORCED_DEBUG	1
#else
#define	DEBUG		0
#define	STATS		0
#define	FORCED_DEBUG	0
#endif

/* Shouldn't this be in a header file somewhere? */
#define	BYTES_PER_WORD		sizeof(void *)
#define	REDZONE_ALIGN		max(BYTES_PER_WORD, __alignof__(unsigned long long))

#ifndef ARCH_KMALLOC_FLAGS
#define ARCH_KMALLOC_FLAGS SLAB_HWCACHE_ALIGN
#endif

#define FREELIST_BYTE_INDEX (((PAGE_SIZE >> BITS_PER_BYTE) \
				<= SLAB_OBJ_MIN_SIZE) ? 1 : 0)

#if FREELIST_BYTE_INDEX
typedef unsigned char freelist_idx_t;
#else
typedef unsigned short freelist_idx_t;
#endif

#define SLAB_OBJ_MAX_NUM ((1 << sizeof(freelist_idx_t) * BITS_PER_BYTE) - 1)

/*
 * struct array_cache
 *
 * Purpose:
 * - LIFO ordering, to hand out cache-warm objects from _alloc
 * - reduce the number of linked list operations
 * - reduce spinlock operations
 *
 * The limit is stored in the per-cpu structure to reduce the data cache
 * footprint.
 *
 */
struct array_cache {
	unsigned int avail;
	unsigned int limit;
	unsigned int batchcount;
	unsigned int touched;
	void *entry[];	/*
			 * Must have this definition in here for the proper
			 * alignment of array_cache. Also simplifies accessing
			 * the entries.
			 */
};

struct alien_cache {
	spinlock_t lock;
	struct array_cache ac;
};

/*
 * Need this for bootstrapping a per node allocator.
 */
#define NUM_INIT_LISTS (2 * MAX_NUMNODES)
static struct kmem_cache_node __initdata init_kmem_cache_node[NUM_INIT_LISTS];
#define	CACHE_CACHE 0
#define	SIZE_NODE (MAX_NUMNODES)

static int drain_freelist(struct kmem_cache *cache,
			struct kmem_cache_node *n, int tofree);
static void free_block(struct kmem_cache *cachep, void **objpp, int len,
			int node, struct list_head *list);
static void slabs_destroy(struct kmem_cache *cachep, struct list_head *list);
static int enable_cpucache(struct kmem_cache *cachep, gfp_t gfp);
static void cache_reap(struct work_struct *unused);

static inline void fixup_objfreelist_debug(struct kmem_cache *cachep,
						void **list);
static inline void fixup_slab_list(struct kmem_cache *cachep,
				struct kmem_cache_node *n, struct page *page,
				void **list);
static int slab_early_init = 1;

#define INDEX_NODE kmalloc_index(sizeof(struct kmem_cache_node))

static void kmem_cache_node_init(struct kmem_cache_node *parent)
{
	INIT_LIST_HEAD(&parent->slabs_full);
	INIT_LIST_HEAD(&parent->slabs_partial);
	INIT_LIST_HEAD(&parent->slabs_free);
	parent->total_slabs = 0;
	parent->free_slabs = 0;
	parent->shared = NULL;
	parent->alien = NULL;
	parent->colour_next = 0;
	spin_lock_init(&parent->list_lock);
	parent->free_objects = 0;
	parent->free_touched = 0;
	parent->num_slabs = 0;
}

#define MAKE_LIST(cachep, listp, slab, nodeid)				\
	do {								\
		INIT_LIST_HEAD(listp);					\
		list_splice(&get_node(cachep, nodeid)->slab, listp);	\
	} while (0)

#define	MAKE_ALL_LISTS(cachep, ptr, nodeid)				\
	do {								\
	MAKE_LIST((cachep), (&(ptr)->slabs_full), slabs_full, nodeid);	\
	MAKE_LIST((cachep), (&(ptr)->slabs_partial), slabs_partial, nodeid); \
	MAKE_LIST((cachep), (&(ptr)->slabs_free), slabs_free, nodeid);	\
	} while (0)

#define CFLGS_OBJFREELIST_SLAB	((slab_flags_t __force)0x40000000U)
#define CFLGS_OFF_SLAB		((slab_flags_t __force)0x80000000U)
#define	OBJFREELIST_SLAB(x)	((x)->flags & CFLGS_OBJFREELIST_SLAB)
#define	OFF_SLAB(x)	((x)->flags & CFLGS_OFF_SLAB)

#define BATCHREFILL_LIMIT	16
/*
 * Optimization question: fewer reaps means less probability for unnessary
 * cpucache drain/refill cycles.
 *
 * OTOH the cpuarrays can contain lots of objects,
 * which could lock up otherwise freeable slabs.
 */
#define REAPTIMEOUT_AC		(2*HZ)
#define REAPTIMEOUT_NODE	(4*HZ)

#if STATS
#define	STATS_INC_ACTIVE(x)	((x)->num_active++)
#define	STATS_DEC_ACTIVE(x)	((x)->num_active--)
#define	STATS_INC_ALLOCED(x)	((x)->num_allocations++)
#define	STATS_INC_GROWN(x)	((x)->grown++)
#define	STATS_ADD_REAPED(x,y)	((x)->reaped += (y))
#define	STATS_SET_HIGH(x)						\
	do {								\
		if ((x)->num_active > (x)->high_mark)			\
			(x)->high_mark = (x)->num_active;		\
	} while (0)
#define	STATS_INC_ERR(x)	((x)->errors++)
#define	STATS_INC_NODEALLOCS(x)	((x)->node_allocs++)
#define	STATS_INC_NODEFREES(x)	((x)->node_frees++)
#define STATS_INC_ACOVERFLOW(x)   ((x)->node_overflow++)
#define	STATS_SET_FREEABLE(x, i)					\
	do {								\
		if ((x)->max_freeable < i)				\
			(x)->max_freeable = i;				\
	} while (0)
#define STATS_INC_ALLOCHIT(x)	atomic_inc(&(x)->allochit)
#define STATS_INC_ALLOCMISS(x)	atomic_inc(&(x)->allocmiss)
#define STATS_INC_FREEHIT(x)	atomic_inc(&(x)->freehit)
#define STATS_INC_FREEMISS(x)	atomic_inc(&(x)->freemiss)
#else
#define	STATS_INC_ACTIVE(x)	do { } while (0)
#define	STATS_DEC_ACTIVE(x)	do { } while (0)
#define	STATS_INC_ALLOCED(x)	do { } while (0)
#define	STATS_INC_GROWN(x)	do { } while (0)
#define	STATS_ADD_REAPED(x,y)	do { (void)(y); } while (0)
#define	STATS_SET_HIGH(x)	do { } while (0)
#define	STATS_INC_ERR(x)	do { } while (0)
#define	STATS_INC_NODEALLOCS(x)	do { } while (0)
#define	STATS_INC_NODEFREES(x)	do { } while (0)
#define STATS_INC_ACOVERFLOW(x)   do { } while (0)
#define	STATS_SET_FREEABLE(x, i) do { } while (0)
#define STATS_INC_ALLOCHIT(x)	do { } while (0)
#define STATS_INC_ALLOCMISS(x)	do { } while (0)
#define STATS_INC_FREEHIT(x)	do { } while (0)
#define STATS_INC_FREEMISS(x)	do { } while (0)
#endif

#if DEBUG

/*
 * memory layout of objects:
 * 0		: objp
 * 0 .. cachep->obj_offset - BYTES_PER_WORD - 1: padding. This ensures that
 * 		the end of an object is aligned with the end of the real
 * 		allocation. Catches writes behind the end of the allocation.
 * cachep->obj_offset - BYTES_PER_WORD .. cachep->obj_offset - 1:
 * 		redzone word.
 * cachep->obj_offset: The real object.
 * cachep->size - 2* BYTES_PER_WORD: redzone word [BYTES_PER_WORD long]
 * cachep->size - 1* BYTES_PER_WORD: last caller address
 *					[BYTES_PER_WORD long]
 */
static int obj_offset(struct kmem_cache *cachep)
{
	return cachep->obj_offset;
}

static unsigned long long *dbg_redzone1(struct kmem_cache *cachep, void *objp)
{
	BUG_ON(!(cachep->flags & SLAB_RED_ZONE));
	return (unsigned long long*) (objp + obj_offset(cachep) -
				      sizeof(unsigned long long));
}

static unsigned long long *dbg_redzone2(struct kmem_cache *cachep, void *objp)
{
	BUG_ON(!(cachep->flags & SLAB_RED_ZONE));
	if (cachep->flags & SLAB_STORE_USER)
		return (unsigned long long *)(objp + cachep->size -
					      sizeof(unsigned long long) -
					      REDZONE_ALIGN);
	return (unsigned long long *) (objp + cachep->size -
				       sizeof(unsigned long long));
}

static void **dbg_userword(struct kmem_cache *cachep, void *objp)
{
	BUG_ON(!(cachep->flags & SLAB_STORE_USER));
	return (void **)(objp + cachep->size - BYTES_PER_WORD);
}

#else

#define obj_offset(x)			0
#define dbg_redzone1(cachep, objp)	({BUG(); (unsigned long long *)NULL;})
#define dbg_redzone2(cachep, objp)	({BUG(); (unsigned long long *)NULL;})
#define dbg_userword(cachep, objp)	({BUG(); (void **)NULL;})

#endif

/*
 * Do not go above this order unless 0 objects fit into the slab or
 * overridden on the command line.
 */
#define	SLAB_MAX_ORDER_HI	1
#define	SLAB_MAX_ORDER_LO	0
static int slab_max_order = SLAB_MAX_ORDER_LO;
static bool slab_max_order_set __initdata;

static inline void *index_to_obj(struct kmem_cache *cache, struct page *page,
				 unsigned int idx)
{
	return page->s_mem + cache->size * idx;
}

#define BOOT_CPUCACHE_ENTRIES	1
/* internal cache of cache description objs */
static struct kmem_cache kmem_cache_boot = {
	.batchcount = 1,
	.limit = BOOT_CPUCACHE_ENTRIES,
	.shared = 1,
	.size = sizeof(struct kmem_cache),
	.name = "kmem_cache",
};

static DEFINE_PER_CPU(struct delayed_work, slab_reap_work);

static inline struct array_cache *cpu_cache_get(struct kmem_cache *cachep)
{
	return this_cpu_ptr(cachep->cpu_cache);
}

/*
 * Calculate the number of objects and left-over bytes for a given buffer size.
 */
static unsigned int cache_estimate(unsigned long gfporder, size_t buffer_size,
		slab_flags_t flags, size_t *left_over)
{
	unsigned int num;
	size_t slab_size = PAGE_SIZE << gfporder;

	/*
	 * The slab management structure can be either off the slab or
	 * on it. For the latter case, the memory allocated for a
	 * slab is used for:
	 *
	 * - @buffer_size bytes for each object
	 * - One freelist_idx_t for each object
	 *
	 * We don't need to consider alignment of freelist because
	 * freelist will be at the end of slab page. The objects will be
	 * at the correct alignment.
	 *
	 * If the slab management structure is off the slab, then the
	 * alignment will already be calculated into the size. Because
	 * the slabs are all pages aligned, the objects will be at the
	 * correct alignment when allocated.
	 */
	if (flags & (CFLGS_OBJFREELIST_SLAB | CFLGS_OFF_SLAB)) {
		num = slab_size / buffer_size;
		*left_over = slab_size % buffer_size;
	} else {
		num = slab_size / (buffer_size + sizeof(freelist_idx_t));
		*left_over = slab_size %
			(buffer_size + sizeof(freelist_idx_t));
	}

	return num;
}

#if DEBUG
#define slab_error(cachep, msg) __slab_error(__func__, cachep, msg)

static void __slab_error(const char *function, struct kmem_cache *cachep,
			char *msg)
{
	pr_err("slab error in %s(): cache `%s': %s\n",
	       function, cachep->name, msg);
	dump_stack();
	add_taint(TAINT_BAD_PAGE, LOCKDEP_NOW_UNRELIABLE);
}
#endif

/*
 * By default on NUMA we use alien caches to stage the freeing of
 * objects allocated from other nodes. This causes massive memory
 * inefficiencies when using fake NUMA setup to split memory into a
 * large number of small nodes, so it can be disabled on the command
 * line
  */

static int use_alien_caches __read_mostly = 1;
static int __init noaliencache_setup(char *s)
{
	use_alien_caches = 0;
	return 1;
}
__setup("noaliencache", noaliencache_setup);

static int __init slab_max_order_setup(char *str)
{
	get_option(&str, &slab_max_order);
	slab_max_order = slab_max_order < 0 ? 0 :
				min(slab_max_order, MAX_ORDER - 1);
	slab_max_order_set = true;

	return 1;
}
__setup("slab_max_order=", slab_max_order_setup);

#ifdef CONFIG_NUMA
/*
 * Special reaping functions for NUMA systems called from cache_reap().
 * These take care of doing round robin flushing of alien caches (containing
 * objects freed on different nodes from which they were allocated) and the
 * flushing of remote pcps by calling drain_node_pages.
 */
static DEFINE_PER_CPU(unsigned long, slab_reap_node);

static void init_reap_node(int cpu)
{
	per_cpu(slab_reap_node, cpu) = next_node_in(cpu_to_mem(cpu),
						    node_online_map);
}

static void next_reap_node(void)
{
	int node = __this_cpu_read(slab_reap_node);

	node = next_node_in(node, node_online_map);
	__this_cpu_write(slab_reap_node, node);
}

#else
#define init_reap_node(cpu) do { } while (0)
#define next_reap_node(void) do { } while (0)
#endif

/*
 * Initiate the reap timer running on the target CPU.  We run at around 1 to 2Hz
 * via the workqueue/eventd.
 * Add the CPU number into the expiration time to minimize the possibility of
 * the CPUs getting into lockstep and contending for the global cache chain
 * lock.
 */
static void start_cpu_timer(int cpu)
{
	struct delayed_work *reap_work = &per_cpu(slab_reap_work, cpu);

	if (reap_work->work.func == NULL) {
		init_reap_node(cpu);
		INIT_DEFERRABLE_WORK(reap_work, cache_reap);
		schedule_delayed_work_on(cpu, reap_work,
					__round_jiffies_relative(HZ, cpu));
	}
}

static void init_arraycache(struct array_cache *ac, int limit, int batch)
{
	if (ac) {
		ac->avail = 0;
		ac->limit = limit;
		ac->batchcount = batch;
		ac->touched = 0;
	}
}

static struct array_cache *alloc_arraycache(int node, int entries,
					    int batchcount, gfp_t gfp)
{
	size_t memsize = sizeof(void *) * entries + sizeof(struct array_cache);
	struct array_cache *ac = NULL;

	ac = kmalloc_node(memsize, gfp, node);
	/*
	 * The array_cache structures contain pointers to free object.
	 * However, when such objects are allocated or transferred to another
	 * cache the pointers are not cleared and they could be counted as
	 * valid references during a kmemleak scan. Therefore, kmemleak must
	 * not scan such objects.
	 */
	kmemleak_no_scan(ac);
	init_arraycache(ac, entries, batchcount);
	return ac;
}

static noinline void cache_free_pfmemalloc(struct kmem_cache *cachep,
					struct page *page, void *objp)
{
	struct kmem_cache_node *n;
	int page_node;
	LIST_HEAD(list);

	page_node = page_to_nid(page);
	n = get_node(cachep, page_node);

	spin_lock(&n->list_lock);
	free_block(cachep, &objp, 1, page_node, &list);
	spin_unlock(&n->list_lock);

	slabs_destroy(cachep, &list);
}

/*
 * Transfer objects in one arraycache to another.
 * Locking must be handled by the caller.
 *
 * Return the number of entries transferred.
 */
static int transfer_objects(struct array_cache *to,
		struct array_cache *from, unsigned int max)
{
	/* Figure out how many entries to transfer */
	int nr = min3(from->avail, max, to->limit - to->avail);

	if (!nr)
		return 0;

	memcpy(to->entry + to->avail, from->entry + from->avail -nr,
			sizeof(void *) *nr);

	from->avail -= nr;
	to->avail += nr;
	return nr;
}

/* &alien->lock must be held by alien callers. */
static __always_inline void __free_one(struct array_cache *ac, void *objp)
{
	/* Avoid trivial double-free. */
	if (IS_ENABLED(CONFIG_SLAB_FREELIST_HARDENED) &&
	    WARN_ON_ONCE(ac->avail > 0 && ac->entry[ac->avail - 1] == objp))
		return;
	ac->entry[ac->avail++] = objp;
}

#ifndef CONFIG_NUMA

#define drain_alien_cache(cachep, alien) do { } while (0)
#define reap_alien(cachep, n) do { } while (0)

static inline struct alien_cache **alloc_alien_cache(int node,
						int limit, gfp_t gfp)
{
	return NULL;
}

static inline void free_alien_cache(struct alien_cache **ac_ptr)
{
}

static inline int cache_free_alien(struct kmem_cache *cachep, void *objp)
{
	return 0;
}

static inline void *alternate_node_alloc(struct kmem_cache *cachep,
		gfp_t flags)
{
	return NULL;
}

static inline void *____cache_alloc_node(struct kmem_cache *cachep,
		 gfp_t flags, int nodeid)
{
	return NULL;
}

static inline gfp_t gfp_exact_node(gfp_t flags)
{
	return flags & ~__GFP_NOFAIL;
}

#else	/* CONFIG_NUMA */

static void *____cache_alloc_node(struct kmem_cache *, gfp_t, int);
static void *alternate_node_alloc(struct kmem_cache *, gfp_t);

static struct alien_cache *__alloc_alien_cache(int node, int entries,
						int batch, gfp_t gfp)
{
	size_t memsize = sizeof(void *) * entries + sizeof(struct alien_cache);
	struct alien_cache *alc = NULL;

	alc = kmalloc_node(memsize, gfp, node);
	if (alc) {
		kmemleak_no_scan(alc);
		init_arraycache(&alc->ac, entries, batch);
		spin_lock_init(&alc->lock);
	}
	return alc;
}

static struct alien_cache **alloc_alien_cache(int node, int limit, gfp_t gfp)
{
	struct alien_cache **alc_ptr;
	int i;

	if (limit > 1)
		limit = 12;
	alc_ptr = kcalloc_node(nr_node_ids, sizeof(void *), gfp, node);
	if (!alc_ptr)
		return NULL;

	for_each_node(i) {
		if (i == node || !node_online(i))
			continue;
		alc_ptr[i] = __alloc_alien_cache(node, limit, 0xbaadf00d, gfp);
		if (!alc_ptr[i]) {
			for (i--; i >= 0; i--)
				kfree(alc_ptr[i]);
			kfree(alc_ptr);
			return NULL;
		}
	}
	return alc_ptr;
}

static void free_alien_cache(struct alien_cache **alc_ptr)
{
	int i;

	if (!alc_ptr)
		return;
	for_each_node(i)
	    kfree(alc_ptr[i]);
	kfree(alc_ptr);
}

static void __drain_alien_cache(struct kmem_cache *cachep,
				struct array_cache *ac, int node,
				struct list_head *list)
{
	struct kmem_cache_node *n = get_node(cachep, node);

	if (ac->avail) {
		spin_lock(&n->list_lock);
		/*
		 * Stuff objects into the remote nodes shared array first.
		 * That way we could avoid the overhead of putting the objects
		 * into the free lists and getting them back later.
		 */
		if (n->shared)
			transfer_objects(n->shared, ac, ac->limit);

		free_block(cachep, ac->entry, ac->avail, node, list);
		ac->avail = 0;
		spin_unlock(&n->list_lock);
	}
}

/*
 * Called from cache_reap() to regularly drain alien caches round robin.
 */
static void reap_alien(struct kmem_cache *cachep, struct kmem_cache_node *n)
{
	int node = __this_cpu_read(slab_reap_node);

	if (n->alien) {
		struct alien_cache *alc = n->alien[node];
		struct array_cache *ac;

		if (alc) {
			ac = &alc->ac;
			if (ac->avail && spin_trylock_irq(&alc->lock)) {
				LIST_HEAD(list);

				__drain_alien_cache(cachep, ac, node, &list);
				spin_unlock_irq(&alc->lock);
				slabs_destroy(cachep, &list);
			}
		}
	}
}

static void drain_alien_cache(struct kmem_cache *cachep,
				struct alien_cache **alien)
{
	int i = 0;
	struct alien_cache *alc;
	struct array_cache *ac;
	unsigned long flags;

	for_each_online_node(i) {
		alc = alien[i];
		if (alc) {
			LIST_HEAD(list);

			ac = &alc->ac;
			spin_lock_irqsave(&alc->lock, flags);
			__drain_alien_cache(cachep, ac, i, &list);
			spin_unlock_irqrestore(&alc->lock, flags);
			slabs_destroy(cachep, &list);
		}
	}
}

static int __cache_free_alien(struct kmem_cache *cachep, void *objp,
				int node, int page_node)
{
	struct kmem_cache_node *n;
	struct alien_cache *alien = NULL;
	struct array_cache *ac;
	LIST_HEAD(list);

	n = get_node(cachep, node);
	STATS_INC_NODEFREES(cachep);
	if (n->alien && n->alien[page_node]) {
		alien = n->alien[page_node];
		ac = &alien->ac;
		spin_lock(&alien->lock);
		if (unlikely(ac->avail == ac->limit)) {
			STATS_INC_ACOVERFLOW(cachep);
			__drain_alien_cache(cachep, ac, page_node, &list);
		}
		__free_one(ac, objp);
		spin_unlock(&alien->lock);
		slabs_destroy(cachep, &list);
	} else {
		n = get_node(cachep, page_node);
		spin_lock(&n->list_lock);
		free_block(cachep, &objp, 1, page_node, &list);
		spin_unlock(&n->list_lock);
		slabs_destroy(cachep, &list);
	}
	return 1;
}

static inline int cache_free_alien(struct kmem_cache *cachep, void *objp)
{
	int page_node = page_to_nid(virt_to_page(objp));
	int node = numa_mem_id();
	/*
	 * Make sure we are not freeing a object from another node to the array
	 * cache on this cpu.
	 */
	if (likely(node == page_node))
		return 0;

	return __cache_free_alien(cachep, objp, node, page_node);
}

/*
 * Construct gfp mask to allocate from a specific node but do not reclaim or
 * warn about failures.
 */
static inline gfp_t gfp_exact_node(gfp_t flags)
{
	return (flags | __GFP_THISNODE | __GFP_NOWARN) & ~(__GFP_RECLAIM|__GFP_NOFAIL);
}
#endif

static int init_cache_node(struct kmem_cache *cachep, int node, gfp_t gfp)
{
	struct kmem_cache_node *n;

	/*
	 * Set up the kmem_cache_node for cpu before we can
	 * begin anything. Make sure some other cpu on this
	 * node has not already allocated this
	 */
	n = get_node(cachep, node);
	if (n) {
		spin_lock_irq(&n->list_lock);
		n->free_limit = (1 + nr_cpus_node(node)) * cachep->batchcount +
				cachep->num;
		spin_unlock_irq(&n->list_lock);

		return 0;
	}

	n = kmalloc_node(sizeof(struct kmem_cache_node), gfp, node);
	if (!n)
		return -ENOMEM;

	kmem_cache_node_init(n);
	n->next_reap = jiffies + REAPTIMEOUT_NODE +
		    ((unsigned long)cachep) % REAPTIMEOUT_NODE;

	n->free_limit =
		(1 + nr_cpus_node(node)) * cachep->batchcount + cachep->num;

	/*
	 * The kmem_cache_nodes don't come and go as CPUs
	 * come and go.  slab_mutex is sufficient
	 * protection here.
	 */
	cachep->node[node] = n;

	return 0;
}

#if (defined(CONFIG_NUMA) && defined(CONFIG_MEMORY_HOTPLUG)) || defined(CONFIG_SMP)
/*
 * Allocates and initializes node for a node on each slab cache, used for
 * either memory or cpu hotplug.  If memory is being hot-added, the kmem_cache_node
 * will be allocated off-node since memory is not yet online for the new node.
 * When hotplugging memory or a cpu, existing node are not replaced if
 * already in use.
 *
 * Must hold slab_mutex.
 */
static int init_cache_node_node(int node)
{
	int ret;
	struct kmem_cache *cachep;

	list_for_each_entry(cachep, &slab_caches, list) {
		ret = init_cache_node(cachep, node, GFP_KERNEL);
		if (ret)
			return ret;
	}

	return 0;
}
#endif

static int setup_kmem_cache_node(struct kmem_cache *cachep,
				int node, gfp_t gfp, bool force_change)
{
	int ret = -ENOMEM;
	struct kmem_cache_node *n;
	struct array_cache *old_shared = NULL;
	struct array_cache *new_shared = NULL;
	struct alien_cache **new_alien = NULL;
	LIST_HEAD(list);

	if (use_alien_caches) {
		new_alien = alloc_alien_cache(node, cachep->limit, gfp);
		if (!new_alien)
			goto fail;
	}

	if (cachep->shared) {
		new_shared = alloc_arraycache(node,
			cachep->shared * cachep->batchcount, 0xbaadf00d, gfp);
		if (!new_shared)
			goto fail;
	}

	ret = init_cache_node(cachep, node, gfp);
	if (ret)
		goto fail;

	n = get_node(cachep, node);
	spin_lock_irq(&n->list_lock);
	if (n->shared && force_change) {
		free_block(cachep, n->shared->entry,
				n->shared->avail, node, &list);
		n->shared->avail = 0;
	}

	if (!n->shared || force_change) {
		old_shared = n->shared;
		n->shared = new_shared;
		new_shared = NULL;
	}

	if (!n->alien) {
		n->alien = new_alien;
		new_alien = NULL;
	}

	spin_unlock_irq(&n->list_lock);
	slabs_destroy(cachep, &list);

	/*
	 * To protect lockless access to n->shared during irq disabled context.
	 * If n->shared isn't NULL in irq disabled context, accessing to it is
	 * guaranteed to be valid until irq is re-enabled, because it will be
<<<<<<< HEAD
	 * freed after synchronize_sched().
	 */
	if (old_shared && force_change)
		synchronize_sched();
=======
	 * freed after synchronize_rcu().
	 */
	if (old_shared && force_change)
		synchronize_rcu();
>>>>>>> 24b8d41d

fail:
	kfree(old_shared);
	kfree(new_shared);
	free_alien_cache(new_alien);

	return ret;
}

#ifdef CONFIG_SMP

static void cpuup_canceled(long cpu)
{
	struct kmem_cache *cachep;
	struct kmem_cache_node *n = NULL;
	int node = cpu_to_mem(cpu);
	const struct cpumask *mask = cpumask_of_node(node);

	list_for_each_entry(cachep, &slab_caches, list) {
		struct array_cache *nc;
		struct array_cache *shared;
		struct alien_cache **alien;
		LIST_HEAD(list);

		n = get_node(cachep, node);
		if (!n)
			continue;

		spin_lock_irq(&n->list_lock);

		/* Free limit for this kmem_cache_node */
		n->free_limit -= cachep->batchcount;

		/* cpu is dead; no one can alloc from it. */
		nc = per_cpu_ptr(cachep->cpu_cache, cpu);
		free_block(cachep, nc->entry, nc->avail, node, &list);
		nc->avail = 0;

		if (!cpumask_empty(mask)) {
			spin_unlock_irq(&n->list_lock);
			goto free_slab;
		}

		shared = n->shared;
		if (shared) {
			free_block(cachep, shared->entry,
				   shared->avail, node, &list);
			n->shared = NULL;
		}

		alien = n->alien;
		n->alien = NULL;

		spin_unlock_irq(&n->list_lock);

		kfree(shared);
		if (alien) {
			drain_alien_cache(cachep, alien);
			free_alien_cache(alien);
		}

free_slab:
		slabs_destroy(cachep, &list);
	}
	/*
	 * In the previous loop, all the objects were freed to
	 * the respective cache's slabs,  now we can go ahead and
	 * shrink each nodelist to its limit.
	 */
	list_for_each_entry(cachep, &slab_caches, list) {
		n = get_node(cachep, node);
		if (!n)
			continue;
		drain_freelist(cachep, n, INT_MAX);
	}
}

static int cpuup_prepare(long cpu)
{
	struct kmem_cache *cachep;
	int node = cpu_to_mem(cpu);
	int err;

	/*
	 * We need to do this right in the beginning since
	 * alloc_arraycache's are going to use this list.
	 * kmalloc_node allows us to add the slab to the right
	 * kmem_cache_node and not this cpu's kmem_cache_node
	 */
	err = init_cache_node_node(node);
	if (err < 0)
		goto bad;

	/*
	 * Now we can go ahead with allocating the shared arrays and
	 * array caches
	 */
	list_for_each_entry(cachep, &slab_caches, list) {
		err = setup_kmem_cache_node(cachep, node, GFP_KERNEL, false);
		if (err)
			goto bad;
	}

	return 0;
bad:
	cpuup_canceled(cpu);
	return -ENOMEM;
}

int slab_prepare_cpu(unsigned int cpu)
{
	int err;

	mutex_lock(&slab_mutex);
	err = cpuup_prepare(cpu);
	mutex_unlock(&slab_mutex);
	return err;
}

/*
 * This is called for a failed online attempt and for a successful
 * offline.
 *
 * Even if all the cpus of a node are down, we don't free the
<<<<<<< HEAD
 * kmem_list3 of any cache. This to avoid a race between cpu_down, and
 * a kmalloc allocation from another cpu for memory from the node of
 * the cpu going down.  The list3 structure is usually allocated from
=======
 * kmem_cache_node of any cache. This to avoid a race between cpu_down, and
 * a kmalloc allocation from another cpu for memory from the node of
 * the cpu going down.  The kmem_cache_node structure is usually allocated from
>>>>>>> 24b8d41d
 * kmem_cache_create() and gets destroyed at kmem_cache_destroy().
 */
int slab_dead_cpu(unsigned int cpu)
{
	mutex_lock(&slab_mutex);
	cpuup_canceled(cpu);
	mutex_unlock(&slab_mutex);
	return 0;
}
#endif

static int slab_online_cpu(unsigned int cpu)
{
	start_cpu_timer(cpu);
	return 0;
}

static int slab_offline_cpu(unsigned int cpu)
{
	/*
	 * Shutdown cache reaper. Note that the slab_mutex is held so
	 * that if cache_reap() is invoked it cannot do anything
	 * expensive but will only modify reap_work and reschedule the
	 * timer.
	 */
	cancel_delayed_work_sync(&per_cpu(slab_reap_work, cpu));
	/* Now the cache_reaper is guaranteed to be not running. */
	per_cpu(slab_reap_work, cpu).work.func = NULL;
	return 0;
}

#if defined(CONFIG_NUMA) && defined(CONFIG_MEMORY_HOTPLUG)
/*
 * Drains freelist for a node on each slab cache, used for memory hot-remove.
 * Returns -EBUSY if all objects cannot be drained so that the node is not
 * removed.
 *
 * Must hold slab_mutex.
 */
static int __meminit drain_cache_node_node(int node)
{
	struct kmem_cache *cachep;
	int ret = 0;

	list_for_each_entry(cachep, &slab_caches, list) {
		struct kmem_cache_node *n;

		n = get_node(cachep, node);
		if (!n)
			continue;

		drain_freelist(cachep, n, INT_MAX);

		if (!list_empty(&n->slabs_full) ||
		    !list_empty(&n->slabs_partial)) {
			ret = -EBUSY;
			break;
		}
	}
	return ret;
}

static int __meminit slab_memory_callback(struct notifier_block *self,
					unsigned long action, void *arg)
{
	struct memory_notify *mnb = arg;
	int ret = 0;
	int nid;

	nid = mnb->status_change_nid;
	if (nid < 0)
		goto out;

	switch (action) {
	case MEM_GOING_ONLINE:
		mutex_lock(&slab_mutex);
		ret = init_cache_node_node(nid);
		mutex_unlock(&slab_mutex);
		break;
	case MEM_GOING_OFFLINE:
		mutex_lock(&slab_mutex);
		ret = drain_cache_node_node(nid);
		mutex_unlock(&slab_mutex);
		break;
	case MEM_ONLINE:
	case MEM_OFFLINE:
	case MEM_CANCEL_ONLINE:
	case MEM_CANCEL_OFFLINE:
		break;
	}
out:
	return notifier_from_errno(ret);
}
#endif /* CONFIG_NUMA && CONFIG_MEMORY_HOTPLUG */

/*
 * swap the static kmem_cache_node with kmalloced memory
 */
static void __init init_list(struct kmem_cache *cachep, struct kmem_cache_node *list,
				int nodeid)
{
	struct kmem_cache_node *ptr;

	ptr = kmalloc_node(sizeof(struct kmem_cache_node), GFP_NOWAIT, nodeid);
	BUG_ON(!ptr);

	memcpy(ptr, list, sizeof(struct kmem_cache_node));
	/*
	 * Do not assume that spinlocks can be initialized via memcpy:
	 */
	spin_lock_init(&ptr->list_lock);

	MAKE_ALL_LISTS(cachep, ptr, nodeid);
	cachep->node[nodeid] = ptr;
}

/*
 * For setting up all the kmem_cache_node for cache whose buffer_size is same as
 * size of kmem_cache_node.
 */
static void __init set_up_node(struct kmem_cache *cachep, int index)
{
	int node;

	for_each_online_node(node) {
		cachep->node[node] = &init_kmem_cache_node[index + node];
		cachep->node[node]->next_reap = jiffies +
		    REAPTIMEOUT_NODE +
		    ((unsigned long)cachep) % REAPTIMEOUT_NODE;
	}
}

/*
 * Initialisation.  Called after the page allocator have been initialised and
 * before smp_init().
 */
void __init kmem_cache_init(void)
{
	int i;

	kmem_cache = &kmem_cache_boot;

	if (!IS_ENABLED(CONFIG_NUMA) || num_possible_nodes() == 1)
		use_alien_caches = 0;

	for (i = 0; i < NUM_INIT_LISTS; i++)
		kmem_cache_node_init(&init_kmem_cache_node[i]);

	/*
	 * Fragmentation resistance on low memory - only use bigger
	 * page orders on machines with more than 32MB of memory if
	 * not overridden on the command line.
	 */
	if (!slab_max_order_set && totalram_pages() > (32 << 20) >> PAGE_SHIFT)
		slab_max_order = SLAB_MAX_ORDER_HI;

	/* Bootstrap is tricky, because several objects are allocated
	 * from caches that do not exist yet:
	 * 1) initialize the kmem_cache cache: it contains the struct
	 *    kmem_cache structures of all caches, except kmem_cache itself:
	 *    kmem_cache is statically allocated.
	 *    Initially an __init data area is used for the head array and the
	 *    kmem_cache_node structures, it's replaced with a kmalloc allocated
	 *    array at the end of the bootstrap.
	 * 2) Create the first kmalloc cache.
	 *    The struct kmem_cache for the new cache is allocated normally.
	 *    An __init data area is used for the head array.
	 * 3) Create the remaining kmalloc caches, with minimally sized
	 *    head arrays.
	 * 4) Replace the __init data head arrays for kmem_cache and the first
	 *    kmalloc cache with kmalloc allocated arrays.
	 * 5) Replace the __init data for kmem_cache_node for kmem_cache and
	 *    the other cache's with kmalloc allocated memory.
	 * 6) Resize the head arrays of the kmalloc caches to their final sizes.
	 */

	/* 1) create the kmem_cache */

	/*
	 * struct kmem_cache size depends on nr_node_ids & nr_cpu_ids
	 */
	create_boot_cache(kmem_cache, "kmem_cache",
		offsetof(struct kmem_cache, node) +
				  nr_node_ids * sizeof(struct kmem_cache_node *),
				  SLAB_HWCACHE_ALIGN, 0, 0);
	list_add(&kmem_cache->list, &slab_caches);
	slab_state = PARTIAL;

	/*
	 * Initialize the caches that provide memory for the  kmem_cache_node
	 * structures first.  Without this, further allocations will bug.
	 */
	kmalloc_caches[KMALLOC_NORMAL][INDEX_NODE] = create_kmalloc_cache(
				kmalloc_info[INDEX_NODE].name[KMALLOC_NORMAL],
				kmalloc_info[INDEX_NODE].size,
				ARCH_KMALLOC_FLAGS, 0,
				kmalloc_info[INDEX_NODE].size);
	slab_state = PARTIAL_NODE;
	setup_kmalloc_cache_index_table();

	slab_early_init = 0;

	/* 5) Replace the bootstrap kmem_cache_node */
	{
		int nid;

		for_each_online_node(nid) {
			init_list(kmem_cache, &init_kmem_cache_node[CACHE_CACHE + nid], nid);

			init_list(kmalloc_caches[KMALLOC_NORMAL][INDEX_NODE],
					  &init_kmem_cache_node[SIZE_NODE + nid], nid);
		}
	}

	create_kmalloc_caches(ARCH_KMALLOC_FLAGS);
}

void __init kmem_cache_init_late(void)
{
	struct kmem_cache *cachep;

	/* 6) resize the head arrays to their final sizes */
	mutex_lock(&slab_mutex);
	list_for_each_entry(cachep, &slab_caches, list)
		if (enable_cpucache(cachep, GFP_NOWAIT))
			BUG();
	mutex_unlock(&slab_mutex);

	/* Done! */
	slab_state = FULL;

#ifdef CONFIG_NUMA
	/*
	 * Register a memory hotplug callback that initializes and frees
	 * node.
	 */
	hotplug_memory_notifier(slab_memory_callback, SLAB_CALLBACK_PRI);
#endif

	/*
	 * The reap timers are started later, with a module init call: That part
	 * of the kernel is not yet operational.
	 */
}

static int __init cpucache_init(void)
{
	int ret;

	/*
	 * Register the timers that return unneeded pages to the page allocator
	 */
	ret = cpuhp_setup_state(CPUHP_AP_ONLINE_DYN, "SLAB online",
				slab_online_cpu, slab_offline_cpu);
	WARN_ON(ret < 0);

	return 0;
}
__initcall(cpucache_init);

static noinline void
slab_out_of_memory(struct kmem_cache *cachep, gfp_t gfpflags, int nodeid)
{
#if DEBUG
	struct kmem_cache_node *n;
	unsigned long flags;
	int node;
	static DEFINE_RATELIMIT_STATE(slab_oom_rs, DEFAULT_RATELIMIT_INTERVAL,
				      DEFAULT_RATELIMIT_BURST);

	if ((gfpflags & __GFP_NOWARN) || !__ratelimit(&slab_oom_rs))
		return;

	pr_warn("SLAB: Unable to allocate memory on node %d, gfp=%#x(%pGg)\n",
		nodeid, gfpflags, &gfpflags);
	pr_warn("  cache: %s, object size: %d, order: %d\n",
		cachep->name, cachep->size, cachep->gfporder);

	for_each_kmem_cache_node(cachep, node, n) {
<<<<<<< HEAD
		unsigned long active_objs = 0, num_objs = 0, free_objects = 0;
		unsigned long active_slabs = 0, num_slabs = 0;
		unsigned long num_slabs_partial = 0, num_slabs_free = 0;
		unsigned long num_slabs_full;

		spin_lock_irqsave(&n->list_lock, flags);
		num_slabs = n->num_slabs;
		list_for_each_entry(page, &n->slabs_partial, lru) {
			active_objs += page->active;
			num_slabs_partial++;
		}
		list_for_each_entry(page, &n->slabs_free, lru)
			num_slabs_free++;

		free_objects += n->free_objects;
		spin_unlock_irqrestore(&n->list_lock, flags);

		num_objs = num_slabs * cachep->num;
		active_slabs = num_slabs - num_slabs_free;
		num_slabs_full = num_slabs -
			(num_slabs_partial + num_slabs_free);
		active_objs += (num_slabs_full * cachep->num);

		pr_warn("  node %d: slabs: %ld/%ld, objs: %ld/%ld, free: %ld\n",
			node, active_slabs, num_slabs, active_objs, num_objs,
			free_objects);
=======
		unsigned long total_slabs, free_slabs, free_objs;

		spin_lock_irqsave(&n->list_lock, flags);
		total_slabs = n->total_slabs;
		free_slabs = n->free_slabs;
		free_objs = n->free_objects;
		spin_unlock_irqrestore(&n->list_lock, flags);

		pr_warn("  node %d: slabs: %ld/%ld, objs: %ld/%ld\n",
			node, total_slabs - free_slabs, total_slabs,
			(total_slabs * cachep->num) - free_objs,
			total_slabs * cachep->num);
>>>>>>> 24b8d41d
	}
#endif
}

/*
 * Interface to system's page allocator. No need to hold the
 * kmem_cache_node ->list_lock.
 *
 * If we requested dmaable memory, we will get it. Even if we
 * did not request dmaable memory, we might get it, but that
 * would be relatively rare and ignorable.
 */
static struct page *kmem_getpages(struct kmem_cache *cachep, gfp_t flags,
								int nodeid)
{
	struct page *page;

	flags |= cachep->allocflags;

	page = __alloc_pages_node(nodeid, flags, cachep->gfporder);
	if (!page) {
		slab_out_of_memory(cachep, flags, nodeid);
		return NULL;
	}

	account_slab_page(page, cachep->gfporder, cachep);
	__SetPageSlab(page);
	/* Record if ALLOC_NO_WATERMARKS was set when allocating the slab */
	if (sk_memalloc_socks() && page_is_pfmemalloc(page))
		SetPageSlabPfmemalloc(page);

	return page;
}

/*
 * Interface to system's page release.
 */
static void kmem_freepages(struct kmem_cache *cachep, struct page *page)
{
	int order = cachep->gfporder;

	BUG_ON(!PageSlab(page));
	__ClearPageSlabPfmemalloc(page);
	__ClearPageSlab(page);
	page_mapcount_reset(page);
	page->mapping = NULL;

	if (current->reclaim_state)
		current->reclaim_state->reclaimed_slab += 1 << order;
	unaccount_slab_page(page, order, cachep);
	__free_pages(page, order);
}

static void kmem_rcu_free(struct rcu_head *head)
{
	struct kmem_cache *cachep;
	struct page *page;

	page = container_of(head, struct page, rcu_head);
	cachep = page->slab_cache;

	kmem_freepages(cachep, page);
}

#if DEBUG
static bool is_debug_pagealloc_cache(struct kmem_cache *cachep)
{
	if (debug_pagealloc_enabled_static() && OFF_SLAB(cachep) &&
		(cachep->size % PAGE_SIZE) == 0)
		return true;

	return false;
}

#ifdef CONFIG_DEBUG_PAGEALLOC
static void slab_kernel_map(struct kmem_cache *cachep, void *objp, int map)
{
	if (!is_debug_pagealloc_cache(cachep))
		return;

	kernel_map_pages(virt_to_page(objp), cachep->size / PAGE_SIZE, map);
}

#else
static inline void slab_kernel_map(struct kmem_cache *cachep, void *objp,
				int map) {}

#endif

static void poison_obj(struct kmem_cache *cachep, void *addr, unsigned char val)
{
	int size = cachep->object_size;
	addr = &((char *)addr)[obj_offset(cachep)];

	memset(addr, val, size);
	*(unsigned char *)(addr + size - 1) = POISON_END;
}

static void dump_line(char *data, int offset, int limit)
{
	int i;
	unsigned char error = 0;
	int bad_count = 0;

	pr_err("%03x: ", offset);
	for (i = 0; i < limit; i++) {
		if (data[offset + i] != POISON_FREE) {
			error = data[offset + i];
			bad_count++;
		}
	}
	print_hex_dump(KERN_CONT, "", 0, 16, 1,
			&data[offset], limit, 1);

	if (bad_count == 1) {
		error ^= POISON_FREE;
		if (!(error & (error - 1))) {
			pr_err("Single bit error detected. Probably bad RAM.\n");
#ifdef CONFIG_X86
			pr_err("Run memtest86+ or a similar memory test tool.\n");
#else
			pr_err("Run a memory test tool.\n");
#endif
		}
	}
}
#endif

#if DEBUG

static void print_objinfo(struct kmem_cache *cachep, void *objp, int lines)
{
	int i, size;
	char *realobj;

	if (cachep->flags & SLAB_RED_ZONE) {
		pr_err("Redzone: 0x%llx/0x%llx\n",
		       *dbg_redzone1(cachep, objp),
		       *dbg_redzone2(cachep, objp));
	}

	if (cachep->flags & SLAB_STORE_USER)
		pr_err("Last user: (%pSR)\n", *dbg_userword(cachep, objp));
	realobj = (char *)objp + obj_offset(cachep);
	size = cachep->object_size;
	for (i = 0; i < size && lines; i += 16, lines--) {
		int limit;
		limit = 16;
		if (i + limit > size)
			limit = size - i;
		dump_line(realobj, i, limit);
	}
}

static void check_poison_obj(struct kmem_cache *cachep, void *objp)
{
	char *realobj;
	int size, i;
	int lines = 0;

	if (is_debug_pagealloc_cache(cachep))
		return;

	realobj = (char *)objp + obj_offset(cachep);
	size = cachep->object_size;

	for (i = 0; i < size; i++) {
		char exp = POISON_FREE;
		if (i == size - 1)
			exp = POISON_END;
		if (realobj[i] != exp) {
			int limit;
			/* Mismatch ! */
			/* Print header */
			if (lines == 0) {
				pr_err("Slab corruption (%s): %s start=%px, len=%d\n",
				       print_tainted(), cachep->name,
				       realobj, size);
				print_objinfo(cachep, objp, 0);
			}
			/* Hexdump the affected line */
			i = (i / 16) * 16;
			limit = 16;
			if (i + limit > size)
				limit = size - i;
			dump_line(realobj, i, limit);
			i += 16;
			lines++;
			/* Limit to 5 lines */
			if (lines > 5)
				break;
		}
	}
	if (lines != 0) {
		/* Print some data about the neighboring objects, if they
		 * exist:
		 */
		struct page *page = virt_to_head_page(objp);
		unsigned int objnr;

		objnr = obj_to_index(cachep, page, objp);
		if (objnr) {
			objp = index_to_obj(cachep, page, objnr - 1);
			realobj = (char *)objp + obj_offset(cachep);
			pr_err("Prev obj: start=%px, len=%d\n", realobj, size);
			print_objinfo(cachep, objp, 2);
		}
		if (objnr + 1 < cachep->num) {
			objp = index_to_obj(cachep, page, objnr + 1);
			realobj = (char *)objp + obj_offset(cachep);
			pr_err("Next obj: start=%px, len=%d\n", realobj, size);
			print_objinfo(cachep, objp, 2);
		}
	}
}
#endif

#if DEBUG
static void slab_destroy_debugcheck(struct kmem_cache *cachep,
						struct page *page)
{
	int i;

	if (OBJFREELIST_SLAB(cachep) && cachep->flags & SLAB_POISON) {
		poison_obj(cachep, page->freelist - obj_offset(cachep),
			POISON_FREE);
	}

	for (i = 0; i < cachep->num; i++) {
		void *objp = index_to_obj(cachep, page, i);

		if (cachep->flags & SLAB_POISON) {
			check_poison_obj(cachep, objp);
			slab_kernel_map(cachep, objp, 1);
		}
		if (cachep->flags & SLAB_RED_ZONE) {
			if (*dbg_redzone1(cachep, objp) != RED_INACTIVE)
				slab_error(cachep, "start of a freed object was overwritten");
			if (*dbg_redzone2(cachep, objp) != RED_INACTIVE)
				slab_error(cachep, "end of a freed object was overwritten");
		}
	}
}
#else
static void slab_destroy_debugcheck(struct kmem_cache *cachep,
						struct page *page)
{
}
#endif

/**
 * slab_destroy - destroy and release all objects in a slab
 * @cachep: cache pointer being destroyed
 * @page: page pointer being destroyed
 *
 * Destroy all the objs in a slab page, and release the mem back to the system.
 * Before calling the slab page must have been unlinked from the cache. The
 * kmem_cache_node ->list_lock is not held/needed.
 */
static void slab_destroy(struct kmem_cache *cachep, struct page *page)
{
	void *freelist;

	freelist = page->freelist;
	slab_destroy_debugcheck(cachep, page);
	if (unlikely(cachep->flags & SLAB_TYPESAFE_BY_RCU))
		call_rcu(&page->rcu_head, kmem_rcu_free);
	else
		kmem_freepages(cachep, page);

	/*
	 * From now on, we don't use freelist
	 * although actual page can be freed in rcu context
	 */
	if (OFF_SLAB(cachep))
		kmem_cache_free(cachep->freelist_cache, freelist);
}

/*
 * Update the size of the caches before calling slabs_destroy as it may
 * recursively call kfree.
 */
static void slabs_destroy(struct kmem_cache *cachep, struct list_head *list)
{
	struct page *page, *n;

	list_for_each_entry_safe(page, n, list, slab_list) {
		list_del(&page->slab_list);
		slab_destroy(cachep, page);
	}
}

/**
 * calculate_slab_order - calculate size (page order) of slabs
 * @cachep: pointer to the cache that is being created
 * @size: size of objects to be created in this cache.
 * @flags: slab allocation flags
 *
 * Also calculates the number of objects per slab.
 *
 * This could be made much more intelligent.  For now, try to avoid using
 * high order pages for slabs.  When the gfp() functions are more friendly
 * towards high-order requests, this should be changed.
 *
 * Return: number of left-over bytes in a slab
 */
static size_t calculate_slab_order(struct kmem_cache *cachep,
				size_t size, slab_flags_t flags)
{
	size_t left_over = 0;
	int gfporder;

	for (gfporder = 0; gfporder <= KMALLOC_MAX_ORDER; gfporder++) {
		unsigned int num;
		size_t remainder;

		num = cache_estimate(gfporder, size, flags, &remainder);
		if (!num)
			continue;

		/* Can't handle number of objects more than SLAB_OBJ_MAX_NUM */
		if (num > SLAB_OBJ_MAX_NUM)
			break;

		if (flags & CFLGS_OFF_SLAB) {
			struct kmem_cache *freelist_cache;
			size_t freelist_size;

			freelist_size = num * sizeof(freelist_idx_t);
			freelist_cache = kmalloc_slab(freelist_size, 0u);
			if (!freelist_cache)
				continue;

			/*
			 * Needed to avoid possible looping condition
			 * in cache_grow_begin()
			 */
			if (OFF_SLAB(freelist_cache))
				continue;

			/* check if off slab has enough benefit */
			if (freelist_cache->size > cachep->size / 2)
				continue;
		}

		/* Found something acceptable - save it away */
		cachep->num = num;
		cachep->gfporder = gfporder;
		left_over = remainder;

		/*
		 * A VFS-reclaimable slab tends to have most allocations
		 * as GFP_NOFS and we really don't want to have to be allocating
		 * higher-order pages when we are unable to shrink dcache.
		 */
		if (flags & SLAB_RECLAIM_ACCOUNT)
			break;

		/*
		 * Large number of objects is good, but very large slabs are
		 * currently bad for the gfp()s.
		 */
		if (gfporder >= slab_max_order)
			break;

		/*
		 * Acceptable internal fragmentation?
		 */
		if (left_over * 8 <= (PAGE_SIZE << gfporder))
			break;
	}
	return left_over;
}

static struct array_cache __percpu *alloc_kmem_cache_cpus(
		struct kmem_cache *cachep, int entries, int batchcount)
{
	int cpu;
	size_t size;
	struct array_cache __percpu *cpu_cache;

	size = sizeof(void *) * entries + sizeof(struct array_cache);
	cpu_cache = __alloc_percpu(size, sizeof(void *));

	if (!cpu_cache)
		return NULL;

	for_each_possible_cpu(cpu) {
		init_arraycache(per_cpu_ptr(cpu_cache, cpu),
				entries, batchcount);
	}

	return cpu_cache;
}

static int __ref setup_cpu_cache(struct kmem_cache *cachep, gfp_t gfp)
{
	if (slab_state >= FULL)
		return enable_cpucache(cachep, gfp);

	cachep->cpu_cache = alloc_kmem_cache_cpus(cachep, 1, 1);
	if (!cachep->cpu_cache)
		return 1;

	if (slab_state == DOWN) {
		/* Creation of first cache (kmem_cache). */
		set_up_node(kmem_cache, CACHE_CACHE);
	} else if (slab_state == PARTIAL) {
		/* For kmem_cache_node */
		set_up_node(cachep, SIZE_NODE);
	} else {
		int node;

		for_each_online_node(node) {
			cachep->node[node] = kmalloc_node(
				sizeof(struct kmem_cache_node), gfp, node);
			BUG_ON(!cachep->node[node]);
			kmem_cache_node_init(cachep->node[node]);
		}
	}

	cachep->node[numa_mem_id()]->next_reap =
			jiffies + REAPTIMEOUT_NODE +
			((unsigned long)cachep) % REAPTIMEOUT_NODE;

	cpu_cache_get(cachep)->avail = 0;
	cpu_cache_get(cachep)->limit = BOOT_CPUCACHE_ENTRIES;
	cpu_cache_get(cachep)->batchcount = 1;
	cpu_cache_get(cachep)->touched = 0;
	cachep->batchcount = 1;
	cachep->limit = BOOT_CPUCACHE_ENTRIES;
	return 0;
}

slab_flags_t kmem_cache_flags(unsigned int object_size,
	slab_flags_t flags, const char *name,
	void (*ctor)(void *))
{
	return flags;
}

struct kmem_cache *
__kmem_cache_alias(const char *name, unsigned int size, unsigned int align,
		   slab_flags_t flags, void (*ctor)(void *))
{
	struct kmem_cache *cachep;

	cachep = find_mergeable(size, align, flags, name, ctor);
	if (cachep) {
		cachep->refcount++;

		/*
		 * Adjust the object sizes so that we clear
		 * the complete object on kzalloc.
		 */
		cachep->object_size = max_t(int, cachep->object_size, size);
	}
	return cachep;
}

static bool set_objfreelist_slab_cache(struct kmem_cache *cachep,
			size_t size, slab_flags_t flags)
{
	size_t left;

	cachep->num = 0;

	/*
	 * If slab auto-initialization on free is enabled, store the freelist
	 * off-slab, so that its contents don't end up in one of the allocated
	 * objects.
	 */
	if (unlikely(slab_want_init_on_free(cachep)))
		return false;

	if (cachep->ctor || flags & SLAB_TYPESAFE_BY_RCU)
		return false;

	left = calculate_slab_order(cachep, size,
			flags | CFLGS_OBJFREELIST_SLAB);
	if (!cachep->num)
		return false;

	if (cachep->num * sizeof(freelist_idx_t) > cachep->object_size)
		return false;

	cachep->colour = left / cachep->colour_off;

	return true;
}

static bool set_off_slab_cache(struct kmem_cache *cachep,
			size_t size, slab_flags_t flags)
{
	size_t left;

	cachep->num = 0;

	/*
	 * Always use on-slab management when SLAB_NOLEAKTRACE
	 * to avoid recursive calls into kmemleak.
	 */
	if (flags & SLAB_NOLEAKTRACE)
		return false;

	/*
	 * Size is large, assume best to place the slab management obj
	 * off-slab (should allow better packing of objs).
	 */
	left = calculate_slab_order(cachep, size, flags | CFLGS_OFF_SLAB);
	if (!cachep->num)
		return false;

	/*
	 * If the slab has been placed off-slab, and we have enough space then
	 * move it on-slab. This is at the expense of any extra colouring.
	 */
	if (left >= cachep->num * sizeof(freelist_idx_t))
		return false;

	cachep->colour = left / cachep->colour_off;

	return true;
}

static bool set_on_slab_cache(struct kmem_cache *cachep,
			size_t size, slab_flags_t flags)
{
	size_t left;

	cachep->num = 0;

	left = calculate_slab_order(cachep, size, flags);
	if (!cachep->num)
		return false;

	cachep->colour = left / cachep->colour_off;

	return true;
}

/**
 * __kmem_cache_create - Create a cache.
 * @cachep: cache management descriptor
 * @flags: SLAB flags
 *
 * Returns a ptr to the cache on success, NULL on failure.
 * Cannot be called within a int, but can be interrupted.
 * The @ctor is run when new pages are allocated by the cache.
 *
 * The flags are
 *
 * %SLAB_POISON - Poison the slab with a known test pattern (a5a5a5a5)
 * to catch references to uninitialised memory.
 *
 * %SLAB_RED_ZONE - Insert `Red' zones around the allocated memory to check
 * for buffer overruns.
 *
 * %SLAB_HWCACHE_ALIGN - Align the objects in this cache to a hardware
 * cacheline.  This can be beneficial if you're counting cycles as closely
 * as davem.
 *
 * Return: a pointer to the created cache or %NULL in case of error
 */
int __kmem_cache_create(struct kmem_cache *cachep, slab_flags_t flags)
{
	size_t ralign = BYTES_PER_WORD;
	gfp_t gfp;
	int err;
	unsigned int size = cachep->size;

#if DEBUG
#if FORCED_DEBUG
	/*
	 * Enable redzoning and last user accounting, except for caches with
	 * large objects, if the increased size would increase the object size
	 * above the next power of two: caches with object sizes just above a
	 * power of two have a significant amount of internal fragmentation.
	 */
	if (size < 4096 || fls(size - 1) == fls(size-1 + REDZONE_ALIGN +
						2 * sizeof(unsigned long long)))
		flags |= SLAB_RED_ZONE | SLAB_STORE_USER;
	if (!(flags & SLAB_TYPESAFE_BY_RCU))
		flags |= SLAB_POISON;
#endif
#endif

	/*
	 * Check that size is in terms of words.  This is needed to avoid
	 * unaligned accesses for some archs when redzoning is used, and makes
	 * sure any on-slab bufctl's are also correctly aligned.
	 */
	size = ALIGN(size, BYTES_PER_WORD);

	if (flags & SLAB_RED_ZONE) {
		ralign = REDZONE_ALIGN;
		/* If redzoning, ensure that the second redzone is suitably
		 * aligned, by adjusting the object size accordingly. */
		size = ALIGN(size, REDZONE_ALIGN);
	}

	/* 3) caller mandated alignment */
	if (ralign < cachep->align) {
		ralign = cachep->align;
	}
	/* disable debug if necessary */
	if (ralign > __alignof__(unsigned long long))
		flags &= ~(SLAB_RED_ZONE | SLAB_STORE_USER);
	/*
	 * 4) Store it.
	 */
	cachep->align = ralign;
	cachep->colour_off = cache_line_size();
	/* Offset must be a multiple of the alignment. */
	if (cachep->colour_off < cachep->align)
		cachep->colour_off = cachep->align;

	if (slab_is_available())
		gfp = GFP_KERNEL;
	else
		gfp = GFP_NOWAIT;

#if DEBUG

	/*
	 * Both debugging options require word-alignment which is calculated
	 * into align above.
	 */
	if (flags & SLAB_RED_ZONE) {
		/* add space for red zone words */
		cachep->obj_offset += sizeof(unsigned long long);
		size += 2 * sizeof(unsigned long long);
	}
	if (flags & SLAB_STORE_USER) {
		/* user store requires one word storage behind the end of
		 * the real object. But if the second red zone needs to be
		 * aligned to 64 bits, we must allow that much space.
		 */
		if (flags & SLAB_RED_ZONE)
			size += REDZONE_ALIGN;
		else
			size += BYTES_PER_WORD;
	}
#endif

	kasan_cache_create(cachep, &size, &flags);

	size = ALIGN(size, cachep->align);
	/*
	 * We should restrict the number of objects in a slab to implement
	 * byte sized index. Refer comment on SLAB_OBJ_MIN_SIZE definition.
	 */
	if (FREELIST_BYTE_INDEX && size < SLAB_OBJ_MIN_SIZE)
		size = ALIGN(SLAB_OBJ_MIN_SIZE, cachep->align);

#if DEBUG
	/*
	 * To activate debug pagealloc, off-slab management is necessary
	 * requirement. In early phase of initialization, small sized slab
	 * doesn't get initialized so it would not be possible. So, we need
	 * to check size >= 256. It guarantees that all necessary small
	 * sized slab is initialized in current slab initialization sequence.
	 */
	if (debug_pagealloc_enabled_static() && (flags & SLAB_POISON) &&
		size >= 256 && cachep->object_size > cache_line_size()) {
		if (size < PAGE_SIZE || size % PAGE_SIZE == 0) {
			size_t tmp_size = ALIGN(size, PAGE_SIZE);

			if (set_off_slab_cache(cachep, tmp_size, flags)) {
				flags |= CFLGS_OFF_SLAB;
				cachep->obj_offset += tmp_size - size;
				size = tmp_size;
				goto done;
			}
		}
	}
#endif

	if (set_objfreelist_slab_cache(cachep, size, flags)) {
		flags |= CFLGS_OBJFREELIST_SLAB;
		goto done;
	}

	if (set_off_slab_cache(cachep, size, flags)) {
		flags |= CFLGS_OFF_SLAB;
		goto done;
	}

	if (set_on_slab_cache(cachep, size, flags))
		goto done;

	return -E2BIG;

done:
	cachep->freelist_size = cachep->num * sizeof(freelist_idx_t);
	cachep->flags = flags;
	cachep->allocflags = __GFP_COMP;
	if (flags & SLAB_CACHE_DMA)
		cachep->allocflags |= GFP_DMA;
	if (flags & SLAB_CACHE_DMA32)
		cachep->allocflags |= GFP_DMA32;
	if (flags & SLAB_RECLAIM_ACCOUNT)
		cachep->allocflags |= __GFP_RECLAIMABLE;
	cachep->size = size;
	cachep->reciprocal_buffer_size = reciprocal_value(size);

#if DEBUG
	/*
	 * If we're going to use the generic kernel_map_pages()
	 * poisoning, then it's going to smash the contents of
	 * the redzone and userword anyhow, so switch them off.
	 */
	if (IS_ENABLED(CONFIG_PAGE_POISONING) &&
		(cachep->flags & SLAB_POISON) &&
		is_debug_pagealloc_cache(cachep))
		cachep->flags &= ~(SLAB_RED_ZONE | SLAB_STORE_USER);
#endif

	if (OFF_SLAB(cachep)) {
		cachep->freelist_cache =
			kmalloc_slab(cachep->freelist_size, 0u);
	}

	err = setup_cpu_cache(cachep, gfp);
	if (err) {
		__kmem_cache_release(cachep);
		return err;
	}

	return 0;
}

#if DEBUG
static void check_irq_off(void)
{
	BUG_ON(!irqs_disabled());
}

static void check_irq_on(void)
{
	BUG_ON(irqs_disabled());
}

static void check_mutex_acquired(void)
{
	BUG_ON(!mutex_is_locked(&slab_mutex));
}

static void check_spinlock_acquired(struct kmem_cache *cachep)
{
#ifdef CONFIG_SMP
	check_irq_off();
	assert_spin_locked(&get_node(cachep, numa_mem_id())->list_lock);
#endif
}

static void check_spinlock_acquired_node(struct kmem_cache *cachep, int node)
{
#ifdef CONFIG_SMP
	check_irq_off();
	assert_spin_locked(&get_node(cachep, node)->list_lock);
#endif
}

#else
#define check_irq_off()	do { } while(0)
#define check_irq_on()	do { } while(0)
#define check_mutex_acquired()	do { } while(0)
#define check_spinlock_acquired(x) do { } while(0)
#define check_spinlock_acquired_node(x, y) do { } while(0)
#endif

static void drain_array_locked(struct kmem_cache *cachep, struct array_cache *ac,
				int node, bool free_all, struct list_head *list)
{
	int tofree;

	if (!ac || !ac->avail)
		return;

	tofree = free_all ? ac->avail : (ac->limit + 4) / 5;
	if (tofree > ac->avail)
		tofree = (ac->avail + 1) / 2;

	free_block(cachep, ac->entry, tofree, node, list);
	ac->avail -= tofree;
	memmove(ac->entry, &(ac->entry[tofree]), sizeof(void *) * ac->avail);
}

static void do_drain(void *arg)
{
	struct kmem_cache *cachep = arg;
	struct array_cache *ac;
	int node = numa_mem_id();
	struct kmem_cache_node *n;
	LIST_HEAD(list);

	check_irq_off();
	ac = cpu_cache_get(cachep);
	n = get_node(cachep, node);
	spin_lock(&n->list_lock);
	free_block(cachep, ac->entry, ac->avail, node, &list);
	spin_unlock(&n->list_lock);
	ac->avail = 0;
	slabs_destroy(cachep, &list);
}

static void drain_cpu_caches(struct kmem_cache *cachep)
{
	struct kmem_cache_node *n;
	int node;
	LIST_HEAD(list);

	on_each_cpu(do_drain, cachep, 1);
	check_irq_on();
	for_each_kmem_cache_node(cachep, node, n)
		if (n->alien)
			drain_alien_cache(cachep, n->alien);

	for_each_kmem_cache_node(cachep, node, n) {
		spin_lock_irq(&n->list_lock);
		drain_array_locked(cachep, n->shared, node, true, &list);
		spin_unlock_irq(&n->list_lock);

		slabs_destroy(cachep, &list);
	}
}

/*
 * Remove slabs from the list of free slabs.
 * Specify the number of slabs to drain in tofree.
 *
 * Returns the actual number of slabs released.
 */
static int drain_freelist(struct kmem_cache *cache,
			struct kmem_cache_node *n, int tofree)
{
	struct list_head *p;
	int nr_freed;
	struct page *page;

	nr_freed = 0;
	while (nr_freed < tofree && !list_empty(&n->slabs_free)) {

		spin_lock_irq(&n->list_lock);
		p = n->slabs_free.prev;
		if (p == &n->slabs_free) {
			spin_unlock_irq(&n->list_lock);
			goto out;
		}

<<<<<<< HEAD
		page = list_entry(p, struct page, lru);
		list_del(&page->lru);
		n->num_slabs--;
=======
		page = list_entry(p, struct page, slab_list);
		list_del(&page->slab_list);
		n->free_slabs--;
		n->total_slabs--;
>>>>>>> 24b8d41d
		/*
		 * Safe to drop the lock. The slab is no longer linked
		 * to the cache.
		 */
		n->free_objects -= cache->num;
		spin_unlock_irq(&n->list_lock);
		slab_destroy(cache, page);
		nr_freed++;
	}
out:
	return nr_freed;
}

bool __kmem_cache_empty(struct kmem_cache *s)
{
	int node;
	struct kmem_cache_node *n;

	for_each_kmem_cache_node(s, node, n)
		if (!list_empty(&n->slabs_full) ||
		    !list_empty(&n->slabs_partial))
			return false;
	return true;
}

int __kmem_cache_shrink(struct kmem_cache *cachep)
{
	int ret = 0;
	int node;
	struct kmem_cache_node *n;

	drain_cpu_caches(cachep);

	check_irq_on();
	for_each_kmem_cache_node(cachep, node, n) {
		drain_freelist(cachep, n, INT_MAX);

		ret += !list_empty(&n->slabs_full) ||
			!list_empty(&n->slabs_partial);
	}
	return (ret ? 1 : 0);
}

int __kmem_cache_shutdown(struct kmem_cache *cachep)
{
	return __kmem_cache_shrink(cachep);
}

void __kmem_cache_release(struct kmem_cache *cachep)
{
	int i;
	struct kmem_cache_node *n;

	cache_random_seq_destroy(cachep);

	free_percpu(cachep->cpu_cache);

	/* NUMA: free the node structures */
	for_each_kmem_cache_node(cachep, i, n) {
		kfree(n->shared);
		free_alien_cache(n->alien);
		kfree(n);
		cachep->node[i] = NULL;
	}
}

/*
 * Get the memory for a slab management obj.
 *
 * For a slab cache when the slab descriptor is off-slab, the
 * slab descriptor can't come from the same cache which is being created,
 * Because if it is the case, that means we defer the creation of
 * the kmalloc_{dma,}_cache of size sizeof(slab descriptor) to this point.
 * And we eventually call down to __kmem_cache_create(), which
 * in turn looks up in the kmalloc_{dma,}_caches for the disired-size one.
 * This is a "chicken-and-egg" problem.
 *
 * So the off-slab slab descriptor shall come from the kmalloc_{dma,}_caches,
 * which are all initialized during kmem_cache_init().
 */
static void *alloc_slabmgmt(struct kmem_cache *cachep,
				   struct page *page, int colour_off,
				   gfp_t local_flags, int nodeid)
{
	void *freelist;
	void *addr = page_address(page);

	page->s_mem = addr + colour_off;
	page->active = 0;

	if (OBJFREELIST_SLAB(cachep))
		freelist = NULL;
	else if (OFF_SLAB(cachep)) {
		/* Slab management obj is off-slab. */
		freelist = kmem_cache_alloc_node(cachep->freelist_cache,
					      local_flags, nodeid);
	} else {
		/* We will use last bytes at the slab for freelist */
		freelist = addr + (PAGE_SIZE << cachep->gfporder) -
				cachep->freelist_size;
	}

	return freelist;
}

static inline freelist_idx_t get_free_obj(struct page *page, unsigned int idx)
{
	return ((freelist_idx_t *)page->freelist)[idx];
}

static inline void set_free_obj(struct page *page,
					unsigned int idx, freelist_idx_t val)
{
	((freelist_idx_t *)(page->freelist))[idx] = val;
}

static void cache_init_objs_debug(struct kmem_cache *cachep, struct page *page)
{
#if DEBUG
	int i;

	for (i = 0; i < cachep->num; i++) {
		void *objp = index_to_obj(cachep, page, i);

		if (cachep->flags & SLAB_STORE_USER)
			*dbg_userword(cachep, objp) = NULL;

		if (cachep->flags & SLAB_RED_ZONE) {
			*dbg_redzone1(cachep, objp) = RED_INACTIVE;
			*dbg_redzone2(cachep, objp) = RED_INACTIVE;
		}
		/*
		 * Constructors are not allowed to allocate memory from the same
		 * cache which they are a constructor for.  Otherwise, deadlock.
		 * They must also be threaded.
		 */
		if (cachep->ctor && !(cachep->flags & SLAB_POISON)) {
			kasan_unpoison_object_data(cachep,
						   objp + obj_offset(cachep));
			cachep->ctor(objp + obj_offset(cachep));
			kasan_poison_object_data(
				cachep, objp + obj_offset(cachep));
		}

		if (cachep->flags & SLAB_RED_ZONE) {
			if (*dbg_redzone2(cachep, objp) != RED_INACTIVE)
				slab_error(cachep, "constructor overwrote the end of an object");
			if (*dbg_redzone1(cachep, objp) != RED_INACTIVE)
				slab_error(cachep, "constructor overwrote the start of an object");
		}
		/* need to poison the objs? */
		if (cachep->flags & SLAB_POISON) {
			poison_obj(cachep, objp, POISON_FREE);
			slab_kernel_map(cachep, objp, 0);
		}
	}
#endif
}

#ifdef CONFIG_SLAB_FREELIST_RANDOM
/* Hold information during a freelist initialization */
union freelist_init_state {
	struct {
		unsigned int pos;
		unsigned int *list;
		unsigned int count;
<<<<<<< HEAD
		unsigned int rand;
=======
>>>>>>> 24b8d41d
	};
	struct rnd_state rnd_state;
};

/*
 * Initialize the state based on the randomization methode available.
 * return true if the pre-computed list is available, false otherwize.
 */
static bool freelist_state_initialize(union freelist_init_state *state,
				struct kmem_cache *cachep,
				unsigned int count)
{
	bool ret;
	unsigned int rand;

	/* Use best entropy available to define a random shift */
	rand = get_random_int();

	/* Use a random state if the pre-computed list is not available */
	if (!cachep->random_seq) {
		prandom_seed_state(&state->rnd_state, rand);
		ret = false;
	} else {
		state->list = cachep->random_seq;
		state->count = count;
<<<<<<< HEAD
		state->pos = 0;
		state->rand = rand;
=======
		state->pos = rand % count;
>>>>>>> 24b8d41d
		ret = true;
	}
	return ret;
}

/* Get the next entry on the list and randomize it using a random shift */
static freelist_idx_t next_random_slot(union freelist_init_state *state)
{
<<<<<<< HEAD
	return (state->list[state->pos++] + state->rand) % state->count;
=======
	if (state->pos >= state->count)
		state->pos = 0;
	return state->list[state->pos++];
>>>>>>> 24b8d41d
}

/* Swap two freelist entries */
static void swap_free_obj(struct page *page, unsigned int a, unsigned int b)
{
	swap(((freelist_idx_t *)page->freelist)[a],
		((freelist_idx_t *)page->freelist)[b]);
}

/*
 * Shuffle the freelist initialization state based on pre-computed lists.
 * return true if the list was successfully shuffled, false otherwise.
 */
static bool shuffle_freelist(struct kmem_cache *cachep, struct page *page)
{
	unsigned int objfreelist = 0, i, rand, count = cachep->num;
	union freelist_init_state state;
	bool precomputed;

	if (count < 2)
		return false;

	precomputed = freelist_state_initialize(&state, cachep, count);

	/* Take a random entry as the objfreelist */
	if (OBJFREELIST_SLAB(cachep)) {
		if (!precomputed)
			objfreelist = count - 1;
		else
			objfreelist = next_random_slot(&state);
		page->freelist = index_to_obj(cachep, page, objfreelist) +
						obj_offset(cachep);
		count--;
	}

	/*
	 * On early boot, generate the list dynamically.
	 * Later use a pre-computed list for speed.
	 */
	if (!precomputed) {
		for (i = 0; i < count; i++)
			set_free_obj(page, i, i);

		/* Fisher-Yates shuffle */
		for (i = count - 1; i > 0; i--) {
			rand = prandom_u32_state(&state.rnd_state);
			rand %= (i + 1);
			swap_free_obj(page, i, rand);
		}
	} else {
		for (i = 0; i < count; i++)
			set_free_obj(page, i, next_random_slot(&state));
	}

	if (OBJFREELIST_SLAB(cachep))
		set_free_obj(page, cachep->num - 1, objfreelist);

	return true;
}
#else
static inline bool shuffle_freelist(struct kmem_cache *cachep,
				struct page *page)
{
	return false;
}
#endif /* CONFIG_SLAB_FREELIST_RANDOM */

static void cache_init_objs(struct kmem_cache *cachep,
			    struct page *page)
{
	int i;
	void *objp;
	bool shuffled;

	cache_init_objs_debug(cachep, page);

	/* Try to randomize the freelist if enabled */
	shuffled = shuffle_freelist(cachep, page);

	if (!shuffled && OBJFREELIST_SLAB(cachep)) {
		page->freelist = index_to_obj(cachep, page, cachep->num - 1) +
						obj_offset(cachep);
	}

	for (i = 0; i < cachep->num; i++) {
		objp = index_to_obj(cachep, page, i);
<<<<<<< HEAD
		kasan_init_slab_obj(cachep, objp);
=======
		objp = kasan_init_slab_obj(cachep, objp);
>>>>>>> 24b8d41d

		/* constructor could break poison info */
		if (DEBUG == 0 && cachep->ctor) {
			kasan_unpoison_object_data(cachep, objp);
			cachep->ctor(objp);
			kasan_poison_object_data(cachep, objp);
		}

		if (!shuffled)
			set_free_obj(page, i, i);
	}
}

static void *slab_get_obj(struct kmem_cache *cachep, struct page *page)
{
	void *objp;

	objp = index_to_obj(cachep, page, get_free_obj(page, page->active));
	page->active++;

	return objp;
}

static void slab_put_obj(struct kmem_cache *cachep,
			struct page *page, void *objp)
{
	unsigned int objnr = obj_to_index(cachep, page, objp);
#if DEBUG
	unsigned int i;

	/* Verify double free bug */
	for (i = page->active; i < cachep->num; i++) {
		if (get_free_obj(page, i) == objnr) {
			pr_err("slab: double free detected in cache '%s', objp %px\n",
			       cachep->name, objp);
			BUG();
		}
	}
#endif
	page->active--;
	if (!page->freelist)
		page->freelist = objp + obj_offset(cachep);

	set_free_obj(page, page->active, objnr);
}

/*
 * Map pages beginning at addr to the given cache and slab. This is required
 * for the slab allocator to be able to lookup the cache and slab of a
 * virtual address for kfree, ksize, and slab debugging.
 */
static void slab_map_pages(struct kmem_cache *cache, struct page *page,
			   void *freelist)
{
	page->slab_cache = cache;
	page->freelist = freelist;
}

/*
 * Grow (by 1) the number of slabs within a cache.  This is called by
 * kmem_cache_alloc() when there are no active objs left in a cache.
 */
static struct page *cache_grow_begin(struct kmem_cache *cachep,
				gfp_t flags, int nodeid)
{
	void *freelist;
	size_t offset;
	gfp_t local_flags;
	int page_node;
	struct kmem_cache_node *n;
	struct page *page;

	/*
	 * Be lazy and only check for valid flags here,  keeping it out of the
	 * critical path in kmem_cache_alloc().
	 */
<<<<<<< HEAD
	if (unlikely(flags & GFP_SLAB_BUG_MASK)) {
		gfp_t invalid_mask = flags & GFP_SLAB_BUG_MASK;
		flags &= ~GFP_SLAB_BUG_MASK;
		pr_warn("Unexpected gfp: %#x (%pGg). Fixing up to gfp: %#x (%pGg). Fix your code!\n",
				invalid_mask, &invalid_mask, flags, &flags);
		dump_stack();
	}
=======
	if (unlikely(flags & GFP_SLAB_BUG_MASK))
		flags = kmalloc_fix_flags(flags);

	WARN_ON_ONCE(cachep->ctor && (flags & __GFP_ZERO));
>>>>>>> 24b8d41d
	local_flags = flags & (GFP_CONSTRAINT_MASK|GFP_RECLAIM_MASK);

	check_irq_off();
	if (gfpflags_allow_blocking(local_flags))
		local_irq_enable();
<<<<<<< HEAD

	/*
	 * Get mem for the objs.  Attempt to allocate a physical page from
	 * 'nodeid'.
	 */
	page = kmem_getpages(cachep, local_flags, nodeid);
	if (!page)
		goto failed;
=======

	/*
	 * Get mem for the objs.  Attempt to allocate a physical page from
	 * 'nodeid'.
	 */
	page = kmem_getpages(cachep, local_flags, nodeid);
	if (!page)
		goto failed;

	page_node = page_to_nid(page);
	n = get_node(cachep, page_node);

	/* Get colour for the slab, and cal the next value. */
	n->colour_next++;
	if (n->colour_next >= cachep->colour)
		n->colour_next = 0;

	offset = n->colour_next;
	if (offset >= cachep->colour)
		offset = 0;

	offset *= cachep->colour_off;

	/*
	 * Call kasan_poison_slab() before calling alloc_slabmgmt(), so
	 * page_address() in the latter returns a non-tagged pointer,
	 * as it should be for slab pages.
	 */
	kasan_poison_slab(page);
>>>>>>> 24b8d41d

	page_node = page_to_nid(page);
	n = get_node(cachep, page_node);

	/* Get colour for the slab, and cal the next value. */
	n->colour_next++;
	if (n->colour_next >= cachep->colour)
		n->colour_next = 0;

	offset = n->colour_next;
	if (offset >= cachep->colour)
		offset = 0;

	offset *= cachep->colour_off;

	/* Get slab management. */
	freelist = alloc_slabmgmt(cachep, page, offset,
			local_flags & ~GFP_CONSTRAINT_MASK, page_node);
	if (OFF_SLAB(cachep) && !freelist)
		goto opps1;

	slab_map_pages(cachep, page, freelist);

	cache_init_objs(cachep, page);

	if (gfpflags_allow_blocking(local_flags))
		local_irq_disable();

	return page;

opps1:
	kmem_freepages(cachep, page);
failed:
	if (gfpflags_allow_blocking(local_flags))
		local_irq_disable();
	return NULL;
}

static void cache_grow_end(struct kmem_cache *cachep, struct page *page)
{
	struct kmem_cache_node *n;
	void *list = NULL;

	check_irq_off();

	if (!page)
		return;

<<<<<<< HEAD
	INIT_LIST_HEAD(&page->lru);
	n = get_node(cachep, page_to_nid(page));

	spin_lock(&n->list_lock);
	if (!page->active)
		list_add_tail(&page->lru, &(n->slabs_free));
	else
		fixup_slab_list(cachep, n, page, &list);

	n->num_slabs++;
=======
	INIT_LIST_HEAD(&page->slab_list);
	n = get_node(cachep, page_to_nid(page));

	spin_lock(&n->list_lock);
	n->total_slabs++;
	if (!page->active) {
		list_add_tail(&page->slab_list, &n->slabs_free);
		n->free_slabs++;
	} else
		fixup_slab_list(cachep, n, page, &list);

>>>>>>> 24b8d41d
	STATS_INC_GROWN(cachep);
	n->free_objects += cachep->num - page->active;
	spin_unlock(&n->list_lock);

	fixup_objfreelist_debug(cachep, &list);
}

#if DEBUG

/*
 * Perform extra freeing checks:
 * - detect bad pointers.
 * - POISON/RED_ZONE checking
 */
static void kfree_debugcheck(const void *objp)
{
	if (!virt_addr_valid(objp)) {
		pr_err("kfree_debugcheck: out of range ptr %lxh\n",
		       (unsigned long)objp);
		BUG();
	}
}

static inline void verify_redzone_free(struct kmem_cache *cache, void *obj)
{
	unsigned long long redzone1, redzone2;

	redzone1 = *dbg_redzone1(cache, obj);
	redzone2 = *dbg_redzone2(cache, obj);

	/*
	 * Redzone is ok.
	 */
	if (redzone1 == RED_ACTIVE && redzone2 == RED_ACTIVE)
		return;

	if (redzone1 == RED_INACTIVE && redzone2 == RED_INACTIVE)
		slab_error(cache, "double free detected");
	else
		slab_error(cache, "memory outside object was overwritten");

	pr_err("%px: redzone 1:0x%llx, redzone 2:0x%llx\n",
	       obj, redzone1, redzone2);
}

static void *cache_free_debugcheck(struct kmem_cache *cachep, void *objp,
				   unsigned long caller)
{
	unsigned int objnr;
	struct page *page;

	BUG_ON(virt_to_cache(objp) != cachep);

	objp -= obj_offset(cachep);
	kfree_debugcheck(objp);
	page = virt_to_head_page(objp);

	if (cachep->flags & SLAB_RED_ZONE) {
		verify_redzone_free(cachep, objp);
		*dbg_redzone1(cachep, objp) = RED_INACTIVE;
		*dbg_redzone2(cachep, objp) = RED_INACTIVE;
	}
	if (cachep->flags & SLAB_STORE_USER)
		*dbg_userword(cachep, objp) = (void *)caller;

	objnr = obj_to_index(cachep, page, objp);

	BUG_ON(objnr >= cachep->num);
	BUG_ON(objp != index_to_obj(cachep, page, objnr));

	if (cachep->flags & SLAB_POISON) {
		poison_obj(cachep, objp, POISON_FREE);
		slab_kernel_map(cachep, objp, 0);
	}
	return objp;
}

#else
#define kfree_debugcheck(x) do { } while(0)
#define cache_free_debugcheck(x,objp,z) (objp)
#endif

static inline void fixup_objfreelist_debug(struct kmem_cache *cachep,
						void **list)
{
#if DEBUG
	void *next = *list;
	void *objp;

	while (next) {
		objp = next - obj_offset(cachep);
		next = *(void **)next;
		poison_obj(cachep, objp, POISON_FREE);
	}
#endif
}

static inline void fixup_slab_list(struct kmem_cache *cachep,
				struct kmem_cache_node *n, struct page *page,
				void **list)
{
	/* move slabp to correct slabp list: */
	list_del(&page->slab_list);
	if (page->active == cachep->num) {
		list_add(&page->slab_list, &n->slabs_full);
		if (OBJFREELIST_SLAB(cachep)) {
#if DEBUG
			/* Poisoning will be done without holding the lock */
			if (cachep->flags & SLAB_POISON) {
				void **objp = page->freelist;

				*objp = *list;
				*list = objp;
			}
#endif
			page->freelist = NULL;
		}
	} else
		list_add(&page->slab_list, &n->slabs_partial);
}

/* Try to find non-pfmemalloc slab if needed */
static noinline struct page *get_valid_first_slab(struct kmem_cache_node *n,
					struct page *page, bool pfmemalloc)
{
	if (!page)
		return NULL;

	if (pfmemalloc)
		return page;

	if (!PageSlabPfmemalloc(page))
		return page;

	/* No need to keep pfmemalloc slab if we have enough free objects */
	if (n->free_objects > n->free_limit) {
		ClearPageSlabPfmemalloc(page);
		return page;
	}

	/* Move pfmemalloc slab to the end of list to speed up next search */
	list_del(&page->slab_list);
	if (!page->active) {
		list_add_tail(&page->slab_list, &n->slabs_free);
		n->free_slabs++;
	} else
		list_add_tail(&page->slab_list, &n->slabs_partial);

	list_for_each_entry(page, &n->slabs_partial, slab_list) {
		if (!PageSlabPfmemalloc(page))
			return page;
	}

	n->free_touched = 1;
	list_for_each_entry(page, &n->slabs_free, slab_list) {
		if (!PageSlabPfmemalloc(page)) {
			n->free_slabs--;
			return page;
		}
	}

	return NULL;
}

static struct page *get_first_slab(struct kmem_cache_node *n, bool pfmemalloc)
{
	struct page *page;

	assert_spin_locked(&n->list_lock);
	page = list_first_entry_or_null(&n->slabs_partial, struct page,
					slab_list);
	if (!page) {
		n->free_touched = 1;
		page = list_first_entry_or_null(&n->slabs_free, struct page,
						slab_list);
		if (page)
			n->free_slabs--;
	}

	if (sk_memalloc_socks())
		page = get_valid_first_slab(n, page, pfmemalloc);

	return page;
}

static noinline void *cache_alloc_pfmemalloc(struct kmem_cache *cachep,
				struct kmem_cache_node *n, gfp_t flags)
{
	struct page *page;
	void *obj;
	void *list = NULL;

	if (!gfp_pfmemalloc_allowed(flags))
		return NULL;

	spin_lock(&n->list_lock);
	page = get_first_slab(n, true);
	if (!page) {
		spin_unlock(&n->list_lock);
		return NULL;
	}

	obj = slab_get_obj(cachep, page);
	n->free_objects--;

	fixup_slab_list(cachep, n, page, &list);

	spin_unlock(&n->list_lock);
	fixup_objfreelist_debug(cachep, &list);

	return obj;
}

/*
 * Slab list should be fixed up by fixup_slab_list() for existing slab
 * or cache_grow_end() for new slab
 */
static __always_inline int alloc_block(struct kmem_cache *cachep,
		struct array_cache *ac, struct page *page, int batchcount)
{
	/*
	 * There must be at least one object available for
	 * allocation.
	 */
	BUG_ON(page->active >= cachep->num);

	while (page->active < cachep->num && batchcount--) {
		STATS_INC_ALLOCED(cachep);
		STATS_INC_ACTIVE(cachep);
		STATS_SET_HIGH(cachep);

		ac->entry[ac->avail++] = slab_get_obj(cachep, page);
	}

	return batchcount;
}

static void *cache_alloc_refill(struct kmem_cache *cachep, gfp_t flags)
{
	int batchcount;
	struct kmem_cache_node *n;
	struct array_cache *ac, *shared;
	int node;
	void *list = NULL;
	struct page *page;

	check_irq_off();
	node = numa_mem_id();

	ac = cpu_cache_get(cachep);
	batchcount = ac->batchcount;
	if (!ac->touched && batchcount > BATCHREFILL_LIMIT) {
		/*
		 * If there was little recent activity on this cache, then
		 * perform only a partial refill.  Otherwise we could generate
		 * refill bouncing.
		 */
		batchcount = BATCHREFILL_LIMIT;
	}
	n = get_node(cachep, node);

	BUG_ON(ac->avail > 0 || !n);
	shared = READ_ONCE(n->shared);
	if (!n->free_objects && (!shared || !shared->avail))
		goto direct_grow;

	spin_lock(&n->list_lock);
	shared = READ_ONCE(n->shared);

	/* See if we can refill from the shared array */
	if (shared && transfer_objects(ac, shared, batchcount)) {
		shared->touched = 1;
		goto alloc_done;
	}

	while (batchcount > 0) {
		/* Get slab alloc is to come from. */
		page = get_first_slab(n, false);
		if (!page)
			goto must_grow;

		check_spinlock_acquired(cachep);

		batchcount = alloc_block(cachep, ac, page, batchcount);
		fixup_slab_list(cachep, n, page, &list);
	}

must_grow:
	n->free_objects -= ac->avail;
alloc_done:
	spin_unlock(&n->list_lock);
	fixup_objfreelist_debug(cachep, &list);

direct_grow:
	if (unlikely(!ac->avail)) {
		/* Check if we can use obj in pfmemalloc slab */
		if (sk_memalloc_socks()) {
			void *obj = cache_alloc_pfmemalloc(cachep, n, flags);

			if (obj)
				return obj;
		}

		page = cache_grow_begin(cachep, gfp_exact_node(flags), node);

		/*
		 * cache_grow_begin() can reenable interrupts,
		 * then ac could change.
		 */
		ac = cpu_cache_get(cachep);
		if (!ac->avail && page)
			alloc_block(cachep, ac, page, batchcount);
		cache_grow_end(cachep, page);

		if (!ac->avail)
			return NULL;
	}
	ac->touched = 1;

	return ac->entry[--ac->avail];
}

static inline void cache_alloc_debugcheck_before(struct kmem_cache *cachep,
						gfp_t flags)
{
	might_sleep_if(gfpflags_allow_blocking(flags));
}

#if DEBUG
static void *cache_alloc_debugcheck_after(struct kmem_cache *cachep,
				gfp_t flags, void *objp, unsigned long caller)
{
	WARN_ON_ONCE(cachep->ctor && (flags & __GFP_ZERO));
	if (!objp)
		return objp;
	if (cachep->flags & SLAB_POISON) {
		check_poison_obj(cachep, objp);
		slab_kernel_map(cachep, objp, 1);
		poison_obj(cachep, objp, POISON_INUSE);
	}
	if (cachep->flags & SLAB_STORE_USER)
		*dbg_userword(cachep, objp) = (void *)caller;

	if (cachep->flags & SLAB_RED_ZONE) {
		if (*dbg_redzone1(cachep, objp) != RED_INACTIVE ||
				*dbg_redzone2(cachep, objp) != RED_INACTIVE) {
			slab_error(cachep, "double free, or memory outside object was overwritten");
			pr_err("%px: redzone 1:0x%llx, redzone 2:0x%llx\n",
			       objp, *dbg_redzone1(cachep, objp),
			       *dbg_redzone2(cachep, objp));
		}
		*dbg_redzone1(cachep, objp) = RED_ACTIVE;
		*dbg_redzone2(cachep, objp) = RED_ACTIVE;
	}

	objp += obj_offset(cachep);
	if (cachep->ctor && cachep->flags & SLAB_POISON)
		cachep->ctor(objp);
	if (ARCH_SLAB_MINALIGN &&
	    ((unsigned long)objp & (ARCH_SLAB_MINALIGN-1))) {
		pr_err("0x%px: not aligned to ARCH_SLAB_MINALIGN=%d\n",
		       objp, (int)ARCH_SLAB_MINALIGN);
	}
	return objp;
}
#else
#define cache_alloc_debugcheck_after(a,b,objp,d) (objp)
#endif

static inline void *____cache_alloc(struct kmem_cache *cachep, gfp_t flags)
{
	void *objp;
	struct array_cache *ac;

	check_irq_off();

	ac = cpu_cache_get(cachep);
	if (likely(ac->avail)) {
		ac->touched = 1;
		objp = ac->entry[--ac->avail];

		STATS_INC_ALLOCHIT(cachep);
		goto out;
	}

	STATS_INC_ALLOCMISS(cachep);
	objp = cache_alloc_refill(cachep, flags);
	/*
	 * the 'ac' may be updated by cache_alloc_refill(),
	 * and kmemleak_erase() requires its correct value.
	 */
	ac = cpu_cache_get(cachep);

out:
	/*
	 * To avoid a false negative, if an object that is in one of the
	 * per-CPU caches is leaked, we need to make sure kmemleak doesn't
	 * treat the array pointers as a reference to the object.
	 */
	if (objp)
		kmemleak_erase(&ac->entry[ac->avail]);
	return objp;
}

#ifdef CONFIG_NUMA
/*
 * Try allocating on another node if PFA_SPREAD_SLAB is a mempolicy is set.
 *
 * If we are in_interrupt, then process context, including cpusets and
 * mempolicy, may not apply and should not be used for allocation policy.
 */
static void *alternate_node_alloc(struct kmem_cache *cachep, gfp_t flags)
{
	int nid_alloc, nid_here;

	if (in_interrupt() || (flags & __GFP_THISNODE))
		return NULL;
	nid_alloc = nid_here = numa_mem_id();
	if (cpuset_do_slab_mem_spread() && (cachep->flags & SLAB_MEM_SPREAD))
		nid_alloc = cpuset_slab_spread_node();
	else if (current->mempolicy)
		nid_alloc = mempolicy_slab_node();
	if (nid_alloc != nid_here)
		return ____cache_alloc_node(cachep, flags, nid_alloc);
	return NULL;
}

/*
 * Fallback function if there was no memory available and no objects on a
 * certain node and fall back is permitted. First we scan all the
 * available node for available objects. If that fails then we
 * perform an allocation without specifying a node. This allows the page
 * allocator to do its reclaim / fallback magic. We then insert the
 * slab into the proper nodelist and then allocate from it.
 */
static void *fallback_alloc(struct kmem_cache *cache, gfp_t flags)
{
	struct zonelist *zonelist;
	struct zoneref *z;
	struct zone *zone;
	enum zone_type highest_zoneidx = gfp_zone(flags);
	void *obj = NULL;
	struct page *page;
	int nid;
	unsigned int cpuset_mems_cookie;

	if (flags & __GFP_THISNODE)
		return NULL;

retry_cpuset:
	cpuset_mems_cookie = read_mems_allowed_begin();
	zonelist = node_zonelist(mempolicy_slab_node(), flags);

retry:
	/*
	 * Look through allowed nodes for objects available
	 * from existing per node queues.
	 */
	for_each_zone_zonelist(zone, z, zonelist, highest_zoneidx) {
		nid = zone_to_nid(zone);

		if (cpuset_zone_allowed(zone, flags) &&
			get_node(cache, nid) &&
			get_node(cache, nid)->free_objects) {
				obj = ____cache_alloc_node(cache,
					gfp_exact_node(flags), nid);
				if (obj)
					break;
		}
	}

	if (!obj) {
		/*
		 * This allocation will be performed within the constraints
		 * of the current cpuset / memory policy requirements.
		 * We may trigger various forms of reclaim on the allowed
		 * set and go into memory reserves if necessary.
		 */
		page = cache_grow_begin(cache, flags, numa_mem_id());
		cache_grow_end(cache, page);
		if (page) {
			nid = page_to_nid(page);
			obj = ____cache_alloc_node(cache,
				gfp_exact_node(flags), nid);

			/*
			 * Another processor may allocate the objects in
			 * the slab since we are not holding any locks.
			 */
			if (!obj)
				goto retry;
		}
	}

	if (unlikely(!obj && read_mems_allowed_retry(cpuset_mems_cookie)))
		goto retry_cpuset;
	return obj;
}

/*
 * A interface to enable slab creation on nodeid
 */
static void *____cache_alloc_node(struct kmem_cache *cachep, gfp_t flags,
				int nodeid)
{
	struct page *page;
	struct kmem_cache_node *n;
	void *obj = NULL;
	void *list = NULL;

	VM_BUG_ON(nodeid < 0 || nodeid >= MAX_NUMNODES);
	n = get_node(cachep, nodeid);
	BUG_ON(!n);

	check_irq_off();
	spin_lock(&n->list_lock);
	page = get_first_slab(n, false);
	if (!page)
		goto must_grow;

	check_spinlock_acquired_node(cachep, nodeid);

	STATS_INC_NODEALLOCS(cachep);
	STATS_INC_ACTIVE(cachep);
	STATS_SET_HIGH(cachep);

	BUG_ON(page->active == cachep->num);

	obj = slab_get_obj(cachep, page);
	n->free_objects--;

	fixup_slab_list(cachep, n, page, &list);

	spin_unlock(&n->list_lock);
	fixup_objfreelist_debug(cachep, &list);
	return obj;

must_grow:
	spin_unlock(&n->list_lock);
	page = cache_grow_begin(cachep, gfp_exact_node(flags), nodeid);
	if (page) {
		/* This slab isn't counted yet so don't update free_objects */
		obj = slab_get_obj(cachep, page);
	}
	cache_grow_end(cachep, page);

	return obj ? obj : fallback_alloc(cachep, flags);
}

static __always_inline void *
slab_alloc_node(struct kmem_cache *cachep, gfp_t flags, int nodeid,
		   unsigned long caller)
{
	unsigned long save_flags;
	void *ptr;
	int slab_node = numa_mem_id();
	struct obj_cgroup *objcg = NULL;

	flags &= gfp_allowed_mask;
	cachep = slab_pre_alloc_hook(cachep, &objcg, 1, flags);
	if (unlikely(!cachep))
		return NULL;

	cache_alloc_debugcheck_before(cachep, flags);
	local_irq_save(save_flags);

	if (nodeid == NUMA_NO_NODE)
		nodeid = slab_node;

	if (unlikely(!get_node(cachep, nodeid))) {
		/* Node not bootstrapped yet */
		ptr = fallback_alloc(cachep, flags);
		goto out;
	}

	if (nodeid == slab_node) {
		/*
		 * Use the locally cached objects if possible.
		 * However ____cache_alloc does not allow fallback
		 * to other nodes. It may fail while we still have
		 * objects on other nodes available.
		 */
		ptr = ____cache_alloc(cachep, flags);
		if (ptr)
			goto out;
	}
	/* ___cache_alloc_node can fall back to other nodes */
	ptr = ____cache_alloc_node(cachep, flags, nodeid);
  out:
	local_irq_restore(save_flags);
	ptr = cache_alloc_debugcheck_after(cachep, flags, ptr, caller);

	if (unlikely(slab_want_init_on_alloc(flags, cachep)) && ptr)
		memset(ptr, 0, cachep->object_size);

	slab_post_alloc_hook(cachep, objcg, flags, 1, &ptr);
	return ptr;
}

static __always_inline void *
__do_cache_alloc(struct kmem_cache *cache, gfp_t flags)
{
	void *objp;

	if (current->mempolicy || cpuset_do_slab_mem_spread()) {
		objp = alternate_node_alloc(cache, flags);
		if (objp)
			goto out;
	}
	objp = ____cache_alloc(cache, flags);

	/*
	 * We may just have run out of memory on the local node.
	 * ____cache_alloc_node() knows how to locate memory on other nodes
	 */
	if (!objp)
		objp = ____cache_alloc_node(cache, flags, numa_mem_id());

  out:
	return objp;
}
#else

static __always_inline void *
__do_cache_alloc(struct kmem_cache *cachep, gfp_t flags)
{
	return ____cache_alloc(cachep, flags);
}

#endif /* CONFIG_NUMA */

static __always_inline void *
slab_alloc(struct kmem_cache *cachep, gfp_t flags, unsigned long caller)
{
	unsigned long save_flags;
	void *objp;
	struct obj_cgroup *objcg = NULL;

	flags &= gfp_allowed_mask;
	cachep = slab_pre_alloc_hook(cachep, &objcg, 1, flags);
	if (unlikely(!cachep))
		return NULL;

	cache_alloc_debugcheck_before(cachep, flags);
	local_irq_save(save_flags);
	objp = __do_cache_alloc(cachep, flags);
	local_irq_restore(save_flags);
	objp = cache_alloc_debugcheck_after(cachep, flags, objp, caller);
	prefetchw(objp);

	if (unlikely(slab_want_init_on_alloc(flags, cachep)) && objp)
		memset(objp, 0, cachep->object_size);

	slab_post_alloc_hook(cachep, objcg, flags, 1, &objp);
	return objp;
}

/*
 * Caller needs to acquire correct kmem_cache_node's list_lock
 * @list: List of detached free slabs should be freed by caller
 */
static void free_block(struct kmem_cache *cachep, void **objpp,
			int nr_objects, int node, struct list_head *list)
{
	int i;
	struct kmem_cache_node *n = get_node(cachep, node);
	struct page *page;

	n->free_objects += nr_objects;

	for (i = 0; i < nr_objects; i++) {
		void *objp;
		struct page *page;

		objp = objpp[i];

		page = virt_to_head_page(objp);
		list_del(&page->slab_list);
		check_spinlock_acquired_node(cachep, node);
		slab_put_obj(cachep, page, objp);
		STATS_DEC_ACTIVE(cachep);

		/* fixup slab chains */
<<<<<<< HEAD
		if (page->active == 0)
			list_add(&page->lru, &n->slabs_free);
		else {
=======
		if (page->active == 0) {
			list_add(&page->slab_list, &n->slabs_free);
			n->free_slabs++;
		} else {
>>>>>>> 24b8d41d
			/* Unconditionally move a slab to the end of the
			 * partial list on free - maximum time for the
			 * other objects to be freed, too.
			 */
			list_add_tail(&page->slab_list, &n->slabs_partial);
		}
	}

	while (n->free_objects > n->free_limit && !list_empty(&n->slabs_free)) {
		n->free_objects -= cachep->num;

<<<<<<< HEAD
		page = list_last_entry(&n->slabs_free, struct page, lru);
		list_move(&page->lru, list);
		n->num_slabs--;
=======
		page = list_last_entry(&n->slabs_free, struct page, slab_list);
		list_move(&page->slab_list, list);
		n->free_slabs--;
		n->total_slabs--;
>>>>>>> 24b8d41d
	}
}

static void cache_flusharray(struct kmem_cache *cachep, struct array_cache *ac)
{
	int batchcount;
	struct kmem_cache_node *n;
	int node = numa_mem_id();
	LIST_HEAD(list);

	batchcount = ac->batchcount;

	check_irq_off();
	n = get_node(cachep, node);
	spin_lock(&n->list_lock);
	if (n->shared) {
		struct array_cache *shared_array = n->shared;
		int max = shared_array->limit - shared_array->avail;
		if (max) {
			if (batchcount > max)
				batchcount = max;
			memcpy(&(shared_array->entry[shared_array->avail]),
			       ac->entry, sizeof(void *) * batchcount);
			shared_array->avail += batchcount;
			goto free_done;
		}
	}

	free_block(cachep, ac->entry, batchcount, node, &list);
free_done:
#if STATS
	{
		int i = 0;
		struct page *page;

		list_for_each_entry(page, &n->slabs_free, slab_list) {
			BUG_ON(page->active);

			i++;
		}
		STATS_SET_FREEABLE(cachep, i);
	}
#endif
	spin_unlock(&n->list_lock);
	ac->avail -= batchcount;
	memmove(ac->entry, &(ac->entry[batchcount]), sizeof(void *)*ac->avail);
	slabs_destroy(cachep, &list);
}

/*
 * Release an obj back to its cache. If the obj has a constructed state, it must
 * be in this state _before_ it is released.  Called with disabled ints.
 */
static __always_inline void __cache_free(struct kmem_cache *cachep, void *objp,
					 unsigned long caller)
{
	/* Put the object into the quarantine, don't touch it for now. */
<<<<<<< HEAD
	if (kasan_slab_free(cachep, objp))
		return;

	___cache_free(cachep, objp, caller);
}

=======
	if (kasan_slab_free(cachep, objp, _RET_IP_))
		return;

	/* Use KCSAN to help debug racy use-after-free. */
	if (!(cachep->flags & SLAB_TYPESAFE_BY_RCU))
		__kcsan_check_access(objp, cachep->object_size,
				     KCSAN_ACCESS_WRITE | KCSAN_ACCESS_ASSERT);

	___cache_free(cachep, objp, caller);
}

>>>>>>> 24b8d41d
void ___cache_free(struct kmem_cache *cachep, void *objp,
		unsigned long caller)
{
	struct array_cache *ac = cpu_cache_get(cachep);

	check_irq_off();
	if (unlikely(slab_want_init_on_free(cachep)))
		memset(objp, 0, cachep->object_size);
	kmemleak_free_recursive(objp, cachep->flags);
	objp = cache_free_debugcheck(cachep, objp, caller);
	memcg_slab_free_hook(cachep, &objp, 1);

	/*
	 * Skip calling cache_free_alien() when the platform is not numa.
	 * This will avoid cache misses that happen while accessing slabp (which
	 * is per page memory  reference) to get nodeid. Instead use a global
	 * variable to skip the call, which is mostly likely to be present in
	 * the cache.
	 */
	if (nr_online_nodes > 1 && cache_free_alien(cachep, objp))
		return;

	if (ac->avail < ac->limit) {
		STATS_INC_FREEHIT(cachep);
	} else {
		STATS_INC_FREEMISS(cachep);
		cache_flusharray(cachep, ac);
	}

	if (sk_memalloc_socks()) {
		struct page *page = virt_to_head_page(objp);

		if (unlikely(PageSlabPfmemalloc(page))) {
			cache_free_pfmemalloc(cachep, page, objp);
			return;
		}
	}

	__free_one(ac, objp);
}

/**
 * kmem_cache_alloc - Allocate an object
 * @cachep: The cache to allocate from.
 * @flags: See kmalloc().
 *
 * Allocate an object from this cache.  The flags are only relevant
 * if the cache has no available objects.
 *
 * Return: pointer to the new object or %NULL in case of error
 */
void *kmem_cache_alloc(struct kmem_cache *cachep, gfp_t flags)
{
	void *ret = slab_alloc(cachep, flags, _RET_IP_);

	trace_kmem_cache_alloc(_RET_IP_, ret,
			       cachep->object_size, cachep->size, flags);

	return ret;
}
EXPORT_SYMBOL(kmem_cache_alloc);

static __always_inline void
cache_alloc_debugcheck_after_bulk(struct kmem_cache *s, gfp_t flags,
				  size_t size, void **p, unsigned long caller)
{
	size_t i;

	for (i = 0; i < size; i++)
		p[i] = cache_alloc_debugcheck_after(s, flags, p[i], caller);
}

int kmem_cache_alloc_bulk(struct kmem_cache *s, gfp_t flags, size_t size,
			  void **p)
{
	size_t i;
	struct obj_cgroup *objcg = NULL;

	s = slab_pre_alloc_hook(s, &objcg, size, flags);
	if (!s)
		return 0;

	cache_alloc_debugcheck_before(s, flags);

	local_irq_disable();
	for (i = 0; i < size; i++) {
		void *objp = __do_cache_alloc(s, flags);

		if (unlikely(!objp))
			goto error;
		p[i] = objp;
	}
	local_irq_enable();

	cache_alloc_debugcheck_after_bulk(s, flags, size, p, _RET_IP_);

	/* Clear memory outside IRQ disabled section */
	if (unlikely(slab_want_init_on_alloc(flags, s)))
		for (i = 0; i < size; i++)
			memset(p[i], 0, s->object_size);

	slab_post_alloc_hook(s, objcg, flags, size, p);
	/* FIXME: Trace call missing. Christoph would like a bulk variant */
	return size;
error:
	local_irq_enable();
	cache_alloc_debugcheck_after_bulk(s, flags, i, p, _RET_IP_);
	slab_post_alloc_hook(s, objcg, flags, i, p);
	__kmem_cache_free_bulk(s, i, p);
	return 0;
}
EXPORT_SYMBOL(kmem_cache_alloc_bulk);

#ifdef CONFIG_TRACING
void *
kmem_cache_alloc_trace(struct kmem_cache *cachep, gfp_t flags, size_t size)
{
	void *ret;

	ret = slab_alloc(cachep, flags, _RET_IP_);

	ret = kasan_kmalloc(cachep, ret, size, flags);
	trace_kmalloc(_RET_IP_, ret,
		      size, cachep->size, flags);
	return ret;
}
EXPORT_SYMBOL(kmem_cache_alloc_trace);
#endif

#ifdef CONFIG_NUMA
/**
 * kmem_cache_alloc_node - Allocate an object on the specified node
 * @cachep: The cache to allocate from.
 * @flags: See kmalloc().
 * @nodeid: node number of the target node.
 *
 * Identical to kmem_cache_alloc but it will allocate memory on the given
 * node, which can improve the performance for cpu bound structures.
 *
 * Fallback to other node is possible if __GFP_THISNODE is not set.
 *
 * Return: pointer to the new object or %NULL in case of error
 */
void *kmem_cache_alloc_node(struct kmem_cache *cachep, gfp_t flags, int nodeid)
{
	void *ret = slab_alloc_node(cachep, flags, nodeid, _RET_IP_);

	trace_kmem_cache_alloc_node(_RET_IP_, ret,
				    cachep->object_size, cachep->size,
				    flags, nodeid);

	return ret;
}
EXPORT_SYMBOL(kmem_cache_alloc_node);

#ifdef CONFIG_TRACING
void *kmem_cache_alloc_node_trace(struct kmem_cache *cachep,
				  gfp_t flags,
				  int nodeid,
				  size_t size)
{
	void *ret;

	ret = slab_alloc_node(cachep, flags, nodeid, _RET_IP_);

	ret = kasan_kmalloc(cachep, ret, size, flags);
	trace_kmalloc_node(_RET_IP_, ret,
			   size, cachep->size,
			   flags, nodeid);
	return ret;
}
EXPORT_SYMBOL(kmem_cache_alloc_node_trace);
#endif

static __always_inline void *
__do_kmalloc_node(size_t size, gfp_t flags, int node, unsigned long caller)
{
	struct kmem_cache *cachep;
	void *ret;

	if (unlikely(size > KMALLOC_MAX_CACHE_SIZE))
		return NULL;
	cachep = kmalloc_slab(size, flags);
	if (unlikely(ZERO_OR_NULL_PTR(cachep)))
		return cachep;
	ret = kmem_cache_alloc_node_trace(cachep, flags, node, size);
	ret = kasan_kmalloc(cachep, ret, size, flags);

	return ret;
}

void *__kmalloc_node(size_t size, gfp_t flags, int node)
{
	return __do_kmalloc_node(size, flags, node, _RET_IP_);
}
EXPORT_SYMBOL(__kmalloc_node);

void *__kmalloc_node_track_caller(size_t size, gfp_t flags,
		int node, unsigned long caller)
{
	return __do_kmalloc_node(size, flags, node, caller);
}
EXPORT_SYMBOL(__kmalloc_node_track_caller);
#endif /* CONFIG_NUMA */

/**
 * __do_kmalloc - allocate memory
 * @size: how many bytes of memory are required.
 * @flags: the type of memory to allocate (see kmalloc).
 * @caller: function caller for debug tracking of the caller
 *
 * Return: pointer to the allocated memory or %NULL in case of error
 */
static __always_inline void *__do_kmalloc(size_t size, gfp_t flags,
					  unsigned long caller)
{
	struct kmem_cache *cachep;
	void *ret;

	if (unlikely(size > KMALLOC_MAX_CACHE_SIZE))
		return NULL;
	cachep = kmalloc_slab(size, flags);
	if (unlikely(ZERO_OR_NULL_PTR(cachep)))
		return cachep;
	ret = slab_alloc(cachep, flags, caller);

	ret = kasan_kmalloc(cachep, ret, size, flags);
	trace_kmalloc(caller, ret,
		      size, cachep->size, flags);

	return ret;
}

void *__kmalloc(size_t size, gfp_t flags)
{
	return __do_kmalloc(size, flags, _RET_IP_);
}
EXPORT_SYMBOL(__kmalloc);

void *__kmalloc_track_caller(size_t size, gfp_t flags, unsigned long caller)
{
	return __do_kmalloc(size, flags, caller);
}
EXPORT_SYMBOL(__kmalloc_track_caller);

/**
 * kmem_cache_free - Deallocate an object
 * @cachep: The cache the allocation was from.
 * @objp: The previously allocated object.
 *
 * Free an object which was previously allocated from this
 * cache.
 */
void kmem_cache_free(struct kmem_cache *cachep, void *objp)
{
	unsigned long flags;
	cachep = cache_from_obj(cachep, objp);
	if (!cachep)
		return;

	local_irq_save(flags);
	debug_check_no_locks_freed(objp, cachep->object_size);
	if (!(cachep->flags & SLAB_DEBUG_OBJECTS))
		debug_check_no_obj_freed(objp, cachep->object_size);
	__cache_free(cachep, objp, _RET_IP_);
	local_irq_restore(flags);

	trace_kmem_cache_free(_RET_IP_, objp);
}
EXPORT_SYMBOL(kmem_cache_free);

void kmem_cache_free_bulk(struct kmem_cache *orig_s, size_t size, void **p)
{
	struct kmem_cache *s;
	size_t i;

	local_irq_disable();
	for (i = 0; i < size; i++) {
		void *objp = p[i];

		if (!orig_s) /* called via kfree_bulk */
			s = virt_to_cache(objp);
		else
			s = cache_from_obj(orig_s, objp);
		if (!s)
			continue;

		debug_check_no_locks_freed(objp, s->object_size);
		if (!(s->flags & SLAB_DEBUG_OBJECTS))
			debug_check_no_obj_freed(objp, s->object_size);

		__cache_free(s, objp, _RET_IP_);
	}
	local_irq_enable();

	/* FIXME: add tracing */
}
EXPORT_SYMBOL(kmem_cache_free_bulk);

/**
 * kfree - free previously allocated memory
 * @objp: pointer returned by kmalloc.
 *
 * If @objp is NULL, no operation is performed.
 *
 * Don't free memory not originally allocated by kmalloc()
 * or you will run into trouble.
 */
void kfree(const void *objp)
{
	struct kmem_cache *c;
	unsigned long flags;

	trace_kfree(_RET_IP_, objp);

	if (unlikely(ZERO_OR_NULL_PTR(objp)))
		return;
	local_irq_save(flags);
	kfree_debugcheck(objp);
	c = virt_to_cache(objp);
	if (!c) {
		local_irq_restore(flags);
		return;
	}
	debug_check_no_locks_freed(objp, c->object_size);

	debug_check_no_obj_freed(objp, c->object_size);
	__cache_free(c, (void *)objp, _RET_IP_);
	local_irq_restore(flags);
}
EXPORT_SYMBOL(kfree);

/*
 * This initializes kmem_cache_node or resizes various caches for all nodes.
 */
static int setup_kmem_cache_nodes(struct kmem_cache *cachep, gfp_t gfp)
{
	int ret;
	int node;
	struct kmem_cache_node *n;

	for_each_online_node(node) {
		ret = setup_kmem_cache_node(cachep, node, gfp, true);
		if (ret)
			goto fail;

	}

	return 0;

fail:
	if (!cachep->list.next) {
		/* Cache is not active yet. Roll back what we did */
		node--;
		while (node >= 0) {
			n = get_node(cachep, node);
			if (n) {
				kfree(n->shared);
				free_alien_cache(n->alien);
				kfree(n);
				cachep->node[node] = NULL;
			}
			node--;
		}
	}
	return -ENOMEM;
}

/* Always called with the slab_mutex held */
static int do_tune_cpucache(struct kmem_cache *cachep, int limit,
			    int batchcount, int shared, gfp_t gfp)
{
	struct array_cache __percpu *cpu_cache, *prev;
	int cpu;

	cpu_cache = alloc_kmem_cache_cpus(cachep, limit, batchcount);
	if (!cpu_cache)
		return -ENOMEM;

	prev = cachep->cpu_cache;
	cachep->cpu_cache = cpu_cache;
	/*
	 * Without a previous cpu_cache there's no need to synchronize remote
	 * cpus, so skip the IPIs.
	 */
	if (prev)
		kick_all_cpus_sync();

	check_irq_on();
	cachep->batchcount = batchcount;
	cachep->limit = limit;
	cachep->shared = shared;

	if (!prev)
		goto setup_node;

	for_each_online_cpu(cpu) {
		LIST_HEAD(list);
		int node;
		struct kmem_cache_node *n;
		struct array_cache *ac = per_cpu_ptr(prev, cpu);

		node = cpu_to_mem(cpu);
		n = get_node(cachep, node);
		spin_lock_irq(&n->list_lock);
		free_block(cachep, ac->entry, ac->avail, node, &list);
		spin_unlock_irq(&n->list_lock);
		slabs_destroy(cachep, &list);
	}
	free_percpu(prev);

setup_node:
	return setup_kmem_cache_nodes(cachep, gfp);
<<<<<<< HEAD
}

static int do_tune_cpucache(struct kmem_cache *cachep, int limit,
				int batchcount, int shared, gfp_t gfp)
{
	int ret;
	struct kmem_cache *c;

	ret = __do_tune_cpucache(cachep, limit, batchcount, shared, gfp);

	if (slab_state < FULL)
		return ret;

	if ((ret < 0) || !is_root_cache(cachep))
		return ret;

	lockdep_assert_held(&slab_mutex);
	for_each_memcg_cache(c, cachep) {
		/* return value determined by the root cache only */
		__do_tune_cpucache(c, limit, batchcount, shared, gfp);
	}

	return ret;
=======
>>>>>>> 24b8d41d
}

/* Called with slab_mutex held always */
static int enable_cpucache(struct kmem_cache *cachep, gfp_t gfp)
{
	int err;
	int limit = 0;
	int shared = 0;
	int batchcount = 0;

	err = cache_random_seq_create(cachep, cachep->num, gfp);
	if (err)
		goto end;
<<<<<<< HEAD

	if (!is_root_cache(cachep)) {
		struct kmem_cache *root = memcg_root_cache(cachep);
		limit = root->limit;
		shared = root->shared;
		batchcount = root->batchcount;
	}
=======
>>>>>>> 24b8d41d

	if (limit && shared && batchcount)
		goto skip_setup;
	/*
	 * The head array serves three purposes:
	 * - create a LIFO ordering, i.e. return objects that are cache-warm
	 * - reduce the number of spinlock operations.
	 * - reduce the number of linked list operations on the slab and
	 *   bufctl chains: array operations are cheaper.
	 * The numbers are guessed, we should auto-tune as described by
	 * Bonwick.
	 */
	if (cachep->size > 131072)
		limit = 1;
	else if (cachep->size > PAGE_SIZE)
		limit = 8;
	else if (cachep->size > 1024)
		limit = 24;
	else if (cachep->size > 256)
		limit = 54;
	else
		limit = 120;

	/*
	 * CPU bound tasks (e.g. network routing) can exhibit cpu bound
	 * allocation behaviour: Most allocs on one cpu, most free operations
	 * on another cpu. For these cases, an efficient object passing between
	 * cpus is necessary. This is provided by a shared array. The array
	 * replaces Bonwick's magazine layer.
	 * On uniprocessor, it's functionally equivalent (but less efficient)
	 * to a larger limit. Thus disabled by default.
	 */
	shared = 0;
	if (cachep->size <= PAGE_SIZE && num_possible_cpus() > 1)
		shared = 8;

#if DEBUG
	/*
	 * With debugging enabled, large batchcount lead to excessively long
	 * periods with disabled local interrupts. Limit the batchcount
	 */
	if (limit > 32)
		limit = 32;
#endif
	batchcount = (limit + 1) / 2;
skip_setup:
	err = do_tune_cpucache(cachep, limit, batchcount, shared, gfp);
end:
	if (err)
		pr_err("enable_cpucache failed for %s, error %d\n",
		       cachep->name, -err);
	return err;
}

/*
 * Drain an array if it contains any elements taking the node lock only if
 * necessary. Note that the node listlock also protects the array_cache
 * if drain_array() is used on the shared array.
 */
static void drain_array(struct kmem_cache *cachep, struct kmem_cache_node *n,
			 struct array_cache *ac, int node)
{
	LIST_HEAD(list);

	/* ac from n->shared can be freed if we don't hold the slab_mutex. */
	check_mutex_acquired();

	if (!ac || !ac->avail)
		return;

	if (ac->touched) {
		ac->touched = 0;
		return;
	}

	spin_lock_irq(&n->list_lock);
	drain_array_locked(cachep, ac, node, false, &list);
	spin_unlock_irq(&n->list_lock);

	slabs_destroy(cachep, &list);
}

/**
 * cache_reap - Reclaim memory from caches.
 * @w: work descriptor
 *
 * Called from workqueue/eventd every few seconds.
 * Purpose:
 * - clear the per-cpu caches for this CPU.
 * - return freeable pages to the main free memory pool.
 *
 * If we cannot acquire the cache chain mutex then just give up - we'll try
 * again on the next iteration.
 */
static void cache_reap(struct work_struct *w)
{
	struct kmem_cache *searchp;
	struct kmem_cache_node *n;
	int node = numa_mem_id();
	struct delayed_work *work = to_delayed_work(w);

	if (!mutex_trylock(&slab_mutex))
		/* Give up. Setup the next iteration. */
		goto out;

	list_for_each_entry(searchp, &slab_caches, list) {
		check_irq_on();

		/*
		 * We only take the node lock if absolutely necessary and we
		 * have established with reasonable certainty that
		 * we can do some work if the lock was obtained.
		 */
		n = get_node(searchp, node);

		reap_alien(searchp, n);

		drain_array(searchp, n, cpu_cache_get(searchp), node);

		/*
		 * These are racy checks but it does not matter
		 * if we skip one check or scan twice.
		 */
		if (time_after(n->next_reap, jiffies))
			goto next;

		n->next_reap = jiffies + REAPTIMEOUT_NODE;

		drain_array(searchp, n, n->shared, node);

		if (n->free_touched)
			n->free_touched = 0;
		else {
			int freed;

			freed = drain_freelist(searchp, n, (n->free_limit +
				5 * searchp->num - 1) / (5 * searchp->num));
			STATS_ADD_REAPED(searchp, freed);
		}
next:
		cond_resched();
	}
	check_irq_on();
	mutex_unlock(&slab_mutex);
	next_reap_node();
out:
	/* Set up the next iteration */
	schedule_delayed_work_on(smp_processor_id(), work,
				round_jiffies_relative(REAPTIMEOUT_AC));
}

void get_slabinfo(struct kmem_cache *cachep, struct slabinfo *sinfo)
{
<<<<<<< HEAD
	struct page *page;
	unsigned long active_objs;
	unsigned long num_objs;
	unsigned long active_slabs = 0;
	unsigned long num_slabs, free_objects = 0, shared_avail = 0;
	unsigned long num_slabs_partial = 0, num_slabs_free = 0;
	unsigned long num_slabs_full = 0;
	const char *name;
	char *error = NULL;
=======
	unsigned long active_objs, num_objs, active_slabs;
	unsigned long total_slabs = 0, free_objs = 0, shared_avail = 0;
	unsigned long free_slabs = 0;
>>>>>>> 24b8d41d
	int node;
	struct kmem_cache_node *n;

	for_each_kmem_cache_node(cachep, node, n) {
		check_irq_on();
		spin_lock_irq(&n->list_lock);

<<<<<<< HEAD
		num_slabs += n->num_slabs;

		list_for_each_entry(page, &n->slabs_partial, lru) {
			if (page->active == cachep->num && !error)
				error = "slabs_partial accounting error";
			if (!page->active && !error)
				error = "slabs_partial accounting error";
			active_objs += page->active;
			num_slabs_partial++;
		}

		list_for_each_entry(page, &n->slabs_free, lru) {
			if (page->active && !error)
				error = "slabs_free accounting error";
			num_slabs_free++;
		}

		free_objects += n->free_objects;
=======
		total_slabs += n->total_slabs;
		free_slabs += n->free_slabs;
		free_objs += n->free_objects;

>>>>>>> 24b8d41d
		if (n->shared)
			shared_avail += n->shared->avail;

		spin_unlock_irq(&n->list_lock);
	}
<<<<<<< HEAD
	num_objs = num_slabs * cachep->num;
	active_slabs = num_slabs - num_slabs_free;
	num_slabs_full = num_slabs - (num_slabs_partial + num_slabs_free);
	active_objs += (num_slabs_full * cachep->num);

	if (num_objs - active_objs != free_objects && !error)
		error = "free_objects accounting error";

	name = cachep->name;
	if (error)
		pr_err("slab: cache %s error: %s\n", name, error);
=======
	num_objs = total_slabs * cachep->num;
	active_slabs = total_slabs - free_slabs;
	active_objs = num_objs - free_objs;
>>>>>>> 24b8d41d

	sinfo->active_objs = active_objs;
	sinfo->num_objs = num_objs;
	sinfo->active_slabs = active_slabs;
	sinfo->num_slabs = total_slabs;
	sinfo->shared_avail = shared_avail;
	sinfo->limit = cachep->limit;
	sinfo->batchcount = cachep->batchcount;
	sinfo->shared = cachep->shared;
	sinfo->objects_per_slab = cachep->num;
	sinfo->cache_order = cachep->gfporder;
}

void slabinfo_show_stats(struct seq_file *m, struct kmem_cache *cachep)
{
#if STATS
	{			/* node stats */
		unsigned long high = cachep->high_mark;
		unsigned long allocs = cachep->num_allocations;
		unsigned long grown = cachep->grown;
		unsigned long reaped = cachep->reaped;
		unsigned long errors = cachep->errors;
		unsigned long max_freeable = cachep->max_freeable;
		unsigned long node_allocs = cachep->node_allocs;
		unsigned long node_frees = cachep->node_frees;
		unsigned long overflows = cachep->node_overflow;

		seq_printf(m, " : globalstat %7lu %6lu %5lu %4lu %4lu %4lu %4lu %4lu %4lu",
			   allocs, high, grown,
			   reaped, errors, max_freeable, node_allocs,
			   node_frees, overflows);
	}
	/* cpu stats */
	{
		unsigned long allochit = atomic_read(&cachep->allochit);
		unsigned long allocmiss = atomic_read(&cachep->allocmiss);
		unsigned long freehit = atomic_read(&cachep->freehit);
		unsigned long freemiss = atomic_read(&cachep->freemiss);

		seq_printf(m, " : cpustat %6lu %6lu %6lu %6lu",
			   allochit, allocmiss, freehit, freemiss);
	}
#endif
}

#define MAX_SLABINFO_WRITE 128
/**
 * slabinfo_write - Tuning for the slab allocator
 * @file: unused
 * @buffer: user buffer
 * @count: data length
 * @ppos: unused
 *
 * Return: %0 on success, negative error code otherwise.
 */
ssize_t slabinfo_write(struct file *file, const char __user *buffer,
		       size_t count, loff_t *ppos)
{
	char kbuf[MAX_SLABINFO_WRITE + 1], *tmp;
	int limit, batchcount, shared, res;
	struct kmem_cache *cachep;

	if (count > MAX_SLABINFO_WRITE)
		return -EINVAL;
	if (copy_from_user(&kbuf, buffer, count))
		return -EFAULT;
	kbuf[MAX_SLABINFO_WRITE] = '\0';

	tmp = strchr(kbuf, ' ');
	if (!tmp)
		return -EINVAL;
	*tmp = '\0';
	tmp++;
	if (sscanf(tmp, " %d %d %d", &limit, &batchcount, &shared) != 3)
		return -EINVAL;

	/* Find the cache in the chain of caches. */
	mutex_lock(&slab_mutex);
	res = -EINVAL;
	list_for_each_entry(cachep, &slab_caches, list) {
		if (!strcmp(cachep->name, kbuf)) {
			if (limit < 1 || batchcount < 1 ||
					batchcount > limit || shared < 0) {
				res = 0;
			} else {
				res = do_tune_cpucache(cachep, limit,
						       batchcount, shared,
						       GFP_KERNEL);
			}
			break;
		}
	}
	mutex_unlock(&slab_mutex);
	if (res >= 0)
		res = count;
	return res;
}

#ifdef CONFIG_HARDENED_USERCOPY
/*
 * Rejects incorrectly sized objects and objects that are to be copied
 * to/from userspace but do not fall entirely within the containing slab
 * cache's usercopy region.
 *
 * Returns NULL if check passes, otherwise const char * to name of cache
 * to indicate an error.
 */
void __check_heap_object(const void *ptr, unsigned long n, struct page *page,
			 bool to_user)
{
	struct kmem_cache *cachep;
	unsigned int objnr;
	unsigned long offset;

	ptr = kasan_reset_tag(ptr);

	/* Find and validate object. */
	cachep = page->slab_cache;
	objnr = obj_to_index(cachep, page, (void *)ptr);
	BUG_ON(objnr >= cachep->num);

	/* Find offset within object. */
	offset = ptr - index_to_obj(cachep, page, objnr) - obj_offset(cachep);

	/* Allow address range falling entirely within usercopy region. */
	if (offset >= cachep->useroffset &&
	    offset - cachep->useroffset <= cachep->usersize &&
	    n <= cachep->useroffset - offset + cachep->usersize)
		return;

	/*
	 * If the copy is still within the allocated object, produce
	 * a warning instead of rejecting the copy. This is intended
	 * to be a temporary method to find any missing usercopy
	 * whitelists.
	 */
	if (usercopy_fallback &&
	    offset <= cachep->object_size &&
	    n <= cachep->object_size - offset) {
		usercopy_warn("SLAB object", cachep->name, to_user, offset, n);
		return;
	}

	usercopy_abort("SLAB object", cachep->name, to_user, offset, n);
}
#endif /* CONFIG_HARDENED_USERCOPY */

#ifdef CONFIG_HARDENED_USERCOPY
/*
 * Rejects objects that are incorrectly sized.
 *
 * Returns NULL if check passes, otherwise const char * to name of cache
 * to indicate an error.
 */
const char *__check_heap_object(const void *ptr, unsigned long n,
				struct page *page)
{
	struct kmem_cache *cachep;
	unsigned int objnr;
	unsigned long offset;

	/* Find and validate object. */
	cachep = page->slab_cache;
	objnr = obj_to_index(cachep, page, (void *)ptr);
	BUG_ON(objnr >= cachep->num);

	/* Find offset within object. */
	offset = ptr - index_to_obj(cachep, page, objnr) - obj_offset(cachep);

	/* Allow address range falling entirely within object size. */
	if (offset <= cachep->object_size && n <= cachep->object_size - offset)
		return NULL;

	return cachep->name;
}
#endif /* CONFIG_HARDENED_USERCOPY */

/**
 * __ksize -- Uninstrumented ksize.
 * @objp: pointer to the object
 *
 * Unlike ksize(), __ksize() is uninstrumented, and does not provide the same
 * safety checks as ksize() with KASAN instrumentation enabled.
 *
 * Return: size of the actual memory used by @objp in bytes
 */
size_t __ksize(const void *objp)
{
	struct kmem_cache *c;
	size_t size;

	BUG_ON(!objp);
	if (unlikely(objp == ZERO_SIZE_PTR))
		return 0;

<<<<<<< HEAD
	size = virt_to_cache(objp)->object_size;
	/* We assume that ksize callers could use the whole allocated area,
	 * so we need to unpoison this area.
	 */
	kasan_unpoison_shadow(objp, size);
=======
	c = virt_to_cache(objp);
	size = c ? c->object_size : 0;
>>>>>>> 24b8d41d

	return size;
}
EXPORT_SYMBOL(__ksize);<|MERGE_RESOLUTION|>--- conflicted
+++ resolved
@@ -236,7 +236,6 @@
 	spin_lock_init(&parent->list_lock);
 	parent->free_objects = 0;
 	parent->free_touched = 0;
-	parent->num_slabs = 0;
 }
 
 #define MAKE_LIST(cachep, listp, slab, nodeid)				\
@@ -933,17 +932,10 @@
 	 * To protect lockless access to n->shared during irq disabled context.
 	 * If n->shared isn't NULL in irq disabled context, accessing to it is
 	 * guaranteed to be valid until irq is re-enabled, because it will be
-<<<<<<< HEAD
-	 * freed after synchronize_sched().
-	 */
-	if (old_shared && force_change)
-		synchronize_sched();
-=======
 	 * freed after synchronize_rcu().
 	 */
 	if (old_shared && force_change)
 		synchronize_rcu();
->>>>>>> 24b8d41d
 
 fail:
 	kfree(old_shared);
@@ -1068,15 +1060,9 @@
  * offline.
  *
  * Even if all the cpus of a node are down, we don't free the
-<<<<<<< HEAD
- * kmem_list3 of any cache. This to avoid a race between cpu_down, and
- * a kmalloc allocation from another cpu for memory from the node of
- * the cpu going down.  The list3 structure is usually allocated from
-=======
  * kmem_cache_node of any cache. This to avoid a race between cpu_down, and
  * a kmalloc allocation from another cpu for memory from the node of
  * the cpu going down.  The kmem_cache_node structure is usually allocated from
->>>>>>> 24b8d41d
  * kmem_cache_create() and gets destroyed at kmem_cache_destroy().
  */
 int slab_dead_cpu(unsigned int cpu)
@@ -1356,34 +1342,6 @@
 		cachep->name, cachep->size, cachep->gfporder);
 
 	for_each_kmem_cache_node(cachep, node, n) {
-<<<<<<< HEAD
-		unsigned long active_objs = 0, num_objs = 0, free_objects = 0;
-		unsigned long active_slabs = 0, num_slabs = 0;
-		unsigned long num_slabs_partial = 0, num_slabs_free = 0;
-		unsigned long num_slabs_full;
-
-		spin_lock_irqsave(&n->list_lock, flags);
-		num_slabs = n->num_slabs;
-		list_for_each_entry(page, &n->slabs_partial, lru) {
-			active_objs += page->active;
-			num_slabs_partial++;
-		}
-		list_for_each_entry(page, &n->slabs_free, lru)
-			num_slabs_free++;
-
-		free_objects += n->free_objects;
-		spin_unlock_irqrestore(&n->list_lock, flags);
-
-		num_objs = num_slabs * cachep->num;
-		active_slabs = num_slabs - num_slabs_free;
-		num_slabs_full = num_slabs -
-			(num_slabs_partial + num_slabs_free);
-		active_objs += (num_slabs_full * cachep->num);
-
-		pr_warn("  node %d: slabs: %ld/%ld, objs: %ld/%ld, free: %ld\n",
-			node, active_slabs, num_slabs, active_objs, num_objs,
-			free_objects);
-=======
 		unsigned long total_slabs, free_slabs, free_objs;
 
 		spin_lock_irqsave(&n->list_lock, flags);
@@ -1396,7 +1354,6 @@
 			node, total_slabs - free_slabs, total_slabs,
 			(total_slabs * cachep->num) - free_objs,
 			total_slabs * cachep->num);
->>>>>>> 24b8d41d
 	}
 #endif
 }
@@ -2248,16 +2205,10 @@
 			goto out;
 		}
 
-<<<<<<< HEAD
-		page = list_entry(p, struct page, lru);
-		list_del(&page->lru);
-		n->num_slabs--;
-=======
 		page = list_entry(p, struct page, slab_list);
 		list_del(&page->slab_list);
 		n->free_slabs--;
 		n->total_slabs--;
->>>>>>> 24b8d41d
 		/*
 		 * Safe to drop the lock. The slab is no longer linked
 		 * to the cache.
@@ -2424,10 +2375,6 @@
 		unsigned int pos;
 		unsigned int *list;
 		unsigned int count;
-<<<<<<< HEAD
-		unsigned int rand;
-=======
->>>>>>> 24b8d41d
 	};
 	struct rnd_state rnd_state;
 };
@@ -2453,12 +2400,7 @@
 	} else {
 		state->list = cachep->random_seq;
 		state->count = count;
-<<<<<<< HEAD
-		state->pos = 0;
-		state->rand = rand;
-=======
 		state->pos = rand % count;
->>>>>>> 24b8d41d
 		ret = true;
 	}
 	return ret;
@@ -2467,13 +2409,9 @@
 /* Get the next entry on the list and randomize it using a random shift */
 static freelist_idx_t next_random_slot(union freelist_init_state *state)
 {
-<<<<<<< HEAD
-	return (state->list[state->pos++] + state->rand) % state->count;
-=======
 	if (state->pos >= state->count)
 		state->pos = 0;
 	return state->list[state->pos++];
->>>>>>> 24b8d41d
 }
 
 /* Swap two freelist entries */
@@ -2560,11 +2498,7 @@
 
 	for (i = 0; i < cachep->num; i++) {
 		objp = index_to_obj(cachep, page, i);
-<<<<<<< HEAD
-		kasan_init_slab_obj(cachep, objp);
-=======
 		objp = kasan_init_slab_obj(cachep, objp);
->>>>>>> 24b8d41d
 
 		/* constructor could break poison info */
 		if (DEBUG == 0 && cachep->ctor) {
@@ -2641,35 +2575,15 @@
 	 * Be lazy and only check for valid flags here,  keeping it out of the
 	 * critical path in kmem_cache_alloc().
 	 */
-<<<<<<< HEAD
-	if (unlikely(flags & GFP_SLAB_BUG_MASK)) {
-		gfp_t invalid_mask = flags & GFP_SLAB_BUG_MASK;
-		flags &= ~GFP_SLAB_BUG_MASK;
-		pr_warn("Unexpected gfp: %#x (%pGg). Fixing up to gfp: %#x (%pGg). Fix your code!\n",
-				invalid_mask, &invalid_mask, flags, &flags);
-		dump_stack();
-	}
-=======
 	if (unlikely(flags & GFP_SLAB_BUG_MASK))
 		flags = kmalloc_fix_flags(flags);
 
 	WARN_ON_ONCE(cachep->ctor && (flags & __GFP_ZERO));
->>>>>>> 24b8d41d
 	local_flags = flags & (GFP_CONSTRAINT_MASK|GFP_RECLAIM_MASK);
 
 	check_irq_off();
 	if (gfpflags_allow_blocking(local_flags))
 		local_irq_enable();
-<<<<<<< HEAD
-
-	/*
-	 * Get mem for the objs.  Attempt to allocate a physical page from
-	 * 'nodeid'.
-	 */
-	page = kmem_getpages(cachep, local_flags, nodeid);
-	if (!page)
-		goto failed;
-=======
 
 	/*
 	 * Get mem for the objs.  Attempt to allocate a physical page from
@@ -2699,21 +2613,6 @@
 	 * as it should be for slab pages.
 	 */
 	kasan_poison_slab(page);
->>>>>>> 24b8d41d
-
-	page_node = page_to_nid(page);
-	n = get_node(cachep, page_node);
-
-	/* Get colour for the slab, and cal the next value. */
-	n->colour_next++;
-	if (n->colour_next >= cachep->colour)
-		n->colour_next = 0;
-
-	offset = n->colour_next;
-	if (offset >= cachep->colour)
-		offset = 0;
-
-	offset *= cachep->colour_off;
 
 	/* Get slab management. */
 	freelist = alloc_slabmgmt(cachep, page, offset,
@@ -2748,18 +2647,6 @@
 	if (!page)
 		return;
 
-<<<<<<< HEAD
-	INIT_LIST_HEAD(&page->lru);
-	n = get_node(cachep, page_to_nid(page));
-
-	spin_lock(&n->list_lock);
-	if (!page->active)
-		list_add_tail(&page->lru, &(n->slabs_free));
-	else
-		fixup_slab_list(cachep, n, page, &list);
-
-	n->num_slabs++;
-=======
 	INIT_LIST_HEAD(&page->slab_list);
 	n = get_node(cachep, page_to_nid(page));
 
@@ -2771,7 +2658,6 @@
 	} else
 		fixup_slab_list(cachep, n, page, &list);
 
->>>>>>> 24b8d41d
 	STATS_INC_GROWN(cachep);
 	n->free_objects += cachep->num - page->active;
 	spin_unlock(&n->list_lock);
@@ -3455,16 +3341,10 @@
 		STATS_DEC_ACTIVE(cachep);
 
 		/* fixup slab chains */
-<<<<<<< HEAD
-		if (page->active == 0)
-			list_add(&page->lru, &n->slabs_free);
-		else {
-=======
 		if (page->active == 0) {
 			list_add(&page->slab_list, &n->slabs_free);
 			n->free_slabs++;
 		} else {
->>>>>>> 24b8d41d
 			/* Unconditionally move a slab to the end of the
 			 * partial list on free - maximum time for the
 			 * other objects to be freed, too.
@@ -3476,16 +3356,10 @@
 	while (n->free_objects > n->free_limit && !list_empty(&n->slabs_free)) {
 		n->free_objects -= cachep->num;
 
-<<<<<<< HEAD
-		page = list_last_entry(&n->slabs_free, struct page, lru);
-		list_move(&page->lru, list);
-		n->num_slabs--;
-=======
 		page = list_last_entry(&n->slabs_free, struct page, slab_list);
 		list_move(&page->slab_list, list);
 		n->free_slabs--;
 		n->total_slabs--;
->>>>>>> 24b8d41d
 	}
 }
 
@@ -3543,14 +3417,6 @@
 					 unsigned long caller)
 {
 	/* Put the object into the quarantine, don't touch it for now. */
-<<<<<<< HEAD
-	if (kasan_slab_free(cachep, objp))
-		return;
-
-	___cache_free(cachep, objp, caller);
-}
-
-=======
 	if (kasan_slab_free(cachep, objp, _RET_IP_))
 		return;
 
@@ -3562,7 +3428,6 @@
 	___cache_free(cachep, objp, caller);
 }
 
->>>>>>> 24b8d41d
 void ___cache_free(struct kmem_cache *cachep, void *objp,
 		unsigned long caller)
 {
@@ -3976,32 +3841,6 @@
 
 setup_node:
 	return setup_kmem_cache_nodes(cachep, gfp);
-<<<<<<< HEAD
-}
-
-static int do_tune_cpucache(struct kmem_cache *cachep, int limit,
-				int batchcount, int shared, gfp_t gfp)
-{
-	int ret;
-	struct kmem_cache *c;
-
-	ret = __do_tune_cpucache(cachep, limit, batchcount, shared, gfp);
-
-	if (slab_state < FULL)
-		return ret;
-
-	if ((ret < 0) || !is_root_cache(cachep))
-		return ret;
-
-	lockdep_assert_held(&slab_mutex);
-	for_each_memcg_cache(c, cachep) {
-		/* return value determined by the root cache only */
-		__do_tune_cpucache(c, limit, batchcount, shared, gfp);
-	}
-
-	return ret;
-=======
->>>>>>> 24b8d41d
 }
 
 /* Called with slab_mutex held always */
@@ -4015,16 +3854,6 @@
 	err = cache_random_seq_create(cachep, cachep->num, gfp);
 	if (err)
 		goto end;
-<<<<<<< HEAD
-
-	if (!is_root_cache(cachep)) {
-		struct kmem_cache *root = memcg_root_cache(cachep);
-		limit = root->limit;
-		shared = root->shared;
-		batchcount = root->batchcount;
-	}
-=======
->>>>>>> 24b8d41d
 
 	if (limit && shared && batchcount)
 		goto skip_setup;
@@ -4178,21 +4007,9 @@
 
 void get_slabinfo(struct kmem_cache *cachep, struct slabinfo *sinfo)
 {
-<<<<<<< HEAD
-	struct page *page;
-	unsigned long active_objs;
-	unsigned long num_objs;
-	unsigned long active_slabs = 0;
-	unsigned long num_slabs, free_objects = 0, shared_avail = 0;
-	unsigned long num_slabs_partial = 0, num_slabs_free = 0;
-	unsigned long num_slabs_full = 0;
-	const char *name;
-	char *error = NULL;
-=======
 	unsigned long active_objs, num_objs, active_slabs;
 	unsigned long total_slabs = 0, free_objs = 0, shared_avail = 0;
 	unsigned long free_slabs = 0;
->>>>>>> 24b8d41d
 	int node;
 	struct kmem_cache_node *n;
 
@@ -4200,53 +4017,18 @@
 		check_irq_on();
 		spin_lock_irq(&n->list_lock);
 
-<<<<<<< HEAD
-		num_slabs += n->num_slabs;
-
-		list_for_each_entry(page, &n->slabs_partial, lru) {
-			if (page->active == cachep->num && !error)
-				error = "slabs_partial accounting error";
-			if (!page->active && !error)
-				error = "slabs_partial accounting error";
-			active_objs += page->active;
-			num_slabs_partial++;
-		}
-
-		list_for_each_entry(page, &n->slabs_free, lru) {
-			if (page->active && !error)
-				error = "slabs_free accounting error";
-			num_slabs_free++;
-		}
-
-		free_objects += n->free_objects;
-=======
 		total_slabs += n->total_slabs;
 		free_slabs += n->free_slabs;
 		free_objs += n->free_objects;
 
->>>>>>> 24b8d41d
 		if (n->shared)
 			shared_avail += n->shared->avail;
 
 		spin_unlock_irq(&n->list_lock);
 	}
-<<<<<<< HEAD
-	num_objs = num_slabs * cachep->num;
-	active_slabs = num_slabs - num_slabs_free;
-	num_slabs_full = num_slabs - (num_slabs_partial + num_slabs_free);
-	active_objs += (num_slabs_full * cachep->num);
-
-	if (num_objs - active_objs != free_objects && !error)
-		error = "free_objects accounting error";
-
-	name = cachep->name;
-	if (error)
-		pr_err("slab: cache %s error: %s\n", name, error);
-=======
 	num_objs = total_slabs * cachep->num;
 	active_slabs = total_slabs - free_slabs;
 	active_objs = num_objs - free_objs;
->>>>>>> 24b8d41d
 
 	sinfo->active_objs = active_objs;
 	sinfo->num_objs = num_objs;
@@ -4394,36 +4176,6 @@
 }
 #endif /* CONFIG_HARDENED_USERCOPY */
 
-#ifdef CONFIG_HARDENED_USERCOPY
-/*
- * Rejects objects that are incorrectly sized.
- *
- * Returns NULL if check passes, otherwise const char * to name of cache
- * to indicate an error.
- */
-const char *__check_heap_object(const void *ptr, unsigned long n,
-				struct page *page)
-{
-	struct kmem_cache *cachep;
-	unsigned int objnr;
-	unsigned long offset;
-
-	/* Find and validate object. */
-	cachep = page->slab_cache;
-	objnr = obj_to_index(cachep, page, (void *)ptr);
-	BUG_ON(objnr >= cachep->num);
-
-	/* Find offset within object. */
-	offset = ptr - index_to_obj(cachep, page, objnr) - obj_offset(cachep);
-
-	/* Allow address range falling entirely within object size. */
-	if (offset <= cachep->object_size && n <= cachep->object_size - offset)
-		return NULL;
-
-	return cachep->name;
-}
-#endif /* CONFIG_HARDENED_USERCOPY */
-
 /**
  * __ksize -- Uninstrumented ksize.
  * @objp: pointer to the object
@@ -4442,16 +4194,8 @@
 	if (unlikely(objp == ZERO_SIZE_PTR))
 		return 0;
 
-<<<<<<< HEAD
-	size = virt_to_cache(objp)->object_size;
-	/* We assume that ksize callers could use the whole allocated area,
-	 * so we need to unpoison this area.
-	 */
-	kasan_unpoison_shadow(objp, size);
-=======
 	c = virt_to_cache(objp);
 	size = c ? c->object_size : 0;
->>>>>>> 24b8d41d
 
 	return size;
 }
