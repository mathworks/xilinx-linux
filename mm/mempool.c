// SPDX-License-Identifier: GPL-2.0
/*
 *  linux/mm/mempool.c
 *
 *  memory buffer pool support. Such pools are mostly used
 *  for guaranteed, deadlock-free memory allocations during
 *  extreme VM load.
 *
 *  started by Ingo Molnar, Copyright (C) 2001
 *  debugging by David Rientjes, Copyright (C) 2015
 */

#include <linux/mm.h>
#include <linux/slab.h>
#include <linux/highmem.h>
#include <linux/kasan.h>
#include <linux/kmemleak.h>
#include <linux/export.h>
#include <linux/mempool.h>
#include <linux/blkdev.h>
#include <linux/writeback.h>
#include "slab.h"

#if defined(CONFIG_DEBUG_SLAB) || defined(CONFIG_SLUB_DEBUG_ON)
static void poison_error(mempool_t *pool, void *element, size_t size,
			 size_t byte)
{
	const int nr = pool->curr_nr;
	const int start = max_t(int, byte - (BITS_PER_LONG / 8), 0);
	const int end = min_t(int, byte + (BITS_PER_LONG / 8), size);
	int i;

	pr_err("BUG: mempool element poison mismatch\n");
	pr_err("Mempool %p size %zu\n", pool, size);
	pr_err(" nr=%d @ %p: %s0x", nr, element, start > 0 ? "... " : "");
	for (i = start; i < end; i++)
		pr_cont("%x ", *(u8 *)(element + i));
	pr_cont("%s\n", end < size ? "..." : "");
	dump_stack();
}

static void __check_element(mempool_t *pool, void *element, size_t size)
{
	u8 *obj = element;
	size_t i;

	for (i = 0; i < size; i++) {
		u8 exp = (i < size - 1) ? POISON_FREE : POISON_END;

		if (obj[i] != exp) {
			poison_error(pool, element, size, i);
			return;
		}
	}
	memset(obj, POISON_INUSE, size);
}

static void check_element(mempool_t *pool, void *element)
{
	/* Mempools backed by slab allocator */
	if (pool->free == mempool_free_slab || pool->free == mempool_kfree) {
		__check_element(pool, element, ksize(element));
	} else if (pool->free == mempool_free_pages) {
		/* Mempools backed by page allocator */
		int order = (int)(long)pool->pool_data;
		void *addr = kmap_atomic((struct page *)element);

		__check_element(pool, addr, 1UL << (PAGE_SHIFT + order));
		kunmap_atomic(addr);
	}
}

static void __poison_element(void *element, size_t size)
{
	u8 *obj = element;

	memset(obj, POISON_FREE, size - 1);
	obj[size - 1] = POISON_END;
}

static void poison_element(mempool_t *pool, void *element)
{
	/* Mempools backed by slab allocator */
	if (pool->alloc == mempool_alloc_slab || pool->alloc == mempool_kmalloc) {
		__poison_element(element, ksize(element));
	} else if (pool->alloc == mempool_alloc_pages) {
		/* Mempools backed by page allocator */
		int order = (int)(long)pool->pool_data;
		void *addr = kmap_atomic((struct page *)element);

		__poison_element(addr, 1UL << (PAGE_SHIFT + order));
		kunmap_atomic(addr);
	}
}
#else /* CONFIG_DEBUG_SLAB || CONFIG_SLUB_DEBUG_ON */
static inline void check_element(mempool_t *pool, void *element)
{
}
static inline void poison_element(mempool_t *pool, void *element)
{
}
#endif /* CONFIG_DEBUG_SLAB || CONFIG_SLUB_DEBUG_ON */

static __always_inline void kasan_poison_element(mempool_t *pool, void *element)
{
	if (pool->alloc == mempool_alloc_slab || pool->alloc == mempool_kmalloc)
<<<<<<< HEAD
		kasan_poison_kfree(element);
	if (pool->alloc == mempool_alloc_pages)
=======
		kasan_poison_kfree(element, _RET_IP_);
	else if (pool->alloc == mempool_alloc_pages)
>>>>>>> 24b8d41d
		kasan_free_pages(element, (unsigned long)pool->pool_data);
}

static void kasan_unpoison_element(mempool_t *pool, void *element)
{
	if (pool->alloc == mempool_alloc_slab || pool->alloc == mempool_kmalloc)
		kasan_unpoison_slab(element);
<<<<<<< HEAD
	if (pool->alloc == mempool_alloc_pages)
=======
	else if (pool->alloc == mempool_alloc_pages)
>>>>>>> 24b8d41d
		kasan_alloc_pages(element, (unsigned long)pool->pool_data);
}

static __always_inline void add_element(mempool_t *pool, void *element)
{
	BUG_ON(pool->curr_nr >= pool->min_nr);
	poison_element(pool, element);
	kasan_poison_element(pool, element);
	pool->elements[pool->curr_nr++] = element;
}

static void *remove_element(mempool_t *pool)
{
	void *element = pool->elements[--pool->curr_nr];

	BUG_ON(pool->curr_nr < 0);
	kasan_unpoison_element(pool, element);
	check_element(pool, element);
	return element;
}

/**
 * mempool_exit - exit a mempool initialized with mempool_init()
 * @pool:      pointer to the memory pool which was initialized with
 *             mempool_init().
 *
 * Free all reserved elements in @pool and @pool itself.  This function
 * only sleeps if the free_fn() function sleeps.
 *
 * May be called on a zeroed but uninitialized mempool (i.e. allocated with
 * kzalloc()).
 */
void mempool_exit(mempool_t *pool)
{
	while (pool->curr_nr) {
		void *element = remove_element(pool);
		pool->free(element, pool->pool_data);
	}
	kfree(pool->elements);
	pool->elements = NULL;
}
EXPORT_SYMBOL(mempool_exit);

/**
 * mempool_destroy - deallocate a memory pool
 * @pool:      pointer to the memory pool which was allocated via
 *             mempool_create().
 *
 * Free all reserved elements in @pool and @pool itself.  This function
 * only sleeps if the free_fn() function sleeps.
 */
void mempool_destroy(mempool_t *pool)
{
	if (unlikely(!pool))
		return;

	mempool_exit(pool);
	kfree(pool);
}
EXPORT_SYMBOL(mempool_destroy);

int mempool_init_node(mempool_t *pool, int min_nr, mempool_alloc_t *alloc_fn,
		      mempool_free_t *free_fn, void *pool_data,
		      gfp_t gfp_mask, int node_id)
{
	spin_lock_init(&pool->lock);
	pool->min_nr	= min_nr;
	pool->pool_data = pool_data;
	pool->alloc	= alloc_fn;
	pool->free	= free_fn;
	init_waitqueue_head(&pool->wait);

	pool->elements = kmalloc_array_node(min_nr, sizeof(void *),
					    gfp_mask, node_id);
	if (!pool->elements)
		return -ENOMEM;

	/*
	 * First pre-allocate the guaranteed number of buffers.
	 */
	while (pool->curr_nr < pool->min_nr) {
		void *element;

		element = pool->alloc(gfp_mask, pool->pool_data);
		if (unlikely(!element)) {
			mempool_exit(pool);
			return -ENOMEM;
		}
		add_element(pool, element);
	}

	return 0;
}
EXPORT_SYMBOL(mempool_init_node);

/**
 * mempool_init - initialize a memory pool
 * @pool:      pointer to the memory pool that should be initialized
 * @min_nr:    the minimum number of elements guaranteed to be
 *             allocated for this pool.
 * @alloc_fn:  user-defined element-allocation function.
 * @free_fn:   user-defined element-freeing function.
 * @pool_data: optional private data available to the user-defined functions.
 *
 * Like mempool_create(), but initializes the pool in (i.e. embedded in another
 * structure).
 *
 * Return: %0 on success, negative error code otherwise.
 */
int mempool_init(mempool_t *pool, int min_nr, mempool_alloc_t *alloc_fn,
		 mempool_free_t *free_fn, void *pool_data)
{
	return mempool_init_node(pool, min_nr, alloc_fn, free_fn,
				 pool_data, GFP_KERNEL, NUMA_NO_NODE);

}
EXPORT_SYMBOL(mempool_init);

/**
 * mempool_create - create a memory pool
 * @min_nr:    the minimum number of elements guaranteed to be
 *             allocated for this pool.
 * @alloc_fn:  user-defined element-allocation function.
 * @free_fn:   user-defined element-freeing function.
 * @pool_data: optional private data available to the user-defined functions.
 *
 * this function creates and allocates a guaranteed size, preallocated
 * memory pool. The pool can be used from the mempool_alloc() and mempool_free()
 * functions. This function might sleep. Both the alloc_fn() and the free_fn()
 * functions might sleep - as long as the mempool_alloc() function is not called
 * from IRQ contexts.
 *
 * Return: pointer to the created memory pool object or %NULL on error.
 */
mempool_t *mempool_create(int min_nr, mempool_alloc_t *alloc_fn,
				mempool_free_t *free_fn, void *pool_data)
{
	return mempool_create_node(min_nr,alloc_fn,free_fn, pool_data,
				   GFP_KERNEL, NUMA_NO_NODE);
}
EXPORT_SYMBOL(mempool_create);

mempool_t *mempool_create_node(int min_nr, mempool_alloc_t *alloc_fn,
			       mempool_free_t *free_fn, void *pool_data,
			       gfp_t gfp_mask, int node_id)
{
	mempool_t *pool;

	pool = kzalloc_node(sizeof(*pool), gfp_mask, node_id);
	if (!pool)
		return NULL;

	if (mempool_init_node(pool, min_nr, alloc_fn, free_fn, pool_data,
			      gfp_mask, node_id)) {
		kfree(pool);
		return NULL;
	}

	return pool;
}
EXPORT_SYMBOL(mempool_create_node);

/**
 * mempool_resize - resize an existing memory pool
 * @pool:       pointer to the memory pool which was allocated via
 *              mempool_create().
 * @new_min_nr: the new minimum number of elements guaranteed to be
 *              allocated for this pool.
 *
 * This function shrinks/grows the pool. In the case of growing,
 * it cannot be guaranteed that the pool will be grown to the new
 * size immediately, but new mempool_free() calls will refill it.
 * This function may sleep.
 *
 * Note, the caller must guarantee that no mempool_destroy is called
 * while this function is running. mempool_alloc() & mempool_free()
 * might be called (eg. from IRQ contexts) while this function executes.
 *
 * Return: %0 on success, negative error code otherwise.
 */
int mempool_resize(mempool_t *pool, int new_min_nr)
{
	void *element;
	void **new_elements;
	unsigned long flags;

	BUG_ON(new_min_nr <= 0);
	might_sleep();

	spin_lock_irqsave(&pool->lock, flags);
	if (new_min_nr <= pool->min_nr) {
		while (new_min_nr < pool->curr_nr) {
			element = remove_element(pool);
			spin_unlock_irqrestore(&pool->lock, flags);
			pool->free(element, pool->pool_data);
			spin_lock_irqsave(&pool->lock, flags);
		}
		pool->min_nr = new_min_nr;
		goto out_unlock;
	}
	spin_unlock_irqrestore(&pool->lock, flags);

	/* Grow the pool */
	new_elements = kmalloc_array(new_min_nr, sizeof(*new_elements),
				     GFP_KERNEL);
	if (!new_elements)
		return -ENOMEM;

	spin_lock_irqsave(&pool->lock, flags);
	if (unlikely(new_min_nr <= pool->min_nr)) {
		/* Raced, other resize will do our work */
		spin_unlock_irqrestore(&pool->lock, flags);
		kfree(new_elements);
		goto out;
	}
	memcpy(new_elements, pool->elements,
			pool->curr_nr * sizeof(*new_elements));
	kfree(pool->elements);
	pool->elements = new_elements;
	pool->min_nr = new_min_nr;

	while (pool->curr_nr < pool->min_nr) {
		spin_unlock_irqrestore(&pool->lock, flags);
		element = pool->alloc(GFP_KERNEL, pool->pool_data);
		if (!element)
			goto out;
		spin_lock_irqsave(&pool->lock, flags);
		if (pool->curr_nr < pool->min_nr) {
			add_element(pool, element);
		} else {
			spin_unlock_irqrestore(&pool->lock, flags);
			pool->free(element, pool->pool_data);	/* Raced */
			goto out;
		}
	}
out_unlock:
	spin_unlock_irqrestore(&pool->lock, flags);
out:
	return 0;
}
EXPORT_SYMBOL(mempool_resize);

/**
 * mempool_alloc - allocate an element from a specific memory pool
 * @pool:      pointer to the memory pool which was allocated via
 *             mempool_create().
 * @gfp_mask:  the usual allocation bitmask.
 *
 * this function only sleeps if the alloc_fn() function sleeps or
 * returns NULL. Note that due to preallocation, this function
 * *never* fails when called from process contexts. (it might
 * fail if called from an IRQ context.)
 * Note: using __GFP_ZERO is not supported.
<<<<<<< HEAD
=======
 *
 * Return: pointer to the allocated element or %NULL on error.
>>>>>>> 24b8d41d
 */
void *mempool_alloc(mempool_t *pool, gfp_t gfp_mask)
{
	void *element;
	unsigned long flags;
	wait_queue_entry_t wait;
	gfp_t gfp_temp;

	VM_WARN_ON_ONCE(gfp_mask & __GFP_ZERO);
	might_sleep_if(gfp_mask & __GFP_DIRECT_RECLAIM);

	gfp_mask |= __GFP_NOMEMALLOC;	/* don't allocate emergency reserves */
	gfp_mask |= __GFP_NORETRY;	/* don't loop in __alloc_pages */
	gfp_mask |= __GFP_NOWARN;	/* failures are OK */

	gfp_temp = gfp_mask & ~(__GFP_DIRECT_RECLAIM|__GFP_IO);

repeat_alloc:

	element = pool->alloc(gfp_temp, pool->pool_data);
	if (likely(element != NULL))
		return element;

	spin_lock_irqsave(&pool->lock, flags);
	if (likely(pool->curr_nr)) {
		element = remove_element(pool);
		spin_unlock_irqrestore(&pool->lock, flags);
		/* paired with rmb in mempool_free(), read comment there */
		smp_wmb();
		/*
		 * Update the allocation stack trace as this is more useful
		 * for debugging.
		 */
		kmemleak_update_trace(element);
		return element;
	}

	/*
	 * We use gfp mask w/o direct reclaim or IO for the first round.  If
	 * alloc failed with that and @pool was empty, retry immediately.
	 */
	if (gfp_temp != gfp_mask) {
		spin_unlock_irqrestore(&pool->lock, flags);
		gfp_temp = gfp_mask;
		goto repeat_alloc;
	}

	/* We must not sleep if !__GFP_DIRECT_RECLAIM */
	if (!(gfp_mask & __GFP_DIRECT_RECLAIM)) {
		spin_unlock_irqrestore(&pool->lock, flags);
		return NULL;
	}

	/* Let's wait for someone else to return an element to @pool */
	init_wait(&wait);
	prepare_to_wait(&pool->wait, &wait, TASK_UNINTERRUPTIBLE);

	spin_unlock_irqrestore(&pool->lock, flags);

	/*
	 * FIXME: this should be io_schedule().  The timeout is there as a
	 * workaround for some DM problems in 2.6.18.
	 */
	io_schedule_timeout(5*HZ);

	finish_wait(&pool->wait, &wait);
	goto repeat_alloc;
}
EXPORT_SYMBOL(mempool_alloc);

/**
 * mempool_free - return an element to the pool.
 * @element:   pool element pointer.
 * @pool:      pointer to the memory pool which was allocated via
 *             mempool_create().
 *
 * this function only sleeps if the free_fn() function sleeps.
 */
void mempool_free(void *element, mempool_t *pool)
{
	unsigned long flags;

	if (unlikely(element == NULL))
		return;

	/*
	 * Paired with the wmb in mempool_alloc().  The preceding read is
	 * for @element and the following @pool->curr_nr.  This ensures
	 * that the visible value of @pool->curr_nr is from after the
	 * allocation of @element.  This is necessary for fringe cases
	 * where @element was passed to this task without going through
	 * barriers.
	 *
	 * For example, assume @p is %NULL at the beginning and one task
	 * performs "p = mempool_alloc(...);" while another task is doing
	 * "while (!p) cpu_relax(); mempool_free(p, ...);".  This function
	 * may end up using curr_nr value which is from before allocation
	 * of @p without the following rmb.
	 */
	smp_rmb();

	/*
	 * For correctness, we need a test which is guaranteed to trigger
	 * if curr_nr + #allocated == min_nr.  Testing curr_nr < min_nr
	 * without locking achieves that and refilling as soon as possible
	 * is desirable.
	 *
	 * Because curr_nr visible here is always a value after the
	 * allocation of @element, any task which decremented curr_nr below
	 * min_nr is guaranteed to see curr_nr < min_nr unless curr_nr gets
	 * incremented to min_nr afterwards.  If curr_nr gets incremented
	 * to min_nr after the allocation of @element, the elements
	 * allocated after that are subject to the same guarantee.
	 *
	 * Waiters happen iff curr_nr is 0 and the above guarantee also
	 * ensures that there will be frees which return elements to the
	 * pool waking up the waiters.
	 */
	if (unlikely(READ_ONCE(pool->curr_nr) < pool->min_nr)) {
		spin_lock_irqsave(&pool->lock, flags);
		if (likely(pool->curr_nr < pool->min_nr)) {
			add_element(pool, element);
			spin_unlock_irqrestore(&pool->lock, flags);
			wake_up(&pool->wait);
			return;
		}
		spin_unlock_irqrestore(&pool->lock, flags);
	}
	pool->free(element, pool->pool_data);
}
EXPORT_SYMBOL(mempool_free);

/*
 * A commonly used alloc and free fn.
 */
void *mempool_alloc_slab(gfp_t gfp_mask, void *pool_data)
{
	struct kmem_cache *mem = pool_data;
	VM_BUG_ON(mem->ctor);
	return kmem_cache_alloc(mem, gfp_mask);
}
EXPORT_SYMBOL(mempool_alloc_slab);

void mempool_free_slab(void *element, void *pool_data)
{
	struct kmem_cache *mem = pool_data;
	kmem_cache_free(mem, element);
}
EXPORT_SYMBOL(mempool_free_slab);

/*
 * A commonly used alloc and free fn that kmalloc/kfrees the amount of memory
 * specified by pool_data
 */
void *mempool_kmalloc(gfp_t gfp_mask, void *pool_data)
{
	size_t size = (size_t)pool_data;
	return kmalloc(size, gfp_mask);
}
EXPORT_SYMBOL(mempool_kmalloc);

void mempool_kfree(void *element, void *pool_data)
{
	kfree(element);
}
EXPORT_SYMBOL(mempool_kfree);

/*
 * A simple mempool-backed page allocator that allocates pages
 * of the order specified by pool_data.
 */
void *mempool_alloc_pages(gfp_t gfp_mask, void *pool_data)
{
	int order = (int)(long)pool_data;
	return alloc_pages(gfp_mask, order);
}
EXPORT_SYMBOL(mempool_alloc_pages);

void mempool_free_pages(void *element, void *pool_data)
{
	int order = (int)(long)pool_data;
	__free_pages(element, order);
}
EXPORT_SYMBOL(mempool_free_pages);<|MERGE_RESOLUTION|>--- conflicted
+++ resolved
@@ -104,13 +104,8 @@
 static __always_inline void kasan_poison_element(mempool_t *pool, void *element)
 {
 	if (pool->alloc == mempool_alloc_slab || pool->alloc == mempool_kmalloc)
-<<<<<<< HEAD
-		kasan_poison_kfree(element);
-	if (pool->alloc == mempool_alloc_pages)
-=======
 		kasan_poison_kfree(element, _RET_IP_);
 	else if (pool->alloc == mempool_alloc_pages)
->>>>>>> 24b8d41d
 		kasan_free_pages(element, (unsigned long)pool->pool_data);
 }
 
@@ -118,11 +113,7 @@
 {
 	if (pool->alloc == mempool_alloc_slab || pool->alloc == mempool_kmalloc)
 		kasan_unpoison_slab(element);
-<<<<<<< HEAD
-	if (pool->alloc == mempool_alloc_pages)
-=======
 	else if (pool->alloc == mempool_alloc_pages)
->>>>>>> 24b8d41d
 		kasan_alloc_pages(element, (unsigned long)pool->pool_data);
 }
 
@@ -376,11 +367,8 @@
  * *never* fails when called from process contexts. (it might
  * fail if called from an IRQ context.)
  * Note: using __GFP_ZERO is not supported.
-<<<<<<< HEAD
-=======
  *
  * Return: pointer to the allocated element or %NULL on error.
->>>>>>> 24b8d41d
  */
 void *mempool_alloc(mempool_t *pool, gfp_t gfp_mask)
 {
