--- conflicted
+++ resolved
@@ -1036,10 +1036,7 @@
 			unsigned long extension_end = addr + new_len;
 			pgoff_t extension_pgoff = vma->vm_pgoff +
 				((extension_start - vma->vm_start) >> PAGE_SHIFT);
-<<<<<<< HEAD
-=======
 			VMA_ITERATOR(vmi, mm, extension_start);
->>>>>>> e475cc1c
 
 			if (vma->vm_flags & VM_ACCOUNT) {
 				if (security_vm_enough_memory_mm(mm, pages)) {
