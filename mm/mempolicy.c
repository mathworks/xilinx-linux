--- conflicted
+++ resolved
@@ -1542,17 +1542,12 @@
 		 * or MPOL_PREFERRED_MANY we return error. We don't reset
 		 * the home node for vmas we already updated before.
 		 */
-<<<<<<< HEAD
-		if (new->mode != MPOL_BIND && new->mode != MPOL_PREFERRED_MANY) {
-			mpol_put(new);
-=======
 		old = vma_policy(vma);
 		if (!old) {
 			prev = vma;
 			continue;
 		}
 		if (old->mode != MPOL_BIND && old->mode != MPOL_PREFERRED_MANY) {
->>>>>>> e475cc1c
 			err = -EOPNOTSUPP;
 			break;
 		}
