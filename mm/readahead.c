--- conflicted
+++ resolved
@@ -114,13 +114,8 @@
 
 EXPORT_SYMBOL(read_cache_pages);
 
-<<<<<<< HEAD
-static int read_pages(struct address_space *mapping, struct file *filp,
-		struct list_head *pages, unsigned int nr_pages, gfp_t gfp)
-=======
 static void read_pages(struct readahead_control *rac, struct list_head *pages,
 		bool skip_page)
->>>>>>> 24b8d41d
 {
 	const struct address_space_operations *aops = rac->mapping->a_ops;
 	struct page *page;
@@ -143,17 +138,6 @@
 				readahead_count(rac));
 		/* Clean up the remaining pages */
 		put_pages_list(pages);
-<<<<<<< HEAD
-		goto out;
-	}
-
-	for (page_idx = 0; page_idx < nr_pages; page_idx++) {
-		struct page *page = lru_to_page(pages);
-		list_del(&page->lru);
-		if (!add_to_page_cache_lru(page, mapping, page->index, gfp))
-			mapping->a_ops->readpage(filp, page);
-		put_page(page);
-=======
 		rac->_index += rac->_nr_pages;
 		rac->_nr_pages = 0;
 	} else {
@@ -161,7 +145,6 @@
 			aops->readpage(rac->file, page);
 			put_page(page);
 		}
->>>>>>> 24b8d41d
 	}
 
 	blk_finish_plug(&plug);
@@ -194,15 +177,8 @@
 	struct address_space *mapping = ractl->mapping;
 	unsigned long index = readahead_index(ractl);
 	LIST_HEAD(page_pool);
-<<<<<<< HEAD
-	int page_idx;
-	int ret = 0;
-	loff_t isize = i_size_read(inode);
-	gfp_t gfp_mask = readahead_gfp_mask(mapping);
-=======
 	gfp_t gfp_mask = readahead_gfp_mask(mapping);
 	unsigned long i;
->>>>>>> 24b8d41d
 
 	/*
 	 * Partway through the readahead operation, we will have added
@@ -259,13 +235,6 @@
 	 * uptodate then the caller will launch readpage again, and
 	 * will then handle the error.
 	 */
-<<<<<<< HEAD
-	if (ret)
-		read_pages(mapping, filp, &page_pool, ret, gfp_mask);
-	BUG_ON(!list_empty(&page_pool));
-out:
-	return ret;
-=======
 	read_pages(ractl, &page_pool, false);
 	memalloc_nofs_restore(nofs);
 }
@@ -296,7 +265,6 @@
 		nr_to_read = end_index - index + 1;
 
 	page_cache_ra_unbounded(ractl, nr_to_read, lookahead_size);
->>>>>>> 24b8d41d
 }
 
 /*
@@ -635,20 +603,8 @@
 	if (blk_cgroup_congested())
 		return;
 
-<<<<<<< HEAD
-	/*
-	 * Readahead doesn't make sense for DAX inodes, but we don't want it
-	 * to report a failure either.  Instead, we just return success and
-	 * don't do any work.
-	 */
-	if (dax_mapping(mapping))
-		return 0;
-
-	return force_page_cache_readahead(mapping, filp, index, nr);
-=======
 	/* do read-ahead */
 	ondemand_readahead(ractl, ra, true, req_count);
->>>>>>> 24b8d41d
 }
 EXPORT_SYMBOL_GPL(page_cache_async_ra);
 
