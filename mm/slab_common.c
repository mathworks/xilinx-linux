// SPDX-License-Identifier: GPL-2.0
/*
 * Slab allocator functions that are independent of the allocator strategy
 *
 * (C) 2012 Christoph Lameter <cl@linux.com>
 */
#include <linux/slab.h>

#include <linux/mm.h>
#include <linux/poison.h>
#include <linux/interrupt.h>
#include <linux/memory.h>
#include <linux/cache.h>
#include <linux/compiler.h>
#include <linux/module.h>
#include <linux/cpu.h>
#include <linux/uaccess.h>
#include <linux/seq_file.h>
#include <linux/proc_fs.h>
#include <linux/debugfs.h>
#include <asm/cacheflush.h>
#include <asm/tlbflush.h>
#include <asm/page.h>
#include <linux/memcontrol.h>

#define CREATE_TRACE_POINTS
#include <trace/events/kmem.h>

#include "internal.h"

#include "slab.h"

enum slab_state slab_state;
LIST_HEAD(slab_caches);
DEFINE_MUTEX(slab_mutex);
struct kmem_cache *kmem_cache;

#ifdef CONFIG_HARDENED_USERCOPY
bool usercopy_fallback __ro_after_init =
		IS_ENABLED(CONFIG_HARDENED_USERCOPY_FALLBACK);
module_param(usercopy_fallback, bool, 0400);
MODULE_PARM_DESC(usercopy_fallback,
		"WARN instead of reject usercopy whitelist violations");
#endif

static LIST_HEAD(slab_caches_to_rcu_destroy);
static void slab_caches_to_rcu_destroy_workfn(struct work_struct *work);
static DECLARE_WORK(slab_caches_to_rcu_destroy_work,
		    slab_caches_to_rcu_destroy_workfn);

/*
 * Set of flags that will prevent slab merging
 */
#define SLAB_NEVER_MERGE (SLAB_RED_ZONE | SLAB_POISON | SLAB_STORE_USER | \
		SLAB_TRACE | SLAB_TYPESAFE_BY_RCU | SLAB_NOLEAKTRACE | \
		SLAB_FAILSLAB | SLAB_KASAN)

#define SLAB_MERGE_SAME (SLAB_RECLAIM_ACCOUNT | SLAB_CACHE_DMA | \
			 SLAB_CACHE_DMA32 | SLAB_ACCOUNT)

/*
 * Merge control. If this is set then no merging of slab caches will occur.
 */
static bool slab_nomerge = !IS_ENABLED(CONFIG_SLAB_MERGE_DEFAULT);

static int __init setup_slab_nomerge(char *str)
{
	slab_nomerge = true;
	return 1;
}

#ifdef CONFIG_SLUB
__setup_param("slub_nomerge", slub_nomerge, setup_slab_nomerge, 0);
#endif

__setup("slab_nomerge", setup_slab_nomerge);

/*
 * Determine the size of a slab object
 */
unsigned int kmem_cache_size(struct kmem_cache *s)
{
	return s->object_size;
}
EXPORT_SYMBOL(kmem_cache_size);

#ifdef CONFIG_DEBUG_VM
static int kmem_cache_sanity_check(const char *name, unsigned int size)
{
	if (!name || in_interrupt() || size < sizeof(void *) ||
		size > KMALLOC_MAX_SIZE) {
		pr_err("kmem_cache_create(%s) integrity check failed\n", name);
		return -EINVAL;
	}

	WARN_ON(strchr(name, ' '));	/* It confuses parsers */
	return 0;
}
#else
static inline int kmem_cache_sanity_check(const char *name, unsigned int size)
{
	return 0;
}
#endif

void __kmem_cache_free_bulk(struct kmem_cache *s, size_t nr, void **p)
{
	size_t i;

	for (i = 0; i < nr; i++) {
		if (s)
			kmem_cache_free(s, p[i]);
		else
			kfree(p[i]);
	}
}

int __kmem_cache_alloc_bulk(struct kmem_cache *s, gfp_t flags, size_t nr,
								void **p)
{
	size_t i;

	for (i = 0; i < nr; i++) {
		void *x = p[i] = kmem_cache_alloc(s, flags);
		if (!x) {
			__kmem_cache_free_bulk(s, i, p);
			return 0;
		}
	}
	return i;
}

/*
 * Figure out what the alignment of the objects will be given a set of
 * flags, a user specified alignment and the size of the objects.
 */
static unsigned int calculate_alignment(slab_flags_t flags,
		unsigned int align, unsigned int size)
{
	/*
	 * If the user wants hardware cache aligned objects then follow that
	 * suggestion if the object is sufficiently large.
	 *
	 * The hardware cache alignment cannot override the specified
	 * alignment though. If that is greater then use it.
	 */
	if (flags & SLAB_HWCACHE_ALIGN) {
		unsigned int ralign;

		ralign = cache_line_size();
		while (size <= ralign / 2)
			ralign /= 2;
		align = max(align, ralign);
	}

	if (align < ARCH_SLAB_MINALIGN)
		align = ARCH_SLAB_MINALIGN;

	return ALIGN(align, sizeof(void *));
}

/*
 * Find a mergeable slab cache
 */
int slab_unmergeable(struct kmem_cache *s)
{
	if (slab_nomerge || (s->flags & SLAB_NEVER_MERGE))
		return 1;

	if (s->ctor)
		return 1;

	if (s->usersize)
		return 1;

	/*
	 * We may have set a slab to be unmergeable during bootstrap.
	 */
	if (s->refcount < 0)
		return 1;

	return 0;
}

struct kmem_cache *find_mergeable(unsigned int size, unsigned int align,
		slab_flags_t flags, const char *name, void (*ctor)(void *))
{
	struct kmem_cache *s;

	if (slab_nomerge)
		return NULL;

	if (ctor)
		return NULL;

	size = ALIGN(size, sizeof(void *));
	align = calculate_alignment(flags, align, size);
	size = ALIGN(size, align);
	flags = kmem_cache_flags(size, flags, name, NULL);

	if (flags & SLAB_NEVER_MERGE)
		return NULL;

	list_for_each_entry_reverse(s, &slab_caches, list) {
		if (slab_unmergeable(s))
			continue;

		if (size > s->size)
			continue;

		if ((flags & SLAB_MERGE_SAME) != (s->flags & SLAB_MERGE_SAME))
			continue;
		/*
		 * Check if alignment is compatible.
		 * Courtesy of Adrian Drzewiecki
		 */
		if ((s->size & ~(align - 1)) != s->size)
			continue;

		if (s->size - size >= sizeof(void *))
			continue;

		if (IS_ENABLED(CONFIG_SLAB) && align &&
			(align > s->align || s->align % align))
			continue;

		return s;
	}
	return NULL;
}

static struct kmem_cache *create_cache(const char *name,
		unsigned int object_size, unsigned int align,
		slab_flags_t flags, unsigned int useroffset,
		unsigned int usersize, void (*ctor)(void *),
		struct kmem_cache *root_cache)
{
	struct kmem_cache *s;
	int err;

	if (WARN_ON(useroffset + usersize > object_size))
		useroffset = usersize = 0;

	err = -ENOMEM;
	s = kmem_cache_zalloc(kmem_cache, GFP_KERNEL);
	if (!s)
		goto out;

	s->name = name;
	s->size = s->object_size = object_size;
	s->align = align;
	s->ctor = ctor;
	s->useroffset = useroffset;
	s->usersize = usersize;

	err = __kmem_cache_create(s, flags);
	if (err)
		goto out_free_cache;

	s->refcount = 1;
	list_add(&s->list, &slab_caches);
out:
	if (err)
		return ERR_PTR(err);
	return s;

out_free_cache:
	kmem_cache_free(kmem_cache, s);
	goto out;
}

/**
 * kmem_cache_create_usercopy - Create a cache with a region suitable
 * for copying to userspace
 * @name: A string which is used in /proc/slabinfo to identify this cache.
 * @size: The size of objects to be created in this cache.
 * @align: The required alignment for the objects.
 * @flags: SLAB flags
 * @useroffset: Usercopy region offset
 * @usersize: Usercopy region size
 * @ctor: A constructor for the objects.
 *
 * Cannot be called within a interrupt, but can be interrupted.
 * The @ctor is run when new pages are allocated by the cache.
 *
 * The flags are
 *
 * %SLAB_POISON - Poison the slab with a known test pattern (a5a5a5a5)
 * to catch references to uninitialised memory.
 *
 * %SLAB_RED_ZONE - Insert `Red` zones around the allocated memory to check
 * for buffer overruns.
 *
 * %SLAB_HWCACHE_ALIGN - Align the objects in this cache to a hardware
 * cacheline.  This can be beneficial if you're counting cycles as closely
 * as davem.
 *
 * Return: a pointer to the cache on success, NULL on failure.
 */
struct kmem_cache *
kmem_cache_create_usercopy(const char *name,
		  unsigned int size, unsigned int align,
		  slab_flags_t flags,
		  unsigned int useroffset, unsigned int usersize,
		  void (*ctor)(void *))
{
	struct kmem_cache *s = NULL;
	const char *cache_name;
	int err;

	get_online_cpus();
	get_online_mems();

	mutex_lock(&slab_mutex);

	err = kmem_cache_sanity_check(name, size);
	if (err) {
		goto out_unlock;
	}

	/* Refuse requests with allocator specific flags */
	if (flags & ~SLAB_FLAGS_PERMITTED) {
		err = -EINVAL;
		goto out_unlock;
	}

	/*
	 * Some allocators will constraint the set of valid flags to a subset
	 * of all flags. We expect them to define CACHE_CREATE_MASK in this
	 * case, and we'll just provide them with a sanitized version of the
	 * passed flags.
	 */
	flags &= CACHE_CREATE_MASK;

	/* Fail closed on bad usersize of useroffset values. */
	if (WARN_ON(!usersize && useroffset) ||
	    WARN_ON(size < usersize || size - usersize < useroffset))
		usersize = useroffset = 0;

	if (!usersize)
		s = __kmem_cache_alias(name, size, align, flags, ctor);
	if (s)
		goto out_unlock;

	cache_name = kstrdup_const(name, GFP_KERNEL);
	if (!cache_name) {
		err = -ENOMEM;
		goto out_unlock;
	}

	s = create_cache(cache_name, size,
			 calculate_alignment(flags, align, size),
			 flags, useroffset, usersize, ctor, NULL);
	if (IS_ERR(s)) {
		err = PTR_ERR(s);
		kfree_const(cache_name);
	}

out_unlock:
	mutex_unlock(&slab_mutex);

	put_online_mems();
	put_online_cpus();

	if (err) {
		if (flags & SLAB_PANIC)
			panic("kmem_cache_create: Failed to create slab '%s'. Error %d\n",
				name, err);
		else {
			pr_warn("kmem_cache_create(%s) failed with error %d\n",
				name, err);
			dump_stack();
		}
		return NULL;
	}
	return s;
}
EXPORT_SYMBOL(kmem_cache_create_usercopy);

/**
 * kmem_cache_create - Create a cache.
 * @name: A string which is used in /proc/slabinfo to identify this cache.
 * @size: The size of objects to be created in this cache.
 * @align: The required alignment for the objects.
 * @flags: SLAB flags
 * @ctor: A constructor for the objects.
 *
 * Cannot be called within a interrupt, but can be interrupted.
 * The @ctor is run when new pages are allocated by the cache.
 *
 * The flags are
 *
 * %SLAB_POISON - Poison the slab with a known test pattern (a5a5a5a5)
 * to catch references to uninitialised memory.
 *
 * %SLAB_RED_ZONE - Insert `Red` zones around the allocated memory to check
 * for buffer overruns.
 *
 * %SLAB_HWCACHE_ALIGN - Align the objects in this cache to a hardware
 * cacheline.  This can be beneficial if you're counting cycles as closely
 * as davem.
 *
 * Return: a pointer to the cache on success, NULL on failure.
 */
struct kmem_cache *
kmem_cache_create(const char *name, unsigned int size, unsigned int align,
		slab_flags_t flags, void (*ctor)(void *))
{
	return kmem_cache_create_usercopy(name, size, align, flags, 0, 0,
					  ctor);
}
EXPORT_SYMBOL(kmem_cache_create);

static void slab_caches_to_rcu_destroy_workfn(struct work_struct *work)
{
	LIST_HEAD(to_destroy);
	struct kmem_cache *s, *s2;

	/*
	 * On destruction, SLAB_TYPESAFE_BY_RCU kmem_caches are put on the
	 * @slab_caches_to_rcu_destroy list.  The slab pages are freed
	 * through RCU and the associated kmem_cache are dereferenced
	 * while freeing the pages, so the kmem_caches should be freed only
	 * after the pending RCU operations are finished.  As rcu_barrier()
	 * is a pretty slow operation, we batch all pending destructions
	 * asynchronously.
	 */
<<<<<<< HEAD
	if (memcg->kmem_state != KMEM_ONLINE)
		goto out_unlock;

	idx = memcg_cache_id(memcg);
	arr = rcu_dereference_protected(root_cache->memcg_params.memcg_caches,
					lockdep_is_held(&slab_mutex));

	/*
	 * Since per-memcg caches are created asynchronously on first
	 * allocation (see memcg_kmem_get_cache()), several threads can try to
	 * create the same cache, but only one of them may succeed.
	 */
	if (arr->entries[idx])
		goto out_unlock;

	cgroup_name(css->cgroup, memcg_name_buf, sizeof(memcg_name_buf));
	cache_name = kasprintf(GFP_KERNEL, "%s(%llu:%s)", root_cache->name,
			       css->serial_nr, memcg_name_buf);
	if (!cache_name)
		goto out_unlock;

	s = create_cache(cache_name, root_cache->object_size,
			 root_cache->size, root_cache->align,
			 root_cache->flags & CACHE_CREATE_MASK,
			 root_cache->ctor, memcg, root_cache);
	/*
	 * If we could not create a memcg cache, do not complain, because
	 * that's not critical at all as we can always proceed with the root
	 * cache.
	 */
	if (IS_ERR(s)) {
		kfree(cache_name);
		goto out_unlock;
	}

	list_add(&s->memcg_params.list, &root_cache->memcg_params.list);

	/*
	 * Since readers won't lock (see cache_from_memcg_idx()), we need a
	 * barrier here to ensure nobody will see the kmem_cache partially
	 * initialized.
	 */
	smp_wmb();
	arr->entries[idx] = s;

out_unlock:
=======
	mutex_lock(&slab_mutex);
	list_splice_init(&slab_caches_to_rcu_destroy, &to_destroy);
>>>>>>> 24b8d41d
	mutex_unlock(&slab_mutex);

	if (list_empty(&to_destroy))
		return;

	rcu_barrier();

	list_for_each_entry_safe(s, s2, &to_destroy, list) {
#ifdef SLAB_SUPPORTS_SYSFS
		sysfs_slab_release(s);
#else
		slab_kmem_cache_release(s);
#endif
	}
}

static int shutdown_cache(struct kmem_cache *s)
{
	/* free asan quarantined objects */
	kasan_cache_shutdown(s);

	if (__kmem_cache_shutdown(s) != 0)
		return -EBUSY;

	list_del(&s->list);

	if (s->flags & SLAB_TYPESAFE_BY_RCU) {
#ifdef SLAB_SUPPORTS_SYSFS
		sysfs_slab_unlink(s);
#endif
		list_add_tail(&s->list, &slab_caches_to_rcu_destroy);
		schedule_work(&slab_caches_to_rcu_destroy_work);
	} else {
#ifdef SLAB_SUPPORTS_SYSFS
		sysfs_slab_unlink(s);
		sysfs_slab_release(s);
#else
		slab_kmem_cache_release(s);
#endif
	}

	return 0;
}

void slab_kmem_cache_release(struct kmem_cache *s)
{
	__kmem_cache_release(s);
	kfree_const(s->name);
	kmem_cache_free(kmem_cache, s);
}

void kmem_cache_destroy(struct kmem_cache *s)
{
	int err;

	if (unlikely(!s))
		return;

	get_online_cpus();
	get_online_mems();

	kasan_cache_destroy(s);
	mutex_lock(&slab_mutex);

	s->refcount--;
	if (s->refcount)
		goto out_unlock;

	err = shutdown_cache(s);
	if (err) {
		pr_err("kmem_cache_destroy %s: Slab cache still has objects\n",
		       s->name);
		dump_stack();
	}
out_unlock:
	mutex_unlock(&slab_mutex);

	put_online_mems();
	put_online_cpus();
}
EXPORT_SYMBOL(kmem_cache_destroy);

/**
 * kmem_cache_shrink - Shrink a cache.
 * @cachep: The cache to shrink.
 *
 * Releases as many slabs as possible for a cache.
 * To help debugging, a zero exit status indicates all slabs were released.
 *
 * Return: %0 if all slabs were released, non-zero otherwise
 */
int kmem_cache_shrink(struct kmem_cache *cachep)
{
	int ret;

	get_online_cpus();
	get_online_mems();
	kasan_cache_shrink(cachep);
<<<<<<< HEAD
	ret = __kmem_cache_shrink(cachep, false);
=======
	ret = __kmem_cache_shrink(cachep);
>>>>>>> 24b8d41d
	put_online_mems();
	put_online_cpus();
	return ret;
}
EXPORT_SYMBOL(kmem_cache_shrink);

bool slab_is_available(void)
{
	return slab_state >= UP;
}

#ifndef CONFIG_SLOB
/* Create a cache during boot when no slab services are available yet */
void __init create_boot_cache(struct kmem_cache *s, const char *name,
		unsigned int size, slab_flags_t flags,
		unsigned int useroffset, unsigned int usersize)
{
	int err;
	unsigned int align = ARCH_KMALLOC_MINALIGN;

	s->name = name;
	s->size = s->object_size = size;

	/*
	 * For power of two sizes, guarantee natural alignment for kmalloc
	 * caches, regardless of SL*B debugging options.
	 */
	if (is_power_of_2(size))
		align = max(align, size);
	s->align = calculate_alignment(flags, align, size);

	s->useroffset = useroffset;
	s->usersize = usersize;

	err = __kmem_cache_create(s, flags);

	if (err)
		panic("Creation of kmalloc slab %s size=%u failed. Reason %d\n",
					name, size, err);

	s->refcount = -1;	/* Exempt from merging for now */
}

struct kmem_cache *__init create_kmalloc_cache(const char *name,
		unsigned int size, slab_flags_t flags,
		unsigned int useroffset, unsigned int usersize)
{
	struct kmem_cache *s = kmem_cache_zalloc(kmem_cache, GFP_NOWAIT);

	if (!s)
		panic("Out of memory when creating slab %s\n", name);

	create_boot_cache(s, name, size, flags, useroffset, usersize);
	list_add(&s->list, &slab_caches);
	s->refcount = 1;
	return s;
}

struct kmem_cache *
kmalloc_caches[NR_KMALLOC_TYPES][KMALLOC_SHIFT_HIGH + 1] __ro_after_init =
{ /* initialization for https://bugs.llvm.org/show_bug.cgi?id=42570 */ };
EXPORT_SYMBOL(kmalloc_caches);

/*
 * Conversion table for small slabs sizes / 8 to the index in the
 * kmalloc array. This is necessary for slabs < 192 since we have non power
 * of two cache sizes there. The size of larger slabs can be determined using
 * fls.
 */
static u8 size_index[24] __ro_after_init = {
	3,	/* 8 */
	4,	/* 16 */
	5,	/* 24 */
	5,	/* 32 */
	6,	/* 40 */
	6,	/* 48 */
	6,	/* 56 */
	6,	/* 64 */
	1,	/* 72 */
	1,	/* 80 */
	1,	/* 88 */
	1,	/* 96 */
	7,	/* 104 */
	7,	/* 112 */
	7,	/* 120 */
	7,	/* 128 */
	2,	/* 136 */
	2,	/* 144 */
	2,	/* 152 */
	2,	/* 160 */
	2,	/* 168 */
	2,	/* 176 */
	2,	/* 184 */
	2	/* 192 */
};

static inline unsigned int size_index_elem(unsigned int bytes)
{
	return (bytes - 1) / 8;
}

/*
 * Find the kmem_cache structure that serves a given size of
 * allocation
 */
struct kmem_cache *kmalloc_slab(size_t size, gfp_t flags)
{
	unsigned int index;

	if (size <= 192) {
		if (!size)
			return ZERO_SIZE_PTR;

		index = size_index[size_index_elem(size)];
	} else {
		if (WARN_ON_ONCE(size > KMALLOC_MAX_CACHE_SIZE))
			return NULL;
		index = fls(size - 1);
	}

	return kmalloc_caches[kmalloc_type(flags)][index];
}

#ifdef CONFIG_ZONE_DMA
#define INIT_KMALLOC_INFO(__size, __short_size)			\
{								\
	.name[KMALLOC_NORMAL]  = "kmalloc-" #__short_size,	\
	.name[KMALLOC_RECLAIM] = "kmalloc-rcl-" #__short_size,	\
	.name[KMALLOC_DMA]     = "dma-kmalloc-" #__short_size,	\
	.size = __size,						\
}
#else
#define INIT_KMALLOC_INFO(__size, __short_size)			\
{								\
	.name[KMALLOC_NORMAL]  = "kmalloc-" #__short_size,	\
	.name[KMALLOC_RECLAIM] = "kmalloc-rcl-" #__short_size,	\
	.size = __size,						\
}
#endif

/*
 * kmalloc_info[] is to make slub_debug=,kmalloc-xx option work at boot time.
 * kmalloc_index() supports up to 2^26=64MB, so the final entry of the table is
 * kmalloc-67108864.
 */
const struct kmalloc_info_struct kmalloc_info[] __initconst = {
	INIT_KMALLOC_INFO(0, 0),
	INIT_KMALLOC_INFO(96, 96),
	INIT_KMALLOC_INFO(192, 192),
	INIT_KMALLOC_INFO(8, 8),
	INIT_KMALLOC_INFO(16, 16),
	INIT_KMALLOC_INFO(32, 32),
	INIT_KMALLOC_INFO(64, 64),
	INIT_KMALLOC_INFO(128, 128),
	INIT_KMALLOC_INFO(256, 256),
	INIT_KMALLOC_INFO(512, 512),
	INIT_KMALLOC_INFO(1024, 1k),
	INIT_KMALLOC_INFO(2048, 2k),
	INIT_KMALLOC_INFO(4096, 4k),
	INIT_KMALLOC_INFO(8192, 8k),
	INIT_KMALLOC_INFO(16384, 16k),
	INIT_KMALLOC_INFO(32768, 32k),
	INIT_KMALLOC_INFO(65536, 64k),
	INIT_KMALLOC_INFO(131072, 128k),
	INIT_KMALLOC_INFO(262144, 256k),
	INIT_KMALLOC_INFO(524288, 512k),
	INIT_KMALLOC_INFO(1048576, 1M),
	INIT_KMALLOC_INFO(2097152, 2M),
	INIT_KMALLOC_INFO(4194304, 4M),
	INIT_KMALLOC_INFO(8388608, 8M),
	INIT_KMALLOC_INFO(16777216, 16M),
	INIT_KMALLOC_INFO(33554432, 32M),
	INIT_KMALLOC_INFO(67108864, 64M)
};

/*
 * Patch up the size_index table if we have strange large alignment
 * requirements for the kmalloc array. This is only the case for
 * MIPS it seems. The standard arches will not generate any code here.
 *
 * Largest permitted alignment is 256 bytes due to the way we
 * handle the index determination for the smaller caches.
 *
 * Make sure that nothing crazy happens if someone starts tinkering
 * around with ARCH_KMALLOC_MINALIGN
 */
void __init setup_kmalloc_cache_index_table(void)
{
	unsigned int i;

	BUILD_BUG_ON(KMALLOC_MIN_SIZE > 256 ||
		(KMALLOC_MIN_SIZE & (KMALLOC_MIN_SIZE - 1)));

	for (i = 8; i < KMALLOC_MIN_SIZE; i += 8) {
		unsigned int elem = size_index_elem(i);

		if (elem >= ARRAY_SIZE(size_index))
			break;
		size_index[elem] = KMALLOC_SHIFT_LOW;
	}

	if (KMALLOC_MIN_SIZE >= 64) {
		/*
		 * The 96 byte size cache is not used if the alignment
		 * is 64 byte.
		 */
		for (i = 64 + 8; i <= 96; i += 8)
			size_index[size_index_elem(i)] = 7;

	}

	if (KMALLOC_MIN_SIZE >= 128) {
		/*
		 * The 192 byte sized cache is not used if the alignment
		 * is 128 byte. Redirect kmalloc to use the 256 byte cache
		 * instead.
		 */
		for (i = 128 + 8; i <= 192; i += 8)
			size_index[size_index_elem(i)] = 8;
	}
}

static void __init
new_kmalloc_cache(int idx, enum kmalloc_cache_type type, slab_flags_t flags)
{
	if (type == KMALLOC_RECLAIM)
		flags |= SLAB_RECLAIM_ACCOUNT;

	kmalloc_caches[type][idx] = create_kmalloc_cache(
					kmalloc_info[idx].name[type],
					kmalloc_info[idx].size, flags, 0,
					kmalloc_info[idx].size);
}

/*
 * Create the kmalloc array. Some of the regular kmalloc arrays
 * may already have been created because they were needed to
 * enable allocations for slab creation.
 */
void __init create_kmalloc_caches(slab_flags_t flags)
{
	int i;
	enum kmalloc_cache_type type;

	for (type = KMALLOC_NORMAL; type <= KMALLOC_RECLAIM; type++) {
		for (i = KMALLOC_SHIFT_LOW; i <= KMALLOC_SHIFT_HIGH; i++) {
			if (!kmalloc_caches[type][i])
				new_kmalloc_cache(i, type, flags);

			/*
			 * Caches that are not of the two-to-the-power-of size.
			 * These have to be created immediately after the
			 * earlier power of two caches
			 */
			if (KMALLOC_MIN_SIZE <= 32 && i == 6 &&
					!kmalloc_caches[type][1])
				new_kmalloc_cache(1, type, flags);
			if (KMALLOC_MIN_SIZE <= 64 && i == 7 &&
					!kmalloc_caches[type][2])
				new_kmalloc_cache(2, type, flags);
		}
	}

	/* Kmalloc array is now usable */
	slab_state = UP;

#ifdef CONFIG_ZONE_DMA
	for (i = 0; i <= KMALLOC_SHIFT_HIGH; i++) {
		struct kmem_cache *s = kmalloc_caches[KMALLOC_NORMAL][i];

		if (s) {
			kmalloc_caches[KMALLOC_DMA][i] = create_kmalloc_cache(
				kmalloc_info[i].name[KMALLOC_DMA],
				kmalloc_info[i].size,
				SLAB_CACHE_DMA | flags, 0,
				kmalloc_info[i].size);
		}
	}
#endif
}
#endif /* !CONFIG_SLOB */

gfp_t kmalloc_fix_flags(gfp_t flags)
{
	gfp_t invalid_mask = flags & GFP_SLAB_BUG_MASK;

	flags &= ~GFP_SLAB_BUG_MASK;
	pr_warn("Unexpected gfp: %#x (%pGg). Fixing up to gfp: %#x (%pGg). Fix your code!\n",
			invalid_mask, &invalid_mask, flags, &flags);
	dump_stack();

	return flags;
}

/*
 * To avoid unnecessary overhead, we pass through large allocation requests
 * directly to the page allocator. We use __GFP_COMP, because we will need to
 * know the allocation order to free the pages properly in kfree.
 */
void *kmalloc_order(size_t size, gfp_t flags, unsigned int order)
{
	void *ret = NULL;
	struct page *page;

	if (unlikely(flags & GFP_SLAB_BUG_MASK))
		flags = kmalloc_fix_flags(flags);

	flags |= __GFP_COMP;
	page = alloc_pages(flags, order);
<<<<<<< HEAD
	ret = page ? page_address(page) : NULL;
=======
	if (likely(page)) {
		ret = page_address(page);
		mod_node_page_state(page_pgdat(page), NR_SLAB_UNRECLAIMABLE_B,
				    PAGE_SIZE << order);
	}
	ret = kasan_kmalloc_large(ret, size, flags);
	/* As ret might get tagged, call kmemleak hook after KASAN. */
>>>>>>> 24b8d41d
	kmemleak_alloc(ret, size, 1, flags);
	return ret;
}
EXPORT_SYMBOL(kmalloc_order);

#ifdef CONFIG_TRACING
void *kmalloc_order_trace(size_t size, gfp_t flags, unsigned int order)
{
	void *ret = kmalloc_order(size, flags, order);
	trace_kmalloc(_RET_IP_, ret, size, PAGE_SIZE << order, flags);
	return ret;
}
EXPORT_SYMBOL(kmalloc_order_trace);
#endif

#ifdef CONFIG_SLAB_FREELIST_RANDOM
/* Randomize a generic freelist */
static void freelist_randomize(struct rnd_state *state, unsigned int *list,
<<<<<<< HEAD
			size_t count)
{
	size_t i;
	unsigned int rand;
=======
			       unsigned int count)
{
	unsigned int rand;
	unsigned int i;
>>>>>>> 24b8d41d

	for (i = 0; i < count; i++)
		list[i] = i;

	/* Fisher-Yates shuffle */
	for (i = count - 1; i > 0; i--) {
		rand = prandom_u32_state(state);
		rand %= (i + 1);
		swap(list[i], list[rand]);
	}
}

/* Create a random sequence per cache */
int cache_random_seq_create(struct kmem_cache *cachep, unsigned int count,
				    gfp_t gfp)
{
	struct rnd_state state;

	if (count < 2 || cachep->random_seq)
		return 0;

	cachep->random_seq = kcalloc(count, sizeof(unsigned int), gfp);
	if (!cachep->random_seq)
		return -ENOMEM;

	/* Get best entropy at this stage of boot */
	prandom_seed_state(&state, get_random_long());

	freelist_randomize(&state, cachep->random_seq, count);
	return 0;
}

/* Destroy the per-cache random freelist sequence */
void cache_random_seq_destroy(struct kmem_cache *cachep)
{
	kfree(cachep->random_seq);
	cachep->random_seq = NULL;
}
#endif /* CONFIG_SLAB_FREELIST_RANDOM */
<<<<<<< HEAD

#ifdef CONFIG_SLABINFO
=======
>>>>>>> 24b8d41d

#if defined(CONFIG_SLAB) || defined(CONFIG_SLUB_DEBUG)
#ifdef CONFIG_SLAB
#define SLABINFO_RIGHTS (0600)
#else
#define SLABINFO_RIGHTS (0400)
#endif

static void print_slabinfo_header(struct seq_file *m)
{
	/*
	 * Output format version, so at least we can change it
	 * without _too_ many complaints.
	 */
#ifdef CONFIG_DEBUG_SLAB
	seq_puts(m, "slabinfo - version: 2.1 (statistics)\n");
#else
	seq_puts(m, "slabinfo - version: 2.1\n");
#endif
	seq_puts(m, "# name            <active_objs> <num_objs> <objsize> <objperslab> <pagesperslab>");
	seq_puts(m, " : tunables <limit> <batchcount> <sharedfactor>");
	seq_puts(m, " : slabdata <active_slabs> <num_slabs> <sharedavail>");
#ifdef CONFIG_DEBUG_SLAB
	seq_puts(m, " : globalstat <listallocs> <maxobjs> <grown> <reaped> <error> <maxfreeable> <nodeallocs> <remotefrees> <alienoverflow>");
	seq_puts(m, " : cpustat <allochit> <allocmiss> <freehit> <freemiss>");
#endif
	seq_putc(m, '\n');
}

void *slab_start(struct seq_file *m, loff_t *pos)
{
	mutex_lock(&slab_mutex);
	return seq_list_start(&slab_caches, *pos);
}

void *slab_next(struct seq_file *m, void *p, loff_t *pos)
{
	return seq_list_next(p, &slab_caches, pos);
}

void slab_stop(struct seq_file *m, void *p)
{
	mutex_unlock(&slab_mutex);
}

static void cache_show(struct kmem_cache *s, struct seq_file *m)
{
	struct slabinfo sinfo;

	memset(&sinfo, 0, sizeof(sinfo));
	get_slabinfo(s, &sinfo);

	seq_printf(m, "%-17s %6lu %6lu %6u %4u %4d",
		   s->name, sinfo.active_objs, sinfo.num_objs, s->size,
		   sinfo.objects_per_slab, (1 << sinfo.cache_order));

	seq_printf(m, " : tunables %4u %4u %4u",
		   sinfo.limit, sinfo.batchcount, sinfo.shared);
	seq_printf(m, " : slabdata %6lu %6lu %6lu",
		   sinfo.active_slabs, sinfo.num_slabs, sinfo.shared_avail);
	slabinfo_show_stats(m, s);
	seq_putc(m, '\n');
}

static int slab_show(struct seq_file *m, void *p)
{
	struct kmem_cache *s = list_entry(p, struct kmem_cache, list);

	if (p == slab_caches.next)
		print_slabinfo_header(m);
	cache_show(s, m);
	return 0;
}

void dump_unreclaimable_slab(void)
{
	struct kmem_cache *s, *s2;
	struct slabinfo sinfo;

	/*
	 * Here acquiring slab_mutex is risky since we don't prefer to get
	 * sleep in oom path. But, without mutex hold, it may introduce a
	 * risk of crash.
	 * Use mutex_trylock to protect the list traverse, dump nothing
	 * without acquiring the mutex.
	 */
	if (!mutex_trylock(&slab_mutex)) {
		pr_warn("excessive unreclaimable slab but cannot dump stats\n");
		return;
	}

	pr_info("Unreclaimable slab info:\n");
	pr_info("Name                      Used          Total\n");

	list_for_each_entry_safe(s, s2, &slab_caches, list) {
		if (s->flags & SLAB_RECLAIM_ACCOUNT)
			continue;

		get_slabinfo(s, &sinfo);

		if (sinfo.num_objs > 0)
			pr_info("%-17s %10luKB %10luKB\n", s->name,
				(sinfo.active_objs * s->size) / 1024,
				(sinfo.num_objs * s->size) / 1024);
	}
	mutex_unlock(&slab_mutex);
}

#if defined(CONFIG_MEMCG_KMEM)
int memcg_slab_show(struct seq_file *m, void *p)
{
	/*
	 * Deprecated.
	 * Please, take a look at tools/cgroup/slabinfo.py .
	 */
	return 0;
}
#endif

/*
 * slabinfo_op - iterator that generates /proc/slabinfo
 *
 * Output layout:
 * cache-name
 * num-active-objs
 * total-objs
 * object size
 * num-active-slabs
 * total-slabs
 * num-pages-per-slab
 * + further values on SMP and with statistics enabled
 */
static const struct seq_operations slabinfo_op = {
	.start = slab_start,
	.next = slab_next,
	.stop = slab_stop,
	.show = slab_show,
};

static int slabinfo_open(struct inode *inode, struct file *file)
{
	return seq_open(file, &slabinfo_op);
}

static const struct proc_ops slabinfo_proc_ops = {
	.proc_flags	= PROC_ENTRY_PERMANENT,
	.proc_open	= slabinfo_open,
	.proc_read	= seq_read,
	.proc_write	= slabinfo_write,
	.proc_lseek	= seq_lseek,
	.proc_release	= seq_release,
};

static int __init slab_proc_init(void)
{
	proc_create("slabinfo", SLABINFO_RIGHTS, NULL, &slabinfo_proc_ops);
	return 0;
}
module_init(slab_proc_init);

#endif /* CONFIG_SLAB || CONFIG_SLUB_DEBUG */

static __always_inline void *__do_krealloc(const void *p, size_t new_size,
					   gfp_t flags)
{
	void *ret;
	size_t ks;

	ks = ksize(p);

	if (ks >= new_size) {
		p = kasan_krealloc((void *)p, new_size, flags);
		return (void *)p;
	}

	ret = kmalloc_track_caller(new_size, flags);
	if (ret && p)
		memcpy(ret, p, ks);

	return ret;
}

/**
 * krealloc - reallocate memory. The contents will remain unchanged.
 * @p: object to reallocate memory for.
 * @new_size: how many bytes of memory are required.
 * @flags: the type of memory to allocate.
 *
 * The contents of the object pointed to are preserved up to the
 * lesser of the new and old sizes.  If @p is %NULL, krealloc()
 * behaves exactly like kmalloc().  If @new_size is 0 and @p is not a
 * %NULL pointer, the object pointed to is freed.
 *
 * Return: pointer to the allocated memory or %NULL in case of error
 */
void *krealloc(const void *p, size_t new_size, gfp_t flags)
{
	void *ret;

	if (unlikely(!new_size)) {
		kfree(p);
		return ZERO_SIZE_PTR;
	}

	ret = __do_krealloc(p, new_size, flags);
	if (ret && kasan_reset_tag(p) != kasan_reset_tag(ret))
		kfree(p);

	return ret;
}
EXPORT_SYMBOL(krealloc);

/**
 * kfree_sensitive - Clear sensitive information in memory before freeing
 * @p: object to free memory of
 *
 * The memory of the object @p points to is zeroed before freed.
 * If @p is %NULL, kfree_sensitive() does nothing.
 *
 * Note: this function zeroes the whole allocated buffer which can be a good
 * deal bigger than the requested buffer size passed to kmalloc(). So be
 * careful when using this function in performance sensitive code.
 */
void kfree_sensitive(const void *p)
{
	size_t ks;
	void *mem = (void *)p;

	ks = ksize(mem);
	if (ks)
		memzero_explicit(mem, ks);
	kfree(mem);
}
EXPORT_SYMBOL(kfree_sensitive);

/**
 * ksize - get the actual amount of memory allocated for a given object
 * @objp: Pointer to the object
 *
 * kmalloc may internally round up allocations and return more memory
 * than requested. ksize() can be used to determine the actual amount of
 * memory allocated. The caller may use this additional memory, even though
 * a smaller amount of memory was initially specified with the kmalloc call.
 * The caller must guarantee that objp points to a valid object previously
 * allocated with either kmalloc() or kmem_cache_alloc(). The object
 * must not be freed during the duration of the call.
 *
 * Return: size of the actual memory used by @objp in bytes
 */
size_t ksize(const void *objp)
{
	size_t size;

	/*
	 * We need to check that the pointed to object is valid, and only then
	 * unpoison the shadow memory below. We use __kasan_check_read(), to
	 * generate a more useful report at the time ksize() is called (rather
	 * than later where behaviour is undefined due to potential
	 * use-after-free or double-free).
	 *
	 * If the pointed to memory is invalid we return 0, to avoid users of
	 * ksize() writing to and potentially corrupting the memory region.
	 *
	 * We want to perform the check before __ksize(), to avoid potentially
	 * crashing in __ksize() due to accessing invalid metadata.
	 */
	if (unlikely(ZERO_OR_NULL_PTR(objp)) || !__kasan_check_read(objp, 1))
		return 0;

	size = __ksize(objp);
	/*
	 * We assume that ksize callers could use whole allocated area,
	 * so we need to unpoison this area.
	 */
	kasan_unpoison_shadow(objp, size);
	return size;
}
EXPORT_SYMBOL(ksize);

/* Tracepoints definitions. */
EXPORT_TRACEPOINT_SYMBOL(kmalloc);
EXPORT_TRACEPOINT_SYMBOL(kmem_cache_alloc);
EXPORT_TRACEPOINT_SYMBOL(kmalloc_node);
EXPORT_TRACEPOINT_SYMBOL(kmem_cache_alloc_node);
EXPORT_TRACEPOINT_SYMBOL(kfree);
EXPORT_TRACEPOINT_SYMBOL(kmem_cache_free);

int should_failslab(struct kmem_cache *s, gfp_t gfpflags)
{
	if (__should_failslab(s, gfpflags))
		return -ENOMEM;
	return 0;
}
ALLOW_ERROR_INJECTION(should_failslab, ERRNO);<|MERGE_RESOLUTION|>--- conflicted
+++ resolved
@@ -425,57 +425,8 @@
 	 * is a pretty slow operation, we batch all pending destructions
 	 * asynchronously.
 	 */
-<<<<<<< HEAD
-	if (memcg->kmem_state != KMEM_ONLINE)
-		goto out_unlock;
-
-	idx = memcg_cache_id(memcg);
-	arr = rcu_dereference_protected(root_cache->memcg_params.memcg_caches,
-					lockdep_is_held(&slab_mutex));
-
-	/*
-	 * Since per-memcg caches are created asynchronously on first
-	 * allocation (see memcg_kmem_get_cache()), several threads can try to
-	 * create the same cache, but only one of them may succeed.
-	 */
-	if (arr->entries[idx])
-		goto out_unlock;
-
-	cgroup_name(css->cgroup, memcg_name_buf, sizeof(memcg_name_buf));
-	cache_name = kasprintf(GFP_KERNEL, "%s(%llu:%s)", root_cache->name,
-			       css->serial_nr, memcg_name_buf);
-	if (!cache_name)
-		goto out_unlock;
-
-	s = create_cache(cache_name, root_cache->object_size,
-			 root_cache->size, root_cache->align,
-			 root_cache->flags & CACHE_CREATE_MASK,
-			 root_cache->ctor, memcg, root_cache);
-	/*
-	 * If we could not create a memcg cache, do not complain, because
-	 * that's not critical at all as we can always proceed with the root
-	 * cache.
-	 */
-	if (IS_ERR(s)) {
-		kfree(cache_name);
-		goto out_unlock;
-	}
-
-	list_add(&s->memcg_params.list, &root_cache->memcg_params.list);
-
-	/*
-	 * Since readers won't lock (see cache_from_memcg_idx()), we need a
-	 * barrier here to ensure nobody will see the kmem_cache partially
-	 * initialized.
-	 */
-	smp_wmb();
-	arr->entries[idx] = s;
-
-out_unlock:
-=======
 	mutex_lock(&slab_mutex);
 	list_splice_init(&slab_caches_to_rcu_destroy, &to_destroy);
->>>>>>> 24b8d41d
 	mutex_unlock(&slab_mutex);
 
 	if (list_empty(&to_destroy))
@@ -537,7 +488,6 @@
 	get_online_cpus();
 	get_online_mems();
 
-	kasan_cache_destroy(s);
 	mutex_lock(&slab_mutex);
 
 	s->refcount--;
@@ -574,11 +524,7 @@
 	get_online_cpus();
 	get_online_mems();
 	kasan_cache_shrink(cachep);
-<<<<<<< HEAD
-	ret = __kmem_cache_shrink(cachep, false);
-=======
 	ret = __kmem_cache_shrink(cachep);
->>>>>>> 24b8d41d
 	put_online_mems();
 	put_online_cpus();
 	return ret;
@@ -888,9 +834,6 @@
 
 	flags |= __GFP_COMP;
 	page = alloc_pages(flags, order);
-<<<<<<< HEAD
-	ret = page ? page_address(page) : NULL;
-=======
 	if (likely(page)) {
 		ret = page_address(page);
 		mod_node_page_state(page_pgdat(page), NR_SLAB_UNRECLAIMABLE_B,
@@ -898,7 +841,6 @@
 	}
 	ret = kasan_kmalloc_large(ret, size, flags);
 	/* As ret might get tagged, call kmemleak hook after KASAN. */
->>>>>>> 24b8d41d
 	kmemleak_alloc(ret, size, 1, flags);
 	return ret;
 }
@@ -917,17 +859,10 @@
 #ifdef CONFIG_SLAB_FREELIST_RANDOM
 /* Randomize a generic freelist */
 static void freelist_randomize(struct rnd_state *state, unsigned int *list,
-<<<<<<< HEAD
-			size_t count)
-{
-	size_t i;
-	unsigned int rand;
-=======
 			       unsigned int count)
 {
 	unsigned int rand;
 	unsigned int i;
->>>>>>> 24b8d41d
 
 	for (i = 0; i < count; i++)
 		list[i] = i;
@@ -967,11 +902,6 @@
 	cachep->random_seq = NULL;
 }
 #endif /* CONFIG_SLAB_FREELIST_RANDOM */
-<<<<<<< HEAD
-
-#ifdef CONFIG_SLABINFO
-=======
->>>>>>> 24b8d41d
 
 #if defined(CONFIG_SLAB) || defined(CONFIG_SLUB_DEBUG)
 #ifdef CONFIG_SLAB
