// SPDX-License-Identifier: GPL-2.0
/*
 *	linux/mm/mincore.c
 *
 * Copyright (C) 1994-2006  Linus Torvalds
 */

/*
 * The mincore() system call.
 */
#include <linux/pagemap.h>
#include <linux/gfp.h>
#include <linux/pagewalk.h>
#include <linux/mman.h>
#include <linux/syscalls.h>
#include <linux/swap.h>
#include <linux/swapops.h>
#include <linux/shmem_fs.h>
#include <linux/hugetlb.h>
#include <linux/pgtable.h>

#include <linux/uaccess.h>

static int mincore_hugetlb(pte_t *pte, unsigned long hmask, unsigned long addr,
			unsigned long end, struct mm_walk *walk)
{
#ifdef CONFIG_HUGETLB_PAGE
	unsigned char present;
	unsigned char *vec = walk->private;

	/*
	 * Hugepages under user process are always in RAM and never
	 * swapped out, but theoretically it needs to be checked.
	 */
	present = pte && !huge_pte_none(huge_ptep_get(pte));
	for (; addr != end; vec++, addr += PAGE_SIZE)
		*vec = present;
	walk->private = vec;
#else
	BUG();
#endif
	return 0;
}

/*
 * Later we can get more picky about what "in core" means precisely.
 * For now, simply check to see if the page is in the page cache,
 * and is up to date; i.e. that no page-in operation would be required
 * at this time if an application were to map and access this page.
 */
static unsigned char mincore_page(struct address_space *mapping, pgoff_t index)
{
	unsigned char present = 0;
	struct page *page;

	/*
	 * When tmpfs swaps out a page from a file, any process mapping that
	 * file will not get a swp_entry_t in its pte, but rather it is like
	 * any other file mapping (ie. marked !present and faulted in with
	 * tmpfs's .fault). So swapped out tmpfs mappings are tested here.
	 */
<<<<<<< HEAD
#ifdef CONFIG_SWAP
	if (shmem_mapping(mapping)) {
		page = find_get_entry(mapping, pgoff);
		/*
		 * shmem/tmpfs may return swap: account for swapcache
		 * page too.
		 */
		if (radix_tree_exceptional_entry(page)) {
			swp_entry_t swp = radix_to_swp_entry(page);
			page = find_get_page(swap_address_space(swp),
					     swp_offset(swp));
		}
	} else
		page = find_get_page(mapping, pgoff);
#else
	page = find_get_page(mapping, pgoff);
#endif
=======
	page = find_get_incore_page(mapping, index);
>>>>>>> 24b8d41d
	if (page) {
		present = PageUptodate(page);
		put_page(page);
	}

	return present;
}

static int __mincore_unmapped_range(unsigned long addr, unsigned long end,
				struct vm_area_struct *vma, unsigned char *vec)
{
	unsigned long nr = (end - addr) >> PAGE_SHIFT;
	int i;

	if (vma->vm_file) {
		pgoff_t pgoff;

		pgoff = linear_page_index(vma, addr);
		for (i = 0; i < nr; i++, pgoff++)
			vec[i] = mincore_page(vma->vm_file->f_mapping, pgoff);
	} else {
		for (i = 0; i < nr; i++)
			vec[i] = 0;
	}
	return nr;
}

static int mincore_unmapped_range(unsigned long addr, unsigned long end,
				   __always_unused int depth,
				   struct mm_walk *walk)
{
	walk->private += __mincore_unmapped_range(addr, end,
						  walk->vma, walk->private);
	return 0;
}

static int mincore_pte_range(pmd_t *pmd, unsigned long addr, unsigned long end,
			struct mm_walk *walk)
{
	spinlock_t *ptl;
	struct vm_area_struct *vma = walk->vma;
	pte_t *ptep;
	unsigned char *vec = walk->private;
	int nr = (end - addr) >> PAGE_SHIFT;

	ptl = pmd_trans_huge_lock(pmd, vma);
	if (ptl) {
		memset(vec, 1, nr);
		spin_unlock(ptl);
		goto out;
	}

	if (pmd_trans_unstable(pmd)) {
		__mincore_unmapped_range(addr, end, vma, vec);
		goto out;
	}

	ptep = pte_offset_map_lock(walk->mm, pmd, addr, &ptl);
	for (; addr != end; ptep++, addr += PAGE_SIZE) {
		pte_t pte = *ptep;

		if (pte_none(pte))
			__mincore_unmapped_range(addr, addr + PAGE_SIZE,
						 vma, vec);
		else if (pte_present(pte))
			*vec = 1;
		else { /* pte is a swap entry */
			swp_entry_t entry = pte_to_swp_entry(pte);

			if (non_swap_entry(entry)) {
				/*
				 * migration or hwpoison entries are always
				 * uptodate
				 */
				*vec = 1;
			} else {
#ifdef CONFIG_SWAP
				*vec = mincore_page(swap_address_space(entry),
						    swp_offset(entry));
#else
				WARN_ON(1);
				*vec = 1;
#endif
			}
		}
		vec++;
	}
	pte_unmap_unlock(ptep - 1, ptl);
out:
	walk->private += nr;
	cond_resched();
	return 0;
}

static inline bool can_do_mincore(struct vm_area_struct *vma)
{
	if (vma_is_anonymous(vma))
		return true;
	if (!vma->vm_file)
		return false;
	/*
	 * Reveal pagecache information only for non-anonymous mappings that
	 * correspond to the files the calling process could (if tried) open
	 * for writing; otherwise we'd be including shared non-exclusive
	 * mappings, which opens a side channel.
	 */
	return inode_owner_or_capable(file_inode(vma->vm_file)) ||
		inode_permission(file_inode(vma->vm_file), MAY_WRITE) == 0;
}

static const struct mm_walk_ops mincore_walk_ops = {
	.pmd_entry		= mincore_pte_range,
	.pte_hole		= mincore_unmapped_range,
	.hugetlb_entry		= mincore_hugetlb,
};

/*
 * Do a chunk of "sys_mincore()". We've already checked
 * all the arguments, we hold the mmap semaphore: we should
 * just return the amount of info we're asked for.
 */
static long do_mincore(unsigned long addr, unsigned long pages, unsigned char *vec)
{
	struct vm_area_struct *vma;
	unsigned long end;
	int err;

	vma = find_vma(current->mm, addr);
	if (!vma || addr < vma->vm_start)
		return -ENOMEM;
	end = min(vma->vm_end, addr + (pages << PAGE_SHIFT));
	if (!can_do_mincore(vma)) {
		unsigned long pages = DIV_ROUND_UP(end - addr, PAGE_SIZE);
		memset(vec, 1, pages);
		return pages;
	}
	err = walk_page_range(vma->vm_mm, addr, end, &mincore_walk_ops, vec);
	if (err < 0)
		return err;
	return (end - addr) >> PAGE_SHIFT;
}

/*
 * The mincore(2) system call.
 *
 * mincore() returns the memory residency status of the pages in the
 * current process's address space specified by [addr, addr + len).
 * The status is returned in a vector of bytes.  The least significant
 * bit of each byte is 1 if the referenced page is in memory, otherwise
 * it is zero.
 *
 * Because the status of a page can change after mincore() checks it
 * but before it returns to the application, the returned vector may
 * contain stale information.  Only locked pages are guaranteed to
 * remain in memory.
 *
 * return values:
 *  zero    - success
 *  -EFAULT - vec points to an illegal address
 *  -EINVAL - addr is not a multiple of PAGE_SIZE
 *  -ENOMEM - Addresses in the range [addr, addr + len] are
 *		invalid for the address space of this process, or
 *		specify one or more pages which are not currently
 *		mapped
 *  -EAGAIN - A kernel resource was temporarily unavailable.
 */
SYSCALL_DEFINE3(mincore, unsigned long, start, size_t, len,
		unsigned char __user *, vec)
{
	long retval;
	unsigned long pages;
	unsigned char *tmp;

	start = untagged_addr(start);

	/* Check the start address: needs to be page-aligned.. */
	if (start & ~PAGE_MASK)
		return -EINVAL;

	/* ..and we need to be passed a valid user-space range */
	if (!access_ok((void __user *) start, len))
		return -ENOMEM;

	/* This also avoids any overflows on PAGE_ALIGN */
	pages = len >> PAGE_SHIFT;
	pages += (offset_in_page(len)) != 0;

	if (!access_ok(vec, pages))
		return -EFAULT;

	tmp = (void *) __get_free_page(GFP_USER);
	if (!tmp)
		return -EAGAIN;

	retval = 0;
	while (pages) {
		/*
		 * Do at most PAGE_SIZE entries per iteration, due to
		 * the temporary buffer size.
		 */
		mmap_read_lock(current->mm);
		retval = do_mincore(start, min(pages, PAGE_SIZE), tmp);
		mmap_read_unlock(current->mm);

		if (retval <= 0)
			break;
		if (copy_to_user(vec, tmp, retval)) {
			retval = -EFAULT;
			break;
		}
		pages -= retval;
		vec += retval;
		start += retval << PAGE_SHIFT;
		retval = 0;
	}
	free_page((unsigned long) tmp);
	return retval;
}<|MERGE_RESOLUTION|>--- conflicted
+++ resolved
@@ -59,27 +59,7 @@
 	 * any other file mapping (ie. marked !present and faulted in with
 	 * tmpfs's .fault). So swapped out tmpfs mappings are tested here.
 	 */
-<<<<<<< HEAD
-#ifdef CONFIG_SWAP
-	if (shmem_mapping(mapping)) {
-		page = find_get_entry(mapping, pgoff);
-		/*
-		 * shmem/tmpfs may return swap: account for swapcache
-		 * page too.
-		 */
-		if (radix_tree_exceptional_entry(page)) {
-			swp_entry_t swp = radix_to_swp_entry(page);
-			page = find_get_page(swap_address_space(swp),
-					     swp_offset(swp));
-		}
-	} else
-		page = find_get_page(mapping, pgoff);
-#else
-	page = find_get_page(mapping, pgoff);
-#endif
-=======
 	page = find_get_incore_page(mapping, index);
->>>>>>> 24b8d41d
 	if (page) {
 		present = PageUptodate(page);
 		put_page(page);
