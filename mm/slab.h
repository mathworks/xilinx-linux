/* SPDX-License-Identifier: GPL-2.0 */
#ifndef MM_SLAB_H
#define MM_SLAB_H
/*
 * Internal slab definitions
 */

#ifdef CONFIG_SLOB
/*
 * Common fields provided in kmem_cache by all slab allocators
 * This struct is either used directly by the allocator (SLOB)
 * or the allocator must include definitions for all fields
 * provided in kmem_cache_common in their definition of kmem_cache.
 *
 * Once we can do anonymous structs (C11 standard) we could put a
 * anonymous struct definition in these allocators so that the
 * separate allocations in the kmem_cache structure of SLAB and
 * SLUB is no longer needed.
 */
struct kmem_cache {
	unsigned int object_size;/* The original size of the object */
	unsigned int size;	/* The aligned/padded/added on size  */
	unsigned int align;	/* Alignment as calculated */
	slab_flags_t flags;	/* Active flags on the slab */
	unsigned int useroffset;/* Usercopy region offset */
	unsigned int usersize;	/* Usercopy region size */
	const char *name;	/* Slab name for sysfs */
	int refcount;		/* Use counter */
	void (*ctor)(void *);	/* Called on object slot creation */
	struct list_head list;	/* List of all slab caches on the system */
};

#endif /* CONFIG_SLOB */

#ifdef CONFIG_SLAB
#include <linux/slab_def.h>
#endif

#ifdef CONFIG_SLUB
#include <linux/slub_def.h>
#endif

#include <linux/memcontrol.h>
#include <linux/fault-inject.h>
#include <linux/kasan.h>
#include <linux/kmemleak.h>
#include <linux/random.h>
<<<<<<< HEAD
=======
#include <linux/sched/mm.h>
>>>>>>> 24b8d41d

/*
 * State of the slab allocator.
 *
 * This is used to describe the states of the allocator during bootup.
 * Allocators use this to gradually bootstrap themselves. Most allocators
 * have the problem that the structures used for managing slab caches are
 * allocated from slab caches themselves.
 */
enum slab_state {
	DOWN,			/* No slab functionality yet */
	PARTIAL,		/* SLUB: kmem_cache_node available */
	PARTIAL_NODE,		/* SLAB: kmalloc size for node struct available */
	UP,			/* Slab caches usable but not all extras yet */
	FULL			/* Everything is working */
};

extern enum slab_state slab_state;

/* The slab cache mutex protects the management structures during changes */
extern struct mutex slab_mutex;

/* The list of all slab caches on the system */
extern struct list_head slab_caches;

/* The slab cache that manages slab cache information */
extern struct kmem_cache *kmem_cache;

/* A table of kmalloc cache names and sizes */
extern const struct kmalloc_info_struct {
	const char *name[NR_KMALLOC_TYPES];
	unsigned int size;
} kmalloc_info[];

#ifndef CONFIG_SLOB
/* Kmalloc array related functions */
void setup_kmalloc_cache_index_table(void);
void create_kmalloc_caches(slab_flags_t);

/* Find the kmalloc slab corresponding for a certain size */
struct kmem_cache *kmalloc_slab(size_t, gfp_t);
#endif

gfp_t kmalloc_fix_flags(gfp_t flags);

/* Functions provided by the slab allocators */
int __kmem_cache_create(struct kmem_cache *, slab_flags_t flags);

struct kmem_cache *create_kmalloc_cache(const char *name, unsigned int size,
			slab_flags_t flags, unsigned int useroffset,
			unsigned int usersize);
extern void create_boot_cache(struct kmem_cache *, const char *name,
			unsigned int size, slab_flags_t flags,
			unsigned int useroffset, unsigned int usersize);

int slab_unmergeable(struct kmem_cache *s);
struct kmem_cache *find_mergeable(unsigned size, unsigned align,
		slab_flags_t flags, const char *name, void (*ctor)(void *));
#ifndef CONFIG_SLOB
struct kmem_cache *
__kmem_cache_alias(const char *name, unsigned int size, unsigned int align,
		   slab_flags_t flags, void (*ctor)(void *));

slab_flags_t kmem_cache_flags(unsigned int object_size,
	slab_flags_t flags, const char *name,
	void (*ctor)(void *));
#else
static inline struct kmem_cache *
__kmem_cache_alias(const char *name, unsigned int size, unsigned int align,
		   slab_flags_t flags, void (*ctor)(void *))
{ return NULL; }

static inline slab_flags_t kmem_cache_flags(unsigned int object_size,
	slab_flags_t flags, const char *name,
	void (*ctor)(void *))
{
	return flags;
}
#endif


/* Legal flag mask for kmem_cache_create(), for various configurations */
#define SLAB_CORE_FLAGS (SLAB_HWCACHE_ALIGN | SLAB_CACHE_DMA | \
			 SLAB_CACHE_DMA32 | SLAB_PANIC | \
			 SLAB_TYPESAFE_BY_RCU | SLAB_DEBUG_OBJECTS )

#if defined(CONFIG_DEBUG_SLAB)
#define SLAB_DEBUG_FLAGS (SLAB_RED_ZONE | SLAB_POISON | SLAB_STORE_USER)
#elif defined(CONFIG_SLUB_DEBUG)
#define SLAB_DEBUG_FLAGS (SLAB_RED_ZONE | SLAB_POISON | SLAB_STORE_USER | \
			  SLAB_TRACE | SLAB_CONSISTENCY_CHECKS)
#else
#define SLAB_DEBUG_FLAGS (0)
#endif

#if defined(CONFIG_SLAB)
#define SLAB_CACHE_FLAGS (SLAB_MEM_SPREAD | SLAB_NOLEAKTRACE | \
			  SLAB_RECLAIM_ACCOUNT | SLAB_TEMPORARY | \
			  SLAB_ACCOUNT)
#elif defined(CONFIG_SLUB)
#define SLAB_CACHE_FLAGS (SLAB_NOLEAKTRACE | SLAB_RECLAIM_ACCOUNT | \
			  SLAB_TEMPORARY | SLAB_ACCOUNT)
#else
#define SLAB_CACHE_FLAGS (0)
#endif

/* Common flags available with current configuration */
#define CACHE_CREATE_MASK (SLAB_CORE_FLAGS | SLAB_DEBUG_FLAGS | SLAB_CACHE_FLAGS)

/* Common flags permitted for kmem_cache_create */
#define SLAB_FLAGS_PERMITTED (SLAB_CORE_FLAGS | \
			      SLAB_RED_ZONE | \
			      SLAB_POISON | \
			      SLAB_STORE_USER | \
			      SLAB_TRACE | \
			      SLAB_CONSISTENCY_CHECKS | \
			      SLAB_MEM_SPREAD | \
			      SLAB_NOLEAKTRACE | \
			      SLAB_RECLAIM_ACCOUNT | \
			      SLAB_TEMPORARY | \
			      SLAB_ACCOUNT)

bool __kmem_cache_empty(struct kmem_cache *);
int __kmem_cache_shutdown(struct kmem_cache *);
void __kmem_cache_release(struct kmem_cache *);
int __kmem_cache_shrink(struct kmem_cache *);
void slab_kmem_cache_release(struct kmem_cache *);

struct seq_file;
struct file;

struct slabinfo {
	unsigned long active_objs;
	unsigned long num_objs;
	unsigned long active_slabs;
	unsigned long num_slabs;
	unsigned long shared_avail;
	unsigned int limit;
	unsigned int batchcount;
	unsigned int shared;
	unsigned int objects_per_slab;
	unsigned int cache_order;
};

void get_slabinfo(struct kmem_cache *s, struct slabinfo *sinfo);
void slabinfo_show_stats(struct seq_file *m, struct kmem_cache *s);
ssize_t slabinfo_write(struct file *file, const char __user *buffer,
		       size_t count, loff_t *ppos);

/*
 * Generic implementation of bulk operations
 * These are useful for situations in which the allocator cannot
 * perform optimizations. In that case segments of the object listed
 * may be allocated or freed using these operations.
 */
void __kmem_cache_free_bulk(struct kmem_cache *, size_t, void **);
int __kmem_cache_alloc_bulk(struct kmem_cache *, gfp_t, size_t, void **);

static inline int cache_vmstat_idx(struct kmem_cache *s)
{
	return (s->flags & SLAB_RECLAIM_ACCOUNT) ?
		NR_SLAB_RECLAIMABLE_B : NR_SLAB_UNRECLAIMABLE_B;
}

#ifdef CONFIG_SLUB_DEBUG
#ifdef CONFIG_SLUB_DEBUG_ON
DECLARE_STATIC_KEY_TRUE(slub_debug_enabled);
#else
DECLARE_STATIC_KEY_FALSE(slub_debug_enabled);
#endif
extern void print_tracking(struct kmem_cache *s, void *object);
#else
static inline void print_tracking(struct kmem_cache *s, void *object)
{
}
#endif

/*
 * Returns true if any of the specified slub_debug flags is enabled for the
 * cache. Use only for flags parsed by setup_slub_debug() as it also enables
 * the static key.
 */
static inline bool kmem_cache_debug_flags(struct kmem_cache *s, slab_flags_t flags)
{
#ifdef CONFIG_SLUB_DEBUG
	VM_WARN_ON_ONCE(!(flags & SLAB_DEBUG_FLAGS));
	if (static_branch_unlikely(&slub_debug_enabled))
		return s->flags & flags;
#endif
	return false;
}

#ifdef CONFIG_MEMCG_KMEM
static inline struct obj_cgroup **page_obj_cgroups(struct page *page)
{
	/*
	 * page->mem_cgroup and page->obj_cgroups are sharing the same
	 * space. To distinguish between them in case we don't know for sure
	 * that the page is a slab page (e.g. page_cgroup_ino()), let's
	 * always set the lowest bit of obj_cgroups.
	 */
	return (struct obj_cgroup **)
		((unsigned long)page->obj_cgroups & ~0x1UL);
}

static inline bool page_has_obj_cgroups(struct page *page)
{
	return ((unsigned long)page->obj_cgroups & 0x1UL);
}

int memcg_alloc_page_obj_cgroups(struct page *page, struct kmem_cache *s,
				 gfp_t gfp);

static inline void memcg_free_page_obj_cgroups(struct page *page)
{
	kfree(page_obj_cgroups(page));
	page->obj_cgroups = NULL;
}

static inline size_t obj_full_size(struct kmem_cache *s)
{
	/*
	 * For each accounted object there is an extra space which is used
	 * to store obj_cgroup membership. Charge it too.
	 */
	return s->size + sizeof(struct obj_cgroup *);
}

/*
 * Returns false if the allocation should fail.
 */
static inline bool memcg_slab_pre_alloc_hook(struct kmem_cache *s,
					     struct obj_cgroup **objcgp,
					     size_t objects, gfp_t flags)
{
	struct obj_cgroup *objcg;

	if (!memcg_kmem_enabled())
		return true;

	if (!(flags & __GFP_ACCOUNT) && !(s->flags & SLAB_ACCOUNT))
		return true;

	objcg = get_obj_cgroup_from_current();
	if (!objcg)
		return true;

	if (obj_cgroup_charge(objcg, flags, objects * obj_full_size(s))) {
		obj_cgroup_put(objcg);
		return false;
	}

	*objcgp = objcg;
	return true;
}

static inline void mod_objcg_state(struct obj_cgroup *objcg,
				   struct pglist_data *pgdat,
				   int idx, int nr)
{
	struct mem_cgroup *memcg;
	struct lruvec *lruvec;

	rcu_read_lock();
	memcg = obj_cgroup_memcg(objcg);
	lruvec = mem_cgroup_lruvec(memcg, pgdat);
	mod_memcg_lruvec_state(lruvec, idx, nr);
	rcu_read_unlock();
}

static inline void memcg_slab_post_alloc_hook(struct kmem_cache *s,
					      struct obj_cgroup *objcg,
					      gfp_t flags, size_t size,
					      void **p)
{
	struct page *page;
	unsigned long off;
	size_t i;

<<<<<<< HEAD
	if (!memcg_kmem_enabled())
		return 0;
	if (is_root_cache(s))
		return 0;

	ret = memcg_kmem_charge_memcg(page, gfp, order, s->memcg_params.memcg);
	if (ret)
		return ret;

	memcg_kmem_update_page_stat(page,
			(s->flags & SLAB_RECLAIM_ACCOUNT) ?
			MEMCG_SLAB_RECLAIMABLE : MEMCG_SLAB_UNRECLAIMABLE,
			1 << order);
	return 0;
=======
	if (!memcg_kmem_enabled() || !objcg)
		return;

	flags &= ~__GFP_ACCOUNT;
	for (i = 0; i < size; i++) {
		if (likely(p[i])) {
			page = virt_to_head_page(p[i]);

			if (!page_has_obj_cgroups(page) &&
			    memcg_alloc_page_obj_cgroups(page, s, flags)) {
				obj_cgroup_uncharge(objcg, obj_full_size(s));
				continue;
			}

			off = obj_to_index(s, page, p[i]);
			obj_cgroup_get(objcg);
			page_obj_cgroups(page)[off] = objcg;
			mod_objcg_state(objcg, page_pgdat(page),
					cache_vmstat_idx(s), obj_full_size(s));
		} else {
			obj_cgroup_uncharge(objcg, obj_full_size(s));
		}
	}
	obj_cgroup_put(objcg);
>>>>>>> 24b8d41d
}

static inline void memcg_slab_free_hook(struct kmem_cache *s_orig,
					void **p, int objects)
{
<<<<<<< HEAD
	if (!memcg_kmem_enabled())
		return;

	memcg_kmem_update_page_stat(page,
			(s->flags & SLAB_RECLAIM_ACCOUNT) ?
			MEMCG_SLAB_RECLAIMABLE : MEMCG_SLAB_UNRECLAIMABLE,
			-(1 << order));
	memcg_kmem_uncharge(page, order);
}
=======
	struct kmem_cache *s;
	struct obj_cgroup *objcg;
	struct page *page;
	unsigned int off;
	int i;
>>>>>>> 24b8d41d

	if (!memcg_kmem_enabled())
		return;

	for (i = 0; i < objects; i++) {
		if (unlikely(!p[i]))
			continue;

		page = virt_to_head_page(p[i]);
		if (!page_has_obj_cgroups(page))
			continue;

		if (!s_orig)
			s = page->slab_cache;
		else
			s = s_orig;

		off = obj_to_index(s, page, p[i]);
		objcg = page_obj_cgroups(page)[off];
		if (!objcg)
			continue;

		page_obj_cgroups(page)[off] = NULL;
		obj_cgroup_uncharge(objcg, obj_full_size(s));
		mod_objcg_state(objcg, page_pgdat(page), cache_vmstat_idx(s),
				-obj_full_size(s));
		obj_cgroup_put(objcg);
	}
}

#else /* CONFIG_MEMCG_KMEM */
static inline bool page_has_obj_cgroups(struct page *page)
{
	return false;
}

static inline struct mem_cgroup *memcg_from_slab_obj(void *ptr)
{
	return NULL;
}

static inline int memcg_alloc_page_obj_cgroups(struct page *page,
					       struct kmem_cache *s, gfp_t gfp)
{
	return 0;
}

static inline void memcg_free_page_obj_cgroups(struct page *page)
{
}

static inline bool memcg_slab_pre_alloc_hook(struct kmem_cache *s,
					     struct obj_cgroup **objcgp,
					     size_t objects, gfp_t flags)
{
	return true;
}

static inline void memcg_slab_post_alloc_hook(struct kmem_cache *s,
					      struct obj_cgroup *objcg,
					      gfp_t flags, size_t size,
					      void **p)
{
}

static inline void memcg_slab_free_hook(struct kmem_cache *s,
					void **p, int objects)
{
}
#endif /* CONFIG_MEMCG_KMEM */

static inline struct kmem_cache *virt_to_cache(const void *obj)
{
	struct page *page;

	page = virt_to_head_page(obj);
	if (WARN_ONCE(!PageSlab(page), "%s: Object is not a Slab page!\n",
					__func__))
		return NULL;
	return page->slab_cache;
}

static __always_inline void account_slab_page(struct page *page, int order,
					      struct kmem_cache *s)
{
	mod_node_page_state(page_pgdat(page), cache_vmstat_idx(s),
			    PAGE_SIZE << order);
}

static __always_inline void unaccount_slab_page(struct page *page, int order,
						struct kmem_cache *s)
{
	if (memcg_kmem_enabled())
		memcg_free_page_obj_cgroups(page);

	mod_node_page_state(page_pgdat(page), cache_vmstat_idx(s),
			    -(PAGE_SIZE << order));
}

static inline struct kmem_cache *cache_from_obj(struct kmem_cache *s, void *x)
{
	struct kmem_cache *cachep;

	if (!IS_ENABLED(CONFIG_SLAB_FREELIST_HARDENED) &&
	    !kmem_cache_debug_flags(s, SLAB_CONSISTENCY_CHECKS))
		return s;

	cachep = virt_to_cache(x);
	if (WARN(cachep && cachep != s,
		  "%s: Wrong slab cache. %s but object is from %s\n",
		  __func__, s->name, cachep->name))
		print_tracking(cachep, x);
	return cachep;
}

static inline size_t slab_ksize(const struct kmem_cache *s)
{
#ifndef CONFIG_SLUB
	return s->object_size;

#else /* CONFIG_SLUB */
# ifdef CONFIG_SLUB_DEBUG
	/*
	 * Debugging requires use of the padding between object
	 * and whatever may come after it.
	 */
	if (s->flags & (SLAB_RED_ZONE | SLAB_POISON))
		return s->object_size;
# endif
	if (s->flags & SLAB_KASAN)
		return s->object_size;
	/*
	 * If we have the need to store the freelist pointer
	 * back there or track user information then we can
	 * only use the space before that information.
	 */
	if (s->flags & (SLAB_TYPESAFE_BY_RCU | SLAB_STORE_USER))
		return s->inuse;
	/*
	 * Else we can use all the padding etc for the allocation
	 */
	return s->size;
#endif
}

static inline struct kmem_cache *slab_pre_alloc_hook(struct kmem_cache *s,
						     struct obj_cgroup **objcgp,
						     size_t size, gfp_t flags)
{
	flags &= gfp_allowed_mask;

	fs_reclaim_acquire(flags);
	fs_reclaim_release(flags);

	might_sleep_if(gfpflags_allow_blocking(flags));

	if (should_failslab(s, flags))
		return NULL;

<<<<<<< HEAD
	if (memcg_kmem_enabled() &&
	    ((flags & __GFP_ACCOUNT) || (s->flags & SLAB_ACCOUNT)))
		return memcg_kmem_get_cache(s);
=======
	if (!memcg_slab_pre_alloc_hook(s, objcgp, size, flags))
		return NULL;
>>>>>>> 24b8d41d

	return s;
}

static inline void slab_post_alloc_hook(struct kmem_cache *s,
					struct obj_cgroup *objcg,
					gfp_t flags, size_t size, void **p)
{
	size_t i;

	flags &= gfp_allowed_mask;
	for (i = 0; i < size; i++) {
		p[i] = kasan_slab_alloc(s, p[i], flags);
		/* As p[i] might get tagged, call kmemleak hook after KASAN. */
		kmemleak_alloc_recursive(p[i], s->object_size, 1,
					 s->flags, flags);
	}

<<<<<<< HEAD
	if (memcg_kmem_enabled())
		memcg_kmem_put_cache(s);
=======
	memcg_slab_post_alloc_hook(s, objcg, flags, size, p);
>>>>>>> 24b8d41d
}

#ifndef CONFIG_SLOB
/*
 * The slab lists for all objects.
 */
struct kmem_cache_node {
	spinlock_t list_lock;

#ifdef CONFIG_SLAB
	struct list_head slabs_partial;	/* partial list first, better asm code */
	struct list_head slabs_full;
	struct list_head slabs_free;
<<<<<<< HEAD
	unsigned long num_slabs;
=======
	unsigned long total_slabs;	/* length of all slab lists */
	unsigned long free_slabs;	/* length of free slab list only */
>>>>>>> 24b8d41d
	unsigned long free_objects;
	unsigned int free_limit;
	unsigned int colour_next;	/* Per-node cache coloring */
	struct array_cache *shared;	/* shared per node */
	struct alien_cache **alien;	/* on other nodes */
	unsigned long next_reap;	/* updated without locking */
	int free_touched;		/* updated without locking */
#endif

#ifdef CONFIG_SLUB
	unsigned long nr_partial;
	struct list_head partial;
#ifdef CONFIG_SLUB_DEBUG
	atomic_long_t nr_slabs;
	atomic_long_t total_objects;
	struct list_head full;
#endif
#endif

};

static inline struct kmem_cache_node *get_node(struct kmem_cache *s, int node)
{
	return s->node[node];
}

/*
 * Iterator over all nodes. The body will be executed for each node that has
 * a kmem_cache_node structure allocated (which is true for all online nodes)
 */
#define for_each_kmem_cache_node(__s, __node, __n) \
	for (__node = 0; __node < nr_node_ids; __node++) \
		 if ((__n = get_node(__s, __node)))

#endif

void *slab_start(struct seq_file *m, loff_t *pos);
void *slab_next(struct seq_file *m, void *p, loff_t *pos);
void slab_stop(struct seq_file *m, void *p);
int memcg_slab_show(struct seq_file *m, void *p);

<<<<<<< HEAD
=======
#if defined(CONFIG_SLAB) || defined(CONFIG_SLUB_DEBUG)
void dump_unreclaimable_slab(void);
#else
static inline void dump_unreclaimable_slab(void)
{
}
#endif

>>>>>>> 24b8d41d
void ___cache_free(struct kmem_cache *cache, void *x, unsigned long addr);

#ifdef CONFIG_SLAB_FREELIST_RANDOM
int cache_random_seq_create(struct kmem_cache *cachep, unsigned int count,
			gfp_t gfp);
void cache_random_seq_destroy(struct kmem_cache *cachep);
#else
static inline int cache_random_seq_create(struct kmem_cache *cachep,
					unsigned int count, gfp_t gfp)
{
	return 0;
}
static inline void cache_random_seq_destroy(struct kmem_cache *cachep) { }
#endif /* CONFIG_SLAB_FREELIST_RANDOM */

<<<<<<< HEAD
=======
static inline bool slab_want_init_on_alloc(gfp_t flags, struct kmem_cache *c)
{
	if (static_branch_unlikely(&init_on_alloc)) {
		if (c->ctor)
			return false;
		if (c->flags & (SLAB_TYPESAFE_BY_RCU | SLAB_POISON))
			return flags & __GFP_ZERO;
		return true;
	}
	return flags & __GFP_ZERO;
}

static inline bool slab_want_init_on_free(struct kmem_cache *c)
{
	if (static_branch_unlikely(&init_on_free))
		return !(c->ctor ||
			 (c->flags & (SLAB_TYPESAFE_BY_RCU | SLAB_POISON)));
	return false;
}

>>>>>>> 24b8d41d
#endif /* MM_SLAB_H */<|MERGE_RESOLUTION|>--- conflicted
+++ resolved
@@ -45,10 +45,7 @@
 #include <linux/kasan.h>
 #include <linux/kmemleak.h>
 #include <linux/random.h>
-<<<<<<< HEAD
-=======
 #include <linux/sched/mm.h>
->>>>>>> 24b8d41d
 
 /*
  * State of the slab allocator.
@@ -328,22 +325,6 @@
 	unsigned long off;
 	size_t i;
 
-<<<<<<< HEAD
-	if (!memcg_kmem_enabled())
-		return 0;
-	if (is_root_cache(s))
-		return 0;
-
-	ret = memcg_kmem_charge_memcg(page, gfp, order, s->memcg_params.memcg);
-	if (ret)
-		return ret;
-
-	memcg_kmem_update_page_stat(page,
-			(s->flags & SLAB_RECLAIM_ACCOUNT) ?
-			MEMCG_SLAB_RECLAIMABLE : MEMCG_SLAB_UNRECLAIMABLE,
-			1 << order);
-	return 0;
-=======
 	if (!memcg_kmem_enabled() || !objcg)
 		return;
 
@@ -368,29 +349,16 @@
 		}
 	}
 	obj_cgroup_put(objcg);
->>>>>>> 24b8d41d
 }
 
 static inline void memcg_slab_free_hook(struct kmem_cache *s_orig,
 					void **p, int objects)
 {
-<<<<<<< HEAD
-	if (!memcg_kmem_enabled())
-		return;
-
-	memcg_kmem_update_page_stat(page,
-			(s->flags & SLAB_RECLAIM_ACCOUNT) ?
-			MEMCG_SLAB_RECLAIMABLE : MEMCG_SLAB_UNRECLAIMABLE,
-			-(1 << order));
-	memcg_kmem_uncharge(page, order);
-}
-=======
 	struct kmem_cache *s;
 	struct obj_cgroup *objcg;
 	struct page *page;
 	unsigned int off;
 	int i;
->>>>>>> 24b8d41d
 
 	if (!memcg_kmem_enabled())
 		return;
@@ -550,14 +518,8 @@
 	if (should_failslab(s, flags))
 		return NULL;
 
-<<<<<<< HEAD
-	if (memcg_kmem_enabled() &&
-	    ((flags & __GFP_ACCOUNT) || (s->flags & SLAB_ACCOUNT)))
-		return memcg_kmem_get_cache(s);
-=======
 	if (!memcg_slab_pre_alloc_hook(s, objcgp, size, flags))
 		return NULL;
->>>>>>> 24b8d41d
 
 	return s;
 }
@@ -576,12 +538,7 @@
 					 s->flags, flags);
 	}
 
-<<<<<<< HEAD
-	if (memcg_kmem_enabled())
-		memcg_kmem_put_cache(s);
-=======
 	memcg_slab_post_alloc_hook(s, objcg, flags, size, p);
->>>>>>> 24b8d41d
 }
 
 #ifndef CONFIG_SLOB
@@ -595,12 +552,8 @@
 	struct list_head slabs_partial;	/* partial list first, better asm code */
 	struct list_head slabs_full;
 	struct list_head slabs_free;
-<<<<<<< HEAD
-	unsigned long num_slabs;
-=======
 	unsigned long total_slabs;	/* length of all slab lists */
 	unsigned long free_slabs;	/* length of free slab list only */
->>>>>>> 24b8d41d
 	unsigned long free_objects;
 	unsigned int free_limit;
 	unsigned int colour_next;	/* Per-node cache coloring */
@@ -642,8 +595,6 @@
 void slab_stop(struct seq_file *m, void *p);
 int memcg_slab_show(struct seq_file *m, void *p);
 
-<<<<<<< HEAD
-=======
 #if defined(CONFIG_SLAB) || defined(CONFIG_SLUB_DEBUG)
 void dump_unreclaimable_slab(void);
 #else
@@ -652,7 +603,6 @@
 }
 #endif
 
->>>>>>> 24b8d41d
 void ___cache_free(struct kmem_cache *cache, void *x, unsigned long addr);
 
 #ifdef CONFIG_SLAB_FREELIST_RANDOM
@@ -668,8 +618,6 @@
 static inline void cache_random_seq_destroy(struct kmem_cache *cachep) { }
 #endif /* CONFIG_SLAB_FREELIST_RANDOM */
 
-<<<<<<< HEAD
-=======
 static inline bool slab_want_init_on_alloc(gfp_t flags, struct kmem_cache *c)
 {
 	if (static_branch_unlikely(&init_on_alloc)) {
@@ -690,5 +638,4 @@
 	return false;
 }
 
->>>>>>> 24b8d41d
 #endif /* MM_SLAB_H */