--- conflicted
+++ resolved
@@ -635,16 +635,11 @@
 			split_huge_pmd(vma, pmd, address);
 			if (pmd_trans_unstable(pmd))
 				ret = -EBUSY;
-<<<<<<< HEAD
-		} else {
-			get_page(page);
-=======
 		} else if (flags & FOLL_SPLIT) {
 			if (unlikely(!try_get_page(page))) {
 				spin_unlock(ptl);
 				return ERR_PTR(-ENOMEM);
 			}
->>>>>>> 24b8d41d
 			spin_unlock(ptl);
 			lock_page(page);
 			ret = split_huge_page(page);
@@ -652,13 +647,10 @@
 			put_page(page);
 			if (pmd_none(*pmd))
 				return no_page_table(vma, flags);
-<<<<<<< HEAD
-=======
 		} else {  /* flags & FOLL_SPLIT_PMD */
 			spin_unlock(ptl);
 			split_huge_pmd(vma, pmd, address);
 			ret = pte_alloc(mm, pmd) ? -ENOMEM : 0;
->>>>>>> 24b8d41d
 		}
 
 		return ret ? ERR_PTR(ret) :
@@ -759,8 +751,6 @@
 			      unsigned long address, unsigned int flags,
 			      struct follow_page_context *ctx)
 {
-<<<<<<< HEAD
-=======
 	pgd_t *pgd;
 	struct page *page;
 	struct mm_struct *mm = vma->vm_mm;
@@ -870,7 +860,6 @@
 static int faultin_page(struct vm_area_struct *vma,
 		unsigned long address, unsigned int *flags, int *locked)
 {
->>>>>>> 24b8d41d
 	unsigned int fault_flags = 0;
 	vm_fault_t ret;
 
@@ -893,11 +882,7 @@
 		fault_flags |= FAULT_FLAG_TRIED;
 	}
 
-<<<<<<< HEAD
-	ret = handle_mm_fault(vma, address, fault_flags);
-=======
 	ret = handle_mm_fault(vma, address, fault_flags, NULL);
->>>>>>> 24b8d41d
 	if (ret & VM_FAULT_ERROR) {
 		int err = vm_fault_to_errno(ret, *flags);
 
@@ -922,11 +907,7 @@
 	 * reCOWed by userspace write).
 	 */
 	if ((ret & VM_FAULT_WRITE) && !(vma->vm_flags & VM_WRITE))
-<<<<<<< HEAD
-	        *flags |= FOLL_COW;
-=======
 		*flags |= FOLL_COW;
->>>>>>> 24b8d41d
 	return 0;
 }
 
@@ -1037,11 +1018,7 @@
  * instead of __get_user_pages. __get_user_pages should be used only if
  * you need some special @gup_flags.
  */
-<<<<<<< HEAD
-static long __get_user_pages(struct task_struct *tsk, struct mm_struct *mm,
-=======
 static long __get_user_pages(struct mm_struct *mm,
->>>>>>> 24b8d41d
 		unsigned long start, unsigned long nr_pages,
 		unsigned int gup_flags, struct page **pages,
 		struct vm_area_struct **vmas, int *locked)
@@ -1238,15 +1215,11 @@
 	if (!vma_permits_fault(vma, fault_flags))
 		return -EFAULT;
 
-<<<<<<< HEAD
-	ret = handle_mm_fault(vma, address, fault_flags);
-=======
 	if ((fault_flags & FAULT_FLAG_KILLABLE) &&
 	    fatal_signal_pending(current))
 		return -EINTR;
 
 	ret = handle_mm_fault(vma, address, fault_flags, NULL);
->>>>>>> 24b8d41d
 	major |= ret & VM_FAULT_MAJOR;
 	if (ret & VM_FAULT_ERROR) {
 		int err = vm_fault_to_errno(ret, 0);
@@ -1419,41 +1392,6 @@
  * If @locked is non-NULL, it must held for read only and may be
  * released.  If it's released, *@locked will be set to 0.
  */
-<<<<<<< HEAD
-long get_user_pages_locked(unsigned long start, unsigned long nr_pages,
-			   unsigned int gup_flags, struct page **pages,
-			   int *locked)
-{
-	return __get_user_pages_locked(current, current->mm, start, nr_pages,
-				       pages, NULL, locked, true,
-				       gup_flags | FOLL_TOUCH);
-}
-EXPORT_SYMBOL(get_user_pages_locked);
-
-/*
- * Same as get_user_pages_unlocked(...., FOLL_TOUCH) but it allows to
- * pass additional gup_flags as last parameter (like FOLL_HWPOISON).
- *
- * NOTE: here FOLL_TOUCH is not set implicitly and must be set by the
- * caller if required (just like with __get_user_pages). "FOLL_GET",
- * "FOLL_WRITE" and "FOLL_FORCE" are set implicitly as needed
- * according to the parameters "pages", "write", "force"
- * respectively.
- */
-__always_inline long __get_user_pages_unlocked(struct task_struct *tsk, struct mm_struct *mm,
-					       unsigned long start, unsigned long nr_pages,
-					       struct page **pages, unsigned int gup_flags)
-{
-	long ret;
-	int locked = 1;
-
-	down_read(&mm->mmap_sem);
-	ret = __get_user_pages_locked(tsk, mm, start, nr_pages, pages, NULL,
-				      &locked, false, gup_flags);
-	if (locked)
-		up_read(&mm->mmap_sem);
-	return ret;
-=======
 long populate_vma_page_range(struct vm_area_struct *vma,
 		unsigned long start, unsigned long end, int *locked)
 {
@@ -1491,7 +1429,6 @@
 	 */
 	return __get_user_pages(mm, start, nr_pages, gup_flags,
 				NULL, NULL, locked);
->>>>>>> 24b8d41d
 }
 
 /*
@@ -1500,160 +1437,6 @@
  * This is used to implement mlock() and the MAP_POPULATE / MAP_LOCKED mmap
  * flags. VMAs must be already marked with the desired vm_flags, and
  * mmap_lock must not be held.
- */
-<<<<<<< HEAD
-long get_user_pages_unlocked(unsigned long start, unsigned long nr_pages,
-			     struct page **pages, unsigned int gup_flags)
-{
-	return __get_user_pages_unlocked(current, current->mm, start, nr_pages,
-					 pages, gup_flags | FOLL_TOUCH);
-}
-EXPORT_SYMBOL(get_user_pages_unlocked);
-
-/*
- * get_user_pages_remote() - pin user pages in memory
- * @tsk:	the task_struct to use for page fault accounting, or
- *		NULL if faults are not to be recorded.
- * @mm:		mm_struct of target mm
- * @start:	starting user address
- * @nr_pages:	number of pages from start to pin
- * @gup_flags:	flags modifying lookup behaviour
- * @pages:	array that receives pointers to the pages pinned.
- *		Should be at least nr_pages long. Or NULL, if caller
- *		only intends to ensure the pages are faulted in.
- * @vmas:	array of pointers to vmas corresponding to each page.
- *		Or NULL if the caller does not require them.
- *
- * Returns number of pages pinned. This may be fewer than the number
- * requested. If nr_pages is 0 or negative, returns 0. If no pages
- * were pinned, returns -errno. Each page returned must be released
- * with a put_page() call when it is finished with. vmas will only
- * remain valid while mmap_sem is held.
- *
- * Must be called with mmap_sem held for read or write.
- *
- * get_user_pages walks a process's page tables and takes a reference to
- * each struct page that each user address corresponds to at a given
- * instant. That is, it takes the page that would be accessed if a user
- * thread accesses the given user virtual address at that instant.
- *
- * This does not guarantee that the page exists in the user mappings when
- * get_user_pages returns, and there may even be a completely different
- * page there in some cases (eg. if mmapped pagecache has been invalidated
- * and subsequently re faulted). However it does guarantee that the page
- * won't be freed completely. And mostly callers simply care that the page
- * contains data that was valid *at some point in time*. Typically, an IO
- * or similar operation cannot guarantee anything stronger anyway because
- * locks can't be held over the syscall boundary.
- *
- * If gup_flags & FOLL_WRITE == 0, the page must not be written to. If the page
- * is written to, set_page_dirty (or set_page_dirty_lock, as appropriate) must
- * be called after the page is finished with, and before put_page is called.
- *
- * get_user_pages is typically used for fewer-copy IO operations, to get a
- * handle on the memory by some means other than accesses via the user virtual
- * addresses. The pages may be submitted for DMA to devices or accessed via
- * their kernel linear mapping (via the kmap APIs). Care should be taken to
- * use the correct cache flushing APIs.
- *
- * See also get_user_pages_fast, for performance critical applications.
- *
- * get_user_pages should be phased out in favor of
- * get_user_pages_locked|unlocked or get_user_pages_fast. Nothing
- * should use get_user_pages because it cannot pass
- * FAULT_FLAG_ALLOW_RETRY to handle_mm_fault.
- */
-long get_user_pages_remote(struct task_struct *tsk, struct mm_struct *mm,
-		unsigned long start, unsigned long nr_pages,
-		unsigned int gup_flags, struct page **pages,
-		struct vm_area_struct **vmas)
-{
-	return __get_user_pages_locked(tsk, mm, start, nr_pages, pages, vmas,
-				       NULL, false,
-				       gup_flags | FOLL_TOUCH | FOLL_REMOTE);
-}
-EXPORT_SYMBOL(get_user_pages_remote);
-
-/*
- * This is the same as get_user_pages_remote(), just with a
- * less-flexible calling convention where we assume that the task
- * and mm being operated on are the current task's.  We also
- * obviously don't pass FOLL_REMOTE in here.
- */
-long get_user_pages(unsigned long start, unsigned long nr_pages,
-		unsigned int gup_flags, struct page **pages,
-		struct vm_area_struct **vmas)
-{
-	return __get_user_pages_locked(current, current->mm, start, nr_pages,
-				       pages, vmas, NULL, false,
-				       gup_flags | FOLL_TOUCH);
-}
-EXPORT_SYMBOL(get_user_pages);
-
-/**
- * populate_vma_page_range() -  populate a range of pages in the vma.
- * @vma:   target vma
- * @start: start address
- * @end:   end address
- * @nonblocking:
- *
- * This takes care of mlocking the pages too if VM_LOCKED is set.
- *
- * return 0 on success, negative error code on error.
- *
- * vma->vm_mm->mmap_sem must be held.
- *
- * If @nonblocking is NULL, it may be held for read or write and will
- * be unperturbed.
- *
- * If @nonblocking is non-NULL, it must held for read only and may be
- * released.  If it's released, *@nonblocking will be set to 0.
- */
-long populate_vma_page_range(struct vm_area_struct *vma,
-		unsigned long start, unsigned long end, int *nonblocking)
-{
-	struct mm_struct *mm = vma->vm_mm;
-	unsigned long nr_pages = (end - start) / PAGE_SIZE;
-	int gup_flags;
-
-	VM_BUG_ON(start & ~PAGE_MASK);
-	VM_BUG_ON(end   & ~PAGE_MASK);
-	VM_BUG_ON_VMA(start < vma->vm_start, vma);
-	VM_BUG_ON_VMA(end   > vma->vm_end, vma);
-	VM_BUG_ON_MM(!rwsem_is_locked(&mm->mmap_sem), mm);
-
-	gup_flags = FOLL_TOUCH | FOLL_POPULATE | FOLL_MLOCK;
-	if (vma->vm_flags & VM_LOCKONFAULT)
-		gup_flags &= ~FOLL_POPULATE;
-	/*
-	 * We want to touch writable mappings with a write fault in order
-	 * to break COW, except for shared mappings because these don't COW
-	 * and we would not want to dirty them for nothing.
-	 */
-	if ((vma->vm_flags & (VM_WRITE | VM_SHARED)) == VM_WRITE)
-		gup_flags |= FOLL_WRITE;
-
-	/*
-	 * We want mlock to succeed for regions that have any permissions
-	 * other than PROT_NONE.
-	 */
-	if (vma->vm_flags & (VM_READ | VM_WRITE | VM_EXEC))
-		gup_flags |= FOLL_FORCE;
-
-	/*
-	 * We made sure addr is within a VMA, so the following will
-	 * not result in a stack expansion that recurses back here.
-	 */
-	return __get_user_pages(current, mm, start, nr_pages, gup_flags,
-				NULL, NULL, nonblocking);
-}
-
-/*
- * __mm_populate - populate and/or mlock pages within a range of address space.
- *
- * This is used to implement mlock() and the MAP_POPULATE / MAP_LOCKED mmap
- * flags. VMAs must be already marked with the desired vm_flags, and
- * mmap_sem must not be held.
  */
 int __mm_populate(unsigned long start, unsigned long len, int ignore_errors)
 {
@@ -1663,18 +1446,6 @@
 	int locked = 0;
 	long ret = 0;
 
-	VM_BUG_ON(start & ~PAGE_MASK);
-	VM_BUG_ON(len != PAGE_ALIGN(len));
-=======
-int __mm_populate(unsigned long start, unsigned long len, int ignore_errors)
-{
-	struct mm_struct *mm = current->mm;
-	unsigned long end, nstart, nend;
-	struct vm_area_struct *vma = NULL;
-	int locked = 0;
-	long ret = 0;
-
->>>>>>> 24b8d41d
 	end = start + len;
 
 	for (nstart = start; nstart < end; nstart = nend) {
@@ -3184,16 +2955,11 @@
 	if (WARN_ON_ONCE(gup_flags & FOLL_GET))
 		return -EINVAL;
 
-<<<<<<< HEAD
-		ret = get_user_pages_unlocked(start, nr_pages - nr, pages,
-				write ? FOLL_WRITE : 0);
-=======
 	gup_flags |= FOLL_PIN;
 	return __gup_longterm_locked(current->mm, start, nr_pages,
 				     pages, vmas, gup_flags);
 }
 EXPORT_SYMBOL(pin_user_pages);
->>>>>>> 24b8d41d
 
 /*
  * pin_user_pages_unlocked() is the FOLL_PIN variant of
