// SPDX-License-Identifier: GPL-2.0-only
/*
 * mm/page-writeback.c
 *
 * Copyright (C) 2002, Linus Torvalds.
 * Copyright (C) 2007 Red Hat, Inc., Peter Zijlstra
 *
 * Contains functions related to writing back dirty pages at the
 * address_space level.
 *
 * 10Apr2002	Andrew Morton
 *		Initial version
 */

#include <linux/kernel.h>
#include <linux/export.h>
#include <linux/spinlock.h>
#include <linux/fs.h>
#include <linux/mm.h>
#include <linux/swap.h>
#include <linux/slab.h>
#include <linux/pagemap.h>
#include <linux/writeback.h>
#include <linux/init.h>
#include <linux/backing-dev.h>
#include <linux/task_io_accounting_ops.h>
#include <linux/blkdev.h>
#include <linux/mpage.h>
#include <linux/rmap.h>
#include <linux/percpu.h>
#include <linux/smp.h>
#include <linux/sysctl.h>
#include <linux/cpu.h>
#include <linux/syscalls.h>
#include <linux/buffer_head.h> /* __set_page_dirty_buffers */
#include <linux/pagevec.h>
#include <linux/timer.h>
#include <linux/sched/rt.h>
#include <linux/sched/signal.h>
#include <linux/mm_inline.h>
#include <trace/events/writeback.h>

#include "internal.h"

/*
 * Sleep at most 200ms at a time in balance_dirty_pages().
 */
#define MAX_PAUSE		max(HZ/5, 1)

/*
 * Try to keep balance_dirty_pages() call intervals higher than this many pages
 * by raising pause time to max_pause when falls below it.
 */
#define DIRTY_POLL_THRESH	(128 >> (PAGE_SHIFT - 10))

/*
 * Estimate write bandwidth at 200ms intervals.
 */
#define BANDWIDTH_INTERVAL	max(HZ/5, 1)

#define RATELIMIT_CALC_SHIFT	10

/*
 * After a CPU has dirtied this many pages, balance_dirty_pages_ratelimited
 * will look to see if it needs to force writeback or throttling.
 */
static long ratelimit_pages = 32;

/* The following parameters are exported via /proc/sys/vm */

/*
 * Start background writeback (via writeback threads) at this percentage
 */
int dirty_background_ratio = 10;

/*
 * dirty_background_bytes starts at 0 (disabled) so that it is a function of
 * dirty_background_ratio * the amount of dirtyable memory
 */
unsigned long dirty_background_bytes;

/*
 * free highmem will not be subtracted from the total free memory
 * for calculating free ratios if vm_highmem_is_dirtyable is true
 */
int vm_highmem_is_dirtyable;

/*
 * The generator of dirty data starts writeback at this percentage
 */
int vm_dirty_ratio = 20;

/*
 * vm_dirty_bytes starts at 0 (disabled) so that it is a function of
 * vm_dirty_ratio * the amount of dirtyable memory
 */
unsigned long vm_dirty_bytes;

/*
 * The interval between `kupdate'-style writebacks
 */
unsigned int dirty_writeback_interval = 5 * 100; /* centiseconds */

EXPORT_SYMBOL_GPL(dirty_writeback_interval);

/*
 * The longest time for which data is allowed to remain dirty
 */
unsigned int dirty_expire_interval = 30 * 100; /* centiseconds */

/*
 * Flag that makes the machine dump writes/reads and block dirtyings.
 */
int block_dump;

/*
 * Flag that puts the machine in "laptop mode". Doubles as a timeout in jiffies:
 * a full sync is triggered after this time elapses without any disk activity.
 */
int laptop_mode;

EXPORT_SYMBOL(laptop_mode);

/* End of sysctl-exported parameters */

struct wb_domain global_wb_domain;

/* consolidated parameters for balance_dirty_pages() and its subroutines */
struct dirty_throttle_control {
#ifdef CONFIG_CGROUP_WRITEBACK
	struct wb_domain	*dom;
	struct dirty_throttle_control *gdtc;	/* only set in memcg dtc's */
#endif
	struct bdi_writeback	*wb;
	struct fprop_local_percpu *wb_completions;

	unsigned long		avail;		/* dirtyable */
	unsigned long		dirty;		/* file_dirty + write + nfs */
	unsigned long		thresh;		/* dirty threshold */
	unsigned long		bg_thresh;	/* dirty background threshold */

	unsigned long		wb_dirty;	/* per-wb counterparts */
	unsigned long		wb_thresh;
	unsigned long		wb_bg_thresh;

	unsigned long		pos_ratio;
};

/*
 * Length of period for aging writeout fractions of bdis. This is an
 * arbitrarily chosen number. The longer the period, the slower fractions will
 * reflect changes in current writeout rate.
 */
#define VM_COMPLETIONS_PERIOD_LEN (3*HZ)

#ifdef CONFIG_CGROUP_WRITEBACK

#define GDTC_INIT(__wb)		.wb = (__wb),				\
				.dom = &global_wb_domain,		\
				.wb_completions = &(__wb)->completions

#define GDTC_INIT_NO_WB		.dom = &global_wb_domain

#define MDTC_INIT(__wb, __gdtc)	.wb = (__wb),				\
				.dom = mem_cgroup_wb_domain(__wb),	\
				.wb_completions = &(__wb)->memcg_completions, \
				.gdtc = __gdtc

static bool mdtc_valid(struct dirty_throttle_control *dtc)
{
	return dtc->dom;
}

static struct wb_domain *dtc_dom(struct dirty_throttle_control *dtc)
{
	return dtc->dom;
}

static struct dirty_throttle_control *mdtc_gdtc(struct dirty_throttle_control *mdtc)
{
	return mdtc->gdtc;
}

static struct fprop_local_percpu *wb_memcg_completions(struct bdi_writeback *wb)
{
	return &wb->memcg_completions;
}

static void wb_min_max_ratio(struct bdi_writeback *wb,
			     unsigned long *minp, unsigned long *maxp)
{
	unsigned long this_bw = wb->avg_write_bandwidth;
	unsigned long tot_bw = atomic_long_read(&wb->bdi->tot_write_bandwidth);
	unsigned long long min = wb->bdi->min_ratio;
	unsigned long long max = wb->bdi->max_ratio;

	/*
	 * @wb may already be clean by the time control reaches here and
	 * the total may not include its bw.
	 */
	if (this_bw < tot_bw) {
		if (min) {
			min *= this_bw;
			min = div64_ul(min, tot_bw);
		}
		if (max < 100) {
			max *= this_bw;
			max = div64_ul(max, tot_bw);
		}
	}

	*minp = min;
	*maxp = max;
}

#else	/* CONFIG_CGROUP_WRITEBACK */

#define GDTC_INIT(__wb)		.wb = (__wb),                           \
				.wb_completions = &(__wb)->completions
#define GDTC_INIT_NO_WB
#define MDTC_INIT(__wb, __gdtc)

static bool mdtc_valid(struct dirty_throttle_control *dtc)
{
	return false;
}

static struct wb_domain *dtc_dom(struct dirty_throttle_control *dtc)
{
	return &global_wb_domain;
}

static struct dirty_throttle_control *mdtc_gdtc(struct dirty_throttle_control *mdtc)
{
	return NULL;
}

static struct fprop_local_percpu *wb_memcg_completions(struct bdi_writeback *wb)
{
	return NULL;
}

static void wb_min_max_ratio(struct bdi_writeback *wb,
			     unsigned long *minp, unsigned long *maxp)
{
	*minp = wb->bdi->min_ratio;
	*maxp = wb->bdi->max_ratio;
}

#endif	/* CONFIG_CGROUP_WRITEBACK */

/*
 * In a memory zone, there is a certain amount of pages we consider
 * available for the page cache, which is essentially the number of
 * free and reclaimable pages, minus some zone reserves to protect
 * lowmem and the ability to uphold the zone's watermarks without
 * requiring writeback.
 *
 * This number of dirtyable pages is the base value of which the
 * user-configurable dirty ratio is the effective number of pages that
 * are allowed to be actually dirtied.  Per individual zone, or
 * globally by using the sum of dirtyable pages over all zones.
 *
 * Because the user is allowed to specify the dirty limit globally as
 * absolute number of bytes, calculating the per-zone dirty limit can
 * require translating the configured limit into a percentage of
 * global dirtyable memory first.
 */

/**
 * node_dirtyable_memory - number of dirtyable pages in a node
 * @pgdat: the node
 *
<<<<<<< HEAD
 * Returns the node's number of pages potentially available for dirty
=======
 * Return: the node's number of pages potentially available for dirty
>>>>>>> 24b8d41d
 * page cache.  This is the base value for the per-node dirty limits.
 */
static unsigned long node_dirtyable_memory(struct pglist_data *pgdat)
{
	unsigned long nr_pages = 0;
	int z;

	for (z = 0; z < MAX_NR_ZONES; z++) {
		struct zone *zone = pgdat->node_zones + z;

		if (!populated_zone(zone))
			continue;

		nr_pages += zone_page_state(zone, NR_FREE_PAGES);
	}

	/*
	 * Pages reserved for the kernel should not be considered
	 * dirtyable, to prevent a situation where reclaim has to
	 * clean pages in order to balance the zones.
	 */
	nr_pages -= min(nr_pages, pgdat->totalreserve_pages);

	nr_pages += node_page_state(pgdat, NR_INACTIVE_FILE);
	nr_pages += node_page_state(pgdat, NR_ACTIVE_FILE);

	return nr_pages;
}

static unsigned long highmem_dirtyable_memory(unsigned long total)
{
#ifdef CONFIG_HIGHMEM
	int node;
	unsigned long x = 0;
	int i;

	for_each_node_state(node, N_HIGH_MEMORY) {
		for (i = ZONE_NORMAL + 1; i < MAX_NR_ZONES; i++) {
			struct zone *z;
			unsigned long nr_pages;

			if (!is_highmem_idx(i))
				continue;

			z = &NODE_DATA(node)->node_zones[i];
			if (!populated_zone(z))
				continue;

			nr_pages = zone_page_state(z, NR_FREE_PAGES);
			/* watch for underflows */
			nr_pages -= min(nr_pages, high_wmark_pages(z));
			nr_pages += zone_page_state(z, NR_ZONE_INACTIVE_FILE);
			nr_pages += zone_page_state(z, NR_ZONE_ACTIVE_FILE);
			x += nr_pages;
		}
	}

	/*
	 * Unreclaimable memory (kernel memory or anonymous memory
	 * without swap) can bring down the dirtyable pages below
	 * the zone's dirty balance reserve and the above calculation
	 * will underflow.  However we still want to add in nodes
	 * which are below threshold (negative values) to get a more
	 * accurate calculation but make sure that the total never
	 * underflows.
	 */
	if ((long)x < 0)
		x = 0;

	/*
	 * Make sure that the number of highmem pages is never larger
	 * than the number of the total dirtyable memory. This can only
	 * occur in very strange VM situations but we want to make sure
	 * that this does not occur.
	 */
	return min(x, total);
#else
	return 0;
#endif
}

/**
 * global_dirtyable_memory - number of globally dirtyable pages
 *
 * Return: the global number of pages potentially available for dirty
 * page cache.  This is the base value for the global dirty limits.
 */
static unsigned long global_dirtyable_memory(void)
{
	unsigned long x;

	x = global_zone_page_state(NR_FREE_PAGES);
	/*
	 * Pages reserved for the kernel should not be considered
	 * dirtyable, to prevent a situation where reclaim has to
	 * clean pages in order to balance the zones.
	 */
	x -= min(x, totalreserve_pages);

	x += global_node_page_state(NR_INACTIVE_FILE);
	x += global_node_page_state(NR_ACTIVE_FILE);

	if (!vm_highmem_is_dirtyable)
		x -= highmem_dirtyable_memory(x);

	return x + 1;	/* Ensure that we never return 0 */
}

/**
 * domain_dirty_limits - calculate thresh and bg_thresh for a wb_domain
 * @dtc: dirty_throttle_control of interest
 *
 * Calculate @dtc->thresh and ->bg_thresh considering
 * vm_dirty_{bytes|ratio} and dirty_background_{bytes|ratio}.  The caller
 * must ensure that @dtc->avail is set before calling this function.  The
 * dirty limits will be lifted by 1/4 for real-time tasks.
 */
static void domain_dirty_limits(struct dirty_throttle_control *dtc)
{
	const unsigned long available_memory = dtc->avail;
	struct dirty_throttle_control *gdtc = mdtc_gdtc(dtc);
	unsigned long bytes = vm_dirty_bytes;
	unsigned long bg_bytes = dirty_background_bytes;
	/* convert ratios to per-PAGE_SIZE for higher precision */
	unsigned long ratio = (vm_dirty_ratio * PAGE_SIZE) / 100;
	unsigned long bg_ratio = (dirty_background_ratio * PAGE_SIZE) / 100;
	unsigned long thresh;
	unsigned long bg_thresh;
	struct task_struct *tsk;

	/* gdtc is !NULL iff @dtc is for memcg domain */
	if (gdtc) {
		unsigned long global_avail = gdtc->avail;

		/*
		 * The byte settings can't be applied directly to memcg
		 * domains.  Convert them to ratios by scaling against
		 * globally available memory.  As the ratios are in
		 * per-PAGE_SIZE, they can be obtained by dividing bytes by
		 * number of pages.
		 */
		if (bytes)
			ratio = min(DIV_ROUND_UP(bytes, global_avail),
				    PAGE_SIZE);
		if (bg_bytes)
			bg_ratio = min(DIV_ROUND_UP(bg_bytes, global_avail),
				       PAGE_SIZE);
		bytes = bg_bytes = 0;
	}

	if (bytes)
		thresh = DIV_ROUND_UP(bytes, PAGE_SIZE);
	else
		thresh = (ratio * available_memory) / PAGE_SIZE;

	if (bg_bytes)
		bg_thresh = DIV_ROUND_UP(bg_bytes, PAGE_SIZE);
	else
		bg_thresh = (bg_ratio * available_memory) / PAGE_SIZE;

	if (bg_thresh >= thresh)
		bg_thresh = thresh / 2;
	tsk = current;
<<<<<<< HEAD
	if (tsk->flags & PF_LESS_THROTTLE || rt_task(tsk)) {
=======
	if (rt_task(tsk)) {
>>>>>>> 24b8d41d
		bg_thresh += bg_thresh / 4 + global_wb_domain.dirty_limit / 32;
		thresh += thresh / 4 + global_wb_domain.dirty_limit / 32;
	}
	dtc->thresh = thresh;
	dtc->bg_thresh = bg_thresh;

	/* we should eventually report the domain in the TP */
	if (!gdtc)
		trace_global_dirty_state(bg_thresh, thresh);
}

/**
 * global_dirty_limits - background-writeback and dirty-throttling thresholds
 * @pbackground: out parameter for bg_thresh
 * @pdirty: out parameter for thresh
 *
 * Calculate bg_thresh and thresh for global_wb_domain.  See
 * domain_dirty_limits() for details.
 */
void global_dirty_limits(unsigned long *pbackground, unsigned long *pdirty)
{
	struct dirty_throttle_control gdtc = { GDTC_INIT_NO_WB };

	gdtc.avail = global_dirtyable_memory();
	domain_dirty_limits(&gdtc);

	*pbackground = gdtc.bg_thresh;
	*pdirty = gdtc.thresh;
}

/**
 * node_dirty_limit - maximum number of dirty pages allowed in a node
 * @pgdat: the node
 *
<<<<<<< HEAD
 * Returns the maximum number of dirty pages allowed in a node, based
=======
 * Return: the maximum number of dirty pages allowed in a node, based
>>>>>>> 24b8d41d
 * on the node's dirtyable memory.
 */
static unsigned long node_dirty_limit(struct pglist_data *pgdat)
{
	unsigned long node_memory = node_dirtyable_memory(pgdat);
	struct task_struct *tsk = current;
	unsigned long dirty;

	if (vm_dirty_bytes)
		dirty = DIV_ROUND_UP(vm_dirty_bytes, PAGE_SIZE) *
			node_memory / global_dirtyable_memory();
	else
		dirty = vm_dirty_ratio * node_memory / 100;

	if (rt_task(tsk))
		dirty += dirty / 4;

	return dirty;
}

/**
 * node_dirty_ok - tells whether a node is within its dirty limits
 * @pgdat: the node to check
 *
<<<<<<< HEAD
 * Returns %true when the dirty pages in @pgdat are within the node's
=======
 * Return: %true when the dirty pages in @pgdat are within the node's
>>>>>>> 24b8d41d
 * dirty limit, %false if the limit is exceeded.
 */
bool node_dirty_ok(struct pglist_data *pgdat)
{
	unsigned long limit = node_dirty_limit(pgdat);
	unsigned long nr_pages = 0;

	nr_pages += node_page_state(pgdat, NR_FILE_DIRTY);
<<<<<<< HEAD
	nr_pages += node_page_state(pgdat, NR_UNSTABLE_NFS);
=======
>>>>>>> 24b8d41d
	nr_pages += node_page_state(pgdat, NR_WRITEBACK);

	return nr_pages <= limit;
}

int dirty_background_ratio_handler(struct ctl_table *table, int write,
		void *buffer, size_t *lenp, loff_t *ppos)
{
	int ret;

	ret = proc_dointvec_minmax(table, write, buffer, lenp, ppos);
	if (ret == 0 && write)
		dirty_background_bytes = 0;
	return ret;
}

int dirty_background_bytes_handler(struct ctl_table *table, int write,
		void *buffer, size_t *lenp, loff_t *ppos)
{
	int ret;

	ret = proc_doulongvec_minmax(table, write, buffer, lenp, ppos);
	if (ret == 0 && write)
		dirty_background_ratio = 0;
	return ret;
}

int dirty_ratio_handler(struct ctl_table *table, int write, void *buffer,
		size_t *lenp, loff_t *ppos)
{
	int old_ratio = vm_dirty_ratio;
	int ret;

	ret = proc_dointvec_minmax(table, write, buffer, lenp, ppos);
	if (ret == 0 && write && vm_dirty_ratio != old_ratio) {
		writeback_set_ratelimit();
		vm_dirty_bytes = 0;
	}
	return ret;
}

int dirty_bytes_handler(struct ctl_table *table, int write,
		void *buffer, size_t *lenp, loff_t *ppos)
{
	unsigned long old_bytes = vm_dirty_bytes;
	int ret;

	ret = proc_doulongvec_minmax(table, write, buffer, lenp, ppos);
	if (ret == 0 && write && vm_dirty_bytes != old_bytes) {
		writeback_set_ratelimit();
		vm_dirty_ratio = 0;
	}
	return ret;
}

static unsigned long wp_next_time(unsigned long cur_time)
{
	cur_time += VM_COMPLETIONS_PERIOD_LEN;
	/* 0 has a special meaning... */
	if (!cur_time)
		return 1;
	return cur_time;
}

static void wb_domain_writeout_inc(struct wb_domain *dom,
				   struct fprop_local_percpu *completions,
				   unsigned int max_prop_frac)
{
	__fprop_inc_percpu_max(&dom->completions, completions,
			       max_prop_frac);
	/* First event after period switching was turned off? */
	if (unlikely(!dom->period_time)) {
		/*
		 * We can race with other __bdi_writeout_inc calls here but
		 * it does not cause any harm since the resulting time when
		 * timer will fire and what is in writeout_period_time will be
		 * roughly the same.
		 */
		dom->period_time = wp_next_time(jiffies);
		mod_timer(&dom->period_timer, dom->period_time);
	}
}

/*
 * Increment @wb's writeout completion count and the global writeout
 * completion count. Called from test_clear_page_writeback().
 */
static inline void __wb_writeout_inc(struct bdi_writeback *wb)
{
	struct wb_domain *cgdom;

	inc_wb_stat(wb, WB_WRITTEN);
	wb_domain_writeout_inc(&global_wb_domain, &wb->completions,
			       wb->bdi->max_prop_frac);

	cgdom = mem_cgroup_wb_domain(wb);
	if (cgdom)
		wb_domain_writeout_inc(cgdom, wb_memcg_completions(wb),
				       wb->bdi->max_prop_frac);
}

void wb_writeout_inc(struct bdi_writeback *wb)
{
	unsigned long flags;

	local_irq_save(flags);
	__wb_writeout_inc(wb);
	local_irq_restore(flags);
}
EXPORT_SYMBOL_GPL(wb_writeout_inc);

/*
 * On idle system, we can be called long after we scheduled because we use
 * deferred timers so count with missed periods.
 */
static void writeout_period(struct timer_list *t)
{
	struct wb_domain *dom = from_timer(dom, t, period_timer);
	int miss_periods = (jiffies - dom->period_time) /
						 VM_COMPLETIONS_PERIOD_LEN;

	if (fprop_new_period(&dom->completions, miss_periods + 1)) {
		dom->period_time = wp_next_time(dom->period_time +
				miss_periods * VM_COMPLETIONS_PERIOD_LEN);
		mod_timer(&dom->period_timer, dom->period_time);
	} else {
		/*
		 * Aging has zeroed all fractions. Stop wasting CPU on period
		 * updates.
		 */
		dom->period_time = 0;
	}
}

int wb_domain_init(struct wb_domain *dom, gfp_t gfp)
{
	memset(dom, 0, sizeof(*dom));

	spin_lock_init(&dom->lock);

	timer_setup(&dom->period_timer, writeout_period, TIMER_DEFERRABLE);

	dom->dirty_limit_tstamp = jiffies;

	return fprop_global_init(&dom->completions, gfp);
}

#ifdef CONFIG_CGROUP_WRITEBACK
void wb_domain_exit(struct wb_domain *dom)
{
	del_timer_sync(&dom->period_timer);
	fprop_global_destroy(&dom->completions);
}
#endif

/*
 * bdi_min_ratio keeps the sum of the minimum dirty shares of all
 * registered backing devices, which, for obvious reasons, can not
 * exceed 100%.
 */
static unsigned int bdi_min_ratio;

int bdi_set_min_ratio(struct backing_dev_info *bdi, unsigned int min_ratio)
{
	int ret = 0;

	spin_lock_bh(&bdi_lock);
	if (min_ratio > bdi->max_ratio) {
		ret = -EINVAL;
	} else {
		min_ratio -= bdi->min_ratio;
		if (bdi_min_ratio + min_ratio < 100) {
			bdi_min_ratio += min_ratio;
			bdi->min_ratio += min_ratio;
		} else {
			ret = -EINVAL;
		}
	}
	spin_unlock_bh(&bdi_lock);

	return ret;
}

int bdi_set_max_ratio(struct backing_dev_info *bdi, unsigned max_ratio)
{
	int ret = 0;

	if (max_ratio > 100)
		return -EINVAL;

	spin_lock_bh(&bdi_lock);
	if (bdi->min_ratio > max_ratio) {
		ret = -EINVAL;
	} else {
		bdi->max_ratio = max_ratio;
		bdi->max_prop_frac = (FPROP_FRAC_BASE * max_ratio) / 100;
	}
	spin_unlock_bh(&bdi_lock);

	return ret;
}
EXPORT_SYMBOL(bdi_set_max_ratio);

static unsigned long dirty_freerun_ceiling(unsigned long thresh,
					   unsigned long bg_thresh)
{
	return (thresh + bg_thresh) / 2;
}

static unsigned long hard_dirty_limit(struct wb_domain *dom,
				      unsigned long thresh)
{
	return max(thresh, dom->dirty_limit);
}

/*
 * Memory which can be further allocated to a memcg domain is capped by
 * system-wide clean memory excluding the amount being used in the domain.
 */
static void mdtc_calc_avail(struct dirty_throttle_control *mdtc,
			    unsigned long filepages, unsigned long headroom)
{
	struct dirty_throttle_control *gdtc = mdtc_gdtc(mdtc);
	unsigned long clean = filepages - min(filepages, mdtc->dirty);
	unsigned long global_clean = gdtc->avail - min(gdtc->avail, gdtc->dirty);
	unsigned long other_clean = global_clean - min(global_clean, clean);

	mdtc->avail = filepages + min(headroom, other_clean);
}

/**
 * __wb_calc_thresh - @wb's share of dirty throttling threshold
 * @dtc: dirty_throttle_context of interest
 *
 * Note that balance_dirty_pages() will only seriously take it as a hard limit
 * when sleeping max_pause per page is not enough to keep the dirty pages under
 * control. For example, when the device is completely stalled due to some error
 * conditions, or when there are 1000 dd tasks writing to a slow 10MB/s USB key.
 * In the other normal situations, it acts more gently by throttling the tasks
 * more (rather than completely block them) when the wb dirty pages go high.
 *
 * It allocates high/low dirty limits to fast/slow devices, in order to prevent
 * - starving fast devices
 * - piling up dirty pages (that will take long time to sync) on slow devices
 *
 * The wb's share of dirty limit will be adapting to its throughput and
 * bounded by the bdi->min_ratio and/or bdi->max_ratio parameters, if set.
 *
 * Return: @wb's dirty limit in pages. The term "dirty" in the context of
 * dirty balancing includes all PG_dirty and PG_writeback pages.
 */
static unsigned long __wb_calc_thresh(struct dirty_throttle_control *dtc)
{
	struct wb_domain *dom = dtc_dom(dtc);
	unsigned long thresh = dtc->thresh;
	u64 wb_thresh;
	unsigned long numerator, denominator;
	unsigned long wb_min_ratio, wb_max_ratio;

	/*
	 * Calculate this BDI's share of the thresh ratio.
	 */
	fprop_fraction_percpu(&dom->completions, dtc->wb_completions,
			      &numerator, &denominator);

	wb_thresh = (thresh * (100 - bdi_min_ratio)) / 100;
	wb_thresh *= numerator;
	wb_thresh = div64_ul(wb_thresh, denominator);

	wb_min_max_ratio(dtc->wb, &wb_min_ratio, &wb_max_ratio);

	wb_thresh += (thresh * wb_min_ratio) / 100;
	if (wb_thresh > (thresh * wb_max_ratio) / 100)
		wb_thresh = thresh * wb_max_ratio / 100;

	return wb_thresh;
}

unsigned long wb_calc_thresh(struct bdi_writeback *wb, unsigned long thresh)
{
	struct dirty_throttle_control gdtc = { GDTC_INIT(wb),
					       .thresh = thresh };
	return __wb_calc_thresh(&gdtc);
}

/*
 *                           setpoint - dirty 3
 *        f(dirty) := 1.0 + (----------------)
 *                           limit - setpoint
 *
 * it's a 3rd order polynomial that subjects to
 *
 * (1) f(freerun)  = 2.0 => rampup dirty_ratelimit reasonably fast
 * (2) f(setpoint) = 1.0 => the balance point
 * (3) f(limit)    = 0   => the hard limit
 * (4) df/dx      <= 0	 => negative feedback control
 * (5) the closer to setpoint, the smaller |df/dx| (and the reverse)
 *     => fast response on large errors; small oscillation near setpoint
 */
static long long pos_ratio_polynom(unsigned long setpoint,
					  unsigned long dirty,
					  unsigned long limit)
{
	long long pos_ratio;
	long x;

	x = div64_s64(((s64)setpoint - (s64)dirty) << RATELIMIT_CALC_SHIFT,
		      (limit - setpoint) | 1);
	pos_ratio = x;
	pos_ratio = pos_ratio * x >> RATELIMIT_CALC_SHIFT;
	pos_ratio = pos_ratio * x >> RATELIMIT_CALC_SHIFT;
	pos_ratio += 1 << RATELIMIT_CALC_SHIFT;

	return clamp(pos_ratio, 0LL, 2LL << RATELIMIT_CALC_SHIFT);
}

/*
 * Dirty position control.
 *
 * (o) global/bdi setpoints
 *
 * We want the dirty pages be balanced around the global/wb setpoints.
 * When the number of dirty pages is higher/lower than the setpoint, the
 * dirty position control ratio (and hence task dirty ratelimit) will be
 * decreased/increased to bring the dirty pages back to the setpoint.
 *
 *     pos_ratio = 1 << RATELIMIT_CALC_SHIFT
 *
 *     if (dirty < setpoint) scale up   pos_ratio
 *     if (dirty > setpoint) scale down pos_ratio
 *
 *     if (wb_dirty < wb_setpoint) scale up   pos_ratio
 *     if (wb_dirty > wb_setpoint) scale down pos_ratio
 *
 *     task_ratelimit = dirty_ratelimit * pos_ratio >> RATELIMIT_CALC_SHIFT
 *
 * (o) global control line
 *
 *     ^ pos_ratio
 *     |
 *     |            |<===== global dirty control scope ======>|
 * 2.0 .............*
 *     |            .*
 *     |            . *
 *     |            .   *
 *     |            .     *
 *     |            .        *
 *     |            .            *
 * 1.0 ................................*
 *     |            .                  .     *
 *     |            .                  .          *
 *     |            .                  .              *
 *     |            .                  .                 *
 *     |            .                  .                    *
 *   0 +------------.------------------.----------------------*------------->
 *           freerun^          setpoint^                 limit^   dirty pages
 *
 * (o) wb control line
 *
 *     ^ pos_ratio
 *     |
 *     |            *
 *     |              *
 *     |                *
 *     |                  *
 *     |                    * |<=========== span ============>|
 * 1.0 .......................*
 *     |                      . *
 *     |                      .   *
 *     |                      .     *
 *     |                      .       *
 *     |                      .         *
 *     |                      .           *
 *     |                      .             *
 *     |                      .               *
 *     |                      .                 *
 *     |                      .                   *
 *     |                      .                     *
 * 1/4 ...............................................* * * * * * * * * * * *
 *     |                      .                         .
 *     |                      .                           .
 *     |                      .                             .
 *   0 +----------------------.-------------------------------.------------->
 *                wb_setpoint^                    x_intercept^
 *
 * The wb control line won't drop below pos_ratio=1/4, so that wb_dirty can
 * be smoothly throttled down to normal if it starts high in situations like
 * - start writing to a slow SD card and a fast disk at the same time. The SD
 *   card's wb_dirty may rush to many times higher than wb_setpoint.
 * - the wb dirty thresh drops quickly due to change of JBOD workload
 */
static void wb_position_ratio(struct dirty_throttle_control *dtc)
{
	struct bdi_writeback *wb = dtc->wb;
	unsigned long write_bw = wb->avg_write_bandwidth;
	unsigned long freerun = dirty_freerun_ceiling(dtc->thresh, dtc->bg_thresh);
	unsigned long limit = hard_dirty_limit(dtc_dom(dtc), dtc->thresh);
	unsigned long wb_thresh = dtc->wb_thresh;
	unsigned long x_intercept;
	unsigned long setpoint;		/* dirty pages' target balance point */
	unsigned long wb_setpoint;
	unsigned long span;
	long long pos_ratio;		/* for scaling up/down the rate limit */
	long x;

	dtc->pos_ratio = 0;

	if (unlikely(dtc->dirty >= limit))
		return;

	/*
	 * global setpoint
	 *
	 * See comment for pos_ratio_polynom().
	 */
	setpoint = (freerun + limit) / 2;
	pos_ratio = pos_ratio_polynom(setpoint, dtc->dirty, limit);

	/*
	 * The strictlimit feature is a tool preventing mistrusted filesystems
	 * from growing a large number of dirty pages before throttling. For
	 * such filesystems balance_dirty_pages always checks wb counters
	 * against wb limits. Even if global "nr_dirty" is under "freerun".
	 * This is especially important for fuse which sets bdi->max_ratio to
	 * 1% by default. Without strictlimit feature, fuse writeback may
	 * consume arbitrary amount of RAM because it is accounted in
	 * NR_WRITEBACK_TEMP which is not involved in calculating "nr_dirty".
	 *
	 * Here, in wb_position_ratio(), we calculate pos_ratio based on
	 * two values: wb_dirty and wb_thresh. Let's consider an example:
	 * total amount of RAM is 16GB, bdi->max_ratio is equal to 1%, global
	 * limits are set by default to 10% and 20% (background and throttle).
	 * Then wb_thresh is 1% of 20% of 16GB. This amounts to ~8K pages.
	 * wb_calc_thresh(wb, bg_thresh) is about ~4K pages. wb_setpoint is
	 * about ~6K pages (as the average of background and throttle wb
	 * limits). The 3rd order polynomial will provide positive feedback if
	 * wb_dirty is under wb_setpoint and vice versa.
	 *
	 * Note, that we cannot use global counters in these calculations
	 * because we want to throttle process writing to a strictlimit wb
	 * much earlier than global "freerun" is reached (~23MB vs. ~2.3GB
	 * in the example above).
	 */
	if (unlikely(wb->bdi->capabilities & BDI_CAP_STRICTLIMIT)) {
		long long wb_pos_ratio;

		if (dtc->wb_dirty < 8) {
			dtc->pos_ratio = min_t(long long, pos_ratio * 2,
					   2 << RATELIMIT_CALC_SHIFT);
			return;
		}

		if (dtc->wb_dirty >= wb_thresh)
			return;

		wb_setpoint = dirty_freerun_ceiling(wb_thresh,
						    dtc->wb_bg_thresh);

		if (wb_setpoint == 0 || wb_setpoint == wb_thresh)
			return;

		wb_pos_ratio = pos_ratio_polynom(wb_setpoint, dtc->wb_dirty,
						 wb_thresh);

		/*
		 * Typically, for strictlimit case, wb_setpoint << setpoint
		 * and pos_ratio >> wb_pos_ratio. In the other words global
		 * state ("dirty") is not limiting factor and we have to
		 * make decision based on wb counters. But there is an
		 * important case when global pos_ratio should get precedence:
		 * global limits are exceeded (e.g. due to activities on other
		 * wb's) while given strictlimit wb is below limit.
		 *
		 * "pos_ratio * wb_pos_ratio" would work for the case above,
		 * but it would look too non-natural for the case of all
		 * activity in the system coming from a single strictlimit wb
		 * with bdi->max_ratio == 100%.
		 *
		 * Note that min() below somewhat changes the dynamics of the
		 * control system. Normally, pos_ratio value can be well over 3
		 * (when globally we are at freerun and wb is well below wb
		 * setpoint). Now the maximum pos_ratio in the same situation
		 * is 2. We might want to tweak this if we observe the control
		 * system is too slow to adapt.
		 */
		dtc->pos_ratio = min(pos_ratio, wb_pos_ratio);
		return;
	}

	/*
	 * We have computed basic pos_ratio above based on global situation. If
	 * the wb is over/under its share of dirty pages, we want to scale
	 * pos_ratio further down/up. That is done by the following mechanism.
	 */

	/*
	 * wb setpoint
	 *
	 *        f(wb_dirty) := 1.0 + k * (wb_dirty - wb_setpoint)
	 *
	 *                        x_intercept - wb_dirty
	 *                     := --------------------------
	 *                        x_intercept - wb_setpoint
	 *
	 * The main wb control line is a linear function that subjects to
	 *
	 * (1) f(wb_setpoint) = 1.0
	 * (2) k = - 1 / (8 * write_bw)  (in single wb case)
	 *     or equally: x_intercept = wb_setpoint + 8 * write_bw
	 *
	 * For single wb case, the dirty pages are observed to fluctuate
	 * regularly within range
	 *        [wb_setpoint - write_bw/2, wb_setpoint + write_bw/2]
	 * for various filesystems, where (2) can yield in a reasonable 12.5%
	 * fluctuation range for pos_ratio.
	 *
	 * For JBOD case, wb_thresh (not wb_dirty!) could fluctuate up to its
	 * own size, so move the slope over accordingly and choose a slope that
	 * yields 100% pos_ratio fluctuation on suddenly doubled wb_thresh.
	 */
	if (unlikely(wb_thresh > dtc->thresh))
		wb_thresh = dtc->thresh;
	/*
	 * It's very possible that wb_thresh is close to 0 not because the
	 * device is slow, but that it has remained inactive for long time.
	 * Honour such devices a reasonable good (hopefully IO efficient)
	 * threshold, so that the occasional writes won't be blocked and active
	 * writes can rampup the threshold quickly.
	 */
	wb_thresh = max(wb_thresh, (limit - dtc->dirty) / 8);
	/*
	 * scale global setpoint to wb's:
	 *	wb_setpoint = setpoint * wb_thresh / thresh
	 */
	x = div_u64((u64)wb_thresh << 16, dtc->thresh | 1);
	wb_setpoint = setpoint * (u64)x >> 16;
	/*
	 * Use span=(8*write_bw) in single wb case as indicated by
	 * (thresh - wb_thresh ~= 0) and transit to wb_thresh in JBOD case.
	 *
	 *        wb_thresh                    thresh - wb_thresh
	 * span = --------- * (8 * write_bw) + ------------------ * wb_thresh
	 *         thresh                           thresh
	 */
	span = (dtc->thresh - wb_thresh + 8 * write_bw) * (u64)x >> 16;
	x_intercept = wb_setpoint + span;

	if (dtc->wb_dirty < x_intercept - span / 4) {
		pos_ratio = div64_u64(pos_ratio * (x_intercept - dtc->wb_dirty),
				      (x_intercept - wb_setpoint) | 1);
	} else
		pos_ratio /= 4;

	/*
	 * wb reserve area, safeguard against dirty pool underrun and disk idle
	 * It may push the desired control point of global dirty pages higher
	 * than setpoint.
	 */
	x_intercept = wb_thresh / 2;
	if (dtc->wb_dirty < x_intercept) {
		if (dtc->wb_dirty > x_intercept / 8)
			pos_ratio = div_u64(pos_ratio * x_intercept,
					    dtc->wb_dirty);
		else
			pos_ratio *= 8;
	}

	dtc->pos_ratio = pos_ratio;
}

static void wb_update_write_bandwidth(struct bdi_writeback *wb,
				      unsigned long elapsed,
				      unsigned long written)
{
	const unsigned long period = roundup_pow_of_two(3 * HZ);
	unsigned long avg = wb->avg_write_bandwidth;
	unsigned long old = wb->write_bandwidth;
	u64 bw;

	/*
	 * bw = written * HZ / elapsed
	 *
	 *                   bw * elapsed + write_bandwidth * (period - elapsed)
	 * write_bandwidth = ---------------------------------------------------
	 *                                          period
	 *
	 * @written may have decreased due to account_page_redirty().
	 * Avoid underflowing @bw calculation.
	 */
	bw = written - min(written, wb->written_stamp);
	bw *= HZ;
	if (unlikely(elapsed > period)) {
		bw = div64_ul(bw, elapsed);
		avg = bw;
		goto out;
	}
	bw += (u64)wb->write_bandwidth * (period - elapsed);
	bw >>= ilog2(period);

	/*
	 * one more level of smoothing, for filtering out sudden spikes
	 */
	if (avg > old && old >= (unsigned long)bw)
		avg -= (avg - old) >> 3;

	if (avg < old && old <= (unsigned long)bw)
		avg += (old - avg) >> 3;

out:
	/* keep avg > 0 to guarantee that tot > 0 if there are dirty wbs */
	avg = max(avg, 1LU);
	if (wb_has_dirty_io(wb)) {
		long delta = avg - wb->avg_write_bandwidth;
		WARN_ON_ONCE(atomic_long_add_return(delta,
					&wb->bdi->tot_write_bandwidth) <= 0);
	}
	wb->write_bandwidth = bw;
	wb->avg_write_bandwidth = avg;
}

static void update_dirty_limit(struct dirty_throttle_control *dtc)
{
	struct wb_domain *dom = dtc_dom(dtc);
	unsigned long thresh = dtc->thresh;
	unsigned long limit = dom->dirty_limit;

	/*
	 * Follow up in one step.
	 */
	if (limit < thresh) {
		limit = thresh;
		goto update;
	}

	/*
	 * Follow down slowly. Use the higher one as the target, because thresh
	 * may drop below dirty. This is exactly the reason to introduce
	 * dom->dirty_limit which is guaranteed to lie above the dirty pages.
	 */
	thresh = max(thresh, dtc->dirty);
	if (limit > thresh) {
		limit -= (limit - thresh) >> 5;
		goto update;
	}
	return;
update:
	dom->dirty_limit = limit;
}

static void domain_update_bandwidth(struct dirty_throttle_control *dtc,
				    unsigned long now)
{
	struct wb_domain *dom = dtc_dom(dtc);

	/*
	 * check locklessly first to optimize away locking for the most time
	 */
	if (time_before(now, dom->dirty_limit_tstamp + BANDWIDTH_INTERVAL))
		return;

	spin_lock(&dom->lock);
	if (time_after_eq(now, dom->dirty_limit_tstamp + BANDWIDTH_INTERVAL)) {
		update_dirty_limit(dtc);
		dom->dirty_limit_tstamp = now;
	}
	spin_unlock(&dom->lock);
}

/*
 * Maintain wb->dirty_ratelimit, the base dirty throttle rate.
 *
 * Normal wb tasks will be curbed at or below it in long term.
 * Obviously it should be around (write_bw / N) when there are N dd tasks.
 */
static void wb_update_dirty_ratelimit(struct dirty_throttle_control *dtc,
				      unsigned long dirtied,
				      unsigned long elapsed)
{
	struct bdi_writeback *wb = dtc->wb;
	unsigned long dirty = dtc->dirty;
	unsigned long freerun = dirty_freerun_ceiling(dtc->thresh, dtc->bg_thresh);
	unsigned long limit = hard_dirty_limit(dtc_dom(dtc), dtc->thresh);
	unsigned long setpoint = (freerun + limit) / 2;
	unsigned long write_bw = wb->avg_write_bandwidth;
	unsigned long dirty_ratelimit = wb->dirty_ratelimit;
	unsigned long dirty_rate;
	unsigned long task_ratelimit;
	unsigned long balanced_dirty_ratelimit;
	unsigned long step;
	unsigned long x;
	unsigned long shift;

	/*
	 * The dirty rate will match the writeout rate in long term, except
	 * when dirty pages are truncated by userspace or re-dirtied by FS.
	 */
	dirty_rate = (dirtied - wb->dirtied_stamp) * HZ / elapsed;

	/*
	 * task_ratelimit reflects each dd's dirty rate for the past 200ms.
	 */
	task_ratelimit = (u64)dirty_ratelimit *
					dtc->pos_ratio >> RATELIMIT_CALC_SHIFT;
	task_ratelimit++; /* it helps rampup dirty_ratelimit from tiny values */

	/*
	 * A linear estimation of the "balanced" throttle rate. The theory is,
	 * if there are N dd tasks, each throttled at task_ratelimit, the wb's
	 * dirty_rate will be measured to be (N * task_ratelimit). So the below
	 * formula will yield the balanced rate limit (write_bw / N).
	 *
	 * Note that the expanded form is not a pure rate feedback:
	 *	rate_(i+1) = rate_(i) * (write_bw / dirty_rate)		     (1)
	 * but also takes pos_ratio into account:
	 *	rate_(i+1) = rate_(i) * (write_bw / dirty_rate) * pos_ratio  (2)
	 *
	 * (1) is not realistic because pos_ratio also takes part in balancing
	 * the dirty rate.  Consider the state
	 *	pos_ratio = 0.5						     (3)
	 *	rate = 2 * (write_bw / N)				     (4)
	 * If (1) is used, it will stuck in that state! Because each dd will
	 * be throttled at
	 *	task_ratelimit = pos_ratio * rate = (write_bw / N)	     (5)
	 * yielding
	 *	dirty_rate = N * task_ratelimit = write_bw		     (6)
	 * put (6) into (1) we get
	 *	rate_(i+1) = rate_(i)					     (7)
	 *
	 * So we end up using (2) to always keep
	 *	rate_(i+1) ~= (write_bw / N)				     (8)
	 * regardless of the value of pos_ratio. As long as (8) is satisfied,
	 * pos_ratio is able to drive itself to 1.0, which is not only where
	 * the dirty count meet the setpoint, but also where the slope of
	 * pos_ratio is most flat and hence task_ratelimit is least fluctuated.
	 */
	balanced_dirty_ratelimit = div_u64((u64)task_ratelimit * write_bw,
					   dirty_rate | 1);
	/*
	 * balanced_dirty_ratelimit ~= (write_bw / N) <= write_bw
	 */
	if (unlikely(balanced_dirty_ratelimit > write_bw))
		balanced_dirty_ratelimit = write_bw;

	/*
	 * We could safely do this and return immediately:
	 *
	 *	wb->dirty_ratelimit = balanced_dirty_ratelimit;
	 *
	 * However to get a more stable dirty_ratelimit, the below elaborated
	 * code makes use of task_ratelimit to filter out singular points and
	 * limit the step size.
	 *
	 * The below code essentially only uses the relative value of
	 *
	 *	task_ratelimit - dirty_ratelimit
	 *	= (pos_ratio - 1) * dirty_ratelimit
	 *
	 * which reflects the direction and size of dirty position error.
	 */

	/*
	 * dirty_ratelimit will follow balanced_dirty_ratelimit iff
	 * task_ratelimit is on the same side of dirty_ratelimit, too.
	 * For example, when
	 * - dirty_ratelimit > balanced_dirty_ratelimit
	 * - dirty_ratelimit > task_ratelimit (dirty pages are above setpoint)
	 * lowering dirty_ratelimit will help meet both the position and rate
	 * control targets. Otherwise, don't update dirty_ratelimit if it will
	 * only help meet the rate target. After all, what the users ultimately
	 * feel and care are stable dirty rate and small position error.
	 *
	 * |task_ratelimit - dirty_ratelimit| is used to limit the step size
	 * and filter out the singular points of balanced_dirty_ratelimit. Which
	 * keeps jumping around randomly and can even leap far away at times
	 * due to the small 200ms estimation period of dirty_rate (we want to
	 * keep that period small to reduce time lags).
	 */
	step = 0;

	/*
	 * For strictlimit case, calculations above were based on wb counters
	 * and limits (starting from pos_ratio = wb_position_ratio() and up to
	 * balanced_dirty_ratelimit = task_ratelimit * write_bw / dirty_rate).
	 * Hence, to calculate "step" properly, we have to use wb_dirty as
	 * "dirty" and wb_setpoint as "setpoint".
	 *
	 * We rampup dirty_ratelimit forcibly if wb_dirty is low because
	 * it's possible that wb_thresh is close to zero due to inactivity
	 * of backing device.
	 */
	if (unlikely(wb->bdi->capabilities & BDI_CAP_STRICTLIMIT)) {
		dirty = dtc->wb_dirty;
		if (dtc->wb_dirty < 8)
			setpoint = dtc->wb_dirty + 1;
		else
			setpoint = (dtc->wb_thresh + dtc->wb_bg_thresh) / 2;
	}

	if (dirty < setpoint) {
		x = min3(wb->balanced_dirty_ratelimit,
			 balanced_dirty_ratelimit, task_ratelimit);
		if (dirty_ratelimit < x)
			step = x - dirty_ratelimit;
	} else {
		x = max3(wb->balanced_dirty_ratelimit,
			 balanced_dirty_ratelimit, task_ratelimit);
		if (dirty_ratelimit > x)
			step = dirty_ratelimit - x;
	}

	/*
	 * Don't pursue 100% rate matching. It's impossible since the balanced
	 * rate itself is constantly fluctuating. So decrease the track speed
	 * when it gets close to the target. Helps eliminate pointless tremors.
	 */
	shift = dirty_ratelimit / (2 * step + 1);
	if (shift < BITS_PER_LONG)
		step = DIV_ROUND_UP(step >> shift, 8);
	else
		step = 0;

	if (dirty_ratelimit < balanced_dirty_ratelimit)
		dirty_ratelimit += step;
	else
		dirty_ratelimit -= step;

	wb->dirty_ratelimit = max(dirty_ratelimit, 1UL);
	wb->balanced_dirty_ratelimit = balanced_dirty_ratelimit;

	trace_bdi_dirty_ratelimit(wb, dirty_rate, task_ratelimit);
}

static void __wb_update_bandwidth(struct dirty_throttle_control *gdtc,
				  struct dirty_throttle_control *mdtc,
				  unsigned long start_time,
				  bool update_ratelimit)
{
	struct bdi_writeback *wb = gdtc->wb;
	unsigned long now = jiffies;
	unsigned long elapsed = now - wb->bw_time_stamp;
	unsigned long dirtied;
	unsigned long written;

	lockdep_assert_held(&wb->list_lock);

	/*
	 * rate-limit, only update once every 200ms.
	 */
	if (elapsed < BANDWIDTH_INTERVAL)
		return;

	dirtied = percpu_counter_read(&wb->stat[WB_DIRTIED]);
	written = percpu_counter_read(&wb->stat[WB_WRITTEN]);

	/*
	 * Skip quiet periods when disk bandwidth is under-utilized.
	 * (at least 1s idle time between two flusher runs)
	 */
	if (elapsed > HZ && time_before(wb->bw_time_stamp, start_time))
		goto snapshot;

	if (update_ratelimit) {
		domain_update_bandwidth(gdtc, now);
		wb_update_dirty_ratelimit(gdtc, dirtied, elapsed);

		/*
		 * @mdtc is always NULL if !CGROUP_WRITEBACK but the
		 * compiler has no way to figure that out.  Help it.
		 */
		if (IS_ENABLED(CONFIG_CGROUP_WRITEBACK) && mdtc) {
			domain_update_bandwidth(mdtc, now);
			wb_update_dirty_ratelimit(mdtc, dirtied, elapsed);
		}
	}
	wb_update_write_bandwidth(wb, elapsed, written);

snapshot:
	wb->dirtied_stamp = dirtied;
	wb->written_stamp = written;
	wb->bw_time_stamp = now;
}

void wb_update_bandwidth(struct bdi_writeback *wb, unsigned long start_time)
{
	struct dirty_throttle_control gdtc = { GDTC_INIT(wb) };

	__wb_update_bandwidth(&gdtc, NULL, start_time, false);
}

/*
 * After a task dirtied this many pages, balance_dirty_pages_ratelimited()
 * will look to see if it needs to start dirty throttling.
 *
 * If dirty_poll_interval is too low, big NUMA machines will call the expensive
 * global_zone_page_state() too often. So scale it near-sqrt to the safety margin
 * (the number of pages we may dirty without exceeding the dirty limits).
 */
static unsigned long dirty_poll_interval(unsigned long dirty,
					 unsigned long thresh)
{
	if (thresh > dirty)
		return 1UL << (ilog2(thresh - dirty) >> 1);

	return 1;
}

static unsigned long wb_max_pause(struct bdi_writeback *wb,
				  unsigned long wb_dirty)
{
	unsigned long bw = wb->avg_write_bandwidth;
	unsigned long t;

	/*
	 * Limit pause time for small memory systems. If sleeping for too long
	 * time, a small pool of dirty/writeback pages may go empty and disk go
	 * idle.
	 *
	 * 8 serves as the safety ratio.
	 */
	t = wb_dirty / (1 + bw / roundup_pow_of_two(1 + HZ / 8));
	t++;

	return min_t(unsigned long, t, MAX_PAUSE);
}

static long wb_min_pause(struct bdi_writeback *wb,
			 long max_pause,
			 unsigned long task_ratelimit,
			 unsigned long dirty_ratelimit,
			 int *nr_dirtied_pause)
{
	long hi = ilog2(wb->avg_write_bandwidth);
	long lo = ilog2(wb->dirty_ratelimit);
	long t;		/* target pause */
	long pause;	/* estimated next pause */
	int pages;	/* target nr_dirtied_pause */

	/* target for 10ms pause on 1-dd case */
	t = max(1, HZ / 100);

	/*
	 * Scale up pause time for concurrent dirtiers in order to reduce CPU
	 * overheads.
	 *
	 * (N * 10ms) on 2^N concurrent tasks.
	 */
	if (hi > lo)
		t += (hi - lo) * (10 * HZ) / 1024;

	/*
	 * This is a bit convoluted. We try to base the next nr_dirtied_pause
	 * on the much more stable dirty_ratelimit. However the next pause time
	 * will be computed based on task_ratelimit and the two rate limits may
	 * depart considerably at some time. Especially if task_ratelimit goes
	 * below dirty_ratelimit/2 and the target pause is max_pause, the next
	 * pause time will be max_pause*2 _trimmed down_ to max_pause.  As a
	 * result task_ratelimit won't be executed faithfully, which could
	 * eventually bring down dirty_ratelimit.
	 *
	 * We apply two rules to fix it up:
	 * 1) try to estimate the next pause time and if necessary, use a lower
	 *    nr_dirtied_pause so as not to exceed max_pause. When this happens,
	 *    nr_dirtied_pause will be "dancing" with task_ratelimit.
	 * 2) limit the target pause time to max_pause/2, so that the normal
	 *    small fluctuations of task_ratelimit won't trigger rule (1) and
	 *    nr_dirtied_pause will remain as stable as dirty_ratelimit.
	 */
	t = min(t, 1 + max_pause / 2);
	pages = dirty_ratelimit * t / roundup_pow_of_two(HZ);

	/*
	 * Tiny nr_dirtied_pause is found to hurt I/O performance in the test
	 * case fio-mmap-randwrite-64k, which does 16*{sync read, async write}.
	 * When the 16 consecutive reads are often interrupted by some dirty
	 * throttling pause during the async writes, cfq will go into idles
	 * (deadline is fine). So push nr_dirtied_pause as high as possible
	 * until reaches DIRTY_POLL_THRESH=32 pages.
	 */
	if (pages < DIRTY_POLL_THRESH) {
		t = max_pause;
		pages = dirty_ratelimit * t / roundup_pow_of_two(HZ);
		if (pages > DIRTY_POLL_THRESH) {
			pages = DIRTY_POLL_THRESH;
			t = HZ * DIRTY_POLL_THRESH / dirty_ratelimit;
		}
	}

	pause = HZ * pages / (task_ratelimit + 1);
	if (pause > max_pause) {
		t = max_pause;
		pages = task_ratelimit * t / roundup_pow_of_two(HZ);
	}

	*nr_dirtied_pause = pages;
	/*
	 * The minimal pause time will normally be half the target pause time.
	 */
	return pages >= DIRTY_POLL_THRESH ? 1 + t / 2 : t;
}

static inline void wb_dirty_limits(struct dirty_throttle_control *dtc)
{
	struct bdi_writeback *wb = dtc->wb;
	unsigned long wb_reclaimable;

	/*
	 * wb_thresh is not treated as some limiting factor as
	 * dirty_thresh, due to reasons
	 * - in JBOD setup, wb_thresh can fluctuate a lot
	 * - in a system with HDD and USB key, the USB key may somehow
	 *   go into state (wb_dirty >> wb_thresh) either because
	 *   wb_dirty starts high, or because wb_thresh drops low.
	 *   In this case we don't want to hard throttle the USB key
	 *   dirtiers for 100 seconds until wb_dirty drops under
	 *   wb_thresh. Instead the auxiliary wb control line in
	 *   wb_position_ratio() will let the dirtier task progress
	 *   at some rate <= (write_bw / 2) for bringing down wb_dirty.
	 */
	dtc->wb_thresh = __wb_calc_thresh(dtc);
	dtc->wb_bg_thresh = dtc->thresh ?
		div_u64((u64)dtc->wb_thresh * dtc->bg_thresh, dtc->thresh) : 0;

	/*
	 * In order to avoid the stacked BDI deadlock we need
	 * to ensure we accurately count the 'dirty' pages when
	 * the threshold is low.
	 *
	 * Otherwise it would be possible to get thresh+n pages
	 * reported dirty, even though there are thresh-m pages
	 * actually dirty; with m+n sitting in the percpu
	 * deltas.
	 */
	if (dtc->wb_thresh < 2 * wb_stat_error()) {
		wb_reclaimable = wb_stat_sum(wb, WB_RECLAIMABLE);
		dtc->wb_dirty = wb_reclaimable + wb_stat_sum(wb, WB_WRITEBACK);
	} else {
		wb_reclaimable = wb_stat(wb, WB_RECLAIMABLE);
		dtc->wb_dirty = wb_reclaimable + wb_stat(wb, WB_WRITEBACK);
	}
}

/*
 * balance_dirty_pages() must be called by processes which are generating dirty
 * data.  It looks at the number of dirty pages in the machine and will force
 * the caller to wait once crossing the (background_thresh + dirty_thresh) / 2.
 * If we're over `background_thresh' then the writeback threads are woken to
 * perform some writeout.
 */
static void balance_dirty_pages(struct bdi_writeback *wb,
				unsigned long pages_dirtied)
{
	struct dirty_throttle_control gdtc_stor = { GDTC_INIT(wb) };
	struct dirty_throttle_control mdtc_stor = { MDTC_INIT(wb, &gdtc_stor) };
	struct dirty_throttle_control * const gdtc = &gdtc_stor;
	struct dirty_throttle_control * const mdtc = mdtc_valid(&mdtc_stor) ?
						     &mdtc_stor : NULL;
	struct dirty_throttle_control *sdtc;
	unsigned long nr_reclaimable;	/* = file_dirty */
	long period;
	long pause;
	long max_pause;
	long min_pause;
	int nr_dirtied_pause;
	bool dirty_exceeded = false;
	unsigned long task_ratelimit;
	unsigned long dirty_ratelimit;
	struct backing_dev_info *bdi = wb->bdi;
	bool strictlimit = bdi->capabilities & BDI_CAP_STRICTLIMIT;
	unsigned long start_time = jiffies;

	for (;;) {
		unsigned long now = jiffies;
		unsigned long dirty, thresh, bg_thresh;
		unsigned long m_dirty = 0;	/* stop bogus uninit warnings */
		unsigned long m_thresh = 0;
		unsigned long m_bg_thresh = 0;

<<<<<<< HEAD
		/*
		 * Unstable writes are a feature of certain networked
		 * filesystems (i.e. NFS) in which data may have been
		 * written to the server's write cache, but has not yet
		 * been flushed to permanent storage.
		 */
		nr_reclaimable = global_node_page_state(NR_FILE_DIRTY) +
					global_node_page_state(NR_UNSTABLE_NFS);
=======
		nr_reclaimable = global_node_page_state(NR_FILE_DIRTY);
>>>>>>> 24b8d41d
		gdtc->avail = global_dirtyable_memory();
		gdtc->dirty = nr_reclaimable + global_node_page_state(NR_WRITEBACK);

		domain_dirty_limits(gdtc);

		if (unlikely(strictlimit)) {
			wb_dirty_limits(gdtc);

			dirty = gdtc->wb_dirty;
			thresh = gdtc->wb_thresh;
			bg_thresh = gdtc->wb_bg_thresh;
		} else {
			dirty = gdtc->dirty;
			thresh = gdtc->thresh;
			bg_thresh = gdtc->bg_thresh;
		}

		if (mdtc) {
			unsigned long filepages, headroom, writeback;

			/*
			 * If @wb belongs to !root memcg, repeat the same
			 * basic calculations for the memcg domain.
			 */
			mem_cgroup_wb_stats(wb, &filepages, &headroom,
					    &mdtc->dirty, &writeback);
			mdtc->dirty += writeback;
			mdtc_calc_avail(mdtc, filepages, headroom);

			domain_dirty_limits(mdtc);

			if (unlikely(strictlimit)) {
				wb_dirty_limits(mdtc);
				m_dirty = mdtc->wb_dirty;
				m_thresh = mdtc->wb_thresh;
				m_bg_thresh = mdtc->wb_bg_thresh;
			} else {
				m_dirty = mdtc->dirty;
				m_thresh = mdtc->thresh;
				m_bg_thresh = mdtc->bg_thresh;
			}
		}

		/*
		 * Throttle it only when the background writeback cannot
		 * catch-up. This avoids (excessively) small writeouts
		 * when the wb limits are ramping up in case of !strictlimit.
		 *
		 * In strictlimit case make decision based on the wb counters
		 * and limits. Small writeouts when the wb limits are ramping
		 * up are the price we consciously pay for strictlimit-ing.
		 *
		 * If memcg domain is in effect, @dirty should be under
		 * both global and memcg freerun ceilings.
		 */
		if (dirty <= dirty_freerun_ceiling(thresh, bg_thresh) &&
		    (!mdtc ||
		     m_dirty <= dirty_freerun_ceiling(m_thresh, m_bg_thresh))) {
			unsigned long intv;
			unsigned long m_intv;

free_running:
			intv = dirty_poll_interval(dirty, thresh);
			m_intv = ULONG_MAX;

			current->dirty_paused_when = now;
			current->nr_dirtied = 0;
			if (mdtc)
				m_intv = dirty_poll_interval(m_dirty, m_thresh);
			current->nr_dirtied_pause = min(intv, m_intv);
			break;
		}

		if (unlikely(!writeback_in_progress(wb)))
			wb_start_background_writeback(wb);

		mem_cgroup_flush_foreign(wb);

		/*
		 * Calculate global domain's pos_ratio and select the
		 * global dtc by default.
		 */
		if (!strictlimit) {
			wb_dirty_limits(gdtc);

			if ((current->flags & PF_LOCAL_THROTTLE) &&
			    gdtc->wb_dirty <
			    dirty_freerun_ceiling(gdtc->wb_thresh,
						  gdtc->wb_bg_thresh))
				/*
				 * LOCAL_THROTTLE tasks must not be throttled
				 * when below the per-wb freerun ceiling.
				 */
				goto free_running;
		}

		dirty_exceeded = (gdtc->wb_dirty > gdtc->wb_thresh) &&
			((gdtc->dirty > gdtc->thresh) || strictlimit);

		wb_position_ratio(gdtc);
		sdtc = gdtc;

		if (mdtc) {
			/*
			 * If memcg domain is in effect, calculate its
			 * pos_ratio.  @wb should satisfy constraints from
			 * both global and memcg domains.  Choose the one
			 * w/ lower pos_ratio.
			 */
			if (!strictlimit) {
				wb_dirty_limits(mdtc);

				if ((current->flags & PF_LOCAL_THROTTLE) &&
				    mdtc->wb_dirty <
				    dirty_freerun_ceiling(mdtc->wb_thresh,
							  mdtc->wb_bg_thresh))
					/*
					 * LOCAL_THROTTLE tasks must not be
					 * throttled when below the per-wb
					 * freerun ceiling.
					 */
					goto free_running;
			}
			dirty_exceeded |= (mdtc->wb_dirty > mdtc->wb_thresh) &&
				((mdtc->dirty > mdtc->thresh) || strictlimit);

			wb_position_ratio(mdtc);
			if (mdtc->pos_ratio < gdtc->pos_ratio)
				sdtc = mdtc;
		}

		if (dirty_exceeded && !wb->dirty_exceeded)
			wb->dirty_exceeded = 1;

		if (time_is_before_jiffies(wb->bw_time_stamp +
					   BANDWIDTH_INTERVAL)) {
			spin_lock(&wb->list_lock);
			__wb_update_bandwidth(gdtc, mdtc, start_time, true);
			spin_unlock(&wb->list_lock);
		}

		/* throttle according to the chosen dtc */
		dirty_ratelimit = wb->dirty_ratelimit;
		task_ratelimit = ((u64)dirty_ratelimit * sdtc->pos_ratio) >>
							RATELIMIT_CALC_SHIFT;
		max_pause = wb_max_pause(wb, sdtc->wb_dirty);
		min_pause = wb_min_pause(wb, max_pause,
					 task_ratelimit, dirty_ratelimit,
					 &nr_dirtied_pause);

		if (unlikely(task_ratelimit == 0)) {
			period = max_pause;
			pause = max_pause;
			goto pause;
		}
		period = HZ * pages_dirtied / task_ratelimit;
		pause = period;
		if (current->dirty_paused_when)
			pause -= now - current->dirty_paused_when;
		/*
		 * For less than 1s think time (ext3/4 may block the dirtier
		 * for up to 800ms from time to time on 1-HDD; so does xfs,
		 * however at much less frequency), try to compensate it in
		 * future periods by updating the virtual time; otherwise just
		 * do a reset, as it may be a light dirtier.
		 */
		if (pause < min_pause) {
			trace_balance_dirty_pages(wb,
						  sdtc->thresh,
						  sdtc->bg_thresh,
						  sdtc->dirty,
						  sdtc->wb_thresh,
						  sdtc->wb_dirty,
						  dirty_ratelimit,
						  task_ratelimit,
						  pages_dirtied,
						  period,
						  min(pause, 0L),
						  start_time);
			if (pause < -HZ) {
				current->dirty_paused_when = now;
				current->nr_dirtied = 0;
			} else if (period) {
				current->dirty_paused_when += period;
				current->nr_dirtied = 0;
			} else if (current->nr_dirtied_pause <= pages_dirtied)
				current->nr_dirtied_pause += pages_dirtied;
			break;
		}
		if (unlikely(pause > max_pause)) {
			/* for occasional dropped task_ratelimit */
			now += min(pause - max_pause, max_pause);
			pause = max_pause;
		}

pause:
		trace_balance_dirty_pages(wb,
					  sdtc->thresh,
					  sdtc->bg_thresh,
					  sdtc->dirty,
					  sdtc->wb_thresh,
					  sdtc->wb_dirty,
					  dirty_ratelimit,
					  task_ratelimit,
					  pages_dirtied,
					  period,
					  pause,
					  start_time);
		__set_current_state(TASK_KILLABLE);
		wb->dirty_sleep = now;
		io_schedule_timeout(pause);

		current->dirty_paused_when = now + pause;
		current->nr_dirtied = 0;
		current->nr_dirtied_pause = nr_dirtied_pause;

		/*
		 * This is typically equal to (dirty < thresh) and can also
		 * keep "1000+ dd on a slow USB stick" under control.
		 */
		if (task_ratelimit)
			break;

		/*
		 * In the case of an unresponding NFS server and the NFS dirty
		 * pages exceeds dirty_thresh, give the other good wb's a pipe
		 * to go through, so that tasks on them still remain responsive.
		 *
		 * In theory 1 page is enough to keep the consumer-producer
		 * pipe going: the flusher cleans 1 page => the task dirties 1
		 * more page. However wb_dirty has accounting errors.  So use
		 * the larger and more IO friendly wb_stat_error.
		 */
		if (sdtc->wb_dirty <= wb_stat_error())
			break;

		if (fatal_signal_pending(current))
			break;
	}

	if (!dirty_exceeded && wb->dirty_exceeded)
		wb->dirty_exceeded = 0;

	if (writeback_in_progress(wb))
		return;

	/*
	 * In laptop mode, we wait until hitting the higher threshold before
	 * starting background writeout, and then write out all the way down
	 * to the lower threshold.  So slow writers cause minimal disk activity.
	 *
	 * In normal mode, we start background writeout at the lower
	 * background_thresh, to keep the amount of dirty memory low.
	 */
	if (laptop_mode)
		return;

	if (nr_reclaimable > gdtc->bg_thresh)
		wb_start_background_writeback(wb);
}

static DEFINE_PER_CPU(int, bdp_ratelimits);

/*
 * Normal tasks are throttled by
 *	loop {
 *		dirty tsk->nr_dirtied_pause pages;
 *		take a snap in balance_dirty_pages();
 *	}
 * However there is a worst case. If every task exit immediately when dirtied
 * (tsk->nr_dirtied_pause - 1) pages, balance_dirty_pages() will never be
 * called to throttle the page dirties. The solution is to save the not yet
 * throttled page dirties in dirty_throttle_leaks on task exit and charge them
 * randomly into the running tasks. This works well for the above worst case,
 * as the new task will pick up and accumulate the old task's leaked dirty
 * count and eventually get throttled.
 */
DEFINE_PER_CPU(int, dirty_throttle_leaks) = 0;

/**
 * balance_dirty_pages_ratelimited - balance dirty memory state
 * @mapping: address_space which was dirtied
 *
 * Processes which are dirtying memory should call in here once for each page
 * which was newly dirtied.  The function will periodically check the system's
 * dirty state and will initiate writeback if needed.
 *
 * On really big machines, get_writeback_state is expensive, so try to avoid
 * calling it too often (ratelimiting).  But once we're over the dirty memory
 * limit we decrease the ratelimiting by a lot, to prevent individual processes
 * from overshooting the limit by (ratelimit_pages) each.
 */
void balance_dirty_pages_ratelimited(struct address_space *mapping)
{
	struct inode *inode = mapping->host;
	struct backing_dev_info *bdi = inode_to_bdi(inode);
	struct bdi_writeback *wb = NULL;
	int ratelimit;
	int *p;

	if (!(bdi->capabilities & BDI_CAP_WRITEBACK))
		return;

	if (inode_cgwb_enabled(inode))
		wb = wb_get_create_current(bdi, GFP_KERNEL);
	if (!wb)
		wb = &bdi->wb;

	ratelimit = current->nr_dirtied_pause;
	if (wb->dirty_exceeded)
		ratelimit = min(ratelimit, 32 >> (PAGE_SHIFT - 10));

	preempt_disable();
	/*
	 * This prevents one CPU to accumulate too many dirtied pages without
	 * calling into balance_dirty_pages(), which can happen when there are
	 * 1000+ tasks, all of them start dirtying pages at exactly the same
	 * time, hence all honoured too large initial task->nr_dirtied_pause.
	 */
	p =  this_cpu_ptr(&bdp_ratelimits);
	if (unlikely(current->nr_dirtied >= ratelimit))
		*p = 0;
	else if (unlikely(*p >= ratelimit_pages)) {
		*p = 0;
		ratelimit = 0;
	}
	/*
	 * Pick up the dirtied pages by the exited tasks. This avoids lots of
	 * short-lived tasks (eg. gcc invocations in a kernel build) escaping
	 * the dirty throttling and livelock other long-run dirtiers.
	 */
	p = this_cpu_ptr(&dirty_throttle_leaks);
	if (*p > 0 && current->nr_dirtied < ratelimit) {
		unsigned long nr_pages_dirtied;
		nr_pages_dirtied = min(*p, ratelimit - current->nr_dirtied);
		*p -= nr_pages_dirtied;
		current->nr_dirtied += nr_pages_dirtied;
	}
	preempt_enable();

	if (unlikely(current->nr_dirtied >= ratelimit))
		balance_dirty_pages(wb, current->nr_dirtied);

	wb_put(wb);
}
EXPORT_SYMBOL(balance_dirty_pages_ratelimited);

/**
 * wb_over_bg_thresh - does @wb need to be written back?
 * @wb: bdi_writeback of interest
 *
 * Determines whether background writeback should keep writing @wb or it's
 * clean enough.
 *
 * Return: %true if writeback should continue.
 */
bool wb_over_bg_thresh(struct bdi_writeback *wb)
{
	struct dirty_throttle_control gdtc_stor = { GDTC_INIT(wb) };
	struct dirty_throttle_control mdtc_stor = { MDTC_INIT(wb, &gdtc_stor) };
	struct dirty_throttle_control * const gdtc = &gdtc_stor;
	struct dirty_throttle_control * const mdtc = mdtc_valid(&mdtc_stor) ?
						     &mdtc_stor : NULL;

	/*
	 * Similar to balance_dirty_pages() but ignores pages being written
	 * as we're trying to decide whether to put more under writeback.
	 */
	gdtc->avail = global_dirtyable_memory();
<<<<<<< HEAD
	gdtc->dirty = global_node_page_state(NR_FILE_DIRTY) +
		      global_node_page_state(NR_UNSTABLE_NFS);
=======
	gdtc->dirty = global_node_page_state(NR_FILE_DIRTY);
>>>>>>> 24b8d41d
	domain_dirty_limits(gdtc);

	if (gdtc->dirty > gdtc->bg_thresh)
		return true;

	if (wb_stat(wb, WB_RECLAIMABLE) >
	    wb_calc_thresh(gdtc->wb, gdtc->bg_thresh))
		return true;

	if (mdtc) {
		unsigned long filepages, headroom, writeback;

		mem_cgroup_wb_stats(wb, &filepages, &headroom, &mdtc->dirty,
				    &writeback);
		mdtc_calc_avail(mdtc, filepages, headroom);
		domain_dirty_limits(mdtc);	/* ditto, ignore writeback */

		if (mdtc->dirty > mdtc->bg_thresh)
			return true;

		if (wb_stat(wb, WB_RECLAIMABLE) >
		    wb_calc_thresh(mdtc->wb, mdtc->bg_thresh))
			return true;
	}

	return false;
}

/*
 * sysctl handler for /proc/sys/vm/dirty_writeback_centisecs
 */
int dirty_writeback_centisecs_handler(struct ctl_table *table, int write,
		void *buffer, size_t *length, loff_t *ppos)
{
	unsigned int old_interval = dirty_writeback_interval;
	int ret;

<<<<<<< HEAD
#ifdef CONFIG_BLOCK
void laptop_mode_timer_fn(unsigned long data)
{
	struct request_queue *q = (struct request_queue *)data;
	int nr_pages = global_node_page_state(NR_FILE_DIRTY) +
		global_node_page_state(NR_UNSTABLE_NFS);
	struct bdi_writeback *wb;
=======
	ret = proc_dointvec(table, write, buffer, length, ppos);
>>>>>>> 24b8d41d

	/*
	 * Writing 0 to dirty_writeback_interval will disable periodic writeback
	 * and a different non-zero value will wakeup the writeback threads.
	 * wb_wakeup_delayed() would be more appropriate, but it's a pain to
	 * iterate over all bdis and wbs.
	 * The reason we do this is to make the change take effect immediately.
	 */
	if (!ret && write && dirty_writeback_interval &&
		dirty_writeback_interval != old_interval)
		wakeup_flusher_threads(WB_REASON_PERIODIC);

	return ret;
}

#ifdef CONFIG_BLOCK
void laptop_mode_timer_fn(struct timer_list *t)
{
	struct backing_dev_info *backing_dev_info =
		from_timer(backing_dev_info, t, laptop_mode_wb_timer);

	wakeup_flusher_threads_bdi(backing_dev_info, WB_REASON_LAPTOP_TIMER);
}

/*
 * We've spun up the disk and we're in laptop mode: schedule writeback
 * of all dirty data a few seconds from now.  If the flush is already scheduled
 * then push it back - the user is still using the disk.
 */
void laptop_io_completion(struct backing_dev_info *info)
{
	mod_timer(&info->laptop_mode_wb_timer, jiffies + laptop_mode);
}

/*
 * We're in laptop mode and we've just synced. The sync's writes will have
 * caused another writeback to be scheduled by laptop_io_completion.
 * Nothing needs to be written back anymore, so we unschedule the writeback.
 */
void laptop_sync_completion(void)
{
	struct backing_dev_info *bdi;

	rcu_read_lock();

	list_for_each_entry_rcu(bdi, &bdi_list, bdi_list)
		del_timer(&bdi->laptop_mode_wb_timer);

	rcu_read_unlock();
}
#endif

/*
 * If ratelimit_pages is too high then we can get into dirty-data overload
 * if a large number of processes all perform writes at the same time.
 * If it is too low then SMP machines will call the (expensive)
 * get_writeback_state too often.
 *
 * Here we set ratelimit_pages to a level which ensures that when all CPUs are
 * dirtying in parallel, we cannot go more than 3% (1/32) over the dirty memory
 * thresholds.
 */

void writeback_set_ratelimit(void)
{
	struct wb_domain *dom = &global_wb_domain;
	unsigned long background_thresh;
	unsigned long dirty_thresh;

	global_dirty_limits(&background_thresh, &dirty_thresh);
	dom->dirty_limit = dirty_thresh;
	ratelimit_pages = dirty_thresh / (num_online_cpus() * 32);
	if (ratelimit_pages < 16)
		ratelimit_pages = 16;
}

static int page_writeback_cpu_online(unsigned int cpu)
{
	writeback_set_ratelimit();
	return 0;
}

/*
 * Called early on to tune the page writeback dirty limits.
 *
 * We used to scale dirty pages according to how total memory
 * related to pages that could be allocated for buffers.
 *
 * However, that was when we used "dirty_ratio" to scale with
 * all memory, and we don't do that any more. "dirty_ratio"
 * is now applied to total non-HIGHPAGE memory, and as such we can't
 * get into the old insane situation any more where we had
 * large amounts of dirty pages compared to a small amount of
 * non-HIGHMEM memory.
 *
 * But we might still want to scale the dirty_ratio by how
 * much memory the box has..
 */
void __init page_writeback_init(void)
{
	BUG_ON(wb_domain_init(&global_wb_domain, GFP_KERNEL));

	cpuhp_setup_state(CPUHP_AP_ONLINE_DYN, "mm/writeback:online",
			  page_writeback_cpu_online, NULL);
	cpuhp_setup_state(CPUHP_MM_WRITEBACK_DEAD, "mm/writeback:dead", NULL,
			  page_writeback_cpu_online);
}

/**
 * tag_pages_for_writeback - tag pages to be written by write_cache_pages
 * @mapping: address space structure to write
 * @start: starting page index
 * @end: ending page index (inclusive)
 *
 * This function scans the page range from @start to @end (inclusive) and tags
 * all pages that have DIRTY tag set with a special TOWRITE tag. The idea is
 * that write_cache_pages (or whoever calls this function) will then use
 * TOWRITE tag to identify pages eligible for writeback.  This mechanism is
 * used to avoid livelocking of writeback by a process steadily creating new
 * dirty pages in the file (thus it is important for this function to be quick
 * so that it can tag pages faster than a dirtying process can create them).
 */
void tag_pages_for_writeback(struct address_space *mapping,
			     pgoff_t start, pgoff_t end)
{
	XA_STATE(xas, &mapping->i_pages, start);
	unsigned int tagged = 0;
	void *page;

	xas_lock_irq(&xas);
	xas_for_each_marked(&xas, page, end, PAGECACHE_TAG_DIRTY) {
		xas_set_mark(&xas, PAGECACHE_TAG_TOWRITE);
		if (++tagged % XA_CHECK_SCHED)
			continue;

		xas_pause(&xas);
		xas_unlock_irq(&xas);
		cond_resched();
		xas_lock_irq(&xas);
	}
	xas_unlock_irq(&xas);
}
EXPORT_SYMBOL(tag_pages_for_writeback);

/**
 * write_cache_pages - walk the list of dirty pages of the given address space and write all of them.
 * @mapping: address space structure to write
 * @wbc: subtract the number of written pages from *@wbc->nr_to_write
 * @writepage: function called for each page
 * @data: data passed to writepage function
 *
 * If a page is already under I/O, write_cache_pages() skips it, even
 * if it's dirty.  This is desirable behaviour for memory-cleaning writeback,
 * but it is INCORRECT for data-integrity system calls such as fsync().  fsync()
 * and msync() need to guarantee that all the data which was dirty at the time
 * the call was made get new I/O started against them.  If wbc->sync_mode is
 * WB_SYNC_ALL then we were called for data integrity and we must wait for
 * existing IO to complete.
 *
 * To avoid livelocks (when other process dirties new pages), we first tag
 * pages which should be written back with TOWRITE tag and only then start
 * writing them. For data-integrity sync we have to be careful so that we do
 * not miss some pages (e.g., because some other process has cleared TOWRITE
 * tag we set). The rule we follow is that TOWRITE tag can be cleared only
 * by the process clearing the DIRTY tag (and submitting the page for IO).
 *
 * To avoid deadlocks between range_cyclic writeback and callers that hold
 * pages in PageWriteback to aggregate IO until write_cache_pages() returns,
 * we do not loop back to the start of the file. Doing so causes a page
 * lock/page writeback access order inversion - we should only ever lock
 * multiple pages in ascending page->index order, and looping back to the start
 * of the file violates that rule and causes deadlocks.
 *
 * Return: %0 on success, negative error code otherwise
 */
int write_cache_pages(struct address_space *mapping,
		      struct writeback_control *wbc, writepage_t writepage,
		      void *data)
{
	int ret = 0;
	int done = 0;
	int error;
	struct pagevec pvec;
	int nr_pages;
	pgoff_t index;
	pgoff_t end;		/* Inclusive */
	pgoff_t done_index;
	int range_whole = 0;
	xa_mark_t tag;

	pagevec_init(&pvec);
	if (wbc->range_cyclic) {
		index = mapping->writeback_index; /* prev offset */
		end = -1;
	} else {
		index = wbc->range_start >> PAGE_SHIFT;
		end = wbc->range_end >> PAGE_SHIFT;
		if (wbc->range_start == 0 && wbc->range_end == LLONG_MAX)
			range_whole = 1;
	}
	if (wbc->sync_mode == WB_SYNC_ALL || wbc->tagged_writepages) {
		tag_pages_for_writeback(mapping, index, end);
		tag = PAGECACHE_TAG_TOWRITE;
	} else {
		tag = PAGECACHE_TAG_DIRTY;
	}
	done_index = index;
	while (!done && (index <= end)) {
		int i;

		nr_pages = pagevec_lookup_range_tag(&pvec, mapping, &index, end,
				tag);
		if (nr_pages == 0)
			break;

		for (i = 0; i < nr_pages; i++) {
			struct page *page = pvec.pages[i];

			done_index = page->index;

			lock_page(page);

			/*
			 * Page truncated or invalidated. We can freely skip it
			 * then, even for data integrity operations: the page
			 * has disappeared concurrently, so there could be no
			 * real expectation of this data interity operation
			 * even if there is now a new, dirty page at the same
			 * pagecache address.
			 */
			if (unlikely(page->mapping != mapping)) {
continue_unlock:
				unlock_page(page);
				continue;
			}

			if (!PageDirty(page)) {
				/* someone wrote it for us */
				goto continue_unlock;
			}

			if (PageWriteback(page)) {
				if (wbc->sync_mode != WB_SYNC_NONE)
					wait_on_page_writeback(page);
				else
					goto continue_unlock;
			}

			BUG_ON(PageWriteback(page));
			if (!clear_page_dirty_for_io(page))
				goto continue_unlock;

			trace_wbc_writepage(wbc, inode_to_bdi(mapping->host));
			error = (*writepage)(page, wbc, data);
			if (unlikely(error)) {
				/*
				 * Handle errors according to the type of
				 * writeback. There's no need to continue for
				 * background writeback. Just push done_index
				 * past this page so media errors won't choke
				 * writeout for the entire file. For integrity
				 * writeback, we must process the entire dirty
				 * set regardless of errors because the fs may
				 * still have state to clear for each page. In
				 * that case we continue processing and return
				 * the first error.
				 */
				if (error == AOP_WRITEPAGE_ACTIVATE) {
					unlock_page(page);
					error = 0;
				} else if (wbc->sync_mode != WB_SYNC_ALL) {
					ret = error;
					done_index = page->index + 1;
					done = 1;
					break;
				}
				if (!ret)
					ret = error;
			}

			/*
			 * We stop writing back only if we are not doing
			 * integrity sync. In case of integrity sync we have to
			 * keep going until we have written all the pages
			 * we tagged for writeback prior to entering this loop.
			 */
			if (--wbc->nr_to_write <= 0 &&
			    wbc->sync_mode == WB_SYNC_NONE) {
				done = 1;
				break;
			}
		}
		pagevec_release(&pvec);
		cond_resched();
	}

	/*
	 * If we hit the last page and there is more work to be done: wrap
	 * back the index back to the start of the file for the next
	 * time we are called.
	 */
	if (wbc->range_cyclic && !done)
		done_index = 0;
	if (wbc->range_cyclic || (range_whole && wbc->nr_to_write > 0))
		mapping->writeback_index = done_index;

	return ret;
}
EXPORT_SYMBOL(write_cache_pages);

/*
 * Function used by generic_writepages to call the real writepage
 * function and set the mapping flags on error
 */
static int __writepage(struct page *page, struct writeback_control *wbc,
		       void *data)
{
	struct address_space *mapping = data;
	int ret = mapping->a_ops->writepage(page, wbc);
	mapping_set_error(mapping, ret);
	return ret;
}

/**
 * generic_writepages - walk the list of dirty pages of the given address space and writepage() all of them.
 * @mapping: address space structure to write
 * @wbc: subtract the number of written pages from *@wbc->nr_to_write
 *
 * This is a library function, which implements the writepages()
 * address_space_operation.
 *
 * Return: %0 on success, negative error code otherwise
 */
int generic_writepages(struct address_space *mapping,
		       struct writeback_control *wbc)
{
	struct blk_plug plug;
	int ret;

	/* deal with chardevs and other special file */
	if (!mapping->a_ops->writepage)
		return 0;

	blk_start_plug(&plug);
	ret = write_cache_pages(mapping, wbc, __writepage, mapping);
	blk_finish_plug(&plug);
	return ret;
}

EXPORT_SYMBOL(generic_writepages);

int do_writepages(struct address_space *mapping, struct writeback_control *wbc)
{
	int ret;

	if (wbc->nr_to_write <= 0)
		return 0;
	while (1) {
		if (mapping->a_ops->writepages)
			ret = mapping->a_ops->writepages(mapping, wbc);
		else
			ret = generic_writepages(mapping, wbc);
		if ((ret != -ENOMEM) || (wbc->sync_mode != WB_SYNC_ALL))
			break;
		cond_resched();
		congestion_wait(BLK_RW_ASYNC, HZ/50);
	}
	return ret;
}

/**
 * write_one_page - write out a single page and wait on I/O
 * @page: the page to write
 *
 * The page must be locked by the caller and will be unlocked upon return.
 *
 * Note that the mapping's AS_EIO/AS_ENOSPC flags will be cleared when this
 * function returns.
 *
 * Return: %0 on success, negative error code otherwise
 */
int write_one_page(struct page *page)
{
	struct address_space *mapping = page->mapping;
	int ret = 0;
	struct writeback_control wbc = {
		.sync_mode = WB_SYNC_ALL,
		.nr_to_write = 1,
	};

	BUG_ON(!PageLocked(page));

	wait_on_page_writeback(page);

	if (clear_page_dirty_for_io(page)) {
		get_page(page);
		ret = mapping->a_ops->writepage(page, &wbc);
		if (ret == 0)
			wait_on_page_writeback(page);
		put_page(page);
	} else {
		unlock_page(page);
	}

	if (!ret)
		ret = filemap_check_errors(mapping);
	return ret;
}
EXPORT_SYMBOL(write_one_page);

/*
 * For address_spaces which do not use buffers nor write back.
 */
int __set_page_dirty_no_writeback(struct page *page)
{
	if (!PageDirty(page))
		return !TestSetPageDirty(page);
	return 0;
}

/*
 * Helper function for set_page_dirty family.
 *
 * Caller must hold lock_page_memcg().
 *
 * NOTE: This relies on being atomic wrt interrupts.
 */
void account_page_dirtied(struct page *page, struct address_space *mapping)
{
	struct inode *inode = mapping->host;

	trace_writeback_dirty_page(page, mapping);

	if (mapping_can_writeback(mapping)) {
		struct bdi_writeback *wb;

		inode_attach_wb(inode, page);
		wb = inode_to_wb(inode);

<<<<<<< HEAD
		mem_cgroup_inc_page_stat(page, MEM_CGROUP_STAT_DIRTY);
		__inc_node_page_state(page, NR_FILE_DIRTY);
		__inc_zone_page_state(page, NR_ZONE_WRITE_PENDING);
		__inc_node_page_state(page, NR_DIRTIED);
		__inc_wb_stat(wb, WB_RECLAIMABLE);
		__inc_wb_stat(wb, WB_DIRTIED);
=======
		__inc_lruvec_page_state(page, NR_FILE_DIRTY);
		__inc_zone_page_state(page, NR_ZONE_WRITE_PENDING);
		__inc_node_page_state(page, NR_DIRTIED);
		inc_wb_stat(wb, WB_RECLAIMABLE);
		inc_wb_stat(wb, WB_DIRTIED);
>>>>>>> 24b8d41d
		task_io_account_write(PAGE_SIZE);
		current->nr_dirtied++;
		this_cpu_inc(bdp_ratelimits);

		mem_cgroup_track_foreign_dirty(page, wb);
	}
}

/*
 * Helper function for deaccounting dirty page without writeback.
 *
 * Caller must hold lock_page_memcg().
 */
void account_page_cleaned(struct page *page, struct address_space *mapping,
			  struct bdi_writeback *wb)
{
<<<<<<< HEAD
	if (mapping_cap_account_dirty(mapping)) {
		mem_cgroup_dec_page_stat(page, MEM_CGROUP_STAT_DIRTY);
		dec_node_page_state(page, NR_FILE_DIRTY);
=======
	if (mapping_can_writeback(mapping)) {
		dec_lruvec_page_state(page, NR_FILE_DIRTY);
>>>>>>> 24b8d41d
		dec_zone_page_state(page, NR_ZONE_WRITE_PENDING);
		dec_wb_stat(wb, WB_RECLAIMABLE);
		task_io_account_cancelled_write(PAGE_SIZE);
	}
}

/*
 * For address_spaces which do not use buffers.  Just tag the page as dirty in
 * the xarray.
 *
 * This is also used when a single buffer is being dirtied: we want to set the
 * page dirty in that case, but not all the buffers.  This is a "bottom-up"
 * dirtying, whereas __set_page_dirty_buffers() is a "top-down" dirtying.
 *
 * The caller must ensure this doesn't race with truncation.  Most will simply
 * hold the page lock, but e.g. zap_pte_range() calls with the page mapped and
 * the pte lock held, which also locks out truncation.
 */
int __set_page_dirty_nobuffers(struct page *page)
{
	lock_page_memcg(page);
	if (!TestSetPageDirty(page)) {
		struct address_space *mapping = page_mapping(page);
		unsigned long flags;

		if (!mapping) {
			unlock_page_memcg(page);
			return 1;
		}

		xa_lock_irqsave(&mapping->i_pages, flags);
		BUG_ON(page_mapping(page) != mapping);
		WARN_ON_ONCE(!PagePrivate(page) && !PageUptodate(page));
		account_page_dirtied(page, mapping);
		__xa_set_mark(&mapping->i_pages, page_index(page),
				   PAGECACHE_TAG_DIRTY);
		xa_unlock_irqrestore(&mapping->i_pages, flags);
		unlock_page_memcg(page);

		if (mapping->host) {
			/* !PageAnon && !swapper_space */
			__mark_inode_dirty(mapping->host, I_DIRTY_PAGES);
		}
		return 1;
	}
	unlock_page_memcg(page);
	return 0;
}
EXPORT_SYMBOL(__set_page_dirty_nobuffers);

/*
 * Call this whenever redirtying a page, to de-account the dirty counters
 * (NR_DIRTIED, WB_DIRTIED, tsk->nr_dirtied), so that they match the written
 * counters (NR_WRITTEN, WB_WRITTEN) in long term. The mismatches will lead to
 * systematic errors in balanced_dirty_ratelimit and the dirty pages position
 * control.
 */
void account_page_redirty(struct page *page)
{
	struct address_space *mapping = page->mapping;

	if (mapping && mapping_can_writeback(mapping)) {
		struct inode *inode = mapping->host;
		struct bdi_writeback *wb;
		struct wb_lock_cookie cookie = {};

		wb = unlocked_inode_to_wb_begin(inode, &cookie);
		current->nr_dirtied--;
		dec_node_page_state(page, NR_DIRTIED);
		dec_wb_stat(wb, WB_DIRTIED);
		unlocked_inode_to_wb_end(inode, &cookie);
	}
}
EXPORT_SYMBOL(account_page_redirty);

/*
 * When a writepage implementation decides that it doesn't want to write this
 * page for some reason, it should redirty the locked page via
 * redirty_page_for_writepage() and it should then unlock the page and return 0
 */
int redirty_page_for_writepage(struct writeback_control *wbc, struct page *page)
{
	int ret;

	wbc->pages_skipped++;
	ret = __set_page_dirty_nobuffers(page);
	account_page_redirty(page);
	return ret;
}
EXPORT_SYMBOL(redirty_page_for_writepage);

/*
 * Dirty a page.
 *
 * For pages with a mapping this should be done under the page lock
 * for the benefit of asynchronous memory errors who prefer a consistent
 * dirty state. This rule can be broken in some special cases,
 * but should be better not to.
 *
 * If the mapping doesn't provide a set_page_dirty a_op, then
 * just fall through and assume that it wants buffer_heads.
 */
int set_page_dirty(struct page *page)
{
	struct address_space *mapping = page_mapping(page);

	page = compound_head(page);
	if (likely(mapping)) {
		int (*spd)(struct page *) = mapping->a_ops->set_page_dirty;
		/*
		 * readahead/lru_deactivate_page could remain
		 * PG_readahead/PG_reclaim due to race with end_page_writeback
		 * About readahead, if the page is written, the flags would be
		 * reset. So no problem.
		 * About lru_deactivate_page, if the page is redirty, the flag
		 * will be reset. So no problem. but if the page is used by readahead
		 * it will confuse readahead and make it restart the size rampup
		 * process. But it's a trivial problem.
		 */
		if (PageReclaim(page))
			ClearPageReclaim(page);
#ifdef CONFIG_BLOCK
		if (!spd)
			spd = __set_page_dirty_buffers;
#endif
		return (*spd)(page);
	}
	if (!PageDirty(page)) {
		if (!TestSetPageDirty(page))
			return 1;
	}
	return 0;
}
EXPORT_SYMBOL(set_page_dirty);

/*
 * set_page_dirty() is racy if the caller has no reference against
 * page->mapping->host, and if the page is unlocked.  This is because another
 * CPU could truncate the page off the mapping and then free the mapping.
 *
 * Usually, the page _is_ locked, or the caller is a user-space process which
 * holds a reference on the inode by having an open file.
 *
 * In other cases, the page should be locked before running set_page_dirty().
 */
int set_page_dirty_lock(struct page *page)
{
	int ret;

	lock_page(page);
	ret = set_page_dirty(page);
	unlock_page(page);
	return ret;
}
EXPORT_SYMBOL(set_page_dirty_lock);

/*
 * This cancels just the dirty bit on the kernel page itself, it does NOT
 * actually remove dirty bits on any mmap's that may be around. It also
 * leaves the page tagged dirty, so any sync activity will still find it on
 * the dirty lists, and in particular, clear_page_dirty_for_io() will still
 * look at the dirty bits in the VM.
 *
 * Doing this should *normally* only ever be done when a page is truncated,
 * and is not actually mapped anywhere at all. However, fs/buffer.c does
 * this when it notices that somebody has cleaned out all the buffers on a
 * page without actually doing it through the VM. Can you say "ext3 is
 * horribly ugly"? Thought you could.
 */
void __cancel_dirty_page(struct page *page)
{
	struct address_space *mapping = page_mapping(page);

	if (mapping_can_writeback(mapping)) {
		struct inode *inode = mapping->host;
		struct bdi_writeback *wb;
		struct wb_lock_cookie cookie = {};

		lock_page_memcg(page);
		wb = unlocked_inode_to_wb_begin(inode, &cookie);

		if (TestClearPageDirty(page))
			account_page_cleaned(page, mapping, wb);

		unlocked_inode_to_wb_end(inode, &cookie);
		unlock_page_memcg(page);
	} else {
		ClearPageDirty(page);
	}
}
EXPORT_SYMBOL(__cancel_dirty_page);

/*
 * Clear a page's dirty flag, while caring for dirty memory accounting.
 * Returns true if the page was previously dirty.
 *
 * This is for preparing to put the page under writeout.  We leave the page
 * tagged as dirty in the xarray so that a concurrent write-for-sync
 * can discover it via a PAGECACHE_TAG_DIRTY walk.  The ->writepage
 * implementation will run either set_page_writeback() or set_page_dirty(),
 * at which stage we bring the page's dirty flag and xarray dirty tag
 * back into sync.
 *
 * This incoherency between the page's dirty flag and xarray tag is
 * unfortunate, but it only exists while the page is locked.
 */
int clear_page_dirty_for_io(struct page *page)
{
	struct address_space *mapping = page_mapping(page);
	int ret = 0;

	VM_BUG_ON_PAGE(!PageLocked(page), page);

	if (mapping && mapping_can_writeback(mapping)) {
		struct inode *inode = mapping->host;
		struct bdi_writeback *wb;
		struct wb_lock_cookie cookie = {};

		/*
		 * Yes, Virginia, this is indeed insane.
		 *
		 * We use this sequence to make sure that
		 *  (a) we account for dirty stats properly
		 *  (b) we tell the low-level filesystem to
		 *      mark the whole page dirty if it was
		 *      dirty in a pagetable. Only to then
		 *  (c) clean the page again and return 1 to
		 *      cause the writeback.
		 *
		 * This way we avoid all nasty races with the
		 * dirty bit in multiple places and clearing
		 * them concurrently from different threads.
		 *
		 * Note! Normally the "set_page_dirty(page)"
		 * has no effect on the actual dirty bit - since
		 * that will already usually be set. But we
		 * need the side effects, and it can help us
		 * avoid races.
		 *
		 * We basically use the page "master dirty bit"
		 * as a serialization point for all the different
		 * threads doing their things.
		 */
		if (page_mkclean(page))
			set_page_dirty(page);
		/*
		 * We carefully synchronise fault handlers against
		 * installing a dirty pte and marking the page dirty
		 * at this point.  We do this by having them hold the
		 * page lock while dirtying the page, and pages are
		 * always locked coming in here, so we get the desired
		 * exclusion.
		 */
		wb = unlocked_inode_to_wb_begin(inode, &cookie);
		if (TestClearPageDirty(page)) {
<<<<<<< HEAD
			mem_cgroup_dec_page_stat(page, MEM_CGROUP_STAT_DIRTY);
			dec_node_page_state(page, NR_FILE_DIRTY);
=======
			dec_lruvec_page_state(page, NR_FILE_DIRTY);
>>>>>>> 24b8d41d
			dec_zone_page_state(page, NR_ZONE_WRITE_PENDING);
			dec_wb_stat(wb, WB_RECLAIMABLE);
			ret = 1;
		}
		unlocked_inode_to_wb_end(inode, &cookie);
		return ret;
	}
	return TestClearPageDirty(page);
}
EXPORT_SYMBOL(clear_page_dirty_for_io);

int test_clear_page_writeback(struct page *page)
{
	struct address_space *mapping = page_mapping(page);
	struct mem_cgroup *memcg;
	struct lruvec *lruvec;
	int ret;

<<<<<<< HEAD
	lock_page_memcg(page);
=======
	memcg = lock_page_memcg(page);
	lruvec = mem_cgroup_page_lruvec(page, page_pgdat(page));
>>>>>>> 24b8d41d
	if (mapping && mapping_use_writeback_tags(mapping)) {
		struct inode *inode = mapping->host;
		struct backing_dev_info *bdi = inode_to_bdi(inode);
		unsigned long flags;

		xa_lock_irqsave(&mapping->i_pages, flags);
		ret = TestClearPageWriteback(page);
		if (ret) {
			__xa_clear_mark(&mapping->i_pages, page_index(page),
						PAGECACHE_TAG_WRITEBACK);
			if (bdi->capabilities & BDI_CAP_WRITEBACK_ACCT) {
				struct bdi_writeback *wb = inode_to_wb(inode);

				dec_wb_stat(wb, WB_WRITEBACK);
				__wb_writeout_inc(wb);
			}
		}

		if (mapping->host && !mapping_tagged(mapping,
						     PAGECACHE_TAG_WRITEBACK))
			sb_clear_inode_writeback(mapping->host);

<<<<<<< HEAD
		spin_unlock_irqrestore(&mapping->tree_lock, flags);
=======
		xa_unlock_irqrestore(&mapping->i_pages, flags);
>>>>>>> 24b8d41d
	} else {
		ret = TestClearPageWriteback(page);
	}
	if (ret) {
<<<<<<< HEAD
		mem_cgroup_dec_page_stat(page, MEM_CGROUP_STAT_WRITEBACK);
		dec_node_page_state(page, NR_WRITEBACK);
=======
		dec_lruvec_state(lruvec, NR_WRITEBACK);
>>>>>>> 24b8d41d
		dec_zone_page_state(page, NR_ZONE_WRITE_PENDING);
		inc_node_page_state(page, NR_WRITTEN);
	}
	__unlock_page_memcg(memcg);
	return ret;
}

int __test_set_page_writeback(struct page *page, bool keep_write)
{
	struct address_space *mapping = page_mapping(page);
	int ret, access_ret;

	lock_page_memcg(page);
	if (mapping && mapping_use_writeback_tags(mapping)) {
<<<<<<< HEAD
=======
		XA_STATE(xas, &mapping->i_pages, page_index(page));
>>>>>>> 24b8d41d
		struct inode *inode = mapping->host;
		struct backing_dev_info *bdi = inode_to_bdi(inode);
		unsigned long flags;

		xas_lock_irqsave(&xas, flags);
		xas_load(&xas);
		ret = TestSetPageWriteback(page);
		if (!ret) {
			bool on_wblist;

			on_wblist = mapping_tagged(mapping,
						   PAGECACHE_TAG_WRITEBACK);

<<<<<<< HEAD
			radix_tree_tag_set(&mapping->page_tree,
						page_index(page),
						PAGECACHE_TAG_WRITEBACK);
			if (bdi_cap_account_writeback(bdi))
				__inc_wb_stat(inode_to_wb(inode), WB_WRITEBACK);
=======
			xas_set_mark(&xas, PAGECACHE_TAG_WRITEBACK);
			if (bdi->capabilities & BDI_CAP_WRITEBACK_ACCT)
				inc_wb_stat(inode_to_wb(inode), WB_WRITEBACK);
>>>>>>> 24b8d41d

			/*
			 * We can come through here when swapping anonymous
			 * pages, so we don't necessarily have an inode to track
			 * for sync.
			 */
			if (mapping->host && !on_wblist)
				sb_mark_inode_writeback(mapping->host);
		}
		if (!PageDirty(page))
			xas_clear_mark(&xas, PAGECACHE_TAG_DIRTY);
		if (!keep_write)
			xas_clear_mark(&xas, PAGECACHE_TAG_TOWRITE);
		xas_unlock_irqrestore(&xas, flags);
	} else {
		ret = TestSetPageWriteback(page);
	}
	if (!ret) {
<<<<<<< HEAD
		mem_cgroup_inc_page_stat(page, MEM_CGROUP_STAT_WRITEBACK);
		inc_node_page_state(page, NR_WRITEBACK);
=======
		inc_lruvec_page_state(page, NR_WRITEBACK);
>>>>>>> 24b8d41d
		inc_zone_page_state(page, NR_ZONE_WRITE_PENDING);
	}
	unlock_page_memcg(page);
	access_ret = arch_make_page_accessible(page);
	/*
	 * If writeback has been triggered on a page that cannot be made
	 * accessible, it is too late to recover here.
	 */
	VM_BUG_ON_PAGE(access_ret != 0, page);

	return ret;

}
EXPORT_SYMBOL(__test_set_page_writeback);

/*
 * Wait for a page to complete writeback
 */
void wait_on_page_writeback(struct page *page)
{
	if (PageWriteback(page)) {
		trace_wait_on_page_writeback(page, page_mapping(page));
		wait_on_page_bit(page, PG_writeback);
	}
}
EXPORT_SYMBOL_GPL(wait_on_page_writeback);

/**
 * wait_for_stable_page() - wait for writeback to finish, if necessary.
 * @page:	The page to wait on.
 *
 * This function determines if the given page is related to a backing device
 * that requires page contents to be held stable during writeback.  If so, then
 * it will wait for any pending writeback to complete.
 */
void wait_for_stable_page(struct page *page)
{
	page = thp_head(page);
	if (page->mapping->host->i_sb->s_iflags & SB_I_STABLE_WRITES)
		wait_on_page_writeback(page);
}
EXPORT_SYMBOL_GPL(wait_for_stable_page);<|MERGE_RESOLUTION|>--- conflicted
+++ resolved
@@ -271,11 +271,7 @@
  * node_dirtyable_memory - number of dirtyable pages in a node
  * @pgdat: the node
  *
-<<<<<<< HEAD
- * Returns the node's number of pages potentially available for dirty
-=======
  * Return: the node's number of pages potentially available for dirty
->>>>>>> 24b8d41d
  * page cache.  This is the base value for the per-node dirty limits.
  */
 static unsigned long node_dirtyable_memory(struct pglist_data *pgdat)
@@ -439,11 +435,7 @@
 	if (bg_thresh >= thresh)
 		bg_thresh = thresh / 2;
 	tsk = current;
-<<<<<<< HEAD
-	if (tsk->flags & PF_LESS_THROTTLE || rt_task(tsk)) {
-=======
 	if (rt_task(tsk)) {
->>>>>>> 24b8d41d
 		bg_thresh += bg_thresh / 4 + global_wb_domain.dirty_limit / 32;
 		thresh += thresh / 4 + global_wb_domain.dirty_limit / 32;
 	}
@@ -478,11 +470,7 @@
  * node_dirty_limit - maximum number of dirty pages allowed in a node
  * @pgdat: the node
  *
-<<<<<<< HEAD
- * Returns the maximum number of dirty pages allowed in a node, based
-=======
  * Return: the maximum number of dirty pages allowed in a node, based
->>>>>>> 24b8d41d
  * on the node's dirtyable memory.
  */
 static unsigned long node_dirty_limit(struct pglist_data *pgdat)
@@ -507,11 +495,7 @@
  * node_dirty_ok - tells whether a node is within its dirty limits
  * @pgdat: the node to check
  *
-<<<<<<< HEAD
- * Returns %true when the dirty pages in @pgdat are within the node's
-=======
  * Return: %true when the dirty pages in @pgdat are within the node's
->>>>>>> 24b8d41d
  * dirty limit, %false if the limit is exceeded.
  */
 bool node_dirty_ok(struct pglist_data *pgdat)
@@ -520,10 +504,6 @@
 	unsigned long nr_pages = 0;
 
 	nr_pages += node_page_state(pgdat, NR_FILE_DIRTY);
-<<<<<<< HEAD
-	nr_pages += node_page_state(pgdat, NR_UNSTABLE_NFS);
-=======
->>>>>>> 24b8d41d
 	nr_pages += node_page_state(pgdat, NR_WRITEBACK);
 
 	return nr_pages <= limit;
@@ -1601,18 +1581,7 @@
 		unsigned long m_thresh = 0;
 		unsigned long m_bg_thresh = 0;
 
-<<<<<<< HEAD
-		/*
-		 * Unstable writes are a feature of certain networked
-		 * filesystems (i.e. NFS) in which data may have been
-		 * written to the server's write cache, but has not yet
-		 * been flushed to permanent storage.
-		 */
-		nr_reclaimable = global_node_page_state(NR_FILE_DIRTY) +
-					global_node_page_state(NR_UNSTABLE_NFS);
-=======
 		nr_reclaimable = global_node_page_state(NR_FILE_DIRTY);
->>>>>>> 24b8d41d
 		gdtc->avail = global_dirtyable_memory();
 		gdtc->dirty = nr_reclaimable + global_node_page_state(NR_WRITEBACK);
 
@@ -1982,12 +1951,7 @@
 	 * as we're trying to decide whether to put more under writeback.
 	 */
 	gdtc->avail = global_dirtyable_memory();
-<<<<<<< HEAD
-	gdtc->dirty = global_node_page_state(NR_FILE_DIRTY) +
-		      global_node_page_state(NR_UNSTABLE_NFS);
-=======
 	gdtc->dirty = global_node_page_state(NR_FILE_DIRTY);
->>>>>>> 24b8d41d
 	domain_dirty_limits(gdtc);
 
 	if (gdtc->dirty > gdtc->bg_thresh)
@@ -2025,17 +1989,7 @@
 	unsigned int old_interval = dirty_writeback_interval;
 	int ret;
 
-<<<<<<< HEAD
-#ifdef CONFIG_BLOCK
-void laptop_mode_timer_fn(unsigned long data)
-{
-	struct request_queue *q = (struct request_queue *)data;
-	int nr_pages = global_node_page_state(NR_FILE_DIRTY) +
-		global_node_page_state(NR_UNSTABLE_NFS);
-	struct bdi_writeback *wb;
-=======
 	ret = proc_dointvec(table, write, buffer, length, ppos);
->>>>>>> 24b8d41d
 
 	/*
 	 * Writing 0 to dirty_writeback_interval will disable periodic writeback
@@ -2475,20 +2429,11 @@
 		inode_attach_wb(inode, page);
 		wb = inode_to_wb(inode);
 
-<<<<<<< HEAD
-		mem_cgroup_inc_page_stat(page, MEM_CGROUP_STAT_DIRTY);
-		__inc_node_page_state(page, NR_FILE_DIRTY);
-		__inc_zone_page_state(page, NR_ZONE_WRITE_PENDING);
-		__inc_node_page_state(page, NR_DIRTIED);
-		__inc_wb_stat(wb, WB_RECLAIMABLE);
-		__inc_wb_stat(wb, WB_DIRTIED);
-=======
 		__inc_lruvec_page_state(page, NR_FILE_DIRTY);
 		__inc_zone_page_state(page, NR_ZONE_WRITE_PENDING);
 		__inc_node_page_state(page, NR_DIRTIED);
 		inc_wb_stat(wb, WB_RECLAIMABLE);
 		inc_wb_stat(wb, WB_DIRTIED);
->>>>>>> 24b8d41d
 		task_io_account_write(PAGE_SIZE);
 		current->nr_dirtied++;
 		this_cpu_inc(bdp_ratelimits);
@@ -2505,14 +2450,8 @@
 void account_page_cleaned(struct page *page, struct address_space *mapping,
 			  struct bdi_writeback *wb)
 {
-<<<<<<< HEAD
-	if (mapping_cap_account_dirty(mapping)) {
-		mem_cgroup_dec_page_stat(page, MEM_CGROUP_STAT_DIRTY);
-		dec_node_page_state(page, NR_FILE_DIRTY);
-=======
 	if (mapping_can_writeback(mapping)) {
 		dec_lruvec_page_state(page, NR_FILE_DIRTY);
->>>>>>> 24b8d41d
 		dec_zone_page_state(page, NR_ZONE_WRITE_PENDING);
 		dec_wb_stat(wb, WB_RECLAIMABLE);
 		task_io_account_cancelled_write(PAGE_SIZE);
@@ -2768,12 +2707,7 @@
 		 */
 		wb = unlocked_inode_to_wb_begin(inode, &cookie);
 		if (TestClearPageDirty(page)) {
-<<<<<<< HEAD
-			mem_cgroup_dec_page_stat(page, MEM_CGROUP_STAT_DIRTY);
-			dec_node_page_state(page, NR_FILE_DIRTY);
-=======
 			dec_lruvec_page_state(page, NR_FILE_DIRTY);
->>>>>>> 24b8d41d
 			dec_zone_page_state(page, NR_ZONE_WRITE_PENDING);
 			dec_wb_stat(wb, WB_RECLAIMABLE);
 			ret = 1;
@@ -2792,12 +2726,8 @@
 	struct lruvec *lruvec;
 	int ret;
 
-<<<<<<< HEAD
-	lock_page_memcg(page);
-=======
 	memcg = lock_page_memcg(page);
 	lruvec = mem_cgroup_page_lruvec(page, page_pgdat(page));
->>>>>>> 24b8d41d
 	if (mapping && mapping_use_writeback_tags(mapping)) {
 		struct inode *inode = mapping->host;
 		struct backing_dev_info *bdi = inode_to_bdi(inode);
@@ -2820,21 +2750,12 @@
 						     PAGECACHE_TAG_WRITEBACK))
 			sb_clear_inode_writeback(mapping->host);
 
-<<<<<<< HEAD
-		spin_unlock_irqrestore(&mapping->tree_lock, flags);
-=======
 		xa_unlock_irqrestore(&mapping->i_pages, flags);
->>>>>>> 24b8d41d
 	} else {
 		ret = TestClearPageWriteback(page);
 	}
 	if (ret) {
-<<<<<<< HEAD
-		mem_cgroup_dec_page_stat(page, MEM_CGROUP_STAT_WRITEBACK);
-		dec_node_page_state(page, NR_WRITEBACK);
-=======
 		dec_lruvec_state(lruvec, NR_WRITEBACK);
->>>>>>> 24b8d41d
 		dec_zone_page_state(page, NR_ZONE_WRITE_PENDING);
 		inc_node_page_state(page, NR_WRITTEN);
 	}
@@ -2849,10 +2770,7 @@
 
 	lock_page_memcg(page);
 	if (mapping && mapping_use_writeback_tags(mapping)) {
-<<<<<<< HEAD
-=======
 		XA_STATE(xas, &mapping->i_pages, page_index(page));
->>>>>>> 24b8d41d
 		struct inode *inode = mapping->host;
 		struct backing_dev_info *bdi = inode_to_bdi(inode);
 		unsigned long flags;
@@ -2866,17 +2784,9 @@
 			on_wblist = mapping_tagged(mapping,
 						   PAGECACHE_TAG_WRITEBACK);
 
-<<<<<<< HEAD
-			radix_tree_tag_set(&mapping->page_tree,
-						page_index(page),
-						PAGECACHE_TAG_WRITEBACK);
-			if (bdi_cap_account_writeback(bdi))
-				__inc_wb_stat(inode_to_wb(inode), WB_WRITEBACK);
-=======
 			xas_set_mark(&xas, PAGECACHE_TAG_WRITEBACK);
 			if (bdi->capabilities & BDI_CAP_WRITEBACK_ACCT)
 				inc_wb_stat(inode_to_wb(inode), WB_WRITEBACK);
->>>>>>> 24b8d41d
 
 			/*
 			 * We can come through here when swapping anonymous
@@ -2895,12 +2805,7 @@
 		ret = TestSetPageWriteback(page);
 	}
 	if (!ret) {
-<<<<<<< HEAD
-		mem_cgroup_inc_page_stat(page, MEM_CGROUP_STAT_WRITEBACK);
-		inc_node_page_state(page, NR_WRITEBACK);
-=======
 		inc_lruvec_page_state(page, NR_WRITEBACK);
->>>>>>> 24b8d41d
 		inc_zone_page_state(page, NR_ZONE_WRITE_PENDING);
 	}
 	unlock_page_memcg(page);
