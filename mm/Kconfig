--- conflicted
+++ resolved
@@ -155,37 +155,22 @@
 	select MEMORY_ISOLATION
 	depends on SPARSEMEM || X86_64_ACPI_NUMA
 	depends on ARCH_ENABLE_MEMORY_HOTPLUG
-<<<<<<< HEAD
-	depends on COMPILE_TEST || !KASAN
-=======
 	depends on 64BIT || BROKEN
 	select NUMA_KEEP_MEMINFO if NUMA
->>>>>>> 24b8d41d
 
 config MEMORY_HOTPLUG_SPARSE
 	def_bool y
 	depends on SPARSEMEM && MEMORY_HOTPLUG
 
 config MEMORY_HOTPLUG_DEFAULT_ONLINE
-<<<<<<< HEAD
-        bool "Online the newly added memory blocks by default"
-        default n
-        depends on MEMORY_HOTPLUG
-        help
-=======
 	bool "Online the newly added memory blocks by default"
 	depends on MEMORY_HOTPLUG
 	help
->>>>>>> 24b8d41d
 	  This option sets the default policy setting for memory hotplug
 	  onlining policy (/sys/devices/system/memory/auto_online_blocks) which
 	  determines what happens to newly added memory regions. Policy setting
 	  can always be changed at runtime.
-<<<<<<< HEAD
-	  See Documentation/memory-hotplug.txt for more information.
-=======
 	  See Documentation/admin-guide/mm/memory-hotplug.rst for more information.
->>>>>>> 24b8d41d
 
 	  Say Y here if you want all hot-plugged memory blocks to appear in
 	  'online' state by default.
@@ -248,16 +233,6 @@
 	select MIGRATION
 	depends on MMU
 	help
-<<<<<<< HEAD
-          Compaction is the only memory management component to form
-          high order (larger physically contiguous) memory blocks
-          reliably. The page allocator relies on compaction heavily and
-          the lack of the feature can lead to unexpected OOM killer
-          invocations for high order memory requests. You shouldn't
-          disable this option unless there really is a strong reason for
-          it and then we would be really interested to hear about that at
-          linux-mm@kvack.org.
-=======
 	  Compaction is the only memory management component to form
 	  high order (larger physically contiguous) memory blocks
 	  reliably. The page allocator relies on compaction heavily and
@@ -277,7 +252,6 @@
 	  free pages from the buddy allocator for the purpose of reporting
 	  those pages to another entity, such as a hypervisor, so that the
 	  memory can be freed within the host for other uses.
->>>>>>> 24b8d41d
 
 #
 # support for page migration
@@ -300,15 +274,12 @@
 config ARCH_ENABLE_THP_MIGRATION
 	bool
 
-<<<<<<< HEAD
-=======
 config CONTIG_ALLOC
 	def_bool (MEMORY_ISOLATION && COMPACTION) || CMA
 
 config PHYS_ADDR_T_64BIT
 	def_bool 64BIT
 
->>>>>>> 24b8d41d
 config BOUNCE
 	bool "Enable bounce buffers"
 	default y
@@ -418,11 +389,7 @@
 	bool "Transparent Hugepage Support"
 	depends on HAVE_ARCH_TRANSPARENT_HUGEPAGE
 	select COMPACTION
-<<<<<<< HEAD
-	select RADIX_TREE_MULTIORDER
-=======
 	select XARRAY_MULTI
->>>>>>> 24b8d41d
 	help
 	  Transparent Hugepages allows the kernel to use huge pages and
 	  huge tlb transparently to the applications whenever possible.
@@ -469,14 +436,6 @@
 	  will be split after swapout.
 
 	  For selection by architectures with reasonable THP sizes.
-
-#
-# We don't deposit page tables on file THP mapping,
-# but Power makes use of them to address MMU quirk.
-#
-config	TRANSPARENT_HUGE_PAGECACHE
-	def_bool y
-	depends on TRANSPARENT_HUGEPAGE && !PPC
 
 #
 # UP and nommu archs use km based percpu allocator
@@ -721,10 +680,6 @@
 
 config ZBUD
 	tristate "Low (Up to 2x) density storage for compressed pages"
-<<<<<<< HEAD
-	default n
-=======
->>>>>>> 24b8d41d
 	help
 	  A special purpose allocator for storing compressed pages.
 	  It is designed to store up to two compressed pages per physical
@@ -735,10 +690,6 @@
 config Z3FOLD
 	tristate "Up to 3x density storage for compressed pages"
 	depends on ZPOOL
-<<<<<<< HEAD
-	default n
-=======
->>>>>>> 24b8d41d
 	help
 	  A special purpose allocator for storing compressed pages.
 	  It is designed to store up to three compressed pages per physical
@@ -785,17 +736,10 @@
 
 config DEFERRED_STRUCT_PAGE_INIT
 	bool "Defer initialisation of struct pages to kthreads"
-<<<<<<< HEAD
-	default n
-	depends on ARCH_SUPPORTS_DEFERRED_STRUCT_PAGE_INIT
-	depends on NO_BOOTMEM && MEMORY_HOTPLUG
-	depends on !FLATMEM
-=======
 	depends on SPARSEMEM
 	depends on !NEED_PER_CPU_KM
 	depends on 64BIT
 	select PADATA
->>>>>>> 24b8d41d
 	help
 	  Ordinarily all struct pages are initialised during early boot in a
 	  single thread. On very large machines this can take a considerable
@@ -822,11 +766,7 @@
 	bool
 
 config ZONE_DEVICE
-<<<<<<< HEAD
-	bool "Device memory (pmem, etc...) hotplug support"
-=======
 	bool "Device memory (pmem, HMM, etc...) hotplug support"
->>>>>>> 24b8d41d
 	depends on MEMORY_HOTPLUG
 	depends on MEMORY_HOTREMOVE
 	depends on SPARSEMEM_VMEMMAP
