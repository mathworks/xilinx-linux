--- conflicted
+++ resolved
@@ -28,11 +28,7 @@
  *           hugetlb_fault_mutex (hugetlbfs specific page fault mutex)
  *           anon_vma->rwsem
  *             mm->page_table_lock or pte_lock
-<<<<<<< HEAD
- *               zone_lru_lock (in mark_page_accessed, isolate_lru_page)
-=======
  *               pgdat->lru_lock (in mark_page_accessed, isolate_lru_page)
->>>>>>> 24b8d41d
  *               swap_lock (in swap_duplicate, swap_info_get)
  *                 mmlist_lock (in mmput, drain_mmlist and others)
  *                 mapping->private_lock (in __set_page_dirty_buffers)
@@ -1142,13 +1138,8 @@
 		 * disabled.
 		 */
 		if (compound)
-<<<<<<< HEAD
-			__inc_node_page_state(page, NR_ANON_THPS);
-		__mod_node_page_state(page_pgdat(page), NR_ANON_MAPPED, nr);
-=======
 			__inc_lruvec_page_state(page, NR_ANON_THPS);
 		__mod_lruvec_page_state(page, NR_ANON_MAPPED, nr);
->>>>>>> 24b8d41d
 	}
 
 	if (unlikely(PageKsm(page))) {
@@ -1186,25 +1177,17 @@
 		VM_BUG_ON_PAGE(!PageTransHuge(page), page);
 		/* increment count (starts at -1) */
 		atomic_set(compound_mapcount_ptr(page), 0);
-<<<<<<< HEAD
-		__inc_node_page_state(page, NR_ANON_THPS);
-=======
 		if (hpage_pincount_available(page))
 			atomic_set(compound_pincount_ptr(page), 0);
 
 		__inc_lruvec_page_state(page, NR_ANON_THPS);
->>>>>>> 24b8d41d
 	} else {
 		/* Anon THP always mapped first with PMD */
 		VM_BUG_ON_PAGE(PageTransCompound(page), page);
 		/* increment count (starts at -1) */
 		atomic_set(&page->_mapcount, 0);
 	}
-<<<<<<< HEAD
-	__mod_node_page_state(page_pgdat(page), NR_ANON_MAPPED, nr);
-=======
 	__mod_lruvec_page_state(page, NR_ANON_MAPPED, nr);
->>>>>>> 24b8d41d
 	__page_set_anon_rmap(page, vma, address, 1);
 }
 
@@ -1222,25 +1205,16 @@
 	VM_BUG_ON_PAGE(compound && !PageTransHuge(page), page);
 	lock_page_memcg(page);
 	if (compound && PageTransHuge(page)) {
-<<<<<<< HEAD
-		for (i = 0, nr = 0; i < HPAGE_PMD_NR; i++) {
-=======
 		for (i = 0, nr = 0; i < thp_nr_pages(page); i++) {
->>>>>>> 24b8d41d
 			if (atomic_inc_and_test(&page[i]._mapcount))
 				nr++;
 		}
 		if (!atomic_inc_and_test(compound_mapcount_ptr(page)))
 			goto out;
-<<<<<<< HEAD
-		VM_BUG_ON_PAGE(!PageSwapBacked(page), page);
-		__inc_node_page_state(page, NR_SHMEM_PMDMAPPED);
-=======
 		if (PageSwapBacked(page))
 			__inc_node_page_state(page, NR_SHMEM_PMDMAPPED);
 		else
 			__inc_node_page_state(page, NR_FILE_PMDMAPPED);
->>>>>>> 24b8d41d
 	} else {
 		if (PageTransCompound(page) && page_mapping(page)) {
 			VM_WARN_ON_ONCE(!PageLocked(page));
@@ -1252,12 +1226,7 @@
 		if (!atomic_inc_and_test(&page->_mapcount))
 			goto out;
 	}
-<<<<<<< HEAD
-	__mod_node_page_state(page_pgdat(page), NR_FILE_MAPPED, nr);
-	mem_cgroup_inc_page_stat(page, MEM_CGROUP_STAT_FILE_MAPPED);
-=======
 	__mod_lruvec_page_state(page, NR_FILE_MAPPED, nr);
->>>>>>> 24b8d41d
 out:
 	unlock_page_memcg(page);
 }
@@ -1267,10 +1236,6 @@
 	int i, nr = 1;
 
 	VM_BUG_ON_PAGE(compound && !PageHead(page), page);
-<<<<<<< HEAD
-	lock_page_memcg(page);
-=======
->>>>>>> 24b8d41d
 
 	/* Hugepages are not counted in NR_FILE_MAPPED for now. */
 	if (unlikely(PageHuge(page))) {
@@ -1281,32 +1246,11 @@
 
 	/* page still mapped by someone else? */
 	if (compound && PageTransHuge(page)) {
-<<<<<<< HEAD
-		for (i = 0, nr = 0; i < HPAGE_PMD_NR; i++) {
-=======
 		for (i = 0, nr = 0; i < thp_nr_pages(page); i++) {
->>>>>>> 24b8d41d
 			if (atomic_add_negative(-1, &page[i]._mapcount))
 				nr++;
 		}
 		if (!atomic_add_negative(-1, compound_mapcount_ptr(page)))
-<<<<<<< HEAD
-			goto out;
-		VM_BUG_ON_PAGE(!PageSwapBacked(page), page);
-		__dec_node_page_state(page, NR_SHMEM_PMDMAPPED);
-	} else {
-		if (!atomic_add_negative(-1, &page->_mapcount))
-			goto out;
-	}
-
-	/*
-	 * We use the irq-unsafe __{inc|mod}_zone_page_state because
-	 * these counters are not modified in interrupt context, and
-	 * pte lock(a spinlock) is held, which implies preemption disabled.
-	 */
-	__mod_node_page_state(page_pgdat(page), NR_FILE_MAPPED, -nr);
-	mem_cgroup_dec_page_stat(page, MEM_CGROUP_STAT_FILE_MAPPED);
-=======
 			return;
 		if (PageSwapBacked(page))
 			__dec_node_page_state(page, NR_SHMEM_PMDMAPPED);
@@ -1323,7 +1267,6 @@
 	 * pte lock(a spinlock) is held, which implies preemption disabled.
 	 */
 	__mod_lruvec_page_state(page, NR_FILE_MAPPED, -nr);
->>>>>>> 24b8d41d
 
 	if (unlikely(PageMlocked(page)))
 		clear_page_mlock(page);
@@ -1343,11 +1286,7 @@
 	if (!IS_ENABLED(CONFIG_TRANSPARENT_HUGEPAGE))
 		return;
 
-<<<<<<< HEAD
-	__dec_node_page_state(page, NR_ANON_THPS);
-=======
 	__dec_lruvec_page_state(page, NR_ANON_THPS);
->>>>>>> 24b8d41d
 
 	if (TestClearPageDoubleMap(page)) {
 		/*
@@ -1373,15 +1312,8 @@
 	if (unlikely(PageMlocked(page)))
 		clear_page_mlock(page);
 
-<<<<<<< HEAD
-	if (nr) {
-		__mod_node_page_state(page_pgdat(page), NR_ANON_MAPPED, -nr);
-		deferred_split_huge_page(page);
-	}
-=======
 	if (nr)
 		__mod_lruvec_page_state(page, NR_ANON_MAPPED, -nr);
->>>>>>> 24b8d41d
 }
 
 /**
@@ -1393,17 +1325,12 @@
  */
 void page_remove_rmap(struct page *page, bool compound)
 {
-<<<<<<< HEAD
-	if (!PageAnon(page))
-		return page_remove_file_rmap(page, compound);
-=======
 	lock_page_memcg(page);
 
 	if (!PageAnon(page)) {
 		page_remove_file_rmap(page, compound);
 		goto out;
 	}
->>>>>>> 24b8d41d
 
 	if (compound) {
 		page_remove_anon_compound_rmap(page);
@@ -1419,11 +1346,7 @@
 	 * these counters are not modified in interrupt context, and
 	 * pte lock(a spinlock) is held, which implies preemption disabled.
 	 */
-<<<<<<< HEAD
-	__dec_node_page_state(page, NR_ANON_MAPPED);
-=======
 	__dec_lruvec_page_state(page, NR_ANON_MAPPED);
->>>>>>> 24b8d41d
 
 	if (unlikely(PageMlocked(page)))
 		clear_page_mlock(page);
@@ -1475,14 +1398,6 @@
 				flags & TTU_SPLIT_FREEZE, page);
 	}
 
-<<<<<<< HEAD
-	pte = page_check_address(page, mm, address, &ptl,
-				 PageTransCompound(page));
-	if (!pte)
-		goto out;
-
-=======
->>>>>>> 24b8d41d
 	/*
 	 * For THP, we have to assume the worse case ie pmd for invalidation.
 	 * For hugetlb, it could be much worse if we need to do pud
@@ -1491,23 +1406,6 @@
 	 * Note that the page can not be free in this function as call of
 	 * try_to_unmap() must hold a reference on the page.
 	 */
-<<<<<<< HEAD
-	if (!(flags & TTU_IGNORE_MLOCK)) {
-		if (vma->vm_flags & VM_LOCKED) {
-			/* PTE-mapped THP are never mlocked */
-			if (!PageTransCompound(page)) {
-				/*
-				 * Holding pte lock, we do *not* need
-				 * mmap_sem here
-				 */
-				mlock_vma_page(page);
-			}
-			ret = SWAP_MLOCK;
-			goto out_unmap;
-		}
-		if (flags & TTU_MUNLOCK)
-			goto out_unmap;
-=======
 	mmu_notifier_range_init(&range, MMU_NOTIFY_CLEAR, 0, vma, vma->vm_mm,
 				address,
 				min(vma->vm_end, address + page_size(page)));
@@ -1518,7 +1416,6 @@
 		 */
 		adjust_range_if_pmd_sharing_possible(vma, &range.start,
 						     &range.end);
->>>>>>> 24b8d41d
 	}
 	mmu_notifier_invalidate_range_start(&range);
 
