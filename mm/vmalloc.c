// SPDX-License-Identifier: GPL-2.0-only
/*
 *  Copyright (C) 1993  Linus Torvalds
 *  Support of BIGMEM added by Gerhard Wichert, Siemens AG, July 1999
 *  SMP-safe vmalloc/vfree/ioremap, Tigran Aivazian <tigran@veritas.com>, May 2000
 *  Major rework to support vmap/vunmap, Christoph Hellwig, SGI, August 2002
 *  Numa awareness, Christoph Lameter, SGI, June 2005
 *  Improving global KVA allocator, Uladzislau Rezki, Sony, May 2019
 */

#include <linux/vmalloc.h>
#include <linux/mm.h>
#include <linux/module.h>
#include <linux/highmem.h>
#include <linux/sched/signal.h>
#include <linux/slab.h>
#include <linux/spinlock.h>
#include <linux/interrupt.h>
#include <linux/proc_fs.h>
#include <linux/seq_file.h>
#include <linux/set_memory.h>
#include <linux/debugobjects.h>
#include <linux/kallsyms.h>
#include <linux/list.h>
#include <linux/notifier.h>
#include <linux/rbtree.h>
#include <linux/xarray.h>
#include <linux/rcupdate.h>
#include <linux/pfn.h>
#include <linux/kmemleak.h>
#include <linux/atomic.h>
#include <linux/compiler.h>
#include <linux/llist.h>
#include <linux/bitops.h>
#include <linux/rbtree_augmented.h>
#include <linux/overflow.h>

#include <linux/uaccess.h>
#include <asm/tlbflush.h>
#include <asm/shmparam.h>

#include "internal.h"
#include "pgalloc-track.h"

bool is_vmalloc_addr(const void *x)
{
	unsigned long addr = (unsigned long)x;

	return addr >= VMALLOC_START && addr < VMALLOC_END;
}
EXPORT_SYMBOL(is_vmalloc_addr);

struct vfree_deferred {
	struct llist_head list;
	struct work_struct wq;
};
static DEFINE_PER_CPU(struct vfree_deferred, vfree_deferred);

static void __vunmap(const void *, int);

static void free_work(struct work_struct *w)
{
	struct vfree_deferred *p = container_of(w, struct vfree_deferred, wq);
	struct llist_node *t, *llnode;

	llist_for_each_safe(llnode, t, llist_del_all(&p->list))
		__vunmap((void *)llnode, 1);
}

/*** Page table manipulation functions ***/

static void vunmap_pte_range(pmd_t *pmd, unsigned long addr, unsigned long end,
			     pgtbl_mod_mask *mask)
{
	pte_t *pte;

	pte = pte_offset_kernel(pmd, addr);
	do {
		pte_t ptent = ptep_get_and_clear(&init_mm, addr, pte);
		WARN_ON(!pte_none(ptent) && !pte_present(ptent));
	} while (pte++, addr += PAGE_SIZE, addr != end);
	*mask |= PGTBL_PTE_MODIFIED;
}

static void vunmap_pmd_range(pud_t *pud, unsigned long addr, unsigned long end,
			     pgtbl_mod_mask *mask)
{
	pmd_t *pmd;
	unsigned long next;
	int cleared;

	pmd = pmd_offset(pud, addr);
	do {
		next = pmd_addr_end(addr, end);

		cleared = pmd_clear_huge(pmd);
		if (cleared || pmd_bad(*pmd))
			*mask |= PGTBL_PMD_MODIFIED;

		if (cleared)
			continue;
		if (pmd_none_or_clear_bad(pmd))
			continue;
		vunmap_pte_range(pmd, addr, next, mask);

		cond_resched();
	} while (pmd++, addr = next, addr != end);
}

static void vunmap_pud_range(p4d_t *p4d, unsigned long addr, unsigned long end,
			     pgtbl_mod_mask *mask)
{
	pud_t *pud;
	unsigned long next;
	int cleared;

	pud = pud_offset(p4d, addr);
	do {
		next = pud_addr_end(addr, end);

		cleared = pud_clear_huge(pud);
		if (cleared || pud_bad(*pud))
			*mask |= PGTBL_PUD_MODIFIED;

		if (cleared)
			continue;
		if (pud_none_or_clear_bad(pud))
			continue;
		vunmap_pmd_range(pud, addr, next, mask);
	} while (pud++, addr = next, addr != end);
}

static void vunmap_p4d_range(pgd_t *pgd, unsigned long addr, unsigned long end,
			     pgtbl_mod_mask *mask)
{
	p4d_t *p4d;
	unsigned long next;
	int cleared;

	p4d = p4d_offset(pgd, addr);
	do {
		next = p4d_addr_end(addr, end);

		cleared = p4d_clear_huge(p4d);
		if (cleared || p4d_bad(*p4d))
			*mask |= PGTBL_P4D_MODIFIED;

		if (cleared)
			continue;
		if (p4d_none_or_clear_bad(p4d))
			continue;
		vunmap_pud_range(p4d, addr, next, mask);
	} while (p4d++, addr = next, addr != end);
}

/**
 * unmap_kernel_range_noflush - unmap kernel VM area
 * @start: start of the VM area to unmap
 * @size: size of the VM area to unmap
 *
 * Unmap PFN_UP(@size) pages at @addr.  The VM area @addr and @size specify
 * should have been allocated using get_vm_area() and its friends.
 *
 * NOTE:
 * This function does NOT do any cache flushing.  The caller is responsible
 * for calling flush_cache_vunmap() on to-be-mapped areas before calling this
 * function and flush_tlb_kernel_range() after.
 */
void unmap_kernel_range_noflush(unsigned long start, unsigned long size)
{
	unsigned long end = start + size;
	unsigned long next;
	pgd_t *pgd;
	unsigned long addr = start;
	pgtbl_mod_mask mask = 0;

	BUG_ON(addr >= end);
	pgd = pgd_offset_k(addr);
	do {
		next = pgd_addr_end(addr, end);
		if (pgd_bad(*pgd))
			mask |= PGTBL_PGD_MODIFIED;
		if (pgd_none_or_clear_bad(pgd))
			continue;
		vunmap_p4d_range(pgd, addr, next, &mask);
	} while (pgd++, addr = next, addr != end);

	if (mask & ARCH_PAGE_TABLE_SYNC_MASK)
		arch_sync_kernel_mappings(start, end);
}

static int vmap_pte_range(pmd_t *pmd, unsigned long addr,
		unsigned long end, pgprot_t prot, struct page **pages, int *nr,
		pgtbl_mod_mask *mask)
{
	pte_t *pte;

	/*
	 * nr is a running index into the array which helps higher level
	 * callers keep track of where we're up to.
	 */

	pte = pte_alloc_kernel_track(pmd, addr, mask);
	if (!pte)
		return -ENOMEM;
	do {
		struct page *page = pages[*nr];

		if (WARN_ON(!pte_none(*pte)))
			return -EBUSY;
		if (WARN_ON(!page))
			return -ENOMEM;
		set_pte_at(&init_mm, addr, pte, mk_pte(page, prot));
		(*nr)++;
	} while (pte++, addr += PAGE_SIZE, addr != end);
	*mask |= PGTBL_PTE_MODIFIED;
	return 0;
}

static int vmap_pmd_range(pud_t *pud, unsigned long addr,
		unsigned long end, pgprot_t prot, struct page **pages, int *nr,
		pgtbl_mod_mask *mask)
{
	pmd_t *pmd;
	unsigned long next;

	pmd = pmd_alloc_track(&init_mm, pud, addr, mask);
	if (!pmd)
		return -ENOMEM;
	do {
		next = pmd_addr_end(addr, end);
		if (vmap_pte_range(pmd, addr, next, prot, pages, nr, mask))
			return -ENOMEM;
	} while (pmd++, addr = next, addr != end);
	return 0;
}

static int vmap_pud_range(p4d_t *p4d, unsigned long addr,
		unsigned long end, pgprot_t prot, struct page **pages, int *nr,
		pgtbl_mod_mask *mask)
{
	pud_t *pud;
	unsigned long next;

	pud = pud_alloc_track(&init_mm, p4d, addr, mask);
	if (!pud)
		return -ENOMEM;
	do {
		next = pud_addr_end(addr, end);
		if (vmap_pmd_range(pud, addr, next, prot, pages, nr, mask))
			return -ENOMEM;
	} while (pud++, addr = next, addr != end);
	return 0;
}

static int vmap_p4d_range(pgd_t *pgd, unsigned long addr,
		unsigned long end, pgprot_t prot, struct page **pages, int *nr,
		pgtbl_mod_mask *mask)
{
	p4d_t *p4d;
	unsigned long next;

	p4d = p4d_alloc_track(&init_mm, pgd, addr, mask);
	if (!p4d)
		return -ENOMEM;
	do {
		next = p4d_addr_end(addr, end);
		if (vmap_pud_range(p4d, addr, next, prot, pages, nr, mask))
			return -ENOMEM;
	} while (p4d++, addr = next, addr != end);
	return 0;
}

/**
 * map_kernel_range_noflush - map kernel VM area with the specified pages
 * @addr: start of the VM area to map
 * @size: size of the VM area to map
 * @prot: page protection flags to use
 * @pages: pages to map
 *
 * Map PFN_UP(@size) pages at @addr.  The VM area @addr and @size specify should
 * have been allocated using get_vm_area() and its friends.
 *
 * NOTE:
 * This function does NOT do any cache flushing.  The caller is responsible for
 * calling flush_cache_vmap() on to-be-mapped areas before calling this
 * function.
 *
 * RETURNS:
 * 0 on success, -errno on failure.
 */
int map_kernel_range_noflush(unsigned long addr, unsigned long size,
			     pgprot_t prot, struct page **pages)
{
	unsigned long start = addr;
	unsigned long end = addr + size;
	unsigned long next;
	pgd_t *pgd;
	int err = 0;
	int nr = 0;
	pgtbl_mod_mask mask = 0;

	BUG_ON(addr >= end);
	pgd = pgd_offset_k(addr);
	do {
		next = pgd_addr_end(addr, end);
		if (pgd_bad(*pgd))
			mask |= PGTBL_PGD_MODIFIED;
		err = vmap_p4d_range(pgd, addr, next, prot, pages, &nr, &mask);
		if (err)
			return err;
	} while (pgd++, addr = next, addr != end);

	if (mask & ARCH_PAGE_TABLE_SYNC_MASK)
		arch_sync_kernel_mappings(start, end);

	return 0;
}

int map_kernel_range(unsigned long start, unsigned long size, pgprot_t prot,
		struct page **pages)
{
	int ret;

	ret = map_kernel_range_noflush(start, size, prot, pages);
	flush_cache_vmap(start, start + size);
	return ret;
}

int is_vmalloc_or_module_addr(const void *x)
{
	/*
	 * ARM, x86-64 and sparc64 put modules in a special place,
	 * and fall back on vmalloc() if that fails. Others
	 * just put it in the vmalloc space.
	 */
#if defined(CONFIG_MODULES) && defined(MODULES_VADDR)
	unsigned long addr = (unsigned long)x;
	if (addr >= MODULES_VADDR && addr < MODULES_END)
		return 1;
#endif
	return is_vmalloc_addr(x);
}

/*
 * Walk a vmap address to the struct page it maps.
 */
struct page *vmalloc_to_page(const void *vmalloc_addr)
{
	unsigned long addr = (unsigned long) vmalloc_addr;
	struct page *page = NULL;
	pgd_t *pgd = pgd_offset_k(addr);
	p4d_t *p4d;
	pud_t *pud;
	pmd_t *pmd;
	pte_t *ptep, pte;

	/*
	 * XXX we might need to change this if we add VIRTUAL_BUG_ON for
	 * architectures that do not vmalloc module space
	 */
	VIRTUAL_BUG_ON(!is_vmalloc_or_module_addr(vmalloc_addr));

	if (pgd_none(*pgd))
		return NULL;
	p4d = p4d_offset(pgd, addr);
	if (p4d_none(*p4d))
		return NULL;
	pud = pud_offset(p4d, addr);

	/*
	 * Don't dereference bad PUD or PMD (below) entries. This will also
	 * identify huge mappings, which we may encounter on architectures
	 * that define CONFIG_HAVE_ARCH_HUGE_VMAP=y. Such regions will be
	 * identified as vmalloc addresses by is_vmalloc_addr(), but are
	 * not [unambiguously] associated with a struct page, so there is
	 * no correct value to return for them.
	 */
	WARN_ON_ONCE(pud_bad(*pud));
	if (pud_none(*pud) || pud_bad(*pud))
		return NULL;
	pmd = pmd_offset(pud, addr);
	WARN_ON_ONCE(pmd_bad(*pmd));
	if (pmd_none(*pmd) || pmd_bad(*pmd))
		return NULL;

	ptep = pte_offset_map(pmd, addr);
	pte = *ptep;
	if (pte_present(pte))
		page = pte_page(pte);
	pte_unmap(ptep);
	return page;
}
EXPORT_SYMBOL(vmalloc_to_page);

/*
 * Map a vmalloc()-space virtual address to the physical page frame number.
 */
unsigned long vmalloc_to_pfn(const void *vmalloc_addr)
{
	return page_to_pfn(vmalloc_to_page(vmalloc_addr));
}
EXPORT_SYMBOL(vmalloc_to_pfn);


/*** Global kva allocator ***/

<<<<<<< HEAD
#define VM_VM_AREA	0x04
=======
#define DEBUG_AUGMENT_PROPAGATE_CHECK 0
#define DEBUG_AUGMENT_LOWEST_MATCH_CHECK 0

>>>>>>> 24b8d41d

static DEFINE_SPINLOCK(vmap_area_lock);
static DEFINE_SPINLOCK(free_vmap_area_lock);
/* Export for kexec only */
LIST_HEAD(vmap_area_list);
static LLIST_HEAD(vmap_purge_list);
static struct rb_root vmap_area_root = RB_ROOT;
static bool vmap_initialized __read_mostly;

/*
 * This kmem_cache is used for vmap_area objects. Instead of
 * allocating from slab we reuse an object from this cache to
 * make things faster. Especially in "no edge" splitting of
 * free block.
 */
static struct kmem_cache *vmap_area_cachep;

/*
 * This linked list is used in pair with free_vmap_area_root.
 * It gives O(1) access to prev/next to perform fast coalescing.
 */
static LIST_HEAD(free_vmap_area_list);

/*
 * This augment red-black tree represents the free vmap space.
 * All vmap_area objects in this tree are sorted by va->va_start
 * address. It is used for allocation and merging when a vmap
 * object is released.
 *
 * Each vmap_area node contains a maximum available free block
 * of its sub-tree, right or left. Therefore it is possible to
 * find a lowest match of free area.
 */
static struct rb_root free_vmap_area_root = RB_ROOT;

/*
 * Preload a CPU with one object for "no edge" split case. The
 * aim is to get rid of allocations from the atomic context, thus
 * to use more permissive allocation masks.
 */
static DEFINE_PER_CPU(struct vmap_area *, ne_fit_preload_node);

static __always_inline unsigned long
va_size(struct vmap_area *va)
{
	return (va->va_end - va->va_start);
}

static __always_inline unsigned long
get_subtree_max_size(struct rb_node *node)
{
	struct vmap_area *va;

	va = rb_entry_safe(node, struct vmap_area, rb_node);
	return va ? va->subtree_max_size : 0;
}

/*
 * Gets called when remove the node and rotate.
 */
static __always_inline unsigned long
compute_subtree_max_size(struct vmap_area *va)
{
	return max3(va_size(va),
		get_subtree_max_size(va->rb_node.rb_left),
		get_subtree_max_size(va->rb_node.rb_right));
}

RB_DECLARE_CALLBACKS_MAX(static, free_vmap_area_rb_augment_cb,
	struct vmap_area, rb_node, unsigned long, subtree_max_size, va_size)

static void purge_vmap_area_lazy(void);
static BLOCKING_NOTIFIER_HEAD(vmap_notify_list);
static unsigned long lazy_max_pages(void);

static atomic_long_t nr_vmalloc_pages;

unsigned long vmalloc_nr_pages(void)
{
	return atomic_long_read(&nr_vmalloc_pages);
}

static struct vmap_area *__find_vmap_area(unsigned long addr)
{
	struct rb_node *n = vmap_area_root.rb_node;

	while (n) {
		struct vmap_area *va;

		va = rb_entry(n, struct vmap_area, rb_node);
		if (addr < va->va_start)
			n = n->rb_left;
		else if (addr >= va->va_end)
			n = n->rb_right;
		else
			return va;
	}

	return NULL;
}

/*
 * This function returns back addresses of parent node
 * and its left or right link for further processing.
 *
 * Otherwise NULL is returned. In that case all further
 * steps regarding inserting of conflicting overlap range
 * have to be declined and actually considered as a bug.
 */
static __always_inline struct rb_node **
find_va_links(struct vmap_area *va,
	struct rb_root *root, struct rb_node *from,
	struct rb_node **parent)
{
	struct vmap_area *tmp_va;
	struct rb_node **link;

	if (root) {
		link = &root->rb_node;
		if (unlikely(!*link)) {
			*parent = NULL;
			return link;
		}
	} else {
		link = &from;
	}

	/*
	 * Go to the bottom of the tree. When we hit the last point
	 * we end up with parent rb_node and correct direction, i name
	 * it link, where the new va->rb_node will be attached to.
	 */
	do {
		tmp_va = rb_entry(*link, struct vmap_area, rb_node);

		/*
		 * During the traversal we also do some sanity check.
		 * Trigger the BUG() if there are sides(left/right)
		 * or full overlaps.
		 */
		if (va->va_start < tmp_va->va_end &&
				va->va_end <= tmp_va->va_start)
			link = &(*link)->rb_left;
		else if (va->va_end > tmp_va->va_start &&
				va->va_start >= tmp_va->va_end)
			link = &(*link)->rb_right;
		else {
			WARN(1, "vmalloc bug: 0x%lx-0x%lx overlaps with 0x%lx-0x%lx\n",
				va->va_start, va->va_end, tmp_va->va_start, tmp_va->va_end);

			return NULL;
		}
	} while (*link);

	*parent = &tmp_va->rb_node;
	return link;
}

static __always_inline struct list_head *
get_va_next_sibling(struct rb_node *parent, struct rb_node **link)
{
	struct list_head *list;

	if (unlikely(!parent))
		/*
		 * The red-black tree where we try to find VA neighbors
		 * before merging or inserting is empty, i.e. it means
		 * there is no free vmap space. Normally it does not
		 * happen but we handle this case anyway.
		 */
		return NULL;

	list = &rb_entry(parent, struct vmap_area, rb_node)->list;
	return (&parent->rb_right == link ? list->next : list);
}

static __always_inline void
link_va(struct vmap_area *va, struct rb_root *root,
	struct rb_node *parent, struct rb_node **link, struct list_head *head)
{
	/*
	 * VA is still not in the list, but we can
	 * identify its future previous list_head node.
	 */
	if (likely(parent)) {
		head = &rb_entry(parent, struct vmap_area, rb_node)->list;
		if (&parent->rb_right != link)
			head = head->prev;
	}

	/* Insert to the rb-tree */
	rb_link_node(&va->rb_node, parent, link);
	if (root == &free_vmap_area_root) {
		/*
		 * Some explanation here. Just perform simple insertion
		 * to the tree. We do not set va->subtree_max_size to
		 * its current size before calling rb_insert_augmented().
		 * It is because of we populate the tree from the bottom
		 * to parent levels when the node _is_ in the tree.
		 *
		 * Therefore we set subtree_max_size to zero after insertion,
		 * to let __augment_tree_propagate_from() puts everything to
		 * the correct order later on.
		 */
		rb_insert_augmented(&va->rb_node,
			root, &free_vmap_area_rb_augment_cb);
		va->subtree_max_size = 0;
	} else {
		rb_insert_color(&va->rb_node, root);
	}

	/* Address-sort this list */
	list_add(&va->list, head);
}

static __always_inline void
unlink_va(struct vmap_area *va, struct rb_root *root)
{
	if (WARN_ON(RB_EMPTY_NODE(&va->rb_node)))
		return;

	if (root == &free_vmap_area_root)
		rb_erase_augmented(&va->rb_node,
			root, &free_vmap_area_rb_augment_cb);
	else
		rb_erase(&va->rb_node, root);

	list_del(&va->list);
	RB_CLEAR_NODE(&va->rb_node);
}

#if DEBUG_AUGMENT_PROPAGATE_CHECK
static void
augment_tree_propagate_check(void)
{
	struct vmap_area *va;
	unsigned long computed_size;

	list_for_each_entry(va, &free_vmap_area_list, list) {
		computed_size = compute_subtree_max_size(va);
		if (computed_size != va->subtree_max_size)
			pr_emerg("tree is corrupted: %lu, %lu\n",
				va_size(va), va->subtree_max_size);
	}
}
#endif

/*
 * This function populates subtree_max_size from bottom to upper
 * levels starting from VA point. The propagation must be done
 * when VA size is modified by changing its va_start/va_end. Or
 * in case of newly inserting of VA to the tree.
 *
 * It means that __augment_tree_propagate_from() must be called:
 * - After VA has been inserted to the tree(free path);
 * - After VA has been shrunk(allocation path);
 * - After VA has been increased(merging path).
 *
 * Please note that, it does not mean that upper parent nodes
 * and their subtree_max_size are recalculated all the time up
 * to the root node.
 *
 *       4--8
 *        /\
 *       /  \
 *      /    \
 *    2--2  8--8
 *
 * For example if we modify the node 4, shrinking it to 2, then
 * no any modification is required. If we shrink the node 2 to 1
 * its subtree_max_size is updated only, and set to 1. If we shrink
 * the node 8 to 6, then its subtree_max_size is set to 6 and parent
 * node becomes 4--6.
 */
static __always_inline void
augment_tree_propagate_from(struct vmap_area *va)
{
	/*
	 * Populate the tree from bottom towards the root until
	 * the calculated maximum available size of checked node
	 * is equal to its current one.
	 */
	free_vmap_area_rb_augment_cb_propagate(&va->rb_node, NULL);

#if DEBUG_AUGMENT_PROPAGATE_CHECK
	augment_tree_propagate_check();
#endif
}

static void
insert_vmap_area(struct vmap_area *va,
	struct rb_root *root, struct list_head *head)
{
	struct rb_node **link;
	struct rb_node *parent;

	link = find_va_links(va, root, NULL, &parent);
	if (link)
		link_va(va, root, parent, link, head);
}

static void
insert_vmap_area_augment(struct vmap_area *va,
	struct rb_node *from, struct rb_root *root,
	struct list_head *head)
{
	struct rb_node **link;
	struct rb_node *parent;

	if (from)
		link = find_va_links(va, NULL, from, &parent);
	else
		link = find_va_links(va, root, NULL, &parent);

	if (link) {
		link_va(va, root, parent, link, head);
		augment_tree_propagate_from(va);
	}
}

/*
 * Merge de-allocated chunk of VA memory with previous
 * and next free blocks. If coalesce is not done a new
 * free area is inserted. If VA has been merged, it is
 * freed.
 *
 * Please note, it can return NULL in case of overlap
 * ranges, followed by WARN() report. Despite it is a
 * buggy behaviour, a system can be alive and keep
 * ongoing.
 */
static __always_inline struct vmap_area *
merge_or_add_vmap_area(struct vmap_area *va,
	struct rb_root *root, struct list_head *head)
{
	struct vmap_area *sibling;
	struct list_head *next;
	struct rb_node **link;
	struct rb_node *parent;
	bool merged = false;

	/*
	 * Find a place in the tree where VA potentially will be
	 * inserted, unless it is merged with its sibling/siblings.
	 */
	link = find_va_links(va, root, NULL, &parent);
	if (!link)
		return NULL;

	/*
	 * Get next node of VA to check if merging can be done.
	 */
	next = get_va_next_sibling(parent, link);
	if (unlikely(next == NULL))
		goto insert;

	/*
	 * start            end
	 * |                |
	 * |<------VA------>|<-----Next----->|
	 *                  |                |
	 *                  start            end
	 */
	if (next != head) {
		sibling = list_entry(next, struct vmap_area, list);
		if (sibling->va_start == va->va_end) {
			sibling->va_start = va->va_start;

			/* Free vmap_area object. */
			kmem_cache_free(vmap_area_cachep, va);

			/* Point to the new merged area. */
			va = sibling;
			merged = true;
		}
	}

	/*
	 * start            end
	 * |                |
	 * |<-----Prev----->|<------VA------>|
	 *                  |                |
	 *                  start            end
	 */
	if (next->prev != head) {
		sibling = list_entry(next->prev, struct vmap_area, list);
		if (sibling->va_end == va->va_start) {
			/*
			 * If both neighbors are coalesced, it is important
			 * to unlink the "next" node first, followed by merging
			 * with "previous" one. Otherwise the tree might not be
			 * fully populated if a sibling's augmented value is
			 * "normalized" because of rotation operations.
			 */
			if (merged)
				unlink_va(va, root);

			sibling->va_end = va->va_end;

			/* Free vmap_area object. */
			kmem_cache_free(vmap_area_cachep, va);

			/* Point to the new merged area. */
			va = sibling;
			merged = true;
		}
	}

insert:
	if (!merged)
		link_va(va, root, parent, link, head);

	/*
	 * Last step is to check and update the tree.
	 */
	augment_tree_propagate_from(va);
	return va;
}

static __always_inline bool
is_within_this_va(struct vmap_area *va, unsigned long size,
	unsigned long align, unsigned long vstart)
{
	unsigned long nva_start_addr;

	if (va->va_start > vstart)
		nva_start_addr = ALIGN(va->va_start, align);
	else
		nva_start_addr = ALIGN(vstart, align);

	/* Can be overflowed due to big size or alignment. */
	if (nva_start_addr + size < nva_start_addr ||
			nva_start_addr < vstart)
		return false;

	return (nva_start_addr + size <= va->va_end);
}

/*
 * Find the first free block(lowest start address) in the tree,
 * that will accomplish the request corresponding to passing
 * parameters.
 */
static __always_inline struct vmap_area *
find_vmap_lowest_match(unsigned long size,
	unsigned long align, unsigned long vstart)
{
	struct vmap_area *va;
	struct rb_node *node;
	unsigned long length;

	/* Start from the root. */
	node = free_vmap_area_root.rb_node;

	/* Adjust the search size for alignment overhead. */
	length = size + align - 1;

	while (node) {
		va = rb_entry(node, struct vmap_area, rb_node);

		if (get_subtree_max_size(node->rb_left) >= length &&
				vstart < va->va_start) {
			node = node->rb_left;
		} else {
			if (is_within_this_va(va, size, align, vstart))
				return va;

			/*
			 * Does not make sense to go deeper towards the right
			 * sub-tree if it does not have a free block that is
			 * equal or bigger to the requested search length.
			 */
			if (get_subtree_max_size(node->rb_right) >= length) {
				node = node->rb_right;
				continue;
			}

			/*
			 * OK. We roll back and find the first right sub-tree,
			 * that will satisfy the search criteria. It can happen
			 * only once due to "vstart" restriction.
			 */
			while ((node = rb_parent(node))) {
				va = rb_entry(node, struct vmap_area, rb_node);
				if (is_within_this_va(va, size, align, vstart))
					return va;

				if (get_subtree_max_size(node->rb_right) >= length &&
						vstart <= va->va_start) {
					node = node->rb_right;
					break;
				}
			}
		}
	}

	return NULL;
}

#if DEBUG_AUGMENT_LOWEST_MATCH_CHECK
#include <linux/random.h>

static struct vmap_area *
find_vmap_lowest_linear_match(unsigned long size,
	unsigned long align, unsigned long vstart)
{
	struct vmap_area *va;

	list_for_each_entry(va, &free_vmap_area_list, list) {
		if (!is_within_this_va(va, size, align, vstart))
			continue;

		return va;
	}

	return NULL;
}

static void
find_vmap_lowest_match_check(unsigned long size)
{
	struct vmap_area *va_1, *va_2;
	unsigned long vstart;
	unsigned int rnd;

	get_random_bytes(&rnd, sizeof(rnd));
	vstart = VMALLOC_START + rnd;

	va_1 = find_vmap_lowest_match(size, 1, vstart);
	va_2 = find_vmap_lowest_linear_match(size, 1, vstart);

	if (va_1 != va_2)
		pr_emerg("not lowest: t: 0x%p, l: 0x%p, v: 0x%lx\n",
			va_1, va_2, vstart);
}
#endif

enum fit_type {
	NOTHING_FIT = 0,
	FL_FIT_TYPE = 1,	/* full fit */
	LE_FIT_TYPE = 2,	/* left edge fit */
	RE_FIT_TYPE = 3,	/* right edge fit */
	NE_FIT_TYPE = 4		/* no edge fit */
};

static __always_inline enum fit_type
classify_va_fit_type(struct vmap_area *va,
	unsigned long nva_start_addr, unsigned long size)
{
	enum fit_type type;

	/* Check if it is within VA. */
	if (nva_start_addr < va->va_start ||
			nva_start_addr + size > va->va_end)
		return NOTHING_FIT;

	/* Now classify. */
	if (va->va_start == nva_start_addr) {
		if (va->va_end == nva_start_addr + size)
			type = FL_FIT_TYPE;
		else
			type = LE_FIT_TYPE;
	} else if (va->va_end == nva_start_addr + size) {
		type = RE_FIT_TYPE;
	} else {
		type = NE_FIT_TYPE;
	}

	return type;
}

static __always_inline int
adjust_va_to_fit_type(struct vmap_area *va,
	unsigned long nva_start_addr, unsigned long size,
	enum fit_type type)
{
	struct vmap_area *lva = NULL;

	if (type == FL_FIT_TYPE) {
		/*
		 * No need to split VA, it fully fits.
		 *
		 * |               |
		 * V      NVA      V
		 * |---------------|
		 */
		unlink_va(va, &free_vmap_area_root);
		kmem_cache_free(vmap_area_cachep, va);
	} else if (type == LE_FIT_TYPE) {
		/*
		 * Split left edge of fit VA.
		 *
		 * |       |
		 * V  NVA  V   R
		 * |-------|-------|
		 */
		va->va_start += size;
	} else if (type == RE_FIT_TYPE) {
		/*
		 * Split right edge of fit VA.
		 *
		 *         |       |
		 *     L   V  NVA  V
		 * |-------|-------|
		 */
		va->va_end = nva_start_addr;
	} else if (type == NE_FIT_TYPE) {
		/*
		 * Split no edge of fit VA.
		 *
		 *     |       |
		 *   L V  NVA  V R
		 * |---|-------|---|
		 */
		lva = __this_cpu_xchg(ne_fit_preload_node, NULL);
		if (unlikely(!lva)) {
			/*
			 * For percpu allocator we do not do any pre-allocation
			 * and leave it as it is. The reason is it most likely
			 * never ends up with NE_FIT_TYPE splitting. In case of
			 * percpu allocations offsets and sizes are aligned to
			 * fixed align request, i.e. RE_FIT_TYPE and FL_FIT_TYPE
			 * are its main fitting cases.
			 *
			 * There are a few exceptions though, as an example it is
			 * a first allocation (early boot up) when we have "one"
			 * big free space that has to be split.
			 *
			 * Also we can hit this path in case of regular "vmap"
			 * allocations, if "this" current CPU was not preloaded.
			 * See the comment in alloc_vmap_area() why. If so, then
			 * GFP_NOWAIT is used instead to get an extra object for
			 * split purpose. That is rare and most time does not
			 * occur.
			 *
			 * What happens if an allocation gets failed. Basically,
			 * an "overflow" path is triggered to purge lazily freed
			 * areas to free some memory, then, the "retry" path is
			 * triggered to repeat one more time. See more details
			 * in alloc_vmap_area() function.
			 */
			lva = kmem_cache_alloc(vmap_area_cachep, GFP_NOWAIT);
			if (!lva)
				return -1;
		}

		/*
		 * Build the remainder.
		 */
		lva->va_start = va->va_start;
		lva->va_end = nva_start_addr;

		/*
		 * Shrink this VA to remaining size.
		 */
		va->va_start = nva_start_addr + size;
	} else {
		return -1;
	}

	if (type != FL_FIT_TYPE) {
		augment_tree_propagate_from(va);

		if (lva)	/* type == NE_FIT_TYPE */
			insert_vmap_area_augment(lva, &va->rb_node,
				&free_vmap_area_root, &free_vmap_area_list);
	}

	return 0;
}

/*
 * Returns a start address of the newly allocated area, if success.
 * Otherwise a vend is returned that indicates failure.
 */
static __always_inline unsigned long
__alloc_vmap_area(unsigned long size, unsigned long align,
	unsigned long vstart, unsigned long vend)
{
	unsigned long nva_start_addr;
	struct vmap_area *va;
	enum fit_type type;
	int ret;

	va = find_vmap_lowest_match(size, align, vstart);
	if (unlikely(!va))
		return vend;

	if (va->va_start > vstart)
		nva_start_addr = ALIGN(va->va_start, align);
	else
		nva_start_addr = ALIGN(vstart, align);

	/* Check the "vend" restriction. */
	if (nva_start_addr + size > vend)
		return vend;

	/* Classify what we have found. */
	type = classify_va_fit_type(va, nva_start_addr, size);
	if (WARN_ON_ONCE(type == NOTHING_FIT))
		return vend;

	/* Update the free vmap_area. */
	ret = adjust_va_to_fit_type(va, nva_start_addr, size, type);
	if (ret)
		return vend;

#if DEBUG_AUGMENT_LOWEST_MATCH_CHECK
	find_vmap_lowest_match_check(size);
#endif

	return nva_start_addr;
}

/*
 * Free a region of KVA allocated by alloc_vmap_area
 */
static void free_vmap_area(struct vmap_area *va)
{
	/*
	 * Remove from the busy tree/list.
	 */
	spin_lock(&vmap_area_lock);
	unlink_va(va, &vmap_area_root);
	spin_unlock(&vmap_area_lock);

	/*
	 * Insert/Merge it back to the free tree/list.
	 */
	spin_lock(&free_vmap_area_lock);
	merge_or_add_vmap_area(va, &free_vmap_area_root, &free_vmap_area_list);
	spin_unlock(&free_vmap_area_lock);
}

static BLOCKING_NOTIFIER_HEAD(vmap_notify_list);

/*
 * Allocate a region of KVA of the specified size and alignment, within the
 * vstart and vend.
 */
static struct vmap_area *alloc_vmap_area(unsigned long size,
				unsigned long align,
				unsigned long vstart, unsigned long vend,
				int node, gfp_t gfp_mask)
{
	struct vmap_area *va, *pva;
	unsigned long addr;
	int purged = 0;
	int ret;

	BUG_ON(!size);
	BUG_ON(offset_in_page(size));
	BUG_ON(!is_power_of_2(align));

<<<<<<< HEAD
	might_sleep_if(gfpflags_allow_blocking(gfp_mask));

	va = kmalloc_node(sizeof(struct vmap_area),
			gfp_mask & GFP_RECLAIM_MASK, node);
=======
	if (unlikely(!vmap_initialized))
		return ERR_PTR(-EBUSY);

	might_sleep();
	gfp_mask = gfp_mask & GFP_RECLAIM_MASK;

	va = kmem_cache_alloc_node(vmap_area_cachep, gfp_mask, node);
>>>>>>> 24b8d41d
	if (unlikely(!va))
		return ERR_PTR(-ENOMEM);

	/*
	 * Only scan the relevant parts containing pointers to other objects
	 * to avoid false negatives.
	 */
	kmemleak_scan_area(&va->rb_node, SIZE_MAX, gfp_mask);

retry:
	/*
	 * Preload this CPU with one extra vmap_area object. It is used
	 * when fit type of free area is NE_FIT_TYPE. Please note, it
	 * does not guarantee that an allocation occurs on a CPU that
	 * is preloaded, instead we minimize the case when it is not.
	 * It can happen because of cpu migration, because there is a
	 * race until the below spinlock is taken.
	 *
	 * The preload is done in non-atomic context, thus it allows us
	 * to use more permissive allocation masks to be more stable under
	 * low memory condition and high memory pressure. In rare case,
	 * if not preloaded, GFP_NOWAIT is used.
	 *
	 * Set "pva" to NULL here, because of "retry" path.
	 */
	pva = NULL;

	if (!this_cpu_read(ne_fit_preload_node))
		/*
		 * Even if it fails we do not really care about that.
		 * Just proceed as it is. If needed "overflow" path
		 * will refill the cache we allocate from.
		 */
		pva = kmem_cache_alloc_node(vmap_area_cachep, gfp_mask, node);

	spin_lock(&free_vmap_area_lock);

	if (pva && __this_cpu_cmpxchg(ne_fit_preload_node, NULL, pva))
		kmem_cache_free(vmap_area_cachep, pva);

	/*
	 * If an allocation fails, the "vend" address is
	 * returned. Therefore trigger the overflow path.
	 */
	addr = __alloc_vmap_area(size, align, vstart, vend);
	spin_unlock(&free_vmap_area_lock);

	if (unlikely(addr == vend))
		goto overflow;

	va->va_start = addr;
	va->va_end = addr + size;
	va->vm = NULL;


	spin_lock(&vmap_area_lock);
	insert_vmap_area(va, &vmap_area_root, &vmap_area_list);
	spin_unlock(&vmap_area_lock);

	BUG_ON(!IS_ALIGNED(va->va_start, align));
	BUG_ON(va->va_start < vstart);
	BUG_ON(va->va_end > vend);

	ret = kasan_populate_vmalloc(addr, size);
	if (ret) {
		free_vmap_area(va);
		return ERR_PTR(ret);
	}

	return va;

overflow:
	if (!purged) {
		purge_vmap_area_lazy();
		purged = 1;
		goto retry;
	}
<<<<<<< HEAD

	if (gfpflags_allow_blocking(gfp_mask)) {
		unsigned long freed = 0;
		blocking_notifier_call_chain(&vmap_notify_list, 0, &freed);
		if (freed > 0) {
			purged = 0;
			goto retry;
		}
	}

	if (printk_ratelimit())
		pr_warn("vmap allocation for size %lu failed: use vmalloc=<size> to increase size\n",
			size);
	kfree(va);
	return ERR_PTR(-EBUSY);
}

int register_vmap_purge_notifier(struct notifier_block *nb)
{
	return blocking_notifier_chain_register(&vmap_notify_list, nb);
}
EXPORT_SYMBOL_GPL(register_vmap_purge_notifier);

int unregister_vmap_purge_notifier(struct notifier_block *nb)
{
	return blocking_notifier_chain_unregister(&vmap_notify_list, nb);
}
EXPORT_SYMBOL_GPL(unregister_vmap_purge_notifier);

static void __free_vmap_area(struct vmap_area *va)
{
	BUG_ON(RB_EMPTY_NODE(&va->rb_node));
=======
>>>>>>> 24b8d41d

	if (gfpflags_allow_blocking(gfp_mask)) {
		unsigned long freed = 0;
		blocking_notifier_call_chain(&vmap_notify_list, 0, &freed);
		if (freed > 0) {
			purged = 0;
			goto retry;
		}
	}

	if (!(gfp_mask & __GFP_NOWARN) && printk_ratelimit())
		pr_warn("vmap allocation for size %lu failed: use vmalloc=<size> to increase size\n",
			size);

	kmem_cache_free(vmap_area_cachep, va);
	return ERR_PTR(-EBUSY);
}

int register_vmap_purge_notifier(struct notifier_block *nb)
{
	return blocking_notifier_chain_register(&vmap_notify_list, nb);
}
EXPORT_SYMBOL_GPL(register_vmap_purge_notifier);

int unregister_vmap_purge_notifier(struct notifier_block *nb)
{
	return blocking_notifier_chain_unregister(&vmap_notify_list, nb);
}
EXPORT_SYMBOL_GPL(unregister_vmap_purge_notifier);

/*
 * lazy_max_pages is the maximum amount of virtual address space we gather up
 * before attempting to purge with a TLB flush.
 *
 * There is a tradeoff here: a larger number will cover more kernel page tables
 * and take slightly longer to purge, but it will linearly reduce the number of
 * global TLB flushes that must be performed. It would seem natural to scale
 * this number up linearly with the number of CPUs (because vmapping activity
 * could also scale linearly with the number of CPUs), however it is likely
 * that in practice, workloads might be constrained in other ways that mean
 * vmap activity will not scale linearly with CPUs. Also, I want to be
 * conservative and not introduce a big latency on huge systems, so go with
 * a less aggressive log scale. It will still be an improvement over the old
 * code, and it will be simple to change the scale factor if we find that it
 * becomes a problem on bigger systems.
 */
static unsigned long lazy_max_pages(void)
{
	unsigned int log;

	log = fls(num_online_cpus());

	return log * (32UL * 1024 * 1024 / PAGE_SIZE);
}

static atomic_long_t vmap_lazy_nr = ATOMIC_LONG_INIT(0);

/*
 * Serialize vmap purging.  There is no actual criticial section protected
 * by this look, but we want to avoid concurrent calls for performance
 * reasons and to make the pcpu_get_vm_areas more deterministic.
 */
static DEFINE_MUTEX(vmap_purge_lock);

/* for per-CPU blocks */
static void purge_fragmented_blocks_allcpus(void);

/*
 * called before a call to iounmap() if the caller wants vm_area_struct's
 * immediately freed.
 */
void set_iounmap_nonlazy(void)
{
	atomic_long_set(&vmap_lazy_nr, lazy_max_pages()+1);
}

/*
 * Purges all lazily-freed vmap areas.
 */
static bool __purge_vmap_area_lazy(unsigned long start, unsigned long end)
{
<<<<<<< HEAD
	static DEFINE_SPINLOCK(purge_lock);
=======
	unsigned long resched_threshold;
>>>>>>> 24b8d41d
	struct llist_node *valist;
	struct vmap_area *va;
	struct vmap_area *n_va;

	lockdep_assert_held(&vmap_purge_lock);

	valist = llist_del_all(&vmap_purge_list);
	if (unlikely(valist == NULL))
		return false;

	/*
	 * TODO: to calculate a flush range without looping.
	 * The list can be up to lazy_max_pages() elements.
	 */
	llist_for_each_entry(va, valist, purge_list) {
		if (va->va_start < start)
			start = va->va_start;
		if (va->va_end > end)
			end = va->va_end;
	}

	flush_tlb_kernel_range(start, end);
	resched_threshold = lazy_max_pages() << 1;

<<<<<<< HEAD
	valist = llist_del_all(&vmap_purge_list);
	llist_for_each_entry(va, valist, purge_list) {
		if (va->va_start < *start)
			*start = va->va_start;
		if (va->va_end > *end)
			*end = va->va_end;
		nr += (va->va_end - va->va_start) >> PAGE_SHIFT;
	}
=======
	spin_lock(&free_vmap_area_lock);
	llist_for_each_entry_safe(va, n_va, valist, purge_list) {
		unsigned long nr = (va->va_end - va->va_start) >> PAGE_SHIFT;
		unsigned long orig_start = va->va_start;
		unsigned long orig_end = va->va_end;

		/*
		 * Finally insert or merge lazily-freed area. It is
		 * detached and there is no need to "unlink" it from
		 * anything.
		 */
		va = merge_or_add_vmap_area(va, &free_vmap_area_root,
					    &free_vmap_area_list);
>>>>>>> 24b8d41d

		if (!va)
			continue;

		if (is_vmalloc_or_module_addr((void *)orig_start))
			kasan_release_vmalloc(orig_start, orig_end,
					      va->va_start, va->va_end);

<<<<<<< HEAD
	if (nr) {
		spin_lock(&vmap_area_lock);
		llist_for_each_entry_safe(va, n_va, valist, purge_list)
			__free_vmap_area(va);
		spin_unlock(&vmap_area_lock);
=======
		atomic_long_sub(nr, &vmap_lazy_nr);

		if (atomic_long_read(&vmap_lazy_nr) < resched_threshold)
			cond_resched_lock(&free_vmap_area_lock);
>>>>>>> 24b8d41d
	}
	spin_unlock(&free_vmap_area_lock);
	return true;
}

/*
 * Kick off a purge of the outstanding lazy areas. Don't bother if somebody
 * is already purging.
 */
static void try_purge_vmap_area_lazy(void)
{
	if (mutex_trylock(&vmap_purge_lock)) {
		__purge_vmap_area_lazy(ULONG_MAX, 0);
		mutex_unlock(&vmap_purge_lock);
	}
}

/*
 * Kick off a purge of the outstanding lazy areas.
 */
static void purge_vmap_area_lazy(void)
{
	mutex_lock(&vmap_purge_lock);
	purge_fragmented_blocks_allcpus();
	__purge_vmap_area_lazy(ULONG_MAX, 0);
	mutex_unlock(&vmap_purge_lock);
}

/*
 * Free a vmap area, caller ensuring that the area has been unmapped
 * and flush_cache_vunmap had been called for the correct range
 * previously.
 */
static void free_vmap_area_noflush(struct vmap_area *va)
{
<<<<<<< HEAD
	int nr_lazy;

	nr_lazy = atomic_add_return((va->va_end - va->va_start) >> PAGE_SHIFT,
				    &vmap_lazy_nr);

	/* After this point, we may free va at any time */
	llist_add(&va->purge_list, &vmap_purge_list);

	if (unlikely(nr_lazy > lazy_max_pages()))
		try_purge_vmap_area_lazy();
}
=======
	unsigned long nr_lazy;
>>>>>>> 24b8d41d

	spin_lock(&vmap_area_lock);
	unlink_va(va, &vmap_area_root);
	spin_unlock(&vmap_area_lock);

	nr_lazy = atomic_long_add_return((va->va_end - va->va_start) >>
				PAGE_SHIFT, &vmap_lazy_nr);

	/* After this point, we may free va at any time */
	llist_add(&va->purge_list, &vmap_purge_list);

	if (unlikely(nr_lazy > lazy_max_pages()))
		try_purge_vmap_area_lazy();
}

/*
 * Free and unmap a vmap area
 */
static void free_unmap_vmap_area(struct vmap_area *va)
{
	flush_cache_vunmap(va->va_start, va->va_end);
	unmap_kernel_range_noflush(va->va_start, va->va_end - va->va_start);
	if (debug_pagealloc_enabled_static())
		flush_tlb_kernel_range(va->va_start, va->va_end);

	free_vmap_area_noflush(va);
}

static struct vmap_area *find_vmap_area(unsigned long addr)
{
	struct vmap_area *va;

	spin_lock(&vmap_area_lock);
	va = __find_vmap_area(addr);
	spin_unlock(&vmap_area_lock);

	return va;
}

/*** Per cpu kva allocator ***/

/*
 * vmap space is limited especially on 32 bit architectures. Ensure there is
 * room for at least 16 percpu vmap blocks per CPU.
 */
/*
 * If we had a constant VMALLOC_START and VMALLOC_END, we'd like to be able
 * to #define VMALLOC_SPACE		(VMALLOC_END-VMALLOC_START). Guess
 * instead (we just need a rough idea)
 */
#if BITS_PER_LONG == 32
#define VMALLOC_SPACE		(128UL*1024*1024)
#else
#define VMALLOC_SPACE		(128UL*1024*1024*1024)
#endif

#define VMALLOC_PAGES		(VMALLOC_SPACE / PAGE_SIZE)
#define VMAP_MAX_ALLOC		BITS_PER_LONG	/* 256K with 4K pages */
#define VMAP_BBMAP_BITS_MAX	1024	/* 4MB with 4K pages */
#define VMAP_BBMAP_BITS_MIN	(VMAP_MAX_ALLOC*2)
#define VMAP_MIN(x, y)		((x) < (y) ? (x) : (y)) /* can't use min() */
#define VMAP_MAX(x, y)		((x) > (y) ? (x) : (y)) /* can't use max() */
#define VMAP_BBMAP_BITS		\
		VMAP_MIN(VMAP_BBMAP_BITS_MAX,	\
		VMAP_MAX(VMAP_BBMAP_BITS_MIN,	\
			VMALLOC_PAGES / roundup_pow_of_two(NR_CPUS) / 16))

#define VMAP_BLOCK_SIZE		(VMAP_BBMAP_BITS * PAGE_SIZE)

struct vmap_block_queue {
	spinlock_t lock;
	struct list_head free;
};

struct vmap_block {
	spinlock_t lock;
	struct vmap_area *va;
	unsigned long free, dirty;
	unsigned long dirty_min, dirty_max; /*< dirty range */
	struct list_head free_list;
	struct rcu_head rcu_head;
	struct list_head purge;
};

/* Queue of free and dirty vmap blocks, for allocation and flushing purposes */
static DEFINE_PER_CPU(struct vmap_block_queue, vmap_block_queue);

/*
 * XArray of vmap blocks, indexed by address, to quickly find a vmap block
 * in the free path. Could get rid of this if we change the API to return a
 * "cookie" from alloc, to be passed to free. But no big deal yet.
 */
static DEFINE_XARRAY(vmap_blocks);

/*
 * We should probably have a fallback mechanism to allocate virtual memory
 * out of partially filled vmap blocks. However vmap block sizing should be
 * fairly reasonable according to the vmalloc size, so it shouldn't be a
 * big problem.
 */

static unsigned long addr_to_vb_idx(unsigned long addr)
{
	addr -= VMALLOC_START & ~(VMAP_BLOCK_SIZE-1);
	addr /= VMAP_BLOCK_SIZE;
	return addr;
}

static void *vmap_block_vaddr(unsigned long va_start, unsigned long pages_off)
{
	unsigned long addr;

	addr = va_start + (pages_off << PAGE_SHIFT);
	BUG_ON(addr_to_vb_idx(addr) != addr_to_vb_idx(va_start));
	return (void *)addr;
}

/**
 * new_vmap_block - allocates new vmap_block and occupies 2^order pages in this
 *                  block. Of course pages number can't exceed VMAP_BBMAP_BITS
 * @order:    how many 2^order pages should be occupied in newly allocated block
 * @gfp_mask: flags for the page level allocator
 *
 * Return: virtual address in a newly allocated block or ERR_PTR(-errno)
 */
static void *new_vmap_block(unsigned int order, gfp_t gfp_mask)
{
	struct vmap_block_queue *vbq;
	struct vmap_block *vb;
	struct vmap_area *va;
	unsigned long vb_idx;
	int node, err;
	void *vaddr;

	node = numa_node_id();

	vb = kmalloc_node(sizeof(struct vmap_block),
			gfp_mask & GFP_RECLAIM_MASK, node);
	if (unlikely(!vb))
		return ERR_PTR(-ENOMEM);

	va = alloc_vmap_area(VMAP_BLOCK_SIZE, VMAP_BLOCK_SIZE,
					VMALLOC_START, VMALLOC_END,
					node, gfp_mask);
	if (IS_ERR(va)) {
		kfree(vb);
		return ERR_CAST(va);
	}

	vaddr = vmap_block_vaddr(va->va_start, 0);
	spin_lock_init(&vb->lock);
	vb->va = va;
	/* At least something should be left free */
	BUG_ON(VMAP_BBMAP_BITS <= (1UL << order));
	vb->free = VMAP_BBMAP_BITS - (1UL << order);
	vb->dirty = 0;
	vb->dirty_min = VMAP_BBMAP_BITS;
	vb->dirty_max = 0;
	INIT_LIST_HEAD(&vb->free_list);

	vb_idx = addr_to_vb_idx(va->va_start);
	err = xa_insert(&vmap_blocks, vb_idx, vb, gfp_mask);
	if (err) {
		kfree(vb);
		free_vmap_area(va);
		return ERR_PTR(err);
	}

	vbq = &get_cpu_var(vmap_block_queue);
	spin_lock(&vbq->lock);
	list_add_tail_rcu(&vb->free_list, &vbq->free);
	spin_unlock(&vbq->lock);
	put_cpu_var(vmap_block_queue);

	return vaddr;
}

static void free_vmap_block(struct vmap_block *vb)
{
	struct vmap_block *tmp;

	tmp = xa_erase(&vmap_blocks, addr_to_vb_idx(vb->va->va_start));
	BUG_ON(tmp != vb);

	free_vmap_area_noflush(vb->va);
	kfree_rcu(vb, rcu_head);
}

static void purge_fragmented_blocks(int cpu)
{
	LIST_HEAD(purge);
	struct vmap_block *vb;
	struct vmap_block *n_vb;
	struct vmap_block_queue *vbq = &per_cpu(vmap_block_queue, cpu);

	rcu_read_lock();
	list_for_each_entry_rcu(vb, &vbq->free, free_list) {

		if (!(vb->free + vb->dirty == VMAP_BBMAP_BITS && vb->dirty != VMAP_BBMAP_BITS))
			continue;

		spin_lock(&vb->lock);
		if (vb->free + vb->dirty == VMAP_BBMAP_BITS && vb->dirty != VMAP_BBMAP_BITS) {
			vb->free = 0; /* prevent further allocs after releasing lock */
			vb->dirty = VMAP_BBMAP_BITS; /* prevent purging it again */
			vb->dirty_min = 0;
			vb->dirty_max = VMAP_BBMAP_BITS;
			spin_lock(&vbq->lock);
			list_del_rcu(&vb->free_list);
			spin_unlock(&vbq->lock);
			spin_unlock(&vb->lock);
			list_add_tail(&vb->purge, &purge);
		} else
			spin_unlock(&vb->lock);
	}
	rcu_read_unlock();

	list_for_each_entry_safe(vb, n_vb, &purge, purge) {
		list_del(&vb->purge);
		free_vmap_block(vb);
	}
}

static void purge_fragmented_blocks_allcpus(void)
{
	int cpu;

	for_each_possible_cpu(cpu)
		purge_fragmented_blocks(cpu);
}

static void *vb_alloc(unsigned long size, gfp_t gfp_mask)
{
	struct vmap_block_queue *vbq;
	struct vmap_block *vb;
	void *vaddr = NULL;
	unsigned int order;

	BUG_ON(offset_in_page(size));
	BUG_ON(size > PAGE_SIZE*VMAP_MAX_ALLOC);
	if (WARN_ON(size == 0)) {
		/*
		 * Allocating 0 bytes isn't what caller wants since
		 * get_order(0) returns funny result. Just warn and terminate
		 * early.
		 */
		return NULL;
	}
	order = get_order(size);

	rcu_read_lock();
	vbq = &get_cpu_var(vmap_block_queue);
	list_for_each_entry_rcu(vb, &vbq->free, free_list) {
		unsigned long pages_off;

		spin_lock(&vb->lock);
		if (vb->free < (1UL << order)) {
			spin_unlock(&vb->lock);
			continue;
		}

		pages_off = VMAP_BBMAP_BITS - vb->free;
		vaddr = vmap_block_vaddr(vb->va->va_start, pages_off);
		vb->free -= 1UL << order;
		if (vb->free == 0) {
			spin_lock(&vbq->lock);
			list_del_rcu(&vb->free_list);
			spin_unlock(&vbq->lock);
		}

		spin_unlock(&vb->lock);
		break;
	}

	put_cpu_var(vmap_block_queue);
	rcu_read_unlock();

	/* Allocate new block if nothing was found */
	if (!vaddr)
		vaddr = new_vmap_block(order, gfp_mask);

	return vaddr;
}

static void vb_free(unsigned long addr, unsigned long size)
{
	unsigned long offset;
	unsigned int order;
	struct vmap_block *vb;

	BUG_ON(offset_in_page(size));
	BUG_ON(size > PAGE_SIZE*VMAP_MAX_ALLOC);

	flush_cache_vunmap(addr, addr + size);

	order = get_order(size);
	offset = (addr & (VMAP_BLOCK_SIZE - 1)) >> PAGE_SHIFT;
	vb = xa_load(&vmap_blocks, addr_to_vb_idx(addr));

	unmap_kernel_range_noflush(addr, size);

	if (debug_pagealloc_enabled_static())
		flush_tlb_kernel_range(addr, addr + size);

	spin_lock(&vb->lock);

	/* Expand dirty range */
	vb->dirty_min = min(vb->dirty_min, offset);
	vb->dirty_max = max(vb->dirty_max, offset + (1UL << order));

	vb->dirty += 1UL << order;
	if (vb->dirty == VMAP_BBMAP_BITS) {
		BUG_ON(vb->free);
		spin_unlock(&vb->lock);
		free_vmap_block(vb);
	} else
		spin_unlock(&vb->lock);
}

static void _vm_unmap_aliases(unsigned long start, unsigned long end, int flush)
{
	int cpu;

	if (unlikely(!vmap_initialized))
		return;

	might_sleep();

	for_each_possible_cpu(cpu) {
		struct vmap_block_queue *vbq = &per_cpu(vmap_block_queue, cpu);
		struct vmap_block *vb;

		rcu_read_lock();
		list_for_each_entry_rcu(vb, &vbq->free, free_list) {
			spin_lock(&vb->lock);
			if (vb->dirty) {
				unsigned long va_start = vb->va->va_start;
				unsigned long s, e;

				s = va_start + (vb->dirty_min << PAGE_SHIFT);
				e = va_start + (vb->dirty_max << PAGE_SHIFT);

				start = min(s, start);
				end   = max(e, end);

				flush = 1;
			}
			spin_unlock(&vb->lock);
		}
		rcu_read_unlock();
	}

	mutex_lock(&vmap_purge_lock);
	purge_fragmented_blocks_allcpus();
	if (!__purge_vmap_area_lazy(start, end) && flush)
		flush_tlb_kernel_range(start, end);
	mutex_unlock(&vmap_purge_lock);
}

/**
 * vm_unmap_aliases - unmap outstanding lazy aliases in the vmap layer
 *
 * The vmap/vmalloc layer lazily flushes kernel virtual mappings primarily
 * to amortize TLB flushing overheads. What this means is that any page you
 * have now, may, in a former life, have been mapped into kernel virtual
 * address by the vmap layer and so there might be some CPUs with TLB entries
 * still referencing that page (additional to the regular 1:1 kernel mapping).
 *
 * vm_unmap_aliases flushes all such lazy mappings. After it returns, we can
 * be sure that none of the pages we have control over will have any aliases
 * from the vmap layer.
 */
void vm_unmap_aliases(void)
{
	unsigned long start = ULONG_MAX, end = 0;
	int flush = 0;

	_vm_unmap_aliases(start, end, flush);
}
EXPORT_SYMBOL_GPL(vm_unmap_aliases);

/**
 * vm_unmap_ram - unmap linear kernel address space set up by vm_map_ram
 * @mem: the pointer returned by vm_map_ram
 * @count: the count passed to that vm_map_ram call (cannot unmap partial)
 */
void vm_unmap_ram(const void *mem, unsigned int count)
{
	unsigned long size = (unsigned long)count << PAGE_SHIFT;
	unsigned long addr = (unsigned long)mem;
	struct vmap_area *va;

	might_sleep();
	BUG_ON(!addr);
	BUG_ON(addr < VMALLOC_START);
	BUG_ON(addr > VMALLOC_END);
	BUG_ON(!PAGE_ALIGNED(addr));

	kasan_poison_vmalloc(mem, size);

	if (likely(count <= VMAP_MAX_ALLOC)) {
		debug_check_no_locks_freed(mem, size);
		vb_free(addr, size);
		return;
	}

	va = find_vmap_area(addr);
	BUG_ON(!va);
	debug_check_no_locks_freed((void *)va->va_start,
				    (va->va_end - va->va_start));
	free_unmap_vmap_area(va);
}
EXPORT_SYMBOL(vm_unmap_ram);

/**
 * vm_map_ram - map pages linearly into kernel virtual address (vmalloc space)
 * @pages: an array of pointers to the pages to be mapped
 * @count: number of pages
 * @node: prefer to allocate data structures on this node
 *
 * If you use this function for less than VMAP_MAX_ALLOC pages, it could be
 * faster than vmap so it's good.  But if you mix long-life and short-life
 * objects with vm_map_ram(), it could consume lots of address space through
 * fragmentation (especially on a 32bit machine).  You could see failures in
 * the end.  Please use this function for short-lived objects.
 *
 * Returns: a pointer to the address that has been mapped, or %NULL on failure
 */
void *vm_map_ram(struct page **pages, unsigned int count, int node)
{
	unsigned long size = (unsigned long)count << PAGE_SHIFT;
	unsigned long addr;
	void *mem;

	if (likely(count <= VMAP_MAX_ALLOC)) {
		mem = vb_alloc(size, GFP_KERNEL);
		if (IS_ERR(mem))
			return NULL;
		addr = (unsigned long)mem;
	} else {
		struct vmap_area *va;
		va = alloc_vmap_area(size, PAGE_SIZE,
				VMALLOC_START, VMALLOC_END, node, GFP_KERNEL);
		if (IS_ERR(va))
			return NULL;

		addr = va->va_start;
		mem = (void *)addr;
	}

	kasan_unpoison_vmalloc(mem, size);

	if (map_kernel_range(addr, size, PAGE_KERNEL, pages) < 0) {
		vm_unmap_ram(mem, count);
		return NULL;
	}
	return mem;
}
EXPORT_SYMBOL(vm_map_ram);

static struct vm_struct *vmlist __initdata;

/**
 * vm_area_add_early - add vmap area early during boot
 * @vm: vm_struct to add
 *
 * This function is used to add fixed kernel vm area to vmlist before
 * vmalloc_init() is called.  @vm->addr, @vm->size, and @vm->flags
 * should contain proper values and the other fields should be zero.
 *
 * DO NOT USE THIS FUNCTION UNLESS YOU KNOW WHAT YOU'RE DOING.
 */
void __init vm_area_add_early(struct vm_struct *vm)
{
	struct vm_struct *tmp, **p;

	BUG_ON(vmap_initialized);
	for (p = &vmlist; (tmp = *p) != NULL; p = &tmp->next) {
		if (tmp->addr >= vm->addr) {
			BUG_ON(tmp->addr < vm->addr + vm->size);
			break;
		} else
			BUG_ON(tmp->addr + tmp->size > vm->addr);
	}
	vm->next = *p;
	*p = vm;
}

/**
 * vm_area_register_early - register vmap area early during boot
 * @vm: vm_struct to register
 * @align: requested alignment
 *
 * This function is used to register kernel vm area before
 * vmalloc_init() is called.  @vm->size and @vm->flags should contain
 * proper values on entry and other fields should be zero.  On return,
 * vm->addr contains the allocated address.
 *
 * DO NOT USE THIS FUNCTION UNLESS YOU KNOW WHAT YOU'RE DOING.
 */
void __init vm_area_register_early(struct vm_struct *vm, size_t align)
{
	static size_t vm_init_off __initdata;
	unsigned long addr;

	addr = ALIGN(VMALLOC_START + vm_init_off, align);
	vm_init_off = PFN_ALIGN(addr + vm->size) - VMALLOC_START;

	vm->addr = (void *)addr;

	vm_area_add_early(vm);
}

static void vmap_init_free_space(void)
{
	unsigned long vmap_start = 1;
	const unsigned long vmap_end = ULONG_MAX;
	struct vmap_area *busy, *free;

	/*
	 *     B     F     B     B     B     F
	 * -|-----|.....|-----|-----|-----|.....|-
	 *  |           The KVA space           |
	 *  |<--------------------------------->|
	 */
	list_for_each_entry(busy, &vmap_area_list, list) {
		if (busy->va_start - vmap_start > 0) {
			free = kmem_cache_zalloc(vmap_area_cachep, GFP_NOWAIT);
			if (!WARN_ON_ONCE(!free)) {
				free->va_start = vmap_start;
				free->va_end = busy->va_start;

				insert_vmap_area_augment(free, NULL,
					&free_vmap_area_root,
						&free_vmap_area_list);
			}
		}

		vmap_start = busy->va_end;
	}

	if (vmap_end - vmap_start > 0) {
		free = kmem_cache_zalloc(vmap_area_cachep, GFP_NOWAIT);
		if (!WARN_ON_ONCE(!free)) {
			free->va_start = vmap_start;
			free->va_end = vmap_end;

			insert_vmap_area_augment(free, NULL,
				&free_vmap_area_root,
					&free_vmap_area_list);
		}
	}
}

void __init vmalloc_init(void)
{
	struct vmap_area *va;
	struct vm_struct *tmp;
	int i;

	/*
	 * Create the cache for vmap_area objects.
	 */
	vmap_area_cachep = KMEM_CACHE(vmap_area, SLAB_PANIC);

	for_each_possible_cpu(i) {
		struct vmap_block_queue *vbq;
		struct vfree_deferred *p;

		vbq = &per_cpu(vmap_block_queue, i);
		spin_lock_init(&vbq->lock);
		INIT_LIST_HEAD(&vbq->free);
		p = &per_cpu(vfree_deferred, i);
		init_llist_head(&p->list);
		INIT_WORK(&p->wq, free_work);
	}

	/* Import existing vmlist entries. */
	for (tmp = vmlist; tmp; tmp = tmp->next) {
		va = kmem_cache_zalloc(vmap_area_cachep, GFP_NOWAIT);
		if (WARN_ON_ONCE(!va))
			continue;

		va->va_start = (unsigned long)tmp->addr;
		va->va_end = va->va_start + tmp->size;
		va->vm = tmp;
		insert_vmap_area(va, &vmap_area_root, &vmap_area_list);
	}

	/*
	 * Now we can initialize a free vmap space.
	 */
	vmap_init_free_space();
	vmap_initialized = true;
}

/**
 * unmap_kernel_range - unmap kernel VM area and flush cache and TLB
 * @addr: start of the VM area to unmap
 * @size: size of the VM area to unmap
 *
 * Similar to unmap_kernel_range_noflush() but flushes vcache before
 * the unmapping and tlb after.
 */
void unmap_kernel_range(unsigned long addr, unsigned long size)
{
	unsigned long end = addr + size;

	flush_cache_vunmap(addr, end);
	unmap_kernel_range_noflush(addr, size);
	flush_tlb_kernel_range(addr, end);
}

static inline void setup_vmalloc_vm_locked(struct vm_struct *vm,
	struct vmap_area *va, unsigned long flags, const void *caller)
{
	vm->flags = flags;
	vm->addr = (void *)va->va_start;
	vm->size = va->va_end - va->va_start;
	vm->caller = caller;
	va->vm = vm;
}

static void setup_vmalloc_vm(struct vm_struct *vm, struct vmap_area *va,
			      unsigned long flags, const void *caller)
{
	spin_lock(&vmap_area_lock);
	setup_vmalloc_vm_locked(vm, va, flags, caller);
	spin_unlock(&vmap_area_lock);
}

static void clear_vm_uninitialized_flag(struct vm_struct *vm)
{
	/*
	 * Before removing VM_UNINITIALIZED,
	 * we should make sure that vm has proper values.
	 * Pair with smp_rmb() in show_numa_info().
	 */
	smp_wmb();
	vm->flags &= ~VM_UNINITIALIZED;
}

static struct vm_struct *__get_vm_area_node(unsigned long size,
		unsigned long align, unsigned long flags, unsigned long start,
		unsigned long end, int node, gfp_t gfp_mask, const void *caller)
{
	struct vmap_area *va;
	struct vm_struct *area;
	unsigned long requested_size = size;

	BUG_ON(in_interrupt());
	size = PAGE_ALIGN(size);
	if (unlikely(!size))
		return NULL;

	if (flags & VM_IOREMAP)
		align = 1ul << clamp_t(int, get_count_order_long(size),
				       PAGE_SHIFT, IOREMAP_MAX_ORDER);

	area = kzalloc_node(sizeof(*area), gfp_mask & GFP_RECLAIM_MASK, node);
	if (unlikely(!area))
		return NULL;

	if (!(flags & VM_NO_GUARD))
		size += PAGE_SIZE;

	va = alloc_vmap_area(size, align, start, end, node, gfp_mask);
	if (IS_ERR(va)) {
		kfree(area);
		return NULL;
	}

	kasan_unpoison_vmalloc((void *)va->va_start, requested_size);

	setup_vmalloc_vm(area, va, flags, caller);

	return area;
}

struct vm_struct *__get_vm_area_caller(unsigned long size, unsigned long flags,
				       unsigned long start, unsigned long end,
				       const void *caller)
{
	return __get_vm_area_node(size, 1, flags, start, end, NUMA_NO_NODE,
				  GFP_KERNEL, caller);
}

/**
 * get_vm_area - reserve a contiguous kernel virtual area
 * @size:	 size of the area
 * @flags:	 %VM_IOREMAP for I/O mappings or VM_ALLOC
 *
 * Search an area of @size in the kernel virtual mapping area,
 * and reserved it for out purposes.  Returns the area descriptor
 * on success or %NULL on failure.
 *
 * Return: the area descriptor on success or %NULL on failure.
 */
struct vm_struct *get_vm_area(unsigned long size, unsigned long flags)
{
	return __get_vm_area_node(size, 1, flags, VMALLOC_START, VMALLOC_END,
				  NUMA_NO_NODE, GFP_KERNEL,
				  __builtin_return_address(0));
}

struct vm_struct *get_vm_area_caller(unsigned long size, unsigned long flags,
				const void *caller)
{
	return __get_vm_area_node(size, 1, flags, VMALLOC_START, VMALLOC_END,
				  NUMA_NO_NODE, GFP_KERNEL, caller);
}

/**
 * find_vm_area - find a continuous kernel virtual area
 * @addr:	  base address
 *
 * Search for the kernel VM area starting at @addr, and return it.
 * It is up to the caller to do all required locking to keep the returned
 * pointer valid.
 *
 * Return: the area descriptor on success or %NULL on failure.
 */
struct vm_struct *find_vm_area(const void *addr)
{
	struct vmap_area *va;

	va = find_vmap_area((unsigned long)addr);
	if (!va)
		return NULL;

	return va->vm;
}

/**
 * remove_vm_area - find and remove a continuous kernel virtual area
 * @addr:	    base address
 *
 * Search for the kernel VM area starting at @addr, and remove it.
 * This function returns the found VM area, but using it is NOT safe
 * on SMP machines, except for its size or flags.
 *
 * Return: the area descriptor on success or %NULL on failure.
 */
struct vm_struct *remove_vm_area(const void *addr)
{
	struct vmap_area *va;

	might_sleep();

	spin_lock(&vmap_area_lock);
	va = __find_vmap_area((unsigned long)addr);
	if (va && va->vm) {
		struct vm_struct *vm = va->vm;

		va->vm = NULL;
		spin_unlock(&vmap_area_lock);

		kasan_free_shadow(vm);
		free_unmap_vmap_area(va);

		return vm;
	}

	spin_unlock(&vmap_area_lock);
	return NULL;
}

static inline void set_area_direct_map(const struct vm_struct *area,
				       int (*set_direct_map)(struct page *page))
{
	int i;

	for (i = 0; i < area->nr_pages; i++)
		if (page_address(area->pages[i]))
			set_direct_map(area->pages[i]);
}

/* Handle removing and resetting vm mappings related to the vm_struct. */
static void vm_remove_mappings(struct vm_struct *area, int deallocate_pages)
{
	unsigned long start = ULONG_MAX, end = 0;
	int flush_reset = area->flags & VM_FLUSH_RESET_PERMS;
	int flush_dmap = 0;
	int i;

	remove_vm_area(area->addr);

	/* If this is not VM_FLUSH_RESET_PERMS memory, no need for the below. */
	if (!flush_reset)
		return;

	/*
	 * If not deallocating pages, just do the flush of the VM area and
	 * return.
	 */
	if (!deallocate_pages) {
		vm_unmap_aliases();
		return;
	}

	/*
	 * If execution gets here, flush the vm mapping and reset the direct
	 * map. Find the start and end range of the direct mappings to make sure
	 * the vm_unmap_aliases() flush includes the direct map.
	 */
	for (i = 0; i < area->nr_pages; i++) {
		unsigned long addr = (unsigned long)page_address(area->pages[i]);
		if (addr) {
			start = min(addr, start);
			end = max(addr + PAGE_SIZE, end);
			flush_dmap = 1;
		}
	}

	/*
	 * Set direct map to something invalid so that it won't be cached if
	 * there are any accesses after the TLB flush, then flush the TLB and
	 * reset the direct map permissions to the default.
	 */
	set_area_direct_map(area, set_direct_map_invalid_noflush);
	_vm_unmap_aliases(start, end, flush_dmap);
	set_area_direct_map(area, set_direct_map_default_noflush);
}

static void __vunmap(const void *addr, int deallocate_pages)
{
	struct vm_struct *area;

	if (!addr)
		return;

	if (WARN(!PAGE_ALIGNED(addr), "Trying to vfree() bad address (%p)\n",
			addr))
		return;

	area = find_vm_area(addr);
	if (unlikely(!area)) {
		WARN(1, KERN_ERR "Trying to vfree() nonexistent vm area (%p)\n",
				addr);
		return;
	}

	debug_check_no_locks_freed(area->addr, get_vm_area_size(area));
	debug_check_no_obj_freed(area->addr, get_vm_area_size(area));

	kasan_poison_vmalloc(area->addr, area->size);

	vm_remove_mappings(area, deallocate_pages);

	if (deallocate_pages) {
		int i;

		for (i = 0; i < area->nr_pages; i++) {
			struct page *page = area->pages[i];

			BUG_ON(!page);
			__free_pages(page, 0);
		}
		atomic_long_sub(area->nr_pages, &nr_vmalloc_pages);

		kvfree(area->pages);
	}

	kfree(area);
	return;
}

static inline void __vfree_deferred(const void *addr)
{
	/*
	 * Use raw_cpu_ptr() because this can be called from preemptible
	 * context. Preemption is absolutely fine here, because the llist_add()
	 * implementation is lockless, so it works even if we are adding to
	 * another cpu's list. schedule_work() should be fine with this too.
	 */
	struct vfree_deferred *p = raw_cpu_ptr(&vfree_deferred);

	if (llist_add((struct llist_node *)addr, &p->list))
		schedule_work(&p->wq);
}

/**
 * vfree_atomic - release memory allocated by vmalloc()
 * @addr:	  memory base address
 *
 * This one is just like vfree() but can be called in any atomic context
 * except NMIs.
 */
void vfree_atomic(const void *addr)
{
	BUG_ON(in_nmi());

	kmemleak_free(addr);

	if (!addr)
		return;
	__vfree_deferred(addr);
}

static void __vfree(const void *addr)
{
	if (unlikely(in_interrupt()))
		__vfree_deferred(addr);
	else
		__vunmap(addr, 1);
}

/**
 * vfree - Release memory allocated by vmalloc()
 * @addr:  Memory base address
 *
 * Free the virtually continuous memory area starting at @addr, as obtained
 * from one of the vmalloc() family of APIs.  This will usually also free the
 * physical memory underlying the virtual allocation, but that memory is
 * reference counted, so it will not be freed until the last user goes away.
 *
 * If @addr is NULL, no operation is performed.
 *
 * Context:
 * May sleep if called *not* from interrupt context.
 * Must not be called in NMI context (strictly speaking, it could be
 * if we have CONFIG_ARCH_HAVE_NMI_SAFE_CMPXCHG, but making the calling
 * conventions for vfree() arch-depenedent would be a really bad idea).
 */
void vfree(const void *addr)
{
	BUG_ON(in_nmi());

	kmemleak_free(addr);

	might_sleep_if(!in_interrupt());

	if (!addr)
		return;

	__vfree(addr);
}
EXPORT_SYMBOL(vfree);

/**
 * vunmap - release virtual mapping obtained by vmap()
 * @addr:   memory base address
 *
 * Free the virtually contiguous memory area starting at @addr,
 * which was created from the page array passed to vmap().
 *
 * Must not be called in interrupt context.
 */
void vunmap(const void *addr)
{
	BUG_ON(in_interrupt());
	might_sleep();
	if (addr)
		__vunmap(addr, 0);
}
EXPORT_SYMBOL(vunmap);

/**
 * vmap - map an array of pages into virtually contiguous space
 * @pages: array of page pointers
 * @count: number of pages to map
 * @flags: vm_area->flags
 * @prot: page protection for the mapping
 *
 * Maps @count pages from @pages into contiguous kernel virtual space.
 * If @flags contains %VM_MAP_PUT_PAGES the ownership of the pages array itself
 * (which must be kmalloc or vmalloc memory) and one reference per pages in it
 * are transferred from the caller to vmap(), and will be freed / dropped when
 * vfree() is called on the return value.
 *
 * Return: the address of the area or %NULL on failure
 */
void *vmap(struct page **pages, unsigned int count,
	   unsigned long flags, pgprot_t prot)
{
	struct vm_struct *area;
	unsigned long size;		/* In bytes */

	might_sleep();

	if (count > totalram_pages())
		return NULL;

	size = (unsigned long)count << PAGE_SHIFT;
	area = get_vm_area_caller(size, flags, __builtin_return_address(0));
	if (!area)
		return NULL;

	if (map_kernel_range((unsigned long)area->addr, size, pgprot_nx(prot),
			pages) < 0) {
		vunmap(area->addr);
		return NULL;
	}

	if (flags & VM_MAP_PUT_PAGES)
		area->pages = pages;
	return area->addr;
}
EXPORT_SYMBOL(vmap);

#ifdef CONFIG_VMAP_PFN
struct vmap_pfn_data {
	unsigned long	*pfns;
	pgprot_t	prot;
	unsigned int	idx;
};

static int vmap_pfn_apply(pte_t *pte, unsigned long addr, void *private)
{
	struct vmap_pfn_data *data = private;

	if (WARN_ON_ONCE(pfn_valid(data->pfns[data->idx])))
		return -EINVAL;
	*pte = pte_mkspecial(pfn_pte(data->pfns[data->idx++], data->prot));
	return 0;
}

/**
 * vmap_pfn - map an array of PFNs into virtually contiguous space
 * @pfns: array of PFNs
 * @count: number of pages to map
 * @prot: page protection for the mapping
 *
 * Maps @count PFNs from @pfns into contiguous kernel virtual space and returns
 * the start address of the mapping.
 */
void *vmap_pfn(unsigned long *pfns, unsigned int count, pgprot_t prot)
{
	struct vmap_pfn_data data = { .pfns = pfns, .prot = pgprot_nx(prot) };
	struct vm_struct *area;

	area = get_vm_area_caller(count * PAGE_SIZE, VM_IOREMAP,
			__builtin_return_address(0));
	if (!area)
		return NULL;
	if (apply_to_page_range(&init_mm, (unsigned long)area->addr,
			count * PAGE_SIZE, vmap_pfn_apply, &data)) {
		free_vm_area(area);
		return NULL;
	}
	return area->addr;
}
EXPORT_SYMBOL_GPL(vmap_pfn);
#endif /* CONFIG_VMAP_PFN */

static void *__vmalloc_area_node(struct vm_struct *area, gfp_t gfp_mask,
				 pgprot_t prot, int node)
{
<<<<<<< HEAD
	struct page **pages;
	unsigned int nr_pages, array_size, i;
=======
>>>>>>> 24b8d41d
	const gfp_t nested_gfp = (gfp_mask & GFP_RECLAIM_MASK) | __GFP_ZERO;
	unsigned int nr_pages = get_vm_area_size(area) >> PAGE_SHIFT;
	unsigned int array_size = nr_pages * sizeof(struct page *), i;
	struct page **pages;

	gfp_mask |= __GFP_NOWARN;
	if (!(gfp_mask & (GFP_DMA | GFP_DMA32)))
		gfp_mask |= __GFP_HIGHMEM;

	/* Please note that the recursion is strictly bounded. */
	if (array_size > PAGE_SIZE) {
		pages = __vmalloc_node(array_size, 1, nested_gfp, node,
					area->caller);
	} else {
		pages = kmalloc_node(array_size, nested_gfp, node);
	}

	if (!pages) {
		remove_vm_area(area->addr);
		kfree(area);
		return NULL;
	}

	area->pages = pages;
	area->nr_pages = nr_pages;

	for (i = 0; i < area->nr_pages; i++) {
		struct page *page;

		if (node == NUMA_NO_NODE)
<<<<<<< HEAD
			page = alloc_page(alloc_mask);
		else
			page = alloc_pages_node(node, alloc_mask, 0);
=======
			page = alloc_page(gfp_mask);
		else
			page = alloc_pages_node(node, gfp_mask, 0);
>>>>>>> 24b8d41d

		if (unlikely(!page)) {
			/* Successfully allocated i pages, free them in __vfree() */
			area->nr_pages = i;
			atomic_long_add(area->nr_pages, &nr_vmalloc_pages);
			goto fail;
		}
		area->pages[i] = page;
		if (gfpflags_allow_blocking(gfp_mask))
			cond_resched();
	}
	atomic_long_add(area->nr_pages, &nr_vmalloc_pages);

	if (map_kernel_range((unsigned long)area->addr, get_vm_area_size(area),
			prot, pages) < 0)
		goto fail;

	return area->addr;

fail:
<<<<<<< HEAD
	warn_alloc(gfp_mask,
=======
	warn_alloc(gfp_mask, NULL,
>>>>>>> 24b8d41d
			  "vmalloc: allocation failure, allocated %ld of %ld bytes",
			  (area->nr_pages*PAGE_SIZE), area->size);
	__vfree(area->addr);
	return NULL;
}

/**
 * __vmalloc_node_range - allocate virtually contiguous memory
 * @size:		  allocation size
 * @align:		  desired alignment
 * @start:		  vm area range start
 * @end:		  vm area range end
 * @gfp_mask:		  flags for the page level allocator
 * @prot:		  protection mask for the allocated pages
 * @vm_flags:		  additional vm area flags (e.g. %VM_NO_GUARD)
 * @node:		  node to use for allocation or NUMA_NO_NODE
 * @caller:		  caller's return address
 *
 * Allocate enough pages to cover @size from the page level
 * allocator with @gfp_mask flags.  Map them into contiguous
 * kernel virtual space, using a pagetable protection of @prot.
 *
 * Return: the address of the area or %NULL on failure
 */
void *__vmalloc_node_range(unsigned long size, unsigned long align,
			unsigned long start, unsigned long end, gfp_t gfp_mask,
			pgprot_t prot, unsigned long vm_flags, int node,
			const void *caller)
{
	struct vm_struct *area;
	void *addr;
	unsigned long real_size = size;

	size = PAGE_ALIGN(size);
	if (!size || (size >> PAGE_SHIFT) > totalram_pages())
		goto fail;

	area = __get_vm_area_node(real_size, align, VM_ALLOC | VM_UNINITIALIZED |
				vm_flags, start, end, node, gfp_mask, caller);
	if (!area)
		goto fail;

	addr = __vmalloc_area_node(area, gfp_mask, prot, node);
	if (!addr)
		return NULL;

	/*
	 * In this function, newly allocated vm_struct has VM_UNINITIALIZED
	 * flag. It means that vm_struct is not fully initialized.
	 * Now, it is fully initialized, so remove this flag here.
	 */
	clear_vm_uninitialized_flag(area);

	kmemleak_vmalloc(area, size, gfp_mask);

	return addr;

fail:
<<<<<<< HEAD
	warn_alloc(gfp_mask,
=======
	warn_alloc(gfp_mask, NULL,
>>>>>>> 24b8d41d
			  "vmalloc: allocation failure: %lu bytes", real_size);
	return NULL;
}

/**
 * __vmalloc_node - allocate virtually contiguous memory
 * @size:	    allocation size
 * @align:	    desired alignment
 * @gfp_mask:	    flags for the page level allocator
 * @node:	    node to use for allocation or NUMA_NO_NODE
 * @caller:	    caller's return address
 *
 * Allocate enough pages to cover @size from the page level allocator with
 * @gfp_mask flags.  Map them into contiguous kernel virtual space.
 *
 * Reclaim modifiers in @gfp_mask - __GFP_NORETRY, __GFP_RETRY_MAYFAIL
 * and __GFP_NOFAIL are not supported
 *
 * Any use of gfp flags outside of GFP_KERNEL should be consulted
 * with mm people.
 *
 * Return: pointer to the allocated memory or %NULL on error
 */
void *__vmalloc_node(unsigned long size, unsigned long align,
			    gfp_t gfp_mask, int node, const void *caller)
{
	return __vmalloc_node_range(size, align, VMALLOC_START, VMALLOC_END,
				gfp_mask, PAGE_KERNEL, 0, node, caller);
}
/*
 * This is only for performance analysis of vmalloc and stress purpose.
 * It is required by vmalloc test module, therefore do not use it other
 * than that.
 */
#ifdef CONFIG_TEST_VMALLOC_MODULE
EXPORT_SYMBOL_GPL(__vmalloc_node);
#endif

void *__vmalloc(unsigned long size, gfp_t gfp_mask)
{
	return __vmalloc_node(size, 1, gfp_mask, NUMA_NO_NODE,
				__builtin_return_address(0));
}
EXPORT_SYMBOL(__vmalloc);

/**
 * vmalloc - allocate virtually contiguous memory
 * @size:    allocation size
 *
 * Allocate enough pages to cover @size from the page level
 * allocator and map them into contiguous kernel virtual space.
 *
 * For tight control over page level allocator and protection flags
 * use __vmalloc() instead.
 *
 * Return: pointer to the allocated memory or %NULL on error
 */
void *vmalloc(unsigned long size)
{
	return __vmalloc_node(size, 1, GFP_KERNEL, NUMA_NO_NODE,
				__builtin_return_address(0));
}
EXPORT_SYMBOL(vmalloc);

/**
 * vzalloc - allocate virtually contiguous memory with zero fill
 * @size:    allocation size
 *
 * Allocate enough pages to cover @size from the page level
 * allocator and map them into contiguous kernel virtual space.
 * The memory allocated is set to zero.
 *
 * For tight control over page level allocator and protection flags
 * use __vmalloc() instead.
 *
 * Return: pointer to the allocated memory or %NULL on error
 */
void *vzalloc(unsigned long size)
{
	return __vmalloc_node(size, 1, GFP_KERNEL | __GFP_ZERO, NUMA_NO_NODE,
				__builtin_return_address(0));
}
EXPORT_SYMBOL(vzalloc);

/**
 * vmalloc_user - allocate zeroed virtually contiguous memory for userspace
 * @size: allocation size
 *
 * The resulting memory area is zeroed so it can be mapped to userspace
 * without leaking data.
 *
 * Return: pointer to the allocated memory or %NULL on error
 */
void *vmalloc_user(unsigned long size)
{
	return __vmalloc_node_range(size, SHMLBA,  VMALLOC_START, VMALLOC_END,
				    GFP_KERNEL | __GFP_ZERO, PAGE_KERNEL,
				    VM_USERMAP, NUMA_NO_NODE,
				    __builtin_return_address(0));
}
EXPORT_SYMBOL(vmalloc_user);

/**
 * vmalloc_node - allocate memory on a specific node
 * @size:	  allocation size
 * @node:	  numa node
 *
 * Allocate enough pages to cover @size from the page level
 * allocator and map them into contiguous kernel virtual space.
 *
 * For tight control over page level allocator and protection flags
 * use __vmalloc() instead.
 *
 * Return: pointer to the allocated memory or %NULL on error
 */
void *vmalloc_node(unsigned long size, int node)
{
	return __vmalloc_node(size, 1, GFP_KERNEL, node,
			__builtin_return_address(0));
}
EXPORT_SYMBOL(vmalloc_node);

/**
 * vzalloc_node - allocate memory on a specific node with zero fill
 * @size:	allocation size
 * @node:	numa node
 *
 * Allocate enough pages to cover @size from the page level
 * allocator and map them into contiguous kernel virtual space.
 * The memory allocated is set to zero.
 *
 * Return: pointer to the allocated memory or %NULL on error
 */
void *vzalloc_node(unsigned long size, int node)
{
	return __vmalloc_node(size, 1, GFP_KERNEL | __GFP_ZERO, node,
				__builtin_return_address(0));
}
EXPORT_SYMBOL(vzalloc_node);

#if defined(CONFIG_64BIT) && defined(CONFIG_ZONE_DMA32)
#define GFP_VMALLOC32 (GFP_DMA32 | GFP_KERNEL)
#elif defined(CONFIG_64BIT) && defined(CONFIG_ZONE_DMA)
#define GFP_VMALLOC32 (GFP_DMA | GFP_KERNEL)
#else
/*
 * 64b systems should always have either DMA or DMA32 zones. For others
 * GFP_DMA32 should do the right thing and use the normal zone.
 */
#define GFP_VMALLOC32 GFP_DMA32 | GFP_KERNEL
#endif

/**
 * vmalloc_32 - allocate virtually contiguous memory (32bit addressable)
 * @size:	allocation size
 *
 * Allocate enough 32bit PA addressable pages to cover @size from the
 * page level allocator and map them into contiguous kernel virtual space.
 *
 * Return: pointer to the allocated memory or %NULL on error
 */
void *vmalloc_32(unsigned long size)
{
	return __vmalloc_node(size, 1, GFP_VMALLOC32, NUMA_NO_NODE,
			__builtin_return_address(0));
}
EXPORT_SYMBOL(vmalloc_32);

/**
 * vmalloc_32_user - allocate zeroed virtually contiguous 32bit memory
 * @size:	     allocation size
 *
 * The resulting memory area is 32bit addressable and zeroed so it can be
 * mapped to userspace without leaking data.
 *
 * Return: pointer to the allocated memory or %NULL on error
 */
void *vmalloc_32_user(unsigned long size)
{
	return __vmalloc_node_range(size, SHMLBA,  VMALLOC_START, VMALLOC_END,
				    GFP_VMALLOC32 | __GFP_ZERO, PAGE_KERNEL,
				    VM_USERMAP, NUMA_NO_NODE,
				    __builtin_return_address(0));
}
EXPORT_SYMBOL(vmalloc_32_user);

/*
 * small helper routine , copy contents to buf from addr.
 * If the page is not present, fill zero.
 */

static int aligned_vread(char *buf, char *addr, unsigned long count)
{
	struct page *p;
	int copied = 0;

	while (count) {
		unsigned long offset, length;

		offset = offset_in_page(addr);
		length = PAGE_SIZE - offset;
		if (length > count)
			length = count;
		p = vmalloc_to_page(addr);
		/*
		 * To do safe access to this _mapped_ area, we need
		 * lock. But adding lock here means that we need to add
		 * overhead of vmalloc()/vfree() calles for this _debug_
		 * interface, rarely used. Instead of that, we'll use
		 * kmap() and get small overhead in this access function.
		 */
		if (p) {
			/*
			 * we can expect USER0 is not used (see vread/vwrite's
			 * function description)
			 */
			void *map = kmap_atomic(p);
			memcpy(buf, map + offset, length);
			kunmap_atomic(map);
		} else
			memset(buf, 0, length);

		addr += length;
		buf += length;
		copied += length;
		count -= length;
	}
	return copied;
}

static int aligned_vwrite(char *buf, char *addr, unsigned long count)
{
	struct page *p;
	int copied = 0;

	while (count) {
		unsigned long offset, length;

		offset = offset_in_page(addr);
		length = PAGE_SIZE - offset;
		if (length > count)
			length = count;
		p = vmalloc_to_page(addr);
		/*
		 * To do safe access to this _mapped_ area, we need
		 * lock. But adding lock here means that we need to add
		 * overhead of vmalloc()/vfree() calles for this _debug_
		 * interface, rarely used. Instead of that, we'll use
		 * kmap() and get small overhead in this access function.
		 */
		if (p) {
			/*
			 * we can expect USER0 is not used (see vread/vwrite's
			 * function description)
			 */
			void *map = kmap_atomic(p);
			memcpy(map + offset, buf, length);
			kunmap_atomic(map);
		}
		addr += length;
		buf += length;
		copied += length;
		count -= length;
	}
	return copied;
}

/**
 * vread() - read vmalloc area in a safe way.
 * @buf:     buffer for reading data
 * @addr:    vm address.
 * @count:   number of bytes to be read.
 *
 * This function checks that addr is a valid vmalloc'ed area, and
 * copy data from that area to a given buffer. If the given memory range
 * of [addr...addr+count) includes some valid address, data is copied to
 * proper area of @buf. If there are memory holes, they'll be zero-filled.
 * IOREMAP area is treated as memory hole and no copy is done.
 *
 * If [addr...addr+count) doesn't includes any intersects with alive
 * vm_struct area, returns 0. @buf should be kernel's buffer.
 *
 * Note: In usual ops, vread() is never necessary because the caller
 * should know vmalloc() area is valid and can use memcpy().
 * This is for routines which have to access vmalloc area without
 * any information, as /dev/kmem.
 *
 * Return: number of bytes for which addr and buf should be increased
 * (same number as @count) or %0 if [addr...addr+count) doesn't
 * include any intersection with valid vmalloc area
 */
long vread(char *buf, char *addr, unsigned long count)
{
	struct vmap_area *va;
	struct vm_struct *vm;
	char *vaddr, *buf_start = buf;
	unsigned long buflen = count;
	unsigned long n;

	/* Don't allow overflow */
	if ((unsigned long) addr + count < count)
		count = -(unsigned long) addr;

	spin_lock(&vmap_area_lock);
	list_for_each_entry(va, &vmap_area_list, list) {
		if (!count)
			break;

		if (!va->vm)
			continue;

		vm = va->vm;
		vaddr = (char *) vm->addr;
		if (addr >= vaddr + get_vm_area_size(vm))
			continue;
		while (addr < vaddr) {
			if (count == 0)
				goto finished;
			*buf = '\0';
			buf++;
			addr++;
			count--;
		}
		n = vaddr + get_vm_area_size(vm) - addr;
		if (n > count)
			n = count;
		if (!(vm->flags & VM_IOREMAP))
			aligned_vread(buf, addr, n);
		else /* IOREMAP area is treated as memory hole */
			memset(buf, 0, n);
		buf += n;
		addr += n;
		count -= n;
	}
finished:
	spin_unlock(&vmap_area_lock);

	if (buf == buf_start)
		return 0;
	/* zero-fill memory holes */
	if (buf != buf_start + buflen)
		memset(buf, 0, buflen - (buf - buf_start));

	return buflen;
}

/**
 * vwrite() - write vmalloc area in a safe way.
 * @buf:      buffer for source data
 * @addr:     vm address.
 * @count:    number of bytes to be read.
 *
 * This function checks that addr is a valid vmalloc'ed area, and
 * copy data from a buffer to the given addr. If specified range of
 * [addr...addr+count) includes some valid address, data is copied from
 * proper area of @buf. If there are memory holes, no copy to hole.
 * IOREMAP area is treated as memory hole and no copy is done.
 *
 * If [addr...addr+count) doesn't includes any intersects with alive
 * vm_struct area, returns 0. @buf should be kernel's buffer.
 *
 * Note: In usual ops, vwrite() is never necessary because the caller
 * should know vmalloc() area is valid and can use memcpy().
 * This is for routines which have to access vmalloc area without
 * any information, as /dev/kmem.
 *
 * Return: number of bytes for which addr and buf should be
 * increased (same number as @count) or %0 if [addr...addr+count)
 * doesn't include any intersection with valid vmalloc area
 */
long vwrite(char *buf, char *addr, unsigned long count)
{
	struct vmap_area *va;
	struct vm_struct *vm;
	char *vaddr;
	unsigned long n, buflen;
	int copied = 0;

	/* Don't allow overflow */
	if ((unsigned long) addr + count < count)
		count = -(unsigned long) addr;
	buflen = count;

	spin_lock(&vmap_area_lock);
	list_for_each_entry(va, &vmap_area_list, list) {
		if (!count)
			break;

		if (!va->vm)
			continue;

		vm = va->vm;
		vaddr = (char *) vm->addr;
		if (addr >= vaddr + get_vm_area_size(vm))
			continue;
		while (addr < vaddr) {
			if (count == 0)
				goto finished;
			buf++;
			addr++;
			count--;
		}
		n = vaddr + get_vm_area_size(vm) - addr;
		if (n > count)
			n = count;
		if (!(vm->flags & VM_IOREMAP)) {
			aligned_vwrite(buf, addr, n);
			copied++;
		}
		buf += n;
		addr += n;
		count -= n;
	}
finished:
	spin_unlock(&vmap_area_lock);
	if (!copied)
		return 0;
	return buflen;
}

/**
 * remap_vmalloc_range_partial - map vmalloc pages to userspace
 * @vma:		vma to cover
 * @uaddr:		target user address to start at
 * @kaddr:		virtual address of vmalloc kernel memory
 * @pgoff:		offset from @kaddr to start at
 * @size:		size of map area
 *
 * Returns:	0 for success, -Exxx on failure
 *
 * This function checks that @kaddr is a valid vmalloc'ed area,
 * and that it is big enough to cover the range starting at
 * @uaddr in @vma. Will return failure if that criteria isn't
 * met.
 *
 * Similar to remap_pfn_range() (see mm/memory.c)
 */
int remap_vmalloc_range_partial(struct vm_area_struct *vma, unsigned long uaddr,
				void *kaddr, unsigned long pgoff,
				unsigned long size)
{
	struct vm_struct *area;
	unsigned long off;
	unsigned long end_index;

	if (check_shl_overflow(pgoff, PAGE_SHIFT, &off))
		return -EINVAL;

	size = PAGE_ALIGN(size);

	if (!PAGE_ALIGNED(uaddr) || !PAGE_ALIGNED(kaddr))
		return -EINVAL;

	area = find_vm_area(kaddr);
	if (!area)
		return -EINVAL;

	if (!(area->flags & (VM_USERMAP | VM_DMA_COHERENT)))
		return -EINVAL;

	if (check_add_overflow(size, off, &end_index) ||
	    end_index > get_vm_area_size(area))
		return -EINVAL;
	kaddr += off;

	do {
		struct page *page = vmalloc_to_page(kaddr);
		int ret;

		ret = vm_insert_page(vma, uaddr, page);
		if (ret)
			return ret;

		uaddr += PAGE_SIZE;
		kaddr += PAGE_SIZE;
		size -= PAGE_SIZE;
	} while (size > 0);

	vma->vm_flags |= VM_DONTEXPAND | VM_DONTDUMP;

	return 0;
}
EXPORT_SYMBOL(remap_vmalloc_range_partial);

/**
 * remap_vmalloc_range - map vmalloc pages to userspace
 * @vma:		vma to cover (map full range of vma)
 * @addr:		vmalloc memory
 * @pgoff:		number of pages into addr before first page to map
 *
 * Returns:	0 for success, -Exxx on failure
 *
 * This function checks that addr is a valid vmalloc'ed area, and
 * that it is big enough to cover the vma. Will return failure if
 * that criteria isn't met.
 *
 * Similar to remap_pfn_range() (see mm/memory.c)
 */
int remap_vmalloc_range(struct vm_area_struct *vma, void *addr,
						unsigned long pgoff)
{
	return remap_vmalloc_range_partial(vma, vma->vm_start,
					   addr, pgoff,
					   vma->vm_end - vma->vm_start);
}
EXPORT_SYMBOL(remap_vmalloc_range);

void free_vm_area(struct vm_struct *area)
{
	struct vm_struct *ret;
	ret = remove_vm_area(area->addr);
	BUG_ON(ret != area);
	kfree(area);
}
EXPORT_SYMBOL_GPL(free_vm_area);

#ifdef CONFIG_SMP
static struct vmap_area *node_to_va(struct rb_node *n)
{
	return rb_entry_safe(n, struct vmap_area, rb_node);
}

/**
 * pvm_find_va_enclose_addr - find the vmap_area @addr belongs to
 * @addr: target address
 *
 * Returns: vmap_area if it is found. If there is no such area
 *   the first highest(reverse order) vmap_area is returned
 *   i.e. va->va_start < addr && va->va_end < addr or NULL
 *   if there are no any areas before @addr.
 */
static struct vmap_area *
pvm_find_va_enclose_addr(unsigned long addr)
{
	struct vmap_area *va, *tmp;
	struct rb_node *n;

	n = free_vmap_area_root.rb_node;
	va = NULL;

	while (n) {
		tmp = rb_entry(n, struct vmap_area, rb_node);
		if (tmp->va_start <= addr) {
			va = tmp;
			if (tmp->va_end >= addr)
				break;

			n = n->rb_right;
		} else {
			n = n->rb_left;
		}
	}

	return va;
}

/**
 * pvm_determine_end_from_reverse - find the highest aligned address
 * of free block below VMALLOC_END
 * @va:
 *   in - the VA we start the search(reverse order);
 *   out - the VA with the highest aligned end address.
 *
 * Returns: determined end address within vmap_area
 */
static unsigned long
pvm_determine_end_from_reverse(struct vmap_area **va, unsigned long align)
{
	unsigned long vmalloc_end = VMALLOC_END & ~(align - 1);
	unsigned long addr;

	if (likely(*va)) {
		list_for_each_entry_from_reverse((*va),
				&free_vmap_area_list, list) {
			addr = min((*va)->va_end & ~(align - 1), vmalloc_end);
			if ((*va)->va_start < addr)
				return addr;
		}
	}

	return 0;
}

/**
 * pcpu_get_vm_areas - allocate vmalloc areas for percpu allocator
 * @offsets: array containing offset of each area
 * @sizes: array containing size of each area
 * @nr_vms: the number of areas to allocate
 * @align: alignment, all entries in @offsets and @sizes must be aligned to this
 *
 * Returns: kmalloc'd vm_struct pointer array pointing to allocated
 *	    vm_structs on success, %NULL on failure
 *
 * Percpu allocator wants to use congruent vm areas so that it can
 * maintain the offsets among percpu areas.  This function allocates
 * congruent vmalloc areas for it with GFP_KERNEL.  These areas tend to
 * be scattered pretty far, distance between two areas easily going up
 * to gigabytes.  To avoid interacting with regular vmallocs, these
 * areas are allocated from top.
 *
 * Despite its complicated look, this allocator is rather simple. It
 * does everything top-down and scans free blocks from the end looking
 * for matching base. While scanning, if any of the areas do not fit the
 * base address is pulled down to fit the area. Scanning is repeated till
 * all the areas fit and then all necessary data structures are inserted
 * and the result is returned.
 */
struct vm_struct **pcpu_get_vm_areas(const unsigned long *offsets,
				     const size_t *sizes, int nr_vms,
				     size_t align)
{
	const unsigned long vmalloc_start = ALIGN(VMALLOC_START, align);
	const unsigned long vmalloc_end = VMALLOC_END & ~(align - 1);
	struct vmap_area **vas, *va;
	struct vm_struct **vms;
	int area, area2, last_area, term_area;
	unsigned long base, start, size, end, last_end, orig_start, orig_end;
	bool purged = false;
	enum fit_type type;

	/* verify parameters and allocate data structures */
	BUG_ON(offset_in_page(align) || !is_power_of_2(align));
	for (last_area = 0, area = 0; area < nr_vms; area++) {
		start = offsets[area];
		end = start + sizes[area];

		/* is everything aligned properly? */
		BUG_ON(!IS_ALIGNED(offsets[area], align));
		BUG_ON(!IS_ALIGNED(sizes[area], align));

		/* detect the area with the highest address */
		if (start > offsets[last_area])
			last_area = area;

		for (area2 = area + 1; area2 < nr_vms; area2++) {
			unsigned long start2 = offsets[area2];
			unsigned long end2 = start2 + sizes[area2];

			BUG_ON(start2 < end && start < end2);
		}
	}
	last_end = offsets[last_area] + sizes[last_area];

	if (vmalloc_end - vmalloc_start < last_end) {
		WARN_ON(true);
		return NULL;
	}

	vms = kcalloc(nr_vms, sizeof(vms[0]), GFP_KERNEL);
	vas = kcalloc(nr_vms, sizeof(vas[0]), GFP_KERNEL);
	if (!vas || !vms)
		goto err_free2;

	for (area = 0; area < nr_vms; area++) {
		vas[area] = kmem_cache_zalloc(vmap_area_cachep, GFP_KERNEL);
		vms[area] = kzalloc(sizeof(struct vm_struct), GFP_KERNEL);
		if (!vas[area] || !vms[area])
			goto err_free;
	}
retry:
	spin_lock(&free_vmap_area_lock);

	/* start scanning - we scan from the top, begin with the last area */
	area = term_area = last_area;
	start = offsets[area];
	end = start + sizes[area];

	va = pvm_find_va_enclose_addr(vmalloc_end);
	base = pvm_determine_end_from_reverse(&va, align) - end;

	while (true) {
		/*
		 * base might have underflowed, add last_end before
		 * comparing.
		 */
		if (base + last_end < vmalloc_start + last_end)
			goto overflow;

		/*
		 * Fitting base has not been found.
		 */
		if (va == NULL)
			goto overflow;

		/*
		 * If required width exceeds current VA block, move
		 * base downwards and then recheck.
		 */
		if (base + end > va->va_end) {
			base = pvm_determine_end_from_reverse(&va, align) - end;
			term_area = area;
			continue;
		}

		/*
		 * If this VA does not fit, move base downwards and recheck.
		 */
		if (base + start < va->va_start) {
			va = node_to_va(rb_prev(&va->rb_node));
			base = pvm_determine_end_from_reverse(&va, align) - end;
			term_area = area;
			continue;
		}

		/*
		 * This area fits, move on to the previous one.  If
		 * the previous one is the terminal one, we're done.
		 */
		area = (area + nr_vms - 1) % nr_vms;
		if (area == term_area)
			break;

		start = offsets[area];
		end = start + sizes[area];
		va = pvm_find_va_enclose_addr(base + end);
	}

	/* we've found a fitting base, insert all va's */
	for (area = 0; area < nr_vms; area++) {
		int ret;

		start = base + offsets[area];
		size = sizes[area];

		va = pvm_find_va_enclose_addr(start);
		if (WARN_ON_ONCE(va == NULL))
			/* It is a BUG(), but trigger recovery instead. */
			goto recovery;

		type = classify_va_fit_type(va, start, size);
		if (WARN_ON_ONCE(type == NOTHING_FIT))
			/* It is a BUG(), but trigger recovery instead. */
			goto recovery;

		ret = adjust_va_to_fit_type(va, start, size, type);
		if (unlikely(ret))
			goto recovery;

		/* Allocated area. */
		va = vas[area];
		va->va_start = start;
		va->va_end = start + size;
	}

	spin_unlock(&free_vmap_area_lock);

	/* populate the kasan shadow space */
	for (area = 0; area < nr_vms; area++) {
		if (kasan_populate_vmalloc(vas[area]->va_start, sizes[area]))
			goto err_free_shadow;

		kasan_unpoison_vmalloc((void *)vas[area]->va_start,
				       sizes[area]);
	}

	/* insert all vm's */
	spin_lock(&vmap_area_lock);
	for (area = 0; area < nr_vms; area++) {
		insert_vmap_area(vas[area], &vmap_area_root, &vmap_area_list);

		setup_vmalloc_vm_locked(vms[area], vas[area], VM_ALLOC,
				 pcpu_get_vm_areas);
	}
	spin_unlock(&vmap_area_lock);

	kfree(vas);
	return vms;

recovery:
	/*
	 * Remove previously allocated areas. There is no
	 * need in removing these areas from the busy tree,
	 * because they are inserted only on the final step
	 * and when pcpu_get_vm_areas() is success.
	 */
	while (area--) {
		orig_start = vas[area]->va_start;
		orig_end = vas[area]->va_end;
		va = merge_or_add_vmap_area(vas[area], &free_vmap_area_root,
					    &free_vmap_area_list);
		if (va)
			kasan_release_vmalloc(orig_start, orig_end,
				va->va_start, va->va_end);
		vas[area] = NULL;
	}

overflow:
	spin_unlock(&free_vmap_area_lock);
	if (!purged) {
		purge_vmap_area_lazy();
		purged = true;

		/* Before "retry", check if we recover. */
		for (area = 0; area < nr_vms; area++) {
			if (vas[area])
				continue;

			vas[area] = kmem_cache_zalloc(
				vmap_area_cachep, GFP_KERNEL);
			if (!vas[area])
				goto err_free;
		}

		goto retry;
	}

err_free:
	for (area = 0; area < nr_vms; area++) {
		if (vas[area])
			kmem_cache_free(vmap_area_cachep, vas[area]);

		kfree(vms[area]);
	}
err_free2:
	kfree(vas);
	kfree(vms);
	return NULL;

err_free_shadow:
	spin_lock(&free_vmap_area_lock);
	/*
	 * We release all the vmalloc shadows, even the ones for regions that
	 * hadn't been successfully added. This relies on kasan_release_vmalloc
	 * being able to tolerate this case.
	 */
	for (area = 0; area < nr_vms; area++) {
		orig_start = vas[area]->va_start;
		orig_end = vas[area]->va_end;
		va = merge_or_add_vmap_area(vas[area], &free_vmap_area_root,
					    &free_vmap_area_list);
		if (va)
			kasan_release_vmalloc(orig_start, orig_end,
				va->va_start, va->va_end);
		vas[area] = NULL;
		kfree(vms[area]);
	}
	spin_unlock(&free_vmap_area_lock);
	kfree(vas);
	kfree(vms);
	return NULL;
}

/**
 * pcpu_free_vm_areas - free vmalloc areas for percpu allocator
 * @vms: vm_struct pointer array returned by pcpu_get_vm_areas()
 * @nr_vms: the number of allocated areas
 *
 * Free vm_structs and the array allocated by pcpu_get_vm_areas().
 */
void pcpu_free_vm_areas(struct vm_struct **vms, int nr_vms)
{
	int i;

	for (i = 0; i < nr_vms; i++)
		free_vm_area(vms[i]);
	kfree(vms);
}
#endif	/* CONFIG_SMP */

#ifdef CONFIG_PROC_FS
static void *s_start(struct seq_file *m, loff_t *pos)
	__acquires(&vmap_purge_lock)
	__acquires(&vmap_area_lock)
{
	mutex_lock(&vmap_purge_lock);
	spin_lock(&vmap_area_lock);

	return seq_list_start(&vmap_area_list, *pos);
}

static void *s_next(struct seq_file *m, void *p, loff_t *pos)
{
	return seq_list_next(p, &vmap_area_list, pos);
}

static void s_stop(struct seq_file *m, void *p)
	__releases(&vmap_purge_lock)
	__releases(&vmap_area_lock)
{
	mutex_unlock(&vmap_purge_lock);
	spin_unlock(&vmap_area_lock);
}

static void show_numa_info(struct seq_file *m, struct vm_struct *v)
{
	if (IS_ENABLED(CONFIG_NUMA)) {
		unsigned int nr, *counters = m->private;

		if (!counters)
			return;

		if (v->flags & VM_UNINITIALIZED)
			return;
		/* Pair with smp_wmb() in clear_vm_uninitialized_flag() */
		smp_rmb();

		memset(counters, 0, nr_node_ids * sizeof(unsigned int));

		for (nr = 0; nr < v->nr_pages; nr++)
			counters[page_to_nid(v->pages[nr])]++;

		for_each_node_state(nr, N_HIGH_MEMORY)
			if (counters[nr])
				seq_printf(m, " N%u=%u", nr, counters[nr]);
	}
}

static void show_purge_info(struct seq_file *m)
{
	struct llist_node *head;
	struct vmap_area *va;

	head = READ_ONCE(vmap_purge_list.first);
	if (head == NULL)
		return;

	llist_for_each_entry(va, head, purge_list) {
		seq_printf(m, "0x%pK-0x%pK %7ld unpurged vm_area\n",
			(void *)va->va_start, (void *)va->va_end,
			va->va_end - va->va_start);
	}
}

static int s_show(struct seq_file *m, void *p)
{
	struct vmap_area *va;
	struct vm_struct *v;

	va = list_entry(p, struct vmap_area, list);

	/*
	 * s_show can encounter race with remove_vm_area, !vm on behalf
	 * of vmap area is being tear down or vm_map_ram allocation.
	 */
	if (!va->vm) {
		seq_printf(m, "0x%pK-0x%pK %7ld vm_map_ram\n",
			(void *)va->va_start, (void *)va->va_end,
			va->va_end - va->va_start);

		return 0;
	}

	v = va->vm;

	seq_printf(m, "0x%pK-0x%pK %7ld",
		v->addr, v->addr + v->size, v->size);

	if (v->caller)
		seq_printf(m, " %pS", v->caller);

	if (v->nr_pages)
		seq_printf(m, " pages=%d", v->nr_pages);

	if (v->phys_addr)
		seq_printf(m, " phys=%pa", &v->phys_addr);

	if (v->flags & VM_IOREMAP)
		seq_puts(m, " ioremap");

	if (v->flags & VM_ALLOC)
		seq_puts(m, " vmalloc");

	if (v->flags & VM_MAP)
		seq_puts(m, " vmap");

	if (v->flags & VM_USERMAP)
		seq_puts(m, " user");

	if (v->flags & VM_DMA_COHERENT)
		seq_puts(m, " dma-coherent");

	if (is_vmalloc_addr(v->pages))
		seq_puts(m, " vpages");

	show_numa_info(m, v);
	seq_putc(m, '\n');

	/*
	 * As a final step, dump "unpurged" areas. Note,
	 * that entire "/proc/vmallocinfo" output will not
	 * be address sorted, because the purge list is not
	 * sorted.
	 */
	if (list_is_last(&va->list, &vmap_area_list))
		show_purge_info(m);

	return 0;
}

static const struct seq_operations vmalloc_op = {
	.start = s_start,
	.next = s_next,
	.stop = s_stop,
	.show = s_show,
};

static int __init proc_vmalloc_init(void)
{
	if (IS_ENABLED(CONFIG_NUMA))
		proc_create_seq_private("vmallocinfo", 0400, NULL,
				&vmalloc_op,
				nr_node_ids * sizeof(unsigned int), NULL);
	else
		proc_create_seq("vmallocinfo", 0400, NULL, &vmalloc_op);
	return 0;
}
module_init(proc_vmalloc_init);

#endif<|MERGE_RESOLUTION|>--- conflicted
+++ resolved
@@ -405,13 +405,9 @@
 
 /*** Global kva allocator ***/
 
-<<<<<<< HEAD
-#define VM_VM_AREA	0x04
-=======
 #define DEBUG_AUGMENT_PROPAGATE_CHECK 0
 #define DEBUG_AUGMENT_LOWEST_MATCH_CHECK 0
 
->>>>>>> 24b8d41d
 
 static DEFINE_SPINLOCK(vmap_area_lock);
 static DEFINE_SPINLOCK(free_vmap_area_lock);
@@ -1146,8 +1142,6 @@
 	spin_unlock(&free_vmap_area_lock);
 }
 
-static BLOCKING_NOTIFIER_HEAD(vmap_notify_list);
-
 /*
  * Allocate a region of KVA of the specified size and alignment, within the
  * vstart and vend.
@@ -1166,12 +1160,6 @@
 	BUG_ON(offset_in_page(size));
 	BUG_ON(!is_power_of_2(align));
 
-<<<<<<< HEAD
-	might_sleep_if(gfpflags_allow_blocking(gfp_mask));
-
-	va = kmalloc_node(sizeof(struct vmap_area),
-			gfp_mask & GFP_RECLAIM_MASK, node);
-=======
 	if (unlikely(!vmap_initialized))
 		return ERR_PTR(-EBUSY);
 
@@ -1179,7 +1167,6 @@
 	gfp_mask = gfp_mask & GFP_RECLAIM_MASK;
 
 	va = kmem_cache_alloc_node(vmap_area_cachep, gfp_mask, node);
->>>>>>> 24b8d41d
 	if (unlikely(!va))
 		return ERR_PTR(-ENOMEM);
 
@@ -1257,41 +1244,6 @@
 		purged = 1;
 		goto retry;
 	}
-<<<<<<< HEAD
-
-	if (gfpflags_allow_blocking(gfp_mask)) {
-		unsigned long freed = 0;
-		blocking_notifier_call_chain(&vmap_notify_list, 0, &freed);
-		if (freed > 0) {
-			purged = 0;
-			goto retry;
-		}
-	}
-
-	if (printk_ratelimit())
-		pr_warn("vmap allocation for size %lu failed: use vmalloc=<size> to increase size\n",
-			size);
-	kfree(va);
-	return ERR_PTR(-EBUSY);
-}
-
-int register_vmap_purge_notifier(struct notifier_block *nb)
-{
-	return blocking_notifier_chain_register(&vmap_notify_list, nb);
-}
-EXPORT_SYMBOL_GPL(register_vmap_purge_notifier);
-
-int unregister_vmap_purge_notifier(struct notifier_block *nb)
-{
-	return blocking_notifier_chain_unregister(&vmap_notify_list, nb);
-}
-EXPORT_SYMBOL_GPL(unregister_vmap_purge_notifier);
-
-static void __free_vmap_area(struct vmap_area *va)
-{
-	BUG_ON(RB_EMPTY_NODE(&va->rb_node));
-=======
->>>>>>> 24b8d41d
 
 	if (gfpflags_allow_blocking(gfp_mask)) {
 		unsigned long freed = 0;
@@ -1373,11 +1325,7 @@
  */
 static bool __purge_vmap_area_lazy(unsigned long start, unsigned long end)
 {
-<<<<<<< HEAD
-	static DEFINE_SPINLOCK(purge_lock);
-=======
 	unsigned long resched_threshold;
->>>>>>> 24b8d41d
 	struct llist_node *valist;
 	struct vmap_area *va;
 	struct vmap_area *n_va;
@@ -1402,16 +1350,6 @@
 	flush_tlb_kernel_range(start, end);
 	resched_threshold = lazy_max_pages() << 1;
 
-<<<<<<< HEAD
-	valist = llist_del_all(&vmap_purge_list);
-	llist_for_each_entry(va, valist, purge_list) {
-		if (va->va_start < *start)
-			*start = va->va_start;
-		if (va->va_end > *end)
-			*end = va->va_end;
-		nr += (va->va_end - va->va_start) >> PAGE_SHIFT;
-	}
-=======
 	spin_lock(&free_vmap_area_lock);
 	llist_for_each_entry_safe(va, n_va, valist, purge_list) {
 		unsigned long nr = (va->va_end - va->va_start) >> PAGE_SHIFT;
@@ -1425,7 +1363,6 @@
 		 */
 		va = merge_or_add_vmap_area(va, &free_vmap_area_root,
 					    &free_vmap_area_list);
->>>>>>> 24b8d41d
 
 		if (!va)
 			continue;
@@ -1434,18 +1371,10 @@
 			kasan_release_vmalloc(orig_start, orig_end,
 					      va->va_start, va->va_end);
 
-<<<<<<< HEAD
-	if (nr) {
-		spin_lock(&vmap_area_lock);
-		llist_for_each_entry_safe(va, n_va, valist, purge_list)
-			__free_vmap_area(va);
-		spin_unlock(&vmap_area_lock);
-=======
 		atomic_long_sub(nr, &vmap_lazy_nr);
 
 		if (atomic_long_read(&vmap_lazy_nr) < resched_threshold)
 			cond_resched_lock(&free_vmap_area_lock);
->>>>>>> 24b8d41d
 	}
 	spin_unlock(&free_vmap_area_lock);
 	return true;
@@ -1481,21 +1410,7 @@
  */
 static void free_vmap_area_noflush(struct vmap_area *va)
 {
-<<<<<<< HEAD
-	int nr_lazy;
-
-	nr_lazy = atomic_add_return((va->va_end - va->va_start) >> PAGE_SHIFT,
-				    &vmap_lazy_nr);
-
-	/* After this point, we may free va at any time */
-	llist_add(&va->purge_list, &vmap_purge_list);
-
-	if (unlikely(nr_lazy > lazy_max_pages()))
-		try_purge_vmap_area_lazy();
-}
-=======
 	unsigned long nr_lazy;
->>>>>>> 24b8d41d
 
 	spin_lock(&vmap_area_lock);
 	unlink_va(va, &vmap_area_root);
@@ -2544,11 +2459,6 @@
 static void *__vmalloc_area_node(struct vm_struct *area, gfp_t gfp_mask,
 				 pgprot_t prot, int node)
 {
-<<<<<<< HEAD
-	struct page **pages;
-	unsigned int nr_pages, array_size, i;
-=======
->>>>>>> 24b8d41d
 	const gfp_t nested_gfp = (gfp_mask & GFP_RECLAIM_MASK) | __GFP_ZERO;
 	unsigned int nr_pages = get_vm_area_size(area) >> PAGE_SHIFT;
 	unsigned int array_size = nr_pages * sizeof(struct page *), i;
@@ -2579,15 +2489,9 @@
 		struct page *page;
 
 		if (node == NUMA_NO_NODE)
-<<<<<<< HEAD
-			page = alloc_page(alloc_mask);
-		else
-			page = alloc_pages_node(node, alloc_mask, 0);
-=======
 			page = alloc_page(gfp_mask);
 		else
 			page = alloc_pages_node(node, gfp_mask, 0);
->>>>>>> 24b8d41d
 
 		if (unlikely(!page)) {
 			/* Successfully allocated i pages, free them in __vfree() */
@@ -2608,11 +2512,7 @@
 	return area->addr;
 
 fail:
-<<<<<<< HEAD
-	warn_alloc(gfp_mask,
-=======
 	warn_alloc(gfp_mask, NULL,
->>>>>>> 24b8d41d
 			  "vmalloc: allocation failure, allocated %ld of %ld bytes",
 			  (area->nr_pages*PAGE_SIZE), area->size);
 	__vfree(area->addr);
@@ -2671,11 +2571,7 @@
 	return addr;
 
 fail:
-<<<<<<< HEAD
-	warn_alloc(gfp_mask,
-=======
 	warn_alloc(gfp_mask, NULL,
->>>>>>> 24b8d41d
 			  "vmalloc: allocation failure: %lu bytes", real_size);
 	return NULL;
 }
