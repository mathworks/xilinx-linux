--- conflicted
+++ resolved
@@ -1,17 +1,9 @@
-<<<<<<< HEAD
-VERSION = 4
-PATCHLEVEL = 9
-SUBLEVEL = 0
-EXTRAVERSION =
-NAME = Roaring Lionus
-=======
 # SPDX-License-Identifier: GPL-2.0
 VERSION = 5
 PATCHLEVEL = 10
 SUBLEVEL = 0
 EXTRAVERSION =
 NAME = Kleptomaniac Octopus
->>>>>>> 24b8d41d
 
 # *DOCUMENTATION*
 # To see a list of typical targets execute "make help"
@@ -153,20 +145,6 @@
 need-sub-make := 1
 endif
 
-<<<<<<< HEAD
-ifneq ($(words $(subst :, ,$(CURDIR))), 1)
-  $(error main directory cannot contain spaces nor colons)
-endif
-
-ifneq ($(KBUILD_OUTPUT),)
-# Invoke a second make in the output directory, passing relevant variables
-# check that the output directory actually exists
-saved-output := $(KBUILD_OUTPUT)
-KBUILD_OUTPUT := $(shell mkdir -p $(KBUILD_OUTPUT) && cd $(KBUILD_OUTPUT) \
-								&& /bin/pwd)
-$(if $(KBUILD_OUTPUT),, \
-     $(error failed to create output directory "$(saved-output)"))
-=======
 abs_srctree := $(realpath $(dir $(lastword $(MAKEFILE_LIST))))
 
 ifneq ($(words $(subst :, ,$(abs_srctree))), 1)
@@ -191,7 +169,6 @@
 # Cancel implicit rules for this Makefile.
 $(this-makefile): ;
 endif
->>>>>>> 24b8d41d
 
 export abs_srctree abs_objtree
 export sub_make_done := 1
@@ -203,15 +180,9 @@
 $(filter-out $(this-makefile), $(MAKECMDGOALS)) __all: __sub-make
 	@:
 
-<<<<<<< HEAD
-sub-make:
-	$(Q)$(MAKE) -C $(KBUILD_OUTPUT) KBUILD_SRC=$(CURDIR) \
-	-f $(CURDIR)/Makefile $(filter-out _all sub-make,$(MAKECMDGOALS))
-=======
 # Invoke a second make in the output directory, passing relevant variables
 __sub-make:
 	$(Q)$(MAKE) -C $(abs_objtree) -f $(abs_srctree)/Makefile $(MAKECMDGOALS)
->>>>>>> 24b8d41d
 
 endif # need-sub-make
 endif # sub_make_done
@@ -494,35 +465,19 @@
 ZSTD		= zstd
 
 CHECKFLAGS     := -D__linux__ -Dlinux -D__STDC__ -Dunix -D__unix__ \
-<<<<<<< HEAD
-		  -Wbitwise -Wno-return-void $(CF)
-NOSTDINC_FLAGS  =
-=======
 		  -Wbitwise -Wno-return-void -Wno-unknown-attribute $(CF)
 NOSTDINC_FLAGS :=
->>>>>>> 24b8d41d
 CFLAGS_MODULE   =
 AFLAGS_MODULE   =
 LDFLAGS_MODULE  =
 CFLAGS_KERNEL	=
 AFLAGS_KERNEL	=
 LDFLAGS_vmlinux =
-<<<<<<< HEAD
-CFLAGS_GCOV	= -fprofile-arcs -ftest-coverage -fno-tree-loop-im -Wno-maybe-uninitialized
-CFLAGS_KCOV	:= $(call cc-option,-fsanitize-coverage=trace-pc,)
-
-
-# Use USERINCLUDE when you must reference the UAPI directories only.
-USERINCLUDE    := \
-		-I$(srctree)/arch/$(hdr-arch)/include/uapi \
-		-I$(objtree)/arch/$(hdr-arch)/include/generated/uapi \
-=======
 
 # Use USERINCLUDE when you must reference the UAPI directories only.
 USERINCLUDE    := \
 		-I$(srctree)/arch/$(SRCARCH)/include/uapi \
 		-I$(objtree)/arch/$(SRCARCH)/include/generated/uapi \
->>>>>>> 24b8d41d
 		-I$(srctree)/include/uapi \
 		-I$(objtree)/include/generated/uapi \
                 -include $(srctree)/include/linux/kconfig.h
@@ -530,28 +485,6 @@
 # Use LINUXINCLUDE when you must reference the include/ directory.
 # Needed to be compatible with the O= option
 LINUXINCLUDE    := \
-<<<<<<< HEAD
-		-I$(srctree)/arch/$(hdr-arch)/include \
-		-I$(objtree)/arch/$(hdr-arch)/include/generated/uapi \
-		-I$(objtree)/arch/$(hdr-arch)/include/generated \
-		$(if $(KBUILD_SRC), -I$(srctree)/include) \
-		-I$(objtree)/include
-
-LINUXINCLUDE	+= $(filter-out $(LINUXINCLUDE),$(USERINCLUDE))
-
-KBUILD_CPPFLAGS := -D__KERNEL__
-
-KBUILD_CFLAGS   := -Wall -Wundef -Wstrict-prototypes -Wno-trigraphs \
-		   -fno-strict-aliasing -fno-common \
-		   -Werror-implicit-function-declaration \
-		   -Wno-format-security \
-		   -std=gnu89 $(call cc-option,-fno-PIE)
-
-
-KBUILD_AFLAGS_KERNEL :=
-KBUILD_CFLAGS_KERNEL :=
-KBUILD_AFLAGS   := -D__ASSEMBLY__ $(call cc-option,-fno-PIE)
-=======
 		-I$(srctree)/arch/$(SRCARCH)/include \
 		-I$(objtree)/arch/$(SRCARCH)/include/generated \
 		$(if $(building_out_of_srctree),-I$(srctree)/include) \
@@ -567,7 +500,6 @@
 KBUILD_CPPFLAGS := -D__KERNEL__
 KBUILD_AFLAGS_KERNEL :=
 KBUILD_CFLAGS_KERNEL :=
->>>>>>> 24b8d41d
 KBUILD_AFLAGS_MODULE  := -DMODULE
 KBUILD_CFLAGS_MODULE  := -DMODULE
 KBUILD_LDFLAGS_MODULE :=
@@ -678,20 +610,10 @@
 # but instead __all depend on modules
 PHONY += all
 ifeq ($(KBUILD_EXTMOD),)
-<<<<<<< HEAD
-# Additional helpers built in scripts/
-# Carefully list dependencies so we do not try to build scripts twice
-# in parallel
-PHONY += scripts
-scripts: scripts_basic include/config/auto.conf include/config/tristate.conf \
-	 asm-generic gcc-plugins
-	$(Q)$(MAKE) $(build)=$(@)
-=======
 __all: all
 else
 __all: modules
 endif
->>>>>>> 24b8d41d
 
 # Decide whether to build built-in, modular, or both.
 # Normally, just do built-in.
@@ -731,13 +653,6 @@
 libs-y		:= lib/
 endif # KBUILD_EXTMOD
 
-# For the kernel to actually contain only the needed exported symbols,
-# we have to build modules as well to determine what those symbols are.
-# (this can be evaluated only once include/config/auto.conf has been included)
-ifdef CONFIG_TRIM_UNUSED_KSYMS
-  KBUILD_MODULES := 1
-endif
-
 # The all: target is the default when no target is given on the
 # command line.
 # This allow a user to issue only 'make' to build a kernel including modules
@@ -813,22 +728,6 @@
 
 KBUILD_CFLAGS	+= $(call cc-option,-fno-delete-null-pointer-checks,)
 KBUILD_CFLAGS	+= $(call cc-disable-warning,frame-address,)
-<<<<<<< HEAD
-
-ifdef CONFIG_LD_DEAD_CODE_DATA_ELIMINATION
-KBUILD_CFLAGS	+= $(call cc-option,-ffunction-sections,)
-KBUILD_CFLAGS	+= $(call cc-option,-fdata-sections,)
-endif
-
-ifdef CONFIG_CC_OPTIMIZE_FOR_SIZE
-KBUILD_CFLAGS	+= -Os $(call cc-disable-warning,maybe-uninitialized,)
-else
-ifdef CONFIG_PROFILE_ALL_BRANCHES
-KBUILD_CFLAGS	+= -O2 $(call cc-disable-warning,maybe-uninitialized,)
-else
-KBUILD_CFLAGS   += -O2
-endif
-=======
 KBUILD_CFLAGS	+= $(call cc-disable-warning, format-truncation)
 KBUILD_CFLAGS	+= $(call cc-disable-warning, format-overflow)
 KBUILD_CFLAGS	+= $(call cc-disable-warning, address-of-packed-member)
@@ -839,17 +738,11 @@
 KBUILD_CFLAGS += -O3
 else ifdef CONFIG_CC_OPTIMIZE_FOR_SIZE
 KBUILD_CFLAGS += -Os
->>>>>>> 24b8d41d
-endif
-
-KBUILD_CFLAGS += $(call cc-ifversion, -lt, 0409, \
-			$(call cc-disable-warning,maybe-uninitialized,))
+endif
 
 # Tell gcc to never replace conditional load with a non-conditional one
 KBUILD_CFLAGS	+= $(call cc-option,--param=allow-store-data-races=0)
 KBUILD_CFLAGS	+= $(call cc-option,-fno-allow-store-data-races)
-
-include scripts/Makefile.gcc-plugins
 
 ifdef CONFIG_READABLE_ASM
 # Disable optimizations that make assembler listings hard to read.
@@ -865,35 +758,11 @@
 KBUILD_CFLAGS += -Wframe-larger-than=$(CONFIG_FRAME_WARN)
 endif
 
-<<<<<<< HEAD
-# This selects the stack protector compiler flag. Testing it is delayed
-# until after .config has been reprocessed, in the prepare-compiler-check
-# target.
-ifdef CONFIG_CC_STACKPROTECTOR_REGULAR
-  stackp-flag := -fstack-protector
-  stackp-name := REGULAR
-else
-ifdef CONFIG_CC_STACKPROTECTOR_STRONG
-  stackp-flag := -fstack-protector-strong
-  stackp-name := STRONG
-else
-  # Force off for distro compilers that enable stack protector by default.
-  stackp-flag := $(call cc-option, -fno-stack-protector)
-endif
-endif
-# Find arch-specific stack protector compiler sanity-checking script.
-ifdef CONFIG_CC_STACKPROTECTOR
-  stackp-path := $(srctree)/scripts/gcc-$(SRCARCH)_$(BITS)-has-stack-protector.sh
-  stackp-check := $(wildcard $(stackp-path))
-endif
-KBUILD_CFLAGS += $(stackp-flag)
-=======
 stackp-flags-y                                    := -fno-stack-protector
 stackp-flags-$(CONFIG_STACKPROTECTOR)             := -fstack-protector
 stackp-flags-$(CONFIG_STACKPROTECTOR_STRONG)      := -fstack-protector-strong
 
 KBUILD_CFLAGS += $(stackp-flags-y)
->>>>>>> 24b8d41d
 
 ifdef CONFIG_CC_IS_CLANG
 KBUILD_CPPFLAGS += -Qunused-arguments
@@ -906,11 +775,6 @@
 else
 
 # These warnings generated too much noise in a regular build.
-<<<<<<< HEAD
-# Use make W=1 to enable them (see scripts/Makefile.build)
-KBUILD_CFLAGS += $(call cc-disable-warning, unused-but-set-variable)
-KBUILD_CFLAGS += $(call cc-disable-warning, unused-const-variable)
-=======
 # Use make W=1 to enable them (see scripts/Makefile.extrawarn)
 KBUILD_CFLAGS += -Wno-unused-but-set-variable
 
@@ -918,7 +782,6 @@
 # Disabled for clang while comment to attribute conversion happens and
 # https://github.com/ClangBuiltLinux/linux/issues/636 is discussed.
 KBUILD_CFLAGS += $(call cc-option,-Wimplicit-fallthrough,)
->>>>>>> 24b8d41d
 endif
 
 KBUILD_CFLAGS += $(call cc-disable-warning, unused-const-variable)
@@ -1113,10 +976,6 @@
 KBUILD_LDFLAGS_MODULE += --build-id=sha1
 LDFLAGS_vmlinux += --build-id=sha1
 
-ifdef CONFIG_LD_DEAD_CODE_DATA_ELIMINATION
-LDFLAGS_vmlinux	+= $(call ld-option, --gc-sections,)
-endif
-
 ifeq ($(CONFIG_STRIP_ASM_SYMS),y)
 LDFLAGS_vmlinux	+= $(call ld-option, -X,)
 endif
@@ -1278,27 +1137,6 @@
 
 vmlinux-deps := $(KBUILD_LDS) $(KBUILD_VMLINUX_OBJS) $(KBUILD_VMLINUX_LIBS)
 
-<<<<<<< HEAD
-# Include targets which we want to execute sequentially if the rest of the
-# kernel build went well. If CONFIG_TRIM_UNUSED_KSYMS is set, this might be
-# evaluated more than once.
-PHONY += vmlinux_prereq
-vmlinux_prereq: $(vmlinux-deps) FORCE
-ifdef CONFIG_HEADERS_CHECK
-	$(Q)$(MAKE) -f $(srctree)/Makefile headers_check
-endif
-ifdef CONFIG_GDB_SCRIPTS
-	$(Q)ln -fsn `cd $(srctree) && /bin/pwd`/scripts/gdb/vmlinux-gdb.py
-endif
-ifdef CONFIG_TRIM_UNUSED_KSYMS
-	$(Q)$(CONFIG_SHELL) $(srctree)/scripts/adjust_autoksyms.sh \
-	  "$(MAKE) -f $(srctree)/Makefile vmlinux"
-endif
-
-# standalone target for easier testing
-include/generated/autoksyms.h: FORCE
-	$(Q)$(CONFIG_SHELL) $(srctree)/scripts/adjust_autoksyms.sh true
-=======
 # Recurse until adjust_autoksyms.sh is satisfied
 PHONY += autoksyms_recursive
 ifdef CONFIG_TRIM_UNUSED_KSYMS
@@ -1320,24 +1158,10 @@
 
 $(autoksyms_h):
 	$(call cmd,autoksyms_h)
->>>>>>> 24b8d41d
 
 ARCH_POSTLINK := $(wildcard $(srctree)/arch/$(SRCARCH)/Makefile.postlink)
 
 # Final link of vmlinux with optional arch pass after final link
-<<<<<<< HEAD
-    cmd_link-vmlinux =                                                 \
-	$(CONFIG_SHELL) $< $(LD) $(LDFLAGS) $(LDFLAGS_vmlinux) ;       \
-	$(if $(ARCH_POSTLINK), $(MAKE) -f $(ARCH_POSTLINK) $@, true)
-
-vmlinux: scripts/link-vmlinux.sh vmlinux_prereq $(vmlinux-deps) FORCE
-	+$(call if_changed,link-vmlinux)
-
-# Build samples along the rest of the kernel
-ifdef CONFIG_SAMPLES
-vmlinux-dirs += samples
-endif
-=======
 cmd_link-vmlinux =                                                 \
 	$(CONFIG_SHELL) $< "$(LD)" "$(KBUILD_LDFLAGS)" "$(LDFLAGS_vmlinux)";    \
 	$(if $(ARCH_POSTLINK), $(MAKE) -f $(ARCH_POSTLINK) $@, true)
@@ -1346,7 +1170,6 @@
 	+$(call if_changed,link-vmlinux)
 
 targets := vmlinux
->>>>>>> 24b8d41d
 
 # The actual objects are generated when descending,
 # make sure no implicit rule kicks in
@@ -1372,64 +1195,21 @@
 # archprepare is used in arch Makefiles and when processed asm symlink,
 # version.h and scripts_basic is processed / created.
 
-<<<<<<< HEAD
-# Listed in dependency order
-PHONY += prepare archprepare prepare0 prepare1 prepare2 prepare3
-
-# prepare3 is used to check if we are building in a separate output directory,
-# and if so do:
-# 1) Check that make has not been executed in the kernel src $(srctree)
-prepare3: include/config/kernel.release
-ifneq ($(KBUILD_SRC),)
-	@$(kecho) '  Using $(srctree) as source for kernel'
-	$(Q)if [ -f $(srctree)/.config -o -d $(srctree)/include/config ]; then \
-		echo >&2 "  $(srctree) is not clean, please run 'make mrproper'"; \
-		echo >&2 "  in the '$(srctree)' directory.";\
-		/bin/false; \
-	fi;
-endif
-
-# prepare2 creates a makefile if using a separate output directory.
-# From this point forward, .config has been reprocessed, so any rules
-# that need to depend on updated CONFIG_* values can be checked here.
-prepare2: prepare3 prepare-compiler-check outputmakefile asm-generic
-=======
 PHONY += prepare archprepare
->>>>>>> 24b8d41d
 
 archprepare: outputmakefile archheaders archscripts scripts include/config/kernel.release \
 	asm-generic $(version_h) $(autoksyms_h) include/generated/utsrelease.h \
 	include/generated/autoconf.h
 
-<<<<<<< HEAD
-archprepare: archheaders archscripts prepare1 scripts_basic
-
-prepare0: archprepare gcc-plugins
-=======
 prepare0: archprepare
 	$(Q)$(MAKE) $(build)=scripts/mod
->>>>>>> 24b8d41d
 	$(Q)$(MAKE) $(build)=.
 
 # All the preparing..
 prepare: prepare0 prepare-objtool prepare-resolve_btfids
 
-<<<<<<< HEAD
-ifdef CONFIG_STACK_VALIDATION
-  has_libelf := $(call try-run,\
-		echo "int main() {}" | $(HOSTCC) -xc -o /dev/null -lelf -,1,0)
-  ifeq ($(has_libelf),1)
-    objtool_target := tools/objtool FORCE
-  else
-    $(warning "Cannot use CONFIG_STACK_VALIDATION, please install libelf-dev, libelf-devel or elfutils-libelf-devel")
-    SKIP_STACK_VALIDATION := 1
-    export SKIP_STACK_VALIDATION
-  endif
-endif
-=======
 # Support for using generic headers in asm-generic
 asm-generic := -f $(srctree)/scripts/Makefile.asm-generic obj
->>>>>>> 24b8d41d
 
 PHONY += asm-generic uapi-asm-generic
 asm-generic: uapi-asm-generic
@@ -1450,40 +1230,11 @@
 endif
 endif
 
-<<<<<<< HEAD
-# Check for CONFIG flags that require compiler support. Abort the build
-# after .config has been processed, but before the kernel build starts.
-#
-# For security-sensitive CONFIG options, we don't want to fallback and/or
-# silently change which compiler flags will be used, since that leads to
-# producing kernels with different security feature characteristics
-# depending on the compiler used. (For example, "But I selected
-# CC_STACKPROTECTOR_STRONG! Why did it build with _REGULAR?!")
-PHONY += prepare-compiler-check
-prepare-compiler-check: FORCE
-# Make sure compiler supports requested stack protector flag.
-ifdef stackp-name
-  ifeq ($(call cc-option, $(stackp-flag)),)
-	@echo Cannot use CONFIG_CC_STACKPROTECTOR_$(stackp-name): \
-		  $(stackp-flag) not supported by compiler >&2 && exit 1
-  endif
-endif
-# Make sure compiler does not have buggy stack-protector support.
-ifdef stackp-check
-  ifneq ($(shell $(CONFIG_SHELL) $(stackp-check) $(CC) $(KBUILD_CPPFLAGS) $(biarch)),y)
-	@echo Cannot use CONFIG_CC_STACKPROTECTOR_$(stackp-name): \
-                  $(stackp-flag) available but compiler is broken >&2 && exit 1
-  endif
-endif
-	@:
-
-=======
 prepare-resolve_btfids: $(resolve_btfids_target)
 ifeq ($(ERROR_RESOLVE_BTFIDS),1)
 	@echo "error: Cannot resolve BTF IDs for CONFIG_DEBUG_INFO_BTF, please install libelf-dev, libelf-devel or elfutils-libelf-devel" >&2
 	@false
 endif
->>>>>>> 24b8d41d
 # Generate some files
 # ---------------------------------------------------------------------------
 
@@ -1518,19 +1269,6 @@
 	$(srctree)/scripts/headerdep.pl -I$(srctree)/include
 
 # ---------------------------------------------------------------------------
-<<<<<<< HEAD
-# Firmware install
-INSTALL_FW_PATH=$(INSTALL_MOD_PATH)/lib/firmware
-export INSTALL_FW_PATH
-
-PHONY += firmware_install
-firmware_install:
-	@mkdir -p $(objtree)/firmware
-	$(Q)$(MAKE) -f $(srctree)/scripts/Makefile.fwinst obj=firmware __fw_install
-
-# ---------------------------------------------------------------------------
-=======
->>>>>>> 24b8d41d
 # Kernel headers
 
 #Default location for installed headers
@@ -1546,13 +1284,7 @@
 headers_install: headers
 	$(call cmd,headers_install)
 
-<<<<<<< HEAD
-PHONY += __headers
-__headers: $(version_h) scripts_basic asm-generic archheaders archscripts
-	$(Q)$(MAKE) $(build)=scripts build_unifdef
-=======
 PHONY += archheaders archscripts
->>>>>>> 24b8d41d
 
 hdr-inst := -f $(srctree)/scripts/Makefile.headersinst obj
 
@@ -1881,13 +1613,7 @@
 	@$(MAKE) -f $(srctree)/scripts/Makefile.package help
 	@echo  ''
 	@echo  'Documentation targets:'
-<<<<<<< HEAD
-	@$(MAKE) -f $(srctree)/Documentation/Makefile.sphinx dochelp
-	@echo  ''
-	@$(MAKE) -f $(srctree)/Documentation/DocBook/Makefile dochelp
-=======
 	@$(MAKE) -f $(srctree)/Documentation/Makefile dochelp
->>>>>>> 24b8d41d
 	@echo  ''
 	@echo  'Architecture specific targets ($(SRCARCH)):'
 	@$(if $(archhelp),$(archhelp),\
@@ -1936,14 +1662,6 @@
 
 # Documentation targets
 # ---------------------------------------------------------------------------
-<<<<<<< HEAD
-DOC_TARGETS := xmldocs sgmldocs psdocs latexdocs pdfdocs htmldocs mandocs installmandocs epubdocs cleandocs
-PHONY += $(DOC_TARGETS)
-$(DOC_TARGETS): scripts_basic FORCE
-	$(Q)$(MAKE) $(build)=scripts build_docproc build_check-lc_ctype
-	$(Q)$(MAKE) $(build)=Documentation -f $(srctree)/Documentation/Makefile.sphinx $@
-	$(Q)$(MAKE) $(build)=Documentation/DocBook $@
-=======
 DOC_TARGETS := xmldocs latexdocs pdfdocs htmldocs epubdocs cleandocs \
 	       linkcheckdocs dochelp refcheckdocs
 PHONY += $(DOC_TARGETS)
@@ -1961,7 +1679,6 @@
 ifdef CONFIG_GDB_SCRIPTS
 all: scripts_gdb
 endif
->>>>>>> 24b8d41d
 
 else # KBUILD_EXTMOD
 
@@ -2106,14 +1823,9 @@
 		-o -name '*.lex.c' -o -name '*.tab.[ch]' \
 		-o -name '*.asn1.[ch]' \
 		-o -name '*.symtypes' -o -name 'modules.order' \
-<<<<<<< HEAD
-		-o -name modules.builtin -o -name '.tmp_*.o.*' \
-		-o -name '*.c.[012]*.*' \
-=======
 		-o -name '.tmp_*.o.*' \
 		-o -name '*.c.[012]*.*' \
 		-o -name '*.ll' \
->>>>>>> 24b8d41d
 		-o -name '*.gcno' \) -type f -print | xargs rm -f
 
 # Generate tags for editors
@@ -2216,68 +1928,7 @@
 
 tools/%: FORCE
 	$(Q)mkdir -p $(objtree)/tools
-<<<<<<< HEAD
-	$(Q)$(MAKE) LDFLAGS= MAKEFLAGS="$(filter --j% -j,$(MAKEFLAGS))" O=$(shell cd $(objtree) && /bin/pwd) subdir=tools -C $(src)/tools/ $*
-
-# Single targets
-# ---------------------------------------------------------------------------
-# Single targets are compatible with:
-# - build with mixed source and output
-# - build with separate output dir 'make O=...'
-# - external modules
-#
-#  target-dir => where to store outputfile
-#  build-dir  => directory in kernel source tree to use
-
-ifeq ($(KBUILD_EXTMOD),)
-        build-dir  = $(patsubst %/,%,$(dir $@))
-        target-dir = $(dir $@)
-else
-        zap-slash=$(filter-out .,$(patsubst %/,%,$(dir $@)))
-        build-dir  = $(KBUILD_EXTMOD)$(if $(zap-slash),/$(zap-slash))
-        target-dir = $(if $(KBUILD_EXTMOD),$(dir $<),$(dir $@))
-endif
-
-%.s: %.c prepare scripts FORCE
-	$(Q)$(MAKE) $(build)=$(build-dir) $(target-dir)$(notdir $@)
-%.i: %.c prepare scripts FORCE
-	$(Q)$(MAKE) $(build)=$(build-dir) $(target-dir)$(notdir $@)
-%.o: %.c prepare scripts FORCE
-	$(Q)$(MAKE) $(build)=$(build-dir) $(target-dir)$(notdir $@)
-%.lst: %.c prepare scripts FORCE
-	$(Q)$(MAKE) $(build)=$(build-dir) $(target-dir)$(notdir $@)
-%.s: %.S prepare scripts FORCE
-	$(Q)$(MAKE) $(build)=$(build-dir) $(target-dir)$(notdir $@)
-%.o: %.S prepare scripts FORCE
-	$(Q)$(MAKE) $(build)=$(build-dir) $(target-dir)$(notdir $@)
-%.symtypes: %.c prepare scripts FORCE
-	$(Q)$(MAKE) $(build)=$(build-dir) $(target-dir)$(notdir $@)
-
-# Modules
-/: prepare scripts FORCE
-	$(cmd_crmodverdir)
-	$(Q)$(MAKE) KBUILD_MODULES=$(if $(CONFIG_MODULES),1) \
-	$(build)=$(build-dir)
-# Make sure the latest headers are built for Documentation
-Documentation/ samples/: headers_install
-%/: prepare scripts FORCE
-	$(cmd_crmodverdir)
-	$(Q)$(MAKE) KBUILD_MODULES=$(if $(CONFIG_MODULES),1) \
-	$(build)=$(build-dir)
-%.ko: prepare scripts FORCE
-	$(cmd_crmodverdir)
-	$(Q)$(MAKE) KBUILD_MODULES=$(if $(CONFIG_MODULES),1)   \
-	$(build)=$(build-dir) $(@:.ko=.o)
-	$(Q)$(MAKE) -f $(srctree)/scripts/Makefile.modpost
-
-# FIXME Should go into a make.lib or something
-# ===========================================================================
-
-quiet_cmd_rmdirs = $(if $(wildcard $(rm-dirs)),CLEAN   $(wildcard $(rm-dirs)))
-      cmd_rmdirs = rm -rf $(rm-dirs)
-=======
 	$(Q)$(MAKE) LDFLAGS= MAKEFLAGS="$(tools_silent) $(filter --j% -j,$(MAKEFLAGS))" O=$(abspath $(objtree)) subdir=tools -C $(srctree)/tools/ $*
->>>>>>> 24b8d41d
 
 quiet_cmd_rmfiles = $(if $(wildcard $(rm-files)),CLEAN   $(wildcard $(rm-files)))
       cmd_rmfiles = rm -rf $(rm-files)
